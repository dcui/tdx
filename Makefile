VERSION = 2
PATCHLEVEL = 6
SUBLEVEL = 18
<<<<<<< HEAD
EXTRAVERSION = .1
=======
EXTRAVERSION = .2
>>>>>>> b4d85466
NAME=Avast! A bilge rat!

# *DOCUMENTATION*
# To see a list of typical targets execute "make help"
# More info can be located in ./README
# Comments in this file are targeted only to the developer, do not
# expect to learn how to build the kernel reading this file.

# Do not print "Entering directory ..."
MAKEFLAGS += --no-print-directory

# We are using a recursive build, so we need to do a little thinking
# to get the ordering right.
#
# Most importantly: sub-Makefiles should only ever modify files in
# their own directory. If in some directory we have a dependency on
# a file in another dir (which doesn't happen often, but it's often
# unavoidable when linking the built-in.o targets which finally
# turn into vmlinux), we will call a sub make in that other dir, and
# after that we are sure that everything which is in that other dir
# is now up to date.
#
# The only cases where we need to modify files which have global
# effects are thus separated out and done before the recursive
# descending is started. They are now explicitly listed as the
# prepare rule.

# To put more focus on warnings, be less verbose as default
# Use 'make V=1' to see the full commands

ifdef V
  ifeq ("$(origin V)", "command line")
    KBUILD_VERBOSE = $(V)
  endif
endif
ifndef KBUILD_VERBOSE
  KBUILD_VERBOSE = 0
endif

# Call checker as part of compilation of C files
# Use 'make C=1' to enable checking (sparse, by default)
# Override with 'make C=1 CHECK=checker_executable CHECKFLAGS=....'

ifdef C
  ifeq ("$(origin C)", "command line")
    KBUILD_CHECKSRC = $(C)
  endif
endif
ifndef KBUILD_CHECKSRC
  KBUILD_CHECKSRC = 0
endif

# Use make M=dir to specify directory of external module to build
# Old syntax make ... SUBDIRS=$PWD is still supported
# Setting the environment variable KBUILD_EXTMOD take precedence
ifdef SUBDIRS
  KBUILD_EXTMOD ?= $(SUBDIRS)
endif
ifdef M
  ifeq ("$(origin M)", "command line")
    KBUILD_EXTMOD := $(M)
  endif
endif


# kbuild supports saving output files in a separate directory.
# To locate output files in a separate directory two syntaxes are supported.
# In both cases the working directory must be the root of the kernel src.
# 1) O=
# Use "make O=dir/to/store/output/files/"
#
# 2) Set KBUILD_OUTPUT
# Set the environment variable KBUILD_OUTPUT to point to the directory
# where the output files shall be placed.
# export KBUILD_OUTPUT=dir/to/store/output/files/
# make
#
# The O= assignment takes precedence over the KBUILD_OUTPUT environment
# variable.


# KBUILD_SRC is set on invocation of make in OBJ directory
# KBUILD_SRC is not intended to be used by the regular user (for now)
ifeq ($(KBUILD_SRC),)

# OK, Make called in directory where kernel src resides
# Do we want to locate output files in a separate directory?
ifdef O
  ifeq ("$(origin O)", "command line")
    KBUILD_OUTPUT := $(O)
  endif
endif

# That's our default target when none is given on the command line
PHONY := _all
_all:

ifneq ($(KBUILD_OUTPUT),)
# Invoke a second make in the output directory, passing relevant variables
# check that the output directory actually exists
saved-output := $(KBUILD_OUTPUT)
KBUILD_OUTPUT := $(shell cd $(KBUILD_OUTPUT) && /bin/pwd)
$(if $(KBUILD_OUTPUT),, \
     $(error output directory "$(saved-output)" does not exist))

PHONY += $(MAKECMDGOALS)

$(filter-out _all,$(MAKECMDGOALS)) _all:
	$(if $(KBUILD_VERBOSE:1=),@)$(MAKE) -C $(KBUILD_OUTPUT) \
	KBUILD_SRC=$(CURDIR) \
	KBUILD_EXTMOD="$(KBUILD_EXTMOD)" -f $(CURDIR)/Makefile $@

# Leave processing to above invocation of make
skip-makefile := 1
endif # ifneq ($(KBUILD_OUTPUT),)
endif # ifeq ($(KBUILD_SRC),)

# We process the rest of the Makefile if this is the final invocation of make
ifeq ($(skip-makefile),)

# If building an external module we do not care about the all: rule
# but instead _all depend on modules
PHONY += all
ifeq ($(KBUILD_EXTMOD),)
_all: all
else
_all: modules
endif

srctree		:= $(if $(KBUILD_SRC),$(KBUILD_SRC),$(CURDIR))
TOPDIR		:= $(srctree)
# FIXME - TOPDIR is obsolete, use srctree/objtree
objtree		:= $(CURDIR)
src		:= $(srctree)
obj		:= $(objtree)

VPATH		:= $(srctree)$(if $(KBUILD_EXTMOD),:$(KBUILD_EXTMOD))

export srctree objtree VPATH TOPDIR


# SUBARCH tells the usermode build what the underlying arch is.  That is set
# first, and if a usermode build is happening, the "ARCH=um" on the command
# line overrides the setting of ARCH below.  If a native build is happening,
# then ARCH is assigned, getting whatever value it gets normally, and 
# SUBARCH is subsequently ignored.

SUBARCH := $(shell uname -m | sed -e s/i.86/i386/ -e s/sun4u/sparc64/ \
				  -e s/arm.*/arm/ -e s/sa110/arm/ \
				  -e s/s390x/s390/ -e s/parisc64/parisc/ \
				  -e s/ppc.*/powerpc/ -e s/mips.*/mips/ )

# Cross compiling and selecting different set of gcc/bin-utils
# ---------------------------------------------------------------------------
#
# When performing cross compilation for other architectures ARCH shall be set
# to the target architecture. (See arch/* for the possibilities).
# ARCH can be set during invocation of make:
# make ARCH=ia64
# Another way is to have ARCH set in the environment.
# The default ARCH is the host where make is executed.

# CROSS_COMPILE specify the prefix used for all executables used
# during compilation. Only gcc and related bin-utils executables
# are prefixed with $(CROSS_COMPILE).
# CROSS_COMPILE can be set on the command line
# make CROSS_COMPILE=ia64-linux-
# Alternatively CROSS_COMPILE can be set in the environment.
# Default value for CROSS_COMPILE is not to prefix executables
# Note: Some architectures assign CROSS_COMPILE in their arch/*/Makefile

ARCH		?= $(SUBARCH)
CROSS_COMPILE	?=

# Architecture as present in compile.h
UTS_MACHINE := $(ARCH)

KCONFIG_CONFIG	?= .config

# SHELL used by kbuild
CONFIG_SHELL := $(shell if [ -x "$$BASH" ]; then echo $$BASH; \
	  else if [ -x /bin/bash ]; then echo /bin/bash; \
	  else echo sh; fi ; fi)

HOSTCC       = gcc
HOSTCXX      = g++
HOSTCFLAGS   = -Wall -Wstrict-prototypes -O2 -fomit-frame-pointer
HOSTCXXFLAGS = -O2

# Decide whether to build built-in, modular, or both.
# Normally, just do built-in.

KBUILD_MODULES :=
KBUILD_BUILTIN := 1

#	If we have only "make modules", don't compile built-in objects.
#	When we're building modules with modversions, we need to consider
#	the built-in objects during the descend as well, in order to
#	make sure the checksums are up to date before we record them.

ifeq ($(MAKECMDGOALS),modules)
  KBUILD_BUILTIN := $(if $(CONFIG_MODVERSIONS),1)
endif

#	If we have "make <whatever> modules", compile modules
#	in addition to whatever we do anyway.
#	Just "make" or "make all" shall build modules as well

ifneq ($(filter all _all modules,$(MAKECMDGOALS)),)
  KBUILD_MODULES := 1
endif

ifeq ($(MAKECMDGOALS),)
  KBUILD_MODULES := 1
endif

export KBUILD_MODULES KBUILD_BUILTIN
export KBUILD_CHECKSRC KBUILD_SRC KBUILD_EXTMOD

# Beautify output
# ---------------------------------------------------------------------------
#
# Normally, we echo the whole command before executing it. By making
# that echo $($(quiet)$(cmd)), we now have the possibility to set
# $(quiet) to choose other forms of output instead, e.g.
#
#         quiet_cmd_cc_o_c = Compiling $(RELDIR)/$@
#         cmd_cc_o_c       = $(CC) $(c_flags) -c -o $@ $<
#
# If $(quiet) is empty, the whole command will be printed.
# If it is set to "quiet_", only the short version will be printed. 
# If it is set to "silent_", nothing will be printed at all, since
# the variable $(silent_cmd_cc_o_c) doesn't exist.
#
# A simple variant is to prefix commands with $(Q) - that's useful
# for commands that shall be hidden in non-verbose mode.
#
#	$(Q)ln $@ :<
#
# If KBUILD_VERBOSE equals 0 then the above command will be hidden.
# If KBUILD_VERBOSE equals 1 then the above command is displayed.

ifeq ($(KBUILD_VERBOSE),1)
  quiet =
  Q =
else
  quiet=quiet_
  Q = @
endif

# If the user is running make -s (silent mode), suppress echoing of
# commands

ifneq ($(findstring s,$(MAKEFLAGS)),)
  quiet=silent_
endif

export quiet Q KBUILD_VERBOSE


# Look for make include files relative to root of kernel src
MAKEFLAGS += --include-dir=$(srctree)

# We need some generic definitions
include  $(srctree)/scripts/Kbuild.include

# Do not use make's built-in rules and variables
# This increases performance and avoid hard-to-debug behavour
MAKEFLAGS += -rR

# Make variables (CC, etc...)

AS		= $(CROSS_COMPILE)as
LD		= $(CROSS_COMPILE)ld
CC		= $(CROSS_COMPILE)gcc
CPP		= $(CC) -E
AR		= $(CROSS_COMPILE)ar
NM		= $(CROSS_COMPILE)nm
STRIP		= $(CROSS_COMPILE)strip
OBJCOPY		= $(CROSS_COMPILE)objcopy
OBJDUMP		= $(CROSS_COMPILE)objdump
AWK		= awk
GENKSYMS	= scripts/genksyms/genksyms
DEPMOD		= /sbin/depmod
KALLSYMS	= scripts/kallsyms
PERL		= perl
CHECK		= sparse

CHECKFLAGS     := -D__linux__ -Dlinux -D__STDC__ -Dunix -D__unix__ -Wbitwise $(CF)
MODFLAGS	= -DMODULE
CFLAGS_MODULE   = $(MODFLAGS)
AFLAGS_MODULE   = $(MODFLAGS)
LDFLAGS_MODULE  = -r
CFLAGS_KERNEL	=
AFLAGS_KERNEL	=


# Use LINUXINCLUDE when you must reference the include/ directory.
# Needed to be compatible with the O= option
LINUXINCLUDE    := -Iinclude \
                   $(if $(KBUILD_SRC),-Iinclude2 -I$(srctree)/include) \
		   -include include/linux/autoconf.h

CPPFLAGS        := -D__KERNEL__ $(LINUXINCLUDE)

CFLAGS          := -Wall -Wundef -Wstrict-prototypes -Wno-trigraphs \
                   -Werror-implicit-function-declaration \
                   -fno-strict-aliasing -fno-common
AFLAGS          := -D__ASSEMBLY__

# Warn about unsupported modules in kernels built inside Autobuild
ifneq ($(wildcard /.buildenv),)
CFLAGS		+= -DUNSUPPORTED_MODULES=1
endif

# Read KERNELRELEASE from include/config/kernel.release (if it exists)
KERNELRELEASE = $(shell cat include/config/kernel.release 2> /dev/null)
KERNELVERSION = $(VERSION).$(PATCHLEVEL).$(SUBLEVEL)$(EXTRAVERSION)

export VERSION PATCHLEVEL SUBLEVEL KERNELRELEASE KERNELVERSION
export ARCH CONFIG_SHELL HOSTCC HOSTCFLAGS CROSS_COMPILE AS LD CC
export CPP AR NM STRIP OBJCOPY OBJDUMP MAKE AWK GENKSYMS PERL UTS_MACHINE
export HOSTCXX HOSTCXXFLAGS LDFLAGS_MODULE CHECK CHECKFLAGS

export CPPFLAGS NOSTDINC_FLAGS LINUXINCLUDE OBJCOPYFLAGS LDFLAGS
export CFLAGS CFLAGS_KERNEL CFLAGS_MODULE
export AFLAGS AFLAGS_KERNEL AFLAGS_MODULE

# When compiling out-of-tree modules, put MODVERDIR in the module
# tree rather than in the kernel tree. The kernel tree might
# even be read-only.
export MODVERDIR := $(if $(KBUILD_EXTMOD),$(firstword $(KBUILD_EXTMOD))/).tmp_versions

# Files to ignore in find ... statements

RCS_FIND_IGNORE := \( -name SCCS -o -name BitKeeper -o -name .svn -o -name CVS -o -name .pc -o -name .hg -o -name .git \) -prune -o
export RCS_TAR_IGNORE := --exclude SCCS --exclude BitKeeper --exclude .svn --exclude CVS --exclude .pc --exclude .hg --exclude .git

# ===========================================================================
# Rules shared between *config targets and build targets

# Basic helpers built in scripts/
PHONY += scripts_basic
scripts_basic:
	$(Q)$(MAKE) $(build)=scripts/basic

# To avoid any implicit rule to kick in, define an empty command.
scripts/basic/%: scripts_basic ;

PHONY += outputmakefile
# outputmakefile generates a Makefile in the output directory, if using a
# separate output directory. This allows convenient use of make in the
# output directory.
outputmakefile:
ifneq ($(KBUILD_SRC),)
	$(Q)$(CONFIG_SHELL) $(srctree)/scripts/mkmakefile \
	    $(srctree) $(objtree) $(VERSION) $(PATCHLEVEL)
endif

# To make sure we do not include .config for any of the *config targets
# catch them early, and hand them over to scripts/kconfig/Makefile
# It is allowed to specify more targets when calling make, including
# mixing *config targets and build targets.
# For example 'make oldconfig all'.
# Detect when mixed targets is specified, and make a second invocation
# of make so .config is not included in this case either (for *config).

no-dot-config-targets := clean mrproper distclean \
			 cscope TAGS tags help %docs check% \
			 include/linux/version.h headers_% \
			 kernelrelease kernelversion

config-targets := 0
mixed-targets  := 0
dot-config     := 1

ifneq ($(filter $(no-dot-config-targets), $(MAKECMDGOALS)),)
	ifeq ($(filter-out $(no-dot-config-targets), $(MAKECMDGOALS)),)
		dot-config := 0
	endif
endif

ifeq ($(KBUILD_EXTMOD),)
        ifneq ($(filter config %config,$(MAKECMDGOALS)),)
                config-targets := 1
                ifneq ($(filter-out config %config,$(MAKECMDGOALS)),)
                        mixed-targets := 1
                endif
        endif
endif

ifeq ($(mixed-targets),1)
# ===========================================================================
# We're called with mixed targets (*config and build targets).
# Handle them one by one.

%:: FORCE
	$(Q)$(MAKE) -C $(srctree) KBUILD_SRC= $@

else
ifeq ($(config-targets),1)
# ===========================================================================
# *config targets only - make sure prerequisites are updated, and descend
# in scripts/kconfig to make the *config target

# Read arch specific Makefile to set KBUILD_DEFCONFIG as needed.
# KBUILD_DEFCONFIG may point out an alternative default configuration
# used for 'make defconfig'
include $(srctree)/arch/$(ARCH)/Makefile
export KBUILD_DEFCONFIG

config %config: scripts_basic outputmakefile FORCE
	$(Q)mkdir -p include/linux include/config
	$(Q)$(MAKE) $(build)=scripts/kconfig $@

else
# ===========================================================================
# Build targets only - this includes vmlinux, arch specific targets, clean
# targets and others. In general all targets except *config targets.

ifeq ($(KBUILD_EXTMOD),)
# Additional helpers built in scripts/
# Carefully list dependencies so we do not try to build scripts twice
# in parallel
PHONY += scripts
scripts: scripts_basic include/config/auto.conf
	$(Q)$(MAKE) $(build)=$(@)

# Objects we will link into vmlinux / subdirs we need to visit
init-y		:= init/
drivers-y	:= drivers/ sound/
net-y		:= net/
libs-y		:= lib/
core-y		:= usr/
endif # KBUILD_EXTMOD

ifeq ($(dot-config),1)
# Read in config
-include include/config/auto.conf

ifeq ($(KBUILD_EXTMOD),)
# Read in dependencies to all Kconfig* files, make sure to run
# oldconfig if changes are detected.
-include include/config/auto.conf.cmd

# To avoid any implicit rule to kick in, define an empty command
$(KCONFIG_CONFIG) include/config/auto.conf.cmd: ;

# If .config is newer than include/config/auto.conf, someone tinkered
# with it and forgot to run make oldconfig.
# if auto.conf.cmd is missing then we are probably in a cleaned tree so
# we execute the config step to be sure to catch updated Kconfig files
include/config/auto.conf: $(KCONFIG_CONFIG) include/config/auto.conf.cmd
	$(Q)$(MAKE) -f $(srctree)/Makefile silentoldconfig
else
# external modules needs include/linux/autoconf.h and include/config/auto.conf
# but do not care if they are up-to-date. Use auto.conf to trigger the test
PHONY += include/config/auto.conf

include/config/auto.conf:
	$(Q)test -e include/linux/autoconf.h -a -e $@ || (		\
	echo;								\
	echo "  ERROR: Kernel configuration is invalid.";		\
	echo "         include/linux/autoconf.h or $@ are missing.";	\
	echo "         Run 'make oldconfig && make prepare' on kernel src to fix it.";	\
	echo;								\
	/bin/false)

endif # KBUILD_EXTMOD

else
# Dummy target needed, because used as prerequisite
include/config/auto.conf: ;
endif # $(dot-config)

# The all: target is the default when no target is given on the
# command line.
# This allow a user to issue only 'make' to build a kernel including modules
# Defaults vmlinux but it is usually overridden in the arch makefile
all: vmlinux

ifdef CONFIG_CC_OPTIMIZE_FOR_SIZE
CFLAGS		+= -Os
else
CFLAGS		+= -O2
endif

include $(srctree)/arch/$(ARCH)/Makefile

ifdef CONFIG_FRAME_POINTER
CFLAGS		+= -fno-omit-frame-pointer $(call cc-option,-fno-optimize-sibling-calls,)
else
CFLAGS		+= -fomit-frame-pointer
endif

ifdef CONFIG_UNWIND_INFO
CFLAGS		+= -fasynchronous-unwind-tables
endif

ifdef CONFIG_DEBUG_INFO
CFLAGS		+= -g
endif

# Force gcc to behave correct even for buggy distributions
CFLAGS          += $(call cc-option, -fno-stack-protector)

# arch Makefile may override CC so keep this after arch Makefile is included
NOSTDINC_FLAGS += -nostdinc -isystem $(shell $(CC) -print-file-name=include)
CHECKFLAGS     += $(NOSTDINC_FLAGS)

# warn about C99 declaration after statement
CFLAGS += $(call cc-option,-Wdeclaration-after-statement,)

# disable pointer signed / unsigned warnings in gcc 4.0
CFLAGS += $(call cc-option,-Wno-pointer-sign,)

# Default kernel image to build when no specific target is given.
# KBUILD_IMAGE may be overruled on the command line or
# set in the environment
# Also any assignments in arch/$(ARCH)/Makefile take precedence over
# this default value
export KBUILD_IMAGE ?= vmlinux

#
# INSTALL_PATH specifies where to place the updated kernel and system map
# images. Default is /boot, but you can set it to other values
export	INSTALL_PATH ?= /boot

#
# INSTALL_MOD_PATH specifies a prefix to MODLIB for module directory
# relocations required by build roots.  This is not defined in the
# makefile but the argument can be passed to make if needed.
#

MODLIB	= $(INSTALL_MOD_PATH)/lib/modules/$(KERNELRELEASE)
export MODLIB

#
#  INSTALL_MOD_STRIP, if defined, will cause modules to be
#  stripped after they are installed.  If INSTALL_MOD_STRIP is '1', then
#  the default option --strip-debug will be used.  Otherwise,
#  INSTALL_MOD_STRIP will used as the options to the strip command.

ifdef INSTALL_MOD_STRIP
ifeq ($(INSTALL_MOD_STRIP),1)
mod_strip_cmd = $(STRIP) --strip-debug
else
mod_strip_cmd = $(STRIP) $(INSTALL_MOD_STRIP)
endif # INSTALL_MOD_STRIP=1
else
mod_strip_cmd = true
endif # INSTALL_MOD_STRIP
export mod_strip_cmd


ifeq ($(KBUILD_EXTMOD),)
core-y		+= kernel/ mm/ fs/ ipc/ security/ crypto/ block/
core-$(CONFIG_KDB) += kdb/

vmlinux-dirs	:= $(patsubst %/,%,$(filter %/, $(init-y) $(init-m) \
		     $(core-y) $(core-m) $(drivers-y) $(drivers-m) \
		     $(net-y) $(net-m) $(libs-y) $(libs-m)))

vmlinux-alldirs	:= $(sort $(vmlinux-dirs) $(patsubst %/,%,$(filter %/, \
		     $(init-n) $(init-) \
		     $(core-n) $(core-) $(drivers-n) $(drivers-) \
		     $(net-n)  $(net-)  $(libs-n)    $(libs-))))

init-y		:= $(patsubst %/, %/built-in.o, $(init-y))
core-y		:= $(patsubst %/, %/built-in.o, $(core-y))
drivers-y	:= $(patsubst %/, %/built-in.o, $(drivers-y))
net-y		:= $(patsubst %/, %/built-in.o, $(net-y))
libs-y1		:= $(patsubst %/, %/lib.a, $(libs-y))
libs-y2		:= $(patsubst %/, %/built-in.o, $(libs-y))
libs-y		:= $(libs-y1) $(libs-y2)

# Build vmlinux
# ---------------------------------------------------------------------------
# vmlinux is built from the objects selected by $(vmlinux-init) and
# $(vmlinux-main). Most are built-in.o files from top-level directories
# in the kernel tree, others are specified in arch/$(ARCH)Makefile.
# Ordering when linking is important, and $(vmlinux-init) must be first.
#
# vmlinux
#   ^
#   |
#   +-< $(vmlinux-init)
#   |   +--< init/version.o + more
#   |
#   +--< $(vmlinux-main)
#   |    +--< driver/built-in.o mm/built-in.o + more
#   |
#   +-< kallsyms.o (see description in CONFIG_KALLSYMS section)
#
# vmlinux version (uname -v) cannot be updated during normal
# descending-into-subdirs phase since we do not yet know if we need to
# update vmlinux.
# Therefore this step is delayed until just before final link of vmlinux -
# except in the kallsyms case where it is done just before adding the
# symbols to the kernel.
#
# System.map is generated to document addresses of all kernel symbols

vmlinux-init := $(head-y) $(init-y)
vmlinux-main := $(core-y) $(libs-y) $(drivers-y) $(net-y)
vmlinux-all  := $(vmlinux-init) $(vmlinux-main)
vmlinux-lds  := arch/$(ARCH)/kernel/vmlinux.lds

# Rule to link vmlinux - also used during CONFIG_KALLSYMS
# May be overridden by arch/$(ARCH)/Makefile
quiet_cmd_vmlinux__ ?= LD      $@
      cmd_vmlinux__ ?= $(LD) $(LDFLAGS) $(LDFLAGS_vmlinux) -o $@ \
      -T $(vmlinux-lds) $(vmlinux-init)                          \
      --start-group $(vmlinux-main) --end-group                  \
      $(filter-out $(vmlinux-lds) $(vmlinux-init) $(vmlinux-main) FORCE ,$^)

# Generate new vmlinux version
quiet_cmd_vmlinux_version = GEN     .version
      cmd_vmlinux_version = set -e;                     \
	if [ ! -r .version ]; then			\
	  rm -f .version;				\
	  echo 1 >.version;				\
	else						\
	  mv .version .old_version;			\
	  expr 0$$(cat .old_version) + 1 >.version;	\
	fi;						\
	$(MAKE) $(build)=init

# Generate System.map
quiet_cmd_sysmap = SYSMAP
      cmd_sysmap = $(CONFIG_SHELL) $(srctree)/scripts/mksysmap

# Link of vmlinux
# If CONFIG_KALLSYMS is set .version is already updated
# Generate System.map and verify that the content is consistent
# Use + in front of the vmlinux_version rule to silent warning with make -j2
# First command is ':' to allow us to use + in front of the rule
define rule_vmlinux__
	:
	$(if $(CONFIG_KALLSYMS),,+$(call cmd,vmlinux_version))

	$(call cmd,vmlinux__)
	$(Q)echo 'cmd_$@ := $(cmd_vmlinux__)' > $(@D)/.$(@F).cmd

	$(Q)$(if $($(quiet)cmd_sysmap),                 \
	  echo '  $($(quiet)cmd_sysmap) System.map' &&) \
	$(cmd_sysmap) $@ System.map;                    \
	if [ $$? -ne 0 ]; then                          \
		rm -f $@;                               \
		/bin/false;                             \
	fi;
	$(verify_kallsyms)
endef


ifdef CONFIG_KALLSYMS
# Generate section listing all symbols and add it into vmlinux $(kallsyms.o)
# It's a three stage process:
# o .tmp_vmlinux1 has all symbols and sections, but __kallsyms is
#   empty
#   Running kallsyms on that gives us .tmp_kallsyms1.o with
#   the right size - vmlinux version (uname -v) is updated during this step
# o .tmp_vmlinux2 now has a __kallsyms section of the right size,
#   but due to the added section, some addresses have shifted.
#   From here, we generate a correct .tmp_kallsyms2.o
# o The correct .tmp_kallsyms2.o is linked into the final vmlinux.
# o Verify that the System.map from vmlinux matches the map from
#   .tmp_vmlinux2, just in case we did not generate kallsyms correctly.
# o If CONFIG_KALLSYMS_EXTRA_PASS is set, do an extra pass using
#   .tmp_vmlinux3 and .tmp_kallsyms3.o.  This is only meant as a
#   temporary bypass to allow the kernel to be built while the
#   maintainers work out what went wrong with kallsyms.

ifdef CONFIG_KALLSYMS_EXTRA_PASS
last_kallsyms := 3
else
last_kallsyms := 2
endif

kallsyms.o := .tmp_kallsyms$(last_kallsyms).o

define verify_kallsyms
	$(Q)$(if $($(quiet)cmd_sysmap),                       \
	  echo '  $($(quiet)cmd_sysmap) .tmp_System.map' &&)  \
	  $(cmd_sysmap) .tmp_vmlinux$(last_kallsyms) .tmp_System.map
	$(Q)cmp -s System.map .tmp_System.map ||              \
		(echo Inconsistent kallsyms data;             \
		 echo Try setting CONFIG_KALLSYMS_EXTRA_PASS; \
		 rm .tmp_kallsyms* ; /bin/false )
endef

# Update vmlinux version before link
# Use + in front of this rule to silent warning about make -j1
# First command is ':' to allow us to use + in front of this rule
cmd_ksym_ld = $(cmd_vmlinux__)
define rule_ksym_ld
	: 
	+$(call cmd,vmlinux_version)
	$(call cmd,vmlinux__)
	$(Q)echo 'cmd_$@ := $(cmd_vmlinux__)' > $(@D)/.$(@F).cmd
endef

# Generate .S file with all kernel symbols
quiet_cmd_kallsyms = KSYM    $@
      cmd_kallsyms = $(NM) -n $< | $(KALLSYMS) \
                     $(if $(CONFIG_KALLSYMS_ALL),--all-symbols) > $@

.tmp_kallsyms1.o .tmp_kallsyms2.o .tmp_kallsyms3.o: %.o: %.S scripts FORCE
	$(call if_changed_dep,as_o_S)

.tmp_kallsyms%.S: .tmp_vmlinux% $(KALLSYMS)
	$(call cmd,kallsyms)

# .tmp_vmlinux1 must be complete except kallsyms, so update vmlinux version
.tmp_vmlinux1: $(vmlinux-lds) $(vmlinux-all) FORCE
	$(call if_changed_rule,ksym_ld)

.tmp_vmlinux2: $(vmlinux-lds) $(vmlinux-all) .tmp_kallsyms1.o FORCE
	$(call if_changed,vmlinux__)

.tmp_vmlinux3: $(vmlinux-lds) $(vmlinux-all) .tmp_kallsyms2.o FORCE
	$(call if_changed,vmlinux__)

# Needs to visit scripts/ before $(KALLSYMS) can be used.
$(KALLSYMS): scripts ;

# Generate some data for debugging strange kallsyms problems
debug_kallsyms: .tmp_map$(last_kallsyms)

.tmp_map%: .tmp_vmlinux% FORCE
	($(OBJDUMP) -h $< | $(AWK) '/^ +[0-9]/{print $$4 " 0 " $$2}'; $(NM) $<) | sort > $@

.tmp_map3: .tmp_map2

.tmp_map2: .tmp_map1

endif # ifdef CONFIG_KALLSYMS

# vmlinux image - including updated kernel symbols
vmlinux: $(vmlinux-lds) $(vmlinux-init) $(vmlinux-main) $(kallsyms.o) FORCE
	$(call if_changed_rule,vmlinux__)
	$(Q)rm -f .old_version

# The actual objects are generated when descending, 
# make sure no implicit rule kicks in
$(sort $(vmlinux-init) $(vmlinux-main)) $(vmlinux-lds): $(vmlinux-dirs) ;

# Handle descending into subdirectories listed in $(vmlinux-dirs)
# Preset locale variables to speed up the build process. Limit locale
# tweaks to this spot to avoid wrong language settings when running
# make menuconfig etc.
# Error messages still appears in the original language

PHONY += $(vmlinux-dirs)
$(vmlinux-dirs): prepare scripts
	$(Q)$(MAKE) $(build)=$@

# Build the kernel release string
# The KERNELRELEASE is stored in a file named include/config/kernel.release
# to be used when executing for example make install or make modules_install
#
# Take the contents of any files called localversion* and the config
# variable CONFIG_LOCALVERSION and append them to KERNELRELEASE.
# LOCALVERSION from the command line override all of this

nullstring :=
space      := $(nullstring) # end of line

___localver = $(objtree)/localversion* $(srctree)/localversion*
__localver  = $(sort $(wildcard $(___localver)))
# skip backup files (containing '~')
_localver = $(foreach f, $(__localver), $(if $(findstring ~, $(f)),,$(f)))

localver = $(subst $(space),, \
	   $(shell cat /dev/null $(_localver)) \
	   $(patsubst "%",%,$(CONFIG_LOCALVERSION)))

# If CONFIG_LOCALVERSION_AUTO is set scripts/setlocalversion is called
# and if the SCM is know a tag from the SCM is appended.
# The appended tag is determined by the SCM used.
#
# Currently, only git is supported.
# Other SCMs can edit scripts/setlocalversion and add the appropriate
# checks as needed.
ifdef CONFIG_LOCALVERSION_AUTO
	_localver-auto = $(shell $(CONFIG_SHELL) \
	                  $(srctree)/scripts/setlocalversion $(srctree))
	localver-auto  = $(LOCALVERSION)$(_localver-auto)
endif

localver-full = $(localver)$(localver-auto)

# Store (new) KERNELRELASE string in include/config/kernel.release
kernelrelease = $(KERNELVERSION)$(localver-full)
include/config/kernel.release: include/config/auto.conf FORCE
	$(Q)rm -f $@
	$(Q)echo $(kernelrelease) > $@


# Things we need to do before we recursively start building the kernel
# or the modules are listed in "prepare".
# A multi level approach is used. prepareN is processed before prepareN-1.
# archprepare is used in arch Makefiles and when processed asm symlink,
# version.h and scripts_basic is processed / created.

# Listed in dependency order
PHONY += prepare archprepare prepare0 prepare1 prepare2 prepare3

# prepare-all is deprecated, use prepare as valid replacement
PHONY += prepare-all

# prepare3 is used to check if we are building in a separate output directory,
# and if so do:
# 1) Check that make has not been executed in the kernel src $(srctree)
# 2) Create the include2 directory, used for the second asm symlink
prepare3: include/config/kernel.release
ifneq ($(KBUILD_SRC),)
	@echo '  Using $(srctree) as source for kernel'
	$(Q)if [ -f $(srctree)/.config -o -d $(srctree)/include/config ]; then \
		echo "  $(srctree) is not clean, please run 'make mrproper'";\
		echo "  in the '$(srctree)' directory.";\
		/bin/false; \
	fi;
	$(Q)if [ ! -d include2 ]; then mkdir -p include2; fi;
	$(Q)ln -fsn $(srctree)/include/asm-$(ARCH) include2/asm
endif

# prepare2 creates a makefile if using a separate output directory
prepare2: prepare3 outputmakefile

prepare1: prepare2 include/linux/version.h include/linux/utsrelease.h \
                   include/asm include/config/auto.conf
ifneq ($(KBUILD_MODULES),)
	$(Q)mkdir -p $(MODVERDIR)
	$(Q)rm -f $(MODVERDIR)/*
endif

archprepare: prepare1 scripts_basic

prepare0: archprepare FORCE
	$(Q)$(MAKE) $(build)=.

# All the preparing..
prepare prepare-all: prepare0

# Leave this as default for preprocessing vmlinux.lds.S, which is now
# done in arch/$(ARCH)/kernel/Makefile

export CPPFLAGS_vmlinux.lds += -P -C -U$(ARCH)

# FIXME: The asm symlink changes when $(ARCH) changes. That's
# hard to detect, but I suppose "make mrproper" is a good idea
# before switching between archs anyway.

include/asm:
	@echo '  SYMLINK $@ -> include/asm-$(ARCH)'
	$(Q)if [ ! -d include ]; then mkdir -p include; fi;
	@ln -fsn asm-$(ARCH) $@

# Generate some files
# ---------------------------------------------------------------------------

# KERNELRELEASE can change from a few different places, meaning version.h
# needs to be updated, so this check is forced on all builds

uts_len := 64
define filechk_utsrelease.h
	if [ `echo -n "$(KERNELRELEASE)" | wc -c ` -gt $(uts_len) ]; then \
	  echo '"$(KERNELRELEASE)" exceeds $(uts_len) characters' >&2;    \
	  exit 1;                                                         \
	fi;                                                               \
	(echo \#define UTS_RELEASE \"$(KERNELRELEASE)\";)
endef

define filechk_version.h
	(echo \#define LINUX_VERSION_CODE $(shell                             \
	expr $(VERSION) \* 65536 + $(PATCHLEVEL) \* 256 + $(SUBLEVEL));     \
	echo '#define KERNEL_VERSION(a,b,c) (((a) << 16) + ((b) << 8) + (c))';)
endef

include/linux/version.h: $(srctree)/Makefile FORCE
	$(call filechk,version.h)

include/linux/utsrelease.h: include/config/kernel.release FORCE
	$(call filechk,utsrelease.h)

# ---------------------------------------------------------------------------

PHONY += depend dep
depend dep:
	@echo '*** Warning: make $@ is unnecessary now.'

# ---------------------------------------------------------------------------
# Kernel headers
INSTALL_HDR_PATH=$(objtree)/usr
export INSTALL_HDR_PATH

PHONY += headers_install
headers_install: include/linux/version.h
	@if [ ! -r include/asm-$(ARCH)/Kbuild ]; then \
	  echo '*** Error: Headers not exportable for this architecture ($(ARCH))'; \
	  exit 1 ; fi
	$(Q)unifdef -Ux /dev/null
	$(Q)rm -rf $(INSTALL_HDR_PATH)/include
	$(Q)$(MAKE) -rR -f $(srctree)/scripts/Makefile.headersinst obj=include

PHONY += headers_check
headers_check: headers_install
	$(Q)$(MAKE) -rR -f $(srctree)/scripts/Makefile.headersinst obj=include HDRCHECK=1

# ---------------------------------------------------------------------------
# Modules

ifdef CONFIG_MODULES

# By default, build modules as well

all: modules

#	Build modules

PHONY += modules
modules: $(vmlinux-dirs) $(if $(KBUILD_BUILTIN),vmlinux)
	@echo '  Building modules, stage 2.';
	$(Q)$(MAKE) -rR -f $(srctree)/scripts/Makefile.modpost


# Target to prepare building external modules
PHONY += modules_prepare
modules_prepare: prepare scripts

# Target to install modules
PHONY += modules_install
modules_install: _modinst_ _modinst_post

PHONY += _modinst_
_modinst_:
	@if [ -z "`$(DEPMOD) -V 2>/dev/null | grep module-init-tools`" ]; then \
		echo "Warning: you may need to install module-init-tools"; \
		echo "See http://www.codemonkey.org.uk/docs/post-halloween-2.6.txt";\
		sleep 1; \
	fi
	@rm -rf $(MODLIB)/kernel
	@rm -f $(MODLIB)/source
	@mkdir -p $(MODLIB)/kernel
	@ln -s $(srctree) $(MODLIB)/source
	@if [ ! $(objtree) -ef  $(MODLIB)/build ]; then \
		rm -f $(MODLIB)/build ; \
		ln -s $(objtree) $(MODLIB)/build ; \
	fi
	$(Q)$(MAKE) -rR -f $(srctree)/scripts/Makefile.modinst

# If System.map exists, run depmod.  This deliberately does not have a
# dependency on System.map since that would run the dependency tree on
# vmlinux.  This depmod is only for convenience to give the initial
# boot a modules.dep even before / is mounted read-write.  However the
# boot script depmod is the master version.
ifeq "$(strip $(INSTALL_MOD_PATH))" ""
depmod_opts	:=
else
depmod_opts	:= -b $(INSTALL_MOD_PATH) -r
endif
PHONY += _modinst_post
_modinst_post: _modinst_
	if [ -r System.map -a -x $(DEPMOD) ]; then $(DEPMOD) -ae -F System.map $(depmod_opts) $(KERNELRELEASE); fi

else # CONFIG_MODULES

# Modules not configured
# ---------------------------------------------------------------------------

modules modules_install: FORCE
	@echo
	@echo "The present kernel configuration has modules disabled."
	@echo "Type 'make config' and enable loadable module support."
	@echo "Then build a kernel with module support enabled."
	@echo
	@exit 1

endif # CONFIG_MODULES

###
# Cleaning is done on three levels.
# make clean     Delete most generated files
#                Leave enough to build external modules
# make mrproper  Delete the current configuration, and all generated files
# make distclean Remove editor backup files, patch leftover files and the like

# Directories & files removed with 'make clean'
CLEAN_DIRS  += $(MODVERDIR)
CLEAN_FILES +=	vmlinux System.map \
                .tmp_kallsyms* .tmp_version .tmp_vmlinux* .tmp_System.map

# Directories & files removed with 'make mrproper'
MRPROPER_DIRS  += include/config include2 usr/include
MRPROPER_FILES += .config .config.old include/asm .version .old_version \
                  include/linux/autoconf.h include/linux/version.h      \
                  include/linux/utsrelease.h                            \
		  Module.symvers tags TAGS cscope*

# clean - Delete most, but leave enough to build external modules
#
clean: rm-dirs  := $(CLEAN_DIRS)
clean: rm-files := $(CLEAN_FILES)
clean-dirs      := $(addprefix _clean_,$(srctree) $(vmlinux-alldirs))

PHONY += $(clean-dirs) clean archclean
$(clean-dirs):
	$(Q)$(MAKE) $(clean)=$(patsubst _clean_%,%,$@)

clean: archclean $(clean-dirs)
	$(call cmd,rmdirs)
	$(call cmd,rmfiles)
	@find . $(RCS_FIND_IGNORE) \
		\( -name '*.[oas]' -o -name '*.ko' -o -name '.*.cmd' \
		-o -name '.*.d' -o -name '.*.tmp' -o -name '*.mod.c' \
		-o -name '*.symtypes' \) \
		-type f -print | xargs rm -f

# mrproper - Delete all generated files, including .config
#
mrproper: rm-dirs  := $(wildcard $(MRPROPER_DIRS))
mrproper: rm-files := $(wildcard $(MRPROPER_FILES))
mrproper-dirs      := $(addprefix _mrproper_,Documentation/DocBook scripts)

PHONY += $(mrproper-dirs) mrproper archmrproper
$(mrproper-dirs):
	$(Q)$(MAKE) $(clean)=$(patsubst _mrproper_%,%,$@)

mrproper: clean archmrproper $(mrproper-dirs)
	$(call cmd,rmdirs)
	$(call cmd,rmfiles)

# distclean
#
PHONY += distclean

distclean: mrproper
	@find $(srctree) $(RCS_FIND_IGNORE) \
		\( -name '*.orig' -o -name '*.rej' -o -name '*~' \
		-o -name '*.bak' -o -name '#*#' -o -name '.*.orig' \
		-o -name '.*.rej' -o -size 0 \
		-o -name '*%' -o -name '.*.cmd' -o -name 'core' \) \
		-type f -print | xargs rm -f


# Packaging of the kernel to various formats
# ---------------------------------------------------------------------------
# rpm target kept for backward compatibility
package-dir	:= $(srctree)/scripts/package

%pkg: include/config/kernel.release FORCE
	$(Q)$(MAKE) $(build)=$(package-dir) $@
rpm: include/config/kernel.release FORCE
	$(Q)$(MAKE) $(build)=$(package-dir) $@


# Brief documentation of the typical targets used
# ---------------------------------------------------------------------------

boards := $(wildcard $(srctree)/arch/$(ARCH)/configs/*_defconfig)
boards := $(notdir $(boards))

help:
	@echo  'Cleaning targets:'
	@echo  '  clean		  - remove most generated files but keep the config'
	@echo  '  mrproper	  - remove all generated files + config + various backup files'
	@echo  ''
	@echo  'Configuration targets:'
	@$(MAKE) -f $(srctree)/scripts/kconfig/Makefile help
	@echo  ''
	@echo  'Other generic targets:'
	@echo  '  all		  - Build all targets marked with [*]'
	@echo  '* vmlinux	  - Build the bare kernel'
	@echo  '* modules	  - Build all modules'
	@echo  '  modules_install - Install all modules to INSTALL_MOD_PATH (default: /)'
	@echo  '  dir/            - Build all files in dir and below'
	@echo  '  dir/file.[ois]  - Build specified target only'
	@echo  '  dir/file.ko     - Build module including final link'
	@echo  '  rpm		  - Build a kernel as an RPM package'
	@echo  '  tags/TAGS	  - Generate tags file for editors'
	@echo  '  cscope	  - Generate cscope index'
	@echo  '  kernelrelease	  - Output the release version string'
	@echo  '  kernelversion	  - Output the version stored in Makefile'
	@if [ -r include/asm-$(ARCH)/Kbuild ]; then \
	 echo  '  headers_install - Install sanitised kernel headers to INSTALL_HDR_PATH'; \
	 fi
	@echo  '                    (default: $(INSTALL_HDR_PATH))'
	@echo  ''
	@echo  'Static analysers'
	@echo  '  checkstack      - Generate a list of stack hogs'
	@echo  '  namespacecheck  - Name space analysis on compiled kernel'
	@if [ -r include/asm-$(ARCH)/Kbuild ]; then \
	 echo  '  headers_check   - Sanity check on exported headers'; \
	 fi
	@echo  ''
	@echo  'Kernel packaging:'
	@$(MAKE) $(build)=$(package-dir) help
	@echo  ''
	@echo  'Documentation targets:'
	@$(MAKE) -f $(srctree)/Documentation/DocBook/Makefile dochelp
	@echo  ''
	@echo  'Architecture specific targets ($(ARCH)):'
	@$(if $(archhelp),$(archhelp),\
		echo '  No architecture specific help defined for $(ARCH)')
	@echo  ''
	@$(if $(boards), \
		$(foreach b, $(boards), \
		printf "  %-24s - Build for %s\\n" $(b) $(subst _defconfig,,$(b));) \
		echo '')

	@echo  '  make V=0|1 [targets] 0 => quiet build (default), 1 => verbose build'
	@echo  '  make O=dir [targets] Locate all output files in "dir", including .config'
	@echo  '  make C=1   [targets] Check all c source with $$CHECK (sparse by default)'
	@echo  '  make C=2   [targets] Force check of all c source with $$CHECK'
	@echo  ''
	@echo  'Execute "make" or "make all" to build all targets marked with [*] '
	@echo  'For further info see the ./README file'


# Documentation targets
# ---------------------------------------------------------------------------
%docs: scripts_basic FORCE
	$(Q)$(MAKE) $(build)=Documentation/DocBook $@

else # KBUILD_EXTMOD

###
# External module support.
# When building external modules the kernel used as basis is considered
# read-only, and no consistency checks are made and the make
# system is not used on the basis kernel. If updates are required
# in the basis kernel ordinary make commands (without M=...) must
# be used.
#
# The following are the only valid targets when building external
# modules.
# make M=dir clean     Delete all automatically generated files
# make M=dir modules   Make all modules in specified dir
# make M=dir	       Same as 'make M=dir modules'
# make M=dir modules_install
#                      Install the modules built in the module directory
#                      Assumes install directory is already created

# We are always building modules
KBUILD_MODULES := 1
PHONY += crmodverdir
crmodverdir:
	$(Q)mkdir -p $(MODVERDIR)
	$(Q)rm -f $(MODVERDIR)/*

PHONY += $(objtree)/Module.symvers
$(objtree)/Module.symvers:
	@test -e $(objtree)/Module.symvers || ( \
	echo; \
	echo "  WARNING: Symbol version dump $(objtree)/Module.symvers"; \
	echo "           is missing; modules will have no dependencies and modversions."; \
	echo )

module-dirs := $(addprefix _module_,$(KBUILD_EXTMOD))
PHONY += $(module-dirs) modules
$(module-dirs): crmodverdir $(objtree)/Module.symvers
	$(Q)$(MAKE) $(build)=$(patsubst _module_%,%,$@)

modules: $(module-dirs)
	@echo '  Building modules, stage 2.';
	$(Q)$(MAKE) -rR -f $(srctree)/scripts/Makefile.modpost

PHONY += modules_install
modules_install: _emodinst_ _emodinst_post

install-dir := $(if $(INSTALL_MOD_DIR),$(INSTALL_MOD_DIR),extra)
PHONY += _emodinst_
_emodinst_:
	$(Q)mkdir -p $(MODLIB)/$(install-dir)
	$(Q)$(MAKE) -rR -f $(srctree)/scripts/Makefile.modinst

# Run depmod only is we have System.map and depmod is executable
quiet_cmd_depmod = DEPMOD  $(KERNELRELEASE)
      cmd_depmod = if [ -r System.map -a -x $(DEPMOD) ]; then \
                      $(DEPMOD) -ae -F System.map             \
                      $(if $(strip $(INSTALL_MOD_PATH)),      \
		      -b $(INSTALL_MOD_PATH) -r)              \
		      $(KERNELRELEASE);                       \
                   fi

PHONY += _emodinst_post
_emodinst_post: _emodinst_
	$(call cmd,depmod)

clean-dirs := $(addprefix _clean_,$(KBUILD_EXTMOD))

PHONY += $(clean-dirs) clean
$(clean-dirs):
	$(Q)$(MAKE) $(clean)=$(patsubst _clean_%,%,$@)

clean:	rm-dirs := $(MODVERDIR)
clean: $(clean-dirs)
	$(call cmd,rmdirs)
	@find $(KBUILD_EXTMOD) $(RCS_FIND_IGNORE) \
		\( -name '*.[oas]' -o -name '*.ko' -o -name '.*.cmd' \
		-o -name '.*.d' -o -name '.*.tmp' -o -name '*.mod.c' \) \
		-type f -print | xargs rm -f

help:
	@echo  '  Building external modules.'
	@echo  '  Syntax: make -C path/to/kernel/src M=$$PWD target'
	@echo  ''
	@echo  '  modules         - default target, build the module(s)'
	@echo  '  modules_install - install the module'
	@echo  '  clean           - remove generated files in module directory only'
	@echo  ''

# Dummies...
PHONY += prepare scripts
prepare: ;
scripts: ;
endif # KBUILD_EXTMOD

# Generate tags for editors
# ---------------------------------------------------------------------------

#We want __srctree to totally vanish out when KBUILD_OUTPUT is not set
#(which is the most common case IMHO) to avoid unneeded clutter in the big tags file.
#Adding $(srctree) adds about 20M on i386 to the size of the output file!

ifeq ($(src),$(obj))
__srctree =
else
__srctree = $(srctree)/
endif

ifeq ($(ALLSOURCE_ARCHS),)
ifeq ($(ARCH),um)
ALLINCLUDE_ARCHS := $(ARCH) $(SUBARCH)
else
ALLINCLUDE_ARCHS := $(ARCH)
endif
else
#Allow user to specify only ALLSOURCE_PATHS on the command line, keeping existing behavour.
ALLINCLUDE_ARCHS := $(ALLSOURCE_ARCHS)
endif

ALLSOURCE_ARCHS := $(ARCH)

define find-sources
        ( find $(__srctree) $(RCS_FIND_IGNORE) \
	       \( -name include -o -name arch \) -prune -o \
	       -name $1 -print; \
	  for ARCH in $(ALLSOURCE_ARCHS) ; do \
	       find $(__srctree)arch/$${ARCH} $(RCS_FIND_IGNORE) \
	            -name $1 -print; \
	  done ; \
	  find $(__srctree)security/selinux/include $(RCS_FIND_IGNORE) \
	       -name $1 -print; \
	  find $(__srctree)include $(RCS_FIND_IGNORE) \
	       \( -name config -o -name 'asm-*' \) -prune \
	       -o -name $1 -print; \
	  for ARCH in $(ALLINCLUDE_ARCHS) ; do \
	       find $(__srctree)include/asm-$${ARCH} $(RCS_FIND_IGNORE) \
	            -name $1 -print; \
	  done ; \
	  find $(__srctree)include/asm-generic $(RCS_FIND_IGNORE) \
	       -name $1 -print )
endef

define all-sources
	$(call find-sources,'*.[chS]')
endef
define all-kconfigs
	$(call find-sources,'Kconfig*')
endef
define all-defconfigs
	$(call find-sources,'defconfig')
endef

quiet_cmd_cscope-file = FILELST cscope.files
      cmd_cscope-file = (echo \-k; echo \-q; $(all-sources)) > cscope.files

quiet_cmd_cscope = MAKE    cscope.out
      cmd_cscope = cscope -b

cscope: FORCE
	$(call cmd,cscope-file)
	$(call cmd,cscope)

quiet_cmd_TAGS = MAKE   $@
define cmd_TAGS
	rm -f $@; \
	ETAGSF=`etags --version | grep -i exuberant >/dev/null &&     \
                echo "-I __initdata,__exitdata,__acquires,__releases  \
                      -I EXPORT_SYMBOL,EXPORT_SYMBOL_GPL              \
                      --extra=+f --c-kinds=+px"`;                     \
                $(all-sources) | xargs etags $$ETAGSF -a;             \
	if test "x$$ETAGSF" = x; then                                 \
		$(all-kconfigs) | xargs etags -a                      \
		--regex='/^config[ \t]+\([a-zA-Z0-9_]+\)/\1/';        \
		$(all-defconfigs) | xargs etags -a                    \
		--regex='/^#?[ \t]?\(CONFIG_[a-zA-Z0-9_]+\)/\1/';     \
	fi
endef

TAGS: FORCE
	$(call cmd,TAGS)


quiet_cmd_tags = MAKE   $@
define cmd_tags
	rm -f $@; \
	CTAGSF=`ctags --version | grep -i exuberant >/dev/null &&     \
                echo "-I __initdata,__exitdata,__acquires,__releases  \
                      -I EXPORT_SYMBOL,EXPORT_SYMBOL_GPL              \
                      --extra=+f --c-kinds=+px"`;                     \
                $(all-sources) | xargs ctags $$CTAGSF -a
endef

tags: FORCE
	$(call cmd,tags)


# Scripts to check various things for consistency
# ---------------------------------------------------------------------------

includecheck:
	find * $(RCS_FIND_IGNORE) \
		-name '*.[hcS]' -type f -print | sort \
		| xargs $(PERL) -w scripts/checkincludes.pl

versioncheck:
	find * $(RCS_FIND_IGNORE) \
		-name '*.[hcS]' -type f -print | sort \
		| xargs $(PERL) -w scripts/checkversion.pl

namespacecheck:
	$(PERL) $(srctree)/scripts/namespace.pl

endif #ifeq ($(config-targets),1)
endif #ifeq ($(mixed-targets),1)

PHONY += checkstack kernelrelease kernelversion
checkstack:
	$(OBJDUMP) -d vmlinux $$(find . -name '*.ko') | \
	$(PERL) $(src)/scripts/checkstack.pl $(ARCH)

kernelrelease:
	$(if $(wildcard include/config/kernel.release), $(Q)echo $(KERNELRELEASE), \
	$(error kernelrelease not valid - run 'make prepare' to update it))
kernelversion:
	@echo $(KERNELVERSION)

# Single targets
# ---------------------------------------------------------------------------
# Single targets are compatible with:
# - build whith mixed source and output
# - build with separate output dir 'make O=...'
# - external modules
#
#  target-dir => where to store outputfile
#  build-dir  => directory in kernel source tree to use

ifeq ($(KBUILD_EXTMOD),)
        build-dir  = $(patsubst %/,%,$(dir $@))
        target-dir = $(dir $@)
else
        zap-slash=$(filter-out .,$(patsubst %/,%,$(dir $@)))
        build-dir  = $(KBUILD_EXTMOD)$(if $(zap-slash),/$(zap-slash))
        target-dir = $(if $(KBUILD_EXTMOD),$(dir $<),$(dir $@))
endif

%.s: %.c prepare scripts FORCE
	$(Q)$(MAKE) $(build)=$(build-dir) $(target-dir)$(notdir $@)
%.i: %.c prepare scripts FORCE
	$(Q)$(MAKE) $(build)=$(build-dir) $(target-dir)$(notdir $@)
%.o: %.c prepare scripts FORCE
	$(Q)$(MAKE) $(build)=$(build-dir) $(target-dir)$(notdir $@)
%.lst: %.c prepare scripts FORCE
	$(Q)$(MAKE) $(build)=$(build-dir) $(target-dir)$(notdir $@)
%.s: %.S prepare scripts FORCE
	$(Q)$(MAKE) $(build)=$(build-dir) $(target-dir)$(notdir $@)
%.o: %.S prepare scripts FORCE
	$(Q)$(MAKE) $(build)=$(build-dir) $(target-dir)$(notdir $@)
%.symtypes: %.c prepare scripts FORCE
	$(Q)$(MAKE) $(build)=$(build-dir) $(target-dir)$(notdir $@)

# Modules
/ %/: prepare scripts FORCE
	$(Q)$(MAKE) KBUILD_MODULES=$(if $(CONFIG_MODULES),1) \
	$(build)=$(build-dir)
%.ko: prepare scripts FORCE
	$(Q)$(MAKE) KBUILD_MODULES=$(if $(CONFIG_MODULES),1)   \
	$(build)=$(build-dir) $(@:.ko=.o)
	$(Q)$(MAKE) -rR -f $(srctree)/scripts/Makefile.modpost

# FIXME Should go into a make.lib or something 
# ===========================================================================

quiet_cmd_rmdirs = $(if $(wildcard $(rm-dirs)),CLEAN   $(wildcard $(rm-dirs)))
      cmd_rmdirs = rm -rf $(rm-dirs)

quiet_cmd_rmfiles = $(if $(wildcard $(rm-files)),CLEAN   $(wildcard $(rm-files)))
      cmd_rmfiles = rm -f $(rm-files)


a_flags = -Wp,-MD,$(depfile) $(AFLAGS) $(AFLAGS_KERNEL) \
	  $(NOSTDINC_FLAGS) $(CPPFLAGS) \
	  $(modkern_aflags) $(EXTRA_AFLAGS) $(AFLAGS_$(basetarget).o)

quiet_cmd_as_o_S = AS      $@
cmd_as_o_S       = $(CC) $(a_flags) -c -o $@ $<

# read all saved command lines

targets := $(wildcard $(sort $(targets)))
cmd_files := $(wildcard .*.cmd $(foreach f,$(targets),$(dir $(f)).$(notdir $(f)).cmd))

ifneq ($(cmd_files),)
  $(cmd_files): ;	# Do not try to update included dependency files
  include $(cmd_files)
endif

# Shorthand for $(Q)$(MAKE) -f scripts/Makefile.clean obj=dir
# Usage:
# $(Q)$(MAKE) $(clean)=dir
clean := -f $(if $(KBUILD_SRC),$(srctree)/)scripts/Makefile.clean obj

endif	# skip-makefile

PHONY += FORCE
FORCE:


# Declare the contents of the .PHONY variable as phony.  We keep that
# information in a variable se we can use it in if_changed and friends.
.PHONY: $(PHONY)<|MERGE_RESOLUTION|>--- conflicted
+++ resolved
@@ -1,11 +1,7 @@
 VERSION = 2
 PATCHLEVEL = 6
 SUBLEVEL = 18
-<<<<<<< HEAD
-EXTRAVERSION = .1
-=======
 EXTRAVERSION = .2
->>>>>>> b4d85466
 NAME=Avast! A bilge rat!
 
 # *DOCUMENTATION*
