--- conflicted
+++ resolved
@@ -1,11 +1,7 @@
 VERSION = 2
 PATCHLEVEL = 6
 SUBLEVEL = 0
-<<<<<<< HEAD
-EXTRAVERSION = -test11-$(CONFIG_RELEASE)-$(CONFIG_CFGNAME)
-=======
-EXTRAVERSION =
->>>>>>> 67e9bb60
+EXTRAVERSION = -$(CONFIG_RELEASE)-$(CONFIG_CFGNAME)
 
 # *DOCUMENTATION*
 # To see a list of typical targets execute "make help"
