#ifndef __ASM_SH_IOCTLS_H
#define __ASM_SH_IOCTLS_H

#include <asm/ioctl.h>

#define FIOCLEX		_IO('f', 1)
#define FIONCLEX	_IO('f', 2)
#define FIOASYNC	_IOW('f', 125, int)
#define FIONBIO		_IOW('f', 126, int)
#define FIONREAD	_IOR('f', 127, int)
#define TIOCINQ		FIONREAD
#define FIOQSIZE	_IOR('f', 128, loff_t)

#define TCGETS		0x5401
#define TCSETS		0x5402
#define TCSETSW		0x5403
#define TCSETSF		0x5404

#define TCGETA		0x80127417	/* _IOR('t', 23, struct termio) */
#define TCSETA		0x40127418	/* _IOW('t', 24, struct termio) */
#define TCSETAW		0x40127419	/* _IOW('t', 25, struct termio) */
#define TCSETAF		0x4012741C	/* _IOW('t', 28, struct termio) */

#define TCSBRK		_IO('t', 29)
#define TCXONC		_IO('t', 30)
#define TCFLSH		_IO('t', 31)

#define TIOCSWINSZ	0x40087467	/* _IOW('t', 103, struct winsize) */
#define TIOCGWINSZ	0x80087468	/* _IOR('t', 104, struct winsize) */
#define	TIOCSTART	_IO('t', 110)		/* start output, like ^Q */
#define	TIOCSTOP	_IO('t', 111)		/* stop output, like ^S */
#define TIOCOUTQ        _IOR('t', 115, int)     /* output queue size */

#define TIOCSPGRP	_IOW('t', 118, int)
#define TIOCGPGRP	_IOR('t', 119, int)

#define TIOCEXCL	_IO('T', 12) /* 0x540C */
#define TIOCNXCL	_IO('T', 13) /* 0x540D */
#define TIOCSCTTY	_IO('T', 14) /* 0x540E */

#define TIOCSTI		_IOW('T', 18, char) /* 0x5412 */
#define TIOCMGET	_IOR('T', 21, unsigned int) /* 0x5415 */
#define TIOCMBIS	_IOW('T', 22, unsigned int) /* 0x5416 */
#define TIOCMBIC	_IOW('T', 23, unsigned int) /* 0x5417 */
#define TIOCMSET	_IOW('T', 24, unsigned int) /* 0x5418 */
# define TIOCM_LE	0x001
# define TIOCM_DTR	0x002
# define TIOCM_RTS	0x004
# define TIOCM_ST	0x008
# define TIOCM_SR	0x010
# define TIOCM_CTS	0x020
# define TIOCM_CAR	0x040
# define TIOCM_RNG	0x080
# define TIOCM_DSR	0x100
# define TIOCM_CD	TIOCM_CAR
# define TIOCM_RI	TIOCM_RNG

#define TIOCGSOFTCAR	_IOR('T', 25, unsigned int) /* 0x5419 */
#define TIOCSSOFTCAR	_IOW('T', 26, unsigned int) /* 0x541A */
#define TIOCLINUX	_IOW('T', 28, char) /* 0x541C */
#define TIOCCONS	_IO('T', 29) /* 0x541D */
#define TIOCGSERIAL	0x803C541E	/* _IOR('T', 30, struct serial_struct) 0x541E */
#define TIOCSSERIAL	0x403C541F	/* _IOW('T', 31, struct serial_struct) 0x541F */
#define TIOCPKT		_IOW('T', 32, int) /* 0x5420 */
# define TIOCPKT_DATA		 0
# define TIOCPKT_FLUSHREAD	 1
# define TIOCPKT_FLUSHWRITE	 2
# define TIOCPKT_STOP		 4
# define TIOCPKT_START		 8
# define TIOCPKT_NOSTOP		16
# define TIOCPKT_DOSTOP		32
# define TIOCPKT_IOCTL		64


#define TIOCNOTTY	_IO('T', 34) /* 0x5422 */
#define TIOCSETD	_IOW('T', 35, int) /* 0x5423 */
#define TIOCGETD	_IOR('T', 36, int) /* 0x5424 */
#define TCSBRKP		_IOW('T', 37, int) /* 0x5425 */	/* Needed for POSIX tcsendbreak() */
#define TIOCSBRK	_IO('T', 39) /* 0x5427 */ /* BSD compatibility */
#define TIOCCBRK	_IO('T', 40) /* 0x5428 */ /* BSD compatibility */
#define TIOCGSID	_IOR('T', 41, pid_t) /* 0x5429 */ /* Return the session ID of FD */
#define TCGETS2		_IOR('T', 42, struct termios2)
#define TCSETS2		_IOW('T', 43, struct termios2)
#define TCSETSW2	_IOW('T', 44, struct termios2)
#define TCSETSF2	_IOW('T', 45, struct termios2)
#define TIOCGPTN	_IOR('T',0x30, unsigned int) /* Get Pty Number (of pty-mux device) */
#define TIOCSPTLCK	_IOW('T',0x31, int)  /* Lock/unlock Pty */
<<<<<<< HEAD
#define TIOCGDEV	_IOR('T',0x32, unsigned int) /* Get real dev no below /dev/console */
=======
#define TIOCSIG		_IOW('T',0x36, int)  /* Generate signal on Pty slave */
>>>>>>> da5cabf8

#define TIOCSERCONFIG	_IO('T', 83) /* 0x5453 */
#define TIOCSERGWILD	_IOR('T', 84,  int) /* 0x5454 */
#define TIOCSERSWILD	_IOW('T', 85,  int) /* 0x5455 */
#define TIOCGLCKTRMIOS	0x5456
#define TIOCSLCKTRMIOS	0x5457
#define TIOCSERGSTRUCT	0x80d85458	/* _IOR('T', 88, struct async_struct) 0x5458 */ /* For debugging only */
#define TIOCSERGETLSR   _IOR('T', 89, unsigned int) /* 0x5459 */ /* Get line status register */
  /* ioctl (fd, TIOCSERGETLSR, &result) where result may be as below */
# define TIOCSER_TEMT    0x01	/* Transmitter physically empty */
#define TIOCSERGETMULTI 0x80A8545A	/* _IOR('T', 90, struct serial_multiport_struct) 0x545A */ /* Get multiport config */
#define TIOCSERSETMULTI 0x40A8545B	/* _IOW('T', 91, struct serial_multiport_struct) 0x545B */ /* Set multiport config */

#define TIOCMIWAIT	_IO('T', 92) /* 0x545C */	/* wait for a change on serial input line(s) */
#define TIOCGICOUNT	0x545D	/* read serial port inline interrupt counts */

#endif /* __ASM_SH_IOCTLS_H */<|MERGE_RESOLUTION|>--- conflicted
+++ resolved
@@ -85,11 +85,8 @@
 #define TCSETSF2	_IOW('T', 45, struct termios2)
 #define TIOCGPTN	_IOR('T',0x30, unsigned int) /* Get Pty Number (of pty-mux device) */
 #define TIOCSPTLCK	_IOW('T',0x31, int)  /* Lock/unlock Pty */
-<<<<<<< HEAD
+#define TIOCSIG		_IOW('T',0x36, int)  /* Generate signal on Pty slave */
 #define TIOCGDEV	_IOR('T',0x32, unsigned int) /* Get real dev no below /dev/console */
-=======
-#define TIOCSIG		_IOW('T',0x36, int)  /* Generate signal on Pty slave */
->>>>>>> da5cabf8
 
 #define TIOCSERCONFIG	_IO('T', 83) /* 0x5453 */
 #define TIOCSERGWILD	_IOR('T', 84,  int) /* 0x5454 */
