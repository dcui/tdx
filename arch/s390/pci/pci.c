--- conflicted
+++ resolved
@@ -37,10 +37,7 @@
 #include <asm/pci_dma.h>
 
 #include "pci_bus.h"
-<<<<<<< HEAD
-=======
 #include "pci_iov.h"
->>>>>>> 7d2a07b7
 
 /* list of all detected zpci devices */
 static LIST_HEAD(zpci_list);
@@ -614,51 +611,6 @@
 
 static int __zpci_register_domain(int domain)
 {
-<<<<<<< HEAD
-	struct pci_dev *pdev = to_pci_dev(dev);
-	struct zpci_dev *zdev = to_zpci(pdev);
-	int ret = 0;
-
-	if (zdev->state != ZPCI_FN_STATE_ONLINE)
-		goto out;
-
-	ret = clp_enable_fh(zdev, ZPCI_NR_DMA_SPACES);
-	if (ret)
-		goto out;
-
-	zpci_map_resources(pdev);
-	zpci_register_ioat(zdev, 0, zdev->start_dma, zdev->end_dma,
-			   (u64) zdev->dma_table);
-
-out:
-	return ret;
-}
-
-static int zpci_freeze(struct device *dev)
-{
-	struct pci_dev *pdev = to_pci_dev(dev);
-	struct zpci_dev *zdev = to_zpci(pdev);
-
-	if (zdev->state != ZPCI_FN_STATE_ONLINE)
-		return 0;
-
-	zpci_unregister_ioat(zdev, 0);
-	zpci_unmap_resources(pdev);
-	return clp_disable_fh(zdev);
-}
-
-struct dev_pm_ops pcibios_pm_ops = {
-	.thaw_noirq = zpci_restore,
-	.freeze_noirq = zpci_freeze,
-	.restore_noirq = zpci_restore,
-	.poweroff_noirq = zpci_freeze,
-};
-#endif /* CONFIG_HIBERNATE_CALLBACKS */
-
-static int __zpci_register_domain(int domain)
-{
-=======
->>>>>>> 7d2a07b7
 	spin_lock(&zpci_domain_lock);
 	if (test_bit(domain, zpci_domain)) {
 		spin_unlock(&zpci_domain_lock);
@@ -735,42 +687,6 @@
 	return clp_disable_fh(zdev);
 }
 
-<<<<<<< HEAD
-/* zpci_remove_device - Removes the given zdev from the PCI core
- * @zdev: the zdev to be removed from the PCI core
- * @set_error: if true the device's error state is set to permanent failure
- *
- * Sets a zPCI device to a configured but offline state; the zPCI
- * device is still accessible through its hotplug slot and the zPCI
- * API but is removed from the common code PCI bus, making it
- * no longer available to drivers.
- */
-void zpci_remove_device(struct zpci_dev *zdev, bool set_error)
-{
-	struct zpci_bus *zbus = zdev->zbus;
-	struct pci_dev *pdev;
-
-	if (!zdev->zbus->bus)
-		return;
-
-	pdev = pci_get_slot(zbus->bus, zdev->devfn);
-	if (pdev) {
-		if (set_error)
-			pdev->error_state = pci_channel_io_perm_failure;
-		if (pdev->is_virtfn) {
-			zpci_remove_virtfn(pdev, zdev->vfn);
-			/* balance pci_get_slot */
-			pci_dev_put(pdev);
-			return;
-		}
-		pci_stop_and_remove_bus_device_locked(pdev);
-		/* balance pci_get_slot */
-		pci_dev_put(pdev);
-	}
-}
-
-int zpci_create_device(struct zpci_dev *zdev)
-=======
 /**
  * zpci_create_device() - Create a new zpci_dev and add it to the zbus
  * @fid: Function ID of the device to be created
@@ -783,30 +699,10 @@
  * Returns: the zdev on success or an error pointer otherwise
  */
 struct zpci_dev *zpci_create_device(u32 fid, u32 fh, enum zpci_state state)
->>>>>>> 7d2a07b7
 {
 	struct zpci_dev *zdev;
 	int rc;
 
-<<<<<<< HEAD
-	kref_init(&zdev->kref);
-
-	spin_lock(&zpci_list_lock);
-	list_add_tail(&zdev->entry, &zpci_list);
-	spin_unlock(&zpci_list_lock);
-
-	rc = zpci_init_iommu(zdev);
-	if (rc)
-		goto out;
-
-	mutex_init(&zdev->lock);
-	if (zdev->state == ZPCI_FN_STATE_CONFIGURED) {
-		rc = zpci_enable_device(zdev);
-		if (rc)
-			goto out_destroy_iommu;
-	}
-
-=======
 	zpci_dbg(3, "add fid:%x, fh:%x, c:%d\n", fid, fh, state);
 	zdev = kzalloc(sizeof(*zdev), GFP_KERNEL);
 	if (!zdev)
@@ -829,39 +725,10 @@
 	if (rc)
 		goto error;
 
->>>>>>> 7d2a07b7
 	rc = zpci_bus_device_register(zdev, &pci_root_ops);
 	if (rc)
 		goto error_destroy_iommu;
 
-<<<<<<< HEAD
-	return 0;
-
-out_disable:
-	if (zdev->state == ZPCI_FN_STATE_ONLINE)
-		zpci_disable_device(zdev);
-
-out_destroy_iommu:
-	zpci_destroy_iommu(zdev);
-out:
-	spin_lock(&zpci_list_lock);
-	list_del(&zdev->entry);
-	spin_unlock(&zpci_list_lock);
-	return rc;
-}
-
-void zpci_release_device(struct kref *kref)
-{
-	struct zpci_dev *zdev = container_of(kref, struct zpci_dev, kref);
-
-	if (zdev->zbus->bus)
-		zpci_remove_device(zdev, false);
-
-	switch (zdev->state) {
-	case ZPCI_FN_STATE_ONLINE:
-	case ZPCI_FN_STATE_CONFIGURED:
-		zpci_disable_device(zdev);
-=======
 	spin_lock(&zpci_list_lock);
 	list_add_tail(&zdev->entry, &zpci_list);
 	spin_unlock(&zpci_list_lock);
@@ -957,7 +824,6 @@
 	case ZPCI_FN_STATE_CONFIGURED:
 		ret = sclp_pci_deconfigure(zdev->fid);
 		zpci_dbg(3, "deconf fid:%x, rc:%d\n", zdev->fid, ret);
->>>>>>> 7d2a07b7
 		fallthrough;
 	case ZPCI_FN_STATE_STANDBY:
 		if (zdev->has_hp_slot)
@@ -1108,14 +974,4 @@
 out:
 	return rc;
 }
-<<<<<<< HEAD
-subsys_initcall_sync(pci_base_init);
-
-void zpci_rescan(void)
-{
-	if (zpci_is_enabled())
-		clp_rescan_pci_devices_simple(NULL);
-}
-=======
-subsys_initcall_sync(pci_base_init);
->>>>>>> 7d2a07b7
+subsys_initcall_sync(pci_base_init);