// SPDX-License-Identifier: GPL-2.0
/*
 *  Page table allocation functions
 *
 *    Copyright IBM Corp. 2016
 *    Author(s): Martin Schwidefsky <schwidefsky@de.ibm.com>
 */

#include <linux/sysctl.h>
#include <linux/slab.h>
#include <linux/mm.h>
#include <asm/mmu_context.h>
#include <asm/pgalloc.h>
#include <asm/gmap.h>
#include <asm/tlb.h>
#include <asm/tlbflush.h>

#ifdef CONFIG_PGSTE

int page_table_allocate_pgste = 0;
EXPORT_SYMBOL(page_table_allocate_pgste);

static struct ctl_table page_table_sysctl[] = {
	{
		.procname	= "allocate_pgste",
		.data		= &page_table_allocate_pgste,
		.maxlen		= sizeof(int),
		.mode		= S_IRUGO | S_IWUSR,
		.proc_handler	= proc_dointvec_minmax,
		.extra1		= SYSCTL_ZERO,
		.extra2		= SYSCTL_ONE,
	},
	{ }
};

static struct ctl_table page_table_sysctl_dir[] = {
	{
		.procname	= "vm",
		.maxlen		= 0,
		.mode		= 0555,
		.child		= page_table_sysctl,
	},
	{ }
};

static int __init page_table_register_sysctl(void)
{
	return register_sysctl_table(page_table_sysctl_dir) ? 0 : -ENOMEM;
}
__initcall(page_table_register_sysctl);

#endif /* CONFIG_PGSTE */

unsigned long *crst_table_alloc(struct mm_struct *mm)
{
	struct page *page = alloc_pages(GFP_KERNEL, 2);

	if (!page)
		return NULL;
	arch_set_page_dat(page, 2);
	return (unsigned long *) page_to_virt(page);
}

void crst_table_free(struct mm_struct *mm, unsigned long *table)
{
	free_pages((unsigned long) table, 2);
}

static void __crst_table_upgrade(void *arg)
{
	struct mm_struct *mm = arg;

<<<<<<< HEAD
	/* we must change all active ASCEs to avoid the creation of new TLBs */
	if (current->active_mm == mm) {
		S390_lowcore.user_asce = mm->context.asce;
		if (current->thread.mm_segment == USER_DS) {
			__ctl_load(S390_lowcore.user_asce, 1, 1);
			/* Mark user-ASCE present in CR1 */
			clear_cpu_flag(CIF_ASCE_PRIMARY);
		}
		if (current->thread.mm_segment == USER_DS_SACF) {
			__ctl_load(S390_lowcore.user_asce, 7, 7);
			/* enable_sacf_uaccess does all or nothing */
			WARN_ON(!test_cpu_flag(CIF_ASCE_SECONDARY));
		}
=======
	/* change all active ASCEs to avoid the creation of new TLBs */
	if (current->active_mm == mm) {
		S390_lowcore.user_asce = mm->context.asce;
		__ctl_load(S390_lowcore.user_asce, 7, 7);
>>>>>>> 7d2a07b7
	}
	__tlb_flush_local();
}

int crst_table_upgrade(struct mm_struct *mm, unsigned long end)
{
	unsigned long *pgd = NULL, *p4d = NULL, *__pgd;
	unsigned long asce_limit = mm->context.asce_limit;

	/* upgrade should only happen from 3 to 4, 3 to 5, or 4 to 5 levels */
	VM_BUG_ON(asce_limit < _REGION2_SIZE);

	if (end <= asce_limit)
		return 0;

	if (asce_limit == _REGION2_SIZE) {
		p4d = crst_table_alloc(mm);
		if (unlikely(!p4d))
			goto err_p4d;
		crst_table_init(p4d, _REGION2_ENTRY_EMPTY);
	}
	if (end > _REGION1_SIZE) {
		pgd = crst_table_alloc(mm);
		if (unlikely(!pgd))
			goto err_pgd;
		crst_table_init(pgd, _REGION1_ENTRY_EMPTY);
	}

	spin_lock_bh(&mm->page_table_lock);

	/*
	 * This routine gets called with mmap_lock lock held and there is
	 * no reason to optimize for the case of otherwise. However, if
	 * that would ever change, the below check will let us know.
	 */
	VM_BUG_ON(asce_limit != mm->context.asce_limit);

	if (p4d) {
		__pgd = (unsigned long *) mm->pgd;
		p4d_populate(mm, (p4d_t *) p4d, (pud_t *) __pgd);
		mm->pgd = (pgd_t *) p4d;
		mm->context.asce_limit = _REGION1_SIZE;
		mm->context.asce = __pa(mm->pgd) | _ASCE_TABLE_LENGTH |
			_ASCE_USER_BITS | _ASCE_TYPE_REGION2;
		mm_inc_nr_puds(mm);
	}
	if (pgd) {
		__pgd = (unsigned long *) mm->pgd;
		pgd_populate(mm, (pgd_t *) pgd, (p4d_t *) __pgd);
		mm->pgd = (pgd_t *) pgd;
		mm->context.asce_limit = TASK_SIZE_MAX;
		mm->context.asce = __pa(mm->pgd) | _ASCE_TABLE_LENGTH |
			_ASCE_USER_BITS | _ASCE_TYPE_REGION1;
	}

	spin_unlock_bh(&mm->page_table_lock);

	on_each_cpu(__crst_table_upgrade, mm, 0);

	return 0;

err_pgd:
	crst_table_free(mm, p4d);
err_p4d:
	return -ENOMEM;
}

static inline unsigned int atomic_xor_bits(atomic_t *v, unsigned int bits)
{
	unsigned int old, new;

	do {
		old = atomic_read(v);
		new = old ^ bits;
	} while (atomic_cmpxchg(v, old, new) != old);
	return new;
}

#ifdef CONFIG_PGSTE

struct page *page_table_alloc_pgste(struct mm_struct *mm)
{
	struct page *page;
	u64 *table;

	page = alloc_page(GFP_KERNEL);
	if (page) {
		table = (u64 *)page_to_virt(page);
		memset64(table, _PAGE_INVALID, PTRS_PER_PTE);
		memset64(table + PTRS_PER_PTE, 0, PTRS_PER_PTE);
	}
	return page;
}

void page_table_free_pgste(struct page *page)
{
	__free_page(page);
}

#endif /* CONFIG_PGSTE */

/*
 * page table entry allocation/free routines.
 */
unsigned long *page_table_alloc(struct mm_struct *mm)
{
	unsigned long *table;
	struct page *page;
	unsigned int mask, bit;

	/* Try to get a fragment of a 4K page as a 2K page table */
	if (!mm_alloc_pgste(mm)) {
		table = NULL;
		spin_lock_bh(&mm->context.lock);
		if (!list_empty(&mm->context.pgtable_list)) {
			page = list_first_entry(&mm->context.pgtable_list,
						struct page, lru);
			mask = atomic_read(&page->_refcount) >> 24;
			mask = (mask | (mask >> 4)) & 3;
			if (mask != 3) {
				table = (unsigned long *) page_to_virt(page);
				bit = mask & 1;		/* =1 -> second 2K */
				if (bit)
					table += PTRS_PER_PTE;
				atomic_xor_bits(&page->_refcount,
							1U << (bit + 24));
				list_del(&page->lru);
			}
		}
		spin_unlock_bh(&mm->context.lock);
		if (table)
			return table;
	}
	/* Allocate a fresh page */
	page = alloc_page(GFP_KERNEL);
	if (!page)
		return NULL;
	if (!pgtable_pte_page_ctor(page)) {
		__free_page(page);
		return NULL;
	}
	arch_set_page_dat(page, 0);
	/* Initialize page table */
	table = (unsigned long *) page_to_virt(page);
	if (mm_alloc_pgste(mm)) {
		/* Return 4K page table with PGSTEs */
		atomic_xor_bits(&page->_refcount, 3 << 24);
		memset64((u64 *)table, _PAGE_INVALID, PTRS_PER_PTE);
		memset64((u64 *)table + PTRS_PER_PTE, 0, PTRS_PER_PTE);
	} else {
		/* Return the first 2K fragment of the page */
		atomic_xor_bits(&page->_refcount, 1 << 24);
		memset64((u64 *)table, _PAGE_INVALID, 2 * PTRS_PER_PTE);
		spin_lock_bh(&mm->context.lock);
		list_add(&page->lru, &mm->context.pgtable_list);
		spin_unlock_bh(&mm->context.lock);
	}
	return table;
}

void page_table_free(struct mm_struct *mm, unsigned long *table)
{
	struct page *page;
	unsigned int bit, mask;

	page = virt_to_page(table);
	if (!mm_alloc_pgste(mm)) {
		/* Free 2K page table fragment of a 4K page */
		bit = ((unsigned long) table & ~PAGE_MASK)/(PTRS_PER_PTE*sizeof(pte_t));
		spin_lock_bh(&mm->context.lock);
		mask = atomic_xor_bits(&page->_refcount, 1U << (bit + 24));
		mask >>= 24;
		if (mask & 3)
			list_add(&page->lru, &mm->context.pgtable_list);
		else
			list_del(&page->lru);
		spin_unlock_bh(&mm->context.lock);
		if (mask != 0)
			return;
	} else {
		atomic_xor_bits(&page->_refcount, 3U << 24);
	}

	pgtable_pte_page_dtor(page);
	__free_page(page);
}

void page_table_free_rcu(struct mmu_gather *tlb, unsigned long *table,
			 unsigned long vmaddr)
{
	struct mm_struct *mm;
	struct page *page;
	unsigned int bit, mask;

	mm = tlb->mm;
	page = virt_to_page(table);
	if (mm_alloc_pgste(mm)) {
		gmap_unlink(mm, table, vmaddr);
		table = (unsigned long *) ((unsigned long)table | 3);
		tlb_remove_table(tlb, table);
		return;
	}
	bit = ((unsigned long) table & ~PAGE_MASK) / (PTRS_PER_PTE*sizeof(pte_t));
	spin_lock_bh(&mm->context.lock);
	mask = atomic_xor_bits(&page->_refcount, 0x11U << (bit + 24));
	mask >>= 24;
	if (mask & 3)
		list_add_tail(&page->lru, &mm->context.pgtable_list);
	else
		list_del(&page->lru);
	spin_unlock_bh(&mm->context.lock);
	table = (unsigned long *) ((unsigned long) table | (1U << bit));
	tlb_remove_table(tlb, table);
}

void __tlb_remove_table(void *_table)
{
	unsigned int mask = (unsigned long) _table & 3;
	void *table = (void *)((unsigned long) _table ^ mask);
	struct page *page = virt_to_page(table);

	switch (mask) {
	case 0:		/* pmd, pud, or p4d */
		free_pages((unsigned long) table, 2);
		break;
	case 1:		/* lower 2K of a 4K page table */
	case 2:		/* higher 2K of a 4K page table */
		mask = atomic_xor_bits(&page->_refcount, mask << (4 + 24));
		mask >>= 24;
		if (mask != 0)
			break;
		fallthrough;
	case 3:		/* 4K page table with pgstes */
		if (mask & 3)
			atomic_xor_bits(&page->_refcount, 3 << 24);
		pgtable_pte_page_dtor(page);
		__free_page(page);
		break;
	}
}

/*
 * Base infrastructure required to generate basic asces, region, segment,
 * and page tables that do not make use of enhanced features like EDAT1.
 */

static struct kmem_cache *base_pgt_cache;

static unsigned long base_pgt_alloc(void)
{
	u64 *table;

	table = kmem_cache_alloc(base_pgt_cache, GFP_KERNEL);
	if (table)
		memset64(table, _PAGE_INVALID, PTRS_PER_PTE);
	return (unsigned long) table;
}

static void base_pgt_free(unsigned long table)
{
	kmem_cache_free(base_pgt_cache, (void *) table);
}

static unsigned long base_crst_alloc(unsigned long val)
{
	unsigned long table;

	table =	 __get_free_pages(GFP_KERNEL, CRST_ALLOC_ORDER);
	if (table)
		crst_table_init((unsigned long *)table, val);
	return table;
}

static void base_crst_free(unsigned long table)
{
	free_pages(table, CRST_ALLOC_ORDER);
}

#define BASE_ADDR_END_FUNC(NAME, SIZE)					\
static inline unsigned long base_##NAME##_addr_end(unsigned long addr,	\
						   unsigned long end)	\
{									\
	unsigned long next = (addr + (SIZE)) & ~((SIZE) - 1);		\
									\
	return (next - 1) < (end - 1) ? next : end;			\
}

BASE_ADDR_END_FUNC(page,    _PAGE_SIZE)
BASE_ADDR_END_FUNC(segment, _SEGMENT_SIZE)
BASE_ADDR_END_FUNC(region3, _REGION3_SIZE)
BASE_ADDR_END_FUNC(region2, _REGION2_SIZE)
BASE_ADDR_END_FUNC(region1, _REGION1_SIZE)

static inline unsigned long base_lra(unsigned long address)
{
	unsigned long real;

	asm volatile(
		"	lra	%0,0(%1)\n"
		: "=d" (real) : "a" (address) : "cc");
	return real;
}

static int base_page_walk(unsigned long origin, unsigned long addr,
			  unsigned long end, int alloc)
{
	unsigned long *pte, next;

	if (!alloc)
		return 0;
	pte = (unsigned long *) origin;
	pte += (addr & _PAGE_INDEX) >> _PAGE_SHIFT;
	do {
		next = base_page_addr_end(addr, end);
		*pte = base_lra(addr);
	} while (pte++, addr = next, addr < end);
	return 0;
}

static int base_segment_walk(unsigned long origin, unsigned long addr,
			     unsigned long end, int alloc)
{
	unsigned long *ste, next, table;
	int rc;

	ste = (unsigned long *) origin;
	ste += (addr & _SEGMENT_INDEX) >> _SEGMENT_SHIFT;
	do {
		next = base_segment_addr_end(addr, end);
		if (*ste & _SEGMENT_ENTRY_INVALID) {
			if (!alloc)
				continue;
			table = base_pgt_alloc();
			if (!table)
				return -ENOMEM;
			*ste = table | _SEGMENT_ENTRY;
		}
		table = *ste & _SEGMENT_ENTRY_ORIGIN;
		rc = base_page_walk(table, addr, next, alloc);
		if (rc)
			return rc;
		if (!alloc)
			base_pgt_free(table);
		cond_resched();
	} while (ste++, addr = next, addr < end);
	return 0;
}

static int base_region3_walk(unsigned long origin, unsigned long addr,
			     unsigned long end, int alloc)
{
	unsigned long *rtte, next, table;
	int rc;

	rtte = (unsigned long *) origin;
	rtte += (addr & _REGION3_INDEX) >> _REGION3_SHIFT;
	do {
		next = base_region3_addr_end(addr, end);
		if (*rtte & _REGION_ENTRY_INVALID) {
			if (!alloc)
				continue;
			table = base_crst_alloc(_SEGMENT_ENTRY_EMPTY);
			if (!table)
				return -ENOMEM;
			*rtte = table | _REGION3_ENTRY;
		}
		table = *rtte & _REGION_ENTRY_ORIGIN;
		rc = base_segment_walk(table, addr, next, alloc);
		if (rc)
			return rc;
		if (!alloc)
			base_crst_free(table);
	} while (rtte++, addr = next, addr < end);
	return 0;
}

static int base_region2_walk(unsigned long origin, unsigned long addr,
			     unsigned long end, int alloc)
{
	unsigned long *rste, next, table;
	int rc;

	rste = (unsigned long *) origin;
	rste += (addr & _REGION2_INDEX) >> _REGION2_SHIFT;
	do {
		next = base_region2_addr_end(addr, end);
		if (*rste & _REGION_ENTRY_INVALID) {
			if (!alloc)
				continue;
			table = base_crst_alloc(_REGION3_ENTRY_EMPTY);
			if (!table)
				return -ENOMEM;
			*rste = table | _REGION2_ENTRY;
		}
		table = *rste & _REGION_ENTRY_ORIGIN;
		rc = base_region3_walk(table, addr, next, alloc);
		if (rc)
			return rc;
		if (!alloc)
			base_crst_free(table);
	} while (rste++, addr = next, addr < end);
	return 0;
}

static int base_region1_walk(unsigned long origin, unsigned long addr,
			     unsigned long end, int alloc)
{
	unsigned long *rfte, next, table;
	int rc;

	rfte = (unsigned long *) origin;
	rfte += (addr & _REGION1_INDEX) >> _REGION1_SHIFT;
	do {
		next = base_region1_addr_end(addr, end);
		if (*rfte & _REGION_ENTRY_INVALID) {
			if (!alloc)
				continue;
			table = base_crst_alloc(_REGION2_ENTRY_EMPTY);
			if (!table)
				return -ENOMEM;
			*rfte = table | _REGION1_ENTRY;
		}
		table = *rfte & _REGION_ENTRY_ORIGIN;
		rc = base_region2_walk(table, addr, next, alloc);
		if (rc)
			return rc;
		if (!alloc)
			base_crst_free(table);
	} while (rfte++, addr = next, addr < end);
	return 0;
}

/**
 * base_asce_free - free asce and tables returned from base_asce_alloc()
 * @asce: asce to be freed
 *
 * Frees all region, segment, and page tables that were allocated with a
 * corresponding base_asce_alloc() call.
 */
void base_asce_free(unsigned long asce)
{
	unsigned long table = asce & _ASCE_ORIGIN;

	if (!asce)
		return;
	switch (asce & _ASCE_TYPE_MASK) {
	case _ASCE_TYPE_SEGMENT:
		base_segment_walk(table, 0, _REGION3_SIZE, 0);
		break;
	case _ASCE_TYPE_REGION3:
		base_region3_walk(table, 0, _REGION2_SIZE, 0);
		break;
	case _ASCE_TYPE_REGION2:
		base_region2_walk(table, 0, _REGION1_SIZE, 0);
		break;
	case _ASCE_TYPE_REGION1:
		base_region1_walk(table, 0, TASK_SIZE_MAX, 0);
		break;
	}
	base_crst_free(table);
}

static int base_pgt_cache_init(void)
{
	static DEFINE_MUTEX(base_pgt_cache_mutex);
	unsigned long sz = _PAGE_TABLE_SIZE;

	if (base_pgt_cache)
		return 0;
	mutex_lock(&base_pgt_cache_mutex);
	if (!base_pgt_cache)
		base_pgt_cache = kmem_cache_create("base_pgt", sz, sz, 0, NULL);
	mutex_unlock(&base_pgt_cache_mutex);
	return base_pgt_cache ? 0 : -ENOMEM;
}

/**
 * base_asce_alloc - create kernel mapping without enhanced DAT features
 * @addr: virtual start address of kernel mapping
 * @num_pages: number of consecutive pages
 *
 * Generate an asce, including all required region, segment and page tables,
 * that can be used to access the virtual kernel mapping. The difference is
 * that the returned asce does not make use of any enhanced DAT features like
 * e.g. large pages. This is required for some I/O functions that pass an
 * asce, like e.g. some service call requests.
 *
 * Note: the returned asce may NEVER be attached to any cpu. It may only be
 *	 used for I/O requests. tlb entries that might result because the
 *	 asce was attached to a cpu won't be cleared.
 */
unsigned long base_asce_alloc(unsigned long addr, unsigned long num_pages)
{
	unsigned long asce, table, end;
	int rc;

	if (base_pgt_cache_init())
		return 0;
	end = addr + num_pages * PAGE_SIZE;
	if (end <= _REGION3_SIZE) {
		table = base_crst_alloc(_SEGMENT_ENTRY_EMPTY);
		if (!table)
			return 0;
		rc = base_segment_walk(table, addr, end, 1);
		asce = table | _ASCE_TYPE_SEGMENT | _ASCE_TABLE_LENGTH;
	} else if (end <= _REGION2_SIZE) {
		table = base_crst_alloc(_REGION3_ENTRY_EMPTY);
		if (!table)
			return 0;
		rc = base_region3_walk(table, addr, end, 1);
		asce = table | _ASCE_TYPE_REGION3 | _ASCE_TABLE_LENGTH;
	} else if (end <= _REGION1_SIZE) {
		table = base_crst_alloc(_REGION2_ENTRY_EMPTY);
		if (!table)
			return 0;
		rc = base_region2_walk(table, addr, end, 1);
		asce = table | _ASCE_TYPE_REGION2 | _ASCE_TABLE_LENGTH;
	} else {
		table = base_crst_alloc(_REGION1_ENTRY_EMPTY);
		if (!table)
			return 0;
		rc = base_region1_walk(table, addr, end, 1);
		asce = table | _ASCE_TYPE_REGION1 | _ASCE_TABLE_LENGTH;
	}
	if (rc) {
		base_asce_free(asce);
		asce = 0;
	}
	return asce;
}<|MERGE_RESOLUTION|>--- conflicted
+++ resolved
@@ -70,26 +70,10 @@
 {
 	struct mm_struct *mm = arg;
 
-<<<<<<< HEAD
-	/* we must change all active ASCEs to avoid the creation of new TLBs */
-	if (current->active_mm == mm) {
-		S390_lowcore.user_asce = mm->context.asce;
-		if (current->thread.mm_segment == USER_DS) {
-			__ctl_load(S390_lowcore.user_asce, 1, 1);
-			/* Mark user-ASCE present in CR1 */
-			clear_cpu_flag(CIF_ASCE_PRIMARY);
-		}
-		if (current->thread.mm_segment == USER_DS_SACF) {
-			__ctl_load(S390_lowcore.user_asce, 7, 7);
-			/* enable_sacf_uaccess does all or nothing */
-			WARN_ON(!test_cpu_flag(CIF_ASCE_SECONDARY));
-		}
-=======
 	/* change all active ASCEs to avoid the creation of new TLBs */
 	if (current->active_mm == mm) {
 		S390_lowcore.user_asce = mm->context.asce;
 		__ctl_load(S390_lowcore.user_asce, 7, 7);
->>>>>>> 7d2a07b7
 	}
 	__tlb_flush_local();
 }
