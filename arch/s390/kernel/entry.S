--- conflicted
+++ resolved
@@ -438,11 +438,7 @@
 	mvc	__THREAD_per+__PER_atmid(2,%r1),__LC_PER_ATMID
 	mvc	__THREAD_per+__PER_address(4,%r1),__LC_PER_ADDRESS
 	mvc	__THREAD_per+__PER_access_id(1,%r1),__LC_PER_ACCESS_ID
-<<<<<<< HEAD
-	la	%r4,0x7f
-=======
 	oi	__TI_flags+3(%r9),_TIF_SINGLE_STEP # set TIF_SINGLE_STEP
->>>>>>> 30e74fea
 	l	%r3,__LC_PGM_ILC	 # load program interruption code
 	la	%r8,0x7f
 	nr	%r8,%r3                  # clear per-event-bit and ilc
@@ -454,77 +450,15 @@
 #
 pgm_svcper:
 	SAVE_ALL __LC_SVC_OLD_PSW,__LC_SAVE_AREA,1
-<<<<<<< HEAD
-	lh	%r7,0x8a	  # get svc number from lowcore
-=======
 	lh	%r7,0x8a		# get svc number from lowcore
->>>>>>> 30e74fea
 	l	%r9,__LC_THREAD_INFO	# load pointer to thread_info struct
 	l	%r1,__TI_task(%r9)
 	mvc	__THREAD_per+__PER_atmid(2,%r1),__LC_PER_ATMID
 	mvc	__THREAD_per+__PER_address(4,%r1),__LC_PER_ADDRESS
 	mvc	__THREAD_per+__PER_access_id(1,%r1),__LC_PER_ACCESS_ID
-<<<<<<< HEAD
-        stosm   24(%r15),0x03     # reenable interrupts
-        sla     %r7,2             # *4 and test for svc 0
-	bnz	BASED(pgm_svcstd) # svc number > 0 ?
-	# svc 0: system call number in %r1
-	cl	%r1,BASED(.Lnr_syscalls)
-	bnl	BASED(pgm_svcstd)
-	lr	%r7,%r1           # copy svc number to %r7
-	sla	%r7,2             # *4
-pgm_svcstd:
-	tm	__TI_flags+3(%r9),_TIF_SYSCALL_TRACE
-        l       %r8,sys_call_table-system_call(%r7,%r13) # get system call addr.
-        bo      BASED(pgm_tracesys)
-        basr    %r14,%r8          # call sys_xxxx
-        st      %r2,SP_R2(%r15)   # store return value (change R2 on stack)
-                                  # ATTENTION: check sys_execve_glue before
-                                  # changing anything here !!
-
-pgm_svcret:
-	tm	__TI_flags+3(%r9),_TIF_SIGPENDING
-	bno	BASED(pgm_svcper_nosig)
-	la	%r2,SP_PTREGS(%r15) # load pt_regs
-	sr	%r3,%r3		  # clear *oldset
-	l	%r1,BASED(.Ldo_signal)
-	basr	%r14,%r1	  # call do_signal
-	
-pgm_svcper_nosig:
-        mvi     SP_TRAP+3(%r15),0x28     # set trap indication to pgm check
-	la      %r2,SP_PTREGS(15)        # address of register-save area
-        l       %r1,BASED(.Lhandle_per)  # load adr. of per handler
-        la      %r14,BASED(sysc_return)  # load adr. of system return
-        br      %r1                      # branch to do_debugger_trap
-#
-# call trace before and after sys_call
-#
-pgm_tracesys:
-        l       %r1,BASED(.Ltrace)
-	srl	%r7,2
-	st	%r7,SP_R2(%r15)
-        basr    %r14,%r1
-	clc	SP_R2(4,%r15),BASED(.Lnr_syscalls)
-	bnl	BASED(pgm_svc_nogo)
-	l	%r7,SP_R2(%r15)   # strace changed the syscall
-	sll     %r7,2
-	l	%r8,sys_call_table-system_call(%r7,%r13)
-pgm_svc_go:
-	lm      %r3,%r6,SP_R3(%r15)
-	l       %r2,SP_ORIG_R2(%r15)
-        basr    %r14,%r8          # call sys_xxx
-        st      %r2,SP_R2(%r15)   # store return value
-pgm_svc_nogo:
-	tm	__TI_flags+3(%r9),_TIF_SYSCALL_TRACE
-        bno     BASED(pgm_svcret)
-        l       %r1,BASED(.Ltrace)
-	la	%r14,BASED(pgm_svcret)
-        br      %r1
-=======
 	oi	__TI_flags+3(%r9),_TIF_SINGLE_STEP # set TIF_SINGLE_STEP
 	stosm	24(%r15),0x03		# reenable interrupts
 	b	BASED(sysc_do_svc)
->>>>>>> 30e74fea
 
 /*
  * IO interrupt handler routine
