--- conflicted
+++ resolved
@@ -19,24 +19,11 @@
 
 	unwind_for_each_frame(&state, task, regs, 0) {
 		addr = unwind_get_return_address(&state);
-<<<<<<< HEAD
-		if (!addr || !consume_entry(cookie, addr, false))
-=======
 		if (!addr || !consume_entry(cookie, addr))
->>>>>>> 7d2a07b7
 			break;
 	}
 }
 
-<<<<<<< HEAD
-/*
- * This function returns an error if it detects any unreliable features of the
- * stack.  Otherwise it guarantees that the stack trace is reliable.
- *
- * If the task is not 'current', the caller *must* ensure the task is inactive.
- */
-=======
->>>>>>> 7d2a07b7
 int arch_stack_walk_reliable(stack_trace_consume_fn consume_entry,
 			     void *cookie, struct task_struct *task)
 {
@@ -63,11 +50,7 @@
 			return -EINVAL;
 #endif
 
-<<<<<<< HEAD
-		if (!consume_entry(cookie, addr, false))
-=======
 		if (!consume_entry(cookie, addr))
->>>>>>> 7d2a07b7
 			return -EINVAL;
 	}
 
