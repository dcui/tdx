--- conflicted
+++ resolved
@@ -118,17 +118,12 @@
 
 #endif /* CONFIG_HAVE_MARCH_Z196_FEATURES */
 
-<<<<<<< HEAD
-#ifdef CONFIG_PREEMPTION
-extern asmlinkage void preempt_schedule(void);
-=======
 #define init_task_preempt_count(p)	do { } while (0)
 /* Deferred to CPU bringup time */
 #define init_idle_preempt_count(p, cpu)	do { } while (0)
 
 #ifdef CONFIG_PREEMPTION
 extern void preempt_schedule(void);
->>>>>>> 7d2a07b7
 #define __preempt_schedule() preempt_schedule()
 extern void preempt_schedule_notrace(void);
 #define __preempt_schedule_notrace() preempt_schedule_notrace()
