--- conflicted
+++ resolved
@@ -74,26 +74,6 @@
 	((unsigned long)__builtin_frame_address(0) -			\
 	 offsetof(struct stack_frame, back_chain))
 
-<<<<<<< HEAD
-#define CALL_ARGS_0()							\
-	register unsigned long r2 asm("2")
-#define CALL_ARGS_1(arg1)						\
-	register unsigned long r2 asm("2") = (unsigned long)(arg1)
-#define CALL_ARGS_2(arg1, arg2)						\
-	CALL_ARGS_1(arg1);						\
-	register unsigned long r3 asm("3") = (unsigned long)(arg2)
-#define CALL_ARGS_3(arg1, arg2, arg3)					\
-	CALL_ARGS_2(arg1, arg2);					\
-	register unsigned long r4 asm("4") = (unsigned long)(arg3)
-#define CALL_ARGS_4(arg1, arg2, arg3, arg4)				\
-	CALL_ARGS_3(arg1, arg2, arg3);					\
-	register unsigned long r4 asm("5") = (unsigned long)(arg4)
-#define CALL_ARGS_5(arg1, arg2, arg3, arg4, arg5)			\
-	CALL_ARGS_4(arg1, arg2, arg3, arg4);				\
-	register unsigned long r4 asm("6") = (unsigned long)(arg5)
-
-=======
->>>>>>> 7d2a07b7
 /*
  * To keep this simple mark register 2-6 as being changed (volatile)
  * by the called function, even though register 6 is saved/nonvolatile.
@@ -187,33 +167,15 @@
  */
 #define call_on_stack(nr, stack, rettype, fn, ...)			\
 ({									\
-<<<<<<< HEAD
-	unsigned long frame = current_frame_address();			\
-	CALL_ARGS_##nr(args);						\
-=======
 	rettype (*__fn)(CALL_PARM_##nr(__VA_ARGS__)) = fn;		\
 	unsigned long frame = current_frame_address();			\
 	unsigned long __stack = stack;					\
->>>>>>> 7d2a07b7
 	unsigned long prev;						\
 	CALL_LARGS_##nr(__VA_ARGS__);					\
 	CALL_REGS_##nr;							\
 									\
 	CALL_TYPECHECK_##nr(__VA_ARGS__);				\
 	asm volatile(							\
-<<<<<<< HEAD
-		"	la	%[_prev],0(15)\n"			\
-		"	lg	15,%[_stack]\n"				\
-		"	stg	%[_frame],%[_bc](15)\n"			\
-		"	brasl	14,%[_fn]\n"				\
-		"	la	15,0(%[_prev])\n"			\
-		: [_prev] "=&a" (prev), CALL_FMT_##nr			\
-		: [_stack] "R" (stack),					\
-		  [_bc] "i" (offsetof(struct stack_frame, back_chain)),	\
-		  [_frame] "d" (frame),					\
-		  [_fn] "X" (fn) : CALL_CLOBBER_##nr);			\
-	r2;								\
-=======
 		"	lgr	%[_prev],15\n"				\
 		"	lg	15,%[_stack]\n"				\
 		"	stg	%[_frame],%[_bc](15)\n"			\
@@ -238,18 +200,6 @@
 		::[_bc] "i" (offsetof(struct stack_frame, back_chain)),	\
 		  [_stack] "a" (stack), [_fn] "X" (__fn));		\
 	BUG();								\
->>>>>>> 7d2a07b7
 })
 
-#define CALL_ON_STACK_NORETURN(fn, stack)				\
-({									\
-	asm volatile(							\
-		"	la	15,0(%[_stack])\n"			\
-		"	xc	%[_bc](8,15),%[_bc](15)\n"		\
-		"	brasl	14,%[_fn]\n"				\
-		::[_bc] "i" (offsetof(struct stack_frame, back_chain)),	\
-		  [_stack] "a" (stack), [_fn] "X" (fn));		\
-	BUG();								\
-})
-
 #endif /* _ASM_S390_STACKTRACE_H */