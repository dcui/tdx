/*
 * handling interprocessor communication
 *
 * Copyright IBM Corp. 2008, 2013
 *
 * This program is free software; you can redistribute it and/or modify
 * it under the terms of the GNU General Public License (version 2 only)
 * as published by the Free Software Foundation.
 *
 *    Author(s): Carsten Otte <cotte@de.ibm.com>
 *               Christian Borntraeger <borntraeger@de.ibm.com>
 *               Christian Ehrhardt <ehrhardt@de.ibm.com>
 */

#include <linux/kvm.h>
#include <linux/kvm_host.h>
#include <linux/slab.h>
#include <asm/sigp.h>
#include "gaccess.h"
#include "kvm-s390.h"
#include "trace.h"

static int __sigp_sense(struct kvm_vcpu *vcpu, u16 cpu_addr,
			u64 *reg)
{
	struct kvm_s390_float_interrupt *fi = &vcpu->kvm->arch.float_int;
	int rc;

	if (cpu_addr >= KVM_MAX_VCPUS)
		return SIGP_CC_NOT_OPERATIONAL;

	spin_lock(&fi->lock);
	if (fi->local_int[cpu_addr] == NULL)
		rc = SIGP_CC_NOT_OPERATIONAL;
	else if (!(atomic_read(fi->local_int[cpu_addr]->cpuflags)
		   & (CPUSTAT_ECALL_PEND | CPUSTAT_STOPPED)))
		rc = SIGP_CC_ORDER_CODE_ACCEPTED;
	else {
		*reg &= 0xffffffff00000000UL;
		if (atomic_read(fi->local_int[cpu_addr]->cpuflags)
		    & CPUSTAT_ECALL_PEND)
			*reg |= SIGP_STATUS_EXT_CALL_PENDING;
		if (atomic_read(fi->local_int[cpu_addr]->cpuflags)
		    & CPUSTAT_STOPPED)
			*reg |= SIGP_STATUS_STOPPED;
		rc = SIGP_CC_STATUS_STORED;
	}
	spin_unlock(&fi->lock);

	VCPU_EVENT(vcpu, 4, "sensed status of cpu %x rc %x", cpu_addr, rc);
	return rc;
}

static int __sigp_emergency(struct kvm_vcpu *vcpu, u16 cpu_addr)
{
	struct kvm_s390_float_interrupt *fi = &vcpu->kvm->arch.float_int;
	struct kvm_s390_local_interrupt *li;
	struct kvm_s390_interrupt_info *inti;
	int rc;

	if (cpu_addr >= KVM_MAX_VCPUS)
		return SIGP_CC_NOT_OPERATIONAL;

	inti = kzalloc(sizeof(*inti), GFP_KERNEL);
	if (!inti)
		return -ENOMEM;

	inti->type = KVM_S390_INT_EMERGENCY;
	inti->emerg.code = vcpu->vcpu_id;

	spin_lock(&fi->lock);
	li = fi->local_int[cpu_addr];
	if (li == NULL) {
		rc = SIGP_CC_NOT_OPERATIONAL;
		kfree(inti);
		goto unlock;
	}
	spin_lock_bh(&li->lock);
	list_add_tail(&inti->list, &li->list);
	atomic_set(&li->active, 1);
	atomic_set_mask(CPUSTAT_EXT_INT, li->cpuflags);
	if (waitqueue_active(li->wq))
		wake_up_interruptible(li->wq);
	spin_unlock_bh(&li->lock);
	rc = SIGP_CC_ORDER_CODE_ACCEPTED;
	VCPU_EVENT(vcpu, 4, "sent sigp emerg to cpu %x", cpu_addr);
unlock:
	spin_unlock(&fi->lock);
	return rc;
}

static int __sigp_conditional_emergency(struct kvm_vcpu *vcpu, u16 cpu_addr,
					u16 asn, u64 *reg)
{
	struct kvm_vcpu *dst_vcpu = NULL;
	const u64 psw_int_mask = PSW_MASK_IO | PSW_MASK_EXT;
	u16 p_asn, s_asn;
	psw_t *psw;
	u32 flags;

	if (cpu_addr < KVM_MAX_VCPUS)
		dst_vcpu = kvm_get_vcpu(vcpu->kvm, cpu_addr);
	if (!dst_vcpu)
		return SIGP_CC_NOT_OPERATIONAL;
	flags = atomic_read(&dst_vcpu->arch.sie_block->cpuflags);
	psw = &dst_vcpu->arch.sie_block->gpsw;
	p_asn = dst_vcpu->arch.sie_block->gcr[4] & 0xffff;  /* Primary ASN */
	s_asn = dst_vcpu->arch.sie_block->gcr[3] & 0xffff;  /* Secondary ASN */

	/* Deliver the emergency signal? */
	if (!(flags & CPUSTAT_STOPPED)
	    || (psw->mask & psw_int_mask) != psw_int_mask
	    || ((flags & CPUSTAT_WAIT) && psw->addr != 0)
	    || (!(flags & CPUSTAT_WAIT) && (asn == p_asn || asn == s_asn))) {
		return __sigp_emergency(vcpu, cpu_addr);
	} else {
		*reg &= 0xffffffff00000000UL;
		*reg |= SIGP_STATUS_INCORRECT_STATE;
		return SIGP_CC_STATUS_STORED;
	}
}

static int __sigp_external_call(struct kvm_vcpu *vcpu, u16 cpu_addr)
{
	struct kvm_s390_float_interrupt *fi = &vcpu->kvm->arch.float_int;
	struct kvm_s390_local_interrupt *li;
	struct kvm_s390_interrupt_info *inti;
	int rc;

	if (cpu_addr >= KVM_MAX_VCPUS)
		return SIGP_CC_NOT_OPERATIONAL;

	inti = kzalloc(sizeof(*inti), GFP_KERNEL);
	if (!inti)
		return -ENOMEM;

	inti->type = KVM_S390_INT_EXTERNAL_CALL;
	inti->extcall.code = vcpu->vcpu_id;

	spin_lock(&fi->lock);
	li = fi->local_int[cpu_addr];
	if (li == NULL) {
		rc = SIGP_CC_NOT_OPERATIONAL;
		kfree(inti);
		goto unlock;
	}
	spin_lock_bh(&li->lock);
	list_add_tail(&inti->list, &li->list);
	atomic_set(&li->active, 1);
	atomic_set_mask(CPUSTAT_EXT_INT, li->cpuflags);
	if (waitqueue_active(li->wq))
		wake_up_interruptible(li->wq);
	spin_unlock_bh(&li->lock);
	rc = SIGP_CC_ORDER_CODE_ACCEPTED;
	VCPU_EVENT(vcpu, 4, "sent sigp ext call to cpu %x", cpu_addr);
unlock:
	spin_unlock(&fi->lock);
	return rc;
}

static int __inject_sigp_stop(struct kvm_s390_local_interrupt *li, int action)
{
	struct kvm_s390_interrupt_info *inti;
	int rc = SIGP_CC_ORDER_CODE_ACCEPTED;

	inti = kzalloc(sizeof(*inti), GFP_ATOMIC);
	if (!inti)
		return -ENOMEM;
	inti->type = KVM_S390_SIGP_STOP;

	spin_lock_bh(&li->lock);
	if ((atomic_read(li->cpuflags) & CPUSTAT_STOPPED)) {
		kfree(inti);
		if ((action & ACTION_STORE_ON_STOP) != 0)
			rc = -ESHUTDOWN;
		goto out;
	}
	list_add_tail(&inti->list, &li->list);
	atomic_set(&li->active, 1);
	atomic_set_mask(CPUSTAT_STOP_INT, li->cpuflags);
	li->action_bits |= action;
	if (waitqueue_active(li->wq))
		wake_up_interruptible(li->wq);
out:
	spin_unlock_bh(&li->lock);

	return rc;
}

static int __sigp_stop(struct kvm_vcpu *vcpu, u16 cpu_addr, int action)
{
	struct kvm_s390_float_interrupt *fi = &vcpu->kvm->arch.float_int;
	struct kvm_s390_local_interrupt *li;
	int rc;

	if (cpu_addr >= KVM_MAX_VCPUS)
		return SIGP_CC_NOT_OPERATIONAL;

	spin_lock(&fi->lock);
	li = fi->local_int[cpu_addr];
	if (li == NULL) {
		rc = SIGP_CC_NOT_OPERATIONAL;
		goto unlock;
	}

	rc = __inject_sigp_stop(li, action);

unlock:
	spin_unlock(&fi->lock);
	VCPU_EVENT(vcpu, 4, "sent sigp stop to cpu %x", cpu_addr);
<<<<<<< HEAD

	if ((action & ACTION_STORE_ON_STOP) != 0 && rc == -ESHUTDOWN) {
		/* If the CPU has already been stopped, we still have
		 * to save the status when doing stop-and-store. This
		 * has to be done after unlocking all spinlocks. */
		struct kvm_vcpu *dst_vcpu = kvm_get_vcpu(vcpu->kvm, cpu_addr);
		rc = kvm_s390_store_status_unloaded(dst_vcpu,
						KVM_S390_STORE_STATUS_NOADDR);
	}

	return rc;
}
=======
>>>>>>> cfbf8d48

	if ((action & ACTION_STORE_ON_STOP) != 0 && rc == -ESHUTDOWN) {
		/* If the CPU has already been stopped, we still have
		 * to save the status when doing stop-and-store. This
		 * has to be done after unlocking all spinlocks. */
		struct kvm_vcpu *dst_vcpu = kvm_get_vcpu(vcpu->kvm, cpu_addr);
		rc = kvm_s390_store_status_unloaded(dst_vcpu,
						KVM_S390_STORE_STATUS_NOADDR);
	}

	return rc;
}

static int __sigp_set_arch(struct kvm_vcpu *vcpu, u32 parameter)
{
	int rc;

	switch (parameter & 0xff) {
	case 0:
		rc = SIGP_CC_NOT_OPERATIONAL;
		break;
	case 1:
	case 2:
		rc = SIGP_CC_ORDER_CODE_ACCEPTED;
		break;
	default:
		rc = -EOPNOTSUPP;
	}
	return rc;
}

static int __sigp_set_prefix(struct kvm_vcpu *vcpu, u16 cpu_addr, u32 address,
			     u64 *reg)
{
	struct kvm_s390_float_interrupt *fi = &vcpu->kvm->arch.float_int;
	struct kvm_s390_local_interrupt *li = NULL;
	struct kvm_s390_interrupt_info *inti;
	int rc;
	u8 tmp;

	/* make sure that the new value is valid memory */
	address = address & 0x7fffe000u;
	if (copy_from_guest_absolute(vcpu, &tmp, address, 1) ||
	   copy_from_guest_absolute(vcpu, &tmp, address + PAGE_SIZE, 1)) {
		*reg &= 0xffffffff00000000UL;
		*reg |= SIGP_STATUS_INVALID_PARAMETER;
		return SIGP_CC_STATUS_STORED;
	}

	inti = kzalloc(sizeof(*inti), GFP_KERNEL);
	if (!inti)
		return SIGP_CC_BUSY;

	spin_lock(&fi->lock);
	if (cpu_addr < KVM_MAX_VCPUS)
		li = fi->local_int[cpu_addr];

	if (li == NULL) {
		*reg &= 0xffffffff00000000UL;
		*reg |= SIGP_STATUS_INCORRECT_STATE;
		rc = SIGP_CC_STATUS_STORED;
		kfree(inti);
		goto out_fi;
	}

	spin_lock_bh(&li->lock);
	/* cpu must be in stopped state */
	if (!(atomic_read(li->cpuflags) & CPUSTAT_STOPPED)) {
		*reg &= 0xffffffff00000000UL;
		*reg |= SIGP_STATUS_INCORRECT_STATE;
		rc = SIGP_CC_STATUS_STORED;
		kfree(inti);
		goto out_li;
	}

	inti->type = KVM_S390_SIGP_SET_PREFIX;
	inti->prefix.address = address;

	list_add_tail(&inti->list, &li->list);
	atomic_set(&li->active, 1);
	if (waitqueue_active(li->wq))
		wake_up_interruptible(li->wq);
	rc = SIGP_CC_ORDER_CODE_ACCEPTED;

	VCPU_EVENT(vcpu, 4, "set prefix of cpu %02x to %x", cpu_addr, address);
out_li:
	spin_unlock_bh(&li->lock);
out_fi:
	spin_unlock(&fi->lock);
	return rc;
}

static int __sigp_store_status_at_addr(struct kvm_vcpu *vcpu, u16 cpu_id,
					u32 addr, u64 *reg)
{
	struct kvm_vcpu *dst_vcpu = NULL;
	int flags;
	int rc;

	if (cpu_id < KVM_MAX_VCPUS)
		dst_vcpu = kvm_get_vcpu(vcpu->kvm, cpu_id);
	if (!dst_vcpu)
		return SIGP_CC_NOT_OPERATIONAL;

	spin_lock_bh(&dst_vcpu->arch.local_int.lock);
	flags = atomic_read(dst_vcpu->arch.local_int.cpuflags);
	spin_unlock_bh(&dst_vcpu->arch.local_int.lock);
	if (!(flags & CPUSTAT_STOPPED)) {
		*reg &= 0xffffffff00000000UL;
		*reg |= SIGP_STATUS_INCORRECT_STATE;
		return SIGP_CC_STATUS_STORED;
	}

	addr &= 0x7ffffe00;
	rc = kvm_s390_store_status_unloaded(dst_vcpu, addr);
	if (rc == -EFAULT) {
		*reg &= 0xffffffff00000000UL;
		*reg |= SIGP_STATUS_INVALID_PARAMETER;
		rc = SIGP_CC_STATUS_STORED;
	}
	return rc;
}

static int __sigp_sense_running(struct kvm_vcpu *vcpu, u16 cpu_addr,
				u64 *reg)
{
	int rc;
	struct kvm_s390_float_interrupt *fi = &vcpu->kvm->arch.float_int;

	if (cpu_addr >= KVM_MAX_VCPUS)
		return SIGP_CC_NOT_OPERATIONAL;

	spin_lock(&fi->lock);
	if (fi->local_int[cpu_addr] == NULL)
		rc = SIGP_CC_NOT_OPERATIONAL;
	else {
		if (atomic_read(fi->local_int[cpu_addr]->cpuflags)
		    & CPUSTAT_RUNNING) {
			/* running */
			rc = SIGP_CC_ORDER_CODE_ACCEPTED;
		} else {
			/* not running */
			*reg &= 0xffffffff00000000UL;
			*reg |= SIGP_STATUS_NOT_RUNNING;
			rc = SIGP_CC_STATUS_STORED;
		}
	}
	spin_unlock(&fi->lock);

	VCPU_EVENT(vcpu, 4, "sensed running status of cpu %x rc %x", cpu_addr,
		   rc);

	return rc;
}

/* Test whether the destination CPU is available and not busy */
static int sigp_check_callable(struct kvm_vcpu *vcpu, u16 cpu_addr)
{
	struct kvm_s390_float_interrupt *fi = &vcpu->kvm->arch.float_int;
	struct kvm_s390_local_interrupt *li;
	int rc = SIGP_CC_ORDER_CODE_ACCEPTED;

	if (cpu_addr >= KVM_MAX_VCPUS)
		return SIGP_CC_NOT_OPERATIONAL;

	spin_lock(&fi->lock);
	li = fi->local_int[cpu_addr];
	if (li == NULL) {
		rc = SIGP_CC_NOT_OPERATIONAL;
		goto out;
	}

	spin_lock_bh(&li->lock);
	if (li->action_bits & ACTION_STOP_ON_STOP)
		rc = SIGP_CC_BUSY;
	spin_unlock_bh(&li->lock);
out:
	spin_unlock(&fi->lock);
	return rc;
}

int kvm_s390_handle_sigp(struct kvm_vcpu *vcpu)
{
	int r1 = (vcpu->arch.sie_block->ipa & 0x00f0) >> 4;
	int r3 = vcpu->arch.sie_block->ipa & 0x000f;
	u32 parameter;
	u16 cpu_addr = vcpu->run->s.regs.gprs[r3];
	u8 order_code;
	int rc;

	/* sigp in userspace can exit */
	if (vcpu->arch.sie_block->gpsw.mask & PSW_MASK_PSTATE)
		return kvm_s390_inject_program_int(vcpu, PGM_PRIVILEGED_OP);

	order_code = kvm_s390_get_base_disp_rs(vcpu);

	if (r1 % 2)
		parameter = vcpu->run->s.regs.gprs[r1];
	else
		parameter = vcpu->run->s.regs.gprs[r1 + 1];

	trace_kvm_s390_handle_sigp(vcpu, order_code, cpu_addr, parameter);
	switch (order_code) {
	case SIGP_SENSE:
		vcpu->stat.instruction_sigp_sense++;
		rc = __sigp_sense(vcpu, cpu_addr,
				  &vcpu->run->s.regs.gprs[r1]);
		break;
	case SIGP_EXTERNAL_CALL:
		vcpu->stat.instruction_sigp_external_call++;
		rc = __sigp_external_call(vcpu, cpu_addr);
		break;
	case SIGP_EMERGENCY_SIGNAL:
		vcpu->stat.instruction_sigp_emergency++;
		rc = __sigp_emergency(vcpu, cpu_addr);
		break;
	case SIGP_STOP:
		vcpu->stat.instruction_sigp_stop++;
		rc = __sigp_stop(vcpu, cpu_addr, ACTION_STOP_ON_STOP);
		break;
	case SIGP_STOP_AND_STORE_STATUS:
		vcpu->stat.instruction_sigp_stop++;
		rc = __sigp_stop(vcpu, cpu_addr, ACTION_STORE_ON_STOP |
						 ACTION_STOP_ON_STOP);
		break;
	case SIGP_STORE_STATUS_AT_ADDRESS:
		rc = __sigp_store_status_at_addr(vcpu, cpu_addr, parameter,
						 &vcpu->run->s.regs.gprs[r1]);
		break;
	case SIGP_SET_ARCHITECTURE:
		vcpu->stat.instruction_sigp_arch++;
		rc = __sigp_set_arch(vcpu, parameter);
		break;
	case SIGP_SET_PREFIX:
		vcpu->stat.instruction_sigp_prefix++;
		rc = __sigp_set_prefix(vcpu, cpu_addr, parameter,
				       &vcpu->run->s.regs.gprs[r1]);
		break;
	case SIGP_COND_EMERGENCY_SIGNAL:
		rc = __sigp_conditional_emergency(vcpu, cpu_addr, parameter,
						  &vcpu->run->s.regs.gprs[r1]);
		break;
	case SIGP_SENSE_RUNNING:
		vcpu->stat.instruction_sigp_sense_running++;
		rc = __sigp_sense_running(vcpu, cpu_addr,
					  &vcpu->run->s.regs.gprs[r1]);
		break;
	case SIGP_START:
		rc = sigp_check_callable(vcpu, cpu_addr);
		if (rc == SIGP_CC_ORDER_CODE_ACCEPTED)
			rc = -EOPNOTSUPP;    /* Handle START in user space */
		break;
	case SIGP_RESTART:
		vcpu->stat.instruction_sigp_restart++;
		rc = sigp_check_callable(vcpu, cpu_addr);
		if (rc == SIGP_CC_ORDER_CODE_ACCEPTED) {
			VCPU_EVENT(vcpu, 4,
				   "sigp restart %x to handle userspace",
				   cpu_addr);
			/* user space must know about restart */
			rc = -EOPNOTSUPP;
		}
		break;
	default:
		return -EOPNOTSUPP;
	}

	if (rc < 0)
		return rc;

	kvm_s390_set_psw_cc(vcpu, rc);
	return 0;
}<|MERGE_RESOLUTION|>--- conflicted
+++ resolved
@@ -208,21 +208,6 @@
 unlock:
 	spin_unlock(&fi->lock);
 	VCPU_EVENT(vcpu, 4, "sent sigp stop to cpu %x", cpu_addr);
-<<<<<<< HEAD
-
-	if ((action & ACTION_STORE_ON_STOP) != 0 && rc == -ESHUTDOWN) {
-		/* If the CPU has already been stopped, we still have
-		 * to save the status when doing stop-and-store. This
-		 * has to be done after unlocking all spinlocks. */
-		struct kvm_vcpu *dst_vcpu = kvm_get_vcpu(vcpu->kvm, cpu_addr);
-		rc = kvm_s390_store_status_unloaded(dst_vcpu,
-						KVM_S390_STORE_STATUS_NOADDR);
-	}
-
-	return rc;
-}
-=======
->>>>>>> cfbf8d48
 
 	if ((action & ACTION_STORE_ON_STOP) != 0 && rc == -ESHUTDOWN) {
 		/* If the CPU has already been stopped, we still have
