--- conflicted
+++ resolved
@@ -45,10 +45,7 @@
 #include <asm/timex.h>
 #include <asm/ap.h>
 #include <asm/uv.h>
-<<<<<<< HEAD
-=======
 #include <asm/fpu/api.h>
->>>>>>> 7d2a07b7
 #include "kvm-s390.h"
 #include "gaccess.h"
 
@@ -375,13 +372,8 @@
 		/* Parameter registers are ignored */
 		"	.insn	rrf,%[opc] << 16,2,4,6,0\n"
 		:
-<<<<<<< HEAD
-		: "d" (r0), "a" (r1), [opc] "i" (opcode)
-		: "cc", "memory");
-=======
 		: [query] "d" ((unsigned long)query), [opc] "i" (opcode)
 		: "cc", "memory", "0", "1");
->>>>>>> 7d2a07b7
 }
 
 #define INSN_SORTL 0xb938
@@ -574,10 +566,7 @@
 	case KVM_CAP_S390_AIS:
 	case KVM_CAP_S390_AIS_MIGRATION:
 	case KVM_CAP_S390_VCPU_RESETS:
-<<<<<<< HEAD
-=======
 	case KVM_CAP_SET_GUEST_DEBUG:
->>>>>>> 7d2a07b7
 	case KVM_CAP_S390_DIAG318:
 		r = 1;
 		break;
@@ -2280,15 +2269,9 @@
 		if (r)
 			break;
 
-<<<<<<< HEAD
-		down_write(&current->mm->mmap_sem);
-		r = gmap_mark_unmergeable();
-		up_write(&current->mm->mmap_sem);
-=======
 		mmap_write_lock(current->mm);
 		r = gmap_mark_unmergeable();
 		mmap_write_unlock(current->mm);
->>>>>>> 7d2a07b7
 		if (r)
 			break;
 
@@ -2946,11 +2929,7 @@
 	if (kvm->arch.use_esca)
 		return 0;
 
-<<<<<<< HEAD
-	new_sca = alloc_pages_exact(sizeof(*new_sca), GFP_KERNEL|__GFP_ZERO);
-=======
 	new_sca = alloc_pages_exact(sizeof(*new_sca), GFP_KERNEL_ACCOUNT | __GFP_ZERO);
->>>>>>> 7d2a07b7
 	if (!new_sca)
 		return -ENOMEM;
 
@@ -3001,9 +2980,316 @@
 	return rc == 0 && id < KVM_S390_ESCA_CPU_SLOTS;
 }
 
-<<<<<<< HEAD
-int kvm_arch_vcpu_init(struct kvm_vcpu *vcpu)
-{
+/* needs disabled preemption to protect from TOD sync and vcpu_load/put */
+static void __start_cpu_timer_accounting(struct kvm_vcpu *vcpu)
+{
+	WARN_ON_ONCE(vcpu->arch.cputm_start != 0);
+	raw_write_seqcount_begin(&vcpu->arch.cputm_seqcount);
+	vcpu->arch.cputm_start = get_tod_clock_fast();
+	raw_write_seqcount_end(&vcpu->arch.cputm_seqcount);
+}
+
+/* needs disabled preemption to protect from TOD sync and vcpu_load/put */
+static void __stop_cpu_timer_accounting(struct kvm_vcpu *vcpu)
+{
+	WARN_ON_ONCE(vcpu->arch.cputm_start == 0);
+	raw_write_seqcount_begin(&vcpu->arch.cputm_seqcount);
+	vcpu->arch.sie_block->cputm -= get_tod_clock_fast() - vcpu->arch.cputm_start;
+	vcpu->arch.cputm_start = 0;
+	raw_write_seqcount_end(&vcpu->arch.cputm_seqcount);
+}
+
+/* needs disabled preemption to protect from TOD sync and vcpu_load/put */
+static void __enable_cpu_timer_accounting(struct kvm_vcpu *vcpu)
+{
+	WARN_ON_ONCE(vcpu->arch.cputm_enabled);
+	vcpu->arch.cputm_enabled = true;
+	__start_cpu_timer_accounting(vcpu);
+}
+
+/* needs disabled preemption to protect from TOD sync and vcpu_load/put */
+static void __disable_cpu_timer_accounting(struct kvm_vcpu *vcpu)
+{
+	WARN_ON_ONCE(!vcpu->arch.cputm_enabled);
+	__stop_cpu_timer_accounting(vcpu);
+	vcpu->arch.cputm_enabled = false;
+}
+
+static void enable_cpu_timer_accounting(struct kvm_vcpu *vcpu)
+{
+	preempt_disable(); /* protect from TOD sync and vcpu_load/put */
+	__enable_cpu_timer_accounting(vcpu);
+	preempt_enable();
+}
+
+static void disable_cpu_timer_accounting(struct kvm_vcpu *vcpu)
+{
+	preempt_disable(); /* protect from TOD sync and vcpu_load/put */
+	__disable_cpu_timer_accounting(vcpu);
+	preempt_enable();
+}
+
+/* set the cpu timer - may only be called from the VCPU thread itself */
+void kvm_s390_set_cpu_timer(struct kvm_vcpu *vcpu, __u64 cputm)
+{
+	preempt_disable(); /* protect from TOD sync and vcpu_load/put */
+	raw_write_seqcount_begin(&vcpu->arch.cputm_seqcount);
+	if (vcpu->arch.cputm_enabled)
+		vcpu->arch.cputm_start = get_tod_clock_fast();
+	vcpu->arch.sie_block->cputm = cputm;
+	raw_write_seqcount_end(&vcpu->arch.cputm_seqcount);
+	preempt_enable();
+}
+
+/* update and get the cpu timer - can also be called from other VCPU threads */
+__u64 kvm_s390_get_cpu_timer(struct kvm_vcpu *vcpu)
+{
+	unsigned int seq;
+	__u64 value;
+
+	if (unlikely(!vcpu->arch.cputm_enabled))
+		return vcpu->arch.sie_block->cputm;
+
+	preempt_disable(); /* protect from TOD sync and vcpu_load/put */
+	do {
+		seq = raw_read_seqcount(&vcpu->arch.cputm_seqcount);
+		/*
+		 * If the writer would ever execute a read in the critical
+		 * section, e.g. in irq context, we have a deadlock.
+		 */
+		WARN_ON_ONCE((seq & 1) && smp_processor_id() == vcpu->cpu);
+		value = vcpu->arch.sie_block->cputm;
+		/* if cputm_start is 0, accounting is being started/stopped */
+		if (likely(vcpu->arch.cputm_start))
+			value -= get_tod_clock_fast() - vcpu->arch.cputm_start;
+	} while (read_seqcount_retry(&vcpu->arch.cputm_seqcount, seq & ~1));
+	preempt_enable();
+	return value;
+}
+
+void kvm_arch_vcpu_load(struct kvm_vcpu *vcpu, int cpu)
+{
+
+	gmap_enable(vcpu->arch.enabled_gmap);
+	kvm_s390_set_cpuflags(vcpu, CPUSTAT_RUNNING);
+	if (vcpu->arch.cputm_enabled && !is_vcpu_idle(vcpu))
+		__start_cpu_timer_accounting(vcpu);
+	vcpu->cpu = cpu;
+}
+
+void kvm_arch_vcpu_put(struct kvm_vcpu *vcpu)
+{
+	vcpu->cpu = -1;
+	if (vcpu->arch.cputm_enabled && !is_vcpu_idle(vcpu))
+		__stop_cpu_timer_accounting(vcpu);
+	kvm_s390_clear_cpuflags(vcpu, CPUSTAT_RUNNING);
+	vcpu->arch.enabled_gmap = gmap_get_enabled();
+	gmap_disable(vcpu->arch.enabled_gmap);
+
+}
+
+void kvm_arch_vcpu_postcreate(struct kvm_vcpu *vcpu)
+{
+	mutex_lock(&vcpu->kvm->lock);
+	preempt_disable();
+	vcpu->arch.sie_block->epoch = vcpu->kvm->arch.epoch;
+	vcpu->arch.sie_block->epdx = vcpu->kvm->arch.epdx;
+	preempt_enable();
+	mutex_unlock(&vcpu->kvm->lock);
+	if (!kvm_is_ucontrol(vcpu->kvm)) {
+		vcpu->arch.gmap = vcpu->kvm->arch.gmap;
+		sca_add_vcpu(vcpu);
+	}
+	if (test_kvm_facility(vcpu->kvm, 74) || vcpu->kvm->arch.user_instr0)
+		vcpu->arch.sie_block->ictl |= ICTL_OPEREXC;
+	/* make vcpu_load load the right gmap on the first trigger */
+	vcpu->arch.enabled_gmap = vcpu->arch.gmap;
+}
+
+static bool kvm_has_pckmo_subfunc(struct kvm *kvm, unsigned long nr)
+{
+	if (test_bit_inv(nr, (unsigned long *)&kvm->arch.model.subfuncs.pckmo) &&
+	    test_bit_inv(nr, (unsigned long *)&kvm_s390_available_subfunc.pckmo))
+		return true;
+	return false;
+}
+
+static bool kvm_has_pckmo_ecc(struct kvm *kvm)
+{
+	/* At least one ECC subfunction must be present */
+	return kvm_has_pckmo_subfunc(kvm, 32) ||
+	       kvm_has_pckmo_subfunc(kvm, 33) ||
+	       kvm_has_pckmo_subfunc(kvm, 34) ||
+	       kvm_has_pckmo_subfunc(kvm, 40) ||
+	       kvm_has_pckmo_subfunc(kvm, 41);
+
+}
+
+static void kvm_s390_vcpu_crypto_setup(struct kvm_vcpu *vcpu)
+{
+	/*
+	 * If the AP instructions are not being interpreted and the MSAX3
+	 * facility is not configured for the guest, there is nothing to set up.
+	 */
+	if (!vcpu->kvm->arch.crypto.apie && !test_kvm_facility(vcpu->kvm, 76))
+		return;
+
+	vcpu->arch.sie_block->crycbd = vcpu->kvm->arch.crypto.crycbd;
+	vcpu->arch.sie_block->ecb3 &= ~(ECB3_AES | ECB3_DEA);
+	vcpu->arch.sie_block->eca &= ~ECA_APIE;
+	vcpu->arch.sie_block->ecd &= ~ECD_ECC;
+
+	if (vcpu->kvm->arch.crypto.apie)
+		vcpu->arch.sie_block->eca |= ECA_APIE;
+
+	/* Set up protected key support */
+	if (vcpu->kvm->arch.crypto.aes_kw) {
+		vcpu->arch.sie_block->ecb3 |= ECB3_AES;
+		/* ecc is also wrapped with AES key */
+		if (kvm_has_pckmo_ecc(vcpu->kvm))
+			vcpu->arch.sie_block->ecd |= ECD_ECC;
+	}
+
+	if (vcpu->kvm->arch.crypto.dea_kw)
+		vcpu->arch.sie_block->ecb3 |= ECB3_DEA;
+}
+
+void kvm_s390_vcpu_unsetup_cmma(struct kvm_vcpu *vcpu)
+{
+	free_page(vcpu->arch.sie_block->cbrlo);
+	vcpu->arch.sie_block->cbrlo = 0;
+}
+
+int kvm_s390_vcpu_setup_cmma(struct kvm_vcpu *vcpu)
+{
+	vcpu->arch.sie_block->cbrlo = get_zeroed_page(GFP_KERNEL_ACCOUNT);
+	if (!vcpu->arch.sie_block->cbrlo)
+		return -ENOMEM;
+	return 0;
+}
+
+static void kvm_s390_vcpu_setup_model(struct kvm_vcpu *vcpu)
+{
+	struct kvm_s390_cpu_model *model = &vcpu->kvm->arch.model;
+
+	vcpu->arch.sie_block->ibc = model->ibc;
+	if (test_kvm_facility(vcpu->kvm, 7))
+		vcpu->arch.sie_block->fac = (u32)(u64) model->fac_list;
+}
+
+static int kvm_s390_vcpu_setup(struct kvm_vcpu *vcpu)
+{
+	int rc = 0;
+	u16 uvrc, uvrrc;
+
+	atomic_set(&vcpu->arch.sie_block->cpuflags, CPUSTAT_ZARCH |
+						    CPUSTAT_SM |
+						    CPUSTAT_STOPPED);
+
+	if (test_kvm_facility(vcpu->kvm, 78))
+		kvm_s390_set_cpuflags(vcpu, CPUSTAT_GED2);
+	else if (test_kvm_facility(vcpu->kvm, 8))
+		kvm_s390_set_cpuflags(vcpu, CPUSTAT_GED);
+
+	kvm_s390_vcpu_setup_model(vcpu);
+
+	/* pgste_set_pte has special handling for !MACHINE_HAS_ESOP */
+	if (MACHINE_HAS_ESOP)
+		vcpu->arch.sie_block->ecb |= ECB_HOSTPROTINT;
+	if (test_kvm_facility(vcpu->kvm, 9))
+		vcpu->arch.sie_block->ecb |= ECB_SRSI;
+	if (test_kvm_facility(vcpu->kvm, 73))
+		vcpu->arch.sie_block->ecb |= ECB_TE;
+
+	if (test_kvm_facility(vcpu->kvm, 8) && vcpu->kvm->arch.use_pfmfi)
+		vcpu->arch.sie_block->ecb2 |= ECB2_PFMFI;
+	if (test_kvm_facility(vcpu->kvm, 130))
+		vcpu->arch.sie_block->ecb2 |= ECB2_IEP;
+	vcpu->arch.sie_block->eca = ECA_MVPGI | ECA_PROTEXCI;
+	if (sclp.has_cei)
+		vcpu->arch.sie_block->eca |= ECA_CEI;
+	if (sclp.has_ib)
+		vcpu->arch.sie_block->eca |= ECA_IB;
+	if (sclp.has_siif)
+		vcpu->arch.sie_block->eca |= ECA_SII;
+	if (sclp.has_sigpif)
+		vcpu->arch.sie_block->eca |= ECA_SIGPI;
+	if (test_kvm_facility(vcpu->kvm, 129)) {
+		vcpu->arch.sie_block->eca |= ECA_VX;
+		vcpu->arch.sie_block->ecd |= ECD_HOSTREGMGMT;
+	}
+	if (test_kvm_facility(vcpu->kvm, 139))
+		vcpu->arch.sie_block->ecd |= ECD_MEF;
+	if (test_kvm_facility(vcpu->kvm, 156))
+		vcpu->arch.sie_block->ecd |= ECD_ETOKENF;
+	if (vcpu->arch.sie_block->gd) {
+		vcpu->arch.sie_block->eca |= ECA_AIV;
+		VCPU_EVENT(vcpu, 3, "AIV gisa format-%u enabled for cpu %03u",
+			   vcpu->arch.sie_block->gd & 0x3, vcpu->vcpu_id);
+	}
+	vcpu->arch.sie_block->sdnxo = ((unsigned long) &vcpu->run->s.regs.sdnx)
+					| SDNXC;
+	vcpu->arch.sie_block->riccbd = (unsigned long) &vcpu->run->s.regs.riccb;
+
+	if (sclp.has_kss)
+		kvm_s390_set_cpuflags(vcpu, CPUSTAT_KSS);
+	else
+		vcpu->arch.sie_block->ictl |= ICTL_ISKE | ICTL_SSKE | ICTL_RRBE;
+
+	if (vcpu->kvm->arch.use_cmma) {
+		rc = kvm_s390_vcpu_setup_cmma(vcpu);
+		if (rc)
+			return rc;
+	}
+	hrtimer_init(&vcpu->arch.ckc_timer, CLOCK_MONOTONIC, HRTIMER_MODE_REL);
+	vcpu->arch.ckc_timer.function = kvm_s390_idle_wakeup;
+
+	vcpu->arch.sie_block->hpid = HPID_KVM;
+
+	kvm_s390_vcpu_crypto_setup(vcpu);
+
+	mutex_lock(&vcpu->kvm->lock);
+	if (kvm_s390_pv_is_protected(vcpu->kvm)) {
+		rc = kvm_s390_pv_create_cpu(vcpu, &uvrc, &uvrrc);
+		if (rc)
+			kvm_s390_vcpu_unsetup_cmma(vcpu);
+	}
+	mutex_unlock(&vcpu->kvm->lock);
+
+	return rc;
+}
+
+int kvm_arch_vcpu_precreate(struct kvm *kvm, unsigned int id)
+{
+	if (!kvm_is_ucontrol(kvm) && !sca_can_add_vcpu(kvm, id))
+		return -EINVAL;
+	return 0;
+}
+
+int kvm_arch_vcpu_create(struct kvm_vcpu *vcpu)
+{
+	struct sie_page *sie_page;
+	int rc;
+
+	BUILD_BUG_ON(sizeof(struct sie_page) != 4096);
+	sie_page = (struct sie_page *) get_zeroed_page(GFP_KERNEL_ACCOUNT);
+	if (!sie_page)
+		return -ENOMEM;
+
+	vcpu->arch.sie_block = &sie_page->sie_block;
+	vcpu->arch.sie_block->itdba = (unsigned long) &sie_page->itdb;
+
+	/* the real guest size will always be smaller than msl */
+	vcpu->arch.sie_block->mso = 0;
+	vcpu->arch.sie_block->msl = sclp.hamax;
+
+	vcpu->arch.sie_block->icpua = vcpu->vcpu_id;
+	spin_lock_init(&vcpu->arch.local_int.lock);
+	vcpu->arch.sie_block->gd = (u32)(u64)vcpu->kvm->arch.gisa_int.origin;
+	if (vcpu->arch.sie_block->gd && sclp.has_gisaf)
+		vcpu->arch.sie_block->gd |= GISA_FORMAT1;
+	seqcount_init(&vcpu->arch.cputm_seqcount);
+
 	vcpu->arch.pfault_token = KVM_S390_PFAULT_TOKEN_INVALID;
 	kvm_clear_async_pf_completion_queue(vcpu);
 	vcpu->run->kvm_valid_regs = KVM_SYNC_PREFIX |
@@ -3030,350 +3316,6 @@
 	else
 		vcpu->run->kvm_valid_regs |= KVM_SYNC_FPRS;
 
-	if (kvm_is_ucontrol(vcpu->kvm))
-		return __kvm_ucontrol_vcpu_init(vcpu);
-
-	return 0;
-}
-
-=======
->>>>>>> 7d2a07b7
-/* needs disabled preemption to protect from TOD sync and vcpu_load/put */
-static void __start_cpu_timer_accounting(struct kvm_vcpu *vcpu)
-{
-	WARN_ON_ONCE(vcpu->arch.cputm_start != 0);
-	raw_write_seqcount_begin(&vcpu->arch.cputm_seqcount);
-	vcpu->arch.cputm_start = get_tod_clock_fast();
-	raw_write_seqcount_end(&vcpu->arch.cputm_seqcount);
-}
-
-/* needs disabled preemption to protect from TOD sync and vcpu_load/put */
-static void __stop_cpu_timer_accounting(struct kvm_vcpu *vcpu)
-{
-	WARN_ON_ONCE(vcpu->arch.cputm_start == 0);
-	raw_write_seqcount_begin(&vcpu->arch.cputm_seqcount);
-	vcpu->arch.sie_block->cputm -= get_tod_clock_fast() - vcpu->arch.cputm_start;
-	vcpu->arch.cputm_start = 0;
-	raw_write_seqcount_end(&vcpu->arch.cputm_seqcount);
-}
-
-/* needs disabled preemption to protect from TOD sync and vcpu_load/put */
-static void __enable_cpu_timer_accounting(struct kvm_vcpu *vcpu)
-{
-	WARN_ON_ONCE(vcpu->arch.cputm_enabled);
-	vcpu->arch.cputm_enabled = true;
-	__start_cpu_timer_accounting(vcpu);
-}
-
-/* needs disabled preemption to protect from TOD sync and vcpu_load/put */
-static void __disable_cpu_timer_accounting(struct kvm_vcpu *vcpu)
-{
-	WARN_ON_ONCE(!vcpu->arch.cputm_enabled);
-	__stop_cpu_timer_accounting(vcpu);
-	vcpu->arch.cputm_enabled = false;
-}
-
-static void enable_cpu_timer_accounting(struct kvm_vcpu *vcpu)
-{
-	preempt_disable(); /* protect from TOD sync and vcpu_load/put */
-	__enable_cpu_timer_accounting(vcpu);
-	preempt_enable();
-}
-
-static void disable_cpu_timer_accounting(struct kvm_vcpu *vcpu)
-{
-	preempt_disable(); /* protect from TOD sync and vcpu_load/put */
-	__disable_cpu_timer_accounting(vcpu);
-	preempt_enable();
-}
-
-/* set the cpu timer - may only be called from the VCPU thread itself */
-void kvm_s390_set_cpu_timer(struct kvm_vcpu *vcpu, __u64 cputm)
-{
-	preempt_disable(); /* protect from TOD sync and vcpu_load/put */
-	raw_write_seqcount_begin(&vcpu->arch.cputm_seqcount);
-	if (vcpu->arch.cputm_enabled)
-		vcpu->arch.cputm_start = get_tod_clock_fast();
-	vcpu->arch.sie_block->cputm = cputm;
-	raw_write_seqcount_end(&vcpu->arch.cputm_seqcount);
-	preempt_enable();
-}
-
-/* update and get the cpu timer - can also be called from other VCPU threads */
-__u64 kvm_s390_get_cpu_timer(struct kvm_vcpu *vcpu)
-{
-	unsigned int seq;
-	__u64 value;
-
-	if (unlikely(!vcpu->arch.cputm_enabled))
-		return vcpu->arch.sie_block->cputm;
-
-	preempt_disable(); /* protect from TOD sync and vcpu_load/put */
-	do {
-		seq = raw_read_seqcount(&vcpu->arch.cputm_seqcount);
-		/*
-		 * If the writer would ever execute a read in the critical
-		 * section, e.g. in irq context, we have a deadlock.
-		 */
-		WARN_ON_ONCE((seq & 1) && smp_processor_id() == vcpu->cpu);
-		value = vcpu->arch.sie_block->cputm;
-		/* if cputm_start is 0, accounting is being started/stopped */
-		if (likely(vcpu->arch.cputm_start))
-			value -= get_tod_clock_fast() - vcpu->arch.cputm_start;
-	} while (read_seqcount_retry(&vcpu->arch.cputm_seqcount, seq & ~1));
-	preempt_enable();
-	return value;
-}
-
-void kvm_arch_vcpu_load(struct kvm_vcpu *vcpu, int cpu)
-{
-
-	gmap_enable(vcpu->arch.enabled_gmap);
-	kvm_s390_set_cpuflags(vcpu, CPUSTAT_RUNNING);
-	if (vcpu->arch.cputm_enabled && !is_vcpu_idle(vcpu))
-		__start_cpu_timer_accounting(vcpu);
-	vcpu->cpu = cpu;
-}
-
-void kvm_arch_vcpu_put(struct kvm_vcpu *vcpu)
-{
-	vcpu->cpu = -1;
-	if (vcpu->arch.cputm_enabled && !is_vcpu_idle(vcpu))
-		__stop_cpu_timer_accounting(vcpu);
-	kvm_s390_clear_cpuflags(vcpu, CPUSTAT_RUNNING);
-	vcpu->arch.enabled_gmap = gmap_get_enabled();
-	gmap_disable(vcpu->arch.enabled_gmap);
-
-}
-
-void kvm_arch_vcpu_postcreate(struct kvm_vcpu *vcpu)
-{
-	mutex_lock(&vcpu->kvm->lock);
-	preempt_disable();
-	vcpu->arch.sie_block->epoch = vcpu->kvm->arch.epoch;
-	vcpu->arch.sie_block->epdx = vcpu->kvm->arch.epdx;
-	preempt_enable();
-	mutex_unlock(&vcpu->kvm->lock);
-	if (!kvm_is_ucontrol(vcpu->kvm)) {
-		vcpu->arch.gmap = vcpu->kvm->arch.gmap;
-		sca_add_vcpu(vcpu);
-	}
-	if (test_kvm_facility(vcpu->kvm, 74) || vcpu->kvm->arch.user_instr0)
-		vcpu->arch.sie_block->ictl |= ICTL_OPEREXC;
-	/* make vcpu_load load the right gmap on the first trigger */
-	vcpu->arch.enabled_gmap = vcpu->arch.gmap;
-}
-
-static bool kvm_has_pckmo_subfunc(struct kvm *kvm, unsigned long nr)
-{
-	if (test_bit_inv(nr, (unsigned long *)&kvm->arch.model.subfuncs.pckmo) &&
-	    test_bit_inv(nr, (unsigned long *)&kvm_s390_available_subfunc.pckmo))
-		return true;
-	return false;
-}
-
-static bool kvm_has_pckmo_ecc(struct kvm *kvm)
-{
-	/* At least one ECC subfunction must be present */
-	return kvm_has_pckmo_subfunc(kvm, 32) ||
-	       kvm_has_pckmo_subfunc(kvm, 33) ||
-	       kvm_has_pckmo_subfunc(kvm, 34) ||
-	       kvm_has_pckmo_subfunc(kvm, 40) ||
-	       kvm_has_pckmo_subfunc(kvm, 41);
-
-}
-
-static void kvm_s390_vcpu_crypto_setup(struct kvm_vcpu *vcpu)
-{
-	/*
-	 * If the AP instructions are not being interpreted and the MSAX3
-	 * facility is not configured for the guest, there is nothing to set up.
-	 */
-	if (!vcpu->kvm->arch.crypto.apie && !test_kvm_facility(vcpu->kvm, 76))
-		return;
-
-	vcpu->arch.sie_block->crycbd = vcpu->kvm->arch.crypto.crycbd;
-	vcpu->arch.sie_block->ecb3 &= ~(ECB3_AES | ECB3_DEA);
-	vcpu->arch.sie_block->eca &= ~ECA_APIE;
-	vcpu->arch.sie_block->ecd &= ~ECD_ECC;
-
-	if (vcpu->kvm->arch.crypto.apie)
-		vcpu->arch.sie_block->eca |= ECA_APIE;
-
-	/* Set up protected key support */
-	if (vcpu->kvm->arch.crypto.aes_kw) {
-		vcpu->arch.sie_block->ecb3 |= ECB3_AES;
-		/* ecc is also wrapped with AES key */
-		if (kvm_has_pckmo_ecc(vcpu->kvm))
-			vcpu->arch.sie_block->ecd |= ECD_ECC;
-	}
-
-	if (vcpu->kvm->arch.crypto.dea_kw)
-		vcpu->arch.sie_block->ecb3 |= ECB3_DEA;
-}
-
-void kvm_s390_vcpu_unsetup_cmma(struct kvm_vcpu *vcpu)
-{
-	free_page(vcpu->arch.sie_block->cbrlo);
-	vcpu->arch.sie_block->cbrlo = 0;
-}
-
-int kvm_s390_vcpu_setup_cmma(struct kvm_vcpu *vcpu)
-{
-	vcpu->arch.sie_block->cbrlo = get_zeroed_page(GFP_KERNEL_ACCOUNT);
-	if (!vcpu->arch.sie_block->cbrlo)
-		return -ENOMEM;
-	return 0;
-}
-
-static void kvm_s390_vcpu_setup_model(struct kvm_vcpu *vcpu)
-{
-	struct kvm_s390_cpu_model *model = &vcpu->kvm->arch.model;
-
-	vcpu->arch.sie_block->ibc = model->ibc;
-	if (test_kvm_facility(vcpu->kvm, 7))
-		vcpu->arch.sie_block->fac = (u32)(u64) model->fac_list;
-}
-
-static int kvm_s390_vcpu_setup(struct kvm_vcpu *vcpu)
-{
-	int rc = 0;
-	u16 uvrc, uvrrc;
-
-	atomic_set(&vcpu->arch.sie_block->cpuflags, CPUSTAT_ZARCH |
-						    CPUSTAT_SM |
-						    CPUSTAT_STOPPED);
-
-	if (test_kvm_facility(vcpu->kvm, 78))
-		kvm_s390_set_cpuflags(vcpu, CPUSTAT_GED2);
-	else if (test_kvm_facility(vcpu->kvm, 8))
-		kvm_s390_set_cpuflags(vcpu, CPUSTAT_GED);
-
-	kvm_s390_vcpu_setup_model(vcpu);
-
-	/* pgste_set_pte has special handling for !MACHINE_HAS_ESOP */
-	if (MACHINE_HAS_ESOP)
-		vcpu->arch.sie_block->ecb |= ECB_HOSTPROTINT;
-	if (test_kvm_facility(vcpu->kvm, 9))
-		vcpu->arch.sie_block->ecb |= ECB_SRSI;
-	if (test_kvm_facility(vcpu->kvm, 73))
-		vcpu->arch.sie_block->ecb |= ECB_TE;
-
-	if (test_kvm_facility(vcpu->kvm, 8) && vcpu->kvm->arch.use_pfmfi)
-		vcpu->arch.sie_block->ecb2 |= ECB2_PFMFI;
-	if (test_kvm_facility(vcpu->kvm, 130))
-		vcpu->arch.sie_block->ecb2 |= ECB2_IEP;
-	vcpu->arch.sie_block->eca = ECA_MVPGI | ECA_PROTEXCI;
-	if (sclp.has_cei)
-		vcpu->arch.sie_block->eca |= ECA_CEI;
-	if (sclp.has_ib)
-		vcpu->arch.sie_block->eca |= ECA_IB;
-	if (sclp.has_siif)
-		vcpu->arch.sie_block->eca |= ECA_SII;
-	if (sclp.has_sigpif)
-		vcpu->arch.sie_block->eca |= ECA_SIGPI;
-	if (test_kvm_facility(vcpu->kvm, 129)) {
-		vcpu->arch.sie_block->eca |= ECA_VX;
-		vcpu->arch.sie_block->ecd |= ECD_HOSTREGMGMT;
-	}
-	if (test_kvm_facility(vcpu->kvm, 139))
-		vcpu->arch.sie_block->ecd |= ECD_MEF;
-	if (test_kvm_facility(vcpu->kvm, 156))
-		vcpu->arch.sie_block->ecd |= ECD_ETOKENF;
-	if (vcpu->arch.sie_block->gd) {
-		vcpu->arch.sie_block->eca |= ECA_AIV;
-		VCPU_EVENT(vcpu, 3, "AIV gisa format-%u enabled for cpu %03u",
-			   vcpu->arch.sie_block->gd & 0x3, vcpu->vcpu_id);
-	}
-	vcpu->arch.sie_block->sdnxo = ((unsigned long) &vcpu->run->s.regs.sdnx)
-					| SDNXC;
-	vcpu->arch.sie_block->riccbd = (unsigned long) &vcpu->run->s.regs.riccb;
-
-	if (sclp.has_kss)
-		kvm_s390_set_cpuflags(vcpu, CPUSTAT_KSS);
-	else
-		vcpu->arch.sie_block->ictl |= ICTL_ISKE | ICTL_SSKE | ICTL_RRBE;
-
-	if (vcpu->kvm->arch.use_cmma) {
-		rc = kvm_s390_vcpu_setup_cmma(vcpu);
-		if (rc)
-			return rc;
-	}
-	hrtimer_init(&vcpu->arch.ckc_timer, CLOCK_MONOTONIC, HRTIMER_MODE_REL);
-	vcpu->arch.ckc_timer.function = kvm_s390_idle_wakeup;
-
-	vcpu->arch.sie_block->hpid = HPID_KVM;
-
-	kvm_s390_vcpu_crypto_setup(vcpu);
-
-	mutex_lock(&vcpu->kvm->lock);
-	if (kvm_s390_pv_is_protected(vcpu->kvm)) {
-		rc = kvm_s390_pv_create_cpu(vcpu, &uvrc, &uvrrc);
-		if (rc)
-			kvm_s390_vcpu_unsetup_cmma(vcpu);
-	}
-	mutex_unlock(&vcpu->kvm->lock);
-
-	return rc;
-}
-
-int kvm_arch_vcpu_precreate(struct kvm *kvm, unsigned int id)
-{
-	if (!kvm_is_ucontrol(kvm) && !sca_can_add_vcpu(kvm, id))
-		return -EINVAL;
-	return 0;
-}
-
-int kvm_arch_vcpu_create(struct kvm_vcpu *vcpu)
-{
-	struct sie_page *sie_page;
-	int rc;
-
-	BUILD_BUG_ON(sizeof(struct sie_page) != 4096);
-	sie_page = (struct sie_page *) get_zeroed_page(GFP_KERNEL_ACCOUNT);
-	if (!sie_page)
-		return -ENOMEM;
-
-	vcpu->arch.sie_block = &sie_page->sie_block;
-	vcpu->arch.sie_block->itdba = (unsigned long) &sie_page->itdb;
-
-	/* the real guest size will always be smaller than msl */
-	vcpu->arch.sie_block->mso = 0;
-	vcpu->arch.sie_block->msl = sclp.hamax;
-
-	vcpu->arch.sie_block->icpua = vcpu->vcpu_id;
-	spin_lock_init(&vcpu->arch.local_int.lock);
-	vcpu->arch.sie_block->gd = (u32)(u64)vcpu->kvm->arch.gisa_int.origin;
-	if (vcpu->arch.sie_block->gd && sclp.has_gisaf)
-		vcpu->arch.sie_block->gd |= GISA_FORMAT1;
-	seqcount_init(&vcpu->arch.cputm_seqcount);
-
-	vcpu->arch.pfault_token = KVM_S390_PFAULT_TOKEN_INVALID;
-	kvm_clear_async_pf_completion_queue(vcpu);
-	vcpu->run->kvm_valid_regs = KVM_SYNC_PREFIX |
-				    KVM_SYNC_GPRS |
-				    KVM_SYNC_ACRS |
-				    KVM_SYNC_CRS |
-				    KVM_SYNC_ARCH0 |
-				    KVM_SYNC_PFAULT |
-				    KVM_SYNC_DIAG318;
-	kvm_s390_set_prefix(vcpu, 0);
-	if (test_kvm_facility(vcpu->kvm, 64))
-		vcpu->run->kvm_valid_regs |= KVM_SYNC_RICCB;
-	if (test_kvm_facility(vcpu->kvm, 82))
-		vcpu->run->kvm_valid_regs |= KVM_SYNC_BPBC;
-	if (test_kvm_facility(vcpu->kvm, 133))
-		vcpu->run->kvm_valid_regs |= KVM_SYNC_GSCB;
-	if (test_kvm_facility(vcpu->kvm, 156))
-		vcpu->run->kvm_valid_regs |= KVM_SYNC_ETOKEN;
-	/* fprs can be synchronized via vrs, even if the guest has no vx. With
-	 * MACHINE_HAS_VX, (load|store)_fpu_regs() will work with vrs format.
-	 */
-	if (MACHINE_HAS_VX)
-		vcpu->run->kvm_valid_regs |= KVM_SYNC_VRS;
-	else
-		vcpu->run->kvm_valid_regs |= KVM_SYNC_FPRS;
-
 	if (kvm_is_ucontrol(vcpu->kvm)) {
 		rc = __kvm_ucontrol_vcpu_init(vcpu);
 		if (rc)
@@ -4233,11 +4175,8 @@
 			       vcpu->run->s.regs.gprs,
 			       sizeof(sie_page->pv_grregs));
 		}
-<<<<<<< HEAD
-=======
 		if (test_cpu_flag(CIF_FPU))
 			load_fpu_regs();
->>>>>>> 7d2a07b7
 		exit_reason = sie64a(vcpu->arch.sie_block,
 				     vcpu->run->s.regs.gprs);
 		if (kvm_s390_pv_cpu_is_protected(vcpu)) {
@@ -4268,11 +4207,7 @@
 	return rc;
 }
 
-<<<<<<< HEAD
-static void sync_regs_fmt2(struct kvm_vcpu *vcpu, struct kvm_run *kvm_run)
-=======
 static void sync_regs_fmt2(struct kvm_vcpu *vcpu)
->>>>>>> 7d2a07b7
 {
 	struct kvm_run *kvm_run = vcpu->run;
 	struct runtime_instr_cb *riccb;
@@ -4344,15 +4279,10 @@
 	/* SIE will load etoken directly from SDNX and therefore kvm_run */
 }
 
-<<<<<<< HEAD
-static void sync_regs(struct kvm_vcpu *vcpu, struct kvm_run *kvm_run)
-{
-=======
 static void sync_regs(struct kvm_vcpu *vcpu)
 {
 	struct kvm_run *kvm_run = vcpu->run;
 
->>>>>>> 7d2a07b7
 	if (kvm_run->kvm_dirty_regs & KVM_SYNC_PREFIX)
 		kvm_s390_set_prefix(vcpu, kvm_run->s.regs.prefix);
 	if (kvm_run->kvm_dirty_regs & KVM_SYNC_CRS) {
@@ -4381,11 +4311,7 @@
 
 	/* Sync fmt2 only data */
 	if (likely(!kvm_s390_pv_cpu_is_protected(vcpu))) {
-<<<<<<< HEAD
-		sync_regs_fmt2(vcpu, kvm_run);
-=======
 		sync_regs_fmt2(vcpu);
->>>>>>> 7d2a07b7
 	} else {
 		/*
 		 * In several places we have to modify our internal view to
@@ -4404,15 +4330,10 @@
 	kvm_run->kvm_dirty_regs = 0;
 }
 
-<<<<<<< HEAD
-static void store_regs_fmt2(struct kvm_vcpu *vcpu, struct kvm_run *kvm_run)
-{
-=======
 static void store_regs_fmt2(struct kvm_vcpu *vcpu)
 {
 	struct kvm_run *kvm_run = vcpu->run;
 
->>>>>>> 7d2a07b7
 	kvm_run->s.regs.todpr = vcpu->arch.sie_block->todpr;
 	kvm_run->s.regs.pp = vcpu->arch.sie_block->pp;
 	kvm_run->s.regs.gbea = vcpu->arch.sie_block->gbea;
@@ -4455,11 +4376,7 @@
 	current->thread.fpu.fpc = vcpu->arch.host_fpregs.fpc;
 	current->thread.fpu.regs = vcpu->arch.host_fpregs.regs;
 	if (likely(!kvm_s390_pv_cpu_is_protected(vcpu)))
-<<<<<<< HEAD
-		store_regs_fmt2(vcpu, kvm_run);
-=======
 		store_regs_fmt2(vcpu);
->>>>>>> 7d2a07b7
 }
 
 int kvm_arch_vcpu_ioctl_run(struct kvm_vcpu *vcpu)
