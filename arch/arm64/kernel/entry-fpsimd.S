/* SPDX-License-Identifier: GPL-2.0-only */
/*
 * FP/SIMD state saving and restoring
 *
 * Copyright (C) 2012 ARM Ltd.
 * Author: Catalin Marinas <catalin.marinas@arm.com>
 */

#include <linux/linkage.h>

#include <asm/assembler.h>
#include <asm/fpsimdmacros.h>

/*
 * Save the FP registers.
 *
 * x0 - pointer to struct fpsimd_state
 */
SYM_FUNC_START(fpsimd_save_state)
	fpsimd_save x0, 8
	ret
SYM_FUNC_END(fpsimd_save_state)

/*
 * Load the FP registers.
 *
 * x0 - pointer to struct fpsimd_state
 */
SYM_FUNC_START(fpsimd_load_state)
	fpsimd_restore x0, 8
	ret
SYM_FUNC_END(fpsimd_load_state)

#ifdef CONFIG_ARM64_SVE
<<<<<<< HEAD
=======

>>>>>>> 7d2a07b7
SYM_FUNC_START(sve_save_state)
	sve_save 0, x1, 2
	ret
SYM_FUNC_END(sve_save_state)

SYM_FUNC_START(sve_load_state)
	sve_load 0, x1, x2, 3, x4
	ret
SYM_FUNC_END(sve_load_state)

SYM_FUNC_START(sve_get_vl)
	_sve_rdvl	0, 1
	ret
SYM_FUNC_END(sve_get_vl)
<<<<<<< HEAD
=======

SYM_FUNC_START(sve_set_vq)
	sve_load_vq x0, x1, x2
	ret
SYM_FUNC_END(sve_set_vq)

/*
 * Load SVE state from FPSIMD state.
 *
 * x0 = pointer to struct fpsimd_state
 * x1 = VQ - 1
 *
 * Each SVE vector will be loaded with the first 128-bits taken from FPSIMD
 * and the rest zeroed. All the other SVE registers will be zeroed.
 */
SYM_FUNC_START(sve_load_from_fpsimd_state)
	sve_load_vq	x1, x2, x3
	fpsimd_restore	x0, 8
	sve_flush_p_ffr
	ret
SYM_FUNC_END(sve_load_from_fpsimd_state)

/*
 * Zero all SVE registers but the first 128-bits of each vector
 *
 * VQ must already be configured by caller, any further updates of VQ
 * will need to ensure that the register state remains valid.
 *
 * x0 = VQ - 1
 */
SYM_FUNC_START(sve_flush_live)
	cbz		x0, 1f	// A VQ-1 of 0 is 128 bits so no extra Z state
	sve_flush_z
1:	sve_flush_p_ffr
	ret
SYM_FUNC_END(sve_flush_live)

>>>>>>> 7d2a07b7
#endif /* CONFIG_ARM64_SVE */<|MERGE_RESOLUTION|>--- conflicted
+++ resolved
@@ -32,10 +32,7 @@
 SYM_FUNC_END(fpsimd_load_state)
 
 #ifdef CONFIG_ARM64_SVE
-<<<<<<< HEAD
-=======
 
->>>>>>> 7d2a07b7
 SYM_FUNC_START(sve_save_state)
 	sve_save 0, x1, 2
 	ret
@@ -50,8 +47,6 @@
 	_sve_rdvl	0, 1
 	ret
 SYM_FUNC_END(sve_get_vl)
-<<<<<<< HEAD
-=======
 
 SYM_FUNC_START(sve_set_vq)
 	sve_load_vq x0, x1, x2
@@ -89,5 +84,4 @@
 	ret
 SYM_FUNC_END(sve_flush_live)
 
->>>>>>> 7d2a07b7
 #endif /* CONFIG_ARM64_SVE */