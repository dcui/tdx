--- conflicted
+++ resolved
@@ -326,8 +326,6 @@
 			 */
 			fallthrough;
 
-<<<<<<< HEAD
-=======
 		case EFI_RUNTIME_SERVICES_CODE:
 			/*
 			 * This would be unusual, but not problematic per se,
@@ -337,7 +335,6 @@
 			prot = PAGE_KERNEL_RO;
 			break;
 
->>>>>>> 7d2a07b7
 		case EFI_ACPI_RECLAIM_MEMORY:
 			/*
 			 * ACPI reclaim memory is used to pass firmware tables
@@ -350,26 +347,15 @@
 			 */
 			if (memblock_is_map_memory(phys))
 				return (void __iomem *)__phys_to_virt(phys);
-<<<<<<< HEAD
-			/* fall through */
-=======
 			fallthrough;
->>>>>>> 7d2a07b7
 
 		default:
 			if (region->attribute & EFI_MEMORY_WB)
 				prot = PAGE_KERNEL;
-<<<<<<< HEAD
-			else if (region->attribute & EFI_MEMORY_WT)
-				prot = __pgprot(PROT_NORMAL_WT);
-			else if (region->attribute & EFI_MEMORY_WC)
-				prot = __pgprot(PROT_NORMAL_NC);
-=======
 			else if (region->attribute & EFI_MEMORY_WC)
 				prot = __pgprot(PROT_NORMAL_NC);
 			else if (region->attribute & EFI_MEMORY_WT)
 				prot = __acpi_get_writethrough_mem_attribute();
->>>>>>> 7d2a07b7
 		}
 	}
 	return __ioremap(phys, size, prot);
