/*
 * Compat system call wrappers
 *
 * Copyright (C) 2012 ARM Ltd.
 * Authors: Will Deacon <will.deacon@arm.com>
 *	    Catalin Marinas <catalin.marinas@arm.com>
 *
 * This program is free software; you can redistribute it and/or modify
 * it under the terms of the GNU General Public License version 2 as
 * published by the Free Software Foundation.
 *
 * This program is distributed in the hope that it will be useful,
 * but WITHOUT ANY WARRANTY; without even the implied warranty of
 * MERCHANTABILITY or FITNESS FOR A PARTICULAR PURPOSE.  See the
 * GNU General Public License for more details.
 *
 * You should have received a copy of the GNU General Public License
 * along with this program.  If not, see <http://www.gnu.org/licenses/>.
 */

#include <linux/linkage.h>
#include <linux/const.h>

#include <asm/assembler.h>
#include <asm/asm-offsets.h>
#include <asm/errno.h>
#include <asm/page.h>

/*
 * System call wrappers for the AArch32 compatibility layer.
 */

ENTRY(compat_sys_sigreturn_wrapper)
	mov	x0, sp
	mov	x27, #0		// prevent syscall restart handling (why)
	b	compat_sys_sigreturn
ENDPROC(compat_sys_sigreturn_wrapper)

ENTRY(compat_sys_rt_sigreturn_wrapper)
	mov	x0, sp
	mov	x27, #0		// prevent syscall restart handling (why)
	b	compat_sys_rt_sigreturn
ENDPROC(compat_sys_rt_sigreturn_wrapper)

ENTRY(compat_sys_statfs64_wrapper)
	mov	w3, #84
	cmp	w1, #88
	csel	w1, w3, w1, eq
	b	compat_sys_statfs64
ENDPROC(compat_sys_statfs64_wrapper)

ENTRY(compat_sys_fstatfs64_wrapper)
	mov	w3, #84
	cmp	w1, #88
	csel	w1, w3, w1, eq
	b	compat_sys_fstatfs64
ENDPROC(compat_sys_fstatfs64_wrapper)

/*
<<<<<<< HEAD
 * Note: off_4k (w5) is always units of 4K.  If we can't do the requested
 * offset, we return EINVAL.
 */
#if PAGE_SHIFT > 12
ENTRY(compat_sys_mmap2_wrapper)
       tst     w5, #~PAGE_MASK >> 12
       b.ne    1f
       lsr     w5, w5, #PAGE_SHIFT - 12
       b       sys_mmap_pgoff
1:     mov     x0, #-EINVAL
       ret     lr
ENDPROC(compat_sys_mmap2_wrapper)
#endif
=======
 * Note: off_4k (w5) is always in units of 4K. If we can't do the
 * requested offset because it is not page-aligned, we return -EINVAL.
 */
ENTRY(compat_sys_mmap2_wrapper)
#if PAGE_SHIFT > 12
	tst	w5, #~PAGE_MASK >> 12
	b.ne	1f
	lsr	w5, w5, #PAGE_SHIFT - 12
#endif
	b	sys_mmap_pgoff
1:	mov	x0, #-EINVAL
	ret
ENDPROC(compat_sys_mmap2_wrapper)
>>>>>>> c65b99f0

/*
 * Wrappers for AArch32 syscalls that either take 64-bit parameters
 * in registers or that take 32-bit parameters which require sign
 * extension.
 */
ENTRY(compat_sys_pread64_wrapper)
	regs_to_64	x3, x4, x5
	b	sys_pread64
ENDPROC(compat_sys_pread64_wrapper)

ENTRY(compat_sys_pwrite64_wrapper)
	regs_to_64	x3, x4, x5
	b	sys_pwrite64
ENDPROC(compat_sys_pwrite64_wrapper)

ENTRY(compat_sys_truncate64_wrapper)
	regs_to_64	x1, x2, x3
	b	sys_truncate
ENDPROC(compat_sys_truncate64_wrapper)

ENTRY(compat_sys_ftruncate64_wrapper)
	regs_to_64	x1, x2, x3
	b	sys_ftruncate
ENDPROC(compat_sys_ftruncate64_wrapper)

ENTRY(compat_sys_readahead_wrapper)
	regs_to_64	x1, x2, x3
	mov	w2, w4
	b	sys_readahead
ENDPROC(compat_sys_readahead_wrapper)

ENTRY(compat_sys_fadvise64_64_wrapper)
	mov	w6, w1
	regs_to_64	x1, x2, x3
	regs_to_64	x2, x4, x5
	mov	w3, w6
	b	sys_fadvise64_64
ENDPROC(compat_sys_fadvise64_64_wrapper)

ENTRY(compat_sys_sync_file_range2_wrapper)
	regs_to_64	x2, x2, x3
	regs_to_64	x3, x4, x5
	b	sys_sync_file_range2
ENDPROC(compat_sys_sync_file_range2_wrapper)

ENTRY(compat_sys_fallocate_wrapper)
	regs_to_64	x2, x2, x3
	regs_to_64	x3, x4, x5
	b	sys_fallocate
ENDPROC(compat_sys_fallocate_wrapper)<|MERGE_RESOLUTION|>--- conflicted
+++ resolved
@@ -57,21 +57,6 @@
 ENDPROC(compat_sys_fstatfs64_wrapper)
 
 /*
-<<<<<<< HEAD
- * Note: off_4k (w5) is always units of 4K.  If we can't do the requested
- * offset, we return EINVAL.
- */
-#if PAGE_SHIFT > 12
-ENTRY(compat_sys_mmap2_wrapper)
-       tst     w5, #~PAGE_MASK >> 12
-       b.ne    1f
-       lsr     w5, w5, #PAGE_SHIFT - 12
-       b       sys_mmap_pgoff
-1:     mov     x0, #-EINVAL
-       ret     lr
-ENDPROC(compat_sys_mmap2_wrapper)
-#endif
-=======
  * Note: off_4k (w5) is always in units of 4K. If we can't do the
  * requested offset because it is not page-aligned, we return -EINVAL.
  */
@@ -85,7 +70,6 @@
 1:	mov	x0, #-EINVAL
 	ret
 ENDPROC(compat_sys_mmap2_wrapper)
->>>>>>> c65b99f0
 
 /*
  * Wrappers for AArch32 syscalls that either take 64-bit parameters
