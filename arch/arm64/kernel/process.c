--- conflicted
+++ resolved
@@ -18,11 +18,7 @@
 #include <linux/sched/task.h>
 #include <linux/sched/task_stack.h>
 #include <linux/kernel.h>
-<<<<<<< HEAD
-#include <linux/lockdep.h>
-=======
 #include <linux/mman.h>
->>>>>>> 7d2a07b7
 #include <linux/mm.h>
 #include <linux/nospec.h>
 #include <linux/stddef.h>
@@ -310,22 +306,15 @@
 	dst->thread.sve_state = NULL;
 	clear_tsk_thread_flag(dst, TIF_SVE);
 
-<<<<<<< HEAD
-=======
 	/* clear any pending asynchronous tag fault raised by the parent */
 	clear_tsk_thread_flag(dst, TIF_MTE_ASYNC_FAULT);
 
->>>>>>> 7d2a07b7
 	return 0;
 }
 
 asmlinkage void ret_from_fork(void) asm("ret_from_fork");
 
-<<<<<<< HEAD
-int copy_thread_tls(unsigned long clone_flags, unsigned long stack_start,
-=======
 int copy_thread(unsigned long clone_flags, unsigned long stack_start,
->>>>>>> 7d2a07b7
 		unsigned long stk_sz, struct task_struct *p, unsigned long tls)
 {
 	struct pt_regs *childregs = task_pt_regs(p);
@@ -427,16 +416,7 @@
 	 * If all CPUs implement the SSBS extension, then we just need to
 	 * context-switch the PSTATE field.
 	 */
-<<<<<<< HEAD
-	if (cpu_have_feature(cpu_feature(SSBS)))
-		return;
-
-	/* If the mitigation is enabled, then we leave SSBS clear. */
-	if ((arm64_get_ssbd_state() == ARM64_SSBD_FORCE_ENABLE) ||
-	    test_tsk_thread_flag(next, TIF_SSBD))
-=======
 	if (cpus_have_const_cap(ARM64_SSBS))
->>>>>>> 7d2a07b7
 		return;
 
 	spectre_v4_enable_task_mitigation(next);
@@ -662,26 +642,6 @@
 	long ret = 0;
 	struct thread_info *ti = task_thread_info(task);
 
-<<<<<<< HEAD
-	ptrauth_thread_init_user(current);
-}
-
-asmlinkage void __sched arm64_preempt_schedule_irq(void)
-{
-	lockdep_assert_irqs_disabled();
-
-	/*
-	 * Preempting a task from an IRQ means we leave copies of PSTATE
-	 * on the stack. cpufeature's enable calls may modify PSTATE, but
-	 * resuming one of these preempted tasks would undo those changes.
-	 *
-	 * Only allow a task to be preempted once cpufeatures have been
-	 * enabled.
-	 */
-	if (system_capabilities_finalized())
-		preempt_schedule_irq();
-}
-=======
 	if (is_compat_thread(ti))
 		return -EINVAL;
 
@@ -742,5 +702,4 @@
 
 	return prot;
 }
-#endif
->>>>>>> 7d2a07b7
+#endif