--- conflicted
+++ resolved
@@ -407,15 +407,8 @@
 		u32 midr = read_cpuid_id();
 
 		/* Apply BTAC predictors mitigation to all Falkor chips */
-<<<<<<< HEAD
-		if (((midr & MIDR_CPU_MODEL_MASK) == MIDR_QCOM_FALKOR) ||
-		    ((midr & MIDR_CPU_MODEL_MASK) == MIDR_QCOM_FALKOR_V1)) {
-			__qcom_hyp_sanitize_btac_predictors();
-		}
-=======
 		if ((midr & MIDR_CPU_MODEL_MASK) == MIDR_QCOM_FALKOR_V1)
 			__qcom_hyp_sanitize_btac_predictors();
->>>>>>> 7928b2cb
 	}
 
 	fp_enabled = __fpsimd_enabled();
