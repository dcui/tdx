/*
 * Copyright (C) 2016 Marvell Technology Group Ltd.
 *
 * This file is dual-licensed: you can use it either under the terms
 * of the GPLv2 or the X11 license, at your option. Note that this dual
 * licensing only applies to this file, and not this project as a
 * whole.
 *
 *  a) This library is free software; you can redistribute it and/or
 *     modify it under the terms of the GNU General Public License as
 *     published by the Free Software Foundation; either version 2 of the
 *     License, or (at your option) any later version.
 *
 *     This library is distributed in the hope that it will be useful,
 *     but WITHOUT ANY WARRANTY; without even the implied warranty of
 *     MERCHANTABILITY or FITNESS FOR A PARTICULAR PURPOSE.  See the
 *     GNU General Public License for more details.
 *
 * Or, alternatively,
 *
 *  b) Permission is hereby granted, free of charge, to any person
 *     obtaining a copy of this software and associated documentation
 *     files (the "Software"), to deal in the Software without
 *     restriction, including without limitation the rights to use,
 *     copy, modify, merge, publish, distribute, sublicense, and/or
 *     sell copies of the Software, and to permit persons to whom the
 *     Software is furnished to do so, subject to the following
 *     conditions:
 *
 *     The above copyright notice and this permission notice shall be
 *     included in all copies or substantial portions of the Software.
 *
 *     THE SOFTWARE IS PROVIDED "AS IS", WITHOUT WARRANTY OF ANY KIND,
 *     EXPRESS OR IMPLIED, INCLUDING BUT NOT LIMITED TO THE WARRANTIES
 *     OF MERCHANTABILITY, FITNESS FOR A PARTICULAR PURPOSE AND
 *     NONINFRINGEMENT. IN NO EVENT SHALL THE AUTHORS OR COPYRIGHT
 *     HOLDERS BE LIABLE FOR ANY CLAIM, DAMAGES OR OTHER LIABILITY,
 *     WHETHER IN AN ACTION OF CONTRACT, TORT OR OTHERWISE, ARISING
 *     FROM, OUT OF OR IN CONNECTION WITH THE SOFTWARE OR THE USE OR
 *     OTHER DEALINGS IN THE SOFTWARE.
 */

/*
 * Device Tree file for Marvell Armada 8040 Development board platform
 */

#include <dt-bindings/gpio/gpio.h>
#include "armada-8040.dtsi"

/ {
	model = "Marvell Armada 8040 DB board";
	compatible = "marvell,armada8040-db", "marvell,armada8040",
		     "marvell,armada-ap806-quad", "marvell,armada-ap806";

	chosen {
		stdout-path = "serial0:115200n8";
	};

	memory@0 {
		device_type = "memory";
		reg = <0x0 0x0 0x0 0x80000000>;
	};

	aliases {
<<<<<<< HEAD
		ethernet0 = &cpm_eth0;
		ethernet1 = &cpm_eth2;
		ethernet2 = &cps_eth0;
		ethernet3 = &cps_eth1;
	};

	cpm_reg_usb3_0_vbus: cpm-usb3-0-vbus {
=======
		ethernet0 = &cp0_eth0;
		ethernet1 = &cp0_eth2;
		ethernet2 = &cp1_eth0;
		ethernet3 = &cp1_eth1;
	};

	cp0_reg_usb3_0_vbus: cp0-usb3-0-vbus {
>>>>>>> 7928b2cb
		compatible = "regulator-fixed";
		regulator-name = "cp0-usb3h0-vbus";
		regulator-min-microvolt = <5000000>;
		regulator-max-microvolt = <5000000>;
		enable-active-high;
		gpio = <&expander0 0 GPIO_ACTIVE_HIGH>;
	};

	cp0_reg_usb3_1_vbus: cp0-usb3-1-vbus {
		compatible = "regulator-fixed";
		regulator-name = "cp0-usb3h1-vbus";
		regulator-min-microvolt = <5000000>;
		regulator-max-microvolt = <5000000>;
		enable-active-high;
		gpio = <&expander0 1 GPIO_ACTIVE_HIGH>;
	};

	cp0_usb3_0_phy: cp0-usb3-0-phy {
		compatible = "usb-nop-xceiv";
		vcc-supply = <&cp0_reg_usb3_0_vbus>;
	};

	cp0_usb3_1_phy: cp0-usb3-1-phy {
		compatible = "usb-nop-xceiv";
		vcc-supply = <&cp0_reg_usb3_1_vbus>;
	};

	cp1_reg_usb3_0_vbus: cp1-usb3-0-vbus {
		compatible = "regulator-fixed";
		regulator-name = "cp1-usb3h0-vbus";
		regulator-min-microvolt = <5000000>;
		regulator-max-microvolt = <5000000>;
		enable-active-high;
		gpio = <&expander1 0 GPIO_ACTIVE_HIGH>;
	};

	cp1_usb3_0_phy: cp1-usb3-0-phy {
		compatible = "usb-nop-xceiv";
		vcc-supply = <&cp1_reg_usb3_0_vbus>;
	};
};

&i2c0 {
	status = "okay";
	clock-frequency = <100000>;
};

&spi0 {
	status = "okay";

	spi-flash@0 {
		#address-cells = <1>;
		#size-cells = <1>;
		compatible = "jedec,spi-nor";
		reg = <0>;
		spi-max-frequency = <10000000>;

		partitions {
			compatible = "fixed-partitions";
			#address-cells = <1>;
			#size-cells = <1>;

			partition@0 {
				label = "U-Boot";
				reg = <0 0x200000>;
			};
			partition@400000 {
				label = "Filesystem";
				reg = <0x200000 0xce0000>;
			};
		};
	};
};

/* Accessible over the mini-USB CON9 connector on the main board */
&uart0 {
	status = "okay";
	pinctrl-0 = <&uart0_pins>;
	pinctrl-names = "default";
};

/* CON6 on CP0 expansion */
&cp0_pcie0 {
	status = "okay";
};

/* CON5 on CP0 expansion */
&cp0_pcie2 {
	status = "okay";
};

&cp0_i2c0 {
	status = "okay";
	clock-frequency = <100000>;

	/* U31 */
	expander0: pca9555@21 {
		compatible = "nxp,pca9555";
		pinctrl-names = "default";
		gpio-controller;
		#gpio-cells = <2>;
		reg = <0x21>;
	};

	/* U25 */
	expander1: pca9555@25 {
		compatible = "nxp,pca9555";
		pinctrl-names = "default";
		gpio-controller;
		#gpio-cells = <2>;
		reg = <0x25>;
	};

};

/* CON4 on CP0 expansion */
&cp0_sata0 {
	status = "okay";
};

/* CON9 on CP0 expansion */
&cp0_usb3_0 {
	usb-phy = <&cp0_usb3_0_phy>;
	status = "okay";
};

/* CON10 on CP0 expansion */
&cp0_usb3_1 {
	usb-phy = <&cp0_usb3_1_phy>;
	status = "okay";
};

&cp0_mdio {
	status = "okay";

	phy1: ethernet-phy@1 {
		reg = <1>;
	};
};

&cp0_ethernet {
	status = "okay";
};

&cp0_eth0 {
	status = "okay";
	phy-mode = "10gbase-kr";
};

&cp0_eth2 {
	status = "okay";
	phy = <&phy1>;
	phy-mode = "rgmii-id";
};

/* CON6 on CP1 expansion */
&cp1_pcie0 {
	status = "okay";
};

/* CON7 on CP1 expansion */
&cp1_pcie1 {
	status = "okay";
};

/* CON5 on CP1 expansion */
&cp1_pcie2 {
	status = "okay";
};

&cp1_i2c0 {
	status = "okay";
	clock-frequency = <100000>;
};

&cp1_spi1 {
	status = "okay";

	spi-flash@0 {
		#address-cells = <0x1>;
		#size-cells = <0x1>;
		compatible = "jedec,spi-nor";
		reg = <0x0>;
		spi-max-frequency = <20000000>;

		partitions {
			compatible = "fixed-partitions";
			#address-cells = <1>;
			#size-cells = <1>;

			partition@0 {
				label = "Boot";
				reg = <0x0 0x200000>;
			};
			partition@200000 {
				label = "Filesystem";
				reg = <0x200000 0xd00000>;
			};
			partition@f00000 {
				label = "Boot_2nd";
				reg = <0xf00000 0x100000>;
			};
		};
	};
};

/*
 * Proper NAND usage will require DPR-76 to be in position 1-2, which disables
 * MDIO signal of CP1.
 */
&cp1_nand {
	num-cs = <1>;
	pinctrl-0 = <&nand_pins>, <&nand_rb>;
	pinctrl-names = "default";
	nand-ecc-strength = <4>;
	nand-ecc-step-size = <512>;
	marvell,nand-enable-arbiter;
	marvell,system-controller = <&cp1_syscon0>;
	nand-on-flash-bbt;

	partition@0 {
		label = "U-Boot";
		reg = <0 0x200000>;
	};
	partition@200000 {
		label = "Linux";
		reg = <0x200000 0xe00000>;
	};
	partition@1000000 {
		label = "Filesystem";
		reg = <0x1000000 0x3f000000>;
	};
};

/* CON4 on CP1 expansion */
&cp1_sata0 {
	status = "okay";
};

/* CON9 on CP1 expansion */
&cp1_usb3_0 {
	usb-phy = <&cp1_usb3_0_phy>;
	status = "okay";
};

/* CON10 on CP1 expansion */
&cp1_usb3_1 {
	status = "okay";
};

&cp1_mdio {
	status = "okay";

	phy0: ethernet-phy@0 {
		reg = <0>;
	};
};

&cp1_ethernet {
	status = "okay";
};

&cp1_eth0 {
	status = "okay";
	phy-mode = "10gbase-kr";
};

&cp1_eth1 {
	status = "okay";
	phy = <&phy0>;
	phy-mode = "rgmii-id";
};

&ap_sdhci0 {
	status = "okay";
	bus-width = <4>;
	non-removable;
};

&cp0_sdhci0 {
	status = "okay";
	bus-width = <8>;
	non-removable;
};<|MERGE_RESOLUTION|>--- conflicted
+++ resolved
@@ -62,15 +62,6 @@
 	};
 
 	aliases {
-<<<<<<< HEAD
-		ethernet0 = &cpm_eth0;
-		ethernet1 = &cpm_eth2;
-		ethernet2 = &cps_eth0;
-		ethernet3 = &cps_eth1;
-	};
-
-	cpm_reg_usb3_0_vbus: cpm-usb3-0-vbus {
-=======
 		ethernet0 = &cp0_eth0;
 		ethernet1 = &cp0_eth2;
 		ethernet2 = &cp1_eth0;
@@ -78,7 +69,6 @@
 	};
 
 	cp0_reg_usb3_0_vbus: cp0-usb3-0-vbus {
->>>>>>> 7928b2cb
 		compatible = "regulator-fixed";
 		regulator-name = "cp0-usb3h0-vbus";
 		regulator-min-microvolt = <5000000>;
