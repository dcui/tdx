--- conflicted
+++ resolved
@@ -327,14 +327,10 @@
 				#interrupt-cells = <3>;
 				interrupt-controller;
 				reg = <0x1d00000 0x10000>, /* GICD */
-<<<<<<< HEAD
-				      <0x1d40000 0x40000>; /* GICR */
-=======
 				      <0x1d40000 0x40000>, /* GICR */
 				      <0x1d80000 0x2000>,  /* GICC */
 				      <0x1d90000 0x2000>,  /* GICH */
 				      <0x1da0000 0x20000>; /* GICV */
->>>>>>> 2bd6bf03
 				interrupts = <GIC_PPI 9 IRQ_TYPE_LEVEL_HIGH>;
 			};
 		};
