// SPDX-License-Identifier: (GPL-2.0+ OR MIT)
/*
 * Copyright (c) 2017 Fuzhou Rockchip Electronics Co., Ltd.
 * Copyright (c) 2018 Akash Gajjar <Akash_Gajjar@mentor.com>
 * Copyright (c) 2019 Katsuhiro Suzuki <katsuhiro@katsuster.net>
 */

/dts-v1/;
#include "rk3399-rockpro64.dtsi"

/ {
<<<<<<< HEAD
	model = "Pine64 RockPro64";
	compatible = "pine64,rockpro64", "rockchip,rk3399";

	chosen {
		stdout-path = "serial2:1500000n8";
	};

	clkin_gmac: external-gmac-clock {
		compatible = "fixed-clock";
		clock-frequency = <125000000>;
		clock-output-names = "clkin_gmac";
		#clock-cells = <0>;
	};

	gpio-keys {
		compatible = "gpio-keys";
		autorepeat;
		pinctrl-names = "default";
		pinctrl-0 = <&pwrbtn>;

		power {
			debounce-interval = <100>;
			gpios = <&gpio0 RK_PA5 GPIO_ACTIVE_LOW>;
			label = "GPIO Key Power";
			linux,code = <KEY_POWER>;
			wakeup-source;
		};
	};

	leds {
		compatible = "gpio-leds";
		pinctrl-names = "default";
		pinctrl-0 = <&work_led_gpio>, <&diy_led_gpio>;

		work-led {
			label = "work";
			default-state = "on";
			gpios = <&gpio0 RK_PB3 GPIO_ACTIVE_HIGH>;
		};

		diy-led {
			label = "diy";
			default-state = "off";
			gpios = <&gpio0 RK_PA2 GPIO_ACTIVE_HIGH>;
		};
	};

	sdio_pwrseq: sdio-pwrseq {
		compatible = "mmc-pwrseq-simple";
		clocks = <&rk808 1>;
		clock-names = "ext_clock";
		pinctrl-names = "default";
		pinctrl-0 = <&wifi_enable_h>;

		/*
		 * On the module itself this is one of these (depending
		 * on the actual card populated):
		 * - SDIO_RESET_L_WL_REG_ON
		 * - PDN (power down when low)
		 */
		reset-gpios = <&gpio0 RK_PB2 GPIO_ACTIVE_LOW>;
	};

	vcc12v_dcin: vcc12v-dcin {
		compatible = "regulator-fixed";
		regulator-name = "vcc12v_dcin";
		regulator-always-on;
		regulator-boot-on;
		regulator-min-microvolt = <12000000>;
		regulator-max-microvolt = <12000000>;
	};

	/* switched by pmic_sleep */
	vcc1v8_s3: vcca1v8_s3: vcc1v8-s3 {
		compatible = "regulator-fixed";
		regulator-name = "vcc1v8_s3";
		regulator-always-on;
		regulator-boot-on;
		regulator-min-microvolt = <1800000>;
		regulator-max-microvolt = <1800000>;
		vin-supply = <&vcc_1v8>;
	};

	vcc3v3_pcie: vcc3v3-pcie-regulator {
		compatible = "regulator-fixed";
		enable-active-high;
		gpio = <&gpio1 RK_PD0 GPIO_ACTIVE_HIGH>;
		pinctrl-names = "default";
		pinctrl-0 = <&pcie_pwr_en>;
		regulator-name = "vcc3v3_pcie";
		regulator-always-on;
		regulator-boot-on;
		vin-supply = <&vcc12v_dcin>;
	};

	vcc3v3_sys: vcc3v3-sys {
		compatible = "regulator-fixed";
		regulator-name = "vcc3v3_sys";
		regulator-always-on;
		regulator-boot-on;
		regulator-min-microvolt = <3300000>;
		regulator-max-microvolt = <3300000>;
		vin-supply = <&vcc5v0_sys>;
	};

	/* Actually 3 regulators (host0, 1, 2) controlled by the same gpio */
	vcc5v0_host: vcc5v0-host-regulator {
		compatible = "regulator-fixed";
		enable-active-high;
		gpio = <&gpio4 RK_PD2 GPIO_ACTIVE_HIGH>;
		pinctrl-names = "default";
		pinctrl-0 = <&vcc5v0_host_en>;
		regulator-name = "vcc5v0_host";
		regulator-always-on;
		vin-supply = <&vcc5v0_usb>;
	};

	vcc5v0_typec: vcc5v0-typec-regulator {
		compatible = "regulator-fixed";
		enable-active-high;
		gpio = <&gpio1 RK_PA3 GPIO_ACTIVE_HIGH>;
		pinctrl-names = "default";
		pinctrl-0 = <&vcc5v0_typec_en>;
		regulator-name = "vcc5v0_typec";
		regulator-always-on;
		vin-supply = <&vcc5v0_usb>;
	};

	vcc5v0_sys: vcc5v0-sys {
		compatible = "regulator-fixed";
		regulator-name = "vcc5v0_sys";
		regulator-always-on;
		regulator-boot-on;
		regulator-min-microvolt = <5000000>;
		regulator-max-microvolt = <5000000>;
		vin-supply = <&vcc12v_dcin>;
	};

	vcc5v0_usb: vcc5v0-usb {
		compatible = "regulator-fixed";
		regulator-name = "vcc5v0_usb";
		regulator-always-on;
		regulator-boot-on;
		regulator-min-microvolt = <5000000>;
		regulator-max-microvolt = <5000000>;
		vin-supply = <&vcc12v_dcin>;
	};

	vdd_log: vdd-log {
		compatible = "pwm-regulator";
		pwms = <&pwm2 0 25000 1>;
		regulator-name = "vdd_log";
		regulator-always-on;
		regulator-boot-on;
		regulator-min-microvolt = <800000>;
		regulator-max-microvolt = <1700000>;
		vin-supply = <&vcc5v0_sys>;
	};
};

&cpu_l0 {
	cpu-supply = <&vdd_cpu_l>;
};

&cpu_l1 {
	cpu-supply = <&vdd_cpu_l>;
};

&cpu_l2 {
	cpu-supply = <&vdd_cpu_l>;
};

&cpu_l3 {
	cpu-supply = <&vdd_cpu_l>;
};

&cpu_b0 {
	cpu-supply = <&vdd_cpu_b>;
};

&cpu_b1 {
	cpu-supply = <&vdd_cpu_b>;
};

&emmc_phy {
	status = "okay";
};

&gmac {
	assigned-clocks = <&cru SCLK_RMII_SRC>;
	assigned-clock-parents = <&clkin_gmac>;
	clock_in_out = "input";
	phy-supply = <&vcc_lan>;
	phy-mode = "rgmii";
	pinctrl-names = "default";
	pinctrl-0 = <&rgmii_pins>;
	snps,reset-gpio = <&gpio3 RK_PB7 GPIO_ACTIVE_LOW>;
	snps,reset-active-low;
	snps,reset-delays-us = <0 10000 50000>;
	tx_delay = <0x28>;
	rx_delay = <0x11>;
	status = "okay";
};

&hdmi {
	ddc-i2c-bus = <&i2c3>;
	pinctrl-names = "default";
	pinctrl-0 = <&hdmi_cec>;
	status = "okay";
};

&hdmi_sound {
	status = "okay";
};

&gpu {
	mali-supply = <&vdd_gpu>;
	status = "okay";
};

&i2c0 {
	clock-frequency = <400000>;
	i2c-scl-rising-time-ns = <168>;
	i2c-scl-falling-time-ns = <4>;
	status = "okay";

	rk808: pmic@1b {
		compatible = "rockchip,rk808";
		reg = <0x1b>;
		interrupt-parent = <&gpio3>;
		interrupts = <10 IRQ_TYPE_LEVEL_LOW>;
		#clock-cells = <1>;
		clock-output-names = "xin32k", "rk808-clkout2";
		pinctrl-names = "default";
		pinctrl-0 = <&pmic_int_l>;
		rockchip,system-power-controller;
		wakeup-source;

		vcc1-supply = <&vcc5v0_sys>;
		vcc2-supply = <&vcc5v0_sys>;
		vcc3-supply = <&vcc5v0_sys>;
		vcc4-supply = <&vcc5v0_sys>;
		vcc6-supply = <&vcc5v0_sys>;
		vcc7-supply = <&vcc5v0_sys>;
		vcc8-supply = <&vcc3v3_sys>;
		vcc9-supply = <&vcc5v0_sys>;
		vcc10-supply = <&vcc5v0_sys>;
		vcc11-supply = <&vcc5v0_sys>;
		vcc12-supply = <&vcc3v3_sys>;
		vddio-supply = <&vcca_1v8>;

		regulators {
			vdd_center: DCDC_REG1 {
				regulator-name = "vdd_center";
				regulator-always-on;
				regulator-boot-on;
				regulator-min-microvolt = <750000>;
				regulator-max-microvolt = <1350000>;
				regulator-ramp-delay = <6001>;
				regulator-state-mem {
					regulator-off-in-suspend;
				};
			};

			vdd_cpu_l: DCDC_REG2 {
				regulator-name = "vdd_cpu_l";
				regulator-always-on;
				regulator-boot-on;
				regulator-min-microvolt = <750000>;
				regulator-max-microvolt = <1350000>;
				regulator-ramp-delay = <6001>;
				regulator-state-mem {
					regulator-off-in-suspend;
				};
			};

			vcc_ddr: DCDC_REG3 {
				regulator-name = "vcc_ddr";
				regulator-always-on;
				regulator-boot-on;
				regulator-state-mem {
					regulator-on-in-suspend;
				};
			};

			vcc_1v8: DCDC_REG4 {
				regulator-name = "vcc_1v8";
				regulator-always-on;
				regulator-boot-on;
				regulator-min-microvolt = <1800000>;
				regulator-max-microvolt = <1800000>;
				regulator-state-mem {
					regulator-on-in-suspend;
					regulator-suspend-microvolt = <1800000>;
				};
			};

			vcc1v8_dvp: LDO_REG1 {
				regulator-name = "vcc1v8_dvp";
				regulator-always-on;
				regulator-boot-on;
				regulator-min-microvolt = <1800000>;
				regulator-max-microvolt = <1800000>;
				regulator-state-mem {
					regulator-off-in-suspend;
				};
			};

			vcc3v0_touch: LDO_REG2 {
				regulator-name = "vcc3v0_touch";
				regulator-always-on;
				regulator-boot-on;
				regulator-min-microvolt = <3000000>;
				regulator-max-microvolt = <3000000>;
				regulator-state-mem {
					regulator-off-in-suspend;
				};
			};

			vcca_1v8: LDO_REG3 {
				regulator-name = "vcca_1v8";
				regulator-always-on;
				regulator-boot-on;
				regulator-min-microvolt = <1800000>;
				regulator-max-microvolt = <1800000>;
				regulator-state-mem {
					regulator-on-in-suspend;
					regulator-suspend-microvolt = <1800000>;
				};
			};

			vcc_sdio: LDO_REG4 {
				regulator-name = "vcc_sdio";
				regulator-always-on;
				regulator-boot-on;
				regulator-min-microvolt = <1800000>;
				regulator-max-microvolt = <3000000>;
				regulator-state-mem {
					regulator-on-in-suspend;
					regulator-suspend-microvolt = <3000000>;
				};
			};

			vcca3v0_codec: LDO_REG5 {
				regulator-name = "vcca3v0_codec";
				regulator-always-on;
				regulator-boot-on;
				regulator-min-microvolt = <3000000>;
				regulator-max-microvolt = <3000000>;
				regulator-state-mem {
					regulator-off-in-suspend;
				};
			};

			vcc_1v5: LDO_REG6 {
				regulator-name = "vcc_1v5";
				regulator-always-on;
				regulator-boot-on;
				regulator-min-microvolt = <1500000>;
				regulator-max-microvolt = <1500000>;
				regulator-state-mem {
					regulator-on-in-suspend;
					regulator-suspend-microvolt = <1500000>;
				};
			};

			vcca1v8_codec: LDO_REG7 {
				regulator-name = "vcca1v8_codec";
				regulator-always-on;
				regulator-boot-on;
				regulator-min-microvolt = <1800000>;
				regulator-max-microvolt = <1800000>;
				regulator-state-mem {
					regulator-off-in-suspend;
				};
			};

			vcc_3v0: LDO_REG8 {
				regulator-name = "vcc_3v0";
				regulator-always-on;
				regulator-boot-on;
				regulator-min-microvolt = <3000000>;
				regulator-max-microvolt = <3000000>;
				regulator-state-mem {
					regulator-on-in-suspend;
					regulator-suspend-microvolt = <3000000>;
				};
			};

			vcc3v3_s3: vcc_lan: SWITCH_REG1 {
				regulator-name = "vcc3v3_s3";
				regulator-always-on;
				regulator-boot-on;
				regulator-state-mem {
					regulator-off-in-suspend;
				};
			};

			vcc3v3_s0: SWITCH_REG2 {
				regulator-name = "vcc3v3_s0";
				regulator-always-on;
				regulator-boot-on;
				regulator-state-mem {
					regulator-off-in-suspend;
				};
			};
		};
	};

	vdd_cpu_b: regulator@40 {
		compatible = "silergy,syr827";
		reg = <0x40>;
		fcs,suspend-voltage-selector = <1>;
		pinctrl-names = "default";
		pinctrl-0 = <&vsel1_gpio>;
		regulator-name = "vdd_cpu_b";
		regulator-min-microvolt = <712500>;
		regulator-max-microvolt = <1500000>;
		regulator-ramp-delay = <1000>;
		regulator-always-on;
		regulator-boot-on;
		vin-supply = <&vcc5v0_sys>;

		regulator-state-mem {
			regulator-off-in-suspend;
		};
	};

	vdd_gpu: regulator@41 {
		compatible = "silergy,syr828";
		reg = <0x41>;
		fcs,suspend-voltage-selector = <1>;
		pinctrl-names = "default";
		pinctrl-0 = <&vsel2_gpio>;
		regulator-name = "vdd_gpu";
		regulator-min-microvolt = <712500>;
		regulator-max-microvolt = <1500000>;
		regulator-ramp-delay = <1000>;
		regulator-always-on;
		regulator-boot-on;
		vin-supply = <&vcc5v0_sys>;

		regulator-state-mem {
			regulator-off-in-suspend;
		};
	};
=======
	model = "Pine64 RockPro64 v2.1";
	compatible = "pine64,rockpro64-v2.1", "pine64,rockpro64", "rockchip,rk3399";
>>>>>>> 7d2a07b7
};

&i2c1 {
	es8316: codec@11 {
		compatible = "everest,es8316";
		reg = <0x11>;
		clocks = <&cru SCLK_I2S_8CH_OUT>;
		clock-names = "mclk";
		#sound-dai-cells = <0>;

<<<<<<< HEAD
	fusb0: typec-portc@22 {
		compatible = "fcs,fusb302";
		reg = <0x22>;
		interrupt-parent = <&gpio1>;
		interrupts = <RK_PA2 IRQ_TYPE_LEVEL_LOW>;
		pinctrl-names = "default";
		pinctrl-0 = <&fusb0_int>;
		vbus-supply = <&vcc5v0_typec>;
		status = "okay";
	};
};

&i2s0 {
	rockchip,playback-channels = <8>;
	rockchip,capture-channels = <8>;
	status = "okay";
};

&i2s1 {
	rockchip,playback-channels = <2>;
	rockchip,capture-channels = <2>;
	status = "okay";
};

&i2s2 {
	status = "okay";
};

&io_domains {
	status = "okay";

	bt656-supply = <&vcc1v8_dvp>;
	audio-supply = <&vcc_3v0>;
	sdmmc-supply = <&vcc_sdio>;
	gpio1830-supply = <&vcc_3v0>;
};

&pcie0 {
	ep-gpios = <&gpio2 RK_PD4 GPIO_ACTIVE_HIGH>;
	num-lanes = <4>;
	pinctrl-names = "default";
	pinctrl-0 = <&pcie_perst>;
	vpcie12v-supply = <&vcc12v_dcin>;
	vpcie3v3-supply = <&vcc3v3_pcie>;
	status = "okay";
};

&pcie_phy {
	status = "okay";
};

&pmu_io_domains {
	pmu1830-supply = <&vcc_3v0>;
	status = "okay";
};

&pinctrl {
	buttons {
		pwrbtn: pwrbtn {
			rockchip,pins = <0 RK_PA5 RK_FUNC_GPIO &pcfg_pull_up>;
		};
	};

	fusb302x {
		fusb0_int: fusb0-int {
			rockchip,pins = <1 RK_PA2 RK_FUNC_GPIO &pcfg_pull_up>;
		};
	};

	leds {
		work_led_gpio: work_led-gpio {
			rockchip,pins = <0 RK_PB3 RK_FUNC_GPIO &pcfg_pull_none>;
		};

		diy_led_gpio: diy_led-gpio {
			rockchip,pins = <0 RK_PA2 RK_FUNC_GPIO &pcfg_pull_none>;
		};
	};

	pcie {
		pcie_perst: pcie-perst {
			rockchip,pins = <2 RK_PD4 RK_FUNC_GPIO &pcfg_pull_none>;
		};

		pcie_pwr_en: pcie-pwr-en {
			rockchip,pins = <1 RK_PD0 RK_FUNC_GPIO &pcfg_pull_none>;
		};
	};

	pmic {
		pmic_int_l: pmic-int-l {
			rockchip,pins = <3 RK_PB2 RK_FUNC_GPIO &pcfg_pull_up>;
		};

		vsel1_gpio: vsel1-gpio {
			rockchip,pins = <1 RK_PC1 RK_FUNC_GPIO &pcfg_pull_down>;
		};

		vsel2_gpio: vsel2-gpio {
			rockchip,pins = <1 RK_PB6 RK_FUNC_GPIO &pcfg_pull_down>;
		};
	};

	sdio-pwrseq {
		wifi_enable_h: wifi-enable-h {
			rockchip,pins = <0 RK_PB2 RK_FUNC_GPIO &pcfg_pull_none>;
		};
	};

	usb-typec {
		vcc5v0_typec_en: vcc5v0_typec_en {
			rockchip,pins = <1 RK_PA3 RK_FUNC_GPIO &pcfg_pull_up>;
		};
	};

	usb2 {
		vcc5v0_host_en: vcc5v0-host-en {
			rockchip,pins = <4 RK_PD2 RK_FUNC_GPIO &pcfg_pull_none>;
		};
	};
};

&pwm0 {
	status = "okay";
};

&pwm2 {
	status = "okay";
};

&saradc {
	vref-supply = <&vcca1v8_s3>;
	status = "okay";
};

&sdmmc {
	bus-width = <4>;
	cap-sd-highspeed;
	cd-gpios = <&gpio0 7 GPIO_ACTIVE_LOW>;
	disable-wp;
	max-frequency = <150000000>;
	pinctrl-names = "default";
	pinctrl-0 = <&sdmmc_clk &sdmmc_cmd &sdmmc_bus4>;
	status = "okay";
};

&sdhci {
	bus-width = <8>;
	mmc-hs200-1_8v;
	non-removable;
	status = "okay";
};

&tcphy0 {
	status = "okay";
};

&tcphy1 {
	status = "okay";
};

&tsadc {
	/* tshut mode 0:CRU 1:GPIO */
	rockchip,hw-tshut-mode = <1>;
	/* tshut polarity 0:LOW 1:HIGH */
	rockchip,hw-tshut-polarity = <1>;
	status = "okay";
};

&u2phy0 {
	status = "okay";

	u2phy0_otg: otg-port {
		status = "okay";
	};

	u2phy0_host: host-port {
		phy-supply = <&vcc5v0_host>;
		status = "okay";
	};
};

&u2phy1 {
	status = "okay";

	u2phy1_otg: otg-port {
		status = "okay";
	};

	u2phy1_host: host-port {
		phy-supply = <&vcc5v0_host>;
		status = "okay";
	};
};

&uart0 {
	pinctrl-names = "default";
	pinctrl-0 = <&uart0_xfer &uart0_cts>;
	status = "okay";
};

&uart2 {
	status = "okay";
};

&usb_host0_ehci {
	status = "okay";
};

&usb_host0_ohci {
	status = "okay";
};

&usb_host1_ehci {
	status = "okay";
};

&usb_host1_ohci {
	status = "okay";
};

&usbdrd3_0 {
	status = "okay";
};

&usbdrd_dwc3_0 {
	status = "okay";
	dr_mode = "otg";
};

&usbdrd3_1 {
	status = "okay";
};

&usbdrd_dwc3_1 {
	status = "okay";
	dr_mode = "host";
};

&vopb {
	status = "okay";
};

&vopb_mmu {
	status = "okay";
};

&vopl {
	status = "okay";
};

&vopl_mmu {
	status = "okay";
=======
		port {
			es8316_p0_0: endpoint {
				remote-endpoint = <&i2s1_p0_0>;
			};
		};
	};
>>>>>>> 7d2a07b7
};<|MERGE_RESOLUTION|>--- conflicted
+++ resolved
@@ -9,457 +9,8 @@
 #include "rk3399-rockpro64.dtsi"
 
 / {
-<<<<<<< HEAD
-	model = "Pine64 RockPro64";
-	compatible = "pine64,rockpro64", "rockchip,rk3399";
-
-	chosen {
-		stdout-path = "serial2:1500000n8";
-	};
-
-	clkin_gmac: external-gmac-clock {
-		compatible = "fixed-clock";
-		clock-frequency = <125000000>;
-		clock-output-names = "clkin_gmac";
-		#clock-cells = <0>;
-	};
-
-	gpio-keys {
-		compatible = "gpio-keys";
-		autorepeat;
-		pinctrl-names = "default";
-		pinctrl-0 = <&pwrbtn>;
-
-		power {
-			debounce-interval = <100>;
-			gpios = <&gpio0 RK_PA5 GPIO_ACTIVE_LOW>;
-			label = "GPIO Key Power";
-			linux,code = <KEY_POWER>;
-			wakeup-source;
-		};
-	};
-
-	leds {
-		compatible = "gpio-leds";
-		pinctrl-names = "default";
-		pinctrl-0 = <&work_led_gpio>, <&diy_led_gpio>;
-
-		work-led {
-			label = "work";
-			default-state = "on";
-			gpios = <&gpio0 RK_PB3 GPIO_ACTIVE_HIGH>;
-		};
-
-		diy-led {
-			label = "diy";
-			default-state = "off";
-			gpios = <&gpio0 RK_PA2 GPIO_ACTIVE_HIGH>;
-		};
-	};
-
-	sdio_pwrseq: sdio-pwrseq {
-		compatible = "mmc-pwrseq-simple";
-		clocks = <&rk808 1>;
-		clock-names = "ext_clock";
-		pinctrl-names = "default";
-		pinctrl-0 = <&wifi_enable_h>;
-
-		/*
-		 * On the module itself this is one of these (depending
-		 * on the actual card populated):
-		 * - SDIO_RESET_L_WL_REG_ON
-		 * - PDN (power down when low)
-		 */
-		reset-gpios = <&gpio0 RK_PB2 GPIO_ACTIVE_LOW>;
-	};
-
-	vcc12v_dcin: vcc12v-dcin {
-		compatible = "regulator-fixed";
-		regulator-name = "vcc12v_dcin";
-		regulator-always-on;
-		regulator-boot-on;
-		regulator-min-microvolt = <12000000>;
-		regulator-max-microvolt = <12000000>;
-	};
-
-	/* switched by pmic_sleep */
-	vcc1v8_s3: vcca1v8_s3: vcc1v8-s3 {
-		compatible = "regulator-fixed";
-		regulator-name = "vcc1v8_s3";
-		regulator-always-on;
-		regulator-boot-on;
-		regulator-min-microvolt = <1800000>;
-		regulator-max-microvolt = <1800000>;
-		vin-supply = <&vcc_1v8>;
-	};
-
-	vcc3v3_pcie: vcc3v3-pcie-regulator {
-		compatible = "regulator-fixed";
-		enable-active-high;
-		gpio = <&gpio1 RK_PD0 GPIO_ACTIVE_HIGH>;
-		pinctrl-names = "default";
-		pinctrl-0 = <&pcie_pwr_en>;
-		regulator-name = "vcc3v3_pcie";
-		regulator-always-on;
-		regulator-boot-on;
-		vin-supply = <&vcc12v_dcin>;
-	};
-
-	vcc3v3_sys: vcc3v3-sys {
-		compatible = "regulator-fixed";
-		regulator-name = "vcc3v3_sys";
-		regulator-always-on;
-		regulator-boot-on;
-		regulator-min-microvolt = <3300000>;
-		regulator-max-microvolt = <3300000>;
-		vin-supply = <&vcc5v0_sys>;
-	};
-
-	/* Actually 3 regulators (host0, 1, 2) controlled by the same gpio */
-	vcc5v0_host: vcc5v0-host-regulator {
-		compatible = "regulator-fixed";
-		enable-active-high;
-		gpio = <&gpio4 RK_PD2 GPIO_ACTIVE_HIGH>;
-		pinctrl-names = "default";
-		pinctrl-0 = <&vcc5v0_host_en>;
-		regulator-name = "vcc5v0_host";
-		regulator-always-on;
-		vin-supply = <&vcc5v0_usb>;
-	};
-
-	vcc5v0_typec: vcc5v0-typec-regulator {
-		compatible = "regulator-fixed";
-		enable-active-high;
-		gpio = <&gpio1 RK_PA3 GPIO_ACTIVE_HIGH>;
-		pinctrl-names = "default";
-		pinctrl-0 = <&vcc5v0_typec_en>;
-		regulator-name = "vcc5v0_typec";
-		regulator-always-on;
-		vin-supply = <&vcc5v0_usb>;
-	};
-
-	vcc5v0_sys: vcc5v0-sys {
-		compatible = "regulator-fixed";
-		regulator-name = "vcc5v0_sys";
-		regulator-always-on;
-		regulator-boot-on;
-		regulator-min-microvolt = <5000000>;
-		regulator-max-microvolt = <5000000>;
-		vin-supply = <&vcc12v_dcin>;
-	};
-
-	vcc5v0_usb: vcc5v0-usb {
-		compatible = "regulator-fixed";
-		regulator-name = "vcc5v0_usb";
-		regulator-always-on;
-		regulator-boot-on;
-		regulator-min-microvolt = <5000000>;
-		regulator-max-microvolt = <5000000>;
-		vin-supply = <&vcc12v_dcin>;
-	};
-
-	vdd_log: vdd-log {
-		compatible = "pwm-regulator";
-		pwms = <&pwm2 0 25000 1>;
-		regulator-name = "vdd_log";
-		regulator-always-on;
-		regulator-boot-on;
-		regulator-min-microvolt = <800000>;
-		regulator-max-microvolt = <1700000>;
-		vin-supply = <&vcc5v0_sys>;
-	};
-};
-
-&cpu_l0 {
-	cpu-supply = <&vdd_cpu_l>;
-};
-
-&cpu_l1 {
-	cpu-supply = <&vdd_cpu_l>;
-};
-
-&cpu_l2 {
-	cpu-supply = <&vdd_cpu_l>;
-};
-
-&cpu_l3 {
-	cpu-supply = <&vdd_cpu_l>;
-};
-
-&cpu_b0 {
-	cpu-supply = <&vdd_cpu_b>;
-};
-
-&cpu_b1 {
-	cpu-supply = <&vdd_cpu_b>;
-};
-
-&emmc_phy {
-	status = "okay";
-};
-
-&gmac {
-	assigned-clocks = <&cru SCLK_RMII_SRC>;
-	assigned-clock-parents = <&clkin_gmac>;
-	clock_in_out = "input";
-	phy-supply = <&vcc_lan>;
-	phy-mode = "rgmii";
-	pinctrl-names = "default";
-	pinctrl-0 = <&rgmii_pins>;
-	snps,reset-gpio = <&gpio3 RK_PB7 GPIO_ACTIVE_LOW>;
-	snps,reset-active-low;
-	snps,reset-delays-us = <0 10000 50000>;
-	tx_delay = <0x28>;
-	rx_delay = <0x11>;
-	status = "okay";
-};
-
-&hdmi {
-	ddc-i2c-bus = <&i2c3>;
-	pinctrl-names = "default";
-	pinctrl-0 = <&hdmi_cec>;
-	status = "okay";
-};
-
-&hdmi_sound {
-	status = "okay";
-};
-
-&gpu {
-	mali-supply = <&vdd_gpu>;
-	status = "okay";
-};
-
-&i2c0 {
-	clock-frequency = <400000>;
-	i2c-scl-rising-time-ns = <168>;
-	i2c-scl-falling-time-ns = <4>;
-	status = "okay";
-
-	rk808: pmic@1b {
-		compatible = "rockchip,rk808";
-		reg = <0x1b>;
-		interrupt-parent = <&gpio3>;
-		interrupts = <10 IRQ_TYPE_LEVEL_LOW>;
-		#clock-cells = <1>;
-		clock-output-names = "xin32k", "rk808-clkout2";
-		pinctrl-names = "default";
-		pinctrl-0 = <&pmic_int_l>;
-		rockchip,system-power-controller;
-		wakeup-source;
-
-		vcc1-supply = <&vcc5v0_sys>;
-		vcc2-supply = <&vcc5v0_sys>;
-		vcc3-supply = <&vcc5v0_sys>;
-		vcc4-supply = <&vcc5v0_sys>;
-		vcc6-supply = <&vcc5v0_sys>;
-		vcc7-supply = <&vcc5v0_sys>;
-		vcc8-supply = <&vcc3v3_sys>;
-		vcc9-supply = <&vcc5v0_sys>;
-		vcc10-supply = <&vcc5v0_sys>;
-		vcc11-supply = <&vcc5v0_sys>;
-		vcc12-supply = <&vcc3v3_sys>;
-		vddio-supply = <&vcca_1v8>;
-
-		regulators {
-			vdd_center: DCDC_REG1 {
-				regulator-name = "vdd_center";
-				regulator-always-on;
-				regulator-boot-on;
-				regulator-min-microvolt = <750000>;
-				regulator-max-microvolt = <1350000>;
-				regulator-ramp-delay = <6001>;
-				regulator-state-mem {
-					regulator-off-in-suspend;
-				};
-			};
-
-			vdd_cpu_l: DCDC_REG2 {
-				regulator-name = "vdd_cpu_l";
-				regulator-always-on;
-				regulator-boot-on;
-				regulator-min-microvolt = <750000>;
-				regulator-max-microvolt = <1350000>;
-				regulator-ramp-delay = <6001>;
-				regulator-state-mem {
-					regulator-off-in-suspend;
-				};
-			};
-
-			vcc_ddr: DCDC_REG3 {
-				regulator-name = "vcc_ddr";
-				regulator-always-on;
-				regulator-boot-on;
-				regulator-state-mem {
-					regulator-on-in-suspend;
-				};
-			};
-
-			vcc_1v8: DCDC_REG4 {
-				regulator-name = "vcc_1v8";
-				regulator-always-on;
-				regulator-boot-on;
-				regulator-min-microvolt = <1800000>;
-				regulator-max-microvolt = <1800000>;
-				regulator-state-mem {
-					regulator-on-in-suspend;
-					regulator-suspend-microvolt = <1800000>;
-				};
-			};
-
-			vcc1v8_dvp: LDO_REG1 {
-				regulator-name = "vcc1v8_dvp";
-				regulator-always-on;
-				regulator-boot-on;
-				regulator-min-microvolt = <1800000>;
-				regulator-max-microvolt = <1800000>;
-				regulator-state-mem {
-					regulator-off-in-suspend;
-				};
-			};
-
-			vcc3v0_touch: LDO_REG2 {
-				regulator-name = "vcc3v0_touch";
-				regulator-always-on;
-				regulator-boot-on;
-				regulator-min-microvolt = <3000000>;
-				regulator-max-microvolt = <3000000>;
-				regulator-state-mem {
-					regulator-off-in-suspend;
-				};
-			};
-
-			vcca_1v8: LDO_REG3 {
-				regulator-name = "vcca_1v8";
-				regulator-always-on;
-				regulator-boot-on;
-				regulator-min-microvolt = <1800000>;
-				regulator-max-microvolt = <1800000>;
-				regulator-state-mem {
-					regulator-on-in-suspend;
-					regulator-suspend-microvolt = <1800000>;
-				};
-			};
-
-			vcc_sdio: LDO_REG4 {
-				regulator-name = "vcc_sdio";
-				regulator-always-on;
-				regulator-boot-on;
-				regulator-min-microvolt = <1800000>;
-				regulator-max-microvolt = <3000000>;
-				regulator-state-mem {
-					regulator-on-in-suspend;
-					regulator-suspend-microvolt = <3000000>;
-				};
-			};
-
-			vcca3v0_codec: LDO_REG5 {
-				regulator-name = "vcca3v0_codec";
-				regulator-always-on;
-				regulator-boot-on;
-				regulator-min-microvolt = <3000000>;
-				regulator-max-microvolt = <3000000>;
-				regulator-state-mem {
-					regulator-off-in-suspend;
-				};
-			};
-
-			vcc_1v5: LDO_REG6 {
-				regulator-name = "vcc_1v5";
-				regulator-always-on;
-				regulator-boot-on;
-				regulator-min-microvolt = <1500000>;
-				regulator-max-microvolt = <1500000>;
-				regulator-state-mem {
-					regulator-on-in-suspend;
-					regulator-suspend-microvolt = <1500000>;
-				};
-			};
-
-			vcca1v8_codec: LDO_REG7 {
-				regulator-name = "vcca1v8_codec";
-				regulator-always-on;
-				regulator-boot-on;
-				regulator-min-microvolt = <1800000>;
-				regulator-max-microvolt = <1800000>;
-				regulator-state-mem {
-					regulator-off-in-suspend;
-				};
-			};
-
-			vcc_3v0: LDO_REG8 {
-				regulator-name = "vcc_3v0";
-				regulator-always-on;
-				regulator-boot-on;
-				regulator-min-microvolt = <3000000>;
-				regulator-max-microvolt = <3000000>;
-				regulator-state-mem {
-					regulator-on-in-suspend;
-					regulator-suspend-microvolt = <3000000>;
-				};
-			};
-
-			vcc3v3_s3: vcc_lan: SWITCH_REG1 {
-				regulator-name = "vcc3v3_s3";
-				regulator-always-on;
-				regulator-boot-on;
-				regulator-state-mem {
-					regulator-off-in-suspend;
-				};
-			};
-
-			vcc3v3_s0: SWITCH_REG2 {
-				regulator-name = "vcc3v3_s0";
-				regulator-always-on;
-				regulator-boot-on;
-				regulator-state-mem {
-					regulator-off-in-suspend;
-				};
-			};
-		};
-	};
-
-	vdd_cpu_b: regulator@40 {
-		compatible = "silergy,syr827";
-		reg = <0x40>;
-		fcs,suspend-voltage-selector = <1>;
-		pinctrl-names = "default";
-		pinctrl-0 = <&vsel1_gpio>;
-		regulator-name = "vdd_cpu_b";
-		regulator-min-microvolt = <712500>;
-		regulator-max-microvolt = <1500000>;
-		regulator-ramp-delay = <1000>;
-		regulator-always-on;
-		regulator-boot-on;
-		vin-supply = <&vcc5v0_sys>;
-
-		regulator-state-mem {
-			regulator-off-in-suspend;
-		};
-	};
-
-	vdd_gpu: regulator@41 {
-		compatible = "silergy,syr828";
-		reg = <0x41>;
-		fcs,suspend-voltage-selector = <1>;
-		pinctrl-names = "default";
-		pinctrl-0 = <&vsel2_gpio>;
-		regulator-name = "vdd_gpu";
-		regulator-min-microvolt = <712500>;
-		regulator-max-microvolt = <1500000>;
-		regulator-ramp-delay = <1000>;
-		regulator-always-on;
-		regulator-boot-on;
-		vin-supply = <&vcc5v0_sys>;
-
-		regulator-state-mem {
-			regulator-off-in-suspend;
-		};
-	};
-=======
 	model = "Pine64 RockPro64 v2.1";
 	compatible = "pine64,rockpro64-v2.1", "pine64,rockpro64", "rockchip,rk3399";
->>>>>>> 7d2a07b7
 };
 
 &i2c1 {
@@ -470,266 +21,10 @@
 		clock-names = "mclk";
 		#sound-dai-cells = <0>;
 
-<<<<<<< HEAD
-	fusb0: typec-portc@22 {
-		compatible = "fcs,fusb302";
-		reg = <0x22>;
-		interrupt-parent = <&gpio1>;
-		interrupts = <RK_PA2 IRQ_TYPE_LEVEL_LOW>;
-		pinctrl-names = "default";
-		pinctrl-0 = <&fusb0_int>;
-		vbus-supply = <&vcc5v0_typec>;
-		status = "okay";
-	};
-};
-
-&i2s0 {
-	rockchip,playback-channels = <8>;
-	rockchip,capture-channels = <8>;
-	status = "okay";
-};
-
-&i2s1 {
-	rockchip,playback-channels = <2>;
-	rockchip,capture-channels = <2>;
-	status = "okay";
-};
-
-&i2s2 {
-	status = "okay";
-};
-
-&io_domains {
-	status = "okay";
-
-	bt656-supply = <&vcc1v8_dvp>;
-	audio-supply = <&vcc_3v0>;
-	sdmmc-supply = <&vcc_sdio>;
-	gpio1830-supply = <&vcc_3v0>;
-};
-
-&pcie0 {
-	ep-gpios = <&gpio2 RK_PD4 GPIO_ACTIVE_HIGH>;
-	num-lanes = <4>;
-	pinctrl-names = "default";
-	pinctrl-0 = <&pcie_perst>;
-	vpcie12v-supply = <&vcc12v_dcin>;
-	vpcie3v3-supply = <&vcc3v3_pcie>;
-	status = "okay";
-};
-
-&pcie_phy {
-	status = "okay";
-};
-
-&pmu_io_domains {
-	pmu1830-supply = <&vcc_3v0>;
-	status = "okay";
-};
-
-&pinctrl {
-	buttons {
-		pwrbtn: pwrbtn {
-			rockchip,pins = <0 RK_PA5 RK_FUNC_GPIO &pcfg_pull_up>;
-		};
-	};
-
-	fusb302x {
-		fusb0_int: fusb0-int {
-			rockchip,pins = <1 RK_PA2 RK_FUNC_GPIO &pcfg_pull_up>;
-		};
-	};
-
-	leds {
-		work_led_gpio: work_led-gpio {
-			rockchip,pins = <0 RK_PB3 RK_FUNC_GPIO &pcfg_pull_none>;
-		};
-
-		diy_led_gpio: diy_led-gpio {
-			rockchip,pins = <0 RK_PA2 RK_FUNC_GPIO &pcfg_pull_none>;
-		};
-	};
-
-	pcie {
-		pcie_perst: pcie-perst {
-			rockchip,pins = <2 RK_PD4 RK_FUNC_GPIO &pcfg_pull_none>;
-		};
-
-		pcie_pwr_en: pcie-pwr-en {
-			rockchip,pins = <1 RK_PD0 RK_FUNC_GPIO &pcfg_pull_none>;
-		};
-	};
-
-	pmic {
-		pmic_int_l: pmic-int-l {
-			rockchip,pins = <3 RK_PB2 RK_FUNC_GPIO &pcfg_pull_up>;
-		};
-
-		vsel1_gpio: vsel1-gpio {
-			rockchip,pins = <1 RK_PC1 RK_FUNC_GPIO &pcfg_pull_down>;
-		};
-
-		vsel2_gpio: vsel2-gpio {
-			rockchip,pins = <1 RK_PB6 RK_FUNC_GPIO &pcfg_pull_down>;
-		};
-	};
-
-	sdio-pwrseq {
-		wifi_enable_h: wifi-enable-h {
-			rockchip,pins = <0 RK_PB2 RK_FUNC_GPIO &pcfg_pull_none>;
-		};
-	};
-
-	usb-typec {
-		vcc5v0_typec_en: vcc5v0_typec_en {
-			rockchip,pins = <1 RK_PA3 RK_FUNC_GPIO &pcfg_pull_up>;
-		};
-	};
-
-	usb2 {
-		vcc5v0_host_en: vcc5v0-host-en {
-			rockchip,pins = <4 RK_PD2 RK_FUNC_GPIO &pcfg_pull_none>;
-		};
-	};
-};
-
-&pwm0 {
-	status = "okay";
-};
-
-&pwm2 {
-	status = "okay";
-};
-
-&saradc {
-	vref-supply = <&vcca1v8_s3>;
-	status = "okay";
-};
-
-&sdmmc {
-	bus-width = <4>;
-	cap-sd-highspeed;
-	cd-gpios = <&gpio0 7 GPIO_ACTIVE_LOW>;
-	disable-wp;
-	max-frequency = <150000000>;
-	pinctrl-names = "default";
-	pinctrl-0 = <&sdmmc_clk &sdmmc_cmd &sdmmc_bus4>;
-	status = "okay";
-};
-
-&sdhci {
-	bus-width = <8>;
-	mmc-hs200-1_8v;
-	non-removable;
-	status = "okay";
-};
-
-&tcphy0 {
-	status = "okay";
-};
-
-&tcphy1 {
-	status = "okay";
-};
-
-&tsadc {
-	/* tshut mode 0:CRU 1:GPIO */
-	rockchip,hw-tshut-mode = <1>;
-	/* tshut polarity 0:LOW 1:HIGH */
-	rockchip,hw-tshut-polarity = <1>;
-	status = "okay";
-};
-
-&u2phy0 {
-	status = "okay";
-
-	u2phy0_otg: otg-port {
-		status = "okay";
-	};
-
-	u2phy0_host: host-port {
-		phy-supply = <&vcc5v0_host>;
-		status = "okay";
-	};
-};
-
-&u2phy1 {
-	status = "okay";
-
-	u2phy1_otg: otg-port {
-		status = "okay";
-	};
-
-	u2phy1_host: host-port {
-		phy-supply = <&vcc5v0_host>;
-		status = "okay";
-	};
-};
-
-&uart0 {
-	pinctrl-names = "default";
-	pinctrl-0 = <&uart0_xfer &uart0_cts>;
-	status = "okay";
-};
-
-&uart2 {
-	status = "okay";
-};
-
-&usb_host0_ehci {
-	status = "okay";
-};
-
-&usb_host0_ohci {
-	status = "okay";
-};
-
-&usb_host1_ehci {
-	status = "okay";
-};
-
-&usb_host1_ohci {
-	status = "okay";
-};
-
-&usbdrd3_0 {
-	status = "okay";
-};
-
-&usbdrd_dwc3_0 {
-	status = "okay";
-	dr_mode = "otg";
-};
-
-&usbdrd3_1 {
-	status = "okay";
-};
-
-&usbdrd_dwc3_1 {
-	status = "okay";
-	dr_mode = "host";
-};
-
-&vopb {
-	status = "okay";
-};
-
-&vopb_mmu {
-	status = "okay";
-};
-
-&vopl {
-	status = "okay";
-};
-
-&vopl_mmu {
-	status = "okay";
-=======
 		port {
 			es8316_p0_0: endpoint {
 				remote-endpoint = <&i2s1_p0_0>;
 			};
 		};
 	};
->>>>>>> 7d2a07b7
 };