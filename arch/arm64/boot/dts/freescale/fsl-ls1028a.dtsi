--- conflicted
+++ resolved
@@ -98,11 +98,7 @@
 	reboot {
 		compatible ="syscon-reboot";
 		regmap = <&rst>;
-<<<<<<< HEAD
-		offset = <0xb0>;
-=======
 		offset = <0>;
->>>>>>> 7d2a07b7
 		mask = <0x02>;
 	};
 
@@ -210,9 +206,6 @@
 			#size-cells = <1>;
 			compatible = "fsl,ls1028a-dcfg", "syscon", "simple-mfd";
 			reg = <0x0 0x1e00000 0x0 0x10000>;
-<<<<<<< HEAD
-			little-endian;
-=======
 			ranges = <0x0 0x0 0x1e00000 0x10000>;
 			little-endian;
 
@@ -223,7 +216,6 @@
 				clocks = <&clockgen QORIQ_CLK_HWACCEL 0>;
 				clock-output-names = "fspi_clk";
 			};
->>>>>>> 7d2a07b7
 		};
 
 		rst: syscon@1e60000 {
