--- conflicted
+++ resolved
@@ -8,53 +8,6 @@
 	  instructions during context switch. Say Y here only if you are
 	  planning to use hardware trace tools with this kernel.
 
-<<<<<<< HEAD
-config ARM64_RANDOMIZE_TEXT_OFFSET
-	bool "Randomize TEXT_OFFSET at build time"
-	help
-	  Say Y here if you want the image load offset (AKA TEXT_OFFSET)
-	  of the kernel to be randomized at build-time. When selected,
-	  this option will cause TEXT_OFFSET to be randomized upon any
-	  build of the kernel, and the offset will be reflected in the
-	  text_offset field of the resulting Image. This can be used to
-	  fuzz-test bootloaders which respect text_offset.
-
-	  This option is intended for bootloader and/or kernel testing
-	  only. Bootloaders must make no assumptions regarding the value
-	  of TEXT_OFFSET and platforms must not require a specific
-	  value.
-
-config DEBUG_WX
-	bool "Warn on W+X mappings at boot"
-	select PTDUMP_CORE
-	---help---
-	  Generate a warning if any W+X mappings are found at boot.
-
-	  This is useful for discovering cases where the kernel is leaving
-	  W+X mappings after applying NX, as such mappings are a security risk.
-	  This check also includes UXN, which should be set on all kernel
-	  mappings.
-
-	  Look for a message in dmesg output like this:
-
-	    arm64/mm: Checked W+X mappings: passed, no W+X pages found.
-
-	  or like this, if the check failed:
-
-	    arm64/mm: Checked W+X mappings: FAILED, <N> W+X pages found.
-
-	  Note that even if the check fails, your kernel is possibly
-	  still fine, as W+X mappings are not a security hole in
-	  themselves, what they do is that they make the exploitation
-	  of other unfixed kernel bugs easier.
-
-	  There is no runtime or memory usage effect of this option
-	  once the kernel has booted up - it's a one time check.
-
-	  If in doubt, say "Y".
-
-=======
->>>>>>> 7d2a07b7
 config DEBUG_EFI
 	depends on EFI && DEBUG_INFO
 	bool "UEFI debugging"
