// SPDX-License-Identifier: GPL-2.0-only
/*
 * X86 specific Hyper-V initialization code.
 *
 * Copyright (C) 2016, Microsoft, Inc.
 *
 * Author : K. Y. Srinivasan <kys@microsoft.com>
 */

#include <linux/efi.h>
#include <linux/types.h>
#include <linux/bitfield.h>
#include <linux/io.h>
#include <asm/apic.h>
#include <asm/desc.h>
#include <asm/hypervisor.h>
#include <asm/hyperv-tlfs.h>
#include <asm/mshyperv.h>
#include <asm/idtentry.h>
#include <linux/kexec.h>
#include <linux/version.h>
#include <linux/vmalloc.h>
#include <linux/mm.h>
#include <linux/hyperv.h>
#include <linux/slab.h>
#include <linux/kernel.h>
#include <linux/cpuhotplug.h>
#include <linux/syscore_ops.h>
#include <clocksource/hyperv_timer.h>
#include <linux/highmem.h>
#include <linux/set_memory.h>

int hyperv_init_cpuhp;
u64 hv_current_partition_id = ~0ull;
EXPORT_SYMBOL_GPL(hv_current_partition_id);

void *hv_hypercall_pg;
EXPORT_SYMBOL_GPL(hv_hypercall_pg);

/* Storage to save the hypercall page temporarily for hibernation */
static void *hv_hypercall_pg_saved;

struct hv_vp_assist_page **hv_vp_assist_page;
EXPORT_SYMBOL_GPL(hv_vp_assist_page);

static int hv_cpu_init(unsigned int cpu)
{
	union hv_vp_assist_msr_contents msr = { 0 };
	struct hv_vp_assist_page **hvp = &hv_vp_assist_page[smp_processor_id()];
	u64 ghcb_gpa;
	void *ghcb_va;
	void **ghcb_base;
	int ret;

	ret = hv_common_cpu_init(cpu);
	if (ret)
		return ret;

	if (!hv_vp_assist_page)
		return 0;

	if (!*hvp) {
		if (hv_root_partition) {
			/*
			 * For root partition we get the hypervisor provided VP assist
			 * page, instead of allocating a new page.
			 */
			rdmsrl(HV_X64_MSR_VP_ASSIST_PAGE, msr.as_uint64);
			*hvp = memremap(msr.pfn <<
					HV_X64_MSR_VP_ASSIST_PAGE_ADDRESS_SHIFT,
					PAGE_SIZE, MEMREMAP_WB);
		} else {
			/*
			 * The VP assist page is an "overlay" page (see Hyper-V TLFS's
			 * Section 5.2.1 "GPA Overlay Pages"). Here it must be zeroed
			 * out to make sure we always write the EOI MSR in
			 * hv_apic_eoi_write() *after* the EOI optimization is disabled
			 * in hv_cpu_die(), otherwise a CPU may not be stopped in the
			 * case of CPU offlining and the VM will hang.
			 */
			*hvp = __vmalloc(PAGE_SIZE, GFP_KERNEL | __GFP_ZERO);
			if (*hvp)
				msr.pfn = vmalloc_to_pfn(*hvp);
		}
		WARN_ON(!(*hvp));
		if (*hvp) {
			if (hv_isolation_type_snp()) {
				BUG_ON(set_memory_decrypted((unsigned long)(*hvp), 1) != 0);
				memset(*hvp, 0, PAGE_SIZE);
			}

			msr.enable = 1;
			wrmsrl(HV_X64_MSR_VP_ASSIST_PAGE, msr.as_uint64);
		}
	}

	if (ms_hyperv.ghcb_base) {
		rdmsrl(MSR_AMD64_SEV_ES_GHCB, ghcb_gpa);

		ghcb_va = ioremap_cache(ghcb_gpa, HV_HYP_PAGE_SIZE);
		if (!ghcb_va)
			return -ENOMEM;

		ghcb_base = (void **)this_cpu_ptr(ms_hyperv.ghcb_base);
		*ghcb_base = ghcb_va;
	}

	return 0;
}

static void (*hv_reenlightenment_cb)(void);

static void hv_reenlightenment_notify(struct work_struct *dummy)
{
	struct hv_tsc_emulation_status emu_status;

	rdmsrl(HV_X64_MSR_TSC_EMULATION_STATUS, *(u64 *)&emu_status);

	/* Don't issue the callback if TSC accesses are not emulated */
	if (hv_reenlightenment_cb && emu_status.inprogress)
		hv_reenlightenment_cb();
}
static DECLARE_DELAYED_WORK(hv_reenlightenment_work, hv_reenlightenment_notify);

void hyperv_stop_tsc_emulation(void)
{
	u64 freq;
	struct hv_tsc_emulation_status emu_status;

	rdmsrl(HV_X64_MSR_TSC_EMULATION_STATUS, *(u64 *)&emu_status);
	emu_status.inprogress = 0;
	wrmsrl(HV_X64_MSR_TSC_EMULATION_STATUS, *(u64 *)&emu_status);

	rdmsrl(HV_X64_MSR_TSC_FREQUENCY, freq);
	tsc_khz = div64_u64(freq, 1000);
}
EXPORT_SYMBOL_GPL(hyperv_stop_tsc_emulation);

static inline bool hv_reenlightenment_available(void)
{
	/*
	 * Check for required features and privileges to make TSC frequency
	 * change notifications work.
	 */
	return ms_hyperv.features & HV_ACCESS_FREQUENCY_MSRS &&
		ms_hyperv.misc_features & HV_FEATURE_FREQUENCY_MSRS_AVAILABLE &&
		ms_hyperv.features & HV_ACCESS_REENLIGHTENMENT;
}

DEFINE_IDTENTRY_SYSVEC(sysvec_hyperv_reenlightenment)
{
	ack_APIC_irq();
	inc_irq_stat(irq_hv_reenlightenment_count);
	schedule_delayed_work(&hv_reenlightenment_work, HZ/10);
}

void set_hv_tscchange_cb(void (*cb)(void))
{
	struct hv_reenlightenment_control re_ctrl = {
		.vector = HYPERV_REENLIGHTENMENT_VECTOR,
		.enabled = 1,
	};
	struct hv_tsc_emulation_control emu_ctrl = {.enabled = 1};

	if (!hv_reenlightenment_available()) {
		pr_warn("Hyper-V: reenlightenment support is unavailable\n");
		return;
	}

	if (!hv_vp_index)
		return;

	hv_reenlightenment_cb = cb;

	/* Make sure callback is registered before we write to MSRs */
	wmb();

	re_ctrl.target_vp = hv_vp_index[get_cpu()];

	wrmsrl(HV_X64_MSR_REENLIGHTENMENT_CONTROL, *((u64 *)&re_ctrl));
	wrmsrl(HV_X64_MSR_TSC_EMULATION_CONTROL, *((u64 *)&emu_ctrl));

	put_cpu();
}
EXPORT_SYMBOL_GPL(set_hv_tscchange_cb);

void clear_hv_tscchange_cb(void)
{
	struct hv_reenlightenment_control re_ctrl;

	if (!hv_reenlightenment_available())
		return;

	rdmsrl(HV_X64_MSR_REENLIGHTENMENT_CONTROL, *(u64 *)&re_ctrl);
	re_ctrl.enabled = 0;
	wrmsrl(HV_X64_MSR_REENLIGHTENMENT_CONTROL, *(u64 *)&re_ctrl);

	hv_reenlightenment_cb = NULL;
}
EXPORT_SYMBOL_GPL(clear_hv_tscchange_cb);

static int hv_cpu_die(unsigned int cpu)
{
	struct hv_reenlightenment_control re_ctrl;
	unsigned int new_cpu;
	unsigned long flags;
	void **input_arg;
	void *pg;
<<<<<<< HEAD
	void **ghcb_va = NULL;
=======
>>>>>>> 6697a47c

	hv_common_cpu_die(cpu);

	local_irq_save(flags);

	if (hv_vp_assist_page && hv_vp_assist_page[cpu]) {
		union hv_vp_assist_msr_contents msr = { 0 };
		if (hv_root_partition) {
			/*
			 * For root partition the VP assist page is mapped to
			 * hypervisor provided page, and thus we unmap the
			 * page here and nullify it, so that in future we have
			 * correct page address mapped in hv_cpu_init.
			 */
			memunmap(hv_vp_assist_page[cpu]);
			hv_vp_assist_page[cpu] = NULL;
			rdmsrl(HV_X64_MSR_VP_ASSIST_PAGE, msr.as_uint64);
			msr.enable = 0;
		}
		wrmsrl(HV_X64_MSR_VP_ASSIST_PAGE, msr.as_uint64);
	}

<<<<<<< HEAD
	if (ms_hyperv.ghcb_base) {
		ghcb_va = (void **)this_cpu_ptr(ms_hyperv.ghcb_base);
		if (*ghcb_va)
			iounmap(*ghcb_va);
		*ghcb_va = NULL;
	}

	local_irq_restore(flags);

=======
	local_irq_restore(flags);

	if (hv_isolation_type_snp())
		BUG_ON(set_memory_encrypted((unsigned long)pg, 1) != 0);
>>>>>>> 6697a47c
	free_pages((unsigned long)pg, hv_root_partition ? 1 : 0);

	if (hv_vp_assist_page && hv_vp_assist_page[cpu])
		wrmsrl(HV_X64_MSR_VP_ASSIST_PAGE, 0);

	if (hv_reenlightenment_cb == NULL)
		return 0;

	rdmsrl(HV_X64_MSR_REENLIGHTENMENT_CONTROL, *((u64 *)&re_ctrl));
	if (re_ctrl.target_vp == hv_vp_index[cpu]) {
		/*
		 * Reassign reenlightenment notifications to some other online
		 * CPU or just disable the feature if there are no online CPUs
		 * left (happens on hibernation).
		 */
		new_cpu = cpumask_any_but(cpu_online_mask, cpu);

		if (new_cpu < nr_cpu_ids)
			re_ctrl.target_vp = hv_vp_index[new_cpu];
		else
			re_ctrl.enabled = 0;

		wrmsrl(HV_X64_MSR_REENLIGHTENMENT_CONTROL, *((u64 *)&re_ctrl));
	}

	return 0;
}

static int __init hv_pci_init(void)
{
	int gen2vm = efi_enabled(EFI_BOOT);

	/*
	 * For Generation-2 VM, we exit from pci_arch_init() by returning 0.
	 * The purpose is to suppress the harmless warning:
	 * "PCI: Fatal: No config space access function found"
	 */
	if (gen2vm)
		return 0;

	/* For Generation-1 VM, we'll proceed in pci_arch_init().  */
	return 1;
}

static int hv_suspend(void)
{
	union hv_x64_msr_hypercall_contents hypercall_msr;
	int ret;

	if (hv_root_partition)
		return -EPERM;

	/*
	 * Reset the hypercall page as it is going to be invalidated
	 * across hibernation. Setting hv_hypercall_pg to NULL ensures
	 * that any subsequent hypercall operation fails safely instead of
	 * crashing due to an access of an invalid page. The hypercall page
	 * pointer is restored on resume.
	 */
	hv_hypercall_pg_saved = hv_hypercall_pg;
	hv_hypercall_pg = NULL;

	/* Disable the hypercall page in the hypervisor */
	rdmsrl(HV_X64_MSR_HYPERCALL, hypercall_msr.as_uint64);
	hypercall_msr.enable = 0;
	wrmsrl(HV_X64_MSR_HYPERCALL, hypercall_msr.as_uint64);

	ret = hv_cpu_die(0);
	return ret;
}

static void hv_resume(void)
{
	union hv_x64_msr_hypercall_contents hypercall_msr;
	int ret;

	ret = hv_cpu_init(0);
	WARN_ON(ret);

	/* Re-enable the hypercall page */
	rdmsrl(HV_X64_MSR_HYPERCALL, hypercall_msr.as_uint64);
	hypercall_msr.enable = 1;
	hypercall_msr.guest_physical_address =
		vmalloc_to_pfn(hv_hypercall_pg_saved);
	wrmsrl(HV_X64_MSR_HYPERCALL, hypercall_msr.as_uint64);

	hv_hypercall_pg = hv_hypercall_pg_saved;
	hv_hypercall_pg_saved = NULL;

	/*
	 * Reenlightenment notifications are disabled by hv_cpu_die(0),
	 * reenable them here if hv_reenlightenment_cb was previously set.
	 */
	if (hv_reenlightenment_cb)
		set_hv_tscchange_cb(hv_reenlightenment_cb);
}

/* Note: when the ops are called, only CPU0 is online and IRQs are disabled. */
static struct syscore_ops hv_syscore_ops = {
	.suspend	= hv_suspend,
	.resume		= hv_resume,
};

static void __init hv_get_partition_id(void)
{
	struct hv_get_partition_id *output_page;
	u64 status;
	unsigned long flags;

	local_irq_save(flags);
	output_page = *this_cpu_ptr(hyperv_pcpu_output_arg);
	status = hv_do_hypercall(HVCALL_GET_PARTITION_ID, NULL, output_page);
	if (!hv_result_success(status)) {
		/* No point in proceeding if this failed */
		pr_err("Failed to get partition ID: %lld\n", status);
		BUG();
	}
	hv_current_partition_id = output_page->partition_id;
	local_irq_restore(flags);
}

static u8 __init get_current_vtl(void)
{
	u64 control = ((u64)1 << HV_HYPERCALL_REP_COMP_OFFSET) | HVCALL_GET_VP_REGISTERS;
	struct hv_get_vp_registers_input *input = NULL;
	struct hv_get_vp_registers_output *output = NULL;
	u8 vtl = 0;
	int ret;
	unsigned long flags;

	local_irq_save(flags);
	input = *(struct hv_get_vp_registers_input **)this_cpu_ptr(hyperv_pcpu_input_arg);
	output = (struct hv_get_vp_registers_output *)input;
	if (!input || !output) {
		pr_err("Hyper-V: cannot allocate a shared page!");
		goto done;
	}

	memset(input, 0, sizeof(*input) + sizeof(input->element[0]));
	input->header.partitionid = HV_PARTITION_ID_SELF;
	input->header.inputvtl = 0;
	input->element[0].name0 = 0x000D0003; // HvRegisterVsmVpStatus
	ret = hv_do_hypercall(control, input, output);
	if (ret == 0)
		vtl = output->as64.low & 0xf;
	else
		pr_err("Hyper-V: failed to get the current VTL!");
	local_irq_restore(flags);

done:
	return vtl;
}

/*
 * This function is to be invoked early in the boot sequence after the
 * hypervisor has been detected.
 *
 * 1. Setup the hypercall page.
 * 2. Register Hyper-V specific clocksource.
 * 3. Setup Hyper-V specific APIC entry points.
 */
void __init hyperv_init(void)
{
	u64 guest_id;
	union hv_x64_msr_hypercall_contents hypercall_msr;
	int cpuhp, i;
<<<<<<< HEAD
	u64 ghcb_gpa;
	void *ghcb_va;
	void **ghcb_base;
=======
>>>>>>> 6697a47c

	if (x86_hyper_type != X86_HYPER_MS_HYPERV)
		return;

	if (hv_common_init())
		return;

	hv_vp_assist_page = kcalloc(num_possible_cpus(),
				    sizeof(*hv_vp_assist_page), GFP_KERNEL);
	if (!hv_vp_assist_page) {
		ms_hyperv.hints &= ~HV_X64_ENLIGHTENED_VMCS_RECOMMENDED;
		goto common_free;
	}

	cpuhp = cpuhp_setup_state(CPUHP_AP_ONLINE_DYN, "x86/hyperv_init:online",
				  hv_cpu_init, hv_cpu_die);
	if (cpuhp < 0)
		goto free_vp_assist_page;

	/*
	 * Setup the hypercall page and enable hypercalls.
	 * 1. Register the guest ID
	 * 2. Enable the hypercall and register the hypercall page
	 */
	guest_id = generate_guest_id(0, LINUX_VERSION_CODE, 0);
	wrmsrl(HV_X64_MSR_GUEST_OS_ID, guest_id);

	hv_hypercall_pg = __vmalloc_node_range(PAGE_SIZE, 1, VMALLOC_START,
			VMALLOC_END, GFP_KERNEL, PAGE_KERNEL_ROX,
			VM_FLUSH_RESET_PERMS, NUMA_NO_NODE,
			__builtin_return_address(0));
	if (hv_hypercall_pg == NULL)
		goto clean_guest_os_id;

<<<<<<< HEAD
	if (hv_isolation_type_snp()) {
		ms_hyperv.ghcb_base = alloc_percpu(void *);
		if (!ms_hyperv.ghcb_base)
			goto clean_guest_os_id;

		rdmsrl(MSR_AMD64_SEV_ES_GHCB, ghcb_gpa);
		ghcb_va = ioremap_cache(ghcb_gpa, HV_HYP_PAGE_SIZE);
		if (!ghcb_va) {
			free_percpu(ms_hyperv.ghcb_base);
			ms_hyperv.ghcb_base = NULL;
			goto clean_guest_os_id;
		}

		ghcb_base = (void **)this_cpu_ptr(ms_hyperv.ghcb_base);
		*ghcb_base = ghcb_va;

		/* Hyper-V requires to write guest os id via ghcb in SNP IVM. */
		hv_ghcb_msr_write(HV_X64_MSR_GUEST_OS_ID, guest_id);
	}
=======
	if (hv_isolation_type_snp())
		BUG_ON(set_memory_decrypted((unsigned long)hv_hypercall_pg, 1) != 0);
>>>>>>> 6697a47c

	rdmsrl(HV_X64_MSR_HYPERCALL, hypercall_msr.as_uint64);
	hypercall_msr.enable = 1;

	if (hv_root_partition) {
		struct page *pg;
		void *src, *dst;

		/*
		 * For the root partition, the hypervisor will set up its
		 * hypercall page. The hypervisor guarantees it will not show
		 * up in the root's address space. The root can't change the
		 * location of the hypercall page.
		 *
		 * Order is important here. We must enable the hypercall page
		 * so it is populated with code, then copy the code to an
		 * executable page.
		 */
		wrmsrl(HV_X64_MSR_HYPERCALL, hypercall_msr.as_uint64);

		pg = vmalloc_to_page(hv_hypercall_pg);
		dst = kmap(pg);
		src = memremap(hypercall_msr.guest_physical_address << PAGE_SHIFT, PAGE_SIZE,
				MEMREMAP_WB);
		BUG_ON(!(src && dst));
		memcpy(dst, src, HV_HYP_PAGE_SIZE);
		memunmap(src);
		kunmap(pg);
	} else {
		hypercall_msr.guest_physical_address = vmalloc_to_pfn(hv_hypercall_pg);
		wrmsrl(HV_X64_MSR_HYPERCALL, hypercall_msr.as_uint64);
	}

	/*
	 * Ignore any errors in setting up stimer clockevents
	 * as we can run with the LAPIC timer as a fallback.
	 */
	(void)hv_stimer_alloc(false);

	hv_apic_init();

	x86_init.pci.arch_init = hv_pci_init;

	register_syscore_ops(&hv_syscore_ops);

	hyperv_init_cpuhp = cpuhp;

	if (cpuid_ebx(HYPERV_CPUID_FEATURES) & HV_ACCESS_PARTITION_ID)
		hv_get_partition_id();

	BUG_ON(hv_root_partition && hv_current_partition_id == ~0ull);

#ifdef CONFIG_PCI_MSI
	/*
	 * If we're running as root, we want to create our own PCI MSI domain.
	 * We can't set this in hv_pci_init because that would be too late.
	 */
	if (hv_root_partition)
		x86_init.irqs.create_pci_msi_domain = hv_create_pci_msi_domain;
#endif

	/* Query the VMs extended capability once, so that it can be cached. */
	hv_query_ext_cap(0);

	/* Find the current VTL */
	ms_hyperv.vtl = get_current_vtl();

	return;

clean_guest_os_id:
	wrmsrl(HV_X64_MSR_GUEST_OS_ID, 0);
	cpuhp_remove_state(cpuhp);
free_vp_assist_page:
	kfree(hv_vp_assist_page);
	hv_vp_assist_page = NULL;
common_free:
	hv_common_free();
}

/*
 * This routine is called before kexec/kdump, it does the required cleanup.
 */
void hyperv_cleanup(void)
{
	union hv_x64_msr_hypercall_contents hypercall_msr;

	unregister_syscore_ops(&hv_syscore_ops);

	/* Reset our OS id */
	wrmsrl(HV_X64_MSR_GUEST_OS_ID, 0);
	hv_ghcb_msr_write(HV_X64_MSR_GUEST_OS_ID, 0);

	/*
	 * Reset hypercall page reference before reset the page,
	 * let hypercall operations fail safely rather than
	 * panic the kernel for using invalid hypercall page
	 */
	hv_hypercall_pg = NULL;

	if (ms_hyperv.ghcb_base)
		free_percpu(ms_hyperv.ghcb_base);

	/* Reset the hypercall page */
	hypercall_msr.as_uint64 = 0;
	wrmsrl(HV_X64_MSR_HYPERCALL, hypercall_msr.as_uint64);

	/* Reset the TSC page */
	hypercall_msr.as_uint64 = 0;
	wrmsrl(HV_X64_MSR_REFERENCE_TSC, hypercall_msr.as_uint64);
}

void hyperv_report_panic(struct pt_regs *regs, long err, bool in_die)
{
	static bool panic_reported;
	u64 guest_id;

	if (in_die && !panic_on_oops)
		return;

	/*
	 * We prefer to report panic on 'die' chain as we have proper
	 * registers to report, but if we miss it (e.g. on BUG()) we need
	 * to report it on 'panic'.
	 */
	if (panic_reported)
		return;
	panic_reported = true;

	rdmsrl(HV_X64_MSR_GUEST_OS_ID, guest_id);

	wrmsrl(HV_X64_MSR_CRASH_P0, err);
	wrmsrl(HV_X64_MSR_CRASH_P1, guest_id);
	wrmsrl(HV_X64_MSR_CRASH_P2, regs->ip);
	wrmsrl(HV_X64_MSR_CRASH_P3, regs->ax);
	wrmsrl(HV_X64_MSR_CRASH_P4, regs->sp);

	/*
	 * Let Hyper-V know there is crash data available
	 */
	wrmsrl(HV_X64_MSR_CRASH_CTL, HV_CRASH_CTL_CRASH_NOTIFY);
}
EXPORT_SYMBOL_GPL(hyperv_report_panic);

bool hv_is_hyperv_initialized(void)
{
	union hv_x64_msr_hypercall_contents hypercall_msr;

	/*
	 * Ensure that we're really on Hyper-V, and not a KVM or Xen
	 * emulation of Hyper-V
	 */
	if (x86_hyper_type != X86_HYPER_MS_HYPERV)
		return false;

	/*
	 * Verify that earlier initialization succeeded by checking
	 * that the hypercall page is setup
	 */
	hypercall_msr.as_uint64 = 0;
	rdmsrl(HV_X64_MSR_HYPERCALL, hypercall_msr.as_uint64);

	return hypercall_msr.enable;
}
EXPORT_SYMBOL_GPL(hv_is_hyperv_initialized);<|MERGE_RESOLUTION|>--- conflicted
+++ resolved
@@ -94,17 +94,6 @@
 		}
 	}
 
-	if (ms_hyperv.ghcb_base) {
-		rdmsrl(MSR_AMD64_SEV_ES_GHCB, ghcb_gpa);
-
-		ghcb_va = ioremap_cache(ghcb_gpa, HV_HYP_PAGE_SIZE);
-		if (!ghcb_va)
-			return -ENOMEM;
-
-		ghcb_base = (void **)this_cpu_ptr(ms_hyperv.ghcb_base);
-		*ghcb_base = ghcb_va;
-	}
-
 	return 0;
 }
 
@@ -206,10 +195,6 @@
 	unsigned long flags;
 	void **input_arg;
 	void *pg;
-<<<<<<< HEAD
-	void **ghcb_va = NULL;
-=======
->>>>>>> 6697a47c
 
 	hv_common_cpu_die(cpu);
 
@@ -232,22 +217,10 @@
 		wrmsrl(HV_X64_MSR_VP_ASSIST_PAGE, msr.as_uint64);
 	}
 
-<<<<<<< HEAD
-	if (ms_hyperv.ghcb_base) {
-		ghcb_va = (void **)this_cpu_ptr(ms_hyperv.ghcb_base);
-		if (*ghcb_va)
-			iounmap(*ghcb_va);
-		*ghcb_va = NULL;
-	}
-
-	local_irq_restore(flags);
-
-=======
 	local_irq_restore(flags);
 
 	if (hv_isolation_type_snp())
 		BUG_ON(set_memory_encrypted((unsigned long)pg, 1) != 0);
->>>>>>> 6697a47c
 	free_pages((unsigned long)pg, hv_root_partition ? 1 : 0);
 
 	if (hv_vp_assist_page && hv_vp_assist_page[cpu])
@@ -414,12 +387,6 @@
 	u64 guest_id;
 	union hv_x64_msr_hypercall_contents hypercall_msr;
 	int cpuhp, i;
-<<<<<<< HEAD
-	u64 ghcb_gpa;
-	void *ghcb_va;
-	void **ghcb_base;
-=======
->>>>>>> 6697a47c
 
 	if (x86_hyper_type != X86_HYPER_MS_HYPERV)
 		return;
@@ -454,30 +421,8 @@
 	if (hv_hypercall_pg == NULL)
 		goto clean_guest_os_id;
 
-<<<<<<< HEAD
-	if (hv_isolation_type_snp()) {
-		ms_hyperv.ghcb_base = alloc_percpu(void *);
-		if (!ms_hyperv.ghcb_base)
-			goto clean_guest_os_id;
-
-		rdmsrl(MSR_AMD64_SEV_ES_GHCB, ghcb_gpa);
-		ghcb_va = ioremap_cache(ghcb_gpa, HV_HYP_PAGE_SIZE);
-		if (!ghcb_va) {
-			free_percpu(ms_hyperv.ghcb_base);
-			ms_hyperv.ghcb_base = NULL;
-			goto clean_guest_os_id;
-		}
-
-		ghcb_base = (void **)this_cpu_ptr(ms_hyperv.ghcb_base);
-		*ghcb_base = ghcb_va;
-
-		/* Hyper-V requires to write guest os id via ghcb in SNP IVM. */
-		hv_ghcb_msr_write(HV_X64_MSR_GUEST_OS_ID, guest_id);
-	}
-=======
 	if (hv_isolation_type_snp())
 		BUG_ON(set_memory_decrypted((unsigned long)hv_hypercall_pg, 1) != 0);
->>>>>>> 6697a47c
 
 	rdmsrl(HV_X64_MSR_HYPERCALL, hypercall_msr.as_uint64);
 	hypercall_msr.enable = 1;
@@ -568,7 +513,6 @@
 
 	/* Reset our OS id */
 	wrmsrl(HV_X64_MSR_GUEST_OS_ID, 0);
-	hv_ghcb_msr_write(HV_X64_MSR_GUEST_OS_ID, 0);
 
 	/*
 	 * Reset hypercall page reference before reset the page,
@@ -576,9 +520,6 @@
 	 * panic the kernel for using invalid hypercall page
 	 */
 	hv_hypercall_pg = NULL;
-
-	if (ms_hyperv.ghcb_base)
-		free_percpu(ms_hyperv.ghcb_base);
 
 	/* Reset the hypercall page */
 	hypercall_msr.as_uint64 = 0;
