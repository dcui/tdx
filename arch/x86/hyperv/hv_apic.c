// SPDX-License-Identifier: GPL-2.0

/*
 * Hyper-V specific APIC code.
 *
 * Copyright (C) 2018, Microsoft, Inc.
 *
 * Author : K. Y. Srinivasan <kys@microsoft.com>
 *
 * This program is free software; you can redistribute it and/or modify it
 * under the terms of the GNU General Public License version 2 as published
 * by the Free Software Foundation.
 *
 * This program is distributed in the hope that it will be useful, but
 * WITHOUT ANY WARRANTY; without even the implied warranty of
 * MERCHANTABILITY OR FITNESS FOR A PARTICULAR PURPOSE, GOOD TITLE or
 * NON INFRINGEMENT.  See the GNU General Public License for more
 * details.
 *
 */

#include <linux/types.h>
#include <linux/vmalloc.h>
#include <linux/mm.h>
#include <linux/clockchips.h>
#include <linux/hyperv.h>
#include <linux/slab.h>
#include <linux/cpuhotplug.h>
#include <asm/hypervisor.h>
#include <asm/mshyperv.h>
#include <asm/apic.h>

#include <asm/trace/hyperv.h>

static struct apic orig_apic;

static u64 hv_apic_icr_read(void)
{
	u64 reg_val;

	rdmsrl(HV_X64_MSR_ICR, reg_val);
	return reg_val;
}

static void hv_apic_icr_write(u32 low, u32 id)
{
	u64 reg_val;

	reg_val = SET_APIC_DEST_FIELD(id);
	reg_val = reg_val << 32;
	reg_val |= low;

	wrmsrl(HV_X64_MSR_ICR, reg_val);
}

static u32 hv_apic_read(u32 reg)
{
	u32 reg_val, hi;

	switch (reg) {
	case APIC_EOI:
		rdmsr(HV_X64_MSR_EOI, reg_val, hi);
		(void)hi;
		return reg_val;
	case APIC_TASKPRI:
		rdmsr(HV_X64_MSR_TPR, reg_val, hi);
		(void)hi;
		return reg_val;
	case APIC_ID:
		if (hv_isolation_type_snp())
			return smp_processor_id();
		fallthrough;
	default:
		if (hv_isolation_type_snp())
			return 0;
		return native_apic_mem_read(reg);
	}
}

static void hv_apic_write(u32 reg, u32 val)
{
	switch (reg) {
	case APIC_EOI:
		wrmsr(HV_X64_MSR_EOI, val, 0);
		break;
	case APIC_TASKPRI:
		wrmsr(HV_X64_MSR_TPR, val, 0);
		break;
	default:
		if (!hv_isolation_type_snp())
			native_apic_mem_write(reg, val);
	}
}

static void hv_apic_eoi_write(u32 reg, u32 val)
{
	struct hv_vp_assist_page *hvp = hv_vp_assist_page[smp_processor_id()];

	if (hvp && (xchg(&hvp->apic_assist, 0) & 0x1))
		return;

	wrmsr(HV_X64_MSR_EOI, val, 0);
}

/*
 * IPI implementation on Hyper-V.
 */
static bool __send_ipi_mask_ex(const struct cpumask *mask, int vector,
		bool exclude_self)
{
	struct hv_send_ipi_ex **arg;
	struct hv_send_ipi_ex *ipi_arg;
	unsigned long flags;
	int nr_bank = 0;
	u64 status = HV_STATUS_INVALID_PARAMETER;
	int ret = 0;

	if (!(ms_hyperv.hints & HV_X64_EX_PROCESSOR_MASKS_RECOMMENDED))
		return false;

	local_irq_save(flags);
	arg = (struct hv_send_ipi_ex **)this_cpu_ptr(hyperv_pcpu_input_arg);

	ipi_arg = *arg;
	if (unlikely(!ipi_arg))
		goto ipi_mask_ex_done;

	ipi_arg->vector = vector;
	ipi_arg->reserved = 0;
	ipi_arg->vp_set.valid_bank_mask = 0;

	/*
	 * Use HV_GENERIC_SET_ALL and avoid converting cpumask to VP_SET
	 * when the IPI is sent to all currently present CPUs.
	 */
	if (!cpumask_equal(mask, cpu_present_mask) || exclude_self) {
		ipi_arg->vp_set.format = HV_GENERIC_SET_SPARSE_4K;
		if (exclude_self)
			nr_bank = cpumask_to_vpset_noself(&(ipi_arg->vp_set), mask);
		else
			nr_bank = cpumask_to_vpset(&(ipi_arg->vp_set), mask);

		/*
		 * 'nr_bank <= 0' means some CPUs in cpumask can't be
		 * represented in VP_SET. Return an error and fall back to
		 * native (architectural) method of sending IPIs.
		 */
		if (nr_bank <= 0)
			goto ipi_mask_ex_done;
	} else {
		ipi_arg->vp_set.format = HV_GENERIC_SET_ALL;
	}

	do {
		ret = hv_do_rep_hypercall(HVCALL_SEND_IPI_EX, 0, nr_bank,
					ipi_arg, NULL);
	} while (ret == 0x78);

ipi_mask_ex_done:
	local_irq_restore(flags);
	return hv_result_success(status);
}

static bool __send_ipi_mask(const struct cpumask *mask, int vector,
		bool exclude_self)
{
	int cur_cpu, vcpu, this_cpu = smp_processor_id();
	struct hv_send_ipi ipi_arg;
	u64 status;
	unsigned int weight;
	int ret;

	trace_hyperv_send_ipi_mask(mask, vector);

	weight = cpumask_weight(mask);

	/*
	 * Do nothing if
	 *   1. the mask is empty
	 *   2. the mask only contains self when exclude_self is true
	 */
	if (weight == 0 ||
	    (exclude_self && weight == 1 && cpumask_test_cpu(this_cpu, mask)))
		return true;

	if (!hv_hypercall_pg)
		return false;

	if ((vector < HV_IPI_LOW_VECTOR) || (vector > HV_IPI_HIGH_VECTOR))
		return false;

	/*
	 * From the supplied CPU set we need to figure out if we can get away
	 * with cheaper HVCALL_SEND_IPI hypercall. This is possible when the
	 * highest VP number in the set is < 64. As VP numbers are usually in
	 * ascending order and match Linux CPU ids, here is an optimization:
	 * we check the VP number for the highest bit in the supplied set first
	 * so we can quickly find out if using HVCALL_SEND_IPI_EX hypercall is
	 * a must. We will also check all VP numbers when walking the supplied
	 * CPU set to remain correct in all cases.
	 */
	if (hv_cpu_number_to_vp_number(cpumask_last(mask)) >= 64)
		goto do_ex_hypercall;

	ipi_arg.vector = vector;
	ipi_arg.cpu_mask = 0;

	for_each_cpu(cur_cpu, mask) {
		if (exclude_self && cur_cpu == this_cpu)
			continue;
		vcpu = hv_cpu_number_to_vp_number(cur_cpu);
		if (vcpu == VP_INVAL)
			return false;

		/*
		 * This particular version of the IPI hypercall can
		 * only target upto 64 CPUs.
		 */
		if (vcpu >= 64)
			goto do_ex_hypercall;

		__set_bit(vcpu, (unsigned long *)&ipi_arg.cpu_mask);
	}

	do {
		ret = hv_do_fast_hypercall16(HVCALL_SEND_IPI, ipi_arg.vector,
						ipi_arg.cpu_mask);
	} while (ret == 0x78);

	return ((ret == 0) ? true : false);

do_ex_hypercall:
	return __send_ipi_mask_ex(mask, vector, exclude_self);
}

static bool __send_ipi_one(int cpu, int vector)
{
	int vp = hv_cpu_number_to_vp_number(cpu);
	u64 status;
	int ret;

	trace_hyperv_send_ipi_one(cpu, vector);

	if (!hv_hypercall_pg || (vp == VP_INVAL))
		return false;

	if ((vector < HV_IPI_LOW_VECTOR) || (vector > HV_IPI_HIGH_VECTOR))
		return false;

	if (vp >= 64)
		return __send_ipi_mask_ex(cpumask_of(cpu), vector, false);

	do {
		ret = hv_do_fast_hypercall16(HVCALL_SEND_IPI, vector, BIT_ULL(vp));
	} while (ret == 0x78);

	return ((ret == 0) ? true : false);
}

static void hv_send_ipi(int cpu, int vector)
{
	if (!__send_ipi_one(cpu, vector)) {
		if (!hv_isolation_type_snp())
			orig_apic.send_IPI(cpu, vector);
		else
			BUG();
	}
}

static void hv_send_ipi_mask(const struct cpumask *mask, int vector)
{
<<<<<<< HEAD
	if (!__send_ipi_mask(mask, vector)) {
=======
	if (!__send_ipi_mask(mask, vector, false)) {
>>>>>>> 6697a47c
		if (!hv_isolation_type_snp())
			orig_apic.send_IPI_mask(mask, vector);
		else
			BUG();
	}
}

static void hv_send_ipi_mask_allbutself(const struct cpumask *mask, int vector)
{
	unsigned int this_cpu = smp_processor_id();
	struct cpumask new_mask;
	const struct cpumask *local_mask;

	cpumask_copy(&new_mask, mask);
	cpumask_clear_cpu(this_cpu, &new_mask);
	local_mask = &new_mask;
<<<<<<< HEAD
	if (!__send_ipi_mask(local_mask, vector)) {
=======
	if (!__send_ipi_mask(local_mask, vector, true)) {
>>>>>>> 6697a47c
		if (!hv_isolation_type_snp())
			orig_apic.send_IPI_mask_allbutself(mask, vector);
		else
			BUG();
	}
}

static void hv_send_ipi_allbutself(int vector)
{
	hv_send_ipi_mask_allbutself(cpu_online_mask, vector);
}

static void hv_send_ipi_all(int vector)
{
<<<<<<< HEAD
	if (!__send_ipi_mask(cpu_online_mask, vector)) {
=======
	if (!__send_ipi_mask(cpu_online_mask, vector, false)) {
>>>>>>> 6697a47c
		if (!hv_isolation_type_snp())
			orig_apic.send_IPI_all(vector);
		else
			BUG();
	}
}

static void hv_send_ipi_self(int vector)
{
	if (!__send_ipi_one(smp_processor_id(), vector)) {
		if (!hv_isolation_type_snp())
			orig_apic.send_IPI_self(vector);
		else
			BUG();
	}
}

void __init hv_apic_init(void)
{
	if (ms_hyperv.hints & HV_X64_CLUSTER_IPI_RECOMMENDED) {
		pr_info("Hyper-V: Using IPI hypercalls\n");
		/*
		 * Set the IPI entry points.
		 */
		orig_apic = *apic;

		apic->send_IPI = hv_send_ipi;
		apic->send_IPI_mask = hv_send_ipi_mask;
		apic->send_IPI_mask_allbutself = hv_send_ipi_mask_allbutself;
		apic->send_IPI_allbutself = hv_send_ipi_allbutself;
		apic->send_IPI_all = hv_send_ipi_all;
		apic->send_IPI_self = hv_send_ipi_self;
	}

	if (ms_hyperv.hints & HV_X64_APIC_ACCESS_RECOMMENDED) {
		pr_info("Hyper-V: Using enlightened APIC (%s mode)",
			x2apic_enabled() ? "x2apic" : "xapic");
		/*
		 * When in x2apic mode, don't use the Hyper-V specific APIC
		 * accessors since the field layout in the ICR register is
		 * different in x2apic mode. Furthermore, the architectural
		 * x2apic MSRs function just as well as the Hyper-V
		 * synthetic APIC MSRs, so there's no benefit in having
		 * separate Hyper-V accessors for x2apic mode. The only
		 * exception is hv_apic_eoi_write, because it benefits from
		 * lazy EOI when available, but the same accessor works for
		 * both xapic and x2apic because the field layout is the same.
		 *
		 * For SNP guests, we let the #HV handler process EOI.
		 * We also override the apic accessors since the hypervisor
		 * does not support architectural x2apic MSRs.
		 */
		if (!hv_isolation_type_snp())
			apic_set_eoi_write(hv_apic_eoi_write);
		if (!x2apic_enabled() || hv_isolation_type_snp()) {
			apic->read      = hv_apic_read;
			apic->write     = hv_apic_write;
			apic->icr_write = hv_apic_icr_write;
			apic->icr_read  = hv_apic_icr_read;
		}
		if (hv_isolation_type_snp())
			apic->wakeup_secondary_cpu = hv_snp_boot_ap;
	}
}<|MERGE_RESOLUTION|>--- conflicted
+++ resolved
@@ -269,11 +269,7 @@
 
 static void hv_send_ipi_mask(const struct cpumask *mask, int vector)
 {
-<<<<<<< HEAD
-	if (!__send_ipi_mask(mask, vector)) {
-=======
 	if (!__send_ipi_mask(mask, vector, false)) {
->>>>>>> 6697a47c
 		if (!hv_isolation_type_snp())
 			orig_apic.send_IPI_mask(mask, vector);
 		else
@@ -290,11 +286,7 @@
 	cpumask_copy(&new_mask, mask);
 	cpumask_clear_cpu(this_cpu, &new_mask);
 	local_mask = &new_mask;
-<<<<<<< HEAD
-	if (!__send_ipi_mask(local_mask, vector)) {
-=======
 	if (!__send_ipi_mask(local_mask, vector, true)) {
->>>>>>> 6697a47c
 		if (!hv_isolation_type_snp())
 			orig_apic.send_IPI_mask_allbutself(mask, vector);
 		else
@@ -309,11 +301,7 @@
 
 static void hv_send_ipi_all(int vector)
 {
-<<<<<<< HEAD
-	if (!__send_ipi_mask(cpu_online_mask, vector)) {
-=======
 	if (!__send_ipi_mask(cpu_online_mask, vector, false)) {
->>>>>>> 6697a47c
 		if (!hv_isolation_type_snp())
 			orig_apic.send_IPI_all(vector);
 		else
