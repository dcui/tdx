--- conflicted
+++ resolved
@@ -563,15 +563,6 @@
 	preempt_enable();
 }
 
-<<<<<<< HEAD
-#ifdef CONFIG_X86_64
-void xen_do_unknown_trap(struct pt_regs *regs)
-{
-	/* This should never happen and there is no way to handle it. */
-	pr_err("Unknown trap in Xen PV mode.");
-	BUG();
-}
-=======
 void noist_exc_debug(struct pt_regs *regs);
 
 DEFINE_IDTENTRY_RAW(xenpv_exc_nmi)
@@ -620,7 +611,6 @@
 		exc_machine_check(regs);
 }
 #endif
->>>>>>> 7d2a07b7
 
 struct trap_array_entry {
 	void (*orig)(void);
@@ -700,11 +690,7 @@
 	}
 
 	if (!found)
-<<<<<<< HEAD
-		*addr = (void *)xen_xenpv_unknown_trap;
-=======
 		*addr = (void *)xen_asm_exc_xen_unknown_trap;
->>>>>>> 7d2a07b7
 
 	if (WARN_ON(found && ist != 0 && !ist_okay))
 		return false;
