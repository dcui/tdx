--- conflicted
+++ resolved
@@ -27,12 +27,6 @@
 SYM_FUNC_START_WEAK(memmove)
 SYM_FUNC_START(__memmove)
 
-<<<<<<< HEAD
-SYM_FUNC_START_ALIAS(memmove)
-ENTRY(__memmove)
-
-=======
->>>>>>> 7d2a07b7
 	mov %rdi, %rax
 
 	/* Decide forward/backward copy mode */
@@ -212,11 +206,7 @@
 	movb %r11b, (%rdi)
 13:
 	retq
-<<<<<<< HEAD
-ENDPROC(__memmove)
-=======
 SYM_FUNC_END(__memmove)
->>>>>>> 7d2a07b7
 SYM_FUNC_END_ALIAS(memmove)
 EXPORT_SYMBOL(__memmove)
 EXPORT_SYMBOL(memmove)