--- conflicted
+++ resolved
@@ -6,7 +6,7 @@
 
 config M386
 	bool "386"
-	depends on X86_32 && !UML && !XEN
+	depends on X86_32 && !UML
 	---help---
 	  This is the processor type of your CPU. This information is used for
 	  optimizing purposes. In order to compile a kernel that can run on
@@ -47,7 +47,7 @@
 
 config M486
 	bool "486"
-	depends on X86_32 && !XEN
+	depends on X86_32
 	---help---
 	  Select this for a 486 series processor, either Intel or one of the
 	  compatible processors from AMD, Cyrix, IBM, or Intel.  Includes DX,
@@ -56,7 +56,7 @@
 
 config M586
 	bool "586/K5/5x86/6x86/6x86MX"
-	depends on X86_32 && !XEN
+	depends on X86_32
 	---help---
 	  Select this for an 586 or 686 series processor such as the AMD K5,
 	  the Cyrix 5x86, 6x86 and 6x86MX.  This choice does not
@@ -64,14 +64,14 @@
 
 config M586TSC
 	bool "Pentium-Classic"
-	depends on X86_32 && !XEN
+	depends on X86_32
 	---help---
 	  Select this for a Pentium Classic processor with the RDTSC (Read
 	  Time Stamp Counter) instruction for benchmarking.
 
 config M586MMX
 	bool "Pentium-MMX"
-	depends on X86_32 && !XEN
+	depends on X86_32
 	---help---
 	  Select this for a Pentium with the MMX graphics/multimedia
 	  extended instructions.
@@ -395,7 +395,6 @@
 config X86_TSC
 	def_bool y
 	depends on ((MWINCHIP3D || MCRUSOE || MEFFICEON || MCYRIXIII || MK7 || MK6 || MPENTIUM4 || MPENTIUMM || MPENTIUMIII || MPENTIUMII || M686 || M586MMX || M586TSC || MK8 || MVIAC3_2 || MVIAC7 || MGEODEGX1 || MGEODE_LX || MCORE2 || MATOM) && !X86_NUMAQ) || X86_64
-	depends on !XEN
 
 config X86_CMPXCHG64
 	def_bool y
@@ -441,11 +440,7 @@
 config CPU_SUP_CYRIX_32
 	default y
 	bool "Support Cyrix processors" if PROCESSOR_SELECT
-<<<<<<< HEAD
-	depends on !64BIT && !XEN
-=======
 	depends on M386 || M486 || M586 || M586TSC || M586MMX || (EXPERT && !64BIT)
->>>>>>> dd775ae2
 	---help---
 	  This enables detection, tunings and quirks for Cyrix processors
 
@@ -499,11 +494,7 @@
 config CPU_SUP_UMC_32
 	default y
 	bool "Support UMC processors" if PROCESSOR_SELECT
-<<<<<<< HEAD
-	depends on !64BIT && !XEN
-=======
 	depends on M386 || M486 || (EXPERT && !64BIT)
->>>>>>> dd775ae2
 	---help---
 	  This enables detection, tunings and quirks for UMC processors
 
