#ifndef _ASM_X86_IO_H
#define _ASM_X86_IO_H

/*
 * This file contains the definitions for the x86 IO instructions
 * inb/inw/inl/outb/outw/outl and the "string versions" of the same
 * (insb/insw/insl/outsb/outsw/outsl). You can also use "pausing"
 * versions of the single-IO instructions (inb_p/inw_p/..).
 *
 * This file is not meant to be obfuscating: it's just complicated
 * to (a) handle it all in a way that makes gcc able to optimize it
 * as well as possible and (b) trying to avoid writing the same thing
 * over and over again with slight variations and possibly making a
 * mistake somewhere.
 */

/*
 * Thanks to James van Artsdalen for a better timing-fix than
 * the two short jumps: using outb's to a nonexistent port seems
 * to guarantee better timings even on fast machines.
 *
 * On the other hand, I'd like to be sure of a non-existent port:
 * I feel a bit unsafe about using 0x80 (should be safe, though)
 *
 *		Linus
 */

 /*
  *  Bit simplified and optimized by Jan Hubicka
  *  Support of BIGMEM added by Gerhard Wichert, Siemens AG, July 1999.
  *
  *  isa_memset_io, isa_memcpy_fromio, isa_memcpy_toio added,
  *  isa_read[wl] and isa_write[wl] fixed
  *  - Arnaldo Carvalho de Melo <acme@conectiva.com.br>
  */

#define ARCH_HAS_IOREMAP_WC

#include <linux/string.h>
#include <linux/compiler.h>
#include <asm/page.h>

#define build_mmio_read(name, size, type, reg, barrier) \
static inline type name(const volatile void __iomem *addr) \
{ type ret; asm volatile("mov" size " %1,%0":reg (ret) \
:"m" (*(volatile type __force *)addr) barrier); return ret; }

#define build_mmio_write(name, size, type, reg, barrier) \
static inline void name(type val, volatile void __iomem *addr) \
{ asm volatile("mov" size " %0,%1": :reg (val), \
"m" (*(volatile type __force *)addr) barrier); }

build_mmio_read(readb, "b", unsigned char, "=q", :"memory")
build_mmio_read(readw, "w", unsigned short, "=r", :"memory")
build_mmio_read(readl, "l", unsigned int, "=r", :"memory")

build_mmio_read(__readb, "b", unsigned char, "=q", )
build_mmio_read(__readw, "w", unsigned short, "=r", )
build_mmio_read(__readl, "l", unsigned int, "=r", )

build_mmio_write(writeb, "b", unsigned char, "q", :"memory")
build_mmio_write(writew, "w", unsigned short, "r", :"memory")
build_mmio_write(writel, "l", unsigned int, "r", :"memory")

build_mmio_write(__writeb, "b", unsigned char, "q", )
build_mmio_write(__writew, "w", unsigned short, "r", )
build_mmio_write(__writel, "l", unsigned int, "r", )

#define readb_relaxed(a) __readb(a)
#define readw_relaxed(a) __readw(a)
#define readl_relaxed(a) __readl(a)
#define __raw_readb __readb
#define __raw_readw __readw
#define __raw_readl __readl

#define __raw_writeb __writeb
#define __raw_writew __writew
#define __raw_writel __writel

#define mmiowb() barrier()

#ifdef CONFIG_X86_64

build_mmio_read(readq, "q", unsigned long, "=r", :"memory")
build_mmio_write(writeq, "q", unsigned long, "r", :"memory")

#define readq_relaxed(a)	readq(a)

#define __raw_readq(a)		readq(a)
#define __raw_writeq(val, addr)	writeq(val, addr)

/* Let people know that we have them */
#define readq			readq
#define writeq			writeq

#endif

/**
 *	virt_to_phys	-	map virtual addresses to physical
 *	@address: address to remap
 *
 *	The returned physical address is the physical (CPU) mapping for
 *	the memory address given. It is only valid to use this function on
 *	addresses directly mapped or allocated via kmalloc.
 *
 *	This function does not give bus mappings for DMA transfers. In
 *	almost all conceivable cases a device driver should not be using
 *	this function
 */

static inline phys_addr_t virt_to_phys(volatile void *address)
{
	return __pa(address);
}

/**
 *	phys_to_virt	-	map physical address to virtual
 *	@address: address to remap
 *
 *	The returned virtual address is a current CPU mapping for
 *	the memory address given. It is only valid to use this function on
 *	addresses that have a kernel mapping
 *
 *	This function does not handle bus mappings for DMA transfers. In
 *	almost all conceivable cases a device driver should not be using
 *	this function
 */

static inline void *phys_to_virt(phys_addr_t address)
{
	return __va(address);
}

/*
 * Change "struct page" to physical address.
 */
#define page_to_phys(page)    ((dma_addr_t)page_to_pfn(page) << PAGE_SHIFT)

/*
 * ISA I/O bus memory addresses are 1:1 with the physical address.
 * However, we truncate the address to unsigned int to avoid undesirable
 * promitions in legacy drivers.
 */
static inline unsigned int isa_virt_to_bus(volatile void *address)
{
	return (unsigned int)virt_to_phys(address);
}
#define isa_page_to_bus(page)	((unsigned int)page_to_phys(page))
#define isa_bus_to_virt		phys_to_virt

/*
 * However PCI ones are not necessarily 1:1 and therefore these interfaces
 * are forbidden in portable PCI drivers.
 *
 * Allow them on x86 for legacy drivers, though.
 */
#define virt_to_bus virt_to_phys
#define bus_to_virt phys_to_virt

/**
 * ioremap     -   map bus memory into CPU space
 * @offset:    bus address of the memory
 * @size:      size of the resource to map
 *
 * ioremap performs a platform specific sequence of operations to
 * make bus memory CPU accessible via the readb/readw/readl/writeb/
 * writew/writel functions and the other mmio helpers. The returned
 * address is not guaranteed to be usable directly as a virtual
 * address.
 *
 * If the area you are trying to map is a PCI BAR you should have a
 * look at pci_iomap().
 */
extern void __iomem *ioremap_nocache(resource_size_t offset, unsigned long size);
extern void __iomem *ioremap_cache(resource_size_t offset, unsigned long size);
extern void __iomem *ioremap_prot(resource_size_t offset, unsigned long size,
				unsigned long prot_val);

/*
 * The default ioremap() behavior is non-cached:
 */
static inline void __iomem *ioremap(resource_size_t offset, unsigned long size)
{
	return ioremap_nocache(offset, size);
}

extern void iounmap(volatile void __iomem *addr);

extern void set_iounmap_nonlazy(void);

#ifdef __KERNEL__

#include <asm-generic/iomap.h>

#include <linux/vmalloc.h>

/*
 * Convert a virtual cached pointer to an uncached pointer
 */
#define xlate_dev_kmem_ptr(p)	p

static inline void
memset_io(volatile void __iomem *addr, unsigned char val, size_t count)
{
	memset((void __force *)addr, val, count);
}

static inline void
memcpy_fromio(void *dst, const volatile void __iomem *src, size_t count)
{
	memcpy(dst, (const void __force *)src, count);
}

static inline void
memcpy_toio(volatile void __iomem *dst, const void *src, size_t count)
{
	memcpy((void __force *)dst, src, count);
}

/*
 * ISA space is 'always mapped' on a typical x86 system, no need to
 * explicitly ioremap() it. The fact that the ISA IO space is mapped
 * to PAGE_OFFSET is pure coincidence - it does not mean ISA values
 * are physical addresses. The following constant pointer can be
 * used as the IO-area pointer (it can be iounmapped as well, so the
 * analogy with PCI is quite large):
 */
#define __ISA_IO_base ((char __iomem *)(PAGE_OFFSET))

/*
 *	Cache management
 *
 *	This needed for two cases
 *	1. Out of order aware processors
 *	2. Accidentally out of order processors (PPro errata #51)
 */

static inline void flush_write_buffers(void)
{
#if defined(CONFIG_X86_OOSTORE) || defined(CONFIG_X86_PPRO_FENCE)
	asm volatile("lock; addl $0,0(%%esp)": : :"memory");
#endif
}

#endif /* __KERNEL__ */

extern void native_io_delay(void);

extern int io_delay_type;
extern void io_delay_init(void);

#if defined(CONFIG_PARAVIRT)
#include <asm/paravirt.h>
#else

static inline void slow_down_io(void)
{
	native_io_delay();
#ifdef REALLY_SLOW_IO
	native_io_delay();
	native_io_delay();
	native_io_delay();
#endif
}

#endif

#define BUILDIO(bwl, bw, type)						\
static inline void out##bwl(unsigned type value, int port)		\
{									\
	asm volatile("out" #bwl " %" #bw "0, %w1"			\
		     : : "a"(value), "Nd"(port));			\
}									\
									\
static inline unsigned type in##bwl(int port)				\
{									\
	unsigned type value;						\
	asm volatile("in" #bwl " %w1, %" #bw "0"			\
		     : "=a"(value) : "Nd"(port));			\
	return value;							\
}									\
									\
static inline void out##bwl##_p(unsigned type value, int port)		\
{									\
	out##bwl(value, port);						\
	slow_down_io();							\
}									\
									\
static inline unsigned type in##bwl##_p(int port)			\
{									\
	unsigned type value = in##bwl(port);				\
	slow_down_io();							\
	return value;							\
}									\
									\
static inline void outs##bwl(int port, const void *addr, unsigned long count) \
{									\
	asm volatile("rep; outs" #bwl					\
		     : "+S"(addr), "+c"(count) : "d"(port));		\
}									\
									\
static inline void ins##bwl(int port, void *addr, unsigned long count)	\
{									\
	asm volatile("rep; ins" #bwl					\
		     : "+D"(addr), "+c"(count) : "d"(port));		\
}

BUILDIO(b, b, char)
BUILDIO(w, w, short)
BUILDIO(l, , int)

extern void *xlate_dev_mem_ptr(unsigned long phys);
extern void unxlate_dev_mem_ptr(unsigned long phys, void *addr);

extern int ioremap_change_attr(unsigned long vaddr, unsigned long size,
				unsigned long prot_val);
extern void __iomem *ioremap_wc(resource_size_t offset, unsigned long size);

/*
 * early_ioremap() and early_iounmap() are for temporary early boot-time
 * mappings, before the real ioremap() is functional.
 * A boot-time mapping is currently limited to at most 16 pages.
 */
extern void early_ioremap_init(void);
extern void early_ioremap_reset(void);
extern void __iomem *early_ioremap(resource_size_t phys_addr,
				   unsigned long size);
extern void __iomem *early_memremap(resource_size_t phys_addr,
				    unsigned long size);
extern void early_iounmap(void __iomem *addr, unsigned long size);
extern void fixup_early_ioremap(void);
extern bool is_early_ioremap_ptep(pte_t *ptep);

<<<<<<< HEAD
#ifdef CONFIG_PARAVIRT_XEN
=======
#ifdef CONFIG_XEN
#include <xen/xen.h>
>>>>>>> fcb8ce5c
struct bio_vec;

extern bool xen_biovec_phys_mergeable(const struct bio_vec *vec1,
				      const struct bio_vec *vec2);

#define BIOVEC_PHYS_MERGEABLE(vec1, vec2)				\
	(__BIOVEC_PHYS_MERGEABLE(vec1, vec2) &&				\
	 (!xen_domain() || xen_biovec_phys_mergeable(vec1, vec2)))
#endif	/* CONFIG_PARAVIRT_XEN */

#define IO_SPACE_LIMIT 0xffff

#endif /* _ASM_X86_IO_H */<|MERGE_RESOLUTION|>--- conflicted
+++ resolved
@@ -331,12 +331,8 @@
 extern void fixup_early_ioremap(void);
 extern bool is_early_ioremap_ptep(pte_t *ptep);
 
-<<<<<<< HEAD
-#ifdef CONFIG_PARAVIRT_XEN
-=======
 #ifdef CONFIG_XEN
 #include <xen/xen.h>
->>>>>>> fcb8ce5c
 struct bio_vec;
 
 extern bool xen_biovec_phys_mergeable(const struct bio_vec *vec1,
@@ -345,7 +341,7 @@
 #define BIOVEC_PHYS_MERGEABLE(vec1, vec2)				\
 	(__BIOVEC_PHYS_MERGEABLE(vec1, vec2) &&				\
 	 (!xen_domain() || xen_biovec_phys_mergeable(vec1, vec2)))
-#endif	/* CONFIG_PARAVIRT_XEN */
+#endif	/* CONFIG_XEN */
 
 #define IO_SPACE_LIMIT 0xffff
 
