/*
 * Machine dependent access functions for RTC registers.
 */
#ifndef _ASM_X86_MC146818RTC_H
#define _ASM_X86_MC146818RTC_H

#include <asm/io.h>
#include <asm/processor.h>
#include <linux/mc146818rtc.h>

#ifndef RTC_PORT
#define RTC_PORT(x)	(0x70 + (x))
#define RTC_ALWAYS_BCD	1	/* RTC operates in binary mode */
#endif

<<<<<<< HEAD
#if defined(CONFIG_X86_32) && !defined(CONFIG_XEN) && defined(__HAVE_ARCH_CMPXCHG)
=======
#if defined(CONFIG_X86_32)
>>>>>>> 9e82bf01
/*
 * This lock provides nmi access to the CMOS/RTC registers.  It has some
 * special properties.  It is owned by a CPU and stores the index register
 * currently being accessed (if owned).  The idea here is that it works
 * like a normal lock (normally).  However, in an NMI, the NMI code will
 * first check to see if its CPU owns the lock, meaning that the NMI
 * interrupted during the read/write of the device.  If it does, it goes ahead
 * and performs the access and then restores the index register.  If it does
 * not, it locks normally.
 *
 * Note that since we are working with NMIs, we need this lock even in
 * a non-SMP machine just to mark that the lock is owned.
 *
 * This only works with compare-and-swap.  There is no other way to
 * atomically claim the lock and set the owner.
 */
#include <linux/smp.h>
extern volatile unsigned long cmos_lock;

/*
 * All of these below must be called with interrupts off, preempt
 * disabled, etc.
 */

static inline void lock_cmos(unsigned char reg)
{
	unsigned long new;
	new = ((smp_processor_id() + 1) << 8) | reg;
	for (;;) {
		if (cmos_lock) {
			cpu_relax();
			continue;
		}
		if (__cmpxchg(&cmos_lock, 0, new, sizeof(cmos_lock)) == 0)
			return;
	}
}

static inline void unlock_cmos(void)
{
	cmos_lock = 0;
}

static inline int do_i_have_lock_cmos(void)
{
	return (cmos_lock >> 8) == (smp_processor_id() + 1);
}

static inline unsigned char current_lock_cmos_reg(void)
{
	return cmos_lock & 0xff;
}

#define lock_cmos_prefix(reg)			\
	do {					\
		unsigned long cmos_flags;	\
		local_irq_save(cmos_flags);	\
		lock_cmos(reg)

#define lock_cmos_suffix(reg)			\
	unlock_cmos();				\
	local_irq_restore(cmos_flags);		\
	} while (0)
#else
#define lock_cmos_prefix(reg) do {} while (0)
#define lock_cmos_suffix(reg) do {} while (0)
#define lock_cmos(reg) do { } while (0)
#define unlock_cmos() do { } while (0)
#define do_i_have_lock_cmos() 0
#define current_lock_cmos_reg() 0
#endif

/*
 * The yet supported machines all access the RTC index register via
 * an ISA port access but the way to access the date register differs ...
 */
#define CMOS_READ(addr) rtc_cmos_read(addr)
#define CMOS_WRITE(val, addr) rtc_cmos_write(val, addr)
unsigned char rtc_cmos_read(unsigned char addr);
void rtc_cmos_write(unsigned char val, unsigned char addr);

extern int mach_set_rtc_mmss(const struct timespec *now);
extern void mach_get_cmos_time(struct timespec *now);

#define RTC_IRQ 8

#endif /* _ASM_X86_MC146818RTC_H */<|MERGE_RESOLUTION|>--- conflicted
+++ resolved
@@ -13,11 +13,7 @@
 #define RTC_ALWAYS_BCD	1	/* RTC operates in binary mode */
 #endif
 
-<<<<<<< HEAD
-#if defined(CONFIG_X86_32) && !defined(CONFIG_XEN) && defined(__HAVE_ARCH_CMPXCHG)
-=======
-#if defined(CONFIG_X86_32)
->>>>>>> 9e82bf01
+#if defined(CONFIG_X86_32) && !defined(CONFIG_XEN)
 /*
  * This lock provides nmi access to the CMOS/RTC registers.  It has some
  * special properties.  It is owned by a CPU and stores the index register
