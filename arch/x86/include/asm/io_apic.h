--- conflicted
+++ resolved
@@ -237,10 +237,7 @@
 }
 
 extern void io_apic_eoi(unsigned int apic, unsigned int vector);
-<<<<<<< HEAD
 #endif /* !CONFIG_XEN */
-
-=======
 
 extern void setup_IO_APIC(void);
 extern void enable_IO_APIC(void);
@@ -248,7 +245,6 @@
 extern void setup_ioapic_dest(void);
 extern int IO_APIC_get_PCI_irq_vector(int bus, int devfn, int pin);
 extern void print_IO_APICs(void);
->>>>>>> ec6f34e5
 #else  /* !CONFIG_X86_IO_APIC */
 
 #define IO_APIC_IRQ(x)		0
