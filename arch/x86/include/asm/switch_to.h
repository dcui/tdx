--- conflicted
+++ resolved
@@ -100,7 +100,6 @@
 #define __switch_canary_iparam
 #endif	/* CC_STACKPROTECTOR */
 
-<<<<<<< HEAD
 /* The stack unwind code needs this but it pollutes traces otherwise */
 #ifdef CONFIG_UNWIND_INFO
 #define THREAD_RETURN_SYM \
@@ -110,14 +109,11 @@
 #define THREAD_RETURN_SYM
 #endif
 
-/* Save restore flags to clear handle leaking NT */
-=======
 /*
  * There is no need to save or restore flags, because flags are always
  * clean in kernel mode, with the possible exception of IOPL.  Kernel IOPL
  * has no effect.
  */
->>>>>>> 8005c49d
 #define switch_to(prev, next, last) \
 	asm volatile(SAVE_CONTEXT					  \
 	     "movq %%rsp,%P[threadrsp](%[prev])\n\t" /* save RSP */	  \
