#ifndef _ASM_X86_SWITCH_TO_H
#define _ASM_X86_SWITCH_TO_H

struct task_struct; /* one of the stranger aspects of C forward declarations */

struct task_struct *__switch_to_asm(struct task_struct *prev,
				    struct task_struct *next);

__visible struct task_struct *__switch_to(struct task_struct *prev,
					  struct task_struct *next);
struct tss_struct;
void __switch_to_xtra(struct task_struct *prev_p, struct task_struct *next_p,
		      struct tss_struct *tss);

/* This runs runs on the previous thread's stack. */
static inline void prepare_switch_to(struct task_struct *prev,
				     struct task_struct *next)
{
#ifdef CONFIG_VMAP_STACK
	/*
	 * If we switch to a stack that has a top-level paging entry
	 * that is not present in the current mm, the resulting #PF will
	 * will be promoted to a double-fault and we'll panic.  Probe
	 * the new stack now so that vmalloc_fault can fix up the page
	 * tables if needed.  This can only happen if we use a stack
	 * in vmap space.
	 *
	 * We assume that the stack is aligned so that it never spans
	 * more than one top-level paging entry.
	 *
	 * To minimize cache pollution, just follow the stack pointer.
	 */
	READ_ONCE(*(unsigned char *)next->thread.sp);
#endif
}

asmlinkage void ret_from_fork(void);

/* data that is pointed to by thread.sp */
struct inactive_task_frame {
#ifdef CONFIG_X86_64
	unsigned long r15;
	unsigned long r14;
	unsigned long r13;
	unsigned long r12;
#else
	unsigned long si;
	unsigned long di;
#endif
	unsigned long bx;
	unsigned long bp;
	unsigned long ret_addr;
};

struct fork_frame {
	struct inactive_task_frame frame;
	struct pt_regs regs;
};

#define switch_to(prev, next, last)					\
do {									\
	prepare_switch_to(prev, next);					\
									\
	((last) = __switch_to_asm((prev), (next)));			\
} while (0)

<<<<<<< HEAD
#else /* CONFIG_X86_32 */

/* frame pointer must be last for get_wchan */
#define SAVE_CONTEXT    "pushq %%rbp ; movq %%rsi,%%rbp\n\t"
#define RESTORE_CONTEXT "movq %%rbp,%%rsi ; popq %%rbp\t"

#define __EXTRA_CLOBBER  \
	, "rcx", "rbx", "rdx", "r8", "r9", "r10", "r11", \
	  "r12", "r13", "r14", "r15", "flags"

#ifdef CONFIG_CC_STACKPROTECTOR
#define __switch_canary							  \
	"movq %P[task_canary](%%rsi),%%r8\n\t"				  \
	"movq %%r8,"__percpu_arg([gs_canary])"\n\t"
#define __switch_canary_oparam						  \
	, [gs_canary] "=m" (irq_stack_union.stack_canary)
#define __switch_canary_iparam						  \
	, [task_canary] "i" (offsetof(struct task_struct, stack_canary))
#else	/* CC_STACKPROTECTOR */
#define __switch_canary
#define __switch_canary_oparam
#define __switch_canary_iparam
#endif	/* CC_STACKPROTECTOR */

/* The stack unwind code needs this but it pollutes traces otherwise */
#ifdef CONFIG_UNWIND_INFO
#define THREAD_RETURN_SYM \
	".globl thread_return\n" \
	"thread_return:\n\t"
#else
#define THREAD_RETURN_SYM
#endif

/*
 * There is no need to save or restore flags, because flags are always
 * clean in kernel mode, with the possible exception of IOPL.  Kernel IOPL
 * has no effect.
 */
#define switch_to(prev, next, last) \
	asm volatile(SAVE_CONTEXT					  \
	     "movq %%rsp,%P[threadrsp](%[prev])\n\t" /* save RSP */	  \
	     "movq %P[threadrsp](%[next]),%%rsp\n\t" /* restore RSP */	  \
	     "call __switch_to\n\t"					  \
	     THREAD_RETURN_SYM						  \
	     "movq "__percpu_arg([current_task])",%%rsi\n\t"		  \
	     __switch_canary						  \
	     "movq %P[thread_info](%%rsi),%%r8\n\t"			  \
	     "movq %%rax,%%rdi\n\t" 					  \
	     "testl  %[_tif_fork],%P[ti_flags](%%r8)\n\t"		  \
	     "jnz   ret_from_fork\n\t"					  \
	     RESTORE_CONTEXT						  \
	     : "=a" (last)					  	  \
	       __switch_canary_oparam					  \
	     : [next] "S" (next), [prev] "D" (prev),			  \
	       [threadrsp] "i" (offsetof(struct task_struct, thread.sp)), \
	       [ti_flags] "i" (offsetof(struct thread_info, flags)),	  \
	       [_tif_fork] "i" (_TIF_FORK),			  	  \
	       [thread_info] "i" (offsetof(struct task_struct, stack)),   \
	       [current_task] "m" (current_task)			  \
	       __switch_canary_iparam					  \
	     : "memory", "cc" __EXTRA_CLOBBER)

#endif /* CONFIG_X86_32 */

=======
>>>>>>> 1001354c
#endif /* _ASM_X86_SWITCH_TO_H */<|MERGE_RESOLUTION|>--- conflicted
+++ resolved
@@ -64,71 +64,4 @@
 	((last) = __switch_to_asm((prev), (next)));			\
 } while (0)
 
-<<<<<<< HEAD
-#else /* CONFIG_X86_32 */
-
-/* frame pointer must be last for get_wchan */
-#define SAVE_CONTEXT    "pushq %%rbp ; movq %%rsi,%%rbp\n\t"
-#define RESTORE_CONTEXT "movq %%rbp,%%rsi ; popq %%rbp\t"
-
-#define __EXTRA_CLOBBER  \
-	, "rcx", "rbx", "rdx", "r8", "r9", "r10", "r11", \
-	  "r12", "r13", "r14", "r15", "flags"
-
-#ifdef CONFIG_CC_STACKPROTECTOR
-#define __switch_canary							  \
-	"movq %P[task_canary](%%rsi),%%r8\n\t"				  \
-	"movq %%r8,"__percpu_arg([gs_canary])"\n\t"
-#define __switch_canary_oparam						  \
-	, [gs_canary] "=m" (irq_stack_union.stack_canary)
-#define __switch_canary_iparam						  \
-	, [task_canary] "i" (offsetof(struct task_struct, stack_canary))
-#else	/* CC_STACKPROTECTOR */
-#define __switch_canary
-#define __switch_canary_oparam
-#define __switch_canary_iparam
-#endif	/* CC_STACKPROTECTOR */
-
-/* The stack unwind code needs this but it pollutes traces otherwise */
-#ifdef CONFIG_UNWIND_INFO
-#define THREAD_RETURN_SYM \
-	".globl thread_return\n" \
-	"thread_return:\n\t"
-#else
-#define THREAD_RETURN_SYM
-#endif
-
-/*
- * There is no need to save or restore flags, because flags are always
- * clean in kernel mode, with the possible exception of IOPL.  Kernel IOPL
- * has no effect.
- */
-#define switch_to(prev, next, last) \
-	asm volatile(SAVE_CONTEXT					  \
-	     "movq %%rsp,%P[threadrsp](%[prev])\n\t" /* save RSP */	  \
-	     "movq %P[threadrsp](%[next]),%%rsp\n\t" /* restore RSP */	  \
-	     "call __switch_to\n\t"					  \
-	     THREAD_RETURN_SYM						  \
-	     "movq "__percpu_arg([current_task])",%%rsi\n\t"		  \
-	     __switch_canary						  \
-	     "movq %P[thread_info](%%rsi),%%r8\n\t"			  \
-	     "movq %%rax,%%rdi\n\t" 					  \
-	     "testl  %[_tif_fork],%P[ti_flags](%%r8)\n\t"		  \
-	     "jnz   ret_from_fork\n\t"					  \
-	     RESTORE_CONTEXT						  \
-	     : "=a" (last)					  	  \
-	       __switch_canary_oparam					  \
-	     : [next] "S" (next), [prev] "D" (prev),			  \
-	       [threadrsp] "i" (offsetof(struct task_struct, thread.sp)), \
-	       [ti_flags] "i" (offsetof(struct thread_info, flags)),	  \
-	       [_tif_fork] "i" (_TIF_FORK),			  	  \
-	       [thread_info] "i" (offsetof(struct task_struct, stack)),   \
-	       [current_task] "m" (current_task)			  \
-	       __switch_canary_iparam					  \
-	     : "memory", "cc" __EXTRA_CLOBBER)
-
-#endif /* CONFIG_X86_32 */
-
-=======
->>>>>>> 1001354c
 #endif /* _ASM_X86_SWITCH_TO_H */