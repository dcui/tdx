--- conflicted
+++ resolved
@@ -3,12 +3,6 @@
 #define _ASM_X86_DEVICE_H
 
 struct dev_archdata {
-<<<<<<< HEAD
-#ifdef CONFIG_IOMMU_API
-	void *iommu; /* hook for IOMMU specific extension */
-#endif
-=======
->>>>>>> 7d2a07b7
 };
 
 struct pdev_archdata {
