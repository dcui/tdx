--- conflicted
+++ resolved
@@ -316,28 +316,15 @@
  * Clear FPU registers by setting them up from the init fpstate.
  * Caller must do fpregs_[un]lock() around it.
  */
-<<<<<<< HEAD
-static inline void copy_init_fpstate_to_fpregs(u64 features_mask)
-{
-	if (use_xsave())
-		copy_kernel_to_xregs(&init_fpstate.xsave, features_mask);
-	else if (static_cpu_has(X86_FEATURE_FXSR))
-		copy_kernel_to_fxregs(&init_fpstate.fxsave);
-=======
 static inline void restore_fpregs_from_init_fpstate(u64 features_mask)
 {
 	if (use_xsave())
 		os_xrstor(&init_fpstate.xsave, features_mask);
 	else if (use_fxsr())
 		fxrstor(&init_fpstate.fxsave);
->>>>>>> 7d2a07b7
 	else
 		frstor(&init_fpstate.fsave);
 
-<<<<<<< HEAD
-	if (boot_cpu_has(X86_FEATURE_OSPKE))
-		copy_init_pkru_to_fpregs();
-=======
 	pkru_write_default();
 }
 
@@ -348,48 +335,11 @@
 
 	/* XSAVE(S) just needs the legacy and the xstate header part */
 	return sizeof(init_fpstate.xsave);
->>>>>>> 7d2a07b7
 }
 
 /*
  * Reset current->fpu memory state to the init values.
  */
-<<<<<<< HEAD
-static void fpu__clear(struct fpu *fpu, bool user_only)
-{
-	WARN_ON_FPU(fpu != &current->thread.fpu);
-
-	if (!static_cpu_has(X86_FEATURE_FPU)) {
-		fpu__drop(fpu);
-		fpu__initialize(fpu);
-		return;
-	}
-
-	fpregs_lock();
-
-	if (user_only) {
-		if (!fpregs_state_valid(fpu, smp_processor_id()) &&
-		    xfeatures_mask_supervisor())
-			copy_kernel_to_xregs(&fpu->state.xsave,
-					     xfeatures_mask_supervisor());
-		copy_init_fpstate_to_fpregs(xfeatures_mask_user());
-	} else {
-		copy_init_fpstate_to_fpregs(xfeatures_mask_all);
-	}
-
-	fpregs_mark_activate();
-	fpregs_unlock();
-}
-
-void fpu__clear_user_states(struct fpu *fpu)
-{
-	fpu__clear(fpu, true);
-}
-
-void fpu__clear_all(struct fpu *fpu)
-{
-	fpu__clear(fpu, false);
-=======
 static void fpu_reset_fpstate(void)
 {
 	struct fpu *fpu = &current->thread.fpu;
@@ -451,7 +401,6 @@
 	 */
 	fpregs_mark_activate();
 	fpregs_unlock();
->>>>>>> 7d2a07b7
 }
 
 void fpu_flush_thread(void)
