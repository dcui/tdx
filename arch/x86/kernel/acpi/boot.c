--- conflicted
+++ resolved
@@ -70,15 +70,11 @@
 
 u8 acpi_sci_flags __initdata;
 int acpi_sci_override_gsi __initdata;
-#ifndef CONFIG_XEN
 int acpi_skip_timer_override __initdata;
 int acpi_use_timer_override __initdata;
 
 #ifdef CONFIG_X86_LOCAL_APIC
 static u64 acpi_lapic_addr __initdata = APIC_DEFAULT_PHYS_BASE;
-#endif
-#else
-#define acpi_skip_timer_override 0
 #endif
 
 #ifndef __HAVE_ARCH_CMPXCHG
@@ -138,7 +134,6 @@
 		return -ENODEV;
 	}
 
-#ifndef CONFIG_XEN
 	if (madt->address) {
 		acpi_lapic_addr = (u64) madt->address;
 
@@ -148,14 +143,12 @@
 
 	default_acpi_madt_oem_check(madt->header.oem_id,
 				    madt->header.oem_table_id);
-#endif
 
 	return 0;
 }
 
 static void __cpuinit acpi_register_lapic(int id, u8 enabled)
 {
-#ifndef CONFIG_XEN
 	unsigned int ver = 0;
 
 	if (!enabled) {
@@ -167,7 +160,6 @@
 		ver = apic_version[boot_cpu_physical_apicid];
 
 	generic_processor_info(id, ver);
-#endif
 }
 
 static int __init
@@ -246,7 +238,6 @@
 acpi_parse_lapic_addr_ovr(struct acpi_subtable_header * header,
 			  const unsigned long end)
 {
-#ifndef CONFIG_XEN
 	struct acpi_madt_local_apic_override *lapic_addr_ovr = NULL;
 
 	lapic_addr_ovr = (struct acpi_madt_local_apic_override *)header;
@@ -255,7 +246,6 @@
 		return -EINVAL;
 
 	acpi_lapic_addr = lapic_addr_ovr->address;
-#endif
 
 	return 0;
 }
@@ -501,9 +491,6 @@
  */
 #ifdef CONFIG_ACPI_HOTPLUG_CPU
 
-<<<<<<< HEAD
-#ifndef CONFIG_XEN
-=======
 static void acpi_map_cpu2node(acpi_handle handle, int cpu, int physid)
 {
 #ifdef CONFIG_ACPI_NUMA
@@ -523,7 +510,6 @@
 #endif
 }
 
->>>>>>> 57d54889
 static int __cpuinit _acpi_map_lsapic(acpi_handle handle, int *pcpu)
 {
 	struct acpi_buffer buffer = { ACPI_ALLOCATE_BUFFER, NULL };
@@ -594,9 +580,6 @@
 out:
 	return retval;
 }
-#else
-#define _acpi_map_lsapic(h, p) (-EINVAL)
-#endif
 
 /* wrapper to silence section mismatch warning */
 int __ref acpi_map_lsapic(acpi_handle handle, int *pcpu)
@@ -607,11 +590,9 @@
 
 int acpi_unmap_lsapic(int cpu)
 {
-#ifndef CONFIG_XEN
 	per_cpu(x86_cpu_to_apicid, cpu) = -1;
 	set_cpu_present(cpu, false);
 	num_processors--;
-#endif
 
 	return (0);
 }
@@ -780,7 +761,6 @@
  * returns 0 on success, < 0 on error
  */
 
-#ifndef CONFIG_XEN
 static void __init acpi_register_lapic_address(unsigned long address)
 {
 	mp_lapic_addr = address;
@@ -792,9 +772,6 @@
 			 GET_APIC_VERSION(apic_read(APIC_LVR));
 	}
 }
-#else
-#define acpi_register_lapic_address(address)
-#endif
 
 static int __init early_acpi_parse_madt_lapic_addr_ovr(void)
 {
@@ -1095,7 +1072,7 @@
 
 	ioapic_pin = mp_find_ioapic_pin(ioapic, gsi);
 
-#if defined(CONFIG_X86_32) && !defined(CONFIG_XEN)
+#ifdef CONFIG_X86_32
 	if (ioapic_renumber_irq)
 		gsi = ioapic_renumber_irq(ioapic, gsi);
 #endif
@@ -1332,7 +1309,6 @@
 	return 0;
 }
 
-#ifndef CONFIG_XEN
 /*
  * Force ignoring BIOS IRQ0 pin2 override
  */
@@ -1350,7 +1326,6 @@
 	}
 	return 0;
 }
-#endif
 
 static int __init force_acpi_rsdt(const struct dmi_system_id *d)
 {
@@ -1547,7 +1522,6 @@
 	{}
 };
 
-#ifndef CONFIG_XEN
 /* second table for DMI checks that should run after early-quirks */
 static struct dmi_system_id __initdata acpi_dmi_table_late[] = {
 	/*
@@ -1594,7 +1568,6 @@
 	 },
 	{}
 };
-#endif
 
 /*
  * acpi_boot_table_init() and acpi_boot_init()
@@ -1669,10 +1642,8 @@
 
 int __init acpi_boot_init(void)
 {
-#ifndef CONFIG_XEN
 	/* those are executed after early-quirks are executed */
 	dmi_check_system(acpi_dmi_table_late);
-#endif
 
 	/*
 	 * If acpi_disabled, bail out
@@ -1776,7 +1747,7 @@
 	return 0;
 }
 
-#if defined(CONFIG_X86_IO_APIC) && !defined(CONFIG_XEN)
+#ifdef CONFIG_X86_IO_APIC
 static int __init parse_acpi_skip_timer_override(char *arg)
 {
 	acpi_skip_timer_override = 1;
