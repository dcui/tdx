--- conflicted
+++ resolved
@@ -234,17 +234,10 @@
 };
 
 static struct miscdevice microcode_dev = {
-<<<<<<< HEAD
-	.minor		= MICROCODE_MINOR,
-	.name		= "microcode",
-	.devnode	= "cpu/microcode",
-	.fops		= &microcode_fops,
-=======
 	.minor			= MICROCODE_MINOR,
 	.name			= "microcode",
 	.devnode		= "cpu/microcode",
 	.fops			= &microcode_fops,
->>>>>>> 7c5371c4
 };
 
 static int __init microcode_dev_init(void)
