/*
 *  linux/arch/x86_64/entry.S
 *
 *  Copyright (C) 1991, 1992  Linus Torvalds
 *  Copyright (C) 2000, 2001, 2002  Andi Kleen SuSE Labs
 *  Copyright (C) 2000  Pavel Machek <pavel@suse.cz>
 */

/*
 * entry.S contains the system-call and fault low-level handling routines.
 *
 * Some of this is documented in Documentation/x86/entry_64.txt
 *
 * NOTE: This code handles signal-recognition, which happens every time
 * after an interrupt and after each system call.
 *
 * Normal syscalls and interrupts don't save a full stack frame, this is
 * only done for syscall tracing, signals or fork/exec et.al.
 *
 * A note on terminology:
 * - top of stack: Architecture defined interrupt frame from SS to RIP
 * at the top of the kernel process stack.
 * - partial stack frame: partially saved registers up to R11.
 * - full stack frame: Like partial stack frame, but all register saved.
 *
 * Some macro usage:
 * - CFI macros are used to generate dwarf2 unwind information for better
 * backtraces. They don't change any code.
 * - SAVE_ALL/RESTORE_ALL - Save/restore all registers
 * - SAVE_ARGS/RESTORE_ARGS - Save/restore registers that C functions modify.
 * There are unfortunately lots of special cases where some registers
 * not touched. The macro is a big mess that should be cleaned up.
 * - SAVE_REST/RESTORE_REST - Handle the registers not saved by SAVE_ARGS.
 * Gives a full stack frame.
 * - ENTRY/END Define functions in the symbol table.
 * - FIXUP_TOP_OF_STACK/RESTORE_TOP_OF_STACK - Fix up the hardware stack
 * frame that is otherwise undefined after a SYSCALL
 * - TRACE_IRQ_* - Trace hard interrupt state for lock debugging.
 * - idtentry - Define exception entry points.
 */

#include <linux/linkage.h>
#include <asm/segment.h>
#include <asm/cache.h>
#include <asm/errno.h>
#include <asm/dwarf2.h>
#include <asm/calling.h>
#include <asm/asm-offsets.h>
#include <asm/msr.h>
#include <asm/unistd.h>
#include <asm/thread_info.h>
#include <asm/hw_irq.h>
#include <asm/page_types.h>
#include <asm/irqflags.h>
#include <asm/paravirt.h>
#include <asm/percpu.h>
#include <asm/asm.h>
#include <asm/context_tracking.h>
#include <asm/smap.h>
#include <asm/pgtable_types.h>
#include <linux/err.h>

/* Avoid __ASSEMBLER__'ifying <linux/audit.h> just for this.  */
#include <linux/elf-em.h>
#define AUDIT_ARCH_X86_64	(EM_X86_64|__AUDIT_ARCH_64BIT|__AUDIT_ARCH_LE)
#define __AUDIT_ARCH_64BIT 0x80000000
#define __AUDIT_ARCH_LE	   0x40000000

	.code64
	.section .entry.text, "ax"


#ifndef CONFIG_PREEMPT
#define retint_kernel retint_restore_args
#endif

#ifdef CONFIG_PARAVIRT
ENTRY(native_usergs_sysret64)
	swapgs
	sysretq
ENDPROC(native_usergs_sysret64)
#endif /* CONFIG_PARAVIRT */


.macro TRACE_IRQS_IRETQ offset=ARGOFFSET
#ifdef CONFIG_TRACE_IRQFLAGS
	bt   $9,EFLAGS-\offset(%rsp)	/* interrupts off? */
	jnc  1f
	TRACE_IRQS_ON
1:
#endif
.endm

/*
 * When dynamic function tracer is enabled it will add a breakpoint
 * to all locations that it is about to modify, sync CPUs, update
 * all the code, sync CPUs, then remove the breakpoints. In this time
 * if lockdep is enabled, it might jump back into the debug handler
 * outside the updating of the IST protection. (TRACE_IRQS_ON/OFF).
 *
 * We need to change the IDT table before calling TRACE_IRQS_ON/OFF to
 * make sure the stack pointer does not get reset back to the top
 * of the debug stack, and instead just reuses the current stack.
 */
#if defined(CONFIG_DYNAMIC_FTRACE) && defined(CONFIG_TRACE_IRQFLAGS)

.macro TRACE_IRQS_OFF_DEBUG
	call debug_stack_set_zero
	TRACE_IRQS_OFF
	call debug_stack_reset
.endm

.macro TRACE_IRQS_ON_DEBUG
	call debug_stack_set_zero
	TRACE_IRQS_ON
	call debug_stack_reset
.endm

.macro TRACE_IRQS_IRETQ_DEBUG offset=ARGOFFSET
	bt   $9,EFLAGS-\offset(%rsp)	/* interrupts off? */
	jnc  1f
	TRACE_IRQS_ON_DEBUG
1:
.endm

#else
# define TRACE_IRQS_OFF_DEBUG		TRACE_IRQS_OFF
# define TRACE_IRQS_ON_DEBUG		TRACE_IRQS_ON
# define TRACE_IRQS_IRETQ_DEBUG		TRACE_IRQS_IRETQ
#endif

/*
 * C code is not supposed to know about undefined top of stack. Every time
 * a C function with an pt_regs argument is called from the SYSCALL based
 * fast path FIXUP_TOP_OF_STACK is needed.
 * RESTORE_TOP_OF_STACK syncs the syscall state after any possible ptregs
 * manipulation.
 */

	/* %rsp:at FRAMEEND */
	.macro FIXUP_TOP_OF_STACK tmp offset=0
	movq PER_CPU_VAR(old_rsp),\tmp
	movq \tmp,RSP+\offset(%rsp)
	movq $__USER_DS,SS+\offset(%rsp)
	movq $__USER_CS,CS+\offset(%rsp)
	movq $-1,RCX+\offset(%rsp)
	movq R11+\offset(%rsp),\tmp  /* get eflags */
	movq \tmp,EFLAGS+\offset(%rsp)
	.endm

	.macro RESTORE_TOP_OF_STACK tmp offset=0
	movq RSP+\offset(%rsp),\tmp
	movq \tmp,PER_CPU_VAR(old_rsp)
	movq EFLAGS+\offset(%rsp),\tmp
	movq \tmp,R11+\offset(%rsp)
	.endm

	.macro FAKE_STACK_FRAME child_rip
	/* push in order ss, rsp, eflags, cs, rip */
	xorl %eax, %eax
	pushq_cfi $__KERNEL_DS /* ss */
	/*CFI_REL_OFFSET	ss,0*/
	pushq_cfi %rax /* rsp */
	CFI_REL_OFFSET	rsp,0
	pushq_cfi $(X86_EFLAGS_IF|X86_EFLAGS_FIXED) /* eflags - interrupts on */
	/*CFI_REL_OFFSET	rflags,0*/
	pushq_cfi $__KERNEL_CS /* cs */
	/*CFI_REL_OFFSET	cs,0*/
	pushq_cfi \child_rip /* rip */
	CFI_REL_OFFSET	rip,0
	pushq_cfi %rax /* orig rax */
	.endm

	.macro UNFAKE_STACK_FRAME
	addq $8*6, %rsp
	CFI_ADJUST_CFA_OFFSET	-(6*8)
	.endm

/*
 * initial frame state for interrupts (and exceptions without error code)
 */
	.macro EMPTY_FRAME offset=0
	CFI_STARTPROC simple
	CFI_SIGNAL_FRAME
	CFI_DEF_CFA rsp,\offset
	.endm

/*
 * initial frame state for interrupts (and exceptions without error code)
 */
	.macro INTR_FRAME start=1 offset=0
	.if \start
	EMPTY_FRAME SS+8+\offset-RIP
	.else
	CFI_DEF_CFA_OFFSET SS+8+\offset-RIP
	.endif
	/*CFI_REL_OFFSET ss, SS+\offset-RIP*/
	CFI_REL_OFFSET rsp, RSP+\offset-RIP
	/*CFI_REL_OFFSET rflags, EFLAGS+\offset-RIP*/
	/*CFI_REL_OFFSET cs, CS+\offset-RIP*/
	CFI_REL_OFFSET rip, RIP+\offset-RIP
	.endm

/*
 * initial frame state for exceptions with error code (and interrupts
 * with vector already pushed)
 */
	.macro XCPT_FRAME start=1 offset=0
	INTR_FRAME \start, RIP+\offset-ORIG_RAX
	.endm

/*
 * frame that enables calling into C.
 */
	.macro PARTIAL_FRAME start=1 offset=0
	.if \start >= 0
	XCPT_FRAME \start, ORIG_RAX+\offset-ARGOFFSET
	.endif
	CFI_REL_OFFSET rdi, RDI+\offset-ARGOFFSET
	CFI_REL_OFFSET rsi, RSI+\offset-ARGOFFSET
	CFI_REL_OFFSET rdx, RDX+\offset-ARGOFFSET
	CFI_REL_OFFSET rcx, RCX+\offset-ARGOFFSET
	CFI_REL_OFFSET rax, RAX+\offset-ARGOFFSET
	CFI_REL_OFFSET r8, R8+\offset-ARGOFFSET
	CFI_REL_OFFSET r9, R9+\offset-ARGOFFSET
	CFI_REL_OFFSET r10, R10+\offset-ARGOFFSET
	CFI_REL_OFFSET r11, R11+\offset-ARGOFFSET
	.endm

/*
 * frame that enables passing a complete pt_regs to a C function.
 */
	.macro DEFAULT_FRAME start=1 offset=0
	.if \start >= -1
	PARTIAL_FRAME \start, R11+\offset-R15
	.endif
	CFI_REL_OFFSET rbx, RBX+\offset
	CFI_REL_OFFSET rbp, RBP+\offset
	CFI_REL_OFFSET r12, R12+\offset
	CFI_REL_OFFSET r13, R13+\offset
	CFI_REL_OFFSET r14, R14+\offset
	CFI_REL_OFFSET r15, R15+\offset
	.endm

/* save partial stack frame */
	.macro SAVE_ARGS_IRQ
	cld
	/* start from rbp in pt_regs and jump over */
	movq_cfi rdi, (RDI-RBP)
	movq_cfi rsi, (RSI-RBP)
	movq_cfi rdx, (RDX-RBP)
	movq_cfi rcx, (RCX-RBP)
	movq_cfi rax, (RAX-RBP)
	movq_cfi  r8,  (R8-RBP)
	movq_cfi  r9,  (R9-RBP)
	movq_cfi r10, (R10-RBP)
	movq_cfi r11, (R11-RBP)

	/* Save rbp so that we can unwind from get_irq_regs() */
	movq_cfi rbp, 0

	/* Save previous stack value */
	movq %rsp, %rsi

	leaq -RBP(%rsp),%rdi	/* arg1 for handler */
	testl $3, CS-RBP(%rsi)
	je 1f
	SWAPGS
	/*
	 * irq_count is used to check if a CPU is already on an interrupt stack
	 * or not. While this is essentially redundant with preempt_count it is
	 * a little cheaper to use a separate counter in the PDA (short of
	 * moving irq_enter into assembly, which would be too much work)
	 */
1:	incl PER_CPU_VAR(irq_count)
	cmovzq PER_CPU_VAR(irq_stack_ptr),%rsp
	CFI_DEF_CFA_REGISTER	rsi

	/* Store previous stack value */
	pushq %rsi
	CFI_ESCAPE	0x0f /* DW_CFA_def_cfa_expression */, 6, \
			0x77 /* DW_OP_breg7 */, 0, \
			0x06 /* DW_OP_deref */, \
			0x08 /* DW_OP_const1u */, SS+8-RBP, \
			0x22 /* DW_OP_plus */
	/* We entered an interrupt context - irqs are off: */
	TRACE_IRQS_OFF
	.endm

ENTRY(save_paranoid)
	XCPT_FRAME 1 (ORIG_RAX-R15+8)
	cld
	movq %rdi, RDI+8(%rsp)
	movq %rsi, RSI+8(%rsp)
	movq_cfi rdx, RDX+8
	movq_cfi rcx, RCX+8
	movq_cfi rax, RAX+8
	movq %r8, R8+8(%rsp)
	movq %r9, R9+8(%rsp)
	movq %r10, R10+8(%rsp)
	movq %r11, R11+8(%rsp)
	movq_cfi rbx, RBX+8
	movq %rbp, RBP+8(%rsp)
	movq %r12, R12+8(%rsp)
	movq %r13, R13+8(%rsp)
	movq %r14, R14+8(%rsp)
	movq %r15, R15+8(%rsp)
	movl $1,%ebx
	movl $MSR_GS_BASE,%ecx
	rdmsr
	testl %edx,%edx
	js 1f	/* negative -> in kernel */
	SWAPGS
	xorl %ebx,%ebx
1:	ret
	CFI_ENDPROC
END(save_paranoid)

/*
 * A newly forked process directly context switches into this address.
 *
 * rdi: prev task we switched from
 */
ENTRY(ret_from_fork)
	DEFAULT_FRAME

	LOCK ; btr $TIF_FORK,TI_flags(%r8)

	pushq_cfi $0x0002
	popfq_cfi				# reset kernel eflags

	call schedule_tail			# rdi: 'prev' task parameter

	GET_THREAD_INFO(%rcx)

	RESTORE_REST

	testl $3, CS-ARGOFFSET(%rsp)		# from kernel_thread?
	jz   1f

	testl $_TIF_IA32, TI_flags(%rcx)	# 32-bit compat task needs IRET
	jnz  int_ret_from_sys_call

	RESTORE_TOP_OF_STACK %rdi, -ARGOFFSET
	jmp ret_from_sys_call			# go to the SYSRET fastpath

1:
	subq $REST_SKIP, %rsp	# leave space for volatiles
	CFI_ADJUST_CFA_OFFSET	REST_SKIP
	movq %rbp, %rdi
	call *%rbx
	movl $0, RAX(%rsp)
	RESTORE_REST
	jmp int_ret_from_sys_call
	CFI_ENDPROC
END(ret_from_fork)

/*
 * System call entry. Up to 6 arguments in registers are supported.
 *
 * SYSCALL does not save anything on the stack and does not change the
 * stack pointer.  However, it does mask the flags register for us, so
 * CLD and CLAC are not needed.
 */

/*
 * Register setup:
 * rax  system call number
 * rdi  arg0
 * rcx  return address for syscall/sysret, C arg3
 * rsi  arg1
 * rdx  arg2
 * r10  arg3 	(--> moved to rcx for C)
 * r8   arg4
 * r9   arg5
 * r11  eflags for syscall/sysret, temporary for C
 * r12-r15,rbp,rbx saved by C code, not touched.
 *
 * Interrupts are off on entry.
 * Only called from user space.
 *
 * XXX	if we had a free scratch register we could save the RSP into the stack frame
 *      and report it properly in ps. Unfortunately we haven't.
 *
 * When user can change the frames always force IRET. That is because
 * it deals with uncanonical addresses better. SYSRET has trouble
 * with them due to bugs in both AMD and Intel CPUs.
 */

ENTRY(system_call)
	CFI_STARTPROC	simple
	CFI_SIGNAL_FRAME
	CFI_DEF_CFA	rsp,KERNEL_STACK_OFFSET
	CFI_REGISTER	rip,rcx
	/*CFI_REGISTER	rflags,r11*/
	SWAPGS_UNSAFE_STACK
	/*
	 * A hypervisor implementation might want to use a label
	 * after the swapgs, so that it can do the swapgs
	 * for the guest and jump here on syscall.
	 */
GLOBAL(system_call_after_swapgs)

	movq	%rsp,PER_CPU_VAR(old_rsp)
	movq	PER_CPU_VAR(kernel_stack),%rsp
	/*
	 * No need to follow this irqs off/on section - it's straight
	 * and short:
	 */
	ENABLE_INTERRUPTS(CLBR_NONE)
	SAVE_ARGS 8,0
	movq  %rax,ORIG_RAX-ARGOFFSET(%rsp)
	movq  %rcx,RIP-ARGOFFSET(%rsp)
	CFI_REL_OFFSET rip,RIP-ARGOFFSET
	testl $_TIF_WORK_SYSCALL_ENTRY,TI_flags+THREAD_INFO(%rsp,RIP-ARGOFFSET)
	jnz tracesys
system_call_fastpath:
#if __SYSCALL_MASK == ~0
	cmpq $__NR_syscall_max,%rax
#else
	andl $__SYSCALL_MASK,%eax
	cmpl $__NR_syscall_max,%eax
#endif
	ja badsys
	movq %r10,%rcx
	call *sys_call_table(,%rax,8)  # XXX:	 rip relative
	movq %rax,RAX-ARGOFFSET(%rsp)
/*
 * Syscall return path ending with SYSRET (fast path)
 * Has incomplete stack frame and undefined top of stack.
 */
ret_from_sys_call:
	movl $_TIF_ALLWORK_MASK,%edi
	/* edi:	flagmask */
sysret_check:
	LOCKDEP_SYS_EXIT
	DISABLE_INTERRUPTS(CLBR_NONE)
	TRACE_IRQS_OFF
	movl TI_flags+THREAD_INFO(%rsp,RIP-ARGOFFSET),%edx
	andl %edi,%edx
	jnz  sysret_careful
	CFI_REMEMBER_STATE
	/*
	 * sysretq will re-enable interrupts:
	 */
	TRACE_IRQS_ON
	movq RIP-ARGOFFSET(%rsp),%rcx
	CFI_REGISTER	rip,rcx
	RESTORE_ARGS 1,-ARG_SKIP,0
	/*CFI_REGISTER	rflags,r11*/
	movq	PER_CPU_VAR(old_rsp), %rsp
	USERGS_SYSRET64

	CFI_RESTORE_STATE
	/* Handle reschedules */
	/* edx:	work, edi: workmask */
sysret_careful:
	bt $TIF_NEED_RESCHED,%edx
	jnc sysret_signal
	TRACE_IRQS_ON
	ENABLE_INTERRUPTS(CLBR_NONE)
	pushq_cfi %rdi
	SCHEDULE_USER
	popq_cfi %rdi
	jmp sysret_check

	/* Handle a signal */
sysret_signal:
	TRACE_IRQS_ON
	ENABLE_INTERRUPTS(CLBR_NONE)
#ifdef CONFIG_AUDITSYSCALL
	bt $TIF_SYSCALL_AUDIT,%edx
	jc sysret_audit
#endif
	/*
	 * We have a signal, or exit tracing or single-step.
	 * These all wind up with the iret return path anyway,
	 * so just join that path right now.
	 */
	FIXUP_TOP_OF_STACK %r11, -ARGOFFSET
	jmp int_check_syscall_exit_work

badsys:
	movq $-ENOSYS,RAX-ARGOFFSET(%rsp)
	jmp ret_from_sys_call

#ifdef CONFIG_AUDITSYSCALL
	/*
	 * Fast path for syscall audit without full syscall trace.
	 * We just call __audit_syscall_entry() directly, and then
	 * jump back to the normal fast path.
	 */
auditsys:
	movq %r10,%r9			/* 6th arg: 4th syscall arg */
	movq %rdx,%r8			/* 5th arg: 3rd syscall arg */
	movq %rsi,%rcx			/* 4th arg: 2nd syscall arg */
	movq %rdi,%rdx			/* 3rd arg: 1st syscall arg */
	movq %rax,%rsi			/* 2nd arg: syscall number */
	movl $AUDIT_ARCH_X86_64,%edi	/* 1st arg: audit arch */
	call __audit_syscall_entry
	LOAD_ARGS 0		/* reload call-clobbered registers */
	jmp system_call_fastpath

	/*
	 * Return fast path for syscall audit.  Call __audit_syscall_exit()
	 * directly and then jump back to the fast path with TIF_SYSCALL_AUDIT
	 * masked off.
	 */
sysret_audit:
	movq RAX-ARGOFFSET(%rsp),%rsi	/* second arg, syscall return value */
	cmpq $-MAX_ERRNO,%rsi	/* is it < -MAX_ERRNO? */
	setbe %al		/* 1 if so, 0 if not */
	movzbl %al,%edi		/* zero-extend that into %edi */
	call __audit_syscall_exit
	movl $(_TIF_ALLWORK_MASK & ~_TIF_SYSCALL_AUDIT),%edi
	jmp sysret_check
#endif	/* CONFIG_AUDITSYSCALL */

	/* Do syscall tracing */
tracesys:
#ifdef CONFIG_AUDITSYSCALL
	testl $(_TIF_WORK_SYSCALL_ENTRY & ~_TIF_SYSCALL_AUDIT),TI_flags+THREAD_INFO(%rsp,RIP-ARGOFFSET)
	jz auditsys
#endif
	SAVE_REST
	movq $-ENOSYS,RAX(%rsp) /* ptrace can change this for a bad syscall */
	FIXUP_TOP_OF_STACK %rdi
	movq %rsp,%rdi
	call syscall_trace_enter
	/*
	 * Reload arg registers from stack in case ptrace changed them.
	 * We don't reload %rax because syscall_trace_enter() returned
	 * the value it wants us to use in the table lookup.
	 */
	LOAD_ARGS ARGOFFSET, 1
	RESTORE_REST
#if __SYSCALL_MASK == ~0
	cmpq $__NR_syscall_max,%rax
#else
	andl $__SYSCALL_MASK,%eax
	cmpl $__NR_syscall_max,%eax
#endif
	ja   int_ret_from_sys_call	/* RAX(%rsp) set to -ENOSYS above */
	movq %r10,%rcx	/* fixup for C */
	call *sys_call_table(,%rax,8)
	movq %rax,RAX-ARGOFFSET(%rsp)
	/* Use IRET because user could have changed frame */

/*
 * Syscall return path ending with IRET.
 * Has correct top of stack, but partial stack frame.
 */
GLOBAL(int_ret_from_sys_call)
	DISABLE_INTERRUPTS(CLBR_NONE)
	TRACE_IRQS_OFF
	movl $_TIF_ALLWORK_MASK,%edi
	/* edi:	mask to check */
GLOBAL(int_with_check)
	LOCKDEP_SYS_EXIT_IRQ
	GET_THREAD_INFO(%rcx)
	movl TI_flags(%rcx),%edx
	andl %edi,%edx
	jnz   int_careful
	andl    $~TS_COMPAT,TI_status(%rcx)
	jmp   retint_swapgs

	/* Either reschedule or signal or syscall exit tracking needed. */
	/* First do a reschedule test. */
	/* edx:	work, edi: workmask */
int_careful:
	bt $TIF_NEED_RESCHED,%edx
	jnc  int_very_careful
	TRACE_IRQS_ON
	ENABLE_INTERRUPTS(CLBR_NONE)
	pushq_cfi %rdi
	SCHEDULE_USER
	popq_cfi %rdi
	DISABLE_INTERRUPTS(CLBR_NONE)
	TRACE_IRQS_OFF
	jmp int_with_check

	/* handle signals and tracing -- both require a full stack frame */
int_very_careful:
	TRACE_IRQS_ON
	ENABLE_INTERRUPTS(CLBR_NONE)
int_check_syscall_exit_work:
	SAVE_REST
	/* Check for syscall exit trace */
	testl $_TIF_WORK_SYSCALL_EXIT,%edx
	jz int_signal
	pushq_cfi %rdi
	leaq 8(%rsp),%rdi	# &ptregs -> arg1
	call syscall_trace_leave
	popq_cfi %rdi
	andl $~(_TIF_WORK_SYSCALL_EXIT|_TIF_SYSCALL_EMU),%edi
	jmp int_restore_rest

int_signal:
	testl $_TIF_DO_NOTIFY_MASK,%edx
	jz 1f
	movq %rsp,%rdi		# &ptregs -> arg1
	xorl %esi,%esi		# oldset -> arg2
	call do_notify_resume
1:	movl $_TIF_WORK_MASK,%edi
int_restore_rest:
	RESTORE_REST
	DISABLE_INTERRUPTS(CLBR_NONE)
	TRACE_IRQS_OFF
	jmp int_with_check
	CFI_ENDPROC
END(system_call)

	.macro FORK_LIKE func
ENTRY(stub_\func)
	CFI_STARTPROC
	popq	%r11			/* save return address */
	PARTIAL_FRAME 0
	SAVE_REST
	pushq	%r11			/* put it back on stack */
	FIXUP_TOP_OF_STACK %r11, 8
	DEFAULT_FRAME 0 8		/* offset 8: return address */
	call sys_\func
	RESTORE_TOP_OF_STACK %r11, 8
	ret $REST_SKIP		/* pop extended registers */
	CFI_ENDPROC
END(stub_\func)
	.endm

	.macro FIXED_FRAME label,func
ENTRY(\label)
	CFI_STARTPROC
	PARTIAL_FRAME 0 8		/* offset 8: return address */
	FIXUP_TOP_OF_STACK %r11, 8-ARGOFFSET
	call \func
	RESTORE_TOP_OF_STACK %r11, 8-ARGOFFSET
	ret
	CFI_ENDPROC
END(\label)
	.endm

	FORK_LIKE  clone
	FORK_LIKE  fork
	FORK_LIKE  vfork
	FIXED_FRAME stub_iopl, sys_iopl

ENTRY(ptregscall_common)
	DEFAULT_FRAME 1 8	/* offset 8: return address */
	RESTORE_TOP_OF_STACK %r11, 8
	movq_cfi_restore R15+8, r15
	movq_cfi_restore R14+8, r14
	movq_cfi_restore R13+8, r13
	movq_cfi_restore R12+8, r12
	movq_cfi_restore RBP+8, rbp
	movq_cfi_restore RBX+8, rbx
	ret $REST_SKIP		/* pop extended registers */
	CFI_ENDPROC
END(ptregscall_common)

ENTRY(stub_execve)
	CFI_STARTPROC
	addq $8, %rsp
	PARTIAL_FRAME 0
	SAVE_REST
	FIXUP_TOP_OF_STACK %r11
	call sys_execve
	movq %rax,RAX(%rsp)
	RESTORE_REST
	jmp int_ret_from_sys_call
	CFI_ENDPROC
END(stub_execve)

/*
 * sigreturn is special because it needs to restore all registers on return.
 * This cannot be done with SYSRET, so use the IRET return path instead.
 */
ENTRY(stub_rt_sigreturn)
	CFI_STARTPROC
	addq $8, %rsp
	PARTIAL_FRAME 0
	SAVE_REST
	FIXUP_TOP_OF_STACK %r11
	call sys_rt_sigreturn
	movq %rax,RAX(%rsp) # fixme, this could be done at the higher layer
	RESTORE_REST
	jmp int_ret_from_sys_call
	CFI_ENDPROC
END(stub_rt_sigreturn)

#ifdef CONFIG_X86_X32_ABI
ENTRY(stub_x32_rt_sigreturn)
	CFI_STARTPROC
	addq $8, %rsp
	PARTIAL_FRAME 0
	SAVE_REST
	FIXUP_TOP_OF_STACK %r11
	call sys32_x32_rt_sigreturn
	movq %rax,RAX(%rsp) # fixme, this could be done at the higher layer
	RESTORE_REST
	jmp int_ret_from_sys_call
	CFI_ENDPROC
END(stub_x32_rt_sigreturn)

ENTRY(stub_x32_execve)
	CFI_STARTPROC
	addq $8, %rsp
	PARTIAL_FRAME 0
	SAVE_REST
	FIXUP_TOP_OF_STACK %r11
	call compat_sys_execve
	RESTORE_TOP_OF_STACK %r11
	movq %rax,RAX(%rsp)
	RESTORE_REST
	jmp int_ret_from_sys_call
	CFI_ENDPROC
END(stub_x32_execve)

#endif

/*
 * Build the entry stubs and pointer table with some assembler magic.
 * We pack 7 stubs into a single 32-byte chunk, which will fit in a
 * single cache line on all modern x86 implementations.
 */
	.section .init.rodata,"a"
ENTRY(interrupt)
	.section .entry.text
	.p2align 5
	.p2align CONFIG_X86_L1_CACHE_SHIFT
ENTRY(irq_entries_start)
	INTR_FRAME
vector=FIRST_EXTERNAL_VECTOR
.rept (NR_VECTORS-FIRST_EXTERNAL_VECTOR+6)/7
	.balign 32
  .rept	7
    .if vector < NR_VECTORS
      .if vector <> FIRST_EXTERNAL_VECTOR
	CFI_ADJUST_CFA_OFFSET -8
      .endif
1:	pushq_cfi $(~vector+0x80)	/* Note: always in signed byte range */
      .if ((vector-FIRST_EXTERNAL_VECTOR)%7) <> 6
	jmp 2f
      .endif
      .previous
	.quad 1b
      .section .entry.text
vector=vector+1
    .endif
  .endr
2:	jmp common_interrupt
.endr
	CFI_ENDPROC
END(irq_entries_start)

.previous
END(interrupt)
.previous

/*
 * Interrupt entry/exit.
 *
 * Interrupt entry points save only callee clobbered registers in fast path.
 *
 * Entry runs with interrupts off.
 */

/* 0(%rsp): ~(interrupt number) */
	.macro interrupt func
	/* reserve pt_regs for scratch regs and rbp */
	subq $ORIG_RAX-RBP, %rsp
	CFI_ADJUST_CFA_OFFSET ORIG_RAX-RBP
	SAVE_ARGS_IRQ
	call \func
	.endm

	/*
	 * The interrupt stubs push (~vector+0x80) onto the stack and
	 * then jump to common_interrupt.
	 */
	.p2align CONFIG_X86_L1_CACHE_SHIFT
common_interrupt:
	XCPT_FRAME
	ASM_CLAC
	addq $-0x80,(%rsp)		/* Adjust vector to [-256,-1] range */
	interrupt do_IRQ
	/* 0(%rsp): old_rsp-ARGOFFSET */
ret_from_intr:
	DISABLE_INTERRUPTS(CLBR_NONE)
	TRACE_IRQS_OFF
	decl PER_CPU_VAR(irq_count)

	/* Restore saved previous stack */
	popq %rsi
	CFI_DEF_CFA rsi,SS+8-RBP	/* reg/off reset after def_cfa_expr */
	leaq ARGOFFSET-RBP(%rsi), %rsp
	CFI_DEF_CFA_REGISTER	rsp
	CFI_ADJUST_CFA_OFFSET	RBP-ARGOFFSET

exit_intr:
	GET_THREAD_INFO(%rcx)
	testl $3,CS-ARGOFFSET(%rsp)
	je retint_kernel

	/* Interrupt came from user space */
	/*
	 * Has a correct top of stack, but a partial stack frame
	 * %rcx: thread info. Interrupts off.
	 */
retint_with_reschedule:
	movl $_TIF_WORK_MASK,%edi
retint_check:
	LOCKDEP_SYS_EXIT_IRQ
	movl TI_flags(%rcx),%edx
	andl %edi,%edx
	CFI_REMEMBER_STATE
	jnz  retint_careful

retint_swapgs:		/* return to user-space */
	/*
	 * The iretq could re-enable interrupts:
	 */
	DISABLE_INTERRUPTS(CLBR_ANY)
	TRACE_IRQS_IRETQ
	SWAPGS
	jmp restore_args

retint_restore_args:	/* return to kernel space */
	DISABLE_INTERRUPTS(CLBR_ANY)
	/*
	 * The iretq could re-enable interrupts:
	 */
	TRACE_IRQS_IRETQ
restore_args:
	RESTORE_ARGS 1,8,1

irq_return:
	/*
	 * Are we returning to a stack segment from the LDT?  Note: in
	 * 64-bit mode SS:RSP on the exception stack is always valid.
	 */
#ifdef CONFIG_X86_ESPFIX64
	testb $4,(SS-RIP)(%rsp)
	jnz irq_return_ldt
#endif

irq_return_iret:
	INTERRUPT_RETURN
	_ASM_EXTABLE(irq_return_iret, bad_iret)

#ifdef CONFIG_PARAVIRT
ENTRY(native_iret)
	iretq
	_ASM_EXTABLE(native_iret, bad_iret)
#endif

#ifdef CONFIG_X86_ESPFIX64
irq_return_ldt:
	pushq_cfi %rax
	pushq_cfi %rdi
	SWAPGS
	movq PER_CPU_VAR(espfix_waddr),%rdi
	movq %rax,(0*8)(%rdi)	/* RAX */
	movq (2*8)(%rsp),%rax	/* RIP */
	movq %rax,(1*8)(%rdi)
	movq (3*8)(%rsp),%rax	/* CS */
	movq %rax,(2*8)(%rdi)
	movq (4*8)(%rsp),%rax	/* RFLAGS */
	movq %rax,(3*8)(%rdi)
	movq (6*8)(%rsp),%rax	/* SS */
	movq %rax,(5*8)(%rdi)
	movq (5*8)(%rsp),%rax	/* RSP */
	movq %rax,(4*8)(%rdi)
	andl $0xffff0000,%eax
	popq_cfi %rdi
	orq PER_CPU_VAR(espfix_stack),%rax
	SWAPGS
	movq %rax,%rsp
	popq_cfi %rax
	jmp irq_return_iret
#endif

	.section .fixup,"ax"
bad_iret:
	/*
	 * The iret traps when the %cs or %ss being restored is bogus.
	 * We've lost the original trap vector and error code.
	 * #GPF is the most likely one to get for an invalid selector.
	 * So pretend we completed the iret and took the #GPF in user mode.
	 *
	 * We are now running with the kernel GS after exception recovery.
	 * But error_entry expects us to have user GS to match the user %cs,
	 * so swap back.
	 */
	pushq $0

	SWAPGS
	jmp general_protection

	.previous

	/* edi: workmask, edx: work */
retint_careful:
	CFI_RESTORE_STATE
	bt    $TIF_NEED_RESCHED,%edx
	jnc   retint_signal
	TRACE_IRQS_ON
	ENABLE_INTERRUPTS(CLBR_NONE)
	pushq_cfi %rdi
	SCHEDULE_USER
	popq_cfi %rdi
	GET_THREAD_INFO(%rcx)
	DISABLE_INTERRUPTS(CLBR_NONE)
	TRACE_IRQS_OFF
	jmp retint_check

retint_signal:
	testl $_TIF_DO_NOTIFY_MASK,%edx
	jz    retint_swapgs
	TRACE_IRQS_ON
	ENABLE_INTERRUPTS(CLBR_NONE)
	SAVE_REST
	movq $-1,ORIG_RAX(%rsp)
	xorl %esi,%esi		# oldset
	movq %rsp,%rdi		# &pt_regs
	call do_notify_resume
	RESTORE_REST
	DISABLE_INTERRUPTS(CLBR_NONE)
	TRACE_IRQS_OFF
	GET_THREAD_INFO(%rcx)
	jmp retint_with_reschedule

#ifdef CONFIG_PREEMPT
	/* Returning to kernel space. Check if we need preemption */
	/* rcx:	 threadinfo. interrupts off. */
ENTRY(retint_kernel)
	cmpl $0,PER_CPU_VAR(__preempt_count)
	jnz  retint_restore_args
	bt   $9,EFLAGS-ARGOFFSET(%rsp)	/* interrupts off? */
	jnc  retint_restore_args
	call preempt_schedule_irq
	jmp exit_intr
#endif
	CFI_ENDPROC
END(common_interrupt)

	/*
	 * If IRET takes a fault on the espfix stack, then we
	 * end up promoting it to a doublefault.  In that case,
	 * modify the stack to make it look like we just entered
	 * the #GP handler from user space, similar to bad_iret.
	 */
#ifdef CONFIG_X86_ESPFIX64
	ALIGN
__do_double_fault:
	XCPT_FRAME 1 RDI+8
	movq RSP(%rdi),%rax		/* Trap on the espfix stack? */
	sarq $PGDIR_SHIFT,%rax
	cmpl $ESPFIX_PGD_ENTRY,%eax
	jne do_double_fault		/* No, just deliver the fault */
	cmpl $__KERNEL_CS,CS(%rdi)
	jne do_double_fault
	movq RIP(%rdi),%rax
	cmpq $irq_return_iret,%rax
#ifdef CONFIG_PARAVIRT
	je 1f
	cmpq $native_iret,%rax
#endif
	jne do_double_fault		/* This shouldn't happen... */
1:
	movq PER_CPU_VAR(kernel_stack),%rax
	subq $(6*8-KERNEL_STACK_OFFSET),%rax	/* Reset to original stack */
	movq %rax,RSP(%rdi)
	movq $0,(%rax)			/* Missing (lost) #GP error code */
	movq $general_protection,RIP(%rdi)
	retq
	CFI_ENDPROC
END(__do_double_fault)
#else
# define __do_double_fault do_double_fault
#endif

/*
 * APIC interrupts.
 */
.macro apicinterrupt3 num sym do_sym
ENTRY(\sym)
	INTR_FRAME
	ASM_CLAC
	pushq_cfi $~(\num)
.Lcommon_\sym:
	interrupt \do_sym
	jmp ret_from_intr
	CFI_ENDPROC
END(\sym)
.endm

#ifdef CONFIG_TRACING
#define trace(sym) trace_##sym
#define smp_trace(sym) smp_trace_##sym

.macro trace_apicinterrupt num sym
apicinterrupt3 \num trace(\sym) smp_trace(\sym)
.endm
#else
.macro trace_apicinterrupt num sym do_sym
.endm
#endif

.macro apicinterrupt num sym do_sym
apicinterrupt3 \num \sym \do_sym
trace_apicinterrupt \num \sym
.endm

#ifdef CONFIG_SMP
apicinterrupt3 IRQ_MOVE_CLEANUP_VECTOR \
	irq_move_cleanup_interrupt smp_irq_move_cleanup_interrupt
apicinterrupt3 REBOOT_VECTOR \
	reboot_interrupt smp_reboot_interrupt
#endif

#ifdef CONFIG_X86_UV
apicinterrupt3 UV_BAU_MESSAGE \
	uv_bau_message_intr1 uv_bau_message_interrupt
#endif
apicinterrupt LOCAL_TIMER_VECTOR \
	apic_timer_interrupt smp_apic_timer_interrupt
apicinterrupt X86_PLATFORM_IPI_VECTOR \
	x86_platform_ipi smp_x86_platform_ipi

#ifdef CONFIG_HAVE_KVM
apicinterrupt3 POSTED_INTR_VECTOR \
	kvm_posted_intr_ipi smp_kvm_posted_intr_ipi
#endif

#ifdef CONFIG_X86_MCE_THRESHOLD
apicinterrupt THRESHOLD_APIC_VECTOR \
	threshold_interrupt smp_threshold_interrupt
#endif

#ifdef CONFIG_X86_THERMAL_VECTOR
apicinterrupt THERMAL_APIC_VECTOR \
	thermal_interrupt smp_thermal_interrupt
#endif

#ifdef CONFIG_SMP
apicinterrupt CALL_FUNCTION_SINGLE_VECTOR \
	call_function_single_interrupt smp_call_function_single_interrupt
apicinterrupt CALL_FUNCTION_VECTOR \
	call_function_interrupt smp_call_function_interrupt
apicinterrupt RESCHEDULE_VECTOR \
	reschedule_interrupt smp_reschedule_interrupt
#endif

apicinterrupt ERROR_APIC_VECTOR \
	error_interrupt smp_error_interrupt
apicinterrupt SPURIOUS_APIC_VECTOR \
	spurious_interrupt smp_spurious_interrupt

#ifdef CONFIG_IRQ_WORK
apicinterrupt IRQ_WORK_VECTOR \
	irq_work_interrupt smp_irq_work_interrupt
#endif

/*
 * Exception entry points.
 */
<<<<<<< HEAD
.macro zeroentry sym do_sym
ENTRY(\sym)
	INTR_FRAME
	ASM_CLAC
	PARAVIRT_ADJUST_EXCEPTION_FRAME
	pushq_cfi $-1		/* ORIG_RAX: no syscall to restart */
	subq $ORIG_RAX-R15, %rsp
	CFI_ADJUST_CFA_OFFSET ORIG_RAX-R15
	call error_entry
	DEFAULT_FRAME -1
	movq %rsp,%rdi		/* pt_regs pointer */
	xorl %esi,%esi		/* no error code */
	call \do_sym
	jmp error_exit		/* %ebx: no swapgs flag */
	CFI_ENDPROC
END(\sym)
.endm
=======
#define INIT_TSS_IST(x) PER_CPU_VAR(init_tss) + (TSS_ist + ((x) - 1) * 8)
>>>>>>> 4c834452

.macro idtentry sym do_sym has_error_code:req paranoid=0 shift_ist=-1
ENTRY(\sym)
<<<<<<< HEAD
	INTR_FRAME
	ASM_CLAC
	PARAVIRT_ADJUST_EXCEPTION_FRAME
	pushq_cfi $-1		/* ORIG_RAX: no syscall to restart */
	subq $ORIG_RAX-R15, %rsp
	CFI_ADJUST_CFA_OFFSET ORIG_RAX-R15
	call save_paranoid
	DEFAULT_FRAME -1
	DEFAULT_FRAME -1
	TRACE_IRQS_OFF
	movq %rsp,%rdi		/* pt_regs pointer */
	xorl %esi,%esi		/* no error code */
	call \do_sym
	jmp paranoid_exit	/* %ebx: no swapgs flag */
	CFI_ENDPROC
END(\sym)
.endm
=======
	/* Sanity check */
	.if \shift_ist != -1 && \paranoid == 0
	.error "using shift_ist requires paranoid=1"
	.endif
>>>>>>> 4c834452

	.if \has_error_code
	XCPT_FRAME
	.else
	INTR_FRAME
	.endif

	ASM_CLAC
	PARAVIRT_ADJUST_EXCEPTION_FRAME

	.ifeq \has_error_code
	pushq_cfi $-1			/* ORIG_RAX: no syscall to restart */
	.endif

	subq $ORIG_RAX-R15, %rsp
	CFI_ADJUST_CFA_OFFSET ORIG_RAX-R15

	.if \paranoid
	call save_paranoid
	.else
	call error_entry
<<<<<<< HEAD
	DEFAULT_FRAME -1
=======
	.endif

	DEFAULT_FRAME 0

	.if \paranoid
	.if \shift_ist != -1
	TRACE_IRQS_OFF_DEBUG		/* reload IDT in case of recursion */
	.else
	TRACE_IRQS_OFF
	.endif
	.endif

>>>>>>> 4c834452
	movq %rsp,%rdi			/* pt_regs pointer */

	.if \has_error_code
	movq ORIG_RAX(%rsp),%rsi	/* get error code */
	movq $-1,ORIG_RAX(%rsp)		/* no syscall to restart */
	.else
	xorl %esi,%esi			/* no error code */
	.endif

	.if \shift_ist != -1
	subq $EXCEPTION_STKSZ, INIT_TSS_IST(\shift_ist)
	.endif

	call \do_sym

	.if \shift_ist != -1
	addq $EXCEPTION_STKSZ, INIT_TSS_IST(\shift_ist)
	.endif

	.if \paranoid
	jmp paranoid_exit		/* %ebx: no swapgs flag */
	.else
	jmp error_exit			/* %ebx: no swapgs flag */
	.endif

	CFI_ENDPROC
END(\sym)
.endm

#ifdef CONFIG_TRACING
.macro trace_idtentry sym do_sym has_error_code:req
idtentry trace(\sym) trace(\do_sym) has_error_code=\has_error_code
idtentry \sym \do_sym has_error_code=\has_error_code
.endm
#else
.macro trace_idtentry sym do_sym has_error_code:req
idtentry \sym \do_sym has_error_code=\has_error_code
.endm
#endif

<<<<<<< HEAD
	/* error code is on the stack already */
.macro paranoiderrorentry sym do_sym
ENTRY(\sym)
	XCPT_FRAME
	ASM_CLAC
	PARAVIRT_ADJUST_EXCEPTION_FRAME
	subq $ORIG_RAX-R15, %rsp
	CFI_ADJUST_CFA_OFFSET ORIG_RAX-R15
	call save_paranoid
	DEFAULT_FRAME -1
	TRACE_IRQS_OFF
	movq %rsp,%rdi			/* pt_regs pointer */
	movq ORIG_RAX(%rsp),%rsi	/* get error code */
	movq $-1,ORIG_RAX(%rsp)		/* no syscall to restart */
	call \do_sym
	jmp paranoid_exit		/* %ebx: no swapgs flag */
	CFI_ENDPROC
END(\sym)
.endm

zeroentry divide_error do_divide_error
zeroentry overflow do_overflow
zeroentry bounds do_bounds
zeroentry invalid_op do_invalid_op
zeroentry device_not_available do_device_not_available
paranoiderrorentry double_fault do_double_fault
zeroentry coprocessor_segment_overrun do_coprocessor_segment_overrun
errorentry invalid_TSS do_invalid_TSS
errorentry segment_not_present do_segment_not_present
zeroentry spurious_interrupt_bug do_spurious_interrupt_bug
zeroentry coprocessor_error do_coprocessor_error
errorentry alignment_check do_alignment_check
zeroentry simd_coprocessor_error do_simd_coprocessor_error
=======
idtentry divide_error do_divide_error has_error_code=0
idtentry overflow do_overflow has_error_code=0
idtentry bounds do_bounds has_error_code=0
idtentry invalid_op do_invalid_op has_error_code=0
idtentry device_not_available do_device_not_available has_error_code=0
idtentry double_fault __do_double_fault has_error_code=1 paranoid=1
idtentry coprocessor_segment_overrun do_coprocessor_segment_overrun has_error_code=0
idtentry invalid_TSS do_invalid_TSS has_error_code=1
idtentry segment_not_present do_segment_not_present has_error_code=1
idtentry spurious_interrupt_bug do_spurious_interrupt_bug has_error_code=0
idtentry coprocessor_error do_coprocessor_error has_error_code=0
idtentry alignment_check do_alignment_check has_error_code=1
idtentry simd_coprocessor_error do_simd_coprocessor_error has_error_code=0
>>>>>>> 4c834452


	/* Reload gs selector with exception handling */
	/* edi:  new selector */
ENTRY(native_load_gs_index)
	CFI_STARTPROC
	pushfq_cfi
	DISABLE_INTERRUPTS(CLBR_ANY & ~CLBR_RDI)
	SWAPGS
gs_change:
	movl %edi,%gs
2:	mfence		/* workaround */
	SWAPGS
	popfq_cfi
	ret
	CFI_ENDPROC
END(native_load_gs_index)

	_ASM_EXTABLE(gs_change,bad_gs)
	.section .fixup,"ax"
	/* running with kernelgs */
bad_gs:
	SWAPGS			/* switch back to user gs */
	xorl %eax,%eax
	movl %eax,%gs
	jmp  2b
	.previous

/* Call softirq on interrupt stack. Interrupts are off. */
ENTRY(do_softirq_own_stack)
	CFI_STARTPROC
	pushq_cfi %rbp
	CFI_REL_OFFSET rbp,0
	mov  %rsp,%rbp
	CFI_DEF_CFA_REGISTER rbp
	incl PER_CPU_VAR(irq_count)
	cmove PER_CPU_VAR(irq_stack_ptr),%rsp
	push  %rbp			# backlink for old unwinder
	call __do_softirq
	leaveq
	CFI_RESTORE		rbp
	CFI_DEF_CFA_REGISTER	rsp
	CFI_ADJUST_CFA_OFFSET   -8
	decl PER_CPU_VAR(irq_count)
	ret
	CFI_ENDPROC
END(do_softirq_own_stack)

<<<<<<< HEAD
#ifdef CONFIG_STACK_UNWIND
ENTRY(arch_unwind_init_running)
	CFI_STARTPROC
	movq	%r15, R15(%rdi)
	movq	%r14, R14(%rdi)
	xchgq	%rsi, %rdx
	movq	%r13, R13(%rdi)
	movq	%r12, R12(%rdi)
	xorl	%eax, %eax
	movq	%rbp, RBP(%rdi)
	movq	%rbx, RBX(%rdi)
	movq	(%rsp), %r9
	xchgq	%rdx, %rcx
	movq	%rax, R11(%rdi)
	movq	%rax, R10(%rdi)
	movq	%rax, R9(%rdi)
	movq	%rax, R8(%rdi)
	movq	%rax, RAX(%rdi)
	movq	%rax, RCX(%rdi)
	movq	%rax, RDX(%rdi)
	movq	%rax, RSI(%rdi)
	movq	%rax, RDI(%rdi)
	movq	%rax, ORIG_RAX(%rdi)
	movq	%r9, RIP(%rdi)
	leaq	8(%rsp), %r9
	movq	$__KERNEL_CS, CS(%rdi)
	movq	%rax, EFLAGS(%rdi)
	movq	%r9, RSP(%rdi)
	movq	$__KERNEL_DS, SS(%rdi)
	jmpq	*%rcx
	CFI_ENDPROC
END(arch_unwind_init_running)
#endif

#ifdef CONFIG_PARAVIRT_XEN
zeroentry xen_hypervisor_callback xen_do_hypervisor_callback
=======
#ifdef CONFIG_XEN
idtentry xen_hypervisor_callback xen_do_hypervisor_callback has_error_code=0
>>>>>>> 4c834452

/*
 * A note on the "critical region" in our callback handler.
 * We want to avoid stacking callback handlers due to events occurring
 * during handling of the last event. To do this, we keep events disabled
 * until we've done all processing. HOWEVER, we must enable events before
 * popping the stack frame (can't be done atomically) and so it would still
 * be possible to get enough handler activations to overflow the stack.
 * Although unlikely, bugs of that kind are hard to track down, so we'd
 * like to avoid the possibility.
 * So, on entry to the handler we detect whether we interrupted an
 * existing activation in its critical region -- if so, we pop the current
 * activation and restart the handler using the previous one.
 */
ENTRY(xen_do_hypervisor_callback)   # do_hypervisor_callback(struct *pt_regs)
	CFI_STARTPROC
/*
 * Since we don't modify %rdi, evtchn_do_upall(struct *pt_regs) will
 * see the correct pointer to the pt_regs
 */
	movq %rdi, %rsp            # we don't return, adjust the stack frame
	CFI_ENDPROC
	DEFAULT_FRAME
11:	incl PER_CPU_VAR(irq_count)
	movq %rsp,%rbp
	CFI_DEF_CFA_REGISTER rbp
	cmovzq PER_CPU_VAR(irq_stack_ptr),%rsp
	pushq %rbp			# backlink for old unwinder
	call xen_evtchn_do_upcall
	popq %rsp
	CFI_DEF_CFA_REGISTER rsp
	decl PER_CPU_VAR(irq_count)
	jmp  error_exit
	CFI_ENDPROC
END(xen_do_hypervisor_callback)

/*
 * Hypervisor uses this for application faults while it executes.
 * We get here for two reasons:
 *  1. Fault while reloading DS, ES, FS or GS
 *  2. Fault while executing IRET
 * Category 1 we do not need to fix up as Xen has already reloaded all segment
 * registers that could be reloaded and zeroed the others.
 * Category 2 we fix up by killing the current process. We cannot use the
 * normal Linux return path in this case because if we use the IRET hypercall
 * to pop the stack frame we end up in an infinite loop of failsafe callbacks.
 * We distinguish between categories by comparing each saved segment register
 * with its current contents: any discrepancy means we in category 1.
 */
ENTRY(xen_failsafe_callback)
	INTR_FRAME 1 (6*8)
	/*CFI_REL_OFFSET gs,GS*/
	/*CFI_REL_OFFSET fs,FS*/
	/*CFI_REL_OFFSET es,ES*/
	/*CFI_REL_OFFSET ds,DS*/
	CFI_REL_OFFSET r11,8
	CFI_REL_OFFSET rcx,0
	movw %ds,%cx
	cmpw %cx,0x10(%rsp)
	CFI_REMEMBER_STATE
	jne 1f
	movw %es,%cx
	cmpw %cx,0x18(%rsp)
	jne 1f
	movw %fs,%cx
	cmpw %cx,0x20(%rsp)
	jne 1f
	movw %gs,%cx
	cmpw %cx,0x28(%rsp)
	jne 1f
	/* All segments match their saved values => Category 2 (Bad IRET). */
	movq (%rsp),%rcx
	CFI_RESTORE rcx
	movq 8(%rsp),%r11
	CFI_RESTORE r11
	addq $0x30,%rsp
	CFI_ADJUST_CFA_OFFSET -0x30
	pushq_cfi $0	/* RIP */
	pushq_cfi %r11
	pushq_cfi %rcx
	jmp general_protection
	CFI_RESTORE_STATE
1:	/* Segment mismatch => Category 1 (Bad segment). Retry the IRET. */
	movq (%rsp),%rcx
	CFI_RESTORE rcx
	movq 8(%rsp),%r11
	CFI_RESTORE r11
	addq $0x30,%rsp
	CFI_ADJUST_CFA_OFFSET -0x30
	pushq_cfi $-1 /* orig_ax = -1 => not a system call */
	SAVE_ALL
	jmp error_exit
	CFI_ENDPROC
END(xen_failsafe_callback)

apicinterrupt3 HYPERVISOR_CALLBACK_VECTOR \
	xen_hvm_callback_vector xen_evtchn_do_upcall

#endif /* CONFIG_PARAVIRT_XEN */

#if IS_ENABLED(CONFIG_HYPERV)
apicinterrupt3 HYPERVISOR_CALLBACK_VECTOR \
	hyperv_callback_vector hyperv_vector_handler
#endif /* CONFIG_HYPERV */

<<<<<<< HEAD
/*
 * Some functions should be protected against kprobes
 */
	.pushsection .kprobes.text, "ax"

paranoidzeroentry_ist debug do_debug DEBUG_STACK
paranoidzeroentry_ist int3 do_int3 DEBUG_STACK
paranoiderrorentry stack_segment do_stack_segment
#ifdef CONFIG_PARAVIRT_XEN
zeroentry xen_debug do_debug
zeroentry xen_int3 do_int3
errorentry xen_stack_segment do_stack_segment
=======
idtentry debug do_debug has_error_code=0 paranoid=1 shift_ist=DEBUG_STACK
idtentry int3 do_int3 has_error_code=0 paranoid=1 shift_ist=DEBUG_STACK
idtentry stack_segment do_stack_segment has_error_code=1 paranoid=1
#ifdef CONFIG_XEN
idtentry xen_debug do_debug has_error_code=0
idtentry xen_int3 do_int3 has_error_code=0
idtentry xen_stack_segment do_stack_segment has_error_code=1
>>>>>>> 4c834452
#endif
idtentry general_protection do_general_protection has_error_code=1
trace_idtentry page_fault do_page_fault has_error_code=1
#ifdef CONFIG_KVM_GUEST
idtentry async_page_fault do_async_page_fault has_error_code=1
#endif
#ifdef CONFIG_X86_MCE
idtentry machine_check has_error_code=0 paranoid=1 do_sym=*machine_check_vector(%rip)
#endif

	/*
	 * "Paranoid" exit path from exception stack.
	 * Paranoid because this is used by NMIs and cannot take
	 * any kernel state for granted.
	 * We don't do kernel preemption checks here, because only
	 * NMI should be common and it does not enable IRQs and
	 * cannot get reschedule ticks.
	 *
	 * "trace" is 0 for the NMI handler only, because irq-tracing
	 * is fundamentally NMI-unsafe. (we cannot change the soft and
	 * hard flags at once, atomically)
	 */

	/* ebx:	no swapgs flag */
ENTRY(paranoid_exit)
	DEFAULT_FRAME
	DISABLE_INTERRUPTS(CLBR_NONE)
	TRACE_IRQS_OFF_DEBUG
	testl %ebx,%ebx				/* swapgs needed? */
	jnz paranoid_restore
	testl $3,CS(%rsp)
	jnz   paranoid_userspace
paranoid_swapgs:
	TRACE_IRQS_IRETQ 0
	SWAPGS_UNSAFE_STACK
	RESTORE_ALL 8
	jmp irq_return
paranoid_restore:
	TRACE_IRQS_IRETQ_DEBUG 0
	RESTORE_ALL 8
	jmp irq_return
paranoid_userspace:
	GET_THREAD_INFO(%rcx)
	movl TI_flags(%rcx),%ebx
	andl $_TIF_WORK_MASK,%ebx
	jz paranoid_swapgs
	movq %rsp,%rdi			/* &pt_regs */
	call sync_regs
	movq %rax,%rsp			/* switch stack for scheduling */
	testl $_TIF_NEED_RESCHED,%ebx
	jnz paranoid_schedule
	movl %ebx,%edx			/* arg3: thread flags */
	TRACE_IRQS_ON
	ENABLE_INTERRUPTS(CLBR_NONE)
	xorl %esi,%esi 			/* arg2: oldset */
	movq %rsp,%rdi 			/* arg1: &pt_regs */
	call do_notify_resume
	DISABLE_INTERRUPTS(CLBR_NONE)
	TRACE_IRQS_OFF
	jmp paranoid_userspace
paranoid_schedule:
	TRACE_IRQS_ON
	ENABLE_INTERRUPTS(CLBR_ANY)
	SCHEDULE_USER
	DISABLE_INTERRUPTS(CLBR_ANY)
	TRACE_IRQS_OFF
	jmp paranoid_userspace
	CFI_ENDPROC
END(paranoid_exit)

/*
 * Exception entry point. This expects an error code/orig_rax on the stack.
 * returns in "no swapgs flag" in %ebx.
 */
ENTRY(error_entry)
	XCPT_FRAME 1 (ORIG_RAX-R15+8)
	/* oldrax contains error code */
	cld
	movq %rdi, RDI+8(%rsp)
	movq %rsi, RSI+8(%rsp)
	movq %rdx, RDX+8(%rsp)
	movq %rcx, RCX+8(%rsp)
	movq %rax, RAX+8(%rsp)
	movq  %r8,  R8+8(%rsp)
	movq  %r9,  R9+8(%rsp)
	movq %r10, R10+8(%rsp)
	movq %r11, R11+8(%rsp)
	movq_cfi rbx, RBX+8
	movq %rbp, RBP+8(%rsp)
	movq %r12, R12+8(%rsp)
	movq %r13, R13+8(%rsp)
	movq %r14, R14+8(%rsp)
	movq %r15, R15+8(%rsp)
	xorl %ebx,%ebx
	testl $3,CS+8(%rsp)
	je error_kernelspace
error_swapgs:
	SWAPGS
error_sti:
	TRACE_IRQS_OFF
	ret

/*
 * There are two places in the kernel that can potentially fault with
 * usergs. Handle them here. The exception handlers after iret run with
 * kernel gs again, so don't set the user space flag. B stepping K8s
 * sometimes report an truncated RIP for IRET exceptions returning to
 * compat mode. Check for these here too.
 */
error_kernelspace:
	CFI_REL_OFFSET rcx, RCX+8
	incl %ebx
	leaq irq_return_iret(%rip),%rcx
	cmpq %rcx,RIP+8(%rsp)
	je error_swapgs
	movl %ecx,%eax	/* zero extend */
	cmpq %rax,RIP+8(%rsp)
	je bstep_iret
	cmpq $gs_change,RIP+8(%rsp)
	je error_swapgs
	jmp error_sti

bstep_iret:
	/* Fix truncated RIP */
	movq %rcx,RIP+8(%rsp)
	jmp error_swapgs
	CFI_ENDPROC
END(error_entry)


/* ebx:	no swapgs flag (1: don't need swapgs, 0: need it) */
ENTRY(error_exit)
	DEFAULT_FRAME
	movl %ebx,%eax
	RESTORE_REST
	DISABLE_INTERRUPTS(CLBR_NONE)
	TRACE_IRQS_OFF
	GET_THREAD_INFO(%rcx)
	testl %eax,%eax
	jne retint_kernel
	LOCKDEP_SYS_EXIT_IRQ
	movl TI_flags(%rcx),%edx
	movl $_TIF_WORK_MASK,%edi
	andl %edi,%edx
	jnz retint_careful
	jmp retint_swapgs
	CFI_ENDPROC
END(error_exit)

/*
 * Test if a given stack is an NMI stack or not.
 */
	.macro test_in_nmi reg stack nmi_ret normal_ret
	cmpq %\reg, \stack
	ja \normal_ret
	subq $EXCEPTION_STKSZ, %\reg
	cmpq %\reg, \stack
	jb \normal_ret
	jmp \nmi_ret
	.endm

	/* runs on exception stack */
ENTRY(nmi)
	INTR_FRAME
	PARAVIRT_ADJUST_EXCEPTION_FRAME
	/*
	 * We allow breakpoints in NMIs. If a breakpoint occurs, then
	 * the iretq it performs will take us out of NMI context.
	 * This means that we can have nested NMIs where the next
	 * NMI is using the top of the stack of the previous NMI. We
	 * can't let it execute because the nested NMI will corrupt the
	 * stack of the previous NMI. NMI handlers are not re-entrant
	 * anyway.
	 *
	 * To handle this case we do the following:
	 *  Check the a special location on the stack that contains
	 *  a variable that is set when NMIs are executing.
	 *  The interrupted task's stack is also checked to see if it
	 *  is an NMI stack.
	 *  If the variable is not set and the stack is not the NMI
	 *  stack then:
	 *    o Set the special variable on the stack
	 *    o Copy the interrupt frame into a "saved" location on the stack
	 *    o Copy the interrupt frame into a "copy" location on the stack
	 *    o Continue processing the NMI
	 *  If the variable is set or the previous stack is the NMI stack:
	 *    o Modify the "copy" location to jump to the repeate_nmi
	 *    o return back to the first NMI
	 *
	 * Now on exit of the first NMI, we first clear the stack variable
	 * The NMI stack will tell any nested NMIs at that point that it is
	 * nested. Then we pop the stack normally with iret, and if there was
	 * a nested NMI that updated the copy interrupt stack frame, a
	 * jump will be made to the repeat_nmi code that will handle the second
	 * NMI.
	 */

	/* Use %rdx as out temp variable throughout */
	pushq_cfi %rdx
	CFI_REL_OFFSET rdx, 0

	/*
	 * If %cs was not the kernel segment, then the NMI triggered in user
	 * space, which means it is definitely not nested.
	 */
	cmpl $__KERNEL_CS, 16(%rsp)
	jne first_nmi

	/*
	 * Check the special variable on the stack to see if NMIs are
	 * executing.
	 */
	cmpl $1, -8(%rsp)
	je nested_nmi

	/*
	 * Now test if the previous stack was an NMI stack.
	 * We need the double check. We check the NMI stack to satisfy the
	 * race when the first NMI clears the variable before returning.
	 * We check the variable because the first NMI could be in a
	 * breakpoint routine using a breakpoint stack.
	 */
	lea 6*8(%rsp), %rdx
	test_in_nmi rdx, 4*8(%rsp), nested_nmi, first_nmi
	CFI_REMEMBER_STATE

nested_nmi:
	/*
	 * Do nothing if we interrupted the fixup in repeat_nmi.
	 * It's about to repeat the NMI handler, so we are fine
	 * with ignoring this one.
	 */
	movq $repeat_nmi, %rdx
	cmpq 8(%rsp), %rdx
	ja 1f
	movq $end_repeat_nmi, %rdx
	cmpq 8(%rsp), %rdx
	ja nested_nmi_out

1:
	/* Set up the interrupted NMIs stack to jump to repeat_nmi */
	leaq -1*8(%rsp), %rdx
	movq %rdx, %rsp
	CFI_ADJUST_CFA_OFFSET 1*8
	leaq -10*8(%rsp), %rdx
	pushq_cfi $__KERNEL_DS
	pushq_cfi %rdx
	pushfq_cfi
	pushq_cfi $__KERNEL_CS
	pushq_cfi $repeat_nmi

	/* Put stack back */
	addq $(6*8), %rsp
	CFI_ADJUST_CFA_OFFSET -6*8

nested_nmi_out:
	popq_cfi %rdx
	CFI_RESTORE rdx

	/* No need to check faults here */
	INTERRUPT_RETURN

	CFI_RESTORE_STATE
first_nmi:
	/*
	 * Because nested NMIs will use the pushed location that we
	 * stored in rdx, we must keep that space available.
	 * Here's what our stack frame will look like:
	 * +-------------------------+
	 * | original SS             |
	 * | original Return RSP     |
	 * | original RFLAGS         |
	 * | original CS             |
	 * | original RIP            |
	 * +-------------------------+
	 * | temp storage for rdx    |
	 * +-------------------------+
	 * | NMI executing variable  |
	 * +-------------------------+
	 * | copied SS               |
	 * | copied Return RSP       |
	 * | copied RFLAGS           |
	 * | copied CS               |
	 * | copied RIP              |
	 * +-------------------------+
	 * | Saved SS                |
	 * | Saved Return RSP        |
	 * | Saved RFLAGS            |
	 * | Saved CS                |
	 * | Saved RIP               |
	 * +-------------------------+
	 * | pt_regs                 |
	 * +-------------------------+
	 *
	 * The saved stack frame is used to fix up the copied stack frame
	 * that a nested NMI may change to make the interrupted NMI iret jump
	 * to the repeat_nmi. The original stack frame and the temp storage
	 * is also used by nested NMIs and can not be trusted on exit.
	 */
	/* Do not pop rdx, nested NMIs will corrupt that part of the stack */
	movq (%rsp), %rdx
	CFI_RESTORE rdx

	/* Set the NMI executing variable on the stack. */
	pushq_cfi $1

	/*
	 * Leave room for the "copied" frame
	 */
	subq $(5*8), %rsp
	CFI_ADJUST_CFA_OFFSET 5*8

	/* Copy the stack frame to the Saved frame */
	.rept 5
	pushq_cfi 11*8(%rsp)
	.endr
	CFI_DEF_CFA_OFFSET SS+8-RIP

	/* Everything up to here is safe from nested NMIs */

	/*
	 * If there was a nested NMI, the first NMI's iret will return
	 * here. But NMIs are still enabled and we can take another
	 * nested NMI. The nested NMI checks the interrupted RIP to see
	 * if it is between repeat_nmi and end_repeat_nmi, and if so
	 * it will just return, as we are about to repeat an NMI anyway.
	 * This makes it safe to copy to the stack frame that a nested
	 * NMI will update.
	 */
repeat_nmi:
	/*
	 * Update the stack variable to say we are still in NMI (the update
	 * is benign for the non-repeat case, where 1 was pushed just above
	 * to this very stack slot).
	 */
	movq $1, 10*8(%rsp)

	/* Make another copy, this one may be modified by nested NMIs */
	addq $(10*8), %rsp
	CFI_ADJUST_CFA_OFFSET -10*8
	.rept 5
	pushq_cfi -6*8(%rsp)
	.endr
	subq $(5*8), %rsp
	CFI_DEF_CFA_OFFSET SS+8-RIP
end_repeat_nmi:

	/*
	 * Everything below this point can be preempted by a nested
	 * NMI if the first NMI took an exception and reset our iret stack
	 * so that we repeat another NMI.
	 */
	pushq_cfi $-1		/* ORIG_RAX: no syscall to restart */
	subq $ORIG_RAX-R15, %rsp
	CFI_ADJUST_CFA_OFFSET ORIG_RAX-R15
	/*
	 * Use save_paranoid to handle SWAPGS, but no need to use paranoid_exit
	 * as we should not be calling schedule in NMI context.
	 * Even with normal interrupts enabled. An NMI should not be
	 * setting NEED_RESCHED or anything that normal interrupts and
	 * exceptions might do.
	 */
	call save_paranoid
	DEFAULT_FRAME -1

	/*
	 * Save off the CR2 register. If we take a page fault in the NMI then
	 * it could corrupt the CR2 value. If the NMI preempts a page fault
	 * handler before it was able to read the CR2 register, and then the
	 * NMI itself takes a page fault, the page fault that was preempted
	 * will read the information from the NMI page fault and not the
	 * origin fault. Save it off and restore it if it changes.
	 * Use the r12 callee-saved register.
	 */
	movq %cr2, %r12

	/* paranoidentry do_nmi, 0; without TRACE_IRQS_OFF */
	movq %rsp,%rdi
	movq $-1,%rsi
	call do_nmi

	/* Did the NMI take a page fault? Restore cr2 if it did */
	movq %cr2, %rcx
	cmpq %rcx, %r12
	je 1f
	movq %r12, %cr2
1:
	
	testl %ebx,%ebx				/* swapgs needed? */
	jnz nmi_restore
nmi_swapgs:
	SWAPGS_UNSAFE_STACK
nmi_restore:
	/* Pop the extra iret frame at once */
	RESTORE_ALL 6*8

	/* Clear the NMI executing stack variable */
	movq $0, 5*8(%rsp)
	jmp irq_return
	CFI_ENDPROC
END(nmi)

ENTRY(ignore_sysret)
	CFI_STARTPROC
	mov $-ENOSYS,%eax
	sysret
	CFI_ENDPROC
END(ignore_sysret)
<|MERGE_RESOLUTION|>--- conflicted
+++ resolved
@@ -1063,54 +1063,14 @@
 /*
  * Exception entry points.
  */
-<<<<<<< HEAD
-.macro zeroentry sym do_sym
-ENTRY(\sym)
-	INTR_FRAME
-	ASM_CLAC
-	PARAVIRT_ADJUST_EXCEPTION_FRAME
-	pushq_cfi $-1		/* ORIG_RAX: no syscall to restart */
-	subq $ORIG_RAX-R15, %rsp
-	CFI_ADJUST_CFA_OFFSET ORIG_RAX-R15
-	call error_entry
-	DEFAULT_FRAME -1
-	movq %rsp,%rdi		/* pt_regs pointer */
-	xorl %esi,%esi		/* no error code */
-	call \do_sym
-	jmp error_exit		/* %ebx: no swapgs flag */
-	CFI_ENDPROC
-END(\sym)
-.endm
-=======
 #define INIT_TSS_IST(x) PER_CPU_VAR(init_tss) + (TSS_ist + ((x) - 1) * 8)
->>>>>>> 4c834452
 
 .macro idtentry sym do_sym has_error_code:req paranoid=0 shift_ist=-1
 ENTRY(\sym)
-<<<<<<< HEAD
-	INTR_FRAME
-	ASM_CLAC
-	PARAVIRT_ADJUST_EXCEPTION_FRAME
-	pushq_cfi $-1		/* ORIG_RAX: no syscall to restart */
-	subq $ORIG_RAX-R15, %rsp
-	CFI_ADJUST_CFA_OFFSET ORIG_RAX-R15
-	call save_paranoid
-	DEFAULT_FRAME -1
-	DEFAULT_FRAME -1
-	TRACE_IRQS_OFF
-	movq %rsp,%rdi		/* pt_regs pointer */
-	xorl %esi,%esi		/* no error code */
-	call \do_sym
-	jmp paranoid_exit	/* %ebx: no swapgs flag */
-	CFI_ENDPROC
-END(\sym)
-.endm
-=======
 	/* Sanity check */
 	.if \shift_ist != -1 && \paranoid == 0
 	.error "using shift_ist requires paranoid=1"
 	.endif
->>>>>>> 4c834452
 
 	.if \has_error_code
 	XCPT_FRAME
@@ -1132,12 +1092,9 @@
 	call save_paranoid
 	.else
 	call error_entry
-<<<<<<< HEAD
+	.endif
+
 	DEFAULT_FRAME -1
-=======
-	.endif
-
-	DEFAULT_FRAME 0
 
 	.if \paranoid
 	.if \shift_ist != -1
@@ -1147,7 +1104,6 @@
 	.endif
 	.endif
 
->>>>>>> 4c834452
 	movq %rsp,%rdi			/* pt_regs pointer */
 
 	.if \has_error_code
@@ -1188,41 +1144,6 @@
 .endm
 #endif
 
-<<<<<<< HEAD
-	/* error code is on the stack already */
-.macro paranoiderrorentry sym do_sym
-ENTRY(\sym)
-	XCPT_FRAME
-	ASM_CLAC
-	PARAVIRT_ADJUST_EXCEPTION_FRAME
-	subq $ORIG_RAX-R15, %rsp
-	CFI_ADJUST_CFA_OFFSET ORIG_RAX-R15
-	call save_paranoid
-	DEFAULT_FRAME -1
-	TRACE_IRQS_OFF
-	movq %rsp,%rdi			/* pt_regs pointer */
-	movq ORIG_RAX(%rsp),%rsi	/* get error code */
-	movq $-1,ORIG_RAX(%rsp)		/* no syscall to restart */
-	call \do_sym
-	jmp paranoid_exit		/* %ebx: no swapgs flag */
-	CFI_ENDPROC
-END(\sym)
-.endm
-
-zeroentry divide_error do_divide_error
-zeroentry overflow do_overflow
-zeroentry bounds do_bounds
-zeroentry invalid_op do_invalid_op
-zeroentry device_not_available do_device_not_available
-paranoiderrorentry double_fault do_double_fault
-zeroentry coprocessor_segment_overrun do_coprocessor_segment_overrun
-errorentry invalid_TSS do_invalid_TSS
-errorentry segment_not_present do_segment_not_present
-zeroentry spurious_interrupt_bug do_spurious_interrupt_bug
-zeroentry coprocessor_error do_coprocessor_error
-errorentry alignment_check do_alignment_check
-zeroentry simd_coprocessor_error do_simd_coprocessor_error
-=======
 idtentry divide_error do_divide_error has_error_code=0
 idtentry overflow do_overflow has_error_code=0
 idtentry bounds do_bounds has_error_code=0
@@ -1236,7 +1157,6 @@
 idtentry coprocessor_error do_coprocessor_error has_error_code=0
 idtentry alignment_check do_alignment_check has_error_code=1
 idtentry simd_coprocessor_error do_simd_coprocessor_error has_error_code=0
->>>>>>> 4c834452
 
 
 	/* Reload gs selector with exception handling */
@@ -1285,7 +1205,6 @@
 	CFI_ENDPROC
 END(do_softirq_own_stack)
 
-<<<<<<< HEAD
 #ifdef CONFIG_STACK_UNWIND
 ENTRY(arch_unwind_init_running)
 	CFI_STARTPROC
@@ -1321,11 +1240,7 @@
 #endif
 
 #ifdef CONFIG_PARAVIRT_XEN
-zeroentry xen_hypervisor_callback xen_do_hypervisor_callback
-=======
-#ifdef CONFIG_XEN
 idtentry xen_hypervisor_callback xen_do_hypervisor_callback has_error_code=0
->>>>>>> 4c834452
 
 /*
  * A note on the "critical region" in our callback handler.
@@ -1431,28 +1346,13 @@
 	hyperv_callback_vector hyperv_vector_handler
 #endif /* CONFIG_HYPERV */
 
-<<<<<<< HEAD
-/*
- * Some functions should be protected against kprobes
- */
-	.pushsection .kprobes.text, "ax"
-
-paranoidzeroentry_ist debug do_debug DEBUG_STACK
-paranoidzeroentry_ist int3 do_int3 DEBUG_STACK
-paranoiderrorentry stack_segment do_stack_segment
-#ifdef CONFIG_PARAVIRT_XEN
-zeroentry xen_debug do_debug
-zeroentry xen_int3 do_int3
-errorentry xen_stack_segment do_stack_segment
-=======
 idtentry debug do_debug has_error_code=0 paranoid=1 shift_ist=DEBUG_STACK
 idtentry int3 do_int3 has_error_code=0 paranoid=1 shift_ist=DEBUG_STACK
 idtentry stack_segment do_stack_segment has_error_code=1 paranoid=1
-#ifdef CONFIG_XEN
+#ifdef CONFIG_PARAVIRT_XEN
 idtentry xen_debug do_debug has_error_code=0
 idtentry xen_int3 do_int3 has_error_code=0
 idtentry xen_stack_segment do_stack_segment has_error_code=1
->>>>>>> 4c834452
 #endif
 idtentry general_protection do_general_protection has_error_code=1
 trace_idtentry page_fault do_page_fault has_error_code=1
