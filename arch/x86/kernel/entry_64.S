--- conflicted
+++ resolved
@@ -1277,7 +1277,7 @@
 END(arch_unwind_init_running)
 #endif
 
-#ifdef CONFIG_PARAVIRT_XEN
+#ifdef CONFIG_XEN
 zeroentry xen_hypervisor_callback xen_do_hypervisor_callback
 
 /*
@@ -1374,7 +1374,7 @@
 	CFI_ENDPROC
 END(xen_failsafe_callback)
 
-#endif /* CONFIG_PARAVIRT_XEN */
+#endif /* CONFIG_XEN */
 
 #ifdef	CONFIG_KDB
 
@@ -1411,7 +1411,7 @@
 paranoidzeroentry_ist debug do_debug DEBUG_STACK
 paranoidzeroentry_ist int3 do_int3 DEBUG_STACK
 paranoiderrorentry stack_segment do_stack_segment
-#ifdef CONFIG_PARAVIRT_XEN
+#ifdef CONFIG_XEN
 zeroentry xen_debug do_debug
 zeroentry xen_int3 do_int3
 errorentry xen_stack_segment do_stack_segment
@@ -1533,15 +1533,12 @@
 	cmpq $gs_change,RIP+8(%rsp)
 	je error_swapgs
 	jmp error_sti
-<<<<<<< HEAD
-	CFI_ENDPROC
-=======
 
 bstep_iret:
 	/* Fix truncated RIP */
 	movq %rcx,RIP+8(%rsp)
 	jmp error_swapgs
->>>>>>> 92dcffb9
+	CFI_ENDPROC
 END(error_entry)
 
 
