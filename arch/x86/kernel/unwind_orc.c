// SPDX-License-Identifier: GPL-2.0-only
#include <linux/objtool.h>
#include <linux/module.h>
#include <linux/sort.h>
#include <asm/ptrace.h>
#include <asm/stacktrace.h>
#include <asm/unwind.h>
#include <asm/orc_types.h>
#include <asm/orc_lookup.h>

#define orc_warn(fmt, ...) \
	printk_deferred_once(KERN_WARNING "WARNING: " fmt, ##__VA_ARGS__)

#define orc_warn_current(args...)					\
({									\
<<<<<<< HEAD
	if (state->task == current)					\
=======
	if (state->task == current && !state->error)			\
>>>>>>> 7d2a07b7
		orc_warn(args);						\
})

extern int __start_orc_unwind_ip[];
extern int __stop_orc_unwind_ip[];
extern struct orc_entry __start_orc_unwind[];
extern struct orc_entry __stop_orc_unwind[];

static bool orc_init __ro_after_init;
static unsigned int lookup_num_blocks __ro_after_init;

static inline unsigned long orc_ip(const int *ip)
{
	return (unsigned long)ip + *ip;
}

static struct orc_entry *__orc_find(int *ip_table, struct orc_entry *u_table,
				    unsigned int num_entries, unsigned long ip)
{
	int *first = ip_table;
	int *last = ip_table + num_entries - 1;
	int *mid = first, *found = first;

	if (!num_entries)
		return NULL;

	/*
	 * Do a binary range search to find the rightmost duplicate of a given
	 * starting address.  Some entries are section terminators which are
	 * "weak" entries for ensuring there are no gaps.  They should be
	 * ignored when they conflict with a real entry.
	 */
	while (first <= last) {
		mid = first + ((last - first) / 2);

		if (orc_ip(mid) <= ip) {
			found = mid;
			first = mid + 1;
		} else
			last = mid - 1;
	}

	return u_table + (found - ip_table);
}

#ifdef CONFIG_MODULES
static struct orc_entry *orc_module_find(unsigned long ip)
{
	struct module *mod;

	mod = __module_address(ip);
	if (!mod || !mod->arch.orc_unwind || !mod->arch.orc_unwind_ip)
		return NULL;
	return __orc_find(mod->arch.orc_unwind_ip, mod->arch.orc_unwind,
			  mod->arch.num_orcs, ip);
}
#else
static struct orc_entry *orc_module_find(unsigned long ip)
{
	return NULL;
}
#endif

#ifdef CONFIG_DYNAMIC_FTRACE
static struct orc_entry *orc_find(unsigned long ip);

/*
 * Ftrace dynamic trampolines do not have orc entries of their own.
 * But they are copies of the ftrace entries that are static and
 * defined in ftrace_*.S, which do have orc entries.
 *
 * If the unwinder comes across a ftrace trampoline, then find the
 * ftrace function that was used to create it, and use that ftrace
 * function's orc entry, as the placement of the return code in
 * the stack will be identical.
 */
static struct orc_entry *orc_ftrace_find(unsigned long ip)
{
	struct ftrace_ops *ops;
	unsigned long caller;

	ops = ftrace_ops_trampoline(ip);
	if (!ops)
		return NULL;

	if (ops->flags & FTRACE_OPS_FL_SAVE_REGS)
		caller = (unsigned long)ftrace_regs_call;
	else
		caller = (unsigned long)ftrace_call;

	/* Prevent unlikely recursion */
	if (ip == caller)
		return NULL;

	return orc_find(caller);
}
#else
static struct orc_entry *orc_ftrace_find(unsigned long ip)
{
	return NULL;
}
#endif

/*
 * If we crash with IP==0, the last successfully executed instruction
 * was probably an indirect function call with a NULL function pointer,
 * and we don't have unwind information for NULL.
 * This hardcoded ORC entry for IP==0 allows us to unwind from a NULL function
 * pointer into its parent and then continue normally from there.
 */
static struct orc_entry null_orc_entry = {
	.sp_offset = sizeof(long),
	.sp_reg = ORC_REG_SP,
	.bp_reg = ORC_REG_UNDEFINED,
	.type = UNWIND_HINT_TYPE_CALL
};

/* Fake frame pointer entry -- used as a fallback for generated code */
static struct orc_entry orc_fp_entry = {
	.type		= UNWIND_HINT_TYPE_CALL,
	.sp_reg		= ORC_REG_BP,
	.sp_offset	= 16,
	.bp_reg		= ORC_REG_PREV_SP,
	.bp_offset	= -16,
	.end		= 0,
};

static struct orc_entry *orc_find(unsigned long ip)
{
	static struct orc_entry *orc;

	if (ip == 0)
		return &null_orc_entry;

	/* For non-init vmlinux addresses, use the fast lookup table: */
	if (ip >= LOOKUP_START_IP && ip < LOOKUP_STOP_IP) {
		unsigned int idx, start, stop;

		idx = (ip - LOOKUP_START_IP) / LOOKUP_BLOCK_SIZE;

		if (unlikely((idx >= lookup_num_blocks-1))) {
			orc_warn("WARNING: bad lookup idx: idx=%u num=%u ip=%pB\n",
				 idx, lookup_num_blocks, (void *)ip);
			return NULL;
		}

		start = orc_lookup[idx];
		stop = orc_lookup[idx + 1] + 1;

		if (unlikely((__start_orc_unwind + start >= __stop_orc_unwind) ||
			     (__start_orc_unwind + stop > __stop_orc_unwind))) {
			orc_warn("WARNING: bad lookup value: idx=%u num=%u start=%u stop=%u ip=%pB\n",
				 idx, lookup_num_blocks, start, stop, (void *)ip);
			return NULL;
		}

		return __orc_find(__start_orc_unwind_ip + start,
				  __start_orc_unwind + start, stop - start, ip);
	}

	/* vmlinux .init slow lookup: */
	if (init_kernel_text(ip))
		return __orc_find(__start_orc_unwind_ip, __start_orc_unwind,
				  __stop_orc_unwind_ip - __start_orc_unwind_ip, ip);

	/* Module lookup: */
	orc = orc_module_find(ip);
	if (orc)
		return orc;

	return orc_ftrace_find(ip);
}

#ifdef CONFIG_MODULES

static DEFINE_MUTEX(sort_mutex);
static int *cur_orc_ip_table = __start_orc_unwind_ip;
static struct orc_entry *cur_orc_table = __start_orc_unwind;

static void orc_sort_swap(void *_a, void *_b, int size)
{
	struct orc_entry *orc_a, *orc_b;
	struct orc_entry orc_tmp;
	int *a = _a, *b = _b, tmp;
	int delta = _b - _a;

	/* Swap the .orc_unwind_ip entries: */
	tmp = *a;
	*a = *b + delta;
	*b = tmp - delta;

	/* Swap the corresponding .orc_unwind entries: */
	orc_a = cur_orc_table + (a - cur_orc_ip_table);
	orc_b = cur_orc_table + (b - cur_orc_ip_table);
	orc_tmp = *orc_a;
	*orc_a = *orc_b;
	*orc_b = orc_tmp;
}

static int orc_sort_cmp(const void *_a, const void *_b)
{
	struct orc_entry *orc_a;
	const int *a = _a, *b = _b;
	unsigned long a_val = orc_ip(a);
	unsigned long b_val = orc_ip(b);

	if (a_val > b_val)
		return 1;
	if (a_val < b_val)
		return -1;

	/*
	 * The "weak" section terminator entries need to always be on the left
	 * to ensure the lookup code skips them in favor of real entries.
	 * These terminator entries exist to handle any gaps created by
	 * whitelisted .o files which didn't get objtool generation.
	 */
	orc_a = cur_orc_table + (a - cur_orc_ip_table);
	return orc_a->sp_reg == ORC_REG_UNDEFINED && !orc_a->end ? -1 : 1;
}

void unwind_module_init(struct module *mod, void *_orc_ip, size_t orc_ip_size,
			void *_orc, size_t orc_size)
{
	int *orc_ip = _orc_ip;
	struct orc_entry *orc = _orc;
	unsigned int num_entries = orc_ip_size / sizeof(int);

	WARN_ON_ONCE(orc_ip_size % sizeof(int) != 0 ||
		     orc_size % sizeof(*orc) != 0 ||
		     num_entries != orc_size / sizeof(*orc));

	/*
	 * The 'cur_orc_*' globals allow the orc_sort_swap() callback to
	 * associate an .orc_unwind_ip table entry with its corresponding
	 * .orc_unwind entry so they can both be swapped.
	 */
	mutex_lock(&sort_mutex);
	cur_orc_ip_table = orc_ip;
	cur_orc_table = orc;
	sort(orc_ip, num_entries, sizeof(int), orc_sort_cmp, orc_sort_swap);
	mutex_unlock(&sort_mutex);

	mod->arch.orc_unwind_ip = orc_ip;
	mod->arch.orc_unwind = orc;
	mod->arch.num_orcs = num_entries;
}
#endif

void __init unwind_init(void)
{
	size_t orc_ip_size = (void *)__stop_orc_unwind_ip - (void *)__start_orc_unwind_ip;
	size_t orc_size = (void *)__stop_orc_unwind - (void *)__start_orc_unwind;
	size_t num_entries = orc_ip_size / sizeof(int);
	struct orc_entry *orc;
	int i;

	if (!num_entries || orc_ip_size % sizeof(int) != 0 ||
	    orc_size % sizeof(struct orc_entry) != 0 ||
	    num_entries != orc_size / sizeof(struct orc_entry)) {
		orc_warn("WARNING: Bad or missing .orc_unwind table.  Disabling unwinder.\n");
		return;
	}

	/*
	 * Note, the orc_unwind and orc_unwind_ip tables were already
	 * sorted at build time via the 'sorttable' tool.
	 * It's ready for binary search straight away, no need to sort it.
	 */

	/* Initialize the fast lookup table: */
	lookup_num_blocks = orc_lookup_end - orc_lookup;
	for (i = 0; i < lookup_num_blocks-1; i++) {
		orc = __orc_find(__start_orc_unwind_ip, __start_orc_unwind,
				 num_entries,
				 LOOKUP_START_IP + (LOOKUP_BLOCK_SIZE * i));
		if (!orc) {
			orc_warn("WARNING: Corrupt .orc_unwind table.  Disabling unwinder.\n");
			return;
		}

		orc_lookup[i] = orc - __start_orc_unwind;
	}

	/* Initialize the ending block: */
	orc = __orc_find(__start_orc_unwind_ip, __start_orc_unwind, num_entries,
			 LOOKUP_STOP_IP);
	if (!orc) {
		orc_warn("WARNING: Corrupt .orc_unwind table.  Disabling unwinder.\n");
		return;
	}
	orc_lookup[lookup_num_blocks-1] = orc - __start_orc_unwind;

	orc_init = true;
}

unsigned long unwind_get_return_address(struct unwind_state *state)
{
	if (unwind_done(state))
		return 0;

	return __kernel_text_address(state->ip) ? state->ip : 0;
}
EXPORT_SYMBOL_GPL(unwind_get_return_address);

unsigned long *unwind_get_return_address_ptr(struct unwind_state *state)
{
	if (unwind_done(state))
		return NULL;

	if (state->regs)
		return &state->regs->ip;

	if (state->sp)
		return (unsigned long *)state->sp - 1;

	return NULL;
}

static bool stack_access_ok(struct unwind_state *state, unsigned long _addr,
			    size_t len)
{
	struct stack_info *info = &state->stack_info;
	void *addr = (void *)_addr;

	if (!on_stack(info, addr, len) &&
	    (get_stack_info(addr, state->task, info, &state->stack_mask)))
		return false;

	return true;
}

static bool deref_stack_reg(struct unwind_state *state, unsigned long addr,
			    unsigned long *val)
{
	if (!stack_access_ok(state, addr, sizeof(long)))
		return false;

	*val = READ_ONCE_NOCHECK(*(unsigned long *)addr);
	return true;
}

static bool deref_stack_regs(struct unwind_state *state, unsigned long addr,
			     unsigned long *ip, unsigned long *sp)
{
	struct pt_regs *regs = (struct pt_regs *)addr;

	/* x86-32 support will be more complicated due to the &regs->sp hack */
	BUILD_BUG_ON(IS_ENABLED(CONFIG_X86_32));

	if (!stack_access_ok(state, addr, sizeof(struct pt_regs)))
		return false;

	*ip = READ_ONCE_NOCHECK(regs->ip);
	*sp = READ_ONCE_NOCHECK(regs->sp);
	return true;
}

static bool deref_stack_iret_regs(struct unwind_state *state, unsigned long addr,
				  unsigned long *ip, unsigned long *sp)
{
	struct pt_regs *regs = (void *)addr - IRET_FRAME_OFFSET;

	if (!stack_access_ok(state, addr, IRET_FRAME_SIZE))
		return false;

	*ip = READ_ONCE_NOCHECK(regs->ip);
	*sp = READ_ONCE_NOCHECK(regs->sp);
	return true;
}

/*
 * If state->regs is non-NULL, and points to a full pt_regs, just get the reg
 * value from state->regs.
 *
 * Otherwise, if state->regs just points to IRET regs, and the previous frame
 * had full regs, it's safe to get the value from the previous regs.  This can
 * happen when early/late IRQ entry code gets interrupted by an NMI.
 */
static bool get_reg(struct unwind_state *state, unsigned int reg_off,
		    unsigned long *val)
{
	unsigned int reg = reg_off/8;

	if (!state->regs)
		return false;

	if (state->full_regs) {
<<<<<<< HEAD
		*val = ((unsigned long *)state->regs)[reg];
=======
		*val = READ_ONCE_NOCHECK(((unsigned long *)state->regs)[reg]);
>>>>>>> 7d2a07b7
		return true;
	}

	if (state->prev_regs) {
<<<<<<< HEAD
		*val = ((unsigned long *)state->prev_regs)[reg];
=======
		*val = READ_ONCE_NOCHECK(((unsigned long *)state->prev_regs)[reg]);
>>>>>>> 7d2a07b7
		return true;
	}

	return false;
}

bool unwind_next_frame(struct unwind_state *state)
{
	unsigned long ip_p, sp, tmp, orig_ip = state->ip, prev_sp = state->sp;
	enum stack_type prev_type = state->stack_info.type;
	struct orc_entry *orc;
	bool indirect = false;

	if (unwind_done(state))
		return false;

	/* Don't let modules unload while we're reading their ORC data. */
	preempt_disable();

	/* End-of-stack check for user tasks: */
	if (state->regs && user_mode(state->regs))
		goto the_end;

	/*
	 * Find the orc_entry associated with the text address.
	 *
	 * For a call frame (as opposed to a signal frame), state->ip points to
	 * the instruction after the call.  That instruction's stack layout
	 * could be different from the call instruction's layout, for example
	 * if the call was to a noreturn function.  So get the ORC data for the
	 * call instruction itself.
	 */
	orc = orc_find(state->signal ? state->ip : state->ip - 1);
	if (!orc) {
		/*
		 * As a fallback, try to assume this code uses a frame pointer.
		 * This is useful for generated code, like BPF, which ORC
		 * doesn't know about.  This is just a guess, so the rest of
		 * the unwind is no longer considered reliable.
		 */
		orc = &orc_fp_entry;
		state->error = true;
	}

	/* End-of-stack check for kernel threads: */
	if (orc->sp_reg == ORC_REG_UNDEFINED) {
		if (!orc->end)
			goto err;

		goto the_end;
	}

	/* Find the previous frame's stack: */
	switch (orc->sp_reg) {
	case ORC_REG_SP:
		sp = state->sp + orc->sp_offset;
		break;

	case ORC_REG_BP:
		sp = state->bp + orc->sp_offset;
		break;

	case ORC_REG_SP_INDIRECT:
		sp = state->sp;
		indirect = true;
		break;

	case ORC_REG_BP_INDIRECT:
		sp = state->bp + orc->sp_offset;
		indirect = true;
		break;

	case ORC_REG_R10:
		if (!get_reg(state, offsetof(struct pt_regs, r10), &sp)) {
			orc_warn_current("missing R10 value at %pB\n",
					 (void *)state->ip);
			goto err;
		}
		break;

	case ORC_REG_R13:
		if (!get_reg(state, offsetof(struct pt_regs, r13), &sp)) {
			orc_warn_current("missing R13 value at %pB\n",
					 (void *)state->ip);
			goto err;
		}
		break;

	case ORC_REG_DI:
		if (!get_reg(state, offsetof(struct pt_regs, di), &sp)) {
			orc_warn_current("missing RDI value at %pB\n",
					 (void *)state->ip);
			goto err;
		}
		break;

	case ORC_REG_DX:
		if (!get_reg(state, offsetof(struct pt_regs, dx), &sp)) {
			orc_warn_current("missing DX value at %pB\n",
					 (void *)state->ip);
			goto err;
		}
		break;

	default:
		orc_warn("unknown SP base reg %d at %pB\n",
			 orc->sp_reg, (void *)state->ip);
		goto err;
	}

	if (indirect) {
		if (!deref_stack_reg(state, sp, &sp))
			goto err;

		if (orc->sp_reg == ORC_REG_SP_INDIRECT)
			sp += orc->sp_offset;
	}

	/* Find IP, SP and possibly regs: */
	switch (orc->type) {
	case UNWIND_HINT_TYPE_CALL:
		ip_p = sp - sizeof(long);

		if (!deref_stack_reg(state, ip_p, &state->ip))
			goto err;

		state->ip = ftrace_graph_ret_addr(state->task, &state->graph_idx,
						  state->ip, (void *)ip_p);

		state->sp = sp;
		state->regs = NULL;
		state->prev_regs = NULL;
		state->signal = false;
		break;

	case UNWIND_HINT_TYPE_REGS:
		if (!deref_stack_regs(state, sp, &state->ip, &state->sp)) {
			orc_warn_current("can't access registers at %pB\n",
					 (void *)orig_ip);
			goto err;
		}

		state->regs = (struct pt_regs *)sp;
		state->prev_regs = NULL;
		state->full_regs = true;
		state->signal = true;
		break;

	case UNWIND_HINT_TYPE_REGS_PARTIAL:
		if (!deref_stack_iret_regs(state, sp, &state->ip, &state->sp)) {
			orc_warn_current("can't access iret registers at %pB\n",
					 (void *)orig_ip);
			goto err;
		}

		if (state->full_regs)
			state->prev_regs = state->regs;
		state->regs = (void *)sp - IRET_FRAME_OFFSET;
		state->full_regs = false;
		state->signal = true;
		break;

	default:
		orc_warn("unknown .orc_unwind entry type %d at %pB\n",
			 orc->type, (void *)orig_ip);
		goto err;
	}

	/* Find BP: */
	switch (orc->bp_reg) {
	case ORC_REG_UNDEFINED:
		if (get_reg(state, offsetof(struct pt_regs, bp), &tmp))
			state->bp = tmp;
		break;

	case ORC_REG_PREV_SP:
		if (!deref_stack_reg(state, sp + orc->bp_offset, &state->bp))
			goto err;
		break;

	case ORC_REG_BP:
		if (!deref_stack_reg(state, state->bp + orc->bp_offset, &state->bp))
			goto err;
		break;

	default:
		orc_warn("unknown BP base reg %d for ip %pB\n",
			 orc->bp_reg, (void *)orig_ip);
		goto err;
	}

	/* Prevent a recursive loop due to bad ORC data: */
	if (state->stack_info.type == prev_type &&
	    on_stack(&state->stack_info, (void *)state->sp, sizeof(long)) &&
	    state->sp <= prev_sp) {
		orc_warn_current("stack going in the wrong direction? at %pB\n",
				 (void *)orig_ip);
		goto err;
	}

	preempt_enable();
	return true;

err:
	state->error = true;

the_end:
	preempt_enable();
	state->stack_info.type = STACK_TYPE_UNKNOWN;
	return false;
}
EXPORT_SYMBOL_GPL(unwind_next_frame);

void __unwind_start(struct unwind_state *state, struct task_struct *task,
		    struct pt_regs *regs, unsigned long *first_frame)
{
	memset(state, 0, sizeof(*state));
	state->task = task;

	if (!orc_init)
		goto err;

	/*
	 * Refuse to unwind the stack of a task while it's executing on another
	 * CPU.  This check is racy, but that's ok: the unwinder has other
	 * checks to prevent it from going off the rails.
	 */
	if (task_on_another_cpu(task))
		goto err;

	if (regs) {
		if (user_mode(regs))
			goto the_end;

		state->ip = regs->ip;
		state->sp = regs->sp;
		state->bp = regs->bp;
		state->regs = regs;
		state->full_regs = true;
		state->signal = true;

	} else if (task == current) {
		asm volatile("lea (%%rip), %0\n\t"
			     "mov %%rsp, %1\n\t"
			     "mov %%rbp, %2\n\t"
			     : "=r" (state->ip), "=r" (state->sp),
			       "=r" (state->bp));

	} else {
		struct inactive_task_frame *frame = (void *)task->thread.sp;

		state->sp = task->thread.sp + sizeof(*frame);
		state->bp = READ_ONCE_NOCHECK(frame->bp);
		state->ip = READ_ONCE_NOCHECK(frame->ret_addr);
		state->signal = (void *)state->ip == ret_from_fork;
	}

	if (get_stack_info((unsigned long *)state->sp, state->task,
			   &state->stack_info, &state->stack_mask)) {
		/*
		 * We weren't on a valid stack.  It's possible that
		 * we overflowed a valid stack into a guard page.
		 * See if the next page up is valid so that we can
		 * generate some kind of backtrace if this happens.
		 */
		void *next_page = (void *)PAGE_ALIGN((unsigned long)state->sp);
		state->error = true;
		if (get_stack_info(next_page, state->task, &state->stack_info,
				   &state->stack_mask))
			return;
	}

	/*
	 * The caller can provide the address of the first frame directly
	 * (first_frame) or indirectly (regs->sp) to indicate which stack frame
	 * to start unwinding at.  Skip ahead until we reach it.
	 */

	/* When starting from regs, skip the regs frame: */
	if (regs) {
		unwind_next_frame(state);
		return;
	}

	/* Otherwise, skip ahead to the user-specified starting frame: */
	while (!unwind_done(state) &&
	       (!on_stack(&state->stack_info, first_frame, sizeof(long)) ||
			state->sp < (unsigned long)first_frame))
		unwind_next_frame(state);

	return;

err:
	state->error = true;
the_end:
	state->stack_info.type = STACK_TYPE_UNKNOWN;
}
EXPORT_SYMBOL_GPL(__unwind_start);<|MERGE_RESOLUTION|>--- conflicted
+++ resolved
@@ -13,11 +13,7 @@
 
 #define orc_warn_current(args...)					\
 ({									\
-<<<<<<< HEAD
-	if (state->task == current)					\
-=======
 	if (state->task == current && !state->error)			\
->>>>>>> 7d2a07b7
 		orc_warn(args);						\
 })
 
@@ -406,20 +402,12 @@
 		return false;
 
 	if (state->full_regs) {
-<<<<<<< HEAD
-		*val = ((unsigned long *)state->regs)[reg];
-=======
 		*val = READ_ONCE_NOCHECK(((unsigned long *)state->regs)[reg]);
->>>>>>> 7d2a07b7
 		return true;
 	}
 
 	if (state->prev_regs) {
-<<<<<<< HEAD
-		*val = ((unsigned long *)state->prev_regs)[reg];
-=======
 		*val = READ_ONCE_NOCHECK(((unsigned long *)state->prev_regs)[reg]);
->>>>>>> 7d2a07b7
 		return true;
 	}
 
