#include <linux/sysdev.h>
#include <asm/mce.h>

enum severity_level {
	MCE_NO_SEVERITY,
	MCE_KEEP_SEVERITY,
	MCE_SOME_SEVERITY,
	MCE_AO_SEVERITY,
	MCE_UC_SEVERITY,
	MCE_AR_SEVERITY,
	MCE_PANIC_SEVERITY,
};

#define ATTR_LEN		16

/* One object for each MCE bank, shared by all CPUs */
struct mce_bank {
	u64			ctl;			/* subevents to enable */
	unsigned char init;				/* initialise bank? */
	struct sysdev_attribute attr;			/* sysdev attribute */
	char			attrname[ATTR_LEN];	/* attribute name */
};

int mce_severity(struct mce *a, int tolerant, char **msg);
struct dentry *mce_get_debugfs_dir(void);

extern int mce_ser;

extern struct mce_bank *mce_banks;

<<<<<<< HEAD
extern void (*mce_cpu_specific_poll)(struct mce *);
=======
#ifdef CONFIG_ACPI_APEI
int apei_write_mce(struct mce *m);
ssize_t apei_read_mce(struct mce *m, u64 *record_id);
int apei_check_mce(void);
int apei_clear_mce(u64 record_id);
#else
static inline int apei_write_mce(struct mce *m)
{
	return -EINVAL;
}
static inline ssize_t apei_read_mce(struct mce *m, u64 *record_id)
{
	return 0;
}
static inline int apei_check_mce(void)
{
	return 0;
}
static inline int apei_clear_mce(u64 record_id)
{
	return -EINVAL;
}
#endif
>>>>>>> e44a21b7
<|MERGE_RESOLUTION|>--- conflicted
+++ resolved
@@ -28,9 +28,8 @@
 
 extern struct mce_bank *mce_banks;
 
-<<<<<<< HEAD
 extern void (*mce_cpu_specific_poll)(struct mce *);
-=======
+
 #ifdef CONFIG_ACPI_APEI
 int apei_write_mce(struct mce *m);
 ssize_t apei_read_mce(struct mce *m, u64 *record_id);
@@ -53,5 +52,4 @@
 {
 	return -EINVAL;
 }
-#endif
->>>>>>> e44a21b7
+#endif