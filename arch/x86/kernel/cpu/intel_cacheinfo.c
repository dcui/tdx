/*
 *	Routines to indentify caches on Intel CPU.
 *
 *	Changes:
 *	Venkatesh Pallipadi	: Adding cache identification through cpuid(4)
 *	Ashok Raj <ashok.raj@intel.com>: Work with CPU hotplug infrastructure.
 *	Andi Kleen / Andreas Herrmann	: CPUID4 emulation on AMD.
 */

#include <linux/init.h>
#include <linux/slab.h>
#include <linux/device.h>
#include <linux/compiler.h>
#include <linux/cpu.h>
#include <linux/sched.h>
#include <linux/pci.h>

#include <asm/processor.h>
#include <linux/smp.h>
#include <asm/amd_nb.h>
#include <asm/smp.h>

#define LVL_1_INST	1
#define LVL_1_DATA	2
#define LVL_2		3
#define LVL_3		4
#define LVL_TRACE	5

struct _cache_table {
	unsigned char descriptor;
	char cache_type;
	short size;
};

#define MB(x)	((x) * 1024)

/* All the cache descriptor types we care about (no TLB or
   trace cache entries) */

static const struct _cache_table __cpuinitconst cache_table[] =
{
	{ 0x06, LVL_1_INST, 8 },	/* 4-way set assoc, 32 byte line size */
	{ 0x08, LVL_1_INST, 16 },	/* 4-way set assoc, 32 byte line size */
	{ 0x09, LVL_1_INST, 32 },	/* 4-way set assoc, 64 byte line size */
	{ 0x0a, LVL_1_DATA, 8 },	/* 2 way set assoc, 32 byte line size */
	{ 0x0c, LVL_1_DATA, 16 },	/* 4-way set assoc, 32 byte line size */
	{ 0x0d, LVL_1_DATA, 16 },	/* 4-way set assoc, 64 byte line size */
	{ 0x0e, LVL_1_DATA, 24 },	/* 6-way set assoc, 64 byte line size */
	{ 0x21, LVL_2,      256 },	/* 8-way set assoc, 64 byte line size */
	{ 0x22, LVL_3,      512 },	/* 4-way set assoc, sectored cache, 64 byte line size */
	{ 0x23, LVL_3,      MB(1) },	/* 8-way set assoc, sectored cache, 64 byte line size */
	{ 0x25, LVL_3,      MB(2) },	/* 8-way set assoc, sectored cache, 64 byte line size */
	{ 0x29, LVL_3,      MB(4) },	/* 8-way set assoc, sectored cache, 64 byte line size */
	{ 0x2c, LVL_1_DATA, 32 },	/* 8-way set assoc, 64 byte line size */
	{ 0x30, LVL_1_INST, 32 },	/* 8-way set assoc, 64 byte line size */
	{ 0x39, LVL_2,      128 },	/* 4-way set assoc, sectored cache, 64 byte line size */
	{ 0x3a, LVL_2,      192 },	/* 6-way set assoc, sectored cache, 64 byte line size */
	{ 0x3b, LVL_2,      128 },	/* 2-way set assoc, sectored cache, 64 byte line size */
	{ 0x3c, LVL_2,      256 },	/* 4-way set assoc, sectored cache, 64 byte line size */
	{ 0x3d, LVL_2,      384 },	/* 6-way set assoc, sectored cache, 64 byte line size */
	{ 0x3e, LVL_2,      512 },	/* 4-way set assoc, sectored cache, 64 byte line size */
	{ 0x3f, LVL_2,      256 },	/* 2-way set assoc, 64 byte line size */
	{ 0x41, LVL_2,      128 },	/* 4-way set assoc, 32 byte line size */
	{ 0x42, LVL_2,      256 },	/* 4-way set assoc, 32 byte line size */
	{ 0x43, LVL_2,      512 },	/* 4-way set assoc, 32 byte line size */
	{ 0x44, LVL_2,      MB(1) },	/* 4-way set assoc, 32 byte line size */
	{ 0x45, LVL_2,      MB(2) },	/* 4-way set assoc, 32 byte line size */
	{ 0x46, LVL_3,      MB(4) },	/* 4-way set assoc, 64 byte line size */
	{ 0x47, LVL_3,      MB(8) },	/* 8-way set assoc, 64 byte line size */
	{ 0x48, LVL_2,      MB(3) },	/* 12-way set assoc, 64 byte line size */
	{ 0x49, LVL_3,      MB(4) },	/* 16-way set assoc, 64 byte line size */
	{ 0x4a, LVL_3,      MB(6) },	/* 12-way set assoc, 64 byte line size */
	{ 0x4b, LVL_3,      MB(8) },	/* 16-way set assoc, 64 byte line size */
	{ 0x4c, LVL_3,      MB(12) },	/* 12-way set assoc, 64 byte line size */
	{ 0x4d, LVL_3,      MB(16) },	/* 16-way set assoc, 64 byte line size */
	{ 0x4e, LVL_2,      MB(6) },	/* 24-way set assoc, 64 byte line size */
	{ 0x60, LVL_1_DATA, 16 },	/* 8-way set assoc, sectored cache, 64 byte line size */
	{ 0x66, LVL_1_DATA, 8 },	/* 4-way set assoc, sectored cache, 64 byte line size */
	{ 0x67, LVL_1_DATA, 16 },	/* 4-way set assoc, sectored cache, 64 byte line size */
	{ 0x68, LVL_1_DATA, 32 },	/* 4-way set assoc, sectored cache, 64 byte line size */
	{ 0x70, LVL_TRACE,  12 },	/* 8-way set assoc */
	{ 0x71, LVL_TRACE,  16 },	/* 8-way set assoc */
	{ 0x72, LVL_TRACE,  32 },	/* 8-way set assoc */
	{ 0x73, LVL_TRACE,  64 },	/* 8-way set assoc */
	{ 0x78, LVL_2,      MB(1) },	/* 4-way set assoc, 64 byte line size */
	{ 0x79, LVL_2,      128 },	/* 8-way set assoc, sectored cache, 64 byte line size */
	{ 0x7a, LVL_2,      256 },	/* 8-way set assoc, sectored cache, 64 byte line size */
	{ 0x7b, LVL_2,      512 },	/* 8-way set assoc, sectored cache, 64 byte line size */
	{ 0x7c, LVL_2,      MB(1) },	/* 8-way set assoc, sectored cache, 64 byte line size */
	{ 0x7d, LVL_2,      MB(2) },	/* 8-way set assoc, 64 byte line size */
	{ 0x7f, LVL_2,      512 },	/* 2-way set assoc, 64 byte line size */
	{ 0x80, LVL_2,      512 },	/* 8-way set assoc, 64 byte line size */
	{ 0x82, LVL_2,      256 },	/* 8-way set assoc, 32 byte line size */
	{ 0x83, LVL_2,      512 },	/* 8-way set assoc, 32 byte line size */
	{ 0x84, LVL_2,      MB(1) },	/* 8-way set assoc, 32 byte line size */
	{ 0x85, LVL_2,      MB(2) },	/* 8-way set assoc, 32 byte line size */
	{ 0x86, LVL_2,      512 },	/* 4-way set assoc, 64 byte line size */
	{ 0x87, LVL_2,      MB(1) },	/* 8-way set assoc, 64 byte line size */
	{ 0xd0, LVL_3,      512 },	/* 4-way set assoc, 64 byte line size */
	{ 0xd1, LVL_3,      MB(1) },	/* 4-way set assoc, 64 byte line size */
	{ 0xd2, LVL_3,      MB(2) },	/* 4-way set assoc, 64 byte line size */
	{ 0xd6, LVL_3,      MB(1) },	/* 8-way set assoc, 64 byte line size */
	{ 0xd7, LVL_3,      MB(2) },	/* 8-way set assoc, 64 byte line size */
	{ 0xd8, LVL_3,      MB(4) },	/* 12-way set assoc, 64 byte line size */
	{ 0xdc, LVL_3,      MB(2) },	/* 12-way set assoc, 64 byte line size */
	{ 0xdd, LVL_3,      MB(4) },	/* 12-way set assoc, 64 byte line size */
	{ 0xde, LVL_3,      MB(8) },	/* 12-way set assoc, 64 byte line size */
	{ 0xe2, LVL_3,      MB(2) },	/* 16-way set assoc, 64 byte line size */
	{ 0xe3, LVL_3,      MB(4) },	/* 16-way set assoc, 64 byte line size */
	{ 0xe4, LVL_3,      MB(8) },	/* 16-way set assoc, 64 byte line size */
	{ 0xea, LVL_3,      MB(12) },	/* 24-way set assoc, 64 byte line size */
	{ 0xeb, LVL_3,      MB(18) },	/* 24-way set assoc, 64 byte line size */
	{ 0xec, LVL_3,      MB(24) },	/* 24-way set assoc, 64 byte line size */
	{ 0x00, 0, 0}
};


enum _cache_type {
	CACHE_TYPE_NULL	= 0,
	CACHE_TYPE_DATA = 1,
	CACHE_TYPE_INST = 2,
	CACHE_TYPE_UNIFIED = 3
};

union _cpuid4_leaf_eax {
	struct {
		enum _cache_type	type:5;
		unsigned int		level:3;
		unsigned int		is_self_initializing:1;
		unsigned int		is_fully_associative:1;
		unsigned int		reserved:4;
		unsigned int		num_threads_sharing:12;
		unsigned int		num_cores_on_die:6;
	} split;
	u32 full;
};

union _cpuid4_leaf_ebx {
	struct {
		unsigned int		coherency_line_size:12;
		unsigned int		physical_line_partition:10;
		unsigned int		ways_of_associativity:10;
	} split;
	u32 full;
};

union _cpuid4_leaf_ecx {
	struct {
		unsigned int		number_of_sets:32;
	} split;
	u32 full;
};

struct _cpuid4_info_regs {
	union _cpuid4_leaf_eax eax;
	union _cpuid4_leaf_ebx ebx;
	union _cpuid4_leaf_ecx ecx;
	unsigned long size;
	struct amd_northbridge *nb;
};

struct _cpuid4_info {
	struct _cpuid4_info_regs base;
	DECLARE_BITMAP(shared_cpu_map, NR_CPUS);
};

unsigned short			num_cache_leaves;

/* AMD doesn't have CPUID4. Emulate it here to report the same
   information to the user.  This makes some assumptions about the machine:
   L2 not shared, no SMT etc. that is currently true on AMD CPUs.

   In theory the TLBs could be reported as fake type (they are in "dummy").
   Maybe later */
union l1_cache {
	struct {
		unsigned line_size:8;
		unsigned lines_per_tag:8;
		unsigned assoc:8;
		unsigned size_in_kb:8;
	};
	unsigned val;
};

union l2_cache {
	struct {
		unsigned line_size:8;
		unsigned lines_per_tag:4;
		unsigned assoc:4;
		unsigned size_in_kb:16;
	};
	unsigned val;
};

union l3_cache {
	struct {
		unsigned line_size:8;
		unsigned lines_per_tag:4;
		unsigned assoc:4;
		unsigned res:2;
		unsigned size_encoded:14;
	};
	unsigned val;
};

static const unsigned short __cpuinitconst assocs[] = {
	[1] = 1,
	[2] = 2,
	[4] = 4,
	[6] = 8,
	[8] = 16,
	[0xa] = 32,
	[0xb] = 48,
	[0xc] = 64,
	[0xd] = 96,
	[0xe] = 128,
	[0xf] = 0xffff /* fully associative - no way to show this currently */
};

static const unsigned char __cpuinitconst levels[] = { 1, 1, 2, 3 };
static const unsigned char __cpuinitconst types[] = { 1, 2, 3, 3 };

static void __cpuinit
amd_cpuid4(int leaf, union _cpuid4_leaf_eax *eax,
		     union _cpuid4_leaf_ebx *ebx,
		     union _cpuid4_leaf_ecx *ecx)
{
	unsigned dummy;
	unsigned line_size, lines_per_tag, assoc, size_in_kb;
	union l1_cache l1i, l1d;
	union l2_cache l2;
	union l3_cache l3;
	union l1_cache *l1 = &l1d;

	eax->full = 0;
	ebx->full = 0;
	ecx->full = 0;

	cpuid(0x80000005, &dummy, &dummy, &l1d.val, &l1i.val);
	cpuid(0x80000006, &dummy, &dummy, &l2.val, &l3.val);

	switch (leaf) {
	case 1:
		l1 = &l1i;
	case 0:
		if (!l1->val)
			return;
		assoc = assocs[l1->assoc];
		line_size = l1->line_size;
		lines_per_tag = l1->lines_per_tag;
		size_in_kb = l1->size_in_kb;
		break;
	case 2:
		if (!l2.val)
			return;
		assoc = assocs[l2.assoc];
		line_size = l2.line_size;
		lines_per_tag = l2.lines_per_tag;
		/* cpu_data has errata corrections for K7 applied */
		size_in_kb = __this_cpu_read(cpu_info.x86_cache_size);
		break;
	case 3:
		if (!l3.val)
			return;
		assoc = assocs[l3.assoc];
		line_size = l3.line_size;
		lines_per_tag = l3.lines_per_tag;
		size_in_kb = l3.size_encoded * 512;
		if (boot_cpu_has(X86_FEATURE_AMD_DCM)) {
			size_in_kb = size_in_kb >> 1;
			assoc = assoc >> 1;
		}
		break;
	default:
		return;
	}

	eax->split.is_self_initializing = 1;
	eax->split.type = types[leaf];
	eax->split.level = levels[leaf];
	eax->split.num_threads_sharing = 0;
#ifndef CONFIG_XEN
	eax->split.num_cores_on_die = __this_cpu_read(cpu_info.x86_max_cores) - 1;
#endif

	if (assoc == 0xffff)
		eax->split.is_fully_associative = 1;
	ebx->split.coherency_line_size = line_size - 1;
	ebx->split.ways_of_associativity = assoc - 1;
	ebx->split.physical_line_partition = lines_per_tag - 1;
	ecx->split.number_of_sets = (size_in_kb * 1024) / line_size /
		(ebx->split.ways_of_associativity + 1) - 1;
}

struct _cache_attr {
	struct attribute attr;
	ssize_t (*show)(struct _cpuid4_info *, char *, unsigned int);
	ssize_t (*store)(struct _cpuid4_info *, const char *, size_t count,
			 unsigned int);
};

<<<<<<< HEAD
#if defined(CONFIG_AMD_NB) && !defined(CONFIG_XEN)

=======
#if defined(CONFIG_AMD_NB) && defined(CONFIG_SYSFS)
>>>>>>> 836dc9e3
/*
 * L3 cache descriptors
 */
static void __cpuinit amd_calc_l3_indices(struct amd_northbridge *nb)
{
	struct amd_l3_cache *l3 = &nb->l3_cache;
	unsigned int sc0, sc1, sc2, sc3;
	u32 val = 0;

	pci_read_config_dword(nb->misc, 0x1C4, &val);

	/* calculate subcache sizes */
	l3->subcaches[0] = sc0 = !(val & BIT(0));
	l3->subcaches[1] = sc1 = !(val & BIT(4));

	if (boot_cpu_data.x86 == 0x15) {
		l3->subcaches[0] = sc0 += !(val & BIT(1));
		l3->subcaches[1] = sc1 += !(val & BIT(5));
	}

	l3->subcaches[2] = sc2 = !(val & BIT(8))  + !(val & BIT(9));
	l3->subcaches[3] = sc3 = !(val & BIT(12)) + !(val & BIT(13));

	l3->indices = (max(max3(sc0, sc1, sc2), sc3) << 10) - 1;
}

static void __cpuinit amd_init_l3_cache(struct _cpuid4_info_regs *this_leaf, int index)
{
	int node;

	/* only for L3, and not in virtualized environments */
	if (index < 3)
		return;

	node = amd_get_nb_id(smp_processor_id());
	this_leaf->nb = node_to_amd_nb(node);
	if (this_leaf->nb && !this_leaf->nb->l3_cache.indices)
		amd_calc_l3_indices(this_leaf->nb);
}

/*
 * check whether a slot used for disabling an L3 index is occupied.
 * @l3: L3 cache descriptor
 * @slot: slot number (0..1)
 *
 * @returns: the disabled index if used or negative value if slot free.
 */
int amd_get_l3_disable_slot(struct amd_northbridge *nb, unsigned slot)
{
	unsigned int reg = 0;

	pci_read_config_dword(nb->misc, 0x1BC + slot * 4, &reg);

	/* check whether this slot is activated already */
	if (reg & (3UL << 30))
		return reg & 0xfff;

	return -1;
}

static ssize_t show_cache_disable(struct _cpuid4_info *this_leaf, char *buf,
				  unsigned int slot)
{
	int index;

	if (!this_leaf->base.nb || !amd_nb_has_feature(AMD_NB_L3_INDEX_DISABLE))
		return -EINVAL;

	index = amd_get_l3_disable_slot(this_leaf->base.nb, slot);
	if (index >= 0)
		return sprintf(buf, "%d\n", index);

	return sprintf(buf, "FREE\n");
}

#define SHOW_CACHE_DISABLE(slot)					\
static ssize_t								\
show_cache_disable_##slot(struct _cpuid4_info *this_leaf, char *buf,	\
			  unsigned int cpu)				\
{									\
	return show_cache_disable(this_leaf, buf, slot);		\
}
SHOW_CACHE_DISABLE(0)
SHOW_CACHE_DISABLE(1)

static void amd_l3_disable_index(struct amd_northbridge *nb, int cpu,
				 unsigned slot, unsigned long idx)
{
	int i;

	idx |= BIT(30);

	/*
	 *  disable index in all 4 subcaches
	 */
	for (i = 0; i < 4; i++) {
		u32 reg = idx | (i << 20);

		if (!nb->l3_cache.subcaches[i])
			continue;

		pci_write_config_dword(nb->misc, 0x1BC + slot * 4, reg);

		/*
		 * We need to WBINVD on a core on the node containing the L3
		 * cache which indices we disable therefore a simple wbinvd()
		 * is not sufficient.
		 */
		wbinvd_on_cpu(cpu);

		reg |= BIT(31);
		pci_write_config_dword(nb->misc, 0x1BC + slot * 4, reg);
	}
}

/*
 * disable a L3 cache index by using a disable-slot
 *
 * @l3:    L3 cache descriptor
 * @cpu:   A CPU on the node containing the L3 cache
 * @slot:  slot number (0..1)
 * @index: index to disable
 *
 * @return: 0 on success, error status on failure
 */
int amd_set_l3_disable_slot(struct amd_northbridge *nb, int cpu, unsigned slot,
			    unsigned long index)
{
	int ret = 0;

	/*  check if @slot is already used or the index is already disabled */
	ret = amd_get_l3_disable_slot(nb, slot);
	if (ret >= 0)
		return -EEXIST;

	if (index > nb->l3_cache.indices)
		return -EINVAL;

	/* check whether the other slot has disabled the same index already */
	if (index == amd_get_l3_disable_slot(nb, !slot))
		return -EEXIST;

	amd_l3_disable_index(nb, cpu, slot, index);

	return 0;
}

static ssize_t store_cache_disable(struct _cpuid4_info *this_leaf,
				  const char *buf, size_t count,
				  unsigned int slot)
{
	unsigned long val = 0;
	int cpu, err = 0;

	if (!capable(CAP_SYS_ADMIN))
		return -EPERM;

	if (!this_leaf->base.nb || !amd_nb_has_feature(AMD_NB_L3_INDEX_DISABLE))
		return -EINVAL;

	cpu = cpumask_first(to_cpumask(this_leaf->shared_cpu_map));

	if (strict_strtoul(buf, 10, &val) < 0)
		return -EINVAL;

	err = amd_set_l3_disable_slot(this_leaf->base.nb, cpu, slot, val);
	if (err) {
		if (err == -EEXIST)
			pr_warning("L3 slot %d in use/index already disabled!\n",
				   slot);
		return err;
	}
	return count;
}

#define STORE_CACHE_DISABLE(slot)					\
static ssize_t								\
store_cache_disable_##slot(struct _cpuid4_info *this_leaf,		\
			   const char *buf, size_t count,		\
			   unsigned int cpu)				\
{									\
	return store_cache_disable(this_leaf, buf, count, slot);	\
}
STORE_CACHE_DISABLE(0)
STORE_CACHE_DISABLE(1)

static struct _cache_attr cache_disable_0 = __ATTR(cache_disable_0, 0644,
		show_cache_disable_0, store_cache_disable_0);
static struct _cache_attr cache_disable_1 = __ATTR(cache_disable_1, 0644,
		show_cache_disable_1, store_cache_disable_1);

static ssize_t
show_subcaches(struct _cpuid4_info *this_leaf, char *buf, unsigned int cpu)
{
	if (!this_leaf->base.nb || !amd_nb_has_feature(AMD_NB_L3_PARTITIONING))
		return -EINVAL;

	return sprintf(buf, "%x\n", amd_get_subcaches(cpu));
}

static ssize_t
store_subcaches(struct _cpuid4_info *this_leaf, const char *buf, size_t count,
		unsigned int cpu)
{
	unsigned long val;

	if (!capable(CAP_SYS_ADMIN))
		return -EPERM;

	if (!this_leaf->base.nb || !amd_nb_has_feature(AMD_NB_L3_PARTITIONING))
		return -EINVAL;

	if (strict_strtoul(buf, 16, &val) < 0)
		return -EINVAL;

	if (amd_set_subcaches(cpu, val))
		return -EINVAL;

	return count;
}

static struct _cache_attr subcaches =
	__ATTR(subcaches, 0644, show_subcaches, store_subcaches);

#else
#define amd_init_l3_cache(x, y)
#endif  /* CONFIG_AMD_NB && CONFIG_SYSFS */

static int
__cpuinit cpuid4_cache_lookup_regs(int index,
				   struct _cpuid4_info_regs *this_leaf)
{
	union _cpuid4_leaf_eax	eax;
	union _cpuid4_leaf_ebx	ebx;
	union _cpuid4_leaf_ecx	ecx;
	unsigned		edx;

	if (boot_cpu_data.x86_vendor == X86_VENDOR_AMD) {
		if (cpu_has_topoext)
			cpuid_count(0x8000001d, index, &eax.full,
				    &ebx.full, &ecx.full, &edx);
		else
			amd_cpuid4(index, &eax, &ebx, &ecx);
		amd_init_l3_cache(this_leaf, index);
	} else {
		cpuid_count(4, index, &eax.full, &ebx.full, &ecx.full, &edx);
	}

	if (eax.split.type == CACHE_TYPE_NULL)
		return -EIO; /* better error ? */

	this_leaf->eax = eax;
	this_leaf->ebx = ebx;
	this_leaf->ecx = ecx;
	this_leaf->size = (ecx.split.number_of_sets          + 1) *
			  (ebx.split.coherency_line_size     + 1) *
			  (ebx.split.physical_line_partition + 1) *
			  (ebx.split.ways_of_associativity   + 1);
	return 0;
}

static int __cpuinit find_num_cache_leaves(struct cpuinfo_x86 *c)
{
	unsigned int		eax, ebx, ecx, edx, op;
	union _cpuid4_leaf_eax	cache_eax;
	int 			i = -1;

	if (c->x86_vendor == X86_VENDOR_AMD)
		op = 0x8000001d;
	else
		op = 4;

	do {
		++i;
		/* Do cpuid(op) loop to find out num_cache_leaves */
		cpuid_count(op, i, &eax, &ebx, &ecx, &edx);
		cache_eax.full = eax;
	} while (cache_eax.split.type != CACHE_TYPE_NULL);
	return i;
}

void __cpuinit init_amd_cacheinfo(struct cpuinfo_x86 *c)
{

	if (cpu_has_topoext) {
		num_cache_leaves = find_num_cache_leaves(c);
	} else if (c->extended_cpuid_level >= 0x80000006) {
		if (cpuid_edx(0x80000006) & 0xf000)
			num_cache_leaves = 4;
		else
			num_cache_leaves = 3;
	}
}

unsigned int __cpuinit init_intel_cacheinfo(struct cpuinfo_x86 *c)
{
	/* Cache sizes */
	unsigned int trace = 0, l1i = 0, l1d = 0, l2 = 0, l3 = 0;
	unsigned int new_l1d = 0, new_l1i = 0; /* Cache sizes from cpuid(4) */
	unsigned int new_l2 = 0, new_l3 = 0, i; /* Cache sizes from cpuid(4) */
#ifdef CONFIG_X86_HT
	unsigned int l2_id = 0, l3_id = 0, num_threads_sharing, index_msb;
	unsigned int cpu = c->cpu_index;
#endif

	if (c->cpuid_level > 3) {
		static int is_initialized;

		if (is_initialized == 0) {
			/* Init num_cache_leaves from boot CPU */
			num_cache_leaves = find_num_cache_leaves(c);
			is_initialized++;
		}

		/*
		 * Whenever possible use cpuid(4), deterministic cache
		 * parameters cpuid leaf to find the cache details
		 */
		for (i = 0; i < num_cache_leaves; i++) {
			struct _cpuid4_info_regs this_leaf;
			int retval;

			retval = cpuid4_cache_lookup_regs(i, &this_leaf);
			if (retval >= 0) {
				switch (this_leaf.eax.split.level) {
				case 1:
					if (this_leaf.eax.split.type ==
							CACHE_TYPE_DATA)
						new_l1d = this_leaf.size/1024;
					else if (this_leaf.eax.split.type ==
							CACHE_TYPE_INST)
						new_l1i = this_leaf.size/1024;
					break;
				case 2:
					new_l2 = this_leaf.size/1024;
#ifdef CONFIG_X86_HT
					num_threads_sharing = 1 + this_leaf.eax.split.num_threads_sharing;
					index_msb = get_count_order(num_threads_sharing);
					l2_id = c->apicid & ~((1 << index_msb) - 1);
#endif
					break;
				case 3:
					new_l3 = this_leaf.size/1024;
#ifdef CONFIG_X86_HT
					num_threads_sharing = 1 + this_leaf.eax.split.num_threads_sharing;
					index_msb = get_count_order(
							num_threads_sharing);
					l3_id = c->apicid & ~((1 << index_msb) - 1);
#endif
					break;
				default:
					break;
				}
			}
		}
	}
	/*
	 * Don't use cpuid2 if cpuid4 is supported. For P4, we use cpuid2 for
	 * trace cache
	 */
	if ((num_cache_leaves == 0 || c->x86 == 15) && c->cpuid_level > 1) {
		/* supports eax=2  call */
		int j, n;
		unsigned int regs[4];
		unsigned char *dp = (unsigned char *)regs;
		int only_trace = 0;

		if (num_cache_leaves != 0 && c->x86 == 15)
			only_trace = 1;

		/* Number of times to iterate */
		n = cpuid_eax(2) & 0xFF;

		for (i = 0 ; i < n ; i++) {
			cpuid(2, &regs[0], &regs[1], &regs[2], &regs[3]);

			/* If bit 31 is set, this is an unknown format */
			for (j = 0 ; j < 3 ; j++)
				if (regs[j] & (1 << 31))
					regs[j] = 0;

			/* Byte 0 is level count, not a descriptor */
			for (j = 1 ; j < 16 ; j++) {
				unsigned char des = dp[j];
				unsigned char k = 0;

				/* look up this descriptor in the table */
				while (cache_table[k].descriptor != 0) {
					if (cache_table[k].descriptor == des) {
						if (only_trace && cache_table[k].cache_type != LVL_TRACE)
							break;
						switch (cache_table[k].cache_type) {
						case LVL_1_INST:
							l1i += cache_table[k].size;
							break;
						case LVL_1_DATA:
							l1d += cache_table[k].size;
							break;
						case LVL_2:
							l2 += cache_table[k].size;
							break;
						case LVL_3:
							l3 += cache_table[k].size;
							break;
						case LVL_TRACE:
							trace += cache_table[k].size;
							break;
						}

						break;
					}

					k++;
				}
			}
		}
	}

	if (new_l1d)
		l1d = new_l1d;

	if (new_l1i)
		l1i = new_l1i;

	if (new_l2) {
		l2 = new_l2;
#ifdef CONFIG_X86_HT
		per_cpu(cpu_llc_id, cpu) = l2_id;
#endif
	}

	if (new_l3) {
		l3 = new_l3;
#ifdef CONFIG_X86_HT
		per_cpu(cpu_llc_id, cpu) = l3_id;
#endif
	}

	c->x86_cache_size = l3 ? l3 : (l2 ? l2 : (l1i+l1d));

	return l2;
}

#ifdef CONFIG_SYSFS

/* pointer to _cpuid4_info array (for each cache leaf) */
static DEFINE_PER_CPU(struct _cpuid4_info *, ici_cpuid4_info);
#define CPUID4_INFO_IDX(x, y)	(&((per_cpu(ici_cpuid4_info, x))[y]))

#if defined(CONFIG_SMP) && !defined(CONFIG_XEN)

static int __cpuinit cache_shared_amd_cpu_map_setup(unsigned int cpu, int index)
{
	struct _cpuid4_info *this_leaf;
	int i, sibling;

	if (cpu_has_topoext) {
		unsigned int apicid, nshared, first, last;

		if (!per_cpu(ici_cpuid4_info, cpu))
			return 0;

		this_leaf = CPUID4_INFO_IDX(cpu, index);
		nshared = this_leaf->base.eax.split.num_threads_sharing + 1;
		apicid = cpu_data(cpu).apicid;
		first = apicid - (apicid % nshared);
		last = first + nshared - 1;

		for_each_online_cpu(i) {
			apicid = cpu_data(i).apicid;
			if ((apicid < first) || (apicid > last))
				continue;
			if (!per_cpu(ici_cpuid4_info, i))
				continue;
			this_leaf = CPUID4_INFO_IDX(i, index);

			for_each_online_cpu(sibling) {
				apicid = cpu_data(sibling).apicid;
				if ((apicid < first) || (apicid > last))
					continue;
				set_bit(sibling, this_leaf->shared_cpu_map);
			}
		}
	} else if (index == 3) {
		for_each_cpu(i, cpu_llc_shared_mask(cpu)) {
			if (!per_cpu(ici_cpuid4_info, i))
				continue;
			this_leaf = CPUID4_INFO_IDX(i, index);
			for_each_cpu(sibling, cpu_llc_shared_mask(cpu)) {
				if (!cpu_online(sibling))
					continue;
				set_bit(sibling, this_leaf->shared_cpu_map);
			}
		}
	} else
		return 0;

	return 1;
}

static void __cpuinit cache_shared_cpu_map_setup(unsigned int cpu, int index)
{
	struct _cpuid4_info *this_leaf, *sibling_leaf;
	unsigned long num_threads_sharing;
	int index_msb, i;
	struct cpuinfo_x86 *c = &cpu_data(cpu);

	if (c->x86_vendor == X86_VENDOR_AMD) {
		if (cache_shared_amd_cpu_map_setup(cpu, index))
			return;
	}

	this_leaf = CPUID4_INFO_IDX(cpu, index);
	num_threads_sharing = 1 + this_leaf->base.eax.split.num_threads_sharing;

	if (num_threads_sharing == 1)
		cpumask_set_cpu(cpu, to_cpumask(this_leaf->shared_cpu_map));
	else {
		index_msb = get_count_order(num_threads_sharing);

		for_each_online_cpu(i) {
			if (cpu_data(i).apicid >> index_msb ==
			    c->apicid >> index_msb) {
				cpumask_set_cpu(i,
					to_cpumask(this_leaf->shared_cpu_map));
				if (i != cpu && per_cpu(ici_cpuid4_info, i))  {
					sibling_leaf =
						CPUID4_INFO_IDX(i, index);
					cpumask_set_cpu(cpu, to_cpumask(
						sibling_leaf->shared_cpu_map));
				}
			}
		}
	}
}
static void __cpuinit cache_remove_shared_cpu_map(unsigned int cpu, int index)
{
	struct _cpuid4_info	*this_leaf, *sibling_leaf;
	int sibling;

	this_leaf = CPUID4_INFO_IDX(cpu, index);
	for_each_cpu(sibling, to_cpumask(this_leaf->shared_cpu_map)) {
		sibling_leaf = CPUID4_INFO_IDX(sibling, index);
		cpumask_clear_cpu(cpu,
				  to_cpumask(sibling_leaf->shared_cpu_map));
	}
}
#else
static void __cpuinit cache_shared_cpu_map_setup(unsigned int cpu, int index)
{
}

static void __cpuinit cache_remove_shared_cpu_map(unsigned int cpu, int index)
{
}
#endif

static void __cpuinit free_cache_attributes(unsigned int cpu)
{
	int i;

	for (i = 0; i < num_cache_leaves; i++)
		cache_remove_shared_cpu_map(cpu, i);

	kfree(per_cpu(ici_cpuid4_info, cpu));
	per_cpu(ici_cpuid4_info, cpu) = NULL;
}

static void __cpuinit get_cpu_leaves(void *_retval)
{
	int j, *retval = _retval, cpu = smp_processor_id();

	/* Do cpuid and store the results */
	for (j = 0; j < num_cache_leaves; j++) {
		struct _cpuid4_info *this_leaf = CPUID4_INFO_IDX(cpu, j);

		*retval = cpuid4_cache_lookup_regs(j, &this_leaf->base);
		if (unlikely(*retval < 0)) {
			int i;

			for (i = 0; i < j; i++)
				cache_remove_shared_cpu_map(cpu, i);
			break;
		}
		cache_shared_cpu_map_setup(cpu, j);
	}
}

static int __cpuinit detect_cache_attributes(unsigned int cpu)
{
	int			retval;

	if (num_cache_leaves == 0)
		return -ENOENT;

	per_cpu(ici_cpuid4_info, cpu) = kzalloc(
	    sizeof(struct _cpuid4_info) * num_cache_leaves, GFP_KERNEL);
	if (per_cpu(ici_cpuid4_info, cpu) == NULL)
		return -ENOMEM;

	smp_call_function_single(cpu, get_cpu_leaves, &retval, true);
	if (retval) {
		kfree(per_cpu(ici_cpuid4_info, cpu));
		per_cpu(ici_cpuid4_info, cpu) = NULL;
	}

	return retval;
}

#include <linux/kobject.h>
#include <linux/sysfs.h>
#include <linux/cpu.h>

/* pointer to kobject for cpuX/cache */
static DEFINE_PER_CPU(struct kobject *, ici_cache_kobject);

struct _index_kobject {
	struct kobject kobj;
	unsigned int cpu;
	unsigned short index;
};

/* pointer to array of kobjects for cpuX/cache/indexY */
static DEFINE_PER_CPU(struct _index_kobject *, ici_index_kobject);
#define INDEX_KOBJECT_PTR(x, y)		(&((per_cpu(ici_index_kobject, x))[y]))

#define show_one_plus(file_name, object, val)				\
static ssize_t show_##file_name(struct _cpuid4_info *this_leaf, char *buf, \
				unsigned int cpu)			\
{									\
	return sprintf(buf, "%lu\n", (unsigned long)this_leaf->object + val); \
}

show_one_plus(level, base.eax.split.level, 0);
show_one_plus(coherency_line_size, base.ebx.split.coherency_line_size, 1);
show_one_plus(physical_line_partition, base.ebx.split.physical_line_partition, 1);
show_one_plus(ways_of_associativity, base.ebx.split.ways_of_associativity, 1);
show_one_plus(number_of_sets, base.ecx.split.number_of_sets, 1);

static ssize_t show_size(struct _cpuid4_info *this_leaf, char *buf,
			 unsigned int cpu)
{
	return sprintf(buf, "%luK\n", this_leaf->base.size / 1024);
}

static ssize_t show_shared_cpu_map_func(struct _cpuid4_info *this_leaf,
					int type, char *buf)
{
	ptrdiff_t len = PTR_ALIGN(buf + PAGE_SIZE - 1, PAGE_SIZE) - buf;
	int n = 0;

	if (len > 1) {
		const struct cpumask *mask;

		mask = to_cpumask(this_leaf->shared_cpu_map);
		n = type ?
			cpulist_scnprintf(buf, len-2, mask) :
			cpumask_scnprintf(buf, len-2, mask);
		buf[n++] = '\n';
		buf[n] = '\0';
	}
	return n;
}

static inline ssize_t show_shared_cpu_map(struct _cpuid4_info *leaf, char *buf,
					  unsigned int cpu)
{
	return show_shared_cpu_map_func(leaf, 0, buf);
}

static inline ssize_t show_shared_cpu_list(struct _cpuid4_info *leaf, char *buf,
					   unsigned int cpu)
{
	return show_shared_cpu_map_func(leaf, 1, buf);
}

static ssize_t show_type(struct _cpuid4_info *this_leaf, char *buf,
			 unsigned int cpu)
{
	switch (this_leaf->base.eax.split.type) {
	case CACHE_TYPE_DATA:
		return sprintf(buf, "Data\n");
	case CACHE_TYPE_INST:
		return sprintf(buf, "Instruction\n");
	case CACHE_TYPE_UNIFIED:
		return sprintf(buf, "Unified\n");
	default:
		return sprintf(buf, "Unknown\n");
	}
}

#define to_object(k)	container_of(k, struct _index_kobject, kobj)
#define to_attr(a)	container_of(a, struct _cache_attr, attr)

#define define_one_ro(_name) \
static struct _cache_attr _name = \
	__ATTR(_name, 0444, show_##_name, NULL)

define_one_ro(level);
define_one_ro(type);
define_one_ro(coherency_line_size);
define_one_ro(physical_line_partition);
define_one_ro(ways_of_associativity);
define_one_ro(number_of_sets);
define_one_ro(size);
define_one_ro(shared_cpu_map);
define_one_ro(shared_cpu_list);

static struct attribute *default_attrs[] = {
	&type.attr,
	&level.attr,
	&coherency_line_size.attr,
	&physical_line_partition.attr,
	&ways_of_associativity.attr,
	&number_of_sets.attr,
	&size.attr,
	&shared_cpu_map.attr,
	&shared_cpu_list.attr,
	NULL
};

#if defined(CONFIG_AMD_NB) && !defined(CONFIG_XEN)
static struct attribute ** __cpuinit amd_l3_attrs(void)
{
	static struct attribute **attrs;
	int n;

	if (attrs)
		return attrs;

	n = ARRAY_SIZE(default_attrs);

	if (amd_nb_has_feature(AMD_NB_L3_INDEX_DISABLE))
		n += 2;

	if (amd_nb_has_feature(AMD_NB_L3_PARTITIONING))
		n += 1;

	attrs = kzalloc(n * sizeof (struct attribute *), GFP_KERNEL);
	if (attrs == NULL)
		return attrs = default_attrs;

	for (n = 0; default_attrs[n]; n++)
		attrs[n] = default_attrs[n];

	if (amd_nb_has_feature(AMD_NB_L3_INDEX_DISABLE)) {
		attrs[n++] = &cache_disable_0.attr;
		attrs[n++] = &cache_disable_1.attr;
	}

	if (amd_nb_has_feature(AMD_NB_L3_PARTITIONING))
		attrs[n++] = &subcaches.attr;

	return attrs;
}
#endif

static ssize_t show(struct kobject *kobj, struct attribute *attr, char *buf)
{
	struct _cache_attr *fattr = to_attr(attr);
	struct _index_kobject *this_leaf = to_object(kobj);
	ssize_t ret;

	ret = fattr->show ?
		fattr->show(CPUID4_INFO_IDX(this_leaf->cpu, this_leaf->index),
			buf, this_leaf->cpu) :
		0;
	return ret;
}

static ssize_t store(struct kobject *kobj, struct attribute *attr,
		     const char *buf, size_t count)
{
	struct _cache_attr *fattr = to_attr(attr);
	struct _index_kobject *this_leaf = to_object(kobj);
	ssize_t ret;

	ret = fattr->store ?
		fattr->store(CPUID4_INFO_IDX(this_leaf->cpu, this_leaf->index),
			buf, count, this_leaf->cpu) :
		0;
	return ret;
}

static const struct sysfs_ops sysfs_ops = {
	.show   = show,
	.store  = store,
};

static struct kobj_type ktype_cache = {
	.sysfs_ops	= &sysfs_ops,
	.default_attrs	= default_attrs,
};

static struct kobj_type ktype_percpu_entry = {
	.sysfs_ops	= &sysfs_ops,
};

static void __cpuinit cpuid4_cache_sysfs_exit(unsigned int cpu)
{
	kfree(per_cpu(ici_cache_kobject, cpu));
	kfree(per_cpu(ici_index_kobject, cpu));
	per_cpu(ici_cache_kobject, cpu) = NULL;
	per_cpu(ici_index_kobject, cpu) = NULL;
	free_cache_attributes(cpu);
}

static int __cpuinit cpuid4_cache_sysfs_init(unsigned int cpu)
{
	int err;

	if (num_cache_leaves == 0)
		return -ENOENT;

	err = detect_cache_attributes(cpu);
	if (err)
		return err;

	/* Allocate all required memory */
	per_cpu(ici_cache_kobject, cpu) =
		kzalloc(sizeof(struct kobject), GFP_KERNEL);
	if (unlikely(per_cpu(ici_cache_kobject, cpu) == NULL))
		goto err_out;

	per_cpu(ici_index_kobject, cpu) = kzalloc(
	    sizeof(struct _index_kobject) * num_cache_leaves, GFP_KERNEL);
	if (unlikely(per_cpu(ici_index_kobject, cpu) == NULL))
		goto err_out;

	return 0;

err_out:
	cpuid4_cache_sysfs_exit(cpu);
	return -ENOMEM;
}

static DECLARE_BITMAP(cache_dev_map, NR_CPUS);

/* Add/Remove cache interface for CPU device */
static int __cpuinit cache_add_dev(struct device *dev)
{
	unsigned int cpu = dev->id;
	unsigned long i, j;
	struct _index_kobject *this_object;
	struct _cpuid4_info   *this_leaf;
	int retval;

	retval = cpuid4_cache_sysfs_init(cpu);
	if (unlikely(retval < 0))
		return retval;

	retval = kobject_init_and_add(per_cpu(ici_cache_kobject, cpu),
				      &ktype_percpu_entry,
				      &dev->kobj, "%s", "cache");
	if (retval < 0) {
		cpuid4_cache_sysfs_exit(cpu);
		return retval;
	}

	for (i = 0; i < num_cache_leaves; i++) {
		this_object = INDEX_KOBJECT_PTR(cpu, i);
		this_object->cpu = cpu;
		this_object->index = i;

		this_leaf = CPUID4_INFO_IDX(cpu, i);

		ktype_cache.default_attrs = default_attrs;
#if defined(CONFIG_AMD_NB) && !defined(CONFIG_XEN)
		if (this_leaf->base.nb)
			ktype_cache.default_attrs = amd_l3_attrs();
#endif
		retval = kobject_init_and_add(&(this_object->kobj),
					      &ktype_cache,
					      per_cpu(ici_cache_kobject, cpu),
					      "index%1lu", i);
		if (unlikely(retval)) {
			for (j = 0; j < i; j++)
				kobject_put(&(INDEX_KOBJECT_PTR(cpu, j)->kobj));
			kobject_put(per_cpu(ici_cache_kobject, cpu));
			cpuid4_cache_sysfs_exit(cpu);
			return retval;
		}
		kobject_uevent(&(this_object->kobj), KOBJ_ADD);
	}
	cpumask_set_cpu(cpu, to_cpumask(cache_dev_map));

	kobject_uevent(per_cpu(ici_cache_kobject, cpu), KOBJ_ADD);
	return 0;
}

static void __cpuinit cache_remove_dev(struct device *dev)
{
	unsigned int cpu = dev->id;
	unsigned long i;

	if (per_cpu(ici_cpuid4_info, cpu) == NULL)
		return;
	if (!cpumask_test_cpu(cpu, to_cpumask(cache_dev_map)))
		return;
	cpumask_clear_cpu(cpu, to_cpumask(cache_dev_map));

	for (i = 0; i < num_cache_leaves; i++)
		kobject_put(&(INDEX_KOBJECT_PTR(cpu, i)->kobj));
	kobject_put(per_cpu(ici_cache_kobject, cpu));
	cpuid4_cache_sysfs_exit(cpu);
}

static int __cpuinit cacheinfo_cpu_callback(struct notifier_block *nfb,
					unsigned long action, void *hcpu)
{
	unsigned int cpu = (unsigned long)hcpu;
	struct device *dev;

	dev = get_cpu_device(cpu);
	switch (action) {
	case CPU_ONLINE:
	case CPU_ONLINE_FROZEN:
		cache_add_dev(dev);
		break;
	case CPU_DEAD:
	case CPU_DEAD_FROZEN:
		cache_remove_dev(dev);
		break;
	}
	return NOTIFY_OK;
}

static struct notifier_block __cpuinitdata cacheinfo_cpu_notifier = {
	.notifier_call = cacheinfo_cpu_callback,
};

static int __cpuinit cache_sysfs_init(void)
{
	int i;

	if (num_cache_leaves == 0)
		return 0;

	for_each_online_cpu(i) {
		int err;
		struct device *dev = get_cpu_device(i);

		err = cache_add_dev(dev);
		if (err)
			return err;
	}
	register_hotcpu_notifier(&cacheinfo_cpu_notifier);
	return 0;
}

device_initcall(cache_sysfs_init);

#endif<|MERGE_RESOLUTION|>--- conflicted
+++ resolved
@@ -299,12 +299,7 @@
 			 unsigned int);
 };
 
-<<<<<<< HEAD
-#if defined(CONFIG_AMD_NB) && !defined(CONFIG_XEN)
-
-=======
-#if defined(CONFIG_AMD_NB) && defined(CONFIG_SYSFS)
->>>>>>> 836dc9e3
+#if defined(CONFIG_AMD_NB) && defined(CONFIG_SYSFS) && !defined(CONFIG_XEN)
 /*
  * L3 cache descriptors
  */
