--- conflicted
+++ resolved
@@ -30,7 +30,6 @@
 #include <asm/intel-family.h>
 #include <asm/e820/api.h>
 #include <asm/hypervisor.h>
-#include <asm/e820/api.h>
 
 static void __init spectre_v2_select_mitigation(void);
 static void __init ssb_select_mitigation(void);
@@ -143,11 +142,8 @@
 	[SPECTRE_V2_RETPOLINE_MINIMAL_AMD]	= "Vulnerable: Minimal AMD ASM retpoline",
 	[SPECTRE_V2_RETPOLINE_GENERIC]		= "Mitigation: Full generic retpoline",
 	[SPECTRE_V2_RETPOLINE_AMD]		= "Mitigation: Full AMD retpoline",
-<<<<<<< HEAD
 	[SPECTRE_V2_IBRS]			= "Mitigation: Indirect Branch Restricted Speculation",
-=======
 	[SPECTRE_V2_IBRS_ENHANCED]		= "Mitigation: Enhanced IBRS",
->>>>>>> 5b394b2d
 };
 
 #undef pr_fmt
@@ -332,8 +328,7 @@
 	return cmd;
 }
 
-<<<<<<< HEAD
-/* Check for Skylake-like CPUs (for IBRS handling) */
+/* Check for Skylake-like CPUs (for RSB handling) */
 static bool __init is_skylake_era(void)
 {
 	if (boot_cpu_data.x86_vendor == X86_VENDOR_INTEL &&
@@ -350,8 +345,6 @@
 	return false;
 }
 
-=======
->>>>>>> 5b394b2d
 static void __init spectre_v2_select_mitigation(void)
 {
 	enum spectre_v2_mitigation_cmd cmd = spectre_v2_parse_cmdline();
@@ -369,8 +362,6 @@
 	case SPECTRE_V2_CMD_NONE:
 		return;
 
-<<<<<<< HEAD
-=======
 	case SPECTRE_V2_CMD_FORCE:
 	case SPECTRE_V2_CMD_AUTO:
 		if (boot_cpu_has(X86_FEATURE_IBRS_ENHANCED)) {
@@ -380,38 +371,31 @@
 			wrmsrl(MSR_IA32_SPEC_CTRL, x86_spec_ctrl_base);
 			goto specv2_set_mode;
 		}
-		if (IS_ENABLED(CONFIG_RETPOLINE))
-			goto retpoline_auto;
-		break;
->>>>>>> 5b394b2d
-	case SPECTRE_V2_CMD_RETPOLINE_AMD:
-		if (IS_ENABLED(CONFIG_RETPOLINE))
-			goto retpoline_amd;
-		break;
-
-	case SPECTRE_V2_CMD_RETPOLINE_GENERIC:
-		if (IS_ENABLED(CONFIG_RETPOLINE))
-			goto retpoline_generic;
-		break;
-
-	case SPECTRE_V2_CMD_IBRS:
-		mode = SPECTRE_V2_IBRS;
-		setup_force_cpu_cap(X86_FEATURE_USE_IBRS);
-		goto enabled;
-
-	case SPECTRE_V2_CMD_AUTO:
-	case SPECTRE_V2_CMD_FORCE:
-		/*
-		 * If we have IBRS support, and either Skylake or !RETPOLINE,
-		 * then that's what we do.
-		 */
 		if (boot_cpu_has(X86_FEATURE_IBRS) &&
 		    (is_skylake_era() || !retp_compiler())) {
 			mode = SPECTRE_V2_IBRS;
 			setup_force_cpu_cap(X86_FEATURE_USE_IBRS);
-			goto enabled;
-		}
-		/* fall through */
+			goto specv2_set_mode;
+		}
+		if (IS_ENABLED(CONFIG_RETPOLINE))
+			goto retpoline_auto;
+		break;
+
+	case SPECTRE_V2_CMD_IBRS:
+		mode = SPECTRE_V2_IBRS;
+		setup_force_cpu_cap(X86_FEATURE_USE_IBRS);
+		goto specv2_set_mode;
+
+	case SPECTRE_V2_CMD_RETPOLINE_AMD:
+		if (IS_ENABLED(CONFIG_RETPOLINE))
+			goto retpoline_amd;
+		break;
+
+	case SPECTRE_V2_CMD_RETPOLINE_GENERIC:
+		if (IS_ENABLED(CONFIG_RETPOLINE))
+			goto retpoline_generic;
+		break;
+
 	case SPECTRE_V2_CMD_RETPOLINE:
 		if (IS_ENABLED(CONFIG_RETPOLINE))
 			goto retpoline_auto;
@@ -438,11 +422,7 @@
 		setup_force_cpu_cap(X86_FEATURE_RETPOLINE);
 	}
 
-<<<<<<< HEAD
- enabled:
-=======
 specv2_set_mode:
->>>>>>> 5b394b2d
 	spectre_v2_enabled = mode;
 	pr_info("%s\n", spectre_v2_strings[mode]);
 
@@ -759,11 +739,7 @@
 		pr_info("You may make it effective by booting the kernel with mem=%llu parameter.\n",
 				half_pa);
 		pr_info("However, doing so will make a part of your RAM unusable.\n");
-<<<<<<< HEAD
-		pr_info("Reading Documentation/admin-guide/l1tf.rst might help you decide.\n");
-=======
 		pr_info("Reading https://www.kernel.org/doc/html/latest/admin-guide/l1tf.html might help you decide.\n");
->>>>>>> 5b394b2d
 		return;
 	}
 
