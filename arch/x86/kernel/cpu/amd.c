--- conflicted
+++ resolved
@@ -446,7 +446,7 @@
 static void bsp_init_amd(struct cpuinfo_x86 *c)
 {
 
-#ifdef CONFIG_X86_64
+#if defined(CONFIG_X86_64) && !defined(CONFIG_XEN)
 	if (c->x86 >= 0xf) {
 		unsigned long long tseg;
 
@@ -538,15 +538,10 @@
 
 static void init_amd_k8(struct cpuinfo_x86 *c)
 {
-<<<<<<< HEAD
+	u32 level;
 #ifndef CONFIG_XEN
-	u32 dummy;
-	unsigned long long value;
-#endif
-=======
-	u32 level;
 	u64 value;
->>>>>>> 9e82bf01
+#endif
 
 	/* On C+ stepping K8 rep microcode works well for copy/memset */
 	level = cpuid_eax(1);
@@ -558,51 +553,19 @@
 	 * (model = 0x14) and later actually support it.
 	 * (AMD Erratum #110, docId: 25759).
 	 */
-<<<<<<< HEAD
-	clear_cpu_cap(c, 0*32+31);
-
-#ifdef CONFIG_X86_64
-	/* On C+ stepping K8 rep microcode works well for copy/memset */
-	if (c->x86 == 0xf) {
-		u32 level;
-
-		level = cpuid_eax(1);
-		if ((level >= 0x0f48 && level < 0x0f50) || level >= 0x0f58)
-			set_cpu_cap(c, X86_FEATURE_REP_GOOD);
-
-		/*
-		 * Some BIOSes incorrectly force this feature, but only K8
-		 * revision D (model = 0x14) and later actually support it.
-		 * (AMD Erratum #110, docId: 25759).
-		 */
-		if (c->x86_model < 0x14 && cpu_has(c, X86_FEATURE_LAHF_LM)) {
-			clear_cpu_cap(c, X86_FEATURE_LAHF_LM);
-#ifndef CONFIG_XEN
-			if (!rdmsrl_amd_safe(0xc001100d, &value)) {
-				value &= ~(1ULL << 32);
-				wrmsrl_amd_safe(0xc001100d, value);
-			}
-#else
-			pr_warning("Long-mode LAHF feature wrongly enabled -"
-				   "hypervisor update needed\n");
-#endif
-=======
 	if (c->x86_model < 0x14 && cpu_has(c, X86_FEATURE_LAHF_LM)) {
 		clear_cpu_cap(c, X86_FEATURE_LAHF_LM);
+#ifndef CONFIG_XEN
 		if (!rdmsrl_amd_safe(0xc001100d, &value)) {
 			value &= ~BIT_64(32);
 			wrmsrl_amd_safe(0xc001100d, value);
->>>>>>> 9e82bf01
-		}
-	}
-
-<<<<<<< HEAD
-#ifndef CONFIG_XEN
-	/* get apicid instead of initial apic id from cpuid */
-	c->apicid = hard_smp_processor_id();
-#endif
+		}
 #else
-=======
+		pr_warning("Long-mode LAHF feature wrongly enabled -"
+			   "hypervisor update needed\n");
+#endif
+	}
+
 	if (!c->x86_model_id[0])
 		strcpy(c->x86_model_id, "Hammer");
 }
@@ -616,8 +579,8 @@
 
 	fam10h_check_enable_mmcfg();
 #endif
->>>>>>> 9e82bf01
-
+
+#ifndef CONFIG_XEN
 	/*
 	 * Disable GART TLB Walk Errors on Fam10h. We do this here because this
 	 * is always needed when GART is enabled, even in a kernel which has no
@@ -641,13 +604,14 @@
 
 	if (cpu_has_amd_erratum(c, amd_erratum_383))
 		set_cpu_bug(c, X86_BUG_AMD_TLB_MMATCH);
+#endif
 }
 
 static void init_amd_bd(struct cpuinfo_x86 *c)
 {
+#ifndef CONFIG_XEN
 	u64 value;
 
-#ifndef CONFIG_XEN
 	/* re-enable TopologyExtensions if switched off by BIOS */
 	if ((c->x86_model >= 0x10) && (c->x86_model <= 0x1f) &&
 	    !cpu_has(c, X86_FEATURE_TOPOEXT)) {
@@ -671,14 +635,14 @@
 			wrmsrl_safe(0xc0011021, value);
 		}
 	}
-<<<<<<< HEAD
-#endif
-=======
+#endif
 }
 
 static void init_amd(struct cpuinfo_x86 *c)
 {
+#ifndef CONFIG_XEN
 	u32 dummy;
+#endif
 
 #ifdef CONFIG_SMP
 	/*
@@ -703,8 +667,10 @@
 	if (c->x86 >= 0x10)
 		set_cpu_cap(c, X86_FEATURE_REP_GOOD);
 
+#ifndef CONFIG_XEN
 	/* get apicid instead of initial apic id from cpuid */
 	c->apicid = hard_smp_processor_id();
+#endif
 
 	/* K6s reports MCEs but don't actually have all the MSRs */
 	if (c->x86 < 6)
@@ -722,7 +688,6 @@
 	/* Enable workaround for FXSAVE leak */
 	if (c->x86 >= 6)
 		set_cpu_bug(c, X86_BUG_FXSAVE_LEAK);
->>>>>>> 9e82bf01
 
 	cpu_detect_cache_sizes(c);
 
@@ -746,38 +711,6 @@
 		set_cpu_cap(c, X86_FEATURE_MFENCE_RDTSC);
 	}
 
-<<<<<<< HEAD
-#ifdef CONFIG_X86_64
-	if (c->x86 == 0x10) {
-		/* do this for boot cpu */
-		if (c == &boot_cpu_data)
-			check_enable_amd_mmconf_dmi();
-
-		fam10h_check_enable_mmcfg();
-	}
-
-#ifndef CONFIG_XEN
-	if (c == &boot_cpu_data && c->x86 >= 0xf) {
-		unsigned long long tseg;
-
-		/*
-		 * Split up direct mapping around the TSEG SMM area.
-		 * Don't do it for gbpages because there seems very little
-		 * benefit in doing so.
-		 */
-		if (!rdmsrl_safe(MSR_K8_TSEG_ADDR, &tseg)) {
-			unsigned long pfn = tseg >> PAGE_SHIFT;
-
-			printk(KERN_DEBUG "tseg: %010llx\n", tseg);
-			if (pfn_range_is_mapped(pfn, pfn + 1))
-				set_memory_4k((unsigned long)__va(tseg), 1);
-		}
-	}
-#endif
-#endif
-
-=======
->>>>>>> 9e82bf01
 	/*
 	 * Family 0x12 and above processors have APIC timer
 	 * running in deep C states.
@@ -785,38 +718,7 @@
 	if (c->x86 > 0x11)
 		set_cpu_cap(c, X86_FEATURE_ARAT);
 
-<<<<<<< HEAD
 #ifndef CONFIG_XEN
-	if (c->x86 == 0x10) {
-		/*
-		 * Disable GART TLB Walk Errors on Fam10h. We do this here
-		 * because this is always needed when GART is enabled, even in a
-		 * kernel which has no MCE support built in.
-		 * BIOS should disable GartTlbWlk Errors already. If
-		 * it doesn't, do it here as suggested by the BKDG.
-		 *
-		 * Fixes: https://bugzilla.kernel.org/show_bug.cgi?id=33012
-		 */
-		msr_set_bit(MSR_AMD64_MCx_MASK(4), 10);
-
-		/*
-		 * On family 10h BIOS may not have properly enabled WC+ support,
-		 * causing it to be converted to CD memtype. This may result in
-		 * performance degradation for certain nested-paging guests.
-		 * Prevent this conversion by clearing bit 24 in
-		 * MSR_AMD64_BU_CFG2.
-		 *
-		 * NOTE: we want to use the _safe accessors so as not to #GP kvm
-		 * guests on older kvm hosts.
-		 */
-		msr_clear_bit(MSR_AMD64_BU_CFG2, 24);
-
-		if (cpu_has_amd_erratum(c, amd_erratum_383))
-			set_cpu_bug(c, X86_BUG_AMD_TLB_MMATCH);
-	}
-
-=======
->>>>>>> 9e82bf01
 	if (cpu_has_amd_erratum(c, amd_erratum_400))
 		set_cpu_bug(c, X86_BUG_AMD_APIC_C1E);
 
