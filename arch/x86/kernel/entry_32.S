/*
 *
 *  Copyright (C) 1991, 1992  Linus Torvalds
 */

/*
 * entry.S contains the system-call and fault low-level handling routines.
 * This also contains the timer-interrupt handler, as well as all interrupts
 * and faults that can result in a task-switch.
 *
 * NOTE: This code handles signal-recognition, which happens every time
 * after a timer-interrupt and after each system call.
 *
 * I changed all the .align's to 4 (16 byte alignment), as that's faster
 * on a 486.
 *
 * Stack layout in 'syscall_exit':
 * 	ptrace needs to have all regs on the stack.
 *	if the order here is changed, it needs to be
 *	updated in fork.c:copy_process, signal.c:do_signal,
 *	ptrace.c and ptrace.h
 *
 *	 0(%esp) - %ebx
 *	 4(%esp) - %ecx
 *	 8(%esp) - %edx
 *       C(%esp) - %esi
 *	10(%esp) - %edi
 *	14(%esp) - %ebp
 *	18(%esp) - %eax
 *	1C(%esp) - %ds
 *	20(%esp) - %es
 *	24(%esp) - %fs
 *	28(%esp) - %gs		saved iff !CONFIG_X86_32_LAZY_GS
 *	2C(%esp) - orig_eax
 *	30(%esp) - %eip
 *	34(%esp) - %cs
 *	38(%esp) - %eflags
 *	3C(%esp) - %oldesp
 *	40(%esp) - %oldss
 *
 * "current" is in register %ebx during any slow entries.
 */

#include <linux/linkage.h>
#include <asm/thread_info.h>
#include <asm/irqflags.h>
#include <asm/errno.h>
#include <asm/segment.h>
#include <asm/smp.h>
#include <asm/page_types.h>
#include <asm/percpu.h>
#include <asm/dwarf2.h>
#include <asm/processor-flags.h>
#include <asm/ftrace.h>
#include <asm/irq_vectors.h>
#include <asm/cpufeature.h>

/* Avoid __ASSEMBLER__'ifying <linux/audit.h> just for this.  */
#include <linux/elf-em.h>
#define AUDIT_ARCH_I386		(EM_386|__AUDIT_ARCH_LE)
#define __AUDIT_ARCH_LE	   0x40000000

#ifndef CONFIG_AUDITSYSCALL
#define sysenter_audit	syscall_trace_entry
#define sysexit_audit	syscall_exit_work
#endif

/*
 * We use macros for low-level operations which need to be overridden
 * for paravirtualization.  The following will never clobber any registers:
 *   INTERRUPT_RETURN (aka. "iret")
 *   GET_CR0_INTO_EAX (aka. "movl %cr0, %eax")
 *   ENABLE_INTERRUPTS_SYSEXIT (aka "sti; sysexit").
 *
 * For DISABLE_INTERRUPTS/ENABLE_INTERRUPTS (aka "cli"/"sti"), you must
 * specify what registers can be overwritten (CLBR_NONE, CLBR_EAX/EDX/ECX/ANY).
 * Allowing a register to be clobbered can shrink the paravirt replacement
 * enough to patch inline, increasing performance.
 */

#define nr_syscalls ((syscall_table_size)/4)

#ifdef CONFIG_PREEMPT
#define preempt_stop(clobbers)	DISABLE_INTERRUPTS(clobbers); TRACE_IRQS_OFF
#else
#define preempt_stop(clobbers)
#define resume_kernel		restore_all
#endif

.macro TRACE_IRQS_IRET
#ifdef CONFIG_TRACE_IRQFLAGS
	testl $X86_EFLAGS_IF,PT_EFLAGS(%esp)     # interrupts off?
	jz 1f
	TRACE_IRQS_ON
1:
#endif
.endm

#ifdef CONFIG_VM86
#define resume_userspace_sig	check_userspace
#else
#define resume_userspace_sig	resume_userspace
#endif

/*
 * User gs save/restore
 *
 * %gs is used for userland TLS and kernel only uses it for stack
 * canary which is required to be at %gs:20 by gcc.  Read the comment
 * at the top of stackprotector.h for more info.
 *
 * Local labels 98 and 99 are used.
 */
#ifdef CONFIG_X86_32_LAZY_GS

 /* unfortunately push/pop can't be no-op */
.macro PUSH_GS
	pushl_cfi $0
.endm
.macro POP_GS pop=0
	addl $(4 + \pop), %esp
	CFI_ADJUST_CFA_OFFSET -(4 + \pop)
.endm
.macro POP_GS_EX
.endm

 /* all the rest are no-op */
.macro PTGS_TO_GS
.endm
.macro PTGS_TO_GS_EX
.endm
.macro GS_TO_REG reg
.endm
.macro REG_TO_PTGS reg
.endm
.macro SET_KERNEL_GS reg
.endm

#else	/* CONFIG_X86_32_LAZY_GS */

.macro PUSH_GS
	pushl_cfi %gs
	/*CFI_REL_OFFSET gs, 0*/
.endm

.macro POP_GS pop=0
98:	popl_cfi %gs
	/*CFI_RESTORE gs*/
  .if \pop <> 0
	add $\pop, %esp
	CFI_ADJUST_CFA_OFFSET -\pop
  .endif
.endm
.macro POP_GS_EX
.pushsection .fixup, "ax"
99:	movl $0, (%esp)
	jmp 98b
.section __ex_table, "a"
	.align 4
	.long 98b, 99b
.popsection
.endm

.macro PTGS_TO_GS
98:	mov PT_GS(%esp), %gs
.endm
.macro PTGS_TO_GS_EX
.pushsection .fixup, "ax"
99:	movl $0, PT_GS(%esp)
	jmp 98b
.section __ex_table, "a"
	.align 4
	.long 98b, 99b
.popsection
.endm

.macro GS_TO_REG reg
	movl %gs, \reg
	/*CFI_REGISTER gs, \reg*/
.endm
.macro REG_TO_PTGS reg
	movl \reg, PT_GS(%esp)
	/*CFI_REL_OFFSET gs, PT_GS*/
.endm
.macro SET_KERNEL_GS reg
	movl $(__KERNEL_STACK_CANARY), \reg
	movl \reg, %gs
.endm

#endif	/* CONFIG_X86_32_LAZY_GS */

.macro SAVE_ALL
	cld
	PUSH_GS
	pushl_cfi %fs
	/*CFI_REL_OFFSET fs, 0;*/
	pushl_cfi %es
	/*CFI_REL_OFFSET es, 0;*/
	pushl_cfi %ds
	/*CFI_REL_OFFSET ds, 0;*/
	pushl_cfi %eax
	CFI_REL_OFFSET eax, 0
	pushl_cfi %ebp
	CFI_REL_OFFSET ebp, 0
	pushl_cfi %edi
	CFI_REL_OFFSET edi, 0
	pushl_cfi %esi
	CFI_REL_OFFSET esi, 0
	pushl_cfi %edx
	CFI_REL_OFFSET edx, 0
	pushl_cfi %ecx
	CFI_REL_OFFSET ecx, 0
	pushl_cfi %ebx
	CFI_REL_OFFSET ebx, 0
	movl $(__USER_DS), %edx
	movl %edx, %ds
	movl %edx, %es
	movl $(__KERNEL_PERCPU), %edx
	movl %edx, %fs
	SET_KERNEL_GS %edx
.endm

.macro RESTORE_INT_REGS
	popl_cfi %ebx
	CFI_RESTORE ebx
	popl_cfi %ecx
	CFI_RESTORE ecx
	popl_cfi %edx
	CFI_RESTORE edx
	popl_cfi %esi
	CFI_RESTORE esi
	popl_cfi %edi
	CFI_RESTORE edi
	popl_cfi %ebp
	CFI_RESTORE ebp
	popl_cfi %eax
	CFI_RESTORE eax
.endm

.macro RESTORE_REGS pop=0
	RESTORE_INT_REGS
1:	popl_cfi %ds
	/*CFI_RESTORE ds;*/
2:	popl_cfi %es
	/*CFI_RESTORE es;*/
3:	popl_cfi %fs
	/*CFI_RESTORE fs;*/
	POP_GS \pop
.pushsection .fixup, "ax"
4:	movl $0, (%esp)
	jmp 1b
5:	movl $0, (%esp)
	jmp 2b
6:	movl $0, (%esp)
	jmp 3b
.section __ex_table, "a"
	.align 4
	.long 1b, 4b
	.long 2b, 5b
	.long 3b, 6b
.popsection
	POP_GS_EX
.endm

.macro RING0_INT_FRAME
	CFI_STARTPROC simple
	CFI_SIGNAL_FRAME
	CFI_DEF_CFA esp, 3*4
	/*CFI_OFFSET cs, -2*4;*/
	CFI_OFFSET eip, -3*4
.endm

.macro RING0_EC_FRAME
	CFI_STARTPROC simple
	CFI_SIGNAL_FRAME
	CFI_DEF_CFA esp, 4*4
	/*CFI_OFFSET cs, -2*4;*/
	CFI_OFFSET eip, -3*4
.endm

.macro RING0_PTREGS_FRAME
	CFI_STARTPROC simple
	CFI_SIGNAL_FRAME
	CFI_DEF_CFA esp, PT_OLDESP-PT_EBX
	/*CFI_OFFSET cs, PT_CS-PT_OLDESP;*/
	CFI_OFFSET eip, PT_EIP-PT_OLDESP
	/*CFI_OFFSET es, PT_ES-PT_OLDESP;*/
	/*CFI_OFFSET ds, PT_DS-PT_OLDESP;*/
	CFI_OFFSET eax, PT_EAX-PT_OLDESP
	CFI_OFFSET ebp, PT_EBP-PT_OLDESP
	CFI_OFFSET edi, PT_EDI-PT_OLDESP
	CFI_OFFSET esi, PT_ESI-PT_OLDESP
	CFI_OFFSET edx, PT_EDX-PT_OLDESP
	CFI_OFFSET ecx, PT_ECX-PT_OLDESP
	CFI_OFFSET ebx, PT_EBX-PT_OLDESP
.endm

ENTRY(ret_from_fork)
	CFI_STARTPROC
	pushl_cfi %eax
	call schedule_tail
	GET_THREAD_INFO(%ebp)
	popl_cfi %eax
	pushl_cfi $0x0202		# Reset kernel eflags
	popfl_cfi
	jmp syscall_exit
	CFI_ENDPROC
END(ret_from_fork)

/*
 * Interrupt exit functions should be protected against kprobes
 */
	.pushsection .kprobes.text, "ax"
/*
 * Return to user mode is not as complex as all this looks,
 * but we want the default path for a system call return to
 * go as quickly as possible which is why some of this is
 * less clear than it otherwise should be.
 */

	# userspace resumption stub bypassing syscall exit tracing
	ALIGN
	RING0_PTREGS_FRAME
ret_from_exception:
	preempt_stop(CLBR_ANY)
ret_from_intr:
	GET_THREAD_INFO(%ebp)
check_userspace:
	movl PT_EFLAGS(%esp), %eax	# mix EFLAGS and CS
	movb PT_CS(%esp), %al
	andl $(X86_EFLAGS_VM | SEGMENT_RPL_MASK), %eax
	cmpl $USER_RPL, %eax
	jb resume_kernel		# not returning to v8086 or userspace

ENTRY(resume_userspace)
	LOCKDEP_SYS_EXIT
 	DISABLE_INTERRUPTS(CLBR_ANY)	# make sure we don't miss an interrupt
					# setting need_resched or sigpending
					# between sampling and the iret
	TRACE_IRQS_OFF
	movl TI_flags(%ebp), %ecx
	andl $_TIF_WORK_MASK, %ecx	# is there any work to be done on
					# int/exception return?
	jne work_pending
	jmp restore_all
END(ret_from_exception)

#ifdef CONFIG_PREEMPT
ENTRY(resume_kernel)
	DISABLE_INTERRUPTS(CLBR_ANY)
	cmpl $0,TI_preempt_count(%ebp)	# non-zero preempt_count ?
	jnz restore_all
need_resched:
	movl TI_flags(%ebp), %ecx	# need_resched set ?
	testb $_TIF_NEED_RESCHED, %cl
	jz restore_all
	testl $X86_EFLAGS_IF,PT_EFLAGS(%esp)	# interrupts off (exception path) ?
	jz restore_all
	call preempt_schedule_irq
	jmp need_resched
END(resume_kernel)
#endif
	CFI_ENDPROC
/*
 * End of kprobes section
 */
	.popsection

/* SYSENTER_RETURN points to after the "sysenter" instruction in
   the vsyscall page.  See vsyscall-sysentry.S, which defines the symbol.  */

	# sysenter call handler stub
ENTRY(ia32_sysenter_target)
	CFI_STARTPROC simple
	CFI_SIGNAL_FRAME
	CFI_DEF_CFA esp, 0
	CFI_REGISTER esp, ebp
	movl SYSENTER_stack_sp0(%esp),%esp
sysenter_past_esp:
	/*
	 * Interrupts are disabled here, but we can't trace it until
	 * enough kernel state to call TRACE_IRQS_OFF can be called - but
	 * we immediately enable interrupts at that point anyway.
	 */
	pushl_cfi $__USER_DS
	/*CFI_REL_OFFSET ss, 0*/
	pushl_cfi %ebp
	CFI_REL_OFFSET esp, 0
	pushfl_cfi
	orl $X86_EFLAGS_IF, (%esp)
	pushl_cfi $__USER_CS
	/*CFI_REL_OFFSET cs, 0*/
	/*
	 * Push current_thread_info()->sysenter_return to the stack.
	 * A tiny bit of offset fixup is necessary - 4*4 means the 4 words
	 * pushed above; +8 corresponds to copy_thread's esp0 setting.
	 */
	pushl_cfi (TI_sysenter_return-THREAD_SIZE_asm+8+4*4)(%esp)
	CFI_REL_OFFSET eip, 0

	pushl_cfi %eax
	SAVE_ALL
	ENABLE_INTERRUPTS(CLBR_NONE)

/*
 * Load the potential sixth argument from user stack.
 * Careful about security.
 */
	cmpl $__PAGE_OFFSET-3,%ebp
	jae syscall_fault
1:	movl (%ebp),%ebp
	movl %ebp,PT_EBP(%esp)
.section __ex_table,"a"
	.align 4
	.long 1b,syscall_fault
.previous

	GET_THREAD_INFO(%ebp)

	testl $_TIF_WORK_SYSCALL_ENTRY,TI_flags(%ebp)
	jnz sysenter_audit
sysenter_do_call:
	cmpl $(nr_syscalls), %eax
	jae syscall_badsys
	call *sys_call_table(,%eax,4)
	movl %eax,PT_EAX(%esp)
	LOCKDEP_SYS_EXIT
	DISABLE_INTERRUPTS(CLBR_ANY)
	TRACE_IRQS_OFF
	movl TI_flags(%ebp), %ecx
	testl $_TIF_ALLWORK_MASK, %ecx
	jne sysexit_audit
sysenter_exit:
/* if something modifies registers it must also disable sysexit */
	movl PT_EIP(%esp), %edx
	movl PT_OLDESP(%esp), %ecx
	xorl %ebp,%ebp
	TRACE_IRQS_ON
1:	mov  PT_FS(%esp), %fs
	PTGS_TO_GS
	ENABLE_INTERRUPTS_SYSEXIT

#ifdef CONFIG_AUDITSYSCALL
sysenter_audit:
	testl $(_TIF_WORK_SYSCALL_ENTRY & ~_TIF_SYSCALL_AUDIT),TI_flags(%ebp)
	jnz syscall_trace_entry
	addl $4,%esp
	CFI_ADJUST_CFA_OFFSET -4
	/* %esi already in 8(%esp)	   6th arg: 4th syscall arg */
	/* %edx already in 4(%esp)	   5th arg: 3rd syscall arg */
	/* %ecx already in 0(%esp)	   4th arg: 2nd syscall arg */
	movl %ebx,%ecx			/* 3rd arg: 1st syscall arg */
	movl %eax,%edx			/* 2nd arg: syscall number */
	movl $AUDIT_ARCH_I386,%eax	/* 1st arg: audit arch */
	call audit_syscall_entry
	pushl_cfi %ebx
	movl PT_EAX(%esp),%eax		/* reload syscall number */
	jmp sysenter_do_call

sysexit_audit:
	testl $(_TIF_ALLWORK_MASK & ~_TIF_SYSCALL_AUDIT), %ecx
	jne syscall_exit_work
	TRACE_IRQS_ON
	ENABLE_INTERRUPTS(CLBR_ANY)
	movl %eax,%edx		/* second arg, syscall return value */
	cmpl $0,%eax		/* is it < 0? */
	setl %al		/* 1 if so, 0 if not */
	movzbl %al,%eax		/* zero-extend that */
	inc %eax /* first arg, 0->1(AUDITSC_SUCCESS), 1->2(AUDITSC_FAILURE) */
	call audit_syscall_exit
	DISABLE_INTERRUPTS(CLBR_ANY)
	TRACE_IRQS_OFF
	movl TI_flags(%ebp), %ecx
	testl $(_TIF_ALLWORK_MASK & ~_TIF_SYSCALL_AUDIT), %ecx
	jne syscall_exit_work
	movl PT_EAX(%esp),%eax	/* reload syscall return value */
	jmp sysenter_exit
#endif

	CFI_ENDPROC
.pushsection .fixup,"ax"
2:	movl $0,PT_FS(%esp)
	jmp 1b
.section __ex_table,"a"
	.align 4
	.long 1b,2b
.popsection
	PTGS_TO_GS_EX
ENDPROC(ia32_sysenter_target)

/*
 * syscall stub including irq exit should be protected against kprobes
 */
	.pushsection .kprobes.text, "ax"
	# system call handler stub
ENTRY(system_call)
	RING0_INT_FRAME			# can't unwind into user space anyway
	pushl_cfi %eax			# save orig_eax
	SAVE_ALL
	GET_THREAD_INFO(%ebp)
					# system call tracing in operation / emulation
	testl $_TIF_WORK_SYSCALL_ENTRY,TI_flags(%ebp)
	jnz syscall_trace_entry
	cmpl $(nr_syscalls), %eax
	jae syscall_badsys
syscall_call:
	call *sys_call_table(,%eax,4)
	movl %eax,PT_EAX(%esp)		# store the return value
syscall_exit:
	LOCKDEP_SYS_EXIT
	DISABLE_INTERRUPTS(CLBR_ANY)	# make sure we don't miss an interrupt
					# setting need_resched or sigpending
					# between sampling and the iret
	TRACE_IRQS_OFF
	movl TI_flags(%ebp), %ecx
	testl $_TIF_ALLWORK_MASK, %ecx	# current->work
	jne syscall_exit_work

restore_all:
	TRACE_IRQS_IRET
restore_all_notrace:
	movl PT_EFLAGS(%esp), %eax	# mix EFLAGS, SS and CS
	# Warning: PT_OLDSS(%esp) contains the wrong/random values if we
	# are returning to the kernel.
	# See comments in process.c:copy_thread() for details.
	movb PT_OLDSS(%esp), %ah
	movb PT_CS(%esp), %al
	andl $(X86_EFLAGS_VM | (SEGMENT_TI_MASK << 8) | SEGMENT_RPL_MASK), %eax
	cmpl $((SEGMENT_LDT << 8) | USER_RPL), %eax
	CFI_REMEMBER_STATE
	je ldt_ss			# returning to user-space with LDT SS
restore_nocheck:
	RESTORE_REGS 4			# skip orig_eax/error_code
irq_return:
	INTERRUPT_RETURN
.section .fixup,"ax"
ENTRY(iret_exc)
	pushl $0			# no error code
	pushl $do_iret_error
	jmp error_code
.previous
.section __ex_table,"a"
	.align 4
	.long irq_return,iret_exc
.previous

	CFI_RESTORE_STATE
ldt_ss:
	larl PT_OLDSS(%esp), %eax
	jnz restore_nocheck
	testl $0x00400000, %eax		# returning to 32bit stack?
	jnz restore_nocheck		# allright, normal return

#ifdef CONFIG_PARAVIRT
	/*
	 * The kernel can't run on a non-flat stack if paravirt mode
	 * is active.  Rather than try to fixup the high bits of
	 * ESP, bypass this code entirely.  This may break DOSemu
	 * and/or Wine support in a paravirt VM, although the option
	 * is still available to implement the setting of the high
	 * 16-bits in the INTERRUPT_RETURN paravirt-op.
	 */
	cmpl $0, pv_info+PARAVIRT_enabled
	jne restore_nocheck
#endif

/*
 * Setup and switch to ESPFIX stack
 *
 * We're returning to userspace with a 16 bit stack. The CPU will not
 * restore the high word of ESP for us on executing iret... This is an
 * "official" bug of all the x86-compatible CPUs, which we can work
 * around to make dosemu and wine happy. We do this by preloading the
 * high word of ESP with the high word of the userspace ESP while
 * compensating for the offset by changing to the ESPFIX segment with
 * a base address that matches for the difference.
 */
#define GDT_ESPFIX_SS PER_CPU_VAR(gdt_page) + (GDT_ENTRY_ESPFIX_SS * 8)
	mov %esp, %edx			/* load kernel esp */
	mov PT_OLDESP(%esp), %eax	/* load userspace esp */
	mov %dx, %ax			/* eax: new kernel esp */
	sub %eax, %edx			/* offset (low word is 0) */
	shr $16, %edx
	mov %dl, GDT_ESPFIX_SS + 4 /* bits 16..23 */
	mov %dh, GDT_ESPFIX_SS + 7 /* bits 24..31 */
	pushl_cfi $__ESPFIX_SS
	pushl_cfi %eax			/* new kernel esp */
	/* Disable interrupts, but do not irqtrace this section: we
	 * will soon execute iret and the tracer was already set to
	 * the irqstate after the iret */
	DISABLE_INTERRUPTS(CLBR_EAX)
	lss (%esp), %esp		/* switch to espfix segment */
	CFI_ADJUST_CFA_OFFSET -8
	jmp restore_nocheck
	CFI_ENDPROC
ENDPROC(system_call)

	# perform work that needs to be done immediately before resumption
	ALIGN
	RING0_PTREGS_FRAME		# can't unwind into user space anyway
work_pending:
	testb $_TIF_NEED_RESCHED, %cl
	jz work_notifysig
work_resched:
	call schedule
	LOCKDEP_SYS_EXIT
	DISABLE_INTERRUPTS(CLBR_ANY)	# make sure we don't miss an interrupt
					# setting need_resched or sigpending
					# between sampling and the iret
	TRACE_IRQS_OFF
	movl TI_flags(%ebp), %ecx
	andl $_TIF_WORK_MASK, %ecx	# is there any work to be done other
					# than syscall tracing?
	jz restore_all
	testb $_TIF_NEED_RESCHED, %cl
	jnz work_resched

work_notifysig:				# deal with pending signals and
					# notify-resume requests
#ifdef CONFIG_VM86
	testl $X86_EFLAGS_VM, PT_EFLAGS(%esp)
	movl %esp, %eax
	jne work_notifysig_v86		# returning to kernel-space or
					# vm86-space
	xorl %edx, %edx
	call do_notify_resume
	jmp resume_userspace_sig

	ALIGN
work_notifysig_v86:
	pushl_cfi %ecx			# save ti_flags for do_notify_resume
	call save_v86_state		# %eax contains pt_regs pointer
	popl_cfi %ecx
	movl %eax, %esp
#else
	movl %esp, %eax
#endif
	xorl %edx, %edx
	call do_notify_resume
	jmp resume_userspace_sig
END(work_pending)

	# perform syscall exit tracing
	ALIGN
syscall_trace_entry:
	movl $-ENOSYS,PT_EAX(%esp)
	movl %esp, %eax
	call syscall_trace_enter
	/* What it returned is what we'll actually use.  */
	cmpl $(nr_syscalls), %eax
	jnae syscall_call
	jmp syscall_exit
END(syscall_trace_entry)

	# perform syscall exit tracing
	ALIGN
syscall_exit_work:
	testl $_TIF_WORK_SYSCALL_EXIT, %ecx
	jz work_pending
	TRACE_IRQS_ON
	ENABLE_INTERRUPTS(CLBR_ANY)	# could let syscall_trace_leave() call
					# schedule() instead
	movl %esp, %eax
	call syscall_trace_leave
	jmp resume_userspace
END(syscall_exit_work)
	CFI_ENDPROC

	RING0_INT_FRAME			# can't unwind into user space anyway
syscall_fault:
	GET_THREAD_INFO(%ebp)
	movl $-EFAULT,PT_EAX(%esp)
	jmp resume_userspace
END(syscall_fault)

syscall_badsys:
	movl $-ENOSYS,PT_EAX(%esp)
	jmp resume_userspace
END(syscall_badsys)
	CFI_ENDPROC
/*
 * End of kprobes section
 */
	.popsection

/*
 * System calls that need a pt_regs pointer.
 */
#define PTREGSCALL0(name) \
	ALIGN; \
ptregs_##name: \
	leal 4(%esp),%eax; \
	jmp sys_##name;

#define PTREGSCALL1(name) \
	ALIGN; \
ptregs_##name: \
	leal 4(%esp),%edx; \
	movl (PT_EBX+4)(%esp),%eax; \
	jmp sys_##name;

#define PTREGSCALL2(name) \
	ALIGN; \
ptregs_##name: \
	leal 4(%esp),%ecx; \
	movl (PT_ECX+4)(%esp),%edx; \
	movl (PT_EBX+4)(%esp),%eax; \
	jmp sys_##name;

#define PTREGSCALL3(name) \
	ALIGN; \
ptregs_##name: \
	CFI_STARTPROC; \
	leal 4(%esp),%eax; \
<<<<<<< HEAD
	pushl %eax; \
	CFI_ADJUST_CFA_OFFSET 4; \
=======
	pushl_cfi %eax; \
>>>>>>> c8ddb271
	movl PT_EDX(%eax),%ecx; \
	movl PT_ECX(%eax),%edx; \
	movl PT_EBX(%eax),%eax; \
	call sys_##name; \
	addl $4,%esp; \
	CFI_ADJUST_CFA_OFFSET -4; \
	ret; \
	CFI_ENDPROC; \
ENDPROC(ptregs_##name)

PTREGSCALL1(iopl)
PTREGSCALL0(fork)
PTREGSCALL0(vfork)
PTREGSCALL3(execve)
PTREGSCALL2(sigaltstack)
PTREGSCALL0(sigreturn)
PTREGSCALL0(rt_sigreturn)
PTREGSCALL2(vm86)
PTREGSCALL1(vm86old)

/* Clone is an oddball.  The 4th arg is in %edi */
	ALIGN;
ptregs_clone:
	CFI_STARTPROC
	leal 4(%esp),%eax
<<<<<<< HEAD
	pushl %eax
	CFI_ADJUST_CFA_OFFSET 4
	pushl PT_EDI(%eax)
	CFI_ADJUST_CFA_OFFSET 4
=======
	pushl_cfi %eax
	pushl_cfi PT_EDI(%eax)
>>>>>>> c8ddb271
	movl PT_EDX(%eax),%ecx
	movl PT_ECX(%eax),%edx
	movl PT_EBX(%eax),%eax
	call sys_clone
	addl $8,%esp
	CFI_ADJUST_CFA_OFFSET -8
	ret
	CFI_ENDPROC
ENDPROC(ptregs_clone)

.macro FIXUP_ESPFIX_STACK
/*
 * Switch back for ESPFIX stack to the normal zerobased stack
 *
 * We can't call C functions using the ESPFIX stack. This code reads
 * the high word of the segment base from the GDT and swiches to the
 * normal stack and adjusts ESP with the matching offset.
 */
	/* fixup the stack */
	mov GDT_ESPFIX_SS + 4, %al /* bits 16..23 */
	mov GDT_ESPFIX_SS + 7, %ah /* bits 24..31 */
	shl $16, %eax
	addl %esp, %eax			/* the adjusted stack pointer */
	pushl_cfi $__KERNEL_DS
	pushl_cfi %eax
	lss (%esp), %esp		/* switch to the normal stack segment */
	CFI_ADJUST_CFA_OFFSET -8
.endm
.macro UNWIND_ESPFIX_STACK
	movl %ss, %eax
	/* see if on espfix stack */
	cmpw $__ESPFIX_SS, %ax
	jne 27f
	movl $__KERNEL_DS, %eax
	movl %eax, %ds
	movl %eax, %es
	/* switch to normal stack */
	FIXUP_ESPFIX_STACK
27:
.endm

/*
 * Build the entry stubs and pointer table with some assembler magic.
 * We pack 7 stubs into a single 32-byte chunk, which will fit in a
 * single cache line on all modern x86 implementations.
 */
.section .init.rodata,"a"
ENTRY(interrupt)
.text
	.p2align 5
	.p2align CONFIG_X86_L1_CACHE_SHIFT
ENTRY(irq_entries_start)
	RING0_INT_FRAME
vector=FIRST_EXTERNAL_VECTOR
.rept (NR_VECTORS-FIRST_EXTERNAL_VECTOR+6)/7
	.balign 32
  .rept	7
    .if vector < NR_VECTORS
      .if vector <> FIRST_EXTERNAL_VECTOR
	CFI_ADJUST_CFA_OFFSET -4
      .endif
1:	pushl_cfi $(~vector+0x80)	/* Note: always in signed byte range */
      .if ((vector-FIRST_EXTERNAL_VECTOR)%7) <> 6
	jmp 2f
      .endif
      .previous
	.long 1b
      .text
vector=vector+1
    .endif
  .endr
2:	jmp common_interrupt
.endr
END(irq_entries_start)

.previous
END(interrupt)
.previous

/*
 * the CPU automatically disables interrupts when executing an IRQ vector,
 * so IRQ-flags tracing has to follow that:
 */
	.p2align CONFIG_X86_L1_CACHE_SHIFT
common_interrupt:
	addl $-0x80,(%esp)	/* Adjust vector into the [-256,-1] range */
	SAVE_ALL
	TRACE_IRQS_OFF
	movl %esp,%eax
	call do_IRQ
	jmp ret_from_intr
ENDPROC(common_interrupt)
	CFI_ENDPROC

/*
 *  Irq entries should be protected against kprobes
 */
	.pushsection .kprobes.text, "ax"
#define BUILD_INTERRUPT3(name, nr, fn)	\
ENTRY(name)				\
	RING0_INT_FRAME;		\
	pushl_cfi $~(nr);		\
	SAVE_ALL;			\
	TRACE_IRQS_OFF			\
	movl %esp,%eax;			\
	call fn;			\
	jmp ret_from_intr;		\
	CFI_ENDPROC;			\
ENDPROC(name)

#define BUILD_INTERRUPT(name, nr)	BUILD_INTERRUPT3(name, nr, smp_##name)

/* The include is where all of the SMP etc. interrupts come from */
#include <asm/entry_arch.h>

ENTRY(coprocessor_error)
	RING0_INT_FRAME
	pushl_cfi $0
	pushl_cfi $do_coprocessor_error
	jmp error_code
	CFI_ENDPROC
END(coprocessor_error)

ENTRY(simd_coprocessor_error)
	RING0_INT_FRAME
	pushl_cfi $0
#ifdef CONFIG_X86_INVD_BUG
	/* AMD 486 bug: invd from userspace calls exception 19 instead of #GP */
661:	pushl_cfi $do_general_protection
662:
.section .altinstructions,"a"
	.balign 4
	.long 661b
	.long 663f
	.word X86_FEATURE_XMM
	.byte 662b-661b
	.byte 664f-663f
.previous
.section .altinstr_replacement,"ax"
663:	pushl $do_simd_coprocessor_error
664:
.previous
#else
	pushl_cfi $do_simd_coprocessor_error
#endif
	jmp error_code
	CFI_ENDPROC
END(simd_coprocessor_error)

ENTRY(device_not_available)
	RING0_INT_FRAME
	pushl_cfi $-1			# mark this as an int
	pushl_cfi $do_device_not_available
	jmp error_code
	CFI_ENDPROC
END(device_not_available)

#ifdef CONFIG_PARAVIRT
ENTRY(native_iret)
	iret
.section __ex_table,"a"
	.align 4
	.long native_iret, iret_exc
.previous
END(native_iret)

ENTRY(native_irq_enable_sysexit)
	sti
	sysexit
END(native_irq_enable_sysexit)
#endif

ENTRY(overflow)
	RING0_INT_FRAME
	pushl_cfi $0
	pushl_cfi $do_overflow
	jmp error_code
	CFI_ENDPROC
END(overflow)

ENTRY(bounds)
	RING0_INT_FRAME
	pushl_cfi $0
	pushl_cfi $do_bounds
	jmp error_code
	CFI_ENDPROC
END(bounds)

ENTRY(invalid_op)
	RING0_INT_FRAME
	pushl_cfi $0
	pushl_cfi $do_invalid_op
	jmp error_code
	CFI_ENDPROC
END(invalid_op)

ENTRY(coprocessor_segment_overrun)
	RING0_INT_FRAME
	pushl_cfi $0
	pushl_cfi $do_coprocessor_segment_overrun
	jmp error_code
	CFI_ENDPROC
END(coprocessor_segment_overrun)

ENTRY(invalid_TSS)
	RING0_EC_FRAME
	pushl_cfi $do_invalid_TSS
	jmp error_code
	CFI_ENDPROC
END(invalid_TSS)

ENTRY(segment_not_present)
	RING0_EC_FRAME
	pushl_cfi $do_segment_not_present
	jmp error_code
	CFI_ENDPROC
END(segment_not_present)

ENTRY(stack_segment)
	RING0_EC_FRAME
	pushl_cfi $do_stack_segment
	jmp error_code
	CFI_ENDPROC
END(stack_segment)

ENTRY(alignment_check)
	RING0_EC_FRAME
	pushl_cfi $do_alignment_check
	jmp error_code
	CFI_ENDPROC
END(alignment_check)

ENTRY(divide_error)
	RING0_INT_FRAME
	pushl_cfi $0			# no error code
	pushl_cfi $do_divide_error
	jmp error_code
	CFI_ENDPROC
END(divide_error)

#ifdef CONFIG_X86_MCE
ENTRY(machine_check)
	RING0_INT_FRAME
	pushl_cfi $0
	pushl_cfi machine_check_vector
	jmp error_code
	CFI_ENDPROC
END(machine_check)
#endif

ENTRY(spurious_interrupt_bug)
	RING0_INT_FRAME
	pushl_cfi $0
	pushl_cfi $do_spurious_interrupt_bug
	jmp error_code
	CFI_ENDPROC
END(spurious_interrupt_bug)
/*
 * End of kprobes section
 */
	.popsection

#ifdef CONFIG_STACK_UNWIND
ENTRY(arch_unwind_init_running)
	CFI_STARTPROC
	movl	4(%esp), %edx
	movl	(%esp), %ecx
	leal	4(%esp), %eax
	movl	%ebx, PT_EBX(%edx)
	xorl	%ebx, %ebx
	movl	%ebx, PT_ECX(%edx)
	movl	%ebx, PT_EDX(%edx)
	movl	%esi, PT_ESI(%edx)
	movl	%edi, PT_EDI(%edx)
	movl	%ebp, PT_EBP(%edx)
	movl	%ebx, PT_EAX(%edx)
	movl	$__USER_DS, PT_DS(%edx)
	movl	$__USER_DS, PT_ES(%edx)
	movl	$__KERNEL_PERCPU, PT_FS(%edx)
	movl	$__KERNEL_STACK_CANARY, PT_GS(%edx)
	movl	%eax, PT_OLDESP(%edx)
	movl	16(%esp), %eax
	movl	%ebx, PT_ORIG_EAX(%edx)
	movl	%ecx, PT_EIP(%edx)
	movl	12(%esp), %ecx
	movl	$__KERNEL_CS, PT_CS(%edx)
	movl	%eax, 12(%esp)
	movl	8(%esp), %eax
	movl	%ecx, 8(%esp)
	movl	%ebx, PT_EFLAGS(%edx)
	movl	PT_EBX(%edx), %ebx
	movl	$__KERNEL_DS, PT_OLDSS(%edx)
	jmpl	*%eax
	CFI_ENDPROC
ENDPROC(arch_unwind_init_running)
#endif

ENTRY(kernel_thread_helper)
	pushl $0		# fake return address for unwinder
	CFI_STARTPROC
	movl %edi,%eax
	call *%esi
	call do_exit
	ud2			# padding for call trace
	CFI_ENDPROC
ENDPROC(kernel_thread_helper)

#ifdef CONFIG_PARAVIRT_XEN
/* Xen doesn't set %esp to be precisely what the normal sysenter
   entrypoint expects, so fix it up before using the normal path. */
ENTRY(xen_sysenter_target)
	RING0_INT_FRAME
	addl $5*4, %esp		/* remove xen-provided frame */
	CFI_ADJUST_CFA_OFFSET -5*4
	jmp sysenter_past_esp
	CFI_ENDPROC

ENTRY(xen_hypervisor_callback)
	CFI_STARTPROC
	pushl_cfi $0
	SAVE_ALL
	TRACE_IRQS_OFF

	/* Check to see if we got the event in the critical
	   region in xen_iret_direct, after we've reenabled
	   events and checked for pending events.  This simulates
	   iret instruction's behaviour where it delivers a
	   pending interrupt when enabling interrupts. */
	movl PT_EIP(%esp),%eax
	cmpl $xen_iret_start_crit,%eax
	jb   1f
	cmpl $xen_iret_end_crit,%eax
	jae  1f

	jmp  xen_iret_crit_fixup

ENTRY(xen_do_upcall)
1:	mov %esp, %eax
	call xen_evtchn_do_upcall
	jmp  ret_from_intr
	CFI_ENDPROC
ENDPROC(xen_hypervisor_callback)

# Hypervisor uses this for application faults while it executes.
# We get here for two reasons:
#  1. Fault while reloading DS, ES, FS or GS
#  2. Fault while executing IRET
# Category 1 we fix up by reattempting the load, and zeroing the segment
# register if the load fails.
# Category 2 we fix up by jumping to do_iret_error. We cannot use the
# normal Linux return path in this case because if we use the IRET hypercall
# to pop the stack frame we end up in an infinite loop of failsafe callbacks.
# We distinguish between categories by maintaining a status value in EAX.
ENTRY(xen_failsafe_callback)
	CFI_STARTPROC
	pushl_cfi %eax
	movl $1,%eax
1:	mov 4(%esp),%ds
2:	mov 8(%esp),%es
3:	mov 12(%esp),%fs
4:	mov 16(%esp),%gs
	testl %eax,%eax
	popl_cfi %eax
	lea 16(%esp),%esp
	CFI_ADJUST_CFA_OFFSET -16
	jz 5f
	addl $16,%esp
	jmp iret_exc		# EAX != 0 => Category 2 (Bad IRET)
5:	pushl_cfi $0		# EAX == 0 => Category 1 (Bad segment)
	SAVE_ALL
	jmp ret_from_exception
	CFI_ENDPROC

.section .fixup,"ax"
6:	xorl %eax,%eax
	movl %eax,4(%esp)
	jmp 1b
7:	xorl %eax,%eax
	movl %eax,8(%esp)
	jmp 2b
8:	xorl %eax,%eax
	movl %eax,12(%esp)
	jmp 3b
9:	xorl %eax,%eax
	movl %eax,16(%esp)
	jmp 4b
.previous
.section __ex_table,"a"
	.align 4
	.long 1b,6b
	.long 2b,7b
	.long 3b,8b
	.long 4b,9b
.previous
ENDPROC(xen_failsafe_callback)

BUILD_INTERRUPT3(xen_hvm_callback_vector, XEN_HVM_EVTCHN_CALLBACK,
		xen_evtchn_do_upcall)

#endif	/* CONFIG_PARAVIRT_XEN */

#ifdef CONFIG_FUNCTION_TRACER
#ifdef CONFIG_DYNAMIC_FTRACE

ENTRY(mcount)
	ret
END(mcount)

ENTRY(ftrace_caller)
	cmpl $0, function_trace_stop
	jne  ftrace_stub

	pushl %eax
	pushl %ecx
	pushl %edx
	movl 0xc(%esp), %eax
	movl 0x4(%ebp), %edx
	subl $MCOUNT_INSN_SIZE, %eax

.globl ftrace_call
ftrace_call:
	call ftrace_stub

	popl %edx
	popl %ecx
	popl %eax
#ifdef CONFIG_FUNCTION_GRAPH_TRACER
.globl ftrace_graph_call
ftrace_graph_call:
	jmp ftrace_stub
#endif

.globl ftrace_stub
ftrace_stub:
	ret
END(ftrace_caller)

#else /* ! CONFIG_DYNAMIC_FTRACE */

ENTRY(mcount)
	cmpl $0, function_trace_stop
	jne  ftrace_stub

	cmpl $ftrace_stub, ftrace_trace_function
	jnz trace
#ifdef CONFIG_FUNCTION_GRAPH_TRACER
	cmpl $ftrace_stub, ftrace_graph_return
	jnz ftrace_graph_caller

	cmpl $ftrace_graph_entry_stub, ftrace_graph_entry
	jnz ftrace_graph_caller
#endif
.globl ftrace_stub
ftrace_stub:
	ret

	/* taken from glibc */
trace:
	pushl %eax
	pushl %ecx
	pushl %edx
	movl 0xc(%esp), %eax
	movl 0x4(%ebp), %edx
	subl $MCOUNT_INSN_SIZE, %eax

	call *ftrace_trace_function

	popl %edx
	popl %ecx
	popl %eax
	jmp ftrace_stub
END(mcount)
#endif /* CONFIG_DYNAMIC_FTRACE */
#endif /* CONFIG_FUNCTION_TRACER */

#ifdef CONFIG_FUNCTION_GRAPH_TRACER
ENTRY(ftrace_graph_caller)
	cmpl $0, function_trace_stop
	jne ftrace_stub

	pushl %eax
	pushl %ecx
	pushl %edx
	movl 0xc(%esp), %edx
	lea 0x4(%ebp), %eax
	movl (%ebp), %ecx
	subl $MCOUNT_INSN_SIZE, %edx
	call prepare_ftrace_return
	popl %edx
	popl %ecx
	popl %eax
	ret
END(ftrace_graph_caller)

.globl return_to_handler
return_to_handler:
	pushl %eax
	pushl %edx
	movl %ebp, %eax
	call ftrace_return_to_handler
	movl %eax, %ecx
	popl %edx
	popl %eax
	jmp *%ecx
#endif

.section .rodata,"a"
#include "syscall_table_32.S"

syscall_table_size=(.-sys_call_table)

/*
 * Some functions should be protected against kprobes
 */
	.pushsection .kprobes.text, "ax"

ENTRY(page_fault)
	RING0_EC_FRAME
	pushl_cfi $do_page_fault
	ALIGN
error_code:
	/* the function address is in %gs's slot on the stack */
	pushl_cfi %fs
	/*CFI_REL_OFFSET fs, 0*/
	pushl_cfi %es
	/*CFI_REL_OFFSET es, 0*/
	pushl_cfi %ds
	/*CFI_REL_OFFSET ds, 0*/
	pushl_cfi %eax
	CFI_REL_OFFSET eax, 0
	pushl_cfi %ebp
	CFI_REL_OFFSET ebp, 0
	pushl_cfi %edi
	CFI_REL_OFFSET edi, 0
	pushl_cfi %esi
	CFI_REL_OFFSET esi, 0
	pushl_cfi %edx
	CFI_REL_OFFSET edx, 0
	pushl_cfi %ecx
	CFI_REL_OFFSET ecx, 0
	pushl_cfi %ebx
	CFI_REL_OFFSET ebx, 0
	cld
	movl $(__KERNEL_PERCPU), %ecx
	movl %ecx, %fs
	UNWIND_ESPFIX_STACK
	GS_TO_REG %ecx
	movl PT_GS(%esp), %edi		# get the function address
	movl PT_ORIG_EAX(%esp), %edx	# get the error code
	movl $-1, PT_ORIG_EAX(%esp)	# no syscall to restart
	REG_TO_PTGS %ecx
	SET_KERNEL_GS %ecx
	movl $(__USER_DS), %ecx
	movl %ecx, %ds
	movl %ecx, %es
	TRACE_IRQS_OFF
	movl %esp,%eax			# pt_regs pointer
	call *%edi
	jmp ret_from_exception
	CFI_ENDPROC
END(page_fault)

/*
 * Debug traps and NMI can happen at the one SYSENTER instruction
 * that sets up the real kernel stack. Check here, since we can't
 * allow the wrong stack to be used.
 *
 * "SYSENTER_stack_sp0+12" is because the NMI/debug handler will have
 * already pushed 3 words if it hits on the sysenter instruction:
 * eflags, cs and eip.
 *
 * We just load the right stack, and push the three (known) values
 * by hand onto the new stack - while updating the return eip past
 * the instruction that would have done it for sysenter.
 */
.macro FIX_STACK offset ok label
	cmpw $__KERNEL_CS, 4(%esp)
	jne \ok
\label:
	movl SYSENTER_stack_sp0 + \offset(%esp), %esp
	CFI_DEF_CFA esp, 0
	CFI_UNDEFINED eip
	pushfl_cfi
	pushl_cfi $__KERNEL_CS
	pushl_cfi $sysenter_past_esp
	CFI_REL_OFFSET eip, 0
.endm

ENTRY(debug)
	RING0_INT_FRAME
	cmpl $ia32_sysenter_target,(%esp)
	jne debug_stack_correct
	FIX_STACK 12, debug_stack_correct, debug_esp_fix_insn
debug_stack_correct:
	pushl_cfi $-1			# mark this as an int
	SAVE_ALL
	TRACE_IRQS_OFF
	xorl %edx,%edx			# error code 0
	movl %esp,%eax			# pt_regs pointer
	call do_debug
	jmp ret_from_exception
	CFI_ENDPROC
END(debug)

/*
 * NMI is doubly nasty. It can happen _while_ we're handling
 * a debug fault, and the debug fault hasn't yet been able to
 * clear up the stack. So we first check whether we got  an
 * NMI on the sysenter entry path, but after that we need to
 * check whether we got an NMI on the debug path where the debug
 * fault happened on the sysenter path.
 */
ENTRY(nmi)
	RING0_INT_FRAME
	pushl_cfi %eax
	movl %ss, %eax
	cmpw $__ESPFIX_SS, %ax
	popl_cfi %eax
	je nmi_espfix_stack
	cmpl $ia32_sysenter_target,(%esp)
	je nmi_stack_fixup
	pushl_cfi %eax
	movl %esp,%eax
	/* Do not access memory above the end of our stack page,
	 * it might not exist.
	 */
	andl $(THREAD_SIZE-1),%eax
	cmpl $(THREAD_SIZE-20),%eax
	popl_cfi %eax
	jae nmi_stack_correct
	cmpl $ia32_sysenter_target,12(%esp)
	je nmi_debug_stack_check
nmi_stack_correct:
	/* We have a RING0_INT_FRAME here */
	pushl_cfi %eax
	SAVE_ALL
	xorl %edx,%edx		# zero error code
	movl %esp,%eax		# pt_regs pointer
	call do_nmi
	jmp restore_all_notrace
	CFI_ENDPROC

nmi_stack_fixup:
	RING0_INT_FRAME
	FIX_STACK 12, nmi_stack_correct, 1
	jmp nmi_stack_correct

nmi_debug_stack_check:
	/* We have a RING0_INT_FRAME here */
	cmpw $__KERNEL_CS,16(%esp)
	jne nmi_stack_correct
	cmpl $debug,(%esp)
	jb nmi_stack_correct
	cmpl $debug_esp_fix_insn,(%esp)
	ja nmi_stack_correct
	FIX_STACK 24, nmi_stack_correct, 1
	jmp nmi_stack_correct

nmi_espfix_stack:
	/* We have a RING0_INT_FRAME here.
	 *
	 * create the pointer to lss back
	 */
	pushl_cfi %ss
	pushl_cfi %esp
	addl $4, (%esp)
	/* copy the iret frame of 12 bytes */
	.rept 3
	pushl_cfi 16(%esp)
	.endr
	pushl_cfi %eax
	SAVE_ALL
	FIXUP_ESPFIX_STACK		# %eax == %esp
	xorl %edx,%edx			# zero error code
	call do_nmi
	RESTORE_REGS
	lss 12+4(%esp), %esp		# back to espfix stack
	CFI_ADJUST_CFA_OFFSET -24
	jmp irq_return
	CFI_ENDPROC
END(nmi)

ENTRY(int3)
	RING0_INT_FRAME
	pushl_cfi $-1			# mark this as an int
	SAVE_ALL
	TRACE_IRQS_OFF
	xorl %edx,%edx		# zero error code
	movl %esp,%eax		# pt_regs pointer
	call do_int3
	jmp ret_from_exception
	CFI_ENDPROC
END(int3)

ENTRY(general_protection)
	RING0_EC_FRAME
	pushl_cfi $do_general_protection
	jmp error_code
	CFI_ENDPROC
END(general_protection)

/*
 * End of kprobes section
 */
	.popsection<|MERGE_RESOLUTION|>--- conflicted
+++ resolved
@@ -375,7 +375,7 @@
 	CFI_SIGNAL_FRAME
 	CFI_DEF_CFA esp, 0
 	CFI_REGISTER esp, ebp
-	movl SYSENTER_stack_sp0(%esp),%esp
+	movl TSS_sysenter_sp0(%esp),%esp
 sysenter_past_esp:
 	/*
 	 * Interrupts are disabled here, but we can't trace it until
@@ -712,12 +712,7 @@
 ptregs_##name: \
 	CFI_STARTPROC; \
 	leal 4(%esp),%eax; \
-<<<<<<< HEAD
-	pushl %eax; \
-	CFI_ADJUST_CFA_OFFSET 4; \
-=======
 	pushl_cfi %eax; \
->>>>>>> c8ddb271
 	movl PT_EDX(%eax),%ecx; \
 	movl PT_ECX(%eax),%edx; \
 	movl PT_EBX(%eax),%eax; \
@@ -743,15 +738,8 @@
 ptregs_clone:
 	CFI_STARTPROC
 	leal 4(%esp),%eax
-<<<<<<< HEAD
-	pushl %eax
-	CFI_ADJUST_CFA_OFFSET 4
-	pushl PT_EDI(%eax)
-	CFI_ADJUST_CFA_OFFSET 4
-=======
 	pushl_cfi %eax
 	pushl_cfi PT_EDI(%eax)
->>>>>>> c8ddb271
 	movl PT_EDX(%eax),%ecx
 	movl PT_ECX(%eax),%edx
 	movl PT_EBX(%eax),%eax
@@ -1059,7 +1047,7 @@
 	CFI_ENDPROC
 ENDPROC(kernel_thread_helper)
 
-#ifdef CONFIG_PARAVIRT_XEN
+#ifdef CONFIG_XEN
 /* Xen doesn't set %esp to be precisely what the normal sysenter
    entrypoint expects, so fix it up before using the normal path. */
 ENTRY(xen_sysenter_target)
@@ -1151,7 +1139,7 @@
 BUILD_INTERRUPT3(xen_hvm_callback_vector, XEN_HVM_EVTCHN_CALLBACK,
 		xen_evtchn_do_upcall)
 
-#endif	/* CONFIG_PARAVIRT_XEN */
+#endif	/* CONFIG_XEN */
 
 #ifdef CONFIG_FUNCTION_TRACER
 #ifdef CONFIG_DYNAMIC_FTRACE
@@ -1319,7 +1307,7 @@
  * that sets up the real kernel stack. Check here, since we can't
  * allow the wrong stack to be used.
  *
- * "SYSENTER_stack_sp0+12" is because the NMI/debug handler will have
+ * "TSS_sysenter_sp0+12" is because the NMI/debug handler will have
  * already pushed 3 words if it hits on the sysenter instruction:
  * eflags, cs and eip.
  *
@@ -1331,7 +1319,7 @@
 	cmpw $__KERNEL_CS, 4(%esp)
 	jne \ok
 \label:
-	movl SYSENTER_stack_sp0 + \offset(%esp), %esp
+	movl TSS_sysenter_sp0 + \offset(%esp), %esp
 	CFI_DEF_CFA esp, 0
 	CFI_UNDEFINED eip
 	pushfl_cfi
