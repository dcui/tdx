// SPDX-License-Identifier: GPL-2.0-only
/*
 * Dynamic DMA mapping support for AMD Hammer.
 *
 * Use the integrated AGP GART in the Hammer northbridge as an IOMMU for PCI.
 * This allows to use PCI devices that only support 32bit addresses on systems
 * with more than 4GB.
 *
 * See Documentation/core-api/dma-api-howto.rst for the interface specification.
 *
 * Copyright 2002 Andi Kleen, SuSE Labs.
 */

#include <linux/types.h>
#include <linux/ctype.h>
#include <linux/agp_backend.h>
#include <linux/init.h>
#include <linux/mm.h>
#include <linux/sched.h>
#include <linux/sched/debug.h>
#include <linux/string.h>
#include <linux/spinlock.h>
#include <linux/pci.h>
#include <linux/topology.h>
#include <linux/interrupt.h>
#include <linux/bitmap.h>
#include <linux/kdebug.h>
#include <linux/scatterlist.h>
#include <linux/iommu-helper.h>
#include <linux/syscore_ops.h>
#include <linux/io.h>
#include <linux/gfp.h>
#include <linux/atomic.h>
#include <linux/dma-direct.h>
#include <linux/dma-map-ops.h>
#include <asm/mtrr.h>
#include <asm/proto.h>
#include <asm/iommu.h>
#include <asm/gart.h>
#include <asm/set_memory.h>
#include <asm/swiotlb.h>
#include <asm/dma.h>
#include <asm/amd_nb.h>
#include <asm/x86_init.h>
#include <asm/iommu_table.h>

static unsigned long iommu_bus_base;	/* GART remapping area (physical) */
static unsigned long iommu_size;	/* size of remapping area bytes */
static unsigned long iommu_pages;	/* .. and in pages */

static u32 *iommu_gatt_base;		/* Remapping table */

/*
 * If this is disabled the IOMMU will use an optimized flushing strategy
 * of only flushing when an mapping is reused. With it true the GART is
 * flushed for every mapping. Problem is that doing the lazy flush seems
 * to trigger bugs with some popular PCI cards, in particular 3ware (but
 * has been also also seen with Qlogic at least).
 */
static int iommu_fullflush = 1;

/* Allocation bitmap for the remapping area: */
static DEFINE_SPINLOCK(iommu_bitmap_lock);
/* Guarded by iommu_bitmap_lock: */
static unsigned long *iommu_gart_bitmap;

static u32 gart_unmapped_entry;

#define GPTE_VALID    1
#define GPTE_COHERENT 2
#define GPTE_ENCODE(x) \
	(((x) & 0xfffff000) | (((x) >> 32) << 4) | GPTE_VALID | GPTE_COHERENT)
#define GPTE_DECODE(x) (((x) & 0xfffff000) | (((u64)(x) & 0xff0) << 28))

#ifdef CONFIG_AGP
#define AGPEXTERN extern
#else
#define AGPEXTERN
#endif

/* GART can only remap to physical addresses < 1TB */
#define GART_MAX_PHYS_ADDR	(1ULL << 40)

/* backdoor interface to AGP driver */
AGPEXTERN int agp_memory_reserved;
AGPEXTERN __u32 *agp_gatt_table;

static unsigned long next_bit;  /* protected by iommu_bitmap_lock */
static bool need_flush;		/* global flush state. set for each gart wrap */

static unsigned long alloc_iommu(struct device *dev, int size,
				 unsigned long align_mask)
{
	unsigned long offset, flags;
	unsigned long boundary_size;
	unsigned long base_index;

	base_index = ALIGN(iommu_bus_base & dma_get_seg_boundary(dev),
			   PAGE_SIZE) >> PAGE_SHIFT;
	boundary_size = dma_get_seg_boundary_nr_pages(dev, PAGE_SHIFT);

	spin_lock_irqsave(&iommu_bitmap_lock, flags);
	offset = iommu_area_alloc(iommu_gart_bitmap, iommu_pages, next_bit,
				  size, base_index, boundary_size, align_mask);
	if (offset == -1) {
		need_flush = true;
		offset = iommu_area_alloc(iommu_gart_bitmap, iommu_pages, 0,
					  size, base_index, boundary_size,
					  align_mask);
	}
	if (offset != -1) {
		next_bit = offset+size;
		if (next_bit >= iommu_pages) {
			next_bit = 0;
			need_flush = true;
		}
	}
	if (iommu_fullflush)
		need_flush = true;
	spin_unlock_irqrestore(&iommu_bitmap_lock, flags);

	return offset;
}

static void free_iommu(unsigned long offset, int size)
{
	unsigned long flags;

	spin_lock_irqsave(&iommu_bitmap_lock, flags);
	bitmap_clear(iommu_gart_bitmap, offset, size);
	if (offset >= next_bit)
		next_bit = offset + size;
	spin_unlock_irqrestore(&iommu_bitmap_lock, flags);
}

/*
 * Use global flush state to avoid races with multiple flushers.
 */
static void flush_gart(void)
{
	unsigned long flags;

	spin_lock_irqsave(&iommu_bitmap_lock, flags);
	if (need_flush) {
		amd_flush_garts();
		need_flush = false;
	}
	spin_unlock_irqrestore(&iommu_bitmap_lock, flags);
}

#ifdef CONFIG_IOMMU_LEAK
/* Debugging aid for drivers that don't free their IOMMU tables */
static void dump_leak(void)
{
	static int dump;

	if (dump)
		return;
	dump = 1;

	show_stack(NULL, NULL, KERN_ERR);
	debug_dma_dump_mappings(NULL);
}
#endif

static void iommu_full(struct device *dev, size_t size, int dir)
{
	/*
	 * Ran out of IOMMU space for this operation. This is very bad.
	 * Unfortunately the drivers cannot handle this operation properly.
	 * Return some non mapped prereserved space in the aperture and
	 * let the Northbridge deal with it. This will result in garbage
	 * in the IO operation. When the size exceeds the prereserved space
	 * memory corruption will occur or random memory will be DMAed
	 * out. Hopefully no network devices use single mappings that big.
	 */

	dev_err(dev, "PCI-DMA: Out of IOMMU space for %lu bytes\n", size);
#ifdef CONFIG_IOMMU_LEAK
	dump_leak();
#endif
}

static inline int
need_iommu(struct device *dev, unsigned long addr, size_t size)
{
	return force_iommu || !dma_capable(dev, addr, size, true);
}

static inline int
nonforced_iommu(struct device *dev, unsigned long addr, size_t size)
{
	return !dma_capable(dev, addr, size, true);
}

/* Map a single continuous physical area into the IOMMU.
 * Caller needs to check if the iommu is needed and flush.
 */
static dma_addr_t dma_map_area(struct device *dev, dma_addr_t phys_mem,
				size_t size, int dir, unsigned long align_mask)
{
	unsigned long npages = iommu_num_pages(phys_mem, size, PAGE_SIZE);
	unsigned long iommu_page;
	int i;

	if (unlikely(phys_mem + size > GART_MAX_PHYS_ADDR))
		return DMA_MAPPING_ERROR;

	iommu_page = alloc_iommu(dev, npages, align_mask);
	if (iommu_page == -1) {
		if (!nonforced_iommu(dev, phys_mem, size))
			return phys_mem;
		if (panic_on_overflow)
			panic("dma_map_area overflow %lu bytes\n", size);
		iommu_full(dev, size, dir);
		return DMA_MAPPING_ERROR;
	}

	for (i = 0; i < npages; i++) {
		iommu_gatt_base[iommu_page + i] = GPTE_ENCODE(phys_mem);
		phys_mem += PAGE_SIZE;
	}
	return iommu_bus_base + iommu_page*PAGE_SIZE + (phys_mem & ~PAGE_MASK);
}

/* Map a single area into the IOMMU */
static dma_addr_t gart_map_page(struct device *dev, struct page *page,
				unsigned long offset, size_t size,
				enum dma_data_direction dir,
				unsigned long attrs)
{
	unsigned long bus;
	phys_addr_t paddr = page_to_phys(page) + offset;

	if (!need_iommu(dev, paddr, size))
		return paddr;

	bus = dma_map_area(dev, paddr, size, dir, 0);
	flush_gart();

	return bus;
}

/*
 * Free a DMA mapping.
 */
static void gart_unmap_page(struct device *dev, dma_addr_t dma_addr,
			    size_t size, enum dma_data_direction dir,
			    unsigned long attrs)
{
	unsigned long iommu_page;
	int npages;
	int i;

	if (WARN_ON_ONCE(dma_addr == DMA_MAPPING_ERROR))
		return;

	/*
	 * This driver will not always use a GART mapping, but might have
	 * created a direct mapping instead.  If that is the case there is
	 * nothing to unmap here.
	 */
	if (dma_addr < iommu_bus_base ||
	    dma_addr >= iommu_bus_base + iommu_size)
		return;

	iommu_page = (dma_addr - iommu_bus_base)>>PAGE_SHIFT;
	npages = iommu_num_pages(dma_addr, size, PAGE_SIZE);
	for (i = 0; i < npages; i++) {
		iommu_gatt_base[iommu_page + i] = gart_unmapped_entry;
	}
	free_iommu(iommu_page, npages);
}

/*
 * Wrapper for pci_unmap_single working with scatterlists.
 */
static void gart_unmap_sg(struct device *dev, struct scatterlist *sg, int nents,
			  enum dma_data_direction dir, unsigned long attrs)
{
	struct scatterlist *s;
	int i;

	for_each_sg(sg, s, nents, i) {
		if (!s->dma_length || !s->length)
			break;
		gart_unmap_page(dev, s->dma_address, s->dma_length, dir, 0);
	}
}

/* Fallback for dma_map_sg in case of overflow */
static int dma_map_sg_nonforce(struct device *dev, struct scatterlist *sg,
			       int nents, int dir)
{
	struct scatterlist *s;
	int i;

#ifdef CONFIG_IOMMU_DEBUG
	pr_debug("dma_map_sg overflow\n");
#endif

	for_each_sg(sg, s, nents, i) {
		unsigned long addr = sg_phys(s);

		if (nonforced_iommu(dev, addr, s->length)) {
			addr = dma_map_area(dev, addr, s->length, dir, 0);
			if (addr == DMA_MAPPING_ERROR) {
				if (i > 0)
					gart_unmap_sg(dev, sg, i, dir, 0);
				nents = 0;
				sg[0].dma_length = 0;
				break;
			}
		}
		s->dma_address = addr;
		s->dma_length = s->length;
	}
	flush_gart();

	return nents;
}

/* Map multiple scatterlist entries continuous into the first. */
static int __dma_map_cont(struct device *dev, struct scatterlist *start,
			  int nelems, struct scatterlist *sout,
			  unsigned long pages)
{
	unsigned long iommu_start = alloc_iommu(dev, pages, 0);
	unsigned long iommu_page = iommu_start;
	struct scatterlist *s;
	int i;

	if (iommu_start == -1)
		return -1;

	for_each_sg(start, s, nelems, i) {
		unsigned long pages, addr;
		unsigned long phys_addr = s->dma_address;

		BUG_ON(s != start && s->offset);
		if (s == start) {
			sout->dma_address = iommu_bus_base;
			sout->dma_address += iommu_page*PAGE_SIZE + s->offset;
			sout->dma_length = s->length;
		} else {
			sout->dma_length += s->length;
		}

		addr = phys_addr;
		pages = iommu_num_pages(s->offset, s->length, PAGE_SIZE);
		while (pages--) {
			iommu_gatt_base[iommu_page] = GPTE_ENCODE(addr);
			addr += PAGE_SIZE;
			iommu_page++;
		}
	}
	BUG_ON(iommu_page - iommu_start != pages);

	return 0;
}

static inline int
dma_map_cont(struct device *dev, struct scatterlist *start, int nelems,
	     struct scatterlist *sout, unsigned long pages, int need)
{
	if (!need) {
		BUG_ON(nelems != 1);
		sout->dma_address = start->dma_address;
		sout->dma_length = start->length;
		return 0;
	}
	return __dma_map_cont(dev, start, nelems, sout, pages);
}

/*
 * DMA map all entries in a scatterlist.
 * Merge chunks that have page aligned sizes into a continuous mapping.
 */
static int gart_map_sg(struct device *dev, struct scatterlist *sg, int nents,
		       enum dma_data_direction dir, unsigned long attrs)
{
	struct scatterlist *s, *ps, *start_sg, *sgmap;
	int need = 0, nextneed, i, out, start;
	unsigned long pages = 0;
	unsigned int seg_size;
	unsigned int max_seg_size;

	if (nents == 0)
		return 0;

	out		= 0;
	start		= 0;
	start_sg	= sg;
	sgmap		= sg;
	seg_size	= 0;
	max_seg_size	= dma_get_max_seg_size(dev);
	ps		= NULL; /* shut up gcc */

	for_each_sg(sg, s, nents, i) {
		dma_addr_t addr = sg_phys(s);

		s->dma_address = addr;
		BUG_ON(s->length == 0);

		nextneed = need_iommu(dev, addr, s->length);

		/* Handle the previous not yet processed entries */
		if (i > start) {
			/*
			 * Can only merge when the last chunk ends on a
			 * page boundary and the new one doesn't have an
			 * offset.
			 */
			if (!iommu_merge || !nextneed || !need || s->offset ||
			    (s->length + seg_size > max_seg_size) ||
			    (ps->offset + ps->length) % PAGE_SIZE) {
				if (dma_map_cont(dev, start_sg, i - start,
						 sgmap, pages, need) < 0)
					goto error;
				out++;

				seg_size	= 0;
				sgmap		= sg_next(sgmap);
				pages		= 0;
				start		= i;
				start_sg	= s;
			}
		}

		seg_size += s->length;
		need = nextneed;
		pages += iommu_num_pages(s->offset, s->length, PAGE_SIZE);
		ps = s;
	}
	if (dma_map_cont(dev, start_sg, i - start, sgmap, pages, need) < 0)
		goto error;
	out++;
	flush_gart();
	if (out < nents) {
		sgmap = sg_next(sgmap);
		sgmap->dma_length = 0;
	}
	return out;

error:
	flush_gart();
	gart_unmap_sg(dev, sg, out, dir, 0);

	/* When it was forced or merged try again in a dumb way */
	if (force_iommu || iommu_merge) {
		out = dma_map_sg_nonforce(dev, sg, nents, dir);
		if (out > 0)
			return out;
	}
	if (panic_on_overflow)
		panic("dma_map_sg: overflow on %lu pages\n", pages);

	iommu_full(dev, pages << PAGE_SHIFT, dir);
	for_each_sg(sg, s, nents, i)
		s->dma_address = DMA_MAPPING_ERROR;
	return 0;
}

/* allocate and map a coherent mapping */
static void *
gart_alloc_coherent(struct device *dev, size_t size, dma_addr_t *dma_addr,
		    gfp_t flag, unsigned long attrs)
{
	void *vaddr;

	vaddr = dma_direct_alloc(dev, size, dma_addr, flag, attrs);
	if (!vaddr ||
	    !force_iommu || dev->coherent_dma_mask <= DMA_BIT_MASK(24))
		return vaddr;

	*dma_addr = dma_map_area(dev, virt_to_phys(vaddr), size,
			DMA_BIDIRECTIONAL, (1UL << get_order(size)) - 1);
	flush_gart();
	if (unlikely(*dma_addr == DMA_MAPPING_ERROR))
		goto out_free;
	return vaddr;
out_free:
	dma_direct_free(dev, size, vaddr, *dma_addr, attrs);
	return NULL;
}

/* free a coherent mapping */
static void
gart_free_coherent(struct device *dev, size_t size, void *vaddr,
		   dma_addr_t dma_addr, unsigned long attrs)
{
	gart_unmap_page(dev, dma_addr, size, DMA_BIDIRECTIONAL, 0);
	dma_direct_free(dev, size, vaddr, dma_addr, attrs);
}

static int no_agp;

static __init unsigned long check_iommu_size(unsigned long aper, u64 aper_size)
{
	unsigned long a;

	if (!iommu_size) {
		iommu_size = aper_size;
		if (!no_agp)
			iommu_size /= 2;
	}

	a = aper + iommu_size;
	iommu_size -= round_up(a, PMD_PAGE_SIZE) - a;

	if (iommu_size < 64*1024*1024) {
		pr_warn("PCI-DMA: Warning: Small IOMMU %luMB."
			" Consider increasing the AGP aperture in BIOS\n",
			iommu_size >> 20);
	}

	return iommu_size;
}

static __init unsigned read_aperture(struct pci_dev *dev, u32 *size)
{
	unsigned aper_size = 0, aper_base_32, aper_order;
	u64 aper_base;

	pci_read_config_dword(dev, AMD64_GARTAPERTUREBASE, &aper_base_32);
	pci_read_config_dword(dev, AMD64_GARTAPERTURECTL, &aper_order);
	aper_order = (aper_order >> 1) & 7;

	aper_base = aper_base_32 & 0x7fff;
	aper_base <<= 25;

	aper_size = (32 * 1024 * 1024) << aper_order;
	if (aper_base + aper_size > 0x100000000UL || !aper_size)
		aper_base = 0;

	*size = aper_size;
	return aper_base;
}

static void enable_gart_translations(void)
{
	int i;

	if (!amd_nb_has_feature(AMD_NB_GART))
		return;

	for (i = 0; i < amd_nb_num(); i++) {
		struct pci_dev *dev = node_to_amd_nb(i)->misc;

		enable_gart_translation(dev, __pa(agp_gatt_table));
	}

	/* Flush the GART-TLB to remove stale entries */
	amd_flush_garts();
}

/*
 * If fix_up_north_bridges is set, the north bridges have to be fixed up on
 * resume in the same way as they are handled in gart_iommu_hole_init().
 */
static bool fix_up_north_bridges;
static u32 aperture_order;
static u32 aperture_alloc;

void set_up_gart_resume(u32 aper_order, u32 aper_alloc)
{
	fix_up_north_bridges = true;
	aperture_order = aper_order;
	aperture_alloc = aper_alloc;
}

static void gart_fixup_northbridges(void)
{
	int i;

	if (!fix_up_north_bridges)
		return;

	if (!amd_nb_has_feature(AMD_NB_GART))
		return;

	pr_info("PCI-DMA: Restoring GART aperture settings\n");

	for (i = 0; i < amd_nb_num(); i++) {
		struct pci_dev *dev = node_to_amd_nb(i)->misc;

		/*
		 * Don't enable translations just yet.  That is the next
		 * step.  Restore the pre-suspend aperture settings.
		 */
		gart_set_size_and_enable(dev, aperture_order);
		pci_write_config_dword(dev, AMD64_GARTAPERTUREBASE, aperture_alloc >> 25);
	}
}

static void gart_resume(void)
{
	pr_info("PCI-DMA: Resuming GART IOMMU\n");

	gart_fixup_northbridges();

	enable_gart_translations();
}

static struct syscore_ops gart_syscore_ops = {
	.resume		= gart_resume,

};

/*
 * Private Northbridge GATT initialization in case we cannot use the
 * AGP driver for some reason.
 */
static __init int init_amd_gatt(struct agp_kern_info *info)
{
	unsigned aper_size, gatt_size, new_aper_size;
	unsigned aper_base, new_aper_base;
	struct pci_dev *dev;
	void *gatt;
	int i;

	pr_info("PCI-DMA: Disabling AGP.\n");

	aper_size = aper_base = info->aper_size = 0;
	dev = NULL;
	for (i = 0; i < amd_nb_num(); i++) {
		dev = node_to_amd_nb(i)->misc;
		new_aper_base = read_aperture(dev, &new_aper_size);
		if (!new_aper_base)
			goto nommu;

		if (!aper_base) {
			aper_size = new_aper_size;
			aper_base = new_aper_base;
		}
		if (aper_size != new_aper_size || aper_base != new_aper_base)
			goto nommu;
	}
	if (!aper_base)
		goto nommu;

	info->aper_base = aper_base;
	info->aper_size = aper_size >> 20;

	gatt_size = (aper_size >> PAGE_SHIFT) * sizeof(u32);
	gatt = (void *)__get_free_pages(GFP_KERNEL | __GFP_ZERO,
					get_order(gatt_size));
	if (!gatt)
		panic("Cannot allocate GATT table");
	if (set_memory_uc((unsigned long)gatt, gatt_size >> PAGE_SHIFT))
		panic("Could not set GART PTEs to uncacheable pages");

	agp_gatt_table = gatt;

	register_syscore_ops(&gart_syscore_ops);

	flush_gart();

	pr_info("PCI-DMA: aperture base @ %x size %u KB\n",
	       aper_base, aper_size>>10);

	return 0;

 nommu:
	/* Should not happen anymore */
	pr_warn("PCI-DMA: More than 4GB of RAM and no IOMMU - falling back to iommu=soft.\n");
	return -1;
}

static const struct dma_map_ops gart_dma_ops = {
	.map_sg				= gart_map_sg,
	.unmap_sg			= gart_unmap_sg,
	.map_page			= gart_map_page,
	.unmap_page			= gart_unmap_page,
	.alloc				= gart_alloc_coherent,
	.free				= gart_free_coherent,
	.mmap				= dma_common_mmap,
	.get_sgtable			= dma_common_get_sgtable,
	.dma_supported			= dma_direct_supported,
	.get_required_mask		= dma_direct_get_required_mask,
<<<<<<< HEAD
=======
	.alloc_pages			= dma_direct_alloc_pages,
	.free_pages			= dma_direct_free_pages,
>>>>>>> 7d2a07b7
};

static void gart_iommu_shutdown(void)
{
	struct pci_dev *dev;
	int i;

	/* don't shutdown it if there is AGP installed */
	if (!no_agp)
		return;

	if (!amd_nb_has_feature(AMD_NB_GART))
		return;

	for (i = 0; i < amd_nb_num(); i++) {
		u32 ctl;

		dev = node_to_amd_nb(i)->misc;
		pci_read_config_dword(dev, AMD64_GARTAPERTURECTL, &ctl);

		ctl &= ~GARTEN;

		pci_write_config_dword(dev, AMD64_GARTAPERTURECTL, ctl);
	}
}

int __init gart_iommu_init(void)
{
	struct agp_kern_info info;
	unsigned long iommu_start;
	unsigned long aper_base, aper_size;
	unsigned long start_pfn, end_pfn;
	unsigned long scratch;

	if (!amd_nb_has_feature(AMD_NB_GART))
		return 0;

#ifndef CONFIG_AGP_AMD64
	no_agp = 1;
#else
	/* Makefile puts PCI initialization via subsys_initcall first. */
	/* Add other AMD AGP bridge drivers here */
	no_agp = no_agp ||
		(agp_amd64_init() < 0) ||
		(agp_copy_info(agp_bridge, &info) < 0);
#endif

	if (no_iommu ||
	    (!force_iommu && max_pfn <= MAX_DMA32_PFN) ||
	    !gart_iommu_aperture ||
	    (no_agp && init_amd_gatt(&info) < 0)) {
		if (max_pfn > MAX_DMA32_PFN) {
			pr_warn("More than 4GB of memory but GART IOMMU not available.\n");
			pr_warn("falling back to iommu=soft.\n");
		}
		return 0;
	}

	/* need to map that range */
	aper_size	= info.aper_size << 20;
	aper_base	= info.aper_base;
	end_pfn		= (aper_base>>PAGE_SHIFT) + (aper_size>>PAGE_SHIFT);

	start_pfn = PFN_DOWN(aper_base);
	if (!pfn_range_is_mapped(start_pfn, end_pfn))
		init_memory_mapping(start_pfn<<PAGE_SHIFT, end_pfn<<PAGE_SHIFT,
				    PAGE_KERNEL);

	pr_info("PCI-DMA: using GART IOMMU.\n");
	iommu_size = check_iommu_size(info.aper_base, aper_size);
	iommu_pages = iommu_size >> PAGE_SHIFT;

	iommu_gart_bitmap = (void *) __get_free_pages(GFP_KERNEL | __GFP_ZERO,
						      get_order(iommu_pages/8));
	if (!iommu_gart_bitmap)
		panic("Cannot allocate iommu bitmap\n");

	pr_info("PCI-DMA: Reserving %luMB of IOMMU area in the AGP aperture\n",
	       iommu_size >> 20);

	agp_memory_reserved	= iommu_size;
	iommu_start		= aper_size - iommu_size;
	iommu_bus_base		= info.aper_base + iommu_start;
	iommu_gatt_base		= agp_gatt_table + (iommu_start>>PAGE_SHIFT);

	/*
	 * Unmap the IOMMU part of the GART. The alias of the page is
	 * always mapped with cache enabled and there is no full cache
	 * coherency across the GART remapping. The unmapping avoids
	 * automatic prefetches from the CPU allocating cache lines in
	 * there. All CPU accesses are done via the direct mapping to
	 * the backing memory. The GART address is only used by PCI
	 * devices.
	 */
	set_memory_np((unsigned long)__va(iommu_bus_base),
				iommu_size >> PAGE_SHIFT);
	/*
	 * Tricky. The GART table remaps the physical memory range,
	 * so the CPU wont notice potential aliases and if the memory
	 * is remapped to UC later on, we might surprise the PCI devices
	 * with a stray writeout of a cacheline. So play it sure and
	 * do an explicit, full-scale wbinvd() _after_ having marked all
	 * the pages as Not-Present:
	 */
	wbinvd();

	/*
	 * Now all caches are flushed and we can safely enable
	 * GART hardware.  Doing it early leaves the possibility
	 * of stale cache entries that can lead to GART PTE
	 * errors.
	 */
	enable_gart_translations();

	/*
	 * Try to workaround a bug (thanks to BenH):
	 * Set unmapped entries to a scratch page instead of 0.
	 * Any prefetches that hit unmapped entries won't get an bus abort
	 * then. (P2P bridge may be prefetching on DMA reads).
	 */
	scratch = get_zeroed_page(GFP_KERNEL);
	if (!scratch)
		panic("Cannot allocate iommu scratch page");
	gart_unmapped_entry = GPTE_ENCODE(__pa(scratch));

	flush_gart();
	dma_ops = &gart_dma_ops;
	x86_platform.iommu_shutdown = gart_iommu_shutdown;
	swiotlb = 0;

	return 0;
}

void __init gart_parse_options(char *p)
{
	int arg;

	if (isdigit(*p) && get_option(&p, &arg))
		iommu_size = arg;
	if (!strncmp(p, "fullflush", 9))
		iommu_fullflush = 1;
	if (!strncmp(p, "nofullflush", 11))
		iommu_fullflush = 0;
	if (!strncmp(p, "noagp", 5))
		no_agp = 1;
	if (!strncmp(p, "noaperture", 10))
		fix_aperture = 0;
	/* duplicated from pci-dma.c */
	if (!strncmp(p, "force", 5))
		gart_iommu_aperture_allowed = 1;
	if (!strncmp(p, "allowed", 7))
		gart_iommu_aperture_allowed = 1;
	if (!strncmp(p, "memaper", 7)) {
		fallback_aper_force = 1;
		p += 7;
		if (*p == '=') {
			++p;
			if (get_option(&p, &arg))
				fallback_aper_order = arg;
		}
	}
}
IOMMU_INIT_POST(gart_iommu_hole_init);<|MERGE_RESOLUTION|>--- conflicted
+++ resolved
@@ -678,11 +678,8 @@
 	.get_sgtable			= dma_common_get_sgtable,
 	.dma_supported			= dma_direct_supported,
 	.get_required_mask		= dma_direct_get_required_mask,
-<<<<<<< HEAD
-=======
 	.alloc_pages			= dma_direct_alloc_pages,
 	.free_pages			= dma_direct_free_pages,
->>>>>>> 7d2a07b7
 };
 
 static void gart_iommu_shutdown(void)
