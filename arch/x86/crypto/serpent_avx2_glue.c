// SPDX-License-Identifier: GPL-2.0-or-later
/*
 * Glue Code for x86_64/AVX2 assembler optimized version of Serpent
 *
 * Copyright © 2012-2013 Jussi Kivilinna <jussi.kivilinna@mbnet.fi>
 */

#include <linux/module.h>
#include <linux/types.h>
#include <linux/crypto.h>
#include <linux/err.h>
#include <crypto/algapi.h>
#include <crypto/internal/simd.h>
#include <crypto/serpent.h>

#include "serpent-avx.h"
#include "ecb_cbc_helpers.h"

#define SERPENT_AVX2_PARALLEL_BLOCKS 16

/* 16-way AVX2 parallel cipher functions */
asmlinkage void serpent_ecb_enc_16way(const void *ctx, u8 *dst, const u8 *src);
asmlinkage void serpent_ecb_dec_16way(const void *ctx, u8 *dst, const u8 *src);
asmlinkage void serpent_cbc_dec_16way(const void *ctx, u8 *dst, const u8 *src);

static int serpent_setkey_skcipher(struct crypto_skcipher *tfm,
				   const u8 *key, unsigned int keylen)
{
	return __serpent_setkey(crypto_skcipher_ctx(tfm), key, keylen);
}

static int ecb_encrypt(struct skcipher_request *req)
{
	ECB_WALK_START(req, SERPENT_BLOCK_SIZE, SERPENT_PARALLEL_BLOCKS);
	ECB_BLOCK(SERPENT_AVX2_PARALLEL_BLOCKS, serpent_ecb_enc_16way);
	ECB_BLOCK(SERPENT_PARALLEL_BLOCKS, serpent_ecb_enc_8way_avx);
	ECB_BLOCK(1, __serpent_encrypt);
	ECB_WALK_END();
}

static int ecb_decrypt(struct skcipher_request *req)
{
	ECB_WALK_START(req, SERPENT_BLOCK_SIZE, SERPENT_PARALLEL_BLOCKS);
	ECB_BLOCK(SERPENT_AVX2_PARALLEL_BLOCKS, serpent_ecb_dec_16way);
	ECB_BLOCK(SERPENT_PARALLEL_BLOCKS, serpent_ecb_dec_8way_avx);
	ECB_BLOCK(1, __serpent_decrypt);
	ECB_WALK_END();
}

static int cbc_encrypt(struct skcipher_request *req)
{
	CBC_WALK_START(req, SERPENT_BLOCK_SIZE, -1);
	CBC_ENC_BLOCK(__serpent_encrypt);
	CBC_WALK_END();
}

static int cbc_decrypt(struct skcipher_request *req)
{
<<<<<<< HEAD
	return glue_cbc_decrypt_req_128bit(&serpent_dec_cbc, req);
}

static int ctr_crypt(struct skcipher_request *req)
{
	return glue_ctr_req_128bit(&serpent_ctr, req);
}

static int xts_encrypt(struct skcipher_request *req)
{
	struct crypto_skcipher *tfm = crypto_skcipher_reqtfm(req);
	struct serpent_xts_ctx *ctx = crypto_skcipher_ctx(tfm);

	return glue_xts_req_128bit(&serpent_enc_xts, req,
				   XTS_TWEAK_CAST(__serpent_encrypt),
				   &ctx->tweak_ctx, &ctx->crypt_ctx, false);
}

static int xts_decrypt(struct skcipher_request *req)
{
	struct crypto_skcipher *tfm = crypto_skcipher_reqtfm(req);
	struct serpent_xts_ctx *ctx = crypto_skcipher_ctx(tfm);

	return glue_xts_req_128bit(&serpent_dec_xts, req,
				   XTS_TWEAK_CAST(__serpent_encrypt),
				   &ctx->tweak_ctx, &ctx->crypt_ctx, true);
=======
	CBC_WALK_START(req, SERPENT_BLOCK_SIZE, SERPENT_PARALLEL_BLOCKS);
	CBC_DEC_BLOCK(SERPENT_AVX2_PARALLEL_BLOCKS, serpent_cbc_dec_16way);
	CBC_DEC_BLOCK(SERPENT_PARALLEL_BLOCKS, serpent_cbc_dec_8way_avx);
	CBC_DEC_BLOCK(1, __serpent_decrypt);
	CBC_WALK_END();
>>>>>>> 7d2a07b7
}

static struct skcipher_alg serpent_algs[] = {
	{
		.base.cra_name		= "__ecb(serpent)",
		.base.cra_driver_name	= "__ecb-serpent-avx2",
		.base.cra_priority	= 600,
		.base.cra_flags		= CRYPTO_ALG_INTERNAL,
		.base.cra_blocksize	= SERPENT_BLOCK_SIZE,
		.base.cra_ctxsize	= sizeof(struct serpent_ctx),
		.base.cra_module	= THIS_MODULE,
		.min_keysize		= SERPENT_MIN_KEY_SIZE,
		.max_keysize		= SERPENT_MAX_KEY_SIZE,
		.setkey			= serpent_setkey_skcipher,
		.encrypt		= ecb_encrypt,
		.decrypt		= ecb_decrypt,
	}, {
		.base.cra_name		= "__cbc(serpent)",
		.base.cra_driver_name	= "__cbc-serpent-avx2",
		.base.cra_priority	= 600,
		.base.cra_flags		= CRYPTO_ALG_INTERNAL,
		.base.cra_blocksize	= SERPENT_BLOCK_SIZE,
		.base.cra_ctxsize	= sizeof(struct serpent_ctx),
		.base.cra_module	= THIS_MODULE,
		.min_keysize		= SERPENT_MIN_KEY_SIZE,
		.max_keysize		= SERPENT_MAX_KEY_SIZE,
		.ivsize			= SERPENT_BLOCK_SIZE,
		.setkey			= serpent_setkey_skcipher,
		.encrypt		= cbc_encrypt,
		.decrypt		= cbc_decrypt,
	},
};

static struct simd_skcipher_alg *serpent_simd_algs[ARRAY_SIZE(serpent_algs)];

static int __init init(void)
{
	const char *feature_name;

	if (!boot_cpu_has(X86_FEATURE_AVX2) || !boot_cpu_has(X86_FEATURE_OSXSAVE)) {
		pr_info("AVX2 instructions are not detected.\n");
		return -ENODEV;
	}
	if (!cpu_has_xfeatures(XFEATURE_MASK_SSE | XFEATURE_MASK_YMM,
				&feature_name)) {
		pr_info("CPU feature '%s' is not supported.\n", feature_name);
		return -ENODEV;
	}

	return simd_register_skciphers_compat(serpent_algs,
					      ARRAY_SIZE(serpent_algs),
					      serpent_simd_algs);
}

static void __exit fini(void)
{
	simd_unregister_skciphers(serpent_algs, ARRAY_SIZE(serpent_algs),
				  serpent_simd_algs);
}

module_init(init);
module_exit(fini);

MODULE_LICENSE("GPL");
MODULE_DESCRIPTION("Serpent Cipher Algorithm, AVX2 optimized");
MODULE_ALIAS_CRYPTO("serpent");
MODULE_ALIAS_CRYPTO("serpent-asm");<|MERGE_RESOLUTION|>--- conflicted
+++ resolved
@@ -56,40 +56,11 @@
 
 static int cbc_decrypt(struct skcipher_request *req)
 {
-<<<<<<< HEAD
-	return glue_cbc_decrypt_req_128bit(&serpent_dec_cbc, req);
-}
-
-static int ctr_crypt(struct skcipher_request *req)
-{
-	return glue_ctr_req_128bit(&serpent_ctr, req);
-}
-
-static int xts_encrypt(struct skcipher_request *req)
-{
-	struct crypto_skcipher *tfm = crypto_skcipher_reqtfm(req);
-	struct serpent_xts_ctx *ctx = crypto_skcipher_ctx(tfm);
-
-	return glue_xts_req_128bit(&serpent_enc_xts, req,
-				   XTS_TWEAK_CAST(__serpent_encrypt),
-				   &ctx->tweak_ctx, &ctx->crypt_ctx, false);
-}
-
-static int xts_decrypt(struct skcipher_request *req)
-{
-	struct crypto_skcipher *tfm = crypto_skcipher_reqtfm(req);
-	struct serpent_xts_ctx *ctx = crypto_skcipher_ctx(tfm);
-
-	return glue_xts_req_128bit(&serpent_dec_xts, req,
-				   XTS_TWEAK_CAST(__serpent_encrypt),
-				   &ctx->tweak_ctx, &ctx->crypt_ctx, true);
-=======
 	CBC_WALK_START(req, SERPENT_BLOCK_SIZE, SERPENT_PARALLEL_BLOCKS);
 	CBC_DEC_BLOCK(SERPENT_AVX2_PARALLEL_BLOCKS, serpent_cbc_dec_16way);
 	CBC_DEC_BLOCK(SERPENT_PARALLEL_BLOCKS, serpent_cbc_dec_8way_avx);
 	CBC_DEC_BLOCK(1, __serpent_decrypt);
 	CBC_WALK_END();
->>>>>>> 7d2a07b7
 }
 
 static struct skcipher_alg serpent_algs[] = {
