// SPDX-License-Identifier: GPL-2.0-or-later
/*
 * x64 SIMD accelerated ChaCha and XChaCha stream ciphers,
 * including ChaCha20 (RFC7539)
 *
 * Copyright (C) 2015 Martin Willi
 */

#include <crypto/algapi.h>
#include <crypto/internal/chacha.h>
#include <crypto/internal/simd.h>
#include <crypto/internal/skcipher.h>
#include <linux/kernel.h>
#include <linux/module.h>
#include <linux/sizes.h>
#include <asm/simd.h>

asmlinkage void chacha_block_xor_ssse3(u32 *state, u8 *dst, const u8 *src,
				       unsigned int len, int nrounds);
asmlinkage void chacha_4block_xor_ssse3(u32 *state, u8 *dst, const u8 *src,
					unsigned int len, int nrounds);
asmlinkage void hchacha_block_ssse3(const u32 *state, u32 *out, int nrounds);

asmlinkage void chacha_2block_xor_avx2(u32 *state, u8 *dst, const u8 *src,
				       unsigned int len, int nrounds);
asmlinkage void chacha_4block_xor_avx2(u32 *state, u8 *dst, const u8 *src,
				       unsigned int len, int nrounds);
asmlinkage void chacha_8block_xor_avx2(u32 *state, u8 *dst, const u8 *src,
				       unsigned int len, int nrounds);

asmlinkage void chacha_2block_xor_avx512vl(u32 *state, u8 *dst, const u8 *src,
					   unsigned int len, int nrounds);
asmlinkage void chacha_4block_xor_avx512vl(u32 *state, u8 *dst, const u8 *src,
					   unsigned int len, int nrounds);
asmlinkage void chacha_8block_xor_avx512vl(u32 *state, u8 *dst, const u8 *src,
					   unsigned int len, int nrounds);

static __ro_after_init DEFINE_STATIC_KEY_FALSE(chacha_use_simd);
static __ro_after_init DEFINE_STATIC_KEY_FALSE(chacha_use_avx2);
static __ro_after_init DEFINE_STATIC_KEY_FALSE(chacha_use_avx512vl);

static unsigned int chacha_advance(unsigned int len, unsigned int maxblocks)
{
	len = min(len, maxblocks * CHACHA_BLOCK_SIZE);
	return round_up(len, CHACHA_BLOCK_SIZE) / CHACHA_BLOCK_SIZE;
}

static void chacha_dosimd(u32 *state, u8 *dst, const u8 *src,
			  unsigned int bytes, int nrounds)
{
	if (IS_ENABLED(CONFIG_AS_AVX512) &&
	    static_branch_likely(&chacha_use_avx512vl)) {
		while (bytes >= CHACHA_BLOCK_SIZE * 8) {
			chacha_8block_xor_avx512vl(state, dst, src, bytes,
						   nrounds);
			bytes -= CHACHA_BLOCK_SIZE * 8;
			src += CHACHA_BLOCK_SIZE * 8;
			dst += CHACHA_BLOCK_SIZE * 8;
			state[12] += 8;
		}
		if (bytes > CHACHA_BLOCK_SIZE * 4) {
			chacha_8block_xor_avx512vl(state, dst, src, bytes,
						   nrounds);
			state[12] += chacha_advance(bytes, 8);
			return;
		}
		if (bytes > CHACHA_BLOCK_SIZE * 2) {
			chacha_4block_xor_avx512vl(state, dst, src, bytes,
						   nrounds);
			state[12] += chacha_advance(bytes, 4);
			return;
		}
		if (bytes) {
			chacha_2block_xor_avx512vl(state, dst, src, bytes,
						   nrounds);
			state[12] += chacha_advance(bytes, 2);
			return;
		}
	}

<<<<<<< HEAD
	if (IS_ENABLED(CONFIG_AS_AVX2) &&
	    static_branch_likely(&chacha_use_avx2)) {
=======
	if (static_branch_likely(&chacha_use_avx2)) {
>>>>>>> 7d2a07b7
		while (bytes >= CHACHA_BLOCK_SIZE * 8) {
			chacha_8block_xor_avx2(state, dst, src, bytes, nrounds);
			bytes -= CHACHA_BLOCK_SIZE * 8;
			src += CHACHA_BLOCK_SIZE * 8;
			dst += CHACHA_BLOCK_SIZE * 8;
			state[12] += 8;
		}
		if (bytes > CHACHA_BLOCK_SIZE * 4) {
			chacha_8block_xor_avx2(state, dst, src, bytes, nrounds);
			state[12] += chacha_advance(bytes, 8);
			return;
		}
		if (bytes > CHACHA_BLOCK_SIZE * 2) {
			chacha_4block_xor_avx2(state, dst, src, bytes, nrounds);
			state[12] += chacha_advance(bytes, 4);
			return;
		}
		if (bytes > CHACHA_BLOCK_SIZE) {
			chacha_2block_xor_avx2(state, dst, src, bytes, nrounds);
			state[12] += chacha_advance(bytes, 2);
			return;
		}
	}

	while (bytes >= CHACHA_BLOCK_SIZE * 4) {
		chacha_4block_xor_ssse3(state, dst, src, bytes, nrounds);
		bytes -= CHACHA_BLOCK_SIZE * 4;
		src += CHACHA_BLOCK_SIZE * 4;
		dst += CHACHA_BLOCK_SIZE * 4;
		state[12] += 4;
	}
	if (bytes > CHACHA_BLOCK_SIZE) {
		chacha_4block_xor_ssse3(state, dst, src, bytes, nrounds);
		state[12] += chacha_advance(bytes, 4);
		return;
	}
	if (bytes) {
		chacha_block_xor_ssse3(state, dst, src, bytes, nrounds);
		state[12]++;
	}
}

void hchacha_block_arch(const u32 *state, u32 *stream, int nrounds)
{
<<<<<<< HEAD
	state = PTR_ALIGN(state, CHACHA_STATE_ALIGN);

=======
>>>>>>> 7d2a07b7
	if (!static_branch_likely(&chacha_use_simd) || !crypto_simd_usable()) {
		hchacha_block_generic(state, stream, nrounds);
	} else {
		kernel_fpu_begin();
		hchacha_block_ssse3(state, stream, nrounds);
		kernel_fpu_end();
	}
}
EXPORT_SYMBOL(hchacha_block_arch);

void chacha_init_arch(u32 *state, const u32 *key, const u8 *iv)
<<<<<<< HEAD
{
	state = PTR_ALIGN(state, CHACHA_STATE_ALIGN);

	chacha_init_generic(state, key, iv);
}
EXPORT_SYMBOL(chacha_init_arch);

void chacha_crypt_arch(u32 *state, u8 *dst, const u8 *src, unsigned int bytes,
		       int nrounds)
{
	state = PTR_ALIGN(state, CHACHA_STATE_ALIGN);

	if (!static_branch_likely(&chacha_use_simd) || !crypto_simd_usable() ||
	    bytes <= CHACHA_BLOCK_SIZE)
		return chacha_crypt_generic(state, dst, src, bytes, nrounds);

	do {
		unsigned int todo = min_t(unsigned int, bytes, SZ_4K);

		kernel_fpu_begin();
		chacha_dosimd(state, dst, src, todo, nrounds);
		kernel_fpu_end();

		bytes -= todo;
		src += todo;
		dst += todo;
	} while (bytes);
}
EXPORT_SYMBOL(chacha_crypt_arch);

static int chacha_simd_stream_xor(struct skcipher_request *req,
				  const struct chacha_ctx *ctx, const u8 *iv)
{
	u32 *state, state_buf[16 + 2] __aligned(8);
	struct skcipher_walk walk;
	int err;

	err = skcipher_walk_virt(&walk, req, false);
=======
{
	chacha_init_generic(state, key, iv);
}
EXPORT_SYMBOL(chacha_init_arch);
>>>>>>> 7d2a07b7

void chacha_crypt_arch(u32 *state, u8 *dst, const u8 *src, unsigned int bytes,
		       int nrounds)
{
	if (!static_branch_likely(&chacha_use_simd) || !crypto_simd_usable() ||
	    bytes <= CHACHA_BLOCK_SIZE)
		return chacha_crypt_generic(state, dst, src, bytes, nrounds);

<<<<<<< HEAD
	chacha_init_generic(state, ctx->key, iv);

	while (walk.nbytes > 0) {
		unsigned int nbytes = walk.nbytes;

		if (nbytes < walk.total)
			nbytes = round_down(nbytes, walk.stride);

=======
	do {
		unsigned int todo = min_t(unsigned int, bytes, SZ_4K);

		kernel_fpu_begin();
		chacha_dosimd(state, dst, src, todo, nrounds);
		kernel_fpu_end();

		bytes -= todo;
		src += todo;
		dst += todo;
	} while (bytes);
}
EXPORT_SYMBOL(chacha_crypt_arch);

static int chacha_simd_stream_xor(struct skcipher_request *req,
				  const struct chacha_ctx *ctx, const u8 *iv)
{
	u32 state[CHACHA_STATE_WORDS] __aligned(8);
	struct skcipher_walk walk;
	int err;

	err = skcipher_walk_virt(&walk, req, false);

	chacha_init_generic(state, ctx->key, iv);

	while (walk.nbytes > 0) {
		unsigned int nbytes = walk.nbytes;

		if (nbytes < walk.total)
			nbytes = round_down(nbytes, walk.stride);

>>>>>>> 7d2a07b7
		if (!static_branch_likely(&chacha_use_simd) ||
		    !crypto_simd_usable()) {
			chacha_crypt_generic(state, walk.dst.virt.addr,
					     walk.src.virt.addr, nbytes,
					     ctx->nrounds);
		} else {
			kernel_fpu_begin();
			chacha_dosimd(state, walk.dst.virt.addr,
				      walk.src.virt.addr, nbytes,
				      ctx->nrounds);
			kernel_fpu_end();
		}
		err = skcipher_walk_done(&walk, walk.nbytes - nbytes);
	}

	return err;
}

static int chacha_simd(struct skcipher_request *req)
{
	struct crypto_skcipher *tfm = crypto_skcipher_reqtfm(req);
	struct chacha_ctx *ctx = crypto_skcipher_ctx(tfm);

	return chacha_simd_stream_xor(req, ctx, req->iv);
}

static int xchacha_simd(struct skcipher_request *req)
{
	struct crypto_skcipher *tfm = crypto_skcipher_reqtfm(req);
	struct chacha_ctx *ctx = crypto_skcipher_ctx(tfm);
<<<<<<< HEAD
	u32 *state, state_buf[16 + 2] __aligned(8);
	struct chacha_ctx subctx;
	u8 real_iv[16];

	BUILD_BUG_ON(CHACHA_STATE_ALIGN != 16);
	state = PTR_ALIGN(state_buf + 0, CHACHA_STATE_ALIGN);
=======
	u32 state[CHACHA_STATE_WORDS] __aligned(8);
	struct chacha_ctx subctx;
	u8 real_iv[16];

>>>>>>> 7d2a07b7
	chacha_init_generic(state, ctx->key, req->iv);

	if (req->cryptlen > CHACHA_BLOCK_SIZE && crypto_simd_usable()) {
		kernel_fpu_begin();
		hchacha_block_ssse3(state, subctx.key, ctx->nrounds);
		kernel_fpu_end();
	} else {
		hchacha_block_generic(state, subctx.key, ctx->nrounds);
	}
	subctx.nrounds = ctx->nrounds;

	memcpy(&real_iv[0], req->iv + 24, 8);
	memcpy(&real_iv[8], req->iv + 16, 8);
	return chacha_simd_stream_xor(req, &subctx, real_iv);
}

static struct skcipher_alg algs[] = {
	{
		.base.cra_name		= "chacha20",
		.base.cra_driver_name	= "chacha20-simd",
		.base.cra_priority	= 300,
		.base.cra_blocksize	= 1,
		.base.cra_ctxsize	= sizeof(struct chacha_ctx),
		.base.cra_module	= THIS_MODULE,

		.min_keysize		= CHACHA_KEY_SIZE,
		.max_keysize		= CHACHA_KEY_SIZE,
		.ivsize			= CHACHA_IV_SIZE,
		.chunksize		= CHACHA_BLOCK_SIZE,
		.setkey			= chacha20_setkey,
		.encrypt		= chacha_simd,
		.decrypt		= chacha_simd,
	}, {
		.base.cra_name		= "xchacha20",
		.base.cra_driver_name	= "xchacha20-simd",
		.base.cra_priority	= 300,
		.base.cra_blocksize	= 1,
		.base.cra_ctxsize	= sizeof(struct chacha_ctx),
		.base.cra_module	= THIS_MODULE,

		.min_keysize		= CHACHA_KEY_SIZE,
		.max_keysize		= CHACHA_KEY_SIZE,
		.ivsize			= XCHACHA_IV_SIZE,
		.chunksize		= CHACHA_BLOCK_SIZE,
		.setkey			= chacha20_setkey,
		.encrypt		= xchacha_simd,
		.decrypt		= xchacha_simd,
	}, {
		.base.cra_name		= "xchacha12",
		.base.cra_driver_name	= "xchacha12-simd",
		.base.cra_priority	= 300,
		.base.cra_blocksize	= 1,
		.base.cra_ctxsize	= sizeof(struct chacha_ctx),
		.base.cra_module	= THIS_MODULE,

		.min_keysize		= CHACHA_KEY_SIZE,
		.max_keysize		= CHACHA_KEY_SIZE,
		.ivsize			= XCHACHA_IV_SIZE,
		.chunksize		= CHACHA_BLOCK_SIZE,
		.setkey			= chacha12_setkey,
		.encrypt		= xchacha_simd,
		.decrypt		= xchacha_simd,
	},
};

static int __init chacha_simd_mod_init(void)
{
	if (!boot_cpu_has(X86_FEATURE_SSSE3))
		return 0;

	static_branch_enable(&chacha_use_simd);

<<<<<<< HEAD
	if (IS_ENABLED(CONFIG_AS_AVX2) &&
	    boot_cpu_has(X86_FEATURE_AVX) &&
=======
	if (boot_cpu_has(X86_FEATURE_AVX) &&
>>>>>>> 7d2a07b7
	    boot_cpu_has(X86_FEATURE_AVX2) &&
	    cpu_has_xfeatures(XFEATURE_MASK_SSE | XFEATURE_MASK_YMM, NULL)) {
		static_branch_enable(&chacha_use_avx2);

		if (IS_ENABLED(CONFIG_AS_AVX512) &&
		    boot_cpu_has(X86_FEATURE_AVX512VL) &&
		    boot_cpu_has(X86_FEATURE_AVX512BW)) /* kmovq */
			static_branch_enable(&chacha_use_avx512vl);
	}
<<<<<<< HEAD
	return IS_REACHABLE(CONFIG_CRYPTO_BLKCIPHER2) ?
=======
	return IS_REACHABLE(CONFIG_CRYPTO_SKCIPHER) ?
>>>>>>> 7d2a07b7
		crypto_register_skciphers(algs, ARRAY_SIZE(algs)) : 0;
}

static void __exit chacha_simd_mod_fini(void)
{
<<<<<<< HEAD
	if (IS_REACHABLE(CONFIG_CRYPTO_BLKCIPHER2) && boot_cpu_has(X86_FEATURE_SSSE3))
=======
	if (IS_REACHABLE(CONFIG_CRYPTO_SKCIPHER) && boot_cpu_has(X86_FEATURE_SSSE3))
>>>>>>> 7d2a07b7
		crypto_unregister_skciphers(algs, ARRAY_SIZE(algs));
}

module_init(chacha_simd_mod_init);
module_exit(chacha_simd_mod_fini);

MODULE_LICENSE("GPL");
MODULE_AUTHOR("Martin Willi <martin@strongswan.org>");
MODULE_DESCRIPTION("ChaCha and XChaCha stream ciphers (x64 SIMD accelerated)");
MODULE_ALIAS_CRYPTO("chacha20");
MODULE_ALIAS_CRYPTO("chacha20-simd");
MODULE_ALIAS_CRYPTO("xchacha20");
MODULE_ALIAS_CRYPTO("xchacha20-simd");
MODULE_ALIAS_CRYPTO("xchacha12");
MODULE_ALIAS_CRYPTO("xchacha12-simd");<|MERGE_RESOLUTION|>--- conflicted
+++ resolved
@@ -78,12 +78,7 @@
 		}
 	}
 
-<<<<<<< HEAD
-	if (IS_ENABLED(CONFIG_AS_AVX2) &&
-	    static_branch_likely(&chacha_use_avx2)) {
-=======
 	if (static_branch_likely(&chacha_use_avx2)) {
->>>>>>> 7d2a07b7
 		while (bytes >= CHACHA_BLOCK_SIZE * 8) {
 			chacha_8block_xor_avx2(state, dst, src, bytes, nrounds);
 			bytes -= CHACHA_BLOCK_SIZE * 8;
@@ -128,11 +123,6 @@
 
 void hchacha_block_arch(const u32 *state, u32 *stream, int nrounds)
 {
-<<<<<<< HEAD
-	state = PTR_ALIGN(state, CHACHA_STATE_ALIGN);
-
-=======
->>>>>>> 7d2a07b7
 	if (!static_branch_likely(&chacha_use_simd) || !crypto_simd_usable()) {
 		hchacha_block_generic(state, stream, nrounds);
 	} else {
@@ -144,10 +134,7 @@
 EXPORT_SYMBOL(hchacha_block_arch);
 
 void chacha_init_arch(u32 *state, const u32 *key, const u8 *iv)
-<<<<<<< HEAD
-{
-	state = PTR_ALIGN(state, CHACHA_STATE_ALIGN);
-
+{
 	chacha_init_generic(state, key, iv);
 }
 EXPORT_SYMBOL(chacha_init_arch);
@@ -155,8 +142,6 @@
 void chacha_crypt_arch(u32 *state, u8 *dst, const u8 *src, unsigned int bytes,
 		       int nrounds)
 {
-	state = PTR_ALIGN(state, CHACHA_STATE_ALIGN);
-
 	if (!static_branch_likely(&chacha_use_simd) || !crypto_simd_usable() ||
 	    bytes <= CHACHA_BLOCK_SIZE)
 		return chacha_crypt_generic(state, dst, src, bytes, nrounds);
@@ -178,52 +163,6 @@
 static int chacha_simd_stream_xor(struct skcipher_request *req,
 				  const struct chacha_ctx *ctx, const u8 *iv)
 {
-	u32 *state, state_buf[16 + 2] __aligned(8);
-	struct skcipher_walk walk;
-	int err;
-
-	err = skcipher_walk_virt(&walk, req, false);
-=======
-{
-	chacha_init_generic(state, key, iv);
-}
-EXPORT_SYMBOL(chacha_init_arch);
->>>>>>> 7d2a07b7
-
-void chacha_crypt_arch(u32 *state, u8 *dst, const u8 *src, unsigned int bytes,
-		       int nrounds)
-{
-	if (!static_branch_likely(&chacha_use_simd) || !crypto_simd_usable() ||
-	    bytes <= CHACHA_BLOCK_SIZE)
-		return chacha_crypt_generic(state, dst, src, bytes, nrounds);
-
-<<<<<<< HEAD
-	chacha_init_generic(state, ctx->key, iv);
-
-	while (walk.nbytes > 0) {
-		unsigned int nbytes = walk.nbytes;
-
-		if (nbytes < walk.total)
-			nbytes = round_down(nbytes, walk.stride);
-
-=======
-	do {
-		unsigned int todo = min_t(unsigned int, bytes, SZ_4K);
-
-		kernel_fpu_begin();
-		chacha_dosimd(state, dst, src, todo, nrounds);
-		kernel_fpu_end();
-
-		bytes -= todo;
-		src += todo;
-		dst += todo;
-	} while (bytes);
-}
-EXPORT_SYMBOL(chacha_crypt_arch);
-
-static int chacha_simd_stream_xor(struct skcipher_request *req,
-				  const struct chacha_ctx *ctx, const u8 *iv)
-{
 	u32 state[CHACHA_STATE_WORDS] __aligned(8);
 	struct skcipher_walk walk;
 	int err;
@@ -238,7 +177,6 @@
 		if (nbytes < walk.total)
 			nbytes = round_down(nbytes, walk.stride);
 
->>>>>>> 7d2a07b7
 		if (!static_branch_likely(&chacha_use_simd) ||
 		    !crypto_simd_usable()) {
 			chacha_crypt_generic(state, walk.dst.virt.addr,
@@ -269,19 +207,10 @@
 {
 	struct crypto_skcipher *tfm = crypto_skcipher_reqtfm(req);
 	struct chacha_ctx *ctx = crypto_skcipher_ctx(tfm);
-<<<<<<< HEAD
-	u32 *state, state_buf[16 + 2] __aligned(8);
-	struct chacha_ctx subctx;
-	u8 real_iv[16];
-
-	BUILD_BUG_ON(CHACHA_STATE_ALIGN != 16);
-	state = PTR_ALIGN(state_buf + 0, CHACHA_STATE_ALIGN);
-=======
 	u32 state[CHACHA_STATE_WORDS] __aligned(8);
 	struct chacha_ctx subctx;
 	u8 real_iv[16];
 
->>>>>>> 7d2a07b7
 	chacha_init_generic(state, ctx->key, req->iv);
 
 	if (req->cryptlen > CHACHA_BLOCK_SIZE && crypto_simd_usable()) {
@@ -354,12 +283,7 @@
 
 	static_branch_enable(&chacha_use_simd);
 
-<<<<<<< HEAD
-	if (IS_ENABLED(CONFIG_AS_AVX2) &&
-	    boot_cpu_has(X86_FEATURE_AVX) &&
-=======
 	if (boot_cpu_has(X86_FEATURE_AVX) &&
->>>>>>> 7d2a07b7
 	    boot_cpu_has(X86_FEATURE_AVX2) &&
 	    cpu_has_xfeatures(XFEATURE_MASK_SSE | XFEATURE_MASK_YMM, NULL)) {
 		static_branch_enable(&chacha_use_avx2);
@@ -369,21 +293,13 @@
 		    boot_cpu_has(X86_FEATURE_AVX512BW)) /* kmovq */
 			static_branch_enable(&chacha_use_avx512vl);
 	}
-<<<<<<< HEAD
-	return IS_REACHABLE(CONFIG_CRYPTO_BLKCIPHER2) ?
-=======
 	return IS_REACHABLE(CONFIG_CRYPTO_SKCIPHER) ?
->>>>>>> 7d2a07b7
 		crypto_register_skciphers(algs, ARRAY_SIZE(algs)) : 0;
 }
 
 static void __exit chacha_simd_mod_fini(void)
 {
-<<<<<<< HEAD
-	if (IS_REACHABLE(CONFIG_CRYPTO_BLKCIPHER2) && boot_cpu_has(X86_FEATURE_SSSE3))
-=======
 	if (IS_REACHABLE(CONFIG_CRYPTO_SKCIPHER) && boot_cpu_has(X86_FEATURE_SSSE3))
->>>>>>> 7d2a07b7
 		crypto_unregister_skciphers(algs, ARRAY_SIZE(algs));
 }
 
