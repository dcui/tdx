--- conflicted
+++ resolved
@@ -1045,330 +1045,7 @@
 
 	vzeroupper;
 
-<<<<<<< HEAD
-	FRAME_END
-	ret;
-ENDPROC(camellia_cbc_dec_32way)
-
-#define inc_le128(x, minus_one, tmp) \
-	vpcmpeqq minus_one, x, tmp; \
-	vpsubq minus_one, x, x; \
-	vpslldq $8, tmp, tmp; \
-	vpsubq tmp, x, x;
-
-#define add2_le128(x, minus_one, minus_two, tmp1, tmp2) \
-	vpcmpeqq minus_one, x, tmp1; \
-	vpcmpeqq minus_two, x, tmp2; \
-	vpsubq minus_two, x, x; \
-	vpor tmp2, tmp1, tmp1; \
-	vpslldq $8, tmp1, tmp1; \
-	vpsubq tmp1, x, x;
-
-ENTRY(camellia_ctr_32way)
-	/* input:
-	 *	%rdi: ctx, CTX
-	 *	%rsi: dst (32 blocks)
-	 *	%rdx: src (32 blocks)
-	 *	%rcx: iv (little endian, 128bit)
-	 */
-	FRAME_BEGIN
-
-	vzeroupper;
-
-	movq %rsp, %r10;
-	cmpq %rsi, %rdx;
-	je .Lctr_use_stack;
-
-	/* dst can be used as temporary storage, src is not overwritten. */
-	movq %rsi, %rax;
-	jmp .Lctr_continue;
-
-.Lctr_use_stack:
-	subq $(16 * 32), %rsp;
-	movq %rsp, %rax;
-
-.Lctr_continue:
-	vpcmpeqd %ymm15, %ymm15, %ymm15;
-	vpsrldq $8, %ymm15, %ymm15; /* ab: -1:0 ; cd: -1:0 */
-	vpaddq %ymm15, %ymm15, %ymm12; /* ab: -2:0 ; cd: -2:0 */
-
-	/* load IV and byteswap */
-	vmovdqu (%rcx), %xmm0;
-	vmovdqa %xmm0, %xmm1;
-	inc_le128(%xmm0, %xmm15, %xmm14);
-	vbroadcasti128 .Lbswap128_mask, %ymm14;
-	vinserti128 $1, %xmm0, %ymm1, %ymm0;
-	vpshufb %ymm14, %ymm0, %ymm13;
-	vmovdqu %ymm13, 15 * 32(%rax);
-
-	/* construct IVs */
-	add2_le128(%ymm0, %ymm15, %ymm12, %ymm11, %ymm13); /* ab:le2 ; cd:le3 */
-	vpshufb %ymm14, %ymm0, %ymm13;
-	vmovdqu %ymm13, 14 * 32(%rax);
-	add2_le128(%ymm0, %ymm15, %ymm12, %ymm11, %ymm13);
-	vpshufb %ymm14, %ymm0, %ymm13;
-	vmovdqu %ymm13, 13 * 32(%rax);
-	add2_le128(%ymm0, %ymm15, %ymm12, %ymm11, %ymm13);
-	vpshufb %ymm14, %ymm0, %ymm13;
-	vmovdqu %ymm13, 12 * 32(%rax);
-	add2_le128(%ymm0, %ymm15, %ymm12, %ymm11, %ymm13);
-	vpshufb %ymm14, %ymm0, %ymm13;
-	vmovdqu %ymm13, 11 * 32(%rax);
-	add2_le128(%ymm0, %ymm15, %ymm12, %ymm11, %ymm13);
-	vpshufb %ymm14, %ymm0, %ymm10;
-	add2_le128(%ymm0, %ymm15, %ymm12, %ymm11, %ymm13);
-	vpshufb %ymm14, %ymm0, %ymm9;
-	add2_le128(%ymm0, %ymm15, %ymm12, %ymm11, %ymm13);
-	vpshufb %ymm14, %ymm0, %ymm8;
-	add2_le128(%ymm0, %ymm15, %ymm12, %ymm11, %ymm13);
-	vpshufb %ymm14, %ymm0, %ymm7;
-	add2_le128(%ymm0, %ymm15, %ymm12, %ymm11, %ymm13);
-	vpshufb %ymm14, %ymm0, %ymm6;
-	add2_le128(%ymm0, %ymm15, %ymm12, %ymm11, %ymm13);
-	vpshufb %ymm14, %ymm0, %ymm5;
-	add2_le128(%ymm0, %ymm15, %ymm12, %ymm11, %ymm13);
-	vpshufb %ymm14, %ymm0, %ymm4;
-	add2_le128(%ymm0, %ymm15, %ymm12, %ymm11, %ymm13);
-	vpshufb %ymm14, %ymm0, %ymm3;
-	add2_le128(%ymm0, %ymm15, %ymm12, %ymm11, %ymm13);
-	vpshufb %ymm14, %ymm0, %ymm2;
-	add2_le128(%ymm0, %ymm15, %ymm12, %ymm11, %ymm13);
-	vpshufb %ymm14, %ymm0, %ymm1;
-	add2_le128(%ymm0, %ymm15, %ymm12, %ymm11, %ymm13);
-	vextracti128 $1, %ymm0, %xmm13;
-	vpshufb %ymm14, %ymm0, %ymm0;
-	inc_le128(%xmm13, %xmm15, %xmm14);
-	vmovdqu %xmm13, (%rcx);
-
-	/* inpack32_pre: */
-	vpbroadcastq (key_table)(CTX), %ymm15;
-	vpshufb .Lpack_bswap, %ymm15, %ymm15;
-	vpxor %ymm0, %ymm15, %ymm0;
-	vpxor %ymm1, %ymm15, %ymm1;
-	vpxor %ymm2, %ymm15, %ymm2;
-	vpxor %ymm3, %ymm15, %ymm3;
-	vpxor %ymm4, %ymm15, %ymm4;
-	vpxor %ymm5, %ymm15, %ymm5;
-	vpxor %ymm6, %ymm15, %ymm6;
-	vpxor %ymm7, %ymm15, %ymm7;
-	vpxor %ymm8, %ymm15, %ymm8;
-	vpxor %ymm9, %ymm15, %ymm9;
-	vpxor %ymm10, %ymm15, %ymm10;
-	vpxor 11 * 32(%rax), %ymm15, %ymm11;
-	vpxor 12 * 32(%rax), %ymm15, %ymm12;
-	vpxor 13 * 32(%rax), %ymm15, %ymm13;
-	vpxor 14 * 32(%rax), %ymm15, %ymm14;
-	vpxor 15 * 32(%rax), %ymm15, %ymm15;
-
-	call __camellia_enc_blk32;
-
-	movq %r10, %rsp;
-
-	vpxor 0 * 32(%rdx), %ymm7, %ymm7;
-	vpxor 1 * 32(%rdx), %ymm6, %ymm6;
-	vpxor 2 * 32(%rdx), %ymm5, %ymm5;
-	vpxor 3 * 32(%rdx), %ymm4, %ymm4;
-	vpxor 4 * 32(%rdx), %ymm3, %ymm3;
-	vpxor 5 * 32(%rdx), %ymm2, %ymm2;
-	vpxor 6 * 32(%rdx), %ymm1, %ymm1;
-	vpxor 7 * 32(%rdx), %ymm0, %ymm0;
-	vpxor 8 * 32(%rdx), %ymm15, %ymm15;
-	vpxor 9 * 32(%rdx), %ymm14, %ymm14;
-	vpxor 10 * 32(%rdx), %ymm13, %ymm13;
-	vpxor 11 * 32(%rdx), %ymm12, %ymm12;
-	vpxor 12 * 32(%rdx), %ymm11, %ymm11;
-	vpxor 13 * 32(%rdx), %ymm10, %ymm10;
-	vpxor 14 * 32(%rdx), %ymm9, %ymm9;
-	vpxor 15 * 32(%rdx), %ymm8, %ymm8;
-	write_output(%ymm7, %ymm6, %ymm5, %ymm4, %ymm3, %ymm2, %ymm1, %ymm0,
-		     %ymm15, %ymm14, %ymm13, %ymm12, %ymm11, %ymm10, %ymm9,
-		     %ymm8, %rsi);
-
-	vzeroupper;
-
-	FRAME_END
-	ret;
-ENDPROC(camellia_ctr_32way)
-
-#define gf128mul_x_ble(iv, mask, tmp) \
-	vpsrad $31, iv, tmp; \
-	vpaddq iv, iv, iv; \
-	vpshufd $0x13, tmp, tmp; \
-	vpand mask, tmp, tmp; \
-	vpxor tmp, iv, iv;
-
-#define gf128mul_x2_ble(iv, mask1, mask2, tmp0, tmp1) \
-	vpsrad $31, iv, tmp0; \
-	vpaddq iv, iv, tmp1; \
-	vpsllq $2, iv, iv; \
-	vpshufd $0x13, tmp0, tmp0; \
-	vpsrad $31, tmp1, tmp1; \
-	vpand mask2, tmp0, tmp0; \
-	vpshufd $0x13, tmp1, tmp1; \
-	vpxor tmp0, iv, iv; \
-	vpand mask1, tmp1, tmp1; \
-	vpxor tmp1, iv, iv;
-
-.align 8
-SYM_FUNC_START_LOCAL(camellia_xts_crypt_32way)
-	/* input:
-	 *	%rdi: ctx, CTX
-	 *	%rsi: dst (32 blocks)
-	 *	%rdx: src (32 blocks)
-	 *	%rcx: iv (t ⊕ αⁿ ∈ GF(2¹²⁸))
-	 *	%r8: index for input whitening key
-	 *	%r9: pointer to  __camellia_enc_blk32 or __camellia_dec_blk32
-	 */
-	FRAME_BEGIN
-
-	vzeroupper;
-
-	subq $(16 * 32), %rsp;
-	movq %rsp, %rax;
-
-	vbroadcasti128 .Lxts_gf128mul_and_shl1_mask_0, %ymm12;
-
-	/* load IV and construct second IV */
-	vmovdqu (%rcx), %xmm0;
-	vmovdqa %xmm0, %xmm15;
-	gf128mul_x_ble(%xmm0, %xmm12, %xmm13);
-	vbroadcasti128 .Lxts_gf128mul_and_shl1_mask_1, %ymm13;
-	vinserti128 $1, %xmm0, %ymm15, %ymm0;
-	vpxor 0 * 32(%rdx), %ymm0, %ymm15;
-	vmovdqu %ymm15, 15 * 32(%rax);
-	vmovdqu %ymm0, 0 * 32(%rsi);
-
-	/* construct IVs */
-	gf128mul_x2_ble(%ymm0, %ymm12, %ymm13, %ymm14, %ymm15);
-	vpxor 1 * 32(%rdx), %ymm0, %ymm15;
-	vmovdqu %ymm15, 14 * 32(%rax);
-	vmovdqu %ymm0, 1 * 32(%rsi);
-
-	gf128mul_x2_ble(%ymm0, %ymm12, %ymm13, %ymm14, %ymm15);
-	vpxor 2 * 32(%rdx), %ymm0, %ymm15;
-	vmovdqu %ymm15, 13 * 32(%rax);
-	vmovdqu %ymm0, 2 * 32(%rsi);
-
-	gf128mul_x2_ble(%ymm0, %ymm12, %ymm13, %ymm14, %ymm15);
-	vpxor 3 * 32(%rdx), %ymm0, %ymm15;
-	vmovdqu %ymm15, 12 * 32(%rax);
-	vmovdqu %ymm0, 3 * 32(%rsi);
-
-	gf128mul_x2_ble(%ymm0, %ymm12, %ymm13, %ymm14, %ymm15);
-	vpxor 4 * 32(%rdx), %ymm0, %ymm11;
-	vmovdqu %ymm0, 4 * 32(%rsi);
-
-	gf128mul_x2_ble(%ymm0, %ymm12, %ymm13, %ymm14, %ymm15);
-	vpxor 5 * 32(%rdx), %ymm0, %ymm10;
-	vmovdqu %ymm0, 5 * 32(%rsi);
-
-	gf128mul_x2_ble(%ymm0, %ymm12, %ymm13, %ymm14, %ymm15);
-	vpxor 6 * 32(%rdx), %ymm0, %ymm9;
-	vmovdqu %ymm0, 6 * 32(%rsi);
-
-	gf128mul_x2_ble(%ymm0, %ymm12, %ymm13, %ymm14, %ymm15);
-	vpxor 7 * 32(%rdx), %ymm0, %ymm8;
-	vmovdqu %ymm0, 7 * 32(%rsi);
-
-	gf128mul_x2_ble(%ymm0, %ymm12, %ymm13, %ymm14, %ymm15);
-	vpxor 8 * 32(%rdx), %ymm0, %ymm7;
-	vmovdqu %ymm0, 8 * 32(%rsi);
-
-	gf128mul_x2_ble(%ymm0, %ymm12, %ymm13, %ymm14, %ymm15);
-	vpxor 9 * 32(%rdx), %ymm0, %ymm6;
-	vmovdqu %ymm0, 9 * 32(%rsi);
-
-	gf128mul_x2_ble(%ymm0, %ymm12, %ymm13, %ymm14, %ymm15);
-	vpxor 10 * 32(%rdx), %ymm0, %ymm5;
-	vmovdqu %ymm0, 10 * 32(%rsi);
-
-	gf128mul_x2_ble(%ymm0, %ymm12, %ymm13, %ymm14, %ymm15);
-	vpxor 11 * 32(%rdx), %ymm0, %ymm4;
-	vmovdqu %ymm0, 11 * 32(%rsi);
-
-	gf128mul_x2_ble(%ymm0, %ymm12, %ymm13, %ymm14, %ymm15);
-	vpxor 12 * 32(%rdx), %ymm0, %ymm3;
-	vmovdqu %ymm0, 12 * 32(%rsi);
-
-	gf128mul_x2_ble(%ymm0, %ymm12, %ymm13, %ymm14, %ymm15);
-	vpxor 13 * 32(%rdx), %ymm0, %ymm2;
-	vmovdqu %ymm0, 13 * 32(%rsi);
-
-	gf128mul_x2_ble(%ymm0, %ymm12, %ymm13, %ymm14, %ymm15);
-	vpxor 14 * 32(%rdx), %ymm0, %ymm1;
-	vmovdqu %ymm0, 14 * 32(%rsi);
-
-	gf128mul_x2_ble(%ymm0, %ymm12, %ymm13, %ymm14, %ymm15);
-	vpxor 15 * 32(%rdx), %ymm0, %ymm15;
-	vmovdqu %ymm15, 0 * 32(%rax);
-	vmovdqu %ymm0, 15 * 32(%rsi);
-
-	vextracti128 $1, %ymm0, %xmm0;
-	gf128mul_x_ble(%xmm0, %xmm12, %xmm15);
-	vmovdqu %xmm0, (%rcx);
-
-	/* inpack32_pre: */
-	vpbroadcastq (key_table)(CTX, %r8, 8), %ymm15;
-	vpshufb .Lpack_bswap, %ymm15, %ymm15;
-	vpxor 0 * 32(%rax), %ymm15, %ymm0;
-	vpxor %ymm1, %ymm15, %ymm1;
-	vpxor %ymm2, %ymm15, %ymm2;
-	vpxor %ymm3, %ymm15, %ymm3;
-	vpxor %ymm4, %ymm15, %ymm4;
-	vpxor %ymm5, %ymm15, %ymm5;
-	vpxor %ymm6, %ymm15, %ymm6;
-	vpxor %ymm7, %ymm15, %ymm7;
-	vpxor %ymm8, %ymm15, %ymm8;
-	vpxor %ymm9, %ymm15, %ymm9;
-	vpxor %ymm10, %ymm15, %ymm10;
-	vpxor %ymm11, %ymm15, %ymm11;
-	vpxor 12 * 32(%rax), %ymm15, %ymm12;
-	vpxor 13 * 32(%rax), %ymm15, %ymm13;
-	vpxor 14 * 32(%rax), %ymm15, %ymm14;
-	vpxor 15 * 32(%rax), %ymm15, %ymm15;
-
-	CALL_NOSPEC %r9;
-
-=======
->>>>>>> 7d2a07b7
 	addq $(16 * 32), %rsp;
 	FRAME_END
 	ret;
-<<<<<<< HEAD
-SYM_FUNC_END(camellia_xts_crypt_32way)
-
-ENTRY(camellia_xts_enc_32way)
-	/* input:
-	 *	%rdi: ctx, CTX
-	 *	%rsi: dst (32 blocks)
-	 *	%rdx: src (32 blocks)
-	 *	%rcx: iv (t ⊕ αⁿ ∈ GF(2¹²⁸))
-	 */
-
-	xorl %r8d, %r8d; /* input whitening key, 0 for enc */
-
-	leaq __camellia_enc_blk32, %r9;
-
-	jmp camellia_xts_crypt_32way;
-ENDPROC(camellia_xts_enc_32way)
-
-ENTRY(camellia_xts_dec_32way)
-	/* input:
-	 *	%rdi: ctx, CTX
-	 *	%rsi: dst (32 blocks)
-	 *	%rdx: src (32 blocks)
-	 *	%rcx: iv (t ⊕ αⁿ ∈ GF(2¹²⁸))
-	 */
-
-	cmpl $16, key_length(CTX);
-	movl $32, %r8d;
-	movl $24, %eax;
-	cmovel %eax, %r8d;  /* input whitening key, last for dec */
-
-	leaq __camellia_dec_blk32, %r9;
-
-	jmp camellia_xts_crypt_32way;
-ENDPROC(camellia_xts_dec_32way)
-=======
-SYM_FUNC_END(camellia_cbc_dec_32way)
->>>>>>> 7d2a07b7
+SYM_FUNC_END(camellia_cbc_dec_32way)