--- conflicted
+++ resolved
@@ -1074,11 +1074,8 @@
 
 config MICROCODE
 	tristate "CPU microcode loading support"
-<<<<<<< HEAD
+	depends on CPU_SUP_AMD || CPU_SUP_INTEL
 	depends on !XEN_UNPRIVILEGED_GUEST
-=======
-	depends on CPU_SUP_AMD || CPU_SUP_INTEL
->>>>>>> 31d141e3
 	select FW_LOADER
 	---help---
 
