--- conflicted
+++ resolved
@@ -65,15 +65,8 @@
 	return ((2ULL << (e - s)) - 1) << s;
 }
 
-<<<<<<< HEAD
-void kvm_mmu_set_mmio_spte_mask(u64 mmio_mask, u64 mmio_value, u64 access_mask);
-
-void
-reset_shadow_zero_bits_mask(struct kvm_vcpu *vcpu, struct kvm_mmu *context);
-=======
 void kvm_mmu_set_mmio_spte_mask(u64 mmio_value, u64 mmio_mask, u64 access_mask);
 void kvm_mmu_set_ept_masks(bool has_ad_bits, bool has_exec_only);
->>>>>>> 7d2a07b7
 
 void kvm_init_mmu(struct kvm_vcpu *vcpu);
 void kvm_init_shadow_npt_mmu(struct kvm_vcpu *vcpu, unsigned long cr0,
@@ -237,8 +230,6 @@
 int kvm_mmu_post_init_vm(struct kvm *kvm);
 void kvm_mmu_pre_destroy_vm(struct kvm *kvm);
 
-<<<<<<< HEAD
-=======
 static inline bool kvm_memslots_have_rmaps(struct kvm *kvm)
 {
 	/*
@@ -249,5 +240,4 @@
 	return smp_load_acquire(&kvm->arch.memslots_have_rmaps);
 }
 
->>>>>>> 7d2a07b7
 #endif