--- conflicted
+++ resolved
@@ -198,14 +198,6 @@
 
 static const struct {
 	const char *option;
-<<<<<<< HEAD
-	enum vmx_l1d_flush_state cmd;
-} vmentry_l1d_param[] = {
-	{"auto",	VMENTER_L1D_FLUSH_AUTO},
-	{"never",	VMENTER_L1D_FLUSH_NEVER},
-	{"cond",	VMENTER_L1D_FLUSH_COND},
-	{"always",	VMENTER_L1D_FLUSH_ALWAYS},
-=======
 	bool for_parse;
 } vmentry_l1d_param[] = {
 	[VMENTER_L1D_FLUSH_AUTO]	 = {"auto", true},
@@ -214,7 +206,6 @@
 	[VMENTER_L1D_FLUSH_ALWAYS]	 = {"always", true},
 	[VMENTER_L1D_FLUSH_EPT_DISABLED] = {"EPT disabled", false},
 	[VMENTER_L1D_FLUSH_NOT_REQUIRED] = {"not required", false},
->>>>>>> 5b394b2d
 };
 
 #define L1D_CACHE_ORDER 4
@@ -230,17 +221,6 @@
 		return 0;
 	}
 
-<<<<<<< HEAD
-       if (boot_cpu_has(X86_FEATURE_ARCH_CAPABILITIES)) {
-	       u64 msr;
-
-	       rdmsrl(MSR_IA32_ARCH_CAPABILITIES, msr);
-	       if (msr & ARCH_CAP_SKIP_VMENTRY_L1DFLUSH) {
-		       l1tf_vmx_mitigation = VMENTER_L1D_FLUSH_NOT_REQUIRED;
-		       return 0;
-	       }
-       }
-=======
 	if (boot_cpu_has(X86_FEATURE_ARCH_CAPABILITIES)) {
 		u64 msr;
 
@@ -250,7 +230,6 @@
 			return 0;
 		}
 	}
->>>>>>> 5b394b2d
 
 	/* If set to auto use the default l1tf mitigation method */
 	if (l1tf == VMENTER_L1D_FLUSH_AUTO) {
@@ -310,14 +289,9 @@
 
 	if (s) {
 		for (i = 0; i < ARRAY_SIZE(vmentry_l1d_param); i++) {
-<<<<<<< HEAD
-			if (sysfs_streq(s, vmentry_l1d_param[i].option))
-				return vmentry_l1d_param[i].cmd;
-=======
 			if (vmentry_l1d_param[i].for_parse &&
 			    sysfs_streq(s, vmentry_l1d_param[i].option))
 				return i;
->>>>>>> 5b394b2d
 		}
 	}
 	return -EINVAL;
@@ -327,22 +301,13 @@
 {
 	int l1tf, ret;
 
-<<<<<<< HEAD
-	if (!boot_cpu_has(X86_BUG_L1TF))
-		return 0;
-
-=======
->>>>>>> 5b394b2d
 	l1tf = vmentry_l1d_flush_parse(s);
 	if (l1tf < 0)
 		return l1tf;
 
-<<<<<<< HEAD
-=======
 	if (!boot_cpu_has(X86_BUG_L1TF))
 		return 0;
 
->>>>>>> 5b394b2d
 	/*
 	 * Has vmx_init() run already? If not then this is the pre init
 	 * parameter parsing. In that case just store the value and let
@@ -362,12 +327,9 @@
 
 static int vmentry_l1d_flush_get(char *s, const struct kernel_param *kp)
 {
-<<<<<<< HEAD
-=======
 	if (WARN_ON_ONCE(l1tf_vmx_mitigation >= ARRAY_SIZE(vmentry_l1d_param)))
 		return sprintf(s, "???\n");
 
->>>>>>> 5b394b2d
 	return sprintf(s, "%s\n", vmentry_l1d_param[l1tf_vmx_mitigation].option);
 }
 
@@ -377,15 +339,12 @@
 };
 module_param_cb(vmentry_l1d_flush, &vmentry_l1d_flush_ops, NULL, 0644);
 
-<<<<<<< HEAD
-=======
 enum ept_pointers_status {
 	EPT_POINTERS_CHECK = 0,
 	EPT_POINTERS_MATCH = 1,
 	EPT_POINTERS_MISMATCH = 2
 };
 
->>>>>>> 5b394b2d
 struct kvm_vmx {
 	struct kvm kvm;
 
@@ -10172,12 +10131,6 @@
  * information but as all relevant affected CPUs have 32KiB L1D cache size
  * there is no point in doing so.
  */
-<<<<<<< HEAD
-#define L1D_CACHE_ORDER 4
-static void *vmx_l1d_flush_pages;
-
-=======
->>>>>>> 5b394b2d
 static void vmx_l1d_flush(struct kvm_vcpu *vcpu)
 {
 	int size = PAGE_SIZE << L1D_CACHE_ORDER;
@@ -12732,8 +12685,6 @@
 	/* Hide L1D cache contents from the nested guest.  */
 	vmx->vcpu.arch.l1tf_flush_l1d = true;
 
-<<<<<<< HEAD
-=======
 	/*
 	 * Must happen outside of enter_vmx_non_root_mode() as it will
 	 * also be used as part of restoring nVMX state for
@@ -12746,7 +12697,6 @@
 	 */
 	nested_cache_shadow_vmcs12(vcpu, vmcs12);
 
->>>>>>> 5b394b2d
 	/*
 	 * If we're entering a halted L2 vcpu and the L2 vcpu won't be woken
 	 * by event injection, halt vcpu.
