/*
 * Kernel-based Virtual Machine driver for Linux
 *
 * AMD SVM support
 *
 * Copyright (C) 2006 Qumranet, Inc.
 *
 * Authors:
 *   Yaniv Kamay  <yaniv@qumranet.com>
 *   Avi Kivity   <avi@qumranet.com>
 *
 * This work is licensed under the terms of the GNU GPL, version 2.  See
 * the COPYING file in the top-level directory.
 *
 */
#include <linux/kvm_host.h>

#include "irq.h"
#include "mmu.h"
#include "kvm_cache_regs.h"
#include "x86.h"

#include <linux/module.h>
#include <linux/kernel.h>
#include <linux/vmalloc.h>
#include <linux/highmem.h>
#include <linux/sched.h>
#include <linux/ftrace_event.h>

#include <asm/desc.h>

#include <asm/virtext.h>
#include "trace.h"

#define __ex(x) __kvm_handle_fault_on_reboot(x)

MODULE_AUTHOR("Qumranet");
MODULE_LICENSE("GPL");

#define IOPM_ALLOC_ORDER 2
#define MSRPM_ALLOC_ORDER 1

#define SEG_TYPE_LDT 2
#define SEG_TYPE_BUSY_TSS16 3

#define SVM_FEATURE_NPT  (1 << 0)
#define SVM_FEATURE_LBRV (1 << 1)
#define SVM_FEATURE_SVML (1 << 2)
#define SVM_FEATURE_PAUSE_FILTER (1 << 10)

#define NESTED_EXIT_HOST	0	/* Exit handled on host level */
#define NESTED_EXIT_DONE	1	/* Exit caused nested vmexit  */
#define NESTED_EXIT_CONTINUE	2	/* Further checks needed      */

#define DEBUGCTL_RESERVED_BITS (~(0x3fULL))

static const u32 host_save_user_msrs[] = {
#ifdef CONFIG_X86_64
	MSR_STAR, MSR_LSTAR, MSR_CSTAR, MSR_SYSCALL_MASK, MSR_KERNEL_GS_BASE,
	MSR_FS_BASE,
#endif
	MSR_IA32_SYSENTER_CS, MSR_IA32_SYSENTER_ESP, MSR_IA32_SYSENTER_EIP,
};

#define NR_HOST_SAVE_USER_MSRS ARRAY_SIZE(host_save_user_msrs)

struct kvm_vcpu;

struct nested_state {
	struct vmcb *hsave;
	u64 hsave_msr;
	u64 vmcb;

	/* These are the merged vectors */
	u32 *msrpm;

	/* gpa pointers to the real vectors */
	u64 vmcb_msrpm;

	/* A VMEXIT is required but not yet emulated */
	bool exit_required;

	/* cache for intercepts of the guest */
	u16 intercept_cr_read;
	u16 intercept_cr_write;
	u16 intercept_dr_read;
	u16 intercept_dr_write;
	u32 intercept_exceptions;
	u64 intercept;

};

struct vcpu_svm {
	struct kvm_vcpu vcpu;
	struct vmcb *vmcb;
	unsigned long vmcb_pa;
	struct svm_cpu_data *svm_data;
	uint64_t asid_generation;
	uint64_t sysenter_esp;
	uint64_t sysenter_eip;

	u64 next_rip;

	u64 host_user_msrs[NR_HOST_SAVE_USER_MSRS];
	u64 host_gs_base;

	u32 *msrpm;

	struct nested_state nested;

	bool nmi_singlestep;
};

/* enable NPT for AMD64 and X86 with PAE */
#if defined(CONFIG_X86_64) || defined(CONFIG_X86_PAE)
static bool npt_enabled = true;
#else
static bool npt_enabled = false;
#endif
static int npt = 1;

module_param(npt, int, S_IRUGO);

static int nested = 1;
module_param(nested, int, S_IRUGO);

static void svm_flush_tlb(struct kvm_vcpu *vcpu);
static void svm_complete_interrupts(struct vcpu_svm *svm);

static int nested_svm_exit_handled(struct vcpu_svm *svm);
static int nested_svm_vmexit(struct vcpu_svm *svm);
static int nested_svm_check_exception(struct vcpu_svm *svm, unsigned nr,
				      bool has_error_code, u32 error_code);

static inline struct vcpu_svm *to_svm(struct kvm_vcpu *vcpu)
{
	return container_of(vcpu, struct vcpu_svm, vcpu);
}

static inline bool is_nested(struct vcpu_svm *svm)
{
	return svm->nested.vmcb;
}

static inline void enable_gif(struct vcpu_svm *svm)
{
	svm->vcpu.arch.hflags |= HF_GIF_MASK;
}

static inline void disable_gif(struct vcpu_svm *svm)
{
	svm->vcpu.arch.hflags &= ~HF_GIF_MASK;
}

static inline bool gif_set(struct vcpu_svm *svm)
{
	return !!(svm->vcpu.arch.hflags & HF_GIF_MASK);
}

static unsigned long iopm_base;

struct kvm_ldttss_desc {
	u16 limit0;
	u16 base0;
	unsigned base1 : 8, type : 5, dpl : 2, p : 1;
	unsigned limit1 : 4, zero0 : 3, g : 1, base2 : 8;
	u32 base3;
	u32 zero1;
} __attribute__((packed));

struct svm_cpu_data {
	int cpu;

	u64 asid_generation;
	u32 max_asid;
	u32 next_asid;
	struct kvm_ldttss_desc *tss_desc;

	struct page *save_area;
};

static DEFINE_PER_CPU(struct svm_cpu_data *, svm_data);
static uint32_t svm_features;

struct svm_init_data {
	int cpu;
	int r;
};

static u32 msrpm_ranges[] = {0, 0xc0000000, 0xc0010000};

#define NUM_MSR_MAPS ARRAY_SIZE(msrpm_ranges)
#define MSRS_RANGE_SIZE 2048
#define MSRS_IN_RANGE (MSRS_RANGE_SIZE * 8 / 2)

#define MAX_INST_SIZE 15

static inline u32 svm_has(u32 feat)
{
	return svm_features & feat;
}

static inline void clgi(void)
{
	asm volatile (__ex(SVM_CLGI));
}

static inline void stgi(void)
{
	asm volatile (__ex(SVM_STGI));
}

static inline void invlpga(unsigned long addr, u32 asid)
{
	asm volatile (__ex(SVM_INVLPGA) :: "a"(addr), "c"(asid));
}

static inline void force_new_asid(struct kvm_vcpu *vcpu)
{
	to_svm(vcpu)->asid_generation--;
}

static inline void flush_guest_tlb(struct kvm_vcpu *vcpu)
{
	force_new_asid(vcpu);
}

static void svm_set_efer(struct kvm_vcpu *vcpu, u64 efer)
{
	if (!npt_enabled && !(efer & EFER_LMA))
		efer &= ~EFER_LME;

	to_svm(vcpu)->vmcb->save.efer = efer | EFER_SVME;
	vcpu->arch.shadow_efer = efer;
}

static void svm_queue_exception(struct kvm_vcpu *vcpu, unsigned nr,
				bool has_error_code, u32 error_code)
{
	struct vcpu_svm *svm = to_svm(vcpu);

	/* If we are within a nested VM we'd better #VMEXIT and let the
	   guest handle the exception */
	if (nested_svm_check_exception(svm, nr, has_error_code, error_code))
		return;

	svm->vmcb->control.event_inj = nr
		| SVM_EVTINJ_VALID
		| (has_error_code ? SVM_EVTINJ_VALID_ERR : 0)
		| SVM_EVTINJ_TYPE_EXEPT;
	svm->vmcb->control.event_inj_err = error_code;
}

static int is_external_interrupt(u32 info)
{
	info &= SVM_EVTINJ_TYPE_MASK | SVM_EVTINJ_VALID;
	return info == (SVM_EVTINJ_VALID | SVM_EVTINJ_TYPE_INTR);
}

static u32 svm_get_interrupt_shadow(struct kvm_vcpu *vcpu, int mask)
{
	struct vcpu_svm *svm = to_svm(vcpu);
	u32 ret = 0;

	if (svm->vmcb->control.int_state & SVM_INTERRUPT_SHADOW_MASK)
		ret |= X86_SHADOW_INT_STI | X86_SHADOW_INT_MOV_SS;
	return ret & mask;
}

static void svm_set_interrupt_shadow(struct kvm_vcpu *vcpu, int mask)
{
	struct vcpu_svm *svm = to_svm(vcpu);

	if (mask == 0)
		svm->vmcb->control.int_state &= ~SVM_INTERRUPT_SHADOW_MASK;
	else
		svm->vmcb->control.int_state |= SVM_INTERRUPT_SHADOW_MASK;

}

static void skip_emulated_instruction(struct kvm_vcpu *vcpu)
{
	struct vcpu_svm *svm = to_svm(vcpu);

	if (!svm->next_rip) {
		if (emulate_instruction(vcpu, 0, 0, EMULTYPE_SKIP) !=
				EMULATE_DONE)
			printk(KERN_DEBUG "%s: NOP\n", __func__);
		return;
	}
	if (svm->next_rip - kvm_rip_read(vcpu) > MAX_INST_SIZE)
		printk(KERN_ERR "%s: ip 0x%lx next 0x%llx\n",
		       __func__, kvm_rip_read(vcpu), svm->next_rip);

	kvm_rip_write(vcpu, svm->next_rip);
	svm_set_interrupt_shadow(vcpu, 0);
}

static int has_svm(void)
{
	const char *msg;

	if (!cpu_has_svm(&msg)) {
		printk(KERN_INFO "has_svm: %s\n", msg);
		return 0;
	}

	return 1;
}

static void svm_hardware_disable(void *garbage)
{
	cpu_svm_disable();
}

static int svm_hardware_enable(void *garbage)
{

	struct svm_cpu_data *sd;
	uint64_t efer;
	struct descriptor_table gdt_descr;
	struct desc_struct *gdt;
	int me = raw_smp_processor_id();

	rdmsrl(MSR_EFER, efer);
	if (efer & EFER_SVME)
		return -EBUSY;

	if (!has_svm()) {
		printk(KERN_ERR "svm_hardware_enable: err EOPNOTSUPP on %d\n",
		       me);
		return -EINVAL;
	}
	sd = per_cpu(svm_data, me);

	if (!sd) {
		printk(KERN_ERR "svm_hardware_enable: svm_data is NULL on %d\n",
		       me);
		return -EINVAL;
	}

	sd->asid_generation = 1;
	sd->max_asid = cpuid_ebx(SVM_CPUID_FUNC) - 1;
	sd->next_asid = sd->max_asid + 1;

	kvm_get_gdt(&gdt_descr);
	gdt = (struct desc_struct *)gdt_descr.base;
	sd->tss_desc = (struct kvm_ldttss_desc *)(gdt + GDT_ENTRY_TSS);

	wrmsrl(MSR_EFER, efer | EFER_SVME);

	wrmsrl(MSR_VM_HSAVE_PA, page_to_pfn(sd->save_area) << PAGE_SHIFT);

	return 0;
}

static void svm_cpu_uninit(int cpu)
{
	struct svm_cpu_data *sd = per_cpu(svm_data, raw_smp_processor_id());

	if (!sd)
		return;

	per_cpu(svm_data, raw_smp_processor_id()) = NULL;
	__free_page(sd->save_area);
	kfree(sd);
}

static int svm_cpu_init(int cpu)
{
	struct svm_cpu_data *sd;
	int r;

	sd = kzalloc(sizeof(struct svm_cpu_data), GFP_KERNEL);
	if (!sd)
		return -ENOMEM;
	sd->cpu = cpu;
	sd->save_area = alloc_page(GFP_KERNEL);
	r = -ENOMEM;
	if (!sd->save_area)
		goto err_1;

	per_cpu(svm_data, cpu) = sd;

	return 0;

err_1:
	kfree(sd);
	return r;

}

static void set_msr_interception(u32 *msrpm, unsigned msr,
				 int read, int write)
{
	int i;

	for (i = 0; i < NUM_MSR_MAPS; i++) {
		if (msr >= msrpm_ranges[i] &&
		    msr < msrpm_ranges[i] + MSRS_IN_RANGE) {
			u32 msr_offset = (i * MSRS_IN_RANGE + msr -
					  msrpm_ranges[i]) * 2;

			u32 *base = msrpm + (msr_offset / 32);
			u32 msr_shift = msr_offset % 32;
			u32 mask = ((write) ? 0 : 2) | ((read) ? 0 : 1);
			*base = (*base & ~(0x3 << msr_shift)) |
				(mask << msr_shift);
			return;
		}
	}
	BUG();
}

static void svm_vcpu_init_msrpm(u32 *msrpm)
{
	memset(msrpm, 0xff, PAGE_SIZE * (1 << MSRPM_ALLOC_ORDER));

#ifdef CONFIG_X86_64
	set_msr_interception(msrpm, MSR_GS_BASE, 1, 1);
	set_msr_interception(msrpm, MSR_FS_BASE, 1, 1);
	set_msr_interception(msrpm, MSR_KERNEL_GS_BASE, 1, 1);
	set_msr_interception(msrpm, MSR_LSTAR, 1, 1);
	set_msr_interception(msrpm, MSR_CSTAR, 1, 1);
	set_msr_interception(msrpm, MSR_SYSCALL_MASK, 1, 1);
#endif
	set_msr_interception(msrpm, MSR_K6_STAR, 1, 1);
	set_msr_interception(msrpm, MSR_IA32_SYSENTER_CS, 1, 1);
}

static void svm_enable_lbrv(struct vcpu_svm *svm)
{
	u32 *msrpm = svm->msrpm;

	svm->vmcb->control.lbr_ctl = 1;
	set_msr_interception(msrpm, MSR_IA32_LASTBRANCHFROMIP, 1, 1);
	set_msr_interception(msrpm, MSR_IA32_LASTBRANCHTOIP, 1, 1);
	set_msr_interception(msrpm, MSR_IA32_LASTINTFROMIP, 1, 1);
	set_msr_interception(msrpm, MSR_IA32_LASTINTTOIP, 1, 1);
}

static void svm_disable_lbrv(struct vcpu_svm *svm)
{
	u32 *msrpm = svm->msrpm;

	svm->vmcb->control.lbr_ctl = 0;
	set_msr_interception(msrpm, MSR_IA32_LASTBRANCHFROMIP, 0, 0);
	set_msr_interception(msrpm, MSR_IA32_LASTBRANCHTOIP, 0, 0);
	set_msr_interception(msrpm, MSR_IA32_LASTINTFROMIP, 0, 0);
	set_msr_interception(msrpm, MSR_IA32_LASTINTTOIP, 0, 0);
}

static __init int svm_hardware_setup(void)
{
	int cpu;
	struct page *iopm_pages;
	void *iopm_va;
	int r;

	iopm_pages = alloc_pages(GFP_KERNEL, IOPM_ALLOC_ORDER);

	if (!iopm_pages)
		return -ENOMEM;

	iopm_va = page_address(iopm_pages);
	memset(iopm_va, 0xff, PAGE_SIZE * (1 << IOPM_ALLOC_ORDER));
	iopm_base = page_to_pfn(iopm_pages) << PAGE_SHIFT;

	if (boot_cpu_has(X86_FEATURE_NX))
		kvm_enable_efer_bits(EFER_NX);

	if (boot_cpu_has(X86_FEATURE_FXSR_OPT))
		kvm_enable_efer_bits(EFER_FFXSR);

	if (nested) {
		printk(KERN_INFO "kvm: Nested Virtualization enabled\n");
		kvm_enable_efer_bits(EFER_SVME);
	}

	for_each_possible_cpu(cpu) {
		r = svm_cpu_init(cpu);
		if (r)
			goto err;
	}

	svm_features = cpuid_edx(SVM_CPUID_FUNC);

	if (!svm_has(SVM_FEATURE_NPT))
		npt_enabled = false;

	if (npt_enabled && !npt) {
		printk(KERN_INFO "kvm: Nested Paging disabled\n");
		npt_enabled = false;
	}

	if (npt_enabled) {
		printk(KERN_INFO "kvm: Nested Paging enabled\n");
		kvm_enable_tdp();
	} else
		kvm_disable_tdp();

	return 0;

err:
	__free_pages(iopm_pages, IOPM_ALLOC_ORDER);
	iopm_base = 0;
	return r;
}

static __exit void svm_hardware_unsetup(void)
{
	int cpu;

	for_each_possible_cpu(cpu)
		svm_cpu_uninit(cpu);

	__free_pages(pfn_to_page(iopm_base >> PAGE_SHIFT), IOPM_ALLOC_ORDER);
	iopm_base = 0;
}

static void init_seg(struct vmcb_seg *seg)
{
	seg->selector = 0;
	seg->attrib = SVM_SELECTOR_P_MASK | SVM_SELECTOR_S_MASK |
		SVM_SELECTOR_WRITE_MASK; /* Read/Write Data Segment */
	seg->limit = 0xffff;
	seg->base = 0;
}

static void init_sys_seg(struct vmcb_seg *seg, uint32_t type)
{
	seg->selector = 0;
	seg->attrib = SVM_SELECTOR_P_MASK | type;
	seg->limit = 0xffff;
	seg->base = 0;
}

static void init_vmcb(struct vcpu_svm *svm)
{
	struct vmcb_control_area *control = &svm->vmcb->control;
	struct vmcb_save_area *save = &svm->vmcb->save;

	control->intercept_cr_read = 	INTERCEPT_CR0_MASK |
					INTERCEPT_CR3_MASK |
					INTERCEPT_CR4_MASK;

	control->intercept_cr_write = 	INTERCEPT_CR0_MASK |
					INTERCEPT_CR3_MASK |
					INTERCEPT_CR4_MASK |
					INTERCEPT_CR8_MASK;

	control->intercept_dr_read = 	INTERCEPT_DR0_MASK |
					INTERCEPT_DR1_MASK |
					INTERCEPT_DR2_MASK |
					INTERCEPT_DR3_MASK;

	control->intercept_dr_write = 	INTERCEPT_DR0_MASK |
					INTERCEPT_DR1_MASK |
					INTERCEPT_DR2_MASK |
					INTERCEPT_DR3_MASK |
					INTERCEPT_DR5_MASK |
					INTERCEPT_DR7_MASK;

	control->intercept_exceptions = (1 << PF_VECTOR) |
					(1 << UD_VECTOR) |
					(1 << MC_VECTOR);


	control->intercept = 	(1ULL << INTERCEPT_INTR) |
				(1ULL << INTERCEPT_NMI) |
				(1ULL << INTERCEPT_SMI) |
				(1ULL << INTERCEPT_CPUID) |
				(1ULL << INTERCEPT_INVD) |
				(1ULL << INTERCEPT_HLT) |
				(1ULL << INTERCEPT_INVLPG) |
				(1ULL << INTERCEPT_INVLPGA) |
				(1ULL << INTERCEPT_IOIO_PROT) |
				(1ULL << INTERCEPT_MSR_PROT) |
				(1ULL << INTERCEPT_TASK_SWITCH) |
				(1ULL << INTERCEPT_SHUTDOWN) |
				(1ULL << INTERCEPT_VMRUN) |
				(1ULL << INTERCEPT_VMMCALL) |
				(1ULL << INTERCEPT_VMLOAD) |
				(1ULL << INTERCEPT_VMSAVE) |
				(1ULL << INTERCEPT_STGI) |
				(1ULL << INTERCEPT_CLGI) |
				(1ULL << INTERCEPT_SKINIT) |
				(1ULL << INTERCEPT_WBINVD) |
				(1ULL << INTERCEPT_MONITOR) |
				(1ULL << INTERCEPT_MWAIT);

	control->iopm_base_pa = iopm_base;
	control->msrpm_base_pa = __pa(svm->msrpm);
	control->tsc_offset = 0;
	control->int_ctl = V_INTR_MASKING_MASK;

	init_seg(&save->es);
	init_seg(&save->ss);
	init_seg(&save->ds);
	init_seg(&save->fs);
	init_seg(&save->gs);

	save->cs.selector = 0xf000;
	/* Executable/Readable Code Segment */
	save->cs.attrib = SVM_SELECTOR_READ_MASK | SVM_SELECTOR_P_MASK |
		SVM_SELECTOR_S_MASK | SVM_SELECTOR_CODE_MASK;
	save->cs.limit = 0xffff;
	/*
	 * cs.base should really be 0xffff0000, but vmx can't handle that, so
	 * be consistent with it.
	 *
	 * Replace when we have real mode working for vmx.
	 */
	save->cs.base = 0xf0000;

	save->gdtr.limit = 0xffff;
	save->idtr.limit = 0xffff;

	init_sys_seg(&save->ldtr, SEG_TYPE_LDT);
	init_sys_seg(&save->tr, SEG_TYPE_BUSY_TSS16);

	save->efer = EFER_SVME;
	save->dr6 = 0xffff0ff0;
	save->dr7 = 0x400;
	save->rflags = 2;
	save->rip = 0x0000fff0;
	svm->vcpu.arch.regs[VCPU_REGS_RIP] = save->rip;

	/* This is the guest-visible cr0 value.
	 * svm_set_cr0() sets PG and WP and clears NW and CD on save->cr0.
	 */
	svm->vcpu.arch.cr0 = X86_CR0_NW | X86_CR0_CD | X86_CR0_ET;
	kvm_set_cr0(&svm->vcpu, svm->vcpu.arch.cr0);

	save->cr4 = X86_CR4_PAE;
	/* rdx = ?? */

	if (npt_enabled) {
		/* Setup VMCB for Nested Paging */
		control->nested_ctl = 1;
		control->intercept &= ~((1ULL << INTERCEPT_TASK_SWITCH) |
					(1ULL << INTERCEPT_INVLPG));
		control->intercept_exceptions &= ~(1 << PF_VECTOR);
		control->intercept_cr_read &= ~(INTERCEPT_CR0_MASK|
						INTERCEPT_CR3_MASK);
		control->intercept_cr_write &= ~(INTERCEPT_CR0_MASK|
						 INTERCEPT_CR3_MASK);
		save->g_pat = 0x0007040600070406ULL;
		save->cr3 = 0;
		save->cr4 = 0;
	}
	force_new_asid(&svm->vcpu);

	svm->nested.vmcb = 0;
	svm->vcpu.arch.hflags = 0;

	if (svm_has(SVM_FEATURE_PAUSE_FILTER)) {
		control->pause_filter_count = 3000;
		control->intercept |= (1ULL << INTERCEPT_PAUSE);
	}

	enable_gif(svm);
}

static int svm_vcpu_reset(struct kvm_vcpu *vcpu)
{
	struct vcpu_svm *svm = to_svm(vcpu);

	init_vmcb(svm);

	if (!kvm_vcpu_is_bsp(vcpu)) {
		kvm_rip_write(vcpu, 0);
		svm->vmcb->save.cs.base = svm->vcpu.arch.sipi_vector << 12;
		svm->vmcb->save.cs.selector = svm->vcpu.arch.sipi_vector << 8;
	}
	vcpu->arch.regs_avail = ~0;
	vcpu->arch.regs_dirty = ~0;

	return 0;
}

static struct kvm_vcpu *svm_create_vcpu(struct kvm *kvm, unsigned int id)
{
	struct vcpu_svm *svm;
	struct page *page;
	struct page *msrpm_pages;
	struct page *hsave_page;
	struct page *nested_msrpm_pages;
	int err;

	svm = kmem_cache_zalloc(kvm_vcpu_cache, GFP_KERNEL);
	if (!svm) {
		err = -ENOMEM;
		goto out;
	}

	err = kvm_vcpu_init(&svm->vcpu, kvm, id);
	if (err)
		goto free_svm;

	page = alloc_page(GFP_KERNEL);
	if (!page) {
		err = -ENOMEM;
		goto uninit;
	}

	err = -ENOMEM;
	msrpm_pages = alloc_pages(GFP_KERNEL, MSRPM_ALLOC_ORDER);
	if (!msrpm_pages)
		goto uninit;

	nested_msrpm_pages = alloc_pages(GFP_KERNEL, MSRPM_ALLOC_ORDER);
	if (!nested_msrpm_pages)
		goto uninit;

	svm->msrpm = page_address(msrpm_pages);
	svm_vcpu_init_msrpm(svm->msrpm);

	hsave_page = alloc_page(GFP_KERNEL);
	if (!hsave_page)
		goto uninit;
	svm->nested.hsave = page_address(hsave_page);

	svm->nested.msrpm = page_address(nested_msrpm_pages);

	svm->vmcb = page_address(page);
	clear_page(svm->vmcb);
	svm->vmcb_pa = page_to_pfn(page) << PAGE_SHIFT;
	svm->asid_generation = 0;
	init_vmcb(svm);

	fx_init(&svm->vcpu);
	svm->vcpu.fpu_active = 1;
	svm->vcpu.arch.apic_base = 0xfee00000 | MSR_IA32_APICBASE_ENABLE;
	if (kvm_vcpu_is_bsp(&svm->vcpu))
		svm->vcpu.arch.apic_base |= MSR_IA32_APICBASE_BSP;

	return &svm->vcpu;

uninit:
	kvm_vcpu_uninit(&svm->vcpu);
free_svm:
	kmem_cache_free(kvm_vcpu_cache, svm);
out:
	return ERR_PTR(err);
}

static void svm_free_vcpu(struct kvm_vcpu *vcpu)
{
	struct vcpu_svm *svm = to_svm(vcpu);

	__free_page(pfn_to_page(svm->vmcb_pa >> PAGE_SHIFT));
	__free_pages(virt_to_page(svm->msrpm), MSRPM_ALLOC_ORDER);
	__free_page(virt_to_page(svm->nested.hsave));
	__free_pages(virt_to_page(svm->nested.msrpm), MSRPM_ALLOC_ORDER);
	kvm_vcpu_uninit(vcpu);
	kmem_cache_free(kvm_vcpu_cache, svm);
}

static void svm_vcpu_load(struct kvm_vcpu *vcpu, int cpu)
{
	struct vcpu_svm *svm = to_svm(vcpu);
	int i;

	if (unlikely(cpu != vcpu->cpu)) {
		u64 delta;

		/*
		 * Make sure that the guest sees a monotonically
		 * increasing TSC.
		 */
		delta = vcpu->arch.host_tsc - native_read_tsc();
		svm->vmcb->control.tsc_offset += delta;
		if (is_nested(svm))
			svm->nested.hsave->control.tsc_offset += delta;
		vcpu->cpu = cpu;
		kvm_migrate_timers(vcpu);
		svm->asid_generation = 0;
	}

	for (i = 0; i < NR_HOST_SAVE_USER_MSRS; i++)
		rdmsrl(host_save_user_msrs[i], svm->host_user_msrs[i]);
}

static void svm_vcpu_put(struct kvm_vcpu *vcpu)
{
	struct vcpu_svm *svm = to_svm(vcpu);
	int i;

	++vcpu->stat.host_state_reload;
	for (i = 0; i < NR_HOST_SAVE_USER_MSRS; i++)
		wrmsrl(host_save_user_msrs[i], svm->host_user_msrs[i]);

	vcpu->arch.host_tsc = native_read_tsc();
}

static unsigned long svm_get_rflags(struct kvm_vcpu *vcpu)
{
	return to_svm(vcpu)->vmcb->save.rflags;
}

static void svm_set_rflags(struct kvm_vcpu *vcpu, unsigned long rflags)
{
	to_svm(vcpu)->vmcb->save.rflags = rflags;
}

static void svm_cache_reg(struct kvm_vcpu *vcpu, enum kvm_reg reg)
{
	switch (reg) {
	case VCPU_EXREG_PDPTR:
		BUG_ON(!npt_enabled);
		load_pdptrs(vcpu, vcpu->arch.cr3);
		break;
	default:
		BUG();
	}
}

static void svm_set_vintr(struct vcpu_svm *svm)
{
	svm->vmcb->control.intercept |= 1ULL << INTERCEPT_VINTR;
}

static void svm_clear_vintr(struct vcpu_svm *svm)
{
	svm->vmcb->control.intercept &= ~(1ULL << INTERCEPT_VINTR);
}

static struct vmcb_seg *svm_seg(struct kvm_vcpu *vcpu, int seg)
{
	struct vmcb_save_area *save = &to_svm(vcpu)->vmcb->save;

	switch (seg) {
	case VCPU_SREG_CS: return &save->cs;
	case VCPU_SREG_DS: return &save->ds;
	case VCPU_SREG_ES: return &save->es;
	case VCPU_SREG_FS: return &save->fs;
	case VCPU_SREG_GS: return &save->gs;
	case VCPU_SREG_SS: return &save->ss;
	case VCPU_SREG_TR: return &save->tr;
	case VCPU_SREG_LDTR: return &save->ldtr;
	}
	BUG();
	return NULL;
}

static u64 svm_get_segment_base(struct kvm_vcpu *vcpu, int seg)
{
	struct vmcb_seg *s = svm_seg(vcpu, seg);

	return s->base;
}

static void svm_get_segment(struct kvm_vcpu *vcpu,
			    struct kvm_segment *var, int seg)
{
	struct vmcb_seg *s = svm_seg(vcpu, seg);

	var->base = s->base;
	var->limit = s->limit;
	var->selector = s->selector;
	var->type = s->attrib & SVM_SELECTOR_TYPE_MASK;
	var->s = (s->attrib >> SVM_SELECTOR_S_SHIFT) & 1;
	var->dpl = (s->attrib >> SVM_SELECTOR_DPL_SHIFT) & 3;
	var->present = (s->attrib >> SVM_SELECTOR_P_SHIFT) & 1;
	var->avl = (s->attrib >> SVM_SELECTOR_AVL_SHIFT) & 1;
	var->l = (s->attrib >> SVM_SELECTOR_L_SHIFT) & 1;
	var->db = (s->attrib >> SVM_SELECTOR_DB_SHIFT) & 1;
	var->g = (s->attrib >> SVM_SELECTOR_G_SHIFT) & 1;

	/* AMD's VMCB does not have an explicit unusable field, so emulate it
	 * for cross vendor migration purposes by "not present"
	 */
	var->unusable = !var->present || (var->type == 0);

	switch (seg) {
	case VCPU_SREG_CS:
		/*
		 * SVM always stores 0 for the 'G' bit in the CS selector in
		 * the VMCB on a VMEXIT. This hurts cross-vendor migration:
		 * Intel's VMENTRY has a check on the 'G' bit.
		 */
		var->g = s->limit > 0xfffff;
		break;
	case VCPU_SREG_TR:
		/*
		 * Work around a bug where the busy flag in the tr selector
		 * isn't exposed
		 */
		var->type |= 0x2;
		break;
	case VCPU_SREG_DS:
	case VCPU_SREG_ES:
	case VCPU_SREG_FS:
	case VCPU_SREG_GS:
		/*
		 * The accessed bit must always be set in the segment
		 * descriptor cache, although it can be cleared in the
		 * descriptor, the cached bit always remains at 1. Since
		 * Intel has a check on this, set it here to support
		 * cross-vendor migration.
		 */
		if (!var->unusable)
			var->type |= 0x1;
		break;
	case VCPU_SREG_SS:
		/* On AMD CPUs sometimes the DB bit in the segment
		 * descriptor is left as 1, although the whole segment has
		 * been made unusable. Clear it here to pass an Intel VMX
		 * entry check when cross vendor migrating.
		 */
		if (var->unusable)
			var->db = 0;
		break;
	}
}

static int svm_get_cpl(struct kvm_vcpu *vcpu)
{
	struct vmcb_save_area *save = &to_svm(vcpu)->vmcb->save;

	return save->cpl;
}

static void svm_get_idt(struct kvm_vcpu *vcpu, struct descriptor_table *dt)
{
	struct vcpu_svm *svm = to_svm(vcpu);

	dt->limit = svm->vmcb->save.idtr.limit;
	dt->base = svm->vmcb->save.idtr.base;
}

static void svm_set_idt(struct kvm_vcpu *vcpu, struct descriptor_table *dt)
{
	struct vcpu_svm *svm = to_svm(vcpu);

	svm->vmcb->save.idtr.limit = dt->limit;
	svm->vmcb->save.idtr.base = dt->base ;
}

static void svm_get_gdt(struct kvm_vcpu *vcpu, struct descriptor_table *dt)
{
	struct vcpu_svm *svm = to_svm(vcpu);

	dt->limit = svm->vmcb->save.gdtr.limit;
	dt->base = svm->vmcb->save.gdtr.base;
}

static void svm_set_gdt(struct kvm_vcpu *vcpu, struct descriptor_table *dt)
{
	struct vcpu_svm *svm = to_svm(vcpu);

	svm->vmcb->save.gdtr.limit = dt->limit;
	svm->vmcb->save.gdtr.base = dt->base ;
}

static void svm_decache_cr4_guest_bits(struct kvm_vcpu *vcpu)
{
}

static void svm_set_cr0(struct kvm_vcpu *vcpu, unsigned long cr0)
{
	struct vcpu_svm *svm = to_svm(vcpu);

#ifdef CONFIG_X86_64
	if (vcpu->arch.shadow_efer & EFER_LME) {
		if (!is_paging(vcpu) && (cr0 & X86_CR0_PG)) {
			vcpu->arch.shadow_efer |= EFER_LMA;
			svm->vmcb->save.efer |= EFER_LMA | EFER_LME;
		}

		if (is_paging(vcpu) && !(cr0 & X86_CR0_PG)) {
			vcpu->arch.shadow_efer &= ~EFER_LMA;
			svm->vmcb->save.efer &= ~(EFER_LMA | EFER_LME);
		}
	}
#endif
	if (npt_enabled)
		goto set;

	if ((vcpu->arch.cr0 & X86_CR0_TS) && !(cr0 & X86_CR0_TS)) {
		svm->vmcb->control.intercept_exceptions &= ~(1 << NM_VECTOR);
		vcpu->fpu_active = 1;
	}

	vcpu->arch.cr0 = cr0;
	cr0 |= X86_CR0_PG | X86_CR0_WP;
	if (!vcpu->fpu_active) {
		svm->vmcb->control.intercept_exceptions |= (1 << NM_VECTOR);
		cr0 |= X86_CR0_TS;
	}
set:
	/*
	 * re-enable caching here because the QEMU bios
	 * does not do it - this results in some delay at
	 * reboot
	 */
	cr0 &= ~(X86_CR0_CD | X86_CR0_NW);
	svm->vmcb->save.cr0 = cr0;
}

static void svm_set_cr4(struct kvm_vcpu *vcpu, unsigned long cr4)
{
	unsigned long host_cr4_mce = read_cr4() & X86_CR4_MCE;
	unsigned long old_cr4 = to_svm(vcpu)->vmcb->save.cr4;

	if (npt_enabled && ((old_cr4 ^ cr4) & X86_CR4_PGE))
		force_new_asid(vcpu);

	vcpu->arch.cr4 = cr4;
	if (!npt_enabled)
		cr4 |= X86_CR4_PAE;
	cr4 |= host_cr4_mce;
	to_svm(vcpu)->vmcb->save.cr4 = cr4;
}

static void svm_set_segment(struct kvm_vcpu *vcpu,
			    struct kvm_segment *var, int seg)
{
	struct vcpu_svm *svm = to_svm(vcpu);
	struct vmcb_seg *s = svm_seg(vcpu, seg);

	s->base = var->base;
	s->limit = var->limit;
	s->selector = var->selector;
	if (var->unusable)
		s->attrib = 0;
	else {
		s->attrib = (var->type & SVM_SELECTOR_TYPE_MASK);
		s->attrib |= (var->s & 1) << SVM_SELECTOR_S_SHIFT;
		s->attrib |= (var->dpl & 3) << SVM_SELECTOR_DPL_SHIFT;
		s->attrib |= (var->present & 1) << SVM_SELECTOR_P_SHIFT;
		s->attrib |= (var->avl & 1) << SVM_SELECTOR_AVL_SHIFT;
		s->attrib |= (var->l & 1) << SVM_SELECTOR_L_SHIFT;
		s->attrib |= (var->db & 1) << SVM_SELECTOR_DB_SHIFT;
		s->attrib |= (var->g & 1) << SVM_SELECTOR_G_SHIFT;
	}
	if (seg == VCPU_SREG_CS)
		svm->vmcb->save.cpl
			= (svm->vmcb->save.cs.attrib
			   >> SVM_SELECTOR_DPL_SHIFT) & 3;

}

static void update_db_intercept(struct kvm_vcpu *vcpu)
{
	struct vcpu_svm *svm = to_svm(vcpu);

	svm->vmcb->control.intercept_exceptions &=
		~((1 << DB_VECTOR) | (1 << BP_VECTOR));

	if (svm->nmi_singlestep)
		svm->vmcb->control.intercept_exceptions |= (1 << DB_VECTOR);

	if (vcpu->guest_debug & KVM_GUESTDBG_ENABLE) {
		if (vcpu->guest_debug &
		    (KVM_GUESTDBG_SINGLESTEP | KVM_GUESTDBG_USE_HW_BP))
			svm->vmcb->control.intercept_exceptions |=
				1 << DB_VECTOR;
		if (vcpu->guest_debug & KVM_GUESTDBG_USE_SW_BP)
			svm->vmcb->control.intercept_exceptions |=
				1 << BP_VECTOR;
	} else
		vcpu->guest_debug = 0;
}

static void svm_guest_debug(struct kvm_vcpu *vcpu, struct kvm_guest_debug *dbg)
{
	struct vcpu_svm *svm = to_svm(vcpu);

	if (vcpu->guest_debug & KVM_GUESTDBG_USE_HW_BP)
		svm->vmcb->save.dr7 = dbg->arch.debugreg[7];
	else
		svm->vmcb->save.dr7 = vcpu->arch.dr7;

	update_db_intercept(vcpu);
}

static void load_host_msrs(struct kvm_vcpu *vcpu)
{
#ifdef CONFIG_X86_64
	wrmsrl(MSR_GS_BASE, to_svm(vcpu)->host_gs_base);
#endif
}

static void save_host_msrs(struct kvm_vcpu *vcpu)
{
#ifdef CONFIG_X86_64
	rdmsrl(MSR_GS_BASE, to_svm(vcpu)->host_gs_base);
#endif
}

static void new_asid(struct vcpu_svm *svm, struct svm_cpu_data *sd)
{
	if (sd->next_asid > sd->max_asid) {
		++sd->asid_generation;
		sd->next_asid = 1;
		svm->vmcb->control.tlb_ctl = TLB_CONTROL_FLUSH_ALL_ASID;
	}

	svm->asid_generation = sd->asid_generation;
	svm->vmcb->control.asid = sd->next_asid++;
}

static unsigned long svm_get_dr(struct kvm_vcpu *vcpu, int dr)
{
	struct vcpu_svm *svm = to_svm(vcpu);
	unsigned long val;

	switch (dr) {
	case 0 ... 3:
		val = vcpu->arch.db[dr];
		break;
	case 6:
		if (vcpu->guest_debug & KVM_GUESTDBG_USE_HW_BP)
			val = vcpu->arch.dr6;
		else
			val = svm->vmcb->save.dr6;
		break;
	case 7:
		if (vcpu->guest_debug & KVM_GUESTDBG_USE_HW_BP)
			val = vcpu->arch.dr7;
		else
			val = svm->vmcb->save.dr7;
		break;
	default:
		val = 0;
	}

	return val;
}

static void svm_set_dr(struct kvm_vcpu *vcpu, int dr, unsigned long value,
		       int *exception)
{
	struct vcpu_svm *svm = to_svm(vcpu);

	*exception = 0;

	switch (dr) {
	case 0 ... 3:
		vcpu->arch.db[dr] = value;
		if (!(vcpu->guest_debug & KVM_GUESTDBG_USE_HW_BP))
			vcpu->arch.eff_db[dr] = value;
		return;
	case 4 ... 5:
		if (vcpu->arch.cr4 & X86_CR4_DE)
			*exception = UD_VECTOR;
		return;
	case 6:
		if (value & 0xffffffff00000000ULL) {
			*exception = GP_VECTOR;
			return;
		}
		vcpu->arch.dr6 = (value & DR6_VOLATILE) | DR6_FIXED_1;
		return;
	case 7:
		if (value & 0xffffffff00000000ULL) {
			*exception = GP_VECTOR;
			return;
		}
		vcpu->arch.dr7 = (value & DR7_VOLATILE) | DR7_FIXED_1;
		if (!(vcpu->guest_debug & KVM_GUESTDBG_USE_HW_BP)) {
			svm->vmcb->save.dr7 = vcpu->arch.dr7;
			vcpu->arch.switch_db_regs = (value & DR7_BP_EN_MASK);
		}
		return;
	default:
		/* FIXME: Possible case? */
		printk(KERN_DEBUG "%s: unexpected dr %u\n",
		       __func__, dr);
		*exception = UD_VECTOR;
		return;
	}
}

static int pf_interception(struct vcpu_svm *svm)
{
	u64 fault_address;
	u32 error_code;

	fault_address  = svm->vmcb->control.exit_info_2;
	error_code = svm->vmcb->control.exit_info_1;

	trace_kvm_page_fault(fault_address, error_code);
	if (!npt_enabled && kvm_event_needs_reinjection(&svm->vcpu))
		kvm_mmu_unprotect_page_virt(&svm->vcpu, fault_address);
	return kvm_mmu_page_fault(&svm->vcpu, fault_address, error_code);
}

static int db_interception(struct vcpu_svm *svm)
{
	struct kvm_run *kvm_run = svm->vcpu.run;

	if (!(svm->vcpu.guest_debug &
	      (KVM_GUESTDBG_SINGLESTEP | KVM_GUESTDBG_USE_HW_BP)) &&
		!svm->nmi_singlestep) {
		kvm_queue_exception(&svm->vcpu, DB_VECTOR);
		return 1;
	}

	if (svm->nmi_singlestep) {
		svm->nmi_singlestep = false;
		if (!(svm->vcpu.guest_debug & KVM_GUESTDBG_SINGLESTEP))
			svm->vmcb->save.rflags &=
				~(X86_EFLAGS_TF | X86_EFLAGS_RF);
		update_db_intercept(&svm->vcpu);
	}

	if (svm->vcpu.guest_debug &
	    (KVM_GUESTDBG_SINGLESTEP | KVM_GUESTDBG_USE_HW_BP)){
		kvm_run->exit_reason = KVM_EXIT_DEBUG;
		kvm_run->debug.arch.pc =
			svm->vmcb->save.cs.base + svm->vmcb->save.rip;
		kvm_run->debug.arch.exception = DB_VECTOR;
		return 0;
	}

	return 1;
}

static int bp_interception(struct vcpu_svm *svm)
{
	struct kvm_run *kvm_run = svm->vcpu.run;

	kvm_run->exit_reason = KVM_EXIT_DEBUG;
	kvm_run->debug.arch.pc = svm->vmcb->save.cs.base + svm->vmcb->save.rip;
	kvm_run->debug.arch.exception = BP_VECTOR;
	return 0;
}

static int ud_interception(struct vcpu_svm *svm)
{
	int er;

	er = emulate_instruction(&svm->vcpu, 0, 0, EMULTYPE_TRAP_UD);
	if (er != EMULATE_DONE)
		kvm_queue_exception(&svm->vcpu, UD_VECTOR);
	return 1;
}

static int nm_interception(struct vcpu_svm *svm)
{
	svm->vmcb->control.intercept_exceptions &= ~(1 << NM_VECTOR);
	if (!(svm->vcpu.arch.cr0 & X86_CR0_TS))
		svm->vmcb->save.cr0 &= ~X86_CR0_TS;
	svm->vcpu.fpu_active = 1;

	return 1;
}

static int mc_interception(struct vcpu_svm *svm)
{
	/*
	 * On an #MC intercept the MCE handler is not called automatically in
	 * the host. So do it by hand here.
	 */
	asm volatile (
		"int $0x12\n");
	/* not sure if we ever come back to this point */

	return 1;
}

static int shutdown_interception(struct vcpu_svm *svm)
{
	struct kvm_run *kvm_run = svm->vcpu.run;

	/*
	 * VMCB is undefined after a SHUTDOWN intercept
	 * so reinitialize it.
	 */
	clear_page(svm->vmcb);
	init_vmcb(svm);

	kvm_run->exit_reason = KVM_EXIT_SHUTDOWN;
	return 0;
}

static int io_interception(struct vcpu_svm *svm)
{
	u32 io_info = svm->vmcb->control.exit_info_1; /* address size bug? */
	int size, in, string;
	unsigned port;

	++svm->vcpu.stat.io_exits;

	svm->next_rip = svm->vmcb->control.exit_info_2;

	string = (io_info & SVM_IOIO_STR_MASK) != 0;

	if (string) {
		if (emulate_instruction(&svm->vcpu,
					0, 0, 0) == EMULATE_DO_MMIO)
			return 0;
		return 1;
	}

	in = (io_info & SVM_IOIO_TYPE_MASK) != 0;
	port = io_info >> 16;
	size = (io_info & SVM_IOIO_SIZE_MASK) >> SVM_IOIO_SIZE_SHIFT;

	skip_emulated_instruction(&svm->vcpu);
	return kvm_emulate_pio(&svm->vcpu, in, size, port);
}

static int nmi_interception(struct vcpu_svm *svm)
{
	return 1;
}

static int intr_interception(struct vcpu_svm *svm)
{
	++svm->vcpu.stat.irq_exits;
	return 1;
}

static int nop_on_interception(struct vcpu_svm *svm)
{
	return 1;
}

static int halt_interception(struct vcpu_svm *svm)
{
	svm->next_rip = kvm_rip_read(&svm->vcpu) + 1;
	skip_emulated_instruction(&svm->vcpu);
	return kvm_emulate_halt(&svm->vcpu);
}

static int vmmcall_interception(struct vcpu_svm *svm)
{
	svm->next_rip = kvm_rip_read(&svm->vcpu) + 3;
	skip_emulated_instruction(&svm->vcpu);
	kvm_emulate_hypercall(&svm->vcpu);
	return 1;
}

static int nested_svm_check_permissions(struct vcpu_svm *svm)
{
	if (!(svm->vcpu.arch.shadow_efer & EFER_SVME)
	    || !is_paging(&svm->vcpu)) {
		kvm_queue_exception(&svm->vcpu, UD_VECTOR);
		return 1;
	}

	if (svm->vmcb->save.cpl) {
		kvm_inject_gp(&svm->vcpu, 0);
		return 1;
	}

       return 0;
}

static int nested_svm_check_exception(struct vcpu_svm *svm, unsigned nr,
				      bool has_error_code, u32 error_code)
{
	if (!is_nested(svm))
		return 0;

	svm->vmcb->control.exit_code = SVM_EXIT_EXCP_BASE + nr;
	svm->vmcb->control.exit_code_hi = 0;
	svm->vmcb->control.exit_info_1 = error_code;
	svm->vmcb->control.exit_info_2 = svm->vcpu.arch.cr2;

	return nested_svm_exit_handled(svm);
}

static inline int nested_svm_intr(struct vcpu_svm *svm)
{
	if (!is_nested(svm))
		return 0;

	if (!(svm->vcpu.arch.hflags & HF_VINTR_MASK))
		return 0;

	if (!(svm->vcpu.arch.hflags & HF_HIF_MASK))
		return 0;

	svm->vmcb->control.exit_code = SVM_EXIT_INTR;

	if (svm->nested.intercept & 1ULL) {
		/*
		 * The #vmexit can't be emulated here directly because this
		 * code path runs with irqs and preemtion disabled. A
		 * #vmexit emulation might sleep. Only signal request for
		 * the #vmexit here.
		 */
		svm->nested.exit_required = true;
		trace_kvm_nested_intr_vmexit(svm->vmcb->save.rip);
		return 1;
	}

	return 0;
}

static void *nested_svm_map(struct vcpu_svm *svm, u64 gpa, enum km_type idx)
{
	struct page *page;

	page = gfn_to_page(svm->vcpu.kvm, gpa >> PAGE_SHIFT);
	if (is_error_page(page))
		goto error;

	return kmap_atomic(page, idx);

error:
	kvm_release_page_clean(page);
	kvm_inject_gp(&svm->vcpu, 0);

	return NULL;
}

static void nested_svm_unmap(void *addr, enum km_type idx)
{
	struct page *page;

	if (!addr)
		return;

	page = kmap_atomic_to_page(addr);

	kunmap_atomic(addr, idx);
	kvm_release_page_dirty(page);
}

static bool nested_svm_exit_handled_msr(struct vcpu_svm *svm)
{
	u32 param = svm->vmcb->control.exit_info_1 & 1;
	u32 msr = svm->vcpu.arch.regs[VCPU_REGS_RCX];
	bool ret = false;
	u32 t0, t1;
	u8 *msrpm;

	if (!(svm->nested.intercept & (1ULL << INTERCEPT_MSR_PROT)))
		return false;

	msrpm = nested_svm_map(svm, svm->nested.vmcb_msrpm, KM_USER0);

	if (!msrpm)
		goto out;

	switch (msr) {
	case 0 ... 0x1fff:
		t0 = (msr * 2) % 8;
		t1 = msr / 8;
		break;
	case 0xc0000000 ... 0xc0001fff:
		t0 = (8192 + msr - 0xc0000000) * 2;
		t1 = (t0 / 8);
		t0 %= 8;
		break;
	case 0xc0010000 ... 0xc0011fff:
		t0 = (16384 + msr - 0xc0010000) * 2;
		t1 = (t0 / 8);
		t0 %= 8;
		break;
	default:
		ret = true;
		goto out;
	}

	ret = msrpm[t1] & ((1 << param) << t0);

out:
	nested_svm_unmap(msrpm, KM_USER0);

	return ret;
}

static int nested_svm_exit_special(struct vcpu_svm *svm)
{
	u32 exit_code = svm->vmcb->control.exit_code;

	switch (exit_code) {
	case SVM_EXIT_INTR:
	case SVM_EXIT_NMI:
		return NESTED_EXIT_HOST;
		/* For now we are always handling NPFs when using them */
	case SVM_EXIT_NPF:
		if (npt_enabled)
			return NESTED_EXIT_HOST;
		break;
	/* When we're shadowing, trap PFs */
	case SVM_EXIT_EXCP_BASE + PF_VECTOR:
		if (!npt_enabled)
			return NESTED_EXIT_HOST;
		break;
	default:
		break;
	}

	return NESTED_EXIT_CONTINUE;
}

/*
 * If this function returns true, this #vmexit was already handled
 */
static int nested_svm_exit_handled(struct vcpu_svm *svm)
{
	u32 exit_code = svm->vmcb->control.exit_code;
	int vmexit = NESTED_EXIT_HOST;

	switch (exit_code) {
	case SVM_EXIT_MSR:
		vmexit = nested_svm_exit_handled_msr(svm);
		break;
	case SVM_EXIT_READ_CR0 ... SVM_EXIT_READ_CR8: {
		u32 cr_bits = 1 << (exit_code - SVM_EXIT_READ_CR0);
		if (svm->nested.intercept_cr_read & cr_bits)
			vmexit = NESTED_EXIT_DONE;
		break;
	}
	case SVM_EXIT_WRITE_CR0 ... SVM_EXIT_WRITE_CR8: {
		u32 cr_bits = 1 << (exit_code - SVM_EXIT_WRITE_CR0);
		if (svm->nested.intercept_cr_write & cr_bits)
			vmexit = NESTED_EXIT_DONE;
		break;
	}
	case SVM_EXIT_READ_DR0 ... SVM_EXIT_READ_DR7: {
		u32 dr_bits = 1 << (exit_code - SVM_EXIT_READ_DR0);
		if (svm->nested.intercept_dr_read & dr_bits)
			vmexit = NESTED_EXIT_DONE;
		break;
	}
	case SVM_EXIT_WRITE_DR0 ... SVM_EXIT_WRITE_DR7: {
		u32 dr_bits = 1 << (exit_code - SVM_EXIT_WRITE_DR0);
		if (svm->nested.intercept_dr_write & dr_bits)
			vmexit = NESTED_EXIT_DONE;
		break;
	}
	case SVM_EXIT_EXCP_BASE ... SVM_EXIT_EXCP_BASE + 0x1f: {
		u32 excp_bits = 1 << (exit_code - SVM_EXIT_EXCP_BASE);
		if (svm->nested.intercept_exceptions & excp_bits)
			vmexit = NESTED_EXIT_DONE;
		break;
	}
	default: {
		u64 exit_bits = 1ULL << (exit_code - SVM_EXIT_INTR);
		if (svm->nested.intercept & exit_bits)
			vmexit = NESTED_EXIT_DONE;
	}
	}

	if (vmexit == NESTED_EXIT_DONE) {
		nested_svm_vmexit(svm);
	}

	return vmexit;
}

static inline void copy_vmcb_control_area(struct vmcb *dst_vmcb, struct vmcb *from_vmcb)
{
	struct vmcb_control_area *dst  = &dst_vmcb->control;
	struct vmcb_control_area *from = &from_vmcb->control;

	dst->intercept_cr_read    = from->intercept_cr_read;
	dst->intercept_cr_write   = from->intercept_cr_write;
	dst->intercept_dr_read    = from->intercept_dr_read;
	dst->intercept_dr_write   = from->intercept_dr_write;
	dst->intercept_exceptions = from->intercept_exceptions;
	dst->intercept            = from->intercept;
	dst->iopm_base_pa         = from->iopm_base_pa;
	dst->msrpm_base_pa        = from->msrpm_base_pa;
	dst->tsc_offset           = from->tsc_offset;
	dst->asid                 = from->asid;
	dst->tlb_ctl              = from->tlb_ctl;
	dst->int_ctl              = from->int_ctl;
	dst->int_vector           = from->int_vector;
	dst->int_state            = from->int_state;
	dst->exit_code            = from->exit_code;
	dst->exit_code_hi         = from->exit_code_hi;
	dst->exit_info_1          = from->exit_info_1;
	dst->exit_info_2          = from->exit_info_2;
	dst->exit_int_info        = from->exit_int_info;
	dst->exit_int_info_err    = from->exit_int_info_err;
	dst->nested_ctl           = from->nested_ctl;
	dst->event_inj            = from->event_inj;
	dst->event_inj_err        = from->event_inj_err;
	dst->nested_cr3           = from->nested_cr3;
	dst->lbr_ctl              = from->lbr_ctl;
}

static int nested_svm_vmexit(struct vcpu_svm *svm)
{
	struct vmcb *nested_vmcb;
	struct vmcb *hsave = svm->nested.hsave;
	struct vmcb *vmcb = svm->vmcb;

	trace_kvm_nested_vmexit_inject(vmcb->control.exit_code,
				       vmcb->control.exit_info_1,
				       vmcb->control.exit_info_2,
				       vmcb->control.exit_int_info,
				       vmcb->control.exit_int_info_err);

	nested_vmcb = nested_svm_map(svm, svm->nested.vmcb, KM_USER0);
	if (!nested_vmcb)
		return 1;

	/* Give the current vmcb to the guest */
	disable_gif(svm);

	nested_vmcb->save.es     = vmcb->save.es;
	nested_vmcb->save.cs     = vmcb->save.cs;
	nested_vmcb->save.ss     = vmcb->save.ss;
	nested_vmcb->save.ds     = vmcb->save.ds;
	nested_vmcb->save.gdtr   = vmcb->save.gdtr;
	nested_vmcb->save.idtr   = vmcb->save.idtr;
	if (npt_enabled)
		nested_vmcb->save.cr3    = vmcb->save.cr3;
	nested_vmcb->save.cr2    = vmcb->save.cr2;
	nested_vmcb->save.rflags = vmcb->save.rflags;
	nested_vmcb->save.rip    = vmcb->save.rip;
	nested_vmcb->save.rsp    = vmcb->save.rsp;
	nested_vmcb->save.rax    = vmcb->save.rax;
	nested_vmcb->save.dr7    = vmcb->save.dr7;
	nested_vmcb->save.dr6    = vmcb->save.dr6;
	nested_vmcb->save.cpl    = vmcb->save.cpl;

	nested_vmcb->control.int_ctl           = vmcb->control.int_ctl;
	nested_vmcb->control.int_vector        = vmcb->control.int_vector;
	nested_vmcb->control.int_state         = vmcb->control.int_state;
	nested_vmcb->control.exit_code         = vmcb->control.exit_code;
	nested_vmcb->control.exit_code_hi      = vmcb->control.exit_code_hi;
	nested_vmcb->control.exit_info_1       = vmcb->control.exit_info_1;
	nested_vmcb->control.exit_info_2       = vmcb->control.exit_info_2;
	nested_vmcb->control.exit_int_info     = vmcb->control.exit_int_info;
	nested_vmcb->control.exit_int_info_err = vmcb->control.exit_int_info_err;

	/*
	 * If we emulate a VMRUN/#VMEXIT in the same host #vmexit cycle we have
	 * to make sure that we do not lose injected events. So check event_inj
	 * here and copy it to exit_int_info if it is valid.
	 * Exit_int_info and event_inj can't be both valid because the case
	 * below only happens on a VMRUN instruction intercept which has
	 * no valid exit_int_info set.
	 */
	if (vmcb->control.event_inj & SVM_EVTINJ_VALID) {
		struct vmcb_control_area *nc = &nested_vmcb->control;

		nc->exit_int_info     = vmcb->control.event_inj;
		nc->exit_int_info_err = vmcb->control.event_inj_err;
	}

	nested_vmcb->control.tlb_ctl           = 0;
	nested_vmcb->control.event_inj         = 0;
	nested_vmcb->control.event_inj_err     = 0;

	/* We always set V_INTR_MASKING and remember the old value in hflags */
	if (!(svm->vcpu.arch.hflags & HF_VINTR_MASK))
		nested_vmcb->control.int_ctl &= ~V_INTR_MASKING_MASK;

	/* Restore the original control entries */
	copy_vmcb_control_area(vmcb, hsave);

	kvm_clear_exception_queue(&svm->vcpu);
	kvm_clear_interrupt_queue(&svm->vcpu);

	/* Restore selected save entries */
	svm->vmcb->save.es = hsave->save.es;
	svm->vmcb->save.cs = hsave->save.cs;
	svm->vmcb->save.ss = hsave->save.ss;
	svm->vmcb->save.ds = hsave->save.ds;
	svm->vmcb->save.gdtr = hsave->save.gdtr;
	svm->vmcb->save.idtr = hsave->save.idtr;
	svm->vmcb->save.rflags = hsave->save.rflags;
	svm_set_efer(&svm->vcpu, hsave->save.efer);
	svm_set_cr0(&svm->vcpu, hsave->save.cr0 | X86_CR0_PE);
	svm_set_cr4(&svm->vcpu, hsave->save.cr4);
	if (npt_enabled) {
		svm->vmcb->save.cr3 = hsave->save.cr3;
		svm->vcpu.arch.cr3 = hsave->save.cr3;
	} else {
		kvm_set_cr3(&svm->vcpu, hsave->save.cr3);
	}
	kvm_register_write(&svm->vcpu, VCPU_REGS_RAX, hsave->save.rax);
	kvm_register_write(&svm->vcpu, VCPU_REGS_RSP, hsave->save.rsp);
	kvm_register_write(&svm->vcpu, VCPU_REGS_RIP, hsave->save.rip);
	svm->vmcb->save.dr7 = 0;
	svm->vmcb->save.cpl = 0;
	svm->vmcb->control.exit_int_info = 0;

	/* Exit nested SVM mode */
	svm->nested.vmcb = 0;

	nested_svm_unmap(nested_vmcb, KM_USER0);

	kvm_mmu_reset_context(&svm->vcpu);
	kvm_mmu_load(&svm->vcpu);

	return 0;
}

static bool nested_svm_vmrun_msrpm(struct vcpu_svm *svm)
{
	u32 *nested_msrpm;
	int i;

	nested_msrpm = nested_svm_map(svm, svm->nested.vmcb_msrpm, KM_USER0);
	if (!nested_msrpm)
		return false;

	for (i=0; i< PAGE_SIZE * (1 << MSRPM_ALLOC_ORDER) / 4; i++)
		svm->nested.msrpm[i] = svm->msrpm[i] | nested_msrpm[i];

	svm->vmcb->control.msrpm_base_pa = __pa(svm->nested.msrpm);

	nested_svm_unmap(nested_msrpm, KM_USER0);

	return true;
}

static bool nested_svm_vmrun(struct vcpu_svm *svm)
{
	struct vmcb *nested_vmcb;
	struct vmcb *hsave = svm->nested.hsave;
	struct vmcb *vmcb = svm->vmcb;

	nested_vmcb = nested_svm_map(svm, svm->vmcb->save.rax, KM_USER0);
	if (!nested_vmcb)
		return false;

	/* nested_vmcb is our indicator if nested SVM is activated */
	svm->nested.vmcb = svm->vmcb->save.rax;

	trace_kvm_nested_vmrun(svm->vmcb->save.rip - 3, svm->nested.vmcb,
			       nested_vmcb->save.rip,
			       nested_vmcb->control.int_ctl,
			       nested_vmcb->control.event_inj,
			       nested_vmcb->control.nested_ctl);

	/* Clear internal status */
	kvm_clear_exception_queue(&svm->vcpu);
	kvm_clear_interrupt_queue(&svm->vcpu);

	/* Save the old vmcb, so we don't need to pick what we save, but
	   can restore everything when a VMEXIT occurs */
	hsave->save.es     = vmcb->save.es;
	hsave->save.cs     = vmcb->save.cs;
	hsave->save.ss     = vmcb->save.ss;
	hsave->save.ds     = vmcb->save.ds;
	hsave->save.gdtr   = vmcb->save.gdtr;
	hsave->save.idtr   = vmcb->save.idtr;
	hsave->save.efer   = svm->vcpu.arch.shadow_efer;
	hsave->save.cr0    = svm->vcpu.arch.cr0;
	hsave->save.cr4    = svm->vcpu.arch.cr4;
	hsave->save.rflags = vmcb->save.rflags;
	hsave->save.rip    = svm->next_rip;
	hsave->save.rsp    = vmcb->save.rsp;
	hsave->save.rax    = vmcb->save.rax;
	if (npt_enabled)
		hsave->save.cr3    = vmcb->save.cr3;
	else
		hsave->save.cr3    = svm->vcpu.arch.cr3;

	copy_vmcb_control_area(hsave, vmcb);

	if (svm->vmcb->save.rflags & X86_EFLAGS_IF)
		svm->vcpu.arch.hflags |= HF_HIF_MASK;
	else
		svm->vcpu.arch.hflags &= ~HF_HIF_MASK;

	/* Load the nested guest state */
	svm->vmcb->save.es = nested_vmcb->save.es;
	svm->vmcb->save.cs = nested_vmcb->save.cs;
	svm->vmcb->save.ss = nested_vmcb->save.ss;
	svm->vmcb->save.ds = nested_vmcb->save.ds;
	svm->vmcb->save.gdtr = nested_vmcb->save.gdtr;
	svm->vmcb->save.idtr = nested_vmcb->save.idtr;
	svm->vmcb->save.rflags = nested_vmcb->save.rflags;
	svm_set_efer(&svm->vcpu, nested_vmcb->save.efer);
	svm_set_cr0(&svm->vcpu, nested_vmcb->save.cr0);
	svm_set_cr4(&svm->vcpu, nested_vmcb->save.cr4);
	if (npt_enabled) {
		svm->vmcb->save.cr3 = nested_vmcb->save.cr3;
		svm->vcpu.arch.cr3 = nested_vmcb->save.cr3;
	} else {
		kvm_set_cr3(&svm->vcpu, nested_vmcb->save.cr3);
		kvm_mmu_reset_context(&svm->vcpu);
	}
	svm->vmcb->save.cr2 = svm->vcpu.arch.cr2 = nested_vmcb->save.cr2;
	kvm_register_write(&svm->vcpu, VCPU_REGS_RAX, nested_vmcb->save.rax);
	kvm_register_write(&svm->vcpu, VCPU_REGS_RSP, nested_vmcb->save.rsp);
	kvm_register_write(&svm->vcpu, VCPU_REGS_RIP, nested_vmcb->save.rip);
	/* In case we don't even reach vcpu_run, the fields are not updated */
	svm->vmcb->save.rax = nested_vmcb->save.rax;
	svm->vmcb->save.rsp = nested_vmcb->save.rsp;
	svm->vmcb->save.rip = nested_vmcb->save.rip;
	svm->vmcb->save.dr7 = nested_vmcb->save.dr7;
	svm->vmcb->save.dr6 = nested_vmcb->save.dr6;
	svm->vmcb->save.cpl = nested_vmcb->save.cpl;

	/* We don't want a nested guest to be more powerful than the guest,
	   so all intercepts are ORed */
	svm->vmcb->control.intercept_cr_read |=
		nested_vmcb->control.intercept_cr_read;
	svm->vmcb->control.intercept_cr_write |=
		nested_vmcb->control.intercept_cr_write;
	svm->vmcb->control.intercept_dr_read |=
		nested_vmcb->control.intercept_dr_read;
	svm->vmcb->control.intercept_dr_write |=
		nested_vmcb->control.intercept_dr_write;
	svm->vmcb->control.intercept_exceptions |=
		nested_vmcb->control.intercept_exceptions;

	svm->vmcb->control.intercept |= nested_vmcb->control.intercept;

	svm->nested.vmcb_msrpm = nested_vmcb->control.msrpm_base_pa;

	/* cache intercepts */
	svm->nested.intercept_cr_read    = nested_vmcb->control.intercept_cr_read;
	svm->nested.intercept_cr_write   = nested_vmcb->control.intercept_cr_write;
	svm->nested.intercept_dr_read    = nested_vmcb->control.intercept_dr_read;
	svm->nested.intercept_dr_write   = nested_vmcb->control.intercept_dr_write;
	svm->nested.intercept_exceptions = nested_vmcb->control.intercept_exceptions;
	svm->nested.intercept            = nested_vmcb->control.intercept;

	force_new_asid(&svm->vcpu);
	svm->vmcb->control.int_ctl = nested_vmcb->control.int_ctl | V_INTR_MASKING_MASK;
	if (nested_vmcb->control.int_ctl & V_INTR_MASKING_MASK)
		svm->vcpu.arch.hflags |= HF_VINTR_MASK;
	else
		svm->vcpu.arch.hflags &= ~HF_VINTR_MASK;

	svm->vmcb->control.int_vector = nested_vmcb->control.int_vector;
	svm->vmcb->control.int_state = nested_vmcb->control.int_state;
	svm->vmcb->control.tsc_offset += nested_vmcb->control.tsc_offset;
	svm->vmcb->control.event_inj = nested_vmcb->control.event_inj;
	svm->vmcb->control.event_inj_err = nested_vmcb->control.event_inj_err;

	nested_svm_unmap(nested_vmcb, KM_USER0);

	enable_gif(svm);

	return true;
}

static void nested_svm_vmloadsave(struct vmcb *from_vmcb, struct vmcb *to_vmcb)
{
	to_vmcb->save.fs = from_vmcb->save.fs;
	to_vmcb->save.gs = from_vmcb->save.gs;
	to_vmcb->save.tr = from_vmcb->save.tr;
	to_vmcb->save.ldtr = from_vmcb->save.ldtr;
	to_vmcb->save.kernel_gs_base = from_vmcb->save.kernel_gs_base;
	to_vmcb->save.star = from_vmcb->save.star;
	to_vmcb->save.lstar = from_vmcb->save.lstar;
	to_vmcb->save.cstar = from_vmcb->save.cstar;
	to_vmcb->save.sfmask = from_vmcb->save.sfmask;
	to_vmcb->save.sysenter_cs = from_vmcb->save.sysenter_cs;
	to_vmcb->save.sysenter_esp = from_vmcb->save.sysenter_esp;
	to_vmcb->save.sysenter_eip = from_vmcb->save.sysenter_eip;
}

static int vmload_interception(struct vcpu_svm *svm)
{
	struct vmcb *nested_vmcb;

	if (nested_svm_check_permissions(svm))
		return 1;

	svm->next_rip = kvm_rip_read(&svm->vcpu) + 3;
	skip_emulated_instruction(&svm->vcpu);

	nested_vmcb = nested_svm_map(svm, svm->vmcb->save.rax, KM_USER0);
	if (!nested_vmcb)
		return 1;

	nested_svm_vmloadsave(nested_vmcb, svm->vmcb);
	nested_svm_unmap(nested_vmcb, KM_USER0);

	return 1;
}

static int vmsave_interception(struct vcpu_svm *svm)
{
	struct vmcb *nested_vmcb;

	if (nested_svm_check_permissions(svm))
		return 1;

	svm->next_rip = kvm_rip_read(&svm->vcpu) + 3;
	skip_emulated_instruction(&svm->vcpu);

	nested_vmcb = nested_svm_map(svm, svm->vmcb->save.rax, KM_USER0);
	if (!nested_vmcb)
		return 1;

	nested_svm_vmloadsave(svm->vmcb, nested_vmcb);
	nested_svm_unmap(nested_vmcb, KM_USER0);

	return 1;
}

static int vmrun_interception(struct vcpu_svm *svm)
{
	if (nested_svm_check_permissions(svm))
		return 1;

	svm->next_rip = kvm_rip_read(&svm->vcpu) + 3;
	skip_emulated_instruction(&svm->vcpu);

	if (!nested_svm_vmrun(svm))
		return 1;

	if (!nested_svm_vmrun_msrpm(svm))
		goto failed;

	return 1;

failed:

	svm->vmcb->control.exit_code    = SVM_EXIT_ERR;
	svm->vmcb->control.exit_code_hi = 0;
	svm->vmcb->control.exit_info_1  = 0;
	svm->vmcb->control.exit_info_2  = 0;

	nested_svm_vmexit(svm);

	return 1;
}

static int stgi_interception(struct vcpu_svm *svm)
{
	if (nested_svm_check_permissions(svm))
		return 1;

	svm->next_rip = kvm_rip_read(&svm->vcpu) + 3;
	skip_emulated_instruction(&svm->vcpu);

	enable_gif(svm);

	return 1;
}

static int clgi_interception(struct vcpu_svm *svm)
{
	if (nested_svm_check_permissions(svm))
		return 1;

	svm->next_rip = kvm_rip_read(&svm->vcpu) + 3;
	skip_emulated_instruction(&svm->vcpu);

	disable_gif(svm);

	/* After a CLGI no interrupts should come */
	svm_clear_vintr(svm);
	svm->vmcb->control.int_ctl &= ~V_IRQ_MASK;

	return 1;
}

static int invlpga_interception(struct vcpu_svm *svm)
{
	struct kvm_vcpu *vcpu = &svm->vcpu;

	trace_kvm_invlpga(svm->vmcb->save.rip, vcpu->arch.regs[VCPU_REGS_RCX],
			  vcpu->arch.regs[VCPU_REGS_RAX]);

	/* Let's treat INVLPGA the same as INVLPG (can be optimized!) */
	kvm_mmu_invlpg(vcpu, vcpu->arch.regs[VCPU_REGS_RAX]);

	svm->next_rip = kvm_rip_read(&svm->vcpu) + 3;
	skip_emulated_instruction(&svm->vcpu);
	return 1;
}

<<<<<<< HEAD
static int monitor_interception(struct vcpu_svm *svm, struct kvm_run *kvm_run)
{
	svm->next_rip = kvm_rip_read(&svm->vcpu) + 3;
	skip_emulated_instruction(&svm->vcpu);

	return 1;
}

static int mwait_interception(struct vcpu_svm *svm, struct kvm_run *kvm_run)
{
	svm->next_rip = kvm_rip_read(&svm->vcpu) + 3;
	skip_emulated_instruction(&svm->vcpu);

	return kvm_emulate_halt(&svm->vcpu);
}

static int invalid_op_interception(struct vcpu_svm *svm,
				   struct kvm_run *kvm_run)
=======
static int skinit_interception(struct vcpu_svm *svm)
>>>>>>> 92dcffb9
{
	trace_kvm_skinit(svm->vmcb->save.rip, svm->vcpu.arch.regs[VCPU_REGS_RAX]);

	kvm_queue_exception(&svm->vcpu, UD_VECTOR);
	return 1;
}

static int invalid_op_interception(struct vcpu_svm *svm)
{
	kvm_queue_exception(&svm->vcpu, UD_VECTOR);
	return 1;
}

static int task_switch_interception(struct vcpu_svm *svm)
{
	u16 tss_selector;
	int reason;
	int int_type = svm->vmcb->control.exit_int_info &
		SVM_EXITINTINFO_TYPE_MASK;
	int int_vec = svm->vmcb->control.exit_int_info & SVM_EVTINJ_VEC_MASK;
	uint32_t type =
		svm->vmcb->control.exit_int_info & SVM_EXITINTINFO_TYPE_MASK;
	uint32_t idt_v =
		svm->vmcb->control.exit_int_info & SVM_EXITINTINFO_VALID;

	tss_selector = (u16)svm->vmcb->control.exit_info_1;

	if (svm->vmcb->control.exit_info_2 &
	    (1ULL << SVM_EXITINFOSHIFT_TS_REASON_IRET))
		reason = TASK_SWITCH_IRET;
	else if (svm->vmcb->control.exit_info_2 &
		 (1ULL << SVM_EXITINFOSHIFT_TS_REASON_JMP))
		reason = TASK_SWITCH_JMP;
	else if (idt_v)
		reason = TASK_SWITCH_GATE;
	else
		reason = TASK_SWITCH_CALL;

	if (reason == TASK_SWITCH_GATE) {
		switch (type) {
		case SVM_EXITINTINFO_TYPE_NMI:
			svm->vcpu.arch.nmi_injected = false;
			break;
		case SVM_EXITINTINFO_TYPE_EXEPT:
			kvm_clear_exception_queue(&svm->vcpu);
			break;
		case SVM_EXITINTINFO_TYPE_INTR:
			kvm_clear_interrupt_queue(&svm->vcpu);
			break;
		default:
			break;
		}
	}

	if (reason != TASK_SWITCH_GATE ||
	    int_type == SVM_EXITINTINFO_TYPE_SOFT ||
	    (int_type == SVM_EXITINTINFO_TYPE_EXEPT &&
	     (int_vec == OF_VECTOR || int_vec == BP_VECTOR)))
		skip_emulated_instruction(&svm->vcpu);

	return kvm_task_switch(&svm->vcpu, tss_selector, reason);
}

static int cpuid_interception(struct vcpu_svm *svm)
{
	svm->next_rip = kvm_rip_read(&svm->vcpu) + 2;
	kvm_emulate_cpuid(&svm->vcpu);
	return 1;
}

static int iret_interception(struct vcpu_svm *svm)
{
	++svm->vcpu.stat.nmi_window_exits;
	svm->vmcb->control.intercept &= ~(1UL << INTERCEPT_IRET);
	svm->vcpu.arch.hflags |= HF_IRET_MASK;
	return 1;
}

static int invlpg_interception(struct vcpu_svm *svm)
{
	if (emulate_instruction(&svm->vcpu, 0, 0, 0) != EMULATE_DONE)
		pr_unimpl(&svm->vcpu, "%s: failed\n", __func__);
	return 1;
}

static int emulate_on_interception(struct vcpu_svm *svm)
{
	if (emulate_instruction(&svm->vcpu, 0, 0, 0) != EMULATE_DONE)
		pr_unimpl(&svm->vcpu, "%s: failed\n", __func__);
	return 1;
}

static int cr8_write_interception(struct vcpu_svm *svm)
{
	struct kvm_run *kvm_run = svm->vcpu.run;

	u8 cr8_prev = kvm_get_cr8(&svm->vcpu);
	/* instruction emulation calls kvm_set_cr8() */
	emulate_instruction(&svm->vcpu, 0, 0, 0);
	if (irqchip_in_kernel(svm->vcpu.kvm)) {
		svm->vmcb->control.intercept_cr_write &= ~INTERCEPT_CR8_MASK;
		return 1;
	}
	if (cr8_prev <= kvm_get_cr8(&svm->vcpu))
		return 1;
	kvm_run->exit_reason = KVM_EXIT_SET_TPR;
	return 0;
}

static int svm_get_msr(struct kvm_vcpu *vcpu, unsigned ecx, u64 *data)
{
	struct vcpu_svm *svm = to_svm(vcpu);

	switch (ecx) {
	case MSR_IA32_TSC: {
		u64 tsc_offset;

		if (is_nested(svm))
			tsc_offset = svm->nested.hsave->control.tsc_offset;
		else
			tsc_offset = svm->vmcb->control.tsc_offset;

		*data = tsc_offset + native_read_tsc();
		break;
	}
	case MSR_K6_STAR:
		*data = svm->vmcb->save.star;
		break;
#ifdef CONFIG_X86_64
	case MSR_LSTAR:
		*data = svm->vmcb->save.lstar;
		break;
	case MSR_CSTAR:
		*data = svm->vmcb->save.cstar;
		break;
	case MSR_KERNEL_GS_BASE:
		*data = svm->vmcb->save.kernel_gs_base;
		break;
	case MSR_SYSCALL_MASK:
		*data = svm->vmcb->save.sfmask;
		break;
#endif
	case MSR_IA32_SYSENTER_CS:
		*data = svm->vmcb->save.sysenter_cs;
		break;
	case MSR_IA32_SYSENTER_EIP:
		*data = svm->sysenter_eip;
		break;
	case MSR_IA32_SYSENTER_ESP:
		*data = svm->sysenter_esp;
		break;
	/* Nobody will change the following 5 values in the VMCB so
	   we can safely return them on rdmsr. They will always be 0
	   until LBRV is implemented. */
	case MSR_IA32_DEBUGCTLMSR:
		*data = svm->vmcb->save.dbgctl;
		break;
	case MSR_IA32_LASTBRANCHFROMIP:
		*data = svm->vmcb->save.br_from;
		break;
	case MSR_IA32_LASTBRANCHTOIP:
		*data = svm->vmcb->save.br_to;
		break;
	case MSR_IA32_LASTINTFROMIP:
		*data = svm->vmcb->save.last_excp_from;
		break;
	case MSR_IA32_LASTINTTOIP:
		*data = svm->vmcb->save.last_excp_to;
		break;
	case MSR_VM_HSAVE_PA:
		*data = svm->nested.hsave_msr;
		break;
	case MSR_VM_CR:
		*data = 0;
		break;
	case MSR_IA32_UCODE_REV:
		*data = 0x01000065;
		break;
	default:
		return kvm_get_msr_common(vcpu, ecx, data);
	}
	return 0;
}

static int rdmsr_interception(struct vcpu_svm *svm)
{
	u32 ecx = svm->vcpu.arch.regs[VCPU_REGS_RCX];
	u64 data;

	if (svm_get_msr(&svm->vcpu, ecx, &data))
		kvm_inject_gp(&svm->vcpu, 0);
	else {
		trace_kvm_msr_read(ecx, data);

		svm->vcpu.arch.regs[VCPU_REGS_RAX] = data & 0xffffffff;
		svm->vcpu.arch.regs[VCPU_REGS_RDX] = data >> 32;
		svm->next_rip = kvm_rip_read(&svm->vcpu) + 2;
		skip_emulated_instruction(&svm->vcpu);
	}
	return 1;
}

static int svm_set_msr(struct kvm_vcpu *vcpu, unsigned ecx, u64 data)
{
	struct vcpu_svm *svm = to_svm(vcpu);

	switch (ecx) {
	case MSR_IA32_TSC: {
		u64 tsc_offset = data - native_read_tsc();
		u64 g_tsc_offset = 0;

		if (is_nested(svm)) {
			g_tsc_offset = svm->vmcb->control.tsc_offset -
				       svm->nested.hsave->control.tsc_offset;
			svm->nested.hsave->control.tsc_offset = tsc_offset;
		}

		svm->vmcb->control.tsc_offset = tsc_offset + g_tsc_offset;

		break;
	}
	case MSR_K6_STAR:
		svm->vmcb->save.star = data;
		break;
#ifdef CONFIG_X86_64
	case MSR_LSTAR:
		svm->vmcb->save.lstar = data;
		break;
	case MSR_CSTAR:
		svm->vmcb->save.cstar = data;
		break;
	case MSR_KERNEL_GS_BASE:
		svm->vmcb->save.kernel_gs_base = data;
		break;
	case MSR_SYSCALL_MASK:
		svm->vmcb->save.sfmask = data;
		break;
#endif
	case MSR_IA32_SYSENTER_CS:
		svm->vmcb->save.sysenter_cs = data;
		break;
	case MSR_IA32_SYSENTER_EIP:
		svm->sysenter_eip = data;
		svm->vmcb->save.sysenter_eip = data;
		break;
	case MSR_IA32_SYSENTER_ESP:
		svm->sysenter_esp = data;
		svm->vmcb->save.sysenter_esp = data;
		break;
	case MSR_IA32_DEBUGCTLMSR:
		if (!svm_has(SVM_FEATURE_LBRV)) {
			pr_unimpl(vcpu, "%s: MSR_IA32_DEBUGCTL 0x%llx, nop\n",
					__func__, data);
			break;
		}
		if (data & DEBUGCTL_RESERVED_BITS)
			return 1;

		svm->vmcb->save.dbgctl = data;
		if (data & (1ULL<<0))
			svm_enable_lbrv(svm);
		else
			svm_disable_lbrv(svm);
		break;
	case MSR_VM_HSAVE_PA:
		svm->nested.hsave_msr = data;
		break;
	case MSR_VM_CR:
	case MSR_VM_IGNNE:
		pr_unimpl(vcpu, "unimplemented wrmsr: 0x%x data 0x%llx\n", ecx, data);
		break;
	default:
		return kvm_set_msr_common(vcpu, ecx, data);
	}
	return 0;
}

static int wrmsr_interception(struct vcpu_svm *svm)
{
	u32 ecx = svm->vcpu.arch.regs[VCPU_REGS_RCX];
	u64 data = (svm->vcpu.arch.regs[VCPU_REGS_RAX] & -1u)
		| ((u64)(svm->vcpu.arch.regs[VCPU_REGS_RDX] & -1u) << 32);

	trace_kvm_msr_write(ecx, data);

	svm->next_rip = kvm_rip_read(&svm->vcpu) + 2;
	if (svm_set_msr(&svm->vcpu, ecx, data))
		kvm_inject_gp(&svm->vcpu, 0);
	else
		skip_emulated_instruction(&svm->vcpu);
	return 1;
}

static int msr_interception(struct vcpu_svm *svm)
{
	if (svm->vmcb->control.exit_info_1)
		return wrmsr_interception(svm);
	else
		return rdmsr_interception(svm);
}

static int interrupt_window_interception(struct vcpu_svm *svm)
{
	struct kvm_run *kvm_run = svm->vcpu.run;

	svm_clear_vintr(svm);
	svm->vmcb->control.int_ctl &= ~V_IRQ_MASK;
	/*
	 * If the user space waits to inject interrupts, exit as soon as
	 * possible
	 */
	if (!irqchip_in_kernel(svm->vcpu.kvm) &&
	    kvm_run->request_interrupt_window &&
	    !kvm_cpu_has_interrupt(&svm->vcpu)) {
		++svm->vcpu.stat.irq_window_exits;
		kvm_run->exit_reason = KVM_EXIT_IRQ_WINDOW_OPEN;
		return 0;
	}

	return 1;
}

static int pause_interception(struct vcpu_svm *svm)
{
	kvm_vcpu_on_spin(&(svm->vcpu));
	return 1;
}

static int (*svm_exit_handlers[])(struct vcpu_svm *svm) = {
	[SVM_EXIT_READ_CR0]           		= emulate_on_interception,
	[SVM_EXIT_READ_CR3]           		= emulate_on_interception,
	[SVM_EXIT_READ_CR4]           		= emulate_on_interception,
	[SVM_EXIT_READ_CR8]           		= emulate_on_interception,
	/* for now: */
	[SVM_EXIT_WRITE_CR0]          		= emulate_on_interception,
	[SVM_EXIT_WRITE_CR3]          		= emulate_on_interception,
	[SVM_EXIT_WRITE_CR4]          		= emulate_on_interception,
	[SVM_EXIT_WRITE_CR8]          		= cr8_write_interception,
	[SVM_EXIT_READ_DR0] 			= emulate_on_interception,
	[SVM_EXIT_READ_DR1]			= emulate_on_interception,
	[SVM_EXIT_READ_DR2]			= emulate_on_interception,
	[SVM_EXIT_READ_DR3]			= emulate_on_interception,
	[SVM_EXIT_WRITE_DR0]			= emulate_on_interception,
	[SVM_EXIT_WRITE_DR1]			= emulate_on_interception,
	[SVM_EXIT_WRITE_DR2]			= emulate_on_interception,
	[SVM_EXIT_WRITE_DR3]			= emulate_on_interception,
	[SVM_EXIT_WRITE_DR5]			= emulate_on_interception,
	[SVM_EXIT_WRITE_DR7]			= emulate_on_interception,
	[SVM_EXIT_EXCP_BASE + DB_VECTOR]	= db_interception,
	[SVM_EXIT_EXCP_BASE + BP_VECTOR]	= bp_interception,
	[SVM_EXIT_EXCP_BASE + UD_VECTOR]	= ud_interception,
	[SVM_EXIT_EXCP_BASE + PF_VECTOR] 	= pf_interception,
	[SVM_EXIT_EXCP_BASE + NM_VECTOR] 	= nm_interception,
	[SVM_EXIT_EXCP_BASE + MC_VECTOR] 	= mc_interception,
	[SVM_EXIT_INTR] 			= intr_interception,
	[SVM_EXIT_NMI]				= nmi_interception,
	[SVM_EXIT_SMI]				= nop_on_interception,
	[SVM_EXIT_INIT]				= nop_on_interception,
	[SVM_EXIT_VINTR]			= interrupt_window_interception,
	/* [SVM_EXIT_CR0_SEL_WRITE]		= emulate_on_interception, */
	[SVM_EXIT_CPUID]			= cpuid_interception,
	[SVM_EXIT_IRET]                         = iret_interception,
	[SVM_EXIT_INVD]                         = emulate_on_interception,
	[SVM_EXIT_PAUSE]			= pause_interception,
	[SVM_EXIT_HLT]				= halt_interception,
	[SVM_EXIT_INVLPG]			= invlpg_interception,
	[SVM_EXIT_INVLPGA]			= invlpga_interception,
	[SVM_EXIT_IOIO] 		  	= io_interception,
	[SVM_EXIT_MSR]				= msr_interception,
	[SVM_EXIT_TASK_SWITCH]			= task_switch_interception,
	[SVM_EXIT_SHUTDOWN]			= shutdown_interception,
	[SVM_EXIT_VMRUN]			= vmrun_interception,
	[SVM_EXIT_VMMCALL]			= vmmcall_interception,
	[SVM_EXIT_VMLOAD]			= vmload_interception,
	[SVM_EXIT_VMSAVE]			= vmsave_interception,
	[SVM_EXIT_STGI]				= stgi_interception,
	[SVM_EXIT_CLGI]				= clgi_interception,
	[SVM_EXIT_SKINIT]			= skinit_interception,
	[SVM_EXIT_WBINVD]                       = emulate_on_interception,
	[SVM_EXIT_MONITOR]			= monitor_interception,
	[SVM_EXIT_MWAIT]			= mwait_interception,
	[SVM_EXIT_NPF]				= pf_interception,
};

static int handle_exit(struct kvm_vcpu *vcpu)
{
	struct vcpu_svm *svm = to_svm(vcpu);
	struct kvm_run *kvm_run = vcpu->run;
	u32 exit_code = svm->vmcb->control.exit_code;

	trace_kvm_exit(exit_code, svm->vmcb->save.rip);

	if (unlikely(svm->nested.exit_required)) {
		nested_svm_vmexit(svm);
		svm->nested.exit_required = false;

		return 1;
	}

	if (is_nested(svm)) {
		int vmexit;

		trace_kvm_nested_vmexit(svm->vmcb->save.rip, exit_code,
					svm->vmcb->control.exit_info_1,
					svm->vmcb->control.exit_info_2,
					svm->vmcb->control.exit_int_info,
					svm->vmcb->control.exit_int_info_err);

		vmexit = nested_svm_exit_special(svm);

		if (vmexit == NESTED_EXIT_CONTINUE)
			vmexit = nested_svm_exit_handled(svm);

		if (vmexit == NESTED_EXIT_DONE)
			return 1;
	}

	svm_complete_interrupts(svm);

	if (npt_enabled) {
		int mmu_reload = 0;
		if ((vcpu->arch.cr0 ^ svm->vmcb->save.cr0) & X86_CR0_PG) {
			svm_set_cr0(vcpu, svm->vmcb->save.cr0);
			mmu_reload = 1;
		}
		vcpu->arch.cr0 = svm->vmcb->save.cr0;
		vcpu->arch.cr3 = svm->vmcb->save.cr3;
		if (mmu_reload) {
			kvm_mmu_reset_context(vcpu);
			kvm_mmu_load(vcpu);
		}
	}


	if (svm->vmcb->control.exit_code == SVM_EXIT_ERR) {
		kvm_run->exit_reason = KVM_EXIT_FAIL_ENTRY;
		kvm_run->fail_entry.hardware_entry_failure_reason
			= svm->vmcb->control.exit_code;
		return 0;
	}

	if (is_external_interrupt(svm->vmcb->control.exit_int_info) &&
	    exit_code != SVM_EXIT_EXCP_BASE + PF_VECTOR &&
	    exit_code != SVM_EXIT_NPF && exit_code != SVM_EXIT_TASK_SWITCH)
		printk(KERN_ERR "%s: unexpected exit_ini_info 0x%x "
		       "exit_code 0x%x\n",
		       __func__, svm->vmcb->control.exit_int_info,
		       exit_code);

	if (exit_code >= ARRAY_SIZE(svm_exit_handlers)
	    || !svm_exit_handlers[exit_code]) {
		kvm_run->exit_reason = KVM_EXIT_UNKNOWN;
		kvm_run->hw.hardware_exit_reason = exit_code;
		return 0;
	}

	return svm_exit_handlers[exit_code](svm);
}

static void reload_tss(struct kvm_vcpu *vcpu)
{
	int cpu = raw_smp_processor_id();

	struct svm_cpu_data *sd = per_cpu(svm_data, cpu);
	sd->tss_desc->type = 9; /* available 32/64-bit TSS */
	load_TR_desc();
}

static void pre_svm_run(struct vcpu_svm *svm)
{
	int cpu = raw_smp_processor_id();

	struct svm_cpu_data *sd = per_cpu(svm_data, cpu);

	svm->vmcb->control.tlb_ctl = TLB_CONTROL_DO_NOTHING;
	/* FIXME: handle wraparound of asid_generation */
	if (svm->asid_generation != sd->asid_generation)
		new_asid(svm, sd);
}

static void svm_inject_nmi(struct kvm_vcpu *vcpu)
{
	struct vcpu_svm *svm = to_svm(vcpu);

	svm->vmcb->control.event_inj = SVM_EVTINJ_VALID | SVM_EVTINJ_TYPE_NMI;
	vcpu->arch.hflags |= HF_NMI_MASK;
	svm->vmcb->control.intercept |= (1UL << INTERCEPT_IRET);
	++vcpu->stat.nmi_injections;
}

static inline void svm_inject_irq(struct vcpu_svm *svm, int irq)
{
	struct vmcb_control_area *control;

	trace_kvm_inj_virq(irq);

	++svm->vcpu.stat.irq_injections;
	control = &svm->vmcb->control;
	control->int_vector = irq;
	control->int_ctl &= ~V_INTR_PRIO_MASK;
	control->int_ctl |= V_IRQ_MASK |
		((/*control->int_vector >> 4*/ 0xf) << V_INTR_PRIO_SHIFT);
}

static void svm_set_irq(struct kvm_vcpu *vcpu)
{
	struct vcpu_svm *svm = to_svm(vcpu);

	BUG_ON(!(gif_set(svm)));

	svm->vmcb->control.event_inj = vcpu->arch.interrupt.nr |
		SVM_EVTINJ_VALID | SVM_EVTINJ_TYPE_INTR;
}

static void update_cr8_intercept(struct kvm_vcpu *vcpu, int tpr, int irr)
{
	struct vcpu_svm *svm = to_svm(vcpu);

	if (irr == -1)
		return;

	if (tpr >= irr)
		svm->vmcb->control.intercept_cr_write |= INTERCEPT_CR8_MASK;
}

static int svm_nmi_allowed(struct kvm_vcpu *vcpu)
{
	struct vcpu_svm *svm = to_svm(vcpu);
	struct vmcb *vmcb = svm->vmcb;
	return !(vmcb->control.int_state & SVM_INTERRUPT_SHADOW_MASK) &&
		!(svm->vcpu.arch.hflags & HF_NMI_MASK);
}

static bool svm_get_nmi_mask(struct kvm_vcpu *vcpu)
{
	struct vcpu_svm *svm = to_svm(vcpu);

	return !!(svm->vcpu.arch.hflags & HF_NMI_MASK);
}

static void svm_set_nmi_mask(struct kvm_vcpu *vcpu, bool masked)
{
	struct vcpu_svm *svm = to_svm(vcpu);

	if (masked) {
		svm->vcpu.arch.hflags |= HF_NMI_MASK;
		svm->vmcb->control.intercept |= (1UL << INTERCEPT_IRET);
	} else {
		svm->vcpu.arch.hflags &= ~HF_NMI_MASK;
		svm->vmcb->control.intercept &= ~(1UL << INTERCEPT_IRET);
	}
}

static int svm_interrupt_allowed(struct kvm_vcpu *vcpu)
{
	struct vcpu_svm *svm = to_svm(vcpu);
	struct vmcb *vmcb = svm->vmcb;
	int ret;

	if (!gif_set(svm) ||
	     (vmcb->control.int_state & SVM_INTERRUPT_SHADOW_MASK))
		return 0;

	ret = !!(vmcb->save.rflags & X86_EFLAGS_IF);

	if (is_nested(svm))
		return ret && !(svm->vcpu.arch.hflags & HF_VINTR_MASK);

	return ret;
}

static void enable_irq_window(struct kvm_vcpu *vcpu)
{
	struct vcpu_svm *svm = to_svm(vcpu);

	nested_svm_intr(svm);

	/* In case GIF=0 we can't rely on the CPU to tell us when
	 * GIF becomes 1, because that's a separate STGI/VMRUN intercept.
	 * The next time we get that intercept, this function will be
	 * called again though and we'll get the vintr intercept. */
	if (gif_set(svm)) {
		svm_set_vintr(svm);
		svm_inject_irq(svm, 0x0);
	}
}

static void enable_nmi_window(struct kvm_vcpu *vcpu)
{
	struct vcpu_svm *svm = to_svm(vcpu);

	if ((svm->vcpu.arch.hflags & (HF_NMI_MASK | HF_IRET_MASK))
	    == HF_NMI_MASK)
		return; /* IRET will cause a vm exit */

	/* Something prevents NMI from been injected. Single step over
	   possible problem (IRET or exception injection or interrupt
	   shadow) */
	svm->nmi_singlestep = true;
	svm->vmcb->save.rflags |= (X86_EFLAGS_TF | X86_EFLAGS_RF);
	update_db_intercept(vcpu);
}

static int svm_set_tss_addr(struct kvm *kvm, unsigned int addr)
{
	return 0;
}

static void svm_flush_tlb(struct kvm_vcpu *vcpu)
{
	force_new_asid(vcpu);
}

static void svm_prepare_guest_switch(struct kvm_vcpu *vcpu)
{
}

static inline void sync_cr8_to_lapic(struct kvm_vcpu *vcpu)
{
	struct vcpu_svm *svm = to_svm(vcpu);

	if (!(svm->vmcb->control.intercept_cr_write & INTERCEPT_CR8_MASK)) {
		int cr8 = svm->vmcb->control.int_ctl & V_TPR_MASK;
		kvm_set_cr8(vcpu, cr8);
	}
}

static inline void sync_lapic_to_cr8(struct kvm_vcpu *vcpu)
{
	struct vcpu_svm *svm = to_svm(vcpu);
	u64 cr8;

	cr8 = kvm_get_cr8(vcpu);
	svm->vmcb->control.int_ctl &= ~V_TPR_MASK;
	svm->vmcb->control.int_ctl |= cr8 & V_TPR_MASK;
}

static void svm_complete_interrupts(struct vcpu_svm *svm)
{
	u8 vector;
	int type;
	u32 exitintinfo = svm->vmcb->control.exit_int_info;

	if (svm->vcpu.arch.hflags & HF_IRET_MASK)
		svm->vcpu.arch.hflags &= ~(HF_NMI_MASK | HF_IRET_MASK);

	svm->vcpu.arch.nmi_injected = false;
	kvm_clear_exception_queue(&svm->vcpu);
	kvm_clear_interrupt_queue(&svm->vcpu);

	if (!(exitintinfo & SVM_EXITINTINFO_VALID))
		return;

	vector = exitintinfo & SVM_EXITINTINFO_VEC_MASK;
	type = exitintinfo & SVM_EXITINTINFO_TYPE_MASK;

	switch (type) {
	case SVM_EXITINTINFO_TYPE_NMI:
		svm->vcpu.arch.nmi_injected = true;
		break;
	case SVM_EXITINTINFO_TYPE_EXEPT:
		/* In case of software exception do not reinject an exception
		   vector, but re-execute and instruction instead */
		if (is_nested(svm))
			break;
		if (kvm_exception_is_soft(vector))
			break;
		if (exitintinfo & SVM_EXITINTINFO_VALID_ERR) {
			u32 err = svm->vmcb->control.exit_int_info_err;
			kvm_queue_exception_e(&svm->vcpu, vector, err);

		} else
			kvm_queue_exception(&svm->vcpu, vector);
		break;
	case SVM_EXITINTINFO_TYPE_INTR:
		kvm_queue_interrupt(&svm->vcpu, vector, false);
		break;
	default:
		break;
	}
}

#ifdef CONFIG_X86_64
#define R "r"
#else
#define R "e"
#endif

static void svm_vcpu_run(struct kvm_vcpu *vcpu)
{
	struct vcpu_svm *svm = to_svm(vcpu);
	u16 fs_selector;
	u16 gs_selector;
	u16 ldt_selector;

	/*
	 * A vmexit emulation is required before the vcpu can be executed
	 * again.
	 */
	if (unlikely(svm->nested.exit_required))
		return;

	svm->vmcb->save.rax = vcpu->arch.regs[VCPU_REGS_RAX];
	svm->vmcb->save.rsp = vcpu->arch.regs[VCPU_REGS_RSP];
	svm->vmcb->save.rip = vcpu->arch.regs[VCPU_REGS_RIP];

	pre_svm_run(svm);

	sync_lapic_to_cr8(vcpu);

	save_host_msrs(vcpu);
	fs_selector = kvm_read_fs();
	gs_selector = kvm_read_gs();
	ldt_selector = kvm_read_ldt();
	svm->vmcb->save.cr2 = vcpu->arch.cr2;
	/* required for live migration with NPT */
	if (npt_enabled)
		svm->vmcb->save.cr3 = vcpu->arch.cr3;

	clgi();

	local_irq_enable();

	asm volatile (
		"push %%"R"bp; \n\t"
		"mov %c[rbx](%[svm]), %%"R"bx \n\t"
		"mov %c[rcx](%[svm]), %%"R"cx \n\t"
		"mov %c[rdx](%[svm]), %%"R"dx \n\t"
		"mov %c[rsi](%[svm]), %%"R"si \n\t"
		"mov %c[rdi](%[svm]), %%"R"di \n\t"
		"mov %c[rbp](%[svm]), %%"R"bp \n\t"
#ifdef CONFIG_X86_64
		"mov %c[r8](%[svm]),  %%r8  \n\t"
		"mov %c[r9](%[svm]),  %%r9  \n\t"
		"mov %c[r10](%[svm]), %%r10 \n\t"
		"mov %c[r11](%[svm]), %%r11 \n\t"
		"mov %c[r12](%[svm]), %%r12 \n\t"
		"mov %c[r13](%[svm]), %%r13 \n\t"
		"mov %c[r14](%[svm]), %%r14 \n\t"
		"mov %c[r15](%[svm]), %%r15 \n\t"
#endif

		/* Enter guest mode */
		"push %%"R"ax \n\t"
		"mov %c[vmcb](%[svm]), %%"R"ax \n\t"
		__ex(SVM_VMLOAD) "\n\t"
		__ex(SVM_VMRUN) "\n\t"
		__ex(SVM_VMSAVE) "\n\t"
		"pop %%"R"ax \n\t"

		/* Save guest registers, load host registers */
		"mov %%"R"bx, %c[rbx](%[svm]) \n\t"
		"mov %%"R"cx, %c[rcx](%[svm]) \n\t"
		"mov %%"R"dx, %c[rdx](%[svm]) \n\t"
		"mov %%"R"si, %c[rsi](%[svm]) \n\t"
		"mov %%"R"di, %c[rdi](%[svm]) \n\t"
		"mov %%"R"bp, %c[rbp](%[svm]) \n\t"
#ifdef CONFIG_X86_64
		"mov %%r8,  %c[r8](%[svm]) \n\t"
		"mov %%r9,  %c[r9](%[svm]) \n\t"
		"mov %%r10, %c[r10](%[svm]) \n\t"
		"mov %%r11, %c[r11](%[svm]) \n\t"
		"mov %%r12, %c[r12](%[svm]) \n\t"
		"mov %%r13, %c[r13](%[svm]) \n\t"
		"mov %%r14, %c[r14](%[svm]) \n\t"
		"mov %%r15, %c[r15](%[svm]) \n\t"
#endif
		"pop %%"R"bp"
		:
		: [svm]"a"(svm),
		  [vmcb]"i"(offsetof(struct vcpu_svm, vmcb_pa)),
		  [rbx]"i"(offsetof(struct vcpu_svm, vcpu.arch.regs[VCPU_REGS_RBX])),
		  [rcx]"i"(offsetof(struct vcpu_svm, vcpu.arch.regs[VCPU_REGS_RCX])),
		  [rdx]"i"(offsetof(struct vcpu_svm, vcpu.arch.regs[VCPU_REGS_RDX])),
		  [rsi]"i"(offsetof(struct vcpu_svm, vcpu.arch.regs[VCPU_REGS_RSI])),
		  [rdi]"i"(offsetof(struct vcpu_svm, vcpu.arch.regs[VCPU_REGS_RDI])),
		  [rbp]"i"(offsetof(struct vcpu_svm, vcpu.arch.regs[VCPU_REGS_RBP]))
#ifdef CONFIG_X86_64
		  , [r8]"i"(offsetof(struct vcpu_svm, vcpu.arch.regs[VCPU_REGS_R8])),
		  [r9]"i"(offsetof(struct vcpu_svm, vcpu.arch.regs[VCPU_REGS_R9])),
		  [r10]"i"(offsetof(struct vcpu_svm, vcpu.arch.regs[VCPU_REGS_R10])),
		  [r11]"i"(offsetof(struct vcpu_svm, vcpu.arch.regs[VCPU_REGS_R11])),
		  [r12]"i"(offsetof(struct vcpu_svm, vcpu.arch.regs[VCPU_REGS_R12])),
		  [r13]"i"(offsetof(struct vcpu_svm, vcpu.arch.regs[VCPU_REGS_R13])),
		  [r14]"i"(offsetof(struct vcpu_svm, vcpu.arch.regs[VCPU_REGS_R14])),
		  [r15]"i"(offsetof(struct vcpu_svm, vcpu.arch.regs[VCPU_REGS_R15]))
#endif
		: "cc", "memory"
		, R"bx", R"cx", R"dx", R"si", R"di"
#ifdef CONFIG_X86_64
		, "r8", "r9", "r10", "r11" , "r12", "r13", "r14", "r15"
#endif
		);

	vcpu->arch.cr2 = svm->vmcb->save.cr2;
	vcpu->arch.regs[VCPU_REGS_RAX] = svm->vmcb->save.rax;
	vcpu->arch.regs[VCPU_REGS_RSP] = svm->vmcb->save.rsp;
	vcpu->arch.regs[VCPU_REGS_RIP] = svm->vmcb->save.rip;

	kvm_load_fs(fs_selector);
	kvm_load_gs(gs_selector);
	kvm_load_ldt(ldt_selector);
	load_host_msrs(vcpu);

	reload_tss(vcpu);

	local_irq_disable();

	stgi();

	sync_cr8_to_lapic(vcpu);

	svm->next_rip = 0;

	if (npt_enabled) {
		vcpu->arch.regs_avail &= ~(1 << VCPU_EXREG_PDPTR);
		vcpu->arch.regs_dirty &= ~(1 << VCPU_EXREG_PDPTR);
	}
}

#undef R

static void svm_set_cr3(struct kvm_vcpu *vcpu, unsigned long root)
{
	struct vcpu_svm *svm = to_svm(vcpu);

	if (npt_enabled) {
		svm->vmcb->control.nested_cr3 = root;
		force_new_asid(vcpu);
		return;
	}

	svm->vmcb->save.cr3 = root;
	force_new_asid(vcpu);

	if (vcpu->fpu_active) {
		svm->vmcb->control.intercept_exceptions |= (1 << NM_VECTOR);
		svm->vmcb->save.cr0 |= X86_CR0_TS;
		vcpu->fpu_active = 0;
	}
}

static int is_disabled(void)
{
	u64 vm_cr;

	rdmsrl(MSR_VM_CR, vm_cr);
	if (vm_cr & (1 << SVM_VM_CR_SVM_DISABLE))
		return 1;

	return 0;
}

static void
svm_patch_hypercall(struct kvm_vcpu *vcpu, unsigned char *hypercall)
{
	/*
	 * Patch in the VMMCALL instruction:
	 */
	hypercall[0] = 0x0f;
	hypercall[1] = 0x01;
	hypercall[2] = 0xd9;
}

static void svm_check_processor_compat(void *rtn)
{
	*(int *)rtn = 0;
}

static bool svm_cpu_has_accelerated_tpr(void)
{
	return false;
}

static int get_npt_level(void)
{
#ifdef CONFIG_X86_64
	return PT64_ROOT_LEVEL;
#else
	return PT32E_ROOT_LEVEL;
#endif
}

static u64 svm_get_mt_mask(struct kvm_vcpu *vcpu, gfn_t gfn, bool is_mmio)
{
	return 0;
}

static const struct trace_print_flags svm_exit_reasons_str[] = {
	{ SVM_EXIT_READ_CR0,           		"read_cr0" },
	{ SVM_EXIT_READ_CR3,	      		"read_cr3" },
	{ SVM_EXIT_READ_CR4,	      		"read_cr4" },
	{ SVM_EXIT_READ_CR8,  	      		"read_cr8" },
	{ SVM_EXIT_WRITE_CR0,          		"write_cr0" },
	{ SVM_EXIT_WRITE_CR3,	      		"write_cr3" },
	{ SVM_EXIT_WRITE_CR4,          		"write_cr4" },
	{ SVM_EXIT_WRITE_CR8, 	      		"write_cr8" },
	{ SVM_EXIT_READ_DR0, 	      		"read_dr0" },
	{ SVM_EXIT_READ_DR1,	      		"read_dr1" },
	{ SVM_EXIT_READ_DR2,	      		"read_dr2" },
	{ SVM_EXIT_READ_DR3,	      		"read_dr3" },
	{ SVM_EXIT_WRITE_DR0,	      		"write_dr0" },
	{ SVM_EXIT_WRITE_DR1,	      		"write_dr1" },
	{ SVM_EXIT_WRITE_DR2,	      		"write_dr2" },
	{ SVM_EXIT_WRITE_DR3,	      		"write_dr3" },
	{ SVM_EXIT_WRITE_DR5,	      		"write_dr5" },
	{ SVM_EXIT_WRITE_DR7,	      		"write_dr7" },
	{ SVM_EXIT_EXCP_BASE + DB_VECTOR,	"DB excp" },
	{ SVM_EXIT_EXCP_BASE + BP_VECTOR,	"BP excp" },
	{ SVM_EXIT_EXCP_BASE + UD_VECTOR,	"UD excp" },
	{ SVM_EXIT_EXCP_BASE + PF_VECTOR,	"PF excp" },
	{ SVM_EXIT_EXCP_BASE + NM_VECTOR,	"NM excp" },
	{ SVM_EXIT_EXCP_BASE + MC_VECTOR,	"MC excp" },
	{ SVM_EXIT_INTR,			"interrupt" },
	{ SVM_EXIT_NMI,				"nmi" },
	{ SVM_EXIT_SMI,				"smi" },
	{ SVM_EXIT_INIT,			"init" },
	{ SVM_EXIT_VINTR,			"vintr" },
	{ SVM_EXIT_CPUID,			"cpuid" },
	{ SVM_EXIT_INVD,			"invd" },
	{ SVM_EXIT_HLT,				"hlt" },
	{ SVM_EXIT_INVLPG,			"invlpg" },
	{ SVM_EXIT_INVLPGA,			"invlpga" },
	{ SVM_EXIT_IOIO,			"io" },
	{ SVM_EXIT_MSR,				"msr" },
	{ SVM_EXIT_TASK_SWITCH,			"task_switch" },
	{ SVM_EXIT_SHUTDOWN,			"shutdown" },
	{ SVM_EXIT_VMRUN,			"vmrun" },
	{ SVM_EXIT_VMMCALL,			"hypercall" },
	{ SVM_EXIT_VMLOAD,			"vmload" },
	{ SVM_EXIT_VMSAVE,			"vmsave" },
	{ SVM_EXIT_STGI,			"stgi" },
	{ SVM_EXIT_CLGI,			"clgi" },
	{ SVM_EXIT_SKINIT,			"skinit" },
	{ SVM_EXIT_WBINVD,			"wbinvd" },
	{ SVM_EXIT_MONITOR,			"monitor" },
	{ SVM_EXIT_MWAIT,			"mwait" },
	{ SVM_EXIT_NPF,				"npf" },
	{ -1, NULL }
};

static bool svm_gb_page_enable(void)
{
	return true;
}

static struct kvm_x86_ops svm_x86_ops = {
	.cpu_has_kvm_support = has_svm,
	.disabled_by_bios = is_disabled,
	.hardware_setup = svm_hardware_setup,
	.hardware_unsetup = svm_hardware_unsetup,
	.check_processor_compatibility = svm_check_processor_compat,
	.hardware_enable = svm_hardware_enable,
	.hardware_disable = svm_hardware_disable,
	.cpu_has_accelerated_tpr = svm_cpu_has_accelerated_tpr,

	.vcpu_create = svm_create_vcpu,
	.vcpu_free = svm_free_vcpu,
	.vcpu_reset = svm_vcpu_reset,

	.prepare_guest_switch = svm_prepare_guest_switch,
	.vcpu_load = svm_vcpu_load,
	.vcpu_put = svm_vcpu_put,

	.set_guest_debug = svm_guest_debug,
	.get_msr = svm_get_msr,
	.set_msr = svm_set_msr,
	.get_segment_base = svm_get_segment_base,
	.get_segment = svm_get_segment,
	.set_segment = svm_set_segment,
	.get_cpl = svm_get_cpl,
	.get_cs_db_l_bits = kvm_get_cs_db_l_bits,
	.decache_cr4_guest_bits = svm_decache_cr4_guest_bits,
	.set_cr0 = svm_set_cr0,
	.set_cr3 = svm_set_cr3,
	.set_cr4 = svm_set_cr4,
	.set_efer = svm_set_efer,
	.get_idt = svm_get_idt,
	.set_idt = svm_set_idt,
	.get_gdt = svm_get_gdt,
	.set_gdt = svm_set_gdt,
	.get_dr = svm_get_dr,
	.set_dr = svm_set_dr,
	.cache_reg = svm_cache_reg,
	.get_rflags = svm_get_rflags,
	.set_rflags = svm_set_rflags,

	.tlb_flush = svm_flush_tlb,

	.run = svm_vcpu_run,
	.handle_exit = handle_exit,
	.skip_emulated_instruction = skip_emulated_instruction,
	.set_interrupt_shadow = svm_set_interrupt_shadow,
	.get_interrupt_shadow = svm_get_interrupt_shadow,
	.patch_hypercall = svm_patch_hypercall,
	.set_irq = svm_set_irq,
	.set_nmi = svm_inject_nmi,
	.queue_exception = svm_queue_exception,
	.interrupt_allowed = svm_interrupt_allowed,
	.nmi_allowed = svm_nmi_allowed,
	.get_nmi_mask = svm_get_nmi_mask,
	.set_nmi_mask = svm_set_nmi_mask,
	.enable_nmi_window = enable_nmi_window,
	.enable_irq_window = enable_irq_window,
	.update_cr8_intercept = update_cr8_intercept,

	.set_tss_addr = svm_set_tss_addr,
	.get_tdp_level = get_npt_level,
	.get_mt_mask = svm_get_mt_mask,

	.exit_reasons_str = svm_exit_reasons_str,
	.gb_page_enable = svm_gb_page_enable,
};

static int __init svm_init(void)
{
	return kvm_init(&svm_x86_ops, sizeof(struct vcpu_svm),
			      THIS_MODULE);
}

static void __exit svm_exit(void)
{
	kvm_exit();
}

module_init(svm_init)
module_exit(svm_exit)<|MERGE_RESOLUTION|>--- conflicted
+++ resolved
@@ -1963,8 +1963,15 @@
 	return 1;
 }
 
-<<<<<<< HEAD
-static int monitor_interception(struct vcpu_svm *svm, struct kvm_run *kvm_run)
+static int skinit_interception(struct vcpu_svm *svm)
+{
+	trace_kvm_skinit(svm->vmcb->save.rip, svm->vcpu.arch.regs[VCPU_REGS_RAX]);
+
+	kvm_queue_exception(&svm->vcpu, UD_VECTOR);
+	return 1;
+}
+
+static int monitor_interception(struct vcpu_svm *svm)
 {
 	svm->next_rip = kvm_rip_read(&svm->vcpu) + 3;
 	skip_emulated_instruction(&svm->vcpu);
@@ -1972,24 +1979,12 @@
 	return 1;
 }
 
-static int mwait_interception(struct vcpu_svm *svm, struct kvm_run *kvm_run)
+static int mwait_interception(struct vcpu_svm *svm)
 {
 	svm->next_rip = kvm_rip_read(&svm->vcpu) + 3;
 	skip_emulated_instruction(&svm->vcpu);
 
 	return kvm_emulate_halt(&svm->vcpu);
-}
-
-static int invalid_op_interception(struct vcpu_svm *svm,
-				   struct kvm_run *kvm_run)
-=======
-static int skinit_interception(struct vcpu_svm *svm)
->>>>>>> 92dcffb9
-{
-	trace_kvm_skinit(svm->vmcb->save.rip, svm->vcpu.arch.regs[VCPU_REGS_RAX]);
-
-	kvm_queue_exception(&svm->vcpu, UD_VECTOR);
-	return 1;
 }
 
 static int invalid_op_interception(struct vcpu_svm *svm)
