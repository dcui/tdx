/*
 * Kernel-based Virtual Machine driver for Linux
 *
 * AMD SVM support
 *
 * Copyright (C) 2006 Qumranet, Inc.
 * Copyright 2010 Red Hat, Inc. and/or its affiliates.
 *
 * Authors:
 *   Yaniv Kamay  <yaniv@qumranet.com>
 *   Avi Kivity   <avi@qumranet.com>
 *
 * This work is licensed under the terms of the GNU GPL, version 2.  See
 * the COPYING file in the top-level directory.
 *
 */

#define pr_fmt(fmt) "SVM: " fmt

#include <linux/kvm_host.h>

#include "irq.h"
#include "mmu.h"
#include "kvm_cache_regs.h"
#include "x86.h"
#include "cpuid.h"
#include "pmu.h"

#include <linux/module.h>
#include <linux/mod_devicetable.h>
#include <linux/kernel.h>
#include <linux/vmalloc.h>
#include <linux/highmem.h>
#include <linux/sched.h>
#include <linux/trace_events.h>
#include <linux/slab.h>
#include <linux/amd-iommu.h>
#include <linux/hashtable.h>
#include <linux/frame.h>
#include <linux/psp-sev.h>
#include <linux/file.h>
#include <linux/pagemap.h>
#include <linux/swap.h>

#include <asm/apic.h>
#include <asm/perf_event.h>
#include <asm/tlbflush.h>
#include <asm/desc.h>
#include <asm/debugreg.h>
#include <asm/kvm_para.h>
#include <asm/irq_remapping.h>
#include <asm/nospec-branch.h>

#include <asm/virtext.h>
#include "trace.h"

#define __ex(x) __kvm_handle_fault_on_reboot(x)

MODULE_AUTHOR("Qumranet");
MODULE_LICENSE("GPL");

static const struct x86_cpu_id svm_cpu_id[] = {
	X86_FEATURE_MATCH(X86_FEATURE_SVM),
	{}
};
MODULE_DEVICE_TABLE(x86cpu, svm_cpu_id);

#define IOPM_ALLOC_ORDER 2
#define MSRPM_ALLOC_ORDER 1

#define SEG_TYPE_LDT 2
#define SEG_TYPE_BUSY_TSS16 3

#define SVM_FEATURE_NPT            (1 <<  0)
#define SVM_FEATURE_LBRV           (1 <<  1)
#define SVM_FEATURE_SVML           (1 <<  2)
#define SVM_FEATURE_NRIP           (1 <<  3)
#define SVM_FEATURE_TSC_RATE       (1 <<  4)
#define SVM_FEATURE_VMCB_CLEAN     (1 <<  5)
#define SVM_FEATURE_FLUSH_ASID     (1 <<  6)
#define SVM_FEATURE_DECODE_ASSIST  (1 <<  7)
#define SVM_FEATURE_PAUSE_FILTER   (1 << 10)

#define SVM_AVIC_DOORBELL	0xc001011b

#define NESTED_EXIT_HOST	0	/* Exit handled on host level */
#define NESTED_EXIT_DONE	1	/* Exit caused nested vmexit  */
#define NESTED_EXIT_CONTINUE	2	/* Further checks needed      */

#define DEBUGCTL_RESERVED_BITS (~(0x3fULL))

#define TSC_RATIO_RSVD          0xffffff0000000000ULL
#define TSC_RATIO_MIN		0x0000000000000001ULL
#define TSC_RATIO_MAX		0x000000ffffffffffULL

#define AVIC_HPA_MASK	~((0xFFFULL << 52) | 0xFFF)

/*
 * 0xff is broadcast, so the max index allowed for physical APIC ID
 * table is 0xfe.  APIC IDs above 0xff are reserved.
 */
#define AVIC_MAX_PHYSICAL_ID_COUNT	255

#define AVIC_UNACCEL_ACCESS_WRITE_MASK		1
#define AVIC_UNACCEL_ACCESS_OFFSET_MASK		0xFF0
#define AVIC_UNACCEL_ACCESS_VECTOR_MASK		0xFFFFFFFF

/* AVIC GATAG is encoded using VM and VCPU IDs */
#define AVIC_VCPU_ID_BITS		8
#define AVIC_VCPU_ID_MASK		((1 << AVIC_VCPU_ID_BITS) - 1)

#define AVIC_VM_ID_BITS			24
#define AVIC_VM_ID_NR			(1 << AVIC_VM_ID_BITS)
#define AVIC_VM_ID_MASK			((1 << AVIC_VM_ID_BITS) - 1)

#define AVIC_GATAG(x, y)		(((x & AVIC_VM_ID_MASK) << AVIC_VCPU_ID_BITS) | \
						(y & AVIC_VCPU_ID_MASK))
#define AVIC_GATAG_TO_VMID(x)		((x >> AVIC_VCPU_ID_BITS) & AVIC_VM_ID_MASK)
#define AVIC_GATAG_TO_VCPUID(x)		(x & AVIC_VCPU_ID_MASK)

static bool erratum_383_found __read_mostly;

static const u32 host_save_user_msrs[] = {
#ifdef CONFIG_X86_64
	MSR_STAR, MSR_LSTAR, MSR_CSTAR, MSR_SYSCALL_MASK, MSR_KERNEL_GS_BASE,
	MSR_FS_BASE,
#endif
	MSR_IA32_SYSENTER_CS, MSR_IA32_SYSENTER_ESP, MSR_IA32_SYSENTER_EIP,
	MSR_TSC_AUX,
};

#define NR_HOST_SAVE_USER_MSRS ARRAY_SIZE(host_save_user_msrs)

struct kvm_vcpu;

struct nested_state {
	struct vmcb *hsave;
	u64 hsave_msr;
	u64 vm_cr_msr;
	u64 vmcb;

	/* These are the merged vectors */
	u32 *msrpm;

	/* gpa pointers to the real vectors */
	u64 vmcb_msrpm;
	u64 vmcb_iopm;

	/* A VMEXIT is required but not yet emulated */
	bool exit_required;

	/* cache for intercepts of the guest */
	u32 intercept_cr;
	u32 intercept_dr;
	u32 intercept_exceptions;
	u64 intercept;

	/* Nested Paging related state */
	u64 nested_cr3;
};

#define MSRPM_OFFSETS	16
static u32 msrpm_offsets[MSRPM_OFFSETS] __read_mostly;

/*
 * Set osvw_len to higher value when updated Revision Guides
 * are published and we know what the new status bits are
 */
static uint64_t osvw_len = 4, osvw_status;

struct vcpu_svm {
	struct kvm_vcpu vcpu;
	struct vmcb *vmcb;
	unsigned long vmcb_pa;
	struct svm_cpu_data *svm_data;
	uint64_t asid_generation;
	uint64_t sysenter_esp;
	uint64_t sysenter_eip;
	uint64_t tsc_aux;

	u64 next_rip;

	u64 host_user_msrs[NR_HOST_SAVE_USER_MSRS];
	struct {
		u16 fs;
		u16 gs;
		u16 ldt;
		u64 gs_base;
	} host;

	u64 spec_ctrl;

	u32 *msrpm;

	ulong nmi_iret_rip;

	struct nested_state nested;

	bool nmi_singlestep;
	u64 nmi_singlestep_guest_rflags;

	unsigned int3_injected;
	unsigned long int3_rip;

	/* cached guest cpuid flags for faster access */
	bool nrips_enabled	: 1;

	u32 ldr_reg;
	struct page *avic_backing_page;
	u64 *avic_physical_id_cache;
	bool avic_is_running;

	/*
	 * Per-vcpu list of struct amd_svm_iommu_ir:
	 * This is used mainly to store interrupt remapping information used
	 * when update the vcpu affinity. This avoids the need to scan for
	 * IRTE and try to match ga_tag in the IOMMU driver.
	 */
	struct list_head ir_list;
	spinlock_t ir_list_lock;

	/* which host CPU was used for running this vcpu */
	unsigned int last_cpu;
};

/*
 * This is a wrapper of struct amd_iommu_ir_data.
 */
struct amd_svm_iommu_ir {
	struct list_head node;	/* Used by SVM for per-vcpu ir_list */
	void *data;		/* Storing pointer to struct amd_ir_data */
};

#define AVIC_LOGICAL_ID_ENTRY_GUEST_PHYSICAL_ID_MASK	(0xFF)
#define AVIC_LOGICAL_ID_ENTRY_VALID_MASK		(1 << 31)

#define AVIC_PHYSICAL_ID_ENTRY_HOST_PHYSICAL_ID_MASK	(0xFFULL)
#define AVIC_PHYSICAL_ID_ENTRY_BACKING_PAGE_MASK	(0xFFFFFFFFFFULL << 12)
#define AVIC_PHYSICAL_ID_ENTRY_IS_RUNNING_MASK		(1ULL << 62)
#define AVIC_PHYSICAL_ID_ENTRY_VALID_MASK		(1ULL << 63)

static DEFINE_PER_CPU(u64, current_tsc_ratio);
#define TSC_RATIO_DEFAULT	0x0100000000ULL

#define MSR_INVALID			0xffffffffU

static const struct svm_direct_access_msrs {
	u32 index;   /* Index of the MSR */
	bool always; /* True if intercept is always on */
} direct_access_msrs[] = {
	{ .index = MSR_STAR,				.always = true  },
	{ .index = MSR_IA32_SYSENTER_CS,		.always = true  },
#ifdef CONFIG_X86_64
	{ .index = MSR_GS_BASE,				.always = true  },
	{ .index = MSR_FS_BASE,				.always = true  },
	{ .index = MSR_KERNEL_GS_BASE,			.always = true  },
	{ .index = MSR_LSTAR,				.always = true  },
	{ .index = MSR_CSTAR,				.always = true  },
	{ .index = MSR_SYSCALL_MASK,			.always = true  },
#endif
	{ .index = MSR_IA32_SPEC_CTRL,			.always = false },
	{ .index = MSR_IA32_PRED_CMD,			.always = false },
	{ .index = MSR_IA32_LASTBRANCHFROMIP,		.always = false },
	{ .index = MSR_IA32_LASTBRANCHTOIP,		.always = false },
	{ .index = MSR_IA32_LASTINTFROMIP,		.always = false },
	{ .index = MSR_IA32_LASTINTTOIP,		.always = false },
	{ .index = MSR_INVALID,				.always = false },
};

/* enable NPT for AMD64 and X86 with PAE */
#if defined(CONFIG_X86_64) || defined(CONFIG_X86_PAE)
static bool npt_enabled = true;
#else
static bool npt_enabled;
#endif

/* allow nested paging (virtualized MMU) for all guests */
static int npt = true;
module_param(npt, int, S_IRUGO);

/* allow nested virtualization in KVM/SVM */
static int nested = true;
module_param(nested, int, S_IRUGO);

/* enable / disable AVIC */
static int avic;
#ifdef CONFIG_X86_LOCAL_APIC
module_param(avic, int, S_IRUGO);
#endif

/* enable/disable Virtual VMLOAD VMSAVE */
static int vls = true;
module_param(vls, int, 0444);

/* enable/disable Virtual GIF */
static int vgif = true;
module_param(vgif, int, 0444);

/* enable/disable SEV support */
static int sev = IS_ENABLED(CONFIG_AMD_MEM_ENCRYPT_ACTIVE_BY_DEFAULT);
module_param(sev, int, 0444);

static void svm_set_cr0(struct kvm_vcpu *vcpu, unsigned long cr0);
static void svm_flush_tlb(struct kvm_vcpu *vcpu, bool invalidate_gpa);
static void svm_complete_interrupts(struct vcpu_svm *svm);

static int nested_svm_exit_handled(struct vcpu_svm *svm);
static int nested_svm_intercept(struct vcpu_svm *svm);
static int nested_svm_vmexit(struct vcpu_svm *svm);
static int nested_svm_check_exception(struct vcpu_svm *svm, unsigned nr,
				      bool has_error_code, u32 error_code);

enum {
	VMCB_INTERCEPTS, /* Intercept vectors, TSC offset,
			    pause filter count */
	VMCB_PERM_MAP,   /* IOPM Base and MSRPM Base */
	VMCB_ASID,	 /* ASID */
	VMCB_INTR,	 /* int_ctl, int_vector */
	VMCB_NPT,        /* npt_en, nCR3, gPAT */
	VMCB_CR,	 /* CR0, CR3, CR4, EFER */
	VMCB_DR,         /* DR6, DR7 */
	VMCB_DT,         /* GDT, IDT */
	VMCB_SEG,        /* CS, DS, SS, ES, CPL */
	VMCB_CR2,        /* CR2 only */
	VMCB_LBR,        /* DBGCTL, BR_FROM, BR_TO, LAST_EX_FROM, LAST_EX_TO */
	VMCB_AVIC,       /* AVIC APIC_BAR, AVIC APIC_BACKING_PAGE,
			  * AVIC PHYSICAL_TABLE pointer,
			  * AVIC LOGICAL_TABLE pointer
			  */
	VMCB_DIRTY_MAX,
};

/* TPR and CR2 are always written before VMRUN */
#define VMCB_ALWAYS_DIRTY_MASK	((1U << VMCB_INTR) | (1U << VMCB_CR2))

#define VMCB_AVIC_APIC_BAR_MASK		0xFFFFFFFFFF000ULL

static unsigned int max_sev_asid;
static unsigned int min_sev_asid;
static unsigned long *sev_asid_bitmap;
#define __sme_page_pa(x) __sme_set(page_to_pfn(x) << PAGE_SHIFT)

struct enc_region {
	struct list_head list;
	unsigned long npages;
	struct page **pages;
	unsigned long uaddr;
	unsigned long size;
};

static inline bool svm_sev_enabled(void)
{
	return max_sev_asid;
}

static inline bool sev_guest(struct kvm *kvm)
{
	struct kvm_sev_info *sev = &kvm->arch.sev_info;

	return sev->active;
}

static inline int sev_get_asid(struct kvm *kvm)
{
	struct kvm_sev_info *sev = &kvm->arch.sev_info;

	return sev->asid;
}

static inline void mark_all_dirty(struct vmcb *vmcb)
{
	vmcb->control.clean = 0;
}

static inline void mark_all_clean(struct vmcb *vmcb)
{
	vmcb->control.clean = ((1 << VMCB_DIRTY_MAX) - 1)
			       & ~VMCB_ALWAYS_DIRTY_MASK;
}

static inline void mark_dirty(struct vmcb *vmcb, int bit)
{
	vmcb->control.clean &= ~(1 << bit);
}

static inline struct vcpu_svm *to_svm(struct kvm_vcpu *vcpu)
{
	return container_of(vcpu, struct vcpu_svm, vcpu);
}

static inline void avic_update_vapic_bar(struct vcpu_svm *svm, u64 data)
{
	svm->vmcb->control.avic_vapic_bar = data & VMCB_AVIC_APIC_BAR_MASK;
	mark_dirty(svm->vmcb, VMCB_AVIC);
}

static inline bool avic_vcpu_is_running(struct kvm_vcpu *vcpu)
{
	struct vcpu_svm *svm = to_svm(vcpu);
	u64 *entry = svm->avic_physical_id_cache;

	if (!entry)
		return false;

	return (READ_ONCE(*entry) & AVIC_PHYSICAL_ID_ENTRY_IS_RUNNING_MASK);
}

static void recalc_intercepts(struct vcpu_svm *svm)
{
	struct vmcb_control_area *c, *h;
	struct nested_state *g;

	mark_dirty(svm->vmcb, VMCB_INTERCEPTS);

	if (!is_guest_mode(&svm->vcpu))
		return;

	c = &svm->vmcb->control;
	h = &svm->nested.hsave->control;
	g = &svm->nested;

	c->intercept_cr = h->intercept_cr | g->intercept_cr;
	c->intercept_dr = h->intercept_dr | g->intercept_dr;
	c->intercept_exceptions = h->intercept_exceptions | g->intercept_exceptions;
	c->intercept = h->intercept | g->intercept;
}

static inline struct vmcb *get_host_vmcb(struct vcpu_svm *svm)
{
	if (is_guest_mode(&svm->vcpu))
		return svm->nested.hsave;
	else
		return svm->vmcb;
}

static inline void set_cr_intercept(struct vcpu_svm *svm, int bit)
{
	struct vmcb *vmcb = get_host_vmcb(svm);

	vmcb->control.intercept_cr |= (1U << bit);

	recalc_intercepts(svm);
}

static inline void clr_cr_intercept(struct vcpu_svm *svm, int bit)
{
	struct vmcb *vmcb = get_host_vmcb(svm);

	vmcb->control.intercept_cr &= ~(1U << bit);

	recalc_intercepts(svm);
}

static inline bool is_cr_intercept(struct vcpu_svm *svm, int bit)
{
	struct vmcb *vmcb = get_host_vmcb(svm);

	return vmcb->control.intercept_cr & (1U << bit);
}

static inline void set_dr_intercepts(struct vcpu_svm *svm)
{
	struct vmcb *vmcb = get_host_vmcb(svm);

	vmcb->control.intercept_dr = (1 << INTERCEPT_DR0_READ)
		| (1 << INTERCEPT_DR1_READ)
		| (1 << INTERCEPT_DR2_READ)
		| (1 << INTERCEPT_DR3_READ)
		| (1 << INTERCEPT_DR4_READ)
		| (1 << INTERCEPT_DR5_READ)
		| (1 << INTERCEPT_DR6_READ)
		| (1 << INTERCEPT_DR7_READ)
		| (1 << INTERCEPT_DR0_WRITE)
		| (1 << INTERCEPT_DR1_WRITE)
		| (1 << INTERCEPT_DR2_WRITE)
		| (1 << INTERCEPT_DR3_WRITE)
		| (1 << INTERCEPT_DR4_WRITE)
		| (1 << INTERCEPT_DR5_WRITE)
		| (1 << INTERCEPT_DR6_WRITE)
		| (1 << INTERCEPT_DR7_WRITE);

	recalc_intercepts(svm);
}

static inline void clr_dr_intercepts(struct vcpu_svm *svm)
{
	struct vmcb *vmcb = get_host_vmcb(svm);

	vmcb->control.intercept_dr = 0;

	recalc_intercepts(svm);
}

static inline void set_exception_intercept(struct vcpu_svm *svm, int bit)
{
	struct vmcb *vmcb = get_host_vmcb(svm);

	vmcb->control.intercept_exceptions |= (1U << bit);

	recalc_intercepts(svm);
}

static inline void clr_exception_intercept(struct vcpu_svm *svm, int bit)
{
	struct vmcb *vmcb = get_host_vmcb(svm);

	vmcb->control.intercept_exceptions &= ~(1U << bit);

	recalc_intercepts(svm);
}

static inline void set_intercept(struct vcpu_svm *svm, int bit)
{
	struct vmcb *vmcb = get_host_vmcb(svm);

	vmcb->control.intercept |= (1ULL << bit);

	recalc_intercepts(svm);
}

static inline void clr_intercept(struct vcpu_svm *svm, int bit)
{
	struct vmcb *vmcb = get_host_vmcb(svm);

	vmcb->control.intercept &= ~(1ULL << bit);

	recalc_intercepts(svm);
}

static inline bool vgif_enabled(struct vcpu_svm *svm)
{
	return !!(svm->vmcb->control.int_ctl & V_GIF_ENABLE_MASK);
}

static inline void enable_gif(struct vcpu_svm *svm)
{
	if (vgif_enabled(svm))
		svm->vmcb->control.int_ctl |= V_GIF_MASK;
	else
		svm->vcpu.arch.hflags |= HF_GIF_MASK;
}

static inline void disable_gif(struct vcpu_svm *svm)
{
	if (vgif_enabled(svm))
		svm->vmcb->control.int_ctl &= ~V_GIF_MASK;
	else
		svm->vcpu.arch.hflags &= ~HF_GIF_MASK;
}

static inline bool gif_set(struct vcpu_svm *svm)
{
	if (vgif_enabled(svm))
		return !!(svm->vmcb->control.int_ctl & V_GIF_MASK);
	else
		return !!(svm->vcpu.arch.hflags & HF_GIF_MASK);
}

static unsigned long iopm_base;

struct kvm_ldttss_desc {
	u16 limit0;
	u16 base0;
	unsigned base1:8, type:5, dpl:2, p:1;
	unsigned limit1:4, zero0:3, g:1, base2:8;
	u32 base3;
	u32 zero1;
} __attribute__((packed));

struct svm_cpu_data {
	int cpu;

	u64 asid_generation;
	u32 max_asid;
	u32 next_asid;
	u32 min_asid;
	struct kvm_ldttss_desc *tss_desc;

	struct page *save_area;
	struct vmcb *current_vmcb;
<<<<<<< HEAD
=======

	/* index = sev_asid, value = vmcb pointer */
	struct vmcb **sev_vmcbs;
>>>>>>> 7928b2cb
};

static DEFINE_PER_CPU(struct svm_cpu_data *, svm_data);

struct svm_init_data {
	int cpu;
	int r;
};

static const u32 msrpm_ranges[] = {0, 0xc0000000, 0xc0010000};

#define NUM_MSR_MAPS ARRAY_SIZE(msrpm_ranges)
#define MSRS_RANGE_SIZE 2048
#define MSRS_IN_RANGE (MSRS_RANGE_SIZE * 8 / 2)

static u32 svm_msrpm_offset(u32 msr)
{
	u32 offset;
	int i;

	for (i = 0; i < NUM_MSR_MAPS; i++) {
		if (msr < msrpm_ranges[i] ||
		    msr >= msrpm_ranges[i] + MSRS_IN_RANGE)
			continue;

		offset  = (msr - msrpm_ranges[i]) / 4; /* 4 msrs per u8 */
		offset += (i * MSRS_RANGE_SIZE);       /* add range offset */

		/* Now we have the u8 offset - but need the u32 offset */
		return offset / 4;
	}

	/* MSR not in any range */
	return MSR_INVALID;
}

#define MAX_INST_SIZE 15

static inline void clgi(void)
{
	asm volatile (__ex(SVM_CLGI));
}

static inline void stgi(void)
{
	asm volatile (__ex(SVM_STGI));
}

static inline void invlpga(unsigned long addr, u32 asid)
{
	asm volatile (__ex(SVM_INVLPGA) : : "a"(addr), "c"(asid));
}

static int get_npt_level(struct kvm_vcpu *vcpu)
{
#ifdef CONFIG_X86_64
	return PT64_ROOT_4LEVEL;
#else
	return PT32E_ROOT_LEVEL;
#endif
}

static void svm_set_efer(struct kvm_vcpu *vcpu, u64 efer)
{
	vcpu->arch.efer = efer;
	if (!npt_enabled && !(efer & EFER_LMA))
		efer &= ~EFER_LME;

	to_svm(vcpu)->vmcb->save.efer = efer | EFER_SVME;
	mark_dirty(to_svm(vcpu)->vmcb, VMCB_CR);
}

static int is_external_interrupt(u32 info)
{
	info &= SVM_EVTINJ_TYPE_MASK | SVM_EVTINJ_VALID;
	return info == (SVM_EVTINJ_VALID | SVM_EVTINJ_TYPE_INTR);
}

static u32 svm_get_interrupt_shadow(struct kvm_vcpu *vcpu)
{
	struct vcpu_svm *svm = to_svm(vcpu);
	u32 ret = 0;

	if (svm->vmcb->control.int_state & SVM_INTERRUPT_SHADOW_MASK)
		ret = KVM_X86_SHADOW_INT_STI | KVM_X86_SHADOW_INT_MOV_SS;
	return ret;
}

static void svm_set_interrupt_shadow(struct kvm_vcpu *vcpu, int mask)
{
	struct vcpu_svm *svm = to_svm(vcpu);

	if (mask == 0)
		svm->vmcb->control.int_state &= ~SVM_INTERRUPT_SHADOW_MASK;
	else
		svm->vmcb->control.int_state |= SVM_INTERRUPT_SHADOW_MASK;

}

static void skip_emulated_instruction(struct kvm_vcpu *vcpu)
{
	struct vcpu_svm *svm = to_svm(vcpu);

	if (svm->vmcb->control.next_rip != 0) {
		WARN_ON_ONCE(!static_cpu_has(X86_FEATURE_NRIPS));
		svm->next_rip = svm->vmcb->control.next_rip;
	}

	if (!svm->next_rip) {
		if (emulate_instruction(vcpu, EMULTYPE_SKIP) !=
				EMULATE_DONE)
			printk(KERN_DEBUG "%s: NOP\n", __func__);
		return;
	}
	if (svm->next_rip - kvm_rip_read(vcpu) > MAX_INST_SIZE)
		printk(KERN_ERR "%s: ip 0x%lx next 0x%llx\n",
		       __func__, kvm_rip_read(vcpu), svm->next_rip);

	kvm_rip_write(vcpu, svm->next_rip);
	svm_set_interrupt_shadow(vcpu, 0);
}

static void svm_queue_exception(struct kvm_vcpu *vcpu)
{
	struct vcpu_svm *svm = to_svm(vcpu);
	unsigned nr = vcpu->arch.exception.nr;
	bool has_error_code = vcpu->arch.exception.has_error_code;
	bool reinject = vcpu->arch.exception.injected;
	u32 error_code = vcpu->arch.exception.error_code;

	/*
	 * If we are within a nested VM we'd better #VMEXIT and let the guest
	 * handle the exception
	 */
	if (!reinject &&
	    nested_svm_check_exception(svm, nr, has_error_code, error_code))
		return;

	if (nr == BP_VECTOR && !static_cpu_has(X86_FEATURE_NRIPS)) {
		unsigned long rip, old_rip = kvm_rip_read(&svm->vcpu);

		/*
		 * For guest debugging where we have to reinject #BP if some
		 * INT3 is guest-owned:
		 * Emulate nRIP by moving RIP forward. Will fail if injection
		 * raises a fault that is not intercepted. Still better than
		 * failing in all cases.
		 */
		skip_emulated_instruction(&svm->vcpu);
		rip = kvm_rip_read(&svm->vcpu);
		svm->int3_rip = rip + svm->vmcb->save.cs.base;
		svm->int3_injected = rip - old_rip;
	}

	svm->vmcb->control.event_inj = nr
		| SVM_EVTINJ_VALID
		| (has_error_code ? SVM_EVTINJ_VALID_ERR : 0)
		| SVM_EVTINJ_TYPE_EXEPT;
	svm->vmcb->control.event_inj_err = error_code;
}

static void svm_init_erratum_383(void)
{
	u32 low, high;
	int err;
	u64 val;

	if (!static_cpu_has_bug(X86_BUG_AMD_TLB_MMATCH))
		return;

	/* Use _safe variants to not break nested virtualization */
	val = native_read_msr_safe(MSR_AMD64_DC_CFG, &err);
	if (err)
		return;

	val |= (1ULL << 47);

	low  = lower_32_bits(val);
	high = upper_32_bits(val);

	native_write_msr_safe(MSR_AMD64_DC_CFG, low, high);

	erratum_383_found = true;
}

static void svm_init_osvw(struct kvm_vcpu *vcpu)
{
	/*
	 * Guests should see errata 400 and 415 as fixed (assuming that
	 * HLT and IO instructions are intercepted).
	 */
	vcpu->arch.osvw.length = (osvw_len >= 3) ? (osvw_len) : 3;
	vcpu->arch.osvw.status = osvw_status & ~(6ULL);

	/*
	 * By increasing VCPU's osvw.length to 3 we are telling the guest that
	 * all osvw.status bits inside that length, including bit 0 (which is
	 * reserved for erratum 298), are valid. However, if host processor's
	 * osvw_len is 0 then osvw_status[0] carries no information. We need to
	 * be conservative here and therefore we tell the guest that erratum 298
	 * is present (because we really don't know).
	 */
	if (osvw_len == 0 && boot_cpu_data.x86 == 0x10)
		vcpu->arch.osvw.status |= 1;
}

static int has_svm(void)
{
	const char *msg;

	if (!cpu_has_svm(&msg)) {
		printk(KERN_INFO "has_svm: %s\n", msg);
		return 0;
	}

	return 1;
}

static void svm_hardware_disable(void)
{
	/* Make sure we clean up behind us */
	if (static_cpu_has(X86_FEATURE_TSCRATEMSR))
		wrmsrl(MSR_AMD64_TSC_RATIO, TSC_RATIO_DEFAULT);

	cpu_svm_disable();

	amd_pmu_disable_virt();
}

static int svm_hardware_enable(void)
{

	struct svm_cpu_data *sd;
	uint64_t efer;
	struct desc_struct *gdt;
	int me = raw_smp_processor_id();

	rdmsrl(MSR_EFER, efer);
	if (efer & EFER_SVME)
		return -EBUSY;

	if (!has_svm()) {
		pr_err("%s: err EOPNOTSUPP on %d\n", __func__, me);
		return -EINVAL;
	}
	sd = per_cpu(svm_data, me);
	if (!sd) {
		pr_err("%s: svm_data is NULL on %d\n", __func__, me);
		return -EINVAL;
	}

	sd->asid_generation = 1;
	sd->max_asid = cpuid_ebx(SVM_CPUID_FUNC) - 1;
	sd->next_asid = sd->max_asid + 1;
	sd->min_asid = max_sev_asid + 1;

	gdt = get_current_gdt_rw();
	sd->tss_desc = (struct kvm_ldttss_desc *)(gdt + GDT_ENTRY_TSS);

	wrmsrl(MSR_EFER, efer | EFER_SVME);

	wrmsrl(MSR_VM_HSAVE_PA, page_to_pfn(sd->save_area) << PAGE_SHIFT);

	if (static_cpu_has(X86_FEATURE_TSCRATEMSR)) {
		wrmsrl(MSR_AMD64_TSC_RATIO, TSC_RATIO_DEFAULT);
		__this_cpu_write(current_tsc_ratio, TSC_RATIO_DEFAULT);
	}


	/*
	 * Get OSVW bits.
	 *
	 * Note that it is possible to have a system with mixed processor
	 * revisions and therefore different OSVW bits. If bits are not the same
	 * on different processors then choose the worst case (i.e. if erratum
	 * is present on one processor and not on another then assume that the
	 * erratum is present everywhere).
	 */
	if (cpu_has(&boot_cpu_data, X86_FEATURE_OSVW)) {
		uint64_t len, status = 0;
		int err;

		len = native_read_msr_safe(MSR_AMD64_OSVW_ID_LENGTH, &err);
		if (!err)
			status = native_read_msr_safe(MSR_AMD64_OSVW_STATUS,
						      &err);

		if (err)
			osvw_status = osvw_len = 0;
		else {
			if (len < osvw_len)
				osvw_len = len;
			osvw_status |= status;
			osvw_status &= (1ULL << osvw_len) - 1;
		}
	} else
		osvw_status = osvw_len = 0;

	svm_init_erratum_383();

	amd_pmu_enable_virt();

	return 0;
}

static void svm_cpu_uninit(int cpu)
{
	struct svm_cpu_data *sd = per_cpu(svm_data, raw_smp_processor_id());

	if (!sd)
		return;

	per_cpu(svm_data, raw_smp_processor_id()) = NULL;
	kfree(sd->sev_vmcbs);
	__free_page(sd->save_area);
	kfree(sd);
}

static int svm_cpu_init(int cpu)
{
	struct svm_cpu_data *sd;
	int r;

	sd = kzalloc(sizeof(struct svm_cpu_data), GFP_KERNEL);
	if (!sd)
		return -ENOMEM;
	sd->cpu = cpu;
	r = -ENOMEM;
	sd->save_area = alloc_page(GFP_KERNEL);
	if (!sd->save_area)
		goto err_1;

	if (svm_sev_enabled()) {
		r = -ENOMEM;
		sd->sev_vmcbs = kmalloc((max_sev_asid + 1) * sizeof(void *), GFP_KERNEL);
		if (!sd->sev_vmcbs)
			goto err_1;
	}

	per_cpu(svm_data, cpu) = sd;

	return 0;

err_1:
	kfree(sd);
	return r;

}

static bool valid_msr_intercept(u32 index)
{
	int i;

	for (i = 0; direct_access_msrs[i].index != MSR_INVALID; i++)
		if (direct_access_msrs[i].index == index)
			return true;

	return false;
}

static bool msr_write_intercepted(struct kvm_vcpu *vcpu, unsigned msr)
{
	u8 bit_write;
	unsigned long tmp;
	u32 offset;
	u32 *msrpm;

	msrpm = is_guest_mode(vcpu) ? to_svm(vcpu)->nested.msrpm:
				      to_svm(vcpu)->msrpm;

	offset    = svm_msrpm_offset(msr);
	bit_write = 2 * (msr & 0x0f) + 1;
	tmp       = msrpm[offset];

	BUG_ON(offset == MSR_INVALID);

	return !!test_bit(bit_write,  &tmp);
}

static void set_msr_interception(u32 *msrpm, unsigned msr,
				 int read, int write)
{
	u8 bit_read, bit_write;
	unsigned long tmp;
	u32 offset;

	/*
	 * If this warning triggers extend the direct_access_msrs list at the
	 * beginning of the file
	 */
	WARN_ON(!valid_msr_intercept(msr));

	offset    = svm_msrpm_offset(msr);
	bit_read  = 2 * (msr & 0x0f);
	bit_write = 2 * (msr & 0x0f) + 1;
	tmp       = msrpm[offset];

	BUG_ON(offset == MSR_INVALID);

	read  ? clear_bit(bit_read,  &tmp) : set_bit(bit_read,  &tmp);
	write ? clear_bit(bit_write, &tmp) : set_bit(bit_write, &tmp);

	msrpm[offset] = tmp;
}

static void svm_vcpu_init_msrpm(u32 *msrpm)
{
	int i;

	memset(msrpm, 0xff, PAGE_SIZE * (1 << MSRPM_ALLOC_ORDER));

	for (i = 0; direct_access_msrs[i].index != MSR_INVALID; i++) {
		if (!direct_access_msrs[i].always)
			continue;

		set_msr_interception(msrpm, direct_access_msrs[i].index, 1, 1);
	}
}

static void add_msr_offset(u32 offset)
{
	int i;

	for (i = 0; i < MSRPM_OFFSETS; ++i) {

		/* Offset already in list? */
		if (msrpm_offsets[i] == offset)
			return;

		/* Slot used by another offset? */
		if (msrpm_offsets[i] != MSR_INVALID)
			continue;

		/* Add offset to list */
		msrpm_offsets[i] = offset;

		return;
	}

	/*
	 * If this BUG triggers the msrpm_offsets table has an overflow. Just
	 * increase MSRPM_OFFSETS in this case.
	 */
	BUG();
}

static void init_msrpm_offsets(void)
{
	int i;

	memset(msrpm_offsets, 0xff, sizeof(msrpm_offsets));

	for (i = 0; direct_access_msrs[i].index != MSR_INVALID; i++) {
		u32 offset;

		offset = svm_msrpm_offset(direct_access_msrs[i].index);
		BUG_ON(offset == MSR_INVALID);

		add_msr_offset(offset);
	}
}

static void svm_enable_lbrv(struct vcpu_svm *svm)
{
	u32 *msrpm = svm->msrpm;

	svm->vmcb->control.virt_ext |= LBR_CTL_ENABLE_MASK;
	set_msr_interception(msrpm, MSR_IA32_LASTBRANCHFROMIP, 1, 1);
	set_msr_interception(msrpm, MSR_IA32_LASTBRANCHTOIP, 1, 1);
	set_msr_interception(msrpm, MSR_IA32_LASTINTFROMIP, 1, 1);
	set_msr_interception(msrpm, MSR_IA32_LASTINTTOIP, 1, 1);
}

static void svm_disable_lbrv(struct vcpu_svm *svm)
{
	u32 *msrpm = svm->msrpm;

	svm->vmcb->control.virt_ext &= ~LBR_CTL_ENABLE_MASK;
	set_msr_interception(msrpm, MSR_IA32_LASTBRANCHFROMIP, 0, 0);
	set_msr_interception(msrpm, MSR_IA32_LASTBRANCHTOIP, 0, 0);
	set_msr_interception(msrpm, MSR_IA32_LASTINTFROMIP, 0, 0);
	set_msr_interception(msrpm, MSR_IA32_LASTINTTOIP, 0, 0);
}

static void disable_nmi_singlestep(struct vcpu_svm *svm)
{
	svm->nmi_singlestep = false;

	if (!(svm->vcpu.guest_debug & KVM_GUESTDBG_SINGLESTEP)) {
		/* Clear our flags if they were not set by the guest */
		if (!(svm->nmi_singlestep_guest_rflags & X86_EFLAGS_TF))
			svm->vmcb->save.rflags &= ~X86_EFLAGS_TF;
		if (!(svm->nmi_singlestep_guest_rflags & X86_EFLAGS_RF))
			svm->vmcb->save.rflags &= ~X86_EFLAGS_RF;
	}
}

/* Note:
 * This hash table is used to map VM_ID to a struct kvm_arch,
 * when handling AMD IOMMU GALOG notification to schedule in
 * a particular vCPU.
 */
#define SVM_VM_DATA_HASH_BITS	8
static DEFINE_HASHTABLE(svm_vm_data_hash, SVM_VM_DATA_HASH_BITS);
static u32 next_vm_id = 0;
static bool next_vm_id_wrapped = 0;
static DEFINE_SPINLOCK(svm_vm_data_hash_lock);

/* Note:
 * This function is called from IOMMU driver to notify
 * SVM to schedule in a particular vCPU of a particular VM.
 */
static int avic_ga_log_notifier(u32 ga_tag)
{
	unsigned long flags;
	struct kvm_arch *ka = NULL;
	struct kvm_vcpu *vcpu = NULL;
	u32 vm_id = AVIC_GATAG_TO_VMID(ga_tag);
	u32 vcpu_id = AVIC_GATAG_TO_VCPUID(ga_tag);

	pr_debug("SVM: %s: vm_id=%#x, vcpu_id=%#x\n", __func__, vm_id, vcpu_id);

	spin_lock_irqsave(&svm_vm_data_hash_lock, flags);
	hash_for_each_possible(svm_vm_data_hash, ka, hnode, vm_id) {
		struct kvm *kvm = container_of(ka, struct kvm, arch);
		struct kvm_arch *vm_data = &kvm->arch;

		if (vm_data->avic_vm_id != vm_id)
			continue;
		vcpu = kvm_get_vcpu_by_id(kvm, vcpu_id);
		break;
	}
	spin_unlock_irqrestore(&svm_vm_data_hash_lock, flags);

	/* Note:
	 * At this point, the IOMMU should have already set the pending
	 * bit in the vAPIC backing page. So, we just need to schedule
	 * in the vcpu.
	 */
	if (vcpu)
		kvm_vcpu_wake_up(vcpu);

	return 0;
}

static __init int sev_hardware_setup(void)
{
	struct sev_user_data_status *status;
	int rc;

	/* Maximum number of encrypted guests supported simultaneously */
	max_sev_asid = cpuid_ecx(0x8000001F);

	if (!max_sev_asid)
		return 1;

	/* Minimum ASID value that should be used for SEV guest */
	min_sev_asid = cpuid_edx(0x8000001F);

	/* Initialize SEV ASID bitmap */
	sev_asid_bitmap = kcalloc(BITS_TO_LONGS(max_sev_asid),
				sizeof(unsigned long), GFP_KERNEL);
	if (!sev_asid_bitmap)
		return 1;

	status = kmalloc(sizeof(*status), GFP_KERNEL);
	if (!status)
		return 1;

	/*
	 * Check SEV platform status.
	 *
	 * PLATFORM_STATUS can be called in any state, if we failed to query
	 * the PLATFORM status then either PSP firmware does not support SEV
	 * feature or SEV firmware is dead.
	 */
	rc = sev_platform_status(status, NULL);
	if (rc)
		goto err;

	pr_info("SEV supported\n");

err:
	kfree(status);
	return rc;
}

static __init int svm_hardware_setup(void)
{
	int cpu;
	struct page *iopm_pages;
	void *iopm_va;
	int r;

	iopm_pages = alloc_pages(GFP_KERNEL, IOPM_ALLOC_ORDER);

	if (!iopm_pages)
		return -ENOMEM;

	iopm_va = page_address(iopm_pages);
	memset(iopm_va, 0xff, PAGE_SIZE * (1 << IOPM_ALLOC_ORDER));
	iopm_base = page_to_pfn(iopm_pages) << PAGE_SHIFT;

	init_msrpm_offsets();

	if (boot_cpu_has(X86_FEATURE_NX))
		kvm_enable_efer_bits(EFER_NX);

	if (boot_cpu_has(X86_FEATURE_FXSR_OPT))
		kvm_enable_efer_bits(EFER_FFXSR);

	if (boot_cpu_has(X86_FEATURE_TSCRATEMSR)) {
		kvm_has_tsc_control = true;
		kvm_max_tsc_scaling_ratio = TSC_RATIO_MAX;
		kvm_tsc_scaling_ratio_frac_bits = 32;
	}

	if (nested) {
		printk(KERN_INFO "kvm: Nested Virtualization enabled\n");
		kvm_enable_efer_bits(EFER_SVME | EFER_LMSLE);
	}

	if (sev) {
		if (boot_cpu_has(X86_FEATURE_SEV) &&
		    IS_ENABLED(CONFIG_KVM_AMD_SEV)) {
			r = sev_hardware_setup();
			if (r)
				sev = false;
		} else {
			sev = false;
		}
	}

	for_each_possible_cpu(cpu) {
		r = svm_cpu_init(cpu);
		if (r)
			goto err;
	}

	if (!boot_cpu_has(X86_FEATURE_NPT))
		npt_enabled = false;

	if (npt_enabled && !npt) {
		printk(KERN_INFO "kvm: Nested Paging disabled\n");
		npt_enabled = false;
	}

	if (npt_enabled) {
		printk(KERN_INFO "kvm: Nested Paging enabled\n");
		kvm_enable_tdp();
	} else
		kvm_disable_tdp();

	if (avic) {
		if (!npt_enabled ||
		    !boot_cpu_has(X86_FEATURE_AVIC) ||
		    !IS_ENABLED(CONFIG_X86_LOCAL_APIC)) {
			avic = false;
		} else {
			pr_info("AVIC enabled\n");

			amd_iommu_register_ga_log_notifier(&avic_ga_log_notifier);
		}
	}

	if (vls) {
		if (!npt_enabled ||
		    !boot_cpu_has(X86_FEATURE_V_VMSAVE_VMLOAD) ||
		    !IS_ENABLED(CONFIG_X86_64)) {
			vls = false;
		} else {
			pr_info("Virtual VMLOAD VMSAVE supported\n");
		}
	}

	if (vgif) {
		if (!boot_cpu_has(X86_FEATURE_VGIF))
			vgif = false;
		else
			pr_info("Virtual GIF supported\n");
	}

	return 0;

err:
	__free_pages(iopm_pages, IOPM_ALLOC_ORDER);
	iopm_base = 0;
	return r;
}

static __exit void svm_hardware_unsetup(void)
{
	int cpu;

	if (svm_sev_enabled())
		kfree(sev_asid_bitmap);

	for_each_possible_cpu(cpu)
		svm_cpu_uninit(cpu);

	__free_pages(pfn_to_page(iopm_base >> PAGE_SHIFT), IOPM_ALLOC_ORDER);
	iopm_base = 0;
}

static void init_seg(struct vmcb_seg *seg)
{
	seg->selector = 0;
	seg->attrib = SVM_SELECTOR_P_MASK | SVM_SELECTOR_S_MASK |
		      SVM_SELECTOR_WRITE_MASK; /* Read/Write Data Segment */
	seg->limit = 0xffff;
	seg->base = 0;
}

static void init_sys_seg(struct vmcb_seg *seg, uint32_t type)
{
	seg->selector = 0;
	seg->attrib = SVM_SELECTOR_P_MASK | type;
	seg->limit = 0xffff;
	seg->base = 0;
}

static void svm_write_tsc_offset(struct kvm_vcpu *vcpu, u64 offset)
{
	struct vcpu_svm *svm = to_svm(vcpu);
	u64 g_tsc_offset = 0;

	if (is_guest_mode(vcpu)) {
		g_tsc_offset = svm->vmcb->control.tsc_offset -
			       svm->nested.hsave->control.tsc_offset;
		svm->nested.hsave->control.tsc_offset = offset;
	} else
		trace_kvm_write_tsc_offset(vcpu->vcpu_id,
					   svm->vmcb->control.tsc_offset,
					   offset);

	svm->vmcb->control.tsc_offset = offset + g_tsc_offset;

	mark_dirty(svm->vmcb, VMCB_INTERCEPTS);
}

static void avic_init_vmcb(struct vcpu_svm *svm)
{
	struct vmcb *vmcb = svm->vmcb;
	struct kvm_arch *vm_data = &svm->vcpu.kvm->arch;
	phys_addr_t bpa = __sme_set(page_to_phys(svm->avic_backing_page));
	phys_addr_t lpa = __sme_set(page_to_phys(vm_data->avic_logical_id_table_page));
	phys_addr_t ppa = __sme_set(page_to_phys(vm_data->avic_physical_id_table_page));

	vmcb->control.avic_backing_page = bpa & AVIC_HPA_MASK;
	vmcb->control.avic_logical_id = lpa & AVIC_HPA_MASK;
	vmcb->control.avic_physical_id = ppa & AVIC_HPA_MASK;
	vmcb->control.avic_physical_id |= AVIC_MAX_PHYSICAL_ID_COUNT;
	vmcb->control.int_ctl |= AVIC_ENABLE_MASK;
}

static void init_vmcb(struct vcpu_svm *svm)
{
	struct vmcb_control_area *control = &svm->vmcb->control;
	struct vmcb_save_area *save = &svm->vmcb->save;

	svm->vcpu.arch.hflags = 0;

	set_cr_intercept(svm, INTERCEPT_CR0_READ);
	set_cr_intercept(svm, INTERCEPT_CR3_READ);
	set_cr_intercept(svm, INTERCEPT_CR4_READ);
	set_cr_intercept(svm, INTERCEPT_CR0_WRITE);
	set_cr_intercept(svm, INTERCEPT_CR3_WRITE);
	set_cr_intercept(svm, INTERCEPT_CR4_WRITE);
	if (!kvm_vcpu_apicv_active(&svm->vcpu))
		set_cr_intercept(svm, INTERCEPT_CR8_WRITE);

	set_dr_intercepts(svm);

	set_exception_intercept(svm, PF_VECTOR);
	set_exception_intercept(svm, UD_VECTOR);
	set_exception_intercept(svm, MC_VECTOR);
	set_exception_intercept(svm, AC_VECTOR);
	set_exception_intercept(svm, DB_VECTOR);

	set_intercept(svm, INTERCEPT_INTR);
	set_intercept(svm, INTERCEPT_NMI);
	set_intercept(svm, INTERCEPT_SMI);
	set_intercept(svm, INTERCEPT_SELECTIVE_CR0);
	set_intercept(svm, INTERCEPT_RDPMC);
	set_intercept(svm, INTERCEPT_CPUID);
	set_intercept(svm, INTERCEPT_INVD);
	set_intercept(svm, INTERCEPT_HLT);
	set_intercept(svm, INTERCEPT_INVLPG);
	set_intercept(svm, INTERCEPT_INVLPGA);
	set_intercept(svm, INTERCEPT_IOIO_PROT);
	set_intercept(svm, INTERCEPT_MSR_PROT);
	set_intercept(svm, INTERCEPT_TASK_SWITCH);
	set_intercept(svm, INTERCEPT_SHUTDOWN);
	set_intercept(svm, INTERCEPT_VMRUN);
	set_intercept(svm, INTERCEPT_VMMCALL);
	set_intercept(svm, INTERCEPT_VMLOAD);
	set_intercept(svm, INTERCEPT_VMSAVE);
	set_intercept(svm, INTERCEPT_STGI);
	set_intercept(svm, INTERCEPT_CLGI);
	set_intercept(svm, INTERCEPT_SKINIT);
	set_intercept(svm, INTERCEPT_WBINVD);
	set_intercept(svm, INTERCEPT_XSETBV);

	if (!kvm_mwait_in_guest()) {
		set_intercept(svm, INTERCEPT_MONITOR);
		set_intercept(svm, INTERCEPT_MWAIT);
	}

	control->iopm_base_pa = __sme_set(iopm_base);
	control->msrpm_base_pa = __sme_set(__pa(svm->msrpm));
	control->int_ctl = V_INTR_MASKING_MASK;

	init_seg(&save->es);
	init_seg(&save->ss);
	init_seg(&save->ds);
	init_seg(&save->fs);
	init_seg(&save->gs);

	save->cs.selector = 0xf000;
	save->cs.base = 0xffff0000;
	/* Executable/Readable Code Segment */
	save->cs.attrib = SVM_SELECTOR_READ_MASK | SVM_SELECTOR_P_MASK |
		SVM_SELECTOR_S_MASK | SVM_SELECTOR_CODE_MASK;
	save->cs.limit = 0xffff;

	save->gdtr.limit = 0xffff;
	save->idtr.limit = 0xffff;

	init_sys_seg(&save->ldtr, SEG_TYPE_LDT);
	init_sys_seg(&save->tr, SEG_TYPE_BUSY_TSS16);

	svm_set_efer(&svm->vcpu, 0);
	save->dr6 = 0xffff0ff0;
	kvm_set_rflags(&svm->vcpu, 2);
	save->rip = 0x0000fff0;
	svm->vcpu.arch.regs[VCPU_REGS_RIP] = save->rip;

	/*
	 * svm_set_cr0() sets PG and WP and clears NW and CD on save->cr0.
	 * It also updates the guest-visible cr0 value.
	 */
	svm_set_cr0(&svm->vcpu, X86_CR0_NW | X86_CR0_CD | X86_CR0_ET);
	kvm_mmu_reset_context(&svm->vcpu);

	save->cr4 = X86_CR4_PAE;
	/* rdx = ?? */

	if (npt_enabled) {
		/* Setup VMCB for Nested Paging */
		control->nested_ctl |= SVM_NESTED_CTL_NP_ENABLE;
		clr_intercept(svm, INTERCEPT_INVLPG);
		clr_exception_intercept(svm, PF_VECTOR);
		clr_cr_intercept(svm, INTERCEPT_CR3_READ);
		clr_cr_intercept(svm, INTERCEPT_CR3_WRITE);
		save->g_pat = svm->vcpu.arch.pat;
		save->cr3 = 0;
		save->cr4 = 0;
	}
	svm->asid_generation = 0;

	svm->nested.vmcb = 0;
	svm->vcpu.arch.hflags = 0;

	if (boot_cpu_has(X86_FEATURE_PAUSEFILTER)) {
		control->pause_filter_count = 3000;
		set_intercept(svm, INTERCEPT_PAUSE);
	}

	if (kvm_vcpu_apicv_active(&svm->vcpu))
		avic_init_vmcb(svm);

	/*
	 * If hardware supports Virtual VMLOAD VMSAVE then enable it
	 * in VMCB and clear intercepts to avoid #VMEXIT.
	 */
	if (vls) {
		clr_intercept(svm, INTERCEPT_VMLOAD);
		clr_intercept(svm, INTERCEPT_VMSAVE);
		svm->vmcb->control.virt_ext |= VIRTUAL_VMLOAD_VMSAVE_ENABLE_MASK;
	}

	if (vgif) {
		clr_intercept(svm, INTERCEPT_STGI);
		clr_intercept(svm, INTERCEPT_CLGI);
		svm->vmcb->control.int_ctl |= V_GIF_ENABLE_MASK;
	}

	if (sev_guest(svm->vcpu.kvm)) {
		svm->vmcb->control.nested_ctl |= SVM_NESTED_CTL_SEV_ENABLE;
		clr_exception_intercept(svm, UD_VECTOR);
	}

	mark_all_dirty(svm->vmcb);

	enable_gif(svm);

}

static u64 *avic_get_physical_id_entry(struct kvm_vcpu *vcpu,
				       unsigned int index)
{
	u64 *avic_physical_id_table;
	struct kvm_arch *vm_data = &vcpu->kvm->arch;

	if (index >= AVIC_MAX_PHYSICAL_ID_COUNT)
		return NULL;

	avic_physical_id_table = page_address(vm_data->avic_physical_id_table_page);

	return &avic_physical_id_table[index];
}

/**
 * Note:
 * AVIC hardware walks the nested page table to check permissions,
 * but does not use the SPA address specified in the leaf page
 * table entry since it uses  address in the AVIC_BACKING_PAGE pointer
 * field of the VMCB. Therefore, we set up the
 * APIC_ACCESS_PAGE_PRIVATE_MEMSLOT (4KB) here.
 */
static int avic_init_access_page(struct kvm_vcpu *vcpu)
{
	struct kvm *kvm = vcpu->kvm;
	int ret;

	if (kvm->arch.apic_access_page_done)
		return 0;

	ret = x86_set_memory_region(kvm,
				    APIC_ACCESS_PAGE_PRIVATE_MEMSLOT,
				    APIC_DEFAULT_PHYS_BASE,
				    PAGE_SIZE);
	if (ret)
		return ret;

	kvm->arch.apic_access_page_done = true;
	return 0;
}

static int avic_init_backing_page(struct kvm_vcpu *vcpu)
{
	int ret;
	u64 *entry, new_entry;
	int id = vcpu->vcpu_id;
	struct vcpu_svm *svm = to_svm(vcpu);

	ret = avic_init_access_page(vcpu);
	if (ret)
		return ret;

	if (id >= AVIC_MAX_PHYSICAL_ID_COUNT)
		return -EINVAL;

	if (!svm->vcpu.arch.apic->regs)
		return -EINVAL;

	svm->avic_backing_page = virt_to_page(svm->vcpu.arch.apic->regs);

	/* Setting AVIC backing page address in the phy APIC ID table */
	entry = avic_get_physical_id_entry(vcpu, id);
	if (!entry)
		return -EINVAL;

	new_entry = READ_ONCE(*entry);
	new_entry = __sme_set((page_to_phys(svm->avic_backing_page) &
			      AVIC_PHYSICAL_ID_ENTRY_BACKING_PAGE_MASK) |
			      AVIC_PHYSICAL_ID_ENTRY_VALID_MASK);
	WRITE_ONCE(*entry, new_entry);

	svm->avic_physical_id_cache = entry;

	return 0;
}

static void __sev_asid_free(int asid)
{
	struct svm_cpu_data *sd;
	int cpu, pos;

	pos = asid - 1;
	clear_bit(pos, sev_asid_bitmap);

	for_each_possible_cpu(cpu) {
		sd = per_cpu(svm_data, cpu);
		sd->sev_vmcbs[pos] = NULL;
	}
}

static void sev_asid_free(struct kvm *kvm)
{
	struct kvm_sev_info *sev = &kvm->arch.sev_info;

	__sev_asid_free(sev->asid);
}

static void sev_unbind_asid(struct kvm *kvm, unsigned int handle)
{
	struct sev_data_decommission *decommission;
	struct sev_data_deactivate *data;

	if (!handle)
		return;

	data = kzalloc(sizeof(*data), GFP_KERNEL);
	if (!data)
		return;

	/* deactivate handle */
	data->handle = handle;
	sev_guest_deactivate(data, NULL);

	wbinvd_on_all_cpus();
	sev_guest_df_flush(NULL);
	kfree(data);

	decommission = kzalloc(sizeof(*decommission), GFP_KERNEL);
	if (!decommission)
		return;

	/* decommission handle */
	decommission->handle = handle;
	sev_guest_decommission(decommission, NULL);

	kfree(decommission);
}

static struct page **sev_pin_memory(struct kvm *kvm, unsigned long uaddr,
				    unsigned long ulen, unsigned long *n,
				    int write)
{
	struct kvm_sev_info *sev = &kvm->arch.sev_info;
	unsigned long npages, npinned, size;
	unsigned long locked, lock_limit;
	struct page **pages;
	int first, last;

	/* Calculate number of pages. */
	first = (uaddr & PAGE_MASK) >> PAGE_SHIFT;
	last = ((uaddr + ulen - 1) & PAGE_MASK) >> PAGE_SHIFT;
	npages = (last - first + 1);

	locked = sev->pages_locked + npages;
	lock_limit = rlimit(RLIMIT_MEMLOCK) >> PAGE_SHIFT;
	if (locked > lock_limit && !capable(CAP_IPC_LOCK)) {
		pr_err("SEV: %lu locked pages exceed the lock limit of %lu.\n", locked, lock_limit);
		return NULL;
	}

	/* Avoid using vmalloc for smaller buffers. */
	size = npages * sizeof(struct page *);
	if (size > PAGE_SIZE)
		pages = vmalloc(size);
	else
		pages = kmalloc(size, GFP_KERNEL);

	if (!pages)
		return NULL;

	/* Pin the user virtual address. */
	npinned = get_user_pages_fast(uaddr, npages, write ? FOLL_WRITE : 0, pages);
	if (npinned != npages) {
		pr_err("SEV: Failure locking %lu pages.\n", npages);
		goto err;
	}

	*n = npages;
	sev->pages_locked = locked;

	return pages;

err:
	if (npinned > 0)
		release_pages(pages, npinned);

	kvfree(pages);
	return NULL;
}

static void sev_unpin_memory(struct kvm *kvm, struct page **pages,
			     unsigned long npages)
{
	struct kvm_sev_info *sev = &kvm->arch.sev_info;

	release_pages(pages, npages);
	kvfree(pages);
	sev->pages_locked -= npages;
}

static void sev_clflush_pages(struct page *pages[], unsigned long npages)
{
	uint8_t *page_virtual;
	unsigned long i;

	if (npages == 0 || pages == NULL)
		return;

	for (i = 0; i < npages; i++) {
		page_virtual = kmap_atomic(pages[i]);
		clflush_cache_range(page_virtual, PAGE_SIZE);
		kunmap_atomic(page_virtual);
	}
}

static void __unregister_enc_region_locked(struct kvm *kvm,
					   struct enc_region *region)
{
	/*
	 * The guest may change the memory encryption attribute from C=0 -> C=1
	 * or vice versa for this memory range. Lets make sure caches are
	 * flushed to ensure that guest data gets written into memory with
	 * correct C-bit.
	 */
	sev_clflush_pages(region->pages, region->npages);

	sev_unpin_memory(kvm, region->pages, region->npages);
	list_del(&region->list);
	kfree(region);
}

static void sev_vm_destroy(struct kvm *kvm)
{
	struct kvm_sev_info *sev = &kvm->arch.sev_info;
	struct list_head *head = &sev->regions_list;
	struct list_head *pos, *q;

	if (!sev_guest(kvm))
		return;

	mutex_lock(&kvm->lock);

	/*
	 * if userspace was terminated before unregistering the memory regions
	 * then lets unpin all the registered memory.
	 */
	if (!list_empty(head)) {
		list_for_each_safe(pos, q, head) {
			__unregister_enc_region_locked(kvm,
				list_entry(pos, struct enc_region, list));
		}
	}

	mutex_unlock(&kvm->lock);

	sev_unbind_asid(kvm, sev->handle);
	sev_asid_free(kvm);
}

static void avic_vm_destroy(struct kvm *kvm)
{
	unsigned long flags;
	struct kvm_arch *vm_data = &kvm->arch;

	if (!avic)
		return;

	if (vm_data->avic_logical_id_table_page)
		__free_page(vm_data->avic_logical_id_table_page);
	if (vm_data->avic_physical_id_table_page)
		__free_page(vm_data->avic_physical_id_table_page);

	spin_lock_irqsave(&svm_vm_data_hash_lock, flags);
	hash_del(&vm_data->hnode);
	spin_unlock_irqrestore(&svm_vm_data_hash_lock, flags);
}

static void svm_vm_destroy(struct kvm *kvm)
{
	avic_vm_destroy(kvm);
	sev_vm_destroy(kvm);
}

static int avic_vm_init(struct kvm *kvm)
{
	unsigned long flags;
	int err = -ENOMEM;
	struct kvm_arch *vm_data = &kvm->arch;
	struct page *p_page;
	struct page *l_page;
	struct kvm_arch *ka;
	u32 vm_id;

	if (!avic)
		return 0;

	/* Allocating physical APIC ID table (4KB) */
	p_page = alloc_page(GFP_KERNEL);
	if (!p_page)
		goto free_avic;

	vm_data->avic_physical_id_table_page = p_page;
	clear_page(page_address(p_page));

	/* Allocating logical APIC ID table (4KB) */
	l_page = alloc_page(GFP_KERNEL);
	if (!l_page)
		goto free_avic;

	vm_data->avic_logical_id_table_page = l_page;
	clear_page(page_address(l_page));

	spin_lock_irqsave(&svm_vm_data_hash_lock, flags);
 again:
	vm_id = next_vm_id = (next_vm_id + 1) & AVIC_VM_ID_MASK;
	if (vm_id == 0) { /* id is 1-based, zero is not okay */
		next_vm_id_wrapped = 1;
		goto again;
	}
	/* Is it still in use? Only possible if wrapped at least once */
	if (next_vm_id_wrapped) {
		hash_for_each_possible(svm_vm_data_hash, ka, hnode, vm_id) {
			struct kvm *k2 = container_of(ka, struct kvm, arch);
			struct kvm_arch *vd2 = &k2->arch;
			if (vd2->avic_vm_id == vm_id)
				goto again;
		}
	}
	vm_data->avic_vm_id = vm_id;
	hash_add(svm_vm_data_hash, &vm_data->hnode, vm_data->avic_vm_id);
	spin_unlock_irqrestore(&svm_vm_data_hash_lock, flags);

	return 0;

free_avic:
	avic_vm_destroy(kvm);
	return err;
}

static inline int
avic_update_iommu_vcpu_affinity(struct kvm_vcpu *vcpu, int cpu, bool r)
{
	int ret = 0;
	unsigned long flags;
	struct amd_svm_iommu_ir *ir;
	struct vcpu_svm *svm = to_svm(vcpu);

	if (!kvm_arch_has_assigned_device(vcpu->kvm))
		return 0;

	/*
	 * Here, we go through the per-vcpu ir_list to update all existing
	 * interrupt remapping table entry targeting this vcpu.
	 */
	spin_lock_irqsave(&svm->ir_list_lock, flags);

	if (list_empty(&svm->ir_list))
		goto out;

	list_for_each_entry(ir, &svm->ir_list, node) {
		ret = amd_iommu_update_ga(cpu, r, ir->data);
		if (ret)
			break;
	}
out:
	spin_unlock_irqrestore(&svm->ir_list_lock, flags);
	return ret;
}

static void avic_vcpu_load(struct kvm_vcpu *vcpu, int cpu)
{
	u64 entry;
	/* ID = 0xff (broadcast), ID > 0xff (reserved) */
	int h_physical_id = kvm_cpu_get_apicid(cpu);
	struct vcpu_svm *svm = to_svm(vcpu);

	if (!kvm_vcpu_apicv_active(vcpu))
		return;

	if (WARN_ON(h_physical_id >= AVIC_MAX_PHYSICAL_ID_COUNT))
		return;

	entry = READ_ONCE(*(svm->avic_physical_id_cache));
	WARN_ON(entry & AVIC_PHYSICAL_ID_ENTRY_IS_RUNNING_MASK);

	entry &= ~AVIC_PHYSICAL_ID_ENTRY_HOST_PHYSICAL_ID_MASK;
	entry |= (h_physical_id & AVIC_PHYSICAL_ID_ENTRY_HOST_PHYSICAL_ID_MASK);

	entry &= ~AVIC_PHYSICAL_ID_ENTRY_IS_RUNNING_MASK;
	if (svm->avic_is_running)
		entry |= AVIC_PHYSICAL_ID_ENTRY_IS_RUNNING_MASK;

	WRITE_ONCE(*(svm->avic_physical_id_cache), entry);
	avic_update_iommu_vcpu_affinity(vcpu, h_physical_id,
					svm->avic_is_running);
}

static void avic_vcpu_put(struct kvm_vcpu *vcpu)
{
	u64 entry;
	struct vcpu_svm *svm = to_svm(vcpu);

	if (!kvm_vcpu_apicv_active(vcpu))
		return;

	entry = READ_ONCE(*(svm->avic_physical_id_cache));
	if (entry & AVIC_PHYSICAL_ID_ENTRY_IS_RUNNING_MASK)
		avic_update_iommu_vcpu_affinity(vcpu, -1, 0);

	entry &= ~AVIC_PHYSICAL_ID_ENTRY_IS_RUNNING_MASK;
	WRITE_ONCE(*(svm->avic_physical_id_cache), entry);
}

/**
 * This function is called during VCPU halt/unhalt.
 */
static void avic_set_running(struct kvm_vcpu *vcpu, bool is_run)
{
	struct vcpu_svm *svm = to_svm(vcpu);

	svm->avic_is_running = is_run;
	if (is_run)
		avic_vcpu_load(vcpu, vcpu->cpu);
	else
		avic_vcpu_put(vcpu);
}

static void svm_vcpu_reset(struct kvm_vcpu *vcpu, bool init_event)
{
	struct vcpu_svm *svm = to_svm(vcpu);
	u32 dummy;
	u32 eax = 1;

	svm->spec_ctrl = 0;

	if (!init_event) {
		svm->vcpu.arch.apic_base = APIC_DEFAULT_PHYS_BASE |
					   MSR_IA32_APICBASE_ENABLE;
		if (kvm_vcpu_is_reset_bsp(&svm->vcpu))
			svm->vcpu.arch.apic_base |= MSR_IA32_APICBASE_BSP;
	}
	init_vmcb(svm);

	kvm_cpuid(vcpu, &eax, &dummy, &dummy, &dummy, true);
	kvm_register_write(vcpu, VCPU_REGS_RDX, eax);

	if (kvm_vcpu_apicv_active(vcpu) && !init_event)
		avic_update_vapic_bar(svm, APIC_DEFAULT_PHYS_BASE);
}

static int avic_init_vcpu(struct vcpu_svm *svm)
{
	int ret;

	if (!kvm_vcpu_apicv_active(&svm->vcpu))
		return 0;

	ret = avic_init_backing_page(&svm->vcpu);
	if (ret)
		return ret;

	INIT_LIST_HEAD(&svm->ir_list);
	spin_lock_init(&svm->ir_list_lock);

	return ret;
}

static struct kvm_vcpu *svm_create_vcpu(struct kvm *kvm, unsigned int id)
{
	struct vcpu_svm *svm;
	struct page *page;
	struct page *msrpm_pages;
	struct page *hsave_page;
	struct page *nested_msrpm_pages;
	int err;

	svm = kmem_cache_zalloc(kvm_vcpu_cache, GFP_KERNEL);
	if (!svm) {
		err = -ENOMEM;
		goto out;
	}

	err = kvm_vcpu_init(&svm->vcpu, kvm, id);
	if (err)
		goto free_svm;

	err = -ENOMEM;
	page = alloc_page(GFP_KERNEL);
	if (!page)
		goto uninit;

	msrpm_pages = alloc_pages(GFP_KERNEL, MSRPM_ALLOC_ORDER);
	if (!msrpm_pages)
		goto free_page1;

	nested_msrpm_pages = alloc_pages(GFP_KERNEL, MSRPM_ALLOC_ORDER);
	if (!nested_msrpm_pages)
		goto free_page2;

	hsave_page = alloc_page(GFP_KERNEL);
	if (!hsave_page)
		goto free_page3;

	err = avic_init_vcpu(svm);
	if (err)
		goto free_page4;

	/* We initialize this flag to true to make sure that the is_running
	 * bit would be set the first time the vcpu is loaded.
	 */
	svm->avic_is_running = true;

	svm->nested.hsave = page_address(hsave_page);

	svm->msrpm = page_address(msrpm_pages);
	svm_vcpu_init_msrpm(svm->msrpm);

	svm->nested.msrpm = page_address(nested_msrpm_pages);
	svm_vcpu_init_msrpm(svm->nested.msrpm);

	svm->vmcb = page_address(page);
	clear_page(svm->vmcb);
	svm->vmcb_pa = __sme_set(page_to_pfn(page) << PAGE_SHIFT);
	svm->asid_generation = 0;
	init_vmcb(svm);

	svm_init_osvw(&svm->vcpu);

	return &svm->vcpu;

free_page4:
	__free_page(hsave_page);
free_page3:
	__free_pages(nested_msrpm_pages, MSRPM_ALLOC_ORDER);
free_page2:
	__free_pages(msrpm_pages, MSRPM_ALLOC_ORDER);
free_page1:
	__free_page(page);
uninit:
	kvm_vcpu_uninit(&svm->vcpu);
free_svm:
	kmem_cache_free(kvm_vcpu_cache, svm);
out:
	return ERR_PTR(err);
}

static void svm_free_vcpu(struct kvm_vcpu *vcpu)
{
	struct vcpu_svm *svm = to_svm(vcpu);

	__free_page(pfn_to_page(__sme_clr(svm->vmcb_pa) >> PAGE_SHIFT));
	__free_pages(virt_to_page(svm->msrpm), MSRPM_ALLOC_ORDER);
	__free_page(virt_to_page(svm->nested.hsave));
	__free_pages(virt_to_page(svm->nested.msrpm), MSRPM_ALLOC_ORDER);
	kvm_vcpu_uninit(vcpu);
	kmem_cache_free(kvm_vcpu_cache, svm);
	/*
	 * The vmcb page can be recycled, causing a false negative in
	 * svm_vcpu_load(). So do a full IBPB now.
	 */
	indirect_branch_prediction_barrier();
}

static void svm_vcpu_load(struct kvm_vcpu *vcpu, int cpu)
{
	struct vcpu_svm *svm = to_svm(vcpu);
	struct svm_cpu_data *sd = per_cpu(svm_data, cpu);
	int i;

	if (unlikely(cpu != vcpu->cpu)) {
		svm->asid_generation = 0;
		mark_all_dirty(svm->vmcb);
	}

#ifdef CONFIG_X86_64
	rdmsrl(MSR_GS_BASE, to_svm(vcpu)->host.gs_base);
#endif
	savesegment(fs, svm->host.fs);
	savesegment(gs, svm->host.gs);
	svm->host.ldt = kvm_read_ldt();

	for (i = 0; i < NR_HOST_SAVE_USER_MSRS; i++)
		rdmsrl(host_save_user_msrs[i], svm->host_user_msrs[i]);

	if (static_cpu_has(X86_FEATURE_TSCRATEMSR)) {
		u64 tsc_ratio = vcpu->arch.tsc_scaling_ratio;
		if (tsc_ratio != __this_cpu_read(current_tsc_ratio)) {
			__this_cpu_write(current_tsc_ratio, tsc_ratio);
			wrmsrl(MSR_AMD64_TSC_RATIO, tsc_ratio);
		}
	}
	/* This assumes that the kernel never uses MSR_TSC_AUX */
	if (static_cpu_has(X86_FEATURE_RDTSCP))
		wrmsrl(MSR_TSC_AUX, svm->tsc_aux);

	if (sd->current_vmcb != svm->vmcb) {
		sd->current_vmcb = svm->vmcb;
		indirect_branch_prediction_barrier();
	}
	avic_vcpu_load(vcpu, cpu);
}

static void svm_vcpu_put(struct kvm_vcpu *vcpu)
{
	struct vcpu_svm *svm = to_svm(vcpu);
	int i;

	avic_vcpu_put(vcpu);

	++vcpu->stat.host_state_reload;
	kvm_load_ldt(svm->host.ldt);
#ifdef CONFIG_X86_64
	loadsegment(fs, svm->host.fs);
	wrmsrl(MSR_KERNEL_GS_BASE, current->thread.gsbase);
	load_gs_index(svm->host.gs);
#else
#ifdef CONFIG_X86_32_LAZY_GS
	loadsegment(gs, svm->host.gs);
#endif
#endif
	for (i = 0; i < NR_HOST_SAVE_USER_MSRS; i++)
		wrmsrl(host_save_user_msrs[i], svm->host_user_msrs[i]);
}

static void svm_vcpu_blocking(struct kvm_vcpu *vcpu)
{
	avic_set_running(vcpu, false);
}

static void svm_vcpu_unblocking(struct kvm_vcpu *vcpu)
{
	avic_set_running(vcpu, true);
}

static unsigned long svm_get_rflags(struct kvm_vcpu *vcpu)
{
	struct vcpu_svm *svm = to_svm(vcpu);
	unsigned long rflags = svm->vmcb->save.rflags;

	if (svm->nmi_singlestep) {
		/* Hide our flags if they were not set by the guest */
		if (!(svm->nmi_singlestep_guest_rflags & X86_EFLAGS_TF))
			rflags &= ~X86_EFLAGS_TF;
		if (!(svm->nmi_singlestep_guest_rflags & X86_EFLAGS_RF))
			rflags &= ~X86_EFLAGS_RF;
	}
	return rflags;
}

static void svm_set_rflags(struct kvm_vcpu *vcpu, unsigned long rflags)
{
	if (to_svm(vcpu)->nmi_singlestep)
		rflags |= (X86_EFLAGS_TF | X86_EFLAGS_RF);

       /*
        * Any change of EFLAGS.VM is accompanied by a reload of SS
        * (caused by either a task switch or an inter-privilege IRET),
        * so we do not need to update the CPL here.
        */
	to_svm(vcpu)->vmcb->save.rflags = rflags;
}

static void svm_cache_reg(struct kvm_vcpu *vcpu, enum kvm_reg reg)
{
	switch (reg) {
	case VCPU_EXREG_PDPTR:
		BUG_ON(!npt_enabled);
		load_pdptrs(vcpu, vcpu->arch.walk_mmu, kvm_read_cr3(vcpu));
		break;
	default:
		BUG();
	}
}

static void svm_set_vintr(struct vcpu_svm *svm)
{
	set_intercept(svm, INTERCEPT_VINTR);
}

static void svm_clear_vintr(struct vcpu_svm *svm)
{
	clr_intercept(svm, INTERCEPT_VINTR);
}

static struct vmcb_seg *svm_seg(struct kvm_vcpu *vcpu, int seg)
{
	struct vmcb_save_area *save = &to_svm(vcpu)->vmcb->save;

	switch (seg) {
	case VCPU_SREG_CS: return &save->cs;
	case VCPU_SREG_DS: return &save->ds;
	case VCPU_SREG_ES: return &save->es;
	case VCPU_SREG_FS: return &save->fs;
	case VCPU_SREG_GS: return &save->gs;
	case VCPU_SREG_SS: return &save->ss;
	case VCPU_SREG_TR: return &save->tr;
	case VCPU_SREG_LDTR: return &save->ldtr;
	}
	BUG();
	return NULL;
}

static u64 svm_get_segment_base(struct kvm_vcpu *vcpu, int seg)
{
	struct vmcb_seg *s = svm_seg(vcpu, seg);

	return s->base;
}

static void svm_get_segment(struct kvm_vcpu *vcpu,
			    struct kvm_segment *var, int seg)
{
	struct vmcb_seg *s = svm_seg(vcpu, seg);

	var->base = s->base;
	var->limit = s->limit;
	var->selector = s->selector;
	var->type = s->attrib & SVM_SELECTOR_TYPE_MASK;
	var->s = (s->attrib >> SVM_SELECTOR_S_SHIFT) & 1;
	var->dpl = (s->attrib >> SVM_SELECTOR_DPL_SHIFT) & 3;
	var->present = (s->attrib >> SVM_SELECTOR_P_SHIFT) & 1;
	var->avl = (s->attrib >> SVM_SELECTOR_AVL_SHIFT) & 1;
	var->l = (s->attrib >> SVM_SELECTOR_L_SHIFT) & 1;
	var->db = (s->attrib >> SVM_SELECTOR_DB_SHIFT) & 1;

	/*
	 * AMD CPUs circa 2014 track the G bit for all segments except CS.
	 * However, the SVM spec states that the G bit is not observed by the
	 * CPU, and some VMware virtual CPUs drop the G bit for all segments.
	 * So let's synthesize a legal G bit for all segments, this helps
	 * running KVM nested. It also helps cross-vendor migration, because
	 * Intel's vmentry has a check on the 'G' bit.
	 */
	var->g = s->limit > 0xfffff;

	/*
	 * AMD's VMCB does not have an explicit unusable field, so emulate it
	 * for cross vendor migration purposes by "not present"
	 */
	var->unusable = !var->present;

	switch (seg) {
	case VCPU_SREG_TR:
		/*
		 * Work around a bug where the busy flag in the tr selector
		 * isn't exposed
		 */
		var->type |= 0x2;
		break;
	case VCPU_SREG_DS:
	case VCPU_SREG_ES:
	case VCPU_SREG_FS:
	case VCPU_SREG_GS:
		/*
		 * The accessed bit must always be set in the segment
		 * descriptor cache, although it can be cleared in the
		 * descriptor, the cached bit always remains at 1. Since
		 * Intel has a check on this, set it here to support
		 * cross-vendor migration.
		 */
		if (!var->unusable)
			var->type |= 0x1;
		break;
	case VCPU_SREG_SS:
		/*
		 * On AMD CPUs sometimes the DB bit in the segment
		 * descriptor is left as 1, although the whole segment has
		 * been made unusable. Clear it here to pass an Intel VMX
		 * entry check when cross vendor migrating.
		 */
		if (var->unusable)
			var->db = 0;
		/* This is symmetric with svm_set_segment() */
		var->dpl = to_svm(vcpu)->vmcb->save.cpl;
		break;
	}
}

static int svm_get_cpl(struct kvm_vcpu *vcpu)
{
	struct vmcb_save_area *save = &to_svm(vcpu)->vmcb->save;

	return save->cpl;
}

static void svm_get_idt(struct kvm_vcpu *vcpu, struct desc_ptr *dt)
{
	struct vcpu_svm *svm = to_svm(vcpu);

	dt->size = svm->vmcb->save.idtr.limit;
	dt->address = svm->vmcb->save.idtr.base;
}

static void svm_set_idt(struct kvm_vcpu *vcpu, struct desc_ptr *dt)
{
	struct vcpu_svm *svm = to_svm(vcpu);

	svm->vmcb->save.idtr.limit = dt->size;
	svm->vmcb->save.idtr.base = dt->address ;
	mark_dirty(svm->vmcb, VMCB_DT);
}

static void svm_get_gdt(struct kvm_vcpu *vcpu, struct desc_ptr *dt)
{
	struct vcpu_svm *svm = to_svm(vcpu);

	dt->size = svm->vmcb->save.gdtr.limit;
	dt->address = svm->vmcb->save.gdtr.base;
}

static void svm_set_gdt(struct kvm_vcpu *vcpu, struct desc_ptr *dt)
{
	struct vcpu_svm *svm = to_svm(vcpu);

	svm->vmcb->save.gdtr.limit = dt->size;
	svm->vmcb->save.gdtr.base = dt->address ;
	mark_dirty(svm->vmcb, VMCB_DT);
}

static void svm_decache_cr0_guest_bits(struct kvm_vcpu *vcpu)
{
}

static void svm_decache_cr3(struct kvm_vcpu *vcpu)
{
}

static void svm_decache_cr4_guest_bits(struct kvm_vcpu *vcpu)
{
}

static void update_cr0_intercept(struct vcpu_svm *svm)
{
	ulong gcr0 = svm->vcpu.arch.cr0;
	u64 *hcr0 = &svm->vmcb->save.cr0;

	*hcr0 = (*hcr0 & ~SVM_CR0_SELECTIVE_MASK)
		| (gcr0 & SVM_CR0_SELECTIVE_MASK);

	mark_dirty(svm->vmcb, VMCB_CR);

	if (gcr0 == *hcr0) {
		clr_cr_intercept(svm, INTERCEPT_CR0_READ);
		clr_cr_intercept(svm, INTERCEPT_CR0_WRITE);
	} else {
		set_cr_intercept(svm, INTERCEPT_CR0_READ);
		set_cr_intercept(svm, INTERCEPT_CR0_WRITE);
	}
}

static void svm_set_cr0(struct kvm_vcpu *vcpu, unsigned long cr0)
{
	struct vcpu_svm *svm = to_svm(vcpu);

#ifdef CONFIG_X86_64
	if (vcpu->arch.efer & EFER_LME) {
		if (!is_paging(vcpu) && (cr0 & X86_CR0_PG)) {
			vcpu->arch.efer |= EFER_LMA;
			svm->vmcb->save.efer |= EFER_LMA | EFER_LME;
		}

		if (is_paging(vcpu) && !(cr0 & X86_CR0_PG)) {
			vcpu->arch.efer &= ~EFER_LMA;
			svm->vmcb->save.efer &= ~(EFER_LMA | EFER_LME);
		}
	}
#endif
	vcpu->arch.cr0 = cr0;

	if (!npt_enabled)
		cr0 |= X86_CR0_PG | X86_CR0_WP;

	/*
	 * re-enable caching here because the QEMU bios
	 * does not do it - this results in some delay at
	 * reboot
	 */
	if (kvm_check_has_quirk(vcpu->kvm, KVM_X86_QUIRK_CD_NW_CLEARED))
		cr0 &= ~(X86_CR0_CD | X86_CR0_NW);
	svm->vmcb->save.cr0 = cr0;
	mark_dirty(svm->vmcb, VMCB_CR);
	update_cr0_intercept(svm);
}

static int svm_set_cr4(struct kvm_vcpu *vcpu, unsigned long cr4)
{
	unsigned long host_cr4_mce = cr4_read_shadow() & X86_CR4_MCE;
	unsigned long old_cr4 = to_svm(vcpu)->vmcb->save.cr4;

	if (cr4 & X86_CR4_VMXE)
		return 1;

	if (npt_enabled && ((old_cr4 ^ cr4) & X86_CR4_PGE))
		svm_flush_tlb(vcpu, true);

	vcpu->arch.cr4 = cr4;
	if (!npt_enabled)
		cr4 |= X86_CR4_PAE;
	cr4 |= host_cr4_mce;
	to_svm(vcpu)->vmcb->save.cr4 = cr4;
	mark_dirty(to_svm(vcpu)->vmcb, VMCB_CR);
	return 0;
}

static void svm_set_segment(struct kvm_vcpu *vcpu,
			    struct kvm_segment *var, int seg)
{
	struct vcpu_svm *svm = to_svm(vcpu);
	struct vmcb_seg *s = svm_seg(vcpu, seg);

	s->base = var->base;
	s->limit = var->limit;
	s->selector = var->selector;
	s->attrib = (var->type & SVM_SELECTOR_TYPE_MASK);
	s->attrib |= (var->s & 1) << SVM_SELECTOR_S_SHIFT;
	s->attrib |= (var->dpl & 3) << SVM_SELECTOR_DPL_SHIFT;
	s->attrib |= ((var->present & 1) && !var->unusable) << SVM_SELECTOR_P_SHIFT;
	s->attrib |= (var->avl & 1) << SVM_SELECTOR_AVL_SHIFT;
	s->attrib |= (var->l & 1) << SVM_SELECTOR_L_SHIFT;
	s->attrib |= (var->db & 1) << SVM_SELECTOR_DB_SHIFT;
	s->attrib |= (var->g & 1) << SVM_SELECTOR_G_SHIFT;

	/*
	 * This is always accurate, except if SYSRET returned to a segment
	 * with SS.DPL != 3.  Intel does not have this quirk, and always
	 * forces SS.DPL to 3 on sysret, so we ignore that case; fixing it
	 * would entail passing the CPL to userspace and back.
	 */
	if (seg == VCPU_SREG_SS)
		/* This is symmetric with svm_get_segment() */
		svm->vmcb->save.cpl = (var->dpl & 3);

	mark_dirty(svm->vmcb, VMCB_SEG);
}

static void update_bp_intercept(struct kvm_vcpu *vcpu)
{
	struct vcpu_svm *svm = to_svm(vcpu);

	clr_exception_intercept(svm, BP_VECTOR);

	if (vcpu->guest_debug & KVM_GUESTDBG_ENABLE) {
		if (vcpu->guest_debug & KVM_GUESTDBG_USE_SW_BP)
			set_exception_intercept(svm, BP_VECTOR);
	} else
		vcpu->guest_debug = 0;
}

static void new_asid(struct vcpu_svm *svm, struct svm_cpu_data *sd)
{
	if (sd->next_asid > sd->max_asid) {
		++sd->asid_generation;
		sd->next_asid = sd->min_asid;
		svm->vmcb->control.tlb_ctl = TLB_CONTROL_FLUSH_ALL_ASID;
	}

	svm->asid_generation = sd->asid_generation;
	svm->vmcb->control.asid = sd->next_asid++;

	mark_dirty(svm->vmcb, VMCB_ASID);
}

static u64 svm_get_dr6(struct kvm_vcpu *vcpu)
{
	return to_svm(vcpu)->vmcb->save.dr6;
}

static void svm_set_dr6(struct kvm_vcpu *vcpu, unsigned long value)
{
	struct vcpu_svm *svm = to_svm(vcpu);

	svm->vmcb->save.dr6 = value;
	mark_dirty(svm->vmcb, VMCB_DR);
}

static void svm_sync_dirty_debug_regs(struct kvm_vcpu *vcpu)
{
	struct vcpu_svm *svm = to_svm(vcpu);

	get_debugreg(vcpu->arch.db[0], 0);
	get_debugreg(vcpu->arch.db[1], 1);
	get_debugreg(vcpu->arch.db[2], 2);
	get_debugreg(vcpu->arch.db[3], 3);
	vcpu->arch.dr6 = svm_get_dr6(vcpu);
	vcpu->arch.dr7 = svm->vmcb->save.dr7;

	vcpu->arch.switch_db_regs &= ~KVM_DEBUGREG_WONT_EXIT;
	set_dr_intercepts(svm);
}

static void svm_set_dr7(struct kvm_vcpu *vcpu, unsigned long value)
{
	struct vcpu_svm *svm = to_svm(vcpu);

	svm->vmcb->save.dr7 = value;
	mark_dirty(svm->vmcb, VMCB_DR);
}

static int pf_interception(struct vcpu_svm *svm)
{
	u64 fault_address = __sme_clr(svm->vmcb->control.exit_info_2);
	u64 error_code = svm->vmcb->control.exit_info_1;

	return kvm_handle_page_fault(&svm->vcpu, error_code, fault_address,
			static_cpu_has(X86_FEATURE_DECODEASSISTS) ?
			svm->vmcb->control.insn_bytes : NULL,
			svm->vmcb->control.insn_len);
}

static int npf_interception(struct vcpu_svm *svm)
{
	u64 fault_address = __sme_clr(svm->vmcb->control.exit_info_2);
	u64 error_code = svm->vmcb->control.exit_info_1;

	trace_kvm_page_fault(fault_address, error_code);
	return kvm_mmu_page_fault(&svm->vcpu, fault_address, error_code,
			static_cpu_has(X86_FEATURE_DECODEASSISTS) ?
			svm->vmcb->control.insn_bytes : NULL,
			svm->vmcb->control.insn_len);
}

static int db_interception(struct vcpu_svm *svm)
{
	struct kvm_run *kvm_run = svm->vcpu.run;

	if (!(svm->vcpu.guest_debug &
	      (KVM_GUESTDBG_SINGLESTEP | KVM_GUESTDBG_USE_HW_BP)) &&
		!svm->nmi_singlestep) {
		kvm_queue_exception(&svm->vcpu, DB_VECTOR);
		return 1;
	}

	if (svm->nmi_singlestep) {
		disable_nmi_singlestep(svm);
	}

	if (svm->vcpu.guest_debug &
	    (KVM_GUESTDBG_SINGLESTEP | KVM_GUESTDBG_USE_HW_BP)) {
		kvm_run->exit_reason = KVM_EXIT_DEBUG;
		kvm_run->debug.arch.pc =
			svm->vmcb->save.cs.base + svm->vmcb->save.rip;
		kvm_run->debug.arch.exception = DB_VECTOR;
		return 0;
	}

	return 1;
}

static int bp_interception(struct vcpu_svm *svm)
{
	struct kvm_run *kvm_run = svm->vcpu.run;

	kvm_run->exit_reason = KVM_EXIT_DEBUG;
	kvm_run->debug.arch.pc = svm->vmcb->save.cs.base + svm->vmcb->save.rip;
	kvm_run->debug.arch.exception = BP_VECTOR;
	return 0;
}

static int ud_interception(struct vcpu_svm *svm)
{
	int er;

	er = emulate_instruction(&svm->vcpu, EMULTYPE_TRAP_UD);
	if (er == EMULATE_USER_EXIT)
		return 0;
	if (er != EMULATE_DONE)
		kvm_queue_exception(&svm->vcpu, UD_VECTOR);
	return 1;
}

static int ac_interception(struct vcpu_svm *svm)
{
	kvm_queue_exception_e(&svm->vcpu, AC_VECTOR, 0);
	return 1;
}

static bool is_erratum_383(void)
{
	int err, i;
	u64 value;

	if (!erratum_383_found)
		return false;

	value = native_read_msr_safe(MSR_IA32_MC0_STATUS, &err);
	if (err)
		return false;

	/* Bit 62 may or may not be set for this mce */
	value &= ~(1ULL << 62);

	if (value != 0xb600000000010015ULL)
		return false;

	/* Clear MCi_STATUS registers */
	for (i = 0; i < 6; ++i)
		native_write_msr_safe(MSR_IA32_MCx_STATUS(i), 0, 0);

	value = native_read_msr_safe(MSR_IA32_MCG_STATUS, &err);
	if (!err) {
		u32 low, high;

		value &= ~(1ULL << 2);
		low    = lower_32_bits(value);
		high   = upper_32_bits(value);

		native_write_msr_safe(MSR_IA32_MCG_STATUS, low, high);
	}

	/* Flush tlb to evict multi-match entries */
	__flush_tlb_all();

	return true;
}

static void svm_handle_mce(struct vcpu_svm *svm)
{
	if (is_erratum_383()) {
		/*
		 * Erratum 383 triggered. Guest state is corrupt so kill the
		 * guest.
		 */
		pr_err("KVM: Guest triggered AMD Erratum 383\n");

		kvm_make_request(KVM_REQ_TRIPLE_FAULT, &svm->vcpu);

		return;
	}

	/*
	 * On an #MC intercept the MCE handler is not called automatically in
	 * the host. So do it by hand here.
	 */
	asm volatile (
		"int $0x12\n");
	/* not sure if we ever come back to this point */

	return;
}

static int mc_interception(struct vcpu_svm *svm)
{
	return 1;
}

static int shutdown_interception(struct vcpu_svm *svm)
{
	struct kvm_run *kvm_run = svm->vcpu.run;

	/*
	 * VMCB is undefined after a SHUTDOWN intercept
	 * so reinitialize it.
	 */
	clear_page(svm->vmcb);
	init_vmcb(svm);

	kvm_run->exit_reason = KVM_EXIT_SHUTDOWN;
	return 0;
}

static int io_interception(struct vcpu_svm *svm)
{
	struct kvm_vcpu *vcpu = &svm->vcpu;
	u32 io_info = svm->vmcb->control.exit_info_1; /* address size bug? */
	int size, in, string, ret;
	unsigned port;

	++svm->vcpu.stat.io_exits;
	string = (io_info & SVM_IOIO_STR_MASK) != 0;
	in = (io_info & SVM_IOIO_TYPE_MASK) != 0;
	if (string)
		return emulate_instruction(vcpu, 0) == EMULATE_DONE;

	port = io_info >> 16;
	size = (io_info & SVM_IOIO_SIZE_MASK) >> SVM_IOIO_SIZE_SHIFT;
	svm->next_rip = svm->vmcb->control.exit_info_2;
	ret = kvm_skip_emulated_instruction(&svm->vcpu);

	/*
	 * TODO: we might be squashing a KVM_GUESTDBG_SINGLESTEP-triggered
	 * KVM_EXIT_DEBUG here.
	 */
	if (in)
		return kvm_fast_pio_in(vcpu, size, port) && ret;
	else
		return kvm_fast_pio_out(vcpu, size, port) && ret;
}

static int nmi_interception(struct vcpu_svm *svm)
{
	return 1;
}

static int intr_interception(struct vcpu_svm *svm)
{
	++svm->vcpu.stat.irq_exits;
	return 1;
}

static int nop_on_interception(struct vcpu_svm *svm)
{
	return 1;
}

static int halt_interception(struct vcpu_svm *svm)
{
	svm->next_rip = kvm_rip_read(&svm->vcpu) + 1;
	return kvm_emulate_halt(&svm->vcpu);
}

static int vmmcall_interception(struct vcpu_svm *svm)
{
	svm->next_rip = kvm_rip_read(&svm->vcpu) + 3;
	return kvm_emulate_hypercall(&svm->vcpu);
}

static unsigned long nested_svm_get_tdp_cr3(struct kvm_vcpu *vcpu)
{
	struct vcpu_svm *svm = to_svm(vcpu);

	return svm->nested.nested_cr3;
}

static u64 nested_svm_get_tdp_pdptr(struct kvm_vcpu *vcpu, int index)
{
	struct vcpu_svm *svm = to_svm(vcpu);
	u64 cr3 = svm->nested.nested_cr3;
	u64 pdpte;
	int ret;

	ret = kvm_vcpu_read_guest_page(vcpu, gpa_to_gfn(__sme_clr(cr3)), &pdpte,
				       offset_in_page(cr3) + index * 8, 8);
	if (ret)
		return 0;
	return pdpte;
}

static void nested_svm_set_tdp_cr3(struct kvm_vcpu *vcpu,
				   unsigned long root)
{
	struct vcpu_svm *svm = to_svm(vcpu);

	svm->vmcb->control.nested_cr3 = __sme_set(root);
	mark_dirty(svm->vmcb, VMCB_NPT);
	svm_flush_tlb(vcpu, true);
}

static void nested_svm_inject_npf_exit(struct kvm_vcpu *vcpu,
				       struct x86_exception *fault)
{
	struct vcpu_svm *svm = to_svm(vcpu);

	if (svm->vmcb->control.exit_code != SVM_EXIT_NPF) {
		/*
		 * TODO: track the cause of the nested page fault, and
		 * correctly fill in the high bits of exit_info_1.
		 */
		svm->vmcb->control.exit_code = SVM_EXIT_NPF;
		svm->vmcb->control.exit_code_hi = 0;
		svm->vmcb->control.exit_info_1 = (1ULL << 32);
		svm->vmcb->control.exit_info_2 = fault->address;
	}

	svm->vmcb->control.exit_info_1 &= ~0xffffffffULL;
	svm->vmcb->control.exit_info_1 |= fault->error_code;

	/*
	 * The present bit is always zero for page structure faults on real
	 * hardware.
	 */
	if (svm->vmcb->control.exit_info_1 & (2ULL << 32))
		svm->vmcb->control.exit_info_1 &= ~1;

	nested_svm_vmexit(svm);
}

static void nested_svm_init_mmu_context(struct kvm_vcpu *vcpu)
{
	WARN_ON(mmu_is_nested(vcpu));
	kvm_init_shadow_mmu(vcpu);
	vcpu->arch.mmu.set_cr3           = nested_svm_set_tdp_cr3;
	vcpu->arch.mmu.get_cr3           = nested_svm_get_tdp_cr3;
	vcpu->arch.mmu.get_pdptr         = nested_svm_get_tdp_pdptr;
	vcpu->arch.mmu.inject_page_fault = nested_svm_inject_npf_exit;
	vcpu->arch.mmu.shadow_root_level = get_npt_level(vcpu);
	reset_shadow_zero_bits_mask(vcpu, &vcpu->arch.mmu);
	vcpu->arch.walk_mmu              = &vcpu->arch.nested_mmu;
}

static void nested_svm_uninit_mmu_context(struct kvm_vcpu *vcpu)
{
	vcpu->arch.walk_mmu = &vcpu->arch.mmu;
}

static int nested_svm_check_permissions(struct vcpu_svm *svm)
{
	if (!(svm->vcpu.arch.efer & EFER_SVME) ||
	    !is_paging(&svm->vcpu)) {
		kvm_queue_exception(&svm->vcpu, UD_VECTOR);
		return 1;
	}

	if (svm->vmcb->save.cpl) {
		kvm_inject_gp(&svm->vcpu, 0);
		return 1;
	}

	return 0;
}

static int nested_svm_check_exception(struct vcpu_svm *svm, unsigned nr,
				      bool has_error_code, u32 error_code)
{
	int vmexit;

	if (!is_guest_mode(&svm->vcpu))
		return 0;

	vmexit = nested_svm_intercept(svm);
	if (vmexit != NESTED_EXIT_DONE)
		return 0;

	svm->vmcb->control.exit_code = SVM_EXIT_EXCP_BASE + nr;
	svm->vmcb->control.exit_code_hi = 0;
	svm->vmcb->control.exit_info_1 = error_code;

	/*
	 * FIXME: we should not write CR2 when L1 intercepts an L2 #PF exception.
	 * The fix is to add the ancillary datum (CR2 or DR6) to structs
	 * kvm_queued_exception and kvm_vcpu_events, so that CR2 and DR6 can be
	 * written only when inject_pending_event runs (DR6 would written here
	 * too).  This should be conditional on a new capability---if the
	 * capability is disabled, kvm_multiple_exception would write the
	 * ancillary information to CR2 or DR6, for backwards ABI-compatibility.
	 */
	if (svm->vcpu.arch.exception.nested_apf)
		svm->vmcb->control.exit_info_2 = svm->vcpu.arch.apf.nested_apf_token;
	else
		svm->vmcb->control.exit_info_2 = svm->vcpu.arch.cr2;

	svm->nested.exit_required = true;
	return vmexit;
}

/* This function returns true if it is save to enable the irq window */
static inline bool nested_svm_intr(struct vcpu_svm *svm)
{
	if (!is_guest_mode(&svm->vcpu))
		return true;

	if (!(svm->vcpu.arch.hflags & HF_VINTR_MASK))
		return true;

	if (!(svm->vcpu.arch.hflags & HF_HIF_MASK))
		return false;

	/*
	 * if vmexit was already requested (by intercepted exception
	 * for instance) do not overwrite it with "external interrupt"
	 * vmexit.
	 */
	if (svm->nested.exit_required)
		return false;

	svm->vmcb->control.exit_code   = SVM_EXIT_INTR;
	svm->vmcb->control.exit_info_1 = 0;
	svm->vmcb->control.exit_info_2 = 0;

	if (svm->nested.intercept & 1ULL) {
		/*
		 * The #vmexit can't be emulated here directly because this
		 * code path runs with irqs and preemption disabled. A
		 * #vmexit emulation might sleep. Only signal request for
		 * the #vmexit here.
		 */
		svm->nested.exit_required = true;
		trace_kvm_nested_intr_vmexit(svm->vmcb->save.rip);
		return false;
	}

	return true;
}

/* This function returns true if it is save to enable the nmi window */
static inline bool nested_svm_nmi(struct vcpu_svm *svm)
{
	if (!is_guest_mode(&svm->vcpu))
		return true;

	if (!(svm->nested.intercept & (1ULL << INTERCEPT_NMI)))
		return true;

	svm->vmcb->control.exit_code = SVM_EXIT_NMI;
	svm->nested.exit_required = true;

	return false;
}

static void *nested_svm_map(struct vcpu_svm *svm, u64 gpa, struct page **_page)
{
	struct page *page;

	might_sleep();

	page = kvm_vcpu_gfn_to_page(&svm->vcpu, gpa >> PAGE_SHIFT);
	if (is_error_page(page))
		goto error;

	*_page = page;

	return kmap(page);

error:
	kvm_inject_gp(&svm->vcpu, 0);

	return NULL;
}

static void nested_svm_unmap(struct page *page)
{
	kunmap(page);
	kvm_release_page_dirty(page);
}

static int nested_svm_intercept_ioio(struct vcpu_svm *svm)
{
	unsigned port, size, iopm_len;
	u16 val, mask;
	u8 start_bit;
	u64 gpa;

	if (!(svm->nested.intercept & (1ULL << INTERCEPT_IOIO_PROT)))
		return NESTED_EXIT_HOST;

	port = svm->vmcb->control.exit_info_1 >> 16;
	size = (svm->vmcb->control.exit_info_1 & SVM_IOIO_SIZE_MASK) >>
		SVM_IOIO_SIZE_SHIFT;
	gpa  = svm->nested.vmcb_iopm + (port / 8);
	start_bit = port % 8;
	iopm_len = (start_bit + size > 8) ? 2 : 1;
	mask = (0xf >> (4 - size)) << start_bit;
	val = 0;

	if (kvm_vcpu_read_guest(&svm->vcpu, gpa, &val, iopm_len))
		return NESTED_EXIT_DONE;

	return (val & mask) ? NESTED_EXIT_DONE : NESTED_EXIT_HOST;
}

static int nested_svm_exit_handled_msr(struct vcpu_svm *svm)
{
	u32 offset, msr, value;
	int write, mask;

	if (!(svm->nested.intercept & (1ULL << INTERCEPT_MSR_PROT)))
		return NESTED_EXIT_HOST;

	msr    = svm->vcpu.arch.regs[VCPU_REGS_RCX];
	offset = svm_msrpm_offset(msr);
	write  = svm->vmcb->control.exit_info_1 & 1;
	mask   = 1 << ((2 * (msr & 0xf)) + write);

	if (offset == MSR_INVALID)
		return NESTED_EXIT_DONE;

	/* Offset is in 32 bit units but need in 8 bit units */
	offset *= 4;

	if (kvm_vcpu_read_guest(&svm->vcpu, svm->nested.vmcb_msrpm + offset, &value, 4))
		return NESTED_EXIT_DONE;

	return (value & mask) ? NESTED_EXIT_DONE : NESTED_EXIT_HOST;
}

/* DB exceptions for our internal use must not cause vmexit */
static int nested_svm_intercept_db(struct vcpu_svm *svm)
{
	unsigned long dr6;

	/* if we're not singlestepping, it's not ours */
	if (!svm->nmi_singlestep)
		return NESTED_EXIT_DONE;

	/* if it's not a singlestep exception, it's not ours */
	if (kvm_get_dr(&svm->vcpu, 6, &dr6))
		return NESTED_EXIT_DONE;
	if (!(dr6 & DR6_BS))
		return NESTED_EXIT_DONE;

	/* if the guest is singlestepping, it should get the vmexit */
	if (svm->nmi_singlestep_guest_rflags & X86_EFLAGS_TF) {
		disable_nmi_singlestep(svm);
		return NESTED_EXIT_DONE;
	}

	/* it's ours, the nested hypervisor must not see this one */
	return NESTED_EXIT_HOST;
}

static int nested_svm_exit_special(struct vcpu_svm *svm)
{
	u32 exit_code = svm->vmcb->control.exit_code;

	switch (exit_code) {
	case SVM_EXIT_INTR:
	case SVM_EXIT_NMI:
	case SVM_EXIT_EXCP_BASE + MC_VECTOR:
		return NESTED_EXIT_HOST;
	case SVM_EXIT_NPF:
		/* For now we are always handling NPFs when using them */
		if (npt_enabled)
			return NESTED_EXIT_HOST;
		break;
	case SVM_EXIT_EXCP_BASE + PF_VECTOR:
		/* When we're shadowing, trap PFs, but not async PF */
		if (!npt_enabled && svm->vcpu.arch.apf.host_apf_reason == 0)
			return NESTED_EXIT_HOST;
		break;
	default:
		break;
	}

	return NESTED_EXIT_CONTINUE;
}

/*
 * If this function returns true, this #vmexit was already handled
 */
static int nested_svm_intercept(struct vcpu_svm *svm)
{
	u32 exit_code = svm->vmcb->control.exit_code;
	int vmexit = NESTED_EXIT_HOST;

	switch (exit_code) {
	case SVM_EXIT_MSR:
		vmexit = nested_svm_exit_handled_msr(svm);
		break;
	case SVM_EXIT_IOIO:
		vmexit = nested_svm_intercept_ioio(svm);
		break;
	case SVM_EXIT_READ_CR0 ... SVM_EXIT_WRITE_CR8: {
		u32 bit = 1U << (exit_code - SVM_EXIT_READ_CR0);
		if (svm->nested.intercept_cr & bit)
			vmexit = NESTED_EXIT_DONE;
		break;
	}
	case SVM_EXIT_READ_DR0 ... SVM_EXIT_WRITE_DR7: {
		u32 bit = 1U << (exit_code - SVM_EXIT_READ_DR0);
		if (svm->nested.intercept_dr & bit)
			vmexit = NESTED_EXIT_DONE;
		break;
	}
	case SVM_EXIT_EXCP_BASE ... SVM_EXIT_EXCP_BASE + 0x1f: {
		u32 excp_bits = 1 << (exit_code - SVM_EXIT_EXCP_BASE);
		if (svm->nested.intercept_exceptions & excp_bits) {
			if (exit_code == SVM_EXIT_EXCP_BASE + DB_VECTOR)
				vmexit = nested_svm_intercept_db(svm);
			else
				vmexit = NESTED_EXIT_DONE;
		}
		/* async page fault always cause vmexit */
		else if ((exit_code == SVM_EXIT_EXCP_BASE + PF_VECTOR) &&
			 svm->vcpu.arch.exception.nested_apf != 0)
			vmexit = NESTED_EXIT_DONE;
		break;
	}
	case SVM_EXIT_ERR: {
		vmexit = NESTED_EXIT_DONE;
		break;
	}
	default: {
		u64 exit_bits = 1ULL << (exit_code - SVM_EXIT_INTR);
		if (svm->nested.intercept & exit_bits)
			vmexit = NESTED_EXIT_DONE;
	}
	}

	return vmexit;
}

static int nested_svm_exit_handled(struct vcpu_svm *svm)
{
	int vmexit;

	vmexit = nested_svm_intercept(svm);

	if (vmexit == NESTED_EXIT_DONE)
		nested_svm_vmexit(svm);

	return vmexit;
}

static inline void copy_vmcb_control_area(struct vmcb *dst_vmcb, struct vmcb *from_vmcb)
{
	struct vmcb_control_area *dst  = &dst_vmcb->control;
	struct vmcb_control_area *from = &from_vmcb->control;

	dst->intercept_cr         = from->intercept_cr;
	dst->intercept_dr         = from->intercept_dr;
	dst->intercept_exceptions = from->intercept_exceptions;
	dst->intercept            = from->intercept;
	dst->iopm_base_pa         = from->iopm_base_pa;
	dst->msrpm_base_pa        = from->msrpm_base_pa;
	dst->tsc_offset           = from->tsc_offset;
	dst->asid                 = from->asid;
	dst->tlb_ctl              = from->tlb_ctl;
	dst->int_ctl              = from->int_ctl;
	dst->int_vector           = from->int_vector;
	dst->int_state            = from->int_state;
	dst->exit_code            = from->exit_code;
	dst->exit_code_hi         = from->exit_code_hi;
	dst->exit_info_1          = from->exit_info_1;
	dst->exit_info_2          = from->exit_info_2;
	dst->exit_int_info        = from->exit_int_info;
	dst->exit_int_info_err    = from->exit_int_info_err;
	dst->nested_ctl           = from->nested_ctl;
	dst->event_inj            = from->event_inj;
	dst->event_inj_err        = from->event_inj_err;
	dst->nested_cr3           = from->nested_cr3;
	dst->virt_ext              = from->virt_ext;
}

static int nested_svm_vmexit(struct vcpu_svm *svm)
{
	struct vmcb *nested_vmcb;
	struct vmcb *hsave = svm->nested.hsave;
	struct vmcb *vmcb = svm->vmcb;
	struct page *page;

	trace_kvm_nested_vmexit_inject(vmcb->control.exit_code,
				       vmcb->control.exit_info_1,
				       vmcb->control.exit_info_2,
				       vmcb->control.exit_int_info,
				       vmcb->control.exit_int_info_err,
				       KVM_ISA_SVM);

	nested_vmcb = nested_svm_map(svm, svm->nested.vmcb, &page);
	if (!nested_vmcb)
		return 1;

	/* Exit Guest-Mode */
	leave_guest_mode(&svm->vcpu);
	svm->nested.vmcb = 0;

	/* Give the current vmcb to the guest */
	disable_gif(svm);

	nested_vmcb->save.es     = vmcb->save.es;
	nested_vmcb->save.cs     = vmcb->save.cs;
	nested_vmcb->save.ss     = vmcb->save.ss;
	nested_vmcb->save.ds     = vmcb->save.ds;
	nested_vmcb->save.gdtr   = vmcb->save.gdtr;
	nested_vmcb->save.idtr   = vmcb->save.idtr;
	nested_vmcb->save.efer   = svm->vcpu.arch.efer;
	nested_vmcb->save.cr0    = kvm_read_cr0(&svm->vcpu);
	nested_vmcb->save.cr3    = kvm_read_cr3(&svm->vcpu);
	nested_vmcb->save.cr2    = vmcb->save.cr2;
	nested_vmcb->save.cr4    = svm->vcpu.arch.cr4;
	nested_vmcb->save.rflags = kvm_get_rflags(&svm->vcpu);
	nested_vmcb->save.rip    = vmcb->save.rip;
	nested_vmcb->save.rsp    = vmcb->save.rsp;
	nested_vmcb->save.rax    = vmcb->save.rax;
	nested_vmcb->save.dr7    = vmcb->save.dr7;
	nested_vmcb->save.dr6    = vmcb->save.dr6;
	nested_vmcb->save.cpl    = vmcb->save.cpl;

	nested_vmcb->control.int_ctl           = vmcb->control.int_ctl;
	nested_vmcb->control.int_vector        = vmcb->control.int_vector;
	nested_vmcb->control.int_state         = vmcb->control.int_state;
	nested_vmcb->control.exit_code         = vmcb->control.exit_code;
	nested_vmcb->control.exit_code_hi      = vmcb->control.exit_code_hi;
	nested_vmcb->control.exit_info_1       = vmcb->control.exit_info_1;
	nested_vmcb->control.exit_info_2       = vmcb->control.exit_info_2;
	nested_vmcb->control.exit_int_info     = vmcb->control.exit_int_info;
	nested_vmcb->control.exit_int_info_err = vmcb->control.exit_int_info_err;

	if (svm->nrips_enabled)
		nested_vmcb->control.next_rip  = vmcb->control.next_rip;

	/*
	 * If we emulate a VMRUN/#VMEXIT in the same host #vmexit cycle we have
	 * to make sure that we do not lose injected events. So check event_inj
	 * here and copy it to exit_int_info if it is valid.
	 * Exit_int_info and event_inj can't be both valid because the case
	 * below only happens on a VMRUN instruction intercept which has
	 * no valid exit_int_info set.
	 */
	if (vmcb->control.event_inj & SVM_EVTINJ_VALID) {
		struct vmcb_control_area *nc = &nested_vmcb->control;

		nc->exit_int_info     = vmcb->control.event_inj;
		nc->exit_int_info_err = vmcb->control.event_inj_err;
	}

	nested_vmcb->control.tlb_ctl           = 0;
	nested_vmcb->control.event_inj         = 0;
	nested_vmcb->control.event_inj_err     = 0;

	/* We always set V_INTR_MASKING and remember the old value in hflags */
	if (!(svm->vcpu.arch.hflags & HF_VINTR_MASK))
		nested_vmcb->control.int_ctl &= ~V_INTR_MASKING_MASK;

	/* Restore the original control entries */
	copy_vmcb_control_area(vmcb, hsave);

	kvm_clear_exception_queue(&svm->vcpu);
	kvm_clear_interrupt_queue(&svm->vcpu);

	svm->nested.nested_cr3 = 0;

	/* Restore selected save entries */
	svm->vmcb->save.es = hsave->save.es;
	svm->vmcb->save.cs = hsave->save.cs;
	svm->vmcb->save.ss = hsave->save.ss;
	svm->vmcb->save.ds = hsave->save.ds;
	svm->vmcb->save.gdtr = hsave->save.gdtr;
	svm->vmcb->save.idtr = hsave->save.idtr;
	kvm_set_rflags(&svm->vcpu, hsave->save.rflags);
	svm_set_efer(&svm->vcpu, hsave->save.efer);
	svm_set_cr0(&svm->vcpu, hsave->save.cr0 | X86_CR0_PE);
	svm_set_cr4(&svm->vcpu, hsave->save.cr4);
	if (npt_enabled) {
		svm->vmcb->save.cr3 = hsave->save.cr3;
		svm->vcpu.arch.cr3 = hsave->save.cr3;
	} else {
		(void)kvm_set_cr3(&svm->vcpu, hsave->save.cr3);
	}
	kvm_register_write(&svm->vcpu, VCPU_REGS_RAX, hsave->save.rax);
	kvm_register_write(&svm->vcpu, VCPU_REGS_RSP, hsave->save.rsp);
	kvm_register_write(&svm->vcpu, VCPU_REGS_RIP, hsave->save.rip);
	svm->vmcb->save.dr7 = 0;
	svm->vmcb->save.cpl = 0;
	svm->vmcb->control.exit_int_info = 0;

	mark_all_dirty(svm->vmcb);

	nested_svm_unmap(page);

	nested_svm_uninit_mmu_context(&svm->vcpu);
	kvm_mmu_reset_context(&svm->vcpu);
	kvm_mmu_load(&svm->vcpu);

	return 0;
}

static bool nested_svm_vmrun_msrpm(struct vcpu_svm *svm)
{
	/*
	 * This function merges the msr permission bitmaps of kvm and the
	 * nested vmcb. It is optimized in that it only merges the parts where
	 * the kvm msr permission bitmap may contain zero bits
	 */
	int i;

	if (!(svm->nested.intercept & (1ULL << INTERCEPT_MSR_PROT)))
		return true;

	for (i = 0; i < MSRPM_OFFSETS; i++) {
		u32 value, p;
		u64 offset;

		if (msrpm_offsets[i] == 0xffffffff)
			break;

		p      = msrpm_offsets[i];
		offset = svm->nested.vmcb_msrpm + (p * 4);

		if (kvm_vcpu_read_guest(&svm->vcpu, offset, &value, 4))
			return false;

		svm->nested.msrpm[p] = svm->msrpm[p] | value;
	}

	svm->vmcb->control.msrpm_base_pa = __sme_set(__pa(svm->nested.msrpm));

	return true;
}

static bool nested_vmcb_checks(struct vmcb *vmcb)
{
	if ((vmcb->control.intercept & (1ULL << INTERCEPT_VMRUN)) == 0)
		return false;

	if (vmcb->control.asid == 0)
		return false;

	if ((vmcb->control.nested_ctl & SVM_NESTED_CTL_NP_ENABLE) &&
	    !npt_enabled)
		return false;

	return true;
}

static void enter_svm_guest_mode(struct vcpu_svm *svm, u64 vmcb_gpa,
				 struct vmcb *nested_vmcb, struct page *page)
{
	if (kvm_get_rflags(&svm->vcpu) & X86_EFLAGS_IF)
		svm->vcpu.arch.hflags |= HF_HIF_MASK;
	else
		svm->vcpu.arch.hflags &= ~HF_HIF_MASK;

	if (nested_vmcb->control.nested_ctl & SVM_NESTED_CTL_NP_ENABLE) {
		kvm_mmu_unload(&svm->vcpu);
		svm->nested.nested_cr3 = nested_vmcb->control.nested_cr3;
		nested_svm_init_mmu_context(&svm->vcpu);
	}

	/* Load the nested guest state */
	svm->vmcb->save.es = nested_vmcb->save.es;
	svm->vmcb->save.cs = nested_vmcb->save.cs;
	svm->vmcb->save.ss = nested_vmcb->save.ss;
	svm->vmcb->save.ds = nested_vmcb->save.ds;
	svm->vmcb->save.gdtr = nested_vmcb->save.gdtr;
	svm->vmcb->save.idtr = nested_vmcb->save.idtr;
	kvm_set_rflags(&svm->vcpu, nested_vmcb->save.rflags);
	svm_set_efer(&svm->vcpu, nested_vmcb->save.efer);
	svm_set_cr0(&svm->vcpu, nested_vmcb->save.cr0);
	svm_set_cr4(&svm->vcpu, nested_vmcb->save.cr4);
	if (npt_enabled) {
		svm->vmcb->save.cr3 = nested_vmcb->save.cr3;
		svm->vcpu.arch.cr3 = nested_vmcb->save.cr3;
	} else
		(void)kvm_set_cr3(&svm->vcpu, nested_vmcb->save.cr3);

	/* Guest paging mode is active - reset mmu */
	kvm_mmu_reset_context(&svm->vcpu);

	svm->vmcb->save.cr2 = svm->vcpu.arch.cr2 = nested_vmcb->save.cr2;
	kvm_register_write(&svm->vcpu, VCPU_REGS_RAX, nested_vmcb->save.rax);
	kvm_register_write(&svm->vcpu, VCPU_REGS_RSP, nested_vmcb->save.rsp);
	kvm_register_write(&svm->vcpu, VCPU_REGS_RIP, nested_vmcb->save.rip);

	/* In case we don't even reach vcpu_run, the fields are not updated */
	svm->vmcb->save.rax = nested_vmcb->save.rax;
	svm->vmcb->save.rsp = nested_vmcb->save.rsp;
	svm->vmcb->save.rip = nested_vmcb->save.rip;
	svm->vmcb->save.dr7 = nested_vmcb->save.dr7;
	svm->vmcb->save.dr6 = nested_vmcb->save.dr6;
	svm->vmcb->save.cpl = nested_vmcb->save.cpl;

	svm->nested.vmcb_msrpm = nested_vmcb->control.msrpm_base_pa & ~0x0fffULL;
	svm->nested.vmcb_iopm  = nested_vmcb->control.iopm_base_pa  & ~0x0fffULL;

	/* cache intercepts */
	svm->nested.intercept_cr         = nested_vmcb->control.intercept_cr;
	svm->nested.intercept_dr         = nested_vmcb->control.intercept_dr;
	svm->nested.intercept_exceptions = nested_vmcb->control.intercept_exceptions;
	svm->nested.intercept            = nested_vmcb->control.intercept;

	svm_flush_tlb(&svm->vcpu, true);
	svm->vmcb->control.int_ctl = nested_vmcb->control.int_ctl | V_INTR_MASKING_MASK;
	if (nested_vmcb->control.int_ctl & V_INTR_MASKING_MASK)
		svm->vcpu.arch.hflags |= HF_VINTR_MASK;
	else
		svm->vcpu.arch.hflags &= ~HF_VINTR_MASK;

	if (svm->vcpu.arch.hflags & HF_VINTR_MASK) {
		/* We only want the cr8 intercept bits of the guest */
		clr_cr_intercept(svm, INTERCEPT_CR8_READ);
		clr_cr_intercept(svm, INTERCEPT_CR8_WRITE);
	}

	/* We don't want to see VMMCALLs from a nested guest */
	clr_intercept(svm, INTERCEPT_VMMCALL);

	svm->vmcb->control.virt_ext = nested_vmcb->control.virt_ext;
	svm->vmcb->control.int_vector = nested_vmcb->control.int_vector;
	svm->vmcb->control.int_state = nested_vmcb->control.int_state;
	svm->vmcb->control.tsc_offset += nested_vmcb->control.tsc_offset;
	svm->vmcb->control.event_inj = nested_vmcb->control.event_inj;
	svm->vmcb->control.event_inj_err = nested_vmcb->control.event_inj_err;

	nested_svm_unmap(page);

	/* Enter Guest-Mode */
	enter_guest_mode(&svm->vcpu);

	/*
	 * Merge guest and host intercepts - must be called  with vcpu in
	 * guest-mode to take affect here
	 */
	recalc_intercepts(svm);

	svm->nested.vmcb = vmcb_gpa;

	enable_gif(svm);

	mark_all_dirty(svm->vmcb);
}

static bool nested_svm_vmrun(struct vcpu_svm *svm)
{
	struct vmcb *nested_vmcb;
	struct vmcb *hsave = svm->nested.hsave;
	struct vmcb *vmcb = svm->vmcb;
	struct page *page;
	u64 vmcb_gpa;

	vmcb_gpa = svm->vmcb->save.rax;

	nested_vmcb = nested_svm_map(svm, svm->vmcb->save.rax, &page);
	if (!nested_vmcb)
		return false;

	if (!nested_vmcb_checks(nested_vmcb)) {
		nested_vmcb->control.exit_code    = SVM_EXIT_ERR;
		nested_vmcb->control.exit_code_hi = 0;
		nested_vmcb->control.exit_info_1  = 0;
		nested_vmcb->control.exit_info_2  = 0;

		nested_svm_unmap(page);

		return false;
	}

	trace_kvm_nested_vmrun(svm->vmcb->save.rip, vmcb_gpa,
			       nested_vmcb->save.rip,
			       nested_vmcb->control.int_ctl,
			       nested_vmcb->control.event_inj,
			       nested_vmcb->control.nested_ctl);

	trace_kvm_nested_intercepts(nested_vmcb->control.intercept_cr & 0xffff,
				    nested_vmcb->control.intercept_cr >> 16,
				    nested_vmcb->control.intercept_exceptions,
				    nested_vmcb->control.intercept);

	/* Clear internal status */
	kvm_clear_exception_queue(&svm->vcpu);
	kvm_clear_interrupt_queue(&svm->vcpu);

	/*
	 * Save the old vmcb, so we don't need to pick what we save, but can
	 * restore everything when a VMEXIT occurs
	 */
	hsave->save.es     = vmcb->save.es;
	hsave->save.cs     = vmcb->save.cs;
	hsave->save.ss     = vmcb->save.ss;
	hsave->save.ds     = vmcb->save.ds;
	hsave->save.gdtr   = vmcb->save.gdtr;
	hsave->save.idtr   = vmcb->save.idtr;
	hsave->save.efer   = svm->vcpu.arch.efer;
	hsave->save.cr0    = kvm_read_cr0(&svm->vcpu);
	hsave->save.cr4    = svm->vcpu.arch.cr4;
	hsave->save.rflags = kvm_get_rflags(&svm->vcpu);
	hsave->save.rip    = kvm_rip_read(&svm->vcpu);
	hsave->save.rsp    = vmcb->save.rsp;
	hsave->save.rax    = vmcb->save.rax;
	if (npt_enabled)
		hsave->save.cr3    = vmcb->save.cr3;
	else
		hsave->save.cr3    = kvm_read_cr3(&svm->vcpu);

	copy_vmcb_control_area(hsave, vmcb);

	enter_svm_guest_mode(svm, vmcb_gpa, nested_vmcb, page);

	return true;
}

static void nested_svm_vmloadsave(struct vmcb *from_vmcb, struct vmcb *to_vmcb)
{
	to_vmcb->save.fs = from_vmcb->save.fs;
	to_vmcb->save.gs = from_vmcb->save.gs;
	to_vmcb->save.tr = from_vmcb->save.tr;
	to_vmcb->save.ldtr = from_vmcb->save.ldtr;
	to_vmcb->save.kernel_gs_base = from_vmcb->save.kernel_gs_base;
	to_vmcb->save.star = from_vmcb->save.star;
	to_vmcb->save.lstar = from_vmcb->save.lstar;
	to_vmcb->save.cstar = from_vmcb->save.cstar;
	to_vmcb->save.sfmask = from_vmcb->save.sfmask;
	to_vmcb->save.sysenter_cs = from_vmcb->save.sysenter_cs;
	to_vmcb->save.sysenter_esp = from_vmcb->save.sysenter_esp;
	to_vmcb->save.sysenter_eip = from_vmcb->save.sysenter_eip;
}

static int vmload_interception(struct vcpu_svm *svm)
{
	struct vmcb *nested_vmcb;
	struct page *page;
	int ret;

	if (nested_svm_check_permissions(svm))
		return 1;

	nested_vmcb = nested_svm_map(svm, svm->vmcb->save.rax, &page);
	if (!nested_vmcb)
		return 1;

	svm->next_rip = kvm_rip_read(&svm->vcpu) + 3;
	ret = kvm_skip_emulated_instruction(&svm->vcpu);

	nested_svm_vmloadsave(nested_vmcb, svm->vmcb);
	nested_svm_unmap(page);

	return ret;
}

static int vmsave_interception(struct vcpu_svm *svm)
{
	struct vmcb *nested_vmcb;
	struct page *page;
	int ret;

	if (nested_svm_check_permissions(svm))
		return 1;

	nested_vmcb = nested_svm_map(svm, svm->vmcb->save.rax, &page);
	if (!nested_vmcb)
		return 1;

	svm->next_rip = kvm_rip_read(&svm->vcpu) + 3;
	ret = kvm_skip_emulated_instruction(&svm->vcpu);

	nested_svm_vmloadsave(svm->vmcb, nested_vmcb);
	nested_svm_unmap(page);

	return ret;
}

static int vmrun_interception(struct vcpu_svm *svm)
{
	if (nested_svm_check_permissions(svm))
		return 1;

	/* Save rip after vmrun instruction */
	kvm_rip_write(&svm->vcpu, kvm_rip_read(&svm->vcpu) + 3);

	if (!nested_svm_vmrun(svm))
		return 1;

	if (!nested_svm_vmrun_msrpm(svm))
		goto failed;

	return 1;

failed:

	svm->vmcb->control.exit_code    = SVM_EXIT_ERR;
	svm->vmcb->control.exit_code_hi = 0;
	svm->vmcb->control.exit_info_1  = 0;
	svm->vmcb->control.exit_info_2  = 0;

	nested_svm_vmexit(svm);

	return 1;
}

static int stgi_interception(struct vcpu_svm *svm)
{
	int ret;

	if (nested_svm_check_permissions(svm))
		return 1;

	/*
	 * If VGIF is enabled, the STGI intercept is only added to
	 * detect the opening of the SMI/NMI window; remove it now.
	 */
	if (vgif_enabled(svm))
		clr_intercept(svm, INTERCEPT_STGI);

	svm->next_rip = kvm_rip_read(&svm->vcpu) + 3;
	ret = kvm_skip_emulated_instruction(&svm->vcpu);
	kvm_make_request(KVM_REQ_EVENT, &svm->vcpu);

	enable_gif(svm);

	return ret;
}

static int clgi_interception(struct vcpu_svm *svm)
{
	int ret;

	if (nested_svm_check_permissions(svm))
		return 1;

	svm->next_rip = kvm_rip_read(&svm->vcpu) + 3;
	ret = kvm_skip_emulated_instruction(&svm->vcpu);

	disable_gif(svm);

	/* After a CLGI no interrupts should come */
	if (!kvm_vcpu_apicv_active(&svm->vcpu)) {
		svm_clear_vintr(svm);
		svm->vmcb->control.int_ctl &= ~V_IRQ_MASK;
		mark_dirty(svm->vmcb, VMCB_INTR);
	}

	return ret;
}

static int invlpga_interception(struct vcpu_svm *svm)
{
	struct kvm_vcpu *vcpu = &svm->vcpu;

	trace_kvm_invlpga(svm->vmcb->save.rip, kvm_register_read(&svm->vcpu, VCPU_REGS_RCX),
			  kvm_register_read(&svm->vcpu, VCPU_REGS_RAX));

	/* Let's treat INVLPGA the same as INVLPG (can be optimized!) */
	kvm_mmu_invlpg(vcpu, kvm_register_read(&svm->vcpu, VCPU_REGS_RAX));

	svm->next_rip = kvm_rip_read(&svm->vcpu) + 3;
	return kvm_skip_emulated_instruction(&svm->vcpu);
}

static int skinit_interception(struct vcpu_svm *svm)
{
	trace_kvm_skinit(svm->vmcb->save.rip, kvm_register_read(&svm->vcpu, VCPU_REGS_RAX));

	kvm_queue_exception(&svm->vcpu, UD_VECTOR);
	return 1;
}

static int wbinvd_interception(struct vcpu_svm *svm)
{
	return kvm_emulate_wbinvd(&svm->vcpu);
}

static int xsetbv_interception(struct vcpu_svm *svm)
{
	u64 new_bv = kvm_read_edx_eax(&svm->vcpu);
	u32 index = kvm_register_read(&svm->vcpu, VCPU_REGS_RCX);

	if (kvm_set_xcr(&svm->vcpu, index, new_bv) == 0) {
		svm->next_rip = kvm_rip_read(&svm->vcpu) + 3;
		return kvm_skip_emulated_instruction(&svm->vcpu);
	}

	return 1;
}

static int task_switch_interception(struct vcpu_svm *svm)
{
	u16 tss_selector;
	int reason;
	int int_type = svm->vmcb->control.exit_int_info &
		SVM_EXITINTINFO_TYPE_MASK;
	int int_vec = svm->vmcb->control.exit_int_info & SVM_EVTINJ_VEC_MASK;
	uint32_t type =
		svm->vmcb->control.exit_int_info & SVM_EXITINTINFO_TYPE_MASK;
	uint32_t idt_v =
		svm->vmcb->control.exit_int_info & SVM_EXITINTINFO_VALID;
	bool has_error_code = false;
	u32 error_code = 0;

	tss_selector = (u16)svm->vmcb->control.exit_info_1;

	if (svm->vmcb->control.exit_info_2 &
	    (1ULL << SVM_EXITINFOSHIFT_TS_REASON_IRET))
		reason = TASK_SWITCH_IRET;
	else if (svm->vmcb->control.exit_info_2 &
		 (1ULL << SVM_EXITINFOSHIFT_TS_REASON_JMP))
		reason = TASK_SWITCH_JMP;
	else if (idt_v)
		reason = TASK_SWITCH_GATE;
	else
		reason = TASK_SWITCH_CALL;

	if (reason == TASK_SWITCH_GATE) {
		switch (type) {
		case SVM_EXITINTINFO_TYPE_NMI:
			svm->vcpu.arch.nmi_injected = false;
			break;
		case SVM_EXITINTINFO_TYPE_EXEPT:
			if (svm->vmcb->control.exit_info_2 &
			    (1ULL << SVM_EXITINFOSHIFT_TS_HAS_ERROR_CODE)) {
				has_error_code = true;
				error_code =
					(u32)svm->vmcb->control.exit_info_2;
			}
			kvm_clear_exception_queue(&svm->vcpu);
			break;
		case SVM_EXITINTINFO_TYPE_INTR:
			kvm_clear_interrupt_queue(&svm->vcpu);
			break;
		default:
			break;
		}
	}

	if (reason != TASK_SWITCH_GATE ||
	    int_type == SVM_EXITINTINFO_TYPE_SOFT ||
	    (int_type == SVM_EXITINTINFO_TYPE_EXEPT &&
	     (int_vec == OF_VECTOR || int_vec == BP_VECTOR)))
		skip_emulated_instruction(&svm->vcpu);

	if (int_type != SVM_EXITINTINFO_TYPE_SOFT)
		int_vec = -1;

	if (kvm_task_switch(&svm->vcpu, tss_selector, int_vec, reason,
				has_error_code, error_code) == EMULATE_FAIL) {
		svm->vcpu.run->exit_reason = KVM_EXIT_INTERNAL_ERROR;
		svm->vcpu.run->internal.suberror = KVM_INTERNAL_ERROR_EMULATION;
		svm->vcpu.run->internal.ndata = 0;
		return 0;
	}
	return 1;
}

static int cpuid_interception(struct vcpu_svm *svm)
{
	svm->next_rip = kvm_rip_read(&svm->vcpu) + 2;
	return kvm_emulate_cpuid(&svm->vcpu);
}

static int iret_interception(struct vcpu_svm *svm)
{
	++svm->vcpu.stat.nmi_window_exits;
	clr_intercept(svm, INTERCEPT_IRET);
	svm->vcpu.arch.hflags |= HF_IRET_MASK;
	svm->nmi_iret_rip = kvm_rip_read(&svm->vcpu);
	kvm_make_request(KVM_REQ_EVENT, &svm->vcpu);
	return 1;
}

static int invlpg_interception(struct vcpu_svm *svm)
{
	if (!static_cpu_has(X86_FEATURE_DECODEASSISTS))
		return emulate_instruction(&svm->vcpu, 0) == EMULATE_DONE;

	kvm_mmu_invlpg(&svm->vcpu, svm->vmcb->control.exit_info_1);
	return kvm_skip_emulated_instruction(&svm->vcpu);
}

static int emulate_on_interception(struct vcpu_svm *svm)
{
	return emulate_instruction(&svm->vcpu, 0) == EMULATE_DONE;
}

static int rdpmc_interception(struct vcpu_svm *svm)
{
	int err;

	if (!static_cpu_has(X86_FEATURE_NRIPS))
		return emulate_on_interception(svm);

	err = kvm_rdpmc(&svm->vcpu);
	return kvm_complete_insn_gp(&svm->vcpu, err);
}

static bool check_selective_cr0_intercepted(struct vcpu_svm *svm,
					    unsigned long val)
{
	unsigned long cr0 = svm->vcpu.arch.cr0;
	bool ret = false;
	u64 intercept;

	intercept = svm->nested.intercept;

	if (!is_guest_mode(&svm->vcpu) ||
	    (!(intercept & (1ULL << INTERCEPT_SELECTIVE_CR0))))
		return false;

	cr0 &= ~SVM_CR0_SELECTIVE_MASK;
	val &= ~SVM_CR0_SELECTIVE_MASK;

	if (cr0 ^ val) {
		svm->vmcb->control.exit_code = SVM_EXIT_CR0_SEL_WRITE;
		ret = (nested_svm_exit_handled(svm) == NESTED_EXIT_DONE);
	}

	return ret;
}

#define CR_VALID (1ULL << 63)

static int cr_interception(struct vcpu_svm *svm)
{
	int reg, cr;
	unsigned long val;
	int err;

	if (!static_cpu_has(X86_FEATURE_DECODEASSISTS))
		return emulate_on_interception(svm);

	if (unlikely((svm->vmcb->control.exit_info_1 & CR_VALID) == 0))
		return emulate_on_interception(svm);

	reg = svm->vmcb->control.exit_info_1 & SVM_EXITINFO_REG_MASK;
	if (svm->vmcb->control.exit_code == SVM_EXIT_CR0_SEL_WRITE)
		cr = SVM_EXIT_WRITE_CR0 - SVM_EXIT_READ_CR0;
	else
		cr = svm->vmcb->control.exit_code - SVM_EXIT_READ_CR0;

	err = 0;
	if (cr >= 16) { /* mov to cr */
		cr -= 16;
		val = kvm_register_read(&svm->vcpu, reg);
		switch (cr) {
		case 0:
			if (!check_selective_cr0_intercepted(svm, val))
				err = kvm_set_cr0(&svm->vcpu, val);
			else
				return 1;

			break;
		case 3:
			err = kvm_set_cr3(&svm->vcpu, val);
			break;
		case 4:
			err = kvm_set_cr4(&svm->vcpu, val);
			break;
		case 8:
			err = kvm_set_cr8(&svm->vcpu, val);
			break;
		default:
			WARN(1, "unhandled write to CR%d", cr);
			kvm_queue_exception(&svm->vcpu, UD_VECTOR);
			return 1;
		}
	} else { /* mov from cr */
		switch (cr) {
		case 0:
			val = kvm_read_cr0(&svm->vcpu);
			break;
		case 2:
			val = svm->vcpu.arch.cr2;
			break;
		case 3:
			val = kvm_read_cr3(&svm->vcpu);
			break;
		case 4:
			val = kvm_read_cr4(&svm->vcpu);
			break;
		case 8:
			val = kvm_get_cr8(&svm->vcpu);
			break;
		default:
			WARN(1, "unhandled read from CR%d", cr);
			kvm_queue_exception(&svm->vcpu, UD_VECTOR);
			return 1;
		}
		kvm_register_write(&svm->vcpu, reg, val);
	}
	return kvm_complete_insn_gp(&svm->vcpu, err);
}

static int dr_interception(struct vcpu_svm *svm)
{
	int reg, dr;
	unsigned long val;

	if (svm->vcpu.guest_debug == 0) {
		/*
		 * No more DR vmexits; force a reload of the debug registers
		 * and reenter on this instruction.  The next vmexit will
		 * retrieve the full state of the debug registers.
		 */
		clr_dr_intercepts(svm);
		svm->vcpu.arch.switch_db_regs |= KVM_DEBUGREG_WONT_EXIT;
		return 1;
	}

	if (!boot_cpu_has(X86_FEATURE_DECODEASSISTS))
		return emulate_on_interception(svm);

	reg = svm->vmcb->control.exit_info_1 & SVM_EXITINFO_REG_MASK;
	dr = svm->vmcb->control.exit_code - SVM_EXIT_READ_DR0;

	if (dr >= 16) { /* mov to DRn */
		if (!kvm_require_dr(&svm->vcpu, dr - 16))
			return 1;
		val = kvm_register_read(&svm->vcpu, reg);
		kvm_set_dr(&svm->vcpu, dr - 16, val);
	} else {
		if (!kvm_require_dr(&svm->vcpu, dr))
			return 1;
		kvm_get_dr(&svm->vcpu, dr, &val);
		kvm_register_write(&svm->vcpu, reg, val);
	}

	return kvm_skip_emulated_instruction(&svm->vcpu);
}

static int cr8_write_interception(struct vcpu_svm *svm)
{
	struct kvm_run *kvm_run = svm->vcpu.run;
	int r;

	u8 cr8_prev = kvm_get_cr8(&svm->vcpu);
	/* instruction emulation calls kvm_set_cr8() */
	r = cr_interception(svm);
	if (lapic_in_kernel(&svm->vcpu))
		return r;
	if (cr8_prev <= kvm_get_cr8(&svm->vcpu))
		return r;
	kvm_run->exit_reason = KVM_EXIT_SET_TPR;
	return 0;
}

static int svm_get_msr(struct kvm_vcpu *vcpu, struct msr_data *msr_info)
{
	struct vcpu_svm *svm = to_svm(vcpu);

	switch (msr_info->index) {
	case MSR_IA32_TSC: {
		msr_info->data = svm->vmcb->control.tsc_offset +
			kvm_scale_tsc(vcpu, rdtsc());

		break;
	}
	case MSR_STAR:
		msr_info->data = svm->vmcb->save.star;
		break;
#ifdef CONFIG_X86_64
	case MSR_LSTAR:
		msr_info->data = svm->vmcb->save.lstar;
		break;
	case MSR_CSTAR:
		msr_info->data = svm->vmcb->save.cstar;
		break;
	case MSR_KERNEL_GS_BASE:
		msr_info->data = svm->vmcb->save.kernel_gs_base;
		break;
	case MSR_SYSCALL_MASK:
		msr_info->data = svm->vmcb->save.sfmask;
		break;
#endif
	case MSR_IA32_SYSENTER_CS:
		msr_info->data = svm->vmcb->save.sysenter_cs;
		break;
	case MSR_IA32_SYSENTER_EIP:
		msr_info->data = svm->sysenter_eip;
		break;
	case MSR_IA32_SYSENTER_ESP:
		msr_info->data = svm->sysenter_esp;
		break;
	case MSR_TSC_AUX:
		if (!boot_cpu_has(X86_FEATURE_RDTSCP))
			return 1;
		msr_info->data = svm->tsc_aux;
		break;
	/*
	 * Nobody will change the following 5 values in the VMCB so we can
	 * safely return them on rdmsr. They will always be 0 until LBRV is
	 * implemented.
	 */
	case MSR_IA32_DEBUGCTLMSR:
		msr_info->data = svm->vmcb->save.dbgctl;
		break;
	case MSR_IA32_LASTBRANCHFROMIP:
		msr_info->data = svm->vmcb->save.br_from;
		break;
	case MSR_IA32_LASTBRANCHTOIP:
		msr_info->data = svm->vmcb->save.br_to;
		break;
	case MSR_IA32_LASTINTFROMIP:
		msr_info->data = svm->vmcb->save.last_excp_from;
		break;
	case MSR_IA32_LASTINTTOIP:
		msr_info->data = svm->vmcb->save.last_excp_to;
		break;
	case MSR_VM_HSAVE_PA:
		msr_info->data = svm->nested.hsave_msr;
		break;
	case MSR_VM_CR:
		msr_info->data = svm->nested.vm_cr_msr;
		break;
	case MSR_IA32_SPEC_CTRL:
		if (!msr_info->host_initiated &&
		    !guest_cpuid_has(vcpu, X86_FEATURE_IBRS))
			return 1;

		msr_info->data = svm->spec_ctrl;
		break;
	case MSR_IA32_UCODE_REV:
		msr_info->data = 0x01000065;
		break;
	case MSR_F15H_IC_CFG: {

		int family, model;

		family = guest_cpuid_family(vcpu);
		model  = guest_cpuid_model(vcpu);

		if (family < 0 || model < 0)
			return kvm_get_msr_common(vcpu, msr_info);

		msr_info->data = 0;

		if (family == 0x15 &&
		    (model >= 0x2 && model < 0x20))
			msr_info->data = 0x1E;
		}
		break;
	default:
		return kvm_get_msr_common(vcpu, msr_info);
	}
	return 0;
}

static int rdmsr_interception(struct vcpu_svm *svm)
{
	u32 ecx = kvm_register_read(&svm->vcpu, VCPU_REGS_RCX);
	struct msr_data msr_info;

	msr_info.index = ecx;
	msr_info.host_initiated = false;
	if (svm_get_msr(&svm->vcpu, &msr_info)) {
		trace_kvm_msr_read_ex(ecx);
		kvm_inject_gp(&svm->vcpu, 0);
		return 1;
	} else {
		trace_kvm_msr_read(ecx, msr_info.data);

		kvm_register_write(&svm->vcpu, VCPU_REGS_RAX,
				   msr_info.data & 0xffffffff);
		kvm_register_write(&svm->vcpu, VCPU_REGS_RDX,
				   msr_info.data >> 32);
		svm->next_rip = kvm_rip_read(&svm->vcpu) + 2;
		return kvm_skip_emulated_instruction(&svm->vcpu);
	}
}

static int svm_set_vm_cr(struct kvm_vcpu *vcpu, u64 data)
{
	struct vcpu_svm *svm = to_svm(vcpu);
	int svm_dis, chg_mask;

	if (data & ~SVM_VM_CR_VALID_MASK)
		return 1;

	chg_mask = SVM_VM_CR_VALID_MASK;

	if (svm->nested.vm_cr_msr & SVM_VM_CR_SVM_DIS_MASK)
		chg_mask &= ~(SVM_VM_CR_SVM_LOCK_MASK | SVM_VM_CR_SVM_DIS_MASK);

	svm->nested.vm_cr_msr &= ~chg_mask;
	svm->nested.vm_cr_msr |= (data & chg_mask);

	svm_dis = svm->nested.vm_cr_msr & SVM_VM_CR_SVM_DIS_MASK;

	/* check for svm_disable while efer.svme is set */
	if (svm_dis && (vcpu->arch.efer & EFER_SVME))
		return 1;

	return 0;
}

static int svm_set_msr(struct kvm_vcpu *vcpu, struct msr_data *msr)
{
	struct vcpu_svm *svm = to_svm(vcpu);

	u32 ecx = msr->index;
	u64 data = msr->data;
	switch (ecx) {
	case MSR_IA32_CR_PAT:
		if (!kvm_mtrr_valid(vcpu, MSR_IA32_CR_PAT, data))
			return 1;
		vcpu->arch.pat = data;
		svm->vmcb->save.g_pat = data;
		mark_dirty(svm->vmcb, VMCB_NPT);
		break;
	case MSR_IA32_TSC:
		kvm_write_tsc(vcpu, msr);
		break;
	case MSR_IA32_SPEC_CTRL:
		if (!msr->host_initiated &&
		    !guest_cpuid_has(vcpu, X86_FEATURE_IBRS))
			return 1;

		/* The STIBP bit doesn't fault even if it's not advertised */
		if (data & ~(SPEC_CTRL_IBRS | SPEC_CTRL_STIBP))
			return 1;

		svm->spec_ctrl = data;

		if (!data)
			break;

		/*
		 * For non-nested:
		 * When it's written (to non-zero) for the first time, pass
		 * it through.
		 *
		 * For nested:
		 * The handling of the MSR bitmap for L2 guests is done in
		 * nested_svm_vmrun_msrpm.
		 * We update the L1 MSR bit as well since it will end up
		 * touching the MSR anyway now.
		 */
		set_msr_interception(svm->msrpm, MSR_IA32_SPEC_CTRL, 1, 1);
		break;
	case MSR_IA32_PRED_CMD:
		if (!msr->host_initiated &&
		    !guest_cpuid_has(vcpu, X86_FEATURE_IBPB))
			return 1;

		if (data & ~PRED_CMD_IBPB)
			return 1;

		if (!data)
			break;

		wrmsrl(MSR_IA32_PRED_CMD, PRED_CMD_IBPB);
		if (is_guest_mode(vcpu))
			break;
		set_msr_interception(svm->msrpm, MSR_IA32_PRED_CMD, 0, 1);
		break;
	case MSR_STAR:
		svm->vmcb->save.star = data;
		break;
#ifdef CONFIG_X86_64
	case MSR_LSTAR:
		svm->vmcb->save.lstar = data;
		break;
	case MSR_CSTAR:
		svm->vmcb->save.cstar = data;
		break;
	case MSR_KERNEL_GS_BASE:
		svm->vmcb->save.kernel_gs_base = data;
		break;
	case MSR_SYSCALL_MASK:
		svm->vmcb->save.sfmask = data;
		break;
#endif
	case MSR_IA32_SYSENTER_CS:
		svm->vmcb->save.sysenter_cs = data;
		break;
	case MSR_IA32_SYSENTER_EIP:
		svm->sysenter_eip = data;
		svm->vmcb->save.sysenter_eip = data;
		break;
	case MSR_IA32_SYSENTER_ESP:
		svm->sysenter_esp = data;
		svm->vmcb->save.sysenter_esp = data;
		break;
	case MSR_TSC_AUX:
		if (!boot_cpu_has(X86_FEATURE_RDTSCP))
			return 1;

		/*
		 * This is rare, so we update the MSR here instead of using
		 * direct_access_msrs.  Doing that would require a rdmsr in
		 * svm_vcpu_put.
		 */
		svm->tsc_aux = data;
		wrmsrl(MSR_TSC_AUX, svm->tsc_aux);
		break;
	case MSR_IA32_DEBUGCTLMSR:
		if (!boot_cpu_has(X86_FEATURE_LBRV)) {
			vcpu_unimpl(vcpu, "%s: MSR_IA32_DEBUGCTL 0x%llx, nop\n",
				    __func__, data);
			break;
		}
		if (data & DEBUGCTL_RESERVED_BITS)
			return 1;

		svm->vmcb->save.dbgctl = data;
		mark_dirty(svm->vmcb, VMCB_LBR);
		if (data & (1ULL<<0))
			svm_enable_lbrv(svm);
		else
			svm_disable_lbrv(svm);
		break;
	case MSR_VM_HSAVE_PA:
		svm->nested.hsave_msr = data;
		break;
	case MSR_VM_CR:
		return svm_set_vm_cr(vcpu, data);
	case MSR_VM_IGNNE:
		vcpu_unimpl(vcpu, "unimplemented wrmsr: 0x%x data 0x%llx\n", ecx, data);
		break;
	case MSR_IA32_APICBASE:
		if (kvm_vcpu_apicv_active(vcpu))
			avic_update_vapic_bar(to_svm(vcpu), data);
		/* Follow through */
	default:
		return kvm_set_msr_common(vcpu, msr);
	}
	return 0;
}

static int wrmsr_interception(struct vcpu_svm *svm)
{
	struct msr_data msr;
	u32 ecx = kvm_register_read(&svm->vcpu, VCPU_REGS_RCX);
	u64 data = kvm_read_edx_eax(&svm->vcpu);

	msr.data = data;
	msr.index = ecx;
	msr.host_initiated = false;

	svm->next_rip = kvm_rip_read(&svm->vcpu) + 2;
	if (kvm_set_msr(&svm->vcpu, &msr)) {
		trace_kvm_msr_write_ex(ecx, data);
		kvm_inject_gp(&svm->vcpu, 0);
		return 1;
	} else {
		trace_kvm_msr_write(ecx, data);
		return kvm_skip_emulated_instruction(&svm->vcpu);
	}
}

static int msr_interception(struct vcpu_svm *svm)
{
	if (svm->vmcb->control.exit_info_1)
		return wrmsr_interception(svm);
	else
		return rdmsr_interception(svm);
}

static int interrupt_window_interception(struct vcpu_svm *svm)
{
	kvm_make_request(KVM_REQ_EVENT, &svm->vcpu);
	svm_clear_vintr(svm);
	svm->vmcb->control.int_ctl &= ~V_IRQ_MASK;
	mark_dirty(svm->vmcb, VMCB_INTR);
	++svm->vcpu.stat.irq_window_exits;
	return 1;
}

static int pause_interception(struct vcpu_svm *svm)
{
	struct kvm_vcpu *vcpu = &svm->vcpu;
	bool in_kernel = (svm_get_cpl(vcpu) == 0);

	kvm_vcpu_on_spin(vcpu, in_kernel);
	return 1;
}

static int nop_interception(struct vcpu_svm *svm)
{
	return kvm_skip_emulated_instruction(&(svm->vcpu));
}

static int monitor_interception(struct vcpu_svm *svm)
{
	printk_once(KERN_WARNING "kvm: MONITOR instruction emulated as NOP!\n");
	return nop_interception(svm);
}

static int mwait_interception(struct vcpu_svm *svm)
{
	printk_once(KERN_WARNING "kvm: MWAIT instruction emulated as NOP!\n");
	return nop_interception(svm);
}

enum avic_ipi_failure_cause {
	AVIC_IPI_FAILURE_INVALID_INT_TYPE,
	AVIC_IPI_FAILURE_TARGET_NOT_RUNNING,
	AVIC_IPI_FAILURE_INVALID_TARGET,
	AVIC_IPI_FAILURE_INVALID_BACKING_PAGE,
};

static int avic_incomplete_ipi_interception(struct vcpu_svm *svm)
{
	u32 icrh = svm->vmcb->control.exit_info_1 >> 32;
	u32 icrl = svm->vmcb->control.exit_info_1;
	u32 id = svm->vmcb->control.exit_info_2 >> 32;
	u32 index = svm->vmcb->control.exit_info_2 & 0xFF;
	struct kvm_lapic *apic = svm->vcpu.arch.apic;

	trace_kvm_avic_incomplete_ipi(svm->vcpu.vcpu_id, icrh, icrl, id, index);

	switch (id) {
	case AVIC_IPI_FAILURE_INVALID_INT_TYPE:
		/*
		 * AVIC hardware handles the generation of
		 * IPIs when the specified Message Type is Fixed
		 * (also known as fixed delivery mode) and
		 * the Trigger Mode is edge-triggered. The hardware
		 * also supports self and broadcast delivery modes
		 * specified via the Destination Shorthand(DSH)
		 * field of the ICRL. Logical and physical APIC ID
		 * formats are supported. All other IPI types cause
		 * a #VMEXIT, which needs to emulated.
		 */
		kvm_lapic_reg_write(apic, APIC_ICR2, icrh);
		kvm_lapic_reg_write(apic, APIC_ICR, icrl);
		break;
	case AVIC_IPI_FAILURE_TARGET_NOT_RUNNING: {
		int i;
		struct kvm_vcpu *vcpu;
		struct kvm *kvm = svm->vcpu.kvm;
		struct kvm_lapic *apic = svm->vcpu.arch.apic;

		/*
		 * At this point, we expect that the AVIC HW has already
		 * set the appropriate IRR bits on the valid target
		 * vcpus. So, we just need to kick the appropriate vcpu.
		 */
		kvm_for_each_vcpu(i, vcpu, kvm) {
			bool m = kvm_apic_match_dest(vcpu, apic,
						     icrl & KVM_APIC_SHORT_MASK,
						     GET_APIC_DEST_FIELD(icrh),
						     icrl & KVM_APIC_DEST_MASK);

			if (m && !avic_vcpu_is_running(vcpu))
				kvm_vcpu_wake_up(vcpu);
		}
		break;
	}
	case AVIC_IPI_FAILURE_INVALID_TARGET:
		break;
	case AVIC_IPI_FAILURE_INVALID_BACKING_PAGE:
		WARN_ONCE(1, "Invalid backing page\n");
		break;
	default:
		pr_err("Unknown IPI interception\n");
	}

	return 1;
}

static u32 *avic_get_logical_id_entry(struct kvm_vcpu *vcpu, u32 ldr, bool flat)
{
	struct kvm_arch *vm_data = &vcpu->kvm->arch;
	int index;
	u32 *logical_apic_id_table;
	int dlid = GET_APIC_LOGICAL_ID(ldr);

	if (!dlid)
		return NULL;

	if (flat) { /* flat */
		index = ffs(dlid) - 1;
		if (index > 7)
			return NULL;
	} else { /* cluster */
		int cluster = (dlid & 0xf0) >> 4;
		int apic = ffs(dlid & 0x0f) - 1;

		if ((apic < 0) || (apic > 7) ||
		    (cluster >= 0xf))
			return NULL;
		index = (cluster << 2) + apic;
	}

	logical_apic_id_table = (u32 *) page_address(vm_data->avic_logical_id_table_page);

	return &logical_apic_id_table[index];
}

static int avic_ldr_write(struct kvm_vcpu *vcpu, u8 g_physical_id, u32 ldr,
			  bool valid)
{
	bool flat;
	u32 *entry, new_entry;

	flat = kvm_lapic_get_reg(vcpu->arch.apic, APIC_DFR) == APIC_DFR_FLAT;
	entry = avic_get_logical_id_entry(vcpu, ldr, flat);
	if (!entry)
		return -EINVAL;

	new_entry = READ_ONCE(*entry);
	new_entry &= ~AVIC_LOGICAL_ID_ENTRY_GUEST_PHYSICAL_ID_MASK;
	new_entry |= (g_physical_id & AVIC_LOGICAL_ID_ENTRY_GUEST_PHYSICAL_ID_MASK);
	if (valid)
		new_entry |= AVIC_LOGICAL_ID_ENTRY_VALID_MASK;
	else
		new_entry &= ~AVIC_LOGICAL_ID_ENTRY_VALID_MASK;
	WRITE_ONCE(*entry, new_entry);

	return 0;
}

static int avic_handle_ldr_update(struct kvm_vcpu *vcpu)
{
	int ret;
	struct vcpu_svm *svm = to_svm(vcpu);
	u32 ldr = kvm_lapic_get_reg(vcpu->arch.apic, APIC_LDR);

	if (!ldr)
		return 1;

	ret = avic_ldr_write(vcpu, vcpu->vcpu_id, ldr, true);
	if (ret && svm->ldr_reg) {
		avic_ldr_write(vcpu, 0, svm->ldr_reg, false);
		svm->ldr_reg = 0;
	} else {
		svm->ldr_reg = ldr;
	}
	return ret;
}

static int avic_handle_apic_id_update(struct kvm_vcpu *vcpu)
{
	u64 *old, *new;
	struct vcpu_svm *svm = to_svm(vcpu);
	u32 apic_id_reg = kvm_lapic_get_reg(vcpu->arch.apic, APIC_ID);
	u32 id = (apic_id_reg >> 24) & 0xff;

	if (vcpu->vcpu_id == id)
		return 0;

	old = avic_get_physical_id_entry(vcpu, vcpu->vcpu_id);
	new = avic_get_physical_id_entry(vcpu, id);
	if (!new || !old)
		return 1;

	/* We need to move physical_id_entry to new offset */
	*new = *old;
	*old = 0ULL;
	to_svm(vcpu)->avic_physical_id_cache = new;

	/*
	 * Also update the guest physical APIC ID in the logical
	 * APIC ID table entry if already setup the LDR.
	 */
	if (svm->ldr_reg)
		avic_handle_ldr_update(vcpu);

	return 0;
}

static int avic_handle_dfr_update(struct kvm_vcpu *vcpu)
{
	struct vcpu_svm *svm = to_svm(vcpu);
	struct kvm_arch *vm_data = &vcpu->kvm->arch;
	u32 dfr = kvm_lapic_get_reg(vcpu->arch.apic, APIC_DFR);
	u32 mod = (dfr >> 28) & 0xf;

	/*
	 * We assume that all local APICs are using the same type.
	 * If this changes, we need to flush the AVIC logical
	 * APID id table.
	 */
	if (vm_data->ldr_mode == mod)
		return 0;

	clear_page(page_address(vm_data->avic_logical_id_table_page));
	vm_data->ldr_mode = mod;

	if (svm->ldr_reg)
		avic_handle_ldr_update(vcpu);
	return 0;
}

static int avic_unaccel_trap_write(struct vcpu_svm *svm)
{
	struct kvm_lapic *apic = svm->vcpu.arch.apic;
	u32 offset = svm->vmcb->control.exit_info_1 &
				AVIC_UNACCEL_ACCESS_OFFSET_MASK;

	switch (offset) {
	case APIC_ID:
		if (avic_handle_apic_id_update(&svm->vcpu))
			return 0;
		break;
	case APIC_LDR:
		if (avic_handle_ldr_update(&svm->vcpu))
			return 0;
		break;
	case APIC_DFR:
		avic_handle_dfr_update(&svm->vcpu);
		break;
	default:
		break;
	}

	kvm_lapic_reg_write(apic, offset, kvm_lapic_get_reg(apic, offset));

	return 1;
}

static bool is_avic_unaccelerated_access_trap(u32 offset)
{
	bool ret = false;

	switch (offset) {
	case APIC_ID:
	case APIC_EOI:
	case APIC_RRR:
	case APIC_LDR:
	case APIC_DFR:
	case APIC_SPIV:
	case APIC_ESR:
	case APIC_ICR:
	case APIC_LVTT:
	case APIC_LVTTHMR:
	case APIC_LVTPC:
	case APIC_LVT0:
	case APIC_LVT1:
	case APIC_LVTERR:
	case APIC_TMICT:
	case APIC_TDCR:
		ret = true;
		break;
	default:
		break;
	}
	return ret;
}

static int avic_unaccelerated_access_interception(struct vcpu_svm *svm)
{
	int ret = 0;
	u32 offset = svm->vmcb->control.exit_info_1 &
		     AVIC_UNACCEL_ACCESS_OFFSET_MASK;
	u32 vector = svm->vmcb->control.exit_info_2 &
		     AVIC_UNACCEL_ACCESS_VECTOR_MASK;
	bool write = (svm->vmcb->control.exit_info_1 >> 32) &
		     AVIC_UNACCEL_ACCESS_WRITE_MASK;
	bool trap = is_avic_unaccelerated_access_trap(offset);

	trace_kvm_avic_unaccelerated_access(svm->vcpu.vcpu_id, offset,
					    trap, write, vector);
	if (trap) {
		/* Handling Trap */
		WARN_ONCE(!write, "svm: Handling trap read.\n");
		ret = avic_unaccel_trap_write(svm);
	} else {
		/* Handling Fault */
		ret = (emulate_instruction(&svm->vcpu, 0) == EMULATE_DONE);
	}

	return ret;
}

static int (*const svm_exit_handlers[])(struct vcpu_svm *svm) = {
	[SVM_EXIT_READ_CR0]			= cr_interception,
	[SVM_EXIT_READ_CR3]			= cr_interception,
	[SVM_EXIT_READ_CR4]			= cr_interception,
	[SVM_EXIT_READ_CR8]			= cr_interception,
	[SVM_EXIT_CR0_SEL_WRITE]		= cr_interception,
	[SVM_EXIT_WRITE_CR0]			= cr_interception,
	[SVM_EXIT_WRITE_CR3]			= cr_interception,
	[SVM_EXIT_WRITE_CR4]			= cr_interception,
	[SVM_EXIT_WRITE_CR8]			= cr8_write_interception,
	[SVM_EXIT_READ_DR0]			= dr_interception,
	[SVM_EXIT_READ_DR1]			= dr_interception,
	[SVM_EXIT_READ_DR2]			= dr_interception,
	[SVM_EXIT_READ_DR3]			= dr_interception,
	[SVM_EXIT_READ_DR4]			= dr_interception,
	[SVM_EXIT_READ_DR5]			= dr_interception,
	[SVM_EXIT_READ_DR6]			= dr_interception,
	[SVM_EXIT_READ_DR7]			= dr_interception,
	[SVM_EXIT_WRITE_DR0]			= dr_interception,
	[SVM_EXIT_WRITE_DR1]			= dr_interception,
	[SVM_EXIT_WRITE_DR2]			= dr_interception,
	[SVM_EXIT_WRITE_DR3]			= dr_interception,
	[SVM_EXIT_WRITE_DR4]			= dr_interception,
	[SVM_EXIT_WRITE_DR5]			= dr_interception,
	[SVM_EXIT_WRITE_DR6]			= dr_interception,
	[SVM_EXIT_WRITE_DR7]			= dr_interception,
	[SVM_EXIT_EXCP_BASE + DB_VECTOR]	= db_interception,
	[SVM_EXIT_EXCP_BASE + BP_VECTOR]	= bp_interception,
	[SVM_EXIT_EXCP_BASE + UD_VECTOR]	= ud_interception,
	[SVM_EXIT_EXCP_BASE + PF_VECTOR]	= pf_interception,
	[SVM_EXIT_EXCP_BASE + MC_VECTOR]	= mc_interception,
	[SVM_EXIT_EXCP_BASE + AC_VECTOR]	= ac_interception,
	[SVM_EXIT_INTR]				= intr_interception,
	[SVM_EXIT_NMI]				= nmi_interception,
	[SVM_EXIT_SMI]				= nop_on_interception,
	[SVM_EXIT_INIT]				= nop_on_interception,
	[SVM_EXIT_VINTR]			= interrupt_window_interception,
	[SVM_EXIT_RDPMC]			= rdpmc_interception,
	[SVM_EXIT_CPUID]			= cpuid_interception,
	[SVM_EXIT_IRET]                         = iret_interception,
	[SVM_EXIT_INVD]                         = emulate_on_interception,
	[SVM_EXIT_PAUSE]			= pause_interception,
	[SVM_EXIT_HLT]				= halt_interception,
	[SVM_EXIT_INVLPG]			= invlpg_interception,
	[SVM_EXIT_INVLPGA]			= invlpga_interception,
	[SVM_EXIT_IOIO]				= io_interception,
	[SVM_EXIT_MSR]				= msr_interception,
	[SVM_EXIT_TASK_SWITCH]			= task_switch_interception,
	[SVM_EXIT_SHUTDOWN]			= shutdown_interception,
	[SVM_EXIT_VMRUN]			= vmrun_interception,
	[SVM_EXIT_VMMCALL]			= vmmcall_interception,
	[SVM_EXIT_VMLOAD]			= vmload_interception,
	[SVM_EXIT_VMSAVE]			= vmsave_interception,
	[SVM_EXIT_STGI]				= stgi_interception,
	[SVM_EXIT_CLGI]				= clgi_interception,
	[SVM_EXIT_SKINIT]			= skinit_interception,
	[SVM_EXIT_WBINVD]                       = wbinvd_interception,
	[SVM_EXIT_MONITOR]			= monitor_interception,
	[SVM_EXIT_MWAIT]			= mwait_interception,
	[SVM_EXIT_XSETBV]			= xsetbv_interception,
	[SVM_EXIT_NPF]				= npf_interception,
	[SVM_EXIT_RSM]                          = emulate_on_interception,
	[SVM_EXIT_AVIC_INCOMPLETE_IPI]		= avic_incomplete_ipi_interception,
	[SVM_EXIT_AVIC_UNACCELERATED_ACCESS]	= avic_unaccelerated_access_interception,
};

static void dump_vmcb(struct kvm_vcpu *vcpu)
{
	struct vcpu_svm *svm = to_svm(vcpu);
	struct vmcb_control_area *control = &svm->vmcb->control;
	struct vmcb_save_area *save = &svm->vmcb->save;

	pr_err("VMCB Control Area:\n");
	pr_err("%-20s%04x\n", "cr_read:", control->intercept_cr & 0xffff);
	pr_err("%-20s%04x\n", "cr_write:", control->intercept_cr >> 16);
	pr_err("%-20s%04x\n", "dr_read:", control->intercept_dr & 0xffff);
	pr_err("%-20s%04x\n", "dr_write:", control->intercept_dr >> 16);
	pr_err("%-20s%08x\n", "exceptions:", control->intercept_exceptions);
	pr_err("%-20s%016llx\n", "intercepts:", control->intercept);
	pr_err("%-20s%d\n", "pause filter count:", control->pause_filter_count);
	pr_err("%-20s%016llx\n", "iopm_base_pa:", control->iopm_base_pa);
	pr_err("%-20s%016llx\n", "msrpm_base_pa:", control->msrpm_base_pa);
	pr_err("%-20s%016llx\n", "tsc_offset:", control->tsc_offset);
	pr_err("%-20s%d\n", "asid:", control->asid);
	pr_err("%-20s%d\n", "tlb_ctl:", control->tlb_ctl);
	pr_err("%-20s%08x\n", "int_ctl:", control->int_ctl);
	pr_err("%-20s%08x\n", "int_vector:", control->int_vector);
	pr_err("%-20s%08x\n", "int_state:", control->int_state);
	pr_err("%-20s%08x\n", "exit_code:", control->exit_code);
	pr_err("%-20s%016llx\n", "exit_info1:", control->exit_info_1);
	pr_err("%-20s%016llx\n", "exit_info2:", control->exit_info_2);
	pr_err("%-20s%08x\n", "exit_int_info:", control->exit_int_info);
	pr_err("%-20s%08x\n", "exit_int_info_err:", control->exit_int_info_err);
	pr_err("%-20s%lld\n", "nested_ctl:", control->nested_ctl);
	pr_err("%-20s%016llx\n", "nested_cr3:", control->nested_cr3);
	pr_err("%-20s%016llx\n", "avic_vapic_bar:", control->avic_vapic_bar);
	pr_err("%-20s%08x\n", "event_inj:", control->event_inj);
	pr_err("%-20s%08x\n", "event_inj_err:", control->event_inj_err);
	pr_err("%-20s%lld\n", "virt_ext:", control->virt_ext);
	pr_err("%-20s%016llx\n", "next_rip:", control->next_rip);
	pr_err("%-20s%016llx\n", "avic_backing_page:", control->avic_backing_page);
	pr_err("%-20s%016llx\n", "avic_logical_id:", control->avic_logical_id);
	pr_err("%-20s%016llx\n", "avic_physical_id:", control->avic_physical_id);
	pr_err("VMCB State Save Area:\n");
	pr_err("%-5s s: %04x a: %04x l: %08x b: %016llx\n",
	       "es:",
	       save->es.selector, save->es.attrib,
	       save->es.limit, save->es.base);
	pr_err("%-5s s: %04x a: %04x l: %08x b: %016llx\n",
	       "cs:",
	       save->cs.selector, save->cs.attrib,
	       save->cs.limit, save->cs.base);
	pr_err("%-5s s: %04x a: %04x l: %08x b: %016llx\n",
	       "ss:",
	       save->ss.selector, save->ss.attrib,
	       save->ss.limit, save->ss.base);
	pr_err("%-5s s: %04x a: %04x l: %08x b: %016llx\n",
	       "ds:",
	       save->ds.selector, save->ds.attrib,
	       save->ds.limit, save->ds.base);
	pr_err("%-5s s: %04x a: %04x l: %08x b: %016llx\n",
	       "fs:",
	       save->fs.selector, save->fs.attrib,
	       save->fs.limit, save->fs.base);
	pr_err("%-5s s: %04x a: %04x l: %08x b: %016llx\n",
	       "gs:",
	       save->gs.selector, save->gs.attrib,
	       save->gs.limit, save->gs.base);
	pr_err("%-5s s: %04x a: %04x l: %08x b: %016llx\n",
	       "gdtr:",
	       save->gdtr.selector, save->gdtr.attrib,
	       save->gdtr.limit, save->gdtr.base);
	pr_err("%-5s s: %04x a: %04x l: %08x b: %016llx\n",
	       "ldtr:",
	       save->ldtr.selector, save->ldtr.attrib,
	       save->ldtr.limit, save->ldtr.base);
	pr_err("%-5s s: %04x a: %04x l: %08x b: %016llx\n",
	       "idtr:",
	       save->idtr.selector, save->idtr.attrib,
	       save->idtr.limit, save->idtr.base);
	pr_err("%-5s s: %04x a: %04x l: %08x b: %016llx\n",
	       "tr:",
	       save->tr.selector, save->tr.attrib,
	       save->tr.limit, save->tr.base);
	pr_err("cpl:            %d                efer:         %016llx\n",
		save->cpl, save->efer);
	pr_err("%-15s %016llx %-13s %016llx\n",
	       "cr0:", save->cr0, "cr2:", save->cr2);
	pr_err("%-15s %016llx %-13s %016llx\n",
	       "cr3:", save->cr3, "cr4:", save->cr4);
	pr_err("%-15s %016llx %-13s %016llx\n",
	       "dr6:", save->dr6, "dr7:", save->dr7);
	pr_err("%-15s %016llx %-13s %016llx\n",
	       "rip:", save->rip, "rflags:", save->rflags);
	pr_err("%-15s %016llx %-13s %016llx\n",
	       "rsp:", save->rsp, "rax:", save->rax);
	pr_err("%-15s %016llx %-13s %016llx\n",
	       "star:", save->star, "lstar:", save->lstar);
	pr_err("%-15s %016llx %-13s %016llx\n",
	       "cstar:", save->cstar, "sfmask:", save->sfmask);
	pr_err("%-15s %016llx %-13s %016llx\n",
	       "kernel_gs_base:", save->kernel_gs_base,
	       "sysenter_cs:", save->sysenter_cs);
	pr_err("%-15s %016llx %-13s %016llx\n",
	       "sysenter_esp:", save->sysenter_esp,
	       "sysenter_eip:", save->sysenter_eip);
	pr_err("%-15s %016llx %-13s %016llx\n",
	       "gpat:", save->g_pat, "dbgctl:", save->dbgctl);
	pr_err("%-15s %016llx %-13s %016llx\n",
	       "br_from:", save->br_from, "br_to:", save->br_to);
	pr_err("%-15s %016llx %-13s %016llx\n",
	       "excp_from:", save->last_excp_from,
	       "excp_to:", save->last_excp_to);
}

static void svm_get_exit_info(struct kvm_vcpu *vcpu, u64 *info1, u64 *info2)
{
	struct vmcb_control_area *control = &to_svm(vcpu)->vmcb->control;

	*info1 = control->exit_info_1;
	*info2 = control->exit_info_2;
}

static int handle_exit(struct kvm_vcpu *vcpu)
{
	struct vcpu_svm *svm = to_svm(vcpu);
	struct kvm_run *kvm_run = vcpu->run;
	u32 exit_code = svm->vmcb->control.exit_code;

	trace_kvm_exit(exit_code, vcpu, KVM_ISA_SVM);

	if (!is_cr_intercept(svm, INTERCEPT_CR0_WRITE))
		vcpu->arch.cr0 = svm->vmcb->save.cr0;
	if (npt_enabled)
		vcpu->arch.cr3 = svm->vmcb->save.cr3;

	if (unlikely(svm->nested.exit_required)) {
		nested_svm_vmexit(svm);
		svm->nested.exit_required = false;

		return 1;
	}

	if (is_guest_mode(vcpu)) {
		int vmexit;

		trace_kvm_nested_vmexit(svm->vmcb->save.rip, exit_code,
					svm->vmcb->control.exit_info_1,
					svm->vmcb->control.exit_info_2,
					svm->vmcb->control.exit_int_info,
					svm->vmcb->control.exit_int_info_err,
					KVM_ISA_SVM);

		vmexit = nested_svm_exit_special(svm);

		if (vmexit == NESTED_EXIT_CONTINUE)
			vmexit = nested_svm_exit_handled(svm);

		if (vmexit == NESTED_EXIT_DONE)
			return 1;
	}

	svm_complete_interrupts(svm);

	if (svm->vmcb->control.exit_code == SVM_EXIT_ERR) {
		kvm_run->exit_reason = KVM_EXIT_FAIL_ENTRY;
		kvm_run->fail_entry.hardware_entry_failure_reason
			= svm->vmcb->control.exit_code;
		pr_err("KVM: FAILED VMRUN WITH VMCB:\n");
		dump_vmcb(vcpu);
		return 0;
	}

	if (is_external_interrupt(svm->vmcb->control.exit_int_info) &&
	    exit_code != SVM_EXIT_EXCP_BASE + PF_VECTOR &&
	    exit_code != SVM_EXIT_NPF && exit_code != SVM_EXIT_TASK_SWITCH &&
	    exit_code != SVM_EXIT_INTR && exit_code != SVM_EXIT_NMI)
		printk(KERN_ERR "%s: unexpected exit_int_info 0x%x "
		       "exit_code 0x%x\n",
		       __func__, svm->vmcb->control.exit_int_info,
		       exit_code);

	if (exit_code >= ARRAY_SIZE(svm_exit_handlers)
	    || !svm_exit_handlers[exit_code]) {
		WARN_ONCE(1, "svm: unexpected exit reason 0x%x\n", exit_code);
		kvm_queue_exception(vcpu, UD_VECTOR);
		return 1;
	}

	return svm_exit_handlers[exit_code](svm);
}

static void reload_tss(struct kvm_vcpu *vcpu)
{
	int cpu = raw_smp_processor_id();

	struct svm_cpu_data *sd = per_cpu(svm_data, cpu);
	sd->tss_desc->type = 9; /* available 32/64-bit TSS */
	load_TR_desc();
}

static void pre_sev_run(struct vcpu_svm *svm, int cpu)
{
	struct svm_cpu_data *sd = per_cpu(svm_data, cpu);
	int asid = sev_get_asid(svm->vcpu.kvm);

	/* Assign the asid allocated with this SEV guest */
	svm->vmcb->control.asid = asid;

	/*
	 * Flush guest TLB:
	 *
	 * 1) when different VMCB for the same ASID is to be run on the same host CPU.
	 * 2) or this VMCB was executed on different host CPU in previous VMRUNs.
	 */
	if (sd->sev_vmcbs[asid] == svm->vmcb &&
	    svm->last_cpu == cpu)
		return;

	svm->last_cpu = cpu;
	sd->sev_vmcbs[asid] = svm->vmcb;
	svm->vmcb->control.tlb_ctl = TLB_CONTROL_FLUSH_ASID;
	mark_dirty(svm->vmcb, VMCB_ASID);
}

static void pre_svm_run(struct vcpu_svm *svm)
{
	int cpu = raw_smp_processor_id();

	struct svm_cpu_data *sd = per_cpu(svm_data, cpu);

	if (sev_guest(svm->vcpu.kvm))
		return pre_sev_run(svm, cpu);

	/* FIXME: handle wraparound of asid_generation */
	if (svm->asid_generation != sd->asid_generation)
		new_asid(svm, sd);
}

static void svm_inject_nmi(struct kvm_vcpu *vcpu)
{
	struct vcpu_svm *svm = to_svm(vcpu);

	svm->vmcb->control.event_inj = SVM_EVTINJ_VALID | SVM_EVTINJ_TYPE_NMI;
	vcpu->arch.hflags |= HF_NMI_MASK;
	set_intercept(svm, INTERCEPT_IRET);
	++vcpu->stat.nmi_injections;
}

static inline void svm_inject_irq(struct vcpu_svm *svm, int irq)
{
	struct vmcb_control_area *control;

	/* The following fields are ignored when AVIC is enabled */
	control = &svm->vmcb->control;
	control->int_vector = irq;
	control->int_ctl &= ~V_INTR_PRIO_MASK;
	control->int_ctl |= V_IRQ_MASK |
		((/*control->int_vector >> 4*/ 0xf) << V_INTR_PRIO_SHIFT);
	mark_dirty(svm->vmcb, VMCB_INTR);
}

static void svm_set_irq(struct kvm_vcpu *vcpu)
{
	struct vcpu_svm *svm = to_svm(vcpu);

	BUG_ON(!(gif_set(svm)));

	trace_kvm_inj_virq(vcpu->arch.interrupt.nr);
	++vcpu->stat.irq_injections;

	svm->vmcb->control.event_inj = vcpu->arch.interrupt.nr |
		SVM_EVTINJ_VALID | SVM_EVTINJ_TYPE_INTR;
}

static inline bool svm_nested_virtualize_tpr(struct kvm_vcpu *vcpu)
{
	return is_guest_mode(vcpu) && (vcpu->arch.hflags & HF_VINTR_MASK);
}

static void update_cr8_intercept(struct kvm_vcpu *vcpu, int tpr, int irr)
{
	struct vcpu_svm *svm = to_svm(vcpu);

	if (svm_nested_virtualize_tpr(vcpu) ||
	    kvm_vcpu_apicv_active(vcpu))
		return;

	clr_cr_intercept(svm, INTERCEPT_CR8_WRITE);

	if (irr == -1)
		return;

	if (tpr >= irr)
		set_cr_intercept(svm, INTERCEPT_CR8_WRITE);
}

static void svm_set_virtual_x2apic_mode(struct kvm_vcpu *vcpu, bool set)
{
	return;
}

static bool svm_get_enable_apicv(struct kvm_vcpu *vcpu)
{
	return avic && irqchip_split(vcpu->kvm);
}

static void svm_hwapic_irr_update(struct kvm_vcpu *vcpu, int max_irr)
{
}

static void svm_hwapic_isr_update(struct kvm_vcpu *vcpu, int max_isr)
{
}

/* Note: Currently only used by Hyper-V. */
static void svm_refresh_apicv_exec_ctrl(struct kvm_vcpu *vcpu)
{
	struct vcpu_svm *svm = to_svm(vcpu);
	struct vmcb *vmcb = svm->vmcb;

	if (!kvm_vcpu_apicv_active(&svm->vcpu))
		return;

	vmcb->control.int_ctl &= ~AVIC_ENABLE_MASK;
	mark_dirty(vmcb, VMCB_INTR);
}

static void svm_load_eoi_exitmap(struct kvm_vcpu *vcpu, u64 *eoi_exit_bitmap)
{
	return;
}

static void svm_deliver_avic_intr(struct kvm_vcpu *vcpu, int vec)
{
	kvm_lapic_set_irr(vec, vcpu->arch.apic);
	smp_mb__after_atomic();

	if (avic_vcpu_is_running(vcpu))
		wrmsrl(SVM_AVIC_DOORBELL,
		       kvm_cpu_get_apicid(vcpu->cpu));
	else
		kvm_vcpu_wake_up(vcpu);
}

static void svm_ir_list_del(struct vcpu_svm *svm, struct amd_iommu_pi_data *pi)
{
	unsigned long flags;
	struct amd_svm_iommu_ir *cur;

	spin_lock_irqsave(&svm->ir_list_lock, flags);
	list_for_each_entry(cur, &svm->ir_list, node) {
		if (cur->data != pi->ir_data)
			continue;
		list_del(&cur->node);
		kfree(cur);
		break;
	}
	spin_unlock_irqrestore(&svm->ir_list_lock, flags);
}

static int svm_ir_list_add(struct vcpu_svm *svm, struct amd_iommu_pi_data *pi)
{
	int ret = 0;
	unsigned long flags;
	struct amd_svm_iommu_ir *ir;

	/**
	 * In some cases, the existing irte is updaed and re-set,
	 * so we need to check here if it's already been * added
	 * to the ir_list.
	 */
	if (pi->ir_data && (pi->prev_ga_tag != 0)) {
		struct kvm *kvm = svm->vcpu.kvm;
		u32 vcpu_id = AVIC_GATAG_TO_VCPUID(pi->prev_ga_tag);
		struct kvm_vcpu *prev_vcpu = kvm_get_vcpu_by_id(kvm, vcpu_id);
		struct vcpu_svm *prev_svm;

		if (!prev_vcpu) {
			ret = -EINVAL;
			goto out;
		}

		prev_svm = to_svm(prev_vcpu);
		svm_ir_list_del(prev_svm, pi);
	}

	/**
	 * Allocating new amd_iommu_pi_data, which will get
	 * add to the per-vcpu ir_list.
	 */
	ir = kzalloc(sizeof(struct amd_svm_iommu_ir), GFP_KERNEL);
	if (!ir) {
		ret = -ENOMEM;
		goto out;
	}
	ir->data = pi->ir_data;

	spin_lock_irqsave(&svm->ir_list_lock, flags);
	list_add(&ir->node, &svm->ir_list);
	spin_unlock_irqrestore(&svm->ir_list_lock, flags);
out:
	return ret;
}

/**
 * Note:
 * The HW cannot support posting multicast/broadcast
 * interrupts to a vCPU. So, we still use legacy interrupt
 * remapping for these kind of interrupts.
 *
 * For lowest-priority interrupts, we only support
 * those with single CPU as the destination, e.g. user
 * configures the interrupts via /proc/irq or uses
 * irqbalance to make the interrupts single-CPU.
 */
static int
get_pi_vcpu_info(struct kvm *kvm, struct kvm_kernel_irq_routing_entry *e,
		 struct vcpu_data *vcpu_info, struct vcpu_svm **svm)
{
	struct kvm_lapic_irq irq;
	struct kvm_vcpu *vcpu = NULL;

	kvm_set_msi_irq(kvm, e, &irq);

	if (!kvm_intr_is_single_vcpu(kvm, &irq, &vcpu)) {
		pr_debug("SVM: %s: use legacy intr remap mode for irq %u\n",
			 __func__, irq.vector);
		return -1;
	}

	pr_debug("SVM: %s: use GA mode for irq %u\n", __func__,
		 irq.vector);
	*svm = to_svm(vcpu);
	vcpu_info->pi_desc_addr = __sme_set(page_to_phys((*svm)->avic_backing_page));
	vcpu_info->vector = irq.vector;

	return 0;
}

/*
 * svm_update_pi_irte - set IRTE for Posted-Interrupts
 *
 * @kvm: kvm
 * @host_irq: host irq of the interrupt
 * @guest_irq: gsi of the interrupt
 * @set: set or unset PI
 * returns 0 on success, < 0 on failure
 */
static int svm_update_pi_irte(struct kvm *kvm, unsigned int host_irq,
			      uint32_t guest_irq, bool set)
{
	struct kvm_kernel_irq_routing_entry *e;
	struct kvm_irq_routing_table *irq_rt;
	int idx, ret = -EINVAL;

	if (!kvm_arch_has_assigned_device(kvm) ||
	    !irq_remapping_cap(IRQ_POSTING_CAP))
		return 0;

	pr_debug("SVM: %s: host_irq=%#x, guest_irq=%#x, set=%#x\n",
		 __func__, host_irq, guest_irq, set);

	idx = srcu_read_lock(&kvm->irq_srcu);
	irq_rt = srcu_dereference(kvm->irq_routing, &kvm->irq_srcu);
	WARN_ON(guest_irq >= irq_rt->nr_rt_entries);

	hlist_for_each_entry(e, &irq_rt->map[guest_irq], link) {
		struct vcpu_data vcpu_info;
		struct vcpu_svm *svm = NULL;

		if (e->type != KVM_IRQ_ROUTING_MSI)
			continue;

		/**
		 * Here, we setup with legacy mode in the following cases:
		 * 1. When cannot target interrupt to a specific vcpu.
		 * 2. Unsetting posted interrupt.
		 * 3. APIC virtialization is disabled for the vcpu.
		 */
		if (!get_pi_vcpu_info(kvm, e, &vcpu_info, &svm) && set &&
		    kvm_vcpu_apicv_active(&svm->vcpu)) {
			struct amd_iommu_pi_data pi;

			/* Try to enable guest_mode in IRTE */
			pi.base = __sme_set(page_to_phys(svm->avic_backing_page) &
					    AVIC_HPA_MASK);
			pi.ga_tag = AVIC_GATAG(kvm->arch.avic_vm_id,
						     svm->vcpu.vcpu_id);
			pi.is_guest_mode = true;
			pi.vcpu_data = &vcpu_info;
			ret = irq_set_vcpu_affinity(host_irq, &pi);

			/**
			 * Here, we successfully setting up vcpu affinity in
			 * IOMMU guest mode. Now, we need to store the posted
			 * interrupt information in a per-vcpu ir_list so that
			 * we can reference to them directly when we update vcpu
			 * scheduling information in IOMMU irte.
			 */
			if (!ret && pi.is_guest_mode)
				svm_ir_list_add(svm, &pi);
		} else {
			/* Use legacy mode in IRTE */
			struct amd_iommu_pi_data pi;

			/**
			 * Here, pi is used to:
			 * - Tell IOMMU to use legacy mode for this interrupt.
			 * - Retrieve ga_tag of prior interrupt remapping data.
			 */
			pi.is_guest_mode = false;
			ret = irq_set_vcpu_affinity(host_irq, &pi);

			/**
			 * Check if the posted interrupt was previously
			 * setup with the guest_mode by checking if the ga_tag
			 * was cached. If so, we need to clean up the per-vcpu
			 * ir_list.
			 */
			if (!ret && pi.prev_ga_tag) {
				int id = AVIC_GATAG_TO_VCPUID(pi.prev_ga_tag);
				struct kvm_vcpu *vcpu;

				vcpu = kvm_get_vcpu_by_id(kvm, id);
				if (vcpu)
					svm_ir_list_del(to_svm(vcpu), &pi);
			}
		}

		if (!ret && svm) {
			trace_kvm_pi_irte_update(svm->vcpu.vcpu_id,
						 host_irq, e->gsi,
						 vcpu_info.vector,
						 vcpu_info.pi_desc_addr, set);
		}

		if (ret < 0) {
			pr_err("%s: failed to update PI IRTE\n", __func__);
			goto out;
		}
	}

	ret = 0;
out:
	srcu_read_unlock(&kvm->irq_srcu, idx);
	return ret;
}

static int svm_nmi_allowed(struct kvm_vcpu *vcpu)
{
	struct vcpu_svm *svm = to_svm(vcpu);
	struct vmcb *vmcb = svm->vmcb;
	int ret;
	ret = !(vmcb->control.int_state & SVM_INTERRUPT_SHADOW_MASK) &&
	      !(svm->vcpu.arch.hflags & HF_NMI_MASK);
	ret = ret && gif_set(svm) && nested_svm_nmi(svm);

	return ret;
}

static bool svm_get_nmi_mask(struct kvm_vcpu *vcpu)
{
	struct vcpu_svm *svm = to_svm(vcpu);

	return !!(svm->vcpu.arch.hflags & HF_NMI_MASK);
}

static void svm_set_nmi_mask(struct kvm_vcpu *vcpu, bool masked)
{
	struct vcpu_svm *svm = to_svm(vcpu);

	if (masked) {
		svm->vcpu.arch.hflags |= HF_NMI_MASK;
		set_intercept(svm, INTERCEPT_IRET);
	} else {
		svm->vcpu.arch.hflags &= ~HF_NMI_MASK;
		clr_intercept(svm, INTERCEPT_IRET);
	}
}

static int svm_interrupt_allowed(struct kvm_vcpu *vcpu)
{
	struct vcpu_svm *svm = to_svm(vcpu);
	struct vmcb *vmcb = svm->vmcb;
	int ret;

	if (!gif_set(svm) ||
	     (vmcb->control.int_state & SVM_INTERRUPT_SHADOW_MASK))
		return 0;

	ret = !!(kvm_get_rflags(vcpu) & X86_EFLAGS_IF);

	if (is_guest_mode(vcpu))
		return ret && !(svm->vcpu.arch.hflags & HF_VINTR_MASK);

	return ret;
}

static void enable_irq_window(struct kvm_vcpu *vcpu)
{
	struct vcpu_svm *svm = to_svm(vcpu);

	if (kvm_vcpu_apicv_active(vcpu))
		return;

	/*
	 * In case GIF=0 we can't rely on the CPU to tell us when GIF becomes
	 * 1, because that's a separate STGI/VMRUN intercept.  The next time we
	 * get that intercept, this function will be called again though and
	 * we'll get the vintr intercept. However, if the vGIF feature is
	 * enabled, the STGI interception will not occur. Enable the irq
	 * window under the assumption that the hardware will set the GIF.
	 */
	if ((vgif_enabled(svm) || gif_set(svm)) && nested_svm_intr(svm)) {
		svm_set_vintr(svm);
		svm_inject_irq(svm, 0x0);
	}
}

static void enable_nmi_window(struct kvm_vcpu *vcpu)
{
	struct vcpu_svm *svm = to_svm(vcpu);

	if ((svm->vcpu.arch.hflags & (HF_NMI_MASK | HF_IRET_MASK))
	    == HF_NMI_MASK)
		return; /* IRET will cause a vm exit */

	if (!gif_set(svm)) {
		if (vgif_enabled(svm))
			set_intercept(svm, INTERCEPT_STGI);
		return; /* STGI will cause a vm exit */
	}

	if (svm->nested.exit_required)
		return; /* we're not going to run the guest yet */

	/*
	 * Something prevents NMI from been injected. Single step over possible
	 * problem (IRET or exception injection or interrupt shadow)
	 */
	svm->nmi_singlestep_guest_rflags = svm_get_rflags(vcpu);
	svm->nmi_singlestep = true;
	svm->vmcb->save.rflags |= (X86_EFLAGS_TF | X86_EFLAGS_RF);
}

static int svm_set_tss_addr(struct kvm *kvm, unsigned int addr)
{
	return 0;
}

static void svm_flush_tlb(struct kvm_vcpu *vcpu, bool invalidate_gpa)
{
	struct vcpu_svm *svm = to_svm(vcpu);

	if (static_cpu_has(X86_FEATURE_FLUSHBYASID))
		svm->vmcb->control.tlb_ctl = TLB_CONTROL_FLUSH_ASID;
	else
		svm->asid_generation--;
}

static void svm_prepare_guest_switch(struct kvm_vcpu *vcpu)
{
}

static inline void sync_cr8_to_lapic(struct kvm_vcpu *vcpu)
{
	struct vcpu_svm *svm = to_svm(vcpu);

	if (svm_nested_virtualize_tpr(vcpu))
		return;

	if (!is_cr_intercept(svm, INTERCEPT_CR8_WRITE)) {
		int cr8 = svm->vmcb->control.int_ctl & V_TPR_MASK;
		kvm_set_cr8(vcpu, cr8);
	}
}

static inline void sync_lapic_to_cr8(struct kvm_vcpu *vcpu)
{
	struct vcpu_svm *svm = to_svm(vcpu);
	u64 cr8;

	if (svm_nested_virtualize_tpr(vcpu) ||
	    kvm_vcpu_apicv_active(vcpu))
		return;

	cr8 = kvm_get_cr8(vcpu);
	svm->vmcb->control.int_ctl &= ~V_TPR_MASK;
	svm->vmcb->control.int_ctl |= cr8 & V_TPR_MASK;
}

static void svm_complete_interrupts(struct vcpu_svm *svm)
{
	u8 vector;
	int type;
	u32 exitintinfo = svm->vmcb->control.exit_int_info;
	unsigned int3_injected = svm->int3_injected;

	svm->int3_injected = 0;

	/*
	 * If we've made progress since setting HF_IRET_MASK, we've
	 * executed an IRET and can allow NMI injection.
	 */
	if ((svm->vcpu.arch.hflags & HF_IRET_MASK)
	    && kvm_rip_read(&svm->vcpu) != svm->nmi_iret_rip) {
		svm->vcpu.arch.hflags &= ~(HF_NMI_MASK | HF_IRET_MASK);
		kvm_make_request(KVM_REQ_EVENT, &svm->vcpu);
	}

	svm->vcpu.arch.nmi_injected = false;
	kvm_clear_exception_queue(&svm->vcpu);
	kvm_clear_interrupt_queue(&svm->vcpu);

	if (!(exitintinfo & SVM_EXITINTINFO_VALID))
		return;

	kvm_make_request(KVM_REQ_EVENT, &svm->vcpu);

	vector = exitintinfo & SVM_EXITINTINFO_VEC_MASK;
	type = exitintinfo & SVM_EXITINTINFO_TYPE_MASK;

	switch (type) {
	case SVM_EXITINTINFO_TYPE_NMI:
		svm->vcpu.arch.nmi_injected = true;
		break;
	case SVM_EXITINTINFO_TYPE_EXEPT:
		/*
		 * In case of software exceptions, do not reinject the vector,
		 * but re-execute the instruction instead. Rewind RIP first
		 * if we emulated INT3 before.
		 */
		if (kvm_exception_is_soft(vector)) {
			if (vector == BP_VECTOR && int3_injected &&
			    kvm_is_linear_rip(&svm->vcpu, svm->int3_rip))
				kvm_rip_write(&svm->vcpu,
					      kvm_rip_read(&svm->vcpu) -
					      int3_injected);
			break;
		}
		if (exitintinfo & SVM_EXITINTINFO_VALID_ERR) {
			u32 err = svm->vmcb->control.exit_int_info_err;
			kvm_requeue_exception_e(&svm->vcpu, vector, err);

		} else
			kvm_requeue_exception(&svm->vcpu, vector);
		break;
	case SVM_EXITINTINFO_TYPE_INTR:
		kvm_queue_interrupt(&svm->vcpu, vector, false);
		break;
	default:
		break;
	}
}

static void svm_cancel_injection(struct kvm_vcpu *vcpu)
{
	struct vcpu_svm *svm = to_svm(vcpu);
	struct vmcb_control_area *control = &svm->vmcb->control;

	control->exit_int_info = control->event_inj;
	control->exit_int_info_err = control->event_inj_err;
	control->event_inj = 0;
	svm_complete_interrupts(svm);
}

static void svm_vcpu_run(struct kvm_vcpu *vcpu)
{
	struct vcpu_svm *svm = to_svm(vcpu);

	svm->vmcb->save.rax = vcpu->arch.regs[VCPU_REGS_RAX];
	svm->vmcb->save.rsp = vcpu->arch.regs[VCPU_REGS_RSP];
	svm->vmcb->save.rip = vcpu->arch.regs[VCPU_REGS_RIP];

	/*
	 * A vmexit emulation is required before the vcpu can be executed
	 * again.
	 */
	if (unlikely(svm->nested.exit_required))
		return;

	/*
	 * Disable singlestep if we're injecting an interrupt/exception.
	 * We don't want our modified rflags to be pushed on the stack where
	 * we might not be able to easily reset them if we disabled NMI
	 * singlestep later.
	 */
	if (svm->nmi_singlestep && svm->vmcb->control.event_inj) {
		/*
		 * Event injection happens before external interrupts cause a
		 * vmexit and interrupts are disabled here, so smp_send_reschedule
		 * is enough to force an immediate vmexit.
		 */
		disable_nmi_singlestep(svm);
		smp_send_reschedule(vcpu->cpu);
	}

	pre_svm_run(svm);

	sync_lapic_to_cr8(vcpu);

	svm->vmcb->save.cr2 = vcpu->arch.cr2;

	clgi();

	local_irq_enable();

	/*
	 * If this vCPU has touched SPEC_CTRL, restore the guest's value if
	 * it's non-zero. Since vmentry is serialising on affected CPUs, there
	 * is no need to worry about the conditional branch over the wrmsr
	 * being speculatively taken.
	 */
	if (svm->spec_ctrl)
		wrmsrl(MSR_IA32_SPEC_CTRL, svm->spec_ctrl);

	asm volatile (
		"push %%" _ASM_BP "; \n\t"
		"mov %c[rbx](%[svm]), %%" _ASM_BX " \n\t"
		"mov %c[rcx](%[svm]), %%" _ASM_CX " \n\t"
		"mov %c[rdx](%[svm]), %%" _ASM_DX " \n\t"
		"mov %c[rsi](%[svm]), %%" _ASM_SI " \n\t"
		"mov %c[rdi](%[svm]), %%" _ASM_DI " \n\t"
		"mov %c[rbp](%[svm]), %%" _ASM_BP " \n\t"
#ifdef CONFIG_X86_64
		"mov %c[r8](%[svm]),  %%r8  \n\t"
		"mov %c[r9](%[svm]),  %%r9  \n\t"
		"mov %c[r10](%[svm]), %%r10 \n\t"
		"mov %c[r11](%[svm]), %%r11 \n\t"
		"mov %c[r12](%[svm]), %%r12 \n\t"
		"mov %c[r13](%[svm]), %%r13 \n\t"
		"mov %c[r14](%[svm]), %%r14 \n\t"
		"mov %c[r15](%[svm]), %%r15 \n\t"
#endif

		/* Enter guest mode */
		"push %%" _ASM_AX " \n\t"
		"mov %c[vmcb](%[svm]), %%" _ASM_AX " \n\t"
		__ex(SVM_VMLOAD) "\n\t"
		__ex(SVM_VMRUN) "\n\t"
		__ex(SVM_VMSAVE) "\n\t"
		"pop %%" _ASM_AX " \n\t"

		/* Save guest registers, load host registers */
		"mov %%" _ASM_BX ", %c[rbx](%[svm]) \n\t"
		"mov %%" _ASM_CX ", %c[rcx](%[svm]) \n\t"
		"mov %%" _ASM_DX ", %c[rdx](%[svm]) \n\t"
		"mov %%" _ASM_SI ", %c[rsi](%[svm]) \n\t"
		"mov %%" _ASM_DI ", %c[rdi](%[svm]) \n\t"
		"mov %%" _ASM_BP ", %c[rbp](%[svm]) \n\t"
#ifdef CONFIG_X86_64
		"mov %%r8,  %c[r8](%[svm]) \n\t"
		"mov %%r9,  %c[r9](%[svm]) \n\t"
		"mov %%r10, %c[r10](%[svm]) \n\t"
		"mov %%r11, %c[r11](%[svm]) \n\t"
		"mov %%r12, %c[r12](%[svm]) \n\t"
		"mov %%r13, %c[r13](%[svm]) \n\t"
		"mov %%r14, %c[r14](%[svm]) \n\t"
		"mov %%r15, %c[r15](%[svm]) \n\t"
#endif
		/*
		* Clear host registers marked as clobbered to prevent
		* speculative use.
		*/
		"xor %%" _ASM_BX ", %%" _ASM_BX " \n\t"
		"xor %%" _ASM_CX ", %%" _ASM_CX " \n\t"
		"xor %%" _ASM_DX ", %%" _ASM_DX " \n\t"
		"xor %%" _ASM_SI ", %%" _ASM_SI " \n\t"
		"xor %%" _ASM_DI ", %%" _ASM_DI " \n\t"
#ifdef CONFIG_X86_64
		"xor %%r8, %%r8 \n\t"
		"xor %%r9, %%r9 \n\t"
		"xor %%r10, %%r10 \n\t"
		"xor %%r11, %%r11 \n\t"
		"xor %%r12, %%r12 \n\t"
		"xor %%r13, %%r13 \n\t"
		"xor %%r14, %%r14 \n\t"
		"xor %%r15, %%r15 \n\t"
#endif
		"pop %%" _ASM_BP
		:
		: [svm]"a"(svm),
		  [vmcb]"i"(offsetof(struct vcpu_svm, vmcb_pa)),
		  [rbx]"i"(offsetof(struct vcpu_svm, vcpu.arch.regs[VCPU_REGS_RBX])),
		  [rcx]"i"(offsetof(struct vcpu_svm, vcpu.arch.regs[VCPU_REGS_RCX])),
		  [rdx]"i"(offsetof(struct vcpu_svm, vcpu.arch.regs[VCPU_REGS_RDX])),
		  [rsi]"i"(offsetof(struct vcpu_svm, vcpu.arch.regs[VCPU_REGS_RSI])),
		  [rdi]"i"(offsetof(struct vcpu_svm, vcpu.arch.regs[VCPU_REGS_RDI])),
		  [rbp]"i"(offsetof(struct vcpu_svm, vcpu.arch.regs[VCPU_REGS_RBP]))
#ifdef CONFIG_X86_64
		  , [r8]"i"(offsetof(struct vcpu_svm, vcpu.arch.regs[VCPU_REGS_R8])),
		  [r9]"i"(offsetof(struct vcpu_svm, vcpu.arch.regs[VCPU_REGS_R9])),
		  [r10]"i"(offsetof(struct vcpu_svm, vcpu.arch.regs[VCPU_REGS_R10])),
		  [r11]"i"(offsetof(struct vcpu_svm, vcpu.arch.regs[VCPU_REGS_R11])),
		  [r12]"i"(offsetof(struct vcpu_svm, vcpu.arch.regs[VCPU_REGS_R12])),
		  [r13]"i"(offsetof(struct vcpu_svm, vcpu.arch.regs[VCPU_REGS_R13])),
		  [r14]"i"(offsetof(struct vcpu_svm, vcpu.arch.regs[VCPU_REGS_R14])),
		  [r15]"i"(offsetof(struct vcpu_svm, vcpu.arch.regs[VCPU_REGS_R15]))
#endif
		: "cc", "memory"
#ifdef CONFIG_X86_64
		, "rbx", "rcx", "rdx", "rsi", "rdi"
		, "r8", "r9", "r10", "r11" , "r12", "r13", "r14", "r15"
#else
		, "ebx", "ecx", "edx", "esi", "edi"
#endif
		);

	/*
	 * We do not use IBRS in the kernel. If this vCPU has used the
	 * SPEC_CTRL MSR it may have left it on; save the value and
	 * turn it off. This is much more efficient than blindly adding
	 * it to the atomic save/restore list. Especially as the former
	 * (Saving guest MSRs on vmexit) doesn't even exist in KVM.
	 *
	 * For non-nested case:
	 * If the L01 MSR bitmap does not intercept the MSR, then we need to
	 * save it.
	 *
	 * For nested case:
	 * If the L02 MSR bitmap does not intercept the MSR, then we need to
	 * save it.
	 */
	if (!msr_write_intercepted(vcpu, MSR_IA32_SPEC_CTRL))
		rdmsrl(MSR_IA32_SPEC_CTRL, svm->spec_ctrl);

	if (svm->spec_ctrl)
		wrmsrl(MSR_IA32_SPEC_CTRL, 0);

	/* Eliminate branch target predictions from guest mode */
	vmexit_fill_RSB();

#ifdef CONFIG_X86_64
	wrmsrl(MSR_GS_BASE, svm->host.gs_base);
#else
	loadsegment(fs, svm->host.fs);
#ifndef CONFIG_X86_32_LAZY_GS
	loadsegment(gs, svm->host.gs);
#endif
#endif

	reload_tss(vcpu);

	local_irq_disable();

	vcpu->arch.cr2 = svm->vmcb->save.cr2;
	vcpu->arch.regs[VCPU_REGS_RAX] = svm->vmcb->save.rax;
	vcpu->arch.regs[VCPU_REGS_RSP] = svm->vmcb->save.rsp;
	vcpu->arch.regs[VCPU_REGS_RIP] = svm->vmcb->save.rip;

	if (unlikely(svm->vmcb->control.exit_code == SVM_EXIT_NMI))
		kvm_before_handle_nmi(&svm->vcpu);

	stgi();

	/* Any pending NMI will happen here */

	if (unlikely(svm->vmcb->control.exit_code == SVM_EXIT_NMI))
		kvm_after_handle_nmi(&svm->vcpu);

	sync_cr8_to_lapic(vcpu);

	svm->next_rip = 0;

	svm->vmcb->control.tlb_ctl = TLB_CONTROL_DO_NOTHING;

	/* if exit due to PF check for async PF */
	if (svm->vmcb->control.exit_code == SVM_EXIT_EXCP_BASE + PF_VECTOR)
		svm->vcpu.arch.apf.host_apf_reason = kvm_read_and_reset_pf_reason();

	if (npt_enabled) {
		vcpu->arch.regs_avail &= ~(1 << VCPU_EXREG_PDPTR);
		vcpu->arch.regs_dirty &= ~(1 << VCPU_EXREG_PDPTR);
	}

	/*
	 * We need to handle MC intercepts here before the vcpu has a chance to
	 * change the physical cpu
	 */
	if (unlikely(svm->vmcb->control.exit_code ==
		     SVM_EXIT_EXCP_BASE + MC_VECTOR))
		svm_handle_mce(svm);

	mark_all_clean(svm->vmcb);
}
STACK_FRAME_NON_STANDARD(svm_vcpu_run);

static void svm_set_cr3(struct kvm_vcpu *vcpu, unsigned long root)
{
	struct vcpu_svm *svm = to_svm(vcpu);

	svm->vmcb->save.cr3 = __sme_set(root);
	mark_dirty(svm->vmcb, VMCB_CR);
	svm_flush_tlb(vcpu, true);
}

static void set_tdp_cr3(struct kvm_vcpu *vcpu, unsigned long root)
{
	struct vcpu_svm *svm = to_svm(vcpu);

	svm->vmcb->control.nested_cr3 = __sme_set(root);
	mark_dirty(svm->vmcb, VMCB_NPT);

	/* Also sync guest cr3 here in case we live migrate */
	svm->vmcb->save.cr3 = kvm_read_cr3(vcpu);
	mark_dirty(svm->vmcb, VMCB_CR);

	svm_flush_tlb(vcpu, true);
}

static int is_disabled(void)
{
	u64 vm_cr;

	rdmsrl(MSR_VM_CR, vm_cr);
	if (vm_cr & (1 << SVM_VM_CR_SVM_DISABLE))
		return 1;

	return 0;
}

static void
svm_patch_hypercall(struct kvm_vcpu *vcpu, unsigned char *hypercall)
{
	/*
	 * Patch in the VMMCALL instruction:
	 */
	hypercall[0] = 0x0f;
	hypercall[1] = 0x01;
	hypercall[2] = 0xd9;
}

static void svm_check_processor_compat(void *rtn)
{
	*(int *)rtn = 0;
}

static bool svm_cpu_has_accelerated_tpr(void)
{
	return false;
}

static bool svm_has_high_real_mode_segbase(void)
{
	return true;
}

static u64 svm_get_mt_mask(struct kvm_vcpu *vcpu, gfn_t gfn, bool is_mmio)
{
	return 0;
}

static void svm_cpuid_update(struct kvm_vcpu *vcpu)
{
	struct vcpu_svm *svm = to_svm(vcpu);

	/* Update nrips enabled cache */
	svm->nrips_enabled = !!guest_cpuid_has(&svm->vcpu, X86_FEATURE_NRIPS);

	if (!kvm_vcpu_apicv_active(vcpu))
		return;

	guest_cpuid_clear(vcpu, X86_FEATURE_X2APIC);
}

static void svm_set_supported_cpuid(u32 func, struct kvm_cpuid_entry2 *entry)
{
	switch (func) {
	case 0x1:
		if (avic)
			entry->ecx &= ~bit(X86_FEATURE_X2APIC);
		break;
	case 0x80000001:
		if (nested)
			entry->ecx |= (1 << 2); /* Set SVM bit */
		break;
	case 0x8000000A:
		entry->eax = 1; /* SVM revision 1 */
		entry->ebx = 8; /* Lets support 8 ASIDs in case we add proper
				   ASID emulation to nested SVM */
		entry->ecx = 0; /* Reserved */
		entry->edx = 0; /* Per default do not support any
				   additional features */

		/* Support next_rip if host supports it */
		if (boot_cpu_has(X86_FEATURE_NRIPS))
			entry->edx |= SVM_FEATURE_NRIP;

		/* Support NPT for the guest if enabled */
		if (npt_enabled)
			entry->edx |= SVM_FEATURE_NPT;

		break;
	case 0x8000001F:
		/* Support memory encryption cpuid if host supports it */
		if (boot_cpu_has(X86_FEATURE_SEV))
			cpuid(0x8000001f, &entry->eax, &entry->ebx,
				&entry->ecx, &entry->edx);

	}
}

static int svm_get_lpage_level(void)
{
	return PT_PDPE_LEVEL;
}

static bool svm_rdtscp_supported(void)
{
	return boot_cpu_has(X86_FEATURE_RDTSCP);
}

static bool svm_invpcid_supported(void)
{
	return false;
}

static bool svm_mpx_supported(void)
{
	return false;
}

static bool svm_xsaves_supported(void)
{
	return false;
}

static bool svm_umip_emulated(void)
{
	return false;
}

static bool svm_has_wbinvd_exit(void)
{
	return true;
}

#define PRE_EX(exit)  { .exit_code = (exit), \
			.stage = X86_ICPT_PRE_EXCEPT, }
#define POST_EX(exit) { .exit_code = (exit), \
			.stage = X86_ICPT_POST_EXCEPT, }
#define POST_MEM(exit) { .exit_code = (exit), \
			.stage = X86_ICPT_POST_MEMACCESS, }

static const struct __x86_intercept {
	u32 exit_code;
	enum x86_intercept_stage stage;
} x86_intercept_map[] = {
	[x86_intercept_cr_read]		= POST_EX(SVM_EXIT_READ_CR0),
	[x86_intercept_cr_write]	= POST_EX(SVM_EXIT_WRITE_CR0),
	[x86_intercept_clts]		= POST_EX(SVM_EXIT_WRITE_CR0),
	[x86_intercept_lmsw]		= POST_EX(SVM_EXIT_WRITE_CR0),
	[x86_intercept_smsw]		= POST_EX(SVM_EXIT_READ_CR0),
	[x86_intercept_dr_read]		= POST_EX(SVM_EXIT_READ_DR0),
	[x86_intercept_dr_write]	= POST_EX(SVM_EXIT_WRITE_DR0),
	[x86_intercept_sldt]		= POST_EX(SVM_EXIT_LDTR_READ),
	[x86_intercept_str]		= POST_EX(SVM_EXIT_TR_READ),
	[x86_intercept_lldt]		= POST_EX(SVM_EXIT_LDTR_WRITE),
	[x86_intercept_ltr]		= POST_EX(SVM_EXIT_TR_WRITE),
	[x86_intercept_sgdt]		= POST_EX(SVM_EXIT_GDTR_READ),
	[x86_intercept_sidt]		= POST_EX(SVM_EXIT_IDTR_READ),
	[x86_intercept_lgdt]		= POST_EX(SVM_EXIT_GDTR_WRITE),
	[x86_intercept_lidt]		= POST_EX(SVM_EXIT_IDTR_WRITE),
	[x86_intercept_vmrun]		= POST_EX(SVM_EXIT_VMRUN),
	[x86_intercept_vmmcall]		= POST_EX(SVM_EXIT_VMMCALL),
	[x86_intercept_vmload]		= POST_EX(SVM_EXIT_VMLOAD),
	[x86_intercept_vmsave]		= POST_EX(SVM_EXIT_VMSAVE),
	[x86_intercept_stgi]		= POST_EX(SVM_EXIT_STGI),
	[x86_intercept_clgi]		= POST_EX(SVM_EXIT_CLGI),
	[x86_intercept_skinit]		= POST_EX(SVM_EXIT_SKINIT),
	[x86_intercept_invlpga]		= POST_EX(SVM_EXIT_INVLPGA),
	[x86_intercept_rdtscp]		= POST_EX(SVM_EXIT_RDTSCP),
	[x86_intercept_monitor]		= POST_MEM(SVM_EXIT_MONITOR),
	[x86_intercept_mwait]		= POST_EX(SVM_EXIT_MWAIT),
	[x86_intercept_invlpg]		= POST_EX(SVM_EXIT_INVLPG),
	[x86_intercept_invd]		= POST_EX(SVM_EXIT_INVD),
	[x86_intercept_wbinvd]		= POST_EX(SVM_EXIT_WBINVD),
	[x86_intercept_wrmsr]		= POST_EX(SVM_EXIT_MSR),
	[x86_intercept_rdtsc]		= POST_EX(SVM_EXIT_RDTSC),
	[x86_intercept_rdmsr]		= POST_EX(SVM_EXIT_MSR),
	[x86_intercept_rdpmc]		= POST_EX(SVM_EXIT_RDPMC),
	[x86_intercept_cpuid]		= PRE_EX(SVM_EXIT_CPUID),
	[x86_intercept_rsm]		= PRE_EX(SVM_EXIT_RSM),
	[x86_intercept_pause]		= PRE_EX(SVM_EXIT_PAUSE),
	[x86_intercept_pushf]		= PRE_EX(SVM_EXIT_PUSHF),
	[x86_intercept_popf]		= PRE_EX(SVM_EXIT_POPF),
	[x86_intercept_intn]		= PRE_EX(SVM_EXIT_SWINT),
	[x86_intercept_iret]		= PRE_EX(SVM_EXIT_IRET),
	[x86_intercept_icebp]		= PRE_EX(SVM_EXIT_ICEBP),
	[x86_intercept_hlt]		= POST_EX(SVM_EXIT_HLT),
	[x86_intercept_in]		= POST_EX(SVM_EXIT_IOIO),
	[x86_intercept_ins]		= POST_EX(SVM_EXIT_IOIO),
	[x86_intercept_out]		= POST_EX(SVM_EXIT_IOIO),
	[x86_intercept_outs]		= POST_EX(SVM_EXIT_IOIO),
};

#undef PRE_EX
#undef POST_EX
#undef POST_MEM

static int svm_check_intercept(struct kvm_vcpu *vcpu,
			       struct x86_instruction_info *info,
			       enum x86_intercept_stage stage)
{
	struct vcpu_svm *svm = to_svm(vcpu);
	int vmexit, ret = X86EMUL_CONTINUE;
	struct __x86_intercept icpt_info;
	struct vmcb *vmcb = svm->vmcb;

	if (info->intercept >= ARRAY_SIZE(x86_intercept_map))
		goto out;

	icpt_info = x86_intercept_map[info->intercept];

	if (stage != icpt_info.stage)
		goto out;

	switch (icpt_info.exit_code) {
	case SVM_EXIT_READ_CR0:
		if (info->intercept == x86_intercept_cr_read)
			icpt_info.exit_code += info->modrm_reg;
		break;
	case SVM_EXIT_WRITE_CR0: {
		unsigned long cr0, val;
		u64 intercept;

		if (info->intercept == x86_intercept_cr_write)
			icpt_info.exit_code += info->modrm_reg;

		if (icpt_info.exit_code != SVM_EXIT_WRITE_CR0 ||
		    info->intercept == x86_intercept_clts)
			break;

		intercept = svm->nested.intercept;

		if (!(intercept & (1ULL << INTERCEPT_SELECTIVE_CR0)))
			break;

		cr0 = vcpu->arch.cr0 & ~SVM_CR0_SELECTIVE_MASK;
		val = info->src_val  & ~SVM_CR0_SELECTIVE_MASK;

		if (info->intercept == x86_intercept_lmsw) {
			cr0 &= 0xfUL;
			val &= 0xfUL;
			/* lmsw can't clear PE - catch this here */
			if (cr0 & X86_CR0_PE)
				val |= X86_CR0_PE;
		}

		if (cr0 ^ val)
			icpt_info.exit_code = SVM_EXIT_CR0_SEL_WRITE;

		break;
	}
	case SVM_EXIT_READ_DR0:
	case SVM_EXIT_WRITE_DR0:
		icpt_info.exit_code += info->modrm_reg;
		break;
	case SVM_EXIT_MSR:
		if (info->intercept == x86_intercept_wrmsr)
			vmcb->control.exit_info_1 = 1;
		else
			vmcb->control.exit_info_1 = 0;
		break;
	case SVM_EXIT_PAUSE:
		/*
		 * We get this for NOP only, but pause
		 * is rep not, check this here
		 */
		if (info->rep_prefix != REPE_PREFIX)
			goto out;
		break;
	case SVM_EXIT_IOIO: {
		u64 exit_info;
		u32 bytes;

		if (info->intercept == x86_intercept_in ||
		    info->intercept == x86_intercept_ins) {
			exit_info = ((info->src_val & 0xffff) << 16) |
				SVM_IOIO_TYPE_MASK;
			bytes = info->dst_bytes;
		} else {
			exit_info = (info->dst_val & 0xffff) << 16;
			bytes = info->src_bytes;
		}

		if (info->intercept == x86_intercept_outs ||
		    info->intercept == x86_intercept_ins)
			exit_info |= SVM_IOIO_STR_MASK;

		if (info->rep_prefix)
			exit_info |= SVM_IOIO_REP_MASK;

		bytes = min(bytes, 4u);

		exit_info |= bytes << SVM_IOIO_SIZE_SHIFT;

		exit_info |= (u32)info->ad_bytes << (SVM_IOIO_ASIZE_SHIFT - 1);

		vmcb->control.exit_info_1 = exit_info;
		vmcb->control.exit_info_2 = info->next_rip;

		break;
	}
	default:
		break;
	}

	/* TODO: Advertise NRIPS to guest hypervisor unconditionally */
	if (static_cpu_has(X86_FEATURE_NRIPS))
		vmcb->control.next_rip  = info->next_rip;
	vmcb->control.exit_code = icpt_info.exit_code;
	vmexit = nested_svm_exit_handled(svm);

	ret = (vmexit == NESTED_EXIT_DONE) ? X86EMUL_INTERCEPTED
					   : X86EMUL_CONTINUE;

out:
	return ret;
}

static void svm_handle_external_intr(struct kvm_vcpu *vcpu)
{
	local_irq_enable();
	/*
	 * We must have an instruction with interrupts enabled, so
	 * the timer interrupt isn't delayed by the interrupt shadow.
	 */
	asm("nop");
	local_irq_disable();
}

static void svm_sched_in(struct kvm_vcpu *vcpu, int cpu)
{
}

static inline void avic_post_state_restore(struct kvm_vcpu *vcpu)
{
	if (avic_handle_apic_id_update(vcpu) != 0)
		return;
	if (avic_handle_dfr_update(vcpu) != 0)
		return;
	avic_handle_ldr_update(vcpu);
}

static void svm_setup_mce(struct kvm_vcpu *vcpu)
{
	/* [63:9] are reserved. */
	vcpu->arch.mcg_cap &= 0x1ff;
}

static int svm_smi_allowed(struct kvm_vcpu *vcpu)
{
	struct vcpu_svm *svm = to_svm(vcpu);

	/* Per APM Vol.2 15.22.2 "Response to SMI" */
	if (!gif_set(svm))
		return 0;

	if (is_guest_mode(&svm->vcpu) &&
	    svm->nested.intercept & (1ULL << INTERCEPT_SMI)) {
		/* TODO: Might need to set exit_info_1 and exit_info_2 here */
		svm->vmcb->control.exit_code = SVM_EXIT_SMI;
		svm->nested.exit_required = true;
		return 0;
	}

	return 1;
}

static int svm_pre_enter_smm(struct kvm_vcpu *vcpu, char *smstate)
{
	struct vcpu_svm *svm = to_svm(vcpu);
	int ret;

	if (is_guest_mode(vcpu)) {
		/* FED8h - SVM Guest */
		put_smstate(u64, smstate, 0x7ed8, 1);
		/* FEE0h - SVM Guest VMCB Physical Address */
		put_smstate(u64, smstate, 0x7ee0, svm->nested.vmcb);

		svm->vmcb->save.rax = vcpu->arch.regs[VCPU_REGS_RAX];
		svm->vmcb->save.rsp = vcpu->arch.regs[VCPU_REGS_RSP];
		svm->vmcb->save.rip = vcpu->arch.regs[VCPU_REGS_RIP];

		ret = nested_svm_vmexit(svm);
		if (ret)
			return ret;
	}
	return 0;
}

static int svm_pre_leave_smm(struct kvm_vcpu *vcpu, u64 smbase)
{
	struct vcpu_svm *svm = to_svm(vcpu);
	struct vmcb *nested_vmcb;
	struct page *page;
	struct {
		u64 guest;
		u64 vmcb;
	} svm_state_save;
	int ret;

	ret = kvm_vcpu_read_guest(vcpu, smbase + 0xfed8, &svm_state_save,
				  sizeof(svm_state_save));
	if (ret)
		return ret;

	if (svm_state_save.guest) {
		vcpu->arch.hflags &= ~HF_SMM_MASK;
		nested_vmcb = nested_svm_map(svm, svm_state_save.vmcb, &page);
		if (nested_vmcb)
			enter_svm_guest_mode(svm, svm_state_save.vmcb, nested_vmcb, page);
		else
			ret = 1;
		vcpu->arch.hflags |= HF_SMM_MASK;
	}
	return ret;
}

static int enable_smi_window(struct kvm_vcpu *vcpu)
{
	struct vcpu_svm *svm = to_svm(vcpu);

	if (!gif_set(svm)) {
		if (vgif_enabled(svm))
			set_intercept(svm, INTERCEPT_STGI);
		/* STGI will cause a vm exit */
		return 1;
	}
	return 0;
}

static int sev_asid_new(void)
{
	int pos;

	/*
	 * SEV-enabled guest must use asid from min_sev_asid to max_sev_asid.
	 */
	pos = find_next_zero_bit(sev_asid_bitmap, max_sev_asid, min_sev_asid - 1);
	if (pos >= max_sev_asid)
		return -EBUSY;

	set_bit(pos, sev_asid_bitmap);
	return pos + 1;
}

static int sev_guest_init(struct kvm *kvm, struct kvm_sev_cmd *argp)
{
	struct kvm_sev_info *sev = &kvm->arch.sev_info;
	int asid, ret;

	ret = -EBUSY;
	asid = sev_asid_new();
	if (asid < 0)
		return ret;

	ret = sev_platform_init(&argp->error);
	if (ret)
		goto e_free;

	sev->active = true;
	sev->asid = asid;
	INIT_LIST_HEAD(&sev->regions_list);

	return 0;

e_free:
	__sev_asid_free(asid);
	return ret;
}

static int sev_bind_asid(struct kvm *kvm, unsigned int handle, int *error)
{
	struct sev_data_activate *data;
	int asid = sev_get_asid(kvm);
	int ret;

	wbinvd_on_all_cpus();

	ret = sev_guest_df_flush(error);
	if (ret)
		return ret;

	data = kzalloc(sizeof(*data), GFP_KERNEL);
	if (!data)
		return -ENOMEM;

	/* activate ASID on the given handle */
	data->handle = handle;
	data->asid   = asid;
	ret = sev_guest_activate(data, error);
	kfree(data);

	return ret;
}

static int __sev_issue_cmd(int fd, int id, void *data, int *error)
{
	struct fd f;
	int ret;

	f = fdget(fd);
	if (!f.file)
		return -EBADF;

	ret = sev_issue_cmd_external_user(f.file, id, data, error);

	fdput(f);
	return ret;
}

static int sev_issue_cmd(struct kvm *kvm, int id, void *data, int *error)
{
	struct kvm_sev_info *sev = &kvm->arch.sev_info;

	return __sev_issue_cmd(sev->fd, id, data, error);
}

static int sev_launch_start(struct kvm *kvm, struct kvm_sev_cmd *argp)
{
	struct kvm_sev_info *sev = &kvm->arch.sev_info;
	struct sev_data_launch_start *start;
	struct kvm_sev_launch_start params;
	void *dh_blob, *session_blob;
	int *error = &argp->error;
	int ret;

	if (!sev_guest(kvm))
		return -ENOTTY;

	if (copy_from_user(&params, (void __user *)(uintptr_t)argp->data, sizeof(params)))
		return -EFAULT;

	start = kzalloc(sizeof(*start), GFP_KERNEL);
	if (!start)
		return -ENOMEM;

	dh_blob = NULL;
	if (params.dh_uaddr) {
		dh_blob = psp_copy_user_blob(params.dh_uaddr, params.dh_len);
		if (IS_ERR(dh_blob)) {
			ret = PTR_ERR(dh_blob);
			goto e_free;
		}

		start->dh_cert_address = __sme_set(__pa(dh_blob));
		start->dh_cert_len = params.dh_len;
	}

	session_blob = NULL;
	if (params.session_uaddr) {
		session_blob = psp_copy_user_blob(params.session_uaddr, params.session_len);
		if (IS_ERR(session_blob)) {
			ret = PTR_ERR(session_blob);
			goto e_free_dh;
		}

		start->session_address = __sme_set(__pa(session_blob));
		start->session_len = params.session_len;
	}

	start->handle = params.handle;
	start->policy = params.policy;

	/* create memory encryption context */
	ret = __sev_issue_cmd(argp->sev_fd, SEV_CMD_LAUNCH_START, start, error);
	if (ret)
		goto e_free_session;

	/* Bind ASID to this guest */
	ret = sev_bind_asid(kvm, start->handle, error);
	if (ret)
		goto e_free_session;

	/* return handle to userspace */
	params.handle = start->handle;
	if (copy_to_user((void __user *)(uintptr_t)argp->data, &params, sizeof(params))) {
		sev_unbind_asid(kvm, start->handle);
		ret = -EFAULT;
		goto e_free_session;
	}

	sev->handle = start->handle;
	sev->fd = argp->sev_fd;

e_free_session:
	kfree(session_blob);
e_free_dh:
	kfree(dh_blob);
e_free:
	kfree(start);
	return ret;
}

static int get_num_contig_pages(int idx, struct page **inpages,
				unsigned long npages)
{
	unsigned long paddr, next_paddr;
	int i = idx + 1, pages = 1;

	/* find the number of contiguous pages starting from idx */
	paddr = __sme_page_pa(inpages[idx]);
	while (i < npages) {
		next_paddr = __sme_page_pa(inpages[i++]);
		if ((paddr + PAGE_SIZE) == next_paddr) {
			pages++;
			paddr = next_paddr;
			continue;
		}
		break;
	}

	return pages;
}

static int sev_launch_update_data(struct kvm *kvm, struct kvm_sev_cmd *argp)
{
	unsigned long vaddr, vaddr_end, next_vaddr, npages, size;
	struct kvm_sev_info *sev = &kvm->arch.sev_info;
	struct kvm_sev_launch_update_data params;
	struct sev_data_launch_update_data *data;
	struct page **inpages;
	int i, ret, pages;

	if (!sev_guest(kvm))
		return -ENOTTY;

	if (copy_from_user(&params, (void __user *)(uintptr_t)argp->data, sizeof(params)))
		return -EFAULT;

	data = kzalloc(sizeof(*data), GFP_KERNEL);
	if (!data)
		return -ENOMEM;

	vaddr = params.uaddr;
	size = params.len;
	vaddr_end = vaddr + size;

	/* Lock the user memory. */
	inpages = sev_pin_memory(kvm, vaddr, size, &npages, 1);
	if (!inpages) {
		ret = -ENOMEM;
		goto e_free;
	}

	/*
	 * The LAUNCH_UPDATE command will perform in-place encryption of the
	 * memory content (i.e it will write the same memory region with C=1).
	 * It's possible that the cache may contain the data with C=0, i.e.,
	 * unencrypted so invalidate it first.
	 */
	sev_clflush_pages(inpages, npages);

	for (i = 0; vaddr < vaddr_end; vaddr = next_vaddr, i += pages) {
		int offset, len;

		/*
		 * If the user buffer is not page-aligned, calculate the offset
		 * within the page.
		 */
		offset = vaddr & (PAGE_SIZE - 1);

		/* Calculate the number of pages that can be encrypted in one go. */
		pages = get_num_contig_pages(i, inpages, npages);

		len = min_t(size_t, ((pages * PAGE_SIZE) - offset), size);

		data->handle = sev->handle;
		data->len = len;
		data->address = __sme_page_pa(inpages[i]) + offset;
		ret = sev_issue_cmd(kvm, SEV_CMD_LAUNCH_UPDATE_DATA, data, &argp->error);
		if (ret)
			goto e_unpin;

		size -= len;
		next_vaddr = vaddr + len;
	}

e_unpin:
	/* content of memory is updated, mark pages dirty */
	for (i = 0; i < npages; i++) {
		set_page_dirty_lock(inpages[i]);
		mark_page_accessed(inpages[i]);
	}
	/* unlock the user pages */
	sev_unpin_memory(kvm, inpages, npages);
e_free:
	kfree(data);
	return ret;
}

static int sev_launch_measure(struct kvm *kvm, struct kvm_sev_cmd *argp)
{
	struct kvm_sev_info *sev = &kvm->arch.sev_info;
	struct sev_data_launch_measure *data;
	struct kvm_sev_launch_measure params;
	void *blob = NULL;
	int ret;

	if (!sev_guest(kvm))
		return -ENOTTY;

	if (copy_from_user(&params, (void __user *)(uintptr_t)argp->data, sizeof(params)))
		return -EFAULT;

	data = kzalloc(sizeof(*data), GFP_KERNEL);
	if (!data)
		return -ENOMEM;

	/* User wants to query the blob length */
	if (!params.len)
		goto cmd;

	if (params.uaddr) {
		if (params.len > SEV_FW_BLOB_MAX_SIZE) {
			ret = -EINVAL;
			goto e_free;
		}

		if (!access_ok(VERIFY_WRITE, params.uaddr, params.len)) {
			ret = -EFAULT;
			goto e_free;
		}

		ret = -ENOMEM;
		blob = kmalloc(params.len, GFP_KERNEL);
		if (!blob)
			goto e_free;

		data->address = __psp_pa(blob);
		data->len = params.len;
	}

cmd:
	data->handle = sev->handle;
	ret = sev_issue_cmd(kvm, SEV_CMD_LAUNCH_MEASURE, data, &argp->error);

	/*
	 * If we query the session length, FW responded with expected data.
	 */
	if (!params.len)
		goto done;

	if (ret)
		goto e_free_blob;

	if (blob) {
		if (copy_to_user((void __user *)(uintptr_t)params.uaddr, blob, params.len))
			ret = -EFAULT;
	}

done:
	params.len = data->len;
	if (copy_to_user((void __user *)(uintptr_t)argp->data, &params, sizeof(params)))
		ret = -EFAULT;
e_free_blob:
	kfree(blob);
e_free:
	kfree(data);
	return ret;
}

static int sev_launch_finish(struct kvm *kvm, struct kvm_sev_cmd *argp)
{
	struct kvm_sev_info *sev = &kvm->arch.sev_info;
	struct sev_data_launch_finish *data;
	int ret;

	if (!sev_guest(kvm))
		return -ENOTTY;

	data = kzalloc(sizeof(*data), GFP_KERNEL);
	if (!data)
		return -ENOMEM;

	data->handle = sev->handle;
	ret = sev_issue_cmd(kvm, SEV_CMD_LAUNCH_FINISH, data, &argp->error);

	kfree(data);
	return ret;
}

static int sev_guest_status(struct kvm *kvm, struct kvm_sev_cmd *argp)
{
	struct kvm_sev_info *sev = &kvm->arch.sev_info;
	struct kvm_sev_guest_status params;
	struct sev_data_guest_status *data;
	int ret;

	if (!sev_guest(kvm))
		return -ENOTTY;

	data = kzalloc(sizeof(*data), GFP_KERNEL);
	if (!data)
		return -ENOMEM;

	data->handle = sev->handle;
	ret = sev_issue_cmd(kvm, SEV_CMD_GUEST_STATUS, data, &argp->error);
	if (ret)
		goto e_free;

	params.policy = data->policy;
	params.state = data->state;
	params.handle = data->handle;

	if (copy_to_user((void __user *)(uintptr_t)argp->data, &params, sizeof(params)))
		ret = -EFAULT;
e_free:
	kfree(data);
	return ret;
}

static int __sev_issue_dbg_cmd(struct kvm *kvm, unsigned long src,
			       unsigned long dst, int size,
			       int *error, bool enc)
{
	struct kvm_sev_info *sev = &kvm->arch.sev_info;
	struct sev_data_dbg *data;
	int ret;

	data = kzalloc(sizeof(*data), GFP_KERNEL);
	if (!data)
		return -ENOMEM;

	data->handle = sev->handle;
	data->dst_addr = dst;
	data->src_addr = src;
	data->len = size;

	ret = sev_issue_cmd(kvm,
			    enc ? SEV_CMD_DBG_ENCRYPT : SEV_CMD_DBG_DECRYPT,
			    data, error);
	kfree(data);
	return ret;
}

static int __sev_dbg_decrypt(struct kvm *kvm, unsigned long src_paddr,
			     unsigned long dst_paddr, int sz, int *err)
{
	int offset;

	/*
	 * Its safe to read more than we are asked, caller should ensure that
	 * destination has enough space.
	 */
	src_paddr = round_down(src_paddr, 16);
	offset = src_paddr & 15;
	sz = round_up(sz + offset, 16);

	return __sev_issue_dbg_cmd(kvm, src_paddr, dst_paddr, sz, err, false);
}

static int __sev_dbg_decrypt_user(struct kvm *kvm, unsigned long paddr,
				  unsigned long __user dst_uaddr,
				  unsigned long dst_paddr,
				  int size, int *err)
{
	struct page *tpage = NULL;
	int ret, offset;

	/* if inputs are not 16-byte then use intermediate buffer */
	if (!IS_ALIGNED(dst_paddr, 16) ||
	    !IS_ALIGNED(paddr,     16) ||
	    !IS_ALIGNED(size,      16)) {
		tpage = (void *)alloc_page(GFP_KERNEL);
		if (!tpage)
			return -ENOMEM;

		dst_paddr = __sme_page_pa(tpage);
	}

	ret = __sev_dbg_decrypt(kvm, paddr, dst_paddr, size, err);
	if (ret)
		goto e_free;

	if (tpage) {
		offset = paddr & 15;
		if (copy_to_user((void __user *)(uintptr_t)dst_uaddr,
				 page_address(tpage) + offset, size))
			ret = -EFAULT;
	}

e_free:
	if (tpage)
		__free_page(tpage);

	return ret;
}

static int __sev_dbg_encrypt_user(struct kvm *kvm, unsigned long paddr,
				  unsigned long __user vaddr,
				  unsigned long dst_paddr,
				  unsigned long __user dst_vaddr,
				  int size, int *error)
{
	struct page *src_tpage = NULL;
	struct page *dst_tpage = NULL;
	int ret, len = size;

	/* If source buffer is not aligned then use an intermediate buffer */
	if (!IS_ALIGNED(vaddr, 16)) {
		src_tpage = alloc_page(GFP_KERNEL);
		if (!src_tpage)
			return -ENOMEM;

		if (copy_from_user(page_address(src_tpage),
				(void __user *)(uintptr_t)vaddr, size)) {
			__free_page(src_tpage);
			return -EFAULT;
		}

		paddr = __sme_page_pa(src_tpage);
	}

	/*
	 *  If destination buffer or length is not aligned then do read-modify-write:
	 *   - decrypt destination in an intermediate buffer
	 *   - copy the source buffer in an intermediate buffer
	 *   - use the intermediate buffer as source buffer
	 */
	if (!IS_ALIGNED(dst_vaddr, 16) || !IS_ALIGNED(size, 16)) {
		int dst_offset;

		dst_tpage = alloc_page(GFP_KERNEL);
		if (!dst_tpage) {
			ret = -ENOMEM;
			goto e_free;
		}

		ret = __sev_dbg_decrypt(kvm, dst_paddr,
					__sme_page_pa(dst_tpage), size, error);
		if (ret)
			goto e_free;

		/*
		 *  If source is kernel buffer then use memcpy() otherwise
		 *  copy_from_user().
		 */
		dst_offset = dst_paddr & 15;

		if (src_tpage)
			memcpy(page_address(dst_tpage) + dst_offset,
			       page_address(src_tpage), size);
		else {
			if (copy_from_user(page_address(dst_tpage) + dst_offset,
					   (void __user *)(uintptr_t)vaddr, size)) {
				ret = -EFAULT;
				goto e_free;
			}
		}

		paddr = __sme_page_pa(dst_tpage);
		dst_paddr = round_down(dst_paddr, 16);
		len = round_up(size, 16);
	}

	ret = __sev_issue_dbg_cmd(kvm, paddr, dst_paddr, len, error, true);

e_free:
	if (src_tpage)
		__free_page(src_tpage);
	if (dst_tpage)
		__free_page(dst_tpage);
	return ret;
}

static int sev_dbg_crypt(struct kvm *kvm, struct kvm_sev_cmd *argp, bool dec)
{
	unsigned long vaddr, vaddr_end, next_vaddr;
	unsigned long dst_vaddr, dst_vaddr_end;
	struct page **src_p, **dst_p;
	struct kvm_sev_dbg debug;
	unsigned long n;
	int ret, size;

	if (!sev_guest(kvm))
		return -ENOTTY;

	if (copy_from_user(&debug, (void __user *)(uintptr_t)argp->data, sizeof(debug)))
		return -EFAULT;

	vaddr = debug.src_uaddr;
	size = debug.len;
	vaddr_end = vaddr + size;
	dst_vaddr = debug.dst_uaddr;
	dst_vaddr_end = dst_vaddr + size;

	for (; vaddr < vaddr_end; vaddr = next_vaddr) {
		int len, s_off, d_off;

		/* lock userspace source and destination page */
		src_p = sev_pin_memory(kvm, vaddr & PAGE_MASK, PAGE_SIZE, &n, 0);
		if (!src_p)
			return -EFAULT;

		dst_p = sev_pin_memory(kvm, dst_vaddr & PAGE_MASK, PAGE_SIZE, &n, 1);
		if (!dst_p) {
			sev_unpin_memory(kvm, src_p, n);
			return -EFAULT;
		}

		/*
		 * The DBG_{DE,EN}CRYPT commands will perform {dec,en}cryption of the
		 * memory content (i.e it will write the same memory region with C=1).
		 * It's possible that the cache may contain the data with C=0, i.e.,
		 * unencrypted so invalidate it first.
		 */
		sev_clflush_pages(src_p, 1);
		sev_clflush_pages(dst_p, 1);

		/*
		 * Since user buffer may not be page aligned, calculate the
		 * offset within the page.
		 */
		s_off = vaddr & ~PAGE_MASK;
		d_off = dst_vaddr & ~PAGE_MASK;
		len = min_t(size_t, (PAGE_SIZE - s_off), size);

		if (dec)
			ret = __sev_dbg_decrypt_user(kvm,
						     __sme_page_pa(src_p[0]) + s_off,
						     dst_vaddr,
						     __sme_page_pa(dst_p[0]) + d_off,
						     len, &argp->error);
		else
			ret = __sev_dbg_encrypt_user(kvm,
						     __sme_page_pa(src_p[0]) + s_off,
						     vaddr,
						     __sme_page_pa(dst_p[0]) + d_off,
						     dst_vaddr,
						     len, &argp->error);

		sev_unpin_memory(kvm, src_p, 1);
		sev_unpin_memory(kvm, dst_p, 1);

		if (ret)
			goto err;

		next_vaddr = vaddr + len;
		dst_vaddr = dst_vaddr + len;
		size -= len;
	}
err:
	return ret;
}

static int sev_launch_secret(struct kvm *kvm, struct kvm_sev_cmd *argp)
{
	struct kvm_sev_info *sev = &kvm->arch.sev_info;
	struct sev_data_launch_secret *data;
	struct kvm_sev_launch_secret params;
	struct page **pages;
	void *blob, *hdr;
	unsigned long n;
	int ret;

	if (!sev_guest(kvm))
		return -ENOTTY;

	if (copy_from_user(&params, (void __user *)(uintptr_t)argp->data, sizeof(params)))
		return -EFAULT;

	pages = sev_pin_memory(kvm, params.guest_uaddr, params.guest_len, &n, 1);
	if (!pages)
		return -ENOMEM;

	/*
	 * The secret must be copied into contiguous memory region, lets verify
	 * that userspace memory pages are contiguous before we issue command.
	 */
	if (get_num_contig_pages(0, pages, n) != n) {
		ret = -EINVAL;
		goto e_unpin_memory;
	}

	ret = -ENOMEM;
	data = kzalloc(sizeof(*data), GFP_KERNEL);
	if (!data)
		goto e_unpin_memory;

	blob = psp_copy_user_blob(params.trans_uaddr, params.trans_len);
	if (IS_ERR(blob)) {
		ret = PTR_ERR(blob);
		goto e_free;
	}

	data->trans_address = __psp_pa(blob);
	data->trans_len = params.trans_len;

	hdr = psp_copy_user_blob(params.hdr_uaddr, params.hdr_len);
	if (IS_ERR(hdr)) {
		ret = PTR_ERR(hdr);
		goto e_free_blob;
	}
	data->trans_address = __psp_pa(blob);
	data->trans_len = params.trans_len;

	data->handle = sev->handle;
	ret = sev_issue_cmd(kvm, SEV_CMD_LAUNCH_UPDATE_SECRET, data, &argp->error);

	kfree(hdr);

e_free_blob:
	kfree(blob);
e_free:
	kfree(data);
e_unpin_memory:
	sev_unpin_memory(kvm, pages, n);
	return ret;
}

static int svm_mem_enc_op(struct kvm *kvm, void __user *argp)
{
	struct kvm_sev_cmd sev_cmd;
	int r;

	if (!svm_sev_enabled())
		return -ENOTTY;

	if (copy_from_user(&sev_cmd, argp, sizeof(struct kvm_sev_cmd)))
		return -EFAULT;

	mutex_lock(&kvm->lock);

	switch (sev_cmd.id) {
	case KVM_SEV_INIT:
		r = sev_guest_init(kvm, &sev_cmd);
		break;
	case KVM_SEV_LAUNCH_START:
		r = sev_launch_start(kvm, &sev_cmd);
		break;
	case KVM_SEV_LAUNCH_UPDATE_DATA:
		r = sev_launch_update_data(kvm, &sev_cmd);
		break;
	case KVM_SEV_LAUNCH_MEASURE:
		r = sev_launch_measure(kvm, &sev_cmd);
		break;
	case KVM_SEV_LAUNCH_FINISH:
		r = sev_launch_finish(kvm, &sev_cmd);
		break;
	case KVM_SEV_GUEST_STATUS:
		r = sev_guest_status(kvm, &sev_cmd);
		break;
	case KVM_SEV_DBG_DECRYPT:
		r = sev_dbg_crypt(kvm, &sev_cmd, true);
		break;
	case KVM_SEV_DBG_ENCRYPT:
		r = sev_dbg_crypt(kvm, &sev_cmd, false);
		break;
	case KVM_SEV_LAUNCH_SECRET:
		r = sev_launch_secret(kvm, &sev_cmd);
		break;
	default:
		r = -EINVAL;
		goto out;
	}

	if (copy_to_user(argp, &sev_cmd, sizeof(struct kvm_sev_cmd)))
		r = -EFAULT;

out:
	mutex_unlock(&kvm->lock);
	return r;
}

static int svm_register_enc_region(struct kvm *kvm,
				   struct kvm_enc_region *range)
{
	struct kvm_sev_info *sev = &kvm->arch.sev_info;
	struct enc_region *region;
	int ret = 0;

	if (!sev_guest(kvm))
		return -ENOTTY;

	region = kzalloc(sizeof(*region), GFP_KERNEL);
	if (!region)
		return -ENOMEM;

	region->pages = sev_pin_memory(kvm, range->addr, range->size, &region->npages, 1);
	if (!region->pages) {
		ret = -ENOMEM;
		goto e_free;
	}

	/*
	 * The guest may change the memory encryption attribute from C=0 -> C=1
	 * or vice versa for this memory range. Lets make sure caches are
	 * flushed to ensure that guest data gets written into memory with
	 * correct C-bit.
	 */
	sev_clflush_pages(region->pages, region->npages);

	region->uaddr = range->addr;
	region->size = range->size;

	mutex_lock(&kvm->lock);
	list_add_tail(&region->list, &sev->regions_list);
	mutex_unlock(&kvm->lock);

	return ret;

e_free:
	kfree(region);
	return ret;
}

static struct enc_region *
find_enc_region(struct kvm *kvm, struct kvm_enc_region *range)
{
	struct kvm_sev_info *sev = &kvm->arch.sev_info;
	struct list_head *head = &sev->regions_list;
	struct enc_region *i;

	list_for_each_entry(i, head, list) {
		if (i->uaddr == range->addr &&
		    i->size == range->size)
			return i;
	}

	return NULL;
}


static int svm_unregister_enc_region(struct kvm *kvm,
				     struct kvm_enc_region *range)
{
	struct enc_region *region;
	int ret;

	mutex_lock(&kvm->lock);

	if (!sev_guest(kvm)) {
		ret = -ENOTTY;
		goto failed;
	}

	region = find_enc_region(kvm, range);
	if (!region) {
		ret = -EINVAL;
		goto failed;
	}

	__unregister_enc_region_locked(kvm, region);

	mutex_unlock(&kvm->lock);
	return 0;

failed:
	mutex_unlock(&kvm->lock);
	return ret;
}

static struct kvm_x86_ops svm_x86_ops __ro_after_init = {
	.cpu_has_kvm_support = has_svm,
	.disabled_by_bios = is_disabled,
	.hardware_setup = svm_hardware_setup,
	.hardware_unsetup = svm_hardware_unsetup,
	.check_processor_compatibility = svm_check_processor_compat,
	.hardware_enable = svm_hardware_enable,
	.hardware_disable = svm_hardware_disable,
	.cpu_has_accelerated_tpr = svm_cpu_has_accelerated_tpr,
	.cpu_has_high_real_mode_segbase = svm_has_high_real_mode_segbase,

	.vcpu_create = svm_create_vcpu,
	.vcpu_free = svm_free_vcpu,
	.vcpu_reset = svm_vcpu_reset,

	.vm_init = avic_vm_init,
	.vm_destroy = svm_vm_destroy,

	.prepare_guest_switch = svm_prepare_guest_switch,
	.vcpu_load = svm_vcpu_load,
	.vcpu_put = svm_vcpu_put,
	.vcpu_blocking = svm_vcpu_blocking,
	.vcpu_unblocking = svm_vcpu_unblocking,

	.update_bp_intercept = update_bp_intercept,
	.get_msr = svm_get_msr,
	.set_msr = svm_set_msr,
	.get_segment_base = svm_get_segment_base,
	.get_segment = svm_get_segment,
	.set_segment = svm_set_segment,
	.get_cpl = svm_get_cpl,
	.get_cs_db_l_bits = kvm_get_cs_db_l_bits,
	.decache_cr0_guest_bits = svm_decache_cr0_guest_bits,
	.decache_cr3 = svm_decache_cr3,
	.decache_cr4_guest_bits = svm_decache_cr4_guest_bits,
	.set_cr0 = svm_set_cr0,
	.set_cr3 = svm_set_cr3,
	.set_cr4 = svm_set_cr4,
	.set_efer = svm_set_efer,
	.get_idt = svm_get_idt,
	.set_idt = svm_set_idt,
	.get_gdt = svm_get_gdt,
	.set_gdt = svm_set_gdt,
	.get_dr6 = svm_get_dr6,
	.set_dr6 = svm_set_dr6,
	.set_dr7 = svm_set_dr7,
	.sync_dirty_debug_regs = svm_sync_dirty_debug_regs,
	.cache_reg = svm_cache_reg,
	.get_rflags = svm_get_rflags,
	.set_rflags = svm_set_rflags,

	.tlb_flush = svm_flush_tlb,

	.run = svm_vcpu_run,
	.handle_exit = handle_exit,
	.skip_emulated_instruction = skip_emulated_instruction,
	.set_interrupt_shadow = svm_set_interrupt_shadow,
	.get_interrupt_shadow = svm_get_interrupt_shadow,
	.patch_hypercall = svm_patch_hypercall,
	.set_irq = svm_set_irq,
	.set_nmi = svm_inject_nmi,
	.queue_exception = svm_queue_exception,
	.cancel_injection = svm_cancel_injection,
	.interrupt_allowed = svm_interrupt_allowed,
	.nmi_allowed = svm_nmi_allowed,
	.get_nmi_mask = svm_get_nmi_mask,
	.set_nmi_mask = svm_set_nmi_mask,
	.enable_nmi_window = enable_nmi_window,
	.enable_irq_window = enable_irq_window,
	.update_cr8_intercept = update_cr8_intercept,
	.set_virtual_x2apic_mode = svm_set_virtual_x2apic_mode,
	.get_enable_apicv = svm_get_enable_apicv,
	.refresh_apicv_exec_ctrl = svm_refresh_apicv_exec_ctrl,
	.load_eoi_exitmap = svm_load_eoi_exitmap,
	.hwapic_irr_update = svm_hwapic_irr_update,
	.hwapic_isr_update = svm_hwapic_isr_update,
	.sync_pir_to_irr = kvm_lapic_find_highest_irr,
	.apicv_post_state_restore = avic_post_state_restore,

	.set_tss_addr = svm_set_tss_addr,
	.get_tdp_level = get_npt_level,
	.get_mt_mask = svm_get_mt_mask,

	.get_exit_info = svm_get_exit_info,

	.get_lpage_level = svm_get_lpage_level,

	.cpuid_update = svm_cpuid_update,

	.rdtscp_supported = svm_rdtscp_supported,
	.invpcid_supported = svm_invpcid_supported,
	.mpx_supported = svm_mpx_supported,
	.xsaves_supported = svm_xsaves_supported,
	.umip_emulated = svm_umip_emulated,

	.set_supported_cpuid = svm_set_supported_cpuid,

	.has_wbinvd_exit = svm_has_wbinvd_exit,

	.write_tsc_offset = svm_write_tsc_offset,

	.set_tdp_cr3 = set_tdp_cr3,

	.check_intercept = svm_check_intercept,
	.handle_external_intr = svm_handle_external_intr,

	.sched_in = svm_sched_in,

	.pmu_ops = &amd_pmu_ops,
	.deliver_posted_interrupt = svm_deliver_avic_intr,
	.update_pi_irte = svm_update_pi_irte,
	.setup_mce = svm_setup_mce,

	.smi_allowed = svm_smi_allowed,
	.pre_enter_smm = svm_pre_enter_smm,
	.pre_leave_smm = svm_pre_leave_smm,
	.enable_smi_window = enable_smi_window,

	.mem_enc_op = svm_mem_enc_op,
	.mem_enc_reg_region = svm_register_enc_region,
	.mem_enc_unreg_region = svm_unregister_enc_region,
};

static int __init svm_init(void)
{
	return kvm_init(&svm_x86_ops, sizeof(struct vcpu_svm),
			__alignof__(struct vcpu_svm), THIS_MODULE);
}

static void __exit svm_exit(void)
{
	kvm_exit();
}

module_init(svm_init)
module_exit(svm_exit)<|MERGE_RESOLUTION|>--- conflicted
+++ resolved
@@ -578,12 +578,9 @@
 
 	struct page *save_area;
 	struct vmcb *current_vmcb;
-<<<<<<< HEAD
-=======
 
 	/* index = sev_asid, value = vmcb pointer */
 	struct vmcb **sev_vmcbs;
->>>>>>> 7928b2cb
 };
 
 static DEFINE_PER_CPU(struct svm_cpu_data *, svm_data);
