/*  $Id: init.c,v 1.209 2002/02/09 19:49:31 davem Exp $
 *  arch/sparc64/mm/init.c
 *
 *  Copyright (C) 1996-1999 David S. Miller (davem@caip.rutgers.edu)
 *  Copyright (C) 1997-1999 Jakub Jelinek (jj@sunsite.mff.cuni.cz)
 */
 
<<<<<<< HEAD
#include <linux/config.h>
=======
>>>>>>> 120bda20
#include <linux/module.h>
#include <linux/kernel.h>
#include <linux/sched.h>
#include <linux/string.h>
#include <linux/init.h>
#include <linux/bootmem.h>
#include <linux/mm.h>
#include <linux/hugetlb.h>
#include <linux/slab.h>
#include <linux/initrd.h>
#include <linux/swap.h>
#include <linux/pagemap.h>
#include <linux/poison.h>
#include <linux/fs.h>
#include <linux/seq_file.h>
#include <linux/kprobes.h>
#include <linux/cache.h>
#include <linux/sort.h>

#include <asm/head.h>
#include <asm/system.h>
#include <asm/page.h>
#include <asm/pgalloc.h>
#include <asm/pgtable.h>
#include <asm/oplib.h>
#include <asm/iommu.h>
#include <asm/io.h>
#include <asm/uaccess.h>
#include <asm/mmu_context.h>
#include <asm/tlbflush.h>
#include <asm/dma.h>
#include <asm/starfire.h>
#include <asm/tlb.h>
#include <asm/spitfire.h>
#include <asm/sections.h>
#include <asm/tsb.h>
#include <asm/hypervisor.h>
<<<<<<< HEAD
=======
#include <asm/prom.h>
>>>>>>> 120bda20

extern void device_scan(void);

#define MAX_PHYS_ADDRESS	(1UL << 42UL)
#define KPTE_BITMAP_CHUNK_SZ	(256UL * 1024UL * 1024UL)
#define KPTE_BITMAP_BYTES	\
	((MAX_PHYS_ADDRESS / KPTE_BITMAP_CHUNK_SZ) / 8)

unsigned long kern_linear_pte_xor[2] __read_mostly;

/* A bitmap, one bit for every 256MB of physical memory.  If the bit
 * is clear, we should use a 4MB page (via kern_linear_pte_xor[0]) else
 * if set we should use a 256MB page (via kern_linear_pte_xor[1]).
 */
unsigned long kpte_linear_bitmap[KPTE_BITMAP_BYTES / sizeof(unsigned long)];

/* A special kernel TSB for 4MB and 256MB linear mappings.  */
struct tsb swapper_4m_tsb[KERNEL_TSB4M_NENTRIES];

#define MAX_BANKS	32

static struct linux_prom64_registers pavail[MAX_BANKS] __initdata;
static struct linux_prom64_registers pavail_rescan[MAX_BANKS] __initdata;
static int pavail_ents __initdata;
static int pavail_rescan_ents __initdata;

static int cmp_p64(const void *a, const void *b)
{
	const struct linux_prom64_registers *x = a, *y = b;

	if (x->phys_addr > y->phys_addr)
		return 1;
	if (x->phys_addr < y->phys_addr)
		return -1;
	return 0;
}

static void __init read_obp_memory(const char *property,
				   struct linux_prom64_registers *regs,
				   int *num_ents)
{
	int node = prom_finddevice("/memory");
	int prop_size = prom_getproplen(node, property);
	int ents, ret, i;

	ents = prop_size / sizeof(struct linux_prom64_registers);
	if (ents > MAX_BANKS) {
		prom_printf("The machine has more %s property entries than "
			    "this kernel can support (%d).\n",
			    property, MAX_BANKS);
		prom_halt();
	}

	ret = prom_getproperty(node, property, (char *) regs, prop_size);
	if (ret == -1) {
		prom_printf("Couldn't get %s property from /memory.\n");
		prom_halt();
	}

	/* Sanitize what we got from the firmware, by page aligning
	 * everything.
	 */
	for (i = 0; i < ents; i++) {
		unsigned long base, size;

		base = regs[i].phys_addr;
		size = regs[i].reg_size;

		size &= PAGE_MASK;
		if (base & ~PAGE_MASK) {
			unsigned long new_base = PAGE_ALIGN(base);

			size -= new_base - base;
			if ((long) size < 0L)
				size = 0UL;
			base = new_base;
		}
		regs[i].phys_addr = base;
		regs[i].reg_size = size;
	}

	for (i = 0; i < ents; i++) {
		if (regs[i].reg_size == 0UL) {
			int j;

			for (j = i; j < ents - 1; j++) {
				regs[j].phys_addr =
					regs[j+1].phys_addr;
				regs[j].reg_size =
					regs[j+1].reg_size;
			}

			ents--;
			i--;
		}
	}

	*num_ents = ents;

	sort(regs, ents, sizeof(struct linux_prom64_registers),
	     cmp_p64, NULL);
}

unsigned long *sparc64_valid_addr_bitmap __read_mostly;

/* Kernel physical address base and size in bytes.  */
unsigned long kern_base __read_mostly;
unsigned long kern_size __read_mostly;

/* get_new_mmu_context() uses "cache + 1".  */
DEFINE_SPINLOCK(ctx_alloc_lock);
unsigned long tlb_context_cache = CTX_FIRST_VERSION - 1;
#define CTX_BMAP_SLOTS (1UL << (CTX_NR_BITS - 6))
unsigned long mmu_context_bmap[CTX_BMAP_SLOTS];

/* References to special section boundaries */
extern char  _start[], _end[];

/* Initial ramdisk setup */
extern unsigned long sparc_ramdisk_image64;
extern unsigned int sparc_ramdisk_image;
extern unsigned int sparc_ramdisk_size;

struct page *mem_map_zero __read_mostly;

unsigned int sparc64_highest_unlocked_tlb_ent __read_mostly;

unsigned long sparc64_kern_pri_context __read_mostly;
unsigned long sparc64_kern_pri_nuc_bits __read_mostly;
unsigned long sparc64_kern_sec_context __read_mostly;

int bigkernel = 0;

kmem_cache_t *pgtable_cache __read_mostly;

static void zero_ctor(void *addr, kmem_cache_t *cache, unsigned long flags)
{
	clear_page(addr);
}

extern void tsb_cache_init(void);

void pgtable_cache_init(void)
{
	pgtable_cache = kmem_cache_create("pgtable_cache",
					  PAGE_SIZE, PAGE_SIZE,
					  SLAB_HWCACHE_ALIGN |
					  SLAB_MUST_HWCACHE_ALIGN,
					  zero_ctor,
					  NULL);
	if (!pgtable_cache) {
		prom_printf("Could not create pgtable_cache\n");
		prom_halt();
	}
	tsb_cache_init();
}

#ifdef CONFIG_DEBUG_DCFLUSH
atomic_t dcpage_flushes = ATOMIC_INIT(0);
#ifdef CONFIG_SMP
atomic_t dcpage_flushes_xcall = ATOMIC_INIT(0);
#endif
#endif

inline void flush_dcache_page_impl(struct page *page)
{
	BUG_ON(tlb_type == hypervisor);
#ifdef CONFIG_DEBUG_DCFLUSH
	atomic_inc(&dcpage_flushes);
#endif

#ifdef DCACHE_ALIASING_POSSIBLE
	__flush_dcache_page(page_address(page),
			    ((tlb_type == spitfire) &&
			     page_mapping(page) != NULL));
#else
	if (page_mapping(page) != NULL &&
	    tlb_type == spitfire)
		__flush_icache_page(__pa(page_address(page)));
#endif
}

#define PG_dcache_dirty		PG_arch_1
#define PG_dcache_cpu_shift	24UL
#define PG_dcache_cpu_mask	(256UL - 1UL)

#if NR_CPUS > 256
#error D-cache dirty tracking and thread_info->cpu need fixing for > 256 cpus
#endif

#define dcache_dirty_cpu(page) \
	(((page)->flags >> PG_dcache_cpu_shift) & PG_dcache_cpu_mask)

static __inline__ void set_dcache_dirty(struct page *page, int this_cpu)
{
	unsigned long mask = this_cpu;
	unsigned long non_cpu_bits;

	non_cpu_bits = ~(PG_dcache_cpu_mask << PG_dcache_cpu_shift);
	mask = (mask << PG_dcache_cpu_shift) | (1UL << PG_dcache_dirty);

	__asm__ __volatile__("1:\n\t"
			     "ldx	[%2], %%g7\n\t"
			     "and	%%g7, %1, %%g1\n\t"
			     "or	%%g1, %0, %%g1\n\t"
			     "casx	[%2], %%g7, %%g1\n\t"
			     "cmp	%%g7, %%g1\n\t"
			     "membar	#StoreLoad | #StoreStore\n\t"
			     "bne,pn	%%xcc, 1b\n\t"
			     " nop"
			     : /* no outputs */
			     : "r" (mask), "r" (non_cpu_bits), "r" (&page->flags)
			     : "g1", "g7");
}

static __inline__ void clear_dcache_dirty_cpu(struct page *page, unsigned long cpu)
{
	unsigned long mask = (1UL << PG_dcache_dirty);

	__asm__ __volatile__("! test_and_clear_dcache_dirty\n"
			     "1:\n\t"
			     "ldx	[%2], %%g7\n\t"
			     "srlx	%%g7, %4, %%g1\n\t"
			     "and	%%g1, %3, %%g1\n\t"
			     "cmp	%%g1, %0\n\t"
			     "bne,pn	%%icc, 2f\n\t"
			     " andn	%%g7, %1, %%g1\n\t"
			     "casx	[%2], %%g7, %%g1\n\t"
			     "cmp	%%g7, %%g1\n\t"
			     "membar	#StoreLoad | #StoreStore\n\t"
			     "bne,pn	%%xcc, 1b\n\t"
			     " nop\n"
			     "2:"
			     : /* no outputs */
			     : "r" (cpu), "r" (mask), "r" (&page->flags),
			       "i" (PG_dcache_cpu_mask),
			       "i" (PG_dcache_cpu_shift)
			     : "g1", "g7");
}

static inline void tsb_insert(struct tsb *ent, unsigned long tag, unsigned long pte)
{
	unsigned long tsb_addr = (unsigned long) ent;

	if (tlb_type == cheetah_plus || tlb_type == hypervisor)
		tsb_addr = __pa(tsb_addr);

	__tsb_insert(tsb_addr, tag, pte);
}

unsigned long _PAGE_ALL_SZ_BITS __read_mostly;
unsigned long _PAGE_SZBITS __read_mostly;

void update_mmu_cache(struct vm_area_struct *vma, unsigned long address, pte_t pte)
{
	struct mm_struct *mm;
	struct tsb *tsb;
	unsigned long tag, flags;
	unsigned long tsb_index, tsb_hash_shift;

	if (tlb_type != hypervisor) {
		unsigned long pfn = pte_pfn(pte);
		unsigned long pg_flags;
		struct page *page;

		if (pfn_valid(pfn) &&
		    (page = pfn_to_page(pfn), page_mapping(page)) &&
		    ((pg_flags = page->flags) & (1UL << PG_dcache_dirty))) {
			int cpu = ((pg_flags >> PG_dcache_cpu_shift) &
				   PG_dcache_cpu_mask);
			int this_cpu = get_cpu();

			/* This is just to optimize away some function calls
			 * in the SMP case.
			 */
			if (cpu == this_cpu)
				flush_dcache_page_impl(page);
			else
				smp_flush_dcache_page_impl(page, cpu);

			clear_dcache_dirty_cpu(page, cpu);

			put_cpu();
		}
	}

	mm = vma->vm_mm;

	tsb_index = MM_TSB_BASE;
	tsb_hash_shift = PAGE_SHIFT;

	spin_lock_irqsave(&mm->context.lock, flags);

#ifdef CONFIG_HUGETLB_PAGE
	if (mm->context.tsb_block[MM_TSB_HUGE].tsb != NULL) {
		if ((tlb_type == hypervisor &&
		     (pte_val(pte) & _PAGE_SZALL_4V) == _PAGE_SZHUGE_4V) ||
		    (tlb_type != hypervisor &&
		     (pte_val(pte) & _PAGE_SZALL_4U) == _PAGE_SZHUGE_4U)) {
			tsb_index = MM_TSB_HUGE;
			tsb_hash_shift = HPAGE_SHIFT;
		}
	}
#endif

	tsb = mm->context.tsb_block[tsb_index].tsb;
	tsb += ((address >> tsb_hash_shift) &
		(mm->context.tsb_block[tsb_index].tsb_nentries - 1UL));
	tag = (address >> 22UL);
	tsb_insert(tsb, tag, pte_val(pte));

	spin_unlock_irqrestore(&mm->context.lock, flags);
}

void flush_dcache_page(struct page *page)
{
	struct address_space *mapping;
	int this_cpu;

	if (tlb_type == hypervisor)
		return;

	/* Do not bother with the expensive D-cache flush if it
	 * is merely the zero page.  The 'bigcore' testcase in GDB
	 * causes this case to run millions of times.
	 */
	if (page == ZERO_PAGE(0))
		return;

	this_cpu = get_cpu();

	mapping = page_mapping(page);
	if (mapping && !mapping_mapped(mapping)) {
		int dirty = test_bit(PG_dcache_dirty, &page->flags);
		if (dirty) {
			int dirty_cpu = dcache_dirty_cpu(page);

			if (dirty_cpu == this_cpu)
				goto out;
			smp_flush_dcache_page_impl(page, dirty_cpu);
		}
		set_dcache_dirty(page, this_cpu);
	} else {
		/* We could delay the flush for the !page_mapping
		 * case too.  But that case is for exec env/arg
		 * pages and those are %99 certainly going to get
		 * faulted into the tlb (and thus flushed) anyways.
		 */
		flush_dcache_page_impl(page);
	}

out:
	put_cpu();
}

void __kprobes flush_icache_range(unsigned long start, unsigned long end)
{
	/* Cheetah and Hypervisor platform cpus have coherent I-cache. */
	if (tlb_type == spitfire) {
		unsigned long kaddr;

		for (kaddr = start; kaddr < end; kaddr += PAGE_SIZE)
			__flush_icache_page(__get_phys(kaddr));
	}
}

void show_mem(void)
{
	printk("Mem-info:\n");
	show_free_areas();
	printk("Free swap:       %6ldkB\n",
	       nr_swap_pages << (PAGE_SHIFT-10));
	printk("%ld pages of RAM\n", num_physpages);
	printk("%d free pages\n", nr_free_pages());
}

void mmu_info(struct seq_file *m)
{
	if (tlb_type == cheetah)
		seq_printf(m, "MMU Type\t: Cheetah\n");
	else if (tlb_type == cheetah_plus)
		seq_printf(m, "MMU Type\t: Cheetah+\n");
	else if (tlb_type == spitfire)
		seq_printf(m, "MMU Type\t: Spitfire\n");
	else if (tlb_type == hypervisor)
		seq_printf(m, "MMU Type\t: Hypervisor (sun4v)\n");
	else
		seq_printf(m, "MMU Type\t: ???\n");

#ifdef CONFIG_DEBUG_DCFLUSH
	seq_printf(m, "DCPageFlushes\t: %d\n",
		   atomic_read(&dcpage_flushes));
#ifdef CONFIG_SMP
	seq_printf(m, "DCPageFlushesXC\t: %d\n",
		   atomic_read(&dcpage_flushes_xcall));
#endif /* CONFIG_SMP */
#endif /* CONFIG_DEBUG_DCFLUSH */
}

struct linux_prom_translation {
	unsigned long virt;
	unsigned long size;
	unsigned long data;
};

/* Exported for kernel TLB miss handling in ktlb.S */
struct linux_prom_translation prom_trans[512] __read_mostly;
unsigned int prom_trans_ents __read_mostly;

/* Exported for SMP bootup purposes. */
unsigned long kern_locked_tte_data;

/* The obp translations are saved based on 8k pagesize, since obp can
 * use a mixture of pagesizes. Misses to the LOW_OBP_ADDRESS ->
 * HI_OBP_ADDRESS range are handled in ktlb.S.
 */
static inline int in_obp_range(unsigned long vaddr)
{
	return (vaddr >= LOW_OBP_ADDRESS &&
		vaddr < HI_OBP_ADDRESS);
}

static int cmp_ptrans(const void *a, const void *b)
{
	const struct linux_prom_translation *x = a, *y = b;

	if (x->virt > y->virt)
		return 1;
	if (x->virt < y->virt)
		return -1;
	return 0;
}

/* Read OBP translations property into 'prom_trans[]'.  */
static void __init read_obp_translations(void)
{
	int n, node, ents, first, last, i;

	node = prom_finddevice("/virtual-memory");
	n = prom_getproplen(node, "translations");
	if (unlikely(n == 0 || n == -1)) {
		prom_printf("prom_mappings: Couldn't get size.\n");
		prom_halt();
	}
	if (unlikely(n > sizeof(prom_trans))) {
		prom_printf("prom_mappings: Size %Zd is too big.\n", n);
		prom_halt();
	}

	if ((n = prom_getproperty(node, "translations",
				  (char *)&prom_trans[0],
				  sizeof(prom_trans))) == -1) {
		prom_printf("prom_mappings: Couldn't get property.\n");
		prom_halt();
	}

	n = n / sizeof(struct linux_prom_translation);

	ents = n;

	sort(prom_trans, ents, sizeof(struct linux_prom_translation),
	     cmp_ptrans, NULL);

	/* Now kick out all the non-OBP entries.  */
	for (i = 0; i < ents; i++) {
		if (in_obp_range(prom_trans[i].virt))
			break;
	}
	first = i;
	for (; i < ents; i++) {
		if (!in_obp_range(prom_trans[i].virt))
			break;
	}
	last = i;

	for (i = 0; i < (last - first); i++) {
		struct linux_prom_translation *src = &prom_trans[i + first];
		struct linux_prom_translation *dest = &prom_trans[i];

		*dest = *src;
	}
	for (; i < ents; i++) {
		struct linux_prom_translation *dest = &prom_trans[i];
		dest->virt = dest->size = dest->data = 0x0UL;
	}

	prom_trans_ents = last - first;

	if (tlb_type == spitfire) {
		/* Clear diag TTE bits. */
		for (i = 0; i < prom_trans_ents; i++)
			prom_trans[i].data &= ~0x0003fe0000000000UL;
	}
}

static void __init hypervisor_tlb_lock(unsigned long vaddr,
				       unsigned long pte,
				       unsigned long mmu)
{
	register unsigned long func asm("%o5");
	register unsigned long arg0 asm("%o0");
	register unsigned long arg1 asm("%o1");
	register unsigned long arg2 asm("%o2");
	register unsigned long arg3 asm("%o3");

	func = HV_FAST_MMU_MAP_PERM_ADDR;
	arg0 = vaddr;
	arg1 = 0;
	arg2 = pte;
	arg3 = mmu;
	__asm__ __volatile__("ta	0x80"
			     : "=&r" (func), "=&r" (arg0),
			       "=&r" (arg1), "=&r" (arg2),
			       "=&r" (arg3)
			     : "0" (func), "1" (arg0), "2" (arg1),
			       "3" (arg2), "4" (arg3));
	if (arg0 != 0) {
		prom_printf("hypervisor_tlb_lock[%lx:%lx:%lx:%lx]: "
			    "errors with %lx\n", vaddr, 0, pte, mmu, arg0);
		prom_halt();
	}
}

static unsigned long kern_large_tte(unsigned long paddr);

static void __init remap_kernel(void)
{
	unsigned long phys_page, tte_vaddr, tte_data;
	int tlb_ent = sparc64_highest_locked_tlbent();

	tte_vaddr = (unsigned long) KERNBASE;
	phys_page = (prom_boot_mapping_phys_low >> 22UL) << 22UL;
	tte_data = kern_large_tte(phys_page);

	kern_locked_tte_data = tte_data;

	/* Now lock us into the TLBs via Hypervisor or OBP. */
	if (tlb_type == hypervisor) {
		hypervisor_tlb_lock(tte_vaddr, tte_data, HV_MMU_DMMU);
		hypervisor_tlb_lock(tte_vaddr, tte_data, HV_MMU_IMMU);
		if (bigkernel) {
			tte_vaddr += 0x400000;
			tte_data += 0x400000;
			hypervisor_tlb_lock(tte_vaddr, tte_data, HV_MMU_DMMU);
			hypervisor_tlb_lock(tte_vaddr, tte_data, HV_MMU_IMMU);
		}
	} else {
		prom_dtlb_load(tlb_ent, tte_data, tte_vaddr);
		prom_itlb_load(tlb_ent, tte_data, tte_vaddr);
		if (bigkernel) {
			tlb_ent -= 1;
			prom_dtlb_load(tlb_ent,
				       tte_data + 0x400000, 
				       tte_vaddr + 0x400000);
			prom_itlb_load(tlb_ent,
				       tte_data + 0x400000, 
				       tte_vaddr + 0x400000);
		}
		sparc64_highest_unlocked_tlb_ent = tlb_ent - 1;
	}
	if (tlb_type == cheetah_plus) {
		sparc64_kern_pri_context = (CTX_CHEETAH_PLUS_CTX0 |
					    CTX_CHEETAH_PLUS_NUC);
		sparc64_kern_pri_nuc_bits = CTX_CHEETAH_PLUS_NUC;
		sparc64_kern_sec_context = CTX_CHEETAH_PLUS_CTX0;
	}
}


static void __init inherit_prom_mappings(void)
{
	read_obp_translations();

	/* Now fixup OBP's idea about where we really are mapped. */
	prom_printf("Remapping the kernel... ");
	remap_kernel();
	prom_printf("done.\n");
}

void prom_world(int enter)
{
	if (!enter)
		set_fs((mm_segment_t) { get_thread_current_ds() });

	__asm__ __volatile__("flushw");
}

#ifdef DCACHE_ALIASING_POSSIBLE
void __flush_dcache_range(unsigned long start, unsigned long end)
{
	unsigned long va;

	if (tlb_type == spitfire) {
		int n = 0;

		for (va = start; va < end; va += 32) {
			spitfire_put_dcache_tag(va & 0x3fe0, 0x0);
			if (++n >= 512)
				break;
		}
	} else if (tlb_type == cheetah || tlb_type == cheetah_plus) {
		start = __pa(start);
		end = __pa(end);
		for (va = start; va < end; va += 32)
			__asm__ __volatile__("stxa %%g0, [%0] %1\n\t"
					     "membar #Sync"
					     : /* no outputs */
					     : "r" (va),
					       "i" (ASI_DCACHE_INVALIDATE));
	}
}
#endif /* DCACHE_ALIASING_POSSIBLE */

/* Caller does TLB context flushing on local CPU if necessary.
 * The caller also ensures that CTX_VALID(mm->context) is false.
 *
 * We must be careful about boundary cases so that we never
 * let the user have CTX 0 (nucleus) or we ever use a CTX
 * version of zero (and thus NO_CONTEXT would not be caught
 * by version mis-match tests in mmu_context.h).
 *
 * Always invoked with interrupts disabled.
 */
void get_new_mmu_context(struct mm_struct *mm)
{
	unsigned long ctx, new_ctx;
	unsigned long orig_pgsz_bits;
	unsigned long flags;
	int new_version;

	spin_lock_irqsave(&ctx_alloc_lock, flags);
	orig_pgsz_bits = (mm->context.sparc64_ctx_val & CTX_PGSZ_MASK);
	ctx = (tlb_context_cache + 1) & CTX_NR_MASK;
	new_ctx = find_next_zero_bit(mmu_context_bmap, 1 << CTX_NR_BITS, ctx);
	new_version = 0;
	if (new_ctx >= (1 << CTX_NR_BITS)) {
		new_ctx = find_next_zero_bit(mmu_context_bmap, ctx, 1);
		if (new_ctx >= ctx) {
			int i;
			new_ctx = (tlb_context_cache & CTX_VERSION_MASK) +
				CTX_FIRST_VERSION;
			if (new_ctx == 1)
				new_ctx = CTX_FIRST_VERSION;

			/* Don't call memset, for 16 entries that's just
			 * plain silly...
			 */
			mmu_context_bmap[0] = 3;
			mmu_context_bmap[1] = 0;
			mmu_context_bmap[2] = 0;
			mmu_context_bmap[3] = 0;
			for (i = 4; i < CTX_BMAP_SLOTS; i += 4) {
				mmu_context_bmap[i + 0] = 0;
				mmu_context_bmap[i + 1] = 0;
				mmu_context_bmap[i + 2] = 0;
				mmu_context_bmap[i + 3] = 0;
			}
			new_version = 1;
			goto out;
		}
	}
	mmu_context_bmap[new_ctx>>6] |= (1UL << (new_ctx & 63));
	new_ctx |= (tlb_context_cache & CTX_VERSION_MASK);
out:
	tlb_context_cache = new_ctx;
	mm->context.sparc64_ctx_val = new_ctx | orig_pgsz_bits;
	spin_unlock_irqrestore(&ctx_alloc_lock, flags);

	if (unlikely(new_version))
		smp_new_mmu_context_version();
}

void sparc_ultra_dump_itlb(void)
{
        int slot;

	if (tlb_type == spitfire) {
		printk ("Contents of itlb: ");
		for (slot = 0; slot < 14; slot++) printk ("    ");
		printk ("%2x:%016lx,%016lx\n",
			0,
			spitfire_get_itlb_tag(0), spitfire_get_itlb_data(0));
		for (slot = 1; slot < 64; slot+=3) {
			printk ("%2x:%016lx,%016lx %2x:%016lx,%016lx %2x:%016lx,%016lx\n", 
				slot,
				spitfire_get_itlb_tag(slot), spitfire_get_itlb_data(slot),
				slot+1,
				spitfire_get_itlb_tag(slot+1), spitfire_get_itlb_data(slot+1),
				slot+2,
				spitfire_get_itlb_tag(slot+2), spitfire_get_itlb_data(slot+2));
		}
	} else if (tlb_type == cheetah || tlb_type == cheetah_plus) {
		printk ("Contents of itlb0:\n");
		for (slot = 0; slot < 16; slot+=2) {
			printk ("%2x:%016lx,%016lx %2x:%016lx,%016lx\n",
				slot,
				cheetah_get_litlb_tag(slot), cheetah_get_litlb_data(slot),
				slot+1,
				cheetah_get_litlb_tag(slot+1), cheetah_get_litlb_data(slot+1));
		}
		printk ("Contents of itlb2:\n");
		for (slot = 0; slot < 128; slot+=2) {
			printk ("%2x:%016lx,%016lx %2x:%016lx,%016lx\n",
				slot,
				cheetah_get_itlb_tag(slot), cheetah_get_itlb_data(slot),
				slot+1,
				cheetah_get_itlb_tag(slot+1), cheetah_get_itlb_data(slot+1));
		}
	}
}

void sparc_ultra_dump_dtlb(void)
{
        int slot;

	if (tlb_type == spitfire) {
		printk ("Contents of dtlb: ");
		for (slot = 0; slot < 14; slot++) printk ("    ");
		printk ("%2x:%016lx,%016lx\n", 0,
			spitfire_get_dtlb_tag(0), spitfire_get_dtlb_data(0));
		for (slot = 1; slot < 64; slot+=3) {
			printk ("%2x:%016lx,%016lx %2x:%016lx,%016lx %2x:%016lx,%016lx\n", 
				slot,
				spitfire_get_dtlb_tag(slot), spitfire_get_dtlb_data(slot),
				slot+1,
				spitfire_get_dtlb_tag(slot+1), spitfire_get_dtlb_data(slot+1),
				slot+2,
				spitfire_get_dtlb_tag(slot+2), spitfire_get_dtlb_data(slot+2));
		}
	} else if (tlb_type == cheetah || tlb_type == cheetah_plus) {
		printk ("Contents of dtlb0:\n");
		for (slot = 0; slot < 16; slot+=2) {
			printk ("%2x:%016lx,%016lx %2x:%016lx,%016lx\n",
				slot,
				cheetah_get_ldtlb_tag(slot), cheetah_get_ldtlb_data(slot),
				slot+1,
				cheetah_get_ldtlb_tag(slot+1), cheetah_get_ldtlb_data(slot+1));
		}
		printk ("Contents of dtlb2:\n");
		for (slot = 0; slot < 512; slot+=2) {
			printk ("%2x:%016lx,%016lx %2x:%016lx,%016lx\n",
				slot,
				cheetah_get_dtlb_tag(slot, 2), cheetah_get_dtlb_data(slot, 2),
				slot+1,
				cheetah_get_dtlb_tag(slot+1, 2), cheetah_get_dtlb_data(slot+1, 2));
		}
		if (tlb_type == cheetah_plus) {
			printk ("Contents of dtlb3:\n");
			for (slot = 0; slot < 512; slot+=2) {
				printk ("%2x:%016lx,%016lx %2x:%016lx,%016lx\n",
					slot,
					cheetah_get_dtlb_tag(slot, 3), cheetah_get_dtlb_data(slot, 3),
					slot+1,
					cheetah_get_dtlb_tag(slot+1, 3), cheetah_get_dtlb_data(slot+1, 3));
			}
		}
	}
}

extern unsigned long cmdline_memory_size;

/* Find a free area for the bootmem map, avoiding the kernel image
 * and the initial ramdisk.
 */
static unsigned long __init choose_bootmap_pfn(unsigned long start_pfn,
					       unsigned long end_pfn)
{
	unsigned long avoid_start, avoid_end, bootmap_size;
	int i;

	bootmap_size = ((end_pfn - start_pfn) + 7) / 8;
	bootmap_size = ALIGN(bootmap_size, sizeof(long));

	avoid_start = avoid_end = 0;
#ifdef CONFIG_BLK_DEV_INITRD
	avoid_start = initrd_start;
	avoid_end = PAGE_ALIGN(initrd_end);
#endif

#ifdef CONFIG_DEBUG_BOOTMEM
	prom_printf("choose_bootmap_pfn: kern[%lx:%lx] avoid[%lx:%lx]\n",
		    kern_base, PAGE_ALIGN(kern_base + kern_size),
		    avoid_start, avoid_end);
#endif
	for (i = 0; i < pavail_ents; i++) {
		unsigned long start, end;

		start = pavail[i].phys_addr;
		end = start + pavail[i].reg_size;

		while (start < end) {
			if (start >= kern_base &&
			    start < PAGE_ALIGN(kern_base + kern_size)) {
				start = PAGE_ALIGN(kern_base + kern_size);
				continue;
			}
			if (start >= avoid_start && start < avoid_end) {
				start = avoid_end;
				continue;
			}

			if ((end - start) < bootmap_size)
				break;

			if (start < kern_base &&
			    (start + bootmap_size) > kern_base) {
				start = PAGE_ALIGN(kern_base + kern_size);
				continue;
			}

			if (start < avoid_start &&
			    (start + bootmap_size) > avoid_start) {
				start = avoid_end;
				continue;
			}

			/* OK, it doesn't overlap anything, use it.  */
#ifdef CONFIG_DEBUG_BOOTMEM
			prom_printf("choose_bootmap_pfn: Using %lx [%lx]\n",
				    start >> PAGE_SHIFT, start);
#endif
			return start >> PAGE_SHIFT;
		}
	}

	prom_printf("Cannot find free area for bootmap, aborting.\n");
	prom_halt();
}

<<<<<<< HEAD
/* Find a free area for the bootmem map, avoiding the kernel image
 * and the initial ramdisk.
 */
static unsigned long __init choose_bootmap_pfn(unsigned long start_pfn,
					       unsigned long end_pfn)
{
	unsigned long avoid_start, avoid_end, bootmap_size;
	int i;

	bootmap_size = ((end_pfn - start_pfn) + 7) / 8;
	bootmap_size = ALIGN(bootmap_size, sizeof(long));

	avoid_start = avoid_end = 0;
#ifdef CONFIG_BLK_DEV_INITRD
	avoid_start = initrd_start;
	avoid_end = PAGE_ALIGN(initrd_end);
#endif

#ifdef CONFIG_DEBUG_BOOTMEM
	prom_printf("choose_bootmap_pfn: kern[%lx:%lx] avoid[%lx:%lx]\n",
		    kern_base, PAGE_ALIGN(kern_base + kern_size),
		    avoid_start, avoid_end);
#endif
	for (i = 0; i < pavail_ents; i++) {
		unsigned long start, end;

		start = pavail[i].phys_addr;
		end = start + pavail[i].reg_size;

		while (start < end) {
			if (start >= kern_base &&
			    start < PAGE_ALIGN(kern_base + kern_size)) {
				start = PAGE_ALIGN(kern_base + kern_size);
				continue;
			}
			if (start >= avoid_start && start < avoid_end) {
				start = avoid_end;
				continue;
			}

			if ((end - start) < bootmap_size)
				break;

			if (start < kern_base &&
			    (start + bootmap_size) > kern_base) {
				start = PAGE_ALIGN(kern_base + kern_size);
				continue;
			}

			if (start < avoid_start &&
			    (start + bootmap_size) > avoid_start) {
				start = avoid_end;
				continue;
			}

			/* OK, it doesn't overlap anything, use it.  */
#ifdef CONFIG_DEBUG_BOOTMEM
			prom_printf("choose_bootmap_pfn: Using %lx [%lx]\n",
				    start >> PAGE_SHIFT, start);
#endif
			return start >> PAGE_SHIFT;
		}
	}

	prom_printf("Cannot find free area for bootmap, aborting.\n");
	prom_halt();
}

=======
>>>>>>> 120bda20
static unsigned long __init bootmem_init(unsigned long *pages_avail,
					 unsigned long phys_base)
{
	unsigned long bootmap_size, end_pfn;
	unsigned long end_of_phys_memory = 0UL;
	unsigned long bootmap_pfn, bytes_avail, size;
	int i;

#ifdef CONFIG_DEBUG_BOOTMEM
	prom_printf("bootmem_init: Scan pavail, ");
#endif

	bytes_avail = 0UL;
	for (i = 0; i < pavail_ents; i++) {
		end_of_phys_memory = pavail[i].phys_addr +
			pavail[i].reg_size;
		bytes_avail += pavail[i].reg_size;
		if (cmdline_memory_size) {
			if (bytes_avail > cmdline_memory_size) {
				unsigned long slack = bytes_avail - cmdline_memory_size;

				bytes_avail -= slack;
				end_of_phys_memory -= slack;

				pavail[i].reg_size -= slack;
				if ((long)pavail[i].reg_size <= 0L) {
					pavail[i].phys_addr = 0xdeadbeefUL;
					pavail[i].reg_size = 0UL;
					pavail_ents = i;
				} else {
					pavail[i+1].reg_size = 0Ul;
					pavail[i+1].phys_addr = 0xdeadbeefUL;
					pavail_ents = i + 1;
				}
				break;
			}
		}
	}

	*pages_avail = bytes_avail >> PAGE_SHIFT;

	end_pfn = end_of_phys_memory >> PAGE_SHIFT;

#ifdef CONFIG_BLK_DEV_INITRD
	/* Now have to check initial ramdisk, so that bootmap does not overwrite it */
	if (sparc_ramdisk_image || sparc_ramdisk_image64) {
		unsigned long ramdisk_image = sparc_ramdisk_image ?
			sparc_ramdisk_image : sparc_ramdisk_image64;
		if (ramdisk_image >= (unsigned long)_end - 2 * PAGE_SIZE)
			ramdisk_image -= KERNBASE;
		initrd_start = ramdisk_image + phys_base;
		initrd_end = initrd_start + sparc_ramdisk_size;
		if (initrd_end > end_of_phys_memory) {
			printk(KERN_CRIT "initrd extends beyond end of memory "
		                 	 "(0x%016lx > 0x%016lx)\ndisabling initrd\n",
			       initrd_end, end_of_phys_memory);
			initrd_start = 0;
			initrd_end = 0;
		}
	}
#endif	
	/* Initialize the boot-time allocator. */
	max_pfn = max_low_pfn = end_pfn;
	min_low_pfn = (phys_base >> PAGE_SHIFT);

	bootmap_pfn = choose_bootmap_pfn(min_low_pfn, end_pfn);

#ifdef CONFIG_DEBUG_BOOTMEM
	prom_printf("init_bootmem(min[%lx], bootmap[%lx], max[%lx])\n",
		    min_low_pfn, bootmap_pfn, max_low_pfn);
#endif
	bootmap_size = init_bootmem_node(NODE_DATA(0), bootmap_pfn,
					 min_low_pfn, end_pfn);

	/* Now register the available physical memory with the
	 * allocator.
	 */
	for (i = 0; i < pavail_ents; i++) {
#ifdef CONFIG_DEBUG_BOOTMEM
		prom_printf("free_bootmem(pavail:%d): base[%lx] size[%lx]\n",
			    i, pavail[i].phys_addr, pavail[i].reg_size);
#endif
		free_bootmem(pavail[i].phys_addr, pavail[i].reg_size);
	}

#ifdef CONFIG_BLK_DEV_INITRD
	if (initrd_start) {
		size = initrd_end - initrd_start;

		/* Resert the initrd image area. */
#ifdef CONFIG_DEBUG_BOOTMEM
		prom_printf("reserve_bootmem(initrd): base[%llx] size[%lx]\n",
			initrd_start, initrd_end);
#endif
		reserve_bootmem(initrd_start, size);
		*pages_avail -= PAGE_ALIGN(size) >> PAGE_SHIFT;

		initrd_start += PAGE_OFFSET;
		initrd_end += PAGE_OFFSET;
	}
#endif
	/* Reserve the kernel text/data/bss. */
#ifdef CONFIG_DEBUG_BOOTMEM
	prom_printf("reserve_bootmem(kernel): base[%lx] size[%lx]\n", kern_base, kern_size);
#endif
	reserve_bootmem(kern_base, kern_size);
	*pages_avail -= PAGE_ALIGN(kern_size) >> PAGE_SHIFT;

	/* Reserve the bootmem map.   We do not account for it
	 * in pages_avail because we will release that memory
	 * in free_all_bootmem.
	 */
	size = bootmap_size;
#ifdef CONFIG_DEBUG_BOOTMEM
	prom_printf("reserve_bootmem(bootmap): base[%lx] size[%lx]\n",
		    (bootmap_pfn << PAGE_SHIFT), size);
#endif
	reserve_bootmem((bootmap_pfn << PAGE_SHIFT), size);
	*pages_avail -= PAGE_ALIGN(size) >> PAGE_SHIFT;

	for (i = 0; i < pavail_ents; i++) {
		unsigned long start_pfn, end_pfn;

		start_pfn = pavail[i].phys_addr >> PAGE_SHIFT;
		end_pfn = (start_pfn + (pavail[i].reg_size >> PAGE_SHIFT));
#ifdef CONFIG_DEBUG_BOOTMEM
		prom_printf("memory_present(0, %lx, %lx)\n",
			    start_pfn, end_pfn);
#endif
		memory_present(0, start_pfn, end_pfn);
	}

	sparse_init();

	return end_pfn;
}

static struct linux_prom64_registers pall[MAX_BANKS] __initdata;
static int pall_ents __initdata;

#ifdef CONFIG_DEBUG_PAGEALLOC
static unsigned long kernel_map_range(unsigned long pstart, unsigned long pend, pgprot_t prot)
{
	unsigned long vstart = PAGE_OFFSET + pstart;
	unsigned long vend = PAGE_OFFSET + pend;
	unsigned long alloc_bytes = 0UL;

	if ((vstart & ~PAGE_MASK) || (vend & ~PAGE_MASK)) {
		prom_printf("kernel_map: Unaligned physmem[%lx:%lx]\n",
			    vstart, vend);
		prom_halt();
	}

	while (vstart < vend) {
		unsigned long this_end, paddr = __pa(vstart);
		pgd_t *pgd = pgd_offset_k(vstart);
		pud_t *pud;
		pmd_t *pmd;
		pte_t *pte;

		pud = pud_offset(pgd, vstart);
		if (pud_none(*pud)) {
			pmd_t *new;

			new = __alloc_bootmem(PAGE_SIZE, PAGE_SIZE, PAGE_SIZE);
			alloc_bytes += PAGE_SIZE;
			pud_populate(&init_mm, pud, new);
		}

		pmd = pmd_offset(pud, vstart);
		if (!pmd_present(*pmd)) {
			pte_t *new;

			new = __alloc_bootmem(PAGE_SIZE, PAGE_SIZE, PAGE_SIZE);
			alloc_bytes += PAGE_SIZE;
			pmd_populate_kernel(&init_mm, pmd, new);
		}

		pte = pte_offset_kernel(pmd, vstart);
		this_end = (vstart + PMD_SIZE) & PMD_MASK;
		if (this_end > vend)
			this_end = vend;

		while (vstart < this_end) {
			pte_val(*pte) = (paddr | pgprot_val(prot));

			vstart += PAGE_SIZE;
			paddr += PAGE_SIZE;
			pte++;
		}
	}

	return alloc_bytes;
}

extern unsigned int kvmap_linear_patch[1];
#endif /* CONFIG_DEBUG_PAGEALLOC */

static void __init mark_kpte_bitmap(unsigned long start, unsigned long end)
{
	const unsigned long shift_256MB = 28;
	const unsigned long mask_256MB = ((1UL << shift_256MB) - 1UL);
	const unsigned long size_256MB = (1UL << shift_256MB);

	while (start < end) {
		long remains;

		remains = end - start;
		if (remains < size_256MB)
			break;

		if (start & mask_256MB) {
			start = (start + size_256MB) & ~mask_256MB;
			continue;
		}

		while (remains >= size_256MB) {
			unsigned long index = start >> shift_256MB;

			__set_bit(index, kpte_linear_bitmap);

			start += size_256MB;
			remains -= size_256MB;
		}
	}
}

static void __init kernel_physical_mapping_init(void)
{
	unsigned long i;
#ifdef CONFIG_DEBUG_PAGEALLOC
	unsigned long mem_alloced = 0UL;
#endif

	read_obp_memory("reg", &pall[0], &pall_ents);

	for (i = 0; i < pall_ents; i++) {
		unsigned long phys_start, phys_end;

		phys_start = pall[i].phys_addr;
		phys_end = phys_start + pall[i].reg_size;

		mark_kpte_bitmap(phys_start, phys_end);

#ifdef CONFIG_DEBUG_PAGEALLOC
		mem_alloced += kernel_map_range(phys_start, phys_end,
						PAGE_KERNEL);
#endif
	}

#ifdef CONFIG_DEBUG_PAGEALLOC
	printk("Allocated %ld bytes for kernel page tables.\n",
	       mem_alloced);

	kvmap_linear_patch[0] = 0x01000000; /* nop */
	flushi(&kvmap_linear_patch[0]);

	__flush_tlb_all();
#endif
}

#ifdef CONFIG_DEBUG_PAGEALLOC
void kernel_map_pages(struct page *page, int numpages, int enable)
{
	unsigned long phys_start = page_to_pfn(page) << PAGE_SHIFT;
	unsigned long phys_end = phys_start + (numpages * PAGE_SIZE);

	kernel_map_range(phys_start, phys_end,
			 (enable ? PAGE_KERNEL : __pgprot(0)));

	flush_tsb_kernel_range(PAGE_OFFSET + phys_start,
			       PAGE_OFFSET + phys_end);

	/* we should perform an IPI and flush all tlbs,
	 * but that can deadlock->flush only current cpu.
	 */
	__flush_tlb_kernel_range(PAGE_OFFSET + phys_start,
				 PAGE_OFFSET + phys_end);
}
#endif

unsigned long __init find_ecache_flush_span(unsigned long size)
{
	int i;

	for (i = 0; i < pavail_ents; i++) {
		if (pavail[i].reg_size >= size)
			return pavail[i].phys_addr;
	}

	return ~0UL;
}

static void __init tsb_phys_patch(void)
{
	struct tsb_ldquad_phys_patch_entry *pquad;
	struct tsb_phys_patch_entry *p;

	pquad = &__tsb_ldquad_phys_patch;
	while (pquad < &__tsb_ldquad_phys_patch_end) {
		unsigned long addr = pquad->addr;

		if (tlb_type == hypervisor)
			*(unsigned int *) addr = pquad->sun4v_insn;
		else
			*(unsigned int *) addr = pquad->sun4u_insn;
		wmb();
		__asm__ __volatile__("flush	%0"
				     : /* no outputs */
				     : "r" (addr));

		pquad++;
	}

	p = &__tsb_phys_patch;
	while (p < &__tsb_phys_patch_end) {
		unsigned long addr = p->addr;

		*(unsigned int *) addr = p->insn;
		wmb();
		__asm__ __volatile__("flush	%0"
				     : /* no outputs */
				     : "r" (addr));

		p++;
	}
}

/* Don't mark as init, we give this to the Hypervisor.  */
static struct hv_tsb_descr ktsb_descr[2];
extern struct tsb swapper_tsb[KERNEL_TSB_NENTRIES];

static void __init sun4v_ktsb_init(void)
{
	unsigned long ktsb_pa;

	/* First KTSB for PAGE_SIZE mappings.  */
	ktsb_pa = kern_base + ((unsigned long)&swapper_tsb[0] - KERNBASE);

	switch (PAGE_SIZE) {
	case 8 * 1024:
	default:
		ktsb_descr[0].pgsz_idx = HV_PGSZ_IDX_8K;
		ktsb_descr[0].pgsz_mask = HV_PGSZ_MASK_8K;
		break;

	case 64 * 1024:
		ktsb_descr[0].pgsz_idx = HV_PGSZ_IDX_64K;
		ktsb_descr[0].pgsz_mask = HV_PGSZ_MASK_64K;
		break;

	case 512 * 1024:
		ktsb_descr[0].pgsz_idx = HV_PGSZ_IDX_512K;
		ktsb_descr[0].pgsz_mask = HV_PGSZ_MASK_512K;
		break;

	case 4 * 1024 * 1024:
		ktsb_descr[0].pgsz_idx = HV_PGSZ_IDX_4MB;
		ktsb_descr[0].pgsz_mask = HV_PGSZ_MASK_4MB;
		break;
	};

	ktsb_descr[0].assoc = 1;
	ktsb_descr[0].num_ttes = KERNEL_TSB_NENTRIES;
	ktsb_descr[0].ctx_idx = 0;
	ktsb_descr[0].tsb_base = ktsb_pa;
	ktsb_descr[0].resv = 0;

	/* Second KTSB for 4MB/256MB mappings.  */
	ktsb_pa = (kern_base +
		   ((unsigned long)&swapper_4m_tsb[0] - KERNBASE));

	ktsb_descr[1].pgsz_idx = HV_PGSZ_IDX_4MB;
	ktsb_descr[1].pgsz_mask = (HV_PGSZ_MASK_4MB |
				   HV_PGSZ_MASK_256MB);
	ktsb_descr[1].assoc = 1;
	ktsb_descr[1].num_ttes = KERNEL_TSB4M_NENTRIES;
	ktsb_descr[1].ctx_idx = 0;
	ktsb_descr[1].tsb_base = ktsb_pa;
	ktsb_descr[1].resv = 0;
}

void __cpuinit sun4v_ktsb_register(void)
{
	register unsigned long func asm("%o5");
	register unsigned long arg0 asm("%o0");
	register unsigned long arg1 asm("%o1");
	unsigned long pa;

	pa = kern_base + ((unsigned long)&ktsb_descr[0] - KERNBASE);

	func = HV_FAST_MMU_TSB_CTX0;
	arg0 = 2;
	arg1 = pa;
	__asm__ __volatile__("ta	%6"
			     : "=&r" (func), "=&r" (arg0), "=&r" (arg1)
			     : "0" (func), "1" (arg0), "2" (arg1),
			       "i" (HV_FAST_TRAP));
}

/* paging_init() sets up the page tables */

extern void cheetah_ecache_flush_init(void);
extern void sun4v_patch_tlb_handlers(void);

static unsigned long last_valid_pfn;
pgd_t swapper_pg_dir[2048];

static void sun4u_pgprot_init(void);
static void sun4v_pgprot_init(void);

void __init paging_init(void)
{
	unsigned long end_pfn, pages_avail, shift, phys_base;
	unsigned long real_end, i;

	kern_base = (prom_boot_mapping_phys_low >> 22UL) << 22UL;
	kern_size = (unsigned long)&_end - (unsigned long)KERNBASE;

	/* Invalidate both kernel TSBs.  */
	memset(swapper_tsb, 0x40, sizeof(swapper_tsb));
	memset(swapper_4m_tsb, 0x40, sizeof(swapper_4m_tsb));

	if (tlb_type == hypervisor)
		sun4v_pgprot_init();
	else
		sun4u_pgprot_init();

	if (tlb_type == cheetah_plus ||
	    tlb_type == hypervisor)
		tsb_phys_patch();

	if (tlb_type == hypervisor) {
		sun4v_patch_tlb_handlers();
		sun4v_ktsb_init();
	}

	/* Find available physical memory... */
	read_obp_memory("available", &pavail[0], &pavail_ents);

	phys_base = 0xffffffffffffffffUL;
	for (i = 0; i < pavail_ents; i++)
		phys_base = min(phys_base, pavail[i].phys_addr);

	set_bit(0, mmu_context_bmap);

	shift = kern_base + PAGE_OFFSET - ((unsigned long)KERNBASE);

	real_end = (unsigned long)_end;
	if ((real_end > ((unsigned long)KERNBASE + 0x400000)))
		bigkernel = 1;
	if ((real_end > ((unsigned long)KERNBASE + 0x800000))) {
		prom_printf("paging_init: Kernel > 8MB, too large.\n");
		prom_halt();
	}

	/* Set kernel pgd to upper alias so physical page computations
	 * work.
	 */
	init_mm.pgd += ((shift) / (sizeof(pgd_t)));
	
	memset(swapper_low_pmd_dir, 0, sizeof(swapper_low_pmd_dir));

	/* Now can init the kernel/bad page tables. */
	pud_set(pud_offset(&swapper_pg_dir[0], 0),
		swapper_low_pmd_dir + (shift / sizeof(pgd_t)));
	
	inherit_prom_mappings();
	
	/* Ok, we can use our TLB miss and window trap handlers safely.  */
	setup_tba();

	__flush_tlb_all();

	if (tlb_type == hypervisor)
		sun4v_ktsb_register();

	/* Setup bootmem... */
	pages_avail = 0;
	last_valid_pfn = end_pfn = bootmem_init(&pages_avail, phys_base);

	max_mapnr = last_valid_pfn;

	kernel_physical_mapping_init();
<<<<<<< HEAD
=======

	prom_build_devicetree();
>>>>>>> 120bda20

	{
		unsigned long zones_size[MAX_NR_ZONES];
		unsigned long zholes_size[MAX_NR_ZONES];
		int znum;

		for (znum = 0; znum < MAX_NR_ZONES; znum++)
			zones_size[znum] = zholes_size[znum] = 0;

		zones_size[ZONE_DMA] = end_pfn;
		zholes_size[ZONE_DMA] = end_pfn - pages_avail;

		free_area_init_node(0, &contig_page_data, zones_size,
				    __pa(PAGE_OFFSET) >> PAGE_SHIFT,
				    zholes_size);
	}

	device_scan();
}

static void __init taint_real_pages(void)
{
	int i;

	read_obp_memory("available", &pavail_rescan[0], &pavail_rescan_ents);

	/* Find changes discovered in the physmem available rescan and
	 * reserve the lost portions in the bootmem maps.
	 */
	for (i = 0; i < pavail_ents; i++) {
		unsigned long old_start, old_end;

		old_start = pavail[i].phys_addr;
		old_end = old_start +
			pavail[i].reg_size;
		while (old_start < old_end) {
			int n;

			for (n = 0; n < pavail_rescan_ents; n++) {
				unsigned long new_start, new_end;

				new_start = pavail_rescan[n].phys_addr;
				new_end = new_start +
					pavail_rescan[n].reg_size;

				if (new_start <= old_start &&
				    new_end >= (old_start + PAGE_SIZE)) {
					set_bit(old_start >> 22,
						sparc64_valid_addr_bitmap);
					goto do_next_page;
				}
			}
			reserve_bootmem(old_start, PAGE_SIZE);

		do_next_page:
			old_start += PAGE_SIZE;
		}
	}
}

int __init page_in_phys_avail(unsigned long paddr)
{
	int i;

	paddr &= PAGE_MASK;

	for (i = 0; i < pavail_rescan_ents; i++) {
		unsigned long start, end;

		start = pavail_rescan[i].phys_addr;
		end = start + pavail_rescan[i].reg_size;

		if (paddr >= start && paddr < end)
			return 1;
	}
	if (paddr >= kern_base && paddr < (kern_base + kern_size))
		return 1;
#ifdef CONFIG_BLK_DEV_INITRD
	if (paddr >= __pa(initrd_start) &&
	    paddr < __pa(PAGE_ALIGN(initrd_end)))
		return 1;
#endif

	return 0;
}

void __init mem_init(void)
{
	unsigned long codepages, datapages, initpages;
	unsigned long addr, last;
	int i;

	i = last_valid_pfn >> ((22 - PAGE_SHIFT) + 6);
	i += 1;
	sparc64_valid_addr_bitmap = (unsigned long *) alloc_bootmem(i << 3);
	if (sparc64_valid_addr_bitmap == NULL) {
		prom_printf("mem_init: Cannot alloc valid_addr_bitmap.\n");
		prom_halt();
	}
	memset(sparc64_valid_addr_bitmap, 0, i << 3);

	addr = PAGE_OFFSET + kern_base;
	last = PAGE_ALIGN(kern_size) + addr;
	while (addr < last) {
		set_bit(__pa(addr) >> 22, sparc64_valid_addr_bitmap);
		addr += PAGE_SIZE;
	}

	taint_real_pages();

	high_memory = __va(last_valid_pfn << PAGE_SHIFT);

#ifdef CONFIG_DEBUG_BOOTMEM
	prom_printf("mem_init: Calling free_all_bootmem().\n");
#endif
	totalram_pages = num_physpages = free_all_bootmem() - 1;

	/*
	 * Set up the zero page, mark it reserved, so that page count
	 * is not manipulated when freeing the page from user ptes.
	 */
	mem_map_zero = alloc_pages(GFP_KERNEL|__GFP_ZERO, 0);
	if (mem_map_zero == NULL) {
		prom_printf("paging_init: Cannot alloc zero page.\n");
		prom_halt();
	}
	SetPageReserved(mem_map_zero);

	codepages = (((unsigned long) _etext) - ((unsigned long) _start));
	codepages = PAGE_ALIGN(codepages) >> PAGE_SHIFT;
	datapages = (((unsigned long) _edata) - ((unsigned long) _etext));
	datapages = PAGE_ALIGN(datapages) >> PAGE_SHIFT;
	initpages = (((unsigned long) __init_end) - ((unsigned long) __init_begin));
	initpages = PAGE_ALIGN(initpages) >> PAGE_SHIFT;

	printk("Memory: %uk available (%ldk kernel code, %ldk data, %ldk init) [%016lx,%016lx]\n",
	       nr_free_pages() << (PAGE_SHIFT-10),
	       codepages << (PAGE_SHIFT-10),
	       datapages << (PAGE_SHIFT-10), 
	       initpages << (PAGE_SHIFT-10), 
	       PAGE_OFFSET, (last_valid_pfn << PAGE_SHIFT));

	if (tlb_type == cheetah || tlb_type == cheetah_plus)
		cheetah_ecache_flush_init();
}

void free_initmem(void)
{
	unsigned long addr, initend;

	/*
	 * The init section is aligned to 8k in vmlinux.lds. Page align for >8k pagesizes.
	 */
	addr = PAGE_ALIGN((unsigned long)(__init_begin));
	initend = (unsigned long)(__init_end) & PAGE_MASK;
	for (; addr < initend; addr += PAGE_SIZE) {
		unsigned long page;
		struct page *p;

		page = (addr +
			((unsigned long) __va(kern_base)) -
			((unsigned long) KERNBASE));
		memset((void *)addr, POISON_FREE_INITMEM, PAGE_SIZE);
		p = virt_to_page(page);

		ClearPageReserved(p);
		init_page_count(p);
		__free_page(p);
		num_physpages++;
		totalram_pages++;
	}
}

#ifdef CONFIG_BLK_DEV_INITRD
void free_initrd_mem(unsigned long start, unsigned long end)
{
	if (start < end)
		printk ("Freeing initrd memory: %ldk freed\n", (end - start) >> 10);
	for (; start < end; start += PAGE_SIZE) {
		struct page *p = virt_to_page(start);

		ClearPageReserved(p);
		init_page_count(p);
		__free_page(p);
		num_physpages++;
		totalram_pages++;
	}
}
#endif

#define _PAGE_CACHE_4U	(_PAGE_CP_4U | _PAGE_CV_4U)
#define _PAGE_CACHE_4V	(_PAGE_CP_4V | _PAGE_CV_4V)
#define __DIRTY_BITS_4U	 (_PAGE_MODIFIED_4U | _PAGE_WRITE_4U | _PAGE_W_4U)
#define __DIRTY_BITS_4V	 (_PAGE_MODIFIED_4V | _PAGE_WRITE_4V | _PAGE_W_4V)
#define __ACCESS_BITS_4U (_PAGE_ACCESSED_4U | _PAGE_READ_4U | _PAGE_R)
#define __ACCESS_BITS_4V (_PAGE_ACCESSED_4V | _PAGE_READ_4V | _PAGE_R)

pgprot_t PAGE_KERNEL __read_mostly;
EXPORT_SYMBOL(PAGE_KERNEL);

pgprot_t PAGE_KERNEL_LOCKED __read_mostly;
pgprot_t PAGE_COPY __read_mostly;

pgprot_t PAGE_SHARED __read_mostly;
EXPORT_SYMBOL(PAGE_SHARED);

pgprot_t PAGE_EXEC __read_mostly;
unsigned long pg_iobits __read_mostly;

unsigned long _PAGE_IE __read_mostly;
<<<<<<< HEAD
=======
EXPORT_SYMBOL(_PAGE_IE);
>>>>>>> 120bda20

unsigned long _PAGE_E __read_mostly;
EXPORT_SYMBOL(_PAGE_E);

unsigned long _PAGE_CACHE __read_mostly;
EXPORT_SYMBOL(_PAGE_CACHE);

static void prot_init_common(unsigned long page_none,
			     unsigned long page_shared,
			     unsigned long page_copy,
			     unsigned long page_readonly,
			     unsigned long page_exec_bit)
{
	PAGE_COPY = __pgprot(page_copy);
	PAGE_SHARED = __pgprot(page_shared);

	protection_map[0x0] = __pgprot(page_none);
	protection_map[0x1] = __pgprot(page_readonly & ~page_exec_bit);
	protection_map[0x2] = __pgprot(page_copy & ~page_exec_bit);
	protection_map[0x3] = __pgprot(page_copy & ~page_exec_bit);
	protection_map[0x4] = __pgprot(page_readonly);
	protection_map[0x5] = __pgprot(page_readonly);
	protection_map[0x6] = __pgprot(page_copy);
	protection_map[0x7] = __pgprot(page_copy);
	protection_map[0x8] = __pgprot(page_none);
	protection_map[0x9] = __pgprot(page_readonly & ~page_exec_bit);
	protection_map[0xa] = __pgprot(page_shared & ~page_exec_bit);
	protection_map[0xb] = __pgprot(page_shared & ~page_exec_bit);
	protection_map[0xc] = __pgprot(page_readonly);
	protection_map[0xd] = __pgprot(page_readonly);
	protection_map[0xe] = __pgprot(page_shared);
	protection_map[0xf] = __pgprot(page_shared);
}

static void __init sun4u_pgprot_init(void)
{
	unsigned long page_none, page_shared, page_copy, page_readonly;
	unsigned long page_exec_bit;

	PAGE_KERNEL = __pgprot (_PAGE_PRESENT_4U | _PAGE_VALID |
				_PAGE_CACHE_4U | _PAGE_P_4U |
				__ACCESS_BITS_4U | __DIRTY_BITS_4U |
				_PAGE_EXEC_4U);
	PAGE_KERNEL_LOCKED = __pgprot (_PAGE_PRESENT_4U | _PAGE_VALID |
				       _PAGE_CACHE_4U | _PAGE_P_4U |
				       __ACCESS_BITS_4U | __DIRTY_BITS_4U |
				       _PAGE_EXEC_4U | _PAGE_L_4U);
	PAGE_EXEC = __pgprot(_PAGE_EXEC_4U);

	_PAGE_IE = _PAGE_IE_4U;
	_PAGE_E = _PAGE_E_4U;
	_PAGE_CACHE = _PAGE_CACHE_4U;

	pg_iobits = (_PAGE_VALID | _PAGE_PRESENT_4U | __DIRTY_BITS_4U |
		     __ACCESS_BITS_4U | _PAGE_E_4U);

	kern_linear_pte_xor[0] = (_PAGE_VALID | _PAGE_SZ4MB_4U) ^
		0xfffff80000000000;
	kern_linear_pte_xor[0] |= (_PAGE_CP_4U | _PAGE_CV_4U |
				   _PAGE_P_4U | _PAGE_W_4U);

	/* XXX Should use 256MB on Panther. XXX */
	kern_linear_pte_xor[1] = kern_linear_pte_xor[0];

	_PAGE_SZBITS = _PAGE_SZBITS_4U;
	_PAGE_ALL_SZ_BITS =  (_PAGE_SZ4MB_4U | _PAGE_SZ512K_4U |
			      _PAGE_SZ64K_4U | _PAGE_SZ8K_4U |
			      _PAGE_SZ32MB_4U | _PAGE_SZ256MB_4U);


	page_none = _PAGE_PRESENT_4U | _PAGE_ACCESSED_4U | _PAGE_CACHE_4U;
	page_shared = (_PAGE_VALID | _PAGE_PRESENT_4U | _PAGE_CACHE_4U |
		       __ACCESS_BITS_4U | _PAGE_WRITE_4U | _PAGE_EXEC_4U);
	page_copy   = (_PAGE_VALID | _PAGE_PRESENT_4U | _PAGE_CACHE_4U |
		       __ACCESS_BITS_4U | _PAGE_EXEC_4U);
	page_readonly   = (_PAGE_VALID | _PAGE_PRESENT_4U | _PAGE_CACHE_4U |
			   __ACCESS_BITS_4U | _PAGE_EXEC_4U);

	page_exec_bit = _PAGE_EXEC_4U;

	prot_init_common(page_none, page_shared, page_copy, page_readonly,
			 page_exec_bit);
}

static void __init sun4v_pgprot_init(void)
{
	unsigned long page_none, page_shared, page_copy, page_readonly;
	unsigned long page_exec_bit;

	PAGE_KERNEL = __pgprot (_PAGE_PRESENT_4V | _PAGE_VALID |
				_PAGE_CACHE_4V | _PAGE_P_4V |
				__ACCESS_BITS_4V | __DIRTY_BITS_4V |
				_PAGE_EXEC_4V);
	PAGE_KERNEL_LOCKED = PAGE_KERNEL;
	PAGE_EXEC = __pgprot(_PAGE_EXEC_4V);

	_PAGE_IE = _PAGE_IE_4V;
	_PAGE_E = _PAGE_E_4V;
	_PAGE_CACHE = _PAGE_CACHE_4V;

	kern_linear_pte_xor[0] = (_PAGE_VALID | _PAGE_SZ4MB_4V) ^
		0xfffff80000000000;
	kern_linear_pte_xor[0] |= (_PAGE_CP_4V | _PAGE_CV_4V |
				   _PAGE_P_4V | _PAGE_W_4V);

	kern_linear_pte_xor[1] = (_PAGE_VALID | _PAGE_SZ256MB_4V) ^
		0xfffff80000000000;
	kern_linear_pte_xor[1] |= (_PAGE_CP_4V | _PAGE_CV_4V |
				   _PAGE_P_4V | _PAGE_W_4V);

	pg_iobits = (_PAGE_VALID | _PAGE_PRESENT_4V | __DIRTY_BITS_4V |
		     __ACCESS_BITS_4V | _PAGE_E_4V);

	_PAGE_SZBITS = _PAGE_SZBITS_4V;
	_PAGE_ALL_SZ_BITS = (_PAGE_SZ16GB_4V | _PAGE_SZ2GB_4V |
			     _PAGE_SZ256MB_4V | _PAGE_SZ32MB_4V |
			     _PAGE_SZ4MB_4V | _PAGE_SZ512K_4V |
			     _PAGE_SZ64K_4V | _PAGE_SZ8K_4V);

	page_none = _PAGE_PRESENT_4V | _PAGE_ACCESSED_4V | _PAGE_CACHE_4V;
	page_shared = (_PAGE_VALID | _PAGE_PRESENT_4V | _PAGE_CACHE_4V |
		       __ACCESS_BITS_4V | _PAGE_WRITE_4V | _PAGE_EXEC_4V);
	page_copy   = (_PAGE_VALID | _PAGE_PRESENT_4V | _PAGE_CACHE_4V |
		       __ACCESS_BITS_4V | _PAGE_EXEC_4V);
	page_readonly = (_PAGE_VALID | _PAGE_PRESENT_4V | _PAGE_CACHE_4V |
			 __ACCESS_BITS_4V | _PAGE_EXEC_4V);

	page_exec_bit = _PAGE_EXEC_4V;

	prot_init_common(page_none, page_shared, page_copy, page_readonly,
			 page_exec_bit);
}

unsigned long pte_sz_bits(unsigned long sz)
{
	if (tlb_type == hypervisor) {
		switch (sz) {
		case 8 * 1024:
		default:
			return _PAGE_SZ8K_4V;
		case 64 * 1024:
			return _PAGE_SZ64K_4V;
		case 512 * 1024:
			return _PAGE_SZ512K_4V;
		case 4 * 1024 * 1024:
			return _PAGE_SZ4MB_4V;
		};
	} else {
		switch (sz) {
		case 8 * 1024:
		default:
			return _PAGE_SZ8K_4U;
		case 64 * 1024:
			return _PAGE_SZ64K_4U;
		case 512 * 1024:
			return _PAGE_SZ512K_4U;
		case 4 * 1024 * 1024:
			return _PAGE_SZ4MB_4U;
		};
	}
}

pte_t mk_pte_io(unsigned long page, pgprot_t prot, int space, unsigned long page_size)
{
	pte_t pte;

	pte_val(pte)  = page | pgprot_val(pgprot_noncached(prot));
	pte_val(pte) |= (((unsigned long)space) << 32);
	pte_val(pte) |= pte_sz_bits(page_size);

	return pte;
}

static unsigned long kern_large_tte(unsigned long paddr)
{
	unsigned long val;

	val = (_PAGE_VALID | _PAGE_SZ4MB_4U |
	       _PAGE_CP_4U | _PAGE_CV_4U | _PAGE_P_4U |
	       _PAGE_EXEC_4U | _PAGE_L_4U | _PAGE_W_4U);
	if (tlb_type == hypervisor)
		val = (_PAGE_VALID | _PAGE_SZ4MB_4V |
		       _PAGE_CP_4V | _PAGE_CV_4V | _PAGE_P_4V |
		       _PAGE_EXEC_4V | _PAGE_W_4V);

	return val | paddr;
}

/*
 * Translate PROM's mapping we capture at boot time into physical address.
 * The second parameter is only set from prom_callback() invocations.
 */
unsigned long prom_virt_to_phys(unsigned long promva, int *error)
{
	unsigned long mask;
	int i;

	mask = _PAGE_PADDR_4U;
	if (tlb_type == hypervisor)
		mask = _PAGE_PADDR_4V;

	for (i = 0; i < prom_trans_ents; i++) {
		struct linux_prom_translation *p = &prom_trans[i];

		if (promva >= p->virt &&
		    promva < (p->virt + p->size)) {
			unsigned long base = p->data & mask;

			if (error)
				*error = 0;
			return base + (promva & (8192 - 1));
		}
	}
	if (error)
		*error = 1;
	return 0UL;
}

/* XXX We should kill off this ugly thing at so me point. XXX */
unsigned long sun4u_get_pte(unsigned long addr)
{
	pgd_t *pgdp;
	pud_t *pudp;
	pmd_t *pmdp;
	pte_t *ptep;
	unsigned long mask = _PAGE_PADDR_4U;

	if (tlb_type == hypervisor)
		mask = _PAGE_PADDR_4V;

	if (addr >= PAGE_OFFSET)
		return addr & mask;

	if ((addr >= LOW_OBP_ADDRESS) && (addr < HI_OBP_ADDRESS))
		return prom_virt_to_phys(addr, NULL);

	pgdp = pgd_offset_k(addr);
	pudp = pud_offset(pgdp, addr);
	pmdp = pmd_offset(pudp, addr);
	ptep = pte_offset_kernel(pmdp, addr);

	return pte_val(*ptep) & mask;
}

/* If not locked, zap it. */
void __flush_tlb_all(void)
{
	unsigned long pstate;
	int i;

	__asm__ __volatile__("flushw\n\t"
			     "rdpr	%%pstate, %0\n\t"
			     "wrpr	%0, %1, %%pstate"
			     : "=r" (pstate)
			     : "i" (PSTATE_IE));
	if (tlb_type == spitfire) {
		for (i = 0; i < 64; i++) {
			/* Spitfire Errata #32 workaround */
			/* NOTE: Always runs on spitfire, so no
			 *       cheetah+ page size encodings.
			 */
			__asm__ __volatile__("stxa	%0, [%1] %2\n\t"
					     "flush	%%g6"
					     : /* No outputs */
					     : "r" (0),
					     "r" (PRIMARY_CONTEXT), "i" (ASI_DMMU));

			if (!(spitfire_get_dtlb_data(i) & _PAGE_L_4U)) {
				__asm__ __volatile__("stxa %%g0, [%0] %1\n\t"
						     "membar #Sync"
						     : /* no outputs */
						     : "r" (TLB_TAG_ACCESS), "i" (ASI_DMMU));
				spitfire_put_dtlb_data(i, 0x0UL);
			}

			/* Spitfire Errata #32 workaround */
			/* NOTE: Always runs on spitfire, so no
			 *       cheetah+ page size encodings.
			 */
			__asm__ __volatile__("stxa	%0, [%1] %2\n\t"
					     "flush	%%g6"
					     : /* No outputs */
					     : "r" (0),
					     "r" (PRIMARY_CONTEXT), "i" (ASI_DMMU));

			if (!(spitfire_get_itlb_data(i) & _PAGE_L_4U)) {
				__asm__ __volatile__("stxa %%g0, [%0] %1\n\t"
						     "membar #Sync"
						     : /* no outputs */
						     : "r" (TLB_TAG_ACCESS), "i" (ASI_IMMU));
				spitfire_put_itlb_data(i, 0x0UL);
			}
		}
	} else if (tlb_type == cheetah || tlb_type == cheetah_plus) {
		cheetah_flush_dtlb_all();
		cheetah_flush_itlb_all();
	}
	__asm__ __volatile__("wrpr	%0, 0, %%pstate"
			     : : "r" (pstate));
}

#ifdef CONFIG_MEMORY_HOTPLUG

void online_page(struct page *page)
{
	ClearPageReserved(page);
	init_page_count(page);
	__free_page(page);
	totalram_pages++;
	num_physpages++;
}

int remove_memory(u64 start, u64 size)
{
	return -EINVAL;
}

#endif /* CONFIG_MEMORY_HOTPLUG */<|MERGE_RESOLUTION|>--- conflicted
+++ resolved
@@ -5,10 +5,6 @@
  *  Copyright (C) 1997-1999 Jakub Jelinek (jj@sunsite.mff.cuni.cz)
  */
  
-<<<<<<< HEAD
-#include <linux/config.h>
-=======
->>>>>>> 120bda20
 #include <linux/module.h>
 #include <linux/kernel.h>
 #include <linux/sched.h>
@@ -46,10 +42,7 @@
 #include <asm/sections.h>
 #include <asm/tsb.h>
 #include <asm/hypervisor.h>
-<<<<<<< HEAD
-=======
 #include <asm/prom.h>
->>>>>>> 120bda20
 
 extern void device_scan(void);
 
@@ -879,77 +872,6 @@
 	prom_halt();
 }
 
-<<<<<<< HEAD
-/* Find a free area for the bootmem map, avoiding the kernel image
- * and the initial ramdisk.
- */
-static unsigned long __init choose_bootmap_pfn(unsigned long start_pfn,
-					       unsigned long end_pfn)
-{
-	unsigned long avoid_start, avoid_end, bootmap_size;
-	int i;
-
-	bootmap_size = ((end_pfn - start_pfn) + 7) / 8;
-	bootmap_size = ALIGN(bootmap_size, sizeof(long));
-
-	avoid_start = avoid_end = 0;
-#ifdef CONFIG_BLK_DEV_INITRD
-	avoid_start = initrd_start;
-	avoid_end = PAGE_ALIGN(initrd_end);
-#endif
-
-#ifdef CONFIG_DEBUG_BOOTMEM
-	prom_printf("choose_bootmap_pfn: kern[%lx:%lx] avoid[%lx:%lx]\n",
-		    kern_base, PAGE_ALIGN(kern_base + kern_size),
-		    avoid_start, avoid_end);
-#endif
-	for (i = 0; i < pavail_ents; i++) {
-		unsigned long start, end;
-
-		start = pavail[i].phys_addr;
-		end = start + pavail[i].reg_size;
-
-		while (start < end) {
-			if (start >= kern_base &&
-			    start < PAGE_ALIGN(kern_base + kern_size)) {
-				start = PAGE_ALIGN(kern_base + kern_size);
-				continue;
-			}
-			if (start >= avoid_start && start < avoid_end) {
-				start = avoid_end;
-				continue;
-			}
-
-			if ((end - start) < bootmap_size)
-				break;
-
-			if (start < kern_base &&
-			    (start + bootmap_size) > kern_base) {
-				start = PAGE_ALIGN(kern_base + kern_size);
-				continue;
-			}
-
-			if (start < avoid_start &&
-			    (start + bootmap_size) > avoid_start) {
-				start = avoid_end;
-				continue;
-			}
-
-			/* OK, it doesn't overlap anything, use it.  */
-#ifdef CONFIG_DEBUG_BOOTMEM
-			prom_printf("choose_bootmap_pfn: Using %lx [%lx]\n",
-				    start >> PAGE_SHIFT, start);
-#endif
-			return start >> PAGE_SHIFT;
-		}
-	}
-
-	prom_printf("Cannot find free area for bootmap, aborting.\n");
-	prom_halt();
-}
-
-=======
->>>>>>> 120bda20
 static unsigned long __init bootmem_init(unsigned long *pages_avail,
 					 unsigned long phys_base)
 {
@@ -1434,11 +1356,8 @@
 	max_mapnr = last_valid_pfn;
 
 	kernel_physical_mapping_init();
-<<<<<<< HEAD
-=======
 
 	prom_build_devicetree();
->>>>>>> 120bda20
 
 	{
 		unsigned long zones_size[MAX_NR_ZONES];
@@ -1649,10 +1568,7 @@
 unsigned long pg_iobits __read_mostly;
 
 unsigned long _PAGE_IE __read_mostly;
-<<<<<<< HEAD
-=======
 EXPORT_SYMBOL(_PAGE_IE);
->>>>>>> 120bda20
 
 unsigned long _PAGE_E __read_mostly;
 EXPORT_SYMBOL(_PAGE_E);
