--- conflicted
+++ resolved
@@ -70,13 +70,8 @@
 	blr
 
 _GLOBAL(strncmp)
-<<<<<<< HEAD
-	PPC_LCMPI r5,0
-	ble-	2f
-=======
 	PPC_LCMPI 0,r5,0
 	beq-	2f
->>>>>>> e44a21b7
 	mtctr	r5
 	addi	r5,r3,-1
 	addi	r4,r4,-1
