/*
 * Freescale MPC85xx/MPC86xx RapidIO support
 *
 * Copyright 2009 Sysgo AG
 * Thomas Moll <thomas.moll@sysgo.com>
 * - fixed maintenance access routines, check for aligned access
 *
 * Copyright 2009 Integrated Device Technology, Inc.
 * Alex Bounine <alexandre.bounine@idt.com>
 * - Added Port-Write message handling
 * - Added Machine Check exception handling
 *
 * Copyright (C) 2007, 2008 Freescale Semiconductor, Inc.
 * Zhang Wei <wei.zhang@freescale.com>
 *
 * Copyright 2005 MontaVista Software, Inc.
 * Matt Porter <mporter@kernel.crashing.org>
 *
 * This program is free software; you can redistribute  it and/or modify it
 * under  the terms of  the GNU General  Public License as published by the
 * Free Software Foundation;  either version 2 of the  License, or (at your
 * option) any later version.
 */

#include <linux/init.h>
#include <linux/module.h>
#include <linux/types.h>
#include <linux/dma-mapping.h>
#include <linux/interrupt.h>
#include <linux/device.h>
#include <linux/rio.h>
#include <linux/rio_drv.h>
#include <linux/of_platform.h>
#include <linux/delay.h>
#include <linux/slab.h>
#include <linux/kfifo.h>

#include <asm/io.h>
#include <asm/machdep.h>
#include <asm/uaccess.h>

#undef DEBUG_PW	/* Port-Write debugging */

/* RapidIO definition irq, which read from OF-tree */
#define IRQ_RIO_BELL(m)		(((struct rio_priv *)(m->priv))->bellirq)
#define IRQ_RIO_TX(m)		(((struct rio_priv *)(m->priv))->txirq)
#define IRQ_RIO_RX(m)		(((struct rio_priv *)(m->priv))->rxirq)
#define IRQ_RIO_PW(m)		(((struct rio_priv *)(m->priv))->pwirq)

#define RIO_ATMU_REGS_OFFSET	0x10c00
#define RIO_P_MSG_REGS_OFFSET	0x11000
#define RIO_S_MSG_REGS_OFFSET	0x13000
#define RIO_ESCSR		0x158
#define RIO_CCSR		0x15c
#define RIO_LTLEDCSR		0x0608
#define  RIO_LTLEDCSR_IER	0x80000000
#define  RIO_LTLEDCSR_PRT	0x01000000
#define RIO_LTLEECSR		0x060c
#define RIO_EPWISR		0x10010
#define RIO_ISR_AACR		0x10120
#define RIO_ISR_AACR_AA		0x1	/* Accept All ID */
#define RIO_MAINT_WIN_SIZE	0x400000
#define RIO_DBELL_WIN_SIZE	0x1000

#define RIO_MSG_OMR_MUI		0x00000002
#define RIO_MSG_OSR_TE		0x00000080
#define RIO_MSG_OSR_QOI		0x00000020
#define RIO_MSG_OSR_QFI		0x00000010
#define RIO_MSG_OSR_MUB		0x00000004
#define RIO_MSG_OSR_EOMI	0x00000002
#define RIO_MSG_OSR_QEI		0x00000001

#define RIO_MSG_IMR_MI		0x00000002
#define RIO_MSG_ISR_TE		0x00000080
#define RIO_MSG_ISR_QFI		0x00000010
#define RIO_MSG_ISR_DIQI	0x00000001

#define RIO_IPWMR_SEN		0x00100000
#define RIO_IPWMR_QFIE		0x00000100
#define RIO_IPWMR_EIE		0x00000020
#define RIO_IPWMR_CQ		0x00000002
#define RIO_IPWMR_PWE		0x00000001

#define RIO_IPWSR_QF		0x00100000
#define RIO_IPWSR_TE		0x00000080
#define RIO_IPWSR_QFI		0x00000010
#define RIO_IPWSR_PWD		0x00000008
#define RIO_IPWSR_PWB		0x00000004

#define RIO_MSG_DESC_SIZE	32
#define RIO_MSG_BUFFER_SIZE	4096
#define RIO_MIN_TX_RING_SIZE	2
#define RIO_MAX_TX_RING_SIZE	2048
#define RIO_MIN_RX_RING_SIZE	2
#define RIO_MAX_RX_RING_SIZE	2048

#define DOORBELL_DMR_DI		0x00000002
#define DOORBELL_DSR_TE		0x00000080
#define DOORBELL_DSR_QFI	0x00000010
#define DOORBELL_DSR_DIQI	0x00000001
#define DOORBELL_TID_OFFSET	0x02
#define DOORBELL_SID_OFFSET	0x04
#define DOORBELL_INFO_OFFSET	0x06

#define DOORBELL_MESSAGE_SIZE	0x08
#define DBELL_SID(x)		(*(u16 *)(x + DOORBELL_SID_OFFSET))
#define DBELL_TID(x)		(*(u16 *)(x + DOORBELL_TID_OFFSET))
#define DBELL_INF(x)		(*(u16 *)(x + DOORBELL_INFO_OFFSET))

struct rio_atmu_regs {
	u32 rowtar;
	u32 rowtear;
	u32 rowbar;
	u32 pad2;
	u32 rowar;
	u32 pad3[3];
};

struct rio_msg_regs {
	u32 omr;
	u32 osr;
	u32 pad1;
	u32 odqdpar;
	u32 pad2;
	u32 osar;
	u32 odpr;
	u32 odatr;
	u32 odcr;
	u32 pad3;
	u32 odqepar;
	u32 pad4[13];
	u32 imr;
	u32 isr;
	u32 pad5;
	u32 ifqdpar;
	u32 pad6;
	u32 ifqepar;
	u32 pad7[226];
	u32 odmr;
	u32 odsr;
	u32 res0[4];
	u32 oddpr;
	u32 oddatr;
	u32 res1[3];
	u32 odretcr;
	u32 res2[12];
	u32 dmr;
	u32 dsr;
	u32 pad8;
	u32 dqdpar;
	u32 pad9;
	u32 dqepar;
	u32 pad10[26];
	u32 pwmr;
	u32 pwsr;
	u32 epwqbar;
	u32 pwqbar;
};

struct rio_tx_desc {
	u32 res1;
	u32 saddr;
	u32 dport;
	u32 dattr;
	u32 res2;
	u32 res3;
	u32 dwcnt;
	u32 res4;
};

struct rio_dbell_ring {
	void *virt;
	dma_addr_t phys;
};

struct rio_msg_tx_ring {
	void *virt;
	dma_addr_t phys;
	void *virt_buffer[RIO_MAX_TX_RING_SIZE];
	dma_addr_t phys_buffer[RIO_MAX_TX_RING_SIZE];
	int tx_slot;
	int size;
	void *dev_id;
};

struct rio_msg_rx_ring {
	void *virt;
	dma_addr_t phys;
	void *virt_buffer[RIO_MAX_RX_RING_SIZE];
	int rx_slot;
	int size;
	void *dev_id;
};

struct rio_port_write_msg {
	void *virt;
	dma_addr_t phys;
	u32 msg_count;
	u32 err_count;
	u32 discard_count;
};

struct rio_priv {
	struct device *dev;
	void __iomem *regs_win;
	struct rio_atmu_regs __iomem *atmu_regs;
	struct rio_atmu_regs __iomem *maint_atmu_regs;
	struct rio_atmu_regs __iomem *dbell_atmu_regs;
	void __iomem *dbell_win;
	void __iomem *maint_win;
	struct rio_msg_regs __iomem *msg_regs;
	struct rio_dbell_ring dbell_ring;
	struct rio_msg_tx_ring msg_tx_ring;
	struct rio_msg_rx_ring msg_rx_ring;
	struct rio_port_write_msg port_write_msg;
	int bellirq;
	int txirq;
	int rxirq;
	int pwirq;
	struct work_struct pw_work;
	struct kfifo pw_fifo;
	spinlock_t pw_fifo_lock;
};

#define __fsl_read_rio_config(x, addr, err, op)		\
	__asm__ __volatile__(				\
		"1:	"op" %1,0(%2)\n"		\
		"	eieio\n"			\
		"2:\n"					\
		".section .fixup,\"ax\"\n"		\
		"3:	li %1,-1\n"			\
		"	li %0,%3\n"			\
		"	b 2b\n"				\
		".section __ex_table,\"a\"\n"		\
		"	.align 2\n"			\
		"	.long 1b,3b\n"			\
		".text"					\
		: "=r" (err), "=r" (x)			\
		: "b" (addr), "i" (-EFAULT), "0" (err))

static void __iomem *rio_regs_win;

static int (*saved_mcheck_exception)(struct pt_regs *regs);

static int fsl_rio_mcheck_exception(struct pt_regs *regs)
{
	const struct exception_table_entry *entry = NULL;
	unsigned long reason = (mfspr(SPRN_MCSR) & MCSR_MASK);

	if (reason & MCSR_BUS_RBERR) {
		reason = in_be32((u32 *)(rio_regs_win + RIO_LTLEDCSR));
		if (reason & (RIO_LTLEDCSR_IER | RIO_LTLEDCSR_PRT)) {
			/* Check if we are prepared to handle this fault */
			entry = search_exception_tables(regs->nip);
			if (entry) {
				pr_debug("RIO: %s - MC Exception handled\n",
					 __func__);
				out_be32((u32 *)(rio_regs_win + RIO_LTLEDCSR),
					 0);
				regs->msr |= MSR_RI;
				regs->nip = entry->fixup;
				return 1;
			}
		}
	}

	if (saved_mcheck_exception)
		return saved_mcheck_exception(regs);
	else
		return cur_cpu_spec->machine_check(regs);
}

/**
 * fsl_rio_doorbell_send - Send a MPC85xx doorbell message
 * @mport: RapidIO master port info
 * @index: ID of RapidIO interface
 * @destid: Destination ID of target device
 * @data: 16-bit info field of RapidIO doorbell message
 *
 * Sends a MPC85xx doorbell message. Returns %0 on success or
 * %-EINVAL on failure.
 */
static int fsl_rio_doorbell_send(struct rio_mport *mport,
				int index, u16 destid, u16 data)
{
	struct rio_priv *priv = mport->priv;
	pr_debug("fsl_doorbell_send: index %d destid %4.4x data %4.4x\n",
		 index, destid, data);
	switch (mport->phy_type) {
	case RIO_PHY_PARALLEL:
		out_be32(&priv->dbell_atmu_regs->rowtar, destid << 22);
		out_be16(priv->dbell_win, data);
		break;
	case RIO_PHY_SERIAL:
		/* In the serial version silicons, such as MPC8548, MPC8641,
		 * below operations is must be.
		 */
		out_be32(&priv->msg_regs->odmr, 0x00000000);
		out_be32(&priv->msg_regs->odretcr, 0x00000004);
		out_be32(&priv->msg_regs->oddpr, destid << 16);
		out_be32(&priv->msg_regs->oddatr, data);
		out_be32(&priv->msg_regs->odmr, 0x00000001);
		break;
	}

	return 0;
}

/**
 * fsl_local_config_read - Generate a MPC85xx local config space read
 * @mport: RapidIO master port info
 * @index: ID of RapdiIO interface
 * @offset: Offset into configuration space
 * @len: Length (in bytes) of the maintenance transaction
 * @data: Value to be read into
 *
 * Generates a MPC85xx local configuration space read. Returns %0 on
 * success or %-EINVAL on failure.
 */
static int fsl_local_config_read(struct rio_mport *mport,
				int index, u32 offset, int len, u32 *data)
{
	struct rio_priv *priv = mport->priv;
	pr_debug("fsl_local_config_read: index %d offset %8.8x\n", index,
		 offset);
	*data = in_be32(priv->regs_win + offset);

	return 0;
}

/**
 * fsl_local_config_write - Generate a MPC85xx local config space write
 * @mport: RapidIO master port info
 * @index: ID of RapdiIO interface
 * @offset: Offset into configuration space
 * @len: Length (in bytes) of the maintenance transaction
 * @data: Value to be written
 *
 * Generates a MPC85xx local configuration space write. Returns %0 on
 * success or %-EINVAL on failure.
 */
static int fsl_local_config_write(struct rio_mport *mport,
				int index, u32 offset, int len, u32 data)
{
	struct rio_priv *priv = mport->priv;
	pr_debug
	    ("fsl_local_config_write: index %d offset %8.8x data %8.8x\n",
	     index, offset, data);
	out_be32(priv->regs_win + offset, data);

	return 0;
}

/**
 * fsl_rio_config_read - Generate a MPC85xx read maintenance transaction
 * @mport: RapidIO master port info
 * @index: ID of RapdiIO interface
 * @destid: Destination ID of transaction
 * @hopcount: Number of hops to target device
 * @offset: Offset into configuration space
 * @len: Length (in bytes) of the maintenance transaction
 * @val: Location to be read into
 *
 * Generates a MPC85xx read maintenance transaction. Returns %0 on
 * success or %-EINVAL on failure.
 */
static int
fsl_rio_config_read(struct rio_mport *mport, int index, u16 destid,
			u8 hopcount, u32 offset, int len, u32 *val)
{
	struct rio_priv *priv = mport->priv;
	u8 *data;
	u32 rval, err = 0;

	pr_debug
	    ("fsl_rio_config_read: index %d destid %d hopcount %d offset %8.8x len %d\n",
	     index, destid, hopcount, offset, len);

	/* 16MB maintenance window possible */
	/* allow only aligned access to maintenance registers */
	if (offset > (0x1000000 - len) || !IS_ALIGNED(offset, len))
		return -EINVAL;

	out_be32(&priv->maint_atmu_regs->rowtar,
		 (destid << 22) | (hopcount << 12) | (offset >> 12));
	out_be32(&priv->maint_atmu_regs->rowtear,  (destid >> 10));

	data = (u8 *) priv->maint_win + (offset & (RIO_MAINT_WIN_SIZE - 1));
	switch (len) {
	case 1:
		__fsl_read_rio_config(rval, data, err, "lbz");
		break;
	case 2:
		__fsl_read_rio_config(rval, data, err, "lhz");
		break;
	case 4:
		__fsl_read_rio_config(rval, data, err, "lwz");
		break;
	default:
		return -EINVAL;
	}

	if (err) {
		pr_debug("RIO: cfg_read error %d for %x:%x:%x\n",
			 err, destid, hopcount, offset);
	}

	*val = rval;

	return err;
}

/**
 * fsl_rio_config_write - Generate a MPC85xx write maintenance transaction
 * @mport: RapidIO master port info
 * @index: ID of RapdiIO interface
 * @destid: Destination ID of transaction
 * @hopcount: Number of hops to target device
 * @offset: Offset into configuration space
 * @len: Length (in bytes) of the maintenance transaction
 * @val: Value to be written
 *
 * Generates an MPC85xx write maintenance transaction. Returns %0 on
 * success or %-EINVAL on failure.
 */
static int
fsl_rio_config_write(struct rio_mport *mport, int index, u16 destid,
			u8 hopcount, u32 offset, int len, u32 val)
{
	struct rio_priv *priv = mport->priv;
	u8 *data;
	pr_debug
	    ("fsl_rio_config_write: index %d destid %d hopcount %d offset %8.8x len %d val %8.8x\n",
	     index, destid, hopcount, offset, len, val);

	/* 16MB maintenance windows possible */
	/* allow only aligned access to maintenance registers */
	if (offset > (0x1000000 - len) || !IS_ALIGNED(offset, len))
		return -EINVAL;

	out_be32(&priv->maint_atmu_regs->rowtar,
		 (destid << 22) | (hopcount << 12) | (offset >> 12));
	out_be32(&priv->maint_atmu_regs->rowtear,  (destid >> 10));

	data = (u8 *) priv->maint_win + (offset & (RIO_MAINT_WIN_SIZE - 1));
	switch (len) {
	case 1:
		out_8((u8 *) data, val);
		break;
	case 2:
		out_be16((u16 *) data, val);
		break;
	case 4:
		out_be32((u32 *) data, val);
		break;
	default:
		return -EINVAL;
	}

	return 0;
}

/**
 * rio_hw_add_outb_message - Add message to the MPC85xx outbound message queue
 * @mport: Master port with outbound message queue
 * @rdev: Target of outbound message
 * @mbox: Outbound mailbox
 * @buffer: Message to add to outbound queue
 * @len: Length of message
 *
 * Adds the @buffer message to the MPC85xx outbound message queue. Returns
 * %0 on success or %-EINVAL on failure.
 */
int
rio_hw_add_outb_message(struct rio_mport *mport, struct rio_dev *rdev, int mbox,
			void *buffer, size_t len)
{
	struct rio_priv *priv = mport->priv;
	u32 omr;
	struct rio_tx_desc *desc = (struct rio_tx_desc *)priv->msg_tx_ring.virt
					+ priv->msg_tx_ring.tx_slot;
	int ret = 0;

	pr_debug
	    ("RIO: rio_hw_add_outb_message(): destid %4.4x mbox %d buffer %8.8x len %8.8x\n",
	     rdev->destid, mbox, (int)buffer, len);

	if ((len < 8) || (len > RIO_MAX_MSG_SIZE)) {
		ret = -EINVAL;
		goto out;
	}

	/* Copy and clear rest of buffer */
	memcpy(priv->msg_tx_ring.virt_buffer[priv->msg_tx_ring.tx_slot], buffer,
			len);
	if (len < (RIO_MAX_MSG_SIZE - 4))
		memset(priv->msg_tx_ring.virt_buffer[priv->msg_tx_ring.tx_slot]
				+ len, 0, RIO_MAX_MSG_SIZE - len);

	switch (mport->phy_type) {
	case RIO_PHY_PARALLEL:
		/* Set mbox field for message */
		desc->dport = mbox & 0x3;

		/* Enable EOMI interrupt, set priority, and set destid */
		desc->dattr = 0x28000000 | (rdev->destid << 2);
		break;
	case RIO_PHY_SERIAL:
		/* Set mbox field for message, and set destid */
		desc->dport = (rdev->destid << 16) | (mbox & 0x3);

		/* Enable EOMI interrupt and priority */
		desc->dattr = 0x28000000;
		break;
	}

	/* Set transfer size aligned to next power of 2 (in double words) */
	desc->dwcnt = is_power_of_2(len) ? len : 1 << get_bitmask_order(len);

	/* Set snooping and source buffer address */
	desc->saddr = 0x00000004
		| priv->msg_tx_ring.phys_buffer[priv->msg_tx_ring.tx_slot];

	/* Increment enqueue pointer */
	omr = in_be32(&priv->msg_regs->omr);
	out_be32(&priv->msg_regs->omr, omr | RIO_MSG_OMR_MUI);

	/* Go to next descriptor */
	if (++priv->msg_tx_ring.tx_slot == priv->msg_tx_ring.size)
		priv->msg_tx_ring.tx_slot = 0;

      out:
	return ret;
}

EXPORT_SYMBOL_GPL(rio_hw_add_outb_message);

/**
 * fsl_rio_tx_handler - MPC85xx outbound message interrupt handler
 * @irq: Linux interrupt number
 * @dev_instance: Pointer to interrupt-specific data
 *
 * Handles outbound message interrupts. Executes a register outbound
 * mailbox event handler and acks the interrupt occurrence.
 */
static irqreturn_t
fsl_rio_tx_handler(int irq, void *dev_instance)
{
	int osr;
	struct rio_mport *port = (struct rio_mport *)dev_instance;
	struct rio_priv *priv = port->priv;

	osr = in_be32(&priv->msg_regs->osr);

	if (osr & RIO_MSG_OSR_TE) {
		pr_info("RIO: outbound message transmission error\n");
		out_be32(&priv->msg_regs->osr, RIO_MSG_OSR_TE);
		goto out;
	}

	if (osr & RIO_MSG_OSR_QOI) {
		pr_info("RIO: outbound message queue overflow\n");
		out_be32(&priv->msg_regs->osr, RIO_MSG_OSR_QOI);
		goto out;
	}

	if (osr & RIO_MSG_OSR_EOMI) {
		u32 dqp = in_be32(&priv->msg_regs->odqdpar);
		int slot = (dqp - priv->msg_tx_ring.phys) >> 5;
		port->outb_msg[0].mcback(port, priv->msg_tx_ring.dev_id, -1,
				slot);

		/* Ack the end-of-message interrupt */
		out_be32(&priv->msg_regs->osr, RIO_MSG_OSR_EOMI);
	}

      out:
	return IRQ_HANDLED;
}

/**
 * rio_open_outb_mbox - Initialize MPC85xx outbound mailbox
 * @mport: Master port implementing the outbound message unit
 * @dev_id: Device specific pointer to pass on event
 * @mbox: Mailbox to open
 * @entries: Number of entries in the outbound mailbox ring
 *
 * Initializes buffer ring, request the outbound message interrupt,
 * and enables the outbound message unit. Returns %0 on success and
 * %-EINVAL or %-ENOMEM on failure.
 */
int rio_open_outb_mbox(struct rio_mport *mport, void *dev_id, int mbox, int entries)
{
	int i, j, rc = 0;
	struct rio_priv *priv = mport->priv;

	if ((entries < RIO_MIN_TX_RING_SIZE) ||
	    (entries > RIO_MAX_TX_RING_SIZE) || (!is_power_of_2(entries))) {
		rc = -EINVAL;
		goto out;
	}

	/* Initialize shadow copy ring */
	priv->msg_tx_ring.dev_id = dev_id;
	priv->msg_tx_ring.size = entries;

	for (i = 0; i < priv->msg_tx_ring.size; i++) {
		priv->msg_tx_ring.virt_buffer[i] =
			dma_alloc_coherent(priv->dev, RIO_MSG_BUFFER_SIZE,
				&priv->msg_tx_ring.phys_buffer[i], GFP_KERNEL);
		if (!priv->msg_tx_ring.virt_buffer[i]) {
			rc = -ENOMEM;
			for (j = 0; j < priv->msg_tx_ring.size; j++)
				if (priv->msg_tx_ring.virt_buffer[j])
					dma_free_coherent(priv->dev,
							RIO_MSG_BUFFER_SIZE,
							priv->msg_tx_ring.
							virt_buffer[j],
							priv->msg_tx_ring.
							phys_buffer[j]);
			goto out;
		}
	}

	/* Initialize outbound message descriptor ring */
	priv->msg_tx_ring.virt = dma_alloc_coherent(priv->dev,
				priv->msg_tx_ring.size * RIO_MSG_DESC_SIZE,
				&priv->msg_tx_ring.phys, GFP_KERNEL);
	if (!priv->msg_tx_ring.virt) {
		rc = -ENOMEM;
		goto out_dma;
	}
	memset(priv->msg_tx_ring.virt, 0,
			priv->msg_tx_ring.size * RIO_MSG_DESC_SIZE);
	priv->msg_tx_ring.tx_slot = 0;

	/* Point dequeue/enqueue pointers at first entry in ring */
	out_be32(&priv->msg_regs->odqdpar, priv->msg_tx_ring.phys);
	out_be32(&priv->msg_regs->odqepar, priv->msg_tx_ring.phys);

	/* Configure for snooping */
	out_be32(&priv->msg_regs->osar, 0x00000004);

	/* Clear interrupt status */
	out_be32(&priv->msg_regs->osr, 0x000000b3);

	/* Hook up outbound message handler */
	rc = request_irq(IRQ_RIO_TX(mport), fsl_rio_tx_handler, 0,
			 "msg_tx", (void *)mport);
	if (rc < 0)
		goto out_irq;

	/*
	 * Configure outbound message unit
	 *      Snooping
	 *      Interrupts (all enabled, except QEIE)
	 *      Chaining mode
	 *      Disable
	 */
	out_be32(&priv->msg_regs->omr, 0x00100220);

	/* Set number of entries */
	out_be32(&priv->msg_regs->omr,
		 in_be32(&priv->msg_regs->omr) |
		 ((get_bitmask_order(entries) - 2) << 12));

	/* Now enable the unit */
	out_be32(&priv->msg_regs->omr, in_be32(&priv->msg_regs->omr) | 0x1);

      out:
	return rc;

      out_irq:
	dma_free_coherent(priv->dev,
			  priv->msg_tx_ring.size * RIO_MSG_DESC_SIZE,
			  priv->msg_tx_ring.virt, priv->msg_tx_ring.phys);

      out_dma:
	for (i = 0; i < priv->msg_tx_ring.size; i++)
		dma_free_coherent(priv->dev, RIO_MSG_BUFFER_SIZE,
				  priv->msg_tx_ring.virt_buffer[i],
				  priv->msg_tx_ring.phys_buffer[i]);

	return rc;
}

/**
 * rio_close_outb_mbox - Shut down MPC85xx outbound mailbox
 * @mport: Master port implementing the outbound message unit
 * @mbox: Mailbox to close
 *
 * Disables the outbound message unit, free all buffers, and
 * frees the outbound message interrupt.
 */
void rio_close_outb_mbox(struct rio_mport *mport, int mbox)
{
	struct rio_priv *priv = mport->priv;
	/* Disable inbound message unit */
	out_be32(&priv->msg_regs->omr, 0);

	/* Free ring */
	dma_free_coherent(priv->dev,
			  priv->msg_tx_ring.size * RIO_MSG_DESC_SIZE,
			  priv->msg_tx_ring.virt, priv->msg_tx_ring.phys);

	/* Free interrupt */
	free_irq(IRQ_RIO_TX(mport), (void *)mport);
}

/**
 * fsl_rio_rx_handler - MPC85xx inbound message interrupt handler
 * @irq: Linux interrupt number
 * @dev_instance: Pointer to interrupt-specific data
 *
 * Handles inbound message interrupts. Executes a registered inbound
 * mailbox event handler and acks the interrupt occurrence.
 */
static irqreturn_t
fsl_rio_rx_handler(int irq, void *dev_instance)
{
	int isr;
	struct rio_mport *port = (struct rio_mport *)dev_instance;
	struct rio_priv *priv = port->priv;

	isr = in_be32(&priv->msg_regs->isr);

	if (isr & RIO_MSG_ISR_TE) {
		pr_info("RIO: inbound message reception error\n");
		out_be32((void *)&priv->msg_regs->isr, RIO_MSG_ISR_TE);
		goto out;
	}

	/* XXX Need to check/dispatch until queue empty */
	if (isr & RIO_MSG_ISR_DIQI) {
		/*
		 * We implement *only* mailbox 0, but can receive messages
		 * for any mailbox/letter to that mailbox destination. So,
		 * make the callback with an unknown/invalid mailbox number
		 * argument.
		 */
		port->inb_msg[0].mcback(port, priv->msg_rx_ring.dev_id, -1, -1);

		/* Ack the queueing interrupt */
		out_be32(&priv->msg_regs->isr, RIO_MSG_ISR_DIQI);
	}

      out:
	return IRQ_HANDLED;
}

/**
 * rio_open_inb_mbox - Initialize MPC85xx inbound mailbox
 * @mport: Master port implementing the inbound message unit
 * @dev_id: Device specific pointer to pass on event
 * @mbox: Mailbox to open
 * @entries: Number of entries in the inbound mailbox ring
 *
 * Initializes buffer ring, request the inbound message interrupt,
 * and enables the inbound message unit. Returns %0 on success
 * and %-EINVAL or %-ENOMEM on failure.
 */
int rio_open_inb_mbox(struct rio_mport *mport, void *dev_id, int mbox, int entries)
{
	int i, rc = 0;
	struct rio_priv *priv = mport->priv;

	if ((entries < RIO_MIN_RX_RING_SIZE) ||
	    (entries > RIO_MAX_RX_RING_SIZE) || (!is_power_of_2(entries))) {
		rc = -EINVAL;
		goto out;
	}

	/* Initialize client buffer ring */
	priv->msg_rx_ring.dev_id = dev_id;
	priv->msg_rx_ring.size = entries;
	priv->msg_rx_ring.rx_slot = 0;
	for (i = 0; i < priv->msg_rx_ring.size; i++)
		priv->msg_rx_ring.virt_buffer[i] = NULL;

	/* Initialize inbound message ring */
	priv->msg_rx_ring.virt = dma_alloc_coherent(priv->dev,
				priv->msg_rx_ring.size * RIO_MAX_MSG_SIZE,
				&priv->msg_rx_ring.phys, GFP_KERNEL);
	if (!priv->msg_rx_ring.virt) {
		rc = -ENOMEM;
		goto out;
	}

	/* Point dequeue/enqueue pointers at first entry in ring */
	out_be32(&priv->msg_regs->ifqdpar, (u32) priv->msg_rx_ring.phys);
	out_be32(&priv->msg_regs->ifqepar, (u32) priv->msg_rx_ring.phys);

	/* Clear interrupt status */
	out_be32(&priv->msg_regs->isr, 0x00000091);

	/* Hook up inbound message handler */
	rc = request_irq(IRQ_RIO_RX(mport), fsl_rio_rx_handler, 0,
			 "msg_rx", (void *)mport);
	if (rc < 0) {
		dma_free_coherent(priv->dev, RIO_MSG_BUFFER_SIZE,
				  priv->msg_tx_ring.virt_buffer[i],
				  priv->msg_tx_ring.phys_buffer[i]);
		goto out;
	}

	/*
	 * Configure inbound message unit:
	 *      Snooping
	 *      4KB max message size
	 *      Unmask all interrupt sources
	 *      Disable
	 */
	out_be32(&priv->msg_regs->imr, 0x001b0060);

	/* Set number of queue entries */
	setbits32(&priv->msg_regs->imr, (get_bitmask_order(entries) - 2) << 12);

	/* Now enable the unit */
	setbits32(&priv->msg_regs->imr, 0x1);

      out:
	return rc;
}

/**
 * rio_close_inb_mbox - Shut down MPC85xx inbound mailbox
 * @mport: Master port implementing the inbound message unit
 * @mbox: Mailbox to close
 *
 * Disables the inbound message unit, free all buffers, and
 * frees the inbound message interrupt.
 */
void rio_close_inb_mbox(struct rio_mport *mport, int mbox)
{
	struct rio_priv *priv = mport->priv;
	/* Disable inbound message unit */
	out_be32(&priv->msg_regs->imr, 0);

	/* Free ring */
	dma_free_coherent(priv->dev, priv->msg_rx_ring.size * RIO_MAX_MSG_SIZE,
			  priv->msg_rx_ring.virt, priv->msg_rx_ring.phys);

	/* Free interrupt */
	free_irq(IRQ_RIO_RX(mport), (void *)mport);
}

/**
 * rio_hw_add_inb_buffer - Add buffer to the MPC85xx inbound message queue
 * @mport: Master port implementing the inbound message unit
 * @mbox: Inbound mailbox number
 * @buf: Buffer to add to inbound queue
 *
 * Adds the @buf buffer to the MPC85xx inbound message queue. Returns
 * %0 on success or %-EINVAL on failure.
 */
int rio_hw_add_inb_buffer(struct rio_mport *mport, int mbox, void *buf)
{
	int rc = 0;
	struct rio_priv *priv = mport->priv;

	pr_debug("RIO: rio_hw_add_inb_buffer(), msg_rx_ring.rx_slot %d\n",
		 priv->msg_rx_ring.rx_slot);

	if (priv->msg_rx_ring.virt_buffer[priv->msg_rx_ring.rx_slot]) {
		printk(KERN_ERR
		       "RIO: error adding inbound buffer %d, buffer exists\n",
		       priv->msg_rx_ring.rx_slot);
		rc = -EINVAL;
		goto out;
	}

	priv->msg_rx_ring.virt_buffer[priv->msg_rx_ring.rx_slot] = buf;
	if (++priv->msg_rx_ring.rx_slot == priv->msg_rx_ring.size)
		priv->msg_rx_ring.rx_slot = 0;

      out:
	return rc;
}

EXPORT_SYMBOL_GPL(rio_hw_add_inb_buffer);

/**
 * rio_hw_get_inb_message - Fetch inbound message from the MPC85xx message unit
 * @mport: Master port implementing the inbound message unit
 * @mbox: Inbound mailbox number
 *
 * Gets the next available inbound message from the inbound message queue.
 * A pointer to the message is returned on success or NULL on failure.
 */
void *rio_hw_get_inb_message(struct rio_mport *mport, int mbox)
{
	struct rio_priv *priv = mport->priv;
	u32 phys_buf, virt_buf;
	void *buf = NULL;
	int buf_idx;

	phys_buf = in_be32(&priv->msg_regs->ifqdpar);

	/* If no more messages, then bail out */
	if (phys_buf == in_be32(&priv->msg_regs->ifqepar))
		goto out2;

	virt_buf = (u32) priv->msg_rx_ring.virt + (phys_buf
						- priv->msg_rx_ring.phys);
	buf_idx = (phys_buf - priv->msg_rx_ring.phys) / RIO_MAX_MSG_SIZE;
	buf = priv->msg_rx_ring.virt_buffer[buf_idx];

	if (!buf) {
		printk(KERN_ERR
		       "RIO: inbound message copy failed, no buffers\n");
		goto out1;
	}

	/* Copy max message size, caller is expected to allocate that big */
	memcpy(buf, (void *)virt_buf, RIO_MAX_MSG_SIZE);

	/* Clear the available buffer */
	priv->msg_rx_ring.virt_buffer[buf_idx] = NULL;

      out1:
	setbits32(&priv->msg_regs->imr, RIO_MSG_IMR_MI);

      out2:
	return buf;
}

EXPORT_SYMBOL_GPL(rio_hw_get_inb_message);

/**
 * fsl_rio_dbell_handler - MPC85xx doorbell interrupt handler
 * @irq: Linux interrupt number
 * @dev_instance: Pointer to interrupt-specific data
 *
 * Handles doorbell interrupts. Parses a list of registered
 * doorbell event handlers and executes a matching event handler.
 */
static irqreturn_t
fsl_rio_dbell_handler(int irq, void *dev_instance)
{
	int dsr;
	struct rio_mport *port = (struct rio_mport *)dev_instance;
	struct rio_priv *priv = port->priv;

	dsr = in_be32(&priv->msg_regs->dsr);

	if (dsr & DOORBELL_DSR_TE) {
		pr_info("RIO: doorbell reception error\n");
		out_be32(&priv->msg_regs->dsr, DOORBELL_DSR_TE);
		goto out;
	}

	if (dsr & DOORBELL_DSR_QFI) {
		pr_info("RIO: doorbell queue full\n");
		out_be32(&priv->msg_regs->dsr, DOORBELL_DSR_QFI);
		goto out;
	}

	/* XXX Need to check/dispatch until queue empty */
	if (dsr & DOORBELL_DSR_DIQI) {
		u32 dmsg =
		    (u32) priv->dbell_ring.virt +
		    (in_be32(&priv->msg_regs->dqdpar) & 0xfff);
		struct rio_dbell *dbell;
		int found = 0;

		pr_debug
		    ("RIO: processing doorbell, sid %2.2x tid %2.2x info %4.4x\n",
		     DBELL_SID(dmsg), DBELL_TID(dmsg), DBELL_INF(dmsg));

		list_for_each_entry(dbell, &port->dbells, node) {
			if ((dbell->res->start <= DBELL_INF(dmsg)) &&
			    (dbell->res->end >= DBELL_INF(dmsg))) {
				found = 1;
				break;
			}
		}
		if (found) {
			dbell->dinb(port, dbell->dev_id, DBELL_SID(dmsg), DBELL_TID(dmsg),
				    DBELL_INF(dmsg));
		} else {
			pr_debug
			    ("RIO: spurious doorbell, sid %2.2x tid %2.2x info %4.4x\n",
			     DBELL_SID(dmsg), DBELL_TID(dmsg), DBELL_INF(dmsg));
		}
		setbits32(&priv->msg_regs->dmr, DOORBELL_DMR_DI);
		out_be32(&priv->msg_regs->dsr, DOORBELL_DSR_DIQI);
	}

      out:
	return IRQ_HANDLED;
}

/**
 * fsl_rio_doorbell_init - MPC85xx doorbell interface init
 * @mport: Master port implementing the inbound doorbell unit
 *
 * Initializes doorbell unit hardware and inbound DMA buffer
 * ring. Called from fsl_rio_setup(). Returns %0 on success
 * or %-ENOMEM on failure.
 */
static int fsl_rio_doorbell_init(struct rio_mport *mport)
{
	struct rio_priv *priv = mport->priv;
	int rc = 0;

	/* Map outbound doorbell window immediately after maintenance window */
	priv->dbell_win = ioremap(mport->iores.start + RIO_MAINT_WIN_SIZE,
			    RIO_DBELL_WIN_SIZE);
	if (!priv->dbell_win) {
		printk(KERN_ERR
		       "RIO: unable to map outbound doorbell window\n");
		rc = -ENOMEM;
		goto out;
	}

	/* Initialize inbound doorbells */
	priv->dbell_ring.virt = dma_alloc_coherent(priv->dev, 512 *
		    DOORBELL_MESSAGE_SIZE, &priv->dbell_ring.phys, GFP_KERNEL);
	if (!priv->dbell_ring.virt) {
		printk(KERN_ERR "RIO: unable allocate inbound doorbell ring\n");
		rc = -ENOMEM;
		iounmap(priv->dbell_win);
		goto out;
	}

	/* Point dequeue/enqueue pointers at first entry in ring */
	out_be32(&priv->msg_regs->dqdpar, (u32) priv->dbell_ring.phys);
	out_be32(&priv->msg_regs->dqepar, (u32) priv->dbell_ring.phys);

	/* Clear interrupt status */
	out_be32(&priv->msg_regs->dsr, 0x00000091);

	/* Hook up doorbell handler */
	rc = request_irq(IRQ_RIO_BELL(mport), fsl_rio_dbell_handler, 0,
			 "dbell_rx", (void *)mport);
	if (rc < 0) {
		iounmap(priv->dbell_win);
		dma_free_coherent(priv->dev, 512 * DOORBELL_MESSAGE_SIZE,
				  priv->dbell_ring.virt, priv->dbell_ring.phys);
		printk(KERN_ERR
		       "MPC85xx RIO: unable to request inbound doorbell irq");
		goto out;
	}

	/* Configure doorbells for snooping, 512 entries, and enable */
	out_be32(&priv->msg_regs->dmr, 0x00108161);

      out:
	return rc;
}

/**
 * fsl_rio_port_write_handler - MPC85xx port write interrupt handler
 * @irq: Linux interrupt number
 * @dev_instance: Pointer to interrupt-specific data
 *
 * Handles port write interrupts. Parses a list of registered
 * port write event handlers and executes a matching event handler.
 */
static irqreturn_t
fsl_rio_port_write_handler(int irq, void *dev_instance)
{
	u32 ipwmr, ipwsr;
	struct rio_mport *port = (struct rio_mport *)dev_instance;
	struct rio_priv *priv = port->priv;
	u32 epwisr, tmp;

	ipwmr = in_be32(&priv->msg_regs->pwmr);
	ipwsr = in_be32(&priv->msg_regs->pwsr);

	epwisr = in_be32(priv->regs_win + RIO_EPWISR);
	if (epwisr & 0x80000000) {
		tmp = in_be32(priv->regs_win + RIO_LTLEDCSR);
		pr_info("RIO_LTLEDCSR = 0x%x\n", tmp);
		out_be32(priv->regs_win + RIO_LTLEDCSR, 0);
	}

	if (!(epwisr & 0x00000001))
		return IRQ_HANDLED;

#ifdef DEBUG_PW
	pr_debug("PW Int->IPWMR: 0x%08x IPWSR: 0x%08x (", ipwmr, ipwsr);
	if (ipwsr & RIO_IPWSR_QF)
		pr_debug(" QF");
	if (ipwsr & RIO_IPWSR_TE)
		pr_debug(" TE");
	if (ipwsr & RIO_IPWSR_QFI)
		pr_debug(" QFI");
	if (ipwsr & RIO_IPWSR_PWD)
		pr_debug(" PWD");
	if (ipwsr & RIO_IPWSR_PWB)
		pr_debug(" PWB");
	pr_debug(" )\n");
#endif
	out_be32(&priv->msg_regs->pwsr,
		 ipwsr & (RIO_IPWSR_TE | RIO_IPWSR_QFI | RIO_IPWSR_PWD));

	if ((ipwmr & RIO_IPWMR_EIE) && (ipwsr & RIO_IPWSR_TE)) {
		priv->port_write_msg.err_count++;
		pr_info("RIO: Port-Write Transaction Err (%d)\n",
			 priv->port_write_msg.err_count);
	}
	if (ipwsr & RIO_IPWSR_PWD) {
		priv->port_write_msg.discard_count++;
		pr_info("RIO: Port Discarded Port-Write Msg(s) (%d)\n",
			 priv->port_write_msg.discard_count);
	}

	/* Schedule deferred processing if PW was received */
	if (ipwsr & RIO_IPWSR_QFI) {
		/* Save PW message (if there is room in FIFO),
		 * otherwise discard it.
		 */
		if (kfifo_avail(&priv->pw_fifo) >= RIO_PW_MSG_SIZE) {
			priv->port_write_msg.msg_count++;
			kfifo_in(&priv->pw_fifo, priv->port_write_msg.virt,
				 RIO_PW_MSG_SIZE);
		} else {
			priv->port_write_msg.discard_count++;
			pr_info("RIO: ISR Discarded Port-Write Msg(s) (%d)\n",
				 priv->port_write_msg.discard_count);
		}
		schedule_work(&priv->pw_work);
	}

	/* Issue Clear Queue command. This allows another
	 * port-write to be received.
	 */
	out_be32(&priv->msg_regs->pwmr, ipwmr | RIO_IPWMR_CQ);

	return IRQ_HANDLED;
}

static void fsl_pw_dpc(struct work_struct *work)
{
	struct rio_priv *priv = container_of(work, struct rio_priv, pw_work);
	unsigned long flags;
	u32 msg_buffer[RIO_PW_MSG_SIZE/sizeof(u32)];

	/*
	 * Process port-write messages
	 */
	spin_lock_irqsave(&priv->pw_fifo_lock, flags);
	while (kfifo_out(&priv->pw_fifo, (unsigned char *)msg_buffer,
			 RIO_PW_MSG_SIZE)) {
		/* Process one message */
		spin_unlock_irqrestore(&priv->pw_fifo_lock, flags);
#ifdef DEBUG_PW
		{
		u32 i;
		pr_debug("%s : Port-Write Message:", __func__);
		for (i = 0; i < RIO_PW_MSG_SIZE/sizeof(u32); i++) {
			if ((i%4) == 0)
				pr_debug("\n0x%02x: 0x%08x", i*4,
					 msg_buffer[i]);
			else
				pr_debug(" 0x%08x", msg_buffer[i]);
		}
		pr_debug("\n");
		}
#endif
		/* Pass the port-write message to RIO core for processing */
		rio_inb_pwrite_handler((union rio_pw_msg *)msg_buffer);
		spin_lock_irqsave(&priv->pw_fifo_lock, flags);
	}
	spin_unlock_irqrestore(&priv->pw_fifo_lock, flags);
}

/**
 * fsl_rio_pw_enable - enable/disable port-write interface init
 * @mport: Master port implementing the port write unit
 * @enable:    1=enable; 0=disable port-write message handling
 */
static int fsl_rio_pw_enable(struct rio_mport *mport, int enable)
{
	struct rio_priv *priv = mport->priv;
	u32 rval;

	rval = in_be32(&priv->msg_regs->pwmr);

	if (enable)
		rval |= RIO_IPWMR_PWE;
	else
		rval &= ~RIO_IPWMR_PWE;

	out_be32(&priv->msg_regs->pwmr, rval);

	return 0;
}

/**
 * fsl_rio_port_write_init - MPC85xx port write interface init
 * @mport: Master port implementing the port write unit
 *
 * Initializes port write unit hardware and DMA buffer
 * ring. Called from fsl_rio_setup(). Returns %0 on success
 * or %-ENOMEM on failure.
 */
static int fsl_rio_port_write_init(struct rio_mport *mport)
{
	struct rio_priv *priv = mport->priv;
	int rc = 0;

	/* Following configurations require a disabled port write controller */
	out_be32(&priv->msg_regs->pwmr,
		 in_be32(&priv->msg_regs->pwmr) & ~RIO_IPWMR_PWE);

	/* Initialize port write */
	priv->port_write_msg.virt = dma_alloc_coherent(priv->dev,
					RIO_PW_MSG_SIZE,
					&priv->port_write_msg.phys, GFP_KERNEL);
	if (!priv->port_write_msg.virt) {
		pr_err("RIO: unable allocate port write queue\n");
		return -ENOMEM;
	}

	priv->port_write_msg.err_count = 0;
	priv->port_write_msg.discard_count = 0;

	/* Point dequeue/enqueue pointers at first entry */
	out_be32(&priv->msg_regs->epwqbar, 0);
	out_be32(&priv->msg_regs->pwqbar, (u32) priv->port_write_msg.phys);

	pr_debug("EIPWQBAR: 0x%08x IPWQBAR: 0x%08x\n",
		 in_be32(&priv->msg_regs->epwqbar),
		 in_be32(&priv->msg_regs->pwqbar));

	/* Clear interrupt status IPWSR */
	out_be32(&priv->msg_regs->pwsr,
		 (RIO_IPWSR_TE | RIO_IPWSR_QFI | RIO_IPWSR_PWD));

	/* Configure port write contoller for snooping enable all reporting,
	   clear queue full */
	out_be32(&priv->msg_regs->pwmr,
		 RIO_IPWMR_SEN | RIO_IPWMR_QFIE | RIO_IPWMR_EIE | RIO_IPWMR_CQ);


	/* Hook up port-write handler */
	rc = request_irq(IRQ_RIO_PW(mport), fsl_rio_port_write_handler, 0,
			 "port-write", (void *)mport);
	if (rc < 0) {
		pr_err("MPC85xx RIO: unable to request inbound doorbell irq");
		goto err_out;
	}

	INIT_WORK(&priv->pw_work, fsl_pw_dpc);
	spin_lock_init(&priv->pw_fifo_lock);
	if (kfifo_alloc(&priv->pw_fifo, RIO_PW_MSG_SIZE * 32, GFP_KERNEL)) {
		pr_err("FIFO allocation failed\n");
		rc = -ENOMEM;
		goto err_out_irq;
	}

	pr_debug("IPWMR: 0x%08x IPWSR: 0x%08x\n",
		 in_be32(&priv->msg_regs->pwmr),
		 in_be32(&priv->msg_regs->pwsr));

	return rc;

err_out_irq:
	free_irq(IRQ_RIO_PW(mport), (void *)mport);
err_out:
	dma_free_coherent(priv->dev, RIO_PW_MSG_SIZE,
			  priv->port_write_msg.virt,
			  priv->port_write_msg.phys);
	return rc;
}

static char *cmdline = NULL;

static int fsl_rio_get_hdid(int index)
{
	/* XXX Need to parse multiple entries in some format */
	if (!cmdline)
		return -1;

	return simple_strtol(cmdline, NULL, 0);
}

static int fsl_rio_get_cmdline(char *s)
{
	if (!s)
		return 0;

	cmdline = s;
	return 1;
}

__setup("riohdid=", fsl_rio_get_cmdline);

static inline void fsl_rio_info(struct device *dev, u32 ccsr)
{
	const char *str;
	if (ccsr & 1) {
		/* Serial phy */
		switch (ccsr >> 30) {
		case 0:
			str = "1";
			break;
		case 1:
			str = "4";
			break;
		default:
			str = "Unknown";
			break;
		}
		dev_info(dev, "Hardware port width: %s\n", str);

		switch ((ccsr >> 27) & 7) {
		case 0:
			str = "Single-lane 0";
			break;
		case 1:
			str = "Single-lane 2";
			break;
		case 2:
			str = "Four-lane";
			break;
		default:
			str = "Unknown";
			break;
		}
		dev_info(dev, "Training connection status: %s\n", str);
	} else {
		/* Parallel phy */
		if (!(ccsr & 0x80000000))
			dev_info(dev, "Output port operating in 8-bit mode\n");
		if (!(ccsr & 0x08000000))
			dev_info(dev, "Input port operating in 8-bit mode\n");
	}
}

/**
 * fsl_rio_setup - Setup Freescale PowerPC RapidIO interface
 * @dev: of_device pointer
 *
 * Initializes MPC85xx RapidIO hardware interface, configures
 * master port with system-specific info, and registers the
 * master port with the RapidIO subsystem.
 */
int fsl_rio_setup(struct of_device *dev)
{
	struct rio_ops *ops;
	struct rio_mport *port;
	struct rio_priv *priv;
	int rc = 0;
	const u32 *dt_range, *cell;
	struct resource regs;
	int rlen;
	u32 ccsr;
	u64 law_start, law_size;
	int paw, aw, sw;

	if (!dev->dev.of_node) {
		dev_err(&dev->dev, "Device OF-Node is NULL");
		return -EFAULT;
	}

	rc = of_address_to_resource(dev->dev.of_node, 0, &regs);
	if (rc) {
		dev_err(&dev->dev, "Can't get %s property 'reg'\n",
				dev->dev.of_node->full_name);
		return -EFAULT;
	}
	dev_info(&dev->dev, "Of-device full name %s\n", dev->dev.of_node->full_name);
	dev_info(&dev->dev, "Regs: %pR\n", &regs);

	dt_range = of_get_property(dev->dev.of_node, "ranges", &rlen);
	if (!dt_range) {
		dev_err(&dev->dev, "Can't get %s property 'ranges'\n",
				dev->dev.of_node->full_name);
		return -EFAULT;
	}

	/* Get node address wide */
	cell = of_get_property(dev->dev.of_node, "#address-cells", NULL);
	if (cell)
		aw = *cell;
	else
		aw = of_n_addr_cells(dev->dev.of_node);
	/* Get node size wide */
	cell = of_get_property(dev->dev.of_node, "#size-cells", NULL);
	if (cell)
		sw = *cell;
	else
		sw = of_n_size_cells(dev->dev.of_node);
	/* Get parent address wide wide */
	paw = of_n_addr_cells(dev->dev.of_node);

	law_start = of_read_number(dt_range + aw, paw);
	law_size = of_read_number(dt_range + aw + paw, sw);

	dev_info(&dev->dev, "LAW start 0x%016llx, size 0x%016llx.\n",
			law_start, law_size);

	ops = kzalloc(sizeof(struct rio_ops), GFP_KERNEL);
	if (!ops) {
		rc = -ENOMEM;
		goto err_ops;
	}
	ops->lcread = fsl_local_config_read;
	ops->lcwrite = fsl_local_config_write;
	ops->cread = fsl_rio_config_read;
	ops->cwrite = fsl_rio_config_write;
	ops->dsend = fsl_rio_doorbell_send;
	ops->pwenable = fsl_rio_pw_enable;

	port = kzalloc(sizeof(struct rio_mport), GFP_KERNEL);
	if (!port) {
		rc = -ENOMEM;
		goto err_port;
	}
	port->id = 0;
	port->index = 0;

	priv = kzalloc(sizeof(struct rio_priv), GFP_KERNEL);
	if (!priv) {
		printk(KERN_ERR "Can't alloc memory for 'priv'\n");
		rc = -ENOMEM;
		goto err_priv;
	}

	INIT_LIST_HEAD(&port->dbells);
	port->iores.start = law_start;
	port->iores.end = law_start + law_size - 1;
	port->iores.flags = IORESOURCE_MEM;
	port->iores.name = "rio_io_win";

	priv->pwirq   = irq_of_parse_and_map(dev->dev.of_node, 0);
	priv->bellirq = irq_of_parse_and_map(dev->dev.of_node, 2);
	priv->txirq = irq_of_parse_and_map(dev->dev.of_node, 3);
	priv->rxirq = irq_of_parse_and_map(dev->dev.of_node, 4);
	dev_info(&dev->dev, "pwirq: %d, bellirq: %d, txirq: %d, rxirq %d\n",
		 priv->pwirq, priv->bellirq, priv->txirq, priv->rxirq);

	rio_init_dbell_res(&port->riores[RIO_DOORBELL_RESOURCE], 0, 0xffff);
	rio_init_mbox_res(&port->riores[RIO_INB_MBOX_RESOURCE], 0, 0);
	rio_init_mbox_res(&port->riores[RIO_OUTB_MBOX_RESOURCE], 0, 0);
	strcpy(port->name, "RIO0 mport");

	priv->dev = &dev->dev;

	port->ops = ops;
	port->host_deviceid = fsl_rio_get_hdid(port->id);

	port->priv = priv;
	rio_register_mport(port);

	priv->regs_win = ioremap(regs.start, regs.end - regs.start + 1);
	rio_regs_win = priv->regs_win;

	/* Probe the master port phy type */
	ccsr = in_be32(priv->regs_win + RIO_CCSR);
	port->phy_type = (ccsr & 1) ? RIO_PHY_SERIAL : RIO_PHY_PARALLEL;
	dev_info(&dev->dev, "RapidIO PHY type: %s\n",
			(port->phy_type == RIO_PHY_PARALLEL) ? "parallel" :
			((port->phy_type == RIO_PHY_SERIAL) ? "serial" :
			 "unknown"));
	/* Checking the port training status */
	if (in_be32((priv->regs_win + RIO_ESCSR)) & 1) {
		dev_err(&dev->dev, "Port is not ready. "
				   "Try to restart connection...\n");
		switch (port->phy_type) {
		case RIO_PHY_SERIAL:
			/* Disable ports */
			out_be32(priv->regs_win + RIO_CCSR, 0);
			/* Set 1x lane */
			setbits32(priv->regs_win + RIO_CCSR, 0x02000000);
			/* Enable ports */
			setbits32(priv->regs_win + RIO_CCSR, 0x00600000);
			break;
		case RIO_PHY_PARALLEL:
			/* Disable ports */
			out_be32(priv->regs_win + RIO_CCSR, 0x22000000);
			/* Enable ports */
			out_be32(priv->regs_win + RIO_CCSR, 0x44000000);
			break;
		}
		msleep(100);
		if (in_be32((priv->regs_win + RIO_ESCSR)) & 1) {
			dev_err(&dev->dev, "Port restart failed.\n");
			rc = -ENOLINK;
			goto err;
		}
		dev_info(&dev->dev, "Port restart success!\n");
	}
	fsl_rio_info(&dev->dev, ccsr);

	port->sys_size = (in_be32((priv->regs_win + RIO_PEF_CAR))
					& RIO_PEF_CTLS) >> 4;
	dev_info(&dev->dev, "RapidIO Common Transport System size: %d\n",
			port->sys_size ? 65536 : 256);

	priv->atmu_regs = (struct rio_atmu_regs *)(priv->regs_win
					+ RIO_ATMU_REGS_OFFSET);
	priv->maint_atmu_regs = priv->atmu_regs + 1;
	priv->dbell_atmu_regs = priv->atmu_regs + 2;
	priv->msg_regs = (struct rio_msg_regs *)(priv->regs_win +
				((port->phy_type == RIO_PHY_SERIAL) ?
				RIO_S_MSG_REGS_OFFSET : RIO_P_MSG_REGS_OFFSET));

	/* Set to receive any dist ID for serial RapidIO controller. */
	if (port->phy_type == RIO_PHY_SERIAL)
		out_be32((priv->regs_win + RIO_ISR_AACR), RIO_ISR_AACR_AA);

	/* Configure maintenance transaction window */
	out_be32(&priv->maint_atmu_regs->rowbar, law_start >> 12);
	out_be32(&priv->maint_atmu_regs->rowar,
		 0x80077000 | (ilog2(RIO_MAINT_WIN_SIZE) - 1));

	priv->maint_win = ioremap(law_start, RIO_MAINT_WIN_SIZE);

	/* Configure outbound doorbell window */
	out_be32(&priv->dbell_atmu_regs->rowbar,
			(law_start + RIO_MAINT_WIN_SIZE) >> 12);
	out_be32(&priv->dbell_atmu_regs->rowar, 0x8004200b);	/* 4k */
	fsl_rio_doorbell_init(port);
	fsl_rio_port_write_init(port);

	saved_mcheck_exception = ppc_md.machine_check_exception;
	ppc_md.machine_check_exception = fsl_rio_mcheck_exception;
	/* Ensure that RFXE is set */
	mtspr(SPRN_HID1, (mfspr(SPRN_HID1) | 0x20000));

	return 0;
err:
	iounmap(priv->regs_win);
	kfree(priv);
err_priv:
	kfree(port);
err_port:
	kfree(ops);
err_ops:
	return rc;
}

/* The probe function for RapidIO peer-to-peer network.
 */
static int __devinit fsl_of_rio_rpn_probe(struct of_device *dev,
				     const struct of_device_id *match)
{
	int rc;
	printk(KERN_INFO "Setting up RapidIO peer-to-peer network %s\n",
			dev->dev.of_node->full_name);

	rc = fsl_rio_setup(dev);
	if (rc)
		goto out;

	/* Enumerate all registered ports */
	rc = rio_init_mports();
out:
	return rc;
};

static const struct of_device_id fsl_of_rio_rpn_ids[] = {
	{
		.compatible = "fsl,rapidio-delta",
	},
	{},
};

static struct of_platform_driver fsl_of_rio_rpn_driver = {
<<<<<<< HEAD
	.owner = THIS_MODULE,
	.name = "fsl-of-rio",
	.match_table = fsl_of_rio_rpn_ids,
=======
	.driver = {
		.name = "fsl-of-rio",
		.owner = THIS_MODULE,
		.of_match_table = fsl_of_rio_rpn_ids,
	},
>>>>>>> e44a21b7
	.probe = fsl_of_rio_rpn_probe,
};

static __init int fsl_of_rio_rpn_init(void)
{
	return of_register_platform_driver(&fsl_of_rio_rpn_driver);
}

subsys_initcall(fsl_of_rio_rpn_init);<|MERGE_RESOLUTION|>--- conflicted
+++ resolved
@@ -1561,17 +1561,11 @@
 };
 
 static struct of_platform_driver fsl_of_rio_rpn_driver = {
-<<<<<<< HEAD
-	.owner = THIS_MODULE,
-	.name = "fsl-of-rio",
-	.match_table = fsl_of_rio_rpn_ids,
-=======
 	.driver = {
 		.name = "fsl-of-rio",
 		.owner = THIS_MODULE,
 		.of_match_table = fsl_of_rio_rpn_ids,
 	},
->>>>>>> e44a21b7
 	.probe = fsl_of_rio_rpn_probe,
 };
 
