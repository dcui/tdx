--- conflicted
+++ resolved
@@ -211,13 +211,6 @@
 
 	if (offset == XIVE_ESB_SET_PQ_10 && xd->flags & XIVE_IRQ_FLAG_STORE_EOI)
 		offset |= XIVE_ESB_LD_ST_MO;
-<<<<<<< HEAD
-
-	/* Handle HW errata */
-	if (xd->flags & XIVE_IRQ_FLAG_SHIFT_BUG)
-		offset |= offset << 4;
-=======
->>>>>>> 7d2a07b7
 
 	if ((xd->flags & XIVE_IRQ_FLAG_H_INT_ESB) && xive_ops->esb_rw)
 		val = xive_ops->esb_rw(xd->hw_irq, offset, 0, 0);
@@ -279,12 +272,6 @@
 	return irq ? irq_get_irq_data(irq) : NULL;
 }
 
-<<<<<<< HEAD
-int xmon_xive_get_irq_config(u32 irq, u32 *target, u8 *prio,
-			     u32 *sw_irq)
-{
-	return xive_ops->get_irq_config(irq, target, prio, sw_irq);
-=======
 int xmon_xive_get_irq_config(u32 hw_irq, struct irq_data *d)
 {
 	int rc;
@@ -332,7 +319,6 @@
 		if (d->domain == xive_irq_domain)
 			xmon_xive_get_irq_config(hwirq, d);
 	}
->>>>>>> 7d2a07b7
 }
 
 #endif /* CONFIG_XMON */
@@ -396,14 +382,10 @@
  */
 static void xive_do_source_eoi(struct xive_irq_data *xd)
 {
-<<<<<<< HEAD
+	u8 eoi_val;
+
 	xd->stale_p = false;
-=======
-	u8 eoi_val;
-
-	xd->stale_p = false;
-
->>>>>>> 7d2a07b7
+
 	/* If the XIVE supports the new "store EOI facility, use it */
 	if (xd->flags & XIVE_IRQ_FLAG_STORE_EOI) {
 		xive_esb_write(xd, XIVE_ESB_STORE_EOI, 0);
@@ -448,13 +430,8 @@
 	 * been passed-through to a KVM guest
 	 */
 	if (!irqd_irq_disabled(d) && !irqd_is_forwarded_to_vcpu(d) &&
-<<<<<<< HEAD
-	    !(xd->flags & XIVE_IRQ_NO_EOI))
-		xive_do_source_eoi(irqd_to_hwirq(d), xd);
-=======
 	    !(xd->flags & XIVE_IRQ_FLAG_NO_EOI))
 		xive_do_source_eoi(xd);
->>>>>>> 7d2a07b7
 	else
 		xd->stale_p = true;
 
@@ -1014,16 +991,12 @@
 void xive_cleanup_irq_data(struct xive_irq_data *xd)
 {
 	if (xd->eoi_mmio) {
-		unmap_kernel_range((unsigned long)xd->eoi_mmio,
-				   1u << xd->esb_shift);
 		iounmap(xd->eoi_mmio);
 		if (xd->eoi_mmio == xd->trig_mmio)
 			xd->trig_mmio = NULL;
 		xd->eoi_mmio = NULL;
 	}
 	if (xd->trig_mmio) {
-		unmap_kernel_range((unsigned long)xd->trig_mmio,
-				   1u << xd->esb_shift);
 		iounmap(xd->trig_mmio);
 		xd->trig_mmio = NULL;
 	}
@@ -1452,18 +1425,10 @@
 				  GFP_KERNEL, cpu_to_node(cpu));
 		if (!xc)
 			return -ENOMEM;
-<<<<<<< HEAD
-		np = of_get_cpu_node(cpu, NULL);
-		if (np)
-			xc->chip_id = of_get_ibm_chip_id(np);
-		of_node_put(np);
-		xc->hw_ipi = XIVE_BAD_IRQ;
-=======
 		xc->hw_ipi = XIVE_BAD_IRQ;
 		xc->chip_id = XIVE_INVALID_CHIP_ID;
 		if (xive_ops->prepare_cpu)
 			xive_ops->prepare_cpu(cpu, xc);
->>>>>>> 7d2a07b7
 
 		per_cpu(xive_cpu, cpu) = xc;
 	}
@@ -1709,15 +1674,9 @@
 	seq_puts(m, "\n");
 }
 
-<<<<<<< HEAD
-static void xive_debug_show_irq(struct seq_file *m, u32 hw_irq, struct irq_data *d)
-{
-	struct irq_chip *chip = irq_data_get_irq_chip(d);
-=======
 static void xive_debug_show_irq(struct seq_file *m, struct irq_data *d)
 {
 	unsigned int hw_irq = (unsigned int)irqd_to_hwirq(d);
->>>>>>> 7d2a07b7
 	int rc;
 	u32 target;
 	u8 prio;
@@ -1725,12 +1684,6 @@
 	struct xive_irq_data *xd;
 	u64 val;
 
-<<<<<<< HEAD
-	if (!is_xive_irq(chip))
-		return;
-
-=======
->>>>>>> 7d2a07b7
 	rc = xive_ops->get_irq_config(hw_irq, &target, &prio, &lirq);
 	if (rc) {
 		seq_printf(m, "IRQ 0x%08x : no config rc=%d\n", hw_irq, rc);
@@ -1765,22 +1718,9 @@
 
 	for_each_irq_desc(i, desc) {
 		struct irq_data *d = irq_desc_get_irq_data(desc);
-<<<<<<< HEAD
-		unsigned int hw_irq;
-
-		if (!d)
-			continue;
-
-		hw_irq = (unsigned int)irqd_to_hwirq(d);
-
-		/* IPIs are special (HW number 0) */
-		if (hw_irq)
-			xive_debug_show_irq(m, hw_irq, d);
-=======
 
 		if (d->domain == xive_irq_domain)
 			xive_debug_show_irq(m, d);
->>>>>>> 7d2a07b7
 	}
 	return 0;
 }
