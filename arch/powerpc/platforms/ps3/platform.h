/*
 *  PS3 platform declarations.
 *
 *  Copyright (C) 2006 Sony Computer Entertainment Inc.
 *  Copyright 2006 Sony Corp.
 *
 *  This program is free software; you can redistribute it and/or modify
 *  it under the terms of the GNU General Public License as published by
 *  the Free Software Foundation; version 2 of the License.
 *
 *  This program is distributed in the hope that it will be useful,
 *  but WITHOUT ANY WARRANTY; without even the implied warranty of
 *  MERCHANTABILITY or FITNESS FOR A PARTICULAR PURPOSE.  See the
 *  GNU General Public License for more details.
 *
 *  You should have received a copy of the GNU General Public License
 *  along with this program; if not, write to the Free Software
 *  Foundation, Inc., 59 Temple Place, Suite 330, Boston, MA  02111-1307  USA
 */

#if !defined(_PS3_PLATFORM_H)
#define _PS3_PLATFORM_H

#include <linux/rtc.h>
#include <scsi/scsi.h>

#include <asm/ps3.h>

/* htab */

void __init ps3_hpte_init(unsigned long htab_size);
void __init ps3_map_htab(void);

/* mm */

void __init ps3_mm_init(void);
void __init ps3_mm_vas_create(unsigned long* htab_size);
void ps3_mm_vas_destroy(void);
void ps3_mm_shutdown(void);

/* irq */

void ps3_init_IRQ(void);
void ps3_shutdown_IRQ(int cpu);
void __init ps3_register_ipi_debug_brk(unsigned int cpu, unsigned int virq);

/* smp */

void smp_init_ps3(void);
void ps3_smp_cleanup_cpu(int cpu);

/* time */

void __init ps3_calibrate_decr(void);
unsigned long __init ps3_get_boot_time(void);
void ps3_get_rtc_time(struct rtc_time *time);
int ps3_set_rtc_time(struct rtc_time *time);

/* os area */

int __init ps3_os_area_init(void);
u64 ps3_os_area_rtc_diff(void);

/* spu */

#if defined(CONFIG_SPU_BASE)
void ps3_spu_set_platform (void);
#else
static inline void ps3_spu_set_platform (void) {}
#endif

/* repository bus info */

enum ps3_bus_type {
	PS3_BUS_TYPE_SB = 4,
	PS3_BUS_TYPE_STORAGE = 5,
};

enum ps3_dev_type {
	PS3_DEV_TYPE_STOR_DISK = TYPE_DISK,	/* 0 */
	PS3_DEV_TYPE_SB_GELIC = 3,
	PS3_DEV_TYPE_SB_USB = 4,
	PS3_DEV_TYPE_STOR_ROM = TYPE_ROM,	/* 5 */
	PS3_DEV_TYPE_SB_GPIO = 6,
	PS3_DEV_TYPE_STOR_FLASH = TYPE_RBC,	/* 14 */
<<<<<<< HEAD
=======
	PS3_DEV_TYPE_STOR_DUMMY = 32,
>>>>>>> 4367388f
	PS3_DEV_TYPE_NOACCESS = 255,
};

int ps3_repository_read_bus_str(unsigned int bus_index, const char *bus_str,
	u64 *value);
int ps3_repository_read_bus_id(unsigned int bus_index, unsigned int *bus_id);
int ps3_repository_read_bus_type(unsigned int bus_index,
	enum ps3_bus_type *bus_type);
int ps3_repository_read_bus_num_dev(unsigned int bus_index,
	unsigned int *num_dev);

/* repository bus device info */

enum ps3_interrupt_type {
	PS3_INTERRUPT_TYPE_EVENT_PORT = 2,
	PS3_INTERRUPT_TYPE_SB_OHCI = 3,
	PS3_INTERRUPT_TYPE_SB_EHCI = 4,
	PS3_INTERRUPT_TYPE_OTHER = 5,
};

enum ps3_reg_type {
	PS3_REG_TYPE_SB_OHCI = 3,
	PS3_REG_TYPE_SB_EHCI = 4,
	PS3_REG_TYPE_SB_GPIO = 5,
};

int ps3_repository_read_dev_str(unsigned int bus_index,
	unsigned int dev_index, const char *dev_str, u64 *value);
int ps3_repository_read_dev_id(unsigned int bus_index, unsigned int dev_index,
	unsigned int *dev_id);
int ps3_repository_read_dev_type(unsigned int bus_index,
	unsigned int dev_index, enum ps3_dev_type *dev_type);
int ps3_repository_read_dev_intr(unsigned int bus_index,
	unsigned int dev_index, unsigned int intr_index,
	enum ps3_interrupt_type *intr_type, unsigned int *interrupt_id);
int ps3_repository_read_dev_reg_type(unsigned int bus_index,
	unsigned int dev_index, unsigned int reg_index,
	enum ps3_reg_type *reg_type);
int ps3_repository_read_dev_reg_addr(unsigned int bus_index,
	unsigned int dev_index, unsigned int reg_index, u64 *bus_addr,
	u64 *len);
int ps3_repository_read_dev_reg(unsigned int bus_index,
	unsigned int dev_index, unsigned int reg_index,
	enum ps3_reg_type *reg_type, u64 *bus_addr, u64 *len);

/* repository bus enumerators */

struct ps3_repository_device {
	enum ps3_bus_type bus_type;
	unsigned int bus_index;
	unsigned int bus_id;
	enum ps3_dev_type dev_type;
	unsigned int dev_index;
	unsigned int dev_id;
};

static inline struct ps3_repository_device *ps3_repository_bump_device(
	struct ps3_repository_device *repo)
{
	repo->dev_index++;
	return repo;
}
int ps3_repository_find_device(struct ps3_repository_device *repo);
int ps3_repository_find_devices(enum ps3_bus_type bus_type,
	int (*callback)(const struct ps3_repository_device *repo));
int ps3_repository_find_bus(enum ps3_bus_type bus_type, unsigned int from,
	unsigned int *bus_index);
int ps3_repository_find_interrupt(const struct ps3_repository_device *repo,
	enum ps3_interrupt_type intr_type, unsigned int *interrupt_id);
int ps3_repository_find_reg(const struct ps3_repository_device *repo,
	enum ps3_reg_type reg_type, u64 *bus_addr, u64 *len);

/* repository block device info */

int ps3_repository_read_stor_dev_port(unsigned int bus_index,
	unsigned int dev_index, u64 *port);
int ps3_repository_read_stor_dev_blk_size(unsigned int bus_index,
	unsigned int dev_index, u64 *blk_size);
int ps3_repository_read_stor_dev_num_blocks(unsigned int bus_index,
	unsigned int dev_index, u64 *num_blocks);
int ps3_repository_read_stor_dev_num_regions(unsigned int bus_index,
	unsigned int dev_index, unsigned int *num_regions);
int ps3_repository_read_stor_dev_region_id(unsigned int bus_index,
	unsigned int dev_index, unsigned int region_index,
	unsigned int *region_id);
int ps3_repository_read_stor_dev_region_size(unsigned int bus_index,
	unsigned int dev_index,	unsigned int region_index, u64 *region_size);
int ps3_repository_read_stor_dev_region_start(unsigned int bus_index,
	unsigned int dev_index, unsigned int region_index, u64 *region_start);
int ps3_repository_read_stor_dev_info(unsigned int bus_index,
	unsigned int dev_index, u64 *port, u64 *blk_size,
	u64 *num_blocks, unsigned int *num_regions);
int ps3_repository_read_stor_dev_region(unsigned int bus_index,
	unsigned int dev_index, unsigned int region_index,
	unsigned int *region_id, u64 *region_start, u64 *region_size);

/* repository pu and memory info */

int ps3_repository_read_num_pu(unsigned int *num_pu);
int ps3_repository_read_ppe_id(unsigned int *pu_index, unsigned int *ppe_id);
int ps3_repository_read_rm_base(unsigned int ppe_id, u64 *rm_base);
int ps3_repository_read_rm_size(unsigned int ppe_id, u64 *rm_size);
int ps3_repository_read_region_total(u64 *region_total);
int ps3_repository_read_mm_info(u64 *rm_base, u64 *rm_size,
	u64 *region_total);

/* repository pme info */

int ps3_repository_read_num_be(unsigned int *num_be);
int ps3_repository_read_be_node_id(unsigned int be_index, u64 *node_id);
int ps3_repository_read_tb_freq(u64 node_id, u64 *tb_freq);
int ps3_repository_read_be_tb_freq(unsigned int be_index, u64 *tb_freq);

/* repository 'Other OS' area */

int ps3_repository_read_boot_dat_addr(u64 *lpar_addr);
int ps3_repository_read_boot_dat_size(unsigned int *size);
int ps3_repository_read_boot_dat_info(u64 *lpar_addr, unsigned int *size);

/* repository spu info */

/**
 * enum spu_resource_type - Type of spu resource.
 * @spu_resource_type_shared: Logical spu is shared with other partions.
 * @spu_resource_type_exclusive: Logical spu is not shared with other partions.
 *
 * Returned by ps3_repository_read_spu_resource_id().
 */

enum ps3_spu_resource_type {
	PS3_SPU_RESOURCE_TYPE_SHARED = 0,
	PS3_SPU_RESOURCE_TYPE_EXCLUSIVE = 0x8000000000000000UL,
};

int ps3_repository_read_num_spu_reserved(unsigned int *num_spu_reserved);
int ps3_repository_read_num_spu_resource_id(unsigned int *num_resource_id);
int ps3_repository_read_spu_resource_id(unsigned int res_index,
	enum ps3_spu_resource_type* resource_type, unsigned int *resource_id);

/* repository vuart info */

int ps3_repository_read_vuart_av_port(unsigned int *port);
int ps3_repository_read_vuart_sysmgr_port(unsigned int *port);

/* Page table entries */
#define IOPTE_PP_W		0x8000000000000000ul /* protection: write */
#define IOPTE_PP_R		0x4000000000000000ul /* protection: read */
#define IOPTE_M			0x2000000000000000ul /* coherency required */
#define IOPTE_SO_R		0x1000000000000000ul /* ordering: writes */
#define IOPTE_SO_RW             0x1800000000000000ul /* ordering: r & w */
#define IOPTE_RPN_Mask		0x07fffffffffff000ul /* RPN */
#define IOPTE_H			0x0000000000000800ul /* cache hint */
#define IOPTE_IOID_Mask		0x00000000000007fful /* ioid */

#endif<|MERGE_RESOLUTION|>--- conflicted
+++ resolved
@@ -83,10 +83,7 @@
 	PS3_DEV_TYPE_STOR_ROM = TYPE_ROM,	/* 5 */
 	PS3_DEV_TYPE_SB_GPIO = 6,
 	PS3_DEV_TYPE_STOR_FLASH = TYPE_RBC,	/* 14 */
-<<<<<<< HEAD
-=======
 	PS3_DEV_TYPE_STOR_DUMMY = 32,
->>>>>>> 4367388f
 	PS3_DEV_TYPE_NOACCESS = 255,
 };
 
