# SPDX-License-Identifier: GPL-2.0
menu "Platform support"

source "arch/powerpc/platforms/powernv/Kconfig"
source "arch/powerpc/platforms/pseries/Kconfig"
source "arch/powerpc/platforms/chrp/Kconfig"
source "arch/powerpc/platforms/512x/Kconfig"
source "arch/powerpc/platforms/52xx/Kconfig"
source "arch/powerpc/platforms/powermac/Kconfig"
source "arch/powerpc/platforms/maple/Kconfig"
source "arch/powerpc/platforms/pasemi/Kconfig"
source "arch/powerpc/platforms/ps3/Kconfig"
source "arch/powerpc/platforms/cell/Kconfig"
source "arch/powerpc/platforms/8xx/Kconfig"
source "arch/powerpc/platforms/82xx/Kconfig"
source "arch/powerpc/platforms/83xx/Kconfig"
source "arch/powerpc/platforms/85xx/Kconfig"
source "arch/powerpc/platforms/86xx/Kconfig"
source "arch/powerpc/platforms/embedded6xx/Kconfig"
source "arch/powerpc/platforms/44x/Kconfig"
source "arch/powerpc/platforms/40x/Kconfig"
source "arch/powerpc/platforms/amigaone/Kconfig"
source "arch/powerpc/platforms/book3s/Kconfig"
source "arch/powerpc/platforms/microwatt/Kconfig"

config KVM_GUEST
	bool "KVM Guest support"
	select EPAPR_PARAVIRT
	help
	  This option enables various optimizations for running under the KVM
	  hypervisor. Overhead for the kernel when not running inside KVM should
	  be minimal.

	  In case of doubt, say Y

config EPAPR_PARAVIRT
	bool "ePAPR para-virtualization support"
	help
	  Enables ePAPR para-virtualization support for guests.

	  In case of doubt, say Y

config PPC_NATIVE
	bool
	depends on PPC_BOOK3S_32 || PPC64
	help
	  Support for running natively on the hardware, i.e. without
	  a hypervisor. This option is not user-selectable but should
	  be selected by all platforms that need it.

config PPC_OF_BOOT_TRAMPOLINE
	bool "Support booting from Open Firmware or yaboot"
	depends on PPC_BOOK3S_32 || PPC64
	select RELOCATABLE if PPC64
	default y
	help
	  Support from booting from Open Firmware or yaboot using an
	  Open Firmware client interface. This enables the kernel to
	  communicate with open firmware to retrieve system information
	  such as the device tree.

	  In case of doubt, say Y

config PPC_DT_CPU_FTRS
	bool "Device-tree based CPU feature discovery & setup"
	depends on PPC_BOOK3S_64
	default y
	help
	  This enables code to use a new device tree binding for describing CPU
	  compatibility and features. Saying Y here will attempt to use the new
	  binding if the firmware provides it. Currently only the skiboot
	  firmware provides this binding.
	  If you're not sure say Y.

config UDBG_RTAS_CONSOLE
	bool "RTAS based debug console"
	depends on PPC_RTAS

config PPC_SMP_MUXED_IPI
	bool
	help
	  Select this option if your platform supports SMP and your
	  interrupt controller provides less than 4 interrupts to each
	  cpu.	This will enable the generic code to multiplex the 4
	  messages on to one ipi.

config IPIC
	bool

config MPIC
	bool

config MPIC_TIMER
	bool "MPIC Global Timer"
	depends on MPIC && FSL_SOC
	help
	  The MPIC global timer is a hardware timer inside the
	  Freescale PIC complying with OpenPIC standard. When the
	  specified interval times out, the hardware timer generates
	  an interrupt. The driver currently is only tested on fsl
	  chip, but it can potentially support other global timers
	  complying with the OpenPIC standard.

config FSL_MPIC_TIMER_WAKEUP
	tristate "Freescale MPIC global timer wakeup driver"
	depends on FSL_SOC &&  MPIC_TIMER && PM
	help
	  The driver provides a way to wake up the system by MPIC
	  timer.
	  e.g. "echo 5 > /sys/devices/system/mpic/timer_wakeup"

config PPC_EPAPR_HV_PIC
	bool
	select EPAPR_PARAVIRT

config MPIC_WEIRD
	bool

config MPIC_MSGR
	bool "MPIC message register support"
	depends on MPIC
	help
	  Enables support for the MPIC message registers.  These
	  registers are used for inter-processor communication.

config PPC_I8259
	bool

config U3_DART
	bool
	depends on PPC64

config PPC_RTAS
	bool

config RTAS_ERROR_LOGGING
	bool
	depends on PPC_RTAS

config PPC_RTAS_DAEMON
	bool
	depends on PPC_RTAS

config RTAS_PROC
	bool "Proc interface to RTAS"
	depends on PPC_RTAS && PROC_FS
	default y

config RTAS_FLASH
	tristate "Firmware flash interface"
	depends on PPC64 && RTAS_PROC

config MMIO_NVRAM
	bool

config MPIC_U3_HT_IRQS
	bool

config MPIC_BROKEN_REGREAD
	bool
	depends on MPIC
	help
	  This option enables a MPIC driver workaround for some chips
	  that have a bug that causes some interrupt source information
	  to not read back properly. It is safe to use on other chips as
	  well, but enabling it uses about 8KB of memory to keep copies
	  of the register contents in software.

config EEH
	bool
	depends on (PPC_POWERNV || PPC_PSERIES) && PCI
	default y

config PPC_MPC106
	bool

config PPC_970_NAP
	bool

config PPC_P7_NAP
	bool

config PPC_BOOK3S_IDLE
	def_bool y
	depends on (PPC_970_NAP || PPC_P7_NAP)

config PPC_INDIRECT_PIO
	bool
	select GENERIC_IOMAP

config PPC_INDIRECT_MMIO
	bool

config PPC_IO_WORKAROUNDS
	bool

source "drivers/cpufreq/Kconfig"

menu "CPUIdle driver"

source "drivers/cpuidle/Kconfig"

endmenu

<<<<<<< HEAD
config PPC601_SYNC_FIX
	bool "Workarounds for PPC601 bugs"
	depends on PPC_BOOK3S_601 && PPC_PMAC
	default y
	help
	  Some versions of the PPC601 (the first PowerPC chip) have bugs which
	  mean that extra synchronization instructions are required near
	  certain instructions, typically those that make major changes to the
	  CPU state.  These extra instructions reduce performance slightly.
	  If you say N here, these extra instructions will not be included,
	  resulting in a kernel which will run faster but may not run at all
	  on some systems with the PPC601 chip.

	  If in doubt, say Y here.

=======
>>>>>>> 7d2a07b7
config TAU
	bool "On-chip CPU temperature sensor support"
	depends on PPC_BOOK3S_32
	help
	  G3 and G4 processors have an on-chip temperature sensor called the
	  'Thermal Assist Unit (TAU)', which, in theory, can measure the on-die
	  temperature within 2-4 degrees Celsius. This option shows the current
	  on-die temperature in /proc/cpuinfo if the cpu supports it.

	  Unfortunately, this sensor is very inaccurate when uncalibrated, so
	  don't assume the cpu temp is actually what /proc/cpuinfo says it is.

config TAU_INT
	bool "Interrupt driven TAU driver (EXPERIMENTAL)"
	depends on TAU
	help
	  The TAU supports an interrupt driven mode which causes an interrupt
	  whenever the temperature goes out of range. This is the fastest way
	  to get notified the temp has exceeded a range. With this option off,
	  a timer is used to re-check the temperature periodically.

	  If in doubt, say N here.

config TAU_AVERAGE
	bool "Average high and low temp"
	depends on TAU
	help
	  The TAU hardware can compare the temperature to an upper and lower
	  bound.  The default behavior is to show both the upper and lower
	  bound in /proc/cpuinfo. If the range is large, the temperature is
	  either changing a lot, or the TAU hardware is broken (likely on some
	  G4's). If the range is small (around 4 degrees), the temperature is
	  relatively stable.  If you say Y here, a single temperature value,
	  halfway between the upper and lower bounds, will be reported in
	  /proc/cpuinfo.

	  If in doubt, say N here.

config QE_GPIO
	bool "QE GPIO support"
	depends on QUICC_ENGINE
	select GPIOLIB
	help
	  Say Y here if you're going to use hardware that connects to the
	  QE GPIOs.

config CPM2
	bool "Enable support for the CPM2 (Communications Processor Module)"
	depends on (FSL_SOC_BOOKE && PPC32) || 8260
	select CPM
	select HAVE_PCI
	select GPIOLIB
	help
	  The CPM2 (Communications Processor Module) is a coprocessor on
	  embedded CPUs made by Freescale.  Selecting this option means that
	  you wish to build a kernel for a machine with a CPM2 coprocessor
	  on it (826x, 827x, 8560).

config FSL_ULI1575
	bool
	select GENERIC_ISA_DMA
	help
	  Supports for the ULI1575 PCIe south bridge that exists on some
	  Freescale reference boards. The boards all use the ULI in pretty
	  much the same way.

config CPM
	bool
	select GENERIC_ALLOCATOR

config OF_RTC
	bool
	help
	  Uses information from the OF or flattened device tree to instantiate
	  platform devices for direct mapped RTC chips like the DS1742 or DS1743.

config GEN_RTC
	bool "Use the platform RTC operations from user space"
	select RTC_CLASS
	select RTC_DRV_GENERIC
	help
	  This option provides backwards compatibility with the old gen_rtc.ko
	  module that was traditionally used for old PowerPC machines.
	  Platforms should migrate to enabling the RTC_DRV_GENERIC by hand
	  replacing their get_rtc_time/set_rtc_time callbacks with
	  a proper RTC device driver.

config MCU_MPC8349EMITX
	bool "MPC8349E-mITX MCU driver"
	depends on I2C=y && PPC_83xx
	select GPIOLIB
	help
	  Say Y here to enable soft power-off functionality on the Freescale
	  boards with the MPC8349E-mITX-compatible MCU chips. This driver will
	  also register MCU GPIOs with the generic GPIO API, so you'll able
	  to use MCU pins as GPIOs.

endmenu<|MERGE_RESOLUTION|>--- conflicted
+++ resolved
@@ -202,24 +202,6 @@
 
 endmenu
 
-<<<<<<< HEAD
-config PPC601_SYNC_FIX
-	bool "Workarounds for PPC601 bugs"
-	depends on PPC_BOOK3S_601 && PPC_PMAC
-	default y
-	help
-	  Some versions of the PPC601 (the first PowerPC chip) have bugs which
-	  mean that extra synchronization instructions are required near
-	  certain instructions, typically those that make major changes to the
-	  CPU state.  These extra instructions reduce performance slightly.
-	  If you say N here, these extra instructions will not be included,
-	  resulting in a kernel which will run faster but may not run at all
-	  on some systems with the PPC601 chip.
-
-	  If in doubt, say Y here.
-
-=======
->>>>>>> 7d2a07b7
 config TAU
 	bool "On-chip CPU temperature sensor support"
 	depends on PPC_BOOK3S_32
