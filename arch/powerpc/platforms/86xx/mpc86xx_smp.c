--- conflicted
+++ resolved
@@ -73,7 +73,7 @@
 
 	/* Setup fake reset vector to call __secondary_start_mpc86xx. */
 	target = (unsigned long) __secondary_start_mpc86xx;
-	patch_branch((struct ppc_inst *)vector, target, BRANCH_SET_LINK);
+	patch_branch(vector, target, BRANCH_SET_LINK);
 
 	/* Kick that CPU */
 	smp_86xx_release_core(nr);
@@ -83,11 +83,7 @@
 		mdelay(1);
 
 	/* Restore the exception vector */
-<<<<<<< HEAD
-	patch_instruction((struct ppc_inst *)vector, ppc_inst(save_vector));
-=======
 	patch_instruction(vector, ppc_inst(save_vector));
->>>>>>> 7d2a07b7
 
 	local_irq_restore(flags);
 
