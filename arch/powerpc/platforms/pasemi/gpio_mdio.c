--- conflicted
+++ resolved
@@ -301,11 +301,6 @@
 
 static struct of_platform_driver gpio_mdio_driver =
 {
-<<<<<<< HEAD
-	.owner		= THIS_MODULE,
-	.match_table	= gpio_mdio_match,
-=======
->>>>>>> e44a21b7
 	.probe		= gpio_mdio_probe,
 	.remove		= gpio_mdio_remove,
 	.driver = {
