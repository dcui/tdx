--- conflicted
+++ resolved
@@ -77,10 +77,7 @@
 	li	r4,0
 	stb	r4,PACASRR_VALID(r13)
 #endif
-<<<<<<< HEAD
-=======
-#endif
->>>>>>> 7d2a07b7
+#endif
 	li	r4,1
 	stb	r4,THREAD_LOAD_VEC(r5)
 	addi	r6,r5,THREAD_VRSTATE
@@ -138,13 +135,9 @@
 	/* enable use of VSX after return */
 	oris	r12,r12,MSR_VSX@h
 	std	r12,_MSR(r1)
-<<<<<<< HEAD
-	b	fast_interrupt_return
-=======
 	li	r4,0
 	stb	r4,PACASRR_VALID(r13)
 	b	fast_interrupt_return_srr
->>>>>>> 7d2a07b7
 
 #endif /* CONFIG_VSX */
 
