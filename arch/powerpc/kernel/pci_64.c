--- conflicted
+++ resolved
@@ -189,27 +189,16 @@
 }
 EXPORT_SYMBOL(of_create_pci_dev);
 
-<<<<<<< HEAD
-void __devinit of_scan_bus(struct device_node *node,
-			   struct pci_bus *bus,
-			   int rescan_existing)
-=======
 static void __devinit __of_scan_bus(struct device_node *node,
 				    struct pci_bus *bus, int rescan_existing)
->>>>>>> 18e352e4
 {
 	struct device_node *child;
 	const u32 *reg;
 	int reglen, devfn;
 	struct pci_dev *dev;
 
-<<<<<<< HEAD
-	DBG("of_scan_bus(%s) %s bus no %d... \n", node->full_name,
-	    rescan_existing ? "existing" : "new", bus->number);
-=======
 	pr_debug("of_scan_bus(%s) bus no %d... \n",
 		 node->full_name, bus->number);
->>>>>>> 18e352e4
 
 	/* Scan direct children */
 	for_each_child_of_node(node, child) {
@@ -230,13 +219,8 @@
 	 * for an existing bridge that is being rescanned
 	 */
 	if (!rescan_existing)
-<<<<<<< HEAD
-		pcibios_fixup_bus_self(bus);
-	pcibios_fixup_bus_devices(bus);
-=======
 		pcibios_setup_bus_self(bus);
 	pcibios_setup_bus_devices(bus);
->>>>>>> 18e352e4
 
 	/* Now scan child busses */
 	list_for_each_entry(dev, &bus->devices, bus_list) {
@@ -345,7 +329,7 @@
 	pr_debug("    probe mode: %d\n", mode);
 
 	if (mode == PCI_PROBE_DEVTREE)
-		of_scan_bus(node, bus, 0);
+		of_scan_bus(node, bus);
 	else if (mode == PCI_PROBE_NORMAL)
 		pci_scan_child_bus(bus);
 }
@@ -383,7 +367,7 @@
 	pr_debug("    probe mode: %d\n", mode);
 	if (mode == PCI_PROBE_DEVTREE) {
 		bus->subordinate = hose->last_busno;
-		of_scan_bus(node, bus, 0);
+		of_scan_bus(node, bus);
 	}
 
 	if (mode == PCI_PROBE_NORMAL)
@@ -540,43 +524,6 @@
 }
 EXPORT_SYMBOL_GPL(pcibios_map_io_space);
 
-<<<<<<< HEAD
-void __devinit pcibios_setup_new_device(struct pci_dev *dev)
-{
-	struct dev_archdata *sd = &dev->dev.archdata;
-
-	sd->of_node = pci_device_to_OF_node(dev);
-
-	DBG("PCI: device %s OF node: %s\n", pci_name(dev),
-	    sd->of_node ? sd->of_node->full_name : "<none>");
-
-	sd->dma_ops = pci_dma_ops;
-#ifdef CONFIG_NUMA
-	sd->numa_node = pcibus_to_node(dev->bus);
-#else
-	sd->numa_node = -1;
-#endif
-	if (ppc_md.pci_dma_dev_setup)
-		ppc_md.pci_dma_dev_setup(dev);
-}
-EXPORT_SYMBOL(pcibios_setup_new_device);
-
-void __devinit pcibios_do_bus_setup_self(struct pci_bus *bus)
-{
-	if (ppc_md.pci_dma_bus_setup)
-		ppc_md.pci_dma_bus_setup(bus);
-}
-
-void __devinit pcibios_do_bus_setup_devices(struct pci_bus *bus)
-{
-	struct pci_dev *dev;
-
-	list_for_each_entry(dev, &bus->devices, bus_list)
-		pcibios_setup_new_device(dev);
-}
-
-=======
->>>>>>> 18e352e4
 unsigned long pci_address_to_pio(phys_addr_t address)
 {
 	struct pci_controller *hose, *tmp;
