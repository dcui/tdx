--- conflicted
+++ resolved
@@ -20,10 +20,7 @@
 #include <asm/pmc.h>
 #include <asm/firmware.h>
 #include <asm/idle.h>
-<<<<<<< HEAD
-=======
 #include <asm/svm.h>
->>>>>>> 7d2a07b7
 
 #include "cacheinfo.h"
 #include "setup.h"
@@ -220,21 +217,13 @@
 static void sysfs_create_dscr_default(void)
 {
 	if (cpu_has_feature(CPU_FTR_DSCR)) {
-<<<<<<< HEAD
-		int err = 0;
-=======
->>>>>>> 7d2a07b7
 		int cpu;
 
 		dscr_default = spr_default_dscr;
 		for_each_possible_cpu(cpu)
 			paca_ptrs[cpu]->dscr_default = dscr_default;
 
-<<<<<<< HEAD
-		err = device_create_file(cpu_subsys.dev_root, &dev_attr_dscr_default);
-=======
 		device_create_file(cpu_subsys.dev_root, &dev_attr_dscr_default);
->>>>>>> 7d2a07b7
 	}
 }
 #endif /* CONFIG_PPC64 */
@@ -748,8 +737,6 @@
 };
 #endif
 
-<<<<<<< HEAD
-=======
 #ifdef CONFIG_PPC_SVM
 static ssize_t show_svm(struct device *dev, struct device_attribute *attr, char *buf)
 {
@@ -767,7 +754,6 @@
 }
 #endif /* CONFIG_PPC_SVM */
 
->>>>>>> 7d2a07b7
 #ifdef CONFIG_PPC_PSERIES
 static void read_idle_purr(void *val)
 {
