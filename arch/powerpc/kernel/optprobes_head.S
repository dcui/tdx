/* SPDX-License-Identifier: GPL-2.0-or-later */
/*
 * Code to prepare detour buffer for optprobes in Kernel.
 *
 * Copyright 2017, Anju T, IBM Corp.
 */

#include <asm/ppc_asm.h>
#include <asm/ptrace.h>
#include <asm/asm-offsets.h>

#ifdef CONFIG_PPC64
#define SAVE_30GPRS(base) SAVE_10GPRS(2,base); SAVE_10GPRS(12,base); SAVE_10GPRS(22,base)
#define REST_30GPRS(base) REST_10GPRS(2,base); REST_10GPRS(12,base); REST_10GPRS(22,base)
#define TEMPLATE_FOR_IMM_LOAD_INSNS	nop; nop; nop; nop; nop
#else
#define SAVE_30GPRS(base) stmw	r2, GPR2(base)
#define REST_30GPRS(base) lmw	r2, GPR2(base)
#define TEMPLATE_FOR_IMM_LOAD_INSNS	nop; nop; nop
#endif

#define	OPT_SLOT_SIZE	65536

	.balign	4

	/*
	 * Reserve an area to allocate slots for detour buffer.
	 * This is part of .text section (rather than vmalloc area)
	 * as this needs to be within 32MB of the probed address.
	 */
	.global optinsn_slot
optinsn_slot:
	.space	OPT_SLOT_SIZE

	/*
	 * Optprobe template:
	 * This template gets copied into one of the slots in optinsn_slot
	 * and gets fixed up with real optprobe structures et al.
	 */
	.global optprobe_template_entry
optprobe_template_entry:
	/* Create an in-memory pt_regs */
	PPC_STLU	r1,-INT_FRAME_SIZE(r1)
	SAVE_GPR(0,r1)
	/* Save the previous SP into stack */
	addi	r0,r1,INT_FRAME_SIZE
	PPC_STL	r0,GPR1(r1)
	SAVE_30GPRS(r1)
	/* Save SPRS */
	mfmsr	r5
	PPC_STL	r5,_MSR(r1)
	li	r5,0x700
	PPC_STL	r5,_TRAP(r1)
	li	r5,0
	PPC_STL	r5,ORIG_GPR3(r1)
	PPC_STL	r5,RESULT(r1)
	mfctr	r5
	PPC_STL	r5,_CTR(r1)
	mflr	r5
	PPC_STL	r5,_LINK(r1)
	mfspr	r5,SPRN_XER
	PPC_STL	r5,_XER(r1)
	mfcr	r5
	PPC_STL	r5,_CCR(r1)
#ifdef CONFIG_PPC64
	lbz     r5,PACAIRQSOFTMASK(r13)
	std     r5,SOFTE(r1)
#endif

	/*
	 * We may get here from a module, so load the kernel TOC in r2.
	 * The original TOC gets restored when pt_regs is restored
	 * further below.
	 */
#ifdef CONFIG_PPC64
	ld	r2,PACATOC(r13)
#endif

	.global optprobe_template_op_address
optprobe_template_op_address:
	/*
	 * Parameters to optimized_callback():
	 * 1. optimized_kprobe structure in r3
	 */
	TEMPLATE_FOR_IMM_LOAD_INSNS

	/* 2. pt_regs pointer in r4 */
	addi	r4,r1,STACK_FRAME_OVERHEAD

	.global optprobe_template_call_handler
optprobe_template_call_handler:
	/* Branch to optimized_callback() */
	nop

	/*
	 * Parameters for instruction emulation:
	 * 1. Pass SP in register r3.
	 */
	addi	r3,r1,STACK_FRAME_OVERHEAD

	.global optprobe_template_insn
optprobe_template_insn:
	/* 2, Pass instruction to be emulated in r4 */
<<<<<<< HEAD
	nop
	nop
	nop
	nop
	nop
=======
	TEMPLATE_FOR_IMM_LOAD_INSNS
>>>>>>> 7d2a07b7

	.global optprobe_template_call_emulate
optprobe_template_call_emulate:
	/* Branch to emulate_step()  */
	nop

	/*
	 * All done.
	 * Now, restore the registers...
	 */
	PPC_LL	r5,_MSR(r1)
	mtmsr	r5
	PPC_LL	r5,_CTR(r1)
	mtctr	r5
	PPC_LL	r5,_LINK(r1)
	mtlr	r5
	PPC_LL	r5,_XER(r1)
	mtxer	r5
	PPC_LL	r5,_CCR(r1)
	mtcr	r5
	REST_GPR(0,r1)
	REST_30GPRS(r1)
	/* Restore the previous SP */
	addi	r1,r1,INT_FRAME_SIZE

	.global optprobe_template_ret
optprobe_template_ret:
	/* ... and jump back from trampoline */
	nop

	.global optprobe_template_end
optprobe_template_end:<|MERGE_RESOLUTION|>--- conflicted
+++ resolved
@@ -101,15 +101,7 @@
 	.global optprobe_template_insn
 optprobe_template_insn:
 	/* 2, Pass instruction to be emulated in r4 */
-<<<<<<< HEAD
-	nop
-	nop
-	nop
-	nop
-	nop
-=======
 	TEMPLATE_FOR_IMM_LOAD_INSNS
->>>>>>> 7d2a07b7
 
 	.global optprobe_template_call_emulate
 optprobe_template_call_emulate:
