--- conflicted
+++ resolved
@@ -62,15 +62,12 @@
 	std	r0,GPR0(r1)
 	std	r10,GPR1(r1)
 	ACCOUNT_CPU_USER_ENTRY(r10, r11)
-<<<<<<< HEAD
-=======
 	/*
 	 * This "crclr so" clears CR0.SO, which is the error indication on
 	 * return from this system call.  There must be no cmp instruction
 	 * between it and the "mfcr r9" below, otherwise if XER.SO is set,
 	 * CR0.SO will get set, causing all system calls to appear to fail.
 	 */
->>>>>>> 18e352e4
 	crclr	so
 	std	r2,GPR2(r1)
 	std	r3,GPR3(r1)
