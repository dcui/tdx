--- conflicted
+++ resolved
@@ -231,11 +231,8 @@
 	}
 }
 EXPORT_SYMBOL(enable_kernel_fp);
-<<<<<<< HEAD
-=======
 #else
 static inline void __giveup_fpu(struct task_struct *tsk) { }
->>>>>>> 7d2a07b7
 #endif /* CONFIG_PPC_FPU */
 
 #ifdef CONFIG_ALTIVEC
@@ -495,29 +492,18 @@
 static void do_restore_altivec(void) { }
 #endif /* CONFIG_ALTIVEC */
 
-<<<<<<< HEAD
-#ifdef CONFIG_VSX
-=======
->>>>>>> 7d2a07b7
 static bool should_restore_vsx(void)
 {
 	if (cpu_has_feature(CPU_FTR_VSX))
 		return true;
 	return false;
 }
-<<<<<<< HEAD
-=======
 #ifdef CONFIG_VSX
->>>>>>> 7d2a07b7
 static void do_restore_vsx(void)
 {
 	current->thread.used_vsr = 1;
 }
 #else
-<<<<<<< HEAD
-static bool should_restore_vsx(void) { return false; }
-=======
->>>>>>> 7d2a07b7
 static void do_restore_vsx(void) { }
 #endif /* CONFIG_VSX */
 
@@ -565,33 +551,19 @@
 			// This also covers VSX, because VSX implies FP
 			fpexc_mode = current->thread.fpexc_mode;
 		}
-<<<<<<< HEAD
 
 		if (new_msr & MSR_VEC)
 			do_restore_altivec();
 
-=======
-
-		if (new_msr & MSR_VEC)
-			do_restore_altivec();
-
->>>>>>> 7d2a07b7
 		if (new_msr & MSR_VSX)
 			do_restore_vsx();
 
 		msr_check_and_clear(new_msr);
 
-<<<<<<< HEAD
-		regs->msr |= new_msr | fpexc_mode;
-	}
-}
-#endif
-=======
 		regs_set_return_msr(regs, regs->msr | new_msr | fpexc_mode);
 	}
 }
 #endif /* CONFIG_PPC_BOOK3S_64 */
->>>>>>> 7d2a07b7
 
 static void save_all(struct task_struct *tsk)
 {
@@ -689,12 +661,7 @@
 	}
 }
 
-<<<<<<< HEAD
-void do_break (struct pt_regs *regs, unsigned long address,
-		    unsigned long error_code)
-=======
 DEFINE_INTERRUPT_HANDLER(do_break)
->>>>>>> 7d2a07b7
 {
 	current->thread.trap_nr = TRAP_HWBKPT;
 	if (notify_die(DIE_DABR_MATCH, "dabr_match", regs, regs->dsisr,
@@ -804,7 +771,6 @@
 {
 	int i;
 	struct arch_hw_breakpoint null_brk = {0};
-<<<<<<< HEAD
 
 	for (i = 0; i < nr_wp_slots(); i++) {
 		thread->hw_brk[i] = null_brk;
@@ -837,50 +803,6 @@
 
 		__set_breakpoint(i, &new->thread.hw_brk[i]);
 	}
-}
-#endif /* !CONFIG_HAVE_HW_BREAKPOINT */
-#endif	/* CONFIG_PPC_ADV_DEBUG_REGS */
-=======
->>>>>>> 7d2a07b7
-
-	for (i = 0; i < nr_wp_slots(); i++) {
-		thread->hw_brk[i] = null_brk;
-		if (ppc_breakpoint_available())
-			set_breakpoint(i, &thread->hw_brk[i]);
-	}
-}
-
-static inline bool hw_brk_match(struct arch_hw_breakpoint *a,
-				struct arch_hw_breakpoint *b)
-{
-	if (a->address != b->address)
-		return false;
-	if (a->type != b->type)
-		return false;
-	if (a->len != b->len)
-		return false;
-	/* no need to check hw_len. it's calculated from address and len */
-	return true;
-}
-<<<<<<< HEAD
-#else
-static inline int __set_dabr(unsigned long dabr, unsigned long dabrx)
-{
-	return -EINVAL;
-=======
-
-static void switch_hw_breakpoint(struct task_struct *new)
-{
-	int i;
-
-	for (i = 0; i < nr_wp_slots(); i++) {
-		if (likely(hw_brk_match(this_cpu_ptr(&current_brk[i]),
-					&new->thread.hw_brk[i])))
-			continue;
-
-		__set_breakpoint(i, &new->thread.hw_brk[i]);
-	}
->>>>>>> 7d2a07b7
 }
 #endif /* !CONFIG_HAVE_HW_BREAKPOINT */
 #endif	/* CONFIG_PPC_ADV_DEBUG_REGS */
@@ -943,42 +865,6 @@
 	return 0;
 }
 
-<<<<<<< HEAD
-static inline int set_breakpoint_8xx(struct arch_hw_breakpoint *brk)
-{
-	unsigned long lctrl1 = LCTRL1_CTE_GT | LCTRL1_CTF_LT | LCTRL1_CRWE_RW |
-			       LCTRL1_CRWF_RW;
-	unsigned long lctrl2 = LCTRL2_LW0EN | LCTRL2_LW0LADC | LCTRL2_SLW0EN;
-	unsigned long start_addr = ALIGN_DOWN(brk->address, HW_BREAKPOINT_SIZE);
-	unsigned long end_addr = ALIGN(brk->address + brk->len, HW_BREAKPOINT_SIZE);
-
-	if (start_addr == 0)
-		lctrl2 |= LCTRL2_LW0LA_F;
-	else if (end_addr == 0)
-		lctrl2 |= LCTRL2_LW0LA_E;
-	else
-		lctrl2 |= LCTRL2_LW0LA_EandF;
-
-	mtspr(SPRN_LCTRL2, 0);
-
-	if ((brk->type & HW_BRK_TYPE_RDWR) == 0)
-		return 0;
-
-	if ((brk->type & HW_BRK_TYPE_RDWR) == HW_BRK_TYPE_READ)
-		lctrl1 |= LCTRL1_CRWE_RO | LCTRL1_CRWF_RO;
-	if ((brk->type & HW_BRK_TYPE_RDWR) == HW_BRK_TYPE_WRITE)
-		lctrl1 |= LCTRL1_CRWE_WO | LCTRL1_CRWF_WO;
-
-	mtspr(SPRN_CMPE, start_addr - 1);
-	mtspr(SPRN_CMPF, end_addr);
-	mtspr(SPRN_LCTRL1, lctrl1);
-	mtspr(SPRN_LCTRL2, lctrl2);
-
-	return 0;
-}
-
-=======
->>>>>>> 7d2a07b7
 void __set_breakpoint(int nr, struct arch_hw_breakpoint *brk)
 {
 	memcpy(this_cpu_ptr(&current_brk[nr]), brk, sizeof(*brk));
@@ -1492,12 +1378,8 @@
 		for (i = 0; i < 8 && n; i++, n--, pc += sizeof(int)) {
 			int instr;
 
-<<<<<<< HEAD
-			if (probe_user_read(&instr, (void __user *)pc, sizeof(instr))) {
-=======
 			if (copy_from_user_nofault(&instr, (void __user *)pc,
 					sizeof(instr))) {
->>>>>>> 7d2a07b7
 				seq_buf_printf(&s, "XXXXXXXX ");
 				continue;
 			}
@@ -1798,11 +1680,7 @@
 /*
  * Copy architecture-specific thread state
  */
-<<<<<<< HEAD
-int copy_thread_tls(unsigned long clone_flags, unsigned long usp,
-=======
 int copy_thread(unsigned long clone_flags, unsigned long usp,
->>>>>>> 7d2a07b7
 		unsigned long kthread_arg, struct task_struct *p,
 		unsigned long tls)
 {
@@ -1851,10 +1729,6 @@
 			if (!is_32bit_task())
 				childregs->gpr[13] = tls;
 			else
-<<<<<<< HEAD
-#endif
-=======
->>>>>>> 7d2a07b7
 				childregs->gpr[2] = tls;
 		}
 
@@ -1951,16 +1825,6 @@
 	regs->ccr = 0;
 	regs->gpr[1] = sp;
 
-<<<<<<< HEAD
-	/*
-	 * We have just cleared all the nonvolatile GPRs, so make
-	 * FULL_REGS(regs) return true.  This is necessary to allow
-	 * ptrace to examine the thread immediately after exec.
-	 */
-	SET_FULL_REGS(regs);
-
-=======
->>>>>>> 7d2a07b7
 #ifdef CONFIG_PPC32
 	regs->mq = 0;
 	regs->nip = start;
@@ -2206,12 +2070,9 @@
 	unsigned long stack_page;
 	unsigned long cpu = task_cpu(p);
 
-<<<<<<< HEAD
-=======
 	if (!paca_ptrs)
 		return 0;
 
->>>>>>> 7d2a07b7
 	stack_page = (unsigned long)paca_ptrs[cpu]->emergency_sp - THREAD_SIZE;
 	if (sp >= stack_page && sp <= stack_page + THREAD_SIZE - nbytes)
 		return 1;
