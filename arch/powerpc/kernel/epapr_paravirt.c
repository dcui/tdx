// SPDX-License-Identifier: GPL-2.0-only
/*
 * ePAPR para-virtualization support.
 *
 * Copyright (C) 2012 Freescale Semiconductor, Inc.
 */

#include <linux/of.h>
#include <linux/of_fdt.h>
#include <asm/epapr_hcalls.h>
#include <asm/cacheflush.h>
#include <asm/code-patching.h>
#include <asm/machdep.h>
#include <asm/inst.h>

#if !defined(CONFIG_64BIT) || defined(CONFIG_PPC_BOOK3E_64)
extern void epapr_ev_idle(void);
extern u32 epapr_ev_idle_start[];
#endif

bool epapr_paravirt_enabled;
static bool __maybe_unused epapr_has_idle;

static int __init early_init_dt_scan_epapr(unsigned long node,
					   const char *uname,
					   int depth, void *data)
{
	const u32 *insts;
	int len;
	int i;

	insts = of_get_flat_dt_prop(node, "hcall-instructions", &len);
	if (!insts)
		return 0;

	if (len % 4 || len > (4 * 4))
		return -1;

	for (i = 0; i < (len / 4); i++) {
		struct ppc_inst inst = ppc_inst(be32_to_cpu(insts[i]));
<<<<<<< HEAD
		patch_instruction((struct ppc_inst *)(epapr_hypercall_start + i), inst);
=======
		patch_instruction(epapr_hypercall_start + i, inst);
>>>>>>> 7d2a07b7
#if !defined(CONFIG_64BIT) || defined(CONFIG_PPC_BOOK3E_64)
		patch_instruction((struct ppc_inst *)(epapr_ev_idle_start + i), inst);
#endif
	}

#if !defined(CONFIG_64BIT) || defined(CONFIG_PPC_BOOK3E_64)
	if (of_get_flat_dt_prop(node, "has-idle", NULL))
		epapr_has_idle = true;
#endif

	epapr_paravirt_enabled = true;

	return 1;
}

int __init epapr_paravirt_early_init(void)
{
	of_scan_flat_dt(early_init_dt_scan_epapr, NULL);

	return 0;
}

static int __init epapr_idle_init(void)
{
#if !defined(CONFIG_64BIT) || defined(CONFIG_PPC_BOOK3E_64)
	if (epapr_has_idle)
		ppc_md.power_save = epapr_ev_idle;
#endif

	return 0;
}

postcore_initcall(epapr_idle_init);<|MERGE_RESOLUTION|>--- conflicted
+++ resolved
@@ -38,13 +38,9 @@
 
 	for (i = 0; i < (len / 4); i++) {
 		struct ppc_inst inst = ppc_inst(be32_to_cpu(insts[i]));
-<<<<<<< HEAD
-		patch_instruction((struct ppc_inst *)(epapr_hypercall_start + i), inst);
-=======
 		patch_instruction(epapr_hypercall_start + i, inst);
->>>>>>> 7d2a07b7
 #if !defined(CONFIG_64BIT) || defined(CONFIG_PPC_BOOK3E_64)
-		patch_instruction((struct ppc_inst *)(epapr_ev_idle_start + i), inst);
+		patch_instruction(epapr_ev_idle_start + i, inst);
 #endif
 	}
 
