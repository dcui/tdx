--- conflicted
+++ resolved
@@ -309,11 +309,7 @@
 	else
 		r = __get_user_instr(instr, (void __user *)regs->nip);
 
-<<<<<<< HEAD
-	if (unlikely(__get_user_instr(instr, (void __user *)regs->nip)))
-=======
 	if (unlikely(r))
->>>>>>> 7d2a07b7
 		return -EFAULT;
 	if ((regs->msr & MSR_LE) != (MSR_KERNEL & MSR_LE)) {
 		/* We don't handle PPC little-endian any more... */
