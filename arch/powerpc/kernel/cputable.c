--- conflicted
+++ resolved
@@ -64,20 +64,9 @@
 extern void __setup_cpu_pa6t(unsigned long offset, struct cpu_spec* spec);
 extern void __restore_cpu_pa6t(void);
 extern void __restore_cpu_ppc970(void);
-<<<<<<< HEAD
-extern void __setup_cpu_power7(unsigned long offset, struct cpu_spec* spec);
-extern void __restore_cpu_power7(void);
-extern void __setup_cpu_power8(unsigned long offset, struct cpu_spec* spec);
-extern void __restore_cpu_power8(void);
-extern void __setup_cpu_power9(unsigned long offset, struct cpu_spec* spec);
-extern void __restore_cpu_power9(void);
-extern void __setup_cpu_power10(unsigned long offset, struct cpu_spec* spec);
-extern void __restore_cpu_power10(void);
-=======
 extern long __machine_check_early_realmode_p7(struct pt_regs *regs);
 extern long __machine_check_early_realmode_p8(struct pt_regs *regs);
 extern long __machine_check_early_realmode_p9(struct pt_regs *regs);
->>>>>>> 7d2a07b7
 #endif /* CONFIG_PPC64 */
 #if defined(CONFIG_E500)
 extern void __setup_cpu_e5500(unsigned long offset, struct cpu_spec* spec);
@@ -123,22 +112,15 @@
 #define COMMON_USER2_POWER9	(COMMON_USER2_POWER8 | \
 				 PPC_FEATURE2_ARCH_3_00 | \
 				 PPC_FEATURE2_HAS_IEEE128 | \
-<<<<<<< HEAD
-				 PPC_FEATURE2_DARN )
-=======
 				 PPC_FEATURE2_DARN | \
 				 PPC_FEATURE2_SCV)
->>>>>>> 7d2a07b7
 #define COMMON_USER_POWER10	COMMON_USER_POWER9
 #define COMMON_USER2_POWER10	(PPC_FEATURE2_ARCH_3_1 | \
 				 PPC_FEATURE2_MMA | \
 				 PPC_FEATURE2_ARCH_3_00 | \
 				 PPC_FEATURE2_HAS_IEEE128 | \
 				 PPC_FEATURE2_DARN | \
-<<<<<<< HEAD
-=======
 				 PPC_FEATURE2_SCV | \
->>>>>>> 7d2a07b7
 				 PPC_FEATURE2_ARCH_2_07 | \
 				 PPC_FEATURE2_DSCR | \
 				 PPC_FEATURE2_ISEL | PPC_FEATURE2_TAR | \
@@ -374,10 +356,6 @@
 		.mmu_features		= MMU_FTRS_POWER10,
 		.icache_bsize		= 128,
 		.dcache_bsize		= 128,
-<<<<<<< HEAD
-		.oprofile_type		= PPC_OPROFILE_INVALID,
-=======
->>>>>>> 7d2a07b7
 		.oprofile_cpu_type	= "ppc64/ibm-compat-v1",
 		.cpu_setup		= __setup_cpu_power10,
 		.cpu_restore		= __restore_cpu_power10,
@@ -540,10 +518,6 @@
 		.num_pmcs		= 6,
 		.pmc_type		= PPC_PMC_IBM,
 		.oprofile_cpu_type	= "ppc64/power10",
-<<<<<<< HEAD
-		.oprofile_type		= PPC_OPROFILE_INVALID,
-=======
->>>>>>> 7d2a07b7
 		.cpu_setup		= __setup_cpu_power10,
 		.cpu_restore		= __restore_cpu_power10,
 		.machine_check_early	= __machine_check_early_realmode_p10,
@@ -597,66 +571,8 @@
 #endif	/* CONFIG_PPC_BOOK3S_64 */
 
 #ifdef CONFIG_PPC32
-<<<<<<< HEAD
-#ifdef CONFIG_PPC_BOOK3S_601
-	{	/* 601 */
-		.pvr_mask		= 0xffff0000,
-		.pvr_value		= 0x00010000,
-		.cpu_name		= "601",
-		.cpu_features		= CPU_FTRS_PPC601,
-		.cpu_user_features	= COMMON_USER | PPC_FEATURE_601_INSTR |
-			PPC_FEATURE_UNIFIED_CACHE | PPC_FEATURE_NO_TB,
-		.mmu_features		= MMU_FTR_HPTE_TABLE,
-		.icache_bsize		= 32,
-		.dcache_bsize		= 32,
-		.machine_check		= machine_check_generic,
-		.platform		= "ppc601",
-	},
-#endif /* CONFIG_PPC_BOOK3S_601 */
-#ifdef CONFIG_PPC_BOOK3S_6xx
-	{	/* 603 */
-		.pvr_mask		= 0xffff0000,
-		.pvr_value		= 0x00030000,
-		.cpu_name		= "603",
-		.cpu_features		= CPU_FTRS_603,
-		.cpu_user_features	= COMMON_USER | PPC_FEATURE_PPC_LE,
-		.mmu_features		= 0,
-		.icache_bsize		= 32,
-		.dcache_bsize		= 32,
-		.cpu_setup		= __setup_cpu_603,
-		.machine_check		= machine_check_generic,
-		.platform		= "ppc603",
-	},
-	{	/* 603e */
-		.pvr_mask		= 0xffff0000,
-		.pvr_value		= 0x00060000,
-		.cpu_name		= "603e",
-		.cpu_features		= CPU_FTRS_603,
-		.cpu_user_features	= COMMON_USER | PPC_FEATURE_PPC_LE,
-		.mmu_features		= 0,
-		.icache_bsize		= 32,
-		.dcache_bsize		= 32,
-		.cpu_setup		= __setup_cpu_603,
-		.machine_check		= machine_check_generic,
-		.platform		= "ppc603",
-	},
-	{	/* 603ev */
-		.pvr_mask		= 0xffff0000,
-		.pvr_value		= 0x00070000,
-		.cpu_name		= "603ev",
-		.cpu_features		= CPU_FTRS_603,
-		.cpu_user_features	= COMMON_USER | PPC_FEATURE_PPC_LE,
-		.mmu_features		= 0,
-		.icache_bsize		= 32,
-		.dcache_bsize		= 32,
-		.cpu_setup		= __setup_cpu_603,
-		.machine_check		= machine_check_generic,
-		.platform		= "ppc603",
-	},
-=======
 #ifdef CONFIG_PPC_BOOK3S_32
 #ifdef CONFIG_PPC_BOOK3S_604
->>>>>>> 7d2a07b7
 	{	/* 604 */
 		.pvr_mask		= 0xffff0000,
 		.pvr_value		= 0x00040000,
@@ -1272,12 +1188,8 @@
 		.machine_check		= machine_check_generic,
 		.platform		= "ppc603",
 	},
-<<<<<<< HEAD
-#endif /* CONFIG_PPC_BOOK3S_6xx */
-=======
 #endif /* CONFIG_PPC_BOOK3S_604 */
 #endif /* CONFIG_PPC_BOOK3S_32 */
->>>>>>> 7d2a07b7
 #ifdef CONFIG_PPC_8xx
 	{	/* 8xx */
 		.pvr_mask		= 0xffff0000,
@@ -2118,10 +2030,6 @@
 		 */
 		if (old.oprofile_cpu_type != NULL) {
 			t->oprofile_cpu_type = old.oprofile_cpu_type;
-<<<<<<< HEAD
-			t->oprofile_type = old.oprofile_type;
-=======
->>>>>>> 7d2a07b7
 			t->cpu_features |= old.cpu_features & CPU_FTR_PMAO_BUG;
 		}
 	}
