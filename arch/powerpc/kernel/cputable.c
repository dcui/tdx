--- conflicted
+++ resolved
@@ -1143,28 +1143,6 @@
 		.cpu_setup		= __setup_cpu_440ep,
 		.platform		= "ppc440",
 	},
-<<<<<<< HEAD
-	{ /* 440EPX */
-		.pvr_mask		= 0xf0000ffb,
-		.pvr_value		= 0x200008D0,
-		.cpu_name		= "440EPX",
-		.cpu_features		= CPU_FTRS_44X,
-		.cpu_user_features	= COMMON_USER_BOOKE | PPC_FEATURE_HAS_FPU,
-		.icache_bsize		= 32,
-		.dcache_bsize		= 32,
-		.cpu_setup		= __setup_cpu_440epx,
-		.platform		= "ppc440",
-	},
-	{ /* 440GRX */
-		.pvr_mask		= 0xf0000ffb,
-		.pvr_value		= 0x200008D8,
-		.cpu_name		= "440GRX",
-		.cpu_features		= CPU_FTRS_44X,
-		.cpu_user_features	= COMMON_USER_BOOKE,
-		.icache_bsize		= 32,
-		.dcache_bsize		= 32,
-		.cpu_setup		= __setup_cpu_440grx,
-=======
 	{ /* 440GRX */
 		.pvr_mask		= 0xf0000ffb,
 		.pvr_value		= 0x200008D0,
@@ -1185,7 +1163,6 @@
 		.icache_bsize		= 32,
 		.dcache_bsize		= 32,
 		.cpu_setup		= __setup_cpu_440epx,
->>>>>>> 9418d5dc
 		.platform		= "ppc440",
 	},
 	{	/* 440GP Rev. B */
