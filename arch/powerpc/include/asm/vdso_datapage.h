/* SPDX-License-Identifier: GPL-2.0-or-later */
#ifndef _VDSO_DATAPAGE_H
#define _VDSO_DATAPAGE_H
#ifdef __KERNEL__

/*
 * Copyright (C) 2002 Peter Bergner <bergner@vnet.ibm.com>, IBM
 * Copyright (C) 2005 Benjamin Herrenschmidy <benh@kernel.crashing.org>,
 * 		      IBM Corp.
 */


/*
 * Note about this structure:
 *
 * This structure was historically called systemcfg and exposed to
 * userland via /proc/ppc64/systemcfg. Unfortunately, this became an
 * ABI issue as some proprietary software started relying on being able
 * to mmap() it, thus we have to keep the base layout at least for a
 * few kernel versions.
 *
 * However, since ppc32 doesn't suffer from this backward handicap,
 * a simpler version of the data structure is used there with only the
 * fields actually used by the vDSO.
 *
 */

/*
 * If the major version changes we are incompatible.
 * Minor version changes are a hint.
 */
#define SYSTEMCFG_MAJOR 1
#define SYSTEMCFG_MINOR 1

#ifndef __ASSEMBLY__

#include <linux/unistd.h>
#include <linux/time.h>
#include <vdso/datapage.h>

#define SYSCALL_MAP_SIZE      ((NR_syscalls + 31) / 32)

/*
 * So here is the ppc64 backward compatible version
 */

#ifdef CONFIG_PPC64

struct vdso_arch_data {
	__u8  eye_catcher[16];		/* Eyecatcher: SYSTEMCFG:PPC64	0x00 */
	struct {			/* Systemcfg version numbers	     */
		__u32 major;		/* Major number			0x10 */
		__u32 minor;		/* Minor number			0x14 */
	} version;

	/* Note about the platform flags: it now only contains the lpar
	 * bit. The actual platform number is dead and buried
	 */
	__u32 platform;			/* Platform flags		0x18 */
	__u32 processor;		/* Processor type		0x1C */
	__u64 processorCount;		/* # of physical processors	0x20 */
	__u64 physicalMemorySize;	/* Size of real memory(B)	0x28 */
	__u64 tb_orig_stamp;		/* (NU) Timebase at boot	0x30 */
	__u64 tb_ticks_per_sec;		/* Timebase tics / sec		0x38 */
	__u64 tb_to_xs;			/* (NU) Inverse of TB to 2^20	0x40 */
	__u64 stamp_xsec;		/* (NU)				0x48 */
	__u64 tb_update_count;		/* (NU) Timebase atomicity ctr	0x50 */
	__u32 tz_minuteswest;		/* (NU) Min. west of Greenwich	0x58 */
	__u32 tz_dsttime;		/* (NU) Type of dst correction	0x5C */
	__u32 dcache_size;		/* L1 d-cache size		0x60 */
	__u32 dcache_line_size;		/* L1 d-cache line size		0x64 */
	__u32 icache_size;		/* L1 i-cache size		0x68 */
	__u32 icache_line_size;		/* L1 i-cache line size		0x6C */

	/* those additional ones don't have to be located anywhere
	 * special as they were not part of the original systemcfg
	 */
	__u32 dcache_block_size;		/* L1 d-cache block size     */
	__u32 icache_block_size;		/* L1 i-cache block size     */
	__u32 dcache_log_block_size;		/* L1 d-cache log block size */
	__u32 icache_log_block_size;		/* L1 i-cache log block size */
<<<<<<< HEAD
	__u32 stamp_sec_fraction;		/* fractional seconds of stamp_xtime */
	__s32 wtom_clock_nsec;			/* Wall to monotonic clock nsec */
	__s64 wtom_clock_sec;			/* Wall to monotonic clock sec */
	struct timespec stamp_xtime;		/* xtime as at tb_orig_stamp */
	__u32 hrtimer_res;			/* hrtimer resolution */
   	__u32 syscall_map_64[SYSCALL_MAP_SIZE]; /* map of syscalls  */
   	__u32 syscall_map_32[SYSCALL_MAP_SIZE]; /* map of syscalls */
=======
	__u32 syscall_map[SYSCALL_MAP_SIZE];	/* Map of syscalls  */
	__u32 compat_syscall_map[SYSCALL_MAP_SIZE];	/* Map of compat syscalls */

	struct vdso_data data[CS_BASES];
>>>>>>> 7d2a07b7
};

#else /* CONFIG_PPC64 */

/*
 * And here is the simpler 32 bits version
 */
struct vdso_arch_data {
	__u64 tb_ticks_per_sec;		/* Timebase tics / sec		0x38 */
<<<<<<< HEAD
	__u64 tb_to_xs;			/* Inverse of TB to 2^20	0x40 */
	__u64 stamp_xsec;		/*				0x48 */
	__u32 tb_update_count;		/* Timebase atomicity ctr	0x50 */
	__u32 tz_minuteswest;		/* Minutes west of Greenwich	0x58 */
	__u32 tz_dsttime;		/* Type of dst correction	0x5C */
	__s32 wtom_clock_sec;			/* Wall to monotonic clock */
	__s32 wtom_clock_nsec;
	struct timespec stamp_xtime;	/* xtime as at tb_orig_stamp */
	__u32 stamp_sec_fraction;	/* fractional seconds of stamp_xtime */
	__u32 hrtimer_res;		/* hrtimer resolution */
   	__u32 syscall_map_32[SYSCALL_MAP_SIZE]; /* map of syscalls */
	__u32 dcache_block_size;	/* L1 d-cache block size     */
	__u32 icache_block_size;	/* L1 i-cache block size     */
	__u32 dcache_log_block_size;	/* L1 d-cache log block size */
	__u32 icache_log_block_size;	/* L1 i-cache log block size */
=======
	__u32 syscall_map[SYSCALL_MAP_SIZE]; /* Map of syscalls */
	__u32 compat_syscall_map[0];	/* No compat syscalls on PPC32 */
	struct vdso_data data[CS_BASES];
>>>>>>> 7d2a07b7
};

#endif /* CONFIG_PPC64 */

extern struct vdso_arch_data *vdso_data;

#else /* __ASSEMBLY__ */

.macro get_datapage ptr
	bcl	20, 31, .+4
999:
	mflr	\ptr
	addis	\ptr, \ptr, (_vdso_datapage - 999b)@ha
	addi	\ptr, \ptr, (_vdso_datapage - 999b)@l
.endm

#endif /* __ASSEMBLY__ */

#endif /* __KERNEL__ */
#endif /* _SYSTEMCFG_H */<|MERGE_RESOLUTION|>--- conflicted
+++ resolved
@@ -79,20 +79,10 @@
 	__u32 icache_block_size;		/* L1 i-cache block size     */
 	__u32 dcache_log_block_size;		/* L1 d-cache log block size */
 	__u32 icache_log_block_size;		/* L1 i-cache log block size */
-<<<<<<< HEAD
-	__u32 stamp_sec_fraction;		/* fractional seconds of stamp_xtime */
-	__s32 wtom_clock_nsec;			/* Wall to monotonic clock nsec */
-	__s64 wtom_clock_sec;			/* Wall to monotonic clock sec */
-	struct timespec stamp_xtime;		/* xtime as at tb_orig_stamp */
-	__u32 hrtimer_res;			/* hrtimer resolution */
-   	__u32 syscall_map_64[SYSCALL_MAP_SIZE]; /* map of syscalls  */
-   	__u32 syscall_map_32[SYSCALL_MAP_SIZE]; /* map of syscalls */
-=======
 	__u32 syscall_map[SYSCALL_MAP_SIZE];	/* Map of syscalls  */
 	__u32 compat_syscall_map[SYSCALL_MAP_SIZE];	/* Map of compat syscalls */
 
 	struct vdso_data data[CS_BASES];
->>>>>>> 7d2a07b7
 };
 
 #else /* CONFIG_PPC64 */
@@ -102,27 +92,9 @@
  */
 struct vdso_arch_data {
 	__u64 tb_ticks_per_sec;		/* Timebase tics / sec		0x38 */
-<<<<<<< HEAD
-	__u64 tb_to_xs;			/* Inverse of TB to 2^20	0x40 */
-	__u64 stamp_xsec;		/*				0x48 */
-	__u32 tb_update_count;		/* Timebase atomicity ctr	0x50 */
-	__u32 tz_minuteswest;		/* Minutes west of Greenwich	0x58 */
-	__u32 tz_dsttime;		/* Type of dst correction	0x5C */
-	__s32 wtom_clock_sec;			/* Wall to monotonic clock */
-	__s32 wtom_clock_nsec;
-	struct timespec stamp_xtime;	/* xtime as at tb_orig_stamp */
-	__u32 stamp_sec_fraction;	/* fractional seconds of stamp_xtime */
-	__u32 hrtimer_res;		/* hrtimer resolution */
-   	__u32 syscall_map_32[SYSCALL_MAP_SIZE]; /* map of syscalls */
-	__u32 dcache_block_size;	/* L1 d-cache block size     */
-	__u32 icache_block_size;	/* L1 i-cache block size     */
-	__u32 dcache_log_block_size;	/* L1 d-cache log block size */
-	__u32 icache_log_block_size;	/* L1 i-cache log block size */
-=======
 	__u32 syscall_map[SYSCALL_MAP_SIZE]; /* Map of syscalls */
 	__u32 compat_syscall_map[0];	/* No compat syscalls on PPC32 */
 	struct vdso_data data[CS_BASES];
->>>>>>> 7d2a07b7
 };
 
 #endif /* CONFIG_PPC64 */
