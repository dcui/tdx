--- conflicted
+++ resolved
@@ -34,8 +34,6 @@
 
 /* PACA save area size in u64 units (exgen, exmc, etc) */
 #define EX_SIZE		10
-<<<<<<< HEAD
-=======
 
 /* PACA save area offsets */
 #define EX_R9		0
@@ -49,7 +47,6 @@
 #define EX_CFAR		56
 #define EX_PPR		64
 #define EX_CTR		72
->>>>>>> 7d2a07b7
 
 /*
  * maximum recursive depth of MCE exceptions
@@ -79,23 +76,18 @@
 	nop;								\
 	nop;
 
-<<<<<<< HEAD
-=======
 #define SCV_ENTRY_FLUSH_SLOT						\
 	SCV_ENTRY_FLUSH_FIXUP_SECTION;					\
 	nop;								\
 	nop;								\
 	nop;
 
->>>>>>> 7d2a07b7
 /*
  * r10 must be free to use, r13 must be paca
  */
 #define INTERRUPT_TO_KERNEL						\
 	STF_ENTRY_BARRIER_SLOT;						\
 	ENTRY_FLUSH_SLOT
-<<<<<<< HEAD
-=======
 
 /*
  * r10, ctr must be free to use, r13 must be paca
@@ -103,7 +95,6 @@
 #define SCV_INTERRUPT_TO_KERNEL						\
 	STF_ENTRY_BARRIER_SLOT;						\
 	SCV_ENTRY_FLUSH_SLOT
->>>>>>> 7d2a07b7
 
 /*
  * Macros for annotating the expected destination of (h)rfid
@@ -173,15 +164,12 @@
 	hrfid;								\
 	b	hrfi_flush_fallback
 
-<<<<<<< HEAD
-=======
 #define RFSCV_TO_USER							\
 	STF_EXIT_BARRIER_SLOT;						\
 	RFI_FLUSH_SLOT;							\
 	RFSCV;								\
 	b	rfscv_flush_fallback
 
->>>>>>> 7d2a07b7
 #else /* __ASSEMBLY__ */
 /* Prototype for function defined in exceptions-64s.S */
 void do_uaccess_flush(void);
