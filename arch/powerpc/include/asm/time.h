/* SPDX-License-Identifier: GPL-2.0-or-later */
/*
 * Common time prototypes and such for all ppc machines.
 *
 * Written by Cort Dougan (cort@cs.nmt.edu) to merge
 * Paul Mackerras' version and mine for PReP and Pmac.
 */

#ifndef __POWERPC_TIME_H
#define __POWERPC_TIME_H

#ifdef __KERNEL__
#include <linux/types.h>
#include <linux/percpu.h>

#include <asm/processor.h>
#include <asm/cpu_has_feature.h>
#include <asm/vdso/timebase.h>

/* time.c */
extern unsigned long tb_ticks_per_jiffy;
extern unsigned long tb_ticks_per_usec;
extern unsigned long tb_ticks_per_sec;
extern struct clock_event_device decrementer_clockevent;


extern void generic_calibrate_decr(void);

/* Some sane defaults: 125 MHz timebase, 1GHz processor */
extern unsigned long ppc_proc_freq;
#define DEFAULT_PROC_FREQ	(DEFAULT_TB_FREQ * 8)
extern unsigned long ppc_tb_freq;
#define DEFAULT_TB_FREQ		125000000UL

extern bool tb_invalid;

struct div_result {
	u64 result_high;
	u64 result_low;
};

static inline u64 get_vtb(void)
{
	if (cpu_has_feature(CPU_FTR_ARCH_207S))
		return mfspr(SPRN_VTB);

	return 0;
}

/* Accessor functions for the decrementer register.
 * The 4xx doesn't even have a decrementer.  I tried to use the
 * generic timer interrupt code, which seems OK, with the 4xx PIT
 * in auto-reload mode.  The problem is PIT stops counting when it
 * hits zero.  If it would wrap, we could use it just like a decrementer.
 */
static inline u64 get_dec(void)
{
	if (IS_ENABLED(CONFIG_40x))
		return mfspr(SPRN_PIT);

	return mfspr(SPRN_DEC);
}

/*
 * Note: Book E and 4xx processors differ from other PowerPC processors
 * in when the decrementer generates its interrupt: on the 1 to 0
 * transition for Book E/4xx, but on the 0 to -1 transition for others.
 */
static inline void set_dec(u64 val)
{
	if (IS_ENABLED(CONFIG_40x))
		mtspr(SPRN_PIT, (u32)val);
	else if (IS_ENABLED(CONFIG_BOOKE))
		mtspr(SPRN_DEC, val);
	else
		mtspr(SPRN_DEC, val - 1);
}

static inline unsigned long tb_ticks_since(unsigned long tstamp)
{
	return mftb() - tstamp;
}

#define mulhwu(x,y) \
({unsigned z; asm ("mulhwu %0,%1,%2" : "=r" (z) : "r" (x), "r" (y)); z;})

#ifdef CONFIG_PPC64
#define mulhdu(x,y) \
({unsigned long z; asm ("mulhdu %0,%1,%2" : "=r" (z) : "r" (x), "r" (y)); z;})
#else
extern u64 mulhdu(u64, u64);
#endif

extern void div128_by_32(u64 dividend_high, u64 dividend_low,
			 unsigned divisor, struct div_result *dr);

extern void secondary_cpu_time_init(void);
extern void __init time_init(void);

#ifdef CONFIG_PPC64
static inline unsigned long test_irq_work_pending(void)
{
	unsigned long x;

	asm volatile("lbz %0,%1(13)"
		: "=r" (x)
		: "i" (offsetof(struct paca_struct, irq_work_pending)));
	return x;
}
#endif

DECLARE_PER_CPU(u64, decrementers_next_tb);

/* Convert timebase ticks to nanoseconds */
unsigned long long tb_to_ns(unsigned long long tb_ticks);

<<<<<<< HEAD
=======
void timer_broadcast_interrupt(void);

>>>>>>> 7d2a07b7
/* SPLPAR */
void accumulate_stolen_time(void);

#endif /* __KERNEL__ */
#endif /* __POWERPC_TIME_H */<|MERGE_RESOLUTION|>--- conflicted
+++ resolved
@@ -114,11 +114,8 @@
 /* Convert timebase ticks to nanoseconds */
 unsigned long long tb_to_ns(unsigned long long tb_ticks);
 
-<<<<<<< HEAD
-=======
 void timer_broadcast_interrupt(void);
 
->>>>>>> 7d2a07b7
 /* SPLPAR */
 void accumulate_stolen_time(void);
 
