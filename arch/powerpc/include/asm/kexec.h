/* SPDX-License-Identifier: GPL-2.0 */
#ifndef _ASM_POWERPC_KEXEC_H
#define _ASM_POWERPC_KEXEC_H
#ifdef __KERNEL__

#if defined(CONFIG_FSL_BOOKE) || defined(CONFIG_44x)

/*
 * On FSL-BookE we setup a 1:1 mapping which covers the first 2GiB of memory
 * and therefore we can only deal with memory within this range
 */
#define KEXEC_SOURCE_MEMORY_LIMIT	(2 * 1024 * 1024 * 1024UL - 1)
#define KEXEC_DESTINATION_MEMORY_LIMIT	(2 * 1024 * 1024 * 1024UL - 1)
#define KEXEC_CONTROL_MEMORY_LIMIT	(2 * 1024 * 1024 * 1024UL - 1)

#else

/*
 * Maximum page that is mapped directly into kernel memory.
 * XXX: Since we copy virt we can use any page we allocate
 */
#define KEXEC_SOURCE_MEMORY_LIMIT (-1UL)

/*
 * Maximum address we can reach in physical address mode.
 * XXX: I want to allow initrd in highmem. Otherwise set to rmo on LPAR.
 */
#define KEXEC_DESTINATION_MEMORY_LIMIT (-1UL)

/* Maximum address we can use for the control code buffer */
#ifdef __powerpc64__
#define KEXEC_CONTROL_MEMORY_LIMIT (-1UL)
#else
/* TASK_SIZE, probably left over from use_mm ?? */
#define KEXEC_CONTROL_MEMORY_LIMIT TASK_SIZE
#endif
#endif

#define KEXEC_CONTROL_PAGE_SIZE 4096

/* The native architecture */
#ifdef __powerpc64__
#define KEXEC_ARCH KEXEC_ARCH_PPC64
#else
#define KEXEC_ARCH KEXEC_ARCH_PPC
#endif

#define KEXEC_STATE_NONE 0
#define KEXEC_STATE_IRQS_OFF 1
#define KEXEC_STATE_REAL_MODE 2

#ifndef __ASSEMBLY__
#include <asm/reg.h>

typedef void (*crash_shutdown_t)(void);

#ifdef CONFIG_KEXEC_CORE

/*
 * This function is responsible for capturing register states if coming
 * via panic or invoking dump using sysrq-trigger.
 */
static inline void crash_setup_regs(struct pt_regs *newregs,
					struct pt_regs *oldregs)
{
	if (oldregs)
		memcpy(newregs, oldregs, sizeof(*newregs));
	else
		ppc_save_regs(newregs);
}

extern void kexec_smp_wait(void);	/* get and clear naca physid, wait for
					  master to copy new code to 0 */
extern int crashing_cpu;
extern void crash_send_ipi(void (*crash_ipi_callback)(struct pt_regs *));
extern void crash_ipi_callback(struct pt_regs *);
extern int crash_wake_offline;

struct kimage;
struct pt_regs;
extern void default_machine_kexec(struct kimage *image);
extern int default_machine_kexec_prepare(struct kimage *image);
extern void default_machine_crash_shutdown(struct pt_regs *regs);
extern int crash_shutdown_register(crash_shutdown_t handler);
extern int crash_shutdown_unregister(crash_shutdown_t handler);

extern void crash_kexec_secondary(struct pt_regs *regs);
extern int overlaps_crashkernel(unsigned long start, unsigned long size);
extern void reserve_crashkernel(void);
extern void machine_kexec_mask_interrupts(void);

static inline bool kdump_in_progress(void)
{
	return crashing_cpu >= 0;
}

void relocate_new_kernel(unsigned long indirection_page, unsigned long reboot_code_buffer,
			 unsigned long start_address) __noreturn;

#ifdef CONFIG_KEXEC_FILE
extern const struct kexec_file_ops kexec_elf64_ops;

#define ARCH_HAS_KIMAGE_ARCH

struct kimage_arch {
	struct crash_mem *exclude_ranges;

	unsigned long backup_start;
	void *backup_buf;
<<<<<<< HEAD

	unsigned long elfcorehdr_addr;
	unsigned long elf_headers_sz;
	void *elf_headers;

#ifdef CONFIG_IMA_KEXEC
	phys_addr_t ima_buffer_addr;
	size_t ima_buffer_size;
#endif
=======
	void *fdt;
>>>>>>> 7d2a07b7
};

char *setup_kdump_cmdline(struct kimage *image, char *cmdline,
			  unsigned long cmdline_len);
int setup_purgatory(struct kimage *image, const void *slave_code,
		    const void *fdt, unsigned long kernel_load_addr,
		    unsigned long fdt_load_addr);
<<<<<<< HEAD
int setup_new_fdt(const struct kimage *image, void *fdt,
		  unsigned long initrd_load_addr, unsigned long initrd_len,
		  const char *cmdline);
int delete_fdt_mem_rsv(void *fdt, unsigned long start, unsigned long size);
=======
>>>>>>> 7d2a07b7

#ifdef CONFIG_PPC64
struct kexec_buf;

int load_crashdump_segments_ppc64(struct kimage *image,
				  struct kexec_buf *kbuf);
int setup_purgatory_ppc64(struct kimage *image, const void *slave_code,
			  const void *fdt, unsigned long kernel_load_addr,
			  unsigned long fdt_load_addr);
<<<<<<< HEAD
unsigned int kexec_fdt_totalsize_ppc64(struct kimage *image);
=======
unsigned int kexec_extra_fdt_size_ppc64(struct kimage *image);
>>>>>>> 7d2a07b7
int setup_new_fdt_ppc64(const struct kimage *image, void *fdt,
			unsigned long initrd_load_addr,
			unsigned long initrd_len, const char *cmdline);
#endif /* CONFIG_PPC64 */

#endif /* CONFIG_KEXEC_FILE */

#else /* !CONFIG_KEXEC_CORE */
static inline void crash_kexec_secondary(struct pt_regs *regs) { }

static inline int overlaps_crashkernel(unsigned long start, unsigned long size)
{
	return 0;
}

static inline void reserve_crashkernel(void) { ; }

static inline int crash_shutdown_register(crash_shutdown_t handler)
{
	return 0;
}

static inline int crash_shutdown_unregister(crash_shutdown_t handler)
{
	return 0;
}

static inline bool kdump_in_progress(void)
{
	return false;
}

static inline void crash_ipi_callback(struct pt_regs *regs) { }

static inline void crash_send_ipi(void (*crash_ipi_callback)(struct pt_regs *))
{
}

#endif /* CONFIG_KEXEC_CORE */

#ifdef CONFIG_PPC_BOOK3S_64
#include <asm/book3s/64/kexec.h>
#endif

#ifndef reset_sprs
#define reset_sprs reset_sprs
static inline void reset_sprs(void)
{
}
#endif

#endif /* ! __ASSEMBLY__ */
#endif /* __KERNEL__ */
#endif /* _ASM_POWERPC_KEXEC_H */<|MERGE_RESOLUTION|>--- conflicted
+++ resolved
@@ -107,19 +107,7 @@
 
 	unsigned long backup_start;
 	void *backup_buf;
-<<<<<<< HEAD
-
-	unsigned long elfcorehdr_addr;
-	unsigned long elf_headers_sz;
-	void *elf_headers;
-
-#ifdef CONFIG_IMA_KEXEC
-	phys_addr_t ima_buffer_addr;
-	size_t ima_buffer_size;
-#endif
-=======
 	void *fdt;
->>>>>>> 7d2a07b7
 };
 
 char *setup_kdump_cmdline(struct kimage *image, char *cmdline,
@@ -127,13 +115,6 @@
 int setup_purgatory(struct kimage *image, const void *slave_code,
 		    const void *fdt, unsigned long kernel_load_addr,
 		    unsigned long fdt_load_addr);
-<<<<<<< HEAD
-int setup_new_fdt(const struct kimage *image, void *fdt,
-		  unsigned long initrd_load_addr, unsigned long initrd_len,
-		  const char *cmdline);
-int delete_fdt_mem_rsv(void *fdt, unsigned long start, unsigned long size);
-=======
->>>>>>> 7d2a07b7
 
 #ifdef CONFIG_PPC64
 struct kexec_buf;
@@ -143,11 +124,7 @@
 int setup_purgatory_ppc64(struct kimage *image, const void *slave_code,
 			  const void *fdt, unsigned long kernel_load_addr,
 			  unsigned long fdt_load_addr);
-<<<<<<< HEAD
-unsigned int kexec_fdt_totalsize_ppc64(struct kimage *image);
-=======
 unsigned int kexec_extra_fdt_size_ppc64(struct kimage *image);
->>>>>>> 7d2a07b7
 int setup_new_fdt_ppc64(const struct kimage *image, void *fdt,
 			unsigned long initrd_load_addr,
 			unsigned long initrd_len, const char *cmdline);
