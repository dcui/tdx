--- conflicted
+++ resolved
@@ -451,12 +451,8 @@
 
 static int power5p_compute_mmcr(u64 event[], int n_ev,
 				unsigned int hwc[], struct mmcr_regs *mmcr,
-<<<<<<< HEAD
-				struct perf_event *pevents[])
-=======
 				struct perf_event *pevents[],
 				u32 flags __maybe_unused)
->>>>>>> 7d2a07b7
 {
 	unsigned long mmcr1 = 0;
 	unsigned long mmcra = 0;
