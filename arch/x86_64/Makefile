--- conflicted
+++ resolved
@@ -30,14 +30,11 @@
 cflags-kernel-y	:=
 cflags-$(CONFIG_MK8) += $(call cc-option,-march=k8)
 cflags-$(CONFIG_MPSC) += $(call cc-option,-march=nocona)
-<<<<<<< HEAD
 cflags-$(CONFIG_KDB) += $(call cc-option,-fno-optimize-sibling-calls,)
-=======
 # gcc doesn't support -march=core2 yet as of gcc 4.3, but I hope it
 # will eventually. Use -mtune=generic as fallback
 cflags-$(CONFIG_MCORE2) += \
 	$(call cc-option,-march=core2,$(call cc-option,-mtune=generic))
->>>>>>> bf81b464
 cflags-$(CONFIG_GENERIC_CPU) += $(call cc-option,-mtune=generic)
 
 cflags-y += -m64
