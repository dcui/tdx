/*
 * Machine check handler.
 * K8 parts Copyright 2002,2003 Andi Kleen, SuSE Labs.
 * Rest from unknown author(s). 
 * 2004 Andi Kleen. Rewrote most of it. 
 */

#include <linux/init.h>
#include <linux/types.h>
#include <linux/kernel.h>
#include <linux/sched.h>
#include <linux/string.h>
#include <linux/rcupdate.h>
#include <linux/kallsyms.h>
#include <linux/sysdev.h>
#include <linux/miscdevice.h>
#include <linux/fs.h>
#include <asm/processor.h> 
#include <asm/msr.h>
#include <asm/mce.h>
#include <asm/kdebug.h>
#include <asm/uaccess.h>

#define MISC_MCELOG_MINOR 227
#define NR_BANKS 5

<<<<<<< HEAD
static int mce_dont_init; 
=======
static int mce_dont_init;
>>>>>>> 8a690d16

/* 0: always panic, 1: panic if deadlock possible, 2: try to avoid panic,
   3: never panic or exit (for testing only) */
static int tolerant = 1;
static int banks;
static unsigned long bank[NR_BANKS] = { [0 ... NR_BANKS-1] = ~0UL };

/*
 * Lockless MCE logging infrastructure.
 * This avoids deadlocks on printk locks without having to break locks. Also
 * separate MCEs from kernel messages to avoid bogus bug reports.
 */

struct mce_log mcelog = { 
	MCE_LOG_SIGNATURE,
	MCE_LOG_LEN,
}; 

static void mce_log(struct mce *mce)
{
	unsigned next, entry;
	mce->finished = 0;
	smp_wmb();
	for (;;) {
		entry = rcu_dereference(mcelog.next);
		/* When the buffer fills up discard new entries. Assume 
		   that the earlier errors are the more interesting. */
		if (entry >= MCE_LOG_LEN) {
			set_bit(MCE_OVERFLOW, &mcelog.flags);
			return;
		}
		/* Old left over entry. Skip. */
		if (mcelog.entry[entry].finished)
			continue;
		smp_rmb();
		next = entry + 1;
		if (cmpxchg(&mcelog.next, entry, next) == entry)
			break;
	}
	memcpy(mcelog.entry + entry, mce, sizeof(struct mce));
	smp_wmb();
	mcelog.entry[entry].finished = 1;
	smp_wmb();
}

static void print_mce(struct mce *m)
{
	printk(KERN_EMERG 
	       "CPU %d: Machine Check Exception: %16Lx Bank %d: %016Lx\n",
	       m->cpu, m->mcgstatus, m->bank, m->status);
	if (m->rip) {
		printk(KERN_EMERG 
		       "RIP%s %02x:<%016Lx> ",
		       !(m->mcgstatus & MCG_STATUS_EIPV) ? " !INEXACT!" : "",
		       m->cs, m->rip);
		if (m->cs == __KERNEL_CS)
			print_symbol("{%s}", m->rip);
		printk("\n");
	}
	printk(KERN_EMERG "TSC %Lx ", m->tsc); 
	if (m->addr)
		printk("ADDR %Lx ", m->addr);
	if (m->misc)
		printk("MISC %Lx ", m->misc); 	
	printk("\n");
}

static void mce_panic(char *msg, struct mce *backup, unsigned long start)
{ 
	int i;
	oops_begin();
	for (i = 0; i < MCE_LOG_LEN; i++) {
		unsigned long tsc = mcelog.entry[i].tsc;
		if (time_before(tsc, start))
			continue;
		print_mce(&mcelog.entry[i]); 
		if (mcelog.entry[i].tsc == backup->tsc)
			backup = NULL;
	}
	if (backup)
		print_mce(backup);
	if (tolerant >= 3)
		printk("Fake panic: %s\n", msg);
	else
		panic(msg);
} 

static int mce_available(struct cpuinfo_x86 *c)
{
	return test_bit(X86_FEATURE_MCE, &c->x86_capability) &&
	       test_bit(X86_FEATURE_MCA, &c->x86_capability);
}

/* 
 * The actual machine check handler
 */

void do_machine_check(struct pt_regs * regs, long error_code)
{
	struct mce m, panicm;
	int nowayout = (tolerant < 1); 
	int kill_it = 0;
	u64 mcestart = 0;
	int i;
	int panicm_found = 0;

	if (regs)
		notify_die(DIE_NMI, "machine check", regs, error_code, 255, SIGKILL);
	if (!banks)
		return;

	memset(&m, 0, sizeof(struct mce));
	m.cpu = hard_smp_processor_id();
	rdmsrl(MSR_IA32_MCG_STATUS, m.mcgstatus);
	if (!(m.mcgstatus & MCG_STATUS_RIPV))
		kill_it = 1;
	
	rdtscll(mcestart);
	barrier();

	for (i = 0; i < banks; i++) {
		if (!bank[i])
			continue;
		
		m.misc = 0; 
		m.addr = 0;
		m.bank = i;
		m.tsc = 0;

		rdmsrl(MSR_IA32_MC0_STATUS + i*4, m.status);
		if ((m.status & MCI_STATUS_VAL) == 0)
			continue;

<<<<<<< HEAD
		if (m.status & MCI_STATUS_EN) { 
=======
		if (m.status & MCI_STATUS_EN) {
>>>>>>> 8a690d16
			/* In theory _OVER could be a nowayout too, but
			   assume any overflowed errors were no fatal. */
			nowayout |= !!(m.status & MCI_STATUS_PCC);
			kill_it |= !!(m.status & MCI_STATUS_UC);
		}
<<<<<<< HEAD
							    
=======

>>>>>>> 8a690d16
		if (m.status & MCI_STATUS_MISCV)
			rdmsrl(MSR_IA32_MC0_MISC + i*4, m.misc);
		if (m.status & MCI_STATUS_ADDRV)
			rdmsrl(MSR_IA32_MC0_ADDR + i*4, m.addr);

		if (regs && (m.mcgstatus & MCG_STATUS_RIPV)) {
			m.rip = regs->rip;
			m.cs = regs->cs;
<<<<<<< HEAD
		} else { 
=======
		} else {
>>>>>>> 8a690d16
			m.rip = 0;
			m.cs = 0;
		}

		if (error_code != -1)
			rdtscll(m.tsc);
		wrmsrl(MSR_IA32_MC0_STATUS + i*4, 0);
		mce_log(&m);

		/* Did this bank cause the exception? */
		/* Assume that the bank with uncorrectable errors did it,
		   and that there is only a single one. */
		if ((m.status & MCI_STATUS_UC) && (m.status & MCI_STATUS_EN)) {
			panicm = m;
			panicm_found = 1;
		}
	}

	/* Never do anything final in the polling timer */
	if (!regs)
		goto out;

	/* If we didn't find an uncorrectable error, pick
	   the last one (shouldn't happen, just being safe). */
<<<<<<< HEAD
	if (!panicm_found) 
=======
	if (!panicm_found)
>>>>>>> 8a690d16
		panicm = m;
	if (nowayout)
		mce_panic("Machine check", &panicm, mcestart);
	if (kill_it) {
		int user_space = 0;

		if (m.mcgstatus & MCG_STATUS_RIPV)
			user_space = panicm.rip && (panicm.cs & 3);
		
		/* When the machine was in user space and the CPU didn't get
		   confused it's normally not necessary to panic, unless you 
		   are paranoid (tolerant == 0)

		   RED-PEN could be more tolerant for MCEs in idle,
		   but most likely they occur at boot anyways, where
		   it is best to just halt the machine. */
		if ((!user_space && (panic_on_oops || tolerant < 2)) ||
		    (unsigned)current->pid <= 1)
			mce_panic("Uncorrected machine check", &panicm, mcestart);

		/* do_exit takes an awful lot of locks and has as
		   slight risk of deadlocking. If you don't want that
		   don't set tolerant >= 2 */
		if (tolerant < 3)
			do_exit(SIGBUS);
	}

 out:
	/* Last thing done in the machine check exception to clear state. */
	wrmsrl(MSR_IA32_MCG_STATUS, 0);
}

/*
 * Periodic polling timer for "silent" machine check errors.
 */

static int check_interval = 5 * 60; /* 5 minutes */
static void mcheck_timer(void *data);
static DECLARE_WORK(mcheck_work, mcheck_timer, NULL);

static void mcheck_check_cpu(void *info)
{
	if (mce_available(&current_cpu_data))
		do_machine_check(NULL, 0);
}

static void mcheck_timer(void *data)
{
	on_each_cpu(mcheck_check_cpu, NULL, 1, 1);
	schedule_delayed_work(&mcheck_work, check_interval * HZ);
}


static __init int periodic_mcheck_init(void)
{ 
	if (check_interval)
		schedule_delayed_work(&mcheck_work, check_interval*HZ);
	return 0;
} 
__initcall(periodic_mcheck_init);


/* 
 * Initialize Machine Checks for a CPU.
 */
static void mce_init(void *dummy)
{
	u64 cap;
	int i;

	rdmsrl(MSR_IA32_MCG_CAP, cap);
	banks = cap & 0xff;
	if (banks > NR_BANKS) { 
		printk(KERN_INFO "MCE: warning: using only %d banks\n", banks);
		banks = NR_BANKS; 
	}

	/* Log the machine checks left over from the previous reset.
	   This also clears all registers */
<<<<<<< HEAD
	do_machine_check(NULL, -1); 
=======
	do_machine_check(NULL, -1);
>>>>>>> 8a690d16

	set_in_cr4(X86_CR4_MCE);

	if (cap & MCG_CTL_P)
		wrmsr(MSR_IA32_MCG_CTL, 0xffffffff, 0xffffffff);

	for (i = 0; i < banks; i++) {
		wrmsrl(MSR_IA32_MC0_CTL+4*i, bank[i]);
		wrmsrl(MSR_IA32_MC0_STATUS+4*i, 0);
	}	
}

/* Add per CPU specific workarounds here */
static void __init mce_cpu_quirks(struct cpuinfo_x86 *c) 
{ 
	/* This should be disabled by the BIOS, but isn't always */
	if (c->x86_vendor == X86_VENDOR_AMD && c->x86 == 15) {
		/* disable GART TBL walk error reporting, which trips off 
		   incorrectly with the IOMMU & 3ware & Cerberus. */
		clear_bit(10, &bank[4]);
	}
}			

/* 
 * Called for each booted CPU to set up machine checks.
 * Must be called with preempt off. 
 */
void __init mcheck_init(struct cpuinfo_x86 *c)
{
	static unsigned long mce_cpus __initdata = 0;

	mce_cpu_quirks(c); 

<<<<<<< HEAD
	if (mce_dont_init || 
	    test_and_set_bit(smp_processor_id(), &mce_cpus) || 
=======
	if (mce_dont_init ||
	    test_and_set_bit(smp_processor_id(), &mce_cpus) ||
>>>>>>> 8a690d16
	    !mce_available(c))
		return;

	mce_init(NULL);
}

/*
 * Character device to read and clear the MCE log.
 */

static void collect_tscs(void *data) 
{ 
	unsigned long *cpu_tsc = (unsigned long *)data;
	rdtscll(cpu_tsc[smp_processor_id()]);
} 

static ssize_t mce_read(struct file *filp, char __user *ubuf, size_t usize, loff_t *off)
{
	unsigned long cpu_tsc[NR_CPUS];
	static DECLARE_MUTEX(mce_read_sem);
	unsigned next;
	char __user *buf = ubuf;
	int i, err;

	down(&mce_read_sem); 
	next = rcu_dereference(mcelog.next);

	/* Only supports full reads right now */
	if (*off != 0 || usize < MCE_LOG_LEN*sizeof(struct mce)) { 
		up(&mce_read_sem);
		return -EINVAL;
	}

	err = 0;
	for (i = 0; i < next; i++) {
		if (!mcelog.entry[i].finished)
			continue;
		smp_rmb();
		err |= copy_to_user(buf, mcelog.entry + i, sizeof(struct mce));
		buf += sizeof(struct mce); 
	} 

	memset(mcelog.entry, 0, next * sizeof(struct mce));
	mcelog.next = 0;
	smp_wmb(); 
	
	synchronize_kernel();	

	/* Collect entries that were still getting written before the synchronize. */

	on_each_cpu(collect_tscs, cpu_tsc, 1, 1);
	for (i = next; i < MCE_LOG_LEN; i++) { 
		if (mcelog.entry[i].finished && 
		    mcelog.entry[i].tsc < cpu_tsc[mcelog.entry[i].cpu]) {  
			err |= copy_to_user(buf, mcelog.entry+i, sizeof(struct mce));
			smp_rmb();
			buf += sizeof(struct mce);
			memset(&mcelog.entry[i], 0, sizeof(struct mce));
		}
	} 	
	up(&mce_read_sem);
	return err ? -EFAULT : buf - ubuf; 
}

static int mce_ioctl(struct inode *i, struct file *f,unsigned int cmd, unsigned long arg)
{
	int __user *p = (int __user *)arg;
	if (!capable(CAP_SYS_ADMIN))
		return -EPERM; 
	switch (cmd) {
	case MCE_GET_RECORD_LEN: 
		return put_user(sizeof(struct mce), p);
	case MCE_GET_LOG_LEN:
		return put_user(MCE_LOG_LEN, p);		
	case MCE_GETCLEAR_FLAGS: {
		unsigned flags;
		do { 
			flags = mcelog.flags;
		} while (cmpxchg(&mcelog.flags, flags, 0) != flags); 
		return put_user(flags, p); 
	}
	default:
		return -ENOTTY; 
	} 
}

static struct file_operations mce_chrdev_ops = {
	.read = mce_read,
	.ioctl = mce_ioctl,
};

static struct miscdevice mce_log_device = {
	MISC_MCELOG_MINOR,
	"mcelog",
	&mce_chrdev_ops,
};

/* 
 * Old style boot options parsing. Only for compatibility. 
 */

static int __init mcheck_disable(char *str)
{
	mce_dont_init = 1;
	return 0;
}

/* mce=off disables machine check. Note you can reenable it later
   using sysfs */
static int __init mcheck_enable(char *str)
{
	if (!strcmp(str, "off"))
		mce_dont_init = 1;
	else
		printk("mce= argument %s ignored. Please use /sys", str); 
	return 0;
}

__setup("nomce", mcheck_disable);
__setup("mce", mcheck_enable);

/* 
 * Sysfs support
 */ 

/* On resume clear all MCE state. Don't want to see leftovers from the BIOS. */
static int mce_resume(struct sys_device *dev)
{
	on_each_cpu(mce_init, NULL, 1, 1);
	return 0;
}

/* Reinit MCEs after user configuration changes */
static void mce_restart(void) 
{ 
	if (check_interval)
		cancel_delayed_work(&mcheck_work);
	/* Timer race is harmless here */
	on_each_cpu(mce_init, NULL, 1, 1);       
	if (check_interval)
		schedule_delayed_work(&mcheck_work, check_interval*HZ);
}

static struct sysdev_class mce_sysclass = {
	.resume = mce_resume,
	set_kset_name("machinecheck"),
};

static struct sys_device device_mce = {
	.id	= 0,
	.cls	= &mce_sysclass,
};

/* Why are there no generic functions for this? */
#define ACCESSOR(name, var, start) \
	static ssize_t show_ ## name(struct sys_device *s, char *buf) { 	   	   \
		return sprintf(buf, "%lu\n", (unsigned long)var);		   \
	} 									   \
	static ssize_t set_ ## name(struct sys_device *s,const char *buf,size_t siz) { \
		char *end; 							   \
		unsigned long new = simple_strtoul(buf, &end, 0); 		   \
		if (end == buf) return -EINVAL;					   \
		var = new;							   \
		start; 								   \
		return end-buf;		     					   \
	}									   \
	static SYSDEV_ATTR(name, 0644, show_ ## name, set_ ## name);

ACCESSOR(bank0ctl,bank[0],mce_restart())
ACCESSOR(bank1ctl,bank[1],mce_restart())
ACCESSOR(bank2ctl,bank[2],mce_restart())
ACCESSOR(bank3ctl,bank[3],mce_restart())
ACCESSOR(bank4ctl,bank[4],mce_restart())
ACCESSOR(tolerant,tolerant,)
ACCESSOR(check_interval,check_interval,mce_restart())

static __init int mce_init_device(void)
{
	int err;
	if (!mce_available(&boot_cpu_data))
		return -EIO;
	err = sysdev_class_register(&mce_sysclass);
	if (!err)
		err = sysdev_register(&device_mce);
	if (!err) { 
		/* could create per CPU objects, but it is not worth it. */
		sysdev_create_file(&device_mce, &attr_bank0ctl); 
		sysdev_create_file(&device_mce, &attr_bank1ctl); 
		sysdev_create_file(&device_mce, &attr_bank2ctl); 
		sysdev_create_file(&device_mce, &attr_bank3ctl); 
		sysdev_create_file(&device_mce, &attr_bank4ctl); 
		sysdev_create_file(&device_mce, &attr_tolerant); 
		sysdev_create_file(&device_mce, &attr_check_interval);
	} 
	
	misc_register(&mce_log_device);
	return err;

}
device_initcall(mce_init_device);<|MERGE_RESOLUTION|>--- conflicted
+++ resolved
@@ -24,11 +24,7 @@
 #define MISC_MCELOG_MINOR 227
 #define NR_BANKS 5
 
-<<<<<<< HEAD
-static int mce_dont_init; 
-=======
 static int mce_dont_init;
->>>>>>> 8a690d16
 
 /* 0: always panic, 1: panic if deadlock possible, 2: try to avoid panic,
    3: never panic or exit (for testing only) */
@@ -162,21 +158,13 @@
 		if ((m.status & MCI_STATUS_VAL) == 0)
 			continue;
 
-<<<<<<< HEAD
-		if (m.status & MCI_STATUS_EN) { 
-=======
 		if (m.status & MCI_STATUS_EN) {
->>>>>>> 8a690d16
 			/* In theory _OVER could be a nowayout too, but
 			   assume any overflowed errors were no fatal. */
 			nowayout |= !!(m.status & MCI_STATUS_PCC);
 			kill_it |= !!(m.status & MCI_STATUS_UC);
 		}
-<<<<<<< HEAD
-							    
-=======
-
->>>>>>> 8a690d16
+
 		if (m.status & MCI_STATUS_MISCV)
 			rdmsrl(MSR_IA32_MC0_MISC + i*4, m.misc);
 		if (m.status & MCI_STATUS_ADDRV)
@@ -185,11 +173,7 @@
 		if (regs && (m.mcgstatus & MCG_STATUS_RIPV)) {
 			m.rip = regs->rip;
 			m.cs = regs->cs;
-<<<<<<< HEAD
-		} else { 
-=======
 		} else {
->>>>>>> 8a690d16
 			m.rip = 0;
 			m.cs = 0;
 		}
@@ -214,11 +198,7 @@
 
 	/* If we didn't find an uncorrectable error, pick
 	   the last one (shouldn't happen, just being safe). */
-<<<<<<< HEAD
-	if (!panicm_found) 
-=======
 	if (!panicm_found)
->>>>>>> 8a690d16
 		panicm = m;
 	if (nowayout)
 		mce_panic("Machine check", &panicm, mcestart);
@@ -298,11 +278,7 @@
 
 	/* Log the machine checks left over from the previous reset.
 	   This also clears all registers */
-<<<<<<< HEAD
-	do_machine_check(NULL, -1); 
-=======
 	do_machine_check(NULL, -1);
->>>>>>> 8a690d16
 
 	set_in_cr4(X86_CR4_MCE);
 
@@ -336,13 +312,8 @@
 
 	mce_cpu_quirks(c); 
 
-<<<<<<< HEAD
-	if (mce_dont_init || 
-	    test_and_set_bit(smp_processor_id(), &mce_cpus) || 
-=======
 	if (mce_dont_init ||
 	    test_and_set_bit(smp_processor_id(), &mce_cpus) ||
->>>>>>> 8a690d16
 	    !mce_available(c))
 		return;
 
