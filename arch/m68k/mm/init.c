--- conflicted
+++ resolved
@@ -74,11 +74,6 @@
     printk("%d reserved pages\n",reserved);
     printk("%d pages shared\n",shared);
     printk("%d pages swap cached\n",cached);
-<<<<<<< HEAD
-    printk("%ld pages in page table cache\n",pgtable_cache_size);
-=======
-    printk("%ld buffermem pages\n", nr_buffermem_pages());
->>>>>>> dee4f8ff
 }
 
 extern void init_pointer_table(unsigned long ptable);
