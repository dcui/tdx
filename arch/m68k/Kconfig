--- conflicted
+++ resolved
@@ -13,13 +13,6 @@
 	select BINFMT_FLAT_ARGVP_ENVP_ON_STACK
 	select DMA_DIRECT_REMAP if HAS_DMA && MMU && !COLDFIRE
 	select GENERIC_ATOMIC64
-<<<<<<< HEAD
-	select NO_DMA if !MMU && !COLDFIRE
-	select HAVE_UID16
-	select VIRT_TO_BUS
-	select ARCH_HAVE_NMI_SAFE_CMPXCHG if RMW_INSNS
-=======
->>>>>>> 7d2a07b7
 	select GENERIC_CPU_DEVICES
 	select GENERIC_IOMAP
 	select GENERIC_IRQ_SHOW
@@ -70,13 +63,6 @@
 config NO_IOPORT_MAP
 	def_bool y
 
-<<<<<<< HEAD
-config ZONE_DMA
-	bool
-	default y
-
-=======
->>>>>>> 7d2a07b7
 config HZ
 	int
 	default 1000 if CLEOPATRA
