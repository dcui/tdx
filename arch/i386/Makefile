--- conflicted
+++ resolved
@@ -42,15 +42,12 @@
 # Disable unit-at-a-time mode on pre-gcc-4.0 compilers, it makes gcc use
 # a lot more stack due to the lack of sharing of stacklots:
 CFLAGS				+= $(shell if [ $(call cc-version) -lt 0400 ] ; then echo $(call cc-option,-fno-unit-at-a-time); fi ;)
-<<<<<<< HEAD
 
 # m586 and genericarch is likely a distribution kernel. optimize for the
 # most common CPU (686)
 ifeq ($(CONFIG_X86_GENERICARCH),y)
 cflags-$(CONFIG_M586) += $(call cc-option,-mtune=i686)
 endif
-=======
->>>>>>> 2664b250
 
 CFLAGS += $(cflags-y)
 
