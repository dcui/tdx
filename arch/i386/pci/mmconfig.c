/*
 * Copyright (C) 2004 Matthew Wilcox <matthew@wil.cx>
 * Copyright (C) 2004 Intel Corp.
 *
 * This code is released under the GNU General Public License version 2.
 */

/*
 * mmconfig.c - Low-level direct PCI config space access via MMCONFIG
 */

#include <linux/pci.h>
#include <linux/init.h>
#include <linux/acpi.h>
#include <asm/e820.h>
#include "pci.h"

<<<<<<< HEAD
#define MMCONFIG_APER_SIZE (256*1024*1024)
=======
/* aperture is up to 256MB but BIOS may reserve less */
#define MMCONFIG_APER_MIN	(2 * 1024*1024)
#define MMCONFIG_APER_MAX	(256 * 1024*1024)
>>>>>>> 120bda20

/* Assume systems with more busses have correct MCFG */
#define MAX_CHECK_BUS 16

#define mmcfg_virt_addr ((void __iomem *) fix_to_virt(FIX_PCIE_MCFG))

/* The base address of the last MMCONFIG device accessed */
static u32 mmcfg_last_accessed_device;

static DECLARE_BITMAP(fallback_slots, MAX_CHECK_BUS*32);

/*
 * Functions for accessing PCI configuration space with MMCONFIG accesses
 */
static u32 get_base_addr(unsigned int seg, int bus, unsigned devfn)
{
	int cfg_num = -1;
	struct acpi_table_mcfg_config *cfg;

	if (seg == 0 && bus < MAX_CHECK_BUS &&
	    test_bit(PCI_SLOT(devfn) + 32*bus, fallback_slots))
		return 0;

	while (1) {
		++cfg_num;
		if (cfg_num >= pci_mmcfg_config_num) {
			break;
		}
		cfg = &pci_mmcfg_config[cfg_num];
		if (cfg->pci_segment_group_number != seg)
			continue;
		if ((cfg->start_bus_number <= bus) &&
		    (cfg->end_bus_number >= bus))
			return cfg->base_address;
	}

	/* Handle more broken MCFG tables on Asus etc.
	   They only contain a single entry for bus 0-0. Assume
 	   this applies to all busses. */
	cfg = &pci_mmcfg_config[0];
	if (pci_mmcfg_config_num == 1 &&
		cfg->pci_segment_group_number == 0 &&
		(cfg->start_bus_number | cfg->end_bus_number) == 0)
		return cfg->base_address;

	/* Fall back to type 0 */
	return 0;
}

static inline void pci_exp_set_dev_base(unsigned int base, int bus, int devfn)
{
	u32 dev_base = base | (bus << 20) | (devfn << 12);
	if (dev_base != mmcfg_last_accessed_device) {
		mmcfg_last_accessed_device = dev_base;
		set_fixmap_nocache(FIX_PCIE_MCFG, dev_base);
	}
}

static int pci_mmcfg_read(unsigned int seg, unsigned int bus,
			  unsigned int devfn, int reg, int len, u32 *value)
{
	unsigned long flags;
	u32 base;

	if ((bus > 255) || (devfn > 255) || (reg > 4095)) {
		*value = -1;
		return -EINVAL;
	}

	base = get_base_addr(seg, bus, devfn);
	if (!base)
		return pci_conf1_read(seg,bus,devfn,reg,len,value);

	spin_lock_irqsave(&pci_config_lock, flags);

	pci_exp_set_dev_base(base, bus, devfn);

	switch (len) {
	case 1:
		*value = readb(mmcfg_virt_addr + reg);
		break;
	case 2:
		*value = readw(mmcfg_virt_addr + reg);
		break;
	case 4:
		*value = readl(mmcfg_virt_addr + reg);
		break;
	}

	spin_unlock_irqrestore(&pci_config_lock, flags);

	return 0;
}

static int pci_mmcfg_write(unsigned int seg, unsigned int bus,
			   unsigned int devfn, int reg, int len, u32 value)
{
	unsigned long flags;
	u32 base;

	if ((bus > 255) || (devfn > 255) || (reg > 4095)) 
		return -EINVAL;

	base = get_base_addr(seg, bus, devfn);
	if (!base)
		return pci_conf1_write(seg,bus,devfn,reg,len,value);

	spin_lock_irqsave(&pci_config_lock, flags);

	pci_exp_set_dev_base(base, bus, devfn);

	switch (len) {
	case 1:
		writeb(value, mmcfg_virt_addr + reg);
		break;
	case 2:
		writew(value, mmcfg_virt_addr + reg);
		break;
	case 4:
		writel(value, mmcfg_virt_addr + reg);
		break;
	}

	spin_unlock_irqrestore(&pci_config_lock, flags);

	return 0;
}

static struct pci_raw_ops pci_mmcfg = {
	.read =		pci_mmcfg_read,
	.write =	pci_mmcfg_write,
};

/* K8 systems have some devices (typically in the builtin northbridge)
   that are only accessible using type1
   Normally this can be expressed in the MCFG by not listing them
   and assigning suitable _SEGs, but this isn't implemented in some BIOS.
   Instead try to discover all devices on bus 0 that are unreachable using MM
   and fallback for them. */
static __init void unreachable_devices(void)
{
	int i, k;
	unsigned long flags;

	for (k = 0; k < MAX_CHECK_BUS; k++) {
		for (i = 0; i < 32; i++) {
			u32 val1;
			u32 addr;

			pci_conf1_read(0, k, PCI_DEVFN(i, 0), 0, 4, &val1);
			if (val1 == 0xffffffff)
				continue;

			/* Locking probably not needed, but safer */
			spin_lock_irqsave(&pci_config_lock, flags);
			addr = get_base_addr(0, k, PCI_DEVFN(i, 0));
			if (addr != 0)
				pci_exp_set_dev_base(addr, k, PCI_DEVFN(i, 0));
			if (addr == 0 ||
			    readl((u32 __iomem *)mmcfg_virt_addr) != val1) {
				set_bit(i, fallback_slots);
				printk(KERN_NOTICE
			"PCI: No mmconfig possible on %x:%x\n", k, i);
			}
			spin_unlock_irqrestore(&pci_config_lock, flags);
		}
	}
}

void __init pci_mmcfg_init(void)
{
	if ((pci_probe & PCI_PROBE_MMCONF) == 0)
		return;

	acpi_table_parse(ACPI_MCFG, acpi_parse_mcfg);
	if ((pci_mmcfg_config_num == 0) ||
	    (pci_mmcfg_config == NULL) ||
	    (pci_mmcfg_config[0].base_address == 0))
		return;

	if (!e820_all_mapped(pci_mmcfg_config[0].base_address,
<<<<<<< HEAD
			pci_mmcfg_config[0].base_address + MMCONFIG_APER_SIZE,
			E820_RESERVED)) {
		printk(KERN_ERR "PCI: BIOS Bug: MCFG area is not E820-reserved\n");
=======
			pci_mmcfg_config[0].base_address + MMCONFIG_APER_MIN,
			E820_RESERVED)) {
		printk(KERN_ERR "PCI: BIOS Bug: MCFG area at %x is not E820-reserved\n",
				pci_mmcfg_config[0].base_address);
>>>>>>> 120bda20
		printk(KERN_ERR "PCI: Not using MMCONFIG.\n");
		return;
	}

	printk(KERN_INFO "PCI: Using MMCONFIG\n");
	raw_pci_ops = &pci_mmcfg;
	pci_probe = (pci_probe & ~PCI_PROBE_MASK) | PCI_PROBE_MMCONF;

	unreachable_devices();
}<|MERGE_RESOLUTION|>--- conflicted
+++ resolved
@@ -15,13 +15,9 @@
 #include <asm/e820.h>
 #include "pci.h"
 
-<<<<<<< HEAD
-#define MMCONFIG_APER_SIZE (256*1024*1024)
-=======
 /* aperture is up to 256MB but BIOS may reserve less */
 #define MMCONFIG_APER_MIN	(2 * 1024*1024)
 #define MMCONFIG_APER_MAX	(256 * 1024*1024)
->>>>>>> 120bda20
 
 /* Assume systems with more busses have correct MCFG */
 #define MAX_CHECK_BUS 16
@@ -203,16 +199,10 @@
 		return;
 
 	if (!e820_all_mapped(pci_mmcfg_config[0].base_address,
-<<<<<<< HEAD
-			pci_mmcfg_config[0].base_address + MMCONFIG_APER_SIZE,
-			E820_RESERVED)) {
-		printk(KERN_ERR "PCI: BIOS Bug: MCFG area is not E820-reserved\n");
-=======
 			pci_mmcfg_config[0].base_address + MMCONFIG_APER_MIN,
 			E820_RESERVED)) {
 		printk(KERN_ERR "PCI: BIOS Bug: MCFG area at %x is not E820-reserved\n",
 				pci_mmcfg_config[0].base_address);
->>>>>>> 120bda20
 		printk(KERN_ERR "PCI: Not using MMCONFIG.\n");
 		return;
 	}
