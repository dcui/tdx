--- conflicted
+++ resolved
@@ -357,10 +357,7 @@
 #endif
 		if (nl)
 			printk("\n");
-<<<<<<< HEAD
-=======
 	notify_die(DIE_OOPS, (char *)str, regs, err, 255, SIGSEGV);
->>>>>>> 8a690d16
 		show_registers(regs);
   	} else
 		printk(KERN_ERR "Recursive die() failure, output suppressed\n");
@@ -368,13 +365,10 @@
 	bust_spinlocks(0);
 	die.lock_owner = -1;
 	spin_unlock_irq(&die.lock);
-<<<<<<< HEAD
 #ifdef CONFIG_KDB
 	kdb_diemsg = str;
 	kdb(KDB_REASON_OOPS, err, regs);
 #endif /* CONFIG_KDB */
-=======
->>>>>>> 8a690d16
 	if (in_interrupt())
 		panic("Fatal exception in interrupt");
 
@@ -485,15 +479,9 @@
 }
 
 DO_VM86_ERROR_INFO( 0, SIGFPE,  "divide error", divide_error, FPE_INTDIV, regs->eip)
-<<<<<<< HEAD
-#ifndef	CONFIG_KDB
+#if !defined(CONFIG_KPROBES) && !defined(CONFIG_KDB)
 DO_VM86_ERROR( 3, SIGTRAP, "int3", int3)
-#endif	/* !CONFIG_KDB */
-=======
-#ifndef CONFIG_KPROBES
-DO_VM86_ERROR( 3, SIGTRAP, "int3", int3)
-#endif
->>>>>>> 8a690d16
+#endif
 DO_VM86_ERROR( 4, SIGSEGV, "overflow", overflow)
 DO_VM86_ERROR( 5, SIGSEGV, "bounds", bounds)
 DO_ERROR_INFO( 6, SIGILL,  "invalid operand", invalid_op, ILL_ILLOPN, regs->eip)
@@ -574,7 +562,6 @@
 	printk("Do you have a strange power saving mode enabled?\n");
 }
 
-<<<<<<< HEAD
 #if defined(CONFIG_SMP) && defined(CONFIG_KDB)
 static void
 do_ack_apic_irq(void)
@@ -584,8 +571,6 @@
 #endif /* defined(CONFIG_SMP) && defined(CONFIG_KDB) */
 
 
-=======
->>>>>>> 8a690d16
 static spinlock_t nmi_print_lock = SPIN_LOCK_UNLOCKED;
 
 void die_nmi (struct pt_regs *regs, const char *msg)
@@ -601,12 +586,9 @@
 		smp_processor_id(), regs->eip);
 	show_registers(regs);
 	printk("console shuts up ...\n");
-<<<<<<< HEAD
 #ifdef  CONFIG_KDB
 	kdb(KDB_REASON_NMI, 0, regs);
 #endif  /* CONFIG_KDB */
-=======
->>>>>>> 8a690d16
 	console_silent();
 	spin_unlock(&nmi_print_lock);
 	bust_spinlocks(0);
@@ -733,17 +715,14 @@
 
 	__asm__ __volatile__("movl %%db6,%0" : "=r" (condition));
 
-<<<<<<< HEAD
 #ifdef	CONFIG_KDB
 	if (kdb(KDB_REASON_DEBUG, error_code, regs))
 		return;
 #endif	/* CONFIG_KDB */
 
-=======
 	if (notify_die(DIE_DEBUG, "debug", regs, condition, error_code,
 					SIGTRAP) == NOTIFY_OK)
 		return;
->>>>>>> 8a690d16
 	/* It's safe to allow irq's after DR6 has been saved */
 	if (regs->eflags & X86_EFLAGS_IF)
 		local_irq_enable();
