/*
 *  linux/arch/i386/kernel/setup.c
 *
 *  Copyright (C) 1995  Linus Torvalds
 *
 *  Support of BIGMEM added by Gerhard Wichert, Siemens AG, July 1999
 *
 *  Memory region support
 *	David Parsons <orc@pell.chi.il.us>, July-August 1999
 *
 *  Added E820 sanitization routine (removes overlapping memory regions);
 *  Brian Moyle <bmoyle@mvista.com>, February 2001
 *
 * Moved CPU detection code to cpu/${cpu}.c
 *    Patrick Mochel <mochel@osdl.org>, March 2002
 *
 *  Provisions for empty E820 memory regions (reported by certain BIOSes).
 *  Alex Achenbach <xela@slit.de>, December 2002.
 *
 */

/*
 * This file handles the architecture-dependent parts of initialization
 */

#include <linux/sched.h>
#include <linux/mm.h>
#include <linux/mmzone.h>
#include <linux/screen_info.h>
#include <linux/ioport.h>
#include <linux/acpi.h>
#include <linux/apm_bios.h>
#include <linux/initrd.h>
#include <linux/bootmem.h>
#include <linux/seq_file.h>
#include <linux/platform_device.h>
#include <linux/console.h>
#include <linux/mca.h>
#include <linux/root_dev.h>
#include <linux/highmem.h>
#include <linux/module.h>
#include <linux/efi.h>
#include <linux/init.h>
#include <linux/edd.h>
#include <linux/nodemask.h>
#include <linux/kexec.h>
#include <linux/crash_dump.h>
#include <linux/dmi.h>
#include <linux/pfn.h>

#include <video/edid.h>

#include <asm/apic.h>
#include <asm/e820.h>
#include <asm/mpspec.h>
#include <asm/mmzone.h>
#include <asm/setup.h>
#include <asm/arch_hooks.h>
#include <asm/sections.h>
#include <asm/io_apic.h>
#include <asm/ist.h>
#include <asm/io.h>
#include <setup_arch.h>
#include <bios_ebda.h>
#include <asm/apic.h>

/* Forward Declaration. */
void __init find_max_pfn(void);

/* This value is set up by the early boot code to point to the value
   immediately after the boot time page tables.  It contains a *physical*
   address, and must not be in the .bss segment! */
unsigned long init_pg_tables_end __initdata = ~0UL;

int disable_pse __devinitdata = 0;

/*
 * Machine setup..
 */

#ifdef CONFIG_EFI
int efi_enabled = 0;
EXPORT_SYMBOL(efi_enabled);
#endif

/* cpu data as detected by the assembly code in head.S */
struct cpuinfo_x86 new_cpu_data __initdata = { 0, 0, 0, 0, -1, 1, 0, 0, -1 };
/* common cpu data for all cpus */
struct cpuinfo_x86 boot_cpu_data __read_mostly = { 0, 0, 0, 0, -1, 1, 0, 0, -1 };
EXPORT_SYMBOL(boot_cpu_data);

unsigned long mmu_cr4_features;

/* for MCA, but anyone else can use it if they want */
unsigned int machine_id;
#ifdef CONFIG_MCA
EXPORT_SYMBOL(machine_id);
#endif
unsigned int machine_submodel_id;
unsigned int BIOS_revision;
unsigned int mca_pentium_flag;

/* For PCI or other memory-mapped resources */
unsigned long pci_mem_start = 0x10000000;
#ifdef CONFIG_PCI
EXPORT_SYMBOL(pci_mem_start);
#endif

/* Boot loader ID as an integer, for the benefit of proc_dointvec */
int bootloader_type;

/* user-defined highmem size */
static unsigned int highmem_pages = -1;

/*
 * Setup options
 */
struct drive_info_struct { char dummy[32]; } drive_info;
#if defined(CONFIG_BLK_DEV_IDE) || defined(CONFIG_BLK_DEV_HD) || \
    defined(CONFIG_BLK_DEV_IDE_MODULE) || defined(CONFIG_BLK_DEV_HD_MODULE)
EXPORT_SYMBOL(drive_info);
#endif
struct screen_info screen_info;
EXPORT_SYMBOL(screen_info);
struct apm_info apm_info;
EXPORT_SYMBOL(apm_info);
struct sys_desc_table_struct {
	unsigned short length;
	unsigned char table[0];
};
struct edid_info edid_info;
EXPORT_SYMBOL_GPL(edid_info);
struct ist_info ist_info;
#if defined(CONFIG_X86_SPEEDSTEP_SMI) || \
	defined(CONFIG_X86_SPEEDSTEP_SMI_MODULE)
EXPORT_SYMBOL(ist_info);
#endif
struct e820map e820;

extern void early_cpu_init(void);
extern int root_mountflags;

unsigned long saved_videomode;

#define RAMDISK_IMAGE_START_MASK  	0x07FF
#define RAMDISK_PROMPT_FLAG		0x8000
#define RAMDISK_LOAD_FLAG		0x4000	

static char command_line[COMMAND_LINE_SIZE];

unsigned char __initdata boot_params[PARAM_SIZE];

static struct resource data_resource = {
	.name	= "Kernel data",
	.start	= 0,
	.end	= 0,
	.flags	= IORESOURCE_BUSY | IORESOURCE_MEM
};

static struct resource code_resource = {
	.name	= "Kernel code",
	.start	= 0,
	.end	= 0,
	.flags	= IORESOURCE_BUSY | IORESOURCE_MEM
};

static struct resource system_rom_resource = {
	.name	= "System ROM",
	.start	= 0xf0000,
	.end	= 0xfffff,
	.flags	= IORESOURCE_BUSY | IORESOURCE_READONLY | IORESOURCE_MEM
};

static struct resource extension_rom_resource = {
	.name	= "Extension ROM",
	.start	= 0xe0000,
	.end	= 0xeffff,
	.flags	= IORESOURCE_BUSY | IORESOURCE_READONLY | IORESOURCE_MEM
};

static struct resource adapter_rom_resources[] = { {
	.name 	= "Adapter ROM",
	.start	= 0xc8000,
	.end	= 0,
	.flags	= IORESOURCE_BUSY | IORESOURCE_READONLY | IORESOURCE_MEM
}, {
	.name 	= "Adapter ROM",
	.start	= 0,
	.end	= 0,
	.flags	= IORESOURCE_BUSY | IORESOURCE_READONLY | IORESOURCE_MEM
}, {
	.name 	= "Adapter ROM",
	.start	= 0,
	.end	= 0,
	.flags	= IORESOURCE_BUSY | IORESOURCE_READONLY | IORESOURCE_MEM
}, {
	.name 	= "Adapter ROM",
	.start	= 0,
	.end	= 0,
	.flags	= IORESOURCE_BUSY | IORESOURCE_READONLY | IORESOURCE_MEM
}, {
	.name 	= "Adapter ROM",
	.start	= 0,
	.end	= 0,
	.flags	= IORESOURCE_BUSY | IORESOURCE_READONLY | IORESOURCE_MEM
}, {
	.name 	= "Adapter ROM",
	.start	= 0,
	.end	= 0,
	.flags	= IORESOURCE_BUSY | IORESOURCE_READONLY | IORESOURCE_MEM
} };

static struct resource video_rom_resource = {
	.name 	= "Video ROM",
	.start	= 0xc0000,
	.end	= 0xc7fff,
	.flags	= IORESOURCE_BUSY | IORESOURCE_READONLY | IORESOURCE_MEM
};

static struct resource video_ram_resource = {
	.name	= "Video RAM area",
	.start	= 0xa0000,
	.end	= 0xbffff,
	.flags	= IORESOURCE_BUSY | IORESOURCE_MEM
};

static struct resource standard_io_resources[] = { {
	.name	= "dma1",
	.start	= 0x0000,
	.end	= 0x001f,
	.flags	= IORESOURCE_BUSY | IORESOURCE_IO
}, {
	.name	= "pic1",
	.start	= 0x0020,
	.end	= 0x0021,
	.flags	= IORESOURCE_BUSY | IORESOURCE_IO
}, {
	.name   = "timer0",
	.start	= 0x0040,
	.end    = 0x0043,
	.flags  = IORESOURCE_BUSY | IORESOURCE_IO
}, {
	.name   = "timer1",
	.start  = 0x0050,
	.end    = 0x0053,
	.flags	= IORESOURCE_BUSY | IORESOURCE_IO
}, {
	.name	= "keyboard",
	.start	= 0x0060,
	.end	= 0x006f,
	.flags	= IORESOURCE_BUSY | IORESOURCE_IO
}, {
	.name	= "dma page reg",
	.start	= 0x0080,
	.end	= 0x008f,
	.flags	= IORESOURCE_BUSY | IORESOURCE_IO
}, {
	.name	= "pic2",
	.start	= 0x00a0,
	.end	= 0x00a1,
	.flags	= IORESOURCE_BUSY | IORESOURCE_IO
}, {
	.name	= "dma2",
	.start	= 0x00c0,
	.end	= 0x00df,
	.flags	= IORESOURCE_BUSY | IORESOURCE_IO
}, {
	.name	= "fpu",
	.start	= 0x00f0,
	.end	= 0x00ff,
	.flags	= IORESOURCE_BUSY | IORESOURCE_IO
} };

#define romsignature(x) (*(unsigned short *)(x) == 0xaa55)

static int __init romchecksum(unsigned char *rom, unsigned long length)
{
	unsigned char *p, sum = 0;

	for (p = rom; p < rom + length; p++)
		sum += *p;
	return sum == 0;
}

static void __init probe_roms(void)
{
	unsigned long start, length, upper;
	unsigned char *rom;
	int	      i;

	/* video rom */
	upper = adapter_rom_resources[0].start;
	for (start = video_rom_resource.start; start < upper; start += 2048) {
		rom = isa_bus_to_virt(start);
		if (!romsignature(rom))
			continue;

		video_rom_resource.start = start;

		/* 0 < length <= 0x7f * 512, historically */
		length = rom[2] * 512;

		/* if checksum okay, trust length byte */
		if (length && romchecksum(rom, length))
			video_rom_resource.end = start + length - 1;

		request_resource(&iomem_resource, &video_rom_resource);
		break;
	}

	start = (video_rom_resource.end + 1 + 2047) & ~2047UL;
	if (start < upper)
		start = upper;

	/* system rom */
	request_resource(&iomem_resource, &system_rom_resource);
	upper = system_rom_resource.start;

	/* check for extension rom (ignore length byte!) */
	rom = isa_bus_to_virt(extension_rom_resource.start);
	if (romsignature(rom)) {
		length = extension_rom_resource.end - extension_rom_resource.start + 1;
		if (romchecksum(rom, length)) {
			request_resource(&iomem_resource, &extension_rom_resource);
			upper = extension_rom_resource.start;
		}
	}

	/* check for adapter roms on 2k boundaries */
	for (i = 0; i < ARRAY_SIZE(adapter_rom_resources) && start < upper; start += 2048) {
		rom = isa_bus_to_virt(start);
		if (!romsignature(rom))
			continue;

		/* 0 < length <= 0x7f * 512, historically */
		length = rom[2] * 512;

		/* but accept any length that fits if checksum okay */
		if (!length || start + length > upper || !romchecksum(rom, length))
			continue;

		adapter_rom_resources[i].start = start;
		adapter_rom_resources[i].end = start + length - 1;
		request_resource(&iomem_resource, &adapter_rom_resources[i]);

		start = adapter_rom_resources[i++].end & ~2047UL;
	}
}

static void __init limit_regions(unsigned long long size)
{
	unsigned long long current_addr = 0;
	int i;

	if (efi_enabled) {
		efi_memory_desc_t *md;
		void *p;

		for (p = memmap.map, i = 0; p < memmap.map_end;
			p += memmap.desc_size, i++) {
			md = p;
			current_addr = md->phys_addr + (md->num_pages << 12);
			if (md->type == EFI_CONVENTIONAL_MEMORY) {
				if (current_addr >= size) {
					md->num_pages -=
						(((current_addr-size) + PAGE_SIZE-1) >> PAGE_SHIFT);
					memmap.nr_map = i + 1;
					return;
				}
			}
		}
	}
	for (i = 0; i < e820.nr_map; i++) {
		current_addr = e820.map[i].addr + e820.map[i].size;
		if (current_addr < size)
			continue;

		if (e820.map[i].type != E820_RAM)
			continue;

		if (e820.map[i].addr >= size) {
			/*
			 * This region starts past the end of the
			 * requested size, skip it completely.
			 */
			e820.nr_map = i;
		} else {
			e820.nr_map = i + 1;
			e820.map[i].size -= current_addr - size;
		}
		return;
	}
}

void __init add_memory_region(unsigned long long start,
			      unsigned long long size, int type)
{
	int x;

	if (!efi_enabled) {
       		x = e820.nr_map;

		if (x == E820MAX) {
		    printk(KERN_ERR "Ooops! Too many entries in the memory map!\n");
		    return;
		}

		e820.map[x].addr = start;
		e820.map[x].size = size;
		e820.map[x].type = type;
		e820.nr_map++;
	}
} /* add_memory_region */

#define E820_DEBUG	1

static void __init print_memory_map(char *who)
{
	int i;

	for (i = 0; i < e820.nr_map; i++) {
		printk(" %s: %016Lx - %016Lx ", who,
			e820.map[i].addr,
			e820.map[i].addr + e820.map[i].size);
		switch (e820.map[i].type) {
		case E820_RAM:	printk("(usable)\n");
				break;
		case E820_RESERVED:
				printk("(reserved)\n");
				break;
		case E820_ACPI:
				printk("(ACPI data)\n");
				break;
		case E820_NVS:
				printk("(ACPI NVS)\n");
				break;
		default:	printk("type %lu\n", e820.map[i].type);
				break;
		}
	}
}

/*
 * Sanitize the BIOS e820 map.
 *
 * Some e820 responses include overlapping entries.  The following 
 * replaces the original e820 map with a new one, removing overlaps.
 *
 */
struct change_member {
	struct e820entry *pbios; /* pointer to original bios entry */
	unsigned long long addr; /* address for this change point */
};
static struct change_member change_point_list[2*E820MAX] __initdata;
static struct change_member *change_point[2*E820MAX] __initdata;
static struct e820entry *overlap_list[E820MAX] __initdata;
static struct e820entry new_bios[E820MAX] __initdata;

int __init sanitize_e820_map(struct e820entry * biosmap, char * pnr_map)
{
	struct change_member *change_tmp;
	unsigned long current_type, last_type;
	unsigned long long last_addr;
	int chgidx, still_changing;
	int overlap_entries;
	int new_bios_entry;
	int old_nr, new_nr, chg_nr;
	int i;

	/*
		Visually we're performing the following (1,2,3,4 = memory types)...

		Sample memory map (w/overlaps):
		   ____22__________________
		   ______________________4_
		   ____1111________________
		   _44_____________________
		   11111111________________
		   ____________________33__
		   ___________44___________
		   __________33333_________
		   ______________22________
		   ___________________2222_
		   _________111111111______
		   _____________________11_
		   _________________4______

		Sanitized equivalent (no overlap):
		   1_______________________
		   _44_____________________
		   ___1____________________
		   ____22__________________
		   ______11________________
		   _________1______________
		   __________3_____________
		   ___________44___________
		   _____________33_________
		   _______________2________
		   ________________1_______
		   _________________4______
		   ___________________2____
		   ____________________33__
		   ______________________4_
	*/

	/* if there's only one memory region, don't bother */
	if (*pnr_map < 2)
		return -1;

	old_nr = *pnr_map;

	/* bail out if we find any unreasonable addresses in bios map */
	for (i=0; i<old_nr; i++)
		if (biosmap[i].addr + biosmap[i].size < biosmap[i].addr)
			return -1;

	/* create pointers for initial change-point information (for sorting) */
	for (i=0; i < 2*old_nr; i++)
		change_point[i] = &change_point_list[i];

	/* record all known change-points (starting and ending addresses),
	   omitting those that are for empty memory regions */
	chgidx = 0;
	for (i=0; i < old_nr; i++)	{
		if (biosmap[i].size != 0) {
			change_point[chgidx]->addr = biosmap[i].addr;
			change_point[chgidx++]->pbios = &biosmap[i];
			change_point[chgidx]->addr = biosmap[i].addr + biosmap[i].size;
			change_point[chgidx++]->pbios = &biosmap[i];
		}
	}
	chg_nr = chgidx;    	/* true number of change-points */

	/* sort change-point list by memory addresses (low -> high) */
	still_changing = 1;
	while (still_changing)	{
		still_changing = 0;
		for (i=1; i < chg_nr; i++)  {
			/* if <current_addr> > <last_addr>, swap */
			/* or, if current=<start_addr> & last=<end_addr>, swap */
			if ((change_point[i]->addr < change_point[i-1]->addr) ||
				((change_point[i]->addr == change_point[i-1]->addr) &&
				 (change_point[i]->addr == change_point[i]->pbios->addr) &&
				 (change_point[i-1]->addr != change_point[i-1]->pbios->addr))
			   )
			{
				change_tmp = change_point[i];
				change_point[i] = change_point[i-1];
				change_point[i-1] = change_tmp;
				still_changing=1;
			}
		}
	}

	/* create a new bios memory map, removing overlaps */
	overlap_entries=0;	 /* number of entries in the overlap table */
	new_bios_entry=0;	 /* index for creating new bios map entries */
	last_type = 0;		 /* start with undefined memory type */
	last_addr = 0;		 /* start with 0 as last starting address */
	/* loop through change-points, determining affect on the new bios map */
	for (chgidx=0; chgidx < chg_nr; chgidx++)
	{
		/* keep track of all overlapping bios entries */
		if (change_point[chgidx]->addr == change_point[chgidx]->pbios->addr)
		{
			/* add map entry to overlap list (> 1 entry implies an overlap) */
			overlap_list[overlap_entries++]=change_point[chgidx]->pbios;
		}
		else
		{
			/* remove entry from list (order independent, so swap with last) */
			for (i=0; i<overlap_entries; i++)
			{
				if (overlap_list[i] == change_point[chgidx]->pbios)
					overlap_list[i] = overlap_list[overlap_entries-1];
			}
			overlap_entries--;
		}
		/* if there are overlapping entries, decide which "type" to use */
		/* (larger value takes precedence -- 1=usable, 2,3,4,4+=unusable) */
		current_type = 0;
		for (i=0; i<overlap_entries; i++)
			if (overlap_list[i]->type > current_type)
				current_type = overlap_list[i]->type;
		/* continue building up new bios map based on this information */
		if (current_type != last_type)	{
			if (last_type != 0)	 {
				new_bios[new_bios_entry].size =
					change_point[chgidx]->addr - last_addr;
				/* move forward only if the new size was non-zero */
				if (new_bios[new_bios_entry].size != 0)
					if (++new_bios_entry >= E820MAX)
						break; 	/* no more space left for new bios entries */
			}
			if (current_type != 0)	{
				new_bios[new_bios_entry].addr = change_point[chgidx]->addr;
				new_bios[new_bios_entry].type = current_type;
				last_addr=change_point[chgidx]->addr;
			}
			last_type = current_type;
		}
	}
	new_nr = new_bios_entry;   /* retain count for new bios entries */

	/* copy new bios mapping into original location */
	memcpy(biosmap, new_bios, new_nr*sizeof(struct e820entry));
	*pnr_map = new_nr;

	return 0;
}

/*
 * Copy the BIOS e820 map into a safe place.
 *
 * Sanity-check it while we're at it..
 *
 * If we're lucky and live on a modern system, the setup code
 * will have given us a memory map that we can use to properly
 * set up memory.  If we aren't, we'll fake a memory map.
 *
 * We check to see that the memory map contains at least 2 elements
 * before we'll use it, because the detection code in setup.S may
 * not be perfect and most every PC known to man has two memory
 * regions: one from 0 to 640k, and one from 1mb up.  (The IBM
 * thinkpad 560x, for example, does not cooperate with the memory
 * detection code.)
 */
int __init copy_e820_map(struct e820entry * biosmap, int nr_map)
{
	/* Only one memory region (or negative)? Ignore it */
	if (nr_map < 2)
		return -1;

	do {
		unsigned long long start = biosmap->addr;
		unsigned long long size = biosmap->size;
		unsigned long long end = start + size;
		unsigned long type = biosmap->type;

		/* Overflow in 64 bits? Ignore the memory map. */
		if (start > end)
			return -1;

		/*
		 * Some BIOSes claim RAM in the 640k - 1M region.
		 * Not right. Fix it up.
		 */
		if (type == E820_RAM) {
			if (start < 0x100000ULL && end > 0xA0000ULL) {
				if (start < 0xA0000ULL)
					add_memory_region(start, 0xA0000ULL-start, type);
				if (end <= 0x100000ULL)
					continue;
				start = 0x100000ULL;
				size = end - start;
			}
		}
		add_memory_region(start, size, type);
	} while (biosmap++,--nr_map);
	return 0;
}

#if defined(CONFIG_EDD) || defined(CONFIG_EDD_MODULE)
struct edd edd;
#ifdef CONFIG_EDD_MODULE
EXPORT_SYMBOL(edd);
#endif
/**
 * copy_edd() - Copy the BIOS EDD information
 *              from boot_params into a safe place.
 *
 */
static inline void copy_edd(void)
{
     memcpy(edd.mbr_signature, EDD_MBR_SIGNATURE, sizeof(edd.mbr_signature));
     memcpy(edd.edd_info, EDD_BUF, sizeof(edd.edd_info));
     edd.mbr_signature_nr = EDD_MBR_SIG_NR;
     edd.edd_info_nr = EDD_NR;
}
#else
static inline void copy_edd(void)
{
}
#endif

static int __initdata user_defined_memmap = 0;

/*
 * "mem=nopentium" disables the 4MB page tables.
 * "mem=XXX[kKmM]" defines a memory region from HIGH_MEM
 * to <mem>, overriding the bios size.
 * "memmap=XXX[KkmM]@XXX[KkmM]" defines a memory region from
 * <start> to <start>+<mem>, overriding the bios size.
 *
 * HPA tells me bootloaders need to parse mem=, so no new
 * option should be mem=  [also see Documentation/i386/boot.txt]
 */
static int __init parse_mem(char *arg)
{
	if (!arg)
		return -EINVAL;

	if (strcmp(arg, "nopentium") == 0) {
		clear_bit(X86_FEATURE_PSE, boot_cpu_data.x86_capability);
		disable_pse = 1;
	} else {
		/* If the user specifies memory size, we
		 * limit the BIOS-provided memory map to
		 * that size. exactmap can be used to specify
		 * the exact map. mem=number can be used to
		 * trim the existing memory map.
		 */
		unsigned long long mem_size;
 
		mem_size = memparse(arg, &arg);
		limit_regions(mem_size);
		user_defined_memmap = 1;
	}
	return 0;
}
early_param("mem", parse_mem);

static int __init parse_memmap(char *arg)
{
	if (!arg)
		return -EINVAL;

	if (strcmp(arg, "exactmap") == 0) {
#ifdef CONFIG_CRASH_DUMP
		/* If we are doing a crash dump, we
		 * still need to know the real mem
		 * size before original memory map is
		 * reset.
		 */
		find_max_pfn();
		saved_max_pfn = max_pfn;
#endif
		e820.nr_map = 0;
		user_defined_memmap = 1;
	} else {
		/* If the user specifies memory size, we
		 * limit the BIOS-provided memory map to
		 * that size. exactmap can be used to specify
		 * the exact map. mem=number can be used to
		 * trim the existing memory map.
		 */
		unsigned long long start_at, mem_size;

		mem_size = memparse(arg, &arg);
		if (*arg == '@') {
			start_at = memparse(arg+1, &arg);
			add_memory_region(start_at, mem_size, E820_RAM);
		} else if (*arg == '#') {
			start_at = memparse(arg+1, &arg);
			add_memory_region(start_at, mem_size, E820_ACPI);
		} else if (*arg == '$') {
			start_at = memparse(arg+1, &arg);
			add_memory_region(start_at, mem_size, E820_RESERVED);
		} else {
			limit_regions(mem_size);
			user_defined_memmap = 1;
		}
	}
	return 0;
}
early_param("memmap", parse_memmap);

#ifdef CONFIG_PROC_VMCORE
/* elfcorehdr= specifies the location of elf core header
 * stored by the crashed kernel.
 */
static int __init parse_elfcorehdr(char *arg)
{
	if (!arg)
		return -EINVAL;

	elfcorehdr_addr = memparse(arg, &arg);
	return 0;
}
early_param("elfcorehdr", parse_elfcorehdr);
#endif /* CONFIG_PROC_VMCORE */

/*
 * highmem=size forces highmem to be exactly 'size' bytes.
 * This works even on boxes that have no highmem otherwise.
 * This also works to reduce highmem size on bigger boxes.
 */
static int __init parse_highmem(char *arg)
{
	if (!arg)
		return -EINVAL;

	highmem_pages = memparse(arg, &arg) >> PAGE_SHIFT;
	return 0;
}
early_param("highmem", parse_highmem);

/*
 * vmalloc=size forces the vmalloc area to be exactly 'size'
 * bytes. This can be used to increase (or decrease) the
 * vmalloc area - the default is 128m.
 */
static int __init parse_vmalloc(char *arg)
{
	if (!arg)
		return -EINVAL;

<<<<<<< HEAD
#ifdef CONFIG_X86_LOCAL_APIC
		/* enable local APIC */
		else if (!memcmp(from, "lapic", 5) || !memcmp(from, "apic", 4))
			lapic_enable();
=======
	__VMALLOC_RESERVE = memparse(arg, &arg);
	return 0;
}
early_param("vmalloc", parse_vmalloc);
>>>>>>> 0215ffb0

/*
 * reservetop=size reserves a hole at the top of the kernel address space which
 * a hypervisor can load into later.  Needed for dynamically loaded hypervisors,
 * so relocating the fixmap can be done before paging initialization.
 */
static int __init parse_reservetop(char *arg)
{
	unsigned long address;

	if (!arg)
		return -EINVAL;

	address = memparse(arg, &arg);
	reserve_top_address(address);
	return 0;
}
early_param("reservetop", parse_reservetop);

/*
 * Callback for efi_memory_walk.
 */
static int __init
efi_find_max_pfn(unsigned long start, unsigned long end, void *arg)
{
	unsigned long *max_pfn = arg, pfn;

	if (start < end) {
		pfn = PFN_UP(end -1);
		if (pfn > *max_pfn)
			*max_pfn = pfn;
	}
	return 0;
}

static int __init
efi_memory_present_wrapper(unsigned long start, unsigned long end, void *arg)
{
	memory_present(0, PFN_UP(start), PFN_DOWN(end));
	return 0;
}

 /*
  * This function checks if the entire range <start,end> is mapped with type.
  *
  * Note: this function only works correct if the e820 table is sorted and
  * not-overlapping, which is the case
  */
int __init
e820_all_mapped(unsigned long s, unsigned long e, unsigned type)
{
	u64 start = s;
	u64 end = e;
	int i;
	for (i = 0; i < e820.nr_map; i++) {
		struct e820entry *ei = &e820.map[i];
		if (type && ei->type != type)
			continue;
		/* is the region (part) in overlap with the current region ?*/
		if (ei->addr >= end || ei->addr + ei->size <= start)
			continue;
		/* if the region is at the beginning of <start,end> we move
		 * start to the end of the region since it's ok until there
		 */
		if (ei->addr <= start)
			start = ei->addr + ei->size;
		/* if start is now at or beyond end, we're done, full
		 * coverage */
		if (start >= end)
			return 1; /* we're done */
	}
	return 0;
}

/*
 * Find the highest page frame number we have available
 */
void __init find_max_pfn(void)
{
	int i;

	max_pfn = 0;
	if (efi_enabled) {
		efi_memmap_walk(efi_find_max_pfn, &max_pfn);
		efi_memmap_walk(efi_memory_present_wrapper, NULL);
		return;
	}

	for (i = 0; i < e820.nr_map; i++) {
		unsigned long start, end;
		/* RAM? */
		if (e820.map[i].type != E820_RAM)
			continue;
		start = PFN_UP(e820.map[i].addr);
		end = PFN_DOWN(e820.map[i].addr + e820.map[i].size);
		if (start >= end)
			continue;
		if (end > max_pfn)
			max_pfn = end;
		memory_present(0, start, end);
	}
}

/*
 * Determine low and high memory ranges:
 */
unsigned long __init find_max_low_pfn(void)
{
	unsigned long max_low_pfn;

	max_low_pfn = max_pfn;
	if (max_low_pfn > MAXMEM_PFN) {
		if (highmem_pages == -1)
			highmem_pages = max_pfn - MAXMEM_PFN;
		if (highmem_pages + MAXMEM_PFN < max_pfn)
			max_pfn = MAXMEM_PFN + highmem_pages;
		if (highmem_pages + MAXMEM_PFN > max_pfn) {
			printk("only %luMB highmem pages available, ignoring highmem size of %uMB.\n", pages_to_mb(max_pfn - MAXMEM_PFN), pages_to_mb(highmem_pages));
			highmem_pages = 0;
		}
		max_low_pfn = MAXMEM_PFN;
#ifndef CONFIG_HIGHMEM
		/* Maximum memory usable is what is directly addressable */
		printk(KERN_WARNING "Warning only %ldMB will be used.\n",
					MAXMEM>>20);
		if (max_pfn > MAX_NONPAE_PFN)
			printk(KERN_WARNING "Use a PAE enabled kernel.\n");
		else
			printk(KERN_WARNING "Use a HIGHMEM enabled kernel.\n");
		max_pfn = MAXMEM_PFN;
#else /* !CONFIG_HIGHMEM */
#ifndef CONFIG_X86_PAE
		if (max_pfn > MAX_NONPAE_PFN) {
			max_pfn = MAX_NONPAE_PFN;
			printk(KERN_WARNING "Warning only 4GB will be used.\n");
			printk(KERN_WARNING "Use a PAE enabled kernel.\n");
		}
#endif /* !CONFIG_X86_PAE */
#endif /* !CONFIG_HIGHMEM */
	} else {
		if (highmem_pages == -1)
			highmem_pages = 0;
#ifdef CONFIG_HIGHMEM
		if (highmem_pages >= max_pfn) {
			printk(KERN_ERR "highmem size specified (%uMB) is bigger than pages available (%luMB)!.\n", pages_to_mb(highmem_pages), pages_to_mb(max_pfn));
			highmem_pages = 0;
		}
		if (highmem_pages) {
			if (max_low_pfn-highmem_pages < 64*1024*1024/PAGE_SIZE){
				printk(KERN_ERR "highmem size %uMB results in smaller than 64MB lowmem, ignoring it.\n", pages_to_mb(highmem_pages));
				highmem_pages = 0;
			}
			max_low_pfn -= highmem_pages;
		}
#else
		if (highmem_pages)
			printk(KERN_ERR "ignoring highmem size on non-highmem kernel!\n");
#endif
	}
	return max_low_pfn;
}

/*
 * Free all available memory for boot time allocation.  Used
 * as a callback function by efi_memory_walk()
 */

static int __init
free_available_memory(unsigned long start, unsigned long end, void *arg)
{
	/* check max_low_pfn */
	if (start >= (max_low_pfn << PAGE_SHIFT))
		return 0;
	if (end >= (max_low_pfn << PAGE_SHIFT))
		end = max_low_pfn << PAGE_SHIFT;
	if (start < end)
		free_bootmem(start, end - start);

	return 0;
}
/*
 * Register fully available low RAM pages with the bootmem allocator.
 */
static void __init register_bootmem_low_pages(unsigned long max_low_pfn)
{
	int i;

	if (efi_enabled) {
		efi_memmap_walk(free_available_memory, NULL);
		return;
	}
	for (i = 0; i < e820.nr_map; i++) {
		unsigned long curr_pfn, last_pfn, size;
		/*
		 * Reserve usable low memory
		 */
		if (e820.map[i].type != E820_RAM)
			continue;
		/*
		 * We are rounding up the start address of usable memory:
		 */
		curr_pfn = PFN_UP(e820.map[i].addr);
		if (curr_pfn >= max_low_pfn)
			continue;
		/*
		 * ... and at the end of the usable range downwards:
		 */
		last_pfn = PFN_DOWN(e820.map[i].addr + e820.map[i].size);

		if (last_pfn > max_low_pfn)
			last_pfn = max_low_pfn;

		/*
		 * .. finally, did all the rounding and playing
		 * around just make the area go away?
		 */
		if (last_pfn <= curr_pfn)
			continue;

		size = last_pfn - curr_pfn;
		free_bootmem(PFN_PHYS(curr_pfn), PFN_PHYS(size));
	}
}

/*
 * workaround for Dell systems that neglect to reserve EBDA
 */
static void __init reserve_ebda_region(void)
{
	unsigned int addr;
	addr = get_bios_ebda();
	if (addr)
		reserve_bootmem(addr, PAGE_SIZE);	
}

#ifndef CONFIG_NEED_MULTIPLE_NODES
void __init setup_bootmem_allocator(void);
static unsigned long __init setup_memory(void)
{
	/*
	 * partially used pages are not usable - thus
	 * we are rounding upwards:
	 */
	min_low_pfn = PFN_UP(init_pg_tables_end);

	find_max_pfn();

	max_low_pfn = find_max_low_pfn();

#ifdef CONFIG_HIGHMEM
	highstart_pfn = highend_pfn = max_pfn;
	if (max_pfn > max_low_pfn) {
		highstart_pfn = max_low_pfn;
	}
	printk(KERN_NOTICE "%ldMB HIGHMEM available.\n",
		pages_to_mb(highend_pfn - highstart_pfn));
	num_physpages = highend_pfn;
	high_memory = (void *) __va(highstart_pfn * PAGE_SIZE - 1) + 1;
#else
	num_physpages = max_low_pfn;
	high_memory = (void *) __va(max_low_pfn * PAGE_SIZE - 1) + 1;
#endif
#ifdef CONFIG_FLATMEM
	max_mapnr = num_physpages;
#endif
	printk(KERN_NOTICE "%ldMB LOWMEM available.\n",
			pages_to_mb(max_low_pfn));

	setup_bootmem_allocator();

	return max_low_pfn;
}

void __init zone_sizes_init(void)
{
	unsigned long max_zone_pfns[MAX_NR_ZONES];
	memset(max_zone_pfns, 0, sizeof(max_zone_pfns));
	max_zone_pfns[ZONE_DMA] =
		virt_to_phys((char *)MAX_DMA_ADDRESS) >> PAGE_SHIFT;
	max_zone_pfns[ZONE_NORMAL] = max_low_pfn;
#ifdef CONFIG_HIGHMEM
	max_zone_pfns[ZONE_HIGHMEM] = highend_pfn;
	add_active_range(0, 0, highend_pfn);
#else
	add_active_range(0, 0, max_low_pfn);
#endif

	free_area_init_nodes(max_zone_pfns);
}
#else
extern unsigned long __init setup_memory(void);
extern void zone_sizes_init(void);
#endif /* !CONFIG_NEED_MULTIPLE_NODES */

void __init setup_bootmem_allocator(void)
{
	unsigned long bootmap_size;
	/*
	 * Initialize the boot-time allocator (with low memory only):
	 */
	bootmap_size = init_bootmem(min_low_pfn, max_low_pfn);

	register_bootmem_low_pages(max_low_pfn);

	/*
	 * Reserve the bootmem bitmap itself as well. We do this in two
	 * steps (first step was init_bootmem()) because this catches
	 * the (very unlikely) case of us accidentally initializing the
	 * bootmem allocator with an invalid RAM area.
	 */
	reserve_bootmem(__PHYSICAL_START, (PFN_PHYS(min_low_pfn) +
			 bootmap_size + PAGE_SIZE-1) - (__PHYSICAL_START));

	/*
	 * reserve physical page 0 - it's a special BIOS page on many boxes,
	 * enabling clean reboots, SMP operation, laptop functions.
	 */
	reserve_bootmem(0, PAGE_SIZE);

	/* reserve EBDA region, it's a 4K region */
	reserve_ebda_region();

    /* could be an AMD 768MPX chipset. Reserve a page  before VGA to prevent
       PCI prefetch into it (errata #56). Usually the page is reserved anyways,
       unless you have no PS/2 mouse plugged in. */
	if (boot_cpu_data.x86_vendor == X86_VENDOR_AMD &&
	    boot_cpu_data.x86 == 6)
	     reserve_bootmem(0xa0000 - 4096, 4096);

#ifdef CONFIG_SMP
	/*
	 * But first pinch a few for the stack/trampoline stuff
	 * FIXME: Don't need the extra page at 4K, but need to fix
	 * trampoline before removing it. (see the GDT stuff)
	 */
	reserve_bootmem(PAGE_SIZE, PAGE_SIZE);
#endif
#ifdef CONFIG_ACPI_SLEEP
	/*
	 * Reserve low memory region for sleep support.
	 */
	acpi_reserve_bootmem();
#endif
#ifdef CONFIG_X86_FIND_SMP_CONFIG
	/*
	 * Find and reserve possible boot-time SMP configuration:
	 */
	find_smp_config();
#endif
	numa_kva_reserve();
#ifdef CONFIG_BLK_DEV_INITRD
	if (LOADER_TYPE && INITRD_START) {
		if (INITRD_START + INITRD_SIZE <= (max_low_pfn << PAGE_SHIFT)) {
			reserve_bootmem(INITRD_START, INITRD_SIZE);
			initrd_start =
				INITRD_START ? INITRD_START + PAGE_OFFSET : 0;
			initrd_end = initrd_start+INITRD_SIZE;
		}
		else {
			printk(KERN_ERR "initrd extends beyond end of memory "
			    "(0x%08lx > 0x%08lx)\ndisabling initrd\n",
			    INITRD_START + INITRD_SIZE,
			    max_low_pfn << PAGE_SHIFT);
			initrd_start = 0;
		}
	}
#endif
#ifdef CONFIG_KEXEC
	if (crashk_res.start != crashk_res.end)
		reserve_bootmem(crashk_res.start,
			crashk_res.end - crashk_res.start + 1);
#endif
}

/*
 * The node 0 pgdat is initialized before all of these because
 * it's needed for bootmem.  node>0 pgdats have their virtual
 * space allocated before the pagetables are in place to access
 * them, so they can't be cleared then.
 *
 * This should all compile down to nothing when NUMA is off.
 */
void __init remapped_pgdat_init(void)
{
	int nid;

	for_each_online_node(nid) {
		if (nid != 0)
			memset(NODE_DATA(nid), 0, sizeof(struct pglist_data));
	}
}

/*
 * Request address space for all standard RAM and ROM resources
 * and also for regions reported as reserved by the e820.
 */
static void __init
legacy_init_iomem_resources(struct resource *code_resource, struct resource *data_resource)
{
	int i;

	probe_roms();
	for (i = 0; i < e820.nr_map; i++) {
		struct resource *res;
#ifndef CONFIG_RESOURCES_64BIT
		if (e820.map[i].addr + e820.map[i].size > 0x100000000ULL)
			continue;
#endif
		res = kzalloc(sizeof(struct resource), GFP_ATOMIC);
		switch (e820.map[i].type) {
		case E820_RAM:	res->name = "System RAM"; break;
		case E820_ACPI:	res->name = "ACPI Tables"; break;
		case E820_NVS:	res->name = "ACPI Non-volatile Storage"; break;
		default:	res->name = "reserved";
		}
		res->start = e820.map[i].addr;
		res->end = res->start + e820.map[i].size - 1;
		res->flags = IORESOURCE_MEM | IORESOURCE_BUSY;
		if (request_resource(&iomem_resource, res)) {
			kfree(res);
			continue;
		}
		if (e820.map[i].type == E820_RAM) {
			/*
			 *  We don't know which RAM region contains kernel data,
			 *  so we try it repeatedly and let the resource manager
			 *  test it.
			 */
			request_resource(res, code_resource);
			request_resource(res, data_resource);
#ifdef CONFIG_KEXEC
			request_resource(res, &crashk_res);
#endif
		}
	}
}

/*
 * Request address space for all standard resources
 *
 * This is called just before pcibios_init(), which is also a
 * subsys_initcall, but is linked in later (in arch/i386/pci/common.c).
 */
static int __init request_standard_resources(void)
{
	int i;

	printk("Setting up standard PCI resources\n");
	if (efi_enabled)
		efi_initialize_iomem_resources(&code_resource, &data_resource);
	else
		legacy_init_iomem_resources(&code_resource, &data_resource);

	/* EFI systems may still have VGA */
	request_resource(&iomem_resource, &video_ram_resource);

	/* request I/O space for devices used on all i[345]86 PCs */
	for (i = 0; i < ARRAY_SIZE(standard_io_resources); i++)
		request_resource(&ioport_resource, &standard_io_resources[i]);
	return 0;
}

subsys_initcall(request_standard_resources);

static void __init register_memory(void)
{
	unsigned long gapstart, gapsize, round;
	unsigned long long last;
	int i;

	/*
	 * Search for the bigest gap in the low 32 bits of the e820
	 * memory space.
	 */
	last = 0x100000000ull;
	gapstart = 0x10000000;
	gapsize = 0x400000;
	i = e820.nr_map;
	while (--i >= 0) {
		unsigned long long start = e820.map[i].addr;
		unsigned long long end = start + e820.map[i].size;

		/*
		 * Since "last" is at most 4GB, we know we'll
		 * fit in 32 bits if this condition is true
		 */
		if (last > end) {
			unsigned long gap = last - end;

			if (gap > gapsize) {
				gapsize = gap;
				gapstart = end;
			}
		}
		if (start < last)
			last = start;
	}

	/*
	 * See how much we want to round up: start off with
	 * rounding to the next 1MB area.
	 */
	round = 0x100000;
	while ((gapsize >> 4) > round)
		round += round;
	/* Fun with two's complement */
	pci_mem_start = (gapstart + round) & -round;

	printk("Allocating PCI resources starting at %08lx (gap: %08lx:%08lx)\n",
		pci_mem_start, gapstart, gapsize);
}

#ifdef CONFIG_MCA
static void set_mca_bus(int x)
{
	MCA_bus = x;
}
#else
static void set_mca_bus(int x) { }
#endif

/*
 * Determine if we were loaded by an EFI loader.  If so, then we have also been
 * passed the efi memmap, systab, etc., so we should use these data structures
 * for initialization.  Note, the efi init code path is determined by the
 * global efi_enabled. This allows the same kernel image to be used on existing
 * systems (with a traditional BIOS) as well as on EFI systems.
 */
void __init setup_arch(char **cmdline_p)
{
	unsigned long max_low_pfn;

	memcpy(&boot_cpu_data, &new_cpu_data, sizeof(new_cpu_data));
	pre_setup_arch_hook();
	early_cpu_init();

	/*
	 * FIXME: This isn't an official loader_type right
	 * now but does currently work with elilo.
	 * If we were configured as an EFI kernel, check to make
	 * sure that we were loaded correctly from elilo and that
	 * the system table is valid.  If not, then initialize normally.
	 */
#ifdef CONFIG_EFI
	if ((LOADER_TYPE == 0x50) && EFI_SYSTAB)
		efi_enabled = 1;
#endif

 	ROOT_DEV = old_decode_dev(ORIG_ROOT_DEV);
 	drive_info = DRIVE_INFO;
 	screen_info = SCREEN_INFO;
	edid_info = EDID_INFO;
	apm_info.bios = APM_BIOS_INFO;
	ist_info = IST_INFO;
	saved_videomode = VIDEO_MODE;
	if( SYS_DESC_TABLE.length != 0 ) {
		set_mca_bus(SYS_DESC_TABLE.table[3] & 0x2);
		machine_id = SYS_DESC_TABLE.table[0];
		machine_submodel_id = SYS_DESC_TABLE.table[1];
		BIOS_revision = SYS_DESC_TABLE.table[2];
	}
	bootloader_type = LOADER_TYPE;

#ifdef CONFIG_BLK_DEV_RAM
	rd_image_start = RAMDISK_FLAGS & RAMDISK_IMAGE_START_MASK;
	rd_prompt = ((RAMDISK_FLAGS & RAMDISK_PROMPT_FLAG) != 0);
	rd_doload = ((RAMDISK_FLAGS & RAMDISK_LOAD_FLAG) != 0);
#endif
	ARCH_SETUP
	if (efi_enabled)
		efi_init();
	else {
		printk(KERN_INFO "BIOS-provided physical RAM map:\n");
		print_memory_map(machine_specific_memory_setup());
	}

	copy_edd();

	if (!MOUNT_ROOT_RDONLY)
		root_mountflags &= ~MS_RDONLY;
	init_mm.start_code = (unsigned long) _text;
	init_mm.end_code = (unsigned long) _etext;
	init_mm.end_data = (unsigned long) _edata;
	init_mm.brk = init_pg_tables_end + PAGE_OFFSET;

	code_resource.start = virt_to_phys(_text);
	code_resource.end = virt_to_phys(_etext)-1;
	data_resource.start = virt_to_phys(_etext);
	data_resource.end = virt_to_phys(_edata)-1;

	parse_early_param();

	if (user_defined_memmap) {
		printk(KERN_INFO "user-defined physical RAM map:\n");
		print_memory_map("user");
	}

	strlcpy(command_line, saved_command_line, COMMAND_LINE_SIZE);
	*cmdline_p = command_line;

	max_low_pfn = setup_memory();

	/*
	 * NOTE: before this point _nobody_ is allowed to allocate
	 * any memory using the bootmem allocator.  Although the
	 * alloctor is now initialised only the first 8Mb of the kernel
	 * virtual address space has been mapped.  All allocations before
	 * paging_init() has completed must use the alloc_bootmem_low_pages()
	 * variant (which allocates DMA'able memory) and care must be taken
	 * not to exceed the 8Mb limit.
	 */

#ifdef CONFIG_SMP
	smp_alloc_memory(); /* AP processor realmode stacks in low memory*/
#endif
	paging_init();
	remapped_pgdat_init();
	sparse_init();
	zone_sizes_init();

	/*
	 * NOTE: at this point the bootmem allocator is fully available.
	 */

	dmi_scan_machine();

#ifdef CONFIG_X86_GENERICARCH
	generic_apic_probe();
#endif	
	if (efi_enabled)
		efi_map_memmap();

#ifdef CONFIG_X86_APIC_AUTO
	dmi_check_apic();
#endif

#ifdef CONFIG_ACPI
	/*
	 * Parse the ACPI tables for possible boot-time SMP configuration.
	 */
	acpi_boot_table_init();
#endif

#ifdef CONFIG_PCI
#ifdef CONFIG_X86_IO_APIC
	check_acpi_pci();	/* Checks more than just ACPI actually */
#endif
#endif

#ifdef CONFIG_ACPI
	acpi_boot_init();

#if defined(CONFIG_SMP) && defined(CONFIG_X86_PC)
	if (def_to_bigsmp)
		printk(KERN_WARNING "More than 8 CPUs detected and "
			"CONFIG_X86_PC cannot handle it.\nUse "
			"CONFIG_X86_GENERICARCH or CONFIG_X86_BIGSMP.\n");
#endif
#endif
#ifdef CONFIG_X86_LOCAL_APIC
	if (smp_found_config && cpu_has_apic)
		get_smp_config();
#endif

	register_memory();

#ifdef CONFIG_VT
#if defined(CONFIG_VGA_CONSOLE)
	if (!efi_enabled || (efi_mem_type(0xa0000) != EFI_CONVENTIONAL_MEMORY))
		conswitchp = &vga_con;
#elif defined(CONFIG_DUMMY_CONSOLE)
	conswitchp = &dummy_con;
#endif
#endif
	tsc_init();
}

static __init int add_pcspkr(void)
{
	struct platform_device *pd;
	int ret;

	pd = platform_device_alloc("pcspkr", -1);
	if (!pd)
		return -ENOMEM;

	ret = platform_device_add(pd);
	if (ret)
		platform_device_put(pd);

	return ret;
}
device_initcall(add_pcspkr);

/*
 * Local Variables:
 * mode:c
 * c-file-style:"k&r"
 * c-basic-offset:8
 * End:
 */<|MERGE_RESOLUTION|>--- conflicted
+++ resolved
@@ -62,7 +62,6 @@
 #include <asm/io.h>
 #include <setup_arch.h>
 #include <bios_ebda.h>
-#include <asm/apic.h>
 
 /* Forward Declaration. */
 void __init find_max_pfn(void);
@@ -805,17 +804,10 @@
 	if (!arg)
 		return -EINVAL;
 
-<<<<<<< HEAD
-#ifdef CONFIG_X86_LOCAL_APIC
-		/* enable local APIC */
-		else if (!memcmp(from, "lapic", 5) || !memcmp(from, "apic", 4))
-			lapic_enable();
-=======
 	__VMALLOC_RESERVE = memparse(arg, &arg);
 	return 0;
 }
 early_param("vmalloc", parse_vmalloc);
->>>>>>> 0215ffb0
 
 /*
  * reservetop=size reserves a hole at the top of the kernel address space which
@@ -1448,10 +1440,6 @@
 	if (efi_enabled)
 		efi_map_memmap();
 
-#ifdef CONFIG_X86_APIC_AUTO
-	dmi_check_apic();
-#endif
-
 #ifdef CONFIG_ACPI
 	/*
 	 * Parse the ACPI tables for possible boot-time SMP configuration.
@@ -1476,7 +1464,7 @@
 #endif
 #endif
 #ifdef CONFIG_X86_LOCAL_APIC
-	if (smp_found_config && cpu_has_apic)
+	if (smp_found_config)
 		get_smp_config();
 #endif
 
