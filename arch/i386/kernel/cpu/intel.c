#include <linux/config.h>
#include <linux/init.h>
#include <linux/kernel.h>

#include <linux/string.h>
#include <linux/bitops.h>
#include <linux/smp.h>
#include <linux/thread_info.h>

#include <asm/processor.h>
#include <asm/msr.h>
#include <asm/uaccess.h>

#include "cpu.h"

#ifdef CONFIG_X86_LOCAL_APIC
#include <asm/mpspec.h>
#include <asm/apic.h>
#include <mach_apic.h>
#endif

extern int trap_init_f00f_bug(void);

#ifdef CONFIG_X86_INTEL_USERCOPY
/*
 * Alignment at which movsl is preferred for bulk memory copies.
 */
struct movsl_mask movsl_mask;
#endif

void __init early_intel_workaround(struct cpuinfo_x86 *c)
{
	if (c->x86_vendor != X86_VENDOR_INTEL)
		return;
	/* Netburst reports 64 bytes clflush size, but does IO in 128 bytes */
	if (c->x86 == 15 && c->x86_cache_alignment == 64)
		c->x86_cache_alignment = 128;
}

/*
 *	Early probe support logic for ppro memory erratum #50
 *
 *	This is called before we do cpu ident work
 */
 
int __init ppro_with_ram_bug(void)
{
	/* Uses data from early_cpu_detect now */
	if (boot_cpu_data.x86_vendor == X86_VENDOR_INTEL &&
	    boot_cpu_data.x86 == 6 &&
	    boot_cpu_data.x86_model == 1 &&
	    boot_cpu_data.x86_mask < 8) {
		printk(KERN_INFO "Pentium Pro with Errata#50 detected. Taking evasive action.\n");
		return 1;
	}
	return 0;
}
	
#define LVL_1_INST	1
#define LVL_1_DATA	2
#define LVL_2		3
#define LVL_3		4
#define LVL_TRACE	5

struct _cache_table
{
	unsigned char descriptor;
	char cache_type;
	short size;
};

/* all the cache descriptor types we care about (no TLB or trace cache entries) */
static struct _cache_table cache_table[] __initdata =
{
<<<<<<< HEAD
	{ 0x06, LVL_1_INST, 8 },
	{ 0x08, LVL_1_INST, 16 },
	{ 0x0a, LVL_1_DATA, 8 },
	{ 0x0c, LVL_1_DATA, 16 },
	{ 0x22, LVL_3,      512 },
	{ 0x23, LVL_3,      1024 },
	{ 0x25, LVL_3,      2048 },
	{ 0x29, LVL_3,      4096 },
	{ 0x2c, LVL_1_DATA, 32 },
	{ 0x30, LVL_1_INST, 32 },
	{ 0x39, LVL_2,      128 },
	{ 0x3b, LVL_2,      128 },
	{ 0x3c, LVL_2,      256 },
	{ 0x41, LVL_2,      128 },
	{ 0x42, LVL_2,      256 },
	{ 0x43, LVL_2,      512 },
	{ 0x44, LVL_2,      1024 },
	{ 0x45, LVL_2,      2048 },
	{ 0x60, LVL_1_DATA, 16 },
	{ 0x66, LVL_1_DATA, 8 },
	{ 0x67, LVL_1_DATA, 16 },
	{ 0x68, LVL_1_DATA, 32 },
	{ 0x70, LVL_TRACE,  12 },
	{ 0x71, LVL_TRACE,  16 },
	{ 0x72, LVL_TRACE,  32 },
	{ 0x78, LVL_2,	    1024 },
	{ 0x79, LVL_2,      128 },
	{ 0x7a, LVL_2,      256 },
	{ 0x7b, LVL_2,      512 },
	{ 0x7c, LVL_2,      1024 },
	{ 0x7d, LVL_2,	    2048 },
	{ 0x7f, LVL_2,	    512 },
	{ 0x82, LVL_2,      256 },
	{ 0x83, LVL_2,      512 },
	{ 0x84, LVL_2,      1024 },
	{ 0x85, LVL_2,      2048 },
	{ 0x86, LVL_2,      512 },
	{ 0x87, LVL_2,      1024 },
=======
	{ 0x06, LVL_1_INST, 8 },	/* 4-way set assoc, 32 byte line size */
	{ 0x08, LVL_1_INST, 16 },	/* 4-way set assoc, 32 byte line size */
	{ 0x0a, LVL_1_DATA, 8 },	/* 2 way set assoc, 32 byte line size */
	{ 0x0c, LVL_1_DATA, 16 },	/* 4-way set assoc, 32 byte line size */
	{ 0x22, LVL_3,      512 },	/* 4-way set assoc, sectored cache, 64 byte line size */
	{ 0x23, LVL_3,      1024 },	/* 8-way set assoc, sectored cache, 64 byte line size */
	{ 0x25, LVL_3,      2048 },	/* 8-way set assoc, sectored cache, 64 byte line size */
	{ 0x29, LVL_3,      4096 },	/* 8-way set assoc, sectored cache, 64 byte line size */
	{ 0x2c, LVL_1_DATA, 32 },	/* 8-way set assoc, 64 byte line size */
	{ 0x30, LVL_1_INST, 32 },	/* 8-way set assoc, 64 byte line size */
	{ 0x39, LVL_2,      128 },	/* 4-way set assoc, sectored cache, 64 byte line size */
	{ 0x3b, LVL_2,      128 },	/* 2-way set assoc, sectored cache, 64 byte line size */
	{ 0x3c, LVL_2,      256 },	/* 4-way set assoc, sectored cache, 64 byte line size */
	{ 0x41, LVL_2,      128 },	/* 4-way set assoc, 32 byte line size */
	{ 0x42, LVL_2,      256 },	/* 4-way set assoc, 32 byte line size */
	{ 0x43, LVL_2,      512 },	/* 4-way set assoc, 32 byte line size */
	{ 0x44, LVL_2,      1024 },	/* 4-way set assoc, 32 byte line size */
	{ 0x45, LVL_2,      2048 },	/* 4-way set assoc, 32 byte line size */
	{ 0x60, LVL_1_DATA, 16 },	/* 8-way set assoc, sectored cache, 64 byte line size */
	{ 0x66, LVL_1_DATA, 8 },	/* 4-way set assoc, sectored cache, 64 byte line size */
	{ 0x67, LVL_1_DATA, 16 },	/* 4-way set assoc, sectored cache, 64 byte line size */
	{ 0x68, LVL_1_DATA, 32 },	/* 4-way set assoc, sectored cache, 64 byte line size */
	{ 0x70, LVL_TRACE,  12 },	/* 8-way set assoc */
	{ 0x71, LVL_TRACE,  16 },	/* 8-way set assoc */
	{ 0x72, LVL_TRACE,  32 },	/* 8-way set assoc */
	{ 0x78, LVL_2,    1024 },	/* 4-way set assoc, 64 byte line size */
	{ 0x79, LVL_2,     128 },	/* 8-way set assoc, sectored cache, 64 byte line size */
	{ 0x7a, LVL_2,     256 },	/* 8-way set assoc, sectored cache, 64 byte line size */
	{ 0x7b, LVL_2,     512 },	/* 8-way set assoc, sectored cache, 64 byte line size */
	{ 0x7c, LVL_2,    1024 },	/* 8-way set assoc, sectored cache, 64 byte line size */
	{ 0x7d, LVL_2,    2048 },	/* 8-way set assoc, 64 byte line size */
	{ 0x7f, LVL_2,     512 },	/* 2-way set assoc, 64 byte line size */
	{ 0x82, LVL_2,     256 },	/* 8-way set assoc, 32 byte line size */
	{ 0x83, LVL_2,     512 },	/* 8-way set assoc, 32 byte line size */
	{ 0x84, LVL_2,    1024 },	/* 8-way set assoc, 32 byte line size */
	{ 0x85, LVL_2,    2048 },	/* 8-way set assoc, 32 byte line size */
	{ 0x86, LVL_2,     512 },	/* 4-way set assoc, 64 byte line size */
	{ 0x87, LVL_2,    1024 },	/* 8-way set assoc, 64 byte line size */
>>>>>>> 8a690d16
	{ 0x00, 0, 0}
};

/*
 * P4 Xeon errata 037 workaround.
 * Hardware prefetcher may cause stale data to be loaded into the cache.
 */
static void __init Intel_errata_workarounds(struct cpuinfo_x86 *c)
{
	unsigned long lo, hi;

	if ((c->x86 == 15) && (c->x86_model == 1) && (c->x86_mask == 1)) {
		rdmsr (MSR_IA32_MISC_ENABLE, lo, hi);
		if ((lo & (1<<9)) == 0) {
			printk (KERN_INFO "CPU: C0 stepping P4 Xeon detected.\n");
			printk (KERN_INFO "CPU: Disabling hardware prefetching (Errata 037)\n");
			lo |= (1<<9);	/* Disable hw prefetching */
			wrmsr (MSR_IA32_MISC_ENABLE, lo, hi);
		}
	}
}


static void __init init_intel(struct cpuinfo_x86 *c)
{
	char *p = NULL;
	unsigned int trace = 0, l1i = 0, l1d = 0, l2 = 0, l3 = 0; /* Cache sizes */

#ifdef CONFIG_X86_F00F_BUG
	/*
	 * All current models of Pentium and Pentium with MMX technology CPUs
	 * have the F0 0F bug, which lets nonprivileged users lock up the system.
	 * Note that the workaround only should be initialized once...
	 */
	c->f00f_bug = 0;
	if ( c->x86 == 5 ) {
		static int f00f_workaround_enabled = 0;

		c->f00f_bug = 1;
		if ( !f00f_workaround_enabled ) {
			trap_init_f00f_bug();
			printk(KERN_NOTICE "Intel Pentium with F0 0F bug - workaround enabled.\n");
			f00f_workaround_enabled = 1;
		}
	}
#endif

	select_idle_routine(c);
	if (c->cpuid_level > 1) {
		/* supports eax=2  call */
		int i, j, n;
		int regs[4];
		unsigned char *dp = (unsigned char *)regs;

		/* Number of times to iterate */
		n = cpuid_eax(2) & 0xFF;

		for ( i = 0 ; i < n ; i++ ) {
			cpuid(2, &regs[0], &regs[1], &regs[2], &regs[3]);
			
			/* If bit 31 is set, this is an unknown format */
			for ( j = 0 ; j < 3 ; j++ ) {
				if ( regs[j] < 0 ) regs[j] = 0;
			}

			/* Byte 0 is level count, not a descriptor */
			for ( j = 1 ; j < 16 ; j++ ) {
				unsigned char des = dp[j];
				unsigned char k = 0;

				/* look up this descriptor in the table */
				while (cache_table[k].descriptor != 0)
				{
					if (cache_table[k].descriptor == des) {
						switch (cache_table[k].cache_type) {
						case LVL_1_INST:
							l1i += cache_table[k].size;
							break;
						case LVL_1_DATA:
							l1d += cache_table[k].size;
							break;
						case LVL_2:
							l2 += cache_table[k].size;
							break;
						case LVL_3:
							l3 += cache_table[k].size;
							break;
						case LVL_TRACE:
							trace += cache_table[k].size;
							break;
						}

						break;
					}

					k++;
				}
			}
		}

		if ( trace )
			printk (KERN_INFO "CPU: Trace cache: %dK uops", trace);
		else if ( l1i )
			printk (KERN_INFO "CPU: L1 I cache: %dK", l1i);
		if ( l1d )
			printk(", L1 D cache: %dK\n", l1d);
		else
			printk("\n");
		if ( l2 )
			printk(KERN_INFO "CPU: L2 cache: %dK\n", l2);
		if ( l3 )
			printk(KERN_INFO "CPU: L3 cache: %dK\n", l3);

		/*
		 * This assumes the L3 cache is shared; it typically lives in
		 * the northbridge.  The L1 caches are included by the L2
		 * cache, and so should not be included for the purpose of
		 * SMP switching weights.
		 */
		c->x86_cache_size = l2 ? l2 : (l1i+l1d);
	}

	/* SEP CPUID bug: Pentium Pro reports SEP but doesn't have it until model 3 mask 3 */
	if ((c->x86<<8 | c->x86_model<<4 | c->x86_mask) < 0x633)
		clear_bit(X86_FEATURE_SEP, c->x86_capability);

	/* Names for the Pentium II/Celeron processors 
	   detectable only by also checking the cache size.
	   Dixon is NOT a Celeron. */
	if (c->x86 == 6) {
		switch (c->x86_model) {
		case 5:
			if (c->x86_mask == 0) {
				if (l2 == 0)
					p = "Celeron (Covington)";
				else if (l2 == 256)
					p = "Mobile Pentium II (Dixon)";
			}
			break;
			
		case 6:
			if (l2 == 128)
				p = "Celeron (Mendocino)";
			else if (c->x86_mask == 0 || c->x86_mask == 5)
				p = "Celeron-A";
			break;
			
		case 8:
			if (l2 == 128)
				p = "Celeron (Coppermine)";
			break;
		}
	}

	if ( p )
		strcpy(c->x86_model_id, p);
	
#ifdef CONFIG_X86_HT
	if (cpu_has(c, X86_FEATURE_HT)) {
		extern	int phys_proc_id[NR_CPUS];
		
		u32 	eax, ebx, ecx, edx;
		int 	index_lsb, index_msb, tmp;
		int 	cpu = smp_processor_id();

		cpuid(1, &eax, &ebx, &ecx, &edx);
		smp_num_siblings = (ebx & 0xff0000) >> 16;

		if (smp_num_siblings == 1) {
			printk(KERN_INFO  "CPU: Hyper-Threading is disabled\n");
		} else if (smp_num_siblings > 1 ) {
			index_lsb = 0;
			index_msb = 31;

			if (smp_num_siblings > NR_CPUS) {
				printk(KERN_WARNING "CPU: Unsupported number of the siblings %d", smp_num_siblings);
				smp_num_siblings = 1;
				goto too_many_siblings;
			}
			tmp = smp_num_siblings;
			while ((tmp & 1) == 0) {
				tmp >>=1 ;
				index_lsb++;
			}
			tmp = smp_num_siblings;
			while ((tmp & 0x80000000 ) == 0) {
				tmp <<=1 ;
				index_msb--;
			}
			if (index_lsb != index_msb )
				index_msb++;
			phys_proc_id[cpu] = phys_pkg_id((ebx >> 24) & 0xFF, index_msb);

			printk(KERN_INFO  "CPU: Physical Processor ID: %d\n",
                               phys_proc_id[cpu]);
		}

	}
too_many_siblings:

#endif

	/* Work around errata */
	Intel_errata_workarounds(c);

#ifdef CONFIG_X86_INTEL_USERCOPY
	/*
	 * Set up the preferred alignment for movsl bulk memory moves
	 */
	switch (c->x86) {
	case 4:		/* 486: untested */
		break;
	case 5:		/* Old Pentia: untested */
		break;
	case 6:		/* PII/PIII only like movsl with 8-byte alignment */
		movsl_mask.mask = 7;
		break;
	case 15:	/* P4 is OK down to 8-byte alignment */
		movsl_mask.mask = 7;
		break;
	}
#endif

	if (c->x86 == 15) 
		set_bit(X86_FEATURE_P4, c->x86_capability);
	if (c->x86 == 6) 
		set_bit(X86_FEATURE_P3, c->x86_capability);
}


static unsigned int intel_size_cache(struct cpuinfo_x86 * c, unsigned int size)
{
	/* Intel PIII Tualatin. This comes in two flavours.
	 * One has 256kb of cache, the other 512. We have no way
	 * to determine which, so we use a boottime override
	 * for the 512kb model, and assume 256 otherwise.
	 */
	if ((c->x86 == 6) && (c->x86_model == 11) && (size == 0))
		size = 256;
	return size;
}

static struct cpu_dev intel_cpu_dev __initdata = {
	.c_vendor	= "Intel",
	.c_ident 	= { "GenuineIntel" },
	.c_models = {
		{ .vendor = X86_VENDOR_INTEL, .family = 4, .model_names = 
		  { 
			  [0] = "486 DX-25/33", 
			  [1] = "486 DX-50", 
			  [2] = "486 SX", 
			  [3] = "486 DX/2", 
			  [4] = "486 SL", 
			  [5] = "486 SX/2", 
			  [7] = "486 DX/2-WB", 
			  [8] = "486 DX/4", 
			  [9] = "486 DX/4-WB"
		  }
		},
		{ .vendor = X86_VENDOR_INTEL, .family = 5, .model_names =
		  { 
			  [0] = "Pentium 60/66 A-step", 
			  [1] = "Pentium 60/66", 
			  [2] = "Pentium 75 - 200",
			  [3] = "OverDrive PODP5V83", 
			  [4] = "Pentium MMX",
			  [7] = "Mobile Pentium 75 - 200", 
			  [8] = "Mobile Pentium MMX"
		  }
		},
		{ .vendor = X86_VENDOR_INTEL, .family = 6, .model_names =
		  { 
			  [0] = "Pentium Pro A-step",
			  [1] = "Pentium Pro", 
			  [3] = "Pentium II (Klamath)", 
			  [4] = "Pentium II (Deschutes)", 
			  [5] = "Pentium II (Deschutes)", 
			  [6] = "Mobile Pentium II",
			  [7] = "Pentium III (Katmai)", 
			  [8] = "Pentium III (Coppermine)", 
			  [10] = "Pentium III (Cascades)",
			  [11] = "Pentium III (Tualatin)",
		  }
		},
		{ .vendor = X86_VENDOR_INTEL, .family = 15, .model_names =
		  {
			  [0] = "Pentium 4 (Unknown)",
			  [1] = "Pentium 4 (Willamette)",
			  [2] = "Pentium 4 (Northwood)",
			  [4] = "Pentium 4 (Foster)",
			  [5] = "Pentium 4 (Foster)",
		  }
		},
	},
	.c_init		= init_intel,
	.c_identify	= generic_identify,
	.c_size_cache	= intel_size_cache,
};

__init int intel_cpu_init(void)
{
	cpu_devs[X86_VENDOR_INTEL] = &intel_cpu_dev;
	return 0;
}

// arch_initcall(intel_cpu_init);
<|MERGE_RESOLUTION|>--- conflicted
+++ resolved
@@ -72,46 +72,6 @@
 /* all the cache descriptor types we care about (no TLB or trace cache entries) */
 static struct _cache_table cache_table[] __initdata =
 {
-<<<<<<< HEAD
-	{ 0x06, LVL_1_INST, 8 },
-	{ 0x08, LVL_1_INST, 16 },
-	{ 0x0a, LVL_1_DATA, 8 },
-	{ 0x0c, LVL_1_DATA, 16 },
-	{ 0x22, LVL_3,      512 },
-	{ 0x23, LVL_3,      1024 },
-	{ 0x25, LVL_3,      2048 },
-	{ 0x29, LVL_3,      4096 },
-	{ 0x2c, LVL_1_DATA, 32 },
-	{ 0x30, LVL_1_INST, 32 },
-	{ 0x39, LVL_2,      128 },
-	{ 0x3b, LVL_2,      128 },
-	{ 0x3c, LVL_2,      256 },
-	{ 0x41, LVL_2,      128 },
-	{ 0x42, LVL_2,      256 },
-	{ 0x43, LVL_2,      512 },
-	{ 0x44, LVL_2,      1024 },
-	{ 0x45, LVL_2,      2048 },
-	{ 0x60, LVL_1_DATA, 16 },
-	{ 0x66, LVL_1_DATA, 8 },
-	{ 0x67, LVL_1_DATA, 16 },
-	{ 0x68, LVL_1_DATA, 32 },
-	{ 0x70, LVL_TRACE,  12 },
-	{ 0x71, LVL_TRACE,  16 },
-	{ 0x72, LVL_TRACE,  32 },
-	{ 0x78, LVL_2,	    1024 },
-	{ 0x79, LVL_2,      128 },
-	{ 0x7a, LVL_2,      256 },
-	{ 0x7b, LVL_2,      512 },
-	{ 0x7c, LVL_2,      1024 },
-	{ 0x7d, LVL_2,	    2048 },
-	{ 0x7f, LVL_2,	    512 },
-	{ 0x82, LVL_2,      256 },
-	{ 0x83, LVL_2,      512 },
-	{ 0x84, LVL_2,      1024 },
-	{ 0x85, LVL_2,      2048 },
-	{ 0x86, LVL_2,      512 },
-	{ 0x87, LVL_2,      1024 },
-=======
 	{ 0x06, LVL_1_INST, 8 },	/* 4-way set assoc, 32 byte line size */
 	{ 0x08, LVL_1_INST, 16 },	/* 4-way set assoc, 32 byte line size */
 	{ 0x0a, LVL_1_DATA, 8 },	/* 2 way set assoc, 32 byte line size */
@@ -150,7 +110,6 @@
 	{ 0x85, LVL_2,    2048 },	/* 8-way set assoc, 32 byte line size */
 	{ 0x86, LVL_2,     512 },	/* 4-way set assoc, 64 byte line size */
 	{ 0x87, LVL_2,    1024 },	/* 8-way set assoc, 64 byte line size */
->>>>>>> 8a690d16
 	{ 0x00, 0, 0}
 };
 
