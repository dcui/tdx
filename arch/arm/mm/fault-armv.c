--- conflicted
+++ resolved
@@ -76,55 +76,6 @@
 	return 0;
 }
 
-<<<<<<< HEAD
-static void __flush_dcache_page(struct page *page)
-{
-	struct address_space *mapping = page_mapping(page);
-	struct mm_struct *mm = current->active_mm;
-	struct vm_area_struct *mpnt;
-	struct prio_tree_iter iter;
-	unsigned long offset;
-	pgoff_t pgoff;
-
-	__cpuc_flush_dcache_page(page_address(page));
-
-	if (!mapping)
-		return;
-
-	/*
-	 * With a VIVT cache, we need to also write back
-	 * and invalidate any user data.
-	 */
-	pgoff = page->index << (PAGE_CACHE_SHIFT - PAGE_SHIFT);
-
-	flush_dcache_mmap_lock(mapping);
-	vma_prio_tree_foreach(mpnt, &iter, &mapping->i_mmap, pgoff, pgoff) {
-		/*
-		 * If this VMA is not in our MM, we can ignore it.
-		 */
-		if (mpnt->vm_mm != mm)
-			continue;
-		if (!(mpnt->vm_flags & VM_MAYSHARE))
-			continue;
-		offset = (pgoff - mpnt->vm_pgoff) << PAGE_SHIFT;
-		flush_cache_page(mpnt, mpnt->vm_start + offset);
-	}
-	flush_dcache_mmap_unlock(mapping);
-}
-
-void flush_dcache_page(struct page *page)
-{
-	struct address_space *mapping = page_mapping(page);
-
-	if (mapping && !mapping_mapped(mapping))
-		set_bit(PG_dcache_dirty, &page->flags);
-	else
-		__flush_dcache_page(page);
-}
-EXPORT_SYMBOL(flush_dcache_page);
-
-=======
->>>>>>> 8a690d16
 static void
 make_coherent(struct vm_area_struct *vma, unsigned long addr, struct page *page, int dirty)
 {
