--- conflicted
+++ resolved
@@ -266,34 +266,6 @@
 	exynos_map_io();
 }
 
-<<<<<<< HEAD
-struct bus_type exynos_subsys = {
-	.name		= "exynos-core",
-	.dev_name	= "exynos-core",
-};
-
-static int __init exynos_core_init(void)
-{
-	return subsys_system_register(&exynos_subsys, NULL);
-}
-core_initcall(exynos_core_init);
-
-static int __init exynos4_l2x0_cache_init(void)
-{
-	int ret;
-
-	ret = l2x0_of_init(L2_AUX_VAL, L2_AUX_MASK);
-	if (ret)
-		return ret;
-
-	if (IS_ENABLED(CONFIG_S5P_SLEEP)) {
-		l2x0_regs_phys = virt_to_phys(&l2x0_saved_regs);
-		clean_dcache_area(&l2x0_regs_phys, sizeof(unsigned long));
-	}
-	return 0;
-}
-early_initcall(exynos4_l2x0_cache_init);
-
 static u64 dma_mask64 = DMA_BIT_MASK(64);
 
 static int exynos5250_platform_notifier(struct notifier_block *nb,
@@ -314,8 +286,6 @@
 	.notifier_call = exynos5250_platform_notifier,
 };
 
-=======
->>>>>>> 4c834452
 static void __init exynos_dt_machine_init(void)
 {
 	struct device_node *i2c_np;
