--- conflicted
+++ resolved
@@ -36,36 +36,6 @@
 	iio-hwmon {
 		compatible = "iio-hwmon";
 		io-channels = <&vdiv_vaccu>, <&vdiv_hitch_pos>;
-<<<<<<< HEAD
-	};
-
-	leds {
-		compatible = "gpio-leds";
-		pinctrl-names = "default";
-		pinctrl-0 = <&pinctrl_leds>;
-
-		led-0 {
-			label = "debug0";
-			function = LED_FUNCTION_HEARTBEAT;
-			gpios = <&gpio1 8 GPIO_ACTIVE_HIGH>;
-			linux,default-trigger = "heartbeat";
-		};
-
-		led-1 {
-			label = "debug1";
-			function = LED_FUNCTION_DISK;
-			gpios = <&gpio1 9 GPIO_ACTIVE_HIGH>;
-			linux,default-trigger = "disk-activity";
-		};
-
-		led-2 {
-			label = "power_led";
-			function = LED_FUNCTION_POWER;
-			gpios = <&gpio2 24 GPIO_ACTIVE_HIGH>;
-			default-state = "on";
-		};
-=======
->>>>>>> 88084a3d
 	};
 
 	panel {
@@ -110,82 +80,6 @@
 			polling-delay-passive = <0>;
 			thermal-sensors = <&touch_temp0>;
 		};
-<<<<<<< HEAD
-	};
-
-	thermal-zones {
-		chassis-thermal {
-			polling-delay = <20000>;
-			polling-delay-passive = <0>;
-			thermal-sensors = <&tsens0>;
-		};
-
-		touch-thermal0 {
-			polling-delay = <20000>;
-			polling-delay-passive = <0>;
-			thermal-sensors = <&touch_temp0>;
-		};
-
-		touch-thermal1 {
-			polling-delay = <20000>;
-			polling-delay-passive = <0>;
-			thermal-sensors = <&touch_temp1>;
-		};
-	};
-
-	touchscreen {
-		compatible = "resistive-adc-touch";
-		io-channels = <&adc_ts 1>, <&adc_ts 3>, <&adc_ts 4>,
-                              <&adc_ts 5>;
-		io-channel-names = "y", "z1", "z2", "x";
-		touchscreen-min-pressure = <64687>;
-		touchscreen-inverted-x;
-		touchscreen-inverted-y;
-		touchscreen-x-plate-ohms = <300>;
-		touchscreen-y-plate-ohms = <800>;
-	};
-
-	touch_temp0: touch-temperature-sensor0 {
-		compatible = "generic-adc-thermal";
-		#thermal-sensor-cells = <0>;
-		io-channels = <&adc_ts 0>;
-		io-channel-names = "sensor-channel";
-		temperature-lookup-table = <    (-40000) 736
-						85000 474>;
-	};
-
-	touch_temp1: touch-temperature-sensor1 {
-		compatible = "generic-adc-thermal";
-		#thermal-sensor-cells = <0>;
-		io-channels = <&adc_ts 7>;
-		io-channel-names = "sensor-channel";
-		temperature-lookup-table = <    (-40000) 826
-						85000 609>;
-	};
-
-	vdiv_vaccu: voltage-divider-vaccu {
-		compatible = "voltage-divider";
-		io-channels = <&adc_ts 2>;
-		output-ohms = <2500>;
-		full-ohms = <64000>;
-		#io-channel-cells = <0>;
-	};
-
-	vdiv_hitch_pos: voltage-divider-hitch-pos {
-		compatible = "voltage-divider";
-		io-channels = <&adc_ts 6>;
-		output-ohms = <3300>;
-		full-ohms = <13300>;
-		#io-channel-cells = <0>;
-	};
-};
-
-&audmux {
-	pinctrl-names = "default";
-	pinctrl-0 = <&pinctrl_audmux>;
-	status = "okay";
-=======
->>>>>>> 88084a3d
 
 		touch-thermal1 {
 			polling-delay = <20000>;
@@ -375,175 +269,6 @@
 			MATRIX_KEY(6, 1, KEY_F1)
 		      >;
 	};
-<<<<<<< HEAD
-
-	/* additional i2c devices are added automatically by the boot loader */
-};
-
-&i2c3 {
-	clock-frequency = <100000>;
-	pinctrl-names = "default";
-	pinctrl-0 = <&pinctrl_i2c3>;
-	status = "okay";
-
-	adc@49 {
-		compatible = "ti,ads1015";
-		reg = <0x49>;
-		#address-cells = <1>;
-		#size-cells = <0>;
-
-		channel@4 {
-			reg = <4>;
-			ti,gain = <3>;
-			ti,datarate = <3>;
-		};
-
-		channel@5 {
-			reg = <5>;
-			ti,gain = <3>;
-			ti,datarate = <3>;
-		};
-
-		channel@6 {
-			reg = <6>;
-			ti,gain = <3>;
-			ti,datarate = <3>;
-		};
-
-		channel@7 {
-			reg = <7>;
-			ti,gain = <3>;
-			ti,datarate = <3>;
-		};
-	};
-
-	rtc@51 {
-		compatible = "nxp,pcf8563";
-		reg = <0x51>;
-	};
-
-	tsens0: temperature-sensor@70 {
-		compatible = "ti,tmp103";
-		reg = <0x70>;
-		#thermal-sensor-cells = <0>;
-	};
-};
-
-&ipu1_csi0 {
-	pinctrl-names = "default";
-	pinctrl-0 = <&pinctrl_ipu1_csi0>;
-	status = "okay";
-};
-
-&ipu1_csi0_mux_from_parallel_sensor {
-	remote-endpoint = <&tvp5151_to_ipu1_csi0_mux>;
-};
-
-&ldb {
-	status = "okay";
-
-	lvds-channel@0 {
-		status = "okay";
-
-		port@4 {
-			reg = <4>;
-
-			lvds0_out: endpoint {
-				remote-endpoint = <&panel_in>;
-			};
-		};
-	};
-};
-
-&pwm1 {
-	pinctrl-names = "default";
-	pinctrl-0 = <&pinctrl_pwm1>;
-	status = "okay";
-};
-
-&pwm3 {
-	pinctrl-names = "default";
-	pinctrl-0 = <&pinctrl_pwm3>;
-	status = "okay";
-};
-
-&ssi1 {
-	#sound-dai-cells = <0>;
-	fsl,mode = "ac97-slave";
-	status = "okay";
-};
-
-&uart1 {
-	pinctrl-names = "default";
-	pinctrl-0 = <&pinctrl_uart1>;
-	status = "okay";
-};
-
-&uart2 {
-	pinctrl-names = "default";
-	pinctrl-0 = <&pinctrl_uart2>;
-	status = "okay";
-};
-
-&uart3 {
-	pinctrl-names = "default";
-	pinctrl-0 = <&pinctrl_uart3>;
-	status = "okay";
-};
-
-&uart4 {
-	pinctrl-names = "default";
-	pinctrl-0 = <&pinctrl_uart4>;
-	status = "okay";
-};
-
-&uart5 {
-	pinctrl-names = "default";
-	pinctrl-0 = <&pinctrl_uart5>;
-	status = "okay";
-};
-
-&usbh1 {
-	vbus-supply = <&reg_h1_vbus>;
-	pinctrl-names = "default";
-	phy_type = "utmi";
-	dr_mode = "host";
-	status = "okay";
-};
-
-&usbotg {
-	vbus-supply = <&reg_otg_vbus>;
-	pinctrl-names = "default";
-	pinctrl-0 = <&pinctrl_usbotg>;
-	phy_type = "utmi";
-	dr_mode = "host";
-	disable-over-current;
-	status = "okay";
-};
-
-&usdhc1 {
-	pinctrl-names = "default";
-	pinctrl-0 = <&pinctrl_usdhc1>;
-	cd-gpios = <&gpio1 1 GPIO_ACTIVE_LOW>;
-	no-1-8-v;
-	disable-wp;
-	cap-sd-highspeed;
-	no-mmc;
-	no-sdio;
-	status = "okay";
-};
-
-&usdhc3 {
-	pinctrl-names = "default";
-	pinctrl-0 = <&pinctrl_usdhc3>;
-	bus-width = <8>;
-	no-1-8-v;
-	non-removable;
-	no-sd;
-	no-sdio;
-	status = "okay";
-=======
->>>>>>> 88084a3d
 };
 
 &iomuxc {
