/*
 * Procedures for interfacing to the Open Firmware PROM on
 * Power Macintosh computers.
 *
 * In particular, we are interested in the device tree
 * and in using some of its services (exit, write to stdout).
 *
 * Paul Mackerras	August 1996.
 * Copyright (C) 1996 Paul Mackerras.
 */
#include <stdarg.h>
#include <linux/config.h>
#include <linux/kernel.h>
#include <linux/string.h>
#include <linux/init.h>
#include <linux/threads.h>
#include <linux/spinlock.h>
#include <linux/ioport.h>
#include <linux/pci.h>
#include <linux/slab.h>
#include <linux/bitops.h>

#include <asm/sections.h>
#include <asm/prom.h>
#include <asm/page.h>
#include <asm/processor.h>
#include <asm/irq.h>
#include <asm/io.h>
#include <asm/smp.h>
#include <asm/bootx.h>
#include <asm/system.h>
#include <asm/mmu.h>
#include <asm/pgtable.h>
#include <asm/bootinfo.h>
#include <asm/btext.h>
#include <asm/pci-bridge.h>
#include <asm/open_pic.h>


struct pci_address {
	unsigned a_hi;
	unsigned a_mid;
	unsigned a_lo;
};

struct pci_reg_property {
	struct pci_address addr;
	unsigned size_hi;
	unsigned size_lo;
};

struct isa_reg_property {
	unsigned space;
	unsigned address;
	unsigned size;
};

typedef unsigned long interpret_func(struct device_node *, unsigned long,
				     int, int);
static interpret_func interpret_pci_props;
static interpret_func interpret_dbdma_props;
static interpret_func interpret_isa_props;
static interpret_func interpret_macio_props;
static interpret_func interpret_root_props;

extern char *klimit;

/* Set for a newworld or CHRP machine */
int use_of_interrupt_tree;
struct device_node *dflt_interrupt_controller;
int num_interrupt_controllers;

int pmac_newworld;

extern unsigned int rtas_entry;  /* physical pointer */

extern struct device_node *allnodes;

static unsigned long finish_node(struct device_node *, unsigned long,
				 interpret_func *, int, int);
static unsigned long finish_node_interrupts(struct device_node *, unsigned long);
static struct device_node *find_phandle(phandle);

extern void enter_rtas(void *);
void phys_call_rtas(int, int, int, ...);

extern char cmd_line[512];	/* XXX */
extern boot_infos_t *boot_infos;
unsigned long dev_tree_size;

void
phys_call_rtas(int service, int nargs, int nret, ...)
{
	va_list list;
	union {
		unsigned long words[16];
		double align;
	} u;
	void (*rtas)(void *, unsigned long);
	int i;

	u.words[0] = service;
	u.words[1] = nargs;
	u.words[2] = nret;
	va_start(list, nret);
	for (i = 0; i < nargs; ++i)
		u.words[i+3] = va_arg(list, unsigned long);
	va_end(list);

	rtas = (void (*)(void *, unsigned long)) rtas_entry;
	rtas(&u, rtas_data);
}

/*
 * finish_device_tree is called once things are running normally
 * (i.e. with text and data mapped to the address they were linked at).
 * It traverses the device tree and fills in the name, type,
 * {n_}addrs and {n_}intrs fields of each node.
 */
void __init
finish_device_tree(void)
{
	unsigned long mem = (unsigned long) klimit;
	struct device_node *np;

	/* All newworld pmac machines and CHRPs now use the interrupt tree */
	for (np = allnodes; np != NULL; np = np->allnext) {
		if (get_property(np, "interrupt-parent", NULL)) {
			use_of_interrupt_tree = 1;
			break;
		}
	}
	if (_machine == _MACH_Pmac && use_of_interrupt_tree)
		pmac_newworld = 1;

#ifdef CONFIG_BOOTX_TEXT
	if (boot_infos && pmac_newworld) {
		prom_print("WARNING ! BootX/miBoot booting is not supported on this machine\n");
		prom_print("          You should use an Open Firmware bootloader\n");
	}
#endif /* CONFIG_BOOTX_TEXT */

	if (use_of_interrupt_tree) {
		/*
		 * We want to find out here how many interrupt-controller
		 * nodes there are, and if we are booted from BootX,
		 * we need a pointer to the first (and hopefully only)
		 * such node.  But we can't use find_devices here since
		 * np->name has not been set yet.  -- paulus
		 */
		int n = 0;
		char *name, *ic;
		int iclen;

		for (np = allnodes; np != NULL; np = np->allnext) {
			ic = get_property(np, "interrupt-controller", &iclen);
			name = get_property(np, "name", NULL);
			/* checking iclen makes sure we don't get a false
			   match on /chosen.interrupt_controller */
			if ((name != NULL
			     && strcmp(name, "interrupt-controller") == 0)
			    || (ic != NULL && iclen == 0 && strcmp(name, "AppleKiwi"))) {
				if (n == 0)
					dflt_interrupt_controller = np;
				++n;
			}
		}
		num_interrupt_controllers = n;
	}

	mem = finish_node(allnodes, mem, NULL, 1, 1);
	dev_tree_size = mem - (unsigned long) allnodes;
	klimit = (char *) mem;
}

static unsigned long __init
finish_node(struct device_node *np, unsigned long mem_start,
	    interpret_func *ifunc, int naddrc, int nsizec)
{
	struct device_node *child;
	int *ip;

	np->name = get_property(np, "name", NULL);
	np->type = get_property(np, "device_type", NULL);

	if (!np->name)
		np->name = "<NULL>";
	if (!np->type)
		np->type = "<NULL>";

	/* get the device addresses and interrupts */
	if (ifunc != NULL)
		mem_start = ifunc(np, mem_start, naddrc, nsizec);

	if (use_of_interrupt_tree)
		mem_start = finish_node_interrupts(np, mem_start);

	/* Look for #address-cells and #size-cells properties. */
	ip = (int *) get_property(np, "#address-cells", NULL);
	if (ip != NULL)
		naddrc = *ip;
	ip = (int *) get_property(np, "#size-cells", NULL);
	if (ip != NULL)
		nsizec = *ip;

	if (np->parent == NULL)
		ifunc = interpret_root_props;
	else if (np->type == 0)
		ifunc = NULL;
	else if (!strcmp(np->type, "pci") || !strcmp(np->type, "vci"))
		ifunc = interpret_pci_props;
	else if (!strcmp(np->type, "dbdma"))
		ifunc = interpret_dbdma_props;
	else if (!strcmp(np->type, "mac-io")
		 || ifunc == interpret_macio_props)
		ifunc = interpret_macio_props;
	else if (!strcmp(np->type, "isa"))
		ifunc = interpret_isa_props;
	else if (!strcmp(np->name, "uni-n") || !strcmp(np->name, "u3"))
		ifunc = interpret_root_props;
	else if (!((ifunc == interpret_dbdma_props
		    || ifunc == interpret_macio_props)
		   && (!strcmp(np->type, "escc")
		       || !strcmp(np->type, "media-bay"))))
		ifunc = NULL;

	/* if we were booted from BootX, convert the full name */
	if (boot_infos
	    && strncmp(np->full_name, "Devices:device-tree", 19) == 0) {
		if (np->full_name[19] == 0) {
			strcpy(np->full_name, "/");
		} else if (np->full_name[19] == ':') {
			char *p = np->full_name + 19;
			np->full_name = p;
			for (; *p; ++p)
				if (*p == ':')
					*p = '/';
		}
	}

	for (child = np->child; child != NULL; child = child->sibling)
		mem_start = finish_node(child, mem_start, ifunc,
					naddrc, nsizec);

	return mem_start;
}

/*
 * Find the interrupt parent of a node.
 */
static struct device_node * __init
intr_parent(struct device_node *p)
{
	phandle *parp;

	parp = (phandle *) get_property(p, "interrupt-parent", NULL);
	if (parp == NULL)
		return p->parent;
	p = find_phandle(*parp);
	if (p != NULL)
		return p;
	/*
	 * On a powermac booted with BootX, we don't get to know the
	 * phandles for any nodes, so find_phandle will return NULL.
	 * Fortunately these machines only have one interrupt controller
	 * so there isn't in fact any ambiguity.  -- paulus
	 */
	if (num_interrupt_controllers == 1)
		p = dflt_interrupt_controller;
	return p;
}

/*
 * Find out the size of each entry of the interrupts property
 * for a node.
 */
static int __init
prom_n_intr_cells(struct device_node *np)
{
	struct device_node *p;
	unsigned int *icp;

	for (p = np; (p = intr_parent(p)) != NULL; ) {
		icp = (unsigned int *)
			get_property(p, "#interrupt-cells", NULL);
		if (icp != NULL)
			return *icp;
		if (get_property(p, "interrupt-controller", NULL) != NULL
		    || get_property(p, "interrupt-map", NULL) != NULL) {
			printk("oops, node %s doesn't have #interrupt-cells\n",
			       p->full_name);
			return 1;
		}
	}
	printk("prom_n_intr_cells failed for %s\n", np->full_name);
	return 1;
}

/*
 * Map an interrupt from a device up to the platform interrupt
 * descriptor.
 */
static int __init
map_interrupt(unsigned int **irq, struct device_node **ictrler,
	      struct device_node *np, unsigned int *ints, int nintrc)
{
	struct device_node *p, *ipar;
	unsigned int *imap, *imask, *ip;
	int i, imaplen, match;
	int newintrc = 1, newaddrc = 1;
	unsigned int *reg;
	int naddrc;

	reg = (unsigned int *) get_property(np, "reg", NULL);
	naddrc = prom_n_addr_cells(np);
	p = intr_parent(np);
	while (p != NULL) {
		if (get_property(p, "interrupt-controller", NULL) != NULL)
			/* this node is an interrupt controller, stop here */
			break;
		imap = (unsigned int *)
			get_property(p, "interrupt-map", &imaplen);
		if (imap == NULL) {
			p = intr_parent(p);
			continue;
		}
		imask = (unsigned int *)
			get_property(p, "interrupt-map-mask", NULL);
		if (imask == NULL) {
			printk("oops, %s has interrupt-map but no mask\n",
			       p->full_name);
			return 0;
		}
		imaplen /= sizeof(unsigned int);
		match = 0;
		ipar = NULL;
		while (imaplen > 0 && !match) {
			/* check the child-interrupt field */
			match = 1;
			for (i = 0; i < naddrc && match; ++i)
				match = ((reg[i] ^ imap[i]) & imask[i]) == 0;
			for (; i < naddrc + nintrc && match; ++i)
				match = ((ints[i-naddrc] ^ imap[i]) & imask[i]) == 0;
			imap += naddrc + nintrc;
			imaplen -= naddrc + nintrc;
			/* grab the interrupt parent */
			ipar = find_phandle((phandle) *imap++);
			--imaplen;
			if (ipar == NULL && num_interrupt_controllers == 1)
				/* cope with BootX not giving us phandles */
				ipar = dflt_interrupt_controller;
			if (ipar == NULL) {
				printk("oops, no int parent %x in map of %s\n",
				       imap[-1], p->full_name);
				return 0;
			}
			/* find the parent's # addr and intr cells */
			ip = (unsigned int *)
				get_property(ipar, "#interrupt-cells", NULL);
			if (ip == NULL) {
				printk("oops, no #interrupt-cells on %s\n",
				       ipar->full_name);
				return 0;
			}
			newintrc = *ip;
			ip = (unsigned int *)
				get_property(ipar, "#address-cells", NULL);
			newaddrc = (ip == NULL)? 0: *ip;
			imap += newaddrc + newintrc;
			imaplen -= newaddrc + newintrc;
		}
		if (imaplen < 0) {
			printk("oops, error decoding int-map on %s, len=%d\n",
			       p->full_name, imaplen);
			return 0;
		}
		if (!match) {
			printk("oops, no match in %s int-map for %s\n",
			       p->full_name, np->full_name);
			return 0;
		}
		p = ipar;
		naddrc = newaddrc;
		nintrc = newintrc;
		ints = imap - nintrc;
		reg = ints - naddrc;
	}
	if (p == NULL)
		printk("hmmm, int tree for %s doesn't have ctrler\n",
		       np->full_name);
	*irq = ints;
	*ictrler = p;
	return nintrc;
}

/*
 * New version of finish_node_interrupts.
 */
static unsigned long __init
finish_node_interrupts(struct device_node *np, unsigned long mem_start)
{
	unsigned int *ints;
	int intlen, intrcells;
	int i, j, n, offset;
	unsigned int *irq;
	struct device_node *ic;

	ints = (unsigned int *) get_property(np, "interrupts", &intlen);
	if (ints == NULL)
		return mem_start;
	intrcells = prom_n_intr_cells(np);
	intlen /= intrcells * sizeof(unsigned int);
	np->n_intrs = intlen;
	np->intrs = (struct interrupt_info *) mem_start;
	mem_start += intlen * sizeof(struct interrupt_info);

	for (i = 0; i < intlen; ++i) {
		np->intrs[i].line = 0;
		np->intrs[i].sense = 1;
		n = map_interrupt(&irq, &ic, np, ints, intrcells);
		if (n <= 0)
			continue;
		offset = 0;
		/*
		 * On a CHRP we have an 8259 which is subordinate to
		 * the openpic in the interrupt tree, but we want the
		 * openpic's interrupt numbers offsetted, not the 8259's.
		 * So we apply the offset if the controller is at the
		 * root of the interrupt tree, i.e. has no interrupt-parent.
		 * This doesn't cope with the general case of multiple
		 * cascaded interrupt controllers, but then neither will
		 * irq.c at the moment either.  -- paulus
		 * The G5 triggers that code, I add a machine test. On
		 * those machines, we want to offset interrupts from the
		 * second openpic by 128 -- BenH
		 */
		if (_machine != _MACH_Pmac && num_interrupt_controllers > 1
		    && ic != NULL
		    && get_property(ic, "interrupt-parent", NULL) == NULL)
			offset = 16;
		else if (_machine == _MACH_Pmac && num_interrupt_controllers > 1
			 && ic != NULL && ic->parent != NULL) {
			char *name = get_property(ic->parent, "name", NULL);
			if (name && !strcmp(name, "u3"))
				offset = 128;
		}

		np->intrs[i].line = irq[0] + offset;
		if (n > 1)
			np->intrs[i].sense = irq[1];
		if (n > 2) {
			printk("hmmm, got %d intr cells for %s:", n,
			       np->full_name);
			for (j = 0; j < n; ++j)
				printk(" %d", irq[j]);
			printk("\n");
		}
		ints += intrcells;
	}

	return mem_start;
}

/*
 * When BootX makes a copy of the device tree from the MacOS
 * Name Registry, it is in the format we use but all of the pointers
 * are offsets from the start of the tree.
 * This procedure updates the pointers.
 */
void __init
relocate_nodes(void)
{
	unsigned long base;
	struct device_node *np;
	struct property *pp;

#define ADDBASE(x)	(x = (typeof (x))((x)? ((unsigned long)(x) + base): 0))

	base = (unsigned long) boot_infos + boot_infos->deviceTreeOffset;
	allnodes = (struct device_node *)(base + 4);
	for (np = allnodes; np != 0; np = np->allnext) {
		ADDBASE(np->full_name);
		ADDBASE(np->properties);
		ADDBASE(np->parent);
		ADDBASE(np->child);
		ADDBASE(np->sibling);
		ADDBASE(np->allnext);
		for (pp = np->properties; pp != 0; pp = pp->next) {
			ADDBASE(pp->name);
			ADDBASE(pp->value);
			ADDBASE(pp->next);
		}
	}
}

int
prom_n_addr_cells(struct device_node* np)
{
	int* ip;
	do {
		if (np->parent)
			np = np->parent;
		ip = (int *) get_property(np, "#address-cells", NULL);
		if (ip != NULL)
			return *ip;
	} while (np->parent);
	/* No #address-cells property for the root node, default to 1 */
	return 1;
}

int
prom_n_size_cells(struct device_node* np)
{
	int* ip;
	do {
		if (np->parent)
			np = np->parent;
		ip = (int *) get_property(np, "#size-cells", NULL);
		if (ip != NULL)
			return *ip;
	} while (np->parent);
	/* No #size-cells property for the root node, default to 1 */
	return 1;
}

static unsigned long __init
map_addr(struct device_node *np, unsigned long space, unsigned long addr)
{
	int na;
	unsigned int *ranges;
	int rlen = 0;
	unsigned int type;

	type = (space >> 24) & 3;
	if (type == 0)
		return addr;

	while ((np = np->parent) != NULL) {
		if (strcmp(np->type, "pci") != 0)
			continue;
		/* PCI bridge: map the address through the ranges property */
		na = prom_n_addr_cells(np);
		ranges = (unsigned int *) get_property(np, "ranges", &rlen);
		while ((rlen -= (na + 5) * sizeof(unsigned int)) >= 0) {
			if (((ranges[0] >> 24) & 3) == type
			    && ranges[2] <= addr
			    && addr - ranges[2] < ranges[na+4]) {
				/* ok, this matches, translate it */
				addr += ranges[na+2] - ranges[2];
				break;
			}
			ranges += na + 5;
		}
	}
	return addr;
}

static unsigned long __init
interpret_pci_props(struct device_node *np, unsigned long mem_start,
		    int naddrc, int nsizec)
{
	struct address_range *adr;
	struct pci_reg_property *pci_addrs;
	int i, l, *ip;

	pci_addrs = (struct pci_reg_property *)
		get_property(np, "assigned-addresses", &l);
	if (pci_addrs != 0 && l >= sizeof(struct pci_reg_property)) {
		i = 0;
		adr = (struct address_range *) mem_start;
		while ((l -= sizeof(struct pci_reg_property)) >= 0) {
			adr[i].space = pci_addrs[i].addr.a_hi;
			adr[i].address = map_addr(np, pci_addrs[i].addr.a_hi,
						  pci_addrs[i].addr.a_lo);
			adr[i].size = pci_addrs[i].size_lo;
			++i;
		}
		np->addrs = adr;
		np->n_addrs = i;
		mem_start += i * sizeof(struct address_range);
	}

	if (use_of_interrupt_tree)
		return mem_start;

	ip = (int *) get_property(np, "AAPL,interrupts", &l);
	if (ip == 0 && np->parent)
		ip = (int *) get_property(np->parent, "AAPL,interrupts", &l);
	if (ip == 0)
		ip = (int *) get_property(np, "interrupts", &l);
	if (ip != 0) {
		np->intrs = (struct interrupt_info *) mem_start;
		np->n_intrs = l / sizeof(int);
		mem_start += np->n_intrs * sizeof(struct interrupt_info);
		for (i = 0; i < np->n_intrs; ++i) {
			np->intrs[i].line = *ip++;
			np->intrs[i].sense = 1;
		}
	}

	return mem_start;
}

static unsigned long __init
interpret_dbdma_props(struct device_node *np, unsigned long mem_start,
		      int naddrc, int nsizec)
{
	struct reg_property *rp;
	struct address_range *adr;
	unsigned long base_address;
	int i, l, *ip;
	struct device_node *db;

	base_address = 0;
	for (db = np->parent; db != NULL; db = db->parent) {
		if (!strcmp(db->type, "dbdma") && db->n_addrs != 0) {
			base_address = db->addrs[0].address;
			break;
		}
	}

	rp = (struct reg_property *) get_property(np, "reg", &l);
	if (rp != 0 && l >= sizeof(struct reg_property)) {
		i = 0;
		adr = (struct address_range *) mem_start;
		while ((l -= sizeof(struct reg_property)) >= 0) {
			adr[i].space = 2;
			adr[i].address = rp[i].address + base_address;
			adr[i].size = rp[i].size;
			++i;
		}
		np->addrs = adr;
		np->n_addrs = i;
		mem_start += i * sizeof(struct address_range);
	}

	if (use_of_interrupt_tree)
		return mem_start;

	ip = (int *) get_property(np, "AAPL,interrupts", &l);
	if (ip == 0)
		ip = (int *) get_property(np, "interrupts", &l);
	if (ip != 0) {
		np->intrs = (struct interrupt_info *) mem_start;
		np->n_intrs = l / sizeof(int);
		mem_start += np->n_intrs * sizeof(struct interrupt_info);
		for (i = 0; i < np->n_intrs; ++i) {
			np->intrs[i].line = *ip++;
			np->intrs[i].sense = 1;
		}
	}

	return mem_start;
}

static unsigned long __init
interpret_macio_props(struct device_node *np, unsigned long mem_start,
		      int naddrc, int nsizec)
{
	struct reg_property *rp;
	struct address_range *adr;
	unsigned long base_address;
	int i, l, *ip;
	struct device_node *db;

	base_address = 0;
	for (db = np->parent; db != NULL; db = db->parent) {
		if (!strcmp(db->type, "mac-io") && db->n_addrs != 0) {
			base_address = db->addrs[0].address;
			break;
		}
	}

	rp = (struct reg_property *) get_property(np, "reg", &l);
	if (rp != 0 && l >= sizeof(struct reg_property)) {
		i = 0;
		adr = (struct address_range *) mem_start;
		while ((l -= sizeof(struct reg_property)) >= 0) {
			adr[i].space = 2;
			adr[i].address = rp[i].address + base_address;
			adr[i].size = rp[i].size;
			++i;
		}
		np->addrs = adr;
		np->n_addrs = i;
		mem_start += i * sizeof(struct address_range);
	}

	if (use_of_interrupt_tree)
		return mem_start;

	ip = (int *) get_property(np, "interrupts", &l);
	if (ip == 0)
		ip = (int *) get_property(np, "AAPL,interrupts", &l);
	if (ip != 0) {
		np->intrs = (struct interrupt_info *) mem_start;
		np->n_intrs = l / sizeof(int);
		for (i = 0; i < np->n_intrs; ++i) {
			np->intrs[i].line = *ip++;
			np->intrs[i].sense = 1;
		}
		mem_start += np->n_intrs * sizeof(struct interrupt_info);
	}

	return mem_start;
}

static unsigned long __init
interpret_isa_props(struct device_node *np, unsigned long mem_start,
		    int naddrc, int nsizec)
{
	struct isa_reg_property *rp;
	struct address_range *adr;
	int i, l, *ip;

	rp = (struct isa_reg_property *) get_property(np, "reg", &l);
	if (rp != 0 && l >= sizeof(struct isa_reg_property)) {
		i = 0;
		adr = (struct address_range *) mem_start;
		while ((l -= sizeof(struct reg_property)) >= 0) {
			adr[i].space = rp[i].space;
			adr[i].address = rp[i].address
				+ (adr[i].space? 0: _ISA_MEM_BASE);
			adr[i].size = rp[i].size;
			++i;
		}
		np->addrs = adr;
		np->n_addrs = i;
		mem_start += i * sizeof(struct address_range);
	}

	if (use_of_interrupt_tree)
		return mem_start;

	ip = (int *) get_property(np, "interrupts", &l);
	if (ip != 0) {
		np->intrs = (struct interrupt_info *) mem_start;
		np->n_intrs = l / (2 * sizeof(int));
		mem_start += np->n_intrs * sizeof(struct interrupt_info);
		for (i = 0; i < np->n_intrs; ++i) {
			np->intrs[i].line = *ip++;
			np->intrs[i].sense = *ip++;
		}
	}

	return mem_start;
}

static unsigned long __init
interpret_root_props(struct device_node *np, unsigned long mem_start,
		     int naddrc, int nsizec)
{
	struct address_range *adr;
	int i, l, *ip;
	unsigned int *rp;
	int rpsize = (naddrc + nsizec) * sizeof(unsigned int);

	rp = (unsigned int *) get_property(np, "reg", &l);
	if (rp != 0 && l >= rpsize) {
		i = 0;
		adr = (struct address_range *) mem_start;
		while ((l -= rpsize) >= 0) {
			adr[i].space = (naddrc >= 2? rp[naddrc-2]: 2);
			adr[i].address = rp[naddrc - 1];
			adr[i].size = rp[naddrc + nsizec - 1];
			++i;
			rp += naddrc + nsizec;
		}
		np->addrs = adr;
		np->n_addrs = i;
		mem_start += i * sizeof(struct address_range);
	}

	if (use_of_interrupt_tree)
		return mem_start;

	ip = (int *) get_property(np, "AAPL,interrupts", &l);
	if (ip == 0)
		ip = (int *) get_property(np, "interrupts", &l);
	if (ip != 0) {
		np->intrs = (struct interrupt_info *) mem_start;
		np->n_intrs = l / sizeof(int);
		mem_start += np->n_intrs * sizeof(struct interrupt_info);
		for (i = 0; i < np->n_intrs; ++i) {
			np->intrs[i].line = *ip++;
			np->intrs[i].sense = 1;
		}
	}

	return mem_start;
}

/*
 * Work out the sense (active-low level / active-high edge)
 * of each interrupt from the device tree.
 */
void __init
prom_get_irq_senses(unsigned char *senses, int off, int max)
{
	struct device_node *np;
	int i, j;

	/* default to level-triggered */
	memset(senses, 1, max - off);
	if (!use_of_interrupt_tree)
		return;

	for (np = allnodes; np != 0; np = np->allnext) {
		for (j = 0; j < np->n_intrs; j++) {
			i = np->intrs[j].line;
			if (i >= off && i < max) {
				if (np->intrs[j].sense == 1)
					senses[i-off] = (IRQ_SENSE_LEVEL
						| IRQ_POLARITY_NEGATIVE);
				else
					senses[i-off] = (IRQ_SENSE_EDGE
						| IRQ_POLARITY_POSITIVE);
			}
		}
	}
}

/*
 * Construct and return a list of the device_nodes with a given name.
 */
struct device_node *
find_devices(const char *name)
{
	struct device_node *head, **prevp, *np;

	prevp = &head;
	for (np = allnodes; np != 0; np = np->allnext) {
		if (np->name != 0 && strcasecmp(np->name, name) == 0) {
			*prevp = np;
			prevp = &np->next;
		}
	}
	*prevp = NULL;
	return head;
}

/*
 * Construct and return a list of the device_nodes with a given type.
 */
struct device_node *
find_type_devices(const char *type)
{
	struct device_node *head, **prevp, *np;

	prevp = &head;
	for (np = allnodes; np != 0; np = np->allnext) {
		if (np->type != 0 && strcasecmp(np->type, type) == 0) {
			*prevp = np;
			prevp = &np->next;
		}
	}
	*prevp = NULL;
	return head;
}

/*
 * Returns all nodes linked together
 */
struct device_node *
find_all_nodes(void)
{
	struct device_node *head, **prevp, *np;

	prevp = &head;
	for (np = allnodes; np != 0; np = np->allnext) {
		*prevp = np;
		prevp = &np->next;
	}
	*prevp = NULL;
	return head;
}

/* Checks if the given "compat" string matches one of the strings in
 * the device's "compatible" property
 */
int
device_is_compatible(struct device_node *device, const char *compat)
{
	const char* cp;
	int cplen, l;

	cp = (char *) get_property(device, "compatible", &cplen);
	if (cp == NULL)
		return 0;
	while (cplen > 0) {
		if (strncasecmp(cp, compat, strlen(compat)) == 0)
			return 1;
		l = strlen(cp) + 1;
		cp += l;
		cplen -= l;
	}

	return 0;
}


/*
 * Indicates whether the root node has a given value in its
 * compatible property.
 */
int
machine_is_compatible(const char *compat)
{
	struct device_node *root;

	root = find_path_device("/");
	if (root == 0)
		return 0;
	return device_is_compatible(root, compat);
}

/*
 * Construct and return a list of the device_nodes with a given type
 * and compatible property.
 */
struct device_node *
find_compatible_devices(const char *type, const char *compat)
{
	struct device_node *head, **prevp, *np;

	prevp = &head;
	for (np = allnodes; np != 0; np = np->allnext) {
		if (type != NULL
		    && !(np->type != 0 && strcasecmp(np->type, type) == 0))
			continue;
		if (device_is_compatible(np, compat)) {
			*prevp = np;
			prevp = &np->next;
		}
	}
	*prevp = NULL;
	return head;
}

/*
 * Find the device_node with a given full_name.
 */
struct device_node *
find_path_device(const char *path)
{
	struct device_node *np;

	for (np = allnodes; np != 0; np = np->allnext)
		if (np->full_name != 0 && strcasecmp(np->full_name, path) == 0)
			return np;
	return NULL;
}

/*******
 *
 * New implementation of the OF "find" APIs, return a refcounted
 * object, call of_node_put() when done. Currently, still lacks
 * locking as old implementation, this is beeing done for ppc64.
 *
 * Note that property management will need some locking as well,
 * this isn't dealt with yet
 *
 *******/

/**
 *	of_find_node_by_name - Find a node by it's "name" property
 *	@from:	The node to start searching from or NULL, the node
 *		you pass will not be searched, only the next one
 *		will; typically, you pass what the previous call
 *		returned. of_node_put() will be called on it
 *	@name:	The name string to match against
 *
 *	Returns a node pointer with refcount incremented, use
 *	of_node_put() on it when done.
 */
struct device_node *of_find_node_by_name(struct device_node *from,
	const char *name)
{
	struct device_node *np = from ? from->allnext : allnodes;

	for (; np != 0; np = np->allnext)
		if (np->name != 0 && strcasecmp(np->name, name) == 0)
			break;
	if (from)
		of_node_put(from);
	return of_node_get(np);
}

/**
 *	of_find_node_by_type - Find a node by it's "device_type" property
 *	@from:	The node to start searching from or NULL, the node
 *		you pass will not be searched, only the next one
 *		will; typically, you pass what the previous call
 *		returned. of_node_put() will be called on it
 *	@name:	The type string to match against
 *
 *	Returns a node pointer with refcount incremented, use
 *	of_node_put() on it when done.
 */
struct device_node *of_find_node_by_type(struct device_node *from,
	const char *type)
{
	struct device_node *np = from ? from->allnext : allnodes;

	for (; np != 0; np = np->allnext)
		if (np->type != 0 && strcasecmp(np->type, type) == 0)
			break;
	if (from)
		of_node_put(from);
	return of_node_get(np);
}

/**
 *	of_find_compatible_node - Find a node based on type and one of the
 *                                tokens in it's "compatible" property
 *	@from:		The node to start searching from or NULL, the node
 *			you pass will not be searched, only the next one
 *			will; typically, you pass what the previous call
 *			returned. of_node_put() will be called on it
 *	@type:		The type string to match "device_type" or NULL to ignore
 *	@compatible:	The string to match to one of the tokens in the device
 *			"compatible" list.
 *
 *	Returns a node pointer with refcount incremented, use
 *	of_node_put() on it when done.
 */
struct device_node *of_find_compatible_node(struct device_node *from,
	const char *type, const char *compatible)
{
	struct device_node *np = from ? from->allnext : allnodes;

	for (; np != 0; np = np->allnext) {
		if (type != NULL
		    && !(np->type != 0 && strcasecmp(np->type, type) == 0))
			continue;
		if (device_is_compatible(np, compatible))
			break;
	}
	if (from)
		of_node_put(from);
	return of_node_get(np);
}

/**
 *	of_find_node_by_path - Find a node matching a full OF path
 *	@path:	The full path to match
 *
 *	Returns a node pointer with refcount incremented, use
 *	of_node_put() on it when done.
 */
struct device_node *of_find_node_by_path(const char *path)
{
	struct device_node *np = allnodes;

	for (; np != 0; np = np->allnext)
		if (np->full_name != 0 && strcasecmp(np->full_name, path) == 0)
			break;
	return of_node_get(np);
}

/**
 *	of_find_all_nodes - Get next node in global list
 *	@prev:	Previous node or NULL to start iteration
 *		of_node_put() will be called on it
 *
 *	Returns a node pointer with refcount incremented, use
 *	of_node_put() on it when done.
 */
struct device_node *of_find_all_nodes(struct device_node *prev)
{
	return of_node_get(prev ? prev->allnext : allnodes);
}

/**
 *	of_get_parent - Get a node's parent if any
 *	@node:	Node to get parent
 *
 *	Returns a node pointer with refcount incremented, use
 *	of_node_put() on it when done.
 */
struct device_node *of_get_parent(const struct device_node *node)
{
	return node ? of_node_get(node->parent) : NULL;
}

/**
 *	of_get_next_child - Iterate a node childs
 *	@node:	parent node
 *	@prev:	previous child of the parent node, or NULL to get first
 *
 *	Returns a node pointer with refcount incremented, use
 *	of_node_put() on it when done.
 */
struct device_node *of_get_next_child(const struct device_node *node,
				      struct device_node *prev)
{
	struct device_node *next = prev ? prev->sibling : node->child;

	for (; next != 0; next = next->sibling)
		if (of_node_get(next))
			break;
	if (prev)
		of_node_put(prev);
	return next;
}

/**
 *	of_node_get - Increment refcount of a node
 *	@node:	Node to inc refcount, NULL is supported to
 *		simplify writing of callers
 *
 *	Returns the node itself or NULL if gone. Current implementation
 *	does nothing as we don't yet do dynamic node allocation on ppc32
 */
struct device_node *of_node_get(struct device_node *node)
{
	return node;
}

/**
 *	of_node_put - Decrement refcount of a node
 *	@node:	Node to dec refcount, NULL is supported to
 *		simplify writing of callers
 *
 *	Current implementation does nothing as we don't yet do dynamic node
 *	allocation on ppc32
 */
void  of_node_put(struct device_node *node)
{
}

/*
 * Find the device_node with a given phandle.
 */
static struct device_node * __init
find_phandle(phandle ph)
{
	struct device_node *np;

	for (np = allnodes; np != 0; np = np->allnext)
		if (np->node == ph)
			return np;
	return NULL;
}

/*
 * Find a property with a given name for a given node
 * and return the value.
 */
unsigned char *
get_property(struct device_node *np, const char *name, int *lenp)
{
	struct property *pp;

	for (pp = np->properties; pp != 0; pp = pp->next)
		if (pp->name != NULL && strcmp(pp->name, name) == 0) {
			if (lenp != 0)
				*lenp = pp->length;
			return pp->value;
		}
	return NULL;
}

/*
 * Add a property to a node
 */
<<<<<<< HEAD
int __openfirmware
=======
int
>>>>>>> 5666c094
prom_add_property(struct device_node* np, struct property* prop)
{
	struct property **next = &np->properties;

	prop->next = NULL;
	while (*next)
		next = &(*next)->next;
	*next = prop;

	return 0;
}

/* I quickly hacked that one, check against spec ! */
static inline unsigned long
bus_space_to_resource_flags(unsigned int bus_space)
{
	u8 space = (bus_space >> 24) & 0xf;
	if (space == 0)
		space = 0x02;
	if (space == 0x02)
		return IORESOURCE_MEM;
	else if (space == 0x01)
		return IORESOURCE_IO;
	else {
		printk(KERN_WARNING "prom.c: bus_space_to_resource_flags(), space: %x\n",
		    	bus_space);
		return 0;
	}
}

static struct resource*
find_parent_pci_resource(struct pci_dev* pdev, struct address_range *range)
{
	unsigned long mask;
	int i;

	/* Check this one */
	mask = bus_space_to_resource_flags(range->space);
	for (i=0; i<DEVICE_COUNT_RESOURCE; i++) {
		if ((pdev->resource[i].flags & mask) == mask &&
			pdev->resource[i].start <= range->address &&
			pdev->resource[i].end > range->address) {
				if ((range->address + range->size - 1) > pdev->resource[i].end) {
					/* Add better message */
					printk(KERN_WARNING "PCI/OF resource overlap !\n");
					return NULL;
				}
				break;
			}
	}
	if (i == DEVICE_COUNT_RESOURCE)
		return NULL;
	return &pdev->resource[i];
}

/*
 * Request an OF device resource. Currently handles child of PCI devices,
 * or other nodes attached to the root node. Ultimately, put some
 * link to resources in the OF node.
 */
struct resource*
request_OF_resource(struct device_node* node, int index, const char* name_postfix)
{
	struct pci_dev* pcidev;
	u8 pci_bus, pci_devfn;
	unsigned long iomask;
	struct device_node* nd;
	struct resource* parent;
	struct resource *res = NULL;
	int nlen, plen;

	if (index >= node->n_addrs)
		goto fail;

	/* Sanity check on bus space */
	iomask = bus_space_to_resource_flags(node->addrs[index].space);
	if (iomask & IORESOURCE_MEM)
		parent = &iomem_resource;
	else if (iomask & IORESOURCE_IO)
		parent = &ioport_resource;
	else
		goto fail;

	/* Find a PCI parent if any */
	nd = node;
	pcidev = NULL;
	while(nd) {
		if (!pci_device_from_OF_node(nd, &pci_bus, &pci_devfn))
			pcidev = pci_find_slot(pci_bus, pci_devfn);
		if (pcidev) break;
		nd = nd->parent;
	}
	if (pcidev)
		parent = find_parent_pci_resource(pcidev, &node->addrs[index]);
	if (!parent) {
		printk(KERN_WARNING "request_OF_resource(%s), parent not found\n",
			node->name);
		goto fail;
	}

	res = __request_region(parent, node->addrs[index].address, node->addrs[index].size, NULL);
	if (!res)
		goto fail;
	nlen = strlen(node->name);
	plen = name_postfix ? strlen(name_postfix) : 0;
	res->name = (const char *)kmalloc(nlen+plen+1, GFP_KERNEL);
	if (res->name) {
		strcpy((char *)res->name, node->name);
		if (plen)
			strcpy((char *)res->name+nlen, name_postfix);
	}
	return res;
fail:
	return NULL;
}

int
release_OF_resource(struct device_node* node, int index)
{
	struct pci_dev* pcidev;
	u8 pci_bus, pci_devfn;
	unsigned long iomask, start, end;
	struct device_node* nd;
	struct resource* parent;
	struct resource *res = NULL;

	if (index >= node->n_addrs)
		return -EINVAL;

	/* Sanity check on bus space */
	iomask = bus_space_to_resource_flags(node->addrs[index].space);
	if (iomask & IORESOURCE_MEM)
		parent = &iomem_resource;
	else if (iomask & IORESOURCE_IO)
		parent = &ioport_resource;
	else
		return -EINVAL;

	/* Find a PCI parent if any */
	nd = node;
	pcidev = NULL;
	while(nd) {
		if (!pci_device_from_OF_node(nd, &pci_bus, &pci_devfn))
			pcidev = pci_find_slot(pci_bus, pci_devfn);
		if (pcidev) break;
		nd = nd->parent;
	}
	if (pcidev)
		parent = find_parent_pci_resource(pcidev, &node->addrs[index]);
	if (!parent) {
		printk(KERN_WARNING "release_OF_resource(%s), parent not found\n",
			node->name);
		return -ENODEV;
	}

	/* Find us in the parent and its childs */
	res = parent->child;
	start = node->addrs[index].address;
	end = start + node->addrs[index].size - 1;
	while (res) {
		if (res->start == start && res->end == end &&
		    (res->flags & IORESOURCE_BUSY))
		    	break;
		if (res->start <= start && res->end >= end)
			res = res->child;
		else
			res = res->sibling;
	}
	if (!res)
		return -ENODEV;

	kfree(res->name);
	res->name = NULL;
	release_resource(res);
	kfree(res);

	return 0;
}

#if 0
void
print_properties(struct device_node *np)
{
	struct property *pp;
	char *cp;
	int i, n;

	for (pp = np->properties; pp != 0; pp = pp->next) {
		printk(KERN_INFO "%s", pp->name);
		for (i = strlen(pp->name); i < 16; ++i)
			printk(" ");
		cp = (char *) pp->value;
		for (i = pp->length; i > 0; --i, ++cp)
			if ((i > 1 && (*cp < 0x20 || *cp > 0x7e))
			    || (i == 1 && *cp != 0))
				break;
		if (i == 0 && pp->length > 1) {
			/* looks like a string */
			printk(" %s\n", (char *) pp->value);
		} else {
			/* dump it in hex */
			n = pp->length;
			if (n > 64)
				n = 64;
			if (pp->length % 4 == 0) {
				unsigned int *p = (unsigned int *) pp->value;

				n /= 4;
				for (i = 0; i < n; ++i) {
					if (i != 0 && (i % 4) == 0)
						printk("\n                ");
					printk(" %08x", *p++);
				}
			} else {
				unsigned char *bp = pp->value;

				for (i = 0; i < n; ++i) {
					if (i != 0 && (i % 16) == 0)
						printk("\n                ");
					printk(" %02x", *bp++);
				}
			}
			printk("\n");
			if (pp->length > 64)
				printk("                 ... (length = %d)\n",
				       pp->length);
		}
	}
}
#endif

static DEFINE_SPINLOCK(rtas_lock);

/* this can be called after setup -- Cort */
int
call_rtas(const char *service, int nargs, int nret,
	  unsigned long *outputs, ...)
{
	va_list list;
	int i;
	unsigned long s;
	struct device_node *rtas;
	int *tokp;
	union {
		unsigned long words[16];
		double align;
	} u;

	rtas = find_devices("rtas");
	if (rtas == NULL)
		return -1;
	tokp = (int *) get_property(rtas, service, NULL);
	if (tokp == NULL) {
		printk(KERN_ERR "No RTAS service called %s\n", service);
		return -1;
	}
	u.words[0] = *tokp;
	u.words[1] = nargs;
	u.words[2] = nret;
	va_start(list, outputs);
	for (i = 0; i < nargs; ++i)
		u.words[i+3] = va_arg(list, unsigned long);
	va_end(list);

	/*
	 * RTAS doesn't use floating point.
	 * Or at least, according to the CHRP spec we enter RTAS
	 * with FP disabled, and it doesn't change the FP registers.
	 *  -- paulus.
	 */
	spin_lock_irqsave(&rtas_lock, s);
	enter_rtas((void *)__pa(&u));
	spin_unlock_irqrestore(&rtas_lock, s);

	if (nret > 1 && outputs != NULL)
		for (i = 0; i < nret-1; ++i)
			outputs[i] = u.words[i+nargs+4];
	return u.words[nargs+3];
}<|MERGE_RESOLUTION|>--- conflicted
+++ resolved
@@ -1164,11 +1164,7 @@
 /*
  * Add a property to a node
  */
-<<<<<<< HEAD
-int __openfirmware
-=======
 int
->>>>>>> 5666c094
 prom_add_property(struct device_node* np, struct property* prop)
 {
 	struct property **next = &np->properties;
