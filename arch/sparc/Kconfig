--- conflicted
+++ resolved
@@ -66,12 +66,7 @@
 	select HAVE_FUNCTION_GRAPH_TRACER
 	select HAVE_KRETPROBES
 	select HAVE_KPROBES
-<<<<<<< HEAD
-	select HAVE_RCU_TABLE_FREE if SMP
-	select HAVE_MEMBLOCK_NODE_MAP
-=======
 	select MMU_GATHER_RCU_TABLE_FREE if SMP
->>>>>>> 7d2a07b7
 	select HAVE_ARCH_TRANSPARENT_HUGEPAGE
 	select HAVE_DYNAMIC_FTRACE
 	select HAVE_FTRACE_MCOUNT_RECORD
