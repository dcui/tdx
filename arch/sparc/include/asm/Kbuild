--- conflicted
+++ resolved
@@ -3,18 +3,4 @@
 generated-y += syscall_table_64.h
 generic-y += export.h
 generic-y += kvm_para.h
-<<<<<<< HEAD
-generic-y += linkage.h
-generic-y += local.h
-generic-y += local64.h
-generic-y += mcs_spinlock.h
-generic-y += mm-arch-hooks.h
-generic-y += mmiowb.h
-generic-y += module.h
-generic-y += preempt.h
-generic-y += serial.h
-generic-y += trace_clock.h
-generic-y += word-at-a-time.h
-=======
-generic-y += mcs_spinlock.h
->>>>>>> 7d2a07b7
+generic-y += mcs_spinlock.h