--- conflicted
+++ resolved
@@ -406,10 +406,6 @@
 	return (void __iomem *)offset;
 }
 
-<<<<<<< HEAD
-#define ioremap_nocache(X,Y)		ioremap((X),(Y))
-=======
->>>>>>> 7d2a07b7
 #define ioremap_uc(X,Y)			ioremap((X),(Y))
 #define ioremap_wc(X,Y)			ioremap((X),(Y))
 #define ioremap_wt(X,Y)			ioremap((X),(Y))
