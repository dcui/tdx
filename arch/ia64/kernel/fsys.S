/*
 * This file contains the light-weight system call handlers (fsyscall-handlers).
 *
 * Copyright (C) 2003 Hewlett-Packard Co
 * 	David Mosberger-Tang <davidm@hpl.hp.com>
 *
 * 25-Sep-03 davidm	Implement fsys_rt_sigprocmask().
 * 18-Feb-03 louisk	Implement fsys_gettimeofday().
 * 28-Feb-03 davidm	Fixed several bugs in fsys_gettimeofday().  Tuned it some more,
 *			probably broke it along the way... ;-)
 */

#include <asm/asmmacro.h>
#include <asm/errno.h>
#include <asm/offsets.h>
#include <asm/percpu.h>
#include <asm/thread_info.h>
#include <asm/sal.h>
#include <asm/signal.h>
#include <asm/system.h>
#include <asm/unistd.h>

#include "entry.h"

/*
 * See Documentation/ia64/fsys.txt for details on fsyscalls.
 *
 * On entry to an fsyscall handler:
 *   r10	= 0 (i.e., defaults to "successful syscall return")
 *   r11	= saved ar.pfs (a user-level value)
 *   r15	= system call number
 *   r16	= "current" task pointer (in normal kernel-mode, this is in r13)
 *   r32-r39	= system call arguments
 *   b6		= return address (a user-level value)
 *   ar.pfs	= previous frame-state (a user-level value)
 *   PSR.be	= cleared to zero (i.e., little-endian byte order is in effect)
 *   all other registers may contain values passed in from user-mode
 *
 * On return from an fsyscall handler:
 *   r11	= saved ar.pfs (as passed into the fsyscall handler)
 *   r15	= system call number (as passed into the fsyscall handler)
 *   r32-r39	= system call arguments (as passed into the fsyscall handler)
 *   b6		= return address (as passed into the fsyscall handler)
 *   ar.pfs	= previous frame-state (as passed into the fsyscall handler)
 */

ENTRY(fsys_ni_syscall)
	.prologue
	.altrp b6
	.body
	mov r8=ENOSYS
	mov r10=-1
	FSYS_RETURN
END(fsys_ni_syscall)

ENTRY(fsys_getpid)
	.prologue
	.altrp b6
	.body
	add r9=TI_FLAGS+IA64_TASK_SIZE,r16
	;;
	ld4 r9=[r9]
	add r8=IA64_TASK_TGID_OFFSET,r16
	;;
	and r9=TIF_ALLWORK_MASK,r9
	ld4 r8=[r8]				// r8 = current->tgid
	;;
	cmp.ne p8,p0=0,r9
(p8)	br.spnt.many fsys_fallback_syscall
	FSYS_RETURN
END(fsys_getpid)

ENTRY(fsys_getppid)
	.prologue
	.altrp b6
	.body
	add r17=IA64_TASK_GROUP_LEADER_OFFSET,r16
	;;
	ld8 r17=[r17]				// r17 = current->group_leader
	add r9=TI_FLAGS+IA64_TASK_SIZE,r16
	;;

	ld4 r9=[r9]
	add r17=IA64_TASK_REAL_PARENT_OFFSET,r17 // r17 = &current->group_leader->real_parent
	;;
	and r9=TIF_ALLWORK_MASK,r9

1:	ld8 r18=[r17]				// r18 = current->group_leader->real_parent
	;;
	cmp.ne p8,p0=0,r9
	add r8=IA64_TASK_TGID_OFFSET,r18	// r8 = &current->group_leader->real_parent->tgid
	;;

	/*
	 * The .acq is needed to ensure that the read of tgid has returned its data before
	 * we re-check "real_parent".
	 */
	ld4.acq r8=[r8]				// r8 = current->group_leader->real_parent->tgid
#ifdef CONFIG_SMP
	/*
	 * Re-read current->group_leader->real_parent.
	 */
	ld8 r19=[r17]				// r19 = current->group_leader->real_parent
(p8)	br.spnt.many fsys_fallback_syscall
	;;
	cmp.ne p6,p0=r18,r19			// did real_parent change?
	mov r19=0			// i must not leak kernel bits...
(p6)	br.cond.spnt.few 1b			// yes -> redo the read of tgid and the check
	;;
	mov r17=0			// i must not leak kernel bits...
	mov r18=0			// i must not leak kernel bits...
#else
	mov r17=0			// i must not leak kernel bits...
	mov r18=0			// i must not leak kernel bits...
	mov r19=0			// i must not leak kernel bits...
#endif
	FSYS_RETURN
END(fsys_getppid)

ENTRY(fsys_set_tid_address)
	.prologue
	.altrp b6
	.body
	add r9=TI_FLAGS+IA64_TASK_SIZE,r16
	;;
	ld4 r9=[r9]
	tnat.z p6,p7=r32		// check argument register for being NaT
	;;
	and r9=TIF_ALLWORK_MASK,r9
	add r8=IA64_TASK_PID_OFFSET,r16
	add r18=IA64_TASK_CLEAR_CHILD_TID_OFFSET,r16
	;;
	ld4 r8=[r8]
	cmp.ne p8,p0=0,r9
	mov r17=-1
	;;
(p6)	st8 [r18]=r32
(p7)	st8 [r18]=r17
(p8)	br.spnt.many fsys_fallback_syscall
	;;
	mov r17=0			// i must not leak kernel bits...
	mov r18=0			// i must not leak kernel bits...
	FSYS_RETURN
END(fsys_set_tid_address)

/*
 * Note 1: This routine uses floating-point registers, but only with registers that
 *	   operate on integers.  Because of that, we don't need to set ar.fpsr to the
 *	   kernel default value.
 *
 * Note 2: For now, we will assume that all CPUs run at the same clock-frequency.
 *	   If that wasn't the case, we would have to disable preemption (e.g.,
 *	   by disabling interrupts) between reading the ITC and reading
 *	   local_cpu_data->nsec_per_cyc.
 *
 * Note 3: On platforms where the ITC-drift bit is set in the SAL feature vector,
 *	   we ought to either skip the ITC-based interpolation or run an ntp-like
 *	   daemon to keep the ITCs from drifting too far apart.
 */

ENTRY(fsys_gettimeofday)
	.prologue
	.altrp b6
	.body
	add r9=TI_FLAGS+IA64_TASK_SIZE,r16
	addl r3=THIS_CPU(cpu_info),r0

#ifdef CONFIG_SMP
	movl r10=__per_cpu_offset
	movl r2=sal_platform_features
	;;

	ld8 r2=[r2]
	movl r19=xtime			// xtime is a timespec struct

	ld8 r10=[r10]			// r10 <- __per_cpu_offset[0]
	addl r21=THIS_CPU(cpu_info),r0
	;;
	add r10=r21, r10		// r10 <- &cpu_data(time_keeper_id)
	tbit.nz p8,p0 = r2, IA64_SAL_PLATFORM_FEATURE_ITC_DRIFT_BIT
(p8)	br.spnt.many fsys_fallback_syscall
#else
	;;
	mov r10=r3
	movl r19=xtime			// xtime is a timespec struct
#endif
	ld4 r9=[r9]
	movl r17=xtime_lock
	;;

	// r32, r33 should contain the 2 args of gettimeofday
	adds r21=IA64_CPUINFO_ITM_NEXT_OFFSET, r10
	mov r2=-1
	tnat.nz p6,p7=r32		// guard against NaT args
	;;

	adds r10=IA64_CPUINFO_ITM_DELTA_OFFSET, r10
(p7)	tnat.nz p6,p0=r33
(p6)	br.cond.spnt.few .fail_einval

	adds r8=IA64_CPUINFO_NSEC_PER_CYC_OFFSET, r3
	movl r24=2361183241434822607	// for division hack (only for / 1000)
	;;

	ldf8 f7=[r10]			// f7 now contains itm_delta
	setf.sig f11=r2
	adds r10=8, r32

	adds r20=IA64_TIMESPEC_TV_NSEC_OFFSET, r19	// r20 = &xtime->tv_nsec
	movl r26=jiffies

	setf.sig f9=r24			// f9 is used for division hack
	movl r27=wall_jiffies

	and r9=TIF_ALLWORK_MASK,r9
	movl r25=last_nsec_offset
	;;

	/*
	 * Verify that we have permission to write to struct timeval.  Note:
	 * Another thread might unmap the mapping before we actually get
	 * to store the result.  That's OK as long as the stores are also
	 * protect by EX().
	 */
EX(.fail_efault, probe.w.fault r32, 3)		// this must come _after_ NaT-check
EX(.fail_efault, probe.w.fault r10, 3)		// this must come _after_ NaT-check
	nop 0

	ldf8 f10=[r8]			// f10 <- local_cpu_data->nsec_per_cyc value
	cmp.ne p8, p0=0, r9
(p8)	br.spnt.many fsys_fallback_syscall
	;;
.retry:	// *** seq = read_seqbegin(&xtime_lock); ***
	ld4.acq r23=[r17]		// since &xtime_lock == &xtime_lock->sequence
	ld8 r14=[r25]			// r14 (old) = last_nsec_offset

	ld8 r28=[r26]			// r28 = jiffies
	ld8 r29=[r27]			// r29 = wall_jiffies
	;;

	ldf8 f8=[r21]			// f8 now contains itm_next
	mov.m r31=ar.itc		// put time stamp into r31 (ITC) == now
	sub r28=r29, r28, 1		// r28 now contains "-(lost + 1)"
	;;

	ld8 r2=[r19]			// r2 = sec = xtime.tv_sec
	ld8 r29=[r20]			// r29 = nsec = xtime.tv_nsec
	tbit.nz p9, p10=r23, 0		// p9 <- is_odd(r23), p10 <- is_even(r23)

	setf.sig f6=r28			// f6 <- -(lost + 1)				(6 cyc)
	;;

	mf
	xma.l f8=f6, f7, f8	// f8 (last_tick) <- -(lost + 1)*itm_delta + itm_next	(5 cyc)
	nop 0

	setf.sig f12=r31		// f12 <- ITC					(6 cyc)
	// *** if (unlikely(read_seqretry(&xtime_lock, seq))) continue; ***
	ld4 r24=[r17]			// r24 = xtime_lock->sequence (re-read)
	nop 0
	;;

	xma.l f8=f11, f8, f12	// f8 (elapsed_cycles) <- (-1*last_tick + now) = (now - last_tick)
	nop 0
	;;

	getf.sig r18=f8			// r18 <- (now - last_tick)
	xmpy.l f8=f8, f10		// f8 <- elapsed_cycles*nsec_per_cyc (5 cyc)
	add r3=r29, r14			// r3 = (nsec + old)
	;;

	cmp.lt p7, p8=r18, r0		// if now < last_tick, set p7 = 1, p8 = 0
	getf.sig r18=f8			// r18 = elapsed_cycles*nsec_per_cyc		(6 cyc)
	nop 0
	;;

(p10)	cmp.ne p9, p0=r23, r24		// if xtime_lock->sequence != seq, set p9
	shr.u r18=r18, IA64_NSEC_PER_CYC_SHIFT	// r18 <- offset
(p9)	br.spnt.many .retry
	;;

	mov ar.ccv=r14			// ar.ccv = old					(1 cyc)
	cmp.leu p7, p8=r18, r14		// if (offset <= old), set p7 = 1, p8 = 0
	;;

(p8)	cmpxchg8.rel r24=[r25], r18, ar.ccv	// compare-and-exchange (atomic!)
(p8)	add r3=r29, r18			// r3 = (nsec + offset)
	;;
	shr.u r3=r3, 3			// initiate dividing r3 by 1000
	;;
	setf.sig f8=r3			//						(6 cyc)
	mov r10=1000000			// r10 = 1000000
	;;
(p8)	cmp.ne.unc p9, p0=r24, r14
	xmpy.hu f6=f8, f9		//						(5 cyc)
(p9)	br.spnt.many .retry
	;;

	getf.sig r3=f6			//						(6 cyc)
	;;
	shr.u r3=r3, 4			// end of division, r3 is divided by 1000 (=usec)
	;;

1:	cmp.geu p7, p0=r3, r10		// while (usec >= 1000000)
	;;
(p7)	sub r3=r3, r10			// usec -= 1000000
(p7)	adds r2=1, r2			// ++sec
(p7)	br.spnt.many 1b

	// finally: r2 = sec, r3 = usec
EX(.fail_efault, st8 [r32]=r2)
	adds r9=8, r32
	mov r8=r0			// success
	;;
EX(.fail_efault, st8 [r9]=r3)		// store them in the timeval struct
	mov r10=0
	FSYS_RETURN
	/*
	 * Note: We are NOT clearing the scratch registers here.  Since the only things
	 *	 in those registers are time-related variables and some addresses (which
	 *	 can be obtained from System.map), none of this should be security-sensitive
	 *	 and we should be fine.
	 */

.fail_einval:
	mov r8=EINVAL			// r8 = EINVAL
	mov r10=-1			// r10 = -1
	FSYS_RETURN

.fail_efault:
	mov r8=EFAULT			// r8 = EFAULT
	mov r10=-1			// r10 = -1
	FSYS_RETURN
END(fsys_gettimeofday)

/*
 * long fsys_rt_sigprocmask (int how, sigset_t *set, sigset_t *oset, size_t sigsetsize).
 */
#if _NSIG_WORDS != 1
# error Sorry, fsys_rt_sigprocmask() needs to be updated for _NSIG_WORDS != 1.
#endif
ENTRY(fsys_rt_sigprocmask)
	.prologue
	.altrp b6
	.body

	add r2=IA64_TASK_BLOCKED_OFFSET,r16
	add r9=TI_FLAGS+IA64_TASK_SIZE,r16
	cmp4.ltu p6,p0=SIG_SETMASK,r32

	cmp.ne p15,p0=r0,r34			// oset != NULL?
	tnat.nz p8,p0=r34
	add r31=IA64_TASK_SIGHAND_OFFSET,r16
	;;
	ld8 r3=[r2]				// read/prefetch current->blocked
	ld4 r9=[r9]
	tnat.nz.or p6,p0=r35

	cmp.ne.or p6,p0=_NSIG_WORDS*8,r35
	tnat.nz.or p6,p0=r32
(p6)	br.spnt.few .fail_einval		// fail with EINVAL
	;;
#ifdef CONFIG_SMP
	ld8 r31=[r31]				// r31 <- current->sighand
#endif
	and r9=TIF_ALLWORK_MASK,r9
<<<<<<< HEAD
	cmp4.ltu p6,p0=SIG_SETMASK,r32
	;;
	cmp.ne p7,p0=0,r9
	tnat.nz.or p6,p0=r35
	tnat.nz p8,p0=r34
	;;
	cmp.ne p15,p0=r0,r34			// oset != NULL?
	cmp.ne.or p6,p0=_NSIG_WORDS*8,r35
	tnat.nz.or p6,p0=r32
=======
>>>>>>> 30e74fea
	tnat.nz.or p8,p0=r33
	;;
	cmp.ne p7,p0=0,r9
	cmp.eq p6,p0=r0,r33			// set == NULL?
	add r31=IA64_SIGHAND_SIGLOCK_OFFSET,r31	// r31 <- current->sighand->siglock
(p8)	br.spnt.few .fail_efault		// fail with EFAULT
(p7)	br.spnt.many fsys_fallback_syscall	// got pending kernel work...
(p6)	br.dpnt.many .store_mask		// -> short-circuit to just reading the signal mask

	/* Argh, we actually have to do some work and _update_ the signal mask: */

EX(.fail_efault, probe.r.fault r33, 3)		// verify user has read-access to *set
EX(.fail_efault, ld8 r14=[r33])			// r14 <- *set
	mov r17=(1 << (SIGKILL - 1)) | (1 << (SIGSTOP - 1))
	;;

	rsm psr.i				// mask interrupt delivery
	mov ar.ccv=0
	andcm r14=r14,r17			// filter out SIGKILL & SIGSTOP

#ifdef CONFIG_SMP
	mov r17=1
	;;
	cmpxchg4.acq r18=[r31],r17,ar.ccv	// try to acquire the lock
	mov r8=EINVAL			// default to EINVAL
	;;
	ld8 r3=[r2]			// re-read current->blocked now that we hold the lock
	cmp4.ne p6,p0=r18,r0
(p6)	br.cond.spnt.many .lock_contention
	;;
#else
	ld8 r3=[r2]			// re-read current->blocked now that we hold the lock
	mov r8=EINVAL			// default to EINVAL
#endif
	add r18=IA64_TASK_PENDING_OFFSET+IA64_SIGPENDING_SIGNAL_OFFSET,r16
	add r19=IA64_TASK_SIGNAL_OFFSET,r16
	cmp4.eq p6,p0=SIG_BLOCK,r32
	;;
	ld8 r19=[r19]			// r19 <- current->signal
	cmp4.eq p7,p0=SIG_UNBLOCK,r32
	cmp4.eq p8,p0=SIG_SETMASK,r32
	;;
	ld8 r18=[r18]			// r18 <- current->pending.signal
	.pred.rel.mutex p6,p7,p8
(p6)	or r14=r3,r14			// SIG_BLOCK
(p7)	andcm r14=r3,r14		// SIG_UNBLOCK

(p8)	mov r14=r14			// SIG_SETMASK
(p6)	mov r8=0			// clear error code
	// recalc_sigpending()
	add r17=IA64_SIGNAL_GROUP_STOP_COUNT_OFFSET,r19

	add r19=IA64_SIGNAL_SHARED_PENDING_OFFSET+IA64_SIGPENDING_SIGNAL_OFFSET,r19
	;;
	ld4 r17=[r17]		// r17 <- current->signal->group_stop_count
(p7)	mov r8=0		// clear error code

	ld8 r19=[r19]		// r19 <- current->signal->shared_pending
	;;
	cmp4.gt p6,p7=r17,r0	// p6/p7 <- (current->signal->group_stop_count > 0)?
(p8)	mov r8=0		// clear error code

	or r18=r18,r19		// r18 <- current->pending | current->signal->shared_pending
	;;
	// r18 <- (current->pending | current->signal->shared_pending) & ~current->blocked:
	andcm r18=r18,r14
	add r9=TI_FLAGS+IA64_TASK_SIZE,r16
	;;

(p7)	cmp.ne.or.andcm p6,p7=r18,r0		// p6/p7 <- signal pending
	mov r19=0					// i must not leak kernel bits...
(p6)	br.cond.dpnt.many .sig_pending
	;;

1:	ld4 r17=[r9]				// r17 <- current->thread_info->flags
	;;
	mov ar.ccv=r17
	and r18=~_TIF_SIGPENDING,r17		// r18 <- r17 & ~(1 << TIF_SIGPENDING)
	;;

	st8 [r2]=r14				// update current->blocked with new mask
	cmpxchg4.acq r14=[r9],r18,ar.ccv	// current->thread_info->flags <- r18
	;;
	cmp.ne p6,p0=r17,r14			// update failed?
(p6)	br.cond.spnt.few 1b			// yes -> retry

#ifdef CONFIG_SMP
	st4.rel [r31]=r0			// release the lock
#endif
	ssm psr.i
	;;

	srlz.d					// ensure psr.i is set again
	mov r18=0					// i must not leak kernel bits...

.store_mask:
EX(.fail_efault, (p15) probe.w.fault r34, 3)	// verify user has write-access to *oset
EX(.fail_efault, (p15) st8 [r34]=r3)
	mov r2=0					// i must not leak kernel bits...
	mov r3=0					// i must not leak kernel bits...
	mov r8=0				// return 0
	mov r9=0					// i must not leak kernel bits...
	mov r14=0					// i must not leak kernel bits...
	mov r17=0					// i must not leak kernel bits...
	mov r31=0					// i must not leak kernel bits...
	FSYS_RETURN

.sig_pending:
#ifdef CONFIG_SMP
	st4.rel [r31]=r0			// release the lock
#endif
	ssm psr.i
	;;
	srlz.d
	br.sptk.many fsys_fallback_syscall	// with signal pending, do the heavy-weight syscall

#ifdef CONFIG_SMP
.lock_contention:
	/* Rather than spinning here, fall back on doing a heavy-weight syscall.  */
	ssm psr.i
	;;
	srlz.d
	br.sptk.many fsys_fallback_syscall
#endif
END(fsys_rt_sigprocmask)

ENTRY(fsys_fallback_syscall)
	.prologue
	.altrp b6
	.body
	/*
	 * We only get here from light-weight syscall handlers.  Thus, we already
	 * know that r15 contains a valid syscall number.  No need to re-check.
	 */
	adds r17=-1024,r15
	movl r14=sys_call_table
	;;
	rsm psr.i
	shladd r18=r17,3,r14
	;;
	ld8 r18=[r18]				// load normal (heavy-weight) syscall entry-point
	mov r29=psr				// read psr (12 cyc load latency)
	mov r27=ar.rsc
	mov r21=ar.fpsr
	mov r26=ar.pfs
END(fsys_fallback_syscall)
	/* FALL THROUGH */
GLOBAL_ENTRY(fsys_bubble_down)
	.prologue
	.altrp b6
	.body
	/*
	 * We get here for syscalls that don't have a lightweight handler.  For those, we
	 * need to bubble down into the kernel and that requires setting up a minimal
	 * pt_regs structure, and initializing the CPU state more or less as if an
	 * interruption had occurred.  To make syscall-restarts work, we setup pt_regs
	 * such that cr_iip points to the second instruction in syscall_via_break.
	 * Decrementing the IP hence will restart the syscall via break and not
	 * decrementing IP will return us to the caller, as usual.  Note that we preserve
	 * the value of psr.pp rather than initializing it from dcr.pp.  This makes it
	 * possible to distinguish fsyscall execution from other privileged execution.
	 *
	 * On entry:
	 *	- normal fsyscall handler register usage, except that we also have:
	 *	- r18: address of syscall entry point
	 *	- r21: ar.fpsr
	 *	- r26: ar.pfs
	 *	- r27: ar.rsc
	 *	- r29: psr
	 */
#	define PSR_PRESERVED_BITS	(IA64_PSR_UP | IA64_PSR_MFL | IA64_PSR_MFH | IA64_PSR_PK \
					 | IA64_PSR_DT | IA64_PSR_PP | IA64_PSR_SP | IA64_PSR_RT \
					 | IA64_PSR_IC)
	/*
	 * Reading psr.l gives us only bits 0-31, psr.it, and psr.mc.  The rest we have
	 * to synthesize.
	 */
#	define PSR_ONE_BITS		((3 << IA64_PSR_CPL0_BIT) | (0x1 << IA64_PSR_RI_BIT) \
					 | IA64_PSR_BN | IA64_PSR_I)

	invala
	movl r8=PSR_ONE_BITS

	mov r25=ar.unat			// save ar.unat (5 cyc)
	movl r9=PSR_PRESERVED_BITS

	mov ar.rsc=0			// set enforced lazy mode, pl 0, little-endian, loadrs=0
	movl r28=__kernel_syscall_via_break
	;;
	mov r23=ar.bspstore		// save ar.bspstore (12 cyc)
	mov r31=pr			// save pr (2 cyc)
	mov r20=r1			// save caller's gp in r20
	;;
	mov r2=r16			// copy current task addr to addl-addressable register
	and r9=r9,r29
	mov r19=b6			// save b6 (2 cyc)
	;;
	mov psr.l=r9			// slam the door (17 cyc to srlz.i)
	or r29=r8,r29			// construct cr.ipsr value to save
	addl r22=IA64_RBS_OFFSET,r2	// compute base of RBS
	;;
	// GAS reports a spurious RAW hazard on the read of ar.rnat because it thinks
	// we may be reading ar.itc after writing to psr.l.  Avoid that message with
	// this directive:
	dv_serialize_data
	mov.m r24=ar.rnat		// read ar.rnat (5 cyc lat)
	lfetch.fault.excl.nt1 [r22]
	adds r16=IA64_TASK_THREAD_ON_USTACK_OFFSET,r2

	// ensure previous insn group is issued before we stall for srlz.i:
	;;
	srlz.i				// ensure new psr.l has been established
	/////////////////////////////////////////////////////////////////////////////
	////////// from this point on, execution is not interruptible anymore
	/////////////////////////////////////////////////////////////////////////////
	addl r1=IA64_STK_OFFSET-IA64_PT_REGS_SIZE,r2	// compute base of memory stack
	cmp.ne pKStk,pUStk=r0,r0	// set pKStk <- 0, pUStk <- 1
	;;
	st1 [r16]=r0			// clear current->thread.on_ustack flag
	mov ar.bspstore=r22		// switch to kernel RBS
	mov b6=r18			// copy syscall entry-point to b6 (7 cyc)
	add r3=TI_FLAGS+IA64_TASK_SIZE,r2
	;;
	ld4 r3=[r3]				// r2 = current_thread_info()->flags
	mov r18=ar.bsp			// save (kernel) ar.bsp (12 cyc)
	mov ar.rsc=0x3			// set eager mode, pl 0, little-endian, loadrs=0
	br.call.sptk.many b7=ia64_syscall_setup
	;;
	ssm psr.i
	movl r2=ia64_ret_from_syscall
	;;
	mov rp=r2				// set the real return addr
	tbit.z p8,p0=r3,TIF_SYSCALL_TRACE

(p8)	br.call.sptk.many b6=b6			// ignore this return addr
	br.cond.sptk ia64_trace_syscall
END(fsys_bubble_down)

	.rodata
	.align 8
	.globl fsyscall_table

	data8 fsys_bubble_down
fsyscall_table:
	data8 fsys_ni_syscall
	data8 0				// exit			// 1025
	data8 0				// read
	data8 0				// write
	data8 0				// open
	data8 0				// close
	data8 0				// creat		// 1030
	data8 0				// link
	data8 0				// unlink
	data8 0				// execve
	data8 0				// chdir
	data8 0				// fchdir		// 1035
	data8 0				// utimes
	data8 0				// mknod
	data8 0				// chmod
	data8 0				// chown
	data8 0				// lseek		// 1040
	data8 fsys_getpid		// getpid
	data8 fsys_getppid		// getppid
	data8 0				// mount
	data8 0				// umount
	data8 0				// setuid		// 1045
	data8 0				// getuid
	data8 0				// geteuid
	data8 0				// ptrace
	data8 0				// access
	data8 0				// sync			// 1050
	data8 0				// fsync
	data8 0				// fdatasync
	data8 0				// kill
	data8 0				// rename
	data8 0				// mkdir		// 1055
	data8 0				// rmdir
	data8 0				// dup
	data8 0				// pipe
	data8 0				// times
	data8 0				// brk			// 1060
	data8 0				// setgid
	data8 0				// getgid
	data8 0				// getegid
	data8 0				// acct
	data8 0				// ioctl		// 1065
	data8 0				// fcntl
	data8 0				// umask
	data8 0				// chroot
	data8 0				// ustat
	data8 0				// dup2			// 1070
	data8 0				// setreuid
	data8 0				// setregid
	data8 0				// getresuid
	data8 0				// setresuid
	data8 0				// getresgid		// 1075
	data8 0				// setresgid
	data8 0				// getgroups
	data8 0				// setgroups
	data8 0				// getpgid
	data8 0				// setpgid		// 1080
	data8 0				// setsid
	data8 0				// getsid
	data8 0				// sethostname
	data8 0				// setrlimit
	data8 0				// getrlimit		// 1085
	data8 0				// getrusage
	data8 fsys_gettimeofday		// gettimeofday
	data8 0				// settimeofday
	data8 0				// select
	data8 0				// poll			// 1090
	data8 0				// symlink
	data8 0				// readlink
	data8 0				// uselib
	data8 0				// swapon
	data8 0				// swapoff		// 1095
	data8 0				// reboot
	data8 0				// truncate
	data8 0				// ftruncate
	data8 0				// fchmod
	data8 0				// fchown		// 1100
	data8 0				// getpriority
	data8 0				// setpriority
	data8 0				// statfs
	data8 0				// fstatfs
	data8 0				// gettid		// 1105
	data8 0				// semget
	data8 0				// semop
	data8 0				// semctl
	data8 0				// msgget
	data8 0				// msgsnd		// 1110
	data8 0				// msgrcv
	data8 0				// msgctl
	data8 0				// shmget
	data8 0				// shmat
	data8 0				// shmdt		// 1115
	data8 0				// shmctl
	data8 0				// syslog
	data8 0				// setitimer
	data8 0				// getitimer
	data8 0					 		// 1120
	data8 0
	data8 0
	data8 0				// vhangup
	data8 0				// lchown
	data8 0				// remap_file_pages	// 1125
	data8 0				// wait4
	data8 0				// sysinfo
	data8 0				// clone
	data8 0				// setdomainname
	data8 0				// newuname		// 1130
	data8 0				// adjtimex
	data8 0
	data8 0				// init_module
	data8 0				// delete_module
	data8 0							// 1135
	data8 0
	data8 0				// quotactl
	data8 0				// bdflush
	data8 0				// sysfs
	data8 0				// personality		// 1140
	data8 0				// afs_syscall
	data8 0				// setfsuid
	data8 0				// setfsgid
	data8 0				// getdents
	data8 0				// flock		// 1145
	data8 0				// readv
	data8 0				// writev
	data8 0				// pread64
	data8 0				// pwrite64
	data8 0				// sysctl		// 1150
	data8 0				// mmap
	data8 0				// munmap
	data8 0				// mlock
	data8 0				// mlockall
	data8 0				// mprotect		// 1155
	data8 0				// mremap
	data8 0				// msync
	data8 0				// munlock
	data8 0				// munlockall
	data8 0				// sched_getparam	// 1160
	data8 0				// sched_setparam
	data8 0				// sched_getscheduler
	data8 0				// sched_setscheduler
	data8 0				// sched_yield
	data8 0				// sched_get_priority_max	// 1165
	data8 0				// sched_get_priority_min
	data8 0				// sched_rr_get_interval
	data8 0				// nanosleep
	data8 0				// nfsservctl
	data8 0				// prctl		// 1170
	data8 0				// getpagesize
	data8 0				// mmap2
	data8 0				// pciconfig_read
	data8 0				// pciconfig_write
	data8 0				// perfmonctl		// 1175
	data8 0				// sigaltstack
	data8 0				// rt_sigaction
	data8 0				// rt_sigpending
	data8 fsys_rt_sigprocmask	// rt_sigprocmask
	data8 0				// rt_sigqueueinfo	// 1180
	data8 0				// rt_sigreturn
	data8 0				// rt_sigsuspend
	data8 0				// rt_sigtimedwait
	data8 0				// getcwd
	data8 0				// capget		// 1185
	data8 0				// capset
	data8 0				// sendfile
	data8 0
	data8 0
	data8 0				// socket		// 1190
	data8 0				// bind
	data8 0				// connect
	data8 0				// listen
	data8 0				// accept
	data8 0				// getsockname		// 1195
	data8 0				// getpeername
	data8 0				// socketpair
	data8 0				// send
	data8 0				// sendto
	data8 0				// recv			// 1200
	data8 0				// recvfrom
	data8 0				// shutdown
	data8 0				// setsockopt
	data8 0				// getsockopt
	data8 0				// sendmsg		// 1205
	data8 0				// recvmsg
	data8 0				// pivot_root
	data8 0				// mincore
	data8 0				// madvise
	data8 0				// newstat		// 1210
	data8 0				// newlstat
	data8 0				// newfstat
	data8 0				// clone2
	data8 0				// getdents64
	data8 0				// getunwind		// 1215
	data8 0				// readahead
	data8 0				// setxattr
	data8 0				// lsetxattr
	data8 0				// fsetxattr
	data8 0				// getxattr		// 1220
	data8 0				// lgetxattr
	data8 0				// fgetxattr
	data8 0				// listxattr
	data8 0				// llistxattr
	data8 0				// flistxattr		// 1225
	data8 0				// removexattr
	data8 0				// lremovexattr
	data8 0				// fremovexattr
	data8 0				// tkill
	data8 0				// futex		// 1230
	data8 0				// sched_setaffinity
	data8 0				// sched_getaffinity
	data8 fsys_set_tid_address	// set_tid_address
	data8 0				// fadvise64_64
	data8 0				// tgkill		// 1235
	data8 0				// exit_group
	data8 0				// lookup_dcookie
	data8 0				// io_setup
	data8 0				// io_destroy
	data8 0				// io_getevents		// 1240
	data8 0				// io_submit
	data8 0				// io_cancel
	data8 0				// epoll_create
	data8 0				// epoll_ctl
	data8 0				// epoll_wait		// 1245
	data8 0				// restart_syscall
	data8 0				// semtimedop
	data8 0				// timer_create
	data8 0				// timer_settime
	data8 0				// timer_gettime 	// 1250
	data8 0				// timer_getoverrun
	data8 0				// timer_delete
	data8 0				// clock_settime
	data8 0				// clock_gettime
	data8 0				// clock_getres		// 1255
	data8 0				// clock_nanosleep
	data8 0				// fstatfs64
	data8 0				// statfs64
	data8 0
	data8 0							// 1260
	data8 0
	data8 0				// mq_open
	data8 0				// mq_unlink
	data8 0				// mq_timedsend
	data8 0				// mq_timedreceive	// 1265
	data8 0				// mq_notify
	data8 0				// mq_getsetattr
	data8 0				// kexec_load
	data8 0
	data8 0							// 1270
	data8 0
	data8 0
	data8 0
	data8 0
	data8 0							// 1275
	data8 0
	data8 0
	data8 0
	data8 0

	.org fsyscall_table + 8*NR_syscalls	// guard against failures to increase NR_syscalls<|MERGE_RESOLUTION|>--- conflicted
+++ resolved
@@ -364,18 +364,6 @@
 	ld8 r31=[r31]				// r31 <- current->sighand
 #endif
 	and r9=TIF_ALLWORK_MASK,r9
-<<<<<<< HEAD
-	cmp4.ltu p6,p0=SIG_SETMASK,r32
-	;;
-	cmp.ne p7,p0=0,r9
-	tnat.nz.or p6,p0=r35
-	tnat.nz p8,p0=r34
-	;;
-	cmp.ne p15,p0=r0,r34			// oset != NULL?
-	cmp.ne.or p6,p0=_NSIG_WORDS*8,r35
-	tnat.nz.or p6,p0=r32
-=======
->>>>>>> 30e74fea
 	tnat.nz.or p8,p0=r33
 	;;
 	cmp.ne p7,p0=0,r9
