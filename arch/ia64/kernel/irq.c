/*
 *	linux/arch/ia64/kernel/irq.c
 *
 *	Copyright (C) 1992, 1998 Linus Torvalds, Ingo Molnar
 *
 * This file contains the code used by various IRQ handling routines:
 * asking for different IRQ's should be done through these routines
 * instead of just grabbing them. Thus setups with different IRQ numbers
 * shouldn't result in any weird surprises, and installing new handlers
 * should be easier.
 *
 * Copyright (C) Ashok Raj<ashok.raj@intel.com>, Intel Corporation 2004
 *
 * 4/14/2004: Added code to handle cpu migration and do safe irq
 *			migration without lossing interrupts for iosapic
 *			architecture.
 */

#include <asm/delay.h>
#include <asm/uaccess.h>
#include <linux/module.h>
#include <linux/seq_file.h>
#include <linux/interrupt.h>
#include <linux/kernel_stat.h>

/*
 * 'what should we do if we get a hw irq event on an illegal vector'.
 * each architecture has to answer this themselves.
 */
void ack_bad_irq(unsigned int irq)
{
	printk(KERN_ERR "Unexpected irq vector 0x%x on CPU %u!\n", irq, smp_processor_id());
}

/*
 * do_IRQ handles all normal device IRQ's (the special
 * SMP cross-CPU interrupts have their own specific
 * handlers).
 */
unsigned int do_IRQ(unsigned long irq, struct pt_regs *regs)
{
	return __do_IRQ(irq, regs);
}

#ifdef CONFIG_SMP
/*
 * This is updated when the user sets irq affinity via /proc
 */
cpumask_t __cacheline_aligned pending_irq_cpumask[NR_IRQS];
static unsigned long pending_irq_redir[BITS_TO_LONGS(NR_IRQS)];
#endif

#ifdef CONFIG_IA64_GENERIC
irq_desc_t * __ia64_irq_desc (unsigned int irq)
{
	return irq_desc + irq;
}

ia64_vector __ia64_irq_to_vector (unsigned int irq)
{
	return (ia64_vector) irq;
}

unsigned int __ia64_local_vector_to_irq (ia64_vector vec)
{
	return (unsigned int) vec;
}
#endif

/*
 * Interrupt statistics:
 */

atomic_t irq_err_count;

/*
 * /proc/interrupts printing:
 */

int show_interrupts(struct seq_file *p, void *v)
{
	int i = *(loff_t *) v, j;
	struct irqaction * action;
	unsigned long flags;

	if (i == 0) {
		seq_printf(p, "           ");
		for (j=0; j<NR_CPUS; j++)
			if (cpu_online(j))
				seq_printf(p, "CPU%d       ",j);
		seq_putc(p, '\n');
	}

	if (i < NR_IRQS) {
		spin_lock_irqsave(&irq_desc[i].lock, flags);
		action = irq_desc[i].action;
		if (!action)
			goto skip;
		seq_printf(p, "%3d: ",i);
#ifndef CONFIG_SMP
		seq_printf(p, "%10u ", kstat_irqs(i));
#else
		for (j = 0; j < NR_CPUS; j++)
			if (cpu_online(j))
				seq_printf(p, "%10u ", kstat_cpu(j).irqs[i]);
#endif
		seq_printf(p, " %14s", irq_desc[i].handler->typename);
		seq_printf(p, "  %s", action->name);

		for (action=action->next; action; action = action->next)
			seq_printf(p, ", %s", action->name);

		seq_putc(p, '\n');
skip:
		spin_unlock_irqrestore(&irq_desc[i].lock, flags);
	} else if (i == NR_IRQS) {
#if defined(CONFIG_X86_LOCAL_APIC)
		seq_puts(p, "LOC: ");
		for (j = 0; j < NR_CPUS; j++)
			if (cpu_online(j))
				seq_printf(p, "%10u ",
					   irq_stat[j].apic_timer_irqs);
		seq_putc(p, '\n');
#endif
		seq_printf(p, "ERR: %10u\n", atomic_read(&irq_err_count));
#if defined(CONFIG_X86_IO_APIC)
		seq_printf(p, "MIS: %10u\n", atomic_read(&irq_mis_count));
#endif
<<<<<<< HEAD
#endif
	}
	return 0;
}

#ifdef CONFIG_SMP
inline void synchronize_irq(unsigned int irq)
{
	while (irq_descp(irq)->status & IRQ_INPROGRESS)
		cpu_relax();
}
EXPORT_SYMBOL(synchronize_irq);
#endif

/*
 * This should really return information about whether
 * we should do bottom half handling etc. Right now we
 * end up _always_ checking the bottom half, which is a
 * waste of time and is not what some drivers would
 * prefer.
 */
int handle_IRQ_event(unsigned int irq,
		struct pt_regs *regs, struct irqaction *action)
{
	int status = 1;	/* Force the "do bottom halves" bit */
	int ret, retval = 0;

	if (!(action->flags & SA_INTERRUPT))
		local_irq_enable();

	do {
		ret = action->handler(irq, action->dev_id, regs);
		if (ret == IRQ_HANDLED)
			status |= action->flags;
		retval |= ret;
		action = action->next;
	} while (action);
	if (status & SA_SAMPLE_RANDOM)
		add_interrupt_randomness(irq);
	local_irq_disable();
	return retval;
}

static void __report_bad_irq(int irq, irq_desc_t *desc, irqreturn_t action_ret)
{
	struct irqaction *action;

	if (action_ret != IRQ_HANDLED && action_ret != IRQ_NONE) {
		printk(KERN_ERR "irq event %d: bogus return value %x\n",
				irq, action_ret);
	} else {
		printk(KERN_ERR "irq %d: nobody cared!\n", irq);
	}
	dump_stack();
	printk(KERN_ERR "handlers:\n");
	action = desc->action;
	do {
		printk(KERN_ERR "[<%p>]", action->handler);
		print_symbol(" (%s)",
			(unsigned long)action->handler);
		printk("\n");
		action = action->next;
	} while (action);
}

static void report_bad_irq(int irq, irq_desc_t *desc, irqreturn_t action_ret)
{
	static int count = 100;

	if (count) {
		count--;
		__report_bad_irq(irq, desc, action_ret);
	}
}

static int noirqdebug = 1;

static int __init noirqdebug_setup(char *str)
{
	noirqdebug = 1;
	printk("IRQ lockup detection disabled\n");
	return 1;
}

__setup("noirqdebug", noirqdebug_setup);

static int __init irqdebug_setup(char *str)
{
	noirqdebug = 0;
	printk("IRQ lockup detection enabled\n");
	return 1;
}

__setup("irqdebug", irqdebug_setup);

/*
 * If 99,900 of the previous 100,000 interrupts have not been handled then
 * assume that the IRQ is stuck in some manner.  Drop a diagnostic and try to
 * turn the IRQ off.
 *
 * (The other 100-of-100,000 interrupts may have been a correctly-functioning
 *  device sharing an IRQ with the failing one)
 *
 * Called under desc->lock
 */
static void note_interrupt(int irq, irq_desc_t *desc, irqreturn_t action_ret)
{
	if (action_ret != IRQ_HANDLED) {
		desc->irqs_unhandled++;
		if (action_ret != IRQ_NONE)
			report_bad_irq(irq, desc, action_ret);
	}

	desc->irq_count++;
	if (desc->irq_count < 100000)
		return;

	desc->irq_count = 0;
	if (desc->irqs_unhandled > 99900) {
		/*
		 * The interrupt is stuck
		 */
		__report_bad_irq(irq, desc, action_ret);
		/*
		 * Now kill the IRQ
		 */
		printk(KERN_EMERG "Disabling IRQ #%d\n", irq);
		desc->status |= IRQ_DISABLED;
		desc->handler->disable(irq);
	}
	desc->irqs_unhandled = 0;
}

/*
 * Generic enable/disable code: this just calls
 * down into the PIC-specific version for the actual
 * hardware disable after having gotten the irq
 * controller lock.
 */

/**
 *	disable_irq_nosync - disable an irq without waiting
 *	@irq: Interrupt to disable
 *
 *	Disable the selected interrupt line.  Disables and Enables are
 *	nested.
 *	Unlike disable_irq(), this function does not ensure existing
 *	instances of the IRQ handler have completed before returning.
 *
 *	This function may be called from IRQ context.
 */

inline void disable_irq_nosync(unsigned int irq)
{
	irq_desc_t *desc = irq_descp(irq);
	unsigned long flags;

	spin_lock_irqsave(&desc->lock, flags);
	if (!desc->depth++) {
		desc->status |= IRQ_DISABLED;
		desc->handler->disable(irq);
	}
	spin_unlock_irqrestore(&desc->lock, flags);
}
EXPORT_SYMBOL(disable_irq_nosync);

/**
 *	disable_irq - disable an irq and wait for completion
 *	@irq: Interrupt to disable
 *
 *	Disable the selected interrupt line.  Enables and Disables are
 *	nested.
 *	This function waits for any pending IRQ handlers for this interrupt
 *	to complete before returning. If you use this function while
 *	holding a resource the IRQ handler may need you will deadlock.
 *
 *	This function may be called - with care - from IRQ context.
 */

void disable_irq(unsigned int irq)
{
	irq_desc_t *desc = irq_descp(irq);

	disable_irq_nosync(irq);
	if (desc->action)
		synchronize_irq(irq);
}
EXPORT_SYMBOL(disable_irq);

/**
 *	enable_irq - enable handling of an irq
 *	@irq: Interrupt to enable
 *
 *	Undoes the effect of one call to disable_irq().  If this
 *	matches the last disable, processing of interrupts on this
 *	IRQ line is re-enabled.
 *
 *	This function may be called from IRQ context.
 */

void enable_irq(unsigned int irq)
{
	irq_desc_t *desc = irq_descp(irq);
	unsigned long flags;

	spin_lock_irqsave(&desc->lock, flags);
	switch (desc->depth) {
	case 1: {
		unsigned int status = desc->status & ~IRQ_DISABLED;
		desc->status = status;
		if ((status & (IRQ_PENDING | IRQ_REPLAY)) == IRQ_PENDING) {
			desc->status = status | IRQ_REPLAY;
			hw_resend_irq(desc->handler,irq);
		}
		desc->handler->enable(irq);
		/* fall-through */
	}
	default:
		desc->depth--;
		break;
	case 0:
		printk(KERN_ERR "enable_irq(%u) unbalanced from %p\n",
		       irq, (void *) __builtin_return_address(0));
	}
	spin_unlock_irqrestore(&desc->lock, flags);
}
EXPORT_SYMBOL(enable_irq);

/*
 * do_IRQ handles all normal device IRQ's (the special
 * SMP cross-CPU interrupts have their own specific
 * handlers).
 */
unsigned int do_IRQ(unsigned long irq, struct pt_regs *regs)
{
	/*
	 * We ack quickly, we don't want the irq controller
	 * thinking we're snobs just because some other CPU has
	 * disabled global interrupts (we have already done the
	 * INT_ACK cycles, it's too late to try to pretend to the
	 * controller that we aren't taking the interrupt).
	 *
	 * 0 return value means that this irq is already being
	 * handled by some other CPU. (or is disabled)
	 */
	irq_desc_t *desc = irq_descp(irq);
	struct irqaction * action;
	irqreturn_t action_ret;
	unsigned int status;
	int cpu;

	cpu = smp_processor_id(); /* for CONFIG_PREEMPT, this must come after irq_enter()! */

	kstat_cpu(cpu).irqs[irq]++;

	if (desc->status & IRQ_PER_CPU) {
		/* no locking required for CPU-local interrupts: */
		desc->handler->ack(irq);
		action_ret = handle_IRQ_event(irq, regs, desc->action);
		desc->handler->end(irq);
	} else {
		spin_lock(&desc->lock);
		desc->handler->ack(irq);
		/*
		 * REPLAY is when Linux resends an IRQ that was dropped earlier
		 * WAITING is used by probe to mark irqs that are being tested
		 */
		status = desc->status & ~(IRQ_REPLAY | IRQ_WAITING);
		status |= IRQ_PENDING; /* we _want_ to handle it */

		/*
		 * If the IRQ is disabled for whatever reason, we cannot
		 * use the action we have.
		 */
		action = NULL;
		if (likely(!(status & (IRQ_DISABLED | IRQ_INPROGRESS)))) {
			action = desc->action;
			status &= ~IRQ_PENDING; /* we commit to handling */
			status |= IRQ_INPROGRESS; /* we are handling it */
		}
		desc->status = status;

		/*
		 * If there is no IRQ handler or it was disabled, exit early.
		 * Since we set PENDING, if another processor is handling
		 * a different instance of this same irq, the other processor
		 * will take care of it.
		 */
		if (unlikely(!action))
			goto out;

		/*
		 * Edge triggered interrupts need to remember
		 * pending events.
		 * This applies to any hw interrupts that allow a second
		 * instance of the same irq to arrive while we are in do_IRQ
		 * or in the handler. But the code here only handles the _second_
		 * instance of the irq, not the third or fourth. So it is mostly
		 * useful for irq hardware that does not mask cleanly in an
		 * SMP environment.
		 */
		for (;;) {
			spin_unlock(&desc->lock);
			action_ret = handle_IRQ_event(irq, regs, action);
			spin_lock(&desc->lock);
			if (!noirqdebug)
				note_interrupt(irq, desc, action_ret);
			if (!(desc->status & IRQ_PENDING))
				break;
			desc->status &= ~IRQ_PENDING;
		}
		desc->status &= ~IRQ_INPROGRESS;
	  out:
		/*
		 * The ->end() handler has to deal with interrupts which got
		 * disabled while the handler was running.
		 */
		desc->handler->end(irq);
		spin_unlock(&desc->lock);
	}
	return 1;
}

/**
 *	request_irq - allocate an interrupt line
 *	@irq: Interrupt line to allocate
 *	@handler: Function to be called when the IRQ occurs
 *	@irqflags: Interrupt type flags
 *	@devname: An ascii name for the claiming device
 *	@dev_id: A cookie passed back to the handler function
 *
 *	This call allocates interrupt resources and enables the
 *	interrupt line and IRQ handling. From the point this
 *	call is made your handler function may be invoked. Since
 *	your handler function must clear any interrupt the board 
 *	raises, you must take care both to initialise your hardware
 *	and to set up the interrupt handler in the right order.
 *
 *	Dev_id must be globally unique. Normally the address of the
 *	device data structure is used as the cookie. Since the handler
 *	receives this value it makes sense to use it.
 *
 *	If your interrupt is shared you must pass a non NULL dev_id
 *	as this is required when freeing the interrupt.
 *
 *	Flags:
 *
 *	SA_SHIRQ		Interrupt is shared
 *
 *	SA_INTERRUPT		Disable local interrupts while processing
 *
 *	SA_SAMPLE_RANDOM	The interrupt can be used for entropy
 *
 */

int request_irq(unsigned int irq,
		irqreturn_t (*handler)(int, void *, struct pt_regs *),
		unsigned long irqflags,
		const char * devname,
		void *dev_id)
{
	int retval;
	struct irqaction * action;

#if 1
	/*
	 * Sanity-check: shared interrupts should REALLY pass in
	 * a real dev-ID, otherwise we'll have trouble later trying
	 * to figure out which interrupt is which (messes up the
	 * interrupt freeing logic etc).
	 */
	if (irqflags & SA_SHIRQ) {
		if (!dev_id)
			printk(KERN_ERR "Bad boy: %s called us without a dev_id!\n", devname);
	}
#endif

	if (irq >= NR_IRQS)
		return -EINVAL;
	if (!handler)
		return -EINVAL;

	action = (struct irqaction *)
			kmalloc(sizeof(struct irqaction), GFP_ATOMIC);
	if (!action)
		return -ENOMEM;

	action->handler = handler;
	action->flags = irqflags;
	cpus_clear(action->mask);
	action->name = devname;
	action->next = NULL;
	action->dev_id = dev_id;

	retval = setup_irq(irq, action);
	if (retval)
		kfree(action);
	return retval;
}

EXPORT_SYMBOL(request_irq);

/**
 *	free_irq - free an interrupt
 *	@irq: Interrupt line to free
 *	@dev_id: Device identity to free
 *
 *	Remove an interrupt handler. The handler is removed and if the
 *	interrupt line is no longer in use by any driver it is disabled.
 *	On a shared IRQ the caller must ensure the interrupt is disabled
 *	on the card it drives before calling this function. The function
 *	does not return until any executing interrupts for this IRQ
 *	have completed.
 *
 *	This function must not be called from interrupt context.
 */

void free_irq(unsigned int irq, void *dev_id)
{
	irq_desc_t *desc;
	struct irqaction **p;
	unsigned long flags;

	if (irq >= NR_IRQS)
		return;

	desc = irq_descp(irq);
	spin_lock_irqsave(&desc->lock,flags);
	p = &desc->action;
	for (;;) {
		struct irqaction * action = *p;
		if (action) {
			struct irqaction **pp = p;
			p = &action->next;
			if (action->dev_id != dev_id)
				continue;

			/* Found it - now remove it from the list of entries */
			*pp = action->next;
			if (!desc->action) {
				desc->status |= IRQ_DISABLED;
				desc->handler->shutdown(irq);
			}
			spin_unlock_irqrestore(&desc->lock,flags);

			/* Wait to make sure it's not being used on another CPU */
			synchronize_irq(irq);
			kfree(action);
			return;
		}
		printk(KERN_ERR "Trying to free free IRQ%d\n",irq);
		spin_unlock_irqrestore(&desc->lock,flags);
		return;
	}
}

EXPORT_SYMBOL(free_irq);

/*
 * IRQ autodetection code..
 *
 * This depends on the fact that any interrupt that
 * comes in on to an unassigned handler will get stuck
 * with "IRQ_WAITING" cleared and the interrupt
 * disabled.
 */

static DECLARE_MUTEX(probe_sem);

/**
 *	probe_irq_on	- begin an interrupt autodetect
 *
 *	Commence probing for an interrupt. The interrupts are scanned
 *	and a mask of potential interrupt lines is returned.
 *
 */

unsigned long probe_irq_on(void)
{
	unsigned int i;
	irq_desc_t *desc;
	unsigned long val;
	unsigned long delay;

	down(&probe_sem);
	/*
	 * something may have generated an irq long ago and we want to
	 * flush such a longstanding irq before considering it as spurious.
	 */
	for (i = NR_IRQS-1; i > 0; i--)  {
		desc = irq_descp(i);

		spin_lock_irq(&desc->lock);
		if (!desc->action)
			desc->handler->startup(i);
		spin_unlock_irq(&desc->lock);
	}

	/* Wait for longstanding interrupts to trigger. */
	for (delay = jiffies + HZ/50; time_after(delay, jiffies); )
		/* about 20ms delay */ barrier();

	/*
	 * enable any unassigned irqs
	 * (we must startup again here because if a longstanding irq
	 * happened in the previous stage, it may have masked itself)
	 */
	for (i = NR_IRQS-1; i > 0; i--) {
		desc = irq_descp(i);

		spin_lock_irq(&desc->lock);
		if (!desc->action) {
			desc->status |= IRQ_AUTODETECT | IRQ_WAITING;
			if (desc->handler->startup(i))
				desc->status |= IRQ_PENDING;
		}
		spin_unlock_irq(&desc->lock);
	}

	/*
	 * Wait for spurious interrupts to trigger
	 */
	for (delay = jiffies + HZ/10; time_after(delay, jiffies); )
		/* about 100ms delay */ barrier();

	/*
	 * Now filter out any obviously spurious interrupts
	 */
	val = 0;
	for (i = 0; i < NR_IRQS; i++) {
		irq_desc_t *desc = irq_descp(i);
		unsigned int status;

		spin_lock_irq(&desc->lock);
		status = desc->status;

		if (status & IRQ_AUTODETECT) {
			/* It triggered already - consider it spurious. */
			if (!(status & IRQ_WAITING)) {
				desc->status = status & ~IRQ_AUTODETECT;
				desc->handler->shutdown(i);
			} else
				if (i < 32)
					val |= 1 << i;
		}
		spin_unlock_irq(&desc->lock);
	}

	return val;
}

EXPORT_SYMBOL(probe_irq_on);

/**
 *	probe_irq_mask - scan a bitmap of interrupt lines
 *	@val:	mask of interrupts to consider
 *
 *	Scan the ISA bus interrupt lines and return a bitmap of
 *	active interrupts. The interrupt probe logic state is then
 *	returned to its previous value.
 *
 *	Note: we need to scan all the irq's even though we will
 *	only return ISA irq numbers - just so that we reset them
 *	all to a known state.
 */
unsigned int probe_irq_mask(unsigned long val)
{
	int i;
	unsigned int mask;

	mask = 0;
	for (i = 0; i < 16; i++) {
		irq_desc_t *desc = irq_descp(i);
		unsigned int status;

		spin_lock_irq(&desc->lock);
		status = desc->status;

		if (status & IRQ_AUTODETECT) {
			if (!(status & IRQ_WAITING))
				mask |= 1 << i;

			desc->status = status & ~IRQ_AUTODETECT;
			desc->handler->shutdown(i);
		}
		spin_unlock_irq(&desc->lock);
	}
	up(&probe_sem);

	return mask & val;
}
EXPORT_SYMBOL(probe_irq_mask);

/**
 *	probe_irq_off	- end an interrupt autodetect
 *	@val: mask of potential interrupts (unused)
 *
 *	Scans the unused interrupt lines and returns the line which
 *	appears to have triggered the interrupt. If no interrupt was
 *	found then zero is returned. If more than one interrupt is
 *	found then minus the first candidate is returned to indicate
 *	their is doubt.
 *
 *	The interrupt probe logic state is returned to its previous
 *	value.
 *
 *	BUGS: When used in a module (which arguably shouldn't happen)
 *	nothing prevents two IRQ probe callers from overlapping. The
 *	results of this are non-optimal.
 */

int probe_irq_off(unsigned long val)
{
	int i, irq_found, nr_irqs;

	nr_irqs = 0;
	irq_found = 0;
	for (i = 0; i < NR_IRQS; i++) {
		irq_desc_t *desc = irq_descp(i);
		unsigned int status;

		spin_lock_irq(&desc->lock);
		status = desc->status;

		if (status & IRQ_AUTODETECT) {
			if (!(status & IRQ_WAITING)) {
				if (!nr_irqs)
					irq_found = i;
				nr_irqs++;
			}
			desc->status = status & ~IRQ_AUTODETECT;
			desc->handler->shutdown(i);
		}
		spin_unlock_irq(&desc->lock);
=======
>>>>>>> d62edbe1
	}
	return 0;
}

#ifdef CONFIG_SMP

static cpumask_t irq_affinity [NR_IRQS] = { [0 ... NR_IRQS-1] = CPU_MASK_ALL };

static char irq_redir [NR_IRQS]; // = { [0 ... NR_IRQS-1] = 1 };

void set_irq_affinity_info (unsigned int irq, int hwid, int redir)
{
	cpumask_t mask = CPU_MASK_NONE;

	cpu_set(cpu_logical_id(hwid), mask);

	if (irq < NR_IRQS) {
		irq_affinity[irq] = mask;
		irq_redir[irq] = (char) (redir & 0xff);
	}
}


void move_irq(int irq)
{
	/* note - we hold desc->lock */
	cpumask_t tmp;
	irq_desc_t *desc = irq_descp(irq);
	int redir = test_bit(irq, pending_irq_redir);

	if (unlikely(!desc->handler->set_affinity))
		return;

	if (!cpus_empty(pending_irq_cpumask[irq])) {
		cpus_and(tmp, pending_irq_cpumask[irq], cpu_online_map);
		if (unlikely(!cpus_empty(tmp))) {
			desc->handler->set_affinity(irq | (redir ? IA64_IRQ_REDIRECTED : 0),
						    pending_irq_cpumask[irq]);
		}
		cpus_clear(pending_irq_cpumask[irq]);
	}
}


#endif /* CONFIG_SMP */

#ifdef CONFIG_HOTPLUG_CPU
unsigned int vectors_in_migration[NR_IRQS];

/*
 * Since cpu_online_map is already updated, we just need to check for
 * affinity that has zeros
 */
static void migrate_irqs(void)
{
	cpumask_t	mask;
	irq_desc_t *desc;
	int 		irq, new_cpu;

	for (irq=0; irq < NR_IRQS; irq++) {
		desc = irq_descp(irq);

		/*
		 * No handling for now.
		 * TBD: Implement a disable function so we can now
		 * tell CPU not to respond to these local intr sources.
		 * such as ITV,CPEI,MCA etc.
		 */
		if (desc->status == IRQ_PER_CPU)
			continue;

		cpus_and(mask, irq_affinity[irq], cpu_online_map);
		if (any_online_cpu(mask) == NR_CPUS) {
			/*
			 * Save it for phase 2 processing
			 */
			vectors_in_migration[irq] = irq;

			new_cpu = any_online_cpu(cpu_online_map);
			mask = cpumask_of_cpu(new_cpu);

			/*
			 * Al three are essential, currently WARN_ON.. maybe panic?
			 */
			if (desc->handler && desc->handler->disable &&
				desc->handler->enable && desc->handler->set_affinity) {
				desc->handler->disable(irq);
				desc->handler->set_affinity(irq, mask);
				desc->handler->enable(irq);
			} else {
				WARN_ON((!(desc->handler) || !(desc->handler->disable) ||
						!(desc->handler->enable) ||
						!(desc->handler->set_affinity)));
			}
		}
	}
}

void fixup_irqs(void)
{
	unsigned int irq;
	extern void ia64_process_pending_intr(void);

	ia64_set_itv(1<<16);
	/*
	 * Phase 1: Locate irq's bound to this cpu and
	 * relocate them for cpu removal.
	 */
	migrate_irqs();

	/*
	 * Phase 2: Perform interrupt processing for all entries reported in
	 * local APIC.
	 */
	ia64_process_pending_intr();

	/*
	 * Phase 3: Now handle any interrupts not captured in local APIC.
	 * This is to account for cases that device interrupted during the time the
	 * rte was being disabled and re-programmed.
	 */
	for (irq=0; irq < NR_IRQS; irq++) {
		if (vectors_in_migration[irq]) {
			vectors_in_migration[irq]=0;
			do_IRQ(irq, NULL);
		}
	}

	/*
	 * Now let processor die. We do irq disable and max_xtp() to
	 * ensure there is no more interrupts routed to this processor.
	 * But the local timer interrupt can have 1 pending which we
	 * take care in timer_interrupt().
	 */
	max_xtp();
	local_irq_disable();
}
#endif<|MERGE_RESOLUTION|>--- conflicted
+++ resolved
@@ -126,643 +126,6 @@
 #if defined(CONFIG_X86_IO_APIC)
 		seq_printf(p, "MIS: %10u\n", atomic_read(&irq_mis_count));
 #endif
-<<<<<<< HEAD
-#endif
-	}
-	return 0;
-}
-
-#ifdef CONFIG_SMP
-inline void synchronize_irq(unsigned int irq)
-{
-	while (irq_descp(irq)->status & IRQ_INPROGRESS)
-		cpu_relax();
-}
-EXPORT_SYMBOL(synchronize_irq);
-#endif
-
-/*
- * This should really return information about whether
- * we should do bottom half handling etc. Right now we
- * end up _always_ checking the bottom half, which is a
- * waste of time and is not what some drivers would
- * prefer.
- */
-int handle_IRQ_event(unsigned int irq,
-		struct pt_regs *regs, struct irqaction *action)
-{
-	int status = 1;	/* Force the "do bottom halves" bit */
-	int ret, retval = 0;
-
-	if (!(action->flags & SA_INTERRUPT))
-		local_irq_enable();
-
-	do {
-		ret = action->handler(irq, action->dev_id, regs);
-		if (ret == IRQ_HANDLED)
-			status |= action->flags;
-		retval |= ret;
-		action = action->next;
-	} while (action);
-	if (status & SA_SAMPLE_RANDOM)
-		add_interrupt_randomness(irq);
-	local_irq_disable();
-	return retval;
-}
-
-static void __report_bad_irq(int irq, irq_desc_t *desc, irqreturn_t action_ret)
-{
-	struct irqaction *action;
-
-	if (action_ret != IRQ_HANDLED && action_ret != IRQ_NONE) {
-		printk(KERN_ERR "irq event %d: bogus return value %x\n",
-				irq, action_ret);
-	} else {
-		printk(KERN_ERR "irq %d: nobody cared!\n", irq);
-	}
-	dump_stack();
-	printk(KERN_ERR "handlers:\n");
-	action = desc->action;
-	do {
-		printk(KERN_ERR "[<%p>]", action->handler);
-		print_symbol(" (%s)",
-			(unsigned long)action->handler);
-		printk("\n");
-		action = action->next;
-	} while (action);
-}
-
-static void report_bad_irq(int irq, irq_desc_t *desc, irqreturn_t action_ret)
-{
-	static int count = 100;
-
-	if (count) {
-		count--;
-		__report_bad_irq(irq, desc, action_ret);
-	}
-}
-
-static int noirqdebug = 1;
-
-static int __init noirqdebug_setup(char *str)
-{
-	noirqdebug = 1;
-	printk("IRQ lockup detection disabled\n");
-	return 1;
-}
-
-__setup("noirqdebug", noirqdebug_setup);
-
-static int __init irqdebug_setup(char *str)
-{
-	noirqdebug = 0;
-	printk("IRQ lockup detection enabled\n");
-	return 1;
-}
-
-__setup("irqdebug", irqdebug_setup);
-
-/*
- * If 99,900 of the previous 100,000 interrupts have not been handled then
- * assume that the IRQ is stuck in some manner.  Drop a diagnostic and try to
- * turn the IRQ off.
- *
- * (The other 100-of-100,000 interrupts may have been a correctly-functioning
- *  device sharing an IRQ with the failing one)
- *
- * Called under desc->lock
- */
-static void note_interrupt(int irq, irq_desc_t *desc, irqreturn_t action_ret)
-{
-	if (action_ret != IRQ_HANDLED) {
-		desc->irqs_unhandled++;
-		if (action_ret != IRQ_NONE)
-			report_bad_irq(irq, desc, action_ret);
-	}
-
-	desc->irq_count++;
-	if (desc->irq_count < 100000)
-		return;
-
-	desc->irq_count = 0;
-	if (desc->irqs_unhandled > 99900) {
-		/*
-		 * The interrupt is stuck
-		 */
-		__report_bad_irq(irq, desc, action_ret);
-		/*
-		 * Now kill the IRQ
-		 */
-		printk(KERN_EMERG "Disabling IRQ #%d\n", irq);
-		desc->status |= IRQ_DISABLED;
-		desc->handler->disable(irq);
-	}
-	desc->irqs_unhandled = 0;
-}
-
-/*
- * Generic enable/disable code: this just calls
- * down into the PIC-specific version for the actual
- * hardware disable after having gotten the irq
- * controller lock.
- */
-
-/**
- *	disable_irq_nosync - disable an irq without waiting
- *	@irq: Interrupt to disable
- *
- *	Disable the selected interrupt line.  Disables and Enables are
- *	nested.
- *	Unlike disable_irq(), this function does not ensure existing
- *	instances of the IRQ handler have completed before returning.
- *
- *	This function may be called from IRQ context.
- */
-
-inline void disable_irq_nosync(unsigned int irq)
-{
-	irq_desc_t *desc = irq_descp(irq);
-	unsigned long flags;
-
-	spin_lock_irqsave(&desc->lock, flags);
-	if (!desc->depth++) {
-		desc->status |= IRQ_DISABLED;
-		desc->handler->disable(irq);
-	}
-	spin_unlock_irqrestore(&desc->lock, flags);
-}
-EXPORT_SYMBOL(disable_irq_nosync);
-
-/**
- *	disable_irq - disable an irq and wait for completion
- *	@irq: Interrupt to disable
- *
- *	Disable the selected interrupt line.  Enables and Disables are
- *	nested.
- *	This function waits for any pending IRQ handlers for this interrupt
- *	to complete before returning. If you use this function while
- *	holding a resource the IRQ handler may need you will deadlock.
- *
- *	This function may be called - with care - from IRQ context.
- */
-
-void disable_irq(unsigned int irq)
-{
-	irq_desc_t *desc = irq_descp(irq);
-
-	disable_irq_nosync(irq);
-	if (desc->action)
-		synchronize_irq(irq);
-}
-EXPORT_SYMBOL(disable_irq);
-
-/**
- *	enable_irq - enable handling of an irq
- *	@irq: Interrupt to enable
- *
- *	Undoes the effect of one call to disable_irq().  If this
- *	matches the last disable, processing of interrupts on this
- *	IRQ line is re-enabled.
- *
- *	This function may be called from IRQ context.
- */
-
-void enable_irq(unsigned int irq)
-{
-	irq_desc_t *desc = irq_descp(irq);
-	unsigned long flags;
-
-	spin_lock_irqsave(&desc->lock, flags);
-	switch (desc->depth) {
-	case 1: {
-		unsigned int status = desc->status & ~IRQ_DISABLED;
-		desc->status = status;
-		if ((status & (IRQ_PENDING | IRQ_REPLAY)) == IRQ_PENDING) {
-			desc->status = status | IRQ_REPLAY;
-			hw_resend_irq(desc->handler,irq);
-		}
-		desc->handler->enable(irq);
-		/* fall-through */
-	}
-	default:
-		desc->depth--;
-		break;
-	case 0:
-		printk(KERN_ERR "enable_irq(%u) unbalanced from %p\n",
-		       irq, (void *) __builtin_return_address(0));
-	}
-	spin_unlock_irqrestore(&desc->lock, flags);
-}
-EXPORT_SYMBOL(enable_irq);
-
-/*
- * do_IRQ handles all normal device IRQ's (the special
- * SMP cross-CPU interrupts have their own specific
- * handlers).
- */
-unsigned int do_IRQ(unsigned long irq, struct pt_regs *regs)
-{
-	/*
-	 * We ack quickly, we don't want the irq controller
-	 * thinking we're snobs just because some other CPU has
-	 * disabled global interrupts (we have already done the
-	 * INT_ACK cycles, it's too late to try to pretend to the
-	 * controller that we aren't taking the interrupt).
-	 *
-	 * 0 return value means that this irq is already being
-	 * handled by some other CPU. (or is disabled)
-	 */
-	irq_desc_t *desc = irq_descp(irq);
-	struct irqaction * action;
-	irqreturn_t action_ret;
-	unsigned int status;
-	int cpu;
-
-	cpu = smp_processor_id(); /* for CONFIG_PREEMPT, this must come after irq_enter()! */
-
-	kstat_cpu(cpu).irqs[irq]++;
-
-	if (desc->status & IRQ_PER_CPU) {
-		/* no locking required for CPU-local interrupts: */
-		desc->handler->ack(irq);
-		action_ret = handle_IRQ_event(irq, regs, desc->action);
-		desc->handler->end(irq);
-	} else {
-		spin_lock(&desc->lock);
-		desc->handler->ack(irq);
-		/*
-		 * REPLAY is when Linux resends an IRQ that was dropped earlier
-		 * WAITING is used by probe to mark irqs that are being tested
-		 */
-		status = desc->status & ~(IRQ_REPLAY | IRQ_WAITING);
-		status |= IRQ_PENDING; /* we _want_ to handle it */
-
-		/*
-		 * If the IRQ is disabled for whatever reason, we cannot
-		 * use the action we have.
-		 */
-		action = NULL;
-		if (likely(!(status & (IRQ_DISABLED | IRQ_INPROGRESS)))) {
-			action = desc->action;
-			status &= ~IRQ_PENDING; /* we commit to handling */
-			status |= IRQ_INPROGRESS; /* we are handling it */
-		}
-		desc->status = status;
-
-		/*
-		 * If there is no IRQ handler or it was disabled, exit early.
-		 * Since we set PENDING, if another processor is handling
-		 * a different instance of this same irq, the other processor
-		 * will take care of it.
-		 */
-		if (unlikely(!action))
-			goto out;
-
-		/*
-		 * Edge triggered interrupts need to remember
-		 * pending events.
-		 * This applies to any hw interrupts that allow a second
-		 * instance of the same irq to arrive while we are in do_IRQ
-		 * or in the handler. But the code here only handles the _second_
-		 * instance of the irq, not the third or fourth. So it is mostly
-		 * useful for irq hardware that does not mask cleanly in an
-		 * SMP environment.
-		 */
-		for (;;) {
-			spin_unlock(&desc->lock);
-			action_ret = handle_IRQ_event(irq, regs, action);
-			spin_lock(&desc->lock);
-			if (!noirqdebug)
-				note_interrupt(irq, desc, action_ret);
-			if (!(desc->status & IRQ_PENDING))
-				break;
-			desc->status &= ~IRQ_PENDING;
-		}
-		desc->status &= ~IRQ_INPROGRESS;
-	  out:
-		/*
-		 * The ->end() handler has to deal with interrupts which got
-		 * disabled while the handler was running.
-		 */
-		desc->handler->end(irq);
-		spin_unlock(&desc->lock);
-	}
-	return 1;
-}
-
-/**
- *	request_irq - allocate an interrupt line
- *	@irq: Interrupt line to allocate
- *	@handler: Function to be called when the IRQ occurs
- *	@irqflags: Interrupt type flags
- *	@devname: An ascii name for the claiming device
- *	@dev_id: A cookie passed back to the handler function
- *
- *	This call allocates interrupt resources and enables the
- *	interrupt line and IRQ handling. From the point this
- *	call is made your handler function may be invoked. Since
- *	your handler function must clear any interrupt the board 
- *	raises, you must take care both to initialise your hardware
- *	and to set up the interrupt handler in the right order.
- *
- *	Dev_id must be globally unique. Normally the address of the
- *	device data structure is used as the cookie. Since the handler
- *	receives this value it makes sense to use it.
- *
- *	If your interrupt is shared you must pass a non NULL dev_id
- *	as this is required when freeing the interrupt.
- *
- *	Flags:
- *
- *	SA_SHIRQ		Interrupt is shared
- *
- *	SA_INTERRUPT		Disable local interrupts while processing
- *
- *	SA_SAMPLE_RANDOM	The interrupt can be used for entropy
- *
- */
-
-int request_irq(unsigned int irq,
-		irqreturn_t (*handler)(int, void *, struct pt_regs *),
-		unsigned long irqflags,
-		const char * devname,
-		void *dev_id)
-{
-	int retval;
-	struct irqaction * action;
-
-#if 1
-	/*
-	 * Sanity-check: shared interrupts should REALLY pass in
-	 * a real dev-ID, otherwise we'll have trouble later trying
-	 * to figure out which interrupt is which (messes up the
-	 * interrupt freeing logic etc).
-	 */
-	if (irqflags & SA_SHIRQ) {
-		if (!dev_id)
-			printk(KERN_ERR "Bad boy: %s called us without a dev_id!\n", devname);
-	}
-#endif
-
-	if (irq >= NR_IRQS)
-		return -EINVAL;
-	if (!handler)
-		return -EINVAL;
-
-	action = (struct irqaction *)
-			kmalloc(sizeof(struct irqaction), GFP_ATOMIC);
-	if (!action)
-		return -ENOMEM;
-
-	action->handler = handler;
-	action->flags = irqflags;
-	cpus_clear(action->mask);
-	action->name = devname;
-	action->next = NULL;
-	action->dev_id = dev_id;
-
-	retval = setup_irq(irq, action);
-	if (retval)
-		kfree(action);
-	return retval;
-}
-
-EXPORT_SYMBOL(request_irq);
-
-/**
- *	free_irq - free an interrupt
- *	@irq: Interrupt line to free
- *	@dev_id: Device identity to free
- *
- *	Remove an interrupt handler. The handler is removed and if the
- *	interrupt line is no longer in use by any driver it is disabled.
- *	On a shared IRQ the caller must ensure the interrupt is disabled
- *	on the card it drives before calling this function. The function
- *	does not return until any executing interrupts for this IRQ
- *	have completed.
- *
- *	This function must not be called from interrupt context.
- */
-
-void free_irq(unsigned int irq, void *dev_id)
-{
-	irq_desc_t *desc;
-	struct irqaction **p;
-	unsigned long flags;
-
-	if (irq >= NR_IRQS)
-		return;
-
-	desc = irq_descp(irq);
-	spin_lock_irqsave(&desc->lock,flags);
-	p = &desc->action;
-	for (;;) {
-		struct irqaction * action = *p;
-		if (action) {
-			struct irqaction **pp = p;
-			p = &action->next;
-			if (action->dev_id != dev_id)
-				continue;
-
-			/* Found it - now remove it from the list of entries */
-			*pp = action->next;
-			if (!desc->action) {
-				desc->status |= IRQ_DISABLED;
-				desc->handler->shutdown(irq);
-			}
-			spin_unlock_irqrestore(&desc->lock,flags);
-
-			/* Wait to make sure it's not being used on another CPU */
-			synchronize_irq(irq);
-			kfree(action);
-			return;
-		}
-		printk(KERN_ERR "Trying to free free IRQ%d\n",irq);
-		spin_unlock_irqrestore(&desc->lock,flags);
-		return;
-	}
-}
-
-EXPORT_SYMBOL(free_irq);
-
-/*
- * IRQ autodetection code..
- *
- * This depends on the fact that any interrupt that
- * comes in on to an unassigned handler will get stuck
- * with "IRQ_WAITING" cleared and the interrupt
- * disabled.
- */
-
-static DECLARE_MUTEX(probe_sem);
-
-/**
- *	probe_irq_on	- begin an interrupt autodetect
- *
- *	Commence probing for an interrupt. The interrupts are scanned
- *	and a mask of potential interrupt lines is returned.
- *
- */
-
-unsigned long probe_irq_on(void)
-{
-	unsigned int i;
-	irq_desc_t *desc;
-	unsigned long val;
-	unsigned long delay;
-
-	down(&probe_sem);
-	/*
-	 * something may have generated an irq long ago and we want to
-	 * flush such a longstanding irq before considering it as spurious.
-	 */
-	for (i = NR_IRQS-1; i > 0; i--)  {
-		desc = irq_descp(i);
-
-		spin_lock_irq(&desc->lock);
-		if (!desc->action)
-			desc->handler->startup(i);
-		spin_unlock_irq(&desc->lock);
-	}
-
-	/* Wait for longstanding interrupts to trigger. */
-	for (delay = jiffies + HZ/50; time_after(delay, jiffies); )
-		/* about 20ms delay */ barrier();
-
-	/*
-	 * enable any unassigned irqs
-	 * (we must startup again here because if a longstanding irq
-	 * happened in the previous stage, it may have masked itself)
-	 */
-	for (i = NR_IRQS-1; i > 0; i--) {
-		desc = irq_descp(i);
-
-		spin_lock_irq(&desc->lock);
-		if (!desc->action) {
-			desc->status |= IRQ_AUTODETECT | IRQ_WAITING;
-			if (desc->handler->startup(i))
-				desc->status |= IRQ_PENDING;
-		}
-		spin_unlock_irq(&desc->lock);
-	}
-
-	/*
-	 * Wait for spurious interrupts to trigger
-	 */
-	for (delay = jiffies + HZ/10; time_after(delay, jiffies); )
-		/* about 100ms delay */ barrier();
-
-	/*
-	 * Now filter out any obviously spurious interrupts
-	 */
-	val = 0;
-	for (i = 0; i < NR_IRQS; i++) {
-		irq_desc_t *desc = irq_descp(i);
-		unsigned int status;
-
-		spin_lock_irq(&desc->lock);
-		status = desc->status;
-
-		if (status & IRQ_AUTODETECT) {
-			/* It triggered already - consider it spurious. */
-			if (!(status & IRQ_WAITING)) {
-				desc->status = status & ~IRQ_AUTODETECT;
-				desc->handler->shutdown(i);
-			} else
-				if (i < 32)
-					val |= 1 << i;
-		}
-		spin_unlock_irq(&desc->lock);
-	}
-
-	return val;
-}
-
-EXPORT_SYMBOL(probe_irq_on);
-
-/**
- *	probe_irq_mask - scan a bitmap of interrupt lines
- *	@val:	mask of interrupts to consider
- *
- *	Scan the ISA bus interrupt lines and return a bitmap of
- *	active interrupts. The interrupt probe logic state is then
- *	returned to its previous value.
- *
- *	Note: we need to scan all the irq's even though we will
- *	only return ISA irq numbers - just so that we reset them
- *	all to a known state.
- */
-unsigned int probe_irq_mask(unsigned long val)
-{
-	int i;
-	unsigned int mask;
-
-	mask = 0;
-	for (i = 0; i < 16; i++) {
-		irq_desc_t *desc = irq_descp(i);
-		unsigned int status;
-
-		spin_lock_irq(&desc->lock);
-		status = desc->status;
-
-		if (status & IRQ_AUTODETECT) {
-			if (!(status & IRQ_WAITING))
-				mask |= 1 << i;
-
-			desc->status = status & ~IRQ_AUTODETECT;
-			desc->handler->shutdown(i);
-		}
-		spin_unlock_irq(&desc->lock);
-	}
-	up(&probe_sem);
-
-	return mask & val;
-}
-EXPORT_SYMBOL(probe_irq_mask);
-
-/**
- *	probe_irq_off	- end an interrupt autodetect
- *	@val: mask of potential interrupts (unused)
- *
- *	Scans the unused interrupt lines and returns the line which
- *	appears to have triggered the interrupt. If no interrupt was
- *	found then zero is returned. If more than one interrupt is
- *	found then minus the first candidate is returned to indicate
- *	their is doubt.
- *
- *	The interrupt probe logic state is returned to its previous
- *	value.
- *
- *	BUGS: When used in a module (which arguably shouldn't happen)
- *	nothing prevents two IRQ probe callers from overlapping. The
- *	results of this are non-optimal.
- */
-
-int probe_irq_off(unsigned long val)
-{
-	int i, irq_found, nr_irqs;
-
-	nr_irqs = 0;
-	irq_found = 0;
-	for (i = 0; i < NR_IRQS; i++) {
-		irq_desc_t *desc = irq_descp(i);
-		unsigned int status;
-
-		spin_lock_irq(&desc->lock);
-		status = desc->status;
-
-		if (status & IRQ_AUTODETECT) {
-			if (!(status & IRQ_WAITING)) {
-				if (!nr_irqs)
-					irq_found = i;
-				nr_irqs++;
-			}
-			desc->status = status & ~IRQ_AUTODETECT;
-			desc->handler->shutdown(i);
-		}
-		spin_unlock_irq(&desc->lock);
-=======
->>>>>>> d62edbe1
 	}
 	return 0;
 }
