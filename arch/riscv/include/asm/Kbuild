--- conflicted
+++ resolved
@@ -3,19 +3,5 @@
 generic-y += extable.h
 generic-y += flat.h
 generic-y += kvm_para.h
-<<<<<<< HEAD
-generic-y += local.h
-generic-y += local64.h
-generic-y += mm-arch-hooks.h
-generic-y += percpu.h
-generic-y += preempt.h
-generic-y += sections.h
-generic-y += serial.h
-generic-y += shmparam.h
-generic-y += topology.h
-generic-y += trace_clock.h
-generic-y += unaligned.h
-=======
->>>>>>> 7d2a07b7
 generic-y += user.h
 generic-y += vmlinux.lds.h