/*
 * This file is subject to the terms and conditions of the GNU General Public
 * License.  See the file "COPYING" in the main directory of this archive
 * for more details.
 *
 * Copyright (c) 1994 - 1997, 99, 2000, 06, 07  Ralf Baechle (ralf@linux-mips.org)
 * Copyright (c) 1999, 2000  Silicon Graphics, Inc.
 */
#ifndef _ASM_BITOPS_H
#define _ASM_BITOPS_H

#ifndef _LINUX_BITOPS_H
#error only <linux/bitops.h> can be included directly
#endif

#include <linux/bits.h>
#include <linux/compiler.h>
#include <linux/types.h>
#include <asm/barrier.h>
#include <asm/byteorder.h>		/* sigh ... */
#include <asm/compiler.h>
#include <asm/cpu-features.h>
#include <asm/isa-rev.h>
#include <asm/llsc.h>
#include <asm/sgidefs.h>
#include <asm/war.h>

#define __bit_op(mem, insn, inputs...) do {			\
	unsigned long __temp;					\
								\
	asm volatile(						\
	"	.set		push			\n"	\
	"	.set		" MIPS_ISA_LEVEL "	\n"	\
	"	" __SYNC(full, loongson3_war) "		\n"	\
	"1:	" __LL		"%0, %1			\n"	\
	"	" insn		"			\n"	\
	"	" __SC		"%0, %1			\n"	\
	"	" __SC_BEQZ	"%0, 1b			\n"	\
	"	.set		pop			\n"	\
	: "=&r"(__temp), "+" GCC_OFF_SMALL_ASM()(mem)		\
	: inputs						\
	: __LLSC_CLOBBER);					\
} while (0)

#define __test_bit_op(mem, ll_dst, insn, inputs...) ({		\
	unsigned long __orig, __temp;				\
								\
	asm volatile(						\
	"	.set		push			\n"	\
	"	.set		" MIPS_ISA_LEVEL "	\n"	\
	"	" __SYNC(full, loongson3_war) "		\n"	\
	"1:	" __LL		ll_dst ", %2		\n"	\
	"	" insn		"			\n"	\
	"	" __SC		"%1, %2			\n"	\
	"	" __SC_BEQZ	"%1, 1b			\n"	\
	"	.set		pop			\n"	\
	: "=&r"(__orig), "=&r"(__temp),				\
	  "+" GCC_OFF_SMALL_ASM()(mem)				\
	: inputs						\
	: __LLSC_CLOBBER);					\
								\
	__orig;							\
})

/*
 * These are the "slower" versions of the functions and are in bitops.c.
 * These functions call raw_local_irq_{save,restore}().
 */
void __mips_set_bit(unsigned long nr, volatile unsigned long *addr);
void __mips_clear_bit(unsigned long nr, volatile unsigned long *addr);
void __mips_change_bit(unsigned long nr, volatile unsigned long *addr);
int __mips_test_and_set_bit_lock(unsigned long nr,
				 volatile unsigned long *addr);
int __mips_test_and_clear_bit(unsigned long nr,
			      volatile unsigned long *addr);
int __mips_test_and_change_bit(unsigned long nr,
			       volatile unsigned long *addr);


/*
 * set_bit - Atomically set a bit in memory
 * @nr: the bit to set
 * @addr: the address to start counting from
 *
 * This function is atomic and may not be reordered.  See __set_bit()
 * if you do not require the atomic guarantees.
 * Note that @nr may be almost arbitrarily large; this function is not
 * restricted to acting on a single-word quantity.
 */
static inline void set_bit(unsigned long nr, volatile unsigned long *addr)
{
	volatile unsigned long *m = &addr[BIT_WORD(nr)];
	int bit = nr % BITS_PER_LONG;

<<<<<<< HEAD
	if (kernel_uses_llsc && R10000_LLSC_WAR) {
		__asm__ __volatile__(
		"	.set	push					\n"
		"	.set	arch=r4000				\n"
		"1:	" __LL "%0, %1			# set_bit	\n"
		"	or	%0, %2					\n"
		"	" __SC	"%0, %1					\n"
		"	beqzl	%0, 1b					\n"
		"	.set	pop					\n"
		: "=&r" (temp), "=" GCC_OFF_SMALL_ASM() (*m)
		: "ir" (1UL << bit), GCC_OFF_SMALL_ASM() (*m)
		: __LLSC_CLOBBER);
#if defined(CONFIG_CPU_MIPSR2) || defined(CONFIG_CPU_MIPSR6)
	} else if (kernel_uses_llsc && __builtin_constant_p(bit)) {
		loongson_llsc_mb();
		do {
			__asm__ __volatile__(
			"	" __LL "%0, %1		# set_bit	\n"
			"	" __INS "%0, %3, %2, 1			\n"
			"	" __SC "%0, %1				\n"
			: "=&r" (temp), "+" GCC_OFF_SMALL_ASM() (*m)
			: "ir" (bit), "r" (~0)
			: __LLSC_CLOBBER);
		} while (unlikely(!temp));
#endif /* CONFIG_CPU_MIPSR2 || CONFIG_CPU_MIPSR6 */
	} else if (kernel_uses_llsc) {
		loongson_llsc_mb();
		do {
			__asm__ __volatile__(
			"	.set	push				\n"
			"	.set	"MIPS_ISA_ARCH_LEVEL"		\n"
			"	" __LL "%0, %1		# set_bit	\n"
			"	or	%0, %2				\n"
			"	" __SC	"%0, %1				\n"
			"	.set	pop				\n"
			: "=&r" (temp), "+" GCC_OFF_SMALL_ASM() (*m)
			: "ir" (1UL << bit)
			: __LLSC_CLOBBER);
		} while (unlikely(!temp));
	} else
=======
	if (!kernel_uses_llsc) {
>>>>>>> 7d2a07b7
		__mips_set_bit(nr, addr);
		return;
	}

	if ((MIPS_ISA_REV >= 2) && __builtin_constant_p(bit) && (bit >= 16)) {
		__bit_op(*m, __INS "%0, %3, %2, 1", "i"(bit), "r"(~0));
		return;
	}

	__bit_op(*m, "or\t%0, %2", "ir"(BIT(bit)));
}

/*
 * clear_bit - Clears a bit in memory
 * @nr: Bit to clear
 * @addr: Address to start counting from
 *
 * clear_bit() is atomic and may not be reordered.  However, it does
 * not contain a memory barrier, so if it is used for locking purposes,
 * you should call smp_mb__before_atomic() and/or smp_mb__after_atomic()
 * in order to ensure changes are visible on other processors.
 */
static inline void clear_bit(unsigned long nr, volatile unsigned long *addr)
{
	volatile unsigned long *m = &addr[BIT_WORD(nr)];
	int bit = nr % BITS_PER_LONG;

<<<<<<< HEAD
	if (kernel_uses_llsc && R10000_LLSC_WAR) {
		__asm__ __volatile__(
		"	.set	push					\n"
		"	.set	arch=r4000				\n"
		"1:	" __LL "%0, %1			# clear_bit	\n"
		"	and	%0, %2					\n"
		"	" __SC "%0, %1					\n"
		"	beqzl	%0, 1b					\n"
		"	.set	pop					\n"
		: "=&r" (temp), "+" GCC_OFF_SMALL_ASM() (*m)
		: "ir" (~(1UL << bit))
		: __LLSC_CLOBBER);
#if defined(CONFIG_CPU_MIPSR2) || defined(CONFIG_CPU_MIPSR6)
	} else if (kernel_uses_llsc && __builtin_constant_p(bit)) {
		loongson_llsc_mb();
		do {
			__asm__ __volatile__(
			"	" __LL "%0, %1		# clear_bit	\n"
			"	" __INS "%0, $0, %2, 1			\n"
			"	" __SC "%0, %1				\n"
			: "=&r" (temp), "+" GCC_OFF_SMALL_ASM() (*m)
			: "ir" (bit)
			: __LLSC_CLOBBER);
		} while (unlikely(!temp));
#endif /* CONFIG_CPU_MIPSR2 || CONFIG_CPU_MIPSR6 */
	} else if (kernel_uses_llsc) {
		loongson_llsc_mb();
		do {
			__asm__ __volatile__(
			"	.set	push				\n"
			"	.set	"MIPS_ISA_ARCH_LEVEL"		\n"
			"	" __LL "%0, %1		# clear_bit	\n"
			"	and	%0, %2				\n"
			"	" __SC "%0, %1				\n"
			"	.set	pop				\n"
			: "=&r" (temp), "+" GCC_OFF_SMALL_ASM() (*m)
			: "ir" (~(1UL << bit))
			: __LLSC_CLOBBER);
		} while (unlikely(!temp));
	} else
=======
	if (!kernel_uses_llsc) {
>>>>>>> 7d2a07b7
		__mips_clear_bit(nr, addr);
		return;
	}

	if ((MIPS_ISA_REV >= 2) && __builtin_constant_p(bit)) {
		__bit_op(*m, __INS "%0, $0, %2, 1", "i"(bit));
		return;
	}

	__bit_op(*m, "and\t%0, %2", "ir"(~BIT(bit)));
}

/*
 * clear_bit_unlock - Clears a bit in memory
 * @nr: Bit to clear
 * @addr: Address to start counting from
 *
 * clear_bit() is atomic and implies release semantics before the memory
 * operation. It can be used for an unlock.
 */
static inline void clear_bit_unlock(unsigned long nr, volatile unsigned long *addr)
{
	smp_mb__before_atomic();
	clear_bit(nr, addr);
}

/*
 * change_bit - Toggle a bit in memory
 * @nr: Bit to change
 * @addr: Address to start counting from
 *
 * change_bit() is atomic and may not be reordered.
 * Note that @nr may be almost arbitrarily large; this function is not
 * restricted to acting on a single-word quantity.
 */
static inline void change_bit(unsigned long nr, volatile unsigned long *addr)
{
<<<<<<< HEAD
	int bit = nr & SZLONG_MASK;

	if (kernel_uses_llsc && R10000_LLSC_WAR) {
		unsigned long *m = ((unsigned long *) addr) + (nr >> SZLONG_LOG);
		unsigned long temp;

		__asm__ __volatile__(
		"	.set	push				\n"
		"	.set	arch=r4000			\n"
		"1:	" __LL "%0, %1		# change_bit	\n"
		"	xor	%0, %2				\n"
		"	" __SC	"%0, %1				\n"
		"	beqzl	%0, 1b				\n"
		"	.set	pop				\n"
		: "=&r" (temp), "+" GCC_OFF_SMALL_ASM() (*m)
		: "ir" (1UL << bit)
		: __LLSC_CLOBBER);
	} else if (kernel_uses_llsc) {
		unsigned long *m = ((unsigned long *) addr) + (nr >> SZLONG_LOG);
		unsigned long temp;

		loongson_llsc_mb();
		do {
			__asm__ __volatile__(
			"	.set	push				\n"
			"	.set	"MIPS_ISA_ARCH_LEVEL"		\n"
			"	" __LL "%0, %1		# change_bit	\n"
			"	xor	%0, %2				\n"
			"	" __SC	"%0, %1				\n"
			"	.set	pop				\n"
			: "=&r" (temp), "+" GCC_OFF_SMALL_ASM() (*m)
			: "ir" (1UL << bit)
			: __LLSC_CLOBBER);
		} while (unlikely(!temp));
	} else
=======
	volatile unsigned long *m = &addr[BIT_WORD(nr)];
	int bit = nr % BITS_PER_LONG;

	if (!kernel_uses_llsc) {
>>>>>>> 7d2a07b7
		__mips_change_bit(nr, addr);
		return;
	}

	__bit_op(*m, "xor\t%0, %2", "ir"(BIT(bit)));
}

/*
 * test_and_set_bit_lock - Set a bit and return its old value
 * @nr: Bit to set
 * @addr: Address to count from
 *
 * This operation is atomic and implies acquire ordering semantics
 * after the memory operation.
 */
static inline int test_and_set_bit_lock(unsigned long nr,
	volatile unsigned long *addr)
{
	volatile unsigned long *m = &addr[BIT_WORD(nr)];
	int bit = nr % BITS_PER_LONG;
	unsigned long res, orig;

<<<<<<< HEAD
	smp_mb__before_llsc();

	if (kernel_uses_llsc && R10000_LLSC_WAR) {
		unsigned long *m = ((unsigned long *) addr) + (nr >> SZLONG_LOG);
		unsigned long temp;

		__asm__ __volatile__(
		"	.set	push					\n"
		"	.set	arch=r4000				\n"
		"1:	" __LL "%0, %1		# test_and_set_bit	\n"
		"	or	%2, %0, %3				\n"
		"	" __SC	"%2, %1					\n"
		"	beqzl	%2, 1b					\n"
		"	and	%2, %0, %3				\n"
		"	.set	pop					\n"
		: "=&r" (temp), "+" GCC_OFF_SMALL_ASM() (*m), "=&r" (res)
		: "r" (1UL << bit)
		: __LLSC_CLOBBER);
	} else if (kernel_uses_llsc) {
		unsigned long *m = ((unsigned long *) addr) + (nr >> SZLONG_LOG);
		unsigned long temp;

		loongson_llsc_mb();
		do {
			__asm__ __volatile__(
			"	.set	push				\n"
			"	.set	"MIPS_ISA_ARCH_LEVEL"		\n"
			"	" __LL "%0, %1	# test_and_set_bit	\n"
			"	or	%2, %0, %3			\n"
			"	" __SC	"%2, %1				\n"
			"	.set	pop				\n"
			: "=&r" (temp), "+" GCC_OFF_SMALL_ASM() (*m), "=&r" (res)
			: "r" (1UL << bit)
			: __LLSC_CLOBBER);
		} while (unlikely(!res));

		res = temp & (1UL << bit);
	} else
		res = __mips_test_and_set_bit(nr, addr);
=======
	if (!kernel_uses_llsc) {
		res = __mips_test_and_set_bit_lock(nr, addr);
	} else {
		orig = __test_bit_op(*m, "%0",
				     "or\t%1, %0, %3",
				     "ir"(BIT(bit)));
		res = (orig & BIT(bit)) != 0;
	}
>>>>>>> 7d2a07b7

	smp_llsc_mb();

	return res;
}

/*
 * test_and_set_bit - Set a bit and return its old value
 * @nr: Bit to set
 * @addr: Address to count from
 *
 * This operation is atomic and cannot be reordered.
 * It also implies a memory barrier.
 */
static inline int test_and_set_bit(unsigned long nr,
	volatile unsigned long *addr)
{
<<<<<<< HEAD
	int bit = nr & SZLONG_MASK;
	unsigned long res;

	if (kernel_uses_llsc && R10000_LLSC_WAR) {
		unsigned long *m = ((unsigned long *) addr) + (nr >> SZLONG_LOG);
		unsigned long temp;

		__asm__ __volatile__(
		"	.set	push					\n"
		"	.set	arch=r4000				\n"
		"1:	" __LL "%0, %1		# test_and_set_bit	\n"
		"	or	%2, %0, %3				\n"
		"	" __SC	"%2, %1					\n"
		"	beqzl	%2, 1b					\n"
		"	and	%2, %0, %3				\n"
		"	.set	pop					\n"
		: "=&r" (temp), "+m" (*m), "=&r" (res)
		: "r" (1UL << bit)
		: __LLSC_CLOBBER);
	} else if (kernel_uses_llsc) {
		unsigned long *m = ((unsigned long *) addr) + (nr >> SZLONG_LOG);
		unsigned long temp;

		loongson_llsc_mb();
		do {
			__asm__ __volatile__(
			"	.set	push				\n"
			"	.set	"MIPS_ISA_ARCH_LEVEL"		\n"
			"	" __LL "%0, %1	# test_and_set_bit	\n"
			"	or	%2, %0, %3			\n"
			"	" __SC	"%2, %1				\n"
			"	.set	pop				\n"
			: "=&r" (temp), "+" GCC_OFF_SMALL_ASM() (*m), "=&r" (res)
			: "r" (1UL << bit)
			: __LLSC_CLOBBER);
		} while (unlikely(!res));

		res = temp & (1UL << bit);
	} else
		res = __mips_test_and_set_bit_lock(nr, addr);

	smp_llsc_mb();

	return res != 0;
=======
	smp_mb__before_atomic();
	return test_and_set_bit_lock(nr, addr);
>>>>>>> 7d2a07b7
}

/*
 * test_and_clear_bit - Clear a bit and return its old value
 * @nr: Bit to clear
 * @addr: Address to count from
 *
 * This operation is atomic and cannot be reordered.
 * It also implies a memory barrier.
 */
static inline int test_and_clear_bit(unsigned long nr,
	volatile unsigned long *addr)
{
	volatile unsigned long *m = &addr[BIT_WORD(nr)];
	int bit = nr % BITS_PER_LONG;
	unsigned long res, orig;

	smp_mb__before_atomic();

<<<<<<< HEAD
		__asm__ __volatile__(
		"	.set	push					\n"
		"	.set	arch=r4000				\n"
		"1:	" __LL	"%0, %1		# test_and_clear_bit	\n"
		"	or	%2, %0, %3				\n"
		"	xor	%2, %3					\n"
		"	" __SC	"%2, %1					\n"
		"	beqzl	%2, 1b					\n"
		"	and	%2, %0, %3				\n"
		"	.set	pop					\n"
		: "=&r" (temp), "+" GCC_OFF_SMALL_ASM() (*m), "=&r" (res)
		: "r" (1UL << bit)
		: __LLSC_CLOBBER);
#if defined(CONFIG_CPU_MIPSR2) || defined(CONFIG_CPU_MIPSR6)
	} else if (kernel_uses_llsc && __builtin_constant_p(nr)) {
		unsigned long *m = ((unsigned long *) addr) + (nr >> SZLONG_LOG);
		unsigned long temp;

		loongson_llsc_mb();
		do {
			__asm__ __volatile__(
			"	" __LL	"%0, %1 # test_and_clear_bit	\n"
			"	" __EXT "%2, %0, %3, 1			\n"
			"	" __INS "%0, $0, %3, 1			\n"
			"	" __SC	"%0, %1				\n"
			: "=&r" (temp), "+" GCC_OFF_SMALL_ASM() (*m), "=&r" (res)
			: "ir" (bit)
			: __LLSC_CLOBBER);
		} while (unlikely(!temp));
#endif
	} else if (kernel_uses_llsc) {
		unsigned long *m = ((unsigned long *) addr) + (nr >> SZLONG_LOG);
		unsigned long temp;

		loongson_llsc_mb();
		do {
			__asm__ __volatile__(
			"	.set	push				\n"
			"	.set	"MIPS_ISA_ARCH_LEVEL"		\n"
			"	" __LL	"%0, %1 # test_and_clear_bit	\n"
			"	or	%2, %0, %3			\n"
			"	xor	%2, %3				\n"
			"	" __SC	"%2, %1				\n"
			"	.set	pop				\n"
			: "=&r" (temp), "+" GCC_OFF_SMALL_ASM() (*m), "=&r" (res)
			: "r" (1UL << bit)
			: __LLSC_CLOBBER);
		} while (unlikely(!res));

		res = temp & (1UL << bit);
	} else
=======
	if (!kernel_uses_llsc) {
>>>>>>> 7d2a07b7
		res = __mips_test_and_clear_bit(nr, addr);
	} else if ((MIPS_ISA_REV >= 2) && __builtin_constant_p(nr)) {
		res = __test_bit_op(*m, "%1",
				    __EXT "%0, %1, %3, 1;"
				    __INS "%1, $0, %3, 1",
				    "i"(bit));
	} else {
		orig = __test_bit_op(*m, "%0",
				     "or\t%1, %0, %3;"
				     "xor\t%1, %1, %3",
				     "ir"(BIT(bit)));
		res = (orig & BIT(bit)) != 0;
	}

	smp_llsc_mb();

	return res;
}

/*
 * test_and_change_bit - Change a bit and return its old value
 * @nr: Bit to change
 * @addr: Address to count from
 *
 * This operation is atomic and cannot be reordered.
 * It also implies a memory barrier.
 */
static inline int test_and_change_bit(unsigned long nr,
	volatile unsigned long *addr)
{
	volatile unsigned long *m = &addr[BIT_WORD(nr)];
	int bit = nr % BITS_PER_LONG;
	unsigned long res, orig;

	smp_mb__before_atomic();

<<<<<<< HEAD
		__asm__ __volatile__(
		"	.set	push					\n"
		"	.set	arch=r4000				\n"
		"1:	" __LL	"%0, %1		# test_and_change_bit	\n"
		"	xor	%2, %0, %3				\n"
		"	" __SC	"%2, %1					\n"
		"	beqzl	%2, 1b					\n"
		"	and	%2, %0, %3				\n"
		"	.set	pop					\n"
		: "=&r" (temp), "+" GCC_OFF_SMALL_ASM() (*m), "=&r" (res)
		: "r" (1UL << bit)
		: __LLSC_CLOBBER);
	} else if (kernel_uses_llsc) {
		unsigned long *m = ((unsigned long *) addr) + (nr >> SZLONG_LOG);
		unsigned long temp;

		loongson_llsc_mb();
		do {
			__asm__ __volatile__(
			"	.set	push				\n"
			"	.set	"MIPS_ISA_ARCH_LEVEL"		\n"
			"	" __LL	"%0, %1 # test_and_change_bit	\n"
			"	xor	%2, %0, %3			\n"
			"	" __SC	"\t%2, %1			\n"
			"	.set	pop				\n"
			: "=&r" (temp), "+" GCC_OFF_SMALL_ASM() (*m), "=&r" (res)
			: "r" (1UL << bit)
			: __LLSC_CLOBBER);
		} while (unlikely(!res));

		res = temp & (1UL << bit);
	} else
=======
	if (!kernel_uses_llsc) {
>>>>>>> 7d2a07b7
		res = __mips_test_and_change_bit(nr, addr);
	} else {
		orig = __test_bit_op(*m, "%0",
				     "xor\t%1, %0, %3",
				     "ir"(BIT(bit)));
		res = (orig & BIT(bit)) != 0;
	}

	smp_llsc_mb();

	return res;
}

#undef __bit_op
#undef __test_bit_op

#include <asm-generic/bitops/non-atomic.h>

/*
 * __clear_bit_unlock - Clears a bit in memory
 * @nr: Bit to clear
 * @addr: Address to start counting from
 *
 * __clear_bit() is non-atomic and implies release semantics before the memory
 * operation. It can be used for an unlock if no other CPUs can concurrently
 * modify other bits in the word.
 */
static inline void __clear_bit_unlock(unsigned long nr, volatile unsigned long *addr)
{
	smp_mb__before_llsc();
	__clear_bit(nr, addr);
	nudge_writes();
}

/*
 * Return the bit position (0..63) of the most significant 1 bit in a word
 * Returns -1 if no 1 bit exists
 */
static __always_inline unsigned long __fls(unsigned long word)
{
	int num;

	if (BITS_PER_LONG == 32 && !__builtin_constant_p(word) &&
	    __builtin_constant_p(cpu_has_clo_clz) && cpu_has_clo_clz) {
		__asm__(
		"	.set	push					\n"
		"	.set	"MIPS_ISA_LEVEL"			\n"
		"	clz	%0, %1					\n"
		"	.set	pop					\n"
		: "=r" (num)
		: "r" (word));

		return 31 - num;
	}

	if (BITS_PER_LONG == 64 && !__builtin_constant_p(word) &&
	    __builtin_constant_p(cpu_has_mips64) && cpu_has_mips64) {
		__asm__(
		"	.set	push					\n"
		"	.set	"MIPS_ISA_LEVEL"			\n"
		"	dclz	%0, %1					\n"
		"	.set	pop					\n"
		: "=r" (num)
		: "r" (word));

		return 63 - num;
	}

	num = BITS_PER_LONG - 1;

#if BITS_PER_LONG == 64
	if (!(word & (~0ul << 32))) {
		num -= 32;
		word <<= 32;
	}
#endif
	if (!(word & (~0ul << (BITS_PER_LONG-16)))) {
		num -= 16;
		word <<= 16;
	}
	if (!(word & (~0ul << (BITS_PER_LONG-8)))) {
		num -= 8;
		word <<= 8;
	}
	if (!(word & (~0ul << (BITS_PER_LONG-4)))) {
		num -= 4;
		word <<= 4;
	}
	if (!(word & (~0ul << (BITS_PER_LONG-2)))) {
		num -= 2;
		word <<= 2;
	}
	if (!(word & (~0ul << (BITS_PER_LONG-1))))
		num -= 1;
	return num;
}

/*
 * __ffs - find first bit in word.
 * @word: The word to search
 *
 * Returns 0..SZLONG-1
 * Undefined if no bit exists, so code should check against 0 first.
 */
static __always_inline unsigned long __ffs(unsigned long word)
{
	return __fls(word & -word);
}

/*
 * fls - find last bit set.
 * @word: The word to search
 *
 * This is defined the same way as ffs.
 * Note fls(0) = 0, fls(1) = 1, fls(0x80000000) = 32.
 */
static inline int fls(unsigned int x)
{
	int r;

	if (!__builtin_constant_p(x) &&
	    __builtin_constant_p(cpu_has_clo_clz) && cpu_has_clo_clz) {
		__asm__(
		"	.set	push					\n"
		"	.set	"MIPS_ISA_LEVEL"			\n"
		"	clz	%0, %1					\n"
		"	.set	pop					\n"
		: "=r" (x)
		: "r" (x));

		return 32 - x;
	}

	r = 32;
	if (!x)
		return 0;
	if (!(x & 0xffff0000u)) {
		x <<= 16;
		r -= 16;
	}
	if (!(x & 0xff000000u)) {
		x <<= 8;
		r -= 8;
	}
	if (!(x & 0xf0000000u)) {
		x <<= 4;
		r -= 4;
	}
	if (!(x & 0xc0000000u)) {
		x <<= 2;
		r -= 2;
	}
	if (!(x & 0x80000000u)) {
		x <<= 1;
		r -= 1;
	}
	return r;
}

#include <asm-generic/bitops/fls64.h>

/*
 * ffs - find first bit set.
 * @word: The word to search
 *
 * This is defined the same way as
 * the libc and compiler builtin ffs routines, therefore
 * differs in spirit from the below ffz (man ffs).
 */
static inline int ffs(int word)
{
	if (!word)
		return 0;

	return fls(word & -word);
}

#include <asm-generic/bitops/ffz.h>
#include <asm-generic/bitops/find.h>

#ifdef __KERNEL__

#include <asm-generic/bitops/sched.h>

#include <asm/arch_hweight.h>
#include <asm-generic/bitops/const_hweight.h>

#include <asm-generic/bitops/le.h>
#include <asm-generic/bitops/ext2-atomic.h>

#endif /* __KERNEL__ */

#endif /* _ASM_BITOPS_H */<|MERGE_RESOLUTION|>--- conflicted
+++ resolved
@@ -92,50 +92,7 @@
 	volatile unsigned long *m = &addr[BIT_WORD(nr)];
 	int bit = nr % BITS_PER_LONG;
 
-<<<<<<< HEAD
-	if (kernel_uses_llsc && R10000_LLSC_WAR) {
-		__asm__ __volatile__(
-		"	.set	push					\n"
-		"	.set	arch=r4000				\n"
-		"1:	" __LL "%0, %1			# set_bit	\n"
-		"	or	%0, %2					\n"
-		"	" __SC	"%0, %1					\n"
-		"	beqzl	%0, 1b					\n"
-		"	.set	pop					\n"
-		: "=&r" (temp), "=" GCC_OFF_SMALL_ASM() (*m)
-		: "ir" (1UL << bit), GCC_OFF_SMALL_ASM() (*m)
-		: __LLSC_CLOBBER);
-#if defined(CONFIG_CPU_MIPSR2) || defined(CONFIG_CPU_MIPSR6)
-	} else if (kernel_uses_llsc && __builtin_constant_p(bit)) {
-		loongson_llsc_mb();
-		do {
-			__asm__ __volatile__(
-			"	" __LL "%0, %1		# set_bit	\n"
-			"	" __INS "%0, %3, %2, 1			\n"
-			"	" __SC "%0, %1				\n"
-			: "=&r" (temp), "+" GCC_OFF_SMALL_ASM() (*m)
-			: "ir" (bit), "r" (~0)
-			: __LLSC_CLOBBER);
-		} while (unlikely(!temp));
-#endif /* CONFIG_CPU_MIPSR2 || CONFIG_CPU_MIPSR6 */
-	} else if (kernel_uses_llsc) {
-		loongson_llsc_mb();
-		do {
-			__asm__ __volatile__(
-			"	.set	push				\n"
-			"	.set	"MIPS_ISA_ARCH_LEVEL"		\n"
-			"	" __LL "%0, %1		# set_bit	\n"
-			"	or	%0, %2				\n"
-			"	" __SC	"%0, %1				\n"
-			"	.set	pop				\n"
-			: "=&r" (temp), "+" GCC_OFF_SMALL_ASM() (*m)
-			: "ir" (1UL << bit)
-			: __LLSC_CLOBBER);
-		} while (unlikely(!temp));
-	} else
-=======
-	if (!kernel_uses_llsc) {
->>>>>>> 7d2a07b7
+	if (!kernel_uses_llsc) {
 		__mips_set_bit(nr, addr);
 		return;
 	}
@@ -163,50 +120,7 @@
 	volatile unsigned long *m = &addr[BIT_WORD(nr)];
 	int bit = nr % BITS_PER_LONG;
 
-<<<<<<< HEAD
-	if (kernel_uses_llsc && R10000_LLSC_WAR) {
-		__asm__ __volatile__(
-		"	.set	push					\n"
-		"	.set	arch=r4000				\n"
-		"1:	" __LL "%0, %1			# clear_bit	\n"
-		"	and	%0, %2					\n"
-		"	" __SC "%0, %1					\n"
-		"	beqzl	%0, 1b					\n"
-		"	.set	pop					\n"
-		: "=&r" (temp), "+" GCC_OFF_SMALL_ASM() (*m)
-		: "ir" (~(1UL << bit))
-		: __LLSC_CLOBBER);
-#if defined(CONFIG_CPU_MIPSR2) || defined(CONFIG_CPU_MIPSR6)
-	} else if (kernel_uses_llsc && __builtin_constant_p(bit)) {
-		loongson_llsc_mb();
-		do {
-			__asm__ __volatile__(
-			"	" __LL "%0, %1		# clear_bit	\n"
-			"	" __INS "%0, $0, %2, 1			\n"
-			"	" __SC "%0, %1				\n"
-			: "=&r" (temp), "+" GCC_OFF_SMALL_ASM() (*m)
-			: "ir" (bit)
-			: __LLSC_CLOBBER);
-		} while (unlikely(!temp));
-#endif /* CONFIG_CPU_MIPSR2 || CONFIG_CPU_MIPSR6 */
-	} else if (kernel_uses_llsc) {
-		loongson_llsc_mb();
-		do {
-			__asm__ __volatile__(
-			"	.set	push				\n"
-			"	.set	"MIPS_ISA_ARCH_LEVEL"		\n"
-			"	" __LL "%0, %1		# clear_bit	\n"
-			"	and	%0, %2				\n"
-			"	" __SC "%0, %1				\n"
-			"	.set	pop				\n"
-			: "=&r" (temp), "+" GCC_OFF_SMALL_ASM() (*m)
-			: "ir" (~(1UL << bit))
-			: __LLSC_CLOBBER);
-		} while (unlikely(!temp));
-	} else
-=======
-	if (!kernel_uses_llsc) {
->>>>>>> 7d2a07b7
+	if (!kernel_uses_llsc) {
 		__mips_clear_bit(nr, addr);
 		return;
 	}
@@ -244,48 +158,10 @@
  */
 static inline void change_bit(unsigned long nr, volatile unsigned long *addr)
 {
-<<<<<<< HEAD
-	int bit = nr & SZLONG_MASK;
-
-	if (kernel_uses_llsc && R10000_LLSC_WAR) {
-		unsigned long *m = ((unsigned long *) addr) + (nr >> SZLONG_LOG);
-		unsigned long temp;
-
-		__asm__ __volatile__(
-		"	.set	push				\n"
-		"	.set	arch=r4000			\n"
-		"1:	" __LL "%0, %1		# change_bit	\n"
-		"	xor	%0, %2				\n"
-		"	" __SC	"%0, %1				\n"
-		"	beqzl	%0, 1b				\n"
-		"	.set	pop				\n"
-		: "=&r" (temp), "+" GCC_OFF_SMALL_ASM() (*m)
-		: "ir" (1UL << bit)
-		: __LLSC_CLOBBER);
-	} else if (kernel_uses_llsc) {
-		unsigned long *m = ((unsigned long *) addr) + (nr >> SZLONG_LOG);
-		unsigned long temp;
-
-		loongson_llsc_mb();
-		do {
-			__asm__ __volatile__(
-			"	.set	push				\n"
-			"	.set	"MIPS_ISA_ARCH_LEVEL"		\n"
-			"	" __LL "%0, %1		# change_bit	\n"
-			"	xor	%0, %2				\n"
-			"	" __SC	"%0, %1				\n"
-			"	.set	pop				\n"
-			: "=&r" (temp), "+" GCC_OFF_SMALL_ASM() (*m)
-			: "ir" (1UL << bit)
-			: __LLSC_CLOBBER);
-		} while (unlikely(!temp));
-	} else
-=======
-	volatile unsigned long *m = &addr[BIT_WORD(nr)];
-	int bit = nr % BITS_PER_LONG;
-
-	if (!kernel_uses_llsc) {
->>>>>>> 7d2a07b7
+	volatile unsigned long *m = &addr[BIT_WORD(nr)];
+	int bit = nr % BITS_PER_LONG;
+
+	if (!kernel_uses_llsc) {
 		__mips_change_bit(nr, addr);
 		return;
 	}
@@ -308,47 +184,6 @@
 	int bit = nr % BITS_PER_LONG;
 	unsigned long res, orig;
 
-<<<<<<< HEAD
-	smp_mb__before_llsc();
-
-	if (kernel_uses_llsc && R10000_LLSC_WAR) {
-		unsigned long *m = ((unsigned long *) addr) + (nr >> SZLONG_LOG);
-		unsigned long temp;
-
-		__asm__ __volatile__(
-		"	.set	push					\n"
-		"	.set	arch=r4000				\n"
-		"1:	" __LL "%0, %1		# test_and_set_bit	\n"
-		"	or	%2, %0, %3				\n"
-		"	" __SC	"%2, %1					\n"
-		"	beqzl	%2, 1b					\n"
-		"	and	%2, %0, %3				\n"
-		"	.set	pop					\n"
-		: "=&r" (temp), "+" GCC_OFF_SMALL_ASM() (*m), "=&r" (res)
-		: "r" (1UL << bit)
-		: __LLSC_CLOBBER);
-	} else if (kernel_uses_llsc) {
-		unsigned long *m = ((unsigned long *) addr) + (nr >> SZLONG_LOG);
-		unsigned long temp;
-
-		loongson_llsc_mb();
-		do {
-			__asm__ __volatile__(
-			"	.set	push				\n"
-			"	.set	"MIPS_ISA_ARCH_LEVEL"		\n"
-			"	" __LL "%0, %1	# test_and_set_bit	\n"
-			"	or	%2, %0, %3			\n"
-			"	" __SC	"%2, %1				\n"
-			"	.set	pop				\n"
-			: "=&r" (temp), "+" GCC_OFF_SMALL_ASM() (*m), "=&r" (res)
-			: "r" (1UL << bit)
-			: __LLSC_CLOBBER);
-		} while (unlikely(!res));
-
-		res = temp & (1UL << bit);
-	} else
-		res = __mips_test_and_set_bit(nr, addr);
-=======
 	if (!kernel_uses_llsc) {
 		res = __mips_test_and_set_bit_lock(nr, addr);
 	} else {
@@ -357,7 +192,6 @@
 				     "ir"(BIT(bit)));
 		res = (orig & BIT(bit)) != 0;
 	}
->>>>>>> 7d2a07b7
 
 	smp_llsc_mb();
 
@@ -375,55 +209,8 @@
 static inline int test_and_set_bit(unsigned long nr,
 	volatile unsigned long *addr)
 {
-<<<<<<< HEAD
-	int bit = nr & SZLONG_MASK;
-	unsigned long res;
-
-	if (kernel_uses_llsc && R10000_LLSC_WAR) {
-		unsigned long *m = ((unsigned long *) addr) + (nr >> SZLONG_LOG);
-		unsigned long temp;
-
-		__asm__ __volatile__(
-		"	.set	push					\n"
-		"	.set	arch=r4000				\n"
-		"1:	" __LL "%0, %1		# test_and_set_bit	\n"
-		"	or	%2, %0, %3				\n"
-		"	" __SC	"%2, %1					\n"
-		"	beqzl	%2, 1b					\n"
-		"	and	%2, %0, %3				\n"
-		"	.set	pop					\n"
-		: "=&r" (temp), "+m" (*m), "=&r" (res)
-		: "r" (1UL << bit)
-		: __LLSC_CLOBBER);
-	} else if (kernel_uses_llsc) {
-		unsigned long *m = ((unsigned long *) addr) + (nr >> SZLONG_LOG);
-		unsigned long temp;
-
-		loongson_llsc_mb();
-		do {
-			__asm__ __volatile__(
-			"	.set	push				\n"
-			"	.set	"MIPS_ISA_ARCH_LEVEL"		\n"
-			"	" __LL "%0, %1	# test_and_set_bit	\n"
-			"	or	%2, %0, %3			\n"
-			"	" __SC	"%2, %1				\n"
-			"	.set	pop				\n"
-			: "=&r" (temp), "+" GCC_OFF_SMALL_ASM() (*m), "=&r" (res)
-			: "r" (1UL << bit)
-			: __LLSC_CLOBBER);
-		} while (unlikely(!res));
-
-		res = temp & (1UL << bit);
-	} else
-		res = __mips_test_and_set_bit_lock(nr, addr);
-
-	smp_llsc_mb();
-
-	return res != 0;
-=======
 	smp_mb__before_atomic();
 	return test_and_set_bit_lock(nr, addr);
->>>>>>> 7d2a07b7
 }
 
 /*
@@ -443,61 +230,7 @@
 
 	smp_mb__before_atomic();
 
-<<<<<<< HEAD
-		__asm__ __volatile__(
-		"	.set	push					\n"
-		"	.set	arch=r4000				\n"
-		"1:	" __LL	"%0, %1		# test_and_clear_bit	\n"
-		"	or	%2, %0, %3				\n"
-		"	xor	%2, %3					\n"
-		"	" __SC	"%2, %1					\n"
-		"	beqzl	%2, 1b					\n"
-		"	and	%2, %0, %3				\n"
-		"	.set	pop					\n"
-		: "=&r" (temp), "+" GCC_OFF_SMALL_ASM() (*m), "=&r" (res)
-		: "r" (1UL << bit)
-		: __LLSC_CLOBBER);
-#if defined(CONFIG_CPU_MIPSR2) || defined(CONFIG_CPU_MIPSR6)
-	} else if (kernel_uses_llsc && __builtin_constant_p(nr)) {
-		unsigned long *m = ((unsigned long *) addr) + (nr >> SZLONG_LOG);
-		unsigned long temp;
-
-		loongson_llsc_mb();
-		do {
-			__asm__ __volatile__(
-			"	" __LL	"%0, %1 # test_and_clear_bit	\n"
-			"	" __EXT "%2, %0, %3, 1			\n"
-			"	" __INS "%0, $0, %3, 1			\n"
-			"	" __SC	"%0, %1				\n"
-			: "=&r" (temp), "+" GCC_OFF_SMALL_ASM() (*m), "=&r" (res)
-			: "ir" (bit)
-			: __LLSC_CLOBBER);
-		} while (unlikely(!temp));
-#endif
-	} else if (kernel_uses_llsc) {
-		unsigned long *m = ((unsigned long *) addr) + (nr >> SZLONG_LOG);
-		unsigned long temp;
-
-		loongson_llsc_mb();
-		do {
-			__asm__ __volatile__(
-			"	.set	push				\n"
-			"	.set	"MIPS_ISA_ARCH_LEVEL"		\n"
-			"	" __LL	"%0, %1 # test_and_clear_bit	\n"
-			"	or	%2, %0, %3			\n"
-			"	xor	%2, %3				\n"
-			"	" __SC	"%2, %1				\n"
-			"	.set	pop				\n"
-			: "=&r" (temp), "+" GCC_OFF_SMALL_ASM() (*m), "=&r" (res)
-			: "r" (1UL << bit)
-			: __LLSC_CLOBBER);
-		} while (unlikely(!res));
-
-		res = temp & (1UL << bit);
-	} else
-=======
-	if (!kernel_uses_llsc) {
->>>>>>> 7d2a07b7
+	if (!kernel_uses_llsc) {
 		res = __mips_test_and_clear_bit(nr, addr);
 	} else if ((MIPS_ISA_REV >= 2) && __builtin_constant_p(nr)) {
 		res = __test_bit_op(*m, "%1",
@@ -534,42 +267,7 @@
 
 	smp_mb__before_atomic();
 
-<<<<<<< HEAD
-		__asm__ __volatile__(
-		"	.set	push					\n"
-		"	.set	arch=r4000				\n"
-		"1:	" __LL	"%0, %1		# test_and_change_bit	\n"
-		"	xor	%2, %0, %3				\n"
-		"	" __SC	"%2, %1					\n"
-		"	beqzl	%2, 1b					\n"
-		"	and	%2, %0, %3				\n"
-		"	.set	pop					\n"
-		: "=&r" (temp), "+" GCC_OFF_SMALL_ASM() (*m), "=&r" (res)
-		: "r" (1UL << bit)
-		: __LLSC_CLOBBER);
-	} else if (kernel_uses_llsc) {
-		unsigned long *m = ((unsigned long *) addr) + (nr >> SZLONG_LOG);
-		unsigned long temp;
-
-		loongson_llsc_mb();
-		do {
-			__asm__ __volatile__(
-			"	.set	push				\n"
-			"	.set	"MIPS_ISA_ARCH_LEVEL"		\n"
-			"	" __LL	"%0, %1 # test_and_change_bit	\n"
-			"	xor	%2, %0, %3			\n"
-			"	" __SC	"\t%2, %1			\n"
-			"	.set	pop				\n"
-			: "=&r" (temp), "+" GCC_OFF_SMALL_ASM() (*m), "=&r" (res)
-			: "r" (1UL << bit)
-			: __LLSC_CLOBBER);
-		} while (unlikely(!res));
-
-		res = temp & (1UL << bit);
-	} else
-=======
-	if (!kernel_uses_llsc) {
->>>>>>> 7d2a07b7
+	if (!kernel_uses_llsc) {
 		res = __mips_test_and_change_bit(nr, addr);
 	} else {
 		orig = __test_bit_op(*m, "%0",
