--- conflicted
+++ resolved
@@ -37,7 +37,6 @@
 	__typeof(*(m)) __ret;						\
 									\
 	if (kernel_uses_llsc) {						\
-		loongson_llsc_mb();					\
 		__asm__ __volatile__(					\
 		"	.set	push				\n"	\
 		"	.set	noat				\n"	\
@@ -116,7 +115,6 @@
 	__typeof(*(m)) __ret;						\
 									\
 	if (kernel_uses_llsc) {						\
-		loongson_llsc_mb();					\
 		__asm__ __volatile__(					\
 		"	.set	push				\n"	\
 		"	.set	noat				\n"	\
@@ -135,10 +133,6 @@
 		: "=&r" (__ret), "=" GCC_OFF_SMALL_ASM() (*m)		\
 		: GCC_OFF_SMALL_ASM() (*m), "Jr" (old), "Jr" (new)	\
 		: __LLSC_CLOBBER);					\
-<<<<<<< HEAD
-		loongson_llsc_mb();					\
-=======
->>>>>>> 7d2a07b7
 	} else {							\
 		unsigned long __flags;					\
 									\
@@ -249,7 +243,6 @@
 	 */
 	local_irq_save(flags);
 
-	loongson_llsc_mb();
 	asm volatile(
 	"	.set	push				\n"
 	"	.set	" MIPS_ISA_ARCH_LEVEL "		\n"
@@ -296,7 +289,6 @@
 	  "r" (old),
 	  "r" (new)
 	: "memory");
-	loongson_llsc_mb();
 
 	local_irq_restore(flags);
 	return ret;
