--- conflicted
+++ resolved
@@ -95,11 +95,7 @@
 	/* Clear TKSU, leave IXMT */
 	xori	t0, 0x00001800
 	mtc0	t0, CP0_TCSTATUS
-<<<<<<< HEAD
-	ehb
-=======
 	_ehb
->>>>>>> 120bda20
 	/* We need to leave the global IE bit set, but clear EXL...*/
 	mfc0	t0, CP0_STATUS
 	or	t0, ST0_CU0 | ST0_EXL | ST0_ERL | \set | \clr
