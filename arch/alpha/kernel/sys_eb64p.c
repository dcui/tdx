/*
 *	linux/arch/alpha/kernel/sys_eb64p.c
 *
 *	Copyright (C) 1995 David A Rusling
 *	Copyright (C) 1996 Jay A Estabrook
 *	Copyright (C) 1998, 1999 Richard Henderson
 *
 * Code supporting the EB64+ and EB66.
 */

#include <linux/config.h>
#include <linux/kernel.h>
#include <linux/types.h>
#include <linux/mm.h>
#include <linux/sched.h>
#include <linux/pci.h>
#include <linux/init.h>

#include <asm/ptrace.h>
#include <asm/system.h>
#include <asm/dma.h>
#include <asm/irq.h>
#include <asm/bitops.h>
#include <asm/mmu_context.h>
#include <asm/io.h>
#include <asm/pgtable.h>
#include <asm/core_apecs.h>
#include <asm/core_lca.h>
#include <asm/hwrpb.h>
#include <asm/tlbflush.h>

#include "proto.h"
#include "irq_impl.h"
#include "pci_impl.h"
#include "machvec_impl.h"


/* Note mask bit is true for DISABLED irqs.  */
static unsigned int cached_irq_mask = -1;

static inline void
eb64p_update_irq_hw(unsigned int irq, unsigned long mask)
{
	outb(mask >> (irq >= 24 ? 24 : 16), (irq >= 24 ? 0x27 : 0x26));
}

static inline void
eb64p_enable_irq(unsigned int irq)
{
	eb64p_update_irq_hw(irq, cached_irq_mask &= ~(1 << irq));
}

static void
eb64p_disable_irq(unsigned int irq)
{
	eb64p_update_irq_hw(irq, cached_irq_mask |= 1 << irq);
}

static unsigned int
eb64p_startup_irq(unsigned int irq)
{
	eb64p_enable_irq(irq);
	return 0; /* never anything pending */
}

static void
eb64p_end_irq(unsigned int irq)
{
	if (!(irq_desc[irq].status & (IRQ_DISABLED|IRQ_INPROGRESS)))
		eb64p_enable_irq(irq);
}

static struct hw_interrupt_type eb64p_irq_type = {
	.typename	= "EB64P",
	.startup	= eb64p_startup_irq,
	.shutdown	= eb64p_disable_irq,
	.enable		= eb64p_enable_irq,
	.disable	= eb64p_disable_irq,
	.ack		= eb64p_disable_irq,
	.end		= eb64p_end_irq,
};

static void 
eb64p_device_interrupt(unsigned long vector, struct pt_regs *regs)
{
	unsigned long pld;
	unsigned int i;

	/* Read the interrupt summary registers */
	pld = inb(0x26) | (inb(0x27) << 8);

	/*
	 * Now, for every possible bit set, work through
	 * them and call the appropriate interrupt handler.
	 */
	while (pld) {
		i = ffz(~pld);
		pld &= pld - 1;	/* clear least bit set */

		if (i == 5) {
			isa_device_interrupt(vector, regs);
		} else {
			handle_irq(16 + i, regs);
		}
	}
}

static void __init
eb64p_init_irq(void)
{
	long i;

#if defined(CONFIG_ALPHA_GENERIC) || defined(CONFIG_ALPHA_CABRIOLET)
	/*
	 * CABRIO SRM may not set variation correctly, so here we test
	 * the high word of the interrupt summary register for the RAZ
	 * bits, and hope that a true EB64+ would read all ones...
	 */
	if (inw(0x806) != 0xffff) {
		extern struct alpha_machine_vector cabriolet_mv;

		printk("Detected Cabriolet: correcting HWRPB.\n");

		hwrpb->sys_variation |= 2L << 10;
		hwrpb_update_checksum(hwrpb);

		alpha_mv = cabriolet_mv;
		alpha_mv.init_irq();
		return;
	}
#endif /* GENERIC */

	outb(0xff, 0x26);
	outb(0xff, 0x27);

	init_i8259a_irqs();

	for (i = 16; i < 32; ++i) {
		irq_desc[i].status = IRQ_DISABLED | IRQ_LEVEL;
		irq_desc[i].handler = &eb64p_irq_type;
	}		

	common_init_isa_dma();
	setup_irq(16+5, &isa_cascade_irqaction);
}

/*
 * PCI Fixup configuration.
 *
 * There are two 8 bit external summary registers as follows:
 *
 * Summary @ 0x26:
 * Bit      Meaning
 * 0        Interrupt Line A from slot 0
 * 1        Interrupt Line A from slot 1
 * 2        Interrupt Line B from slot 0
 * 3        Interrupt Line B from slot 1
 * 4        Interrupt Line C from slot 0
 * 5        Interrupt line from the two ISA PICs
 * 6        Tulip
 * 7        NCR SCSI
 *
 * Summary @ 0x27
 * Bit      Meaning
 * 0        Interrupt Line C from slot 1
 * 1        Interrupt Line D from slot 0
 * 2        Interrupt Line D from slot 1
 * 3        RAZ
 * 4        RAZ
 * 5        RAZ
 * 6        RAZ
 * 7        RAZ
 *
 * The device to slot mapping looks like:
 *
 * Slot     Device
 *  5       NCR SCSI controller
 *  6       PCI on board slot 0
 *  7       PCI on board slot 1
 *  8       Intel SIO PCI-ISA bridge chip
 *  9       Tulip - DECchip 21040 Ethernet controller
 *   
 *
 * This two layered interrupt approach means that we allocate IRQ 16 and 
 * above for PCI interrupts.  The IRQ relates to which bit the interrupt
 * comes in on.  This makes interrupt processing much easier.
 */

static int __init
eb64p_map_irq(struct pci_dev *dev, u8 slot, u8 pin)
{
	static char irq_tab[5][5] __initdata = {
		/*INT  INTA  INTB  INTC   INTD */
		{16+7, 16+7, 16+7, 16+7,  16+7},  /* IdSel 5,  slot ?, ?? */
		{16+0, 16+0, 16+2, 16+4,  16+9},  /* IdSel 6,  slot ?, ?? */
		{16+1, 16+1, 16+3, 16+8, 16+10},  /* IdSel 7,  slot ?, ?? */
		{  -1,   -1,   -1,   -1,    -1},  /* IdSel 8,  SIO */
		{16+6, 16+6, 16+6, 16+6,  16+6},  /* IdSel 9,  TULIP */
	};
	const long min_idsel = 5, max_idsel = 9, irqs_per_slot = 5;
	return COMMON_TABLE_LOOKUP;
}


/*
 * The System Vector
 */

#if defined(CONFIG_ALPHA_GENERIC) || defined(CONFIG_ALPHA_EB64P)
struct alpha_machine_vector eb64p_mv __initmv = {
	.vector_name		= "EB64+",
	DO_EV4_MMU,
	DO_DEFAULT_RTC,
	DO_APECS_IO,
	DO_APECS_BUS,
<<<<<<< HEAD
	.machine_check		= apecs_machine_check,
	.max_dma_address	= ALPHA_MAX_DMA_ADDRESS,
	.min_io_address		= DEFAULT_IO_BASE,
	.min_mem_address	= APECS_AND_LCA_DEFAULT_MEM_BASE,

	.nr_irqs		= 32,
	.device_interrupt	= eb64p_device_interrupt,

	.init_arch		= apecs_init_arch,
	.init_irq		= eb64p_init_irq,
	.init_rtc		= common_init_rtc,
	.init_pci		= common_init_pci,
	.kill_arch		= NULL,
	.pci_map_irq		= eb64p_map_irq,
	.pci_swizzle		= common_swizzle,
=======
	machine_check:		apecs_machine_check,
	max_isa_dma_address:	ALPHA_MAX_ISA_DMA_ADDRESS,
	min_io_address:		DEFAULT_IO_BASE,
	min_mem_address:	APECS_AND_LCA_DEFAULT_MEM_BASE,

	nr_irqs:		32,
	device_interrupt:	eb64p_device_interrupt,

	init_arch:		apecs_init_arch,
	init_irq:		eb64p_init_irq,
	init_rtc:		common_init_rtc,
	init_pci:		common_init_pci,
	kill_arch:		NULL,
	pci_map_irq:		eb64p_map_irq,
	pci_swizzle:		common_swizzle,
>>>>>>> 48e7ce94
};
ALIAS_MV(eb64p)
#endif

#if defined(CONFIG_ALPHA_GENERIC) || defined(CONFIG_ALPHA_EB66)
struct alpha_machine_vector eb66_mv __initmv = {
	.vector_name		= "EB66",
	DO_EV4_MMU,
	DO_DEFAULT_RTC,
	DO_LCA_IO,
	DO_LCA_BUS,
<<<<<<< HEAD
	.machine_check		= lca_machine_check,
	.max_dma_address	= ALPHA_MAX_DMA_ADDRESS,
	.min_io_address		= DEFAULT_IO_BASE,
	.min_mem_address	= APECS_AND_LCA_DEFAULT_MEM_BASE,

	.nr_irqs		= 32,
	.device_interrupt	= eb64p_device_interrupt,

	.init_arch		= lca_init_arch,
	.init_irq		= eb64p_init_irq,
	.init_rtc		= common_init_rtc,
	.init_pci		= common_init_pci,
	.pci_map_irq		= eb64p_map_irq,
	.pci_swizzle		= common_swizzle,
=======
	machine_check:		lca_machine_check,
	max_isa_dma_address:	ALPHA_MAX_ISA_DMA_ADDRESS,
	min_io_address:		DEFAULT_IO_BASE,
	min_mem_address:	APECS_AND_LCA_DEFAULT_MEM_BASE,

	nr_irqs:		32,
	device_interrupt:	eb64p_device_interrupt,

	init_arch:		lca_init_arch,
	init_irq:		eb64p_init_irq,
	init_rtc:		common_init_rtc,
	init_pci:		common_init_pci,
	pci_map_irq:		eb64p_map_irq,
	pci_swizzle:		common_swizzle,
>>>>>>> 48e7ce94
};
ALIAS_MV(eb66)
#endif<|MERGE_RESOLUTION|>--- conflicted
+++ resolved
@@ -213,9 +213,8 @@
 	DO_DEFAULT_RTC,
 	DO_APECS_IO,
 	DO_APECS_BUS,
-<<<<<<< HEAD
 	.machine_check		= apecs_machine_check,
-	.max_dma_address	= ALPHA_MAX_DMA_ADDRESS,
+	.max_isa_dma_address	= ALPHA_MAX_ISA_DMA_ADDRESS,
 	.min_io_address		= DEFAULT_IO_BASE,
 	.min_mem_address	= APECS_AND_LCA_DEFAULT_MEM_BASE,
 
@@ -229,23 +228,6 @@
 	.kill_arch		= NULL,
 	.pci_map_irq		= eb64p_map_irq,
 	.pci_swizzle		= common_swizzle,
-=======
-	machine_check:		apecs_machine_check,
-	max_isa_dma_address:	ALPHA_MAX_ISA_DMA_ADDRESS,
-	min_io_address:		DEFAULT_IO_BASE,
-	min_mem_address:	APECS_AND_LCA_DEFAULT_MEM_BASE,
-
-	nr_irqs:		32,
-	device_interrupt:	eb64p_device_interrupt,
-
-	init_arch:		apecs_init_arch,
-	init_irq:		eb64p_init_irq,
-	init_rtc:		common_init_rtc,
-	init_pci:		common_init_pci,
-	kill_arch:		NULL,
-	pci_map_irq:		eb64p_map_irq,
-	pci_swizzle:		common_swizzle,
->>>>>>> 48e7ce94
 };
 ALIAS_MV(eb64p)
 #endif
@@ -257,9 +239,8 @@
 	DO_DEFAULT_RTC,
 	DO_LCA_IO,
 	DO_LCA_BUS,
-<<<<<<< HEAD
 	.machine_check		= lca_machine_check,
-	.max_dma_address	= ALPHA_MAX_DMA_ADDRESS,
+	.max_isa_dma_address	= ALPHA_MAX_ISA_DMA_ADDRESS,
 	.min_io_address		= DEFAULT_IO_BASE,
 	.min_mem_address	= APECS_AND_LCA_DEFAULT_MEM_BASE,
 
@@ -272,22 +253,6 @@
 	.init_pci		= common_init_pci,
 	.pci_map_irq		= eb64p_map_irq,
 	.pci_swizzle		= common_swizzle,
-=======
-	machine_check:		lca_machine_check,
-	max_isa_dma_address:	ALPHA_MAX_ISA_DMA_ADDRESS,
-	min_io_address:		DEFAULT_IO_BASE,
-	min_mem_address:	APECS_AND_LCA_DEFAULT_MEM_BASE,
-
-	nr_irqs:		32,
-	device_interrupt:	eb64p_device_interrupt,
-
-	init_arch:		lca_init_arch,
-	init_irq:		eb64p_init_irq,
-	init_rtc:		common_init_rtc,
-	init_pci:		common_init_pci,
-	pci_map_irq:		eb64p_map_irq,
-	pci_swizzle:		common_swizzle,
->>>>>>> 48e7ce94
 };
 ALIAS_MV(eb66)
 #endif