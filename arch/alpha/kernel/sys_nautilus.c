/*
 *	linux/arch/alpha/kernel/sys_nautilus.c
 *
 *	Copyright (C) 1995 David A Rusling
 *	Copyright (C) 1998 Richard Henderson
 *	Copyright (C) 1999 Alpha Processor, Inc.,
 *		(David Daniel, Stig Telfer, Soohoon Lee)
 *
 * Code supporting NAUTILUS systems.
 *
 *
 * NAUTILUS has the following I/O features:
 *
 * a) Driven by AMD 751 aka IRONGATE (northbridge):
 *     4 PCI slots
 *     1 AGP slot
 *
 * b) Driven by ALI M1543C (southbridge)
 *     2 ISA slots
 *     2 IDE connectors
 *     1 dual drive capable FDD controller
 *     2 serial ports
 *     1 ECP/EPP/SP parallel port
 *     2 USB ports
 */

#include <linux/kernel.h>
#include <linux/types.h>
#include <linux/mm.h>
#include <linux/sched.h>
#include <linux/pci.h>
#include <linux/init.h>
#include <linux/reboot.h>

#include <asm/ptrace.h>
#include <asm/system.h>
#include <asm/dma.h>
#include <asm/irq.h>
#include <asm/bitops.h>
#include <asm/mmu_context.h>
#include <asm/io.h>
#include <asm/pci.h>
#include <asm/pgtable.h>
#include <asm/core_irongate.h>
#include <asm/hwrpb.h>
#include <asm/tlbflush.h>

#include "proto.h"
#include "irq_impl.h"
#include "pci_impl.h"
#include "machvec_impl.h"


static void __init
nautilus_init_irq(void)
{
	if (alpha_using_srm) {
		alpha_mv.device_interrupt = srm_device_interrupt;
	}

	init_i8259a_irqs();
	common_init_isa_dma();
}

static int __init
nautilus_map_irq(struct pci_dev *dev, u8 slot, u8 pin)
{
	/* Preserve the IRQ set up by the console.  */

	u8 irq;
	pci_read_config_byte(dev, PCI_INTERRUPT_LINE, &irq);
	return irq;
}

void
nautilus_kill_arch(int mode)
{
	switch (mode) {
	case LINUX_REBOOT_CMD_RESTART:
		if (! alpha_using_srm) {
			u8 t8;
			pcibios_read_config_byte(0, 0x38, 0x43, &t8);
			pcibios_write_config_byte(0, 0x38, 0x43, t8 | 0x80);
			outb(1, 0x92);
			outb(0, 0x92);
			/* NOTREACHED */
		}
		break;

	case LINUX_REBOOT_CMD_POWER_OFF:
		{
			u32 pmuport;
			pcibios_read_config_dword(0, 0x88, 0x10, &pmuport);
			pmuport &= 0xfffe;
			outl(0xffff, pmuport); /* clear pending events */
			outw(0x2000, pmuport+4); /* power off */
			/* NOTREACHED */
		}
		break;
	}
}

/* Machine check handler code
 *
 * Perform analysis of a machine check that was triggered by the EV6
 * CPU's fault-detection mechanism.
 */

/* IPR structures for EV6, containing the necessary data for the
 * machine check handler to unpick the logout frame
 */

/* I_STAT */

#define EV6__I_STAT__PAR                ( 1 << 29 )

/* MM_STAT */

#define EV6__MM_STAT__DC_TAG_PERR       ( 1 << 10 )

/* DC_STAT */

#define EV6__DC_STAT__SEO               ( 1 << 4 )
#define EV6__DC_STAT__ECC_ERR_LD        ( 1 << 3 )
#define EV6__DC_STAT__ECC_ERR_ST        ( 1 << 2 )
#define EV6__DC_STAT__TPERR_P1          ( 1 << 1 )
#define EV6__DC_STAT__TPERR_P0          ( 1      )

/* C_STAT */

#define EV6__C_STAT__BC_PERR            ( 0x01 )
#define EV6__C_STAT__DC_PERR            ( 0x02 )
#define EV6__C_STAT__DSTREAM_MEM_ERR    ( 0x03 )
#define EV6__C_STAT__DSTREAM_BC_ERR     ( 0x04 )
#define EV6__C_STAT__DSTREAM_DC_ERR     ( 0x05 )
#define EV6__C_STAT__PROBE_BC_ERR0      ( 0x06 )
#define EV6__C_STAT__PROBE_BC_ERR1      ( 0x07 )
#define EV6__C_STAT__ISTREAM_MEM_ERR    ( 0x0B )
#define EV6__C_STAT__ISTREAM_BC_ERR     ( 0x0C )
#define EV6__C_STAT__DSTREAM_MEM_DBL    ( 0x13 )
#define EV6__C_STAT__DSTREAM_BC_DBL     ( 0x14 )
#define EV6__C_STAT__ISTREAM_MEM_DBL    ( 0x1B )
#define EV6__C_STAT__ISTREAM_BC_DBL     ( 0x1C )


/* Take the two syndromes from the CBOX error chain and convert them
 * into a bit number.  */

/* NOTE - since I don't know of any difference between C0 and C1 I
   just ignore C1, since in all cases I've seen so far they are
   identical.  */

static const unsigned char ev6_bit_to_syndrome[72] =
{
	0xce, 0xcb, 0xd3, 0xd5, 0xd6, 0xd9, 0xda, 0xdc,     /* 0 */
	0x23, 0x25, 0x26, 0x29, 0x2a, 0x2c, 0x31, 0x34,     /* 8 */
	0x0e, 0x0b, 0x13, 0x15, 0x16, 0x19, 0x1a, 0x1c,     /* 16 */
	0xe3, 0xe5, 0xe6, 0xe9, 0xea, 0xec, 0xf1, 0xf4,     /* 24 */
	0x4f, 0x4a, 0x52, 0x54, 0x57, 0x58, 0x5b, 0x5d,     /* 32 */
	0xa2, 0xa4, 0xa7, 0xa8, 0xab, 0xad, 0xb0, 0xb5,     /* 40 */
	0x8f, 0x8a, 0x92, 0x94, 0x97, 0x98, 0x9b, 0x9d,     /* 48 */
	0x62, 0x64, 0x67, 0x68, 0x6b, 0x6d, 0x70, 0x75,     /* 56 */
	0x01, 0x02, 0x04, 0x08, 0x10, 0x20, 0x40, 0x80      /* 64 */
};


static int ev6_syn2bit(unsigned long c0, unsigned long c1)
{
	int bit;

	for (bit = 0; bit < 72; bit++)
		if (ev6_bit_to_syndrome[bit] == c0)	return bit;
	for (bit = 0; bit < 72; bit++)
		if (ev6_bit_to_syndrome[bit] == c1)	return bit + 64;

	return -1;                  /* not found */
}


/* Single bit ECC errors are categorized here.  */

#if 0
static const char *interr = "CPU internal error";
static const char *slotb= "Slot-B error";
static const char *membus= "Memory/EV6-bus error";
#else
static const char *interr = "";
static const char *slotb = "";
static const char *membus = "";
#endif

static void
ev6_crd_interp(char *interp, struct el_common_EV6_mcheck * L)
{
	/* Icache data or tag parity error.  */
	if (L->I_STAT & EV6__I_STAT__PAR) {
		sprintf(interp, "%s: I_STAT[PAR]\n "
			"Icache data or tag parity error", interr);
		return;
	}

	/* Dcache tag parity error (on issue) (DFAULT).  */
	if (L->MM_STAT & EV6__MM_STAT__DC_TAG_PERR) {
		sprintf(interp, "%s: MM_STAT[DC_TAG_PERR]\n "
			"Dcache tag parity error(on issue)", interr);
		return;
	}

	/* Errors relating to D-stream set non-zero DC_STAT.
	   Mask CRD bits.  */
	switch (L->DC_STAT & (EV6__DC_STAT__ECC_ERR_ST
			      | EV6__DC_STAT__ECC_ERR_LD)) {
	case EV6__DC_STAT__ECC_ERR_ST:
		/* Dcache single-bit ECC error on small store */
		sprintf(interp, "%s: DC_STAT[ECC_ERR_ST]\n "
			"Dcache single-bit ECC error on small store", interr);
		return;

	case EV6__DC_STAT__ECC_ERR_LD:
		switch (L->C_STAT) {
		case 0:
			/* Dcache single-bit error on speculative load */
			/* Bcache victim read on Dcache/Bcache miss */
			sprintf(interp, "%s: DC_STAT[ECC_ERR_LD] C_STAT=0\n "
				"Dcache single-bit ECC error on speculative load",
				slotb);
			return;

		case EV6__C_STAT__DSTREAM_DC_ERR:
			/* Dcache single bit error on load */
			sprintf(interp, "%s: DC_STAT[ECC_ERR_LD] C_STAT[DSTREAM_DC_ERR]\n"
				" Dcache single-bit ECC error on speculative load, bit %d",
				interr, ev6_syn2bit(L->DC0_SYNDROME, L->DC1_SYNDROME));
			return;

		case EV6__C_STAT__DSTREAM_BC_ERR:
			/* Bcache single-bit error on Dcache fill */
			sprintf(interp, "%s: DC_STAT[ECC_ERR_LD] C_STAT[DSTREAM_BC_ERR]\n"
				" Bcache single-bit error on Dcache fill, bit %d",
				slotb, ev6_syn2bit(L->DC0_SYNDROME, L->DC1_SYNDROME));
			return;

		case EV6__C_STAT__DSTREAM_MEM_ERR:
			/* Memory single-bit error on Dcache fill */
			sprintf(interp, "%s (to Dcache): DC_STAT[ECC_ERR_LD] "
				"C_STAT[DSTREAM_MEM_ERR]\n "
				"Memory single-bit error on Dcache fill, "
				"Address 0x%lX, bit %d",
				membus, L->C_ADDR, ev6_syn2bit(L->DC0_SYNDROME,
							       L->DC1_SYNDROME));
			return;
		}
	}

	/* I-stream, other misc errors go on C_STAT alone */
	switch (L->C_STAT) {
	case EV6__C_STAT__ISTREAM_BC_ERR:
		/* Bcache single-bit error on Icache fill (also MCHK) */
		sprintf(interp, "%s: C_STAT[ISTREAM_BC_ERR]\n "
			"Bcache single-bit error on Icache fill, bit %d",
			slotb, ev6_syn2bit(L->DC0_SYNDROME, L->DC1_SYNDROME));
		return;

	case EV6__C_STAT__ISTREAM_MEM_ERR:
		/* Memory single-bit error on Icache fill (also MCHK) */
		sprintf(interp, "%s : C_STATISTREAM_MEM_ERR]\n "
			"Memory single-bit error on Icache fill "
			"addr 0x%lX, bit %d",
			membus, L->C_ADDR, ev6_syn2bit(L->DC0_SYNDROME,
						       L->DC1_SYNDROME));
		return;

	case EV6__C_STAT__PROBE_BC_ERR0:
	case EV6__C_STAT__PROBE_BC_ERR1:
		/* Bcache single-bit error on a probe hit */
		sprintf(interp, "%s: C_STAT[PROBE_BC_ERR]\n "
			"Bcache single-bit error on a probe hit, "
			"addr 0x%lx, bit %d",
			slotb, L->C_ADDR, ev6_syn2bit(L->DC0_SYNDROME,
						      L->DC1_SYNDROME));
		return;
	}
}

static void
ev6_mchk_interp(char *interp, struct el_common_EV6_mcheck * L)
{
	/* Machine check errors described by DC_STAT */
	switch (L->DC_STAT) {
	case EV6__DC_STAT__TPERR_P0:
	case EV6__DC_STAT__TPERR_P1:
		/* Dcache tag parity error (on retry) */
		sprintf(interp, "%s: DC_STAT[TPERR_P0|TPERR_P1]\n "
			"Dcache tag parity error(on retry)", interr);
		return;

	case EV6__DC_STAT__SEO:
		/* Dcache second error on store */
		sprintf(interp, "%s: DC_STAT[SEO]\n "
			"Dcache second error during mcheck", interr);
		return;
	}

	/* Machine check errors described by C_STAT */
	switch (L->C_STAT) {
	case EV6__C_STAT__DC_PERR:
		/* Dcache duplicate tag parity error */
		sprintf(interp, "%s: C_STAT[DC_PERR]\n "
			"Dcache duplicate tag parity error at 0x%lX",
			interr, L->C_ADDR);
		return;

	case EV6__C_STAT__BC_PERR:
		/* Bcache tag parity error */
		sprintf(interp, "%s: C_STAT[BC_PERR]\n "
			"Bcache tag parity error at 0x%lX",
			slotb, L->C_ADDR);
		return;

	case EV6__C_STAT__ISTREAM_BC_ERR:
		/* Bcache single-bit error on Icache fill (also CRD) */
		sprintf(interp, "%s: C_STAT[ISTREAM_BC_ERR]\n "
			"Bcache single-bit error on Icache fill 0x%lX bit %d",
			slotb, L->C_ADDR,
			ev6_syn2bit(L->DC0_SYNDROME, L->DC1_SYNDROME));
		return;


	case EV6__C_STAT__ISTREAM_MEM_ERR:
		/* Memory single-bit error on Icache fill (also CRD) */
		sprintf(interp, "%s: C_STAT[ISTREAM_MEM_ERR]\n "
			"Memory single-bit error on Icache fill 0x%lX, bit %d",
			membus, L->C_ADDR,
			ev6_syn2bit(L->DC0_SYNDROME, L->DC1_SYNDROME));
		return;


	case EV6__C_STAT__ISTREAM_BC_DBL:
		/* Bcache double-bit error on Icache fill */
		sprintf(interp, "%s: C_STAT[ISTREAM_BC_DBL]\n "
			"Bcache double-bit error on Icache fill at 0x%lX",
			slotb, L->C_ADDR);
		return;
	case EV6__C_STAT__DSTREAM_BC_DBL:
		/* Bcache double-bit error on Dcache fill */
		sprintf(interp, "%s: C_STAT[DSTREAM_BC_DBL]\n "
			"Bcache double-bit error on Dcache fill at 0x%lX",
			slotb, L->C_ADDR);
		return;

	case EV6__C_STAT__ISTREAM_MEM_DBL:
		/* Memory double-bit error on Icache fill */
		sprintf(interp, "%s: C_STAT[ISTREAM_MEM_DBL]\n "
			"Memory double-bit error on Icache fill at 0x%lX",
			membus, L->C_ADDR);
		return;

	case EV6__C_STAT__DSTREAM_MEM_DBL:
		/* Memory double-bit error on Dcache fill */
		sprintf(interp, "%s: C_STAT[DSTREAM_MEM_DBL]\n "
			"Memory double-bit error on Dcache fill at 0x%lX",
			membus, L->C_ADDR);
		return;
	}
}

static void
ev6_cpu_machine_check(unsigned long vector, struct el_common_EV6_mcheck *L,
		      struct pt_regs *regs)
{
	char interp[80];

	/* This is verbose and looks intimidating.  Should it be printed for
	   corrected (CRD) machine checks? */

	printk(KERN_CRIT "PALcode logout frame:  "
	       "MCHK_Code       %d  "
	       "MCHK_Frame_Rev  %d\n"
	       "I_STAT  %016lx  "
	       "DC_STAT %016lx  "
	       "C_ADDR  %016lx\n"
	       "SYND1   %016lx  "
	       "SYND0   %016lx  "
	       "C_STAT  %016lx\n"
	       "C_STS   %016lx  "
	       "RES     %016lx  "
	       "EXC_ADDR%016lx\n"
	       "IER_CM  %016lx  "
	       "ISUM    %016lx  "
	       "MM_STAT %016lx\n"
	       "PALBASE %016lx  "
	       "I_CTL   %016lx  "
	       "PCTX    %016lx\n"
	       "CPU registers: "
	       "PC      %016lx  "
	       "Return  %016lx\n",
	       L->MCHK_Code, L->MCHK_Frame_Rev, L->I_STAT, L->DC_STAT,
	       L->C_ADDR, L->DC1_SYNDROME, L->DC0_SYNDROME, L->C_STAT,
	       L->C_STS, L->RESERVED0, L->EXC_ADDR, L->IER_CM, L->ISUM,
	       L->MM_STAT, L->PAL_BASE, L->I_CTL, L->PCTX,
	       regs->pc, regs->r26);

	/* Attempt an interpretation on the meanings of the fields above.  */
	sprintf(interp, "No interpretation available!" );
	if (vector == SCB_Q_PROCERR)
		ev6_crd_interp(interp, L);
	else if (vector == SCB_Q_PROCMCHK)
		ev6_mchk_interp(interp, L);

	printk(KERN_CRIT "interpretation: %s\n\n", interp);
}


/* Perform analysis of a machine check that arrived from the system (NMI) */

static void
naut_sys_machine_check(unsigned long vector, unsigned long la_ptr,
		       struct pt_regs *regs)
{
	printk("xtime %lx\n", CURRENT_TIME);
	printk("PC %lx RA %lx\n", regs->pc, regs->r26);
	irongate_pci_clr_err();
}

/* Machine checks can come from two sources - those on the CPU and those
   in the system.  They are analysed separately but all starts here.  */

void
nautilus_machine_check(unsigned long vector, unsigned long la_ptr,
		       struct pt_regs *regs)
{
	char *mchk_class;
	unsigned cpu_analysis=0, sys_analysis=0;

	/* Now for some analysis.  Machine checks fall into two classes --
	   those picked up by the system, and those picked up by the CPU.
	   Add to that the two levels of severity - correctable or not.  */

	if (vector == SCB_Q_SYSMCHK
	    && ((IRONGATE0->dramms & 0x300) == 0x300)) {
		unsigned long nmi_ctl;

		/* Clear ALI NMI */
		nmi_ctl = inb(0x61);
		nmi_ctl |= 0x0c;
		outb(nmi_ctl, 0x61);
		nmi_ctl &= ~0x0c;
		outb(nmi_ctl, 0x61);

		/* Write again clears error bits.  */
		IRONGATE0->stat_cmd = IRONGATE0->stat_cmd & ~0x100;
		mb();
		IRONGATE0->stat_cmd;

		/* Write again clears error bits.  */
		IRONGATE0->dramms = IRONGATE0->dramms;
		mb();
		IRONGATE0->dramms;

		draina();
		wrmces(0x7);
		mb();
		return;
	}

	switch (vector) {
	case SCB_Q_SYSERR:
		mchk_class = "Correctable System Machine Check (NMI)";
		sys_analysis = 1;
		break;
	case SCB_Q_SYSMCHK:
		mchk_class = "Fatal System Machine Check (NMI)";
		sys_analysis = 1;
		break;

	case SCB_Q_PROCERR:
		mchk_class = "Correctable Processor Machine Check";
		cpu_analysis = 1;
		break;
	case SCB_Q_PROCMCHK:
		mchk_class = "Fatal Processor Machine Check";
		cpu_analysis = 1;
		break;

	default:
		mchk_class = "Unknown vector!";
		break;
	}

	printk(KERN_CRIT "NAUTILUS Machine check 0x%lx [%s]\n",
	       vector, mchk_class);

	if (cpu_analysis)
		ev6_cpu_machine_check(vector,
				      (struct el_common_EV6_mcheck *)la_ptr,
				      regs);
	if (sys_analysis)
		naut_sys_machine_check(vector, la_ptr, regs);

	/* Tell the PALcode to clear the machine check */
	draina();
	wrmces(0x7);
	mb();
}



/*
 * The System Vectors
 */

struct alpha_machine_vector nautilus_mv __initmv = {
	.vector_name		= "Nautilus",
	DO_EV6_MMU,
	DO_DEFAULT_RTC,
	DO_IRONGATE_IO,
	DO_IRONGATE_BUS,
<<<<<<< HEAD
	.machine_check		= nautilus_machine_check,
	.max_dma_address	= ALPHA_NAUTILUS_MAX_DMA_ADDRESS,
	.min_io_address		= DEFAULT_IO_BASE,
	.min_mem_address	= IRONGATE_DEFAULT_MEM_BASE,

	.nr_irqs		= 16,
	.device_interrupt	= isa_device_interrupt,

	.init_arch		= irongate_init_arch,
	.init_irq		= nautilus_init_irq,
	.init_rtc		= common_init_rtc,
	.init_pci		= common_init_pci,
	.kill_arch		= nautilus_kill_arch,
	.pci_map_irq		= nautilus_map_irq,
	.pci_swizzle		= common_swizzle,
=======
	machine_check:		nautilus_machine_check,
	max_isa_dma_address:	ALPHA_MAX_ISA_DMA_ADDRESS,
	min_io_address:		DEFAULT_IO_BASE,
	min_mem_address:	IRONGATE_DEFAULT_MEM_BASE,

	nr_irqs:		16,
	device_interrupt:	isa_device_interrupt,

	init_arch:		irongate_init_arch,
	init_irq:		nautilus_init_irq,
	init_rtc:		common_init_rtc,
	init_pci:		common_init_pci,
	kill_arch:		nautilus_kill_arch,
	pci_map_irq:		nautilus_map_irq,
	pci_swizzle:		common_swizzle,
>>>>>>> 48e7ce94
};
ALIAS_MV(nautilus)<|MERGE_RESOLUTION|>--- conflicted
+++ resolved
@@ -515,9 +515,8 @@
 	DO_DEFAULT_RTC,
 	DO_IRONGATE_IO,
 	DO_IRONGATE_BUS,
-<<<<<<< HEAD
 	.machine_check		= nautilus_machine_check,
-	.max_dma_address	= ALPHA_NAUTILUS_MAX_DMA_ADDRESS,
+	.max_isa_dma_address	= ALPHA_MAX_ISA_DMA_ADDRESS,
 	.min_io_address		= DEFAULT_IO_BASE,
 	.min_mem_address	= IRONGATE_DEFAULT_MEM_BASE,
 
@@ -531,22 +530,5 @@
 	.kill_arch		= nautilus_kill_arch,
 	.pci_map_irq		= nautilus_map_irq,
 	.pci_swizzle		= common_swizzle,
-=======
-	machine_check:		nautilus_machine_check,
-	max_isa_dma_address:	ALPHA_MAX_ISA_DMA_ADDRESS,
-	min_io_address:		DEFAULT_IO_BASE,
-	min_mem_address:	IRONGATE_DEFAULT_MEM_BASE,
-
-	nr_irqs:		16,
-	device_interrupt:	isa_device_interrupt,
-
-	init_arch:		irongate_init_arch,
-	init_irq:		nautilus_init_irq,
-	init_rtc:		common_init_rtc,
-	init_pci:		common_init_pci,
-	kill_arch:		nautilus_kill_arch,
-	pci_map_irq:		nautilus_map_irq,
-	pci_swizzle:		common_swizzle,
->>>>>>> 48e7ce94
 };
 ALIAS_MV(nautilus)