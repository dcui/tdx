--- conflicted
+++ resolved
@@ -965,8 +965,6 @@
 {
 	return copy_to_user(o, &(struct timeval32){
 				.tv_sec = i->tv_sec,
-<<<<<<< HEAD
-=======
 				.tv_usec = i->tv_nsec / NSEC_PER_USEC},
 			    sizeof(struct timeval32));
 }
@@ -976,7 +974,6 @@
 {
 	return copy_to_user(o, &(struct timeval32){
 				.tv_sec = i->tv_sec,
->>>>>>> 7928b2cb
 				.tv_usec = i->tv_usec},
 			    sizeof(struct timeval32));
 }
