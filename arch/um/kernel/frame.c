--- conflicted
+++ resolved
@@ -110,10 +110,7 @@
 	unsigned long sig;
 	unsigned long sr;
 	unsigned long sp;	
-<<<<<<< HEAD
-=======
 	struct arch_frame_data_raw arch;
->>>>>>> 525a1a51
 };
 
 #define SA_RESTORER (0x04000000)
@@ -177,10 +174,6 @@
 	struct common_raw common;
 	unsigned long sc;
 	int restorer;
-<<<<<<< HEAD
-	struct arch_frame_data_raw arch;
-=======
->>>>>>> 525a1a51
 };
 
 /* Changed only during early boot */
@@ -192,12 +185,8 @@
 	raw_sc->common.sr = frame_restorer();
 	raw_sc->common.sp = frame_sp();
 	raw_sc->sc = (unsigned long) &sc;
-<<<<<<< HEAD
-	setup_arch_frame_raw(&raw_sc->arch, &sc);
-=======
 	setup_arch_frame_raw(&raw_sc->common.arch, &sc + 1, raw_sc->common.sr);
 
->>>>>>> 525a1a51
 	os_stop_process(os_getpid());
 	kill(getpid(), SIGKILL);
 }
@@ -217,11 +206,8 @@
 	struct common_raw common;
 	unsigned long sip;
 	unsigned long si;
-<<<<<<< HEAD
-=======
 	unsigned long ucp;
 	unsigned long uc;
->>>>>>> 525a1a51
 };
 
 /* Changed only during early boot */
@@ -234,14 +220,11 @@
 	raw_si->common.sp = frame_sp();
 	raw_si->sip = (unsigned long) &si;
 	raw_si->si = (unsigned long) si;
-<<<<<<< HEAD
-=======
 	raw_si->ucp = (unsigned long) &ucontext;
 	raw_si->uc = (unsigned long) ucontext;
 	setup_arch_frame_raw(&raw_si->common.arch, 
 			     ucontext->uc_mcontext.fpregs, raw_si->common.sr);
 	
->>>>>>> 525a1a51
 	os_stop_process(os_getpid());
 	kill(getpid(), SIGKILL);
 }
@@ -317,11 +300,7 @@
 				    &signal_frame_sc.common);
 
 	signal_frame_sc.sc_index = raw_sc.sc - base;
-<<<<<<< HEAD
-	setup_arch_frame(&raw_sc.arch, &signal_frame_sc.arch);
-=======
 	setup_arch_frame(&raw_sc.common.arch, &signal_frame_sc.common.arch);
->>>>>>> 525a1a51
 
 	/* Ditto for the sigcontext, sigrestorer layout */
 	raw_sc.restorer = 1;
@@ -329,10 +308,7 @@
 				    (void *) top, sigstack, PAGE_SIZE, 
 				    &signal_frame_sc_sr.common);
 	signal_frame_sc_sr.sc_index = raw_sc.sc - base;
-<<<<<<< HEAD
-=======
 	setup_arch_frame(&raw_sc.common.arch, &signal_frame_sc_sr.common.arch);
->>>>>>> 525a1a51
 
 	/* And the siginfo layout */
 
@@ -341,12 +317,9 @@
 				    &signal_frame_si.common);
 	signal_frame_si.sip_index = raw_si.sip - base;
 	signal_frame_si.si_index = raw_si.si - base;
-<<<<<<< HEAD
-=======
 	signal_frame_si.ucp_index = raw_si.ucp - base;
 	signal_frame_si.uc_index = raw_si.uc - base;
 	setup_arch_frame(&raw_si.common.arch, &signal_frame_si.common.arch);
->>>>>>> 525a1a51
 
 	if((munmap(stack, PAGE_SIZE) < 0) || 
 	   (munmap(sigstack, PAGE_SIZE) < 0)){
