/* 
 * Copyright (C) 2000, 2001 Jeff Dike (jdike@karaya.com)
 * Licensed under the GPL
 */

#include "linux/kernel.h"
#include "asm/errno.h"
#include "linux/sched.h"
#include "linux/mm.h"
#include "linux/spinlock.h"
#include "linux/config.h"
#include "linux/init.h"
#include "linux/ptrace.h"
#include "asm/semaphore.h"
#include "asm/pgtable.h"
#include "asm/tlbflush.h"
#include "asm/a.out.h"
#include "asm/current.h"
#include "user_util.h"
#include "kern_util.h"
#include "kern.h"
#include "chan_kern.h"
#include "mconsole_kern.h"
#include "2_5compat.h"

int handle_page_fault(unsigned long address, unsigned long ip, 
		      int is_write, int is_user, int *code_out)
{
	struct mm_struct *mm = current->mm;
	struct vm_area_struct *vma;
	pgd_t *pgd;
	pmd_t *pmd;
	pte_t *pte;
	unsigned long page;
	int err = -EFAULT;

	*code_out = SEGV_MAPERR;
	down_read(&mm->mmap_sem);
	vma = find_vma(mm, address);
	if(!vma) 
		goto out;
	else if(vma->vm_start <= address) 
		goto good_area;
	else if(!(vma->vm_flags & VM_GROWSDOWN)) 
		goto out;
	else if(expand_stack(vma, address)) 
		goto out;

 good_area:
	*code_out = SEGV_ACCERR;
	if(is_write && !(vma->vm_flags & VM_WRITE)) 
		goto out;
	page = address & PAGE_MASK;
	if(page == (unsigned long) current->thread_info + PAGE_SIZE)
		panic("Kernel stack overflow");
	pgd = pgd_offset(mm, page);
	pmd = pmd_offset(pgd, page);
 survive:
	do {
		switch (handle_mm_fault(mm, vma, address, is_write)){
		case VM_FAULT_MINOR:
			current->min_flt++;
			break;
		case VM_FAULT_MAJOR:
			current->maj_flt++;
			break;
		case VM_FAULT_SIGBUS:
			err = -EACCES;
			goto out;
		case VM_FAULT_OOM:
			err = -ENOMEM;
			goto out_of_memory;
		default:
			BUG();
		}
		pte = pte_offset_kernel(pmd, page);
	} while(!pte_present(*pte));
	*pte = pte_mkyoung(*pte);
	if(pte_write(*pte)) *pte = pte_mkdirty(*pte);
	flush_tlb_page(vma, page);
	err = 0;
 out:
	up_read(&mm->mmap_sem);
	return(err);

/*
 * We ran out of memory, or some other thing happened to us that made
 * us unable to handle the page fault gracefully.
 */
out_of_memory:
	if (current->pid == 1) {
		up_read(&mm->mmap_sem);
		yield();
		down_read(&mm->mmap_sem);
		goto survive;
	}
	err = -ENOMEM;
	goto out;
}

unsigned long segv(unsigned long address, unsigned long ip, int is_write, 
		   int is_user, void *sc)
{
	struct siginfo si;
	void *catcher;
	int err;

        if(!is_user && (address >= start_vm) && (address < end_vm)){
                flush_tlb_kernel_vm();
                return(0);
        }
<<<<<<< HEAD
        if(current->mm == NULL) panic("Segfault with no mm");
=======
        if(current->mm == NULL)
		panic("Segfault with no mm");
>>>>>>> 629efb70
	err = handle_page_fault(address, ip, is_write, is_user, &si.si_code);

	catcher = current->thread.fault_catcher;
	if(!err)
		return(0);
	else if(catcher != NULL){
		current->thread.fault_addr = (void *) address;
		do_longjmp(catcher, 1);
	} 
	else if(current->thread.fault_addr != NULL){
		panic("fault_addr set but no fault catcher");
	}
	else if(arch_fixup(ip, sc))
		return(0);

 	if(!is_user) 
		panic("Kernel mode fault at addr 0x%lx, ip 0x%lx", 
		      address, ip);

	if(err == -EACCES){
		si.si_signo = SIGBUS;
		si.si_errno = 0;
		si.si_code = BUS_ADRERR;
		si.si_addr = (void *)address;
		force_sig_info(SIGBUS, &si, current);
	}
	else if(err == -ENOMEM){
		printk("VM: killing process %s\n", current->comm);
		do_exit(SIGKILL);
	}
	else {
		si.si_signo = SIGSEGV;
		si.si_addr = (void *) address;
		current->thread.cr2 = address;
		current->thread.err = is_write;
		force_sig_info(SIGSEGV, &si, current);
	}
	return(0);
}

void bad_segv(unsigned long address, unsigned long ip, int is_write)
{
	struct siginfo si;

	printk(KERN_ERR "Unfixable SEGV in '%s' (pid %d) at 0x%lx "
	       "(ip 0x%lx)\n", current->comm, current->pid, address, ip);
	si.si_signo = SIGSEGV;
	si.si_code = SEGV_ACCERR;
	si.si_addr = (void *) address;
	current->thread.cr2 = address;
	current->thread.err = is_write;
	force_sig_info(SIGSEGV, &si, current);
}

void relay_signal(int sig, struct uml_pt_regs *regs)
{
	if(arch_handle_signal(sig, regs)) return;
	if(!regs->is_user) panic("Kernel mode signal %d", sig);
	force_sig(sig, current);
}

void bus_handler(int sig, struct uml_pt_regs *regs)
{
	if(current->thread.fault_catcher != NULL)
		do_longjmp(current->thread.fault_catcher, 1);
	else relay_signal(sig, regs);
}

void trap_init(void)
{
}

spinlock_t trap_lock = SPIN_LOCK_UNLOCKED;

static int trap_index = 0;

int next_trap_index(int limit)
{
	int ret;

	spin_lock(&trap_lock);
	ret = trap_index;
	if(++trap_index == limit)
		trap_index = 0;
	spin_unlock(&trap_lock);
	return(ret);
}

/*
 * Overrides for Emacs so that we follow Linus's tabbing style.
 * Emacs will notice this stuff at the end of the file and automatically
 * adjust the settings for this buffer only.  This must remain at the end
 * of the file.
 * ---------------------------------------------------------------------------
 * Local variables:
 * c-file-style: "linux"
 * End:
 */<|MERGE_RESOLUTION|>--- conflicted
+++ resolved
@@ -109,12 +109,8 @@
                 flush_tlb_kernel_vm();
                 return(0);
         }
-<<<<<<< HEAD
-        if(current->mm == NULL) panic("Segfault with no mm");
-=======
         if(current->mm == NULL)
 		panic("Segfault with no mm");
->>>>>>> 629efb70
 	err = handle_page_fault(address, ip, is_write, is_user, &si.si_code);
 
 	catcher = current->thread.fault_catcher;
