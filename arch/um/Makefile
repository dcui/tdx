# 
# Copyright (C) 2002 Jeff Dike (jdike@karaya.com)
# Licensed under the GPL
#

ARCH_DIR = arch/um
OS := $(shell uname -s)
# We require bash because the vmlinux link and loader script cpp use bash
# features.
SHELL := /bin/bash

<<<<<<< HEAD
# We require bash because the vmlinux link and loader script cpp use bash
# features.
SHELL := /bin/bash

=======
>>>>>>> 9d53e4dd
filechk_gen_header = $<

core-y			+= $(ARCH_DIR)/kernel/		\
			   $(ARCH_DIR)/drivers/		\
			   $(ARCH_DIR)/sys-$(SUBARCH)/

# Have to precede the include because the included Makefiles reference them.
SYMLINK_HEADERS = archparam.h system.h sigcontext.h processor.h ptrace.h \
	arch-signal.h module.h
SYMLINK_HEADERS := $(foreach header,$(SYMLINK_HEADERS),include/asm-um/$(header))

ARCH_SYMLINKS = include/asm-um/arch $(ARCH_DIR)/include/sysdep $(ARCH_DIR)/os \
	$(SYMLINK_HEADERS) $(ARCH_DIR)/include/uml-config.h

GEN_HEADERS += $(ARCH_DIR)/include/task.h $(ARCH_DIR)/include/kern_constants.h

MAKEFILE-$(CONFIG_MODE_TT) += Makefile-tt
MAKEFILE-$(CONFIG_MODE_SKAS) += Makefile-skas

ifneq ($(MAKEFILE-y),)
  include $(addprefix $(srctree)/$(ARCH_DIR)/,$(MAKEFILE-y))
endif

ARCH_INCLUDE	:= -I$(ARCH_DIR)/include
SYS_DIR		:= $(ARCH_DIR)/include/sysdep-$(SUBARCH)
<<<<<<< HEAD

include $(ARCH_DIR)/Makefile-$(SUBARCH)
include $(ARCH_DIR)/Makefile-os-$(OS)

=======

include $(srctree)/$(ARCH_DIR)/Makefile-$(SUBARCH)
include $(srctree)/$(ARCH_DIR)/Makefile-os-$(OS)

>>>>>>> 9d53e4dd
# -Derrno=kernel_errno - This turns all kernel references to errno into
# kernel_errno to separate them from the libc errno.  This allows -fno-common
# in CFLAGS.  Otherwise, it would cause ld to complain about the two different
# errnos.

CFLAGS += $(CFLAGS-y) -D__arch_um__ -DSUBARCH=\"$(SUBARCH)\" \
	-D_LARGEFILE64_SOURCE $(ARCH_INCLUDE) -Derrno=kernel_errno \
	-Dsigprocmask=kernel_sigprocmask $(MODE_INCLUDE)

CFLAGS += $(call cc-option,-fno-unit-at-a-time,)

LINK_WRAPS = -Wl,--wrap,malloc -Wl,--wrap,free -Wl,--wrap,calloc

# These are needed for clean and mrproper, since in that case .config is not
# included; the values here are meaningless

CONFIG_NEST_LEVEL ?= 0
CONFIG_KERNEL_HALF_GIGS ?= 0

SIZE = (($(CONFIG_NEST_LEVEL) + $(CONFIG_KERNEL_HALF_GIGS)) * 0x20000000)

ifeq ($(CONFIG_MODE_SKAS), y)
$(SYS_HEADERS) : $(ARCH_DIR)/include/skas_ptregs.h
endif

<<<<<<< HEAD
=======
.PHONY: linux

all: linux

linux: vmlinux
	ln -f $< $@

define archhelp
  echo '* linux		- Binary kernel image (./linux) - for backward'
  echo '		   compatibility only, this creates a hard link to the'
  echo '		   real kernel binary, the the "vmlinux" binary you'
  echo '		   find in the kernel root.'
endef

>>>>>>> 9d53e4dd
prepare: $(ARCH_SYMLINKS) $(SYS_HEADERS) $(GEN_HEADERS) \
	$(ARCH_DIR)/kernel/vmlinux.lds.S

# These aren't in Makefile-tt because they are needed in the !CONFIG_MODE_TT +
# CONFIG_MODE_SKAS + CONFIG_STATIC_LINK case.

LINK_TT = -static
LD_SCRIPT_TT := uml.lds.S

ifeq ($(CONFIG_STATIC_LINK),y)
  LINK-y += $(LINK_TT)
  LD_SCRIPT-y := $(LD_SCRIPT_TT)
else
ifeq ($(CONFIG_MODE_TT),y)
  LINK-y += $(LINK_TT)
  LD_SCRIPT-y := $(LD_SCRIPT_TT)
else
ifeq ($(CONFIG_MODE_SKAS),y)
  LINK-y += $(LINK_SKAS)
  LD_SCRIPT-y := $(LD_SCRIPT_SKAS)
endif
endif
endif

CPP_MODE_TT := $(shell [ "$(CONFIG_MODE_TT)" = "y" ] && echo -DMODE_TT)
CONFIG_KERNEL_STACK_ORDER ?= 2
STACK_SIZE := $(shell echo $$[ 4096 * (1 << $(CONFIG_KERNEL_STACK_ORDER)) ] )

ifndef START
  START = $$(($(TOP_ADDR) - $(SIZE)))
endif

CPPFLAGS_vmlinux.lds = $(shell echo -U$(SUBARCH) \
	-DSTART=$(START) -DELF_ARCH=$(ELF_ARCH) \
	-DELF_FORMAT=\"$(ELF_FORMAT)\" $(CPP_MODE_TT) \
	-DKERNEL_STACK_SIZE=$(STACK_SIZE))

<<<<<<< HEAD
UML_LIBS := -L/usr/lib -lutil
ifeq ($(CONFIG_X11_FB),y)
UML_LIBS += -L /usr/X11R6/lib -lX11 -lXext
endif

=======
>>>>>>> 9d53e4dd
CFLAGS_vmlinux = $(LINK-y) $(LINK_WRAPS)
define cmd_vmlinux__
	$(CC) $(CFLAGS_vmlinux) -o $@ \
	-Wl,-T,$(vmlinux-lds) $(vmlinux-init) \
	-Wl,--start-group $(vmlinux-main) -Wl,--end-group \
<<<<<<< HEAD
	$(UML_LIBS) \
	$(filter-out $(vmlinux-lds) $(vmlinux-init) $(vmlinux-main) FORCE ,$^)
=======
	-L/usr/lib -lutil \
	$(filter-out $(vmlinux-lds) $(vmlinux-init) $(vmlinux-main) \
	FORCE ,$^) ; rm -f linux
>>>>>>> 9d53e4dd
endef

USER_CFLAGS := $(patsubst -I%,,$(CFLAGS))
USER_CFLAGS := $(patsubst -Derrno=kernel_errno,,$(USER_CFLAGS))
USER_CFLAGS := $(patsubst -Dsigprocmask=kernel_sigprocmask,,$(USER_CFLAGS))
USER_CFLAGS := $(patsubst -D__KERNEL__,,$(USER_CFLAGS)) $(ARCH_INCLUDE) \
	$(MODE_INCLUDE)
USER_CFLAGS += $(ARCH_USER_CFLAGS)

# To get a definition of F_SETSIG
USER_CFLAGS += -D_GNU_SOURCE

#When cleaning we don't include .config, so we don't include
#TT or skas makefiles and don't clean skas_ptregs.h.
CLEAN_FILES += linux x.i gmon.out $(ARCH_DIR)/include/uml-config.h \
	$(GEN_HEADERS) $(ARCH_DIR)/include/skas_ptregs.h

MRPROPER_FILES += $(SYMLINK_HEADERS) $(ARCH_SYMLINKS) \
	$(addprefix $(ARCH_DIR)/kernel/,$(KERN_SYMLINKS)) $(ARCH_DIR)/os

archmrproper:
	@:

archclean:
	$(Q)$(MAKE) $(clean)=$(ARCH_DIR)/util
	@find . \( -name '*.bb' -o -name '*.bbg' -o -name '*.da' \
		-o -name '*.gcov' \) -type f -print | xargs rm -f

#We need to re-preprocess this when the symlink dest changes.
#So we touch it.
$(ARCH_DIR)/kernel/vmlinux.lds.S: FORCE
	@echo '  SYMLINK $@'
	$(Q)ln -sf $(LD_SCRIPT-y) $@
	$(Q)touch $@

$(SYMLINK_HEADERS):
	@echo '  SYMLINK $@'
	$(Q)cd $(TOPDIR)/$(dir $@) ; \
	ln -sf $(basename $(notdir $@))-$(SUBARCH)$(suffix $@) $(notdir $@)

include/asm-um/arch:
	@echo '  SYMLINK $@'
	$(Q)cd $(TOPDIR)/include/asm-um && ln -sf ../asm-$(SUBARCH) arch

$(ARCH_DIR)/include/sysdep:
	@echo '  SYMLINK $@'
	$(Q)cd $(ARCH_DIR)/include && ln -sf sysdep-$(SUBARCH) sysdep

$(ARCH_DIR)/os:
	@echo '  SYMLINK $@'
	$(Q)cd $(ARCH_DIR) && ln -sf os-$(OS) os

# Generated files
define filechk_umlconfig
	sed 's/ CONFIG/ UML_CONFIG/'
endef

$(ARCH_DIR)/include/uml-config.h : include/linux/autoconf.h
	$(call filechk,umlconfig)

$(ARCH_DIR)/include/task.h: $(ARCH_DIR)/util/mk_task
	$(call filechk,gen_header)

$(ARCH_DIR)/include/kern_constants.h: $(ARCH_DIR)/util/mk_constants
	$(call filechk,gen_header)

$(ARCH_DIR)/include/skas_ptregs.h: $(ARCH_DIR)/kernel/skas/util/mk_ptregs
	$(call filechk,gen_header)

$(ARCH_DIR)/util/mk_task $(ARCH_DIR)/util/mk_constants: $(ARCH_DIR)/util \
	FORCE ;

$(ARCH_DIR)/kernel/skas/util/mk_ptregs: $(ARCH_DIR)/kernel/skas/util FORCE ;

$(ARCH_DIR)/util: scripts_basic $(SYS_DIR)/sc.h FORCE
	$(Q)$(MAKE) $(build)=$@

$(ARCH_DIR)/kernel/skas/util: scripts_basic FORCE
	$(Q)$(MAKE) $(build)=$@

export SUBARCH USER_CFLAGS OS<|MERGE_RESOLUTION|>--- conflicted
+++ resolved
@@ -9,13 +9,6 @@
 # features.
 SHELL := /bin/bash
 
-<<<<<<< HEAD
-# We require bash because the vmlinux link and loader script cpp use bash
-# features.
-SHELL := /bin/bash
-
-=======
->>>>>>> 9d53e4dd
 filechk_gen_header = $<
 
 core-y			+= $(ARCH_DIR)/kernel/		\
@@ -41,17 +34,10 @@
 
 ARCH_INCLUDE	:= -I$(ARCH_DIR)/include
 SYS_DIR		:= $(ARCH_DIR)/include/sysdep-$(SUBARCH)
-<<<<<<< HEAD
-
-include $(ARCH_DIR)/Makefile-$(SUBARCH)
-include $(ARCH_DIR)/Makefile-os-$(OS)
-
-=======
 
 include $(srctree)/$(ARCH_DIR)/Makefile-$(SUBARCH)
 include $(srctree)/$(ARCH_DIR)/Makefile-os-$(OS)
 
->>>>>>> 9d53e4dd
 # -Derrno=kernel_errno - This turns all kernel references to errno into
 # kernel_errno to separate them from the libc errno.  This allows -fno-common
 # in CFLAGS.  Otherwise, it would cause ld to complain about the two different
@@ -77,8 +63,6 @@
 $(SYS_HEADERS) : $(ARCH_DIR)/include/skas_ptregs.h
 endif
 
-<<<<<<< HEAD
-=======
 .PHONY: linux
 
 all: linux
@@ -93,7 +77,6 @@
   echo '		   find in the kernel root.'
 endef
 
->>>>>>> 9d53e4dd
 prepare: $(ARCH_SYMLINKS) $(SYS_HEADERS) $(GEN_HEADERS) \
 	$(ARCH_DIR)/kernel/vmlinux.lds.S
 
@@ -131,27 +114,14 @@
 	-DELF_FORMAT=\"$(ELF_FORMAT)\" $(CPP_MODE_TT) \
 	-DKERNEL_STACK_SIZE=$(STACK_SIZE))
 
-<<<<<<< HEAD
-UML_LIBS := -L/usr/lib -lutil
-ifeq ($(CONFIG_X11_FB),y)
-UML_LIBS += -L /usr/X11R6/lib -lX11 -lXext
-endif
-
-=======
->>>>>>> 9d53e4dd
 CFLAGS_vmlinux = $(LINK-y) $(LINK_WRAPS)
 define cmd_vmlinux__
 	$(CC) $(CFLAGS_vmlinux) -o $@ \
 	-Wl,-T,$(vmlinux-lds) $(vmlinux-init) \
 	-Wl,--start-group $(vmlinux-main) -Wl,--end-group \
-<<<<<<< HEAD
-	$(UML_LIBS) \
-	$(filter-out $(vmlinux-lds) $(vmlinux-init) $(vmlinux-main) FORCE ,$^)
-=======
 	-L/usr/lib -lutil \
 	$(filter-out $(vmlinux-lds) $(vmlinux-init) $(vmlinux-main) \
 	FORCE ,$^) ; rm -f linux
->>>>>>> 9d53e4dd
 endef
 
 USER_CFLAGS := $(patsubst -I%,,$(CFLAGS))
