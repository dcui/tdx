/* 
 * Copyright (C) 2001, 2002 Jeff Dike (jdike@karaya.com)
 * Licensed under the GPL
 */

#include "linux/list.h"
#include "linux/sched.h"
#include "linux/slab.h"
#include "linux/irq.h"
#include "linux/spinlock.h"
#include "linux/errno.h"
#include "asm/semaphore.h"
#include "asm/errno.h"
#include "kern_util.h"
#include "kern.h"
#include "irq_user.h"
#include "port.h"
#include "init.h"
#include "os.h"

struct port_list {
	struct list_head list;
	int has_connection;
	struct semaphore sem;
	int port;
	int fd;
	spinlock_t lock;
	struct list_head pending;
	struct list_head connections;
};

struct port_dev {
	struct port_list *port;
	int fd;
	int helper_pid;
	int telnetd_pid;
};

struct connection {
	struct list_head list;
	int fd;
 	int helper_pid;
	int socket[2];
	int telnetd_pid;
	struct port_list *port;
};

static void pipe_interrupt(int irq, void *data, struct pt_regs *regs)
{
	struct connection *conn = data;
	int fd;

	fd = os_rcv_fd(conn->socket[0], &conn->helper_pid);
	if(fd < 0){
		if(fd == -EAGAIN)
			return;

		printk("os_rcv_fd returned %d\n", -fd);
		os_close_file(conn->fd);
	}

	list_del(&conn->list);

	conn->fd = fd;
	list_add(&conn->list, &conn->port->connections);

	up(&conn->port->sem);
}

static int port_accept(struct port_list *port)
{
	struct connection *conn;
	int fd, socket[2], pid, ret = 0;

	fd = port_connection(port->fd, socket, &pid);
	if(fd < 0){
		if(fd != -EAGAIN)
			printk("port_connection returned %d\n", -fd);
		goto out;
	}

	conn = kmalloc(sizeof(*conn), GFP_ATOMIC);
	if(conn == NULL){
		printk("port_interrupt : failed to allocate connection\n");
		goto out_close;
	}
	*conn = ((struct connection) 
		{ .list		= LIST_HEAD_INIT(conn->list),
		  .fd		= fd,
		  .socket	= { socket[0], socket[1] },
		  .telnetd_pid	= pid,
		  .port		= port });

	if(um_request_irq(TELNETD_IRQ, socket[0], IRQ_READ, pipe_interrupt, 
			  SA_INTERRUPT | SA_SHIRQ | SA_SAMPLE_RANDOM, 
			  "telnetd", conn)){
		printk(KERN_ERR "Failed to get IRQ for telnetd\n");
		goto out_free;
	}

	list_add(&conn->list, &port->pending);
	return(1);

 out_free:
	kfree(conn);
 out_close:
	os_close_file(fd);
	if(pid != -1) os_kill_process(pid, 0);
 out:
	return(ret);
} 

DECLARE_MUTEX(ports_sem);
struct list_head ports = LIST_HEAD_INIT(ports);

void port_work_proc(void *unused)
{
	struct port_list *port;
	struct list_head *ele;
	unsigned long flags;

	local_irq_save(flags);
	list_for_each(ele, &ports){
		port = list_entry(ele, struct port_list, list);
		if(!port->has_connection)
			continue;
		reactivate_fd(port->fd, ACCEPT_IRQ);
		while(port_accept(port)) ;
		port->has_connection = 0;
	}
	local_irq_restore(flags);
}

DECLARE_WORK(port_work, port_work_proc, NULL);

static void port_interrupt(int irq, void *data, struct pt_regs *regs)
{
	struct port_list *port = data;

	port->has_connection = 1;
	schedule_work(&port_work);
} 

void *port_data(int port_num)
{
	struct list_head *ele;
	struct port_list *port;
	struct port_dev *dev = NULL;
	int fd;

	down(&ports_sem);
	list_for_each(ele, &ports){
		port = list_entry(ele, struct port_list, list);
		if(port->port == port_num) goto found;
	}
	port = kmalloc(sizeof(struct port_list), GFP_KERNEL);
	if(port == NULL){
		printk(KERN_ERR "Allocation of port list failed\n");
		goto out;
	}

	fd = port_listen_fd(port_num);
	if(fd < 0){
		printk(KERN_ERR "binding to port %d failed, errno = %d\n",
		       port_num, -fd);
		goto out_free;
	}
	if(um_request_irq(ACCEPT_IRQ, fd, IRQ_READ, port_interrupt, 
			  SA_INTERRUPT | SA_SHIRQ | SA_SAMPLE_RANDOM, "port",
			  port)){
		printk(KERN_ERR "Failed to get IRQ for port %d\n", port_num);
		goto out_close;
	}

	*port = ((struct port_list) 
		{ .list 	 	= LIST_HEAD_INIT(port->list),
		  .has_connection 	= 0,
		  .sem 			= __SEMAPHORE_INITIALIZER(port->sem, 
								  0),
		  .lock 		= SPIN_LOCK_UNLOCKED,
		  .port 	 	= port_num,
		  .fd  			= fd,
		  .pending 		= LIST_HEAD_INIT(port->pending),
		  .connections 		= LIST_HEAD_INIT(port->connections) });
	list_add(&port->list, &ports);

 found:
	dev = kmalloc(sizeof(struct port_dev), GFP_KERNEL);
	if(dev == NULL){
		printk(KERN_ERR "Allocation of port device entry failed\n");
		goto out;
	}

<<<<<<< HEAD
	*dev = ((struct port_dev) { port : 		port,
				    fd :		-1,
				    helper_pid : 	-1 });
=======
	*dev = ((struct port_dev) { .port  		= port,
				    .helper_pid  	= -1,
				    .telnetd_pid  	= -1 });
>>>>>>> be82f706
	goto out;

 out_free:
	kfree(port);
 out_close:
	os_close_file(fd);
 out:
	up(&ports_sem);
	return(dev);
}

void port_remove_dev(void *d)
{
	struct port_dev *dev = d;

  	if(dev->helper_pid != -1)
 		os_kill_process(dev->helper_pid, 0);
 	if(dev->telnetd_pid != -1)
 		os_kill_process(dev->telnetd_pid, 0);
 	dev->helper_pid = -1;
}

static void free_port(void)
{
	struct list_head *ele;
	struct port_list *port;

	list_for_each(ele, &ports){
		port = list_entry(ele, struct port_list, list);
		os_close_file(port->fd);
	}
}

__uml_exitcall(free_port);

int port_wait(void *data)
{
	struct port_dev *dev = data;
	struct connection *conn;
	struct port_list *port = dev->port;

	while(1){
		if(down_interruptible(&port->sem)) return(-ERESTARTSYS);

		spin_lock(&port->lock);

		conn = list_entry(port->connections.next, struct connection, 
				  list);
		list_del(&conn->list);
		spin_unlock(&port->lock);

		os_shutdown_socket(conn->socket[0], 1, 1);
		os_close_file(conn->socket[0]);
		os_shutdown_socket(conn->socket[1], 1, 1);
		os_close_file(conn->socket[1]);	

		/* This is done here because freeing an IRQ can't be done
		 * within the IRQ handler.  So, pipe_interrupt always ups
		 * the semaphore regardless of whether it got a successful
		 * connection.  Then we loop here throwing out failed 
		 * connections until a good one is found.
		 */
		free_irq(TELNETD_IRQ, conn);

		if(conn->fd >= 0) break;
		os_close_file(conn->fd);
		kfree(conn);
	}

	dev->fd = conn->fd;
	dev->helper_pid = conn->helper_pid;
	dev->telnetd_pid = conn->telnetd_pid;
	kfree(conn);

	return(dev->fd);
}

void port_kern_free(void *d)
{
	struct port_dev *dev = d;

<<<<<<< HEAD
 	if(dev->helper_pid != -1) os_kill_process(dev->helper_pid, 0);
 	if(dev->telnetd_pid != -1) os_kill_process(dev->telnetd_pid, 0);
=======
	if(dev->helper_pid != -1) os_kill_process(dev->telnetd_pid, 0);
	if(dev->telnetd_pid != -1) os_kill_process(dev->telnetd_pid, 0);
>>>>>>> be82f706
	kfree(dev);
}

/*
 * Overrides for Emacs so that we follow Linus's tabbing style.
 * Emacs will notice this stuff at the end of the file and automatically
 * adjust the settings for this buffer only.  This must remain at the end
 * of the file.
 * ---------------------------------------------------------------------------
 * Local variables:
 * c-file-style: "linux"
 * End:
 */<|MERGE_RESOLUTION|>--- conflicted
+++ resolved
@@ -32,8 +32,8 @@
 struct port_dev {
 	struct port_list *port;
 	int fd;
-	int helper_pid;
-	int telnetd_pid;
+ 	int helper_pid;
+ 	int telnetd_pid;
 };
 
 struct connection {
@@ -50,7 +50,7 @@
 	struct connection *conn = data;
 	int fd;
 
-	fd = os_rcv_fd(conn->socket[0], &conn->helper_pid);
+ 	fd = os_rcv_fd(conn->socket[0], &conn->helper_pid);
 	if(fd < 0){
 		if(fd == -EAGAIN)
 			return;
@@ -99,7 +99,8 @@
 	}
 
 	list_add(&conn->list, &port->pending);
-	return(1);
+	ret = 1;
+	goto out;
 
  out_free:
 	kfree(conn);
@@ -191,15 +192,9 @@
 		goto out;
 	}
 
-<<<<<<< HEAD
-	*dev = ((struct port_dev) { port : 		port,
-				    fd :		-1,
-				    helper_pid : 	-1 });
-=======
 	*dev = ((struct port_dev) { .port  		= port,
 				    .helper_pid  	= -1,
 				    .telnetd_pid  	= -1 });
->>>>>>> be82f706
 	goto out;
 
  out_free:
@@ -281,13 +276,6 @@
 {
 	struct port_dev *dev = d;
 
-<<<<<<< HEAD
- 	if(dev->helper_pid != -1) os_kill_process(dev->helper_pid, 0);
- 	if(dev->telnetd_pid != -1) os_kill_process(dev->telnetd_pid, 0);
-=======
-	if(dev->helper_pid != -1) os_kill_process(dev->telnetd_pid, 0);
-	if(dev->telnetd_pid != -1) os_kill_process(dev->telnetd_pid, 0);
->>>>>>> be82f706
 	kfree(dev);
 }
 
