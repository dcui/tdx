#
# arch/v850/Makefile
#
#  Copyright (C) 2001,02,03,05  NEC Corporation
#  Copyright (C) 2001,02,03,05  Miles Bader <miles@gnu.org>
#
# This file is included by the global makefile so that you can add your own
# architecture-specific flags and dependencies. Remember to do have actions
# for "archclean" and "archdep" for cleaning up and making dependencies for
# this architecture
#
# This file is subject to the terms and conditions of the GNU General Public
# License.  See the file "COPYING" in the main directory of this archive
# for more details.
#

arch_dir = arch/v850

CFLAGS += -mv850e
# r16 is a fixed pointer to the current task
CFLAGS += -ffixed-r16 -mno-prolog-function
CFLAGS += -fno-builtin
CFLAGS += -D__linux__ -DUTS_SYSNAME=\"uClinux\"

# By default, build a kernel that runs on the gdb v850 simulator.
KBUILD_DEFCONFIG := sim_defconfig

# This prevents the linker from consolidating the .gnu.linkonce.this_module
# section into .text (which the v850 default linker script for -r does for
# some reason)
LDFLAGS_MODULE += --unique=.gnu.linkonce.this_module

OBJCOPY_FLAGS_BLOB := -I binary -O elf32-little -B v850e


head-y := $(arch_dir)/kernel/head.o $(arch_dir)/kernel/init_task.o
core-y += $(arch_dir)/kernel/
libs-y += $(arch_dir)/lib/


# Deal with the initial contents of the root device
ifdef ROOT_FS_IMAGE
core-y += root_fs_image.o

# Because the kernel build-system erases all explicit .o build rules, we
# have to use an intermediate target to fool it into building for us.
# This results in it being built anew each time, but that's alright.
root_fs_image.o: root_fs_image_force

root_fs_image_force: $(ROOT_FS_IMAGE)
	$(OBJCOPY) $(OBJCOPY_FLAGS_BLOB) --rename-section .data=.root,alloc,load,readonly,data,contents $< root_fs_image.o
endif

<<<<<<< HEAD

prepare: include/asm-$(ARCH)/asm-consts.h

# Generate constants from C code for use by asm files
arch/$(ARCH)/kernel/asm-consts.s: $(objtree)/include/asm \
				  $(objtree)/include/linux/version.h \
				  include/config/MARKER

include/asm-$(ARCH)/asm-consts.h: arch/$(ARCH)/kernel/asm-consts.s
	$(call filechk,gen-asm-offsets)

CLEAN_FILES += include/asm-$(ARCH)/asm-consts.h \
	       arch/$(ARCH)/kernel/asm-consts.s \
	       root_fs_image.o
=======
CLEAN_FILES += root_fs_image.o
>>>>>>> 1c9426e8
<|MERGE_RESOLUTION|>--- conflicted
+++ resolved
@@ -51,21 +51,4 @@
 	$(OBJCOPY) $(OBJCOPY_FLAGS_BLOB) --rename-section .data=.root,alloc,load,readonly,data,contents $< root_fs_image.o
 endif
 
-<<<<<<< HEAD
-
-prepare: include/asm-$(ARCH)/asm-consts.h
-
-# Generate constants from C code for use by asm files
-arch/$(ARCH)/kernel/asm-consts.s: $(objtree)/include/asm \
-				  $(objtree)/include/linux/version.h \
-				  include/config/MARKER
-
-include/asm-$(ARCH)/asm-consts.h: arch/$(ARCH)/kernel/asm-consts.s
-	$(call filechk,gen-asm-offsets)
-
-CLEAN_FILES += include/asm-$(ARCH)/asm-consts.h \
-	       arch/$(ARCH)/kernel/asm-consts.s \
-	       root_fs_image.o
-=======
-CLEAN_FILES += root_fs_image.o
->>>>>>> 1c9426e8
+CLEAN_FILES += root_fs_image.o