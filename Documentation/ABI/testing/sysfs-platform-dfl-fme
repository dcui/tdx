--- conflicted
+++ resolved
@@ -113,16 +113,11 @@
 Contact:	Wu Hao <hao.wu@intel.com>
 Description:	Read-Only. Read this file to get the name of hwmon device, it
 		supports values:
-<<<<<<< HEAD
-		    'dfl_fme_thermal' - thermal hwmon device name
-		    'dfl_fme_power'   - power hwmon device name
-=======
 
 		=================  =========================
 		'dfl_fme_thermal'  thermal hwmon device name
 		'dfl_fme_power'    power hwmon device name
 		=================  =========================
->>>>>>> 7d2a07b7
 
 What:		/sys/bus/platform/devices/dfl-fme.0/hwmon/hwmonX/temp1_input
 Date:		October 2019
@@ -177,16 +172,11 @@
 Contact:	Wu Hao <hao.wu@intel.com>
 Description:	Read-Only. Read this file to get the policy of hardware threshold1
 		(see 'temp1_max'). It only supports two values (policies):
-<<<<<<< HEAD
-		    0 - AP2 state (90% throttling)
-		    1 - AP1 state (50% throttling)
-=======
 
 		==  ==========================
 		 0  AP2 state (90% throttling)
 	         1  AP1 state (50% throttling)
 		==  ==========================
->>>>>>> 7d2a07b7
 
 What:		/sys/bus/platform/devices/dfl-fme.0/hwmon/hwmonX/power1_input
 Date:		October 2019
