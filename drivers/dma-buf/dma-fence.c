--- conflicted
+++ resolved
@@ -308,10 +308,7 @@
 
 /**
  * dma_fence_end_signalling - end a critical DMA fence signalling section
-<<<<<<< HEAD
-=======
  * @cookie: opaque cookie from dma_fence_begin_signalling()
->>>>>>> 7d2a07b7
  *
  * Closes a critical section annotation opened by dma_fence_begin_signalling().
  */
@@ -340,11 +337,7 @@
 
 
 /**
-<<<<<<< HEAD
- * dma_fence_signal_locked - signal completion of a fence
-=======
  * dma_fence_signal_timestamp_locked - signal completion of a fence
->>>>>>> 7d2a07b7
  * @fence: the fence to signal
  * @timestamp: fence signal timestamp in kernel's CLOCK_MONOTONIC time domain
  *
@@ -376,11 +369,7 @@
 	/* Stash the cb_list before replacing it with the timestamp */
 	list_replace(&fence->cb_list, &cb_list);
 
-<<<<<<< HEAD
-	fence->timestamp = ktime_get();
-=======
 	fence->timestamp = timestamp;
->>>>>>> 7d2a07b7
 	set_bit(DMA_FENCE_FLAG_TIMESTAMP_BIT, &fence->flags);
 	trace_dma_fence_signaled(fence);
 
@@ -390,8 +379,6 @@
 	}
 
 	return 0;
-<<<<<<< HEAD
-=======
 }
 EXPORT_SYMBOL(dma_fence_signal_timestamp_locked);
 
@@ -423,7 +410,6 @@
 	spin_unlock_irqrestore(fence->lock, flags);
 
 	return ret;
->>>>>>> 7d2a07b7
 }
 EXPORT_SYMBOL(dma_fence_signal_timestamp);
 
@@ -474,11 +460,7 @@
 	tmp = dma_fence_begin_signalling();
 
 	spin_lock_irqsave(fence->lock, flags);
-<<<<<<< HEAD
-	ret = dma_fence_signal_locked(fence);
-=======
 	ret = dma_fence_signal_timestamp_locked(fence, ktime_get());
->>>>>>> 7d2a07b7
 	spin_unlock_irqrestore(fence->lock, flags);
 
 	dma_fence_end_signalling(tmp);
