// SPDX-License-Identifier: GPL-2.0-or-later
/*
 * Linux I2C core
 *
 * Copyright (C) 1995-99 Simon G. Vogl
 *   With some changes from Kyösti Mälkki <kmalkki@cc.hut.fi>
 *   Mux support by Rodolfo Giometti <giometti@enneenne.com> and
 *   Michael Lawnick <michael.lawnick.ext@nsn.com>
 *
 * Copyright (C) 2013-2017 Wolfram Sang <wsa@kernel.org>
 */

#define pr_fmt(fmt) "i2c-core: " fmt

#include <dt-bindings/i2c/i2c.h>
#include <linux/acpi.h>
#include <linux/clk/clk-conf.h>
#include <linux/completion.h>
#include <linux/delay.h>
#include <linux/err.h>
#include <linux/errno.h>
#include <linux/gpio/consumer.h>
#include <linux/i2c.h>
#include <linux/i2c-smbus.h>
#include <linux/idr.h>
#include <linux/init.h>
#include <linux/interrupt.h>
#include <linux/irqflags.h>
#include <linux/jump_label.h>
#include <linux/kernel.h>
#include <linux/module.h>
#include <linux/mutex.h>
#include <linux/of_device.h>
#include <linux/of.h>
#include <linux/of_irq.h>
#include <linux/pinctrl/consumer.h>
#include <linux/pm_domain.h>
#include <linux/pm_runtime.h>
#include <linux/pm_wakeirq.h>
#include <linux/property.h>
#include <linux/rwsem.h>
#include <linux/slab.h>

#include "i2c-core.h"

#define CREATE_TRACE_POINTS
#include <trace/events/i2c.h>

#define I2C_ADDR_OFFSET_TEN_BIT	0xa000
#define I2C_ADDR_OFFSET_SLAVE	0x1000

#define I2C_ADDR_7BITS_MAX	0x77
#define I2C_ADDR_7BITS_COUNT	(I2C_ADDR_7BITS_MAX + 1)

#define I2C_ADDR_DEVICE_ID	0x7c

/*
 * core_lock protects i2c_adapter_idr, and guarantees that device detection,
 * deletion of detected devices are serialized
 */
static DEFINE_MUTEX(core_lock);
static DEFINE_IDR(i2c_adapter_idr);

static int i2c_detect(struct i2c_adapter *adapter, struct i2c_driver *driver);

static DEFINE_STATIC_KEY_FALSE(i2c_trace_msg_key);
static bool is_registered;

int i2c_transfer_trace_reg(void)
{
	static_branch_inc(&i2c_trace_msg_key);
	return 0;
}

void i2c_transfer_trace_unreg(void)
{
	static_branch_dec(&i2c_trace_msg_key);
}

const char *i2c_freq_mode_string(u32 bus_freq_hz)
{
	switch (bus_freq_hz) {
	case I2C_MAX_STANDARD_MODE_FREQ:
		return "Standard Mode (100 kHz)";
	case I2C_MAX_FAST_MODE_FREQ:
		return "Fast Mode (400 kHz)";
	case I2C_MAX_FAST_MODE_PLUS_FREQ:
		return "Fast Mode Plus (1.0 MHz)";
	case I2C_MAX_TURBO_MODE_FREQ:
		return "Turbo Mode (1.4 MHz)";
	case I2C_MAX_HIGH_SPEED_MODE_FREQ:
		return "High Speed Mode (3.4 MHz)";
	case I2C_MAX_ULTRA_FAST_MODE_FREQ:
		return "Ultra Fast Mode (5.0 MHz)";
	default:
		return "Unknown Mode";
	}
}
EXPORT_SYMBOL_GPL(i2c_freq_mode_string);

const struct i2c_device_id *i2c_match_id(const struct i2c_device_id *id,
						const struct i2c_client *client)
{
	if (!(id && client))
		return NULL;

	while (id->name[0]) {
		if (strcmp(client->name, id->name) == 0)
			return id;
		id++;
	}
	return NULL;
}
EXPORT_SYMBOL_GPL(i2c_match_id);

static int i2c_device_match(struct device *dev, struct device_driver *drv)
{
	struct i2c_client	*client = i2c_verify_client(dev);
	struct i2c_driver	*driver;


	/* Attempt an OF style match */
	if (i2c_of_match_device(drv->of_match_table, client))
		return 1;

	/* Then ACPI style match */
	if (acpi_driver_match_device(dev, drv))
		return 1;

	driver = to_i2c_driver(drv);

	/* Finally an I2C match */
	if (i2c_match_id(driver->id_table, client))
		return 1;

	return 0;
}

static int i2c_device_uevent(struct device *dev, struct kobj_uevent_env *env)
{
	struct i2c_client *client = to_i2c_client(dev);
	int rc;

	rc = of_device_uevent_modalias(dev, env);
	if (rc != -ENODEV)
		return rc;

	rc = acpi_device_uevent_modalias(dev, env);
	if (rc != -ENODEV)
		return rc;

	return add_uevent_var(env, "MODALIAS=%s%s", I2C_MODULE_PREFIX, client->name);
}

/* i2c bus recovery routines */
static int get_scl_gpio_value(struct i2c_adapter *adap)
{
	return gpiod_get_value_cansleep(adap->bus_recovery_info->scl_gpiod);
}

static void set_scl_gpio_value(struct i2c_adapter *adap, int val)
{
	gpiod_set_value_cansleep(adap->bus_recovery_info->scl_gpiod, val);
}

static int get_sda_gpio_value(struct i2c_adapter *adap)
{
	return gpiod_get_value_cansleep(adap->bus_recovery_info->sda_gpiod);
}

static void set_sda_gpio_value(struct i2c_adapter *adap, int val)
{
	gpiod_set_value_cansleep(adap->bus_recovery_info->sda_gpiod, val);
}

static int i2c_generic_bus_free(struct i2c_adapter *adap)
{
	struct i2c_bus_recovery_info *bri = adap->bus_recovery_info;
	int ret = -EOPNOTSUPP;

	if (bri->get_bus_free)
		ret = bri->get_bus_free(adap);
	else if (bri->get_sda)
		ret = bri->get_sda(adap);

	if (ret < 0)
		return ret;

	return ret ? 0 : -EBUSY;
}

/*
 * We are generating clock pulses. ndelay() determines durating of clk pulses.
 * We will generate clock with rate 100 KHz and so duration of both clock levels
 * is: delay in ns = (10^6 / 100) / 2
 */
#define RECOVERY_NDELAY		5000
#define RECOVERY_CLK_CNT	9

int i2c_generic_scl_recovery(struct i2c_adapter *adap)
{
	struct i2c_bus_recovery_info *bri = adap->bus_recovery_info;
	int i = 0, scl = 1, ret = 0;

	if (bri->prepare_recovery)
		bri->prepare_recovery(adap);
	if (bri->pinctrl)
		pinctrl_select_state(bri->pinctrl, bri->pins_gpio);

	/*
	 * If we can set SDA, we will always create a STOP to ensure additional
	 * pulses will do no harm. This is achieved by letting SDA follow SCL
	 * half a cycle later. Check the 'incomplete_write_byte' fault injector
	 * for details. Note that we must honour tsu:sto, 4us, but lets use 5us
	 * here for simplicity.
	 */
	bri->set_scl(adap, scl);
	ndelay(RECOVERY_NDELAY);
	if (bri->set_sda)
		bri->set_sda(adap, scl);
	ndelay(RECOVERY_NDELAY / 2);

	/*
	 * By this time SCL is high, as we need to give 9 falling-rising edges
	 */
	while (i++ < RECOVERY_CLK_CNT * 2) {
		if (scl) {
			/* SCL shouldn't be low here */
			if (!bri->get_scl(adap)) {
				dev_err(&adap->dev,
					"SCL is stuck low, exit recovery\n");
				ret = -EBUSY;
				break;
			}
		}

		scl = !scl;
		bri->set_scl(adap, scl);
		/* Creating STOP again, see above */
		if (scl)  {
			/* Honour minimum tsu:sto */
			ndelay(RECOVERY_NDELAY);
		} else {
			/* Honour minimum tf and thd:dat */
			ndelay(RECOVERY_NDELAY / 2);
		}
		if (bri->set_sda)
			bri->set_sda(adap, scl);
		ndelay(RECOVERY_NDELAY / 2);

		if (scl) {
			ret = i2c_generic_bus_free(adap);
			if (ret == 0)
				break;
		}
	}

	/* If we can't check bus status, assume recovery worked */
	if (ret == -EOPNOTSUPP)
		ret = 0;

	if (bri->unprepare_recovery)
		bri->unprepare_recovery(adap);
	if (bri->pinctrl)
		pinctrl_select_state(bri->pinctrl, bri->pins_default);

	return ret;
}
EXPORT_SYMBOL_GPL(i2c_generic_scl_recovery);

int i2c_recover_bus(struct i2c_adapter *adap)
{
	if (!adap->bus_recovery_info)
		return -EBUSY;

	dev_dbg(&adap->dev, "Trying i2c bus recovery\n");
	return adap->bus_recovery_info->recover_bus(adap);
}
EXPORT_SYMBOL_GPL(i2c_recover_bus);

static void i2c_gpio_init_pinctrl_recovery(struct i2c_adapter *adap)
{
	struct i2c_bus_recovery_info *bri = adap->bus_recovery_info;
	struct device *dev = &adap->dev;
	struct pinctrl *p = bri->pinctrl;

	/*
	 * we can't change states without pinctrl, so remove the states if
	 * populated
	 */
	if (!p) {
		bri->pins_default = NULL;
		bri->pins_gpio = NULL;
		return;
	}

	if (!bri->pins_default) {
		bri->pins_default = pinctrl_lookup_state(p,
							 PINCTRL_STATE_DEFAULT);
		if (IS_ERR(bri->pins_default)) {
			dev_dbg(dev, PINCTRL_STATE_DEFAULT " state not found for GPIO recovery\n");
			bri->pins_default = NULL;
		}
	}
	if (!bri->pins_gpio) {
		bri->pins_gpio = pinctrl_lookup_state(p, "gpio");
		if (IS_ERR(bri->pins_gpio))
			bri->pins_gpio = pinctrl_lookup_state(p, "recovery");

		if (IS_ERR(bri->pins_gpio)) {
			dev_dbg(dev, "no gpio or recovery state found for GPIO recovery\n");
			bri->pins_gpio = NULL;
		}
	}

	/* for pinctrl state changes, we need all the information */
	if (bri->pins_default && bri->pins_gpio) {
		dev_info(dev, "using pinctrl states for GPIO recovery");
	} else {
		bri->pinctrl = NULL;
		bri->pins_default = NULL;
		bri->pins_gpio = NULL;
	}
}

static int i2c_gpio_init_generic_recovery(struct i2c_adapter *adap)
{
	struct i2c_bus_recovery_info *bri = adap->bus_recovery_info;
	struct device *dev = &adap->dev;
	struct gpio_desc *gpiod;
	int ret = 0;

	/*
	 * don't touch the recovery information if the driver is not using
	 * generic SCL recovery
	 */
	if (bri->recover_bus && bri->recover_bus != i2c_generic_scl_recovery)
		return 0;

	/*
	 * pins might be taken as GPIO, so we should inform pinctrl about
	 * this and move the state to GPIO
	 */
	if (bri->pinctrl)
		pinctrl_select_state(bri->pinctrl, bri->pins_gpio);

	/*
	 * if there is incomplete or no recovery information, see if generic
	 * GPIO recovery is available
	 */
	if (!bri->scl_gpiod) {
		gpiod = devm_gpiod_get(dev, "scl", GPIOD_OUT_HIGH_OPEN_DRAIN);
		if (PTR_ERR(gpiod) == -EPROBE_DEFER) {
			ret  = -EPROBE_DEFER;
			goto cleanup_pinctrl_state;
		}
		if (!IS_ERR(gpiod)) {
			bri->scl_gpiod = gpiod;
			bri->recover_bus = i2c_generic_scl_recovery;
			dev_info(dev, "using generic GPIOs for recovery\n");
		}
	}

	/* SDA GPIOD line is optional, so we care about DEFER only */
	if (!bri->sda_gpiod) {
		/*
		 * We have SCL. Pull SCL low and wait a bit so that SDA glitches
		 * have no effect.
		 */
		gpiod_direction_output(bri->scl_gpiod, 0);
		udelay(10);
		gpiod = devm_gpiod_get(dev, "sda", GPIOD_IN);

		/* Wait a bit in case of a SDA glitch, and then release SCL. */
		udelay(10);
		gpiod_direction_output(bri->scl_gpiod, 1);

		if (PTR_ERR(gpiod) == -EPROBE_DEFER) {
			ret = -EPROBE_DEFER;
			goto cleanup_pinctrl_state;
		}
		if (!IS_ERR(gpiod))
			bri->sda_gpiod = gpiod;
	}

cleanup_pinctrl_state:
	/* change the state of the pins back to their default state */
	if (bri->pinctrl)
		pinctrl_select_state(bri->pinctrl, bri->pins_default);

	return ret;
}

static int i2c_gpio_init_recovery(struct i2c_adapter *adap)
{
	i2c_gpio_init_pinctrl_recovery(adap);
	return i2c_gpio_init_generic_recovery(adap);
}

static int i2c_init_recovery(struct i2c_adapter *adap)
{
	struct i2c_bus_recovery_info *bri = adap->bus_recovery_info;
	bool is_error_level = true;
	char *err_str;

	if (!bri)
		return 0;

	if (i2c_gpio_init_recovery(adap) == -EPROBE_DEFER)
		return -EPROBE_DEFER;

	if (!bri->recover_bus) {
		err_str = "no suitable method provided";
		is_error_level = false;
		goto err;
	}

	if (bri->scl_gpiod && bri->recover_bus == i2c_generic_scl_recovery) {
		bri->get_scl = get_scl_gpio_value;
		bri->set_scl = set_scl_gpio_value;
		if (bri->sda_gpiod) {
			bri->get_sda = get_sda_gpio_value;
			/* FIXME: add proper flag instead of '0' once available */
			if (gpiod_get_direction(bri->sda_gpiod) == 0)
				bri->set_sda = set_sda_gpio_value;
		}
	} else if (bri->recover_bus == i2c_generic_scl_recovery) {
		/* Generic SCL recovery */
		if (!bri->set_scl || !bri->get_scl) {
			err_str = "no {get|set}_scl() found";
			goto err;
		}
		if (!bri->set_sda && !bri->get_sda) {
			err_str = "either get_sda() or set_sda() needed";
			goto err;
		}
	}

	return 0;
 err:
	if (is_error_level)
		dev_err(&adap->dev, "Not using recovery: %s\n", err_str);
	else
		dev_dbg(&adap->dev, "Not using recovery: %s\n", err_str);
	adap->bus_recovery_info = NULL;

	return -EINVAL;
}

static int i2c_smbus_host_notify_to_irq(const struct i2c_client *client)
{
	struct i2c_adapter *adap = client->adapter;
	unsigned int irq;

	if (!adap->host_notify_domain)
		return -ENXIO;

	if (client->flags & I2C_CLIENT_TEN)
		return -EINVAL;

	irq = irq_create_mapping(adap->host_notify_domain, client->addr);

	return irq > 0 ? irq : -ENXIO;
}

static int i2c_device_probe(struct device *dev)
{
	struct i2c_client	*client = i2c_verify_client(dev);
	struct i2c_adapter	*adap;
	struct i2c_driver	*driver;
	int status;

	if (!client)
		return 0;

	adap = client->adapter;
	client->irq = client->init_irq;

	if (!client->irq) {
		int irq = -ENOENT;

		if (client->flags & I2C_CLIENT_HOST_NOTIFY) {
			dev_dbg(dev, "Using Host Notify IRQ\n");
			/* Keep adapter active when Host Notify is required */
			pm_runtime_get_sync(&client->adapter->dev);
			irq = i2c_smbus_host_notify_to_irq(client);
		} else if (dev->of_node) {
			irq = of_irq_get_byname(dev->of_node, "irq");
			if (irq == -EINVAL || irq == -ENODATA)
				irq = of_irq_get(dev->of_node, 0);
		} else if (ACPI_COMPANION(dev)) {
			irq = i2c_acpi_get_irq(client);
		}
		if (irq == -EPROBE_DEFER) {
			status = irq;
			goto put_sync_adapter;
		}

		if (irq < 0)
			irq = 0;

		client->irq = irq;
	}

	driver = to_i2c_driver(dev->driver);

	/*
	 * An I2C ID table is not mandatory, if and only if, a suitable OF
	 * or ACPI ID table is supplied for the probing device.
	 */
	if (!driver->id_table &&
	    !acpi_driver_match_device(dev, dev->driver) &&
	    !i2c_of_match_device(dev->driver->of_match_table, client)) {
		status = -ENODEV;
		goto put_sync_adapter;
	}

	if (client->flags & I2C_CLIENT_WAKE) {
		int wakeirq;

<<<<<<< HEAD
		if (dev->of_node) {
			wakeirq = of_irq_get_byname(dev->of_node, "wakeup");
			if (wakeirq == -EPROBE_DEFER) {
				status = wakeirq;
				goto put_sync_adapter;
			}
=======
		wakeirq = of_irq_get_byname(dev->of_node, "wakeup");
		if (wakeirq == -EPROBE_DEFER) {
			status = wakeirq;
			goto put_sync_adapter;
>>>>>>> 7d2a07b7
		}

		device_init_wakeup(&client->dev, true);

		if (wakeirq > 0 && wakeirq != client->irq)
			status = dev_pm_set_dedicated_wake_irq(dev, wakeirq);
		else if (client->irq > 0)
			status = dev_pm_set_wake_irq(dev, client->irq);
		else
			status = 0;

		if (status)
			dev_warn(&client->dev, "failed to set up wakeup irq\n");
	}

	dev_dbg(dev, "probe\n");

	if (adap->bus_regulator) {
		status = regulator_enable(adap->bus_regulator);
		if (status < 0) {
			dev_err(&adap->dev, "Failed to enable bus regulator\n");
			goto err_clear_wakeup_irq;
		}
	}

	status = of_clk_set_defaults(dev->of_node, false);
	if (status < 0)
		goto err_clear_wakeup_irq;

	status = dev_pm_domain_attach(&client->dev, true);
	if (status)
		goto err_clear_wakeup_irq;

	client->devres_group_id = devres_open_group(&client->dev, NULL,
						    GFP_KERNEL);
	if (!client->devres_group_id) {
		status = -ENOMEM;
		goto err_detach_pm_domain;
	}

	/*
	 * When there are no more users of probe(),
	 * rename probe_new to probe.
	 */
	if (driver->probe_new)
		status = driver->probe_new(client);
	else if (driver->probe)
		status = driver->probe(client,
				       i2c_match_id(driver->id_table, client));
	else
		status = -EINVAL;

	/*
	 * Note that we are not closing the devres group opened above so
	 * even resources that were attached to the device after probe is
	 * run are released when i2c_device_remove() is executed. This is
	 * needed as some drivers would allocate additional resources,
	 * for example when updating firmware.
	 */

	if (status)
		goto err_release_driver_resources;

	return 0;

err_release_driver_resources:
	devres_release_group(&client->dev, client->devres_group_id);
err_detach_pm_domain:
	dev_pm_domain_detach(&client->dev, true);
err_clear_wakeup_irq:
	dev_pm_clear_wake_irq(&client->dev);
	device_init_wakeup(&client->dev, false);
put_sync_adapter:
	if (client->flags & I2C_CLIENT_HOST_NOTIFY)
		pm_runtime_put_sync(&client->adapter->dev);

	return status;
}

static int i2c_device_remove(struct device *dev)
{
	struct i2c_client	*client = to_i2c_client(dev);
	struct i2c_adapter      *adap;
	struct i2c_driver	*driver;

	adap = client->adapter;
	driver = to_i2c_driver(dev->driver);
	if (driver->remove) {
		int status;

		dev_dbg(dev, "remove\n");

		status = driver->remove(client);
		if (status)
			dev_warn(dev, "remove failed (%pe), will be ignored\n", ERR_PTR(status));
	}

	devres_release_group(&client->dev, client->devres_group_id);

	dev_pm_domain_detach(&client->dev, true);
	if (!pm_runtime_status_suspended(&client->dev) && adap->bus_regulator)
		regulator_disable(adap->bus_regulator);

	dev_pm_clear_wake_irq(&client->dev);
	device_init_wakeup(&client->dev, false);

	client->irq = 0;
	if (client->flags & I2C_CLIENT_HOST_NOTIFY)
		pm_runtime_put(&client->adapter->dev);

	/* return always 0 because there is WIP to make remove-functions void */
	return 0;
}

#ifdef CONFIG_PM_SLEEP
static int i2c_resume_early(struct device *dev)
{
	struct i2c_client *client = i2c_verify_client(dev);
	int err;

	if (!client)
		return 0;

	if (pm_runtime_status_suspended(&client->dev) &&
		client->adapter->bus_regulator) {
		err = regulator_enable(client->adapter->bus_regulator);
		if (err)
			return err;
	}

	return pm_generic_resume_early(&client->dev);
}

static int i2c_suspend_late(struct device *dev)
{
	struct i2c_client *client = i2c_verify_client(dev);
	int err;

	if (!client)
		return 0;

	err = pm_generic_suspend_late(&client->dev);
	if (err)
		return err;

	if (!pm_runtime_status_suspended(&client->dev) &&
		client->adapter->bus_regulator)
		return regulator_disable(client->adapter->bus_regulator);

	return 0;
}
#endif

#ifdef CONFIG_PM
static int i2c_runtime_resume(struct device *dev)
{
	struct i2c_client *client = i2c_verify_client(dev);
	int err;

	if (!client)
		return 0;

	if (client->adapter->bus_regulator) {
		err = regulator_enable(client->adapter->bus_regulator);
		if (err)
			return err;
	}

	return pm_generic_runtime_resume(&client->dev);
}

static int i2c_runtime_suspend(struct device *dev)
{
	struct i2c_client *client = i2c_verify_client(dev);
	int err;

	if (!client)
		return 0;

	err = pm_generic_runtime_suspend(&client->dev);
	if (err)
		return err;

	if (client->adapter->bus_regulator)
		return regulator_disable(client->adapter->bus_regulator);
	return 0;
}
#endif

static const struct dev_pm_ops i2c_device_pm = {
	SET_LATE_SYSTEM_SLEEP_PM_OPS(i2c_suspend_late, i2c_resume_early)
	SET_RUNTIME_PM_OPS(i2c_runtime_suspend, i2c_runtime_resume, NULL)
};

static void i2c_device_shutdown(struct device *dev)
{
	struct i2c_client *client = i2c_verify_client(dev);
	struct i2c_driver *driver;

	if (!client || !dev->driver)
		return;
	driver = to_i2c_driver(dev->driver);
	if (driver->shutdown)
		driver->shutdown(client);
	else if (client->irq > 0)
		disable_irq(client->irq);
}

static void i2c_client_dev_release(struct device *dev)
{
	kfree(to_i2c_client(dev));
}

static ssize_t
name_show(struct device *dev, struct device_attribute *attr, char *buf)
{
	return sprintf(buf, "%s\n", dev->type == &i2c_client_type ?
		       to_i2c_client(dev)->name : to_i2c_adapter(dev)->name);
}
static DEVICE_ATTR_RO(name);

static ssize_t
modalias_show(struct device *dev, struct device_attribute *attr, char *buf)
{
	struct i2c_client *client = to_i2c_client(dev);
	int len;

	len = of_device_modalias(dev, buf, PAGE_SIZE);
	if (len != -ENODEV)
		return len;

	len = acpi_device_modalias(dev, buf, PAGE_SIZE - 1);
	if (len != -ENODEV)
		return len;

	return sprintf(buf, "%s%s\n", I2C_MODULE_PREFIX, client->name);
}
static DEVICE_ATTR_RO(modalias);

static struct attribute *i2c_dev_attrs[] = {
	&dev_attr_name.attr,
	/* modalias helps coldplug:  modprobe $(cat .../modalias) */
	&dev_attr_modalias.attr,
	NULL
};
ATTRIBUTE_GROUPS(i2c_dev);

struct bus_type i2c_bus_type = {
	.name		= "i2c",
	.match		= i2c_device_match,
	.probe		= i2c_device_probe,
	.remove		= i2c_device_remove,
	.shutdown	= i2c_device_shutdown,
	.pm		= &i2c_device_pm,
};
EXPORT_SYMBOL_GPL(i2c_bus_type);

struct device_type i2c_client_type = {
	.groups		= i2c_dev_groups,
	.uevent		= i2c_device_uevent,
	.release	= i2c_client_dev_release,
};
EXPORT_SYMBOL_GPL(i2c_client_type);


/**
 * i2c_verify_client - return parameter as i2c_client, or NULL
 * @dev: device, probably from some driver model iterator
 *
 * When traversing the driver model tree, perhaps using driver model
 * iterators like @device_for_each_child(), you can't assume very much
 * about the nodes you find.  Use this function to avoid oopses caused
 * by wrongly treating some non-I2C device as an i2c_client.
 */
struct i2c_client *i2c_verify_client(struct device *dev)
{
	return (dev->type == &i2c_client_type)
			? to_i2c_client(dev)
			: NULL;
}
EXPORT_SYMBOL(i2c_verify_client);


/* Return a unique address which takes the flags of the client into account */
static unsigned short i2c_encode_flags_to_addr(struct i2c_client *client)
{
	unsigned short addr = client->addr;

	/* For some client flags, add an arbitrary offset to avoid collisions */
	if (client->flags & I2C_CLIENT_TEN)
		addr |= I2C_ADDR_OFFSET_TEN_BIT;

	if (client->flags & I2C_CLIENT_SLAVE)
		addr |= I2C_ADDR_OFFSET_SLAVE;

	return addr;
}

/* This is a permissive address validity check, I2C address map constraints
 * are purposely not enforced, except for the general call address. */
static int i2c_check_addr_validity(unsigned int addr, unsigned short flags)
{
	if (flags & I2C_CLIENT_TEN) {
		/* 10-bit address, all values are valid */
		if (addr > 0x3ff)
			return -EINVAL;
	} else {
		/* 7-bit address, reject the general call address */
		if (addr == 0x00 || addr > 0x7f)
			return -EINVAL;
	}
	return 0;
}

/* And this is a strict address validity check, used when probing. If a
 * device uses a reserved address, then it shouldn't be probed. 7-bit
 * addressing is assumed, 10-bit address devices are rare and should be
 * explicitly enumerated. */
int i2c_check_7bit_addr_validity_strict(unsigned short addr)
{
	/*
	 * Reserved addresses per I2C specification:
	 *  0x00       General call address / START byte
	 *  0x01       CBUS address
	 *  0x02       Reserved for different bus format
	 *  0x03       Reserved for future purposes
	 *  0x04-0x07  Hs-mode master code
	 *  0x78-0x7b  10-bit slave addressing
	 *  0x7c-0x7f  Reserved for future purposes
	 */
	if (addr < 0x08 || addr > 0x77)
		return -EINVAL;
	return 0;
}

static int __i2c_check_addr_busy(struct device *dev, void *addrp)
{
	struct i2c_client	*client = i2c_verify_client(dev);
	int			addr = *(int *)addrp;

	if (client && i2c_encode_flags_to_addr(client) == addr)
		return -EBUSY;
	return 0;
}

/* walk up mux tree */
static int i2c_check_mux_parents(struct i2c_adapter *adapter, int addr)
{
	struct i2c_adapter *parent = i2c_parent_is_i2c_adapter(adapter);
	int result;

	result = device_for_each_child(&adapter->dev, &addr,
					__i2c_check_addr_busy);

	if (!result && parent)
		result = i2c_check_mux_parents(parent, addr);

	return result;
}

/* recurse down mux tree */
static int i2c_check_mux_children(struct device *dev, void *addrp)
{
	int result;

	if (dev->type == &i2c_adapter_type)
		result = device_for_each_child(dev, addrp,
						i2c_check_mux_children);
	else
		result = __i2c_check_addr_busy(dev, addrp);

	return result;
}

static int i2c_check_addr_busy(struct i2c_adapter *adapter, int addr)
{
	struct i2c_adapter *parent = i2c_parent_is_i2c_adapter(adapter);
	int result = 0;

	if (parent)
		result = i2c_check_mux_parents(parent, addr);

	if (!result)
		result = device_for_each_child(&adapter->dev, &addr,
						i2c_check_mux_children);

	return result;
}

/**
 * i2c_adapter_lock_bus - Get exclusive access to an I2C bus segment
 * @adapter: Target I2C bus segment
 * @flags: I2C_LOCK_ROOT_ADAPTER locks the root i2c adapter, I2C_LOCK_SEGMENT
 *	locks only this branch in the adapter tree
 */
static void i2c_adapter_lock_bus(struct i2c_adapter *adapter,
				 unsigned int flags)
{
	rt_mutex_lock_nested(&adapter->bus_lock, i2c_adapter_depth(adapter));
}

/**
 * i2c_adapter_trylock_bus - Try to get exclusive access to an I2C bus segment
 * @adapter: Target I2C bus segment
 * @flags: I2C_LOCK_ROOT_ADAPTER trylocks the root i2c adapter, I2C_LOCK_SEGMENT
 *	trylocks only this branch in the adapter tree
 */
static int i2c_adapter_trylock_bus(struct i2c_adapter *adapter,
				   unsigned int flags)
{
	return rt_mutex_trylock(&adapter->bus_lock);
}

/**
 * i2c_adapter_unlock_bus - Release exclusive access to an I2C bus segment
 * @adapter: Target I2C bus segment
 * @flags: I2C_LOCK_ROOT_ADAPTER unlocks the root i2c adapter, I2C_LOCK_SEGMENT
 *	unlocks only this branch in the adapter tree
 */
static void i2c_adapter_unlock_bus(struct i2c_adapter *adapter,
				   unsigned int flags)
{
	rt_mutex_unlock(&adapter->bus_lock);
}

static void i2c_dev_set_name(struct i2c_adapter *adap,
			     struct i2c_client *client,
			     struct i2c_board_info const *info)
{
	struct acpi_device *adev = ACPI_COMPANION(&client->dev);

	if (info && info->dev_name) {
		dev_set_name(&client->dev, "i2c-%s", info->dev_name);
		return;
	}

	if (adev) {
		dev_set_name(&client->dev, "i2c-%s", acpi_dev_name(adev));
		return;
	}

	dev_set_name(&client->dev, "%d-%04x", i2c_adapter_id(adap),
		     i2c_encode_flags_to_addr(client));
}

int i2c_dev_irq_from_resources(const struct resource *resources,
			       unsigned int num_resources)
{
	struct irq_data *irqd;
	int i;

	for (i = 0; i < num_resources; i++) {
		const struct resource *r = &resources[i];

		if (resource_type(r) != IORESOURCE_IRQ)
			continue;

		if (r->flags & IORESOURCE_BITS) {
			irqd = irq_get_irq_data(r->start);
			if (!irqd)
				break;

			irqd_set_trigger_type(irqd, r->flags & IORESOURCE_BITS);
		}

		return r->start;
	}

	return 0;
}

/**
 * i2c_new_client_device - instantiate an i2c device
 * @adap: the adapter managing the device
 * @info: describes one I2C device; bus_num is ignored
 * Context: can sleep
 *
 * Create an i2c device. Binding is handled through driver model
 * probe()/remove() methods.  A driver may be bound to this device when we
 * return from this function, or any later moment (e.g. maybe hotplugging will
 * load the driver module).  This call is not appropriate for use by mainboard
 * initialization logic, which usually runs during an arch_initcall() long
 * before any i2c_adapter could exist.
 *
 * This returns the new i2c client, which may be saved for later use with
 * i2c_unregister_device(); or an ERR_PTR to describe the error.
 */
struct i2c_client *
i2c_new_client_device(struct i2c_adapter *adap, struct i2c_board_info const *info)
{
	struct i2c_client	*client;
	int			status;

	client = kzalloc(sizeof *client, GFP_KERNEL);
	if (!client)
		return ERR_PTR(-ENOMEM);

	client->adapter = adap;

	client->dev.platform_data = info->platform_data;
	client->flags = info->flags;
	client->addr = info->addr;

	client->init_irq = info->irq;
	if (!client->init_irq)
		client->init_irq = i2c_dev_irq_from_resources(info->resources,
							 info->num_resources);

	strlcpy(client->name, info->type, sizeof(client->name));

	status = i2c_check_addr_validity(client->addr, client->flags);
	if (status) {
		dev_err(&adap->dev, "Invalid %d-bit I2C address 0x%02hx\n",
			client->flags & I2C_CLIENT_TEN ? 10 : 7, client->addr);
		goto out_err_silent;
	}

	/* Check for address business */
	status = i2c_check_addr_busy(adap, i2c_encode_flags_to_addr(client));
	if (status)
		goto out_err;

	client->dev.parent = &client->adapter->dev;
	client->dev.bus = &i2c_bus_type;
	client->dev.type = &i2c_client_type;
	client->dev.of_node = of_node_get(info->of_node);
	client->dev.fwnode = info->fwnode;

	i2c_dev_set_name(adap, client, info);

	if (info->swnode) {
		status = device_add_software_node(&client->dev, info->swnode);
		if (status) {
			dev_err(&adap->dev,
				"Failed to add software node to client %s: %d\n",
				client->name, status);
			goto out_err_put_of_node;
		}
	}

	status = device_register(&client->dev);
	if (status)
		goto out_remove_swnode;

	dev_dbg(&adap->dev, "client [%s] registered with bus id %s\n",
		client->name, dev_name(&client->dev));

	return client;

out_remove_swnode:
	device_remove_software_node(&client->dev);
out_err_put_of_node:
	of_node_put(info->of_node);
out_err:
	dev_err(&adap->dev,
		"Failed to register i2c client %s at 0x%02x (%d)\n",
		client->name, client->addr, status);
out_err_silent:
	kfree(client);
	return ERR_PTR(status);
}
EXPORT_SYMBOL_GPL(i2c_new_client_device);

/**
 * i2c_unregister_device - reverse effect of i2c_new_*_device()
 * @client: value returned from i2c_new_*_device()
 * Context: can sleep
 */
void i2c_unregister_device(struct i2c_client *client)
{
	if (IS_ERR_OR_NULL(client))
		return;

	if (client->dev.of_node) {
		of_node_clear_flag(client->dev.of_node, OF_POPULATED);
		of_node_put(client->dev.of_node);
	}

	if (ACPI_COMPANION(&client->dev))
		acpi_device_clear_enumerated(ACPI_COMPANION(&client->dev));
	device_remove_software_node(&client->dev);
	device_unregister(&client->dev);
}
EXPORT_SYMBOL_GPL(i2c_unregister_device);


static const struct i2c_device_id dummy_id[] = {
	{ "dummy", 0 },
	{ },
};

static int dummy_probe(struct i2c_client *client,
		       const struct i2c_device_id *id)
{
	return 0;
}

static int dummy_remove(struct i2c_client *client)
{
	return 0;
}

static struct i2c_driver dummy_driver = {
	.driver.name	= "dummy",
	.probe		= dummy_probe,
	.remove		= dummy_remove,
	.id_table	= dummy_id,
};

/**
 * i2c_new_dummy_device - return a new i2c device bound to a dummy driver
 * @adapter: the adapter managing the device
 * @address: seven bit address to be used
 * Context: can sleep
 *
 * This returns an I2C client bound to the "dummy" driver, intended for use
 * with devices that consume multiple addresses.  Examples of such chips
 * include various EEPROMS (like 24c04 and 24c08 models).
 *
 * These dummy devices have two main uses.  First, most I2C and SMBus calls
 * except i2c_transfer() need a client handle; the dummy will be that handle.
 * And second, this prevents the specified address from being bound to a
 * different driver.
 *
 * This returns the new i2c client, which should be saved for later use with
 * i2c_unregister_device(); or an ERR_PTR to describe the error.
 */
struct i2c_client *i2c_new_dummy_device(struct i2c_adapter *adapter, u16 address)
{
	struct i2c_board_info info = {
		I2C_BOARD_INFO("dummy", address),
	};

	return i2c_new_client_device(adapter, &info);
}
EXPORT_SYMBOL_GPL(i2c_new_dummy_device);

static void devm_i2c_release_dummy(void *client)
{
	i2c_unregister_device(client);
}

/**
 * devm_i2c_new_dummy_device - return a new i2c device bound to a dummy driver
 * @dev: device the managed resource is bound to
 * @adapter: the adapter managing the device
 * @address: seven bit address to be used
 * Context: can sleep
 *
 * This is the device-managed version of @i2c_new_dummy_device. It returns the
 * new i2c client or an ERR_PTR in case of an error.
 */
struct i2c_client *devm_i2c_new_dummy_device(struct device *dev,
					     struct i2c_adapter *adapter,
					     u16 address)
{
	struct i2c_client *client;
	int ret;

	client = i2c_new_dummy_device(adapter, address);
	if (IS_ERR(client))
		return client;

	ret = devm_add_action_or_reset(dev, devm_i2c_release_dummy, client);
	if (ret)
		return ERR_PTR(ret);

	return client;
}
EXPORT_SYMBOL_GPL(devm_i2c_new_dummy_device);

/**
 * i2c_new_ancillary_device - Helper to get the instantiated secondary address
 * and create the associated device
 * @client: Handle to the primary client
 * @name: Handle to specify which secondary address to get
 * @default_addr: Used as a fallback if no secondary address was specified
 * Context: can sleep
 *
 * I2C clients can be composed of multiple I2C slaves bound together in a single
 * component. The I2C client driver then binds to the master I2C slave and needs
 * to create I2C dummy clients to communicate with all the other slaves.
 *
 * This function creates and returns an I2C dummy client whose I2C address is
 * retrieved from the platform firmware based on the given slave name. If no
 * address is specified by the firmware default_addr is used.
 *
 * On DT-based platforms the address is retrieved from the "reg" property entry
 * cell whose "reg-names" value matches the slave name.
 *
 * This returns the new i2c client, which should be saved for later use with
 * i2c_unregister_device(); or an ERR_PTR to describe the error.
 */
struct i2c_client *i2c_new_ancillary_device(struct i2c_client *client,
						const char *name,
						u16 default_addr)
{
	struct device_node *np = client->dev.of_node;
	u32 addr = default_addr;
	int i;

	if (np) {
		i = of_property_match_string(np, "reg-names", name);
		if (i >= 0)
			of_property_read_u32_index(np, "reg", i, &addr);
	}

	dev_dbg(&client->adapter->dev, "Address for %s : 0x%x\n", name, addr);
	return i2c_new_dummy_device(client->adapter, addr);
}
EXPORT_SYMBOL_GPL(i2c_new_ancillary_device);

/* ------------------------------------------------------------------------- */

/* I2C bus adapters -- one roots each I2C or SMBUS segment */

static void i2c_adapter_dev_release(struct device *dev)
{
	struct i2c_adapter *adap = to_i2c_adapter(dev);
	complete(&adap->dev_released);
}

unsigned int i2c_adapter_depth(struct i2c_adapter *adapter)
{
	unsigned int depth = 0;

	while ((adapter = i2c_parent_is_i2c_adapter(adapter)))
		depth++;

	WARN_ONCE(depth >= MAX_LOCKDEP_SUBCLASSES,
		  "adapter depth exceeds lockdep subclass limit\n");

	return depth;
}
EXPORT_SYMBOL_GPL(i2c_adapter_depth);

/*
 * Let users instantiate I2C devices through sysfs. This can be used when
 * platform initialization code doesn't contain the proper data for
 * whatever reason. Also useful for drivers that do device detection and
 * detection fails, either because the device uses an unexpected address,
 * or this is a compatible device with different ID register values.
 *
 * Parameter checking may look overzealous, but we really don't want
 * the user to provide incorrect parameters.
 */
static ssize_t
new_device_store(struct device *dev, struct device_attribute *attr,
		 const char *buf, size_t count)
{
	struct i2c_adapter *adap = to_i2c_adapter(dev);
	struct i2c_board_info info;
	struct i2c_client *client;
	char *blank, end;
	int res;

	memset(&info, 0, sizeof(struct i2c_board_info));

	blank = strchr(buf, ' ');
	if (!blank) {
		dev_err(dev, "%s: Missing parameters\n", "new_device");
		return -EINVAL;
	}
	if (blank - buf > I2C_NAME_SIZE - 1) {
		dev_err(dev, "%s: Invalid device name\n", "new_device");
		return -EINVAL;
	}
	memcpy(info.type, buf, blank - buf);

	/* Parse remaining parameters, reject extra parameters */
	res = sscanf(++blank, "%hi%c", &info.addr, &end);
	if (res < 1) {
		dev_err(dev, "%s: Can't parse I2C address\n", "new_device");
		return -EINVAL;
	}
	if (res > 1  && end != '\n') {
		dev_err(dev, "%s: Extra parameters\n", "new_device");
		return -EINVAL;
	}

	if ((info.addr & I2C_ADDR_OFFSET_TEN_BIT) == I2C_ADDR_OFFSET_TEN_BIT) {
		info.addr &= ~I2C_ADDR_OFFSET_TEN_BIT;
		info.flags |= I2C_CLIENT_TEN;
	}

	if (info.addr & I2C_ADDR_OFFSET_SLAVE) {
		info.addr &= ~I2C_ADDR_OFFSET_SLAVE;
		info.flags |= I2C_CLIENT_SLAVE;
	}

	client = i2c_new_client_device(adap, &info);
	if (IS_ERR(client))
		return PTR_ERR(client);

	/* Keep track of the added device */
	mutex_lock(&adap->userspace_clients_lock);
	list_add_tail(&client->detected, &adap->userspace_clients);
	mutex_unlock(&adap->userspace_clients_lock);
	dev_info(dev, "%s: Instantiated device %s at 0x%02hx\n", "new_device",
		 info.type, info.addr);

	return count;
}
static DEVICE_ATTR_WO(new_device);

/*
 * And of course let the users delete the devices they instantiated, if
 * they got it wrong. This interface can only be used to delete devices
 * instantiated by i2c_sysfs_new_device above. This guarantees that we
 * don't delete devices to which some kernel code still has references.
 *
 * Parameter checking may look overzealous, but we really don't want
 * the user to delete the wrong device.
 */
static ssize_t
delete_device_store(struct device *dev, struct device_attribute *attr,
		    const char *buf, size_t count)
{
	struct i2c_adapter *adap = to_i2c_adapter(dev);
	struct i2c_client *client, *next;
	unsigned short addr;
	char end;
	int res;

	/* Parse parameters, reject extra parameters */
	res = sscanf(buf, "%hi%c", &addr, &end);
	if (res < 1) {
		dev_err(dev, "%s: Can't parse I2C address\n", "delete_device");
		return -EINVAL;
	}
	if (res > 1  && end != '\n') {
		dev_err(dev, "%s: Extra parameters\n", "delete_device");
		return -EINVAL;
	}

	/* Make sure the device was added through sysfs */
	res = -ENOENT;
	mutex_lock_nested(&adap->userspace_clients_lock,
			  i2c_adapter_depth(adap));
	list_for_each_entry_safe(client, next, &adap->userspace_clients,
				 detected) {
		if (i2c_encode_flags_to_addr(client) == addr) {
			dev_info(dev, "%s: Deleting device %s at 0x%02hx\n",
				 "delete_device", client->name, client->addr);

			list_del(&client->detected);
			i2c_unregister_device(client);
			res = count;
			break;
		}
	}
	mutex_unlock(&adap->userspace_clients_lock);

	if (res < 0)
		dev_err(dev, "%s: Can't find device in list\n",
			"delete_device");
	return res;
}
static DEVICE_ATTR_IGNORE_LOCKDEP(delete_device, S_IWUSR, NULL,
				  delete_device_store);

static struct attribute *i2c_adapter_attrs[] = {
	&dev_attr_name.attr,
	&dev_attr_new_device.attr,
	&dev_attr_delete_device.attr,
	NULL
};
ATTRIBUTE_GROUPS(i2c_adapter);

struct device_type i2c_adapter_type = {
	.groups		= i2c_adapter_groups,
	.release	= i2c_adapter_dev_release,
};
EXPORT_SYMBOL_GPL(i2c_adapter_type);

/**
 * i2c_verify_adapter - return parameter as i2c_adapter or NULL
 * @dev: device, probably from some driver model iterator
 *
 * When traversing the driver model tree, perhaps using driver model
 * iterators like @device_for_each_child(), you can't assume very much
 * about the nodes you find.  Use this function to avoid oopses caused
 * by wrongly treating some non-I2C device as an i2c_adapter.
 */
struct i2c_adapter *i2c_verify_adapter(struct device *dev)
{
	return (dev->type == &i2c_adapter_type)
			? to_i2c_adapter(dev)
			: NULL;
}
EXPORT_SYMBOL(i2c_verify_adapter);

#ifdef CONFIG_I2C_COMPAT
static struct class_compat *i2c_adapter_compat_class;
#endif

static void i2c_scan_static_board_info(struct i2c_adapter *adapter)
{
	struct i2c_devinfo	*devinfo;

	down_read(&__i2c_board_lock);
	list_for_each_entry(devinfo, &__i2c_board_list, list) {
		if (devinfo->busnum == adapter->nr &&
		    IS_ERR(i2c_new_client_device(adapter, &devinfo->board_info)))
			dev_err(&adapter->dev,
				"Can't create device at 0x%02x\n",
				devinfo->board_info.addr);
	}
	up_read(&__i2c_board_lock);
}

static int i2c_do_add_adapter(struct i2c_driver *driver,
			      struct i2c_adapter *adap)
{
	/* Detect supported devices on that bus, and instantiate them */
	i2c_detect(adap, driver);

	return 0;
}

static int __process_new_adapter(struct device_driver *d, void *data)
{
	return i2c_do_add_adapter(to_i2c_driver(d), data);
}

static const struct i2c_lock_operations i2c_adapter_lock_ops = {
	.lock_bus =    i2c_adapter_lock_bus,
	.trylock_bus = i2c_adapter_trylock_bus,
	.unlock_bus =  i2c_adapter_unlock_bus,
};

static void i2c_host_notify_irq_teardown(struct i2c_adapter *adap)
{
	struct irq_domain *domain = adap->host_notify_domain;
	irq_hw_number_t hwirq;

	if (!domain)
		return;

	for (hwirq = 0 ; hwirq < I2C_ADDR_7BITS_COUNT ; hwirq++)
		irq_dispose_mapping(irq_find_mapping(domain, hwirq));

	irq_domain_remove(domain);
	adap->host_notify_domain = NULL;
}

static int i2c_host_notify_irq_map(struct irq_domain *h,
					  unsigned int virq,
					  irq_hw_number_t hw_irq_num)
{
	irq_set_chip_and_handler(virq, &dummy_irq_chip, handle_simple_irq);

	return 0;
}

static const struct irq_domain_ops i2c_host_notify_irq_ops = {
	.map = i2c_host_notify_irq_map,
};

static int i2c_setup_host_notify_irq_domain(struct i2c_adapter *adap)
{
	struct irq_domain *domain;

	if (!i2c_check_functionality(adap, I2C_FUNC_SMBUS_HOST_NOTIFY))
		return 0;

	domain = irq_domain_create_linear(adap->dev.parent->fwnode,
					  I2C_ADDR_7BITS_COUNT,
					  &i2c_host_notify_irq_ops, adap);
	if (!domain)
		return -ENOMEM;

	adap->host_notify_domain = domain;

	return 0;
}

/**
 * i2c_handle_smbus_host_notify - Forward a Host Notify event to the correct
 * I2C client.
 * @adap: the adapter
 * @addr: the I2C address of the notifying device
 * Context: can't sleep
 *
 * Helper function to be called from an I2C bus driver's interrupt
 * handler. It will schedule the Host Notify IRQ.
 */
int i2c_handle_smbus_host_notify(struct i2c_adapter *adap, unsigned short addr)
{
	int irq;

	if (!adap)
		return -EINVAL;

	irq = irq_find_mapping(adap->host_notify_domain, addr);
	if (irq <= 0)
		return -ENXIO;

	generic_handle_irq(irq);

	return 0;
}
EXPORT_SYMBOL_GPL(i2c_handle_smbus_host_notify);

static int i2c_register_adapter(struct i2c_adapter *adap)
{
	int res = -EINVAL;

	/* Can't register until after driver model init */
	if (WARN_ON(!is_registered)) {
		res = -EAGAIN;
		goto out_list;
	}

	/* Sanity checks */
	if (WARN(!adap->name[0], "i2c adapter has no name"))
		goto out_list;

	if (!adap->algo) {
		pr_err("adapter '%s': no algo supplied!\n", adap->name);
		goto out_list;
	}

	if (!adap->lock_ops)
		adap->lock_ops = &i2c_adapter_lock_ops;

	adap->locked_flags = 0;
	rt_mutex_init(&adap->bus_lock);
	rt_mutex_init(&adap->mux_lock);
	mutex_init(&adap->userspace_clients_lock);
	INIT_LIST_HEAD(&adap->userspace_clients);

	/* Set default timeout to 1 second if not already set */
	if (adap->timeout == 0)
		adap->timeout = HZ;

	/* register soft irqs for Host Notify */
	res = i2c_setup_host_notify_irq_domain(adap);
	if (res) {
		pr_err("adapter '%s': can't create Host Notify IRQs (%d)\n",
		       adap->name, res);
		goto out_list;
	}

	dev_set_name(&adap->dev, "i2c-%d", adap->nr);
	adap->dev.bus = &i2c_bus_type;
	adap->dev.type = &i2c_adapter_type;
	res = device_register(&adap->dev);
	if (res) {
		pr_err("adapter '%s': can't register device (%d)\n", adap->name, res);
		goto out_list;
	}

	res = of_i2c_setup_smbus_alert(adap);
	if (res)
		goto out_reg;

	pm_runtime_no_callbacks(&adap->dev);
	pm_suspend_ignore_children(&adap->dev, true);
	pm_runtime_enable(&adap->dev);

	res = i2c_init_recovery(adap);
	if (res == -EPROBE_DEFER)
		goto out_reg;

	dev_dbg(&adap->dev, "adapter [%s] registered\n", adap->name);

#ifdef CONFIG_I2C_COMPAT
	res = class_compat_create_link(i2c_adapter_compat_class, &adap->dev,
				       adap->dev.parent);
	if (res)
		dev_warn(&adap->dev,
			 "Failed to create compatibility class link\n");
#endif

	/* create pre-declared device nodes */
	of_i2c_register_devices(adap);
	i2c_acpi_install_space_handler(adap);
	i2c_acpi_register_devices(adap);

	if (adap->nr < __i2c_first_dynamic_bus_num)
		i2c_scan_static_board_info(adap);

	/* Notify drivers */
	mutex_lock(&core_lock);
	bus_for_each_drv(&i2c_bus_type, NULL, adap, __process_new_adapter);
	mutex_unlock(&core_lock);

	return 0;

out_reg:
	init_completion(&adap->dev_released);
	device_unregister(&adap->dev);
	wait_for_completion(&adap->dev_released);
out_list:
	mutex_lock(&core_lock);
	idr_remove(&i2c_adapter_idr, adap->nr);
	mutex_unlock(&core_lock);
	return res;
}

/**
 * __i2c_add_numbered_adapter - i2c_add_numbered_adapter where nr is never -1
 * @adap: the adapter to register (with adap->nr initialized)
 * Context: can sleep
 *
 * See i2c_add_numbered_adapter() for details.
 */
static int __i2c_add_numbered_adapter(struct i2c_adapter *adap)
{
	int id;

	mutex_lock(&core_lock);
	id = idr_alloc(&i2c_adapter_idr, adap, adap->nr, adap->nr + 1, GFP_KERNEL);
	mutex_unlock(&core_lock);
	if (WARN(id < 0, "couldn't get idr"))
		return id == -ENOSPC ? -EBUSY : id;

	return i2c_register_adapter(adap);
}

/**
 * i2c_add_adapter - declare i2c adapter, use dynamic bus number
 * @adapter: the adapter to add
 * Context: can sleep
 *
 * This routine is used to declare an I2C adapter when its bus number
 * doesn't matter or when its bus number is specified by an dt alias.
 * Examples of bases when the bus number doesn't matter: I2C adapters
 * dynamically added by USB links or PCI plugin cards.
 *
 * When this returns zero, a new bus number was allocated and stored
 * in adap->nr, and the specified adapter became available for clients.
 * Otherwise, a negative errno value is returned.
 */
int i2c_add_adapter(struct i2c_adapter *adapter)
{
	struct device *dev = &adapter->dev;
	int id;

	if (dev->of_node) {
		id = of_alias_get_id(dev->of_node, "i2c");
		if (id >= 0) {
			adapter->nr = id;
			return __i2c_add_numbered_adapter(adapter);
		}
	}

	mutex_lock(&core_lock);
	id = idr_alloc(&i2c_adapter_idr, adapter,
		       __i2c_first_dynamic_bus_num, 0, GFP_KERNEL);
	mutex_unlock(&core_lock);
	if (WARN(id < 0, "couldn't get idr"))
		return id;

	adapter->nr = id;

	return i2c_register_adapter(adapter);
}
EXPORT_SYMBOL(i2c_add_adapter);

/**
 * i2c_add_numbered_adapter - declare i2c adapter, use static bus number
 * @adap: the adapter to register (with adap->nr initialized)
 * Context: can sleep
 *
 * This routine is used to declare an I2C adapter when its bus number
 * matters.  For example, use it for I2C adapters from system-on-chip CPUs,
 * or otherwise built in to the system's mainboard, and where i2c_board_info
 * is used to properly configure I2C devices.
 *
 * If the requested bus number is set to -1, then this function will behave
 * identically to i2c_add_adapter, and will dynamically assign a bus number.
 *
 * If no devices have pre-been declared for this bus, then be sure to
 * register the adapter before any dynamically allocated ones.  Otherwise
 * the required bus ID may not be available.
 *
 * When this returns zero, the specified adapter became available for
 * clients using the bus number provided in adap->nr.  Also, the table
 * of I2C devices pre-declared using i2c_register_board_info() is scanned,
 * and the appropriate driver model device nodes are created.  Otherwise, a
 * negative errno value is returned.
 */
int i2c_add_numbered_adapter(struct i2c_adapter *adap)
{
	if (adap->nr == -1) /* -1 means dynamically assign bus id */
		return i2c_add_adapter(adap);

	return __i2c_add_numbered_adapter(adap);
}
EXPORT_SYMBOL_GPL(i2c_add_numbered_adapter);

static void i2c_do_del_adapter(struct i2c_driver *driver,
			      struct i2c_adapter *adapter)
{
	struct i2c_client *client, *_n;

	/* Remove the devices we created ourselves as the result of hardware
	 * probing (using a driver's detect method) */
	list_for_each_entry_safe(client, _n, &driver->clients, detected) {
		if (client->adapter == adapter) {
			dev_dbg(&adapter->dev, "Removing %s at 0x%x\n",
				client->name, client->addr);
			list_del(&client->detected);
			i2c_unregister_device(client);
		}
	}
}

static int __unregister_client(struct device *dev, void *dummy)
{
	struct i2c_client *client = i2c_verify_client(dev);
	if (client && strcmp(client->name, "dummy"))
		i2c_unregister_device(client);
	return 0;
}

static int __unregister_dummy(struct device *dev, void *dummy)
{
	struct i2c_client *client = i2c_verify_client(dev);
	i2c_unregister_device(client);
	return 0;
}

static int __process_removed_adapter(struct device_driver *d, void *data)
{
	i2c_do_del_adapter(to_i2c_driver(d), data);
	return 0;
}

/**
 * i2c_del_adapter - unregister I2C adapter
 * @adap: the adapter being unregistered
 * Context: can sleep
 *
 * This unregisters an I2C adapter which was previously registered
 * by @i2c_add_adapter or @i2c_add_numbered_adapter.
 */
void i2c_del_adapter(struct i2c_adapter *adap)
{
	struct i2c_adapter *found;
	struct i2c_client *client, *next;

	/* First make sure that this adapter was ever added */
	mutex_lock(&core_lock);
	found = idr_find(&i2c_adapter_idr, adap->nr);
	mutex_unlock(&core_lock);
	if (found != adap) {
		pr_debug("attempting to delete unregistered adapter [%s]\n", adap->name);
		return;
	}

	i2c_acpi_remove_space_handler(adap);
	/* Tell drivers about this removal */
	mutex_lock(&core_lock);
	bus_for_each_drv(&i2c_bus_type, NULL, adap,
			       __process_removed_adapter);
	mutex_unlock(&core_lock);

	/* Remove devices instantiated from sysfs */
	mutex_lock_nested(&adap->userspace_clients_lock,
			  i2c_adapter_depth(adap));
	list_for_each_entry_safe(client, next, &adap->userspace_clients,
				 detected) {
		dev_dbg(&adap->dev, "Removing %s at 0x%x\n", client->name,
			client->addr);
		list_del(&client->detected);
		i2c_unregister_device(client);
	}
	mutex_unlock(&adap->userspace_clients_lock);

	/* Detach any active clients. This can't fail, thus we do not
	 * check the returned value. This is a two-pass process, because
	 * we can't remove the dummy devices during the first pass: they
	 * could have been instantiated by real devices wishing to clean
	 * them up properly, so we give them a chance to do that first. */
	device_for_each_child(&adap->dev, NULL, __unregister_client);
	device_for_each_child(&adap->dev, NULL, __unregister_dummy);

#ifdef CONFIG_I2C_COMPAT
	class_compat_remove_link(i2c_adapter_compat_class, &adap->dev,
				 adap->dev.parent);
#endif

	/* device name is gone after device_unregister */
	dev_dbg(&adap->dev, "adapter [%s] unregistered\n", adap->name);

	pm_runtime_disable(&adap->dev);

	i2c_host_notify_irq_teardown(adap);

	/* wait until all references to the device are gone
	 *
	 * FIXME: This is old code and should ideally be replaced by an
	 * alternative which results in decoupling the lifetime of the struct
	 * device from the i2c_adapter, like spi or netdev do. Any solution
	 * should be thoroughly tested with DEBUG_KOBJECT_RELEASE enabled!
	 */
	init_completion(&adap->dev_released);
	device_unregister(&adap->dev);
	wait_for_completion(&adap->dev_released);

	/* free bus id */
	mutex_lock(&core_lock);
	idr_remove(&i2c_adapter_idr, adap->nr);
	mutex_unlock(&core_lock);

	/* Clear the device structure in case this adapter is ever going to be
	   added again */
	memset(&adap->dev, 0, sizeof(adap->dev));
}
EXPORT_SYMBOL(i2c_del_adapter);

static void devm_i2c_del_adapter(void *adapter)
{
	i2c_del_adapter(adapter);
}

/**
 * devm_i2c_add_adapter - device-managed variant of i2c_add_adapter()
 * @dev: managing device for adding this I2C adapter
 * @adapter: the adapter to add
 * Context: can sleep
 *
 * Add adapter with dynamic bus number, same with i2c_add_adapter()
 * but the adapter will be auto deleted on driver detach.
 */
int devm_i2c_add_adapter(struct device *dev, struct i2c_adapter *adapter)
{
	int ret;

	ret = i2c_add_adapter(adapter);
	if (ret)
		return ret;

	return devm_add_action_or_reset(dev, devm_i2c_del_adapter, adapter);
}
EXPORT_SYMBOL_GPL(devm_i2c_add_adapter);

static void i2c_parse_timing(struct device *dev, char *prop_name, u32 *cur_val_p,
			    u32 def_val, bool use_def)
{
	int ret;

	ret = device_property_read_u32(dev, prop_name, cur_val_p);
	if (ret && use_def)
		*cur_val_p = def_val;

	dev_dbg(dev, "%s: %u\n", prop_name, *cur_val_p);
}

/**
 * i2c_parse_fw_timings - get I2C related timing parameters from firmware
 * @dev: The device to scan for I2C timing properties
 * @t: the i2c_timings struct to be filled with values
 * @use_defaults: bool to use sane defaults derived from the I2C specification
 *		  when properties are not found, otherwise don't update
 *
 * Scan the device for the generic I2C properties describing timing parameters
 * for the signal and fill the given struct with the results. If a property was
 * not found and use_defaults was true, then maximum timings are assumed which
 * are derived from the I2C specification. If use_defaults is not used, the
 * results will be as before, so drivers can apply their own defaults before
 * calling this helper. The latter is mainly intended for avoiding regressions
 * of existing drivers which want to switch to this function. New drivers
 * almost always should use the defaults.
 */
void i2c_parse_fw_timings(struct device *dev, struct i2c_timings *t, bool use_defaults)
{
	bool u = use_defaults;
	u32 d;

	i2c_parse_timing(dev, "clock-frequency", &t->bus_freq_hz,
			 I2C_MAX_STANDARD_MODE_FREQ, u);

<<<<<<< HEAD
	ret = device_property_read_u32(dev, "clock-frequency", &t->bus_freq_hz);
	if (ret && use_defaults)
		t->bus_freq_hz = I2C_MAX_STANDARD_MODE_FREQ;

	ret = device_property_read_u32(dev, "i2c-scl-rising-time-ns", &t->scl_rise_ns);
	if (ret && use_defaults) {
		if (t->bus_freq_hz <= I2C_MAX_STANDARD_MODE_FREQ)
			t->scl_rise_ns = 1000;
		else if (t->bus_freq_hz <= I2C_MAX_FAST_MODE_FREQ)
			t->scl_rise_ns = 300;
		else
			t->scl_rise_ns = 120;
	}

	ret = device_property_read_u32(dev, "i2c-scl-falling-time-ns", &t->scl_fall_ns);
	if (ret && use_defaults) {
		if (t->bus_freq_hz <= I2C_MAX_FAST_MODE_FREQ)
			t->scl_fall_ns = 300;
		else
			t->scl_fall_ns = 120;
	}

	device_property_read_u32(dev, "i2c-scl-internal-delay-ns", &t->scl_int_delay_ns);

	ret = device_property_read_u32(dev, "i2c-sda-falling-time-ns", &t->sda_fall_ns);
	if (ret && use_defaults)
		t->sda_fall_ns = t->scl_fall_ns;

	device_property_read_u32(dev, "i2c-sda-hold-time-ns", &t->sda_hold_ns);
=======
	d = t->bus_freq_hz <= I2C_MAX_STANDARD_MODE_FREQ ? 1000 :
	    t->bus_freq_hz <= I2C_MAX_FAST_MODE_FREQ ? 300 : 120;
	i2c_parse_timing(dev, "i2c-scl-rising-time-ns", &t->scl_rise_ns, d, u);

	d = t->bus_freq_hz <= I2C_MAX_FAST_MODE_FREQ ? 300 : 120;
	i2c_parse_timing(dev, "i2c-scl-falling-time-ns", &t->scl_fall_ns, d, u);

	i2c_parse_timing(dev, "i2c-scl-internal-delay-ns",
			 &t->scl_int_delay_ns, 0, u);
	i2c_parse_timing(dev, "i2c-sda-falling-time-ns", &t->sda_fall_ns,
			 t->scl_fall_ns, u);
	i2c_parse_timing(dev, "i2c-sda-hold-time-ns", &t->sda_hold_ns, 0, u);
	i2c_parse_timing(dev, "i2c-digital-filter-width-ns",
			 &t->digital_filter_width_ns, 0, u);
	i2c_parse_timing(dev, "i2c-analog-filter-cutoff-frequency",
			 &t->analog_filter_cutoff_freq_hz, 0, u);
>>>>>>> 7d2a07b7
}
EXPORT_SYMBOL_GPL(i2c_parse_fw_timings);

/* ------------------------------------------------------------------------- */

int i2c_for_each_dev(void *data, int (*fn)(struct device *dev, void *data))
{
	int res;

	mutex_lock(&core_lock);
	res = bus_for_each_dev(&i2c_bus_type, NULL, data, fn);
	mutex_unlock(&core_lock);

	return res;
}
EXPORT_SYMBOL_GPL(i2c_for_each_dev);

static int __process_new_driver(struct device *dev, void *data)
{
	if (dev->type != &i2c_adapter_type)
		return 0;
	return i2c_do_add_adapter(data, to_i2c_adapter(dev));
}

/*
 * An i2c_driver is used with one or more i2c_client (device) nodes to access
 * i2c slave chips, on a bus instance associated with some i2c_adapter.
 */

int i2c_register_driver(struct module *owner, struct i2c_driver *driver)
{
	int res;

	/* Can't register until after driver model init */
	if (WARN_ON(!is_registered))
		return -EAGAIN;

	/* add the driver to the list of i2c drivers in the driver core */
	driver->driver.owner = owner;
	driver->driver.bus = &i2c_bus_type;
	INIT_LIST_HEAD(&driver->clients);

	/* When registration returns, the driver core
	 * will have called probe() for all matching-but-unbound devices.
	 */
	res = driver_register(&driver->driver);
	if (res)
		return res;

	pr_debug("driver [%s] registered\n", driver->driver.name);

	/* Walk the adapters that are already present */
	i2c_for_each_dev(driver, __process_new_driver);

	return 0;
}
EXPORT_SYMBOL(i2c_register_driver);

static int __process_removed_driver(struct device *dev, void *data)
{
	if (dev->type == &i2c_adapter_type)
		i2c_do_del_adapter(data, to_i2c_adapter(dev));
	return 0;
}

/**
 * i2c_del_driver - unregister I2C driver
 * @driver: the driver being unregistered
 * Context: can sleep
 */
void i2c_del_driver(struct i2c_driver *driver)
{
	i2c_for_each_dev(driver, __process_removed_driver);

	driver_unregister(&driver->driver);
	pr_debug("driver [%s] unregistered\n", driver->driver.name);
}
EXPORT_SYMBOL(i2c_del_driver);

/* ------------------------------------------------------------------------- */

struct i2c_cmd_arg {
	unsigned	cmd;
	void		*arg;
};

static int i2c_cmd(struct device *dev, void *_arg)
{
	struct i2c_client	*client = i2c_verify_client(dev);
	struct i2c_cmd_arg	*arg = _arg;
	struct i2c_driver	*driver;

	if (!client || !client->dev.driver)
		return 0;

	driver = to_i2c_driver(client->dev.driver);
	if (driver->command)
		driver->command(client, arg->cmd, arg->arg);
	return 0;
}

void i2c_clients_command(struct i2c_adapter *adap, unsigned int cmd, void *arg)
{
	struct i2c_cmd_arg	cmd_arg;

	cmd_arg.cmd = cmd;
	cmd_arg.arg = arg;
	device_for_each_child(&adap->dev, &cmd_arg, i2c_cmd);
}
EXPORT_SYMBOL(i2c_clients_command);

static int __init i2c_init(void)
{
	int retval;

	retval = of_alias_get_highest_id("i2c");

	down_write(&__i2c_board_lock);
	if (retval >= __i2c_first_dynamic_bus_num)
		__i2c_first_dynamic_bus_num = retval + 1;
	up_write(&__i2c_board_lock);

	retval = bus_register(&i2c_bus_type);
	if (retval)
		return retval;

	is_registered = true;

#ifdef CONFIG_I2C_COMPAT
	i2c_adapter_compat_class = class_compat_register("i2c-adapter");
	if (!i2c_adapter_compat_class) {
		retval = -ENOMEM;
		goto bus_err;
	}
#endif
	retval = i2c_add_driver(&dummy_driver);
	if (retval)
		goto class_err;

	if (IS_ENABLED(CONFIG_OF_DYNAMIC))
		WARN_ON(of_reconfig_notifier_register(&i2c_of_notifier));
	if (IS_ENABLED(CONFIG_ACPI))
		WARN_ON(acpi_reconfig_notifier_register(&i2c_acpi_notifier));

	return 0;

class_err:
#ifdef CONFIG_I2C_COMPAT
	class_compat_unregister(i2c_adapter_compat_class);
bus_err:
#endif
	is_registered = false;
	bus_unregister(&i2c_bus_type);
	return retval;
}

static void __exit i2c_exit(void)
{
	if (IS_ENABLED(CONFIG_ACPI))
		WARN_ON(acpi_reconfig_notifier_unregister(&i2c_acpi_notifier));
	if (IS_ENABLED(CONFIG_OF_DYNAMIC))
		WARN_ON(of_reconfig_notifier_unregister(&i2c_of_notifier));
	i2c_del_driver(&dummy_driver);
#ifdef CONFIG_I2C_COMPAT
	class_compat_unregister(i2c_adapter_compat_class);
#endif
	bus_unregister(&i2c_bus_type);
	tracepoint_synchronize_unregister();
}

/* We must initialize early, because some subsystems register i2c drivers
 * in subsys_initcall() code, but are linked (and initialized) before i2c.
 */
postcore_initcall(i2c_init);
module_exit(i2c_exit);

/* ----------------------------------------------------
 * the functional interface to the i2c busses.
 * ----------------------------------------------------
 */

/* Check if val is exceeding the quirk IFF quirk is non 0 */
#define i2c_quirk_exceeded(val, quirk) ((quirk) && ((val) > (quirk)))

static int i2c_quirk_error(struct i2c_adapter *adap, struct i2c_msg *msg, char *err_msg)
{
	dev_err_ratelimited(&adap->dev, "adapter quirk: %s (addr 0x%04x, size %u, %s)\n",
			    err_msg, msg->addr, msg->len,
			    msg->flags & I2C_M_RD ? "read" : "write");
	return -EOPNOTSUPP;
}

static int i2c_check_for_quirks(struct i2c_adapter *adap, struct i2c_msg *msgs, int num)
{
	const struct i2c_adapter_quirks *q = adap->quirks;
	int max_num = q->max_num_msgs, i;
	bool do_len_check = true;

	if (q->flags & I2C_AQ_COMB) {
		max_num = 2;

		/* special checks for combined messages */
		if (num == 2) {
			if (q->flags & I2C_AQ_COMB_WRITE_FIRST && msgs[0].flags & I2C_M_RD)
				return i2c_quirk_error(adap, &msgs[0], "1st comb msg must be write");

			if (q->flags & I2C_AQ_COMB_READ_SECOND && !(msgs[1].flags & I2C_M_RD))
				return i2c_quirk_error(adap, &msgs[1], "2nd comb msg must be read");

			if (q->flags & I2C_AQ_COMB_SAME_ADDR && msgs[0].addr != msgs[1].addr)
				return i2c_quirk_error(adap, &msgs[0], "comb msg only to same addr");

			if (i2c_quirk_exceeded(msgs[0].len, q->max_comb_1st_msg_len))
				return i2c_quirk_error(adap, &msgs[0], "msg too long");

			if (i2c_quirk_exceeded(msgs[1].len, q->max_comb_2nd_msg_len))
				return i2c_quirk_error(adap, &msgs[1], "msg too long");

			do_len_check = false;
		}
	}

	if (i2c_quirk_exceeded(num, max_num))
		return i2c_quirk_error(adap, &msgs[0], "too many messages");

	for (i = 0; i < num; i++) {
		u16 len = msgs[i].len;

		if (msgs[i].flags & I2C_M_RD) {
			if (do_len_check && i2c_quirk_exceeded(len, q->max_read_len))
				return i2c_quirk_error(adap, &msgs[i], "msg too long");

			if (q->flags & I2C_AQ_NO_ZERO_LEN_READ && len == 0)
				return i2c_quirk_error(adap, &msgs[i], "no zero length");
		} else {
			if (do_len_check && i2c_quirk_exceeded(len, q->max_write_len))
				return i2c_quirk_error(adap, &msgs[i], "msg too long");

			if (q->flags & I2C_AQ_NO_ZERO_LEN_WRITE && len == 0)
				return i2c_quirk_error(adap, &msgs[i], "no zero length");
		}
	}

	return 0;
}

/**
 * __i2c_transfer - unlocked flavor of i2c_transfer
 * @adap: Handle to I2C bus
 * @msgs: One or more messages to execute before STOP is issued to
 *	terminate the operation; each message begins with a START.
 * @num: Number of messages to be executed.
 *
 * Returns negative errno, else the number of messages executed.
 *
 * Adapter lock must be held when calling this function. No debug logging
 * takes place. adap->algo->master_xfer existence isn't checked.
 */
int __i2c_transfer(struct i2c_adapter *adap, struct i2c_msg *msgs, int num)
{
	unsigned long orig_jiffies;
	int ret, try;

	if (WARN_ON(!msgs || num < 1))
		return -EINVAL;

	ret = __i2c_check_suspended(adap);
	if (ret)
		return ret;

	if (adap->quirks && i2c_check_for_quirks(adap, msgs, num))
		return -EOPNOTSUPP;

	/*
	 * i2c_trace_msg_key gets enabled when tracepoint i2c_transfer gets
	 * enabled.  This is an efficient way of keeping the for-loop from
	 * being executed when not needed.
	 */
	if (static_branch_unlikely(&i2c_trace_msg_key)) {
		int i;
		for (i = 0; i < num; i++)
			if (msgs[i].flags & I2C_M_RD)
				trace_i2c_read(adap, &msgs[i], i);
			else
				trace_i2c_write(adap, &msgs[i], i);
	}

	/* Retry automatically on arbitration loss */
	orig_jiffies = jiffies;
	for (ret = 0, try = 0; try <= adap->retries; try++) {
		if (i2c_in_atomic_xfer_mode() && adap->algo->master_xfer_atomic)
			ret = adap->algo->master_xfer_atomic(adap, msgs, num);
		else
			ret = adap->algo->master_xfer(adap, msgs, num);

		if (ret != -EAGAIN)
			break;
		if (time_after(jiffies, orig_jiffies + adap->timeout))
			break;
	}

	if (static_branch_unlikely(&i2c_trace_msg_key)) {
		int i;
		for (i = 0; i < ret; i++)
			if (msgs[i].flags & I2C_M_RD)
				trace_i2c_reply(adap, &msgs[i], i);
		trace_i2c_result(adap, num, ret);
	}

	return ret;
}
EXPORT_SYMBOL(__i2c_transfer);

/**
 * i2c_transfer - execute a single or combined I2C message
 * @adap: Handle to I2C bus
 * @msgs: One or more messages to execute before STOP is issued to
 *	terminate the operation; each message begins with a START.
 * @num: Number of messages to be executed.
 *
 * Returns negative errno, else the number of messages executed.
 *
 * Note that there is no requirement that each message be sent to
 * the same slave address, although that is the most common model.
 */
int i2c_transfer(struct i2c_adapter *adap, struct i2c_msg *msgs, int num)
{
	int ret;

	if (!adap->algo->master_xfer) {
		dev_dbg(&adap->dev, "I2C level transfers not supported\n");
		return -EOPNOTSUPP;
	}

	/* REVISIT the fault reporting model here is weak:
	 *
	 *  - When we get an error after receiving N bytes from a slave,
	 *    there is no way to report "N".
	 *
	 *  - When we get a NAK after transmitting N bytes to a slave,
	 *    there is no way to report "N" ... or to let the master
	 *    continue executing the rest of this combined message, if
	 *    that's the appropriate response.
	 *
	 *  - When for example "num" is two and we successfully complete
	 *    the first message but get an error part way through the
	 *    second, it's unclear whether that should be reported as
	 *    one (discarding status on the second message) or errno
	 *    (discarding status on the first one).
	 */
	ret = __i2c_lock_bus_helper(adap);
	if (ret)
		return ret;

	ret = __i2c_transfer(adap, msgs, num);
	i2c_unlock_bus(adap, I2C_LOCK_SEGMENT);

	return ret;
}
EXPORT_SYMBOL(i2c_transfer);

/**
 * i2c_transfer_buffer_flags - issue a single I2C message transferring data
 *			       to/from a buffer
 * @client: Handle to slave device
 * @buf: Where the data is stored
 * @count: How many bytes to transfer, must be less than 64k since msg.len is u16
 * @flags: The flags to be used for the message, e.g. I2C_M_RD for reads
 *
 * Returns negative errno, or else the number of bytes transferred.
 */
int i2c_transfer_buffer_flags(const struct i2c_client *client, char *buf,
			      int count, u16 flags)
{
	int ret;
	struct i2c_msg msg = {
		.addr = client->addr,
		.flags = flags | (client->flags & I2C_M_TEN),
		.len = count,
		.buf = buf,
	};

	ret = i2c_transfer(client->adapter, &msg, 1);

	/*
	 * If everything went ok (i.e. 1 msg transferred), return #bytes
	 * transferred, else error code.
	 */
	return (ret == 1) ? count : ret;
}
EXPORT_SYMBOL(i2c_transfer_buffer_flags);

/**
 * i2c_get_device_id - get manufacturer, part id and die revision of a device
 * @client: The device to query
 * @id: The queried information
 *
 * Returns negative errno on error, zero on success.
 */
int i2c_get_device_id(const struct i2c_client *client,
		      struct i2c_device_identity *id)
{
	struct i2c_adapter *adap = client->adapter;
	union i2c_smbus_data raw_id;
	int ret;

	if (!i2c_check_functionality(adap, I2C_FUNC_SMBUS_READ_I2C_BLOCK))
		return -EOPNOTSUPP;

	raw_id.block[0] = 3;
	ret = i2c_smbus_xfer(adap, I2C_ADDR_DEVICE_ID, 0,
			     I2C_SMBUS_READ, client->addr << 1,
			     I2C_SMBUS_I2C_BLOCK_DATA, &raw_id);
	if (ret)
		return ret;

	id->manufacturer_id = (raw_id.block[1] << 4) | (raw_id.block[2] >> 4);
	id->part_id = ((raw_id.block[2] & 0xf) << 5) | (raw_id.block[3] >> 3);
	id->die_revision = raw_id.block[3] & 0x7;
	return 0;
}
EXPORT_SYMBOL_GPL(i2c_get_device_id);

/* ----------------------------------------------------
 * the i2c address scanning function
 * Will not work for 10-bit addresses!
 * ----------------------------------------------------
 */

/*
 * Legacy default probe function, mostly relevant for SMBus. The default
 * probe method is a quick write, but it is known to corrupt the 24RF08
 * EEPROMs due to a state machine bug, and could also irreversibly
 * write-protect some EEPROMs, so for address ranges 0x30-0x37 and 0x50-0x5f,
 * we use a short byte read instead. Also, some bus drivers don't implement
 * quick write, so we fallback to a byte read in that case too.
 * On x86, there is another special case for FSC hardware monitoring chips,
 * which want regular byte reads (address 0x73.) Fortunately, these are the
 * only known chips using this I2C address on PC hardware.
 * Returns 1 if probe succeeded, 0 if not.
 */
static int i2c_default_probe(struct i2c_adapter *adap, unsigned short addr)
{
	int err;
	union i2c_smbus_data dummy;

#ifdef CONFIG_X86
	if (addr == 0x73 && (adap->class & I2C_CLASS_HWMON)
	 && i2c_check_functionality(adap, I2C_FUNC_SMBUS_READ_BYTE_DATA))
		err = i2c_smbus_xfer(adap, addr, 0, I2C_SMBUS_READ, 0,
				     I2C_SMBUS_BYTE_DATA, &dummy);
	else
#endif
	if (!((addr & ~0x07) == 0x30 || (addr & ~0x0f) == 0x50)
	 && i2c_check_functionality(adap, I2C_FUNC_SMBUS_QUICK))
		err = i2c_smbus_xfer(adap, addr, 0, I2C_SMBUS_WRITE, 0,
				     I2C_SMBUS_QUICK, NULL);
	else if (i2c_check_functionality(adap, I2C_FUNC_SMBUS_READ_BYTE))
		err = i2c_smbus_xfer(adap, addr, 0, I2C_SMBUS_READ, 0,
				     I2C_SMBUS_BYTE, &dummy);
	else {
		dev_warn(&adap->dev, "No suitable probing method supported for address 0x%02X\n",
			 addr);
		err = -EOPNOTSUPP;
	}

	return err >= 0;
}

static int i2c_detect_address(struct i2c_client *temp_client,
			      struct i2c_driver *driver)
{
	struct i2c_board_info info;
	struct i2c_adapter *adapter = temp_client->adapter;
	int addr = temp_client->addr;
	int err;

	/* Make sure the address is valid */
	err = i2c_check_7bit_addr_validity_strict(addr);
	if (err) {
		dev_warn(&adapter->dev, "Invalid probe address 0x%02x\n",
			 addr);
		return err;
	}

	/* Skip if already in use (7 bit, no need to encode flags) */
	if (i2c_check_addr_busy(adapter, addr))
		return 0;

	/* Make sure there is something at this address */
	if (!i2c_default_probe(adapter, addr))
		return 0;

	/* Finally call the custom detection function */
	memset(&info, 0, sizeof(struct i2c_board_info));
	info.addr = addr;
	err = driver->detect(temp_client, &info);
	if (err) {
		/* -ENODEV is returned if the detection fails. We catch it
		   here as this isn't an error. */
		return err == -ENODEV ? 0 : err;
	}

	/* Consistency check */
	if (info.type[0] == '\0') {
		dev_err(&adapter->dev,
			"%s detection function provided no name for 0x%x\n",
			driver->driver.name, addr);
	} else {
		struct i2c_client *client;

		/* Detection succeeded, instantiate the device */
		if (adapter->class & I2C_CLASS_DEPRECATED)
			dev_warn(&adapter->dev,
				"This adapter will soon drop class based instantiation of devices. "
				"Please make sure client 0x%02x gets instantiated by other means. "
				"Check 'Documentation/i2c/instantiating-devices.rst' for details.\n",
				info.addr);

		dev_dbg(&adapter->dev, "Creating %s at 0x%02x\n",
			info.type, info.addr);
		client = i2c_new_client_device(adapter, &info);
		if (!IS_ERR(client))
			list_add_tail(&client->detected, &driver->clients);
		else
			dev_err(&adapter->dev, "Failed creating %s at 0x%02x\n",
				info.type, info.addr);
	}
	return 0;
}

static int i2c_detect(struct i2c_adapter *adapter, struct i2c_driver *driver)
{
	const unsigned short *address_list;
	struct i2c_client *temp_client;
	int i, err = 0;

	address_list = driver->address_list;
	if (!driver->detect || !address_list)
		return 0;

	/* Warn that the adapter lost class based instantiation */
	if (adapter->class == I2C_CLASS_DEPRECATED) {
		dev_dbg(&adapter->dev,
			"This adapter dropped support for I2C classes and won't auto-detect %s devices anymore. "
			"If you need it, check 'Documentation/i2c/instantiating-devices.rst' for alternatives.\n",
			driver->driver.name);
		return 0;
	}

	/* Stop here if the classes do not match */
	if (!(adapter->class & driver->class))
		return 0;

	/* Set up a temporary client to help detect callback */
	temp_client = kzalloc(sizeof(struct i2c_client), GFP_KERNEL);
	if (!temp_client)
		return -ENOMEM;
	temp_client->adapter = adapter;

	for (i = 0; address_list[i] != I2C_CLIENT_END; i += 1) {
		dev_dbg(&adapter->dev,
			"found normal entry for adapter %d, addr 0x%02x\n",
			i2c_adapter_id(adapter), address_list[i]);
		temp_client->addr = address_list[i];
		err = i2c_detect_address(temp_client, driver);
		if (unlikely(err))
			break;
	}

	kfree(temp_client);
	return err;
}

int i2c_probe_func_quick_read(struct i2c_adapter *adap, unsigned short addr)
{
	return i2c_smbus_xfer(adap, addr, 0, I2C_SMBUS_READ, 0,
			      I2C_SMBUS_QUICK, NULL) >= 0;
}
EXPORT_SYMBOL_GPL(i2c_probe_func_quick_read);

struct i2c_client *
i2c_new_scanned_device(struct i2c_adapter *adap,
		       struct i2c_board_info *info,
		       unsigned short const *addr_list,
		       int (*probe)(struct i2c_adapter *adap, unsigned short addr))
{
	int i;

	if (!probe)
		probe = i2c_default_probe;

	for (i = 0; addr_list[i] != I2C_CLIENT_END; i++) {
		/* Check address validity */
		if (i2c_check_7bit_addr_validity_strict(addr_list[i]) < 0) {
			dev_warn(&adap->dev, "Invalid 7-bit address 0x%02x\n",
				 addr_list[i]);
			continue;
		}

		/* Check address availability (7 bit, no need to encode flags) */
		if (i2c_check_addr_busy(adap, addr_list[i])) {
			dev_dbg(&adap->dev,
				"Address 0x%02x already in use, not probing\n",
				addr_list[i]);
			continue;
		}

		/* Test address responsiveness */
		if (probe(adap, addr_list[i]))
			break;
	}

	if (addr_list[i] == I2C_CLIENT_END) {
		dev_dbg(&adap->dev, "Probing failed, no device found\n");
		return ERR_PTR(-ENODEV);
	}

	info->addr = addr_list[i];
	return i2c_new_client_device(adap, info);
}
EXPORT_SYMBOL_GPL(i2c_new_scanned_device);

struct i2c_adapter *i2c_get_adapter(int nr)
{
	struct i2c_adapter *adapter;

	mutex_lock(&core_lock);
	adapter = idr_find(&i2c_adapter_idr, nr);
	if (!adapter)
		goto exit;

	if (try_module_get(adapter->owner))
		get_device(&adapter->dev);
	else
		adapter = NULL;

 exit:
	mutex_unlock(&core_lock);
	return adapter;
}
EXPORT_SYMBOL(i2c_get_adapter);

void i2c_put_adapter(struct i2c_adapter *adap)
{
	if (!adap)
		return;

	put_device(&adap->dev);
	module_put(adap->owner);
}
EXPORT_SYMBOL(i2c_put_adapter);

/**
 * i2c_get_dma_safe_msg_buf() - get a DMA safe buffer for the given i2c_msg
 * @msg: the message to be checked
 * @threshold: the minimum number of bytes for which using DMA makes sense.
 *	       Should at least be 1.
 *
 * Return: NULL if a DMA safe buffer was not obtained. Use msg->buf with PIO.
 *	   Or a valid pointer to be used with DMA. After use, release it by
 *	   calling i2c_put_dma_safe_msg_buf().
 *
 * This function must only be called from process context!
 */
u8 *i2c_get_dma_safe_msg_buf(struct i2c_msg *msg, unsigned int threshold)
{
	/* also skip 0-length msgs for bogus thresholds of 0 */
	if (!threshold)
		pr_debug("DMA buffer for addr=0x%02x with length 0 is bogus\n",
			 msg->addr);
	if (msg->len < threshold || msg->len == 0)
		return NULL;

	if (msg->flags & I2C_M_DMA_SAFE)
		return msg->buf;

	pr_debug("using bounce buffer for addr=0x%02x, len=%d\n",
		 msg->addr, msg->len);

	if (msg->flags & I2C_M_RD)
		return kzalloc(msg->len, GFP_KERNEL);
	else
		return kmemdup(msg->buf, msg->len, GFP_KERNEL);
}
EXPORT_SYMBOL_GPL(i2c_get_dma_safe_msg_buf);

/**
 * i2c_put_dma_safe_msg_buf - release DMA safe buffer and sync with i2c_msg
 * @buf: the buffer obtained from i2c_get_dma_safe_msg_buf(). May be NULL.
 * @msg: the message which the buffer corresponds to
 * @xferred: bool saying if the message was transferred
 */
void i2c_put_dma_safe_msg_buf(u8 *buf, struct i2c_msg *msg, bool xferred)
{
	if (!buf || buf == msg->buf)
		return;

	if (xferred && msg->flags & I2C_M_RD)
		memcpy(msg->buf, buf, msg->len);

	kfree(buf);
}
EXPORT_SYMBOL_GPL(i2c_put_dma_safe_msg_buf);

MODULE_AUTHOR("Simon G. Vogl <simon@tk.uni-linz.ac.at>");
MODULE_DESCRIPTION("I2C-Bus main module");
MODULE_LICENSE("GPL");<|MERGE_RESOLUTION|>--- conflicted
+++ resolved
@@ -518,19 +518,10 @@
 	if (client->flags & I2C_CLIENT_WAKE) {
 		int wakeirq;
 
-<<<<<<< HEAD
-		if (dev->of_node) {
-			wakeirq = of_irq_get_byname(dev->of_node, "wakeup");
-			if (wakeirq == -EPROBE_DEFER) {
-				status = wakeirq;
-				goto put_sync_adapter;
-			}
-=======
 		wakeirq = of_irq_get_byname(dev->of_node, "wakeup");
 		if (wakeirq == -EPROBE_DEFER) {
 			status = wakeirq;
 			goto put_sync_adapter;
->>>>>>> 7d2a07b7
 		}
 
 		device_init_wakeup(&client->dev, true);
@@ -1907,37 +1898,6 @@
 	i2c_parse_timing(dev, "clock-frequency", &t->bus_freq_hz,
 			 I2C_MAX_STANDARD_MODE_FREQ, u);
 
-<<<<<<< HEAD
-	ret = device_property_read_u32(dev, "clock-frequency", &t->bus_freq_hz);
-	if (ret && use_defaults)
-		t->bus_freq_hz = I2C_MAX_STANDARD_MODE_FREQ;
-
-	ret = device_property_read_u32(dev, "i2c-scl-rising-time-ns", &t->scl_rise_ns);
-	if (ret && use_defaults) {
-		if (t->bus_freq_hz <= I2C_MAX_STANDARD_MODE_FREQ)
-			t->scl_rise_ns = 1000;
-		else if (t->bus_freq_hz <= I2C_MAX_FAST_MODE_FREQ)
-			t->scl_rise_ns = 300;
-		else
-			t->scl_rise_ns = 120;
-	}
-
-	ret = device_property_read_u32(dev, "i2c-scl-falling-time-ns", &t->scl_fall_ns);
-	if (ret && use_defaults) {
-		if (t->bus_freq_hz <= I2C_MAX_FAST_MODE_FREQ)
-			t->scl_fall_ns = 300;
-		else
-			t->scl_fall_ns = 120;
-	}
-
-	device_property_read_u32(dev, "i2c-scl-internal-delay-ns", &t->scl_int_delay_ns);
-
-	ret = device_property_read_u32(dev, "i2c-sda-falling-time-ns", &t->sda_fall_ns);
-	if (ret && use_defaults)
-		t->sda_fall_ns = t->scl_fall_ns;
-
-	device_property_read_u32(dev, "i2c-sda-hold-time-ns", &t->sda_hold_ns);
-=======
 	d = t->bus_freq_hz <= I2C_MAX_STANDARD_MODE_FREQ ? 1000 :
 	    t->bus_freq_hz <= I2C_MAX_FAST_MODE_FREQ ? 300 : 120;
 	i2c_parse_timing(dev, "i2c-scl-rising-time-ns", &t->scl_rise_ns, d, u);
@@ -1954,7 +1914,6 @@
 			 &t->digital_filter_width_ns, 0, u);
 	i2c_parse_timing(dev, "i2c-analog-filter-cutoff-frequency",
 			 &t->analog_filter_cutoff_freq_hz, 0, u);
->>>>>>> 7d2a07b7
 }
 EXPORT_SYMBOL_GPL(i2c_parse_fw_timings);
 
