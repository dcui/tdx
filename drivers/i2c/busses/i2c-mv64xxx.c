--- conflicted
+++ resolved
@@ -957,18 +957,6 @@
 
 	/* Not all platforms have clocks */
 	drv_data->clk = devm_clk_get(&pd->dev, NULL);
-<<<<<<< HEAD
-	if (PTR_ERR(drv_data->clk) == -EPROBE_DEFER)
-		return -EPROBE_DEFER;
-	if (!IS_ERR(drv_data->clk))
-		clk_prepare_enable(drv_data->clk);
-
-	drv_data->reg_clk = devm_clk_get(&pd->dev, "reg");
-	if (PTR_ERR(drv_data->reg_clk) == -EPROBE_DEFER)
-		return -EPROBE_DEFER;
-	if (!IS_ERR(drv_data->reg_clk))
-		clk_prepare_enable(drv_data->reg_clk);
-=======
 	if (IS_ERR(drv_data->clk)) {
 		if (PTR_ERR(drv_data->clk) == -EPROBE_DEFER)
 			return -EPROBE_DEFER;
@@ -981,7 +969,6 @@
 			return -EPROBE_DEFER;
 		drv_data->reg_clk = NULL;
 	}
->>>>>>> 7d2a07b7
 
 	drv_data->irq = platform_get_irq(pd, 0);
 	if (drv_data->irq < 0)
