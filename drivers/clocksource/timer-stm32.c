--- conflicted
+++ resolved
@@ -206,23 +206,6 @@
  */
 static void __init stm32_timer_set_prescaler(struct timer_of *to)
 {
-<<<<<<< HEAD
-	struct stm32_clock_event_ddata *data = &clock_event_ddata;
-	struct clk *clk;
-	struct reset_control *rstc;
-	unsigned long rate, max_delta;
-	int irq, ret, bits, prescaler = 1;
-
-	data = kmemdup(&clock_event_ddata, sizeof(*data), GFP_KERNEL);
-	if (!data)
-		return -ENOMEM;
-
-	clk = of_clk_get(np, 0);
-	if (IS_ERR(clk)) {
-		ret = PTR_ERR(clk);
-		pr_err("failed to get clock for clockevent (%d)\n", ret);
-		goto err_clk_get;
-=======
 	int prescaler = 1;
 
 	if (stm32_timer_of_bits_get(to) != 32) {
@@ -234,7 +217,6 @@
 		 * this case.
 		 */
 		prescaler = prescaler < TIM_PSC_MAX ? prescaler : TIM_PSC_MAX;
->>>>>>> 7928b2cb
 	}
 
 	writel_relaxed(prescaler - 1, timer_of_base(to) + TIM_PSC);
@@ -313,15 +295,8 @@
 	if (!to)
 		return -ENOMEM;
 
-<<<<<<< HEAD
-	writel_relaxed(prescaler - 1, data->base + TIM_PSC);
-	writel_relaxed(TIM_EGR_UG, data->base + TIM_EGR);
-	writel_relaxed(0, data->base + TIM_SR);
-	writel_relaxed(TIM_DIER_UIE, data->base + TIM_DIER);
-=======
 	to->flags = TIMER_OF_IRQ | TIMER_OF_CLOCK | TIMER_OF_BASE;
 	to->of_irq.handler = stm32_clock_event_handler;
->>>>>>> 7928b2cb
 
 	ret = timer_of_init(node, to);
 	if (ret)
@@ -349,21 +324,10 @@
 	stm32_clockevent_init(to);
 	return 0;
 
-<<<<<<< HEAD
-err_get_irq:
-	iounmap(data->base);
-err_iomap:
-	clk_disable_unprepare(clk);
-err_clk_enable:
-	clk_put(clk);
-err_clk_get:
-	kfree(data);
-=======
 deinit:
 	timer_of_cleanup(to);
 err:
 	kfree(to);
->>>>>>> 7928b2cb
 	return ret;
 }
 
