// SPDX-License-Identifier: GPL-2.0-only
/*
 * Copyright (c) 2016 HGST, a Western Digital Company.
 */
#include <linux/moduleparam.h>
#include <linux/slab.h>
#include <linux/pci-p2pdma.h>
#include <rdma/mr_pool.h>
#include <rdma/rw.h>

enum {
	RDMA_RW_SINGLE_WR,
	RDMA_RW_MULTI_WR,
	RDMA_RW_MR,
	RDMA_RW_SIG_MR,
};

static bool rdma_rw_force_mr;
module_param_named(force_mr, rdma_rw_force_mr, bool, 0);
MODULE_PARM_DESC(force_mr, "Force usage of MRs for RDMA READ/WRITE operations");

/*
 * Report whether memory registration should be used. Memory registration must
 * be used for iWarp devices because of iWARP-specific limitations. Memory
 * registration is also enabled if registering memory might yield better
 * performance than using multiple SGE entries, see rdma_rw_io_needs_mr()
 */
static inline bool rdma_rw_can_use_mr(struct ib_device *dev, u32 port_num)
{
	if (rdma_protocol_iwarp(dev, port_num))
		return true;
	if (dev->attrs.max_sgl_rd)
		return true;
	if (unlikely(rdma_rw_force_mr))
		return true;
	return false;
}

/*
 * Check if the device will use memory registration for this RW operation.
 * For RDMA READs we must use MRs on iWarp and can optionally use them as an
 * optimization otherwise.  Additionally we have a debug option to force usage
 * of MRs to help testing this code path.
 */
static inline bool rdma_rw_io_needs_mr(struct ib_device *dev, u32 port_num,
		enum dma_data_direction dir, int dma_nents)
{
	if (dir == DMA_FROM_DEVICE) {
		if (rdma_protocol_iwarp(dev, port_num))
			return true;
		if (dev->attrs.max_sgl_rd && dma_nents > dev->attrs.max_sgl_rd)
			return true;
	}
	if (unlikely(rdma_rw_force_mr))
		return true;
	return false;
}

static inline u32 rdma_rw_fr_page_list_len(struct ib_device *dev,
					   bool pi_support)
{
	u32 max_pages;

	if (pi_support)
		max_pages = dev->attrs.max_pi_fast_reg_page_list_len;
	else
		max_pages = dev->attrs.max_fast_reg_page_list_len;

	/* arbitrary limit to avoid allocating gigantic resources */
	return min_t(u32, max_pages, 256);
}

static inline int rdma_rw_inv_key(struct rdma_rw_reg_ctx *reg)
{
	int count = 0;

	if (reg->mr->need_inval) {
		reg->inv_wr.opcode = IB_WR_LOCAL_INV;
		reg->inv_wr.ex.invalidate_rkey = reg->mr->lkey;
		reg->inv_wr.next = &reg->reg_wr.wr;
		count++;
	} else {
		reg->inv_wr.next = NULL;
	}

	return count;
}

/* Caller must have zero-initialized *reg. */
static int rdma_rw_init_one_mr(struct ib_qp *qp, u32 port_num,
		struct rdma_rw_reg_ctx *reg, struct scatterlist *sg,
		u32 sg_cnt, u32 offset)
{
	u32 pages_per_mr = rdma_rw_fr_page_list_len(qp->pd->device,
						    qp->integrity_en);
	u32 nents = min(sg_cnt, pages_per_mr);
	int count = 0, ret;

	reg->mr = ib_mr_pool_get(qp, &qp->rdma_mrs);
	if (!reg->mr)
		return -EAGAIN;

	count += rdma_rw_inv_key(reg);

	ret = ib_map_mr_sg(reg->mr, sg, nents, &offset, PAGE_SIZE);
	if (ret < 0 || ret < nents) {
		ib_mr_pool_put(qp, &qp->rdma_mrs, reg->mr);
		return -EINVAL;
	}

	reg->reg_wr.wr.opcode = IB_WR_REG_MR;
	reg->reg_wr.mr = reg->mr;
	reg->reg_wr.access = IB_ACCESS_LOCAL_WRITE;
	if (rdma_protocol_iwarp(qp->device, port_num))
		reg->reg_wr.access |= IB_ACCESS_REMOTE_WRITE;
	count++;

	reg->sge.addr = reg->mr->iova;
	reg->sge.length = reg->mr->length;
	return count;
}

static int rdma_rw_init_mr_wrs(struct rdma_rw_ctx *ctx, struct ib_qp *qp,
		u32 port_num, struct scatterlist *sg, u32 sg_cnt, u32 offset,
		u64 remote_addr, u32 rkey, enum dma_data_direction dir)
{
	struct rdma_rw_reg_ctx *prev = NULL;
	u32 pages_per_mr = rdma_rw_fr_page_list_len(qp->pd->device,
						    qp->integrity_en);
	int i, j, ret = 0, count = 0;

	ctx->nr_ops = DIV_ROUND_UP(sg_cnt, pages_per_mr);
	ctx->reg = kcalloc(ctx->nr_ops, sizeof(*ctx->reg), GFP_KERNEL);
	if (!ctx->reg) {
		ret = -ENOMEM;
		goto out;
	}

	for (i = 0; i < ctx->nr_ops; i++) {
		struct rdma_rw_reg_ctx *reg = &ctx->reg[i];
		u32 nents = min(sg_cnt, pages_per_mr);

		ret = rdma_rw_init_one_mr(qp, port_num, reg, sg, sg_cnt,
				offset);
		if (ret < 0)
			goto out_free;
		count += ret;

		if (prev) {
			if (reg->mr->need_inval)
				prev->wr.wr.next = &reg->inv_wr;
			else
				prev->wr.wr.next = &reg->reg_wr.wr;
		}

		reg->reg_wr.wr.next = &reg->wr.wr;

		reg->wr.wr.sg_list = &reg->sge;
		reg->wr.wr.num_sge = 1;
		reg->wr.remote_addr = remote_addr;
		reg->wr.rkey = rkey;
		if (dir == DMA_TO_DEVICE) {
			reg->wr.wr.opcode = IB_WR_RDMA_WRITE;
		} else if (!rdma_cap_read_inv(qp->device, port_num)) {
			reg->wr.wr.opcode = IB_WR_RDMA_READ;
		} else {
			reg->wr.wr.opcode = IB_WR_RDMA_READ_WITH_INV;
			reg->wr.wr.ex.invalidate_rkey = reg->mr->lkey;
		}
		count++;

		remote_addr += reg->sge.length;
		sg_cnt -= nents;
		for (j = 0; j < nents; j++)
			sg = sg_next(sg);
		prev = reg;
		offset = 0;
	}

	if (prev)
		prev->wr.wr.next = NULL;

	ctx->type = RDMA_RW_MR;
	return count;

out_free:
	while (--i >= 0)
		ib_mr_pool_put(qp, &qp->rdma_mrs, ctx->reg[i].mr);
	kfree(ctx->reg);
out:
	return ret;
}

static int rdma_rw_init_map_wrs(struct rdma_rw_ctx *ctx, struct ib_qp *qp,
		struct scatterlist *sg, u32 sg_cnt, u32 offset,
		u64 remote_addr, u32 rkey, enum dma_data_direction dir)
{
	u32 max_sge = dir == DMA_TO_DEVICE ? qp->max_write_sge :
		      qp->max_read_sge;
	struct ib_sge *sge;
	u32 total_len = 0, i, j;

	ctx->nr_ops = DIV_ROUND_UP(sg_cnt, max_sge);

	ctx->map.sges = sge = kcalloc(sg_cnt, sizeof(*sge), GFP_KERNEL);
	if (!ctx->map.sges)
		goto out;

	ctx->map.wrs = kcalloc(ctx->nr_ops, sizeof(*ctx->map.wrs), GFP_KERNEL);
	if (!ctx->map.wrs)
		goto out_free_sges;

	for (i = 0; i < ctx->nr_ops; i++) {
		struct ib_rdma_wr *rdma_wr = &ctx->map.wrs[i];
		u32 nr_sge = min(sg_cnt, max_sge);

		if (dir == DMA_TO_DEVICE)
			rdma_wr->wr.opcode = IB_WR_RDMA_WRITE;
		else
			rdma_wr->wr.opcode = IB_WR_RDMA_READ;
		rdma_wr->remote_addr = remote_addr + total_len;
		rdma_wr->rkey = rkey;
		rdma_wr->wr.num_sge = nr_sge;
		rdma_wr->wr.sg_list = sge;

		for (j = 0; j < nr_sge; j++, sg = sg_next(sg)) {
			sge->addr = sg_dma_address(sg) + offset;
			sge->length = sg_dma_len(sg) - offset;
			sge->lkey = qp->pd->local_dma_lkey;

			total_len += sge->length;
			sge++;
			sg_cnt--;
			offset = 0;
		}

		rdma_wr->wr.next = i + 1 < ctx->nr_ops ?
			&ctx->map.wrs[i + 1].wr : NULL;
	}

	ctx->type = RDMA_RW_MULTI_WR;
	return ctx->nr_ops;

out_free_sges:
	kfree(ctx->map.sges);
out:
	return -ENOMEM;
}

static int rdma_rw_init_single_wr(struct rdma_rw_ctx *ctx, struct ib_qp *qp,
		struct scatterlist *sg, u32 offset, u64 remote_addr, u32 rkey,
		enum dma_data_direction dir)
{
	struct ib_rdma_wr *rdma_wr = &ctx->single.wr;

	ctx->nr_ops = 1;

	ctx->single.sge.lkey = qp->pd->local_dma_lkey;
	ctx->single.sge.addr = sg_dma_address(sg) + offset;
	ctx->single.sge.length = sg_dma_len(sg) - offset;

	memset(rdma_wr, 0, sizeof(*rdma_wr));
	if (dir == DMA_TO_DEVICE)
		rdma_wr->wr.opcode = IB_WR_RDMA_WRITE;
	else
		rdma_wr->wr.opcode = IB_WR_RDMA_READ;
	rdma_wr->wr.sg_list = &ctx->single.sge;
	rdma_wr->wr.num_sge = 1;
	rdma_wr->remote_addr = remote_addr;
	rdma_wr->rkey = rkey;

	ctx->type = RDMA_RW_SINGLE_WR;
	return 1;
}

static void rdma_rw_unmap_sg(struct ib_device *dev, struct scatterlist *sg,
			     u32 sg_cnt, enum dma_data_direction dir)
{
	if (is_pci_p2pdma_page(sg_page(sg)))
		pci_p2pdma_unmap_sg(dev->dma_device, sg, sg_cnt, dir);
	else
		ib_dma_unmap_sg(dev, sg, sg_cnt, dir);
}

static int rdma_rw_map_sg(struct ib_device *dev, struct scatterlist *sg,
			  u32 sg_cnt, enum dma_data_direction dir)
{
<<<<<<< HEAD
	if (is_pci_p2pdma_page(sg_page(sg)))
		return pci_p2pdma_map_sg(dev->dma_device, sg, sg_cnt, dir);
=======
	if (is_pci_p2pdma_page(sg_page(sg))) {
		if (WARN_ON_ONCE(ib_uses_virt_dma(dev)))
			return 0;
		return pci_p2pdma_map_sg(dev->dma_device, sg, sg_cnt, dir);
	}
>>>>>>> 7d2a07b7
	return ib_dma_map_sg(dev, sg, sg_cnt, dir);
}

/**
 * rdma_rw_ctx_init - initialize a RDMA READ/WRITE context
 * @ctx:	context to initialize
 * @qp:		queue pair to operate on
 * @port_num:	port num to which the connection is bound
 * @sg:		scatterlist to READ/WRITE from/to
 * @sg_cnt:	number of entries in @sg
 * @sg_offset:	current byte offset into @sg
 * @remote_addr:remote address to read/write (relative to @rkey)
 * @rkey:	remote key to operate on
 * @dir:	%DMA_TO_DEVICE for RDMA WRITE, %DMA_FROM_DEVICE for RDMA READ
 *
 * Returns the number of WQEs that will be needed on the workqueue if
 * successful, or a negative error code.
 */
int rdma_rw_ctx_init(struct rdma_rw_ctx *ctx, struct ib_qp *qp, u32 port_num,
		struct scatterlist *sg, u32 sg_cnt, u32 sg_offset,
		u64 remote_addr, u32 rkey, enum dma_data_direction dir)
{
	struct ib_device *dev = qp->pd->device;
	int ret;

	ret = rdma_rw_map_sg(dev, sg, sg_cnt, dir);
	if (!ret)
		return -ENOMEM;
	sg_cnt = ret;

	/*
	 * Skip to the S/G entry that sg_offset falls into:
	 */
	for (;;) {
		u32 len = sg_dma_len(sg);

		if (sg_offset < len)
			break;

		sg = sg_next(sg);
		sg_offset -= len;
		sg_cnt--;
	}

	ret = -EIO;
	if (WARN_ON_ONCE(sg_cnt == 0))
		goto out_unmap_sg;

	if (rdma_rw_io_needs_mr(qp->device, port_num, dir, sg_cnt)) {
		ret = rdma_rw_init_mr_wrs(ctx, qp, port_num, sg, sg_cnt,
				sg_offset, remote_addr, rkey, dir);
	} else if (sg_cnt > 1) {
		ret = rdma_rw_init_map_wrs(ctx, qp, sg, sg_cnt, sg_offset,
				remote_addr, rkey, dir);
	} else {
		ret = rdma_rw_init_single_wr(ctx, qp, sg, sg_offset,
				remote_addr, rkey, dir);
	}

	if (ret < 0)
		goto out_unmap_sg;
	return ret;

out_unmap_sg:
	rdma_rw_unmap_sg(dev, sg, sg_cnt, dir);
	return ret;
}
EXPORT_SYMBOL(rdma_rw_ctx_init);

/**
 * rdma_rw_ctx_signature_init - initialize a RW context with signature offload
 * @ctx:	context to initialize
 * @qp:		queue pair to operate on
 * @port_num:	port num to which the connection is bound
 * @sg:		scatterlist to READ/WRITE from/to
 * @sg_cnt:	number of entries in @sg
 * @prot_sg:	scatterlist to READ/WRITE protection information from/to
 * @prot_sg_cnt: number of entries in @prot_sg
 * @sig_attrs:	signature offloading algorithms
 * @remote_addr:remote address to read/write (relative to @rkey)
 * @rkey:	remote key to operate on
 * @dir:	%DMA_TO_DEVICE for RDMA WRITE, %DMA_FROM_DEVICE for RDMA READ
 *
 * Returns the number of WQEs that will be needed on the workqueue if
 * successful, or a negative error code.
 */
int rdma_rw_ctx_signature_init(struct rdma_rw_ctx *ctx, struct ib_qp *qp,
		u32 port_num, struct scatterlist *sg, u32 sg_cnt,
		struct scatterlist *prot_sg, u32 prot_sg_cnt,
		struct ib_sig_attrs *sig_attrs,
		u64 remote_addr, u32 rkey, enum dma_data_direction dir)
{
	struct ib_device *dev = qp->pd->device;
	u32 pages_per_mr = rdma_rw_fr_page_list_len(qp->pd->device,
						    qp->integrity_en);
	struct ib_rdma_wr *rdma_wr;
	int count = 0, ret;

	if (sg_cnt > pages_per_mr || prot_sg_cnt > pages_per_mr) {
		pr_err("SG count too large: sg_cnt=%u, prot_sg_cnt=%u, pages_per_mr=%u\n",
		       sg_cnt, prot_sg_cnt, pages_per_mr);
		return -EINVAL;
	}

	ret = rdma_rw_map_sg(dev, sg, sg_cnt, dir);
	if (!ret)
		return -ENOMEM;
	sg_cnt = ret;

	if (prot_sg_cnt) {
		ret = rdma_rw_map_sg(dev, prot_sg, prot_sg_cnt, dir);
		if (!ret) {
			ret = -ENOMEM;
			goto out_unmap_sg;
		}
		prot_sg_cnt = ret;
	}

	ctx->type = RDMA_RW_SIG_MR;
	ctx->nr_ops = 1;
	ctx->reg = kzalloc(sizeof(*ctx->reg), GFP_KERNEL);
	if (!ctx->reg) {
		ret = -ENOMEM;
		goto out_unmap_prot_sg;
	}

	ctx->reg->mr = ib_mr_pool_get(qp, &qp->sig_mrs);
	if (!ctx->reg->mr) {
		ret = -EAGAIN;
		goto out_free_ctx;
	}

	count += rdma_rw_inv_key(ctx->reg);

	memcpy(ctx->reg->mr->sig_attrs, sig_attrs, sizeof(struct ib_sig_attrs));

	ret = ib_map_mr_sg_pi(ctx->reg->mr, sg, sg_cnt, NULL, prot_sg,
			      prot_sg_cnt, NULL, SZ_4K);
	if (unlikely(ret)) {
		pr_err("failed to map PI sg (%u)\n", sg_cnt + prot_sg_cnt);
		goto out_destroy_sig_mr;
	}

	ctx->reg->reg_wr.wr.opcode = IB_WR_REG_MR_INTEGRITY;
	ctx->reg->reg_wr.wr.wr_cqe = NULL;
	ctx->reg->reg_wr.wr.num_sge = 0;
	ctx->reg->reg_wr.wr.send_flags = 0;
	ctx->reg->reg_wr.access = IB_ACCESS_LOCAL_WRITE;
	if (rdma_protocol_iwarp(qp->device, port_num))
		ctx->reg->reg_wr.access |= IB_ACCESS_REMOTE_WRITE;
	ctx->reg->reg_wr.mr = ctx->reg->mr;
	ctx->reg->reg_wr.key = ctx->reg->mr->lkey;
	count++;

	ctx->reg->sge.addr = ctx->reg->mr->iova;
	ctx->reg->sge.length = ctx->reg->mr->length;
	if (sig_attrs->wire.sig_type == IB_SIG_TYPE_NONE)
		ctx->reg->sge.length -= ctx->reg->mr->sig_attrs->meta_length;

	rdma_wr = &ctx->reg->wr;
	rdma_wr->wr.sg_list = &ctx->reg->sge;
	rdma_wr->wr.num_sge = 1;
	rdma_wr->remote_addr = remote_addr;
	rdma_wr->rkey = rkey;
	if (dir == DMA_TO_DEVICE)
		rdma_wr->wr.opcode = IB_WR_RDMA_WRITE;
	else
		rdma_wr->wr.opcode = IB_WR_RDMA_READ;
	ctx->reg->reg_wr.wr.next = &rdma_wr->wr;
	count++;

	return count;

out_destroy_sig_mr:
	ib_mr_pool_put(qp, &qp->sig_mrs, ctx->reg->mr);
out_free_ctx:
	kfree(ctx->reg);
out_unmap_prot_sg:
	if (prot_sg_cnt)
		rdma_rw_unmap_sg(dev, prot_sg, prot_sg_cnt, dir);
out_unmap_sg:
	rdma_rw_unmap_sg(dev, sg, sg_cnt, dir);
	return ret;
}
EXPORT_SYMBOL(rdma_rw_ctx_signature_init);

/*
 * Now that we are going to post the WRs we can update the lkey and need_inval
 * state on the MRs.  If we were doing this at init time, we would get double
 * or missing invalidations if a context was initialized but not actually
 * posted.
 */
static void rdma_rw_update_lkey(struct rdma_rw_reg_ctx *reg, bool need_inval)
{
	reg->mr->need_inval = need_inval;
	ib_update_fast_reg_key(reg->mr, ib_inc_rkey(reg->mr->lkey));
	reg->reg_wr.key = reg->mr->lkey;
	reg->sge.lkey = reg->mr->lkey;
}

/**
 * rdma_rw_ctx_wrs - return chain of WRs for a RDMA READ or WRITE operation
 * @ctx:	context to operate on
 * @qp:		queue pair to operate on
 * @port_num:	port num to which the connection is bound
 * @cqe:	completion queue entry for the last WR
 * @chain_wr:	WR to append to the posted chain
 *
 * Return the WR chain for the set of RDMA READ/WRITE operations described by
 * @ctx, as well as any memory registration operations needed.  If @chain_wr
 * is non-NULL the WR it points to will be appended to the chain of WRs posted.
 * If @chain_wr is not set @cqe must be set so that the caller gets a
 * completion notification.
 */
struct ib_send_wr *rdma_rw_ctx_wrs(struct rdma_rw_ctx *ctx, struct ib_qp *qp,
		u32 port_num, struct ib_cqe *cqe, struct ib_send_wr *chain_wr)
{
	struct ib_send_wr *first_wr, *last_wr;
	int i;

	switch (ctx->type) {
	case RDMA_RW_SIG_MR:
	case RDMA_RW_MR:
		for (i = 0; i < ctx->nr_ops; i++) {
			rdma_rw_update_lkey(&ctx->reg[i],
				ctx->reg[i].wr.wr.opcode !=
					IB_WR_RDMA_READ_WITH_INV);
		}

		if (ctx->reg[0].inv_wr.next)
			first_wr = &ctx->reg[0].inv_wr;
		else
			first_wr = &ctx->reg[0].reg_wr.wr;
		last_wr = &ctx->reg[ctx->nr_ops - 1].wr.wr;
		break;
	case RDMA_RW_MULTI_WR:
		first_wr = &ctx->map.wrs[0].wr;
		last_wr = &ctx->map.wrs[ctx->nr_ops - 1].wr;
		break;
	case RDMA_RW_SINGLE_WR:
		first_wr = &ctx->single.wr.wr;
		last_wr = &ctx->single.wr.wr;
		break;
	default:
		BUG();
	}

	if (chain_wr) {
		last_wr->next = chain_wr;
	} else {
		last_wr->wr_cqe = cqe;
		last_wr->send_flags |= IB_SEND_SIGNALED;
	}

	return first_wr;
}
EXPORT_SYMBOL(rdma_rw_ctx_wrs);

/**
 * rdma_rw_ctx_post - post a RDMA READ or RDMA WRITE operation
 * @ctx:	context to operate on
 * @qp:		queue pair to operate on
 * @port_num:	port num to which the connection is bound
 * @cqe:	completion queue entry for the last WR
 * @chain_wr:	WR to append to the posted chain
 *
 * Post the set of RDMA READ/WRITE operations described by @ctx, as well as
 * any memory registration operations needed.  If @chain_wr is non-NULL the
 * WR it points to will be appended to the chain of WRs posted.  If @chain_wr
 * is not set @cqe must be set so that the caller gets a completion
 * notification.
 */
int rdma_rw_ctx_post(struct rdma_rw_ctx *ctx, struct ib_qp *qp, u32 port_num,
		struct ib_cqe *cqe, struct ib_send_wr *chain_wr)
{
	struct ib_send_wr *first_wr;

	first_wr = rdma_rw_ctx_wrs(ctx, qp, port_num, cqe, chain_wr);
	return ib_post_send(qp, first_wr, NULL);
}
EXPORT_SYMBOL(rdma_rw_ctx_post);

/**
 * rdma_rw_ctx_destroy - release all resources allocated by rdma_rw_ctx_init
 * @ctx:	context to release
 * @qp:		queue pair to operate on
 * @port_num:	port num to which the connection is bound
 * @sg:		scatterlist that was used for the READ/WRITE
 * @sg_cnt:	number of entries in @sg
 * @dir:	%DMA_TO_DEVICE for RDMA WRITE, %DMA_FROM_DEVICE for RDMA READ
 */
void rdma_rw_ctx_destroy(struct rdma_rw_ctx *ctx, struct ib_qp *qp,
			 u32 port_num, struct scatterlist *sg, u32 sg_cnt,
			 enum dma_data_direction dir)
{
	int i;

	switch (ctx->type) {
	case RDMA_RW_MR:
		for (i = 0; i < ctx->nr_ops; i++)
			ib_mr_pool_put(qp, &qp->rdma_mrs, ctx->reg[i].mr);
		kfree(ctx->reg);
		break;
	case RDMA_RW_MULTI_WR:
		kfree(ctx->map.wrs);
		kfree(ctx->map.sges);
		break;
	case RDMA_RW_SINGLE_WR:
		break;
	default:
		BUG();
		break;
	}

	rdma_rw_unmap_sg(qp->pd->device, sg, sg_cnt, dir);
}
EXPORT_SYMBOL(rdma_rw_ctx_destroy);

/**
 * rdma_rw_ctx_destroy_signature - release all resources allocated by
 *	rdma_rw_ctx_signature_init
 * @ctx:	context to release
 * @qp:		queue pair to operate on
 * @port_num:	port num to which the connection is bound
 * @sg:		scatterlist that was used for the READ/WRITE
 * @sg_cnt:	number of entries in @sg
 * @prot_sg:	scatterlist that was used for the READ/WRITE of the PI
 * @prot_sg_cnt: number of entries in @prot_sg
 * @dir:	%DMA_TO_DEVICE for RDMA WRITE, %DMA_FROM_DEVICE for RDMA READ
 */
void rdma_rw_ctx_destroy_signature(struct rdma_rw_ctx *ctx, struct ib_qp *qp,
		u32 port_num, struct scatterlist *sg, u32 sg_cnt,
		struct scatterlist *prot_sg, u32 prot_sg_cnt,
		enum dma_data_direction dir)
{
	if (WARN_ON_ONCE(ctx->type != RDMA_RW_SIG_MR))
		return;

	ib_mr_pool_put(qp, &qp->sig_mrs, ctx->reg->mr);
	kfree(ctx->reg);

	if (prot_sg_cnt)
		rdma_rw_unmap_sg(qp->pd->device, prot_sg, prot_sg_cnt, dir);
	rdma_rw_unmap_sg(qp->pd->device, sg, sg_cnt, dir);
}
EXPORT_SYMBOL(rdma_rw_ctx_destroy_signature);

/**
 * rdma_rw_mr_factor - return number of MRs required for a payload
 * @device:	device handling the connection
 * @port_num:	port num to which the connection is bound
 * @maxpages:	maximum payload pages per rdma_rw_ctx
 *
 * Returns the number of MRs the device requires to move @maxpayload
 * bytes. The returned value is used during transport creation to
 * compute max_rdma_ctxts and the size of the transport's Send and
 * Send Completion Queues.
 */
unsigned int rdma_rw_mr_factor(struct ib_device *device, u32 port_num,
			       unsigned int maxpages)
{
	unsigned int mr_pages;

	if (rdma_rw_can_use_mr(device, port_num))
		mr_pages = rdma_rw_fr_page_list_len(device, false);
	else
		mr_pages = device->attrs.max_sge_rd;
	return DIV_ROUND_UP(maxpages, mr_pages);
}
EXPORT_SYMBOL(rdma_rw_mr_factor);

void rdma_rw_init_qp(struct ib_device *dev, struct ib_qp_init_attr *attr)
{
	u32 factor;

	WARN_ON_ONCE(attr->port_num == 0);

	/*
	 * Each context needs at least one RDMA READ or WRITE WR.
	 *
	 * For some hardware we might need more, eventually we should ask the
	 * HCA driver for a multiplier here.
	 */
	factor = 1;

	/*
	 * If the devices needs MRs to perform RDMA READ or WRITE operations,
	 * we'll need two additional MRs for the registrations and the
	 * invalidation.
	 */
	if (attr->create_flags & IB_QP_CREATE_INTEGRITY_EN ||
	    rdma_rw_can_use_mr(dev, attr->port_num))
		factor += 2;	/* inv + reg */

	attr->cap.max_send_wr += factor * attr->cap.max_rdma_ctxs;

	/*
	 * But maybe we were just too high in the sky and the device doesn't
	 * even support all we need, and we'll have to live with what we get..
	 */
	attr->cap.max_send_wr =
		min_t(u32, attr->cap.max_send_wr, dev->attrs.max_qp_wr);
}

int rdma_rw_init_mrs(struct ib_qp *qp, struct ib_qp_init_attr *attr)
{
	struct ib_device *dev = qp->pd->device;
	u32 nr_mrs = 0, nr_sig_mrs = 0, max_num_sg = 0;
	int ret = 0;

	if (attr->create_flags & IB_QP_CREATE_INTEGRITY_EN) {
		nr_sig_mrs = attr->cap.max_rdma_ctxs;
		nr_mrs = attr->cap.max_rdma_ctxs;
		max_num_sg = rdma_rw_fr_page_list_len(dev, true);
	} else if (rdma_rw_can_use_mr(dev, attr->port_num)) {
		nr_mrs = attr->cap.max_rdma_ctxs;
		max_num_sg = rdma_rw_fr_page_list_len(dev, false);
	}

	if (nr_mrs) {
		ret = ib_mr_pool_init(qp, &qp->rdma_mrs, nr_mrs,
				IB_MR_TYPE_MEM_REG,
				max_num_sg, 0);
		if (ret) {
			pr_err("%s: failed to allocated %u MRs\n",
				__func__, nr_mrs);
			return ret;
		}
	}

	if (nr_sig_mrs) {
		ret = ib_mr_pool_init(qp, &qp->sig_mrs, nr_sig_mrs,
				IB_MR_TYPE_INTEGRITY, max_num_sg, max_num_sg);
		if (ret) {
			pr_err("%s: failed to allocated %u SIG MRs\n",
				__func__, nr_sig_mrs);
			goto out_free_rdma_mrs;
		}
	}

	return 0;

out_free_rdma_mrs:
	ib_mr_pool_destroy(qp, &qp->rdma_mrs);
	return ret;
}

void rdma_rw_cleanup_mrs(struct ib_qp *qp)
{
	ib_mr_pool_destroy(qp, &qp->sig_mrs);
	ib_mr_pool_destroy(qp, &qp->rdma_mrs);
}<|MERGE_RESOLUTION|>--- conflicted
+++ resolved
@@ -285,16 +285,11 @@
 static int rdma_rw_map_sg(struct ib_device *dev, struct scatterlist *sg,
 			  u32 sg_cnt, enum dma_data_direction dir)
 {
-<<<<<<< HEAD
-	if (is_pci_p2pdma_page(sg_page(sg)))
-		return pci_p2pdma_map_sg(dev->dma_device, sg, sg_cnt, dir);
-=======
 	if (is_pci_p2pdma_page(sg_page(sg))) {
 		if (WARN_ON_ONCE(ib_uses_virt_dma(dev)))
 			return 0;
 		return pci_p2pdma_map_sg(dev->dma_device, sg, sg_cnt, dir);
 	}
->>>>>>> 7d2a07b7
 	return ib_dma_map_sg(dev, sg, sg_cnt, dir);
 }
 
