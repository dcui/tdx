--- conflicted
+++ resolved
@@ -189,19 +189,11 @@
 	cep  = sk_to_cep(sk);
 	if (cep) {
 		cep->sk_write_space(sk);
-<<<<<<< HEAD
 
 		if (!test_bit(SOCK_NOSPACE, &sk->sk_socket->flags))
 			(void)siw_sq_start(cep->qp);
 	}
 
-=======
-
-		if (!test_bit(SOCK_NOSPACE, &sk->sk_socket->flags))
-			(void)siw_sq_start(cep->qp);
-	}
-
->>>>>>> 7d2a07b7
 	read_unlock(&sk->sk_callback_lock);
 }
 
