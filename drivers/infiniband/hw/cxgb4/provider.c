--- conflicted
+++ resolved
@@ -237,11 +237,7 @@
 	return 0;
 }
 
-<<<<<<< HEAD
-static int c4iw_query_gid(struct ib_device *ibdev, u8 port, int index,
-=======
 static int c4iw_query_gid(struct ib_device *ibdev, u32 port, int index,
->>>>>>> 7d2a07b7
 			  union ib_gid *gid)
 {
 	struct c4iw_dev *dev;
@@ -469,10 +465,7 @@
 	.destroy_cq = c4iw_destroy_cq,
 	.destroy_qp = c4iw_destroy_qp,
 	.destroy_srq = c4iw_destroy_srq,
-<<<<<<< HEAD
-=======
 	.device_group = &c4iw_attr_group,
->>>>>>> 7d2a07b7
 	.fill_res_cq_entry = c4iw_fill_res_cq_entry,
 	.fill_res_cm_id_entry = c4iw_fill_res_cm_id_entry,
 	.fill_res_mr_entry = c4iw_fill_res_mr_entry,
