--- conflicted
+++ resolved
@@ -81,10 +81,7 @@
 static void bnxt_re_remove_device(struct bnxt_re_dev *rdev);
 static void bnxt_re_dealloc_driver(struct ib_device *ib_dev);
 static void bnxt_re_stop_irq(void *handle);
-<<<<<<< HEAD
-=======
 static void bnxt_re_dev_stop(struct bnxt_re_dev *rdev);
->>>>>>> 7d2a07b7
 
 static void bnxt_re_set_drv_mode(struct bnxt_re_dev *rdev, u8 mode)
 {
@@ -132,12 +129,9 @@
 	rdev->rcfw.res = &rdev->qplib_res;
 
 	bnxt_re_set_drv_mode(rdev, wqe_mode);
-<<<<<<< HEAD
-=======
 	if (bnxt_qplib_determine_atomics(en_dev->pdev))
 		ibdev_info(&rdev->ibdev,
 			   "platform doesn't support global atomics.");
->>>>>>> 7d2a07b7
 	return 0;
 }
 
@@ -608,12 +602,6 @@
 		ib_device_get_by_netdev(netdev, RDMA_DRIVER_BNXT_RE);
 	if (!ibdev)
 		return NULL;
-<<<<<<< HEAD
-
-	return container_of(ibdev, struct bnxt_re_dev, ibdev);
-}
-=======
->>>>>>> 7d2a07b7
 
 	return container_of(ibdev, struct bnxt_re_dev, ibdev);
 }
@@ -687,10 +675,7 @@
 	.create_cq = bnxt_re_create_cq,
 	.create_qp = bnxt_re_create_qp,
 	.create_srq = bnxt_re_create_srq,
-<<<<<<< HEAD
-=======
 	.create_user_ah = bnxt_re_create_ah,
->>>>>>> 7d2a07b7
 	.dealloc_driver = bnxt_re_dealloc_driver,
 	.dealloc_pd = bnxt_re_dealloc_pd,
 	.dealloc_ucontext = bnxt_re_dealloc_ucontext,
@@ -905,15 +890,6 @@
 	struct ib_event ib_event;
 	int rc = 0;
 
-<<<<<<< HEAD
-	if (!srq) {
-		ibdev_err(NULL, "%s: SRQ is NULL, SRQN not handled",
-			  ROCE_DRV_MODULE_NAME);
-		rc = -EINVAL;
-		goto done;
-	}
-=======
->>>>>>> 7d2a07b7
 	ib_event.device = &srq->rdev->ibdev;
 	ib_event.element.srq = &srq->ib_srq;
 	if (event == NQ_SRQ_EVENT_EVENT_SRQ_THRESHOLD_EVENT)
@@ -935,14 +911,6 @@
 	struct bnxt_re_cq *cq = container_of(handle, struct bnxt_re_cq,
 					     qplib_cq);
 
-<<<<<<< HEAD
-	if (!cq) {
-		ibdev_err(NULL, "%s: CQ is NULL, CQN not handled",
-			  ROCE_DRV_MODULE_NAME);
-		return -EINVAL;
-	}
-=======
->>>>>>> 7d2a07b7
 	if (cq->ib_cq.comp_handler) {
 		/* Lock comp_handler? */
 		(*cq->ib_cq.comp_handler)(&cq->ib_cq, cq->ib_cq.cq_context);
@@ -1338,7 +1306,6 @@
 		(u64)le16_to_cpu(resp.hwrm_intf_minor) << 32 |
 		(u64)le16_to_cpu(resp.hwrm_intf_build) << 16 |
 		le16_to_cpu(resp.hwrm_intf_patch);
-<<<<<<< HEAD
 }
 
 static int bnxt_re_ib_init(struct bnxt_re_dev *rdev)
@@ -1365,34 +1332,6 @@
 	return rc;
 }
 
-=======
-}
-
-static int bnxt_re_ib_init(struct bnxt_re_dev *rdev)
-{
-	int rc = 0;
-	u32 event;
-
-	/* Register ib dev */
-	rc = bnxt_re_register_ib(rdev);
-	if (rc) {
-		pr_err("Failed to register with IB: %#x\n", rc);
-		return rc;
-	}
-	dev_info(rdev_to_dev(rdev), "Device registered successfully");
-	ib_get_eth_speed(&rdev->ibdev, 1, &rdev->active_speed,
-			 &rdev->active_width);
-	set_bit(BNXT_RE_FLAG_ISSUE_ROCE_STATS, &rdev->flags);
-
-	event = netif_running(rdev->netdev) && netif_carrier_ok(rdev->netdev) ?
-		IB_EVENT_PORT_ACTIVE : IB_EVENT_PORT_ERR;
-
-	bnxt_re_dispatch_event(&rdev->ibdev, NULL, 1, event);
-
-	return rc;
-}
-
->>>>>>> 7d2a07b7
 static void bnxt_re_dev_uninit(struct bnxt_re_dev *rdev)
 {
 	u8 type;
@@ -1458,10 +1397,6 @@
 	memset(&rattr, 0, sizeof(rattr));
 	rc = bnxt_re_register_netdev(rdev);
 	if (rc) {
-<<<<<<< HEAD
-		rtnl_unlock();
-=======
->>>>>>> 7d2a07b7
 		ibdev_err(&rdev->ibdev,
 			  "Failed to register with netedev: %#x\n", rc);
 		return -EINVAL;
