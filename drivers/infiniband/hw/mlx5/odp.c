/*
 * Copyright (c) 2013-2015, Mellanox Technologies. All rights reserved.
 *
 * This software is available to you under a choice of one of two
 * licenses.  You may choose to be licensed under the terms of the GNU
 * General Public License (GPL) Version 2, available from the file
 * COPYING in the main directory of this source tree, or the
 * OpenIB.org BSD license below:
 *
 *     Redistribution and use in source and binary forms, with or
 *     without modification, are permitted provided that the following
 *     conditions are met:
 *
 *      - Redistributions of source code must retain the above
 *        copyright notice, this list of conditions and the following
 *        disclaimer.
 *
 *      - Redistributions in binary form must reproduce the above
 *        copyright notice, this list of conditions and the following
 *        disclaimer in the documentation and/or other materials
 *        provided with the distribution.
 *
 * THE SOFTWARE IS PROVIDED "AS IS", WITHOUT WARRANTY OF ANY KIND,
 * EXPRESS OR IMPLIED, INCLUDING BUT NOT LIMITED TO THE WARRANTIES OF
 * MERCHANTABILITY, FITNESS FOR A PARTICULAR PURPOSE AND
 * NONINFRINGEMENT. IN NO EVENT SHALL THE AUTHORS OR COPYRIGHT HOLDERS
 * BE LIABLE FOR ANY CLAIM, DAMAGES OR OTHER LIABILITY, WHETHER IN AN
 * ACTION OF CONTRACT, TORT OR OTHERWISE, ARISING FROM, OUT OF OR IN
 * CONNECTION WITH THE SOFTWARE OR THE USE OR OTHER DEALINGS IN THE
 * SOFTWARE.
 */

#include <rdma/ib_umem.h>
#include <rdma/ib_umem_odp.h>
#include <linux/kernel.h>
#include <linux/dma-buf.h>
#include <linux/dma-resv.h>

#include "mlx5_ib.h"
#include "cmd.h"
#include "qp.h"

#include <linux/mlx5/eq.h>

/* Contains the details of a pagefault. */
struct mlx5_pagefault {
	u32			bytes_committed;
	u32			token;
	u8			event_subtype;
	u8			type;
	union {
		/* Initiator or send message responder pagefault details. */
		struct {
			/* Received packet size, only valid for responders. */
			u32	packet_size;
			/*
			 * Number of resource holding WQE, depends on type.
			 */
			u32	wq_num;
			/*
			 * WQE index. Refers to either the send queue or
			 * receive queue, according to event_subtype.
			 */
			u16	wqe_index;
		} wqe;
		/* RDMA responder pagefault details */
		struct {
			u32	r_key;
			/*
			 * Received packet size, minimal size page fault
			 * resolution required for forward progress.
			 */
			u32	packet_size;
			u32	rdma_op_len;
			u64	rdma_va;
		} rdma;
	};

	struct mlx5_ib_pf_eq	*eq;
	struct work_struct	work;
};

#define MAX_PREFETCH_LEN (4*1024*1024U)

/* Timeout in ms to wait for an active mmu notifier to complete when handling
 * a pagefault. */
#define MMU_NOTIFIER_TIMEOUT 1000

#define MLX5_IMR_MTT_BITS (30 - PAGE_SHIFT)
#define MLX5_IMR_MTT_SHIFT (MLX5_IMR_MTT_BITS + PAGE_SHIFT)
#define MLX5_IMR_MTT_ENTRIES BIT_ULL(MLX5_IMR_MTT_BITS)
#define MLX5_IMR_MTT_SIZE BIT_ULL(MLX5_IMR_MTT_SHIFT)
#define MLX5_IMR_MTT_MASK (~(MLX5_IMR_MTT_SIZE - 1))

#define MLX5_KSM_PAGE_SHIFT MLX5_IMR_MTT_SHIFT

static u64 mlx5_imr_ksm_entries;

static void populate_klm(struct mlx5_klm *pklm, size_t idx, size_t nentries,
			struct mlx5_ib_mr *imr, int flags)
{
	struct mlx5_klm *end = pklm + nentries;

	if (flags & MLX5_IB_UPD_XLT_ZAP) {
		for (; pklm != end; pklm++, idx++) {
			pklm->bcount = cpu_to_be32(MLX5_IMR_MTT_SIZE);
<<<<<<< HEAD
			pklm->key = cpu_to_be32(imr->dev->null_mkey);
=======
			pklm->key = cpu_to_be32(mr_to_mdev(imr)->null_mkey);
>>>>>>> 7d2a07b7
			pklm->va = 0;
		}
		return;
	}
<<<<<<< HEAD

	/*
	 * The locking here is pretty subtle. Ideally the implicit_children
	 * xarray would be protected by the umem_mutex, however that is not
	 * possible. Instead this uses a weaker update-then-lock pattern:
	 *
	 *  srcu_read_lock()
	 *    xa_store()
	 *    mutex_lock(umem_mutex)
	 *     mlx5_ib_update_xlt()
	 *    mutex_unlock(umem_mutex)
	 *    destroy lkey
	 *
	 * ie any change the xarray must be followed by the locked update_xlt
	 * before destroying.
	 *
	 * The umem_mutex provides the acquire/release semantic needed to make
	 * the xa_store() visible to a racing thread. While SRCU is not
	 * technically required, using it gives consistent use of the SRCU
	 * locking around the xarray.
	 */
	lockdep_assert_held(&to_ib_umem_odp(imr->umem)->umem_mutex);
	lockdep_assert_held(&imr->dev->odp_srcu);

	for (; pklm != end; pklm++, idx++) {
		struct mlx5_ib_mr *mtt = xa_load(&imr->implicit_children, idx);

		pklm->bcount = cpu_to_be32(MLX5_IMR_MTT_SIZE);
		if (mtt) {
			pklm->key = cpu_to_be32(mtt->ibmr.lkey);
			pklm->va = cpu_to_be64(idx * MLX5_IMR_MTT_SIZE);
		} else {
			pklm->key = cpu_to_be32(imr->dev->null_mkey);
			pklm->va = 0;
		}
	}
}

static u64 umem_dma_to_mtt(dma_addr_t umem_dma)
{
	u64 mtt_entry = umem_dma & ODP_DMA_ADDR_MASK;

	if (umem_dma & ODP_READ_ALLOWED_BIT)
		mtt_entry |= MLX5_IB_MTT_READ;
	if (umem_dma & ODP_WRITE_ALLOWED_BIT)
		mtt_entry |= MLX5_IB_MTT_WRITE;

	return mtt_entry;
}

static void populate_mtt(__be64 *pas, size_t idx, size_t nentries,
			 struct mlx5_ib_mr *mr, int flags)
{
	struct ib_umem_odp *odp = to_ib_umem_odp(mr->umem);
	dma_addr_t pa;
	size_t i;

	if (flags & MLX5_IB_UPD_XLT_ZAP)
		return;

	for (i = 0; i < nentries; i++) {
		pa = odp->dma_list[idx + i];
		pas[i] = cpu_to_be64(umem_dma_to_mtt(pa));
	}
}

void mlx5_odp_populate_xlt(void *xlt, size_t idx, size_t nentries,
			   struct mlx5_ib_mr *mr, int flags)
{
	if (flags & MLX5_IB_UPD_XLT_INDIRECT) {
		populate_klm(xlt, idx, nentries, mr, flags);
	} else {
		populate_mtt(xlt, idx, nentries, mr, flags);
	}
}

static void dma_fence_odp_mr(struct mlx5_ib_mr *mr)
{
	struct ib_umem_odp *odp = to_ib_umem_odp(mr->umem);

	/* Ensure mlx5_ib_invalidate_range() will not touch the MR any more */
	mutex_lock(&odp->umem_mutex);
	if (odp->npages) {
		mlx5_mr_cache_invalidate(mr);
		ib_umem_odp_unmap_dma_pages(odp, ib_umem_start(odp),
					    ib_umem_end(odp));
		WARN_ON(odp->npages);
	}
	odp->private = NULL;
	mutex_unlock(&odp->umem_mutex);

	if (!mr->cache_ent) {
		mlx5_core_destroy_mkey(mr->dev->mdev, &mr->mmkey);
		WARN_ON(mr->descs);
	}
}

/*
 * This must be called after the mr has been removed from implicit_children
 * and the SRCU synchronized.  NOTE: The MR does not necessarily have to be
 * empty here, parallel page faults could have raced with the free process and
 * added pages to it.
 */
static void free_implicit_child_mr(struct mlx5_ib_mr *mr, bool need_imr_xlt)
{
	struct mlx5_ib_mr *imr = mr->parent;
	struct ib_umem_odp *odp_imr = to_ib_umem_odp(imr->umem);
	struct ib_umem_odp *odp = to_ib_umem_odp(mr->umem);
	unsigned long idx = ib_umem_start(odp) >> MLX5_IMR_MTT_SHIFT;
	int srcu_key;

	/* implicit_child_mr's are not allowed to have deferred work */
	WARN_ON(atomic_read(&mr->num_deferred_work));

	if (need_imr_xlt) {
		srcu_key = srcu_read_lock(&mr->dev->odp_srcu);
		mutex_lock(&odp_imr->umem_mutex);
		mlx5_ib_update_xlt(mr->parent, idx, 1, 0,
				   MLX5_IB_UPD_XLT_INDIRECT |
				   MLX5_IB_UPD_XLT_ATOMIC);
		mutex_unlock(&odp_imr->umem_mutex);
		srcu_read_unlock(&mr->dev->odp_srcu, srcu_key);
	}

	dma_fence_odp_mr(mr);

	mr->parent = NULL;
	mlx5_mr_cache_free(mr->dev, mr);
	ib_umem_odp_release(odp);
	if (atomic_dec_and_test(&imr->num_deferred_work))
		wake_up(&imr->q_deferred_work);
}

static void free_implicit_child_mr_work(struct work_struct *work)
{
	struct mlx5_ib_mr *mr =
		container_of(work, struct mlx5_ib_mr, odp_destroy.work);

	free_implicit_child_mr(mr, true);
}

static void free_implicit_child_mr_rcu(struct rcu_head *head)
{
	struct mlx5_ib_mr *mr =
		container_of(head, struct mlx5_ib_mr, odp_destroy.rcu);

	/* Freeing a MR is a sleeping operation, so bounce to a work queue */
	INIT_WORK(&mr->odp_destroy.work, free_implicit_child_mr_work);
	queue_work(system_unbound_wq, &mr->odp_destroy.work);
}

static void destroy_unused_implicit_child_mr(struct mlx5_ib_mr *mr)
{
	struct ib_umem_odp *odp = to_ib_umem_odp(mr->umem);
	unsigned long idx = ib_umem_start(odp) >> MLX5_IMR_MTT_SHIFT;
	struct mlx5_ib_mr *imr = mr->parent;

	xa_lock(&imr->implicit_children);
	/*
	 * This can race with mlx5_ib_free_implicit_mr(), the first one to
	 * reach the xa lock wins the race and destroys the MR.
	 */
	if (__xa_cmpxchg(&imr->implicit_children, idx, mr, NULL, GFP_ATOMIC) !=
	    mr)
		goto out_unlock;

	atomic_inc(&imr->num_deferred_work);
	call_srcu(&mr->dev->odp_srcu, &mr->odp_destroy.rcu,
		  free_implicit_child_mr_rcu);

out_unlock:
	xa_unlock(&imr->implicit_children);
=======

	/*
	 * The locking here is pretty subtle. Ideally the implicit_children
	 * xarray would be protected by the umem_mutex, however that is not
	 * possible. Instead this uses a weaker update-then-lock pattern:
	 *
	 *    xa_store()
	 *    mutex_lock(umem_mutex)
	 *     mlx5_ib_update_xlt()
	 *    mutex_unlock(umem_mutex)
	 *    destroy lkey
	 *
	 * ie any change the xarray must be followed by the locked update_xlt
	 * before destroying.
	 *
	 * The umem_mutex provides the acquire/release semantic needed to make
	 * the xa_store() visible to a racing thread.
	 */
	lockdep_assert_held(&to_ib_umem_odp(imr->umem)->umem_mutex);

	for (; pklm != end; pklm++, idx++) {
		struct mlx5_ib_mr *mtt = xa_load(&imr->implicit_children, idx);

		pklm->bcount = cpu_to_be32(MLX5_IMR_MTT_SIZE);
		if (mtt) {
			pklm->key = cpu_to_be32(mtt->ibmr.lkey);
			pklm->va = cpu_to_be64(idx * MLX5_IMR_MTT_SIZE);
		} else {
			pklm->key = cpu_to_be32(mr_to_mdev(imr)->null_mkey);
			pklm->va = 0;
		}
	}
}

static u64 umem_dma_to_mtt(dma_addr_t umem_dma)
{
	u64 mtt_entry = umem_dma & ODP_DMA_ADDR_MASK;

	if (umem_dma & ODP_READ_ALLOWED_BIT)
		mtt_entry |= MLX5_IB_MTT_READ;
	if (umem_dma & ODP_WRITE_ALLOWED_BIT)
		mtt_entry |= MLX5_IB_MTT_WRITE;

	return mtt_entry;
}

static void populate_mtt(__be64 *pas, size_t idx, size_t nentries,
			 struct mlx5_ib_mr *mr, int flags)
{
	struct ib_umem_odp *odp = to_ib_umem_odp(mr->umem);
	dma_addr_t pa;
	size_t i;

	if (flags & MLX5_IB_UPD_XLT_ZAP)
		return;

	for (i = 0; i < nentries; i++) {
		pa = odp->dma_list[idx + i];
		pas[i] = cpu_to_be64(umem_dma_to_mtt(pa));
	}
}

void mlx5_odp_populate_xlt(void *xlt, size_t idx, size_t nentries,
			   struct mlx5_ib_mr *mr, int flags)
{
	if (flags & MLX5_IB_UPD_XLT_INDIRECT) {
		populate_klm(xlt, idx, nentries, mr, flags);
	} else {
		populate_mtt(xlt, idx, nentries, mr, flags);
	}
}

/*
 * This must be called after the mr has been removed from implicit_children.
 * NOTE: The MR does not necessarily have to be
 * empty here, parallel page faults could have raced with the free process and
 * added pages to it.
 */
static void free_implicit_child_mr_work(struct work_struct *work)
{
	struct mlx5_ib_mr *mr =
		container_of(work, struct mlx5_ib_mr, odp_destroy.work);
	struct mlx5_ib_mr *imr = mr->parent;
	struct ib_umem_odp *odp_imr = to_ib_umem_odp(imr->umem);
	struct ib_umem_odp *odp = to_ib_umem_odp(mr->umem);

	mlx5r_deref_wait_odp_mkey(&mr->mmkey);

	mutex_lock(&odp_imr->umem_mutex);
	mlx5_ib_update_xlt(mr->parent, ib_umem_start(odp) >> MLX5_IMR_MTT_SHIFT,
			   1, 0,
			   MLX5_IB_UPD_XLT_INDIRECT | MLX5_IB_UPD_XLT_ATOMIC);
	mutex_unlock(&odp_imr->umem_mutex);
	mlx5_ib_dereg_mr(&mr->ibmr, NULL);

	mlx5r_deref_odp_mkey(&imr->mmkey);
}

static void destroy_unused_implicit_child_mr(struct mlx5_ib_mr *mr)
{
	struct ib_umem_odp *odp = to_ib_umem_odp(mr->umem);
	unsigned long idx = ib_umem_start(odp) >> MLX5_IMR_MTT_SHIFT;
	struct mlx5_ib_mr *imr = mr->parent;

	if (!refcount_inc_not_zero(&imr->mmkey.usecount))
		return;

	xa_erase(&imr->implicit_children, idx);

	/* Freeing a MR is a sleeping operation, so bounce to a work queue */
	INIT_WORK(&mr->odp_destroy.work, free_implicit_child_mr_work);
	queue_work(system_unbound_wq, &mr->odp_destroy.work);
>>>>>>> 7d2a07b7
}

static bool mlx5_ib_invalidate_range(struct mmu_interval_notifier *mni,
				     const struct mmu_notifier_range *range,
				     unsigned long cur_seq)
{
	struct ib_umem_odp *umem_odp =
		container_of(mni, struct ib_umem_odp, notifier);
	struct mlx5_ib_mr *mr;
	const u64 umr_block_mask = (MLX5_UMR_MTT_ALIGNMENT /
				    sizeof(struct mlx5_mtt)) - 1;
	u64 idx = 0, blk_start_idx = 0;
	u64 invalidations = 0;
	unsigned long start;
	unsigned long end;
	int in_block = 0;
	u64 addr;

	if (!mmu_notifier_range_blockable(range))
		return false;

	mutex_lock(&umem_odp->umem_mutex);
	mmu_interval_set_seq(mni, cur_seq);
	/*
	 * If npages is zero then umem_odp->private may not be setup yet. This
	 * does not complete until after the first page is mapped for DMA.
	 */
	if (!umem_odp->npages)
		goto out;
	mr = umem_odp->private;

	start = max_t(u64, ib_umem_start(umem_odp), range->start);
	end = min_t(u64, ib_umem_end(umem_odp), range->end);

	/*
	 * Iteration one - zap the HW's MTTs. The notifiers_count ensures that
	 * while we are doing the invalidation, no page fault will attempt to
	 * overwrite the same MTTs.  Concurent invalidations might race us,
	 * but they will write 0s as well, so no difference in the end result.
	 */
	for (addr = start; addr < end; addr += BIT(umem_odp->page_shift)) {
		idx = (addr - ib_umem_start(umem_odp)) >> umem_odp->page_shift;
		/*
		 * Strive to write the MTTs in chunks, but avoid overwriting
		 * non-existing MTTs. The huristic here can be improved to
		 * estimate the cost of another UMR vs. the cost of bigger
		 * UMR.
		 */
		if (umem_odp->dma_list[idx] &
		    (ODP_READ_ALLOWED_BIT | ODP_WRITE_ALLOWED_BIT)) {
			if (!in_block) {
				blk_start_idx = idx;
				in_block = 1;
			}

			/* Count page invalidations */
			invalidations += idx - blk_start_idx + 1;
		} else {
			u64 umr_offset = idx & umr_block_mask;

			if (in_block && umr_offset == 0) {
				mlx5_ib_update_xlt(mr, blk_start_idx,
						   idx - blk_start_idx, 0,
						   MLX5_IB_UPD_XLT_ZAP |
						   MLX5_IB_UPD_XLT_ATOMIC);
				in_block = 0;
			}
		}
	}
	if (in_block)
		mlx5_ib_update_xlt(mr, blk_start_idx,
				   idx - blk_start_idx + 1, 0,
				   MLX5_IB_UPD_XLT_ZAP |
				   MLX5_IB_UPD_XLT_ATOMIC);

	mlx5_update_odp_stats(mr, invalidations, invalidations);

	/*
	 * We are now sure that the device will not access the
	 * memory. We can safely unmap it, and mark it as dirty if
	 * needed.
	 */

	ib_umem_odp_unmap_dma_pages(umem_odp, start, end);

	if (unlikely(!umem_odp->npages && mr->parent))
		destroy_unused_implicit_child_mr(mr);
out:
	mutex_unlock(&umem_odp->umem_mutex);
	return true;
}

const struct mmu_interval_notifier_ops mlx5_mn_ops = {
	.invalidate = mlx5_ib_invalidate_range,
};

<<<<<<< HEAD
void mlx5_ib_internal_fill_odp_caps(struct mlx5_ib_dev *dev)
=======
static void internal_fill_odp_caps(struct mlx5_ib_dev *dev)
>>>>>>> 7d2a07b7
{
	struct ib_odp_caps *caps = &dev->odp_caps;

	memset(caps, 0, sizeof(*caps));

	if (!MLX5_CAP_GEN(dev->mdev, pg) ||
<<<<<<< HEAD
	    !mlx5_ib_can_use_umr(dev, true, 0))
=======
	    !mlx5_ib_can_load_pas_with_umr(dev, 0))
>>>>>>> 7d2a07b7
		return;

	caps->general_caps = IB_ODP_SUPPORT;

	if (MLX5_CAP_GEN(dev->mdev, umr_extended_translation_offset))
		dev->odp_max_size = U64_MAX;
	else
		dev->odp_max_size = BIT_ULL(MLX5_MAX_UMR_SHIFT + PAGE_SHIFT);

	if (MLX5_CAP_ODP(dev->mdev, ud_odp_caps.send))
		caps->per_transport_caps.ud_odp_caps |= IB_ODP_SUPPORT_SEND;

	if (MLX5_CAP_ODP(dev->mdev, ud_odp_caps.srq_receive))
		caps->per_transport_caps.ud_odp_caps |= IB_ODP_SUPPORT_SRQ_RECV;

	if (MLX5_CAP_ODP(dev->mdev, rc_odp_caps.send))
		caps->per_transport_caps.rc_odp_caps |= IB_ODP_SUPPORT_SEND;

	if (MLX5_CAP_ODP(dev->mdev, rc_odp_caps.receive))
		caps->per_transport_caps.rc_odp_caps |= IB_ODP_SUPPORT_RECV;

	if (MLX5_CAP_ODP(dev->mdev, rc_odp_caps.write))
		caps->per_transport_caps.rc_odp_caps |= IB_ODP_SUPPORT_WRITE;

	if (MLX5_CAP_ODP(dev->mdev, rc_odp_caps.read))
		caps->per_transport_caps.rc_odp_caps |= IB_ODP_SUPPORT_READ;

	if (MLX5_CAP_ODP(dev->mdev, rc_odp_caps.atomic))
		caps->per_transport_caps.rc_odp_caps |= IB_ODP_SUPPORT_ATOMIC;

	if (MLX5_CAP_ODP(dev->mdev, rc_odp_caps.srq_receive))
		caps->per_transport_caps.rc_odp_caps |= IB_ODP_SUPPORT_SRQ_RECV;

	if (MLX5_CAP_ODP(dev->mdev, xrc_odp_caps.send))
		caps->per_transport_caps.xrc_odp_caps |= IB_ODP_SUPPORT_SEND;

	if (MLX5_CAP_ODP(dev->mdev, xrc_odp_caps.receive))
		caps->per_transport_caps.xrc_odp_caps |= IB_ODP_SUPPORT_RECV;

	if (MLX5_CAP_ODP(dev->mdev, xrc_odp_caps.write))
		caps->per_transport_caps.xrc_odp_caps |= IB_ODP_SUPPORT_WRITE;

	if (MLX5_CAP_ODP(dev->mdev, xrc_odp_caps.read))
		caps->per_transport_caps.xrc_odp_caps |= IB_ODP_SUPPORT_READ;

	if (MLX5_CAP_ODP(dev->mdev, xrc_odp_caps.atomic))
		caps->per_transport_caps.xrc_odp_caps |= IB_ODP_SUPPORT_ATOMIC;

	if (MLX5_CAP_ODP(dev->mdev, xrc_odp_caps.srq_receive))
		caps->per_transport_caps.xrc_odp_caps |= IB_ODP_SUPPORT_SRQ_RECV;

	if (MLX5_CAP_GEN(dev->mdev, fixed_buffer_size) &&
	    MLX5_CAP_GEN(dev->mdev, null_mkey) &&
	    MLX5_CAP_GEN(dev->mdev, umr_extended_translation_offset) &&
	    !MLX5_CAP_GEN(dev->mdev, umr_indirect_mkey_disabled))
		caps->general_caps |= IB_ODP_SUPPORT_IMPLICIT;
}

static void mlx5_ib_page_fault_resume(struct mlx5_ib_dev *dev,
				      struct mlx5_pagefault *pfault,
				      int error)
{
	int wq_num = pfault->event_subtype == MLX5_PFAULT_SUBTYPE_WQE ?
		     pfault->wqe.wq_num : pfault->token;
	u32 in[MLX5_ST_SZ_DW(page_fault_resume_in)] = {};
	int err;

	MLX5_SET(page_fault_resume_in, in, opcode, MLX5_CMD_OP_PAGE_FAULT_RESUME);
	MLX5_SET(page_fault_resume_in, in, page_fault_type, pfault->type);
	MLX5_SET(page_fault_resume_in, in, token, pfault->token);
	MLX5_SET(page_fault_resume_in, in, wq_number, wq_num);
	MLX5_SET(page_fault_resume_in, in, error, !!error);

	err = mlx5_cmd_exec_in(dev->mdev, page_fault_resume, in);
	if (err)
		mlx5_ib_err(dev, "Failed to resolve the page fault on WQ 0x%x err %d\n",
			    wq_num, err);
}

static struct mlx5_ib_mr *implicit_get_child_mr(struct mlx5_ib_mr *imr,
						unsigned long idx)
{
	struct ib_umem_odp *odp;
	struct mlx5_ib_mr *mr;
	struct mlx5_ib_mr *ret;
	int err;

	odp = ib_umem_odp_alloc_child(to_ib_umem_odp(imr->umem),
				      idx * MLX5_IMR_MTT_SIZE,
				      MLX5_IMR_MTT_SIZE, &mlx5_mn_ops);
	if (IS_ERR(odp))
		return ERR_CAST(odp);

<<<<<<< HEAD
	ret = mr = mlx5_mr_cache_alloc(imr->dev, MLX5_IMR_MTT_CACHE_ENTRY);
	if (IS_ERR(mr))
		goto out_umem;

	mr->ibmr.pd = imr->ibmr.pd;
	mr->access_flags = imr->access_flags;
	mr->umem = &odp->umem;
	mr->ibmr.lkey = mr->mmkey.key;
	mr->ibmr.rkey = mr->mmkey.key;
	mr->mmkey.iova = idx * MLX5_IMR_MTT_SIZE;
	mr->parent = imr;
	odp->private = mr;

	err = mlx5_ib_update_xlt(mr, 0,
				 MLX5_IMR_MTT_ENTRIES,
				 PAGE_SHIFT,
				 MLX5_IB_UPD_XLT_ZAP |
				 MLX5_IB_UPD_XLT_ENABLE);
	if (err) {
		ret = ERR_PTR(err);
		goto out_mr;
	}

	/*
	 * Once the store to either xarray completes any error unwind has to
	 * use synchronize_srcu(). Avoid this with xa_reserve()
	 */
	ret = xa_cmpxchg(&imr->implicit_children, idx, NULL, mr,
			 GFP_KERNEL);
	if (unlikely(ret)) {
		if (xa_is_err(ret)) {
			ret = ERR_PTR(xa_err(ret));
			goto out_mr;
		}
		/*
		 * Another thread beat us to creating the child mr, use
		 * theirs.
		 */
		goto out_mr;
	}

	mlx5_ib_dbg(imr->dev, "key %x mr %p\n", mr->mmkey.key, mr);
	return mr;

out_mr:
	mlx5_mr_cache_free(imr->dev, mr);
out_umem:
	ib_umem_odp_release(odp);
	return ret;
}

struct mlx5_ib_mr *mlx5_ib_alloc_implicit_mr(struct mlx5_ib_pd *pd,
					     int access_flags)
{
	struct mlx5_ib_dev *dev = to_mdev(pd->ibpd.device);
	struct ib_umem_odp *umem_odp;
	struct mlx5_ib_mr *imr;
	int err;

	umem_odp = ib_umem_odp_alloc_implicit(&dev->ib_dev, access_flags);
	if (IS_ERR(umem_odp))
		return ERR_CAST(umem_odp);

	imr = mlx5_mr_cache_alloc(dev, MLX5_IMR_KSM_CACHE_ENTRY);
	if (IS_ERR(imr)) {
		err = PTR_ERR(imr);
		goto out_umem;
	}

	imr->ibmr.pd = &pd->ibpd;
	imr->access_flags = access_flags;
	imr->mmkey.iova = 0;
	imr->umem = &umem_odp->umem;
	imr->ibmr.lkey = imr->mmkey.key;
	imr->ibmr.rkey = imr->mmkey.key;
	imr->umem = &umem_odp->umem;
	imr->is_odp_implicit = true;
	atomic_set(&imr->num_deferred_work, 0);
	init_waitqueue_head(&imr->q_deferred_work);
	xa_init(&imr->implicit_children);

	err = mlx5_ib_update_xlt(imr, 0,
				 mlx5_imr_ksm_entries,
				 MLX5_KSM_PAGE_SHIFT,
				 MLX5_IB_UPD_XLT_INDIRECT |
				 MLX5_IB_UPD_XLT_ZAP |
				 MLX5_IB_UPD_XLT_ENABLE);
	if (err)
		goto out_mr;

	err = xa_err(xa_store(&dev->odp_mkeys, mlx5_base_mkey(imr->mmkey.key),
			      &imr->mmkey, GFP_KERNEL));
	if (err)
		goto out_mr;

	mlx5_ib_dbg(dev, "key %x mr %p\n", imr->mmkey.key, imr);
	return imr;
out_mr:
	mlx5_ib_err(dev, "Failed to register MKEY %d\n", err);
	mlx5_mr_cache_free(dev, imr);
out_umem:
	ib_umem_odp_release(umem_odp);
	return ERR_PTR(err);
}

void mlx5_ib_free_implicit_mr(struct mlx5_ib_mr *imr)
{
	struct ib_umem_odp *odp_imr = to_ib_umem_odp(imr->umem);
	struct mlx5_ib_dev *dev = imr->dev;
	struct list_head destroy_list;
	struct mlx5_ib_mr *mtt;
	struct mlx5_ib_mr *tmp;
	unsigned long idx;

	INIT_LIST_HEAD(&destroy_list);

	xa_erase(&dev->odp_mkeys, mlx5_base_mkey(imr->mmkey.key));
	/*
	 * This stops the SRCU protected page fault path from touching either
	 * the imr or any children. The page fault path can only reach the
	 * children xarray via the imr.
	 */
	synchronize_srcu(&dev->odp_srcu);

	/*
	 * All work on the prefetch list must be completed, xa_erase() prevented
	 * new work from being created.
	 */
	wait_event(imr->q_deferred_work, !atomic_read(&imr->num_deferred_work));

	/*
	 * At this point it is forbidden for any other thread to enter
	 * pagefault_mr() on this imr. It is already forbidden to call
	 * pagefault_mr() on an implicit child. Due to this additions to
	 * implicit_children are prevented.
	 */

	/*
	 * Block destroy_unused_implicit_child_mr() from incrementing
	 * num_deferred_work.
	 */
	xa_lock(&imr->implicit_children);
	xa_for_each (&imr->implicit_children, idx, mtt) {
		__xa_erase(&imr->implicit_children, idx);
		list_add(&mtt->odp_destroy.elm, &destroy_list);
	}
	xa_unlock(&imr->implicit_children);

	/*
	 * Wait for any concurrent destroy_unused_implicit_child_mr() to
	 * complete.
	 */
	wait_event(imr->q_deferred_work, !atomic_read(&imr->num_deferred_work));

	/*
	 * Fence the imr before we destroy the children. This allows us to
	 * skip updating the XLT of the imr during destroy of the child mkey
	 * the imr points to.
	 */
	mlx5_mr_cache_invalidate(imr);

	list_for_each_entry_safe (mtt, tmp, &destroy_list, odp_destroy.elm)
		free_implicit_child_mr(mtt, false);

	mlx5_mr_cache_free(dev, imr);
	ib_umem_odp_release(odp_imr);
}

/**
 * mlx5_ib_fence_odp_mr - Stop all access to the ODP MR
 * @mr: to fence
 *
 * On return no parallel threads will be touching this MR and no DMA will be
 * active.
 */
void mlx5_ib_fence_odp_mr(struct mlx5_ib_mr *mr)
{
	/* Prevent new page faults and prefetch requests from succeeding */
	xa_erase(&mr->dev->odp_mkeys, mlx5_base_mkey(mr->mmkey.key));

	/* Wait for all running page-fault handlers to finish. */
	synchronize_srcu(&mr->dev->odp_srcu);

	wait_event(mr->q_deferred_work, !atomic_read(&mr->num_deferred_work));

	dma_fence_odp_mr(mr);
}

#define MLX5_PF_FLAGS_DOWNGRADE BIT(1)
static int pagefault_real_mr(struct mlx5_ib_mr *mr, struct ib_umem_odp *odp,
			     u64 user_va, size_t bcnt, u32 *bytes_mapped,
			     u32 flags)
{
	int page_shift, ret, np;
	bool downgrade = flags & MLX5_PF_FLAGS_DOWNGRADE;
	unsigned long current_seq;
	u64 access_mask;
	u64 start_idx;

	page_shift = odp->page_shift;
	start_idx = (user_va - ib_umem_start(odp)) >> page_shift;
	access_mask = ODP_READ_ALLOWED_BIT;

	if (odp->umem.writable && !downgrade)
		access_mask |= ODP_WRITE_ALLOWED_BIT;

	current_seq = mmu_interval_read_begin(&odp->notifier);

	np = ib_umem_odp_map_dma_pages(odp, user_va, bcnt, access_mask,
				       current_seq);
	if (np < 0)
		return np;

	mutex_lock(&odp->umem_mutex);
	if (!mmu_interval_read_retry(&odp->notifier, current_seq)) {
		/*
		 * No need to check whether the MTTs really belong to
		 * this MR, since ib_umem_odp_map_dma_pages already
		 * checks this.
		 */
		ret = mlx5_ib_update_xlt(mr, start_idx, np,
					 page_shift, MLX5_IB_UPD_XLT_ATOMIC);
	} else {
		ret = -EAGAIN;
	}
	mutex_unlock(&odp->umem_mutex);

	if (ret < 0) {
		if (ret != -EAGAIN)
			mlx5_ib_err(mr->dev,
				    "Failed to update mkey page tables\n");
		goto out;
	}

	if (bytes_mapped) {
		u32 new_mappings = (np << page_shift) -
			(user_va - round_down(user_va, 1 << page_shift));

		*bytes_mapped += min_t(u32, new_mappings, bcnt);
=======
	mr = mlx5_mr_cache_alloc(
		mr_to_mdev(imr), MLX5_IMR_MTT_CACHE_ENTRY, imr->access_flags);
	if (IS_ERR(mr)) {
		ib_umem_odp_release(odp);
		return mr;
	}

	mr->ibmr.pd = imr->ibmr.pd;
	mr->ibmr.device = &mr_to_mdev(imr)->ib_dev;
	mr->umem = &odp->umem;
	mr->ibmr.lkey = mr->mmkey.key;
	mr->ibmr.rkey = mr->mmkey.key;
	mr->mmkey.iova = idx * MLX5_IMR_MTT_SIZE;
	mr->parent = imr;
	odp->private = mr;

	/*
	 * First refcount is owned by the xarray and second refconut
	 * is returned to the caller.
	 */
	refcount_set(&mr->mmkey.usecount, 2);

	err = mlx5_ib_update_xlt(mr, 0,
				 MLX5_IMR_MTT_ENTRIES,
				 PAGE_SHIFT,
				 MLX5_IB_UPD_XLT_ZAP |
				 MLX5_IB_UPD_XLT_ENABLE);
	if (err) {
		ret = ERR_PTR(err);
		goto out_mr;
	}

	xa_lock(&imr->implicit_children);
	ret = __xa_cmpxchg(&imr->implicit_children, idx, NULL, mr,
			   GFP_KERNEL);
	if (unlikely(ret)) {
		if (xa_is_err(ret)) {
			ret = ERR_PTR(xa_err(ret));
			goto out_lock;
		}
		/*
		 * Another thread beat us to creating the child mr, use
		 * theirs.
		 */
		refcount_inc(&ret->mmkey.usecount);
		goto out_lock;
	}
	xa_unlock(&imr->implicit_children);

	mlx5_ib_dbg(mr_to_mdev(imr), "key %x mr %p\n", mr->mmkey.key, mr);
	return mr;

out_lock:
	xa_unlock(&imr->implicit_children);
out_mr:
	mlx5_ib_dereg_mr(&mr->ibmr, NULL);
	return ret;
}

struct mlx5_ib_mr *mlx5_ib_alloc_implicit_mr(struct mlx5_ib_pd *pd,
					     int access_flags)
{
	struct mlx5_ib_dev *dev = to_mdev(pd->ibpd.device);
	struct ib_umem_odp *umem_odp;
	struct mlx5_ib_mr *imr;
	int err;

	if (!mlx5_ib_can_load_pas_with_umr(dev,
					   MLX5_IMR_MTT_ENTRIES * PAGE_SIZE))
		return ERR_PTR(-EOPNOTSUPP);

	umem_odp = ib_umem_odp_alloc_implicit(&dev->ib_dev, access_flags);
	if (IS_ERR(umem_odp))
		return ERR_CAST(umem_odp);

	imr = mlx5_mr_cache_alloc(dev, MLX5_IMR_KSM_CACHE_ENTRY, access_flags);
	if (IS_ERR(imr)) {
		ib_umem_odp_release(umem_odp);
		return imr;
	}

	imr->ibmr.pd = &pd->ibpd;
	imr->mmkey.iova = 0;
	imr->umem = &umem_odp->umem;
	imr->ibmr.lkey = imr->mmkey.key;
	imr->ibmr.rkey = imr->mmkey.key;
	imr->ibmr.device = &dev->ib_dev;
	imr->umem = &umem_odp->umem;
	imr->is_odp_implicit = true;
	xa_init(&imr->implicit_children);

	err = mlx5_ib_update_xlt(imr, 0,
				 mlx5_imr_ksm_entries,
				 MLX5_KSM_PAGE_SHIFT,
				 MLX5_IB_UPD_XLT_INDIRECT |
				 MLX5_IB_UPD_XLT_ZAP |
				 MLX5_IB_UPD_XLT_ENABLE);
	if (err)
		goto out_mr;

	err = mlx5r_store_odp_mkey(dev, &imr->mmkey);
	if (err)
		goto out_mr;

	mlx5_ib_dbg(dev, "key %x mr %p\n", imr->mmkey.key, imr);
	return imr;
out_mr:
	mlx5_ib_err(dev, "Failed to register MKEY %d\n", err);
	mlx5_ib_dereg_mr(&imr->ibmr, NULL);
	return ERR_PTR(err);
}

void mlx5_ib_free_odp_mr(struct mlx5_ib_mr *mr)
{
	struct mlx5_ib_mr *mtt;
	unsigned long idx;

	/*
	 * If this is an implicit MR it is already invalidated so we can just
	 * delete the children mkeys.
	 */
	xa_for_each(&mr->implicit_children, idx, mtt) {
		xa_erase(&mr->implicit_children, idx);
		mlx5_ib_dereg_mr(&mtt->ibmr, NULL);
	}
}

#define MLX5_PF_FLAGS_DOWNGRADE BIT(1)
#define MLX5_PF_FLAGS_SNAPSHOT BIT(2)
#define MLX5_PF_FLAGS_ENABLE BIT(3)
static int pagefault_real_mr(struct mlx5_ib_mr *mr, struct ib_umem_odp *odp,
			     u64 user_va, size_t bcnt, u32 *bytes_mapped,
			     u32 flags)
{
	int page_shift, ret, np;
	bool downgrade = flags & MLX5_PF_FLAGS_DOWNGRADE;
	u64 access_mask;
	u64 start_idx;
	bool fault = !(flags & MLX5_PF_FLAGS_SNAPSHOT);
	u32 xlt_flags = MLX5_IB_UPD_XLT_ATOMIC;

	if (flags & MLX5_PF_FLAGS_ENABLE)
		xlt_flags |= MLX5_IB_UPD_XLT_ENABLE;

	page_shift = odp->page_shift;
	start_idx = (user_va - ib_umem_start(odp)) >> page_shift;
	access_mask = ODP_READ_ALLOWED_BIT;

	if (odp->umem.writable && !downgrade)
		access_mask |= ODP_WRITE_ALLOWED_BIT;

	np = ib_umem_odp_map_dma_and_lock(odp, user_va, bcnt, access_mask, fault);
	if (np < 0)
		return np;

	/*
	 * No need to check whether the MTTs really belong to this MR, since
	 * ib_umem_odp_map_dma_and_lock already checks this.
	 */
	ret = mlx5_ib_update_xlt(mr, start_idx, np, page_shift, xlt_flags);
	mutex_unlock(&odp->umem_mutex);

	if (ret < 0) {
		if (ret != -EAGAIN)
			mlx5_ib_err(mr_to_mdev(mr),
				    "Failed to update mkey page tables\n");
		goto out;
	}

	if (bytes_mapped) {
		u32 new_mappings = (np << page_shift) -
			(user_va - round_down(user_va, 1 << page_shift));

		*bytes_mapped += min_t(u32, new_mappings, bcnt);
	}

	return np << (page_shift - PAGE_SHIFT);

out:
	return ret;
}

static int pagefault_implicit_mr(struct mlx5_ib_mr *imr,
				 struct ib_umem_odp *odp_imr, u64 user_va,
				 size_t bcnt, u32 *bytes_mapped, u32 flags)
{
	unsigned long end_idx = (user_va + bcnt - 1) >> MLX5_IMR_MTT_SHIFT;
	unsigned long upd_start_idx = end_idx + 1;
	unsigned long upd_len = 0;
	unsigned long npages = 0;
	int err;
	int ret;

	if (unlikely(user_va >= mlx5_imr_ksm_entries * MLX5_IMR_MTT_SIZE ||
		     mlx5_imr_ksm_entries * MLX5_IMR_MTT_SIZE - user_va < bcnt))
		return -EFAULT;

	/* Fault each child mr that intersects with our interval. */
	while (bcnt) {
		unsigned long idx = user_va >> MLX5_IMR_MTT_SHIFT;
		struct ib_umem_odp *umem_odp;
		struct mlx5_ib_mr *mtt;
		u64 len;

		xa_lock(&imr->implicit_children);
		mtt = xa_load(&imr->implicit_children, idx);
		if (unlikely(!mtt)) {
			xa_unlock(&imr->implicit_children);
			mtt = implicit_get_child_mr(imr, idx);
			if (IS_ERR(mtt)) {
				ret = PTR_ERR(mtt);
				goto out;
			}
			upd_start_idx = min(upd_start_idx, idx);
			upd_len = idx - upd_start_idx + 1;
		} else {
			refcount_inc(&mtt->mmkey.usecount);
			xa_unlock(&imr->implicit_children);
		}

		umem_odp = to_ib_umem_odp(mtt->umem);
		len = min_t(u64, user_va + bcnt, ib_umem_end(umem_odp)) -
		      user_va;

		ret = pagefault_real_mr(mtt, umem_odp, user_va, len,
					bytes_mapped, flags);

		mlx5r_deref_odp_mkey(&mtt->mmkey);

		if (ret < 0)
			goto out;
		user_va += len;
		bcnt -= len;
		npages += ret;
	}

	ret = npages;

	/*
	 * Any time the implicit_children are changed we must perform an
	 * update of the xlt before exiting to ensure the HW and the
	 * implicit_children remains synchronized.
	 */
out:
	if (likely(!upd_len))
		return ret;

	/*
	 * Notice this is not strictly ordered right, the KSM is updated after
	 * the implicit_children is updated, so a parallel page fault could
	 * see a MR that is not yet visible in the KSM.  This is similar to a
	 * parallel page fault seeing a MR that is being concurrently removed
	 * from the KSM. Both of these improbable situations are resolved
	 * safely by resuming the HW and then taking another page fault. The
	 * next pagefault handler will see the new information.
	 */
	mutex_lock(&odp_imr->umem_mutex);
	err = mlx5_ib_update_xlt(imr, upd_start_idx, upd_len, 0,
				 MLX5_IB_UPD_XLT_INDIRECT |
					 MLX5_IB_UPD_XLT_ATOMIC);
	mutex_unlock(&odp_imr->umem_mutex);
	if (err) {
		mlx5_ib_err(mr_to_mdev(imr), "Failed to update PAS\n");
		return err;
	}
	return ret;
}

static int pagefault_dmabuf_mr(struct mlx5_ib_mr *mr, size_t bcnt,
			       u32 *bytes_mapped, u32 flags)
{
	struct ib_umem_dmabuf *umem_dmabuf = to_ib_umem_dmabuf(mr->umem);
	u32 xlt_flags = 0;
	int err;
	unsigned int page_size;

	if (flags & MLX5_PF_FLAGS_ENABLE)
		xlt_flags |= MLX5_IB_UPD_XLT_ENABLE;

	dma_resv_lock(umem_dmabuf->attach->dmabuf->resv, NULL);
	err = ib_umem_dmabuf_map_pages(umem_dmabuf);
	if (err) {
		dma_resv_unlock(umem_dmabuf->attach->dmabuf->resv);
		return err;
	}

	page_size = mlx5_umem_find_best_pgsz(&umem_dmabuf->umem, mkc,
					     log_page_size, 0,
					     umem_dmabuf->umem.iova);
	if (unlikely(page_size < PAGE_SIZE)) {
		ib_umem_dmabuf_unmap_pages(umem_dmabuf);
		err = -EINVAL;
	} else {
		err = mlx5_ib_update_mr_pas(mr, xlt_flags);
	}
	dma_resv_unlock(umem_dmabuf->attach->dmabuf->resv);

	if (err)
		return err;

	if (bytes_mapped)
		*bytes_mapped += bcnt;

	return ib_umem_num_pages(mr->umem);
}

/*
 * Returns:
 *  -EFAULT: The io_virt->bcnt is not within the MR, it covers pages that are
 *           not accessible, or the MR is no longer valid.
 *  -EAGAIN/-ENOMEM: The operation should be retried
 *
 *  -EINVAL/others: General internal malfunction
 *  >0: Number of pages mapped
 */
static int pagefault_mr(struct mlx5_ib_mr *mr, u64 io_virt, size_t bcnt,
			u32 *bytes_mapped, u32 flags)
{
	struct ib_umem_odp *odp = to_ib_umem_odp(mr->umem);

	if (unlikely(io_virt < mr->mmkey.iova))
		return -EFAULT;

	if (mr->umem->is_dmabuf)
		return pagefault_dmabuf_mr(mr, bcnt, bytes_mapped, flags);

	if (!odp->is_implicit_odp) {
		u64 user_va;

		if (check_add_overflow(io_virt - mr->mmkey.iova,
				       (u64)odp->umem.address, &user_va))
			return -EFAULT;
		if (unlikely(user_va >= ib_umem_end(odp) ||
			     ib_umem_end(odp) - user_va < bcnt))
			return -EFAULT;
		return pagefault_real_mr(mr, odp, user_va, bcnt, bytes_mapped,
					 flags);
>>>>>>> 7d2a07b7
	}
	return pagefault_implicit_mr(mr, odp, io_virt, bcnt, bytes_mapped,
				     flags);
}

<<<<<<< HEAD
	return np << (page_shift - PAGE_SHIFT);

out:
	return ret;
}

static int pagefault_implicit_mr(struct mlx5_ib_mr *imr,
				 struct ib_umem_odp *odp_imr, u64 user_va,
				 size_t bcnt, u32 *bytes_mapped, u32 flags)
{
	unsigned long end_idx = (user_va + bcnt - 1) >> MLX5_IMR_MTT_SHIFT;
	unsigned long upd_start_idx = end_idx + 1;
	unsigned long upd_len = 0;
	unsigned long npages = 0;
	int err;
	int ret;

	if (unlikely(user_va >= mlx5_imr_ksm_entries * MLX5_IMR_MTT_SIZE ||
		     mlx5_imr_ksm_entries * MLX5_IMR_MTT_SIZE - user_va < bcnt))
		return -EFAULT;

	/* Fault each child mr that intersects with our interval. */
	while (bcnt) {
		unsigned long idx = user_va >> MLX5_IMR_MTT_SHIFT;
		struct ib_umem_odp *umem_odp;
		struct mlx5_ib_mr *mtt;
		u64 len;

		mtt = xa_load(&imr->implicit_children, idx);
		if (unlikely(!mtt)) {
			mtt = implicit_get_child_mr(imr, idx);
			if (IS_ERR(mtt)) {
				ret = PTR_ERR(mtt);
				goto out;
			}
			upd_start_idx = min(upd_start_idx, idx);
			upd_len = idx - upd_start_idx + 1;
		}

		umem_odp = to_ib_umem_odp(mtt->umem);
		len = min_t(u64, user_va + bcnt, ib_umem_end(umem_odp)) -
		      user_va;

		ret = pagefault_real_mr(mtt, umem_odp, user_va, len,
					bytes_mapped, flags);
		if (ret < 0)
			goto out;
		user_va += len;
		bcnt -= len;
		npages += ret;
	}

	ret = npages;

	/*
	 * Any time the implicit_children are changed we must perform an
	 * update of the xlt before exiting to ensure the HW and the
	 * implicit_children remains synchronized.
	 */
out:
	if (likely(!upd_len))
		return ret;

	/*
	 * Notice this is not strictly ordered right, the KSM is updated after
	 * the implicit_children is updated, so a parallel page fault could
	 * see a MR that is not yet visible in the KSM.  This is similar to a
	 * parallel page fault seeing a MR that is being concurrently removed
	 * from the KSM. Both of these improbable situations are resolved
	 * safely by resuming the HW and then taking another page fault. The
	 * next pagefault handler will see the new information.
	 */
	mutex_lock(&odp_imr->umem_mutex);
	err = mlx5_ib_update_xlt(imr, upd_start_idx, upd_len, 0,
				 MLX5_IB_UPD_XLT_INDIRECT |
					 MLX5_IB_UPD_XLT_ATOMIC);
	mutex_unlock(&odp_imr->umem_mutex);
	if (err) {
		mlx5_ib_err(imr->dev, "Failed to update PAS\n");
		return err;
	}
	return ret;
=======
int mlx5_ib_init_odp_mr(struct mlx5_ib_mr *mr)
{
	int ret;

	ret = pagefault_real_mr(mr, to_ib_umem_odp(mr->umem), mr->umem->address,
				mr->umem->length, NULL,
				MLX5_PF_FLAGS_SNAPSHOT | MLX5_PF_FLAGS_ENABLE);
	return ret >= 0 ? 0 : ret;
}

int mlx5_ib_init_dmabuf_mr(struct mlx5_ib_mr *mr)
{
	int ret;

	ret = pagefault_dmabuf_mr(mr, mr->umem->length, NULL,
				  MLX5_PF_FLAGS_ENABLE);

	return ret >= 0 ? 0 : ret;
>>>>>>> 7d2a07b7
}

/*
 * Returns:
 *  -EFAULT: The io_virt->bcnt is not within the MR, it covers pages that are
 *           not accessible, or the MR is no longer valid.
 *  -EAGAIN/-ENOMEM: The operation should be retried
 *
 *  -EINVAL/others: General internal malfunction
 *  >0: Number of pages mapped
 */
static int pagefault_mr(struct mlx5_ib_mr *mr, u64 io_virt, size_t bcnt,
			u32 *bytes_mapped, u32 flags)
{
	struct ib_umem_odp *odp = to_ib_umem_odp(mr->umem);

	lockdep_assert_held(&mr->dev->odp_srcu);
	if (unlikely(io_virt < mr->mmkey.iova))
		return -EFAULT;

	if (!odp->is_implicit_odp) {
		u64 user_va;

		if (check_add_overflow(io_virt - mr->mmkey.iova,
				       (u64)odp->umem.address, &user_va))
			return -EFAULT;
		if (unlikely(user_va >= ib_umem_end(odp) ||
			     ib_umem_end(odp) - user_va < bcnt))
			return -EFAULT;
		return pagefault_real_mr(mr, odp, user_va, bcnt, bytes_mapped,
					 flags);
	}
	return pagefault_implicit_mr(mr, odp, io_virt, bcnt, bytes_mapped,
				     flags);
}

struct pf_frame {
	struct pf_frame *next;
	u32 key;
	u64 io_virt;
	size_t bcnt;
	int depth;
};

static bool mkey_is_eq(struct mlx5_core_mkey *mmkey, u32 key)
{
	if (!mmkey)
		return false;
	if (mmkey->type == MLX5_MKEY_MW)
		return mlx5_base_mkey(mmkey->key) == mlx5_base_mkey(key);
	return mmkey->key == key;
}

static int get_indirect_num_descs(struct mlx5_core_mkey *mmkey)
{
	struct mlx5_ib_mw *mw;
	struct mlx5_ib_devx_mr *devx_mr;

	if (mmkey->type == MLX5_MKEY_MW) {
		mw = container_of(mmkey, struct mlx5_ib_mw, mmkey);
		return mw->ndescs;
	}

	devx_mr = container_of(mmkey, struct mlx5_ib_devx_mr,
			       mmkey);
	return devx_mr->ndescs;
}

/*
 * Handle a single data segment in a page-fault WQE or RDMA region.
 *
 * Returns number of OS pages retrieved on success. The caller may continue to
 * the next data segment.
 * Can return the following error codes:
 * -EAGAIN to designate a temporary error. The caller will abort handling the
 *  page fault and resolve it.
 * -EFAULT when there's an error mapping the requested pages. The caller will
 *  abort the page fault handling.
 */
static int pagefault_single_data_segment(struct mlx5_ib_dev *dev,
					 struct ib_pd *pd, u32 key,
					 u64 io_virt, size_t bcnt,
					 u32 *bytes_committed,
					 u32 *bytes_mapped)
{
<<<<<<< HEAD
	int npages = 0, srcu_key, ret, i, outlen, cur_outlen = 0, depth = 0;
=======
	int npages = 0, ret, i, outlen, cur_outlen = 0, depth = 0;
>>>>>>> 7d2a07b7
	struct pf_frame *head = NULL, *frame;
	struct mlx5_core_mkey *mmkey;
	struct mlx5_ib_mr *mr;
	struct mlx5_klm *pklm;
	u32 *out = NULL;
	size_t offset;
	int ndescs;

<<<<<<< HEAD
	srcu_key = srcu_read_lock(&dev->odp_srcu);

=======
>>>>>>> 7d2a07b7
	io_virt += *bytes_committed;
	bcnt -= *bytes_committed;

next_mr:
<<<<<<< HEAD
	mmkey = xa_load(&dev->odp_mkeys, mlx5_base_mkey(key));
	if (!mmkey) {
=======
	xa_lock(&dev->odp_mkeys);
	mmkey = xa_load(&dev->odp_mkeys, mlx5_base_mkey(key));
	if (!mmkey) {
		xa_unlock(&dev->odp_mkeys);
>>>>>>> 7d2a07b7
		mlx5_ib_dbg(
			dev,
			"skipping non ODP MR (lkey=0x%06x) in page fault handler.\n",
			key);
		if (bytes_mapped)
			*bytes_mapped += bcnt;
		/*
		 * The user could specify a SGL with multiple lkeys and only
		 * some of them are ODP. Treat the non-ODP ones as fully
		 * faulted.
		 */
		ret = 0;
<<<<<<< HEAD
		goto srcu_unlock;
	}
	if (!mkey_is_eq(mmkey, key)) {
		mlx5_ib_dbg(dev, "failed to find mkey %x\n", key);
		ret = -EFAULT;
		goto srcu_unlock;
=======
		goto end;
	}
	refcount_inc(&mmkey->usecount);
	xa_unlock(&dev->odp_mkeys);

	if (!mkey_is_eq(mmkey, key)) {
		mlx5_ib_dbg(dev, "failed to find mkey %x\n", key);
		ret = -EFAULT;
		goto end;
>>>>>>> 7d2a07b7
	}

	switch (mmkey->type) {
	case MLX5_MKEY_MR:
		mr = container_of(mmkey, struct mlx5_ib_mr, mmkey);

		ret = pagefault_mr(mr, io_virt, bcnt, bytes_mapped, 0);
		if (ret < 0)
			goto end;

		mlx5_update_odp_stats(mr, faults, ret);

		mlx5_update_odp_stats(mr, faults, ret);

		npages += ret;
		ret = 0;
		break;

	case MLX5_MKEY_MW:
	case MLX5_MKEY_INDIRECT_DEVX:
		ndescs = get_indirect_num_descs(mmkey);

		if (depth >= MLX5_CAP_GEN(dev->mdev, max_indirection)) {
			mlx5_ib_dbg(dev, "indirection level exceeded\n");
			ret = -EFAULT;
			goto end;
		}

		outlen = MLX5_ST_SZ_BYTES(query_mkey_out) +
			sizeof(*pklm) * (ndescs - 2);

		if (outlen > cur_outlen) {
			kfree(out);
			out = kzalloc(outlen, GFP_KERNEL);
			if (!out) {
				ret = -ENOMEM;
				goto end;
			}
			cur_outlen = outlen;
		}

		pklm = (struct mlx5_klm *)MLX5_ADDR_OF(query_mkey_out, out,
						       bsf0_klm0_pas_mtt0_1);

		ret = mlx5_core_query_mkey(dev->mdev, mmkey, out, outlen);
		if (ret)
			goto end;

		offset = io_virt - MLX5_GET64(query_mkey_out, out,
					      memory_key_mkey_entry.start_addr);

		for (i = 0; bcnt && i < ndescs; i++, pklm++) {
			if (offset >= be32_to_cpu(pklm->bcount)) {
				offset -= be32_to_cpu(pklm->bcount);
				continue;
			}

			frame = kzalloc(sizeof(*frame), GFP_KERNEL);
			if (!frame) {
				ret = -ENOMEM;
				goto end;
			}

			frame->key = be32_to_cpu(pklm->key);
			frame->io_virt = be64_to_cpu(pklm->va) + offset;
			frame->bcnt = min_t(size_t, bcnt,
					    be32_to_cpu(pklm->bcount) - offset);
			frame->depth = depth + 1;
			frame->next = head;
			head = frame;

			bcnt -= frame->bcnt;
			offset = 0;
		}
		break;

	default:
		mlx5_ib_dbg(dev, "wrong mkey type %d\n", mmkey->type);
		ret = -EFAULT;
		goto end;
	}

	if (head) {
		frame = head;
		head = frame->next;

		key = frame->key;
		io_virt = frame->io_virt;
		bcnt = frame->bcnt;
		depth = frame->depth;
		kfree(frame);

		mlx5r_deref_odp_mkey(mmkey);
		goto next_mr;
	}

end:
	if (mmkey)
		mlx5r_deref_odp_mkey(mmkey);
	while (head) {
		frame = head;
		head = frame->next;
		kfree(frame);
	}
	kfree(out);

<<<<<<< HEAD
	srcu_read_unlock(&dev->odp_srcu, srcu_key);
=======
>>>>>>> 7d2a07b7
	*bytes_committed = 0;
	return ret ? ret : npages;
}

/*
 * Parse a series of data segments for page fault handling.
 *
 * @dev:  Pointer to mlx5 IB device
 * @pfault: contains page fault information.
 * @wqe: points at the first data segment in the WQE.
 * @wqe_end: points after the end of the WQE.
 * @bytes_mapped: receives the number of bytes that the function was able to
 *                map. This allows the caller to decide intelligently whether
 *                enough memory was mapped to resolve the page fault
 *                successfully (e.g. enough for the next MTU, or the entire
 *                WQE).
 * @total_wqe_bytes: receives the total data size of this WQE in bytes (minus
 *                   the committed bytes).
 * @receive_queue: receive WQE end of sg list
 *
 * Returns the number of pages loaded if positive, zero for an empty WQE, or a
 * negative error code.
 */
static int pagefault_data_segments(struct mlx5_ib_dev *dev,
				   struct mlx5_pagefault *pfault,
				   void *wqe,
				   void *wqe_end, u32 *bytes_mapped,
				   u32 *total_wqe_bytes, bool receive_queue)
{
	int ret = 0, npages = 0;
	u64 io_virt;
	u32 key;
	u32 byte_count;
	size_t bcnt;
	int inline_segment;

	if (bytes_mapped)
		*bytes_mapped = 0;
	if (total_wqe_bytes)
		*total_wqe_bytes = 0;

	while (wqe < wqe_end) {
		struct mlx5_wqe_data_seg *dseg = wqe;

		io_virt = be64_to_cpu(dseg->addr);
		key = be32_to_cpu(dseg->lkey);
		byte_count = be32_to_cpu(dseg->byte_count);
		inline_segment = !!(byte_count &  MLX5_INLINE_SEG);
		bcnt	       = byte_count & ~MLX5_INLINE_SEG;

		if (inline_segment) {
			bcnt = bcnt & MLX5_WQE_INLINE_SEG_BYTE_COUNT_MASK;
			wqe += ALIGN(sizeof(struct mlx5_wqe_inline_seg) + bcnt,
				     16);
		} else {
			wqe += sizeof(*dseg);
		}

		/* receive WQE end of sg list. */
		if (receive_queue && bcnt == 0 && key == MLX5_INVALID_LKEY &&
		    io_virt == 0)
			break;

		if (!inline_segment && total_wqe_bytes) {
			*total_wqe_bytes += bcnt - min_t(size_t, bcnt,
					pfault->bytes_committed);
		}

		/* A zero length data segment designates a length of 2GB. */
		if (bcnt == 0)
			bcnt = 1U << 31;

		if (inline_segment || bcnt <= pfault->bytes_committed) {
			pfault->bytes_committed -=
				min_t(size_t, bcnt,
				      pfault->bytes_committed);
			continue;
		}

		ret = pagefault_single_data_segment(dev, NULL, key,
						    io_virt, bcnt,
						    &pfault->bytes_committed,
						    bytes_mapped);
		if (ret < 0)
			break;
		npages += ret;
	}

	return ret < 0 ? ret : npages;
}

/*
 * Parse initiator WQE. Advances the wqe pointer to point at the
 * scatter-gather list, and set wqe_end to the end of the WQE.
 */
static int mlx5_ib_mr_initiator_pfault_handler(
	struct mlx5_ib_dev *dev, struct mlx5_pagefault *pfault,
	struct mlx5_ib_qp *qp, void **wqe, void **wqe_end, int wqe_length)
{
	struct mlx5_wqe_ctrl_seg *ctrl = *wqe;
	u16 wqe_index = pfault->wqe.wqe_index;
	struct mlx5_base_av *av;
	unsigned ds, opcode;
	u32 qpn = qp->trans_qp.base.mqp.qpn;

	ds = be32_to_cpu(ctrl->qpn_ds) & MLX5_WQE_CTRL_DS_MASK;
	if (ds * MLX5_WQE_DS_UNITS > wqe_length) {
		mlx5_ib_err(dev, "Unable to read the complete WQE. ds = 0x%x, ret = 0x%x\n",
			    ds, wqe_length);
		return -EFAULT;
	}

	if (ds == 0) {
		mlx5_ib_err(dev, "Got WQE with zero DS. wqe_index=%x, qpn=%x\n",
			    wqe_index, qpn);
		return -EFAULT;
	}

	*wqe_end = *wqe + ds * MLX5_WQE_DS_UNITS;
	*wqe += sizeof(*ctrl);

	opcode = be32_to_cpu(ctrl->opmod_idx_opcode) &
		 MLX5_WQE_CTRL_OPCODE_MASK;

<<<<<<< HEAD
	if (qp->ibqp.qp_type == IB_QPT_XRC_INI)
=======
	if (qp->type == IB_QPT_XRC_INI)
>>>>>>> 7d2a07b7
		*wqe += sizeof(struct mlx5_wqe_xrc_seg);

	if (qp->type == IB_QPT_UD || qp->type == MLX5_IB_QPT_DCI) {
		av = *wqe;
		if (av->dqp_dct & cpu_to_be32(MLX5_EXTENDED_UD_AV))
			*wqe += sizeof(struct mlx5_av);
		else
			*wqe += sizeof(struct mlx5_base_av);
	}

	switch (opcode) {
	case MLX5_OPCODE_RDMA_WRITE:
	case MLX5_OPCODE_RDMA_WRITE_IMM:
	case MLX5_OPCODE_RDMA_READ:
		*wqe += sizeof(struct mlx5_wqe_raddr_seg);
		break;
	case MLX5_OPCODE_ATOMIC_CS:
	case MLX5_OPCODE_ATOMIC_FA:
		*wqe += sizeof(struct mlx5_wqe_raddr_seg);
		*wqe += sizeof(struct mlx5_wqe_atomic_seg);
		break;
	}

	return 0;
}

/*
 * Parse responder WQE and set wqe_end to the end of the WQE.
 */
static int mlx5_ib_mr_responder_pfault_handler_srq(struct mlx5_ib_dev *dev,
						   struct mlx5_ib_srq *srq,
						   void **wqe, void **wqe_end,
						   int wqe_length)
{
	int wqe_size = 1 << srq->msrq.wqe_shift;

	if (wqe_size > wqe_length) {
		mlx5_ib_err(dev, "Couldn't read all of the receive WQE's content\n");
		return -EFAULT;
	}

	*wqe_end = *wqe + wqe_size;
	*wqe += sizeof(struct mlx5_wqe_srq_next_seg);

	return 0;
}

static int mlx5_ib_mr_responder_pfault_handler_rq(struct mlx5_ib_dev *dev,
						  struct mlx5_ib_qp *qp,
						  void *wqe, void **wqe_end,
						  int wqe_length)
{
	struct mlx5_ib_wq *wq = &qp->rq;
	int wqe_size = 1 << wq->wqe_shift;

	if (qp->flags_en & MLX5_QP_FLAG_SIGNATURE) {
		mlx5_ib_err(dev, "ODP fault with WQE signatures is not supported\n");
		return -EFAULT;
	}

	if (wqe_size > wqe_length) {
		mlx5_ib_err(dev, "Couldn't read all of the receive WQE's content\n");
		return -EFAULT;
	}

	*wqe_end = wqe + wqe_size;

	return 0;
}

static inline struct mlx5_core_rsc_common *odp_get_rsc(struct mlx5_ib_dev *dev,
						       u32 wq_num, int pf_type)
{
	struct mlx5_core_rsc_common *common = NULL;
	struct mlx5_core_srq *srq;

	switch (pf_type) {
	case MLX5_WQE_PF_TYPE_RMP:
		srq = mlx5_cmd_get_srq(dev, wq_num);
		if (srq)
			common = &srq->common;
		break;
	case MLX5_WQE_PF_TYPE_REQ_SEND_OR_WRITE:
	case MLX5_WQE_PF_TYPE_RESP:
	case MLX5_WQE_PF_TYPE_REQ_READ_OR_ATOMIC:
		common = mlx5_core_res_hold(dev, wq_num, MLX5_RES_QP);
		break;
	default:
		break;
	}

	return common;
}

static inline struct mlx5_ib_qp *res_to_qp(struct mlx5_core_rsc_common *res)
{
	struct mlx5_core_qp *mqp = (struct mlx5_core_qp *)res;

	return to_mibqp(mqp);
}

static inline struct mlx5_ib_srq *res_to_srq(struct mlx5_core_rsc_common *res)
{
	struct mlx5_core_srq *msrq =
		container_of(res, struct mlx5_core_srq, common);

	return to_mibsrq(msrq);
}

static void mlx5_ib_mr_wqe_pfault_handler(struct mlx5_ib_dev *dev,
					  struct mlx5_pagefault *pfault)
{
	bool sq = pfault->type & MLX5_PFAULT_REQUESTOR;
	u16 wqe_index = pfault->wqe.wqe_index;
	void *wqe, *wqe_start = NULL, *wqe_end = NULL;
	u32 bytes_mapped, total_wqe_bytes;
	struct mlx5_core_rsc_common *res;
	int resume_with_error = 1;
	struct mlx5_ib_qp *qp;
	size_t bytes_copied;
	int ret = 0;

	res = odp_get_rsc(dev, pfault->wqe.wq_num, pfault->type);
	if (!res) {
		mlx5_ib_dbg(dev, "wqe page fault for missing resource %d\n", pfault->wqe.wq_num);
		return;
	}

	if (res->res != MLX5_RES_QP && res->res != MLX5_RES_SRQ &&
	    res->res != MLX5_RES_XSRQ) {
		mlx5_ib_err(dev, "wqe page fault for unsupported type %d\n",
			    pfault->type);
		goto resolve_page_fault;
	}

	wqe_start = (void *)__get_free_page(GFP_KERNEL);
	if (!wqe_start) {
		mlx5_ib_err(dev, "Error allocating memory for IO page fault handling.\n");
		goto resolve_page_fault;
	}

	wqe = wqe_start;
	qp = (res->res == MLX5_RES_QP) ? res_to_qp(res) : NULL;
	if (qp && sq) {
		ret = mlx5_ib_read_wqe_sq(qp, wqe_index, wqe, PAGE_SIZE,
					  &bytes_copied);
		if (ret)
			goto read_user;
		ret = mlx5_ib_mr_initiator_pfault_handler(
			dev, pfault, qp, &wqe, &wqe_end, bytes_copied);
	} else if (qp && !sq) {
		ret = mlx5_ib_read_wqe_rq(qp, wqe_index, wqe, PAGE_SIZE,
					  &bytes_copied);
		if (ret)
			goto read_user;
		ret = mlx5_ib_mr_responder_pfault_handler_rq(
			dev, qp, wqe, &wqe_end, bytes_copied);
	} else if (!qp) {
		struct mlx5_ib_srq *srq = res_to_srq(res);

		ret = mlx5_ib_read_wqe_srq(srq, wqe_index, wqe, PAGE_SIZE,
					   &bytes_copied);
		if (ret)
			goto read_user;
		ret = mlx5_ib_mr_responder_pfault_handler_srq(
			dev, srq, &wqe, &wqe_end, bytes_copied);
	}

	if (ret < 0 || wqe >= wqe_end)
		goto resolve_page_fault;

	ret = pagefault_data_segments(dev, pfault, wqe, wqe_end, &bytes_mapped,
				      &total_wqe_bytes, !sq);
	if (ret == -EAGAIN)
		goto out;

	if (ret < 0 || total_wqe_bytes > bytes_mapped)
		goto resolve_page_fault;

out:
	ret = 0;
	resume_with_error = 0;

read_user:
	if (ret)
		mlx5_ib_err(
			dev,
			"Failed reading a WQE following page fault, error %d, wqe_index %x, qpn %x\n",
			ret, wqe_index, pfault->token);

resolve_page_fault:
	mlx5_ib_page_fault_resume(dev, pfault, resume_with_error);
	mlx5_ib_dbg(dev, "PAGE FAULT completed. QP 0x%x resume_with_error=%d, type: 0x%x\n",
		    pfault->wqe.wq_num, resume_with_error,
		    pfault->type);
	mlx5_core_res_put(res);
	free_page((unsigned long)wqe_start);
}

static int pages_in_range(u64 address, u32 length)
{
	return (ALIGN(address + length, PAGE_SIZE) -
		(address & PAGE_MASK)) >> PAGE_SHIFT;
}

static void mlx5_ib_mr_rdma_pfault_handler(struct mlx5_ib_dev *dev,
					   struct mlx5_pagefault *pfault)
{
	u64 address;
	u32 length;
	u32 prefetch_len = pfault->bytes_committed;
	int prefetch_activated = 0;
	u32 rkey = pfault->rdma.r_key;
	int ret;

	/* The RDMA responder handler handles the page fault in two parts.
	 * First it brings the necessary pages for the current packet
	 * (and uses the pfault context), and then (after resuming the QP)
	 * prefetches more pages. The second operation cannot use the pfault
	 * context and therefore uses the dummy_pfault context allocated on
	 * the stack */
	pfault->rdma.rdma_va += pfault->bytes_committed;
	pfault->rdma.rdma_op_len -= min(pfault->bytes_committed,
					 pfault->rdma.rdma_op_len);
	pfault->bytes_committed = 0;

	address = pfault->rdma.rdma_va;
	length  = pfault->rdma.rdma_op_len;

	/* For some operations, the hardware cannot tell the exact message
	 * length, and in those cases it reports zero. Use prefetch
	 * logic. */
	if (length == 0) {
		prefetch_activated = 1;
		length = pfault->rdma.packet_size;
		prefetch_len = min(MAX_PREFETCH_LEN, prefetch_len);
	}

	ret = pagefault_single_data_segment(dev, NULL, rkey, address, length,
					    &pfault->bytes_committed, NULL);
	if (ret == -EAGAIN) {
		/* We're racing with an invalidation, don't prefetch */
		prefetch_activated = 0;
	} else if (ret < 0 || pages_in_range(address, length) > ret) {
		mlx5_ib_page_fault_resume(dev, pfault, 1);
		if (ret != -ENOENT)
			mlx5_ib_dbg(dev, "PAGE FAULT error %d. QP 0x%x, type: 0x%x\n",
				    ret, pfault->token, pfault->type);
		return;
	}

	mlx5_ib_page_fault_resume(dev, pfault, 0);
	mlx5_ib_dbg(dev, "PAGE FAULT completed. QP 0x%x, type: 0x%x, prefetch_activated: %d\n",
		    pfault->token, pfault->type,
		    prefetch_activated);

	/* At this point, there might be a new pagefault already arriving in
	 * the eq, switch to the dummy pagefault for the rest of the
	 * processing. We're still OK with the objects being alive as the
	 * work-queue is being fenced. */

	if (prefetch_activated) {
		u32 bytes_committed = 0;

		ret = pagefault_single_data_segment(dev, NULL, rkey, address,
						    prefetch_len,
						    &bytes_committed, NULL);
		if (ret < 0 && ret != -EAGAIN) {
			mlx5_ib_dbg(dev, "Prefetch failed. ret: %d, QP 0x%x, address: 0x%.16llx, length = 0x%.16x\n",
				    ret, pfault->token, address, prefetch_len);
		}
	}
}

static void mlx5_ib_pfault(struct mlx5_ib_dev *dev, struct mlx5_pagefault *pfault)
{
	u8 event_subtype = pfault->event_subtype;

	switch (event_subtype) {
	case MLX5_PFAULT_SUBTYPE_WQE:
		mlx5_ib_mr_wqe_pfault_handler(dev, pfault);
		break;
	case MLX5_PFAULT_SUBTYPE_RDMA:
		mlx5_ib_mr_rdma_pfault_handler(dev, pfault);
		break;
	default:
		mlx5_ib_err(dev, "Invalid page fault event subtype: 0x%x\n",
			    event_subtype);
		mlx5_ib_page_fault_resume(dev, pfault, 1);
	}
}

static void mlx5_ib_eqe_pf_action(struct work_struct *work)
{
	struct mlx5_pagefault *pfault = container_of(work,
						     struct mlx5_pagefault,
						     work);
	struct mlx5_ib_pf_eq *eq = pfault->eq;

	mlx5_ib_pfault(eq->dev, pfault);
	mempool_free(pfault, eq->pool);
}

static void mlx5_ib_eq_pf_process(struct mlx5_ib_pf_eq *eq)
{
	struct mlx5_eqe_page_fault *pf_eqe;
	struct mlx5_pagefault *pfault;
	struct mlx5_eqe *eqe;
	int cc = 0;

	while ((eqe = mlx5_eq_get_eqe(eq->core, cc))) {
		pfault = mempool_alloc(eq->pool, GFP_ATOMIC);
		if (!pfault) {
			schedule_work(&eq->work);
			break;
		}

		pf_eqe = &eqe->data.page_fault;
		pfault->event_subtype = eqe->sub_type;
		pfault->bytes_committed = be32_to_cpu(pf_eqe->bytes_committed);

		mlx5_ib_dbg(eq->dev,
			    "PAGE_FAULT: subtype: 0x%02x, bytes_committed: 0x%06x\n",
			    eqe->sub_type, pfault->bytes_committed);

		switch (eqe->sub_type) {
		case MLX5_PFAULT_SUBTYPE_RDMA:
			/* RDMA based event */
			pfault->type =
				be32_to_cpu(pf_eqe->rdma.pftype_token) >> 24;
			pfault->token =
				be32_to_cpu(pf_eqe->rdma.pftype_token) &
				MLX5_24BIT_MASK;
			pfault->rdma.r_key =
				be32_to_cpu(pf_eqe->rdma.r_key);
			pfault->rdma.packet_size =
				be16_to_cpu(pf_eqe->rdma.packet_length);
			pfault->rdma.rdma_op_len =
				be32_to_cpu(pf_eqe->rdma.rdma_op_len);
			pfault->rdma.rdma_va =
				be64_to_cpu(pf_eqe->rdma.rdma_va);
			mlx5_ib_dbg(eq->dev,
				    "PAGE_FAULT: type:0x%x, token: 0x%06x, r_key: 0x%08x\n",
				    pfault->type, pfault->token,
				    pfault->rdma.r_key);
			mlx5_ib_dbg(eq->dev,
				    "PAGE_FAULT: rdma_op_len: 0x%08x, rdma_va: 0x%016llx\n",
				    pfault->rdma.rdma_op_len,
				    pfault->rdma.rdma_va);
			break;

		case MLX5_PFAULT_SUBTYPE_WQE:
			/* WQE based event */
			pfault->type =
				(be32_to_cpu(pf_eqe->wqe.pftype_wq) >> 24) & 0x7;
			pfault->token =
				be32_to_cpu(pf_eqe->wqe.token);
			pfault->wqe.wq_num =
				be32_to_cpu(pf_eqe->wqe.pftype_wq) &
				MLX5_24BIT_MASK;
			pfault->wqe.wqe_index =
				be16_to_cpu(pf_eqe->wqe.wqe_index);
			pfault->wqe.packet_size =
				be16_to_cpu(pf_eqe->wqe.packet_length);
			mlx5_ib_dbg(eq->dev,
				    "PAGE_FAULT: type:0x%x, token: 0x%06x, wq_num: 0x%06x, wqe_index: 0x%04x\n",
				    pfault->type, pfault->token,
				    pfault->wqe.wq_num,
				    pfault->wqe.wqe_index);
			break;

		default:
			mlx5_ib_warn(eq->dev,
				     "Unsupported page fault event sub-type: 0x%02hhx\n",
				     eqe->sub_type);
			/* Unsupported page faults should still be
			 * resolved by the page fault handler
			 */
		}

		pfault->eq = eq;
		INIT_WORK(&pfault->work, mlx5_ib_eqe_pf_action);
		queue_work(eq->wq, &pfault->work);

		cc = mlx5_eq_update_cc(eq->core, ++cc);
	}

	mlx5_eq_update_ci(eq->core, cc, 1);
}

static int mlx5_ib_eq_pf_int(struct notifier_block *nb, unsigned long type,
			     void *data)
{
	struct mlx5_ib_pf_eq *eq =
		container_of(nb, struct mlx5_ib_pf_eq, irq_nb);
	unsigned long flags;

	if (spin_trylock_irqsave(&eq->lock, flags)) {
		mlx5_ib_eq_pf_process(eq);
		spin_unlock_irqrestore(&eq->lock, flags);
	} else {
		schedule_work(&eq->work);
	}

	return IRQ_HANDLED;
}

/* mempool_refill() was proposed but unfortunately wasn't accepted
 * http://lkml.iu.edu/hypermail/linux/kernel/1512.1/05073.html
 * Cheap workaround.
 */
static void mempool_refill(mempool_t *pool)
{
	while (pool->curr_nr < pool->min_nr)
		mempool_free(mempool_alloc(pool, GFP_KERNEL), pool);
}

static void mlx5_ib_eq_pf_action(struct work_struct *work)
{
	struct mlx5_ib_pf_eq *eq =
		container_of(work, struct mlx5_ib_pf_eq, work);

	mempool_refill(eq->pool);

	spin_lock_irq(&eq->lock);
	mlx5_ib_eq_pf_process(eq);
	spin_unlock_irq(&eq->lock);
}

enum {
	MLX5_IB_NUM_PF_EQE	= 0x1000,
	MLX5_IB_NUM_PF_DRAIN	= 64,
};

int mlx5r_odp_create_eq(struct mlx5_ib_dev *dev, struct mlx5_ib_pf_eq *eq)
{
	struct mlx5_eq_param param = {};
	int err = 0;

	mutex_lock(&dev->odp_eq_mutex);
	if (eq->core)
		goto unlock;
	INIT_WORK(&eq->work, mlx5_ib_eq_pf_action);
	spin_lock_init(&eq->lock);
	eq->dev = dev;

	eq->pool = mempool_create_kmalloc_pool(MLX5_IB_NUM_PF_DRAIN,
					       sizeof(struct mlx5_pagefault));
	if (!eq->pool) {
		err = -ENOMEM;
		goto unlock;
	}

	eq->wq = alloc_workqueue("mlx5_ib_page_fault",
				 WQ_HIGHPRI | WQ_UNBOUND | WQ_MEM_RECLAIM,
				 MLX5_NUM_CMD_EQE);
	if (!eq->wq) {
		err = -ENOMEM;
		goto err_mempool;
	}

	eq->irq_nb.notifier_call = mlx5_ib_eq_pf_int;
	param = (struct mlx5_eq_param) {
		.nent = MLX5_IB_NUM_PF_EQE,
	};
	param.mask[0] = 1ull << MLX5_EVENT_TYPE_PAGE_FAULT;
	if (!zalloc_cpumask_var(&param.affinity, GFP_KERNEL)) {
		err = -ENOMEM;
		goto err_wq;
	}
	eq->core = mlx5_eq_create_generic(dev->mdev, &param);
	free_cpumask_var(param.affinity);
	if (IS_ERR(eq->core)) {
		err = PTR_ERR(eq->core);
		goto err_wq;
	}
	err = mlx5_eq_enable(dev->mdev, eq->core, &eq->irq_nb);
	if (err) {
		mlx5_ib_err(dev, "failed to enable odp EQ %d\n", err);
		goto err_eq;
	}

	mutex_unlock(&dev->odp_eq_mutex);
	return 0;
err_eq:
	mlx5_eq_destroy_generic(dev->mdev, eq->core);
err_wq:
	eq->core = NULL;
	destroy_workqueue(eq->wq);
err_mempool:
	mempool_destroy(eq->pool);
unlock:
	mutex_unlock(&dev->odp_eq_mutex);
	return err;
}

static int
mlx5_ib_odp_destroy_eq(struct mlx5_ib_dev *dev, struct mlx5_ib_pf_eq *eq)
{
	int err;

	if (!eq->core)
		return 0;
	mlx5_eq_disable(dev->mdev, eq->core, &eq->irq_nb);
	err = mlx5_eq_destroy_generic(dev->mdev, eq->core);
	cancel_work_sync(&eq->work);
	destroy_workqueue(eq->wq);
	mempool_destroy(eq->pool);

	return err;
}

void mlx5_odp_init_mr_cache_entry(struct mlx5_cache_ent *ent)
{
	if (!(ent->dev->odp_caps.general_caps & IB_ODP_SUPPORT_IMPLICIT))
		return;

	switch (ent->order - 2) {
	case MLX5_IMR_MTT_CACHE_ENTRY:
		ent->page = PAGE_SHIFT;
		ent->xlt = MLX5_IMR_MTT_ENTRIES *
			   sizeof(struct mlx5_mtt) /
			   MLX5_IB_UMR_OCTOWORD;
		ent->access_mode = MLX5_MKC_ACCESS_MODE_MTT;
		ent->limit = 0;
		break;

	case MLX5_IMR_KSM_CACHE_ENTRY:
		ent->page = MLX5_KSM_PAGE_SHIFT;
		ent->xlt = mlx5_imr_ksm_entries *
			   sizeof(struct mlx5_klm) /
			   MLX5_IB_UMR_OCTOWORD;
		ent->access_mode = MLX5_MKC_ACCESS_MODE_KSM;
		ent->limit = 0;
		break;
	}
}

static const struct ib_device_ops mlx5_ib_dev_odp_ops = {
	.advise_mr = mlx5_ib_advise_mr,
};

int mlx5_ib_odp_init_one(struct mlx5_ib_dev *dev)
{
	int ret = 0;

	internal_fill_odp_caps(dev);

	if (!(dev->odp_caps.general_caps & IB_ODP_SUPPORT))
		return ret;

	ib_set_device_ops(&dev->ib_dev, &mlx5_ib_dev_odp_ops);

	if (dev->odp_caps.general_caps & IB_ODP_SUPPORT_IMPLICIT) {
		ret = mlx5_cmd_null_mkey(dev->mdev, &dev->null_mkey);
		if (ret) {
			mlx5_ib_err(dev, "Error getting null_mkey %d\n", ret);
			return ret;
		}
	}

	mutex_init(&dev->odp_eq_mutex);
	return ret;
}

void mlx5_ib_odp_cleanup_one(struct mlx5_ib_dev *dev)
{
	if (!(dev->odp_caps.general_caps & IB_ODP_SUPPORT))
		return;

	mlx5_ib_odp_destroy_eq(dev, &dev->odp_pf_eq);
}

int mlx5_ib_odp_init(void)
{
	mlx5_imr_ksm_entries = BIT_ULL(get_order(TASK_SIZE) -
				       MLX5_IMR_MTT_BITS);

	return 0;
}

struct prefetch_mr_work {
	struct work_struct work;
	u32 pf_flags;
	u32 num_sge;
	struct {
		u64 io_virt;
		struct mlx5_ib_mr *mr;
		size_t length;
	} frags[];
};

static void destroy_prefetch_work(struct prefetch_mr_work *work)
{
	u32 i;

	for (i = 0; i < work->num_sge; ++i)
<<<<<<< HEAD
		if (atomic_dec_and_test(&work->frags[i].mr->num_deferred_work))
			wake_up(&work->frags[i].mr->q_deferred_work);
=======
		mlx5r_deref_odp_mkey(&work->frags[i].mr->mmkey);

>>>>>>> 7d2a07b7
	kvfree(work);
}

static struct mlx5_ib_mr *
get_prefetchable_mr(struct ib_pd *pd, enum ib_uverbs_advise_mr_advice advice,
		    u32 lkey)
{
	struct mlx5_ib_dev *dev = to_mdev(pd->device);
	struct mlx5_core_mkey *mmkey;
<<<<<<< HEAD
	struct ib_umem_odp *odp;
	struct mlx5_ib_mr *mr;

	lockdep_assert_held(&dev->odp_srcu);

	mmkey = xa_load(&dev->odp_mkeys, mlx5_base_mkey(lkey));
	if (!mmkey || mmkey->key != lkey || mmkey->type != MLX5_MKEY_MR)
		return NULL;

	mr = container_of(mmkey, struct mlx5_ib_mr, mmkey);

	if (mr->ibmr.pd != pd)
		return NULL;

	odp = to_ib_umem_odp(mr->umem);

	/* prefetch with write-access must be supported by the MR */
	if (advice == IB_UVERBS_ADVISE_MR_ADVICE_PREFETCH_WRITE &&
	    !odp->umem.writable)
		return NULL;

	return mr;
}

static void mlx5_ib_prefetch_mr_work(struct work_struct *w)
{
	struct prefetch_mr_work *work =
		container_of(w, struct prefetch_mr_work, work);
	struct mlx5_ib_dev *dev;
	u32 bytes_mapped = 0;
	int srcu_key;
	int ret;
	u32 i;

	/* We rely on IB/core that work is executed if we have num_sge != 0 only. */
	WARN_ON(!work->num_sge);
	dev = work->frags[0].mr->dev;
	/* SRCU should be held when calling to mlx5_odp_populate_xlt() */
	srcu_key = srcu_read_lock(&dev->odp_srcu);
	for (i = 0; i < work->num_sge; ++i) {
		ret = pagefault_mr(work->frags[i].mr, work->frags[i].io_virt,
				   work->frags[i].length, &bytes_mapped,
				   work->pf_flags);
		if (ret <= 0)
			continue;
		mlx5_update_odp_stats(work->frags[i].mr, prefetch, ret);
	}
	srcu_read_unlock(&dev->odp_srcu, srcu_key);

=======
	struct mlx5_ib_mr *mr = NULL;

	xa_lock(&dev->odp_mkeys);
	mmkey = xa_load(&dev->odp_mkeys, mlx5_base_mkey(lkey));
	if (!mmkey || mmkey->key != lkey || mmkey->type != MLX5_MKEY_MR)
		goto end;

	mr = container_of(mmkey, struct mlx5_ib_mr, mmkey);

	if (mr->ibmr.pd != pd) {
		mr = NULL;
		goto end;
	}

	/* prefetch with write-access must be supported by the MR */
	if (advice == IB_UVERBS_ADVISE_MR_ADVICE_PREFETCH_WRITE &&
	    !mr->umem->writable) {
		mr = NULL;
		goto end;
	}

	refcount_inc(&mmkey->usecount);
end:
	xa_unlock(&dev->odp_mkeys);
	return mr;
}

static void mlx5_ib_prefetch_mr_work(struct work_struct *w)
{
	struct prefetch_mr_work *work =
		container_of(w, struct prefetch_mr_work, work);
	u32 bytes_mapped = 0;
	int ret;
	u32 i;

	/* We rely on IB/core that work is executed if we have num_sge != 0 only. */
	WARN_ON(!work->num_sge);
	for (i = 0; i < work->num_sge; ++i) {
		ret = pagefault_mr(work->frags[i].mr, work->frags[i].io_virt,
				   work->frags[i].length, &bytes_mapped,
				   work->pf_flags);
		if (ret <= 0)
			continue;
		mlx5_update_odp_stats(work->frags[i].mr, prefetch, ret);
	}

>>>>>>> 7d2a07b7
	destroy_prefetch_work(work);
}

static bool init_prefetch_work(struct ib_pd *pd,
			       enum ib_uverbs_advise_mr_advice advice,
			       u32 pf_flags, struct prefetch_mr_work *work,
			       struct ib_sge *sg_list, u32 num_sge)
{
	u32 i;
<<<<<<< HEAD

	INIT_WORK(&work->work, mlx5_ib_prefetch_mr_work);
	work->pf_flags = pf_flags;

	for (i = 0; i < num_sge; ++i) {
		work->frags[i].io_virt = sg_list[i].addr;
		work->frags[i].length = sg_list[i].length;
		work->frags[i].mr =
			get_prefetchable_mr(pd, advice, sg_list[i].lkey);
		if (!work->frags[i].mr) {
			work->num_sge = i;
			return false;
		}

		/* Keep the MR pointer will valid outside the SRCU */
		atomic_inc(&work->frags[i].mr->num_deferred_work);
=======

	INIT_WORK(&work->work, mlx5_ib_prefetch_mr_work);
	work->pf_flags = pf_flags;

	for (i = 0; i < num_sge; ++i) {
		work->frags[i].io_virt = sg_list[i].addr;
		work->frags[i].length = sg_list[i].length;
		work->frags[i].mr =
			get_prefetchable_mr(pd, advice, sg_list[i].lkey);
		if (!work->frags[i].mr) {
			work->num_sge = i;
			return false;
		}
>>>>>>> 7d2a07b7
	}
	work->num_sge = num_sge;
	return true;
}

static int mlx5_ib_prefetch_sg_list(struct ib_pd *pd,
				    enum ib_uverbs_advise_mr_advice advice,
				    u32 pf_flags, struct ib_sge *sg_list,
				    u32 num_sge)
{
<<<<<<< HEAD
	struct mlx5_ib_dev *dev = to_mdev(pd->device);
	u32 bytes_mapped = 0;
	int srcu_key;
	int ret = 0;
	u32 i;

	srcu_key = srcu_read_lock(&dev->odp_srcu);
=======
	u32 bytes_mapped = 0;
	int ret = 0;
	u32 i;

>>>>>>> 7d2a07b7
	for (i = 0; i < num_sge; ++i) {
		struct mlx5_ib_mr *mr;

		mr = get_prefetchable_mr(pd, advice, sg_list[i].lkey);
<<<<<<< HEAD
		if (!mr) {
			ret = -ENOENT;
			goto out;
		}
		ret = pagefault_mr(mr, sg_list[i].addr, sg_list[i].length,
				   &bytes_mapped, pf_flags);
		if (ret < 0)
			goto out;
		mlx5_update_odp_stats(mr, prefetch, ret);
=======
		if (!mr)
			return -ENOENT;
		ret = pagefault_mr(mr, sg_list[i].addr, sg_list[i].length,
				   &bytes_mapped, pf_flags);
		if (ret < 0) {
			mlx5r_deref_odp_mkey(&mr->mmkey);
			return ret;
		}
		mlx5_update_odp_stats(mr, prefetch, ret);
		mlx5r_deref_odp_mkey(&mr->mmkey);
>>>>>>> 7d2a07b7
	}
	ret = 0;

<<<<<<< HEAD
out:
	srcu_read_unlock(&dev->odp_srcu, srcu_key);
	return ret;
=======
	return 0;
>>>>>>> 7d2a07b7
}

int mlx5_ib_advise_mr_prefetch(struct ib_pd *pd,
			       enum ib_uverbs_advise_mr_advice advice,
			       u32 flags, struct ib_sge *sg_list, u32 num_sge)
{
<<<<<<< HEAD
	struct mlx5_ib_dev *dev = to_mdev(pd->device);
	u32 pf_flags = 0;
	struct prefetch_mr_work *work;
	int srcu_key;
=======
	u32 pf_flags = 0;
	struct prefetch_mr_work *work;
>>>>>>> 7d2a07b7

	if (advice == IB_UVERBS_ADVISE_MR_ADVICE_PREFETCH)
		pf_flags |= MLX5_PF_FLAGS_DOWNGRADE;

	if (advice == IB_UVERBS_ADVISE_MR_ADVICE_PREFETCH_NO_FAULT)
		pf_flags |= MLX5_PF_FLAGS_SNAPSHOT;

	if (flags & IB_UVERBS_ADVISE_MR_FLAG_FLUSH)
		return mlx5_ib_prefetch_sg_list(pd, advice, pf_flags, sg_list,
						num_sge);

	work = kvzalloc(struct_size(work, frags, num_sge), GFP_KERNEL);
	if (!work)
		return -ENOMEM;

<<<<<<< HEAD
	srcu_key = srcu_read_lock(&dev->odp_srcu);
	if (!init_prefetch_work(pd, advice, pf_flags, work, sg_list, num_sge)) {
		srcu_read_unlock(&dev->odp_srcu, srcu_key);
=======
	if (!init_prefetch_work(pd, advice, pf_flags, work, sg_list, num_sge)) {
>>>>>>> 7d2a07b7
		destroy_prefetch_work(work);
		return -EINVAL;
	}
	queue_work(system_unbound_wq, &work->work);
<<<<<<< HEAD
	srcu_read_unlock(&dev->odp_srcu, srcu_key);
=======
>>>>>>> 7d2a07b7
	return 0;
}<|MERGE_RESOLUTION|>--- conflicted
+++ resolved
@@ -104,189 +104,11 @@
 	if (flags & MLX5_IB_UPD_XLT_ZAP) {
 		for (; pklm != end; pklm++, idx++) {
 			pklm->bcount = cpu_to_be32(MLX5_IMR_MTT_SIZE);
-<<<<<<< HEAD
-			pklm->key = cpu_to_be32(imr->dev->null_mkey);
-=======
 			pklm->key = cpu_to_be32(mr_to_mdev(imr)->null_mkey);
->>>>>>> 7d2a07b7
 			pklm->va = 0;
 		}
 		return;
 	}
-<<<<<<< HEAD
-
-	/*
-	 * The locking here is pretty subtle. Ideally the implicit_children
-	 * xarray would be protected by the umem_mutex, however that is not
-	 * possible. Instead this uses a weaker update-then-lock pattern:
-	 *
-	 *  srcu_read_lock()
-	 *    xa_store()
-	 *    mutex_lock(umem_mutex)
-	 *     mlx5_ib_update_xlt()
-	 *    mutex_unlock(umem_mutex)
-	 *    destroy lkey
-	 *
-	 * ie any change the xarray must be followed by the locked update_xlt
-	 * before destroying.
-	 *
-	 * The umem_mutex provides the acquire/release semantic needed to make
-	 * the xa_store() visible to a racing thread. While SRCU is not
-	 * technically required, using it gives consistent use of the SRCU
-	 * locking around the xarray.
-	 */
-	lockdep_assert_held(&to_ib_umem_odp(imr->umem)->umem_mutex);
-	lockdep_assert_held(&imr->dev->odp_srcu);
-
-	for (; pklm != end; pklm++, idx++) {
-		struct mlx5_ib_mr *mtt = xa_load(&imr->implicit_children, idx);
-
-		pklm->bcount = cpu_to_be32(MLX5_IMR_MTT_SIZE);
-		if (mtt) {
-			pklm->key = cpu_to_be32(mtt->ibmr.lkey);
-			pklm->va = cpu_to_be64(idx * MLX5_IMR_MTT_SIZE);
-		} else {
-			pklm->key = cpu_to_be32(imr->dev->null_mkey);
-			pklm->va = 0;
-		}
-	}
-}
-
-static u64 umem_dma_to_mtt(dma_addr_t umem_dma)
-{
-	u64 mtt_entry = umem_dma & ODP_DMA_ADDR_MASK;
-
-	if (umem_dma & ODP_READ_ALLOWED_BIT)
-		mtt_entry |= MLX5_IB_MTT_READ;
-	if (umem_dma & ODP_WRITE_ALLOWED_BIT)
-		mtt_entry |= MLX5_IB_MTT_WRITE;
-
-	return mtt_entry;
-}
-
-static void populate_mtt(__be64 *pas, size_t idx, size_t nentries,
-			 struct mlx5_ib_mr *mr, int flags)
-{
-	struct ib_umem_odp *odp = to_ib_umem_odp(mr->umem);
-	dma_addr_t pa;
-	size_t i;
-
-	if (flags & MLX5_IB_UPD_XLT_ZAP)
-		return;
-
-	for (i = 0; i < nentries; i++) {
-		pa = odp->dma_list[idx + i];
-		pas[i] = cpu_to_be64(umem_dma_to_mtt(pa));
-	}
-}
-
-void mlx5_odp_populate_xlt(void *xlt, size_t idx, size_t nentries,
-			   struct mlx5_ib_mr *mr, int flags)
-{
-	if (flags & MLX5_IB_UPD_XLT_INDIRECT) {
-		populate_klm(xlt, idx, nentries, mr, flags);
-	} else {
-		populate_mtt(xlt, idx, nentries, mr, flags);
-	}
-}
-
-static void dma_fence_odp_mr(struct mlx5_ib_mr *mr)
-{
-	struct ib_umem_odp *odp = to_ib_umem_odp(mr->umem);
-
-	/* Ensure mlx5_ib_invalidate_range() will not touch the MR any more */
-	mutex_lock(&odp->umem_mutex);
-	if (odp->npages) {
-		mlx5_mr_cache_invalidate(mr);
-		ib_umem_odp_unmap_dma_pages(odp, ib_umem_start(odp),
-					    ib_umem_end(odp));
-		WARN_ON(odp->npages);
-	}
-	odp->private = NULL;
-	mutex_unlock(&odp->umem_mutex);
-
-	if (!mr->cache_ent) {
-		mlx5_core_destroy_mkey(mr->dev->mdev, &mr->mmkey);
-		WARN_ON(mr->descs);
-	}
-}
-
-/*
- * This must be called after the mr has been removed from implicit_children
- * and the SRCU synchronized.  NOTE: The MR does not necessarily have to be
- * empty here, parallel page faults could have raced with the free process and
- * added pages to it.
- */
-static void free_implicit_child_mr(struct mlx5_ib_mr *mr, bool need_imr_xlt)
-{
-	struct mlx5_ib_mr *imr = mr->parent;
-	struct ib_umem_odp *odp_imr = to_ib_umem_odp(imr->umem);
-	struct ib_umem_odp *odp = to_ib_umem_odp(mr->umem);
-	unsigned long idx = ib_umem_start(odp) >> MLX5_IMR_MTT_SHIFT;
-	int srcu_key;
-
-	/* implicit_child_mr's are not allowed to have deferred work */
-	WARN_ON(atomic_read(&mr->num_deferred_work));
-
-	if (need_imr_xlt) {
-		srcu_key = srcu_read_lock(&mr->dev->odp_srcu);
-		mutex_lock(&odp_imr->umem_mutex);
-		mlx5_ib_update_xlt(mr->parent, idx, 1, 0,
-				   MLX5_IB_UPD_XLT_INDIRECT |
-				   MLX5_IB_UPD_XLT_ATOMIC);
-		mutex_unlock(&odp_imr->umem_mutex);
-		srcu_read_unlock(&mr->dev->odp_srcu, srcu_key);
-	}
-
-	dma_fence_odp_mr(mr);
-
-	mr->parent = NULL;
-	mlx5_mr_cache_free(mr->dev, mr);
-	ib_umem_odp_release(odp);
-	if (atomic_dec_and_test(&imr->num_deferred_work))
-		wake_up(&imr->q_deferred_work);
-}
-
-static void free_implicit_child_mr_work(struct work_struct *work)
-{
-	struct mlx5_ib_mr *mr =
-		container_of(work, struct mlx5_ib_mr, odp_destroy.work);
-
-	free_implicit_child_mr(mr, true);
-}
-
-static void free_implicit_child_mr_rcu(struct rcu_head *head)
-{
-	struct mlx5_ib_mr *mr =
-		container_of(head, struct mlx5_ib_mr, odp_destroy.rcu);
-
-	/* Freeing a MR is a sleeping operation, so bounce to a work queue */
-	INIT_WORK(&mr->odp_destroy.work, free_implicit_child_mr_work);
-	queue_work(system_unbound_wq, &mr->odp_destroy.work);
-}
-
-static void destroy_unused_implicit_child_mr(struct mlx5_ib_mr *mr)
-{
-	struct ib_umem_odp *odp = to_ib_umem_odp(mr->umem);
-	unsigned long idx = ib_umem_start(odp) >> MLX5_IMR_MTT_SHIFT;
-	struct mlx5_ib_mr *imr = mr->parent;
-
-	xa_lock(&imr->implicit_children);
-	/*
-	 * This can race with mlx5_ib_free_implicit_mr(), the first one to
-	 * reach the xa lock wins the race and destroys the MR.
-	 */
-	if (__xa_cmpxchg(&imr->implicit_children, idx, mr, NULL, GFP_ATOMIC) !=
-	    mr)
-		goto out_unlock;
-
-	atomic_inc(&imr->num_deferred_work);
-	call_srcu(&mr->dev->odp_srcu, &mr->odp_destroy.rcu,
-		  free_implicit_child_mr_rcu);
-
-out_unlock:
-	xa_unlock(&imr->implicit_children);
-=======
 
 	/*
 	 * The locking here is pretty subtle. Ideally the implicit_children
@@ -399,7 +221,6 @@
 	/* Freeing a MR is a sleeping operation, so bounce to a work queue */
 	INIT_WORK(&mr->odp_destroy.work, free_implicit_child_mr_work);
 	queue_work(system_unbound_wq, &mr->odp_destroy.work);
->>>>>>> 7d2a07b7
 }
 
 static bool mlx5_ib_invalidate_range(struct mmu_interval_notifier *mni,
@@ -496,22 +317,14 @@
 	.invalidate = mlx5_ib_invalidate_range,
 };
 
-<<<<<<< HEAD
-void mlx5_ib_internal_fill_odp_caps(struct mlx5_ib_dev *dev)
-=======
 static void internal_fill_odp_caps(struct mlx5_ib_dev *dev)
->>>>>>> 7d2a07b7
 {
 	struct ib_odp_caps *caps = &dev->odp_caps;
 
 	memset(caps, 0, sizeof(*caps));
 
 	if (!MLX5_CAP_GEN(dev->mdev, pg) ||
-<<<<<<< HEAD
-	    !mlx5_ib_can_use_umr(dev, true, 0))
-=======
 	    !mlx5_ib_can_load_pas_with_umr(dev, 0))
->>>>>>> 7d2a07b7
 		return;
 
 	caps->general_caps = IB_ODP_SUPPORT;
@@ -605,247 +418,6 @@
 	if (IS_ERR(odp))
 		return ERR_CAST(odp);
 
-<<<<<<< HEAD
-	ret = mr = mlx5_mr_cache_alloc(imr->dev, MLX5_IMR_MTT_CACHE_ENTRY);
-	if (IS_ERR(mr))
-		goto out_umem;
-
-	mr->ibmr.pd = imr->ibmr.pd;
-	mr->access_flags = imr->access_flags;
-	mr->umem = &odp->umem;
-	mr->ibmr.lkey = mr->mmkey.key;
-	mr->ibmr.rkey = mr->mmkey.key;
-	mr->mmkey.iova = idx * MLX5_IMR_MTT_SIZE;
-	mr->parent = imr;
-	odp->private = mr;
-
-	err = mlx5_ib_update_xlt(mr, 0,
-				 MLX5_IMR_MTT_ENTRIES,
-				 PAGE_SHIFT,
-				 MLX5_IB_UPD_XLT_ZAP |
-				 MLX5_IB_UPD_XLT_ENABLE);
-	if (err) {
-		ret = ERR_PTR(err);
-		goto out_mr;
-	}
-
-	/*
-	 * Once the store to either xarray completes any error unwind has to
-	 * use synchronize_srcu(). Avoid this with xa_reserve()
-	 */
-	ret = xa_cmpxchg(&imr->implicit_children, idx, NULL, mr,
-			 GFP_KERNEL);
-	if (unlikely(ret)) {
-		if (xa_is_err(ret)) {
-			ret = ERR_PTR(xa_err(ret));
-			goto out_mr;
-		}
-		/*
-		 * Another thread beat us to creating the child mr, use
-		 * theirs.
-		 */
-		goto out_mr;
-	}
-
-	mlx5_ib_dbg(imr->dev, "key %x mr %p\n", mr->mmkey.key, mr);
-	return mr;
-
-out_mr:
-	mlx5_mr_cache_free(imr->dev, mr);
-out_umem:
-	ib_umem_odp_release(odp);
-	return ret;
-}
-
-struct mlx5_ib_mr *mlx5_ib_alloc_implicit_mr(struct mlx5_ib_pd *pd,
-					     int access_flags)
-{
-	struct mlx5_ib_dev *dev = to_mdev(pd->ibpd.device);
-	struct ib_umem_odp *umem_odp;
-	struct mlx5_ib_mr *imr;
-	int err;
-
-	umem_odp = ib_umem_odp_alloc_implicit(&dev->ib_dev, access_flags);
-	if (IS_ERR(umem_odp))
-		return ERR_CAST(umem_odp);
-
-	imr = mlx5_mr_cache_alloc(dev, MLX5_IMR_KSM_CACHE_ENTRY);
-	if (IS_ERR(imr)) {
-		err = PTR_ERR(imr);
-		goto out_umem;
-	}
-
-	imr->ibmr.pd = &pd->ibpd;
-	imr->access_flags = access_flags;
-	imr->mmkey.iova = 0;
-	imr->umem = &umem_odp->umem;
-	imr->ibmr.lkey = imr->mmkey.key;
-	imr->ibmr.rkey = imr->mmkey.key;
-	imr->umem = &umem_odp->umem;
-	imr->is_odp_implicit = true;
-	atomic_set(&imr->num_deferred_work, 0);
-	init_waitqueue_head(&imr->q_deferred_work);
-	xa_init(&imr->implicit_children);
-
-	err = mlx5_ib_update_xlt(imr, 0,
-				 mlx5_imr_ksm_entries,
-				 MLX5_KSM_PAGE_SHIFT,
-				 MLX5_IB_UPD_XLT_INDIRECT |
-				 MLX5_IB_UPD_XLT_ZAP |
-				 MLX5_IB_UPD_XLT_ENABLE);
-	if (err)
-		goto out_mr;
-
-	err = xa_err(xa_store(&dev->odp_mkeys, mlx5_base_mkey(imr->mmkey.key),
-			      &imr->mmkey, GFP_KERNEL));
-	if (err)
-		goto out_mr;
-
-	mlx5_ib_dbg(dev, "key %x mr %p\n", imr->mmkey.key, imr);
-	return imr;
-out_mr:
-	mlx5_ib_err(dev, "Failed to register MKEY %d\n", err);
-	mlx5_mr_cache_free(dev, imr);
-out_umem:
-	ib_umem_odp_release(umem_odp);
-	return ERR_PTR(err);
-}
-
-void mlx5_ib_free_implicit_mr(struct mlx5_ib_mr *imr)
-{
-	struct ib_umem_odp *odp_imr = to_ib_umem_odp(imr->umem);
-	struct mlx5_ib_dev *dev = imr->dev;
-	struct list_head destroy_list;
-	struct mlx5_ib_mr *mtt;
-	struct mlx5_ib_mr *tmp;
-	unsigned long idx;
-
-	INIT_LIST_HEAD(&destroy_list);
-
-	xa_erase(&dev->odp_mkeys, mlx5_base_mkey(imr->mmkey.key));
-	/*
-	 * This stops the SRCU protected page fault path from touching either
-	 * the imr or any children. The page fault path can only reach the
-	 * children xarray via the imr.
-	 */
-	synchronize_srcu(&dev->odp_srcu);
-
-	/*
-	 * All work on the prefetch list must be completed, xa_erase() prevented
-	 * new work from being created.
-	 */
-	wait_event(imr->q_deferred_work, !atomic_read(&imr->num_deferred_work));
-
-	/*
-	 * At this point it is forbidden for any other thread to enter
-	 * pagefault_mr() on this imr. It is already forbidden to call
-	 * pagefault_mr() on an implicit child. Due to this additions to
-	 * implicit_children are prevented.
-	 */
-
-	/*
-	 * Block destroy_unused_implicit_child_mr() from incrementing
-	 * num_deferred_work.
-	 */
-	xa_lock(&imr->implicit_children);
-	xa_for_each (&imr->implicit_children, idx, mtt) {
-		__xa_erase(&imr->implicit_children, idx);
-		list_add(&mtt->odp_destroy.elm, &destroy_list);
-	}
-	xa_unlock(&imr->implicit_children);
-
-	/*
-	 * Wait for any concurrent destroy_unused_implicit_child_mr() to
-	 * complete.
-	 */
-	wait_event(imr->q_deferred_work, !atomic_read(&imr->num_deferred_work));
-
-	/*
-	 * Fence the imr before we destroy the children. This allows us to
-	 * skip updating the XLT of the imr during destroy of the child mkey
-	 * the imr points to.
-	 */
-	mlx5_mr_cache_invalidate(imr);
-
-	list_for_each_entry_safe (mtt, tmp, &destroy_list, odp_destroy.elm)
-		free_implicit_child_mr(mtt, false);
-
-	mlx5_mr_cache_free(dev, imr);
-	ib_umem_odp_release(odp_imr);
-}
-
-/**
- * mlx5_ib_fence_odp_mr - Stop all access to the ODP MR
- * @mr: to fence
- *
- * On return no parallel threads will be touching this MR and no DMA will be
- * active.
- */
-void mlx5_ib_fence_odp_mr(struct mlx5_ib_mr *mr)
-{
-	/* Prevent new page faults and prefetch requests from succeeding */
-	xa_erase(&mr->dev->odp_mkeys, mlx5_base_mkey(mr->mmkey.key));
-
-	/* Wait for all running page-fault handlers to finish. */
-	synchronize_srcu(&mr->dev->odp_srcu);
-
-	wait_event(mr->q_deferred_work, !atomic_read(&mr->num_deferred_work));
-
-	dma_fence_odp_mr(mr);
-}
-
-#define MLX5_PF_FLAGS_DOWNGRADE BIT(1)
-static int pagefault_real_mr(struct mlx5_ib_mr *mr, struct ib_umem_odp *odp,
-			     u64 user_va, size_t bcnt, u32 *bytes_mapped,
-			     u32 flags)
-{
-	int page_shift, ret, np;
-	bool downgrade = flags & MLX5_PF_FLAGS_DOWNGRADE;
-	unsigned long current_seq;
-	u64 access_mask;
-	u64 start_idx;
-
-	page_shift = odp->page_shift;
-	start_idx = (user_va - ib_umem_start(odp)) >> page_shift;
-	access_mask = ODP_READ_ALLOWED_BIT;
-
-	if (odp->umem.writable && !downgrade)
-		access_mask |= ODP_WRITE_ALLOWED_BIT;
-
-	current_seq = mmu_interval_read_begin(&odp->notifier);
-
-	np = ib_umem_odp_map_dma_pages(odp, user_va, bcnt, access_mask,
-				       current_seq);
-	if (np < 0)
-		return np;
-
-	mutex_lock(&odp->umem_mutex);
-	if (!mmu_interval_read_retry(&odp->notifier, current_seq)) {
-		/*
-		 * No need to check whether the MTTs really belong to
-		 * this MR, since ib_umem_odp_map_dma_pages already
-		 * checks this.
-		 */
-		ret = mlx5_ib_update_xlt(mr, start_idx, np,
-					 page_shift, MLX5_IB_UPD_XLT_ATOMIC);
-	} else {
-		ret = -EAGAIN;
-	}
-	mutex_unlock(&odp->umem_mutex);
-
-	if (ret < 0) {
-		if (ret != -EAGAIN)
-			mlx5_ib_err(mr->dev,
-				    "Failed to update mkey page tables\n");
-		goto out;
-	}
-
-	if (bytes_mapped) {
-		u32 new_mappings = (np << page_shift) -
-			(user_va - round_down(user_va, 1 << page_shift));
-
-		*bytes_mapped += min_t(u32, new_mappings, bcnt);
-=======
 	mr = mlx5_mr_cache_alloc(
 		mr_to_mdev(imr), MLX5_IMR_MTT_CACHE_ENTRY, imr->access_flags);
 	if (IS_ERR(mr)) {
@@ -1183,96 +755,11 @@
 			return -EFAULT;
 		return pagefault_real_mr(mr, odp, user_va, bcnt, bytes_mapped,
 					 flags);
->>>>>>> 7d2a07b7
 	}
 	return pagefault_implicit_mr(mr, odp, io_virt, bcnt, bytes_mapped,
 				     flags);
 }
 
-<<<<<<< HEAD
-	return np << (page_shift - PAGE_SHIFT);
-
-out:
-	return ret;
-}
-
-static int pagefault_implicit_mr(struct mlx5_ib_mr *imr,
-				 struct ib_umem_odp *odp_imr, u64 user_va,
-				 size_t bcnt, u32 *bytes_mapped, u32 flags)
-{
-	unsigned long end_idx = (user_va + bcnt - 1) >> MLX5_IMR_MTT_SHIFT;
-	unsigned long upd_start_idx = end_idx + 1;
-	unsigned long upd_len = 0;
-	unsigned long npages = 0;
-	int err;
-	int ret;
-
-	if (unlikely(user_va >= mlx5_imr_ksm_entries * MLX5_IMR_MTT_SIZE ||
-		     mlx5_imr_ksm_entries * MLX5_IMR_MTT_SIZE - user_va < bcnt))
-		return -EFAULT;
-
-	/* Fault each child mr that intersects with our interval. */
-	while (bcnt) {
-		unsigned long idx = user_va >> MLX5_IMR_MTT_SHIFT;
-		struct ib_umem_odp *umem_odp;
-		struct mlx5_ib_mr *mtt;
-		u64 len;
-
-		mtt = xa_load(&imr->implicit_children, idx);
-		if (unlikely(!mtt)) {
-			mtt = implicit_get_child_mr(imr, idx);
-			if (IS_ERR(mtt)) {
-				ret = PTR_ERR(mtt);
-				goto out;
-			}
-			upd_start_idx = min(upd_start_idx, idx);
-			upd_len = idx - upd_start_idx + 1;
-		}
-
-		umem_odp = to_ib_umem_odp(mtt->umem);
-		len = min_t(u64, user_va + bcnt, ib_umem_end(umem_odp)) -
-		      user_va;
-
-		ret = pagefault_real_mr(mtt, umem_odp, user_va, len,
-					bytes_mapped, flags);
-		if (ret < 0)
-			goto out;
-		user_va += len;
-		bcnt -= len;
-		npages += ret;
-	}
-
-	ret = npages;
-
-	/*
-	 * Any time the implicit_children are changed we must perform an
-	 * update of the xlt before exiting to ensure the HW and the
-	 * implicit_children remains synchronized.
-	 */
-out:
-	if (likely(!upd_len))
-		return ret;
-
-	/*
-	 * Notice this is not strictly ordered right, the KSM is updated after
-	 * the implicit_children is updated, so a parallel page fault could
-	 * see a MR that is not yet visible in the KSM.  This is similar to a
-	 * parallel page fault seeing a MR that is being concurrently removed
-	 * from the KSM. Both of these improbable situations are resolved
-	 * safely by resuming the HW and then taking another page fault. The
-	 * next pagefault handler will see the new information.
-	 */
-	mutex_lock(&odp_imr->umem_mutex);
-	err = mlx5_ib_update_xlt(imr, upd_start_idx, upd_len, 0,
-				 MLX5_IB_UPD_XLT_INDIRECT |
-					 MLX5_IB_UPD_XLT_ATOMIC);
-	mutex_unlock(&odp_imr->umem_mutex);
-	if (err) {
-		mlx5_ib_err(imr->dev, "Failed to update PAS\n");
-		return err;
-	}
-	return ret;
-=======
 int mlx5_ib_init_odp_mr(struct mlx5_ib_mr *mr)
 {
 	int ret;
@@ -1291,41 +778,6 @@
 				  MLX5_PF_FLAGS_ENABLE);
 
 	return ret >= 0 ? 0 : ret;
->>>>>>> 7d2a07b7
-}
-
-/*
- * Returns:
- *  -EFAULT: The io_virt->bcnt is not within the MR, it covers pages that are
- *           not accessible, or the MR is no longer valid.
- *  -EAGAIN/-ENOMEM: The operation should be retried
- *
- *  -EINVAL/others: General internal malfunction
- *  >0: Number of pages mapped
- */
-static int pagefault_mr(struct mlx5_ib_mr *mr, u64 io_virt, size_t bcnt,
-			u32 *bytes_mapped, u32 flags)
-{
-	struct ib_umem_odp *odp = to_ib_umem_odp(mr->umem);
-
-	lockdep_assert_held(&mr->dev->odp_srcu);
-	if (unlikely(io_virt < mr->mmkey.iova))
-		return -EFAULT;
-
-	if (!odp->is_implicit_odp) {
-		u64 user_va;
-
-		if (check_add_overflow(io_virt - mr->mmkey.iova,
-				       (u64)odp->umem.address, &user_va))
-			return -EFAULT;
-		if (unlikely(user_va >= ib_umem_end(odp) ||
-			     ib_umem_end(odp) - user_va < bcnt))
-			return -EFAULT;
-		return pagefault_real_mr(mr, odp, user_va, bcnt, bytes_mapped,
-					 flags);
-	}
-	return pagefault_implicit_mr(mr, odp, io_virt, bcnt, bytes_mapped,
-				     flags);
 }
 
 struct pf_frame {
@@ -1377,11 +829,7 @@
 					 u32 *bytes_committed,
 					 u32 *bytes_mapped)
 {
-<<<<<<< HEAD
-	int npages = 0, srcu_key, ret, i, outlen, cur_outlen = 0, depth = 0;
-=======
 	int npages = 0, ret, i, outlen, cur_outlen = 0, depth = 0;
->>>>>>> 7d2a07b7
 	struct pf_frame *head = NULL, *frame;
 	struct mlx5_core_mkey *mmkey;
 	struct mlx5_ib_mr *mr;
@@ -1390,24 +838,14 @@
 	size_t offset;
 	int ndescs;
 
-<<<<<<< HEAD
-	srcu_key = srcu_read_lock(&dev->odp_srcu);
-
-=======
->>>>>>> 7d2a07b7
 	io_virt += *bytes_committed;
 	bcnt -= *bytes_committed;
 
 next_mr:
-<<<<<<< HEAD
-	mmkey = xa_load(&dev->odp_mkeys, mlx5_base_mkey(key));
-	if (!mmkey) {
-=======
 	xa_lock(&dev->odp_mkeys);
 	mmkey = xa_load(&dev->odp_mkeys, mlx5_base_mkey(key));
 	if (!mmkey) {
 		xa_unlock(&dev->odp_mkeys);
->>>>>>> 7d2a07b7
 		mlx5_ib_dbg(
 			dev,
 			"skipping non ODP MR (lkey=0x%06x) in page fault handler.\n",
@@ -1420,14 +858,6 @@
 		 * faulted.
 		 */
 		ret = 0;
-<<<<<<< HEAD
-		goto srcu_unlock;
-	}
-	if (!mkey_is_eq(mmkey, key)) {
-		mlx5_ib_dbg(dev, "failed to find mkey %x\n", key);
-		ret = -EFAULT;
-		goto srcu_unlock;
-=======
 		goto end;
 	}
 	refcount_inc(&mmkey->usecount);
@@ -1437,7 +867,6 @@
 		mlx5_ib_dbg(dev, "failed to find mkey %x\n", key);
 		ret = -EFAULT;
 		goto end;
->>>>>>> 7d2a07b7
 	}
 
 	switch (mmkey->type) {
@@ -1447,8 +876,6 @@
 		ret = pagefault_mr(mr, io_virt, bcnt, bytes_mapped, 0);
 		if (ret < 0)
 			goto end;
-
-		mlx5_update_odp_stats(mr, faults, ret);
 
 		mlx5_update_odp_stats(mr, faults, ret);
 
@@ -1544,10 +971,6 @@
 	}
 	kfree(out);
 
-<<<<<<< HEAD
-	srcu_read_unlock(&dev->odp_srcu, srcu_key);
-=======
->>>>>>> 7d2a07b7
 	*bytes_committed = 0;
 	return ret ? ret : npages;
 }
@@ -1672,11 +1095,7 @@
 	opcode = be32_to_cpu(ctrl->opmod_idx_opcode) &
 		 MLX5_WQE_CTRL_OPCODE_MASK;
 
-<<<<<<< HEAD
-	if (qp->ibqp.qp_type == IB_QPT_XRC_INI)
-=======
 	if (qp->type == IB_QPT_XRC_INI)
->>>>>>> 7d2a07b7
 		*wqe += sizeof(struct mlx5_wqe_xrc_seg);
 
 	if (qp->type == IB_QPT_UD || qp->type == MLX5_IB_QPT_DCI) {
@@ -2274,13 +1693,8 @@
 	u32 i;
 
 	for (i = 0; i < work->num_sge; ++i)
-<<<<<<< HEAD
-		if (atomic_dec_and_test(&work->frags[i].mr->num_deferred_work))
-			wake_up(&work->frags[i].mr->q_deferred_work);
-=======
 		mlx5r_deref_odp_mkey(&work->frags[i].mr->mmkey);
 
->>>>>>> 7d2a07b7
 	kvfree(work);
 }
 
@@ -2290,57 +1704,6 @@
 {
 	struct mlx5_ib_dev *dev = to_mdev(pd->device);
 	struct mlx5_core_mkey *mmkey;
-<<<<<<< HEAD
-	struct ib_umem_odp *odp;
-	struct mlx5_ib_mr *mr;
-
-	lockdep_assert_held(&dev->odp_srcu);
-
-	mmkey = xa_load(&dev->odp_mkeys, mlx5_base_mkey(lkey));
-	if (!mmkey || mmkey->key != lkey || mmkey->type != MLX5_MKEY_MR)
-		return NULL;
-
-	mr = container_of(mmkey, struct mlx5_ib_mr, mmkey);
-
-	if (mr->ibmr.pd != pd)
-		return NULL;
-
-	odp = to_ib_umem_odp(mr->umem);
-
-	/* prefetch with write-access must be supported by the MR */
-	if (advice == IB_UVERBS_ADVISE_MR_ADVICE_PREFETCH_WRITE &&
-	    !odp->umem.writable)
-		return NULL;
-
-	return mr;
-}
-
-static void mlx5_ib_prefetch_mr_work(struct work_struct *w)
-{
-	struct prefetch_mr_work *work =
-		container_of(w, struct prefetch_mr_work, work);
-	struct mlx5_ib_dev *dev;
-	u32 bytes_mapped = 0;
-	int srcu_key;
-	int ret;
-	u32 i;
-
-	/* We rely on IB/core that work is executed if we have num_sge != 0 only. */
-	WARN_ON(!work->num_sge);
-	dev = work->frags[0].mr->dev;
-	/* SRCU should be held when calling to mlx5_odp_populate_xlt() */
-	srcu_key = srcu_read_lock(&dev->odp_srcu);
-	for (i = 0; i < work->num_sge; ++i) {
-		ret = pagefault_mr(work->frags[i].mr, work->frags[i].io_virt,
-				   work->frags[i].length, &bytes_mapped,
-				   work->pf_flags);
-		if (ret <= 0)
-			continue;
-		mlx5_update_odp_stats(work->frags[i].mr, prefetch, ret);
-	}
-	srcu_read_unlock(&dev->odp_srcu, srcu_key);
-
-=======
 	struct mlx5_ib_mr *mr = NULL;
 
 	xa_lock(&dev->odp_mkeys);
@@ -2387,7 +1750,6 @@
 		mlx5_update_odp_stats(work->frags[i].mr, prefetch, ret);
 	}
 
->>>>>>> 7d2a07b7
 	destroy_prefetch_work(work);
 }
 
@@ -2397,7 +1759,6 @@
 			       struct ib_sge *sg_list, u32 num_sge)
 {
 	u32 i;
-<<<<<<< HEAD
 
 	INIT_WORK(&work->work, mlx5_ib_prefetch_mr_work);
 	work->pf_flags = pf_flags;
@@ -2411,24 +1772,6 @@
 			work->num_sge = i;
 			return false;
 		}
-
-		/* Keep the MR pointer will valid outside the SRCU */
-		atomic_inc(&work->frags[i].mr->num_deferred_work);
-=======
-
-	INIT_WORK(&work->work, mlx5_ib_prefetch_mr_work);
-	work->pf_flags = pf_flags;
-
-	for (i = 0; i < num_sge; ++i) {
-		work->frags[i].io_virt = sg_list[i].addr;
-		work->frags[i].length = sg_list[i].length;
-		work->frags[i].mr =
-			get_prefetchable_mr(pd, advice, sg_list[i].lkey);
-		if (!work->frags[i].mr) {
-			work->num_sge = i;
-			return false;
-		}
->>>>>>> 7d2a07b7
 	}
 	work->num_sge = num_sge;
 	return true;
@@ -2439,35 +1782,14 @@
 				    u32 pf_flags, struct ib_sge *sg_list,
 				    u32 num_sge)
 {
-<<<<<<< HEAD
-	struct mlx5_ib_dev *dev = to_mdev(pd->device);
-	u32 bytes_mapped = 0;
-	int srcu_key;
-	int ret = 0;
-	u32 i;
-
-	srcu_key = srcu_read_lock(&dev->odp_srcu);
-=======
 	u32 bytes_mapped = 0;
 	int ret = 0;
 	u32 i;
 
->>>>>>> 7d2a07b7
 	for (i = 0; i < num_sge; ++i) {
 		struct mlx5_ib_mr *mr;
 
 		mr = get_prefetchable_mr(pd, advice, sg_list[i].lkey);
-<<<<<<< HEAD
-		if (!mr) {
-			ret = -ENOENT;
-			goto out;
-		}
-		ret = pagefault_mr(mr, sg_list[i].addr, sg_list[i].length,
-				   &bytes_mapped, pf_flags);
-		if (ret < 0)
-			goto out;
-		mlx5_update_odp_stats(mr, prefetch, ret);
-=======
 		if (!mr)
 			return -ENOENT;
 		ret = pagefault_mr(mr, sg_list[i].addr, sg_list[i].length,
@@ -2478,32 +1800,17 @@
 		}
 		mlx5_update_odp_stats(mr, prefetch, ret);
 		mlx5r_deref_odp_mkey(&mr->mmkey);
->>>>>>> 7d2a07b7
-	}
-	ret = 0;
-
-<<<<<<< HEAD
-out:
-	srcu_read_unlock(&dev->odp_srcu, srcu_key);
-	return ret;
-=======
+	}
+
 	return 0;
->>>>>>> 7d2a07b7
 }
 
 int mlx5_ib_advise_mr_prefetch(struct ib_pd *pd,
 			       enum ib_uverbs_advise_mr_advice advice,
 			       u32 flags, struct ib_sge *sg_list, u32 num_sge)
 {
-<<<<<<< HEAD
-	struct mlx5_ib_dev *dev = to_mdev(pd->device);
 	u32 pf_flags = 0;
 	struct prefetch_mr_work *work;
-	int srcu_key;
-=======
-	u32 pf_flags = 0;
-	struct prefetch_mr_work *work;
->>>>>>> 7d2a07b7
 
 	if (advice == IB_UVERBS_ADVISE_MR_ADVICE_PREFETCH)
 		pf_flags |= MLX5_PF_FLAGS_DOWNGRADE;
@@ -2519,20 +1826,10 @@
 	if (!work)
 		return -ENOMEM;
 
-<<<<<<< HEAD
-	srcu_key = srcu_read_lock(&dev->odp_srcu);
 	if (!init_prefetch_work(pd, advice, pf_flags, work, sg_list, num_sge)) {
-		srcu_read_unlock(&dev->odp_srcu, srcu_key);
-=======
-	if (!init_prefetch_work(pd, advice, pf_flags, work, sg_list, num_sge)) {
->>>>>>> 7d2a07b7
 		destroy_prefetch_work(work);
 		return -EINVAL;
 	}
 	queue_work(system_unbound_wq, &work->work);
-<<<<<<< HEAD
-	srcu_read_unlock(&dev->odp_srcu, srcu_key);
-=======
->>>>>>> 7d2a07b7
 	return 0;
 }