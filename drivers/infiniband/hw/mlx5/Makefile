# SPDX-License-Identifier: GPL-2.0-only
obj-$(CONFIG_MLX5_INFINIBAND) += mlx5_ib.o

mlx5_ib-y := ah.o \
	     cmd.o \
	     cong.o \
	     counters.o \
	     cq.o \
<<<<<<< HEAD
=======
	     dm.o \
>>>>>>> 7d2a07b7
	     doorbell.o \
	     gsi.o \
	     ib_virt.o \
	     mad.o \
	     main.o \
	     mem.o \
	     mr.o \
	     qp.o \
	     qpc.o \
	     restrack.o \
	     srq.o \
	     srq_cmd.o \
	     wr.o

mlx5_ib-$(CONFIG_INFINIBAND_ON_DEMAND_PAGING) += odp.o
mlx5_ib-$(CONFIG_MLX5_ESWITCH) += ib_rep.o
mlx5_ib-$(CONFIG_INFINIBAND_USER_ACCESS) += devx.o \
					    fs.o \
					    qos.o \
					    std_types.o<|MERGE_RESOLUTION|>--- conflicted
+++ resolved
@@ -6,10 +6,7 @@
 	     cong.o \
 	     counters.o \
 	     cq.o \
-<<<<<<< HEAD
-=======
 	     dm.o \
->>>>>>> 7d2a07b7
 	     doorbell.o \
 	     gsi.o \
 	     ib_virt.o \
