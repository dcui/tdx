--- conflicted
+++ resolved
@@ -77,12 +77,7 @@
 static int hns_roce_del_gid(const struct ib_gid_attr *attr, void **context)
 {
 	struct hns_roce_dev *hr_dev = to_hr_dev(attr->device);
-<<<<<<< HEAD
-	struct ib_gid_attr zattr = {};
-	u8 port = attr->port_num - 1;
-=======
 	u32 port = attr->port_num - 1;
->>>>>>> 7d2a07b7
 	int ret;
 
 	if (port >= hr_dev->caps.num_ports)
@@ -433,10 +428,7 @@
 	.alloc_pd = hns_roce_alloc_pd,
 	.alloc_ucontext = hns_roce_alloc_ucontext,
 	.create_ah = hns_roce_create_ah,
-<<<<<<< HEAD
-=======
 	.create_user_ah = hns_roce_create_ah,
->>>>>>> 7d2a07b7
 	.create_cq = hns_roce_create_cq,
 	.create_qp = hns_roce_create_qp,
 	.dealloc_pd = hns_roce_dealloc_pd,
@@ -514,31 +506,8 @@
 	ib_dev->phys_port_cnt = hr_dev->caps.num_ports;
 	ib_dev->local_dma_lkey = hr_dev->caps.reserved_lkey;
 	ib_dev->num_comp_vectors = hr_dev->caps.num_comp_vectors;
-<<<<<<< HEAD
-	ib_dev->uverbs_cmd_mask =
-		(1ULL << IB_USER_VERBS_CMD_GET_CONTEXT) |
-		(1ULL << IB_USER_VERBS_CMD_QUERY_DEVICE) |
-		(1ULL << IB_USER_VERBS_CMD_QUERY_PORT) |
-		(1ULL << IB_USER_VERBS_CMD_ALLOC_PD) |
-		(1ULL << IB_USER_VERBS_CMD_DEALLOC_PD) |
-		(1ULL << IB_USER_VERBS_CMD_REG_MR) |
-		(1ULL << IB_USER_VERBS_CMD_DEREG_MR) |
-		(1ULL << IB_USER_VERBS_CMD_CREATE_COMP_CHANNEL) |
-		(1ULL << IB_USER_VERBS_CMD_CREATE_CQ) |
-		(1ULL << IB_USER_VERBS_CMD_DESTROY_CQ) |
-		(1ULL << IB_USER_VERBS_CMD_CREATE_QP) |
-		(1ULL << IB_USER_VERBS_CMD_MODIFY_QP) |
-		(1ULL << IB_USER_VERBS_CMD_QUERY_QP) |
-		(1ULL << IB_USER_VERBS_CMD_DESTROY_QP);
-
-	ib_dev->uverbs_ex_cmd_mask |= (1ULL << IB_USER_VERBS_EX_CMD_MODIFY_CQ);
-
-	if (hr_dev->caps.flags & HNS_ROCE_CAP_FLAG_REREG_MR) {
-		ib_dev->uverbs_cmd_mask |= (1ULL << IB_USER_VERBS_CMD_REREG_MR);
-=======
 
 	if (hr_dev->caps.flags & HNS_ROCE_CAP_FLAG_REREG_MR)
->>>>>>> 7d2a07b7
 		ib_set_device_ops(ib_dev, &hns_roce_dev_mr_ops);
 
 	if (hr_dev->caps.flags & HNS_ROCE_CAP_FLAG_MW)
@@ -598,10 +567,7 @@
 static int hns_roce_init_hem(struct hns_roce_dev *hr_dev)
 {
 	struct device *dev = hr_dev->dev;
-<<<<<<< HEAD
-=======
 	int ret;
->>>>>>> 7d2a07b7
 
 	ret = hns_roce_init_hem_table(hr_dev, &hr_dev->mr_table.mtpt_table,
 				      HEM_TYPE_MTPT, hr_dev->caps.mtpt_entry_sz,
@@ -663,11 +629,7 @@
 		}
 	}
 
-<<<<<<< HEAD
-	if (hr_dev->caps.sccc_entry_sz) {
-=======
 	if (hr_dev->caps.flags & HNS_ROCE_CAP_FLAG_QP_FLOW_CTRL) {
->>>>>>> 7d2a07b7
 		ret = hns_roce_init_hem_table(hr_dev,
 					      &hr_dev->qp_table.sccc_table,
 					      HEM_TYPE_SCCC,
@@ -911,17 +873,9 @@
 
 	if (hr_dev->cmd_mod) {
 		ret = hns_roce_cmd_use_events(hr_dev);
-<<<<<<< HEAD
-		if (ret) {
-			dev_warn(dev,
-				 "Cmd event  mode failed, set back to poll!\n");
-			hns_roce_cmd_use_polling(hr_dev);
-		}
-=======
 		if (ret)
 			dev_warn(dev,
 				 "Cmd event  mode failed, set back to poll!\n");
->>>>>>> 7d2a07b7
 	}
 
 	ret = hns_roce_init_hem(hr_dev);
@@ -946,11 +900,8 @@
 
 	INIT_LIST_HEAD(&hr_dev->qp_list);
 	spin_lock_init(&hr_dev->qp_list_lock);
-<<<<<<< HEAD
-=======
 	INIT_LIST_HEAD(&hr_dev->dip_list);
 	spin_lock_init(&hr_dev->dip_list_lock);
->>>>>>> 7d2a07b7
 
 	ret = hns_roce_register_device(hr_dev);
 	if (ret)
