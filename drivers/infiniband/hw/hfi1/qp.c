--- conflicted
+++ resolved
@@ -186,11 +186,7 @@
 	write_sequnlock_irqrestore(lock, flags);
 }
 
-<<<<<<< HEAD
-/**
-=======
 /*
->>>>>>> 7d2a07b7
  * This function is what we would push to the core layer if we wanted to be a
  * "first class citizen".  Instead we hide this here and rely on Verbs ULPs
  * to blindly pass the MTU enum value from the PathRecord to us.
