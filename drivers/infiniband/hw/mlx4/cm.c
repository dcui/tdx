--- conflicted
+++ resolved
@@ -308,12 +308,8 @@
 	if (mad->mad_hdr.attr_id == CM_REQ_ATTR_ID ||
 	    mad->mad_hdr.attr_id == CM_REP_ATTR_ID ||
 	    mad->mad_hdr.attr_id == CM_MRA_ATTR_ID ||
-<<<<<<< HEAD
-	    mad->mad_hdr.attr_id == CM_SIDR_REQ_ATTR_ID) {
-=======
 	    mad->mad_hdr.attr_id == CM_SIDR_REQ_ATTR_ID ||
 	    (mad->mad_hdr.attr_id == CM_REJ_ATTR_ID && REJ_REASON(mad) == IB_CM_REJ_TIMEOUT)) {
->>>>>>> 7d2a07b7
 		sl_cm_id = get_local_comm_id(mad);
 		id = id_map_get(ibdev, &pv_cm_id, slave_id, sl_cm_id);
 		if (id)
@@ -343,8 +339,6 @@
 
 	if (mad->mad_hdr.attr_id == CM_DREQ_ATTR_ID)
 		schedule_delayed(ibdev, id);
-<<<<<<< HEAD
-=======
 	return 0;
 }
 
@@ -401,7 +395,6 @@
 
 	schedule_delayed_work(&item->timeout, CM_CLEANUP_CACHE_TIMEOUT);
 
->>>>>>> 7d2a07b7
 	return 0;
 
 err_or_exists:
@@ -466,15 +459,12 @@
 	id = id_map_get(ibdev, (int *)&pv_cm_id, -1, -1);
 
 	if (!id) {
-<<<<<<< HEAD
-=======
 		if (mad->mad_hdr.attr_id == CM_REJ_ATTR_ID &&
 		    REJ_REASON(mad) == IB_CM_REJ_TIMEOUT && slave) {
 			*slave = lookup_rej_tmout_slave(sriov, rem_pv_cm_id);
 
 			return (*slave < 0) ? *slave : 0;
 		}
->>>>>>> 7d2a07b7
 		pr_debug("Couldn't find an entry for pv_cm_id 0x%x, attr_id 0x%x\n",
 			 pv_cm_id, be16_to_cpu(mad->mad_hdr.attr_id));
 		return -ENOENT;
