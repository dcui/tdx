--- conflicted
+++ resolved
@@ -35,17 +35,10 @@
 	.get = param_get_int,
 };
 
-<<<<<<< HEAD
-static int isert_sg_tablesize = ISCSI_ISER_DEF_SG_TABLESIZE;
-module_param_cb(sg_tablesize, &sg_tablesize_ops, &isert_sg_tablesize, 0644);
-MODULE_PARM_DESC(sg_tablesize,
-		 "Number of gather/scatter entries in a single scsi command, should >= 128 (default: 256, max: 4096)");
-=======
 static int isert_sg_tablesize = ISCSI_ISER_MIN_SG_TABLESIZE;
 module_param_cb(sg_tablesize, &sg_tablesize_ops, &isert_sg_tablesize, 0644);
 MODULE_PARM_DESC(sg_tablesize,
 		 "Number of gather/scatter entries in a single scsi command, should >= 128 (default: 128, max: 4096)");
->>>>>>> 7d2a07b7
 
 static DEFINE_MUTEX(device_list_mutex);
 static LIST_HEAD(device_list);
@@ -78,10 +71,6 @@
 	return param_set_int(val, kp);
 }
 
-<<<<<<< HEAD
-
-=======
->>>>>>> 7d2a07b7
 static inline bool
 isert_prot_cmd(struct isert_conn *conn, struct se_cmd *cmd)
 {
@@ -456,18 +445,9 @@
 	}
 	isert_conn->device = device;
 
-<<<<<<< HEAD
-	isert_set_nego_params(isert_conn, &event->param.conn);
-
-	isert_conn->qp = isert_create_qp(isert_conn, cma_id);
-	if (IS_ERR(isert_conn->qp)) {
-		ret = PTR_ERR(isert_conn->qp);
-=======
 	ret = isert_alloc_login_buf(isert_conn, cma_id->device);
 	if (ret)
->>>>>>> 7d2a07b7
 		goto out_conn_dev;
-	}
 
 	isert_set_nego_params(isert_conn, &event->param.conn);
 
@@ -493,11 +473,6 @@
 
 out_destroy_qp:
 	isert_destroy_qp(isert_conn);
-<<<<<<< HEAD
-out_conn_dev:
-	isert_device_put(device);
-=======
->>>>>>> 7d2a07b7
 out_rsp_dma_map:
 	isert_free_login_buf(isert_conn);
 out_conn_dev:
