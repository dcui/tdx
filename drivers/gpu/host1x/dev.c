// SPDX-License-Identifier: GPL-2.0-only
/*
 * Tegra host1x driver
 *
 * Copyright (c) 2010-2013, NVIDIA Corporation.
 */

#include <linux/clk.h>
#include <linux/dma-mapping.h>
#include <linux/io.h>
#include <linux/list.h>
#include <linux/module.h>
#include <linux/of_device.h>
#include <linux/of.h>
#include <linux/slab.h>

#define CREATE_TRACE_POINTS
#include <trace/events/host1x.h>
#undef CREATE_TRACE_POINTS

#include "bus.h"
#include "channel.h"
#include "debug.h"
#include "dev.h"
#include "intr.h"

#include "hw/host1x01.h"
#include "hw/host1x02.h"
#include "hw/host1x04.h"
#include "hw/host1x05.h"
#include "hw/host1x06.h"
#include "hw/host1x07.h"

void host1x_hypervisor_writel(struct host1x *host1x, u32 v, u32 r)
{
	writel(v, host1x->hv_regs + r);
}

u32 host1x_hypervisor_readl(struct host1x *host1x, u32 r)
{
	return readl(host1x->hv_regs + r);
}

void host1x_sync_writel(struct host1x *host1x, u32 v, u32 r)
{
	void __iomem *sync_regs = host1x->regs + host1x->info->sync_offset;

	writel(v, sync_regs + r);
}

u32 host1x_sync_readl(struct host1x *host1x, u32 r)
{
	void __iomem *sync_regs = host1x->regs + host1x->info->sync_offset;

	return readl(sync_regs + r);
}

void host1x_ch_writel(struct host1x_channel *ch, u32 v, u32 r)
{
	writel(v, ch->regs + r);
}

u32 host1x_ch_readl(struct host1x_channel *ch, u32 r)
{
	return readl(ch->regs + r);
}

static const struct host1x_info host1x01_info = {
	.nb_channels = 8,
	.nb_pts = 32,
	.nb_mlocks = 16,
	.nb_bases = 8,
	.init = host1x01_init,
	.sync_offset = 0x3000,
	.dma_mask = DMA_BIT_MASK(32),
	.has_wide_gather = false,
	.has_hypervisor = false,
	.num_sid_entries = 0,
	.sid_table = NULL,
<<<<<<< HEAD
=======
	.reserve_vblank_syncpts = true,
>>>>>>> 7d2a07b7
};

static const struct host1x_info host1x02_info = {
	.nb_channels = 9,
	.nb_pts = 32,
	.nb_mlocks = 16,
	.nb_bases = 12,
	.init = host1x02_init,
	.sync_offset = 0x3000,
	.dma_mask = DMA_BIT_MASK(32),
	.has_wide_gather = false,
	.has_hypervisor = false,
	.num_sid_entries = 0,
	.sid_table = NULL,
<<<<<<< HEAD
=======
	.reserve_vblank_syncpts = true,
>>>>>>> 7d2a07b7
};

static const struct host1x_info host1x04_info = {
	.nb_channels = 12,
	.nb_pts = 192,
	.nb_mlocks = 16,
	.nb_bases = 64,
	.init = host1x04_init,
	.sync_offset = 0x2100,
	.dma_mask = DMA_BIT_MASK(34),
	.has_wide_gather = false,
	.has_hypervisor = false,
	.num_sid_entries = 0,
	.sid_table = NULL,
<<<<<<< HEAD
=======
	.reserve_vblank_syncpts = false,
>>>>>>> 7d2a07b7
};

static const struct host1x_info host1x05_info = {
	.nb_channels = 14,
	.nb_pts = 192,
	.nb_mlocks = 16,
	.nb_bases = 64,
	.init = host1x05_init,
	.sync_offset = 0x2100,
	.dma_mask = DMA_BIT_MASK(34),
	.has_wide_gather = false,
	.has_hypervisor = false,
	.num_sid_entries = 0,
	.sid_table = NULL,
<<<<<<< HEAD
=======
	.reserve_vblank_syncpts = false,
>>>>>>> 7d2a07b7
};

static const struct host1x_sid_entry tegra186_sid_table[] = {
	{
		/* VIC */
		.base = 0x1af0,
		.offset = 0x30,
		.limit = 0x34
	},
};

static const struct host1x_info host1x06_info = {
	.nb_channels = 63,
	.nb_pts = 576,
	.nb_mlocks = 24,
	.nb_bases = 16,
	.init = host1x06_init,
	.sync_offset = 0x0,
	.dma_mask = DMA_BIT_MASK(40),
	.has_wide_gather = true,
	.has_hypervisor = true,
	.num_sid_entries = ARRAY_SIZE(tegra186_sid_table),
	.sid_table = tegra186_sid_table,
	.reserve_vblank_syncpts = false,
};

static const struct host1x_sid_entry tegra194_sid_table[] = {
	{
		/* VIC */
		.base = 0x1af0,
		.offset = 0x30,
		.limit = 0x34
	},
};

static const struct host1x_info host1x07_info = {
	.nb_channels = 63,
	.nb_pts = 704,
	.nb_mlocks = 32,
	.nb_bases = 0,
	.init = host1x07_init,
	.sync_offset = 0x0,
	.dma_mask = DMA_BIT_MASK(40),
	.has_wide_gather = true,
	.has_hypervisor = true,
	.num_sid_entries = ARRAY_SIZE(tegra194_sid_table),
	.sid_table = tegra194_sid_table,
	.reserve_vblank_syncpts = false,
};

static const struct of_device_id host1x_of_match[] = {
	{ .compatible = "nvidia,tegra194-host1x", .data = &host1x07_info, },
	{ .compatible = "nvidia,tegra186-host1x", .data = &host1x06_info, },
	{ .compatible = "nvidia,tegra210-host1x", .data = &host1x05_info, },
	{ .compatible = "nvidia,tegra124-host1x", .data = &host1x04_info, },
	{ .compatible = "nvidia,tegra114-host1x", .data = &host1x02_info, },
	{ .compatible = "nvidia,tegra30-host1x", .data = &host1x01_info, },
	{ .compatible = "nvidia,tegra20-host1x", .data = &host1x01_info, },
	{ },
};
MODULE_DEVICE_TABLE(of, host1x_of_match);

static void host1x_setup_sid_table(struct host1x *host)
{
	const struct host1x_info *info = host->info;
	unsigned int i;

	for (i = 0; i < info->num_sid_entries; i++) {
		const struct host1x_sid_entry *entry = &info->sid_table[i];

		host1x_hypervisor_writel(host, entry->offset, entry->base);
		host1x_hypervisor_writel(host, entry->limit, entry->base + 4);
	}
}

static bool host1x_wants_iommu(struct host1x *host1x)
{
	/*
	 * If we support addressing a maximum of 32 bits of physical memory
	 * and if the host1x firewall is enabled, there's no need to enable
	 * IOMMU support. This can happen for example on Tegra20, Tegra30
	 * and Tegra114.
	 *
	 * Tegra124 and later can address up to 34 bits of physical memory and
	 * many platforms come equipped with more than 2 GiB of system memory,
	 * which requires crossing the 4 GiB boundary. But there's a catch: on
	 * SoCs before Tegra186 (i.e. Tegra124 and Tegra210), the host1x can
	 * only address up to 32 bits of memory in GATHER opcodes, which means
	 * that command buffers need to either be in the first 2 GiB of system
	 * memory (which could quickly lead to memory exhaustion), or command
	 * buffers need to be treated differently from other buffers (which is
	 * not possible with the current ABI).
	 *
	 * A third option is to use the IOMMU in these cases to make sure all
	 * buffers will be mapped into a 32-bit IOVA space that host1x can
	 * address. This allows all of the system memory to be used and works
	 * within the limitations of the host1x on these SoCs.
	 *
	 * In summary, default to enable IOMMU on Tegra124 and later. For any
	 * of the earlier SoCs, only use the IOMMU for additional safety when
	 * the host1x firewall is disabled.
	 */
	if (host1x->info->dma_mask <= DMA_BIT_MASK(32)) {
		if (IS_ENABLED(CONFIG_TEGRA_HOST1X_FIREWALL))
			return false;
	}

	return true;
}

static struct iommu_domain *host1x_iommu_attach(struct host1x *host)
{
	struct iommu_domain *domain = iommu_get_domain_for_dev(host->dev);
	int err;

	/*
	 * We may not always want to enable IOMMU support (for example if the
	 * host1x firewall is already enabled and we don't support addressing
	 * more than 32 bits of physical memory), so check for that first.
	 *
	 * Similarly, if host1x is already attached to an IOMMU (via the DMA
	 * API), don't try to attach again.
	 */
	if (!host1x_wants_iommu(host) || domain)
		return domain;

	host->group = iommu_group_get(host->dev);
	if (host->group) {
		struct iommu_domain_geometry *geometry;
		dma_addr_t start, end;
		unsigned long order;

		err = iova_cache_get();
		if (err < 0)
			goto put_group;

		host->domain = iommu_domain_alloc(&platform_bus_type);
		if (!host->domain) {
			err = -ENOMEM;
			goto put_cache;
		}

		err = iommu_attach_group(host->domain, host->group);
		if (err) {
			if (err == -ENODEV)
				err = 0;

			goto free_domain;
		}

		geometry = &host->domain->geometry;
		start = geometry->aperture_start & host->info->dma_mask;
		end = geometry->aperture_end & host->info->dma_mask;

		order = __ffs(host->domain->pgsize_bitmap);
		init_iova_domain(&host->iova, 1UL << order, start >> order);
		host->iova_end = end;

		domain = host->domain;
	}

	return domain;

free_domain:
	iommu_domain_free(host->domain);
	host->domain = NULL;
put_cache:
	iova_cache_put();
put_group:
	iommu_group_put(host->group);
	host->group = NULL;

	return ERR_PTR(err);
}

static int host1x_iommu_init(struct host1x *host)
{
	u64 mask = host->info->dma_mask;
	struct iommu_domain *domain;
	int err;

	domain = host1x_iommu_attach(host);
	if (IS_ERR(domain)) {
		err = PTR_ERR(domain);
		dev_err(host->dev, "failed to attach to IOMMU: %d\n", err);
		return err;
	}

	/*
	 * If we're not behind an IOMMU make sure we don't get push buffers
	 * that are allocated outside of the range addressable by the GATHER
	 * opcode.
	 *
	 * Newer generations of Tegra (Tegra186 and later) support a wide
	 * variant of the GATHER opcode that allows addressing more bits.
	 */
	if (!domain && !host->info->has_wide_gather)
		mask = DMA_BIT_MASK(32);

	err = dma_coerce_mask_and_coherent(host->dev, mask);
	if (err < 0) {
		dev_err(host->dev, "failed to set DMA mask: %d\n", err);
		return err;
	}

	return 0;
}

static void host1x_iommu_exit(struct host1x *host)
{
	if (host->domain) {
		put_iova_domain(&host->iova);
		iommu_detach_group(host->domain, host->group);

		iommu_domain_free(host->domain);
		host->domain = NULL;

		iova_cache_put();

		iommu_group_put(host->group);
		host->group = NULL;
	}
}

static int host1x_probe(struct platform_device *pdev)
{
	struct host1x *host;
	struct resource *regs, *hv_regs = NULL;
	int syncpt_irq;
	int err;

	host = devm_kzalloc(&pdev->dev, sizeof(*host), GFP_KERNEL);
	if (!host)
		return -ENOMEM;

	host->info = of_device_get_match_data(&pdev->dev);

	if (host->info->has_hypervisor) {
		regs = platform_get_resource_byname(pdev, IORESOURCE_MEM, "vm");
		if (!regs) {
			dev_err(&pdev->dev, "failed to get vm registers\n");
			return -ENXIO;
		}

		hv_regs = platform_get_resource_byname(pdev, IORESOURCE_MEM,
						       "hypervisor");
		if (!hv_regs) {
			dev_err(&pdev->dev,
				"failed to get hypervisor registers\n");
			return -ENXIO;
		}
	} else {
		regs = platform_get_resource(pdev, IORESOURCE_MEM, 0);
		if (!regs) {
			dev_err(&pdev->dev, "failed to get registers\n");
			return -ENXIO;
		}
	}

	syncpt_irq = platform_get_irq(pdev, 0);
	if (syncpt_irq < 0)
		return syncpt_irq;

	mutex_init(&host->devices_lock);
	INIT_LIST_HEAD(&host->devices);
	INIT_LIST_HEAD(&host->list);
	host->dev = &pdev->dev;

	/* set common host1x device data */
	platform_set_drvdata(pdev, host);

	host->regs = devm_ioremap_resource(&pdev->dev, regs);
	if (IS_ERR(host->regs))
		return PTR_ERR(host->regs);

	if (host->info->has_hypervisor) {
		host->hv_regs = devm_ioremap_resource(&pdev->dev, hv_regs);
		if (IS_ERR(host->hv_regs))
			return PTR_ERR(host->hv_regs);
	}

	host->dev->dma_parms = &host->dma_parms;
	dma_set_max_seg_size(host->dev, UINT_MAX);

	if (host->info->init) {
		err = host->info->init(host);
		if (err)
			return err;
	}

	host->clk = devm_clk_get(&pdev->dev, NULL);
	if (IS_ERR(host->clk)) {
		err = PTR_ERR(host->clk);

		if (err != -EPROBE_DEFER)
			dev_err(&pdev->dev, "failed to get clock: %d\n", err);

		return err;
	}

	host->rst = devm_reset_control_get(&pdev->dev, "host1x");
	if (IS_ERR(host->rst)) {
		err = PTR_ERR(host->rst);
		dev_err(&pdev->dev, "failed to get reset: %d\n", err);
		return err;
	}

	err = host1x_iommu_init(host);
	if (err < 0) {
		dev_err(&pdev->dev, "failed to setup IOMMU: %d\n", err);
		return err;
	}

	err = host1x_channel_list_init(&host->channel_list,
				       host->info->nb_channels);
	if (err) {
		dev_err(&pdev->dev, "failed to initialize channel list\n");
		goto iommu_exit;
	}

	err = clk_prepare_enable(host->clk);
	if (err < 0) {
		dev_err(&pdev->dev, "failed to enable clock\n");
		goto free_channels;
	}

	err = reset_control_deassert(host->rst);
	if (err < 0) {
		dev_err(&pdev->dev, "failed to deassert reset: %d\n", err);
		goto unprepare_disable;
	}

	err = host1x_syncpt_init(host);
	if (err) {
		dev_err(&pdev->dev, "failed to initialize syncpts\n");
		goto reset_assert;
	}

	err = host1x_intr_init(host, syncpt_irq);
	if (err) {
		dev_err(&pdev->dev, "failed to initialize interrupts\n");
		goto deinit_syncpt;
	}

	host1x_debug_init(host);

	if (host->info->has_hypervisor)
		host1x_setup_sid_table(host);

	err = host1x_register(host);
	if (err < 0)
		goto deinit_debugfs;

	err = devm_of_platform_populate(&pdev->dev);
	if (err < 0)
		goto unregister;

	return 0;

unregister:
	host1x_unregister(host);
deinit_debugfs:
	host1x_debug_deinit(host);
	host1x_intr_deinit(host);
deinit_syncpt:
	host1x_syncpt_deinit(host);
reset_assert:
	reset_control_assert(host->rst);
unprepare_disable:
	clk_disable_unprepare(host->clk);
free_channels:
	host1x_channel_list_free(&host->channel_list);
iommu_exit:
	host1x_iommu_exit(host);

	return err;
}

static int host1x_remove(struct platform_device *pdev)
{
	struct host1x *host = platform_get_drvdata(pdev);

	host1x_unregister(host);
	host1x_debug_deinit(host);
	host1x_intr_deinit(host);
	host1x_syncpt_deinit(host);
	reset_control_assert(host->rst);
	clk_disable_unprepare(host->clk);
	host1x_iommu_exit(host);

	return 0;
}

static struct platform_driver tegra_host1x_driver = {
	.driver = {
		.name = "tegra-host1x",
		.of_match_table = host1x_of_match,
	},
	.probe = host1x_probe,
	.remove = host1x_remove,
};

static struct platform_driver * const drivers[] = {
	&tegra_host1x_driver,
	&tegra_mipi_driver,
};

static int __init tegra_host1x_init(void)
{
	int err;

	err = bus_register(&host1x_bus_type);
	if (err < 0)
		return err;

	err = platform_register_drivers(drivers, ARRAY_SIZE(drivers));
	if (err < 0)
		bus_unregister(&host1x_bus_type);

	return err;
}
module_init(tegra_host1x_init);

static void __exit tegra_host1x_exit(void)
{
	platform_unregister_drivers(drivers, ARRAY_SIZE(drivers));
	bus_unregister(&host1x_bus_type);
}
module_exit(tegra_host1x_exit);

/**
 * host1x_get_dma_mask() - query the supported DMA mask for host1x
 * @host1x: host1x instance
 *
 * Note that this returns the supported DMA mask for host1x, which can be
 * different from the applicable DMA mask under certain circumstances.
 */
u64 host1x_get_dma_mask(struct host1x *host1x)
{
	return host1x->info->dma_mask;
}
EXPORT_SYMBOL(host1x_get_dma_mask);

MODULE_AUTHOR("Thierry Reding <thierry.reding@avionic-design.de>");
MODULE_AUTHOR("Terje Bergstrom <tbergstrom@nvidia.com>");
MODULE_DESCRIPTION("Host1x driver for Tegra products");
MODULE_LICENSE("GPL");<|MERGE_RESOLUTION|>--- conflicted
+++ resolved
@@ -77,10 +77,7 @@
 	.has_hypervisor = false,
 	.num_sid_entries = 0,
 	.sid_table = NULL,
-<<<<<<< HEAD
-=======
 	.reserve_vblank_syncpts = true,
->>>>>>> 7d2a07b7
 };
 
 static const struct host1x_info host1x02_info = {
@@ -95,10 +92,7 @@
 	.has_hypervisor = false,
 	.num_sid_entries = 0,
 	.sid_table = NULL,
-<<<<<<< HEAD
-=======
 	.reserve_vblank_syncpts = true,
->>>>>>> 7d2a07b7
 };
 
 static const struct host1x_info host1x04_info = {
@@ -113,10 +107,7 @@
 	.has_hypervisor = false,
 	.num_sid_entries = 0,
 	.sid_table = NULL,
-<<<<<<< HEAD
-=======
 	.reserve_vblank_syncpts = false,
->>>>>>> 7d2a07b7
 };
 
 static const struct host1x_info host1x05_info = {
@@ -131,10 +122,7 @@
 	.has_hypervisor = false,
 	.num_sid_entries = 0,
 	.sid_table = NULL,
-<<<<<<< HEAD
-=======
 	.reserve_vblank_syncpts = false,
->>>>>>> 7d2a07b7
 };
 
 static const struct host1x_sid_entry tegra186_sid_table[] = {
