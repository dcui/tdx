--- conflicted
+++ resolved
@@ -173,17 +173,9 @@
 				goto unpin;
 			}
 
-<<<<<<< HEAD
-			err = dma_map_sg(dev, sgt->sgl, sgt->nents, dir);
-			if (!err) {
-				err = -ENOMEM;
-				goto unpin;
-			}
-=======
 			err = dma_map_sgtable(dev, sgt, dir, 0);
 			if (err)
 				goto unpin;
->>>>>>> 7d2a07b7
 
 			job->unpins[job->num_unpins].dev = dev;
 			job->unpins[job->num_unpins].dir = dir;
@@ -237,11 +229,7 @@
 		}
 
 		if (host->domain) {
-<<<<<<< HEAD
-			for_each_sg(sgt->sgl, sg, sgt->nents, j)
-=======
 			for_each_sgtable_sg(sgt, sg, j)
->>>>>>> 7d2a07b7
 				gather_size += sg->length;
 			gather_size = iova_align(&host->iova, gather_size);
 
@@ -265,18 +253,9 @@
 			job->unpins[job->num_unpins].size = gather_size;
 			phys_addr = iova_dma_addr(&host->iova, alloc);
 		} else if (sgt) {
-<<<<<<< HEAD
-			err = dma_map_sg(host->dev, sgt->sgl, sgt->nents,
-					 DMA_TO_DEVICE);
-			if (!err) {
-				err = -ENOMEM;
-				goto put;
-			}
-=======
 			err = dma_map_sgtable(host->dev, sgt, DMA_TO_DEVICE, 0);
 			if (err)
 				goto put;
->>>>>>> 7d2a07b7
 
 			job->unpins[job->num_unpins].dir = DMA_TO_DEVICE;
 			job->unpins[job->num_unpins].dev = host->dev;
@@ -679,12 +658,7 @@
 		}
 
 		if (unpin->dev && sgt)
-<<<<<<< HEAD
-			dma_unmap_sg(unpin->dev, sgt->sgl, sgt->nents,
-				     unpin->dir);
-=======
 			dma_unmap_sgtable(unpin->dev, sgt, unpin->dir, 0);
->>>>>>> 7d2a07b7
 
 		host1x_bo_unpin(dev, unpin->bo, sgt);
 		host1x_bo_put(unpin->bo);
