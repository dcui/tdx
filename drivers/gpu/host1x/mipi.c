--- conflicted
+++ resolved
@@ -293,23 +293,12 @@
 }
 EXPORT_SYMBOL(tegra_mipi_disable);
 
-<<<<<<< HEAD
-int tegra_mipi_wait(struct tegra_mipi_device *device)
-=======
 int tegra_mipi_finish_calibration(struct tegra_mipi_device *device)
->>>>>>> 7d2a07b7
 {
 	struct tegra_mipi *mipi = device->mipi;
 	void __iomem *status_reg = mipi->regs + (MIPI_CAL_STATUS << 2);
 	u32 value;
 	int err;
-
-<<<<<<< HEAD
-	err = clk_enable(device->mipi->clk);
-	if (err < 0)
-		return err;
-
-	mutex_lock(&device->mipi->lock);
 
 	err = readl_relaxed_poll_timeout(status_reg, value,
 					 !(value & MIPI_CAL_STATUS_ACTIVE) &&
@@ -320,19 +309,7 @@
 
 	return err;
 }
-EXPORT_SYMBOL(tegra_mipi_wait);
-=======
-	err = readl_relaxed_poll_timeout(status_reg, value,
-					 !(value & MIPI_CAL_STATUS_ACTIVE) &&
-					 (value & MIPI_CAL_STATUS_DONE), 50,
-					 250000);
-	mutex_unlock(&device->mipi->lock);
-	clk_disable(device->mipi->clk);
-
-	return err;
-}
 EXPORT_SYMBOL(tegra_mipi_finish_calibration);
->>>>>>> 7d2a07b7
 
 int tegra_mipi_start_calibration(struct tegra_mipi_device *device)
 {
@@ -398,17 +375,12 @@
 	value |= MIPI_CAL_CTRL_START;
 	tegra_mipi_writel(device->mipi, value, MIPI_CAL_CTRL);
 
-<<<<<<< HEAD
-	mutex_unlock(&device->mipi->lock);
-	clk_disable(device->mipi->clk);
-=======
 	/*
 	 * Wait for min 72uS to let calibration logic finish calibration
 	 * sequence codes before waiting for pads idle state to apply the
 	 * results.
 	 */
 	usleep_range(75, 80);
->>>>>>> 7d2a07b7
 
 	return 0;
 }
