// SPDX-License-Identifier: GPL-2.0-only
/*
 * Copyright (C) 2013 NVIDIA Corporation
 */

#include <linux/clk.h>
#include <linux/debugfs.h>
#include <linux/delay.h>
#include <linux/host1x.h>
#include <linux/module.h>
#include <linux/of.h>
#include <linux/of_platform.h>
#include <linux/platform_device.h>
#include <linux/pm_runtime.h>
#include <linux/regulator/consumer.h>
#include <linux/reset.h>

#include <video/mipi_display.h>

#include <drm/drm_atomic_helper.h>
#include <drm/drm_debugfs.h>
#include <drm/drm_file.h>
#include <drm/drm_mipi_dsi.h>
#include <drm/drm_panel.h>
#include <drm/drm_simple_kms_helper.h>

#include "dc.h"
#include "drm.h"
#include "dsi.h"
#include "mipi-phy.h"
#include "trace.h"

struct tegra_dsi_state {
	struct drm_connector_state base;

	struct mipi_dphy_timing timing;
	unsigned long period;

	unsigned int vrefresh;
	unsigned int lanes;
	unsigned long pclk;
	unsigned long bclk;

	enum tegra_dsi_format format;
	unsigned int mul;
	unsigned int div;
};

static inline struct tegra_dsi_state *
to_dsi_state(struct drm_connector_state *state)
{
	return container_of(state, struct tegra_dsi_state, base);
}

struct tegra_dsi {
	struct host1x_client client;
	struct tegra_output output;
	struct device *dev;

	void __iomem *regs;

	struct reset_control *rst;
	struct clk *clk_parent;
	struct clk *clk_lp;
	struct clk *clk;

	struct drm_info_list *debugfs_files;

	unsigned long flags;
	enum mipi_dsi_pixel_format format;
	unsigned int lanes;

	struct tegra_mipi_device *mipi;
	struct mipi_dsi_host host;

	struct regulator *vdd;

	unsigned int video_fifo_depth;
	unsigned int host_fifo_depth;

	/* for ganged-mode support */
	struct tegra_dsi *master;
	struct tegra_dsi *slave;
};

static inline struct tegra_dsi *
host1x_client_to_dsi(struct host1x_client *client)
{
	return container_of(client, struct tegra_dsi, client);
}

static inline struct tegra_dsi *host_to_tegra(struct mipi_dsi_host *host)
{
	return container_of(host, struct tegra_dsi, host);
}

static inline struct tegra_dsi *to_dsi(struct tegra_output *output)
{
	return container_of(output, struct tegra_dsi, output);
}

static struct tegra_dsi_state *tegra_dsi_get_state(struct tegra_dsi *dsi)
{
	return to_dsi_state(dsi->output.connector.state);
}

static inline u32 tegra_dsi_readl(struct tegra_dsi *dsi, unsigned int offset)
{
	u32 value = readl(dsi->regs + (offset << 2));

	trace_dsi_readl(dsi->dev, offset, value);

	return value;
}

static inline void tegra_dsi_writel(struct tegra_dsi *dsi, u32 value,
				    unsigned int offset)
{
	trace_dsi_writel(dsi->dev, offset, value);
	writel(value, dsi->regs + (offset << 2));
}

#define DEBUGFS_REG32(_name) { .name = #_name, .offset = _name }

static const struct debugfs_reg32 tegra_dsi_regs[] = {
	DEBUGFS_REG32(DSI_INCR_SYNCPT),
	DEBUGFS_REG32(DSI_INCR_SYNCPT_CONTROL),
	DEBUGFS_REG32(DSI_INCR_SYNCPT_ERROR),
	DEBUGFS_REG32(DSI_CTXSW),
	DEBUGFS_REG32(DSI_RD_DATA),
	DEBUGFS_REG32(DSI_WR_DATA),
	DEBUGFS_REG32(DSI_POWER_CONTROL),
	DEBUGFS_REG32(DSI_INT_ENABLE),
	DEBUGFS_REG32(DSI_INT_STATUS),
	DEBUGFS_REG32(DSI_INT_MASK),
	DEBUGFS_REG32(DSI_HOST_CONTROL),
	DEBUGFS_REG32(DSI_CONTROL),
	DEBUGFS_REG32(DSI_SOL_DELAY),
	DEBUGFS_REG32(DSI_MAX_THRESHOLD),
	DEBUGFS_REG32(DSI_TRIGGER),
	DEBUGFS_REG32(DSI_TX_CRC),
	DEBUGFS_REG32(DSI_STATUS),
	DEBUGFS_REG32(DSI_INIT_SEQ_CONTROL),
	DEBUGFS_REG32(DSI_INIT_SEQ_DATA_0),
	DEBUGFS_REG32(DSI_INIT_SEQ_DATA_1),
	DEBUGFS_REG32(DSI_INIT_SEQ_DATA_2),
	DEBUGFS_REG32(DSI_INIT_SEQ_DATA_3),
	DEBUGFS_REG32(DSI_INIT_SEQ_DATA_4),
	DEBUGFS_REG32(DSI_INIT_SEQ_DATA_5),
	DEBUGFS_REG32(DSI_INIT_SEQ_DATA_6),
	DEBUGFS_REG32(DSI_INIT_SEQ_DATA_7),
	DEBUGFS_REG32(DSI_PKT_SEQ_0_LO),
	DEBUGFS_REG32(DSI_PKT_SEQ_0_HI),
	DEBUGFS_REG32(DSI_PKT_SEQ_1_LO),
	DEBUGFS_REG32(DSI_PKT_SEQ_1_HI),
	DEBUGFS_REG32(DSI_PKT_SEQ_2_LO),
	DEBUGFS_REG32(DSI_PKT_SEQ_2_HI),
	DEBUGFS_REG32(DSI_PKT_SEQ_3_LO),
	DEBUGFS_REG32(DSI_PKT_SEQ_3_HI),
	DEBUGFS_REG32(DSI_PKT_SEQ_4_LO),
	DEBUGFS_REG32(DSI_PKT_SEQ_4_HI),
	DEBUGFS_REG32(DSI_PKT_SEQ_5_LO),
	DEBUGFS_REG32(DSI_PKT_SEQ_5_HI),
	DEBUGFS_REG32(DSI_DCS_CMDS),
	DEBUGFS_REG32(DSI_PKT_LEN_0_1),
	DEBUGFS_REG32(DSI_PKT_LEN_2_3),
	DEBUGFS_REG32(DSI_PKT_LEN_4_5),
	DEBUGFS_REG32(DSI_PKT_LEN_6_7),
	DEBUGFS_REG32(DSI_PHY_TIMING_0),
	DEBUGFS_REG32(DSI_PHY_TIMING_1),
	DEBUGFS_REG32(DSI_PHY_TIMING_2),
	DEBUGFS_REG32(DSI_BTA_TIMING),
	DEBUGFS_REG32(DSI_TIMEOUT_0),
	DEBUGFS_REG32(DSI_TIMEOUT_1),
	DEBUGFS_REG32(DSI_TO_TALLY),
	DEBUGFS_REG32(DSI_PAD_CONTROL_0),
	DEBUGFS_REG32(DSI_PAD_CONTROL_CD),
	DEBUGFS_REG32(DSI_PAD_CD_STATUS),
	DEBUGFS_REG32(DSI_VIDEO_MODE_CONTROL),
	DEBUGFS_REG32(DSI_PAD_CONTROL_1),
	DEBUGFS_REG32(DSI_PAD_CONTROL_2),
	DEBUGFS_REG32(DSI_PAD_CONTROL_3),
	DEBUGFS_REG32(DSI_PAD_CONTROL_4),
	DEBUGFS_REG32(DSI_GANGED_MODE_CONTROL),
	DEBUGFS_REG32(DSI_GANGED_MODE_START),
	DEBUGFS_REG32(DSI_GANGED_MODE_SIZE),
	DEBUGFS_REG32(DSI_RAW_DATA_BYTE_COUNT),
	DEBUGFS_REG32(DSI_ULTRA_LOW_POWER_CONTROL),
	DEBUGFS_REG32(DSI_INIT_SEQ_DATA_8),
	DEBUGFS_REG32(DSI_INIT_SEQ_DATA_9),
	DEBUGFS_REG32(DSI_INIT_SEQ_DATA_10),
	DEBUGFS_REG32(DSI_INIT_SEQ_DATA_11),
	DEBUGFS_REG32(DSI_INIT_SEQ_DATA_12),
	DEBUGFS_REG32(DSI_INIT_SEQ_DATA_13),
	DEBUGFS_REG32(DSI_INIT_SEQ_DATA_14),
	DEBUGFS_REG32(DSI_INIT_SEQ_DATA_15),
};

static int tegra_dsi_show_regs(struct seq_file *s, void *data)
{
	struct drm_info_node *node = s->private;
	struct tegra_dsi *dsi = node->info_ent->data;
	struct drm_crtc *crtc = dsi->output.encoder.crtc;
	struct drm_device *drm = node->minor->dev;
	unsigned int i;
	int err = 0;

	drm_modeset_lock_all(drm);

	if (!crtc || !crtc->state->active) {
		err = -EBUSY;
		goto unlock;
	}

	for (i = 0; i < ARRAY_SIZE(tegra_dsi_regs); i++) {
		unsigned int offset = tegra_dsi_regs[i].offset;

		seq_printf(s, "%-32s %#05x %08x\n", tegra_dsi_regs[i].name,
			   offset, tegra_dsi_readl(dsi, offset));
	}

unlock:
	drm_modeset_unlock_all(drm);
	return err;
}

static struct drm_info_list debugfs_files[] = {
	{ "regs", tegra_dsi_show_regs, 0, NULL },
};

static int tegra_dsi_late_register(struct drm_connector *connector)
{
	struct tegra_output *output = connector_to_output(connector);
	unsigned int i, count = ARRAY_SIZE(debugfs_files);
	struct drm_minor *minor = connector->dev->primary;
	struct dentry *root = connector->debugfs_entry;
	struct tegra_dsi *dsi = to_dsi(output);

	dsi->debugfs_files = kmemdup(debugfs_files, sizeof(debugfs_files),
				     GFP_KERNEL);
	if (!dsi->debugfs_files)
		return -ENOMEM;

	for (i = 0; i < count; i++)
		dsi->debugfs_files[i].data = dsi;

	drm_debugfs_create_files(dsi->debugfs_files, count, root, minor);

	return 0;
}

static void tegra_dsi_early_unregister(struct drm_connector *connector)
{
	struct tegra_output *output = connector_to_output(connector);
	unsigned int count = ARRAY_SIZE(debugfs_files);
	struct tegra_dsi *dsi = to_dsi(output);

	drm_debugfs_remove_files(dsi->debugfs_files, count,
				 connector->dev->primary);
	kfree(dsi->debugfs_files);
	dsi->debugfs_files = NULL;
}

#define PKT_ID0(id)	((((id) & 0x3f) <<  3) | (1 <<  9))
#define PKT_LEN0(len)	(((len) & 0x07) <<  0)
#define PKT_ID1(id)	((((id) & 0x3f) << 13) | (1 << 19))
#define PKT_LEN1(len)	(((len) & 0x07) << 10)
#define PKT_ID2(id)	((((id) & 0x3f) << 23) | (1 << 29))
#define PKT_LEN2(len)	(((len) & 0x07) << 20)

#define PKT_LP		(1 << 30)
#define NUM_PKT_SEQ	12

/*
 * non-burst mode with sync pulses
 */
static const u32 pkt_seq_video_non_burst_sync_pulses[NUM_PKT_SEQ] = {
	[ 0] = PKT_ID0(MIPI_DSI_V_SYNC_START) | PKT_LEN0(0) |
	       PKT_ID1(MIPI_DSI_BLANKING_PACKET) | PKT_LEN1(1) |
	       PKT_ID2(MIPI_DSI_H_SYNC_END) | PKT_LEN2(0) |
	       PKT_LP,
	[ 1] = 0,
	[ 2] = PKT_ID0(MIPI_DSI_V_SYNC_END) | PKT_LEN0(0) |
	       PKT_ID1(MIPI_DSI_BLANKING_PACKET) | PKT_LEN1(1) |
	       PKT_ID2(MIPI_DSI_H_SYNC_END) | PKT_LEN2(0) |
	       PKT_LP,
	[ 3] = 0,
	[ 4] = PKT_ID0(MIPI_DSI_H_SYNC_START) | PKT_LEN0(0) |
	       PKT_ID1(MIPI_DSI_BLANKING_PACKET) | PKT_LEN1(1) |
	       PKT_ID2(MIPI_DSI_H_SYNC_END) | PKT_LEN2(0) |
	       PKT_LP,
	[ 5] = 0,
	[ 6] = PKT_ID0(MIPI_DSI_H_SYNC_START) | PKT_LEN0(0) |
	       PKT_ID1(MIPI_DSI_BLANKING_PACKET) | PKT_LEN1(1) |
	       PKT_ID2(MIPI_DSI_H_SYNC_END) | PKT_LEN2(0),
	[ 7] = PKT_ID0(MIPI_DSI_BLANKING_PACKET) | PKT_LEN0(2) |
	       PKT_ID1(MIPI_DSI_PACKED_PIXEL_STREAM_24) | PKT_LEN1(3) |
	       PKT_ID2(MIPI_DSI_BLANKING_PACKET) | PKT_LEN2(4),
	[ 8] = PKT_ID0(MIPI_DSI_H_SYNC_START) | PKT_LEN0(0) |
	       PKT_ID1(MIPI_DSI_BLANKING_PACKET) | PKT_LEN1(1) |
	       PKT_ID2(MIPI_DSI_H_SYNC_END) | PKT_LEN2(0) |
	       PKT_LP,
	[ 9] = 0,
	[10] = PKT_ID0(MIPI_DSI_H_SYNC_START) | PKT_LEN0(0) |
	       PKT_ID1(MIPI_DSI_BLANKING_PACKET) | PKT_LEN1(1) |
	       PKT_ID2(MIPI_DSI_H_SYNC_END) | PKT_LEN2(0),
	[11] = PKT_ID0(MIPI_DSI_BLANKING_PACKET) | PKT_LEN0(2) |
	       PKT_ID1(MIPI_DSI_PACKED_PIXEL_STREAM_24) | PKT_LEN1(3) |
	       PKT_ID2(MIPI_DSI_BLANKING_PACKET) | PKT_LEN2(4),
};

/*
 * non-burst mode with sync events
 */
static const u32 pkt_seq_video_non_burst_sync_events[NUM_PKT_SEQ] = {
	[ 0] = PKT_ID0(MIPI_DSI_V_SYNC_START) | PKT_LEN0(0) |
	       PKT_ID1(MIPI_DSI_END_OF_TRANSMISSION) | PKT_LEN1(7) |
	       PKT_LP,
	[ 1] = 0,
	[ 2] = PKT_ID0(MIPI_DSI_H_SYNC_START) | PKT_LEN0(0) |
	       PKT_ID1(MIPI_DSI_END_OF_TRANSMISSION) | PKT_LEN1(7) |
	       PKT_LP,
	[ 3] = 0,
	[ 4] = PKT_ID0(MIPI_DSI_H_SYNC_START) | PKT_LEN0(0) |
	       PKT_ID1(MIPI_DSI_END_OF_TRANSMISSION) | PKT_LEN1(7) |
	       PKT_LP,
	[ 5] = 0,
	[ 6] = PKT_ID0(MIPI_DSI_H_SYNC_START) | PKT_LEN0(0) |
	       PKT_ID1(MIPI_DSI_BLANKING_PACKET) | PKT_LEN1(2) |
	       PKT_ID2(MIPI_DSI_PACKED_PIXEL_STREAM_24) | PKT_LEN2(3),
	[ 7] = PKT_ID0(MIPI_DSI_BLANKING_PACKET) | PKT_LEN0(4),
	[ 8] = PKT_ID0(MIPI_DSI_H_SYNC_START) | PKT_LEN0(0) |
	       PKT_ID1(MIPI_DSI_END_OF_TRANSMISSION) | PKT_LEN1(7) |
	       PKT_LP,
	[ 9] = 0,
	[10] = PKT_ID0(MIPI_DSI_H_SYNC_START) | PKT_LEN0(0) |
	       PKT_ID1(MIPI_DSI_BLANKING_PACKET) | PKT_LEN1(2) |
	       PKT_ID2(MIPI_DSI_PACKED_PIXEL_STREAM_24) | PKT_LEN2(3),
	[11] = PKT_ID0(MIPI_DSI_BLANKING_PACKET) | PKT_LEN0(4),
};

static const u32 pkt_seq_command_mode[NUM_PKT_SEQ] = {
	[ 0] = 0,
	[ 1] = 0,
	[ 2] = 0,
	[ 3] = 0,
	[ 4] = 0,
	[ 5] = 0,
	[ 6] = PKT_ID0(MIPI_DSI_DCS_LONG_WRITE) | PKT_LEN0(3) | PKT_LP,
	[ 7] = 0,
	[ 8] = 0,
	[ 9] = 0,
	[10] = PKT_ID0(MIPI_DSI_DCS_LONG_WRITE) | PKT_LEN0(5) | PKT_LP,
	[11] = 0,
};

static void tegra_dsi_set_phy_timing(struct tegra_dsi *dsi,
				     unsigned long period,
				     const struct mipi_dphy_timing *timing)
{
	u32 value;

	value = DSI_TIMING_FIELD(timing->hsexit, period, 1) << 24 |
		DSI_TIMING_FIELD(timing->hstrail, period, 0) << 16 |
		DSI_TIMING_FIELD(timing->hszero, period, 3) << 8 |
		DSI_TIMING_FIELD(timing->hsprepare, period, 1);
	tegra_dsi_writel(dsi, value, DSI_PHY_TIMING_0);

	value = DSI_TIMING_FIELD(timing->clktrail, period, 1) << 24 |
		DSI_TIMING_FIELD(timing->clkpost, period, 1) << 16 |
		DSI_TIMING_FIELD(timing->clkzero, period, 1) << 8 |
		DSI_TIMING_FIELD(timing->lpx, period, 1);
	tegra_dsi_writel(dsi, value, DSI_PHY_TIMING_1);

	value = DSI_TIMING_FIELD(timing->clkprepare, period, 1) << 16 |
		DSI_TIMING_FIELD(timing->clkpre, period, 1) << 8 |
		DSI_TIMING_FIELD(0xff * period, period, 0) << 0;
	tegra_dsi_writel(dsi, value, DSI_PHY_TIMING_2);

	value = DSI_TIMING_FIELD(timing->taget, period, 1) << 16 |
		DSI_TIMING_FIELD(timing->tasure, period, 1) << 8 |
		DSI_TIMING_FIELD(timing->tago, period, 1);
	tegra_dsi_writel(dsi, value, DSI_BTA_TIMING);

	if (dsi->slave)
		tegra_dsi_set_phy_timing(dsi->slave, period, timing);
}

static int tegra_dsi_get_muldiv(enum mipi_dsi_pixel_format format,
				unsigned int *mulp, unsigned int *divp)
{
	switch (format) {
	case MIPI_DSI_FMT_RGB666_PACKED:
	case MIPI_DSI_FMT_RGB888:
		*mulp = 3;
		*divp = 1;
		break;

	case MIPI_DSI_FMT_RGB565:
		*mulp = 2;
		*divp = 1;
		break;

	case MIPI_DSI_FMT_RGB666:
		*mulp = 9;
		*divp = 4;
		break;

	default:
		return -EINVAL;
	}

	return 0;
}

static int tegra_dsi_get_format(enum mipi_dsi_pixel_format format,
				enum tegra_dsi_format *fmt)
{
	switch (format) {
	case MIPI_DSI_FMT_RGB888:
		*fmt = TEGRA_DSI_FORMAT_24P;
		break;

	case MIPI_DSI_FMT_RGB666:
		*fmt = TEGRA_DSI_FORMAT_18NP;
		break;

	case MIPI_DSI_FMT_RGB666_PACKED:
		*fmt = TEGRA_DSI_FORMAT_18P;
		break;

	case MIPI_DSI_FMT_RGB565:
		*fmt = TEGRA_DSI_FORMAT_16P;
		break;

	default:
		return -EINVAL;
	}

	return 0;
}

static void tegra_dsi_ganged_enable(struct tegra_dsi *dsi, unsigned int start,
				    unsigned int size)
{
	u32 value;

	tegra_dsi_writel(dsi, start, DSI_GANGED_MODE_START);
	tegra_dsi_writel(dsi, size << 16 | size, DSI_GANGED_MODE_SIZE);

	value = DSI_GANGED_MODE_CONTROL_ENABLE;
	tegra_dsi_writel(dsi, value, DSI_GANGED_MODE_CONTROL);
}

static void tegra_dsi_enable(struct tegra_dsi *dsi)
{
	u32 value;

	value = tegra_dsi_readl(dsi, DSI_POWER_CONTROL);
	value |= DSI_POWER_CONTROL_ENABLE;
	tegra_dsi_writel(dsi, value, DSI_POWER_CONTROL);

	if (dsi->slave)
		tegra_dsi_enable(dsi->slave);
}

static unsigned int tegra_dsi_get_lanes(struct tegra_dsi *dsi)
{
	if (dsi->master)
		return dsi->master->lanes + dsi->lanes;

	if (dsi->slave)
		return dsi->lanes + dsi->slave->lanes;

	return dsi->lanes;
}

static void tegra_dsi_configure(struct tegra_dsi *dsi, unsigned int pipe,
				const struct drm_display_mode *mode)
{
	unsigned int hact, hsw, hbp, hfp, i, mul, div;
	struct tegra_dsi_state *state;
	const u32 *pkt_seq;
	u32 value;

	/* XXX: pass in state into this function? */
	if (dsi->master)
		state = tegra_dsi_get_state(dsi->master);
	else
		state = tegra_dsi_get_state(dsi);

	mul = state->mul;
	div = state->div;

	if (dsi->flags & MIPI_DSI_MODE_VIDEO_SYNC_PULSE) {
		DRM_DEBUG_KMS("Non-burst video mode with sync pulses\n");
		pkt_seq = pkt_seq_video_non_burst_sync_pulses;
	} else if (dsi->flags & MIPI_DSI_MODE_VIDEO) {
		DRM_DEBUG_KMS("Non-burst video mode with sync events\n");
		pkt_seq = pkt_seq_video_non_burst_sync_events;
	} else {
		DRM_DEBUG_KMS("Command mode\n");
		pkt_seq = pkt_seq_command_mode;
	}

	value = DSI_CONTROL_CHANNEL(0) |
		DSI_CONTROL_FORMAT(state->format) |
		DSI_CONTROL_LANES(dsi->lanes - 1) |
		DSI_CONTROL_SOURCE(pipe);
	tegra_dsi_writel(dsi, value, DSI_CONTROL);

	tegra_dsi_writel(dsi, dsi->video_fifo_depth, DSI_MAX_THRESHOLD);

	value = DSI_HOST_CONTROL_HS;
	tegra_dsi_writel(dsi, value, DSI_HOST_CONTROL);

	value = tegra_dsi_readl(dsi, DSI_CONTROL);

	if (dsi->flags & MIPI_DSI_CLOCK_NON_CONTINUOUS)
		value |= DSI_CONTROL_HS_CLK_CTRL;

	value &= ~DSI_CONTROL_TX_TRIG(3);

	/* enable DCS commands for command mode */
	if (dsi->flags & MIPI_DSI_MODE_VIDEO)
		value &= ~DSI_CONTROL_DCS_ENABLE;
	else
		value |= DSI_CONTROL_DCS_ENABLE;

	value |= DSI_CONTROL_VIDEO_ENABLE;
	value &= ~DSI_CONTROL_HOST_ENABLE;
	tegra_dsi_writel(dsi, value, DSI_CONTROL);

	for (i = 0; i < NUM_PKT_SEQ; i++)
		tegra_dsi_writel(dsi, pkt_seq[i], DSI_PKT_SEQ_0_LO + i);

	if (dsi->flags & MIPI_DSI_MODE_VIDEO) {
		/* horizontal active pixels */
		hact = mode->hdisplay * mul / div;

		/* horizontal sync width */
		hsw = (mode->hsync_end - mode->hsync_start) * mul / div;

		/* horizontal back porch */
		hbp = (mode->htotal - mode->hsync_end) * mul / div;

		if ((dsi->flags & MIPI_DSI_MODE_VIDEO_SYNC_PULSE) == 0)
			hbp += hsw;

		/* horizontal front porch */
		hfp = (mode->hsync_start - mode->hdisplay) * mul / div;

		/* subtract packet overhead */
		hsw -= 10;
		hbp -= 14;
		hfp -= 8;

		tegra_dsi_writel(dsi, hsw << 16 | 0, DSI_PKT_LEN_0_1);
		tegra_dsi_writel(dsi, hact << 16 | hbp, DSI_PKT_LEN_2_3);
		tegra_dsi_writel(dsi, hfp, DSI_PKT_LEN_4_5);
		tegra_dsi_writel(dsi, 0x0f0f << 16, DSI_PKT_LEN_6_7);

		/* set SOL delay (for non-burst mode only) */
		tegra_dsi_writel(dsi, 8 * mul / div, DSI_SOL_DELAY);

		/* TODO: implement ganged mode */
	} else {
		u16 bytes;

		if (dsi->master || dsi->slave) {
			/*
			 * For ganged mode, assume symmetric left-right mode.
			 */
			bytes = 1 + (mode->hdisplay / 2) * mul / div;
		} else {
			/* 1 byte (DCS command) + pixel data */
			bytes = 1 + mode->hdisplay * mul / div;
		}

		tegra_dsi_writel(dsi, 0, DSI_PKT_LEN_0_1);
		tegra_dsi_writel(dsi, bytes << 16, DSI_PKT_LEN_2_3);
		tegra_dsi_writel(dsi, bytes << 16, DSI_PKT_LEN_4_5);
		tegra_dsi_writel(dsi, 0, DSI_PKT_LEN_6_7);

		value = MIPI_DCS_WRITE_MEMORY_START << 8 |
			MIPI_DCS_WRITE_MEMORY_CONTINUE;
		tegra_dsi_writel(dsi, value, DSI_DCS_CMDS);

		/* set SOL delay */
		if (dsi->master || dsi->slave) {
			unsigned long delay, bclk, bclk_ganged;
			unsigned int lanes = state->lanes;

			/* SOL to valid, valid to FIFO and FIFO write delay */
			delay = 4 + 4 + 2;
			delay = DIV_ROUND_UP(delay * mul, div * lanes);
			/* FIFO read delay */
			delay = delay + 6;

			bclk = DIV_ROUND_UP(mode->htotal * mul, div * lanes);
			bclk_ganged = DIV_ROUND_UP(bclk * lanes / 2, lanes);
			value = bclk - bclk_ganged + delay + 20;
		} else {
			/* TODO: revisit for non-ganged mode */
			value = 8 * mul / div;
		}

		tegra_dsi_writel(dsi, value, DSI_SOL_DELAY);
	}

	if (dsi->slave) {
		tegra_dsi_configure(dsi->slave, pipe, mode);

		/*
		 * TODO: Support modes other than symmetrical left-right
		 * split.
		 */
		tegra_dsi_ganged_enable(dsi, 0, mode->hdisplay / 2);
		tegra_dsi_ganged_enable(dsi->slave, mode->hdisplay / 2,
					mode->hdisplay / 2);
	}
}

static int tegra_dsi_wait_idle(struct tegra_dsi *dsi, unsigned long timeout)
{
	u32 value;

	timeout = jiffies + msecs_to_jiffies(timeout);

	while (time_before(jiffies, timeout)) {
		value = tegra_dsi_readl(dsi, DSI_STATUS);
		if (value & DSI_STATUS_IDLE)
			return 0;

		usleep_range(1000, 2000);
	}

	return -ETIMEDOUT;
}

static void tegra_dsi_video_disable(struct tegra_dsi *dsi)
{
	u32 value;

	value = tegra_dsi_readl(dsi, DSI_CONTROL);
	value &= ~DSI_CONTROL_VIDEO_ENABLE;
	tegra_dsi_writel(dsi, value, DSI_CONTROL);

	if (dsi->slave)
		tegra_dsi_video_disable(dsi->slave);
}

static void tegra_dsi_ganged_disable(struct tegra_dsi *dsi)
{
	tegra_dsi_writel(dsi, 0, DSI_GANGED_MODE_START);
	tegra_dsi_writel(dsi, 0, DSI_GANGED_MODE_SIZE);
	tegra_dsi_writel(dsi, 0, DSI_GANGED_MODE_CONTROL);
}

static int tegra_dsi_pad_enable(struct tegra_dsi *dsi)
{
	u32 value;

	value = DSI_PAD_CONTROL_VS1_PULLDN(0) | DSI_PAD_CONTROL_VS1_PDIO(0);
	tegra_dsi_writel(dsi, value, DSI_PAD_CONTROL_0);

	return 0;
}

static int tegra_dsi_pad_calibrate(struct tegra_dsi *dsi)
{
	u32 value;
	int err;

	/*
	 * XXX Is this still needed? The module reset is deasserted right
	 * before this function is called.
	 */
	tegra_dsi_writel(dsi, 0, DSI_PAD_CONTROL_0);
	tegra_dsi_writel(dsi, 0, DSI_PAD_CONTROL_1);
	tegra_dsi_writel(dsi, 0, DSI_PAD_CONTROL_2);
	tegra_dsi_writel(dsi, 0, DSI_PAD_CONTROL_3);
	tegra_dsi_writel(dsi, 0, DSI_PAD_CONTROL_4);

	/* start calibration */
	tegra_dsi_pad_enable(dsi);

	value = DSI_PAD_SLEW_UP(0x7) | DSI_PAD_SLEW_DN(0x7) |
		DSI_PAD_LP_UP(0x1) | DSI_PAD_LP_DN(0x1) |
		DSI_PAD_OUT_CLK(0x0);
	tegra_dsi_writel(dsi, value, DSI_PAD_CONTROL_2);

	value = DSI_PAD_PREEMP_PD_CLK(0x3) | DSI_PAD_PREEMP_PU_CLK(0x3) |
		DSI_PAD_PREEMP_PD(0x03) | DSI_PAD_PREEMP_PU(0x3);
	tegra_dsi_writel(dsi, value, DSI_PAD_CONTROL_3);

<<<<<<< HEAD
	err = tegra_mipi_calibrate(dsi->mipi);
	if (err < 0)
		return err;

	return tegra_mipi_wait(dsi->mipi);
=======
	err = tegra_mipi_start_calibration(dsi->mipi);
	if (err < 0)
		return err;

	return tegra_mipi_finish_calibration(dsi->mipi);
>>>>>>> 7d2a07b7
}

static void tegra_dsi_set_timeout(struct tegra_dsi *dsi, unsigned long bclk,
				  unsigned int vrefresh)
{
	unsigned int timeout;
	u32 value;

	/* one frame high-speed transmission timeout */
	timeout = (bclk / vrefresh) / 512;
	value = DSI_TIMEOUT_LRX(0x2000) | DSI_TIMEOUT_HTX(timeout);
	tegra_dsi_writel(dsi, value, DSI_TIMEOUT_0);

	/* 2 ms peripheral timeout for panel */
	timeout = 2 * bclk / 512 * 1000;
	value = DSI_TIMEOUT_PR(timeout) | DSI_TIMEOUT_TA(0x2000);
	tegra_dsi_writel(dsi, value, DSI_TIMEOUT_1);

	value = DSI_TALLY_TA(0) | DSI_TALLY_LRX(0) | DSI_TALLY_HTX(0);
	tegra_dsi_writel(dsi, value, DSI_TO_TALLY);

	if (dsi->slave)
		tegra_dsi_set_timeout(dsi->slave, bclk, vrefresh);
}

static void tegra_dsi_disable(struct tegra_dsi *dsi)
{
	u32 value;

	if (dsi->slave) {
		tegra_dsi_ganged_disable(dsi->slave);
		tegra_dsi_ganged_disable(dsi);
	}

	value = tegra_dsi_readl(dsi, DSI_POWER_CONTROL);
	value &= ~DSI_POWER_CONTROL_ENABLE;
	tegra_dsi_writel(dsi, value, DSI_POWER_CONTROL);

	if (dsi->slave)
		tegra_dsi_disable(dsi->slave);

	usleep_range(5000, 10000);
}

static void tegra_dsi_soft_reset(struct tegra_dsi *dsi)
{
	u32 value;

	value = tegra_dsi_readl(dsi, DSI_POWER_CONTROL);
	value &= ~DSI_POWER_CONTROL_ENABLE;
	tegra_dsi_writel(dsi, value, DSI_POWER_CONTROL);

	usleep_range(300, 1000);

	value = tegra_dsi_readl(dsi, DSI_POWER_CONTROL);
	value |= DSI_POWER_CONTROL_ENABLE;
	tegra_dsi_writel(dsi, value, DSI_POWER_CONTROL);

	usleep_range(300, 1000);

	value = tegra_dsi_readl(dsi, DSI_TRIGGER);
	if (value)
		tegra_dsi_writel(dsi, 0, DSI_TRIGGER);

	if (dsi->slave)
		tegra_dsi_soft_reset(dsi->slave);
}

static void tegra_dsi_connector_reset(struct drm_connector *connector)
{
	struct tegra_dsi_state *state = kzalloc(sizeof(*state), GFP_KERNEL);

	if (!state)
		return;

	if (connector->state) {
		__drm_atomic_helper_connector_destroy_state(connector->state);
		kfree(connector->state);
	}

	__drm_atomic_helper_connector_reset(connector, &state->base);
}

static struct drm_connector_state *
tegra_dsi_connector_duplicate_state(struct drm_connector *connector)
{
	struct tegra_dsi_state *state = to_dsi_state(connector->state);
	struct tegra_dsi_state *copy;

	copy = kmemdup(state, sizeof(*state), GFP_KERNEL);
	if (!copy)
		return NULL;

	__drm_atomic_helper_connector_duplicate_state(connector,
						      &copy->base);

	return &copy->base;
}

static const struct drm_connector_funcs tegra_dsi_connector_funcs = {
	.reset = tegra_dsi_connector_reset,
	.detect = tegra_output_connector_detect,
	.fill_modes = drm_helper_probe_single_connector_modes,
	.destroy = tegra_output_connector_destroy,
	.atomic_duplicate_state = tegra_dsi_connector_duplicate_state,
	.atomic_destroy_state = drm_atomic_helper_connector_destroy_state,
	.late_register = tegra_dsi_late_register,
	.early_unregister = tegra_dsi_early_unregister,
};

static enum drm_mode_status
tegra_dsi_connector_mode_valid(struct drm_connector *connector,
			       struct drm_display_mode *mode)
{
	return MODE_OK;
}

static const struct drm_connector_helper_funcs tegra_dsi_connector_helper_funcs = {
	.get_modes = tegra_output_connector_get_modes,
	.mode_valid = tegra_dsi_connector_mode_valid,
};

static void tegra_dsi_unprepare(struct tegra_dsi *dsi)
{
	int err;

	if (dsi->slave)
		tegra_dsi_unprepare(dsi->slave);

	err = tegra_mipi_disable(dsi->mipi);
	if (err < 0)
		dev_err(dsi->dev, "failed to disable MIPI calibration: %d\n",
			err);

	err = host1x_client_suspend(&dsi->client);
	if (err < 0)
		dev_err(dsi->dev, "failed to suspend: %d\n", err);
}

static void tegra_dsi_encoder_disable(struct drm_encoder *encoder)
{
	struct tegra_output *output = encoder_to_output(encoder);
	struct tegra_dc *dc = to_tegra_dc(encoder->crtc);
	struct tegra_dsi *dsi = to_dsi(output);
	u32 value;
	int err;

	if (output->panel)
		drm_panel_disable(output->panel);

	tegra_dsi_video_disable(dsi);

	/*
	 * The following accesses registers of the display controller, so make
	 * sure it's only executed when the output is attached to one.
	 */
	if (dc) {
		value = tegra_dc_readl(dc, DC_DISP_DISP_WIN_OPTIONS);
		value &= ~DSI_ENABLE;
		tegra_dc_writel(dc, value, DC_DISP_DISP_WIN_OPTIONS);

		tegra_dc_commit(dc);
	}

	err = tegra_dsi_wait_idle(dsi, 100);
	if (err < 0)
		dev_dbg(dsi->dev, "failed to idle DSI: %d\n", err);

	tegra_dsi_soft_reset(dsi);

	if (output->panel)
		drm_panel_unprepare(output->panel);

	tegra_dsi_disable(dsi);

	tegra_dsi_unprepare(dsi);
}

static int tegra_dsi_prepare(struct tegra_dsi *dsi)
{
	int err;

	err = host1x_client_resume(&dsi->client);
	if (err < 0) {
		dev_err(dsi->dev, "failed to resume: %d\n", err);
		return err;
	}

	err = tegra_mipi_enable(dsi->mipi);
	if (err < 0)
		dev_err(dsi->dev, "failed to enable MIPI calibration: %d\n",
			err);

	err = tegra_dsi_pad_calibrate(dsi);
	if (err < 0)
		dev_err(dsi->dev, "MIPI calibration failed: %d\n", err);

	if (dsi->slave)
		tegra_dsi_prepare(dsi->slave);

	return 0;
}

static void tegra_dsi_encoder_enable(struct drm_encoder *encoder)
{
	struct drm_display_mode *mode = &encoder->crtc->state->adjusted_mode;
	struct tegra_output *output = encoder_to_output(encoder);
	struct tegra_dc *dc = to_tegra_dc(encoder->crtc);
	struct tegra_dsi *dsi = to_dsi(output);
	struct tegra_dsi_state *state;
	u32 value;
	int err;

	err = tegra_dsi_prepare(dsi);
	if (err < 0) {
		dev_err(dsi->dev, "failed to prepare: %d\n", err);
		return;
	}

	state = tegra_dsi_get_state(dsi);

	tegra_dsi_set_timeout(dsi, state->bclk, state->vrefresh);

	/*
	 * The D-PHY timing fields are expressed in byte-clock cycles, so
	 * multiply the period by 8.
	 */
	tegra_dsi_set_phy_timing(dsi, state->period * 8, &state->timing);

	if (output->panel)
		drm_panel_prepare(output->panel);

	tegra_dsi_configure(dsi, dc->pipe, mode);

	/* enable display controller */
	value = tegra_dc_readl(dc, DC_DISP_DISP_WIN_OPTIONS);
	value |= DSI_ENABLE;
	tegra_dc_writel(dc, value, DC_DISP_DISP_WIN_OPTIONS);

	tegra_dc_commit(dc);

	/* enable DSI controller */
	tegra_dsi_enable(dsi);

	if (output->panel)
		drm_panel_enable(output->panel);
}

static int
tegra_dsi_encoder_atomic_check(struct drm_encoder *encoder,
			       struct drm_crtc_state *crtc_state,
			       struct drm_connector_state *conn_state)
{
	struct tegra_output *output = encoder_to_output(encoder);
	struct tegra_dsi_state *state = to_dsi_state(conn_state);
	struct tegra_dc *dc = to_tegra_dc(conn_state->crtc);
	struct tegra_dsi *dsi = to_dsi(output);
	unsigned int scdiv;
	unsigned long plld;
	int err;

	state->pclk = crtc_state->mode.clock * 1000;

	err = tegra_dsi_get_muldiv(dsi->format, &state->mul, &state->div);
	if (err < 0)
		return err;

	state->lanes = tegra_dsi_get_lanes(dsi);

	err = tegra_dsi_get_format(dsi->format, &state->format);
	if (err < 0)
		return err;

	state->vrefresh = drm_mode_vrefresh(&crtc_state->mode);

	/* compute byte clock */
	state->bclk = (state->pclk * state->mul) / (state->div * state->lanes);

	DRM_DEBUG_KMS("mul: %u, div: %u, lanes: %u\n", state->mul, state->div,
		      state->lanes);
	DRM_DEBUG_KMS("format: %u, vrefresh: %u\n", state->format,
		      state->vrefresh);
	DRM_DEBUG_KMS("bclk: %lu\n", state->bclk);

	/*
	 * Compute bit clock and round up to the next MHz.
	 */
	plld = DIV_ROUND_UP(state->bclk * 8, USEC_PER_SEC) * USEC_PER_SEC;
	state->period = DIV_ROUND_CLOSEST(NSEC_PER_SEC, plld);

	err = mipi_dphy_timing_get_default(&state->timing, state->period);
	if (err < 0)
		return err;

	err = mipi_dphy_timing_validate(&state->timing, state->period);
	if (err < 0) {
		dev_err(dsi->dev, "failed to validate D-PHY timing: %d\n", err);
		return err;
	}

	/*
	 * We divide the frequency by two here, but we make up for that by
	 * setting the shift clock divider (further below) to half of the
	 * correct value.
	 */
	plld /= 2;

	/*
	 * Derive pixel clock from bit clock using the shift clock divider.
	 * Note that this is only half of what we would expect, but we need
	 * that to make up for the fact that we divided the bit clock by a
	 * factor of two above.
	 *
	 * It's not clear exactly why this is necessary, but the display is
	 * not working properly otherwise. Perhaps the PLLs cannot generate
	 * frequencies sufficiently high.
	 */
	scdiv = ((8 * state->mul) / (state->div * state->lanes)) - 2;

	err = tegra_dc_state_setup_clock(dc, crtc_state, dsi->clk_parent,
					 plld, scdiv);
	if (err < 0) {
		dev_err(output->dev, "failed to setup CRTC state: %d\n", err);
		return err;
	}

	return err;
}

static const struct drm_encoder_helper_funcs tegra_dsi_encoder_helper_funcs = {
	.disable = tegra_dsi_encoder_disable,
	.enable = tegra_dsi_encoder_enable,
	.atomic_check = tegra_dsi_encoder_atomic_check,
};

static int tegra_dsi_init(struct host1x_client *client)
{
	struct drm_device *drm = dev_get_drvdata(client->host);
	struct tegra_dsi *dsi = host1x_client_to_dsi(client);
	int err;

	/* Gangsters must not register their own outputs. */
	if (!dsi->master) {
		dsi->output.dev = client->dev;

		drm_connector_init(drm, &dsi->output.connector,
				   &tegra_dsi_connector_funcs,
				   DRM_MODE_CONNECTOR_DSI);
		drm_connector_helper_add(&dsi->output.connector,
					 &tegra_dsi_connector_helper_funcs);
		dsi->output.connector.dpms = DRM_MODE_DPMS_OFF;

		drm_simple_encoder_init(drm, &dsi->output.encoder,
					DRM_MODE_ENCODER_DSI);
		drm_encoder_helper_add(&dsi->output.encoder,
				       &tegra_dsi_encoder_helper_funcs);

		drm_connector_attach_encoder(&dsi->output.connector,
						  &dsi->output.encoder);
		drm_connector_register(&dsi->output.connector);

		err = tegra_output_init(drm, &dsi->output);
		if (err < 0)
			dev_err(dsi->dev, "failed to initialize output: %d\n",
				err);

		dsi->output.encoder.possible_crtcs = 0x3;
	}

	return 0;
}

static int tegra_dsi_exit(struct host1x_client *client)
{
	struct tegra_dsi *dsi = host1x_client_to_dsi(client);

	tegra_output_exit(&dsi->output);

	return 0;
}

static int tegra_dsi_runtime_suspend(struct host1x_client *client)
{
	struct tegra_dsi *dsi = host1x_client_to_dsi(client);
	struct device *dev = client->dev;
	int err;

	if (dsi->rst) {
		err = reset_control_assert(dsi->rst);
		if (err < 0) {
			dev_err(dev, "failed to assert reset: %d\n", err);
			return err;
		}
	}

	usleep_range(1000, 2000);

	clk_disable_unprepare(dsi->clk_lp);
	clk_disable_unprepare(dsi->clk);

	regulator_disable(dsi->vdd);
	pm_runtime_put_sync(dev);

	return 0;
}

static int tegra_dsi_runtime_resume(struct host1x_client *client)
{
	struct tegra_dsi *dsi = host1x_client_to_dsi(client);
	struct device *dev = client->dev;
	int err;

	err = pm_runtime_resume_and_get(dev);
	if (err < 0) {
		dev_err(dev, "failed to get runtime PM: %d\n", err);
		return err;
	}

	err = regulator_enable(dsi->vdd);
	if (err < 0) {
		dev_err(dev, "failed to enable VDD supply: %d\n", err);
		goto put_rpm;
	}

	err = clk_prepare_enable(dsi->clk);
	if (err < 0) {
		dev_err(dev, "cannot enable DSI clock: %d\n", err);
		goto disable_vdd;
	}

	err = clk_prepare_enable(dsi->clk_lp);
	if (err < 0) {
		dev_err(dev, "cannot enable low-power clock: %d\n", err);
		goto disable_clk;
	}

	usleep_range(1000, 2000);

	if (dsi->rst) {
		err = reset_control_deassert(dsi->rst);
		if (err < 0) {
			dev_err(dev, "cannot assert reset: %d\n", err);
			goto disable_clk_lp;
		}
	}

	return 0;

disable_clk_lp:
	clk_disable_unprepare(dsi->clk_lp);
disable_clk:
	clk_disable_unprepare(dsi->clk);
disable_vdd:
	regulator_disable(dsi->vdd);
put_rpm:
	pm_runtime_put_sync(dev);
	return err;
}

static const struct host1x_client_ops dsi_client_ops = {
	.init = tegra_dsi_init,
	.exit = tegra_dsi_exit,
	.suspend = tegra_dsi_runtime_suspend,
	.resume = tegra_dsi_runtime_resume,
};

static int tegra_dsi_setup_clocks(struct tegra_dsi *dsi)
{
	struct clk *parent;
	int err;

	parent = clk_get_parent(dsi->clk);
	if (!parent)
		return -EINVAL;

	err = clk_set_parent(parent, dsi->clk_parent);
	if (err < 0)
		return err;

	return 0;
}

static const char * const error_report[16] = {
	"SoT Error",
	"SoT Sync Error",
	"EoT Sync Error",
	"Escape Mode Entry Command Error",
	"Low-Power Transmit Sync Error",
	"Peripheral Timeout Error",
	"False Control Error",
	"Contention Detected",
	"ECC Error, single-bit",
	"ECC Error, multi-bit",
	"Checksum Error",
	"DSI Data Type Not Recognized",
	"DSI VC ID Invalid",
	"Invalid Transmission Length",
	"Reserved",
	"DSI Protocol Violation",
};

static ssize_t tegra_dsi_read_response(struct tegra_dsi *dsi,
				       const struct mipi_dsi_msg *msg,
				       size_t count)
{
	u8 *rx = msg->rx_buf;
	unsigned int i, j, k;
	size_t size = 0;
	u16 errors;
	u32 value;

	/* read and parse packet header */
	value = tegra_dsi_readl(dsi, DSI_RD_DATA);

	switch (value & 0x3f) {
	case MIPI_DSI_RX_ACKNOWLEDGE_AND_ERROR_REPORT:
		errors = (value >> 8) & 0xffff;
		dev_dbg(dsi->dev, "Acknowledge and error report: %04x\n",
			errors);
		for (i = 0; i < ARRAY_SIZE(error_report); i++)
			if (errors & BIT(i))
				dev_dbg(dsi->dev, "  %2u: %s\n", i,
					error_report[i]);
		break;

	case MIPI_DSI_RX_DCS_SHORT_READ_RESPONSE_1BYTE:
		rx[0] = (value >> 8) & 0xff;
		size = 1;
		break;

	case MIPI_DSI_RX_DCS_SHORT_READ_RESPONSE_2BYTE:
		rx[0] = (value >>  8) & 0xff;
		rx[1] = (value >> 16) & 0xff;
		size = 2;
		break;

	case MIPI_DSI_RX_DCS_LONG_READ_RESPONSE:
		size = ((value >> 8) & 0xff00) | ((value >> 8) & 0xff);
		break;

	case MIPI_DSI_RX_GENERIC_LONG_READ_RESPONSE:
		size = ((value >> 8) & 0xff00) | ((value >> 8) & 0xff);
		break;

	default:
		dev_err(dsi->dev, "unhandled response type: %02x\n",
			value & 0x3f);
		return -EPROTO;
	}

	size = min(size, msg->rx_len);

	if (msg->rx_buf && size > 0) {
		for (i = 0, j = 0; i < count - 1; i++, j += 4) {
			u8 *rx = msg->rx_buf + j;

			value = tegra_dsi_readl(dsi, DSI_RD_DATA);

			for (k = 0; k < 4 && (j + k) < msg->rx_len; k++)
				rx[j + k] = (value >> (k << 3)) & 0xff;
		}
	}

	return size;
}

static int tegra_dsi_transmit(struct tegra_dsi *dsi, unsigned long timeout)
{
	tegra_dsi_writel(dsi, DSI_TRIGGER_HOST, DSI_TRIGGER);

	timeout = jiffies + msecs_to_jiffies(timeout);

	while (time_before(jiffies, timeout)) {
		u32 value = tegra_dsi_readl(dsi, DSI_TRIGGER);
		if ((value & DSI_TRIGGER_HOST) == 0)
			return 0;

		usleep_range(1000, 2000);
	}

	DRM_DEBUG_KMS("timeout waiting for transmission to complete\n");
	return -ETIMEDOUT;
}

static int tegra_dsi_wait_for_response(struct tegra_dsi *dsi,
				       unsigned long timeout)
{
	timeout = jiffies + msecs_to_jiffies(250);

	while (time_before(jiffies, timeout)) {
		u32 value = tegra_dsi_readl(dsi, DSI_STATUS);
		u8 count = value & 0x1f;

		if (count > 0)
			return count;

		usleep_range(1000, 2000);
	}

	DRM_DEBUG_KMS("peripheral returned no data\n");
	return -ETIMEDOUT;
}

static void tegra_dsi_writesl(struct tegra_dsi *dsi, unsigned long offset,
			      const void *buffer, size_t size)
{
	const u8 *buf = buffer;
	size_t i, j;
	u32 value;

	for (j = 0; j < size; j += 4) {
		value = 0;

		for (i = 0; i < 4 && j + i < size; i++)
			value |= buf[j + i] << (i << 3);

		tegra_dsi_writel(dsi, value, DSI_WR_DATA);
	}
}

static ssize_t tegra_dsi_host_transfer(struct mipi_dsi_host *host,
				       const struct mipi_dsi_msg *msg)
{
	struct tegra_dsi *dsi = host_to_tegra(host);
	struct mipi_dsi_packet packet;
	const u8 *header;
	size_t count;
	ssize_t err;
	u32 value;

	err = mipi_dsi_create_packet(&packet, msg);
	if (err < 0)
		return err;

	header = packet.header;

	/* maximum FIFO depth is 1920 words */
	if (packet.size > dsi->video_fifo_depth * 4)
		return -ENOSPC;

	/* reset underflow/overflow flags */
	value = tegra_dsi_readl(dsi, DSI_STATUS);
	if (value & (DSI_STATUS_UNDERFLOW | DSI_STATUS_OVERFLOW)) {
		value = DSI_HOST_CONTROL_FIFO_RESET;
		tegra_dsi_writel(dsi, value, DSI_HOST_CONTROL);
		usleep_range(10, 20);
	}

	value = tegra_dsi_readl(dsi, DSI_POWER_CONTROL);
	value |= DSI_POWER_CONTROL_ENABLE;
	tegra_dsi_writel(dsi, value, DSI_POWER_CONTROL);

	usleep_range(5000, 10000);

	value = DSI_HOST_CONTROL_CRC_RESET | DSI_HOST_CONTROL_TX_TRIG_HOST |
		DSI_HOST_CONTROL_CS | DSI_HOST_CONTROL_ECC;

	if ((msg->flags & MIPI_DSI_MSG_USE_LPM) == 0)
		value |= DSI_HOST_CONTROL_HS;

	/*
	 * The host FIFO has a maximum of 64 words, so larger transmissions
	 * need to use the video FIFO.
	 */
	if (packet.size > dsi->host_fifo_depth * 4)
		value |= DSI_HOST_CONTROL_FIFO_SEL;

	tegra_dsi_writel(dsi, value, DSI_HOST_CONTROL);

	/*
	 * For reads and messages with explicitly requested ACK, generate a
	 * BTA sequence after the transmission of the packet.
	 */
	if ((msg->flags & MIPI_DSI_MSG_REQ_ACK) ||
	    (msg->rx_buf && msg->rx_len > 0)) {
		value = tegra_dsi_readl(dsi, DSI_HOST_CONTROL);
		value |= DSI_HOST_CONTROL_PKT_BTA;
		tegra_dsi_writel(dsi, value, DSI_HOST_CONTROL);
	}

	value = DSI_CONTROL_LANES(0) | DSI_CONTROL_HOST_ENABLE;
	tegra_dsi_writel(dsi, value, DSI_CONTROL);

	/* write packet header, ECC is generated by hardware */
	value = header[2] << 16 | header[1] << 8 | header[0];
	tegra_dsi_writel(dsi, value, DSI_WR_DATA);

	/* write payload (if any) */
	if (packet.payload_length > 0)
		tegra_dsi_writesl(dsi, DSI_WR_DATA, packet.payload,
				  packet.payload_length);

	err = tegra_dsi_transmit(dsi, 250);
	if (err < 0)
		return err;

	if ((msg->flags & MIPI_DSI_MSG_REQ_ACK) ||
	    (msg->rx_buf && msg->rx_len > 0)) {
		err = tegra_dsi_wait_for_response(dsi, 250);
		if (err < 0)
			return err;

		count = err;

		value = tegra_dsi_readl(dsi, DSI_RD_DATA);
		switch (value) {
		case 0x84:
			/*
			dev_dbg(dsi->dev, "ACK\n");
			*/
			break;

		case 0x87:
			/*
			dev_dbg(dsi->dev, "ESCAPE\n");
			*/
			break;

		default:
			dev_err(dsi->dev, "unknown status: %08x\n", value);
			break;
		}

		if (count > 1) {
			err = tegra_dsi_read_response(dsi, msg, count);
			if (err < 0)
				dev_err(dsi->dev,
					"failed to parse response: %zd\n",
					err);
			else {
				/*
				 * For read commands, return the number of
				 * bytes returned by the peripheral.
				 */
				count = err;
			}
		}
	} else {
		/*
		 * For write commands, we have transmitted the 4-byte header
		 * plus the variable-length payload.
		 */
		count = 4 + packet.payload_length;
	}

	return count;
}

static int tegra_dsi_ganged_setup(struct tegra_dsi *dsi)
{
	struct clk *parent;
	int err;

	/* make sure both DSI controllers share the same PLL */
	parent = clk_get_parent(dsi->slave->clk);
	if (!parent)
		return -EINVAL;

	err = clk_set_parent(parent, dsi->clk_parent);
	if (err < 0)
		return err;

	return 0;
}

static int tegra_dsi_host_attach(struct mipi_dsi_host *host,
				 struct mipi_dsi_device *device)
{
	struct tegra_dsi *dsi = host_to_tegra(host);

	dsi->flags = device->mode_flags;
	dsi->format = device->format;
	dsi->lanes = device->lanes;

	if (dsi->slave) {
		int err;

		dev_dbg(dsi->dev, "attaching dual-channel device %s\n",
			dev_name(&device->dev));

		err = tegra_dsi_ganged_setup(dsi);
		if (err < 0) {
			dev_err(dsi->dev, "failed to set up ganged mode: %d\n",
				err);
			return err;
		}
	}

	/*
	 * Slaves don't have a panel associated with them, so they provide
	 * merely the second channel.
	 */
	if (!dsi->master) {
		struct tegra_output *output = &dsi->output;

		output->panel = of_drm_find_panel(device->dev.of_node);
		if (IS_ERR(output->panel))
			output->panel = NULL;

		if (output->panel && output->connector.dev)
			drm_helper_hpd_irq_event(output->connector.dev);
	}

	return 0;
}

static int tegra_dsi_host_detach(struct mipi_dsi_host *host,
				 struct mipi_dsi_device *device)
{
	struct tegra_dsi *dsi = host_to_tegra(host);
	struct tegra_output *output = &dsi->output;

	if (output->panel && &device->dev == output->panel->dev) {
		output->panel = NULL;

		if (output->connector.dev)
			drm_helper_hpd_irq_event(output->connector.dev);
	}

	return 0;
}

static const struct mipi_dsi_host_ops tegra_dsi_host_ops = {
	.attach = tegra_dsi_host_attach,
	.detach = tegra_dsi_host_detach,
	.transfer = tegra_dsi_host_transfer,
};

static int tegra_dsi_ganged_probe(struct tegra_dsi *dsi)
{
	struct device_node *np;

	np = of_parse_phandle(dsi->dev->of_node, "nvidia,ganged-mode", 0);
	if (np) {
		struct platform_device *gangster = of_find_device_by_node(np);

		dsi->slave = platform_get_drvdata(gangster);
		of_node_put(np);

		if (!dsi->slave)
			return -EPROBE_DEFER;

		dsi->slave->master = dsi;
	}

	return 0;
}

static int tegra_dsi_probe(struct platform_device *pdev)
{
	struct tegra_dsi *dsi;
	struct resource *regs;
	int err;

	dsi = devm_kzalloc(&pdev->dev, sizeof(*dsi), GFP_KERNEL);
	if (!dsi)
		return -ENOMEM;

	dsi->output.dev = dsi->dev = &pdev->dev;
	dsi->video_fifo_depth = 1920;
	dsi->host_fifo_depth = 64;

	err = tegra_dsi_ganged_probe(dsi);
	if (err < 0)
		return err;

	err = tegra_output_probe(&dsi->output);
	if (err < 0)
		return err;

	dsi->output.connector.polled = DRM_CONNECTOR_POLL_HPD;

	/*
	 * Assume these values by default. When a DSI peripheral driver
	 * attaches to the DSI host, the parameters will be taken from
	 * the attached device.
	 */
	dsi->flags = MIPI_DSI_MODE_VIDEO;
	dsi->format = MIPI_DSI_FMT_RGB888;
	dsi->lanes = 4;

	if (!pdev->dev.pm_domain) {
		dsi->rst = devm_reset_control_get(&pdev->dev, "dsi");
		if (IS_ERR(dsi->rst))
			return PTR_ERR(dsi->rst);
	}

	dsi->clk = devm_clk_get(&pdev->dev, NULL);
	if (IS_ERR(dsi->clk)) {
		dev_err(&pdev->dev, "cannot get DSI clock\n");
		return PTR_ERR(dsi->clk);
	}

	dsi->clk_lp = devm_clk_get(&pdev->dev, "lp");
	if (IS_ERR(dsi->clk_lp)) {
		dev_err(&pdev->dev, "cannot get low-power clock\n");
		return PTR_ERR(dsi->clk_lp);
	}

	dsi->clk_parent = devm_clk_get(&pdev->dev, "parent");
	if (IS_ERR(dsi->clk_parent)) {
		dev_err(&pdev->dev, "cannot get parent clock\n");
		return PTR_ERR(dsi->clk_parent);
	}

	dsi->vdd = devm_regulator_get(&pdev->dev, "avdd-dsi-csi");
	if (IS_ERR(dsi->vdd)) {
		dev_err(&pdev->dev, "cannot get VDD supply\n");
		return PTR_ERR(dsi->vdd);
	}

	err = tegra_dsi_setup_clocks(dsi);
	if (err < 0) {
		dev_err(&pdev->dev, "cannot setup clocks\n");
		return err;
	}

	regs = platform_get_resource(pdev, IORESOURCE_MEM, 0);
	dsi->regs = devm_ioremap_resource(&pdev->dev, regs);
	if (IS_ERR(dsi->regs))
		return PTR_ERR(dsi->regs);

	dsi->mipi = tegra_mipi_request(&pdev->dev, pdev->dev.of_node);
	if (IS_ERR(dsi->mipi))
		return PTR_ERR(dsi->mipi);

	dsi->host.ops = &tegra_dsi_host_ops;
	dsi->host.dev = &pdev->dev;

	err = mipi_dsi_host_register(&dsi->host);
	if (err < 0) {
		dev_err(&pdev->dev, "failed to register DSI host: %d\n", err);
		goto mipi_free;
	}

	platform_set_drvdata(pdev, dsi);
	pm_runtime_enable(&pdev->dev);

	INIT_LIST_HEAD(&dsi->client.list);
	dsi->client.ops = &dsi_client_ops;
	dsi->client.dev = &pdev->dev;

	err = host1x_client_register(&dsi->client);
	if (err < 0) {
		dev_err(&pdev->dev, "failed to register host1x client: %d\n",
			err);
		goto unregister;
	}

	return 0;

unregister:
	mipi_dsi_host_unregister(&dsi->host);
mipi_free:
	tegra_mipi_free(dsi->mipi);
	return err;
}

static int tegra_dsi_remove(struct platform_device *pdev)
{
	struct tegra_dsi *dsi = platform_get_drvdata(pdev);
	int err;

	pm_runtime_disable(&pdev->dev);

	err = host1x_client_unregister(&dsi->client);
	if (err < 0) {
		dev_err(&pdev->dev, "failed to unregister host1x client: %d\n",
			err);
		return err;
	}

	tegra_output_remove(&dsi->output);

	mipi_dsi_host_unregister(&dsi->host);
	tegra_mipi_free(dsi->mipi);

	return 0;
}

static const struct of_device_id tegra_dsi_of_match[] = {
	{ .compatible = "nvidia,tegra210-dsi", },
	{ .compatible = "nvidia,tegra132-dsi", },
	{ .compatible = "nvidia,tegra124-dsi", },
	{ .compatible = "nvidia,tegra114-dsi", },
	{ },
};
MODULE_DEVICE_TABLE(of, tegra_dsi_of_match);

struct platform_driver tegra_dsi_driver = {
	.driver = {
		.name = "tegra-dsi",
		.of_match_table = tegra_dsi_of_match,
	},
	.probe = tegra_dsi_probe,
	.remove = tegra_dsi_remove,
};<|MERGE_RESOLUTION|>--- conflicted
+++ resolved
@@ -694,19 +694,11 @@
 		DSI_PAD_PREEMP_PD(0x03) | DSI_PAD_PREEMP_PU(0x3);
 	tegra_dsi_writel(dsi, value, DSI_PAD_CONTROL_3);
 
-<<<<<<< HEAD
-	err = tegra_mipi_calibrate(dsi->mipi);
-	if (err < 0)
-		return err;
-
-	return tegra_mipi_wait(dsi->mipi);
-=======
 	err = tegra_mipi_start_calibration(dsi->mipi);
 	if (err < 0)
 		return err;
 
 	return tegra_mipi_finish_calibration(dsi->mipi);
->>>>>>> 7d2a07b7
 }
 
 static void tegra_dsi_set_timeout(struct tegra_dsi *dsi, unsigned long bclk,
