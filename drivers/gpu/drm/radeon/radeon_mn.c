/*
 * Copyright 2014 Advanced Micro Devices, Inc.
 * All Rights Reserved.
 *
 * Permission is hereby granted, free of charge, to any person obtaining a
 * copy of this software and associated documentation files (the
 * "Software"), to deal in the Software without restriction, including
 * without limitation the rights to use, copy, modify, merge, publish,
 * distribute, sub license, and/or sell copies of the Software, and to
 * permit persons to whom the Software is furnished to do so, subject to
 * the following conditions:
 *
 * THE SOFTWARE IS PROVIDED "AS IS", WITHOUT WARRANTY OF ANY KIND, EXPRESS OR
 * IMPLIED, INCLUDING BUT NOT LIMITED TO THE WARRANTIES OF MERCHANTABILITY,
 * FITNESS FOR A PARTICULAR PURPOSE AND NON-INFRINGEMENT. IN NO EVENT SHALL
 * THE COPYRIGHT HOLDERS, AUTHORS AND/OR ITS SUPPLIERS BE LIABLE FOR ANY CLAIM,
 * DAMAGES OR OTHER LIABILITY, WHETHER IN AN ACTION OF CONTRACT, TORT OR
 * OTHERWISE, ARISING FROM, OUT OF OR IN CONNECTION WITH THE SOFTWARE OR THE
 * USE OR OTHER DEALINGS IN THE SOFTWARE.
 *
 * The above copyright notice and this permission notice (including the
 * next paragraph) shall be included in all copies or substantial portions
 * of the Software.
 *
 */
/*
 * Authors:
 *    Christian König <christian.koenig@amd.com>
 */

#include <linux/firmware.h>
#include <linux/module.h>
#include <linux/mmu_notifier.h>

#include <drm/drm.h>

#include "radeon.h"

/**
 * radeon_mn_invalidate - callback to notify about mm change
 *
 * @mn: our notifier
 * @range: the VMA under invalidation
<<<<<<< HEAD
=======
 * @cur_seq: Value to pass to mmu_interval_set_seq()
>>>>>>> 7d2a07b7
 *
 * We block for all BOs between start and end to be idle and
 * unmap them by move them into system domain again.
 */
static bool radeon_mn_invalidate(struct mmu_interval_notifier *mn,
				 const struct mmu_notifier_range *range,
				 unsigned long cur_seq)
{
	struct radeon_bo *bo = container_of(mn, struct radeon_bo, notifier);
	struct ttm_operation_ctx ctx = { false, false };
	long r;

<<<<<<< HEAD
	if (!bo->tbo.ttm || bo->tbo.ttm->state != tt_bound)
=======
	if (!bo->tbo.ttm || !radeon_ttm_tt_is_bound(bo->tbo.bdev, bo->tbo.ttm))
>>>>>>> 7d2a07b7
		return true;

	if (!mmu_notifier_range_blockable(range))
		return false;

	r = radeon_bo_reserve(bo, true);
	if (r) {
		DRM_ERROR("(%ld) failed to reserve user bo\n", r);
		return true;
	}

<<<<<<< HEAD
	r = dma_resv_wait_timeout_rcu(bo->tbo.base.resv, true, false,
				      MAX_SCHEDULE_TIMEOUT);
=======
	r = dma_resv_wait_timeout(bo->tbo.base.resv, true, false,
				  MAX_SCHEDULE_TIMEOUT);
>>>>>>> 7d2a07b7
	if (r <= 0)
		DRM_ERROR("(%ld) failed to wait for user bo\n", r);

	radeon_ttm_placement_from_domain(bo, RADEON_GEM_DOMAIN_CPU);
	r = ttm_bo_validate(&bo->tbo, &bo->placement, &ctx);
	if (r)
		DRM_ERROR("(%ld) failed to validate user bo\n", r);

	radeon_bo_unreserve(bo);
	return true;
}

static const struct mmu_interval_notifier_ops radeon_mn_ops = {
	.invalidate = radeon_mn_invalidate,
};

/**
 * radeon_mn_register - register a BO for notifier updates
 *
 * @bo: radeon buffer object
 * @addr: userptr addr we should monitor
 *
 * Registers an MMU notifier for the given BO at the specified address.
 * Returns 0 on success, -ERRNO if anything goes wrong.
 */
int radeon_mn_register(struct radeon_bo *bo, unsigned long addr)
{
	int ret;

	ret = mmu_interval_notifier_insert(&bo->notifier, current->mm, addr,
					   radeon_bo_size(bo), &radeon_mn_ops);
	if (ret)
		return ret;

	/*
	 * FIXME: radeon appears to allow get_user_pages to run during
	 * invalidate_range_start/end, which is not a safe way to read the
	 * PTEs. It should use the mmu_interval_read_begin() scheme around the
	 * get_user_pages to ensure that the PTEs are read properly
	 */
	mmu_interval_read_begin(&bo->notifier);
	return 0;
}

/**
 * radeon_mn_unregister - unregister a BO for notifier updates
 *
 * @bo: radeon buffer object
 *
 * Remove any registration of MMU notifier updates from the buffer object.
 */
void radeon_mn_unregister(struct radeon_bo *bo)
{
	if (!bo->notifier.mm)
		return;
	mmu_interval_notifier_remove(&bo->notifier);
	bo->notifier.mm = NULL;
}<|MERGE_RESOLUTION|>--- conflicted
+++ resolved
@@ -41,10 +41,7 @@
  *
  * @mn: our notifier
  * @range: the VMA under invalidation
-<<<<<<< HEAD
-=======
  * @cur_seq: Value to pass to mmu_interval_set_seq()
->>>>>>> 7d2a07b7
  *
  * We block for all BOs between start and end to be idle and
  * unmap them by move them into system domain again.
@@ -57,11 +54,7 @@
 	struct ttm_operation_ctx ctx = { false, false };
 	long r;
 
-<<<<<<< HEAD
-	if (!bo->tbo.ttm || bo->tbo.ttm->state != tt_bound)
-=======
 	if (!bo->tbo.ttm || !radeon_ttm_tt_is_bound(bo->tbo.bdev, bo->tbo.ttm))
->>>>>>> 7d2a07b7
 		return true;
 
 	if (!mmu_notifier_range_blockable(range))
@@ -73,13 +66,8 @@
 		return true;
 	}
 
-<<<<<<< HEAD
-	r = dma_resv_wait_timeout_rcu(bo->tbo.base.resv, true, false,
-				      MAX_SCHEDULE_TIMEOUT);
-=======
 	r = dma_resv_wait_timeout(bo->tbo.base.resv, true, false,
 				  MAX_SCHEDULE_TIMEOUT);
->>>>>>> 7d2a07b7
 	if (r <= 0)
 		DRM_ERROR("(%ld) failed to wait for user bo\n", r);
 
