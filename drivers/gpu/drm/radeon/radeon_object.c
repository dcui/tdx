--- conflicted
+++ resolved
@@ -341,11 +341,7 @@
 		bo = lobj->bo;
 		if (!bo->pin_count) {
 			domain = lobj->wdomain ? lobj->wdomain : lobj->rdomain;
-<<<<<<< HEAD
-
-=======
 			
->>>>>>> da5cabf8
 		retry:
 			radeon_ttm_placement_from_domain(bo, domain);
 			r = ttm_bo_validate(&bo->tbo, &bo->placement,
