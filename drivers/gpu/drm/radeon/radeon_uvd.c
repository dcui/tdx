/*
 * Copyright 2011 Advanced Micro Devices, Inc.
 * All Rights Reserved.
 *
 * Permission is hereby granted, free of charge, to any person obtaining a
 * copy of this software and associated documentation files (the
 * "Software"), to deal in the Software without restriction, including
 * without limitation the rights to use, copy, modify, merge, publish,
 * distribute, sub license, and/or sell copies of the Software, and to
 * permit persons to whom the Software is furnished to do so, subject to
 * the following conditions:
 *
 * THE SOFTWARE IS PROVIDED "AS IS", WITHOUT WARRANTY OF ANY KIND, EXPRESS OR
 * IMPLIED, INCLUDING BUT NOT LIMITED TO THE WARRANTIES OF MERCHANTABILITY,
 * FITNESS FOR A PARTICULAR PURPOSE AND NON-INFRINGEMENT. IN NO EVENT SHALL
 * THE COPYRIGHT HOLDERS, AUTHORS AND/OR ITS SUPPLIERS BE LIABLE FOR ANY CLAIM,
 * DAMAGES OR OTHER LIABILITY, WHETHER IN AN ACTION OF CONTRACT, TORT OR
 * OTHERWISE, ARISING FROM, OUT OF OR IN CONNECTION WITH THE SOFTWARE OR THE
 * USE OR OTHER DEALINGS IN THE SOFTWARE.
 *
 * The above copyright notice and this permission notice (including the
 * next paragraph) shall be included in all copies or substantial portions
 * of the Software.
 *
 */
/*
 * Authors:
 *    Christian König <deathsimple@vodafone.de>
 */

#include <linux/firmware.h>
#include <linux/module.h>

#include <drm/drm.h>

#include "radeon.h"
#include "radeon_ucode.h"
#include "r600d.h"

/* 1 second timeout */
#define UVD_IDLE_TIMEOUT_MS	1000

/* Firmware Names */
#define FIRMWARE_R600		"radeon/R600_uvd.bin"
#define FIRMWARE_RS780		"radeon/RS780_uvd.bin"
#define FIRMWARE_RV770		"radeon/RV770_uvd.bin"
#define FIRMWARE_RV710		"radeon/RV710_uvd.bin"
#define FIRMWARE_CYPRESS	"radeon/CYPRESS_uvd.bin"
#define FIRMWARE_SUMO		"radeon/SUMO_uvd.bin"
#define FIRMWARE_TAHITI		"radeon/TAHITI_uvd.bin"
#define FIRMWARE_BONAIRE_LEGACY	"radeon/BONAIRE_uvd.bin"
#define FIRMWARE_BONAIRE	"radeon/bonaire_uvd.bin"

MODULE_FIRMWARE(FIRMWARE_R600);
MODULE_FIRMWARE(FIRMWARE_RS780);
MODULE_FIRMWARE(FIRMWARE_RV770);
MODULE_FIRMWARE(FIRMWARE_RV710);
MODULE_FIRMWARE(FIRMWARE_CYPRESS);
MODULE_FIRMWARE(FIRMWARE_SUMO);
MODULE_FIRMWARE(FIRMWARE_TAHITI);
MODULE_FIRMWARE(FIRMWARE_BONAIRE_LEGACY);
MODULE_FIRMWARE(FIRMWARE_BONAIRE);

static void radeon_uvd_idle_work_handler(struct work_struct *work);

int radeon_uvd_init(struct radeon_device *rdev)
{
	unsigned long bo_size;
	const char *fw_name = NULL, *legacy_fw_name = NULL;
	int i, r;

	INIT_DELAYED_WORK(&rdev->uvd.idle_work, radeon_uvd_idle_work_handler);

	switch (rdev->family) {
	case CHIP_RV610:
	case CHIP_RV630:
	case CHIP_RV670:
	case CHIP_RV620:
	case CHIP_RV635:
		legacy_fw_name = FIRMWARE_R600;
		break;

	case CHIP_RS780:
	case CHIP_RS880:
		legacy_fw_name = FIRMWARE_RS780;
		break;

	case CHIP_RV770:
		legacy_fw_name = FIRMWARE_RV770;
		break;

	case CHIP_RV710:
	case CHIP_RV730:
	case CHIP_RV740:
		legacy_fw_name = FIRMWARE_RV710;
		break;

	case CHIP_CYPRESS:
	case CHIP_HEMLOCK:
	case CHIP_JUNIPER:
	case CHIP_REDWOOD:
	case CHIP_CEDAR:
		legacy_fw_name = FIRMWARE_CYPRESS;
		break;

	case CHIP_SUMO:
	case CHIP_SUMO2:
	case CHIP_PALM:
	case CHIP_CAYMAN:
	case CHIP_BARTS:
	case CHIP_TURKS:
	case CHIP_CAICOS:
		legacy_fw_name = FIRMWARE_SUMO;
		break;

	case CHIP_TAHITI:
	case CHIP_VERDE:
	case CHIP_PITCAIRN:
	case CHIP_ARUBA:
	case CHIP_OLAND:
		legacy_fw_name = FIRMWARE_TAHITI;
		break;

	case CHIP_BONAIRE:
	case CHIP_KABINI:
	case CHIP_KAVERI:
	case CHIP_HAWAII:
	case CHIP_MULLINS:
		legacy_fw_name = FIRMWARE_BONAIRE_LEGACY;
		fw_name = FIRMWARE_BONAIRE;
		break;

	default:
		return -EINVAL;
	}

	rdev->uvd.fw_header_present = false;
	rdev->uvd.max_handles = RADEON_DEFAULT_UVD_HANDLES;
	if (fw_name) {
		/* Let's try to load the newer firmware first */
		r = request_firmware(&rdev->uvd_fw, fw_name, rdev->dev);
		if (r) {
			dev_err(rdev->dev, "radeon_uvd: Can't load firmware \"%s\"\n",
				fw_name);
		} else {
			struct common_firmware_header *hdr = (void *)rdev->uvd_fw->data;
			unsigned version_major, version_minor, family_id;

			r = radeon_ucode_validate(rdev->uvd_fw);
			if (r)
				return r;

			rdev->uvd.fw_header_present = true;

			family_id = (__force u32)(hdr->ucode_version) & 0xff;
			version_major = (le32_to_cpu((__force __le32)(hdr->ucode_version))
							 >> 24) & 0xff;
			version_minor = (le32_to_cpu((__force __le32)(hdr->ucode_version))
							 >> 8) & 0xff;
			DRM_INFO("Found UVD firmware Version: %u.%u Family ID: %u\n",
				 version_major, version_minor, family_id);

			/*
			 * Limit the number of UVD handles depending on
			 * microcode major and minor versions.
			 */
			if ((version_major >= 0x01) && (version_minor >= 0x37))
				rdev->uvd.max_handles = RADEON_MAX_UVD_HANDLES;
		}
	}

	/*
	 * In case there is only legacy firmware, or we encounter an error
	 * while loading the new firmware, we fall back to loading the legacy
	 * firmware now.
	 */
	if (!fw_name || r) {
		r = request_firmware(&rdev->uvd_fw, legacy_fw_name, rdev->dev);
		if (r) {
			dev_err(rdev->dev, "radeon_uvd: Can't load firmware \"%s\"\n",
				legacy_fw_name);
			return r;
		}
	}

	bo_size = RADEON_GPU_PAGE_ALIGN(rdev->uvd_fw->size + 8) +
		  RADEON_UVD_STACK_SIZE + RADEON_UVD_HEAP_SIZE +
		  RADEON_UVD_SESSION_SIZE * rdev->uvd.max_handles;
	r = radeon_bo_create(rdev, bo_size, PAGE_SIZE, true,
			     RADEON_GEM_DOMAIN_VRAM, 0, NULL,
			     NULL, &rdev->uvd.vcpu_bo);
	if (r) {
		dev_err(rdev->dev, "(%d) failed to allocate UVD bo\n", r);
		return r;
	}

	r = radeon_bo_reserve(rdev->uvd.vcpu_bo, false);
	if (r) {
		radeon_bo_unref(&rdev->uvd.vcpu_bo);
		dev_err(rdev->dev, "(%d) failed to reserve UVD bo\n", r);
		return r;
	}

	r = radeon_bo_pin(rdev->uvd.vcpu_bo, RADEON_GEM_DOMAIN_VRAM,
			  &rdev->uvd.gpu_addr);
	if (r) {
		radeon_bo_unreserve(rdev->uvd.vcpu_bo);
		radeon_bo_unref(&rdev->uvd.vcpu_bo);
		dev_err(rdev->dev, "(%d) UVD bo pin failed\n", r);
		return r;
	}

	r = radeon_bo_kmap(rdev->uvd.vcpu_bo, &rdev->uvd.cpu_addr);
	if (r) {
		dev_err(rdev->dev, "(%d) UVD map failed\n", r);
		return r;
	}

	radeon_bo_unreserve(rdev->uvd.vcpu_bo);

	for (i = 0; i < rdev->uvd.max_handles; ++i) {
		atomic_set(&rdev->uvd.handles[i], 0);
		rdev->uvd.filp[i] = NULL;
		rdev->uvd.img_size[i] = 0;
	}

	return 0;
}

void radeon_uvd_fini(struct radeon_device *rdev)
{
	int r;

	if (rdev->uvd.vcpu_bo == NULL)
		return;

	r = radeon_bo_reserve(rdev->uvd.vcpu_bo, false);
	if (!r) {
		radeon_bo_kunmap(rdev->uvd.vcpu_bo);
		radeon_bo_unpin(rdev->uvd.vcpu_bo);
		radeon_bo_unreserve(rdev->uvd.vcpu_bo);
	}

	radeon_bo_unref(&rdev->uvd.vcpu_bo);

	radeon_ring_fini(rdev, &rdev->ring[R600_RING_TYPE_UVD_INDEX]);

	release_firmware(rdev->uvd_fw);
}

int radeon_uvd_suspend(struct radeon_device *rdev)
{
	int i, r;

	if (rdev->uvd.vcpu_bo == NULL)
		return 0;

	for (i = 0; i < rdev->uvd.max_handles; ++i) {
		uint32_t handle = atomic_read(&rdev->uvd.handles[i]);
		if (handle != 0) {
			struct radeon_fence *fence;

			radeon_uvd_note_usage(rdev);

			r = radeon_uvd_get_destroy_msg(rdev,
				R600_RING_TYPE_UVD_INDEX, handle, &fence);
			if (r) {
				DRM_ERROR("Error destroying UVD (%d)!\n", r);
				continue;
			}

			radeon_fence_wait(fence, false);
			radeon_fence_unref(&fence);

			rdev->uvd.filp[i] = NULL;
			atomic_set(&rdev->uvd.handles[i], 0);
		}
	}

	return 0;
}

int radeon_uvd_resume(struct radeon_device *rdev)
{
	unsigned size;
	void *ptr;

	if (rdev->uvd.vcpu_bo == NULL)
		return -EINVAL;

	memcpy_toio((void __iomem *)rdev->uvd.cpu_addr, rdev->uvd_fw->data, rdev->uvd_fw->size);

	size = radeon_bo_size(rdev->uvd.vcpu_bo);
	size -= rdev->uvd_fw->size;

	ptr = rdev->uvd.cpu_addr;
	ptr += rdev->uvd_fw->size;

	memset_io((void __iomem *)ptr, 0, size);

	return 0;
}

void radeon_uvd_force_into_uvd_segment(struct radeon_bo *rbo,
				       uint32_t allowed_domains)
{
	int i;

	for (i = 0; i < rbo->placement.num_placement; ++i) {
		rbo->placements[i].fpfn = 0 >> PAGE_SHIFT;
		rbo->placements[i].lpfn = (256 * 1024 * 1024) >> PAGE_SHIFT;
	}

	/* If it must be in VRAM it must be in the first segment as well */
	if (allowed_domains == RADEON_GEM_DOMAIN_VRAM)
		return;

	/* abort if we already have more than one placement */
	if (rbo->placement.num_placement > 1)
		return;

	/* add another 256MB segment */
	rbo->placements[1] = rbo->placements[0];
	rbo->placements[1].fpfn += (256 * 1024 * 1024) >> PAGE_SHIFT;
	rbo->placements[1].lpfn += (256 * 1024 * 1024) >> PAGE_SHIFT;
	rbo->placement.num_placement++;
	rbo->placement.num_busy_placement++;
}

void radeon_uvd_free_handles(struct radeon_device *rdev, struct drm_file *filp)
{
	int i, r;
	for (i = 0; i < rdev->uvd.max_handles; ++i) {
		uint32_t handle = atomic_read(&rdev->uvd.handles[i]);
		if (handle != 0 && rdev->uvd.filp[i] == filp) {
			struct radeon_fence *fence;

			radeon_uvd_note_usage(rdev);

			r = radeon_uvd_get_destroy_msg(rdev,
				R600_RING_TYPE_UVD_INDEX, handle, &fence);
			if (r) {
				DRM_ERROR("Error destroying UVD (%d)!\n", r);
				continue;
			}

			radeon_fence_wait(fence, false);
			radeon_fence_unref(&fence);

			rdev->uvd.filp[i] = NULL;
			atomic_set(&rdev->uvd.handles[i], 0);
		}
	}
}

static int radeon_uvd_cs_msg_decode(uint32_t *msg, unsigned buf_sizes[])
{
	unsigned stream_type = msg[4];
	unsigned width = msg[6];
	unsigned height = msg[7];
	unsigned dpb_size = msg[9];
	unsigned pitch = msg[28];

	unsigned width_in_mb = width / 16;
	unsigned height_in_mb = ALIGN(height / 16, 2);

	unsigned image_size, tmp, min_dpb_size;

	image_size = width * height;
	image_size += image_size / 2;
	image_size = ALIGN(image_size, 1024);

	switch (stream_type) {
	case 0: /* H264 */

		/* reference picture buffer */
		min_dpb_size = image_size * 17;

		/* macroblock context buffer */
		min_dpb_size += width_in_mb * height_in_mb * 17 * 192;

		/* IT surface buffer */
		min_dpb_size += width_in_mb * height_in_mb * 32;
		break;

	case 1: /* VC1 */

		/* reference picture buffer */
		min_dpb_size = image_size * 3;

		/* CONTEXT_BUFFER */
		min_dpb_size += width_in_mb * height_in_mb * 128;

		/* IT surface buffer */
		min_dpb_size += width_in_mb * 64;

		/* DB surface buffer */
		min_dpb_size += width_in_mb * 128;

		/* BP */
		tmp = max(width_in_mb, height_in_mb);
		min_dpb_size += ALIGN(tmp * 7 * 16, 64);
		break;

	case 3: /* MPEG2 */

		/* reference picture buffer */
		min_dpb_size = image_size * 3;
		break;

	case 4: /* MPEG4 */

		/* reference picture buffer */
		min_dpb_size = image_size * 3;

		/* CM */
		min_dpb_size += width_in_mb * height_in_mb * 64;

		/* IT surface buffer */
		min_dpb_size += ALIGN(width_in_mb * height_in_mb * 32, 64);
		break;

	default:
		DRM_ERROR("UVD codec not handled %d!\n", stream_type);
		return -EINVAL;
	}

	if (width > pitch) {
		DRM_ERROR("Invalid UVD decoding target pitch!\n");
		return -EINVAL;
	}

	if (dpb_size < min_dpb_size) {
		DRM_ERROR("Invalid dpb_size in UVD message (%d / %d)!\n",
			  dpb_size, min_dpb_size);
		return -EINVAL;
	}

	buf_sizes[0x1] = dpb_size;
	buf_sizes[0x2] = image_size;
	return 0;
}

static int radeon_uvd_validate_codec(struct radeon_cs_parser *p,
				     unsigned stream_type)
{
	switch (stream_type) {
	case 0: /* H264 */
	case 1: /* VC1 */
		/* always supported */
		return 0;

	case 3: /* MPEG2 */
	case 4: /* MPEG4 */
		/* only since UVD 3 */
		if (p->rdev->family >= CHIP_PALM)
			return 0;

		fallthrough;
	default:
		DRM_ERROR("UVD codec not supported by hardware %d!\n",
			  stream_type);
		return -EINVAL;
	}
}

static int radeon_uvd_cs_msg(struct radeon_cs_parser *p, struct radeon_bo *bo,
			     unsigned offset, unsigned buf_sizes[])
{
	int32_t *msg, msg_type, handle;
	unsigned img_size = 0;
	struct dma_fence *f;
	void *ptr;

	int i, r;

	if (offset & 0x3F) {
		DRM_ERROR("UVD messages must be 64 byte aligned!\n");
		return -EINVAL;
	}

<<<<<<< HEAD
	f = dma_resv_get_excl(bo->tbo.base.resv);
=======
	f = dma_resv_excl_fence(bo->tbo.base.resv);
>>>>>>> 7d2a07b7
	if (f) {
		r = radeon_fence_wait((struct radeon_fence *)f, false);
		if (r) {
			DRM_ERROR("Failed waiting for UVD message (%d)!\n", r);
			return r;
		}
	}

	r = radeon_bo_kmap(bo, &ptr);
	if (r) {
		DRM_ERROR("Failed mapping the UVD message (%d)!\n", r);
		return r;
	}

	msg = ptr + offset;

	msg_type = msg[1];
	handle = msg[2];

	if (handle == 0) {
		DRM_ERROR("Invalid UVD handle!\n");
		return -EINVAL;
	}

	switch (msg_type) {
	case 0:
		/* it's a create msg, calc image size (width * height) */
		img_size = msg[7] * msg[8];

		r = radeon_uvd_validate_codec(p, msg[4]);
		radeon_bo_kunmap(bo);
		if (r)
			return r;

		/* try to alloc a new handle */
		for (i = 0; i < p->rdev->uvd.max_handles; ++i) {
			if (atomic_read(&p->rdev->uvd.handles[i]) == handle) {
				DRM_ERROR("Handle 0x%x already in use!\n", handle);
				return -EINVAL;
			}

			if (!atomic_cmpxchg(&p->rdev->uvd.handles[i], 0, handle)) {
				p->rdev->uvd.filp[i] = p->filp;
				p->rdev->uvd.img_size[i] = img_size;
				return 0;
			}
		}

		DRM_ERROR("No more free UVD handles!\n");
		return -EINVAL;

	case 1:
		/* it's a decode msg, validate codec and calc buffer sizes */
		r = radeon_uvd_validate_codec(p, msg[4]);
		if (!r)
			r = radeon_uvd_cs_msg_decode(msg, buf_sizes);
		radeon_bo_kunmap(bo);
		if (r)
			return r;

		/* validate the handle */
		for (i = 0; i < p->rdev->uvd.max_handles; ++i) {
			if (atomic_read(&p->rdev->uvd.handles[i]) == handle) {
				if (p->rdev->uvd.filp[i] != p->filp) {
					DRM_ERROR("UVD handle collision detected!\n");
					return -EINVAL;
				}
				return 0;
			}
		}

		DRM_ERROR("Invalid UVD handle 0x%x!\n", handle);
		return -ENOENT;

	case 2:
		/* it's a destroy msg, free the handle */
		for (i = 0; i < p->rdev->uvd.max_handles; ++i)
			atomic_cmpxchg(&p->rdev->uvd.handles[i], handle, 0);
		radeon_bo_kunmap(bo);
		return 0;

	default:

		DRM_ERROR("Illegal UVD message type (%d)!\n", msg_type);
		return -EINVAL;
	}

	BUG();
	return -EINVAL;
}

static int radeon_uvd_cs_reloc(struct radeon_cs_parser *p,
			       int data0, int data1,
			       unsigned buf_sizes[], bool *has_msg_cmd)
{
	struct radeon_cs_chunk *relocs_chunk;
	struct radeon_bo_list *reloc;
	unsigned idx, cmd, offset;
	uint64_t start, end;
	int r;

	relocs_chunk = p->chunk_relocs;
	offset = radeon_get_ib_value(p, data0);
	idx = radeon_get_ib_value(p, data1);
	if (idx >= relocs_chunk->length_dw) {
		DRM_ERROR("Relocs at %d after relocations chunk end %d !\n",
			  idx, relocs_chunk->length_dw);
		return -EINVAL;
	}

	reloc = &p->relocs[(idx / 4)];
	start = reloc->gpu_offset;
	end = start + radeon_bo_size(reloc->robj);
	start += offset;

	p->ib.ptr[data0] = start & 0xFFFFFFFF;
	p->ib.ptr[data1] = start >> 32;

	cmd = radeon_get_ib_value(p, p->idx) >> 1;

	if (cmd < 0x4) {
		if (end <= start) {
			DRM_ERROR("invalid reloc offset %X!\n", offset);
			return -EINVAL;
		}
		if ((end - start) < buf_sizes[cmd]) {
			DRM_ERROR("buffer (%d) to small (%d / %d)!\n", cmd,
				  (unsigned)(end - start), buf_sizes[cmd]);
			return -EINVAL;
		}

	} else if (cmd != 0x100) {
		DRM_ERROR("invalid UVD command %X!\n", cmd);
		return -EINVAL;
	}

	if ((start >> 28) != ((end - 1) >> 28)) {
		DRM_ERROR("reloc %LX-%LX crossing 256MB boundary!\n",
			  start, end);
		return -EINVAL;
	}

	/* TODO: is this still necessary on NI+ ? */
	if ((cmd == 0 || cmd == 0x3) &&
	    (start >> 28) != (p->rdev->uvd.gpu_addr >> 28)) {
		DRM_ERROR("msg/fb buffer %LX-%LX out of 256MB segment!\n",
			  start, end);
		return -EINVAL;
	}

	if (cmd == 0) {
		if (*has_msg_cmd) {
			DRM_ERROR("More than one message in a UVD-IB!\n");
			return -EINVAL;
		}
		*has_msg_cmd = true;
		r = radeon_uvd_cs_msg(p, reloc->robj, offset, buf_sizes);
		if (r)
			return r;
	} else if (!*has_msg_cmd) {
		DRM_ERROR("Message needed before other commands are send!\n");
		return -EINVAL;
	}

	return 0;
}

static int radeon_uvd_cs_reg(struct radeon_cs_parser *p,
			     struct radeon_cs_packet *pkt,
			     int *data0, int *data1,
			     unsigned buf_sizes[],
			     bool *has_msg_cmd)
{
	int i, r;

	p->idx++;
	for (i = 0; i <= pkt->count; ++i) {
		switch (pkt->reg + i*4) {
		case UVD_GPCOM_VCPU_DATA0:
			*data0 = p->idx;
			break;
		case UVD_GPCOM_VCPU_DATA1:
			*data1 = p->idx;
			break;
		case UVD_GPCOM_VCPU_CMD:
			r = radeon_uvd_cs_reloc(p, *data0, *data1,
						buf_sizes, has_msg_cmd);
			if (r)
				return r;
			break;
		case UVD_ENGINE_CNTL:
		case UVD_NO_OP:
			break;
		default:
			DRM_ERROR("Invalid reg 0x%X!\n",
				  pkt->reg + i*4);
			return -EINVAL;
		}
		p->idx++;
	}
	return 0;
}

int radeon_uvd_cs_parse(struct radeon_cs_parser *p)
{
	struct radeon_cs_packet pkt;
	int r, data0 = 0, data1 = 0;

	/* does the IB has a msg command */
	bool has_msg_cmd = false;

	/* minimum buffer sizes */
	unsigned buf_sizes[] = {
		[0x00000000]	=	2048,
		[0x00000001]	=	32 * 1024 * 1024,
		[0x00000002]	=	2048 * 1152 * 3,
		[0x00000003]	=	2048,
	};

	if (p->chunk_ib->length_dw % 16) {
		DRM_ERROR("UVD IB length (%d) not 16 dwords aligned!\n",
			  p->chunk_ib->length_dw);
		return -EINVAL;
	}

	if (p->chunk_relocs == NULL) {
		DRM_ERROR("No relocation chunk !\n");
		return -EINVAL;
	}


	do {
		r = radeon_cs_packet_parse(p, &pkt, p->idx);
		if (r)
			return r;
		switch (pkt.type) {
		case RADEON_PACKET_TYPE0:
			r = radeon_uvd_cs_reg(p, &pkt, &data0, &data1,
					      buf_sizes, &has_msg_cmd);
			if (r)
				return r;
			break;
		case RADEON_PACKET_TYPE2:
			p->idx += pkt.count + 2;
			break;
		default:
			DRM_ERROR("Unknown packet type %d !\n", pkt.type);
			return -EINVAL;
		}
	} while (p->idx < p->chunk_ib->length_dw);

	if (!has_msg_cmd) {
		DRM_ERROR("UVD-IBs need a msg command!\n");
		return -EINVAL;
	}

	return 0;
}

static int radeon_uvd_send_msg(struct radeon_device *rdev,
			       int ring, uint64_t addr,
			       struct radeon_fence **fence)
{
	struct radeon_ib ib;
	int i, r;

	r = radeon_ib_get(rdev, ring, &ib, NULL, 64);
	if (r)
		return r;

	ib.ptr[0] = PACKET0(UVD_GPCOM_VCPU_DATA0, 0);
	ib.ptr[1] = addr;
	ib.ptr[2] = PACKET0(UVD_GPCOM_VCPU_DATA1, 0);
	ib.ptr[3] = addr >> 32;
	ib.ptr[4] = PACKET0(UVD_GPCOM_VCPU_CMD, 0);
	ib.ptr[5] = 0;
	for (i = 6; i < 16; i += 2) {
		ib.ptr[i] = PACKET0(UVD_NO_OP, 0);
		ib.ptr[i+1] = 0;
	}
	ib.length_dw = 16;

	r = radeon_ib_schedule(rdev, &ib, NULL, false);

	if (fence)
		*fence = radeon_fence_ref(ib.fence);

	radeon_ib_free(rdev, &ib);
	return r;
}

/*
 * multiple fence commands without any stream commands in between can
 * crash the vcpu so just try to emmit a dummy create/destroy msg to
 * avoid this
 */
int radeon_uvd_get_create_msg(struct radeon_device *rdev, int ring,
			      uint32_t handle, struct radeon_fence **fence)
{
	/* we use the last page of the vcpu bo for the UVD message */
	uint64_t offs = radeon_bo_size(rdev->uvd.vcpu_bo) -
		RADEON_GPU_PAGE_SIZE;

	uint32_t __iomem *msg = (void __iomem *)(rdev->uvd.cpu_addr + offs);
	uint64_t addr = rdev->uvd.gpu_addr + offs;

	int r, i;

	r = radeon_bo_reserve(rdev->uvd.vcpu_bo, true);
	if (r)
		return r;

	/* stitch together an UVD create msg */
	writel((__force u32)cpu_to_le32(0x00000de4), &msg[0]);
	writel(0x0, (void __iomem *)&msg[1]);
	writel((__force u32)cpu_to_le32(handle), &msg[2]);
	writel(0x0, &msg[3]);
	writel(0x0, &msg[4]);
	writel(0x0, &msg[5]);
	writel(0x0, &msg[6]);
	writel((__force u32)cpu_to_le32(0x00000780), &msg[7]);
	writel((__force u32)cpu_to_le32(0x00000440), &msg[8]);
	writel(0x0, &msg[9]);
	writel((__force u32)cpu_to_le32(0x01b37000), &msg[10]);
	for (i = 11; i < 1024; ++i)
		writel(0x0, &msg[i]);

	r = radeon_uvd_send_msg(rdev, ring, addr, fence);
	radeon_bo_unreserve(rdev->uvd.vcpu_bo);
	return r;
}

int radeon_uvd_get_destroy_msg(struct radeon_device *rdev, int ring,
			       uint32_t handle, struct radeon_fence **fence)
{
	/* we use the last page of the vcpu bo for the UVD message */
	uint64_t offs = radeon_bo_size(rdev->uvd.vcpu_bo) -
		RADEON_GPU_PAGE_SIZE;

	uint32_t __iomem *msg = (void __iomem *)(rdev->uvd.cpu_addr + offs);
	uint64_t addr = rdev->uvd.gpu_addr + offs;

	int r, i;

	r = radeon_bo_reserve(rdev->uvd.vcpu_bo, true);
	if (r)
		return r;

	/* stitch together an UVD destroy msg */
	writel((__force u32)cpu_to_le32(0x00000de4), &msg[0]);
	writel((__force u32)cpu_to_le32(0x00000002), &msg[1]);
	writel((__force u32)cpu_to_le32(handle), &msg[2]);
	writel(0x0, &msg[3]);
	for (i = 4; i < 1024; ++i)
		writel(0x0, &msg[i]);

	r = radeon_uvd_send_msg(rdev, ring, addr, fence);
	radeon_bo_unreserve(rdev->uvd.vcpu_bo);
	return r;
}

/**
 * radeon_uvd_count_handles - count number of open streams
 *
 * @rdev: radeon_device pointer
 * @sd: number of SD streams
 * @hd: number of HD streams
 *
 * Count the number of open SD/HD streams as a hint for power mangement
 */
static void radeon_uvd_count_handles(struct radeon_device *rdev,
				     unsigned *sd, unsigned *hd)
{
	unsigned i;

	*sd = 0;
	*hd = 0;

	for (i = 0; i < rdev->uvd.max_handles; ++i) {
		if (!atomic_read(&rdev->uvd.handles[i]))
			continue;

		if (rdev->uvd.img_size[i] >= 720*576)
			++(*hd);
		else
			++(*sd);
	}
}

static void radeon_uvd_idle_work_handler(struct work_struct *work)
{
	struct radeon_device *rdev =
		container_of(work, struct radeon_device, uvd.idle_work.work);

	if (radeon_fence_count_emitted(rdev, R600_RING_TYPE_UVD_INDEX) == 0) {
		if ((rdev->pm.pm_method == PM_METHOD_DPM) && rdev->pm.dpm_enabled) {
			radeon_uvd_count_handles(rdev, &rdev->pm.dpm.sd,
						 &rdev->pm.dpm.hd);
			radeon_dpm_enable_uvd(rdev, false);
		} else {
			radeon_set_uvd_clocks(rdev, 0, 0);
		}
	} else {
		schedule_delayed_work(&rdev->uvd.idle_work,
				      msecs_to_jiffies(UVD_IDLE_TIMEOUT_MS));
	}
}

void radeon_uvd_note_usage(struct radeon_device *rdev)
{
	bool streams_changed = false;
	bool set_clocks = !cancel_delayed_work_sync(&rdev->uvd.idle_work);
	set_clocks &= schedule_delayed_work(&rdev->uvd.idle_work,
					    msecs_to_jiffies(UVD_IDLE_TIMEOUT_MS));

	if ((rdev->pm.pm_method == PM_METHOD_DPM) && rdev->pm.dpm_enabled) {
		unsigned hd = 0, sd = 0;
		radeon_uvd_count_handles(rdev, &sd, &hd);
		if ((rdev->pm.dpm.sd != sd) ||
		    (rdev->pm.dpm.hd != hd)) {
			rdev->pm.dpm.sd = sd;
			rdev->pm.dpm.hd = hd;
			/* disable this for now */
			/*streams_changed = true;*/
		}
	}

	if (set_clocks || streams_changed) {
		if ((rdev->pm.pm_method == PM_METHOD_DPM) && rdev->pm.dpm_enabled) {
			radeon_dpm_enable_uvd(rdev, true);
		} else {
			radeon_set_uvd_clocks(rdev, 53300, 40000);
		}
	}
}

static unsigned radeon_uvd_calc_upll_post_div(unsigned vco_freq,
					      unsigned target_freq,
					      unsigned pd_min,
					      unsigned pd_even)
{
	unsigned post_div = vco_freq / target_freq;

	/* adjust to post divider minimum value */
	if (post_div < pd_min)
		post_div = pd_min;

	/* we alway need a frequency less than or equal the target */
	if ((vco_freq / post_div) > target_freq)
		post_div += 1;

	/* post dividers above a certain value must be even */
	if (post_div > pd_even && post_div % 2)
		post_div += 1;

	return post_div;
}

/**
 * radeon_uvd_calc_upll_dividers - calc UPLL clock dividers
 *
 * @rdev: radeon_device pointer
 * @vclk: wanted VCLK
 * @dclk: wanted DCLK
 * @vco_min: minimum VCO frequency
 * @vco_max: maximum VCO frequency
 * @fb_factor: factor to multiply vco freq with
 * @fb_mask: limit and bitmask for feedback divider
 * @pd_min: post divider minimum
 * @pd_max: post divider maximum
 * @pd_even: post divider must be even above this value
 * @optimal_fb_div: resulting feedback divider
 * @optimal_vclk_div: resulting vclk post divider
 * @optimal_dclk_div: resulting dclk post divider
 *
 * Calculate dividers for UVDs UPLL (R6xx-SI, except APUs).
 * Returns zero on success -EINVAL on error.
 */
int radeon_uvd_calc_upll_dividers(struct radeon_device *rdev,
				  unsigned vclk, unsigned dclk,
				  unsigned vco_min, unsigned vco_max,
				  unsigned fb_factor, unsigned fb_mask,
				  unsigned pd_min, unsigned pd_max,
				  unsigned pd_even,
				  unsigned *optimal_fb_div,
				  unsigned *optimal_vclk_div,
				  unsigned *optimal_dclk_div)
{
	unsigned vco_freq, ref_freq = rdev->clock.spll.reference_freq;

	/* start off with something large */
	unsigned optimal_score = ~0;

	/* loop through vco from low to high */
	vco_min = max(max(vco_min, vclk), dclk);
	for (vco_freq = vco_min; vco_freq <= vco_max; vco_freq += 100) {

		uint64_t fb_div = (uint64_t)vco_freq * fb_factor;
		unsigned vclk_div, dclk_div, score;

		do_div(fb_div, ref_freq);

		/* fb div out of range ? */
		if (fb_div > fb_mask)
			break; /* it can oly get worse */

		fb_div &= fb_mask;

		/* calc vclk divider with current vco freq */
		vclk_div = radeon_uvd_calc_upll_post_div(vco_freq, vclk,
							 pd_min, pd_even);
		if (vclk_div > pd_max)
			break; /* vco is too big, it has to stop */

		/* calc dclk divider with current vco freq */
		dclk_div = radeon_uvd_calc_upll_post_div(vco_freq, dclk,
							 pd_min, pd_even);
		if (dclk_div > pd_max)
			break; /* vco is too big, it has to stop */

		/* calc score with current vco freq */
		score = vclk - (vco_freq / vclk_div) + dclk - (vco_freq / dclk_div);

		/* determine if this vco setting is better than current optimal settings */
		if (score < optimal_score) {
			*optimal_fb_div = fb_div;
			*optimal_vclk_div = vclk_div;
			*optimal_dclk_div = dclk_div;
			optimal_score = score;
			if (optimal_score == 0)
				break; /* it can't get better than this */
		}
	}

	/* did we found a valid setup ? */
	if (optimal_score == ~0)
		return -EINVAL;

	return 0;
}

int radeon_uvd_send_upll_ctlreq(struct radeon_device *rdev,
				unsigned cg_upll_func_cntl)
{
	unsigned i;

	/* make sure UPLL_CTLREQ is deasserted */
	WREG32_P(cg_upll_func_cntl, 0, ~UPLL_CTLREQ_MASK);

	mdelay(10);

	/* assert UPLL_CTLREQ */
	WREG32_P(cg_upll_func_cntl, UPLL_CTLREQ_MASK, ~UPLL_CTLREQ_MASK);

	/* wait for CTLACK and CTLACK2 to get asserted */
	for (i = 0; i < 100; ++i) {
		uint32_t mask = UPLL_CTLACK_MASK | UPLL_CTLACK2_MASK;
		if ((RREG32(cg_upll_func_cntl) & mask) == mask)
			break;
		mdelay(10);
	}

	/* deassert UPLL_CTLREQ */
	WREG32_P(cg_upll_func_cntl, 0, ~UPLL_CTLREQ_MASK);

	if (i == 100) {
		DRM_ERROR("Timeout setting UVD clocks!\n");
		return -ETIMEDOUT;
	}

	return 0;
}<|MERGE_RESOLUTION|>--- conflicted
+++ resolved
@@ -479,11 +479,7 @@
 		return -EINVAL;
 	}
 
-<<<<<<< HEAD
-	f = dma_resv_get_excl(bo->tbo.base.resv);
-=======
 	f = dma_resv_excl_fence(bo->tbo.base.resv);
->>>>>>> 7d2a07b7
 	if (f) {
 		r = radeon_fence_wait((struct radeon_fence *)f, false);
 		if (r) {
