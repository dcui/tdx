--- conflicted
+++ resolved
@@ -98,22 +98,14 @@
 	int r = 0;
 
 	/* always sync to the exclusive fence */
-<<<<<<< HEAD
-	f = dma_resv_get_excl(resv);
-=======
 	f = dma_resv_excl_fence(resv);
->>>>>>> 7d2a07b7
 	fence = f ? to_radeon_fence(f) : NULL;
 	if (fence && fence->rdev == rdev)
 		radeon_sync_fence(sync, fence);
 	else if (f)
 		r = dma_fence_wait(f, true);
 
-<<<<<<< HEAD
-	flist = dma_resv_get_list(resv);
-=======
 	flist = dma_resv_shared_list(resv);
->>>>>>> 7d2a07b7
 	if (shared || !flist || r)
 		return r;
 
