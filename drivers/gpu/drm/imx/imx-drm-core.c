// SPDX-License-Identifier: GPL-2.0+
/*
 * Freescale i.MX drm driver
 *
 * Copyright (C) 2011 Sascha Hauer, Pengutronix
 */

#include <linux/component.h>
#include <linux/device.h>
#include <linux/dma-buf.h>
#include <linux/module.h>
#include <linux/platform_device.h>

#include <video/imx-ipu-v3.h>

#include <drm/drm_atomic.h>
#include <drm/drm_atomic_helper.h>
#include <drm/drm_drv.h>
#include <drm/drm_fb_cma_helper.h>
#include <drm/drm_fb_helper.h>
#include <drm/drm_gem_cma_helper.h>
#include <drm/drm_gem_framebuffer_helper.h>
#include <drm/drm_managed.h>
#include <drm/drm_of.h>
#include <drm/drm_plane_helper.h>
#include <drm/drm_probe_helper.h>
#include <drm/drm_vblank.h>

#include "imx-drm.h"
#include "ipuv3-plane.h"

#define MAX_CRTC	4

static int legacyfb_depth = 16;
module_param(legacyfb_depth, int, 0444);

DEFINE_DRM_GEM_CMA_FOPS(imx_drm_driver_fops);

void imx_drm_connector_destroy(struct drm_connector *connector)
{
	drm_connector_unregister(connector);
	drm_connector_cleanup(connector);
}
EXPORT_SYMBOL_GPL(imx_drm_connector_destroy);

static int imx_drm_atomic_check(struct drm_device *dev,
				struct drm_atomic_state *state)
{
	int ret;

	ret = drm_atomic_helper_check(dev, state);
	if (ret)
		return ret;

	/*
	 * Check modeset again in case crtc_state->mode_changed is
	 * updated in plane's ->atomic_check callback.
	 */
	ret = drm_atomic_helper_check_modeset(dev, state);
	if (ret)
		return ret;

	/* Assign PRG/PRE channels and check if all constrains are satisfied. */
	ret = ipu_planes_assign_pre(dev, state);
	if (ret)
		return ret;

	return ret;
}

static const struct drm_mode_config_funcs imx_drm_mode_config_funcs = {
	.fb_create = drm_gem_fb_create,
	.atomic_check = imx_drm_atomic_check,
	.atomic_commit = drm_atomic_helper_commit,
};

static void imx_drm_atomic_commit_tail(struct drm_atomic_state *state)
{
	struct drm_device *dev = state->dev;
	struct drm_plane *plane;
	struct drm_plane_state *old_plane_state, *new_plane_state;
	bool plane_disabling = false;
	int i;
	bool fence_cookie = dma_fence_begin_signalling();

	drm_atomic_helper_commit_modeset_disables(dev, state);

	drm_atomic_helper_commit_planes(dev, state,
				DRM_PLANE_COMMIT_ACTIVE_ONLY |
				DRM_PLANE_COMMIT_NO_DISABLE_AFTER_MODESET);

	drm_atomic_helper_commit_modeset_enables(dev, state);

	for_each_oldnew_plane_in_state(state, plane, old_plane_state, new_plane_state, i) {
		if (drm_atomic_plane_disabling(old_plane_state, new_plane_state))
			plane_disabling = true;
	}

	/*
	 * The flip done wait is only strictly required by imx-drm if a deferred
	 * plane disable is in-flight. As the core requires blocking commits
	 * to wait for the flip it is done here unconditionally. This keeps the
	 * workitem around a bit longer than required for the majority of
	 * non-blocking commits, but we accept that for the sake of simplicity.
	 */
	drm_atomic_helper_wait_for_flip_done(dev, state);

	if (plane_disabling) {
		for_each_old_plane_in_state(state, plane, old_plane_state, i)
			ipu_plane_disable_deferred(plane);

	}

	drm_atomic_helper_commit_hw_done(state);
	dma_fence_end_signalling(fence_cookie);
}

static const struct drm_mode_config_helper_funcs imx_drm_mode_config_helpers = {
	.atomic_commit_tail = imx_drm_atomic_commit_tail,
};


int imx_drm_encoder_parse_of(struct drm_device *drm,
	struct drm_encoder *encoder, struct device_node *np)
{
	uint32_t crtc_mask = drm_of_find_possible_crtcs(drm, np);

	/*
	 * If we failed to find the CRTC(s) which this encoder is
	 * supposed to be connected to, it's because the CRTC has
	 * not been registered yet.  Defer probing, and hope that
	 * the required CRTC is added later.
	 */
	if (crtc_mask == 0)
		return -EPROBE_DEFER;

	encoder->possible_crtcs = crtc_mask;

	/* FIXME: cloning support not clear, disable it all for now */
	encoder->possible_clones = 0;

	return 0;
}
EXPORT_SYMBOL_GPL(imx_drm_encoder_parse_of);

static const struct drm_ioctl_desc imx_drm_ioctls[] = {
	/* none so far */
};

<<<<<<< HEAD
static struct drm_driver imx_drm_driver = {
	.driver_features	= DRIVER_MODESET | DRIVER_GEM | DRIVER_ATOMIC,
	DRM_GEM_CMA_DRIVER_OPS,
=======
static int imx_drm_dumb_create(struct drm_file *file_priv,
			       struct drm_device *drm,
			       struct drm_mode_create_dumb *args)
{
	u32 width = args->width;
	int ret;

	args->width = ALIGN(width, 8);

	ret = drm_gem_cma_dumb_create(file_priv, drm, args);
	if (ret)
		return ret;

	args->width = width;
	return ret;
}

static const struct drm_driver imx_drm_driver = {
	.driver_features	= DRIVER_MODESET | DRIVER_GEM | DRIVER_ATOMIC,
	DRM_GEM_CMA_DRIVER_OPS_WITH_DUMB_CREATE(imx_drm_dumb_create),
>>>>>>> 7d2a07b7
	.ioctls			= imx_drm_ioctls,
	.num_ioctls		= ARRAY_SIZE(imx_drm_ioctls),
	.fops			= &imx_drm_driver_fops,
	.name			= "imx-drm",
	.desc			= "i.MX DRM graphics",
	.date			= "20120507",
	.major			= 1,
	.minor			= 0,
	.patchlevel		= 0,
};

static int compare_of(struct device *dev, void *data)
{
	struct device_node *np = data;

	/* Special case for DI, dev->of_node may not be set yet */
	if (strcmp(dev->driver->name, "imx-ipuv3-crtc") == 0) {
		struct ipu_client_platformdata *pdata = dev->platform_data;

		return pdata->of_node == np;
	}

	/* Special case for LDB, one device for two channels */
	if (of_node_name_eq(np, "lvds-channel")) {
		np = of_get_parent(np);
		of_node_put(np);
	}

	return dev->of_node == np;
}

static int imx_drm_bind(struct device *dev)
{
	struct drm_device *drm;
	int ret;

	drm = drm_dev_alloc(&imx_drm_driver, dev);
	if (IS_ERR(drm))
		return PTR_ERR(drm);

	/*
	 * enable drm irq mode.
	 * - with irq_enabled = true, we can use the vblank feature.
	 *
	 * P.S. note that we wouldn't use drm irq handler but
	 *      just specific driver own one instead because
	 *      drm framework supports only one irq handler and
	 *      drivers can well take care of their interrupts
	 */
	drm->irq_enabled = true;

	/*
	 * set max width and height as default value(4096x4096).
	 * this value would be used to check framebuffer size limitation
	 * at drm_mode_addfb().
	 */
	drm->mode_config.min_width = 1;
	drm->mode_config.min_height = 1;
	drm->mode_config.max_width = 4096;
	drm->mode_config.max_height = 4096;
	drm->mode_config.funcs = &imx_drm_mode_config_funcs;
	drm->mode_config.helper_private = &imx_drm_mode_config_helpers;
	drm->mode_config.normalize_zpos = true;

	ret = drmm_mode_config_init(drm);
	if (ret)
		goto err_kms;

	ret = drm_vblank_init(drm, MAX_CRTC);
	if (ret)
		goto err_kms;

	dev_set_drvdata(dev, drm);

	/* Now try and bind all our sub-components */
	ret = component_bind_all(dev, drm);
	if (ret)
		goto err_kms;

	drm_mode_config_reset(drm);

	/*
	 * All components are now initialised, so setup the fb helper.
	 * The fb helper takes copies of key hardware information, so the
	 * crtcs/connectors/encoders must not change after this point.
	 */
	if (legacyfb_depth != 16 && legacyfb_depth != 32) {
		dev_warn(dev, "Invalid legacyfb_depth.  Defaulting to 16bpp\n");
		legacyfb_depth = 16;
	}

	drm_kms_helper_poll_init(drm);

	ret = drm_dev_register(drm, 0);
	if (ret)
		goto err_poll_fini;

	drm_fbdev_generic_setup(drm, legacyfb_depth);

	return 0;

err_poll_fini:
	drm_kms_helper_poll_fini(drm);
	component_unbind_all(drm->dev, drm);
err_kms:
	drm_dev_put(drm);

	return ret;
}

static void imx_drm_unbind(struct device *dev)
{
	struct drm_device *drm = dev_get_drvdata(dev);

	drm_dev_unregister(drm);

	drm_kms_helper_poll_fini(drm);

	component_unbind_all(drm->dev, drm);
<<<<<<< HEAD

	drm_mode_config_cleanup(drm);

	dev_set_drvdata(dev, NULL);
=======
>>>>>>> 7d2a07b7

	drm_dev_put(drm);

	dev_set_drvdata(dev, NULL);
}

static const struct component_master_ops imx_drm_ops = {
	.bind = imx_drm_bind,
	.unbind = imx_drm_unbind,
};

static int imx_drm_platform_probe(struct platform_device *pdev)
{
	int ret = drm_of_component_probe(&pdev->dev, compare_of, &imx_drm_ops);

	if (!ret)
		ret = dma_set_coherent_mask(&pdev->dev, DMA_BIT_MASK(32));

	return ret;
}

static int imx_drm_platform_remove(struct platform_device *pdev)
{
	component_master_del(&pdev->dev, &imx_drm_ops);
	return 0;
}

#ifdef CONFIG_PM_SLEEP
static int imx_drm_suspend(struct device *dev)
{
	struct drm_device *drm_dev = dev_get_drvdata(dev);

	return drm_mode_config_helper_suspend(drm_dev);
}

static int imx_drm_resume(struct device *dev)
{
	struct drm_device *drm_dev = dev_get_drvdata(dev);

	return drm_mode_config_helper_resume(drm_dev);
}
#endif

static SIMPLE_DEV_PM_OPS(imx_drm_pm_ops, imx_drm_suspend, imx_drm_resume);

static const struct of_device_id imx_drm_dt_ids[] = {
	{ .compatible = "fsl,imx-display-subsystem", },
	{ /* sentinel */ },
};
MODULE_DEVICE_TABLE(of, imx_drm_dt_ids);

static struct platform_driver imx_drm_pdrv = {
	.probe		= imx_drm_platform_probe,
	.remove		= imx_drm_platform_remove,
	.driver		= {
		.name	= "imx-drm",
		.pm	= &imx_drm_pm_ops,
		.of_match_table = imx_drm_dt_ids,
	},
};

static struct platform_driver * const drivers[] = {
	&imx_drm_pdrv,
	&ipu_drm_driver,
};

static int __init imx_drm_init(void)
{
	return platform_register_drivers(drivers, ARRAY_SIZE(drivers));
}
module_init(imx_drm_init);

static void __exit imx_drm_exit(void)
{
	platform_unregister_drivers(drivers, ARRAY_SIZE(drivers));
}
module_exit(imx_drm_exit);

MODULE_AUTHOR("Sascha Hauer <s.hauer@pengutronix.de>");
MODULE_DESCRIPTION("i.MX drm driver core");
MODULE_LICENSE("GPL");<|MERGE_RESOLUTION|>--- conflicted
+++ resolved
@@ -147,11 +147,6 @@
 	/* none so far */
 };
 
-<<<<<<< HEAD
-static struct drm_driver imx_drm_driver = {
-	.driver_features	= DRIVER_MODESET | DRIVER_GEM | DRIVER_ATOMIC,
-	DRM_GEM_CMA_DRIVER_OPS,
-=======
 static int imx_drm_dumb_create(struct drm_file *file_priv,
 			       struct drm_device *drm,
 			       struct drm_mode_create_dumb *args)
@@ -172,7 +167,6 @@
 static const struct drm_driver imx_drm_driver = {
 	.driver_features	= DRIVER_MODESET | DRIVER_GEM | DRIVER_ATOMIC,
 	DRM_GEM_CMA_DRIVER_OPS_WITH_DUMB_CREATE(imx_drm_dumb_create),
->>>>>>> 7d2a07b7
 	.ioctls			= imx_drm_ioctls,
 	.num_ioctls		= ARRAY_SIZE(imx_drm_ioctls),
 	.fops			= &imx_drm_driver_fops,
@@ -292,13 +286,6 @@
 	drm_kms_helper_poll_fini(drm);
 
 	component_unbind_all(drm->dev, drm);
-<<<<<<< HEAD
-
-	drm_mode_config_cleanup(drm);
-
-	dev_set_drvdata(dev, NULL);
-=======
->>>>>>> 7d2a07b7
 
 	drm_dev_put(drm);
 
