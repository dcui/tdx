--- conflicted
+++ resolved
@@ -329,7 +329,6 @@
 	struct omap_hdmi *hdmi = drm_bridge_to_hdmi(bridge);
 
 	mutex_lock(&hdmi->lock);
-<<<<<<< HEAD
 
 	drm_display_mode_to_videomode(adjusted_mode, &hdmi->cfg.vm);
 
@@ -338,16 +337,6 @@
 	mutex_unlock(&hdmi->lock);
 }
 
-=======
-
-	drm_display_mode_to_videomode(adjusted_mode, &hdmi->cfg.vm);
-
-	dispc_set_tv_pclk(hdmi->dss->dispc, adjusted_mode->clock * 1000);
-
-	mutex_unlock(&hdmi->lock);
-}
-
->>>>>>> 7d2a07b7
 static void hdmi5_bridge_enable(struct drm_bridge *bridge,
 				struct drm_bridge_state *bridge_state)
 {
@@ -692,10 +681,6 @@
 	out->type = OMAP_DISPLAY_TYPE_HDMI;
 	out->name = "hdmi.0";
 	out->dispc_channel = OMAP_DSS_CHANNEL_DIGIT;
-<<<<<<< HEAD
-	out->owner = THIS_MODULE;
-=======
->>>>>>> 7d2a07b7
 	out->of_port = 0;
 
 	r = omapdss_device_init_output(out, &hdmi->bridge);
