config DRM_VMWGFX
	tristate "DRM driver for VMware Virtual GPU"
<<<<<<< HEAD
	depends on DRM && PCI && !XEN
=======
	depends on DRM && PCI && X86
>>>>>>> 25cb62b7
	select FB_DEFERRED_IO
	select FB_CFB_FILLRECT
	select FB_CFB_COPYAREA
	select FB_CFB_IMAGEBLIT
	select DRM_TTM
	# Only needed for the transitional use of drm_crtc_init - can be removed
	# again once vmwgfx sets up the primary plane itself.
	select DRM_KMS_HELPER
	help
	  Choose this option if you would like to run 3D acceleration
	  in a VMware virtual machine.
	  This is a KMS enabled DRM driver for the VMware SVGA2
	  virtual hardware.
	  The compiled module will be called "vmwgfx.ko".

config DRM_VMWGFX_FBCON
	depends on DRM_VMWGFX && FB
	bool "Enable framebuffer console under vmwgfx by default"
	help
	   Choose this option if you are shipping a new vmwgfx
	   userspace driver that supports using the kernel driver.
<|MERGE_RESOLUTION|>--- conflicted
+++ resolved
@@ -1,10 +1,6 @@
 config DRM_VMWGFX
 	tristate "DRM driver for VMware Virtual GPU"
-<<<<<<< HEAD
-	depends on DRM && PCI && !XEN
-=======
-	depends on DRM && PCI && X86
->>>>>>> 25cb62b7
+	depends on DRM && PCI && X86 && !XEN
 	select FB_DEFERRED_IO
 	select FB_CFB_FILLRECT
 	select FB_CFB_COPYAREA
