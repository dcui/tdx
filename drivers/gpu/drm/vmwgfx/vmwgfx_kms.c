// SPDX-License-Identifier: GPL-2.0 OR MIT
/**************************************************************************
 *
 * Copyright 2009-2015 VMware, Inc., Palo Alto, CA., USA
 *
 * Permission is hereby granted, free of charge, to any person obtaining a
 * copy of this software and associated documentation files (the
 * "Software"), to deal in the Software without restriction, including
 * without limitation the rights to use, copy, modify, merge, publish,
 * distribute, sub license, and/or sell copies of the Software, and to
 * permit persons to whom the Software is furnished to do so, subject to
 * the following conditions:
 *
 * The above copyright notice and this permission notice (including the
 * next paragraph) shall be included in all copies or substantial portions
 * of the Software.
 *
 * THE SOFTWARE IS PROVIDED "AS IS", WITHOUT WARRANTY OF ANY KIND, EXPRESS OR
 * IMPLIED, INCLUDING BUT NOT LIMITED TO THE WARRANTIES OF MERCHANTABILITY,
 * FITNESS FOR A PARTICULAR PURPOSE AND NON-INFRINGEMENT. IN NO EVENT SHALL
 * THE COPYRIGHT HOLDERS, AUTHORS AND/OR ITS SUPPLIERS BE LIABLE FOR ANY CLAIM,
 * DAMAGES OR OTHER LIABILITY, WHETHER IN AN ACTION OF CONTRACT, TORT OR
 * OTHERWISE, ARISING FROM, OUT OF OR IN CONNECTION WITH THE SOFTWARE OR THE
 * USE OR OTHER DEALINGS IN THE SOFTWARE.
 *
 **************************************************************************/

#include <drm/drm_atomic.h>
#include <drm/drm_atomic_helper.h>
#include <drm/drm_damage_helper.h>
#include <drm/drm_fourcc.h>
#include <drm/drm_plane_helper.h>
#include <drm/drm_rect.h>
#include <drm/drm_sysfs.h>
#include <drm/drm_vblank.h>
<<<<<<< HEAD

#include "vmwgfx_kms.h"
=======
>>>>>>> 7d2a07b7

#include "vmwgfx_kms.h"

void vmw_du_cleanup(struct vmw_display_unit *du)
{
	struct vmw_private *dev_priv = vmw_priv(du->primary.dev);
	drm_plane_cleanup(&du->primary);
	if (vmw_cmd_supported(dev_priv))
		drm_plane_cleanup(&du->cursor);

	drm_connector_unregister(&du->connector);
	drm_crtc_cleanup(&du->crtc);
	drm_encoder_cleanup(&du->encoder);
	drm_connector_cleanup(&du->connector);
}

/*
 * Display Unit Cursor functions
 */

static int vmw_cursor_update_image(struct vmw_private *dev_priv,
				   u32 *image, u32 width, u32 height,
				   u32 hotspotX, u32 hotspotY)
{
	struct {
		u32 cmd;
		SVGAFifoCmdDefineAlphaCursor cursor;
	} *cmd;
	u32 image_size = width * height * 4;
	u32 cmd_size = sizeof(*cmd) + image_size;

	if (!image)
		return -EINVAL;

	cmd = VMW_CMD_RESERVE(dev_priv, cmd_size);
	if (unlikely(cmd == NULL))
		return -ENOMEM;

	memset(cmd, 0, sizeof(*cmd));

	memcpy(&cmd[1], image, image_size);

	cmd->cmd = SVGA_CMD_DEFINE_ALPHA_CURSOR;
	cmd->cursor.id = 0;
	cmd->cursor.width = width;
	cmd->cursor.height = height;
	cmd->cursor.hotspotX = hotspotX;
	cmd->cursor.hotspotY = hotspotY;

	vmw_cmd_commit_flush(dev_priv, cmd_size);

	return 0;
}

static int vmw_cursor_update_bo(struct vmw_private *dev_priv,
				struct vmw_buffer_object *bo,
				u32 width, u32 height,
				u32 hotspotX, u32 hotspotY)
{
	struct ttm_bo_kmap_obj map;
	unsigned long kmap_offset;
	unsigned long kmap_num;
	void *virtual;
	bool dummy;
	int ret;

	kmap_offset = 0;
	kmap_num = (width*height*4 + PAGE_SIZE - 1) >> PAGE_SHIFT;

	ret = ttm_bo_reserve(&bo->base, true, false, NULL);
	if (unlikely(ret != 0)) {
		DRM_ERROR("reserve failed\n");
		return -EINVAL;
	}

	ret = ttm_bo_kmap(&bo->base, kmap_offset, kmap_num, &map);
	if (unlikely(ret != 0))
		goto err_unreserve;

	virtual = ttm_kmap_obj_virtual(&map, &dummy);
	ret = vmw_cursor_update_image(dev_priv, virtual, width, height,
				      hotspotX, hotspotY);

	ttm_bo_kunmap(&map);
err_unreserve:
	ttm_bo_unreserve(&bo->base);

	return ret;
}


static void vmw_cursor_update_position(struct vmw_private *dev_priv,
				       bool show, int x, int y)
{
	uint32_t count;

	spin_lock(&dev_priv->cursor_lock);
	if (vmw_is_cursor_bypass3_enabled(dev_priv)) {
		vmw_fifo_mem_write(dev_priv, SVGA_FIFO_CURSOR_ON, show ? 1 : 0);
		vmw_fifo_mem_write(dev_priv, SVGA_FIFO_CURSOR_X, x);
		vmw_fifo_mem_write(dev_priv, SVGA_FIFO_CURSOR_Y, y);
		count = vmw_fifo_mem_read(dev_priv, SVGA_FIFO_CURSOR_COUNT);
		vmw_fifo_mem_write(dev_priv, SVGA_FIFO_CURSOR_COUNT, ++count);
	} else {
		vmw_write(dev_priv, SVGA_REG_CURSOR_X, x);
		vmw_write(dev_priv, SVGA_REG_CURSOR_Y, y);
		vmw_write(dev_priv, SVGA_REG_CURSOR_ON, show ? 1 : 0);
	}
	spin_unlock(&dev_priv->cursor_lock);
}


void vmw_kms_cursor_snoop(struct vmw_surface *srf,
			  struct ttm_object_file *tfile,
			  struct ttm_buffer_object *bo,
			  SVGA3dCmdHeader *header)
{
	struct ttm_bo_kmap_obj map;
	unsigned long kmap_offset;
	unsigned long kmap_num;
	SVGA3dCopyBox *box;
	unsigned box_count;
	void *virtual;
	bool dummy;
	struct vmw_dma_cmd {
		SVGA3dCmdHeader header;
		SVGA3dCmdSurfaceDMA dma;
	} *cmd;
	int i, ret;

	cmd = container_of(header, struct vmw_dma_cmd, header);

	/* No snooper installed */
	if (!srf->snooper.image)
		return;

	if (cmd->dma.host.face != 0 || cmd->dma.host.mipmap != 0) {
		DRM_ERROR("face and mipmap for cursors should never != 0\n");
		return;
	}

	if (cmd->header.size < 64) {
		DRM_ERROR("at least one full copy box must be given\n");
		return;
	}

	box = (SVGA3dCopyBox *)&cmd[1];
	box_count = (cmd->header.size - sizeof(SVGA3dCmdSurfaceDMA)) /
			sizeof(SVGA3dCopyBox);

	if (cmd->dma.guest.ptr.offset % PAGE_SIZE ||
	    box->x != 0    || box->y != 0    || box->z != 0    ||
	    box->srcx != 0 || box->srcy != 0 || box->srcz != 0 ||
	    box->d != 1    || box_count != 1) {
		/* TODO handle none page aligned offsets */
		/* TODO handle more dst & src != 0 */
		/* TODO handle more then one copy */
		DRM_ERROR("Can't snoop dma request for cursor!\n");
		DRM_ERROR("(%u, %u, %u) (%u, %u, %u) (%ux%ux%u) %u %u\n",
			  box->srcx, box->srcy, box->srcz,
			  box->x, box->y, box->z,
			  box->w, box->h, box->d, box_count,
			  cmd->dma.guest.ptr.offset);
		return;
	}

	kmap_offset = cmd->dma.guest.ptr.offset >> PAGE_SHIFT;
	kmap_num = (64*64*4) >> PAGE_SHIFT;

	ret = ttm_bo_reserve(bo, true, false, NULL);
	if (unlikely(ret != 0)) {
		DRM_ERROR("reserve failed\n");
		return;
	}

	ret = ttm_bo_kmap(bo, kmap_offset, kmap_num, &map);
	if (unlikely(ret != 0))
		goto err_unreserve;

	virtual = ttm_kmap_obj_virtual(&map, &dummy);

	if (box->w == 64 && cmd->dma.guest.pitch == 64*4) {
		memcpy(srf->snooper.image, virtual, 64*64*4);
	} else {
		/* Image is unsigned pointer. */
		for (i = 0; i < box->h; i++)
			memcpy(srf->snooper.image + i * 64,
			       virtual + i * cmd->dma.guest.pitch,
			       box->w * 4);
	}

	srf->snooper.age++;

	ttm_bo_kunmap(&map);
err_unreserve:
	ttm_bo_unreserve(bo);
}

/**
 * vmw_kms_legacy_hotspot_clear - Clear legacy hotspots
 *
 * @dev_priv: Pointer to the device private struct.
 *
 * Clears all legacy hotspots.
 */
void vmw_kms_legacy_hotspot_clear(struct vmw_private *dev_priv)
{
	struct drm_device *dev = &dev_priv->drm;
	struct vmw_display_unit *du;
	struct drm_crtc *crtc;

	drm_modeset_lock_all(dev);
	drm_for_each_crtc(crtc, dev) {
		du = vmw_crtc_to_du(crtc);

		du->hotspot_x = 0;
		du->hotspot_y = 0;
	}
	drm_modeset_unlock_all(dev);
}

void vmw_kms_cursor_post_execbuf(struct vmw_private *dev_priv)
{
	struct drm_device *dev = &dev_priv->drm;
	struct vmw_display_unit *du;
	struct drm_crtc *crtc;

	mutex_lock(&dev->mode_config.mutex);

	list_for_each_entry(crtc, &dev->mode_config.crtc_list, head) {
		du = vmw_crtc_to_du(crtc);
		if (!du->cursor_surface ||
		    du->cursor_age == du->cursor_surface->snooper.age)
			continue;

		du->cursor_age = du->cursor_surface->snooper.age;
		vmw_cursor_update_image(dev_priv,
					du->cursor_surface->snooper.image,
					64, 64,
					du->hotspot_x + du->core_hotspot_x,
					du->hotspot_y + du->core_hotspot_y);
	}

	mutex_unlock(&dev->mode_config.mutex);
}


void vmw_du_cursor_plane_destroy(struct drm_plane *plane)
{
	vmw_cursor_update_position(plane->dev->dev_private, false, 0, 0);

	drm_plane_cleanup(plane);
}


void vmw_du_primary_plane_destroy(struct drm_plane *plane)
{
	drm_plane_cleanup(plane);

	/* Planes are static in our case so we don't free it */
}


/**
 * vmw_du_plane_unpin_surf - unpins resource associated with a framebuffer surface
 *
 * @vps: plane state associated with the display surface
 * @unreference: true if we also want to unreference the display.
 */
void vmw_du_plane_unpin_surf(struct vmw_plane_state *vps,
			     bool unreference)
{
	if (vps->surf) {
		if (vps->pinned) {
			vmw_resource_unpin(&vps->surf->res);
			vps->pinned--;
		}

		if (unreference) {
			if (vps->pinned)
				DRM_ERROR("Surface still pinned\n");
			vmw_surface_unreference(&vps->surf);
		}
	}
}


/**
 * vmw_du_plane_cleanup_fb - Unpins the cursor
 *
 * @plane:  display plane
 * @old_state: Contains the FB to clean up
 *
 * Unpins the framebuffer surface
 *
 * Returns 0 on success
 */
void
vmw_du_plane_cleanup_fb(struct drm_plane *plane,
			struct drm_plane_state *old_state)
{
	struct vmw_plane_state *vps = vmw_plane_state_to_vps(old_state);

	vmw_du_plane_unpin_surf(vps, false);
}


/**
 * vmw_du_cursor_plane_prepare_fb - Readies the cursor by referencing it
 *
 * @plane:  display plane
 * @new_state: info on the new plane state, including the FB
 *
 * Returns 0 on success
 */
int
vmw_du_cursor_plane_prepare_fb(struct drm_plane *plane,
			       struct drm_plane_state *new_state)
{
	struct drm_framebuffer *fb = new_state->fb;
	struct vmw_plane_state *vps = vmw_plane_state_to_vps(new_state);


	if (vps->surf)
		vmw_surface_unreference(&vps->surf);

	if (vps->bo)
		vmw_bo_unreference(&vps->bo);

	if (fb) {
		if (vmw_framebuffer_to_vfb(fb)->bo) {
			vps->bo = vmw_framebuffer_to_vfbd(fb)->buffer;
			vmw_bo_reference(vps->bo);
		} else {
			vps->surf = vmw_framebuffer_to_vfbs(fb)->surface;
			vmw_surface_reference(vps->surf);
		}
	}

	return 0;
}


void
vmw_du_cursor_plane_atomic_update(struct drm_plane *plane,
				  struct drm_atomic_state *state)
{
	struct drm_plane_state *new_state = drm_atomic_get_new_plane_state(state,
									   plane);
	struct drm_plane_state *old_state = drm_atomic_get_old_plane_state(state,
									   plane);
	struct drm_crtc *crtc = new_state->crtc ?: old_state->crtc;
	struct vmw_private *dev_priv = vmw_priv(crtc->dev);
	struct vmw_display_unit *du = vmw_crtc_to_du(crtc);
	struct vmw_plane_state *vps = vmw_plane_state_to_vps(new_state);
	s32 hotspot_x, hotspot_y;
	int ret = 0;


	hotspot_x = du->hotspot_x;
	hotspot_y = du->hotspot_y;

	if (new_state->fb) {
		hotspot_x += new_state->fb->hot_x;
		hotspot_y += new_state->fb->hot_y;
	}

	du->cursor_surface = vps->surf;
	du->cursor_bo = vps->bo;

	if (vps->surf) {
		du->cursor_age = du->cursor_surface->snooper.age;

		ret = vmw_cursor_update_image(dev_priv,
					      vps->surf->snooper.image,
					      64, 64, hotspot_x,
					      hotspot_y);
	} else if (vps->bo) {
		ret = vmw_cursor_update_bo(dev_priv, vps->bo,
					   new_state->crtc_w,
					   new_state->crtc_h,
					   hotspot_x, hotspot_y);
	} else {
		vmw_cursor_update_position(dev_priv, false, 0, 0);
		return;
	}

	if (!ret) {
		du->cursor_x = new_state->crtc_x + du->set_gui_x;
		du->cursor_y = new_state->crtc_y + du->set_gui_y;

		vmw_cursor_update_position(dev_priv, true,
					   du->cursor_x + hotspot_x,
					   du->cursor_y + hotspot_y);

		du->core_hotspot_x = hotspot_x - du->hotspot_x;
		du->core_hotspot_y = hotspot_y - du->hotspot_y;
	} else {
		DRM_ERROR("Failed to update cursor image\n");
	}
}


/**
 * vmw_du_primary_plane_atomic_check - check if the new state is okay
 *
 * @plane: display plane
 * @state: info on the new plane state, including the FB
 *
 * Check if the new state is settable given the current state.  Other
 * than what the atomic helper checks, we care about crtc fitting
 * the FB and maintaining one active framebuffer.
 *
 * Returns 0 on success
 */
int vmw_du_primary_plane_atomic_check(struct drm_plane *plane,
				      struct drm_atomic_state *state)
{
	struct drm_plane_state *new_state = drm_atomic_get_new_plane_state(state,
									   plane);
	struct drm_crtc_state *crtc_state = NULL;
	struct drm_framebuffer *new_fb = new_state->fb;
	int ret;

	if (new_state->crtc)
		crtc_state = drm_atomic_get_new_crtc_state(state,
							   new_state->crtc);

	ret = drm_atomic_helper_check_plane_state(new_state, crtc_state,
						  DRM_PLANE_HELPER_NO_SCALING,
						  DRM_PLANE_HELPER_NO_SCALING,
						  false, true);

	if (!ret && new_fb) {
		struct drm_crtc *crtc = new_state->crtc;
		struct vmw_display_unit *du = vmw_crtc_to_du(crtc);

		vmw_connector_state_to_vcs(du->connector.state);
	}


	return ret;
}


/**
 * vmw_du_cursor_plane_atomic_check - check if the new state is okay
 *
 * @plane: cursor plane
 * @state: info on the new plane state
 *
 * This is a chance to fail if the new cursor state does not fit
 * our requirements.
 *
 * Returns 0 on success
 */
int vmw_du_cursor_plane_atomic_check(struct drm_plane *plane,
				     struct drm_atomic_state *state)
{
	struct drm_plane_state *new_state = drm_atomic_get_new_plane_state(state,
									   plane);
	int ret = 0;
	struct drm_crtc_state *crtc_state = NULL;
	struct vmw_surface *surface = NULL;
	struct drm_framebuffer *fb = new_state->fb;

	if (new_state->crtc)
		crtc_state = drm_atomic_get_new_crtc_state(new_state->state,
							   new_state->crtc);

	ret = drm_atomic_helper_check_plane_state(new_state, crtc_state,
						  DRM_PLANE_HELPER_NO_SCALING,
						  DRM_PLANE_HELPER_NO_SCALING,
						  true, true);
	if (ret)
		return ret;

	/* Turning off */
	if (!fb)
		return 0;

	/* A lot of the code assumes this */
	if (new_state->crtc_w != 64 || new_state->crtc_h != 64) {
		DRM_ERROR("Invalid cursor dimensions (%d, %d)\n",
			  new_state->crtc_w, new_state->crtc_h);
		ret = -EINVAL;
	}

	if (!vmw_framebuffer_to_vfb(fb)->bo)
		surface = vmw_framebuffer_to_vfbs(fb)->surface;

	if (surface && !surface->snooper.image) {
		DRM_ERROR("surface not suitable for cursor\n");
		ret = -EINVAL;
	}

	return ret;
}


int vmw_du_crtc_atomic_check(struct drm_crtc *crtc,
			     struct drm_atomic_state *state)
{
	struct drm_crtc_state *new_state = drm_atomic_get_new_crtc_state(state,
									 crtc);
	struct vmw_display_unit *du = vmw_crtc_to_du(new_state->crtc);
	int connector_mask = drm_connector_mask(&du->connector);
	bool has_primary = new_state->plane_mask &
			   drm_plane_mask(crtc->primary);

	/* We always want to have an active plane with an active CRTC */
	if (has_primary != new_state->enable)
		return -EINVAL;


	if (new_state->connector_mask != connector_mask &&
	    new_state->connector_mask != 0) {
		DRM_ERROR("Invalid connectors configuration\n");
		return -EINVAL;
	}

	/*
	 * Our virtual device does not have a dot clock, so use the logical
	 * clock value as the dot clock.
	 */
	if (new_state->mode.crtc_clock == 0)
		new_state->adjusted_mode.crtc_clock = new_state->mode.clock;

	return 0;
}


void vmw_du_crtc_atomic_begin(struct drm_crtc *crtc,
			      struct drm_atomic_state *state)
{
}


void vmw_du_crtc_atomic_flush(struct drm_crtc *crtc,
			      struct drm_atomic_state *state)
{
	struct drm_pending_vblank_event *event = crtc->state->event;

	if (event) {
		crtc->state->event = NULL;

		spin_lock_irq(&crtc->dev->event_lock);
		drm_crtc_send_vblank_event(crtc, event);
		spin_unlock_irq(&crtc->dev->event_lock);
	}
}


/**
 * vmw_du_crtc_duplicate_state - duplicate crtc state
 * @crtc: DRM crtc
 *
 * Allocates and returns a copy of the crtc state (both common and
 * vmw-specific) for the specified crtc.
 *
 * Returns: The newly allocated crtc state, or NULL on failure.
 */
struct drm_crtc_state *
vmw_du_crtc_duplicate_state(struct drm_crtc *crtc)
{
	struct drm_crtc_state *state;
	struct vmw_crtc_state *vcs;

	if (WARN_ON(!crtc->state))
		return NULL;

	vcs = kmemdup(crtc->state, sizeof(*vcs), GFP_KERNEL);

	if (!vcs)
		return NULL;

	state = &vcs->base;

	__drm_atomic_helper_crtc_duplicate_state(crtc, state);

	return state;
}


/**
 * vmw_du_crtc_reset - creates a blank vmw crtc state
 * @crtc: DRM crtc
 *
 * Resets the atomic state for @crtc by freeing the state pointer (which
 * might be NULL, e.g. at driver load time) and allocating a new empty state
 * object.
 */
void vmw_du_crtc_reset(struct drm_crtc *crtc)
{
	struct vmw_crtc_state *vcs;


	if (crtc->state) {
		__drm_atomic_helper_crtc_destroy_state(crtc->state);

		kfree(vmw_crtc_state_to_vcs(crtc->state));
	}

	vcs = kzalloc(sizeof(*vcs), GFP_KERNEL);

	if (!vcs) {
		DRM_ERROR("Cannot allocate vmw_crtc_state\n");
		return;
	}

	__drm_atomic_helper_crtc_reset(crtc, &vcs->base);
}


/**
 * vmw_du_crtc_destroy_state - destroy crtc state
 * @crtc: DRM crtc
 * @state: state object to destroy
 *
 * Destroys the crtc state (both common and vmw-specific) for the
 * specified plane.
 */
void
vmw_du_crtc_destroy_state(struct drm_crtc *crtc,
			  struct drm_crtc_state *state)
{
	drm_atomic_helper_crtc_destroy_state(crtc, state);
}


/**
 * vmw_du_plane_duplicate_state - duplicate plane state
 * @plane: drm plane
 *
 * Allocates and returns a copy of the plane state (both common and
 * vmw-specific) for the specified plane.
 *
 * Returns: The newly allocated plane state, or NULL on failure.
 */
struct drm_plane_state *
vmw_du_plane_duplicate_state(struct drm_plane *plane)
{
	struct drm_plane_state *state;
	struct vmw_plane_state *vps;

	vps = kmemdup(plane->state, sizeof(*vps), GFP_KERNEL);

	if (!vps)
		return NULL;

	vps->pinned = 0;
	vps->cpp = 0;

	/* Each ref counted resource needs to be acquired again */
	if (vps->surf)
		(void) vmw_surface_reference(vps->surf);

	if (vps->bo)
		(void) vmw_bo_reference(vps->bo);

	state = &vps->base;

	__drm_atomic_helper_plane_duplicate_state(plane, state);

	return state;
}


/**
 * vmw_du_plane_reset - creates a blank vmw plane state
 * @plane: drm plane
 *
 * Resets the atomic state for @plane by freeing the state pointer (which might
 * be NULL, e.g. at driver load time) and allocating a new empty state object.
 */
void vmw_du_plane_reset(struct drm_plane *plane)
{
	struct vmw_plane_state *vps;


	if (plane->state)
		vmw_du_plane_destroy_state(plane, plane->state);

	vps = kzalloc(sizeof(*vps), GFP_KERNEL);

	if (!vps) {
		DRM_ERROR("Cannot allocate vmw_plane_state\n");
		return;
	}

	__drm_atomic_helper_plane_reset(plane, &vps->base);
}


/**
 * vmw_du_plane_destroy_state - destroy plane state
 * @plane: DRM plane
 * @state: state object to destroy
 *
 * Destroys the plane state (both common and vmw-specific) for the
 * specified plane.
 */
void
vmw_du_plane_destroy_state(struct drm_plane *plane,
			   struct drm_plane_state *state)
{
	struct vmw_plane_state *vps = vmw_plane_state_to_vps(state);


	/* Should have been freed by cleanup_fb */
	if (vps->surf)
		vmw_surface_unreference(&vps->surf);

	if (vps->bo)
		vmw_bo_unreference(&vps->bo);

	drm_atomic_helper_plane_destroy_state(plane, state);
}


/**
 * vmw_du_connector_duplicate_state - duplicate connector state
 * @connector: DRM connector
 *
 * Allocates and returns a copy of the connector state (both common and
 * vmw-specific) for the specified connector.
 *
 * Returns: The newly allocated connector state, or NULL on failure.
 */
struct drm_connector_state *
vmw_du_connector_duplicate_state(struct drm_connector *connector)
{
	struct drm_connector_state *state;
	struct vmw_connector_state *vcs;

	if (WARN_ON(!connector->state))
		return NULL;

	vcs = kmemdup(connector->state, sizeof(*vcs), GFP_KERNEL);

	if (!vcs)
		return NULL;

	state = &vcs->base;

	__drm_atomic_helper_connector_duplicate_state(connector, state);

	return state;
}


/**
 * vmw_du_connector_reset - creates a blank vmw connector state
 * @connector: DRM connector
 *
 * Resets the atomic state for @connector by freeing the state pointer (which
 * might be NULL, e.g. at driver load time) and allocating a new empty state
 * object.
 */
void vmw_du_connector_reset(struct drm_connector *connector)
{
	struct vmw_connector_state *vcs;


	if (connector->state) {
		__drm_atomic_helper_connector_destroy_state(connector->state);

		kfree(vmw_connector_state_to_vcs(connector->state));
	}

	vcs = kzalloc(sizeof(*vcs), GFP_KERNEL);

	if (!vcs) {
		DRM_ERROR("Cannot allocate vmw_connector_state\n");
		return;
	}

	__drm_atomic_helper_connector_reset(connector, &vcs->base);
}


/**
 * vmw_du_connector_destroy_state - destroy connector state
 * @connector: DRM connector
 * @state: state object to destroy
 *
 * Destroys the connector state (both common and vmw-specific) for the
 * specified plane.
 */
void
vmw_du_connector_destroy_state(struct drm_connector *connector,
			  struct drm_connector_state *state)
{
	drm_atomic_helper_connector_destroy_state(connector, state);
}
/*
 * Generic framebuffer code
 */

/*
 * Surface framebuffer code
 */

static void vmw_framebuffer_surface_destroy(struct drm_framebuffer *framebuffer)
{
	struct vmw_framebuffer_surface *vfbs =
		vmw_framebuffer_to_vfbs(framebuffer);

	drm_framebuffer_cleanup(framebuffer);
	vmw_surface_unreference(&vfbs->surface);
	if (vfbs->base.user_obj)
		ttm_base_object_unref(&vfbs->base.user_obj);

	kfree(vfbs);
}

/**
 * vmw_kms_readback - Perform a readback from the screen system to
 * a buffer-object backed framebuffer.
 *
 * @dev_priv: Pointer to the device private structure.
 * @file_priv: Pointer to a struct drm_file identifying the caller.
 * Must be set to NULL if @user_fence_rep is NULL.
 * @vfb: Pointer to the buffer-object backed framebuffer.
 * @user_fence_rep: User-space provided structure for fence information.
 * Must be set to non-NULL if @file_priv is non-NULL.
 * @vclips: Array of clip rects.
 * @num_clips: Number of clip rects in @vclips.
 *
 * Returns 0 on success, negative error code on failure. -ERESTARTSYS if
 * interrupted.
 */
int vmw_kms_readback(struct vmw_private *dev_priv,
		     struct drm_file *file_priv,
		     struct vmw_framebuffer *vfb,
		     struct drm_vmw_fence_rep __user *user_fence_rep,
		     struct drm_vmw_rect *vclips,
		     uint32_t num_clips)
{
	switch (dev_priv->active_display_unit) {
	case vmw_du_screen_object:
		return vmw_kms_sou_readback(dev_priv, file_priv, vfb,
					    user_fence_rep, vclips, num_clips,
					    NULL);
	case vmw_du_screen_target:
		return vmw_kms_stdu_dma(dev_priv, file_priv, vfb,
					user_fence_rep, NULL, vclips, num_clips,
					1, false, true, NULL);
	default:
		WARN_ONCE(true,
			  "Readback called with invalid display system.\n");
}

	return -ENOSYS;
}


static const struct drm_framebuffer_funcs vmw_framebuffer_surface_funcs = {
	.destroy = vmw_framebuffer_surface_destroy,
	.dirty = drm_atomic_helper_dirtyfb,
};

static int vmw_kms_new_framebuffer_surface(struct vmw_private *dev_priv,
					   struct vmw_surface *surface,
					   struct vmw_framebuffer **out,
					   const struct drm_mode_fb_cmd2
					   *mode_cmd,
					   bool is_bo_proxy)

{
	struct drm_device *dev = &dev_priv->drm;
	struct vmw_framebuffer_surface *vfbs;
	enum SVGA3dSurfaceFormat format;
	int ret;

	/* 3D is only supported on HWv8 and newer hosts */
	if (dev_priv->active_display_unit == vmw_du_legacy)
		return -ENOSYS;

	/*
	 * Sanity checks.
	 */

	/* Surface must be marked as a scanout. */
	if (unlikely(!surface->metadata.scanout))
		return -EINVAL;

	if (unlikely(surface->metadata.mip_levels[0] != 1 ||
		     surface->metadata.num_sizes != 1 ||
		     surface->metadata.base_size.width < mode_cmd->width ||
		     surface->metadata.base_size.height < mode_cmd->height ||
		     surface->metadata.base_size.depth != 1)) {
		DRM_ERROR("Incompatible surface dimensions "
			  "for requested mode.\n");
		return -EINVAL;
	}

	switch (mode_cmd->pixel_format) {
	case DRM_FORMAT_ARGB8888:
		format = SVGA3D_A8R8G8B8;
		break;
	case DRM_FORMAT_XRGB8888:
		format = SVGA3D_X8R8G8B8;
		break;
	case DRM_FORMAT_RGB565:
		format = SVGA3D_R5G6B5;
		break;
	case DRM_FORMAT_XRGB1555:
		format = SVGA3D_A1R5G5B5;
		break;
	default:
		DRM_ERROR("Invalid pixel format: %p4cc\n",
			  &mode_cmd->pixel_format);
		return -EINVAL;
	}

	/*
	 * For DX, surface format validation is done when surface->scanout
	 * is set.
	 */
	if (!has_sm4_context(dev_priv) && format != surface->metadata.format) {
		DRM_ERROR("Invalid surface format for requested mode.\n");
		return -EINVAL;
	}

	vfbs = kzalloc(sizeof(*vfbs), GFP_KERNEL);
	if (!vfbs) {
		ret = -ENOMEM;
		goto out_err1;
	}

	drm_helper_mode_fill_fb_struct(dev, &vfbs->base.base, mode_cmd);
	vfbs->surface = vmw_surface_reference(surface);
	vfbs->base.user_handle = mode_cmd->handles[0];
	vfbs->is_bo_proxy = is_bo_proxy;

	*out = &vfbs->base;

	ret = drm_framebuffer_init(dev, &vfbs->base.base,
				   &vmw_framebuffer_surface_funcs);
	if (ret)
		goto out_err2;

	return 0;

out_err2:
	vmw_surface_unreference(&surface);
	kfree(vfbs);
out_err1:
	return ret;
}

/*
 * Buffer-object framebuffer code
 */

static void vmw_framebuffer_bo_destroy(struct drm_framebuffer *framebuffer)
{
	struct vmw_framebuffer_bo *vfbd =
		vmw_framebuffer_to_vfbd(framebuffer);

	drm_framebuffer_cleanup(framebuffer);
	vmw_bo_unreference(&vfbd->buffer);
	if (vfbd->base.user_obj)
		ttm_base_object_unref(&vfbd->base.user_obj);

	kfree(vfbd);
}

static int vmw_framebuffer_bo_dirty(struct drm_framebuffer *framebuffer,
				    struct drm_file *file_priv,
				    unsigned int flags, unsigned int color,
				    struct drm_clip_rect *clips,
				    unsigned int num_clips)
{
	struct vmw_private *dev_priv = vmw_priv(framebuffer->dev);
	struct vmw_framebuffer_bo *vfbd =
		vmw_framebuffer_to_vfbd(framebuffer);
	struct drm_clip_rect norect;
	int ret, increment = 1;

	drm_modeset_lock_all(&dev_priv->drm);

	if (!num_clips) {
		num_clips = 1;
		clips = &norect;
		norect.x1 = norect.y1 = 0;
		norect.x2 = framebuffer->width;
		norect.y2 = framebuffer->height;
	} else if (flags & DRM_MODE_FB_DIRTY_ANNOTATE_COPY) {
		num_clips /= 2;
		increment = 2;
	}

	switch (dev_priv->active_display_unit) {
	case vmw_du_legacy:
		ret = vmw_kms_ldu_do_bo_dirty(dev_priv, &vfbd->base, 0, 0,
					      clips, num_clips, increment);
		break;
	default:
		ret = -EINVAL;
		WARN_ONCE(true, "Dirty called with invalid display system.\n");
		break;
	}

	vmw_cmd_flush(dev_priv, false);

	drm_modeset_unlock_all(&dev_priv->drm);

	return ret;
}

static int vmw_framebuffer_bo_dirty_ext(struct drm_framebuffer *framebuffer,
					struct drm_file *file_priv,
					unsigned int flags, unsigned int color,
					struct drm_clip_rect *clips,
					unsigned int num_clips)
{
	struct vmw_private *dev_priv = vmw_priv(framebuffer->dev);

	if (dev_priv->active_display_unit == vmw_du_legacy &&
	    vmw_cmd_supported(dev_priv))
		return vmw_framebuffer_bo_dirty(framebuffer, file_priv, flags,
						color, clips, num_clips);

	return drm_atomic_helper_dirtyfb(framebuffer, file_priv, flags, color,
					 clips, num_clips);
}

static const struct drm_framebuffer_funcs vmw_framebuffer_bo_funcs = {
	.destroy = vmw_framebuffer_bo_destroy,
	.dirty = vmw_framebuffer_bo_dirty_ext,
};

/*
 * Pin the bofer in a location suitable for access by the
 * display system.
 */
static int vmw_framebuffer_pin(struct vmw_framebuffer *vfb)
{
	struct vmw_private *dev_priv = vmw_priv(vfb->base.dev);
	struct vmw_buffer_object *buf;
	struct ttm_placement *placement;
	int ret;

	buf = vfb->bo ?  vmw_framebuffer_to_vfbd(&vfb->base)->buffer :
		vmw_framebuffer_to_vfbs(&vfb->base)->surface->res.backup;

	if (!buf)
		return 0;

	switch (dev_priv->active_display_unit) {
	case vmw_du_legacy:
		vmw_overlay_pause_all(dev_priv);
		ret = vmw_bo_pin_in_start_of_vram(dev_priv, buf, false);
		vmw_overlay_resume_all(dev_priv);
		break;
	case vmw_du_screen_object:
	case vmw_du_screen_target:
		if (vfb->bo) {
			if (dev_priv->capabilities & SVGA_CAP_3D) {
				/*
				 * Use surface DMA to get content to
				 * sreen target surface.
				 */
				placement = &vmw_vram_gmr_placement;
			} else {
				/* Use CPU blit. */
				placement = &vmw_sys_placement;
			}
		} else {
			/* Use surface / image update */
			placement = &vmw_mob_placement;
		}

		return vmw_bo_pin_in_placement(dev_priv, buf, placement, false);
	default:
		return -EINVAL;
	}

	return ret;
}

static int vmw_framebuffer_unpin(struct vmw_framebuffer *vfb)
{
	struct vmw_private *dev_priv = vmw_priv(vfb->base.dev);
	struct vmw_buffer_object *buf;

	buf = vfb->bo ?  vmw_framebuffer_to_vfbd(&vfb->base)->buffer :
		vmw_framebuffer_to_vfbs(&vfb->base)->surface->res.backup;

	if (WARN_ON(!buf))
		return 0;

	return vmw_bo_unpin(dev_priv, buf, false);
}

/**
 * vmw_create_bo_proxy - create a proxy surface for the buffer object
 *
 * @dev: DRM device
 * @mode_cmd: parameters for the new surface
 * @bo_mob: MOB backing the buffer object
 * @srf_out: newly created surface
 *
 * When the content FB is a buffer object, we create a surface as a proxy to the
 * same buffer.  This way we can do a surface copy rather than a surface DMA.
 * This is a more efficient approach
 *
 * RETURNS:
 * 0 on success, error code otherwise
 */
static int vmw_create_bo_proxy(struct drm_device *dev,
			       const struct drm_mode_fb_cmd2 *mode_cmd,
			       struct vmw_buffer_object *bo_mob,
			       struct vmw_surface **srf_out)
{
	struct vmw_surface_metadata metadata = {0};
	uint32_t format;
	struct vmw_resource *res;
	unsigned int bytes_pp;
	int ret;

	switch (mode_cmd->pixel_format) {
	case DRM_FORMAT_ARGB8888:
	case DRM_FORMAT_XRGB8888:
		format = SVGA3D_X8R8G8B8;
		bytes_pp = 4;
		break;

	case DRM_FORMAT_RGB565:
	case DRM_FORMAT_XRGB1555:
		format = SVGA3D_R5G6B5;
		bytes_pp = 2;
		break;

	case 8:
		format = SVGA3D_P8;
		bytes_pp = 1;
		break;

	default:
		DRM_ERROR("Invalid framebuffer format %p4cc\n",
			  &mode_cmd->pixel_format);
		return -EINVAL;
	}

	metadata.format = format;
	metadata.mip_levels[0] = 1;
	metadata.num_sizes = 1;
	metadata.base_size.width = mode_cmd->pitches[0] / bytes_pp;
	metadata.base_size.height =  mode_cmd->height;
	metadata.base_size.depth = 1;
	metadata.scanout = true;

	ret = vmw_gb_surface_define(vmw_priv(dev), 0, &metadata, srf_out);
	if (ret) {
		DRM_ERROR("Failed to allocate proxy content buffer\n");
		return ret;
	}

	res = &(*srf_out)->res;

	/* Reserve and switch the backing mob. */
	mutex_lock(&res->dev_priv->cmdbuf_mutex);
	(void) vmw_resource_reserve(res, false, true);
	vmw_bo_unreference(&res->backup);
	res->backup = vmw_bo_reference(bo_mob);
	res->backup_offset = 0;
	vmw_resource_unreserve(res, false, false, false, NULL, 0);
	mutex_unlock(&res->dev_priv->cmdbuf_mutex);

	return 0;
}



static int vmw_kms_new_framebuffer_bo(struct vmw_private *dev_priv,
				      struct vmw_buffer_object *bo,
				      struct vmw_framebuffer **out,
				      const struct drm_mode_fb_cmd2
				      *mode_cmd)

{
	struct drm_device *dev = &dev_priv->drm;
	struct vmw_framebuffer_bo *vfbd;
	unsigned int requested_size;
	int ret;

	requested_size = mode_cmd->height * mode_cmd->pitches[0];
	if (unlikely(requested_size > bo->base.base.size)) {
		DRM_ERROR("Screen buffer object size is too small "
			  "for requested mode.\n");
		return -EINVAL;
	}

	/* Limited framebuffer color depth support for screen objects */
	if (dev_priv->active_display_unit == vmw_du_screen_object) {
		switch (mode_cmd->pixel_format) {
		case DRM_FORMAT_XRGB8888:
		case DRM_FORMAT_ARGB8888:
			break;
		case DRM_FORMAT_XRGB1555:
		case DRM_FORMAT_RGB565:
			break;
		default:
			DRM_ERROR("Invalid pixel format: %p4cc\n",
				  &mode_cmd->pixel_format);
			return -EINVAL;
		}
	}

	vfbd = kzalloc(sizeof(*vfbd), GFP_KERNEL);
	if (!vfbd) {
		ret = -ENOMEM;
		goto out_err1;
	}

	drm_helper_mode_fill_fb_struct(dev, &vfbd->base.base, mode_cmd);
	vfbd->base.bo = true;
	vfbd->buffer = vmw_bo_reference(bo);
	vfbd->base.user_handle = mode_cmd->handles[0];
	*out = &vfbd->base;

	ret = drm_framebuffer_init(dev, &vfbd->base.base,
				   &vmw_framebuffer_bo_funcs);
	if (ret)
		goto out_err2;

	return 0;

out_err2:
	vmw_bo_unreference(&bo);
	kfree(vfbd);
out_err1:
	return ret;
}


/**
 * vmw_kms_srf_ok - check if a surface can be created
 *
 * @dev_priv: Pointer to device private struct.
 * @width: requested width
 * @height: requested height
 *
 * Surfaces need to be less than texture size
 */
static bool
vmw_kms_srf_ok(struct vmw_private *dev_priv, uint32_t width, uint32_t height)
{
	if (width  > dev_priv->texture_max_width ||
	    height > dev_priv->texture_max_height)
		return false;

	return true;
}

/**
 * vmw_kms_new_framebuffer - Create a new framebuffer.
 *
 * @dev_priv: Pointer to device private struct.
 * @bo: Pointer to buffer object to wrap the kms framebuffer around.
 * Either @bo or @surface must be NULL.
 * @surface: Pointer to a surface to wrap the kms framebuffer around.
 * Either @bo or @surface must be NULL.
 * @only_2d: No presents will occur to this buffer object based framebuffer.
 * This helps the code to do some important optimizations.
 * @mode_cmd: Frame-buffer metadata.
 */
struct vmw_framebuffer *
vmw_kms_new_framebuffer(struct vmw_private *dev_priv,
			struct vmw_buffer_object *bo,
			struct vmw_surface *surface,
			bool only_2d,
			const struct drm_mode_fb_cmd2 *mode_cmd)
{
	struct vmw_framebuffer *vfb = NULL;
	bool is_bo_proxy = false;
	int ret;

	/*
	 * We cannot use the SurfaceDMA command in an non-accelerated VM,
	 * therefore, wrap the buffer object in a surface so we can use the
	 * SurfaceCopy command.
	 */
	if (vmw_kms_srf_ok(dev_priv, mode_cmd->width, mode_cmd->height)  &&
	    bo && only_2d &&
	    mode_cmd->width > 64 &&  /* Don't create a proxy for cursor */
	    dev_priv->active_display_unit == vmw_du_screen_target) {
		ret = vmw_create_bo_proxy(&dev_priv->drm, mode_cmd,
					  bo, &surface);
		if (ret)
			return ERR_PTR(ret);

		is_bo_proxy = true;
	}

	/* Create the new framebuffer depending one what we have */
	if (surface) {
		ret = vmw_kms_new_framebuffer_surface(dev_priv, surface, &vfb,
						      mode_cmd,
						      is_bo_proxy);

		/*
		 * vmw_create_bo_proxy() adds a reference that is no longer
		 * needed
		 */
		if (is_bo_proxy)
			vmw_surface_unreference(&surface);
	} else if (bo) {
		ret = vmw_kms_new_framebuffer_bo(dev_priv, bo, &vfb,
						 mode_cmd);
	} else {
		BUG();
	}

	if (ret)
		return ERR_PTR(ret);

	vfb->pin = vmw_framebuffer_pin;
	vfb->unpin = vmw_framebuffer_unpin;

	return vfb;
}

/*
 * Generic Kernel modesetting functions
 */

static struct drm_framebuffer *vmw_kms_fb_create(struct drm_device *dev,
						 struct drm_file *file_priv,
						 const struct drm_mode_fb_cmd2 *mode_cmd)
{
	struct vmw_private *dev_priv = vmw_priv(dev);
	struct ttm_object_file *tfile = vmw_fpriv(file_priv)->tfile;
	struct vmw_framebuffer *vfb = NULL;
	struct vmw_surface *surface = NULL;
	struct vmw_buffer_object *bo = NULL;
	struct ttm_base_object *user_obj;
	int ret;

	/*
	 * Take a reference on the user object of the resource
	 * backing the kms fb. This ensures that user-space handle
	 * lookups on that resource will always work as long as
	 * it's registered with a kms framebuffer. This is important,
	 * since vmw_execbuf_process identifies resources in the
	 * command stream using user-space handles.
	 */

	user_obj = ttm_base_object_lookup(tfile, mode_cmd->handles[0]);
	if (unlikely(user_obj == NULL)) {
		DRM_ERROR("Could not locate requested kms frame buffer.\n");
		return ERR_PTR(-ENOENT);
	}

	/**
	 * End conditioned code.
	 */

	/* returns either a bo or surface */
	ret = vmw_user_lookup_handle(dev_priv, tfile,
				     mode_cmd->handles[0],
				     &surface, &bo);
	if (ret)
		goto err_out;


	if (!bo &&
	    !vmw_kms_srf_ok(dev_priv, mode_cmd->width, mode_cmd->height)) {
		DRM_ERROR("Surface size cannot exceed %dx%d",
			dev_priv->texture_max_width,
			dev_priv->texture_max_height);
		goto err_out;
	}


	vfb = vmw_kms_new_framebuffer(dev_priv, bo, surface,
				      !(dev_priv->capabilities & SVGA_CAP_3D),
				      mode_cmd);
	if (IS_ERR(vfb)) {
		ret = PTR_ERR(vfb);
		goto err_out;
 	}

err_out:
	/* vmw_user_lookup_handle takes one ref so does new_fb */
	if (bo)
		vmw_bo_unreference(&bo);
	if (surface)
		vmw_surface_unreference(&surface);

	if (ret) {
		DRM_ERROR("failed to create vmw_framebuffer: %i\n", ret);
		ttm_base_object_unref(&user_obj);
		return ERR_PTR(ret);
	} else
		vfb->user_obj = user_obj;

	return &vfb->base;
}

/**
 * vmw_kms_check_display_memory - Validates display memory required for a
 * topology
 * @dev: DRM device
 * @num_rects: number of drm_rect in rects
 * @rects: array of drm_rect representing the topology to validate indexed by
 * crtc index.
 *
 * Returns:
 * 0 on success otherwise negative error code
 */
static int vmw_kms_check_display_memory(struct drm_device *dev,
					uint32_t num_rects,
					struct drm_rect *rects)
{
	struct vmw_private *dev_priv = vmw_priv(dev);
	struct drm_rect bounding_box = {0};
	u64 total_pixels = 0, pixel_mem, bb_mem;
	int i;

	for (i = 0; i < num_rects; i++) {
		/*
		 * For STDU only individual screen (screen target) is limited by
		 * SCREENTARGET_MAX_WIDTH/HEIGHT registers.
		 */
		if (dev_priv->active_display_unit == vmw_du_screen_target &&
		    (drm_rect_width(&rects[i]) > dev_priv->stdu_max_width ||
		     drm_rect_height(&rects[i]) > dev_priv->stdu_max_height)) {
			VMW_DEBUG_KMS("Screen size not supported.\n");
			return -EINVAL;
		}

		/* Bounding box upper left is at (0,0). */
		if (rects[i].x2 > bounding_box.x2)
			bounding_box.x2 = rects[i].x2;

		if (rects[i].y2 > bounding_box.y2)
			bounding_box.y2 = rects[i].y2;

		total_pixels += (u64) drm_rect_width(&rects[i]) *
			(u64) drm_rect_height(&rects[i]);
	}

	/* Virtual svga device primary limits are always in 32-bpp. */
	pixel_mem = total_pixels * 4;

	/*
	 * For HV10 and below prim_bb_mem is vram size. When
	 * SVGA_REG_MAX_PRIMARY_BOUNDING_BOX_MEM is not present vram size is
	 * limit on primary bounding box
	 */
	if (pixel_mem > dev_priv->prim_bb_mem) {
		VMW_DEBUG_KMS("Combined output size too large.\n");
		return -EINVAL;
	}

	/* SVGA_CAP_NO_BB_RESTRICTION is available for STDU only. */
	if (dev_priv->active_display_unit != vmw_du_screen_target ||
	    !(dev_priv->capabilities & SVGA_CAP_NO_BB_RESTRICTION)) {
		bb_mem = (u64) bounding_box.x2 * bounding_box.y2 * 4;

		if (bb_mem > dev_priv->prim_bb_mem) {
			VMW_DEBUG_KMS("Topology is beyond supported limits.\n");
			return -EINVAL;
		}
	}

	return 0;
}

/**
 * vmw_crtc_state_and_lock - Return new or current crtc state with locked
 * crtc mutex
 * @state: The atomic state pointer containing the new atomic state
 * @crtc: The crtc
 *
 * This function returns the new crtc state if it's part of the state update.
 * Otherwise returns the current crtc state. It also makes sure that the
 * crtc mutex is locked.
 *
 * Returns: A valid crtc state pointer or NULL. It may also return a
 * pointer error, in particular -EDEADLK if locking needs to be rerun.
 */
static struct drm_crtc_state *
vmw_crtc_state_and_lock(struct drm_atomic_state *state, struct drm_crtc *crtc)
{
	struct drm_crtc_state *crtc_state;

	crtc_state = drm_atomic_get_new_crtc_state(state, crtc);
	if (crtc_state) {
		lockdep_assert_held(&crtc->mutex.mutex.base);
	} else {
		int ret = drm_modeset_lock(&crtc->mutex, state->acquire_ctx);

		if (ret != 0 && ret != -EALREADY)
			return ERR_PTR(ret);

		crtc_state = crtc->state;
	}

	return crtc_state;
}

/**
 * vmw_kms_check_implicit - Verify that all implicit display units scan out
 * from the same fb after the new state is committed.
 * @dev: The drm_device.
 * @state: The new state to be checked.
 *
 * Returns:
 *   Zero on success,
 *   -EINVAL on invalid state,
 *   -EDEADLK if modeset locking needs to be rerun.
 */
static int vmw_kms_check_implicit(struct drm_device *dev,
				  struct drm_atomic_state *state)
{
	struct drm_framebuffer *implicit_fb = NULL;
	struct drm_crtc *crtc;
	struct drm_crtc_state *crtc_state;
	struct drm_plane_state *plane_state;

	drm_for_each_crtc(crtc, dev) {
		struct vmw_display_unit *du = vmw_crtc_to_du(crtc);

		if (!du->is_implicit)
			continue;

		crtc_state = vmw_crtc_state_and_lock(state, crtc);
		if (IS_ERR(crtc_state))
			return PTR_ERR(crtc_state);

		if (!crtc_state || !crtc_state->enable)
			continue;

		/*
		 * Can't move primary planes across crtcs, so this is OK.
		 * It also means we don't need to take the plane mutex.
		 */
		plane_state = du->primary.state;
		if (plane_state->crtc != crtc)
			continue;

		if (!implicit_fb)
			implicit_fb = plane_state->fb;
		else if (implicit_fb != plane_state->fb)
			return -EINVAL;
	}

	return 0;
}

/**
 * vmw_kms_check_topology - Validates topology in drm_atomic_state
 * @dev: DRM device
 * @state: the driver state object
 *
 * Returns:
 * 0 on success otherwise negative error code
 */
static int vmw_kms_check_topology(struct drm_device *dev,
				  struct drm_atomic_state *state)
{
	struct drm_crtc_state *old_crtc_state, *new_crtc_state;
	struct drm_rect *rects;
	struct drm_crtc *crtc;
	uint32_t i;
	int ret = 0;

	rects = kcalloc(dev->mode_config.num_crtc, sizeof(struct drm_rect),
			GFP_KERNEL);
	if (!rects)
		return -ENOMEM;

	drm_for_each_crtc(crtc, dev) {
		struct vmw_display_unit *du = vmw_crtc_to_du(crtc);
		struct drm_crtc_state *crtc_state;

		i = drm_crtc_index(crtc);

		crtc_state = vmw_crtc_state_and_lock(state, crtc);
		if (IS_ERR(crtc_state)) {
			ret = PTR_ERR(crtc_state);
			goto clean;
		}

		if (!crtc_state)
			continue;

		if (crtc_state->enable) {
			rects[i].x1 = du->gui_x;
			rects[i].y1 = du->gui_y;
			rects[i].x2 = du->gui_x + crtc_state->mode.hdisplay;
			rects[i].y2 = du->gui_y + crtc_state->mode.vdisplay;
		} else {
			rects[i].x1 = 0;
			rects[i].y1 = 0;
			rects[i].x2 = 0;
			rects[i].y2 = 0;
		}
	}

	/* Determine change to topology due to new atomic state */
	for_each_oldnew_crtc_in_state(state, crtc, old_crtc_state,
				      new_crtc_state, i) {
		struct vmw_display_unit *du = vmw_crtc_to_du(crtc);
		struct drm_connector *connector;
		struct drm_connector_state *conn_state;
		struct vmw_connector_state *vmw_conn_state;

		if (!du->pref_active && new_crtc_state->enable) {
			VMW_DEBUG_KMS("Enabling a disabled display unit\n");
			ret = -EINVAL;
			goto clean;
		}

		/*
		 * For vmwgfx each crtc has only one connector attached and it
		 * is not changed so don't really need to check the
		 * crtc->connector_mask and iterate over it.
		 */
		connector = &du->connector;
		conn_state = drm_atomic_get_connector_state(state, connector);
		if (IS_ERR(conn_state)) {
			ret = PTR_ERR(conn_state);
			goto clean;
		}

		vmw_conn_state = vmw_connector_state_to_vcs(conn_state);
		vmw_conn_state->gui_x = du->gui_x;
		vmw_conn_state->gui_y = du->gui_y;
	}

	ret = vmw_kms_check_display_memory(dev, dev->mode_config.num_crtc,
					   rects);

clean:
	kfree(rects);
	return ret;
}

/**
 * vmw_kms_atomic_check_modeset- validate state object for modeset changes
 *
 * @dev: DRM device
 * @state: the driver state object
 *
 * This is a simple wrapper around drm_atomic_helper_check_modeset() for
 * us to assign a value to mode->crtc_clock so that
 * drm_calc_timestamping_constants() won't throw an error message
 *
 * Returns:
 * Zero for success or -errno
 */
static int
vmw_kms_atomic_check_modeset(struct drm_device *dev,
			     struct drm_atomic_state *state)
{
	struct drm_crtc *crtc;
	struct drm_crtc_state *crtc_state;
	bool need_modeset = false;
	int i, ret;

	ret = drm_atomic_helper_check(dev, state);
	if (ret)
		return ret;

	ret = vmw_kms_check_implicit(dev, state);
	if (ret) {
		VMW_DEBUG_KMS("Invalid implicit state\n");
		return ret;
	}

	for_each_new_crtc_in_state(state, crtc, crtc_state, i) {
		if (drm_atomic_crtc_needs_modeset(crtc_state))
			need_modeset = true;
	}

	if (need_modeset)
		return vmw_kms_check_topology(dev, state);

	return ret;
}

static const struct drm_mode_config_funcs vmw_kms_funcs = {
	.fb_create = vmw_kms_fb_create,
	.atomic_check = vmw_kms_atomic_check_modeset,
	.atomic_commit = drm_atomic_helper_commit,
};

static int vmw_kms_generic_present(struct vmw_private *dev_priv,
				   struct drm_file *file_priv,
				   struct vmw_framebuffer *vfb,
				   struct vmw_surface *surface,
				   uint32_t sid,
				   int32_t destX, int32_t destY,
				   struct drm_vmw_rect *clips,
				   uint32_t num_clips)
{
	return vmw_kms_sou_do_surface_dirty(dev_priv, vfb, NULL, clips,
					    &surface->res, destX, destY,
					    num_clips, 1, NULL, NULL);
}


int vmw_kms_present(struct vmw_private *dev_priv,
		    struct drm_file *file_priv,
		    struct vmw_framebuffer *vfb,
		    struct vmw_surface *surface,
		    uint32_t sid,
		    int32_t destX, int32_t destY,
		    struct drm_vmw_rect *clips,
		    uint32_t num_clips)
{
	int ret;

	switch (dev_priv->active_display_unit) {
	case vmw_du_screen_target:
		ret = vmw_kms_stdu_surface_dirty(dev_priv, vfb, NULL, clips,
						 &surface->res, destX, destY,
						 num_clips, 1, NULL, NULL);
		break;
	case vmw_du_screen_object:
		ret = vmw_kms_generic_present(dev_priv, file_priv, vfb, surface,
					      sid, destX, destY, clips,
					      num_clips);
		break;
	default:
		WARN_ONCE(true,
			  "Present called with invalid display system.\n");
		ret = -ENOSYS;
		break;
	}
	if (ret)
		return ret;

	vmw_cmd_flush(dev_priv, false);

	return 0;
}

static void
vmw_kms_create_hotplug_mode_update_property(struct vmw_private *dev_priv)
{
	if (dev_priv->hotplug_mode_update_property)
		return;

	dev_priv->hotplug_mode_update_property =
		drm_property_create_range(&dev_priv->drm,
					  DRM_MODE_PROP_IMMUTABLE,
					  "hotplug_mode_update", 0, 1);
}

int vmw_kms_init(struct vmw_private *dev_priv)
{
	struct drm_device *dev = &dev_priv->drm;
	int ret;

	drm_mode_config_init(dev);
	dev->mode_config.funcs = &vmw_kms_funcs;
	dev->mode_config.min_width = 1;
	dev->mode_config.min_height = 1;
	dev->mode_config.max_width = dev_priv->texture_max_width;
	dev->mode_config.max_height = dev_priv->texture_max_height;

	drm_mode_create_suggested_offset_properties(dev);
	vmw_kms_create_hotplug_mode_update_property(dev_priv);

	ret = vmw_kms_stdu_init_display(dev_priv);
	if (ret) {
		ret = vmw_kms_sou_init_display(dev_priv);
		if (ret) /* Fallback */
			ret = vmw_kms_ldu_init_display(dev_priv);
	}

	return ret;
}

int vmw_kms_close(struct vmw_private *dev_priv)
{
	int ret = 0;

	/*
	 * Docs says we should take the lock before calling this function
	 * but since it destroys encoders and our destructor calls
	 * drm_encoder_cleanup which takes the lock we deadlock.
	 */
	drm_mode_config_cleanup(&dev_priv->drm);
	if (dev_priv->active_display_unit == vmw_du_legacy)
		ret = vmw_kms_ldu_close_display(dev_priv);

	return ret;
}

int vmw_kms_cursor_bypass_ioctl(struct drm_device *dev, void *data,
				struct drm_file *file_priv)
{
	struct drm_vmw_cursor_bypass_arg *arg = data;
	struct vmw_display_unit *du;
	struct drm_crtc *crtc;
	int ret = 0;


	mutex_lock(&dev->mode_config.mutex);
	if (arg->flags & DRM_VMW_CURSOR_BYPASS_ALL) {

		list_for_each_entry(crtc, &dev->mode_config.crtc_list, head) {
			du = vmw_crtc_to_du(crtc);
			du->hotspot_x = arg->xhot;
			du->hotspot_y = arg->yhot;
		}

		mutex_unlock(&dev->mode_config.mutex);
		return 0;
	}

	crtc = drm_crtc_find(dev, file_priv, arg->crtc_id);
	if (!crtc) {
		ret = -ENOENT;
		goto out;
	}

	du = vmw_crtc_to_du(crtc);

	du->hotspot_x = arg->xhot;
	du->hotspot_y = arg->yhot;

out:
	mutex_unlock(&dev->mode_config.mutex);

	return ret;
}

int vmw_kms_write_svga(struct vmw_private *vmw_priv,
			unsigned width, unsigned height, unsigned pitch,
			unsigned bpp, unsigned depth)
{
	if (vmw_priv->capabilities & SVGA_CAP_PITCHLOCK)
		vmw_write(vmw_priv, SVGA_REG_PITCHLOCK, pitch);
	else if (vmw_fifo_have_pitchlock(vmw_priv))
		vmw_fifo_mem_write(vmw_priv, SVGA_FIFO_PITCHLOCK, pitch);
	vmw_write(vmw_priv, SVGA_REG_WIDTH, width);
	vmw_write(vmw_priv, SVGA_REG_HEIGHT, height);
	if ((vmw_priv->capabilities & SVGA_CAP_8BIT_EMULATION) != 0)
		vmw_write(vmw_priv, SVGA_REG_BITS_PER_PIXEL, bpp);

	if (vmw_read(vmw_priv, SVGA_REG_DEPTH) != depth) {
		DRM_ERROR("Invalid depth %u for %u bpp, host expects %u\n",
			  depth, bpp, vmw_read(vmw_priv, SVGA_REG_DEPTH));
		return -EINVAL;
	}

	return 0;
}

bool vmw_kms_validate_mode_vram(struct vmw_private *dev_priv,
				uint32_t pitch,
				uint32_t height)
{
	return ((u64) pitch * (u64) height) < (u64)
		((dev_priv->active_display_unit == vmw_du_screen_target) ?
		 dev_priv->prim_bb_mem : dev_priv->vram_size);
}


/*
 * Function called by DRM code called with vbl_lock held.
 */
u32 vmw_get_vblank_counter(struct drm_crtc *crtc)
{
	return 0;
}

/*
 * Function called by DRM code called with vbl_lock held.
 */
int vmw_enable_vblank(struct drm_crtc *crtc)
{
	return -EINVAL;
}

/*
 * Function called by DRM code called with vbl_lock held.
 */
void vmw_disable_vblank(struct drm_crtc *crtc)
{
}

/**
 * vmw_du_update_layout - Update the display unit with topology from resolution
 * plugin and generate DRM uevent
 * @dev_priv: device private
 * @num_rects: number of drm_rect in rects
 * @rects: toplogy to update
 */
static int vmw_du_update_layout(struct vmw_private *dev_priv,
				unsigned int num_rects, struct drm_rect *rects)
{
	struct drm_device *dev = &dev_priv->drm;
	struct vmw_display_unit *du;
	struct drm_connector *con;
	struct drm_connector_list_iter conn_iter;
	struct drm_modeset_acquire_ctx ctx;
	struct drm_crtc *crtc;
	int ret;

	/* Currently gui_x/y is protected with the crtc mutex */
	mutex_lock(&dev->mode_config.mutex);
	drm_modeset_acquire_init(&ctx, 0);
retry:
	drm_for_each_crtc(crtc, dev) {
		ret = drm_modeset_lock(&crtc->mutex, &ctx);
		if (ret < 0) {
			if (ret == -EDEADLK) {
				drm_modeset_backoff(&ctx);
				goto retry;
      		}
			goto out_fini;
		}
	}

	drm_connector_list_iter_begin(dev, &conn_iter);
	drm_for_each_connector_iter(con, &conn_iter) {
		du = vmw_connector_to_du(con);
		if (num_rects > du->unit) {
			du->pref_width = drm_rect_width(&rects[du->unit]);
			du->pref_height = drm_rect_height(&rects[du->unit]);
			du->pref_active = true;
			du->gui_x = rects[du->unit].x1;
			du->gui_y = rects[du->unit].y1;
		} else {
			du->pref_width = 800;
			du->pref_height = 600;
			du->pref_active = false;
			du->gui_x = 0;
			du->gui_y = 0;
		}
	}
	drm_connector_list_iter_end(&conn_iter);

	list_for_each_entry(con, &dev->mode_config.connector_list, head) {
		du = vmw_connector_to_du(con);
		if (num_rects > du->unit) {
			drm_object_property_set_value
			  (&con->base, dev->mode_config.suggested_x_property,
			   du->gui_x);
			drm_object_property_set_value
			  (&con->base, dev->mode_config.suggested_y_property,
			   du->gui_y);
		} else {
			drm_object_property_set_value
			  (&con->base, dev->mode_config.suggested_x_property,
			   0);
			drm_object_property_set_value
			  (&con->base, dev->mode_config.suggested_y_property,
			   0);
		}
		con->status = vmw_du_connector_detect(con, true);
	}

	drm_sysfs_hotplug_event(dev);
out_fini:
	drm_modeset_drop_locks(&ctx);
	drm_modeset_acquire_fini(&ctx);
	mutex_unlock(&dev->mode_config.mutex);
 
	return 0;
}

int vmw_du_crtc_gamma_set(struct drm_crtc *crtc,
			  u16 *r, u16 *g, u16 *b,
			  uint32_t size,
			  struct drm_modeset_acquire_ctx *ctx)
{
	struct vmw_private *dev_priv = vmw_priv(crtc->dev);
	int i;

	for (i = 0; i < size; i++) {
		DRM_DEBUG("%d r/g/b = 0x%04x / 0x%04x / 0x%04x\n", i,
			  r[i], g[i], b[i]);
		vmw_write(dev_priv, SVGA_PALETTE_BASE + i * 3 + 0, r[i] >> 8);
		vmw_write(dev_priv, SVGA_PALETTE_BASE + i * 3 + 1, g[i] >> 8);
		vmw_write(dev_priv, SVGA_PALETTE_BASE + i * 3 + 2, b[i] >> 8);
	}

	return 0;
}

int vmw_du_connector_dpms(struct drm_connector *connector, int mode)
{
	return 0;
}

enum drm_connector_status
vmw_du_connector_detect(struct drm_connector *connector, bool force)
{
	uint32_t num_displays;
	struct drm_device *dev = connector->dev;
	struct vmw_private *dev_priv = vmw_priv(dev);
	struct vmw_display_unit *du = vmw_connector_to_du(connector);

	num_displays = vmw_read(dev_priv, SVGA_REG_NUM_DISPLAYS);

	return ((vmw_connector_to_du(connector)->unit < num_displays &&
		 du->pref_active) ?
		connector_status_connected : connector_status_disconnected);
}

static struct drm_display_mode vmw_kms_connector_builtin[] = {
	/* 640x480@60Hz */
	{ DRM_MODE("640x480", DRM_MODE_TYPE_DRIVER, 25175, 640, 656,
		   752, 800, 0, 480, 489, 492, 525, 0,
		   DRM_MODE_FLAG_NHSYNC | DRM_MODE_FLAG_NVSYNC) },
	/* 800x600@60Hz */
	{ DRM_MODE("800x600", DRM_MODE_TYPE_DRIVER, 40000, 800, 840,
		   968, 1056, 0, 600, 601, 605, 628, 0,
		   DRM_MODE_FLAG_PHSYNC | DRM_MODE_FLAG_PVSYNC) },
	/* 1024x768@60Hz */
	{ DRM_MODE("1024x768", DRM_MODE_TYPE_DRIVER, 65000, 1024, 1048,
		   1184, 1344, 0, 768, 771, 777, 806, 0,
		   DRM_MODE_FLAG_NHSYNC | DRM_MODE_FLAG_NVSYNC) },
	/* 1152x864@75Hz */
	{ DRM_MODE("1152x864", DRM_MODE_TYPE_DRIVER, 108000, 1152, 1216,
		   1344, 1600, 0, 864, 865, 868, 900, 0,
		   DRM_MODE_FLAG_PHSYNC | DRM_MODE_FLAG_PVSYNC) },
	/* 1280x720@60Hz */
	{ DRM_MODE("1280x720", DRM_MODE_TYPE_DRIVER, 74500, 1280, 1344,
		   1472, 1664, 0, 720, 723, 728, 748, 0,
		   DRM_MODE_FLAG_NHSYNC | DRM_MODE_FLAG_PVSYNC) },
	/* 1280x768@60Hz */
	{ DRM_MODE("1280x768", DRM_MODE_TYPE_DRIVER, 79500, 1280, 1344,
		   1472, 1664, 0, 768, 771, 778, 798, 0,
		   DRM_MODE_FLAG_NHSYNC | DRM_MODE_FLAG_PVSYNC) },
	/* 1280x800@60Hz */
	{ DRM_MODE("1280x800", DRM_MODE_TYPE_DRIVER, 83500, 1280, 1352,
		   1480, 1680, 0, 800, 803, 809, 831, 0,
		   DRM_MODE_FLAG_PHSYNC | DRM_MODE_FLAG_NVSYNC) },
	/* 1280x960@60Hz */
	{ DRM_MODE("1280x960", DRM_MODE_TYPE_DRIVER, 108000, 1280, 1376,
		   1488, 1800, 0, 960, 961, 964, 1000, 0,
		   DRM_MODE_FLAG_PHSYNC | DRM_MODE_FLAG_PVSYNC) },
	/* 1280x1024@60Hz */
	{ DRM_MODE("1280x1024", DRM_MODE_TYPE_DRIVER, 108000, 1280, 1328,
		   1440, 1688, 0, 1024, 1025, 1028, 1066, 0,
		   DRM_MODE_FLAG_PHSYNC | DRM_MODE_FLAG_PVSYNC) },
	/* 1360x768@60Hz */
	{ DRM_MODE("1360x768", DRM_MODE_TYPE_DRIVER, 85500, 1360, 1424,
		   1536, 1792, 0, 768, 771, 777, 795, 0,
		   DRM_MODE_FLAG_PHSYNC | DRM_MODE_FLAG_PVSYNC) },
	/* 1440x1050@60Hz */
	{ DRM_MODE("1400x1050", DRM_MODE_TYPE_DRIVER, 121750, 1400, 1488,
		   1632, 1864, 0, 1050, 1053, 1057, 1089, 0,
		   DRM_MODE_FLAG_NHSYNC | DRM_MODE_FLAG_PVSYNC) },
	/* 1440x900@60Hz */
	{ DRM_MODE("1440x900", DRM_MODE_TYPE_DRIVER, 106500, 1440, 1520,
		   1672, 1904, 0, 900, 903, 909, 934, 0,
		   DRM_MODE_FLAG_NHSYNC | DRM_MODE_FLAG_PVSYNC) },
	/* 1600x1200@60Hz */
	{ DRM_MODE("1600x1200", DRM_MODE_TYPE_DRIVER, 162000, 1600, 1664,
		   1856, 2160, 0, 1200, 1201, 1204, 1250, 0,
		   DRM_MODE_FLAG_PHSYNC | DRM_MODE_FLAG_PVSYNC) },
	/* 1680x1050@60Hz */
	{ DRM_MODE("1680x1050", DRM_MODE_TYPE_DRIVER, 146250, 1680, 1784,
		   1960, 2240, 0, 1050, 1053, 1059, 1089, 0,
		   DRM_MODE_FLAG_NHSYNC | DRM_MODE_FLAG_PVSYNC) },
	/* 1792x1344@60Hz */
	{ DRM_MODE("1792x1344", DRM_MODE_TYPE_DRIVER, 204750, 1792, 1920,
		   2120, 2448, 0, 1344, 1345, 1348, 1394, 0,
		   DRM_MODE_FLAG_NHSYNC | DRM_MODE_FLAG_PVSYNC) },
	/* 1853x1392@60Hz */
	{ DRM_MODE("1856x1392", DRM_MODE_TYPE_DRIVER, 218250, 1856, 1952,
		   2176, 2528, 0, 1392, 1393, 1396, 1439, 0,
		   DRM_MODE_FLAG_NHSYNC | DRM_MODE_FLAG_PVSYNC) },
	/* 1920x1080@60Hz */
	{ DRM_MODE("1920x1080", DRM_MODE_TYPE_DRIVER, 173000, 1920, 2048,
		   2248, 2576, 0, 1080, 1083, 1088, 1120, 0,
		   DRM_MODE_FLAG_NHSYNC | DRM_MODE_FLAG_PVSYNC) },
	/* 1920x1200@60Hz */
	{ DRM_MODE("1920x1200", DRM_MODE_TYPE_DRIVER, 193250, 1920, 2056,
		   2256, 2592, 0, 1200, 1203, 1209, 1245, 0,
		   DRM_MODE_FLAG_NHSYNC | DRM_MODE_FLAG_PVSYNC) },
	/* 1920x1440@60Hz */
	{ DRM_MODE("1920x1440", DRM_MODE_TYPE_DRIVER, 234000, 1920, 2048,
		   2256, 2600, 0, 1440, 1441, 1444, 1500, 0,
		   DRM_MODE_FLAG_NHSYNC | DRM_MODE_FLAG_PVSYNC) },
	/* 2560x1440@60Hz */
	{ DRM_MODE("2560x1440", DRM_MODE_TYPE_DRIVER, 241500, 2560, 2608,
		   2640, 2720, 0, 1440, 1443, 1448, 1481, 0,
		   DRM_MODE_FLAG_PHSYNC | DRM_MODE_FLAG_NVSYNC) },
	/* 2560x1600@60Hz */
	{ DRM_MODE("2560x1600", DRM_MODE_TYPE_DRIVER, 348500, 2560, 2752,
		   3032, 3504, 0, 1600, 1603, 1609, 1658, 0,
		   DRM_MODE_FLAG_NHSYNC | DRM_MODE_FLAG_PVSYNC) },
	/* 2880x1800@60Hz */
	{ DRM_MODE("2880x1800", DRM_MODE_TYPE_DRIVER, 337500, 2880, 2928,
		   2960, 3040, 0, 1800, 1803, 1809, 1852, 0,
		   DRM_MODE_FLAG_PHSYNC | DRM_MODE_FLAG_NVSYNC) },
	/* 3840x2160@60Hz */
	{ DRM_MODE("3840x2160", DRM_MODE_TYPE_DRIVER, 533000, 3840, 3888,
		   3920, 4000, 0, 2160, 2163, 2168, 2222, 0,
		   DRM_MODE_FLAG_PHSYNC | DRM_MODE_FLAG_NVSYNC) },
	/* 3840x2400@60Hz */
	{ DRM_MODE("3840x2400", DRM_MODE_TYPE_DRIVER, 592250, 3840, 3888,
		   3920, 4000, 0, 2400, 2403, 2409, 2469, 0,
		   DRM_MODE_FLAG_PHSYNC | DRM_MODE_FLAG_NVSYNC) },
	/* Terminate */
	{ DRM_MODE("", 0, 0, 0, 0, 0, 0, 0, 0, 0, 0, 0, 0, 0) },
};

/**
 * vmw_guess_mode_timing - Provide fake timings for a
 * 60Hz vrefresh mode.
 *
 * @mode: Pointer to a struct drm_display_mode with hdisplay and vdisplay
 * members filled in.
 */
void vmw_guess_mode_timing(struct drm_display_mode *mode)
{
	mode->hsync_start = mode->hdisplay + 50;
	mode->hsync_end = mode->hsync_start + 50;
	mode->htotal = mode->hsync_end + 50;

	mode->vsync_start = mode->vdisplay + 50;
	mode->vsync_end = mode->vsync_start + 50;
	mode->vtotal = mode->vsync_end + 50;

	mode->clock = (u32)mode->htotal * (u32)mode->vtotal / 100 * 6;
}


int vmw_du_connector_fill_modes(struct drm_connector *connector,
				uint32_t max_width, uint32_t max_height)
{
	struct vmw_display_unit *du = vmw_connector_to_du(connector);
	struct drm_device *dev = connector->dev;
	struct vmw_private *dev_priv = vmw_priv(dev);
	struct drm_display_mode *mode = NULL;
	struct drm_display_mode *bmode;
	struct drm_display_mode prefmode = { DRM_MODE("preferred",
		DRM_MODE_TYPE_DRIVER | DRM_MODE_TYPE_PREFERRED,
		0, 0, 0, 0, 0, 0, 0, 0, 0, 0, 0,
		DRM_MODE_FLAG_NHSYNC | DRM_MODE_FLAG_PVSYNC)
	};
	int i;
	u32 assumed_bpp = 4;

	if (dev_priv->assume_16bpp)
		assumed_bpp = 2;

	max_width  = min(max_width,  dev_priv->texture_max_width);
	max_height = min(max_height, dev_priv->texture_max_height);

	/*
	 * For STDU extra limit for a mode on SVGA_REG_SCREENTARGET_MAX_WIDTH/
	 * HEIGHT registers.
	 */
	if (dev_priv->active_display_unit == vmw_du_screen_target) {
		max_width  = min(max_width,  dev_priv->stdu_max_width);
		max_height = min(max_height, dev_priv->stdu_max_height);
	}

	/* Add preferred mode */
	mode = drm_mode_duplicate(dev, &prefmode);
	if (!mode)
		return 0;
	mode->hdisplay = du->pref_width;
	mode->vdisplay = du->pref_height;
	vmw_guess_mode_timing(mode);
	drm_mode_set_name(mode);

	if (vmw_kms_validate_mode_vram(dev_priv,
					mode->hdisplay * assumed_bpp,
					mode->vdisplay)) {
		drm_mode_probed_add(connector, mode);
	} else {
		drm_mode_destroy(dev, mode);
		mode = NULL;
	}

	if (du->pref_mode) {
		list_del_init(&du->pref_mode->head);
		drm_mode_destroy(dev, du->pref_mode);
	}

	/* mode might be null here, this is intended */
	du->pref_mode = mode;

	for (i = 0; vmw_kms_connector_builtin[i].type != 0; i++) {
		bmode = &vmw_kms_connector_builtin[i];
		if (bmode->hdisplay > max_width ||
		    bmode->vdisplay > max_height)
			continue;

		if (!vmw_kms_validate_mode_vram(dev_priv,
						bmode->hdisplay * assumed_bpp,
						bmode->vdisplay))
			continue;

		mode = drm_mode_duplicate(dev, bmode);
		if (!mode)
			return 0;

		drm_mode_probed_add(connector, mode);
	}

	drm_connector_list_update(connector);
	/* Move the prefered mode first, help apps pick the right mode. */
	drm_mode_sort(&connector->modes);

	return 1;
}

/**
 * vmw_kms_update_layout_ioctl - Handler for DRM_VMW_UPDATE_LAYOUT ioctl
 * @dev: drm device for the ioctl
 * @data: data pointer for the ioctl
 * @file_priv: drm file for the ioctl call
 *
 * Update preferred topology of display unit as per ioctl request. The topology
 * is expressed as array of drm_vmw_rect.
 * e.g.
 * [0 0 640 480] [640 0 800 600] [0 480 640 480]
 *
 * NOTE:
 * The x and y offset (upper left) in drm_vmw_rect cannot be less than 0. Beside
 * device limit on topology, x + w and y + h (lower right) cannot be greater
 * than INT_MAX. So topology beyond these limits will return with error.
 *
 * Returns:
 * Zero on success, negative errno on failure.
 */
int vmw_kms_update_layout_ioctl(struct drm_device *dev, void *data,
				struct drm_file *file_priv)
{
	struct vmw_private *dev_priv = vmw_priv(dev);
	struct drm_mode_config *mode_config = &dev->mode_config;
	struct drm_vmw_update_layout_arg *arg =
		(struct drm_vmw_update_layout_arg *)data;
	void __user *user_rects;
	struct drm_vmw_rect *rects;
	struct drm_rect *drm_rects;
	unsigned rects_size;
	int ret, i;

	if (!arg->num_outputs) {
		struct drm_rect def_rect = {0, 0, 800, 600};
		VMW_DEBUG_KMS("Default layout x1 = %d y1 = %d x2 = %d y2 = %d\n",
			      def_rect.x1, def_rect.y1,
			      def_rect.x2, def_rect.y2);
		vmw_du_update_layout(dev_priv, 1, &def_rect);
		return 0;
	}

	rects_size = arg->num_outputs * sizeof(struct drm_vmw_rect);
	rects = kcalloc(arg->num_outputs, sizeof(struct drm_vmw_rect),
			GFP_KERNEL);
	if (unlikely(!rects))
		return -ENOMEM;

	user_rects = (void __user *)(unsigned long)arg->rects;
	ret = copy_from_user(rects, user_rects, rects_size);
	if (unlikely(ret != 0)) {
		DRM_ERROR("Failed to get rects.\n");
		ret = -EFAULT;
		goto out_free;
	}

	drm_rects = (struct drm_rect *)rects;

	VMW_DEBUG_KMS("Layout count = %u\n", arg->num_outputs);
	for (i = 0; i < arg->num_outputs; i++) {
		struct drm_vmw_rect curr_rect;

		/* Verify user-space for overflow as kernel use drm_rect */
		if ((rects[i].x + rects[i].w > INT_MAX) ||
		    (rects[i].y + rects[i].h > INT_MAX)) {
			ret = -ERANGE;
			goto out_free;
		}

		curr_rect = rects[i];
		drm_rects[i].x1 = curr_rect.x;
		drm_rects[i].y1 = curr_rect.y;
		drm_rects[i].x2 = curr_rect.x + curr_rect.w;
		drm_rects[i].y2 = curr_rect.y + curr_rect.h;

		VMW_DEBUG_KMS("  x1 = %d y1 = %d x2 = %d y2 = %d\n",
			      drm_rects[i].x1, drm_rects[i].y1,
			      drm_rects[i].x2, drm_rects[i].y2);

		/*
		 * Currently this check is limiting the topology within
		 * mode_config->max (which actually is max texture size
		 * supported by virtual device). This limit is here to address
		 * window managers that create a big framebuffer for whole
		 * topology.
		 */
		if (drm_rects[i].x1 < 0 ||  drm_rects[i].y1 < 0 ||
		    drm_rects[i].x2 > mode_config->max_width ||
		    drm_rects[i].y2 > mode_config->max_height) {
			VMW_DEBUG_KMS("Invalid layout %d %d %d %d\n",
				      drm_rects[i].x1, drm_rects[i].y1,
				      drm_rects[i].x2, drm_rects[i].y2);
			ret = -EINVAL;
			goto out_free;
		}
	}

	ret = vmw_kms_check_display_memory(dev, arg->num_outputs, drm_rects);

	if (ret == 0)
		vmw_du_update_layout(dev_priv, arg->num_outputs, drm_rects);

out_free:
	kfree(rects);
	return ret;
}

/**
 * vmw_kms_helper_dirty - Helper to build commands and perform actions based
 * on a set of cliprects and a set of display units.
 *
 * @dev_priv: Pointer to a device private structure.
 * @framebuffer: Pointer to the framebuffer on which to perform the actions.
 * @clips: A set of struct drm_clip_rect. Either this os @vclips must be NULL.
 * Cliprects are given in framebuffer coordinates.
 * @vclips: A set of struct drm_vmw_rect cliprects. Either this or @clips must
 * be NULL. Cliprects are given in source coordinates.
 * @dest_x: X coordinate offset for the crtc / destination clip rects.
 * @dest_y: Y coordinate offset for the crtc / destination clip rects.
 * @num_clips: Number of cliprects in the @clips or @vclips array.
 * @increment: Integer with which to increment the clip counter when looping.
 * Used to skip a predetermined number of clip rects.
 * @dirty: Closure structure. See the description of struct vmw_kms_dirty.
 */
int vmw_kms_helper_dirty(struct vmw_private *dev_priv,
			 struct vmw_framebuffer *framebuffer,
			 const struct drm_clip_rect *clips,
			 const struct drm_vmw_rect *vclips,
			 s32 dest_x, s32 dest_y,
			 int num_clips,
			 int increment,
			 struct vmw_kms_dirty *dirty)
{
	struct vmw_display_unit *units[VMWGFX_NUM_DISPLAY_UNITS];
	struct drm_crtc *crtc;
	u32 num_units = 0;
	u32 i, k;

	dirty->dev_priv = dev_priv;

	/* If crtc is passed, no need to iterate over other display units */
	if (dirty->crtc) {
		units[num_units++] = vmw_crtc_to_du(dirty->crtc);
	} else {
		list_for_each_entry(crtc, &dev_priv->drm.mode_config.crtc_list,
				    head) {
			struct drm_plane *plane = crtc->primary;

			if (plane->state->fb == &framebuffer->base)
				units[num_units++] = vmw_crtc_to_du(crtc);
		}
	}

	for (k = 0; k < num_units; k++) {
		struct vmw_display_unit *unit = units[k];
		s32 crtc_x = unit->crtc.x;
		s32 crtc_y = unit->crtc.y;
		s32 crtc_width = unit->crtc.mode.hdisplay;
		s32 crtc_height = unit->crtc.mode.vdisplay;
		const struct drm_clip_rect *clips_ptr = clips;
		const struct drm_vmw_rect *vclips_ptr = vclips;

		dirty->unit = unit;
		if (dirty->fifo_reserve_size > 0) {
			dirty->cmd = VMW_CMD_RESERVE(dev_priv,
						      dirty->fifo_reserve_size);
			if (!dirty->cmd)
				return -ENOMEM;

			memset(dirty->cmd, 0, dirty->fifo_reserve_size);
		}
		dirty->num_hits = 0;
		for (i = 0; i < num_clips; i++, clips_ptr += increment,
		       vclips_ptr += increment) {
			s32 clip_left;
			s32 clip_top;

			/*
			 * Select clip array type. Note that integer type
			 * in @clips is unsigned short, whereas in @vclips
			 * it's 32-bit.
			 */
			if (clips) {
				dirty->fb_x = (s32) clips_ptr->x1;
				dirty->fb_y = (s32) clips_ptr->y1;
				dirty->unit_x2 = (s32) clips_ptr->x2 + dest_x -
					crtc_x;
				dirty->unit_y2 = (s32) clips_ptr->y2 + dest_y -
					crtc_y;
			} else {
				dirty->fb_x = vclips_ptr->x;
				dirty->fb_y = vclips_ptr->y;
				dirty->unit_x2 = dirty->fb_x + vclips_ptr->w +
					dest_x - crtc_x;
				dirty->unit_y2 = dirty->fb_y + vclips_ptr->h +
					dest_y - crtc_y;
			}

			dirty->unit_x1 = dirty->fb_x + dest_x - crtc_x;
			dirty->unit_y1 = dirty->fb_y + dest_y - crtc_y;

			/* Skip this clip if it's outside the crtc region */
			if (dirty->unit_x1 >= crtc_width ||
			    dirty->unit_y1 >= crtc_height ||
			    dirty->unit_x2 <= 0 || dirty->unit_y2 <= 0)
				continue;

			/* Clip right and bottom to crtc limits */
			dirty->unit_x2 = min_t(s32, dirty->unit_x2,
					       crtc_width);
			dirty->unit_y2 = min_t(s32, dirty->unit_y2,
					       crtc_height);

			/* Clip left and top to crtc limits */
			clip_left = min_t(s32, dirty->unit_x1, 0);
			clip_top = min_t(s32, dirty->unit_y1, 0);
			dirty->unit_x1 -= clip_left;
			dirty->unit_y1 -= clip_top;
			dirty->fb_x -= clip_left;
			dirty->fb_y -= clip_top;

			dirty->clip(dirty);
		}

		dirty->fifo_commit(dirty);
	}

	return 0;
}

/**
 * vmw_kms_helper_validation_finish - Helper for post KMS command submission
 * cleanup and fencing
 * @dev_priv: Pointer to the device-private struct
 * @file_priv: Pointer identifying the client when user-space fencing is used
 * @ctx: Pointer to the validation context
 * @out_fence: If non-NULL, returned refcounted fence-pointer
 * @user_fence_rep: If non-NULL, pointer to user-space address area
 * in which to copy user-space fence info
 */
void vmw_kms_helper_validation_finish(struct vmw_private *dev_priv,
				      struct drm_file *file_priv,
				      struct vmw_validation_context *ctx,
				      struct vmw_fence_obj **out_fence,
				      struct drm_vmw_fence_rep __user *
				      user_fence_rep)
{
	struct vmw_fence_obj *fence = NULL;
	uint32_t handle = 0;
	int ret = 0;

	if (file_priv || user_fence_rep || vmw_validation_has_bos(ctx) ||
	    out_fence)
		ret = vmw_execbuf_fence_commands(file_priv, dev_priv, &fence,
						 file_priv ? &handle : NULL);
	vmw_validation_done(ctx, fence);
	if (file_priv)
		vmw_execbuf_copy_fence_user(dev_priv, vmw_fpriv(file_priv),
					    ret, user_fence_rep, fence,
					    handle, -1, NULL);
	if (out_fence)
		*out_fence = fence;
	else
		vmw_fence_obj_unreference(&fence);
}

/**
 * vmw_kms_update_proxy - Helper function to update a proxy surface from
 * its backing MOB.
 *
 * @res: Pointer to the surface resource
 * @clips: Clip rects in framebuffer (surface) space.
 * @num_clips: Number of clips in @clips.
 * @increment: Integer with which to increment the clip counter when looping.
 * Used to skip a predetermined number of clip rects.
 *
 * This function makes sure the proxy surface is updated from its backing MOB
 * using the region given by @clips. The surface resource @res and its backing
 * MOB needs to be reserved and validated on call.
 */
int vmw_kms_update_proxy(struct vmw_resource *res,
			 const struct drm_clip_rect *clips,
			 unsigned num_clips,
			 int increment)
{
	struct vmw_private *dev_priv = res->dev_priv;
	struct drm_vmw_size *size = &vmw_res_to_srf(res)->metadata.base_size;
	struct {
		SVGA3dCmdHeader header;
		SVGA3dCmdUpdateGBImage body;
	} *cmd;
	SVGA3dBox *box;
	size_t copy_size = 0;
	int i;

	if (!clips)
		return 0;

	cmd = VMW_CMD_RESERVE(dev_priv, sizeof(*cmd) * num_clips);
	if (!cmd)
		return -ENOMEM;

	for (i = 0; i < num_clips; ++i, clips += increment, ++cmd) {
		box = &cmd->body.box;

		cmd->header.id = SVGA_3D_CMD_UPDATE_GB_IMAGE;
		cmd->header.size = sizeof(cmd->body);
		cmd->body.image.sid = res->id;
		cmd->body.image.face = 0;
		cmd->body.image.mipmap = 0;

		if (clips->x1 > size->width || clips->x2 > size->width ||
		    clips->y1 > size->height || clips->y2 > size->height) {
			DRM_ERROR("Invalid clips outsize of framebuffer.\n");
			return -EINVAL;
		}

		box->x = clips->x1;
		box->y = clips->y1;
		box->z = 0;
		box->w = clips->x2 - clips->x1;
		box->h = clips->y2 - clips->y1;
		box->d = 1;

		copy_size += sizeof(*cmd);
	}

	vmw_cmd_commit(dev_priv, copy_size);

	return 0;
}

int vmw_kms_fbdev_init_data(struct vmw_private *dev_priv,
			    unsigned unit,
			    u32 max_width,
			    u32 max_height,
			    struct drm_connector **p_con,
			    struct drm_crtc **p_crtc,
			    struct drm_display_mode **p_mode)
{
	struct drm_connector *con;
	struct vmw_display_unit *du;
	struct drm_display_mode *mode;
	int i = 0;
	int ret = 0;

	mutex_lock(&dev_priv->drm.mode_config.mutex);
	list_for_each_entry(con, &dev_priv->drm.mode_config.connector_list,
			    head) {
		if (i == unit)
			break;

		++i;
	}

<<<<<<< HEAD
	if (&con->head == &dev_priv->dev->mode_config.connector_list) {
=======
	if (&con->head == &dev_priv->drm.mode_config.connector_list) {
>>>>>>> 7d2a07b7
		DRM_ERROR("Could not find initial display unit.\n");
		ret = -EINVAL;
		goto out_unlock;
	}

	if (list_empty(&con->modes))
		(void) vmw_du_connector_fill_modes(con, max_width, max_height);

	if (list_empty(&con->modes)) {
		DRM_ERROR("Could not find initial display mode.\n");
		ret = -EINVAL;
		goto out_unlock;
	}

	du = vmw_connector_to_du(con);
	*p_con = con;
	*p_crtc = &du->crtc;

	list_for_each_entry(mode, &con->modes, head) {
		if (mode->type & DRM_MODE_TYPE_PREFERRED)
			break;
	}

	if (&mode->head == &con->modes) {
		WARN_ONCE(true, "Could not find initial preferred mode.\n");
		*p_mode = list_first_entry(&con->modes,
					   struct drm_display_mode,
					   head);
	} else {
		*p_mode = mode;
	}

 out_unlock:
	mutex_unlock(&dev_priv->drm.mode_config.mutex);

	return ret;
}

/**
 * vmw_kms_create_implicit_placement_property - Set up the implicit placement
 * property.
 *
 * @dev_priv: Pointer to a device private struct.
 *
 * Sets up the implicit placement property unless it's already set up.
 */
void
vmw_kms_create_implicit_placement_property(struct vmw_private *dev_priv)
{
	if (dev_priv->implicit_placement_property)
		return;

	dev_priv->implicit_placement_property =
		drm_property_create_range(&dev_priv->drm,
					  DRM_MODE_PROP_IMMUTABLE,
					  "implicit_placement", 0, 1);
}

/**
 * vmw_kms_suspend - Save modesetting state and turn modesetting off.
 *
 * @dev: Pointer to the drm device
 * Return: 0 on success. Negative error code on failure.
 */
int vmw_kms_suspend(struct drm_device *dev)
{
	struct vmw_private *dev_priv = vmw_priv(dev);

	dev_priv->suspend_state = drm_atomic_helper_suspend(dev);
	if (IS_ERR(dev_priv->suspend_state)) {
		int ret = PTR_ERR(dev_priv->suspend_state);

		DRM_ERROR("Failed kms suspend: %d\n", ret);
		dev_priv->suspend_state = NULL;

		return ret;
	}

	return 0;
}


/**
 * vmw_kms_resume - Re-enable modesetting and restore state
 *
 * @dev: Pointer to the drm device
 * Return: 0 on success. Negative error code on failure.
 *
 * State is resumed from a previous vmw_kms_suspend(). It's illegal
 * to call this function without a previous vmw_kms_suspend().
 */
int vmw_kms_resume(struct drm_device *dev)
{
	struct vmw_private *dev_priv = vmw_priv(dev);
	int ret;

	if (WARN_ON(!dev_priv->suspend_state))
		return 0;

	ret = drm_atomic_helper_resume(dev, dev_priv->suspend_state);
	dev_priv->suspend_state = NULL;

	return ret;
}

/**
 * vmw_kms_lost_device - Notify kms that modesetting capabilities will be lost
 *
 * @dev: Pointer to the drm device
 */
void vmw_kms_lost_device(struct drm_device *dev)
{
	drm_atomic_helper_shutdown(dev);
}

/**
 * vmw_du_helper_plane_update - Helper to do plane update on a display unit.
 * @update: The closure structure.
 *
 * Call this helper after setting callbacks in &vmw_du_update_plane to do plane
 * update on display unit.
 *
 * Return: 0 on success or a negative error code on failure.
 */
int vmw_du_helper_plane_update(struct vmw_du_update_plane *update)
{
	struct drm_plane_state *state = update->plane->state;
	struct drm_plane_state *old_state = update->old_state;
	struct drm_atomic_helper_damage_iter iter;
	struct drm_rect clip;
	struct drm_rect bb;
	DECLARE_VAL_CONTEXT(val_ctx, NULL, 0);
	uint32_t reserved_size = 0;
	uint32_t submit_size = 0;
	uint32_t curr_size = 0;
	uint32_t num_hits = 0;
	void *cmd_start;
	char *cmd_next;
	int ret;

	/*
	 * Iterate in advance to check if really need plane update and find the
	 * number of clips that actually are in plane src for fifo allocation.
	 */
	drm_atomic_helper_damage_iter_init(&iter, old_state, state);
	drm_atomic_for_each_plane_damage(&iter, &clip)
		num_hits++;

	if (num_hits == 0)
		return 0;

	if (update->vfb->bo) {
		struct vmw_framebuffer_bo *vfbbo =
			container_of(update->vfb, typeof(*vfbbo), base);

		ret = vmw_validation_add_bo(&val_ctx, vfbbo->buffer, false,
					    update->cpu_blit);
	} else {
		struct vmw_framebuffer_surface *vfbs =
			container_of(update->vfb, typeof(*vfbs), base);

		ret = vmw_validation_add_resource(&val_ctx, &vfbs->surface->res,
						  0, VMW_RES_DIRTY_NONE, NULL,
						  NULL);
	}

	if (ret)
		return ret;

	ret = vmw_validation_prepare(&val_ctx, update->mutex, update->intr);
	if (ret)
		goto out_unref;

	reserved_size = update->calc_fifo_size(update, num_hits);
	cmd_start = VMW_CMD_RESERVE(update->dev_priv, reserved_size);
	if (!cmd_start) {
		ret = -ENOMEM;
		goto out_revert;
	}

	cmd_next = cmd_start;

	if (update->post_prepare) {
		curr_size = update->post_prepare(update, cmd_next);
		cmd_next += curr_size;
		submit_size += curr_size;
	}

	if (update->pre_clip) {
		curr_size = update->pre_clip(update, cmd_next, num_hits);
		cmd_next += curr_size;
		submit_size += curr_size;
	}

	bb.x1 = INT_MAX;
	bb.y1 = INT_MAX;
	bb.x2 = INT_MIN;
	bb.y2 = INT_MIN;

	drm_atomic_helper_damage_iter_init(&iter, old_state, state);
	drm_atomic_for_each_plane_damage(&iter, &clip) {
		uint32_t fb_x = clip.x1;
		uint32_t fb_y = clip.y1;

		vmw_du_translate_to_crtc(state, &clip);
		if (update->clip) {
			curr_size = update->clip(update, cmd_next, &clip, fb_x,
						 fb_y);
			cmd_next += curr_size;
			submit_size += curr_size;
		}
		bb.x1 = min_t(int, bb.x1, clip.x1);
		bb.y1 = min_t(int, bb.y1, clip.y1);
		bb.x2 = max_t(int, bb.x2, clip.x2);
		bb.y2 = max_t(int, bb.y2, clip.y2);
	}

	curr_size = update->post_clip(update, cmd_next, &bb);
	submit_size += curr_size;

	if (reserved_size < submit_size)
		submit_size = 0;

	vmw_cmd_commit(update->dev_priv, submit_size);

	vmw_kms_helper_validation_finish(update->dev_priv, NULL, &val_ctx,
					 update->out_fence, NULL);
	return ret;

out_revert:
	vmw_validation_revert(&val_ctx);

out_unref:
	vmw_validation_unref_lists(&val_ctx);
	return ret;
}<|MERGE_RESOLUTION|>--- conflicted
+++ resolved
@@ -33,11 +33,6 @@
 #include <drm/drm_rect.h>
 #include <drm/drm_sysfs.h>
 #include <drm/drm_vblank.h>
-<<<<<<< HEAD
-
-#include "vmwgfx_kms.h"
-=======
->>>>>>> 7d2a07b7
 
 #include "vmwgfx_kms.h"
 
@@ -2607,11 +2602,7 @@
 		++i;
 	}
 
-<<<<<<< HEAD
-	if (&con->head == &dev_priv->dev->mode_config.connector_list) {
-=======
 	if (&con->head == &dev_priv->drm.mode_config.connector_list) {
->>>>>>> 7d2a07b7
 		DRM_ERROR("Could not find initial display unit.\n");
 		ret = -EINVAL;
 		goto out_unlock;
