--- conflicted
+++ resolved
@@ -353,11 +353,7 @@
 	return 0;
 }
 
-<<<<<<< HEAD
-/**
-=======
-/*
->>>>>>> 7d2a07b7
+/*
  * Try to resume all paused streams.
  *
  * Used by the kms code after moving a new scanout buffer to vram.
