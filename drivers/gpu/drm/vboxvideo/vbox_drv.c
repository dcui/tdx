--- conflicted
+++ resolved
@@ -43,8 +43,7 @@
 	if (!vbox_check_supported(VBE_DISPI_ID_HGSMI))
 		return -ENODEV;
 
-<<<<<<< HEAD
-	ret = drm_fb_helper_remove_conflicting_pci_framebuffers(pdev, "vboxvideodrmfb");
+	ret = drm_aperture_remove_conflicting_pci_framebuffers(pdev, "vboxvideodrmfb");
 	if (ret)
 		return ret;
 
@@ -53,18 +52,6 @@
 	if (IS_ERR(vbox))
 		return PTR_ERR(vbox);
 
-	vbox->ddev.pdev = pdev;
-=======
-	ret = drm_aperture_remove_conflicting_pci_framebuffers(pdev, "vboxvideodrmfb");
-	if (ret)
-		return ret;
-
-	vbox = devm_drm_dev_alloc(&pdev->dev, &driver,
-				  struct vbox_private, ddev);
-	if (IS_ERR(vbox))
-		return PTR_ERR(vbox);
-
->>>>>>> 7d2a07b7
 	pci_set_drvdata(pdev, vbox);
 	mutex_init(&vbox->hw_mutex);
 
