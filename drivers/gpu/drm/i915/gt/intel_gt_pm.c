// SPDX-License-Identifier: MIT
/*
 * Copyright © 2019 Intel Corporation
 */

#include <linux/suspend.h>

#include "i915_drv.h"
#include "i915_globals.h"
#include "i915_params.h"
#include "intel_context.h"
#include "intel_engine_pm.h"
#include "intel_gt.h"
#include "intel_gt_clock_utils.h"
#include "intel_gt_pm.h"
#include "intel_gt_requests.h"
#include "intel_llc.h"
#include "intel_pm.h"
#include "intel_rc6.h"
#include "intel_rps.h"
#include "intel_wakeref.h"

static void user_forcewake(struct intel_gt *gt, bool suspend)
{
	int count = atomic_read(&gt->user_wakeref);

	/* Inside suspend/resume so single threaded, no races to worry about. */
	if (likely(!count))
		return;

	intel_gt_pm_get(gt);
	if (suspend) {
		GEM_BUG_ON(count > atomic_read(&gt->wakeref.count));
		atomic_sub(count, &gt->wakeref.count);
	} else {
		atomic_add(count, &gt->wakeref.count);
	}
	intel_gt_pm_put(gt);
}

<<<<<<< HEAD
static int __gt_unpark(struct intel_wakeref *wf)
{
	struct intel_gt *gt = container_of(wf, typeof(*gt), wakeref);
	struct drm_i915_private *i915 = gt->i915;

	GT_TRACE(gt, "\n");

=======
static void runtime_begin(struct intel_gt *gt)
{
	local_irq_disable();
	write_seqcount_begin(&gt->stats.lock);
	gt->stats.start = ktime_get();
	gt->stats.active = true;
	write_seqcount_end(&gt->stats.lock);
	local_irq_enable();
}

static void runtime_end(struct intel_gt *gt)
{
	local_irq_disable();
	write_seqcount_begin(&gt->stats.lock);
	gt->stats.active = false;
	gt->stats.total =
		ktime_add(gt->stats.total,
			  ktime_sub(ktime_get(), gt->stats.start));
	write_seqcount_end(&gt->stats.lock);
	local_irq_enable();
}

static int __gt_unpark(struct intel_wakeref *wf)
{
	struct intel_gt *gt = container_of(wf, typeof(*gt), wakeref);
	struct drm_i915_private *i915 = gt->i915;

	GT_TRACE(gt, "\n");

>>>>>>> 7d2a07b7
	i915_globals_unpark();

	/*
	 * It seems that the DMC likes to transition between the DC states a lot
	 * when there are no connected displays (no active power domains) during
	 * command submission.
	 *
	 * This activity has negative impact on the performance of the chip with
	 * huge latencies observed in the interrupt handler and elsewhere.
	 *
	 * Work around it by grabbing a GT IRQ power domain whilst there is any
	 * GT activity, preventing any DC state transitions.
	 */
	gt->awake = intel_display_power_get(i915, POWER_DOMAIN_GT_IRQ);
	GEM_BUG_ON(!gt->awake);

	intel_rc6_unpark(&gt->rc6);
	intel_rps_unpark(&gt->rps);
	i915_pmu_gt_unparked(i915);

	intel_gt_unpark_requests(gt);
<<<<<<< HEAD
=======
	runtime_begin(gt);
>>>>>>> 7d2a07b7

	return 0;
}

static int __gt_park(struct intel_wakeref *wf)
{
	struct intel_gt *gt = container_of(wf, typeof(*gt), wakeref);
	intel_wakeref_t wakeref = fetch_and_zero(&gt->awake);
	struct drm_i915_private *i915 = gt->i915;
<<<<<<< HEAD

	GT_TRACE(gt, "\n");

=======

	GT_TRACE(gt, "\n");

	runtime_end(gt);
>>>>>>> 7d2a07b7
	intel_gt_park_requests(gt);

	i915_vma_parked(gt);
	i915_pmu_gt_parked(i915);
	intel_rps_park(&gt->rps);
	intel_rc6_park(&gt->rc6);

	/* Everything switched off, flush any residual interrupt just in case */
	intel_synchronize_irq(i915);

	/* Defer dropping the display power well for 100ms, it's slow! */
	GEM_BUG_ON(!wakeref);
	intel_display_power_put_async(i915, POWER_DOMAIN_GT_IRQ, wakeref);

	i915_globals_park();

	return 0;
}

static const struct intel_wakeref_ops wf_ops = {
	.get = __gt_unpark,
	.put = __gt_park,
};

void intel_gt_pm_init_early(struct intel_gt *gt)
{
	intel_wakeref_init(&gt->wakeref, gt->uncore->rpm, &wf_ops);
<<<<<<< HEAD
=======
	seqcount_mutex_init(&gt->stats.lock, &gt->wakeref.mutex);
>>>>>>> 7d2a07b7
}

void intel_gt_pm_init(struct intel_gt *gt)
{
	/*
	 * Enabling power-management should be "self-healing". If we cannot
	 * enable a feature, simply leave it disabled with a notice to the
	 * user.
	 */
	intel_rc6_init(&gt->rc6);
	intel_rps_init(&gt->rps);
}

static bool reset_engines(struct intel_gt *gt)
{
	if (INTEL_INFO(gt->i915)->gpu_reset_clobbers_display)
		return false;

	return __intel_gt_reset(gt, ALL_ENGINES) == 0;
}

static void gt_sanitize(struct intel_gt *gt, bool force)
{
	struct intel_engine_cs *engine;
	enum intel_engine_id id;
	intel_wakeref_t wakeref;

	GT_TRACE(gt, "force:%s", yesno(force));

	/* Use a raw wakeref to avoid calling intel_display_power_get early */
	wakeref = intel_runtime_pm_get(gt->uncore->rpm);
	intel_uncore_forcewake_get(gt->uncore, FORCEWAKE_ALL);

	intel_gt_check_clock_frequency(gt);
<<<<<<< HEAD

	/*
	 * As we have just resumed the machine and woken the device up from
	 * deep PCI sleep (presumably D3_cold), assume the HW has been reset
	 * back to defaults, recovering from whatever wedged state we left it
	 * in and so worth trying to use the device once more.
	 */
	if (intel_gt_is_wedged(gt))
		intel_gt_unset_wedged(gt);

	intel_uc_sanitize(&gt->uc);

	for_each_engine(engine, gt, id)
		if (engine->reset.prepare)
			engine->reset.prepare(engine);

	intel_uc_reset_prepare(&gt->uc);

	for_each_engine(engine, gt, id)
		if (engine->sanitize)
			engine->sanitize(engine);

	if (reset_engines(gt) || force) {
		for_each_engine(engine, gt, id)
			__intel_engine_reset(engine, false);
	}

	for_each_engine(engine, gt, id)
		if (engine->reset.finish)
			engine->reset.finish(engine);

	intel_rps_sanitize(&gt->rps);

	intel_uncore_forcewake_put(gt->uncore, FORCEWAKE_ALL);
	intel_runtime_pm_put(gt->uncore->rpm, wakeref);
}

void intel_gt_pm_fini(struct intel_gt *gt)
{
	intel_rc6_fini(&gt->rc6);
}

=======

	/*
	 * As we have just resumed the machine and woken the device up from
	 * deep PCI sleep (presumably D3_cold), assume the HW has been reset
	 * back to defaults, recovering from whatever wedged state we left it
	 * in and so worth trying to use the device once more.
	 */
	if (intel_gt_is_wedged(gt))
		intel_gt_unset_wedged(gt);

	intel_uc_sanitize(&gt->uc);

	for_each_engine(engine, gt, id)
		if (engine->reset.prepare)
			engine->reset.prepare(engine);

	intel_uc_reset_prepare(&gt->uc);

	for_each_engine(engine, gt, id)
		if (engine->sanitize)
			engine->sanitize(engine);

	if (reset_engines(gt) || force) {
		for_each_engine(engine, gt, id)
			__intel_engine_reset(engine, false);
	}

	for_each_engine(engine, gt, id)
		if (engine->reset.finish)
			engine->reset.finish(engine);

	intel_rps_sanitize(&gt->rps);

	intel_uncore_forcewake_put(gt->uncore, FORCEWAKE_ALL);
	intel_runtime_pm_put(gt->uncore->rpm, wakeref);
}

void intel_gt_pm_fini(struct intel_gt *gt)
{
	intel_rc6_fini(&gt->rc6);
}

>>>>>>> 7d2a07b7
int intel_gt_resume(struct intel_gt *gt)
{
	struct intel_engine_cs *engine;
	enum intel_engine_id id;
	int err;

	err = intel_gt_has_unrecoverable_error(gt);
	if (err)
		return err;

	GT_TRACE(gt, "\n");

	/*
	 * After resume, we may need to poke into the pinned kernel
	 * contexts to paper over any damage caused by the sudden suspend.
	 * Only the kernel contexts should remain pinned over suspend,
	 * allowing us to fixup the user contexts on their first pin.
	 */
	gt_sanitize(gt, true);

	intel_gt_pm_get(gt);
<<<<<<< HEAD

	intel_uncore_forcewake_get(gt->uncore, FORCEWAKE_ALL);
	intel_rc6_sanitize(&gt->rc6);
	if (intel_gt_is_wedged(gt)) {
		err = -EIO;
		goto out_fw;
	}

	/* Only when the HW is re-initialised, can we replay the requests */
	err = intel_gt_init_hw(gt);
	if (err) {
		i915_probe_error(gt->i915,
				 "Failed to initialize GPU, declaring it wedged!\n");
		goto err_wedged;
	}

	intel_rps_enable(&gt->rps);
	intel_llc_enable(&gt->llc);

=======

	intel_uncore_forcewake_get(gt->uncore, FORCEWAKE_ALL);
	intel_rc6_sanitize(&gt->rc6);
	if (intel_gt_is_wedged(gt)) {
		err = -EIO;
		goto out_fw;
	}

	/* Only when the HW is re-initialised, can we replay the requests */
	err = intel_gt_init_hw(gt);
	if (err) {
		i915_probe_error(gt->i915,
				 "Failed to initialize GPU, declaring it wedged!\n");
		goto err_wedged;
	}

	intel_rps_enable(&gt->rps);
	intel_llc_enable(&gt->llc);

>>>>>>> 7d2a07b7
	for_each_engine(engine, gt, id) {
		intel_engine_pm_get(engine);

		engine->serial++; /* kernel context lost */
		err = intel_engine_resume(engine);

		intel_engine_pm_put(engine);
		if (err) {
			drm_err(&gt->i915->drm,
				"Failed to restart %s (%d)\n",
				engine->name, err);
			goto err_wedged;
		}
	}

	intel_rc6_enable(&gt->rc6);

	intel_uc_resume(&gt->uc);

	user_forcewake(gt, false);

out_fw:
	intel_uncore_forcewake_put(gt->uncore, FORCEWAKE_ALL);
	intel_gt_pm_put(gt);
	return err;

err_wedged:
	intel_gt_set_wedged(gt);
	goto out_fw;
}

static void wait_for_suspend(struct intel_gt *gt)
{
	if (!intel_gt_pm_is_awake(gt))
		return;

	if (intel_gt_wait_for_idle(gt, I915_GEM_IDLE_TIMEOUT) == -ETIME) {
		/*
		 * Forcibly cancel outstanding work and leave
		 * the gpu quiet.
		 */
		intel_gt_set_wedged(gt);
		intel_gt_retire_requests(gt);
	}

	intel_gt_pm_wait_for_idle(gt);
}

void intel_gt_suspend_prepare(struct intel_gt *gt)
{
	user_forcewake(gt, true);
	wait_for_suspend(gt);

	intel_uc_suspend(&gt->uc);
}

static suspend_state_t pm_suspend_target(void)
{
#if IS_ENABLED(CONFIG_SUSPEND) && IS_ENABLED(CONFIG_PM_SLEEP)
	return pm_suspend_target_state;
#else
	return PM_SUSPEND_TO_IDLE;
#endif
}

void intel_gt_suspend_late(struct intel_gt *gt)
{
	intel_wakeref_t wakeref;

	/* We expect to be idle already; but also want to be independent */
	wait_for_suspend(gt);

	if (is_mock_gt(gt))
		return;

	GEM_BUG_ON(gt->awake);

	/*
	 * On disabling the device, we want to turn off HW access to memory
	 * that we no longer own.
	 *
	 * However, not all suspend-states disable the device. S0 (s2idle)
	 * is effectively runtime-suspend, the device is left powered on
	 * but needs to be put into a low power state. We need to keep
	 * powermanagement enabled, but we also retain system state and so
	 * it remains safe to keep on using our allocated memory.
	 */
	if (pm_suspend_target() == PM_SUSPEND_TO_IDLE)
		return;

	with_intel_runtime_pm(gt->uncore->rpm, wakeref) {
		intel_rps_disable(&gt->rps);
		intel_rc6_disable(&gt->rc6);
		intel_llc_disable(&gt->llc);
	}

	gt_sanitize(gt, false);

	GT_TRACE(gt, "\n");
}

void intel_gt_runtime_suspend(struct intel_gt *gt)
{
	intel_uc_runtime_suspend(&gt->uc);

	GT_TRACE(gt, "\n");
}

int intel_gt_runtime_resume(struct intel_gt *gt)
{
	GT_TRACE(gt, "\n");
	intel_gt_init_swizzling(gt);
	intel_ggtt_restore_fences(gt->ggtt);

	return intel_uc_runtime_resume(&gt->uc);
}

<<<<<<< HEAD
=======
static ktime_t __intel_gt_get_awake_time(const struct intel_gt *gt)
{
	ktime_t total = gt->stats.total;

	if (gt->stats.active)
		total = ktime_add(total,
				  ktime_sub(ktime_get(), gt->stats.start));

	return total;
}

ktime_t intel_gt_get_awake_time(const struct intel_gt *gt)
{
	unsigned int seq;
	ktime_t total;

	do {
		seq = read_seqcount_begin(&gt->stats.lock);
		total = __intel_gt_get_awake_time(gt);
	} while (read_seqcount_retry(&gt->stats.lock, seq));

	return total;
}

>>>>>>> 7d2a07b7
#if IS_ENABLED(CONFIG_DRM_I915_SELFTEST)
#include "selftest_gt_pm.c"
#endif<|MERGE_RESOLUTION|>--- conflicted
+++ resolved
@@ -38,15 +38,6 @@
 	intel_gt_pm_put(gt);
 }
 
-<<<<<<< HEAD
-static int __gt_unpark(struct intel_wakeref *wf)
-{
-	struct intel_gt *gt = container_of(wf, typeof(*gt), wakeref);
-	struct drm_i915_private *i915 = gt->i915;
-
-	GT_TRACE(gt, "\n");
-
-=======
 static void runtime_begin(struct intel_gt *gt)
 {
 	local_irq_disable();
@@ -76,7 +67,6 @@
 
 	GT_TRACE(gt, "\n");
 
->>>>>>> 7d2a07b7
 	i915_globals_unpark();
 
 	/*
@@ -98,10 +88,7 @@
 	i915_pmu_gt_unparked(i915);
 
 	intel_gt_unpark_requests(gt);
-<<<<<<< HEAD
-=======
 	runtime_begin(gt);
->>>>>>> 7d2a07b7
 
 	return 0;
 }
@@ -111,16 +98,10 @@
 	struct intel_gt *gt = container_of(wf, typeof(*gt), wakeref);
 	intel_wakeref_t wakeref = fetch_and_zero(&gt->awake);
 	struct drm_i915_private *i915 = gt->i915;
-<<<<<<< HEAD
-
-	GT_TRACE(gt, "\n");
-
-=======
 
 	GT_TRACE(gt, "\n");
 
 	runtime_end(gt);
->>>>>>> 7d2a07b7
 	intel_gt_park_requests(gt);
 
 	i915_vma_parked(gt);
@@ -148,10 +129,7 @@
 void intel_gt_pm_init_early(struct intel_gt *gt)
 {
 	intel_wakeref_init(&gt->wakeref, gt->uncore->rpm, &wf_ops);
-<<<<<<< HEAD
-=======
 	seqcount_mutex_init(&gt->stats.lock, &gt->wakeref.mutex);
->>>>>>> 7d2a07b7
 }
 
 void intel_gt_pm_init(struct intel_gt *gt)
@@ -186,7 +164,6 @@
 	intel_uncore_forcewake_get(gt->uncore, FORCEWAKE_ALL);
 
 	intel_gt_check_clock_frequency(gt);
-<<<<<<< HEAD
 
 	/*
 	 * As we have just resumed the machine and woken the device up from
@@ -229,50 +206,6 @@
 	intel_rc6_fini(&gt->rc6);
 }
 
-=======
-
-	/*
-	 * As we have just resumed the machine and woken the device up from
-	 * deep PCI sleep (presumably D3_cold), assume the HW has been reset
-	 * back to defaults, recovering from whatever wedged state we left it
-	 * in and so worth trying to use the device once more.
-	 */
-	if (intel_gt_is_wedged(gt))
-		intel_gt_unset_wedged(gt);
-
-	intel_uc_sanitize(&gt->uc);
-
-	for_each_engine(engine, gt, id)
-		if (engine->reset.prepare)
-			engine->reset.prepare(engine);
-
-	intel_uc_reset_prepare(&gt->uc);
-
-	for_each_engine(engine, gt, id)
-		if (engine->sanitize)
-			engine->sanitize(engine);
-
-	if (reset_engines(gt) || force) {
-		for_each_engine(engine, gt, id)
-			__intel_engine_reset(engine, false);
-	}
-
-	for_each_engine(engine, gt, id)
-		if (engine->reset.finish)
-			engine->reset.finish(engine);
-
-	intel_rps_sanitize(&gt->rps);
-
-	intel_uncore_forcewake_put(gt->uncore, FORCEWAKE_ALL);
-	intel_runtime_pm_put(gt->uncore->rpm, wakeref);
-}
-
-void intel_gt_pm_fini(struct intel_gt *gt)
-{
-	intel_rc6_fini(&gt->rc6);
-}
-
->>>>>>> 7d2a07b7
 int intel_gt_resume(struct intel_gt *gt)
 {
 	struct intel_engine_cs *engine;
@@ -294,7 +227,6 @@
 	gt_sanitize(gt, true);
 
 	intel_gt_pm_get(gt);
-<<<<<<< HEAD
 
 	intel_uncore_forcewake_get(gt->uncore, FORCEWAKE_ALL);
 	intel_rc6_sanitize(&gt->rc6);
@@ -314,27 +246,6 @@
 	intel_rps_enable(&gt->rps);
 	intel_llc_enable(&gt->llc);
 
-=======
-
-	intel_uncore_forcewake_get(gt->uncore, FORCEWAKE_ALL);
-	intel_rc6_sanitize(&gt->rc6);
-	if (intel_gt_is_wedged(gt)) {
-		err = -EIO;
-		goto out_fw;
-	}
-
-	/* Only when the HW is re-initialised, can we replay the requests */
-	err = intel_gt_init_hw(gt);
-	if (err) {
-		i915_probe_error(gt->i915,
-				 "Failed to initialize GPU, declaring it wedged!\n");
-		goto err_wedged;
-	}
-
-	intel_rps_enable(&gt->rps);
-	intel_llc_enable(&gt->llc);
-
->>>>>>> 7d2a07b7
 	for_each_engine(engine, gt, id) {
 		intel_engine_pm_get(engine);
 
@@ -452,8 +363,6 @@
 	return intel_uc_runtime_resume(&gt->uc);
 }
 
-<<<<<<< HEAD
-=======
 static ktime_t __intel_gt_get_awake_time(const struct intel_gt *gt)
 {
 	ktime_t total = gt->stats.total;
@@ -478,7 +387,6 @@
 	return total;
 }
 
->>>>>>> 7d2a07b7
 #if IS_ENABLED(CONFIG_DRM_I915_SELFTEST)
 #include "selftest_gt_pm.c"
 #endif