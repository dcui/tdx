/*
 * SPDX-License-Identifier: MIT
 *
 * Copyright © 2016 Intel Corporation
 */

#include <linux/prime_numbers.h>

#include "gt/intel_engine_pm.h"
<<<<<<< HEAD
=======
#include "gt/intel_gpu_commands.h"
>>>>>>> 7d2a07b7
#include "gt/intel_gt.h"
#include "gt/intel_gt_pm.h"
#include "gem/i915_gem_region.h"
#include "huge_gem_object.h"
#include "i915_selftest.h"
#include "selftests/i915_random.h"
#include "selftests/igt_flush_test.h"
#include "selftests/igt_mmap.h"

struct tile {
	unsigned int width;
	unsigned int height;
	unsigned int stride;
	unsigned int size;
	unsigned int tiling;
	unsigned int swizzle;
};

static u64 swizzle_bit(unsigned int bit, u64 offset)
{
	return (offset & BIT_ULL(bit)) >> (bit - 6);
}

static u64 tiled_offset(const struct tile *tile, u64 v)
{
	u64 x, y;

	if (tile->tiling == I915_TILING_NONE)
		return v;

	y = div64_u64_rem(v, tile->stride, &x);
	v = div64_u64_rem(y, tile->height, &y) * tile->stride * tile->height;

	if (tile->tiling == I915_TILING_X) {
		v += y * tile->width;
		v += div64_u64_rem(x, tile->width, &x) << tile->size;
		v += x;
	} else if (tile->width == 128) {
		const unsigned int ytile_span = 16;
		const unsigned int ytile_height = 512;

		v += y * ytile_span;
		v += div64_u64_rem(x, ytile_span, &x) * ytile_height;
		v += x;
	} else {
		const unsigned int ytile_span = 32;
		const unsigned int ytile_height = 256;

		v += y * ytile_span;
		v += div64_u64_rem(x, ytile_span, &x) * ytile_height;
		v += x;
	}

	switch (tile->swizzle) {
	case I915_BIT_6_SWIZZLE_9:
		v ^= swizzle_bit(9, v);
		break;
	case I915_BIT_6_SWIZZLE_9_10:
		v ^= swizzle_bit(9, v) ^ swizzle_bit(10, v);
		break;
	case I915_BIT_6_SWIZZLE_9_11:
		v ^= swizzle_bit(9, v) ^ swizzle_bit(11, v);
		break;
	case I915_BIT_6_SWIZZLE_9_10_11:
		v ^= swizzle_bit(9, v) ^ swizzle_bit(10, v) ^ swizzle_bit(11, v);
		break;
	}

	return v;
}

static int check_partial_mapping(struct drm_i915_gem_object *obj,
				 const struct tile *tile,
				 struct rnd_state *prng)
{
	const unsigned long npages = obj->base.size / PAGE_SIZE;
	struct i915_ggtt_view view;
	struct i915_vma *vma;
	unsigned long page;
	u32 __iomem *io;
	struct page *p;
	unsigned int n;
	u64 offset;
	u32 *cpu;
	int err;

	err = i915_gem_object_set_tiling(obj, tile->tiling, tile->stride);
	if (err) {
		pr_err("Failed to set tiling mode=%u, stride=%u, err=%d\n",
		       tile->tiling, tile->stride, err);
		return err;
	}

	GEM_BUG_ON(i915_gem_object_get_tiling(obj) != tile->tiling);
	GEM_BUG_ON(i915_gem_object_get_stride(obj) != tile->stride);

<<<<<<< HEAD
	i915_gem_object_lock(obj);
=======
	i915_gem_object_lock(obj, NULL);
>>>>>>> 7d2a07b7
	err = i915_gem_object_set_to_gtt_domain(obj, true);
	i915_gem_object_unlock(obj);
	if (err) {
		pr_err("Failed to flush to GTT write domain; err=%d\n", err);
		return err;
	}

	page = i915_prandom_u32_max_state(npages, prng);
	view = compute_partial_view(obj, page, MIN_CHUNK_PAGES);

	vma = i915_gem_object_ggtt_pin(obj, &view, 0, 0, PIN_MAPPABLE);
	if (IS_ERR(vma)) {
		pr_err("Failed to pin partial view: offset=%lu; err=%d\n",
		       page, (int)PTR_ERR(vma));
		return PTR_ERR(vma);
	}

	n = page - view.partial.offset;
	GEM_BUG_ON(n >= view.partial.size);

	io = i915_vma_pin_iomap(vma);
	i915_vma_unpin(vma);
	if (IS_ERR(io)) {
		pr_err("Failed to iomap partial view: offset=%lu; err=%d\n",
		       page, (int)PTR_ERR(io));
		err = PTR_ERR(io);
		goto out;
	}

	iowrite32(page, io + n * PAGE_SIZE / sizeof(*io));
	i915_vma_unpin_iomap(vma);

	offset = tiled_offset(tile, page << PAGE_SHIFT);
	if (offset >= obj->base.size)
		goto out;

	intel_gt_flush_ggtt_writes(&to_i915(obj->base.dev)->gt);

	p = i915_gem_object_get_page(obj, offset >> PAGE_SHIFT);
	cpu = kmap(p) + offset_in_page(offset);
	drm_clflush_virt_range(cpu, sizeof(*cpu));
	if (*cpu != (u32)page) {
		pr_err("Partial view for %lu [%u] (offset=%llu, size=%u [%llu, row size %u], fence=%d, tiling=%d, stride=%d) misalignment, expected write to page (%llu + %u [0x%llx]) of 0x%x, found 0x%x\n",
		       page, n,
		       view.partial.offset,
		       view.partial.size,
		       vma->size >> PAGE_SHIFT,
		       tile->tiling ? tile_row_pages(obj) : 0,
		       vma->fence ? vma->fence->id : -1, tile->tiling, tile->stride,
		       offset >> PAGE_SHIFT,
		       (unsigned int)offset_in_page(offset),
		       offset,
		       (u32)page, *cpu);
		err = -EINVAL;
	}
	*cpu = 0;
	drm_clflush_virt_range(cpu, sizeof(*cpu));
	kunmap(p);

out:
	__i915_vma_put(vma);
	return err;
}

static int check_partial_mappings(struct drm_i915_gem_object *obj,
				  const struct tile *tile,
				  unsigned long end_time)
{
	const unsigned int nreal = obj->scratch / PAGE_SIZE;
	const unsigned long npages = obj->base.size / PAGE_SIZE;
	struct i915_vma *vma;
	unsigned long page;
	int err;

	err = i915_gem_object_set_tiling(obj, tile->tiling, tile->stride);
	if (err) {
		pr_err("Failed to set tiling mode=%u, stride=%u, err=%d\n",
		       tile->tiling, tile->stride, err);
		return err;
	}

	GEM_BUG_ON(i915_gem_object_get_tiling(obj) != tile->tiling);
	GEM_BUG_ON(i915_gem_object_get_stride(obj) != tile->stride);

	i915_gem_object_lock(obj, NULL);
	err = i915_gem_object_set_to_gtt_domain(obj, true);
	i915_gem_object_unlock(obj);
	if (err) {
		pr_err("Failed to flush to GTT write domain; err=%d\n", err);
		return err;
	}

	for_each_prime_number_from(page, 1, npages) {
		struct i915_ggtt_view view =
			compute_partial_view(obj, page, MIN_CHUNK_PAGES);
		u32 __iomem *io;
		struct page *p;
		unsigned int n;
		u64 offset;
		u32 *cpu;

		GEM_BUG_ON(view.partial.size > nreal);
		cond_resched();

		vma = i915_gem_object_ggtt_pin(obj, &view, 0, 0, PIN_MAPPABLE);
		if (IS_ERR(vma)) {
			pr_err("Failed to pin partial view: offset=%lu; err=%d\n",
			       page, (int)PTR_ERR(vma));
			return PTR_ERR(vma);
		}

		n = page - view.partial.offset;
		GEM_BUG_ON(n >= view.partial.size);

		io = i915_vma_pin_iomap(vma);
		i915_vma_unpin(vma);
		if (IS_ERR(io)) {
			pr_err("Failed to iomap partial view: offset=%lu; err=%d\n",
			       page, (int)PTR_ERR(io));
			return PTR_ERR(io);
		}

		iowrite32(page, io + n * PAGE_SIZE / sizeof(*io));
		i915_vma_unpin_iomap(vma);

		offset = tiled_offset(tile, page << PAGE_SHIFT);
		if (offset >= obj->base.size)
			continue;

		intel_gt_flush_ggtt_writes(&to_i915(obj->base.dev)->gt);

		p = i915_gem_object_get_page(obj, offset >> PAGE_SHIFT);
		cpu = kmap(p) + offset_in_page(offset);
		drm_clflush_virt_range(cpu, sizeof(*cpu));
		if (*cpu != (u32)page) {
			pr_err("Partial view for %lu [%u] (offset=%llu, size=%u [%llu, row size %u], fence=%d, tiling=%d, stride=%d) misalignment, expected write to page (%llu + %u [0x%llx]) of 0x%x, found 0x%x\n",
			       page, n,
			       view.partial.offset,
			       view.partial.size,
			       vma->size >> PAGE_SHIFT,
			       tile->tiling ? tile_row_pages(obj) : 0,
			       vma->fence ? vma->fence->id : -1, tile->tiling, tile->stride,
			       offset >> PAGE_SHIFT,
			       (unsigned int)offset_in_page(offset),
			       offset,
			       (u32)page, *cpu);
			err = -EINVAL;
		}
		*cpu = 0;
		drm_clflush_virt_range(cpu, sizeof(*cpu));
		kunmap(p);
		if (err)
			return err;

		__i915_vma_put(vma);

		if (igt_timeout(end_time,
				"%s: timed out after tiling=%d stride=%d\n",
				__func__, tile->tiling, tile->stride))
			return -EINTR;
	}

	return 0;
}

static unsigned int
setup_tile_size(struct tile *tile, struct drm_i915_private *i915)
{
<<<<<<< HEAD
	if (INTEL_GEN(i915) <= 2) {
=======
	if (GRAPHICS_VER(i915) <= 2) {
>>>>>>> 7d2a07b7
		tile->height = 16;
		tile->width = 128;
		tile->size = 11;
	} else if (tile->tiling == I915_TILING_Y &&
		   HAS_128_BYTE_Y_TILING(i915)) {
		tile->height = 32;
		tile->width = 128;
		tile->size = 12;
	} else {
		tile->height = 8;
		tile->width = 512;
		tile->size = 12;
	}

<<<<<<< HEAD
	if (INTEL_GEN(i915) < 4)
		return 8192 / tile->width;
	else if (INTEL_GEN(i915) < 7)
=======
	if (GRAPHICS_VER(i915) < 4)
		return 8192 / tile->width;
	else if (GRAPHICS_VER(i915) < 7)
>>>>>>> 7d2a07b7
		return 128 * I965_FENCE_MAX_PITCH_VAL / tile->width;
	else
		return 128 * GEN7_FENCE_MAX_PITCH_VAL / tile->width;
}

static int igt_partial_tiling(void *arg)
{
	const unsigned int nreal = 1 << 12; /* largest tile row x2 */
	struct drm_i915_private *i915 = arg;
	struct drm_i915_gem_object *obj;
	intel_wakeref_t wakeref;
	int tiling;
	int err;

	if (!i915_ggtt_has_aperture(&i915->ggtt))
		return 0;

	/* We want to check the page mapping and fencing of a large object
	 * mmapped through the GTT. The object we create is larger than can
	 * possibly be mmaped as a whole, and so we must use partial GGTT vma.
	 * We then check that a write through each partial GGTT vma ends up
	 * in the right set of pages within the object, and with the expected
	 * tiling, which we verify by manual swizzling.
	 */

	obj = huge_gem_object(i915,
			      nreal << PAGE_SHIFT,
			      (1 + next_prime_number(i915->ggtt.vm.total >> PAGE_SHIFT)) << PAGE_SHIFT);
	if (IS_ERR(obj))
		return PTR_ERR(obj);

	err = i915_gem_object_pin_pages_unlocked(obj);
	if (err) {
		pr_err("Failed to allocate %u pages (%lu total), err=%d\n",
		       nreal, obj->base.size / PAGE_SIZE, err);
		goto out;
	}

	wakeref = intel_runtime_pm_get(&i915->runtime_pm);

	if (1) {
		IGT_TIMEOUT(end);
		struct tile tile;

		tile.height = 1;
		tile.width = 1;
		tile.size = 0;
		tile.stride = 0;
		tile.swizzle = I915_BIT_6_SWIZZLE_NONE;
		tile.tiling = I915_TILING_NONE;

		err = check_partial_mappings(obj, &tile, end);
		if (err && err != -EINTR)
			goto out_unlock;
	}

	for (tiling = I915_TILING_X; tiling <= I915_TILING_Y; tiling++) {
		IGT_TIMEOUT(end);
		unsigned int max_pitch;
		unsigned int pitch;
		struct tile tile;

		if (i915->quirks & QUIRK_PIN_SWIZZLED_PAGES)
			/*
			 * The swizzling pattern is actually unknown as it
			 * varies based on physical address of each page.
			 * See i915_gem_detect_bit_6_swizzle().
			 */
			break;

		tile.tiling = tiling;
		switch (tiling) {
		case I915_TILING_X:
			tile.swizzle = i915->ggtt.bit_6_swizzle_x;
			break;
		case I915_TILING_Y:
			tile.swizzle = i915->ggtt.bit_6_swizzle_y;
			break;
		}

		GEM_BUG_ON(tile.swizzle == I915_BIT_6_SWIZZLE_UNKNOWN);
		if (tile.swizzle == I915_BIT_6_SWIZZLE_9_17 ||
		    tile.swizzle == I915_BIT_6_SWIZZLE_9_10_17)
			continue;

		max_pitch = setup_tile_size(&tile, i915);

		for (pitch = max_pitch; pitch; pitch >>= 1) {
			tile.stride = tile.width * pitch;
			err = check_partial_mappings(obj, &tile, end);
			if (err == -EINTR)
				goto next_tiling;
			if (err)
				goto out_unlock;

			if (pitch > 2 && GRAPHICS_VER(i915) >= 4) {
				tile.stride = tile.width * (pitch - 1);
				err = check_partial_mappings(obj, &tile, end);
				if (err == -EINTR)
					goto next_tiling;
				if (err)
					goto out_unlock;
			}

			if (pitch < max_pitch && GRAPHICS_VER(i915) >= 4) {
				tile.stride = tile.width * (pitch + 1);
				err = check_partial_mappings(obj, &tile, end);
				if (err == -EINTR)
					goto next_tiling;
				if (err)
					goto out_unlock;
			}
		}

		if (GRAPHICS_VER(i915) >= 4) {
			for_each_prime_number(pitch, max_pitch) {
				tile.stride = tile.width * pitch;
				err = check_partial_mappings(obj, &tile, end);
				if (err == -EINTR)
					goto next_tiling;
				if (err)
					goto out_unlock;
			}
		}

next_tiling: ;
	}

out_unlock:
	intel_runtime_pm_put(&i915->runtime_pm, wakeref);
	i915_gem_object_unpin_pages(obj);
out:
	i915_gem_object_put(obj);
	return err;
}

static int igt_smoke_tiling(void *arg)
{
	const unsigned int nreal = 1 << 12; /* largest tile row x2 */
	struct drm_i915_private *i915 = arg;
	struct drm_i915_gem_object *obj;
	intel_wakeref_t wakeref;
	I915_RND_STATE(prng);
	unsigned long count;
	IGT_TIMEOUT(end);
	int err;

	if (!i915_ggtt_has_aperture(&i915->ggtt))
		return 0;

	/*
	 * igt_partial_tiling() does an exhastive check of partial tiling
	 * chunking, but will undoubtably run out of time. Here, we do a
	 * randomised search and hope over many runs of 1s with different
	 * seeds we will do a thorough check.
	 *
	 * Remember to look at the st_seed if we see a flip-flop in BAT!
	 */

	if (i915->quirks & QUIRK_PIN_SWIZZLED_PAGES)
		return 0;

	obj = huge_gem_object(i915,
			      nreal << PAGE_SHIFT,
			      (1 + next_prime_number(i915->ggtt.vm.total >> PAGE_SHIFT)) << PAGE_SHIFT);
	if (IS_ERR(obj))
		return PTR_ERR(obj);

<<<<<<< HEAD
	err = i915_gem_object_pin_pages(obj);
=======
	err = i915_gem_object_pin_pages_unlocked(obj);
>>>>>>> 7d2a07b7
	if (err) {
		pr_err("Failed to allocate %u pages (%lu total), err=%d\n",
		       nreal, obj->base.size / PAGE_SIZE, err);
		goto out;
	}

	wakeref = intel_runtime_pm_get(&i915->runtime_pm);

	count = 0;
	do {
		struct tile tile;

		tile.tiling =
			i915_prandom_u32_max_state(I915_TILING_Y + 1, &prng);
		switch (tile.tiling) {
		case I915_TILING_NONE:
			tile.height = 1;
			tile.width = 1;
			tile.size = 0;
			tile.stride = 0;
			tile.swizzle = I915_BIT_6_SWIZZLE_NONE;
			break;

		case I915_TILING_X:
			tile.swizzle = i915->ggtt.bit_6_swizzle_x;
			break;
		case I915_TILING_Y:
			tile.swizzle = i915->ggtt.bit_6_swizzle_y;
			break;
		}

		if (tile.swizzle == I915_BIT_6_SWIZZLE_9_17 ||
		    tile.swizzle == I915_BIT_6_SWIZZLE_9_10_17)
			continue;

		if (tile.tiling != I915_TILING_NONE) {
			unsigned int max_pitch = setup_tile_size(&tile, i915);

			tile.stride =
				i915_prandom_u32_max_state(max_pitch, &prng);
			tile.stride = (1 + tile.stride) * tile.width;
<<<<<<< HEAD
			if (INTEL_GEN(i915) < 4)
=======
			if (GRAPHICS_VER(i915) < 4)
>>>>>>> 7d2a07b7
				tile.stride = rounddown_pow_of_two(tile.stride);
		}

		err = check_partial_mapping(obj, &tile, &prng);
		if (err)
			break;

		count++;
	} while (!__igt_timeout(end, NULL));

	pr_info("%s: Completed %lu trials\n", __func__, count);

	intel_runtime_pm_put(&i915->runtime_pm, wakeref);
	i915_gem_object_unpin_pages(obj);
out:
	i915_gem_object_put(obj);
	return err;
}

static int make_obj_busy(struct drm_i915_gem_object *obj)
{
	struct drm_i915_private *i915 = to_i915(obj->base.dev);
	struct intel_engine_cs *engine;

	for_each_uabi_engine(engine, i915) {
		struct i915_request *rq;
		struct i915_vma *vma;
<<<<<<< HEAD
=======
		struct i915_gem_ww_ctx ww;
>>>>>>> 7d2a07b7
		int err;

		vma = i915_vma_instance(obj, &engine->gt->ggtt->vm, NULL);
		if (IS_ERR(vma))
			return PTR_ERR(vma);

<<<<<<< HEAD
		err = i915_vma_pin(vma, 0, 0, PIN_USER);
		if (err)
			return err;

		rq = intel_engine_create_kernel_request(engine);
		if (IS_ERR(rq)) {
			i915_vma_unpin(vma);
			return PTR_ERR(rq);
		}

		i915_vma_lock(vma);
=======
		i915_gem_ww_ctx_init(&ww, false);
retry:
		err = i915_gem_object_lock(obj, &ww);
		if (!err)
			err = i915_vma_pin_ww(vma, &ww, 0, 0, PIN_USER);
		if (err)
			goto err;

		rq = intel_engine_create_kernel_request(engine);
		if (IS_ERR(rq)) {
			err = PTR_ERR(rq);
			goto err_unpin;
		}

>>>>>>> 7d2a07b7
		err = i915_request_await_object(rq, vma->obj, true);
		if (err == 0)
			err = i915_vma_move_to_active(vma, rq,
						      EXEC_OBJECT_WRITE);
<<<<<<< HEAD
		i915_vma_unlock(vma);

		i915_request_add(rq);
		i915_vma_unpin(vma);
=======

		i915_request_add(rq);
err_unpin:
		i915_vma_unpin(vma);
err:
		if (err == -EDEADLK) {
			err = i915_gem_ww_ctx_backoff(&ww);
			if (!err)
				goto retry;
		}
		i915_gem_ww_ctx_fini(&ww);
>>>>>>> 7d2a07b7
		if (err)
			return err;
	}

	i915_gem_object_put(obj); /* leave it only alive via its active ref */
	return 0;
}

static bool assert_mmap_offset(struct drm_i915_private *i915,
			       unsigned long size,
			       int expected)
{
	struct drm_i915_gem_object *obj;
	struct i915_mmap_offset *mmo;

	obj = i915_gem_object_create_internal(i915, size);
	if (IS_ERR(obj))
		return false;

	mmo = mmap_offset_attach(obj, I915_MMAP_OFFSET_GTT, NULL);
	i915_gem_object_put(obj);

	return PTR_ERR_OR_ZERO(mmo) == expected;
}

static void disable_retire_worker(struct drm_i915_private *i915)
{
	i915_gem_driver_unregister__shrinker(i915);
	intel_gt_pm_get(&i915->gt);
	cancel_delayed_work_sync(&i915->gt.requests.retire_work);
}

static void restore_retire_worker(struct drm_i915_private *i915)
{
	igt_flush_test(i915);
	intel_gt_pm_put(&i915->gt);
	i915_gem_driver_register__shrinker(i915);
}

static void mmap_offset_lock(struct drm_i915_private *i915)
	__acquires(&i915->drm.vma_offset_manager->vm_lock)
{
	write_lock(&i915->drm.vma_offset_manager->vm_lock);
}

static void mmap_offset_unlock(struct drm_i915_private *i915)
	__releases(&i915->drm.vma_offset_manager->vm_lock)
{
	write_unlock(&i915->drm.vma_offset_manager->vm_lock);
}

static int igt_mmap_offset_exhaustion(void *arg)
{
	struct drm_i915_private *i915 = arg;
	struct drm_mm *mm = &i915->drm.vma_offset_manager->vm_addr_space_mm;
	struct drm_i915_gem_object *obj;
	struct drm_mm_node *hole, *next;
	struct i915_mmap_offset *mmo;
	int loop, err = 0;

	/* Disable background reaper */
	disable_retire_worker(i915);
	GEM_BUG_ON(!i915->gt.awake);
	intel_gt_retire_requests(&i915->gt);
	i915_gem_drain_freed_objects(i915);

	/* Trim the device mmap space to only a page */
	mmap_offset_lock(i915);
	loop = 1; /* PAGE_SIZE units */
	list_for_each_entry_safe(hole, next, &mm->hole_stack, hole_stack) {
		struct drm_mm_node *resv;

		resv = kzalloc(sizeof(*resv), GFP_NOWAIT);
		if (!resv) {
			err = -ENOMEM;
			goto out_park;
		}

		resv->start = drm_mm_hole_node_start(hole) + loop;
		resv->size = hole->hole_size - loop;
		resv->color = -1ul;
		loop = 0;

		if (!resv->size) {
			kfree(resv);
			continue;
		}

		pr_debug("Reserving hole [%llx + %llx]\n",
			 resv->start, resv->size);

		err = drm_mm_reserve_node(mm, resv);
		if (err) {
			pr_err("Failed to trim VMA manager, err=%d\n", err);
			kfree(resv);
			goto out_park;
		}
	}
	GEM_BUG_ON(!list_is_singular(&mm->hole_stack));
	mmap_offset_unlock(i915);

	/* Just fits! */
	if (!assert_mmap_offset(i915, PAGE_SIZE, 0)) {
		pr_err("Unable to insert object into single page hole\n");
		err = -EINVAL;
		goto out;
	}

	/* Too large */
	if (!assert_mmap_offset(i915, 2 * PAGE_SIZE, -ENOSPC)) {
		pr_err("Unexpectedly succeeded in inserting too large object into single page hole\n");
		err = -EINVAL;
		goto out;
	}

	/* Fill the hole, further allocation attempts should then fail */
	obj = i915_gem_object_create_internal(i915, PAGE_SIZE);
	if (IS_ERR(obj)) {
		err = PTR_ERR(obj);
		goto out;
	}

	mmo = mmap_offset_attach(obj, I915_MMAP_OFFSET_GTT, NULL);
	if (IS_ERR(mmo)) {
		pr_err("Unable to insert object into reclaimed hole\n");
		err = PTR_ERR(mmo);
		goto err_obj;
	}

	if (!assert_mmap_offset(i915, PAGE_SIZE, -ENOSPC)) {
		pr_err("Unexpectedly succeeded in inserting object into no holes!\n");
		err = -EINVAL;
		goto err_obj;
	}

	i915_gem_object_put(obj);

	/* Now fill with busy dead objects that we expect to reap */
	for (loop = 0; loop < 3; loop++) {
		if (intel_gt_is_wedged(&i915->gt))
			break;

		obj = i915_gem_object_create_internal(i915, PAGE_SIZE);
		if (IS_ERR(obj)) {
			err = PTR_ERR(obj);
			goto out;
		}

		err = make_obj_busy(obj);
		if (err) {
			pr_err("[loop %d] Failed to busy the object\n", loop);
			goto err_obj;
		}
	}

out:
	mmap_offset_lock(i915);
out_park:
	drm_mm_for_each_node_safe(hole, next, mm) {
		if (hole->color != -1ul)
			continue;

		drm_mm_remove_node(hole);
		kfree(hole);
	}
	mmap_offset_unlock(i915);
	restore_retire_worker(i915);
	return err;
err_obj:
	i915_gem_object_put(obj);
	goto out;
}

static int gtt_set(struct drm_i915_gem_object *obj)
{
	struct i915_vma *vma;
	void __iomem *map;
	int err = 0;

	vma = i915_gem_object_ggtt_pin(obj, NULL, 0, 0, PIN_MAPPABLE);
	if (IS_ERR(vma))
		return PTR_ERR(vma);

	intel_gt_pm_get(vma->vm->gt);
	map = i915_vma_pin_iomap(vma);
	i915_vma_unpin(vma);
	if (IS_ERR(map)) {
		err = PTR_ERR(map);
		goto out;
	}

	memset_io(map, POISON_INUSE, obj->base.size);
	i915_vma_unpin_iomap(vma);

out:
	intel_gt_pm_put(vma->vm->gt);
	return err;
}

static int gtt_check(struct drm_i915_gem_object *obj)
{
	struct i915_vma *vma;
	void __iomem *map;
	int err = 0;

	vma = i915_gem_object_ggtt_pin(obj, NULL, 0, 0, PIN_MAPPABLE);
	if (IS_ERR(vma))
		return PTR_ERR(vma);

	intel_gt_pm_get(vma->vm->gt);
	map = i915_vma_pin_iomap(vma);
	i915_vma_unpin(vma);
	if (IS_ERR(map)) {
		err = PTR_ERR(map);
		goto out;
	}

	if (memchr_inv((void __force *)map, POISON_FREE, obj->base.size)) {
		pr_err("%s: Write via mmap did not land in backing store (GTT)\n",
		       obj->mm.region->name);
		err = -EINVAL;
	}
	i915_vma_unpin_iomap(vma);

out:
	intel_gt_pm_put(vma->vm->gt);
	return err;
}

static int wc_set(struct drm_i915_gem_object *obj)
{
	void *vaddr;

<<<<<<< HEAD
	vaddr = i915_gem_object_pin_map(obj, I915_MAP_WC);
=======
	vaddr = i915_gem_object_pin_map_unlocked(obj, I915_MAP_WC);
>>>>>>> 7d2a07b7
	if (IS_ERR(vaddr))
		return PTR_ERR(vaddr);

	memset(vaddr, POISON_INUSE, obj->base.size);
	i915_gem_object_flush_map(obj);
	i915_gem_object_unpin_map(obj);

	return 0;
}

static int wc_check(struct drm_i915_gem_object *obj)
{
	void *vaddr;
	int err = 0;

<<<<<<< HEAD
	vaddr = i915_gem_object_pin_map(obj, I915_MAP_WC);
=======
	vaddr = i915_gem_object_pin_map_unlocked(obj, I915_MAP_WC);
>>>>>>> 7d2a07b7
	if (IS_ERR(vaddr))
		return PTR_ERR(vaddr);

	if (memchr_inv(vaddr, POISON_FREE, obj->base.size)) {
		pr_err("%s: Write via mmap did not land in backing store (WC)\n",
		       obj->mm.region->name);
		err = -EINVAL;
	}
	i915_gem_object_unpin_map(obj);

	return err;
}

static bool can_mmap(struct drm_i915_gem_object *obj, enum i915_mmap_type type)
{
	if (type == I915_MMAP_TYPE_GTT &&
	    !i915_ggtt_has_aperture(&to_i915(obj->base.dev)->ggtt))
		return false;

	if (type != I915_MMAP_TYPE_GTT &&
<<<<<<< HEAD
	    !i915_gem_object_type_has(obj,
				      I915_GEM_OBJECT_HAS_STRUCT_PAGE |
				      I915_GEM_OBJECT_HAS_IOMEM))
=======
	    !i915_gem_object_has_struct_page(obj) &&
	    !i915_gem_object_type_has(obj, I915_GEM_OBJECT_HAS_IOMEM))
>>>>>>> 7d2a07b7
		return false;

	return true;
}

<<<<<<< HEAD
=======
static void object_set_placements(struct drm_i915_gem_object *obj,
				  struct intel_memory_region **placements,
				  unsigned int n_placements)
{
	GEM_BUG_ON(!n_placements);

	if (n_placements == 1) {
		struct drm_i915_private *i915 = to_i915(obj->base.dev);
		struct intel_memory_region *mr = placements[0];

		obj->mm.placements = &i915->mm.regions[mr->id];
		obj->mm.n_placements = 1;
	} else {
		obj->mm.placements = placements;
		obj->mm.n_placements = n_placements;
	}
}

>>>>>>> 7d2a07b7
#define expand32(x) (((x) << 0) | ((x) << 8) | ((x) << 16) | ((x) << 24))
static int __igt_mmap(struct drm_i915_private *i915,
		      struct drm_i915_gem_object *obj,
		      enum i915_mmap_type type)
{
	struct i915_mmap_offset *mmo;
	struct vm_area_struct *area;
	unsigned long addr;
	int err, i;

	if (!can_mmap(obj, type))
		return 0;

	err = wc_set(obj);
	if (err == -ENXIO)
		err = gtt_set(obj);
	if (err)
		return err;

	mmo = mmap_offset_attach(obj, type, NULL);
	if (IS_ERR(mmo))
		return PTR_ERR(mmo);

	addr = igt_mmap_node(i915, &mmo->vma_node, 0, PROT_WRITE, MAP_SHARED);
	if (IS_ERR_VALUE(addr))
		return addr;

	pr_debug("igt_mmap(%s, %d) @ %lx\n", obj->mm.region->name, type, addr);

	area = vma_lookup(current->mm, addr);
	if (!area) {
		pr_err("%s: Did not create a vm_area_struct for the mmap\n",
		       obj->mm.region->name);
		err = -EINVAL;
		goto out_unmap;
	}

	if (area->vm_private_data != mmo) {
		pr_err("%s: vm_area_struct did not point back to our mmap_offset object!\n",
		       obj->mm.region->name);
		err = -EINVAL;
		goto out_unmap;
	}

	for (i = 0; i < obj->base.size / sizeof(u32); i++) {
		u32 __user *ux = u64_to_user_ptr((u64)(addr + i * sizeof(*ux)));
		u32 x;

		if (get_user(x, ux)) {
			pr_err("%s: Unable to read from mmap, offset:%zd\n",
			       obj->mm.region->name, i * sizeof(x));
			err = -EFAULT;
			goto out_unmap;
		}

		if (x != expand32(POISON_INUSE)) {
			pr_err("%s: Read incorrect value from mmap, offset:%zd, found:%x, expected:%x\n",
			       obj->mm.region->name,
			       i * sizeof(x), x, expand32(POISON_INUSE));
			err = -EINVAL;
			goto out_unmap;
		}

		x = expand32(POISON_FREE);
		if (put_user(x, ux)) {
			pr_err("%s: Unable to write to mmap, offset:%zd\n",
			       obj->mm.region->name, i * sizeof(x));
			err = -EFAULT;
			goto out_unmap;
		}
	}

	if (type == I915_MMAP_TYPE_GTT)
		intel_gt_flush_ggtt_writes(&i915->gt);

	err = wc_check(obj);
	if (err == -ENXIO)
		err = gtt_check(obj);
out_unmap:
	vm_munmap(addr, obj->base.size);
	return err;
}

static int igt_mmap(void *arg)
{
	struct drm_i915_private *i915 = arg;
	struct intel_memory_region *mr;
	enum intel_region_id id;

	for_each_memory_region(mr, i915, id) {
		unsigned long sizes[] = {
			PAGE_SIZE,
			mr->min_page_size,
			SZ_4M,
		};
		int i;

		for (i = 0; i < ARRAY_SIZE(sizes); i++) {
			struct drm_i915_gem_object *obj;
			int err;

			obj = i915_gem_object_create_region(mr, sizes[i], 0);
			if (obj == ERR_PTR(-ENODEV))
				continue;

			if (IS_ERR(obj))
				return PTR_ERR(obj);

<<<<<<< HEAD
=======
			object_set_placements(obj, &mr, 1);

>>>>>>> 7d2a07b7
			err = __igt_mmap(i915, obj, I915_MMAP_TYPE_GTT);
			if (err == 0)
				err = __igt_mmap(i915, obj, I915_MMAP_TYPE_WC);

			i915_gem_object_put(obj);
			if (err)
				return err;
		}
	}

	return 0;
}

static const char *repr_mmap_type(enum i915_mmap_type type)
{
	switch (type) {
	case I915_MMAP_TYPE_GTT: return "gtt";
	case I915_MMAP_TYPE_WB: return "wb";
	case I915_MMAP_TYPE_WC: return "wc";
	case I915_MMAP_TYPE_UC: return "uc";
	default: return "unknown";
	}
}

static bool can_access(const struct drm_i915_gem_object *obj)
{
<<<<<<< HEAD
	unsigned int flags =
		I915_GEM_OBJECT_HAS_STRUCT_PAGE | I915_GEM_OBJECT_HAS_IOMEM;

	return i915_gem_object_type_has(obj, flags);
=======
	return i915_gem_object_has_struct_page(obj) ||
	       i915_gem_object_type_has(obj, I915_GEM_OBJECT_HAS_IOMEM);
>>>>>>> 7d2a07b7
}

static int __igt_mmap_access(struct drm_i915_private *i915,
			     struct drm_i915_gem_object *obj,
			     enum i915_mmap_type type)
{
	struct i915_mmap_offset *mmo;
	unsigned long __user *ptr;
	unsigned long A, B;
	unsigned long x, y;
	unsigned long addr;
	int err;

	memset(&A, 0xAA, sizeof(A));
	memset(&B, 0xBB, sizeof(B));

	if (!can_mmap(obj, type) || !can_access(obj))
		return 0;

	mmo = mmap_offset_attach(obj, type, NULL);
	if (IS_ERR(mmo))
		return PTR_ERR(mmo);

	addr = igt_mmap_node(i915, &mmo->vma_node, 0, PROT_WRITE, MAP_SHARED);
	if (IS_ERR_VALUE(addr))
		return addr;
	ptr = (unsigned long __user *)addr;

	err = __put_user(A, ptr);
	if (err) {
		pr_err("%s(%s): failed to write into user mmap\n",
		       obj->mm.region->name, repr_mmap_type(type));
		goto out_unmap;
	}

	intel_gt_flush_ggtt_writes(&i915->gt);

	err = access_process_vm(current, addr, &x, sizeof(x), 0);
	if (err != sizeof(x)) {
		pr_err("%s(%s): access_process_vm() read failed\n",
		       obj->mm.region->name, repr_mmap_type(type));
		goto out_unmap;
	}

	err = access_process_vm(current, addr, &B, sizeof(B), FOLL_WRITE);
	if (err != sizeof(B)) {
		pr_err("%s(%s): access_process_vm() write failed\n",
		       obj->mm.region->name, repr_mmap_type(type));
		goto out_unmap;
	}

	intel_gt_flush_ggtt_writes(&i915->gt);

	err = __get_user(y, ptr);
	if (err) {
		pr_err("%s(%s): failed to read from user mmap\n",
		       obj->mm.region->name, repr_mmap_type(type));
		goto out_unmap;
	}

	if (x != A || y != B) {
		pr_err("%s(%s): failed to read/write values, found (%lx, %lx)\n",
		       obj->mm.region->name, repr_mmap_type(type),
		       x, y);
		err = -EINVAL;
		goto out_unmap;
	}

out_unmap:
	vm_munmap(addr, obj->base.size);
	return err;
}

static int igt_mmap_access(void *arg)
{
	struct drm_i915_private *i915 = arg;
	struct intel_memory_region *mr;
	enum intel_region_id id;

	for_each_memory_region(mr, i915, id) {
		struct drm_i915_gem_object *obj;
		int err;

		obj = i915_gem_object_create_region(mr, PAGE_SIZE, 0);
		if (obj == ERR_PTR(-ENODEV))
			continue;

		if (IS_ERR(obj))
			return PTR_ERR(obj);

<<<<<<< HEAD
=======
		object_set_placements(obj, &mr, 1);

>>>>>>> 7d2a07b7
		err = __igt_mmap_access(i915, obj, I915_MMAP_TYPE_GTT);
		if (err == 0)
			err = __igt_mmap_access(i915, obj, I915_MMAP_TYPE_WB);
		if (err == 0)
			err = __igt_mmap_access(i915, obj, I915_MMAP_TYPE_WC);
		if (err == 0)
			err = __igt_mmap_access(i915, obj, I915_MMAP_TYPE_UC);

		i915_gem_object_put(obj);
		if (err)
			return err;
	}

	return 0;
}

static int __igt_mmap_gpu(struct drm_i915_private *i915,
			  struct drm_i915_gem_object *obj,
			  enum i915_mmap_type type)
{
	struct intel_engine_cs *engine;
	struct i915_mmap_offset *mmo;
	unsigned long addr;
	u32 __user *ux;
	u32 bbe;
	int err;

	/*
	 * Verify that the mmap access into the backing store aligns with
	 * that of the GPU, i.e. that mmap is indeed writing into the same
	 * page as being read by the GPU.
	 */

	if (!can_mmap(obj, type))
		return 0;

	err = wc_set(obj);
	if (err == -ENXIO)
		err = gtt_set(obj);
	if (err)
		return err;

	mmo = mmap_offset_attach(obj, type, NULL);
	if (IS_ERR(mmo))
		return PTR_ERR(mmo);

	addr = igt_mmap_node(i915, &mmo->vma_node, 0, PROT_WRITE, MAP_SHARED);
	if (IS_ERR_VALUE(addr))
		return addr;

	ux = u64_to_user_ptr((u64)addr);
	bbe = MI_BATCH_BUFFER_END;
	if (put_user(bbe, ux)) {
		pr_err("%s: Unable to write to mmap\n", obj->mm.region->name);
		err = -EFAULT;
		goto out_unmap;
	}

	if (type == I915_MMAP_TYPE_GTT)
		intel_gt_flush_ggtt_writes(&i915->gt);

	for_each_uabi_engine(engine, i915) {
		struct i915_request *rq;
		struct i915_vma *vma;
<<<<<<< HEAD
=======
		struct i915_gem_ww_ctx ww;
>>>>>>> 7d2a07b7

		vma = i915_vma_instance(obj, engine->kernel_context->vm, NULL);
		if (IS_ERR(vma)) {
			err = PTR_ERR(vma);
			goto out_unmap;
		}

<<<<<<< HEAD
		err = i915_vma_pin(vma, 0, 0, PIN_USER);
		if (err)
			goto out_unmap;
=======
		i915_gem_ww_ctx_init(&ww, false);
retry:
		err = i915_gem_object_lock(obj, &ww);
		if (!err)
			err = i915_vma_pin_ww(vma, &ww, 0, 0, PIN_USER);
		if (err)
			goto out_ww;
>>>>>>> 7d2a07b7

		rq = i915_request_create(engine->kernel_context);
		if (IS_ERR(rq)) {
			err = PTR_ERR(rq);
			goto out_unpin;
		}

<<<<<<< HEAD
		i915_vma_lock(vma);
		err = i915_request_await_object(rq, vma->obj, false);
		if (err == 0)
			err = i915_vma_move_to_active(vma, rq, 0);
		i915_vma_unlock(vma);
=======
		err = i915_request_await_object(rq, vma->obj, false);
		if (err == 0)
			err = i915_vma_move_to_active(vma, rq, 0);
>>>>>>> 7d2a07b7

		err = engine->emit_bb_start(rq, vma->node.start, 0, 0);
		i915_request_get(rq);
		i915_request_add(rq);

		if (i915_request_wait(rq, 0, HZ / 5) < 0) {
			struct drm_printer p =
				drm_info_printer(engine->i915->drm.dev);

			pr_err("%s(%s, %s): Failed to execute batch\n",
			       __func__, engine->name, obj->mm.region->name);
			intel_engine_dump(engine, &p,
					  "%s\n", engine->name);

			intel_gt_set_wedged(engine->gt);
			err = -EIO;
		}
		i915_request_put(rq);

out_unpin:
		i915_vma_unpin(vma);
<<<<<<< HEAD
=======
out_ww:
		if (err == -EDEADLK) {
			err = i915_gem_ww_ctx_backoff(&ww);
			if (!err)
				goto retry;
		}
		i915_gem_ww_ctx_fini(&ww);
>>>>>>> 7d2a07b7
		if (err)
			goto out_unmap;
	}

out_unmap:
	vm_munmap(addr, obj->base.size);
	return err;
}

static int igt_mmap_gpu(void *arg)
{
	struct drm_i915_private *i915 = arg;
	struct intel_memory_region *mr;
	enum intel_region_id id;

	for_each_memory_region(mr, i915, id) {
		struct drm_i915_gem_object *obj;
		int err;

		obj = i915_gem_object_create_region(mr, PAGE_SIZE, 0);
		if (obj == ERR_PTR(-ENODEV))
			continue;

		if (IS_ERR(obj))
			return PTR_ERR(obj);

<<<<<<< HEAD
=======
		object_set_placements(obj, &mr, 1);

>>>>>>> 7d2a07b7
		err = __igt_mmap_gpu(i915, obj, I915_MMAP_TYPE_GTT);
		if (err == 0)
			err = __igt_mmap_gpu(i915, obj, I915_MMAP_TYPE_WC);

		i915_gem_object_put(obj);
		if (err)
			return err;
	}

	return 0;
}

static int check_present_pte(pte_t *pte, unsigned long addr, void *data)
{
	if (!pte_present(*pte) || pte_none(*pte)) {
		pr_err("missing PTE:%lx\n",
		       (addr - (unsigned long)data) >> PAGE_SHIFT);
		return -EINVAL;
	}

	return 0;
}

static int check_absent_pte(pte_t *pte, unsigned long addr, void *data)
{
	if (pte_present(*pte) && !pte_none(*pte)) {
		pr_err("present PTE:%lx; expected to be revoked\n",
		       (addr - (unsigned long)data) >> PAGE_SHIFT);
		return -EINVAL;
	}

	return 0;
}

static int check_present(unsigned long addr, unsigned long len)
{
	return apply_to_page_range(current->mm, addr, len,
				   check_present_pte, (void *)addr);
}

static int check_absent(unsigned long addr, unsigned long len)
{
	return apply_to_page_range(current->mm, addr, len,
				   check_absent_pte, (void *)addr);
}

static int prefault_range(u64 start, u64 len)
{
	const char __user *addr, *end;
	char __maybe_unused c;
	int err;

	addr = u64_to_user_ptr(start);
	end = addr + len;

	for (; addr < end; addr += PAGE_SIZE) {
		err = __get_user(c, addr);
		if (err)
			return err;
	}

	return __get_user(c, end - 1);
}

static int __igt_mmap_revoke(struct drm_i915_private *i915,
			     struct drm_i915_gem_object *obj,
			     enum i915_mmap_type type)
{
	struct i915_mmap_offset *mmo;
	unsigned long addr;
	int err;

	if (!can_mmap(obj, type))
		return 0;

	mmo = mmap_offset_attach(obj, type, NULL);
	if (IS_ERR(mmo))
		return PTR_ERR(mmo);

	addr = igt_mmap_node(i915, &mmo->vma_node, 0, PROT_WRITE, MAP_SHARED);
	if (IS_ERR_VALUE(addr))
		return addr;

	err = prefault_range(addr, obj->base.size);
	if (err)
		goto out_unmap;

	err = check_present(addr, obj->base.size);
	if (err) {
		pr_err("%s: was not present\n", obj->mm.region->name);
		goto out_unmap;
	}

	/*
	 * After unbinding the object from the GGTT, its address may be reused
	 * for other objects. Ergo we have to revoke the previous mmap PTE
	 * access as it no longer points to the same object.
	 */
	err = i915_gem_object_unbind(obj, I915_GEM_OBJECT_UNBIND_ACTIVE);
	if (err) {
		pr_err("Failed to unbind object!\n");
		goto out_unmap;
	}

	if (type != I915_MMAP_TYPE_GTT) {
<<<<<<< HEAD
		__i915_gem_object_put_pages(obj);
=======
		i915_gem_object_lock(obj, NULL);
		__i915_gem_object_put_pages(obj);
		i915_gem_object_unlock(obj);
>>>>>>> 7d2a07b7
		if (i915_gem_object_has_pages(obj)) {
			pr_err("Failed to put-pages object!\n");
			err = -EINVAL;
			goto out_unmap;
		}
	}

	err = check_absent(addr, obj->base.size);
	if (err) {
		pr_err("%s: was not absent\n", obj->mm.region->name);
		goto out_unmap;
	}

out_unmap:
	vm_munmap(addr, obj->base.size);
	return err;
}

static int igt_mmap_revoke(void *arg)
{
	struct drm_i915_private *i915 = arg;
	struct intel_memory_region *mr;
	enum intel_region_id id;

	for_each_memory_region(mr, i915, id) {
		struct drm_i915_gem_object *obj;
		int err;

		obj = i915_gem_object_create_region(mr, PAGE_SIZE, 0);
		if (obj == ERR_PTR(-ENODEV))
			continue;

		if (IS_ERR(obj))
			return PTR_ERR(obj);

<<<<<<< HEAD
=======
		object_set_placements(obj, &mr, 1);

>>>>>>> 7d2a07b7
		err = __igt_mmap_revoke(i915, obj, I915_MMAP_TYPE_GTT);
		if (err == 0)
			err = __igt_mmap_revoke(i915, obj, I915_MMAP_TYPE_WC);

		i915_gem_object_put(obj);
		if (err)
			return err;
	}

	return 0;
}

int i915_gem_mman_live_selftests(struct drm_i915_private *i915)
{
	static const struct i915_subtest tests[] = {
		SUBTEST(igt_partial_tiling),
		SUBTEST(igt_smoke_tiling),
		SUBTEST(igt_mmap_offset_exhaustion),
		SUBTEST(igt_mmap),
		SUBTEST(igt_mmap_access),
		SUBTEST(igt_mmap_revoke),
		SUBTEST(igt_mmap_gpu),
	};

	return i915_subtests(tests, i915);
}<|MERGE_RESOLUTION|>--- conflicted
+++ resolved
@@ -7,10 +7,7 @@
 #include <linux/prime_numbers.h>
 
 #include "gt/intel_engine_pm.h"
-<<<<<<< HEAD
-=======
 #include "gt/intel_gpu_commands.h"
->>>>>>> 7d2a07b7
 #include "gt/intel_gt.h"
 #include "gt/intel_gt_pm.h"
 #include "gem/i915_gem_region.h"
@@ -107,11 +104,7 @@
 	GEM_BUG_ON(i915_gem_object_get_tiling(obj) != tile->tiling);
 	GEM_BUG_ON(i915_gem_object_get_stride(obj) != tile->stride);
 
-<<<<<<< HEAD
-	i915_gem_object_lock(obj);
-=======
 	i915_gem_object_lock(obj, NULL);
->>>>>>> 7d2a07b7
 	err = i915_gem_object_set_to_gtt_domain(obj, true);
 	i915_gem_object_unlock(obj);
 	if (err) {
@@ -280,11 +273,7 @@
 static unsigned int
 setup_tile_size(struct tile *tile, struct drm_i915_private *i915)
 {
-<<<<<<< HEAD
-	if (INTEL_GEN(i915) <= 2) {
-=======
 	if (GRAPHICS_VER(i915) <= 2) {
->>>>>>> 7d2a07b7
 		tile->height = 16;
 		tile->width = 128;
 		tile->size = 11;
@@ -299,15 +288,9 @@
 		tile->size = 12;
 	}
 
-<<<<<<< HEAD
-	if (INTEL_GEN(i915) < 4)
-		return 8192 / tile->width;
-	else if (INTEL_GEN(i915) < 7)
-=======
 	if (GRAPHICS_VER(i915) < 4)
 		return 8192 / tile->width;
 	else if (GRAPHICS_VER(i915) < 7)
->>>>>>> 7d2a07b7
 		return 128 * I965_FENCE_MAX_PITCH_VAL / tile->width;
 	else
 		return 128 * GEN7_FENCE_MAX_PITCH_VAL / tile->width;
@@ -476,11 +459,7 @@
 	if (IS_ERR(obj))
 		return PTR_ERR(obj);
 
-<<<<<<< HEAD
-	err = i915_gem_object_pin_pages(obj);
-=======
 	err = i915_gem_object_pin_pages_unlocked(obj);
->>>>>>> 7d2a07b7
 	if (err) {
 		pr_err("Failed to allocate %u pages (%lu total), err=%d\n",
 		       nreal, obj->base.size / PAGE_SIZE, err);
@@ -522,11 +501,7 @@
 			tile.stride =
 				i915_prandom_u32_max_state(max_pitch, &prng);
 			tile.stride = (1 + tile.stride) * tile.width;
-<<<<<<< HEAD
-			if (INTEL_GEN(i915) < 4)
-=======
 			if (GRAPHICS_VER(i915) < 4)
->>>>>>> 7d2a07b7
 				tile.stride = rounddown_pow_of_two(tile.stride);
 		}
 
@@ -554,29 +529,13 @@
 	for_each_uabi_engine(engine, i915) {
 		struct i915_request *rq;
 		struct i915_vma *vma;
-<<<<<<< HEAD
-=======
 		struct i915_gem_ww_ctx ww;
->>>>>>> 7d2a07b7
 		int err;
 
 		vma = i915_vma_instance(obj, &engine->gt->ggtt->vm, NULL);
 		if (IS_ERR(vma))
 			return PTR_ERR(vma);
 
-<<<<<<< HEAD
-		err = i915_vma_pin(vma, 0, 0, PIN_USER);
-		if (err)
-			return err;
-
-		rq = intel_engine_create_kernel_request(engine);
-		if (IS_ERR(rq)) {
-			i915_vma_unpin(vma);
-			return PTR_ERR(rq);
-		}
-
-		i915_vma_lock(vma);
-=======
 		i915_gem_ww_ctx_init(&ww, false);
 retry:
 		err = i915_gem_object_lock(obj, &ww);
@@ -591,17 +550,10 @@
 			goto err_unpin;
 		}
 
->>>>>>> 7d2a07b7
 		err = i915_request_await_object(rq, vma->obj, true);
 		if (err == 0)
 			err = i915_vma_move_to_active(vma, rq,
 						      EXEC_OBJECT_WRITE);
-<<<<<<< HEAD
-		i915_vma_unlock(vma);
-
-		i915_request_add(rq);
-		i915_vma_unpin(vma);
-=======
 
 		i915_request_add(rq);
 err_unpin:
@@ -613,7 +565,6 @@
 				goto retry;
 		}
 		i915_gem_ww_ctx_fini(&ww);
->>>>>>> 7d2a07b7
 		if (err)
 			return err;
 	}
@@ -847,11 +798,7 @@
 {
 	void *vaddr;
 
-<<<<<<< HEAD
-	vaddr = i915_gem_object_pin_map(obj, I915_MAP_WC);
-=======
 	vaddr = i915_gem_object_pin_map_unlocked(obj, I915_MAP_WC);
->>>>>>> 7d2a07b7
 	if (IS_ERR(vaddr))
 		return PTR_ERR(vaddr);
 
@@ -867,11 +814,7 @@
 	void *vaddr;
 	int err = 0;
 
-<<<<<<< HEAD
-	vaddr = i915_gem_object_pin_map(obj, I915_MAP_WC);
-=======
 	vaddr = i915_gem_object_pin_map_unlocked(obj, I915_MAP_WC);
->>>>>>> 7d2a07b7
 	if (IS_ERR(vaddr))
 		return PTR_ERR(vaddr);
 
@@ -892,21 +835,13 @@
 		return false;
 
 	if (type != I915_MMAP_TYPE_GTT &&
-<<<<<<< HEAD
-	    !i915_gem_object_type_has(obj,
-				      I915_GEM_OBJECT_HAS_STRUCT_PAGE |
-				      I915_GEM_OBJECT_HAS_IOMEM))
-=======
 	    !i915_gem_object_has_struct_page(obj) &&
 	    !i915_gem_object_type_has(obj, I915_GEM_OBJECT_HAS_IOMEM))
->>>>>>> 7d2a07b7
 		return false;
 
 	return true;
 }
 
-<<<<<<< HEAD
-=======
 static void object_set_placements(struct drm_i915_gem_object *obj,
 				  struct intel_memory_region **placements,
 				  unsigned int n_placements)
@@ -925,7 +860,6 @@
 	}
 }
 
->>>>>>> 7d2a07b7
 #define expand32(x) (((x) << 0) | ((x) << 8) | ((x) << 16) | ((x) << 24))
 static int __igt_mmap(struct drm_i915_private *i915,
 		      struct drm_i915_gem_object *obj,
@@ -1034,11 +968,8 @@
 			if (IS_ERR(obj))
 				return PTR_ERR(obj);
 
-<<<<<<< HEAD
-=======
 			object_set_placements(obj, &mr, 1);
 
->>>>>>> 7d2a07b7
 			err = __igt_mmap(i915, obj, I915_MMAP_TYPE_GTT);
 			if (err == 0)
 				err = __igt_mmap(i915, obj, I915_MMAP_TYPE_WC);
@@ -1065,15 +996,8 @@
 
 static bool can_access(const struct drm_i915_gem_object *obj)
 {
-<<<<<<< HEAD
-	unsigned int flags =
-		I915_GEM_OBJECT_HAS_STRUCT_PAGE | I915_GEM_OBJECT_HAS_IOMEM;
-
-	return i915_gem_object_type_has(obj, flags);
-=======
 	return i915_gem_object_has_struct_page(obj) ||
 	       i915_gem_object_type_has(obj, I915_GEM_OBJECT_HAS_IOMEM);
->>>>>>> 7d2a07b7
 }
 
 static int __igt_mmap_access(struct drm_i915_private *i915,
@@ -1164,11 +1088,8 @@
 		if (IS_ERR(obj))
 			return PTR_ERR(obj);
 
-<<<<<<< HEAD
-=======
 		object_set_placements(obj, &mr, 1);
 
->>>>>>> 7d2a07b7
 		err = __igt_mmap_access(i915, obj, I915_MMAP_TYPE_GTT);
 		if (err == 0)
 			err = __igt_mmap_access(i915, obj, I915_MMAP_TYPE_WB);
@@ -1233,10 +1154,7 @@
 	for_each_uabi_engine(engine, i915) {
 		struct i915_request *rq;
 		struct i915_vma *vma;
-<<<<<<< HEAD
-=======
 		struct i915_gem_ww_ctx ww;
->>>>>>> 7d2a07b7
 
 		vma = i915_vma_instance(obj, engine->kernel_context->vm, NULL);
 		if (IS_ERR(vma)) {
@@ -1244,11 +1162,6 @@
 			goto out_unmap;
 		}
 
-<<<<<<< HEAD
-		err = i915_vma_pin(vma, 0, 0, PIN_USER);
-		if (err)
-			goto out_unmap;
-=======
 		i915_gem_ww_ctx_init(&ww, false);
 retry:
 		err = i915_gem_object_lock(obj, &ww);
@@ -1256,7 +1169,6 @@
 			err = i915_vma_pin_ww(vma, &ww, 0, 0, PIN_USER);
 		if (err)
 			goto out_ww;
->>>>>>> 7d2a07b7
 
 		rq = i915_request_create(engine->kernel_context);
 		if (IS_ERR(rq)) {
@@ -1264,17 +1176,9 @@
 			goto out_unpin;
 		}
 
-<<<<<<< HEAD
-		i915_vma_lock(vma);
 		err = i915_request_await_object(rq, vma->obj, false);
 		if (err == 0)
 			err = i915_vma_move_to_active(vma, rq, 0);
-		i915_vma_unlock(vma);
-=======
-		err = i915_request_await_object(rq, vma->obj, false);
-		if (err == 0)
-			err = i915_vma_move_to_active(vma, rq, 0);
->>>>>>> 7d2a07b7
 
 		err = engine->emit_bb_start(rq, vma->node.start, 0, 0);
 		i915_request_get(rq);
@@ -1296,8 +1200,6 @@
 
 out_unpin:
 		i915_vma_unpin(vma);
-<<<<<<< HEAD
-=======
 out_ww:
 		if (err == -EDEADLK) {
 			err = i915_gem_ww_ctx_backoff(&ww);
@@ -1305,7 +1207,6 @@
 				goto retry;
 		}
 		i915_gem_ww_ctx_fini(&ww);
->>>>>>> 7d2a07b7
 		if (err)
 			goto out_unmap;
 	}
@@ -1332,11 +1233,8 @@
 		if (IS_ERR(obj))
 			return PTR_ERR(obj);
 
-<<<<<<< HEAD
-=======
 		object_set_placements(obj, &mr, 1);
 
->>>>>>> 7d2a07b7
 		err = __igt_mmap_gpu(i915, obj, I915_MMAP_TYPE_GTT);
 		if (err == 0)
 			err = __igt_mmap_gpu(i915, obj, I915_MMAP_TYPE_WC);
@@ -1442,13 +1340,9 @@
 	}
 
 	if (type != I915_MMAP_TYPE_GTT) {
-<<<<<<< HEAD
-		__i915_gem_object_put_pages(obj);
-=======
 		i915_gem_object_lock(obj, NULL);
 		__i915_gem_object_put_pages(obj);
 		i915_gem_object_unlock(obj);
->>>>>>> 7d2a07b7
 		if (i915_gem_object_has_pages(obj)) {
 			pr_err("Failed to put-pages object!\n");
 			err = -EINVAL;
@@ -1484,11 +1378,8 @@
 		if (IS_ERR(obj))
 			return PTR_ERR(obj);
 
-<<<<<<< HEAD
-=======
 		object_set_placements(obj, &mr, 1);
 
->>>>>>> 7d2a07b7
 		err = __igt_mmap_revoke(i915, obj, I915_MMAP_TYPE_GTT);
 		if (err == 0)
 			err = __igt_mmap_revoke(i915, obj, I915_MMAP_TYPE_WC);
