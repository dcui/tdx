--- conflicted
+++ resolved
@@ -913,15 +913,6 @@
 	i915_gem_object_unpin_map(rpcs);
 
 	intel_gt_chipset_flush(vma->vm->gt);
-<<<<<<< HEAD
-
-	vma = i915_vma_instance(obj, vma->vm, NULL);
-	if (IS_ERR(vma)) {
-		err = PTR_ERR(vma);
-		goto err;
-	}
-=======
->>>>>>> 7d2a07b7
 
 	return 0;
 }
@@ -941,12 +932,9 @@
 
 	GEM_BUG_ON(!intel_engine_can_store_dword(ce->engine));
 
-<<<<<<< HEAD
-=======
 	if (GRAPHICS_VER(i915) < 8)
 		return -EINVAL;
 
->>>>>>> 7d2a07b7
 	vma = i915_vma_instance(obj, ce->vm, NULL);
 	if (IS_ERR(vma))
 		return PTR_ERR(vma);
@@ -987,31 +975,15 @@
 		goto err_batch;
 	}
 
-<<<<<<< HEAD
-	i915_vma_lock(batch);
 	err = i915_request_await_object(rq, batch->obj, false);
 	if (err == 0)
 		err = i915_vma_move_to_active(batch, rq, 0);
-	i915_vma_unlock(batch);
 	if (err)
 		goto skip_request;
 
-	i915_vma_lock(vma);
 	err = i915_request_await_object(rq, vma->obj, true);
 	if (err == 0)
 		err = i915_vma_move_to_active(vma, rq, EXEC_OBJECT_WRITE);
-	i915_vma_unlock(vma);
-=======
-	err = i915_request_await_object(rq, batch->obj, false);
-	if (err == 0)
-		err = i915_vma_move_to_active(batch, rq, 0);
-	if (err)
-		goto skip_request;
-
-	err = i915_request_await_object(rq, vma->obj, true);
-	if (err == 0)
-		err = i915_vma_move_to_active(vma, rq, EXEC_OBJECT_WRITE);
->>>>>>> 7d2a07b7
 	if (err)
 		goto skip_request;
 
@@ -1020,7 +992,6 @@
 		if (err)
 			goto skip_request;
 	}
-<<<<<<< HEAD
 
 	err = rq->engine->emit_bb_start(rq,
 					batch->node.start, batch->node.size,
@@ -1028,32 +999,14 @@
 	if (err)
 		goto skip_request;
 
-	i915_vma_unpin_and_release(&batch, 0);
-	i915_vma_unpin(vma);
-=======
-
-	err = rq->engine->emit_bb_start(rq,
-					batch->node.start, batch->node.size,
-					0);
-	if (err)
-		goto skip_request;
->>>>>>> 7d2a07b7
-
 	*rq_out = i915_request_get(rq);
 
 skip_request:
-<<<<<<< HEAD
-	i915_request_set_error_once(rq, err);
-	i915_request_add(rq);
-err_batch:
-	i915_vma_unpin_and_release(&batch, 0);
-=======
 	if (err)
 		i915_request_set_error_once(rq, err);
 	i915_request_add(rq);
 err_batch:
 	i915_vma_unpin(batch);
->>>>>>> 7d2a07b7
 err_vma:
 	i915_vma_unpin(vma);
 err_put:
@@ -1147,11 +1100,7 @@
 		return ret;
 	}
 
-<<<<<<< HEAD
-	if (INTEL_GEN(ce->engine->i915) >= 11) {
-=======
 	if (GRAPHICS_VER(ce->engine->i915) >= 11) {
->>>>>>> 7d2a07b7
 		s_mask = GEN11_RPCS_S_CNT_MASK;
 		s_shift = GEN11_RPCS_S_CNT_SHIFT;
 	} else {
@@ -1280,11 +1229,7 @@
 	int inst = 0;
 	int ret = 0;
 
-<<<<<<< HEAD
-	if (INTEL_GEN(i915) < 9)
-=======
 	if (GRAPHICS_VER(i915) < 9)
->>>>>>> 7d2a07b7
 		return 0;
 
 	if (flags & TEST_RESET)
@@ -1663,11 +1608,7 @@
 	if (IS_ERR(obj))
 		return PTR_ERR(obj);
 
-<<<<<<< HEAD
-	if (INTEL_GEN(i915) >= 8) {
-=======
 	if (GRAPHICS_VER(i915) >= 8) {
->>>>>>> 7d2a07b7
 		const u32 GPR0 = engine->mmio_base + 0x600;
 
 		vm = i915_gem_context_get_vm_rcu(ctx);
@@ -1681,11 +1622,7 @@
 		if (err)
 			goto out_vm;
 
-<<<<<<< HEAD
-		cmd = i915_gem_object_pin_map(obj, I915_MAP_WB);
-=======
 		cmd = i915_gem_object_pin_map_unlocked(obj, I915_MAP_WB);
->>>>>>> 7d2a07b7
 		if (IS_ERR(cmd)) {
 			err = PTR_ERR(cmd);
 			goto out;
@@ -1721,11 +1658,7 @@
 		if (err)
 			goto out_vm;
 
-<<<<<<< HEAD
-		cmd = i915_gem_object_pin_map(obj, I915_MAP_WB);
-=======
 		cmd = i915_gem_object_pin_map_unlocked(obj, I915_MAP_WB);
->>>>>>> 7d2a07b7
 		if (IS_ERR(cmd)) {
 			err = PTR_ERR(cmd);
 			goto out;
@@ -1807,10 +1740,6 @@
 static int check_scratch_page(struct i915_gem_context *ctx, u32 *out)
 {
 	struct i915_address_space *vm;
-<<<<<<< HEAD
-	struct page *page;
-=======
->>>>>>> 7d2a07b7
 	u32 *vaddr;
 	int err = 0;
 
@@ -1818,35 +1747,18 @@
 	if (!vm)
 		return -ENODEV;
 
-<<<<<<< HEAD
-	page = vm->scratch[0].base.page;
-	if (!page) {
-=======
 	if (!vm->scratch[0]) {
->>>>>>> 7d2a07b7
 		pr_err("No scratch page!\n");
 		return -EINVAL;
 	}
 
-<<<<<<< HEAD
-	vaddr = kmap(page);
-	if (!vaddr) {
-		pr_err("No (mappable) scratch page!\n");
-		return -EINVAL;
-	}
-=======
 	vaddr = __px_vaddr(vm->scratch[0]);
->>>>>>> 7d2a07b7
 
 	memcpy(out, vaddr, sizeof(*out));
 	if (memchr_inv(vaddr, *out, PAGE_SIZE)) {
 		pr_err("Inconsistent initial state of scratch page!\n");
 		err = -EINVAL;
 	}
-<<<<<<< HEAD
-	kunmap(page);
-=======
->>>>>>> 7d2a07b7
 
 	return err;
 }
@@ -1895,21 +1807,12 @@
 	/* We can only test vm isolation, if the vm are distinct */
 	if (ctx_vm(ctx_a) == ctx_vm(ctx_b))
 		goto out_file;
-<<<<<<< HEAD
 
 	/* Read the initial state of the scratch page */
 	err = check_scratch_page(ctx_a, &expected);
 	if (err)
 		goto out_file;
 
-=======
-
-	/* Read the initial state of the scratch page */
-	err = check_scratch_page(ctx_a, &expected);
-	if (err)
-		goto out_file;
-
->>>>>>> 7d2a07b7
 	err = check_scratch_page(ctx_b, &expected);
 	if (err)
 		goto out_file;
@@ -1927,11 +1830,7 @@
 			continue;
 
 		/* Not all engines have their own GPR! */
-<<<<<<< HEAD
-		if (INTEL_GEN(i915) < 8 && engine->class != RENDER_CLASS)
-=======
 		if (GRAPHICS_VER(i915) < 8 && engine->class != RENDER_CLASS)
->>>>>>> 7d2a07b7
 			continue;
 
 		while (!__igt_timeout(end_time, NULL)) {
