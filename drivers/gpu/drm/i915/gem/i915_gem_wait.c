/*
 * SPDX-License-Identifier: MIT
 *
 * Copyright © 2016 Intel Corporation
 */

#include <linux/dma-fence-array.h>
#include <linux/dma-fence-chain.h>
#include <linux/jiffies.h>

#include "gt/intel_engine.h"

#include "dma_resv_utils.h"
#include "i915_gem_ioctls.h"
#include "i915_gem_object.h"

static long
i915_gem_object_wait_fence(struct dma_fence *fence,
			   unsigned int flags,
			   long timeout)
{
	BUILD_BUG_ON(I915_WAIT_INTERRUPTIBLE != 0x1);

	if (test_bit(DMA_FENCE_FLAG_SIGNALED_BIT, &fence->flags))
		return timeout;

	if (dma_fence_is_i915(fence))
		return i915_request_wait(to_request(fence), flags, timeout);

	return dma_fence_wait_timeout(fence,
				      flags & I915_WAIT_INTERRUPTIBLE,
				      timeout);
}

static long
i915_gem_object_wait_reservation(struct dma_resv *resv,
				 unsigned int flags,
				 long timeout)
{
	struct dma_fence *excl;
	bool prune_fences = false;

	if (flags & I915_WAIT_ALL) {
		struct dma_fence **shared;
		unsigned int count, i;
		int ret;

<<<<<<< HEAD
		ret = dma_resv_get_fences_rcu(resv,
							&excl, &count, &shared);
=======
		ret = dma_resv_get_fences(resv, &excl, &count, &shared);
>>>>>>> 7d2a07b7
		if (ret)
			return ret;

		for (i = 0; i < count; i++) {
			timeout = i915_gem_object_wait_fence(shared[i],
							     flags, timeout);
			if (timeout < 0)
				break;

			dma_fence_put(shared[i]);
		}

		for (; i < count; i++)
			dma_fence_put(shared[i]);
		kfree(shared);

		/*
		 * If both shared fences and an exclusive fence exist,
		 * then by construction the shared fences must be later
		 * than the exclusive fence. If we successfully wait for
		 * all the shared fences, we know that the exclusive fence
		 * must all be signaled. If all the shared fences are
		 * signaled, we can prune the array and recover the
		 * floating references on the fences/requests.
		 */
		prune_fences = count && timeout >= 0;
	} else {
<<<<<<< HEAD
		excl = dma_resv_get_excl_rcu(resv);
=======
		excl = dma_resv_get_excl_unlocked(resv);
>>>>>>> 7d2a07b7
	}

	if (excl && timeout >= 0)
		timeout = i915_gem_object_wait_fence(excl, flags, timeout);

	dma_fence_put(excl);

	/*
	 * Opportunistically prune the fences iff we know they have *all* been
	 * signaled.
	 */
<<<<<<< HEAD
	if (prune_fences && dma_resv_trylock(resv)) {
		if (dma_resv_test_signaled_rcu(resv, true))
			dma_resv_add_excl_fence(resv, NULL);
		dma_resv_unlock(resv);
	}
=======
	if (prune_fences)
		dma_resv_prune(resv);
>>>>>>> 7d2a07b7

	return timeout;
}

static void fence_set_priority(struct dma_fence *fence,
			       const struct i915_sched_attr *attr)
{
	struct i915_request *rq;
	struct intel_engine_cs *engine;

	if (dma_fence_is_signaled(fence) || !dma_fence_is_i915(fence))
		return;

	rq = to_request(fence);
	engine = rq->engine;

	rcu_read_lock(); /* RCU serialisation for set-wedged protection */
	if (engine->schedule)
		engine->schedule(rq, attr);
	rcu_read_unlock();
}

static inline bool __dma_fence_is_chain(const struct dma_fence *fence)
{
	return fence->ops == &dma_fence_chain_ops;
}

void i915_gem_fence_wait_priority(struct dma_fence *fence,
				  const struct i915_sched_attr *attr)
{
	if (dma_fence_is_signaled(fence))
		return;

	local_bh_disable();

	/* Recurse once into a fence-array */
	if (dma_fence_is_array(fence)) {
		struct dma_fence_array *array = to_dma_fence_array(fence);
		int i;

		for (i = 0; i < array->num_fences; i++)
			fence_set_priority(array->fences[i], attr);
	} else if (__dma_fence_is_chain(fence)) {
		struct dma_fence *iter;

		/* The chain is ordered; if we boost the last, we boost all */
		dma_fence_chain_for_each(iter, fence) {
			fence_set_priority(to_dma_fence_chain(iter)->fence,
					   attr);
			break;
		}
		dma_fence_put(iter);
	} else {
		fence_set_priority(fence, attr);
	}

	local_bh_enable(); /* kick the tasklets if queues were reprioritised */
}

int
i915_gem_object_wait_priority(struct drm_i915_gem_object *obj,
			      unsigned int flags,
			      const struct i915_sched_attr *attr)
{
	struct dma_fence *excl;

	if (flags & I915_WAIT_ALL) {
		struct dma_fence **shared;
		unsigned int count, i;
		int ret;

<<<<<<< HEAD
		ret = dma_resv_get_fences_rcu(obj->base.resv,
							&excl, &count, &shared);
=======
		ret = dma_resv_get_fences(obj->base.resv, &excl, &count,
					  &shared);
>>>>>>> 7d2a07b7
		if (ret)
			return ret;

		for (i = 0; i < count; i++) {
			i915_gem_fence_wait_priority(shared[i], attr);
			dma_fence_put(shared[i]);
		}

		kfree(shared);
	} else {
<<<<<<< HEAD
		excl = dma_resv_get_excl_rcu(obj->base.resv);
=======
		excl = dma_resv_get_excl_unlocked(obj->base.resv);
>>>>>>> 7d2a07b7
	}

	if (excl) {
		i915_gem_fence_wait_priority(excl, attr);
		dma_fence_put(excl);
	}
	return 0;
}

/**
 * Waits for rendering to the object to be completed
 * @obj: i915 gem object
 * @flags: how to wait (under a lock, for all rendering or just for writes etc)
 * @timeout: how long to wait
 */
int
i915_gem_object_wait(struct drm_i915_gem_object *obj,
		     unsigned int flags,
		     long timeout)
{
	might_sleep();
	GEM_BUG_ON(timeout < 0);

	timeout = i915_gem_object_wait_reservation(obj->base.resv,
						   flags, timeout);
	return timeout < 0 ? timeout : 0;
}

static inline unsigned long nsecs_to_jiffies_timeout(const u64 n)
{
	/* nsecs_to_jiffies64() does not guard against overflow */
	if (NSEC_PER_SEC % HZ &&
	    div_u64(n, NSEC_PER_SEC) >= MAX_JIFFY_OFFSET / HZ)
		return MAX_JIFFY_OFFSET;

	return min_t(u64, MAX_JIFFY_OFFSET, nsecs_to_jiffies64(n) + 1);
}

static unsigned long to_wait_timeout(s64 timeout_ns)
{
	if (timeout_ns < 0)
		return MAX_SCHEDULE_TIMEOUT;

	if (timeout_ns == 0)
		return 0;

	return nsecs_to_jiffies_timeout(timeout_ns);
}

/**
 * i915_gem_wait_ioctl - implements DRM_IOCTL_I915_GEM_WAIT
 * @dev: drm device pointer
 * @data: ioctl data blob
 * @file: drm file pointer
 *
 * Returns 0 if successful, else an error is returned with the remaining time in
 * the timeout parameter.
 *  -ETIME: object is still busy after timeout
 *  -ERESTARTSYS: signal interrupted the wait
 *  -ENONENT: object doesn't exist
 * Also possible, but rare:
 *  -EAGAIN: incomplete, restart syscall
 *  -ENOMEM: damn
 *  -ENODEV: Internal IRQ fail
 *  -E?: The add request failed
 *
 * The wait ioctl with a timeout of 0 reimplements the busy ioctl. With any
 * non-zero timeout parameter the wait ioctl will wait for the given number of
 * nanoseconds on an object becoming unbusy. Since the wait itself does so
 * without holding struct_mutex the object may become re-busied before this
 * function completes. A similar but shorter * race condition exists in the busy
 * ioctl
 */
int
i915_gem_wait_ioctl(struct drm_device *dev, void *data, struct drm_file *file)
{
	struct drm_i915_gem_wait *args = data;
	struct drm_i915_gem_object *obj;
	ktime_t start;
	long ret;

	if (args->flags != 0)
		return -EINVAL;

	obj = i915_gem_object_lookup(file, args->bo_handle);
	if (!obj)
		return -ENOENT;

	start = ktime_get();

	ret = i915_gem_object_wait(obj,
				   I915_WAIT_INTERRUPTIBLE |
				   I915_WAIT_PRIORITY |
				   I915_WAIT_ALL,
				   to_wait_timeout(args->timeout_ns));

	if (args->timeout_ns > 0) {
		args->timeout_ns -= ktime_to_ns(ktime_sub(ktime_get(), start));
		if (args->timeout_ns < 0)
			args->timeout_ns = 0;

		/*
		 * Apparently ktime isn't accurate enough and occasionally has a
		 * bit of mismatch in the jiffies<->nsecs<->ktime loop. So patch
		 * things up to make the test happy. We allow up to 1 jiffy.
		 *
		 * This is a regression from the timespec->ktime conversion.
		 */
		if (ret == -ETIME && !nsecs_to_jiffies(args->timeout_ns))
			args->timeout_ns = 0;

		/* Asked to wait beyond the jiffie/scheduler precision? */
		if (ret == -ETIME && args->timeout_ns)
			ret = -EAGAIN;
	}

	i915_gem_object_put(obj);
	return ret;
}<|MERGE_RESOLUTION|>--- conflicted
+++ resolved
@@ -45,12 +45,7 @@
 		unsigned int count, i;
 		int ret;
 
-<<<<<<< HEAD
-		ret = dma_resv_get_fences_rcu(resv,
-							&excl, &count, &shared);
-=======
 		ret = dma_resv_get_fences(resv, &excl, &count, &shared);
->>>>>>> 7d2a07b7
 		if (ret)
 			return ret;
 
@@ -78,11 +73,7 @@
 		 */
 		prune_fences = count && timeout >= 0;
 	} else {
-<<<<<<< HEAD
-		excl = dma_resv_get_excl_rcu(resv);
-=======
 		excl = dma_resv_get_excl_unlocked(resv);
->>>>>>> 7d2a07b7
 	}
 
 	if (excl && timeout >= 0)
@@ -94,16 +85,8 @@
 	 * Opportunistically prune the fences iff we know they have *all* been
 	 * signaled.
 	 */
-<<<<<<< HEAD
-	if (prune_fences && dma_resv_trylock(resv)) {
-		if (dma_resv_test_signaled_rcu(resv, true))
-			dma_resv_add_excl_fence(resv, NULL);
-		dma_resv_unlock(resv);
-	}
-=======
 	if (prune_fences)
 		dma_resv_prune(resv);
->>>>>>> 7d2a07b7
 
 	return timeout;
 }
@@ -175,13 +158,8 @@
 		unsigned int count, i;
 		int ret;
 
-<<<<<<< HEAD
-		ret = dma_resv_get_fences_rcu(obj->base.resv,
-							&excl, &count, &shared);
-=======
 		ret = dma_resv_get_fences(obj->base.resv, &excl, &count,
 					  &shared);
->>>>>>> 7d2a07b7
 		if (ret)
 			return ret;
 
@@ -192,11 +170,7 @@
 
 		kfree(shared);
 	} else {
-<<<<<<< HEAD
-		excl = dma_resv_get_excl_rcu(obj->base.resv);
-=======
 		excl = dma_resv_get_excl_unlocked(obj->base.resv);
->>>>>>> 7d2a07b7
 	}
 
 	if (excl) {
