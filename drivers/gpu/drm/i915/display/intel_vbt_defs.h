--- conflicted
+++ resolved
@@ -293,17 +293,12 @@
 #define DVO_PORT_HDMIE		12				/* 193 */
 #define DVO_PORT_DPF		13				/* N/A */
 #define DVO_PORT_HDMIF		14				/* N/A */
-<<<<<<< HEAD
-#define DVO_PORT_DPG		15
-#define DVO_PORT_HDMIG		16
-=======
 #define DVO_PORT_DPG		15				/* 217 */
 #define DVO_PORT_HDMIG		16				/* 217 */
 #define DVO_PORT_DPH		17				/* 217 */
 #define DVO_PORT_HDMIH		18				/* 217 */
 #define DVO_PORT_DPI		19				/* 217 */
 #define DVO_PORT_HDMII		20				/* 217 */
->>>>>>> 7d2a07b7
 #define DVO_PORT_MIPIA		21				/* 171 */
 #define DVO_PORT_MIPIB		22				/* 171 */
 #define DVO_PORT_MIPIC		23				/* 171 */
@@ -324,24 +319,18 @@
 	ICL_DDC_BUS_DDI_A = 0x1,
 	ICL_DDC_BUS_DDI_B,
 	TGL_DDC_BUS_DDI_C,
-<<<<<<< HEAD
-=======
 	RKL_DDC_BUS_DDI_D = 0x3,
 	RKL_DDC_BUS_DDI_E,
->>>>>>> 7d2a07b7
 	ICL_DDC_BUS_PORT_1 = 0x4,
 	ICL_DDC_BUS_PORT_2,
 	ICL_DDC_BUS_PORT_3,
 	ICL_DDC_BUS_PORT_4,
 	TGL_DDC_BUS_PORT_5,
 	TGL_DDC_BUS_PORT_6,
-<<<<<<< HEAD
-=======
 	ADLS_DDC_BUS_PORT_TC1 = 0x2,
 	ADLS_DDC_BUS_PORT_TC2,
 	ADLS_DDC_BUS_PORT_TC3,
 	ADLS_DDC_BUS_PORT_TC4
->>>>>>> 7d2a07b7
 };
 
 #define DP_AUX_A 0x40
@@ -351,13 +340,6 @@
 #define DP_AUX_E 0x50
 #define DP_AUX_F 0x60
 #define DP_AUX_G 0x70
-<<<<<<< HEAD
-
-#define VBT_DP_MAX_LINK_RATE_HBR3	0
-#define VBT_DP_MAX_LINK_RATE_HBR2	1
-#define VBT_DP_MAX_LINK_RATE_HBR	2
-#define VBT_DP_MAX_LINK_RATE_LBR	3
-=======
 #define DP_AUX_H 0x80
 #define DP_AUX_I 0x90
 
@@ -376,7 +358,6 @@
 #define BDB_230_VBT_DP_MAX_LINK_RATE_UHBR10	5
 #define BDB_230_VBT_DP_MAX_LINK_RATE_UHBR13P5	6
 #define BDB_230_VBT_DP_MAX_LINK_RATE_UHBR20	7
->>>>>>> 7d2a07b7
 
 /*
  * The child device config, aka the display device data structure, provides a
@@ -875,36 +856,6 @@
 } __packed;
 
 /*
- * Block 44 - LFP Power Conservation Features Block
- */
-
-struct als_data_entry {
-	u16 backlight_adjust;
-	u16 lux;
-} __packed;
-
-struct agressiveness_profile_entry {
-	u8 dpst_agressiveness : 4;
-	u8 lace_agressiveness : 4;
-} __packed;
-
-struct bdb_lfp_power {
-	u8 lfp_feature_bits;
-	struct als_data_entry als[5];
-	u8 lace_aggressiveness_profile;
-	u16 dpst;
-	u16 psr;
-	u16 drrs;
-	u16 lace_support;
-	u16 adt;
-	u16 dmrrs;
-	u16 adb;
-	u16 lace_enabled_status;
-	struct agressiveness_profile_entry aggressivenes[16];
-	u16 hobl; /* 232+ */
-} __packed;
-
-/*
  * Block 52 - MIPI Configuration Block
  */
 
