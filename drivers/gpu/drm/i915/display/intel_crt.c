--- conflicted
+++ resolved
@@ -38,13 +38,9 @@
 #include "intel_crt.h"
 #include "intel_crtc.h"
 #include "intel_ddi.h"
-<<<<<<< HEAD
-#include "intel_display_types.h"
-=======
 #include "intel_de.h"
 #include "intel_display_types.h"
 #include "intel_fdi.h"
->>>>>>> 7d2a07b7
 #include "intel_fifo_underrun.h"
 #include "intel_gmbus.h"
 #include "intel_hotplug.h"
@@ -839,12 +835,9 @@
 	drm_dbg_kms(&dev_priv->drm, "[CONNECTOR:%d:%s] force=%d\n",
 		    connector->base.id, connector->name,
 		    force);
-<<<<<<< HEAD
-=======
 
 	if (!INTEL_DISPLAY_ENABLED(dev_priv))
 		return connector_status_disconnected;
->>>>>>> 7d2a07b7
 
 	if (dev_priv->params.load_detect_test) {
 		wakeref = intel_display_power_get(dev_priv,
