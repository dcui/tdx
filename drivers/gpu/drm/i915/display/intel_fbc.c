--- conflicted
+++ resolved
@@ -43,10 +43,7 @@
 #include "i915_drv.h"
 #include "i915_trace.h"
 #include "i915_vgpu.h"
-<<<<<<< HEAD
-=======
 #include "intel_de.h"
->>>>>>> 7d2a07b7
 #include "intel_display_types.h"
 #include "intel_fbc.h"
 #include "intel_frontbuffer.h"
@@ -226,15 +223,9 @@
 
 static void intel_fbc_recompress(struct drm_i915_private *dev_priv)
 {
-<<<<<<< HEAD
-	if (INTEL_GEN(dev_priv) >= 6)
-		snb_fbc_recompress(dev_priv);
-	else if (INTEL_GEN(dev_priv) >= 4)
-=======
 	if (DISPLAY_VER(dev_priv) >= 6)
 		snb_fbc_recompress(dev_priv);
 	else if (DISPLAY_VER(dev_priv) >= 4)
->>>>>>> 7d2a07b7
 		i965_fbc_recompress(dev_priv);
 	else
 		i8xx_fbc_recompress(dev_priv);
@@ -265,26 +256,16 @@
 
 	if (params->fence_id >= 0) {
 		dpfc_ctl |= DPFC_CTL_FENCE_EN;
-<<<<<<< HEAD
-		if (IS_GEN(dev_priv, 5))
-			dpfc_ctl |= params->fence_id;
-		if (IS_GEN(dev_priv, 6)) {
-=======
 		if (IS_IRONLAKE(dev_priv))
 			dpfc_ctl |= params->fence_id;
 		if (IS_SANDYBRIDGE(dev_priv)) {
->>>>>>> 7d2a07b7
 			intel_de_write(dev_priv, SNB_DPFC_CTL_SA,
 				       SNB_CPU_FENCE_ENABLE | params->fence_id);
 			intel_de_write(dev_priv, DPFC_CPU_FENCE_OFFSET,
 				       params->fence_y_offset);
 		}
 	} else {
-<<<<<<< HEAD
-		if (IS_GEN(dev_priv, 6)) {
-=======
 		if (IS_SANDYBRIDGE(dev_priv)) {
->>>>>>> 7d2a07b7
 			intel_de_write(dev_priv, SNB_DPFC_CTL_SA, 0);
 			intel_de_write(dev_priv, DPFC_CPU_FENCE_OFFSET, 0);
 		}
@@ -322,11 +303,7 @@
 	int threshold = dev_priv->fbc.threshold;
 
 	/* Display WA #0529: skl, kbl, bxt. */
-<<<<<<< HEAD
-	if (IS_GEN9_BC(dev_priv) || IS_BROXTON(dev_priv)) {
-=======
 	if (DISPLAY_VER(dev_priv) == 9) {
->>>>>>> 7d2a07b7
 		u32 val = intel_de_read(dev_priv, CHICKEN_MISC_4);
 
 		val &= ~(FBC_STRIDE_OVERRIDE | FBC_STRIDE_MASK);
@@ -448,8 +425,6 @@
 	fbc->no_fbc_reason = reason;
 }
 
-<<<<<<< HEAD
-=======
 static u64 intel_fbc_cfb_base_max(struct drm_i915_private *i915)
 {
 	if (DISPLAY_VER(i915) >= 5 || IS_G4X(i915))
@@ -458,7 +433,6 @@
 		return BIT_ULL(32);
 }
 
->>>>>>> 7d2a07b7
 static int find_compression_threshold(struct drm_i915_private *dev_priv,
 				      struct drm_mm_node *node,
 				      unsigned int size,
@@ -532,11 +506,7 @@
 
 	fbc->threshold = ret;
 
-<<<<<<< HEAD
-	if (INTEL_GEN(dev_priv) >= 5)
-=======
 	if (DISPLAY_VER(dev_priv) >= 5)
->>>>>>> 7d2a07b7
 		intel_de_write(dev_priv, ILK_DPFC_CB_BASE,
 			       fbc->compressed_fb.start);
 	else if (IS_GM45(dev_priv)) {
@@ -630,11 +600,6 @@
 
 	/* Display WA #1105: skl,bxt,kbl,cfl,glk */
 	if ((DISPLAY_VER(dev_priv) == 9 || IS_GEMINILAKE(dev_priv)) &&
-	    modifier == DRM_FORMAT_MOD_LINEAR && stride & 511)
-		return false;
-
-	/* Display WA #1105: skl,bxt,kbl,cfl,glk */
-	if (IS_GEN(dev_priv, 9) &&
 	    modifier == DRM_FORMAT_MOD_LINEAR && stride & 511)
 		return false;
 
@@ -668,17 +633,10 @@
 static bool rotation_is_valid(struct drm_i915_private *dev_priv,
 			      u32 pixel_format, unsigned int rotation)
 {
-<<<<<<< HEAD
-	if (INTEL_GEN(dev_priv) >= 9 && pixel_format == DRM_FORMAT_RGB565 &&
-	    drm_rotation_90_or_270(rotation))
-		return false;
-	else if (INTEL_GEN(dev_priv) <= 4 && !IS_G4X(dev_priv) &&
-=======
 	if (DISPLAY_VER(dev_priv) >= 9 && pixel_format == DRM_FORMAT_RGB565 &&
 	    drm_rotation_90_or_270(rotation))
 		return false;
 	else if (DISPLAY_VER(dev_priv) <= 4 && !IS_G4X(dev_priv) &&
->>>>>>> 7d2a07b7
 		 rotation != DRM_MODE_ROTATE_0)
 		return false;
 
@@ -720,19 +678,11 @@
 }
 
 static bool tiling_is_valid(struct drm_i915_private *dev_priv,
-<<<<<<< HEAD
-			    uint64_t modifier)
-{
-	switch (modifier) {
-	case DRM_FORMAT_MOD_LINEAR:
-		if (INTEL_GEN(dev_priv) >= 9)
-=======
 			    u64 modifier)
 {
 	switch (modifier) {
 	case DRM_FORMAT_MOD_LINEAR:
 		if (DISPLAY_VER(dev_priv) >= 9)
->>>>>>> 7d2a07b7
 			return true;
 		return false;
 	case I915_FORMAT_MOD_X_TILED:
@@ -768,13 +718,8 @@
 	 */
 	cache->plane.src_w = drm_rect_width(&plane_state->uapi.src) >> 16;
 	cache->plane.src_h = drm_rect_height(&plane_state->uapi.src) >> 16;
-<<<<<<< HEAD
-	cache->plane.adjusted_x = plane_state->color_plane[0].x;
-	cache->plane.adjusted_y = plane_state->color_plane[0].y;
-=======
 	cache->plane.adjusted_x = plane_state->view.color_plane[0].x;
 	cache->plane.adjusted_y = plane_state->view.color_plane[0].y;
->>>>>>> 7d2a07b7
 
 	cache->plane.pixel_blend_mode = plane_state->hw.pixel_blend_mode;
 
@@ -782,11 +727,7 @@
 	cache->fb.modifier = fb->modifier;
 
 	/* FIXME is this correct? */
-<<<<<<< HEAD
-	cache->fb.stride = plane_state->color_plane[0].stride;
-=======
 	cache->fb.stride = plane_state->view.color_plane[0].stride;
->>>>>>> 7d2a07b7
 	if (drm_rotation_90_or_270(plane_state->hw.rotation))
 		cache->fb.stride *= fb->format->cpp[0];
 
@@ -796,15 +737,6 @@
 	cache->fence_y_offset = intel_plane_fence_y_offset(plane_state);
 
 	drm_WARN_ON(&dev_priv->drm, plane_state->flags & PLANE_HAS_FENCE &&
-<<<<<<< HEAD
-		    !plane_state->vma->fence);
-
-	if (plane_state->flags & PLANE_HAS_FENCE &&
-	    plane_state->vma->fence)
-		cache->fence_id = plane_state->vma->fence->id;
-	else
-		cache->fence_id = -1;
-=======
 		    !plane_state->ggtt_vma->fence);
 
 	if (plane_state->flags & PLANE_HAS_FENCE &&
@@ -814,7 +746,6 @@
 		cache->fence_id = -1;
 
 	cache->psr2_active = crtc_state->has_psr2;
->>>>>>> 7d2a07b7
 }
 
 static bool intel_fbc_cfb_size_changed(struct drm_i915_private *dev_priv)
@@ -830,11 +761,7 @@
 	struct intel_fbc *fbc = &dev_priv->fbc;
 	struct intel_fbc_state_cache *cache = &fbc->state_cache;
 
-<<<<<<< HEAD
-	if ((IS_GEN9_BC(dev_priv) || IS_BROXTON(dev_priv)) &&
-=======
 	if ((DISPLAY_VER(dev_priv) == 9) &&
->>>>>>> 7d2a07b7
 	    cache->fb.modifier != I915_FORMAT_MOD_X_TILED)
 		return DIV_ROUND_UP(cache->plane.src_w, 32 * fbc->threshold) * 8;
 	else
@@ -861,21 +788,12 @@
 		fbc->no_fbc_reason = "disabled per module param or by default";
 		return false;
 	}
-<<<<<<< HEAD
 
 	if (fbc->underrun_detected) {
 		fbc->no_fbc_reason = "underrun detected";
 		return false;
 	}
 
-=======
-
-	if (fbc->underrun_detected) {
-		fbc->no_fbc_reason = "underrun detected";
-		return false;
-	}
-
->>>>>>> 7d2a07b7
 	return true;
 }
 
@@ -928,11 +846,7 @@
 	 * For now this will effectively disable FBC with 90/270 degree
 	 * rotation.
 	 */
-<<<<<<< HEAD
-	if (INTEL_GEN(dev_priv) < 9 && cache->fence_id < 0) {
-=======
 	if (DISPLAY_VER(dev_priv) < 9 && cache->fence_id < 0) {
->>>>>>> 7d2a07b7
 		fbc->no_fbc_reason = "framebuffer not tiled or fenced";
 		return false;
 	}
@@ -991,18 +905,12 @@
 	 * having a Y offset that isn't divisible by 4 causes FIFO underrun
 	 * and screen flicker.
 	 */
-<<<<<<< HEAD
-	if (INTEL_GEN(dev_priv) >= 9 &&
-=======
 	if (DISPLAY_VER(dev_priv) >= 9 &&
->>>>>>> 7d2a07b7
 	    (fbc->state_cache.plane.adjusted_y & 3)) {
 		fbc->no_fbc_reason = "plane Y offset is misaligned";
 		return false;
 	}
 
-<<<<<<< HEAD
-=======
 	/* Wa_22010751166: icl, ehl, tgl, dg1, rkl */
 	if (DISPLAY_VER(dev_priv) >= 11 &&
 	    (cache->plane.src_h + cache->plane.adjusted_y) % 4) {
@@ -1020,7 +928,6 @@
 		return false;
 	}
 
->>>>>>> 7d2a07b7
 	return true;
 }
 
@@ -1053,7 +960,6 @@
 	params->gen9_wa_cfb_stride = cache->gen9_wa_cfb_stride;
 
 	params->plane_visible = cache->plane.visible;
-<<<<<<< HEAD
 }
 
 static bool intel_fbc_can_flip_nuke(const struct intel_crtc_state *crtc_state)
@@ -1094,48 +1000,6 @@
 bool intel_fbc_pre_update(struct intel_atomic_state *state,
 			  struct intel_crtc *crtc)
 {
-=======
-}
-
-static bool intel_fbc_can_flip_nuke(const struct intel_crtc_state *crtc_state)
-{
-	struct intel_crtc *crtc = to_intel_crtc(crtc_state->uapi.crtc);
-	struct drm_i915_private *dev_priv = to_i915(crtc->base.dev);
-	const struct intel_fbc *fbc = &dev_priv->fbc;
-	const struct intel_fbc_state_cache *cache = &fbc->state_cache;
-	const struct intel_fbc_reg_params *params = &fbc->params;
-
-	if (drm_atomic_crtc_needs_modeset(&crtc_state->uapi))
-		return false;
-
-	if (!params->plane_visible)
-		return false;
-
-	if (!intel_fbc_can_activate(crtc))
-		return false;
-
-	if (params->fb.format != cache->fb.format)
-		return false;
-
-	if (params->fb.modifier != cache->fb.modifier)
-		return false;
-
-	if (params->fb.stride != cache->fb.stride)
-		return false;
-
-	if (params->cfb_size != intel_fbc_calculate_cfb_size(dev_priv, cache))
-		return false;
-
-	if (params->gen9_wa_cfb_stride != cache->gen9_wa_cfb_stride)
-		return false;
-
-	return true;
-}
-
-bool intel_fbc_pre_update(struct intel_atomic_state *state,
-			  struct intel_crtc *crtc)
-{
->>>>>>> 7d2a07b7
 	struct intel_plane *plane = to_intel_plane(crtc->base.primary);
 	const struct intel_crtc_state *crtc_state =
 		intel_atomic_get_new_crtc_state(state, crtc);
@@ -1174,11 +1038,7 @@
 		 * if at least one frame has already passed.
 		 */
 		if (fbc->activated &&
-<<<<<<< HEAD
-		    (INTEL_GEN(dev_priv) >= 10 || IS_GEMINILAKE(dev_priv)))
-=======
 		    DISPLAY_VER(dev_priv) >= 10)
->>>>>>> 7d2a07b7
 			need_vblank_wait = true;
 		fbc->activated = false;
 	}
@@ -1587,11 +1447,7 @@
 	if (!HAS_FBC(dev_priv))
 		return 0;
 
-<<<<<<< HEAD
-	if (IS_BROADWELL(dev_priv) || INTEL_GEN(dev_priv) >= 9)
-=======
 	if (IS_BROADWELL(dev_priv) || DISPLAY_VER(dev_priv) >= 9)
->>>>>>> 7d2a07b7
 		return 1;
 
 	return 0;
