/*
 * Copyright © 2014 Intel Corporation
 *
 * Permission is hereby granted, free of charge, to any person obtaining a
 * copy of this software and associated documentation files (the "Software"),
 * to deal in the Software without restriction, including without limitation
 * the rights to use, copy, modify, merge, publish, distribute, sublicense,
 * and/or sell copies of the Software, and to permit persons to whom the
 * Software is furnished to do so, subject to the following conditions:
 *
 * The above copyright notice and this permission notice (including the next
 * paragraph) shall be included in all copies or substantial portions of the
 * Software.
 *
 * THE SOFTWARE IS PROVIDED "AS IS", WITHOUT WARRANTY OF ANY KIND, EXPRESS OR
 * IMPLIED, INCLUDING BUT NOT LIMITED TO THE WARRANTIES OF MERCHANTABILITY,
 * FITNESS FOR A PARTICULAR PURPOSE AND NONINFRINGEMENT.  IN NO EVENT SHALL
 * THE AUTHORS OR COPYRIGHT HOLDERS BE LIABLE FOR ANY CLAIM, DAMAGES OR OTHER
 * LIABILITY, WHETHER IN AN ACTION OF CONTRACT, TORT OR OTHERWISE, ARISING
 * FROM, OUT OF OR IN CONNECTION WITH THE SOFTWARE OR THE USE OR OTHER DEALINGS
 * IN THE SOFTWARE.
 *
 * Authors:
 *    Daniel Vetter <daniel.vetter@ffwll.ch>
 *
 */

#include "i915_drv.h"
#include "i915_trace.h"
<<<<<<< HEAD
=======
#include "intel_de.h"
>>>>>>> 7d2a07b7
#include "intel_display_types.h"
#include "intel_fbc.h"
#include "intel_fifo_underrun.h"

/**
 * DOC: fifo underrun handling
 *
 * The i915 driver checks for display fifo underruns using the interrupt signals
 * provided by the hardware. This is enabled by default and fairly useful to
 * debug display issues, especially watermark settings.
 *
 * If an underrun is detected this is logged into dmesg. To avoid flooding logs
 * and occupying the cpu underrun interrupts are disabled after the first
 * occurrence until the next modeset on a given pipe.
 *
 * Note that underrun detection on gmch platforms is a bit more ugly since there
 * is no interrupt (despite that the signalling bit is in the PIPESTAT pipe
 * interrupt register). Also on some other platforms underrun interrupts are
 * shared, which means that if we detect an underrun we need to disable underrun
 * reporting on all pipes.
 *
 * The code also supports underrun detection on the PCH transcoder.
 */

static bool ivb_can_enable_err_int(struct drm_device *dev)
{
	struct drm_i915_private *dev_priv = to_i915(dev);
	struct intel_crtc *crtc;
	enum pipe pipe;

	lockdep_assert_held(&dev_priv->irq_lock);

	for_each_pipe(dev_priv, pipe) {
		crtc = intel_get_crtc_for_pipe(dev_priv, pipe);

		if (crtc->cpu_fifo_underrun_disabled)
			return false;
	}

	return true;
}

static bool cpt_can_enable_serr_int(struct drm_device *dev)
{
	struct drm_i915_private *dev_priv = to_i915(dev);
	enum pipe pipe;
	struct intel_crtc *crtc;

	lockdep_assert_held(&dev_priv->irq_lock);

	for_each_pipe(dev_priv, pipe) {
		crtc = intel_get_crtc_for_pipe(dev_priv, pipe);

		if (crtc->pch_fifo_underrun_disabled)
			return false;
	}

	return true;
}

static void i9xx_check_fifo_underruns(struct intel_crtc *crtc)
{
	struct drm_i915_private *dev_priv = to_i915(crtc->base.dev);
	i915_reg_t reg = PIPESTAT(crtc->pipe);
	u32 enable_mask;

	lockdep_assert_held(&dev_priv->irq_lock);

	if ((intel_de_read(dev_priv, reg) & PIPE_FIFO_UNDERRUN_STATUS) == 0)
		return;

	enable_mask = i915_pipestat_enable_mask(dev_priv, crtc->pipe);
	intel_de_write(dev_priv, reg, enable_mask | PIPE_FIFO_UNDERRUN_STATUS);
	intel_de_posting_read(dev_priv, reg);

	trace_intel_cpu_fifo_underrun(dev_priv, crtc->pipe);
	drm_err(&dev_priv->drm, "pipe %c underrun\n", pipe_name(crtc->pipe));
}

static void i9xx_set_fifo_underrun_reporting(struct drm_device *dev,
					     enum pipe pipe,
					     bool enable, bool old)
{
	struct drm_i915_private *dev_priv = to_i915(dev);
	i915_reg_t reg = PIPESTAT(pipe);

	lockdep_assert_held(&dev_priv->irq_lock);

	if (enable) {
		u32 enable_mask = i915_pipestat_enable_mask(dev_priv, pipe);

		intel_de_write(dev_priv, reg,
			       enable_mask | PIPE_FIFO_UNDERRUN_STATUS);
		intel_de_posting_read(dev_priv, reg);
	} else {
		if (old && intel_de_read(dev_priv, reg) & PIPE_FIFO_UNDERRUN_STATUS)
			drm_err(&dev_priv->drm, "pipe %c underrun\n",
				pipe_name(pipe));
	}
}

static void ilk_set_fifo_underrun_reporting(struct drm_device *dev,
					    enum pipe pipe, bool enable)
{
	struct drm_i915_private *dev_priv = to_i915(dev);
	u32 bit = (pipe == PIPE_A) ?
		DE_PIPEA_FIFO_UNDERRUN : DE_PIPEB_FIFO_UNDERRUN;

	if (enable)
		ilk_enable_display_irq(dev_priv, bit);
	else
		ilk_disable_display_irq(dev_priv, bit);
}

static void ivb_check_fifo_underruns(struct intel_crtc *crtc)
{
	struct drm_i915_private *dev_priv = to_i915(crtc->base.dev);
	enum pipe pipe = crtc->pipe;
	u32 err_int = intel_de_read(dev_priv, GEN7_ERR_INT);

	lockdep_assert_held(&dev_priv->irq_lock);

	if ((err_int & ERR_INT_FIFO_UNDERRUN(pipe)) == 0)
		return;

	intel_de_write(dev_priv, GEN7_ERR_INT, ERR_INT_FIFO_UNDERRUN(pipe));
	intel_de_posting_read(dev_priv, GEN7_ERR_INT);

	trace_intel_cpu_fifo_underrun(dev_priv, pipe);
	drm_err(&dev_priv->drm, "fifo underrun on pipe %c\n", pipe_name(pipe));
}

static void ivb_set_fifo_underrun_reporting(struct drm_device *dev,
					    enum pipe pipe, bool enable,
					    bool old)
{
	struct drm_i915_private *dev_priv = to_i915(dev);
	if (enable) {
		intel_de_write(dev_priv, GEN7_ERR_INT,
			       ERR_INT_FIFO_UNDERRUN(pipe));

		if (!ivb_can_enable_err_int(dev))
			return;

		ilk_enable_display_irq(dev_priv, DE_ERR_INT_IVB);
	} else {
		ilk_disable_display_irq(dev_priv, DE_ERR_INT_IVB);

		if (old &&
		    intel_de_read(dev_priv, GEN7_ERR_INT) & ERR_INT_FIFO_UNDERRUN(pipe)) {
			drm_err(&dev_priv->drm,
				"uncleared fifo underrun on pipe %c\n",
				pipe_name(pipe));
		}
	}
}

<<<<<<< HEAD
=======
static u32
icl_pipe_status_underrun_mask(struct drm_i915_private *dev_priv)
{
	u32 mask = PIPE_STATUS_UNDERRUN;

	if (DISPLAY_VER(dev_priv) >= 13)
		mask |= PIPE_STATUS_SOFT_UNDERRUN_XELPD |
			PIPE_STATUS_HARD_UNDERRUN_XELPD |
			PIPE_STATUS_PORT_UNDERRUN_XELPD;

	return mask;
}

>>>>>>> 7d2a07b7
static void bdw_set_fifo_underrun_reporting(struct drm_device *dev,
					    enum pipe pipe, bool enable)
{
	struct drm_i915_private *dev_priv = to_i915(dev);
	u32 mask = gen8_de_pipe_underrun_mask(dev_priv);

	if (enable) {
		if (DISPLAY_VER(dev_priv) >= 11)
			intel_de_write(dev_priv, ICL_PIPESTATUS(pipe),
				       icl_pipe_status_underrun_mask(dev_priv));

		bdw_enable_pipe_irq(dev_priv, pipe, mask);
	} else {
		bdw_disable_pipe_irq(dev_priv, pipe, mask);
	}
}

static void ibx_set_fifo_underrun_reporting(struct drm_device *dev,
					    enum pipe pch_transcoder,
					    bool enable)
{
	struct drm_i915_private *dev_priv = to_i915(dev);
	u32 bit = (pch_transcoder == PIPE_A) ?
		SDE_TRANSA_FIFO_UNDER : SDE_TRANSB_FIFO_UNDER;

	if (enable)
		ibx_enable_display_interrupt(dev_priv, bit);
	else
		ibx_disable_display_interrupt(dev_priv, bit);
}

static void cpt_check_pch_fifo_underruns(struct intel_crtc *crtc)
{
	struct drm_i915_private *dev_priv = to_i915(crtc->base.dev);
	enum pipe pch_transcoder = crtc->pipe;
	u32 serr_int = intel_de_read(dev_priv, SERR_INT);

	lockdep_assert_held(&dev_priv->irq_lock);

	if ((serr_int & SERR_INT_TRANS_FIFO_UNDERRUN(pch_transcoder)) == 0)
		return;

	intel_de_write(dev_priv, SERR_INT,
		       SERR_INT_TRANS_FIFO_UNDERRUN(pch_transcoder));
	intel_de_posting_read(dev_priv, SERR_INT);

	trace_intel_pch_fifo_underrun(dev_priv, pch_transcoder);
	drm_err(&dev_priv->drm, "pch fifo underrun on pch transcoder %c\n",
		pipe_name(pch_transcoder));
}

static void cpt_set_fifo_underrun_reporting(struct drm_device *dev,
					    enum pipe pch_transcoder,
					    bool enable, bool old)
{
	struct drm_i915_private *dev_priv = to_i915(dev);

	if (enable) {
		intel_de_write(dev_priv, SERR_INT,
			       SERR_INT_TRANS_FIFO_UNDERRUN(pch_transcoder));

		if (!cpt_can_enable_serr_int(dev))
			return;

		ibx_enable_display_interrupt(dev_priv, SDE_ERROR_CPT);
	} else {
		ibx_disable_display_interrupt(dev_priv, SDE_ERROR_CPT);

		if (old && intel_de_read(dev_priv, SERR_INT) &
		    SERR_INT_TRANS_FIFO_UNDERRUN(pch_transcoder)) {
			drm_err(&dev_priv->drm,
				"uncleared pch fifo underrun on pch transcoder %c\n",
				pipe_name(pch_transcoder));
		}
	}
}

static bool __intel_set_cpu_fifo_underrun_reporting(struct drm_device *dev,
						    enum pipe pipe, bool enable)
{
	struct drm_i915_private *dev_priv = to_i915(dev);
	struct intel_crtc *crtc = intel_get_crtc_for_pipe(dev_priv, pipe);
	bool old;

	lockdep_assert_held(&dev_priv->irq_lock);

	old = !crtc->cpu_fifo_underrun_disabled;
	crtc->cpu_fifo_underrun_disabled = !enable;

	if (HAS_GMCH(dev_priv))
		i9xx_set_fifo_underrun_reporting(dev, pipe, enable, old);
<<<<<<< HEAD
	else if (IS_GEN_RANGE(dev_priv, 5, 6))
		ilk_set_fifo_underrun_reporting(dev, pipe, enable);
	else if (IS_GEN(dev_priv, 7))
		ivb_set_fifo_underrun_reporting(dev, pipe, enable, old);
	else if (INTEL_GEN(dev_priv) >= 8)
=======
	else if (IS_IRONLAKE(dev_priv) || IS_SANDYBRIDGE(dev_priv))
		ilk_set_fifo_underrun_reporting(dev, pipe, enable);
	else if (DISPLAY_VER(dev_priv) == 7)
		ivb_set_fifo_underrun_reporting(dev, pipe, enable, old);
	else if (DISPLAY_VER(dev_priv) >= 8)
>>>>>>> 7d2a07b7
		bdw_set_fifo_underrun_reporting(dev, pipe, enable);

	return old;
}

/**
 * intel_set_cpu_fifo_underrun_reporting - set cpu fifo underrrun reporting state
 * @dev_priv: i915 device instance
 * @pipe: (CPU) pipe to set state for
 * @enable: whether underruns should be reported or not
 *
 * This function sets the fifo underrun state for @pipe. It is used in the
 * modeset code to avoid false positives since on many platforms underruns are
 * expected when disabling or enabling the pipe.
 *
 * Notice that on some platforms disabling underrun reports for one pipe
 * disables for all due to shared interrupts. Actual reporting is still per-pipe
 * though.
 *
 * Returns the previous state of underrun reporting.
 */
bool intel_set_cpu_fifo_underrun_reporting(struct drm_i915_private *dev_priv,
					   enum pipe pipe, bool enable)
{
	unsigned long flags;
	bool ret;

	spin_lock_irqsave(&dev_priv->irq_lock, flags);
	ret = __intel_set_cpu_fifo_underrun_reporting(&dev_priv->drm, pipe,
						      enable);
	spin_unlock_irqrestore(&dev_priv->irq_lock, flags);

	return ret;
}

/**
 * intel_set_pch_fifo_underrun_reporting - set PCH fifo underrun reporting state
 * @dev_priv: i915 device instance
 * @pch_transcoder: the PCH transcoder (same as pipe on IVB and older)
 * @enable: whether underruns should be reported or not
 *
 * This function makes us disable or enable PCH fifo underruns for a specific
 * PCH transcoder. Notice that on some PCHs (e.g. CPT/PPT), disabling FIFO
 * underrun reporting for one transcoder may also disable all the other PCH
 * error interruts for the other transcoders, due to the fact that there's just
 * one interrupt mask/enable bit for all the transcoders.
 *
 * Returns the previous state of underrun reporting.
 */
bool intel_set_pch_fifo_underrun_reporting(struct drm_i915_private *dev_priv,
					   enum pipe pch_transcoder,
					   bool enable)
{
	struct intel_crtc *crtc =
		intel_get_crtc_for_pipe(dev_priv, pch_transcoder);
	unsigned long flags;
	bool old;

	/*
	 * NOTE: Pre-LPT has a fixed cpu pipe -> pch transcoder mapping, but LPT
	 * has only one pch transcoder A that all pipes can use. To avoid racy
	 * pch transcoder -> pipe lookups from interrupt code simply store the
	 * underrun statistics in crtc A. Since we never expose this anywhere
	 * nor use it outside of the fifo underrun code here using the "wrong"
	 * crtc on LPT won't cause issues.
	 */

	spin_lock_irqsave(&dev_priv->irq_lock, flags);

	old = !crtc->pch_fifo_underrun_disabled;
	crtc->pch_fifo_underrun_disabled = !enable;

	if (HAS_PCH_IBX(dev_priv))
		ibx_set_fifo_underrun_reporting(&dev_priv->drm,
						pch_transcoder,
						enable);
	else
		cpt_set_fifo_underrun_reporting(&dev_priv->drm,
						pch_transcoder,
						enable, old);

	spin_unlock_irqrestore(&dev_priv->irq_lock, flags);
	return old;
}

/**
 * intel_cpu_fifo_underrun_irq_handler - handle CPU fifo underrun interrupt
 * @dev_priv: i915 device instance
 * @pipe: (CPU) pipe to set state for
 *
 * This handles a CPU fifo underrun interrupt, generating an underrun warning
 * into dmesg if underrun reporting is enabled and then disables the underrun
 * interrupt to avoid an irq storm.
 */
void intel_cpu_fifo_underrun_irq_handler(struct drm_i915_private *dev_priv,
					 enum pipe pipe)
{
	struct intel_crtc *crtc = intel_get_crtc_for_pipe(dev_priv, pipe);
	u32 underruns = 0;

	/* We may be called too early in init, thanks BIOS! */
	if (crtc == NULL)
		return;

	/* GMCH can't disable fifo underruns, filter them. */
	if (HAS_GMCH(dev_priv) &&
	    crtc->cpu_fifo_underrun_disabled)
		return;

	/*
	 * Starting with display version 11, the PIPE_STAT register records
	 * whether an underrun has happened, and on XELPD+, it will also record
	 * whether the underrun was soft/hard and whether it was triggered by
	 * the downstream port logic.  We should clear these bits (which use
	 * write-1-to-clear logic) too.
	 *
	 * Note that although the IIR gives us the same underrun and soft/hard
	 * information, PIPE_STAT is the only place we can find out whether
	 * the underrun was caused by the downstream port.
	 */
	if (DISPLAY_VER(dev_priv) >= 11) {
		underruns = intel_de_read(dev_priv, ICL_PIPESTATUS(pipe)) &
			icl_pipe_status_underrun_mask(dev_priv);
		intel_de_write(dev_priv, ICL_PIPESTATUS(pipe), underruns);
	}

	if (intel_set_cpu_fifo_underrun_reporting(dev_priv, pipe, false)) {
		trace_intel_cpu_fifo_underrun(dev_priv, pipe);
<<<<<<< HEAD
		drm_err(&dev_priv->drm, "CPU pipe %c FIFO underrun\n",
			pipe_name(pipe));
=======

		if (DISPLAY_VER(dev_priv) >= 11)
			drm_err(&dev_priv->drm, "CPU pipe %c FIFO underrun: %s%s%s%s\n",
				pipe_name(pipe),
				underruns & PIPE_STATUS_SOFT_UNDERRUN_XELPD ? "soft," : "",
				underruns & PIPE_STATUS_HARD_UNDERRUN_XELPD ? "hard," : "",
				underruns & PIPE_STATUS_PORT_UNDERRUN_XELPD ? "port," : "",
				underruns & PIPE_STATUS_UNDERRUN ? "transcoder," : "");
		else
			drm_err(&dev_priv->drm, "CPU pipe %c FIFO underrun\n", pipe_name(pipe));
>>>>>>> 7d2a07b7
	}

	intel_fbc_handle_fifo_underrun_irq(dev_priv);
}

/**
 * intel_pch_fifo_underrun_irq_handler - handle PCH fifo underrun interrupt
 * @dev_priv: i915 device instance
 * @pch_transcoder: the PCH transcoder (same as pipe on IVB and older)
 *
 * This handles a PCH fifo underrun interrupt, generating an underrun warning
 * into dmesg if underrun reporting is enabled and then disables the underrun
 * interrupt to avoid an irq storm.
 */
void intel_pch_fifo_underrun_irq_handler(struct drm_i915_private *dev_priv,
					 enum pipe pch_transcoder)
{
	if (intel_set_pch_fifo_underrun_reporting(dev_priv, pch_transcoder,
						  false)) {
		trace_intel_pch_fifo_underrun(dev_priv, pch_transcoder);
		drm_err(&dev_priv->drm, "PCH transcoder %c FIFO underrun\n",
			pipe_name(pch_transcoder));
	}
}

/**
 * intel_check_cpu_fifo_underruns - check for CPU fifo underruns immediately
 * @dev_priv: i915 device instance
 *
 * Check for CPU fifo underruns immediately. Useful on IVB/HSW where the shared
 * error interrupt may have been disabled, and so CPU fifo underruns won't
 * necessarily raise an interrupt, and on GMCH platforms where underruns never
 * raise an interrupt.
 */
void intel_check_cpu_fifo_underruns(struct drm_i915_private *dev_priv)
{
	struct intel_crtc *crtc;

	spin_lock_irq(&dev_priv->irq_lock);

	for_each_intel_crtc(&dev_priv->drm, crtc) {
		if (crtc->cpu_fifo_underrun_disabled)
			continue;

		if (HAS_GMCH(dev_priv))
			i9xx_check_fifo_underruns(crtc);
<<<<<<< HEAD
		else if (IS_GEN(dev_priv, 7))
=======
		else if (DISPLAY_VER(dev_priv) == 7)
>>>>>>> 7d2a07b7
			ivb_check_fifo_underruns(crtc);
	}

	spin_unlock_irq(&dev_priv->irq_lock);
}

/**
 * intel_check_pch_fifo_underruns - check for PCH fifo underruns immediately
 * @dev_priv: i915 device instance
 *
 * Check for PCH fifo underruns immediately. Useful on CPT/PPT where the shared
 * error interrupt may have been disabled, and so PCH fifo underruns won't
 * necessarily raise an interrupt.
 */
void intel_check_pch_fifo_underruns(struct drm_i915_private *dev_priv)
{
	struct intel_crtc *crtc;

	spin_lock_irq(&dev_priv->irq_lock);

	for_each_intel_crtc(&dev_priv->drm, crtc) {
		if (crtc->pch_fifo_underrun_disabled)
			continue;

		if (HAS_PCH_CPT(dev_priv))
			cpt_check_pch_fifo_underruns(crtc);
	}

	spin_unlock_irq(&dev_priv->irq_lock);
}<|MERGE_RESOLUTION|>--- conflicted
+++ resolved
@@ -27,10 +27,7 @@
 
 #include "i915_drv.h"
 #include "i915_trace.h"
-<<<<<<< HEAD
-=======
 #include "intel_de.h"
->>>>>>> 7d2a07b7
 #include "intel_display_types.h"
 #include "intel_fbc.h"
 #include "intel_fifo_underrun.h"
@@ -188,8 +185,6 @@
 	}
 }
 
-<<<<<<< HEAD
-=======
 static u32
 icl_pipe_status_underrun_mask(struct drm_i915_private *dev_priv)
 {
@@ -203,7 +198,6 @@
 	return mask;
 }
 
->>>>>>> 7d2a07b7
 static void bdw_set_fifo_underrun_reporting(struct drm_device *dev,
 					    enum pipe pipe, bool enable)
 {
@@ -295,19 +289,11 @@
 
 	if (HAS_GMCH(dev_priv))
 		i9xx_set_fifo_underrun_reporting(dev, pipe, enable, old);
-<<<<<<< HEAD
-	else if (IS_GEN_RANGE(dev_priv, 5, 6))
-		ilk_set_fifo_underrun_reporting(dev, pipe, enable);
-	else if (IS_GEN(dev_priv, 7))
-		ivb_set_fifo_underrun_reporting(dev, pipe, enable, old);
-	else if (INTEL_GEN(dev_priv) >= 8)
-=======
 	else if (IS_IRONLAKE(dev_priv) || IS_SANDYBRIDGE(dev_priv))
 		ilk_set_fifo_underrun_reporting(dev, pipe, enable);
 	else if (DISPLAY_VER(dev_priv) == 7)
 		ivb_set_fifo_underrun_reporting(dev, pipe, enable, old);
 	else if (DISPLAY_VER(dev_priv) >= 8)
->>>>>>> 7d2a07b7
 		bdw_set_fifo_underrun_reporting(dev, pipe, enable);
 
 	return old;
@@ -436,10 +422,6 @@
 
 	if (intel_set_cpu_fifo_underrun_reporting(dev_priv, pipe, false)) {
 		trace_intel_cpu_fifo_underrun(dev_priv, pipe);
-<<<<<<< HEAD
-		drm_err(&dev_priv->drm, "CPU pipe %c FIFO underrun\n",
-			pipe_name(pipe));
-=======
 
 		if (DISPLAY_VER(dev_priv) >= 11)
 			drm_err(&dev_priv->drm, "CPU pipe %c FIFO underrun: %s%s%s%s\n",
@@ -450,7 +432,6 @@
 				underruns & PIPE_STATUS_UNDERRUN ? "transcoder," : "");
 		else
 			drm_err(&dev_priv->drm, "CPU pipe %c FIFO underrun\n", pipe_name(pipe));
->>>>>>> 7d2a07b7
 	}
 
 	intel_fbc_handle_fifo_underrun_irq(dev_priv);
@@ -497,11 +478,7 @@
 
 		if (HAS_GMCH(dev_priv))
 			i9xx_check_fifo_underruns(crtc);
-<<<<<<< HEAD
-		else if (IS_GEN(dev_priv, 7))
-=======
 		else if (DISPLAY_VER(dev_priv) == 7)
->>>>>>> 7d2a07b7
 			ivb_check_fifo_underruns(crtc);
 	}
 
