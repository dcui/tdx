--- conflicted
+++ resolved
@@ -5,14 +5,9 @@
  * Author: Gaurav K Singh <gaurav.k.singh@intel.com>
  *         Manasi Navare <manasi.d.navare@intel.com>
  */
-<<<<<<< HEAD
-
-#include "i915_drv.h"
-=======
 #include <linux/limits.h>
 #include "i915_drv.h"
 #include "intel_de.h"
->>>>>>> 7d2a07b7
 #include "intel_display_types.h"
 #include "intel_dsi.h"
 #include "intel_vdsc.h"
@@ -325,75 +320,6 @@
 
 static const struct rc_parameters *get_rc_params(u16 compressed_bpp,
 						 u8 bits_per_component)
-<<<<<<< HEAD
-{
-	int row_index, column_index;
-
-	row_index = get_row_index_for_rc_params(compressed_bpp);
-	if (row_index < 0)
-		return NULL;
-
-	column_index = get_column_index_for_rc_params(bits_per_component);
-	if (column_index < 0)
-		return NULL;
-
-	return &rc_parameters[row_index][column_index];
-}
-
-bool intel_dsc_source_support(struct intel_encoder *encoder,
-			      const struct intel_crtc_state *crtc_state)
-{
-	const struct intel_crtc *crtc = to_intel_crtc(crtc_state->uapi.crtc);
-	struct drm_i915_private *i915 = to_i915(encoder->base.dev);
-	enum transcoder cpu_transcoder = crtc_state->cpu_transcoder;
-	enum pipe pipe = crtc->pipe;
-
-	if (!INTEL_INFO(i915)->display.has_dsc)
-		return false;
-
-	/* On TGL, DSC is supported on all Pipes */
-	if (INTEL_GEN(i915) >= 12)
-		return true;
-
-	if (INTEL_GEN(i915) >= 10 &&
-	    (pipe != PIPE_A ||
-	     (cpu_transcoder == TRANSCODER_EDP ||
-	      cpu_transcoder == TRANSCODER_DSI_0 ||
-	      cpu_transcoder == TRANSCODER_DSI_1)))
-		return true;
-
-	return false;
-}
-
-static bool is_pipe_dsc(const struct intel_crtc_state *crtc_state)
-{
-	const struct intel_crtc *crtc = to_intel_crtc(crtc_state->uapi.crtc);
-	const struct drm_i915_private *i915 = to_i915(crtc->base.dev);
-	enum transcoder cpu_transcoder = crtc_state->cpu_transcoder;
-
-	if (INTEL_GEN(i915) >= 12)
-		return true;
-
-	if (cpu_transcoder == TRANSCODER_EDP ||
-	    cpu_transcoder == TRANSCODER_DSI_0 ||
-	    cpu_transcoder == TRANSCODER_DSI_1)
-		return false;
-
-	/* There's no pipe A DSC engine on ICL */
-	drm_WARN_ON(&i915->drm, crtc->pipe == PIPE_A);
-
-	return true;
-}
-
-int intel_dsc_compute_params(struct intel_encoder *encoder,
-			     struct intel_crtc_state *pipe_config)
-{
-	struct drm_dsc_config *vdsc_cfg = &pipe_config->dsc.config;
-	u16 compressed_bpp = pipe_config->dsc.compressed_bpp;
-	const struct rc_parameters *rc_params;
-	u8 i = 0;
-
-=======
 {
 	int row_index, column_index;
 
@@ -525,7 +451,6 @@
 	struct rc_parameters *rc = NULL;
 	u8 i = 0;
 
->>>>>>> 7d2a07b7
 	vdsc_cfg->pic_width = pipe_config->hw.adjusted_mode.crtc_hdisplay;
 	vdsc_cfg->pic_height = pipe_config->hw.adjusted_mode.crtc_vdisplay;
 	vdsc_cfg->slice_width = DIV_ROUND_UP(vdsc_cfg->pic_width,
@@ -558,11 +483,6 @@
 		vdsc_cfg->rc_buf_thresh[13] = 0x7D;
 	}
 
-<<<<<<< HEAD
-	rc_params = get_rc_params(compressed_bpp, vdsc_cfg->bits_per_component);
-	if (!rc_params)
-		return -EINVAL;
-=======
 	/*
 	 * From XE_LPD onwards we supports compression bpps in steps of 1
 	 * upto uncompressed bpp-1, hence add calculations for all the rc
@@ -581,7 +501,6 @@
 		if (!rc_params)
 			return -EINVAL;
 	}
->>>>>>> 7d2a07b7
 
 	vdsc_cfg->first_line_bpg_offset = rc_params->first_line_bpg_offset;
 	vdsc_cfg->initial_xmit_delay = rc_params->initial_xmit_delay;
@@ -619,11 +538,8 @@
 	vdsc_cfg->initial_scale_value = (vdsc_cfg->rc_model_size << 3) /
 		(vdsc_cfg->rc_model_size - vdsc_cfg->initial_offset);
 
-<<<<<<< HEAD
-=======
 	kfree(rc);
 
->>>>>>> 7d2a07b7
 	return 0;
 }
 
@@ -639,21 +555,13 @@
 	 * POWER_DOMAIN_TRANSCODER_VDSC_PW2 power domain in two cases:
 	 *
 	 *  - ICL eDP/DSI transcoder
-<<<<<<< HEAD
-	 *  - Gen12+ (except RKL) pipe A
-=======
 	 *  - Display version 12 (except RKL) pipe A
->>>>>>> 7d2a07b7
 	 *
 	 * For any other pipe, VDSC/joining uses the power well associated with
 	 * the pipe in use. Hence another reference on the pipe power domain
 	 * will suffice. (Except no VDSC/joining on ICL pipe A.)
 	 */
-<<<<<<< HEAD
-	if (INTEL_GEN(i915) >= 12 && !IS_ROCKETLAKE(i915) && pipe == PIPE_A)
-=======
 	if (DISPLAY_VER(i915) == 12 && !IS_ROCKETLAKE(i915) && pipe == PIPE_A)
->>>>>>> 7d2a07b7
 		return POWER_DOMAIN_TRANSCODER_VDSC_PW2;
 	else if (is_pipe_dsc(crtc_state))
 		return POWER_DOMAIN_PIPE(pipe);
@@ -661,18 +569,10 @@
 		return POWER_DOMAIN_TRANSCODER_VDSC_PW2;
 }
 
-<<<<<<< HEAD
-static void intel_dsc_pps_configure(struct intel_encoder *encoder,
-				    const struct intel_crtc_state *crtc_state)
-{
-	struct intel_crtc *crtc = to_intel_crtc(crtc_state->uapi.crtc);
-	struct drm_i915_private *dev_priv = to_i915(encoder->base.dev);
-=======
 static void intel_dsc_pps_configure(const struct intel_crtc_state *crtc_state)
 {
 	struct intel_crtc *crtc = to_intel_crtc(crtc_state->uapi.crtc);
 	struct drm_i915_private *dev_priv = to_i915(crtc->base.dev);
->>>>>>> 7d2a07b7
 	const struct drm_dsc_config *vdsc_cfg = &crtc_state->dsc.config;
 	enum pipe pipe = crtc->pipe;
 	u32 pps_val = 0;
@@ -1154,19 +1054,172 @@
 	}
 }
 
-<<<<<<< HEAD
-void intel_dsc_get_config(struct intel_encoder *encoder,
-			  struct intel_crtc_state *crtc_state)
-{
-	struct drm_i915_private *dev_priv = to_i915(encoder->base.dev);
+static void intel_dsc_dsi_pps_write(struct intel_encoder *encoder,
+				    const struct intel_crtc_state *crtc_state)
+{
+	const struct drm_dsc_config *vdsc_cfg = &crtc_state->dsc.config;
+	struct intel_dsi *intel_dsi = enc_to_intel_dsi(encoder);
+	struct mipi_dsi_device *dsi;
+	struct drm_dsc_picture_parameter_set pps;
+	enum port port;
+
+	drm_dsc_pps_payload_pack(&pps, vdsc_cfg);
+
+	for_each_dsi_port(port, intel_dsi->ports) {
+		dsi = intel_dsi->dsi_hosts[port]->device;
+
+		mipi_dsi_picture_parameter_set(dsi, &pps);
+		mipi_dsi_compression_mode(dsi, true);
+	}
+}
+
+static void intel_dsc_dp_pps_write(struct intel_encoder *encoder,
+				   const struct intel_crtc_state *crtc_state)
+{
+	struct intel_dp *intel_dp = enc_to_intel_dp(encoder);
+	struct intel_digital_port *dig_port = dp_to_dig_port(intel_dp);
+	const struct drm_dsc_config *vdsc_cfg = &crtc_state->dsc.config;
+	struct drm_dsc_pps_infoframe dp_dsc_pps_sdp;
+
+	/* Prepare DP SDP PPS header as per DP 1.4 spec, Table 2-123 */
+	drm_dsc_dp_pps_header_init(&dp_dsc_pps_sdp.pps_header);
+
+	/* Fill the PPS payload bytes as per DSC spec 1.2 Table 4-1 */
+	drm_dsc_pps_payload_pack(&dp_dsc_pps_sdp.pps_payload, vdsc_cfg);
+
+	dig_port->write_infoframe(encoder, crtc_state,
+				  DP_SDP_PPS, &dp_dsc_pps_sdp,
+				  sizeof(dp_dsc_pps_sdp));
+}
+
+static i915_reg_t dss_ctl1_reg(const struct intel_crtc_state *crtc_state)
+{
+	enum pipe pipe = to_intel_crtc(crtc_state->uapi.crtc)->pipe;
+
+	return is_pipe_dsc(crtc_state) ? ICL_PIPE_DSS_CTL1(pipe) : DSS_CTL1;
+}
+
+static i915_reg_t dss_ctl2_reg(const struct intel_crtc_state *crtc_state)
+{
+	enum pipe pipe = to_intel_crtc(crtc_state->uapi.crtc)->pipe;
+
+	return is_pipe_dsc(crtc_state) ? ICL_PIPE_DSS_CTL2(pipe) : DSS_CTL2;
+}
+
+static struct intel_crtc *
+_get_crtc_for_pipe(struct drm_i915_private *i915, enum pipe pipe)
+{
+	if (!intel_pipe_valid(i915, pipe))
+		return NULL;
+
+	return intel_get_crtc_for_pipe(i915, pipe);
+}
+
+struct intel_crtc *
+intel_dsc_get_bigjoiner_secondary(const struct intel_crtc *primary_crtc)
+{
+	return _get_crtc_for_pipe(to_i915(primary_crtc->base.dev), primary_crtc->pipe + 1);
+}
+
+static struct intel_crtc *
+intel_dsc_get_bigjoiner_primary(const struct intel_crtc *secondary_crtc)
+{
+	return _get_crtc_for_pipe(to_i915(secondary_crtc->base.dev), secondary_crtc->pipe - 1);
+}
+
+void intel_uncompressed_joiner_enable(const struct intel_crtc_state *crtc_state)
+{
+	struct intel_crtc *crtc = to_intel_crtc(crtc_state->uapi.crtc);
+	struct drm_i915_private *dev_priv = to_i915(crtc->base.dev);
+	u32 dss_ctl1_val = 0;
+
+	if (crtc_state->bigjoiner && !crtc_state->dsc.compression_enable) {
+		if (crtc_state->bigjoiner_slave)
+			dss_ctl1_val |= UNCOMPRESSED_JOINER_SLAVE;
+		else
+			dss_ctl1_val |= UNCOMPRESSED_JOINER_MASTER;
+
+		intel_de_write(dev_priv, dss_ctl1_reg(crtc_state), dss_ctl1_val);
+	}
+}
+
+void intel_dsc_enable(struct intel_encoder *encoder,
+		      const struct intel_crtc_state *crtc_state)
+{
+	struct intel_crtc *crtc = to_intel_crtc(crtc_state->uapi.crtc);
+	struct drm_i915_private *dev_priv = to_i915(crtc->base.dev);
+	u32 dss_ctl1_val = 0;
+	u32 dss_ctl2_val = 0;
+
+	if (!crtc_state->dsc.compression_enable)
+		return;
+
+	intel_dsc_pps_configure(crtc_state);
+
+	if (!crtc_state->bigjoiner_slave) {
+		if (intel_crtc_has_type(crtc_state, INTEL_OUTPUT_DSI))
+			intel_dsc_dsi_pps_write(encoder, crtc_state);
+		else
+			intel_dsc_dp_pps_write(encoder, crtc_state);
+	}
+
+	dss_ctl2_val |= LEFT_BRANCH_VDSC_ENABLE;
+	if (crtc_state->dsc.dsc_split) {
+		dss_ctl2_val |= RIGHT_BRANCH_VDSC_ENABLE;
+		dss_ctl1_val |= JOINER_ENABLE;
+	}
+	if (crtc_state->bigjoiner) {
+		dss_ctl1_val |= BIG_JOINER_ENABLE;
+		if (!crtc_state->bigjoiner_slave)
+			dss_ctl1_val |= MASTER_BIG_JOINER_ENABLE;
+	}
+	intel_de_write(dev_priv, dss_ctl1_reg(crtc_state), dss_ctl1_val);
+	intel_de_write(dev_priv, dss_ctl2_reg(crtc_state), dss_ctl2_val);
+}
+
+void intel_dsc_disable(const struct intel_crtc_state *old_crtc_state)
+{
+	struct intel_crtc *crtc = to_intel_crtc(old_crtc_state->uapi.crtc);
+	struct drm_i915_private *dev_priv = to_i915(crtc->base.dev);
+
+	/* Disable only if either of them is enabled */
+	if (old_crtc_state->dsc.compression_enable ||
+	    old_crtc_state->bigjoiner) {
+		intel_de_write(dev_priv, dss_ctl1_reg(old_crtc_state), 0);
+		intel_de_write(dev_priv, dss_ctl2_reg(old_crtc_state), 0);
+	}
+}
+
+void intel_uncompressed_joiner_get_config(struct intel_crtc_state *crtc_state)
+{
+	struct intel_crtc *crtc = to_intel_crtc(crtc_state->uapi.crtc);
+	struct drm_i915_private *dev_priv = to_i915(crtc->base.dev);
+	u32 dss_ctl1;
+
+	dss_ctl1 = intel_de_read(dev_priv, dss_ctl1_reg(crtc_state));
+	if (dss_ctl1 & UNCOMPRESSED_JOINER_MASTER) {
+		crtc_state->bigjoiner = true;
+		crtc_state->bigjoiner_linked_crtc = intel_dsc_get_bigjoiner_secondary(crtc);
+		drm_WARN_ON(&dev_priv->drm, !crtc_state->bigjoiner_linked_crtc);
+	} else if (dss_ctl1 & UNCOMPRESSED_JOINER_SLAVE) {
+		crtc_state->bigjoiner = true;
+		crtc_state->bigjoiner_slave = true;
+		crtc_state->bigjoiner_linked_crtc = intel_dsc_get_bigjoiner_primary(crtc);
+		drm_WARN_ON(&dev_priv->drm, !crtc_state->bigjoiner_linked_crtc);
+	}
+}
+
+void intel_dsc_get_config(struct intel_crtc_state *crtc_state)
+{
 	struct drm_dsc_config *vdsc_cfg = &crtc_state->dsc.config;
 	struct intel_crtc *crtc = to_intel_crtc(crtc_state->uapi.crtc);
+	struct drm_i915_private *dev_priv = to_i915(crtc->base.dev);
 	enum pipe pipe = crtc->pipe;
 	enum intel_display_power_domain power_domain;
 	intel_wakeref_t wakeref;
 	u32 dss_ctl1, dss_ctl2, val;
 
-	if (!intel_dsc_source_support(encoder, crtc_state))
+	if (!intel_dsc_source_support(crtc_state))
 		return;
 
 	power_domain = intel_dsc_power_domain(crtc_state);
@@ -1175,13 +1228,8 @@
 	if (!wakeref)
 		return;
 
-	if (!is_pipe_dsc(crtc_state)) {
-		dss_ctl1 = intel_de_read(dev_priv, DSS_CTL1);
-		dss_ctl2 = intel_de_read(dev_priv, DSS_CTL2);
-	} else {
-		dss_ctl1 = intel_de_read(dev_priv, ICL_PIPE_DSS_CTL1(pipe));
-		dss_ctl2 = intel_de_read(dev_priv, ICL_PIPE_DSS_CTL2(pipe));
-	}
+	dss_ctl1 = intel_de_read(dev_priv, dss_ctl1_reg(crtc_state));
+	dss_ctl2 = intel_de_read(dev_priv, dss_ctl2_reg(crtc_state));
 
 	crtc_state->dsc.compression_enable = dss_ctl2 & LEFT_BRANCH_VDSC_ENABLE;
 	if (!crtc_state->dsc.compression_enable)
@@ -1189,6 +1237,18 @@
 
 	crtc_state->dsc.dsc_split = (dss_ctl2 & RIGHT_BRANCH_VDSC_ENABLE) &&
 		(dss_ctl1 & JOINER_ENABLE);
+
+	if (dss_ctl1 & BIG_JOINER_ENABLE) {
+		crtc_state->bigjoiner = true;
+
+		if (!(dss_ctl1 & MASTER_BIG_JOINER_ENABLE)) {
+			crtc_state->bigjoiner_slave = true;
+			crtc_state->bigjoiner_linked_crtc = intel_dsc_get_bigjoiner_primary(crtc);
+		} else {
+			crtc_state->bigjoiner_linked_crtc = intel_dsc_get_bigjoiner_secondary(crtc);
+		}
+		drm_WARN_ON(&dev_priv->drm, !crtc_state->bigjoiner_linked_crtc);
+	}
 
 	/* FIXME: add more state readout as needed */
 
@@ -1202,303 +1262,4 @@
 	crtc_state->dsc.compressed_bpp = vdsc_cfg->bits_per_pixel >> 4;
 out:
 	intel_display_power_put(dev_priv, power_domain, wakeref);
-}
-
-static void intel_dsc_dsi_pps_write(struct intel_encoder *encoder,
-				    const struct intel_crtc_state *crtc_state)
-{
-	const struct drm_dsc_config *vdsc_cfg = &crtc_state->dsc.config;
-	struct intel_dsi *intel_dsi = enc_to_intel_dsi(encoder);
-	struct mipi_dsi_device *dsi;
-	struct drm_dsc_picture_parameter_set pps;
-	enum port port;
-
-	drm_dsc_pps_payload_pack(&pps, vdsc_cfg);
-
-	for_each_dsi_port(port, intel_dsi->ports) {
-		dsi = intel_dsi->dsi_hosts[port]->device;
-
-		mipi_dsi_picture_parameter_set(dsi, &pps);
-		mipi_dsi_compression_mode(dsi, true);
-	}
-}
-
-static void intel_dsc_dp_pps_write(struct intel_encoder *encoder,
-				   const struct intel_crtc_state *crtc_state)
-{
-=======
-static void intel_dsc_dsi_pps_write(struct intel_encoder *encoder,
-				    const struct intel_crtc_state *crtc_state)
-{
-	const struct drm_dsc_config *vdsc_cfg = &crtc_state->dsc.config;
-	struct intel_dsi *intel_dsi = enc_to_intel_dsi(encoder);
-	struct mipi_dsi_device *dsi;
-	struct drm_dsc_picture_parameter_set pps;
-	enum port port;
-
-	drm_dsc_pps_payload_pack(&pps, vdsc_cfg);
-
-	for_each_dsi_port(port, intel_dsi->ports) {
-		dsi = intel_dsi->dsi_hosts[port]->device;
-
-		mipi_dsi_picture_parameter_set(dsi, &pps);
-		mipi_dsi_compression_mode(dsi, true);
-	}
-}
-
-static void intel_dsc_dp_pps_write(struct intel_encoder *encoder,
-				   const struct intel_crtc_state *crtc_state)
-{
->>>>>>> 7d2a07b7
-	struct intel_dp *intel_dp = enc_to_intel_dp(encoder);
-	struct intel_digital_port *dig_port = dp_to_dig_port(intel_dp);
-	const struct drm_dsc_config *vdsc_cfg = &crtc_state->dsc.config;
-	struct drm_dsc_pps_infoframe dp_dsc_pps_sdp;
-
-	/* Prepare DP SDP PPS header as per DP 1.4 spec, Table 2-123 */
-	drm_dsc_dp_pps_header_init(&dp_dsc_pps_sdp.pps_header);
-
-	/* Fill the PPS payload bytes as per DSC spec 1.2 Table 4-1 */
-	drm_dsc_pps_payload_pack(&dp_dsc_pps_sdp.pps_payload, vdsc_cfg);
-
-	dig_port->write_infoframe(encoder, crtc_state,
-				  DP_SDP_PPS, &dp_dsc_pps_sdp,
-				  sizeof(dp_dsc_pps_sdp));
-<<<<<<< HEAD
-=======
-}
-
-static i915_reg_t dss_ctl1_reg(const struct intel_crtc_state *crtc_state)
-{
-	enum pipe pipe = to_intel_crtc(crtc_state->uapi.crtc)->pipe;
-
-	return is_pipe_dsc(crtc_state) ? ICL_PIPE_DSS_CTL1(pipe) : DSS_CTL1;
-}
-
-static i915_reg_t dss_ctl2_reg(const struct intel_crtc_state *crtc_state)
-{
-	enum pipe pipe = to_intel_crtc(crtc_state->uapi.crtc)->pipe;
-
-	return is_pipe_dsc(crtc_state) ? ICL_PIPE_DSS_CTL2(pipe) : DSS_CTL2;
-}
-
-static struct intel_crtc *
-_get_crtc_for_pipe(struct drm_i915_private *i915, enum pipe pipe)
-{
-	if (!intel_pipe_valid(i915, pipe))
-		return NULL;
-
-	return intel_get_crtc_for_pipe(i915, pipe);
-}
-
-struct intel_crtc *
-intel_dsc_get_bigjoiner_secondary(const struct intel_crtc *primary_crtc)
-{
-	return _get_crtc_for_pipe(to_i915(primary_crtc->base.dev), primary_crtc->pipe + 1);
-}
-
-static struct intel_crtc *
-intel_dsc_get_bigjoiner_primary(const struct intel_crtc *secondary_crtc)
-{
-	return _get_crtc_for_pipe(to_i915(secondary_crtc->base.dev), secondary_crtc->pipe - 1);
-}
-
-void intel_uncompressed_joiner_enable(const struct intel_crtc_state *crtc_state)
-{
-	struct intel_crtc *crtc = to_intel_crtc(crtc_state->uapi.crtc);
-	struct drm_i915_private *dev_priv = to_i915(crtc->base.dev);
-	u32 dss_ctl1_val = 0;
-
-	if (crtc_state->bigjoiner && !crtc_state->dsc.compression_enable) {
-		if (crtc_state->bigjoiner_slave)
-			dss_ctl1_val |= UNCOMPRESSED_JOINER_SLAVE;
-		else
-			dss_ctl1_val |= UNCOMPRESSED_JOINER_MASTER;
-
-		intel_de_write(dev_priv, dss_ctl1_reg(crtc_state), dss_ctl1_val);
-	}
->>>>>>> 7d2a07b7
-}
-
-void intel_dsc_enable(struct intel_encoder *encoder,
-		      const struct intel_crtc_state *crtc_state)
-{
-	struct intel_crtc *crtc = to_intel_crtc(crtc_state->uapi.crtc);
-<<<<<<< HEAD
-	struct drm_i915_private *dev_priv = to_i915(encoder->base.dev);
-	enum pipe pipe = crtc->pipe;
-	i915_reg_t dss_ctl1_reg, dss_ctl2_reg;
-=======
-	struct drm_i915_private *dev_priv = to_i915(crtc->base.dev);
->>>>>>> 7d2a07b7
-	u32 dss_ctl1_val = 0;
-	u32 dss_ctl2_val = 0;
-
-	if (!crtc_state->dsc.compression_enable)
-		return;
-
-<<<<<<< HEAD
-	/* Enable Power wells for VDSC/joining */
-	intel_display_power_get(dev_priv,
-				intel_dsc_power_domain(crtc_state));
-
-	intel_dsc_pps_configure(encoder, crtc_state);
-
-	if (encoder->type == INTEL_OUTPUT_DSI)
-		intel_dsc_dsi_pps_write(encoder, crtc_state);
-	else
-		intel_dsc_dp_pps_write(encoder, crtc_state);
-
-	if (!is_pipe_dsc(crtc_state)) {
-		dss_ctl1_reg = DSS_CTL1;
-		dss_ctl2_reg = DSS_CTL2;
-	} else {
-		dss_ctl1_reg = ICL_PIPE_DSS_CTL1(pipe);
-		dss_ctl2_reg = ICL_PIPE_DSS_CTL2(pipe);
-=======
-	intel_dsc_pps_configure(crtc_state);
-
-	if (!crtc_state->bigjoiner_slave) {
-		if (intel_crtc_has_type(crtc_state, INTEL_OUTPUT_DSI))
-			intel_dsc_dsi_pps_write(encoder, crtc_state);
-		else
-			intel_dsc_dp_pps_write(encoder, crtc_state);
->>>>>>> 7d2a07b7
-	}
-
-	dss_ctl2_val |= LEFT_BRANCH_VDSC_ENABLE;
-	if (crtc_state->dsc.dsc_split) {
-		dss_ctl2_val |= RIGHT_BRANCH_VDSC_ENABLE;
-		dss_ctl1_val |= JOINER_ENABLE;
-	}
-<<<<<<< HEAD
-	intel_de_write(dev_priv, dss_ctl1_reg, dss_ctl1_val);
-	intel_de_write(dev_priv, dss_ctl2_reg, dss_ctl2_val);
-=======
-	if (crtc_state->bigjoiner) {
-		dss_ctl1_val |= BIG_JOINER_ENABLE;
-		if (!crtc_state->bigjoiner_slave)
-			dss_ctl1_val |= MASTER_BIG_JOINER_ENABLE;
-	}
-	intel_de_write(dev_priv, dss_ctl1_reg(crtc_state), dss_ctl1_val);
-	intel_de_write(dev_priv, dss_ctl2_reg(crtc_state), dss_ctl2_val);
->>>>>>> 7d2a07b7
-}
-
-void intel_dsc_disable(const struct intel_crtc_state *old_crtc_state)
-{
-	struct intel_crtc *crtc = to_intel_crtc(old_crtc_state->uapi.crtc);
-<<<<<<< HEAD
-=======
-	struct drm_i915_private *dev_priv = to_i915(crtc->base.dev);
-
-	/* Disable only if either of them is enabled */
-	if (old_crtc_state->dsc.compression_enable ||
-	    old_crtc_state->bigjoiner) {
-		intel_de_write(dev_priv, dss_ctl1_reg(old_crtc_state), 0);
-		intel_de_write(dev_priv, dss_ctl2_reg(old_crtc_state), 0);
-	}
-}
-
-void intel_uncompressed_joiner_get_config(struct intel_crtc_state *crtc_state)
-{
-	struct intel_crtc *crtc = to_intel_crtc(crtc_state->uapi.crtc);
-	struct drm_i915_private *dev_priv = to_i915(crtc->base.dev);
-	u32 dss_ctl1;
-
-	dss_ctl1 = intel_de_read(dev_priv, dss_ctl1_reg(crtc_state));
-	if (dss_ctl1 & UNCOMPRESSED_JOINER_MASTER) {
-		crtc_state->bigjoiner = true;
-		crtc_state->bigjoiner_linked_crtc = intel_dsc_get_bigjoiner_secondary(crtc);
-		drm_WARN_ON(&dev_priv->drm, !crtc_state->bigjoiner_linked_crtc);
-	} else if (dss_ctl1 & UNCOMPRESSED_JOINER_SLAVE) {
-		crtc_state->bigjoiner = true;
-		crtc_state->bigjoiner_slave = true;
-		crtc_state->bigjoiner_linked_crtc = intel_dsc_get_bigjoiner_primary(crtc);
-		drm_WARN_ON(&dev_priv->drm, !crtc_state->bigjoiner_linked_crtc);
-	}
-}
-
-void intel_dsc_get_config(struct intel_crtc_state *crtc_state)
-{
-	struct drm_dsc_config *vdsc_cfg = &crtc_state->dsc.config;
-	struct intel_crtc *crtc = to_intel_crtc(crtc_state->uapi.crtc);
->>>>>>> 7d2a07b7
-	struct drm_i915_private *dev_priv = to_i915(crtc->base.dev);
-	enum pipe pipe = crtc->pipe;
-	enum intel_display_power_domain power_domain;
-	intel_wakeref_t wakeref;
-	u32 dss_ctl1, dss_ctl2, val;
-
-<<<<<<< HEAD
-	if (!old_crtc_state->dsc.compression_enable)
-		return;
-
-	if (!is_pipe_dsc(old_crtc_state)) {
-		dss_ctl1_reg = DSS_CTL1;
-		dss_ctl2_reg = DSS_CTL2;
-	} else {
-		dss_ctl1_reg = ICL_PIPE_DSS_CTL1(pipe);
-		dss_ctl2_reg = ICL_PIPE_DSS_CTL2(pipe);
-	}
-	dss_ctl1_val = intel_de_read(dev_priv, dss_ctl1_reg);
-	if (dss_ctl1_val & JOINER_ENABLE)
-		dss_ctl1_val &= ~JOINER_ENABLE;
-	intel_de_write(dev_priv, dss_ctl1_reg, dss_ctl1_val);
-
-	dss_ctl2_val = intel_de_read(dev_priv, dss_ctl2_reg);
-	if (dss_ctl2_val & LEFT_BRANCH_VDSC_ENABLE ||
-	    dss_ctl2_val & RIGHT_BRANCH_VDSC_ENABLE)
-		dss_ctl2_val &= ~(LEFT_BRANCH_VDSC_ENABLE |
-				  RIGHT_BRANCH_VDSC_ENABLE);
-	intel_de_write(dev_priv, dss_ctl2_reg, dss_ctl2_val);
-
-	/* Disable Power wells for VDSC/joining */
-	intel_display_power_put_unchecked(dev_priv,
-					  intel_dsc_power_domain(old_crtc_state));
-=======
-	if (!intel_dsc_source_support(crtc_state))
-		return;
-
-	power_domain = intel_dsc_power_domain(crtc_state);
-
-	wakeref = intel_display_power_get_if_enabled(dev_priv, power_domain);
-	if (!wakeref)
-		return;
-
-	dss_ctl1 = intel_de_read(dev_priv, dss_ctl1_reg(crtc_state));
-	dss_ctl2 = intel_de_read(dev_priv, dss_ctl2_reg(crtc_state));
-
-	crtc_state->dsc.compression_enable = dss_ctl2 & LEFT_BRANCH_VDSC_ENABLE;
-	if (!crtc_state->dsc.compression_enable)
-		goto out;
-
-	crtc_state->dsc.dsc_split = (dss_ctl2 & RIGHT_BRANCH_VDSC_ENABLE) &&
-		(dss_ctl1 & JOINER_ENABLE);
-
-	if (dss_ctl1 & BIG_JOINER_ENABLE) {
-		crtc_state->bigjoiner = true;
-
-		if (!(dss_ctl1 & MASTER_BIG_JOINER_ENABLE)) {
-			crtc_state->bigjoiner_slave = true;
-			crtc_state->bigjoiner_linked_crtc = intel_dsc_get_bigjoiner_primary(crtc);
-		} else {
-			crtc_state->bigjoiner_linked_crtc = intel_dsc_get_bigjoiner_secondary(crtc);
-		}
-		drm_WARN_ON(&dev_priv->drm, !crtc_state->bigjoiner_linked_crtc);
-	}
-
-	/* FIXME: add more state readout as needed */
-
-	/* PPS1 */
-	if (!is_pipe_dsc(crtc_state))
-		val = intel_de_read(dev_priv, DSCA_PICTURE_PARAMETER_SET_1);
-	else
-		val = intel_de_read(dev_priv,
-				    ICL_DSC0_PICTURE_PARAMETER_SET_1(pipe));
-	vdsc_cfg->bits_per_pixel = val;
-	crtc_state->dsc.compressed_bpp = vdsc_cfg->bits_per_pixel >> 4;
-out:
-	intel_display_power_put(dev_priv, power_domain, wakeref);
->>>>>>> 7d2a07b7
 }