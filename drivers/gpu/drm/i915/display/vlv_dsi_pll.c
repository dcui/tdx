--- conflicted
+++ resolved
@@ -31,10 +31,7 @@
 #include "intel_de.h"
 #include "intel_display_types.h"
 #include "intel_dsi.h"
-<<<<<<< HEAD
-=======
 #include "vlv_dsi_pll.h"
->>>>>>> 754e0b0e
 #include "vlv_sideband.h"
 
 static const u16 lfsr_converts[] = {
