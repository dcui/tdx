/*
 * Copyright © 2009
 *
 * Permission is hereby granted, free of charge, to any person obtaining a
 * copy of this software and associated documentation files (the "Software"),
 * to deal in the Software without restriction, including without limitation
 * the rights to use, copy, modify, merge, publish, distribute, sublicense,
 * and/or sell copies of the Software, and to permit persons to whom the
 * Software is furnished to do so, subject to the following conditions:
 *
 * The above copyright notice and this permission notice (including the next
 * paragraph) shall be included in all copies or substantial portions of the
 * Software.
 *
 * THE SOFTWARE IS PROVIDED "AS IS", WITHOUT WARRANTY OF ANY KIND, EXPRESS OR
 * IMPLIED, INCLUDING BUT NOT LIMITED TO THE WARRANTIES OF MERCHANTABILITY,
 * FITNESS FOR A PARTICULAR PURPOSE AND NONINFRINGEMENT.  IN NO EVENT SHALL
 * THE AUTHORS OR COPYRIGHT HOLDERS BE LIABLE FOR ANY CLAIM, DAMAGES OR OTHER
 * LIABILITY, WHETHER IN AN ACTION OF CONTRACT, TORT OR OTHERWISE, ARISING FROM,
 * OUT OF OR IN CONNECTION WITH THE SOFTWARE OR THE USE OR OTHER DEALINGS IN THE
 * SOFTWARE.
 *
 * Authors:
 *    Daniel Vetter <daniel@ffwll.ch>
 *
 * Derived from Xorg ddx, xf86-video-intel, src/i830_video.c
 */

#include <drm/drm_fourcc.h>

#include "gem/i915_gem_pm.h"
<<<<<<< HEAD
=======
#include "gt/intel_gpu_commands.h"
>>>>>>> 7d2a07b7
#include "gt/intel_ring.h"

#include "i915_drv.h"
#include "i915_reg.h"
<<<<<<< HEAD
=======
#include "intel_de.h"
>>>>>>> 7d2a07b7
#include "intel_display_types.h"
#include "intel_frontbuffer.h"
#include "intel_overlay.h"

/* Limits for overlay size. According to intel doc, the real limits are:
 * Y width: 4095, UV width (planar): 2047, Y height: 2047,
 * UV width (planar): * 1023. But the xorg thinks 2048 for height and width. Use
 * the mininum of both.  */
#define IMAGE_MAX_WIDTH		2048
#define IMAGE_MAX_HEIGHT	2046 /* 2 * 1023 */
/* on 830 and 845 these large limits result in the card hanging */
#define IMAGE_MAX_WIDTH_LEGACY	1024
#define IMAGE_MAX_HEIGHT_LEGACY	1088

/* overlay register definitions */
/* OCMD register */
#define OCMD_TILED_SURFACE	(0x1<<19)
#define OCMD_MIRROR_MASK	(0x3<<17)
#define OCMD_MIRROR_MODE	(0x3<<17)
#define OCMD_MIRROR_HORIZONTAL	(0x1<<17)
#define OCMD_MIRROR_VERTICAL	(0x2<<17)
#define OCMD_MIRROR_BOTH	(0x3<<17)
#define OCMD_BYTEORDER_MASK	(0x3<<14) /* zero for YUYV or FOURCC YUY2 */
#define OCMD_UV_SWAP		(0x1<<14) /* YVYU */
#define OCMD_Y_SWAP		(0x2<<14) /* UYVY or FOURCC UYVY */
#define OCMD_Y_AND_UV_SWAP	(0x3<<14) /* VYUY */
#define OCMD_SOURCE_FORMAT_MASK (0xf<<10)
#define OCMD_RGB_888		(0x1<<10) /* not in i965 Intel docs */
#define OCMD_RGB_555		(0x2<<10) /* not in i965 Intel docs */
#define OCMD_RGB_565		(0x3<<10) /* not in i965 Intel docs */
#define OCMD_YUV_422_PACKED	(0x8<<10)
#define OCMD_YUV_411_PACKED	(0x9<<10) /* not in i965 Intel docs */
#define OCMD_YUV_420_PLANAR	(0xc<<10)
#define OCMD_YUV_422_PLANAR	(0xd<<10)
#define OCMD_YUV_410_PLANAR	(0xe<<10) /* also 411 */
#define OCMD_TVSYNCFLIP_PARITY	(0x1<<9)
#define OCMD_TVSYNCFLIP_ENABLE	(0x1<<7)
#define OCMD_BUF_TYPE_MASK	(0x1<<5)
#define OCMD_BUF_TYPE_FRAME	(0x0<<5)
#define OCMD_BUF_TYPE_FIELD	(0x1<<5)
#define OCMD_TEST_MODE		(0x1<<4)
#define OCMD_BUFFER_SELECT	(0x3<<2)
#define OCMD_BUFFER0		(0x0<<2)
#define OCMD_BUFFER1		(0x1<<2)
#define OCMD_FIELD_SELECT	(0x1<<2)
#define OCMD_FIELD0		(0x0<<1)
#define OCMD_FIELD1		(0x1<<1)
#define OCMD_ENABLE		(0x1<<0)

/* OCONFIG register */
#define OCONF_PIPE_MASK		(0x1<<18)
#define OCONF_PIPE_A		(0x0<<18)
#define OCONF_PIPE_B		(0x1<<18)
#define OCONF_GAMMA2_ENABLE	(0x1<<16)
#define OCONF_CSC_MODE_BT601	(0x0<<5)
#define OCONF_CSC_MODE_BT709	(0x1<<5)
#define OCONF_CSC_BYPASS	(0x1<<4)
#define OCONF_CC_OUT_8BIT	(0x1<<3)
#define OCONF_TEST_MODE		(0x1<<2)
#define OCONF_THREE_LINE_BUFFER	(0x1<<0)
#define OCONF_TWO_LINE_BUFFER	(0x0<<0)

/* DCLRKM (dst-key) register */
#define DST_KEY_ENABLE		(0x1<<31)
#define CLK_RGB24_MASK		0x0
#define CLK_RGB16_MASK		0x070307
#define CLK_RGB15_MASK		0x070707

#define RGB30_TO_COLORKEY(c) \
	((((c) & 0x3fc00000) >> 6) | (((c) & 0x000ff000) >> 4) | (((c) & 0x000003fc) >> 2))
#define RGB16_TO_COLORKEY(c) \
	((((c) & 0xf800) << 8) | (((c) & 0x07e0) << 5) | (((c) & 0x001f) << 3))
#define RGB15_TO_COLORKEY(c) \
	((((c) & 0x7c00) << 9) | (((c) & 0x03e0) << 6) | (((c) & 0x001f) << 3))
#define RGB8I_TO_COLORKEY(c) \
	((((c) & 0xff) << 16) | (((c) & 0xff) << 8) | (((c) & 0xff) << 0))

/* overlay flip addr flag */
#define OFC_UPDATE		0x1

/* polyphase filter coefficients */
#define N_HORIZ_Y_TAPS          5
#define N_VERT_Y_TAPS           3
#define N_HORIZ_UV_TAPS         3
#define N_VERT_UV_TAPS          3
#define N_PHASES                17
#define MAX_TAPS                5

/* memory bufferd overlay registers */
struct overlay_registers {
	u32 OBUF_0Y;
	u32 OBUF_1Y;
	u32 OBUF_0U;
	u32 OBUF_0V;
	u32 OBUF_1U;
	u32 OBUF_1V;
	u32 OSTRIDE;
	u32 YRGB_VPH;
	u32 UV_VPH;
	u32 HORZ_PH;
	u32 INIT_PHS;
	u32 DWINPOS;
	u32 DWINSZ;
	u32 SWIDTH;
	u32 SWIDTHSW;
	u32 SHEIGHT;
	u32 YRGBSCALE;
	u32 UVSCALE;
	u32 OCLRC0;
	u32 OCLRC1;
	u32 DCLRKV;
	u32 DCLRKM;
	u32 SCLRKVH;
	u32 SCLRKVL;
	u32 SCLRKEN;
	u32 OCONFIG;
	u32 OCMD;
	u32 RESERVED1; /* 0x6C */
	u32 OSTART_0Y;
	u32 OSTART_1Y;
	u32 OSTART_0U;
	u32 OSTART_0V;
	u32 OSTART_1U;
	u32 OSTART_1V;
	u32 OTILEOFF_0Y;
	u32 OTILEOFF_1Y;
	u32 OTILEOFF_0U;
	u32 OTILEOFF_0V;
	u32 OTILEOFF_1U;
	u32 OTILEOFF_1V;
	u32 FASTHSCALE; /* 0xA0 */
	u32 UVSCALEV; /* 0xA4 */
	u32 RESERVEDC[(0x200 - 0xA8) / 4]; /* 0xA8 - 0x1FC */
	u16 Y_VCOEFS[N_VERT_Y_TAPS * N_PHASES]; /* 0x200 */
	u16 RESERVEDD[0x100 / 2 - N_VERT_Y_TAPS * N_PHASES];
	u16 Y_HCOEFS[N_HORIZ_Y_TAPS * N_PHASES]; /* 0x300 */
	u16 RESERVEDE[0x200 / 2 - N_HORIZ_Y_TAPS * N_PHASES];
	u16 UV_VCOEFS[N_VERT_UV_TAPS * N_PHASES]; /* 0x500 */
	u16 RESERVEDF[0x100 / 2 - N_VERT_UV_TAPS * N_PHASES];
	u16 UV_HCOEFS[N_HORIZ_UV_TAPS * N_PHASES]; /* 0x600 */
	u16 RESERVEDG[0x100 / 2 - N_HORIZ_UV_TAPS * N_PHASES];
};

struct intel_overlay {
	struct drm_i915_private *i915;
	struct intel_context *context;
	struct intel_crtc *crtc;
	struct i915_vma *vma;
	struct i915_vma *old_vma;
	struct intel_frontbuffer *frontbuffer;
	bool active;
	bool pfit_active;
	u32 pfit_vscale_ratio; /* shifted-point number, (1<<12) == 1.0 */
	u32 color_key:24;
	u32 color_key_enabled:1;
	u32 brightness, contrast, saturation;
	u32 old_xscale, old_yscale;
	/* register access */
	struct drm_i915_gem_object *reg_bo;
	struct overlay_registers __iomem *regs;
	u32 flip_addr;
	/* flip handling */
	struct i915_active last_flip;
	void (*flip_complete)(struct intel_overlay *ovl);
};

static void i830_overlay_clock_gating(struct drm_i915_private *dev_priv,
				      bool enable)
{
	struct pci_dev *pdev = to_pci_dev(dev_priv->drm.dev);
	u8 val;

	/* WA_OVERLAY_CLKGATE:alm */
	if (enable)
		intel_de_write(dev_priv, DSPCLK_GATE_D, 0);
	else
		intel_de_write(dev_priv, DSPCLK_GATE_D,
			       OVRUNIT_CLOCK_GATE_DISABLE);

	/* WA_DISABLE_L2CACHE_CLOCK_GATING:alm */
	pci_bus_read_config_byte(pdev->bus,
				 PCI_DEVFN(0, 0), I830_CLOCK_GATE, &val);
	if (enable)
		val &= ~I830_L2_CACHE_CLOCK_GATE_DISABLE;
	else
		val |= I830_L2_CACHE_CLOCK_GATE_DISABLE;
	pci_bus_write_config_byte(pdev->bus,
				  PCI_DEVFN(0, 0), I830_CLOCK_GATE, val);
}

static struct i915_request *
alloc_request(struct intel_overlay *overlay, void (*fn)(struct intel_overlay *))
{
	struct i915_request *rq;
	int err;

	overlay->flip_complete = fn;

	rq = i915_request_create(overlay->context);
	if (IS_ERR(rq))
		return rq;

	err = i915_active_add_request(&overlay->last_flip, rq);
	if (err) {
		i915_request_add(rq);
		return ERR_PTR(err);
	}

	return rq;
}

/* overlay needs to be disable in OCMD reg */
static int intel_overlay_on(struct intel_overlay *overlay)
{
	struct drm_i915_private *dev_priv = overlay->i915;
	struct i915_request *rq;
	u32 *cs;

	drm_WARN_ON(&dev_priv->drm, overlay->active);

	rq = alloc_request(overlay, NULL);
	if (IS_ERR(rq))
		return PTR_ERR(rq);

	cs = intel_ring_begin(rq, 4);
	if (IS_ERR(cs)) {
		i915_request_add(rq);
		return PTR_ERR(cs);
	}

	overlay->active = true;

	if (IS_I830(dev_priv))
		i830_overlay_clock_gating(dev_priv, false);

	*cs++ = MI_OVERLAY_FLIP | MI_OVERLAY_ON;
	*cs++ = overlay->flip_addr | OFC_UPDATE;
	*cs++ = MI_WAIT_FOR_EVENT | MI_WAIT_FOR_OVERLAY_FLIP;
	*cs++ = MI_NOOP;
	intel_ring_advance(rq, cs);

	i915_request_add(rq);

	return i915_active_wait(&overlay->last_flip);
}

static void intel_overlay_flip_prepare(struct intel_overlay *overlay,
				       struct i915_vma *vma)
{
	enum pipe pipe = overlay->crtc->pipe;
	struct intel_frontbuffer *frontbuffer = NULL;
<<<<<<< HEAD

	drm_WARN_ON(&overlay->i915->drm, overlay->old_vma);

	if (vma)
		frontbuffer = intel_frontbuffer_get(vma->obj);

	intel_frontbuffer_track(overlay->frontbuffer, frontbuffer,
				INTEL_FRONTBUFFER_OVERLAY(pipe));

=======

	drm_WARN_ON(&overlay->i915->drm, overlay->old_vma);

	if (vma)
		frontbuffer = intel_frontbuffer_get(vma->obj);

	intel_frontbuffer_track(overlay->frontbuffer, frontbuffer,
				INTEL_FRONTBUFFER_OVERLAY(pipe));

>>>>>>> 7d2a07b7
	if (overlay->frontbuffer)
		intel_frontbuffer_put(overlay->frontbuffer);
	overlay->frontbuffer = frontbuffer;

	intel_frontbuffer_flip_prepare(overlay->i915,
				       INTEL_FRONTBUFFER_OVERLAY(pipe));

	overlay->old_vma = overlay->vma;
	if (vma)
		overlay->vma = i915_vma_get(vma);
	else
		overlay->vma = NULL;
}

/* overlay needs to be enabled in OCMD reg */
static int intel_overlay_continue(struct intel_overlay *overlay,
				  struct i915_vma *vma,
				  bool load_polyphase_filter)
{
	struct drm_i915_private *dev_priv = overlay->i915;
	struct i915_request *rq;
	u32 flip_addr = overlay->flip_addr;
	u32 tmp, *cs;

	drm_WARN_ON(&dev_priv->drm, !overlay->active);

	if (load_polyphase_filter)
		flip_addr |= OFC_UPDATE;

	/* check for underruns */
	tmp = intel_de_read(dev_priv, DOVSTA);
	if (tmp & (1 << 17))
		drm_dbg(&dev_priv->drm, "overlay underrun, DOVSTA: %x\n", tmp);

	rq = alloc_request(overlay, NULL);
	if (IS_ERR(rq))
		return PTR_ERR(rq);

	cs = intel_ring_begin(rq, 2);
	if (IS_ERR(cs)) {
		i915_request_add(rq);
		return PTR_ERR(cs);
	}

	*cs++ = MI_OVERLAY_FLIP | MI_OVERLAY_CONTINUE;
	*cs++ = flip_addr;
	intel_ring_advance(rq, cs);

	intel_overlay_flip_prepare(overlay, vma);
	i915_request_add(rq);

	return 0;
}

static void intel_overlay_release_old_vma(struct intel_overlay *overlay)
{
	struct i915_vma *vma;

	vma = fetch_and_zero(&overlay->old_vma);
	if (drm_WARN_ON(&overlay->i915->drm, !vma))
		return;

	intel_frontbuffer_flip_complete(overlay->i915,
					INTEL_FRONTBUFFER_OVERLAY(overlay->crtc->pipe));

	i915_vma_unpin(vma);
	i915_vma_put(vma);
}

static void
intel_overlay_release_old_vid_tail(struct intel_overlay *overlay)
{
	intel_overlay_release_old_vma(overlay);
}

static void intel_overlay_off_tail(struct intel_overlay *overlay)
{
	struct drm_i915_private *dev_priv = overlay->i915;

	intel_overlay_release_old_vma(overlay);

	overlay->crtc->overlay = NULL;
	overlay->crtc = NULL;
	overlay->active = false;

	if (IS_I830(dev_priv))
		i830_overlay_clock_gating(dev_priv, true);
}

<<<<<<< HEAD
__i915_active_call static void
intel_overlay_last_flip_retire(struct i915_active *active)
=======
static void intel_overlay_last_flip_retire(struct i915_active *active)
>>>>>>> 7d2a07b7
{
	struct intel_overlay *overlay =
		container_of(active, typeof(*overlay), last_flip);

	if (overlay->flip_complete)
		overlay->flip_complete(overlay);
}

/* overlay needs to be disabled in OCMD reg */
static int intel_overlay_off(struct intel_overlay *overlay)
{
	struct i915_request *rq;
	u32 *cs, flip_addr = overlay->flip_addr;

	drm_WARN_ON(&overlay->i915->drm, !overlay->active);

	/* According to intel docs the overlay hw may hang (when switching
	 * off) without loading the filter coeffs. It is however unclear whether
	 * this applies to the disabling of the overlay or to the switching off
	 * of the hw. Do it in both cases */
	flip_addr |= OFC_UPDATE;

	rq = alloc_request(overlay, intel_overlay_off_tail);
	if (IS_ERR(rq))
		return PTR_ERR(rq);

	cs = intel_ring_begin(rq, 6);
	if (IS_ERR(cs)) {
		i915_request_add(rq);
		return PTR_ERR(cs);
	}

	/* wait for overlay to go idle */
	*cs++ = MI_OVERLAY_FLIP | MI_OVERLAY_CONTINUE;
	*cs++ = flip_addr;
	*cs++ = MI_WAIT_FOR_EVENT | MI_WAIT_FOR_OVERLAY_FLIP;

	/* turn overlay off */
	*cs++ = MI_OVERLAY_FLIP | MI_OVERLAY_OFF;
	*cs++ = flip_addr;
	*cs++ = MI_WAIT_FOR_EVENT | MI_WAIT_FOR_OVERLAY_FLIP;

	intel_ring_advance(rq, cs);

	intel_overlay_flip_prepare(overlay, NULL);
	i915_request_add(rq);

	return i915_active_wait(&overlay->last_flip);
}

/* recover from an interruption due to a signal
 * We have to be careful not to repeat work forever an make forward progess. */
static int intel_overlay_recover_from_interrupt(struct intel_overlay *overlay)
{
	return i915_active_wait(&overlay->last_flip);
}

/* Wait for pending overlay flip and release old frame.
 * Needs to be called before the overlay register are changed
 * via intel_overlay_(un)map_regs
 */
static int intel_overlay_release_old_vid(struct intel_overlay *overlay)
{
	struct drm_i915_private *dev_priv = overlay->i915;
	struct i915_request *rq;
	u32 *cs;

	/*
	 * Only wait if there is actually an old frame to release to
	 * guarantee forward progress.
	 */
	if (!overlay->old_vma)
		return 0;

	if (!(intel_de_read(dev_priv, GEN2_ISR) & I915_OVERLAY_PLANE_FLIP_PENDING_INTERRUPT)) {
		intel_overlay_release_old_vid_tail(overlay);
		return 0;
	}

	rq = alloc_request(overlay, intel_overlay_release_old_vid_tail);
	if (IS_ERR(rq))
		return PTR_ERR(rq);

	cs = intel_ring_begin(rq, 2);
	if (IS_ERR(cs)) {
		i915_request_add(rq);
		return PTR_ERR(cs);
	}

	*cs++ = MI_WAIT_FOR_EVENT | MI_WAIT_FOR_OVERLAY_FLIP;
	*cs++ = MI_NOOP;
	intel_ring_advance(rq, cs);

	i915_request_add(rq);

	return i915_active_wait(&overlay->last_flip);
}

void intel_overlay_reset(struct drm_i915_private *dev_priv)
{
	struct intel_overlay *overlay = dev_priv->overlay;

	if (!overlay)
		return;

	overlay->old_xscale = 0;
	overlay->old_yscale = 0;
	overlay->crtc = NULL;
	overlay->active = false;
}

static int packed_depth_bytes(u32 format)
{
	switch (format & I915_OVERLAY_DEPTH_MASK) {
	case I915_OVERLAY_YUV422:
		return 4;
	case I915_OVERLAY_YUV411:
		/* return 6; not implemented */
	default:
		return -EINVAL;
	}
}

static int packed_width_bytes(u32 format, short width)
{
	switch (format & I915_OVERLAY_DEPTH_MASK) {
	case I915_OVERLAY_YUV422:
		return width << 1;
	default:
		return -EINVAL;
	}
}

static int uv_hsubsampling(u32 format)
{
	switch (format & I915_OVERLAY_DEPTH_MASK) {
	case I915_OVERLAY_YUV422:
	case I915_OVERLAY_YUV420:
		return 2;
	case I915_OVERLAY_YUV411:
	case I915_OVERLAY_YUV410:
		return 4;
	default:
		return -EINVAL;
	}
}

static int uv_vsubsampling(u32 format)
{
	switch (format & I915_OVERLAY_DEPTH_MASK) {
	case I915_OVERLAY_YUV420:
	case I915_OVERLAY_YUV410:
		return 2;
	case I915_OVERLAY_YUV422:
	case I915_OVERLAY_YUV411:
		return 1;
	default:
		return -EINVAL;
	}
}

static u32 calc_swidthsw(struct drm_i915_private *dev_priv, u32 offset, u32 width)
{
	u32 sw;

	if (DISPLAY_VER(dev_priv) == 2)
		sw = ALIGN((offset & 31) + width, 32);
	else
		sw = ALIGN((offset & 63) + width, 64);

	if (sw == 0)
		return 0;

	return (sw - 32) >> 3;
}

static const u16 y_static_hcoeffs[N_PHASES][N_HORIZ_Y_TAPS] = {
	[ 0] = { 0x3000, 0xb4a0, 0x1930, 0x1920, 0xb4a0, },
	[ 1] = { 0x3000, 0xb500, 0x19d0, 0x1880, 0xb440, },
	[ 2] = { 0x3000, 0xb540, 0x1a88, 0x2f80, 0xb3e0, },
	[ 3] = { 0x3000, 0xb580, 0x1b30, 0x2e20, 0xb380, },
	[ 4] = { 0x3000, 0xb5c0, 0x1bd8, 0x2cc0, 0xb320, },
	[ 5] = { 0x3020, 0xb5e0, 0x1c60, 0x2b80, 0xb2c0, },
	[ 6] = { 0x3020, 0xb5e0, 0x1cf8, 0x2a20, 0xb260, },
	[ 7] = { 0x3020, 0xb5e0, 0x1d80, 0x28e0, 0xb200, },
	[ 8] = { 0x3020, 0xb5c0, 0x1e08, 0x3f40, 0xb1c0, },
	[ 9] = { 0x3020, 0xb580, 0x1e78, 0x3ce0, 0xb160, },
	[10] = { 0x3040, 0xb520, 0x1ed8, 0x3aa0, 0xb120, },
	[11] = { 0x3040, 0xb4a0, 0x1f30, 0x3880, 0xb0e0, },
	[12] = { 0x3040, 0xb400, 0x1f78, 0x3680, 0xb0a0, },
	[13] = { 0x3020, 0xb340, 0x1fb8, 0x34a0, 0xb060, },
	[14] = { 0x3020, 0xb240, 0x1fe0, 0x32e0, 0xb040, },
	[15] = { 0x3020, 0xb140, 0x1ff8, 0x3160, 0xb020, },
	[16] = { 0xb000, 0x3000, 0x0800, 0x3000, 0xb000, },
};

static const u16 uv_static_hcoeffs[N_PHASES][N_HORIZ_UV_TAPS] = {
	[ 0] = { 0x3000, 0x1800, 0x1800, },
	[ 1] = { 0xb000, 0x18d0, 0x2e60, },
	[ 2] = { 0xb000, 0x1990, 0x2ce0, },
	[ 3] = { 0xb020, 0x1a68, 0x2b40, },
	[ 4] = { 0xb040, 0x1b20, 0x29e0, },
	[ 5] = { 0xb060, 0x1bd8, 0x2880, },
	[ 6] = { 0xb080, 0x1c88, 0x3e60, },
	[ 7] = { 0xb0a0, 0x1d28, 0x3c00, },
	[ 8] = { 0xb0c0, 0x1db8, 0x39e0, },
	[ 9] = { 0xb0e0, 0x1e40, 0x37e0, },
	[10] = { 0xb100, 0x1eb8, 0x3620, },
	[11] = { 0xb100, 0x1f18, 0x34a0, },
	[12] = { 0xb100, 0x1f68, 0x3360, },
	[13] = { 0xb0e0, 0x1fa8, 0x3240, },
	[14] = { 0xb0c0, 0x1fe0, 0x3140, },
	[15] = { 0xb060, 0x1ff0, 0x30a0, },
	[16] = { 0x3000, 0x0800, 0x3000, },
};

static void update_polyphase_filter(struct overlay_registers __iomem *regs)
{
	memcpy_toio(regs->Y_HCOEFS, y_static_hcoeffs, sizeof(y_static_hcoeffs));
	memcpy_toio(regs->UV_HCOEFS, uv_static_hcoeffs,
		    sizeof(uv_static_hcoeffs));
}

static bool update_scaling_factors(struct intel_overlay *overlay,
				   struct overlay_registers __iomem *regs,
				   struct drm_intel_overlay_put_image *params)
{
	/* fixed point with a 12 bit shift */
	u32 xscale, yscale, xscale_UV, yscale_UV;
#define FP_SHIFT 12
#define FRACT_MASK 0xfff
	bool scale_changed = false;
	int uv_hscale = uv_hsubsampling(params->flags);
	int uv_vscale = uv_vsubsampling(params->flags);

	if (params->dst_width > 1)
		xscale = ((params->src_scan_width - 1) << FP_SHIFT) /
			params->dst_width;
	else
		xscale = 1 << FP_SHIFT;

	if (params->dst_height > 1)
		yscale = ((params->src_scan_height - 1) << FP_SHIFT) /
			params->dst_height;
	else
		yscale = 1 << FP_SHIFT;

	/*if (params->format & I915_OVERLAY_YUV_PLANAR) {*/
	xscale_UV = xscale/uv_hscale;
	yscale_UV = yscale/uv_vscale;
	/* make the Y scale to UV scale ratio an exact multiply */
	xscale = xscale_UV * uv_hscale;
	yscale = yscale_UV * uv_vscale;
	/*} else {
	  xscale_UV = 0;
	  yscale_UV = 0;
	  }*/

	if (xscale != overlay->old_xscale || yscale != overlay->old_yscale)
		scale_changed = true;
	overlay->old_xscale = xscale;
	overlay->old_yscale = yscale;

	iowrite32(((yscale & FRACT_MASK) << 20) |
		  ((xscale >> FP_SHIFT)  << 16) |
		  ((xscale & FRACT_MASK) << 3),
		 &regs->YRGBSCALE);

	iowrite32(((yscale_UV & FRACT_MASK) << 20) |
		  ((xscale_UV >> FP_SHIFT)  << 16) |
		  ((xscale_UV & FRACT_MASK) << 3),
		 &regs->UVSCALE);

	iowrite32((((yscale    >> FP_SHIFT) << 16) |
		   ((yscale_UV >> FP_SHIFT) << 0)),
		 &regs->UVSCALEV);

	if (scale_changed)
		update_polyphase_filter(regs);

	return scale_changed;
}

static void update_colorkey(struct intel_overlay *overlay,
			    struct overlay_registers __iomem *regs)
{
	const struct intel_plane_state *state =
		to_intel_plane_state(overlay->crtc->base.primary->state);
	u32 key = overlay->color_key;
	u32 format = 0;
	u32 flags = 0;

	if (overlay->color_key_enabled)
		flags |= DST_KEY_ENABLE;

	if (state->uapi.visible)
		format = state->hw.fb->format->format;

	switch (format) {
	case DRM_FORMAT_C8:
		key = RGB8I_TO_COLORKEY(key);
		flags |= CLK_RGB24_MASK;
		break;
	case DRM_FORMAT_XRGB1555:
		key = RGB15_TO_COLORKEY(key);
		flags |= CLK_RGB15_MASK;
		break;
	case DRM_FORMAT_RGB565:
		key = RGB16_TO_COLORKEY(key);
		flags |= CLK_RGB16_MASK;
		break;
	case DRM_FORMAT_XRGB2101010:
	case DRM_FORMAT_XBGR2101010:
		key = RGB30_TO_COLORKEY(key);
		flags |= CLK_RGB24_MASK;
		break;
	default:
		flags |= CLK_RGB24_MASK;
		break;
	}

	iowrite32(key, &regs->DCLRKV);
	iowrite32(flags, &regs->DCLRKM);
}

static u32 overlay_cmd_reg(struct drm_intel_overlay_put_image *params)
{
	u32 cmd = OCMD_ENABLE | OCMD_BUF_TYPE_FRAME | OCMD_BUFFER0;

	if (params->flags & I915_OVERLAY_YUV_PLANAR) {
		switch (params->flags & I915_OVERLAY_DEPTH_MASK) {
		case I915_OVERLAY_YUV422:
			cmd |= OCMD_YUV_422_PLANAR;
			break;
		case I915_OVERLAY_YUV420:
			cmd |= OCMD_YUV_420_PLANAR;
			break;
		case I915_OVERLAY_YUV411:
		case I915_OVERLAY_YUV410:
			cmd |= OCMD_YUV_410_PLANAR;
			break;
		}
	} else { /* YUV packed */
		switch (params->flags & I915_OVERLAY_DEPTH_MASK) {
		case I915_OVERLAY_YUV422:
			cmd |= OCMD_YUV_422_PACKED;
			break;
		case I915_OVERLAY_YUV411:
			cmd |= OCMD_YUV_411_PACKED;
			break;
		}

		switch (params->flags & I915_OVERLAY_SWAP_MASK) {
		case I915_OVERLAY_NO_SWAP:
			break;
		case I915_OVERLAY_UV_SWAP:
			cmd |= OCMD_UV_SWAP;
			break;
		case I915_OVERLAY_Y_SWAP:
			cmd |= OCMD_Y_SWAP;
			break;
		case I915_OVERLAY_Y_AND_UV_SWAP:
			cmd |= OCMD_Y_AND_UV_SWAP;
			break;
		}
	}

	return cmd;
}

static struct i915_vma *intel_overlay_pin_fb(struct drm_i915_gem_object *new_bo)
{
	struct i915_gem_ww_ctx ww;
	struct i915_vma *vma;
	int ret;

	i915_gem_ww_ctx_init(&ww, true);
retry:
	ret = i915_gem_object_lock(new_bo, &ww);
	if (!ret) {
		vma = i915_gem_object_pin_to_display_plane(new_bo, &ww, 0,
							   NULL, PIN_MAPPABLE);
		ret = PTR_ERR_OR_ZERO(vma);
	}
	if (ret == -EDEADLK) {
		ret = i915_gem_ww_ctx_backoff(&ww);
		if (!ret)
			goto retry;
	}
	i915_gem_ww_ctx_fini(&ww);
	if (ret)
		return ERR_PTR(ret);

	return vma;
}

static int intel_overlay_do_put_image(struct intel_overlay *overlay,
				      struct drm_i915_gem_object *new_bo,
				      struct drm_intel_overlay_put_image *params)
{
	struct overlay_registers __iomem *regs = overlay->regs;
	struct drm_i915_private *dev_priv = overlay->i915;
	u32 swidth, swidthsw, sheight, ostride;
	enum pipe pipe = overlay->crtc->pipe;
	bool scale_changed = false;
	struct i915_vma *vma;
	int ret, tmp_width;

	drm_WARN_ON(&dev_priv->drm,
		    !drm_modeset_is_locked(&dev_priv->drm.mode_config.connection_mutex));

	ret = intel_overlay_release_old_vid(overlay);
	if (ret != 0)
		return ret;

	atomic_inc(&dev_priv->gpu_error.pending_fb_pin);

<<<<<<< HEAD
	vma = i915_gem_object_pin_to_display_plane(new_bo,
						   0, NULL, PIN_MAPPABLE);
=======
	vma = intel_overlay_pin_fb(new_bo);
>>>>>>> 7d2a07b7
	if (IS_ERR(vma)) {
		ret = PTR_ERR(vma);
		goto out_pin_section;
	}
<<<<<<< HEAD
=======

>>>>>>> 7d2a07b7
	i915_gem_object_flush_frontbuffer(new_bo, ORIGIN_DIRTYFB);

	if (!overlay->active) {
		const struct intel_crtc_state *crtc_state =
			overlay->crtc->config;
		u32 oconfig = 0;

		if (crtc_state->gamma_enable &&
		    crtc_state->gamma_mode == GAMMA_MODE_MODE_8BIT)
			oconfig |= OCONF_CC_OUT_8BIT;
		if (crtc_state->gamma_enable)
			oconfig |= OCONF_GAMMA2_ENABLE;
<<<<<<< HEAD
		if (IS_GEN(dev_priv, 4))
=======
		if (DISPLAY_VER(dev_priv) == 4)
>>>>>>> 7d2a07b7
			oconfig |= OCONF_CSC_MODE_BT709;
		oconfig |= pipe == 0 ?
			OCONF_PIPE_A : OCONF_PIPE_B;
		iowrite32(oconfig, &regs->OCONFIG);

		ret = intel_overlay_on(overlay);
		if (ret != 0)
			goto out_unpin;
	}

	iowrite32(params->dst_y << 16 | params->dst_x, &regs->DWINPOS);
	iowrite32(params->dst_height << 16 | params->dst_width, &regs->DWINSZ);

	if (params->flags & I915_OVERLAY_YUV_PACKED)
		tmp_width = packed_width_bytes(params->flags,
					       params->src_width);
	else
		tmp_width = params->src_width;

	swidth = params->src_width;
	swidthsw = calc_swidthsw(dev_priv, params->offset_Y, tmp_width);
	sheight = params->src_height;
	iowrite32(i915_ggtt_offset(vma) + params->offset_Y, &regs->OBUF_0Y);
	ostride = params->stride_Y;

	if (params->flags & I915_OVERLAY_YUV_PLANAR) {
		int uv_hscale = uv_hsubsampling(params->flags);
		int uv_vscale = uv_vsubsampling(params->flags);
		u32 tmp_U, tmp_V;

		swidth |= (params->src_width / uv_hscale) << 16;
		sheight |= (params->src_height / uv_vscale) << 16;

		tmp_U = calc_swidthsw(dev_priv, params->offset_U,
				      params->src_width / uv_hscale);
		tmp_V = calc_swidthsw(dev_priv, params->offset_V,
				      params->src_width / uv_hscale);
		swidthsw |= max(tmp_U, tmp_V) << 16;

		iowrite32(i915_ggtt_offset(vma) + params->offset_U,
			  &regs->OBUF_0U);
		iowrite32(i915_ggtt_offset(vma) + params->offset_V,
			  &regs->OBUF_0V);

		ostride |= params->stride_UV << 16;
	}

	iowrite32(swidth, &regs->SWIDTH);
	iowrite32(swidthsw, &regs->SWIDTHSW);
	iowrite32(sheight, &regs->SHEIGHT);
	iowrite32(ostride, &regs->OSTRIDE);

	scale_changed = update_scaling_factors(overlay, regs, params);

	update_colorkey(overlay, regs);

	iowrite32(overlay_cmd_reg(params), &regs->OCMD);

	ret = intel_overlay_continue(overlay, vma, scale_changed);
	if (ret)
		goto out_unpin;

	return 0;

out_unpin:
	i915_vma_unpin(vma);
out_pin_section:
	atomic_dec(&dev_priv->gpu_error.pending_fb_pin);

	return ret;
}

int intel_overlay_switch_off(struct intel_overlay *overlay)
{
	struct drm_i915_private *dev_priv = overlay->i915;
	int ret;

	drm_WARN_ON(&dev_priv->drm,
		    !drm_modeset_is_locked(&dev_priv->drm.mode_config.connection_mutex));

	ret = intel_overlay_recover_from_interrupt(overlay);
	if (ret != 0)
		return ret;

	if (!overlay->active)
		return 0;

	ret = intel_overlay_release_old_vid(overlay);
	if (ret != 0)
		return ret;

	iowrite32(0, &overlay->regs->OCMD);

	return intel_overlay_off(overlay);
}

static int check_overlay_possible_on_crtc(struct intel_overlay *overlay,
					  struct intel_crtc *crtc)
{
	if (!crtc->active)
		return -EINVAL;

	/* can't use the overlay with double wide pipe */
	if (crtc->config->double_wide)
		return -EINVAL;

	return 0;
}

static void update_pfit_vscale_ratio(struct intel_overlay *overlay)
{
	struct drm_i915_private *dev_priv = overlay->i915;
	u32 pfit_control = intel_de_read(dev_priv, PFIT_CONTROL);
	u32 ratio;

	/* XXX: This is not the same logic as in the xorg driver, but more in
	 * line with the intel documentation for the i965
	 */
	if (DISPLAY_VER(dev_priv) >= 4) {
		/* on i965 use the PGM reg to read out the autoscaler values */
		ratio = intel_de_read(dev_priv, PFIT_PGM_RATIOS) >> PFIT_VERT_SCALE_SHIFT_965;
	} else {
		if (pfit_control & VERT_AUTO_SCALE)
			ratio = intel_de_read(dev_priv, PFIT_AUTO_RATIOS);
		else
			ratio = intel_de_read(dev_priv, PFIT_PGM_RATIOS);
		ratio >>= PFIT_VERT_SCALE_SHIFT;
	}

	overlay->pfit_vscale_ratio = ratio;
}

static int check_overlay_dst(struct intel_overlay *overlay,
			     struct drm_intel_overlay_put_image *rec)
{
	const struct intel_crtc_state *pipe_config =
		overlay->crtc->config;

	if (rec->dst_x < pipe_config->pipe_src_w &&
	    rec->dst_x + rec->dst_width <= pipe_config->pipe_src_w &&
	    rec->dst_y < pipe_config->pipe_src_h &&
	    rec->dst_y + rec->dst_height <= pipe_config->pipe_src_h)
		return 0;
	else
		return -EINVAL;
}

static int check_overlay_scaling(struct drm_intel_overlay_put_image *rec)
{
	u32 tmp;

	/* downscaling limit is 8.0 */
	tmp = ((rec->src_scan_height << 16) / rec->dst_height) >> 16;
	if (tmp > 7)
		return -EINVAL;

	tmp = ((rec->src_scan_width << 16) / rec->dst_width) >> 16;
	if (tmp > 7)
		return -EINVAL;

	return 0;
}

static int check_overlay_src(struct drm_i915_private *dev_priv,
			     struct drm_intel_overlay_put_image *rec,
			     struct drm_i915_gem_object *new_bo)
{
	int uv_hscale = uv_hsubsampling(rec->flags);
	int uv_vscale = uv_vsubsampling(rec->flags);
	u32 stride_mask;
	int depth;
	u32 tmp;

	/* check src dimensions */
	if (IS_I845G(dev_priv) || IS_I830(dev_priv)) {
		if (rec->src_height > IMAGE_MAX_HEIGHT_LEGACY ||
		    rec->src_width  > IMAGE_MAX_WIDTH_LEGACY)
			return -EINVAL;
	} else {
		if (rec->src_height > IMAGE_MAX_HEIGHT ||
		    rec->src_width  > IMAGE_MAX_WIDTH)
			return -EINVAL;
	}

	/* better safe than sorry, use 4 as the maximal subsampling ratio */
	if (rec->src_height < N_VERT_Y_TAPS*4 ||
	    rec->src_width  < N_HORIZ_Y_TAPS*4)
		return -EINVAL;

	/* check alignment constraints */
	switch (rec->flags & I915_OVERLAY_TYPE_MASK) {
	case I915_OVERLAY_RGB:
		/* not implemented */
		return -EINVAL;

	case I915_OVERLAY_YUV_PACKED:
		if (uv_vscale != 1)
			return -EINVAL;

		depth = packed_depth_bytes(rec->flags);
		if (depth < 0)
			return depth;

		/* ignore UV planes */
		rec->stride_UV = 0;
		rec->offset_U = 0;
		rec->offset_V = 0;
		/* check pixel alignment */
		if (rec->offset_Y % depth)
			return -EINVAL;
		break;

	case I915_OVERLAY_YUV_PLANAR:
		if (uv_vscale < 0 || uv_hscale < 0)
			return -EINVAL;
		/* no offset restrictions for planar formats */
		break;

	default:
		return -EINVAL;
	}

	if (rec->src_width % uv_hscale)
		return -EINVAL;

	/* stride checking */
	if (IS_I830(dev_priv) || IS_I845G(dev_priv))
		stride_mask = 255;
	else
		stride_mask = 63;

	if (rec->stride_Y & stride_mask || rec->stride_UV & stride_mask)
		return -EINVAL;
	if (DISPLAY_VER(dev_priv) == 4 && rec->stride_Y < 512)
		return -EINVAL;

	tmp = (rec->flags & I915_OVERLAY_TYPE_MASK) == I915_OVERLAY_YUV_PLANAR ?
		4096 : 8192;
	if (rec->stride_Y > tmp || rec->stride_UV > 2*1024)
		return -EINVAL;

	/* check buffer dimensions */
	switch (rec->flags & I915_OVERLAY_TYPE_MASK) {
	case I915_OVERLAY_RGB:
	case I915_OVERLAY_YUV_PACKED:
		/* always 4 Y values per depth pixels */
		if (packed_width_bytes(rec->flags, rec->src_width) > rec->stride_Y)
			return -EINVAL;

		tmp = rec->stride_Y*rec->src_height;
		if (rec->offset_Y + tmp > new_bo->base.size)
			return -EINVAL;
		break;

	case I915_OVERLAY_YUV_PLANAR:
		if (rec->src_width > rec->stride_Y)
			return -EINVAL;
		if (rec->src_width/uv_hscale > rec->stride_UV)
			return -EINVAL;

		tmp = rec->stride_Y * rec->src_height;
		if (rec->offset_Y + tmp > new_bo->base.size)
			return -EINVAL;

		tmp = rec->stride_UV * (rec->src_height / uv_vscale);
		if (rec->offset_U + tmp > new_bo->base.size ||
		    rec->offset_V + tmp > new_bo->base.size)
			return -EINVAL;
		break;
	}

	return 0;
}

int intel_overlay_put_image_ioctl(struct drm_device *dev, void *data,
				  struct drm_file *file_priv)
{
	struct drm_intel_overlay_put_image *params = data;
	struct drm_i915_private *dev_priv = to_i915(dev);
	struct intel_overlay *overlay;
	struct drm_crtc *drmmode_crtc;
	struct intel_crtc *crtc;
	struct drm_i915_gem_object *new_bo;
	int ret;

	overlay = dev_priv->overlay;
	if (!overlay) {
		drm_dbg(&dev_priv->drm, "userspace bug: no overlay\n");
		return -ENODEV;
	}

	if (!(params->flags & I915_OVERLAY_ENABLE)) {
		drm_modeset_lock_all(dev);
		ret = intel_overlay_switch_off(overlay);
		drm_modeset_unlock_all(dev);

		return ret;
	}

	drmmode_crtc = drm_crtc_find(dev, file_priv, params->crtc_id);
	if (!drmmode_crtc)
		return -ENOENT;
	crtc = to_intel_crtc(drmmode_crtc);

	new_bo = i915_gem_object_lookup(file_priv, params->bo_handle);
	if (!new_bo)
		return -ENOENT;

	drm_modeset_lock_all(dev);

	if (i915_gem_object_is_tiled(new_bo)) {
		drm_dbg_kms(&dev_priv->drm,
			    "buffer used for overlay image can not be tiled\n");
		ret = -EINVAL;
		goto out_unlock;
	}

	ret = intel_overlay_recover_from_interrupt(overlay);
	if (ret != 0)
		goto out_unlock;

	if (overlay->crtc != crtc) {
		ret = intel_overlay_switch_off(overlay);
		if (ret != 0)
			goto out_unlock;

		ret = check_overlay_possible_on_crtc(overlay, crtc);
		if (ret != 0)
			goto out_unlock;

		overlay->crtc = crtc;
		crtc->overlay = overlay;

		/* line too wide, i.e. one-line-mode */
		if (crtc->config->pipe_src_w > 1024 &&
		    crtc->config->gmch_pfit.control & PFIT_ENABLE) {
			overlay->pfit_active = true;
			update_pfit_vscale_ratio(overlay);
		} else
			overlay->pfit_active = false;
	}

	ret = check_overlay_dst(overlay, params);
	if (ret != 0)
		goto out_unlock;

	if (overlay->pfit_active) {
		params->dst_y = (((u32)params->dst_y << 12) /
				 overlay->pfit_vscale_ratio);
		/* shifting right rounds downwards, so add 1 */
		params->dst_height = (((u32)params->dst_height << 12) /
				 overlay->pfit_vscale_ratio) + 1;
	}

	if (params->src_scan_height > params->src_height ||
	    params->src_scan_width > params->src_width) {
		ret = -EINVAL;
		goto out_unlock;
	}

	ret = check_overlay_src(dev_priv, params, new_bo);
	if (ret != 0)
		goto out_unlock;

	/* Check scaling after src size to prevent a divide-by-zero. */
	ret = check_overlay_scaling(params);
	if (ret != 0)
		goto out_unlock;

	ret = intel_overlay_do_put_image(overlay, new_bo, params);
	if (ret != 0)
		goto out_unlock;

	drm_modeset_unlock_all(dev);
	i915_gem_object_put(new_bo);

	return 0;

out_unlock:
	drm_modeset_unlock_all(dev);
	i915_gem_object_put(new_bo);

	return ret;
}

static void update_reg_attrs(struct intel_overlay *overlay,
			     struct overlay_registers __iomem *regs)
{
	iowrite32((overlay->contrast << 18) | (overlay->brightness & 0xff),
		  &regs->OCLRC0);
	iowrite32(overlay->saturation, &regs->OCLRC1);
}

static bool check_gamma_bounds(u32 gamma1, u32 gamma2)
{
	int i;

	if (gamma1 & 0xff000000 || gamma2 & 0xff000000)
		return false;

	for (i = 0; i < 3; i++) {
		if (((gamma1 >> i*8) & 0xff) >= ((gamma2 >> i*8) & 0xff))
			return false;
	}

	return true;
}

static bool check_gamma5_errata(u32 gamma5)
{
	int i;

	for (i = 0; i < 3; i++) {
		if (((gamma5 >> i*8) & 0xff) == 0x80)
			return false;
	}

	return true;
}

static int check_gamma(struct drm_intel_overlay_attrs *attrs)
{
	if (!check_gamma_bounds(0, attrs->gamma0) ||
	    !check_gamma_bounds(attrs->gamma0, attrs->gamma1) ||
	    !check_gamma_bounds(attrs->gamma1, attrs->gamma2) ||
	    !check_gamma_bounds(attrs->gamma2, attrs->gamma3) ||
	    !check_gamma_bounds(attrs->gamma3, attrs->gamma4) ||
	    !check_gamma_bounds(attrs->gamma4, attrs->gamma5) ||
	    !check_gamma_bounds(attrs->gamma5, 0x00ffffff))
		return -EINVAL;

	if (!check_gamma5_errata(attrs->gamma5))
		return -EINVAL;

	return 0;
}

int intel_overlay_attrs_ioctl(struct drm_device *dev, void *data,
			      struct drm_file *file_priv)
{
	struct drm_intel_overlay_attrs *attrs = data;
	struct drm_i915_private *dev_priv = to_i915(dev);
	struct intel_overlay *overlay;
	int ret;

	overlay = dev_priv->overlay;
	if (!overlay) {
		drm_dbg(&dev_priv->drm, "userspace bug: no overlay\n");
		return -ENODEV;
	}

	drm_modeset_lock_all(dev);

	ret = -EINVAL;
	if (!(attrs->flags & I915_OVERLAY_UPDATE_ATTRS)) {
		attrs->color_key  = overlay->color_key;
		attrs->brightness = overlay->brightness;
		attrs->contrast   = overlay->contrast;
		attrs->saturation = overlay->saturation;

<<<<<<< HEAD
		if (!IS_GEN(dev_priv, 2)) {
=======
		if (DISPLAY_VER(dev_priv) != 2) {
>>>>>>> 7d2a07b7
			attrs->gamma0 = intel_de_read(dev_priv, OGAMC0);
			attrs->gamma1 = intel_de_read(dev_priv, OGAMC1);
			attrs->gamma2 = intel_de_read(dev_priv, OGAMC2);
			attrs->gamma3 = intel_de_read(dev_priv, OGAMC3);
			attrs->gamma4 = intel_de_read(dev_priv, OGAMC4);
			attrs->gamma5 = intel_de_read(dev_priv, OGAMC5);
		}
	} else {
		if (attrs->brightness < -128 || attrs->brightness > 127)
			goto out_unlock;
		if (attrs->contrast > 255)
			goto out_unlock;
		if (attrs->saturation > 1023)
			goto out_unlock;

		overlay->color_key  = attrs->color_key;
		overlay->brightness = attrs->brightness;
		overlay->contrast   = attrs->contrast;
		overlay->saturation = attrs->saturation;

		update_reg_attrs(overlay, overlay->regs);

		if (attrs->flags & I915_OVERLAY_UPDATE_GAMMA) {
			if (DISPLAY_VER(dev_priv) == 2)
				goto out_unlock;

			if (overlay->active) {
				ret = -EBUSY;
				goto out_unlock;
			}

			ret = check_gamma(attrs);
			if (ret)
				goto out_unlock;

			intel_de_write(dev_priv, OGAMC0, attrs->gamma0);
			intel_de_write(dev_priv, OGAMC1, attrs->gamma1);
			intel_de_write(dev_priv, OGAMC2, attrs->gamma2);
			intel_de_write(dev_priv, OGAMC3, attrs->gamma3);
			intel_de_write(dev_priv, OGAMC4, attrs->gamma4);
			intel_de_write(dev_priv, OGAMC5, attrs->gamma5);
		}
	}
	overlay->color_key_enabled = (attrs->flags & I915_OVERLAY_DISABLE_DEST_COLORKEY) == 0;

	ret = 0;
out_unlock:
	drm_modeset_unlock_all(dev);

	return ret;
}

static int get_registers(struct intel_overlay *overlay, bool use_phys)
{
	struct drm_i915_private *i915 = overlay->i915;
	struct drm_i915_gem_object *obj;
	struct i915_vma *vma;
	int err;

	obj = i915_gem_object_create_stolen(i915, PAGE_SIZE);
	if (IS_ERR(obj))
		obj = i915_gem_object_create_internal(i915, PAGE_SIZE);
	if (IS_ERR(obj))
		return PTR_ERR(obj);

	vma = i915_gem_object_ggtt_pin(obj, NULL, 0, 0, PIN_MAPPABLE);
	if (IS_ERR(vma)) {
		err = PTR_ERR(vma);
		goto err_put_bo;
	}

	if (use_phys)
		overlay->flip_addr = sg_dma_address(obj->mm.pages->sgl);
	else
		overlay->flip_addr = i915_ggtt_offset(vma);
	overlay->regs = i915_vma_pin_iomap(vma);
	i915_vma_unpin(vma);

	if (IS_ERR(overlay->regs)) {
		err = PTR_ERR(overlay->regs);
		goto err_put_bo;
	}

	overlay->reg_bo = obj;
	return 0;

err_put_bo:
	i915_gem_object_put(obj);
	return err;
}

void intel_overlay_setup(struct drm_i915_private *dev_priv)
{
	struct intel_overlay *overlay;
	struct intel_engine_cs *engine;
	int ret;

	if (!HAS_OVERLAY(dev_priv))
		return;

	engine = dev_priv->gt.engine[RCS0];
	if (!engine || !engine->kernel_context)
		return;

	overlay = kzalloc(sizeof(*overlay), GFP_KERNEL);
	if (!overlay)
		return;

	overlay->i915 = dev_priv;
	overlay->context = engine->kernel_context;
	GEM_BUG_ON(!overlay->context);

	overlay->color_key = 0x0101fe;
	overlay->color_key_enabled = true;
	overlay->brightness = -19;
	overlay->contrast = 75;
	overlay->saturation = 146;

	i915_active_init(&overlay->last_flip,
<<<<<<< HEAD
			 NULL, intel_overlay_last_flip_retire);
=======
			 NULL, intel_overlay_last_flip_retire, 0);
>>>>>>> 7d2a07b7

	ret = get_registers(overlay, OVERLAY_NEEDS_PHYSICAL(dev_priv));
	if (ret)
		goto out_free;

	memset_io(overlay->regs, 0, sizeof(struct overlay_registers));
	update_polyphase_filter(overlay->regs);
	update_reg_attrs(overlay, overlay->regs);

	dev_priv->overlay = overlay;
	drm_info(&dev_priv->drm, "Initialized overlay support.\n");
	return;

out_free:
	kfree(overlay);
}

void intel_overlay_cleanup(struct drm_i915_private *dev_priv)
{
	struct intel_overlay *overlay;

	overlay = fetch_and_zero(&dev_priv->overlay);
	if (!overlay)
		return;

	/*
	 * The bo's should be free'd by the generic code already.
	 * Furthermore modesetting teardown happens beforehand so the
	 * hardware should be off already.
	 */
	drm_WARN_ON(&dev_priv->drm, overlay->active);

	i915_gem_object_put(overlay->reg_bo);
	i915_active_fini(&overlay->last_flip);

	kfree(overlay);
}

#if IS_ENABLED(CONFIG_DRM_I915_CAPTURE_ERROR)

struct intel_overlay_error_state {
	struct overlay_registers regs;
	unsigned long base;
	u32 dovsta;
	u32 isr;
};

struct intel_overlay_error_state *
intel_overlay_capture_error_state(struct drm_i915_private *dev_priv)
{
	struct intel_overlay *overlay = dev_priv->overlay;
	struct intel_overlay_error_state *error;

	if (!overlay || !overlay->active)
		return NULL;

	error = kmalloc(sizeof(*error), GFP_ATOMIC);
	if (error == NULL)
		return NULL;

	error->dovsta = intel_de_read(dev_priv, DOVSTA);
	error->isr = intel_de_read(dev_priv, GEN2_ISR);
	error->base = overlay->flip_addr;

	memcpy_fromio(&error->regs, overlay->regs, sizeof(error->regs));

	return error;
}

void
intel_overlay_print_error_state(struct drm_i915_error_state_buf *m,
				struct intel_overlay_error_state *error)
{
	i915_error_printf(m, "Overlay, status: 0x%08x, interrupt: 0x%08x\n",
			  error->dovsta, error->isr);
	i915_error_printf(m, "  Register file at 0x%08lx:\n",
			  error->base);

#define P(x) i915_error_printf(m, "    " #x ":	0x%08x\n", error->regs.x)
	P(OBUF_0Y);
	P(OBUF_1Y);
	P(OBUF_0U);
	P(OBUF_0V);
	P(OBUF_1U);
	P(OBUF_1V);
	P(OSTRIDE);
	P(YRGB_VPH);
	P(UV_VPH);
	P(HORZ_PH);
	P(INIT_PHS);
	P(DWINPOS);
	P(DWINSZ);
	P(SWIDTH);
	P(SWIDTHSW);
	P(SHEIGHT);
	P(YRGBSCALE);
	P(UVSCALE);
	P(OCLRC0);
	P(OCLRC1);
	P(DCLRKV);
	P(DCLRKM);
	P(SCLRKVH);
	P(SCLRKVL);
	P(SCLRKEN);
	P(OCONFIG);
	P(OCMD);
	P(OSTART_0Y);
	P(OSTART_1Y);
	P(OSTART_0U);
	P(OSTART_0V);
	P(OSTART_1U);
	P(OSTART_1V);
	P(OTILEOFF_0Y);
	P(OTILEOFF_1Y);
	P(OTILEOFF_0U);
	P(OTILEOFF_0V);
	P(OTILEOFF_1U);
	P(OTILEOFF_1V);
	P(FASTHSCALE);
	P(UVSCALEV);
#undef P
}

#endif<|MERGE_RESOLUTION|>--- conflicted
+++ resolved
@@ -29,18 +29,12 @@
 #include <drm/drm_fourcc.h>
 
 #include "gem/i915_gem_pm.h"
-<<<<<<< HEAD
-=======
 #include "gt/intel_gpu_commands.h"
->>>>>>> 7d2a07b7
 #include "gt/intel_ring.h"
 
 #include "i915_drv.h"
 #include "i915_reg.h"
-<<<<<<< HEAD
-=======
 #include "intel_de.h"
->>>>>>> 7d2a07b7
 #include "intel_display_types.h"
 #include "intel_frontbuffer.h"
 #include "intel_overlay.h"
@@ -292,7 +286,6 @@
 {
 	enum pipe pipe = overlay->crtc->pipe;
 	struct intel_frontbuffer *frontbuffer = NULL;
-<<<<<<< HEAD
 
 	drm_WARN_ON(&overlay->i915->drm, overlay->old_vma);
 
@@ -302,17 +295,6 @@
 	intel_frontbuffer_track(overlay->frontbuffer, frontbuffer,
 				INTEL_FRONTBUFFER_OVERLAY(pipe));
 
-=======
-
-	drm_WARN_ON(&overlay->i915->drm, overlay->old_vma);
-
-	if (vma)
-		frontbuffer = intel_frontbuffer_get(vma->obj);
-
-	intel_frontbuffer_track(overlay->frontbuffer, frontbuffer,
-				INTEL_FRONTBUFFER_OVERLAY(pipe));
-
->>>>>>> 7d2a07b7
 	if (overlay->frontbuffer)
 		intel_frontbuffer_put(overlay->frontbuffer);
 	overlay->frontbuffer = frontbuffer;
@@ -402,12 +384,7 @@
 		i830_overlay_clock_gating(dev_priv, true);
 }
 
-<<<<<<< HEAD
-__i915_active_call static void
-intel_overlay_last_flip_retire(struct i915_active *active)
-=======
 static void intel_overlay_last_flip_retire(struct i915_active *active)
->>>>>>> 7d2a07b7
 {
 	struct intel_overlay *overlay =
 		container_of(active, typeof(*overlay), last_flip);
@@ -825,20 +802,12 @@
 
 	atomic_inc(&dev_priv->gpu_error.pending_fb_pin);
 
-<<<<<<< HEAD
-	vma = i915_gem_object_pin_to_display_plane(new_bo,
-						   0, NULL, PIN_MAPPABLE);
-=======
 	vma = intel_overlay_pin_fb(new_bo);
->>>>>>> 7d2a07b7
 	if (IS_ERR(vma)) {
 		ret = PTR_ERR(vma);
 		goto out_pin_section;
 	}
-<<<<<<< HEAD
-=======
-
->>>>>>> 7d2a07b7
+
 	i915_gem_object_flush_frontbuffer(new_bo, ORIGIN_DIRTYFB);
 
 	if (!overlay->active) {
@@ -851,11 +820,7 @@
 			oconfig |= OCONF_CC_OUT_8BIT;
 		if (crtc_state->gamma_enable)
 			oconfig |= OCONF_GAMMA2_ENABLE;
-<<<<<<< HEAD
-		if (IS_GEN(dev_priv, 4))
-=======
 		if (DISPLAY_VER(dev_priv) == 4)
->>>>>>> 7d2a07b7
 			oconfig |= OCONF_CSC_MODE_BT709;
 		oconfig |= pipe == 0 ?
 			OCONF_PIPE_A : OCONF_PIPE_B;
@@ -1316,11 +1281,7 @@
 		attrs->contrast   = overlay->contrast;
 		attrs->saturation = overlay->saturation;
 
-<<<<<<< HEAD
-		if (!IS_GEN(dev_priv, 2)) {
-=======
 		if (DISPLAY_VER(dev_priv) != 2) {
->>>>>>> 7d2a07b7
 			attrs->gamma0 = intel_de_read(dev_priv, OGAMC0);
 			attrs->gamma1 = intel_de_read(dev_priv, OGAMC1);
 			attrs->gamma2 = intel_de_read(dev_priv, OGAMC2);
@@ -1440,11 +1401,7 @@
 	overlay->saturation = 146;
 
 	i915_active_init(&overlay->last_flip,
-<<<<<<< HEAD
-			 NULL, intel_overlay_last_flip_retire);
-=======
 			 NULL, intel_overlay_last_flip_retire, 0);
->>>>>>> 7d2a07b7
 
 	ret = get_registers(overlay, OVERLAY_NEEDS_PHYSICAL(dev_priv));
 	if (ret)
