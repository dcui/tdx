--- conflicted
+++ resolved
@@ -522,20 +522,11 @@
 static void clean_execlist(struct intel_vgpu *vgpu,
 			   intel_engine_mask_t engine_mask)
 {
-<<<<<<< HEAD
-	struct drm_i915_private *dev_priv = vgpu->gvt->gt->i915;
-	struct intel_engine_cs *engine;
-=======
->>>>>>> 7d2a07b7
 	struct intel_vgpu_submission *s = &vgpu->submission;
 	struct intel_engine_cs *engine;
 	intel_engine_mask_t tmp;
 
-<<<<<<< HEAD
-	for_each_engine_masked(engine, &dev_priv->gt, engine_mask, tmp) {
-=======
 	for_each_engine_masked(engine, vgpu->gvt->gt, engine_mask, tmp) {
->>>>>>> 7d2a07b7
 		kfree(s->ring_scan_buffer[engine->id]);
 		s->ring_scan_buffer[engine->id] = NULL;
 		s->ring_scan_buffer_size[engine->id] = 0;
@@ -545,18 +536,10 @@
 static void reset_execlist(struct intel_vgpu *vgpu,
 			   intel_engine_mask_t engine_mask)
 {
-<<<<<<< HEAD
-	struct drm_i915_private *dev_priv = vgpu->gvt->gt->i915;
 	struct intel_engine_cs *engine;
 	intel_engine_mask_t tmp;
 
-	for_each_engine_masked(engine, &dev_priv->gt, engine_mask, tmp)
-=======
-	struct intel_engine_cs *engine;
-	intel_engine_mask_t tmp;
-
 	for_each_engine_masked(engine, vgpu->gvt->gt, engine_mask, tmp)
->>>>>>> 7d2a07b7
 		init_vgpu_execlist(vgpu, engine);
 }
 
