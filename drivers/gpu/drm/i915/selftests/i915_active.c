--- conflicted
+++ resolved
@@ -68,11 +68,7 @@
 		return NULL;
 
 	kref_init(&active->ref);
-<<<<<<< HEAD
-	i915_active_init(&active->base, __live_active, __live_retire);
-=======
 	i915_active_init(&active->base, __live_active, __live_retire, 0);
->>>>>>> 7d2a07b7
 
 	return active;
 }
