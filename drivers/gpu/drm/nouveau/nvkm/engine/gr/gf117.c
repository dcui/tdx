/*
 * Copyright 2013 Red Hat Inc.
 *
 * Permission is hereby granted, free of charge, to any person obtaining a
 * copy of this software and associated documentation files (the "Software"),
 * to deal in the Software without restriction, including without limitation
 * the rights to use, copy, modify, merge, publish, distribute, sublicense,
 * and/or sell copies of the Software, and to permit persons to whom the
 * Software is furnished to do so, subject to the following conditions:
 *
 * The above copyright notice and this permission notice shall be included in
 * all copies or substantial portions of the Software.
 *
 * THE SOFTWARE IS PROVIDED "AS IS", WITHOUT WARRANTY OF ANY KIND, EXPRESS OR
 * IMPLIED, INCLUDING BUT NOT LIMITED TO THE WARRANTIES OF MERCHANTABILITY,
 * FITNESS FOR A PARTICULAR PURPOSE AND NONINFRINGEMENT.  IN NO EVENT SHALL
 * THE COPYRIGHT HOLDER(S) OR AUTHOR(S) BE LIABLE FOR ANY CLAIM, DAMAGES OR
 * OTHER LIABILITY, WHETHER IN AN ACTION OF CONTRACT, TORT OR OTHERWISE,
 * ARISING FROM, OUT OF OR IN CONNECTION WITH THE SOFTWARE OR THE USE OR
 * OTHER DEALINGS IN THE SOFTWARE.
 *
 * Authors: Ben Skeggs <bskeggs@redhat.com>
 */
#include "gf100.h"
#include "ctxgf100.h"

#include <nvif/class.h>

/*******************************************************************************
 * PGRAPH register lists
 ******************************************************************************/

static const struct gf100_gr_init
gf117_gr_init_pe_0[] = {
	{ 0x41980c,   1, 0x04, 0x00000010 },
	{ 0x419844,   1, 0x04, 0x00000000 },
	{ 0x41984c,   1, 0x04, 0x00005bc8 },
	{ 0x419850,   3, 0x04, 0x00000000 },
	{}
};

const struct gf100_gr_init
gf117_gr_init_pes_0[] = {
	{ 0x41be04,   1, 0x04, 0x00000000 },
	{ 0x41be08,   1, 0x04, 0x00000004 },
	{ 0x41be0c,   1, 0x04, 0x00000000 },
	{ 0x41be10,   1, 0x04, 0x003b8bc7 },
	{ 0x41be14,   2, 0x04, 0x00000000 },
	{}
};

const struct gf100_gr_init
gf117_gr_init_wwdx_0[] = {
	{ 0x41bfd4,   1, 0x04, 0x00800000 },
	{ 0x41bfdc,   1, 0x04, 0x00000000 },
	{ 0x41bff8,   2, 0x04, 0x00000000 },
	{}
};

const struct gf100_gr_init
gf117_gr_init_cbm_0[] = {
	{ 0x41becc,   1, 0x04, 0x00000000 },
	{ 0x41bee8,   2, 0x04, 0x00000000 },
	{}
};

static const struct gf100_gr_pack
gf117_gr_pack_mmio[] = {
	{ gf100_gr_init_main_0 },
	{ gf100_gr_init_fe_0 },
	{ gf100_gr_init_pri_0 },
	{ gf100_gr_init_rstr2d_0 },
	{ gf119_gr_init_pd_0 },
	{ gf119_gr_init_ds_0 },
	{ gf100_gr_init_scc_0 },
	{ gf119_gr_init_prop_0 },
	{ gf108_gr_init_gpc_unk_0 },
	{ gf100_gr_init_setup_0 },
	{ gf100_gr_init_crstr_0 },
	{ gf108_gr_init_setup_1 },
	{ gf100_gr_init_zcull_0 },
	{ gf119_gr_init_gpm_0 },
	{ gf119_gr_init_gpc_unk_1 },
	{ gf100_gr_init_gcc_0 },
	{ gf100_gr_init_tpccs_0 },
	{ gf119_gr_init_tex_0 },
	{ gf117_gr_init_pe_0 },
	{ gf100_gr_init_l1c_0 },
	{ gf100_gr_init_mpc_0 },
	{ gf119_gr_init_sm_0 },
	{ gf117_gr_init_pes_0 },
	{ gf117_gr_init_wwdx_0 },
	{ gf117_gr_init_cbm_0 },
	{ gf100_gr_init_be_0 },
	{ gf119_gr_init_fe_1 },
	{}
};

/*******************************************************************************
 * PGRAPH engine/subdev functions
 ******************************************************************************/

#include "fuc/hubgf117.fuc3.h"

static struct gf100_gr_ucode
gf117_gr_fecs_ucode = {
	.code.data = gf117_grhub_code,
	.code.size = sizeof(gf117_grhub_code),
	.data.data = gf117_grhub_data,
	.data.size = sizeof(gf117_grhub_data),
};

#include "fuc/gpcgf117.fuc3.h"

static struct gf100_gr_ucode
gf117_gr_gpccs_ucode = {
	.code.data = gf117_grgpc_code,
	.code.size = sizeof(gf117_grgpc_code),
	.data.data = gf117_grgpc_data,
	.data.size = sizeof(gf117_grgpc_data),
};

void
gf117_gr_init_zcull(struct gf100_gr *gr)
{
	struct nvkm_device *device = gr->base.engine.subdev.device;
	const u32 magicgpc918 = DIV_ROUND_UP(0x00800000, gr->tpc_total);
	const u8 tile_nr = ALIGN(gr->tpc_total, 32);
	u8 bank[GPC_MAX] = {}, gpc, i, j;
	u32 data;

	for (i = 0; i < tile_nr; i += 8) {
		for (data = 0, j = 0; j < 8 && i + j < gr->tpc_total; j++) {
			data |= bank[gr->tile[i + j]] << (j * 4);
			bank[gr->tile[i + j]]++;
		}
		nvkm_wr32(device, GPC_BCAST(0x0980 + ((i / 8) * 4)), data);
	}

	for (gpc = 0; gpc < gr->gpc_nr; gpc++) {
		nvkm_wr32(device, GPC_UNIT(gpc, 0x0914),
			  gr->screen_tile_row_offset << 8 | gr->tpc_nr[gpc]);
		nvkm_wr32(device, GPC_UNIT(gpc, 0x0910), 0x00040000 |
							 gr->tpc_total);
		nvkm_wr32(device, GPC_UNIT(gpc, 0x0918), magicgpc918);
	}

	nvkm_wr32(device, GPC_BCAST(0x3fd4), magicgpc918);
}

static const struct gf100_gr_func
gf117_gr = {
	.oneinit_tiles = gf100_gr_oneinit_tiles,
	.oneinit_sm_id = gf100_gr_oneinit_sm_id,
	.init = gf100_gr_init,
	.init_gpc_mmu = gf100_gr_init_gpc_mmu,
	.init_vsc_stream_master = gf100_gr_init_vsc_stream_master,
	.init_zcull = gf117_gr_init_zcull,
	.init_num_active_ltcs = gf100_gr_init_num_active_ltcs,
	.init_fecs_exceptions = gf100_gr_init_fecs_exceptions,
	.init_40601c = gf100_gr_init_40601c,
	.init_419cc0 = gf100_gr_init_419cc0,
	.init_419eb4 = gf100_gr_init_419eb4,
	.init_tex_hww_esr = gf100_gr_init_tex_hww_esr,
	.init_shader_exceptions = gf100_gr_init_shader_exceptions,
	.init_400054 = gf100_gr_init_400054,
	.trap_mp = gf100_gr_trap_mp,
	.mmio = gf117_gr_pack_mmio,
	.fecs.ucode = &gf117_gr_fecs_ucode,
	.gpccs.ucode = &gf117_gr_gpccs_ucode,
	.rops = gf100_gr_rops,
	.ppc_nr = 1,
	.grctx = &gf117_grctx,
	.zbc = &gf100_gr_zbc,
	.sclass = {
		{ -1, -1, FERMI_TWOD_A },
		{ -1, -1, FERMI_MEMORY_TO_MEMORY_FORMAT_A },
		{ -1, -1, FERMI_A, &gf100_fermi },
		{ -1, -1, FERMI_B, &gf100_fermi },
		{ -1, -1, FERMI_C, &gf100_fermi },
		{ -1, -1, FERMI_COMPUTE_A },
		{ -1, -1, FERMI_COMPUTE_B },
		{}
	}
};

static const struct gf100_gr_fwif
gf117_gr_fwif[] = {
	{ -1, gf100_gr_load, &gf117_gr },
	{ -1, gf100_gr_nofw, &gf117_gr },
	{}
};

int
gf117_gr_new(struct nvkm_device *device, enum nvkm_subdev_type type, int inst, struct nvkm_gr **pgr)
{
<<<<<<< HEAD
	return gf100_gr_new_(gf117_gr_fwif, device, index, pgr);
=======
	return gf100_gr_new_(gf117_gr_fwif, device, type, inst, pgr);
>>>>>>> 7d2a07b7
}<|MERGE_RESOLUTION|>--- conflicted
+++ resolved
@@ -194,9 +194,5 @@
 int
 gf117_gr_new(struct nvkm_device *device, enum nvkm_subdev_type type, int inst, struct nvkm_gr **pgr)
 {
-<<<<<<< HEAD
-	return gf100_gr_new_(gf117_gr_fwif, device, index, pgr);
-=======
 	return gf100_gr_new_(gf117_gr_fwif, device, type, inst, pgr);
->>>>>>> 7d2a07b7
 }