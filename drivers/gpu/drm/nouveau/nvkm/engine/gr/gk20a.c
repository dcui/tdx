/*
 * Copyright (c) 2014-2015, NVIDIA CORPORATION. All rights reserved.
 *
 * Permission is hereby granted, free of charge, to any person obtaining a
 * copy of this software and associated documentation files (the "Software"),
 * to deal in the Software without restriction, including without limitation
 * the rights to use, copy, modify, merge, publish, distribute, sublicense,
 * and/or sell copies of the Software, and to permit persons to whom the
 * Software is furnished to do so, subject to the following conditions:
 *
 * The above copyright notice and this permission notice shall be included in
 * all copies or substantial portions of the Software.
 *
 * THE SOFTWARE IS PROVIDED "AS IS", WITHOUT WARRANTY OF ANY KIND, EXPRESS OR
 * IMPLIED, INCLUDING BUT NOT LIMITED TO THE WARRANTIES OF MERCHANTABILITY,
 * FITNESS FOR A PARTICULAR PURPOSE AND NONINFRINGEMENT.  IN NO EVENT SHALL
 * THE AUTHORS OR COPYRIGHT HOLDERS BE LIABLE FOR ANY CLAIM, DAMAGES OR OTHER
 * LIABILITY, WHETHER IN AN ACTION OF CONTRACT, TORT OR OTHERWISE, ARISING
 * FROM, OUT OF OR IN CONNECTION WITH THE SOFTWARE OR THE USE OR OTHER
 * DEALINGS IN THE SOFTWARE.
 */
#include "gf100.h"
#include "ctxgf100.h"

#include <core/firmware.h>
#include <subdev/timer.h>

#include <nvif/class.h>

struct gk20a_fw_av
{
	u32 addr;
	u32 data;
};

static int
gk20a_gr_av_to_init(struct gf100_gr *gr, const char *path, const char *name,
		    int ver, struct gf100_gr_pack **ppack)
{
	struct nvkm_subdev *subdev = &gr->base.engine.subdev;
	struct nvkm_blob blob;
	struct gf100_gr_init *init;
	struct gf100_gr_pack *pack;
	int nent;
	int ret;
	int i;

	ret = nvkm_firmware_load_blob(subdev, path, name, ver, &blob);
	if (ret)
		return ret;

	nent = (blob.size / sizeof(struct gk20a_fw_av));
	pack = vzalloc((sizeof(*pack) * 2) + (sizeof(*init) * (nent + 1)));
	if (!pack) {
		ret = -ENOMEM;
		goto end;
	}

	init = (void *)(pack + 2);
	pack[0].init = init;

	for (i = 0; i < nent; i++) {
		struct gf100_gr_init *ent = &init[i];
		struct gk20a_fw_av *av = &((struct gk20a_fw_av *)blob.data)[i];

		ent->addr = av->addr;
		ent->data = av->data;
		ent->count = 1;
		ent->pitch = 1;
	}

	*ppack = pack;

end:
	nvkm_blob_dtor(&blob);
	return ret;
}

struct gk20a_fw_aiv
{
	u32 addr;
	u32 index;
	u32 data;
};

static int
gk20a_gr_aiv_to_init(struct gf100_gr *gr, const char *path, const char *name,
		     int ver, struct gf100_gr_pack **ppack)
{
	struct nvkm_subdev *subdev = &gr->base.engine.subdev;
	struct nvkm_blob blob;
	struct gf100_gr_init *init;
	struct gf100_gr_pack *pack;
	int nent;
	int ret;
	int i;

	ret = nvkm_firmware_load_blob(subdev, path, name, ver, &blob);
	if (ret)
		return ret;

	nent = (blob.size / sizeof(struct gk20a_fw_aiv));
	pack = vzalloc((sizeof(*pack) * 2) + (sizeof(*init) * (nent + 1)));
	if (!pack) {
		ret = -ENOMEM;
		goto end;
	}

	init = (void *)(pack + 2);
	pack[0].init = init;

	for (i = 0; i < nent; i++) {
		struct gf100_gr_init *ent = &init[i];
		struct gk20a_fw_aiv *av = &((struct gk20a_fw_aiv *)blob.data)[i];

		ent->addr = av->addr;
		ent->data = av->data;
		ent->count = 1;
		ent->pitch = 1;
	}

	*ppack = pack;

end:
	nvkm_blob_dtor(&blob);
	return ret;
}

static int
gk20a_gr_av_to_method(struct gf100_gr *gr, const char *path, const char *name,
		      int ver, struct gf100_gr_pack **ppack)
{
	struct nvkm_subdev *subdev = &gr->base.engine.subdev;
	struct nvkm_blob blob;
	struct gf100_gr_init *init;
	struct gf100_gr_pack *pack;
	/* We don't suppose we will initialize more than 16 classes here... */
	static const unsigned int max_classes = 16;
	u32 classidx = 0, prevclass = 0;
	int nent;
	int ret;
	int i;

	ret = nvkm_firmware_load_blob(subdev, path, name, ver, &blob);
	if (ret)
		return ret;

	nent = (blob.size / sizeof(struct gk20a_fw_av));

	pack = vzalloc((sizeof(*pack) * (max_classes + 1)) +
		       (sizeof(*init) * (nent + max_classes + 1)));
	if (!pack) {
		ret = -ENOMEM;
		goto end;
	}

	init = (void *)(pack + max_classes + 1);

	for (i = 0; i < nent; i++, init++) {
		struct gk20a_fw_av *av = &((struct gk20a_fw_av *)blob.data)[i];
		u32 class = av->addr & 0xffff;
		u32 addr = (av->addr & 0xffff0000) >> 14;

		if (prevclass != class) {
			if (prevclass) /* Add terminator to the method list. */
				init++;
			pack[classidx].init = init;
			pack[classidx].type = class;
			prevclass = class;
			if (++classidx >= max_classes) {
				vfree(pack);
				ret = -ENOSPC;
				goto end;
			}
		}

		init->addr = addr;
		init->data = av->data;
		init->count = 1;
		init->pitch = 1;
	}

	*ppack = pack;

end:
	nvkm_blob_dtor(&blob);
	return ret;
}

static int
gk20a_gr_wait_mem_scrubbing(struct gf100_gr *gr)
{
	struct nvkm_subdev *subdev = &gr->base.engine.subdev;
	struct nvkm_device *device = subdev->device;

	if (nvkm_msec(device, 2000,
		if (!(nvkm_rd32(device, 0x40910c) & 0x00000006))
			break;
	) < 0) {
		nvkm_error(subdev, "FECS mem scrubbing timeout\n");
		return -ETIMEDOUT;
	}

	if (nvkm_msec(device, 2000,
		if (!(nvkm_rd32(device, 0x41a10c) & 0x00000006))
			break;
	) < 0) {
		nvkm_error(subdev, "GPCCS mem scrubbing timeout\n");
		return -ETIMEDOUT;
	}

	return 0;
}

static void
gk20a_gr_set_hww_esr_report_mask(struct gf100_gr *gr)
{
	struct nvkm_device *device = gr->base.engine.subdev.device;
	nvkm_wr32(device, 0x419e44, 0x1ffffe);
	nvkm_wr32(device, 0x419e4c, 0x7f);
}

int
gk20a_gr_init(struct gf100_gr *gr)
{
	struct nvkm_device *device = gr->base.engine.subdev.device;
	int ret;

	/* Clear SCC RAM */
	nvkm_wr32(device, 0x40802c, 0x1);

	gf100_gr_mmio(gr, gr->sw_nonctx);

	ret = gk20a_gr_wait_mem_scrubbing(gr);
	if (ret)
		return ret;

	ret = gf100_gr_wait_idle(gr);
	if (ret)
		return ret;

	/* MMU debug buffer */
	if (gr->func->init_gpc_mmu)
		gr->func->init_gpc_mmu(gr);

	/* Set the PE as stream master */
	nvkm_mask(device, 0x503018, 0x1, 0x1);

	/* Zcull init */
	gr->func->init_zcull(gr);

	gr->func->init_rop_active_fbps(gr);

	/* Enable FIFO access */
	nvkm_wr32(device, 0x400500, 0x00010001);

	/* Enable interrupts */
	nvkm_wr32(device, 0x400100, 0xffffffff);
	nvkm_wr32(device, 0x40013c, 0xffffffff);

	/* Enable FECS error interrupts */
	nvkm_wr32(device, 0x409c24, 0x000f0000);

	/* Enable hardware warning exceptions */
	nvkm_wr32(device, 0x404000, 0xc0000000);
	nvkm_wr32(device, 0x404600, 0xc0000000);

	if (gr->func->set_hww_esr_report_mask)
		gr->func->set_hww_esr_report_mask(gr);

	/* Enable TPC exceptions per GPC */
	nvkm_wr32(device, 0x419d0c, 0x2);
	nvkm_wr32(device, 0x41ac94, (((1 << gr->tpc_total) - 1) & 0xff) << 16);

	/* Reset and enable all exceptions */
	nvkm_wr32(device, 0x400108, 0xffffffff);
	nvkm_wr32(device, 0x400138, 0xffffffff);
	nvkm_wr32(device, 0x400118, 0xffffffff);
	nvkm_wr32(device, 0x400130, 0xffffffff);
	nvkm_wr32(device, 0x40011c, 0xffffffff);
	nvkm_wr32(device, 0x400134, 0xffffffff);

	gf100_gr_zbc_init(gr);

	return gf100_gr_init_ctxctl(gr);
}

static const struct gf100_gr_func
gk20a_gr = {
	.oneinit_tiles = gf100_gr_oneinit_tiles,
	.oneinit_sm_id = gf100_gr_oneinit_sm_id,
	.init = gk20a_gr_init,
	.init_zcull = gf117_gr_init_zcull,
	.init_rop_active_fbps = gk104_gr_init_rop_active_fbps,
	.trap_mp = gf100_gr_trap_mp,
	.set_hww_esr_report_mask = gk20a_gr_set_hww_esr_report_mask,
	.rops = gf100_gr_rops,
	.ppc_nr = 1,
	.grctx = &gk20a_grctx,
	.zbc = &gf100_gr_zbc,
	.sclass = {
		{ -1, -1, FERMI_TWOD_A },
		{ -1, -1, KEPLER_INLINE_TO_MEMORY_A },
		{ -1, -1, KEPLER_C, &gf100_fermi },
		{ -1, -1, KEPLER_COMPUTE_A },
		{}
	}
};

int
gk20a_gr_load_sw(struct gf100_gr *gr, const char *path, int ver)
{
	if (gk20a_gr_av_to_init(gr, path, "sw_nonctx", ver, &gr->sw_nonctx) ||
	    gk20a_gr_aiv_to_init(gr, path, "sw_ctx", ver, &gr->sw_ctx) ||
	    gk20a_gr_av_to_init(gr, path, "sw_bundle_init", ver, &gr->bundle) ||
	    gk20a_gr_av_to_method(gr, path, "sw_method_init", ver, &gr->method))
		return -ENOENT;

	return 0;
}

#if IS_ENABLED(CONFIG_ARCH_TEGRA_124_SOC) || IS_ENABLED(CONFIG_ARCH_TEGRA_132_SOC)
MODULE_FIRMWARE("nvidia/gk20a/fecs_data.bin");
MODULE_FIRMWARE("nvidia/gk20a/fecs_inst.bin");
MODULE_FIRMWARE("nvidia/gk20a/gpccs_data.bin");
MODULE_FIRMWARE("nvidia/gk20a/gpccs_inst.bin");
MODULE_FIRMWARE("nvidia/gk20a/sw_bundle_init.bin");
MODULE_FIRMWARE("nvidia/gk20a/sw_ctx.bin");
MODULE_FIRMWARE("nvidia/gk20a/sw_method_init.bin");
MODULE_FIRMWARE("nvidia/gk20a/sw_nonctx.bin");
#endif

static int
gk20a_gr_load(struct gf100_gr *gr, int ver, const struct gf100_gr_fwif *fwif)
{
	struct nvkm_subdev *subdev = &gr->base.engine.subdev;

	if (nvkm_firmware_load_blob(subdev, "", "fecs_inst", ver,
				    &gr->fecs.inst) ||
	    nvkm_firmware_load_blob(subdev, "", "fecs_data", ver,
				    &gr->fecs.data) ||
	    nvkm_firmware_load_blob(subdev, "", "gpccs_inst", ver,
				    &gr->gpccs.inst) ||
	    nvkm_firmware_load_blob(subdev, "", "gpccs_data", ver,
				    &gr->gpccs.data))
		return -ENOENT;

	gr->firmware = true;

	return gk20a_gr_load_sw(gr, "", ver);
}

static const struct gf100_gr_fwif
gk20a_gr_fwif[] = {
	{ 0, gk20a_gr_load, &gk20a_gr },
	{}
};

int
<<<<<<< HEAD
gk20a_gr_new(struct nvkm_device *device, int index, struct nvkm_gr **pgr)
{
	return gf100_gr_new_(gk20a_gr_fwif, device, index, pgr);
=======
gk20a_gr_new(struct nvkm_device *device, enum nvkm_subdev_type type, int inst, struct nvkm_gr **pgr)
{
	return gf100_gr_new_(gk20a_gr_fwif, device, type, inst, pgr);
>>>>>>> 7d2a07b7
}<|MERGE_RESOLUTION|>--- conflicted
+++ resolved
@@ -357,13 +357,7 @@
 };
 
 int
-<<<<<<< HEAD
-gk20a_gr_new(struct nvkm_device *device, int index, struct nvkm_gr **pgr)
-{
-	return gf100_gr_new_(gk20a_gr_fwif, device, index, pgr);
-=======
 gk20a_gr_new(struct nvkm_device *device, enum nvkm_subdev_type type, int inst, struct nvkm_gr **pgr)
 {
 	return gf100_gr_new_(gk20a_gr_fwif, device, type, inst, pgr);
->>>>>>> 7d2a07b7
 }