/*
 * Copyright 2019 Red Hat Inc.
 *
 * Permission is hereby granted, free of charge, to any person obtaining a
 * copy of this software and associated documentation files (the "Software"),
 * to deal in the Software without restriction, including without limitation
 * the rights to use, copy, modify, merge, publish, distribute, sublicense,
 * and/or sell copies of the Software, and to permit persons to whom the
 * Software is furnished to do so, subject to the following conditions:
 *
 * The above copyright notice and this permission notice shall be included in
 * all copies or substantial portions of the Software.
 *
 * THE SOFTWARE IS PROVIDED "AS IS", WITHOUT WARRANTY OF ANY KIND, EXPRESS OR
 * IMPLIED, INCLUDING BUT NOT LIMITED TO THE WARRANTIES OF MERCHANTABILITY,
 * FITNESS FOR A PARTICULAR PURPOSE AND NONINFRINGEMENT.  IN NO EVENT SHALL
 * THE COPYRIGHT HOLDER(S) OR AUTHOR(S) BE LIABLE FOR ANY CLAIM, DAMAGES OR
 * OTHER LIABILITY, WHETHER IN AN ACTION OF CONTRACT, TORT OR OTHERWISE,
 * ARISING FROM, OUT OF OR IN CONNECTION WITH THE SOFTWARE OR THE USE OR
 * OTHER DEALINGS IN THE SOFTWARE.
 */
#include "priv.h"
#include <subdev/acr.h>

static const struct nvkm_falcon_func
tu102_sec2_flcn = {
	.debug = 0x408,
	.fbif = 0x600,
	.load_imem = nvkm_falcon_v1_load_imem,
	.load_dmem = nvkm_falcon_v1_load_dmem,
	.read_dmem = nvkm_falcon_v1_read_dmem,
	.emem_addr = 0x01000000,
	.bind_context = gp102_sec2_flcn_bind_context,
	.wait_for_halt = nvkm_falcon_v1_wait_for_halt,
	.clear_interrupt = nvkm_falcon_v1_clear_interrupt,
	.set_start_addr = nvkm_falcon_v1_set_start_addr,
	.start = nvkm_falcon_v1_start,
	.enable = nvkm_falcon_v1_enable,
	.disable = nvkm_falcon_v1_disable,
	.cmdq = { 0xc00, 0xc04, 8 },
	.msgq = { 0xc80, 0xc84, 8 },
};

static const struct nvkm_sec2_func
tu102_sec2 = {
	.flcn = &tu102_sec2_flcn,
	.unit_acr = 0x07,
	.intr = gp102_sec2_intr,
	.initmsg = gp102_sec2_initmsg,
};

MODULE_FIRMWARE("nvidia/tu102/sec2/desc.bin");
MODULE_FIRMWARE("nvidia/tu102/sec2/image.bin");
MODULE_FIRMWARE("nvidia/tu102/sec2/sig.bin");
MODULE_FIRMWARE("nvidia/tu104/sec2/desc.bin");
MODULE_FIRMWARE("nvidia/tu104/sec2/image.bin");
MODULE_FIRMWARE("nvidia/tu104/sec2/sig.bin");
MODULE_FIRMWARE("nvidia/tu106/sec2/desc.bin");
MODULE_FIRMWARE("nvidia/tu106/sec2/image.bin");
MODULE_FIRMWARE("nvidia/tu106/sec2/sig.bin");
MODULE_FIRMWARE("nvidia/tu116/sec2/desc.bin");
MODULE_FIRMWARE("nvidia/tu116/sec2/image.bin");
MODULE_FIRMWARE("nvidia/tu116/sec2/sig.bin");
MODULE_FIRMWARE("nvidia/tu117/sec2/desc.bin");
MODULE_FIRMWARE("nvidia/tu117/sec2/image.bin");
MODULE_FIRMWARE("nvidia/tu117/sec2/sig.bin");

static const struct nvkm_sec2_fwif
tu102_sec2_fwif[] = {
	{  0, gp102_sec2_load, &tu102_sec2, &gp102_sec2_acr_1 },
	{ -1, gp102_sec2_nofw, &tu102_sec2 }
};

int
<<<<<<< HEAD
tu102_sec2_new(struct nvkm_device *device, int index, struct nvkm_sec2 **psec2)
=======
tu102_sec2_new(struct nvkm_device *device, enum nvkm_subdev_type type, int inst,
	       struct nvkm_sec2 **psec2)
>>>>>>> 7d2a07b7
{
	/* TOP info wasn't updated on Turing to reflect the PRI
	 * address change for some reason.  We override it here.
	 */
<<<<<<< HEAD
	return nvkm_sec2_new_(tu102_sec2_fwif, device, index, 0x840000, psec2);
=======
	return nvkm_sec2_new_(tu102_sec2_fwif, device, type, inst, 0x840000, psec2);
>>>>>>> 7d2a07b7
}<|MERGE_RESOLUTION|>--- conflicted
+++ resolved
@@ -72,19 +72,11 @@
 };
 
 int
-<<<<<<< HEAD
-tu102_sec2_new(struct nvkm_device *device, int index, struct nvkm_sec2 **psec2)
-=======
 tu102_sec2_new(struct nvkm_device *device, enum nvkm_subdev_type type, int inst,
 	       struct nvkm_sec2 **psec2)
->>>>>>> 7d2a07b7
 {
 	/* TOP info wasn't updated on Turing to reflect the PRI
 	 * address change for some reason.  We override it here.
 	 */
-<<<<<<< HEAD
-	return nvkm_sec2_new_(tu102_sec2_fwif, device, index, 0x840000, psec2);
-=======
 	return nvkm_sec2_new_(tu102_sec2_fwif, device, type, inst, 0x840000, psec2);
->>>>>>> 7d2a07b7
 }