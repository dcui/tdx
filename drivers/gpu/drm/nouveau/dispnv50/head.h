--- conflicted
+++ resolved
@@ -21,10 +21,7 @@
 
 struct nv50_head *nv50_head_create(struct drm_device *, int index);
 void nv50_head_flush_set(struct nv50_head *head, struct nv50_head_atom *asyh);
-<<<<<<< HEAD
-=======
 void nv50_head_flush_set_wndw(struct nv50_head *head, struct nv50_head_atom *asyh);
->>>>>>> 7d2a07b7
 void nv50_head_flush_clr(struct nv50_head *head,
 			 struct nv50_head_atom *asyh, bool flush);
 
