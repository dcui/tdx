/* SPDX-License-Identifier: MIT */
#ifndef __NVKM_DEVICE_H__
#define __NVKM_DEVICE_H__
#include <core/oclass.h>
#include <core/event.h>
<<<<<<< HEAD

enum nvkm_devidx {
	NVKM_SUBDEV_PCI,
	NVKM_SUBDEV_VBIOS,
	NVKM_SUBDEV_DEVINIT,
	NVKM_SUBDEV_TOP,
	NVKM_SUBDEV_IBUS,
	NVKM_SUBDEV_GPIO,
	NVKM_SUBDEV_I2C,
	NVKM_SUBDEV_FUSE,
	NVKM_SUBDEV_MXM,
	NVKM_SUBDEV_MC,
	NVKM_SUBDEV_BUS,
	NVKM_SUBDEV_TIMER,
	NVKM_SUBDEV_INSTMEM,
	NVKM_SUBDEV_FB,
	NVKM_SUBDEV_LTC,
	NVKM_SUBDEV_MMU,
	NVKM_SUBDEV_BAR,
	NVKM_SUBDEV_FAULT,
	NVKM_SUBDEV_ACR,
	NVKM_SUBDEV_PMU,
	NVKM_SUBDEV_VOLT,
	NVKM_SUBDEV_ICCSENSE,
	NVKM_SUBDEV_THERM,
	NVKM_SUBDEV_CLK,
	NVKM_SUBDEV_GSP,

	NVKM_ENGINE_BSP,

	NVKM_ENGINE_CE0,
	NVKM_ENGINE_CE1,
	NVKM_ENGINE_CE2,
	NVKM_ENGINE_CE3,
	NVKM_ENGINE_CE4,
	NVKM_ENGINE_CE5,
	NVKM_ENGINE_CE6,
	NVKM_ENGINE_CE7,
	NVKM_ENGINE_CE8,
	NVKM_ENGINE_CE_LAST = NVKM_ENGINE_CE8,

	NVKM_ENGINE_CIPHER,
	NVKM_ENGINE_DISP,
	NVKM_ENGINE_DMAOBJ,
	NVKM_ENGINE_FIFO,
	NVKM_ENGINE_GR,
	NVKM_ENGINE_IFB,
	NVKM_ENGINE_ME,
	NVKM_ENGINE_MPEG,
	NVKM_ENGINE_MSENC,
	NVKM_ENGINE_MSPDEC,
	NVKM_ENGINE_MSPPP,
	NVKM_ENGINE_MSVLD,

	NVKM_ENGINE_NVENC0,
	NVKM_ENGINE_NVENC1,
	NVKM_ENGINE_NVENC2,
	NVKM_ENGINE_NVENC_LAST = NVKM_ENGINE_NVENC2,

	NVKM_ENGINE_NVDEC0,
	NVKM_ENGINE_NVDEC1,
	NVKM_ENGINE_NVDEC2,
	NVKM_ENGINE_NVDEC_LAST = NVKM_ENGINE_NVDEC2,

	NVKM_ENGINE_PM,
	NVKM_ENGINE_SEC,
	NVKM_ENGINE_SEC2,
	NVKM_ENGINE_SW,
	NVKM_ENGINE_VIC,
	NVKM_ENGINE_VP,

	NVKM_SUBDEV_NR
};
=======
enum nvkm_subdev_type;
>>>>>>> 7d2a07b7

enum nvkm_device_type {
	NVKM_DEVICE_PCI,
	NVKM_DEVICE_AGP,
	NVKM_DEVICE_PCIE,
	NVKM_DEVICE_TEGRA,
};

struct nvkm_device {
	const struct nvkm_device_func *func;
	const struct nvkm_device_quirk *quirk;
	struct device *dev;
	enum nvkm_device_type type;
	u64 handle;
	const char *name;
	const char *cfgopt;
	const char *dbgopt;

	struct list_head head;
	struct mutex mutex;
	int refcount;

	void __iomem *pri;

	struct nvkm_event event;

	u32 debug;

	const struct nvkm_device_chip *chip;
	enum {
		NV_04    = 0x04,
		NV_10    = 0x10,
		NV_11    = 0x11,
		NV_20    = 0x20,
		NV_30    = 0x30,
		NV_40    = 0x40,
		NV_50    = 0x50,
		NV_C0    = 0xc0,
		NV_E0    = 0xe0,
		GM100    = 0x110,
		GP100    = 0x130,
		GV100    = 0x140,
		TU100    = 0x160,
		GA100    = 0x170,
	} card_type;
	u32 chipset;
	u8  chiprev;
	u32 crystal;

	struct {
		struct notifier_block nb;
	} acpi;

<<<<<<< HEAD
	struct nvkm_acr *acr;
	struct nvkm_bar *bar;
	struct nvkm_bios *bios;
	struct nvkm_bus *bus;
	struct nvkm_clk *clk;
	struct nvkm_devinit *devinit;
	struct nvkm_fault *fault;
	struct nvkm_fb *fb;
	struct nvkm_fuse *fuse;
	struct nvkm_gpio *gpio;
	struct nvkm_gsp *gsp;
	struct nvkm_i2c *i2c;
	struct nvkm_subdev *ibus;
	struct nvkm_iccsense *iccsense;
	struct nvkm_instmem *imem;
	struct nvkm_ltc *ltc;
	struct nvkm_mc *mc;
	struct nvkm_mmu *mmu;
	struct nvkm_subdev *mxm;
	struct nvkm_pci *pci;
	struct nvkm_pmu *pmu;
	struct nvkm_therm *therm;
	struct nvkm_timer *timer;
	struct nvkm_top *top;
	struct nvkm_volt *volt;

	struct nvkm_engine *bsp;
	struct nvkm_engine *ce[9];
	struct nvkm_engine *cipher;
	struct nvkm_disp *disp;
	struct nvkm_dma *dma;
	struct nvkm_fifo *fifo;
	struct nvkm_gr *gr;
	struct nvkm_engine *ifb;
	struct nvkm_engine *me;
	struct nvkm_engine *mpeg;
	struct nvkm_engine *msenc;
	struct nvkm_engine *mspdec;
	struct nvkm_engine *msppp;
	struct nvkm_engine *msvld;
	struct nvkm_nvenc *nvenc[3];
	struct nvkm_nvdec *nvdec[3];
	struct nvkm_pm *pm;
	struct nvkm_engine *sec;
	struct nvkm_sec2 *sec2;
	struct nvkm_sw *sw;
	struct nvkm_engine *vic;
	struct nvkm_engine *vp;
=======
#define NVKM_LAYOUT_ONCE(type,data,ptr) data *ptr;
#define NVKM_LAYOUT_INST(type,data,ptr,cnt) data *ptr[cnt];
#include <core/layout.h>
#undef NVKM_LAYOUT_INST
#undef NVKM_LAYOUT_ONCE
	struct list_head subdev;
>>>>>>> 7d2a07b7
};

struct nvkm_subdev *nvkm_device_subdev(struct nvkm_device *, int type, int inst);
struct nvkm_engine *nvkm_device_engine(struct nvkm_device *, int type, int inst);

struct nvkm_device_func {
	struct nvkm_device_pci *(*pci)(struct nvkm_device *);
	struct nvkm_device_tegra *(*tegra)(struct nvkm_device *);
	void *(*dtor)(struct nvkm_device *);
	int (*preinit)(struct nvkm_device *);
	int (*init)(struct nvkm_device *);
	void (*fini)(struct nvkm_device *, bool suspend);
	resource_size_t (*resource_addr)(struct nvkm_device *, unsigned bar);
	resource_size_t (*resource_size)(struct nvkm_device *, unsigned bar);
	bool cpu_coherent;
};

struct nvkm_device_quirk {
	u8 tv_pin_mask;
	u8 tv_gpio;
};

struct nvkm_device_chip {
	const char *name;
<<<<<<< HEAD

	int (*acr     )(struct nvkm_device *, int idx, struct nvkm_acr **);
	int (*bar     )(struct nvkm_device *, int idx, struct nvkm_bar **);
	int (*bios    )(struct nvkm_device *, int idx, struct nvkm_bios **);
	int (*bus     )(struct nvkm_device *, int idx, struct nvkm_bus **);
	int (*clk     )(struct nvkm_device *, int idx, struct nvkm_clk **);
	int (*devinit )(struct nvkm_device *, int idx, struct nvkm_devinit **);
	int (*fault   )(struct nvkm_device *, int idx, struct nvkm_fault **);
	int (*fb      )(struct nvkm_device *, int idx, struct nvkm_fb **);
	int (*fuse    )(struct nvkm_device *, int idx, struct nvkm_fuse **);
	int (*gpio    )(struct nvkm_device *, int idx, struct nvkm_gpio **);
	int (*gsp     )(struct nvkm_device *, int idx, struct nvkm_gsp **);
	int (*i2c     )(struct nvkm_device *, int idx, struct nvkm_i2c **);
	int (*ibus    )(struct nvkm_device *, int idx, struct nvkm_subdev **);
	int (*iccsense)(struct nvkm_device *, int idx, struct nvkm_iccsense **);
	int (*imem    )(struct nvkm_device *, int idx, struct nvkm_instmem **);
	int (*ltc     )(struct nvkm_device *, int idx, struct nvkm_ltc **);
	int (*mc      )(struct nvkm_device *, int idx, struct nvkm_mc **);
	int (*mmu     )(struct nvkm_device *, int idx, struct nvkm_mmu **);
	int (*mxm     )(struct nvkm_device *, int idx, struct nvkm_subdev **);
	int (*pci     )(struct nvkm_device *, int idx, struct nvkm_pci **);
	int (*pmu     )(struct nvkm_device *, int idx, struct nvkm_pmu **);
	int (*therm   )(struct nvkm_device *, int idx, struct nvkm_therm **);
	int (*timer   )(struct nvkm_device *, int idx, struct nvkm_timer **);
	int (*top     )(struct nvkm_device *, int idx, struct nvkm_top **);
	int (*volt    )(struct nvkm_device *, int idx, struct nvkm_volt **);

	int (*bsp     )(struct nvkm_device *, int idx, struct nvkm_engine **);
	int (*ce[9]   )(struct nvkm_device *, int idx, struct nvkm_engine **);
	int (*cipher  )(struct nvkm_device *, int idx, struct nvkm_engine **);
	int (*disp    )(struct nvkm_device *, int idx, struct nvkm_disp **);
	int (*dma     )(struct nvkm_device *, int idx, struct nvkm_dma **);
	int (*fifo    )(struct nvkm_device *, int idx, struct nvkm_fifo **);
	int (*gr      )(struct nvkm_device *, int idx, struct nvkm_gr **);
	int (*ifb     )(struct nvkm_device *, int idx, struct nvkm_engine **);
	int (*me      )(struct nvkm_device *, int idx, struct nvkm_engine **);
	int (*mpeg    )(struct nvkm_device *, int idx, struct nvkm_engine **);
	int (*msenc   )(struct nvkm_device *, int idx, struct nvkm_engine **);
	int (*mspdec  )(struct nvkm_device *, int idx, struct nvkm_engine **);
	int (*msppp   )(struct nvkm_device *, int idx, struct nvkm_engine **);
	int (*msvld   )(struct nvkm_device *, int idx, struct nvkm_engine **);
	int (*nvenc[3])(struct nvkm_device *, int idx, struct nvkm_nvenc **);
	int (*nvdec[3])(struct nvkm_device *, int idx, struct nvkm_nvdec **);
	int (*pm      )(struct nvkm_device *, int idx, struct nvkm_pm **);
	int (*sec     )(struct nvkm_device *, int idx, struct nvkm_engine **);
	int (*sec2    )(struct nvkm_device *, int idx, struct nvkm_sec2 **);
	int (*sw      )(struct nvkm_device *, int idx, struct nvkm_sw **);
	int (*vic     )(struct nvkm_device *, int idx, struct nvkm_engine **);
	int (*vp      )(struct nvkm_device *, int idx, struct nvkm_engine **);
=======
#define NVKM_LAYOUT_ONCE(type,data,ptr,...)                                                  \
	struct {                                                                             \
		u32 inst;                                                                    \
		int (*ctor)(struct nvkm_device *, enum nvkm_subdev_type, int inst, data **); \
	} ptr;
#define NVKM_LAYOUT_INST(A...) NVKM_LAYOUT_ONCE(A)
#include <core/layout.h>
#undef NVKM_LAYOUT_INST
#undef NVKM_LAYOUT_ONCE
>>>>>>> 7d2a07b7
};

struct nvkm_device *nvkm_device_find(u64 name);
int nvkm_device_list(u64 *name, int size);

/* privileged register interface accessor macros */
#define nvkm_rd08(d,a) ioread8((d)->pri + (a))
#define nvkm_rd16(d,a) ioread16_native((d)->pri + (a))
#define nvkm_rd32(d,a) ioread32_native((d)->pri + (a))
#define nvkm_wr08(d,a,v) iowrite8((v), (d)->pri + (a))
#define nvkm_wr16(d,a,v) iowrite16_native((v), (d)->pri + (a))
#define nvkm_wr32(d,a,v) iowrite32_native((v), (d)->pri + (a))
#define nvkm_mask(d,a,m,v) ({                                                  \
	struct nvkm_device *_device = (d);                                     \
	u32 _addr = (a), _temp = nvkm_rd32(_device, _addr);                    \
	nvkm_wr32(_device, _addr, (_temp & ~(m)) | (v));                       \
	_temp;                                                                 \
})

void nvkm_device_del(struct nvkm_device **);

struct nvkm_device_oclass {
	int (*ctor)(struct nvkm_device *, const struct nvkm_oclass *,
		    void *data, u32 size, struct nvkm_object **);
	struct nvkm_sclass base;
};

extern const struct nvkm_sclass nvkm_udevice_sclass;

/* device logging */
#define nvdev_printk_(d,l,p,f,a...) do {                                       \
	const struct nvkm_device *_device = (d);                               \
	if (_device->debug >= (l))                                             \
		dev_##p(_device->dev, f, ##a);                                 \
} while(0)
#define nvdev_printk(d,l,p,f,a...) nvdev_printk_((d), NV_DBG_##l, p, f, ##a)
#define nvdev_fatal(d,f,a...) nvdev_printk((d), FATAL,   crit, f, ##a)
#define nvdev_error(d,f,a...) nvdev_printk((d), ERROR,    err, f, ##a)
#define nvdev_warn(d,f,a...)  nvdev_printk((d),  WARN, notice, f, ##a)
#define nvdev_info(d,f,a...)  nvdev_printk((d),  INFO,   info, f, ##a)
#define nvdev_debug(d,f,a...) nvdev_printk((d), DEBUG,   info, f, ##a)
#define nvdev_trace(d,f,a...) nvdev_printk((d), TRACE,   info, f, ##a)
#define nvdev_spam(d,f,a...)  nvdev_printk((d),  SPAM,    dbg, f, ##a)
#endif<|MERGE_RESOLUTION|>--- conflicted
+++ resolved
@@ -3,83 +3,7 @@
 #define __NVKM_DEVICE_H__
 #include <core/oclass.h>
 #include <core/event.h>
-<<<<<<< HEAD
-
-enum nvkm_devidx {
-	NVKM_SUBDEV_PCI,
-	NVKM_SUBDEV_VBIOS,
-	NVKM_SUBDEV_DEVINIT,
-	NVKM_SUBDEV_TOP,
-	NVKM_SUBDEV_IBUS,
-	NVKM_SUBDEV_GPIO,
-	NVKM_SUBDEV_I2C,
-	NVKM_SUBDEV_FUSE,
-	NVKM_SUBDEV_MXM,
-	NVKM_SUBDEV_MC,
-	NVKM_SUBDEV_BUS,
-	NVKM_SUBDEV_TIMER,
-	NVKM_SUBDEV_INSTMEM,
-	NVKM_SUBDEV_FB,
-	NVKM_SUBDEV_LTC,
-	NVKM_SUBDEV_MMU,
-	NVKM_SUBDEV_BAR,
-	NVKM_SUBDEV_FAULT,
-	NVKM_SUBDEV_ACR,
-	NVKM_SUBDEV_PMU,
-	NVKM_SUBDEV_VOLT,
-	NVKM_SUBDEV_ICCSENSE,
-	NVKM_SUBDEV_THERM,
-	NVKM_SUBDEV_CLK,
-	NVKM_SUBDEV_GSP,
-
-	NVKM_ENGINE_BSP,
-
-	NVKM_ENGINE_CE0,
-	NVKM_ENGINE_CE1,
-	NVKM_ENGINE_CE2,
-	NVKM_ENGINE_CE3,
-	NVKM_ENGINE_CE4,
-	NVKM_ENGINE_CE5,
-	NVKM_ENGINE_CE6,
-	NVKM_ENGINE_CE7,
-	NVKM_ENGINE_CE8,
-	NVKM_ENGINE_CE_LAST = NVKM_ENGINE_CE8,
-
-	NVKM_ENGINE_CIPHER,
-	NVKM_ENGINE_DISP,
-	NVKM_ENGINE_DMAOBJ,
-	NVKM_ENGINE_FIFO,
-	NVKM_ENGINE_GR,
-	NVKM_ENGINE_IFB,
-	NVKM_ENGINE_ME,
-	NVKM_ENGINE_MPEG,
-	NVKM_ENGINE_MSENC,
-	NVKM_ENGINE_MSPDEC,
-	NVKM_ENGINE_MSPPP,
-	NVKM_ENGINE_MSVLD,
-
-	NVKM_ENGINE_NVENC0,
-	NVKM_ENGINE_NVENC1,
-	NVKM_ENGINE_NVENC2,
-	NVKM_ENGINE_NVENC_LAST = NVKM_ENGINE_NVENC2,
-
-	NVKM_ENGINE_NVDEC0,
-	NVKM_ENGINE_NVDEC1,
-	NVKM_ENGINE_NVDEC2,
-	NVKM_ENGINE_NVDEC_LAST = NVKM_ENGINE_NVDEC2,
-
-	NVKM_ENGINE_PM,
-	NVKM_ENGINE_SEC,
-	NVKM_ENGINE_SEC2,
-	NVKM_ENGINE_SW,
-	NVKM_ENGINE_VIC,
-	NVKM_ENGINE_VP,
-
-	NVKM_SUBDEV_NR
-};
-=======
 enum nvkm_subdev_type;
->>>>>>> 7d2a07b7
 
 enum nvkm_device_type {
 	NVKM_DEVICE_PCI,
@@ -133,63 +57,12 @@
 		struct notifier_block nb;
 	} acpi;
 
-<<<<<<< HEAD
-	struct nvkm_acr *acr;
-	struct nvkm_bar *bar;
-	struct nvkm_bios *bios;
-	struct nvkm_bus *bus;
-	struct nvkm_clk *clk;
-	struct nvkm_devinit *devinit;
-	struct nvkm_fault *fault;
-	struct nvkm_fb *fb;
-	struct nvkm_fuse *fuse;
-	struct nvkm_gpio *gpio;
-	struct nvkm_gsp *gsp;
-	struct nvkm_i2c *i2c;
-	struct nvkm_subdev *ibus;
-	struct nvkm_iccsense *iccsense;
-	struct nvkm_instmem *imem;
-	struct nvkm_ltc *ltc;
-	struct nvkm_mc *mc;
-	struct nvkm_mmu *mmu;
-	struct nvkm_subdev *mxm;
-	struct nvkm_pci *pci;
-	struct nvkm_pmu *pmu;
-	struct nvkm_therm *therm;
-	struct nvkm_timer *timer;
-	struct nvkm_top *top;
-	struct nvkm_volt *volt;
-
-	struct nvkm_engine *bsp;
-	struct nvkm_engine *ce[9];
-	struct nvkm_engine *cipher;
-	struct nvkm_disp *disp;
-	struct nvkm_dma *dma;
-	struct nvkm_fifo *fifo;
-	struct nvkm_gr *gr;
-	struct nvkm_engine *ifb;
-	struct nvkm_engine *me;
-	struct nvkm_engine *mpeg;
-	struct nvkm_engine *msenc;
-	struct nvkm_engine *mspdec;
-	struct nvkm_engine *msppp;
-	struct nvkm_engine *msvld;
-	struct nvkm_nvenc *nvenc[3];
-	struct nvkm_nvdec *nvdec[3];
-	struct nvkm_pm *pm;
-	struct nvkm_engine *sec;
-	struct nvkm_sec2 *sec2;
-	struct nvkm_sw *sw;
-	struct nvkm_engine *vic;
-	struct nvkm_engine *vp;
-=======
 #define NVKM_LAYOUT_ONCE(type,data,ptr) data *ptr;
 #define NVKM_LAYOUT_INST(type,data,ptr,cnt) data *ptr[cnt];
 #include <core/layout.h>
 #undef NVKM_LAYOUT_INST
 #undef NVKM_LAYOUT_ONCE
 	struct list_head subdev;
->>>>>>> 7d2a07b7
 };
 
 struct nvkm_subdev *nvkm_device_subdev(struct nvkm_device *, int type, int inst);
@@ -214,57 +87,6 @@
 
 struct nvkm_device_chip {
 	const char *name;
-<<<<<<< HEAD
-
-	int (*acr     )(struct nvkm_device *, int idx, struct nvkm_acr **);
-	int (*bar     )(struct nvkm_device *, int idx, struct nvkm_bar **);
-	int (*bios    )(struct nvkm_device *, int idx, struct nvkm_bios **);
-	int (*bus     )(struct nvkm_device *, int idx, struct nvkm_bus **);
-	int (*clk     )(struct nvkm_device *, int idx, struct nvkm_clk **);
-	int (*devinit )(struct nvkm_device *, int idx, struct nvkm_devinit **);
-	int (*fault   )(struct nvkm_device *, int idx, struct nvkm_fault **);
-	int (*fb      )(struct nvkm_device *, int idx, struct nvkm_fb **);
-	int (*fuse    )(struct nvkm_device *, int idx, struct nvkm_fuse **);
-	int (*gpio    )(struct nvkm_device *, int idx, struct nvkm_gpio **);
-	int (*gsp     )(struct nvkm_device *, int idx, struct nvkm_gsp **);
-	int (*i2c     )(struct nvkm_device *, int idx, struct nvkm_i2c **);
-	int (*ibus    )(struct nvkm_device *, int idx, struct nvkm_subdev **);
-	int (*iccsense)(struct nvkm_device *, int idx, struct nvkm_iccsense **);
-	int (*imem    )(struct nvkm_device *, int idx, struct nvkm_instmem **);
-	int (*ltc     )(struct nvkm_device *, int idx, struct nvkm_ltc **);
-	int (*mc      )(struct nvkm_device *, int idx, struct nvkm_mc **);
-	int (*mmu     )(struct nvkm_device *, int idx, struct nvkm_mmu **);
-	int (*mxm     )(struct nvkm_device *, int idx, struct nvkm_subdev **);
-	int (*pci     )(struct nvkm_device *, int idx, struct nvkm_pci **);
-	int (*pmu     )(struct nvkm_device *, int idx, struct nvkm_pmu **);
-	int (*therm   )(struct nvkm_device *, int idx, struct nvkm_therm **);
-	int (*timer   )(struct nvkm_device *, int idx, struct nvkm_timer **);
-	int (*top     )(struct nvkm_device *, int idx, struct nvkm_top **);
-	int (*volt    )(struct nvkm_device *, int idx, struct nvkm_volt **);
-
-	int (*bsp     )(struct nvkm_device *, int idx, struct nvkm_engine **);
-	int (*ce[9]   )(struct nvkm_device *, int idx, struct nvkm_engine **);
-	int (*cipher  )(struct nvkm_device *, int idx, struct nvkm_engine **);
-	int (*disp    )(struct nvkm_device *, int idx, struct nvkm_disp **);
-	int (*dma     )(struct nvkm_device *, int idx, struct nvkm_dma **);
-	int (*fifo    )(struct nvkm_device *, int idx, struct nvkm_fifo **);
-	int (*gr      )(struct nvkm_device *, int idx, struct nvkm_gr **);
-	int (*ifb     )(struct nvkm_device *, int idx, struct nvkm_engine **);
-	int (*me      )(struct nvkm_device *, int idx, struct nvkm_engine **);
-	int (*mpeg    )(struct nvkm_device *, int idx, struct nvkm_engine **);
-	int (*msenc   )(struct nvkm_device *, int idx, struct nvkm_engine **);
-	int (*mspdec  )(struct nvkm_device *, int idx, struct nvkm_engine **);
-	int (*msppp   )(struct nvkm_device *, int idx, struct nvkm_engine **);
-	int (*msvld   )(struct nvkm_device *, int idx, struct nvkm_engine **);
-	int (*nvenc[3])(struct nvkm_device *, int idx, struct nvkm_nvenc **);
-	int (*nvdec[3])(struct nvkm_device *, int idx, struct nvkm_nvdec **);
-	int (*pm      )(struct nvkm_device *, int idx, struct nvkm_pm **);
-	int (*sec     )(struct nvkm_device *, int idx, struct nvkm_engine **);
-	int (*sec2    )(struct nvkm_device *, int idx, struct nvkm_sec2 **);
-	int (*sw      )(struct nvkm_device *, int idx, struct nvkm_sw **);
-	int (*vic     )(struct nvkm_device *, int idx, struct nvkm_engine **);
-	int (*vp      )(struct nvkm_device *, int idx, struct nvkm_engine **);
-=======
 #define NVKM_LAYOUT_ONCE(type,data,ptr,...)                                                  \
 	struct {                                                                             \
 		u32 inst;                                                                    \
@@ -274,7 +96,6 @@
 #include <core/layout.h>
 #undef NVKM_LAYOUT_INST
 #undef NVKM_LAYOUT_ONCE
->>>>>>> 7d2a07b7
 };
 
 struct nvkm_device *nvkm_device_find(u64 name);
