--- conflicted
+++ resolved
@@ -74,11 +74,7 @@
  *                |↓↓↓↓↓↓↓↓↓↓↓↓↓↓↓↓↓↓↓↓↓↓↓↓↓↓↓↓↓↓↓↓↓↓↓↓↓↓↓↓|   updates the
  *                |                                        |   frame as it
  *                |                                        |   travels down
-<<<<<<< HEAD
- *                |                                        |   ("sacn out")
-=======
  *                |                                        |   ("scan out")
->>>>>>> 7d2a07b7
  *                |               Old frame                |
  *                |                                        |
  *                |                                        |
@@ -213,18 +209,12 @@
 
 		if (crtc->funcs->get_vblank_counter)
 			return crtc->funcs->get_vblank_counter(crtc);
-<<<<<<< HEAD
-	} else if (dev->driver->get_vblank_counter) {
-		return dev->driver->get_vblank_counter(dev, pipe);
-	}
-=======
 	}
 #ifdef CONFIG_DRM_LEGACY
 	else if (dev->driver->get_vblank_counter) {
 		return dev->driver->get_vblank_counter(dev, pipe);
 	}
 #endif
->>>>>>> 7d2a07b7
 
 	return drm_vblank_no_hw_counter(dev, pipe);
 }
@@ -442,18 +432,12 @@
 
 		if (crtc->funcs->disable_vblank)
 			crtc->funcs->disable_vblank(crtc);
-<<<<<<< HEAD
-	} else {
-		dev->driver->disable_vblank(dev, pipe);
-	}
-=======
 	}
 #ifdef CONFIG_DRM_LEGACY
 	else {
 		dev->driver->disable_vblank(dev, pipe);
 	}
 #endif
->>>>>>> 7d2a07b7
 }
 
 /*
@@ -841,11 +825,7 @@
  *
  * Note that atomic drivers must call drm_calc_timestamping_constants() before
  * enabling a CRTC. The atomic helpers already take care of that in
-<<<<<<< HEAD
- * drm_atomic_helper_update_legacy_modeset_state().
-=======
  * drm_atomic_helper_calc_timestamping_constants().
->>>>>>> 7d2a07b7
  *
  * Returns:
  *
@@ -1129,8 +1109,6 @@
 
 		if (crtc->funcs->enable_vblank)
 			return crtc->funcs->enable_vblank(crtc);
-	} else if (dev->driver->enable_vblank) {
-		return dev->driver->enable_vblank(dev, pipe);
 	}
 #ifdef CONFIG_DRM_LEGACY
 	else if (dev->driver->enable_vblank) {
@@ -1527,11 +1505,7 @@
 	drm_dbg_vbl(dev,
 		    "missed %d vblanks in %lld ns, frame duration=%d ns, hw_diff=%d\n",
 		    diff, diff_ns, framedur_ns, cur_vblank - vblank->last);
-<<<<<<< HEAD
-	store_vblank(dev, pipe, diff, t_vblank, cur_vblank);
-=======
 	vblank->last = (cur_vblank - diff) & max_vblank_count;
->>>>>>> 7d2a07b7
 }
 
 /**
