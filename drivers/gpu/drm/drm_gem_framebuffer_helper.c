--- conflicted
+++ resolved
@@ -5,12 +5,6 @@
  * Copyright (C) 2017 Noralf Trønnes
  */
 
-<<<<<<< HEAD
-#include <linux/dma-buf.h>
-#include <linux/dma-fence.h>
-#include <linux/dma-resv.h>
-=======
->>>>>>> 7d2a07b7
 #include <linux/slab.h>
 
 #include <drm/drm_damage_helper.h>
@@ -20,13 +14,6 @@
 #include <drm/drm_gem.h>
 #include <drm/drm_gem_framebuffer_helper.h>
 #include <drm/drm_modeset_helper.h>
-
-#define AFBC_HEADER_SIZE		16
-#define AFBC_TH_LAYOUT_ALIGNMENT	8
-#define AFBC_HDR_ALIGN			64
-#define AFBC_SUPERBLOCK_PIXELS		256
-#define AFBC_SUPERBLOCK_ALIGNMENT	128
-#define AFBC_TH_BODY_START_ALIGNMENT	4096
 
 #define AFBC_HEADER_SIZE		16
 #define AFBC_TH_LAYOUT_ALIGNMENT	8
@@ -162,15 +149,10 @@
 	int ret, i;
 
 	info = drm_get_format_info(dev, mode_cmd);
-<<<<<<< HEAD
-	if (!info)
-		return -EINVAL;
-=======
 	if (!info) {
 		drm_dbg_kms(dev, "Failed to get FB format info\n");
 		return -EINVAL;
 	}
->>>>>>> 7d2a07b7
 
 	for (i = 0; i < info->num_planes; i++) {
 		unsigned int width = mode_cmd->width / (i ? info->hsub : 1);
@@ -189,12 +171,9 @@
 			 + mode_cmd->offsets[i];
 
 		if (objs[i]->size < min_size) {
-<<<<<<< HEAD
-=======
 			drm_dbg_kms(dev,
 				    "GEM object size (%zu) smaller than minimum size (%u) for plane %d\n",
 				    objs[i]->size, min_size, i);
->>>>>>> 7d2a07b7
 			drm_gem_object_put(objs[i]);
 			ret = -EINVAL;
 			goto err_gem_object_put;
@@ -210,7 +189,6 @@
 err_gem_object_put:
 	for (i--; i >= 0; i--)
 		drm_gem_object_put(objs[i]);
-<<<<<<< HEAD
 
 	return ret;
 }
@@ -250,47 +228,6 @@
 		return ERR_PTR(ret);
 	}
 
-=======
-
-	return ret;
-}
-EXPORT_SYMBOL_GPL(drm_gem_fb_init_with_funcs);
-
-/**
- * drm_gem_fb_create_with_funcs() - Helper function for the
- *                                  &drm_mode_config_funcs.fb_create
- *                                  callback
- * @dev: DRM device
- * @file: DRM file that holds the GEM handle(s) backing the framebuffer
- * @mode_cmd: Metadata from the userspace framebuffer creation request
- * @funcs: vtable to be used for the new framebuffer object
- *
- * This function can be used to set &drm_framebuffer_funcs for drivers that need
- * custom framebuffer callbacks. Use drm_gem_fb_create() if you don't need to
- * change &drm_framebuffer_funcs. The function does buffer size validation.
- *
- * Returns:
- * Pointer to a &drm_framebuffer on success or an error pointer on failure.
- */
-struct drm_framebuffer *
-drm_gem_fb_create_with_funcs(struct drm_device *dev, struct drm_file *file,
-			     const struct drm_mode_fb_cmd2 *mode_cmd,
-			     const struct drm_framebuffer_funcs *funcs)
-{
-	struct drm_framebuffer *fb;
-	int ret;
-
-	fb = kzalloc(sizeof(*fb), GFP_KERNEL);
-	if (!fb)
-		return ERR_PTR(-ENOMEM);
-
-	ret = drm_gem_fb_init_with_funcs(dev, fb, file, mode_cmd, funcs);
-	if (ret) {
-		kfree(fb);
-		return ERR_PTR(ret);
-	}
-
->>>>>>> 7d2a07b7
 	return fb;
 }
 EXPORT_SYMBOL_GPL(drm_gem_fb_create_with_funcs);
@@ -371,7 +308,6 @@
 
 static __u32 drm_gem_afbc_get_bpp(struct drm_device *dev,
 				  const struct drm_mode_fb_cmd2 *mode_cmd)
-<<<<<<< HEAD
 {
 	const struct drm_format_info *info;
 
@@ -494,183 +430,4 @@
 
 	return 0;
 }
-EXPORT_SYMBOL_GPL(drm_gem_fb_afbc_init);
-
-/**
- * drm_gem_fb_prepare_fb() - Prepare a GEM backed framebuffer
- * @plane: Plane
- * @state: Plane state the fence will be attached to
- *
- * This function extracts the exclusive fence from &drm_gem_object.resv and
- * attaches it to plane state for the atomic helper to wait on. This is
- * necessary to correctly implement implicit synchronization for any buffers
- * shared as a struct &dma_buf. This function can be used as the
- * &drm_plane_helper_funcs.prepare_fb callback.
- *
- * There is no need for &drm_plane_helper_funcs.cleanup_fb hook for simple
- * gem based framebuffer drivers which have their buffers always pinned in
- * memory.
- *
- * See drm_atomic_set_fence_for_plane() for a discussion of implicit and
- * explicit fencing in atomic modeset updates.
- */
-int drm_gem_fb_prepare_fb(struct drm_plane *plane,
-			  struct drm_plane_state *state)
-{
-	struct drm_gem_object *obj;
-	struct dma_fence *fence;
-=======
-{
-	const struct drm_format_info *info;
->>>>>>> 7d2a07b7
-
-	info = drm_get_format_info(dev, mode_cmd);
-
-<<<<<<< HEAD
-	obj = drm_gem_fb_get_obj(state->fb, 0);
-	fence = dma_resv_get_excl_rcu(obj->resv);
-	drm_atomic_set_fence_for_plane(state, fence);
-=======
-	/* use whatever a driver has set */
-	if (info->cpp[0])
-		return info->cpp[0] * 8;
-
-	/* guess otherwise */
-	switch (info->format) {
-	case DRM_FORMAT_YUV420_8BIT:
-		return 12;
-	case DRM_FORMAT_YUV420_10BIT:
-		return 15;
-	case DRM_FORMAT_VUY101010:
-		return 30;
-	default:
-		break;
-	}
->>>>>>> 7d2a07b7
-
-	/* all attempts failed */
-	return 0;
-}
-
-<<<<<<< HEAD
-/**
- * drm_gem_fb_simple_display_pipe_prepare_fb - prepare_fb helper for
- *     &drm_simple_display_pipe
- * @pipe: Simple display pipe
- * @plane_state: Plane state
- *
- * This function uses drm_gem_fb_prepare_fb() to extract the exclusive fence
- * from &drm_gem_object.resv and attaches it to plane state for the atomic
- * helper to wait on. This is necessary to correctly implement implicit
- * synchronization for any buffers shared as a struct &dma_buf. Drivers can use
- * this as their &drm_simple_display_pipe_funcs.prepare_fb callback.
- *
- * See drm_atomic_set_fence_for_plane() for a discussion of implicit and
- * explicit fencing in atomic modeset updates.
- */
-int drm_gem_fb_simple_display_pipe_prepare_fb(struct drm_simple_display_pipe *pipe,
-					      struct drm_plane_state *plane_state)
-=======
-static int drm_gem_afbc_min_size(struct drm_device *dev,
-				 const struct drm_mode_fb_cmd2 *mode_cmd,
-				 struct drm_afbc_framebuffer *afbc_fb)
->>>>>>> 7d2a07b7
-{
-	__u32 n_blocks, w_alignment, h_alignment, hdr_alignment;
-	/* remove bpp when all users properly encode cpp in drm_format_info */
-	__u32 bpp;
-
-	switch (mode_cmd->modifier[0] & AFBC_FORMAT_MOD_BLOCK_SIZE_MASK) {
-	case AFBC_FORMAT_MOD_BLOCK_SIZE_16x16:
-		afbc_fb->block_width = 16;
-		afbc_fb->block_height = 16;
-		break;
-	case AFBC_FORMAT_MOD_BLOCK_SIZE_32x8:
-		afbc_fb->block_width = 32;
-		afbc_fb->block_height = 8;
-		break;
-	/* no user exists yet - fall through */
-	case AFBC_FORMAT_MOD_BLOCK_SIZE_64x4:
-	case AFBC_FORMAT_MOD_BLOCK_SIZE_32x8_64x4:
-	default:
-		drm_dbg_kms(dev, "Invalid AFBC_FORMAT_MOD_BLOCK_SIZE: %lld.\n",
-			    mode_cmd->modifier[0]
-			    & AFBC_FORMAT_MOD_BLOCK_SIZE_MASK);
-		return -EINVAL;
-	}
-
-	/* tiled header afbc */
-	w_alignment = afbc_fb->block_width;
-	h_alignment = afbc_fb->block_height;
-	hdr_alignment = AFBC_HDR_ALIGN;
-	if (mode_cmd->modifier[0] & AFBC_FORMAT_MOD_TILED) {
-		w_alignment *= AFBC_TH_LAYOUT_ALIGNMENT;
-		h_alignment *= AFBC_TH_LAYOUT_ALIGNMENT;
-		hdr_alignment = AFBC_TH_BODY_START_ALIGNMENT;
-	}
-
-	afbc_fb->aligned_width = ALIGN(mode_cmd->width, w_alignment);
-	afbc_fb->aligned_height = ALIGN(mode_cmd->height, h_alignment);
-	afbc_fb->offset = mode_cmd->offsets[0];
-
-	bpp = drm_gem_afbc_get_bpp(dev, mode_cmd);
-	if (!bpp) {
-		drm_dbg_kms(dev, "Invalid AFBC bpp value: %d\n", bpp);
-		return -EINVAL;
-	}
-
-	n_blocks = (afbc_fb->aligned_width * afbc_fb->aligned_height)
-		   / AFBC_SUPERBLOCK_PIXELS;
-	afbc_fb->afbc_size = ALIGN(n_blocks * AFBC_HEADER_SIZE, hdr_alignment);
-	afbc_fb->afbc_size += n_blocks * ALIGN(bpp * AFBC_SUPERBLOCK_PIXELS / 8,
-					       AFBC_SUPERBLOCK_ALIGNMENT);
-
-	return 0;
-}
-<<<<<<< HEAD
-EXPORT_SYMBOL(drm_gem_fb_simple_display_pipe_prepare_fb);
-=======
-
-/**
- * drm_gem_fb_afbc_init() - Helper function for drivers using afbc to
- *			    fill and validate all the afbc-specific
- *			    struct drm_afbc_framebuffer members
- *
- * @dev: DRM device
- * @afbc_fb: afbc-specific framebuffer
- * @mode_cmd: Metadata from the userspace framebuffer creation request
- * @afbc_fb: afbc framebuffer
- *
- * This function can be used by drivers which support afbc to complete
- * the preparation of struct drm_afbc_framebuffer. It must be called after
- * allocating the said struct and calling drm_gem_fb_init_with_funcs().
- * It is caller's responsibility to put afbc_fb->base.obj objects in case
- * the call is unsuccessful.
- *
- * Returns:
- * Zero on success or a negative error value on failure.
- */
-int drm_gem_fb_afbc_init(struct drm_device *dev,
-			 const struct drm_mode_fb_cmd2 *mode_cmd,
-			 struct drm_afbc_framebuffer *afbc_fb)
-{
-	const struct drm_format_info *info;
-	struct drm_gem_object **objs;
-	int ret;
-
-	objs = afbc_fb->base.obj;
-	info = drm_get_format_info(dev, mode_cmd);
-	if (!info)
-		return -EINVAL;
-
-	ret = drm_gem_afbc_min_size(dev, mode_cmd, afbc_fb);
-	if (ret < 0)
-		return ret;
-
-	if (objs[0]->size < afbc_fb->afbc_size)
-		return -EINVAL;
-
-	return 0;
-}
-EXPORT_SYMBOL_GPL(drm_gem_fb_afbc_init);
->>>>>>> 7d2a07b7
+EXPORT_SYMBOL_GPL(drm_gem_fb_afbc_init);