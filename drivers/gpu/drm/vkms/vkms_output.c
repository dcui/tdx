// SPDX-License-Identifier: GPL-2.0+

#include "vkms_drv.h"
#include <drm/drm_atomic_helper.h>
#include <drm/drm_probe_helper.h>
#include <drm/drm_simple_kms_helper.h>

static void vkms_connector_destroy(struct drm_connector *connector)
{
	drm_connector_cleanup(connector);
}

static const struct drm_connector_funcs vkms_connector_funcs = {
	.fill_modes = drm_helper_probe_single_connector_modes,
	.destroy = vkms_connector_destroy,
	.reset = drm_atomic_helper_connector_reset,
	.atomic_duplicate_state = drm_atomic_helper_connector_duplicate_state,
	.atomic_destroy_state = drm_atomic_helper_connector_destroy_state,
};

static int vkms_conn_get_modes(struct drm_connector *connector)
{
	int count;

	count = drm_add_modes_noedid(connector, XRES_MAX, YRES_MAX);
	drm_set_preferred_mode(connector, XRES_DEF, YRES_DEF);

	return count;
}

static const struct drm_connector_helper_funcs vkms_conn_helper_funcs = {
	.get_modes    = vkms_conn_get_modes,
};

int vkms_output_init(struct vkms_device *vkmsdev, int index)
{
	struct vkms_output *output = &vkmsdev->output;
	struct drm_device *dev = &vkmsdev->drm;
	struct drm_connector *connector = &output->connector;
	struct drm_encoder *encoder = &output->encoder;
	struct drm_crtc *crtc = &output->crtc;
	struct vkms_plane *primary, *cursor = NULL, *overlay = NULL;
	int ret;
	int writeback;

	primary = vkms_plane_init(vkmsdev, DRM_PLANE_TYPE_PRIMARY, index);
	if (IS_ERR(primary))
		return PTR_ERR(primary);

<<<<<<< HEAD
	if (enable_cursor) {
		cursor = vkms_plane_init(vkmsdev, DRM_PLANE_TYPE_CURSOR, index);
		if (IS_ERR(cursor)) {
			ret = PTR_ERR(cursor);
			goto err_cursor;
		}
=======
	if (vkmsdev->config->overlay) {
		overlay = vkms_plane_init(vkmsdev, DRM_PLANE_TYPE_OVERLAY, index);
		if (IS_ERR(overlay))
			return PTR_ERR(overlay);

		if (!overlay->base.possible_crtcs)
			overlay->base.possible_crtcs = drm_crtc_mask(crtc);
	}

	if (vkmsdev->config->cursor) {
		cursor = vkms_plane_init(vkmsdev, DRM_PLANE_TYPE_CURSOR, index);
		if (IS_ERR(cursor))
			return PTR_ERR(cursor);
>>>>>>> 7d2a07b7
	}

	ret = vkms_crtc_init(dev, crtc, &primary->base, &cursor->base);
	if (ret)
		return ret;

	ret = drm_connector_init(dev, connector, &vkms_connector_funcs,
				 DRM_MODE_CONNECTOR_VIRTUAL);
	if (ret) {
		DRM_ERROR("Failed to init connector\n");
		goto err_connector;
	}

	drm_connector_helper_add(connector, &vkms_conn_helper_funcs);

	ret = drm_simple_encoder_init(dev, encoder, DRM_MODE_ENCODER_VIRTUAL);
	if (ret) {
		DRM_ERROR("Failed to init encoder\n");
		goto err_encoder;
	}
	encoder->possible_crtcs = 1;

	ret = drm_connector_attach_encoder(connector, encoder);
	if (ret) {
		DRM_ERROR("Failed to attach connector to encoder\n");
		goto err_attach;
	}

	if (vkmsdev->config->writeback) {
		writeback = vkms_enable_writeback_connector(vkmsdev);
		if (writeback)
			DRM_ERROR("Failed to init writeback connector\n");
	}

	drm_mode_config_reset(dev);

	return 0;

err_attach:
	drm_encoder_cleanup(encoder);

err_encoder:
	drm_connector_cleanup(connector);

err_connector:
	drm_crtc_cleanup(crtc);

	return ret;
}<|MERGE_RESOLUTION|>--- conflicted
+++ resolved
@@ -47,14 +47,6 @@
 	if (IS_ERR(primary))
 		return PTR_ERR(primary);
 
-<<<<<<< HEAD
-	if (enable_cursor) {
-		cursor = vkms_plane_init(vkmsdev, DRM_PLANE_TYPE_CURSOR, index);
-		if (IS_ERR(cursor)) {
-			ret = PTR_ERR(cursor);
-			goto err_cursor;
-		}
-=======
 	if (vkmsdev->config->overlay) {
 		overlay = vkms_plane_init(vkmsdev, DRM_PLANE_TYPE_OVERLAY, index);
 		if (IS_ERR(overlay))
@@ -68,7 +60,6 @@
 		cursor = vkms_plane_init(vkmsdev, DRM_PLANE_TYPE_CURSOR, index);
 		if (IS_ERR(cursor))
 			return PTR_ERR(cursor);
->>>>>>> 7d2a07b7
 	}
 
 	ret = vkms_crtc_init(dev, crtc, &primary->base, &cursor->base);
