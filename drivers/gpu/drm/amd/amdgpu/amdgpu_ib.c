/*
 * Copyright 2008 Advanced Micro Devices, Inc.
 * Copyright 2008 Red Hat Inc.
 * Copyright 2009 Jerome Glisse.
 *
 * Permission is hereby granted, free of charge, to any person obtaining a
 * copy of this software and associated documentation files (the "Software"),
 * to deal in the Software without restriction, including without limitation
 * the rights to use, copy, modify, merge, publish, distribute, sublicense,
 * and/or sell copies of the Software, and to permit persons to whom the
 * Software is furnished to do so, subject to the following conditions:
 *
 * The above copyright notice and this permission notice shall be included in
 * all copies or substantial portions of the Software.
 *
 * THE SOFTWARE IS PROVIDED "AS IS", WITHOUT WARRANTY OF ANY KIND, EXPRESS OR
 * IMPLIED, INCLUDING BUT NOT LIMITED TO THE WARRANTIES OF MERCHANTABILITY,
 * FITNESS FOR A PARTICULAR PURPOSE AND NONINFRINGEMENT.  IN NO EVENT SHALL
 * THE COPYRIGHT HOLDER(S) OR AUTHOR(S) BE LIABLE FOR ANY CLAIM, DAMAGES OR
 * OTHER LIABILITY, WHETHER IN AN ACTION OF CONTRACT, TORT OR OTHERWISE,
 * ARISING FROM, OUT OF OR IN CONNECTION WITH THE SOFTWARE OR THE USE OR
 * OTHER DEALINGS IN THE SOFTWARE.
 *
 * Authors: Dave Airlie
 *          Alex Deucher
 *          Jerome Glisse
 *          Christian König
 */
#include <linux/seq_file.h>
#include <linux/slab.h>

#include <drm/amdgpu_drm.h>

#include "amdgpu.h"
#include "atom.h"
#include "amdgpu_trace.h"

#define AMDGPU_IB_TEST_TIMEOUT	msecs_to_jiffies(1000)
#define AMDGPU_IB_TEST_GFX_XGMI_TIMEOUT	msecs_to_jiffies(2000)

/*
 * IB
 * IBs (Indirect Buffers) and areas of GPU accessible memory where
 * commands are stored.  You can put a pointer to the IB in the
 * command ring and the hw will fetch the commands from the IB
 * and execute them.  Generally userspace acceleration drivers
 * produce command buffers which are send to the kernel and
 * put in IBs for execution by the requested ring.
 */

/**
 * amdgpu_ib_get - request an IB (Indirect Buffer)
 *
 * @adev: amdgpu_device pointer
 * @vm: amdgpu_vm pointer
 * @size: requested IB size
 * @pool_type: IB pool type (delayed, immediate, direct)
 * @ib: IB object returned
 *
 * Request an IB (all asics).  IBs are allocated using the
 * suballocator.
 * Returns 0 on success, error on failure.
 */
int amdgpu_ib_get(struct amdgpu_device *adev, struct amdgpu_vm *vm,
		  unsigned size, enum amdgpu_ib_pool_type pool_type,
		  struct amdgpu_ib *ib)
{
	int r;

	if (size) {
		r = amdgpu_sa_bo_new(&adev->ib_pools[pool_type],
				      &ib->sa_bo, size, 256);
		if (r) {
			dev_err(adev->dev, "failed to get a new IB (%d)\n", r);
			return r;
		}

		ib->ptr = amdgpu_sa_bo_cpu_addr(ib->sa_bo);
		/* flush the cache before commit the IB */
		ib->flags = AMDGPU_IB_FLAG_EMIT_MEM_SYNC;

		if (!vm)
			ib->gpu_addr = amdgpu_sa_bo_gpu_addr(ib->sa_bo);
	}

	return 0;
}

/**
 * amdgpu_ib_free - free an IB (Indirect Buffer)
 *
 * @adev: amdgpu_device pointer
 * @ib: IB object to free
 * @f: the fence SA bo need wait on for the ib alloation
 *
 * Free an IB (all asics).
 */
void amdgpu_ib_free(struct amdgpu_device *adev, struct amdgpu_ib *ib,
		    struct dma_fence *f)
{
	amdgpu_sa_bo_free(adev, &ib->sa_bo, f);
}

/**
 * amdgpu_ib_schedule - schedule an IB (Indirect Buffer) on the ring
 *
 * @ring: ring index the IB is associated with
 * @num_ibs: number of IBs to schedule
 * @ibs: IB objects to schedule
 * @job: job to schedule
 * @f: fence created during this submission
 *
 * Schedule an IB on the associated ring (all asics).
 * Returns 0 on success, error on failure.
 *
 * On SI, there are two parallel engines fed from the primary ring,
 * the CE (Constant Engine) and the DE (Drawing Engine).  Since
 * resource descriptors have moved to memory, the CE allows you to
 * prime the caches while the DE is updating register state so that
 * the resource descriptors will be already in cache when the draw is
 * processed.  To accomplish this, the userspace driver submits two
 * IBs, one for the CE and one for the DE.  If there is a CE IB (called
 * a CONST_IB), it will be put on the ring prior to the DE IB.  Prior
 * to SI there was just a DE IB.
 */
int amdgpu_ib_schedule(struct amdgpu_ring *ring, unsigned num_ibs,
		       struct amdgpu_ib *ibs, struct amdgpu_job *job,
		       struct dma_fence **f)
{
	struct amdgpu_device *adev = ring->adev;
	struct amdgpu_ib *ib = &ibs[0];
	struct dma_fence *tmp = NULL;
	bool need_ctx_switch;
	unsigned patch_offset = ~0;
	struct amdgpu_vm *vm;
	uint64_t fence_ctx;
	uint32_t status = 0, alloc_size;
	unsigned fence_flags = 0;
	bool secure;

	unsigned i;
	int r = 0;
	bool need_pipe_sync = false;

	if (num_ibs == 0)
		return -EINVAL;

	/* ring tests don't use a job */
	if (job) {
		vm = job->vm;
		fence_ctx = job->base.s_fence ?
			job->base.s_fence->scheduled.context : 0;
	} else {
		vm = NULL;
		fence_ctx = 0;
	}

	if (!ring->sched.ready) {
		dev_err(adev->dev, "couldn't schedule ib on ring <%s>\n", ring->name);
		return -EINVAL;
	}

	if (vm && !job->vmid) {
		dev_err(adev->dev, "VM IB without ID\n");
		return -EINVAL;
	}

	if ((ib->flags & AMDGPU_IB_FLAGS_SECURE) &&
	    (ring->funcs->type == AMDGPU_RING_TYPE_COMPUTE)) {
		dev_err(adev->dev, "secure submissions not supported on compute rings\n");
		return -EINVAL;
	}

	alloc_size = ring->funcs->emit_frame_size + num_ibs *
		ring->funcs->emit_ib_size;

	r = amdgpu_ring_alloc(ring, alloc_size);
	if (r) {
		dev_err(adev->dev, "scheduling IB failed (%d).\n", r);
		return r;
	}

	need_ctx_switch = ring->current_ctx != fence_ctx;
	if (ring->funcs->emit_pipeline_sync && job &&
	    ((tmp = amdgpu_sync_get_fence(&job->sched_sync)) ||
	     (amdgpu_sriov_vf(adev) && need_ctx_switch) ||
	     amdgpu_vm_need_pipeline_sync(ring, job))) {
		need_pipe_sync = true;

		if (tmp)
			trace_amdgpu_ib_pipe_sync(job, tmp);

		dma_fence_put(tmp);
	}

	if ((ib->flags & AMDGPU_IB_FLAG_EMIT_MEM_SYNC) && ring->funcs->emit_mem_sync)
		ring->funcs->emit_mem_sync(ring);

<<<<<<< HEAD
=======
	if (ring->funcs->emit_wave_limit &&
	    ring->hw_prio == AMDGPU_GFX_PIPE_PRIO_HIGH)
		ring->funcs->emit_wave_limit(ring, true);

>>>>>>> 7d2a07b7
	if (ring->funcs->insert_start)
		ring->funcs->insert_start(ring);

	if (job) {
		r = amdgpu_vm_flush(ring, job, need_pipe_sync);
		if (r) {
			amdgpu_ring_undo(ring);
			return r;
		}
	}

	if (job && ring->funcs->init_cond_exec)
		patch_offset = amdgpu_ring_init_cond_exec(ring);

	amdgpu_device_flush_hdp(adev, ring);

	if (need_ctx_switch)
		status |= AMDGPU_HAVE_CTX_SWITCH;

	if (job && ring->funcs->emit_cntxcntl) {
		status |= job->preamble_status;
		status |= job->preemption_status;
		amdgpu_ring_emit_cntxcntl(ring, status);
	}

	/* Setup initial TMZiness and send it off.
	 */
	secure = false;
	if (job && ring->funcs->emit_frame_cntl) {
		secure = ib->flags & AMDGPU_IB_FLAGS_SECURE;
		amdgpu_ring_emit_frame_cntl(ring, true, secure);
	}

	for (i = 0; i < num_ibs; ++i) {
		ib = &ibs[i];

		if (job && ring->funcs->emit_frame_cntl) {
			if (secure != !!(ib->flags & AMDGPU_IB_FLAGS_SECURE)) {
				amdgpu_ring_emit_frame_cntl(ring, false, secure);
				secure = !secure;
				amdgpu_ring_emit_frame_cntl(ring, true, secure);
			}
		}

		amdgpu_ring_emit_ib(ring, job, ib, status);
		status &= ~AMDGPU_HAVE_CTX_SWITCH;
	}

	if (job && ring->funcs->emit_frame_cntl)
		amdgpu_ring_emit_frame_cntl(ring, false, secure);

	amdgpu_device_invalidate_hdp(adev, ring);

	if (ib->flags & AMDGPU_IB_FLAG_TC_WB_NOT_INVALIDATE)
		fence_flags |= AMDGPU_FENCE_FLAG_TC_WB_ONLY;

	/* wrap the last IB with fence */
	if (job && job->uf_addr) {
		amdgpu_ring_emit_fence(ring, job->uf_addr, job->uf_sequence,
				       fence_flags | AMDGPU_FENCE_FLAG_64BIT);
	}

	r = amdgpu_fence_emit(ring, f, fence_flags);
	if (r) {
		dev_err(adev->dev, "failed to emit fence (%d)\n", r);
		if (job && job->vmid)
			amdgpu_vmid_reset(adev, ring->funcs->vmhub, job->vmid);
		amdgpu_ring_undo(ring);
		return r;
	}

	if (ring->funcs->insert_end)
		ring->funcs->insert_end(ring);

	if (patch_offset != ~0 && ring->funcs->patch_cond_exec)
		amdgpu_ring_patch_cond_exec(ring, patch_offset);

	ring->current_ctx = fence_ctx;
	if (vm && ring->funcs->emit_switch_buffer)
		amdgpu_ring_emit_switch_buffer(ring);

	if (ring->funcs->emit_wave_limit &&
	    ring->hw_prio == AMDGPU_GFX_PIPE_PRIO_HIGH)
		ring->funcs->emit_wave_limit(ring, false);

	amdgpu_ring_commit(ring);
	return 0;
}

/**
 * amdgpu_ib_pool_init - Init the IB (Indirect Buffer) pool
 *
 * @adev: amdgpu_device pointer
 *
 * Initialize the suballocator to manage a pool of memory
 * for use as IBs (all asics).
 * Returns 0 on success, error on failure.
 */
int amdgpu_ib_pool_init(struct amdgpu_device *adev)
{
	unsigned size;
	int r, i;

	if (adev->ib_pool_ready)
		return 0;

	for (i = 0; i < AMDGPU_IB_POOL_MAX; i++) {
		if (i == AMDGPU_IB_POOL_DIRECT)
<<<<<<< HEAD
			size = PAGE_SIZE * 2;
=======
			size = PAGE_SIZE * 6;
>>>>>>> 7d2a07b7
		else
			size = AMDGPU_IB_POOL_SIZE;

		r = amdgpu_sa_bo_manager_init(adev, &adev->ib_pools[i],
					      size, AMDGPU_GPU_PAGE_SIZE,
					      AMDGPU_GEM_DOMAIN_GTT);
		if (r)
			goto error;
	}
	adev->ib_pool_ready = true;

	return 0;

error:
	while (i--)
		amdgpu_sa_bo_manager_fini(adev, &adev->ib_pools[i]);
	return r;
}

/**
 * amdgpu_ib_pool_fini - Free the IB (Indirect Buffer) pool
 *
 * @adev: amdgpu_device pointer
 *
 * Tear down the suballocator managing the pool of memory
 * for use as IBs (all asics).
 */
void amdgpu_ib_pool_fini(struct amdgpu_device *adev)
{
	int i;

	if (!adev->ib_pool_ready)
		return;

	for (i = 0; i < AMDGPU_IB_POOL_MAX; i++)
		amdgpu_sa_bo_manager_fini(adev, &adev->ib_pools[i]);
	adev->ib_pool_ready = false;
}

/**
 * amdgpu_ib_ring_tests - test IBs on the rings
 *
 * @adev: amdgpu_device pointer
 *
 * Test an IB (Indirect Buffer) on each ring.
 * If the test fails, disable the ring.
 * Returns 0 on success, error if the primary GFX ring
 * IB test fails.
 */
int amdgpu_ib_ring_tests(struct amdgpu_device *adev)
{
	long tmo_gfx, tmo_mm;
	int r, ret = 0;
	unsigned i;

	tmo_mm = tmo_gfx = AMDGPU_IB_TEST_TIMEOUT;
	if (amdgpu_sriov_vf(adev)) {
		/* for MM engines in hypervisor side they are not scheduled together
		 * with CP and SDMA engines, so even in exclusive mode MM engine could
		 * still running on other VF thus the IB TEST TIMEOUT for MM engines
		 * under SR-IOV should be set to a long time. 8 sec should be enough
		 * for the MM comes back to this VF.
		 */
		tmo_mm = 8 * AMDGPU_IB_TEST_TIMEOUT;
	}

	if (amdgpu_sriov_runtime(adev)) {
		/* for CP & SDMA engines since they are scheduled together so
		 * need to make the timeout width enough to cover the time
		 * cost waiting for it coming back under RUNTIME only
		*/
		tmo_gfx = 8 * AMDGPU_IB_TEST_TIMEOUT;
	} else if (adev->gmc.xgmi.hive_id) {
		tmo_gfx = AMDGPU_IB_TEST_GFX_XGMI_TIMEOUT;
	}

	for (i = 0; i < adev->num_rings; ++i) {
		struct amdgpu_ring *ring = adev->rings[i];
		long tmo;

		/* KIQ rings don't have an IB test because we never submit IBs
		 * to them and they have no interrupt support.
		 */
		if (!ring->sched.ready || !ring->funcs->test_ib)
			continue;

		/* MM engine need more time */
		if (ring->funcs->type == AMDGPU_RING_TYPE_UVD ||
			ring->funcs->type == AMDGPU_RING_TYPE_VCE ||
			ring->funcs->type == AMDGPU_RING_TYPE_UVD_ENC ||
			ring->funcs->type == AMDGPU_RING_TYPE_VCN_DEC ||
			ring->funcs->type == AMDGPU_RING_TYPE_VCN_ENC ||
			ring->funcs->type == AMDGPU_RING_TYPE_VCN_JPEG)
			tmo = tmo_mm;
		else
			tmo = tmo_gfx;

		r = amdgpu_ring_test_ib(ring, tmo);
		if (!r) {
			DRM_DEV_DEBUG(adev->dev, "ib test on %s succeeded\n",
				      ring->name);
			continue;
		}

		ring->sched.ready = false;
		DRM_DEV_ERROR(adev->dev, "IB test failed on %s (%d).\n",
			  ring->name, r);

		if (ring == &adev->gfx.gfx_ring[0]) {
			/* oh, oh, that's really bad */
			adev->accel_working = false;
			return r;

		} else {
			ret = r;
		}
	}
	return ret;
}

/*
 * Debugfs info
 */
#if defined(CONFIG_DEBUG_FS)

static int amdgpu_debugfs_sa_info_show(struct seq_file *m, void *unused)
{
	struct amdgpu_device *adev = (struct amdgpu_device *)m->private;

	seq_printf(m, "--------------------- DELAYED --------------------- \n");
	amdgpu_sa_bo_dump_debug_info(&adev->ib_pools[AMDGPU_IB_POOL_DELAYED],
				     m);
	seq_printf(m, "-------------------- IMMEDIATE -------------------- \n");
	amdgpu_sa_bo_dump_debug_info(&adev->ib_pools[AMDGPU_IB_POOL_IMMEDIATE],
				     m);
	seq_printf(m, "--------------------- DIRECT ---------------------- \n");
	amdgpu_sa_bo_dump_debug_info(&adev->ib_pools[AMDGPU_IB_POOL_DIRECT], m);

	return 0;
}

DEFINE_SHOW_ATTRIBUTE(amdgpu_debugfs_sa_info);

#endif

<<<<<<< HEAD
int amdgpu_debugfs_sa_init(struct amdgpu_device *adev)
{
#if defined(CONFIG_DEBUG_FS)
	return amdgpu_debugfs_add_files(adev, amdgpu_debugfs_sa_list,
					ARRAY_SIZE(amdgpu_debugfs_sa_list));
#else
	return 0;
=======
void amdgpu_debugfs_sa_init(struct amdgpu_device *adev)
{
#if defined(CONFIG_DEBUG_FS)
	struct drm_minor *minor = adev_to_drm(adev)->primary;
	struct dentry *root = minor->debugfs_root;

	debugfs_create_file("amdgpu_sa_info", 0444, root, adev,
			    &amdgpu_debugfs_sa_info_fops);

>>>>>>> 7d2a07b7
#endif
}<|MERGE_RESOLUTION|>--- conflicted
+++ resolved
@@ -196,13 +196,10 @@
 	if ((ib->flags & AMDGPU_IB_FLAG_EMIT_MEM_SYNC) && ring->funcs->emit_mem_sync)
 		ring->funcs->emit_mem_sync(ring);
 
-<<<<<<< HEAD
-=======
 	if (ring->funcs->emit_wave_limit &&
 	    ring->hw_prio == AMDGPU_GFX_PIPE_PRIO_HIGH)
 		ring->funcs->emit_wave_limit(ring, true);
 
->>>>>>> 7d2a07b7
 	if (ring->funcs->insert_start)
 		ring->funcs->insert_start(ring);
 
@@ -311,11 +308,7 @@
 
 	for (i = 0; i < AMDGPU_IB_POOL_MAX; i++) {
 		if (i == AMDGPU_IB_POOL_DIRECT)
-<<<<<<< HEAD
-			size = PAGE_SIZE * 2;
-=======
 			size = PAGE_SIZE * 6;
->>>>>>> 7d2a07b7
 		else
 			size = AMDGPU_IB_POOL_SIZE;
 
@@ -461,15 +454,6 @@
 
 #endif
 
-<<<<<<< HEAD
-int amdgpu_debugfs_sa_init(struct amdgpu_device *adev)
-{
-#if defined(CONFIG_DEBUG_FS)
-	return amdgpu_debugfs_add_files(adev, amdgpu_debugfs_sa_list,
-					ARRAY_SIZE(amdgpu_debugfs_sa_list));
-#else
-	return 0;
-=======
 void amdgpu_debugfs_sa_init(struct amdgpu_device *adev)
 {
 #if defined(CONFIG_DEBUG_FS)
@@ -479,6 +463,5 @@
 	debugfs_create_file("amdgpu_sa_info", 0444, root, adev,
 			    &amdgpu_debugfs_sa_info_fops);
 
->>>>>>> 7d2a07b7
 #endif
 }