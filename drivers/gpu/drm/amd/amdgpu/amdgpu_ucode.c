--- conflicted
+++ resolved
@@ -94,11 +94,6 @@
 			break;
 		}
 
-<<<<<<< HEAD
-		DRM_DEBUG("ppt_offset_bytes: %u\n", le32_to_cpu(v2_hdr->ppt_offset_bytes));
-		DRM_DEBUG("ppt_size_bytes: %u\n", le32_to_cpu(v2_hdr->ppt_size_bytes));
-=======
->>>>>>> 7d2a07b7
 	} else {
 		DRM_ERROR("Unknown SMC ucode version: %u.%u\n", version_major, version_minor);
 	}
@@ -317,40 +312,6 @@
 			DRM_DEBUG("spl_size_bytes: %u\n",
 				  le32_to_cpu(psp_hdr_v1_3->spl.size_bytes));
 		}
-		if (version_minor == 2) {
-			const struct psp_firmware_header_v1_2 *psp_hdr_v1_2 =
-				container_of(psp_hdr, struct psp_firmware_header_v1_2, v1_0);
-			DRM_DEBUG("kdb_header_version: %u\n",
-				  le32_to_cpu(psp_hdr_v1_2->kdb_header_version));
-			DRM_DEBUG("kdb_offset_bytes: %u\n",
-				  le32_to_cpu(psp_hdr_v1_2->kdb_offset_bytes));
-			DRM_DEBUG("kdb_size_bytes: %u\n",
-				  le32_to_cpu(psp_hdr_v1_2->kdb_size_bytes));
-		}
-		if (version_minor == 3) {
-			const struct psp_firmware_header_v1_1 *psp_hdr_v1_1 =
-				container_of(psp_hdr, struct psp_firmware_header_v1_1, v1_0);
-			const struct psp_firmware_header_v1_3 *psp_hdr_v1_3 =
-				container_of(psp_hdr_v1_1, struct psp_firmware_header_v1_3, v1_1);
-			DRM_DEBUG("toc_header_version: %u\n",
-				  le32_to_cpu(psp_hdr_v1_3->v1_1.toc_header_version));
-			DRM_DEBUG("toc_offset_bytes: %u\n",
-				  le32_to_cpu(psp_hdr_v1_3->v1_1.toc_offset_bytes));
-			DRM_DEBUG("toc_size_bytes: %u\n",
-				  le32_to_cpu(psp_hdr_v1_3->v1_1.toc_size_bytes));
-			DRM_DEBUG("kdb_header_version: %u\n",
-				  le32_to_cpu(psp_hdr_v1_3->v1_1.kdb_header_version));
-			DRM_DEBUG("kdb_offset_bytes: %u\n",
-				  le32_to_cpu(psp_hdr_v1_3->v1_1.kdb_offset_bytes));
-			DRM_DEBUG("kdb_size_bytes: %u\n",
-				  le32_to_cpu(psp_hdr_v1_3->v1_1.kdb_size_bytes));
-			DRM_DEBUG("spl_header_version: %u\n",
-				  le32_to_cpu(psp_hdr_v1_3->spl_header_version));
-			DRM_DEBUG("spl_offset_bytes: %u\n",
-				  le32_to_cpu(psp_hdr_v1_3->spl_offset_bytes));
-			DRM_DEBUG("spl_size_bytes: %u\n",
-				  le32_to_cpu(psp_hdr_v1_3->spl_size_bytes));
-		}
 	} else {
 		DRM_ERROR("Unknown PSP ucode version: %u.%u\n",
 			  version_major, version_minor);
@@ -439,14 +400,11 @@
 	case CHIP_NAVI12:
 	case CHIP_SIENNA_CICHLID:
 	case CHIP_NAVY_FLOUNDER:
-<<<<<<< HEAD
-=======
 	case CHIP_VANGOGH:
 	case CHIP_DIMGREY_CAVEFISH:
 	case CHIP_ALDEBARAN:
 	case CHIP_BEIGE_GOBY:
 	case CHIP_YELLOW_CARP:
->>>>>>> 7d2a07b7
 		if (!load_type)
 			return AMDGPU_FW_LOAD_DIRECT;
 		else
