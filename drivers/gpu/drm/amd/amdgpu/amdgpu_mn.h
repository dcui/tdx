--- conflicted
+++ resolved
@@ -30,8 +30,6 @@
 #include <linux/workqueue.h>
 #include <linux/interval_tree.h>
 
-<<<<<<< HEAD
-=======
 int amdgpu_hmm_range_get_pages(struct mmu_interval_notifier *notifier,
 			       struct mm_struct *mm, struct page **pages,
 			       uint64_t start, uint64_t npages,
@@ -39,7 +37,6 @@
 			       bool mmap_locked, void *owner);
 int amdgpu_hmm_range_get_pages_done(struct hmm_range *hmm_range);
 
->>>>>>> 7d2a07b7
 #if defined(CONFIG_HMM_MIRROR)
 int amdgpu_mn_register(struct amdgpu_bo *bo, unsigned long addr);
 void amdgpu_mn_unregister(struct amdgpu_bo *bo);
