--- conflicted
+++ resolved
@@ -38,8 +38,6 @@
 
 #define AMDGPU_POISON	0xd0bed0be
 
-<<<<<<< HEAD
-=======
 struct amdgpu_vram_mgr {
 	struct ttm_resource_manager manager;
 	struct drm_mm mm;
@@ -62,7 +60,6 @@
 	atomic64_t used;
 };
 
->>>>>>> 7d2a07b7
 struct amdgpu_mman {
 	struct ttm_device		bdev;
 	bool				initialized;
@@ -124,18 +121,6 @@
 
 u64 amdgpu_vram_mgr_bo_visible_size(struct amdgpu_bo *bo);
 int amdgpu_vram_mgr_alloc_sgt(struct amdgpu_device *adev,
-<<<<<<< HEAD
-			      struct ttm_mem_reg *mem,
-			      struct device *dev,
-			      enum dma_data_direction dir,
-			      struct sg_table **sgt);
-void amdgpu_vram_mgr_free_sgt(struct amdgpu_device *adev,
-			      struct device *dev,
-			      enum dma_data_direction dir,
-			      struct sg_table *sgt);
-uint64_t amdgpu_vram_mgr_usage(struct ttm_mem_type_manager *man);
-uint64_t amdgpu_vram_mgr_vis_usage(struct ttm_mem_type_manager *man);
-=======
 			      struct ttm_resource *mem,
 			      u64 offset, u64 size,
 			      struct device *dev,
@@ -150,7 +135,6 @@
 				  uint64_t start, uint64_t size);
 int amdgpu_vram_mgr_query_page_status(struct ttm_resource_manager *man,
 				      uint64_t start);
->>>>>>> 7d2a07b7
 
 int amdgpu_ttm_init(struct amdgpu_device *adev);
 void amdgpu_ttm_fini(struct amdgpu_device *adev);
@@ -209,6 +193,4 @@
 
 void amdgpu_ttm_debugfs_init(struct amdgpu_device *adev);
 
-int amdgpu_ttm_debugfs_init(struct amdgpu_device *adev);
-
 #endif