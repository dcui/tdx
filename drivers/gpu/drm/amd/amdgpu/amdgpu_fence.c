/*
 * Copyright 2009 Jerome Glisse.
 * All Rights Reserved.
 *
 * Permission is hereby granted, free of charge, to any person obtaining a
 * copy of this software and associated documentation files (the
 * "Software"), to deal in the Software without restriction, including
 * without limitation the rights to use, copy, modify, merge, publish,
 * distribute, sub license, and/or sell copies of the Software, and to
 * permit persons to whom the Software is furnished to do so, subject to
 * the following conditions:
 *
 * THE SOFTWARE IS PROVIDED "AS IS", WITHOUT WARRANTY OF ANY KIND, EXPRESS OR
 * IMPLIED, INCLUDING BUT NOT LIMITED TO THE WARRANTIES OF MERCHANTABILITY,
 * FITNESS FOR A PARTICULAR PURPOSE AND NON-INFRINGEMENT. IN NO EVENT SHALL
 * THE COPYRIGHT HOLDERS, AUTHORS AND/OR ITS SUPPLIERS BE LIABLE FOR ANY CLAIM,
 * DAMAGES OR OTHER LIABILITY, WHETHER IN AN ACTION OF CONTRACT, TORT OR
 * OTHERWISE, ARISING FROM, OUT OF OR IN CONNECTION WITH THE SOFTWARE OR THE
 * USE OR OTHER DEALINGS IN THE SOFTWARE.
 *
 * The above copyright notice and this permission notice (including the
 * next paragraph) shall be included in all copies or substantial portions
 * of the Software.
 *
 */
/*
 * Authors:
 *    Jerome Glisse <glisse@freedesktop.org>
 *    Dave Airlie
 */
#include <linux/seq_file.h>
#include <linux/atomic.h>
#include <linux/wait.h>
#include <linux/kref.h>
#include <linux/slab.h>
#include <linux/firmware.h>
#include <linux/pm_runtime.h>

#include <drm/drm_drv.h>
#include "amdgpu.h"
#include "amdgpu_trace.h"

/*
 * Fences
 * Fences mark an event in the GPUs pipeline and are used
 * for GPU/CPU synchronization.  When the fence is written,
 * it is expected that all buffers associated with that fence
 * are no longer in use by the associated ring on the GPU and
 * that the the relevant GPU caches have been flushed.
 */

struct amdgpu_fence {
	struct dma_fence base;

	/* RB, DMA, etc. */
	struct amdgpu_ring		*ring;
};

static struct kmem_cache *amdgpu_fence_slab;

int amdgpu_fence_slab_init(void)
{
	amdgpu_fence_slab = kmem_cache_create(
		"amdgpu_fence", sizeof(struct amdgpu_fence), 0,
		SLAB_HWCACHE_ALIGN, NULL);
	if (!amdgpu_fence_slab)
		return -ENOMEM;
	return 0;
}

void amdgpu_fence_slab_fini(void)
{
	rcu_barrier();
	kmem_cache_destroy(amdgpu_fence_slab);
}
/*
 * Cast helper
 */
static const struct dma_fence_ops amdgpu_fence_ops;
static inline struct amdgpu_fence *to_amdgpu_fence(struct dma_fence *f)
{
	struct amdgpu_fence *__f = container_of(f, struct amdgpu_fence, base);

	if (__f->base.ops == &amdgpu_fence_ops)
		return __f;

	return NULL;
}

/**
 * amdgpu_fence_write - write a fence value
 *
 * @ring: ring the fence is associated with
 * @seq: sequence number to write
 *
 * Writes a fence value to memory (all asics).
 */
static void amdgpu_fence_write(struct amdgpu_ring *ring, u32 seq)
{
	struct amdgpu_fence_driver *drv = &ring->fence_drv;

	if (drv->cpu_addr)
		*drv->cpu_addr = cpu_to_le32(seq);
}

/**
 * amdgpu_fence_read - read a fence value
 *
 * @ring: ring the fence is associated with
 *
 * Reads a fence value from memory (all asics).
 * Returns the value of the fence read from memory.
 */
static u32 amdgpu_fence_read(struct amdgpu_ring *ring)
{
	struct amdgpu_fence_driver *drv = &ring->fence_drv;
	u32 seq = 0;

	if (drv->cpu_addr)
		seq = le32_to_cpu(*drv->cpu_addr);
	else
		seq = atomic_read(&drv->last_seq);

	return seq;
}

/**
 * amdgpu_fence_emit - emit a fence on the requested ring
 *
 * @ring: ring the fence is associated with
 * @f: resulting fence object
 * @flags: flags to pass into the subordinate .emit_fence() call
 *
 * Emits a fence command on the requested ring (all asics).
 * Returns 0 on success, -ENOMEM on failure.
 */
int amdgpu_fence_emit(struct amdgpu_ring *ring, struct dma_fence **f,
		      unsigned flags)
{
	struct amdgpu_device *adev = ring->adev;
	struct amdgpu_fence *fence;
	struct dma_fence __rcu **ptr;
	uint32_t seq;
	int r;

	fence = kmem_cache_alloc(amdgpu_fence_slab, GFP_KERNEL);
	if (fence == NULL)
		return -ENOMEM;

	seq = ++ring->fence_drv.sync_seq;
	fence->ring = ring;
	dma_fence_init(&fence->base, &amdgpu_fence_ops,
		       &ring->fence_drv.lock,
		       adev->fence_context + ring->idx,
		       seq);
	amdgpu_ring_emit_fence(ring, ring->fence_drv.gpu_addr,
			       seq, flags | AMDGPU_FENCE_FLAG_INT);
<<<<<<< HEAD
	pm_runtime_get_noresume(adev->ddev->dev);
=======
	pm_runtime_get_noresume(adev_to_drm(adev)->dev);
>>>>>>> 7d2a07b7
	ptr = &ring->fence_drv.fences[seq & ring->fence_drv.num_fences_mask];
	if (unlikely(rcu_dereference_protected(*ptr, 1))) {
		struct dma_fence *old;

		rcu_read_lock();
		old = dma_fence_get_rcu_safe(ptr);
		rcu_read_unlock();

		if (old) {
			r = dma_fence_wait(old, false);
			dma_fence_put(old);
			if (r)
				return r;
		}
	}

	/* This function can't be called concurrently anyway, otherwise
	 * emitting the fence would mess up the hardware ring buffer.
	 */
	rcu_assign_pointer(*ptr, dma_fence_get(&fence->base));

	*f = &fence->base;

	return 0;
}

/**
 * amdgpu_fence_emit_polling - emit a fence on the requeste ring
 *
 * @ring: ring the fence is associated with
 * @s: resulting sequence number
 * @timeout: the timeout for waiting in usecs
 *
 * Emits a fence command on the requested ring (all asics).
 * Used For polling fence.
 * Returns 0 on success, -ENOMEM on failure.
 */
int amdgpu_fence_emit_polling(struct amdgpu_ring *ring, uint32_t *s,
			      uint32_t timeout)
{
	uint32_t seq;
	signed long r;

	if (!s)
		return -EINVAL;

	seq = ++ring->fence_drv.sync_seq;
	r = amdgpu_fence_wait_polling(ring,
				      seq - ring->fence_drv.num_fences_mask,
				      timeout);
	if (r < 1)
		return -ETIMEDOUT;

	amdgpu_ring_emit_fence(ring, ring->fence_drv.gpu_addr,
			       seq, 0);

	*s = seq;

	return 0;
}

/**
 * amdgpu_fence_schedule_fallback - schedule fallback check
 *
 * @ring: pointer to struct amdgpu_ring
 *
 * Start a timer as fallback to our interrupts.
 */
static void amdgpu_fence_schedule_fallback(struct amdgpu_ring *ring)
{
	mod_timer(&ring->fence_drv.fallback_timer,
		  jiffies + AMDGPU_FENCE_JIFFIES_TIMEOUT);
}

/**
 * amdgpu_fence_process - check for fence activity
 *
 * @ring: pointer to struct amdgpu_ring
 *
 * Checks the current fence value and calculates the last
 * signalled fence value. Wakes the fence queue if the
 * sequence number has increased.
 *
 * Returns true if fence was processed
 */
bool amdgpu_fence_process(struct amdgpu_ring *ring)
{
	struct amdgpu_fence_driver *drv = &ring->fence_drv;
	struct amdgpu_device *adev = ring->adev;
	uint32_t seq, last_seq;
	int r;

	do {
		last_seq = atomic_read(&ring->fence_drv.last_seq);
		seq = amdgpu_fence_read(ring);

	} while (atomic_cmpxchg(&drv->last_seq, last_seq, seq) != last_seq);

	if (del_timer(&ring->fence_drv.fallback_timer) &&
	    seq != ring->fence_drv.sync_seq)
		amdgpu_fence_schedule_fallback(ring);

	if (unlikely(seq == last_seq))
		return false;

	last_seq &= drv->num_fences_mask;
	seq &= drv->num_fences_mask;

	do {
		struct dma_fence *fence, **ptr;

		++last_seq;
		last_seq &= drv->num_fences_mask;
		ptr = &drv->fences[last_seq];

		/* There is always exactly one thread signaling this fence slot */
		fence = rcu_dereference_protected(*ptr, 1);
		RCU_INIT_POINTER(*ptr, NULL);

		if (!fence)
			continue;

		r = dma_fence_signal(fence);
		if (!r)
			DMA_FENCE_TRACE(fence, "signaled from irq context\n");
		else
			BUG();

		dma_fence_put(fence);
<<<<<<< HEAD
		pm_runtime_mark_last_busy(adev->ddev->dev);
		pm_runtime_put_autosuspend(adev->ddev->dev);
=======
		pm_runtime_mark_last_busy(adev_to_drm(adev)->dev);
		pm_runtime_put_autosuspend(adev_to_drm(adev)->dev);
>>>>>>> 7d2a07b7
	} while (last_seq != seq);

	return true;
}

/**
 * amdgpu_fence_fallback - fallback for hardware interrupts
 *
 * @t: timer context used to obtain the pointer to ring structure
 *
 * Checks for fence activity.
 */
static void amdgpu_fence_fallback(struct timer_list *t)
{
	struct amdgpu_ring *ring = from_timer(ring, t,
					      fence_drv.fallback_timer);

	if (amdgpu_fence_process(ring))
		DRM_WARN("Fence fallback timer expired on ring %s\n", ring->name);
}

/**
 * amdgpu_fence_wait_empty - wait for all fences to signal
 *
 * @ring: ring index the fence is associated with
 *
 * Wait for all fences on the requested ring to signal (all asics).
 * Returns 0 if the fences have passed, error for all other cases.
 */
int amdgpu_fence_wait_empty(struct amdgpu_ring *ring)
{
	uint64_t seq = READ_ONCE(ring->fence_drv.sync_seq);
	struct dma_fence *fence, **ptr;
	int r;

	if (!seq)
		return 0;

	ptr = &ring->fence_drv.fences[seq & ring->fence_drv.num_fences_mask];
	rcu_read_lock();
	fence = rcu_dereference(*ptr);
	if (!fence || !dma_fence_get_rcu(fence)) {
		rcu_read_unlock();
		return 0;
	}
	rcu_read_unlock();

	r = dma_fence_wait(fence, false);
	dma_fence_put(fence);
	return r;
}

/**
 * amdgpu_fence_wait_polling - busy wait for givn sequence number
 *
 * @ring: ring index the fence is associated with
 * @wait_seq: sequence number to wait
 * @timeout: the timeout for waiting in usecs
 *
 * Wait for all fences on the requested ring to signal (all asics).
 * Returns left time if no timeout, 0 or minus if timeout.
 */
signed long amdgpu_fence_wait_polling(struct amdgpu_ring *ring,
				      uint32_t wait_seq,
				      signed long timeout)
{
	uint32_t seq;

	do {
		seq = amdgpu_fence_read(ring);
		udelay(5);
		timeout -= 5;
	} while ((int32_t)(wait_seq - seq) > 0 && timeout > 0);

	return timeout > 0 ? timeout : 0;
}
/**
 * amdgpu_fence_count_emitted - get the count of emitted fences
 *
 * @ring: ring the fence is associated with
 *
 * Get the number of fences emitted on the requested ring (all asics).
 * Returns the number of emitted fences on the ring.  Used by the
 * dynpm code to ring track activity.
 */
unsigned amdgpu_fence_count_emitted(struct amdgpu_ring *ring)
{
	uint64_t emitted;

	/* We are not protected by ring lock when reading the last sequence
	 * but it's ok to report slightly wrong fence count here.
	 */
	amdgpu_fence_process(ring);
	emitted = 0x100000000ull;
	emitted -= atomic_read(&ring->fence_drv.last_seq);
	emitted += READ_ONCE(ring->fence_drv.sync_seq);
	return lower_32_bits(emitted);
}

/**
 * amdgpu_fence_driver_start_ring - make the fence driver
 * ready for use on the requested ring.
 *
 * @ring: ring to start the fence driver on
 * @irq_src: interrupt source to use for this ring
 * @irq_type: interrupt type to use for this ring
 *
 * Make the fence driver ready for processing (all asics).
 * Not all asics have all rings, so each asic will only
 * start the fence driver on the rings it has.
 * Returns 0 for success, errors for failure.
 */
int amdgpu_fence_driver_start_ring(struct amdgpu_ring *ring,
				   struct amdgpu_irq_src *irq_src,
				   unsigned irq_type)
{
	struct amdgpu_device *adev = ring->adev;
	uint64_t index;

	if (ring->funcs->type != AMDGPU_RING_TYPE_UVD) {
		ring->fence_drv.cpu_addr = &adev->wb.wb[ring->fence_offs];
		ring->fence_drv.gpu_addr = adev->wb.gpu_addr + (ring->fence_offs * 4);
	} else {
		/* put fence directly behind firmware */
		index = ALIGN(adev->uvd.fw->size, 8);
		ring->fence_drv.cpu_addr = adev->uvd.inst[ring->me].cpu_addr + index;
		ring->fence_drv.gpu_addr = adev->uvd.inst[ring->me].gpu_addr + index;
	}
	amdgpu_fence_write(ring, atomic_read(&ring->fence_drv.last_seq));

	if (irq_src)
		amdgpu_irq_get(adev, irq_src, irq_type);

	ring->fence_drv.irq_src = irq_src;
	ring->fence_drv.irq_type = irq_type;
	ring->fence_drv.initialized = true;

	DRM_DEV_DEBUG(adev->dev, "fence driver on ring %s use gpu addr 0x%016llx\n",
		      ring->name, ring->fence_drv.gpu_addr);
	return 0;
}

/**
 * amdgpu_fence_driver_init_ring - init the fence driver
 * for the requested ring.
 *
 * @ring: ring to init the fence driver on
 * @num_hw_submission: number of entries on the hardware queue
 * @sched_score: optional score atomic shared with other schedulers
 *
 * Init the fence driver for the requested ring (all asics).
 * Helper function for amdgpu_fence_driver_init().
 */
int amdgpu_fence_driver_init_ring(struct amdgpu_ring *ring,
				  unsigned num_hw_submission,
				  atomic_t *sched_score)
{
	struct amdgpu_device *adev = ring->adev;
	long timeout;
	int r;

	if (!adev)
		return -EINVAL;

	if (!is_power_of_2(num_hw_submission))
		return -EINVAL;

	ring->fence_drv.cpu_addr = NULL;
	ring->fence_drv.gpu_addr = 0;
	ring->fence_drv.sync_seq = 0;
	atomic_set(&ring->fence_drv.last_seq, 0);
	ring->fence_drv.initialized = false;

	timer_setup(&ring->fence_drv.fallback_timer, amdgpu_fence_fallback, 0);

	ring->fence_drv.num_fences_mask = num_hw_submission * 2 - 1;
	spin_lock_init(&ring->fence_drv.lock);
	ring->fence_drv.fences = kcalloc(num_hw_submission * 2, sizeof(void *),
					 GFP_KERNEL);
	if (!ring->fence_drv.fences)
		return -ENOMEM;

	/* No need to setup the GPU scheduler for rings that don't need it */
<<<<<<< HEAD
	if (!ring->no_scheduler) {
		switch (ring->funcs->type) {
		case AMDGPU_RING_TYPE_GFX:
			timeout = adev->gfx_timeout;
			break;
		case AMDGPU_RING_TYPE_COMPUTE:
			timeout = adev->compute_timeout;
			break;
		case AMDGPU_RING_TYPE_SDMA:
			timeout = adev->sdma_timeout;
			break;
		default:
			timeout = adev->video_timeout;
			break;
		}
=======
	if (ring->no_scheduler)
		return 0;
>>>>>>> 7d2a07b7

	switch (ring->funcs->type) {
	case AMDGPU_RING_TYPE_GFX:
		timeout = adev->gfx_timeout;
		break;
	case AMDGPU_RING_TYPE_COMPUTE:
		timeout = adev->compute_timeout;
		break;
	case AMDGPU_RING_TYPE_SDMA:
		timeout = adev->sdma_timeout;
		break;
	default:
		timeout = adev->video_timeout;
		break;
	}

	r = drm_sched_init(&ring->sched, &amdgpu_sched_ops,
			   num_hw_submission, amdgpu_job_hang_limit,
			   timeout, sched_score, ring->name);
	if (r) {
		DRM_ERROR("Failed to create scheduler on ring %s.\n",
			  ring->name);
		return r;
	}

	return 0;
}

/**
 * amdgpu_fence_driver_init - init the fence driver
 * for all possible rings.
 *
 * @adev: amdgpu device pointer
 *
 * Init the fence driver for all possible rings (all asics).
 * Not all asics have all rings, so each asic will only
 * start the fence driver on the rings it has using
 * amdgpu_fence_driver_start_ring().
 * Returns 0 for success.
 */
int amdgpu_fence_driver_init(struct amdgpu_device *adev)
{
	return 0;
}

/**
 * amdgpu_fence_driver_fini - tear down the fence driver
 * for all possible rings.
 *
 * @adev: amdgpu device pointer
 *
 * Tear down the fence driver for all possible rings (all asics).
 */
void amdgpu_fence_driver_fini_hw(struct amdgpu_device *adev)
{
	int i, r;

	for (i = 0; i < AMDGPU_MAX_RINGS; i++) {
		struct amdgpu_ring *ring = adev->rings[i];

		if (!ring || !ring->fence_drv.initialized)
			continue;
		if (!ring->no_scheduler)
			drm_sched_fini(&ring->sched);
<<<<<<< HEAD
		r = amdgpu_fence_wait_empty(ring);
		if (r) {
			/* no need to trigger GPU reset as we are unloading */
			amdgpu_fence_driver_force_completion(ring);
		}
=======
		/* You can't wait for HW to signal if it's gone */
		if (!drm_dev_is_unplugged(&adev->ddev))
			r = amdgpu_fence_wait_empty(ring);
		else
			r = -ENODEV;
		/* no need to trigger GPU reset as we are unloading */
		if (r)
			amdgpu_fence_driver_force_completion(ring);

>>>>>>> 7d2a07b7
		if (ring->fence_drv.irq_src)
			amdgpu_irq_put(adev, ring->fence_drv.irq_src,
				       ring->fence_drv.irq_type);

		del_timer_sync(&ring->fence_drv.fallback_timer);
	}
}

void amdgpu_fence_driver_fini_sw(struct amdgpu_device *adev)
{
	unsigned int i, j;

	for (i = 0; i < AMDGPU_MAX_RINGS; i++) {
		struct amdgpu_ring *ring = adev->rings[i];

		if (!ring || !ring->fence_drv.initialized)
			continue;

		for (j = 0; j <= ring->fence_drv.num_fences_mask; ++j)
			dma_fence_put(ring->fence_drv.fences[j]);
		kfree(ring->fence_drv.fences);
		ring->fence_drv.fences = NULL;
		ring->fence_drv.initialized = false;
	}
}

/**
 * amdgpu_fence_driver_suspend - suspend the fence driver
 * for all possible rings.
 *
 * @adev: amdgpu device pointer
 *
 * Suspend the fence driver for all possible rings (all asics).
 */
void amdgpu_fence_driver_suspend(struct amdgpu_device *adev)
{
	int i, r;

	for (i = 0; i < AMDGPU_MAX_RINGS; i++) {
		struct amdgpu_ring *ring = adev->rings[i];
		if (!ring || !ring->fence_drv.initialized)
			continue;

		/* wait for gpu to finish processing current batch */
		r = amdgpu_fence_wait_empty(ring);
		if (r) {
			/* delay GPU reset to resume */
			amdgpu_fence_driver_force_completion(ring);
		}

		/* disable the interrupt */
		if (ring->fence_drv.irq_src)
			amdgpu_irq_put(adev, ring->fence_drv.irq_src,
				       ring->fence_drv.irq_type);
	}
}

/**
 * amdgpu_fence_driver_resume - resume the fence driver
 * for all possible rings.
 *
 * @adev: amdgpu device pointer
 *
 * Resume the fence driver for all possible rings (all asics).
 * Not all asics have all rings, so each asic will only
 * start the fence driver on the rings it has using
 * amdgpu_fence_driver_start_ring().
 * Returns 0 for success.
 */
void amdgpu_fence_driver_resume(struct amdgpu_device *adev)
{
	int i;

	for (i = 0; i < AMDGPU_MAX_RINGS; i++) {
		struct amdgpu_ring *ring = adev->rings[i];
		if (!ring || !ring->fence_drv.initialized)
			continue;

		/* enable the interrupt */
		if (ring->fence_drv.irq_src)
			amdgpu_irq_get(adev, ring->fence_drv.irq_src,
				       ring->fence_drv.irq_type);
	}
}

/**
 * amdgpu_fence_driver_force_completion - force signal latest fence of ring
 *
 * @ring: fence of the ring to signal
 *
 */
void amdgpu_fence_driver_force_completion(struct amdgpu_ring *ring)
{
	amdgpu_fence_write(ring, ring->fence_drv.sync_seq);
	amdgpu_fence_process(ring);
}

/*
 * Common fence implementation
 */

static const char *amdgpu_fence_get_driver_name(struct dma_fence *fence)
{
	return "amdgpu";
}

static const char *amdgpu_fence_get_timeline_name(struct dma_fence *f)
{
	struct amdgpu_fence *fence = to_amdgpu_fence(f);
	return (const char *)fence->ring->name;
}

/**
 * amdgpu_fence_enable_signaling - enable signalling on fence
 * @f: fence
 *
 * This function is called with fence_queue lock held, and adds a callback
 * to fence_queue that checks if this fence is signaled, and if so it
 * signals the fence and removes itself.
 */
static bool amdgpu_fence_enable_signaling(struct dma_fence *f)
{
	struct amdgpu_fence *fence = to_amdgpu_fence(f);
	struct amdgpu_ring *ring = fence->ring;

	if (!timer_pending(&ring->fence_drv.fallback_timer))
		amdgpu_fence_schedule_fallback(ring);

	DMA_FENCE_TRACE(&fence->base, "armed on ring %i!\n", ring->idx);

	return true;
}

/**
 * amdgpu_fence_free - free up the fence memory
 *
 * @rcu: RCU callback head
 *
 * Free up the fence memory after the RCU grace period.
 */
static void amdgpu_fence_free(struct rcu_head *rcu)
{
	struct dma_fence *f = container_of(rcu, struct dma_fence, rcu);
	struct amdgpu_fence *fence = to_amdgpu_fence(f);
	kmem_cache_free(amdgpu_fence_slab, fence);
}

/**
 * amdgpu_fence_release - callback that fence can be freed
 *
 * @f: fence
 *
 * This function is called when the reference count becomes zero.
 * It just RCU schedules freeing up the fence.
 */
static void amdgpu_fence_release(struct dma_fence *f)
{
	call_rcu(&f->rcu, amdgpu_fence_free);
}

static const struct dma_fence_ops amdgpu_fence_ops = {
	.get_driver_name = amdgpu_fence_get_driver_name,
	.get_timeline_name = amdgpu_fence_get_timeline_name,
	.enable_signaling = amdgpu_fence_enable_signaling,
	.release = amdgpu_fence_release,
};

/*
 * Fence debugfs
 */
#if defined(CONFIG_DEBUG_FS)
static int amdgpu_debugfs_fence_info_show(struct seq_file *m, void *unused)
{
	struct amdgpu_device *adev = (struct amdgpu_device *)m->private;
	int i;

	for (i = 0; i < AMDGPU_MAX_RINGS; ++i) {
		struct amdgpu_ring *ring = adev->rings[i];
		if (!ring || !ring->fence_drv.initialized)
			continue;

		amdgpu_fence_process(ring);

		seq_printf(m, "--- ring %d (%s) ---\n", i, ring->name);
		seq_printf(m, "Last signaled fence          0x%08x\n",
			   atomic_read(&ring->fence_drv.last_seq));
		seq_printf(m, "Last emitted                 0x%08x\n",
			   ring->fence_drv.sync_seq);

		if (ring->funcs->type == AMDGPU_RING_TYPE_GFX ||
		    ring->funcs->type == AMDGPU_RING_TYPE_SDMA) {
			seq_printf(m, "Last signaled trailing fence 0x%08x\n",
				   le32_to_cpu(*ring->trail_fence_cpu_addr));
			seq_printf(m, "Last emitted                 0x%08x\n",
				   ring->trail_seq);
		}

		if (ring->funcs->type != AMDGPU_RING_TYPE_GFX)
			continue;

		/* set in CP_VMID_PREEMPT and preemption occurred */
		seq_printf(m, "Last preempted               0x%08x\n",
			   le32_to_cpu(*(ring->fence_drv.cpu_addr + 2)));
		/* set in CP_VMID_RESET and reset occurred */
		seq_printf(m, "Last reset                   0x%08x\n",
			   le32_to_cpu(*(ring->fence_drv.cpu_addr + 4)));
		/* Both preemption and reset occurred */
		seq_printf(m, "Last both                    0x%08x\n",
			   le32_to_cpu(*(ring->fence_drv.cpu_addr + 6)));
	}
	return 0;
}

/*
 * amdgpu_debugfs_gpu_recover - manually trigger a gpu reset & recover
 *
 * Manually trigger a gpu reset at the next fence wait.
 */
static int gpu_recover_get(void *data, u64 *val)
{
<<<<<<< HEAD
	struct drm_info_node *node = (struct drm_info_node *) m->private;
	struct drm_device *dev = node->minor->dev;
	struct amdgpu_device *adev = dev->dev_private;
=======
	struct amdgpu_device *adev = (struct amdgpu_device *)data;
	struct drm_device *dev = adev_to_drm(adev);
>>>>>>> 7d2a07b7
	int r;

	r = pm_runtime_get_sync(dev->dev);
	if (r < 0) {
		pm_runtime_put_autosuspend(dev->dev);
		return 0;
	}
<<<<<<< HEAD
=======

	*val = amdgpu_device_gpu_recover(adev, NULL);
>>>>>>> 7d2a07b7

	pm_runtime_mark_last_busy(dev->dev);
	pm_runtime_put_autosuspend(dev->dev);

	pm_runtime_mark_last_busy(dev->dev);
	pm_runtime_put_autosuspend(dev->dev);

	return 0;
}

DEFINE_SHOW_ATTRIBUTE(amdgpu_debugfs_fence_info);
DEFINE_DEBUGFS_ATTRIBUTE(amdgpu_debugfs_gpu_recover_fops, gpu_recover_get, NULL,
			 "%lld\n");

#endif

void amdgpu_debugfs_fence_init(struct amdgpu_device *adev)
{
#if defined(CONFIG_DEBUG_FS)
<<<<<<< HEAD
	if (amdgpu_sriov_vf(adev))
		return amdgpu_debugfs_add_files(adev, amdgpu_debugfs_fence_list_sriov,
						ARRAY_SIZE(amdgpu_debugfs_fence_list_sriov));
	return amdgpu_debugfs_add_files(adev, amdgpu_debugfs_fence_list,
					ARRAY_SIZE(amdgpu_debugfs_fence_list));
#else
	return 0;
=======
	struct drm_minor *minor = adev_to_drm(adev)->primary;
	struct dentry *root = minor->debugfs_root;

	debugfs_create_file("amdgpu_fence_info", 0444, root, adev,
			    &amdgpu_debugfs_fence_info_fops);

	if (!amdgpu_sriov_vf(adev))
		debugfs_create_file("amdgpu_gpu_recover", 0444, root, adev,
				    &amdgpu_debugfs_gpu_recover_fops);
>>>>>>> 7d2a07b7
#endif
}
<|MERGE_RESOLUTION|>--- conflicted
+++ resolved
@@ -155,11 +155,7 @@
 		       seq);
 	amdgpu_ring_emit_fence(ring, ring->fence_drv.gpu_addr,
 			       seq, flags | AMDGPU_FENCE_FLAG_INT);
-<<<<<<< HEAD
-	pm_runtime_get_noresume(adev->ddev->dev);
-=======
 	pm_runtime_get_noresume(adev_to_drm(adev)->dev);
->>>>>>> 7d2a07b7
 	ptr = &ring->fence_drv.fences[seq & ring->fence_drv.num_fences_mask];
 	if (unlikely(rcu_dereference_protected(*ptr, 1))) {
 		struct dma_fence *old;
@@ -289,13 +285,8 @@
 			BUG();
 
 		dma_fence_put(fence);
-<<<<<<< HEAD
-		pm_runtime_mark_last_busy(adev->ddev->dev);
-		pm_runtime_put_autosuspend(adev->ddev->dev);
-=======
 		pm_runtime_mark_last_busy(adev_to_drm(adev)->dev);
 		pm_runtime_put_autosuspend(adev_to_drm(adev)->dev);
->>>>>>> 7d2a07b7
 	} while (last_seq != seq);
 
 	return true;
@@ -479,26 +470,8 @@
 		return -ENOMEM;
 
 	/* No need to setup the GPU scheduler for rings that don't need it */
-<<<<<<< HEAD
-	if (!ring->no_scheduler) {
-		switch (ring->funcs->type) {
-		case AMDGPU_RING_TYPE_GFX:
-			timeout = adev->gfx_timeout;
-			break;
-		case AMDGPU_RING_TYPE_COMPUTE:
-			timeout = adev->compute_timeout;
-			break;
-		case AMDGPU_RING_TYPE_SDMA:
-			timeout = adev->sdma_timeout;
-			break;
-		default:
-			timeout = adev->video_timeout;
-			break;
-		}
-=======
 	if (ring->no_scheduler)
 		return 0;
->>>>>>> 7d2a07b7
 
 	switch (ring->funcs->type) {
 	case AMDGPU_RING_TYPE_GFX:
@@ -563,13 +536,6 @@
 			continue;
 		if (!ring->no_scheduler)
 			drm_sched_fini(&ring->sched);
-<<<<<<< HEAD
-		r = amdgpu_fence_wait_empty(ring);
-		if (r) {
-			/* no need to trigger GPU reset as we are unloading */
-			amdgpu_fence_driver_force_completion(ring);
-		}
-=======
 		/* You can't wait for HW to signal if it's gone */
 		if (!drm_dev_is_unplugged(&adev->ddev))
 			r = amdgpu_fence_wait_empty(ring);
@@ -579,7 +545,6 @@
 		if (r)
 			amdgpu_fence_driver_force_completion(ring);
 
->>>>>>> 7d2a07b7
 		if (ring->fence_drv.irq_src)
 			amdgpu_irq_put(adev, ring->fence_drv.irq_src,
 				       ring->fence_drv.irq_type);
@@ -800,14 +765,8 @@
  */
 static int gpu_recover_get(void *data, u64 *val)
 {
-<<<<<<< HEAD
-	struct drm_info_node *node = (struct drm_info_node *) m->private;
-	struct drm_device *dev = node->minor->dev;
-	struct amdgpu_device *adev = dev->dev_private;
-=======
 	struct amdgpu_device *adev = (struct amdgpu_device *)data;
 	struct drm_device *dev = adev_to_drm(adev);
->>>>>>> 7d2a07b7
 	int r;
 
 	r = pm_runtime_get_sync(dev->dev);
@@ -815,14 +774,8 @@
 		pm_runtime_put_autosuspend(dev->dev);
 		return 0;
 	}
-<<<<<<< HEAD
-=======
 
 	*val = amdgpu_device_gpu_recover(adev, NULL);
->>>>>>> 7d2a07b7
-
-	pm_runtime_mark_last_busy(dev->dev);
-	pm_runtime_put_autosuspend(dev->dev);
 
 	pm_runtime_mark_last_busy(dev->dev);
 	pm_runtime_put_autosuspend(dev->dev);
@@ -839,15 +792,6 @@
 void amdgpu_debugfs_fence_init(struct amdgpu_device *adev)
 {
 #if defined(CONFIG_DEBUG_FS)
-<<<<<<< HEAD
-	if (amdgpu_sriov_vf(adev))
-		return amdgpu_debugfs_add_files(adev, amdgpu_debugfs_fence_list_sriov,
-						ARRAY_SIZE(amdgpu_debugfs_fence_list_sriov));
-	return amdgpu_debugfs_add_files(adev, amdgpu_debugfs_fence_list,
-					ARRAY_SIZE(amdgpu_debugfs_fence_list));
-#else
-	return 0;
-=======
 	struct drm_minor *minor = adev_to_drm(adev)->primary;
 	struct dentry *root = minor->debugfs_root;
 
@@ -857,6 +801,5 @@
 	if (!amdgpu_sriov_vf(adev))
 		debugfs_create_file("amdgpu_gpu_recover", 0444, root, adev,
 				    &amdgpu_debugfs_gpu_recover_fops);
->>>>>>> 7d2a07b7
 #endif
 }
