/*
 * Copyright 2014 Advanced Micro Devices, Inc.
 *
 * Permission is hereby granted, free of charge, to any person obtaining a
 * copy of this software and associated documentation files (the "Software"),
 * to deal in the Software without restriction, including without limitation
 * the rights to use, copy, modify, merge, publish, distribute, sublicense,
 * and/or sell copies of the Software, and to permit persons to whom the
 * Software is furnished to do so, subject to the following conditions:
 *
 * The above copyright notice and this permission notice shall be included in
 * all copies or substantial portions of the Software.
 *
 * THE SOFTWARE IS PROVIDED "AS IS", WITHOUT WARRANTY OF ANY KIND, EXPRESS OR
 * IMPLIED, INCLUDING BUT NOT LIMITED TO THE WARRANTIES OF MERCHANTABILITY,
 * FITNESS FOR A PARTICULAR PURPOSE AND NONINFRINGEMENT.  IN NO EVENT SHALL
 * THE COPYRIGHT HOLDER(S) OR AUTHOR(S) BE LIABLE FOR ANY CLAIM, DAMAGES OR
 * OTHER LIABILITY, WHETHER IN AN ACTION OF CONTRACT, TORT OR OTHERWISE,
 * ARISING FROM, OUT OF OR IN CONNECTION WITH THE SOFTWARE OR THE USE OR
 * OTHER DEALINGS IN THE SOFTWARE.
 *
 */

#include <drm/drm_fourcc.h>
#include <drm/drm_vblank.h>

#include "amdgpu.h"
#include "amdgpu_pm.h"
#include "amdgpu_i2c.h"
#include "cikd.h"
#include "atom.h"
#include "amdgpu_atombios.h"
#include "atombios_crtc.h"
#include "atombios_encoders.h"
#include "amdgpu_pll.h"
#include "amdgpu_connectors.h"
#include "amdgpu_display.h"
#include "dce_v8_0.h"

#include "dce/dce_8_0_d.h"
#include "dce/dce_8_0_sh_mask.h"

#include "gca/gfx_7_2_enum.h"

#include "gmc/gmc_7_1_d.h"
#include "gmc/gmc_7_1_sh_mask.h"

#include "oss/oss_2_0_d.h"
#include "oss/oss_2_0_sh_mask.h"

static void dce_v8_0_set_display_funcs(struct amdgpu_device *adev);
static void dce_v8_0_set_irq_funcs(struct amdgpu_device *adev);

static const u32 crtc_offsets[6] =
{
	CRTC0_REGISTER_OFFSET,
	CRTC1_REGISTER_OFFSET,
	CRTC2_REGISTER_OFFSET,
	CRTC3_REGISTER_OFFSET,
	CRTC4_REGISTER_OFFSET,
	CRTC5_REGISTER_OFFSET
};

static const u32 hpd_offsets[] =
{
	HPD0_REGISTER_OFFSET,
	HPD1_REGISTER_OFFSET,
	HPD2_REGISTER_OFFSET,
	HPD3_REGISTER_OFFSET,
	HPD4_REGISTER_OFFSET,
	HPD5_REGISTER_OFFSET
};

static const uint32_t dig_offsets[] = {
	CRTC0_REGISTER_OFFSET,
	CRTC1_REGISTER_OFFSET,
	CRTC2_REGISTER_OFFSET,
	CRTC3_REGISTER_OFFSET,
	CRTC4_REGISTER_OFFSET,
	CRTC5_REGISTER_OFFSET,
	(0x13830 - 0x7030) >> 2,
};

static const struct {
	uint32_t	reg;
	uint32_t	vblank;
	uint32_t	vline;
	uint32_t	hpd;

} interrupt_status_offsets[6] = { {
	.reg = mmDISP_INTERRUPT_STATUS,
	.vblank = DISP_INTERRUPT_STATUS__LB_D1_VBLANK_INTERRUPT_MASK,
	.vline = DISP_INTERRUPT_STATUS__LB_D1_VLINE_INTERRUPT_MASK,
	.hpd = DISP_INTERRUPT_STATUS__DC_HPD1_INTERRUPT_MASK
}, {
	.reg = mmDISP_INTERRUPT_STATUS_CONTINUE,
	.vblank = DISP_INTERRUPT_STATUS_CONTINUE__LB_D2_VBLANK_INTERRUPT_MASK,
	.vline = DISP_INTERRUPT_STATUS_CONTINUE__LB_D2_VLINE_INTERRUPT_MASK,
	.hpd = DISP_INTERRUPT_STATUS_CONTINUE__DC_HPD2_INTERRUPT_MASK
}, {
	.reg = mmDISP_INTERRUPT_STATUS_CONTINUE2,
	.vblank = DISP_INTERRUPT_STATUS_CONTINUE2__LB_D3_VBLANK_INTERRUPT_MASK,
	.vline = DISP_INTERRUPT_STATUS_CONTINUE2__LB_D3_VLINE_INTERRUPT_MASK,
	.hpd = DISP_INTERRUPT_STATUS_CONTINUE2__DC_HPD3_INTERRUPT_MASK
}, {
	.reg = mmDISP_INTERRUPT_STATUS_CONTINUE3,
	.vblank = DISP_INTERRUPT_STATUS_CONTINUE3__LB_D4_VBLANK_INTERRUPT_MASK,
	.vline = DISP_INTERRUPT_STATUS_CONTINUE3__LB_D4_VLINE_INTERRUPT_MASK,
	.hpd = DISP_INTERRUPT_STATUS_CONTINUE3__DC_HPD4_INTERRUPT_MASK
}, {
	.reg = mmDISP_INTERRUPT_STATUS_CONTINUE4,
	.vblank = DISP_INTERRUPT_STATUS_CONTINUE4__LB_D5_VBLANK_INTERRUPT_MASK,
	.vline = DISP_INTERRUPT_STATUS_CONTINUE4__LB_D5_VLINE_INTERRUPT_MASK,
	.hpd = DISP_INTERRUPT_STATUS_CONTINUE4__DC_HPD5_INTERRUPT_MASK
}, {
	.reg = mmDISP_INTERRUPT_STATUS_CONTINUE5,
	.vblank = DISP_INTERRUPT_STATUS_CONTINUE5__LB_D6_VBLANK_INTERRUPT_MASK,
	.vline = DISP_INTERRUPT_STATUS_CONTINUE5__LB_D6_VLINE_INTERRUPT_MASK,
	.hpd = DISP_INTERRUPT_STATUS_CONTINUE5__DC_HPD6_INTERRUPT_MASK
} };

static u32 dce_v8_0_audio_endpt_rreg(struct amdgpu_device *adev,
				     u32 block_offset, u32 reg)
{
	unsigned long flags;
	u32 r;

	spin_lock_irqsave(&adev->audio_endpt_idx_lock, flags);
	WREG32(mmAZALIA_F0_CODEC_ENDPOINT_INDEX + block_offset, reg);
	r = RREG32(mmAZALIA_F0_CODEC_ENDPOINT_DATA + block_offset);
	spin_unlock_irqrestore(&adev->audio_endpt_idx_lock, flags);

	return r;
}

static void dce_v8_0_audio_endpt_wreg(struct amdgpu_device *adev,
				      u32 block_offset, u32 reg, u32 v)
{
	unsigned long flags;

	spin_lock_irqsave(&adev->audio_endpt_idx_lock, flags);
	WREG32(mmAZALIA_F0_CODEC_ENDPOINT_INDEX + block_offset, reg);
	WREG32(mmAZALIA_F0_CODEC_ENDPOINT_DATA + block_offset, v);
	spin_unlock_irqrestore(&adev->audio_endpt_idx_lock, flags);
}

static u32 dce_v8_0_vblank_get_counter(struct amdgpu_device *adev, int crtc)
{
	if (crtc >= adev->mode_info.num_crtc)
		return 0;
	else
		return RREG32(mmCRTC_STATUS_FRAME_COUNT + crtc_offsets[crtc]);
}

static void dce_v8_0_pageflip_interrupt_init(struct amdgpu_device *adev)
{
	unsigned i;

	/* Enable pflip interrupts */
	for (i = 0; i < adev->mode_info.num_crtc; i++)
		amdgpu_irq_get(adev, &adev->pageflip_irq, i);
}

static void dce_v8_0_pageflip_interrupt_fini(struct amdgpu_device *adev)
{
	unsigned i;

	/* Disable pflip interrupts */
	for (i = 0; i < adev->mode_info.num_crtc; i++)
		amdgpu_irq_put(adev, &adev->pageflip_irq, i);
}

/**
 * dce_v8_0_page_flip - pageflip callback.
 *
 * @adev: amdgpu_device pointer
 * @crtc_id: crtc to cleanup pageflip on
 * @crtc_base: new address of the crtc (GPU MC address)
 * @async: asynchronous flip
 *
 * Triggers the actual pageflip by updating the primary
 * surface base address.
 */
static void dce_v8_0_page_flip(struct amdgpu_device *adev,
			       int crtc_id, u64 crtc_base, bool async)
{
	struct amdgpu_crtc *amdgpu_crtc = adev->mode_info.crtcs[crtc_id];
	struct drm_framebuffer *fb = amdgpu_crtc->base.primary->fb;

	/* flip at hsync for async, default is vsync */
	WREG32(mmGRPH_FLIP_CONTROL + amdgpu_crtc->crtc_offset, async ?
	       GRPH_FLIP_CONTROL__GRPH_SURFACE_UPDATE_H_RETRACE_EN_MASK : 0);
	/* update pitch */
	WREG32(mmGRPH_PITCH + amdgpu_crtc->crtc_offset,
	       fb->pitches[0] / fb->format->cpp[0]);
	/* update the primary scanout addresses */
	WREG32(mmGRPH_PRIMARY_SURFACE_ADDRESS_HIGH + amdgpu_crtc->crtc_offset,
	       upper_32_bits(crtc_base));
	/* writing to the low address triggers the update */
	WREG32(mmGRPH_PRIMARY_SURFACE_ADDRESS + amdgpu_crtc->crtc_offset,
	       lower_32_bits(crtc_base));
	/* post the write */
	RREG32(mmGRPH_PRIMARY_SURFACE_ADDRESS + amdgpu_crtc->crtc_offset);
}

static int dce_v8_0_crtc_get_scanoutpos(struct amdgpu_device *adev, int crtc,
					u32 *vbl, u32 *position)
{
	if ((crtc < 0) || (crtc >= adev->mode_info.num_crtc))
		return -EINVAL;

	*vbl = RREG32(mmCRTC_V_BLANK_START_END + crtc_offsets[crtc]);
	*position = RREG32(mmCRTC_STATUS_POSITION + crtc_offsets[crtc]);

	return 0;
}

/**
 * dce_v8_0_hpd_sense - hpd sense callback.
 *
 * @adev: amdgpu_device pointer
 * @hpd: hpd (hotplug detect) pin
 *
 * Checks if a digital monitor is connected (evergreen+).
 * Returns true if connected, false if not connected.
 */
static bool dce_v8_0_hpd_sense(struct amdgpu_device *adev,
			       enum amdgpu_hpd_id hpd)
{
	bool connected = false;

	if (hpd >= adev->mode_info.num_hpd)
		return connected;

	if (RREG32(mmDC_HPD1_INT_STATUS + hpd_offsets[hpd]) &
	    DC_HPD1_INT_STATUS__DC_HPD1_SENSE_MASK)
		connected = true;

	return connected;
}

/**
 * dce_v8_0_hpd_set_polarity - hpd set polarity callback.
 *
 * @adev: amdgpu_device pointer
 * @hpd: hpd (hotplug detect) pin
 *
 * Set the polarity of the hpd pin (evergreen+).
 */
static void dce_v8_0_hpd_set_polarity(struct amdgpu_device *adev,
				      enum amdgpu_hpd_id hpd)
{
	u32 tmp;
	bool connected = dce_v8_0_hpd_sense(adev, hpd);

	if (hpd >= adev->mode_info.num_hpd)
		return;

	tmp = RREG32(mmDC_HPD1_INT_CONTROL + hpd_offsets[hpd]);
	if (connected)
		tmp &= ~DC_HPD1_INT_CONTROL__DC_HPD1_INT_POLARITY_MASK;
	else
		tmp |= DC_HPD1_INT_CONTROL__DC_HPD1_INT_POLARITY_MASK;
	WREG32(mmDC_HPD1_INT_CONTROL + hpd_offsets[hpd], tmp);
}

/**
 * dce_v8_0_hpd_init - hpd setup callback.
 *
 * @adev: amdgpu_device pointer
 *
 * Setup the hpd pins used by the card (evergreen+).
 * Enable the pin, set the polarity, and enable the hpd interrupts.
 */
static void dce_v8_0_hpd_init(struct amdgpu_device *adev)
{
	struct drm_device *dev = adev_to_drm(adev);
	struct drm_connector *connector;
	struct drm_connector_list_iter iter;
	u32 tmp;

	drm_connector_list_iter_begin(dev, &iter);
	drm_for_each_connector_iter(connector, &iter) {
		struct amdgpu_connector *amdgpu_connector = to_amdgpu_connector(connector);

		if (amdgpu_connector->hpd.hpd >= adev->mode_info.num_hpd)
			continue;

		tmp = RREG32(mmDC_HPD1_CONTROL + hpd_offsets[amdgpu_connector->hpd.hpd]);
		tmp |= DC_HPD1_CONTROL__DC_HPD1_EN_MASK;
		WREG32(mmDC_HPD1_CONTROL + hpd_offsets[amdgpu_connector->hpd.hpd], tmp);

		if (connector->connector_type == DRM_MODE_CONNECTOR_eDP ||
		    connector->connector_type == DRM_MODE_CONNECTOR_LVDS) {
			/* don't try to enable hpd on eDP or LVDS avoid breaking the
			 * aux dp channel on imac and help (but not completely fix)
			 * https://bugzilla.redhat.com/show_bug.cgi?id=726143
			 * also avoid interrupt storms during dpms.
			 */
			tmp = RREG32(mmDC_HPD1_INT_CONTROL + hpd_offsets[amdgpu_connector->hpd.hpd]);
			tmp &= ~DC_HPD1_INT_CONTROL__DC_HPD1_INT_EN_MASK;
			WREG32(mmDC_HPD1_INT_CONTROL + hpd_offsets[amdgpu_connector->hpd.hpd], tmp);
			continue;
		}

		dce_v8_0_hpd_set_polarity(adev, amdgpu_connector->hpd.hpd);
		amdgpu_irq_get(adev, &adev->hpd_irq, amdgpu_connector->hpd.hpd);
	}
	drm_connector_list_iter_end(&iter);
}

/**
 * dce_v8_0_hpd_fini - hpd tear down callback.
 *
 * @adev: amdgpu_device pointer
 *
 * Tear down the hpd pins used by the card (evergreen+).
 * Disable the hpd interrupts.
 */
static void dce_v8_0_hpd_fini(struct amdgpu_device *adev)
{
	struct drm_device *dev = adev_to_drm(adev);
	struct drm_connector *connector;
	struct drm_connector_list_iter iter;
	u32 tmp;

	drm_connector_list_iter_begin(dev, &iter);
	drm_for_each_connector_iter(connector, &iter) {
		struct amdgpu_connector *amdgpu_connector = to_amdgpu_connector(connector);

		if (amdgpu_connector->hpd.hpd >= adev->mode_info.num_hpd)
			continue;

		tmp = RREG32(mmDC_HPD1_CONTROL + hpd_offsets[amdgpu_connector->hpd.hpd]);
		tmp &= ~DC_HPD1_CONTROL__DC_HPD1_EN_MASK;
		WREG32(mmDC_HPD1_CONTROL + hpd_offsets[amdgpu_connector->hpd.hpd], 0);

		amdgpu_irq_put(adev, &adev->hpd_irq, amdgpu_connector->hpd.hpd);
	}
	drm_connector_list_iter_end(&iter);
}

static u32 dce_v8_0_hpd_get_gpio_reg(struct amdgpu_device *adev)
{
	return mmDC_GPIO_HPD_A;
}

static bool dce_v8_0_is_display_hung(struct amdgpu_device *adev)
{
	u32 crtc_hung = 0;
	u32 crtc_status[6];
	u32 i, j, tmp;

	for (i = 0; i < adev->mode_info.num_crtc; i++) {
		if (RREG32(mmCRTC_CONTROL + crtc_offsets[i]) & CRTC_CONTROL__CRTC_MASTER_EN_MASK) {
			crtc_status[i] = RREG32(mmCRTC_STATUS_HV_COUNT + crtc_offsets[i]);
			crtc_hung |= (1 << i);
		}
	}

	for (j = 0; j < 10; j++) {
		for (i = 0; i < adev->mode_info.num_crtc; i++) {
			if (crtc_hung & (1 << i)) {
				tmp = RREG32(mmCRTC_STATUS_HV_COUNT + crtc_offsets[i]);
				if (tmp != crtc_status[i])
					crtc_hung &= ~(1 << i);
			}
		}
		if (crtc_hung == 0)
			return false;
		udelay(100);
	}

	return true;
}

static void dce_v8_0_set_vga_render_state(struct amdgpu_device *adev,
					  bool render)
{
	u32 tmp;

	/* Lockout access through VGA aperture*/
	tmp = RREG32(mmVGA_HDP_CONTROL);
	if (render)
		tmp = REG_SET_FIELD(tmp, VGA_HDP_CONTROL, VGA_MEMORY_DISABLE, 0);
	else
		tmp = REG_SET_FIELD(tmp, VGA_HDP_CONTROL, VGA_MEMORY_DISABLE, 1);
	WREG32(mmVGA_HDP_CONTROL, tmp);

	/* disable VGA render */
	tmp = RREG32(mmVGA_RENDER_CONTROL);
	if (render)
		tmp = REG_SET_FIELD(tmp, VGA_RENDER_CONTROL, VGA_VSTATUS_CNTL, 1);
	else
		tmp = REG_SET_FIELD(tmp, VGA_RENDER_CONTROL, VGA_VSTATUS_CNTL, 0);
	WREG32(mmVGA_RENDER_CONTROL, tmp);
}

static int dce_v8_0_get_num_crtc(struct amdgpu_device *adev)
{
	int num_crtc = 0;

	switch (adev->asic_type) {
	case CHIP_BONAIRE:
	case CHIP_HAWAII:
		num_crtc = 6;
		break;
	case CHIP_KAVERI:
		num_crtc = 4;
		break;
	case CHIP_KABINI:
	case CHIP_MULLINS:
		num_crtc = 2;
		break;
	default:
		num_crtc = 0;
	}
	return num_crtc;
}

void dce_v8_0_disable_dce(struct amdgpu_device *adev)
{
	/*Disable VGA render and enabled crtc, if has DCE engine*/
	if (amdgpu_atombios_has_dce_engine_info(adev)) {
		u32 tmp;
		int crtc_enabled, i;

		dce_v8_0_set_vga_render_state(adev, false);

		/*Disable crtc*/
		for (i = 0; i < dce_v8_0_get_num_crtc(adev); i++) {
			crtc_enabled = REG_GET_FIELD(RREG32(mmCRTC_CONTROL + crtc_offsets[i]),
									 CRTC_CONTROL, CRTC_MASTER_EN);
			if (crtc_enabled) {
				WREG32(mmCRTC_UPDATE_LOCK + crtc_offsets[i], 1);
				tmp = RREG32(mmCRTC_CONTROL + crtc_offsets[i]);
				tmp = REG_SET_FIELD(tmp, CRTC_CONTROL, CRTC_MASTER_EN, 0);
				WREG32(mmCRTC_CONTROL + crtc_offsets[i], tmp);
				WREG32(mmCRTC_UPDATE_LOCK + crtc_offsets[i], 0);
			}
		}
	}
}

static void dce_v8_0_program_fmt(struct drm_encoder *encoder)
{
	struct drm_device *dev = encoder->dev;
	struct amdgpu_device *adev = drm_to_adev(dev);
	struct amdgpu_encoder *amdgpu_encoder = to_amdgpu_encoder(encoder);
	struct amdgpu_crtc *amdgpu_crtc = to_amdgpu_crtc(encoder->crtc);
	struct drm_connector *connector = amdgpu_get_connector_for_encoder(encoder);
	int bpc = 0;
	u32 tmp = 0;
	enum amdgpu_connector_dither dither = AMDGPU_FMT_DITHER_DISABLE;

	if (connector) {
		struct amdgpu_connector *amdgpu_connector = to_amdgpu_connector(connector);
		bpc = amdgpu_connector_get_monitor_bpc(connector);
		dither = amdgpu_connector->dither;
	}

	/* LVDS/eDP FMT is set up by atom */
	if (amdgpu_encoder->devices & ATOM_DEVICE_LCD_SUPPORT)
		return;

	/* not needed for analog */
	if ((amdgpu_encoder->encoder_id == ENCODER_OBJECT_ID_INTERNAL_KLDSCP_DAC1) ||
	    (amdgpu_encoder->encoder_id == ENCODER_OBJECT_ID_INTERNAL_KLDSCP_DAC2))
		return;

	if (bpc == 0)
		return;

	switch (bpc) {
	case 6:
		if (dither == AMDGPU_FMT_DITHER_ENABLE)
			/* XXX sort out optimal dither settings */
			tmp |= (FMT_BIT_DEPTH_CONTROL__FMT_FRAME_RANDOM_ENABLE_MASK |
				FMT_BIT_DEPTH_CONTROL__FMT_HIGHPASS_RANDOM_ENABLE_MASK |
				FMT_BIT_DEPTH_CONTROL__FMT_SPATIAL_DITHER_EN_MASK |
				(0 << FMT_BIT_DEPTH_CONTROL__FMT_SPATIAL_DITHER_DEPTH__SHIFT));
		else
			tmp |= (FMT_BIT_DEPTH_CONTROL__FMT_TRUNCATE_EN_MASK |
			(0 << FMT_BIT_DEPTH_CONTROL__FMT_TRUNCATE_DEPTH__SHIFT));
		break;
	case 8:
		if (dither == AMDGPU_FMT_DITHER_ENABLE)
			/* XXX sort out optimal dither settings */
			tmp |= (FMT_BIT_DEPTH_CONTROL__FMT_FRAME_RANDOM_ENABLE_MASK |
				FMT_BIT_DEPTH_CONTROL__FMT_HIGHPASS_RANDOM_ENABLE_MASK |
				FMT_BIT_DEPTH_CONTROL__FMT_RGB_RANDOM_ENABLE_MASK |
				FMT_BIT_DEPTH_CONTROL__FMT_SPATIAL_DITHER_EN_MASK |
				(1 << FMT_BIT_DEPTH_CONTROL__FMT_SPATIAL_DITHER_DEPTH__SHIFT));
		else
			tmp |= (FMT_BIT_DEPTH_CONTROL__FMT_TRUNCATE_EN_MASK |
			(1 << FMT_BIT_DEPTH_CONTROL__FMT_TRUNCATE_DEPTH__SHIFT));
		break;
	case 10:
		if (dither == AMDGPU_FMT_DITHER_ENABLE)
			/* XXX sort out optimal dither settings */
			tmp |= (FMT_BIT_DEPTH_CONTROL__FMT_FRAME_RANDOM_ENABLE_MASK |
				FMT_BIT_DEPTH_CONTROL__FMT_HIGHPASS_RANDOM_ENABLE_MASK |
				FMT_BIT_DEPTH_CONTROL__FMT_RGB_RANDOM_ENABLE_MASK |
				FMT_BIT_DEPTH_CONTROL__FMT_SPATIAL_DITHER_EN_MASK |
				(2 << FMT_BIT_DEPTH_CONTROL__FMT_SPATIAL_DITHER_DEPTH__SHIFT));
		else
			tmp |= (FMT_BIT_DEPTH_CONTROL__FMT_TRUNCATE_EN_MASK |
			(2 << FMT_BIT_DEPTH_CONTROL__FMT_TRUNCATE_DEPTH__SHIFT));
		break;
	default:
		/* not needed */
		break;
	}

	WREG32(mmFMT_BIT_DEPTH_CONTROL + amdgpu_crtc->crtc_offset, tmp);
}


/* display watermark setup */
/**
 * dce_v8_0_line_buffer_adjust - Set up the line buffer
 *
 * @adev: amdgpu_device pointer
 * @amdgpu_crtc: the selected display controller
 * @mode: the current display mode on the selected display
 * controller
 *
 * Setup up the line buffer allocation for
 * the selected display controller (CIK).
 * Returns the line buffer size in pixels.
 */
static u32 dce_v8_0_line_buffer_adjust(struct amdgpu_device *adev,
				       struct amdgpu_crtc *amdgpu_crtc,
				       struct drm_display_mode *mode)
{
	u32 tmp, buffer_alloc, i;
	u32 pipe_offset = amdgpu_crtc->crtc_id * 0x8;
	/*
	 * Line Buffer Setup
	 * There are 6 line buffers, one for each display controllers.
	 * There are 3 partitions per LB. Select the number of partitions
	 * to enable based on the display width.  For display widths larger
	 * than 4096, you need use to use 2 display controllers and combine
	 * them using the stereo blender.
	 */
	if (amdgpu_crtc->base.enabled && mode) {
		if (mode->crtc_hdisplay < 1920) {
			tmp = 1;
			buffer_alloc = 2;
		} else if (mode->crtc_hdisplay < 2560) {
			tmp = 2;
			buffer_alloc = 2;
		} else if (mode->crtc_hdisplay < 4096) {
			tmp = 0;
			buffer_alloc = (adev->flags & AMD_IS_APU) ? 2 : 4;
		} else {
			DRM_DEBUG_KMS("Mode too big for LB!\n");
			tmp = 0;
			buffer_alloc = (adev->flags & AMD_IS_APU) ? 2 : 4;
		}
	} else {
		tmp = 1;
		buffer_alloc = 0;
	}

	WREG32(mmLB_MEMORY_CTRL + amdgpu_crtc->crtc_offset,
	      (tmp << LB_MEMORY_CTRL__LB_MEMORY_CONFIG__SHIFT) |
	      (0x6B0 << LB_MEMORY_CTRL__LB_MEMORY_SIZE__SHIFT));

	WREG32(mmPIPE0_DMIF_BUFFER_CONTROL + pipe_offset,
	       (buffer_alloc << PIPE0_DMIF_BUFFER_CONTROL__DMIF_BUFFERS_ALLOCATED__SHIFT));
	for (i = 0; i < adev->usec_timeout; i++) {
		if (RREG32(mmPIPE0_DMIF_BUFFER_CONTROL + pipe_offset) &
		    PIPE0_DMIF_BUFFER_CONTROL__DMIF_BUFFERS_ALLOCATION_COMPLETED_MASK)
			break;
		udelay(1);
	}

	if (amdgpu_crtc->base.enabled && mode) {
		switch (tmp) {
		case 0:
		default:
			return 4096 * 2;
		case 1:
			return 1920 * 2;
		case 2:
			return 2560 * 2;
		}
	}

	/* controller not enabled, so no lb used */
	return 0;
}

/**
 * cik_get_number_of_dram_channels - get the number of dram channels
 *
 * @adev: amdgpu_device pointer
 *
 * Look up the number of video ram channels (CIK).
 * Used for display watermark bandwidth calculations
 * Returns the number of dram channels
 */
static u32 cik_get_number_of_dram_channels(struct amdgpu_device *adev)
{
	u32 tmp = RREG32(mmMC_SHARED_CHMAP);

	switch ((tmp & MC_SHARED_CHMAP__NOOFCHAN_MASK) >> MC_SHARED_CHMAP__NOOFCHAN__SHIFT) {
	case 0:
	default:
		return 1;
	case 1:
		return 2;
	case 2:
		return 4;
	case 3:
		return 8;
	case 4:
		return 3;
	case 5:
		return 6;
	case 6:
		return 10;
	case 7:
		return 12;
	case 8:
		return 16;
	}
}

struct dce8_wm_params {
	u32 dram_channels; /* number of dram channels */
	u32 yclk;          /* bandwidth per dram data pin in kHz */
	u32 sclk;          /* engine clock in kHz */
	u32 disp_clk;      /* display clock in kHz */
	u32 src_width;     /* viewport width */
	u32 active_time;   /* active display time in ns */
	u32 blank_time;    /* blank time in ns */
	bool interlaced;    /* mode is interlaced */
	fixed20_12 vsc;    /* vertical scale ratio */
	u32 num_heads;     /* number of active crtcs */
	u32 bytes_per_pixel; /* bytes per pixel display + overlay */
	u32 lb_size;       /* line buffer allocated to pipe */
	u32 vtaps;         /* vertical scaler taps */
};

/**
 * dce_v8_0_dram_bandwidth - get the dram bandwidth
 *
 * @wm: watermark calculation data
 *
 * Calculate the raw dram bandwidth (CIK).
 * Used for display watermark bandwidth calculations
 * Returns the dram bandwidth in MBytes/s
 */
static u32 dce_v8_0_dram_bandwidth(struct dce8_wm_params *wm)
{
	/* Calculate raw DRAM Bandwidth */
	fixed20_12 dram_efficiency; /* 0.7 */
	fixed20_12 yclk, dram_channels, bandwidth;
	fixed20_12 a;

	a.full = dfixed_const(1000);
	yclk.full = dfixed_const(wm->yclk);
	yclk.full = dfixed_div(yclk, a);
	dram_channels.full = dfixed_const(wm->dram_channels * 4);
	a.full = dfixed_const(10);
	dram_efficiency.full = dfixed_const(7);
	dram_efficiency.full = dfixed_div(dram_efficiency, a);
	bandwidth.full = dfixed_mul(dram_channels, yclk);
	bandwidth.full = dfixed_mul(bandwidth, dram_efficiency);

	return dfixed_trunc(bandwidth);
}

/**
 * dce_v8_0_dram_bandwidth_for_display - get the dram bandwidth for display
 *
 * @wm: watermark calculation data
 *
 * Calculate the dram bandwidth used for display (CIK).
 * Used for display watermark bandwidth calculations
 * Returns the dram bandwidth for display in MBytes/s
 */
static u32 dce_v8_0_dram_bandwidth_for_display(struct dce8_wm_params *wm)
{
	/* Calculate DRAM Bandwidth and the part allocated to display. */
	fixed20_12 disp_dram_allocation; /* 0.3 to 0.7 */
	fixed20_12 yclk, dram_channels, bandwidth;
	fixed20_12 a;

	a.full = dfixed_const(1000);
	yclk.full = dfixed_const(wm->yclk);
	yclk.full = dfixed_div(yclk, a);
	dram_channels.full = dfixed_const(wm->dram_channels * 4);
	a.full = dfixed_const(10);
	disp_dram_allocation.full = dfixed_const(3); /* XXX worse case value 0.3 */
	disp_dram_allocation.full = dfixed_div(disp_dram_allocation, a);
	bandwidth.full = dfixed_mul(dram_channels, yclk);
	bandwidth.full = dfixed_mul(bandwidth, disp_dram_allocation);

	return dfixed_trunc(bandwidth);
}

/**
 * dce_v8_0_data_return_bandwidth - get the data return bandwidth
 *
 * @wm: watermark calculation data
 *
 * Calculate the data return bandwidth used for display (CIK).
 * Used for display watermark bandwidth calculations
 * Returns the data return bandwidth in MBytes/s
 */
static u32 dce_v8_0_data_return_bandwidth(struct dce8_wm_params *wm)
{
	/* Calculate the display Data return Bandwidth */
	fixed20_12 return_efficiency; /* 0.8 */
	fixed20_12 sclk, bandwidth;
	fixed20_12 a;

	a.full = dfixed_const(1000);
	sclk.full = dfixed_const(wm->sclk);
	sclk.full = dfixed_div(sclk, a);
	a.full = dfixed_const(10);
	return_efficiency.full = dfixed_const(8);
	return_efficiency.full = dfixed_div(return_efficiency, a);
	a.full = dfixed_const(32);
	bandwidth.full = dfixed_mul(a, sclk);
	bandwidth.full = dfixed_mul(bandwidth, return_efficiency);

	return dfixed_trunc(bandwidth);
}

/**
 * dce_v8_0_dmif_request_bandwidth - get the dmif bandwidth
 *
 * @wm: watermark calculation data
 *
 * Calculate the dmif bandwidth used for display (CIK).
 * Used for display watermark bandwidth calculations
 * Returns the dmif bandwidth in MBytes/s
 */
static u32 dce_v8_0_dmif_request_bandwidth(struct dce8_wm_params *wm)
{
	/* Calculate the DMIF Request Bandwidth */
	fixed20_12 disp_clk_request_efficiency; /* 0.8 */
	fixed20_12 disp_clk, bandwidth;
	fixed20_12 a, b;

	a.full = dfixed_const(1000);
	disp_clk.full = dfixed_const(wm->disp_clk);
	disp_clk.full = dfixed_div(disp_clk, a);
	a.full = dfixed_const(32);
	b.full = dfixed_mul(a, disp_clk);

	a.full = dfixed_const(10);
	disp_clk_request_efficiency.full = dfixed_const(8);
	disp_clk_request_efficiency.full = dfixed_div(disp_clk_request_efficiency, a);

	bandwidth.full = dfixed_mul(b, disp_clk_request_efficiency);

	return dfixed_trunc(bandwidth);
}

/**
 * dce_v8_0_available_bandwidth - get the min available bandwidth
 *
 * @wm: watermark calculation data
 *
 * Calculate the min available bandwidth used for display (CIK).
 * Used for display watermark bandwidth calculations
 * Returns the min available bandwidth in MBytes/s
 */
static u32 dce_v8_0_available_bandwidth(struct dce8_wm_params *wm)
{
	/* Calculate the Available bandwidth. Display can use this temporarily but not in average. */
	u32 dram_bandwidth = dce_v8_0_dram_bandwidth(wm);
	u32 data_return_bandwidth = dce_v8_0_data_return_bandwidth(wm);
	u32 dmif_req_bandwidth = dce_v8_0_dmif_request_bandwidth(wm);

	return min(dram_bandwidth, min(data_return_bandwidth, dmif_req_bandwidth));
}

/**
 * dce_v8_0_average_bandwidth - get the average available bandwidth
 *
 * @wm: watermark calculation data
 *
 * Calculate the average available bandwidth used for display (CIK).
 * Used for display watermark bandwidth calculations
 * Returns the average available bandwidth in MBytes/s
 */
static u32 dce_v8_0_average_bandwidth(struct dce8_wm_params *wm)
{
	/* Calculate the display mode Average Bandwidth
	 * DisplayMode should contain the source and destination dimensions,
	 * timing, etc.
	 */
	fixed20_12 bpp;
	fixed20_12 line_time;
	fixed20_12 src_width;
	fixed20_12 bandwidth;
	fixed20_12 a;

	a.full = dfixed_const(1000);
	line_time.full = dfixed_const(wm->active_time + wm->blank_time);
	line_time.full = dfixed_div(line_time, a);
	bpp.full = dfixed_const(wm->bytes_per_pixel);
	src_width.full = dfixed_const(wm->src_width);
	bandwidth.full = dfixed_mul(src_width, bpp);
	bandwidth.full = dfixed_mul(bandwidth, wm->vsc);
	bandwidth.full = dfixed_div(bandwidth, line_time);

	return dfixed_trunc(bandwidth);
}

/**
 * dce_v8_0_latency_watermark - get the latency watermark
 *
 * @wm: watermark calculation data
 *
 * Calculate the latency watermark (CIK).
 * Used for display watermark bandwidth calculations
 * Returns the latency watermark in ns
 */
static u32 dce_v8_0_latency_watermark(struct dce8_wm_params *wm)
{
	/* First calculate the latency in ns */
	u32 mc_latency = 2000; /* 2000 ns. */
	u32 available_bandwidth = dce_v8_0_available_bandwidth(wm);
	u32 worst_chunk_return_time = (512 * 8 * 1000) / available_bandwidth;
	u32 cursor_line_pair_return_time = (128 * 4 * 1000) / available_bandwidth;
	u32 dc_latency = 40000000 / wm->disp_clk; /* dc pipe latency */
	u32 other_heads_data_return_time = ((wm->num_heads + 1) * worst_chunk_return_time) +
		(wm->num_heads * cursor_line_pair_return_time);
	u32 latency = mc_latency + other_heads_data_return_time + dc_latency;
	u32 max_src_lines_per_dst_line, lb_fill_bw, line_fill_time;
	u32 tmp, dmif_size = 12288;
	fixed20_12 a, b, c;

	if (wm->num_heads == 0)
		return 0;

	a.full = dfixed_const(2);
	b.full = dfixed_const(1);
	if ((wm->vsc.full > a.full) ||
	    ((wm->vsc.full > b.full) && (wm->vtaps >= 3)) ||
	    (wm->vtaps >= 5) ||
	    ((wm->vsc.full >= a.full) && wm->interlaced))
		max_src_lines_per_dst_line = 4;
	else
		max_src_lines_per_dst_line = 2;

	a.full = dfixed_const(available_bandwidth);
	b.full = dfixed_const(wm->num_heads);
	a.full = dfixed_div(a, b);
	tmp = div_u64((u64) dmif_size * (u64) wm->disp_clk, mc_latency + 512);
	tmp = min(dfixed_trunc(a), tmp);

	lb_fill_bw = min(tmp, wm->disp_clk * wm->bytes_per_pixel / 1000);

	a.full = dfixed_const(max_src_lines_per_dst_line * wm->src_width * wm->bytes_per_pixel);
	b.full = dfixed_const(1000);
	c.full = dfixed_const(lb_fill_bw);
	b.full = dfixed_div(c, b);
	a.full = dfixed_div(a, b);
	line_fill_time = dfixed_trunc(a);

	if (line_fill_time < wm->active_time)
		return latency;
	else
		return latency + (line_fill_time - wm->active_time);

}

/**
 * dce_v8_0_average_bandwidth_vs_dram_bandwidth_for_display - check
 * average and available dram bandwidth
 *
 * @wm: watermark calculation data
 *
 * Check if the display average bandwidth fits in the display
 * dram bandwidth (CIK).
 * Used for display watermark bandwidth calculations
 * Returns true if the display fits, false if not.
 */
static bool dce_v8_0_average_bandwidth_vs_dram_bandwidth_for_display(struct dce8_wm_params *wm)
{
	if (dce_v8_0_average_bandwidth(wm) <=
	    (dce_v8_0_dram_bandwidth_for_display(wm) / wm->num_heads))
		return true;
	else
		return false;
}

/**
 * dce_v8_0_average_bandwidth_vs_available_bandwidth - check
 * average and available bandwidth
 *
 * @wm: watermark calculation data
 *
 * Check if the display average bandwidth fits in the display
 * available bandwidth (CIK).
 * Used for display watermark bandwidth calculations
 * Returns true if the display fits, false if not.
 */
static bool dce_v8_0_average_bandwidth_vs_available_bandwidth(struct dce8_wm_params *wm)
{
	if (dce_v8_0_average_bandwidth(wm) <=
	    (dce_v8_0_available_bandwidth(wm) / wm->num_heads))
		return true;
	else
		return false;
}

/**
 * dce_v8_0_check_latency_hiding - check latency hiding
 *
 * @wm: watermark calculation data
 *
 * Check latency hiding (CIK).
 * Used for display watermark bandwidth calculations
 * Returns true if the display fits, false if not.
 */
static bool dce_v8_0_check_latency_hiding(struct dce8_wm_params *wm)
{
	u32 lb_partitions = wm->lb_size / wm->src_width;
	u32 line_time = wm->active_time + wm->blank_time;
	u32 latency_tolerant_lines;
	u32 latency_hiding;
	fixed20_12 a;

	a.full = dfixed_const(1);
	if (wm->vsc.full > a.full)
		latency_tolerant_lines = 1;
	else {
		if (lb_partitions <= (wm->vtaps + 1))
			latency_tolerant_lines = 1;
		else
			latency_tolerant_lines = 2;
	}

	latency_hiding = (latency_tolerant_lines * line_time + wm->blank_time);

	if (dce_v8_0_latency_watermark(wm) <= latency_hiding)
		return true;
	else
		return false;
}

/**
 * dce_v8_0_program_watermarks - program display watermarks
 *
 * @adev: amdgpu_device pointer
 * @amdgpu_crtc: the selected display controller
 * @lb_size: line buffer size
 * @num_heads: number of display controllers in use
 *
 * Calculate and program the display watermarks for the
 * selected display controller (CIK).
 */
static void dce_v8_0_program_watermarks(struct amdgpu_device *adev,
					struct amdgpu_crtc *amdgpu_crtc,
					u32 lb_size, u32 num_heads)
{
	struct drm_display_mode *mode = &amdgpu_crtc->base.mode;
	struct dce8_wm_params wm_low, wm_high;
	u32 active_time;
	u32 line_time = 0;
	u32 latency_watermark_a = 0, latency_watermark_b = 0;
	u32 tmp, wm_mask, lb_vblank_lead_lines = 0;

	if (amdgpu_crtc->base.enabled && num_heads && mode) {
		active_time = (u32) div_u64((u64)mode->crtc_hdisplay * 1000000,
					    (u32)mode->clock);
		line_time = (u32) div_u64((u64)mode->crtc_htotal * 1000000,
					  (u32)mode->clock);
		line_time = min(line_time, (u32)65535);

		/* watermark for high clocks */
		if (adev->pm.dpm_enabled) {
			wm_high.yclk =
				amdgpu_dpm_get_mclk(adev, false) * 10;
			wm_high.sclk =
				amdgpu_dpm_get_sclk(adev, false) * 10;
		} else {
			wm_high.yclk = adev->pm.current_mclk * 10;
			wm_high.sclk = adev->pm.current_sclk * 10;
		}

		wm_high.disp_clk = mode->clock;
		wm_high.src_width = mode->crtc_hdisplay;
		wm_high.active_time = active_time;
		wm_high.blank_time = line_time - wm_high.active_time;
		wm_high.interlaced = false;
		if (mode->flags & DRM_MODE_FLAG_INTERLACE)
			wm_high.interlaced = true;
		wm_high.vsc = amdgpu_crtc->vsc;
		wm_high.vtaps = 1;
		if (amdgpu_crtc->rmx_type != RMX_OFF)
			wm_high.vtaps = 2;
		wm_high.bytes_per_pixel = 4; /* XXX: get this from fb config */
		wm_high.lb_size = lb_size;
		wm_high.dram_channels = cik_get_number_of_dram_channels(adev);
		wm_high.num_heads = num_heads;

		/* set for high clocks */
		latency_watermark_a = min(dce_v8_0_latency_watermark(&wm_high), (u32)65535);

		/* possibly force display priority to high */
		/* should really do this at mode validation time... */
		if (!dce_v8_0_average_bandwidth_vs_dram_bandwidth_for_display(&wm_high) ||
		    !dce_v8_0_average_bandwidth_vs_available_bandwidth(&wm_high) ||
		    !dce_v8_0_check_latency_hiding(&wm_high) ||
		    (adev->mode_info.disp_priority == 2)) {
			DRM_DEBUG_KMS("force priority to high\n");
		}

		/* watermark for low clocks */
		if (adev->pm.dpm_enabled) {
			wm_low.yclk =
				amdgpu_dpm_get_mclk(adev, true) * 10;
			wm_low.sclk =
				amdgpu_dpm_get_sclk(adev, true) * 10;
		} else {
			wm_low.yclk = adev->pm.current_mclk * 10;
			wm_low.sclk = adev->pm.current_sclk * 10;
		}

		wm_low.disp_clk = mode->clock;
		wm_low.src_width = mode->crtc_hdisplay;
		wm_low.active_time = active_time;
		wm_low.blank_time = line_time - wm_low.active_time;
		wm_low.interlaced = false;
		if (mode->flags & DRM_MODE_FLAG_INTERLACE)
			wm_low.interlaced = true;
		wm_low.vsc = amdgpu_crtc->vsc;
		wm_low.vtaps = 1;
		if (amdgpu_crtc->rmx_type != RMX_OFF)
			wm_low.vtaps = 2;
		wm_low.bytes_per_pixel = 4; /* XXX: get this from fb config */
		wm_low.lb_size = lb_size;
		wm_low.dram_channels = cik_get_number_of_dram_channels(adev);
		wm_low.num_heads = num_heads;

		/* set for low clocks */
		latency_watermark_b = min(dce_v8_0_latency_watermark(&wm_low), (u32)65535);

		/* possibly force display priority to high */
		/* should really do this at mode validation time... */
		if (!dce_v8_0_average_bandwidth_vs_dram_bandwidth_for_display(&wm_low) ||
		    !dce_v8_0_average_bandwidth_vs_available_bandwidth(&wm_low) ||
		    !dce_v8_0_check_latency_hiding(&wm_low) ||
		    (adev->mode_info.disp_priority == 2)) {
			DRM_DEBUG_KMS("force priority to high\n");
		}
		lb_vblank_lead_lines = DIV_ROUND_UP(lb_size, mode->crtc_hdisplay);
	}

	/* select wm A */
	wm_mask = RREG32(mmDPG_WATERMARK_MASK_CONTROL + amdgpu_crtc->crtc_offset);
	tmp = wm_mask;
	tmp &= ~(3 << DPG_WATERMARK_MASK_CONTROL__URGENCY_WATERMARK_MASK__SHIFT);
	tmp |= (1 << DPG_WATERMARK_MASK_CONTROL__URGENCY_WATERMARK_MASK__SHIFT);
	WREG32(mmDPG_WATERMARK_MASK_CONTROL + amdgpu_crtc->crtc_offset, tmp);
	WREG32(mmDPG_PIPE_URGENCY_CONTROL + amdgpu_crtc->crtc_offset,
	       ((latency_watermark_a << DPG_PIPE_URGENCY_CONTROL__URGENCY_LOW_WATERMARK__SHIFT) |
		(line_time << DPG_PIPE_URGENCY_CONTROL__URGENCY_HIGH_WATERMARK__SHIFT)));
	/* select wm B */
	tmp = RREG32(mmDPG_WATERMARK_MASK_CONTROL + amdgpu_crtc->crtc_offset);
	tmp &= ~(3 << DPG_WATERMARK_MASK_CONTROL__URGENCY_WATERMARK_MASK__SHIFT);
	tmp |= (2 << DPG_WATERMARK_MASK_CONTROL__URGENCY_WATERMARK_MASK__SHIFT);
	WREG32(mmDPG_WATERMARK_MASK_CONTROL + amdgpu_crtc->crtc_offset, tmp);
	WREG32(mmDPG_PIPE_URGENCY_CONTROL + amdgpu_crtc->crtc_offset,
	       ((latency_watermark_b << DPG_PIPE_URGENCY_CONTROL__URGENCY_LOW_WATERMARK__SHIFT) |
		(line_time << DPG_PIPE_URGENCY_CONTROL__URGENCY_HIGH_WATERMARK__SHIFT)));
	/* restore original selection */
	WREG32(mmDPG_WATERMARK_MASK_CONTROL + amdgpu_crtc->crtc_offset, wm_mask);

	/* save values for DPM */
	amdgpu_crtc->line_time = line_time;
	amdgpu_crtc->wm_high = latency_watermark_a;
	amdgpu_crtc->wm_low = latency_watermark_b;
	/* Save number of lines the linebuffer leads before the scanout */
	amdgpu_crtc->lb_vblank_lead_lines = lb_vblank_lead_lines;
}

/**
 * dce_v8_0_bandwidth_update - program display watermarks
 *
 * @adev: amdgpu_device pointer
 *
 * Calculate and program the display watermarks and line
 * buffer allocation (CIK).
 */
static void dce_v8_0_bandwidth_update(struct amdgpu_device *adev)
{
	struct drm_display_mode *mode = NULL;
	u32 num_heads = 0, lb_size;
	int i;

	amdgpu_display_update_priority(adev);

	for (i = 0; i < adev->mode_info.num_crtc; i++) {
		if (adev->mode_info.crtcs[i]->base.enabled)
			num_heads++;
	}
	for (i = 0; i < adev->mode_info.num_crtc; i++) {
		mode = &adev->mode_info.crtcs[i]->base.mode;
		lb_size = dce_v8_0_line_buffer_adjust(adev, adev->mode_info.crtcs[i], mode);
		dce_v8_0_program_watermarks(adev, adev->mode_info.crtcs[i],
					    lb_size, num_heads);
	}
}

static void dce_v8_0_audio_get_connected_pins(struct amdgpu_device *adev)
{
	int i;
	u32 offset, tmp;

	for (i = 0; i < adev->mode_info.audio.num_pins; i++) {
		offset = adev->mode_info.audio.pin[i].offset;
		tmp = RREG32_AUDIO_ENDPT(offset,
					 ixAZALIA_F0_CODEC_PIN_CONTROL_RESPONSE_CONFIGURATION_DEFAULT);
		if (((tmp &
		AZALIA_F0_CODEC_PIN_CONTROL_RESPONSE_CONFIGURATION_DEFAULT__PORT_CONNECTIVITY_MASK) >>
		AZALIA_F0_CODEC_PIN_CONTROL_RESPONSE_CONFIGURATION_DEFAULT__PORT_CONNECTIVITY__SHIFT) == 1)
			adev->mode_info.audio.pin[i].connected = false;
		else
			adev->mode_info.audio.pin[i].connected = true;
	}
}

static struct amdgpu_audio_pin *dce_v8_0_audio_get_pin(struct amdgpu_device *adev)
{
	int i;

	dce_v8_0_audio_get_connected_pins(adev);

	for (i = 0; i < adev->mode_info.audio.num_pins; i++) {
		if (adev->mode_info.audio.pin[i].connected)
			return &adev->mode_info.audio.pin[i];
	}
	DRM_ERROR("No connected audio pins found!\n");
	return NULL;
}

static void dce_v8_0_afmt_audio_select_pin(struct drm_encoder *encoder)
{
	struct amdgpu_device *adev = drm_to_adev(encoder->dev);
	struct amdgpu_encoder *amdgpu_encoder = to_amdgpu_encoder(encoder);
	struct amdgpu_encoder_atom_dig *dig = amdgpu_encoder->enc_priv;
	u32 offset;

	if (!dig || !dig->afmt || !dig->afmt->pin)
		return;

	offset = dig->afmt->offset;

	WREG32(mmAFMT_AUDIO_SRC_CONTROL + offset,
	       (dig->afmt->pin->id << AFMT_AUDIO_SRC_CONTROL__AFMT_AUDIO_SRC_SELECT__SHIFT));
}

static void dce_v8_0_audio_write_latency_fields(struct drm_encoder *encoder,
						struct drm_display_mode *mode)
{
	struct drm_device *dev = encoder->dev;
<<<<<<< HEAD
	struct amdgpu_device *adev = dev->dev_private;
=======
	struct amdgpu_device *adev = drm_to_adev(dev);
>>>>>>> 7d2a07b7
	struct amdgpu_encoder *amdgpu_encoder = to_amdgpu_encoder(encoder);
	struct amdgpu_encoder_atom_dig *dig = amdgpu_encoder->enc_priv;
	struct drm_connector *connector;
	struct drm_connector_list_iter iter;
	struct amdgpu_connector *amdgpu_connector = NULL;
	u32 tmp = 0, offset;

	if (!dig || !dig->afmt || !dig->afmt->pin)
		return;

	offset = dig->afmt->pin->offset;

	drm_connector_list_iter_begin(dev, &iter);
	drm_for_each_connector_iter(connector, &iter) {
		if (connector->encoder == encoder) {
			amdgpu_connector = to_amdgpu_connector(connector);
			break;
		}
	}
	drm_connector_list_iter_end(&iter);

	if (!amdgpu_connector) {
		DRM_ERROR("Couldn't find encoder's connector\n");
		return;
	}

	if (mode->flags & DRM_MODE_FLAG_INTERLACE) {
		if (connector->latency_present[1])
			tmp =
			(connector->video_latency[1] <<
			 AZALIA_F0_CODEC_PIN_CONTROL_RESPONSE_LIPSYNC__VIDEO_LIPSYNC__SHIFT) |
			(connector->audio_latency[1] <<
			 AZALIA_F0_CODEC_PIN_CONTROL_RESPONSE_LIPSYNC__AUDIO_LIPSYNC__SHIFT);
		else
			tmp =
			(0 <<
			 AZALIA_F0_CODEC_PIN_CONTROL_RESPONSE_LIPSYNC__VIDEO_LIPSYNC__SHIFT) |
			(0 <<
			 AZALIA_F0_CODEC_PIN_CONTROL_RESPONSE_LIPSYNC__AUDIO_LIPSYNC__SHIFT);
	} else {
		if (connector->latency_present[0])
			tmp =
			(connector->video_latency[0] <<
			 AZALIA_F0_CODEC_PIN_CONTROL_RESPONSE_LIPSYNC__VIDEO_LIPSYNC__SHIFT) |
			(connector->audio_latency[0] <<
			 AZALIA_F0_CODEC_PIN_CONTROL_RESPONSE_LIPSYNC__AUDIO_LIPSYNC__SHIFT);
		else
			tmp =
			(0 <<
			 AZALIA_F0_CODEC_PIN_CONTROL_RESPONSE_LIPSYNC__VIDEO_LIPSYNC__SHIFT) |
			(0 <<
			 AZALIA_F0_CODEC_PIN_CONTROL_RESPONSE_LIPSYNC__AUDIO_LIPSYNC__SHIFT);

	}
	WREG32_AUDIO_ENDPT(offset, ixAZALIA_F0_CODEC_PIN_CONTROL_RESPONSE_LIPSYNC, tmp);
}

static void dce_v8_0_audio_write_speaker_allocation(struct drm_encoder *encoder)
{
	struct drm_device *dev = encoder->dev;
<<<<<<< HEAD
	struct amdgpu_device *adev = dev->dev_private;
=======
	struct amdgpu_device *adev = drm_to_adev(dev);
>>>>>>> 7d2a07b7
	struct amdgpu_encoder *amdgpu_encoder = to_amdgpu_encoder(encoder);
	struct amdgpu_encoder_atom_dig *dig = amdgpu_encoder->enc_priv;
	struct drm_connector *connector;
	struct drm_connector_list_iter iter;
	struct amdgpu_connector *amdgpu_connector = NULL;
	u32 offset, tmp;
	u8 *sadb = NULL;
	int sad_count;

	if (!dig || !dig->afmt || !dig->afmt->pin)
		return;

	offset = dig->afmt->pin->offset;

	drm_connector_list_iter_begin(dev, &iter);
	drm_for_each_connector_iter(connector, &iter) {
		if (connector->encoder == encoder) {
			amdgpu_connector = to_amdgpu_connector(connector);
			break;
		}
	}
	drm_connector_list_iter_end(&iter);

	if (!amdgpu_connector) {
		DRM_ERROR("Couldn't find encoder's connector\n");
		return;
	}

	sad_count = drm_edid_to_speaker_allocation(amdgpu_connector_edid(connector), &sadb);
	if (sad_count < 0) {
		DRM_ERROR("Couldn't read Speaker Allocation Data Block: %d\n", sad_count);
		sad_count = 0;
	}

	/* program the speaker allocation */
	tmp = RREG32_AUDIO_ENDPT(offset, ixAZALIA_F0_CODEC_PIN_CONTROL_CHANNEL_SPEAKER);
	tmp &= ~(AZALIA_F0_CODEC_PIN_CONTROL_CHANNEL_SPEAKER__DP_CONNECTION_MASK |
		AZALIA_F0_CODEC_PIN_CONTROL_CHANNEL_SPEAKER__SPEAKER_ALLOCATION_MASK);
	/* set HDMI mode */
	tmp |= AZALIA_F0_CODEC_PIN_CONTROL_CHANNEL_SPEAKER__HDMI_CONNECTION_MASK;
	if (sad_count)
		tmp |= (sadb[0] << AZALIA_F0_CODEC_PIN_CONTROL_CHANNEL_SPEAKER__SPEAKER_ALLOCATION__SHIFT);
	else
		tmp |= (5 << AZALIA_F0_CODEC_PIN_CONTROL_CHANNEL_SPEAKER__SPEAKER_ALLOCATION__SHIFT); /* stereo */
	WREG32_AUDIO_ENDPT(offset, ixAZALIA_F0_CODEC_PIN_CONTROL_CHANNEL_SPEAKER, tmp);

	kfree(sadb);
}

static void dce_v8_0_audio_write_sad_regs(struct drm_encoder *encoder)
{
	struct drm_device *dev = encoder->dev;
<<<<<<< HEAD
	struct amdgpu_device *adev = dev->dev_private;
=======
	struct amdgpu_device *adev = drm_to_adev(dev);
>>>>>>> 7d2a07b7
	struct amdgpu_encoder *amdgpu_encoder = to_amdgpu_encoder(encoder);
	struct amdgpu_encoder_atom_dig *dig = amdgpu_encoder->enc_priv;
	u32 offset;
	struct drm_connector *connector;
	struct drm_connector_list_iter iter;
	struct amdgpu_connector *amdgpu_connector = NULL;
	struct cea_sad *sads;
	int i, sad_count;

	static const u16 eld_reg_to_type[][2] = {
		{ ixAZALIA_F0_CODEC_PIN_CONTROL_AUDIO_DESCRIPTOR0, HDMI_AUDIO_CODING_TYPE_PCM },
		{ ixAZALIA_F0_CODEC_PIN_CONTROL_AUDIO_DESCRIPTOR1, HDMI_AUDIO_CODING_TYPE_AC3 },
		{ ixAZALIA_F0_CODEC_PIN_CONTROL_AUDIO_DESCRIPTOR2, HDMI_AUDIO_CODING_TYPE_MPEG1 },
		{ ixAZALIA_F0_CODEC_PIN_CONTROL_AUDIO_DESCRIPTOR3, HDMI_AUDIO_CODING_TYPE_MP3 },
		{ ixAZALIA_F0_CODEC_PIN_CONTROL_AUDIO_DESCRIPTOR4, HDMI_AUDIO_CODING_TYPE_MPEG2 },
		{ ixAZALIA_F0_CODEC_PIN_CONTROL_AUDIO_DESCRIPTOR5, HDMI_AUDIO_CODING_TYPE_AAC_LC },
		{ ixAZALIA_F0_CODEC_PIN_CONTROL_AUDIO_DESCRIPTOR6, HDMI_AUDIO_CODING_TYPE_DTS },
		{ ixAZALIA_F0_CODEC_PIN_CONTROL_AUDIO_DESCRIPTOR7, HDMI_AUDIO_CODING_TYPE_ATRAC },
		{ ixAZALIA_F0_CODEC_PIN_CONTROL_AUDIO_DESCRIPTOR9, HDMI_AUDIO_CODING_TYPE_EAC3 },
		{ ixAZALIA_F0_CODEC_PIN_CONTROL_AUDIO_DESCRIPTOR10, HDMI_AUDIO_CODING_TYPE_DTS_HD },
		{ ixAZALIA_F0_CODEC_PIN_CONTROL_AUDIO_DESCRIPTOR11, HDMI_AUDIO_CODING_TYPE_MLP },
		{ ixAZALIA_F0_CODEC_PIN_CONTROL_AUDIO_DESCRIPTOR13, HDMI_AUDIO_CODING_TYPE_WMA_PRO },
	};

	if (!dig || !dig->afmt || !dig->afmt->pin)
		return;

	offset = dig->afmt->pin->offset;

	drm_connector_list_iter_begin(dev, &iter);
	drm_for_each_connector_iter(connector, &iter) {
		if (connector->encoder == encoder) {
			amdgpu_connector = to_amdgpu_connector(connector);
			break;
		}
	}
	drm_connector_list_iter_end(&iter);

	if (!amdgpu_connector) {
		DRM_ERROR("Couldn't find encoder's connector\n");
		return;
	}

	sad_count = drm_edid_to_sad(amdgpu_connector_edid(connector), &sads);
	if (sad_count < 0)
		DRM_ERROR("Couldn't read SADs: %d\n", sad_count);
	if (sad_count <= 0)
		return;
	BUG_ON(!sads);

	for (i = 0; i < ARRAY_SIZE(eld_reg_to_type); i++) {
		u32 value = 0;
		u8 stereo_freqs = 0;
		int max_channels = -1;
		int j;

		for (j = 0; j < sad_count; j++) {
			struct cea_sad *sad = &sads[j];

			if (sad->format == eld_reg_to_type[i][1]) {
				if (sad->channels > max_channels) {
					value = (sad->channels <<
						 AZALIA_F0_CODEC_PIN_CONTROL_AUDIO_DESCRIPTOR0__MAX_CHANNELS__SHIFT) |
					        (sad->byte2 <<
						 AZALIA_F0_CODEC_PIN_CONTROL_AUDIO_DESCRIPTOR0__DESCRIPTOR_BYTE_2__SHIFT) |
					        (sad->freq <<
						 AZALIA_F0_CODEC_PIN_CONTROL_AUDIO_DESCRIPTOR0__SUPPORTED_FREQUENCIES__SHIFT);
					max_channels = sad->channels;
				}

				if (sad->format == HDMI_AUDIO_CODING_TYPE_PCM)
					stereo_freqs |= sad->freq;
				else
					break;
			}
		}

		value |= (stereo_freqs <<
			AZALIA_F0_CODEC_PIN_CONTROL_AUDIO_DESCRIPTOR0__SUPPORTED_FREQUENCIES_STEREO__SHIFT);

		WREG32_AUDIO_ENDPT(offset, eld_reg_to_type[i][0], value);
	}

	kfree(sads);
}

static void dce_v8_0_audio_enable(struct amdgpu_device *adev,
				  struct amdgpu_audio_pin *pin,
				  bool enable)
{
	if (!pin)
		return;

	WREG32_AUDIO_ENDPT(pin->offset, ixAZALIA_F0_CODEC_PIN_CONTROL_HOT_PLUG_CONTROL,
		enable ? AZALIA_F0_CODEC_PIN_CONTROL_HOT_PLUG_CONTROL__AUDIO_ENABLED_MASK : 0);
}

static const u32 pin_offsets[7] =
{
	(0x1780 - 0x1780),
	(0x1786 - 0x1780),
	(0x178c - 0x1780),
	(0x1792 - 0x1780),
	(0x1798 - 0x1780),
	(0x179d - 0x1780),
	(0x17a4 - 0x1780),
};

static int dce_v8_0_audio_init(struct amdgpu_device *adev)
{
	int i;

	if (!amdgpu_audio)
		return 0;

	adev->mode_info.audio.enabled = true;

	if (adev->asic_type == CHIP_KAVERI) /* KV: 4 streams, 7 endpoints */
		adev->mode_info.audio.num_pins = 7;
	else if ((adev->asic_type == CHIP_KABINI) ||
		 (adev->asic_type == CHIP_MULLINS)) /* KB/ML: 2 streams, 3 endpoints */
		adev->mode_info.audio.num_pins = 3;
	else if ((adev->asic_type == CHIP_BONAIRE) ||
		 (adev->asic_type == CHIP_HAWAII))/* BN/HW: 6 streams, 7 endpoints */
		adev->mode_info.audio.num_pins = 7;
	else
		adev->mode_info.audio.num_pins = 3;

	for (i = 0; i < adev->mode_info.audio.num_pins; i++) {
		adev->mode_info.audio.pin[i].channels = -1;
		adev->mode_info.audio.pin[i].rate = -1;
		adev->mode_info.audio.pin[i].bits_per_sample = -1;
		adev->mode_info.audio.pin[i].status_bits = 0;
		adev->mode_info.audio.pin[i].category_code = 0;
		adev->mode_info.audio.pin[i].connected = false;
		adev->mode_info.audio.pin[i].offset = pin_offsets[i];
		adev->mode_info.audio.pin[i].id = i;
		/* disable audio.  it will be set up later */
		/* XXX remove once we switch to ip funcs */
		dce_v8_0_audio_enable(adev, &adev->mode_info.audio.pin[i], false);
	}

	return 0;
}

static void dce_v8_0_audio_fini(struct amdgpu_device *adev)
{
	int i;

	if (!amdgpu_audio)
		return;

	if (!adev->mode_info.audio.enabled)
		return;

	for (i = 0; i < adev->mode_info.audio.num_pins; i++)
		dce_v8_0_audio_enable(adev, &adev->mode_info.audio.pin[i], false);

	adev->mode_info.audio.enabled = false;
}

/*
 * update the N and CTS parameters for a given pixel clock rate
 */
static void dce_v8_0_afmt_update_ACR(struct drm_encoder *encoder, uint32_t clock)
{
	struct drm_device *dev = encoder->dev;
	struct amdgpu_device *adev = drm_to_adev(dev);
	struct amdgpu_afmt_acr acr = amdgpu_afmt_acr(clock);
	struct amdgpu_encoder *amdgpu_encoder = to_amdgpu_encoder(encoder);
	struct amdgpu_encoder_atom_dig *dig = amdgpu_encoder->enc_priv;
	uint32_t offset = dig->afmt->offset;

	WREG32(mmHDMI_ACR_32_0 + offset, (acr.cts_32khz << HDMI_ACR_32_0__HDMI_ACR_CTS_32__SHIFT));
	WREG32(mmHDMI_ACR_32_1 + offset, acr.n_32khz);

	WREG32(mmHDMI_ACR_44_0 + offset, (acr.cts_44_1khz << HDMI_ACR_44_0__HDMI_ACR_CTS_44__SHIFT));
	WREG32(mmHDMI_ACR_44_1 + offset, acr.n_44_1khz);

	WREG32(mmHDMI_ACR_48_0 + offset, (acr.cts_48khz << HDMI_ACR_48_0__HDMI_ACR_CTS_48__SHIFT));
	WREG32(mmHDMI_ACR_48_1 + offset, acr.n_48khz);
}

/*
 * build a HDMI Video Info Frame
 */
static void dce_v8_0_afmt_update_avi_infoframe(struct drm_encoder *encoder,
					       void *buffer, size_t size)
{
	struct drm_device *dev = encoder->dev;
	struct amdgpu_device *adev = drm_to_adev(dev);
	struct amdgpu_encoder *amdgpu_encoder = to_amdgpu_encoder(encoder);
	struct amdgpu_encoder_atom_dig *dig = amdgpu_encoder->enc_priv;
	uint32_t offset = dig->afmt->offset;
	uint8_t *frame = buffer + 3;
	uint8_t *header = buffer;

	WREG32(mmAFMT_AVI_INFO0 + offset,
		frame[0x0] | (frame[0x1] << 8) | (frame[0x2] << 16) | (frame[0x3] << 24));
	WREG32(mmAFMT_AVI_INFO1 + offset,
		frame[0x4] | (frame[0x5] << 8) | (frame[0x6] << 16) | (frame[0x7] << 24));
	WREG32(mmAFMT_AVI_INFO2 + offset,
		frame[0x8] | (frame[0x9] << 8) | (frame[0xA] << 16) | (frame[0xB] << 24));
	WREG32(mmAFMT_AVI_INFO3 + offset,
		frame[0xC] | (frame[0xD] << 8) | (header[1] << 24));
}

static void dce_v8_0_audio_set_dto(struct drm_encoder *encoder, u32 clock)
{
	struct drm_device *dev = encoder->dev;
	struct amdgpu_device *adev = drm_to_adev(dev);
	struct amdgpu_encoder *amdgpu_encoder = to_amdgpu_encoder(encoder);
	struct amdgpu_encoder_atom_dig *dig = amdgpu_encoder->enc_priv;
	struct amdgpu_crtc *amdgpu_crtc = to_amdgpu_crtc(encoder->crtc);
	u32 dto_phase = 24 * 1000;
	u32 dto_modulo = clock;

	if (!dig || !dig->afmt)
		return;

	/* XXX two dtos; generally use dto0 for hdmi */
	/* Express [24MHz / target pixel clock] as an exact rational
	 * number (coefficient of two integer numbers.  DCCG_AUDIO_DTOx_PHASE
	 * is the numerator, DCCG_AUDIO_DTOx_MODULE is the denominator
	 */
	WREG32(mmDCCG_AUDIO_DTO_SOURCE, (amdgpu_crtc->crtc_id << DCCG_AUDIO_DTO_SOURCE__DCCG_AUDIO_DTO0_SOURCE_SEL__SHIFT));
	WREG32(mmDCCG_AUDIO_DTO0_PHASE, dto_phase);
	WREG32(mmDCCG_AUDIO_DTO0_MODULE, dto_modulo);
}

/*
 * update the info frames with the data from the current display mode
 */
static void dce_v8_0_afmt_setmode(struct drm_encoder *encoder,
				  struct drm_display_mode *mode)
{
	struct drm_device *dev = encoder->dev;
	struct amdgpu_device *adev = drm_to_adev(dev);
	struct amdgpu_encoder *amdgpu_encoder = to_amdgpu_encoder(encoder);
	struct amdgpu_encoder_atom_dig *dig = amdgpu_encoder->enc_priv;
	struct drm_connector *connector = amdgpu_get_connector_for_encoder(encoder);
	u8 buffer[HDMI_INFOFRAME_HEADER_SIZE + HDMI_AVI_INFOFRAME_SIZE];
	struct hdmi_avi_infoframe frame;
	uint32_t offset, val;
	ssize_t err;
	int bpc = 8;

	if (!dig || !dig->afmt)
		return;

	/* Silent, r600_hdmi_enable will raise WARN for us */
	if (!dig->afmt->enabled)
		return;

	offset = dig->afmt->offset;

	/* hdmi deep color mode general control packets setup, if bpc > 8 */
	if (encoder->crtc) {
		struct amdgpu_crtc *amdgpu_crtc = to_amdgpu_crtc(encoder->crtc);
		bpc = amdgpu_crtc->bpc;
	}

	/* disable audio prior to setting up hw */
	dig->afmt->pin = dce_v8_0_audio_get_pin(adev);
	dce_v8_0_audio_enable(adev, dig->afmt->pin, false);

	dce_v8_0_audio_set_dto(encoder, mode->clock);

	WREG32(mmHDMI_VBI_PACKET_CONTROL + offset,
	       HDMI_VBI_PACKET_CONTROL__HDMI_NULL_SEND_MASK); /* send null packets when required */

	WREG32(mmAFMT_AUDIO_CRC_CONTROL + offset, 0x1000);

	val = RREG32(mmHDMI_CONTROL + offset);
	val &= ~HDMI_CONTROL__HDMI_DEEP_COLOR_ENABLE_MASK;
	val &= ~HDMI_CONTROL__HDMI_DEEP_COLOR_DEPTH_MASK;

	switch (bpc) {
	case 0:
	case 6:
	case 8:
	case 16:
	default:
		DRM_DEBUG("%s: Disabling hdmi deep color for %d bpc.\n",
			  connector->name, bpc);
		break;
	case 10:
		val |= HDMI_CONTROL__HDMI_DEEP_COLOR_ENABLE_MASK;
		val |= 1 << HDMI_CONTROL__HDMI_DEEP_COLOR_DEPTH__SHIFT;
		DRM_DEBUG("%s: Enabling hdmi deep color 30 for 10 bpc.\n",
			  connector->name);
		break;
	case 12:
		val |= HDMI_CONTROL__HDMI_DEEP_COLOR_ENABLE_MASK;
		val |= 2 << HDMI_CONTROL__HDMI_DEEP_COLOR_DEPTH__SHIFT;
		DRM_DEBUG("%s: Enabling hdmi deep color 36 for 12 bpc.\n",
			  connector->name);
		break;
	}

	WREG32(mmHDMI_CONTROL + offset, val);

	WREG32(mmHDMI_VBI_PACKET_CONTROL + offset,
	       HDMI_VBI_PACKET_CONTROL__HDMI_NULL_SEND_MASK | /* send null packets when required */
	       HDMI_VBI_PACKET_CONTROL__HDMI_GC_SEND_MASK | /* send general control packets */
	       HDMI_VBI_PACKET_CONTROL__HDMI_GC_CONT_MASK); /* send general control packets every frame */

	WREG32(mmHDMI_INFOFRAME_CONTROL0 + offset,
	       HDMI_INFOFRAME_CONTROL0__HDMI_AUDIO_INFO_SEND_MASK | /* enable audio info frames (frames won't be set until audio is enabled) */
	       HDMI_INFOFRAME_CONTROL0__HDMI_AUDIO_INFO_CONT_MASK); /* required for audio info values to be updated */

	WREG32(mmAFMT_INFOFRAME_CONTROL0 + offset,
	       AFMT_INFOFRAME_CONTROL0__AFMT_AUDIO_INFO_UPDATE_MASK); /* required for audio info values to be updated */

	WREG32(mmHDMI_INFOFRAME_CONTROL1 + offset,
	       (2 << HDMI_INFOFRAME_CONTROL1__HDMI_AUDIO_INFO_LINE__SHIFT)); /* anything other than 0 */

	WREG32(mmHDMI_GC + offset, 0); /* unset HDMI_GC_AVMUTE */

	WREG32(mmHDMI_AUDIO_PACKET_CONTROL + offset,
	       (1 << HDMI_AUDIO_PACKET_CONTROL__HDMI_AUDIO_DELAY_EN__SHIFT) | /* set the default audio delay */
	       (3 << HDMI_AUDIO_PACKET_CONTROL__HDMI_AUDIO_PACKETS_PER_LINE__SHIFT)); /* should be suffient for all audio modes and small enough for all hblanks */

	WREG32(mmAFMT_AUDIO_PACKET_CONTROL + offset,
	       AFMT_AUDIO_PACKET_CONTROL__AFMT_60958_CS_UPDATE_MASK); /* allow 60958 channel status fields to be updated */

	/* fglrx clears sth in AFMT_AUDIO_PACKET_CONTROL2 here */

	if (bpc > 8)
		WREG32(mmHDMI_ACR_PACKET_CONTROL + offset,
		       HDMI_ACR_PACKET_CONTROL__HDMI_ACR_AUTO_SEND_MASK); /* allow hw to sent ACR packets when required */
	else
		WREG32(mmHDMI_ACR_PACKET_CONTROL + offset,
		       HDMI_ACR_PACKET_CONTROL__HDMI_ACR_SOURCE_MASK | /* select SW CTS value */
		       HDMI_ACR_PACKET_CONTROL__HDMI_ACR_AUTO_SEND_MASK); /* allow hw to sent ACR packets when required */

	dce_v8_0_afmt_update_ACR(encoder, mode->clock);

	WREG32(mmAFMT_60958_0 + offset,
	       (1 << AFMT_60958_0__AFMT_60958_CS_CHANNEL_NUMBER_L__SHIFT));

	WREG32(mmAFMT_60958_1 + offset,
	       (2 << AFMT_60958_1__AFMT_60958_CS_CHANNEL_NUMBER_R__SHIFT));

	WREG32(mmAFMT_60958_2 + offset,
	       (3 << AFMT_60958_2__AFMT_60958_CS_CHANNEL_NUMBER_2__SHIFT) |
	       (4 << AFMT_60958_2__AFMT_60958_CS_CHANNEL_NUMBER_3__SHIFT) |
	       (5 << AFMT_60958_2__AFMT_60958_CS_CHANNEL_NUMBER_4__SHIFT) |
	       (6 << AFMT_60958_2__AFMT_60958_CS_CHANNEL_NUMBER_5__SHIFT) |
	       (7 << AFMT_60958_2__AFMT_60958_CS_CHANNEL_NUMBER_6__SHIFT) |
	       (8 << AFMT_60958_2__AFMT_60958_CS_CHANNEL_NUMBER_7__SHIFT));

	dce_v8_0_audio_write_speaker_allocation(encoder);


	WREG32(mmAFMT_AUDIO_PACKET_CONTROL2 + offset,
	       (0xff << AFMT_AUDIO_PACKET_CONTROL2__AFMT_AUDIO_CHANNEL_ENABLE__SHIFT));

	dce_v8_0_afmt_audio_select_pin(encoder);
	dce_v8_0_audio_write_sad_regs(encoder);
	dce_v8_0_audio_write_latency_fields(encoder, mode);

	err = drm_hdmi_avi_infoframe_from_display_mode(&frame, connector, mode);
	if (err < 0) {
		DRM_ERROR("failed to setup AVI infoframe: %zd\n", err);
		return;
	}

	err = hdmi_avi_infoframe_pack(&frame, buffer, sizeof(buffer));
	if (err < 0) {
		DRM_ERROR("failed to pack AVI infoframe: %zd\n", err);
		return;
	}

	dce_v8_0_afmt_update_avi_infoframe(encoder, buffer, sizeof(buffer));

	WREG32_OR(mmHDMI_INFOFRAME_CONTROL0 + offset,
		  HDMI_INFOFRAME_CONTROL0__HDMI_AVI_INFO_SEND_MASK | /* enable AVI info frames */
		  HDMI_INFOFRAME_CONTROL0__HDMI_AVI_INFO_CONT_MASK); /* required for audio info values to be updated */

	WREG32_P(mmHDMI_INFOFRAME_CONTROL1 + offset,
		 (2 << HDMI_INFOFRAME_CONTROL1__HDMI_AVI_INFO_LINE__SHIFT), /* anything other than 0 */
		 ~HDMI_INFOFRAME_CONTROL1__HDMI_AVI_INFO_LINE_MASK);

	WREG32_OR(mmAFMT_AUDIO_PACKET_CONTROL + offset,
		  AFMT_AUDIO_PACKET_CONTROL__AFMT_AUDIO_SAMPLE_SEND_MASK); /* send audio packets */

	WREG32(mmAFMT_RAMP_CONTROL0 + offset, 0x00FFFFFF);
	WREG32(mmAFMT_RAMP_CONTROL1 + offset, 0x007FFFFF);
	WREG32(mmAFMT_RAMP_CONTROL2 + offset, 0x00000001);
	WREG32(mmAFMT_RAMP_CONTROL3 + offset, 0x00000001);

	/* enable audio after setting up hw */
	dce_v8_0_audio_enable(adev, dig->afmt->pin, true);
}

static void dce_v8_0_afmt_enable(struct drm_encoder *encoder, bool enable)
{
	struct drm_device *dev = encoder->dev;
	struct amdgpu_device *adev = drm_to_adev(dev);
	struct amdgpu_encoder *amdgpu_encoder = to_amdgpu_encoder(encoder);
	struct amdgpu_encoder_atom_dig *dig = amdgpu_encoder->enc_priv;

	if (!dig || !dig->afmt)
		return;

	/* Silent, r600_hdmi_enable will raise WARN for us */
	if (enable && dig->afmt->enabled)
		return;
	if (!enable && !dig->afmt->enabled)
		return;

	if (!enable && dig->afmt->pin) {
		dce_v8_0_audio_enable(adev, dig->afmt->pin, false);
		dig->afmt->pin = NULL;
	}

	dig->afmt->enabled = enable;

	DRM_DEBUG("%sabling AFMT interface @ 0x%04X for encoder 0x%x\n",
		  enable ? "En" : "Dis", dig->afmt->offset, amdgpu_encoder->encoder_id);
}

static int dce_v8_0_afmt_init(struct amdgpu_device *adev)
{
	int i;

	for (i = 0; i < adev->mode_info.num_dig; i++)
		adev->mode_info.afmt[i] = NULL;

	/* DCE8 has audio blocks tied to DIG encoders */
	for (i = 0; i < adev->mode_info.num_dig; i++) {
		adev->mode_info.afmt[i] = kzalloc(sizeof(struct amdgpu_afmt), GFP_KERNEL);
		if (adev->mode_info.afmt[i]) {
			adev->mode_info.afmt[i]->offset = dig_offsets[i];
			adev->mode_info.afmt[i]->id = i;
		} else {
			int j;
			for (j = 0; j < i; j++) {
				kfree(adev->mode_info.afmt[j]);
				adev->mode_info.afmt[j] = NULL;
			}
			return -ENOMEM;
		}
	}
	return 0;
}

static void dce_v8_0_afmt_fini(struct amdgpu_device *adev)
{
	int i;

	for (i = 0; i < adev->mode_info.num_dig; i++) {
		kfree(adev->mode_info.afmt[i]);
		adev->mode_info.afmt[i] = NULL;
	}
}

static const u32 vga_control_regs[6] =
{
	mmD1VGA_CONTROL,
	mmD2VGA_CONTROL,
	mmD3VGA_CONTROL,
	mmD4VGA_CONTROL,
	mmD5VGA_CONTROL,
	mmD6VGA_CONTROL,
};

static void dce_v8_0_vga_enable(struct drm_crtc *crtc, bool enable)
{
	struct amdgpu_crtc *amdgpu_crtc = to_amdgpu_crtc(crtc);
	struct drm_device *dev = crtc->dev;
	struct amdgpu_device *adev = drm_to_adev(dev);
	u32 vga_control;

	vga_control = RREG32(vga_control_regs[amdgpu_crtc->crtc_id]) & ~1;
	if (enable)
		WREG32(vga_control_regs[amdgpu_crtc->crtc_id], vga_control | 1);
	else
		WREG32(vga_control_regs[amdgpu_crtc->crtc_id], vga_control);
}

static void dce_v8_0_grph_enable(struct drm_crtc *crtc, bool enable)
{
	struct amdgpu_crtc *amdgpu_crtc = to_amdgpu_crtc(crtc);
	struct drm_device *dev = crtc->dev;
	struct amdgpu_device *adev = drm_to_adev(dev);

	if (enable)
		WREG32(mmGRPH_ENABLE + amdgpu_crtc->crtc_offset, 1);
	else
		WREG32(mmGRPH_ENABLE + amdgpu_crtc->crtc_offset, 0);
}

static int dce_v8_0_crtc_do_set_base(struct drm_crtc *crtc,
				     struct drm_framebuffer *fb,
				     int x, int y, int atomic)
{
	struct amdgpu_crtc *amdgpu_crtc = to_amdgpu_crtc(crtc);
	struct drm_device *dev = crtc->dev;
	struct amdgpu_device *adev = drm_to_adev(dev);
	struct drm_framebuffer *target_fb;
	struct drm_gem_object *obj;
	struct amdgpu_bo *abo;
	uint64_t fb_location, tiling_flags;
	uint32_t fb_format, fb_pitch_pixels;
	u32 fb_swap = (GRPH_ENDIAN_NONE << GRPH_SWAP_CNTL__GRPH_ENDIAN_SWAP__SHIFT);
	u32 pipe_config;
	u32 viewport_w, viewport_h;
	int r;
	bool bypass_lut = false;

	/* no fb bound */
	if (!atomic && !crtc->primary->fb) {
		DRM_DEBUG_KMS("No FB bound\n");
		return 0;
	}

	if (atomic)
		target_fb = fb;
	else
		target_fb = crtc->primary->fb;

	/* If atomic, assume fb object is pinned & idle & fenced and
	 * just update base pointers
	 */
	obj = target_fb->obj[0];
	abo = gem_to_amdgpu_bo(obj);
	r = amdgpu_bo_reserve(abo, false);
	if (unlikely(r != 0))
		return r;

	if (!atomic) {
		r = amdgpu_bo_pin(abo, AMDGPU_GEM_DOMAIN_VRAM);
		if (unlikely(r != 0)) {
			amdgpu_bo_unreserve(abo);
			return -EINVAL;
		}
	}
	fb_location = amdgpu_bo_gpu_offset(abo);

	amdgpu_bo_get_tiling_flags(abo, &tiling_flags);
	amdgpu_bo_unreserve(abo);

	pipe_config = AMDGPU_TILING_GET(tiling_flags, PIPE_CONFIG);

	switch (target_fb->format->format) {
	case DRM_FORMAT_C8:
		fb_format = ((GRPH_DEPTH_8BPP << GRPH_CONTROL__GRPH_DEPTH__SHIFT) |
			     (GRPH_FORMAT_INDEXED << GRPH_CONTROL__GRPH_FORMAT__SHIFT));
		break;
	case DRM_FORMAT_XRGB4444:
	case DRM_FORMAT_ARGB4444:
		fb_format = ((GRPH_DEPTH_16BPP << GRPH_CONTROL__GRPH_DEPTH__SHIFT) |
			     (GRPH_FORMAT_ARGB4444 << GRPH_CONTROL__GRPH_FORMAT__SHIFT));
#ifdef __BIG_ENDIAN
		fb_swap = (GRPH_ENDIAN_8IN16 << GRPH_SWAP_CNTL__GRPH_ENDIAN_SWAP__SHIFT);
#endif
		break;
	case DRM_FORMAT_XRGB1555:
	case DRM_FORMAT_ARGB1555:
		fb_format = ((GRPH_DEPTH_16BPP << GRPH_CONTROL__GRPH_DEPTH__SHIFT) |
			     (GRPH_FORMAT_ARGB1555 << GRPH_CONTROL__GRPH_FORMAT__SHIFT));
#ifdef __BIG_ENDIAN
		fb_swap = (GRPH_ENDIAN_8IN16 << GRPH_SWAP_CNTL__GRPH_ENDIAN_SWAP__SHIFT);
#endif
		break;
	case DRM_FORMAT_BGRX5551:
	case DRM_FORMAT_BGRA5551:
		fb_format = ((GRPH_DEPTH_16BPP << GRPH_CONTROL__GRPH_DEPTH__SHIFT) |
			     (GRPH_FORMAT_BGRA5551 << GRPH_CONTROL__GRPH_FORMAT__SHIFT));
#ifdef __BIG_ENDIAN
		fb_swap = (GRPH_ENDIAN_8IN16 << GRPH_SWAP_CNTL__GRPH_ENDIAN_SWAP__SHIFT);
#endif
		break;
	case DRM_FORMAT_RGB565:
		fb_format = ((GRPH_DEPTH_16BPP << GRPH_CONTROL__GRPH_DEPTH__SHIFT) |
			     (GRPH_FORMAT_ARGB565 << GRPH_CONTROL__GRPH_FORMAT__SHIFT));
#ifdef __BIG_ENDIAN
		fb_swap = (GRPH_ENDIAN_8IN16 << GRPH_SWAP_CNTL__GRPH_ENDIAN_SWAP__SHIFT);
#endif
		break;
	case DRM_FORMAT_XRGB8888:
	case DRM_FORMAT_ARGB8888:
		fb_format = ((GRPH_DEPTH_32BPP << GRPH_CONTROL__GRPH_DEPTH__SHIFT) |
			     (GRPH_FORMAT_ARGB8888 << GRPH_CONTROL__GRPH_FORMAT__SHIFT));
#ifdef __BIG_ENDIAN
		fb_swap = (GRPH_ENDIAN_8IN32 << GRPH_SWAP_CNTL__GRPH_ENDIAN_SWAP__SHIFT);
#endif
		break;
	case DRM_FORMAT_XRGB2101010:
	case DRM_FORMAT_ARGB2101010:
		fb_format = ((GRPH_DEPTH_32BPP << GRPH_CONTROL__GRPH_DEPTH__SHIFT) |
			     (GRPH_FORMAT_ARGB2101010 << GRPH_CONTROL__GRPH_FORMAT__SHIFT));
#ifdef __BIG_ENDIAN
		fb_swap = (GRPH_ENDIAN_8IN32 << GRPH_SWAP_CNTL__GRPH_ENDIAN_SWAP__SHIFT);
#endif
		/* Greater 8 bpc fb needs to bypass hw-lut to retain precision */
		bypass_lut = true;
		break;
	case DRM_FORMAT_BGRX1010102:
	case DRM_FORMAT_BGRA1010102:
		fb_format = ((GRPH_DEPTH_32BPP << GRPH_CONTROL__GRPH_DEPTH__SHIFT) |
			     (GRPH_FORMAT_BGRA1010102 << GRPH_CONTROL__GRPH_FORMAT__SHIFT));
#ifdef __BIG_ENDIAN
		fb_swap = (GRPH_ENDIAN_8IN32 << GRPH_SWAP_CNTL__GRPH_ENDIAN_SWAP__SHIFT);
#endif
		/* Greater 8 bpc fb needs to bypass hw-lut to retain precision */
		bypass_lut = true;
		break;
	case DRM_FORMAT_XBGR8888:
	case DRM_FORMAT_ABGR8888:
		fb_format = ((GRPH_DEPTH_32BPP << GRPH_CONTROL__GRPH_DEPTH__SHIFT) |
		             (GRPH_FORMAT_ARGB8888 << GRPH_CONTROL__GRPH_FORMAT__SHIFT));
		fb_swap = ((GRPH_RED_SEL_B << GRPH_SWAP_CNTL__GRPH_RED_CROSSBAR__SHIFT) |
		           (GRPH_BLUE_SEL_R << GRPH_SWAP_CNTL__GRPH_BLUE_CROSSBAR__SHIFT));
#ifdef __BIG_ENDIAN
		fb_swap |= (GRPH_ENDIAN_8IN32 << GRPH_SWAP_CNTL__GRPH_ENDIAN_SWAP__SHIFT);
#endif
		break;
	default:
		DRM_ERROR("Unsupported screen format %p4cc\n",
			  &target_fb->format->format);
		return -EINVAL;
	}

	if (AMDGPU_TILING_GET(tiling_flags, ARRAY_MODE) == ARRAY_2D_TILED_THIN1) {
		unsigned bankw, bankh, mtaspect, tile_split, num_banks;

		bankw = AMDGPU_TILING_GET(tiling_flags, BANK_WIDTH);
		bankh = AMDGPU_TILING_GET(tiling_flags, BANK_HEIGHT);
		mtaspect = AMDGPU_TILING_GET(tiling_flags, MACRO_TILE_ASPECT);
		tile_split = AMDGPU_TILING_GET(tiling_flags, TILE_SPLIT);
		num_banks = AMDGPU_TILING_GET(tiling_flags, NUM_BANKS);

		fb_format |= (num_banks << GRPH_CONTROL__GRPH_NUM_BANKS__SHIFT);
		fb_format |= (GRPH_ARRAY_2D_TILED_THIN1 << GRPH_CONTROL__GRPH_ARRAY_MODE__SHIFT);
		fb_format |= (tile_split << GRPH_CONTROL__GRPH_TILE_SPLIT__SHIFT);
		fb_format |= (bankw << GRPH_CONTROL__GRPH_BANK_WIDTH__SHIFT);
		fb_format |= (bankh << GRPH_CONTROL__GRPH_BANK_HEIGHT__SHIFT);
		fb_format |= (mtaspect << GRPH_CONTROL__GRPH_MACRO_TILE_ASPECT__SHIFT);
		fb_format |= (DISPLAY_MICRO_TILING << GRPH_CONTROL__GRPH_MICRO_TILE_MODE__SHIFT);
	} else if (AMDGPU_TILING_GET(tiling_flags, ARRAY_MODE) == ARRAY_1D_TILED_THIN1) {
		fb_format |= (GRPH_ARRAY_1D_TILED_THIN1 << GRPH_CONTROL__GRPH_ARRAY_MODE__SHIFT);
	}

	fb_format |= (pipe_config << GRPH_CONTROL__GRPH_PIPE_CONFIG__SHIFT);

	dce_v8_0_vga_enable(crtc, false);

	/* Make sure surface address is updated at vertical blank rather than
	 * horizontal blank
	 */
	WREG32(mmGRPH_FLIP_CONTROL + amdgpu_crtc->crtc_offset, 0);

	WREG32(mmGRPH_PRIMARY_SURFACE_ADDRESS_HIGH + amdgpu_crtc->crtc_offset,
	       upper_32_bits(fb_location));
	WREG32(mmGRPH_SECONDARY_SURFACE_ADDRESS_HIGH + amdgpu_crtc->crtc_offset,
	       upper_32_bits(fb_location));
	WREG32(mmGRPH_PRIMARY_SURFACE_ADDRESS + amdgpu_crtc->crtc_offset,
	       (u32)fb_location & GRPH_PRIMARY_SURFACE_ADDRESS__GRPH_PRIMARY_SURFACE_ADDRESS_MASK);
	WREG32(mmGRPH_SECONDARY_SURFACE_ADDRESS + amdgpu_crtc->crtc_offset,
	       (u32) fb_location & GRPH_SECONDARY_SURFACE_ADDRESS__GRPH_SECONDARY_SURFACE_ADDRESS_MASK);
	WREG32(mmGRPH_CONTROL + amdgpu_crtc->crtc_offset, fb_format);
	WREG32(mmGRPH_SWAP_CNTL + amdgpu_crtc->crtc_offset, fb_swap);

	/*
	 * The LUT only has 256 slots for indexing by a 8 bpc fb. Bypass the LUT
	 * for > 8 bpc scanout to avoid truncation of fb indices to 8 msb's, to
	 * retain the full precision throughout the pipeline.
	 */
	WREG32_P(mmGRPH_LUT_10BIT_BYPASS_CONTROL + amdgpu_crtc->crtc_offset,
		 (bypass_lut ? LUT_10BIT_BYPASS_EN : 0),
		 ~LUT_10BIT_BYPASS_EN);

	if (bypass_lut)
		DRM_DEBUG_KMS("Bypassing hardware LUT due to 10 bit fb scanout.\n");

	WREG32(mmGRPH_SURFACE_OFFSET_X + amdgpu_crtc->crtc_offset, 0);
	WREG32(mmGRPH_SURFACE_OFFSET_Y + amdgpu_crtc->crtc_offset, 0);
	WREG32(mmGRPH_X_START + amdgpu_crtc->crtc_offset, 0);
	WREG32(mmGRPH_Y_START + amdgpu_crtc->crtc_offset, 0);
	WREG32(mmGRPH_X_END + amdgpu_crtc->crtc_offset, target_fb->width);
	WREG32(mmGRPH_Y_END + amdgpu_crtc->crtc_offset, target_fb->height);

	fb_pitch_pixels = target_fb->pitches[0] / target_fb->format->cpp[0];
	WREG32(mmGRPH_PITCH + amdgpu_crtc->crtc_offset, fb_pitch_pixels);

	dce_v8_0_grph_enable(crtc, true);

	WREG32(mmLB_DESKTOP_HEIGHT + amdgpu_crtc->crtc_offset,
	       target_fb->height);

	x &= ~3;
	y &= ~1;
	WREG32(mmVIEWPORT_START + amdgpu_crtc->crtc_offset,
	       (x << 16) | y);
	viewport_w = crtc->mode.hdisplay;
	viewport_h = (crtc->mode.vdisplay + 1) & ~1;
	WREG32(mmVIEWPORT_SIZE + amdgpu_crtc->crtc_offset,
	       (viewport_w << 16) | viewport_h);

	/* set pageflip to happen anywhere in vblank interval */
	WREG32(mmMASTER_UPDATE_MODE + amdgpu_crtc->crtc_offset, 0);

	if (!atomic && fb && fb != crtc->primary->fb) {
		abo = gem_to_amdgpu_bo(fb->obj[0]);
		r = amdgpu_bo_reserve(abo, true);
		if (unlikely(r != 0))
			return r;
		amdgpu_bo_unpin(abo);
		amdgpu_bo_unreserve(abo);
	}

	/* Bytes per pixel may have changed */
	dce_v8_0_bandwidth_update(adev);

	return 0;
}

static void dce_v8_0_set_interleave(struct drm_crtc *crtc,
				    struct drm_display_mode *mode)
{
	struct drm_device *dev = crtc->dev;
	struct amdgpu_device *adev = drm_to_adev(dev);
	struct amdgpu_crtc *amdgpu_crtc = to_amdgpu_crtc(crtc);

	if (mode->flags & DRM_MODE_FLAG_INTERLACE)
		WREG32(mmLB_DATA_FORMAT + amdgpu_crtc->crtc_offset,
		       LB_DATA_FORMAT__INTERLEAVE_EN__SHIFT);
	else
		WREG32(mmLB_DATA_FORMAT + amdgpu_crtc->crtc_offset, 0);
}

static void dce_v8_0_crtc_load_lut(struct drm_crtc *crtc)
{
	struct amdgpu_crtc *amdgpu_crtc = to_amdgpu_crtc(crtc);
	struct drm_device *dev = crtc->dev;
	struct amdgpu_device *adev = drm_to_adev(dev);
	u16 *r, *g, *b;
	int i;

	DRM_DEBUG_KMS("%d\n", amdgpu_crtc->crtc_id);

	WREG32(mmINPUT_CSC_CONTROL + amdgpu_crtc->crtc_offset,
	       ((INPUT_CSC_BYPASS << INPUT_CSC_CONTROL__INPUT_CSC_GRPH_MODE__SHIFT) |
		(INPUT_CSC_BYPASS << INPUT_CSC_CONTROL__INPUT_CSC_OVL_MODE__SHIFT)));
	WREG32(mmPRESCALE_GRPH_CONTROL + amdgpu_crtc->crtc_offset,
	       PRESCALE_GRPH_CONTROL__GRPH_PRESCALE_BYPASS_MASK);
	WREG32(mmPRESCALE_OVL_CONTROL + amdgpu_crtc->crtc_offset,
	       PRESCALE_OVL_CONTROL__OVL_PRESCALE_BYPASS_MASK);
	WREG32(mmINPUT_GAMMA_CONTROL + amdgpu_crtc->crtc_offset,
	       ((INPUT_GAMMA_USE_LUT << INPUT_GAMMA_CONTROL__GRPH_INPUT_GAMMA_MODE__SHIFT) |
		(INPUT_GAMMA_USE_LUT << INPUT_GAMMA_CONTROL__OVL_INPUT_GAMMA_MODE__SHIFT)));

	WREG32(mmDC_LUT_CONTROL + amdgpu_crtc->crtc_offset, 0);

	WREG32(mmDC_LUT_BLACK_OFFSET_BLUE + amdgpu_crtc->crtc_offset, 0);
	WREG32(mmDC_LUT_BLACK_OFFSET_GREEN + amdgpu_crtc->crtc_offset, 0);
	WREG32(mmDC_LUT_BLACK_OFFSET_RED + amdgpu_crtc->crtc_offset, 0);

	WREG32(mmDC_LUT_WHITE_OFFSET_BLUE + amdgpu_crtc->crtc_offset, 0xffff);
	WREG32(mmDC_LUT_WHITE_OFFSET_GREEN + amdgpu_crtc->crtc_offset, 0xffff);
	WREG32(mmDC_LUT_WHITE_OFFSET_RED + amdgpu_crtc->crtc_offset, 0xffff);

	WREG32(mmDC_LUT_RW_MODE + amdgpu_crtc->crtc_offset, 0);
	WREG32(mmDC_LUT_WRITE_EN_MASK + amdgpu_crtc->crtc_offset, 0x00000007);

	WREG32(mmDC_LUT_RW_INDEX + amdgpu_crtc->crtc_offset, 0);
	r = crtc->gamma_store;
	g = r + crtc->gamma_size;
	b = g + crtc->gamma_size;
	for (i = 0; i < 256; i++) {
		WREG32(mmDC_LUT_30_COLOR + amdgpu_crtc->crtc_offset,
		       ((*r++ & 0xffc0) << 14) |
		       ((*g++ & 0xffc0) << 4) |
		       (*b++ >> 6));
	}

	WREG32(mmDEGAMMA_CONTROL + amdgpu_crtc->crtc_offset,
	       ((DEGAMMA_BYPASS << DEGAMMA_CONTROL__GRPH_DEGAMMA_MODE__SHIFT) |
		(DEGAMMA_BYPASS << DEGAMMA_CONTROL__OVL_DEGAMMA_MODE__SHIFT) |
		(DEGAMMA_BYPASS << DEGAMMA_CONTROL__CURSOR_DEGAMMA_MODE__SHIFT)));
	WREG32(mmGAMUT_REMAP_CONTROL + amdgpu_crtc->crtc_offset,
	       ((GAMUT_REMAP_BYPASS << GAMUT_REMAP_CONTROL__GRPH_GAMUT_REMAP_MODE__SHIFT) |
		(GAMUT_REMAP_BYPASS << GAMUT_REMAP_CONTROL__OVL_GAMUT_REMAP_MODE__SHIFT)));
	WREG32(mmREGAMMA_CONTROL + amdgpu_crtc->crtc_offset,
	       ((REGAMMA_BYPASS << REGAMMA_CONTROL__GRPH_REGAMMA_MODE__SHIFT) |
		(REGAMMA_BYPASS << REGAMMA_CONTROL__OVL_REGAMMA_MODE__SHIFT)));
	WREG32(mmOUTPUT_CSC_CONTROL + amdgpu_crtc->crtc_offset,
	       ((OUTPUT_CSC_BYPASS << OUTPUT_CSC_CONTROL__OUTPUT_CSC_GRPH_MODE__SHIFT) |
		(OUTPUT_CSC_BYPASS << OUTPUT_CSC_CONTROL__OUTPUT_CSC_OVL_MODE__SHIFT)));
	/* XXX match this to the depth of the crtc fmt block, move to modeset? */
	WREG32(0x1a50 + amdgpu_crtc->crtc_offset, 0);
	/* XXX this only needs to be programmed once per crtc at startup,
	 * not sure where the best place for it is
	 */
	WREG32(mmALPHA_CONTROL + amdgpu_crtc->crtc_offset,
	       ALPHA_CONTROL__CURSOR_ALPHA_BLND_ENA_MASK);
}

static int dce_v8_0_pick_dig_encoder(struct drm_encoder *encoder)
{
	struct amdgpu_encoder *amdgpu_encoder = to_amdgpu_encoder(encoder);
	struct amdgpu_encoder_atom_dig *dig = amdgpu_encoder->enc_priv;

	switch (amdgpu_encoder->encoder_id) {
	case ENCODER_OBJECT_ID_INTERNAL_UNIPHY:
		if (dig->linkb)
			return 1;
		else
			return 0;
		break;
	case ENCODER_OBJECT_ID_INTERNAL_UNIPHY1:
		if (dig->linkb)
			return 3;
		else
			return 2;
		break;
	case ENCODER_OBJECT_ID_INTERNAL_UNIPHY2:
		if (dig->linkb)
			return 5;
		else
			return 4;
		break;
	case ENCODER_OBJECT_ID_INTERNAL_UNIPHY3:
		return 6;
		break;
	default:
		DRM_ERROR("invalid encoder_id: 0x%x\n", amdgpu_encoder->encoder_id);
		return 0;
	}
}

/**
 * dce_v8_0_pick_pll - Allocate a PPLL for use by the crtc.
 *
 * @crtc: drm crtc
 *
 * Returns the PPLL (Pixel PLL) to be used by the crtc.  For DP monitors
 * a single PPLL can be used for all DP crtcs/encoders.  For non-DP
 * monitors a dedicated PPLL must be used.  If a particular board has
 * an external DP PLL, return ATOM_PPLL_INVALID to skip PLL programming
 * as there is no need to program the PLL itself.  If we are not able to
 * allocate a PLL, return ATOM_PPLL_INVALID to skip PLL programming to
 * avoid messing up an existing monitor.
 *
 * Asic specific PLL information
 *
 * DCE 8.x
 * KB/KV
 * - PPLL1, PPLL2 are available for all UNIPHY (both DP and non-DP)
 * CI
 * - PPLL0, PPLL1, PPLL2 are available for all UNIPHY (both DP and non-DP) and DAC
 *
 */
static u32 dce_v8_0_pick_pll(struct drm_crtc *crtc)
{
	struct amdgpu_crtc *amdgpu_crtc = to_amdgpu_crtc(crtc);
	struct drm_device *dev = crtc->dev;
	struct amdgpu_device *adev = drm_to_adev(dev);
	u32 pll_in_use;
	int pll;

	if (ENCODER_MODE_IS_DP(amdgpu_atombios_encoder_get_encoder_mode(amdgpu_crtc->encoder))) {
		if (adev->clock.dp_extclk)
			/* skip PPLL programming if using ext clock */
			return ATOM_PPLL_INVALID;
		else {
			/* use the same PPLL for all DP monitors */
			pll = amdgpu_pll_get_shared_dp_ppll(crtc);
			if (pll != ATOM_PPLL_INVALID)
				return pll;
		}
	} else {
		/* use the same PPLL for all monitors with the same clock */
		pll = amdgpu_pll_get_shared_nondp_ppll(crtc);
		if (pll != ATOM_PPLL_INVALID)
			return pll;
	}
	/* otherwise, pick one of the plls */
	if ((adev->asic_type == CHIP_KABINI) ||
	    (adev->asic_type == CHIP_MULLINS)) {
		/* KB/ML has PPLL1 and PPLL2 */
		pll_in_use = amdgpu_pll_get_use_mask(crtc);
		if (!(pll_in_use & (1 << ATOM_PPLL2)))
			return ATOM_PPLL2;
		if (!(pll_in_use & (1 << ATOM_PPLL1)))
			return ATOM_PPLL1;
		DRM_ERROR("unable to allocate a PPLL\n");
		return ATOM_PPLL_INVALID;
	} else {
		/* CI/KV has PPLL0, PPLL1, and PPLL2 */
		pll_in_use = amdgpu_pll_get_use_mask(crtc);
		if (!(pll_in_use & (1 << ATOM_PPLL2)))
			return ATOM_PPLL2;
		if (!(pll_in_use & (1 << ATOM_PPLL1)))
			return ATOM_PPLL1;
		if (!(pll_in_use & (1 << ATOM_PPLL0)))
			return ATOM_PPLL0;
		DRM_ERROR("unable to allocate a PPLL\n");
		return ATOM_PPLL_INVALID;
	}
	return ATOM_PPLL_INVALID;
}

static void dce_v8_0_lock_cursor(struct drm_crtc *crtc, bool lock)
{
	struct amdgpu_device *adev = drm_to_adev(crtc->dev);
	struct amdgpu_crtc *amdgpu_crtc = to_amdgpu_crtc(crtc);
	uint32_t cur_lock;

	cur_lock = RREG32(mmCUR_UPDATE + amdgpu_crtc->crtc_offset);
	if (lock)
		cur_lock |= CUR_UPDATE__CURSOR_UPDATE_LOCK_MASK;
	else
		cur_lock &= ~CUR_UPDATE__CURSOR_UPDATE_LOCK_MASK;
	WREG32(mmCUR_UPDATE + amdgpu_crtc->crtc_offset, cur_lock);
}

static void dce_v8_0_hide_cursor(struct drm_crtc *crtc)
{
	struct amdgpu_crtc *amdgpu_crtc = to_amdgpu_crtc(crtc);
	struct amdgpu_device *adev = drm_to_adev(crtc->dev);

	WREG32(mmCUR_CONTROL + amdgpu_crtc->crtc_offset,
	       (CURSOR_24_8_PRE_MULT << CUR_CONTROL__CURSOR_MODE__SHIFT) |
	       (CURSOR_URGENT_1_2 << CUR_CONTROL__CURSOR_URGENT_CONTROL__SHIFT));
}

static void dce_v8_0_show_cursor(struct drm_crtc *crtc)
{
	struct amdgpu_crtc *amdgpu_crtc = to_amdgpu_crtc(crtc);
	struct amdgpu_device *adev = drm_to_adev(crtc->dev);

	WREG32(mmCUR_SURFACE_ADDRESS_HIGH + amdgpu_crtc->crtc_offset,
	       upper_32_bits(amdgpu_crtc->cursor_addr));
	WREG32(mmCUR_SURFACE_ADDRESS + amdgpu_crtc->crtc_offset,
	       lower_32_bits(amdgpu_crtc->cursor_addr));

	WREG32(mmCUR_CONTROL + amdgpu_crtc->crtc_offset,
	       CUR_CONTROL__CURSOR_EN_MASK |
	       (CURSOR_24_8_PRE_MULT << CUR_CONTROL__CURSOR_MODE__SHIFT) |
	       (CURSOR_URGENT_1_2 << CUR_CONTROL__CURSOR_URGENT_CONTROL__SHIFT));
}

static int dce_v8_0_cursor_move_locked(struct drm_crtc *crtc,
				       int x, int y)
{
	struct amdgpu_crtc *amdgpu_crtc = to_amdgpu_crtc(crtc);
	struct amdgpu_device *adev = drm_to_adev(crtc->dev);
	int xorigin = 0, yorigin = 0;

	amdgpu_crtc->cursor_x = x;
	amdgpu_crtc->cursor_y = y;

	/* avivo cursor are offset into the total surface */
	x += crtc->x;
	y += crtc->y;
	DRM_DEBUG("x %d y %d c->x %d c->y %d\n", x, y, crtc->x, crtc->y);

	if (x < 0) {
		xorigin = min(-x, amdgpu_crtc->max_cursor_width - 1);
		x = 0;
	}
	if (y < 0) {
		yorigin = min(-y, amdgpu_crtc->max_cursor_height - 1);
		y = 0;
	}

	WREG32(mmCUR_POSITION + amdgpu_crtc->crtc_offset, (x << 16) | y);
	WREG32(mmCUR_HOT_SPOT + amdgpu_crtc->crtc_offset, (xorigin << 16) | yorigin);
	WREG32(mmCUR_SIZE + amdgpu_crtc->crtc_offset,
	       ((amdgpu_crtc->cursor_width - 1) << 16) | (amdgpu_crtc->cursor_height - 1));

	return 0;
}

static int dce_v8_0_crtc_cursor_move(struct drm_crtc *crtc,
				     int x, int y)
{
	int ret;

	dce_v8_0_lock_cursor(crtc, true);
	ret = dce_v8_0_cursor_move_locked(crtc, x, y);
	dce_v8_0_lock_cursor(crtc, false);

	return ret;
}

static int dce_v8_0_crtc_cursor_set2(struct drm_crtc *crtc,
				     struct drm_file *file_priv,
				     uint32_t handle,
				     uint32_t width,
				     uint32_t height,
				     int32_t hot_x,
				     int32_t hot_y)
{
	struct amdgpu_crtc *amdgpu_crtc = to_amdgpu_crtc(crtc);
	struct drm_gem_object *obj;
	struct amdgpu_bo *aobj;
	int ret;

	if (!handle) {
		/* turn off cursor */
		dce_v8_0_hide_cursor(crtc);
		obj = NULL;
		goto unpin;
	}

	if ((width > amdgpu_crtc->max_cursor_width) ||
	    (height > amdgpu_crtc->max_cursor_height)) {
		DRM_ERROR("bad cursor width or height %d x %d\n", width, height);
		return -EINVAL;
	}

	obj = drm_gem_object_lookup(file_priv, handle);
	if (!obj) {
		DRM_ERROR("Cannot find cursor object %x for crtc %d\n", handle, amdgpu_crtc->crtc_id);
		return -ENOENT;
	}

	aobj = gem_to_amdgpu_bo(obj);
	ret = amdgpu_bo_reserve(aobj, false);
	if (ret != 0) {
		drm_gem_object_put(obj);
		return ret;
	}

	ret = amdgpu_bo_pin(aobj, AMDGPU_GEM_DOMAIN_VRAM);
	amdgpu_bo_unreserve(aobj);
	if (ret) {
		DRM_ERROR("Failed to pin new cursor BO (%d)\n", ret);
		drm_gem_object_put(obj);
		return ret;
	}
	amdgpu_crtc->cursor_addr = amdgpu_bo_gpu_offset(aobj);

	dce_v8_0_lock_cursor(crtc, true);

	if (width != amdgpu_crtc->cursor_width ||
	    height != amdgpu_crtc->cursor_height ||
	    hot_x != amdgpu_crtc->cursor_hot_x ||
	    hot_y != amdgpu_crtc->cursor_hot_y) {
		int x, y;

		x = amdgpu_crtc->cursor_x + amdgpu_crtc->cursor_hot_x - hot_x;
		y = amdgpu_crtc->cursor_y + amdgpu_crtc->cursor_hot_y - hot_y;

		dce_v8_0_cursor_move_locked(crtc, x, y);

		amdgpu_crtc->cursor_width = width;
		amdgpu_crtc->cursor_height = height;
		amdgpu_crtc->cursor_hot_x = hot_x;
		amdgpu_crtc->cursor_hot_y = hot_y;
	}

	dce_v8_0_show_cursor(crtc);
	dce_v8_0_lock_cursor(crtc, false);

unpin:
	if (amdgpu_crtc->cursor_bo) {
		struct amdgpu_bo *aobj = gem_to_amdgpu_bo(amdgpu_crtc->cursor_bo);
		ret = amdgpu_bo_reserve(aobj, true);
		if (likely(ret == 0)) {
			amdgpu_bo_unpin(aobj);
			amdgpu_bo_unreserve(aobj);
		}
		drm_gem_object_put(amdgpu_crtc->cursor_bo);
	}

	amdgpu_crtc->cursor_bo = obj;
	return 0;
}

static void dce_v8_0_cursor_reset(struct drm_crtc *crtc)
{
	struct amdgpu_crtc *amdgpu_crtc = to_amdgpu_crtc(crtc);

	if (amdgpu_crtc->cursor_bo) {
		dce_v8_0_lock_cursor(crtc, true);

		dce_v8_0_cursor_move_locked(crtc, amdgpu_crtc->cursor_x,
					    amdgpu_crtc->cursor_y);

		dce_v8_0_show_cursor(crtc);

		dce_v8_0_lock_cursor(crtc, false);
	}
}

static int dce_v8_0_crtc_gamma_set(struct drm_crtc *crtc, u16 *red, u16 *green,
				   u16 *blue, uint32_t size,
				   struct drm_modeset_acquire_ctx *ctx)
{
	dce_v8_0_crtc_load_lut(crtc);

	return 0;
}

static void dce_v8_0_crtc_destroy(struct drm_crtc *crtc)
{
	struct amdgpu_crtc *amdgpu_crtc = to_amdgpu_crtc(crtc);

	drm_crtc_cleanup(crtc);
	kfree(amdgpu_crtc);
}

static const struct drm_crtc_funcs dce_v8_0_crtc_funcs = {
	.cursor_set2 = dce_v8_0_crtc_cursor_set2,
	.cursor_move = dce_v8_0_crtc_cursor_move,
	.gamma_set = dce_v8_0_crtc_gamma_set,
	.set_config = amdgpu_display_crtc_set_config,
	.destroy = dce_v8_0_crtc_destroy,
	.page_flip_target = amdgpu_display_crtc_page_flip_target,
	.get_vblank_counter = amdgpu_get_vblank_counter_kms,
	.enable_vblank = amdgpu_enable_vblank_kms,
	.disable_vblank = amdgpu_disable_vblank_kms,
	.get_vblank_timestamp = drm_crtc_vblank_helper_get_vblank_timestamp,
};

static void dce_v8_0_crtc_dpms(struct drm_crtc *crtc, int mode)
{
	struct drm_device *dev = crtc->dev;
	struct amdgpu_device *adev = drm_to_adev(dev);
	struct amdgpu_crtc *amdgpu_crtc = to_amdgpu_crtc(crtc);
	unsigned type;

	switch (mode) {
	case DRM_MODE_DPMS_ON:
		amdgpu_crtc->enabled = true;
		amdgpu_atombios_crtc_enable(crtc, ATOM_ENABLE);
		dce_v8_0_vga_enable(crtc, true);
		amdgpu_atombios_crtc_blank(crtc, ATOM_DISABLE);
		dce_v8_0_vga_enable(crtc, false);
		/* Make sure VBLANK and PFLIP interrupts are still enabled */
		type = amdgpu_display_crtc_idx_to_irq_type(adev,
						amdgpu_crtc->crtc_id);
		amdgpu_irq_update(adev, &adev->crtc_irq, type);
		amdgpu_irq_update(adev, &adev->pageflip_irq, type);
		drm_crtc_vblank_on(crtc);
		dce_v8_0_crtc_load_lut(crtc);
		break;
	case DRM_MODE_DPMS_STANDBY:
	case DRM_MODE_DPMS_SUSPEND:
	case DRM_MODE_DPMS_OFF:
		drm_crtc_vblank_off(crtc);
		if (amdgpu_crtc->enabled) {
			dce_v8_0_vga_enable(crtc, true);
			amdgpu_atombios_crtc_blank(crtc, ATOM_ENABLE);
			dce_v8_0_vga_enable(crtc, false);
		}
		amdgpu_atombios_crtc_enable(crtc, ATOM_DISABLE);
		amdgpu_crtc->enabled = false;
		break;
	}
	/* adjust pm to dpms */
	amdgpu_pm_compute_clocks(adev);
}

static void dce_v8_0_crtc_prepare(struct drm_crtc *crtc)
{
	/* disable crtc pair power gating before programming */
	amdgpu_atombios_crtc_powergate(crtc, ATOM_DISABLE);
	amdgpu_atombios_crtc_lock(crtc, ATOM_ENABLE);
	dce_v8_0_crtc_dpms(crtc, DRM_MODE_DPMS_OFF);
}

static void dce_v8_0_crtc_commit(struct drm_crtc *crtc)
{
	dce_v8_0_crtc_dpms(crtc, DRM_MODE_DPMS_ON);
	amdgpu_atombios_crtc_lock(crtc, ATOM_DISABLE);
}

static void dce_v8_0_crtc_disable(struct drm_crtc *crtc)
{
	struct amdgpu_crtc *amdgpu_crtc = to_amdgpu_crtc(crtc);
	struct drm_device *dev = crtc->dev;
	struct amdgpu_device *adev = drm_to_adev(dev);
	struct amdgpu_atom_ss ss;
	int i;

	dce_v8_0_crtc_dpms(crtc, DRM_MODE_DPMS_OFF);
	if (crtc->primary->fb) {
		int r;
		struct amdgpu_bo *abo;

		abo = gem_to_amdgpu_bo(crtc->primary->fb->obj[0]);
		r = amdgpu_bo_reserve(abo, true);
		if (unlikely(r))
			DRM_ERROR("failed to reserve abo before unpin\n");
		else {
			amdgpu_bo_unpin(abo);
			amdgpu_bo_unreserve(abo);
		}
	}
	/* disable the GRPH */
	dce_v8_0_grph_enable(crtc, false);

	amdgpu_atombios_crtc_powergate(crtc, ATOM_ENABLE);

	for (i = 0; i < adev->mode_info.num_crtc; i++) {
		if (adev->mode_info.crtcs[i] &&
		    adev->mode_info.crtcs[i]->enabled &&
		    i != amdgpu_crtc->crtc_id &&
		    amdgpu_crtc->pll_id == adev->mode_info.crtcs[i]->pll_id) {
			/* one other crtc is using this pll don't turn
			 * off the pll
			 */
			goto done;
		}
	}

	switch (amdgpu_crtc->pll_id) {
	case ATOM_PPLL1:
	case ATOM_PPLL2:
		/* disable the ppll */
		amdgpu_atombios_crtc_program_pll(crtc, amdgpu_crtc->crtc_id, amdgpu_crtc->pll_id,
						 0, 0, ATOM_DISABLE, 0, 0, 0, 0, 0, false, &ss);
		break;
	case ATOM_PPLL0:
		/* disable the ppll */
		if ((adev->asic_type == CHIP_KAVERI) ||
		    (adev->asic_type == CHIP_BONAIRE) ||
		    (adev->asic_type == CHIP_HAWAII))
			amdgpu_atombios_crtc_program_pll(crtc, amdgpu_crtc->crtc_id, amdgpu_crtc->pll_id,
						  0, 0, ATOM_DISABLE, 0, 0, 0, 0, 0, false, &ss);
		break;
	default:
		break;
	}
done:
	amdgpu_crtc->pll_id = ATOM_PPLL_INVALID;
	amdgpu_crtc->adjusted_clock = 0;
	amdgpu_crtc->encoder = NULL;
	amdgpu_crtc->connector = NULL;
}

static int dce_v8_0_crtc_mode_set(struct drm_crtc *crtc,
				  struct drm_display_mode *mode,
				  struct drm_display_mode *adjusted_mode,
				  int x, int y, struct drm_framebuffer *old_fb)
{
	struct amdgpu_crtc *amdgpu_crtc = to_amdgpu_crtc(crtc);

	if (!amdgpu_crtc->adjusted_clock)
		return -EINVAL;

	amdgpu_atombios_crtc_set_pll(crtc, adjusted_mode);
	amdgpu_atombios_crtc_set_dtd_timing(crtc, adjusted_mode);
	dce_v8_0_crtc_do_set_base(crtc, old_fb, x, y, 0);
	amdgpu_atombios_crtc_overscan_setup(crtc, mode, adjusted_mode);
	amdgpu_atombios_crtc_scaler_setup(crtc);
	dce_v8_0_cursor_reset(crtc);
	/* update the hw version fpr dpm */
	amdgpu_crtc->hw_mode = *adjusted_mode;

	return 0;
}

static bool dce_v8_0_crtc_mode_fixup(struct drm_crtc *crtc,
				     const struct drm_display_mode *mode,
				     struct drm_display_mode *adjusted_mode)
{
	struct amdgpu_crtc *amdgpu_crtc = to_amdgpu_crtc(crtc);
	struct drm_device *dev = crtc->dev;
	struct drm_encoder *encoder;

	/* assign the encoder to the amdgpu crtc to avoid repeated lookups later */
	list_for_each_entry(encoder, &dev->mode_config.encoder_list, head) {
		if (encoder->crtc == crtc) {
			amdgpu_crtc->encoder = encoder;
			amdgpu_crtc->connector = amdgpu_get_connector_for_encoder(encoder);
			break;
		}
	}
	if ((amdgpu_crtc->encoder == NULL) || (amdgpu_crtc->connector == NULL)) {
		amdgpu_crtc->encoder = NULL;
		amdgpu_crtc->connector = NULL;
		return false;
	}
	if (!amdgpu_display_crtc_scaling_mode_fixup(crtc, mode, adjusted_mode))
		return false;
	if (amdgpu_atombios_crtc_prepare_pll(crtc, adjusted_mode))
		return false;
	/* pick pll */
	amdgpu_crtc->pll_id = dce_v8_0_pick_pll(crtc);
	/* if we can't get a PPLL for a non-DP encoder, fail */
	if ((amdgpu_crtc->pll_id == ATOM_PPLL_INVALID) &&
	    !ENCODER_MODE_IS_DP(amdgpu_atombios_encoder_get_encoder_mode(amdgpu_crtc->encoder)))
		return false;

	return true;
}

static int dce_v8_0_crtc_set_base(struct drm_crtc *crtc, int x, int y,
				  struct drm_framebuffer *old_fb)
{
	return dce_v8_0_crtc_do_set_base(crtc, old_fb, x, y, 0);
}

static int dce_v8_0_crtc_set_base_atomic(struct drm_crtc *crtc,
					 struct drm_framebuffer *fb,
					 int x, int y, enum mode_set_atomic state)
{
	return dce_v8_0_crtc_do_set_base(crtc, fb, x, y, 1);
}

static const struct drm_crtc_helper_funcs dce_v8_0_crtc_helper_funcs = {
	.dpms = dce_v8_0_crtc_dpms,
	.mode_fixup = dce_v8_0_crtc_mode_fixup,
	.mode_set = dce_v8_0_crtc_mode_set,
	.mode_set_base = dce_v8_0_crtc_set_base,
	.mode_set_base_atomic = dce_v8_0_crtc_set_base_atomic,
	.prepare = dce_v8_0_crtc_prepare,
	.commit = dce_v8_0_crtc_commit,
	.disable = dce_v8_0_crtc_disable,
	.get_scanout_position = amdgpu_crtc_get_scanout_position,
};

static int dce_v8_0_crtc_init(struct amdgpu_device *adev, int index)
{
	struct amdgpu_crtc *amdgpu_crtc;

	amdgpu_crtc = kzalloc(sizeof(struct amdgpu_crtc) +
			      (AMDGPUFB_CONN_LIMIT * sizeof(struct drm_connector *)), GFP_KERNEL);
	if (amdgpu_crtc == NULL)
		return -ENOMEM;

	drm_crtc_init(adev_to_drm(adev), &amdgpu_crtc->base, &dce_v8_0_crtc_funcs);

	drm_mode_crtc_set_gamma_size(&amdgpu_crtc->base, 256);
	amdgpu_crtc->crtc_id = index;
	adev->mode_info.crtcs[index] = amdgpu_crtc;

	amdgpu_crtc->max_cursor_width = CIK_CURSOR_WIDTH;
	amdgpu_crtc->max_cursor_height = CIK_CURSOR_HEIGHT;
	adev_to_drm(adev)->mode_config.cursor_width = amdgpu_crtc->max_cursor_width;
	adev_to_drm(adev)->mode_config.cursor_height = amdgpu_crtc->max_cursor_height;

	amdgpu_crtc->crtc_offset = crtc_offsets[amdgpu_crtc->crtc_id];

	amdgpu_crtc->pll_id = ATOM_PPLL_INVALID;
	amdgpu_crtc->adjusted_clock = 0;
	amdgpu_crtc->encoder = NULL;
	amdgpu_crtc->connector = NULL;
	drm_crtc_helper_add(&amdgpu_crtc->base, &dce_v8_0_crtc_helper_funcs);

	return 0;
}

static int dce_v8_0_early_init(void *handle)
{
	struct amdgpu_device *adev = (struct amdgpu_device *)handle;

	adev->audio_endpt_rreg = &dce_v8_0_audio_endpt_rreg;
	adev->audio_endpt_wreg = &dce_v8_0_audio_endpt_wreg;

	dce_v8_0_set_display_funcs(adev);

	adev->mode_info.num_crtc = dce_v8_0_get_num_crtc(adev);

	switch (adev->asic_type) {
	case CHIP_BONAIRE:
	case CHIP_HAWAII:
		adev->mode_info.num_hpd = 6;
		adev->mode_info.num_dig = 6;
		break;
	case CHIP_KAVERI:
		adev->mode_info.num_hpd = 6;
		adev->mode_info.num_dig = 7;
		break;
	case CHIP_KABINI:
	case CHIP_MULLINS:
		adev->mode_info.num_hpd = 6;
		adev->mode_info.num_dig = 6; /* ? */
		break;
	default:
		/* FIXME: not supported yet */
		return -EINVAL;
	}

	dce_v8_0_set_irq_funcs(adev);

	return 0;
}

static int dce_v8_0_sw_init(void *handle)
{
	int r, i;
	struct amdgpu_device *adev = (struct amdgpu_device *)handle;

	for (i = 0; i < adev->mode_info.num_crtc; i++) {
		r = amdgpu_irq_add_id(adev, AMDGPU_IRQ_CLIENTID_LEGACY, i + 1, &adev->crtc_irq);
		if (r)
			return r;
	}

	for (i = 8; i < 20; i += 2) {
		r = amdgpu_irq_add_id(adev, AMDGPU_IRQ_CLIENTID_LEGACY, i, &adev->pageflip_irq);
		if (r)
			return r;
	}

	/* HPD hotplug */
	r = amdgpu_irq_add_id(adev, AMDGPU_IRQ_CLIENTID_LEGACY, 42, &adev->hpd_irq);
	if (r)
		return r;

	adev_to_drm(adev)->mode_config.funcs = &amdgpu_mode_funcs;

	adev_to_drm(adev)->mode_config.async_page_flip = true;

	adev_to_drm(adev)->mode_config.max_width = 16384;
	adev_to_drm(adev)->mode_config.max_height = 16384;

	adev_to_drm(adev)->mode_config.preferred_depth = 24;
	adev_to_drm(adev)->mode_config.prefer_shadow = 1;

	adev_to_drm(adev)->mode_config.fb_base = adev->gmc.aper_base;

	r = amdgpu_display_modeset_create_props(adev);
	if (r)
		return r;

	adev_to_drm(adev)->mode_config.max_width = 16384;
	adev_to_drm(adev)->mode_config.max_height = 16384;

	/* allocate crtcs */
	for (i = 0; i < adev->mode_info.num_crtc; i++) {
		r = dce_v8_0_crtc_init(adev, i);
		if (r)
			return r;
	}

	if (amdgpu_atombios_get_connector_info_from_object_table(adev))
		amdgpu_display_print_display_setup(adev_to_drm(adev));
	else
		return -EINVAL;

	/* setup afmt */
	r = dce_v8_0_afmt_init(adev);
	if (r)
		return r;

	r = dce_v8_0_audio_init(adev);
	if (r)
		return r;

	drm_kms_helper_poll_init(adev_to_drm(adev));

	adev->mode_info.mode_config_initialized = true;
	return 0;
}

static int dce_v8_0_sw_fini(void *handle)
{
	struct amdgpu_device *adev = (struct amdgpu_device *)handle;

	kfree(adev->mode_info.bios_hardcoded_edid);

	drm_kms_helper_poll_fini(adev_to_drm(adev));

	dce_v8_0_audio_fini(adev);

	dce_v8_0_afmt_fini(adev);

	drm_mode_config_cleanup(adev_to_drm(adev));
	adev->mode_info.mode_config_initialized = false;

	return 0;
}

static int dce_v8_0_hw_init(void *handle)
{
	int i;
	struct amdgpu_device *adev = (struct amdgpu_device *)handle;

	/* disable vga render */
	dce_v8_0_set_vga_render_state(adev, false);
	/* init dig PHYs, disp eng pll */
	amdgpu_atombios_encoder_init_dig(adev);
	amdgpu_atombios_crtc_set_disp_eng_pll(adev, adev->clock.default_dispclk);

	/* initialize hpd */
	dce_v8_0_hpd_init(adev);

	for (i = 0; i < adev->mode_info.audio.num_pins; i++) {
		dce_v8_0_audio_enable(adev, &adev->mode_info.audio.pin[i], false);
	}

	dce_v8_0_pageflip_interrupt_init(adev);

	return 0;
}

static int dce_v8_0_hw_fini(void *handle)
{
	int i;
	struct amdgpu_device *adev = (struct amdgpu_device *)handle;

	dce_v8_0_hpd_fini(adev);

	for (i = 0; i < adev->mode_info.audio.num_pins; i++) {
		dce_v8_0_audio_enable(adev, &adev->mode_info.audio.pin[i], false);
	}

	dce_v8_0_pageflip_interrupt_fini(adev);

	return 0;
}

static int dce_v8_0_suspend(void *handle)
{
	struct amdgpu_device *adev = (struct amdgpu_device *)handle;
	int r;

	r = amdgpu_display_suspend_helper(adev);
	if (r)
		return r;

	adev->mode_info.bl_level =
		amdgpu_atombios_encoder_get_backlight_level_from_reg(adev);

	return dce_v8_0_hw_fini(handle);
}

static int dce_v8_0_resume(void *handle)
{
	struct amdgpu_device *adev = (struct amdgpu_device *)handle;
	int ret;

	amdgpu_atombios_encoder_set_backlight_level_to_reg(adev,
							   adev->mode_info.bl_level);

	ret = dce_v8_0_hw_init(handle);

	/* turn on the BL */
	if (adev->mode_info.bl_encoder) {
		u8 bl_level = amdgpu_display_backlight_get_level(adev,
								  adev->mode_info.bl_encoder);
		amdgpu_display_backlight_set_level(adev, adev->mode_info.bl_encoder,
						    bl_level);
	}
	if (ret)
		return ret;

	return amdgpu_display_resume_helper(adev);
}

static bool dce_v8_0_is_idle(void *handle)
{
	return true;
}

static int dce_v8_0_wait_for_idle(void *handle)
{
	return 0;
}

static int dce_v8_0_soft_reset(void *handle)
{
	u32 srbm_soft_reset = 0, tmp;
	struct amdgpu_device *adev = (struct amdgpu_device *)handle;

	if (dce_v8_0_is_display_hung(adev))
		srbm_soft_reset |= SRBM_SOFT_RESET__SOFT_RESET_DC_MASK;

	if (srbm_soft_reset) {
		tmp = RREG32(mmSRBM_SOFT_RESET);
		tmp |= srbm_soft_reset;
		dev_info(adev->dev, "SRBM_SOFT_RESET=0x%08X\n", tmp);
		WREG32(mmSRBM_SOFT_RESET, tmp);
		tmp = RREG32(mmSRBM_SOFT_RESET);

		udelay(50);

		tmp &= ~srbm_soft_reset;
		WREG32(mmSRBM_SOFT_RESET, tmp);
		tmp = RREG32(mmSRBM_SOFT_RESET);

		/* Wait a little for things to settle down */
		udelay(50);
	}
	return 0;
}

static void dce_v8_0_set_crtc_vblank_interrupt_state(struct amdgpu_device *adev,
						     int crtc,
						     enum amdgpu_interrupt_state state)
{
	u32 reg_block, lb_interrupt_mask;

	if (crtc >= adev->mode_info.num_crtc) {
		DRM_DEBUG("invalid crtc %d\n", crtc);
		return;
	}

	switch (crtc) {
	case 0:
		reg_block = CRTC0_REGISTER_OFFSET;
		break;
	case 1:
		reg_block = CRTC1_REGISTER_OFFSET;
		break;
	case 2:
		reg_block = CRTC2_REGISTER_OFFSET;
		break;
	case 3:
		reg_block = CRTC3_REGISTER_OFFSET;
		break;
	case 4:
		reg_block = CRTC4_REGISTER_OFFSET;
		break;
	case 5:
		reg_block = CRTC5_REGISTER_OFFSET;
		break;
	default:
		DRM_DEBUG("invalid crtc %d\n", crtc);
		return;
	}

	switch (state) {
	case AMDGPU_IRQ_STATE_DISABLE:
		lb_interrupt_mask = RREG32(mmLB_INTERRUPT_MASK + reg_block);
		lb_interrupt_mask &= ~LB_INTERRUPT_MASK__VBLANK_INTERRUPT_MASK_MASK;
		WREG32(mmLB_INTERRUPT_MASK + reg_block, lb_interrupt_mask);
		break;
	case AMDGPU_IRQ_STATE_ENABLE:
		lb_interrupt_mask = RREG32(mmLB_INTERRUPT_MASK + reg_block);
		lb_interrupt_mask |= LB_INTERRUPT_MASK__VBLANK_INTERRUPT_MASK_MASK;
		WREG32(mmLB_INTERRUPT_MASK + reg_block, lb_interrupt_mask);
		break;
	default:
		break;
	}
}

static void dce_v8_0_set_crtc_vline_interrupt_state(struct amdgpu_device *adev,
						    int crtc,
						    enum amdgpu_interrupt_state state)
{
	u32 reg_block, lb_interrupt_mask;

	if (crtc >= adev->mode_info.num_crtc) {
		DRM_DEBUG("invalid crtc %d\n", crtc);
		return;
	}

	switch (crtc) {
	case 0:
		reg_block = CRTC0_REGISTER_OFFSET;
		break;
	case 1:
		reg_block = CRTC1_REGISTER_OFFSET;
		break;
	case 2:
		reg_block = CRTC2_REGISTER_OFFSET;
		break;
	case 3:
		reg_block = CRTC3_REGISTER_OFFSET;
		break;
	case 4:
		reg_block = CRTC4_REGISTER_OFFSET;
		break;
	case 5:
		reg_block = CRTC5_REGISTER_OFFSET;
		break;
	default:
		DRM_DEBUG("invalid crtc %d\n", crtc);
		return;
	}

	switch (state) {
	case AMDGPU_IRQ_STATE_DISABLE:
		lb_interrupt_mask = RREG32(mmLB_INTERRUPT_MASK + reg_block);
		lb_interrupt_mask &= ~LB_INTERRUPT_MASK__VLINE_INTERRUPT_MASK_MASK;
		WREG32(mmLB_INTERRUPT_MASK + reg_block, lb_interrupt_mask);
		break;
	case AMDGPU_IRQ_STATE_ENABLE:
		lb_interrupt_mask = RREG32(mmLB_INTERRUPT_MASK + reg_block);
		lb_interrupt_mask |= LB_INTERRUPT_MASK__VLINE_INTERRUPT_MASK_MASK;
		WREG32(mmLB_INTERRUPT_MASK + reg_block, lb_interrupt_mask);
		break;
	default:
		break;
	}
}

static int dce_v8_0_set_hpd_interrupt_state(struct amdgpu_device *adev,
					    struct amdgpu_irq_src *src,
					    unsigned type,
					    enum amdgpu_interrupt_state state)
{
	u32 dc_hpd_int_cntl;

	if (type >= adev->mode_info.num_hpd) {
		DRM_DEBUG("invalid hdp %d\n", type);
		return 0;
	}

	switch (state) {
	case AMDGPU_IRQ_STATE_DISABLE:
		dc_hpd_int_cntl = RREG32(mmDC_HPD1_INT_CONTROL + hpd_offsets[type]);
		dc_hpd_int_cntl &= ~DC_HPD1_INT_CONTROL__DC_HPD1_INT_EN_MASK;
		WREG32(mmDC_HPD1_INT_CONTROL + hpd_offsets[type], dc_hpd_int_cntl);
		break;
	case AMDGPU_IRQ_STATE_ENABLE:
		dc_hpd_int_cntl = RREG32(mmDC_HPD1_INT_CONTROL + hpd_offsets[type]);
		dc_hpd_int_cntl |= DC_HPD1_INT_CONTROL__DC_HPD1_INT_EN_MASK;
		WREG32(mmDC_HPD1_INT_CONTROL + hpd_offsets[type], dc_hpd_int_cntl);
		break;
	default:
		break;
	}

	return 0;
}

static int dce_v8_0_set_crtc_interrupt_state(struct amdgpu_device *adev,
					     struct amdgpu_irq_src *src,
					     unsigned type,
					     enum amdgpu_interrupt_state state)
{
	switch (type) {
	case AMDGPU_CRTC_IRQ_VBLANK1:
		dce_v8_0_set_crtc_vblank_interrupt_state(adev, 0, state);
		break;
	case AMDGPU_CRTC_IRQ_VBLANK2:
		dce_v8_0_set_crtc_vblank_interrupt_state(adev, 1, state);
		break;
	case AMDGPU_CRTC_IRQ_VBLANK3:
		dce_v8_0_set_crtc_vblank_interrupt_state(adev, 2, state);
		break;
	case AMDGPU_CRTC_IRQ_VBLANK4:
		dce_v8_0_set_crtc_vblank_interrupt_state(adev, 3, state);
		break;
	case AMDGPU_CRTC_IRQ_VBLANK5:
		dce_v8_0_set_crtc_vblank_interrupt_state(adev, 4, state);
		break;
	case AMDGPU_CRTC_IRQ_VBLANK6:
		dce_v8_0_set_crtc_vblank_interrupt_state(adev, 5, state);
		break;
	case AMDGPU_CRTC_IRQ_VLINE1:
		dce_v8_0_set_crtc_vline_interrupt_state(adev, 0, state);
		break;
	case AMDGPU_CRTC_IRQ_VLINE2:
		dce_v8_0_set_crtc_vline_interrupt_state(adev, 1, state);
		break;
	case AMDGPU_CRTC_IRQ_VLINE3:
		dce_v8_0_set_crtc_vline_interrupt_state(adev, 2, state);
		break;
	case AMDGPU_CRTC_IRQ_VLINE4:
		dce_v8_0_set_crtc_vline_interrupt_state(adev, 3, state);
		break;
	case AMDGPU_CRTC_IRQ_VLINE5:
		dce_v8_0_set_crtc_vline_interrupt_state(adev, 4, state);
		break;
	case AMDGPU_CRTC_IRQ_VLINE6:
		dce_v8_0_set_crtc_vline_interrupt_state(adev, 5, state);
		break;
	default:
		break;
	}
	return 0;
}

static int dce_v8_0_crtc_irq(struct amdgpu_device *adev,
			     struct amdgpu_irq_src *source,
			     struct amdgpu_iv_entry *entry)
{
	unsigned crtc = entry->src_id - 1;
	uint32_t disp_int = RREG32(interrupt_status_offsets[crtc].reg);
	unsigned int irq_type = amdgpu_display_crtc_idx_to_irq_type(adev,
								    crtc);

	switch (entry->src_data[0]) {
	case 0: /* vblank */
		if (disp_int & interrupt_status_offsets[crtc].vblank)
			WREG32(mmLB_VBLANK_STATUS + crtc_offsets[crtc], LB_VBLANK_STATUS__VBLANK_ACK_MASK);
		else
			DRM_DEBUG("IH: IH event w/o asserted irq bit?\n");

		if (amdgpu_irq_enabled(adev, source, irq_type)) {
			drm_handle_vblank(adev_to_drm(adev), crtc);
		}
		DRM_DEBUG("IH: D%d vblank\n", crtc + 1);
		break;
	case 1: /* vline */
		if (disp_int & interrupt_status_offsets[crtc].vline)
			WREG32(mmLB_VLINE_STATUS + crtc_offsets[crtc], LB_VLINE_STATUS__VLINE_ACK_MASK);
		else
			DRM_DEBUG("IH: IH event w/o asserted irq bit?\n");

		DRM_DEBUG("IH: D%d vline\n", crtc + 1);
		break;
	default:
		DRM_DEBUG("Unhandled interrupt: %d %d\n", entry->src_id, entry->src_data[0]);
		break;
	}

	return 0;
}

static int dce_v8_0_set_pageflip_interrupt_state(struct amdgpu_device *adev,
						 struct amdgpu_irq_src *src,
						 unsigned type,
						 enum amdgpu_interrupt_state state)
{
	u32 reg;

	if (type >= adev->mode_info.num_crtc) {
		DRM_ERROR("invalid pageflip crtc %d\n", type);
		return -EINVAL;
	}

	reg = RREG32(mmGRPH_INTERRUPT_CONTROL + crtc_offsets[type]);
	if (state == AMDGPU_IRQ_STATE_DISABLE)
		WREG32(mmGRPH_INTERRUPT_CONTROL + crtc_offsets[type],
		       reg & ~GRPH_INTERRUPT_CONTROL__GRPH_PFLIP_INT_MASK_MASK);
	else
		WREG32(mmGRPH_INTERRUPT_CONTROL + crtc_offsets[type],
		       reg | GRPH_INTERRUPT_CONTROL__GRPH_PFLIP_INT_MASK_MASK);

	return 0;
}

static int dce_v8_0_pageflip_irq(struct amdgpu_device *adev,
				struct amdgpu_irq_src *source,
				struct amdgpu_iv_entry *entry)
{
	unsigned long flags;
	unsigned crtc_id;
	struct amdgpu_crtc *amdgpu_crtc;
	struct amdgpu_flip_work *works;

	crtc_id = (entry->src_id - 8) >> 1;
	amdgpu_crtc = adev->mode_info.crtcs[crtc_id];

	if (crtc_id >= adev->mode_info.num_crtc) {
		DRM_ERROR("invalid pageflip crtc %d\n", crtc_id);
		return -EINVAL;
	}

	if (RREG32(mmGRPH_INTERRUPT_STATUS + crtc_offsets[crtc_id]) &
	    GRPH_INTERRUPT_STATUS__GRPH_PFLIP_INT_OCCURRED_MASK)
		WREG32(mmGRPH_INTERRUPT_STATUS + crtc_offsets[crtc_id],
		       GRPH_INTERRUPT_STATUS__GRPH_PFLIP_INT_CLEAR_MASK);

	/* IRQ could occur when in initial stage */
	if (amdgpu_crtc == NULL)
		return 0;

	spin_lock_irqsave(&adev_to_drm(adev)->event_lock, flags);
	works = amdgpu_crtc->pflip_works;
	if (amdgpu_crtc->pflip_status != AMDGPU_FLIP_SUBMITTED){
		DRM_DEBUG_DRIVER("amdgpu_crtc->pflip_status = %d != "
						"AMDGPU_FLIP_SUBMITTED(%d)\n",
						amdgpu_crtc->pflip_status,
						AMDGPU_FLIP_SUBMITTED);
		spin_unlock_irqrestore(&adev_to_drm(adev)->event_lock, flags);
		return 0;
	}

	/* page flip completed. clean up */
	amdgpu_crtc->pflip_status = AMDGPU_FLIP_NONE;
	amdgpu_crtc->pflip_works = NULL;

	/* wakeup usersapce */
	if (works->event)
		drm_crtc_send_vblank_event(&amdgpu_crtc->base, works->event);

	spin_unlock_irqrestore(&adev_to_drm(adev)->event_lock, flags);

	drm_crtc_vblank_put(&amdgpu_crtc->base);
	schedule_work(&works->unpin_work);

	return 0;
}

static int dce_v8_0_hpd_irq(struct amdgpu_device *adev,
			    struct amdgpu_irq_src *source,
			    struct amdgpu_iv_entry *entry)
{
	uint32_t disp_int, mask, tmp;
	unsigned hpd;

	if (entry->src_data[0] >= adev->mode_info.num_hpd) {
		DRM_DEBUG("Unhandled interrupt: %d %d\n", entry->src_id, entry->src_data[0]);
		return 0;
	}

	hpd = entry->src_data[0];
	disp_int = RREG32(interrupt_status_offsets[hpd].reg);
	mask = interrupt_status_offsets[hpd].hpd;

	if (disp_int & mask) {
		tmp = RREG32(mmDC_HPD1_INT_CONTROL + hpd_offsets[hpd]);
		tmp |= DC_HPD1_INT_CONTROL__DC_HPD1_INT_ACK_MASK;
		WREG32(mmDC_HPD1_INT_CONTROL + hpd_offsets[hpd], tmp);
		schedule_work(&adev->hotplug_work);
		DRM_DEBUG("IH: HPD%d\n", hpd + 1);
	}

	return 0;

}

static int dce_v8_0_set_clockgating_state(void *handle,
					  enum amd_clockgating_state state)
{
	return 0;
}

static int dce_v8_0_set_powergating_state(void *handle,
					  enum amd_powergating_state state)
{
	return 0;
}

static const struct amd_ip_funcs dce_v8_0_ip_funcs = {
	.name = "dce_v8_0",
	.early_init = dce_v8_0_early_init,
	.late_init = NULL,
	.sw_init = dce_v8_0_sw_init,
	.sw_fini = dce_v8_0_sw_fini,
	.hw_init = dce_v8_0_hw_init,
	.hw_fini = dce_v8_0_hw_fini,
	.suspend = dce_v8_0_suspend,
	.resume = dce_v8_0_resume,
	.is_idle = dce_v8_0_is_idle,
	.wait_for_idle = dce_v8_0_wait_for_idle,
	.soft_reset = dce_v8_0_soft_reset,
	.set_clockgating_state = dce_v8_0_set_clockgating_state,
	.set_powergating_state = dce_v8_0_set_powergating_state,
};

static void
dce_v8_0_encoder_mode_set(struct drm_encoder *encoder,
			  struct drm_display_mode *mode,
			  struct drm_display_mode *adjusted_mode)
{
	struct amdgpu_encoder *amdgpu_encoder = to_amdgpu_encoder(encoder);

	amdgpu_encoder->pixel_clock = adjusted_mode->clock;

	/* need to call this here rather than in prepare() since we need some crtc info */
	amdgpu_atombios_encoder_dpms(encoder, DRM_MODE_DPMS_OFF);

	/* set scaler clears this on some chips */
	dce_v8_0_set_interleave(encoder->crtc, mode);

	if (amdgpu_atombios_encoder_get_encoder_mode(encoder) == ATOM_ENCODER_MODE_HDMI) {
		dce_v8_0_afmt_enable(encoder, true);
		dce_v8_0_afmt_setmode(encoder, adjusted_mode);
	}
}

static void dce_v8_0_encoder_prepare(struct drm_encoder *encoder)
{
	struct amdgpu_device *adev = drm_to_adev(encoder->dev);
	struct amdgpu_encoder *amdgpu_encoder = to_amdgpu_encoder(encoder);
	struct drm_connector *connector = amdgpu_get_connector_for_encoder(encoder);

	if ((amdgpu_encoder->active_device &
	     (ATOM_DEVICE_DFP_SUPPORT | ATOM_DEVICE_LCD_SUPPORT)) ||
	    (amdgpu_encoder_get_dp_bridge_encoder_id(encoder) !=
	     ENCODER_OBJECT_ID_NONE)) {
		struct amdgpu_encoder_atom_dig *dig = amdgpu_encoder->enc_priv;
		if (dig) {
			dig->dig_encoder = dce_v8_0_pick_dig_encoder(encoder);
			if (amdgpu_encoder->active_device & ATOM_DEVICE_DFP_SUPPORT)
				dig->afmt = adev->mode_info.afmt[dig->dig_encoder];
		}
	}

	amdgpu_atombios_scratch_regs_lock(adev, true);

	if (connector) {
		struct amdgpu_connector *amdgpu_connector = to_amdgpu_connector(connector);

		/* select the clock/data port if it uses a router */
		if (amdgpu_connector->router.cd_valid)
			amdgpu_i2c_router_select_cd_port(amdgpu_connector);

		/* turn eDP panel on for mode set */
		if (connector->connector_type == DRM_MODE_CONNECTOR_eDP)
			amdgpu_atombios_encoder_set_edp_panel_power(connector,
							     ATOM_TRANSMITTER_ACTION_POWER_ON);
	}

	/* this is needed for the pll/ss setup to work correctly in some cases */
	amdgpu_atombios_encoder_set_crtc_source(encoder);
	/* set up the FMT blocks */
	dce_v8_0_program_fmt(encoder);
}

static void dce_v8_0_encoder_commit(struct drm_encoder *encoder)
{
	struct drm_device *dev = encoder->dev;
	struct amdgpu_device *adev = drm_to_adev(dev);

	/* need to call this here as we need the crtc set up */
	amdgpu_atombios_encoder_dpms(encoder, DRM_MODE_DPMS_ON);
	amdgpu_atombios_scratch_regs_lock(adev, false);
}

static void dce_v8_0_encoder_disable(struct drm_encoder *encoder)
{
	struct amdgpu_encoder *amdgpu_encoder = to_amdgpu_encoder(encoder);
	struct amdgpu_encoder_atom_dig *dig;

	amdgpu_atombios_encoder_dpms(encoder, DRM_MODE_DPMS_OFF);

	if (amdgpu_atombios_encoder_is_digital(encoder)) {
		if (amdgpu_atombios_encoder_get_encoder_mode(encoder) == ATOM_ENCODER_MODE_HDMI)
			dce_v8_0_afmt_enable(encoder, false);
		dig = amdgpu_encoder->enc_priv;
		dig->dig_encoder = -1;
	}
	amdgpu_encoder->active_device = 0;
}

/* these are handled by the primary encoders */
static void dce_v8_0_ext_prepare(struct drm_encoder *encoder)
{

}

static void dce_v8_0_ext_commit(struct drm_encoder *encoder)
{

}

static void
dce_v8_0_ext_mode_set(struct drm_encoder *encoder,
		      struct drm_display_mode *mode,
		      struct drm_display_mode *adjusted_mode)
{

}

static void dce_v8_0_ext_disable(struct drm_encoder *encoder)
{

}

static void
dce_v8_0_ext_dpms(struct drm_encoder *encoder, int mode)
{

}

static const struct drm_encoder_helper_funcs dce_v8_0_ext_helper_funcs = {
	.dpms = dce_v8_0_ext_dpms,
	.prepare = dce_v8_0_ext_prepare,
	.mode_set = dce_v8_0_ext_mode_set,
	.commit = dce_v8_0_ext_commit,
	.disable = dce_v8_0_ext_disable,
	/* no detect for TMDS/LVDS yet */
};

static const struct drm_encoder_helper_funcs dce_v8_0_dig_helper_funcs = {
	.dpms = amdgpu_atombios_encoder_dpms,
	.mode_fixup = amdgpu_atombios_encoder_mode_fixup,
	.prepare = dce_v8_0_encoder_prepare,
	.mode_set = dce_v8_0_encoder_mode_set,
	.commit = dce_v8_0_encoder_commit,
	.disable = dce_v8_0_encoder_disable,
	.detect = amdgpu_atombios_encoder_dig_detect,
};

static const struct drm_encoder_helper_funcs dce_v8_0_dac_helper_funcs = {
	.dpms = amdgpu_atombios_encoder_dpms,
	.mode_fixup = amdgpu_atombios_encoder_mode_fixup,
	.prepare = dce_v8_0_encoder_prepare,
	.mode_set = dce_v8_0_encoder_mode_set,
	.commit = dce_v8_0_encoder_commit,
	.detect = amdgpu_atombios_encoder_dac_detect,
};

static void dce_v8_0_encoder_destroy(struct drm_encoder *encoder)
{
	struct amdgpu_encoder *amdgpu_encoder = to_amdgpu_encoder(encoder);
	if (amdgpu_encoder->devices & (ATOM_DEVICE_LCD_SUPPORT))
		amdgpu_atombios_encoder_fini_backlight(amdgpu_encoder);
	kfree(amdgpu_encoder->enc_priv);
	drm_encoder_cleanup(encoder);
	kfree(amdgpu_encoder);
}

static const struct drm_encoder_funcs dce_v8_0_encoder_funcs = {
	.destroy = dce_v8_0_encoder_destroy,
};

static void dce_v8_0_encoder_add(struct amdgpu_device *adev,
				 uint32_t encoder_enum,
				 uint32_t supported_device,
				 u16 caps)
{
	struct drm_device *dev = adev_to_drm(adev);
	struct drm_encoder *encoder;
	struct amdgpu_encoder *amdgpu_encoder;

	/* see if we already added it */
	list_for_each_entry(encoder, &dev->mode_config.encoder_list, head) {
		amdgpu_encoder = to_amdgpu_encoder(encoder);
		if (amdgpu_encoder->encoder_enum == encoder_enum) {
			amdgpu_encoder->devices |= supported_device;
			return;
		}

	}

	/* add a new one */
	amdgpu_encoder = kzalloc(sizeof(struct amdgpu_encoder), GFP_KERNEL);
	if (!amdgpu_encoder)
		return;

	encoder = &amdgpu_encoder->base;
	switch (adev->mode_info.num_crtc) {
	case 1:
		encoder->possible_crtcs = 0x1;
		break;
	case 2:
	default:
		encoder->possible_crtcs = 0x3;
		break;
	case 4:
		encoder->possible_crtcs = 0xf;
		break;
	case 6:
		encoder->possible_crtcs = 0x3f;
		break;
	}

	amdgpu_encoder->enc_priv = NULL;

	amdgpu_encoder->encoder_enum = encoder_enum;
	amdgpu_encoder->encoder_id = (encoder_enum & OBJECT_ID_MASK) >> OBJECT_ID_SHIFT;
	amdgpu_encoder->devices = supported_device;
	amdgpu_encoder->rmx_type = RMX_OFF;
	amdgpu_encoder->underscan_type = UNDERSCAN_OFF;
	amdgpu_encoder->is_ext_encoder = false;
	amdgpu_encoder->caps = caps;

	switch (amdgpu_encoder->encoder_id) {
	case ENCODER_OBJECT_ID_INTERNAL_KLDSCP_DAC1:
	case ENCODER_OBJECT_ID_INTERNAL_KLDSCP_DAC2:
		drm_encoder_init(dev, encoder, &dce_v8_0_encoder_funcs,
				 DRM_MODE_ENCODER_DAC, NULL);
		drm_encoder_helper_add(encoder, &dce_v8_0_dac_helper_funcs);
		break;
	case ENCODER_OBJECT_ID_INTERNAL_KLDSCP_DVO1:
	case ENCODER_OBJECT_ID_INTERNAL_UNIPHY:
	case ENCODER_OBJECT_ID_INTERNAL_UNIPHY1:
	case ENCODER_OBJECT_ID_INTERNAL_UNIPHY2:
	case ENCODER_OBJECT_ID_INTERNAL_UNIPHY3:
		if (amdgpu_encoder->devices & (ATOM_DEVICE_LCD_SUPPORT)) {
			amdgpu_encoder->rmx_type = RMX_FULL;
			drm_encoder_init(dev, encoder, &dce_v8_0_encoder_funcs,
					 DRM_MODE_ENCODER_LVDS, NULL);
			amdgpu_encoder->enc_priv = amdgpu_atombios_encoder_get_lcd_info(amdgpu_encoder);
		} else if (amdgpu_encoder->devices & (ATOM_DEVICE_CRT_SUPPORT)) {
			drm_encoder_init(dev, encoder, &dce_v8_0_encoder_funcs,
					 DRM_MODE_ENCODER_DAC, NULL);
			amdgpu_encoder->enc_priv = amdgpu_atombios_encoder_get_dig_info(amdgpu_encoder);
		} else {
			drm_encoder_init(dev, encoder, &dce_v8_0_encoder_funcs,
					 DRM_MODE_ENCODER_TMDS, NULL);
			amdgpu_encoder->enc_priv = amdgpu_atombios_encoder_get_dig_info(amdgpu_encoder);
		}
		drm_encoder_helper_add(encoder, &dce_v8_0_dig_helper_funcs);
		break;
	case ENCODER_OBJECT_ID_SI170B:
	case ENCODER_OBJECT_ID_CH7303:
	case ENCODER_OBJECT_ID_EXTERNAL_SDVOA:
	case ENCODER_OBJECT_ID_EXTERNAL_SDVOB:
	case ENCODER_OBJECT_ID_TITFP513:
	case ENCODER_OBJECT_ID_VT1623:
	case ENCODER_OBJECT_ID_HDMI_SI1930:
	case ENCODER_OBJECT_ID_TRAVIS:
	case ENCODER_OBJECT_ID_NUTMEG:
		/* these are handled by the primary encoders */
		amdgpu_encoder->is_ext_encoder = true;
		if (amdgpu_encoder->devices & (ATOM_DEVICE_LCD_SUPPORT))
			drm_encoder_init(dev, encoder, &dce_v8_0_encoder_funcs,
					 DRM_MODE_ENCODER_LVDS, NULL);
		else if (amdgpu_encoder->devices & (ATOM_DEVICE_CRT_SUPPORT))
			drm_encoder_init(dev, encoder, &dce_v8_0_encoder_funcs,
					 DRM_MODE_ENCODER_DAC, NULL);
		else
			drm_encoder_init(dev, encoder, &dce_v8_0_encoder_funcs,
					 DRM_MODE_ENCODER_TMDS, NULL);
		drm_encoder_helper_add(encoder, &dce_v8_0_ext_helper_funcs);
		break;
	}
}

static const struct amdgpu_display_funcs dce_v8_0_display_funcs = {
	.bandwidth_update = &dce_v8_0_bandwidth_update,
	.vblank_get_counter = &dce_v8_0_vblank_get_counter,
	.backlight_set_level = &amdgpu_atombios_encoder_set_backlight_level,
	.backlight_get_level = &amdgpu_atombios_encoder_get_backlight_level,
	.hpd_sense = &dce_v8_0_hpd_sense,
	.hpd_set_polarity = &dce_v8_0_hpd_set_polarity,
	.hpd_get_gpio_reg = &dce_v8_0_hpd_get_gpio_reg,
	.page_flip = &dce_v8_0_page_flip,
	.page_flip_get_scanoutpos = &dce_v8_0_crtc_get_scanoutpos,
	.add_encoder = &dce_v8_0_encoder_add,
	.add_connector = &amdgpu_connector_add,
};

static void dce_v8_0_set_display_funcs(struct amdgpu_device *adev)
{
	adev->mode_info.funcs = &dce_v8_0_display_funcs;
}

static const struct amdgpu_irq_src_funcs dce_v8_0_crtc_irq_funcs = {
	.set = dce_v8_0_set_crtc_interrupt_state,
	.process = dce_v8_0_crtc_irq,
};

static const struct amdgpu_irq_src_funcs dce_v8_0_pageflip_irq_funcs = {
	.set = dce_v8_0_set_pageflip_interrupt_state,
	.process = dce_v8_0_pageflip_irq,
};

static const struct amdgpu_irq_src_funcs dce_v8_0_hpd_irq_funcs = {
	.set = dce_v8_0_set_hpd_interrupt_state,
	.process = dce_v8_0_hpd_irq,
};

static void dce_v8_0_set_irq_funcs(struct amdgpu_device *adev)
{
	if (adev->mode_info.num_crtc > 0)
		adev->crtc_irq.num_types = AMDGPU_CRTC_IRQ_VLINE1 + adev->mode_info.num_crtc;
	else
		adev->crtc_irq.num_types = 0;
	adev->crtc_irq.funcs = &dce_v8_0_crtc_irq_funcs;

	adev->pageflip_irq.num_types = adev->mode_info.num_crtc;
	adev->pageflip_irq.funcs = &dce_v8_0_pageflip_irq_funcs;

	adev->hpd_irq.num_types = adev->mode_info.num_hpd;
	adev->hpd_irq.funcs = &dce_v8_0_hpd_irq_funcs;
}

const struct amdgpu_ip_block_version dce_v8_0_ip_block =
{
	.type = AMD_IP_BLOCK_TYPE_DCE,
	.major = 8,
	.minor = 0,
	.rev = 0,
	.funcs = &dce_v8_0_ip_funcs,
};

const struct amdgpu_ip_block_version dce_v8_1_ip_block =
{
	.type = AMD_IP_BLOCK_TYPE_DCE,
	.major = 8,
	.minor = 1,
	.rev = 0,
	.funcs = &dce_v8_0_ip_funcs,
};

const struct amdgpu_ip_block_version dce_v8_2_ip_block =
{
	.type = AMD_IP_BLOCK_TYPE_DCE,
	.major = 8,
	.minor = 2,
	.rev = 0,
	.funcs = &dce_v8_0_ip_funcs,
};

const struct amdgpu_ip_block_version dce_v8_3_ip_block =
{
	.type = AMD_IP_BLOCK_TYPE_DCE,
	.major = 8,
	.minor = 3,
	.rev = 0,
	.funcs = &dce_v8_0_ip_funcs,
};

const struct amdgpu_ip_block_version dce_v8_5_ip_block =
{
	.type = AMD_IP_BLOCK_TYPE_DCE,
	.major = 8,
	.minor = 5,
	.rev = 0,
	.funcs = &dce_v8_0_ip_funcs,
};<|MERGE_RESOLUTION|>--- conflicted
+++ resolved
@@ -1165,11 +1165,7 @@
 						struct drm_display_mode *mode)
 {
 	struct drm_device *dev = encoder->dev;
-<<<<<<< HEAD
-	struct amdgpu_device *adev = dev->dev_private;
-=======
 	struct amdgpu_device *adev = drm_to_adev(dev);
->>>>>>> 7d2a07b7
 	struct amdgpu_encoder *amdgpu_encoder = to_amdgpu_encoder(encoder);
 	struct amdgpu_encoder_atom_dig *dig = amdgpu_encoder->enc_priv;
 	struct drm_connector *connector;
@@ -1230,11 +1226,7 @@
 static void dce_v8_0_audio_write_speaker_allocation(struct drm_encoder *encoder)
 {
 	struct drm_device *dev = encoder->dev;
-<<<<<<< HEAD
-	struct amdgpu_device *adev = dev->dev_private;
-=======
 	struct amdgpu_device *adev = drm_to_adev(dev);
->>>>>>> 7d2a07b7
 	struct amdgpu_encoder *amdgpu_encoder = to_amdgpu_encoder(encoder);
 	struct amdgpu_encoder_atom_dig *dig = amdgpu_encoder->enc_priv;
 	struct drm_connector *connector;
@@ -1287,11 +1279,7 @@
 static void dce_v8_0_audio_write_sad_regs(struct drm_encoder *encoder)
 {
 	struct drm_device *dev = encoder->dev;
-<<<<<<< HEAD
-	struct amdgpu_device *adev = dev->dev_private;
-=======
 	struct amdgpu_device *adev = drm_to_adev(dev);
->>>>>>> 7d2a07b7
 	struct amdgpu_encoder *amdgpu_encoder = to_amdgpu_encoder(encoder);
 	struct amdgpu_encoder_atom_dig *dig = amdgpu_encoder->enc_priv;
 	u32 offset;
