--- conflicted
+++ resolved
@@ -27,10 +27,6 @@
 #include <linux/io-64-nonatomic-lo-hi.h>
 
 #include "amdgpu.h"
-<<<<<<< HEAD
-#include "amdgpu_ras.h"
-#include "amdgpu_xgmi.h"
-=======
 #include "amdgpu_gmc.h"
 #include "amdgpu_ras.h"
 #include "amdgpu_xgmi.h"
@@ -89,7 +85,6 @@
 	amdgpu_bo_unref(&adev->gmc.pdb0_bo);
 	return r;
 }
->>>>>>> 7d2a07b7
 
 /**
  * amdgpu_gmc_get_pde_for_bo - get the PDE for a BO
@@ -411,8 +406,6 @@
 	return false;
 }
 
-<<<<<<< HEAD
-=======
 /**
  * amdgpu_gmc_filter_faults_remove - remove address from VM faults filter
  *
@@ -443,15 +436,10 @@
 	} while (fault->timestamp < tmp);
 }
 
->>>>>>> 7d2a07b7
 int amdgpu_gmc_ras_late_init(struct amdgpu_device *adev)
 {
 	int r;
 
-<<<<<<< HEAD
-	if (adev->umc.funcs && adev->umc.funcs->ras_late_init) {
-		r = adev->umc.funcs->ras_late_init(adev);
-=======
 	if (adev->umc.ras_funcs &&
 	    adev->umc.ras_funcs->ras_late_init) {
 		r = adev->umc.ras_funcs->ras_late_init(adev);
@@ -472,37 +460,22 @@
 	if (adev->gmc.xgmi.ras_funcs &&
 	    adev->gmc.xgmi.ras_funcs->ras_late_init) {
 		r = adev->gmc.xgmi.ras_funcs->ras_late_init(adev);
->>>>>>> 7d2a07b7
 		if (r)
 			return r;
 	}
 
-<<<<<<< HEAD
-	if (adev->mmhub.funcs && adev->mmhub.funcs->ras_late_init) {
-		r = adev->mmhub.funcs->ras_late_init(adev);
-=======
 	if (adev->hdp.ras_funcs &&
 	    adev->hdp.ras_funcs->ras_late_init) {
 		r = adev->hdp.ras_funcs->ras_late_init(adev);
->>>>>>> 7d2a07b7
 		if (r)
 			return r;
 	}
 
-<<<<<<< HEAD
-	return amdgpu_xgmi_ras_late_init(adev);
-=======
 	return 0;
->>>>>>> 7d2a07b7
 }
 
 void amdgpu_gmc_ras_fini(struct amdgpu_device *adev)
 {
-<<<<<<< HEAD
-	amdgpu_umc_ras_fini(adev);
-	amdgpu_mmhub_ras_fini(adev);
-	amdgpu_xgmi_ras_fini(adev);
-=======
 	if (adev->umc.ras_funcs &&
 	    adev->umc.ras_funcs->ras_fini)
 		adev->umc.ras_funcs->ras_fini(adev);
@@ -518,7 +491,6 @@
 	if (adev->hdp.ras_funcs &&
 	    adev->hdp.ras_funcs->ras_fini)
 		adev->hdp.ras_funcs->ras_fini(adev);
->>>>>>> 7d2a07b7
 }
 
 	/*
@@ -565,11 +537,7 @@
 }
 
 /**
-<<<<<<< HEAD
- * amdgpu_tmz_set -- check and set if a device supports TMZ
-=======
  * amdgpu_gmc_tmz_set -- check and set if a device supports TMZ
->>>>>>> 7d2a07b7
  * @adev: amdgpu_device pointer
  *
  * Check and set if an the device @adev supports Trusted Memory
@@ -580,11 +548,6 @@
 	switch (adev->asic_type) {
 	case CHIP_RAVEN:
 	case CHIP_RENOIR:
-<<<<<<< HEAD
-	case CHIP_NAVI10:
-	case CHIP_NAVI14:
-	case CHIP_NAVI12:
-=======
 		if (amdgpu_tmz == 0) {
 			adev->gmc.tmz_enabled = false;
 			dev_info(adev->dev,
@@ -600,7 +563,6 @@
 	case CHIP_NAVI12:
 	case CHIP_VANGOGH:
 	case CHIP_YELLOW_CARP:
->>>>>>> 7d2a07b7
 		/* Don't enable it by default yet.
 		 */
 		if (amdgpu_tmz < 1) {
@@ -619,8 +581,6 @@
 			 "Trusted Memory Zone (TMZ) feature not supported\n");
 		break;
 	}
-<<<<<<< HEAD
-=======
 }
 
 /**
@@ -844,5 +804,4 @@
 	default:
 		break;
 	}
->>>>>>> 7d2a07b7
 }