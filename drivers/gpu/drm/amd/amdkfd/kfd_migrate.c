// SPDX-License-Identifier: GPL-2.0 OR MIT
/*
 * Copyright 2020-2021 Advanced Micro Devices, Inc.
 *
 * Permission is hereby granted, free of charge, to any person obtaining a
 * copy of this software and associated documentation files (the "Software"),
 * to deal in the Software without restriction, including without limitation
 * the rights to use, copy, modify, merge, publish, distribute, sublicense,
 * and/or sell copies of the Software, and to permit persons to whom the
 * Software is furnished to do so, subject to the following conditions:
 *
 * The above copyright notice and this permission notice shall be included in
 * all copies or substantial portions of the Software.
 *
 * THE SOFTWARE IS PROVIDED "AS IS", WITHOUT WARRANTY OF ANY KIND, EXPRESS OR
 * IMPLIED, INCLUDING BUT NOT LIMITED TO THE WARRANTIES OF MERCHANTABILITY,
 * FITNESS FOR A PARTICULAR PURPOSE AND NONINFRINGEMENT.  IN NO EVENT SHALL
 * THE COPYRIGHT HOLDER(S) OR AUTHOR(S) BE LIABLE FOR ANY CLAIM, DAMAGES OR
 * OTHER LIABILITY, WHETHER IN AN ACTION OF CONTRACT, TORT OR OTHERWISE,
 * ARISING FROM, OUT OF OR IN CONNECTION WITH THE SOFTWARE OR THE USE OR
 * OTHER DEALINGS IN THE SOFTWARE.
 */
#include <linux/types.h>
#include <linux/hmm.h>
#include <linux/dma-direction.h>
#include <linux/dma-mapping.h>
#include <linux/migrate.h>
#include "amdgpu_sync.h"
#include "amdgpu_object.h"
#include "amdgpu_vm.h"
#include "amdgpu_mn.h"
#include "amdgpu_res_cursor.h"
#include "kfd_priv.h"
#include "kfd_svm.h"
#include "kfd_migrate.h"

#ifdef dev_fmt
#undef dev_fmt
#endif
#define dev_fmt(fmt) "kfd_migrate: %s: " fmt, __func__

static uint64_t
svm_migrate_direct_mapping_addr(struct amdgpu_device *adev, uint64_t addr)
{
	return addr + amdgpu_ttm_domain_start(adev, TTM_PL_VRAM);
}

static int
svm_migrate_gart_map(struct amdgpu_ring *ring, uint64_t npages,
		     dma_addr_t *addr, uint64_t *gart_addr, uint64_t flags)
{
	struct amdgpu_device *adev = ring->adev;
	struct amdgpu_job *job;
	unsigned int num_dw, num_bytes;
	struct dma_fence *fence;
	uint64_t src_addr, dst_addr;
	uint64_t pte_flags;
	void *cpu_addr;
	int r;

	/* use gart window 0 */
	*gart_addr = adev->gmc.gart_start;

	num_dw = ALIGN(adev->mman.buffer_funcs->copy_num_dw, 8);
	num_bytes = npages * 8;

	r = amdgpu_job_alloc_with_ib(adev, num_dw * 4 + num_bytes,
				     AMDGPU_IB_POOL_DELAYED, &job);
	if (r)
		return r;

	src_addr = num_dw * 4;
	src_addr += job->ibs[0].gpu_addr;

	dst_addr = amdgpu_bo_gpu_offset(adev->gart.bo);
	amdgpu_emit_copy_buffer(adev, &job->ibs[0], src_addr,
				dst_addr, num_bytes, false);

	amdgpu_ring_pad_ib(ring, &job->ibs[0]);
	WARN_ON(job->ibs[0].length_dw > num_dw);

	pte_flags = AMDGPU_PTE_VALID | AMDGPU_PTE_READABLE;
	pte_flags |= AMDGPU_PTE_SYSTEM | AMDGPU_PTE_SNOOPED;
	if (!(flags & KFD_IOCTL_SVM_FLAG_GPU_RO))
		pte_flags |= AMDGPU_PTE_WRITEABLE;
	pte_flags |= adev->gart.gart_pte_flags;

	cpu_addr = &job->ibs[0].ptr[num_dw];

	r = amdgpu_gart_map(adev, 0, npages, addr, pte_flags, cpu_addr);
	if (r)
		goto error_free;

	r = amdgpu_job_submit(job, &adev->mman.entity,
			      AMDGPU_FENCE_OWNER_UNDEFINED, &fence);
	if (r)
		goto error_free;

	dma_fence_put(fence);

	return r;

error_free:
	amdgpu_job_free(job);
	return r;
}

/**
 * svm_migrate_copy_memory_gart - sdma copy data between ram and vram
 *
 * @adev: amdgpu device the sdma ring running
 * @src: source page address array
 * @dst: destination page address array
 * @npages: number of pages to copy
 * @direction: enum MIGRATION_COPY_DIR
 * @mfence: output, sdma fence to signal after sdma is done
 *
 * ram address uses GART table continuous entries mapping to ram pages,
 * vram address uses direct mapping of vram pages, which must have npages
 * number of continuous pages.
 * GART update and sdma uses same buf copy function ring, sdma is splited to
 * multiple GTT_MAX_PAGES transfer, all sdma operations are serialized, wait for
 * the last sdma finish fence which is returned to check copy memory is done.
 *
 * Context: Process context, takes and releases gtt_window_lock
 *
 * Return:
 * 0 - OK, otherwise error code
 */

static int
svm_migrate_copy_memory_gart(struct amdgpu_device *adev, dma_addr_t *sys,
			     uint64_t *vram, uint64_t npages,
			     enum MIGRATION_COPY_DIR direction,
			     struct dma_fence **mfence)
{
	const uint64_t GTT_MAX_PAGES = AMDGPU_GTT_MAX_TRANSFER_SIZE;
	struct amdgpu_ring *ring = adev->mman.buffer_funcs_ring;
	uint64_t gart_s, gart_d;
	struct dma_fence *next;
	uint64_t size;
	int r;

	mutex_lock(&adev->mman.gtt_window_lock);

	while (npages) {
		size = min(GTT_MAX_PAGES, npages);

		if (direction == FROM_VRAM_TO_RAM) {
			gart_s = svm_migrate_direct_mapping_addr(adev, *vram);
			r = svm_migrate_gart_map(ring, size, sys, &gart_d, 0);

		} else if (direction == FROM_RAM_TO_VRAM) {
			r = svm_migrate_gart_map(ring, size, sys, &gart_s,
						 KFD_IOCTL_SVM_FLAG_GPU_RO);
			gart_d = svm_migrate_direct_mapping_addr(adev, *vram);
		}
		if (r) {
			dev_err(adev->dev, "fail %d create gart mapping\n", r);
			goto out_unlock;
		}

		r = amdgpu_copy_buffer(ring, gart_s, gart_d, size * PAGE_SIZE,
				       NULL, &next, false, true, false);
		if (r) {
			dev_err(adev->dev, "fail %d to copy memory\n", r);
			goto out_unlock;
		}

		dma_fence_put(*mfence);
		*mfence = next;
		npages -= size;
		if (npages) {
			sys += size;
			vram += size;
		}
	}

out_unlock:
	mutex_unlock(&adev->mman.gtt_window_lock);

	return r;
}

/**
 * svm_migrate_copy_done - wait for memory copy sdma is done
 *
 * @adev: amdgpu device the sdma memory copy is executing on
 * @mfence: migrate fence
 *
 * Wait for dma fence is signaled, if the copy ssplit into multiple sdma
 * operations, this is the last sdma operation fence.
 *
 * Context: called after svm_migrate_copy_memory
 *
 * Return:
 * 0		- success
 * otherwise	- error code from dma fence signal
 */
static int
svm_migrate_copy_done(struct amdgpu_device *adev, struct dma_fence *mfence)
{
	int r = 0;

	if (mfence) {
		r = dma_fence_wait(mfence, false);
		dma_fence_put(mfence);
		pr_debug("sdma copy memory fence done\n");
	}

	return r;
}

unsigned long
svm_migrate_addr_to_pfn(struct amdgpu_device *adev, unsigned long addr)
{
	return (addr + adev->kfd.dev->pgmap.range.start) >> PAGE_SHIFT;
}

static void
svm_migrate_get_vram_page(struct svm_range *prange, unsigned long pfn)
{
	struct page *page;

	page = pfn_to_page(pfn);
	svm_range_bo_ref(prange->svm_bo);
	page->zone_device_data = prange->svm_bo;
	zone_device_page_init(page);
}

static void
svm_migrate_put_vram_page(struct amdgpu_device *adev, unsigned long addr)
{
	struct page *page;

	page = pfn_to_page(svm_migrate_addr_to_pfn(adev, addr));
	unlock_page(page);
	put_page(page);
}

static unsigned long
svm_migrate_addr(struct amdgpu_device *adev, struct page *page)
{
	unsigned long addr;

	addr = page_to_pfn(page) << PAGE_SHIFT;
	return (addr - adev->kfd.dev->pgmap.range.start);
}

static struct page *
svm_migrate_get_sys_page(struct vm_area_struct *vma, unsigned long addr)
{
	struct page *page;

	page = alloc_page_vma(GFP_HIGHUSER, vma, addr);
	if (page)
		lock_page(page);

	return page;
}

static void svm_migrate_put_sys_page(unsigned long addr)
{
	struct page *page;

	page = pfn_to_page(addr >> PAGE_SHIFT);
	unlock_page(page);
	put_page(page);
}

static unsigned long svm_migrate_successful_pages(struct migrate_vma *migrate)
{
	unsigned long cpages = 0;
	unsigned long i;

	for (i = 0; i < migrate->npages; i++) {
		if (migrate->src[i] & MIGRATE_PFN_VALID &&
		    migrate->src[i] & MIGRATE_PFN_MIGRATE)
			cpages++;
	}
	return cpages;
}

static unsigned long svm_migrate_unsuccessful_pages(struct migrate_vma *migrate)
{
	unsigned long upages = 0;
	unsigned long i;

	for (i = 0; i < migrate->npages; i++) {
		if (migrate->src[i] & MIGRATE_PFN_VALID &&
		    !(migrate->src[i] & MIGRATE_PFN_MIGRATE))
			upages++;
	}
	return upages;
}

static int
svm_migrate_copy_to_vram(struct amdgpu_device *adev, struct svm_range *prange,
			 struct migrate_vma *migrate, struct dma_fence **mfence,
			 dma_addr_t *scratch)
{
	uint64_t npages = migrate->cpages;
	struct device *dev = adev->dev;
	struct amdgpu_res_cursor cursor;
	dma_addr_t *src;
	uint64_t *dst;
	uint64_t i, j;
	int r;

	pr_debug("svms 0x%p [0x%lx 0x%lx]\n", prange->svms, prange->start,
		 prange->last);

	src = scratch;
	dst = (uint64_t *)(scratch + npages);

	r = svm_range_vram_node_new(adev, prange, true);
	if (r) {
		dev_err(adev->dev, "fail %d to alloc vram\n", r);
		goto out;
	}

	amdgpu_res_first(prange->ttm_res, prange->offset << PAGE_SHIFT,
			 npages << PAGE_SHIFT, &cursor);
	for (i = j = 0; i < npages; i++) {
		struct page *spage;

		spage = migrate_pfn_to_page(migrate->src[i]);
		if (spage && !is_zone_device_page(spage)) {
			dst[i] = cursor.start + (j << PAGE_SHIFT);
			migrate->dst[i] = svm_migrate_addr_to_pfn(adev, dst[i]);
			svm_migrate_get_vram_page(prange, migrate->dst[i]);
			migrate->dst[i] = migrate_pfn(migrate->dst[i]);
			src[i] = dma_map_page(dev, spage, 0, PAGE_SIZE,
					      DMA_TO_DEVICE);
			r = dma_mapping_error(dev, src[i]);
			if (r) {
				dev_err(adev->dev, "fail %d dma_map_page\n", r);
				goto out_free_vram_pages;
			}
		} else {
			if (j) {
				r = svm_migrate_copy_memory_gart(
						adev, src + i - j,
						dst + i - j, j,
						FROM_RAM_TO_VRAM,
						mfence);
				if (r)
					goto out_free_vram_pages;
				amdgpu_res_next(&cursor, j << PAGE_SHIFT);
				j = 0;
			} else {
				amdgpu_res_next(&cursor, PAGE_SIZE);
			}
			continue;
		}

		pr_debug_ratelimited("dma mapping src to 0x%llx, pfn 0x%lx\n",
				     src[i] >> PAGE_SHIFT, page_to_pfn(spage));

		if (j >= (cursor.size >> PAGE_SHIFT) - 1 && i < npages - 1) {
			r = svm_migrate_copy_memory_gart(adev, src + i - j,
							 dst + i - j, j + 1,
							 FROM_RAM_TO_VRAM,
							 mfence);
			if (r)
				goto out_free_vram_pages;
			amdgpu_res_next(&cursor, (j + 1) * PAGE_SIZE);
			j= 0;
		} else {
			j++;
		}
	}

	r = svm_migrate_copy_memory_gart(adev, src + i - j, dst + i - j, j,
					 FROM_RAM_TO_VRAM, mfence);

out_free_vram_pages:
	if (r) {
		pr_debug("failed %d to copy memory to vram\n", r);
		while (i--) {
			svm_migrate_put_vram_page(adev, dst[i]);
			migrate->dst[i] = 0;
		}
	}

#ifdef DEBUG_FORCE_MIXED_DOMAINS
	for (i = 0, j = 0; i < npages; i += 4, j++) {
		if (j & 1)
			continue;
		svm_migrate_put_vram_page(adev, dst[i]);
		migrate->dst[i] = 0;
		svm_migrate_put_vram_page(adev, dst[i + 1]);
		migrate->dst[i + 1] = 0;
		svm_migrate_put_vram_page(adev, dst[i + 2]);
		migrate->dst[i + 2] = 0;
		svm_migrate_put_vram_page(adev, dst[i + 3]);
		migrate->dst[i + 3] = 0;
	}
#endif
out:
	return r;
}

static long
svm_migrate_vma_to_vram(struct amdgpu_device *adev, struct svm_range *prange,
			struct vm_area_struct *vma, uint64_t start,
			uint64_t end)
{
	uint64_t npages = (end - start) >> PAGE_SHIFT;
	struct kfd_process_device *pdd;
	struct dma_fence *mfence = NULL;
	struct migrate_vma migrate = { 0 };
	unsigned long cpages = 0;
	dma_addr_t *scratch;
	void *buf;
	int r = -ENOMEM;

	memset(&migrate, 0, sizeof(migrate));
	migrate.vma = vma;
	migrate.start = start;
	migrate.end = end;
	migrate.flags = MIGRATE_VMA_SELECT_SYSTEM;
	migrate.pgmap_owner = SVM_ADEV_PGMAP_OWNER(adev);

	buf = kvcalloc(npages,
		       2 * sizeof(*migrate.src) + sizeof(uint64_t) + sizeof(dma_addr_t),
		       GFP_KERNEL);
	if (!buf)
		goto out;

	migrate.src = buf;
	migrate.dst = migrate.src + npages;
	scratch = (dma_addr_t *)(migrate.dst + npages);

	r = migrate_vma_setup(&migrate);
	if (r) {
		dev_err(adev->dev, "vma setup fail %d range [0x%lx 0x%lx]\n", r,
			prange->start, prange->last);
		goto out_free;
	}

	cpages = migrate.cpages;
	if (!cpages) {
		pr_debug("failed collect migrate sys pages [0x%lx 0x%lx]\n",
			 prange->start, prange->last);
		goto out_free;
	}
	if (cpages != npages)
		pr_debug("partial migration, 0x%lx/0x%llx pages migrated\n",
			 cpages, npages);
	else
		pr_debug("0x%lx pages migrated\n", cpages);

	r = svm_migrate_copy_to_vram(adev, prange, &migrate, &mfence, scratch);
	migrate_vma_pages(&migrate);

	pr_debug("successful/cpages/npages 0x%lx/0x%lx/0x%lx\n",
		svm_migrate_successful_pages(&migrate), cpages, migrate.npages);

	svm_migrate_copy_done(adev, mfence);
	migrate_vma_finalize(&migrate);

	svm_range_dma_unmap(adev->dev, scratch, 0, npages);
	svm_range_free_dma_mappings(prange);

out_free:
	kvfree(buf);
out:
	if (!r && cpages) {
		pdd = svm_range_get_pdd_by_adev(prange, adev);
		if (pdd)
			WRITE_ONCE(pdd->page_in, pdd->page_in + cpages);

		return cpages;
	}
	return r;
}

/**
 * svm_migrate_ram_to_vram - migrate svm range from system to device
 * @prange: range structure
 * @best_loc: the device to migrate to
 * @mm: the process mm structure
 *
 * Context: Process context, caller hold mmap read lock, svms lock, prange lock
 *
 * Return:
 * 0 - OK, otherwise error code
 */
static int
svm_migrate_ram_to_vram(struct svm_range *prange, uint32_t best_loc,
			struct mm_struct *mm)
{
	unsigned long addr, start, end;
	struct vm_area_struct *vma;
	struct amdgpu_device *adev;
	unsigned long cpages = 0;
	long r = 0;

	if (prange->actual_loc == best_loc) {
		pr_debug("svms 0x%p [0x%lx 0x%lx] already on best_loc 0x%x\n",
			 prange->svms, prange->start, prange->last, best_loc);
		return 0;
	}

	adev = svm_range_get_adev_by_id(prange, best_loc);
	if (!adev) {
		pr_debug("failed to get device by id 0x%x\n", best_loc);
		return -ENODEV;
	}

	pr_debug("svms 0x%p [0x%lx 0x%lx] to gpu 0x%x\n", prange->svms,
		 prange->start, prange->last, best_loc);

	/* FIXME: workaround for page locking bug with invalid pages */
	svm_range_prefault(prange, mm, SVM_ADEV_PGMAP_OWNER(adev));

	start = prange->start << PAGE_SHIFT;
	end = (prange->last + 1) << PAGE_SHIFT;

	for (addr = start; addr < end;) {
		unsigned long next;

		vma = find_vma(mm, addr);
		if (!vma || addr < vma->vm_start)
			break;

		next = min(vma->vm_end, end);
		r = svm_migrate_vma_to_vram(adev, prange, vma, addr, next);
		if (r < 0) {
			pr_debug("failed %ld to migrate\n", r);
			break;
		} else {
			cpages += r;
		}
		addr = next;
	}

	if (cpages)
		prange->actual_loc = best_loc;

	return r < 0 ? r : 0;
}

static void svm_migrate_page_free(struct page *page)
{
	struct svm_range_bo *svm_bo = page->zone_device_data;

	if (svm_bo) {
		pr_debug_ratelimited("ref: %d\n", kref_read(&svm_bo->kref));
		svm_range_bo_unref(svm_bo);
	}
}

static int
svm_migrate_copy_to_ram(struct amdgpu_device *adev, struct svm_range *prange,
			struct migrate_vma *migrate, struct dma_fence **mfence,
			dma_addr_t *scratch, uint64_t npages)
{
	struct device *dev = adev->dev;
	uint64_t *src;
	dma_addr_t *dst;
	struct page *dpage;
	uint64_t i = 0, j;
	uint64_t addr;
	int r = 0;

	pr_debug("svms 0x%p [0x%lx 0x%lx]\n", prange->svms, prange->start,
		 prange->last);

	addr = prange->start << PAGE_SHIFT;

	src = (uint64_t *)(scratch + npages);
	dst = scratch;

	for (i = 0, j = 0; i < npages; i++, addr += PAGE_SIZE) {
		struct page *spage;

		spage = migrate_pfn_to_page(migrate->src[i]);
		if (!spage || !is_zone_device_page(spage)) {
			pr_debug("invalid page. Could be in CPU already svms 0x%p [0x%lx 0x%lx]\n",
				 prange->svms, prange->start, prange->last);
			if (j) {
				r = svm_migrate_copy_memory_gart(adev, dst + i - j,
								 src + i - j, j,
								 FROM_VRAM_TO_RAM,
								 mfence);
				if (r)
					goto out_oom;
				j = 0;
			}
			continue;
		}
		src[i] = svm_migrate_addr(adev, spage);
		if (i > 0 && src[i] != src[i - 1] + PAGE_SIZE) {
			r = svm_migrate_copy_memory_gart(adev, dst + i - j,
							 src + i - j, j,
							 FROM_VRAM_TO_RAM,
							 mfence);
			if (r)
				goto out_oom;
			j = 0;
		}

		dpage = svm_migrate_get_sys_page(migrate->vma, addr);
		if (!dpage) {
			pr_debug("failed get page svms 0x%p [0x%lx 0x%lx]\n",
				 prange->svms, prange->start, prange->last);
			r = -ENOMEM;
			goto out_oom;
		}

		dst[i] = dma_map_page(dev, dpage, 0, PAGE_SIZE, DMA_FROM_DEVICE);
		r = dma_mapping_error(dev, dst[i]);
		if (r) {
			dev_err(adev->dev, "fail %d dma_map_page\n", r);
			goto out_oom;
		}

		pr_debug_ratelimited("dma mapping dst to 0x%llx, pfn 0x%lx\n",
				     dst[i] >> PAGE_SHIFT, page_to_pfn(dpage));

		migrate->dst[i] = migrate_pfn(page_to_pfn(dpage));
		j++;
	}

	r = svm_migrate_copy_memory_gart(adev, dst + i - j, src + i - j, j,
					 FROM_VRAM_TO_RAM, mfence);

out_oom:
	if (r) {
		pr_debug("failed %d copy to ram\n", r);
		while (i--) {
			svm_migrate_put_sys_page(dst[i]);
			migrate->dst[i] = 0;
		}
	}

	return r;
}

static long
svm_migrate_vma_to_ram(struct amdgpu_device *adev, struct svm_range *prange,
		       struct vm_area_struct *vma, uint64_t start, uint64_t end,
		       struct page *fault_page)
{
	uint64_t npages = (end - start) >> PAGE_SHIFT;
	unsigned long upages = npages;
	unsigned long cpages = 0;
	struct kfd_process_device *pdd;
	struct dma_fence *mfence = NULL;
	struct migrate_vma migrate = { 0 };
	dma_addr_t *scratch;
	void *buf;
	int r = -ENOMEM;

	memset(&migrate, 0, sizeof(migrate));
	migrate.vma = vma;
	migrate.start = start;
	migrate.end = end;
	migrate.pgmap_owner = SVM_ADEV_PGMAP_OWNER(adev);
	if (adev->gmc.xgmi.connected_to_cpu)
		migrate.flags = MIGRATE_VMA_SELECT_DEVICE_COHERENT;
	else
		migrate.flags = MIGRATE_VMA_SELECT_DEVICE_PRIVATE;

	buf = kvcalloc(npages,
		       2 * sizeof(*migrate.src) + sizeof(uint64_t) + sizeof(dma_addr_t),
		       GFP_KERNEL);
	if (!buf)
		goto out;

	migrate.src = buf;
	migrate.dst = migrate.src + npages;
	migrate.fault_page = fault_page;
	scratch = (dma_addr_t *)(migrate.dst + npages);

	r = migrate_vma_setup(&migrate);
	if (r) {
		dev_err(adev->dev, "vma setup fail %d range [0x%lx 0x%lx]\n", r,
			prange->start, prange->last);
		goto out_free;
	}

	cpages = migrate.cpages;
	if (!cpages) {
		pr_debug("failed collect migrate device pages [0x%lx 0x%lx]\n",
			 prange->start, prange->last);
		upages = svm_migrate_unsuccessful_pages(&migrate);
		goto out_free;
	}
	if (cpages != npages)
		pr_debug("partial migration, 0x%lx/0x%llx pages migrated\n",
			 cpages, npages);
	else
		pr_debug("0x%lx pages migrated\n", cpages);

	r = svm_migrate_copy_to_ram(adev, prange, &migrate, &mfence,
				    scratch, npages);
	migrate_vma_pages(&migrate);

	upages = svm_migrate_unsuccessful_pages(&migrate);
	pr_debug("unsuccessful/cpages/npages 0x%lx/0x%lx/0x%lx\n",
		 upages, cpages, migrate.npages);

	svm_migrate_copy_done(adev, mfence);
	migrate_vma_finalize(&migrate);
	svm_range_dma_unmap(adev->dev, scratch, 0, npages);

out_free:
	kvfree(buf);
out:
	if (!r && cpages) {
		pdd = svm_range_get_pdd_by_adev(prange, adev);
		if (pdd)
			WRITE_ONCE(pdd->page_out, pdd->page_out + cpages);

		return upages;
	}
	return r ? r : upages;
}

/**
 * svm_migrate_vram_to_ram - migrate svm range from device to system
 * @prange: range structure
 * @mm: process mm, use current->mm if NULL
 *
 * Context: Process context, caller hold mmap read lock, svms lock, prange lock
 *
 * Return:
 * 0 - OK, otherwise error code
 */
int svm_migrate_vram_to_ram(struct svm_range *prange, struct mm_struct *mm,
			    struct page *fault_page)
{
	struct amdgpu_device *adev;
	struct vm_area_struct *vma;
	unsigned long addr;
	unsigned long start;
	unsigned long end;
	unsigned long upages = 0;
	long r = 0;

	if (!prange->actual_loc) {
		pr_debug("[0x%lx 0x%lx] already migrated to ram\n",
			 prange->start, prange->last);
		return 0;
	}

	adev = svm_range_get_adev_by_id(prange, prange->actual_loc);
	if (!adev) {
		pr_debug("failed to get device by id 0x%x\n",
			 prange->actual_loc);
		return -ENODEV;
	}

	pr_debug("svms 0x%p prange 0x%p [0x%lx 0x%lx] from gpu 0x%x to ram\n",
		 prange->svms, prange, prange->start, prange->last,
		 prange->actual_loc);

	start = prange->start << PAGE_SHIFT;
	end = (prange->last + 1) << PAGE_SHIFT;

	for (addr = start; addr < end;) {
		unsigned long next;

		vma = find_vma(mm, addr);
		if (!vma || addr < vma->vm_start)
			break;

		next = min(vma->vm_end, end);
		r = svm_migrate_vma_to_ram(adev, prange, vma, addr, next,
			fault_page);
		if (r < 0) {
			pr_debug("failed %ld to migrate\n", r);
			break;
		} else {
			upages += r;
		}
		addr = next;
	}

	if (!upages) {
		svm_range_vram_node_free(prange);
		prange->actual_loc = 0;
	}

	return r < 0 ? r : 0;
}

/**
 * svm_migrate_vram_to_vram - migrate svm range from device to device
 * @prange: range structure
 * @best_loc: the device to migrate to
 * @mm: process mm, use current->mm if NULL
 *
 * Context: Process context, caller hold mmap read lock, svms lock, prange lock
 *
 * Return:
 * 0 - OK, otherwise error code
 */
static int
svm_migrate_vram_to_vram(struct svm_range *prange, uint32_t best_loc,
			 struct mm_struct *mm)
{
	int r, retries = 3;

	/*
	 * TODO: for both devices with PCIe large bar or on same xgmi hive, skip
	 * system memory as migration bridge
	 */

	pr_debug("from gpu 0x%x to gpu 0x%x\n", prange->actual_loc, best_loc);

	do {
		r = svm_migrate_vram_to_ram(prange, mm, NULL);
		if (r)
			return r;
	} while (prange->actual_loc && --retries);

	if (prange->actual_loc)
		return -EDEADLK;

	return svm_migrate_ram_to_vram(prange, best_loc, mm);
}

int
svm_migrate_to_vram(struct svm_range *prange, uint32_t best_loc,
		    struct mm_struct *mm)
{
	if  (!prange->actual_loc)
		return svm_migrate_ram_to_vram(prange, best_loc, mm);
	else
		return svm_migrate_vram_to_vram(prange, best_loc, mm);

}

/**
 * svm_migrate_to_ram - CPU page fault handler
 * @vmf: CPU vm fault vma, address
 *
 * Context: vm fault handler, caller holds the mmap read lock
 *
 * Return:
 * 0 - OK
 * VM_FAULT_SIGBUS - notice application to have SIGBUS page fault
 */
static vm_fault_t svm_migrate_to_ram(struct vm_fault *vmf)
{
	unsigned long addr = vmf->address;
	struct svm_range_bo *svm_bo;
	enum svm_work_list_ops op;
	struct svm_range *parent;
	struct svm_range *prange;
	struct kfd_process *p;
	struct mm_struct *mm;
	int r = 0;

	svm_bo = vmf->page->zone_device_data;
	if (!svm_bo) {
		pr_debug("failed get device page at addr 0x%lx\n", addr);
		return VM_FAULT_SIGBUS;
	}
	if (!mmget_not_zero(svm_bo->eviction_fence->mm)) {
		pr_debug("addr 0x%lx of process mm is detroyed\n", addr);
		return VM_FAULT_SIGBUS;
	}

	mm = svm_bo->eviction_fence->mm;
	if (mm != vmf->vma->vm_mm)
		pr_debug("addr 0x%lx is COW mapping in child process\n", addr);

	p = kfd_lookup_process_by_mm(mm);
	if (!p) {
		pr_debug("failed find process at fault address 0x%lx\n", addr);
		r = VM_FAULT_SIGBUS;
		goto out_mmput;
	}
	if (READ_ONCE(p->svms.faulting_task) == current) {
		pr_debug("skipping ram migration\n");
		r = 0;
		goto out_unref_process;
	}

	pr_debug("CPU page fault svms 0x%p address 0x%lx\n", &p->svms, addr);
	addr >>= PAGE_SHIFT;

	mutex_lock(&p->svms.lock);

	prange = svm_range_from_addr(&p->svms, addr, &parent);
	if (!prange) {
		pr_debug("failed get range svms 0x%p addr 0x%lx\n", &p->svms, addr);
		r = -EFAULT;
		goto out_unlock_svms;
	}

	mutex_lock(&parent->migrate_mutex);
	if (prange != parent)
		mutex_lock_nested(&prange->migrate_mutex, 1);

	if (!prange->actual_loc)
		goto out_unlock_prange;

	svm_range_lock(parent);
	if (prange != parent)
		mutex_lock_nested(&prange->lock, 1);
	r = svm_range_split_by_granularity(p, mm, addr, parent, prange);
	if (prange != parent)
		mutex_unlock(&prange->lock);
	svm_range_unlock(parent);
	if (r) {
		pr_debug("failed %d to split range by granularity\n", r);
		goto out_unlock_prange;
	}

<<<<<<< HEAD
	r = svm_migrate_vram_to_ram(prange, mm, vmf->page);
=======
	r = svm_migrate_vram_to_ram(prange, vmf->vma->vm_mm);
>>>>>>> 49cdad66
	if (r)
		pr_debug("failed %d migrate svms 0x%p range 0x%p [0x%lx 0x%lx]\n",
			 r, prange->svms, prange, prange->start, prange->last);

	/* xnack on, update mapping on GPUs with ACCESS_IN_PLACE */
	if (p->xnack_enabled && parent == prange)
		op = SVM_OP_UPDATE_RANGE_NOTIFIER_AND_MAP;
	else
		op = SVM_OP_UPDATE_RANGE_NOTIFIER;
	svm_range_add_list_work(&p->svms, parent, mm, op);
	schedule_deferred_list_work(&p->svms);

out_unlock_prange:
	if (prange != parent)
		mutex_unlock(&prange->migrate_mutex);
	mutex_unlock(&parent->migrate_mutex);
out_unlock_svms:
	mutex_unlock(&p->svms.lock);
out_unref_process:
	pr_debug("CPU fault svms 0x%p address 0x%lx done\n", &p->svms, addr);
	kfd_unref_process(p);
out_mmput:
	mmput(mm);
	return r ? VM_FAULT_SIGBUS : 0;
}

static const struct dev_pagemap_ops svm_migrate_pgmap_ops = {
	.page_free		= svm_migrate_page_free,
	.migrate_to_ram		= svm_migrate_to_ram,
};

/* Each VRAM page uses sizeof(struct page) on system memory */
#define SVM_HMM_PAGE_STRUCT_SIZE(size) ((size)/PAGE_SIZE * sizeof(struct page))

int svm_migrate_init(struct amdgpu_device *adev)
{
	struct kfd_dev *kfddev = adev->kfd.dev;
	struct dev_pagemap *pgmap;
	struct resource *res = NULL;
	unsigned long size;
	void *r;

	/* Page migration works on Vega10 or newer */
	if (kfddev->device_info->asic_family < CHIP_VEGA10)
		return -EINVAL;

	pgmap = &kfddev->pgmap;
	memset(pgmap, 0, sizeof(*pgmap));

	/* TODO: register all vram to HMM for now.
	 * should remove reserved size
	 */
	size = ALIGN(adev->gmc.real_vram_size, 2ULL << 20);
	if (adev->gmc.xgmi.connected_to_cpu) {
		pgmap->range.start = adev->gmc.aper_base;
		pgmap->range.end = adev->gmc.aper_base + adev->gmc.aper_size - 1;
		pgmap->type = MEMORY_DEVICE_COHERENT;
	} else {
		res = devm_request_free_mem_region(adev->dev, &iomem_resource, size);
		if (IS_ERR(res))
			return -ENOMEM;
		pgmap->range.start = res->start;
		pgmap->range.end = res->end;
		pgmap->type = MEMORY_DEVICE_PRIVATE;
	}

	pgmap->nr_range = 1;
	pgmap->ops = &svm_migrate_pgmap_ops;
	pgmap->owner = SVM_ADEV_PGMAP_OWNER(adev);
	pgmap->flags = 0;
	/* Device manager releases device-specific resources, memory region and
	 * pgmap when driver disconnects from device.
	 */
	r = devm_memremap_pages(adev->dev, pgmap);
	if (IS_ERR(r)) {
		pr_err("failed to register HMM device memory\n");
		/* Disable SVM support capability */
		pgmap->type = 0;
		if (pgmap->type == MEMORY_DEVICE_PRIVATE)
			devm_release_mem_region(adev->dev, res->start,
						res->end - res->start + 1);
		return PTR_ERR(r);
	}

	pr_debug("reserve %ldMB system memory for VRAM pages struct\n",
		 SVM_HMM_PAGE_STRUCT_SIZE(size) >> 20);

	amdgpu_amdkfd_reserve_system_mem(SVM_HMM_PAGE_STRUCT_SIZE(size));

	pr_info("HMM registered %ldMB device memory\n", size >> 20);

	return 0;
}<|MERGE_RESOLUTION|>--- conflicted
+++ resolved
@@ -913,11 +913,7 @@
 		goto out_unlock_prange;
 	}
 
-<<<<<<< HEAD
-	r = svm_migrate_vram_to_ram(prange, mm, vmf->page);
-=======
-	r = svm_migrate_vram_to_ram(prange, vmf->vma->vm_mm);
->>>>>>> 49cdad66
+	r = svm_migrate_vram_to_ram(prange, vmf->vma->vm_mm, vmf->page);
 	if (r)
 		pr_debug("failed %d migrate svms 0x%p range 0x%p [0x%lx 0x%lx]\n",
 			 r, prange->svms, prange, prange->start, prange->last);
