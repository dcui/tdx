/*
 * Copyright 2015 Advanced Micro Devices, Inc.
 *
 * Permission is hereby granted, free of charge, to any person obtaining a
 * copy of this software and associated documentation files (the "Software"),
 * to deal in the Software without restriction, including without limitation
 * the rights to use, copy, modify, merge, publish, distribute, sublicense,
 * and/or sell copies of the Software, and to permit persons to whom the
 * Software is furnished to do so, subject to the following conditions:
 *
 * The above copyright notice and this permission notice shall be included in
 * all copies or substantial portions of the Software.
 *
 * THE SOFTWARE IS PROVIDED "AS IS", WITHOUT WARRANTY OF ANY KIND, EXPRESS OR
 * IMPLIED, INCLUDING BUT NOT LIMITED TO THE WARRANTIES OF MERCHANTABILITY,
 * FITNESS FOR A PARTICULAR PURPOSE AND NONINFRINGEMENT.  IN NO EVENT SHALL
 * THE COPYRIGHT HOLDER(S) OR AUTHOR(S) BE LIABLE FOR ANY CLAIM, DAMAGES OR
 * OTHER LIABILITY, WHETHER IN AN ACTION OF CONTRACT, TORT OR OTHERWISE,
 * ARISING FROM, OUT OF OR IN CONNECTION WITH THE SOFTWARE OR THE USE OR
 * OTHER DEALINGS IN THE SOFTWARE.
 */

#ifndef __AMD_SHARED_H__
#define __AMD_SHARED_H__

#include <drm/amd_asic_type.h>


#define AMD_MAX_USEC_TIMEOUT		1000000  /* 1000 ms */

/*
 * Chip flags
 */
enum amd_chip_flags {
	AMD_ASIC_MASK = 0x0000ffffUL,
	AMD_FLAGS_MASK  = 0xffff0000UL,
	AMD_IS_MOBILITY = 0x00010000UL,
	AMD_IS_APU      = 0x00020000UL,
	AMD_IS_PX       = 0x00040000UL,
	AMD_EXP_HW_SUPPORT = 0x00080000UL,
};

enum amd_apu_flags {
	AMD_APU_IS_RAVEN = 0x00000001UL,
	AMD_APU_IS_RAVEN2 = 0x00000002UL,
	AMD_APU_IS_PICASSO = 0x00000004UL,
	AMD_APU_IS_RENOIR = 0x00000008UL,
<<<<<<< HEAD
};

=======
	AMD_APU_IS_GREEN_SARDINE = 0x00000010UL,
	AMD_APU_IS_VANGOGH = 0x00000020UL,
};

/**
* DOC: IP Blocks
*
* GPUs are composed of IP (intellectual property) blocks. These
* IP blocks provide various functionalities: display, graphics,
* video decode, etc. The IP blocks that comprise a particular GPU
* are listed in the GPU's respective SoC file. amdgpu_device.c
* acquires the list of IP blocks for the GPU in use on initialization.
* It can then operate on this list to perform standard driver operations
* such as: init, fini, suspend, resume, etc.
* 
*
* IP block implementations are named using the following convention:
* <functionality>_v<version> (E.g.: gfx_v6_0).
*/

/**
* enum amd_ip_block_type - Used to classify IP blocks by functionality.
*
* @AMD_IP_BLOCK_TYPE_COMMON: GPU Family
* @AMD_IP_BLOCK_TYPE_GMC: Graphics Memory Controller
* @AMD_IP_BLOCK_TYPE_IH: Interrupt Handler
* @AMD_IP_BLOCK_TYPE_SMC: System Management Controller
* @AMD_IP_BLOCK_TYPE_PSP: Platform Security Processor
* @AMD_IP_BLOCK_TYPE_DCE: Display and Compositing Engine
* @AMD_IP_BLOCK_TYPE_GFX: Graphics and Compute Engine
* @AMD_IP_BLOCK_TYPE_SDMA: System DMA Engine
* @AMD_IP_BLOCK_TYPE_UVD: Unified Video Decoder
* @AMD_IP_BLOCK_TYPE_VCE: Video Compression Engine
* @AMD_IP_BLOCK_TYPE_ACP: Audio Co-Processor
* @AMD_IP_BLOCK_TYPE_VCN: Video Core/Codec Next
* @AMD_IP_BLOCK_TYPE_MES: Micro-Engine Scheduler
* @AMD_IP_BLOCK_TYPE_JPEG: JPEG Engine
*/
>>>>>>> 7d2a07b7
enum amd_ip_block_type {
	AMD_IP_BLOCK_TYPE_COMMON,
	AMD_IP_BLOCK_TYPE_GMC,
	AMD_IP_BLOCK_TYPE_IH,
	AMD_IP_BLOCK_TYPE_SMC,
	AMD_IP_BLOCK_TYPE_PSP,
	AMD_IP_BLOCK_TYPE_DCE,
	AMD_IP_BLOCK_TYPE_GFX,
	AMD_IP_BLOCK_TYPE_SDMA,
	AMD_IP_BLOCK_TYPE_UVD,
	AMD_IP_BLOCK_TYPE_VCE,
	AMD_IP_BLOCK_TYPE_ACP,
	AMD_IP_BLOCK_TYPE_VCN,
	AMD_IP_BLOCK_TYPE_MES,
	AMD_IP_BLOCK_TYPE_JPEG
};

enum amd_clockgating_state {
	AMD_CG_STATE_GATE = 0,
	AMD_CG_STATE_UNGATE,
};


enum amd_powergating_state {
	AMD_PG_STATE_GATE = 0,
	AMD_PG_STATE_UNGATE,
};


/* CG flags */
#define AMD_CG_SUPPORT_GFX_MGCG			(1 << 0)
#define AMD_CG_SUPPORT_GFX_MGLS			(1 << 1)
#define AMD_CG_SUPPORT_GFX_CGCG			(1 << 2)
#define AMD_CG_SUPPORT_GFX_CGLS			(1 << 3)
#define AMD_CG_SUPPORT_GFX_CGTS			(1 << 4)
#define AMD_CG_SUPPORT_GFX_CGTS_LS		(1 << 5)
#define AMD_CG_SUPPORT_GFX_CP_LS		(1 << 6)
#define AMD_CG_SUPPORT_GFX_RLC_LS		(1 << 7)
#define AMD_CG_SUPPORT_MC_LS			(1 << 8)
#define AMD_CG_SUPPORT_MC_MGCG			(1 << 9)
#define AMD_CG_SUPPORT_SDMA_LS			(1 << 10)
#define AMD_CG_SUPPORT_SDMA_MGCG		(1 << 11)
#define AMD_CG_SUPPORT_BIF_LS			(1 << 12)
#define AMD_CG_SUPPORT_UVD_MGCG			(1 << 13)
#define AMD_CG_SUPPORT_VCE_MGCG			(1 << 14)
#define AMD_CG_SUPPORT_HDP_LS			(1 << 15)
#define AMD_CG_SUPPORT_HDP_MGCG			(1 << 16)
#define AMD_CG_SUPPORT_ROM_MGCG			(1 << 17)
#define AMD_CG_SUPPORT_DRM_LS			(1 << 18)
#define AMD_CG_SUPPORT_BIF_MGCG			(1 << 19)
#define AMD_CG_SUPPORT_GFX_3D_CGCG		(1 << 20)
#define AMD_CG_SUPPORT_GFX_3D_CGLS		(1 << 21)
#define AMD_CG_SUPPORT_DRM_MGCG			(1 << 22)
#define AMD_CG_SUPPORT_DF_MGCG			(1 << 23)
#define AMD_CG_SUPPORT_VCN_MGCG			(1 << 24)
#define AMD_CG_SUPPORT_HDP_DS			(1 << 25)
#define AMD_CG_SUPPORT_HDP_SD			(1 << 26)
#define AMD_CG_SUPPORT_IH_CG			(1 << 27)
#define AMD_CG_SUPPORT_ATHUB_LS			(1 << 28)
#define AMD_CG_SUPPORT_ATHUB_MGCG		(1 << 29)
#define AMD_CG_SUPPORT_JPEG_MGCG		(1 << 30)
<<<<<<< HEAD
=======
#define AMD_CG_SUPPORT_GFX_FGCG			(1 << 31)
>>>>>>> 7d2a07b7
/* PG flags */
#define AMD_PG_SUPPORT_GFX_PG			(1 << 0)
#define AMD_PG_SUPPORT_GFX_SMG			(1 << 1)
#define AMD_PG_SUPPORT_GFX_DMG			(1 << 2)
#define AMD_PG_SUPPORT_UVD			(1 << 3)
#define AMD_PG_SUPPORT_VCE			(1 << 4)
#define AMD_PG_SUPPORT_CP			(1 << 5)
#define AMD_PG_SUPPORT_GDS			(1 << 6)
#define AMD_PG_SUPPORT_RLC_SMU_HS		(1 << 7)
#define AMD_PG_SUPPORT_SDMA			(1 << 8)
#define AMD_PG_SUPPORT_ACP			(1 << 9)
#define AMD_PG_SUPPORT_SAMU			(1 << 10)
#define AMD_PG_SUPPORT_GFX_QUICK_MG		(1 << 11)
#define AMD_PG_SUPPORT_GFX_PIPELINE		(1 << 12)
#define AMD_PG_SUPPORT_MMHUB			(1 << 13)
#define AMD_PG_SUPPORT_VCN			(1 << 14)
#define AMD_PG_SUPPORT_VCN_DPG			(1 << 15)
#define AMD_PG_SUPPORT_ATHUB			(1 << 16)
#define AMD_PG_SUPPORT_JPEG			(1 << 17)

/**
 * enum PP_FEATURE_MASK - Used to mask power play features.
 *
 * @PP_SCLK_DPM_MASK: Dynamic adjustment of the system (graphics) clock.
 * @PP_MCLK_DPM_MASK: Dynamic adjustment of the memory clock.
 * @PP_PCIE_DPM_MASK: Dynamic adjustment of PCIE clocks and lanes.
 * @PP_SCLK_DEEP_SLEEP_MASK: System (graphics) clock deep sleep.
 * @PP_POWER_CONTAINMENT_MASK: Power containment.
 * @PP_UVD_HANDSHAKE_MASK: Unified video decoder handshake.
 * @PP_SMC_VOLTAGE_CONTROL_MASK: Dynamic voltage control.
 * @PP_VBI_TIME_SUPPORT_MASK: Vertical blank interval support.
 * @PP_ULV_MASK: Ultra low voltage.
 * @PP_ENABLE_GFX_CG_THRU_SMU: SMU control of GFX engine clockgating.
 * @PP_CLOCK_STRETCH_MASK: Clock stretching.
 * @PP_OD_FUZZY_FAN_CONTROL_MASK: Overdrive fuzzy fan control.
 * @PP_SOCCLK_DPM_MASK: Dynamic adjustment of the SoC clock.
 * @PP_DCEFCLK_DPM_MASK: Dynamic adjustment of the Display Controller Engine Fabric clock.
 * @PP_OVERDRIVE_MASK: Over- and under-clocking support.
 * @PP_GFXOFF_MASK: Dynamic graphics engine power control.
 * @PP_ACG_MASK: Adaptive clock generator.
 * @PP_STUTTER_MODE: Stutter mode.
 * @PP_AVFS_MASK: Adaptive voltage and frequency scaling.
 *
 * To override these settings on boot, append amdgpu.ppfeaturemask=<mask> to
 * the kernel's command line parameters. This is usually done through a system's
 * boot loader (E.g. GRUB). If manually loading the driver, pass
 * ppfeaturemask=<mask> as a modprobe parameter.
 */
enum PP_FEATURE_MASK {
	PP_SCLK_DPM_MASK = 0x1,
	PP_MCLK_DPM_MASK = 0x2,
	PP_PCIE_DPM_MASK = 0x4,
	PP_SCLK_DEEP_SLEEP_MASK = 0x8,
	PP_POWER_CONTAINMENT_MASK = 0x10,
	PP_UVD_HANDSHAKE_MASK = 0x20,
	PP_SMC_VOLTAGE_CONTROL_MASK = 0x40,
	PP_VBI_TIME_SUPPORT_MASK = 0x80,
	PP_ULV_MASK = 0x100,
	PP_ENABLE_GFX_CG_THRU_SMU = 0x200,
	PP_CLOCK_STRETCH_MASK = 0x400,
	PP_OD_FUZZY_FAN_CONTROL_MASK = 0x800,
	PP_SOCCLK_DPM_MASK = 0x1000,
	PP_DCEFCLK_DPM_MASK = 0x2000,
	PP_OVERDRIVE_MASK = 0x4000,
	PP_GFXOFF_MASK = 0x8000,
	PP_ACG_MASK = 0x10000,
	PP_STUTTER_MODE = 0x20000,
	PP_AVFS_MASK = 0x40000,
	PP_GFX_DCS_MASK = 0x80000,
};

enum amd_harvest_ip_mask {
    AMD_HARVEST_IP_VCN_MASK = 0x1,
    AMD_HARVEST_IP_JPEG_MASK = 0x2,
    AMD_HARVEST_IP_DMU_MASK = 0x4,
};

enum DC_FEATURE_MASK {
<<<<<<< HEAD
	DC_FBC_MASK = 0x1,
	DC_MULTI_MON_PP_MCLK_SWITCH_MASK = 0x2,
	DC_DISABLE_FRACTIONAL_PWM_MASK = 0x4,
	DC_PSR_MASK = 0x8,
=======
	//Default value can be found at "uint amdgpu_dc_feature_mask"
	DC_FBC_MASK = (1 << 0), //0x1, disabled by default
	DC_MULTI_MON_PP_MCLK_SWITCH_MASK = (1 << 1), //0x2, enabled by default
	DC_DISABLE_FRACTIONAL_PWM_MASK = (1 << 2), //0x4, disabled by default
	DC_PSR_MASK = (1 << 3), //0x8, disabled by default
	DC_EDP_NO_POWER_SEQUENCING = (1 << 4), //0x10, disabled by default
>>>>>>> 7d2a07b7
};

enum DC_DEBUG_MASK {
	DC_DISABLE_PIPE_SPLIT = 0x1,
	DC_DISABLE_STUTTER = 0x2,
	DC_DISABLE_DSC = 0x4,
	DC_DISABLE_CLOCK_GATING = 0x8
};

enum amd_dpm_forced_level;

/**
 * struct amd_ip_funcs - general hooks for managing amdgpu IP Blocks
 * @name: Name of IP block
 * @early_init: sets up early driver state (pre sw_init),
 *              does not configure hw - Optional
 * @late_init: sets up late driver/hw state (post hw_init) - Optional
 * @sw_init: sets up driver state, does not configure hw
 * @sw_fini: tears down driver state, does not configure hw
 * @early_fini: tears down stuff before dev detached from driver
 * @hw_init: sets up the hw state
 * @hw_fini: tears down the hw state
 * @late_fini: final cleanup
 * @suspend: handles IP specific hw/sw changes for suspend
 * @resume: handles IP specific hw/sw changes for resume
 * @is_idle: returns current IP block idle status
 * @wait_for_idle: poll for idle
 * @check_soft_reset: check soft reset the IP block
 * @pre_soft_reset: pre soft reset the IP block
 * @soft_reset: soft reset the IP block
 * @post_soft_reset: post soft reset the IP block
 * @set_clockgating_state: enable/disable cg for the IP block
 * @set_powergating_state: enable/disable pg for the IP block
 * @get_clockgating_state: get current clockgating status
 * @enable_umd_pstate: enable UMD powerstate
 *
 * These hooks provide an interface for controlling the operational state
 * of IP blocks. After acquiring a list of IP blocks for the GPU in use,
 * the driver can make chip-wide state changes by walking this list and
 * making calls to hooks from each IP block. This list is ordered to ensure
 * that the driver initializes the IP blocks in a safe sequence.
 */
struct amd_ip_funcs {
	char *name;
	int (*early_init)(void *handle);
	int (*late_init)(void *handle);
	int (*sw_init)(void *handle);
	int (*sw_fini)(void *handle);
	int (*early_fini)(void *handle);
	int (*hw_init)(void *handle);
	int (*hw_fini)(void *handle);
	void (*late_fini)(void *handle);
	int (*suspend)(void *handle);
	int (*resume)(void *handle);
	bool (*is_idle)(void *handle);
	int (*wait_for_idle)(void *handle);
	bool (*check_soft_reset)(void *handle);
	int (*pre_soft_reset)(void *handle);
	int (*soft_reset)(void *handle);
	int (*post_soft_reset)(void *handle);
	int (*set_clockgating_state)(void *handle,
				     enum amd_clockgating_state state);
	int (*set_powergating_state)(void *handle,
				     enum amd_powergating_state state);
	void (*get_clockgating_state)(void *handle, u32 *flags);
	int (*enable_umd_pstate)(void *handle, enum amd_dpm_forced_level *level);
};


#endif /* __AMD_SHARED_H__ */<|MERGE_RESOLUTION|>--- conflicted
+++ resolved
@@ -45,10 +45,6 @@
 	AMD_APU_IS_RAVEN2 = 0x00000002UL,
 	AMD_APU_IS_PICASSO = 0x00000004UL,
 	AMD_APU_IS_RENOIR = 0x00000008UL,
-<<<<<<< HEAD
-};
-
-=======
 	AMD_APU_IS_GREEN_SARDINE = 0x00000010UL,
 	AMD_APU_IS_VANGOGH = 0x00000020UL,
 };
@@ -87,7 +83,6 @@
 * @AMD_IP_BLOCK_TYPE_MES: Micro-Engine Scheduler
 * @AMD_IP_BLOCK_TYPE_JPEG: JPEG Engine
 */
->>>>>>> 7d2a07b7
 enum amd_ip_block_type {
 	AMD_IP_BLOCK_TYPE_COMMON,
 	AMD_IP_BLOCK_TYPE_GMC,
@@ -149,10 +144,7 @@
 #define AMD_CG_SUPPORT_ATHUB_LS			(1 << 28)
 #define AMD_CG_SUPPORT_ATHUB_MGCG		(1 << 29)
 #define AMD_CG_SUPPORT_JPEG_MGCG		(1 << 30)
-<<<<<<< HEAD
-=======
 #define AMD_CG_SUPPORT_GFX_FGCG			(1 << 31)
->>>>>>> 7d2a07b7
 /* PG flags */
 #define AMD_PG_SUPPORT_GFX_PG			(1 << 0)
 #define AMD_PG_SUPPORT_GFX_SMG			(1 << 1)
@@ -231,19 +223,12 @@
 };
 
 enum DC_FEATURE_MASK {
-<<<<<<< HEAD
-	DC_FBC_MASK = 0x1,
-	DC_MULTI_MON_PP_MCLK_SWITCH_MASK = 0x2,
-	DC_DISABLE_FRACTIONAL_PWM_MASK = 0x4,
-	DC_PSR_MASK = 0x8,
-=======
 	//Default value can be found at "uint amdgpu_dc_feature_mask"
 	DC_FBC_MASK = (1 << 0), //0x1, disabled by default
 	DC_MULTI_MON_PP_MCLK_SWITCH_MASK = (1 << 1), //0x2, enabled by default
 	DC_DISABLE_FRACTIONAL_PWM_MASK = (1 << 2), //0x4, disabled by default
 	DC_PSR_MASK = (1 << 3), //0x8, disabled by default
 	DC_EDP_NO_POWER_SEQUENCING = (1 << 4), //0x10, disabled by default
->>>>>>> 7d2a07b7
 };
 
 enum DC_DEBUG_MASK {
