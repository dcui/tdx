--- conflicted
+++ resolved
@@ -420,27 +420,6 @@
 	switch (transmitter) {
 	case TRANSMITTER_UNIPHY_A:
 		return 0;
-<<<<<<< HEAD
-	break;
-	case TRANSMITTER_UNIPHY_B:
-		return 1;
-	break;
-	case TRANSMITTER_UNIPHY_C:
-		return 2;
-	break;
-	case TRANSMITTER_UNIPHY_D:
-		return 3;
-	break;
-	case TRANSMITTER_UNIPHY_E:
-		return 4;
-	break;
-	case TRANSMITTER_UNIPHY_F:
-		return 5;
-	break;
-	case TRANSMITTER_UNIPHY_G:
-		return 6;
-	break;
-=======
 	case TRANSMITTER_UNIPHY_B:
 		return 1;
 	case TRANSMITTER_UNIPHY_C:
@@ -453,7 +432,6 @@
 		return 5;
 	case TRANSMITTER_UNIPHY_G:
 		return 6;
->>>>>>> 7d2a07b7
 	default:
 		ASSERT(0);
 		return 0;
@@ -674,11 +652,7 @@
 	return &panel_cntl->base;
 }
 
-<<<<<<< HEAD
-struct output_pixel_processor *dce100_opp_create(
-=======
 static struct output_pixel_processor *dce100_opp_create(
->>>>>>> 7d2a07b7
 	struct dc_context *ctx,
 	uint32_t inst)
 {
