/*
 * Copyright 2012-15 Advanced Micro Devices, Inc.
 *
 * Permission is hereby granted, free of charge, to any person obtaining a
 * copy of this software and associated documentation files (the "Software"),
 * to deal in the Software without restriction, including without limitation
 * the rights to use, copy, modify, merge, publish, distribute, sublicense,
 * and/or sell copies of the Software, and to permit persons to whom the
 * Software is furnished to do so, subject to the following conditions:
 *
 * The above copyright notice and this permission notice shall be included in
 * all copies or substantial portions of the Software.
 *
 * THE SOFTWARE IS PROVIDED "AS IS", WITHOUT WARRANTY OF ANY KIND, EXPRESS OR
 * IMPLIED, INCLUDING BUT NOT LIMITED TO THE WARRANTIES OF MERCHANTABILITY,
 * FITNESS FOR A PARTICULAR PURPOSE AND NONINFRINGEMENT.  IN NO EVENT SHALL
 * THE COPYRIGHT HOLDER(S) OR AUTHOR(S) BE LIABLE FOR ANY CLAIM, DAMAGES OR
 * OTHER LIABILITY, WHETHER IN AN ACTION OF CONTRACT, TORT OR OTHERWISE,
 * ARISING FROM, OUT OF OR IN CONNECTION WITH THE SOFTWARE OR THE USE OR
 * OTHER DEALINGS IN THE SOFTWARE.
 *
 * Authors: AMD
 *
 */

#include <linux/slab.h>

#include "dm_services.h"
#include "dcn10_opp.h"
#include "reg_helper.h"

#define REG(reg) \
	(oppn10->regs->reg)

#undef FN
#define FN(reg_name, field_name) \
	oppn10->opp_shift->field_name, oppn10->opp_mask->field_name

#define CTX \
	oppn10->base.ctx


/************* FORMATTER ************/

/**
 *	set_truncation
 *	1) set truncation depth: 0 for 18 bpp or 1 for 24 bpp
 *	2) enable truncation
 *	3) HW remove 12bit FMT support for DCE11 power saving reason.
 */
static void opp1_set_truncation(
		struct dcn10_opp *oppn10,
		const struct bit_depth_reduction_params *params)
{
	REG_UPDATE_3(FMT_BIT_DEPTH_CONTROL,
		FMT_TRUNCATE_EN, params->flags.TRUNCATE_ENABLED,
		FMT_TRUNCATE_DEPTH, params->flags.TRUNCATE_DEPTH,
		FMT_TRUNCATE_MODE, params->flags.TRUNCATE_MODE);
}

static void opp1_set_spatial_dither(
	struct dcn10_opp *oppn10,
	const struct bit_depth_reduction_params *params)
{
	/*Disable spatial (random) dithering*/
	REG_UPDATE_7(FMT_BIT_DEPTH_CONTROL,
			FMT_SPATIAL_DITHER_EN, 0,
			FMT_SPATIAL_DITHER_MODE, 0,
			FMT_SPATIAL_DITHER_DEPTH, 0,
			FMT_TEMPORAL_DITHER_EN, 0,
			FMT_HIGHPASS_RANDOM_ENABLE, 0,
			FMT_FRAME_RANDOM_ENABLE, 0,
			FMT_RGB_RANDOM_ENABLE, 0);


	/* only use FRAME_COUNTER_MAX if frameRandom == 1*/
	if (params->flags.FRAME_RANDOM == 1) {
		if (params->flags.SPATIAL_DITHER_DEPTH == 0 || params->flags.SPATIAL_DITHER_DEPTH == 1) {
			REG_UPDATE_2(FMT_CONTROL,
					FMT_SPATIAL_DITHER_FRAME_COUNTER_MAX, 15,
					FMT_SPATIAL_DITHER_FRAME_COUNTER_BIT_SWAP, 2);
		} else if (params->flags.SPATIAL_DITHER_DEPTH == 2) {
			REG_UPDATE_2(FMT_CONTROL,
					FMT_SPATIAL_DITHER_FRAME_COUNTER_MAX, 3,
					FMT_SPATIAL_DITHER_FRAME_COUNTER_BIT_SWAP, 1);
		} else {
			return;
		}
	} else {
		REG_UPDATE_2(FMT_CONTROL,
				FMT_SPATIAL_DITHER_FRAME_COUNTER_MAX, 0,
				FMT_SPATIAL_DITHER_FRAME_COUNTER_BIT_SWAP, 0);
	}

	/*Set seed for random values for
	 * spatial dithering for R,G,B channels*/

	REG_SET(FMT_DITHER_RAND_R_SEED, 0,
			FMT_RAND_R_SEED, params->r_seed_value);

	REG_SET(FMT_DITHER_RAND_G_SEED, 0,
			FMT_RAND_G_SEED, params->g_seed_value);

	REG_SET(FMT_DITHER_RAND_B_SEED, 0,
			FMT_RAND_B_SEED, params->b_seed_value);

	/* FMT_OFFSET_R_Cr  31:16 0x0 Setting the zero
	 * offset for the R/Cr channel, lower 4LSB
	 * is forced to zeros. Typically set to 0
	 * RGB and 0x80000 YCbCr.
	 */
	/* FMT_OFFSET_G_Y   31:16 0x0 Setting the zero
	 * offset for the G/Y  channel, lower 4LSB is
	 * forced to zeros. Typically set to 0 RGB
	 * and 0x80000 YCbCr.
	 */
	/* FMT_OFFSET_B_Cb  31:16 0x0 Setting the zero
	 * offset for the B/Cb channel, lower 4LSB is
	 * forced to zeros. Typically set to 0 RGB and
	 * 0x80000 YCbCr.
	 */

	REG_UPDATE_6(FMT_BIT_DEPTH_CONTROL,
			/*Enable spatial dithering*/
			FMT_SPATIAL_DITHER_EN, params->flags.SPATIAL_DITHER_ENABLED,
			/* Set spatial dithering mode
			 * (default is Seed patterrn AAAA...)
			 */
			FMT_SPATIAL_DITHER_MODE, params->flags.SPATIAL_DITHER_MODE,
			/*Set spatial dithering bit depth*/
			FMT_SPATIAL_DITHER_DEPTH, params->flags.SPATIAL_DITHER_DEPTH,
			/*Disable High pass filter*/
			FMT_HIGHPASS_RANDOM_ENABLE, params->flags.HIGHPASS_RANDOM,
			/*Reset only at startup*/
			FMT_FRAME_RANDOM_ENABLE, params->flags.FRAME_RANDOM,
			/*Set RGB data dithered with x^28+x^3+1*/
			FMT_RGB_RANDOM_ENABLE, params->flags.RGB_RANDOM);
}

void opp1_program_bit_depth_reduction(
	struct output_pixel_processor *opp,
	const struct bit_depth_reduction_params *params)
{
	struct dcn10_opp *oppn10 = TO_DCN10_OPP(opp);

	opp1_set_truncation(oppn10, params);
	opp1_set_spatial_dither(oppn10, params);
	/* TODO
	 * set_temporal_dither(oppn10, params);
	 */
}

/**
 *	set_pixel_encoding
 *
 *	Set Pixel Encoding
 *		0: RGB 4:4:4 or YCbCr 4:4:4 or YOnly
 *		1: YCbCr 4:2:2
 */
static void opp1_set_pixel_encoding(
	struct dcn10_opp *oppn10,
	const struct clamping_and_pixel_encoding_params *params)
{
	switch (params->pixel_encoding)	{

	case PIXEL_ENCODING_RGB:
	case PIXEL_ENCODING_YCBCR444:
		REG_UPDATE(FMT_CONTROL, FMT_PIXEL_ENCODING, 0);
		break;
	case PIXEL_ENCODING_YCBCR422:
		REG_UPDATE_3(FMT_CONTROL,
				FMT_PIXEL_ENCODING, 1,
				FMT_SUBSAMPLING_MODE, 2,
				FMT_CBCR_BIT_REDUCTION_BYPASS, 0);
		break;
	case PIXEL_ENCODING_YCBCR420:
		REG_UPDATE(FMT_CONTROL, FMT_PIXEL_ENCODING, 2);
		break;
	default:
		break;
	}
}

/**
 *	Set Clamping
 *	1) Set clamping format based on bpc - 0 for 6bpc (No clamping)
 *		1 for 8 bpc
 *		2 for 10 bpc
 *		3 for 12 bpc
 *		7 for programable
 *	2) Enable clamp if Limited range requested
 */
static void opp1_set_clamping(
	struct dcn10_opp *oppn10,
	const struct clamping_and_pixel_encoding_params *params)
{
	REG_UPDATE_2(FMT_CLAMP_CNTL,
			FMT_CLAMP_DATA_EN, 0,
			FMT_CLAMP_COLOR_FORMAT, 0);

	switch (params->clamping_level) {
	case CLAMPING_FULL_RANGE:
		REG_UPDATE_2(FMT_CLAMP_CNTL,
				FMT_CLAMP_DATA_EN, 1,
				FMT_CLAMP_COLOR_FORMAT, 0);
		break;
	case CLAMPING_LIMITED_RANGE_8BPC:
		REG_UPDATE_2(FMT_CLAMP_CNTL,
				FMT_CLAMP_DATA_EN, 1,
				FMT_CLAMP_COLOR_FORMAT, 1);
		break;
	case CLAMPING_LIMITED_RANGE_10BPC:
		REG_UPDATE_2(FMT_CLAMP_CNTL,
				FMT_CLAMP_DATA_EN, 1,
				FMT_CLAMP_COLOR_FORMAT, 2);

		break;
	case CLAMPING_LIMITED_RANGE_12BPC:
		REG_UPDATE_2(FMT_CLAMP_CNTL,
				FMT_CLAMP_DATA_EN, 1,
				FMT_CLAMP_COLOR_FORMAT, 3);
		break;
	case CLAMPING_LIMITED_RANGE_PROGRAMMABLE:
		/* TODO */
	default:
		break;
	}

}

void opp1_set_dyn_expansion(
	struct output_pixel_processor *opp,
	enum dc_color_space color_sp,
	enum dc_color_depth color_dpth,
	enum signal_type signal)
{
	struct dcn10_opp *oppn10 = TO_DCN10_OPP(opp);

	REG_UPDATE_2(FMT_DYNAMIC_EXP_CNTL,
			FMT_DYNAMIC_EXP_EN, 0,
			FMT_DYNAMIC_EXP_MODE, 0);

	if (opp->dyn_expansion == DYN_EXPANSION_DISABLE)
		return;

	/*00 - 10-bit -> 12-bit dynamic expansion*/
	/*01 - 8-bit  -> 12-bit dynamic expansion*/
	if (signal == SIGNAL_TYPE_HDMI_TYPE_A ||
		signal == SIGNAL_TYPE_DISPLAY_PORT ||
		signal == SIGNAL_TYPE_DISPLAY_PORT_MST ||
		signal == SIGNAL_TYPE_VIRTUAL) {
		switch (color_dpth) {
		case COLOR_DEPTH_888:
			REG_UPDATE_2(FMT_DYNAMIC_EXP_CNTL,
				FMT_DYNAMIC_EXP_EN, 1,
				FMT_DYNAMIC_EXP_MODE, 1);
			break;
		case COLOR_DEPTH_101010:
			REG_UPDATE_2(FMT_DYNAMIC_EXP_CNTL,
				FMT_DYNAMIC_EXP_EN, 1,
				FMT_DYNAMIC_EXP_MODE, 0);
			break;
		case COLOR_DEPTH_121212:
			REG_UPDATE_2(FMT_DYNAMIC_EXP_CNTL,
				FMT_DYNAMIC_EXP_EN, 1,/*otherwise last two bits are zero*/
				FMT_DYNAMIC_EXP_MODE, 0);
			break;
		default:
			break;
		}
	}
}

static void opp1_program_clamping_and_pixel_encoding(
	struct output_pixel_processor *opp,
	const struct clamping_and_pixel_encoding_params *params)
{
	struct dcn10_opp *oppn10 = TO_DCN10_OPP(opp);

	opp1_set_clamping(oppn10, params);
	opp1_set_pixel_encoding(oppn10, params);
}

void opp1_program_fmt(
	struct output_pixel_processor *opp,
	struct bit_depth_reduction_params *fmt_bit_depth,
	struct clamping_and_pixel_encoding_params *clamping)
{
	struct dcn10_opp *oppn10 = TO_DCN10_OPP(opp);

	if (clamping->pixel_encoding == PIXEL_ENCODING_YCBCR420)
		REG_UPDATE(FMT_MAP420_MEMORY_CONTROL, FMT_MAP420MEM_PWR_FORCE, 0);

	/* dithering is affected by <CrtcSourceSelect>, hence should be
	 * programmed afterwards */
	opp1_program_bit_depth_reduction(
		opp,
		fmt_bit_depth);

	opp1_program_clamping_and_pixel_encoding(
		opp,
		clamping);

	return;
}

void opp1_program_stereo(
	struct output_pixel_processor *opp,
	bool enable,
	const struct dc_crtc_timing *timing)
{
	struct dcn10_opp *oppn10 = TO_DCN10_OPP(opp);

	uint32_t active_width = timing->h_addressable - timing->h_border_right - timing->h_border_right;
	uint32_t space1_size = timing->v_total - timing->v_addressable;
	/* TODO: confirm computation of space2_size */
	uint32_t space2_size = timing->v_total - timing->v_addressable;

	if (!enable) {
		active_width = 0;
		space1_size = 0;
		space2_size = 0;
	}

	/* TODO: for which cases should FMT_STEREOSYNC_OVERRIDE be set? */
	REG_UPDATE(FMT_CONTROL, FMT_STEREOSYNC_OVERRIDE, 0);

	REG_UPDATE(OPPBUF_CONTROL, OPPBUF_ACTIVE_WIDTH, active_width);

	/* Program OPPBUF_3D_VACT_SPACE1_SIZE and OPPBUF_VACT_SPACE2_SIZE registers
	 * In 3D progressive frames, Vactive space happens only in between the 2 frames,
	 * so only need to program OPPBUF_3D_VACT_SPACE1_SIZE
	 * In 3D alternative frames, left and right frames, top and bottom field.
	 */
	if (timing->timing_3d_format == TIMING_3D_FORMAT_FRAME_ALTERNATE)
		REG_UPDATE(OPPBUF_3D_PARAMETERS_0, OPPBUF_3D_VACT_SPACE2_SIZE, space2_size);
	else
		REG_UPDATE(OPPBUF_3D_PARAMETERS_0, OPPBUF_3D_VACT_SPACE1_SIZE, space1_size);

	/* TODO: Is programming of OPPBUF_DUMMY_DATA_R/G/B needed? */
	/*
	REG_UPDATE(OPPBUF_3D_PARAMETERS_0,
			OPPBUF_DUMMY_DATA_R, data_r);
	REG_UPDATE(OPPBUF_3D_PARAMETERS_1,
			OPPBUF_DUMMY_DATA_G, data_g);
	REG_UPDATE(OPPBUF_3D_PARAMETERS_1,
			OPPBUF_DUMMY_DATA_B, _data_b);
	*/
}

void opp1_program_oppbuf(
	struct output_pixel_processor *opp,
	struct oppbuf_params *oppbuf)
{
	struct dcn10_opp *oppn10 = TO_DCN10_OPP(opp);

	/* Program the oppbuf active width to be the frame width from mpc */
	REG_UPDATE(OPPBUF_CONTROL, OPPBUF_ACTIVE_WIDTH, oppbuf->active_width);

	/* Specifies the number of segments in multi-segment mode (DP-MSO operation)
	 * description  "In 1/2/4 segment mode, specifies the horizontal active width in pixels of the display panel.
	 * In 4 segment split left/right mode, specifies the horizontal 1/2 active width in pixels of the display panel.
	 * Used to determine segment boundaries in multi-segment mode. Used to determine the width of the vertical active space in 3D frame packed modes.
	 * OPPBUF_ACTIVE_WIDTH must be integer divisible by the total number of segments."
	 */
	REG_UPDATE(OPPBUF_CONTROL, OPPBUF_DISPLAY_SEGMENTATION, oppbuf->mso_segmentation);

	/* description  "Specifies the number of overlap pixels (1-8 overlapping pixels supported), used in multi-segment mode (DP-MSO operation)" */
	REG_UPDATE(OPPBUF_CONTROL, OPPBUF_OVERLAP_PIXEL_NUM, oppbuf->mso_overlap_pixel_num);

	/* description  "Specifies the number of times a pixel is replicated (0-15 pixel replications supported).
	 * A value of 0 disables replication. The total number of times a pixel is output is OPPBUF_PIXEL_REPETITION + 1."
	 */
	REG_UPDATE(OPPBUF_CONTROL, OPPBUF_PIXEL_REPETITION, oppbuf->pixel_repetition);

	/* Controls the number of padded pixels at the end of a segment */
	if (REG(OPPBUF_CONTROL1))
		REG_UPDATE(OPPBUF_CONTROL1, OPPBUF_NUM_SEGMENT_PADDED_PIXELS, oppbuf->num_segment_padded_pixels);
}

void opp1_pipe_clock_control(struct output_pixel_processor *opp, bool enable)
{
	struct dcn10_opp *oppn10 = TO_DCN10_OPP(opp);
	uint32_t regval = enable ? 1 : 0;

	REG_UPDATE(OPP_PIPE_CONTROL, OPP_PIPE_CLOCK_EN, regval);
}

/*****************************************/
/* Constructor, Destructor               */
/*****************************************/

void opp1_destroy(struct output_pixel_processor **opp)
{
	kfree(TO_DCN10_OPP(*opp));
	*opp = NULL;
}

static const struct opp_funcs dcn10_opp_funcs = {
		.opp_set_dyn_expansion = opp1_set_dyn_expansion,
		.opp_program_fmt = opp1_program_fmt,
		.opp_program_bit_depth_reduction = opp1_program_bit_depth_reduction,
		.opp_program_stereo = opp1_program_stereo,
		.opp_pipe_clock_control = opp1_pipe_clock_control,
		.opp_set_disp_pattern_generator = NULL,
<<<<<<< HEAD
=======
		.opp_program_dpg_dimensions = NULL,
>>>>>>> 7d2a07b7
		.dpg_is_blanked = NULL,
		.opp_destroy = opp1_destroy
};

void dcn10_opp_construct(struct dcn10_opp *oppn10,
	struct dc_context *ctx,
	uint32_t inst,
	const struct dcn10_opp_registers *regs,
	const struct dcn10_opp_shift *opp_shift,
	const struct dcn10_opp_mask *opp_mask)
{

	oppn10->base.ctx = ctx;
	oppn10->base.inst = inst;
	oppn10->base.funcs = &dcn10_opp_funcs;

	oppn10->regs = regs;
	oppn10->opp_shift = opp_shift;
	oppn10->opp_mask = opp_mask;
}<|MERGE_RESOLUTION|>--- conflicted
+++ resolved
@@ -403,10 +403,7 @@
 		.opp_program_stereo = opp1_program_stereo,
 		.opp_pipe_clock_control = opp1_pipe_clock_control,
 		.opp_set_disp_pattern_generator = NULL,
-<<<<<<< HEAD
-=======
 		.opp_program_dpg_dimensions = NULL,
->>>>>>> 7d2a07b7
 		.dpg_is_blanked = NULL,
 		.opp_destroy = opp1_destroy
 };
