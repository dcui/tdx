--- conflicted
+++ resolved
@@ -53,11 +53,7 @@
 	uint16_t regval[12];
 };
 
-<<<<<<< HEAD
-static const struct dpp_input_csc_matrix dpp_input_csc_matrix[] = {
-=======
 static const struct dpp_input_csc_matrix __maybe_unused dpp_input_csc_matrix[] = {
->>>>>>> 7d2a07b7
 	{COLOR_SPACE_SRGB,
 		{0x2000, 0, 0, 0, 0, 0x2000, 0, 0, 0, 0, 0x2000, 0} },
 	{COLOR_SPACE_SRGB_LIMITED,
@@ -131,19 +127,11 @@
 };
 
 struct dpp_funcs {
-<<<<<<< HEAD
-#if defined(CONFIG_DRM_AMD_DC_DCN3_0)
-=======
->>>>>>> 7d2a07b7
 	bool (*dpp_program_gamcor_lut)(
 		struct dpp *dpp_base, const struct pwl_params *params);
 
 	void (*dpp_set_pre_degam)(struct dpp *dpp_base,
 			enum dc_transfer_func_predefined tr);
-<<<<<<< HEAD
-#endif
-=======
->>>>>>> 7d2a07b7
 
 	void (*dpp_program_cm_dealpha)(struct dpp *dpp_base,
 		uint32_t enable, uint32_t additive_blending);
