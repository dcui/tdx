/* Copyright 2012-15 Advanced Micro Devices, Inc.
 *
 * Permission is hereby granted, free of charge, to any person obtaining a
 * copy of this software and associated documentation files (the "Software"),
 * to deal in the Software without restriction, including without limitation
 * the rights to use, copy, modify, merge, publish, distribute, sublicense,
 * and/or sell copies of the Software, and to permit persons to whom the
 * Software is furnished to do so, subject to the following conditions:
 *
 * The above copyright notice and this permission notice shall be included in
 * all copies or substantial portions of the Software.
 *
 * THE SOFTWARE IS PROVIDED "AS IS", WITHOUT WARRANTY OF ANY KIND, EXPRESS OR
 * IMPLIED, INCLUDING BUT NOT LIMITED TO THE WARRANTIES OF MERCHANTABILITY,
 * FITNESS FOR A PARTICULAR PURPOSE AND NONINFRINGEMENT.  IN NO EVENT SHALL
 * THE COPYRIGHT HOLDER(S) OR AUTHOR(S) BE LIABLE FOR ANY CLAIM, DAMAGES OR
 * OTHER LIABILITY, WHETHER IN AN ACTION OF CONTRACT, TORT OR OTHERWISE,
 * ARISING FROM, OUT OF OR IN CONNECTION WITH THE SOFTWARE OR THE USE OR
 * OTHER DEALINGS IN THE SOFTWARE.
 *
 * Authors: AMD
 *
 */

#ifndef __DC_MPCC_H__
#define __DC_MPCC_H__

#include "dc_hw_types.h"
#include "hw_shared.h"
#include "transform.h"

#define MAX_MPCC 6
#define MAX_OPP 6

<<<<<<< HEAD
#if defined(CONFIG_DRM_AMD_DC_DCN3_0)
#define MAX_DWB		2
#else
#define MAX_DWB		1
#endif
=======
#define MAX_DWB		2
>>>>>>> 7d2a07b7

enum mpc_output_csc_mode {
	MPC_OUTPUT_CSC_DISABLE = 0,
	MPC_OUTPUT_CSC_COEF_A,
	MPC_OUTPUT_CSC_COEF_B
};


enum mpcc_blend_mode {
	MPCC_BLEND_MODE_BYPASS,
	MPCC_BLEND_MODE_TOP_LAYER_PASSTHROUGH,
	MPCC_BLEND_MODE_TOP_LAYER_ONLY,
	MPCC_BLEND_MODE_TOP_BOT_BLENDING
};

enum mpcc_alpha_blend_mode {
	MPCC_ALPHA_BLEND_MODE_PER_PIXEL_ALPHA,
	MPCC_ALPHA_BLEND_MODE_PER_PIXEL_ALPHA_COMBINED_GLOBAL_GAIN,
	MPCC_ALPHA_BLEND_MODE_GLOBAL_ALPHA
};

/*
 * MPCC blending configuration
 */
struct mpcc_blnd_cfg {
	struct tg_color black_color;	/* background color */
	enum mpcc_alpha_blend_mode alpha_mode;	/* alpha blend mode */
	bool pre_multiplied_alpha;	/* alpha pre-multiplied mode flag */
	int global_gain;
	int global_alpha;
	bool overlap_only;

	/* MPCC top/bottom gain settings */
	int bottom_gain_mode;
	int background_color_bpc;
	int top_gain;
	int bottom_inside_gain;
	int bottom_outside_gain;
<<<<<<< HEAD
=======
};

struct mpc_grph_gamut_adjustment {
	struct fixed31_32 temperature_matrix[CSC_TEMPERATURE_MATRIX_SIZE];
	enum graphics_gamut_adjust_type gamut_adjust_type;
>>>>>>> 7d2a07b7
};

#if defined(CONFIG_DRM_AMD_DC_DCN3_0)
struct mpc_grph_gamut_adjustment {
	struct fixed31_32 temperature_matrix[CSC_TEMPERATURE_MATRIX_SIZE];
	enum graphics_gamut_adjust_type gamut_adjust_type;
};
#endif
struct mpcc_sm_cfg {
	bool enable;
	/* 0-single plane,2-row subsampling,4-column subsampling,6-checkboard subsampling */
	int sm_mode;
	/* 0- disable frame alternate, 1- enable frame alternate */
	bool frame_alt;
	/* 0- disable field alternate, 1- enable field alternate */
	bool field_alt;
	/* 0-no force,2-force frame polarity from top,3-force frame polarity from bottom */
	int force_next_frame_porlarity;
	/* 0-no force,2-force field polarity from top,3-force field polarity from bottom */
	int force_next_field_polarity;
};

struct mpc_denorm_clamp {
	int clamp_max_r_cr;
	int clamp_min_r_cr;
	int clamp_max_g_y;
	int clamp_min_g_y;
	int clamp_max_b_cb;
	int clamp_min_b_cb;
};
<<<<<<< HEAD
=======

struct mpc_dwb_flow_control {
	int flow_ctrl_mode;
	int flow_ctrl_cnt0;
	int flow_ctrl_cnt1;
};
>>>>>>> 7d2a07b7

#if defined(CONFIG_DRM_AMD_DC_DCN3_0)
struct mpc_dwb_flow_control {
	int flow_ctrl_mode;
	int flow_ctrl_cnt0;
	int flow_ctrl_cnt1;
};
#endif
/*
 * MPCC connection and blending configuration for a single MPCC instance.
 * This struct is used as a node in an MPC tree.
 */
struct mpcc {
	int mpcc_id;			/* MPCC physical instance */
	int dpp_id;			/* DPP input to this MPCC */
	struct mpcc *mpcc_bot;		/* pointer to bottom layer MPCC.  NULL when not connected */
	struct mpcc_blnd_cfg blnd_cfg;	/* The blending configuration for this MPCC */
	struct mpcc_sm_cfg sm_cfg;	/* stereo mix setting for this MPCC */
<<<<<<< HEAD
#if defined(CONFIG_DRM_AMD_DC_DCN3_0)
	bool shared_bottom;		/* TRUE if MPCC output to both OPP and DWB endpoints, else FALSE */
#endif
=======
	bool shared_bottom;		/* TRUE if MPCC output to both OPP and DWB endpoints, else FALSE */
>>>>>>> 7d2a07b7
};

/*
 * MPC tree represents all MPCC connections for a pipe.
 */
struct mpc_tree {
	int opp_id;			/* The OPP instance that owns this MPC tree */
	struct mpcc *opp_list;		/* The top MPCC layer of the MPC tree that outputs to OPP endpoint */
};

struct mpc {
	const struct mpc_funcs *funcs;
	struct dc_context *ctx;

	struct mpcc mpcc_array[MAX_MPCC];
	struct pwl_params blender_params;
	bool cm_bypass_mode;
};

struct mpcc_state {
	uint32_t opp_id;
	uint32_t dpp_id;
	uint32_t bot_mpcc_id;
	uint32_t mode;
	uint32_t alpha_mode;
	uint32_t pre_multiplied_alpha;
	uint32_t overlap_only;
	uint32_t idle;
	uint32_t busy;
};

struct mpc_funcs {
	void (*read_mpcc_state)(
			struct mpc *mpc,
			int mpcc_inst,
			struct mpcc_state *s);

	/*
	 * Insert DPP into MPC tree based on specified blending position.
	 * Only used for planes that are part of blending chain for OPP output
	 *
	 * Parameters:
	 * [in/out] mpc		- MPC context.
	 * [in/out] tree	- MPC tree structure that plane will be added to.
	 * [in]	blnd_cfg	- MPCC blending configuration for the new blending layer.
	 * [in]	sm_cfg		- MPCC stereo mix configuration for the new blending layer.
	 *			  stereo mix must disable for the very bottom layer of the tree config.
	 * [in]	insert_above_mpcc - Insert new plane above this MPCC.  If NULL, insert as bottom plane.
	 * [in]	dpp_id		 - DPP instance for the plane to be added.
	 * [in]	mpcc_id		 - The MPCC physical instance to use for blending.
	 *
	 * Return:  struct mpcc* - MPCC that was added.
	 */
	struct mpcc* (*insert_plane)(
			struct mpc *mpc,
			struct mpc_tree *tree,
			struct mpcc_blnd_cfg *blnd_cfg,
			struct mpcc_sm_cfg *sm_cfg,
			struct mpcc *insert_above_mpcc,
			int dpp_id,
			int mpcc_id);

	/*
	 * Remove a specified MPCC from the MPC tree.
	 *
	 * Parameters:
	 * [in/out] mpc		- MPC context.
	 * [in/out] tree	- MPC tree structure that plane will be removed from.
	 * [in/out] mpcc	- MPCC to be removed from tree.
	 *
	 * Return:  void
	 */
	void (*remove_mpcc)(
			struct mpc *mpc,
			struct mpc_tree *tree,
			struct mpcc *mpcc);

	/*
	 * Reset the MPCC HW status by disconnecting all muxes.
	 *
	 * Parameters:
	 * [in/out] mpc		- MPC context.
	 *
	 * Return:  void
	 */
	void (*mpc_init)(struct mpc *mpc);
	void (*mpc_init_single_inst)(
			struct mpc *mpc,
			unsigned int mpcc_id);

	/*
	 * Update the blending configuration for a specified MPCC.
	 *
	 * Parameters:
	 * [in/out] mpc		- MPC context.
	 * [in]     blnd_cfg	- MPCC blending configuration.
	 * [in]     mpcc_id	- The MPCC physical instance.
	 *
	 * Return:  void
	 */
	void (*update_blending)(
		struct mpc *mpc,
		struct mpcc_blnd_cfg *blnd_cfg,
		int mpcc_id);

	/*
	 * Lock cursor updates for the specified OPP.
	 * OPP defines the set of MPCC that are locked together for cursor.
	 *
	 * Parameters:
	 * [in] 	mpc		- MPC context.
	 * [in]     opp_id	- The OPP to lock cursor updates on
	 * [in]		lock	- lock/unlock the OPP
	 *
	 * Return:  void
	 */
	void (*cursor_lock)(
			struct mpc *mpc,
			int opp_id,
			bool lock);

<<<<<<< HEAD
#if defined(CONFIG_DRM_AMD_DC_DCN3_0)
=======
>>>>>>> 7d2a07b7
	/*
	 * Add DPP into 'secondary' MPC tree based on specified blending position.
	 * Only used for planes that are part of blending chain for DWB output
	 *
	 * Parameters:
	 * [in/out] mpc		- MPC context.
	 * [in/out] tree		- MPC tree structure that plane will be added to.
	 * [in]	blnd_cfg	- MPCC blending configuration for the new blending layer.
	 * [in]	sm_cfg		- MPCC stereo mix configuration for the new blending layer.
	 *			  stereo mix must disable for the very bottom layer of the tree config.
	 * [in]	insert_above_mpcc - Insert new plane above this MPCC.  If NULL, insert as bottom plane.
	 * [in]	dpp_id		- DPP instance for the plane to be added.
	 * [in]	mpcc_id		- The MPCC physical instance to use for blending.
	 *
	 * Return:  struct mpcc* - MPCC that was added.
	 */
	struct mpcc* (*insert_plane_to_secondary)(
			struct mpc *mpc,
			struct mpc_tree *tree,
			struct mpcc_blnd_cfg *blnd_cfg,
			struct mpcc_sm_cfg *sm_cfg,
			struct mpcc *insert_above_mpcc,
			int dpp_id,
			int mpcc_id);

	/*
	 * Remove a specified DPP from the 'secondary' MPC tree.
	 *
	 * Parameters:
	 * [in/out] mpc		- MPC context.
	 * [in/out] tree	- MPC tree structure that plane will be removed from.
	 * [in]     mpcc	- MPCC to be removed from tree.
	 * Return:  void
	 */
	void (*remove_mpcc_from_secondary)(
			struct mpc *mpc,
			struct mpc_tree *tree,
			struct mpcc *mpcc);

	struct mpcc* (*get_mpcc_for_dpp_from_secondary)(
			struct mpc_tree *tree,
			int dpp_id);
<<<<<<< HEAD
#endif
=======
>>>>>>> 7d2a07b7
	struct mpcc* (*get_mpcc_for_dpp)(
			struct mpc_tree *tree,
			int dpp_id);

	void (*wait_for_idle)(struct mpc *mpc, int id);

	void (*assert_mpcc_idle_before_connect)(struct mpc *mpc, int mpcc_id);

	void (*init_mpcc_list_from_hw)(
		struct mpc *mpc,
		struct mpc_tree *tree);

	void (*set_denorm)(struct mpc *mpc,
			int opp_id,
			enum dc_color_depth output_depth);

	void (*set_denorm_clamp)(
			struct mpc *mpc,
			int opp_id,
			struct mpc_denorm_clamp denorm_clamp);

	void (*set_output_csc)(struct mpc *mpc,
			int opp_id,
			const uint16_t *regval,
			enum mpc_output_csc_mode ocsc_mode);

	void (*set_ocsc_default)(struct mpc *mpc,
			int opp_id,
			enum dc_color_space color_space,
			enum mpc_output_csc_mode ocsc_mode);

	void (*set_output_gamma)(
			struct mpc *mpc,
			int mpcc_id,
			const struct pwl_params *params);
	void (*power_on_mpc_mem_pwr)(
			struct mpc *mpc,
			int mpcc_id,
			bool power_on);
<<<<<<< HEAD
#if defined(CONFIG_DRM_AMD_DC_DCN3_0)
=======
>>>>>>> 7d2a07b7
	void (*set_dwb_mux)(
			struct mpc *mpc,
			int dwb_id,
			int mpcc_id);

	void (*disable_dwb_mux)(
		struct mpc *mpc,
		int dwb_id);

	bool (*is_dwb_idle)(
		struct mpc *mpc,
		int dwb_id);

	void (*set_out_rate_control)(
		struct mpc *mpc,
		int opp_id,
		bool enable,
		bool rate_2x_mode,
		struct mpc_dwb_flow_control *flow_control);
<<<<<<< HEAD
#endif

#if defined(CONFIG_DRM_AMD_DC_DCN3_0)
	void (*set_gamut_remap)(
			struct mpc *mpc,
			int mpcc_id,
			const struct mpc_grph_gamut_adjustment *adjust);

	bool (*program_shaper)(
			struct mpc *mpc,
			const struct pwl_params *params,
			uint32_t rmu_idx);

	uint32_t (*acquire_rmu)(struct mpc *mpc, int mpcc_id, int rmu_idx);

	bool (*program_3dlut)(
			struct mpc *mpc,
			const struct tetrahedral_params *params,
			int rmu_idx);

	int (*release_rmu)(struct mpc *mpc, int mpcc_id);

#endif
=======
>>>>>>> 7d2a07b7

	void (*set_gamut_remap)(
			struct mpc *mpc,
			int mpcc_id,
			const struct mpc_grph_gamut_adjustment *adjust);

	bool (*program_shaper)(
			struct mpc *mpc,
			const struct pwl_params *params,
			uint32_t rmu_idx);

	uint32_t (*acquire_rmu)(struct mpc *mpc, int mpcc_id, int rmu_idx);

	bool (*program_3dlut)(
			struct mpc *mpc,
			const struct tetrahedral_params *params,
			int rmu_idx);

	int (*release_rmu)(struct mpc *mpc, int mpcc_id);

	unsigned int (*get_mpc_out_mux)(
			struct mpc *mpc,
			int opp_id);

	void (*set_bg_color)(struct mpc *mpc,
			struct tg_color *bg_color,
			int mpcc_id);
};

#endif<|MERGE_RESOLUTION|>--- conflicted
+++ resolved
@@ -32,15 +32,7 @@
 #define MAX_MPCC 6
 #define MAX_OPP 6
 
-<<<<<<< HEAD
-#if defined(CONFIG_DRM_AMD_DC_DCN3_0)
 #define MAX_DWB		2
-#else
-#define MAX_DWB		1
-#endif
-=======
-#define MAX_DWB		2
->>>>>>> 7d2a07b7
 
 enum mpc_output_csc_mode {
 	MPC_OUTPUT_CSC_DISABLE = 0,
@@ -79,22 +71,13 @@
 	int top_gain;
 	int bottom_inside_gain;
 	int bottom_outside_gain;
-<<<<<<< HEAD
-=======
 };
 
 struct mpc_grph_gamut_adjustment {
 	struct fixed31_32 temperature_matrix[CSC_TEMPERATURE_MATRIX_SIZE];
 	enum graphics_gamut_adjust_type gamut_adjust_type;
->>>>>>> 7d2a07b7
-};
-
-#if defined(CONFIG_DRM_AMD_DC_DCN3_0)
-struct mpc_grph_gamut_adjustment {
-	struct fixed31_32 temperature_matrix[CSC_TEMPERATURE_MATRIX_SIZE];
-	enum graphics_gamut_adjust_type gamut_adjust_type;
-};
-#endif
+};
+
 struct mpcc_sm_cfg {
 	bool enable;
 	/* 0-single plane,2-row subsampling,4-column subsampling,6-checkboard subsampling */
@@ -117,23 +100,13 @@
 	int clamp_max_b_cb;
 	int clamp_min_b_cb;
 };
-<<<<<<< HEAD
-=======
 
 struct mpc_dwb_flow_control {
 	int flow_ctrl_mode;
 	int flow_ctrl_cnt0;
 	int flow_ctrl_cnt1;
 };
->>>>>>> 7d2a07b7
-
-#if defined(CONFIG_DRM_AMD_DC_DCN3_0)
-struct mpc_dwb_flow_control {
-	int flow_ctrl_mode;
-	int flow_ctrl_cnt0;
-	int flow_ctrl_cnt1;
-};
-#endif
+
 /*
  * MPCC connection and blending configuration for a single MPCC instance.
  * This struct is used as a node in an MPC tree.
@@ -144,13 +117,7 @@
 	struct mpcc *mpcc_bot;		/* pointer to bottom layer MPCC.  NULL when not connected */
 	struct mpcc_blnd_cfg blnd_cfg;	/* The blending configuration for this MPCC */
 	struct mpcc_sm_cfg sm_cfg;	/* stereo mix setting for this MPCC */
-<<<<<<< HEAD
-#if defined(CONFIG_DRM_AMD_DC_DCN3_0)
 	bool shared_bottom;		/* TRUE if MPCC output to both OPP and DWB endpoints, else FALSE */
-#endif
-=======
-	bool shared_bottom;		/* TRUE if MPCC output to both OPP and DWB endpoints, else FALSE */
->>>>>>> 7d2a07b7
 };
 
 /*
@@ -272,10 +239,6 @@
 			int opp_id,
 			bool lock);
 
-<<<<<<< HEAD
-#if defined(CONFIG_DRM_AMD_DC_DCN3_0)
-=======
->>>>>>> 7d2a07b7
 	/*
 	 * Add DPP into 'secondary' MPC tree based on specified blending position.
 	 * Only used for planes that are part of blending chain for DWB output
@@ -318,10 +281,6 @@
 	struct mpcc* (*get_mpcc_for_dpp_from_secondary)(
 			struct mpc_tree *tree,
 			int dpp_id);
-<<<<<<< HEAD
-#endif
-=======
->>>>>>> 7d2a07b7
 	struct mpcc* (*get_mpcc_for_dpp)(
 			struct mpc_tree *tree,
 			int dpp_id);
@@ -361,10 +320,6 @@
 			struct mpc *mpc,
 			int mpcc_id,
 			bool power_on);
-<<<<<<< HEAD
-#if defined(CONFIG_DRM_AMD_DC_DCN3_0)
-=======
->>>>>>> 7d2a07b7
 	void (*set_dwb_mux)(
 			struct mpc *mpc,
 			int dwb_id,
@@ -384,32 +339,6 @@
 		bool enable,
 		bool rate_2x_mode,
 		struct mpc_dwb_flow_control *flow_control);
-<<<<<<< HEAD
-#endif
-
-#if defined(CONFIG_DRM_AMD_DC_DCN3_0)
-	void (*set_gamut_remap)(
-			struct mpc *mpc,
-			int mpcc_id,
-			const struct mpc_grph_gamut_adjustment *adjust);
-
-	bool (*program_shaper)(
-			struct mpc *mpc,
-			const struct pwl_params *params,
-			uint32_t rmu_idx);
-
-	uint32_t (*acquire_rmu)(struct mpc *mpc, int mpcc_id, int rmu_idx);
-
-	bool (*program_3dlut)(
-			struct mpc *mpc,
-			const struct tetrahedral_params *params,
-			int rmu_idx);
-
-	int (*release_rmu)(struct mpc *mpc, int mpcc_id);
-
-#endif
-=======
->>>>>>> 7d2a07b7
 
 	void (*set_gamut_remap)(
 			struct mpc *mpc,
