--- conflicted
+++ resolved
@@ -108,11 +108,7 @@
 
 bool mod_color_calculate_regamma_params(struct dc_transfer_func *output_tf,
 		const struct dc_gamma *ramp, bool mapUserRamp, bool canRomBeUsed,
-<<<<<<< HEAD
-		const struct freesync_hdr_tf_params *fs_params,
-=======
 		const struct hdr_tm_params *fs_params,
->>>>>>> 7d2a07b7
 		struct calculate_buffer *cal_buffer);
 
 bool mod_color_calculate_degamma_params(struct dc_color_caps *dc_caps,
@@ -124,13 +120,6 @@
 
 bool calculate_user_regamma_coeff(struct dc_transfer_func *output_tf,
 		const struct regamma_lut *regamma,
-<<<<<<< HEAD
-		struct calculate_buffer *cal_buffer);
-
-bool calculate_user_regamma_ramp(struct dc_transfer_func *output_tf,
-		const struct regamma_lut *regamma,
-		struct calculate_buffer *cal_buffer);
-=======
 		struct calculate_buffer *cal_buffer,
 		const struct dc_gamma *ramp);
 
@@ -138,7 +127,6 @@
 		const struct regamma_lut *regamma,
 		struct calculate_buffer *cal_buffer,
 		const struct dc_gamma *ramp);
->>>>>>> 7d2a07b7
 
 
 #endif /* COLOR_MOD_COLOR_GAMMA_H_ */