/*
 * \file drm_agpsupport.c
 * DRM support for AGP/GART backend
 *
 * \author Rickard E. (Rik) Faith <faith@valinux.com>
 * \author Gareth Hughes <gareth@valinux.com>
 */

/*
 * Copyright 1999 Precision Insight, Inc., Cedar Park, Texas.
 * Copyright 2000 VA Linux Systems, Inc., Sunnyvale, California.
 * All Rights Reserved.
 *
 * Permission is hereby granted, free of charge, to any person obtaining a
 * copy of this software and associated documentation files (the "Software"),
 * to deal in the Software without restriction, including without limitation
 * the rights to use, copy, modify, merge, publish, distribute, sublicense,
 * and/or sell copies of the Software, and to permit persons to whom the
 * Software is furnished to do so, subject to the following conditions:
 *
 * The above copyright notice and this permission notice (including the next
 * paragraph) shall be included in all copies or substantial portions of the
 * Software.
 *
 * THE SOFTWARE IS PROVIDED "AS IS", WITHOUT WARRANTY OF ANY KIND, EXPRESS OR
 * IMPLIED, INCLUDING BUT NOT LIMITED TO THE WARRANTIES OF MERCHANTABILITY,
 * FITNESS FOR A PARTICULAR PURPOSE AND NONINFRINGEMENT.  IN NO EVENT SHALL
 * VA LINUX SYSTEMS AND/OR ITS SUPPLIERS BE LIABLE FOR ANY CLAIM, DAMAGES OR
 * OTHER LIABILITY, WHETHER IN AN ACTION OF CONTRACT, TORT OR OTHERWISE,
 * ARISING FROM, OUT OF OR IN CONNECTION WITH THE SOFTWARE OR THE USE OR
 * OTHER DEALINGS IN THE SOFTWARE.
 */

#include <linux/module.h>
#include <linux/pci.h>
#include <linux/slab.h>

#if IS_ENABLED(CONFIG_AGP)
#include <asm/agp.h>
#endif

#include <drm/drm_device.h>
#include <drm/drm_drv.h>
#include <drm/drm_file.h>
#include <drm/drm_print.h>

#include "drm_legacy.h"

#if IS_ENABLED(CONFIG_AGP)

/*
 * Get AGP information.
 *
 * \return zero on success or a negative number on failure.
 *
 * Verifies the AGP device has been initialized and acquired and fills in the
 * drm_agp_info structure with the information in drm_agp_head::agp_info.
 */
int drm_legacy_agp_info(struct drm_device *dev, struct drm_agp_info *info)
{
	struct agp_kern_info *kern;

	if (!dev->agp || !dev->agp->acquired)
		return -EINVAL;

	kern = &dev->agp->agp_info;
	info->agp_version_major = kern->version.major;
	info->agp_version_minor = kern->version.minor;
	info->mode = kern->mode;
	info->aperture_base = kern->aper_base;
	info->aperture_size = kern->aper_size * 1024 * 1024;
	info->memory_allowed = kern->max_memory << PAGE_SHIFT;
	info->memory_used = kern->current_memory << PAGE_SHIFT;
	info->id_vendor = kern->device->vendor;
	info->id_device = kern->device->device;

	return 0;
}
EXPORT_SYMBOL(drm_legacy_agp_info);

int drm_legacy_agp_info_ioctl(struct drm_device *dev, void *data,
			      struct drm_file *file_priv)
{
	struct drm_agp_info *info = data;
	int err;

	err = drm_legacy_agp_info(dev, info);
	if (err)
		return err;

	return 0;
}

/*
 * Acquire the AGP device.
 *
 * \param dev DRM device that is to acquire AGP.
 * \return zero on success or a negative number on failure.
 *
 * Verifies the AGP device hasn't been acquired before and calls
 * \c agp_backend_acquire.
 */
int drm_legacy_agp_acquire(struct drm_device *dev)
{
	struct pci_dev *pdev = to_pci_dev(dev->dev);

	if (!dev->agp)
		return -ENODEV;
	if (dev->agp->acquired)
		return -EBUSY;
	dev->agp->bridge = agp_backend_acquire(pdev);
	if (!dev->agp->bridge)
		return -ENODEV;
	dev->agp->acquired = 1;
	return 0;
}
EXPORT_SYMBOL(drm_legacy_agp_acquire);

/*
 * Acquire the AGP device (ioctl).
 *
 * \return zero on success or a negative number on failure.
 *
 * Verifies the AGP device hasn't been acquired before and calls
 * \c agp_backend_acquire.
 */
int drm_legacy_agp_acquire_ioctl(struct drm_device *dev, void *data,
				 struct drm_file *file_priv)
{
	return drm_legacy_agp_acquire((struct drm_device *)file_priv->minor->dev);
}

/*
 * Release the AGP device.
 *
 * \param dev DRM device that is to release AGP.
 * \return zero on success or a negative number on failure.
 *
 * Verifies the AGP device has been acquired and calls \c agp_backend_release.
 */
int drm_legacy_agp_release(struct drm_device *dev)
{
	if (!dev->agp || !dev->agp->acquired)
		return -EINVAL;
	agp_backend_release(dev->agp->bridge);
	dev->agp->acquired = 0;
	return 0;
}
EXPORT_SYMBOL(drm_legacy_agp_release);

int drm_legacy_agp_release_ioctl(struct drm_device *dev, void *data,
				 struct drm_file *file_priv)
{
	return drm_legacy_agp_release(dev);
}

/*
 * Enable the AGP bus.
 *
 * \param dev DRM device that has previously acquired AGP.
 * \param mode Requested AGP mode.
 * \return zero on success or a negative number on failure.
 *
 * Verifies the AGP device has been acquired but not enabled, and calls
 * \c agp_enable.
 */
int drm_legacy_agp_enable(struct drm_device *dev, struct drm_agp_mode mode)
{
	if (!dev->agp || !dev->agp->acquired)
		return -EINVAL;

	dev->agp->mode = mode.mode;
	agp_enable(dev->agp->bridge, mode.mode);
	dev->agp->enabled = 1;
	return 0;
}
EXPORT_SYMBOL(drm_legacy_agp_enable);

int drm_legacy_agp_enable_ioctl(struct drm_device *dev, void *data,
				struct drm_file *file_priv)
{
	struct drm_agp_mode *mode = data;

	return drm_legacy_agp_enable(dev, *mode);
}

/*
 * Allocate AGP memory.
 *
 * \return zero on success or a negative number on failure.
 *
 * Verifies the AGP device is present and has been acquired, allocates the
 * memory via agp_allocate_memory() and creates a drm_agp_mem entry for it.
 */
int drm_legacy_agp_alloc(struct drm_device *dev, struct drm_agp_buffer *request)
{
	struct drm_agp_mem *entry;
	struct agp_memory *memory;
	unsigned long pages;
	u32 type;

	if (!dev->agp || !dev->agp->acquired)
		return -EINVAL;
	entry = kzalloc(sizeof(*entry), GFP_KERNEL);
	if (!entry)
		return -ENOMEM;

	pages = DIV_ROUND_UP(request->size, PAGE_SIZE);
	type = (u32) request->type;
	memory = agp_allocate_memory(dev->agp->bridge, pages, type);
	if (!memory) {
		kfree(entry);
		return -ENOMEM;
	}

	entry->handle = (unsigned long)memory->key + 1;
	entry->memory = memory;
	entry->bound = 0;
	entry->pages = pages;
	list_add(&entry->head, &dev->agp->memory);

	request->handle = entry->handle;
	request->physical = memory->physical;

	return 0;
}
EXPORT_SYMBOL(drm_legacy_agp_alloc);


int drm_legacy_agp_alloc_ioctl(struct drm_device *dev, void *data,
			struct drm_file *file_priv)
{
	struct drm_agp_buffer *request = data;

	return drm_legacy_agp_alloc(dev, request);
}

/*
 * Search for the AGP memory entry associated with a handle.
 *
 * \param dev DRM device structure.
 * \param handle AGP memory handle.
 * \return pointer to the drm_agp_mem structure associated with \p handle.
 *
 * Walks through drm_agp_head::memory until finding a matching handle.
 */
static struct drm_agp_mem *drm_legacy_agp_lookup_entry(struct drm_device *dev,
						       unsigned long handle)
{
	struct drm_agp_mem *entry;

	list_for_each_entry(entry, &dev->agp->memory, head) {
		if (entry->handle == handle)
			return entry;
	}
	return NULL;
}

/*
 * Unbind AGP memory from the GATT (ioctl).
 *
 * \return zero on success or a negative number on failure.
 *
 * Verifies the AGP device is present and acquired, looks-up the AGP memory
 * entry and passes it to the unbind_agp() function.
 */
int drm_legacy_agp_unbind(struct drm_device *dev, struct drm_agp_binding *request)
{
	struct drm_agp_mem *entry;
	int ret;

	if (!dev->agp || !dev->agp->acquired)
		return -EINVAL;
	entry = drm_legacy_agp_lookup_entry(dev, request->handle);
	if (!entry || !entry->bound)
		return -EINVAL;
	ret = agp_unbind_memory(entry->memory);
	if (ret == 0)
		entry->bound = 0;
	return ret;
}
EXPORT_SYMBOL(drm_legacy_agp_unbind);


int drm_legacy_agp_unbind_ioctl(struct drm_device *dev, void *data,
				struct drm_file *file_priv)
{
	struct drm_agp_binding *request = data;

	return drm_legacy_agp_unbind(dev, request);
}

/*
 * Bind AGP memory into the GATT (ioctl)
 *
 * \return zero on success or a negative number on failure.
 *
 * Verifies the AGP device is present and has been acquired and that no memory
 * is currently bound into the GATT. Looks-up the AGP memory entry and passes
 * it to bind_agp() function.
 */
int drm_legacy_agp_bind(struct drm_device *dev, struct drm_agp_binding *request)
{
	struct drm_agp_mem *entry;
	int retcode;
	int page;

	if (!dev->agp || !dev->agp->acquired)
		return -EINVAL;
	entry = drm_legacy_agp_lookup_entry(dev, request->handle);
	if (!entry || entry->bound)
		return -EINVAL;
	page = DIV_ROUND_UP(request->offset, PAGE_SIZE);
<<<<<<< HEAD
	retcode = drm_bind_agp(entry->memory, page);
=======
	retcode = agp_bind_memory(entry->memory, page);
>>>>>>> 7d2a07b7
	if (retcode)
		return retcode;
	entry->bound = dev->agp->base + (page << PAGE_SHIFT);
	DRM_DEBUG("base = 0x%lx entry->bound = 0x%lx\n",
		  dev->agp->base, entry->bound);
	return 0;
}
EXPORT_SYMBOL(drm_legacy_agp_bind);


int drm_legacy_agp_bind_ioctl(struct drm_device *dev, void *data,
			      struct drm_file *file_priv)
{
	struct drm_agp_binding *request = data;

	return drm_legacy_agp_bind(dev, request);
}

/*
 * Free AGP memory (ioctl).
 *
 * \return zero on success or a negative number on failure.
 *
 * Verifies the AGP device is present and has been acquired and looks up the
 * AGP memory entry. If the memory is currently bound, unbind it via
 * unbind_agp(). Frees it via free_agp() as well as the entry itself
 * and unlinks from the doubly linked list it's inserted in.
 */
int drm_legacy_agp_free(struct drm_device *dev, struct drm_agp_buffer *request)
{
	struct drm_agp_mem *entry;

	if (!dev->agp || !dev->agp->acquired)
		return -EINVAL;
	entry = drm_legacy_agp_lookup_entry(dev, request->handle);
	if (!entry)
		return -EINVAL;
	if (entry->bound)
		agp_unbind_memory(entry->memory);

	list_del(&entry->head);

	agp_free_memory(entry->memory);
	kfree(entry);
	return 0;
}
EXPORT_SYMBOL(drm_legacy_agp_free);


int drm_legacy_agp_free_ioctl(struct drm_device *dev, void *data,
			      struct drm_file *file_priv)
{
	struct drm_agp_buffer *request = data;

	return drm_legacy_agp_free(dev, request);
}

/*
 * Initialize the AGP resources.
 *
 * \return pointer to a drm_agp_head structure.
 *
 * Gets the drm_agp_t structure which is made available by the agpgart module
 * via the inter_module_* functions. Creates and initializes a drm_agp_head
 * structure.
 *
 * Note that final cleanup of the kmalloced structure is directly done in
 * drm_pci_agp_destroy.
 */
struct drm_agp_head *drm_legacy_agp_init(struct drm_device *dev)
{
	struct pci_dev *pdev = to_pci_dev(dev->dev);
	struct drm_agp_head *head = NULL;

	head = kzalloc(sizeof(*head), GFP_KERNEL);
	if (!head)
		return NULL;
	head->bridge = agp_find_bridge(pdev);
	if (!head->bridge) {
		head->bridge = agp_backend_acquire(pdev);
		if (!head->bridge) {
			kfree(head);
			return NULL;
		}
		agp_copy_info(head->bridge, &head->agp_info);
		agp_backend_release(head->bridge);
	} else {
		agp_copy_info(head->bridge, &head->agp_info);
	}
	if (head->agp_info.chipset == NOT_SUPPORTED) {
		kfree(head);
		return NULL;
	}
	INIT_LIST_HEAD(&head->memory);
	head->cant_use_aperture = head->agp_info.cant_use_aperture;
	head->page_mask = head->agp_info.page_mask;
	head->base = head->agp_info.aper_base;
	return head;
}
/* Only exported for i810.ko */
EXPORT_SYMBOL(drm_legacy_agp_init);

/**
 * drm_legacy_agp_clear - Clear AGP resource list
 * @dev: DRM device
 *
 * Iterate over all AGP resources and remove them. But keep the AGP head
 * intact so it can still be used. It is safe to call this if AGP is disabled or
 * was already removed.
 *
 * Cleanup is only done for drivers who have DRIVER_LEGACY set.
 */
void drm_legacy_agp_clear(struct drm_device *dev)
{
	struct drm_agp_mem *entry, *tempe;

	if (!dev->agp)
		return;
	if (!drm_core_check_feature(dev, DRIVER_LEGACY))
		return;

	list_for_each_entry_safe(entry, tempe, &dev->agp->memory, head) {
		if (entry->bound)
			agp_unbind_memory(entry->memory);
		agp_free_memory(entry->memory);
		kfree(entry);
	}
	INIT_LIST_HEAD(&dev->agp->memory);

	if (dev->agp->acquired)
		drm_legacy_agp_release(dev);

	dev->agp->acquired = 0;
	dev->agp->enabled = 0;
<<<<<<< HEAD
}
=======
}

#endif
>>>>>>> 7d2a07b7
<|MERGE_RESOLUTION|>--- conflicted
+++ resolved
@@ -311,11 +311,7 @@
 	if (!entry || entry->bound)
 		return -EINVAL;
 	page = DIV_ROUND_UP(request->offset, PAGE_SIZE);
-<<<<<<< HEAD
-	retcode = drm_bind_agp(entry->memory, page);
-=======
 	retcode = agp_bind_memory(entry->memory, page);
->>>>>>> 7d2a07b7
 	if (retcode)
 		return retcode;
 	entry->bound = dev->agp->base + (page << PAGE_SHIFT);
@@ -450,10 +446,6 @@
 
 	dev->agp->acquired = 0;
 	dev->agp->enabled = 0;
-<<<<<<< HEAD
-}
-=======
-}
-
-#endif
->>>>>>> 7d2a07b7
+}
+
+#endif