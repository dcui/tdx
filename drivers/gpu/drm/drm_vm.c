/*
 * \file drm_vm.c
 * Memory mapping for DRM
 *
 * \author Rickard E. (Rik) Faith <faith@valinux.com>
 * \author Gareth Hughes <gareth@valinux.com>
 */

/*
 * Created: Mon Jan  4 08:58:31 1999 by faith@valinux.com
 *
 * Copyright 1999 Precision Insight, Inc., Cedar Park, Texas.
 * Copyright 2000 VA Linux Systems, Inc., Sunnyvale, California.
 * All Rights Reserved.
 *
 * Permission is hereby granted, free of charge, to any person obtaining a
 * copy of this software and associated documentation files (the "Software"),
 * to deal in the Software without restriction, including without limitation
 * the rights to use, copy, modify, merge, publish, distribute, sublicense,
 * and/or sell copies of the Software, and to permit persons to whom the
 * Software is furnished to do so, subject to the following conditions:
 *
 * The above copyright notice and this permission notice (including the next
 * paragraph) shall be included in all copies or substantial portions of the
 * Software.
 *
 * THE SOFTWARE IS PROVIDED "AS IS", WITHOUT WARRANTY OF ANY KIND, EXPRESS OR
 * IMPLIED, INCLUDING BUT NOT LIMITED TO THE WARRANTIES OF MERCHANTABILITY,
 * FITNESS FOR A PARTICULAR PURPOSE AND NONINFRINGEMENT.  IN NO EVENT SHALL
 * VA LINUX SYSTEMS AND/OR ITS SUPPLIERS BE LIABLE FOR ANY CLAIM, DAMAGES OR
 * OTHER LIABILITY, WHETHER IN AN ACTION OF CONTRACT, TORT OR OTHERWISE,
 * ARISING FROM, OUT OF OR IN CONNECTION WITH THE SOFTWARE OR THE USE OR
 * OTHER DEALINGS IN THE SOFTWARE.
 */

#include <linux/export.h>
#include <linux/pci.h>
#include <linux/seq_file.h>
#include <linux/vmalloc.h>
#include <linux/pgtable.h>

#if defined(__ia64__)
#include <linux/efi.h>
#include <linux/slab.h>
#endif
#include <linux/mem_encrypt.h>

#include <drm/drm_device.h>
#include <drm/drm_drv.h>
#include <drm/drm_file.h>
#include <drm/drm_framebuffer.h>
#include <drm/drm_print.h>

#include "drm_internal.h"
#include "drm_legacy.h"

struct drm_vma_entry {
	struct list_head head;
	struct vm_area_struct *vma;
	pid_t pid;
};

static void drm_vm_open(struct vm_area_struct *vma);
static void drm_vm_close(struct vm_area_struct *vma);

static pgprot_t drm_io_prot(struct drm_local_map *map,
			    struct vm_area_struct *vma)
{
	pgprot_t tmp = vm_get_page_prot(vma->vm_flags);

#if defined(__i386__) || defined(__x86_64__) || defined(__powerpc__) || \
    defined(__mips__)
	if (map->type == _DRM_REGISTERS && !(map->flags & _DRM_WRITE_COMBINING))
		tmp = pgprot_noncached(tmp);
	else
		tmp = pgprot_writecombine(tmp);
#elif defined(__ia64__)
	if (efi_range_is_wc(vma->vm_start, vma->vm_end -
				    vma->vm_start))
		tmp = pgprot_writecombine(tmp);
	else
		tmp = pgprot_noncached(tmp);
#elif defined(__sparc__) || defined(__arm__)
	tmp = pgprot_noncached(tmp);
#endif
	return tmp;
}

static pgprot_t drm_dma_prot(uint32_t map_type, struct vm_area_struct *vma)
{
	pgprot_t tmp = vm_get_page_prot(vma->vm_flags);

#if defined(__powerpc__) && defined(CONFIG_NOT_COHERENT_CACHE)
	tmp = pgprot_noncached_wc(tmp);
#endif
	return tmp;
}

/*
 * \c fault method for AGP virtual memory.
 *
 * \param vma virtual memory area.
 * \param address access address.
 * \return pointer to the page structure.
 *
 * Find the right map and if it's AGP memory find the real physical page to
 * map, get the page, increment the use count and return it.
 */
#if IS_ENABLED(CONFIG_AGP)
static vm_fault_t drm_vm_fault(struct vm_fault *vmf)
{
	struct vm_area_struct *vma = vmf->vma;
	struct drm_file *priv = vma->vm_file->private_data;
	struct drm_device *dev = priv->minor->dev;
	struct drm_local_map *map = NULL;
	struct drm_map_list *r_list;
	struct drm_hash_item *hash;

	/*
	 * Find the right map
	 */
	if (!dev->agp)
		goto vm_fault_error;

	if (!dev->agp || !dev->agp->cant_use_aperture)
		goto vm_fault_error;

	if (drm_ht_find_item(&dev->map_hash, vma->vm_pgoff, &hash))
		goto vm_fault_error;

	r_list = drm_hash_entry(hash, struct drm_map_list, hash);
	map = r_list->map;

	if (map && map->type == _DRM_AGP) {
		/*
		 * Using vm_pgoff as a selector forces us to use this unusual
		 * addressing scheme.
		 */
		resource_size_t offset = vmf->address - vma->vm_start;
		resource_size_t baddr = map->offset + offset;
		struct drm_agp_mem *agpmem;
		struct page *page;

#ifdef __alpha__
		/*
		 * Adjust to a bus-relative address
		 */
		baddr -= dev->hose->mem_space->start;
#endif

		/*
		 * It's AGP memory - find the real physical page to map
		 */
		list_for_each_entry(agpmem, &dev->agp->memory, head) {
			if (agpmem->bound <= baddr &&
			    agpmem->bound + agpmem->pages * PAGE_SIZE > baddr)
				break;
		}

		if (&agpmem->head == &dev->agp->memory)
			goto vm_fault_error;

		/*
		 * Get the page, inc the use count, and return it
		 */
		offset = (baddr - agpmem->bound) >> PAGE_SHIFT;
		page = agpmem->memory->pages[offset];
		get_page(page);
		vmf->page = page;

		DRM_DEBUG
		    ("baddr = 0x%llx page = 0x%p, offset = 0x%llx, count=%d\n",
		     (unsigned long long)baddr,
		     agpmem->memory->pages[offset],
		     (unsigned long long)offset,
		     page_count(page));
		return 0;
	}
vm_fault_error:
	return VM_FAULT_SIGBUS;	/* Disallow mremap */
}
#else
static vm_fault_t drm_vm_fault(struct vm_fault *vmf)
{
	return VM_FAULT_SIGBUS;
}
#endif

/*
 * \c nopage method for shared virtual memory.
 *
 * \param vma virtual memory area.
 * \param address access address.
 * \return pointer to the page structure.
 *
 * Get the mapping, find the real physical page to map, get the page, and
 * return it.
 */
static vm_fault_t drm_vm_shm_fault(struct vm_fault *vmf)
{
	struct vm_area_struct *vma = vmf->vma;
	struct drm_local_map *map = vma->vm_private_data;
	unsigned long offset;
	unsigned long i;
	struct page *page;

	if (!map)
		return VM_FAULT_SIGBUS;	/* Nothing allocated */

	offset = vmf->address - vma->vm_start;
	i = (unsigned long)map->handle + offset;
	page = vmalloc_to_page((void *)i);
	if (!page)
		return VM_FAULT_SIGBUS;
	get_page(page);
	vmf->page = page;

	DRM_DEBUG("shm_fault 0x%lx\n", offset);
	return 0;
}

/*
 * \c close method for shared virtual memory.
 *
 * \param vma virtual memory area.
 *
 * Deletes map information if we are the last
 * person to close a mapping and it's not in the global maplist.
 */
static void drm_vm_shm_close(struct vm_area_struct *vma)
{
	struct drm_file *priv = vma->vm_file->private_data;
	struct drm_device *dev = priv->minor->dev;
	struct drm_vma_entry *pt, *temp;
	struct drm_local_map *map;
	struct drm_map_list *r_list;
	int found_maps = 0;

	DRM_DEBUG("0x%08lx,0x%08lx\n",
		  vma->vm_start, vma->vm_end - vma->vm_start);

	map = vma->vm_private_data;

	mutex_lock(&dev->struct_mutex);
	list_for_each_entry_safe(pt, temp, &dev->vmalist, head) {
		if (pt->vma->vm_private_data == map)
			found_maps++;
		if (pt->vma == vma) {
			list_del(&pt->head);
			kfree(pt);
		}
	}

	/* We were the only map that was found */
	if (found_maps == 1 && map->flags & _DRM_REMOVABLE) {
		/* Check to see if we are in the maplist, if we are not, then
		 * we delete this mappings information.
		 */
		found_maps = 0;
		list_for_each_entry(r_list, &dev->maplist, head) {
			if (r_list->map == map)
				found_maps++;
		}

		if (!found_maps) {
			switch (map->type) {
			case _DRM_REGISTERS:
			case _DRM_FRAME_BUFFER:
				arch_phys_wc_del(map->mtrr);
				iounmap(map->handle);
				break;
			case _DRM_SHM:
				vfree(map->handle);
				break;
			case _DRM_AGP:
			case _DRM_SCATTER_GATHER:
				break;
			case _DRM_CONSISTENT:
<<<<<<< HEAD
				dma_free_coherent(&dev->pdev->dev,
=======
				dma_free_coherent(dev->dev,
>>>>>>> 7d2a07b7
						  map->size,
						  map->handle,
						  map->offset);
				break;
			}
			kfree(map);
		}
	}
	mutex_unlock(&dev->struct_mutex);
}

/*
 * \c fault method for DMA virtual memory.
 *
 * \param address access address.
 * \return pointer to the page structure.
 *
 * Determine the page number from the page offset and get it from drm_device_dma::pagelist.
 */
static vm_fault_t drm_vm_dma_fault(struct vm_fault *vmf)
{
	struct vm_area_struct *vma = vmf->vma;
	struct drm_file *priv = vma->vm_file->private_data;
	struct drm_device *dev = priv->minor->dev;
	struct drm_device_dma *dma = dev->dma;
	unsigned long offset;
	unsigned long page_nr;
	struct page *page;

	if (!dma)
		return VM_FAULT_SIGBUS;	/* Error */
	if (!dma->pagelist)
		return VM_FAULT_SIGBUS;	/* Nothing allocated */

	offset = vmf->address - vma->vm_start;
					/* vm_[pg]off[set] should be 0 */
	page_nr = offset >> PAGE_SHIFT; /* page_nr could just be vmf->pgoff */
	page = virt_to_page((void *)dma->pagelist[page_nr]);

	get_page(page);
	vmf->page = page;

	DRM_DEBUG("dma_fault 0x%lx (page %lu)\n", offset, page_nr);
	return 0;
}

/*
 * \c fault method for scatter-gather virtual memory.
 *
 * \param address access address.
 * \return pointer to the page structure.
 *
 * Determine the map offset from the page offset and get it from drm_sg_mem::pagelist.
 */
static vm_fault_t drm_vm_sg_fault(struct vm_fault *vmf)
{
	struct vm_area_struct *vma = vmf->vma;
	struct drm_local_map *map = vma->vm_private_data;
	struct drm_file *priv = vma->vm_file->private_data;
	struct drm_device *dev = priv->minor->dev;
	struct drm_sg_mem *entry = dev->sg;
	unsigned long offset;
	unsigned long map_offset;
	unsigned long page_offset;
	struct page *page;

	if (!entry)
		return VM_FAULT_SIGBUS;	/* Error */
	if (!entry->pagelist)
		return VM_FAULT_SIGBUS;	/* Nothing allocated */

	offset = vmf->address - vma->vm_start;
	map_offset = map->offset - (unsigned long)dev->sg->virtual;
	page_offset = (offset >> PAGE_SHIFT) + (map_offset >> PAGE_SHIFT);
	page = entry->pagelist[page_offset];
	get_page(page);
	vmf->page = page;

	return 0;
}

/** AGP virtual memory operations */
static const struct vm_operations_struct drm_vm_ops = {
	.fault = drm_vm_fault,
	.open = drm_vm_open,
	.close = drm_vm_close,
};

/** Shared virtual memory operations */
static const struct vm_operations_struct drm_vm_shm_ops = {
	.fault = drm_vm_shm_fault,
	.open = drm_vm_open,
	.close = drm_vm_shm_close,
};

/** DMA virtual memory operations */
static const struct vm_operations_struct drm_vm_dma_ops = {
	.fault = drm_vm_dma_fault,
	.open = drm_vm_open,
	.close = drm_vm_close,
};

/** Scatter-gather virtual memory operations */
static const struct vm_operations_struct drm_vm_sg_ops = {
	.fault = drm_vm_sg_fault,
	.open = drm_vm_open,
	.close = drm_vm_close,
};

static void drm_vm_open_locked(struct drm_device *dev,
			       struct vm_area_struct *vma)
{
	struct drm_vma_entry *vma_entry;

	DRM_DEBUG("0x%08lx,0x%08lx\n",
		  vma->vm_start, vma->vm_end - vma->vm_start);

	vma_entry = kmalloc(sizeof(*vma_entry), GFP_KERNEL);
	if (vma_entry) {
		vma_entry->vma = vma;
		vma_entry->pid = current->pid;
		list_add(&vma_entry->head, &dev->vmalist);
	}
}

static void drm_vm_open(struct vm_area_struct *vma)
{
	struct drm_file *priv = vma->vm_file->private_data;
	struct drm_device *dev = priv->minor->dev;

	mutex_lock(&dev->struct_mutex);
	drm_vm_open_locked(dev, vma);
	mutex_unlock(&dev->struct_mutex);
}

static void drm_vm_close_locked(struct drm_device *dev,
				struct vm_area_struct *vma)
{
	struct drm_vma_entry *pt, *temp;

	DRM_DEBUG("0x%08lx,0x%08lx\n",
		  vma->vm_start, vma->vm_end - vma->vm_start);

	list_for_each_entry_safe(pt, temp, &dev->vmalist, head) {
		if (pt->vma == vma) {
			list_del(&pt->head);
			kfree(pt);
			break;
		}
	}
}

/*
 * \c close method for all virtual memory types.
 *
 * \param vma virtual memory area.
 *
 * Search the \p vma private data entry in drm_device::vmalist, unlink it, and
 * free it.
 */
static void drm_vm_close(struct vm_area_struct *vma)
{
	struct drm_file *priv = vma->vm_file->private_data;
	struct drm_device *dev = priv->minor->dev;

	mutex_lock(&dev->struct_mutex);
	drm_vm_close_locked(dev, vma);
	mutex_unlock(&dev->struct_mutex);
}

/*
 * mmap DMA memory.
 *
 * \param file_priv DRM file private.
 * \param vma virtual memory area.
 * \return zero on success or a negative number on failure.
 *
 * Sets the virtual memory area operations structure to vm_dma_ops, the file
 * pointer, and calls vm_open().
 */
static int drm_mmap_dma(struct file *filp, struct vm_area_struct *vma)
{
	struct drm_file *priv = filp->private_data;
	struct drm_device *dev;
	struct drm_device_dma *dma;
	unsigned long length = vma->vm_end - vma->vm_start;

	dev = priv->minor->dev;
	dma = dev->dma;
	DRM_DEBUG("start = 0x%lx, end = 0x%lx, page offset = 0x%lx\n",
		  vma->vm_start, vma->vm_end, vma->vm_pgoff);

	/* Length must match exact page count */
	if (!dma || (length >> PAGE_SHIFT) != dma->page_count) {
		return -EINVAL;
	}

	if (!capable(CAP_SYS_ADMIN) &&
	    (dma->flags & _DRM_DMA_USE_PCI_RO)) {
		vma->vm_flags &= ~(VM_WRITE | VM_MAYWRITE);
#if defined(__i386__) || defined(__x86_64__)
		pgprot_val(vma->vm_page_prot) &= ~_PAGE_RW;
#else
		/* Ye gads this is ugly.  With more thought
		   we could move this up higher and use
		   `protection_map' instead.  */
		vma->vm_page_prot =
		    __pgprot(pte_val
			     (pte_wrprotect
			      (__pte(pgprot_val(vma->vm_page_prot)))));
#endif
	}

	vma->vm_ops = &drm_vm_dma_ops;

	vma->vm_flags |= VM_DONTEXPAND | VM_DONTDUMP;

	drm_vm_open_locked(dev, vma);
	return 0;
}

static resource_size_t drm_core_get_reg_ofs(struct drm_device *dev)
{
#ifdef __alpha__
	return dev->hose->dense_mem_base;
#else
	return 0;
#endif
}

/*
 * mmap DMA memory.
 *
 * \param file_priv DRM file private.
 * \param vma virtual memory area.
 * \return zero on success or a negative number on failure.
 *
 * If the virtual memory area has no offset associated with it then it's a DMA
 * area, so calls mmap_dma(). Otherwise searches the map in drm_device::maplist,
 * checks that the restricted flag is not set, sets the virtual memory operations
 * according to the mapping type and remaps the pages. Finally sets the file
 * pointer and calls vm_open().
 */
static int drm_mmap_locked(struct file *filp, struct vm_area_struct *vma)
{
	struct drm_file *priv = filp->private_data;
	struct drm_device *dev = priv->minor->dev;
	struct drm_local_map *map = NULL;
	resource_size_t offset = 0;
	struct drm_hash_item *hash;

	DRM_DEBUG("start = 0x%lx, end = 0x%lx, page offset = 0x%lx\n",
		  vma->vm_start, vma->vm_end, vma->vm_pgoff);

	if (!priv->authenticated)
		return -EACCES;

	/* We check for "dma". On Apple's UniNorth, it's valid to have
	 * the AGP mapped at physical address 0
	 * --BenH.
	 */
	if (!vma->vm_pgoff
#if IS_ENABLED(CONFIG_AGP)
	    && (!dev->agp
		|| dev->agp->agp_info.device->vendor != PCI_VENDOR_ID_APPLE)
#endif
	    )
		return drm_mmap_dma(filp, vma);

	if (drm_ht_find_item(&dev->map_hash, vma->vm_pgoff, &hash)) {
		DRM_ERROR("Could not find map\n");
		return -EINVAL;
	}

	map = drm_hash_entry(hash, struct drm_map_list, hash)->map;
	if (!map || ((map->flags & _DRM_RESTRICTED) && !capable(CAP_SYS_ADMIN)))
		return -EPERM;

	/* Check for valid size. */
	if (map->size < vma->vm_end - vma->vm_start)
		return -EINVAL;

	if (!capable(CAP_SYS_ADMIN) && (map->flags & _DRM_READ_ONLY)) {
		vma->vm_flags &= ~(VM_WRITE | VM_MAYWRITE);
#if defined(__i386__) || defined(__x86_64__)
		pgprot_val(vma->vm_page_prot) &= ~_PAGE_RW;
#else
		/* Ye gads this is ugly.  With more thought
		   we could move this up higher and use
		   `protection_map' instead.  */
		vma->vm_page_prot =
		    __pgprot(pte_val
			     (pte_wrprotect
			      (__pte(pgprot_val(vma->vm_page_prot)))));
#endif
	}

	switch (map->type) {
#if !defined(__arm__)
	case _DRM_AGP:
		if (dev->agp && dev->agp->cant_use_aperture) {
			/*
			 * On some platforms we can't talk to bus dma address from the CPU, so for
			 * memory of type DRM_AGP, we'll deal with sorting out the real physical
			 * pages and mappings in fault()
			 */
#if defined(__powerpc__)
			vma->vm_page_prot = pgprot_noncached(vma->vm_page_prot);
#endif
			vma->vm_ops = &drm_vm_ops;
			break;
		}
		fallthrough;	/* to _DRM_FRAME_BUFFER... */
#endif
	case _DRM_FRAME_BUFFER:
	case _DRM_REGISTERS:
		offset = drm_core_get_reg_ofs(dev);
		vma->vm_page_prot = drm_io_prot(map, vma);
		if (io_remap_pfn_range(vma, vma->vm_start,
				       (map->offset + offset) >> PAGE_SHIFT,
				       vma->vm_end - vma->vm_start,
				       vma->vm_page_prot))
			return -EAGAIN;
		DRM_DEBUG("   Type = %d; start = 0x%lx, end = 0x%lx,"
			  " offset = 0x%llx\n",
			  map->type,
			  vma->vm_start, vma->vm_end, (unsigned long long)(map->offset + offset));

		vma->vm_ops = &drm_vm_ops;
		break;
	case _DRM_CONSISTENT:
		/* Consistent memory is really like shared memory. But
		 * it's allocated in a different way, so avoid fault */
		if (remap_pfn_range(vma, vma->vm_start,
		    page_to_pfn(virt_to_page(map->handle)),
		    vma->vm_end - vma->vm_start, vma->vm_page_prot))
			return -EAGAIN;
		vma->vm_page_prot = drm_dma_prot(map->type, vma);
		fallthrough;	/* to _DRM_SHM */
	case _DRM_SHM:
		vma->vm_ops = &drm_vm_shm_ops;
		vma->vm_private_data = (void *)map;
		break;
	case _DRM_SCATTER_GATHER:
		vma->vm_ops = &drm_vm_sg_ops;
		vma->vm_private_data = (void *)map;
		vma->vm_page_prot = drm_dma_prot(map->type, vma);
		break;
	default:
		return -EINVAL;	/* This should never happen. */
	}
	vma->vm_flags |= VM_DONTEXPAND | VM_DONTDUMP;

	drm_vm_open_locked(dev, vma);
	return 0;
}

int drm_legacy_mmap(struct file *filp, struct vm_area_struct *vma)
{
	struct drm_file *priv = filp->private_data;
	struct drm_device *dev = priv->minor->dev;
	int ret;

	if (drm_dev_is_unplugged(dev))
		return -ENODEV;

	mutex_lock(&dev->struct_mutex);
	ret = drm_mmap_locked(filp, vma);
	mutex_unlock(&dev->struct_mutex);

	return ret;
}
EXPORT_SYMBOL(drm_legacy_mmap);

#if IS_ENABLED(CONFIG_DRM_LEGACY)
void drm_legacy_vma_flush(struct drm_device *dev)
{
	struct drm_vma_entry *vma, *vma_temp;

	/* Clear vma list (only needed for legacy drivers) */
	list_for_each_entry_safe(vma, vma_temp, &dev->vmalist, head) {
		list_del(&vma->head);
		kfree(vma);
	}
}
#endif<|MERGE_RESOLUTION|>--- conflicted
+++ resolved
@@ -276,11 +276,7 @@
 			case _DRM_SCATTER_GATHER:
 				break;
 			case _DRM_CONSISTENT:
-<<<<<<< HEAD
-				dma_free_coherent(&dev->pdev->dev,
-=======
 				dma_free_coherent(dev->dev,
->>>>>>> 7d2a07b7
 						  map->size,
 						  map->handle,
 						  map->offset);
