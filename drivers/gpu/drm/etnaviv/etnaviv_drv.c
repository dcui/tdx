--- conflicted
+++ resolved
@@ -466,15 +466,6 @@
 	ETNA_IOCTL(GEM_WAIT,     gem_wait,     DRM_RENDER_ALLOW),
 	ETNA_IOCTL(PM_QUERY_DOM, pm_query_dom, DRM_RENDER_ALLOW),
 	ETNA_IOCTL(PM_QUERY_SIG, pm_query_sig, DRM_RENDER_ALLOW),
-<<<<<<< HEAD
-};
-
-static const struct vm_operations_struct vm_ops = {
-	.fault = etnaviv_gem_fault,
-	.open = drm_gem_vm_open,
-	.close = drm_gem_vm_close,
-=======
->>>>>>> 7d2a07b7
 };
 
 static const struct file_operations fops = {
@@ -489,22 +480,12 @@
 	.mmap               = etnaviv_gem_mmap,
 };
 
-<<<<<<< HEAD
-static struct drm_driver etnaviv_drm_driver = {
-=======
 static const struct drm_driver etnaviv_drm_driver = {
->>>>>>> 7d2a07b7
 	.driver_features    = DRIVER_GEM | DRIVER_RENDER,
 	.open               = etnaviv_open,
 	.postclose           = etnaviv_postclose,
 	.prime_handle_to_fd = drm_gem_prime_handle_to_fd,
 	.prime_fd_to_handle = drm_gem_prime_fd_to_handle,
-<<<<<<< HEAD
-	.gem_prime_pin      = etnaviv_gem_prime_pin,
-	.gem_prime_unpin    = etnaviv_gem_prime_unpin,
-	.gem_prime_get_sg_table = etnaviv_gem_prime_get_sg_table,
-=======
->>>>>>> 7d2a07b7
 	.gem_prime_import_sg_table = etnaviv_gem_prime_import_sg_table,
 	.gem_prime_mmap     = etnaviv_gem_prime_mmap,
 #ifdef CONFIG_DEBUG_FS
@@ -592,8 +573,6 @@
 
 	etnaviv_cmdbuf_suballoc_destroy(priv->cmdbuf_suballoc);
 
-	etnaviv_cmdbuf_suballoc_destroy(priv->cmdbuf_suballoc);
-
 	drm->dev_private = NULL;
 	kfree(priv);
 
