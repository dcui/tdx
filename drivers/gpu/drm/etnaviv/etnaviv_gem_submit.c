// SPDX-License-Identifier: GPL-2.0-only
/*
 * Copyright (C) 2015 Etnaviv Project
 */

#include <drm/drm_file.h>
#include <linux/dma-fence-array.h>
<<<<<<< HEAD
#include <linux/dma-resv.h>
#include <linux/file.h>
#include <linux/pm_runtime.h>
=======
#include <linux/file.h>
#include <linux/pm_runtime.h>
#include <linux/dma-resv.h>
>>>>>>> 7d2a07b7
#include <linux/sync_file.h>
#include <linux/uaccess.h>
#include <linux/vmalloc.h>

#include "etnaviv_cmdbuf.h"
#include "etnaviv_drv.h"
#include "etnaviv_gpu.h"
#include "etnaviv_gem.h"
#include "etnaviv_perfmon.h"
#include "etnaviv_sched.h"

/*
 * Cmdstream submission:
 */

#define BO_INVALID_FLAGS ~(ETNA_SUBMIT_BO_READ | ETNA_SUBMIT_BO_WRITE)
/* make sure these don't conflict w/ ETNAVIV_SUBMIT_BO_x */
#define BO_LOCKED   0x4000
#define BO_PINNED   0x2000

static struct etnaviv_gem_submit *submit_create(struct drm_device *dev,
		struct etnaviv_gpu *gpu, size_t nr_bos, size_t nr_pmrs)
{
	struct etnaviv_gem_submit *submit;
	size_t sz = size_vstruct(nr_bos, sizeof(submit->bos[0]), sizeof(*submit));

	submit = kzalloc(sz, GFP_KERNEL);
	if (!submit)
		return NULL;

	submit->pmrs = kcalloc(nr_pmrs, sizeof(struct etnaviv_perfmon_request),
			       GFP_KERNEL);
	if (!submit->pmrs) {
		kfree(submit);
		return NULL;
	}
	submit->nr_pmrs = nr_pmrs;

	submit->gpu = gpu;
	kref_init(&submit->refcount);

	return submit;
}

static int submit_lookup_objects(struct etnaviv_gem_submit *submit,
	struct drm_file *file, struct drm_etnaviv_gem_submit_bo *submit_bos,
	unsigned nr_bos)
{
	struct drm_etnaviv_gem_submit_bo *bo;
	unsigned i;
	int ret = 0;

	spin_lock(&file->table_lock);

	for (i = 0, bo = submit_bos; i < nr_bos; i++, bo++) {
		struct drm_gem_object *obj;

		if (bo->flags & BO_INVALID_FLAGS) {
			DRM_ERROR("invalid flags: %x\n", bo->flags);
			ret = -EINVAL;
			goto out_unlock;
		}

		submit->bos[i].flags = bo->flags;
		if (submit->flags & ETNA_SUBMIT_SOFTPIN) {
			if (bo->presumed < ETNAVIV_SOFTPIN_START_ADDRESS) {
				DRM_ERROR("invalid softpin address\n");
				ret = -EINVAL;
				goto out_unlock;
			}
			submit->bos[i].va = bo->presumed;
		}

		/* normally use drm_gem_object_lookup(), but for bulk lookup
		 * all under single table_lock just hit object_idr directly:
		 */
		obj = idr_find(&file->object_idr, bo->handle);
		if (!obj) {
			DRM_ERROR("invalid handle %u at index %u\n",
				  bo->handle, i);
			ret = -EINVAL;
			goto out_unlock;
		}

		/*
		 * Take a refcount on the object. The file table lock
		 * prevents the object_idr's refcount on this being dropped.
		 */
		drm_gem_object_get(obj);

		submit->bos[i].obj = to_etnaviv_bo(obj);
	}

out_unlock:
	submit->nr_bos = i;
	spin_unlock(&file->table_lock);

	return ret;
}

static void submit_unlock_object(struct etnaviv_gem_submit *submit, int i)
{
	if (submit->bos[i].flags & BO_LOCKED) {
		struct drm_gem_object *obj = &submit->bos[i].obj->base;

		dma_resv_unlock(obj->resv);
		submit->bos[i].flags &= ~BO_LOCKED;
	}
}

static int submit_lock_objects(struct etnaviv_gem_submit *submit,
		struct ww_acquire_ctx *ticket)
{
	int contended, slow_locked = -1, i, ret = 0;

retry:
	for (i = 0; i < submit->nr_bos; i++) {
		struct drm_gem_object *obj = &submit->bos[i].obj->base;

		if (slow_locked == i)
			slow_locked = -1;

		contended = i;

		if (!(submit->bos[i].flags & BO_LOCKED)) {
			ret = dma_resv_lock_interruptible(obj->resv, ticket);
			if (ret == -EALREADY)
				DRM_ERROR("BO at index %u already on submit list\n",
					  i);
			if (ret)
				goto fail;
			submit->bos[i].flags |= BO_LOCKED;
		}
	}

	ww_acquire_done(ticket);

	return 0;

fail:
	for (; i >= 0; i--)
		submit_unlock_object(submit, i);

	if (slow_locked > 0)
		submit_unlock_object(submit, slow_locked);

	if (ret == -EDEADLK) {
		struct drm_gem_object *obj;

		obj = &submit->bos[contended].obj->base;

		/* we lost out in a seqno race, lock and retry.. */
		ret = dma_resv_lock_slow_interruptible(obj->resv, ticket);
		if (!ret) {
			submit->bos[contended].flags |= BO_LOCKED;
			slow_locked = contended;
			goto retry;
		}
	}

	return ret;
}

static int submit_fence_sync(struct etnaviv_gem_submit *submit)
{
	int i, ret = 0;

	for (i = 0; i < submit->nr_bos; i++) {
		struct etnaviv_gem_submit_bo *bo = &submit->bos[i];
		struct dma_resv *robj = bo->obj->base.resv;

		if (!(bo->flags & ETNA_SUBMIT_BO_WRITE)) {
			ret = dma_resv_reserve_shared(robj, 1);
			if (ret)
				return ret;
		}

		if (submit->flags & ETNA_SUBMIT_NO_IMPLICIT)
			continue;

		if (bo->flags & ETNA_SUBMIT_BO_WRITE) {
<<<<<<< HEAD
			ret = dma_resv_get_fences_rcu(robj, &bo->excl,
								&bo->nr_shared,
								&bo->shared);
			if (ret)
				return ret;
		} else {
			bo->excl = dma_resv_get_excl_rcu(robj);
=======
			ret = dma_resv_get_fences(robj, &bo->excl,
						  &bo->nr_shared,
						  &bo->shared);
			if (ret)
				return ret;
		} else {
			bo->excl = dma_resv_get_excl_unlocked(robj);
>>>>>>> 7d2a07b7
		}

	}

	return ret;
}

static void submit_attach_object_fences(struct etnaviv_gem_submit *submit)
{
	int i;

	for (i = 0; i < submit->nr_bos; i++) {
		struct drm_gem_object *obj = &submit->bos[i].obj->base;

		if (submit->bos[i].flags & ETNA_SUBMIT_BO_WRITE)
			dma_resv_add_excl_fence(obj->resv,
							  submit->out_fence);
		else
			dma_resv_add_shared_fence(obj->resv,
							    submit->out_fence);

		submit_unlock_object(submit, i);
	}
}

static int submit_pin_objects(struct etnaviv_gem_submit *submit)
{
	int i, ret = 0;

	for (i = 0; i < submit->nr_bos; i++) {
		struct etnaviv_gem_object *etnaviv_obj = submit->bos[i].obj;
		struct etnaviv_vram_mapping *mapping;

		mapping = etnaviv_gem_mapping_get(&etnaviv_obj->base,
						  submit->mmu_context,
						  submit->bos[i].va);
		if (IS_ERR(mapping)) {
			ret = PTR_ERR(mapping);
			break;
		}

		if ((submit->flags & ETNA_SUBMIT_SOFTPIN) &&
		     submit->bos[i].va != mapping->iova) {
			etnaviv_gem_mapping_unreference(mapping);
			return -EINVAL;
		}

		atomic_inc(&etnaviv_obj->gpu_active);

		submit->bos[i].flags |= BO_PINNED;
		submit->bos[i].mapping = mapping;
	}

	return ret;
}

static int submit_bo(struct etnaviv_gem_submit *submit, u32 idx,
	struct etnaviv_gem_submit_bo **bo)
{
	if (idx >= submit->nr_bos) {
		DRM_ERROR("invalid buffer index: %u (out of %u)\n",
				idx, submit->nr_bos);
		return -EINVAL;
	}

	*bo = &submit->bos[idx];

	return 0;
}

/* process the reloc's and patch up the cmdstream as needed: */
static int submit_reloc(struct etnaviv_gem_submit *submit, void *stream,
		u32 size, const struct drm_etnaviv_gem_submit_reloc *relocs,
		u32 nr_relocs)
{
	u32 i, last_offset = 0;
	u32 *ptr = stream;
	int ret;

	/* Submits using softpin don't blend with relocs */
	if ((submit->flags & ETNA_SUBMIT_SOFTPIN) && nr_relocs != 0)
		return -EINVAL;

	for (i = 0; i < nr_relocs; i++) {
		const struct drm_etnaviv_gem_submit_reloc *r = relocs + i;
		struct etnaviv_gem_submit_bo *bo;
		u32 off;

		if (unlikely(r->flags)) {
			DRM_ERROR("invalid reloc flags\n");
			return -EINVAL;
		}

		if (r->submit_offset % 4) {
			DRM_ERROR("non-aligned reloc offset: %u\n",
				  r->submit_offset);
			return -EINVAL;
		}

		/* offset in dwords: */
		off = r->submit_offset / 4;

		if ((off >= size ) ||
				(off < last_offset)) {
			DRM_ERROR("invalid offset %u at reloc %u\n", off, i);
			return -EINVAL;
		}

		ret = submit_bo(submit, r->reloc_idx, &bo);
		if (ret)
			return ret;

		if (r->reloc_offset > bo->obj->base.size - sizeof(*ptr)) {
			DRM_ERROR("relocation %u outside object\n", i);
			return -EINVAL;
		}

		ptr[off] = bo->mapping->iova + r->reloc_offset;

		last_offset = off;
	}

	return 0;
}

static int submit_perfmon_validate(struct etnaviv_gem_submit *submit,
		u32 exec_state, const struct drm_etnaviv_gem_submit_pmr *pmrs)
{
	u32 i;

	for (i = 0; i < submit->nr_pmrs; i++) {
		const struct drm_etnaviv_gem_submit_pmr *r = pmrs + i;
		struct etnaviv_gem_submit_bo *bo;
		int ret;

		ret = submit_bo(submit, r->read_idx, &bo);
		if (ret)
			return ret;

		/* at offset 0 a sequence number gets stored used for userspace sync */
		if (r->read_offset == 0) {
			DRM_ERROR("perfmon request: offset is 0");
			return -EINVAL;
		}

		if (r->read_offset >= bo->obj->base.size - sizeof(u32)) {
			DRM_ERROR("perfmon request: offset %u outside object", i);
			return -EINVAL;
		}

		if (r->flags & ~(ETNA_PM_PROCESS_PRE | ETNA_PM_PROCESS_POST)) {
			DRM_ERROR("perfmon request: flags are not valid");
			return -EINVAL;
		}

		if (etnaviv_pm_req_validate(r, exec_state)) {
			DRM_ERROR("perfmon request: domain or signal not valid");
			return -EINVAL;
		}

		submit->pmrs[i].flags = r->flags;
		submit->pmrs[i].domain = r->domain;
		submit->pmrs[i].signal = r->signal;
		submit->pmrs[i].sequence = r->sequence;
		submit->pmrs[i].offset = r->read_offset;
		submit->pmrs[i].bo_vma = etnaviv_gem_vmap(&bo->obj->base);
	}

	return 0;
}

static void submit_cleanup(struct kref *kref)
{
	struct etnaviv_gem_submit *submit =
			container_of(kref, struct etnaviv_gem_submit, refcount);
	unsigned i;

	if (submit->runtime_resumed)
		pm_runtime_put_autosuspend(submit->gpu->dev);

	if (submit->cmdbuf.suballoc)
		etnaviv_cmdbuf_free(&submit->cmdbuf);

	if (submit->mmu_context)
		etnaviv_iommu_context_put(submit->mmu_context);

	if (submit->prev_mmu_context)
		etnaviv_iommu_context_put(submit->prev_mmu_context);

	for (i = 0; i < submit->nr_bos; i++) {
		struct etnaviv_gem_object *etnaviv_obj = submit->bos[i].obj;

		/* unpin all objects */
		if (submit->bos[i].flags & BO_PINNED) {
			etnaviv_gem_mapping_unreference(submit->bos[i].mapping);
			atomic_dec(&etnaviv_obj->gpu_active);
			submit->bos[i].mapping = NULL;
			submit->bos[i].flags &= ~BO_PINNED;
		}

		/* if the GPU submit failed, objects might still be locked */
		submit_unlock_object(submit, i);
		drm_gem_object_put(&etnaviv_obj->base);
	}

	wake_up_all(&submit->gpu->fence_event);

	if (submit->in_fence)
		dma_fence_put(submit->in_fence);
	if (submit->out_fence) {
		/* first remove from IDR, so fence can not be found anymore */
		mutex_lock(&submit->gpu->fence_lock);
		idr_remove(&submit->gpu->fence_idr, submit->out_fence_id);
		mutex_unlock(&submit->gpu->fence_lock);
		dma_fence_put(submit->out_fence);
	}
	kfree(submit->pmrs);
	kfree(submit);
}

void etnaviv_submit_put(struct etnaviv_gem_submit *submit)
{
	kref_put(&submit->refcount, submit_cleanup);
}

int etnaviv_ioctl_gem_submit(struct drm_device *dev, void *data,
		struct drm_file *file)
{
	struct etnaviv_file_private *ctx = file->driver_priv;
	struct etnaviv_drm_private *priv = dev->dev_private;
	struct drm_etnaviv_gem_submit *args = data;
	struct drm_etnaviv_gem_submit_reloc *relocs;
	struct drm_etnaviv_gem_submit_pmr *pmrs;
	struct drm_etnaviv_gem_submit_bo *bos;
	struct etnaviv_gem_submit *submit;
	struct etnaviv_gpu *gpu;
	struct sync_file *sync_file = NULL;
	struct ww_acquire_ctx ticket;
	int out_fence_fd = -1;
	void *stream;
	int ret;

	if (args->pipe >= ETNA_MAX_PIPES)
		return -EINVAL;

	gpu = priv->gpu[args->pipe];
	if (!gpu)
		return -ENXIO;

	if (args->stream_size % 4) {
		DRM_ERROR("non-aligned cmdstream buffer size: %u\n",
			  args->stream_size);
		return -EINVAL;
	}

	if (args->exec_state != ETNA_PIPE_3D &&
	    args->exec_state != ETNA_PIPE_2D &&
	    args->exec_state != ETNA_PIPE_VG) {
		DRM_ERROR("invalid exec_state: 0x%x\n", args->exec_state);
		return -EINVAL;
	}

	if (args->flags & ~ETNA_SUBMIT_FLAGS) {
		DRM_ERROR("invalid flags: 0x%x\n", args->flags);
		return -EINVAL;
	}

	if ((args->flags & ETNA_SUBMIT_SOFTPIN) &&
	    priv->mmu_global->version != ETNAVIV_IOMMU_V2) {
		DRM_ERROR("softpin requested on incompatible MMU\n");
		return -EINVAL;
	}

	/*
	 * Copy the command submission and bo array to kernel space in
	 * one go, and do this outside of any locks.
	 */
	bos = kvmalloc_array(args->nr_bos, sizeof(*bos), GFP_KERNEL);
	relocs = kvmalloc_array(args->nr_relocs, sizeof(*relocs), GFP_KERNEL);
	pmrs = kvmalloc_array(args->nr_pmrs, sizeof(*pmrs), GFP_KERNEL);
	stream = kvmalloc_array(1, args->stream_size, GFP_KERNEL);
	if (!bos || !relocs || !pmrs || !stream) {
		ret = -ENOMEM;
		goto err_submit_cmds;
	}

	ret = copy_from_user(bos, u64_to_user_ptr(args->bos),
			     args->nr_bos * sizeof(*bos));
	if (ret) {
		ret = -EFAULT;
		goto err_submit_cmds;
	}

	ret = copy_from_user(relocs, u64_to_user_ptr(args->relocs),
			     args->nr_relocs * sizeof(*relocs));
	if (ret) {
		ret = -EFAULT;
		goto err_submit_cmds;
	}

	ret = copy_from_user(pmrs, u64_to_user_ptr(args->pmrs),
			     args->nr_pmrs * sizeof(*pmrs));
	if (ret) {
		ret = -EFAULT;
		goto err_submit_cmds;
	}

	ret = copy_from_user(stream, u64_to_user_ptr(args->stream),
			     args->stream_size);
	if (ret) {
		ret = -EFAULT;
		goto err_submit_cmds;
	}

	if (args->flags & ETNA_SUBMIT_FENCE_FD_OUT) {
		out_fence_fd = get_unused_fd_flags(O_CLOEXEC);
		if (out_fence_fd < 0) {
			ret = out_fence_fd;
			goto err_submit_cmds;
		}
	}

	ww_acquire_init(&ticket, &reservation_ww_class);

	submit = submit_create(dev, gpu, args->nr_bos, args->nr_pmrs);
	if (!submit) {
		ret = -ENOMEM;
		goto err_submit_ww_acquire;
	}

	ret = etnaviv_cmdbuf_init(priv->cmdbuf_suballoc, &submit->cmdbuf,
				  ALIGN(args->stream_size, 8) + 8);
	if (ret)
		goto err_submit_objects;

	submit->ctx = file->driver_priv;
	etnaviv_iommu_context_get(submit->ctx->mmu);
	submit->mmu_context = submit->ctx->mmu;
	submit->exec_state = args->exec_state;
	submit->flags = args->flags;

	ret = submit_lookup_objects(submit, file, bos, args->nr_bos);
	if (ret)
		goto err_submit_objects;

	if ((priv->mmu_global->version != ETNAVIV_IOMMU_V2) &&
	    !etnaviv_cmd_validate_one(gpu, stream, args->stream_size / 4,
				      relocs, args->nr_relocs)) {
		ret = -EINVAL;
		goto err_submit_objects;
	}

	if (args->flags & ETNA_SUBMIT_FENCE_FD_IN) {
		submit->in_fence = sync_file_get_fence(args->fence_fd);
		if (!submit->in_fence) {
			ret = -EINVAL;
			goto err_submit_objects;
		}
	}

	ret = submit_pin_objects(submit);
	if (ret)
		goto err_submit_objects;

	ret = submit_reloc(submit, stream, args->stream_size / 4,
			   relocs, args->nr_relocs);
	if (ret)
		goto err_submit_objects;

	ret = submit_perfmon_validate(submit, args->exec_state, pmrs);
	if (ret)
		goto err_submit_objects;

	memcpy(submit->cmdbuf.vaddr, stream, args->stream_size);

	ret = submit_lock_objects(submit, &ticket);
	if (ret)
		goto err_submit_objects;

	ret = submit_fence_sync(submit);
	if (ret)
		goto err_submit_objects;

	ret = etnaviv_sched_push_job(&ctx->sched_entity[args->pipe], submit);
	if (ret)
		goto err_submit_objects;

	submit_attach_object_fences(submit);

	if (args->flags & ETNA_SUBMIT_FENCE_FD_OUT) {
		/*
		 * This can be improved: ideally we want to allocate the sync
		 * file before kicking off the GPU job and just attach the
		 * fence to the sync file here, eliminating the ENOMEM
		 * possibility at this stage.
		 */
		sync_file = sync_file_create(submit->out_fence);
		if (!sync_file) {
			ret = -ENOMEM;
			goto err_submit_objects;
		}
		fd_install(out_fence_fd, sync_file->file);
	}

	args->fence_fd = out_fence_fd;
	args->fence = submit->out_fence_id;

err_submit_objects:
	etnaviv_submit_put(submit);

err_submit_ww_acquire:
	ww_acquire_fini(&ticket);

err_submit_cmds:
	if (ret && (out_fence_fd >= 0))
		put_unused_fd(out_fence_fd);
	kvfree(stream);
	kvfree(bos);
	kvfree(relocs);
	kvfree(pmrs);

	return ret;
}<|MERGE_RESOLUTION|>--- conflicted
+++ resolved
@@ -5,15 +5,9 @@
 
 #include <drm/drm_file.h>
 #include <linux/dma-fence-array.h>
-<<<<<<< HEAD
-#include <linux/dma-resv.h>
-#include <linux/file.h>
-#include <linux/pm_runtime.h>
-=======
 #include <linux/file.h>
 #include <linux/pm_runtime.h>
 #include <linux/dma-resv.h>
->>>>>>> 7d2a07b7
 #include <linux/sync_file.h>
 #include <linux/uaccess.h>
 #include <linux/vmalloc.h>
@@ -195,15 +189,6 @@
 			continue;
 
 		if (bo->flags & ETNA_SUBMIT_BO_WRITE) {
-<<<<<<< HEAD
-			ret = dma_resv_get_fences_rcu(robj, &bo->excl,
-								&bo->nr_shared,
-								&bo->shared);
-			if (ret)
-				return ret;
-		} else {
-			bo->excl = dma_resv_get_excl_rcu(robj);
-=======
 			ret = dma_resv_get_fences(robj, &bo->excl,
 						  &bo->nr_shared,
 						  &bo->shared);
@@ -211,7 +196,6 @@
 				return ret;
 		} else {
 			bo->excl = dma_resv_get_excl_unlocked(robj);
->>>>>>> 7d2a07b7
 		}
 
 	}
