// SPDX-License-Identifier: GPL-2.0-only
/*
 * Copyright (C) 2015 Broadcom
 */

/**
 * DOC: VC4 plane module
 *
 * Each DRM plane is a layer of pixels being scanned out by the HVS.
 *
 * At atomic modeset check time, we compute the HVS display element
 * state that would be necessary for displaying the plane (giving us a
 * chance to figure out if a plane configuration is invalid), then at
 * atomic flush time the CRTC will ask us to write our element state
 * into the region of the HVS that it has allocated for us.
 */

#include <drm/drm_atomic.h>
#include <drm/drm_atomic_helper.h>
#include <drm/drm_atomic_uapi.h>
#include <drm/drm_fb_cma_helper.h>
#include <drm/drm_fourcc.h>
<<<<<<< HEAD
#include <drm/drm_gem_framebuffer_helper.h>
=======
#include <drm/drm_gem_atomic_helper.h>
>>>>>>> 7d2a07b7
#include <drm/drm_plane_helper.h>

#include "uapi/drm/vc4_drm.h"

#include "vc4_drv.h"
#include "vc4_regs.h"

static const struct hvs_format {
	u32 drm; /* DRM_FORMAT_* */
	u32 hvs; /* HVS_FORMAT_* */
	u32 pixel_order;
	u32 pixel_order_hvs5;
} hvs_formats[] = {
	{
		.drm = DRM_FORMAT_XRGB8888,
		.hvs = HVS_PIXEL_FORMAT_RGBA8888,
		.pixel_order = HVS_PIXEL_ORDER_ABGR,
		.pixel_order_hvs5 = HVS_PIXEL_ORDER_ARGB,
	},
	{
		.drm = DRM_FORMAT_ARGB8888,
		.hvs = HVS_PIXEL_FORMAT_RGBA8888,
		.pixel_order = HVS_PIXEL_ORDER_ABGR,
		.pixel_order_hvs5 = HVS_PIXEL_ORDER_ARGB,
	},
	{
		.drm = DRM_FORMAT_ABGR8888,
		.hvs = HVS_PIXEL_FORMAT_RGBA8888,
		.pixel_order = HVS_PIXEL_ORDER_ARGB,
		.pixel_order_hvs5 = HVS_PIXEL_ORDER_ABGR,
	},
	{
		.drm = DRM_FORMAT_XBGR8888,
		.hvs = HVS_PIXEL_FORMAT_RGBA8888,
		.pixel_order = HVS_PIXEL_ORDER_ARGB,
		.pixel_order_hvs5 = HVS_PIXEL_ORDER_ABGR,
	},
	{
		.drm = DRM_FORMAT_RGB565,
		.hvs = HVS_PIXEL_FORMAT_RGB565,
		.pixel_order = HVS_PIXEL_ORDER_XRGB,
	},
	{
		.drm = DRM_FORMAT_BGR565,
		.hvs = HVS_PIXEL_FORMAT_RGB565,
		.pixel_order = HVS_PIXEL_ORDER_XBGR,
	},
	{
		.drm = DRM_FORMAT_ARGB1555,
		.hvs = HVS_PIXEL_FORMAT_RGBA5551,
		.pixel_order = HVS_PIXEL_ORDER_ABGR,
	},
	{
		.drm = DRM_FORMAT_XRGB1555,
		.hvs = HVS_PIXEL_FORMAT_RGBA5551,
		.pixel_order = HVS_PIXEL_ORDER_ABGR,
	},
	{
		.drm = DRM_FORMAT_RGB888,
		.hvs = HVS_PIXEL_FORMAT_RGB888,
		.pixel_order = HVS_PIXEL_ORDER_XRGB,
	},
	{
		.drm = DRM_FORMAT_BGR888,
		.hvs = HVS_PIXEL_FORMAT_RGB888,
		.pixel_order = HVS_PIXEL_ORDER_XBGR,
	},
	{
		.drm = DRM_FORMAT_YUV422,
		.hvs = HVS_PIXEL_FORMAT_YCBCR_YUV422_3PLANE,
		.pixel_order = HVS_PIXEL_ORDER_XYCBCR,
	},
	{
		.drm = DRM_FORMAT_YVU422,
		.hvs = HVS_PIXEL_FORMAT_YCBCR_YUV422_3PLANE,
		.pixel_order = HVS_PIXEL_ORDER_XYCRCB,
	},
	{
		.drm = DRM_FORMAT_YUV420,
		.hvs = HVS_PIXEL_FORMAT_YCBCR_YUV420_3PLANE,
		.pixel_order = HVS_PIXEL_ORDER_XYCBCR,
	},
	{
		.drm = DRM_FORMAT_YVU420,
		.hvs = HVS_PIXEL_FORMAT_YCBCR_YUV420_3PLANE,
		.pixel_order = HVS_PIXEL_ORDER_XYCRCB,
	},
	{
		.drm = DRM_FORMAT_NV12,
		.hvs = HVS_PIXEL_FORMAT_YCBCR_YUV420_2PLANE,
		.pixel_order = HVS_PIXEL_ORDER_XYCBCR,
	},
	{
		.drm = DRM_FORMAT_NV21,
		.hvs = HVS_PIXEL_FORMAT_YCBCR_YUV420_2PLANE,
		.pixel_order = HVS_PIXEL_ORDER_XYCRCB,
	},
	{
		.drm = DRM_FORMAT_NV16,
		.hvs = HVS_PIXEL_FORMAT_YCBCR_YUV422_2PLANE,
		.pixel_order = HVS_PIXEL_ORDER_XYCBCR,
	},
	{
		.drm = DRM_FORMAT_NV61,
		.hvs = HVS_PIXEL_FORMAT_YCBCR_YUV422_2PLANE,
		.pixel_order = HVS_PIXEL_ORDER_XYCRCB,
	},
};

static const struct hvs_format *vc4_get_hvs_format(u32 drm_format)
{
	unsigned i;

	for (i = 0; i < ARRAY_SIZE(hvs_formats); i++) {
		if (hvs_formats[i].drm == drm_format)
			return &hvs_formats[i];
	}

	return NULL;
}

static enum vc4_scaling_mode vc4_get_scaling_mode(u32 src, u32 dst)
{
	if (dst == src)
		return VC4_SCALING_NONE;
	if (3 * dst >= 2 * src)
		return VC4_SCALING_PPF;
	else
		return VC4_SCALING_TPZ;
}

static bool plane_enabled(struct drm_plane_state *state)
{
	return state->fb && !WARN_ON(!state->crtc);
}

static struct drm_plane_state *vc4_plane_duplicate_state(struct drm_plane *plane)
{
	struct vc4_plane_state *vc4_state;

	if (WARN_ON(!plane->state))
		return NULL;

	vc4_state = kmemdup(plane->state, sizeof(*vc4_state), GFP_KERNEL);
	if (!vc4_state)
		return NULL;

	memset(&vc4_state->lbm, 0, sizeof(vc4_state->lbm));
	vc4_state->dlist_initialized = 0;

	__drm_atomic_helper_plane_duplicate_state(plane, &vc4_state->base);

	if (vc4_state->dlist) {
		vc4_state->dlist = kmemdup(vc4_state->dlist,
					   vc4_state->dlist_count * 4,
					   GFP_KERNEL);
		if (!vc4_state->dlist) {
			kfree(vc4_state);
			return NULL;
		}
		vc4_state->dlist_size = vc4_state->dlist_count;
	}

	return &vc4_state->base;
}

static void vc4_plane_destroy_state(struct drm_plane *plane,
				    struct drm_plane_state *state)
{
	struct vc4_dev *vc4 = to_vc4_dev(plane->dev);
	struct vc4_plane_state *vc4_state = to_vc4_plane_state(state);

	if (drm_mm_node_allocated(&vc4_state->lbm)) {
		unsigned long irqflags;

		spin_lock_irqsave(&vc4->hvs->mm_lock, irqflags);
		drm_mm_remove_node(&vc4_state->lbm);
		spin_unlock_irqrestore(&vc4->hvs->mm_lock, irqflags);
	}

	kfree(vc4_state->dlist);
	__drm_atomic_helper_plane_destroy_state(&vc4_state->base);
	kfree(state);
}

/* Called during init to allocate the plane's atomic state. */
static void vc4_plane_reset(struct drm_plane *plane)
{
	struct vc4_plane_state *vc4_state;

	WARN_ON(plane->state);

	vc4_state = kzalloc(sizeof(*vc4_state), GFP_KERNEL);
	if (!vc4_state)
		return;

	__drm_atomic_helper_plane_reset(plane, &vc4_state->base);
}

static void vc4_dlist_counter_increment(struct vc4_plane_state *vc4_state)
{
	if (vc4_state->dlist_count == vc4_state->dlist_size) {
		u32 new_size = max(4u, vc4_state->dlist_count * 2);
		u32 *new_dlist = kmalloc_array(new_size, 4, GFP_KERNEL);

		if (!new_dlist)
			return;
		memcpy(new_dlist, vc4_state->dlist, vc4_state->dlist_count * 4);

		kfree(vc4_state->dlist);
		vc4_state->dlist = new_dlist;
		vc4_state->dlist_size = new_size;
	}

	vc4_state->dlist_count++;
}

static void vc4_dlist_write(struct vc4_plane_state *vc4_state, u32 val)
{
	unsigned int idx = vc4_state->dlist_count;

	vc4_dlist_counter_increment(vc4_state);
	vc4_state->dlist[idx] = val;
}

/* Returns the scl0/scl1 field based on whether the dimensions need to
 * be up/down/non-scaled.
 *
 * This is a replication of a table from the spec.
 */
static u32 vc4_get_scl_field(struct drm_plane_state *state, int plane)
{
	struct vc4_plane_state *vc4_state = to_vc4_plane_state(state);

	switch (vc4_state->x_scaling[plane] << 2 | vc4_state->y_scaling[plane]) {
	case VC4_SCALING_PPF << 2 | VC4_SCALING_PPF:
		return SCALER_CTL0_SCL_H_PPF_V_PPF;
	case VC4_SCALING_TPZ << 2 | VC4_SCALING_PPF:
		return SCALER_CTL0_SCL_H_TPZ_V_PPF;
	case VC4_SCALING_PPF << 2 | VC4_SCALING_TPZ:
		return SCALER_CTL0_SCL_H_PPF_V_TPZ;
	case VC4_SCALING_TPZ << 2 | VC4_SCALING_TPZ:
		return SCALER_CTL0_SCL_H_TPZ_V_TPZ;
	case VC4_SCALING_PPF << 2 | VC4_SCALING_NONE:
		return SCALER_CTL0_SCL_H_PPF_V_NONE;
	case VC4_SCALING_NONE << 2 | VC4_SCALING_PPF:
		return SCALER_CTL0_SCL_H_NONE_V_PPF;
	case VC4_SCALING_NONE << 2 | VC4_SCALING_TPZ:
		return SCALER_CTL0_SCL_H_NONE_V_TPZ;
	case VC4_SCALING_TPZ << 2 | VC4_SCALING_NONE:
		return SCALER_CTL0_SCL_H_TPZ_V_NONE;
	default:
	case VC4_SCALING_NONE << 2 | VC4_SCALING_NONE:
		/* The unity case is independently handled by
		 * SCALER_CTL0_UNITY.
		 */
		return 0;
	}
}

static int vc4_plane_margins_adj(struct drm_plane_state *pstate)
{
	struct vc4_plane_state *vc4_pstate = to_vc4_plane_state(pstate);
	unsigned int left, right, top, bottom, adjhdisplay, adjvdisplay;
	struct drm_crtc_state *crtc_state;

	crtc_state = drm_atomic_get_new_crtc_state(pstate->state,
						   pstate->crtc);

	vc4_crtc_get_margins(crtc_state, &left, &right, &top, &bottom);
	if (!left && !right && !top && !bottom)
		return 0;

	if (left + right >= crtc_state->mode.hdisplay ||
	    top + bottom >= crtc_state->mode.vdisplay)
		return -EINVAL;

	adjhdisplay = crtc_state->mode.hdisplay - (left + right);
	vc4_pstate->crtc_x = DIV_ROUND_CLOSEST(vc4_pstate->crtc_x *
					       adjhdisplay,
					       crtc_state->mode.hdisplay);
	vc4_pstate->crtc_x += left;
	if (vc4_pstate->crtc_x > crtc_state->mode.hdisplay - left)
		vc4_pstate->crtc_x = crtc_state->mode.hdisplay - left;

	adjvdisplay = crtc_state->mode.vdisplay - (top + bottom);
	vc4_pstate->crtc_y = DIV_ROUND_CLOSEST(vc4_pstate->crtc_y *
					       adjvdisplay,
					       crtc_state->mode.vdisplay);
	vc4_pstate->crtc_y += top;
	if (vc4_pstate->crtc_y > crtc_state->mode.vdisplay - top)
		vc4_pstate->crtc_y = crtc_state->mode.vdisplay - top;

	vc4_pstate->crtc_w = DIV_ROUND_CLOSEST(vc4_pstate->crtc_w *
					       adjhdisplay,
					       crtc_state->mode.hdisplay);
	vc4_pstate->crtc_h = DIV_ROUND_CLOSEST(vc4_pstate->crtc_h *
					       adjvdisplay,
					       crtc_state->mode.vdisplay);

	if (!vc4_pstate->crtc_w || !vc4_pstate->crtc_h)
		return -EINVAL;

	return 0;
}

static int vc4_plane_setup_clipping_and_scaling(struct drm_plane_state *state)
{
	struct vc4_plane_state *vc4_state = to_vc4_plane_state(state);
	struct drm_framebuffer *fb = state->fb;
	struct drm_gem_cma_object *bo = drm_fb_cma_get_gem_obj(fb, 0);
	u32 subpixel_src_mask = (1 << 16) - 1;
	int num_planes = fb->format->num_planes;
	struct drm_crtc_state *crtc_state;
	u32 h_subsample = fb->format->hsub;
	u32 v_subsample = fb->format->vsub;
	int i, ret;

	crtc_state = drm_atomic_get_existing_crtc_state(state->state,
							state->crtc);
	if (!crtc_state) {
		DRM_DEBUG_KMS("Invalid crtc state\n");
		return -EINVAL;
	}

	ret = drm_atomic_helper_check_plane_state(state, crtc_state, 1,
						  INT_MAX, true, true);
	if (ret)
		return ret;

	for (i = 0; i < num_planes; i++)
		vc4_state->offsets[i] = bo->paddr + fb->offsets[i];

	/* We don't support subpixel source positioning for scaling. */
	if ((state->src.x1 & subpixel_src_mask) ||
	    (state->src.x2 & subpixel_src_mask) ||
	    (state->src.y1 & subpixel_src_mask) ||
	    (state->src.y2 & subpixel_src_mask)) {
		return -EINVAL;
	}

	vc4_state->src_x = state->src.x1 >> 16;
	vc4_state->src_y = state->src.y1 >> 16;
	vc4_state->src_w[0] = (state->src.x2 - state->src.x1) >> 16;
	vc4_state->src_h[0] = (state->src.y2 - state->src.y1) >> 16;

	vc4_state->crtc_x = state->dst.x1;
	vc4_state->crtc_y = state->dst.y1;
	vc4_state->crtc_w = state->dst.x2 - state->dst.x1;
	vc4_state->crtc_h = state->dst.y2 - state->dst.y1;

	ret = vc4_plane_margins_adj(state);
	if (ret)
		return ret;

	vc4_state->x_scaling[0] = vc4_get_scaling_mode(vc4_state->src_w[0],
						       vc4_state->crtc_w);
	vc4_state->y_scaling[0] = vc4_get_scaling_mode(vc4_state->src_h[0],
						       vc4_state->crtc_h);

	vc4_state->is_unity = (vc4_state->x_scaling[0] == VC4_SCALING_NONE &&
			       vc4_state->y_scaling[0] == VC4_SCALING_NONE);

	if (num_planes > 1) {
		vc4_state->is_yuv = true;

		vc4_state->src_w[1] = vc4_state->src_w[0] / h_subsample;
		vc4_state->src_h[1] = vc4_state->src_h[0] / v_subsample;

		vc4_state->x_scaling[1] =
			vc4_get_scaling_mode(vc4_state->src_w[1],
					     vc4_state->crtc_w);
		vc4_state->y_scaling[1] =
			vc4_get_scaling_mode(vc4_state->src_h[1],
					     vc4_state->crtc_h);

		/* YUV conversion requires that horizontal scaling be enabled
		 * on the UV plane even if vc4_get_scaling_mode() returned
		 * VC4_SCALING_NONE (which can happen when the down-scaling
		 * ratio is 0.5). Let's force it to VC4_SCALING_PPF in this
		 * case.
		 */
		if (vc4_state->x_scaling[1] == VC4_SCALING_NONE)
			vc4_state->x_scaling[1] = VC4_SCALING_PPF;
	} else {
		vc4_state->is_yuv = false;
		vc4_state->x_scaling[1] = VC4_SCALING_NONE;
		vc4_state->y_scaling[1] = VC4_SCALING_NONE;
	}

	return 0;
}

static void vc4_write_tpz(struct vc4_plane_state *vc4_state, u32 src, u32 dst)
{
	u32 scale, recip;

	scale = (1 << 16) * src / dst;

	/* The specs note that while the reciprocal would be defined
	 * as (1<<32)/scale, ~0 is close enough.
	 */
	recip = ~0 / scale;

	vc4_dlist_write(vc4_state,
			VC4_SET_FIELD(scale, SCALER_TPZ0_SCALE) |
			VC4_SET_FIELD(0, SCALER_TPZ0_IPHASE));
	vc4_dlist_write(vc4_state,
			VC4_SET_FIELD(recip, SCALER_TPZ1_RECIP));
}

static void vc4_write_ppf(struct vc4_plane_state *vc4_state, u32 src, u32 dst)
{
	u32 scale = (1 << 16) * src / dst;

	vc4_dlist_write(vc4_state,
			SCALER_PPF_AGC |
			VC4_SET_FIELD(scale, SCALER_PPF_SCALE) |
			VC4_SET_FIELD(0, SCALER_PPF_IPHASE));
}

static u32 vc4_lbm_size(struct drm_plane_state *state)
{
	struct vc4_plane_state *vc4_state = to_vc4_plane_state(state);
	struct vc4_dev *vc4 = to_vc4_dev(state->plane->dev);
	u32 pix_per_line;
	u32 lbm;

	/* LBM is not needed when there's no vertical scaling. */
	if (vc4_state->y_scaling[0] == VC4_SCALING_NONE &&
	    vc4_state->y_scaling[1] == VC4_SCALING_NONE)
		return 0;

	/*
	 * This can be further optimized in the RGB/YUV444 case if the PPF
	 * decimation factor is between 0.5 and 1.0 by using crtc_w.
	 *
	 * It's not an issue though, since in that case since src_w[0] is going
	 * to be greater than or equal to crtc_w.
	 */
	if (vc4_state->x_scaling[0] == VC4_SCALING_TPZ)
		pix_per_line = vc4_state->crtc_w;
	else
		pix_per_line = vc4_state->src_w[0];

	if (!vc4_state->is_yuv) {
		if (vc4_state->y_scaling[0] == VC4_SCALING_TPZ)
			lbm = pix_per_line * 8;
		else {
			/* In special cases, this multiplier might be 12. */
			lbm = pix_per_line * 16;
		}
	} else {
		/* There are cases for this going down to a multiplier
		 * of 2, but according to the firmware source, the
		 * table in the docs is somewhat wrong.
		 */
		lbm = pix_per_line * 16;
	}

	/* Align it to 64 or 128 (hvs5) bytes */
	lbm = roundup(lbm, vc4->hvs->hvs5 ? 128 : 64);

	/* Each "word" of the LBM memory contains 2 or 4 (hvs5) pixels */
	lbm /= vc4->hvs->hvs5 ? 4 : 2;

	return lbm;
}

static void vc4_write_scaling_parameters(struct drm_plane_state *state,
					 int channel)
{
	struct vc4_plane_state *vc4_state = to_vc4_plane_state(state);

	/* Ch0 H-PPF Word 0: Scaling Parameters */
	if (vc4_state->x_scaling[channel] == VC4_SCALING_PPF) {
		vc4_write_ppf(vc4_state,
			      vc4_state->src_w[channel], vc4_state->crtc_w);
	}

	/* Ch0 V-PPF Words 0-1: Scaling Parameters, Context */
	if (vc4_state->y_scaling[channel] == VC4_SCALING_PPF) {
		vc4_write_ppf(vc4_state,
			      vc4_state->src_h[channel], vc4_state->crtc_h);
		vc4_dlist_write(vc4_state, 0xc0c0c0c0);
	}

	/* Ch0 H-TPZ Words 0-1: Scaling Parameters, Recip */
	if (vc4_state->x_scaling[channel] == VC4_SCALING_TPZ) {
		vc4_write_tpz(vc4_state,
			      vc4_state->src_w[channel], vc4_state->crtc_w);
	}

	/* Ch0 V-TPZ Words 0-2: Scaling Parameters, Recip, Context */
	if (vc4_state->y_scaling[channel] == VC4_SCALING_TPZ) {
		vc4_write_tpz(vc4_state,
			      vc4_state->src_h[channel], vc4_state->crtc_h);
		vc4_dlist_write(vc4_state, 0xc0c0c0c0);
	}
}

static void vc4_plane_calc_load(struct drm_plane_state *state)
{
	unsigned int hvs_load_shift, vrefresh, i;
	struct drm_framebuffer *fb = state->fb;
	struct vc4_plane_state *vc4_state;
	struct drm_crtc_state *crtc_state;
	unsigned int vscale_factor;
	struct vc4_dev *vc4;

	vc4 = to_vc4_dev(state->plane->dev);
	if (!vc4->load_tracker_available)
		return;

	vc4_state = to_vc4_plane_state(state);
	crtc_state = drm_atomic_get_existing_crtc_state(state->state,
							state->crtc);
	vrefresh = drm_mode_vrefresh(&crtc_state->adjusted_mode);

	/* The HVS is able to process 2 pixels/cycle when scaling the source,
	 * 4 pixels/cycle otherwise.
	 * Alpha blending step seems to be pipelined and it's always operating
	 * at 4 pixels/cycle, so the limiting aspect here seems to be the
	 * scaler block.
	 * HVS load is expressed in clk-cycles/sec (AKA Hz).
	 */
	if (vc4_state->x_scaling[0] != VC4_SCALING_NONE ||
	    vc4_state->x_scaling[1] != VC4_SCALING_NONE ||
	    vc4_state->y_scaling[0] != VC4_SCALING_NONE ||
	    vc4_state->y_scaling[1] != VC4_SCALING_NONE)
		hvs_load_shift = 1;
	else
		hvs_load_shift = 2;

	vc4_state->membus_load = 0;
	vc4_state->hvs_load = 0;
	for (i = 0; i < fb->format->num_planes; i++) {
		/* Even if the bandwidth/plane required for a single frame is
		 *
		 * vc4_state->src_w[i] * vc4_state->src_h[i] * cpp * vrefresh
		 *
		 * when downscaling, we have to read more pixels per line in
		 * the time frame reserved for a single line, so the bandwidth
		 * demand can be punctually higher. To account for that, we
		 * calculate the down-scaling factor and multiply the plane
		 * load by this number. We're likely over-estimating the read
		 * demand, but that's better than under-estimating it.
		 */
		vscale_factor = DIV_ROUND_UP(vc4_state->src_h[i],
					     vc4_state->crtc_h);
		vc4_state->membus_load += vc4_state->src_w[i] *
					  vc4_state->src_h[i] * vscale_factor *
					  fb->format->cpp[i];
		vc4_state->hvs_load += vc4_state->crtc_h * vc4_state->crtc_w;
	}

	vc4_state->hvs_load *= vrefresh;
	vc4_state->hvs_load >>= hvs_load_shift;
	vc4_state->membus_load *= vrefresh;
}

static int vc4_plane_allocate_lbm(struct drm_plane_state *state)
{
	struct vc4_dev *vc4 = to_vc4_dev(state->plane->dev);
	struct vc4_plane_state *vc4_state = to_vc4_plane_state(state);
	unsigned long irqflags;
	u32 lbm_size;

	lbm_size = vc4_lbm_size(state);
	if (!lbm_size)
		return 0;

	if (WARN_ON(!vc4_state->lbm_offset))
		return -EINVAL;

	/* Allocate the LBM memory that the HVS will use for temporary
	 * storage due to our scaling/format conversion.
	 */
	if (!drm_mm_node_allocated(&vc4_state->lbm)) {
		int ret;

		spin_lock_irqsave(&vc4->hvs->mm_lock, irqflags);
		ret = drm_mm_insert_node_generic(&vc4->hvs->lbm_mm,
						 &vc4_state->lbm,
						 lbm_size,
						 vc4->hvs->hvs5 ? 64 : 32,
						 0, 0);
		spin_unlock_irqrestore(&vc4->hvs->mm_lock, irqflags);

		if (ret)
			return ret;
	} else {
		WARN_ON_ONCE(lbm_size != vc4_state->lbm.size);
	}

	vc4_state->dlist[vc4_state->lbm_offset] = vc4_state->lbm.start;

	return 0;
}

/* Writes out a full display list for an active plane to the plane's
 * private dlist state.
 */
static int vc4_plane_mode_set(struct drm_plane *plane,
			      struct drm_plane_state *state)
{
	struct vc4_dev *vc4 = to_vc4_dev(plane->dev);
	struct vc4_plane_state *vc4_state = to_vc4_plane_state(state);
	struct drm_framebuffer *fb = state->fb;
	u32 ctl0_offset = vc4_state->dlist_count;
	const struct hvs_format *format = vc4_get_hvs_format(fb->format->format);
	u64 base_format_mod = fourcc_mod_broadcom_mod(fb->modifier);
	int num_planes = fb->format->num_planes;
	u32 h_subsample = fb->format->hsub;
	u32 v_subsample = fb->format->vsub;
	bool mix_plane_alpha;
	bool covers_screen;
	u32 scl0, scl1, pitch0;
	u32 tiling, src_y;
	u32 hvs_format = format->hvs;
	unsigned int rotation;
	int ret, i;

	if (vc4_state->dlist_initialized)
		return 0;

	ret = vc4_plane_setup_clipping_and_scaling(state);
	if (ret)
		return ret;

	/* SCL1 is used for Cb/Cr scaling of planar formats.  For RGB
	 * and 4:4:4, scl1 should be set to scl0 so both channels of
	 * the scaler do the same thing.  For YUV, the Y plane needs
	 * to be put in channel 1 and Cb/Cr in channel 0, so we swap
	 * the scl fields here.
	 */
	if (num_planes == 1) {
		scl0 = vc4_get_scl_field(state, 0);
		scl1 = scl0;
	} else {
		scl0 = vc4_get_scl_field(state, 1);
		scl1 = vc4_get_scl_field(state, 0);
	}

	rotation = drm_rotation_simplify(state->rotation,
					 DRM_MODE_ROTATE_0 |
					 DRM_MODE_REFLECT_X |
					 DRM_MODE_REFLECT_Y);

	/* We must point to the last line when Y reflection is enabled. */
	src_y = vc4_state->src_y;
	if (rotation & DRM_MODE_REFLECT_Y)
		src_y += vc4_state->src_h[0] - 1;

	switch (base_format_mod) {
	case DRM_FORMAT_MOD_LINEAR:
		tiling = SCALER_CTL0_TILING_LINEAR;
		pitch0 = VC4_SET_FIELD(fb->pitches[0], SCALER_SRC_PITCH);

		/* Adjust the base pointer to the first pixel to be scanned
		 * out.
		 */
		for (i = 0; i < num_planes; i++) {
			vc4_state->offsets[i] += src_y /
						 (i ? v_subsample : 1) *
						 fb->pitches[i];

			vc4_state->offsets[i] += vc4_state->src_x /
						 (i ? h_subsample : 1) *
						 fb->format->cpp[i];
		}

		break;

	case DRM_FORMAT_MOD_BROADCOM_VC4_T_TILED: {
		u32 tile_size_shift = 12; /* T tiles are 4kb */
		/* Whole-tile offsets, mostly for setting the pitch. */
		u32 tile_w_shift = fb->format->cpp[0] == 2 ? 6 : 5;
		u32 tile_h_shift = 5; /* 16 and 32bpp are 32 pixels high */
		u32 tile_w_mask = (1 << tile_w_shift) - 1;
		/* The height mask on 32-bit-per-pixel tiles is 63, i.e. twice
		 * the height (in pixels) of a 4k tile.
		 */
		u32 tile_h_mask = (2 << tile_h_shift) - 1;
		/* For T-tiled, the FB pitch is "how many bytes from one row to
		 * the next, such that
		 *
		 *	pitch * tile_h == tile_size * tiles_per_row
		 */
		u32 tiles_w = fb->pitches[0] >> (tile_size_shift - tile_h_shift);
		u32 tiles_l = vc4_state->src_x >> tile_w_shift;
		u32 tiles_r = tiles_w - tiles_l;
		u32 tiles_t = src_y >> tile_h_shift;
		/* Intra-tile offsets, which modify the base address (the
		 * SCALER_PITCH0_TILE_Y_OFFSET tells HVS how to walk from that
		 * base address).
		 */
		u32 tile_y = (src_y >> 4) & 1;
		u32 subtile_y = (src_y >> 2) & 3;
		u32 utile_y = src_y & 3;
		u32 x_off = vc4_state->src_x & tile_w_mask;
		u32 y_off = src_y & tile_h_mask;

		/* When Y reflection is requested we must set the
		 * SCALER_PITCH0_TILE_LINE_DIR flag to tell HVS that all lines
		 * after the initial one should be fetched in descending order,
		 * which makes sense since we start from the last line and go
		 * backward.
		 * Don't know why we need y_off = max_y_off - y_off, but it's
		 * definitely required (I guess it's also related to the "going
		 * backward" situation).
		 */
		if (rotation & DRM_MODE_REFLECT_Y) {
			y_off = tile_h_mask - y_off;
			pitch0 = SCALER_PITCH0_TILE_LINE_DIR;
		} else {
			pitch0 = 0;
		}

		tiling = SCALER_CTL0_TILING_256B_OR_T;
		pitch0 |= (VC4_SET_FIELD(x_off, SCALER_PITCH0_SINK_PIX) |
			   VC4_SET_FIELD(y_off, SCALER_PITCH0_TILE_Y_OFFSET) |
			   VC4_SET_FIELD(tiles_l, SCALER_PITCH0_TILE_WIDTH_L) |
			   VC4_SET_FIELD(tiles_r, SCALER_PITCH0_TILE_WIDTH_R));
		vc4_state->offsets[0] += tiles_t * (tiles_w << tile_size_shift);
		vc4_state->offsets[0] += subtile_y << 8;
		vc4_state->offsets[0] += utile_y << 4;

		/* Rows of tiles alternate left-to-right and right-to-left. */
		if (tiles_t & 1) {
			pitch0 |= SCALER_PITCH0_TILE_INITIAL_LINE_DIR;
			vc4_state->offsets[0] += (tiles_w - tiles_l) <<
						 tile_size_shift;
			vc4_state->offsets[0] -= (1 + !tile_y) << 10;
		} else {
			vc4_state->offsets[0] += tiles_l << tile_size_shift;
			vc4_state->offsets[0] += tile_y << 10;
		}

		break;
	}

	case DRM_FORMAT_MOD_BROADCOM_SAND64:
	case DRM_FORMAT_MOD_BROADCOM_SAND128:
	case DRM_FORMAT_MOD_BROADCOM_SAND256: {
		uint32_t param = fourcc_mod_broadcom_param(fb->modifier);
		u32 tile_w, tile, x_off, pix_per_tile;

		hvs_format = HVS_PIXEL_FORMAT_H264;

		switch (base_format_mod) {
		case DRM_FORMAT_MOD_BROADCOM_SAND64:
			tiling = SCALER_CTL0_TILING_64B;
			tile_w = 64;
			break;
		case DRM_FORMAT_MOD_BROADCOM_SAND128:
			tiling = SCALER_CTL0_TILING_128B;
			tile_w = 128;
			break;
		case DRM_FORMAT_MOD_BROADCOM_SAND256:
			tiling = SCALER_CTL0_TILING_256B_OR_T;
			tile_w = 256;
			break;
		default:
			break;
		}

		if (param > SCALER_TILE_HEIGHT_MASK) {
			DRM_DEBUG_KMS("SAND height too large (%d)\n", param);
			return -EINVAL;
		}

		pix_per_tile = tile_w / fb->format->cpp[0];
		tile = vc4_state->src_x / pix_per_tile;
		x_off = vc4_state->src_x % pix_per_tile;

		/* Adjust the base pointer to the first pixel to be scanned
		 * out.
		 */
		for (i = 0; i < num_planes; i++) {
			vc4_state->offsets[i] += param * tile_w * tile;
			vc4_state->offsets[i] += src_y /
						 (i ? v_subsample : 1) *
						 tile_w;
			vc4_state->offsets[i] += x_off /
						 (i ? h_subsample : 1) *
						 fb->format->cpp[i];
		}

		pitch0 = VC4_SET_FIELD(param, SCALER_TILE_HEIGHT);
		break;
	}

	default:
		DRM_DEBUG_KMS("Unsupported FB tiling flag 0x%16llx",
			      (long long)fb->modifier);
		return -EINVAL;
	}

	/* Don't waste cycles mixing with plane alpha if the set alpha
	 * is opaque or there is no per-pixel alpha information.
	 * In any case we use the alpha property value as the fixed alpha.
	 */
	mix_plane_alpha = state->alpha != DRM_BLEND_ALPHA_OPAQUE &&
			  fb->format->has_alpha;

	if (!vc4->hvs->hvs5) {
	/* Control word */
		vc4_dlist_write(vc4_state,
				SCALER_CTL0_VALID |
				(rotation & DRM_MODE_REFLECT_X ? SCALER_CTL0_HFLIP : 0) |
				(rotation & DRM_MODE_REFLECT_Y ? SCALER_CTL0_VFLIP : 0) |
				VC4_SET_FIELD(SCALER_CTL0_RGBA_EXPAND_ROUND, SCALER_CTL0_RGBA_EXPAND) |
				(format->pixel_order << SCALER_CTL0_ORDER_SHIFT) |
				(hvs_format << SCALER_CTL0_PIXEL_FORMAT_SHIFT) |
				VC4_SET_FIELD(tiling, SCALER_CTL0_TILING) |
				(vc4_state->is_unity ? SCALER_CTL0_UNITY : 0) |
				VC4_SET_FIELD(scl0, SCALER_CTL0_SCL0) |
				VC4_SET_FIELD(scl1, SCALER_CTL0_SCL1));

		/* Position Word 0: Image Positions and Alpha Value */
		vc4_state->pos0_offset = vc4_state->dlist_count;
		vc4_dlist_write(vc4_state,
				VC4_SET_FIELD(state->alpha >> 8, SCALER_POS0_FIXED_ALPHA) |
				VC4_SET_FIELD(vc4_state->crtc_x, SCALER_POS0_START_X) |
				VC4_SET_FIELD(vc4_state->crtc_y, SCALER_POS0_START_Y));

		/* Position Word 1: Scaled Image Dimensions. */
		if (!vc4_state->is_unity) {
			vc4_dlist_write(vc4_state,
					VC4_SET_FIELD(vc4_state->crtc_w,
						      SCALER_POS1_SCL_WIDTH) |
					VC4_SET_FIELD(vc4_state->crtc_h,
						      SCALER_POS1_SCL_HEIGHT));
		}
<<<<<<< HEAD

		/* Position Word 2: Source Image Size, Alpha */
		vc4_state->pos2_offset = vc4_state->dlist_count;
		vc4_dlist_write(vc4_state,
				VC4_SET_FIELD(fb->format->has_alpha ?
					      SCALER_POS2_ALPHA_MODE_PIPELINE :
					      SCALER_POS2_ALPHA_MODE_FIXED,
					      SCALER_POS2_ALPHA_MODE) |
				(mix_plane_alpha ? SCALER_POS2_ALPHA_MIX : 0) |
				(fb->format->has_alpha ?
						SCALER_POS2_ALPHA_PREMULT : 0) |
				VC4_SET_FIELD(vc4_state->src_w[0],
					      SCALER_POS2_WIDTH) |
				VC4_SET_FIELD(vc4_state->src_h[0],
					      SCALER_POS2_HEIGHT));

		/* Position Word 3: Context.  Written by the HVS. */
		vc4_dlist_write(vc4_state, 0xc0c0c0c0);

=======

		/* Position Word 2: Source Image Size, Alpha */
		vc4_state->pos2_offset = vc4_state->dlist_count;
		vc4_dlist_write(vc4_state,
				VC4_SET_FIELD(fb->format->has_alpha ?
					      SCALER_POS2_ALPHA_MODE_PIPELINE :
					      SCALER_POS2_ALPHA_MODE_FIXED,
					      SCALER_POS2_ALPHA_MODE) |
				(mix_plane_alpha ? SCALER_POS2_ALPHA_MIX : 0) |
				(fb->format->has_alpha ?
						SCALER_POS2_ALPHA_PREMULT : 0) |
				VC4_SET_FIELD(vc4_state->src_w[0],
					      SCALER_POS2_WIDTH) |
				VC4_SET_FIELD(vc4_state->src_h[0],
					      SCALER_POS2_HEIGHT));

		/* Position Word 3: Context.  Written by the HVS. */
		vc4_dlist_write(vc4_state, 0xc0c0c0c0);

>>>>>>> 7d2a07b7
	} else {
		u32 hvs_pixel_order = format->pixel_order;

		if (format->pixel_order_hvs5)
			hvs_pixel_order = format->pixel_order_hvs5;

		/* Control word */
		vc4_dlist_write(vc4_state,
				SCALER_CTL0_VALID |
				(hvs_pixel_order << SCALER_CTL0_ORDER_SHIFT) |
				(hvs_format << SCALER_CTL0_PIXEL_FORMAT_SHIFT) |
				VC4_SET_FIELD(tiling, SCALER_CTL0_TILING) |
				(vc4_state->is_unity ?
						SCALER5_CTL0_UNITY : 0) |
				VC4_SET_FIELD(scl0, SCALER_CTL0_SCL0) |
				VC4_SET_FIELD(scl1, SCALER_CTL0_SCL1) |
				SCALER5_CTL0_ALPHA_EXPAND |
				SCALER5_CTL0_RGB_EXPAND);

		/* Position Word 0: Image Positions and Alpha Value */
		vc4_state->pos0_offset = vc4_state->dlist_count;
		vc4_dlist_write(vc4_state,
				(rotation & DRM_MODE_REFLECT_Y ?
						SCALER5_POS0_VFLIP : 0) |
				VC4_SET_FIELD(vc4_state->crtc_x,
					      SCALER_POS0_START_X) |
				(rotation & DRM_MODE_REFLECT_X ?
					      SCALER5_POS0_HFLIP : 0) |
				VC4_SET_FIELD(vc4_state->crtc_y,
					      SCALER5_POS0_START_Y)
			       );

		/* Control Word 2 */
		vc4_dlist_write(vc4_state,
				VC4_SET_FIELD(state->alpha >> 4,
					      SCALER5_CTL2_ALPHA) |
				(fb->format->has_alpha ?
					SCALER5_CTL2_ALPHA_PREMULT : 0) |
				(mix_plane_alpha ?
					SCALER5_CTL2_ALPHA_MIX : 0) |
				VC4_SET_FIELD(fb->format->has_alpha ?
				      SCALER5_CTL2_ALPHA_MODE_PIPELINE :
				      SCALER5_CTL2_ALPHA_MODE_FIXED,
				      SCALER5_CTL2_ALPHA_MODE)
			       );

		/* Position Word 1: Scaled Image Dimensions. */
		if (!vc4_state->is_unity) {
			vc4_dlist_write(vc4_state,
					VC4_SET_FIELD(vc4_state->crtc_w,
						      SCALER5_POS1_SCL_WIDTH) |
					VC4_SET_FIELD(vc4_state->crtc_h,
						      SCALER5_POS1_SCL_HEIGHT));
		}

		/* Position Word 2: Source Image Size */
		vc4_state->pos2_offset = vc4_state->dlist_count;
		vc4_dlist_write(vc4_state,
				VC4_SET_FIELD(vc4_state->src_w[0],
					      SCALER5_POS2_WIDTH) |
				VC4_SET_FIELD(vc4_state->src_h[0],
					      SCALER5_POS2_HEIGHT));

		/* Position Word 3: Context.  Written by the HVS. */
		vc4_dlist_write(vc4_state, 0xc0c0c0c0);
	}


	/* Pointer Word 0/1/2: RGB / Y / Cb / Cr Pointers
	 *
	 * The pointers may be any byte address.
	 */
	vc4_state->ptr0_offset = vc4_state->dlist_count;
	for (i = 0; i < num_planes; i++)
		vc4_dlist_write(vc4_state, vc4_state->offsets[i]);

	/* Pointer Context Word 0/1/2: Written by the HVS */
	for (i = 0; i < num_planes; i++)
		vc4_dlist_write(vc4_state, 0xc0c0c0c0);

	/* Pitch word 0 */
	vc4_dlist_write(vc4_state, pitch0);

	/* Pitch word 1/2 */
	for (i = 1; i < num_planes; i++) {
		if (hvs_format != HVS_PIXEL_FORMAT_H264) {
			vc4_dlist_write(vc4_state,
					VC4_SET_FIELD(fb->pitches[i],
						      SCALER_SRC_PITCH));
		} else {
			vc4_dlist_write(vc4_state, pitch0);
		}
	}

	/* Colorspace conversion words */
	if (vc4_state->is_yuv) {
		vc4_dlist_write(vc4_state, SCALER_CSC0_ITR_R_601_5);
		vc4_dlist_write(vc4_state, SCALER_CSC1_ITR_R_601_5);
		vc4_dlist_write(vc4_state, SCALER_CSC2_ITR_R_601_5);
	}

	vc4_state->lbm_offset = 0;

	if (vc4_state->x_scaling[0] != VC4_SCALING_NONE ||
	    vc4_state->x_scaling[1] != VC4_SCALING_NONE ||
	    vc4_state->y_scaling[0] != VC4_SCALING_NONE ||
	    vc4_state->y_scaling[1] != VC4_SCALING_NONE) {
		/* Reserve a slot for the LBM Base Address. The real value will
		 * be set when calling vc4_plane_allocate_lbm().
		 */
		if (vc4_state->y_scaling[0] != VC4_SCALING_NONE ||
		    vc4_state->y_scaling[1] != VC4_SCALING_NONE) {
			vc4_state->lbm_offset = vc4_state->dlist_count;
			vc4_dlist_counter_increment(vc4_state);
		}

		if (num_planes > 1) {
			/* Emit Cb/Cr as channel 0 and Y as channel
			 * 1. This matches how we set up scl0/scl1
			 * above.
			 */
			vc4_write_scaling_parameters(state, 1);
		}
		vc4_write_scaling_parameters(state, 0);

		/* If any PPF setup was done, then all the kernel
		 * pointers get uploaded.
		 */
		if (vc4_state->x_scaling[0] == VC4_SCALING_PPF ||
		    vc4_state->y_scaling[0] == VC4_SCALING_PPF ||
		    vc4_state->x_scaling[1] == VC4_SCALING_PPF ||
		    vc4_state->y_scaling[1] == VC4_SCALING_PPF) {
			u32 kernel = VC4_SET_FIELD(vc4->hvs->mitchell_netravali_filter.start,
						   SCALER_PPF_KERNEL_OFFSET);

			/* HPPF plane 0 */
			vc4_dlist_write(vc4_state, kernel);
			/* VPPF plane 0 */
			vc4_dlist_write(vc4_state, kernel);
			/* HPPF plane 1 */
			vc4_dlist_write(vc4_state, kernel);
			/* VPPF plane 1 */
			vc4_dlist_write(vc4_state, kernel);
		}
	}

	vc4_state->dlist[ctl0_offset] |=
		VC4_SET_FIELD(vc4_state->dlist_count, SCALER_CTL0_SIZE);

	/* crtc_* are already clipped coordinates. */
	covers_screen = vc4_state->crtc_x == 0 && vc4_state->crtc_y == 0 &&
			vc4_state->crtc_w == state->crtc->mode.hdisplay &&
			vc4_state->crtc_h == state->crtc->mode.vdisplay;
	/* Background fill might be necessary when the plane has per-pixel
	 * alpha content or a non-opaque plane alpha and could blend from the
	 * background or does not cover the entire screen.
	 */
	vc4_state->needs_bg_fill = fb->format->has_alpha || !covers_screen ||
				   state->alpha != DRM_BLEND_ALPHA_OPAQUE;

	/* Flag the dlist as initialized to avoid checking it twice in case
	 * the async update check already called vc4_plane_mode_set() and
	 * decided to fallback to sync update because async update was not
	 * possible.
	 */
	vc4_state->dlist_initialized = 1;

	vc4_plane_calc_load(state);

	return 0;
}

/* If a modeset involves changing the setup of a plane, the atomic
 * infrastructure will call this to validate a proposed plane setup.
 * However, if a plane isn't getting updated, this (and the
 * corresponding vc4_plane_atomic_update) won't get called.  Thus, we
 * compute the dlist here and have all active plane dlists get updated
 * in the CRTC's flush.
 */
static int vc4_plane_atomic_check(struct drm_plane *plane,
				  struct drm_atomic_state *state)
{
	struct drm_plane_state *new_plane_state = drm_atomic_get_new_plane_state(state,
										 plane);
	struct vc4_plane_state *vc4_state = to_vc4_plane_state(new_plane_state);
	int ret;

	vc4_state->dlist_count = 0;

	if (!plane_enabled(new_plane_state))
		return 0;

	ret = vc4_plane_mode_set(plane, new_plane_state);
	if (ret)
		return ret;

	return vc4_plane_allocate_lbm(new_plane_state);
}

static void vc4_plane_atomic_update(struct drm_plane *plane,
				    struct drm_atomic_state *state)
{
	/* No contents here.  Since we don't know where in the CRTC's
	 * dlist we should be stored, our dlist is uploaded to the
	 * hardware with vc4_plane_write_dlist() at CRTC atomic_flush
	 * time.
	 */
}

u32 vc4_plane_write_dlist(struct drm_plane *plane, u32 __iomem *dlist)
{
	struct vc4_plane_state *vc4_state = to_vc4_plane_state(plane->state);
	int i;

	vc4_state->hw_dlist = dlist;

	/* Can't memcpy_toio() because it needs to be 32-bit writes. */
	for (i = 0; i < vc4_state->dlist_count; i++)
		writel(vc4_state->dlist[i], &dlist[i]);

	return vc4_state->dlist_count;
}

u32 vc4_plane_dlist_size(const struct drm_plane_state *state)
{
	const struct vc4_plane_state *vc4_state =
		container_of(state, typeof(*vc4_state), base);

	return vc4_state->dlist_count;
}

/* Updates the plane to immediately (well, once the FIFO needs
 * refilling) scan out from at a new framebuffer.
 */
void vc4_plane_async_set_fb(struct drm_plane *plane, struct drm_framebuffer *fb)
{
	struct vc4_plane_state *vc4_state = to_vc4_plane_state(plane->state);
	struct drm_gem_cma_object *bo = drm_fb_cma_get_gem_obj(fb, 0);
	uint32_t addr;

	/* We're skipping the address adjustment for negative origin,
	 * because this is only called on the primary plane.
	 */
	WARN_ON_ONCE(plane->state->crtc_x < 0 || plane->state->crtc_y < 0);
	addr = bo->paddr + fb->offsets[0];

	/* Write the new address into the hardware immediately.  The
	 * scanout will start from this address as soon as the FIFO
	 * needs to refill with pixels.
	 */
	writel(addr, &vc4_state->hw_dlist[vc4_state->ptr0_offset]);

	/* Also update the CPU-side dlist copy, so that any later
	 * atomic updates that don't do a new modeset on our plane
	 * also use our updated address.
	 */
	vc4_state->dlist[vc4_state->ptr0_offset] = addr;
}

static void vc4_plane_atomic_async_update(struct drm_plane *plane,
					  struct drm_atomic_state *state)
{
	struct drm_plane_state *new_plane_state = drm_atomic_get_new_plane_state(state,
										 plane);
	struct vc4_plane_state *vc4_state, *new_vc4_state;

	swap(plane->state->fb, new_plane_state->fb);
	plane->state->crtc_x = new_plane_state->crtc_x;
	plane->state->crtc_y = new_plane_state->crtc_y;
	plane->state->crtc_w = new_plane_state->crtc_w;
	plane->state->crtc_h = new_plane_state->crtc_h;
	plane->state->src_x = new_plane_state->src_x;
	plane->state->src_y = new_plane_state->src_y;
	plane->state->src_w = new_plane_state->src_w;
	plane->state->src_h = new_plane_state->src_h;
	plane->state->alpha = new_plane_state->alpha;
	plane->state->pixel_blend_mode = new_plane_state->pixel_blend_mode;
	plane->state->rotation = new_plane_state->rotation;
	plane->state->zpos = new_plane_state->zpos;
	plane->state->normalized_zpos = new_plane_state->normalized_zpos;
	plane->state->color_encoding = new_plane_state->color_encoding;
	plane->state->color_range = new_plane_state->color_range;
	plane->state->src = new_plane_state->src;
	plane->state->dst = new_plane_state->dst;
	plane->state->visible = new_plane_state->visible;

	new_vc4_state = to_vc4_plane_state(new_plane_state);
	vc4_state = to_vc4_plane_state(plane->state);

	vc4_state->crtc_x = new_vc4_state->crtc_x;
	vc4_state->crtc_y = new_vc4_state->crtc_y;
	vc4_state->crtc_h = new_vc4_state->crtc_h;
	vc4_state->crtc_w = new_vc4_state->crtc_w;
	vc4_state->src_x = new_vc4_state->src_x;
	vc4_state->src_y = new_vc4_state->src_y;
	memcpy(vc4_state->src_w, new_vc4_state->src_w,
	       sizeof(vc4_state->src_w));
	memcpy(vc4_state->src_h, new_vc4_state->src_h,
	       sizeof(vc4_state->src_h));
	memcpy(vc4_state->x_scaling, new_vc4_state->x_scaling,
	       sizeof(vc4_state->x_scaling));
	memcpy(vc4_state->y_scaling, new_vc4_state->y_scaling,
	       sizeof(vc4_state->y_scaling));
	vc4_state->is_unity = new_vc4_state->is_unity;
	vc4_state->is_yuv = new_vc4_state->is_yuv;
	memcpy(vc4_state->offsets, new_vc4_state->offsets,
	       sizeof(vc4_state->offsets));
	vc4_state->needs_bg_fill = new_vc4_state->needs_bg_fill;

	/* Update the current vc4_state pos0, pos2 and ptr0 dlist entries. */
	vc4_state->dlist[vc4_state->pos0_offset] =
		new_vc4_state->dlist[vc4_state->pos0_offset];
	vc4_state->dlist[vc4_state->pos2_offset] =
		new_vc4_state->dlist[vc4_state->pos2_offset];
	vc4_state->dlist[vc4_state->ptr0_offset] =
		new_vc4_state->dlist[vc4_state->ptr0_offset];

	/* Note that we can't just call vc4_plane_write_dlist()
	 * because that would smash the context data that the HVS is
	 * currently using.
	 */
	writel(vc4_state->dlist[vc4_state->pos0_offset],
	       &vc4_state->hw_dlist[vc4_state->pos0_offset]);
	writel(vc4_state->dlist[vc4_state->pos2_offset],
	       &vc4_state->hw_dlist[vc4_state->pos2_offset]);
	writel(vc4_state->dlist[vc4_state->ptr0_offset],
	       &vc4_state->hw_dlist[vc4_state->ptr0_offset]);
}

static int vc4_plane_atomic_async_check(struct drm_plane *plane,
					struct drm_atomic_state *state)
{
	struct drm_plane_state *new_plane_state = drm_atomic_get_new_plane_state(state,
										 plane);
	struct vc4_plane_state *old_vc4_state, *new_vc4_state;
	int ret;
	u32 i;

	ret = vc4_plane_mode_set(plane, new_plane_state);
	if (ret)
		return ret;

	old_vc4_state = to_vc4_plane_state(plane->state);
	new_vc4_state = to_vc4_plane_state(new_plane_state);
	if (old_vc4_state->dlist_count != new_vc4_state->dlist_count ||
	    old_vc4_state->pos0_offset != new_vc4_state->pos0_offset ||
	    old_vc4_state->pos2_offset != new_vc4_state->pos2_offset ||
	    old_vc4_state->ptr0_offset != new_vc4_state->ptr0_offset ||
	    vc4_lbm_size(plane->state) != vc4_lbm_size(new_plane_state))
		return -EINVAL;

	/* Only pos0, pos2 and ptr0 DWORDS can be updated in an async update
	 * if anything else has changed, fallback to a sync update.
	 */
	for (i = 0; i < new_vc4_state->dlist_count; i++) {
		if (i == new_vc4_state->pos0_offset ||
		    i == new_vc4_state->pos2_offset ||
		    i == new_vc4_state->ptr0_offset ||
		    (new_vc4_state->lbm_offset &&
		     i == new_vc4_state->lbm_offset))
			continue;

		if (new_vc4_state->dlist[i] != old_vc4_state->dlist[i])
			return -EINVAL;
	}

	return 0;
}

static int vc4_prepare_fb(struct drm_plane *plane,
			  struct drm_plane_state *state)
{
	struct vc4_bo *bo;
	int ret;

	if (!state->fb)
		return 0;

	bo = to_vc4_bo(&drm_fb_cma_get_gem_obj(state->fb, 0)->base);

<<<<<<< HEAD
	drm_gem_fb_prepare_fb(plane, state);
=======
	drm_gem_plane_helper_prepare_fb(plane, state);
>>>>>>> 7d2a07b7

	if (plane->state->fb == state->fb)
		return 0;

	ret = vc4_bo_inc_usecnt(bo);
	if (ret)
		return ret;

	return 0;
}

static void vc4_cleanup_fb(struct drm_plane *plane,
			   struct drm_plane_state *state)
{
	struct vc4_bo *bo;

	if (plane->state->fb == state->fb || !state->fb)
		return;

	bo = to_vc4_bo(&drm_fb_cma_get_gem_obj(state->fb, 0)->base);
	vc4_bo_dec_usecnt(bo);
}

static const struct drm_plane_helper_funcs vc4_plane_helper_funcs = {
	.atomic_check = vc4_plane_atomic_check,
	.atomic_update = vc4_plane_atomic_update,
	.prepare_fb = vc4_prepare_fb,
	.cleanup_fb = vc4_cleanup_fb,
	.atomic_async_check = vc4_plane_atomic_async_check,
	.atomic_async_update = vc4_plane_atomic_async_update,
};

static bool vc4_format_mod_supported(struct drm_plane *plane,
				     uint32_t format,
				     uint64_t modifier)
{
	/* Support T_TILING for RGB formats only. */
	switch (format) {
	case DRM_FORMAT_XRGB8888:
	case DRM_FORMAT_ARGB8888:
	case DRM_FORMAT_ABGR8888:
	case DRM_FORMAT_XBGR8888:
	case DRM_FORMAT_RGB565:
	case DRM_FORMAT_BGR565:
	case DRM_FORMAT_ARGB1555:
	case DRM_FORMAT_XRGB1555:
		switch (fourcc_mod_broadcom_mod(modifier)) {
		case DRM_FORMAT_MOD_LINEAR:
		case DRM_FORMAT_MOD_BROADCOM_VC4_T_TILED:
			return true;
		default:
			return false;
		}
	case DRM_FORMAT_NV12:
	case DRM_FORMAT_NV21:
		switch (fourcc_mod_broadcom_mod(modifier)) {
		case DRM_FORMAT_MOD_LINEAR:
		case DRM_FORMAT_MOD_BROADCOM_SAND64:
		case DRM_FORMAT_MOD_BROADCOM_SAND128:
		case DRM_FORMAT_MOD_BROADCOM_SAND256:
			return true;
		default:
			return false;
		}
	case DRM_FORMAT_RGBX1010102:
	case DRM_FORMAT_BGRX1010102:
	case DRM_FORMAT_RGBA1010102:
	case DRM_FORMAT_BGRA1010102:
	case DRM_FORMAT_YUV422:
	case DRM_FORMAT_YVU422:
	case DRM_FORMAT_YUV420:
	case DRM_FORMAT_YVU420:
	case DRM_FORMAT_NV16:
	case DRM_FORMAT_NV61:
	default:
		return (modifier == DRM_FORMAT_MOD_LINEAR);
	}
}

static const struct drm_plane_funcs vc4_plane_funcs = {
	.update_plane = drm_atomic_helper_update_plane,
	.disable_plane = drm_atomic_helper_disable_plane,
	.destroy = drm_plane_cleanup,
	.set_property = NULL,
	.reset = vc4_plane_reset,
	.atomic_duplicate_state = vc4_plane_duplicate_state,
	.atomic_destroy_state = vc4_plane_destroy_state,
	.format_mod_supported = vc4_format_mod_supported,
};

struct drm_plane *vc4_plane_init(struct drm_device *dev,
				 enum drm_plane_type type)
{
	struct drm_plane *plane = NULL;
	struct vc4_plane *vc4_plane;
	u32 formats[ARRAY_SIZE(hvs_formats)];
	int ret = 0;
	unsigned i;
	static const uint64_t modifiers[] = {
		DRM_FORMAT_MOD_BROADCOM_VC4_T_TILED,
		DRM_FORMAT_MOD_BROADCOM_SAND128,
		DRM_FORMAT_MOD_BROADCOM_SAND64,
		DRM_FORMAT_MOD_BROADCOM_SAND256,
		DRM_FORMAT_MOD_LINEAR,
		DRM_FORMAT_MOD_INVALID
	};

	vc4_plane = devm_kzalloc(dev->dev, sizeof(*vc4_plane),
				 GFP_KERNEL);
	if (!vc4_plane)
		return ERR_PTR(-ENOMEM);

	for (i = 0; i < ARRAY_SIZE(hvs_formats); i++)
		formats[i] = hvs_formats[i].drm;

	plane = &vc4_plane->base;
	ret = drm_universal_plane_init(dev, plane, 0,
				       &vc4_plane_funcs,
				       formats, ARRAY_SIZE(formats),
				       modifiers, type, NULL);
	if (ret)
		return ERR_PTR(ret);

	drm_plane_helper_add(plane, &vc4_plane_helper_funcs);

	drm_plane_create_alpha_property(plane);
	drm_plane_create_rotation_property(plane, DRM_MODE_ROTATE_0,
					   DRM_MODE_ROTATE_0 |
					   DRM_MODE_ROTATE_180 |
					   DRM_MODE_REFLECT_X |
					   DRM_MODE_REFLECT_Y);

	return plane;
}

int vc4_plane_create_additional_planes(struct drm_device *drm)
{
	struct drm_plane *cursor_plane;
	struct drm_crtc *crtc;
	unsigned int i;

	/* Set up some arbitrary number of planes.  We're not limited
	 * by a set number of physical registers, just the space in
	 * the HVS (16k) and how small an plane can be (28 bytes).
	 * However, each plane we set up takes up some memory, and
	 * increases the cost of looping over planes, which atomic
	 * modesetting does quite a bit.  As a result, we pick a
	 * modest number of planes to expose, that should hopefully
	 * still cover any sane usecase.
	 */
	for (i = 0; i < 16; i++) {
		struct drm_plane *plane =
			vc4_plane_init(drm, DRM_PLANE_TYPE_OVERLAY);

		if (IS_ERR(plane))
			continue;

		plane->possible_crtcs =
			GENMASK(drm->mode_config.num_crtc - 1, 0);
	}

	drm_for_each_crtc(crtc, drm) {
		/* Set up the legacy cursor after overlay initialization,
		 * since we overlay planes on the CRTC in the order they were
		 * initialized.
		 */
		cursor_plane = vc4_plane_init(drm, DRM_PLANE_TYPE_CURSOR);
		if (!IS_ERR(cursor_plane)) {
			cursor_plane->possible_crtcs = drm_crtc_mask(crtc);
			crtc->cursor = cursor_plane;
		}
	}

	return 0;
}<|MERGE_RESOLUTION|>--- conflicted
+++ resolved
@@ -20,11 +20,7 @@
 #include <drm/drm_atomic_uapi.h>
 #include <drm/drm_fb_cma_helper.h>
 #include <drm/drm_fourcc.h>
-<<<<<<< HEAD
-#include <drm/drm_gem_framebuffer_helper.h>
-=======
 #include <drm/drm_gem_atomic_helper.h>
->>>>>>> 7d2a07b7
 #include <drm/drm_plane_helper.h>
 
 #include "uapi/drm/vc4_drm.h"
@@ -860,7 +856,6 @@
 					VC4_SET_FIELD(vc4_state->crtc_h,
 						      SCALER_POS1_SCL_HEIGHT));
 		}
-<<<<<<< HEAD
 
 		/* Position Word 2: Source Image Size, Alpha */
 		vc4_state->pos2_offset = vc4_state->dlist_count;
@@ -880,27 +875,6 @@
 		/* Position Word 3: Context.  Written by the HVS. */
 		vc4_dlist_write(vc4_state, 0xc0c0c0c0);
 
-=======
-
-		/* Position Word 2: Source Image Size, Alpha */
-		vc4_state->pos2_offset = vc4_state->dlist_count;
-		vc4_dlist_write(vc4_state,
-				VC4_SET_FIELD(fb->format->has_alpha ?
-					      SCALER_POS2_ALPHA_MODE_PIPELINE :
-					      SCALER_POS2_ALPHA_MODE_FIXED,
-					      SCALER_POS2_ALPHA_MODE) |
-				(mix_plane_alpha ? SCALER_POS2_ALPHA_MIX : 0) |
-				(fb->format->has_alpha ?
-						SCALER_POS2_ALPHA_PREMULT : 0) |
-				VC4_SET_FIELD(vc4_state->src_w[0],
-					      SCALER_POS2_WIDTH) |
-				VC4_SET_FIELD(vc4_state->src_h[0],
-					      SCALER_POS2_HEIGHT));
-
-		/* Position Word 3: Context.  Written by the HVS. */
-		vc4_dlist_write(vc4_state, 0xc0c0c0c0);
-
->>>>>>> 7d2a07b7
 	} else {
 		u32 hvs_pixel_order = format->pixel_order;
 
@@ -1281,11 +1255,7 @@
 
 	bo = to_vc4_bo(&drm_fb_cma_get_gem_obj(state->fb, 0)->base);
 
-<<<<<<< HEAD
-	drm_gem_fb_prepare_fb(plane, state);
-=======
 	drm_gem_plane_helper_prepare_fb(plane, state);
->>>>>>> 7d2a07b7
 
 	if (plane->state->fb == state->fb)
 		return 0;
