--- conflicted
+++ resolved
@@ -14,12 +14,6 @@
 #ifndef HIBMC_DRM_DRV_H
 #define HIBMC_DRM_DRV_H
 
-<<<<<<< HEAD
-#include <drm/drm_fb_helper.h>
-#include <drm/drm_framebuffer.h>
-
-struct drm_device;
-=======
 #include <linux/gpio/consumer.h>
 #include <linux/i2c-algo-bit.h>
 #include <linux/i2c.h>
@@ -34,7 +28,6 @@
 	struct i2c_adapter adapter;
 	struct i2c_algo_bit_data bit_data;
 };
->>>>>>> 7d2a07b7
 
 struct hibmc_drm_private {
 	/* hw */
@@ -44,16 +37,6 @@
 	resource_size_t  fb_size;
 
 	/* drm */
-<<<<<<< HEAD
-	struct drm_device  *dev;
-	struct drm_plane primary_plane;
-	struct drm_crtc crtc;
-	struct drm_encoder encoder;
-	struct drm_connector connector;
-	bool mode_config_initialized;
-};
-
-=======
 	struct drm_device dev;
 	struct drm_plane primary_plane;
 	struct drm_crtc crtc;
@@ -71,7 +54,6 @@
 	return container_of(dev, struct hibmc_drm_private, dev);
 }
 
->>>>>>> 7d2a07b7
 void hibmc_set_power_mode(struct hibmc_drm_private *priv,
 			  u32 power_mode);
 void hibmc_set_current_gate(struct hibmc_drm_private *priv,
