// SPDX-License-Identifier: GPL-2.0-or-later
/*
 * Copyright (C) 2019 Renesas Electronics Corporation
 * Copyright (C) 2016 Laurent Pinchart <laurent.pinchart@ideasonboard.com>
 */

#include <linux/gpio/consumer.h>
#include <linux/module.h>
#include <linux/of.h>
#include <linux/of_device.h>
#include <linux/of_graph.h>
#include <linux/platform_device.h>
#include <linux/regulator/consumer.h>

#include <drm/drm_atomic_helper.h>
#include <drm/drm_bridge.h>
#include <drm/drm_of.h>
#include <drm/drm_panel.h>

struct lvds_codec {
	struct device *dev;
	struct drm_bridge bridge;
	struct drm_bridge *panel_bridge;
	struct drm_bridge_timings timings;
	struct regulator *vcc;
	struct gpio_desc *powerdown_gpio;
	u32 connector_type;
	unsigned int bus_format;
};

static inline struct lvds_codec *to_lvds_codec(struct drm_bridge *bridge)
{
	return container_of(bridge, struct lvds_codec, bridge);
}

static int lvds_codec_attach(struct drm_bridge *bridge,
			     enum drm_bridge_attach_flags flags)
{
	struct lvds_codec *lvds_codec = to_lvds_codec(bridge);

	return drm_bridge_attach(bridge->encoder, lvds_codec->panel_bridge,
				 bridge, flags);
}

static void lvds_codec_enable(struct drm_bridge *bridge)
{
	struct lvds_codec *lvds_codec = to_lvds_codec(bridge);
	int ret;

	ret = regulator_enable(lvds_codec->vcc);
	if (ret) {
		dev_err(lvds_codec->dev,
			"Failed to enable regulator \"vcc\": %d\n", ret);
		return;
	}

	if (lvds_codec->powerdown_gpio)
		gpiod_set_value_cansleep(lvds_codec->powerdown_gpio, 0);
}

static void lvds_codec_disable(struct drm_bridge *bridge)
{
	struct lvds_codec *lvds_codec = to_lvds_codec(bridge);
	int ret;

	if (lvds_codec->powerdown_gpio)
		gpiod_set_value_cansleep(lvds_codec->powerdown_gpio, 1);

	ret = regulator_disable(lvds_codec->vcc);
	if (ret)
		dev_err(lvds_codec->dev,
			"Failed to disable regulator \"vcc\": %d\n", ret);
}

static const struct drm_bridge_funcs funcs = {
	.attach = lvds_codec_attach,
	.enable = lvds_codec_enable,
	.disable = lvds_codec_disable,
};

#define MAX_INPUT_SEL_FORMATS 1
static u32 *
lvds_codec_atomic_get_input_bus_fmts(struct drm_bridge *bridge,
				     struct drm_bridge_state *bridge_state,
				     struct drm_crtc_state *crtc_state,
				     struct drm_connector_state *conn_state,
				     u32 output_fmt,
				     unsigned int *num_input_fmts)
{
	struct lvds_codec *lvds_codec = to_lvds_codec(bridge);
	u32 *input_fmts;

	*num_input_fmts = 0;

	input_fmts = kcalloc(MAX_INPUT_SEL_FORMATS, sizeof(*input_fmts),
			     GFP_KERNEL);
	if (!input_fmts)
		return NULL;

	input_fmts[0] = lvds_codec->bus_format;
	*num_input_fmts = MAX_INPUT_SEL_FORMATS;

	return input_fmts;
}

static const struct drm_bridge_funcs funcs_decoder = {
	.attach = lvds_codec_attach,
	.enable = lvds_codec_enable,
	.disable = lvds_codec_disable,
	.atomic_duplicate_state = drm_atomic_helper_bridge_duplicate_state,
	.atomic_destroy_state = drm_atomic_helper_bridge_destroy_state,
	.atomic_reset = drm_atomic_helper_bridge_reset,
	.atomic_get_input_bus_fmts = lvds_codec_atomic_get_input_bus_fmts,
};

static int lvds_codec_probe(struct platform_device *pdev)
{
	struct device *dev = &pdev->dev;
	struct device_node *panel_node;
	struct device_node *bus_node;
	struct drm_panel *panel;
	struct lvds_codec *lvds_codec;
<<<<<<< HEAD
	const char *mapping;
=======
	u32 val;
>>>>>>> 754e0b0e
	int ret;

	lvds_codec = devm_kzalloc(dev, sizeof(*lvds_codec), GFP_KERNEL);
	if (!lvds_codec)
		return -ENOMEM;

	lvds_codec->dev = &pdev->dev;
	lvds_codec->connector_type = (uintptr_t)of_device_get_match_data(dev);

	lvds_codec->vcc = devm_regulator_get(lvds_codec->dev, "power");
	if (IS_ERR(lvds_codec->vcc))
		return dev_err_probe(dev, PTR_ERR(lvds_codec->vcc),
				     "Unable to get \"vcc\" supply\n");

	lvds_codec->powerdown_gpio = devm_gpiod_get_optional(dev, "powerdown",
							     GPIOD_OUT_HIGH);
	if (IS_ERR(lvds_codec->powerdown_gpio))
		return dev_err_probe(dev, PTR_ERR(lvds_codec->powerdown_gpio),
				     "powerdown GPIO failure\n");

	/* Locate the panel DT node. */
	panel_node = of_graph_get_remote_node(dev->of_node, 1, 0);
	if (!panel_node) {
		dev_dbg(dev, "panel DT node not found\n");
		return -ENXIO;
	}

	panel = of_drm_find_panel(panel_node);
	of_node_put(panel_node);
	if (IS_ERR(panel)) {
		dev_dbg(dev, "panel not found, deferring probe\n");
		return PTR_ERR(panel);
	}

	lvds_codec->panel_bridge =
		devm_drm_panel_bridge_add_typed(dev, panel,
						lvds_codec->connector_type);
	if (IS_ERR(lvds_codec->panel_bridge))
		return PTR_ERR(lvds_codec->panel_bridge);

	lvds_codec->bridge.funcs = &funcs;

	/*
	 * Decoder input LVDS format is a property of the decoder chip or even
	 * its strapping. Handle data-mapping the same way lvds-panel does. In
	 * case data-mapping is not present, do nothing, since there are still
	 * legacy bindings which do not specify this property.
	 */
	if (lvds_codec->connector_type != DRM_MODE_CONNECTOR_LVDS) {
		bus_node = of_graph_get_endpoint_by_regs(dev->of_node, 0, 0);
		if (!bus_node) {
			dev_dbg(dev, "bus DT node not found\n");
			return -ENXIO;
		}

<<<<<<< HEAD
		ret = of_property_read_string(bus_node, "data-mapping",
					      &mapping);
		of_node_put(bus_node);
		if (ret < 0) {
			dev_warn(dev, "missing 'data-mapping' DT property\n");
		} else {
			if (!strcmp(mapping, "jeida-18")) {
				lvds_codec->bus_format = MEDIA_BUS_FMT_RGB666_1X7X3_SPWG;
			} else if (!strcmp(mapping, "jeida-24")) {
				lvds_codec->bus_format = MEDIA_BUS_FMT_RGB888_1X7X4_JEIDA;
			} else if (!strcmp(mapping, "vesa-24")) {
				lvds_codec->bus_format = MEDIA_BUS_FMT_RGB888_1X7X4_SPWG;
			} else {
				dev_err(dev, "invalid 'data-mapping' DT property\n");
				return -EINVAL;
			}
=======
		ret = drm_of_lvds_get_data_mapping(bus_node);
		of_node_put(bus_node);
		if (ret == -ENODEV) {
			dev_warn(dev, "missing 'data-mapping' DT property\n");
		} else if (ret) {
			dev_err(dev, "invalid 'data-mapping' DT property\n");
			return ret;
		} else {
			lvds_codec->bus_format = ret;
>>>>>>> 754e0b0e
			lvds_codec->bridge.funcs = &funcs_decoder;
		}
	}

<<<<<<< HEAD
=======
	/*
	 * Encoder might sample data on different clock edge than the display,
	 * for example OnSemi FIN3385 has a dedicated strapping pin to select
	 * the sampling edge.
	 */
	if (lvds_codec->connector_type == DRM_MODE_CONNECTOR_LVDS &&
	    !of_property_read_u32(dev->of_node, "pclk-sample", &val)) {
		lvds_codec->timings.input_bus_flags = val ?
			DRM_BUS_FLAG_PIXDATA_SAMPLE_POSEDGE :
			DRM_BUS_FLAG_PIXDATA_SAMPLE_NEGEDGE;
	}

>>>>>>> 754e0b0e
	/*
	 * The panel_bridge bridge is attached to the panel's of_node,
	 * but we need a bridge attached to our of_node for our user
	 * to look up.
	 */
	lvds_codec->bridge.of_node = dev->of_node;
<<<<<<< HEAD
=======
	lvds_codec->bridge.timings = &lvds_codec->timings;
>>>>>>> 754e0b0e
	drm_bridge_add(&lvds_codec->bridge);

	platform_set_drvdata(pdev, lvds_codec);

	return 0;
}

static int lvds_codec_remove(struct platform_device *pdev)
{
	struct lvds_codec *lvds_codec = platform_get_drvdata(pdev);

	drm_bridge_remove(&lvds_codec->bridge);

	return 0;
}

static const struct of_device_id lvds_codec_match[] = {
	{
		.compatible = "lvds-decoder",
		.data = (void *)DRM_MODE_CONNECTOR_DPI,
	},
	{
		.compatible = "lvds-encoder",
		.data = (void *)DRM_MODE_CONNECTOR_LVDS,
	},
	{
		.compatible = "thine,thc63lvdm83d",
		.data = (void *)DRM_MODE_CONNECTOR_LVDS,
	},
	{},
};
MODULE_DEVICE_TABLE(of, lvds_codec_match);

static struct platform_driver lvds_codec_driver = {
	.probe	= lvds_codec_probe,
	.remove	= lvds_codec_remove,
	.driver		= {
		.name		= "lvds-codec",
		.of_match_table	= lvds_codec_match,
	},
};
module_platform_driver(lvds_codec_driver);

MODULE_AUTHOR("Laurent Pinchart <laurent.pinchart@ideasonboard.com>");
MODULE_DESCRIPTION("LVDS encoders and decoders");
MODULE_LICENSE("GPL");<|MERGE_RESOLUTION|>--- conflicted
+++ resolved
@@ -120,11 +120,7 @@
 	struct device_node *bus_node;
 	struct drm_panel *panel;
 	struct lvds_codec *lvds_codec;
-<<<<<<< HEAD
-	const char *mapping;
-=======
 	u32 val;
->>>>>>> 754e0b0e
 	int ret;
 
 	lvds_codec = devm_kzalloc(dev, sizeof(*lvds_codec), GFP_KERNEL);
@@ -180,24 +176,6 @@
 			return -ENXIO;
 		}
 
-<<<<<<< HEAD
-		ret = of_property_read_string(bus_node, "data-mapping",
-					      &mapping);
-		of_node_put(bus_node);
-		if (ret < 0) {
-			dev_warn(dev, "missing 'data-mapping' DT property\n");
-		} else {
-			if (!strcmp(mapping, "jeida-18")) {
-				lvds_codec->bus_format = MEDIA_BUS_FMT_RGB666_1X7X3_SPWG;
-			} else if (!strcmp(mapping, "jeida-24")) {
-				lvds_codec->bus_format = MEDIA_BUS_FMT_RGB888_1X7X4_JEIDA;
-			} else if (!strcmp(mapping, "vesa-24")) {
-				lvds_codec->bus_format = MEDIA_BUS_FMT_RGB888_1X7X4_SPWG;
-			} else {
-				dev_err(dev, "invalid 'data-mapping' DT property\n");
-				return -EINVAL;
-			}
-=======
 		ret = drm_of_lvds_get_data_mapping(bus_node);
 		of_node_put(bus_node);
 		if (ret == -ENODEV) {
@@ -207,13 +185,10 @@
 			return ret;
 		} else {
 			lvds_codec->bus_format = ret;
->>>>>>> 754e0b0e
 			lvds_codec->bridge.funcs = &funcs_decoder;
 		}
 	}
 
-<<<<<<< HEAD
-=======
 	/*
 	 * Encoder might sample data on different clock edge than the display,
 	 * for example OnSemi FIN3385 has a dedicated strapping pin to select
@@ -226,17 +201,13 @@
 			DRM_BUS_FLAG_PIXDATA_SAMPLE_NEGEDGE;
 	}
 
->>>>>>> 754e0b0e
 	/*
 	 * The panel_bridge bridge is attached to the panel's of_node,
 	 * but we need a bridge attached to our of_node for our user
 	 * to look up.
 	 */
 	lvds_codec->bridge.of_node = dev->of_node;
-<<<<<<< HEAD
-=======
 	lvds_codec->bridge.timings = &lvds_codec->timings;
->>>>>>> 754e0b0e
 	drm_bridge_add(&lvds_codec->bridge);
 
 	platform_set_drvdata(pdev, lvds_codec);
