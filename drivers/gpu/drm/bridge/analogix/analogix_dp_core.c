--- conflicted
+++ resolved
@@ -1765,10 +1765,7 @@
 	dp->aux.name = "DP-AUX";
 	dp->aux.transfer = analogix_dpaux_transfer;
 	dp->aux.dev = dp->dev;
-<<<<<<< HEAD
-=======
 	dp->aux.drm_dev = drm_dev;
->>>>>>> 7d2a07b7
 
 	ret = drm_dp_aux_register(&dp->aux);
 	if (ret)
@@ -1786,10 +1783,7 @@
 
 err_disable_pm_runtime:
 	pm_runtime_disable(dp->dev);
-<<<<<<< HEAD
-=======
 	drm_dp_aux_unregister(&dp->aux);
->>>>>>> 7d2a07b7
 
 	return ret;
 }
@@ -1803,10 +1797,6 @@
 	if (dp->plat_data->panel) {
 		if (drm_panel_unprepare(dp->plat_data->panel))
 			DRM_ERROR("failed to turnoff the panel\n");
-<<<<<<< HEAD
-		drm_panel_detach(dp->plat_data->panel);
-=======
->>>>>>> 7d2a07b7
 	}
 
 	drm_dp_aux_unregister(&dp->aux);
