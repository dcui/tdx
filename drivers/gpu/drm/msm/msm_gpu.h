--- conflicted
+++ resolved
@@ -66,8 +66,6 @@
 	void (*gpu_set_freq)(struct msm_gpu *gpu, struct dev_pm_opp *opp);
 	struct msm_gem_address_space *(*create_address_space)
 		(struct msm_gpu *gpu, struct platform_device *pdev);
-<<<<<<< HEAD
-=======
 	struct msm_gem_address_space *(*create_private_address_space)
 		(struct msm_gpu *gpu);
 	uint32_t (*get_rptr)(struct msm_gpu *gpu, struct msm_ringbuffer *ring);
@@ -80,7 +78,6 @@
 	int flags;
 	const char *type;
 	const char *block;
->>>>>>> 7d2a07b7
 };
 
 struct msm_gpu {
@@ -130,18 +127,6 @@
 	struct clk *ebi1_clk, *core_clk, *rbbmtimer_clk;
 	uint32_t fast_rate;
 
-<<<<<<< HEAD
-	/* The gfx-mem interconnect path that's used by all GPU types. */
-	struct icc_path *icc_path;
-
-	/*
-	 * Second interconnect path for some A3xx and all A4xx GPUs to the
-	 * On Chip MEMory (OCMEM).
-	 */
-	struct icc_path *ocmem_icc_path;
-
-=======
->>>>>>> 7d2a07b7
 	/* Hang and Inactivity Detection:
 	 */
 #define DRM_MSM_INACTIVE_PERIOD   66 /* in ms (roughly four frames) */
@@ -177,11 +162,8 @@
 	struct msm_gpu_state *crashstate;
 	/* True if the hardware supports expanded apriv (a650 and newer) */
 	bool hw_apriv;
-<<<<<<< HEAD
-=======
 
 	struct thermal_cooling_device *cooling;
->>>>>>> 7d2a07b7
 };
 
 static inline struct msm_gpu *dev_to_gpu(struct device *dev)
