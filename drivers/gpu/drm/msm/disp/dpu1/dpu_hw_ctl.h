/* SPDX-License-Identifier: GPL-2.0-only */
/* Copyright (c) 2015-2018, The Linux Foundation. All rights reserved.
 */

#ifndef _DPU_HW_CTL_H
#define _DPU_HW_CTL_H

#include "dpu_hw_mdss.h"
#include "dpu_hw_util.h"
#include "dpu_hw_catalog.h"
#include "dpu_hw_sspp.h"
#include "dpu_hw_blk.h"

/**
 * dpu_ctl_mode_sel: Interface mode selection
 * DPU_CTL_MODE_SEL_VID:    Video mode interface
 * DPU_CTL_MODE_SEL_CMD:    Command mode interface
 */
enum dpu_ctl_mode_sel {
	DPU_CTL_MODE_SEL_VID = 0,
	DPU_CTL_MODE_SEL_CMD
};

struct dpu_hw_ctl;
/**
 * struct dpu_hw_stage_cfg - blending stage cfg
 * @stage : SSPP_ID at each stage
 * @multirect_index: index of the rectangle of SSPP.
 */
struct dpu_hw_stage_cfg {
	enum dpu_sspp stage[DPU_STAGE_MAX][PIPES_PER_STAGE];
	enum dpu_sspp_multirect_index multirect_index
					[DPU_STAGE_MAX][PIPES_PER_STAGE];
};

/**
 * struct dpu_hw_intf_cfg :Describes how the DPU writes data to output interface
 * @intf :                 Interface id
 * @mode_3d:               3d mux configuration
 * @merge_3d:              3d merge block used
 * @intf_mode_sel:         Interface mode, cmd / vid
 * @stream_sel:            Stream selection for multi-stream interfaces
 */
struct dpu_hw_intf_cfg {
	enum dpu_intf intf;
	enum dpu_3d_blend_mode mode_3d;
	enum dpu_merge_3d merge_3d;
	enum dpu_ctl_mode_sel intf_mode_sel;
	int stream_sel;
};

/**
 * struct dpu_hw_ctl_ops - Interface to the wb Hw driver functions
 * Assumption is these functions will be called after clocks are enabled
 */
struct dpu_hw_ctl_ops {
	/**
	 * kickoff hw operation for Sw controlled interfaces
	 * DSI cmd mode and WB interface are SW controlled
	 * @ctx       : ctl path ctx pointer
	 */
	void (*trigger_start)(struct dpu_hw_ctl *ctx);

	/**
	 * kickoff prepare is in progress hw operation for sw
	 * controlled interfaces: DSI cmd mode and WB interface
	 * are SW controlled
	 * @ctx       : ctl path ctx pointer
	 */
	void (*trigger_pending)(struct dpu_hw_ctl *ctx);

	/**
	 * Clear the value of the cached pending_flush_mask
	 * No effect on hardware
	 * @ctx       : ctl path ctx pointer
	 */
	void (*clear_pending_flush)(struct dpu_hw_ctl *ctx);

	/**
	 * Query the value of the cached pending_flush_mask
	 * No effect on hardware
	 * @ctx       : ctl path ctx pointer
	 */
	u32 (*get_pending_flush)(struct dpu_hw_ctl *ctx);

	/**
	 * OR in the given flushbits to the cached pending_flush_mask
	 * No effect on hardware
	 * @ctx       : ctl path ctx pointer
	 * @flushbits : module flushmask
	 */
	void (*update_pending_flush)(struct dpu_hw_ctl *ctx,
		u32 flushbits);

	/**
<<<<<<< HEAD
	 * OR in the given flushbits to the cached pending_intf_flush_mask
	 * No effect on hardware
	 * @ctx       : ctl path ctx pointer
	 * @flushbits : module flushmask
	 */
	void (*update_pending_intf_flush)(struct dpu_hw_ctl *ctx,
		u32 flushbits);
=======
	 * OR in the given flushbits to the cached pending_(intf_)flush_mask
	 * No effect on hardware
	 * @ctx       : ctl path ctx pointer
	 * @blk       : interface block index
	 */
	void (*update_pending_flush_intf)(struct dpu_hw_ctl *ctx,
		enum dpu_intf blk);

	/**
	 * OR in the given flushbits to the cached pending_(merge_3d_)flush_mask
	 * No effect on hardware
	 * @ctx       : ctl path ctx pointer
	 * @blk       : interface block index
	 */
	void (*update_pending_flush_merge_3d)(struct dpu_hw_ctl *ctx,
		enum dpu_merge_3d blk);
>>>>>>> 7d2a07b7

	/**
	 * Write the value of the pending_flush_mask to hardware
	 * @ctx       : ctl path ctx pointer
	 */
	void (*trigger_flush)(struct dpu_hw_ctl *ctx);

	/**
	 * Read the value of the flush register
	 * @ctx       : ctl path ctx pointer
	 * @Return: value of the ctl flush register.
	 */
	u32 (*get_flush_register)(struct dpu_hw_ctl *ctx);

	/**
	 * Setup ctl_path interface config
	 * @ctx
	 * @cfg    : interface config structure pointer
	 */
	void (*setup_intf_cfg)(struct dpu_hw_ctl *ctx,
		struct dpu_hw_intf_cfg *cfg);

	int (*reset)(struct dpu_hw_ctl *c);

	/*
	 * wait_reset_status - checks ctl reset status
	 * @ctx       : ctl path ctx pointer
	 *
	 * This function checks the ctl reset status bit.
	 * If the reset bit is set, it keeps polling the status till the hw
	 * reset is complete.
	 * Returns: 0 on success or -error if reset incomplete within interval
	 */
	int (*wait_reset_status)(struct dpu_hw_ctl *ctx);

	uint32_t (*get_bitmask_sspp)(struct dpu_hw_ctl *ctx,
		enum dpu_sspp blk);

	uint32_t (*get_bitmask_mixer)(struct dpu_hw_ctl *ctx,
		enum dpu_lm blk);

	uint32_t (*get_bitmask_dspp)(struct dpu_hw_ctl *ctx,
		enum dpu_dspp blk);
<<<<<<< HEAD

	/**
	 * Query the value of the intf flush mask
	 * No effect on hardware
	 * @ctx       : ctl path ctx pointer
	 */
	int (*get_bitmask_intf)(struct dpu_hw_ctl *ctx,
		u32 *flushbits,
		enum dpu_intf blk);
=======
>>>>>>> 7d2a07b7

	/**
	 * Query the value of the intf active flush mask
	 * No effect on hardware
	 * @ctx       : ctl path ctx pointer
	 */
	int (*get_bitmask_active_intf)(struct dpu_hw_ctl *ctx,
		u32 *flushbits, enum dpu_intf blk);

	/**
	 * Set all blend stages to disabled
	 * @ctx       : ctl path ctx pointer
	 */
	void (*clear_all_blendstages)(struct dpu_hw_ctl *ctx);

	/**
	 * Configure layer mixer to pipe configuration
	 * @ctx       : ctl path ctx pointer
	 * @lm        : layer mixer enumeration
	 * @cfg       : blend stage configuration
	 */
	void (*setup_blendstage)(struct dpu_hw_ctl *ctx,
		enum dpu_lm lm, struct dpu_hw_stage_cfg *cfg);

	void (*set_active_pipes)(struct dpu_hw_ctl *ctx,
		unsigned long *fetch_active);
};

/**
 * struct dpu_hw_ctl : CTL PATH driver object
 * @base: hardware block base structure
 * @hw: block register map object
 * @idx: control path index
 * @caps: control path capabilities
 * @mixer_count: number of mixers
 * @mixer_hw_caps: mixer hardware capabilities
 * @pending_flush_mask: storage for pending ctl_flush managed via ops
 * @pending_intf_flush_mask: pending INTF flush
 * @ops: operation list
 */
struct dpu_hw_ctl {
	struct dpu_hw_blk base;
	struct dpu_hw_blk_reg_map hw;

	/* ctl path */
	int idx;
	const struct dpu_ctl_cfg *caps;
	int mixer_count;
	const struct dpu_lm_cfg *mixer_hw_caps;
	u32 pending_flush_mask;
	u32 pending_intf_flush_mask;
<<<<<<< HEAD
=======
	u32 pending_merge_3d_flush_mask;
>>>>>>> 7d2a07b7

	/* ops */
	struct dpu_hw_ctl_ops ops;
};

/**
 * dpu_hw_ctl - convert base object dpu_hw_base to container
 * @hw: Pointer to base hardware block
 * return: Pointer to hardware block container
 */
static inline struct dpu_hw_ctl *to_dpu_hw_ctl(struct dpu_hw_blk *hw)
{
	return container_of(hw, struct dpu_hw_ctl, base);
}

/**
 * dpu_hw_ctl_init(): Initializes the ctl_path hw driver object.
 * should be called before accessing every ctl path registers.
 * @idx:  ctl_path index for which driver object is required
 * @addr: mapped register io address of MDP
 * @m :   pointer to mdss catalog data
 */
struct dpu_hw_ctl *dpu_hw_ctl_init(enum dpu_ctl idx,
		void __iomem *addr,
		const struct dpu_mdss_cfg *m);

/**
 * dpu_hw_ctl_destroy(): Destroys ctl driver context
 * should be called to free the context
 */
void dpu_hw_ctl_destroy(struct dpu_hw_ctl *ctx);

#endif /*_DPU_HW_CTL_H */<|MERGE_RESOLUTION|>--- conflicted
+++ resolved
@@ -93,15 +93,6 @@
 		u32 flushbits);
 
 	/**
-<<<<<<< HEAD
-	 * OR in the given flushbits to the cached pending_intf_flush_mask
-	 * No effect on hardware
-	 * @ctx       : ctl path ctx pointer
-	 * @flushbits : module flushmask
-	 */
-	void (*update_pending_intf_flush)(struct dpu_hw_ctl *ctx,
-		u32 flushbits);
-=======
 	 * OR in the given flushbits to the cached pending_(intf_)flush_mask
 	 * No effect on hardware
 	 * @ctx       : ctl path ctx pointer
@@ -118,7 +109,6 @@
 	 */
 	void (*update_pending_flush_merge_3d)(struct dpu_hw_ctl *ctx,
 		enum dpu_merge_3d blk);
->>>>>>> 7d2a07b7
 
 	/**
 	 * Write the value of the pending_flush_mask to hardware
@@ -162,26 +152,6 @@
 
 	uint32_t (*get_bitmask_dspp)(struct dpu_hw_ctl *ctx,
 		enum dpu_dspp blk);
-<<<<<<< HEAD
-
-	/**
-	 * Query the value of the intf flush mask
-	 * No effect on hardware
-	 * @ctx       : ctl path ctx pointer
-	 */
-	int (*get_bitmask_intf)(struct dpu_hw_ctl *ctx,
-		u32 *flushbits,
-		enum dpu_intf blk);
-=======
->>>>>>> 7d2a07b7
-
-	/**
-	 * Query the value of the intf active flush mask
-	 * No effect on hardware
-	 * @ctx       : ctl path ctx pointer
-	 */
-	int (*get_bitmask_active_intf)(struct dpu_hw_ctl *ctx,
-		u32 *flushbits, enum dpu_intf blk);
 
 	/**
 	 * Set all blend stages to disabled
@@ -225,10 +195,7 @@
 	const struct dpu_lm_cfg *mixer_hw_caps;
 	u32 pending_flush_mask;
 	u32 pending_intf_flush_mask;
-<<<<<<< HEAD
-=======
 	u32 pending_merge_3d_flush_mask;
->>>>>>> 7d2a07b7
 
 	/* ops */
 	struct dpu_hw_ctl_ops ops;
