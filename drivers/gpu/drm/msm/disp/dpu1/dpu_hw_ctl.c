// SPDX-License-Identifier: GPL-2.0-only
/* Copyright (c) 2015-2018, The Linux Foundation. All rights reserved.
 */

#include <linux/delay.h>
#include "dpu_hwio.h"
#include "dpu_hw_ctl.h"
#include "dpu_kms.h"
#include "dpu_trace.h"

#define   CTL_LAYER(lm)                 \
	(((lm) == LM_5) ? (0x024) : (((lm) - LM_0) * 0x004))
#define   CTL_LAYER_EXT(lm)             \
	(0x40 + (((lm) - LM_0) * 0x004))
#define   CTL_LAYER_EXT2(lm)             \
	(0x70 + (((lm) - LM_0) * 0x004))
#define   CTL_LAYER_EXT3(lm)             \
	(0xA0 + (((lm) - LM_0) * 0x004))
#define   CTL_TOP                       0x014
#define   CTL_FLUSH                     0x018
#define   CTL_START                     0x01C
#define   CTL_PREPARE                   0x0d0
#define   CTL_SW_RESET                  0x030
#define   CTL_LAYER_EXTN_OFFSET         0x40
<<<<<<< HEAD
#define   CTL_INTF_ACTIVE               0x0F4
#define   CTL_INTF_FLUSH                0x110
#define   CTL_INTF_MASTER               0x134
=======
#define   CTL_MERGE_3D_ACTIVE           0x0E4
#define   CTL_INTF_ACTIVE               0x0F4
#define   CTL_MERGE_3D_FLUSH            0x100
#define   CTL_INTF_FLUSH                0x110
#define   CTL_INTF_MASTER               0x134
#define   CTL_FETCH_PIPE_ACTIVE         0x0FC
>>>>>>> 7d2a07b7

#define CTL_MIXER_BORDER_OUT            BIT(24)
#define CTL_FLUSH_MASK_CTL              BIT(17)

#define DPU_REG_RESET_TIMEOUT_US        2000
<<<<<<< HEAD
#define  INTF_IDX       31

=======
#define  MERGE_3D_IDX   23
#define  INTF_IDX       31
#define CTL_INVALID_BIT                 0xffff

static const u32 fetch_tbl[SSPP_MAX] = {CTL_INVALID_BIT, 16, 17, 18, 19,
	CTL_INVALID_BIT, CTL_INVALID_BIT, CTL_INVALID_BIT, CTL_INVALID_BIT, 0,
	1, 2, 3, CTL_INVALID_BIT, CTL_INVALID_BIT};

>>>>>>> 7d2a07b7
static const struct dpu_ctl_cfg *_ctl_offset(enum dpu_ctl ctl,
		const struct dpu_mdss_cfg *m,
		void __iomem *addr,
		struct dpu_hw_blk_reg_map *b)
{
	int i;

	for (i = 0; i < m->ctl_count; i++) {
		if (ctl == m->ctl[i].id) {
			b->base_off = addr;
			b->blk_off = m->ctl[i].base;
			b->length = m->ctl[i].len;
			b->hwversion = m->hwversion;
			b->log_mask = DPU_DBG_MASK_CTL;
			return &m->ctl[i];
		}
	}
	return ERR_PTR(-ENOMEM);
}

static int _mixer_stages(const struct dpu_lm_cfg *mixer, int count,
		enum dpu_lm lm)
{
	int i;
	int stages = -EINVAL;

	for (i = 0; i < count; i++) {
		if (lm == mixer[i].id) {
			stages = mixer[i].sblk->maxblendstages;
			break;
		}
	}

	return stages;
}

static inline u32 dpu_hw_ctl_get_flush_register(struct dpu_hw_ctl *ctx)
{
	struct dpu_hw_blk_reg_map *c = &ctx->hw;

	return DPU_REG_READ(c, CTL_FLUSH);
}

static inline void dpu_hw_ctl_trigger_start(struct dpu_hw_ctl *ctx)
{
	trace_dpu_hw_ctl_trigger_start(ctx->pending_flush_mask,
				       dpu_hw_ctl_get_flush_register(ctx));
	DPU_REG_WRITE(&ctx->hw, CTL_START, 0x1);
}

static inline void dpu_hw_ctl_trigger_pending(struct dpu_hw_ctl *ctx)
{
	trace_dpu_hw_ctl_trigger_prepare(ctx->pending_flush_mask,
					 dpu_hw_ctl_get_flush_register(ctx));
	DPU_REG_WRITE(&ctx->hw, CTL_PREPARE, 0x1);
}

static inline void dpu_hw_ctl_clear_pending_flush(struct dpu_hw_ctl *ctx)
{
	trace_dpu_hw_ctl_clear_pending_flush(ctx->pending_flush_mask,
				     dpu_hw_ctl_get_flush_register(ctx));
	ctx->pending_flush_mask = 0x0;
}

static inline void dpu_hw_ctl_update_pending_flush(struct dpu_hw_ctl *ctx,
		u32 flushbits)
{
	trace_dpu_hw_ctl_update_pending_flush(flushbits,
					      ctx->pending_flush_mask);
	ctx->pending_flush_mask |= flushbits;
}

static inline void dpu_hw_ctl_update_pending_intf_flush(struct dpu_hw_ctl *ctx,
		u32 flushbits)
{
<<<<<<< HEAD
	ctx->pending_intf_flush_mask |= flushbits;
}

static u32 dpu_hw_ctl_get_pending_flush(struct dpu_hw_ctl *ctx)
{
=======
>>>>>>> 7d2a07b7
	return ctx->pending_flush_mask;
}

static inline void dpu_hw_ctl_trigger_flush_v1(struct dpu_hw_ctl *ctx)
{

<<<<<<< HEAD
=======
	if (ctx->pending_flush_mask & BIT(MERGE_3D_IDX))
		DPU_REG_WRITE(&ctx->hw, CTL_MERGE_3D_FLUSH,
				ctx->pending_merge_3d_flush_mask);
>>>>>>> 7d2a07b7
	if (ctx->pending_flush_mask & BIT(INTF_IDX))
		DPU_REG_WRITE(&ctx->hw, CTL_INTF_FLUSH,
				ctx->pending_intf_flush_mask);

	DPU_REG_WRITE(&ctx->hw, CTL_FLUSH, ctx->pending_flush_mask);
}

static inline void dpu_hw_ctl_trigger_flush(struct dpu_hw_ctl *ctx)
{
	trace_dpu_hw_ctl_trigger_pending_flush(ctx->pending_flush_mask,
				     dpu_hw_ctl_get_flush_register(ctx));
	DPU_REG_WRITE(&ctx->hw, CTL_FLUSH, ctx->pending_flush_mask);
}

static uint32_t dpu_hw_ctl_get_bitmask_sspp(struct dpu_hw_ctl *ctx,
	enum dpu_sspp sspp)
{
	uint32_t flushbits = 0;

	switch (sspp) {
	case SSPP_VIG0:
		flushbits =  BIT(0);
		break;
	case SSPP_VIG1:
		flushbits = BIT(1);
		break;
	case SSPP_VIG2:
		flushbits = BIT(2);
		break;
	case SSPP_VIG3:
		flushbits = BIT(18);
		break;
	case SSPP_RGB0:
		flushbits = BIT(3);
		break;
	case SSPP_RGB1:
		flushbits = BIT(4);
		break;
	case SSPP_RGB2:
		flushbits = BIT(5);
		break;
	case SSPP_RGB3:
		flushbits = BIT(19);
		break;
	case SSPP_DMA0:
		flushbits = BIT(11);
		break;
	case SSPP_DMA1:
		flushbits = BIT(12);
		break;
	case SSPP_DMA2:
		flushbits = BIT(24);
		break;
	case SSPP_DMA3:
		flushbits = BIT(25);
		break;
	case SSPP_CURSOR0:
		flushbits = BIT(22);
		break;
	case SSPP_CURSOR1:
		flushbits = BIT(23);
		break;
	default:
		break;
	}

	return flushbits;
}

static uint32_t dpu_hw_ctl_get_bitmask_mixer(struct dpu_hw_ctl *ctx,
	enum dpu_lm lm)
{
	uint32_t flushbits = 0;

	switch (lm) {
	case LM_0:
		flushbits = BIT(6);
		break;
	case LM_1:
		flushbits = BIT(7);
		break;
	case LM_2:
		flushbits = BIT(8);
		break;
	case LM_3:
		flushbits = BIT(9);
		break;
	case LM_4:
		flushbits = BIT(10);
		break;
	case LM_5:
		flushbits = BIT(20);
		break;
	default:
		return -EINVAL;
	}

	flushbits |= CTL_FLUSH_MASK_CTL;

	return flushbits;
}

static void dpu_hw_ctl_update_pending_flush_intf(struct dpu_hw_ctl *ctx,
		enum dpu_intf intf)
{
	switch (intf) {
	case INTF_0:
		ctx->pending_flush_mask |= BIT(31);
		break;
	case INTF_1:
		ctx->pending_flush_mask |= BIT(30);
		break;
	case INTF_2:
		ctx->pending_flush_mask |= BIT(29);
		break;
	case INTF_3:
		ctx->pending_flush_mask |= BIT(28);
		break;
	default:
		break;
	}
}

static void dpu_hw_ctl_update_pending_flush_intf_v1(struct dpu_hw_ctl *ctx,
		enum dpu_intf intf)
{
	ctx->pending_intf_flush_mask |= BIT(intf - INTF_0);
	ctx->pending_flush_mask |= BIT(INTF_IDX);
}

static void dpu_hw_ctl_update_pending_flush_merge_3d_v1(struct dpu_hw_ctl *ctx,
		enum dpu_merge_3d merge_3d)
{
	ctx->pending_merge_3d_flush_mask |= BIT(merge_3d - MERGE_3D_0);
	ctx->pending_flush_mask |= BIT(MERGE_3D_IDX);
}

static uint32_t dpu_hw_ctl_get_bitmask_dspp(struct dpu_hw_ctl *ctx,
	enum dpu_dspp dspp)
{
	uint32_t flushbits = 0;

	switch (dspp) {
	case DSPP_0:
		flushbits = BIT(13);
		break;
	case DSPP_1:
		flushbits = BIT(14);
		break;
	case DSPP_2:
		flushbits = BIT(15);
		break;
	case DSPP_3:
		flushbits = BIT(21);
		break;
	default:
		return 0;
	}

	return flushbits;
}

static int dpu_hw_ctl_get_bitmask_intf_v1(struct dpu_hw_ctl *ctx,
		u32 *flushbits, enum dpu_intf intf)
{
	*flushbits |= BIT(31);
	return 0;
}

static int dpu_hw_ctl_active_get_bitmask_intf(struct dpu_hw_ctl *ctx,
		u32 *flushbits, enum dpu_intf intf)
{
	*flushbits |= BIT(intf - INTF_0);
	return 0;
}

static uint32_t dpu_hw_ctl_get_bitmask_dspp(struct dpu_hw_ctl *ctx,
	enum dpu_dspp dspp)
{
	uint32_t flushbits = 0;

	switch (dspp) {
	case DSPP_0:
		flushbits = BIT(13);
		break;
	case DSPP_1:
		flushbits = BIT(14);
		break;
	case DSPP_2:
		flushbits = BIT(15);
		break;
	case DSPP_3:
		flushbits = BIT(21);
		break;
	default:
		return 0;
	}

	return flushbits;
}

static u32 dpu_hw_ctl_poll_reset_status(struct dpu_hw_ctl *ctx, u32 timeout_us)
{
	struct dpu_hw_blk_reg_map *c = &ctx->hw;
	ktime_t timeout;
	u32 status;

	timeout = ktime_add_us(ktime_get(), timeout_us);

	/*
	 * it takes around 30us to have mdp finish resetting its ctl path
	 * poll every 50us so that reset should be completed at 1st poll
	 */
	do {
		status = DPU_REG_READ(c, CTL_SW_RESET);
		status &= 0x1;
		if (status)
			usleep_range(20, 50);
	} while (status && ktime_compare_safe(ktime_get(), timeout) < 0);

	return status;
}

static int dpu_hw_ctl_reset_control(struct dpu_hw_ctl *ctx)
{
	struct dpu_hw_blk_reg_map *c = &ctx->hw;

	pr_debug("issuing hw ctl reset for ctl:%d\n", ctx->idx);
	DPU_REG_WRITE(c, CTL_SW_RESET, 0x1);
	if (dpu_hw_ctl_poll_reset_status(ctx, DPU_REG_RESET_TIMEOUT_US))
		return -EINVAL;

	return 0;
}

static int dpu_hw_ctl_wait_reset_status(struct dpu_hw_ctl *ctx)
{
	struct dpu_hw_blk_reg_map *c = &ctx->hw;
	u32 status;

	status = DPU_REG_READ(c, CTL_SW_RESET);
	status &= 0x01;
	if (!status)
		return 0;

	pr_debug("hw ctl reset is set for ctl:%d\n", ctx->idx);
	if (dpu_hw_ctl_poll_reset_status(ctx, DPU_REG_RESET_TIMEOUT_US)) {
		pr_err("hw recovery is not complete for ctl:%d\n", ctx->idx);
		return -EINVAL;
	}

	return 0;
}

static void dpu_hw_ctl_clear_all_blendstages(struct dpu_hw_ctl *ctx)
{
	struct dpu_hw_blk_reg_map *c = &ctx->hw;
	int i;

	for (i = 0; i < ctx->mixer_count; i++) {
		DPU_REG_WRITE(c, CTL_LAYER(LM_0 + i), 0);
		DPU_REG_WRITE(c, CTL_LAYER_EXT(LM_0 + i), 0);
		DPU_REG_WRITE(c, CTL_LAYER_EXT2(LM_0 + i), 0);
		DPU_REG_WRITE(c, CTL_LAYER_EXT3(LM_0 + i), 0);
	}

	DPU_REG_WRITE(c, CTL_FETCH_PIPE_ACTIVE, 0);
}

static void dpu_hw_ctl_setup_blendstage(struct dpu_hw_ctl *ctx,
	enum dpu_lm lm, struct dpu_hw_stage_cfg *stage_cfg)
{
	struct dpu_hw_blk_reg_map *c = &ctx->hw;
	u32 mixercfg = 0, mixercfg_ext = 0, mix, ext;
	u32 mixercfg_ext2 = 0, mixercfg_ext3 = 0;
	int i, j;
	int stages;
	int pipes_per_stage;

	stages = _mixer_stages(ctx->mixer_hw_caps, ctx->mixer_count, lm);
	if (stages < 0)
		return;

	if (test_bit(DPU_MIXER_SOURCESPLIT,
		&ctx->mixer_hw_caps->features))
		pipes_per_stage = PIPES_PER_STAGE;
	else
		pipes_per_stage = 1;

	mixercfg = CTL_MIXER_BORDER_OUT; /* always set BORDER_OUT */

	if (!stage_cfg)
		goto exit;

	for (i = 0; i <= stages; i++) {
		/* overflow to ext register if 'i + 1 > 7' */
		mix = (i + 1) & 0x7;
		ext = i >= 7;

		for (j = 0 ; j < pipes_per_stage; j++) {
			enum dpu_sspp_multirect_index rect_index =
				stage_cfg->multirect_index[i][j];

			switch (stage_cfg->stage[i][j]) {
			case SSPP_VIG0:
				if (rect_index == DPU_SSPP_RECT_1) {
					mixercfg_ext3 |= ((i + 1) & 0xF) << 0;
				} else {
					mixercfg |= mix << 0;
					mixercfg_ext |= ext << 0;
				}
				break;
			case SSPP_VIG1:
				if (rect_index == DPU_SSPP_RECT_1) {
					mixercfg_ext3 |= ((i + 1) & 0xF) << 4;
				} else {
					mixercfg |= mix << 3;
					mixercfg_ext |= ext << 2;
				}
				break;
			case SSPP_VIG2:
				if (rect_index == DPU_SSPP_RECT_1) {
					mixercfg_ext3 |= ((i + 1) & 0xF) << 8;
				} else {
					mixercfg |= mix << 6;
					mixercfg_ext |= ext << 4;
				}
				break;
			case SSPP_VIG3:
				if (rect_index == DPU_SSPP_RECT_1) {
					mixercfg_ext3 |= ((i + 1) & 0xF) << 12;
				} else {
					mixercfg |= mix << 26;
					mixercfg_ext |= ext << 6;
				}
				break;
			case SSPP_RGB0:
				mixercfg |= mix << 9;
				mixercfg_ext |= ext << 8;
				break;
			case SSPP_RGB1:
				mixercfg |= mix << 12;
				mixercfg_ext |= ext << 10;
				break;
			case SSPP_RGB2:
				mixercfg |= mix << 15;
				mixercfg_ext |= ext << 12;
				break;
			case SSPP_RGB3:
				mixercfg |= mix << 29;
				mixercfg_ext |= ext << 14;
				break;
			case SSPP_DMA0:
				if (rect_index == DPU_SSPP_RECT_1) {
					mixercfg_ext2 |= ((i + 1) & 0xF) << 8;
				} else {
					mixercfg |= mix << 18;
					mixercfg_ext |= ext << 16;
				}
				break;
			case SSPP_DMA1:
				if (rect_index == DPU_SSPP_RECT_1) {
					mixercfg_ext2 |= ((i + 1) & 0xF) << 12;
				} else {
					mixercfg |= mix << 21;
					mixercfg_ext |= ext << 18;
				}
				break;
			case SSPP_DMA2:
				if (rect_index == DPU_SSPP_RECT_1) {
					mixercfg_ext2 |= ((i + 1) & 0xF) << 16;
				} else {
					mix |= (i + 1) & 0xF;
					mixercfg_ext2 |= mix << 0;
				}
				break;
			case SSPP_DMA3:
				if (rect_index == DPU_SSPP_RECT_1) {
					mixercfg_ext2 |= ((i + 1) & 0xF) << 20;
				} else {
					mix |= (i + 1) & 0xF;
					mixercfg_ext2 |= mix << 4;
				}
				break;
			case SSPP_CURSOR0:
				mixercfg_ext |= ((i + 1) & 0xF) << 20;
				break;
			case SSPP_CURSOR1:
				mixercfg_ext |= ((i + 1) & 0xF) << 26;
				break;
			default:
				break;
			}
		}
	}

exit:
	DPU_REG_WRITE(c, CTL_LAYER(lm), mixercfg);
	DPU_REG_WRITE(c, CTL_LAYER_EXT(lm), mixercfg_ext);
	DPU_REG_WRITE(c, CTL_LAYER_EXT2(lm), mixercfg_ext2);
	DPU_REG_WRITE(c, CTL_LAYER_EXT3(lm), mixercfg_ext3);
}


static void dpu_hw_ctl_intf_cfg_v1(struct dpu_hw_ctl *ctx,
		struct dpu_hw_intf_cfg *cfg)
{
	struct dpu_hw_blk_reg_map *c = &ctx->hw;
	u32 intf_active = 0;
	u32 mode_sel = 0;

	if (cfg->intf_mode_sel == DPU_CTL_MODE_SEL_CMD)
		mode_sel |= BIT(17);

	intf_active = DPU_REG_READ(c, CTL_INTF_ACTIVE);
	intf_active |= BIT(cfg->intf - INTF_0);

	DPU_REG_WRITE(c, CTL_TOP, mode_sel);
	DPU_REG_WRITE(c, CTL_INTF_ACTIVE, intf_active);
<<<<<<< HEAD
=======
	if (cfg->merge_3d)
		DPU_REG_WRITE(c, CTL_MERGE_3D_ACTIVE,
			      BIT(cfg->merge_3d - MERGE_3D_0));
>>>>>>> 7d2a07b7
}

static void dpu_hw_ctl_intf_cfg(struct dpu_hw_ctl *ctx,
		struct dpu_hw_intf_cfg *cfg)
{
	struct dpu_hw_blk_reg_map *c = &ctx->hw;
	u32 intf_cfg = 0;

	intf_cfg |= (cfg->intf & 0xF) << 4;

	if (cfg->mode_3d) {
		intf_cfg |= BIT(19);
		intf_cfg |= (cfg->mode_3d - 0x1) << 20;
	}

	switch (cfg->intf_mode_sel) {
	case DPU_CTL_MODE_SEL_VID:
		intf_cfg &= ~BIT(17);
		intf_cfg &= ~(0x3 << 15);
		break;
	case DPU_CTL_MODE_SEL_CMD:
		intf_cfg |= BIT(17);
		intf_cfg |= ((cfg->stream_sel & 0x3) << 15);
		break;
	default:
		pr_err("unknown interface type %d\n", cfg->intf_mode_sel);
		return;
	}

	DPU_REG_WRITE(c, CTL_TOP, intf_cfg);
}

static void dpu_hw_ctl_set_fetch_pipe_active(struct dpu_hw_ctl *ctx,
	unsigned long *fetch_active)
{
	int i;
	u32 val = 0;

	if (fetch_active) {
		for (i = 0; i < SSPP_MAX; i++) {
			if (test_bit(i, fetch_active) &&
				fetch_tbl[i] != CTL_INVALID_BIT)
				val |= BIT(fetch_tbl[i]);
		}
	}

	DPU_REG_WRITE(&ctx->hw, CTL_FETCH_PIPE_ACTIVE, val);
}

static void _setup_ctl_ops(struct dpu_hw_ctl_ops *ops,
		unsigned long cap)
{
	if (cap & BIT(DPU_CTL_ACTIVE_CFG)) {
		ops->trigger_flush = dpu_hw_ctl_trigger_flush_v1;
		ops->setup_intf_cfg = dpu_hw_ctl_intf_cfg_v1;
<<<<<<< HEAD
		ops->get_bitmask_intf = dpu_hw_ctl_get_bitmask_intf_v1;
		ops->get_bitmask_active_intf =
			dpu_hw_ctl_active_get_bitmask_intf;
		ops->update_pending_intf_flush =
			dpu_hw_ctl_update_pending_intf_flush;
	} else {
		ops->trigger_flush = dpu_hw_ctl_trigger_flush;
		ops->setup_intf_cfg = dpu_hw_ctl_intf_cfg;
		ops->get_bitmask_intf = dpu_hw_ctl_get_bitmask_intf;
=======
		ops->update_pending_flush_intf =
			dpu_hw_ctl_update_pending_flush_intf_v1;
		ops->update_pending_flush_merge_3d =
			dpu_hw_ctl_update_pending_flush_merge_3d_v1;
	} else {
		ops->trigger_flush = dpu_hw_ctl_trigger_flush;
		ops->setup_intf_cfg = dpu_hw_ctl_intf_cfg;
		ops->update_pending_flush_intf =
			dpu_hw_ctl_update_pending_flush_intf;
>>>>>>> 7d2a07b7
	}
	ops->clear_pending_flush = dpu_hw_ctl_clear_pending_flush;
	ops->update_pending_flush = dpu_hw_ctl_update_pending_flush;
	ops->get_pending_flush = dpu_hw_ctl_get_pending_flush;
	ops->get_flush_register = dpu_hw_ctl_get_flush_register;
	ops->trigger_start = dpu_hw_ctl_trigger_start;
	ops->trigger_pending = dpu_hw_ctl_trigger_pending;
	ops->reset = dpu_hw_ctl_reset_control;
	ops->wait_reset_status = dpu_hw_ctl_wait_reset_status;
	ops->clear_all_blendstages = dpu_hw_ctl_clear_all_blendstages;
	ops->setup_blendstage = dpu_hw_ctl_setup_blendstage;
	ops->get_bitmask_sspp = dpu_hw_ctl_get_bitmask_sspp;
	ops->get_bitmask_mixer = dpu_hw_ctl_get_bitmask_mixer;
	ops->get_bitmask_dspp = dpu_hw_ctl_get_bitmask_dspp;
<<<<<<< HEAD
=======
	if (cap & BIT(DPU_CTL_FETCH_ACTIVE))
		ops->set_active_pipes = dpu_hw_ctl_set_fetch_pipe_active;
>>>>>>> 7d2a07b7
};

struct dpu_hw_ctl *dpu_hw_ctl_init(enum dpu_ctl idx,
		void __iomem *addr,
		const struct dpu_mdss_cfg *m)
{
	struct dpu_hw_ctl *c;
	const struct dpu_ctl_cfg *cfg;

	c = kzalloc(sizeof(*c), GFP_KERNEL);
	if (!c)
		return ERR_PTR(-ENOMEM);

	cfg = _ctl_offset(idx, m, addr, &c->hw);
	if (IS_ERR_OR_NULL(cfg)) {
		kfree(c);
		pr_err("failed to create dpu_hw_ctl %d\n", idx);
		return ERR_PTR(-EINVAL);
	}

	c->caps = cfg;
	_setup_ctl_ops(&c->ops, c->caps->features);
	c->idx = idx;
	c->mixer_count = m->mixer_count;
	c->mixer_hw_caps = m->mixer;

	return c;
}

void dpu_hw_ctl_destroy(struct dpu_hw_ctl *ctx)
{
	kfree(ctx);
}<|MERGE_RESOLUTION|>--- conflicted
+++ resolved
@@ -22,27 +22,17 @@
 #define   CTL_PREPARE                   0x0d0
 #define   CTL_SW_RESET                  0x030
 #define   CTL_LAYER_EXTN_OFFSET         0x40
-<<<<<<< HEAD
-#define   CTL_INTF_ACTIVE               0x0F4
-#define   CTL_INTF_FLUSH                0x110
-#define   CTL_INTF_MASTER               0x134
-=======
 #define   CTL_MERGE_3D_ACTIVE           0x0E4
 #define   CTL_INTF_ACTIVE               0x0F4
 #define   CTL_MERGE_3D_FLUSH            0x100
 #define   CTL_INTF_FLUSH                0x110
 #define   CTL_INTF_MASTER               0x134
 #define   CTL_FETCH_PIPE_ACTIVE         0x0FC
->>>>>>> 7d2a07b7
 
 #define CTL_MIXER_BORDER_OUT            BIT(24)
 #define CTL_FLUSH_MASK_CTL              BIT(17)
 
 #define DPU_REG_RESET_TIMEOUT_US        2000
-<<<<<<< HEAD
-#define  INTF_IDX       31
-
-=======
 #define  MERGE_3D_IDX   23
 #define  INTF_IDX       31
 #define CTL_INVALID_BIT                 0xffff
@@ -51,7 +41,6 @@
 	CTL_INVALID_BIT, CTL_INVALID_BIT, CTL_INVALID_BIT, CTL_INVALID_BIT, 0,
 	1, 2, 3, CTL_INVALID_BIT, CTL_INVALID_BIT};
 
->>>>>>> 7d2a07b7
 static const struct dpu_ctl_cfg *_ctl_offset(enum dpu_ctl ctl,
 		const struct dpu_mdss_cfg *m,
 		void __iomem *addr,
@@ -124,29 +113,17 @@
 	ctx->pending_flush_mask |= flushbits;
 }
 
-static inline void dpu_hw_ctl_update_pending_intf_flush(struct dpu_hw_ctl *ctx,
-		u32 flushbits)
-{
-<<<<<<< HEAD
-	ctx->pending_intf_flush_mask |= flushbits;
-}
-
 static u32 dpu_hw_ctl_get_pending_flush(struct dpu_hw_ctl *ctx)
 {
-=======
->>>>>>> 7d2a07b7
 	return ctx->pending_flush_mask;
 }
 
 static inline void dpu_hw_ctl_trigger_flush_v1(struct dpu_hw_ctl *ctx)
 {
 
-<<<<<<< HEAD
-=======
 	if (ctx->pending_flush_mask & BIT(MERGE_3D_IDX))
 		DPU_REG_WRITE(&ctx->hw, CTL_MERGE_3D_FLUSH,
 				ctx->pending_merge_3d_flush_mask);
->>>>>>> 7d2a07b7
 	if (ctx->pending_flush_mask & BIT(INTF_IDX))
 		DPU_REG_WRITE(&ctx->hw, CTL_INTF_FLUSH,
 				ctx->pending_intf_flush_mask);
@@ -282,45 +259,6 @@
 {
 	ctx->pending_merge_3d_flush_mask |= BIT(merge_3d - MERGE_3D_0);
 	ctx->pending_flush_mask |= BIT(MERGE_3D_IDX);
-}
-
-static uint32_t dpu_hw_ctl_get_bitmask_dspp(struct dpu_hw_ctl *ctx,
-	enum dpu_dspp dspp)
-{
-	uint32_t flushbits = 0;
-
-	switch (dspp) {
-	case DSPP_0:
-		flushbits = BIT(13);
-		break;
-	case DSPP_1:
-		flushbits = BIT(14);
-		break;
-	case DSPP_2:
-		flushbits = BIT(15);
-		break;
-	case DSPP_3:
-		flushbits = BIT(21);
-		break;
-	default:
-		return 0;
-	}
-
-	return flushbits;
-}
-
-static int dpu_hw_ctl_get_bitmask_intf_v1(struct dpu_hw_ctl *ctx,
-		u32 *flushbits, enum dpu_intf intf)
-{
-	*flushbits |= BIT(31);
-	return 0;
-}
-
-static int dpu_hw_ctl_active_get_bitmask_intf(struct dpu_hw_ctl *ctx,
-		u32 *flushbits, enum dpu_intf intf)
-{
-	*flushbits |= BIT(intf - INTF_0);
-	return 0;
 }
 
 static uint32_t dpu_hw_ctl_get_bitmask_dspp(struct dpu_hw_ctl *ctx,
@@ -566,12 +504,9 @@
 
 	DPU_REG_WRITE(c, CTL_TOP, mode_sel);
 	DPU_REG_WRITE(c, CTL_INTF_ACTIVE, intf_active);
-<<<<<<< HEAD
-=======
 	if (cfg->merge_3d)
 		DPU_REG_WRITE(c, CTL_MERGE_3D_ACTIVE,
 			      BIT(cfg->merge_3d - MERGE_3D_0));
->>>>>>> 7d2a07b7
 }
 
 static void dpu_hw_ctl_intf_cfg(struct dpu_hw_ctl *ctx,
@@ -627,17 +562,6 @@
 	if (cap & BIT(DPU_CTL_ACTIVE_CFG)) {
 		ops->trigger_flush = dpu_hw_ctl_trigger_flush_v1;
 		ops->setup_intf_cfg = dpu_hw_ctl_intf_cfg_v1;
-<<<<<<< HEAD
-		ops->get_bitmask_intf = dpu_hw_ctl_get_bitmask_intf_v1;
-		ops->get_bitmask_active_intf =
-			dpu_hw_ctl_active_get_bitmask_intf;
-		ops->update_pending_intf_flush =
-			dpu_hw_ctl_update_pending_intf_flush;
-	} else {
-		ops->trigger_flush = dpu_hw_ctl_trigger_flush;
-		ops->setup_intf_cfg = dpu_hw_ctl_intf_cfg;
-		ops->get_bitmask_intf = dpu_hw_ctl_get_bitmask_intf;
-=======
 		ops->update_pending_flush_intf =
 			dpu_hw_ctl_update_pending_flush_intf_v1;
 		ops->update_pending_flush_merge_3d =
@@ -647,7 +571,6 @@
 		ops->setup_intf_cfg = dpu_hw_ctl_intf_cfg;
 		ops->update_pending_flush_intf =
 			dpu_hw_ctl_update_pending_flush_intf;
->>>>>>> 7d2a07b7
 	}
 	ops->clear_pending_flush = dpu_hw_ctl_clear_pending_flush;
 	ops->update_pending_flush = dpu_hw_ctl_update_pending_flush;
@@ -662,11 +585,8 @@
 	ops->get_bitmask_sspp = dpu_hw_ctl_get_bitmask_sspp;
 	ops->get_bitmask_mixer = dpu_hw_ctl_get_bitmask_mixer;
 	ops->get_bitmask_dspp = dpu_hw_ctl_get_bitmask_dspp;
-<<<<<<< HEAD
-=======
 	if (cap & BIT(DPU_CTL_FETCH_ACTIVE))
 		ops->set_active_pipes = dpu_hw_ctl_set_fetch_pipe_active;
->>>>>>> 7d2a07b7
 };
 
 struct dpu_hw_ctl *dpu_hw_ctl_init(enum dpu_ctl idx,
