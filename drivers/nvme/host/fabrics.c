--- conflicted
+++ resolved
@@ -112,12 +112,9 @@
 	if (ctrl->opts->mask & NVMF_OPT_HOST_TRADDR)
 		len += scnprintf(buf + len, size - len, "%shost_traddr=%s",
 				(len) ? "," : "", ctrl->opts->host_traddr);
-<<<<<<< HEAD
-=======
 	if (ctrl->opts->mask & NVMF_OPT_HOST_IFACE)
 		len += scnprintf(buf + len, size - len, "%shost_iface=%s",
 				(len) ? "," : "", ctrl->opts->host_iface);
->>>>>>> 7d2a07b7
 	len += scnprintf(buf + len, size - len, "\n");
 
 	return len;
@@ -157,11 +154,7 @@
 	cmd.prop_get.offset = cpu_to_le32(off);
 
 	ret = __nvme_submit_sync_cmd(ctrl->fabrics_q, &cmd, &res, NULL, 0, 0,
-<<<<<<< HEAD
-			NVME_QID_ANY, 0, 0, false);
-=======
 			NVME_QID_ANY, 0, 0);
->>>>>>> 7d2a07b7
 
 	if (ret >= 0)
 		*val = le64_to_cpu(res.u64);
@@ -207,11 +200,7 @@
 	cmd.prop_get.offset = cpu_to_le32(off);
 
 	ret = __nvme_submit_sync_cmd(ctrl->fabrics_q, &cmd, &res, NULL, 0, 0,
-<<<<<<< HEAD
-			NVME_QID_ANY, 0, 0, false);
-=======
 			NVME_QID_ANY, 0, 0);
->>>>>>> 7d2a07b7
 
 	if (ret >= 0)
 		*val = le64_to_cpu(res.u64);
@@ -256,11 +245,7 @@
 	cmd.prop_set.value = cpu_to_le64(val);
 
 	ret = __nvme_submit_sync_cmd(ctrl->fabrics_q, &cmd, NULL, NULL, 0, 0,
-<<<<<<< HEAD
-			NVME_QID_ANY, 0, 0, false);
-=======
 			NVME_QID_ANY, 0, 0);
->>>>>>> 7d2a07b7
 	if (unlikely(ret))
 		dev_err(ctrl->device,
 			"Property Set error: %d, offset %#x\n",
@@ -343,18 +328,10 @@
 			"Connect incompatible format: %d",
 			cmd->connect.recfmt);
 		break;
-<<<<<<< HEAD
-
-=======
->>>>>>> 7d2a07b7
 	case NVME_SC_HOST_PATH_ERROR:
 		dev_err(ctrl->device,
 			"Connect command failed: host path error\n");
 		break;
-<<<<<<< HEAD
-
-=======
->>>>>>> 7d2a07b7
 	default:
 		dev_err(ctrl->device,
 			"Connect command failed, error wo/DNR bit: %d\n",
@@ -549,70 +526,6 @@
 	return NULL;
 }
 
-<<<<<<< HEAD
-/*
- * For something we're not in a state to send to the device the default action
- * is to busy it and retry it after the controller state is recovered.  However,
- * if the controller is deleting or if anything is marked for failfast or
- * nvme multipath it is immediately failed.
- *
- * Note: commands used to initialize the controller will be marked for failfast.
- * Note: nvme cli/ioctl commands are marked for failfast.
- */
-blk_status_t nvmf_fail_nonready_command(struct nvme_ctrl *ctrl,
-		struct request *rq)
-{
-	if (ctrl->state != NVME_CTRL_DELETING_NOIO &&
-	    ctrl->state != NVME_CTRL_DEAD &&
-	    !test_bit(NVME_CTRL_FAILFAST_EXPIRED, &ctrl->flags) &&
-	    !blk_noretry_request(rq) && !(rq->cmd_flags & REQ_NVME_MPATH))
-		return BLK_STS_RESOURCE;
-
-	nvme_req(rq)->status = NVME_SC_HOST_PATH_ERROR;
-	blk_mq_start_request(rq);
-	nvme_complete_rq(rq);
-	return BLK_STS_OK;
-}
-EXPORT_SYMBOL_GPL(nvmf_fail_nonready_command);
-
-bool __nvmf_check_ready(struct nvme_ctrl *ctrl, struct request *rq,
-		bool queue_live)
-{
-	struct nvme_request *req = nvme_req(rq);
-
-	/*
-	 * currently we have a problem sending passthru commands
-	 * on the admin_q if the controller is not LIVE because we can't
-	 * make sure that they are going out after the admin connect,
-	 * controller enable and/or other commands in the initialization
-	 * sequence. until the controller will be LIVE, fail with
-	 * BLK_STS_RESOURCE so that they will be rescheduled.
-	 */
-	if (rq->q == ctrl->admin_q && (req->flags & NVME_REQ_USERCMD))
-		return false;
-
-	/*
-	 * Only allow commands on a live queue, except for the connect command,
-	 * which is require to set the queue live in the appropinquate states.
-	 */
-	switch (ctrl->state) {
-	case NVME_CTRL_CONNECTING:
-		if (blk_rq_is_passthrough(rq) && nvme_is_fabrics(req->cmd) &&
-		    req->cmd->fabrics.fctype == nvme_fabrics_type_connect)
-			return true;
-		break;
-	default:
-		break;
-	case NVME_CTRL_DEAD:
-		return false;
-	}
-
-	return queue_live;
-}
-EXPORT_SYMBOL_GPL(__nvmf_check_ready);
-
-=======
->>>>>>> 7d2a07b7
 static const match_table_t opt_tokens = {
 	{ NVMF_OPT_TRANSPORT,		"transport=%s"		},
 	{ NVMF_OPT_TRADDR,		"traddr=%s"		},
