--- conflicted
+++ resolved
@@ -296,11 +296,8 @@
 	if (ret)
 		goto irq_exit;
 
-<<<<<<< HEAD
-=======
 	stmfx->irq = client->irq;
 
->>>>>>> 7d2a07b7
 	return 0;
 
 irq_exit:
