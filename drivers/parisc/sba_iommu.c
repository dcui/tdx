/*
**  System Bus Adapter (SBA) I/O MMU manager
**
**	(c) Copyright 2000-2004 Grant Grundler <grundler @ parisc-linux x org>
**	(c) Copyright 2004 Naresh Kumar Inna <knaresh at india x hp x com>
**	(c) Copyright 2000-2004 Hewlett-Packard Company
**
**	Portions (c) 1999 Dave S. Miller (from sparc64 I/O MMU code)
**
**	This program is free software; you can redistribute it and/or modify
**	it under the terms of the GNU General Public License as published by
**      the Free Software Foundation; either version 2 of the License, or
**      (at your option) any later version.
**
**
** This module initializes the IOC (I/O Controller) found on B1000/C3000/
** J5000/J7000/N-class/L-class machines and their successors.
**
** FIXME: add DMA hint support programming in both sba and lba modules.
*/

#include <linux/types.h>
#include <linux/kernel.h>
#include <linux/spinlock.h>
#include <linux/slab.h>
#include <linux/init.h>

#include <linux/mm.h>
#include <linux/string.h>
#include <linux/pci.h>

#include <asm/byteorder.h>
#include <asm/io.h>
#include <asm/dma.h>		/* for DMA_CHUNK_SIZE */

#include <asm/hardware.h>	/* for register_parisc_driver() stuff */

#include <linux/proc_fs.h>
#include <linux/seq_file.h>

#include <asm/runway.h>		/* for proc_runway_root */
#include <asm/pdc.h>		/* for PDC_MODEL_* */
#include <asm/pdcpat.h>		/* for is_pdc_pat() */
#include <asm/parisc-device.h>


/* declared in arch/parisc/kernel/setup.c */
extern struct proc_dir_entry * proc_mckinley_root;

#define MODULE_NAME "SBA"

#ifdef CONFIG_PROC_FS
/* depends on proc fs support. But costs CPU performance */
#undef SBA_COLLECT_STATS
#endif

/*
** The number of debug flags is a clue - this code is fragile.
** Don't even think about messing with it unless you have
** plenty of 710's to sacrifice to the computer gods. :^)
*/
#undef DEBUG_SBA_INIT
#undef DEBUG_SBA_RUN
#undef DEBUG_SBA_RUN_SG
#undef DEBUG_SBA_RESOURCE
#undef ASSERT_PDIR_SANITY
#undef DEBUG_LARGE_SG_ENTRIES
#undef DEBUG_DMB_TRAP

#ifdef DEBUG_SBA_INIT
#define DBG_INIT(x...)	printk(x)
#else
#define DBG_INIT(x...)
#endif

#ifdef DEBUG_SBA_RUN
#define DBG_RUN(x...)	printk(x)
#else
#define DBG_RUN(x...)
#endif

#ifdef DEBUG_SBA_RUN_SG
#define DBG_RUN_SG(x...)	printk(x)
#else
#define DBG_RUN_SG(x...)
#endif


#ifdef DEBUG_SBA_RESOURCE
#define DBG_RES(x...)	printk(x)
#else
#define DBG_RES(x...)
#endif

#if defined(CONFIG_64BIT)
/* "low end" PA8800 machines use ZX1 chipset: PAT PDC and only run 64-bit */
#define ZX1_SUPPORT
#endif

#define SBA_INLINE	__inline__


/*
** The number of pdir entries to "free" before issueing
** a read to PCOM register to flush out PCOM writes.
** Interacts with allocation granularity (ie 4 or 8 entries
** allocated and free'd/purged at a time might make this
** less interesting).
*/
#define DELAYED_RESOURCE_CNT	16

#define DEFAULT_DMA_HINT_REG	0

#define ASTRO_RUNWAY_PORT	0x582
#define IKE_MERCED_PORT		0x803
#define REO_MERCED_PORT		0x804
#define REOG_MERCED_PORT	0x805
#define PLUTO_MCKINLEY_PORT	0x880

#define SBA_FUNC_ID	0x0000	/* function id */
#define SBA_FCLASS	0x0008	/* function class, bist, header, rev... */

#define IS_ASTRO(id)		((id)->hversion == ASTRO_RUNWAY_PORT)
#define IS_IKE(id)		((id)->hversion == IKE_MERCED_PORT)
#define IS_PLUTO(id)		((id)->hversion == PLUTO_MCKINLEY_PORT)

#define SBA_FUNC_SIZE 4096   /* SBA configuration function reg set */

#define ASTRO_IOC_OFFSET	(32 * SBA_FUNC_SIZE)
#define PLUTO_IOC_OFFSET	(1 * SBA_FUNC_SIZE)
/* Ike's IOC's occupy functions 2 and 3 */
#define IKE_IOC_OFFSET(p)	((p+2) * SBA_FUNC_SIZE)

#define IOC_CTRL          0x8	/* IOC_CTRL offset */
#define IOC_CTRL_TC       (1 << 0) /* TOC Enable */
#define IOC_CTRL_CE       (1 << 1) /* Coalesce Enable */
#define IOC_CTRL_DE       (1 << 2) /* Dillon Enable */
#define IOC_CTRL_RM       (1 << 8) /* Real Mode */
#define IOC_CTRL_NC       (1 << 9) /* Non Coherent Mode */
#define IOC_CTRL_D4       (1 << 11) /* Disable 4-byte coalescing */
#define IOC_CTRL_DD       (1 << 13) /* Disable distr. LMMIO range coalescing */

#define MAX_IOC		2	/* per Ike. Pluto/Astro only have 1. */

#define ROPES_PER_IOC	8	/* per Ike half or Pluto/Astro */


/*
** Offsets into MBIB (Function 0 on Ike and hopefully Astro)
** Firmware programs this stuff. Don't touch it.
*/
#define LMMIO_DIRECT0_BASE  0x300
#define LMMIO_DIRECT0_MASK  0x308
#define LMMIO_DIRECT0_ROUTE 0x310

#define LMMIO_DIST_BASE  0x360
#define LMMIO_DIST_MASK  0x368
#define LMMIO_DIST_ROUTE 0x370

#define IOS_DIST_BASE	0x390
#define IOS_DIST_MASK	0x398
#define IOS_DIST_ROUTE	0x3A0

#define IOS_DIRECT_BASE	0x3C0
#define IOS_DIRECT_MASK	0x3C8
#define IOS_DIRECT_ROUTE 0x3D0

/*
** Offsets into I/O TLB (Function 2 and 3 on Ike)
*/
#define ROPE0_CTL	0x200  /* "regbus pci0" */
#define ROPE1_CTL	0x208
#define ROPE2_CTL	0x210
#define ROPE3_CTL	0x218
#define ROPE4_CTL	0x220
#define ROPE5_CTL	0x228
#define ROPE6_CTL	0x230
#define ROPE7_CTL	0x238

#define IOC_ROPE0_CFG	0x500	/* pluto only */
#define   IOC_ROPE_AO	  0x10	/* Allow "Relaxed Ordering" */



#define HF_ENABLE	0x40


#define IOC_IBASE	0x300	/* IO TLB */
#define IOC_IMASK	0x308
#define IOC_PCOM	0x310
#define IOC_TCNFG	0x318
#define IOC_PDIR_BASE	0x320

/* AGP GART driver looks for this */
#define SBA_IOMMU_COOKIE    0x0000badbadc0ffeeUL


/*
** IOC supports 4/8/16/64KB page sizes (see TCNFG register)
** It's safer (avoid memory corruption) to keep DMA page mappings
** equivalently sized to VM PAGE_SIZE.
**
** We really can't avoid generating a new mapping for each
** page since the Virtual Coherence Index has to be generated
** and updated for each page.
**
** PAGE_SIZE could be greater than IOVP_SIZE. But not the inverse.
*/
#define IOVP_SIZE	PAGE_SIZE
#define IOVP_SHIFT	PAGE_SHIFT
#define IOVP_MASK	PAGE_MASK

#define SBA_PERF_CFG	0x708	/* Performance Counter stuff */
#define SBA_PERF_MASK1	0x718
#define SBA_PERF_MASK2	0x730


/*
** Offsets into PCI Performance Counters (functions 12 and 13)
** Controlled by PERF registers in function 2 & 3 respectively.
*/
#define SBA_PERF_CNT1	0x200
#define SBA_PERF_CNT2	0x208
#define SBA_PERF_CNT3	0x210


struct ioc {
	void __iomem	*ioc_hpa;	/* I/O MMU base address */
	char		*res_map;	/* resource map, bit == pdir entry */
	u64		*pdir_base;	/* physical base address */
	unsigned long	ibase;	/* pdir IOV Space base - shared w/lba_pci */
	unsigned long	imask;	/* pdir IOV Space mask - shared w/lba_pci */
#ifdef ZX1_SUPPORT
	unsigned long	iovp_mask;	/* help convert IOVA to IOVP */
#endif
	unsigned long	*res_hint;	/* next avail IOVP - circular search */
	spinlock_t	res_lock;
	unsigned int	res_bitshift;	/* from the LEFT! */
	unsigned int	res_size;	/* size of resource map in bytes */
#ifdef SBA_HINT_SUPPORT
/* FIXME : DMA HINTs not used */
	unsigned long	hint_mask_pdir;	/* bits used for DMA hints */
	unsigned int	hint_shift_pdir;
#endif
#if DELAYED_RESOURCE_CNT > 0
	int saved_cnt;
	struct sba_dma_pair {
		dma_addr_t	iova;
		size_t		size;
	} saved[DELAYED_RESOURCE_CNT];
#endif

#ifdef SBA_COLLECT_STATS
#define SBA_SEARCH_SAMPLE	0x100
	unsigned long avg_search[SBA_SEARCH_SAMPLE];
	unsigned long avg_idx;	/* current index into avg_search */
	unsigned long used_pages;
	unsigned long msingle_calls;
	unsigned long msingle_pages;
	unsigned long msg_calls;
	unsigned long msg_pages;
	unsigned long usingle_calls;
	unsigned long usingle_pages;
	unsigned long usg_calls;
	unsigned long usg_pages;
#endif

	/* STUFF We don't need in performance path */
	unsigned int	pdir_size;	/* in bytes, determined by IOV Space size */
};

struct sba_device {
	struct sba_device	*next;	/* list of SBA's in system */
	struct parisc_device	*dev;	/* dev found in bus walk */
	struct parisc_device_id	*iodc;	/* data about dev from firmware */
	const char 		*name;
	void __iomem		*sba_hpa; /* base address */
	spinlock_t		sba_lock;
	unsigned int		flags;  /* state/functionality enabled */
	unsigned int		hw_rev;  /* HW revision of chip */

	struct resource		chip_resv; /* MMIO reserved for chip */
	struct resource		iommu_resv; /* MMIO reserved for iommu */

	unsigned int		num_ioc;  /* number of on-board IOC's */
	struct ioc		ioc[MAX_IOC];
};


static struct sba_device *sba_list;

static unsigned long ioc_needs_fdc = 0;

/* global count of IOMMUs in the system */
static unsigned int global_ioc_cnt = 0;

/* PA8700 (Piranha 2.2) bug workaround */
static unsigned long piranha_bad_128k = 0;

/* Looks nice and keeps the compiler happy */
#define SBA_DEV(d) ((struct sba_device *) (d))

#ifdef SBA_AGP_SUPPORT
static int reserve_sba_gart = 1;
#endif

#define ROUNDUP(x,y) ((x + ((y)-1)) & ~((y)-1))


/************************************
** SBA register read and write support
**
** BE WARNED: register writes are posted.
**  (ie follow writes which must reach HW with a read)
**
** Superdome (in particular, REO) allows only 64-bit CSR accesses.
*/
#define READ_REG32(addr)	readl(addr)
#define READ_REG64(addr)	readq(addr)
#define WRITE_REG32(val, addr)	writel((val), (addr))
#define WRITE_REG64(val, addr)	writeq((val), (addr))

#ifdef CONFIG_64BIT
#define READ_REG(addr)		READ_REG64(addr)
#define WRITE_REG(value, addr)	WRITE_REG64(value, addr)
#else
#define READ_REG(addr)		READ_REG32(addr)
#define WRITE_REG(value, addr)	WRITE_REG32(value, addr)
#endif

#ifdef DEBUG_SBA_INIT

/* NOTE: When CONFIG_64BIT isn't defined, READ_REG64() is two 32-bit reads */

/**
 * sba_dump_ranges - debugging only - print ranges assigned to this IOA
 * @hpa: base address of the sba
 *
 * Print the MMIO and IO Port address ranges forwarded by an Astro/Ike/RIO
 * IO Adapter (aka Bus Converter).
 */
static void
sba_dump_ranges(void __iomem *hpa)
{
	DBG_INIT("SBA at 0x%p\n", hpa);
	DBG_INIT("IOS_DIST_BASE   : %Lx\n", READ_REG64(hpa+IOS_DIST_BASE));
	DBG_INIT("IOS_DIST_MASK   : %Lx\n", READ_REG64(hpa+IOS_DIST_MASK));
	DBG_INIT("IOS_DIST_ROUTE  : %Lx\n", READ_REG64(hpa+IOS_DIST_ROUTE));
	DBG_INIT("\n");
	DBG_INIT("IOS_DIRECT_BASE : %Lx\n", READ_REG64(hpa+IOS_DIRECT_BASE));
	DBG_INIT("IOS_DIRECT_MASK : %Lx\n", READ_REG64(hpa+IOS_DIRECT_MASK));
	DBG_INIT("IOS_DIRECT_ROUTE: %Lx\n", READ_REG64(hpa+IOS_DIRECT_ROUTE));
}

/**
 * sba_dump_tlb - debugging only - print IOMMU operating parameters
 * @hpa: base address of the IOMMU
 *
 * Print the size/location of the IO MMU PDIR.
 */
static void sba_dump_tlb(void __iomem *hpa)
{
	DBG_INIT("IO TLB at 0x%p\n", hpa);
	DBG_INIT("IOC_IBASE    : 0x%Lx\n", READ_REG64(hpa+IOC_IBASE));
	DBG_INIT("IOC_IMASK    : 0x%Lx\n", READ_REG64(hpa+IOC_IMASK));
	DBG_INIT("IOC_TCNFG    : 0x%Lx\n", READ_REG64(hpa+IOC_TCNFG));
	DBG_INIT("IOC_PDIR_BASE: 0x%Lx\n", READ_REG64(hpa+IOC_PDIR_BASE));
	DBG_INIT("\n");
}
#else
#define sba_dump_ranges(x)
#define sba_dump_tlb(x)
#endif	/* DEBUG_SBA_INIT */


#ifdef ASSERT_PDIR_SANITY

/**
 * sba_dump_pdir_entry - debugging only - print one IOMMU PDIR entry
 * @ioc: IO MMU structure which owns the pdir we are interested in.
 * @msg: text to print ont the output line.
 * @pide: pdir index.
 *
 * Print one entry of the IO MMU PDIR in human readable form.
 */
static void
sba_dump_pdir_entry(struct ioc *ioc, char *msg, uint pide)
{
	/* start printing from lowest pde in rval */
	u64 *ptr = &(ioc->pdir_base[pide & (~0U * BITS_PER_LONG)]);
	unsigned long *rptr = (unsigned long *) &(ioc->res_map[(pide >>3) & ~(sizeof(unsigned long) - 1)]);
	uint rcnt;

	printk(KERN_DEBUG "SBA: %s rp %p bit %d rval 0x%lx\n",
		 msg,
		 rptr, pide & (BITS_PER_LONG - 1), *rptr);

	rcnt = 0;
	while (rcnt < BITS_PER_LONG) {
		printk(KERN_DEBUG "%s %2d %p %016Lx\n",
			(rcnt == (pide & (BITS_PER_LONG - 1)))
				? "    -->" : "       ",
			rcnt, ptr, *ptr );
		rcnt++;
		ptr++;
	}
	printk(KERN_DEBUG "%s", msg);
}


/**
 * sba_check_pdir - debugging only - consistency checker
 * @ioc: IO MMU structure which owns the pdir we are interested in.
 * @msg: text to print ont the output line.
 *
 * Verify the resource map and pdir state is consistent
 */
static int
sba_check_pdir(struct ioc *ioc, char *msg)
{
	u32 *rptr_end = (u32 *) &(ioc->res_map[ioc->res_size]);
	u32 *rptr = (u32 *) ioc->res_map;	/* resource map ptr */
	u64 *pptr = ioc->pdir_base;	/* pdir ptr */
	uint pide = 0;

	while (rptr < rptr_end) {
		u32 rval = *rptr;
		int rcnt = 32;	/* number of bits we might check */

		while (rcnt) {
			/* Get last byte and highest bit from that */
			u32 pde = ((u32) (((char *)pptr)[7])) << 24;
			if ((rval ^ pde) & 0x80000000)
			{
				/*
				** BUMMER!  -- res_map != pdir --
				** Dump rval and matching pdir entries
				*/
				sba_dump_pdir_entry(ioc, msg, pide);
				return(1);
			}
			rcnt--;
			rval <<= 1;	/* try the next bit */
			pptr++;
			pide++;
		}
		rptr++;	/* look at next word of res_map */
	}
	/* It'd be nice if we always got here :^) */
	return 0;
}


/**
 * sba_dump_sg - debugging only - print Scatter-Gather list
 * @ioc: IO MMU structure which owns the pdir we are interested in.
 * @startsg: head of the SG list
 * @nents: number of entries in SG list
 *
 * print the SG list so we can verify it's correct by hand.
 */
static void
sba_dump_sg( struct ioc *ioc, struct scatterlist *startsg, int nents)
{
	while (nents-- > 0) {
		printk(KERN_DEBUG " %d : %08lx/%05x %p/%05x\n",
				nents,
				(unsigned long) sg_dma_address(startsg),
				sg_dma_len(startsg),
				sg_virt_addr(startsg), startsg->length);
		startsg++;
	}
}

#endif /* ASSERT_PDIR_SANITY */




/**************************************************************
*
*   I/O Pdir Resource Management
*
*   Bits set in the resource map are in use.
*   Each bit can represent a number of pages.
*   LSbs represent lower addresses (IOVA's).
*
***************************************************************/
#define PAGES_PER_RANGE 1	/* could increase this to 4 or 8 if needed */

/* Convert from IOVP to IOVA and vice versa. */

#ifdef ZX1_SUPPORT
/* Pluto (aka ZX1) boxes need to set or clear the ibase bits appropriately */
#define SBA_IOVA(ioc,iovp,offset,hint_reg) ((ioc->ibase) | (iovp) | (offset))
#define SBA_IOVP(ioc,iova) ((iova) & (ioc)->iovp_mask)
#else
/* only support Astro and ancestors. Saves a few cycles in key places */
#define SBA_IOVA(ioc,iovp,offset,hint_reg) ((iovp) | (offset))
#define SBA_IOVP(ioc,iova) (iova)
#endif

#define PDIR_INDEX(iovp)   ((iovp)>>IOVP_SHIFT)

#define RESMAP_MASK(n)    (~0UL << (BITS_PER_LONG - (n)))
#define RESMAP_IDX_MASK   (sizeof(unsigned long) - 1)


/**
 * sba_search_bitmap - find free space in IO PDIR resource bitmap
 * @ioc: IO MMU structure which owns the pdir we are interested in.
 * @bits_wanted: number of entries we need.
 *
 * Find consecutive free bits in resource bitmap.
 * Each bit represents one entry in the IO Pdir.
 * Cool perf optimization: search for log2(size) bits at a time.
 */
static SBA_INLINE unsigned long
sba_search_bitmap(struct ioc *ioc, unsigned long bits_wanted)
{
	unsigned long *res_ptr = ioc->res_hint;
	unsigned long *res_end = (unsigned long *) &(ioc->res_map[ioc->res_size]);
	unsigned long pide = ~0UL;

	if (bits_wanted > (BITS_PER_LONG/2)) {
		/* Search word at a time - no mask needed */
		for(; res_ptr < res_end; ++res_ptr) {
			if (*res_ptr == 0) {
				*res_ptr = RESMAP_MASK(bits_wanted);
				pide = ((unsigned long)res_ptr - (unsigned long)ioc->res_map);
				pide <<= 3;	/* convert to bit address */
				break;
			}
		}
		/* point to the next word on next pass */
		res_ptr++;
		ioc->res_bitshift = 0;
	} else {
		/*
		** Search the resource bit map on well-aligned values.
		** "o" is the alignment.
		** We need the alignment to invalidate I/O TLB using
		** SBA HW features in the unmap path.
		*/
		unsigned long o = 1 << get_order(bits_wanted << PAGE_SHIFT);
		uint bitshiftcnt = ROUNDUP(ioc->res_bitshift, o);
		unsigned long mask;

		if (bitshiftcnt >= BITS_PER_LONG) {
			bitshiftcnt = 0;
			res_ptr++;
		}
		mask = RESMAP_MASK(bits_wanted) >> bitshiftcnt;

		DBG_RES("%s() o %ld %p", __FUNCTION__, o, res_ptr);
		while(res_ptr < res_end)
		{ 
			DBG_RES("    %p %lx %lx\n", res_ptr, mask, *res_ptr);
			WARN_ON(mask == 0);
			if(((*res_ptr) & mask) == 0) {
				*res_ptr |= mask;     /* mark resources busy! */
				pide = ((unsigned long)res_ptr - (unsigned long)ioc->res_map);
				pide <<= 3;	/* convert to bit address */
				pide += bitshiftcnt;
				break;
			}
			mask >>= o;
			bitshiftcnt += o;
			if (mask == 0) {
				mask = RESMAP_MASK(bits_wanted);
				bitshiftcnt=0;
				res_ptr++;
			}
		}
		/* look in the same word on the next pass */
		ioc->res_bitshift = bitshiftcnt + bits_wanted;
	}

	/* wrapped ? */
	if (res_end <= res_ptr) {
		ioc->res_hint = (unsigned long *) ioc->res_map;
		ioc->res_bitshift = 0;
	} else {
		ioc->res_hint = res_ptr;
	}
	return (pide);
}


/**
 * sba_alloc_range - find free bits and mark them in IO PDIR resource bitmap
 * @ioc: IO MMU structure which owns the pdir we are interested in.
 * @size: number of bytes to create a mapping for
 *
 * Given a size, find consecutive unmarked and then mark those bits in the
 * resource bit map.
 */
static int
sba_alloc_range(struct ioc *ioc, size_t size)
{
	unsigned int pages_needed = size >> IOVP_SHIFT;
#ifdef SBA_COLLECT_STATS
	unsigned long cr_start = mfctl(16);
#endif
	unsigned long pide;

	pide = sba_search_bitmap(ioc, pages_needed);
	if (pide >= (ioc->res_size << 3)) {
		pide = sba_search_bitmap(ioc, pages_needed);
		if (pide >= (ioc->res_size << 3))
			panic("%s: I/O MMU @ %p is out of mapping resources\n",
			      __FILE__, ioc->ioc_hpa);
	}

#ifdef ASSERT_PDIR_SANITY
	/* verify the first enable bit is clear */
	if(0x00 != ((u8 *) ioc->pdir_base)[pide*sizeof(u64) + 7]) {
		sba_dump_pdir_entry(ioc, "sba_search_bitmap() botched it?", pide);
	}
#endif

	DBG_RES("%s(%x) %d -> %lx hint %x/%x\n",
		__FUNCTION__, size, pages_needed, pide,
		(uint) ((unsigned long) ioc->res_hint - (unsigned long) ioc->res_map),
		ioc->res_bitshift );

#ifdef SBA_COLLECT_STATS
	{
		unsigned long cr_end = mfctl(16);
		unsigned long tmp = cr_end - cr_start;
		/* check for roll over */
		cr_start = (cr_end < cr_start) ?  -(tmp) : (tmp);
	}
	ioc->avg_search[ioc->avg_idx++] = cr_start;
	ioc->avg_idx &= SBA_SEARCH_SAMPLE - 1;

	ioc->used_pages += pages_needed;
#endif

	return (pide);
}


/**
 * sba_free_range - unmark bits in IO PDIR resource bitmap
 * @ioc: IO MMU structure which owns the pdir we are interested in.
 * @iova: IO virtual address which was previously allocated.
 * @size: number of bytes to create a mapping for
 *
 * clear bits in the ioc's resource map
 */
static SBA_INLINE void
sba_free_range(struct ioc *ioc, dma_addr_t iova, size_t size)
{
	unsigned long iovp = SBA_IOVP(ioc, iova);
	unsigned int pide = PDIR_INDEX(iovp);
	unsigned int ridx = pide >> 3;	/* convert bit to byte address */
	unsigned long *res_ptr = (unsigned long *) &((ioc)->res_map[ridx & ~RESMAP_IDX_MASK]);

	int bits_not_wanted = size >> IOVP_SHIFT;

	/* 3-bits "bit" address plus 2 (or 3) bits for "byte" == bit in word */
	unsigned long m = RESMAP_MASK(bits_not_wanted) >> (pide & (BITS_PER_LONG - 1));

	DBG_RES("%s( ,%x,%x) %x/%lx %x %p %lx\n",
		__FUNCTION__, (uint) iova, size,
		bits_not_wanted, m, pide, res_ptr, *res_ptr);

#ifdef SBA_COLLECT_STATS
	ioc->used_pages -= bits_not_wanted;
#endif

	*res_ptr &= ~m;
}


/**************************************************************
*
*   "Dynamic DMA Mapping" support (aka "Coherent I/O")
*
***************************************************************/

#ifdef SBA_HINT_SUPPORT
#define SBA_DMA_HINT(ioc, val) ((val) << (ioc)->hint_shift_pdir)
#endif

typedef unsigned long space_t;
#define KERNEL_SPACE 0

/**
 * sba_io_pdir_entry - fill in one IO PDIR entry
 * @pdir_ptr:  pointer to IO PDIR entry
 * @sid: process Space ID - currently only support KERNEL_SPACE
 * @vba: Virtual CPU address of buffer to map
 * @hint: DMA hint set to use for this mapping
 *
 * SBA Mapping Routine
 *
 * Given a virtual address (vba, arg2) and space id, (sid, arg1)
 * sba_io_pdir_entry() loads the I/O PDIR entry pointed to by
 * pdir_ptr (arg0). 
 * Using the bass-ackwards HP bit numbering, Each IO Pdir entry
 * for Astro/Ike looks like:
 *
 *
 *  0                    19                                 51   55       63
 * +-+---------------------+----------------------------------+----+--------+
 * |V|        U            |            PPN[43:12]            | U  |   VI   |
 * +-+---------------------+----------------------------------+----+--------+
 *
 * Pluto is basically identical, supports fewer physical address bits:
 *
 *  0                       23                              51   55       63
 * +-+------------------------+-------------------------------+----+--------+
 * |V|        U               |         PPN[39:12]            | U  |   VI   |
 * +-+------------------------+-------------------------------+----+--------+
 *
 *  V  == Valid Bit  (Most Significant Bit is bit 0)
 *  U  == Unused
 * PPN == Physical Page Number
 * VI  == Virtual Index (aka Coherent Index)
 *
 * LPA instruction output is put into PPN field.
 * LCI (Load Coherence Index) instruction provides the "VI" bits.
 *
 * We pre-swap the bytes since PCX-W is Big Endian and the
 * IOMMU uses little endian for the pdir.
 */

void SBA_INLINE
sba_io_pdir_entry(u64 *pdir_ptr, space_t sid, unsigned long vba,
		  unsigned long hint)
{
	u64 pa; /* physical address */
	register unsigned ci; /* coherent index */

	pa = virt_to_phys(vba);
	pa &= IOVP_MASK;

	mtsp(sid,1);
	asm("lci 0(%%sr1, %1), %0" : "=r" (ci) : "r" (vba));
	pa |= (ci >> 12) & 0xff;  /* move CI (8 bits) into lowest byte */

	pa |= 0x8000000000000000ULL;	/* set "valid" bit */
	*pdir_ptr = cpu_to_le64(pa);	/* swap and store into I/O Pdir */

	/*
	 * If the PDC_MODEL capabilities has Non-coherent IO-PDIR bit set
	 * (bit #61, big endian), we have to flush and sync every time
	 * IO-PDIR is changed in Ike/Astro.
	 */
	if (ioc_needs_fdc)
		asm volatile("fdc %%r0(%0)" : : "r" (pdir_ptr));
}


/**
 * sba_mark_invalid - invalidate one or more IO PDIR entries
 * @ioc: IO MMU structure which owns the pdir we are interested in.
 * @iova:  IO Virtual Address mapped earlier
 * @byte_cnt:  number of bytes this mapping covers.
 *
 * Marking the IO PDIR entry(ies) as Invalid and invalidate
 * corresponding IO TLB entry. The Ike PCOM (Purge Command Register)
 * is to purge stale entries in the IO TLB when unmapping entries.
 *
 * The PCOM register supports purging of multiple pages, with a minium
 * of 1 page and a maximum of 2GB. Hardware requires the address be
 * aligned to the size of the range being purged. The size of the range
 * must be a power of 2. The "Cool perf optimization" in the
 * allocation routine helps keep that true.
 */
static SBA_INLINE void
sba_mark_invalid(struct ioc *ioc, dma_addr_t iova, size_t byte_cnt)
{
	u32 iovp = (u32) SBA_IOVP(ioc,iova);
	u64 *pdir_ptr = &ioc->pdir_base[PDIR_INDEX(iovp)];

#ifdef ASSERT_PDIR_SANITY
	/* Assert first pdir entry is set.
	**
	** Even though this is a big-endian machine, the entries
	** in the iopdir are little endian. That's why we look at
	** the byte at +7 instead of at +0.
	*/
	if (0x80 != (((u8 *) pdir_ptr)[7])) {
		sba_dump_pdir_entry(ioc,"sba_mark_invalid()", PDIR_INDEX(iovp));
	}
#endif

	if (byte_cnt > IOVP_SIZE)
	{
#if 0
		unsigned long entries_per_cacheline = ioc_needs_fdc ?
				L1_CACHE_ALIGN(((unsigned long) pdir_ptr))
					- (unsigned long) pdir_ptr;
				: 262144;
#endif

		/* set "size" field for PCOM */
		iovp |= get_order(byte_cnt) + PAGE_SHIFT;

		do {
			/* clear I/O Pdir entry "valid" bit first */
			((u8 *) pdir_ptr)[7] = 0;
			if (ioc_needs_fdc) {
				asm volatile("fdc %%r0(%0)" : : "r" (pdir_ptr));
#if 0
				entries_per_cacheline = L1_CACHE_SHIFT - 3;
#endif
			}
			pdir_ptr++;
			byte_cnt -= IOVP_SIZE;
		} while (byte_cnt > IOVP_SIZE);
	} else
		iovp |= IOVP_SHIFT;     /* set "size" field for PCOM */

	/*
	** clear I/O PDIR entry "valid" bit.
	** We have to R/M/W the cacheline regardless how much of the
	** pdir entry that we clobber.
	** The rest of the entry would be useful for debugging if we
	** could dump core on HPMC.
	*/
	((u8 *) pdir_ptr)[7] = 0;
	if (ioc_needs_fdc)
		asm volatile("fdc %%r0(%0)" : : "r" (pdir_ptr));

	WRITE_REG( SBA_IOVA(ioc, iovp, 0, 0), ioc->ioc_hpa+IOC_PCOM);
}

/**
 * sba_dma_supported - PCI driver can query DMA support
 * @dev: instance of PCI owned by the driver that's asking
 * @mask:  number of address bits this PCI device can handle
 *
 * See Documentation/DMA-mapping.txt
 */
static int sba_dma_supported( struct device *dev, u64 mask)
{
	struct ioc *ioc;

	if (dev == NULL) {
		printk(KERN_ERR MODULE_NAME ": EISA/ISA/et al not supported\n");
		BUG();
		return(0);
	}

	/* Documentation/DMA-mapping.txt tells drivers to try 64-bit first,
	 * then fall back to 32-bit if that fails.
	 * We are just "encouraging" 32-bit DMA masks here since we can
	 * never allow IOMMU bypass unless we add special support for ZX1.
	 */
	if (mask > ~0U)
		return 0;

	ioc = GET_IOC(dev);

	/*
	 * check if mask is >= than the current max IO Virt Address
	 * The max IO Virt address will *always* < 30 bits.
	 */
	return((int)(mask >= (ioc->ibase - 1 +
			(ioc->pdir_size / sizeof(u64) * IOVP_SIZE) )));
}


/**
 * sba_map_single - map one buffer and return IOVA for DMA
 * @dev: instance of PCI owned by the driver that's asking.
 * @addr:  driver buffer to map.
 * @size:  number of bytes to map in driver buffer.
 * @direction:  R/W or both.
 *
 * See Documentation/DMA-mapping.txt
 */
static dma_addr_t
sba_map_single(struct device *dev, void *addr, size_t size,
	       enum dma_data_direction direction)
{
	struct ioc *ioc;
	unsigned long flags; 
	dma_addr_t iovp;
	dma_addr_t offset;
	u64 *pdir_start;
	int pide;

	ioc = GET_IOC(dev);

	/* save offset bits */
	offset = ((dma_addr_t) (long) addr) & ~IOVP_MASK;

	/* round up to nearest IOVP_SIZE */
	size = (size + offset + ~IOVP_MASK) & IOVP_MASK;

	spin_lock_irqsave(&ioc->res_lock, flags);
#ifdef ASSERT_PDIR_SANITY
	sba_check_pdir(ioc,"Check before sba_map_single()");
#endif

#ifdef SBA_COLLECT_STATS
	ioc->msingle_calls++;
	ioc->msingle_pages += size >> IOVP_SHIFT;
#endif
	pide = sba_alloc_range(ioc, size);
	iovp = (dma_addr_t) pide << IOVP_SHIFT;

	DBG_RUN("%s() 0x%p -> 0x%lx\n",
		__FUNCTION__, addr, (long) iovp | offset);

	pdir_start = &(ioc->pdir_base[pide]);

	while (size > 0) {
		sba_io_pdir_entry(pdir_start, KERNEL_SPACE, (unsigned long) addr, 0);

		DBG_RUN("	pdir 0x%p %02x%02x%02x%02x%02x%02x%02x%02x\n",
			pdir_start,
			(u8) (((u8 *) pdir_start)[7]),
			(u8) (((u8 *) pdir_start)[6]),
			(u8) (((u8 *) pdir_start)[5]),
			(u8) (((u8 *) pdir_start)[4]),
			(u8) (((u8 *) pdir_start)[3]),
			(u8) (((u8 *) pdir_start)[2]),
			(u8) (((u8 *) pdir_start)[1]),
			(u8) (((u8 *) pdir_start)[0])
			);

		addr += IOVP_SIZE;
		size -= IOVP_SIZE;
		pdir_start++;
	}

	/* force FDC ops in io_pdir_entry() to be visible to IOMMU */
	if (ioc_needs_fdc)
		asm volatile("sync" : : );

#ifdef ASSERT_PDIR_SANITY
	sba_check_pdir(ioc,"Check after sba_map_single()");
#endif
	spin_unlock_irqrestore(&ioc->res_lock, flags);

	/* form complete address */
	return SBA_IOVA(ioc, iovp, offset, DEFAULT_DMA_HINT_REG);
}


/**
 * sba_unmap_single - unmap one IOVA and free resources
 * @dev: instance of PCI owned by the driver that's asking.
 * @iova:  IOVA of driver buffer previously mapped.
 * @size:  number of bytes mapped in driver buffer.
 * @direction:  R/W or both.
 *
 * See Documentation/DMA-mapping.txt
 */
static void
sba_unmap_single(struct device *dev, dma_addr_t iova, size_t size,
		 enum dma_data_direction direction)
{
	struct ioc *ioc;
#if DELAYED_RESOURCE_CNT > 0
	struct sba_dma_pair *d;
#endif
	unsigned long flags; 
	dma_addr_t offset;

	DBG_RUN("%s() iovp 0x%lx/%x\n", __FUNCTION__, (long) iova, size);

	ioc = GET_IOC(dev);
	offset = iova & ~IOVP_MASK;
	iova ^= offset;        /* clear offset bits */
	size += offset;
	size = ROUNDUP(size, IOVP_SIZE);

	spin_lock_irqsave(&ioc->res_lock, flags);

#ifdef SBA_COLLECT_STATS
	ioc->usingle_calls++;
	ioc->usingle_pages += size >> IOVP_SHIFT;
#endif

	sba_mark_invalid(ioc, iova, size);

#if DELAYED_RESOURCE_CNT > 0
	/* Delaying when we re-use a IO Pdir entry reduces the number
	 * of MMIO reads needed to flush writes to the PCOM register.
	 */
	d = &(ioc->saved[ioc->saved_cnt]);
	d->iova = iova;
	d->size = size;
	if (++(ioc->saved_cnt) >= DELAYED_RESOURCE_CNT) {
		int cnt = ioc->saved_cnt;
		while (cnt--) {
			sba_free_range(ioc, d->iova, d->size);
			d--;
		}
		ioc->saved_cnt = 0;

		READ_REG(ioc->ioc_hpa+IOC_PCOM);	/* flush purges */
	}
#else /* DELAYED_RESOURCE_CNT == 0 */
	sba_free_range(ioc, iova, size);

	/* If fdc's were issued, force fdc's to be visible now */
	if (ioc_needs_fdc)
		asm volatile("sync" : : );

	READ_REG(ioc->ioc_hpa+IOC_PCOM);	/* flush purges */
#endif /* DELAYED_RESOURCE_CNT == 0 */

	spin_unlock_irqrestore(&ioc->res_lock, flags);

	/* XXX REVISIT for 2.5 Linux - need syncdma for zero-copy support.
	** For Astro based systems this isn't a big deal WRT performance.
	** As long as 2.4 kernels copyin/copyout data from/to userspace,
	** we don't need the syncdma. The issue here is I/O MMU cachelines
	** are *not* coherent in all cases.  May be hwrev dependent.
	** Need to investigate more.
	asm volatile("syncdma");	
	*/
}


/**
 * sba_alloc_consistent - allocate/map shared mem for DMA
 * @hwdev: instance of PCI owned by the driver that's asking.
 * @size:  number of bytes mapped in driver buffer.
 * @dma_handle:  IOVA of new buffer.
 *
 * See Documentation/DMA-mapping.txt
 */
static void *sba_alloc_consistent(struct device *hwdev, size_t size,
					dma_addr_t *dma_handle, gfp_t gfp)
{
	void *ret;

	if (!hwdev) {
		/* only support PCI */
		*dma_handle = 0;
		return 0;
	}

        ret = (void *) __get_free_pages(gfp, get_order(size));

	if (ret) {
		memset(ret, 0, size);
		*dma_handle = sba_map_single(hwdev, ret, size, 0);
	}

	return ret;
}


/**
 * sba_free_consistent - free/unmap shared mem for DMA
 * @hwdev: instance of PCI owned by the driver that's asking.
 * @size:  number of bytes mapped in driver buffer.
 * @vaddr:  virtual address IOVA of "consistent" buffer.
 * @dma_handler:  IO virtual address of "consistent" buffer.
 *
 * See Documentation/DMA-mapping.txt
 */
static void
sba_free_consistent(struct device *hwdev, size_t size, void *vaddr,
		    dma_addr_t dma_handle)
{
	sba_unmap_single(hwdev, dma_handle, size, 0);
	free_pages((unsigned long) vaddr, get_order(size));
}


/*
** Since 0 is a valid pdir_base index value, can't use that
** to determine if a value is valid or not. Use a flag to indicate
** the SG list entry contains a valid pdir index.
*/
#define PIDE_FLAG 0x80000000UL

#ifdef SBA_COLLECT_STATS
#define IOMMU_MAP_STATS
#endif
#include "iommu-helpers.h"

#ifdef DEBUG_LARGE_SG_ENTRIES
int dump_run_sg = 0;
#endif


/**
 * sba_map_sg - map Scatter/Gather list
 * @dev: instance of PCI owned by the driver that's asking.
 * @sglist:  array of buffer/length pairs
 * @nents:  number of entries in list
 * @direction:  R/W or both.
 *
 * See Documentation/DMA-mapping.txt
 */
static int
sba_map_sg(struct device *dev, struct scatterlist *sglist, int nents,
	   enum dma_data_direction direction)
{
	struct ioc *ioc;
	int coalesced, filled = 0;
	unsigned long flags;

	DBG_RUN_SG("%s() START %d entries\n", __FUNCTION__, nents);

	ioc = GET_IOC(dev);

	/* Fast path single entry scatterlists. */
	if (nents == 1) {
		sg_dma_address(sglist) = sba_map_single(dev,
						(void *)sg_virt_addr(sglist),
						sglist->length, direction);
		sg_dma_len(sglist)     = sglist->length;
		return 1;
	}

	spin_lock_irqsave(&ioc->res_lock, flags);

#ifdef ASSERT_PDIR_SANITY
	if (sba_check_pdir(ioc,"Check before sba_map_sg()"))
	{
		sba_dump_sg(ioc, sglist, nents);
		panic("Check before sba_map_sg()");
	}
#endif

#ifdef SBA_COLLECT_STATS
	ioc->msg_calls++;
#endif

	/*
	** First coalesce the chunks and allocate I/O pdir space
	**
	** If this is one DMA stream, we can properly map using the
	** correct virtual address associated with each DMA page.
	** w/o this association, we wouldn't have coherent DMA!
	** Access to the virtual address is what forces a two pass algorithm.
	*/
	coalesced = iommu_coalesce_chunks(ioc, sglist, nents, sba_alloc_range);

	/*
	** Program the I/O Pdir
	**
	** map the virtual addresses to the I/O Pdir
	** o dma_address will contain the pdir index
	** o dma_len will contain the number of bytes to map 
	** o address contains the virtual address.
	*/
	filled = iommu_fill_pdir(ioc, sglist, nents, 0, sba_io_pdir_entry);

	/* force FDC ops in io_pdir_entry() to be visible to IOMMU */
	if (ioc_needs_fdc)
		asm volatile("sync" : : );

#ifdef ASSERT_PDIR_SANITY
	if (sba_check_pdir(ioc,"Check after sba_map_sg()"))
	{
		sba_dump_sg(ioc, sglist, nents);
		panic("Check after sba_map_sg()\n");
	}
#endif

	spin_unlock_irqrestore(&ioc->res_lock, flags);

	DBG_RUN_SG("%s() DONE %d mappings\n", __FUNCTION__, filled);

	return filled;
}


/**
 * sba_unmap_sg - unmap Scatter/Gather list
 * @dev: instance of PCI owned by the driver that's asking.
 * @sglist:  array of buffer/length pairs
 * @nents:  number of entries in list
 * @direction:  R/W or both.
 *
 * See Documentation/DMA-mapping.txt
 */
static void 
sba_unmap_sg(struct device *dev, struct scatterlist *sglist, int nents,
	     enum dma_data_direction direction)
{
	struct ioc *ioc;
#ifdef ASSERT_PDIR_SANITY
	unsigned long flags;
#endif

	DBG_RUN_SG("%s() START %d entries,  %p,%x\n",
		__FUNCTION__, nents, sg_virt_addr(sglist), sglist->length);

	ioc = GET_IOC(dev);

#ifdef SBA_COLLECT_STATS
	ioc->usg_calls++;
#endif

#ifdef ASSERT_PDIR_SANITY
	spin_lock_irqsave(&ioc->res_lock, flags);
	sba_check_pdir(ioc,"Check before sba_unmap_sg()");
	spin_unlock_irqrestore(&ioc->res_lock, flags);
#endif

	while (sg_dma_len(sglist) && nents--) {

		sba_unmap_single(dev, sg_dma_address(sglist), sg_dma_len(sglist), direction);
#ifdef SBA_COLLECT_STATS
		ioc->usg_pages += ((sg_dma_address(sglist) & ~IOVP_MASK) + sg_dma_len(sglist) + IOVP_SIZE - 1) >> PAGE_SHIFT;
		ioc->usingle_calls--;	/* kluge since call is unmap_sg() */
#endif
		++sglist;
	}

	DBG_RUN_SG("%s() DONE (nents %d)\n", __FUNCTION__,  nents);

#ifdef ASSERT_PDIR_SANITY
	spin_lock_irqsave(&ioc->res_lock, flags);
	sba_check_pdir(ioc,"Check after sba_unmap_sg()");
	spin_unlock_irqrestore(&ioc->res_lock, flags);
#endif

}

static struct hppa_dma_ops sba_ops = {
	.dma_supported =	sba_dma_supported,
	.alloc_consistent =	sba_alloc_consistent,
	.alloc_noncoherent =	sba_alloc_consistent,
	.free_consistent =	sba_free_consistent,
	.map_single =		sba_map_single,
	.unmap_single =		sba_unmap_single,
	.map_sg =		sba_map_sg,
	.unmap_sg =		sba_unmap_sg,
	.dma_sync_single_for_cpu =	NULL,
	.dma_sync_single_for_device =	NULL,
	.dma_sync_sg_for_cpu =		NULL,
	.dma_sync_sg_for_device =	NULL,
};


/**************************************************************************
**
**   SBA PAT PDC support
**
**   o call pdc_pat_cell_module()
**   o store ranges in PCI "resource" structures
**
**************************************************************************/

static void
sba_get_pat_resources(struct sba_device *sba_dev)
{
#if 0
/*
** TODO/REVISIT/FIXME: support for directed ranges requires calls to
**      PAT PDC to program the SBA/LBA directed range registers...this
**      burden may fall on the LBA code since it directly supports the
**      PCI subsystem. It's not clear yet. - ggg
*/
PAT_MOD(mod)->mod_info.mod_pages   = PAT_GET_MOD_PAGES(temp);
	FIXME : ???
PAT_MOD(mod)->mod_info.dvi         = PAT_GET_DVI(temp);
	Tells where the dvi bits are located in the address.
PAT_MOD(mod)->mod_info.ioc         = PAT_GET_IOC(temp);
	FIXME : ???
#endif
}


/**************************************************************
*
*   Initialization and claim
*
***************************************************************/
#define PIRANHA_ADDR_MASK	0x00160000UL /* bit 17,18,20 */
#define PIRANHA_ADDR_VAL	0x00060000UL /* bit 17,18 on */
static void *
sba_alloc_pdir(unsigned int pdir_size)
{
        unsigned long pdir_base;
	unsigned long pdir_order = get_order(pdir_size);

	pdir_base = __get_free_pages(GFP_KERNEL, pdir_order);
	if (NULL == (void *) pdir_base)	{
		panic("%s() could not allocate I/O Page Table\n",
			__FUNCTION__);
	}

	/* If this is not PA8700 (PCX-W2)
	**	OR newer than ver 2.2
	**	OR in a system that doesn't need VINDEX bits from SBA,
	**
	** then we aren't exposed to the HW bug.
	*/
	if ( ((boot_cpu_data.pdc.cpuid >> 5) & 0x7f) != 0x13
			|| (boot_cpu_data.pdc.versions > 0x202)
			|| (boot_cpu_data.pdc.capabilities & 0x08L) )
		return (void *) pdir_base;

	/*
	 * PA8700 (PCX-W2, aka piranha) silent data corruption fix
	 *
	 * An interaction between PA8700 CPU (Ver 2.2 or older) and
	 * Ike/Astro can cause silent data corruption. This is only
	 * a problem if the I/O PDIR is located in memory such that
	 * (little-endian)  bits 17 and 18 are on and bit 20 is off.
	 *
	 * Since the max IO Pdir size is 2MB, by cleverly allocating the
	 * right physical address, we can either avoid (IOPDIR <= 1MB)
	 * or minimize (2MB IO Pdir) the problem if we restrict the
	 * IO Pdir to a maximum size of 2MB-128K (1902K).
	 *
	 * Because we always allocate 2^N sized IO pdirs, either of the
	 * "bad" regions will be the last 128K if at all. That's easy
	 * to test for.
	 * 
	 */
	if (pdir_order <= (19-12)) {
		if (((virt_to_phys(pdir_base)+pdir_size-1) & PIRANHA_ADDR_MASK) == PIRANHA_ADDR_VAL) {
			/* allocate a new one on 512k alignment */
			unsigned long new_pdir = __get_free_pages(GFP_KERNEL, (19-12));
			/* release original */
			free_pages(pdir_base, pdir_order);

			pdir_base = new_pdir;

			/* release excess */
			while (pdir_order < (19-12)) {
				new_pdir += pdir_size;
				free_pages(new_pdir, pdir_order);
				pdir_order +=1;
				pdir_size <<=1;
			}
		}
	} else {
		/*
		** 1MB or 2MB Pdir
		** Needs to be aligned on an "odd" 1MB boundary.
		*/
		unsigned long new_pdir = __get_free_pages(GFP_KERNEL, pdir_order+1); /* 2 or 4MB */

		/* release original */
		free_pages( pdir_base, pdir_order);

		/* release first 1MB */
		free_pages(new_pdir, 20-12);

		pdir_base = new_pdir + 1024*1024;

		if (pdir_order > (20-12)) {
			/*
			** 2MB Pdir.
			**
			** Flag tells init_bitmap() to mark bad 128k as used
			** and to reduce the size by 128k.
			*/
			piranha_bad_128k = 1;

			new_pdir += 3*1024*1024;
			/* release last 1MB */
			free_pages(new_pdir, 20-12);

			/* release unusable 128KB */
			free_pages(new_pdir - 128*1024 , 17-12);

			pdir_size -= 128*1024;
		}
	}

	memset((void *) pdir_base, 0, pdir_size);
	return (void *) pdir_base;
}

static struct device *next_device(struct klist_iter *i)
{
        struct klist_node * n = klist_next(i);
        return n ? container_of(n, struct device, knode_parent) : NULL;
}

/* setup Mercury or Elroy IBASE/IMASK registers. */
static void 
setup_ibase_imask(struct parisc_device *sba, struct ioc *ioc, int ioc_num)
{
	/* lba_set_iregs() is in drivers/parisc/lba_pci.c */
        extern void lba_set_iregs(struct parisc_device *, u32, u32);
	struct device *dev;
	struct klist_iter i;

	klist_iter_init(&sba->dev.klist_children, &i);
	while ((dev = next_device(&i))) {
		struct parisc_device *lba = to_parisc_device(dev);
		int rope_num = (lba->hpa.start >> 13) & 0xf;
		if (rope_num >> 3 == ioc_num)
			lba_set_iregs(lba, ioc->ibase, ioc->imask);
	}
	klist_iter_exit(&i);
}

static void
sba_ioc_init_pluto(struct parisc_device *sba, struct ioc *ioc, int ioc_num)
{
	u32 iova_space_mask;
	u32 iova_space_size;
	int iov_order, tcnfg;
#ifdef SBA_AGP_SUPPORT
	int agp_found = 0;
#endif
	/*
	** Firmware programs the base and size of a "safe IOVA space"
	** (one that doesn't overlap memory or LMMIO space) in the
	** IBASE and IMASK registers.
	*/
	ioc->ibase = READ_REG(ioc->ioc_hpa + IOC_IBASE);
	iova_space_size = ~(READ_REG(ioc->ioc_hpa + IOC_IMASK) & 0xFFFFFFFFUL) + 1;

	if ((ioc->ibase < 0xfed00000UL) && ((ioc->ibase + iova_space_size) > 0xfee00000UL)) {
		printk("WARNING: IOV space overlaps local config and interrupt message, truncating\n");
		iova_space_size /= 2;
	}

	/*
	** iov_order is always based on a 1GB IOVA space since we want to
	** turn on the other half for AGP GART.
	*/
	iov_order = get_order(iova_space_size >> (IOVP_SHIFT - PAGE_SHIFT));
	ioc->pdir_size = (iova_space_size / IOVP_SIZE) * sizeof(u64);

	DBG_INIT("%s() hpa 0x%p IOV %dMB (%d bits)\n",
		__FUNCTION__, ioc->ioc_hpa, iova_space_size >> 20,
		iov_order + PAGE_SHIFT);

	ioc->pdir_base = (void *) __get_free_pages(GFP_KERNEL,
						   get_order(ioc->pdir_size));
	if (!ioc->pdir_base)
		panic("Couldn't allocate I/O Page Table\n");

	memset(ioc->pdir_base, 0, ioc->pdir_size);

	DBG_INIT("%s() pdir %p size %x\n",
			__FUNCTION__, ioc->pdir_base, ioc->pdir_size);

#ifdef SBA_HINT_SUPPORT
	ioc->hint_shift_pdir = iov_order + PAGE_SHIFT;
	ioc->hint_mask_pdir = ~(0x3 << (iov_order + PAGE_SHIFT));

	DBG_INIT("	hint_shift_pdir %x hint_mask_pdir %lx\n",
		ioc->hint_shift_pdir, ioc->hint_mask_pdir);
#endif

	WARN_ON((((unsigned long) ioc->pdir_base) & PAGE_MASK) != (unsigned long) ioc->pdir_base);
	WRITE_REG(virt_to_phys(ioc->pdir_base), ioc->ioc_hpa + IOC_PDIR_BASE);

	/* build IMASK for IOC and Elroy */
	iova_space_mask =  0xffffffff;
	iova_space_mask <<= (iov_order + PAGE_SHIFT);
	ioc->imask = iova_space_mask;
#ifdef ZX1_SUPPORT
	ioc->iovp_mask = ~(iova_space_mask + PAGE_SIZE - 1);
#endif
	sba_dump_tlb(ioc->ioc_hpa);

	setup_ibase_imask(sba, ioc, ioc_num);

	WRITE_REG(ioc->imask, ioc->ioc_hpa + IOC_IMASK);

#ifdef CONFIG_64BIT
	/*
	** Setting the upper bits makes checking for bypass addresses
	** a little faster later on.
	*/
	ioc->imask |= 0xFFFFFFFF00000000UL;
#endif

	/* Set I/O PDIR Page size to system page size */
	switch (PAGE_SHIFT) {
		case 12: tcnfg = 0; break;	/*  4K */
		case 13: tcnfg = 1; break;	/*  8K */
		case 14: tcnfg = 2; break;	/* 16K */
		case 16: tcnfg = 3; break;	/* 64K */
		default:
			panic(__FILE__ "Unsupported system page size %d",
				1 << PAGE_SHIFT);
			break;
	}
	WRITE_REG(tcnfg, ioc->ioc_hpa + IOC_TCNFG);

	/*
	** Program the IOC's ibase and enable IOVA translation
	** Bit zero == enable bit.
	*/
	WRITE_REG(ioc->ibase | 1, ioc->ioc_hpa + IOC_IBASE);

	/*
	** Clear I/O TLB of any possible entries.
	** (Yes. This is a bit paranoid...but so what)
	*/
	WRITE_REG(ioc->ibase | 31, ioc->ioc_hpa + IOC_PCOM);

#ifdef SBA_AGP_SUPPORT
	/*
	** If an AGP device is present, only use half of the IOV space
	** for PCI DMA.  Unfortunately we can't know ahead of time
	** whether GART support will actually be used, for now we
	** can just key on any AGP device found in the system.
	** We program the next pdir index after we stop w/ a key for
	** the GART code to handshake on.
	*/
	device=NULL;
	for (lba = sba->child; lba; lba = lba->sibling) {
		if (IS_QUICKSILVER(lba))
			break;
	}

	if (lba) {
		DBG_INIT("%s: Reserving half of IOVA space for AGP GART support\n", __FUNCTION__);
		ioc->pdir_size /= 2;
		((u64 *)ioc->pdir_base)[PDIR_INDEX(iova_space_size/2)] = SBA_IOMMU_COOKIE;
	} else {
		DBG_INIT("%s: No GART needed - no AGP controller found\n", __FUNCTION__);
	}
#endif /* 0 */

}

static void
sba_ioc_init(struct parisc_device *sba, struct ioc *ioc, int ioc_num)
{
	u32 iova_space_size, iova_space_mask;
	unsigned int pdir_size, iov_order;

	/*
	** Determine IOVA Space size from memory size.
	**
	** Ideally, PCI drivers would register the maximum number
	** of DMA they can have outstanding for each device they
	** own.  Next best thing would be to guess how much DMA
	** can be outstanding based on PCI Class/sub-class. Both
	** methods still require some "extra" to support PCI
	** Hot-Plug/Removal of PCI cards. (aka PCI OLARD).
	**
	** While we have 32-bits "IOVA" space, top two 2 bits are used
	** for DMA hints - ergo only 30 bits max.
	*/

	iova_space_size = (u32) (num_physpages/global_ioc_cnt);

	/* limit IOVA space size to 1MB-1GB */
	if (iova_space_size < (1 << (20 - PAGE_SHIFT))) {
		iova_space_size = 1 << (20 - PAGE_SHIFT);
	}
	else if (iova_space_size > (1 << (30 - PAGE_SHIFT))) {
		iova_space_size = 1 << (30 - PAGE_SHIFT);
	}

	/*
	** iova space must be log2() in size.
	** thus, pdir/res_map will also be log2().
	** PIRANHA BUG: Exception is when IO Pdir is 2MB (gets reduced)
	*/
	iov_order = get_order(iova_space_size << PAGE_SHIFT);

	/* iova_space_size is now bytes, not pages */
	iova_space_size = 1 << (iov_order + PAGE_SHIFT);

	ioc->pdir_size = pdir_size = (iova_space_size/IOVP_SIZE) * sizeof(u64);

	DBG_INIT("%s() hpa 0x%lx mem %ldMB IOV %dMB (%d bits)\n",
			__FUNCTION__,
			ioc->ioc_hpa,
			(unsigned long) num_physpages >> (20 - PAGE_SHIFT),
			iova_space_size>>20,
			iov_order + PAGE_SHIFT);

	ioc->pdir_base = sba_alloc_pdir(pdir_size);

	DBG_INIT("%s() pdir %p size %x\n",
			__FUNCTION__, ioc->pdir_base, pdir_size);

#ifdef SBA_HINT_SUPPORT
	/* FIXME : DMA HINTs not used */
	ioc->hint_shift_pdir = iov_order + PAGE_SHIFT;
	ioc->hint_mask_pdir = ~(0x3 << (iov_order + PAGE_SHIFT));

	DBG_INIT("	hint_shift_pdir %x hint_mask_pdir %lx\n",
			ioc->hint_shift_pdir, ioc->hint_mask_pdir);
#endif

	WRITE_REG64(virt_to_phys(ioc->pdir_base), ioc->ioc_hpa + IOC_PDIR_BASE);

	/* build IMASK for IOC and Elroy */
	iova_space_mask =  0xffffffff;
	iova_space_mask <<= (iov_order + PAGE_SHIFT);

	/*
	** On C3000 w/512MB mem, HP-UX 10.20 reports:
	**     ibase=0, imask=0xFE000000, size=0x2000000.
	*/
	ioc->ibase = 0;
	ioc->imask = iova_space_mask;	/* save it */
#ifdef ZX1_SUPPORT
	ioc->iovp_mask = ~(iova_space_mask + PAGE_SIZE - 1);
#endif

	DBG_INIT("%s() IOV base 0x%lx mask 0x%0lx\n",
		__FUNCTION__, ioc->ibase, ioc->imask);

	/*
	** FIXME: Hint registers are programmed with default hint
	** values during boot, so hints should be sane even if we
	** can't reprogram them the way drivers want.
	*/

	setup_ibase_imask(sba, ioc, ioc_num);

	/*
	** Program the IOC's ibase and enable IOVA translation
	*/
	WRITE_REG(ioc->ibase | 1, ioc->ioc_hpa+IOC_IBASE);
	WRITE_REG(ioc->imask, ioc->ioc_hpa+IOC_IMASK);

	/* Set I/O PDIR Page size to 4K */
	WRITE_REG(0, ioc->ioc_hpa+IOC_TCNFG);

	/*
	** Clear I/O TLB of any possible entries.
	** (Yes. This is a bit paranoid...but so what)
	*/
	WRITE_REG(0 | 31, ioc->ioc_hpa+IOC_PCOM);

	ioc->ibase = 0; /* used by SBA_IOVA and related macros */	

	DBG_INIT("%s() DONE\n", __FUNCTION__);
}



/**************************************************************************
**
**   SBA initialization code (HW and SW)
**
**   o identify SBA chip itself
**   o initialize SBA chip modes (HardFail)
**   o initialize SBA chip modes (HardFail)
**   o FIXME: initialize DMA hints for reasonable defaults
**
**************************************************************************/

static void __iomem *ioc_remap(struct sba_device *sba_dev, unsigned int offset)
{
	return ioremap_nocache(sba_dev->dev->hpa.start + offset, SBA_FUNC_SIZE);
}

static void sba_hw_init(struct sba_device *sba_dev)
{ 
	int i;
	int num_ioc;
	u64 ioc_ctl;

	if (!is_pdc_pat()) {
		/* Shutdown the USB controller on Astro-based workstations.
		** Once we reprogram the IOMMU, the next DMA performed by
		** USB will HPMC the box. USB is only enabled if a
		** keyboard is present and found.
		**
		** With serial console, j6k v5.0 firmware says:
		**   mem_kbd hpa 0xfee003f8 sba 0x0 pad 0x0 cl_class 0x7
		**
		** FIXME: Using GFX+USB console at power up but direct
		**	linux to serial console is still broken.
		**	USB could generate DMA so we must reset USB.
		**	The proper sequence would be:
		**	o block console output
		**	o reset USB device
		**	o reprogram serial port
		**	o unblock console output
		*/
		if (PAGE0->mem_kbd.cl_class == CL_KEYBD) {
			pdc_io_reset_devices();
		}

	}


#if 0
printk("sba_hw_init(): mem_boot 0x%x 0x%x 0x%x 0x%x\n", PAGE0->mem_boot.hpa,
	PAGE0->mem_boot.spa, PAGE0->mem_boot.pad, PAGE0->mem_boot.cl_class);

	/*
	** Need to deal with DMA from LAN.
	**	Maybe use page zero boot device as a handle to talk
	**	to PDC about which device to shutdown.
	**
	** Netbooting, j6k v5.0 firmware says:
	** 	mem_boot hpa 0xf4008000 sba 0x0 pad 0x0 cl_class 0x1002
	** ARGH! invalid class.
	*/
	if ((PAGE0->mem_boot.cl_class != CL_RANDOM)
		&& (PAGE0->mem_boot.cl_class != CL_SEQU)) {
			pdc_io_reset();
	}
#endif

	if (!IS_PLUTO(sba_dev->iodc)) {
		ioc_ctl = READ_REG(sba_dev->sba_hpa+IOC_CTRL);
		DBG_INIT("%s() hpa 0x%lx ioc_ctl 0x%Lx ->",
			__FUNCTION__, sba_dev->sba_hpa, ioc_ctl);
		ioc_ctl &= ~(IOC_CTRL_RM | IOC_CTRL_NC | IOC_CTRL_CE);
		ioc_ctl |= IOC_CTRL_DD | IOC_CTRL_D4 | IOC_CTRL_TC;
			/* j6700 v1.6 firmware sets 0x294f */
			/* A500 firmware sets 0x4d */

		WRITE_REG(ioc_ctl, sba_dev->sba_hpa+IOC_CTRL);

#ifdef DEBUG_SBA_INIT
		ioc_ctl = READ_REG64(sba_dev->sba_hpa+IOC_CTRL);
		DBG_INIT(" 0x%Lx\n", ioc_ctl);
#endif
	} /* if !PLUTO */

	if (IS_ASTRO(sba_dev->iodc)) {
		int err;
		/* PAT_PDC (L-class) also reports the same goofy base */
		sba_dev->ioc[0].ioc_hpa = ioc_remap(sba_dev, ASTRO_IOC_OFFSET);
		num_ioc = 1;

		sba_dev->chip_resv.name = "Astro Intr Ack";
		sba_dev->chip_resv.start = PCI_F_EXTEND | 0xfef00000UL;
		sba_dev->chip_resv.end   = PCI_F_EXTEND | (0xff000000UL - 1) ;
		err = request_resource(&iomem_resource, &(sba_dev->chip_resv));
		BUG_ON(err < 0);

	} else if (IS_PLUTO(sba_dev->iodc)) {
		int err;

		/* We use a negative value for IOC HPA so it gets 
                 * corrected when we add it with IKE's IOC offset.
		 * Doesnt look clean, but fewer code. 
                 */
		sba_dev->ioc[0].ioc_hpa = ioc_remap(sba_dev, PLUTO_IOC_OFFSET);
		num_ioc = 1;

		sba_dev->chip_resv.name = "Pluto Intr/PIOP/VGA";
		sba_dev->chip_resv.start = PCI_F_EXTEND | 0xfee00000UL;
		sba_dev->chip_resv.end   = PCI_F_EXTEND | (0xff200000UL - 1);
		err = request_resource(&iomem_resource, &(sba_dev->chip_resv));
		WARN_ON(err < 0);

		sba_dev->iommu_resv.name = "IOVA Space";
		sba_dev->iommu_resv.start = 0x40000000UL;
		sba_dev->iommu_resv.end   = 0x50000000UL - 1;
		err = request_resource(&iomem_resource, &(sba_dev->iommu_resv));
		WARN_ON(err < 0);
	} else {
		/* IS_IKE (ie N-class, L3000, L1500) */
		sba_dev->ioc[0].ioc_hpa = ioc_remap(sba_dev, IKE_IOC_OFFSET(0));
		sba_dev->ioc[1].ioc_hpa = ioc_remap(sba_dev, IKE_IOC_OFFSET(1));
		num_ioc = 2;

		/* TODO - LOOKUP Ike/Stretch chipset mem map */
	}
	/* XXX: What about Reo? */

	sba_dev->num_ioc = num_ioc;
	for (i = 0; i < num_ioc; i++) {
<<<<<<< HEAD
		unsigned long ioc_hpa = sba_dev->ioc[i].ioc_hpa;
=======
		void __iomem *ioc_hpa = sba_dev->ioc[i].ioc_hpa;
>>>>>>> 120bda20
		unsigned int j;

		for (j=0; j < sizeof(u64) * ROPES_PER_IOC; j+=sizeof(u64)) {

			/*
			 * Clear ROPE(N)_CONFIG AO bit.
			 * Disables "NT Ordering" (~= !"Relaxed Ordering")
			 * Overrides bit 1 in DMA Hint Sets.
			 * Improves netperf UDP_STREAM by ~10% for bcm5701.
			 */
			if (IS_PLUTO(sba_dev->iodc)) {
<<<<<<< HEAD
				unsigned long rope_cfg, cfg_val;
=======
				void __iomem *rope_cfg;
				unsigned long cfg_val;
>>>>>>> 120bda20

				rope_cfg = ioc_hpa + IOC_ROPE0_CFG + j;
				cfg_val = READ_REG(rope_cfg);
				cfg_val &= ~IOC_ROPE_AO;
				WRITE_REG(cfg_val, rope_cfg);
			}

			/*
			** Make sure the box crashes on rope errors.
			*/
			WRITE_REG(HF_ENABLE, ioc_hpa + ROPE0_CTL + j);
		}

		/* flush out the last writes */
		READ_REG(sba_dev->ioc[i].ioc_hpa + ROPE7_CTL);

		DBG_INIT("	ioc[%d] ROPE_CFG 0x%Lx  ROPE_DBG 0x%Lx\n",
				i,
				READ_REG(sba_dev->ioc[i].ioc_hpa + 0x40),
				READ_REG(sba_dev->ioc[i].ioc_hpa + 0x50)
			);
		DBG_INIT("	STATUS_CONTROL 0x%Lx  FLUSH_CTRL 0x%Lx\n",
				READ_REG(sba_dev->ioc[i].ioc_hpa + 0x108),
				READ_REG(sba_dev->ioc[i].ioc_hpa + 0x400)
			);

		if (IS_PLUTO(sba_dev->iodc)) {
			sba_ioc_init_pluto(sba_dev->dev, &(sba_dev->ioc[i]), i);
		} else {
			sba_ioc_init(sba_dev->dev, &(sba_dev->ioc[i]), i);
		}
	}
}

static void
sba_common_init(struct sba_device *sba_dev)
{
	int i;

	/* add this one to the head of the list (order doesn't matter)
	** This will be useful for debugging - especially if we get coredumps
	*/
	sba_dev->next = sba_list;
	sba_list = sba_dev;

	for(i=0; i< sba_dev->num_ioc; i++) {
		int res_size;
#ifdef DEBUG_DMB_TRAP
		extern void iterate_pages(unsigned long , unsigned long ,
					  void (*)(pte_t * , unsigned long),
					  unsigned long );
		void set_data_memory_break(pte_t * , unsigned long);
#endif
		/* resource map size dictated by pdir_size */
		res_size = sba_dev->ioc[i].pdir_size/sizeof(u64); /* entries */

		/* Second part of PIRANHA BUG */
		if (piranha_bad_128k) {
			res_size -= (128*1024)/sizeof(u64);
		}

		res_size >>= 3;  /* convert bit count to byte count */
		DBG_INIT("%s() res_size 0x%x\n",
			__FUNCTION__, res_size);

		sba_dev->ioc[i].res_size = res_size;
		sba_dev->ioc[i].res_map = (char *) __get_free_pages(GFP_KERNEL, get_order(res_size));

#ifdef DEBUG_DMB_TRAP
		iterate_pages( sba_dev->ioc[i].res_map, res_size,
				set_data_memory_break, 0);
#endif

		if (NULL == sba_dev->ioc[i].res_map)
		{
			panic("%s:%s() could not allocate resource map\n",
			      __FILE__, __FUNCTION__ );
		}

		memset(sba_dev->ioc[i].res_map, 0, res_size);
		/* next available IOVP - circular search */
		sba_dev->ioc[i].res_hint = (unsigned long *)
				&(sba_dev->ioc[i].res_map[L1_CACHE_BYTES]);

#ifdef ASSERT_PDIR_SANITY
		/* Mark first bit busy - ie no IOVA 0 */
		sba_dev->ioc[i].res_map[0] = 0x80;
		sba_dev->ioc[i].pdir_base[0] = 0xeeffc0addbba0080ULL;
#endif

		/* Third (and last) part of PIRANHA BUG */
		if (piranha_bad_128k) {
			/* region from +1408K to +1536 is un-usable. */

			int idx_start = (1408*1024/sizeof(u64)) >> 3;
			int idx_end   = (1536*1024/sizeof(u64)) >> 3;
			long *p_start = (long *) &(sba_dev->ioc[i].res_map[idx_start]);
			long *p_end   = (long *) &(sba_dev->ioc[i].res_map[idx_end]);

			/* mark that part of the io pdir busy */
			while (p_start < p_end)
				*p_start++ = -1;
				
		}

#ifdef DEBUG_DMB_TRAP
		iterate_pages( sba_dev->ioc[i].res_map, res_size,
				set_data_memory_break, 0);
		iterate_pages( sba_dev->ioc[i].pdir_base, sba_dev->ioc[i].pdir_size,
				set_data_memory_break, 0);
#endif

		DBG_INIT("%s() %d res_map %x %p\n",
			__FUNCTION__, i, res_size, sba_dev->ioc[i].res_map);
	}

	spin_lock_init(&sba_dev->sba_lock);
	ioc_needs_fdc = boot_cpu_data.pdc.capabilities & PDC_MODEL_IOPDIR_FDC;

#ifdef DEBUG_SBA_INIT
	/*
	 * If the PDC_MODEL capabilities has Non-coherent IO-PDIR bit set
	 * (bit #61, big endian), we have to flush and sync every time
	 * IO-PDIR is changed in Ike/Astro.
	 */
	if (ioc_needs_fdc) {
		printk(KERN_INFO MODULE_NAME " FDC/SYNC required.\n");
	} else {
		printk(KERN_INFO MODULE_NAME " IOC has cache coherent PDIR.\n");
	}
#endif
}

#ifdef CONFIG_PROC_FS
static int sba_proc_info(struct seq_file *m, void *p)
{
	struct sba_device *sba_dev = sba_list;
	struct ioc *ioc = &sba_dev->ioc[0];	/* FIXME: Multi-IOC support! */
	int total_pages = (int) (ioc->res_size << 3); /* 8 bits per byte */
#ifdef SBA_COLLECT_STATS
	unsigned long avg = 0, min, max;
#endif
	int i, len = 0;

	len += seq_printf(m, "%s rev %d.%d\n",
		sba_dev->name,
		(sba_dev->hw_rev & 0x7) + 1,
		(sba_dev->hw_rev & 0x18) >> 3
		);
	len += seq_printf(m, "IO PDIR size    : %d bytes (%d entries)\n",
		(int) ((ioc->res_size << 3) * sizeof(u64)), /* 8 bits/byte */
		total_pages);

	len += seq_printf(m, "Resource bitmap : %d bytes (%d pages)\n", 
		ioc->res_size, ioc->res_size << 3);   /* 8 bits per byte */

	len += seq_printf(m, "LMMIO_BASE/MASK/ROUTE %08x %08x %08x\n",
		READ_REG32(sba_dev->sba_hpa + LMMIO_DIST_BASE),
		READ_REG32(sba_dev->sba_hpa + LMMIO_DIST_MASK),
		READ_REG32(sba_dev->sba_hpa + LMMIO_DIST_ROUTE)
		);

	for (i=0; i<4; i++)
		len += seq_printf(m, "DIR%d_BASE/MASK/ROUTE %08x %08x %08x\n", i,
			READ_REG32(sba_dev->sba_hpa + LMMIO_DIRECT0_BASE  + i*0x18),
			READ_REG32(sba_dev->sba_hpa + LMMIO_DIRECT0_MASK  + i*0x18),
			READ_REG32(sba_dev->sba_hpa + LMMIO_DIRECT0_ROUTE + i*0x18)
		);

#ifdef SBA_COLLECT_STATS
	len += seq_printf(m, "IO PDIR entries : %ld free  %ld used (%d%%)\n",
		total_pages - ioc->used_pages, ioc->used_pages,
		(int) (ioc->used_pages * 100 / total_pages));

	min = max = ioc->avg_search[0];
	for (i = 0; i < SBA_SEARCH_SAMPLE; i++) {
		avg += ioc->avg_search[i];
		if (ioc->avg_search[i] > max) max = ioc->avg_search[i];
		if (ioc->avg_search[i] < min) min = ioc->avg_search[i];
	}
	avg /= SBA_SEARCH_SAMPLE;
	len += seq_printf(m, "  Bitmap search : %ld/%ld/%ld (min/avg/max CPU Cycles)\n",
		min, avg, max);

	len += seq_printf(m, "pci_map_single(): %12ld calls  %12ld pages (avg %d/1000)\n",
		ioc->msingle_calls, ioc->msingle_pages,
		(int) ((ioc->msingle_pages * 1000)/ioc->msingle_calls));

	/* KLUGE - unmap_sg calls unmap_single for each mapped page */
	min = ioc->usingle_calls;
	max = ioc->usingle_pages - ioc->usg_pages;
	len += seq_printf(m, "pci_unmap_single: %12ld calls  %12ld pages (avg %d/1000)\n",
		min, max, (int) ((max * 1000)/min));

	len += seq_printf(m, "pci_map_sg()    : %12ld calls  %12ld pages (avg %d/1000)\n",
		ioc->msg_calls, ioc->msg_pages, 
		(int) ((ioc->msg_pages * 1000)/ioc->msg_calls));

	len += seq_printf(m, "pci_unmap_sg()  : %12ld calls  %12ld pages (avg %d/1000)\n",
		ioc->usg_calls, ioc->usg_pages,
		(int) ((ioc->usg_pages * 1000)/ioc->usg_calls));
#endif

	return 0;
}

static int
sba_proc_open(struct inode *i, struct file *f)
{
	return single_open(f, &sba_proc_info, NULL);
}

static struct file_operations sba_proc_fops = {
	.owner = THIS_MODULE,
	.open = sba_proc_open,
	.read = seq_read,
	.llseek = seq_lseek,
	.release = single_release,
};

static int
sba_proc_bitmap_info(struct seq_file *m, void *p)
{
	struct sba_device *sba_dev = sba_list;
	struct ioc *ioc = &sba_dev->ioc[0];	/* FIXME: Multi-IOC support! */
	unsigned int *res_ptr = (unsigned int *)ioc->res_map;
	int i, len = 0;

	for (i = 0; i < (ioc->res_size/sizeof(unsigned int)); ++i, ++res_ptr) {
		if ((i & 7) == 0)
			len += seq_printf(m, "\n   ");
		len += seq_printf(m, " %08x", *res_ptr);
	}
	len += seq_printf(m, "\n");

	return 0;
}

static int
sba_proc_bitmap_open(struct inode *i, struct file *f)
{
	return single_open(f, &sba_proc_bitmap_info, NULL);
}

static struct file_operations sba_proc_bitmap_fops = {
	.owner = THIS_MODULE,
	.open = sba_proc_bitmap_open,
	.read = seq_read,
	.llseek = seq_lseek,
	.release = single_release,
};
#endif /* CONFIG_PROC_FS */

static struct parisc_device_id sba_tbl[] = {
	{ HPHW_IOA, HVERSION_REV_ANY_ID, ASTRO_RUNWAY_PORT, 0xb },
	{ HPHW_BCPORT, HVERSION_REV_ANY_ID, IKE_MERCED_PORT, 0xc },
	{ HPHW_BCPORT, HVERSION_REV_ANY_ID, REO_MERCED_PORT, 0xc },
	{ HPHW_BCPORT, HVERSION_REV_ANY_ID, REOG_MERCED_PORT, 0xc },
	{ HPHW_IOA, HVERSION_REV_ANY_ID, PLUTO_MCKINLEY_PORT, 0xc },
	{ 0, }
};

int sba_driver_callback(struct parisc_device *);

static struct parisc_driver sba_driver = {
	.name =		MODULE_NAME,
	.id_table =	sba_tbl,
	.probe =	sba_driver_callback,
};

/*
** Determine if sba should claim this chip (return 0) or not (return 1).
** If so, initialize the chip and tell other partners in crime they
** have work to do.
*/
int
sba_driver_callback(struct parisc_device *dev)
{
	struct sba_device *sba_dev;
	u32 func_class;
	int i;
	char *version;
	void __iomem *sba_addr = ioremap_nocache(dev->hpa.start, SBA_FUNC_SIZE);
	struct proc_dir_entry *info_entry, *bitmap_entry, *root;

	sba_dump_ranges(sba_addr);

	/* Read HW Rev First */
	func_class = READ_REG(sba_addr + SBA_FCLASS);

	if (IS_ASTRO(&dev->id)) {
		unsigned long fclass;
		static char astro_rev[]="Astro ?.?";

		/* Astro is broken...Read HW Rev First */
		fclass = READ_REG(sba_addr);

		astro_rev[6] = '1' + (char) (fclass & 0x7);
		astro_rev[8] = '0' + (char) ((fclass & 0x18) >> 3);
		version = astro_rev;

	} else if (IS_IKE(&dev->id)) {
		static char ike_rev[] = "Ike rev ?";
		ike_rev[8] = '0' + (char) (func_class & 0xff);
		version = ike_rev;
	} else if (IS_PLUTO(&dev->id)) {
		static char pluto_rev[]="Pluto ?.?";
		pluto_rev[6] = '0' + (char) ((func_class & 0xf0) >> 4); 
		pluto_rev[8] = '0' + (char) (func_class & 0x0f); 
		version = pluto_rev;
	} else {
		static char reo_rev[] = "REO rev ?";
		reo_rev[8] = '0' + (char) (func_class & 0xff);
		version = reo_rev;
	}

	if (!global_ioc_cnt) {
		global_ioc_cnt = count_parisc_driver(&sba_driver);

		/* Astro and Pluto have one IOC per SBA */
		if ((!IS_ASTRO(&dev->id)) || (!IS_PLUTO(&dev->id)))
			global_ioc_cnt *= 2;
	}

	printk(KERN_INFO "%s found %s at 0x%lx\n",
		MODULE_NAME, version, dev->hpa.start);

	sba_dev = kzalloc(sizeof(struct sba_device), GFP_KERNEL);
	if (!sba_dev) {
		printk(KERN_ERR MODULE_NAME " - couldn't alloc sba_device\n");
		return -ENOMEM;
	}

	parisc_set_drvdata(dev, sba_dev);

	for(i=0; i<MAX_IOC; i++)
		spin_lock_init(&(sba_dev->ioc[i].res_lock));

	sba_dev->dev = dev;
	sba_dev->hw_rev = func_class;
	sba_dev->iodc = &dev->id;
	sba_dev->name = dev->name;
	sba_dev->sba_hpa = sba_addr;

	sba_get_pat_resources(sba_dev);
	sba_hw_init(sba_dev);
	sba_common_init(sba_dev);

	hppa_dma_ops = &sba_ops;

#ifdef CONFIG_PROC_FS
	switch (dev->id.hversion) {
	case PLUTO_MCKINLEY_PORT:
		root = proc_mckinley_root;
		break;
	case ASTRO_RUNWAY_PORT:
	case IKE_MERCED_PORT:
	default:
		root = proc_runway_root;
		break;
	}

	info_entry = create_proc_entry("sba_iommu", 0, root);
	bitmap_entry = create_proc_entry("sba_iommu-bitmap", 0, root);

	if (info_entry)
		info_entry->proc_fops = &sba_proc_fops;

	if (bitmap_entry)
		bitmap_entry->proc_fops = &sba_proc_bitmap_fops;
#endif

	parisc_vmerge_boundary = IOVP_SIZE;
	parisc_vmerge_max_size = IOVP_SIZE * BITS_PER_LONG;
	parisc_has_iommu();
	return 0;
}

/*
** One time initialization to let the world know the SBA was found.
** This is the only routine which is NOT static.
** Must be called exactly once before pci_init().
*/
void __init sba_init(void)
{
	register_parisc_driver(&sba_driver);
}


/**
 * sba_get_iommu - Assign the iommu pointer for the pci bus controller.
 * @dev: The parisc device.
 *
 * Returns the appropriate IOMMU data for the given parisc PCI controller.
 * This is cached and used later for PCI DMA Mapping.
 */
void * sba_get_iommu(struct parisc_device *pci_hba)
{
	struct parisc_device *sba_dev = parisc_parent(pci_hba);
	struct sba_device *sba = sba_dev->dev.driver_data;
	char t = sba_dev->id.hw_type;
	int iocnum = (pci_hba->hw_path >> 3);	/* rope # */

	WARN_ON((t != HPHW_IOA) && (t != HPHW_BCPORT));

	return &(sba->ioc[iocnum]);
}


/**
 * sba_directed_lmmio - return first directed LMMIO range routed to rope
 * @pa_dev: The parisc device.
 * @r: resource PCI host controller wants start/end fields assigned.
 *
 * For the given parisc PCI controller, determine if any direct ranges
 * are routed down the corresponding rope.
 */
void sba_directed_lmmio(struct parisc_device *pci_hba, struct resource *r)
{
	struct parisc_device *sba_dev = parisc_parent(pci_hba);
	struct sba_device *sba = sba_dev->dev.driver_data;
	char t = sba_dev->id.hw_type;
	int i;
	int rope = (pci_hba->hw_path & (ROPES_PER_IOC-1));  /* rope # */

	BUG_ON((t!=HPHW_IOA) && (t!=HPHW_BCPORT));

	r->start = r->end = 0;

	/* Astro has 4 directed ranges. Not sure about Ike/Pluto/et al */
	for (i=0; i<4; i++) {
		int base, size;
		void __iomem *reg = sba->sba_hpa + i*0x18;

		base = READ_REG32(reg + LMMIO_DIRECT0_BASE);
		if ((base & 1) == 0)
			continue;	/* not enabled */

		size = READ_REG32(reg + LMMIO_DIRECT0_ROUTE);

		if ((size & (ROPES_PER_IOC-1)) != rope)
			continue;	/* directed down different rope */
		
		r->start = (base & ~1UL) | PCI_F_EXTEND;
		size = ~ READ_REG32(reg + LMMIO_DIRECT0_MASK);
		r->end = r->start + size;
	}
}


/**
 * sba_distributed_lmmio - return portion of distributed LMMIO range
 * @pa_dev: The parisc device.
 * @r: resource PCI host controller wants start/end fields assigned.
 *
 * For the given parisc PCI controller, return portion of distributed LMMIO
 * range. The distributed LMMIO is always present and it's just a question
 * of the base address and size of the range.
 */
void sba_distributed_lmmio(struct parisc_device *pci_hba, struct resource *r )
{
	struct parisc_device *sba_dev = parisc_parent(pci_hba);
	struct sba_device *sba = sba_dev->dev.driver_data;
	char t = sba_dev->id.hw_type;
	int base, size;
	int rope = (pci_hba->hw_path & (ROPES_PER_IOC-1));  /* rope # */

	BUG_ON((t!=HPHW_IOA) && (t!=HPHW_BCPORT));

	r->start = r->end = 0;

	base = READ_REG32(sba->sba_hpa + LMMIO_DIST_BASE);
	if ((base & 1) == 0) {
		BUG();	/* Gah! Distr Range wasn't enabled! */
		return;
	}

	r->start = (base & ~1UL) | PCI_F_EXTEND;

	size = (~READ_REG32(sba->sba_hpa + LMMIO_DIST_MASK)) / ROPES_PER_IOC;
	r->start += rope * (size + 1);	/* adjust base for this rope */
	r->end = r->start + size;
}<|MERGE_RESOLUTION|>--- conflicted
+++ resolved
@@ -1763,11 +1763,7 @@
 
 	sba_dev->num_ioc = num_ioc;
 	for (i = 0; i < num_ioc; i++) {
-<<<<<<< HEAD
-		unsigned long ioc_hpa = sba_dev->ioc[i].ioc_hpa;
-=======
 		void __iomem *ioc_hpa = sba_dev->ioc[i].ioc_hpa;
->>>>>>> 120bda20
 		unsigned int j;
 
 		for (j=0; j < sizeof(u64) * ROPES_PER_IOC; j+=sizeof(u64)) {
@@ -1779,12 +1775,8 @@
 			 * Improves netperf UDP_STREAM by ~10% for bcm5701.
 			 */
 			if (IS_PLUTO(sba_dev->iodc)) {
-<<<<<<< HEAD
-				unsigned long rope_cfg, cfg_val;
-=======
 				void __iomem *rope_cfg;
 				unsigned long cfg_val;
->>>>>>> 120bda20
 
 				rope_cfg = ioc_hpa + IOC_ROPE0_CFG + j;
 				cfg_val = READ_REG(rope_cfg);
