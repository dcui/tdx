/*
 * tg3.c: Broadcom Tigon3 ethernet driver.
 *
 * Copyright (C) 2001, 2002, 2003, 2004 David S. Miller (davem@redhat.com)
 * Copyright (C) 2001, 2002, 2003 Jeff Garzik (jgarzik@pobox.com)
 * Copyright (C) 2004 Sun Microsystems Inc.
 * Copyright (C) 2005-2010 Broadcom Corporation.
 *
 * Firmware is:
 *	Derived from proprietary unpublished source code,
 *	Copyright (C) 2000-2003 Broadcom Corporation.
 *
 *	Permission is hereby granted for the distribution of this firmware
 *	data in hexadecimal or equivalent format, provided this copyright
 *	notice is accompanying it.
 */

#include <linux/module.h>
#include <linux/moduleparam.h>
#include <linux/kernel.h>
#include <linux/types.h>
#include <linux/compiler.h>
#include <linux/slab.h>
#include <linux/delay.h>
#include <linux/in.h>
#include <linux/init.h>
#include <linux/ioport.h>
#include <linux/pci.h>
#include <linux/netdevice.h>
#include <linux/etherdevice.h>
#include <linux/skbuff.h>
#include <linux/ethtool.h>
#include <linux/mii.h>
#include <linux/phy.h>
#include <linux/brcmphy.h>
#include <linux/if_vlan.h>
#include <linux/ip.h>
#include <linux/tcp.h>
#include <linux/workqueue.h>
#include <linux/prefetch.h>
#include <linux/dma-mapping.h>
#include <linux/firmware.h>

#include <net/checksum.h>
#include <net/ip.h>

#include <asm/system.h>
#include <asm/io.h>
#include <asm/byteorder.h>
#include <asm/uaccess.h>

#ifdef CONFIG_SPARC
#include <asm/idprom.h>
#include <asm/prom.h>
#endif

#define BAR_0	0
#define BAR_2	2

#if defined(CONFIG_VLAN_8021Q) || defined(CONFIG_VLAN_8021Q_MODULE)
#define TG3_VLAN_TAG_USED 1
#else
#define TG3_VLAN_TAG_USED 0
#endif

#include "tg3.h"

static int entropy = 0;
module_param(entropy, int, 0);
MODULE_PARM_DESC(entropy, "Allow tg3 to populate the /dev/random entropy pool");

#define DRV_MODULE_NAME		"tg3"
#define PFX DRV_MODULE_NAME	": "
#define DRV_MODULE_VERSION	"3.106"
#define DRV_MODULE_RELDATE	"January 12, 2010"

#define TG3_DEF_MAC_MODE	0
#define TG3_DEF_RX_MODE		0
#define TG3_DEF_TX_MODE		0
#define TG3_DEF_MSG_ENABLE	  \
	(NETIF_MSG_DRV		| \
	 NETIF_MSG_PROBE	| \
	 NETIF_MSG_LINK		| \
	 NETIF_MSG_TIMER	| \
	 NETIF_MSG_IFDOWN	| \
	 NETIF_MSG_IFUP		| \
	 NETIF_MSG_RX_ERR	| \
	 NETIF_MSG_TX_ERR)

/* length of time before we decide the hardware is borked,
 * and dev->tx_timeout() should be called to fix the problem
 */
#define TG3_TX_TIMEOUT			(5 * HZ)

/* hardware minimum and maximum for a single frame's data payload */
#define TG3_MIN_MTU			60
#define TG3_MAX_MTU(tp)	\
	((tp->tg3_flags & TG3_FLAG_JUMBO_CAPABLE) ? 9000 : 1500)

/* These numbers seem to be hard coded in the NIC firmware somehow.
 * You can't change the ring sizes, but you can change where you place
 * them in the NIC onboard memory.
 */
#define TG3_RX_RING_SIZE		512
#define TG3_DEF_RX_RING_PENDING		200
#define TG3_RX_JUMBO_RING_SIZE		256
#define TG3_DEF_RX_JUMBO_RING_PENDING	100
#define TG3_RSS_INDIR_TBL_SIZE 128

/* Do not place this n-ring entries value into the tp struct itself,
 * we really want to expose these constants to GCC so that modulo et
 * al.  operations are done with shifts and masks instead of with
 * hw multiply/modulo instructions.  Another solution would be to
 * replace things like '% foo' with '& (foo - 1)'.
 */
#define TG3_RX_RCB_RING_SIZE(tp)	\
	(((tp->tg3_flags & TG3_FLAG_JUMBO_CAPABLE) && \
	  !(tp->tg3_flags2 & TG3_FLG2_5780_CLASS)) ? 1024 : 512)

#define TG3_TX_RING_SIZE		512
#define TG3_DEF_TX_RING_PENDING		(TG3_TX_RING_SIZE - 1)

#define TG3_RX_RING_BYTES	(sizeof(struct tg3_rx_buffer_desc) * \
				 TG3_RX_RING_SIZE)
#define TG3_RX_JUMBO_RING_BYTES	(sizeof(struct tg3_ext_rx_buffer_desc) * \
				 TG3_RX_JUMBO_RING_SIZE)
#define TG3_RX_RCB_RING_BYTES(tp) (sizeof(struct tg3_rx_buffer_desc) * \
				 TG3_RX_RCB_RING_SIZE(tp))
#define TG3_TX_RING_BYTES	(sizeof(struct tg3_tx_buffer_desc) * \
				 TG3_TX_RING_SIZE)
#define NEXT_TX(N)		(((N) + 1) & (TG3_TX_RING_SIZE - 1))

#define TG3_DMA_BYTE_ENAB		64

#define TG3_RX_STD_DMA_SZ		1536
#define TG3_RX_JMB_DMA_SZ		9046

#define TG3_RX_DMA_TO_MAP_SZ(x)		((x) + TG3_DMA_BYTE_ENAB)

#define TG3_RX_STD_MAP_SZ		TG3_RX_DMA_TO_MAP_SZ(TG3_RX_STD_DMA_SZ)
#define TG3_RX_JMB_MAP_SZ		TG3_RX_DMA_TO_MAP_SZ(TG3_RX_JMB_DMA_SZ)

#define TG3_RX_STD_BUFF_RING_SIZE \
	(sizeof(struct ring_info) * TG3_RX_RING_SIZE)

#define TG3_RX_JMB_BUFF_RING_SIZE \
	(sizeof(struct ring_info) * TG3_RX_JUMBO_RING_SIZE)

/* minimum number of free TX descriptors required to wake up TX process */
#define TG3_TX_WAKEUP_THRESH(tnapi)		((tnapi)->tx_pending / 4)

#define TG3_RAW_IP_ALIGN 2

/* number of ETHTOOL_GSTATS u64's */
#define TG3_NUM_STATS		(sizeof(struct tg3_ethtool_stats)/sizeof(u64))

#define TG3_NUM_TEST		6

#define FIRMWARE_TG3		"tigon/tg3.bin"
#define FIRMWARE_TG3TSO		"tigon/tg3_tso.bin"
#define FIRMWARE_TG3TSO5	"tigon/tg3_tso5.bin"

static char version[] __devinitdata =
	DRV_MODULE_NAME ".c:v" DRV_MODULE_VERSION " (" DRV_MODULE_RELDATE ")\n";

MODULE_AUTHOR("David S. Miller (davem@redhat.com) and Jeff Garzik (jgarzik@pobox.com)");
MODULE_DESCRIPTION("Broadcom Tigon3 ethernet driver");
MODULE_LICENSE("GPL");
MODULE_VERSION(DRV_MODULE_VERSION);
MODULE_FIRMWARE(FIRMWARE_TG3);
MODULE_FIRMWARE(FIRMWARE_TG3TSO);
MODULE_FIRMWARE(FIRMWARE_TG3TSO5);

#define TG3_RSS_MIN_NUM_MSIX_VECS	2

static int tg3_debug = -1;	/* -1 == use TG3_DEF_MSG_ENABLE as value */
module_param(tg3_debug, int, 0);
MODULE_PARM_DESC(tg3_debug, "Tigon3 bitmapped debugging message enable value");

static DEFINE_PCI_DEVICE_TABLE(tg3_pci_tbl) = {
	{PCI_DEVICE(PCI_VENDOR_ID_BROADCOM, PCI_DEVICE_ID_TIGON3_5700)},
	{PCI_DEVICE(PCI_VENDOR_ID_BROADCOM, PCI_DEVICE_ID_TIGON3_5701)},
	{PCI_DEVICE(PCI_VENDOR_ID_BROADCOM, PCI_DEVICE_ID_TIGON3_5702)},
	{PCI_DEVICE(PCI_VENDOR_ID_BROADCOM, PCI_DEVICE_ID_TIGON3_5703)},
	{PCI_DEVICE(PCI_VENDOR_ID_BROADCOM, PCI_DEVICE_ID_TIGON3_5704)},
	{PCI_DEVICE(PCI_VENDOR_ID_BROADCOM, PCI_DEVICE_ID_TIGON3_5702FE)},
	{PCI_DEVICE(PCI_VENDOR_ID_BROADCOM, PCI_DEVICE_ID_TIGON3_5705)},
	{PCI_DEVICE(PCI_VENDOR_ID_BROADCOM, PCI_DEVICE_ID_TIGON3_5705_2)},
	{PCI_DEVICE(PCI_VENDOR_ID_BROADCOM, PCI_DEVICE_ID_TIGON3_5705M)},
	{PCI_DEVICE(PCI_VENDOR_ID_BROADCOM, PCI_DEVICE_ID_TIGON3_5705M_2)},
	{PCI_DEVICE(PCI_VENDOR_ID_BROADCOM, PCI_DEVICE_ID_TIGON3_5702X)},
	{PCI_DEVICE(PCI_VENDOR_ID_BROADCOM, PCI_DEVICE_ID_TIGON3_5703X)},
	{PCI_DEVICE(PCI_VENDOR_ID_BROADCOM, PCI_DEVICE_ID_TIGON3_5704S)},
	{PCI_DEVICE(PCI_VENDOR_ID_BROADCOM, PCI_DEVICE_ID_TIGON3_5702A3)},
	{PCI_DEVICE(PCI_VENDOR_ID_BROADCOM, PCI_DEVICE_ID_TIGON3_5703A3)},
	{PCI_DEVICE(PCI_VENDOR_ID_BROADCOM, PCI_DEVICE_ID_TIGON3_5782)},
	{PCI_DEVICE(PCI_VENDOR_ID_BROADCOM, PCI_DEVICE_ID_TIGON3_5788)},
	{PCI_DEVICE(PCI_VENDOR_ID_BROADCOM, PCI_DEVICE_ID_TIGON3_5789)},
	{PCI_DEVICE(PCI_VENDOR_ID_BROADCOM, PCI_DEVICE_ID_TIGON3_5901)},
	{PCI_DEVICE(PCI_VENDOR_ID_BROADCOM, PCI_DEVICE_ID_TIGON3_5901_2)},
	{PCI_DEVICE(PCI_VENDOR_ID_BROADCOM, PCI_DEVICE_ID_TIGON3_5704S_2)},
	{PCI_DEVICE(PCI_VENDOR_ID_BROADCOM, PCI_DEVICE_ID_TIGON3_5705F)},
	{PCI_DEVICE(PCI_VENDOR_ID_BROADCOM, PCI_DEVICE_ID_TIGON3_5720)},
	{PCI_DEVICE(PCI_VENDOR_ID_BROADCOM, PCI_DEVICE_ID_TIGON3_5721)},
	{PCI_DEVICE(PCI_VENDOR_ID_BROADCOM, PCI_DEVICE_ID_TIGON3_5722)},
	{PCI_DEVICE(PCI_VENDOR_ID_BROADCOM, PCI_DEVICE_ID_TIGON3_5750)},
	{PCI_DEVICE(PCI_VENDOR_ID_BROADCOM, PCI_DEVICE_ID_TIGON3_5751)},
	{PCI_DEVICE(PCI_VENDOR_ID_BROADCOM, PCI_DEVICE_ID_TIGON3_5750M)},
	{PCI_DEVICE(PCI_VENDOR_ID_BROADCOM, PCI_DEVICE_ID_TIGON3_5751M)},
	{PCI_DEVICE(PCI_VENDOR_ID_BROADCOM, PCI_DEVICE_ID_TIGON3_5751F)},
	{PCI_DEVICE(PCI_VENDOR_ID_BROADCOM, PCI_DEVICE_ID_TIGON3_5752)},
	{PCI_DEVICE(PCI_VENDOR_ID_BROADCOM, PCI_DEVICE_ID_TIGON3_5752M)},
	{PCI_DEVICE(PCI_VENDOR_ID_BROADCOM, PCI_DEVICE_ID_TIGON3_5753)},
	{PCI_DEVICE(PCI_VENDOR_ID_BROADCOM, PCI_DEVICE_ID_TIGON3_5753M)},
	{PCI_DEVICE(PCI_VENDOR_ID_BROADCOM, PCI_DEVICE_ID_TIGON3_5753F)},
	{PCI_DEVICE(PCI_VENDOR_ID_BROADCOM, PCI_DEVICE_ID_TIGON3_5754)},
	{PCI_DEVICE(PCI_VENDOR_ID_BROADCOM, PCI_DEVICE_ID_TIGON3_5754M)},
	{PCI_DEVICE(PCI_VENDOR_ID_BROADCOM, PCI_DEVICE_ID_TIGON3_5755)},
	{PCI_DEVICE(PCI_VENDOR_ID_BROADCOM, PCI_DEVICE_ID_TIGON3_5755M)},
	{PCI_DEVICE(PCI_VENDOR_ID_BROADCOM, PCI_DEVICE_ID_TIGON3_5756)},
	{PCI_DEVICE(PCI_VENDOR_ID_BROADCOM, PCI_DEVICE_ID_TIGON3_5786)},
	{PCI_DEVICE(PCI_VENDOR_ID_BROADCOM, PCI_DEVICE_ID_TIGON3_5787)},
	{PCI_DEVICE(PCI_VENDOR_ID_BROADCOM, PCI_DEVICE_ID_TIGON3_5787M)},
	{PCI_DEVICE(PCI_VENDOR_ID_BROADCOM, PCI_DEVICE_ID_TIGON3_5787F)},
	{PCI_DEVICE(PCI_VENDOR_ID_BROADCOM, PCI_DEVICE_ID_TIGON3_5714)},
	{PCI_DEVICE(PCI_VENDOR_ID_BROADCOM, PCI_DEVICE_ID_TIGON3_5714S)},
	{PCI_DEVICE(PCI_VENDOR_ID_BROADCOM, PCI_DEVICE_ID_TIGON3_5715)},
	{PCI_DEVICE(PCI_VENDOR_ID_BROADCOM, PCI_DEVICE_ID_TIGON3_5715S)},
	{PCI_DEVICE(PCI_VENDOR_ID_BROADCOM, PCI_DEVICE_ID_TIGON3_5780)},
	{PCI_DEVICE(PCI_VENDOR_ID_BROADCOM, PCI_DEVICE_ID_TIGON3_5780S)},
	{PCI_DEVICE(PCI_VENDOR_ID_BROADCOM, PCI_DEVICE_ID_TIGON3_5781)},
	{PCI_DEVICE(PCI_VENDOR_ID_BROADCOM, PCI_DEVICE_ID_TIGON3_5906)},
	{PCI_DEVICE(PCI_VENDOR_ID_BROADCOM, PCI_DEVICE_ID_TIGON3_5906M)},
	{PCI_DEVICE(PCI_VENDOR_ID_BROADCOM, PCI_DEVICE_ID_TIGON3_5784)},
	{PCI_DEVICE(PCI_VENDOR_ID_BROADCOM, PCI_DEVICE_ID_TIGON3_5764)},
	{PCI_DEVICE(PCI_VENDOR_ID_BROADCOM, PCI_DEVICE_ID_TIGON3_5723)},
	{PCI_DEVICE(PCI_VENDOR_ID_BROADCOM, PCI_DEVICE_ID_TIGON3_5761)},
	{PCI_DEVICE(PCI_VENDOR_ID_BROADCOM, PCI_DEVICE_ID_TIGON3_5761E)},
	{PCI_DEVICE(PCI_VENDOR_ID_BROADCOM, TG3PCI_DEVICE_TIGON3_5761S)},
	{PCI_DEVICE(PCI_VENDOR_ID_BROADCOM, TG3PCI_DEVICE_TIGON3_5761SE)},
	{PCI_DEVICE(PCI_VENDOR_ID_BROADCOM, TG3PCI_DEVICE_TIGON3_5785_G)},
	{PCI_DEVICE(PCI_VENDOR_ID_BROADCOM, TG3PCI_DEVICE_TIGON3_5785_F)},
	{PCI_DEVICE(PCI_VENDOR_ID_BROADCOM, TG3PCI_DEVICE_TIGON3_57780)},
	{PCI_DEVICE(PCI_VENDOR_ID_BROADCOM, TG3PCI_DEVICE_TIGON3_57760)},
	{PCI_DEVICE(PCI_VENDOR_ID_BROADCOM, TG3PCI_DEVICE_TIGON3_57790)},
	{PCI_DEVICE(PCI_VENDOR_ID_BROADCOM, TG3PCI_DEVICE_TIGON3_57788)},
	{PCI_DEVICE(PCI_VENDOR_ID_BROADCOM, TG3PCI_DEVICE_TIGON3_5717)},
	{PCI_DEVICE(PCI_VENDOR_ID_BROADCOM, TG3PCI_DEVICE_TIGON3_5718)},
	{PCI_DEVICE(PCI_VENDOR_ID_BROADCOM, TG3PCI_DEVICE_TIGON3_5724)},
<<<<<<< HEAD
	{PCI_DEVICE(PCI_VENDOR_ID_BROADCOM, TG3PCI_DEVICE_TIGON3_57781)},
	{PCI_DEVICE(PCI_VENDOR_ID_BROADCOM, TG3PCI_DEVICE_TIGON3_57785)},
	{PCI_DEVICE(PCI_VENDOR_ID_BROADCOM, TG3PCI_DEVICE_TIGON3_57761)},
	{PCI_DEVICE(PCI_VENDOR_ID_BROADCOM, TG3PCI_DEVICE_TIGON3_57765)},
	{PCI_DEVICE(PCI_VENDOR_ID_BROADCOM, TG3PCI_DEVICE_TIGON3_57791)},
	{PCI_DEVICE(PCI_VENDOR_ID_BROADCOM, TG3PCI_DEVICE_TIGON3_57795)},
=======
>>>>>>> 92dcffb9
	{PCI_DEVICE(PCI_VENDOR_ID_SYSKONNECT, PCI_DEVICE_ID_SYSKONNECT_9DXX)},
	{PCI_DEVICE(PCI_VENDOR_ID_SYSKONNECT, PCI_DEVICE_ID_SYSKONNECT_9MXX)},
	{PCI_DEVICE(PCI_VENDOR_ID_ALTIMA, PCI_DEVICE_ID_ALTIMA_AC1000)},
	{PCI_DEVICE(PCI_VENDOR_ID_ALTIMA, PCI_DEVICE_ID_ALTIMA_AC1001)},
	{PCI_DEVICE(PCI_VENDOR_ID_ALTIMA, PCI_DEVICE_ID_ALTIMA_AC1003)},
	{PCI_DEVICE(PCI_VENDOR_ID_ALTIMA, PCI_DEVICE_ID_ALTIMA_AC9100)},
	{PCI_DEVICE(PCI_VENDOR_ID_APPLE, PCI_DEVICE_ID_APPLE_TIGON3)},
	{}
};

MODULE_DEVICE_TABLE(pci, tg3_pci_tbl);

static const struct {
	const char string[ETH_GSTRING_LEN];
} ethtool_stats_keys[TG3_NUM_STATS] = {
	{ "rx_octets" },
	{ "rx_fragments" },
	{ "rx_ucast_packets" },
	{ "rx_mcast_packets" },
	{ "rx_bcast_packets" },
	{ "rx_fcs_errors" },
	{ "rx_align_errors" },
	{ "rx_xon_pause_rcvd" },
	{ "rx_xoff_pause_rcvd" },
	{ "rx_mac_ctrl_rcvd" },
	{ "rx_xoff_entered" },
	{ "rx_frame_too_long_errors" },
	{ "rx_jabbers" },
	{ "rx_undersize_packets" },
	{ "rx_in_length_errors" },
	{ "rx_out_length_errors" },
	{ "rx_64_or_less_octet_packets" },
	{ "rx_65_to_127_octet_packets" },
	{ "rx_128_to_255_octet_packets" },
	{ "rx_256_to_511_octet_packets" },
	{ "rx_512_to_1023_octet_packets" },
	{ "rx_1024_to_1522_octet_packets" },
	{ "rx_1523_to_2047_octet_packets" },
	{ "rx_2048_to_4095_octet_packets" },
	{ "rx_4096_to_8191_octet_packets" },
	{ "rx_8192_to_9022_octet_packets" },

	{ "tx_octets" },
	{ "tx_collisions" },

	{ "tx_xon_sent" },
	{ "tx_xoff_sent" },
	{ "tx_flow_control" },
	{ "tx_mac_errors" },
	{ "tx_single_collisions" },
	{ "tx_mult_collisions" },
	{ "tx_deferred" },
	{ "tx_excessive_collisions" },
	{ "tx_late_collisions" },
	{ "tx_collide_2times" },
	{ "tx_collide_3times" },
	{ "tx_collide_4times" },
	{ "tx_collide_5times" },
	{ "tx_collide_6times" },
	{ "tx_collide_7times" },
	{ "tx_collide_8times" },
	{ "tx_collide_9times" },
	{ "tx_collide_10times" },
	{ "tx_collide_11times" },
	{ "tx_collide_12times" },
	{ "tx_collide_13times" },
	{ "tx_collide_14times" },
	{ "tx_collide_15times" },
	{ "tx_ucast_packets" },
	{ "tx_mcast_packets" },
	{ "tx_bcast_packets" },
	{ "tx_carrier_sense_errors" },
	{ "tx_discards" },
	{ "tx_errors" },

	{ "dma_writeq_full" },
	{ "dma_write_prioq_full" },
	{ "rxbds_empty" },
	{ "rx_discards" },
	{ "rx_errors" },
	{ "rx_threshold_hit" },

	{ "dma_readq_full" },
	{ "dma_read_prioq_full" },
	{ "tx_comp_queue_full" },

	{ "ring_set_send_prod_index" },
	{ "ring_status_update" },
	{ "nic_irqs" },
	{ "nic_avoided_irqs" },
	{ "nic_tx_threshold_hit" }
};

static const struct {
	const char string[ETH_GSTRING_LEN];
} ethtool_test_keys[TG3_NUM_TEST] = {
	{ "nvram test     (online) " },
	{ "link test      (online) " },
	{ "register test  (offline)" },
	{ "memory test    (offline)" },
	{ "loopback test  (offline)" },
	{ "interrupt test (offline)" },
};

static void tg3_write32(struct tg3 *tp, u32 off, u32 val)
{
	writel(val, tp->regs + off);
}

static u32 tg3_read32(struct tg3 *tp, u32 off)
{
	return (readl(tp->regs + off));
}

static void tg3_ape_write32(struct tg3 *tp, u32 off, u32 val)
{
	writel(val, tp->aperegs + off);
}

static u32 tg3_ape_read32(struct tg3 *tp, u32 off)
{
	return (readl(tp->aperegs + off));
}

static void tg3_write_indirect_reg32(struct tg3 *tp, u32 off, u32 val)
{
	unsigned long flags;

	spin_lock_irqsave(&tp->indirect_lock, flags);
	pci_write_config_dword(tp->pdev, TG3PCI_REG_BASE_ADDR, off);
	pci_write_config_dword(tp->pdev, TG3PCI_REG_DATA, val);
	spin_unlock_irqrestore(&tp->indirect_lock, flags);
}

static void tg3_write_flush_reg32(struct tg3 *tp, u32 off, u32 val)
{
	writel(val, tp->regs + off);
	readl(tp->regs + off);
}

static u32 tg3_read_indirect_reg32(struct tg3 *tp, u32 off)
{
	unsigned long flags;
	u32 val;

	spin_lock_irqsave(&tp->indirect_lock, flags);
	pci_write_config_dword(tp->pdev, TG3PCI_REG_BASE_ADDR, off);
	pci_read_config_dword(tp->pdev, TG3PCI_REG_DATA, &val);
	spin_unlock_irqrestore(&tp->indirect_lock, flags);
	return val;
}

static void tg3_write_indirect_mbox(struct tg3 *tp, u32 off, u32 val)
{
	unsigned long flags;

	if (off == (MAILBOX_RCVRET_CON_IDX_0 + TG3_64BIT_REG_LOW)) {
		pci_write_config_dword(tp->pdev, TG3PCI_RCV_RET_RING_CON_IDX +
				       TG3_64BIT_REG_LOW, val);
		return;
	}
	if (off == TG3_RX_STD_PROD_IDX_REG) {
		pci_write_config_dword(tp->pdev, TG3PCI_STD_RING_PROD_IDX +
				       TG3_64BIT_REG_LOW, val);
		return;
	}

	spin_lock_irqsave(&tp->indirect_lock, flags);
	pci_write_config_dword(tp->pdev, TG3PCI_REG_BASE_ADDR, off + 0x5600);
	pci_write_config_dword(tp->pdev, TG3PCI_REG_DATA, val);
	spin_unlock_irqrestore(&tp->indirect_lock, flags);

	/* In indirect mode when disabling interrupts, we also need
	 * to clear the interrupt bit in the GRC local ctrl register.
	 */
	if ((off == (MAILBOX_INTERRUPT_0 + TG3_64BIT_REG_LOW)) &&
	    (val == 0x1)) {
		pci_write_config_dword(tp->pdev, TG3PCI_MISC_LOCAL_CTRL,
				       tp->grc_local_ctrl|GRC_LCLCTRL_CLEARINT);
	}
}

static u32 tg3_read_indirect_mbox(struct tg3 *tp, u32 off)
{
	unsigned long flags;
	u32 val;

	spin_lock_irqsave(&tp->indirect_lock, flags);
	pci_write_config_dword(tp->pdev, TG3PCI_REG_BASE_ADDR, off + 0x5600);
	pci_read_config_dword(tp->pdev, TG3PCI_REG_DATA, &val);
	spin_unlock_irqrestore(&tp->indirect_lock, flags);
	return val;
}

/* usec_wait specifies the wait time in usec when writing to certain registers
 * where it is unsafe to read back the register without some delay.
 * GRC_LOCAL_CTRL is one example if the GPIOs are toggled to switch power.
 * TG3PCI_CLOCK_CTRL is another example if the clock frequencies are changed.
 */
static void _tw32_flush(struct tg3 *tp, u32 off, u32 val, u32 usec_wait)
{
	if ((tp->tg3_flags & TG3_FLAG_PCIX_TARGET_HWBUG) ||
	    (tp->tg3_flags2 & TG3_FLG2_ICH_WORKAROUND))
		/* Non-posted methods */
		tp->write32(tp, off, val);
	else {
		/* Posted method */
		tg3_write32(tp, off, val);
		if (usec_wait)
			udelay(usec_wait);
		tp->read32(tp, off);
	}
	/* Wait again after the read for the posted method to guarantee that
	 * the wait time is met.
	 */
	if (usec_wait)
		udelay(usec_wait);
}

static inline void tw32_mailbox_flush(struct tg3 *tp, u32 off, u32 val)
{
	tp->write32_mbox(tp, off, val);
	if (!(tp->tg3_flags & TG3_FLAG_MBOX_WRITE_REORDER) &&
	    !(tp->tg3_flags2 & TG3_FLG2_ICH_WORKAROUND))
		tp->read32_mbox(tp, off);
}

static void tg3_write32_tx_mbox(struct tg3 *tp, u32 off, u32 val)
{
	void __iomem *mbox = tp->regs + off;
	writel(val, mbox);
	if (tp->tg3_flags & TG3_FLAG_TXD_MBOX_HWBUG)
		writel(val, mbox);
	if (tp->tg3_flags & TG3_FLAG_MBOX_WRITE_REORDER)
		readl(mbox);
}

static u32 tg3_read32_mbox_5906(struct tg3 *tp, u32 off)
{
	return (readl(tp->regs + off + GRCMBOX_BASE));
}

static void tg3_write32_mbox_5906(struct tg3 *tp, u32 off, u32 val)
{
	writel(val, tp->regs + off + GRCMBOX_BASE);
}

#define tw32_mailbox(reg, val)	tp->write32_mbox(tp, reg, val)
#define tw32_mailbox_f(reg, val)	tw32_mailbox_flush(tp, (reg), (val))
#define tw32_rx_mbox(reg, val)	tp->write32_rx_mbox(tp, reg, val)
#define tw32_tx_mbox(reg, val)	tp->write32_tx_mbox(tp, reg, val)
#define tr32_mailbox(reg)	tp->read32_mbox(tp, reg)

#define tw32(reg,val)		tp->write32(tp, reg, val)
#define tw32_f(reg,val)		_tw32_flush(tp,(reg),(val), 0)
#define tw32_wait_f(reg,val,us)	_tw32_flush(tp,(reg),(val), (us))
#define tr32(reg)		tp->read32(tp, reg)

static void tg3_write_mem(struct tg3 *tp, u32 off, u32 val)
{
	unsigned long flags;

	if ((GET_ASIC_REV(tp->pci_chip_rev_id) == ASIC_REV_5906) &&
	    (off >= NIC_SRAM_STATS_BLK) && (off < NIC_SRAM_TX_BUFFER_DESC))
		return;

	spin_lock_irqsave(&tp->indirect_lock, flags);
	if (tp->tg3_flags & TG3_FLAG_SRAM_USE_CONFIG) {
		pci_write_config_dword(tp->pdev, TG3PCI_MEM_WIN_BASE_ADDR, off);
		pci_write_config_dword(tp->pdev, TG3PCI_MEM_WIN_DATA, val);

		/* Always leave this as zero. */
		pci_write_config_dword(tp->pdev, TG3PCI_MEM_WIN_BASE_ADDR, 0);
	} else {
		tw32_f(TG3PCI_MEM_WIN_BASE_ADDR, off);
		tw32_f(TG3PCI_MEM_WIN_DATA, val);

		/* Always leave this as zero. */
		tw32_f(TG3PCI_MEM_WIN_BASE_ADDR, 0);
	}
	spin_unlock_irqrestore(&tp->indirect_lock, flags);
}

static void tg3_read_mem(struct tg3 *tp, u32 off, u32 *val)
{
	unsigned long flags;

	if ((GET_ASIC_REV(tp->pci_chip_rev_id) == ASIC_REV_5906) &&
	    (off >= NIC_SRAM_STATS_BLK) && (off < NIC_SRAM_TX_BUFFER_DESC)) {
		*val = 0;
		return;
	}

	spin_lock_irqsave(&tp->indirect_lock, flags);
	if (tp->tg3_flags & TG3_FLAG_SRAM_USE_CONFIG) {
		pci_write_config_dword(tp->pdev, TG3PCI_MEM_WIN_BASE_ADDR, off);
		pci_read_config_dword(tp->pdev, TG3PCI_MEM_WIN_DATA, val);

		/* Always leave this as zero. */
		pci_write_config_dword(tp->pdev, TG3PCI_MEM_WIN_BASE_ADDR, 0);
	} else {
		tw32_f(TG3PCI_MEM_WIN_BASE_ADDR, off);
		*val = tr32(TG3PCI_MEM_WIN_DATA);

		/* Always leave this as zero. */
		tw32_f(TG3PCI_MEM_WIN_BASE_ADDR, 0);
	}
	spin_unlock_irqrestore(&tp->indirect_lock, flags);
}

static void tg3_ape_lock_init(struct tg3 *tp)
{
	int i;

	/* Make sure the driver hasn't any stale locks. */
	for (i = 0; i < 8; i++)
		tg3_ape_write32(tp, TG3_APE_LOCK_GRANT + 4 * i,
				APE_LOCK_GRANT_DRIVER);
}

static int tg3_ape_lock(struct tg3 *tp, int locknum)
{
	int i, off;
	int ret = 0;
	u32 status;

	if (!(tp->tg3_flags3 & TG3_FLG3_ENABLE_APE))
		return 0;

	switch (locknum) {
		case TG3_APE_LOCK_GRC:
		case TG3_APE_LOCK_MEM:
			break;
		default:
			return -EINVAL;
	}

	off = 4 * locknum;

	tg3_ape_write32(tp, TG3_APE_LOCK_REQ + off, APE_LOCK_REQ_DRIVER);

	/* Wait for up to 1 millisecond to acquire lock. */
	for (i = 0; i < 100; i++) {
		status = tg3_ape_read32(tp, TG3_APE_LOCK_GRANT + off);
		if (status == APE_LOCK_GRANT_DRIVER)
			break;
		udelay(10);
	}

	if (status != APE_LOCK_GRANT_DRIVER) {
		/* Revoke the lock request. */
		tg3_ape_write32(tp, TG3_APE_LOCK_GRANT + off,
				APE_LOCK_GRANT_DRIVER);

		ret = -EBUSY;
	}

	return ret;
}

static void tg3_ape_unlock(struct tg3 *tp, int locknum)
{
	int off;

	if (!(tp->tg3_flags3 & TG3_FLG3_ENABLE_APE))
		return;

	switch (locknum) {
		case TG3_APE_LOCK_GRC:
		case TG3_APE_LOCK_MEM:
			break;
		default:
			return;
	}

	off = 4 * locknum;
	tg3_ape_write32(tp, TG3_APE_LOCK_GRANT + off, APE_LOCK_GRANT_DRIVER);
}

static void tg3_disable_ints(struct tg3 *tp)
{
	int i;

	tw32(TG3PCI_MISC_HOST_CTRL,
	     (tp->misc_host_ctrl | MISC_HOST_CTRL_MASK_PCI_INT));
	for (i = 0; i < tp->irq_max; i++)
		tw32_mailbox_f(tp->napi[i].int_mbox, 0x00000001);
}

static void tg3_enable_ints(struct tg3 *tp)
{
	int i;
	u32 coal_now = 0;

	tp->irq_sync = 0;
	wmb();

	tw32(TG3PCI_MISC_HOST_CTRL,
	     (tp->misc_host_ctrl & ~MISC_HOST_CTRL_MASK_PCI_INT));

	for (i = 0; i < tp->irq_cnt; i++) {
		struct tg3_napi *tnapi = &tp->napi[i];
		tw32_mailbox_f(tnapi->int_mbox, tnapi->last_tag << 24);
		if (tp->tg3_flags2 & TG3_FLG2_1SHOT_MSI)
			tw32_mailbox_f(tnapi->int_mbox, tnapi->last_tag << 24);

		coal_now |= tnapi->coal_now;
	}

	/* Force an initial interrupt */
	if (!(tp->tg3_flags & TG3_FLAG_TAGGED_STATUS) &&
	    (tp->napi[0].hw_status->status & SD_STATUS_UPDATED))
		tw32(GRC_LOCAL_CTRL, tp->grc_local_ctrl | GRC_LCLCTRL_SETINT);
	else
		tw32(HOSTCC_MODE, tp->coalesce_mode |
		     HOSTCC_MODE_ENABLE | coal_now);
}

static inline unsigned int tg3_has_work(struct tg3_napi *tnapi)
{
	struct tg3 *tp = tnapi->tp;
	struct tg3_hw_status *sblk = tnapi->hw_status;
	unsigned int work_exists = 0;

	/* check for phy events */
	if (!(tp->tg3_flags &
	      (TG3_FLAG_USE_LINKCHG_REG |
	       TG3_FLAG_POLL_SERDES))) {
		if (sblk->status & SD_STATUS_LINK_CHG)
			work_exists = 1;
	}
	/* check for RX/TX work to do */
	if (sblk->idx[0].tx_consumer != tnapi->tx_cons ||
	    *(tnapi->rx_rcb_prod_idx) != tnapi->rx_rcb_ptr)
		work_exists = 1;

	return work_exists;
}

/* tg3_int_reenable
 *  similar to tg3_enable_ints, but it accurately determines whether there
 *  is new work pending and can return without flushing the PIO write
 *  which reenables interrupts
 */
static void tg3_int_reenable(struct tg3_napi *tnapi)
{
	struct tg3 *tp = tnapi->tp;

	tw32_mailbox(tnapi->int_mbox, tnapi->last_tag << 24);
	mmiowb();

	/* When doing tagged status, this work check is unnecessary.
	 * The last_tag we write above tells the chip which piece of
	 * work we've completed.
	 */
	if (!(tp->tg3_flags & TG3_FLAG_TAGGED_STATUS) &&
	    tg3_has_work(tnapi))
		tw32(HOSTCC_MODE, tp->coalesce_mode |
		     HOSTCC_MODE_ENABLE | tnapi->coal_now);
}

static void tg3_napi_disable(struct tg3 *tp)
{
	int i;

	for (i = tp->irq_cnt - 1; i >= 0; i--)
		napi_disable(&tp->napi[i].napi);
}

static void tg3_napi_enable(struct tg3 *tp)
{
	int i;

	for (i = 0; i < tp->irq_cnt; i++)
		napi_enable(&tp->napi[i].napi);
}

static inline void tg3_netif_stop(struct tg3 *tp)
{
	tp->dev->trans_start = jiffies;	/* prevent tx timeout */
	tg3_napi_disable(tp);
	netif_tx_disable(tp->dev);
}

static inline void tg3_netif_start(struct tg3 *tp)
{
	/* NOTE: unconditional netif_tx_wake_all_queues is only
	 * appropriate so long as all callers are assured to
	 * have free tx slots (such as after tg3_init_hw)
	 */
	netif_tx_wake_all_queues(tp->dev);

	tg3_napi_enable(tp);
	tp->napi[0].hw_status->status |= SD_STATUS_UPDATED;
	tg3_enable_ints(tp);
}

static void tg3_switch_clocks(struct tg3 *tp)
{
	u32 clock_ctrl;
	u32 orig_clock_ctrl;

	if ((tp->tg3_flags & TG3_FLAG_CPMU_PRESENT) ||
	    (tp->tg3_flags2 & TG3_FLG2_5780_CLASS))
		return;

	clock_ctrl = tr32(TG3PCI_CLOCK_CTRL);

	orig_clock_ctrl = clock_ctrl;
	clock_ctrl &= (CLOCK_CTRL_FORCE_CLKRUN |
		       CLOCK_CTRL_CLKRUN_OENABLE |
		       0x1f);
	tp->pci_clock_ctrl = clock_ctrl;

	if (tp->tg3_flags2 & TG3_FLG2_5705_PLUS) {
		if (orig_clock_ctrl & CLOCK_CTRL_625_CORE) {
			tw32_wait_f(TG3PCI_CLOCK_CTRL,
				    clock_ctrl | CLOCK_CTRL_625_CORE, 40);
		}
	} else if ((orig_clock_ctrl & CLOCK_CTRL_44MHZ_CORE) != 0) {
		tw32_wait_f(TG3PCI_CLOCK_CTRL,
			    clock_ctrl |
			    (CLOCK_CTRL_44MHZ_CORE | CLOCK_CTRL_ALTCLK),
			    40);
		tw32_wait_f(TG3PCI_CLOCK_CTRL,
			    clock_ctrl | (CLOCK_CTRL_ALTCLK),
			    40);
	}
	tw32_wait_f(TG3PCI_CLOCK_CTRL, clock_ctrl, 40);
}

#define PHY_BUSY_LOOPS	5000

static int tg3_readphy(struct tg3 *tp, int reg, u32 *val)
{
	u32 frame_val;
	unsigned int loops;
	int ret;

	if ((tp->mi_mode & MAC_MI_MODE_AUTO_POLL) != 0) {
		tw32_f(MAC_MI_MODE,
		     (tp->mi_mode & ~MAC_MI_MODE_AUTO_POLL));
		udelay(80);
	}

	*val = 0x0;

	frame_val  = ((tp->phy_addr << MI_COM_PHY_ADDR_SHIFT) &
		      MI_COM_PHY_ADDR_MASK);
	frame_val |= ((reg << MI_COM_REG_ADDR_SHIFT) &
		      MI_COM_REG_ADDR_MASK);
	frame_val |= (MI_COM_CMD_READ | MI_COM_START);

	tw32_f(MAC_MI_COM, frame_val);

	loops = PHY_BUSY_LOOPS;
	while (loops != 0) {
		udelay(10);
		frame_val = tr32(MAC_MI_COM);

		if ((frame_val & MI_COM_BUSY) == 0) {
			udelay(5);
			frame_val = tr32(MAC_MI_COM);
			break;
		}
		loops -= 1;
	}

	ret = -EBUSY;
	if (loops != 0) {
		*val = frame_val & MI_COM_DATA_MASK;
		ret = 0;
	}

	if ((tp->mi_mode & MAC_MI_MODE_AUTO_POLL) != 0) {
		tw32_f(MAC_MI_MODE, tp->mi_mode);
		udelay(80);
	}

	return ret;
}

static int tg3_writephy(struct tg3 *tp, int reg, u32 val)
{
	u32 frame_val;
	unsigned int loops;
	int ret;

	if ((tp->tg3_flags3 & TG3_FLG3_PHY_IS_FET) &&
	    (reg == MII_TG3_CTRL || reg == MII_TG3_AUX_CTRL))
		return 0;

	if ((tp->mi_mode & MAC_MI_MODE_AUTO_POLL) != 0) {
		tw32_f(MAC_MI_MODE,
		     (tp->mi_mode & ~MAC_MI_MODE_AUTO_POLL));
		udelay(80);
	}

	frame_val  = ((tp->phy_addr << MI_COM_PHY_ADDR_SHIFT) &
		      MI_COM_PHY_ADDR_MASK);
	frame_val |= ((reg << MI_COM_REG_ADDR_SHIFT) &
		      MI_COM_REG_ADDR_MASK);
	frame_val |= (val & MI_COM_DATA_MASK);
	frame_val |= (MI_COM_CMD_WRITE | MI_COM_START);

	tw32_f(MAC_MI_COM, frame_val);

	loops = PHY_BUSY_LOOPS;
	while (loops != 0) {
		udelay(10);
		frame_val = tr32(MAC_MI_COM);
		if ((frame_val & MI_COM_BUSY) == 0) {
			udelay(5);
			frame_val = tr32(MAC_MI_COM);
			break;
		}
		loops -= 1;
	}

	ret = -EBUSY;
	if (loops != 0)
		ret = 0;

	if ((tp->mi_mode & MAC_MI_MODE_AUTO_POLL) != 0) {
		tw32_f(MAC_MI_MODE, tp->mi_mode);
		udelay(80);
	}

	return ret;
}

static int tg3_bmcr_reset(struct tg3 *tp)
{
	u32 phy_control;
	int limit, err;

	/* OK, reset it, and poll the BMCR_RESET bit until it
	 * clears or we time out.
	 */
	phy_control = BMCR_RESET;
	err = tg3_writephy(tp, MII_BMCR, phy_control);
	if (err != 0)
		return -EBUSY;

	limit = 5000;
	while (limit--) {
		err = tg3_readphy(tp, MII_BMCR, &phy_control);
		if (err != 0)
			return -EBUSY;

		if ((phy_control & BMCR_RESET) == 0) {
			udelay(40);
			break;
		}
		udelay(10);
	}
	if (limit < 0)
		return -EBUSY;

	return 0;
}

static int tg3_mdio_read(struct mii_bus *bp, int mii_id, int reg)
{
	struct tg3 *tp = bp->priv;
	u32 val;

	spin_lock_bh(&tp->lock);

	if (tg3_readphy(tp, reg, &val))
		val = -EIO;

	spin_unlock_bh(&tp->lock);

	return val;
}

static int tg3_mdio_write(struct mii_bus *bp, int mii_id, int reg, u16 val)
{
	struct tg3 *tp = bp->priv;
	u32 ret = 0;

	spin_lock_bh(&tp->lock);

	if (tg3_writephy(tp, reg, val))
		ret = -EIO;

	spin_unlock_bh(&tp->lock);

	return ret;
}

static int tg3_mdio_reset(struct mii_bus *bp)
{
	return 0;
}

static void tg3_mdio_config_5785(struct tg3 *tp)
{
	u32 val;
	struct phy_device *phydev;

	phydev = tp->mdio_bus->phy_map[TG3_PHY_MII_ADDR];
	switch (phydev->drv->phy_id & phydev->drv->phy_id_mask) {
	case TG3_PHY_ID_BCM50610:
	case TG3_PHY_ID_BCM50610M:
		val = MAC_PHYCFG2_50610_LED_MODES;
		break;
	case TG3_PHY_ID_BCMAC131:
		val = MAC_PHYCFG2_AC131_LED_MODES;
		break;
	case TG3_PHY_ID_RTL8211C:
		val = MAC_PHYCFG2_RTL8211C_LED_MODES;
		break;
	case TG3_PHY_ID_RTL8201E:
		val = MAC_PHYCFG2_RTL8201E_LED_MODES;
		break;
	default:
		return;
	}

	if (phydev->interface != PHY_INTERFACE_MODE_RGMII) {
		tw32(MAC_PHYCFG2, val);

		val = tr32(MAC_PHYCFG1);
		val &= ~(MAC_PHYCFG1_RGMII_INT |
			 MAC_PHYCFG1_RXCLK_TO_MASK | MAC_PHYCFG1_TXCLK_TO_MASK);
		val |= MAC_PHYCFG1_RXCLK_TIMEOUT | MAC_PHYCFG1_TXCLK_TIMEOUT;
		tw32(MAC_PHYCFG1, val);

		return;
	}

	if (!(tp->tg3_flags3 & TG3_FLG3_RGMII_STD_IBND_DISABLE))
		val |= MAC_PHYCFG2_EMODE_MASK_MASK |
		       MAC_PHYCFG2_FMODE_MASK_MASK |
		       MAC_PHYCFG2_GMODE_MASK_MASK |
		       MAC_PHYCFG2_ACT_MASK_MASK   |
		       MAC_PHYCFG2_QUAL_MASK_MASK |
		       MAC_PHYCFG2_INBAND_ENABLE;

	tw32(MAC_PHYCFG2, val);

	val = tr32(MAC_PHYCFG1);
	val &= ~(MAC_PHYCFG1_RXCLK_TO_MASK | MAC_PHYCFG1_TXCLK_TO_MASK |
		 MAC_PHYCFG1_RGMII_EXT_RX_DEC | MAC_PHYCFG1_RGMII_SND_STAT_EN);
	if (!(tp->tg3_flags3 & TG3_FLG3_RGMII_STD_IBND_DISABLE)) {
		if (tp->tg3_flags3 & TG3_FLG3_RGMII_EXT_IBND_RX_EN)
			val |= MAC_PHYCFG1_RGMII_EXT_RX_DEC;
		if (tp->tg3_flags3 & TG3_FLG3_RGMII_EXT_IBND_TX_EN)
			val |= MAC_PHYCFG1_RGMII_SND_STAT_EN;
	}
	val |= MAC_PHYCFG1_RXCLK_TIMEOUT | MAC_PHYCFG1_TXCLK_TIMEOUT |
	       MAC_PHYCFG1_RGMII_INT | MAC_PHYCFG1_TXC_DRV;
	tw32(MAC_PHYCFG1, val);

	val = tr32(MAC_EXT_RGMII_MODE);
	val &= ~(MAC_RGMII_MODE_RX_INT_B |
		 MAC_RGMII_MODE_RX_QUALITY |
		 MAC_RGMII_MODE_RX_ACTIVITY |
		 MAC_RGMII_MODE_RX_ENG_DET |
		 MAC_RGMII_MODE_TX_ENABLE |
		 MAC_RGMII_MODE_TX_LOWPWR |
		 MAC_RGMII_MODE_TX_RESET);
	if (!(tp->tg3_flags3 & TG3_FLG3_RGMII_STD_IBND_DISABLE)) {
		if (tp->tg3_flags3 & TG3_FLG3_RGMII_EXT_IBND_RX_EN)
			val |= MAC_RGMII_MODE_RX_INT_B |
			       MAC_RGMII_MODE_RX_QUALITY |
			       MAC_RGMII_MODE_RX_ACTIVITY |
			       MAC_RGMII_MODE_RX_ENG_DET;
		if (tp->tg3_flags3 & TG3_FLG3_RGMII_EXT_IBND_TX_EN)
			val |= MAC_RGMII_MODE_TX_ENABLE |
			       MAC_RGMII_MODE_TX_LOWPWR |
			       MAC_RGMII_MODE_TX_RESET;
	}
	tw32(MAC_EXT_RGMII_MODE, val);
}

static void tg3_mdio_start(struct tg3 *tp)
{
	tp->mi_mode &= ~MAC_MI_MODE_AUTO_POLL;
	tw32_f(MAC_MI_MODE, tp->mi_mode);
	udelay(80);

	if (GET_ASIC_REV(tp->pci_chip_rev_id) == ASIC_REV_5717) {
		u32 funcnum, is_serdes;

		funcnum = tr32(TG3_CPMU_STATUS) & TG3_CPMU_STATUS_PCIE_FUNC;
		if (funcnum)
			tp->phy_addr = 2;
		else
			tp->phy_addr = 1;

		if (tp->pci_chip_rev_id != CHIPREV_ID_5717_A0)
			is_serdes = tr32(SG_DIG_STATUS) & SG_DIG_IS_SERDES;
		else
			is_serdes = tr32(TG3_CPMU_PHY_STRAP) &
				    TG3_CPMU_PHY_STRAP_IS_SERDES;
		if (is_serdes)
			tp->phy_addr += 7;
	} else
		tp->phy_addr = TG3_PHY_MII_ADDR;

	if ((tp->tg3_flags3 & TG3_FLG3_MDIOBUS_INITED) &&
	    GET_ASIC_REV(tp->pci_chip_rev_id) == ASIC_REV_5785)
		tg3_mdio_config_5785(tp);
}

static int tg3_mdio_init(struct tg3 *tp)
{
	int i;
	u32 reg;
	struct phy_device *phydev;

	tg3_mdio_start(tp);

	if (!(tp->tg3_flags3 & TG3_FLG3_USE_PHYLIB) ||
	    (tp->tg3_flags3 & TG3_FLG3_MDIOBUS_INITED))
		return 0;

	tp->mdio_bus = mdiobus_alloc();
	if (tp->mdio_bus == NULL)
		return -ENOMEM;

	tp->mdio_bus->name     = "tg3 mdio bus";
	snprintf(tp->mdio_bus->id, MII_BUS_ID_SIZE, "%x",
		 (tp->pdev->bus->number << 8) | tp->pdev->devfn);
	tp->mdio_bus->priv     = tp;
	tp->mdio_bus->parent   = &tp->pdev->dev;
	tp->mdio_bus->read     = &tg3_mdio_read;
	tp->mdio_bus->write    = &tg3_mdio_write;
	tp->mdio_bus->reset    = &tg3_mdio_reset;
	tp->mdio_bus->phy_mask = ~(1 << TG3_PHY_MII_ADDR);
	tp->mdio_bus->irq      = &tp->mdio_irq[0];

	for (i = 0; i < PHY_MAX_ADDR; i++)
		tp->mdio_bus->irq[i] = PHY_POLL;

	/* The bus registration will look for all the PHYs on the mdio bus.
	 * Unfortunately, it does not ensure the PHY is powered up before
	 * accessing the PHY ID registers.  A chip reset is the
	 * quickest way to bring the device back to an operational state..
	 */
	if (tg3_readphy(tp, MII_BMCR, &reg) || (reg & BMCR_PDOWN))
		tg3_bmcr_reset(tp);

	i = mdiobus_register(tp->mdio_bus);
	if (i) {
		printk(KERN_WARNING "%s: mdiobus_reg failed (0x%x)\n",
			tp->dev->name, i);
		mdiobus_free(tp->mdio_bus);
		return i;
	}

	phydev = tp->mdio_bus->phy_map[TG3_PHY_MII_ADDR];

	if (!phydev || !phydev->drv) {
		printk(KERN_WARNING "%s: No PHY devices\n", tp->dev->name);
		mdiobus_unregister(tp->mdio_bus);
		mdiobus_free(tp->mdio_bus);
		return -ENODEV;
	}

	switch (phydev->drv->phy_id & phydev->drv->phy_id_mask) {
	case TG3_PHY_ID_BCM57780:
		phydev->interface = PHY_INTERFACE_MODE_GMII;
		phydev->dev_flags |= PHY_BRCM_AUTO_PWRDWN_ENABLE;
		break;
	case TG3_PHY_ID_BCM50610:
	case TG3_PHY_ID_BCM50610M:
		phydev->dev_flags |= PHY_BRCM_CLEAR_RGMII_MODE |
				     PHY_BRCM_RX_REFCLK_UNUSED |
				     PHY_BRCM_DIS_TXCRXC_NOENRGY |
				     PHY_BRCM_AUTO_PWRDWN_ENABLE;
		if (tp->tg3_flags3 & TG3_FLG3_RGMII_STD_IBND_DISABLE)
			phydev->dev_flags |= PHY_BRCM_STD_IBND_DISABLE;
		if (tp->tg3_flags3 & TG3_FLG3_RGMII_EXT_IBND_RX_EN)
			phydev->dev_flags |= PHY_BRCM_EXT_IBND_RX_ENABLE;
		if (tp->tg3_flags3 & TG3_FLG3_RGMII_EXT_IBND_TX_EN)
			phydev->dev_flags |= PHY_BRCM_EXT_IBND_TX_ENABLE;
		/* fallthru */
	case TG3_PHY_ID_RTL8211C:
		phydev->interface = PHY_INTERFACE_MODE_RGMII;
		break;
	case TG3_PHY_ID_RTL8201E:
	case TG3_PHY_ID_BCMAC131:
		phydev->interface = PHY_INTERFACE_MODE_MII;
		phydev->dev_flags |= PHY_BRCM_AUTO_PWRDWN_ENABLE;
		tp->tg3_flags3 |= TG3_FLG3_PHY_IS_FET;
		break;
	}

	tp->tg3_flags3 |= TG3_FLG3_MDIOBUS_INITED;

	if (GET_ASIC_REV(tp->pci_chip_rev_id) == ASIC_REV_5785)
		tg3_mdio_config_5785(tp);

	return 0;
}

static void tg3_mdio_fini(struct tg3 *tp)
{
	if (tp->tg3_flags3 & TG3_FLG3_MDIOBUS_INITED) {
		tp->tg3_flags3 &= ~TG3_FLG3_MDIOBUS_INITED;
		mdiobus_unregister(tp->mdio_bus);
		mdiobus_free(tp->mdio_bus);
	}
}

/* tp->lock is held. */
static inline void tg3_generate_fw_event(struct tg3 *tp)
{
	u32 val;

	val = tr32(GRC_RX_CPU_EVENT);
	val |= GRC_RX_CPU_DRIVER_EVENT;
	tw32_f(GRC_RX_CPU_EVENT, val);

	tp->last_event_jiffies = jiffies;
}

#define TG3_FW_EVENT_TIMEOUT_USEC 2500

/* tp->lock is held. */
static void tg3_wait_for_event_ack(struct tg3 *tp)
{
	int i;
	unsigned int delay_cnt;
	long time_remain;

	/* If enough time has passed, no wait is necessary. */
	time_remain = (long)(tp->last_event_jiffies + 1 +
		      usecs_to_jiffies(TG3_FW_EVENT_TIMEOUT_USEC)) -
		      (long)jiffies;
	if (time_remain < 0)
		return;

	/* Check if we can shorten the wait time. */
	delay_cnt = jiffies_to_usecs(time_remain);
	if (delay_cnt > TG3_FW_EVENT_TIMEOUT_USEC)
		delay_cnt = TG3_FW_EVENT_TIMEOUT_USEC;
	delay_cnt = (delay_cnt >> 3) + 1;

	for (i = 0; i < delay_cnt; i++) {
		if (!(tr32(GRC_RX_CPU_EVENT) & GRC_RX_CPU_DRIVER_EVENT))
			break;
		udelay(8);
	}
}

/* tp->lock is held. */
static void tg3_ump_link_report(struct tg3 *tp)
{
	u32 reg;
	u32 val;

	if (!(tp->tg3_flags2 & TG3_FLG2_5780_CLASS) ||
	    !(tp->tg3_flags  & TG3_FLAG_ENABLE_ASF))
		return;

	tg3_wait_for_event_ack(tp);

	tg3_write_mem(tp, NIC_SRAM_FW_CMD_MBOX, FWCMD_NICDRV_LINK_UPDATE);

	tg3_write_mem(tp, NIC_SRAM_FW_CMD_LEN_MBOX, 14);

	val = 0;
	if (!tg3_readphy(tp, MII_BMCR, &reg))
		val = reg << 16;
	if (!tg3_readphy(tp, MII_BMSR, &reg))
		val |= (reg & 0xffff);
	tg3_write_mem(tp, NIC_SRAM_FW_CMD_DATA_MBOX, val);

	val = 0;
	if (!tg3_readphy(tp, MII_ADVERTISE, &reg))
		val = reg << 16;
	if (!tg3_readphy(tp, MII_LPA, &reg))
		val |= (reg & 0xffff);
	tg3_write_mem(tp, NIC_SRAM_FW_CMD_DATA_MBOX + 4, val);

	val = 0;
	if (!(tp->tg3_flags2 & TG3_FLG2_MII_SERDES)) {
		if (!tg3_readphy(tp, MII_CTRL1000, &reg))
			val = reg << 16;
		if (!tg3_readphy(tp, MII_STAT1000, &reg))
			val |= (reg & 0xffff);
	}
	tg3_write_mem(tp, NIC_SRAM_FW_CMD_DATA_MBOX + 8, val);

	if (!tg3_readphy(tp, MII_PHYADDR, &reg))
		val = reg << 16;
	else
		val = 0;
	tg3_write_mem(tp, NIC_SRAM_FW_CMD_DATA_MBOX + 12, val);

	tg3_generate_fw_event(tp);
}

static void tg3_link_report(struct tg3 *tp)
{
	if (!netif_carrier_ok(tp->dev)) {
		if (netif_msg_link(tp))
			printk(KERN_INFO PFX "%s: Link is down.\n",
			       tp->dev->name);
		tg3_ump_link_report(tp);
	} else if (netif_msg_link(tp)) {
		printk(KERN_INFO PFX "%s: Link is up at %d Mbps, %s duplex.\n",
		       tp->dev->name,
		       (tp->link_config.active_speed == SPEED_1000 ?
			1000 :
			(tp->link_config.active_speed == SPEED_100 ?
			 100 : 10)),
		       (tp->link_config.active_duplex == DUPLEX_FULL ?
			"full" : "half"));

		printk(KERN_INFO PFX
		       "%s: Flow control is %s for TX and %s for RX.\n",
		       tp->dev->name,
		       (tp->link_config.active_flowctrl & FLOW_CTRL_TX) ?
		       "on" : "off",
		       (tp->link_config.active_flowctrl & FLOW_CTRL_RX) ?
		       "on" : "off");
		tg3_ump_link_report(tp);
	}
}

static u16 tg3_advert_flowctrl_1000T(u8 flow_ctrl)
{
	u16 miireg;

	if ((flow_ctrl & FLOW_CTRL_TX) && (flow_ctrl & FLOW_CTRL_RX))
		miireg = ADVERTISE_PAUSE_CAP;
	else if (flow_ctrl & FLOW_CTRL_TX)
		miireg = ADVERTISE_PAUSE_ASYM;
	else if (flow_ctrl & FLOW_CTRL_RX)
		miireg = ADVERTISE_PAUSE_CAP | ADVERTISE_PAUSE_ASYM;
	else
		miireg = 0;

	return miireg;
}

static u16 tg3_advert_flowctrl_1000X(u8 flow_ctrl)
{
	u16 miireg;

	if ((flow_ctrl & FLOW_CTRL_TX) && (flow_ctrl & FLOW_CTRL_RX))
		miireg = ADVERTISE_1000XPAUSE;
	else if (flow_ctrl & FLOW_CTRL_TX)
		miireg = ADVERTISE_1000XPSE_ASYM;
	else if (flow_ctrl & FLOW_CTRL_RX)
		miireg = ADVERTISE_1000XPAUSE | ADVERTISE_1000XPSE_ASYM;
	else
		miireg = 0;

	return miireg;
}

static u8 tg3_resolve_flowctrl_1000X(u16 lcladv, u16 rmtadv)
{
	u8 cap = 0;

	if (lcladv & ADVERTISE_1000XPAUSE) {
		if (lcladv & ADVERTISE_1000XPSE_ASYM) {
			if (rmtadv & LPA_1000XPAUSE)
				cap = FLOW_CTRL_TX | FLOW_CTRL_RX;
			else if (rmtadv & LPA_1000XPAUSE_ASYM)
				cap = FLOW_CTRL_RX;
		} else {
			if (rmtadv & LPA_1000XPAUSE)
				cap = FLOW_CTRL_TX | FLOW_CTRL_RX;
		}
	} else if (lcladv & ADVERTISE_1000XPSE_ASYM) {
		if ((rmtadv & LPA_1000XPAUSE) && (rmtadv & LPA_1000XPAUSE_ASYM))
			cap = FLOW_CTRL_TX;
	}

	return cap;
}

static void tg3_setup_flow_control(struct tg3 *tp, u32 lcladv, u32 rmtadv)
{
	u8 autoneg;
	u8 flowctrl = 0;
	u32 old_rx_mode = tp->rx_mode;
	u32 old_tx_mode = tp->tx_mode;

	if (tp->tg3_flags3 & TG3_FLG3_USE_PHYLIB)
		autoneg = tp->mdio_bus->phy_map[TG3_PHY_MII_ADDR]->autoneg;
	else
		autoneg = tp->link_config.autoneg;

	if (autoneg == AUTONEG_ENABLE &&
	    (tp->tg3_flags & TG3_FLAG_PAUSE_AUTONEG)) {
		if (tp->tg3_flags2 & TG3_FLG2_ANY_SERDES)
			flowctrl = tg3_resolve_flowctrl_1000X(lcladv, rmtadv);
		else
			flowctrl = mii_resolve_flowctrl_fdx(lcladv, rmtadv);
	} else
		flowctrl = tp->link_config.flowctrl;

	tp->link_config.active_flowctrl = flowctrl;

	if (flowctrl & FLOW_CTRL_RX)
		tp->rx_mode |= RX_MODE_FLOW_CTRL_ENABLE;
	else
		tp->rx_mode &= ~RX_MODE_FLOW_CTRL_ENABLE;

	if (old_rx_mode != tp->rx_mode)
		tw32_f(MAC_RX_MODE, tp->rx_mode);

	if (flowctrl & FLOW_CTRL_TX)
		tp->tx_mode |= TX_MODE_FLOW_CTRL_ENABLE;
	else
		tp->tx_mode &= ~TX_MODE_FLOW_CTRL_ENABLE;

	if (old_tx_mode != tp->tx_mode)
		tw32_f(MAC_TX_MODE, tp->tx_mode);
}

static void tg3_adjust_link(struct net_device *dev)
{
	u8 oldflowctrl, linkmesg = 0;
	u32 mac_mode, lcl_adv, rmt_adv;
	struct tg3 *tp = netdev_priv(dev);
	struct phy_device *phydev = tp->mdio_bus->phy_map[TG3_PHY_MII_ADDR];

	spin_lock_bh(&tp->lock);

	mac_mode = tp->mac_mode & ~(MAC_MODE_PORT_MODE_MASK |
				    MAC_MODE_HALF_DUPLEX);

	oldflowctrl = tp->link_config.active_flowctrl;

	if (phydev->link) {
		lcl_adv = 0;
		rmt_adv = 0;

		if (phydev->speed == SPEED_100 || phydev->speed == SPEED_10)
			mac_mode |= MAC_MODE_PORT_MODE_MII;
		else if (phydev->speed == SPEED_1000 ||
			 GET_ASIC_REV(tp->pci_chip_rev_id) != ASIC_REV_5785)
			mac_mode |= MAC_MODE_PORT_MODE_GMII;
		else
			mac_mode |= MAC_MODE_PORT_MODE_MII;

		if (phydev->duplex == DUPLEX_HALF)
			mac_mode |= MAC_MODE_HALF_DUPLEX;
		else {
			lcl_adv = tg3_advert_flowctrl_1000T(
				  tp->link_config.flowctrl);

			if (phydev->pause)
				rmt_adv = LPA_PAUSE_CAP;
			if (phydev->asym_pause)
				rmt_adv |= LPA_PAUSE_ASYM;
		}

		tg3_setup_flow_control(tp, lcl_adv, rmt_adv);
	} else
		mac_mode |= MAC_MODE_PORT_MODE_GMII;

	if (mac_mode != tp->mac_mode) {
		tp->mac_mode = mac_mode;
		tw32_f(MAC_MODE, tp->mac_mode);
		udelay(40);
	}

	if (GET_ASIC_REV(tp->pci_chip_rev_id) == ASIC_REV_5785) {
		if (phydev->speed == SPEED_10)
			tw32(MAC_MI_STAT,
			     MAC_MI_STAT_10MBPS_MODE |
			     MAC_MI_STAT_LNKSTAT_ATTN_ENAB);
		else
			tw32(MAC_MI_STAT, MAC_MI_STAT_LNKSTAT_ATTN_ENAB);
	}

	if (phydev->speed == SPEED_1000 && phydev->duplex == DUPLEX_HALF)
		tw32(MAC_TX_LENGTHS,
		     ((2 << TX_LENGTHS_IPG_CRS_SHIFT) |
		      (6 << TX_LENGTHS_IPG_SHIFT) |
		      (0xff << TX_LENGTHS_SLOT_TIME_SHIFT)));
	else
		tw32(MAC_TX_LENGTHS,
		     ((2 << TX_LENGTHS_IPG_CRS_SHIFT) |
		      (6 << TX_LENGTHS_IPG_SHIFT) |
		      (32 << TX_LENGTHS_SLOT_TIME_SHIFT)));

	if ((phydev->link && tp->link_config.active_speed == SPEED_INVALID) ||
	    (!phydev->link && tp->link_config.active_speed != SPEED_INVALID) ||
	    phydev->speed != tp->link_config.active_speed ||
	    phydev->duplex != tp->link_config.active_duplex ||
	    oldflowctrl != tp->link_config.active_flowctrl)
	    linkmesg = 1;

	tp->link_config.active_speed = phydev->speed;
	tp->link_config.active_duplex = phydev->duplex;

	spin_unlock_bh(&tp->lock);

	if (linkmesg)
		tg3_link_report(tp);
}

static int tg3_phy_init(struct tg3 *tp)
{
	struct phy_device *phydev;

	if (tp->tg3_flags3 & TG3_FLG3_PHY_CONNECTED)
		return 0;

	/* Bring the PHY back to a known state. */
	tg3_bmcr_reset(tp);

	phydev = tp->mdio_bus->phy_map[TG3_PHY_MII_ADDR];

	/* Attach the MAC to the PHY. */
	phydev = phy_connect(tp->dev, dev_name(&phydev->dev), tg3_adjust_link,
			     phydev->dev_flags, phydev->interface);
	if (IS_ERR(phydev)) {
		printk(KERN_ERR "%s: Could not attach to PHY\n", tp->dev->name);
		return PTR_ERR(phydev);
	}

	/* Mask with MAC supported features. */
	switch (phydev->interface) {
	case PHY_INTERFACE_MODE_GMII:
	case PHY_INTERFACE_MODE_RGMII:
		if (!(tp->tg3_flags & TG3_FLAG_10_100_ONLY)) {
			phydev->supported &= (PHY_GBIT_FEATURES |
					      SUPPORTED_Pause |
					      SUPPORTED_Asym_Pause);
			break;
		}
		/* fallthru */
	case PHY_INTERFACE_MODE_MII:
		phydev->supported &= (PHY_BASIC_FEATURES |
				      SUPPORTED_Pause |
				      SUPPORTED_Asym_Pause);
		break;
	default:
		phy_disconnect(tp->mdio_bus->phy_map[TG3_PHY_MII_ADDR]);
		return -EINVAL;
	}

	tp->tg3_flags3 |= TG3_FLG3_PHY_CONNECTED;

	phydev->advertising = phydev->supported;

	return 0;
}

static void tg3_phy_start(struct tg3 *tp)
{
	struct phy_device *phydev;

	if (!(tp->tg3_flags3 & TG3_FLG3_PHY_CONNECTED))
		return;

	phydev = tp->mdio_bus->phy_map[TG3_PHY_MII_ADDR];

	if (tp->link_config.phy_is_low_power) {
		tp->link_config.phy_is_low_power = 0;
		phydev->speed = tp->link_config.orig_speed;
		phydev->duplex = tp->link_config.orig_duplex;
		phydev->autoneg = tp->link_config.orig_autoneg;
		phydev->advertising = tp->link_config.orig_advertising;
	}

	phy_start(phydev);

	phy_start_aneg(phydev);
}

static void tg3_phy_stop(struct tg3 *tp)
{
	if (!(tp->tg3_flags3 & TG3_FLG3_PHY_CONNECTED))
		return;

	phy_stop(tp->mdio_bus->phy_map[TG3_PHY_MII_ADDR]);
}

static void tg3_phy_fini(struct tg3 *tp)
{
	if (tp->tg3_flags3 & TG3_FLG3_PHY_CONNECTED) {
		phy_disconnect(tp->mdio_bus->phy_map[TG3_PHY_MII_ADDR]);
		tp->tg3_flags3 &= ~TG3_FLG3_PHY_CONNECTED;
	}
}

static void tg3_phydsp_write(struct tg3 *tp, u32 reg, u32 val)
{
	tg3_writephy(tp, MII_TG3_DSP_ADDRESS, reg);
	tg3_writephy(tp, MII_TG3_DSP_RW_PORT, val);
}

static void tg3_phy_fet_toggle_apd(struct tg3 *tp, bool enable)
{
	u32 phytest;

	if (!tg3_readphy(tp, MII_TG3_FET_TEST, &phytest)) {
		u32 phy;

		tg3_writephy(tp, MII_TG3_FET_TEST,
			     phytest | MII_TG3_FET_SHADOW_EN);
		if (!tg3_readphy(tp, MII_TG3_FET_SHDW_AUXSTAT2, &phy)) {
			if (enable)
				phy |= MII_TG3_FET_SHDW_AUXSTAT2_APD;
			else
				phy &= ~MII_TG3_FET_SHDW_AUXSTAT2_APD;
			tg3_writephy(tp, MII_TG3_FET_SHDW_AUXSTAT2, phy);
		}
		tg3_writephy(tp, MII_TG3_FET_TEST, phytest);
	}
}

static void tg3_phy_toggle_apd(struct tg3 *tp, bool enable)
{
	u32 reg;

	if (!(tp->tg3_flags2 & TG3_FLG2_5705_PLUS) ||
		(GET_ASIC_REV(tp->pci_chip_rev_id) == ASIC_REV_5717 &&
	     (tp->tg3_flags2 & TG3_FLG2_MII_SERDES)))
		return;

	if (tp->tg3_flags3 & TG3_FLG3_PHY_IS_FET) {
		tg3_phy_fet_toggle_apd(tp, enable);
		return;
	}

	reg = MII_TG3_MISC_SHDW_WREN |
	      MII_TG3_MISC_SHDW_SCR5_SEL |
	      MII_TG3_MISC_SHDW_SCR5_LPED |
	      MII_TG3_MISC_SHDW_SCR5_DLPTLM |
	      MII_TG3_MISC_SHDW_SCR5_SDTL |
	      MII_TG3_MISC_SHDW_SCR5_C125OE;
	if (GET_ASIC_REV(tp->pci_chip_rev_id) != ASIC_REV_5784 || !enable)
		reg |= MII_TG3_MISC_SHDW_SCR5_DLLAPD;

	tg3_writephy(tp, MII_TG3_MISC_SHDW, reg);


	reg = MII_TG3_MISC_SHDW_WREN |
	      MII_TG3_MISC_SHDW_APD_SEL |
	      MII_TG3_MISC_SHDW_APD_WKTM_84MS;
	if (enable)
		reg |= MII_TG3_MISC_SHDW_APD_ENABLE;

	tg3_writephy(tp, MII_TG3_MISC_SHDW, reg);
}

static void tg3_phy_toggle_automdix(struct tg3 *tp, int enable)
{
	u32 phy;

	if (!(tp->tg3_flags2 & TG3_FLG2_5705_PLUS) ||
	    (tp->tg3_flags2 & TG3_FLG2_ANY_SERDES))
		return;

	if (tp->tg3_flags3 & TG3_FLG3_PHY_IS_FET) {
		u32 ephy;

		if (!tg3_readphy(tp, MII_TG3_FET_TEST, &ephy)) {
			u32 reg = MII_TG3_FET_SHDW_MISCCTRL;

			tg3_writephy(tp, MII_TG3_FET_TEST,
				     ephy | MII_TG3_FET_SHADOW_EN);
			if (!tg3_readphy(tp, reg, &phy)) {
				if (enable)
					phy |= MII_TG3_FET_SHDW_MISCCTRL_MDIX;
				else
					phy &= ~MII_TG3_FET_SHDW_MISCCTRL_MDIX;
				tg3_writephy(tp, reg, phy);
			}
			tg3_writephy(tp, MII_TG3_FET_TEST, ephy);
		}
	} else {
		phy = MII_TG3_AUXCTL_MISC_RDSEL_MISC |
		      MII_TG3_AUXCTL_SHDWSEL_MISC;
		if (!tg3_writephy(tp, MII_TG3_AUX_CTRL, phy) &&
		    !tg3_readphy(tp, MII_TG3_AUX_CTRL, &phy)) {
			if (enable)
				phy |= MII_TG3_AUXCTL_MISC_FORCE_AMDIX;
			else
				phy &= ~MII_TG3_AUXCTL_MISC_FORCE_AMDIX;
			phy |= MII_TG3_AUXCTL_MISC_WREN;
			tg3_writephy(tp, MII_TG3_AUX_CTRL, phy);
		}
	}
}

static void tg3_phy_set_wirespeed(struct tg3 *tp)
{
	u32 val;

	if (tp->tg3_flags2 & TG3_FLG2_NO_ETH_WIRE_SPEED)
		return;

	if (!tg3_writephy(tp, MII_TG3_AUX_CTRL, 0x7007) &&
	    !tg3_readphy(tp, MII_TG3_AUX_CTRL, &val))
		tg3_writephy(tp, MII_TG3_AUX_CTRL,
			     (val | (1 << 15) | (1 << 4)));
}

static void tg3_phy_apply_otp(struct tg3 *tp)
{
	u32 otp, phy;

	if (!tp->phy_otp)
		return;

	otp = tp->phy_otp;

	/* Enable SM_DSP clock and tx 6dB coding. */
	phy = MII_TG3_AUXCTL_SHDWSEL_AUXCTL |
	      MII_TG3_AUXCTL_ACTL_SMDSP_ENA |
	      MII_TG3_AUXCTL_ACTL_TX_6DB;
	tg3_writephy(tp, MII_TG3_AUX_CTRL, phy);

	phy = ((otp & TG3_OTP_AGCTGT_MASK) >> TG3_OTP_AGCTGT_SHIFT);
	phy |= MII_TG3_DSP_TAP1_AGCTGT_DFLT;
	tg3_phydsp_write(tp, MII_TG3_DSP_TAP1, phy);

	phy = ((otp & TG3_OTP_HPFFLTR_MASK) >> TG3_OTP_HPFFLTR_SHIFT) |
	      ((otp & TG3_OTP_HPFOVER_MASK) >> TG3_OTP_HPFOVER_SHIFT);
	tg3_phydsp_write(tp, MII_TG3_DSP_AADJ1CH0, phy);

	phy = ((otp & TG3_OTP_LPFDIS_MASK) >> TG3_OTP_LPFDIS_SHIFT);
	phy |= MII_TG3_DSP_AADJ1CH3_ADCCKADJ;
	tg3_phydsp_write(tp, MII_TG3_DSP_AADJ1CH3, phy);

	phy = ((otp & TG3_OTP_VDAC_MASK) >> TG3_OTP_VDAC_SHIFT);
	tg3_phydsp_write(tp, MII_TG3_DSP_EXP75, phy);

	phy = ((otp & TG3_OTP_10BTAMP_MASK) >> TG3_OTP_10BTAMP_SHIFT);
	tg3_phydsp_write(tp, MII_TG3_DSP_EXP96, phy);

	phy = ((otp & TG3_OTP_ROFF_MASK) >> TG3_OTP_ROFF_SHIFT) |
	      ((otp & TG3_OTP_RCOFF_MASK) >> TG3_OTP_RCOFF_SHIFT);
	tg3_phydsp_write(tp, MII_TG3_DSP_EXP97, phy);

	/* Turn off SM_DSP clock. */
	phy = MII_TG3_AUXCTL_SHDWSEL_AUXCTL |
	      MII_TG3_AUXCTL_ACTL_TX_6DB;
	tg3_writephy(tp, MII_TG3_AUX_CTRL, phy);
}

static int tg3_wait_macro_done(struct tg3 *tp)
{
	int limit = 100;

	while (limit--) {
		u32 tmp32;

		if (!tg3_readphy(tp, 0x16, &tmp32)) {
			if ((tmp32 & 0x1000) == 0)
				break;
		}
	}
	if (limit < 0)
		return -EBUSY;

	return 0;
}

static int tg3_phy_write_and_check_testpat(struct tg3 *tp, int *resetp)
{
	static const u32 test_pat[4][6] = {
	{ 0x00005555, 0x00000005, 0x00002aaa, 0x0000000a, 0x00003456, 0x00000003 },
	{ 0x00002aaa, 0x0000000a, 0x00003333, 0x00000003, 0x0000789a, 0x00000005 },
	{ 0x00005a5a, 0x00000005, 0x00002a6a, 0x0000000a, 0x00001bcd, 0x00000003 },
	{ 0x00002a5a, 0x0000000a, 0x000033c3, 0x00000003, 0x00002ef1, 0x00000005 }
	};
	int chan;

	for (chan = 0; chan < 4; chan++) {
		int i;

		tg3_writephy(tp, MII_TG3_DSP_ADDRESS,
			     (chan * 0x2000) | 0x0200);
		tg3_writephy(tp, 0x16, 0x0002);

		for (i = 0; i < 6; i++)
			tg3_writephy(tp, MII_TG3_DSP_RW_PORT,
				     test_pat[chan][i]);

		tg3_writephy(tp, 0x16, 0x0202);
		if (tg3_wait_macro_done(tp)) {
			*resetp = 1;
			return -EBUSY;
		}

		tg3_writephy(tp, MII_TG3_DSP_ADDRESS,
			     (chan * 0x2000) | 0x0200);
		tg3_writephy(tp, 0x16, 0x0082);
		if (tg3_wait_macro_done(tp)) {
			*resetp = 1;
			return -EBUSY;
		}

		tg3_writephy(tp, 0x16, 0x0802);
		if (tg3_wait_macro_done(tp)) {
			*resetp = 1;
			return -EBUSY;
		}

		for (i = 0; i < 6; i += 2) {
			u32 low, high;

			if (tg3_readphy(tp, MII_TG3_DSP_RW_PORT, &low) ||
			    tg3_readphy(tp, MII_TG3_DSP_RW_PORT, &high) ||
			    tg3_wait_macro_done(tp)) {
				*resetp = 1;
				return -EBUSY;
			}
			low &= 0x7fff;
			high &= 0x000f;
			if (low != test_pat[chan][i] ||
			    high != test_pat[chan][i+1]) {
				tg3_writephy(tp, MII_TG3_DSP_ADDRESS, 0x000b);
				tg3_writephy(tp, MII_TG3_DSP_RW_PORT, 0x4001);
				tg3_writephy(tp, MII_TG3_DSP_RW_PORT, 0x4005);

				return -EBUSY;
			}
		}
	}

	return 0;
}

static int tg3_phy_reset_chanpat(struct tg3 *tp)
{
	int chan;

	for (chan = 0; chan < 4; chan++) {
		int i;

		tg3_writephy(tp, MII_TG3_DSP_ADDRESS,
			     (chan * 0x2000) | 0x0200);
		tg3_writephy(tp, 0x16, 0x0002);
		for (i = 0; i < 6; i++)
			tg3_writephy(tp, MII_TG3_DSP_RW_PORT, 0x000);
		tg3_writephy(tp, 0x16, 0x0202);
		if (tg3_wait_macro_done(tp))
			return -EBUSY;
	}

	return 0;
}

static int tg3_phy_reset_5703_4_5(struct tg3 *tp)
{
	u32 reg32, phy9_orig;
	int retries, do_phy_reset, err;

	retries = 10;
	do_phy_reset = 1;
	do {
		if (do_phy_reset) {
			err = tg3_bmcr_reset(tp);
			if (err)
				return err;
			do_phy_reset = 0;
		}

		/* Disable transmitter and interrupt.  */
		if (tg3_readphy(tp, MII_TG3_EXT_CTRL, &reg32))
			continue;

		reg32 |= 0x3000;
		tg3_writephy(tp, MII_TG3_EXT_CTRL, reg32);

		/* Set full-duplex, 1000 mbps.  */
		tg3_writephy(tp, MII_BMCR,
			     BMCR_FULLDPLX | TG3_BMCR_SPEED1000);

		/* Set to master mode.  */
		if (tg3_readphy(tp, MII_TG3_CTRL, &phy9_orig))
			continue;

		tg3_writephy(tp, MII_TG3_CTRL,
			     (MII_TG3_CTRL_AS_MASTER |
			      MII_TG3_CTRL_ENABLE_AS_MASTER));

		/* Enable SM_DSP_CLOCK and 6dB.  */
		tg3_writephy(tp, MII_TG3_AUX_CTRL, 0x0c00);

		/* Block the PHY control access.  */
		tg3_writephy(tp, MII_TG3_DSP_ADDRESS, 0x8005);
		tg3_writephy(tp, MII_TG3_DSP_RW_PORT, 0x0800);

		err = tg3_phy_write_and_check_testpat(tp, &do_phy_reset);
		if (!err)
			break;
	} while (--retries);

	err = tg3_phy_reset_chanpat(tp);
	if (err)
		return err;

	tg3_writephy(tp, MII_TG3_DSP_ADDRESS, 0x8005);
	tg3_writephy(tp, MII_TG3_DSP_RW_PORT, 0x0000);

	tg3_writephy(tp, MII_TG3_DSP_ADDRESS, 0x8200);
	tg3_writephy(tp, 0x16, 0x0000);

	if (GET_ASIC_REV(tp->pci_chip_rev_id) == ASIC_REV_5703 ||
	    GET_ASIC_REV(tp->pci_chip_rev_id) == ASIC_REV_5704) {
		/* Set Extended packet length bit for jumbo frames */
		tg3_writephy(tp, MII_TG3_AUX_CTRL, 0x4400);
	}
	else {
		tg3_writephy(tp, MII_TG3_AUX_CTRL, 0x0400);
	}

	tg3_writephy(tp, MII_TG3_CTRL, phy9_orig);

	if (!tg3_readphy(tp, MII_TG3_EXT_CTRL, &reg32)) {
		reg32 &= ~0x3000;
		tg3_writephy(tp, MII_TG3_EXT_CTRL, reg32);
	} else if (!err)
		err = -EBUSY;

	return err;
}

/* This will reset the tigon3 PHY if there is no valid
 * link unless the FORCE argument is non-zero.
 */
static int tg3_phy_reset(struct tg3 *tp)
{
	u32 cpmuctrl;
	u32 phy_status;
	int err;

	if (GET_ASIC_REV(tp->pci_chip_rev_id) == ASIC_REV_5906) {
		u32 val;

		val = tr32(GRC_MISC_CFG);
		tw32_f(GRC_MISC_CFG, val & ~GRC_MISC_CFG_EPHY_IDDQ);
		udelay(40);
	}
	err  = tg3_readphy(tp, MII_BMSR, &phy_status);
	err |= tg3_readphy(tp, MII_BMSR, &phy_status);
	if (err != 0)
		return -EBUSY;

	if (netif_running(tp->dev) && netif_carrier_ok(tp->dev)) {
		netif_carrier_off(tp->dev);
		tg3_link_report(tp);
	}

	if (GET_ASIC_REV(tp->pci_chip_rev_id) == ASIC_REV_5703 ||
	    GET_ASIC_REV(tp->pci_chip_rev_id) == ASIC_REV_5704 ||
	    GET_ASIC_REV(tp->pci_chip_rev_id) == ASIC_REV_5705) {
		err = tg3_phy_reset_5703_4_5(tp);
		if (err)
			return err;
		goto out;
	}

	cpmuctrl = 0;
	if (GET_ASIC_REV(tp->pci_chip_rev_id) == ASIC_REV_5784 &&
	    GET_CHIP_REV(tp->pci_chip_rev_id) != CHIPREV_5784_AX) {
		cpmuctrl = tr32(TG3_CPMU_CTRL);
		if (cpmuctrl & CPMU_CTRL_GPHY_10MB_RXONLY)
			tw32(TG3_CPMU_CTRL,
			     cpmuctrl & ~CPMU_CTRL_GPHY_10MB_RXONLY);
	}

	err = tg3_bmcr_reset(tp);
	if (err)
		return err;

	if (cpmuctrl & CPMU_CTRL_GPHY_10MB_RXONLY) {
		u32 phy;

		phy = MII_TG3_DSP_EXP8_AEDW | MII_TG3_DSP_EXP8_REJ2MHz;
		tg3_phydsp_write(tp, MII_TG3_DSP_EXP8, phy);

		tw32(TG3_CPMU_CTRL, cpmuctrl);
	}

	if (GET_CHIP_REV(tp->pci_chip_rev_id) == CHIPREV_5784_AX ||
	    GET_CHIP_REV(tp->pci_chip_rev_id) == CHIPREV_5761_AX) {
		u32 val;

		val = tr32(TG3_CPMU_LSPD_1000MB_CLK);
		if ((val & CPMU_LSPD_1000MB_MACCLK_MASK) ==
		    CPMU_LSPD_1000MB_MACCLK_12_5) {
			val &= ~CPMU_LSPD_1000MB_MACCLK_MASK;
			udelay(40);
			tw32_f(TG3_CPMU_LSPD_1000MB_CLK, val);
		}
	}

	if (GET_ASIC_REV(tp->pci_chip_rev_id) == ASIC_REV_5717 &&
	    (tp->tg3_flags2 & TG3_FLG2_MII_SERDES))
		return 0;

	tg3_phy_apply_otp(tp);

	if (tp->tg3_flags3 & TG3_FLG3_PHY_ENABLE_APD)
		tg3_phy_toggle_apd(tp, true);
	else
		tg3_phy_toggle_apd(tp, false);

out:
	if (tp->tg3_flags2 & TG3_FLG2_PHY_ADC_BUG) {
		tg3_writephy(tp, MII_TG3_AUX_CTRL, 0x0c00);
		tg3_writephy(tp, MII_TG3_DSP_ADDRESS, 0x201f);
		tg3_writephy(tp, MII_TG3_DSP_RW_PORT, 0x2aaa);
		tg3_writephy(tp, MII_TG3_DSP_ADDRESS, 0x000a);
		tg3_writephy(tp, MII_TG3_DSP_RW_PORT, 0x0323);
		tg3_writephy(tp, MII_TG3_AUX_CTRL, 0x0400);
	}
	if (tp->tg3_flags2 & TG3_FLG2_PHY_5704_A0_BUG) {
		tg3_writephy(tp, 0x1c, 0x8d68);
		tg3_writephy(tp, 0x1c, 0x8d68);
	}
	if (tp->tg3_flags2 & TG3_FLG2_PHY_BER_BUG) {
		tg3_writephy(tp, MII_TG3_AUX_CTRL, 0x0c00);
		tg3_writephy(tp, MII_TG3_DSP_ADDRESS, 0x000a);
		tg3_writephy(tp, MII_TG3_DSP_RW_PORT, 0x310b);
		tg3_writephy(tp, MII_TG3_DSP_ADDRESS, 0x201f);
		tg3_writephy(tp, MII_TG3_DSP_RW_PORT, 0x9506);
		tg3_writephy(tp, MII_TG3_DSP_ADDRESS, 0x401f);
		tg3_writephy(tp, MII_TG3_DSP_RW_PORT, 0x14e2);
		tg3_writephy(tp, MII_TG3_AUX_CTRL, 0x0400);
	}
	else if (tp->tg3_flags2 & TG3_FLG2_PHY_JITTER_BUG) {
		tg3_writephy(tp, MII_TG3_AUX_CTRL, 0x0c00);
		tg3_writephy(tp, MII_TG3_DSP_ADDRESS, 0x000a);
		if (tp->tg3_flags2 & TG3_FLG2_PHY_ADJUST_TRIM) {
			tg3_writephy(tp, MII_TG3_DSP_RW_PORT, 0x110b);
			tg3_writephy(tp, MII_TG3_TEST1,
				     MII_TG3_TEST1_TRIM_EN | 0x4);
		} else
			tg3_writephy(tp, MII_TG3_DSP_RW_PORT, 0x010b);
		tg3_writephy(tp, MII_TG3_AUX_CTRL, 0x0400);
	}
	/* Set Extended packet length bit (bit 14) on all chips that */
	/* support jumbo frames */
	if ((tp->phy_id & PHY_ID_MASK) == PHY_ID_BCM5401) {
		/* Cannot do read-modify-write on 5401 */
		tg3_writephy(tp, MII_TG3_AUX_CTRL, 0x4c20);
	} else if (tp->tg3_flags & TG3_FLAG_JUMBO_CAPABLE) {
		u32 phy_reg;

		/* Set bit 14 with read-modify-write to preserve other bits */
		if (!tg3_writephy(tp, MII_TG3_AUX_CTRL, 0x0007) &&
		    !tg3_readphy(tp, MII_TG3_AUX_CTRL, &phy_reg))
			tg3_writephy(tp, MII_TG3_AUX_CTRL, phy_reg | 0x4000);
	}

	/* Set phy register 0x10 bit 0 to high fifo elasticity to support
	 * jumbo frames transmission.
	 */
	if (tp->tg3_flags & TG3_FLAG_JUMBO_CAPABLE) {
		u32 phy_reg;

		if (!tg3_readphy(tp, MII_TG3_EXT_CTRL, &phy_reg))
		    tg3_writephy(tp, MII_TG3_EXT_CTRL,
				 phy_reg | MII_TG3_EXT_CTRL_FIFO_ELASTIC);
	}

	if (GET_ASIC_REV(tp->pci_chip_rev_id) == ASIC_REV_5906) {
		/* adjust output voltage */
		tg3_writephy(tp, MII_TG3_FET_PTEST, 0x12);
	}

	tg3_phy_toggle_automdix(tp, 1);
	tg3_phy_set_wirespeed(tp);
	return 0;
}

static void tg3_frob_aux_power(struct tg3 *tp)
{
	struct tg3 *tp_peer = tp;

	/* The GPIOs do something completely different on 57765. */
	if ((tp->tg3_flags2 & TG3_FLG2_IS_NIC) == 0 ||
	    GET_ASIC_REV(tp->pci_chip_rev_id) == ASIC_REV_57765)
		return;

	if (GET_ASIC_REV(tp->pci_chip_rev_id) == ASIC_REV_5704 ||
	    GET_ASIC_REV(tp->pci_chip_rev_id) == ASIC_REV_5714 ||
	    GET_ASIC_REV(tp->pci_chip_rev_id) == ASIC_REV_5717) {
		struct net_device *dev_peer;

		dev_peer = pci_get_drvdata(tp->pdev_peer);
		/* remove_one() may have been run on the peer. */
		if (!dev_peer)
			tp_peer = tp;
		else
			tp_peer = netdev_priv(dev_peer);
	}

	if ((tp->tg3_flags & TG3_FLAG_WOL_ENABLE) != 0 ||
	    (tp->tg3_flags & TG3_FLAG_ENABLE_ASF) != 0 ||
	    (tp_peer->tg3_flags & TG3_FLAG_WOL_ENABLE) != 0 ||
	    (tp_peer->tg3_flags & TG3_FLAG_ENABLE_ASF) != 0) {
		if (GET_ASIC_REV(tp->pci_chip_rev_id) == ASIC_REV_5700 ||
		    GET_ASIC_REV(tp->pci_chip_rev_id) == ASIC_REV_5701) {
			tw32_wait_f(GRC_LOCAL_CTRL, tp->grc_local_ctrl |
				    (GRC_LCLCTRL_GPIO_OE0 |
				     GRC_LCLCTRL_GPIO_OE1 |
				     GRC_LCLCTRL_GPIO_OE2 |
				     GRC_LCLCTRL_GPIO_OUTPUT0 |
				     GRC_LCLCTRL_GPIO_OUTPUT1),
				    100);
		} else if (tp->pdev->device == PCI_DEVICE_ID_TIGON3_5761 ||
			   tp->pdev->device == TG3PCI_DEVICE_TIGON3_5761S) {
			/* The 5761 non-e device swaps GPIO 0 and GPIO 2. */
			u32 grc_local_ctrl = GRC_LCLCTRL_GPIO_OE0 |
					     GRC_LCLCTRL_GPIO_OE1 |
					     GRC_LCLCTRL_GPIO_OE2 |
					     GRC_LCLCTRL_GPIO_OUTPUT0 |
					     GRC_LCLCTRL_GPIO_OUTPUT1 |
					     tp->grc_local_ctrl;
			tw32_wait_f(GRC_LOCAL_CTRL, grc_local_ctrl, 100);

			grc_local_ctrl |= GRC_LCLCTRL_GPIO_OUTPUT2;
			tw32_wait_f(GRC_LOCAL_CTRL, grc_local_ctrl, 100);

			grc_local_ctrl &= ~GRC_LCLCTRL_GPIO_OUTPUT0;
			tw32_wait_f(GRC_LOCAL_CTRL, grc_local_ctrl, 100);
		} else {
			u32 no_gpio2;
			u32 grc_local_ctrl = 0;

			if (tp_peer != tp &&
			    (tp_peer->tg3_flags & TG3_FLAG_INIT_COMPLETE) != 0)
				return;

			/* Workaround to prevent overdrawing Amps. */
			if (GET_ASIC_REV(tp->pci_chip_rev_id) ==
			    ASIC_REV_5714) {
				grc_local_ctrl |= GRC_LCLCTRL_GPIO_OE3;
				tw32_wait_f(GRC_LOCAL_CTRL, tp->grc_local_ctrl |
					    grc_local_ctrl, 100);
			}

			/* On 5753 and variants, GPIO2 cannot be used. */
			no_gpio2 = tp->nic_sram_data_cfg &
				    NIC_SRAM_DATA_CFG_NO_GPIO2;

			grc_local_ctrl |= GRC_LCLCTRL_GPIO_OE0 |
					 GRC_LCLCTRL_GPIO_OE1 |
					 GRC_LCLCTRL_GPIO_OE2 |
					 GRC_LCLCTRL_GPIO_OUTPUT1 |
					 GRC_LCLCTRL_GPIO_OUTPUT2;
			if (no_gpio2) {
				grc_local_ctrl &= ~(GRC_LCLCTRL_GPIO_OE2 |
						    GRC_LCLCTRL_GPIO_OUTPUT2);
			}
			tw32_wait_f(GRC_LOCAL_CTRL, tp->grc_local_ctrl |
						    grc_local_ctrl, 100);

			grc_local_ctrl |= GRC_LCLCTRL_GPIO_OUTPUT0;

			tw32_wait_f(GRC_LOCAL_CTRL, tp->grc_local_ctrl |
						    grc_local_ctrl, 100);

			if (!no_gpio2) {
				grc_local_ctrl &= ~GRC_LCLCTRL_GPIO_OUTPUT2;
				tw32_wait_f(GRC_LOCAL_CTRL, tp->grc_local_ctrl |
					    grc_local_ctrl, 100);
			}
		}
	} else {
		if (GET_ASIC_REV(tp->pci_chip_rev_id) != ASIC_REV_5700 &&
		    GET_ASIC_REV(tp->pci_chip_rev_id) != ASIC_REV_5701) {
			if (tp_peer != tp &&
			    (tp_peer->tg3_flags & TG3_FLAG_INIT_COMPLETE) != 0)
				return;

			tw32_wait_f(GRC_LOCAL_CTRL, tp->grc_local_ctrl |
				    (GRC_LCLCTRL_GPIO_OE1 |
				     GRC_LCLCTRL_GPIO_OUTPUT1), 100);

			tw32_wait_f(GRC_LOCAL_CTRL, tp->grc_local_ctrl |
				    GRC_LCLCTRL_GPIO_OE1, 100);

			tw32_wait_f(GRC_LOCAL_CTRL, tp->grc_local_ctrl |
				    (GRC_LCLCTRL_GPIO_OE1 |
				     GRC_LCLCTRL_GPIO_OUTPUT1), 100);
		}
	}
}

static int tg3_5700_link_polarity(struct tg3 *tp, u32 speed)
{
	if (tp->led_ctrl == LED_CTRL_MODE_PHY_2)
		return 1;
	else if ((tp->phy_id & PHY_ID_MASK) == PHY_ID_BCM5411) {
		if (speed != SPEED_10)
			return 1;
	} else if (speed == SPEED_10)
		return 1;

	return 0;
}

static int tg3_setup_phy(struct tg3 *, int);

#define RESET_KIND_SHUTDOWN	0
#define RESET_KIND_INIT		1
#define RESET_KIND_SUSPEND	2

static void tg3_write_sig_post_reset(struct tg3 *, int);
static int tg3_halt_cpu(struct tg3 *, u32);

static void tg3_power_down_phy(struct tg3 *tp, bool do_low_power)
{
	u32 val;

	if (tp->tg3_flags2 & TG3_FLG2_PHY_SERDES) {
		if (GET_ASIC_REV(tp->pci_chip_rev_id) == ASIC_REV_5704) {
			u32 sg_dig_ctrl = tr32(SG_DIG_CTRL);
			u32 serdes_cfg = tr32(MAC_SERDES_CFG);

			sg_dig_ctrl |=
				SG_DIG_USING_HW_AUTONEG | SG_DIG_SOFT_RESET;
			tw32(SG_DIG_CTRL, sg_dig_ctrl);
			tw32(MAC_SERDES_CFG, serdes_cfg | (1 << 15));
		}
		return;
	}

	if (GET_ASIC_REV(tp->pci_chip_rev_id) == ASIC_REV_5906) {
		tg3_bmcr_reset(tp);
		val = tr32(GRC_MISC_CFG);
		tw32_f(GRC_MISC_CFG, val | GRC_MISC_CFG_EPHY_IDDQ);
		udelay(40);
		return;
	} else if (tp->tg3_flags3 & TG3_FLG3_PHY_IS_FET) {
		u32 phytest;
		if (!tg3_readphy(tp, MII_TG3_FET_TEST, &phytest)) {
			u32 phy;

			tg3_writephy(tp, MII_ADVERTISE, 0);
			tg3_writephy(tp, MII_BMCR,
				     BMCR_ANENABLE | BMCR_ANRESTART);

			tg3_writephy(tp, MII_TG3_FET_TEST,
				     phytest | MII_TG3_FET_SHADOW_EN);
			if (!tg3_readphy(tp, MII_TG3_FET_SHDW_AUXMODE4, &phy)) {
				phy |= MII_TG3_FET_SHDW_AUXMODE4_SBPD;
				tg3_writephy(tp,
					     MII_TG3_FET_SHDW_AUXMODE4,
					     phy);
			}
			tg3_writephy(tp, MII_TG3_FET_TEST, phytest);
		}
		return;
	} else if (do_low_power) {
		tg3_writephy(tp, MII_TG3_EXT_CTRL,
			     MII_TG3_EXT_CTRL_FORCE_LED_OFF);

		tg3_writephy(tp, MII_TG3_AUX_CTRL,
			     MII_TG3_AUXCTL_SHDWSEL_PWRCTL |
			     MII_TG3_AUXCTL_PCTL_100TX_LPWR |
			     MII_TG3_AUXCTL_PCTL_SPR_ISOLATE |
			     MII_TG3_AUXCTL_PCTL_VREG_11V);
	}

	/* The PHY should not be powered down on some chips because
	 * of bugs.
	 */
	if (GET_ASIC_REV(tp->pci_chip_rev_id) == ASIC_REV_5700 ||
	    GET_ASIC_REV(tp->pci_chip_rev_id) == ASIC_REV_5704 ||
	    (GET_ASIC_REV(tp->pci_chip_rev_id) == ASIC_REV_5780 &&
	     (tp->tg3_flags2 & TG3_FLG2_MII_SERDES)))
		return;

	if (GET_CHIP_REV(tp->pci_chip_rev_id) == CHIPREV_5784_AX ||
	    GET_CHIP_REV(tp->pci_chip_rev_id) == CHIPREV_5761_AX) {
		val = tr32(TG3_CPMU_LSPD_1000MB_CLK);
		val &= ~CPMU_LSPD_1000MB_MACCLK_MASK;
		val |= CPMU_LSPD_1000MB_MACCLK_12_5;
		tw32_f(TG3_CPMU_LSPD_1000MB_CLK, val);
	}

	tg3_writephy(tp, MII_BMCR, BMCR_PDOWN);
}

/* tp->lock is held. */
static int tg3_nvram_lock(struct tg3 *tp)
{
	if (tp->tg3_flags & TG3_FLAG_NVRAM) {
		int i;

		if (tp->nvram_lock_cnt == 0) {
			tw32(NVRAM_SWARB, SWARB_REQ_SET1);
			for (i = 0; i < 8000; i++) {
				if (tr32(NVRAM_SWARB) & SWARB_GNT1)
					break;
				udelay(20);
			}
			if (i == 8000) {
				tw32(NVRAM_SWARB, SWARB_REQ_CLR1);
				return -ENODEV;
			}
		}
		tp->nvram_lock_cnt++;
	}
	return 0;
}

/* tp->lock is held. */
static void tg3_nvram_unlock(struct tg3 *tp)
{
	if (tp->tg3_flags & TG3_FLAG_NVRAM) {
		if (tp->nvram_lock_cnt > 0)
			tp->nvram_lock_cnt--;
		if (tp->nvram_lock_cnt == 0)
			tw32_f(NVRAM_SWARB, SWARB_REQ_CLR1);
	}
}

/* tp->lock is held. */
static void tg3_enable_nvram_access(struct tg3 *tp)
{
	if ((tp->tg3_flags2 & TG3_FLG2_5750_PLUS) &&
	    !(tp->tg3_flags3 & TG3_FLG3_PROTECTED_NVRAM)) {
		u32 nvaccess = tr32(NVRAM_ACCESS);

		tw32(NVRAM_ACCESS, nvaccess | ACCESS_ENABLE);
	}
}

/* tp->lock is held. */
static void tg3_disable_nvram_access(struct tg3 *tp)
{
	if ((tp->tg3_flags2 & TG3_FLG2_5750_PLUS) &&
	    !(tp->tg3_flags3 & TG3_FLG3_PROTECTED_NVRAM)) {
		u32 nvaccess = tr32(NVRAM_ACCESS);

		tw32(NVRAM_ACCESS, nvaccess & ~ACCESS_ENABLE);
	}
}

static int tg3_nvram_read_using_eeprom(struct tg3 *tp,
					u32 offset, u32 *val)
{
	u32 tmp;
	int i;

	if (offset > EEPROM_ADDR_ADDR_MASK || (offset % 4) != 0)
		return -EINVAL;

	tmp = tr32(GRC_EEPROM_ADDR) & ~(EEPROM_ADDR_ADDR_MASK |
					EEPROM_ADDR_DEVID_MASK |
					EEPROM_ADDR_READ);
	tw32(GRC_EEPROM_ADDR,
	     tmp |
	     (0 << EEPROM_ADDR_DEVID_SHIFT) |
	     ((offset << EEPROM_ADDR_ADDR_SHIFT) &
	      EEPROM_ADDR_ADDR_MASK) |
	     EEPROM_ADDR_READ | EEPROM_ADDR_START);

	for (i = 0; i < 1000; i++) {
		tmp = tr32(GRC_EEPROM_ADDR);

		if (tmp & EEPROM_ADDR_COMPLETE)
			break;
		msleep(1);
	}
	if (!(tmp & EEPROM_ADDR_COMPLETE))
		return -EBUSY;

	tmp = tr32(GRC_EEPROM_DATA);

	/*
	 * The data will always be opposite the native endian
	 * format.  Perform a blind byteswap to compensate.
	 */
	*val = swab32(tmp);

	return 0;
}

#define NVRAM_CMD_TIMEOUT 10000

static int tg3_nvram_exec_cmd(struct tg3 *tp, u32 nvram_cmd)
{
	int i;

	tw32(NVRAM_CMD, nvram_cmd);
	for (i = 0; i < NVRAM_CMD_TIMEOUT; i++) {
		udelay(10);
		if (tr32(NVRAM_CMD) & NVRAM_CMD_DONE) {
			udelay(10);
			break;
		}
	}

	if (i == NVRAM_CMD_TIMEOUT)
		return -EBUSY;

	return 0;
}

static u32 tg3_nvram_phys_addr(struct tg3 *tp, u32 addr)
{
	if ((tp->tg3_flags & TG3_FLAG_NVRAM) &&
	    (tp->tg3_flags & TG3_FLAG_NVRAM_BUFFERED) &&
	    (tp->tg3_flags2 & TG3_FLG2_FLASH) &&
	   !(tp->tg3_flags3 & TG3_FLG3_NO_NVRAM_ADDR_TRANS) &&
	    (tp->nvram_jedecnum == JEDEC_ATMEL))

		addr = ((addr / tp->nvram_pagesize) <<
			ATMEL_AT45DB0X1B_PAGE_POS) +
		       (addr % tp->nvram_pagesize);

	return addr;
}

static u32 tg3_nvram_logical_addr(struct tg3 *tp, u32 addr)
{
	if ((tp->tg3_flags & TG3_FLAG_NVRAM) &&
	    (tp->tg3_flags & TG3_FLAG_NVRAM_BUFFERED) &&
	    (tp->tg3_flags2 & TG3_FLG2_FLASH) &&
	   !(tp->tg3_flags3 & TG3_FLG3_NO_NVRAM_ADDR_TRANS) &&
	    (tp->nvram_jedecnum == JEDEC_ATMEL))

		addr = ((addr >> ATMEL_AT45DB0X1B_PAGE_POS) *
			tp->nvram_pagesize) +
		       (addr & ((1 << ATMEL_AT45DB0X1B_PAGE_POS) - 1));

	return addr;
}

/* NOTE: Data read in from NVRAM is byteswapped according to
 * the byteswapping settings for all other register accesses.
 * tg3 devices are BE devices, so on a BE machine, the data
 * returned will be exactly as it is seen in NVRAM.  On a LE
 * machine, the 32-bit value will be byteswapped.
 */
static int tg3_nvram_read(struct tg3 *tp, u32 offset, u32 *val)
{
	int ret;

	if (!(tp->tg3_flags & TG3_FLAG_NVRAM))
		return tg3_nvram_read_using_eeprom(tp, offset, val);

	offset = tg3_nvram_phys_addr(tp, offset);

	if (offset > NVRAM_ADDR_MSK)
		return -EINVAL;

	ret = tg3_nvram_lock(tp);
	if (ret)
		return ret;

	tg3_enable_nvram_access(tp);

	tw32(NVRAM_ADDR, offset);
	ret = tg3_nvram_exec_cmd(tp, NVRAM_CMD_RD | NVRAM_CMD_GO |
		NVRAM_CMD_FIRST | NVRAM_CMD_LAST | NVRAM_CMD_DONE);

	if (ret == 0)
		*val = tr32(NVRAM_RDDATA);

	tg3_disable_nvram_access(tp);

	tg3_nvram_unlock(tp);

	return ret;
}

/* Ensures NVRAM data is in bytestream format. */
static int tg3_nvram_read_be32(struct tg3 *tp, u32 offset, __be32 *val)
{
	u32 v;
	int res = tg3_nvram_read(tp, offset, &v);
	if (!res)
		*val = cpu_to_be32(v);
	return res;
}

/* tp->lock is held. */
static void __tg3_set_mac_addr(struct tg3 *tp, int skip_mac_1)
{
	u32 addr_high, addr_low;
	int i;

	addr_high = ((tp->dev->dev_addr[0] << 8) |
		     tp->dev->dev_addr[1]);
	addr_low = ((tp->dev->dev_addr[2] << 24) |
		    (tp->dev->dev_addr[3] << 16) |
		    (tp->dev->dev_addr[4] <<  8) |
		    (tp->dev->dev_addr[5] <<  0));
	for (i = 0; i < 4; i++) {
		if (i == 1 && skip_mac_1)
			continue;
		tw32(MAC_ADDR_0_HIGH + (i * 8), addr_high);
		tw32(MAC_ADDR_0_LOW + (i * 8), addr_low);
	}

	if (GET_ASIC_REV(tp->pci_chip_rev_id) == ASIC_REV_5703 ||
	    GET_ASIC_REV(tp->pci_chip_rev_id) == ASIC_REV_5704) {
		for (i = 0; i < 12; i++) {
			tw32(MAC_EXTADDR_0_HIGH + (i * 8), addr_high);
			tw32(MAC_EXTADDR_0_LOW + (i * 8), addr_low);
		}
	}

	addr_high = (tp->dev->dev_addr[0] +
		     tp->dev->dev_addr[1] +
		     tp->dev->dev_addr[2] +
		     tp->dev->dev_addr[3] +
		     tp->dev->dev_addr[4] +
		     tp->dev->dev_addr[5]) &
		TX_BACKOFF_SEED_MASK;
	tw32(MAC_TX_BACKOFF_SEED, addr_high);
}

static int tg3_set_power_state(struct tg3 *tp, pci_power_t state)
{
	u32 misc_host_ctrl;
	bool device_should_wake, do_low_power;

	/* Make sure register accesses (indirect or otherwise)
	 * will function correctly.
	 */
	pci_write_config_dword(tp->pdev,
			       TG3PCI_MISC_HOST_CTRL,
			       tp->misc_host_ctrl);

	switch (state) {
	case PCI_D0:
		pci_enable_wake(tp->pdev, state, false);
		pci_set_power_state(tp->pdev, PCI_D0);

		/* Switch out of Vaux if it is a NIC */
		if (tp->tg3_flags2 & TG3_FLG2_IS_NIC)
			tw32_wait_f(GRC_LOCAL_CTRL, tp->grc_local_ctrl, 100);

		return 0;

	case PCI_D1:
	case PCI_D2:
	case PCI_D3hot:
		break;

	default:
		printk(KERN_ERR PFX "%s: Invalid power state (D%d) requested\n",
			tp->dev->name, state);
		return -EINVAL;
	}

	/* Restore the CLKREQ setting. */
	if (tp->tg3_flags3 & TG3_FLG3_CLKREQ_BUG) {
		u16 lnkctl;

		pci_read_config_word(tp->pdev,
				     tp->pcie_cap + PCI_EXP_LNKCTL,
				     &lnkctl);
		lnkctl |= PCI_EXP_LNKCTL_CLKREQ_EN;
		pci_write_config_word(tp->pdev,
				      tp->pcie_cap + PCI_EXP_LNKCTL,
				      lnkctl);
	}

	misc_host_ctrl = tr32(TG3PCI_MISC_HOST_CTRL);
	tw32(TG3PCI_MISC_HOST_CTRL,
	     misc_host_ctrl | MISC_HOST_CTRL_MASK_PCI_INT);

	device_should_wake = pci_pme_capable(tp->pdev, state) &&
			     device_may_wakeup(&tp->pdev->dev) &&
			     (tp->tg3_flags & TG3_FLAG_WOL_ENABLE);

	if (tp->tg3_flags3 & TG3_FLG3_USE_PHYLIB) {
		do_low_power = false;
		if ((tp->tg3_flags3 & TG3_FLG3_PHY_CONNECTED) &&
		    !tp->link_config.phy_is_low_power) {
			struct phy_device *phydev;
			u32 phyid, advertising;

			phydev = tp->mdio_bus->phy_map[TG3_PHY_MII_ADDR];

			tp->link_config.phy_is_low_power = 1;

			tp->link_config.orig_speed = phydev->speed;
			tp->link_config.orig_duplex = phydev->duplex;
			tp->link_config.orig_autoneg = phydev->autoneg;
			tp->link_config.orig_advertising = phydev->advertising;

			advertising = ADVERTISED_TP |
				      ADVERTISED_Pause |
				      ADVERTISED_Autoneg |
				      ADVERTISED_10baseT_Half;

			if ((tp->tg3_flags & TG3_FLAG_ENABLE_ASF) ||
			    device_should_wake) {
				if (tp->tg3_flags & TG3_FLAG_WOL_SPEED_100MB)
					advertising |=
						ADVERTISED_100baseT_Half |
						ADVERTISED_100baseT_Full |
						ADVERTISED_10baseT_Full;
				else
					advertising |= ADVERTISED_10baseT_Full;
			}

			phydev->advertising = advertising;

			phy_start_aneg(phydev);

			phyid = phydev->drv->phy_id & phydev->drv->phy_id_mask;
			if (phyid != TG3_PHY_ID_BCMAC131) {
				phyid &= TG3_PHY_OUI_MASK;
				if (phyid == TG3_PHY_OUI_1 ||
				    phyid == TG3_PHY_OUI_2 ||
				    phyid == TG3_PHY_OUI_3)
					do_low_power = true;
			}
		}
	} else {
		do_low_power = true;

		if (tp->link_config.phy_is_low_power == 0) {
			tp->link_config.phy_is_low_power = 1;
			tp->link_config.orig_speed = tp->link_config.speed;
			tp->link_config.orig_duplex = tp->link_config.duplex;
			tp->link_config.orig_autoneg = tp->link_config.autoneg;
		}

		if (!(tp->tg3_flags2 & TG3_FLG2_ANY_SERDES)) {
			tp->link_config.speed = SPEED_10;
			tp->link_config.duplex = DUPLEX_HALF;
			tp->link_config.autoneg = AUTONEG_ENABLE;
			tg3_setup_phy(tp, 0);
		}
	}

	if (GET_ASIC_REV(tp->pci_chip_rev_id) == ASIC_REV_5906) {
		u32 val;

		val = tr32(GRC_VCPU_EXT_CTRL);
		tw32(GRC_VCPU_EXT_CTRL, val | GRC_VCPU_EXT_CTRL_DISABLE_WOL);
	} else if (!(tp->tg3_flags & TG3_FLAG_ENABLE_ASF)) {
		int i;
		u32 val;

		for (i = 0; i < 200; i++) {
			tg3_read_mem(tp, NIC_SRAM_FW_ASF_STATUS_MBOX, &val);
			if (val == ~NIC_SRAM_FIRMWARE_MBOX_MAGIC1)
				break;
			msleep(1);
		}
	}
	if (tp->tg3_flags & TG3_FLAG_WOL_CAP)
		tg3_write_mem(tp, NIC_SRAM_WOL_MBOX, WOL_SIGNATURE |
						     WOL_DRV_STATE_SHUTDOWN |
						     WOL_DRV_WOL |
						     WOL_SET_MAGIC_PKT);

	if (device_should_wake) {
		u32 mac_mode;

		if (!(tp->tg3_flags2 & TG3_FLG2_PHY_SERDES)) {
			if (do_low_power) {
				tg3_writephy(tp, MII_TG3_AUX_CTRL, 0x5a);
				udelay(40);
			}

			if (tp->tg3_flags2 & TG3_FLG2_MII_SERDES)
				mac_mode = MAC_MODE_PORT_MODE_GMII;
			else
				mac_mode = MAC_MODE_PORT_MODE_MII;

			mac_mode |= tp->mac_mode & MAC_MODE_LINK_POLARITY;
			if (GET_ASIC_REV(tp->pci_chip_rev_id) ==
			    ASIC_REV_5700) {
				u32 speed = (tp->tg3_flags &
					     TG3_FLAG_WOL_SPEED_100MB) ?
					     SPEED_100 : SPEED_10;
				if (tg3_5700_link_polarity(tp, speed))
					mac_mode |= MAC_MODE_LINK_POLARITY;
				else
					mac_mode &= ~MAC_MODE_LINK_POLARITY;
			}
		} else {
			mac_mode = MAC_MODE_PORT_MODE_TBI;
		}

		if (!(tp->tg3_flags2 & TG3_FLG2_5750_PLUS))
			tw32(MAC_LED_CTRL, tp->led_ctrl);

		mac_mode |= MAC_MODE_MAGIC_PKT_ENABLE;
		if (((tp->tg3_flags2 & TG3_FLG2_5705_PLUS) &&
		    !(tp->tg3_flags2 & TG3_FLG2_5780_CLASS)) &&
		    ((tp->tg3_flags & TG3_FLAG_ENABLE_ASF) ||
		     (tp->tg3_flags3 & TG3_FLG3_ENABLE_APE)))
			mac_mode |= MAC_MODE_KEEP_FRAME_IN_WOL;

		if (tp->tg3_flags3 & TG3_FLG3_ENABLE_APE) {
			mac_mode |= tp->mac_mode &
				    (MAC_MODE_APE_TX_EN | MAC_MODE_APE_RX_EN);
			if (mac_mode & MAC_MODE_APE_TX_EN)
				mac_mode |= MAC_MODE_TDE_ENABLE;
		}

		tw32_f(MAC_MODE, mac_mode);
		udelay(100);

		tw32_f(MAC_RX_MODE, RX_MODE_ENABLE);
		udelay(10);
	}

	if (!(tp->tg3_flags & TG3_FLAG_WOL_SPEED_100MB) &&
	    (GET_ASIC_REV(tp->pci_chip_rev_id) == ASIC_REV_5700 ||
	     GET_ASIC_REV(tp->pci_chip_rev_id) == ASIC_REV_5701)) {
		u32 base_val;

		base_val = tp->pci_clock_ctrl;
		base_val |= (CLOCK_CTRL_RXCLK_DISABLE |
			     CLOCK_CTRL_TXCLK_DISABLE);

		tw32_wait_f(TG3PCI_CLOCK_CTRL, base_val | CLOCK_CTRL_ALTCLK |
			    CLOCK_CTRL_PWRDOWN_PLL133, 40);
	} else if ((tp->tg3_flags2 & TG3_FLG2_5780_CLASS) ||
		   (tp->tg3_flags & TG3_FLAG_CPMU_PRESENT) ||
		   (GET_ASIC_REV(tp->pci_chip_rev_id) == ASIC_REV_5906)) {
		/* do nothing */
	} else if (!((tp->tg3_flags2 & TG3_FLG2_5750_PLUS) &&
		     (tp->tg3_flags & TG3_FLAG_ENABLE_ASF))) {
		u32 newbits1, newbits2;

		if (GET_ASIC_REV(tp->pci_chip_rev_id) == ASIC_REV_5700 ||
		    GET_ASIC_REV(tp->pci_chip_rev_id) == ASIC_REV_5701) {
			newbits1 = (CLOCK_CTRL_RXCLK_DISABLE |
				    CLOCK_CTRL_TXCLK_DISABLE |
				    CLOCK_CTRL_ALTCLK);
			newbits2 = newbits1 | CLOCK_CTRL_44MHZ_CORE;
		} else if (tp->tg3_flags2 & TG3_FLG2_5705_PLUS) {
			newbits1 = CLOCK_CTRL_625_CORE;
			newbits2 = newbits1 | CLOCK_CTRL_ALTCLK;
		} else {
			newbits1 = CLOCK_CTRL_ALTCLK;
			newbits2 = newbits1 | CLOCK_CTRL_44MHZ_CORE;
		}

		tw32_wait_f(TG3PCI_CLOCK_CTRL, tp->pci_clock_ctrl | newbits1,
			    40);

		tw32_wait_f(TG3PCI_CLOCK_CTRL, tp->pci_clock_ctrl | newbits2,
			    40);

		if (!(tp->tg3_flags2 & TG3_FLG2_5705_PLUS)) {
			u32 newbits3;

			if (GET_ASIC_REV(tp->pci_chip_rev_id) == ASIC_REV_5700 ||
			    GET_ASIC_REV(tp->pci_chip_rev_id) == ASIC_REV_5701) {
				newbits3 = (CLOCK_CTRL_RXCLK_DISABLE |
					    CLOCK_CTRL_TXCLK_DISABLE |
					    CLOCK_CTRL_44MHZ_CORE);
			} else {
				newbits3 = CLOCK_CTRL_44MHZ_CORE;
			}

			tw32_wait_f(TG3PCI_CLOCK_CTRL,
				    tp->pci_clock_ctrl | newbits3, 40);
		}
	}

	if (!(device_should_wake) &&
	    !(tp->tg3_flags & TG3_FLAG_ENABLE_ASF))
		tg3_power_down_phy(tp, do_low_power);

	tg3_frob_aux_power(tp);

	/* Workaround for unstable PLL clock */
	if ((GET_CHIP_REV(tp->pci_chip_rev_id) == CHIPREV_5750_AX) ||
	    (GET_CHIP_REV(tp->pci_chip_rev_id) == CHIPREV_5750_BX)) {
		u32 val = tr32(0x7d00);

		val &= ~((1 << 16) | (1 << 4) | (1 << 2) | (1 << 1) | 1);
		tw32(0x7d00, val);
		if (!(tp->tg3_flags & TG3_FLAG_ENABLE_ASF)) {
			int err;

			err = tg3_nvram_lock(tp);
			tg3_halt_cpu(tp, RX_CPU_BASE);
			if (!err)
				tg3_nvram_unlock(tp);
		}
	}

	tg3_write_sig_post_reset(tp, RESET_KIND_SHUTDOWN);

	if (device_should_wake)
		pci_enable_wake(tp->pdev, state, true);

	/* Finally, set the new power state. */
	pci_set_power_state(tp->pdev, state);

	return 0;
}

static void tg3_aux_stat_to_speed_duplex(struct tg3 *tp, u32 val, u16 *speed, u8 *duplex)
{
	switch (val & MII_TG3_AUX_STAT_SPDMASK) {
	case MII_TG3_AUX_STAT_10HALF:
		*speed = SPEED_10;
		*duplex = DUPLEX_HALF;
		break;

	case MII_TG3_AUX_STAT_10FULL:
		*speed = SPEED_10;
		*duplex = DUPLEX_FULL;
		break;

	case MII_TG3_AUX_STAT_100HALF:
		*speed = SPEED_100;
		*duplex = DUPLEX_HALF;
		break;

	case MII_TG3_AUX_STAT_100FULL:
		*speed = SPEED_100;
		*duplex = DUPLEX_FULL;
		break;

	case MII_TG3_AUX_STAT_1000HALF:
		*speed = SPEED_1000;
		*duplex = DUPLEX_HALF;
		break;

	case MII_TG3_AUX_STAT_1000FULL:
		*speed = SPEED_1000;
		*duplex = DUPLEX_FULL;
		break;

	default:
		if (tp->tg3_flags3 & TG3_FLG3_PHY_IS_FET) {
			*speed = (val & MII_TG3_AUX_STAT_100) ? SPEED_100 :
				 SPEED_10;
			*duplex = (val & MII_TG3_AUX_STAT_FULL) ? DUPLEX_FULL :
				  DUPLEX_HALF;
			break;
		}
		*speed = SPEED_INVALID;
		*duplex = DUPLEX_INVALID;
		break;
	}
}

static void tg3_phy_copper_begin(struct tg3 *tp)
{
	u32 new_adv;
	int i;

	if (tp->link_config.phy_is_low_power) {
		/* Entering low power mode.  Disable gigabit and
		 * 100baseT advertisements.
		 */
		tg3_writephy(tp, MII_TG3_CTRL, 0);

		new_adv = (ADVERTISE_10HALF | ADVERTISE_10FULL |
			   ADVERTISE_CSMA | ADVERTISE_PAUSE_CAP);
		if (tp->tg3_flags & TG3_FLAG_WOL_SPEED_100MB)
			new_adv |= (ADVERTISE_100HALF | ADVERTISE_100FULL);

		tg3_writephy(tp, MII_ADVERTISE, new_adv);
	} else if (tp->link_config.speed == SPEED_INVALID) {
		if (tp->tg3_flags & TG3_FLAG_10_100_ONLY)
			tp->link_config.advertising &=
				~(ADVERTISED_1000baseT_Half |
				  ADVERTISED_1000baseT_Full);

		new_adv = ADVERTISE_CSMA;
		if (tp->link_config.advertising & ADVERTISED_10baseT_Half)
			new_adv |= ADVERTISE_10HALF;
		if (tp->link_config.advertising & ADVERTISED_10baseT_Full)
			new_adv |= ADVERTISE_10FULL;
		if (tp->link_config.advertising & ADVERTISED_100baseT_Half)
			new_adv |= ADVERTISE_100HALF;
		if (tp->link_config.advertising & ADVERTISED_100baseT_Full)
			new_adv |= ADVERTISE_100FULL;

		new_adv |= tg3_advert_flowctrl_1000T(tp->link_config.flowctrl);

		tg3_writephy(tp, MII_ADVERTISE, new_adv);

		if (tp->link_config.advertising &
		    (ADVERTISED_1000baseT_Half | ADVERTISED_1000baseT_Full)) {
			new_adv = 0;
			if (tp->link_config.advertising & ADVERTISED_1000baseT_Half)
				new_adv |= MII_TG3_CTRL_ADV_1000_HALF;
			if (tp->link_config.advertising & ADVERTISED_1000baseT_Full)
				new_adv |= MII_TG3_CTRL_ADV_1000_FULL;
			if (!(tp->tg3_flags & TG3_FLAG_10_100_ONLY) &&
			    (tp->pci_chip_rev_id == CHIPREV_ID_5701_A0 ||
			     tp->pci_chip_rev_id == CHIPREV_ID_5701_B0))
				new_adv |= (MII_TG3_CTRL_AS_MASTER |
					    MII_TG3_CTRL_ENABLE_AS_MASTER);
			tg3_writephy(tp, MII_TG3_CTRL, new_adv);
		} else {
			tg3_writephy(tp, MII_TG3_CTRL, 0);
		}
	} else {
		new_adv = tg3_advert_flowctrl_1000T(tp->link_config.flowctrl);
		new_adv |= ADVERTISE_CSMA;

		/* Asking for a specific link mode. */
		if (tp->link_config.speed == SPEED_1000) {
			tg3_writephy(tp, MII_ADVERTISE, new_adv);

			if (tp->link_config.duplex == DUPLEX_FULL)
				new_adv = MII_TG3_CTRL_ADV_1000_FULL;
			else
				new_adv = MII_TG3_CTRL_ADV_1000_HALF;
			if (tp->pci_chip_rev_id == CHIPREV_ID_5701_A0 ||
			    tp->pci_chip_rev_id == CHIPREV_ID_5701_B0)
				new_adv |= (MII_TG3_CTRL_AS_MASTER |
					    MII_TG3_CTRL_ENABLE_AS_MASTER);
		} else {
			if (tp->link_config.speed == SPEED_100) {
				if (tp->link_config.duplex == DUPLEX_FULL)
					new_adv |= ADVERTISE_100FULL;
				else
					new_adv |= ADVERTISE_100HALF;
			} else {
				if (tp->link_config.duplex == DUPLEX_FULL)
					new_adv |= ADVERTISE_10FULL;
				else
					new_adv |= ADVERTISE_10HALF;
			}
			tg3_writephy(tp, MII_ADVERTISE, new_adv);

			new_adv = 0;
		}

		tg3_writephy(tp, MII_TG3_CTRL, new_adv);
	}

	if (tp->link_config.autoneg == AUTONEG_DISABLE &&
	    tp->link_config.speed != SPEED_INVALID) {
		u32 bmcr, orig_bmcr;

		tp->link_config.active_speed = tp->link_config.speed;
		tp->link_config.active_duplex = tp->link_config.duplex;

		bmcr = 0;
		switch (tp->link_config.speed) {
		default:
		case SPEED_10:
			break;

		case SPEED_100:
			bmcr |= BMCR_SPEED100;
			break;

		case SPEED_1000:
			bmcr |= TG3_BMCR_SPEED1000;
			break;
		}

		if (tp->link_config.duplex == DUPLEX_FULL)
			bmcr |= BMCR_FULLDPLX;

		if (!tg3_readphy(tp, MII_BMCR, &orig_bmcr) &&
		    (bmcr != orig_bmcr)) {
			tg3_writephy(tp, MII_BMCR, BMCR_LOOPBACK);
			for (i = 0; i < 1500; i++) {
				u32 tmp;

				udelay(10);
				if (tg3_readphy(tp, MII_BMSR, &tmp) ||
				    tg3_readphy(tp, MII_BMSR, &tmp))
					continue;
				if (!(tmp & BMSR_LSTATUS)) {
					udelay(40);
					break;
				}
			}
			tg3_writephy(tp, MII_BMCR, bmcr);
			udelay(40);
		}
	} else {
		tg3_writephy(tp, MII_BMCR,
			     BMCR_ANENABLE | BMCR_ANRESTART);
	}
}

static int tg3_init_5401phy_dsp(struct tg3 *tp)
{
	int err;

	/* Turn off tap power management. */
	/* Set Extended packet length bit */
	err  = tg3_writephy(tp, MII_TG3_AUX_CTRL, 0x4c20);

	err |= tg3_writephy(tp, MII_TG3_DSP_ADDRESS, 0x0012);
	err |= tg3_writephy(tp, MII_TG3_DSP_RW_PORT, 0x1804);

	err |= tg3_writephy(tp, MII_TG3_DSP_ADDRESS, 0x0013);
	err |= tg3_writephy(tp, MII_TG3_DSP_RW_PORT, 0x1204);

	err |= tg3_writephy(tp, MII_TG3_DSP_ADDRESS, 0x8006);
	err |= tg3_writephy(tp, MII_TG3_DSP_RW_PORT, 0x0132);

	err |= tg3_writephy(tp, MII_TG3_DSP_ADDRESS, 0x8006);
	err |= tg3_writephy(tp, MII_TG3_DSP_RW_PORT, 0x0232);

	err |= tg3_writephy(tp, MII_TG3_DSP_ADDRESS, 0x201f);
	err |= tg3_writephy(tp, MII_TG3_DSP_RW_PORT, 0x0a20);

	udelay(40);

	return err;
}

static int tg3_copper_is_advertising_all(struct tg3 *tp, u32 mask)
{
	u32 adv_reg, all_mask = 0;

	if (mask & ADVERTISED_10baseT_Half)
		all_mask |= ADVERTISE_10HALF;
	if (mask & ADVERTISED_10baseT_Full)
		all_mask |= ADVERTISE_10FULL;
	if (mask & ADVERTISED_100baseT_Half)
		all_mask |= ADVERTISE_100HALF;
	if (mask & ADVERTISED_100baseT_Full)
		all_mask |= ADVERTISE_100FULL;

	if (tg3_readphy(tp, MII_ADVERTISE, &adv_reg))
		return 0;

	if ((adv_reg & all_mask) != all_mask)
		return 0;
	if (!(tp->tg3_flags & TG3_FLAG_10_100_ONLY)) {
		u32 tg3_ctrl;

		all_mask = 0;
		if (mask & ADVERTISED_1000baseT_Half)
			all_mask |= ADVERTISE_1000HALF;
		if (mask & ADVERTISED_1000baseT_Full)
			all_mask |= ADVERTISE_1000FULL;

		if (tg3_readphy(tp, MII_TG3_CTRL, &tg3_ctrl))
			return 0;

		if ((tg3_ctrl & all_mask) != all_mask)
			return 0;
	}
	return 1;
}

static int tg3_adv_1000T_flowctrl_ok(struct tg3 *tp, u32 *lcladv, u32 *rmtadv)
{
	u32 curadv, reqadv;

	if (tg3_readphy(tp, MII_ADVERTISE, lcladv))
		return 1;

	curadv = *lcladv & (ADVERTISE_PAUSE_CAP | ADVERTISE_PAUSE_ASYM);
	reqadv = tg3_advert_flowctrl_1000T(tp->link_config.flowctrl);

	if (tp->link_config.active_duplex == DUPLEX_FULL) {
		if (curadv != reqadv)
			return 0;

		if (tp->tg3_flags & TG3_FLAG_PAUSE_AUTONEG)
			tg3_readphy(tp, MII_LPA, rmtadv);
	} else {
		/* Reprogram the advertisement register, even if it
		 * does not affect the current link.  If the link
		 * gets renegotiated in the future, we can save an
		 * additional renegotiation cycle by advertising
		 * it correctly in the first place.
		 */
		if (curadv != reqadv) {
			*lcladv &= ~(ADVERTISE_PAUSE_CAP |
				     ADVERTISE_PAUSE_ASYM);
			tg3_writephy(tp, MII_ADVERTISE, *lcladv | reqadv);
		}
	}

	return 1;
}

static int tg3_setup_copper_phy(struct tg3 *tp, int force_reset)
{
	int current_link_up;
	u32 bmsr, dummy;
	u32 lcl_adv, rmt_adv;
	u16 current_speed;
	u8 current_duplex;
	int i, err;

	tw32(MAC_EVENT, 0);

	tw32_f(MAC_STATUS,
	     (MAC_STATUS_SYNC_CHANGED |
	      MAC_STATUS_CFG_CHANGED |
	      MAC_STATUS_MI_COMPLETION |
	      MAC_STATUS_LNKSTATE_CHANGED));
	udelay(40);

	if ((tp->mi_mode & MAC_MI_MODE_AUTO_POLL) != 0) {
		tw32_f(MAC_MI_MODE,
		     (tp->mi_mode & ~MAC_MI_MODE_AUTO_POLL));
		udelay(80);
	}

	tg3_writephy(tp, MII_TG3_AUX_CTRL, 0x02);

	/* Some third-party PHYs need to be reset on link going
	 * down.
	 */
	if ((GET_ASIC_REV(tp->pci_chip_rev_id) == ASIC_REV_5703 ||
	     GET_ASIC_REV(tp->pci_chip_rev_id) == ASIC_REV_5704 ||
	     GET_ASIC_REV(tp->pci_chip_rev_id) == ASIC_REV_5705) &&
	    netif_carrier_ok(tp->dev)) {
		tg3_readphy(tp, MII_BMSR, &bmsr);
		if (!tg3_readphy(tp, MII_BMSR, &bmsr) &&
		    !(bmsr & BMSR_LSTATUS))
			force_reset = 1;
	}
	if (force_reset)
		tg3_phy_reset(tp);

	if ((tp->phy_id & PHY_ID_MASK) == PHY_ID_BCM5401) {
		tg3_readphy(tp, MII_BMSR, &bmsr);
		if (tg3_readphy(tp, MII_BMSR, &bmsr) ||
		    !(tp->tg3_flags & TG3_FLAG_INIT_COMPLETE))
			bmsr = 0;

		if (!(bmsr & BMSR_LSTATUS)) {
			err = tg3_init_5401phy_dsp(tp);
			if (err)
				return err;

			tg3_readphy(tp, MII_BMSR, &bmsr);
			for (i = 0; i < 1000; i++) {
				udelay(10);
				if (!tg3_readphy(tp, MII_BMSR, &bmsr) &&
				    (bmsr & BMSR_LSTATUS)) {
					udelay(40);
					break;
				}
			}

			if ((tp->phy_id & PHY_ID_REV_MASK) == PHY_REV_BCM5401_B0 &&
			    !(bmsr & BMSR_LSTATUS) &&
			    tp->link_config.active_speed == SPEED_1000) {
				err = tg3_phy_reset(tp);
				if (!err)
					err = tg3_init_5401phy_dsp(tp);
				if (err)
					return err;
			}
		}
	} else if (tp->pci_chip_rev_id == CHIPREV_ID_5701_A0 ||
		   tp->pci_chip_rev_id == CHIPREV_ID_5701_B0) {
		/* 5701 {A0,B0} CRC bug workaround */
		tg3_writephy(tp, 0x15, 0x0a75);
		tg3_writephy(tp, 0x1c, 0x8c68);
		tg3_writephy(tp, 0x1c, 0x8d68);
		tg3_writephy(tp, 0x1c, 0x8c68);
	}

	/* Clear pending interrupts... */
	tg3_readphy(tp, MII_TG3_ISTAT, &dummy);
	tg3_readphy(tp, MII_TG3_ISTAT, &dummy);

	if (tp->tg3_flags & TG3_FLAG_USE_MI_INTERRUPT)
		tg3_writephy(tp, MII_TG3_IMASK, ~MII_TG3_INT_LINKCHG);
	else if (!(tp->tg3_flags3 & TG3_FLG3_PHY_IS_FET))
		tg3_writephy(tp, MII_TG3_IMASK, ~0);

	if (GET_ASIC_REV(tp->pci_chip_rev_id) == ASIC_REV_5700 ||
	    GET_ASIC_REV(tp->pci_chip_rev_id) == ASIC_REV_5701) {
		if (tp->led_ctrl == LED_CTRL_MODE_PHY_1)
			tg3_writephy(tp, MII_TG3_EXT_CTRL,
				     MII_TG3_EXT_CTRL_LNK3_LED_MODE);
		else
			tg3_writephy(tp, MII_TG3_EXT_CTRL, 0);
	}

	current_link_up = 0;
	current_speed = SPEED_INVALID;
	current_duplex = DUPLEX_INVALID;

	if (tp->tg3_flags2 & TG3_FLG2_CAPACITIVE_COUPLING) {
		u32 val;

		tg3_writephy(tp, MII_TG3_AUX_CTRL, 0x4007);
		tg3_readphy(tp, MII_TG3_AUX_CTRL, &val);
		if (!(val & (1 << 10))) {
			val |= (1 << 10);
			tg3_writephy(tp, MII_TG3_AUX_CTRL, val);
			goto relink;
		}
	}

	bmsr = 0;
	for (i = 0; i < 100; i++) {
		tg3_readphy(tp, MII_BMSR, &bmsr);
		if (!tg3_readphy(tp, MII_BMSR, &bmsr) &&
		    (bmsr & BMSR_LSTATUS))
			break;
		udelay(40);
	}

	if (bmsr & BMSR_LSTATUS) {
		u32 aux_stat, bmcr;

		tg3_readphy(tp, MII_TG3_AUX_STAT, &aux_stat);
		for (i = 0; i < 2000; i++) {
			udelay(10);
			if (!tg3_readphy(tp, MII_TG3_AUX_STAT, &aux_stat) &&
			    aux_stat)
				break;
		}

		tg3_aux_stat_to_speed_duplex(tp, aux_stat,
					     &current_speed,
					     &current_duplex);

		bmcr = 0;
		for (i = 0; i < 200; i++) {
			tg3_readphy(tp, MII_BMCR, &bmcr);
			if (tg3_readphy(tp, MII_BMCR, &bmcr))
				continue;
			if (bmcr && bmcr != 0x7fff)
				break;
			udelay(10);
		}

		lcl_adv = 0;
		rmt_adv = 0;

		tp->link_config.active_speed = current_speed;
		tp->link_config.active_duplex = current_duplex;

		if (tp->link_config.autoneg == AUTONEG_ENABLE) {
			if ((bmcr & BMCR_ANENABLE) &&
			    tg3_copper_is_advertising_all(tp,
						tp->link_config.advertising)) {
				if (tg3_adv_1000T_flowctrl_ok(tp, &lcl_adv,
								  &rmt_adv))
					current_link_up = 1;
			}
		} else {
			if (!(bmcr & BMCR_ANENABLE) &&
			    tp->link_config.speed == current_speed &&
			    tp->link_config.duplex == current_duplex &&
			    tp->link_config.flowctrl ==
			    tp->link_config.active_flowctrl) {
				current_link_up = 1;
			}
		}

		if (current_link_up == 1 &&
		    tp->link_config.active_duplex == DUPLEX_FULL)
			tg3_setup_flow_control(tp, lcl_adv, rmt_adv);
	}

relink:
	if (current_link_up == 0 || tp->link_config.phy_is_low_power) {
		u32 tmp;

		tg3_phy_copper_begin(tp);

		tg3_readphy(tp, MII_BMSR, &tmp);
		if (!tg3_readphy(tp, MII_BMSR, &tmp) &&
		    (tmp & BMSR_LSTATUS))
			current_link_up = 1;
	}

	tp->mac_mode &= ~MAC_MODE_PORT_MODE_MASK;
	if (current_link_up == 1) {
		if (tp->link_config.active_speed == SPEED_100 ||
		    tp->link_config.active_speed == SPEED_10)
			tp->mac_mode |= MAC_MODE_PORT_MODE_MII;
		else
			tp->mac_mode |= MAC_MODE_PORT_MODE_GMII;
	} else if (tp->tg3_flags3 & TG3_FLG3_PHY_IS_FET)
		tp->mac_mode |= MAC_MODE_PORT_MODE_MII;
	else
		tp->mac_mode |= MAC_MODE_PORT_MODE_GMII;

	tp->mac_mode &= ~MAC_MODE_HALF_DUPLEX;
	if (tp->link_config.active_duplex == DUPLEX_HALF)
		tp->mac_mode |= MAC_MODE_HALF_DUPLEX;

	if (GET_ASIC_REV(tp->pci_chip_rev_id) == ASIC_REV_5700) {
		if (current_link_up == 1 &&
		    tg3_5700_link_polarity(tp, tp->link_config.active_speed))
			tp->mac_mode |= MAC_MODE_LINK_POLARITY;
		else
			tp->mac_mode &= ~MAC_MODE_LINK_POLARITY;
	}

	/* ??? Without this setting Netgear GA302T PHY does not
	 * ??? send/receive packets...
	 */
	if ((tp->phy_id & PHY_ID_MASK) == PHY_ID_BCM5411 &&
	    tp->pci_chip_rev_id == CHIPREV_ID_5700_ALTIMA) {
		tp->mi_mode |= MAC_MI_MODE_AUTO_POLL;
		tw32_f(MAC_MI_MODE, tp->mi_mode);
		udelay(80);
	}

	tw32_f(MAC_MODE, tp->mac_mode);
	udelay(40);

	if (tp->tg3_flags & TG3_FLAG_USE_LINKCHG_REG) {
		/* Polled via timer. */
		tw32_f(MAC_EVENT, 0);
	} else {
		tw32_f(MAC_EVENT, MAC_EVENT_LNKSTATE_CHANGED);
	}
	udelay(40);

	if (GET_ASIC_REV(tp->pci_chip_rev_id) == ASIC_REV_5700 &&
	    current_link_up == 1 &&
	    tp->link_config.active_speed == SPEED_1000 &&
	    ((tp->tg3_flags & TG3_FLAG_PCIX_MODE) ||
	     (tp->tg3_flags & TG3_FLAG_PCI_HIGH_SPEED))) {
		udelay(120);
		tw32_f(MAC_STATUS,
		     (MAC_STATUS_SYNC_CHANGED |
		      MAC_STATUS_CFG_CHANGED));
		udelay(40);
		tg3_write_mem(tp,
			      NIC_SRAM_FIRMWARE_MBOX,
			      NIC_SRAM_FIRMWARE_MBOX_MAGIC2);
	}

	/* Prevent send BD corruption. */
	if (tp->tg3_flags3 & TG3_FLG3_CLKREQ_BUG) {
		u16 oldlnkctl, newlnkctl;

		pci_read_config_word(tp->pdev,
				     tp->pcie_cap + PCI_EXP_LNKCTL,
				     &oldlnkctl);
		if (tp->link_config.active_speed == SPEED_100 ||
		    tp->link_config.active_speed == SPEED_10)
			newlnkctl = oldlnkctl & ~PCI_EXP_LNKCTL_CLKREQ_EN;
		else
			newlnkctl = oldlnkctl | PCI_EXP_LNKCTL_CLKREQ_EN;
		if (newlnkctl != oldlnkctl)
			pci_write_config_word(tp->pdev,
					      tp->pcie_cap + PCI_EXP_LNKCTL,
					      newlnkctl);
	}

	if (current_link_up != netif_carrier_ok(tp->dev)) {
		if (current_link_up)
			netif_carrier_on(tp->dev);
		else
			netif_carrier_off(tp->dev);
		tg3_link_report(tp);
	}

	return 0;
}

struct tg3_fiber_aneginfo {
	int state;
#define ANEG_STATE_UNKNOWN		0
#define ANEG_STATE_AN_ENABLE		1
#define ANEG_STATE_RESTART_INIT		2
#define ANEG_STATE_RESTART		3
#define ANEG_STATE_DISABLE_LINK_OK	4
#define ANEG_STATE_ABILITY_DETECT_INIT	5
#define ANEG_STATE_ABILITY_DETECT	6
#define ANEG_STATE_ACK_DETECT_INIT	7
#define ANEG_STATE_ACK_DETECT		8
#define ANEG_STATE_COMPLETE_ACK_INIT	9
#define ANEG_STATE_COMPLETE_ACK		10
#define ANEG_STATE_IDLE_DETECT_INIT	11
#define ANEG_STATE_IDLE_DETECT		12
#define ANEG_STATE_LINK_OK		13
#define ANEG_STATE_NEXT_PAGE_WAIT_INIT	14
#define ANEG_STATE_NEXT_PAGE_WAIT	15

	u32 flags;
#define MR_AN_ENABLE		0x00000001
#define MR_RESTART_AN		0x00000002
#define MR_AN_COMPLETE		0x00000004
#define MR_PAGE_RX		0x00000008
#define MR_NP_LOADED		0x00000010
#define MR_TOGGLE_TX		0x00000020
#define MR_LP_ADV_FULL_DUPLEX	0x00000040
#define MR_LP_ADV_HALF_DUPLEX	0x00000080
#define MR_LP_ADV_SYM_PAUSE	0x00000100
#define MR_LP_ADV_ASYM_PAUSE	0x00000200
#define MR_LP_ADV_REMOTE_FAULT1	0x00000400
#define MR_LP_ADV_REMOTE_FAULT2	0x00000800
#define MR_LP_ADV_NEXT_PAGE	0x00001000
#define MR_TOGGLE_RX		0x00002000
#define MR_NP_RX		0x00004000

#define MR_LINK_OK		0x80000000

	unsigned long link_time, cur_time;

	u32 ability_match_cfg;
	int ability_match_count;

	char ability_match, idle_match, ack_match;

	u32 txconfig, rxconfig;
#define ANEG_CFG_NP		0x00000080
#define ANEG_CFG_ACK		0x00000040
#define ANEG_CFG_RF2		0x00000020
#define ANEG_CFG_RF1		0x00000010
#define ANEG_CFG_PS2		0x00000001
#define ANEG_CFG_PS1		0x00008000
#define ANEG_CFG_HD		0x00004000
#define ANEG_CFG_FD		0x00002000
#define ANEG_CFG_INVAL		0x00001f06

};
#define ANEG_OK		0
#define ANEG_DONE	1
#define ANEG_TIMER_ENAB	2
#define ANEG_FAILED	-1

#define ANEG_STATE_SETTLE_TIME	10000

static int tg3_fiber_aneg_smachine(struct tg3 *tp,
				   struct tg3_fiber_aneginfo *ap)
{
	u16 flowctrl;
	unsigned long delta;
	u32 rx_cfg_reg;
	int ret;

	if (ap->state == ANEG_STATE_UNKNOWN) {
		ap->rxconfig = 0;
		ap->link_time = 0;
		ap->cur_time = 0;
		ap->ability_match_cfg = 0;
		ap->ability_match_count = 0;
		ap->ability_match = 0;
		ap->idle_match = 0;
		ap->ack_match = 0;
	}
	ap->cur_time++;

	if (tr32(MAC_STATUS) & MAC_STATUS_RCVD_CFG) {
		rx_cfg_reg = tr32(MAC_RX_AUTO_NEG);

		if (rx_cfg_reg != ap->ability_match_cfg) {
			ap->ability_match_cfg = rx_cfg_reg;
			ap->ability_match = 0;
			ap->ability_match_count = 0;
		} else {
			if (++ap->ability_match_count > 1) {
				ap->ability_match = 1;
				ap->ability_match_cfg = rx_cfg_reg;
			}
		}
		if (rx_cfg_reg & ANEG_CFG_ACK)
			ap->ack_match = 1;
		else
			ap->ack_match = 0;

		ap->idle_match = 0;
	} else {
		ap->idle_match = 1;
		ap->ability_match_cfg = 0;
		ap->ability_match_count = 0;
		ap->ability_match = 0;
		ap->ack_match = 0;

		rx_cfg_reg = 0;
	}

	ap->rxconfig = rx_cfg_reg;
	ret = ANEG_OK;

	switch(ap->state) {
	case ANEG_STATE_UNKNOWN:
		if (ap->flags & (MR_AN_ENABLE | MR_RESTART_AN))
			ap->state = ANEG_STATE_AN_ENABLE;

		/* fallthru */
	case ANEG_STATE_AN_ENABLE:
		ap->flags &= ~(MR_AN_COMPLETE | MR_PAGE_RX);
		if (ap->flags & MR_AN_ENABLE) {
			ap->link_time = 0;
			ap->cur_time = 0;
			ap->ability_match_cfg = 0;
			ap->ability_match_count = 0;
			ap->ability_match = 0;
			ap->idle_match = 0;
			ap->ack_match = 0;

			ap->state = ANEG_STATE_RESTART_INIT;
		} else {
			ap->state = ANEG_STATE_DISABLE_LINK_OK;
		}
		break;

	case ANEG_STATE_RESTART_INIT:
		ap->link_time = ap->cur_time;
		ap->flags &= ~(MR_NP_LOADED);
		ap->txconfig = 0;
		tw32(MAC_TX_AUTO_NEG, 0);
		tp->mac_mode |= MAC_MODE_SEND_CONFIGS;
		tw32_f(MAC_MODE, tp->mac_mode);
		udelay(40);

		ret = ANEG_TIMER_ENAB;
		ap->state = ANEG_STATE_RESTART;

		/* fallthru */
	case ANEG_STATE_RESTART:
		delta = ap->cur_time - ap->link_time;
		if (delta > ANEG_STATE_SETTLE_TIME) {
			ap->state = ANEG_STATE_ABILITY_DETECT_INIT;
		} else {
			ret = ANEG_TIMER_ENAB;
		}
		break;

	case ANEG_STATE_DISABLE_LINK_OK:
		ret = ANEG_DONE;
		break;

	case ANEG_STATE_ABILITY_DETECT_INIT:
		ap->flags &= ~(MR_TOGGLE_TX);
		ap->txconfig = ANEG_CFG_FD;
		flowctrl = tg3_advert_flowctrl_1000X(tp->link_config.flowctrl);
		if (flowctrl & ADVERTISE_1000XPAUSE)
			ap->txconfig |= ANEG_CFG_PS1;
		if (flowctrl & ADVERTISE_1000XPSE_ASYM)
			ap->txconfig |= ANEG_CFG_PS2;
		tw32(MAC_TX_AUTO_NEG, ap->txconfig);
		tp->mac_mode |= MAC_MODE_SEND_CONFIGS;
		tw32_f(MAC_MODE, tp->mac_mode);
		udelay(40);

		ap->state = ANEG_STATE_ABILITY_DETECT;
		break;

	case ANEG_STATE_ABILITY_DETECT:
		if (ap->ability_match != 0 && ap->rxconfig != 0) {
			ap->state = ANEG_STATE_ACK_DETECT_INIT;
		}
		break;

	case ANEG_STATE_ACK_DETECT_INIT:
		ap->txconfig |= ANEG_CFG_ACK;
		tw32(MAC_TX_AUTO_NEG, ap->txconfig);
		tp->mac_mode |= MAC_MODE_SEND_CONFIGS;
		tw32_f(MAC_MODE, tp->mac_mode);
		udelay(40);

		ap->state = ANEG_STATE_ACK_DETECT;

		/* fallthru */
	case ANEG_STATE_ACK_DETECT:
		if (ap->ack_match != 0) {
			if ((ap->rxconfig & ~ANEG_CFG_ACK) ==
			    (ap->ability_match_cfg & ~ANEG_CFG_ACK)) {
				ap->state = ANEG_STATE_COMPLETE_ACK_INIT;
			} else {
				ap->state = ANEG_STATE_AN_ENABLE;
			}
		} else if (ap->ability_match != 0 &&
			   ap->rxconfig == 0) {
			ap->state = ANEG_STATE_AN_ENABLE;
		}
		break;

	case ANEG_STATE_COMPLETE_ACK_INIT:
		if (ap->rxconfig & ANEG_CFG_INVAL) {
			ret = ANEG_FAILED;
			break;
		}
		ap->flags &= ~(MR_LP_ADV_FULL_DUPLEX |
			       MR_LP_ADV_HALF_DUPLEX |
			       MR_LP_ADV_SYM_PAUSE |
			       MR_LP_ADV_ASYM_PAUSE |
			       MR_LP_ADV_REMOTE_FAULT1 |
			       MR_LP_ADV_REMOTE_FAULT2 |
			       MR_LP_ADV_NEXT_PAGE |
			       MR_TOGGLE_RX |
			       MR_NP_RX);
		if (ap->rxconfig & ANEG_CFG_FD)
			ap->flags |= MR_LP_ADV_FULL_DUPLEX;
		if (ap->rxconfig & ANEG_CFG_HD)
			ap->flags |= MR_LP_ADV_HALF_DUPLEX;
		if (ap->rxconfig & ANEG_CFG_PS1)
			ap->flags |= MR_LP_ADV_SYM_PAUSE;
		if (ap->rxconfig & ANEG_CFG_PS2)
			ap->flags |= MR_LP_ADV_ASYM_PAUSE;
		if (ap->rxconfig & ANEG_CFG_RF1)
			ap->flags |= MR_LP_ADV_REMOTE_FAULT1;
		if (ap->rxconfig & ANEG_CFG_RF2)
			ap->flags |= MR_LP_ADV_REMOTE_FAULT2;
		if (ap->rxconfig & ANEG_CFG_NP)
			ap->flags |= MR_LP_ADV_NEXT_PAGE;

		ap->link_time = ap->cur_time;

		ap->flags ^= (MR_TOGGLE_TX);
		if (ap->rxconfig & 0x0008)
			ap->flags |= MR_TOGGLE_RX;
		if (ap->rxconfig & ANEG_CFG_NP)
			ap->flags |= MR_NP_RX;
		ap->flags |= MR_PAGE_RX;

		ap->state = ANEG_STATE_COMPLETE_ACK;
		ret = ANEG_TIMER_ENAB;
		break;

	case ANEG_STATE_COMPLETE_ACK:
		if (ap->ability_match != 0 &&
		    ap->rxconfig == 0) {
			ap->state = ANEG_STATE_AN_ENABLE;
			break;
		}
		delta = ap->cur_time - ap->link_time;
		if (delta > ANEG_STATE_SETTLE_TIME) {
			if (!(ap->flags & (MR_LP_ADV_NEXT_PAGE))) {
				ap->state = ANEG_STATE_IDLE_DETECT_INIT;
			} else {
				if ((ap->txconfig & ANEG_CFG_NP) == 0 &&
				    !(ap->flags & MR_NP_RX)) {
					ap->state = ANEG_STATE_IDLE_DETECT_INIT;
				} else {
					ret = ANEG_FAILED;
				}
			}
		}
		break;

	case ANEG_STATE_IDLE_DETECT_INIT:
		ap->link_time = ap->cur_time;
		tp->mac_mode &= ~MAC_MODE_SEND_CONFIGS;
		tw32_f(MAC_MODE, tp->mac_mode);
		udelay(40);

		ap->state = ANEG_STATE_IDLE_DETECT;
		ret = ANEG_TIMER_ENAB;
		break;

	case ANEG_STATE_IDLE_DETECT:
		if (ap->ability_match != 0 &&
		    ap->rxconfig == 0) {
			ap->state = ANEG_STATE_AN_ENABLE;
			break;
		}
		delta = ap->cur_time - ap->link_time;
		if (delta > ANEG_STATE_SETTLE_TIME) {
			/* XXX another gem from the Broadcom driver :( */
			ap->state = ANEG_STATE_LINK_OK;
		}
		break;

	case ANEG_STATE_LINK_OK:
		ap->flags |= (MR_AN_COMPLETE | MR_LINK_OK);
		ret = ANEG_DONE;
		break;

	case ANEG_STATE_NEXT_PAGE_WAIT_INIT:
		/* ??? unimplemented */
		break;

	case ANEG_STATE_NEXT_PAGE_WAIT:
		/* ??? unimplemented */
		break;

	default:
		ret = ANEG_FAILED;
		break;
	}

	return ret;
}

static int fiber_autoneg(struct tg3 *tp, u32 *txflags, u32 *rxflags)
{
	int res = 0;
	struct tg3_fiber_aneginfo aninfo;
	int status = ANEG_FAILED;
	unsigned int tick;
	u32 tmp;

	tw32_f(MAC_TX_AUTO_NEG, 0);

	tmp = tp->mac_mode & ~MAC_MODE_PORT_MODE_MASK;
	tw32_f(MAC_MODE, tmp | MAC_MODE_PORT_MODE_GMII);
	udelay(40);

	tw32_f(MAC_MODE, tp->mac_mode | MAC_MODE_SEND_CONFIGS);
	udelay(40);

	memset(&aninfo, 0, sizeof(aninfo));
	aninfo.flags |= MR_AN_ENABLE;
	aninfo.state = ANEG_STATE_UNKNOWN;
	aninfo.cur_time = 0;
	tick = 0;
	while (++tick < 195000) {
		status = tg3_fiber_aneg_smachine(tp, &aninfo);
		if (status == ANEG_DONE || status == ANEG_FAILED)
			break;

		udelay(1);
	}

	tp->mac_mode &= ~MAC_MODE_SEND_CONFIGS;
	tw32_f(MAC_MODE, tp->mac_mode);
	udelay(40);

	*txflags = aninfo.txconfig;
	*rxflags = aninfo.flags;

	if (status == ANEG_DONE &&
	    (aninfo.flags & (MR_AN_COMPLETE | MR_LINK_OK |
			     MR_LP_ADV_FULL_DUPLEX)))
		res = 1;

	return res;
}

static void tg3_init_bcm8002(struct tg3 *tp)
{
	u32 mac_status = tr32(MAC_STATUS);
	int i;

	/* Reset when initting first time or we have a link. */
	if ((tp->tg3_flags & TG3_FLAG_INIT_COMPLETE) &&
	    !(mac_status & MAC_STATUS_PCS_SYNCED))
		return;

	/* Set PLL lock range. */
	tg3_writephy(tp, 0x16, 0x8007);

	/* SW reset */
	tg3_writephy(tp, MII_BMCR, BMCR_RESET);

	/* Wait for reset to complete. */
	/* XXX schedule_timeout() ... */
	for (i = 0; i < 500; i++)
		udelay(10);

	/* Config mode; select PMA/Ch 1 regs. */
	tg3_writephy(tp, 0x10, 0x8411);

	/* Enable auto-lock and comdet, select txclk for tx. */
	tg3_writephy(tp, 0x11, 0x0a10);

	tg3_writephy(tp, 0x18, 0x00a0);
	tg3_writephy(tp, 0x16, 0x41ff);

	/* Assert and deassert POR. */
	tg3_writephy(tp, 0x13, 0x0400);
	udelay(40);
	tg3_writephy(tp, 0x13, 0x0000);

	tg3_writephy(tp, 0x11, 0x0a50);
	udelay(40);
	tg3_writephy(tp, 0x11, 0x0a10);

	/* Wait for signal to stabilize */
	/* XXX schedule_timeout() ... */
	for (i = 0; i < 15000; i++)
		udelay(10);

	/* Deselect the channel register so we can read the PHYID
	 * later.
	 */
	tg3_writephy(tp, 0x10, 0x8011);
}

static int tg3_setup_fiber_hw_autoneg(struct tg3 *tp, u32 mac_status)
{
	u16 flowctrl;
	u32 sg_dig_ctrl, sg_dig_status;
	u32 serdes_cfg, expected_sg_dig_ctrl;
	int workaround, port_a;
	int current_link_up;

	serdes_cfg = 0;
	expected_sg_dig_ctrl = 0;
	workaround = 0;
	port_a = 1;
	current_link_up = 0;

	if (tp->pci_chip_rev_id != CHIPREV_ID_5704_A0 &&
	    tp->pci_chip_rev_id != CHIPREV_ID_5704_A1) {
		workaround = 1;
		if (tr32(TG3PCI_DUAL_MAC_CTRL) & DUAL_MAC_CTRL_ID)
			port_a = 0;

		/* preserve bits 0-11,13,14 for signal pre-emphasis */
		/* preserve bits 20-23 for voltage regulator */
		serdes_cfg = tr32(MAC_SERDES_CFG) & 0x00f06fff;
	}

	sg_dig_ctrl = tr32(SG_DIG_CTRL);

	if (tp->link_config.autoneg != AUTONEG_ENABLE) {
		if (sg_dig_ctrl & SG_DIG_USING_HW_AUTONEG) {
			if (workaround) {
				u32 val = serdes_cfg;

				if (port_a)
					val |= 0xc010000;
				else
					val |= 0x4010000;
				tw32_f(MAC_SERDES_CFG, val);
			}

			tw32_f(SG_DIG_CTRL, SG_DIG_COMMON_SETUP);
		}
		if (mac_status & MAC_STATUS_PCS_SYNCED) {
			tg3_setup_flow_control(tp, 0, 0);
			current_link_up = 1;
		}
		goto out;
	}

	/* Want auto-negotiation.  */
	expected_sg_dig_ctrl = SG_DIG_USING_HW_AUTONEG | SG_DIG_COMMON_SETUP;

	flowctrl = tg3_advert_flowctrl_1000X(tp->link_config.flowctrl);
	if (flowctrl & ADVERTISE_1000XPAUSE)
		expected_sg_dig_ctrl |= SG_DIG_PAUSE_CAP;
	if (flowctrl & ADVERTISE_1000XPSE_ASYM)
		expected_sg_dig_ctrl |= SG_DIG_ASYM_PAUSE;

	if (sg_dig_ctrl != expected_sg_dig_ctrl) {
		if ((tp->tg3_flags2 & TG3_FLG2_PARALLEL_DETECT) &&
		    tp->serdes_counter &&
		    ((mac_status & (MAC_STATUS_PCS_SYNCED |
				    MAC_STATUS_RCVD_CFG)) ==
		     MAC_STATUS_PCS_SYNCED)) {
			tp->serdes_counter--;
			current_link_up = 1;
			goto out;
		}
restart_autoneg:
		if (workaround)
			tw32_f(MAC_SERDES_CFG, serdes_cfg | 0xc011000);
		tw32_f(SG_DIG_CTRL, expected_sg_dig_ctrl | SG_DIG_SOFT_RESET);
		udelay(5);
		tw32_f(SG_DIG_CTRL, expected_sg_dig_ctrl);

		tp->serdes_counter = SERDES_AN_TIMEOUT_5704S;
		tp->tg3_flags2 &= ~TG3_FLG2_PARALLEL_DETECT;
	} else if (mac_status & (MAC_STATUS_PCS_SYNCED |
				 MAC_STATUS_SIGNAL_DET)) {
		sg_dig_status = tr32(SG_DIG_STATUS);
		mac_status = tr32(MAC_STATUS);

		if ((sg_dig_status & SG_DIG_AUTONEG_COMPLETE) &&
		    (mac_status & MAC_STATUS_PCS_SYNCED)) {
			u32 local_adv = 0, remote_adv = 0;

			if (sg_dig_ctrl & SG_DIG_PAUSE_CAP)
				local_adv |= ADVERTISE_1000XPAUSE;
			if (sg_dig_ctrl & SG_DIG_ASYM_PAUSE)
				local_adv |= ADVERTISE_1000XPSE_ASYM;

			if (sg_dig_status & SG_DIG_PARTNER_PAUSE_CAPABLE)
				remote_adv |= LPA_1000XPAUSE;
			if (sg_dig_status & SG_DIG_PARTNER_ASYM_PAUSE)
				remote_adv |= LPA_1000XPAUSE_ASYM;

			tg3_setup_flow_control(tp, local_adv, remote_adv);
			current_link_up = 1;
			tp->serdes_counter = 0;
			tp->tg3_flags2 &= ~TG3_FLG2_PARALLEL_DETECT;
		} else if (!(sg_dig_status & SG_DIG_AUTONEG_COMPLETE)) {
			if (tp->serdes_counter)
				tp->serdes_counter--;
			else {
				if (workaround) {
					u32 val = serdes_cfg;

					if (port_a)
						val |= 0xc010000;
					else
						val |= 0x4010000;

					tw32_f(MAC_SERDES_CFG, val);
				}

				tw32_f(SG_DIG_CTRL, SG_DIG_COMMON_SETUP);
				udelay(40);

				/* Link parallel detection - link is up */
				/* only if we have PCS_SYNC and not */
				/* receiving config code words */
				mac_status = tr32(MAC_STATUS);
				if ((mac_status & MAC_STATUS_PCS_SYNCED) &&
				    !(mac_status & MAC_STATUS_RCVD_CFG)) {
					tg3_setup_flow_control(tp, 0, 0);
					current_link_up = 1;
					tp->tg3_flags2 |=
						TG3_FLG2_PARALLEL_DETECT;
					tp->serdes_counter =
						SERDES_PARALLEL_DET_TIMEOUT;
				} else
					goto restart_autoneg;
			}
		}
	} else {
		tp->serdes_counter = SERDES_AN_TIMEOUT_5704S;
		tp->tg3_flags2 &= ~TG3_FLG2_PARALLEL_DETECT;
	}

out:
	return current_link_up;
}

static int tg3_setup_fiber_by_hand(struct tg3 *tp, u32 mac_status)
{
	int current_link_up = 0;

	if (!(mac_status & MAC_STATUS_PCS_SYNCED))
		goto out;

	if (tp->link_config.autoneg == AUTONEG_ENABLE) {
		u32 txflags, rxflags;
		int i;

		if (fiber_autoneg(tp, &txflags, &rxflags)) {
			u32 local_adv = 0, remote_adv = 0;

			if (txflags & ANEG_CFG_PS1)
				local_adv |= ADVERTISE_1000XPAUSE;
			if (txflags & ANEG_CFG_PS2)
				local_adv |= ADVERTISE_1000XPSE_ASYM;

			if (rxflags & MR_LP_ADV_SYM_PAUSE)
				remote_adv |= LPA_1000XPAUSE;
			if (rxflags & MR_LP_ADV_ASYM_PAUSE)
				remote_adv |= LPA_1000XPAUSE_ASYM;

			tg3_setup_flow_control(tp, local_adv, remote_adv);

			current_link_up = 1;
		}
		for (i = 0; i < 30; i++) {
			udelay(20);
			tw32_f(MAC_STATUS,
			       (MAC_STATUS_SYNC_CHANGED |
				MAC_STATUS_CFG_CHANGED));
			udelay(40);
			if ((tr32(MAC_STATUS) &
			     (MAC_STATUS_SYNC_CHANGED |
			      MAC_STATUS_CFG_CHANGED)) == 0)
				break;
		}

		mac_status = tr32(MAC_STATUS);
		if (current_link_up == 0 &&
		    (mac_status & MAC_STATUS_PCS_SYNCED) &&
		    !(mac_status & MAC_STATUS_RCVD_CFG))
			current_link_up = 1;
	} else {
		tg3_setup_flow_control(tp, 0, 0);

		/* Forcing 1000FD link up. */
		current_link_up = 1;

		tw32_f(MAC_MODE, (tp->mac_mode | MAC_MODE_SEND_CONFIGS));
		udelay(40);

		tw32_f(MAC_MODE, tp->mac_mode);
		udelay(40);
	}

out:
	return current_link_up;
}

static int tg3_setup_fiber_phy(struct tg3 *tp, int force_reset)
{
	u32 orig_pause_cfg;
	u16 orig_active_speed;
	u8 orig_active_duplex;
	u32 mac_status;
	int current_link_up;
	int i;

	orig_pause_cfg = tp->link_config.active_flowctrl;
	orig_active_speed = tp->link_config.active_speed;
	orig_active_duplex = tp->link_config.active_duplex;

	if (!(tp->tg3_flags2 & TG3_FLG2_HW_AUTONEG) &&
	    netif_carrier_ok(tp->dev) &&
	    (tp->tg3_flags & TG3_FLAG_INIT_COMPLETE)) {
		mac_status = tr32(MAC_STATUS);
		mac_status &= (MAC_STATUS_PCS_SYNCED |
			       MAC_STATUS_SIGNAL_DET |
			       MAC_STATUS_CFG_CHANGED |
			       MAC_STATUS_RCVD_CFG);
		if (mac_status == (MAC_STATUS_PCS_SYNCED |
				   MAC_STATUS_SIGNAL_DET)) {
			tw32_f(MAC_STATUS, (MAC_STATUS_SYNC_CHANGED |
					    MAC_STATUS_CFG_CHANGED));
			return 0;
		}
	}

	tw32_f(MAC_TX_AUTO_NEG, 0);

	tp->mac_mode &= ~(MAC_MODE_PORT_MODE_MASK | MAC_MODE_HALF_DUPLEX);
	tp->mac_mode |= MAC_MODE_PORT_MODE_TBI;
	tw32_f(MAC_MODE, tp->mac_mode);
	udelay(40);

	if (tp->phy_id == PHY_ID_BCM8002)
		tg3_init_bcm8002(tp);

	/* Enable link change event even when serdes polling.  */
	tw32_f(MAC_EVENT, MAC_EVENT_LNKSTATE_CHANGED);
	udelay(40);

	current_link_up = 0;
	mac_status = tr32(MAC_STATUS);

	if (tp->tg3_flags2 & TG3_FLG2_HW_AUTONEG)
		current_link_up = tg3_setup_fiber_hw_autoneg(tp, mac_status);
	else
		current_link_up = tg3_setup_fiber_by_hand(tp, mac_status);

	tp->napi[0].hw_status->status =
		(SD_STATUS_UPDATED |
		 (tp->napi[0].hw_status->status & ~SD_STATUS_LINK_CHG));

	for (i = 0; i < 100; i++) {
		tw32_f(MAC_STATUS, (MAC_STATUS_SYNC_CHANGED |
				    MAC_STATUS_CFG_CHANGED));
		udelay(5);
		if ((tr32(MAC_STATUS) & (MAC_STATUS_SYNC_CHANGED |
					 MAC_STATUS_CFG_CHANGED |
					 MAC_STATUS_LNKSTATE_CHANGED)) == 0)
			break;
	}

	mac_status = tr32(MAC_STATUS);
	if ((mac_status & MAC_STATUS_PCS_SYNCED) == 0) {
		current_link_up = 0;
		if (tp->link_config.autoneg == AUTONEG_ENABLE &&
		    tp->serdes_counter == 0) {
			tw32_f(MAC_MODE, (tp->mac_mode |
					  MAC_MODE_SEND_CONFIGS));
			udelay(1);
			tw32_f(MAC_MODE, tp->mac_mode);
		}
	}

	if (current_link_up == 1) {
		tp->link_config.active_speed = SPEED_1000;
		tp->link_config.active_duplex = DUPLEX_FULL;
		tw32(MAC_LED_CTRL, (tp->led_ctrl |
				    LED_CTRL_LNKLED_OVERRIDE |
				    LED_CTRL_1000MBPS_ON));
	} else {
		tp->link_config.active_speed = SPEED_INVALID;
		tp->link_config.active_duplex = DUPLEX_INVALID;
		tw32(MAC_LED_CTRL, (tp->led_ctrl |
				    LED_CTRL_LNKLED_OVERRIDE |
				    LED_CTRL_TRAFFIC_OVERRIDE));
	}

	if (current_link_up != netif_carrier_ok(tp->dev)) {
		if (current_link_up)
			netif_carrier_on(tp->dev);
		else
			netif_carrier_off(tp->dev);
		tg3_link_report(tp);
	} else {
		u32 now_pause_cfg = tp->link_config.active_flowctrl;
		if (orig_pause_cfg != now_pause_cfg ||
		    orig_active_speed != tp->link_config.active_speed ||
		    orig_active_duplex != tp->link_config.active_duplex)
			tg3_link_report(tp);
	}

	return 0;
}

static int tg3_setup_fiber_mii_phy(struct tg3 *tp, int force_reset)
{
	int current_link_up, err = 0;
	u32 bmsr, bmcr;
	u16 current_speed;
	u8 current_duplex;
	u32 local_adv, remote_adv;

	tp->mac_mode |= MAC_MODE_PORT_MODE_GMII;
	tw32_f(MAC_MODE, tp->mac_mode);
	udelay(40);

	tw32(MAC_EVENT, 0);

	tw32_f(MAC_STATUS,
	     (MAC_STATUS_SYNC_CHANGED |
	      MAC_STATUS_CFG_CHANGED |
	      MAC_STATUS_MI_COMPLETION |
	      MAC_STATUS_LNKSTATE_CHANGED));
	udelay(40);

	if (force_reset)
		tg3_phy_reset(tp);

	current_link_up = 0;
	current_speed = SPEED_INVALID;
	current_duplex = DUPLEX_INVALID;

	err |= tg3_readphy(tp, MII_BMSR, &bmsr);
	err |= tg3_readphy(tp, MII_BMSR, &bmsr);
	if (GET_ASIC_REV(tp->pci_chip_rev_id) == ASIC_REV_5714) {
		if (tr32(MAC_TX_STATUS) & TX_STATUS_LINK_UP)
			bmsr |= BMSR_LSTATUS;
		else
			bmsr &= ~BMSR_LSTATUS;
	}

	err |= tg3_readphy(tp, MII_BMCR, &bmcr);

	if ((tp->link_config.autoneg == AUTONEG_ENABLE) && !force_reset &&
	    (tp->tg3_flags2 & TG3_FLG2_PARALLEL_DETECT)) {
		/* do nothing, just check for link up at the end */
	} else if (tp->link_config.autoneg == AUTONEG_ENABLE) {
		u32 adv, new_adv;

		err |= tg3_readphy(tp, MII_ADVERTISE, &adv);
		new_adv = adv & ~(ADVERTISE_1000XFULL | ADVERTISE_1000XHALF |
				  ADVERTISE_1000XPAUSE |
				  ADVERTISE_1000XPSE_ASYM |
				  ADVERTISE_SLCT);

		new_adv |= tg3_advert_flowctrl_1000X(tp->link_config.flowctrl);

		if (tp->link_config.advertising & ADVERTISED_1000baseT_Half)
			new_adv |= ADVERTISE_1000XHALF;
		if (tp->link_config.advertising & ADVERTISED_1000baseT_Full)
			new_adv |= ADVERTISE_1000XFULL;

		if ((new_adv != adv) || !(bmcr & BMCR_ANENABLE)) {
			tg3_writephy(tp, MII_ADVERTISE, new_adv);
			bmcr |= BMCR_ANENABLE | BMCR_ANRESTART;
			tg3_writephy(tp, MII_BMCR, bmcr);

			tw32_f(MAC_EVENT, MAC_EVENT_LNKSTATE_CHANGED);
			tp->serdes_counter = SERDES_AN_TIMEOUT_5714S;
			tp->tg3_flags2 &= ~TG3_FLG2_PARALLEL_DETECT;

			return err;
		}
	} else {
		u32 new_bmcr;

		bmcr &= ~BMCR_SPEED1000;
		new_bmcr = bmcr & ~(BMCR_ANENABLE | BMCR_FULLDPLX);

		if (tp->link_config.duplex == DUPLEX_FULL)
			new_bmcr |= BMCR_FULLDPLX;

		if (new_bmcr != bmcr) {
			/* BMCR_SPEED1000 is a reserved bit that needs
			 * to be set on write.
			 */
			new_bmcr |= BMCR_SPEED1000;

			/* Force a linkdown */
			if (netif_carrier_ok(tp->dev)) {
				u32 adv;

				err |= tg3_readphy(tp, MII_ADVERTISE, &adv);
				adv &= ~(ADVERTISE_1000XFULL |
					 ADVERTISE_1000XHALF |
					 ADVERTISE_SLCT);
				tg3_writephy(tp, MII_ADVERTISE, adv);
				tg3_writephy(tp, MII_BMCR, bmcr |
							   BMCR_ANRESTART |
							   BMCR_ANENABLE);
				udelay(10);
				netif_carrier_off(tp->dev);
			}
			tg3_writephy(tp, MII_BMCR, new_bmcr);
			bmcr = new_bmcr;
			err |= tg3_readphy(tp, MII_BMSR, &bmsr);
			err |= tg3_readphy(tp, MII_BMSR, &bmsr);
			if (GET_ASIC_REV(tp->pci_chip_rev_id) ==
			    ASIC_REV_5714) {
				if (tr32(MAC_TX_STATUS) & TX_STATUS_LINK_UP)
					bmsr |= BMSR_LSTATUS;
				else
					bmsr &= ~BMSR_LSTATUS;
			}
			tp->tg3_flags2 &= ~TG3_FLG2_PARALLEL_DETECT;
		}
	}

	if (bmsr & BMSR_LSTATUS) {
		current_speed = SPEED_1000;
		current_link_up = 1;
		if (bmcr & BMCR_FULLDPLX)
			current_duplex = DUPLEX_FULL;
		else
			current_duplex = DUPLEX_HALF;

		local_adv = 0;
		remote_adv = 0;

		if (bmcr & BMCR_ANENABLE) {
			u32 common;

			err |= tg3_readphy(tp, MII_ADVERTISE, &local_adv);
			err |= tg3_readphy(tp, MII_LPA, &remote_adv);
			common = local_adv & remote_adv;
			if (common & (ADVERTISE_1000XHALF |
				      ADVERTISE_1000XFULL)) {
				if (common & ADVERTISE_1000XFULL)
					current_duplex = DUPLEX_FULL;
				else
					current_duplex = DUPLEX_HALF;
			}
			else
				current_link_up = 0;
		}
	}

	if (current_link_up == 1 && current_duplex == DUPLEX_FULL)
		tg3_setup_flow_control(tp, local_adv, remote_adv);

	tp->mac_mode &= ~MAC_MODE_HALF_DUPLEX;
	if (tp->link_config.active_duplex == DUPLEX_HALF)
		tp->mac_mode |= MAC_MODE_HALF_DUPLEX;

	tw32_f(MAC_MODE, tp->mac_mode);
	udelay(40);

	tw32_f(MAC_EVENT, MAC_EVENT_LNKSTATE_CHANGED);

	tp->link_config.active_speed = current_speed;
	tp->link_config.active_duplex = current_duplex;

	if (current_link_up != netif_carrier_ok(tp->dev)) {
		if (current_link_up)
			netif_carrier_on(tp->dev);
		else {
			netif_carrier_off(tp->dev);
			tp->tg3_flags2 &= ~TG3_FLG2_PARALLEL_DETECT;
		}
		tg3_link_report(tp);
	}
	return err;
}

static void tg3_serdes_parallel_detect(struct tg3 *tp)
{
	if (tp->serdes_counter) {
		/* Give autoneg time to complete. */
		tp->serdes_counter--;
		return;
	}
	if (!netif_carrier_ok(tp->dev) &&
	    (tp->link_config.autoneg == AUTONEG_ENABLE)) {
		u32 bmcr;

		tg3_readphy(tp, MII_BMCR, &bmcr);
		if (bmcr & BMCR_ANENABLE) {
			u32 phy1, phy2;

			/* Select shadow register 0x1f */
			tg3_writephy(tp, 0x1c, 0x7c00);
			tg3_readphy(tp, 0x1c, &phy1);

			/* Select expansion interrupt status register */
			tg3_writephy(tp, 0x17, 0x0f01);
			tg3_readphy(tp, 0x15, &phy2);
			tg3_readphy(tp, 0x15, &phy2);

			if ((phy1 & 0x10) && !(phy2 & 0x20)) {
				/* We have signal detect and not receiving
				 * config code words, link is up by parallel
				 * detection.
				 */

				bmcr &= ~BMCR_ANENABLE;
				bmcr |= BMCR_SPEED1000 | BMCR_FULLDPLX;
				tg3_writephy(tp, MII_BMCR, bmcr);
				tp->tg3_flags2 |= TG3_FLG2_PARALLEL_DETECT;
			}
		}
	}
	else if (netif_carrier_ok(tp->dev) &&
		 (tp->link_config.autoneg == AUTONEG_ENABLE) &&
		 (tp->tg3_flags2 & TG3_FLG2_PARALLEL_DETECT)) {
		u32 phy2;

		/* Select expansion interrupt status register */
		tg3_writephy(tp, 0x17, 0x0f01);
		tg3_readphy(tp, 0x15, &phy2);
		if (phy2 & 0x20) {
			u32 bmcr;

			/* Config code words received, turn on autoneg. */
			tg3_readphy(tp, MII_BMCR, &bmcr);
			tg3_writephy(tp, MII_BMCR, bmcr | BMCR_ANENABLE);

			tp->tg3_flags2 &= ~TG3_FLG2_PARALLEL_DETECT;

		}
	}
}

static int tg3_setup_phy(struct tg3 *tp, int force_reset)
{
	int err;

	if (tp->tg3_flags2 & TG3_FLG2_PHY_SERDES) {
		err = tg3_setup_fiber_phy(tp, force_reset);
	} else if (tp->tg3_flags2 & TG3_FLG2_MII_SERDES) {
		err = tg3_setup_fiber_mii_phy(tp, force_reset);
	} else {
		err = tg3_setup_copper_phy(tp, force_reset);
	}

	if (GET_CHIP_REV(tp->pci_chip_rev_id) == CHIPREV_5784_AX) {
		u32 val, scale;

		val = tr32(TG3_CPMU_CLCK_STAT) & CPMU_CLCK_STAT_MAC_CLCK_MASK;
		if (val == CPMU_CLCK_STAT_MAC_CLCK_62_5)
			scale = 65;
		else if (val == CPMU_CLCK_STAT_MAC_CLCK_6_25)
			scale = 6;
		else
			scale = 12;

		val = tr32(GRC_MISC_CFG) & ~GRC_MISC_CFG_PRESCALAR_MASK;
		val |= (scale << GRC_MISC_CFG_PRESCALAR_SHIFT);
		tw32(GRC_MISC_CFG, val);
	}

	if (tp->link_config.active_speed == SPEED_1000 &&
	    tp->link_config.active_duplex == DUPLEX_HALF)
		tw32(MAC_TX_LENGTHS,
		     ((2 << TX_LENGTHS_IPG_CRS_SHIFT) |
		      (6 << TX_LENGTHS_IPG_SHIFT) |
		      (0xff << TX_LENGTHS_SLOT_TIME_SHIFT)));
	else
		tw32(MAC_TX_LENGTHS,
		     ((2 << TX_LENGTHS_IPG_CRS_SHIFT) |
		      (6 << TX_LENGTHS_IPG_SHIFT) |
		      (32 << TX_LENGTHS_SLOT_TIME_SHIFT)));

	if (!(tp->tg3_flags2 & TG3_FLG2_5705_PLUS)) {
		if (netif_carrier_ok(tp->dev)) {
			tw32(HOSTCC_STAT_COAL_TICKS,
			     tp->coal.stats_block_coalesce_usecs);
		} else {
			tw32(HOSTCC_STAT_COAL_TICKS, 0);
		}
	}

	if (tp->tg3_flags & TG3_FLAG_ASPM_WORKAROUND) {
		u32 val = tr32(PCIE_PWR_MGMT_THRESH);
		if (!netif_carrier_ok(tp->dev))
			val = (val & ~PCIE_PWR_MGMT_L1_THRESH_MSK) |
			      tp->pwrmgmt_thresh;
		else
			val |= PCIE_PWR_MGMT_L1_THRESH_MSK;
		tw32(PCIE_PWR_MGMT_THRESH, val);
	}

	return err;
}

/* This is called whenever we suspect that the system chipset is re-
 * ordering the sequence of MMIO to the tx send mailbox. The symptom
 * is bogus tx completions. We try to recover by setting the
 * TG3_FLAG_MBOX_WRITE_REORDER flag and resetting the chip later
 * in the workqueue.
 */
static void tg3_tx_recover(struct tg3 *tp)
{
	BUG_ON((tp->tg3_flags & TG3_FLAG_MBOX_WRITE_REORDER) ||
	       tp->write32_tx_mbox == tg3_write_indirect_mbox);

	printk(KERN_WARNING PFX "%s: The system may be re-ordering memory-"
	       "mapped I/O cycles to the network device, attempting to "
	       "recover. Please report the problem to the driver maintainer "
	       "and include system chipset information.\n", tp->dev->name);

	spin_lock(&tp->lock);
	tp->tg3_flags |= TG3_FLAG_TX_RECOVERY_PENDING;
	spin_unlock(&tp->lock);
}

static inline u32 tg3_tx_avail(struct tg3_napi *tnapi)
{
	smp_mb();
	return tnapi->tx_pending -
	       ((tnapi->tx_prod - tnapi->tx_cons) & (TG3_TX_RING_SIZE - 1));
}

/* Tigon3 never reports partial packet sends.  So we do not
 * need special logic to handle SKBs that have not had all
 * of their frags sent yet, like SunGEM does.
 */
static void tg3_tx(struct tg3_napi *tnapi)
{
	struct tg3 *tp = tnapi->tp;
	u32 hw_idx = tnapi->hw_status->idx[0].tx_consumer;
	u32 sw_idx = tnapi->tx_cons;
	struct netdev_queue *txq;
	int index = tnapi - tp->napi;

	if (tp->tg3_flags3 & TG3_FLG3_ENABLE_TSS)
		index--;

	txq = netdev_get_tx_queue(tp->dev, index);

	while (sw_idx != hw_idx) {
		struct ring_info *ri = &tnapi->tx_buffers[sw_idx];
		struct sk_buff *skb = ri->skb;
		int i, tx_bug = 0;

		if (unlikely(skb == NULL)) {
			tg3_tx_recover(tp);
			return;
		}

		pci_unmap_single(tp->pdev,
				 pci_unmap_addr(ri, mapping),
				 skb_headlen(skb),
				 PCI_DMA_TODEVICE);

		ri->skb = NULL;

		sw_idx = NEXT_TX(sw_idx);

		for (i = 0; i < skb_shinfo(skb)->nr_frags; i++) {
			ri = &tnapi->tx_buffers[sw_idx];
			if (unlikely(ri->skb != NULL || sw_idx == hw_idx))
				tx_bug = 1;

			pci_unmap_page(tp->pdev,
				       pci_unmap_addr(ri, mapping),
				       skb_shinfo(skb)->frags[i].size,
				       PCI_DMA_TODEVICE);
			sw_idx = NEXT_TX(sw_idx);
		}

		dev_kfree_skb(skb);

		if (unlikely(tx_bug)) {
			tg3_tx_recover(tp);
			return;
		}
	}

	tnapi->tx_cons = sw_idx;

	/* Need to make the tx_cons update visible to tg3_start_xmit()
	 * before checking for netif_queue_stopped().  Without the
	 * memory barrier, there is a small possibility that tg3_start_xmit()
	 * will miss it and cause the queue to be stopped forever.
	 */
	smp_mb();

	if (unlikely(netif_tx_queue_stopped(txq) &&
		     (tg3_tx_avail(tnapi) > TG3_TX_WAKEUP_THRESH(tnapi)))) {
		__netif_tx_lock(txq, smp_processor_id());
		if (netif_tx_queue_stopped(txq) &&
		    (tg3_tx_avail(tnapi) > TG3_TX_WAKEUP_THRESH(tnapi)))
			netif_tx_wake_queue(txq);
		__netif_tx_unlock(txq);
	}
}

static void tg3_rx_skb_free(struct tg3 *tp, struct ring_info *ri, u32 map_sz)
{
	if (!ri->skb)
		return;

	pci_unmap_single(tp->pdev, pci_unmap_addr(ri, mapping),
			 map_sz, PCI_DMA_FROMDEVICE);
	dev_kfree_skb_any(ri->skb);
	ri->skb = NULL;
}

/* Returns size of skb allocated or < 0 on error.
 *
 * We only need to fill in the address because the other members
 * of the RX descriptor are invariant, see tg3_init_rings.
 *
 * Note the purposeful assymetry of cpu vs. chip accesses.  For
 * posting buffers we only dirty the first cache line of the RX
 * descriptor (containing the address).  Whereas for the RX status
 * buffers the cpu only reads the last cacheline of the RX descriptor
 * (to fetch the error flags, vlan tag, checksum, and opaque cookie).
 */
static int tg3_alloc_rx_skb(struct tg3 *tp, struct tg3_rx_prodring_set *tpr,
			    u32 opaque_key, u32 dest_idx_unmasked)
{
	struct tg3_rx_buffer_desc *desc;
	struct ring_info *map, *src_map;
	struct sk_buff *skb;
	dma_addr_t mapping;
	int skb_size, dest_idx;

	src_map = NULL;
	switch (opaque_key) {
	case RXD_OPAQUE_RING_STD:
		dest_idx = dest_idx_unmasked % TG3_RX_RING_SIZE;
		desc = &tpr->rx_std[dest_idx];
		map = &tpr->rx_std_buffers[dest_idx];
		skb_size = tp->rx_pkt_map_sz;
		break;

	case RXD_OPAQUE_RING_JUMBO:
		dest_idx = dest_idx_unmasked % TG3_RX_JUMBO_RING_SIZE;
		desc = &tpr->rx_jmb[dest_idx].std;
		map = &tpr->rx_jmb_buffers[dest_idx];
		skb_size = TG3_RX_JMB_MAP_SZ;
		break;

	default:
		return -EINVAL;
	}

	/* Do not overwrite any of the map or rp information
	 * until we are sure we can commit to a new buffer.
	 *
	 * Callers depend upon this behavior and assume that
	 * we leave everything unchanged if we fail.
	 */
	skb = netdev_alloc_skb(tp->dev, skb_size + tp->rx_offset);
	if (skb == NULL)
		return -ENOMEM;

	skb_reserve(skb, tp->rx_offset);

	mapping = pci_map_single(tp->pdev, skb->data, skb_size,
				 PCI_DMA_FROMDEVICE);
	if (pci_dma_mapping_error(tp->pdev, mapping)) {
		dev_kfree_skb(skb);
		return -EIO;
	}

	map->skb = skb;
	pci_unmap_addr_set(map, mapping, mapping);

	desc->addr_hi = ((u64)mapping >> 32);
	desc->addr_lo = ((u64)mapping & 0xffffffff);

	return skb_size;
}

/* We only need to move over in the address because the other
 * members of the RX descriptor are invariant.  See notes above
 * tg3_alloc_rx_skb for full details.
 */
static void tg3_recycle_rx(struct tg3_napi *tnapi,
			   struct tg3_rx_prodring_set *dpr,
			   u32 opaque_key, int src_idx,
			   u32 dest_idx_unmasked)
{
	struct tg3 *tp = tnapi->tp;
	struct tg3_rx_buffer_desc *src_desc, *dest_desc;
	struct ring_info *src_map, *dest_map;
	int dest_idx;
	struct tg3_rx_prodring_set *spr = &tp->prodring[0];

	switch (opaque_key) {
	case RXD_OPAQUE_RING_STD:
		dest_idx = dest_idx_unmasked % TG3_RX_RING_SIZE;
		dest_desc = &dpr->rx_std[dest_idx];
		dest_map = &dpr->rx_std_buffers[dest_idx];
		src_desc = &spr->rx_std[src_idx];
		src_map = &spr->rx_std_buffers[src_idx];
		break;

	case RXD_OPAQUE_RING_JUMBO:
		dest_idx = dest_idx_unmasked % TG3_RX_JUMBO_RING_SIZE;
		dest_desc = &dpr->rx_jmb[dest_idx].std;
		dest_map = &dpr->rx_jmb_buffers[dest_idx];
		src_desc = &spr->rx_jmb[src_idx].std;
		src_map = &spr->rx_jmb_buffers[src_idx];
		break;

	default:
		return;
	}

	dest_map->skb = src_map->skb;
	pci_unmap_addr_set(dest_map, mapping,
			   pci_unmap_addr(src_map, mapping));
	dest_desc->addr_hi = src_desc->addr_hi;
	dest_desc->addr_lo = src_desc->addr_lo;
	src_map->skb = NULL;
}

/* The RX ring scheme is composed of multiple rings which post fresh
 * buffers to the chip, and one special ring the chip uses to report
 * status back to the host.
 *
 * The special ring reports the status of received packets to the
 * host.  The chip does not write into the original descriptor the
 * RX buffer was obtained from.  The chip simply takes the original
 * descriptor as provided by the host, updates the status and length
 * field, then writes this into the next status ring entry.
 *
 * Each ring the host uses to post buffers to the chip is described
 * by a TG3_BDINFO entry in the chips SRAM area.  When a packet arrives,
 * it is first placed into the on-chip ram.  When the packet's length
 * is known, it walks down the TG3_BDINFO entries to select the ring.
 * Each TG3_BDINFO specifies a MAXLEN field and the first TG3_BDINFO
 * which is within the range of the new packet's length is chosen.
 *
 * The "separate ring for rx status" scheme may sound queer, but it makes
 * sense from a cache coherency perspective.  If only the host writes
 * to the buffer post rings, and only the chip writes to the rx status
 * rings, then cache lines never move beyond shared-modified state.
 * If both the host and chip were to write into the same ring, cache line
 * eviction could occur since both entities want it in an exclusive state.
 */
static int tg3_rx(struct tg3_napi *tnapi, int budget)
{
	struct tg3 *tp = tnapi->tp;
	u32 work_mask, rx_std_posted = 0;
	u32 std_prod_idx, jmb_prod_idx;
	u32 sw_idx = tnapi->rx_rcb_ptr;
	u16 hw_idx;
	int received;
	struct tg3_rx_prodring_set *tpr = tnapi->prodring;

	hw_idx = *(tnapi->rx_rcb_prod_idx);
	/*
	 * We need to order the read of hw_idx and the read of
	 * the opaque cookie.
	 */
	rmb();
	work_mask = 0;
	received = 0;
	std_prod_idx = tpr->rx_std_prod_idx;
	jmb_prod_idx = tpr->rx_jmb_prod_idx;
	while (sw_idx != hw_idx && budget > 0) {
		struct ring_info *ri;
		struct tg3_rx_buffer_desc *desc = &tnapi->rx_rcb[sw_idx];
		unsigned int len;
		struct sk_buff *skb;
		dma_addr_t dma_addr;
		u32 opaque_key, desc_idx, *post_ptr;

		desc_idx = desc->opaque & RXD_OPAQUE_INDEX_MASK;
		opaque_key = desc->opaque & RXD_OPAQUE_RING_MASK;
		if (opaque_key == RXD_OPAQUE_RING_STD) {
			ri = &tp->prodring[0].rx_std_buffers[desc_idx];
			dma_addr = pci_unmap_addr(ri, mapping);
			skb = ri->skb;
			post_ptr = &std_prod_idx;
			rx_std_posted++;
		} else if (opaque_key == RXD_OPAQUE_RING_JUMBO) {
			ri = &tp->prodring[0].rx_jmb_buffers[desc_idx];
			dma_addr = pci_unmap_addr(ri, mapping);
			skb = ri->skb;
			post_ptr = &jmb_prod_idx;
		} else
			goto next_pkt_nopost;

		work_mask |= opaque_key;

		if ((desc->err_vlan & RXD_ERR_MASK) != 0 &&
		    (desc->err_vlan != RXD_ERR_ODD_NIBBLE_RCVD_MII)) {
		drop_it:
			tg3_recycle_rx(tnapi, tpr, opaque_key,
				       desc_idx, *post_ptr);
		drop_it_no_recycle:
			/* Other statistics kept track of by card. */
			tp->net_stats.rx_dropped++;
			goto next_pkt;
		}

		len = ((desc->idx_len & RXD_LEN_MASK) >> RXD_LEN_SHIFT) -
		      ETH_FCS_LEN;

		if (len > RX_COPY_THRESHOLD &&
		    tp->rx_offset == NET_IP_ALIGN) {
		    /* rx_offset will likely not equal NET_IP_ALIGN
		     * if this is a 5701 card running in PCI-X mode
		     * [see tg3_get_invariants()]
		     */
			int skb_size;

			skb_size = tg3_alloc_rx_skb(tp, tpr, opaque_key,
						    *post_ptr);
			if (skb_size < 0)
				goto drop_it;

			ri->skb = NULL;

			pci_unmap_single(tp->pdev, dma_addr, skb_size,
					 PCI_DMA_FROMDEVICE);

			skb_put(skb, len);
		} else {
			struct sk_buff *copy_skb;

			tg3_recycle_rx(tnapi, tpr, opaque_key,
				       desc_idx, *post_ptr);

			copy_skb = netdev_alloc_skb(tp->dev,
						    len + TG3_RAW_IP_ALIGN);
			if (copy_skb == NULL)
				goto drop_it_no_recycle;

			skb_reserve(copy_skb, TG3_RAW_IP_ALIGN);
			skb_put(copy_skb, len);
			pci_dma_sync_single_for_cpu(tp->pdev, dma_addr, len, PCI_DMA_FROMDEVICE);
			skb_copy_from_linear_data(skb, copy_skb->data, len);
			pci_dma_sync_single_for_device(tp->pdev, dma_addr, len, PCI_DMA_FROMDEVICE);

			/* We'll reuse the original ring buffer. */
			skb = copy_skb;
		}

		if ((tp->tg3_flags & TG3_FLAG_RX_CHECKSUMS) &&
		    (desc->type_flags & RXD_FLAG_TCPUDP_CSUM) &&
		    (((desc->ip_tcp_csum & RXD_TCPCSUM_MASK)
		      >> RXD_TCPCSUM_SHIFT) == 0xffff))
			skb->ip_summed = CHECKSUM_UNNECESSARY;
		else
			skb->ip_summed = CHECKSUM_NONE;

		skb->protocol = eth_type_trans(skb, tp->dev);

		if (len > (tp->dev->mtu + ETH_HLEN) &&
		    skb->protocol != htons(ETH_P_8021Q)) {
			dev_kfree_skb(skb);
			goto next_pkt;
		}

#if TG3_VLAN_TAG_USED
		if (tp->vlgrp != NULL &&
		    desc->type_flags & RXD_FLAG_VLAN) {
			vlan_gro_receive(&tnapi->napi, tp->vlgrp,
					 desc->err_vlan & RXD_VLAN_MASK, skb);
		} else
#endif
			napi_gro_receive(&tnapi->napi, skb);

		received++;
		budget--;

next_pkt:
		(*post_ptr)++;

		if (unlikely(rx_std_posted >= tp->rx_std_max_post)) {
			tpr->rx_std_prod_idx = std_prod_idx % TG3_RX_RING_SIZE;
			tw32_rx_mbox(TG3_RX_STD_PROD_IDX_REG,
				     tpr->rx_std_prod_idx);
			work_mask &= ~RXD_OPAQUE_RING_STD;
			rx_std_posted = 0;
		}
next_pkt_nopost:
		sw_idx++;
		sw_idx &= (TG3_RX_RCB_RING_SIZE(tp) - 1);

		/* Refresh hw_idx to see if there is new work */
		if (sw_idx == hw_idx) {
			hw_idx = *(tnapi->rx_rcb_prod_idx);
			rmb();
		}
	}

	/* ACK the status ring. */
	tnapi->rx_rcb_ptr = sw_idx;
	tw32_rx_mbox(tnapi->consmbox, sw_idx);

	/* Refill RX ring(s). */
	if (!(tp->tg3_flags3 & TG3_FLG3_ENABLE_RSS) || tnapi == &tp->napi[1]) {
		if (work_mask & RXD_OPAQUE_RING_STD) {
			tpr->rx_std_prod_idx = std_prod_idx % TG3_RX_RING_SIZE;
			tw32_rx_mbox(TG3_RX_STD_PROD_IDX_REG,
				     tpr->rx_std_prod_idx);
		}
		if (work_mask & RXD_OPAQUE_RING_JUMBO) {
			tpr->rx_jmb_prod_idx = jmb_prod_idx %
					       TG3_RX_JUMBO_RING_SIZE;
			tw32_rx_mbox(TG3_RX_JMB_PROD_IDX_REG,
				     tpr->rx_jmb_prod_idx);
		}
		mmiowb();
	} else if (work_mask) {
		/* rx_std_buffers[] and rx_jmb_buffers[] entries must be
		 * updated before the producer indices can be updated.
		 */
		smp_wmb();

		tpr->rx_std_prod_idx = std_prod_idx % TG3_RX_RING_SIZE;
		tpr->rx_jmb_prod_idx = jmb_prod_idx % TG3_RX_JUMBO_RING_SIZE;

		napi_schedule(&tp->napi[1].napi);
	}

	return received;
}

static void tg3_poll_link(struct tg3 *tp)
{
	/* handle link change and other phy events */
	if (!(tp->tg3_flags &
	      (TG3_FLAG_USE_LINKCHG_REG |
	       TG3_FLAG_POLL_SERDES))) {
		struct tg3_hw_status *sblk = tp->napi[0].hw_status;

		if (sblk->status & SD_STATUS_LINK_CHG) {
			sblk->status = SD_STATUS_UPDATED |
				       (sblk->status & ~SD_STATUS_LINK_CHG);
			spin_lock(&tp->lock);
			if (tp->tg3_flags3 & TG3_FLG3_USE_PHYLIB) {
				tw32_f(MAC_STATUS,
				     (MAC_STATUS_SYNC_CHANGED |
				      MAC_STATUS_CFG_CHANGED |
				      MAC_STATUS_MI_COMPLETION |
				      MAC_STATUS_LNKSTATE_CHANGED));
				udelay(40);
			} else
				tg3_setup_phy(tp, 0);
			spin_unlock(&tp->lock);
		}
	}
}

static void tg3_rx_prodring_xfer(struct tg3 *tp,
				 struct tg3_rx_prodring_set *dpr,
				 struct tg3_rx_prodring_set *spr)
{
	u32 si, di, cpycnt, src_prod_idx;
	int i;

	while (1) {
		src_prod_idx = spr->rx_std_prod_idx;

		/* Make sure updates to the rx_std_buffers[] entries and the
		 * standard producer index are seen in the correct order.
		 */
		smp_rmb();

		if (spr->rx_std_cons_idx == src_prod_idx)
			break;

		if (spr->rx_std_cons_idx < src_prod_idx)
			cpycnt = src_prod_idx - spr->rx_std_cons_idx;
		else
			cpycnt = TG3_RX_RING_SIZE - spr->rx_std_cons_idx;

		cpycnt = min(cpycnt, TG3_RX_RING_SIZE - dpr->rx_std_prod_idx);

		si = spr->rx_std_cons_idx;
		di = dpr->rx_std_prod_idx;

		memcpy(&dpr->rx_std_buffers[di],
		       &spr->rx_std_buffers[si],
		       cpycnt * sizeof(struct ring_info));

		for (i = 0; i < cpycnt; i++, di++, si++) {
			struct tg3_rx_buffer_desc *sbd, *dbd;
			sbd = &spr->rx_std[si];
			dbd = &dpr->rx_std[di];
			dbd->addr_hi = sbd->addr_hi;
			dbd->addr_lo = sbd->addr_lo;
		}

		spr->rx_std_cons_idx = (spr->rx_std_cons_idx + cpycnt) %
				       TG3_RX_RING_SIZE;
		dpr->rx_std_prod_idx = (dpr->rx_std_prod_idx + cpycnt) %
				       TG3_RX_RING_SIZE;
	}

	while (1) {
		src_prod_idx = spr->rx_jmb_prod_idx;

		/* Make sure updates to the rx_jmb_buffers[] entries and
		 * the jumbo producer index are seen in the correct order.
		 */
		smp_rmb();

		if (spr->rx_jmb_cons_idx == src_prod_idx)
			break;

		if (spr->rx_jmb_cons_idx < src_prod_idx)
			cpycnt = src_prod_idx - spr->rx_jmb_cons_idx;
		else
			cpycnt = TG3_RX_JUMBO_RING_SIZE - spr->rx_jmb_cons_idx;

		cpycnt = min(cpycnt,
			     TG3_RX_JUMBO_RING_SIZE - dpr->rx_jmb_prod_idx);

		si = spr->rx_jmb_cons_idx;
		di = dpr->rx_jmb_prod_idx;

		memcpy(&dpr->rx_jmb_buffers[di],
		       &spr->rx_jmb_buffers[si],
		       cpycnt * sizeof(struct ring_info));

		for (i = 0; i < cpycnt; i++, di++, si++) {
			struct tg3_rx_buffer_desc *sbd, *dbd;
			sbd = &spr->rx_jmb[si].std;
			dbd = &dpr->rx_jmb[di].std;
			dbd->addr_hi = sbd->addr_hi;
			dbd->addr_lo = sbd->addr_lo;
		}

		spr->rx_jmb_cons_idx = (spr->rx_jmb_cons_idx + cpycnt) %
				       TG3_RX_JUMBO_RING_SIZE;
		dpr->rx_jmb_prod_idx = (dpr->rx_jmb_prod_idx + cpycnt) %
				       TG3_RX_JUMBO_RING_SIZE;
	}
}

static int tg3_poll_work(struct tg3_napi *tnapi, int work_done, int budget)
{
	struct tg3 *tp = tnapi->tp;

	/* run TX completion thread */
	if (tnapi->hw_status->idx[0].tx_consumer != tnapi->tx_cons) {
		tg3_tx(tnapi);
		if (unlikely(tp->tg3_flags & TG3_FLAG_TX_RECOVERY_PENDING))
			return work_done;
	}

	/* run RX thread, within the bounds set by NAPI.
	 * All RX "locking" is done by ensuring outside
	 * code synchronizes with tg3->napi.poll()
	 */
	if (*(tnapi->rx_rcb_prod_idx) != tnapi->rx_rcb_ptr)
		work_done += tg3_rx(tnapi, budget - work_done);

	if ((tp->tg3_flags3 & TG3_FLG3_ENABLE_RSS) && tnapi == &tp->napi[1]) {
		int i;
		u32 std_prod_idx = tp->prodring[0].rx_std_prod_idx;
		u32 jmb_prod_idx = tp->prodring[0].rx_jmb_prod_idx;

		for (i = 2; i < tp->irq_cnt; i++)
			tg3_rx_prodring_xfer(tp, tnapi->prodring,
					     tp->napi[i].prodring);

		wmb();

		if (std_prod_idx != tp->prodring[0].rx_std_prod_idx) {
			u32 mbox = TG3_RX_STD_PROD_IDX_REG;
			tw32_rx_mbox(mbox, tp->prodring[0].rx_std_prod_idx);
		}

		if (jmb_prod_idx != tp->prodring[0].rx_jmb_prod_idx) {
			u32 mbox = TG3_RX_JMB_PROD_IDX_REG;
			tw32_rx_mbox(mbox, tp->prodring[0].rx_jmb_prod_idx);
		}

		mmiowb();
	}

	return work_done;
}

static int tg3_poll_msix(struct napi_struct *napi, int budget)
{
	struct tg3_napi *tnapi = container_of(napi, struct tg3_napi, napi);
	struct tg3 *tp = tnapi->tp;
	int work_done = 0;
	struct tg3_hw_status *sblk = tnapi->hw_status;

	while (1) {
		work_done = tg3_poll_work(tnapi, work_done, budget);

		if (unlikely(tp->tg3_flags & TG3_FLAG_TX_RECOVERY_PENDING))
			goto tx_recovery;

		if (unlikely(work_done >= budget))
			break;

		/* tp->last_tag is used in tg3_restart_ints() below
		 * to tell the hw how much work has been processed,
		 * so we must read it before checking for more work.
		 */
		tnapi->last_tag = sblk->status_tag;
		tnapi->last_irq_tag = tnapi->last_tag;
		rmb();

		/* check for RX/TX work to do */
		if (sblk->idx[0].tx_consumer == tnapi->tx_cons &&
		    *(tnapi->rx_rcb_prod_idx) == tnapi->rx_rcb_ptr) {
			napi_complete(napi);
			/* Reenable interrupts. */
			tw32_mailbox(tnapi->int_mbox, tnapi->last_tag << 24);
			mmiowb();
			break;
		}
	}

	return work_done;

tx_recovery:
	/* work_done is guaranteed to be less than budget. */
	napi_complete(napi);
	schedule_work(&tp->reset_task);
	return work_done;
}

static int tg3_poll(struct napi_struct *napi, int budget)
{
	struct tg3_napi *tnapi = container_of(napi, struct tg3_napi, napi);
	struct tg3 *tp = tnapi->tp;
	int work_done = 0;
	struct tg3_hw_status *sblk = tnapi->hw_status;

	while (1) {
		tg3_poll_link(tp);

		work_done = tg3_poll_work(tnapi, work_done, budget);

		if (unlikely(tp->tg3_flags & TG3_FLAG_TX_RECOVERY_PENDING))
			goto tx_recovery;

		if (unlikely(work_done >= budget))
			break;

		if (tp->tg3_flags & TG3_FLAG_TAGGED_STATUS) {
			/* tp->last_tag is used in tg3_int_reenable() below
			 * to tell the hw how much work has been processed,
			 * so we must read it before checking for more work.
			 */
			tnapi->last_tag = sblk->status_tag;
			tnapi->last_irq_tag = tnapi->last_tag;
			rmb();
		} else
			sblk->status &= ~SD_STATUS_UPDATED;

		if (likely(!tg3_has_work(tnapi))) {
			napi_complete(napi);
			tg3_int_reenable(tnapi);
			break;
		}
	}

	return work_done;

tx_recovery:
	/* work_done is guaranteed to be less than budget. */
	napi_complete(napi);
	schedule_work(&tp->reset_task);
	return work_done;
}

static void tg3_irq_quiesce(struct tg3 *tp)
{
	int i;

	BUG_ON(tp->irq_sync);

	tp->irq_sync = 1;
	smp_mb();

	for (i = 0; i < tp->irq_cnt; i++)
		synchronize_irq(tp->napi[i].irq_vec);
}

static inline int tg3_irq_sync(struct tg3 *tp)
{
	return tp->irq_sync;
}

/* Fully shutdown all tg3 driver activity elsewhere in the system.
 * If irq_sync is non-zero, then the IRQ handler must be synchronized
 * with as well.  Most of the time, this is not necessary except when
 * shutting down the device.
 */
static inline void tg3_full_lock(struct tg3 *tp, int irq_sync)
{
	spin_lock_bh(&tp->lock);
	if (irq_sync)
		tg3_irq_quiesce(tp);
}

static inline void tg3_full_unlock(struct tg3 *tp)
{
	spin_unlock_bh(&tp->lock);
}

/* One-shot MSI handler - Chip automatically disables interrupt
 * after sending MSI so driver doesn't have to do it.
 */
static irqreturn_t tg3_msi_1shot(int irq, void *dev_id)
{
	struct tg3_napi *tnapi = dev_id;
	struct tg3 *tp = tnapi->tp;

	prefetch(tnapi->hw_status);
	if (tnapi->rx_rcb)
		prefetch(&tnapi->rx_rcb[tnapi->rx_rcb_ptr]);

	if (likely(!tg3_irq_sync(tp)))
		napi_schedule(&tnapi->napi);

	return IRQ_HANDLED;
}

/* MSI ISR - No need to check for interrupt sharing and no need to
 * flush status block and interrupt mailbox. PCI ordering rules
 * guarantee that MSI will arrive after the status block.
 */
static irqreturn_t tg3_msi(int irq, void *dev_id)
{
	struct tg3_napi *tnapi = dev_id;
	struct tg3 *tp = tnapi->tp;

	prefetch(tnapi->hw_status);
	if (tnapi->rx_rcb)
		prefetch(&tnapi->rx_rcb[tnapi->rx_rcb_ptr]);
	/*
	 * Writing any value to intr-mbox-0 clears PCI INTA# and
	 * chip-internal interrupt pending events.
	 * Writing non-zero to intr-mbox-0 additional tells the
	 * NIC to stop sending us irqs, engaging "in-intr-handler"
	 * event coalescing.
	 */
	tw32_mailbox(MAILBOX_INTERRUPT_0 + TG3_64BIT_REG_LOW, 0x00000001);
	if (likely(!tg3_irq_sync(tp)))
		napi_schedule(&tnapi->napi);

	return IRQ_RETVAL(1);
}

static irqreturn_t tg3_interrupt(int irq, void *dev_id)
{
	struct tg3_napi *tnapi = dev_id;
	struct tg3 *tp = tnapi->tp;
	struct tg3_hw_status *sblk = tnapi->hw_status;
	unsigned int handled = 1;

	/* In INTx mode, it is possible for the interrupt to arrive at
	 * the CPU before the status block posted prior to the interrupt.
	 * Reading the PCI State register will confirm whether the
	 * interrupt is ours and will flush the status block.
	 */
	if (unlikely(!(sblk->status & SD_STATUS_UPDATED))) {
		if ((tp->tg3_flags & TG3_FLAG_CHIP_RESETTING) ||
		    (tr32(TG3PCI_PCISTATE) & PCISTATE_INT_NOT_ACTIVE)) {
			handled = 0;
			goto out;
		}
	}

	/*
	 * Writing any value to intr-mbox-0 clears PCI INTA# and
	 * chip-internal interrupt pending events.
	 * Writing non-zero to intr-mbox-0 additional tells the
	 * NIC to stop sending us irqs, engaging "in-intr-handler"
	 * event coalescing.
	 *
	 * Flush the mailbox to de-assert the IRQ immediately to prevent
	 * spurious interrupts.  The flush impacts performance but
	 * excessive spurious interrupts can be worse in some cases.
	 */
	tw32_mailbox_f(MAILBOX_INTERRUPT_0 + TG3_64BIT_REG_LOW, 0x00000001);
	if (tg3_irq_sync(tp))
		goto out;
	sblk->status &= ~SD_STATUS_UPDATED;
	if (likely(tg3_has_work(tnapi))) {
		prefetch(&tnapi->rx_rcb[tnapi->rx_rcb_ptr]);
		napi_schedule(&tnapi->napi);
	} else {
		/* No work, shared interrupt perhaps?  re-enable
		 * interrupts, and flush that PCI write
		 */
		tw32_mailbox_f(MAILBOX_INTERRUPT_0 + TG3_64BIT_REG_LOW,
			       0x00000000);
	}
out:
	return IRQ_RETVAL(handled);
}

static irqreturn_t tg3_interrupt_tagged(int irq, void *dev_id)
{
	struct tg3_napi *tnapi = dev_id;
	struct tg3 *tp = tnapi->tp;
	struct tg3_hw_status *sblk = tnapi->hw_status;
	unsigned int handled = 1;

	/* In INTx mode, it is possible for the interrupt to arrive at
	 * the CPU before the status block posted prior to the interrupt.
	 * Reading the PCI State register will confirm whether the
	 * interrupt is ours and will flush the status block.
	 */
	if (unlikely(sblk->status_tag == tnapi->last_irq_tag)) {
		if ((tp->tg3_flags & TG3_FLAG_CHIP_RESETTING) ||
		    (tr32(TG3PCI_PCISTATE) & PCISTATE_INT_NOT_ACTIVE)) {
			handled = 0;
			goto out;
		}
	}

	/*
	 * writing any value to intr-mbox-0 clears PCI INTA# and
	 * chip-internal interrupt pending events.
	 * writing non-zero to intr-mbox-0 additional tells the
	 * NIC to stop sending us irqs, engaging "in-intr-handler"
	 * event coalescing.
	 *
	 * Flush the mailbox to de-assert the IRQ immediately to prevent
	 * spurious interrupts.  The flush impacts performance but
	 * excessive spurious interrupts can be worse in some cases.
	 */
	tw32_mailbox_f(MAILBOX_INTERRUPT_0 + TG3_64BIT_REG_LOW, 0x00000001);

	/*
	 * In a shared interrupt configuration, sometimes other devices'
	 * interrupts will scream.  We record the current status tag here
	 * so that the above check can report that the screaming interrupts
	 * are unhandled.  Eventually they will be silenced.
	 */
	tnapi->last_irq_tag = sblk->status_tag;

	if (tg3_irq_sync(tp))
		goto out;

	prefetch(&tnapi->rx_rcb[tnapi->rx_rcb_ptr]);

	napi_schedule(&tnapi->napi);

out:
	return IRQ_RETVAL(handled);
}

/* ISR for interrupt test */
static irqreturn_t tg3_test_isr(int irq, void *dev_id)
{
	struct tg3_napi *tnapi = dev_id;
	struct tg3 *tp = tnapi->tp;
	struct tg3_hw_status *sblk = tnapi->hw_status;

	if ((sblk->status & SD_STATUS_UPDATED) ||
	    !(tr32(TG3PCI_PCISTATE) & PCISTATE_INT_NOT_ACTIVE)) {
		tg3_disable_ints(tp);
		return IRQ_RETVAL(1);
	}
	return IRQ_RETVAL(0);
}

static int tg3_init_hw(struct tg3 *, int);
static int tg3_halt(struct tg3 *, int, int);

/* Restart hardware after configuration changes, self-test, etc.
 * Invoked with tp->lock held.
 */
static int tg3_restart_hw(struct tg3 *tp, int reset_phy)
	__releases(tp->lock)
	__acquires(tp->lock)
{
	int err;

	err = tg3_init_hw(tp, reset_phy);
	if (err) {
		printk(KERN_ERR PFX "%s: Failed to re-initialize device, "
		       "aborting.\n", tp->dev->name);
		tg3_halt(tp, RESET_KIND_SHUTDOWN, 1);
		tg3_full_unlock(tp);
		del_timer_sync(&tp->timer);
		tp->irq_sync = 0;
		tg3_napi_enable(tp);
		dev_close(tp->dev);
		tg3_full_lock(tp, 0);
	}
	return err;
}

#ifdef CONFIG_NET_POLL_CONTROLLER
static void tg3_poll_controller(struct net_device *dev)
{
	int i;
	struct tg3 *tp = netdev_priv(dev);

	for (i = 0; i < tp->irq_cnt; i++)
		tg3_interrupt(tp->napi[i].irq_vec, dev);
}
#endif

static void tg3_reset_task(struct work_struct *work)
{
	struct tg3 *tp = container_of(work, struct tg3, reset_task);
	int err;
	unsigned int restart_timer;

	tg3_full_lock(tp, 0);

	if (!netif_running(tp->dev)) {
		tg3_full_unlock(tp);
		return;
	}

	tg3_full_unlock(tp);

	tg3_phy_stop(tp);

	tg3_netif_stop(tp);

	tg3_full_lock(tp, 1);

	restart_timer = tp->tg3_flags2 & TG3_FLG2_RESTART_TIMER;
	tp->tg3_flags2 &= ~TG3_FLG2_RESTART_TIMER;

	if (tp->tg3_flags & TG3_FLAG_TX_RECOVERY_PENDING) {
		tp->write32_tx_mbox = tg3_write32_tx_mbox;
		tp->write32_rx_mbox = tg3_write_flush_reg32;
		tp->tg3_flags |= TG3_FLAG_MBOX_WRITE_REORDER;
		tp->tg3_flags &= ~TG3_FLAG_TX_RECOVERY_PENDING;
	}

	tg3_halt(tp, RESET_KIND_SHUTDOWN, 0);
	err = tg3_init_hw(tp, 1);
	if (err)
		goto out;

	tg3_netif_start(tp);

	if (restart_timer)
		mod_timer(&tp->timer, jiffies + 1);

out:
	tg3_full_unlock(tp);

	if (!err)
		tg3_phy_start(tp);
}

static void tg3_dump_short_state(struct tg3 *tp)
{
	printk(KERN_ERR PFX "DEBUG: MAC_TX_STATUS[%08x] MAC_RX_STATUS[%08x]\n",
	       tr32(MAC_TX_STATUS), tr32(MAC_RX_STATUS));
	printk(KERN_ERR PFX "DEBUG: RDMAC_STATUS[%08x] WDMAC_STATUS[%08x]\n",
	       tr32(RDMAC_STATUS), tr32(WDMAC_STATUS));
}

static void tg3_tx_timeout(struct net_device *dev)
{
	struct tg3 *tp = netdev_priv(dev);

	if (netif_msg_tx_err(tp)) {
		printk(KERN_ERR PFX "%s: transmit timed out, resetting\n",
		       dev->name);
		tg3_dump_short_state(tp);
	}

	schedule_work(&tp->reset_task);
}

/* Test for DMA buffers crossing any 4GB boundaries: 4G, 8G, etc */
static inline int tg3_4g_overflow_test(dma_addr_t mapping, int len)
{
	u32 base = (u32) mapping & 0xffffffff;

	return ((base > 0xffffdcc0) &&
		(base + len + 8 < base));
}

/* Test for DMA addresses > 40-bit */
static inline int tg3_40bit_overflow_test(struct tg3 *tp, dma_addr_t mapping,
					  int len)
{
#if defined(CONFIG_HIGHMEM) && (BITS_PER_LONG == 64)
	if (tp->tg3_flags & TG3_FLAG_40BIT_DMA_BUG)
		return (((u64) mapping + len) > DMA_BIT_MASK(40));
	return 0;
#else
	return 0;
#endif
}

static void tg3_set_txd(struct tg3_napi *, int, dma_addr_t, int, u32, u32);

/* Workaround 4GB and 40-bit hardware DMA bugs. */
static int tigon3_dma_hwbug_workaround(struct tg3_napi *tnapi,
				       struct sk_buff *skb, u32 last_plus_one,
				       u32 *start, u32 base_flags, u32 mss)
{
	struct tg3 *tp = tnapi->tp;
	struct sk_buff *new_skb;
	dma_addr_t new_addr = 0;
	u32 entry = *start;
	int i, ret = 0;

	if (GET_ASIC_REV(tp->pci_chip_rev_id) != ASIC_REV_5701)
		new_skb = skb_copy(skb, GFP_ATOMIC);
	else {
		int more_headroom = 4 - ((unsigned long)skb->data & 3);

		new_skb = skb_copy_expand(skb,
					  skb_headroom(skb) + more_headroom,
					  skb_tailroom(skb), GFP_ATOMIC);
	}

	if (!new_skb) {
		ret = -1;
	} else {
		/* New SKB is guaranteed to be linear. */
		entry = *start;
		new_addr = pci_map_single(tp->pdev, new_skb->data, new_skb->len,
					  PCI_DMA_TODEVICE);
		/* Make sure the mapping succeeded */
		if (pci_dma_mapping_error(tp->pdev, new_addr)) {
			ret = -1;
			dev_kfree_skb(new_skb);
			new_skb = NULL;

		/* Make sure new skb does not cross any 4G boundaries.
		 * Drop the packet if it does.
		 */
		} else if ((tp->tg3_flags3 & TG3_FLG3_4G_DMA_BNDRY_BUG) &&
			    tg3_4g_overflow_test(new_addr, new_skb->len)) {
			pci_unmap_single(tp->pdev, new_addr, new_skb->len,
					 PCI_DMA_TODEVICE);
			ret = -1;
			dev_kfree_skb(new_skb);
			new_skb = NULL;
		} else {
			tg3_set_txd(tnapi, entry, new_addr, new_skb->len,
				    base_flags, 1 | (mss << 1));
			*start = NEXT_TX(entry);
		}
	}

	/* Now clean up the sw ring entries. */
	i = 0;
	while (entry != last_plus_one) {
		int len;

		if (i == 0)
			len = skb_headlen(skb);
		else
			len = skb_shinfo(skb)->frags[i-1].size;

		pci_unmap_single(tp->pdev,
				 pci_unmap_addr(&tnapi->tx_buffers[entry],
						mapping),
				 len, PCI_DMA_TODEVICE);
		if (i == 0) {
			tnapi->tx_buffers[entry].skb = new_skb;
			pci_unmap_addr_set(&tnapi->tx_buffers[entry], mapping,
					   new_addr);
		} else {
			tnapi->tx_buffers[entry].skb = NULL;
		}
		entry = NEXT_TX(entry);
		i++;
	}

	dev_kfree_skb(skb);

	return ret;
}

static void tg3_set_txd(struct tg3_napi *tnapi, int entry,
			dma_addr_t mapping, int len, u32 flags,
			u32 mss_and_is_end)
{
	struct tg3_tx_buffer_desc *txd = &tnapi->tx_ring[entry];
	int is_end = (mss_and_is_end & 0x1);
	u32 mss = (mss_and_is_end >> 1);
	u32 vlan_tag = 0;

	if (is_end)
		flags |= TXD_FLAG_END;
	if (flags & TXD_FLAG_VLAN) {
		vlan_tag = flags >> 16;
		flags &= 0xffff;
	}
	vlan_tag |= (mss << TXD_MSS_SHIFT);

	txd->addr_hi = ((u64) mapping >> 32);
	txd->addr_lo = ((u64) mapping & 0xffffffff);
	txd->len_flags = (len << TXD_LEN_SHIFT) | flags;
	txd->vlan_tag = vlan_tag << TXD_VLAN_TAG_SHIFT;
}

/* hard_start_xmit for devices that don't have any bugs and
 * support TG3_FLG2_HW_TSO_2 and TG3_FLG2_HW_TSO_3 only.
 */
static netdev_tx_t tg3_start_xmit(struct sk_buff *skb,
				  struct net_device *dev)
{
	struct tg3 *tp = netdev_priv(dev);
	u32 len, entry, base_flags, mss;
	dma_addr_t mapping;
	struct tg3_napi *tnapi;
	struct netdev_queue *txq;
	unsigned int i, last;


	txq = netdev_get_tx_queue(dev, skb_get_queue_mapping(skb));
	tnapi = &tp->napi[skb_get_queue_mapping(skb)];
	if (tp->tg3_flags3 & TG3_FLG3_ENABLE_TSS)
		tnapi++;

	/* We are running in BH disabled context with netif_tx_lock
	 * and TX reclaim runs via tp->napi.poll inside of a software
	 * interrupt.  Furthermore, IRQ processing runs lockless so we have
	 * no IRQ context deadlocks to worry about either.  Rejoice!
	 */
	if (unlikely(tg3_tx_avail(tnapi) <= (skb_shinfo(skb)->nr_frags + 1))) {
		if (!netif_tx_queue_stopped(txq)) {
			netif_tx_stop_queue(txq);

			/* This is a hard error, log it. */
			printk(KERN_ERR PFX "%s: BUG! Tx Ring full when "
			       "queue awake!\n", dev->name);
		}
		return NETDEV_TX_BUSY;
	}

	entry = tnapi->tx_prod;
	base_flags = 0;
	mss = 0;
	if ((mss = skb_shinfo(skb)->gso_size) != 0) {
		int tcp_opt_len, ip_tcp_len;
		u32 hdrlen;

		if (skb_header_cloned(skb) &&
		    pskb_expand_head(skb, 0, 0, GFP_ATOMIC)) {
			dev_kfree_skb(skb);
			goto out_unlock;
		}

		if (skb_shinfo(skb)->gso_type & SKB_GSO_TCPV6)
			hdrlen = skb_headlen(skb) - ETH_HLEN;
		else {
			struct iphdr *iph = ip_hdr(skb);

			tcp_opt_len = tcp_optlen(skb);
			ip_tcp_len = ip_hdrlen(skb) + sizeof(struct tcphdr);

			iph->check = 0;
			iph->tot_len = htons(mss + ip_tcp_len + tcp_opt_len);
			hdrlen = ip_tcp_len + tcp_opt_len;
		}

		if (tp->tg3_flags2 & TG3_FLG2_HW_TSO_3) {
			mss |= (hdrlen & 0xc) << 12;
			if (hdrlen & 0x10)
				base_flags |= 0x00000010;
			base_flags |= (hdrlen & 0x3e0) << 5;
		} else
			mss |= hdrlen << 9;

		base_flags |= (TXD_FLAG_CPU_PRE_DMA |
			       TXD_FLAG_CPU_POST_DMA);

		tcp_hdr(skb)->check = 0;

	}
	else if (skb->ip_summed == CHECKSUM_PARTIAL)
		base_flags |= TXD_FLAG_TCPUDP_CSUM;
#if TG3_VLAN_TAG_USED
	if (tp->vlgrp != NULL && vlan_tx_tag_present(skb))
		base_flags |= (TXD_FLAG_VLAN |
			       (vlan_tx_tag_get(skb) << 16));
#endif

	len = skb_headlen(skb);

	/* Queue skb data, a.k.a. the main skb fragment. */
	mapping = pci_map_single(tp->pdev, skb->data, len, PCI_DMA_TODEVICE);
	if (pci_dma_mapping_error(tp->pdev, mapping)) {
		dev_kfree_skb(skb);
		goto out_unlock;
	}

	tnapi->tx_buffers[entry].skb = skb;
	pci_unmap_addr_set(&tnapi->tx_buffers[entry], mapping, mapping);

	if ((tp->tg3_flags3 & TG3_FLG3_USE_JUMBO_BDFLAG) &&
	    !mss && skb->len > ETH_DATA_LEN)
		base_flags |= TXD_FLAG_JMB_PKT;

	tg3_set_txd(tnapi, entry, mapping, len, base_flags,
		    (skb_shinfo(skb)->nr_frags == 0) | (mss << 1));

	entry = NEXT_TX(entry);

	/* Now loop through additional data fragments, and queue them. */
	if (skb_shinfo(skb)->nr_frags > 0) {
		last = skb_shinfo(skb)->nr_frags - 1;
		for (i = 0; i <= last; i++) {
			skb_frag_t *frag = &skb_shinfo(skb)->frags[i];

			len = frag->size;
			mapping = pci_map_page(tp->pdev,
					       frag->page,
					       frag->page_offset,
					       len, PCI_DMA_TODEVICE);
			if (pci_dma_mapping_error(tp->pdev, mapping))
				goto dma_error;

			tnapi->tx_buffers[entry].skb = NULL;
			pci_unmap_addr_set(&tnapi->tx_buffers[entry], mapping,
					   mapping);

			tg3_set_txd(tnapi, entry, mapping, len,
				    base_flags, (i == last) | (mss << 1));

			entry = NEXT_TX(entry);
		}
	}

	/* Packets are ready, update Tx producer idx local and on card. */
	tw32_tx_mbox(tnapi->prodmbox, entry);

	tnapi->tx_prod = entry;
	if (unlikely(tg3_tx_avail(tnapi) <= (MAX_SKB_FRAGS + 1))) {
		netif_tx_stop_queue(txq);
		if (tg3_tx_avail(tnapi) > TG3_TX_WAKEUP_THRESH(tnapi))
			netif_tx_wake_queue(txq);
	}

out_unlock:
	mmiowb();

	return NETDEV_TX_OK;

dma_error:
	last = i;
	entry = tnapi->tx_prod;
	tnapi->tx_buffers[entry].skb = NULL;
	pci_unmap_single(tp->pdev,
			 pci_unmap_addr(&tnapi->tx_buffers[entry], mapping),
			 skb_headlen(skb),
			 PCI_DMA_TODEVICE);
	for (i = 0; i <= last; i++) {
		skb_frag_t *frag = &skb_shinfo(skb)->frags[i];
		entry = NEXT_TX(entry);

		pci_unmap_page(tp->pdev,
			       pci_unmap_addr(&tnapi->tx_buffers[entry],
					      mapping),
			       frag->size, PCI_DMA_TODEVICE);
	}

	dev_kfree_skb(skb);
	return NETDEV_TX_OK;
}

static netdev_tx_t tg3_start_xmit_dma_bug(struct sk_buff *,
					  struct net_device *);

/* Use GSO to workaround a rare TSO bug that may be triggered when the
 * TSO header is greater than 80 bytes.
 */
static int tg3_tso_bug(struct tg3 *tp, struct sk_buff *skb)
{
	struct sk_buff *segs, *nskb;
	u32 frag_cnt_est = skb_shinfo(skb)->gso_segs * 3;

	/* Estimate the number of fragments in the worst case */
	if (unlikely(tg3_tx_avail(&tp->napi[0]) <= frag_cnt_est)) {
		netif_stop_queue(tp->dev);
		if (tg3_tx_avail(&tp->napi[0]) <= frag_cnt_est)
			return NETDEV_TX_BUSY;

		netif_wake_queue(tp->dev);
	}

	segs = skb_gso_segment(skb, tp->dev->features & ~NETIF_F_TSO);
	if (IS_ERR(segs))
		goto tg3_tso_bug_end;

	do {
		nskb = segs;
		segs = segs->next;
		nskb->next = NULL;
		tg3_start_xmit_dma_bug(nskb, tp->dev);
	} while (segs);

tg3_tso_bug_end:
	dev_kfree_skb(skb);

	return NETDEV_TX_OK;
}

/* hard_start_xmit for devices that have the 4G bug and/or 40-bit bug and
 * support TG3_FLG2_HW_TSO_1 or firmware TSO only.
 */
static netdev_tx_t tg3_start_xmit_dma_bug(struct sk_buff *skb,
					  struct net_device *dev)
{
	struct tg3 *tp = netdev_priv(dev);
	u32 len, entry, base_flags, mss;
	int would_hit_hwbug;
	dma_addr_t mapping;
	struct tg3_napi *tnapi;
	struct netdev_queue *txq;
	unsigned int i, last;


	txq = netdev_get_tx_queue(dev, skb_get_queue_mapping(skb));
	tnapi = &tp->napi[skb_get_queue_mapping(skb)];
	if (tp->tg3_flags3 & TG3_FLG3_ENABLE_TSS)
		tnapi++;

	/* We are running in BH disabled context with netif_tx_lock
	 * and TX reclaim runs via tp->napi.poll inside of a software
	 * interrupt.  Furthermore, IRQ processing runs lockless so we have
	 * no IRQ context deadlocks to worry about either.  Rejoice!
	 */
	if (unlikely(tg3_tx_avail(tnapi) <= (skb_shinfo(skb)->nr_frags + 1))) {
		if (!netif_tx_queue_stopped(txq)) {
			netif_tx_stop_queue(txq);

			/* This is a hard error, log it. */
			printk(KERN_ERR PFX "%s: BUG! Tx Ring full when "
			       "queue awake!\n", dev->name);
		}
		return NETDEV_TX_BUSY;
	}

	entry = tnapi->tx_prod;
	base_flags = 0;
	if (skb->ip_summed == CHECKSUM_PARTIAL)
		base_flags |= TXD_FLAG_TCPUDP_CSUM;

	if ((mss = skb_shinfo(skb)->gso_size) != 0) {
		struct iphdr *iph;
		u32 tcp_opt_len, ip_tcp_len, hdr_len;

		if (skb_header_cloned(skb) &&
		    pskb_expand_head(skb, 0, 0, GFP_ATOMIC)) {
			dev_kfree_skb(skb);
			goto out_unlock;
		}

		tcp_opt_len = tcp_optlen(skb);
		ip_tcp_len = ip_hdrlen(skb) + sizeof(struct tcphdr);

		hdr_len = ip_tcp_len + tcp_opt_len;
		if (unlikely((ETH_HLEN + hdr_len) > 80) &&
			     (tp->tg3_flags2 & TG3_FLG2_TSO_BUG))
			return (tg3_tso_bug(tp, skb));

		base_flags |= (TXD_FLAG_CPU_PRE_DMA |
			       TXD_FLAG_CPU_POST_DMA);

		iph = ip_hdr(skb);
		iph->check = 0;
		iph->tot_len = htons(mss + hdr_len);
		if (tp->tg3_flags2 & TG3_FLG2_HW_TSO) {
			tcp_hdr(skb)->check = 0;
			base_flags &= ~TXD_FLAG_TCPUDP_CSUM;
		} else
			tcp_hdr(skb)->check = ~csum_tcpudp_magic(iph->saddr,
								 iph->daddr, 0,
								 IPPROTO_TCP,
								 0);

		if (tp->tg3_flags2 & TG3_FLG2_HW_TSO_3) {
			mss |= (hdr_len & 0xc) << 12;
			if (hdr_len & 0x10)
				base_flags |= 0x00000010;
			base_flags |= (hdr_len & 0x3e0) << 5;
		} else if (tp->tg3_flags2 & TG3_FLG2_HW_TSO_2)
			mss |= hdr_len << 9;
		else if ((tp->tg3_flags2 & TG3_FLG2_HW_TSO_1) ||
			 GET_ASIC_REV(tp->pci_chip_rev_id) == ASIC_REV_5705) {
			if (tcp_opt_len || iph->ihl > 5) {
				int tsflags;

				tsflags = (iph->ihl - 5) + (tcp_opt_len >> 2);
				mss |= (tsflags << 11);
			}
		} else {
			if (tcp_opt_len || iph->ihl > 5) {
				int tsflags;

				tsflags = (iph->ihl - 5) + (tcp_opt_len >> 2);
				base_flags |= tsflags << 12;
			}
		}
	}
#if TG3_VLAN_TAG_USED
	if (tp->vlgrp != NULL && vlan_tx_tag_present(skb))
		base_flags |= (TXD_FLAG_VLAN |
			       (vlan_tx_tag_get(skb) << 16));
#endif

	if ((tp->tg3_flags3 & TG3_FLG3_USE_JUMBO_BDFLAG) &&
	    !mss && skb->len > ETH_DATA_LEN)
		base_flags |= TXD_FLAG_JMB_PKT;

	len = skb_headlen(skb);

	mapping = pci_map_single(tp->pdev, skb->data, len, PCI_DMA_TODEVICE);
	if (pci_dma_mapping_error(tp->pdev, mapping)) {
		dev_kfree_skb(skb);
		goto out_unlock;
	}

	tnapi->tx_buffers[entry].skb = skb;
	pci_unmap_addr_set(&tnapi->tx_buffers[entry], mapping, mapping);

	would_hit_hwbug = 0;

	if ((tp->tg3_flags3 & TG3_FLG3_SHORT_DMA_BUG) && len <= 8)
<<<<<<< HEAD
		would_hit_hwbug = 1;

	if ((tp->tg3_flags3 & TG3_FLG3_4G_DMA_BNDRY_BUG) &&
	    tg3_4g_overflow_test(mapping, len))
		would_hit_hwbug = 1;

=======
		would_hit_hwbug = 1;

	if ((tp->tg3_flags3 & TG3_FLG3_4G_DMA_BNDRY_BUG) &&
	    tg3_4g_overflow_test(mapping, len))
		would_hit_hwbug = 1;

>>>>>>> 92dcffb9
	if ((tp->tg3_flags3 & TG3_FLG3_40BIT_DMA_LIMIT_BUG) &&
	    tg3_40bit_overflow_test(tp, mapping, len))
		would_hit_hwbug = 1;

	if (tp->tg3_flags3 & TG3_FLG3_5701_DMA_BUG)
		would_hit_hwbug = 1;

	tg3_set_txd(tnapi, entry, mapping, len, base_flags,
		    (skb_shinfo(skb)->nr_frags == 0) | (mss << 1));

	entry = NEXT_TX(entry);

	/* Now loop through additional data fragments, and queue them. */
	if (skb_shinfo(skb)->nr_frags > 0) {
		last = skb_shinfo(skb)->nr_frags - 1;
		for (i = 0; i <= last; i++) {
			skb_frag_t *frag = &skb_shinfo(skb)->frags[i];

			len = frag->size;
			mapping = pci_map_page(tp->pdev,
					       frag->page,
					       frag->page_offset,
					       len, PCI_DMA_TODEVICE);

			tnapi->tx_buffers[entry].skb = NULL;
			pci_unmap_addr_set(&tnapi->tx_buffers[entry], mapping,
					   mapping);
			if (pci_dma_mapping_error(tp->pdev, mapping))
				goto dma_error;

			if ((tp->tg3_flags3 & TG3_FLG3_SHORT_DMA_BUG) &&
			    len <= 8)
				would_hit_hwbug = 1;

			if ((tp->tg3_flags3 & TG3_FLG3_4G_DMA_BNDRY_BUG) &&
			    tg3_4g_overflow_test(mapping, len))
				would_hit_hwbug = 1;

			if ((tp->tg3_flags3 & TG3_FLG3_40BIT_DMA_LIMIT_BUG) &&
			    tg3_40bit_overflow_test(tp, mapping, len))
				would_hit_hwbug = 1;

			if (tp->tg3_flags2 & TG3_FLG2_HW_TSO)
				tg3_set_txd(tnapi, entry, mapping, len,
					    base_flags, (i == last)|(mss << 1));
			else
				tg3_set_txd(tnapi, entry, mapping, len,
					    base_flags, (i == last));

			entry = NEXT_TX(entry);
		}
	}

	if (would_hit_hwbug) {
		u32 last_plus_one = entry;
		u32 start;

		start = entry - 1 - skb_shinfo(skb)->nr_frags;
		start &= (TG3_TX_RING_SIZE - 1);

		/* If the workaround fails due to memory/mapping
		 * failure, silently drop this packet.
		 */
		if (tigon3_dma_hwbug_workaround(tnapi, skb, last_plus_one,
						&start, base_flags, mss))
			goto out_unlock;

		entry = start;
	}

	/* Packets are ready, update Tx producer idx local and on card. */
	tw32_tx_mbox(tnapi->prodmbox, entry);

	tnapi->tx_prod = entry;
	if (unlikely(tg3_tx_avail(tnapi) <= (MAX_SKB_FRAGS + 1))) {
		netif_tx_stop_queue(txq);
		if (tg3_tx_avail(tnapi) > TG3_TX_WAKEUP_THRESH(tnapi))
			netif_tx_wake_queue(txq);
	}

out_unlock:
	mmiowb();

	return NETDEV_TX_OK;

dma_error:
	last = i;
	entry = tnapi->tx_prod;
	tnapi->tx_buffers[entry].skb = NULL;
	pci_unmap_single(tp->pdev,
			 pci_unmap_addr(&tnapi->tx_buffers[entry], mapping),
			 skb_headlen(skb),
			 PCI_DMA_TODEVICE);
	for (i = 0; i <= last; i++) {
		skb_frag_t *frag = &skb_shinfo(skb)->frags[i];
		entry = NEXT_TX(entry);

		pci_unmap_page(tp->pdev,
			       pci_unmap_addr(&tnapi->tx_buffers[entry],
					      mapping),
			       frag->size, PCI_DMA_TODEVICE);
	}

	dev_kfree_skb(skb);
	return NETDEV_TX_OK;
}

static inline void tg3_set_mtu(struct net_device *dev, struct tg3 *tp,
			       int new_mtu)
{
	dev->mtu = new_mtu;

	if (new_mtu > ETH_DATA_LEN) {
		if (tp->tg3_flags2 & TG3_FLG2_5780_CLASS) {
			tp->tg3_flags2 &= ~TG3_FLG2_TSO_CAPABLE;
			ethtool_op_set_tso(dev, 0);
		}
		else
			tp->tg3_flags |= TG3_FLAG_JUMBO_RING_ENABLE;
	} else {
		if (tp->tg3_flags2 & TG3_FLG2_5780_CLASS)
			tp->tg3_flags2 |= TG3_FLG2_TSO_CAPABLE;
		tp->tg3_flags &= ~TG3_FLAG_JUMBO_RING_ENABLE;
	}
}

static int tg3_change_mtu(struct net_device *dev, int new_mtu)
{
	struct tg3 *tp = netdev_priv(dev);
	int err;

	if (new_mtu < TG3_MIN_MTU || new_mtu > TG3_MAX_MTU(tp))
		return -EINVAL;

	if (!netif_running(dev)) {
		/* We'll just catch it later when the
		 * device is up'd.
		 */
		tg3_set_mtu(dev, tp, new_mtu);
		return 0;
	}

	tg3_phy_stop(tp);

	tg3_netif_stop(tp);

	tg3_full_lock(tp, 1);

	tg3_halt(tp, RESET_KIND_SHUTDOWN, 1);

	tg3_set_mtu(dev, tp, new_mtu);

	err = tg3_restart_hw(tp, 0);

	if (!err)
		tg3_netif_start(tp);

	tg3_full_unlock(tp);

	if (!err)
		tg3_phy_start(tp);

	return err;
}

static void tg3_rx_prodring_free(struct tg3 *tp,
				 struct tg3_rx_prodring_set *tpr)
{
	int i;

	if (tpr != &tp->prodring[0]) {
		for (i = tpr->rx_std_cons_idx; i != tpr->rx_std_prod_idx;
		     i = (i + 1) % TG3_RX_RING_SIZE)
			tg3_rx_skb_free(tp, &tpr->rx_std_buffers[i],
					tp->rx_pkt_map_sz);

		if (tp->tg3_flags & TG3_FLAG_JUMBO_CAPABLE) {
			for (i = tpr->rx_jmb_cons_idx;
			     i != tpr->rx_jmb_prod_idx;
			     i = (i + 1) % TG3_RX_JUMBO_RING_SIZE) {
				tg3_rx_skb_free(tp, &tpr->rx_jmb_buffers[i],
						TG3_RX_JMB_MAP_SZ);
			}
		}

		return;
	}

	for (i = 0; i < TG3_RX_RING_SIZE; i++)
		tg3_rx_skb_free(tp, &tpr->rx_std_buffers[i],
				tp->rx_pkt_map_sz);

	if (tp->tg3_flags & TG3_FLAG_JUMBO_CAPABLE) {
		for (i = 0; i < TG3_RX_JUMBO_RING_SIZE; i++)
			tg3_rx_skb_free(tp, &tpr->rx_jmb_buffers[i],
					TG3_RX_JMB_MAP_SZ);
	}
}

/* Initialize tx/rx rings for packet processing.
 *
 * The chip has been shut down and the driver detached from
 * the networking, so no interrupts or new tx packets will
 * end up in the driver.  tp->{tx,}lock are held and thus
 * we may not sleep.
 */
static int tg3_rx_prodring_alloc(struct tg3 *tp,
				 struct tg3_rx_prodring_set *tpr)
{
	u32 i, rx_pkt_dma_sz;

	tpr->rx_std_cons_idx = 0;
	tpr->rx_std_prod_idx = 0;
	tpr->rx_jmb_cons_idx = 0;
	tpr->rx_jmb_prod_idx = 0;

	if (tpr != &tp->prodring[0]) {
		memset(&tpr->rx_std_buffers[0], 0, TG3_RX_STD_BUFF_RING_SIZE);
		if (tp->tg3_flags & TG3_FLAG_JUMBO_CAPABLE)
			memset(&tpr->rx_jmb_buffers[0], 0,
			       TG3_RX_JMB_BUFF_RING_SIZE);
		goto done;
	}

	/* Zero out all descriptors. */
	memset(tpr->rx_std, 0, TG3_RX_RING_BYTES);

	rx_pkt_dma_sz = TG3_RX_STD_DMA_SZ;
	if ((tp->tg3_flags2 & TG3_FLG2_5780_CLASS) &&
	    tp->dev->mtu > ETH_DATA_LEN)
		rx_pkt_dma_sz = TG3_RX_JMB_DMA_SZ;
	tp->rx_pkt_map_sz = TG3_RX_DMA_TO_MAP_SZ(rx_pkt_dma_sz);

	/* Initialize invariants of the rings, we only set this
	 * stuff once.  This works because the card does not
	 * write into the rx buffer posting rings.
	 */
	for (i = 0; i < TG3_RX_RING_SIZE; i++) {
		struct tg3_rx_buffer_desc *rxd;

		rxd = &tpr->rx_std[i];
		rxd->idx_len = rx_pkt_dma_sz << RXD_LEN_SHIFT;
		rxd->type_flags = (RXD_FLAG_END << RXD_FLAGS_SHIFT);
		rxd->opaque = (RXD_OPAQUE_RING_STD |
			       (i << RXD_OPAQUE_INDEX_SHIFT));
	}

	/* Now allocate fresh SKBs for each rx ring. */
	for (i = 0; i < tp->rx_pending; i++) {
		if (tg3_alloc_rx_skb(tp, tpr, RXD_OPAQUE_RING_STD, i) < 0) {
			printk(KERN_WARNING PFX
			       "%s: Using a smaller RX standard ring, "
			       "only %d out of %d buffers were allocated "
			       "successfully.\n",
			       tp->dev->name, i, tp->rx_pending);
			if (i == 0)
				goto initfail;
			tp->rx_pending = i;
			break;
		}
	}

	if (!(tp->tg3_flags & TG3_FLAG_JUMBO_CAPABLE))
		goto done;

	memset(tpr->rx_jmb, 0, TG3_RX_JUMBO_RING_BYTES);

	if (tp->tg3_flags & TG3_FLAG_JUMBO_RING_ENABLE) {
		for (i = 0; i < TG3_RX_JUMBO_RING_SIZE; i++) {
			struct tg3_rx_buffer_desc *rxd;

			rxd = &tpr->rx_jmb[i].std;
			rxd->idx_len = TG3_RX_JMB_DMA_SZ << RXD_LEN_SHIFT;
			rxd->type_flags = (RXD_FLAG_END << RXD_FLAGS_SHIFT) |
				RXD_FLAG_JUMBO;
			rxd->opaque = (RXD_OPAQUE_RING_JUMBO |
			       (i << RXD_OPAQUE_INDEX_SHIFT));
		}

		for (i = 0; i < tp->rx_jumbo_pending; i++) {
			if (tg3_alloc_rx_skb(tp, tpr, RXD_OPAQUE_RING_JUMBO,
					     i) < 0) {
				printk(KERN_WARNING PFX
				       "%s: Using a smaller RX jumbo ring, "
				       "only %d out of %d buffers were "
				       "allocated successfully.\n",
				       tp->dev->name, i, tp->rx_jumbo_pending);
				if (i == 0)
					goto initfail;
				tp->rx_jumbo_pending = i;
				break;
			}
		}
	}

done:
	return 0;

initfail:
	tg3_rx_prodring_free(tp, tpr);
	return -ENOMEM;
}

static void tg3_rx_prodring_fini(struct tg3 *tp,
				 struct tg3_rx_prodring_set *tpr)
{
	kfree(tpr->rx_std_buffers);
	tpr->rx_std_buffers = NULL;
	kfree(tpr->rx_jmb_buffers);
	tpr->rx_jmb_buffers = NULL;
	if (tpr->rx_std) {
		pci_free_consistent(tp->pdev, TG3_RX_RING_BYTES,
				    tpr->rx_std, tpr->rx_std_mapping);
		tpr->rx_std = NULL;
	}
	if (tpr->rx_jmb) {
		pci_free_consistent(tp->pdev, TG3_RX_JUMBO_RING_BYTES,
				    tpr->rx_jmb, tpr->rx_jmb_mapping);
		tpr->rx_jmb = NULL;
	}
}

static int tg3_rx_prodring_init(struct tg3 *tp,
				struct tg3_rx_prodring_set *tpr)
{
	tpr->rx_std_buffers = kzalloc(TG3_RX_STD_BUFF_RING_SIZE, GFP_KERNEL);
	if (!tpr->rx_std_buffers)
		return -ENOMEM;

	tpr->rx_std = pci_alloc_consistent(tp->pdev, TG3_RX_RING_BYTES,
					   &tpr->rx_std_mapping);
	if (!tpr->rx_std)
		goto err_out;

	if (tp->tg3_flags & TG3_FLAG_JUMBO_CAPABLE) {
		tpr->rx_jmb_buffers = kzalloc(TG3_RX_JMB_BUFF_RING_SIZE,
					      GFP_KERNEL);
		if (!tpr->rx_jmb_buffers)
			goto err_out;

		tpr->rx_jmb = pci_alloc_consistent(tp->pdev,
						   TG3_RX_JUMBO_RING_BYTES,
						   &tpr->rx_jmb_mapping);
		if (!tpr->rx_jmb)
			goto err_out;
	}

	return 0;

err_out:
	tg3_rx_prodring_fini(tp, tpr);
	return -ENOMEM;
}

/* Free up pending packets in all rx/tx rings.
 *
 * The chip has been shut down and the driver detached from
 * the networking, so no interrupts or new tx packets will
 * end up in the driver.  tp->{tx,}lock is not held and we are not
 * in an interrupt context and thus may sleep.
 */
static void tg3_free_rings(struct tg3 *tp)
{
	int i, j;

	for (j = 0; j < tp->irq_cnt; j++) {
		struct tg3_napi *tnapi = &tp->napi[j];

		if (!tnapi->tx_buffers)
			continue;

		for (i = 0; i < TG3_TX_RING_SIZE; ) {
			struct ring_info *txp;
			struct sk_buff *skb;
			unsigned int k;

			txp = &tnapi->tx_buffers[i];
			skb = txp->skb;

			if (skb == NULL) {
				i++;
				continue;
			}

			pci_unmap_single(tp->pdev,
					 pci_unmap_addr(txp, mapping),
					 skb_headlen(skb),
					 PCI_DMA_TODEVICE);
			txp->skb = NULL;

			i++;

			for (k = 0; k < skb_shinfo(skb)->nr_frags; k++) {
				txp = &tnapi->tx_buffers[i & (TG3_TX_RING_SIZE - 1)];
				pci_unmap_page(tp->pdev,
					       pci_unmap_addr(txp, mapping),
					       skb_shinfo(skb)->frags[k].size,
					       PCI_DMA_TODEVICE);
				i++;
			}

			dev_kfree_skb_any(skb);
		}

		if (tp->irq_cnt == 1 || j != tp->irq_cnt - 1)
			tg3_rx_prodring_free(tp, &tp->prodring[j]);
	}
}

/* Initialize tx/rx rings for packet processing.
 *
 * The chip has been shut down and the driver detached from
 * the networking, so no interrupts or new tx packets will
 * end up in the driver.  tp->{tx,}lock are held and thus
 * we may not sleep.
 */
static int tg3_init_rings(struct tg3 *tp)
{
	int i;

	/* Free up all the SKBs. */
	tg3_free_rings(tp);

	for (i = 0; i < tp->irq_cnt; i++) {
		struct tg3_napi *tnapi = &tp->napi[i];

		tnapi->last_tag = 0;
		tnapi->last_irq_tag = 0;
		tnapi->hw_status->status = 0;
		tnapi->hw_status->status_tag = 0;
		memset(tnapi->hw_status, 0, TG3_HW_STATUS_SIZE);

		tnapi->tx_prod = 0;
		tnapi->tx_cons = 0;
		if (tnapi->tx_ring)
			memset(tnapi->tx_ring, 0, TG3_TX_RING_BYTES);

		tnapi->rx_rcb_ptr = 0;
		if (tnapi->rx_rcb)
			memset(tnapi->rx_rcb, 0, TG3_RX_RCB_RING_BYTES(tp));

		if ((tp->irq_cnt == 1 || i != tp->irq_cnt - 1) &&
			tg3_rx_prodring_alloc(tp, &tp->prodring[i]))
			return -ENOMEM;
	}

	return 0;
}

/*
 * Must not be invoked with interrupt sources disabled and
 * the hardware shutdown down.
 */
static void tg3_free_consistent(struct tg3 *tp)
{
	int i;

	for (i = 0; i < tp->irq_cnt; i++) {
		struct tg3_napi *tnapi = &tp->napi[i];

		if (tnapi->tx_ring) {
			pci_free_consistent(tp->pdev, TG3_TX_RING_BYTES,
				tnapi->tx_ring, tnapi->tx_desc_mapping);
			tnapi->tx_ring = NULL;
		}

		kfree(tnapi->tx_buffers);
		tnapi->tx_buffers = NULL;

		if (tnapi->rx_rcb) {
			pci_free_consistent(tp->pdev, TG3_RX_RCB_RING_BYTES(tp),
					    tnapi->rx_rcb,
					    tnapi->rx_rcb_mapping);
			tnapi->rx_rcb = NULL;
		}

		if (tnapi->hw_status) {
			pci_free_consistent(tp->pdev, TG3_HW_STATUS_SIZE,
					    tnapi->hw_status,
					    tnapi->status_mapping);
			tnapi->hw_status = NULL;
		}
	}

	if (tp->hw_stats) {
		pci_free_consistent(tp->pdev, sizeof(struct tg3_hw_stats),
				    tp->hw_stats, tp->stats_mapping);
		tp->hw_stats = NULL;
	}

	for (i = 0; i < (tp->irq_cnt == 1 ? 1 : tp->irq_cnt - 1); i++)
		tg3_rx_prodring_fini(tp, &tp->prodring[i]);
}

/*
 * Must not be invoked with interrupt sources disabled and
 * the hardware shutdown down.  Can sleep.
 */
static int tg3_alloc_consistent(struct tg3 *tp)
{
	int i;

	for (i = 0; i < (tp->irq_cnt == 1 ? 1 : tp->irq_cnt - 1); i++) {
		if (tg3_rx_prodring_init(tp, &tp->prodring[i]))
			goto err_out;
	}

	tp->hw_stats = pci_alloc_consistent(tp->pdev,
					    sizeof(struct tg3_hw_stats),
					    &tp->stats_mapping);
	if (!tp->hw_stats)
		goto err_out;

	memset(tp->hw_stats, 0, sizeof(struct tg3_hw_stats));

	for (i = 0; i < tp->irq_cnt; i++) {
		struct tg3_napi *tnapi = &tp->napi[i];
		struct tg3_hw_status *sblk;

		tnapi->hw_status = pci_alloc_consistent(tp->pdev,
							TG3_HW_STATUS_SIZE,
							&tnapi->status_mapping);
		if (!tnapi->hw_status)
			goto err_out;

		memset(tnapi->hw_status, 0, TG3_HW_STATUS_SIZE);
		sblk = tnapi->hw_status;

		/* If multivector TSS is enabled, vector 0 does not handle
		 * tx interrupts.  Don't allocate any resources for it.
		 */
		if ((!i && !(tp->tg3_flags3 & TG3_FLG3_ENABLE_TSS)) ||
		    (i && (tp->tg3_flags3 & TG3_FLG3_ENABLE_TSS))) {
			tnapi->tx_buffers = kzalloc(sizeof(struct ring_info) *
						    TG3_TX_RING_SIZE,
						    GFP_KERNEL);
			if (!tnapi->tx_buffers)
				goto err_out;

			tnapi->tx_ring = pci_alloc_consistent(tp->pdev,
							      TG3_TX_RING_BYTES,
						       &tnapi->tx_desc_mapping);
			if (!tnapi->tx_ring)
				goto err_out;
		}

		/*
		 * When RSS is enabled, the status block format changes
		 * slightly.  The "rx_jumbo_consumer", "reserved",
		 * and "rx_mini_consumer" members get mapped to the
		 * other three rx return ring producer indexes.
		 */
		switch (i) {
		default:
			tnapi->rx_rcb_prod_idx = &sblk->idx[0].rx_producer;
			break;
		case 2:
			tnapi->rx_rcb_prod_idx = &sblk->rx_jumbo_consumer;
			break;
		case 3:
			tnapi->rx_rcb_prod_idx = &sblk->reserved;
			break;
		case 4:
			tnapi->rx_rcb_prod_idx = &sblk->rx_mini_consumer;
			break;
		}

		if (tp->irq_cnt == 1)
			tnapi->prodring = &tp->prodring[0];
		else if (i)
			tnapi->prodring = &tp->prodring[i - 1];

		/*
		 * If multivector RSS is enabled, vector 0 does not handle
		 * rx or tx interrupts.  Don't allocate any resources for it.
		 */
		if (!i && (tp->tg3_flags3 & TG3_FLG3_ENABLE_RSS))
			continue;

		tnapi->rx_rcb = pci_alloc_consistent(tp->pdev,
						     TG3_RX_RCB_RING_BYTES(tp),
						     &tnapi->rx_rcb_mapping);
		if (!tnapi->rx_rcb)
			goto err_out;

		memset(tnapi->rx_rcb, 0, TG3_RX_RCB_RING_BYTES(tp));
	}

	return 0;

err_out:
	tg3_free_consistent(tp);
	return -ENOMEM;
}

#define MAX_WAIT_CNT 1000

/* To stop a block, clear the enable bit and poll till it
 * clears.  tp->lock is held.
 */
static int tg3_stop_block(struct tg3 *tp, unsigned long ofs, u32 enable_bit, int silent)
{
	unsigned int i;
	u32 val;

	if (tp->tg3_flags2 & TG3_FLG2_5705_PLUS) {
		switch (ofs) {
		case RCVLSC_MODE:
		case DMAC_MODE:
		case MBFREE_MODE:
		case BUFMGR_MODE:
		case MEMARB_MODE:
			/* We can't enable/disable these bits of the
			 * 5705/5750, just say success.
			 */
			return 0;

		default:
			break;
		}
	}

	val = tr32(ofs);
	val &= ~enable_bit;
	tw32_f(ofs, val);

	for (i = 0; i < MAX_WAIT_CNT; i++) {
		udelay(100);
		val = tr32(ofs);
		if ((val & enable_bit) == 0)
			break;
	}

	if (i == MAX_WAIT_CNT && !silent) {
		printk(KERN_ERR PFX "tg3_stop_block timed out, "
		       "ofs=%lx enable_bit=%x\n",
		       ofs, enable_bit);
		return -ENODEV;
	}

	return 0;
}

/* tp->lock is held. */
static int tg3_abort_hw(struct tg3 *tp, int silent)
{
	int i, err;

	tg3_disable_ints(tp);

	tp->rx_mode &= ~RX_MODE_ENABLE;
	tw32_f(MAC_RX_MODE, tp->rx_mode);
	udelay(10);

	err  = tg3_stop_block(tp, RCVBDI_MODE, RCVBDI_MODE_ENABLE, silent);
	err |= tg3_stop_block(tp, RCVLPC_MODE, RCVLPC_MODE_ENABLE, silent);
	err |= tg3_stop_block(tp, RCVLSC_MODE, RCVLSC_MODE_ENABLE, silent);
	err |= tg3_stop_block(tp, RCVDBDI_MODE, RCVDBDI_MODE_ENABLE, silent);
	err |= tg3_stop_block(tp, RCVDCC_MODE, RCVDCC_MODE_ENABLE, silent);
	err |= tg3_stop_block(tp, RCVCC_MODE, RCVCC_MODE_ENABLE, silent);

	err |= tg3_stop_block(tp, SNDBDS_MODE, SNDBDS_MODE_ENABLE, silent);
	err |= tg3_stop_block(tp, SNDBDI_MODE, SNDBDI_MODE_ENABLE, silent);
	err |= tg3_stop_block(tp, SNDDATAI_MODE, SNDDATAI_MODE_ENABLE, silent);
	err |= tg3_stop_block(tp, RDMAC_MODE, RDMAC_MODE_ENABLE, silent);
	err |= tg3_stop_block(tp, SNDDATAC_MODE, SNDDATAC_MODE_ENABLE, silent);
	err |= tg3_stop_block(tp, DMAC_MODE, DMAC_MODE_ENABLE, silent);
	err |= tg3_stop_block(tp, SNDBDC_MODE, SNDBDC_MODE_ENABLE, silent);

	tp->mac_mode &= ~MAC_MODE_TDE_ENABLE;
	tw32_f(MAC_MODE, tp->mac_mode);
	udelay(40);

	tp->tx_mode &= ~TX_MODE_ENABLE;
	tw32_f(MAC_TX_MODE, tp->tx_mode);

	for (i = 0; i < MAX_WAIT_CNT; i++) {
		udelay(100);
		if (!(tr32(MAC_TX_MODE) & TX_MODE_ENABLE))
			break;
	}
	if (i >= MAX_WAIT_CNT) {
		printk(KERN_ERR PFX "tg3_abort_hw timed out for %s, "
		       "TX_MODE_ENABLE will not clear MAC_TX_MODE=%08x\n",
		       tp->dev->name, tr32(MAC_TX_MODE));
		err |= -ENODEV;
	}

	err |= tg3_stop_block(tp, HOSTCC_MODE, HOSTCC_MODE_ENABLE, silent);
	err |= tg3_stop_block(tp, WDMAC_MODE, WDMAC_MODE_ENABLE, silent);
	err |= tg3_stop_block(tp, MBFREE_MODE, MBFREE_MODE_ENABLE, silent);

	tw32(FTQ_RESET, 0xffffffff);
	tw32(FTQ_RESET, 0x00000000);

	err |= tg3_stop_block(tp, BUFMGR_MODE, BUFMGR_MODE_ENABLE, silent);
	err |= tg3_stop_block(tp, MEMARB_MODE, MEMARB_MODE_ENABLE, silent);

	for (i = 0; i < tp->irq_cnt; i++) {
		struct tg3_napi *tnapi = &tp->napi[i];
		if (tnapi->hw_status)
			memset(tnapi->hw_status, 0, TG3_HW_STATUS_SIZE);
	}
	if (tp->hw_stats)
		memset(tp->hw_stats, 0, sizeof(struct tg3_hw_stats));

	return err;
}

static void tg3_ape_send_event(struct tg3 *tp, u32 event)
{
	int i;
	u32 apedata;

	apedata = tg3_ape_read32(tp, TG3_APE_SEG_SIG);
	if (apedata != APE_SEG_SIG_MAGIC)
		return;

	apedata = tg3_ape_read32(tp, TG3_APE_FW_STATUS);
	if (!(apedata & APE_FW_STATUS_READY))
		return;

	/* Wait for up to 1 millisecond for APE to service previous event. */
	for (i = 0; i < 10; i++) {
		if (tg3_ape_lock(tp, TG3_APE_LOCK_MEM))
			return;

		apedata = tg3_ape_read32(tp, TG3_APE_EVENT_STATUS);

		if (!(apedata & APE_EVENT_STATUS_EVENT_PENDING))
			tg3_ape_write32(tp, TG3_APE_EVENT_STATUS,
					event | APE_EVENT_STATUS_EVENT_PENDING);

		tg3_ape_unlock(tp, TG3_APE_LOCK_MEM);

		if (!(apedata & APE_EVENT_STATUS_EVENT_PENDING))
			break;

		udelay(100);
	}

	if (!(apedata & APE_EVENT_STATUS_EVENT_PENDING))
		tg3_ape_write32(tp, TG3_APE_EVENT, APE_EVENT_1);
}

static void tg3_ape_driver_state_change(struct tg3 *tp, int kind)
{
	u32 event;
	u32 apedata;

	if (!(tp->tg3_flags3 & TG3_FLG3_ENABLE_APE))
		return;

	switch (kind) {
		case RESET_KIND_INIT:
			tg3_ape_write32(tp, TG3_APE_HOST_SEG_SIG,
					APE_HOST_SEG_SIG_MAGIC);
			tg3_ape_write32(tp, TG3_APE_HOST_SEG_LEN,
					APE_HOST_SEG_LEN_MAGIC);
			apedata = tg3_ape_read32(tp, TG3_APE_HOST_INIT_COUNT);
			tg3_ape_write32(tp, TG3_APE_HOST_INIT_COUNT, ++apedata);
			tg3_ape_write32(tp, TG3_APE_HOST_DRIVER_ID,
					APE_HOST_DRIVER_ID_MAGIC);
			tg3_ape_write32(tp, TG3_APE_HOST_BEHAVIOR,
					APE_HOST_BEHAV_NO_PHYLOCK);

			event = APE_EVENT_STATUS_STATE_START;
			break;
		case RESET_KIND_SHUTDOWN:
			/* With the interface we are currently using,
			 * APE does not track driver state.  Wiping
			 * out the HOST SEGMENT SIGNATURE forces
			 * the APE to assume OS absent status.
			 */
			tg3_ape_write32(tp, TG3_APE_HOST_SEG_SIG, 0x0);

			event = APE_EVENT_STATUS_STATE_UNLOAD;
			break;
		case RESET_KIND_SUSPEND:
			event = APE_EVENT_STATUS_STATE_SUSPEND;
			break;
		default:
			return;
	}

	event |= APE_EVENT_STATUS_DRIVER_EVNT | APE_EVENT_STATUS_STATE_CHNGE;

	tg3_ape_send_event(tp, event);
}

/* tp->lock is held. */
static void tg3_write_sig_pre_reset(struct tg3 *tp, int kind)
{
	tg3_write_mem(tp, NIC_SRAM_FIRMWARE_MBOX,
		      NIC_SRAM_FIRMWARE_MBOX_MAGIC1);

	if (tp->tg3_flags2 & TG3_FLG2_ASF_NEW_HANDSHAKE) {
		switch (kind) {
		case RESET_KIND_INIT:
			tg3_write_mem(tp, NIC_SRAM_FW_DRV_STATE_MBOX,
				      DRV_STATE_START);
			break;

		case RESET_KIND_SHUTDOWN:
			tg3_write_mem(tp, NIC_SRAM_FW_DRV_STATE_MBOX,
				      DRV_STATE_UNLOAD);
			break;

		case RESET_KIND_SUSPEND:
			tg3_write_mem(tp, NIC_SRAM_FW_DRV_STATE_MBOX,
				      DRV_STATE_SUSPEND);
			break;

		default:
			break;
		}
	}

	if (kind == RESET_KIND_INIT ||
	    kind == RESET_KIND_SUSPEND)
		tg3_ape_driver_state_change(tp, kind);
}

/* tp->lock is held. */
static void tg3_write_sig_post_reset(struct tg3 *tp, int kind)
{
	if (tp->tg3_flags2 & TG3_FLG2_ASF_NEW_HANDSHAKE) {
		switch (kind) {
		case RESET_KIND_INIT:
			tg3_write_mem(tp, NIC_SRAM_FW_DRV_STATE_MBOX,
				      DRV_STATE_START_DONE);
			break;

		case RESET_KIND_SHUTDOWN:
			tg3_write_mem(tp, NIC_SRAM_FW_DRV_STATE_MBOX,
				      DRV_STATE_UNLOAD_DONE);
			break;

		default:
			break;
		}
	}

	if (kind == RESET_KIND_SHUTDOWN)
		tg3_ape_driver_state_change(tp, kind);
}

/* tp->lock is held. */
static void tg3_write_sig_legacy(struct tg3 *tp, int kind)
{
	if (tp->tg3_flags & TG3_FLAG_ENABLE_ASF) {
		switch (kind) {
		case RESET_KIND_INIT:
			tg3_write_mem(tp, NIC_SRAM_FW_DRV_STATE_MBOX,
				      DRV_STATE_START);
			break;

		case RESET_KIND_SHUTDOWN:
			tg3_write_mem(tp, NIC_SRAM_FW_DRV_STATE_MBOX,
				      DRV_STATE_UNLOAD);
			break;

		case RESET_KIND_SUSPEND:
			tg3_write_mem(tp, NIC_SRAM_FW_DRV_STATE_MBOX,
				      DRV_STATE_SUSPEND);
			break;

		default:
			break;
		}
	}
}

static int tg3_poll_fw(struct tg3 *tp)
{
	int i;
	u32 val;

	if (GET_ASIC_REV(tp->pci_chip_rev_id) == ASIC_REV_5906) {
		/* Wait up to 20ms for init done. */
		for (i = 0; i < 200; i++) {
			if (tr32(VCPU_STATUS) & VCPU_STATUS_INIT_DONE)
				return 0;
			udelay(100);
		}
		return -ENODEV;
	}

	/* Wait for firmware initialization to complete. */
	for (i = 0; i < 100000; i++) {
		tg3_read_mem(tp, NIC_SRAM_FIRMWARE_MBOX, &val);
		if (val == ~NIC_SRAM_FIRMWARE_MBOX_MAGIC1)
			break;
		udelay(10);
	}

	/* Chip might not be fitted with firmware.  Some Sun onboard
	 * parts are configured like that.  So don't signal the timeout
	 * of the above loop as an error, but do report the lack of
	 * running firmware once.
	 */
	if (i >= 100000 &&
	    !(tp->tg3_flags2 & TG3_FLG2_NO_FWARE_REPORTED)) {
		tp->tg3_flags2 |= TG3_FLG2_NO_FWARE_REPORTED;

		printk(KERN_INFO PFX "%s: No firmware running.\n",
		       tp->dev->name);
	}

	return 0;
}

/* Save PCI command register before chip reset */
static void tg3_save_pci_state(struct tg3 *tp)
{
	pci_read_config_word(tp->pdev, PCI_COMMAND, &tp->pci_cmd);
}

/* Restore PCI state after chip reset */
static void tg3_restore_pci_state(struct tg3 *tp)
{
	u32 val;

	/* Re-enable indirect register accesses. */
	pci_write_config_dword(tp->pdev, TG3PCI_MISC_HOST_CTRL,
			       tp->misc_host_ctrl);

	/* Set MAX PCI retry to zero. */
	val = (PCISTATE_ROM_ENABLE | PCISTATE_ROM_RETRY_ENABLE);
	if (tp->pci_chip_rev_id == CHIPREV_ID_5704_A0 &&
	    (tp->tg3_flags & TG3_FLAG_PCIX_MODE))
		val |= PCISTATE_RETRY_SAME_DMA;
	/* Allow reads and writes to the APE register and memory space. */
	if (tp->tg3_flags3 & TG3_FLG3_ENABLE_APE)
		val |= PCISTATE_ALLOW_APE_CTLSPC_WR |
		       PCISTATE_ALLOW_APE_SHMEM_WR;
	pci_write_config_dword(tp->pdev, TG3PCI_PCISTATE, val);

	pci_write_config_word(tp->pdev, PCI_COMMAND, tp->pci_cmd);

	if (GET_ASIC_REV(tp->pci_chip_rev_id) != ASIC_REV_5785) {
		if (tp->tg3_flags2 & TG3_FLG2_PCI_EXPRESS)
			pcie_set_readrq(tp->pdev, 4096);
		else {
			pci_write_config_byte(tp->pdev, PCI_CACHE_LINE_SIZE,
					      tp->pci_cacheline_sz);
			pci_write_config_byte(tp->pdev, PCI_LATENCY_TIMER,
					      tp->pci_lat_timer);
		}
	}

	/* Make sure PCI-X relaxed ordering bit is clear. */
	if (tp->tg3_flags & TG3_FLAG_PCIX_MODE) {
		u16 pcix_cmd;

		pci_read_config_word(tp->pdev, tp->pcix_cap + PCI_X_CMD,
				     &pcix_cmd);
		pcix_cmd &= ~PCI_X_CMD_ERO;
		pci_write_config_word(tp->pdev, tp->pcix_cap + PCI_X_CMD,
				      pcix_cmd);
	}

	if (tp->tg3_flags2 & TG3_FLG2_5780_CLASS) {

		/* Chip reset on 5780 will reset MSI enable bit,
		 * so need to restore it.
		 */
		if (tp->tg3_flags2 & TG3_FLG2_USING_MSI) {
			u16 ctrl;

			pci_read_config_word(tp->pdev,
					     tp->msi_cap + PCI_MSI_FLAGS,
					     &ctrl);
			pci_write_config_word(tp->pdev,
					      tp->msi_cap + PCI_MSI_FLAGS,
					      ctrl | PCI_MSI_FLAGS_ENABLE);
			val = tr32(MSGINT_MODE);
			tw32(MSGINT_MODE, val | MSGINT_MODE_ENABLE);
		}
	}
}

static void tg3_stop_fw(struct tg3 *);

/* tp->lock is held. */
static int tg3_chip_reset(struct tg3 *tp)
{
	u32 val;
	void (*write_op)(struct tg3 *, u32, u32);
	int i, err;

	tg3_nvram_lock(tp);

	tg3_ape_lock(tp, TG3_APE_LOCK_GRC);

	/* No matching tg3_nvram_unlock() after this because
	 * chip reset below will undo the nvram lock.
	 */
	tp->nvram_lock_cnt = 0;

	/* GRC_MISC_CFG core clock reset will clear the memory
	 * enable bit in PCI register 4 and the MSI enable bit
	 * on some chips, so we save relevant registers here.
	 */
	tg3_save_pci_state(tp);

	if (GET_ASIC_REV(tp->pci_chip_rev_id) == ASIC_REV_5752 ||
	    (tp->tg3_flags3 & TG3_FLG3_5755_PLUS))
		tw32(GRC_FASTBOOT_PC, 0);

	/*
	 * We must avoid the readl() that normally takes place.
	 * It locks machines, causes machine checks, and other
	 * fun things.  So, temporarily disable the 5701
	 * hardware workaround, while we do the reset.
	 */
	write_op = tp->write32;
	if (write_op == tg3_write_flush_reg32)
		tp->write32 = tg3_write32;

	/* Prevent the irq handler from reading or writing PCI registers
	 * during chip reset when the memory enable bit in the PCI command
	 * register may be cleared.  The chip does not generate interrupt
	 * at this time, but the irq handler may still be called due to irq
	 * sharing or irqpoll.
	 */
	tp->tg3_flags |= TG3_FLAG_CHIP_RESETTING;
	for (i = 0; i < tp->irq_cnt; i++) {
		struct tg3_napi *tnapi = &tp->napi[i];
		if (tnapi->hw_status) {
			tnapi->hw_status->status = 0;
			tnapi->hw_status->status_tag = 0;
		}
		tnapi->last_tag = 0;
		tnapi->last_irq_tag = 0;
	}
	smp_mb();

	for (i = 0; i < tp->irq_cnt; i++)
		synchronize_irq(tp->napi[i].irq_vec);

	if (GET_ASIC_REV(tp->pci_chip_rev_id) == ASIC_REV_57780) {
		val = tr32(TG3_PCIE_LNKCTL) & ~TG3_PCIE_LNKCTL_L1_PLL_PD_EN;
		tw32(TG3_PCIE_LNKCTL, val | TG3_PCIE_LNKCTL_L1_PLL_PD_DIS);
	}

	/* do the reset */
	val = GRC_MISC_CFG_CORECLK_RESET;

	if (tp->tg3_flags2 & TG3_FLG2_PCI_EXPRESS) {
		if (tr32(0x7e2c) == 0x60) {
			tw32(0x7e2c, 0x20);
		}
		if (tp->pci_chip_rev_id != CHIPREV_ID_5750_A0) {
			tw32(GRC_MISC_CFG, (1 << 29));
			val |= (1 << 29);
		}
	}

	if (GET_ASIC_REV(tp->pci_chip_rev_id) == ASIC_REV_5906) {
		tw32(VCPU_STATUS, tr32(VCPU_STATUS) | VCPU_STATUS_DRV_RESET);
		tw32(GRC_VCPU_EXT_CTRL,
		     tr32(GRC_VCPU_EXT_CTRL) & ~GRC_VCPU_EXT_CTRL_HALT_CPU);
	}

	if (tp->tg3_flags2 & TG3_FLG2_5705_PLUS)
		val |= GRC_MISC_CFG_KEEP_GPHY_POWER;
	tw32(GRC_MISC_CFG, val);

	/* restore 5701 hardware bug workaround write method */
	tp->write32 = write_op;

	/* Unfortunately, we have to delay before the PCI read back.
	 * Some 575X chips even will not respond to a PCI cfg access
	 * when the reset command is given to the chip.
	 *
	 * How do these hardware designers expect things to work
	 * properly if the PCI write is posted for a long period
	 * of time?  It is always necessary to have some method by
	 * which a register read back can occur to push the write
	 * out which does the reset.
	 *
	 * For most tg3 variants the trick below was working.
	 * Ho hum...
	 */
	udelay(120);

	/* Flush PCI posted writes.  The normal MMIO registers
	 * are inaccessible at this time so this is the only
	 * way to make this reliably (actually, this is no longer
	 * the case, see above).  I tried to use indirect
	 * register read/write but this upset some 5701 variants.
	 */
	pci_read_config_dword(tp->pdev, PCI_COMMAND, &val);

	udelay(120);

	if ((tp->tg3_flags2 & TG3_FLG2_PCI_EXPRESS) && tp->pcie_cap) {
		u16 val16;

		if (tp->pci_chip_rev_id == CHIPREV_ID_5750_A0) {
			int i;
			u32 cfg_val;

			/* Wait for link training to complete.  */
			for (i = 0; i < 5000; i++)
				udelay(100);

			pci_read_config_dword(tp->pdev, 0xc4, &cfg_val);
			pci_write_config_dword(tp->pdev, 0xc4,
					       cfg_val | (1 << 15));
		}

		/* Clear the "no snoop" and "relaxed ordering" bits. */
		pci_read_config_word(tp->pdev,
				     tp->pcie_cap + PCI_EXP_DEVCTL,
				     &val16);
		val16 &= ~(PCI_EXP_DEVCTL_RELAX_EN |
			   PCI_EXP_DEVCTL_NOSNOOP_EN);
		/*
		 * Older PCIe devices only support the 128 byte
		 * MPS setting.  Enforce the restriction.
		 */
		if (!(tp->tg3_flags & TG3_FLAG_CPMU_PRESENT) ||
		    (GET_ASIC_REV(tp->pci_chip_rev_id) == ASIC_REV_5784))
			val16 &= ~PCI_EXP_DEVCTL_PAYLOAD;
		pci_write_config_word(tp->pdev,
				      tp->pcie_cap + PCI_EXP_DEVCTL,
				      val16);

		pcie_set_readrq(tp->pdev, 4096);

		/* Clear error status */
		pci_write_config_word(tp->pdev,
				      tp->pcie_cap + PCI_EXP_DEVSTA,
				      PCI_EXP_DEVSTA_CED |
				      PCI_EXP_DEVSTA_NFED |
				      PCI_EXP_DEVSTA_FED |
				      PCI_EXP_DEVSTA_URD);
	}

	tg3_restore_pci_state(tp);

	tp->tg3_flags &= ~TG3_FLAG_CHIP_RESETTING;

	val = 0;
	if (tp->tg3_flags2 & TG3_FLG2_5780_CLASS)
		val = tr32(MEMARB_MODE);
	tw32(MEMARB_MODE, val | MEMARB_MODE_ENABLE);

	if (tp->pci_chip_rev_id == CHIPREV_ID_5750_A3) {
		tg3_stop_fw(tp);
		tw32(0x5000, 0x400);
	}

	tw32(GRC_MODE, tp->grc_mode);

	if (tp->pci_chip_rev_id == CHIPREV_ID_5705_A0) {
		val = tr32(0xc4);

		tw32(0xc4, val | (1 << 15));
	}

	if ((tp->nic_sram_data_cfg & NIC_SRAM_DATA_CFG_MINI_PCI) != 0 &&
	    GET_ASIC_REV(tp->pci_chip_rev_id) == ASIC_REV_5705) {
		tp->pci_clock_ctrl |= CLOCK_CTRL_CLKRUN_OENABLE;
		if (tp->pci_chip_rev_id == CHIPREV_ID_5705_A0)
			tp->pci_clock_ctrl |= CLOCK_CTRL_FORCE_CLKRUN;
		tw32(TG3PCI_CLOCK_CTRL, tp->pci_clock_ctrl);
	}

	if (tp->tg3_flags2 & TG3_FLG2_PHY_SERDES) {
		tp->mac_mode = MAC_MODE_PORT_MODE_TBI;
		tw32_f(MAC_MODE, tp->mac_mode);
	} else if (tp->tg3_flags2 & TG3_FLG2_MII_SERDES) {
		tp->mac_mode = MAC_MODE_PORT_MODE_GMII;
		tw32_f(MAC_MODE, tp->mac_mode);
	} else if (tp->tg3_flags3 & TG3_FLG3_ENABLE_APE) {
		tp->mac_mode &= (MAC_MODE_APE_TX_EN | MAC_MODE_APE_RX_EN);
		if (tp->mac_mode & MAC_MODE_APE_TX_EN)
			tp->mac_mode |= MAC_MODE_TDE_ENABLE;
		tw32_f(MAC_MODE, tp->mac_mode);
	} else
		tw32_f(MAC_MODE, 0);
	udelay(40);

	tg3_ape_unlock(tp, TG3_APE_LOCK_GRC);

	err = tg3_poll_fw(tp);
	if (err)
		return err;

	tg3_mdio_start(tp);

	if (GET_ASIC_REV(tp->pci_chip_rev_id) == ASIC_REV_57780) {
		u8 phy_addr;

		phy_addr = tp->phy_addr;
		tp->phy_addr = TG3_PHY_PCIE_ADDR;

		tg3_writephy(tp, TG3_PCIEPHY_BLOCK_ADDR,
			     TG3_PCIEPHY_TXB_BLK << TG3_PCIEPHY_BLOCK_SHIFT);
		val = TG3_PCIEPHY_TX0CTRL1_TXOCM | TG3_PCIEPHY_TX0CTRL1_RDCTL |
		      TG3_PCIEPHY_TX0CTRL1_TXCMV | TG3_PCIEPHY_TX0CTRL1_TKSEL |
		      TG3_PCIEPHY_TX0CTRL1_NB_EN;
		tg3_writephy(tp, TG3_PCIEPHY_TX0CTRL1, val);
		udelay(10);

		tg3_writephy(tp, TG3_PCIEPHY_BLOCK_ADDR,
			     TG3_PCIEPHY_XGXS_BLK1 << TG3_PCIEPHY_BLOCK_SHIFT);
		val = TG3_PCIEPHY_PWRMGMT4_LOWPWR_EN |
		      TG3_PCIEPHY_PWRMGMT4_L1PLLPD_EN;
		tg3_writephy(tp, TG3_PCIEPHY_PWRMGMT4, val);
		udelay(10);

		tp->phy_addr = phy_addr;
	}

	if ((tp->tg3_flags2 & TG3_FLG2_PCI_EXPRESS) &&
	    tp->pci_chip_rev_id != CHIPREV_ID_5750_A0 &&
	    GET_ASIC_REV(tp->pci_chip_rev_id) != ASIC_REV_5785 &&
	    GET_ASIC_REV(tp->pci_chip_rev_id) != ASIC_REV_5717 &&
	    GET_ASIC_REV(tp->pci_chip_rev_id) != ASIC_REV_57765) {
		val = tr32(0x7c00);

		tw32(0x7c00, val | (1 << 25));
	}

	/* Reprobe ASF enable state.  */
	tp->tg3_flags &= ~TG3_FLAG_ENABLE_ASF;
	tp->tg3_flags2 &= ~TG3_FLG2_ASF_NEW_HANDSHAKE;
	tg3_read_mem(tp, NIC_SRAM_DATA_SIG, &val);
	if (val == NIC_SRAM_DATA_SIG_MAGIC) {
		u32 nic_cfg;

		tg3_read_mem(tp, NIC_SRAM_DATA_CFG, &nic_cfg);
		if (nic_cfg & NIC_SRAM_DATA_CFG_ASF_ENABLE) {
			tp->tg3_flags |= TG3_FLAG_ENABLE_ASF;
			tp->last_event_jiffies = jiffies;
			if (tp->tg3_flags2 & TG3_FLG2_5750_PLUS)
				tp->tg3_flags2 |= TG3_FLG2_ASF_NEW_HANDSHAKE;
		}
	}

	return 0;
}

/* tp->lock is held. */
static void tg3_stop_fw(struct tg3 *tp)
{
	if ((tp->tg3_flags & TG3_FLAG_ENABLE_ASF) &&
	   !(tp->tg3_flags3 & TG3_FLG3_ENABLE_APE)) {
		/* Wait for RX cpu to ACK the previous event. */
		tg3_wait_for_event_ack(tp);

		tg3_write_mem(tp, NIC_SRAM_FW_CMD_MBOX, FWCMD_NICDRV_PAUSE_FW);

		tg3_generate_fw_event(tp);

		/* Wait for RX cpu to ACK this event. */
		tg3_wait_for_event_ack(tp);
	}
}

/* tp->lock is held. */
static int tg3_halt(struct tg3 *tp, int kind, int silent)
{
	int err;

	tg3_stop_fw(tp);

	tg3_write_sig_pre_reset(tp, kind);

	tg3_abort_hw(tp, silent);
	err = tg3_chip_reset(tp);

	__tg3_set_mac_addr(tp, 0);

	tg3_write_sig_legacy(tp, kind);
	tg3_write_sig_post_reset(tp, kind);

	if (err)
		return err;

	return 0;
}

#define RX_CPU_SCRATCH_BASE	0x30000
#define RX_CPU_SCRATCH_SIZE	0x04000
#define TX_CPU_SCRATCH_BASE	0x34000
#define TX_CPU_SCRATCH_SIZE	0x04000

/* tp->lock is held. */
static int tg3_halt_cpu(struct tg3 *tp, u32 offset)
{
	int i;

	BUG_ON(offset == TX_CPU_BASE &&
	    (tp->tg3_flags2 & TG3_FLG2_5705_PLUS));

	if (GET_ASIC_REV(tp->pci_chip_rev_id) == ASIC_REV_5906) {
		u32 val = tr32(GRC_VCPU_EXT_CTRL);

		tw32(GRC_VCPU_EXT_CTRL, val | GRC_VCPU_EXT_CTRL_HALT_CPU);
		return 0;
	}
	if (offset == RX_CPU_BASE) {
		for (i = 0; i < 10000; i++) {
			tw32(offset + CPU_STATE, 0xffffffff);
			tw32(offset + CPU_MODE,  CPU_MODE_HALT);
			if (tr32(offset + CPU_MODE) & CPU_MODE_HALT)
				break;
		}

		tw32(offset + CPU_STATE, 0xffffffff);
		tw32_f(offset + CPU_MODE,  CPU_MODE_HALT);
		udelay(10);
	} else {
		for (i = 0; i < 10000; i++) {
			tw32(offset + CPU_STATE, 0xffffffff);
			tw32(offset + CPU_MODE,  CPU_MODE_HALT);
			if (tr32(offset + CPU_MODE) & CPU_MODE_HALT)
				break;
		}
	}

	if (i >= 10000) {
		printk(KERN_ERR PFX "tg3_reset_cpu timed out for %s, "
		       "and %s CPU\n",
		       tp->dev->name,
		       (offset == RX_CPU_BASE ? "RX" : "TX"));
		return -ENODEV;
	}

	/* Clear firmware's nvram arbitration. */
	if (tp->tg3_flags & TG3_FLAG_NVRAM)
		tw32(NVRAM_SWARB, SWARB_REQ_CLR0);
	return 0;
}

struct fw_info {
	unsigned int fw_base;
	unsigned int fw_len;
	const __be32 *fw_data;
};

/* tp->lock is held. */
static int tg3_load_firmware_cpu(struct tg3 *tp, u32 cpu_base, u32 cpu_scratch_base,
				 int cpu_scratch_size, struct fw_info *info)
{
	int err, lock_err, i;
	void (*write_op)(struct tg3 *, u32, u32);

	if (cpu_base == TX_CPU_BASE &&
	    (tp->tg3_flags2 & TG3_FLG2_5705_PLUS)) {
		printk(KERN_ERR PFX "tg3_load_firmware_cpu: Trying to load "
		       "TX cpu firmware on %s which is 5705.\n",
		       tp->dev->name);
		return -EINVAL;
	}

	if (tp->tg3_flags2 & TG3_FLG2_5705_PLUS)
		write_op = tg3_write_mem;
	else
		write_op = tg3_write_indirect_reg32;

	/* It is possible that bootcode is still loading at this point.
	 * Get the nvram lock first before halting the cpu.
	 */
	lock_err = tg3_nvram_lock(tp);
	err = tg3_halt_cpu(tp, cpu_base);
	if (!lock_err)
		tg3_nvram_unlock(tp);
	if (err)
		goto out;

	for (i = 0; i < cpu_scratch_size; i += sizeof(u32))
		write_op(tp, cpu_scratch_base + i, 0);
	tw32(cpu_base + CPU_STATE, 0xffffffff);
	tw32(cpu_base + CPU_MODE, tr32(cpu_base+CPU_MODE)|CPU_MODE_HALT);
	for (i = 0; i < (info->fw_len / sizeof(u32)); i++)
		write_op(tp, (cpu_scratch_base +
			      (info->fw_base & 0xffff) +
			      (i * sizeof(u32))),
			      be32_to_cpu(info->fw_data[i]));

	err = 0;

out:
	return err;
}

/* tp->lock is held. */
static int tg3_load_5701_a0_firmware_fix(struct tg3 *tp)
{
	struct fw_info info;
	const __be32 *fw_data;
	int err, i;

	fw_data = (void *)tp->fw->data;

	/* Firmware blob starts with version numbers, followed by
	   start address and length. We are setting complete length.
	   length = end_address_of_bss - start_address_of_text.
	   Remainder is the blob to be loaded contiguously
	   from start address. */

	info.fw_base = be32_to_cpu(fw_data[1]);
	info.fw_len = tp->fw->size - 12;
	info.fw_data = &fw_data[3];

	err = tg3_load_firmware_cpu(tp, RX_CPU_BASE,
				    RX_CPU_SCRATCH_BASE, RX_CPU_SCRATCH_SIZE,
				    &info);
	if (err)
		return err;

	err = tg3_load_firmware_cpu(tp, TX_CPU_BASE,
				    TX_CPU_SCRATCH_BASE, TX_CPU_SCRATCH_SIZE,
				    &info);
	if (err)
		return err;

	/* Now startup only the RX cpu. */
	tw32(RX_CPU_BASE + CPU_STATE, 0xffffffff);
	tw32_f(RX_CPU_BASE + CPU_PC, info.fw_base);

	for (i = 0; i < 5; i++) {
		if (tr32(RX_CPU_BASE + CPU_PC) == info.fw_base)
			break;
		tw32(RX_CPU_BASE + CPU_STATE, 0xffffffff);
		tw32(RX_CPU_BASE + CPU_MODE,  CPU_MODE_HALT);
		tw32_f(RX_CPU_BASE + CPU_PC, info.fw_base);
		udelay(1000);
	}
	if (i >= 5) {
		printk(KERN_ERR PFX "tg3_load_firmware fails for %s "
		       "to set RX CPU PC, is %08x should be %08x\n",
		       tp->dev->name, tr32(RX_CPU_BASE + CPU_PC),
		       info.fw_base);
		return -ENODEV;
	}
	tw32(RX_CPU_BASE + CPU_STATE, 0xffffffff);
	tw32_f(RX_CPU_BASE + CPU_MODE,  0x00000000);

	return 0;
}

/* 5705 needs a special version of the TSO firmware.  */

/* tp->lock is held. */
static int tg3_load_tso_firmware(struct tg3 *tp)
{
	struct fw_info info;
	const __be32 *fw_data;
	unsigned long cpu_base, cpu_scratch_base, cpu_scratch_size;
	int err, i;

	if (tp->tg3_flags2 & TG3_FLG2_HW_TSO)
		return 0;

	fw_data = (void *)tp->fw->data;

	/* Firmware blob starts with version numbers, followed by
	   start address and length. We are setting complete length.
	   length = end_address_of_bss - start_address_of_text.
	   Remainder is the blob to be loaded contiguously
	   from start address. */

	info.fw_base = be32_to_cpu(fw_data[1]);
	cpu_scratch_size = tp->fw_len;
	info.fw_len = tp->fw->size - 12;
	info.fw_data = &fw_data[3];

	if (GET_ASIC_REV(tp->pci_chip_rev_id) == ASIC_REV_5705) {
		cpu_base = RX_CPU_BASE;
		cpu_scratch_base = NIC_SRAM_MBUF_POOL_BASE5705;
	} else {
		cpu_base = TX_CPU_BASE;
		cpu_scratch_base = TX_CPU_SCRATCH_BASE;
		cpu_scratch_size = TX_CPU_SCRATCH_SIZE;
	}

	err = tg3_load_firmware_cpu(tp, cpu_base,
				    cpu_scratch_base, cpu_scratch_size,
				    &info);
	if (err)
		return err;

	/* Now startup the cpu. */
	tw32(cpu_base + CPU_STATE, 0xffffffff);
	tw32_f(cpu_base + CPU_PC, info.fw_base);

	for (i = 0; i < 5; i++) {
		if (tr32(cpu_base + CPU_PC) == info.fw_base)
			break;
		tw32(cpu_base + CPU_STATE, 0xffffffff);
		tw32(cpu_base + CPU_MODE,  CPU_MODE_HALT);
		tw32_f(cpu_base + CPU_PC, info.fw_base);
		udelay(1000);
	}
	if (i >= 5) {
		printk(KERN_ERR PFX "tg3_load_tso_firmware fails for %s "
		       "to set CPU PC, is %08x should be %08x\n",
		       tp->dev->name, tr32(cpu_base + CPU_PC),
		       info.fw_base);
		return -ENODEV;
	}
	tw32(cpu_base + CPU_STATE, 0xffffffff);
	tw32_f(cpu_base + CPU_MODE,  0x00000000);
	return 0;
}


static int tg3_set_mac_addr(struct net_device *dev, void *p)
{
	struct tg3 *tp = netdev_priv(dev);
	struct sockaddr *addr = p;
	int err = 0, skip_mac_1 = 0;

	if (!is_valid_ether_addr(addr->sa_data))
		return -EINVAL;

	memcpy(dev->dev_addr, addr->sa_data, dev->addr_len);

	if (!netif_running(dev))
		return 0;

	if (tp->tg3_flags & TG3_FLAG_ENABLE_ASF) {
		u32 addr0_high, addr0_low, addr1_high, addr1_low;

		addr0_high = tr32(MAC_ADDR_0_HIGH);
		addr0_low = tr32(MAC_ADDR_0_LOW);
		addr1_high = tr32(MAC_ADDR_1_HIGH);
		addr1_low = tr32(MAC_ADDR_1_LOW);

		/* Skip MAC addr 1 if ASF is using it. */
		if ((addr0_high != addr1_high || addr0_low != addr1_low) &&
		    !(addr1_high == 0 && addr1_low == 0))
			skip_mac_1 = 1;
	}
	spin_lock_bh(&tp->lock);
	__tg3_set_mac_addr(tp, skip_mac_1);
	spin_unlock_bh(&tp->lock);

	return err;
}

/* tp->lock is held. */
static void tg3_set_bdinfo(struct tg3 *tp, u32 bdinfo_addr,
			   dma_addr_t mapping, u32 maxlen_flags,
			   u32 nic_addr)
{
	tg3_write_mem(tp,
		      (bdinfo_addr + TG3_BDINFO_HOST_ADDR + TG3_64BIT_REG_HIGH),
		      ((u64) mapping >> 32));
	tg3_write_mem(tp,
		      (bdinfo_addr + TG3_BDINFO_HOST_ADDR + TG3_64BIT_REG_LOW),
		      ((u64) mapping & 0xffffffff));
	tg3_write_mem(tp,
		      (bdinfo_addr + TG3_BDINFO_MAXLEN_FLAGS),
		       maxlen_flags);

	if (!(tp->tg3_flags2 & TG3_FLG2_5705_PLUS))
		tg3_write_mem(tp,
			      (bdinfo_addr + TG3_BDINFO_NIC_ADDR),
			      nic_addr);
}

static void __tg3_set_rx_mode(struct net_device *);
static void __tg3_set_coalesce(struct tg3 *tp, struct ethtool_coalesce *ec)
{
	int i;

	if (!(tp->tg3_flags3 & TG3_FLG3_ENABLE_TSS)) {
		tw32(HOSTCC_TXCOL_TICKS, ec->tx_coalesce_usecs);
		tw32(HOSTCC_TXMAX_FRAMES, ec->tx_max_coalesced_frames);
		tw32(HOSTCC_TXCOAL_MAXF_INT, ec->tx_max_coalesced_frames_irq);
	} else {
		tw32(HOSTCC_TXCOL_TICKS, 0);
		tw32(HOSTCC_TXMAX_FRAMES, 0);
		tw32(HOSTCC_TXCOAL_MAXF_INT, 0);
	}

	if (!(tp->tg3_flags2 & TG3_FLG2_USING_MSIX)) {
		tw32(HOSTCC_RXCOL_TICKS, ec->rx_coalesce_usecs);
		tw32(HOSTCC_RXMAX_FRAMES, ec->rx_max_coalesced_frames);
		tw32(HOSTCC_RXCOAL_MAXF_INT, ec->rx_max_coalesced_frames_irq);
	} else {
		tw32(HOSTCC_RXCOL_TICKS, 0);
		tw32(HOSTCC_RXMAX_FRAMES, 0);
		tw32(HOSTCC_RXCOAL_MAXF_INT, 0);
	}

	if (!(tp->tg3_flags2 & TG3_FLG2_5705_PLUS)) {
		u32 val = ec->stats_block_coalesce_usecs;

		tw32(HOSTCC_RXCOAL_TICK_INT, ec->rx_coalesce_usecs_irq);
		tw32(HOSTCC_TXCOAL_TICK_INT, ec->tx_coalesce_usecs_irq);

		if (!netif_carrier_ok(tp->dev))
			val = 0;

		tw32(HOSTCC_STAT_COAL_TICKS, val);
	}

	for (i = 0; i < tp->irq_cnt - 1; i++) {
		u32 reg;

		reg = HOSTCC_RXCOL_TICKS_VEC1 + i * 0x18;
		tw32(reg, ec->rx_coalesce_usecs);
		reg = HOSTCC_RXMAX_FRAMES_VEC1 + i * 0x18;
		tw32(reg, ec->rx_max_coalesced_frames);
		reg = HOSTCC_RXCOAL_MAXF_INT_VEC1 + i * 0x18;
		tw32(reg, ec->rx_max_coalesced_frames_irq);

		if (tp->tg3_flags3 & TG3_FLG3_ENABLE_TSS) {
			reg = HOSTCC_TXCOL_TICKS_VEC1 + i * 0x18;
			tw32(reg, ec->tx_coalesce_usecs);
			reg = HOSTCC_TXMAX_FRAMES_VEC1 + i * 0x18;
			tw32(reg, ec->tx_max_coalesced_frames);
			reg = HOSTCC_TXCOAL_MAXF_INT_VEC1 + i * 0x18;
			tw32(reg, ec->tx_max_coalesced_frames_irq);
		}
	}

	for (; i < tp->irq_max - 1; i++) {
		tw32(HOSTCC_RXCOL_TICKS_VEC1 + i * 0x18, 0);
		tw32(HOSTCC_RXMAX_FRAMES_VEC1 + i * 0x18, 0);
		tw32(HOSTCC_RXCOAL_MAXF_INT_VEC1 + i * 0x18, 0);

		if (tp->tg3_flags3 & TG3_FLG3_ENABLE_TSS) {
			tw32(HOSTCC_TXCOL_TICKS_VEC1 + i * 0x18, 0);
			tw32(HOSTCC_TXMAX_FRAMES_VEC1 + i * 0x18, 0);
			tw32(HOSTCC_TXCOAL_MAXF_INT_VEC1 + i * 0x18, 0);
		}
	}
}

/* tp->lock is held. */
static void tg3_rings_reset(struct tg3 *tp)
{
	int i;
	u32 stblk, txrcb, rxrcb, limit;
	struct tg3_napi *tnapi = &tp->napi[0];

	/* Disable all transmit rings but the first. */
	if (!(tp->tg3_flags2 & TG3_FLG2_5705_PLUS))
		limit = NIC_SRAM_SEND_RCB + TG3_BDINFO_SIZE * 16;
	else if (GET_ASIC_REV(tp->pci_chip_rev_id) == ASIC_REV_57765)
		limit = NIC_SRAM_SEND_RCB + TG3_BDINFO_SIZE * 2;
	else
		limit = NIC_SRAM_SEND_RCB + TG3_BDINFO_SIZE;

	for (txrcb = NIC_SRAM_SEND_RCB + TG3_BDINFO_SIZE;
	     txrcb < limit; txrcb += TG3_BDINFO_SIZE)
		tg3_write_mem(tp, txrcb + TG3_BDINFO_MAXLEN_FLAGS,
			      BDINFO_FLAGS_DISABLED);


	/* Disable all receive return rings but the first. */
	if (GET_ASIC_REV(tp->pci_chip_rev_id) == ASIC_REV_5717)
		limit = NIC_SRAM_RCV_RET_RCB + TG3_BDINFO_SIZE * 17;
	else if (!(tp->tg3_flags2 & TG3_FLG2_5705_PLUS))
		limit = NIC_SRAM_RCV_RET_RCB + TG3_BDINFO_SIZE * 16;
	else if (GET_ASIC_REV(tp->pci_chip_rev_id) == ASIC_REV_5755 ||
		 GET_ASIC_REV(tp->pci_chip_rev_id) == ASIC_REV_57765)
		limit = NIC_SRAM_RCV_RET_RCB + TG3_BDINFO_SIZE * 4;
	else
		limit = NIC_SRAM_RCV_RET_RCB + TG3_BDINFO_SIZE;

	for (rxrcb = NIC_SRAM_RCV_RET_RCB + TG3_BDINFO_SIZE;
	     rxrcb < limit; rxrcb += TG3_BDINFO_SIZE)
		tg3_write_mem(tp, rxrcb + TG3_BDINFO_MAXLEN_FLAGS,
			      BDINFO_FLAGS_DISABLED);

	/* Disable interrupts */
	tw32_mailbox_f(tp->napi[0].int_mbox, 1);

	/* Zero mailbox registers. */
	if (tp->tg3_flags & TG3_FLAG_SUPPORT_MSIX) {
		for (i = 1; i < TG3_IRQ_MAX_VECS; i++) {
			tp->napi[i].tx_prod = 0;
			tp->napi[i].tx_cons = 0;
			if (tp->tg3_flags3 & TG3_FLG3_ENABLE_TSS)
				tw32_mailbox(tp->napi[i].prodmbox, 0);
			tw32_rx_mbox(tp->napi[i].consmbox, 0);
			tw32_mailbox_f(tp->napi[i].int_mbox, 1);
		}
		if (!(tp->tg3_flags3 & TG3_FLG3_ENABLE_TSS))
			tw32_mailbox(tp->napi[0].prodmbox, 0);
	} else {
		tp->napi[0].tx_prod = 0;
		tp->napi[0].tx_cons = 0;
		tw32_mailbox(tp->napi[0].prodmbox, 0);
		tw32_rx_mbox(tp->napi[0].consmbox, 0);
	}

	/* Make sure the NIC-based send BD rings are disabled. */
	if (!(tp->tg3_flags2 & TG3_FLG2_5705_PLUS)) {
		u32 mbox = MAILBOX_SNDNIC_PROD_IDX_0 + TG3_64BIT_REG_LOW;
		for (i = 0; i < 16; i++)
			tw32_tx_mbox(mbox + i * 8, 0);
	}

	txrcb = NIC_SRAM_SEND_RCB;
	rxrcb = NIC_SRAM_RCV_RET_RCB;

	/* Clear status block in ram. */
	memset(tnapi->hw_status, 0, TG3_HW_STATUS_SIZE);

	/* Set status block DMA address */
	tw32(HOSTCC_STATUS_BLK_HOST_ADDR + TG3_64BIT_REG_HIGH,
	     ((u64) tnapi->status_mapping >> 32));
	tw32(HOSTCC_STATUS_BLK_HOST_ADDR + TG3_64BIT_REG_LOW,
	     ((u64) tnapi->status_mapping & 0xffffffff));

	if (tnapi->tx_ring) {
		tg3_set_bdinfo(tp, txrcb, tnapi->tx_desc_mapping,
			       (TG3_TX_RING_SIZE <<
				BDINFO_FLAGS_MAXLEN_SHIFT),
			       NIC_SRAM_TX_BUFFER_DESC);
		txrcb += TG3_BDINFO_SIZE;
	}

	if (tnapi->rx_rcb) {
		tg3_set_bdinfo(tp, rxrcb, tnapi->rx_rcb_mapping,
			       (TG3_RX_RCB_RING_SIZE(tp) <<
				BDINFO_FLAGS_MAXLEN_SHIFT), 0);
		rxrcb += TG3_BDINFO_SIZE;
	}

	stblk = HOSTCC_STATBLCK_RING1;

	for (i = 1, tnapi++; i < tp->irq_cnt; i++, tnapi++) {
		u64 mapping = (u64)tnapi->status_mapping;
		tw32(stblk + TG3_64BIT_REG_HIGH, mapping >> 32);
		tw32(stblk + TG3_64BIT_REG_LOW, mapping & 0xffffffff);

		/* Clear status block in ram. */
		memset(tnapi->hw_status, 0, TG3_HW_STATUS_SIZE);

		if (tnapi->tx_ring) {
			tg3_set_bdinfo(tp, txrcb, tnapi->tx_desc_mapping,
				       (TG3_TX_RING_SIZE <<
					BDINFO_FLAGS_MAXLEN_SHIFT),
				       NIC_SRAM_TX_BUFFER_DESC);
			txrcb += TG3_BDINFO_SIZE;
		}

		tg3_set_bdinfo(tp, rxrcb, tnapi->rx_rcb_mapping,
			       (TG3_RX_RCB_RING_SIZE(tp) <<
				BDINFO_FLAGS_MAXLEN_SHIFT), 0);

		stblk += 8;
		rxrcb += TG3_BDINFO_SIZE;
	}
}

/* tp->lock is held. */
static int tg3_reset_hw(struct tg3 *tp, int reset_phy)
{
	u32 val, rdmac_mode;
	int i, err, limit;
	struct tg3_rx_prodring_set *tpr = &tp->prodring[0];

	tg3_disable_ints(tp);

	tg3_stop_fw(tp);

	tg3_write_sig_pre_reset(tp, RESET_KIND_INIT);

	if (tp->tg3_flags & TG3_FLAG_INIT_COMPLETE) {
		tg3_abort_hw(tp, 1);
	}

	if (reset_phy &&
	    !(tp->tg3_flags3 & TG3_FLG3_USE_PHYLIB))
		tg3_phy_reset(tp);

	err = tg3_chip_reset(tp);
	if (err)
		return err;

	tg3_write_sig_legacy(tp, RESET_KIND_INIT);

	if (GET_CHIP_REV(tp->pci_chip_rev_id) == CHIPREV_5784_AX) {
		val = tr32(TG3_CPMU_CTRL);
		val &= ~(CPMU_CTRL_LINK_AWARE_MODE | CPMU_CTRL_LINK_IDLE_MODE);
		tw32(TG3_CPMU_CTRL, val);

		val = tr32(TG3_CPMU_LSPD_10MB_CLK);
		val &= ~CPMU_LSPD_10MB_MACCLK_MASK;
		val |= CPMU_LSPD_10MB_MACCLK_6_25;
		tw32(TG3_CPMU_LSPD_10MB_CLK, val);

		val = tr32(TG3_CPMU_LNK_AWARE_PWRMD);
		val &= ~CPMU_LNK_AWARE_MACCLK_MASK;
		val |= CPMU_LNK_AWARE_MACCLK_6_25;
		tw32(TG3_CPMU_LNK_AWARE_PWRMD, val);

		val = tr32(TG3_CPMU_HST_ACC);
		val &= ~CPMU_HST_ACC_MACCLK_MASK;
		val |= CPMU_HST_ACC_MACCLK_6_25;
		tw32(TG3_CPMU_HST_ACC, val);
	}

	if (GET_ASIC_REV(tp->pci_chip_rev_id) == ASIC_REV_57780) {
		val = tr32(PCIE_PWR_MGMT_THRESH) & ~PCIE_PWR_MGMT_L1_THRESH_MSK;
		val |= PCIE_PWR_MGMT_EXT_ASPM_TMR_EN |
		       PCIE_PWR_MGMT_L1_THRESH_4MS;
		tw32(PCIE_PWR_MGMT_THRESH, val);

		val = tr32(TG3_PCIE_EIDLE_DELAY) & ~TG3_PCIE_EIDLE_DELAY_MASK;
		tw32(TG3_PCIE_EIDLE_DELAY, val | TG3_PCIE_EIDLE_DELAY_13_CLKS);

		tw32(TG3_CORR_ERR_STAT, TG3_CORR_ERR_STAT_CLEAR);
<<<<<<< HEAD

		val = tr32(TG3_PCIE_LNKCTL) & ~TG3_PCIE_LNKCTL_L1_PLL_PD_EN;
		tw32(TG3_PCIE_LNKCTL, val | TG3_PCIE_LNKCTL_L1_PLL_PD_DIS);
	}

	if (tp->tg3_flags3 & TG3_FLG3_L1PLLPD_EN) {
		u32 grc_mode = tr32(GRC_MODE);

		/* Access the lower 1K of PL PCIE block registers. */
		val = grc_mode & ~GRC_MODE_PCIE_PORT_MASK;
		tw32(GRC_MODE, val | GRC_MODE_PCIE_PL_SEL);

		val = tr32(TG3_PCIE_TLDLPL_PORT + TG3_PCIE_PL_LO_PHYCTL1);
		tw32(TG3_PCIE_TLDLPL_PORT + TG3_PCIE_PL_LO_PHYCTL1,
		     val | TG3_PCIE_PL_LO_PHYCTL1_L1PLLPD_EN);

		tw32(GRC_MODE, grc_mode);
=======

		val = tr32(TG3_PCIE_LNKCTL) & ~TG3_PCIE_LNKCTL_L1_PLL_PD_EN;
		tw32(TG3_PCIE_LNKCTL, val | TG3_PCIE_LNKCTL_L1_PLL_PD_DIS);
>>>>>>> 92dcffb9
	}

	/* This works around an issue with Athlon chipsets on
	 * B3 tigon3 silicon.  This bit has no effect on any
	 * other revision.  But do not set this on PCI Express
	 * chips and don't even touch the clocks if the CPMU is present.
	 */
	if (!(tp->tg3_flags & TG3_FLAG_CPMU_PRESENT)) {
		if (!(tp->tg3_flags2 & TG3_FLG2_PCI_EXPRESS))
			tp->pci_clock_ctrl |= CLOCK_CTRL_DELAY_PCI_GRANT;
		tw32_f(TG3PCI_CLOCK_CTRL, tp->pci_clock_ctrl);
	}

	if (tp->pci_chip_rev_id == CHIPREV_ID_5704_A0 &&
	    (tp->tg3_flags & TG3_FLAG_PCIX_MODE)) {
		val = tr32(TG3PCI_PCISTATE);
		val |= PCISTATE_RETRY_SAME_DMA;
		tw32(TG3PCI_PCISTATE, val);
	}

	if (tp->tg3_flags3 & TG3_FLG3_ENABLE_APE) {
		/* Allow reads and writes to the
		 * APE register and memory space.
		 */
		val = tr32(TG3PCI_PCISTATE);
		val |= PCISTATE_ALLOW_APE_CTLSPC_WR |
		       PCISTATE_ALLOW_APE_SHMEM_WR;
		tw32(TG3PCI_PCISTATE, val);
	}

	if (GET_CHIP_REV(tp->pci_chip_rev_id) == CHIPREV_5704_BX) {
		/* Enable some hw fixes.  */
		val = tr32(TG3PCI_MSI_DATA);
		val |= (1 << 26) | (1 << 28) | (1 << 29);
		tw32(TG3PCI_MSI_DATA, val);
	}

	/* Descriptor ring init may make accesses to the
	 * NIC SRAM area to setup the TX descriptors, so we
	 * can only do this after the hardware has been
	 * successfully reset.
	 */
	err = tg3_init_rings(tp);
	if (err)
		return err;

	if (GET_ASIC_REV(tp->pci_chip_rev_id) == ASIC_REV_5717 ||
	    GET_ASIC_REV(tp->pci_chip_rev_id) == ASIC_REV_57765) {
		val = tr32(TG3PCI_DMA_RW_CTRL) &
		      ~DMA_RWCTRL_DIS_CACHE_ALIGNMENT;
		tw32(TG3PCI_DMA_RW_CTRL, val | tp->dma_rwctrl);
	} else if (GET_ASIC_REV(tp->pci_chip_rev_id) != ASIC_REV_5784 &&
		   GET_ASIC_REV(tp->pci_chip_rev_id) != ASIC_REV_5761) {
		/* This value is determined during the probe time DMA
		 * engine test, tg3_test_dma.
		 */
		tw32(TG3PCI_DMA_RW_CTRL, tp->dma_rwctrl);
	}

	tp->grc_mode &= ~(GRC_MODE_HOST_SENDBDS |
			  GRC_MODE_4X_NIC_SEND_RINGS |
			  GRC_MODE_NO_TX_PHDR_CSUM |
			  GRC_MODE_NO_RX_PHDR_CSUM);
	tp->grc_mode |= GRC_MODE_HOST_SENDBDS;

	/* Pseudo-header checksum is done by hardware logic and not
	 * the offload processers, so make the chip do the pseudo-
	 * header checksums on receive.  For transmit it is more
	 * convenient to do the pseudo-header checksum in software
	 * as Linux does that on transmit for us in all cases.
	 */
	tp->grc_mode |= GRC_MODE_NO_TX_PHDR_CSUM;

	tw32(GRC_MODE,
	     tp->grc_mode |
	     (GRC_MODE_IRQ_ON_MAC_ATTN | GRC_MODE_HOST_STACKUP));

	/* Setup the timer prescalar register.  Clock is always 66Mhz. */
	val = tr32(GRC_MISC_CFG);
	val &= ~0xff;
	val |= (65 << GRC_MISC_CFG_PRESCALAR_SHIFT);
	tw32(GRC_MISC_CFG, val);

	/* Initialize MBUF/DESC pool. */
	if (tp->tg3_flags2 & TG3_FLG2_5750_PLUS) {
		/* Do nothing.  */
	} else if (GET_ASIC_REV(tp->pci_chip_rev_id) != ASIC_REV_5705) {
		tw32(BUFMGR_MB_POOL_ADDR, NIC_SRAM_MBUF_POOL_BASE);
		if (GET_ASIC_REV(tp->pci_chip_rev_id) == ASIC_REV_5704)
			tw32(BUFMGR_MB_POOL_SIZE, NIC_SRAM_MBUF_POOL_SIZE64);
		else
			tw32(BUFMGR_MB_POOL_SIZE, NIC_SRAM_MBUF_POOL_SIZE96);
		tw32(BUFMGR_DMA_DESC_POOL_ADDR, NIC_SRAM_DMA_DESC_POOL_BASE);
		tw32(BUFMGR_DMA_DESC_POOL_SIZE, NIC_SRAM_DMA_DESC_POOL_SIZE);
	}
	else if (tp->tg3_flags2 & TG3_FLG2_TSO_CAPABLE) {
		int fw_len;

		fw_len = tp->fw_len;
		fw_len = (fw_len + (0x80 - 1)) & ~(0x80 - 1);
		tw32(BUFMGR_MB_POOL_ADDR,
		     NIC_SRAM_MBUF_POOL_BASE5705 + fw_len);
		tw32(BUFMGR_MB_POOL_SIZE,
		     NIC_SRAM_MBUF_POOL_SIZE5705 - fw_len - 0xa00);
	}

	if (tp->dev->mtu <= ETH_DATA_LEN) {
		tw32(BUFMGR_MB_RDMA_LOW_WATER,
		     tp->bufmgr_config.mbuf_read_dma_low_water);
		tw32(BUFMGR_MB_MACRX_LOW_WATER,
		     tp->bufmgr_config.mbuf_mac_rx_low_water);
		tw32(BUFMGR_MB_HIGH_WATER,
		     tp->bufmgr_config.mbuf_high_water);
	} else {
		tw32(BUFMGR_MB_RDMA_LOW_WATER,
		     tp->bufmgr_config.mbuf_read_dma_low_water_jumbo);
		tw32(BUFMGR_MB_MACRX_LOW_WATER,
		     tp->bufmgr_config.mbuf_mac_rx_low_water_jumbo);
		tw32(BUFMGR_MB_HIGH_WATER,
		     tp->bufmgr_config.mbuf_high_water_jumbo);
	}
	tw32(BUFMGR_DMA_LOW_WATER,
	     tp->bufmgr_config.dma_low_water);
	tw32(BUFMGR_DMA_HIGH_WATER,
	     tp->bufmgr_config.dma_high_water);

	tw32(BUFMGR_MODE, BUFMGR_MODE_ENABLE | BUFMGR_MODE_ATTN_ENABLE);
	for (i = 0; i < 2000; i++) {
		if (tr32(BUFMGR_MODE) & BUFMGR_MODE_ENABLE)
			break;
		udelay(10);
	}
	if (i >= 2000) {
		printk(KERN_ERR PFX "tg3_reset_hw cannot enable BUFMGR for %s.\n",
		       tp->dev->name);
		return -ENODEV;
	}

	/* Setup replenish threshold. */
	val = tp->rx_pending / 8;
	if (val == 0)
		val = 1;
	else if (val > tp->rx_std_max_post)
		val = tp->rx_std_max_post;
	else if (GET_ASIC_REV(tp->pci_chip_rev_id) == ASIC_REV_5906) {
		if (tp->pci_chip_rev_id == CHIPREV_ID_5906_A1)
			tw32(ISO_PKT_TX, (tr32(ISO_PKT_TX) & ~0x3) | 0x2);

		if (val > (TG3_RX_INTERNAL_RING_SZ_5906 / 2))
			val = TG3_RX_INTERNAL_RING_SZ_5906 / 2;
	}

	tw32(RCVBDI_STD_THRESH, val);

	/* Initialize TG3_BDINFO's at:
	 *  RCVDBDI_STD_BD:	standard eth size rx ring
	 *  RCVDBDI_JUMBO_BD:	jumbo frame rx ring
	 *  RCVDBDI_MINI_BD:	small frame rx ring (??? does not work)
	 *
	 * like so:
	 *  TG3_BDINFO_HOST_ADDR:	high/low parts of DMA address of ring
	 *  TG3_BDINFO_MAXLEN_FLAGS:	(rx max buffer size << 16) |
	 *                              ring attribute flags
	 *  TG3_BDINFO_NIC_ADDR:	location of descriptors in nic SRAM
	 *
	 * Standard receive ring @ NIC_SRAM_RX_BUFFER_DESC, 512 entries.
	 * Jumbo receive ring @ NIC_SRAM_RX_JUMBO_BUFFER_DESC, 256 entries.
	 *
	 * The size of each ring is fixed in the firmware, but the location is
	 * configurable.
	 */
	tw32(RCVDBDI_STD_BD + TG3_BDINFO_HOST_ADDR + TG3_64BIT_REG_HIGH,
	     ((u64) tpr->rx_std_mapping >> 32));
	tw32(RCVDBDI_STD_BD + TG3_BDINFO_HOST_ADDR + TG3_64BIT_REG_LOW,
	     ((u64) tpr->rx_std_mapping & 0xffffffff));
	if (GET_ASIC_REV(tp->pci_chip_rev_id) != ASIC_REV_5717)
		tw32(RCVDBDI_STD_BD + TG3_BDINFO_NIC_ADDR,
		     NIC_SRAM_RX_BUFFER_DESC);

	/* Disable the mini ring */
	if (!(tp->tg3_flags2 & TG3_FLG2_5705_PLUS))
		tw32(RCVDBDI_MINI_BD + TG3_BDINFO_MAXLEN_FLAGS,
		     BDINFO_FLAGS_DISABLED);

	/* Program the jumbo buffer descriptor ring control
	 * blocks on those devices that have them.
	 */
	if ((tp->tg3_flags & TG3_FLAG_JUMBO_CAPABLE) &&
	    !(tp->tg3_flags2 & TG3_FLG2_5780_CLASS)) {
		/* Setup replenish threshold. */
		tw32(RCVBDI_JUMBO_THRESH, tp->rx_jumbo_pending / 8);

		if (tp->tg3_flags & TG3_FLAG_JUMBO_RING_ENABLE) {
			tw32(RCVDBDI_JUMBO_BD + TG3_BDINFO_HOST_ADDR + TG3_64BIT_REG_HIGH,
			     ((u64) tpr->rx_jmb_mapping >> 32));
			tw32(RCVDBDI_JUMBO_BD + TG3_BDINFO_HOST_ADDR + TG3_64BIT_REG_LOW,
			     ((u64) tpr->rx_jmb_mapping & 0xffffffff));
			tw32(RCVDBDI_JUMBO_BD + TG3_BDINFO_MAXLEN_FLAGS,
			     (RX_JUMBO_MAX_SIZE << BDINFO_FLAGS_MAXLEN_SHIFT) |
			     BDINFO_FLAGS_USE_EXT_RECV);
<<<<<<< HEAD
			if (GET_ASIC_REV(tp->pci_chip_rev_id) != ASIC_REV_5717)
=======
			if (!(tp->tg3_flags2 & TG3_FLG2_5705_PLUS))
>>>>>>> 92dcffb9
				tw32(RCVDBDI_JUMBO_BD + TG3_BDINFO_NIC_ADDR,
				     NIC_SRAM_RX_JUMBO_BUFFER_DESC);
		} else {
			tw32(RCVDBDI_JUMBO_BD + TG3_BDINFO_MAXLEN_FLAGS,
			     BDINFO_FLAGS_DISABLED);
		}

		if (GET_ASIC_REV(tp->pci_chip_rev_id) == ASIC_REV_5717 ||
		    GET_ASIC_REV(tp->pci_chip_rev_id) == ASIC_REV_57765)
			val = (RX_STD_MAX_SIZE_5705 << BDINFO_FLAGS_MAXLEN_SHIFT) |
			      (RX_STD_MAX_SIZE << 2);
		else
			val = RX_STD_MAX_SIZE << BDINFO_FLAGS_MAXLEN_SHIFT;
	} else
		val = RX_STD_MAX_SIZE_5705 << BDINFO_FLAGS_MAXLEN_SHIFT;

	tw32(RCVDBDI_STD_BD + TG3_BDINFO_MAXLEN_FLAGS, val);

	tpr->rx_std_prod_idx = tp->rx_pending;
	tw32_rx_mbox(TG3_RX_STD_PROD_IDX_REG, tpr->rx_std_prod_idx);

	tpr->rx_jmb_prod_idx = (tp->tg3_flags & TG3_FLAG_JUMBO_RING_ENABLE) ?
			  tp->rx_jumbo_pending : 0;
	tw32_rx_mbox(TG3_RX_JMB_PROD_IDX_REG, tpr->rx_jmb_prod_idx);

	if (GET_ASIC_REV(tp->pci_chip_rev_id) == ASIC_REV_5717 ||
	    GET_ASIC_REV(tp->pci_chip_rev_id) == ASIC_REV_57765) {
		tw32(STD_REPLENISH_LWM, 32);
		tw32(JMB_REPLENISH_LWM, 16);
	}

	tg3_rings_reset(tp);

	/* Initialize MAC address and backoff seed. */
	__tg3_set_mac_addr(tp, 0);

	/* MTU + ethernet header + FCS + optional VLAN tag */
	tw32(MAC_RX_MTU_SIZE,
	     tp->dev->mtu + ETH_HLEN + ETH_FCS_LEN + VLAN_HLEN);

	/* The slot time is changed by tg3_setup_phy if we
	 * run at gigabit with half duplex.
	 */
	tw32(MAC_TX_LENGTHS,
	     (2 << TX_LENGTHS_IPG_CRS_SHIFT) |
	     (6 << TX_LENGTHS_IPG_SHIFT) |
	     (32 << TX_LENGTHS_SLOT_TIME_SHIFT));

	/* Receive rules. */
	tw32(MAC_RCV_RULE_CFG, RCV_RULE_CFG_DEFAULT_CLASS);
	tw32(RCVLPC_CONFIG, 0x0181);

	/* Calculate RDMAC_MODE setting early, we need it to determine
	 * the RCVLPC_STATE_ENABLE mask.
	 */
	rdmac_mode = (RDMAC_MODE_ENABLE | RDMAC_MODE_TGTABORT_ENAB |
		      RDMAC_MODE_MSTABORT_ENAB | RDMAC_MODE_PARITYERR_ENAB |
		      RDMAC_MODE_ADDROFLOW_ENAB | RDMAC_MODE_FIFOOFLOW_ENAB |
		      RDMAC_MODE_FIFOURUN_ENAB | RDMAC_MODE_FIFOOREAD_ENAB |
		      RDMAC_MODE_LNGREAD_ENAB);

	if (GET_ASIC_REV(tp->pci_chip_rev_id) == ASIC_REV_5784 ||
	    GET_ASIC_REV(tp->pci_chip_rev_id) == ASIC_REV_5785 ||
	    GET_ASIC_REV(tp->pci_chip_rev_id) == ASIC_REV_57780)
		rdmac_mode |= RDMAC_MODE_BD_SBD_CRPT_ENAB |
			      RDMAC_MODE_MBUF_RBD_CRPT_ENAB |
			      RDMAC_MODE_MBUF_SBD_CRPT_ENAB;

	/* If statement applies to 5705 and 5750 PCI devices only */
	if ((GET_ASIC_REV(tp->pci_chip_rev_id) == ASIC_REV_5705 &&
	     tp->pci_chip_rev_id != CHIPREV_ID_5705_A0) ||
	    (GET_ASIC_REV(tp->pci_chip_rev_id) == ASIC_REV_5750)) {
		if (tp->tg3_flags2 & TG3_FLG2_TSO_CAPABLE &&
		    GET_ASIC_REV(tp->pci_chip_rev_id) == ASIC_REV_5705) {
			rdmac_mode |= RDMAC_MODE_FIFO_SIZE_128;
		} else if (!(tr32(TG3PCI_PCISTATE) & PCISTATE_BUS_SPEED_HIGH) &&
			   !(tp->tg3_flags2 & TG3_FLG2_IS_5788)) {
			rdmac_mode |= RDMAC_MODE_FIFO_LONG_BURST;
		}
	}

	if (tp->tg3_flags2 & TG3_FLG2_PCI_EXPRESS)
		rdmac_mode |= RDMAC_MODE_FIFO_LONG_BURST;

	if (tp->tg3_flags2 & TG3_FLG2_HW_TSO)
		rdmac_mode |= RDMAC_MODE_IPV4_LSO_EN;

	if ((tp->tg3_flags2 & TG3_FLG2_HW_TSO_3) ||
	    GET_ASIC_REV(tp->pci_chip_rev_id) == ASIC_REV_5785 ||
	    GET_ASIC_REV(tp->pci_chip_rev_id) == ASIC_REV_57780)
		rdmac_mode |= RDMAC_MODE_IPV6_LSO_EN;

	/* Receive/send statistics. */
	if (tp->tg3_flags2 & TG3_FLG2_5750_PLUS) {
		val = tr32(RCVLPC_STATS_ENABLE);
		val &= ~RCVLPC_STATSENAB_DACK_FIX;
		tw32(RCVLPC_STATS_ENABLE, val);
	} else if ((rdmac_mode & RDMAC_MODE_FIFO_SIZE_128) &&
		   (tp->tg3_flags2 & TG3_FLG2_TSO_CAPABLE)) {
		val = tr32(RCVLPC_STATS_ENABLE);
		val &= ~RCVLPC_STATSENAB_LNGBRST_RFIX;
		tw32(RCVLPC_STATS_ENABLE, val);
	} else {
		tw32(RCVLPC_STATS_ENABLE, 0xffffff);
	}
	tw32(RCVLPC_STATSCTRL, RCVLPC_STATSCTRL_ENABLE);
	tw32(SNDDATAI_STATSENAB, 0xffffff);
	tw32(SNDDATAI_STATSCTRL,
	     (SNDDATAI_SCTRL_ENABLE |
	      SNDDATAI_SCTRL_FASTUPD));

	/* Setup host coalescing engine. */
	tw32(HOSTCC_MODE, 0);
	for (i = 0; i < 2000; i++) {
		if (!(tr32(HOSTCC_MODE) & HOSTCC_MODE_ENABLE))
			break;
		udelay(10);
	}

	__tg3_set_coalesce(tp, &tp->coal);

	if (!(tp->tg3_flags2 & TG3_FLG2_5705_PLUS)) {
		/* Status/statistics block address.  See tg3_timer,
		 * the tg3_periodic_fetch_stats call there, and
		 * tg3_get_stats to see how this works for 5705/5750 chips.
		 */
		tw32(HOSTCC_STATS_BLK_HOST_ADDR + TG3_64BIT_REG_HIGH,
		     ((u64) tp->stats_mapping >> 32));
		tw32(HOSTCC_STATS_BLK_HOST_ADDR + TG3_64BIT_REG_LOW,
		     ((u64) tp->stats_mapping & 0xffffffff));
		tw32(HOSTCC_STATS_BLK_NIC_ADDR, NIC_SRAM_STATS_BLK);

		tw32(HOSTCC_STATUS_BLK_NIC_ADDR, NIC_SRAM_STATUS_BLK);

		/* Clear statistics and status block memory areas */
		for (i = NIC_SRAM_STATS_BLK;
		     i < NIC_SRAM_STATUS_BLK + TG3_HW_STATUS_SIZE;
		     i += sizeof(u32)) {
			tg3_write_mem(tp, i, 0);
			udelay(40);
		}
	}

	tw32(HOSTCC_MODE, HOSTCC_MODE_ENABLE | tp->coalesce_mode);

	tw32(RCVCC_MODE, RCVCC_MODE_ENABLE | RCVCC_MODE_ATTN_ENABLE);
	tw32(RCVLPC_MODE, RCVLPC_MODE_ENABLE);
	if (!(tp->tg3_flags2 & TG3_FLG2_5705_PLUS))
		tw32(RCVLSC_MODE, RCVLSC_MODE_ENABLE | RCVLSC_MODE_ATTN_ENABLE);

	if (tp->tg3_flags2 & TG3_FLG2_MII_SERDES) {
		tp->tg3_flags2 &= ~TG3_FLG2_PARALLEL_DETECT;
		/* reset to prevent losing 1st rx packet intermittently */
		tw32_f(MAC_RX_MODE, RX_MODE_RESET);
		udelay(10);
	}

	if (tp->tg3_flags3 & TG3_FLG3_ENABLE_APE)
		tp->mac_mode &= MAC_MODE_APE_TX_EN | MAC_MODE_APE_RX_EN;
	else
		tp->mac_mode = 0;
	tp->mac_mode |= MAC_MODE_TXSTAT_ENABLE | MAC_MODE_RXSTAT_ENABLE |
		MAC_MODE_TDE_ENABLE | MAC_MODE_RDE_ENABLE | MAC_MODE_FHDE_ENABLE;
	if (!(tp->tg3_flags2 & TG3_FLG2_5705_PLUS) &&
	    !(tp->tg3_flags2 & TG3_FLG2_PHY_SERDES) &&
	    GET_ASIC_REV(tp->pci_chip_rev_id) != ASIC_REV_5700)
		tp->mac_mode |= MAC_MODE_LINK_POLARITY;
	tw32_f(MAC_MODE, tp->mac_mode | MAC_MODE_RXSTAT_CLEAR | MAC_MODE_TXSTAT_CLEAR);
	udelay(40);

	/* tp->grc_local_ctrl is partially set up during tg3_get_invariants().
	 * If TG3_FLG2_IS_NIC is zero, we should read the
	 * register to preserve the GPIO settings for LOMs. The GPIOs,
	 * whether used as inputs or outputs, are set by boot code after
	 * reset.
	 */
	if (!(tp->tg3_flags2 & TG3_FLG2_IS_NIC)) {
		u32 gpio_mask;

		gpio_mask = GRC_LCLCTRL_GPIO_OE0 | GRC_LCLCTRL_GPIO_OE1 |
			    GRC_LCLCTRL_GPIO_OE2 | GRC_LCLCTRL_GPIO_OUTPUT0 |
			    GRC_LCLCTRL_GPIO_OUTPUT1 | GRC_LCLCTRL_GPIO_OUTPUT2;

		if (GET_ASIC_REV(tp->pci_chip_rev_id) == ASIC_REV_5752)
			gpio_mask |= GRC_LCLCTRL_GPIO_OE3 |
				     GRC_LCLCTRL_GPIO_OUTPUT3;

		if (GET_ASIC_REV(tp->pci_chip_rev_id) == ASIC_REV_5755)
			gpio_mask |= GRC_LCLCTRL_GPIO_UART_SEL;

		tp->grc_local_ctrl &= ~gpio_mask;
		tp->grc_local_ctrl |= tr32(GRC_LOCAL_CTRL) & gpio_mask;

		/* GPIO1 must be driven high for eeprom write protect */
		if (tp->tg3_flags & TG3_FLAG_EEPROM_WRITE_PROT)
			tp->grc_local_ctrl |= (GRC_LCLCTRL_GPIO_OE1 |
					       GRC_LCLCTRL_GPIO_OUTPUT1);
	}
	tw32_f(GRC_LOCAL_CTRL, tp->grc_local_ctrl);
	udelay(100);

	if (tp->tg3_flags2 & TG3_FLG2_USING_MSIX) {
		val = tr32(MSGINT_MODE);
		val |= MSGINT_MODE_MULTIVEC_EN | MSGINT_MODE_ENABLE;
		tw32(MSGINT_MODE, val);
	}

	if (!(tp->tg3_flags2 & TG3_FLG2_5705_PLUS)) {
		tw32_f(DMAC_MODE, DMAC_MODE_ENABLE);
		udelay(40);
	}

	val = (WDMAC_MODE_ENABLE | WDMAC_MODE_TGTABORT_ENAB |
	       WDMAC_MODE_MSTABORT_ENAB | WDMAC_MODE_PARITYERR_ENAB |
	       WDMAC_MODE_ADDROFLOW_ENAB | WDMAC_MODE_FIFOOFLOW_ENAB |
	       WDMAC_MODE_FIFOURUN_ENAB | WDMAC_MODE_FIFOOREAD_ENAB |
	       WDMAC_MODE_LNGREAD_ENAB);

	/* If statement applies to 5705 and 5750 PCI devices only */
	if ((GET_ASIC_REV(tp->pci_chip_rev_id) == ASIC_REV_5705 &&
	     tp->pci_chip_rev_id != CHIPREV_ID_5705_A0) ||
	    GET_ASIC_REV(tp->pci_chip_rev_id) == ASIC_REV_5750) {
		if ((tp->tg3_flags2 & TG3_FLG2_TSO_CAPABLE) &&
		    (tp->pci_chip_rev_id == CHIPREV_ID_5705_A1 ||
		     tp->pci_chip_rev_id == CHIPREV_ID_5705_A2)) {
			/* nothing */
		} else if (!(tr32(TG3PCI_PCISTATE) & PCISTATE_BUS_SPEED_HIGH) &&
			   !(tp->tg3_flags2 & TG3_FLG2_IS_5788) &&
			   !(tp->tg3_flags2 & TG3_FLG2_PCI_EXPRESS)) {
			val |= WDMAC_MODE_RX_ACCEL;
		}
	}

	/* Enable host coalescing bug fix */
	if (tp->tg3_flags3 & TG3_FLG3_5755_PLUS)
		val |= WDMAC_MODE_STATUS_TAG_FIX;

	if (GET_ASIC_REV(tp->pci_chip_rev_id) == ASIC_REV_5785)
		val |= WDMAC_MODE_BURST_ALL_DATA;

	tw32_f(WDMAC_MODE, val);
	udelay(40);

	if (tp->tg3_flags & TG3_FLAG_PCIX_MODE) {
		u16 pcix_cmd;

		pci_read_config_word(tp->pdev, tp->pcix_cap + PCI_X_CMD,
				     &pcix_cmd);
		if (GET_ASIC_REV(tp->pci_chip_rev_id) == ASIC_REV_5703) {
			pcix_cmd &= ~PCI_X_CMD_MAX_READ;
			pcix_cmd |= PCI_X_CMD_READ_2K;
		} else if (GET_ASIC_REV(tp->pci_chip_rev_id) == ASIC_REV_5704) {
			pcix_cmd &= ~(PCI_X_CMD_MAX_SPLIT | PCI_X_CMD_MAX_READ);
			pcix_cmd |= PCI_X_CMD_READ_2K;
		}
		pci_write_config_word(tp->pdev, tp->pcix_cap + PCI_X_CMD,
				      pcix_cmd);
	}

	tw32_f(RDMAC_MODE, rdmac_mode);
	udelay(40);

	tw32(RCVDCC_MODE, RCVDCC_MODE_ENABLE | RCVDCC_MODE_ATTN_ENABLE);
	if (!(tp->tg3_flags2 & TG3_FLG2_5705_PLUS))
		tw32(MBFREE_MODE, MBFREE_MODE_ENABLE);

	if (GET_ASIC_REV(tp->pci_chip_rev_id) == ASIC_REV_5761)
		tw32(SNDDATAC_MODE,
		     SNDDATAC_MODE_ENABLE | SNDDATAC_MODE_CDELAY);
	else
		tw32(SNDDATAC_MODE, SNDDATAC_MODE_ENABLE);

	tw32(SNDBDC_MODE, SNDBDC_MODE_ENABLE | SNDBDC_MODE_ATTN_ENABLE);
	tw32(RCVBDI_MODE, RCVBDI_MODE_ENABLE | RCVBDI_MODE_RCB_ATTN_ENAB);
	tw32(RCVDBDI_MODE, RCVDBDI_MODE_ENABLE | RCVDBDI_MODE_INV_RING_SZ);
	tw32(SNDDATAI_MODE, SNDDATAI_MODE_ENABLE);
	if (tp->tg3_flags2 & TG3_FLG2_HW_TSO)
		tw32(SNDDATAI_MODE, SNDDATAI_MODE_ENABLE | 0x8);
	val = SNDBDI_MODE_ENABLE | SNDBDI_MODE_ATTN_ENABLE;
	if (tp->tg3_flags3 & TG3_FLG3_ENABLE_TSS)
		val |= SNDBDI_MODE_MULTI_TXQ_EN;
	tw32(SNDBDI_MODE, val);
	tw32(SNDBDS_MODE, SNDBDS_MODE_ENABLE | SNDBDS_MODE_ATTN_ENABLE);

	if (tp->pci_chip_rev_id == CHIPREV_ID_5701_A0) {
		err = tg3_load_5701_a0_firmware_fix(tp);
		if (err)
			return err;
	}

	if (tp->tg3_flags2 & TG3_FLG2_TSO_CAPABLE) {
		err = tg3_load_tso_firmware(tp);
		if (err)
			return err;
	}

	tp->tx_mode = TX_MODE_ENABLE;
	tw32_f(MAC_TX_MODE, tp->tx_mode);
	udelay(100);

	if (tp->tg3_flags3 & TG3_FLG3_ENABLE_RSS) {
		u32 reg = MAC_RSS_INDIR_TBL_0;
		u8 *ent = (u8 *)&val;

		/* Setup the indirection table */
		for (i = 0; i < TG3_RSS_INDIR_TBL_SIZE; i++) {
			int idx = i % sizeof(val);

			ent[idx] = i % (tp->irq_cnt - 1);
			if (idx == sizeof(val) - 1) {
				tw32(reg, val);
				reg += 4;
			}
		}

		/* Setup the "secret" hash key. */
		tw32(MAC_RSS_HASH_KEY_0, 0x5f865437);
		tw32(MAC_RSS_HASH_KEY_1, 0xe4ac62cc);
		tw32(MAC_RSS_HASH_KEY_2, 0x50103a45);
		tw32(MAC_RSS_HASH_KEY_3, 0x36621985);
		tw32(MAC_RSS_HASH_KEY_4, 0xbf14c0e8);
		tw32(MAC_RSS_HASH_KEY_5, 0x1bc27a1e);
		tw32(MAC_RSS_HASH_KEY_6, 0x84f4b556);
		tw32(MAC_RSS_HASH_KEY_7, 0x094ea6fe);
		tw32(MAC_RSS_HASH_KEY_8, 0x7dda01e7);
		tw32(MAC_RSS_HASH_KEY_9, 0xc04d7481);
	}

	tp->rx_mode = RX_MODE_ENABLE;
	if (tp->tg3_flags3 & TG3_FLG3_5755_PLUS)
		tp->rx_mode |= RX_MODE_IPV6_CSUM_ENABLE;

	if (tp->tg3_flags3 & TG3_FLG3_ENABLE_RSS)
		tp->rx_mode |= RX_MODE_RSS_ENABLE |
			       RX_MODE_RSS_ITBL_HASH_BITS_7 |
			       RX_MODE_RSS_IPV6_HASH_EN |
			       RX_MODE_RSS_TCP_IPV6_HASH_EN |
			       RX_MODE_RSS_IPV4_HASH_EN |
			       RX_MODE_RSS_TCP_IPV4_HASH_EN;

	tw32_f(MAC_RX_MODE, tp->rx_mode);
	udelay(10);

	tw32(MAC_LED_CTRL, tp->led_ctrl);

	tw32(MAC_MI_STAT, MAC_MI_STAT_LNKSTAT_ATTN_ENAB);
	if (tp->tg3_flags2 & TG3_FLG2_PHY_SERDES) {
		tw32_f(MAC_RX_MODE, RX_MODE_RESET);
		udelay(10);
	}
	tw32_f(MAC_RX_MODE, tp->rx_mode);
	udelay(10);

	if (tp->tg3_flags2 & TG3_FLG2_PHY_SERDES) {
		if ((GET_ASIC_REV(tp->pci_chip_rev_id) == ASIC_REV_5704) &&
			!(tp->tg3_flags2 & TG3_FLG2_SERDES_PREEMPHASIS)) {
			/* Set drive transmission level to 1.2V  */
			/* only if the signal pre-emphasis bit is not set  */
			val = tr32(MAC_SERDES_CFG);
			val &= 0xfffff000;
			val |= 0x880;
			tw32(MAC_SERDES_CFG, val);
		}
		if (tp->pci_chip_rev_id == CHIPREV_ID_5703_A1)
			tw32(MAC_SERDES_CFG, 0x616000);
	}

	/* Prevent chip from dropping frames when flow control
	 * is enabled.
	 */
	if (GET_ASIC_REV(tp->pci_chip_rev_id) == ASIC_REV_57765)
		val = 1;
	else
		val = 2;
	tw32_f(MAC_LOW_WMARK_MAX_RX_FRAME, val);

	if (GET_ASIC_REV(tp->pci_chip_rev_id) == ASIC_REV_5704 &&
	    (tp->tg3_flags2 & TG3_FLG2_PHY_SERDES)) {
		/* Use hardware link auto-negotiation */
		tp->tg3_flags2 |= TG3_FLG2_HW_AUTONEG;
	}

	if ((tp->tg3_flags2 & TG3_FLG2_MII_SERDES) &&
	    (GET_ASIC_REV(tp->pci_chip_rev_id) == ASIC_REV_5714)) {
		u32 tmp;

		tmp = tr32(SERDES_RX_CTRL);
		tw32(SERDES_RX_CTRL, tmp | SERDES_RX_SIG_DETECT);
		tp->grc_local_ctrl &= ~GRC_LCLCTRL_USE_EXT_SIG_DETECT;
		tp->grc_local_ctrl |= GRC_LCLCTRL_USE_SIG_DETECT;
		tw32(GRC_LOCAL_CTRL, tp->grc_local_ctrl);
	}

	if (!(tp->tg3_flags3 & TG3_FLG3_USE_PHYLIB)) {
		if (tp->link_config.phy_is_low_power) {
			tp->link_config.phy_is_low_power = 0;
			tp->link_config.speed = tp->link_config.orig_speed;
			tp->link_config.duplex = tp->link_config.orig_duplex;
			tp->link_config.autoneg = tp->link_config.orig_autoneg;
		}

		err = tg3_setup_phy(tp, 0);
		if (err)
			return err;

		if (!(tp->tg3_flags2 & TG3_FLG2_PHY_SERDES) &&
		    !(tp->tg3_flags3 & TG3_FLG3_PHY_IS_FET)) {
			u32 tmp;

			/* Clear CRC stats. */
			if (!tg3_readphy(tp, MII_TG3_TEST1, &tmp)) {
				tg3_writephy(tp, MII_TG3_TEST1,
					     tmp | MII_TG3_TEST1_CRC_EN);
				tg3_readphy(tp, 0x14, &tmp);
			}
		}
	}

	__tg3_set_rx_mode(tp->dev);

	/* Initialize receive rules. */
	tw32(MAC_RCV_RULE_0,  0xc2000000 & RCV_RULE_DISABLE_MASK);
	tw32(MAC_RCV_VALUE_0, 0xffffffff & RCV_RULE_DISABLE_MASK);
	tw32(MAC_RCV_RULE_1,  0x86000004 & RCV_RULE_DISABLE_MASK);
	tw32(MAC_RCV_VALUE_1, 0xffffffff & RCV_RULE_DISABLE_MASK);

	if ((tp->tg3_flags2 & TG3_FLG2_5705_PLUS) &&
	    !(tp->tg3_flags2 & TG3_FLG2_5780_CLASS))
		limit = 8;
	else
		limit = 16;
	if (tp->tg3_flags & TG3_FLAG_ENABLE_ASF)
		limit -= 4;
	switch (limit) {
	case 16:
		tw32(MAC_RCV_RULE_15,  0); tw32(MAC_RCV_VALUE_15,  0);
	case 15:
		tw32(MAC_RCV_RULE_14,  0); tw32(MAC_RCV_VALUE_14,  0);
	case 14:
		tw32(MAC_RCV_RULE_13,  0); tw32(MAC_RCV_VALUE_13,  0);
	case 13:
		tw32(MAC_RCV_RULE_12,  0); tw32(MAC_RCV_VALUE_12,  0);
	case 12:
		tw32(MAC_RCV_RULE_11,  0); tw32(MAC_RCV_VALUE_11,  0);
	case 11:
		tw32(MAC_RCV_RULE_10,  0); tw32(MAC_RCV_VALUE_10,  0);
	case 10:
		tw32(MAC_RCV_RULE_9,  0); tw32(MAC_RCV_VALUE_9,  0);
	case 9:
		tw32(MAC_RCV_RULE_8,  0); tw32(MAC_RCV_VALUE_8,  0);
	case 8:
		tw32(MAC_RCV_RULE_7,  0); tw32(MAC_RCV_VALUE_7,  0);
	case 7:
		tw32(MAC_RCV_RULE_6,  0); tw32(MAC_RCV_VALUE_6,  0);
	case 6:
		tw32(MAC_RCV_RULE_5,  0); tw32(MAC_RCV_VALUE_5,  0);
	case 5:
		tw32(MAC_RCV_RULE_4,  0); tw32(MAC_RCV_VALUE_4,  0);
	case 4:
		/* tw32(MAC_RCV_RULE_3,  0); tw32(MAC_RCV_VALUE_3,  0); */
	case 3:
		/* tw32(MAC_RCV_RULE_2,  0); tw32(MAC_RCV_VALUE_2,  0); */
	case 2:
	case 1:

	default:
		break;
	}

	if (tp->tg3_flags3 & TG3_FLG3_ENABLE_APE)
		/* Write our heartbeat update interval to APE. */
		tg3_ape_write32(tp, TG3_APE_HOST_HEARTBEAT_INT_MS,
				APE_HOST_HEARTBEAT_INT_DISABLE);

	tg3_write_sig_post_reset(tp, RESET_KIND_INIT);

	return 0;
}

/* Called at device open time to get the chip ready for
 * packet processing.  Invoked with tp->lock held.
 */
static int tg3_init_hw(struct tg3 *tp, int reset_phy)
{
	tg3_switch_clocks(tp);

	tw32(TG3PCI_MEM_WIN_BASE_ADDR, 0);

	return tg3_reset_hw(tp, reset_phy);
}

#define TG3_STAT_ADD32(PSTAT, REG) \
do {	u32 __val = tr32(REG); \
	(PSTAT)->low += __val; \
	if ((PSTAT)->low < __val) \
		(PSTAT)->high += 1; \
} while (0)

static void tg3_periodic_fetch_stats(struct tg3 *tp)
{
	struct tg3_hw_stats *sp = tp->hw_stats;

	if (!netif_carrier_ok(tp->dev))
		return;

	TG3_STAT_ADD32(&sp->tx_octets, MAC_TX_STATS_OCTETS);
	TG3_STAT_ADD32(&sp->tx_collisions, MAC_TX_STATS_COLLISIONS);
	TG3_STAT_ADD32(&sp->tx_xon_sent, MAC_TX_STATS_XON_SENT);
	TG3_STAT_ADD32(&sp->tx_xoff_sent, MAC_TX_STATS_XOFF_SENT);
	TG3_STAT_ADD32(&sp->tx_mac_errors, MAC_TX_STATS_MAC_ERRORS);
	TG3_STAT_ADD32(&sp->tx_single_collisions, MAC_TX_STATS_SINGLE_COLLISIONS);
	TG3_STAT_ADD32(&sp->tx_mult_collisions, MAC_TX_STATS_MULT_COLLISIONS);
	TG3_STAT_ADD32(&sp->tx_deferred, MAC_TX_STATS_DEFERRED);
	TG3_STAT_ADD32(&sp->tx_excessive_collisions, MAC_TX_STATS_EXCESSIVE_COL);
	TG3_STAT_ADD32(&sp->tx_late_collisions, MAC_TX_STATS_LATE_COL);
	TG3_STAT_ADD32(&sp->tx_ucast_packets, MAC_TX_STATS_UCAST);
	TG3_STAT_ADD32(&sp->tx_mcast_packets, MAC_TX_STATS_MCAST);
	TG3_STAT_ADD32(&sp->tx_bcast_packets, MAC_TX_STATS_BCAST);

	TG3_STAT_ADD32(&sp->rx_octets, MAC_RX_STATS_OCTETS);
	TG3_STAT_ADD32(&sp->rx_fragments, MAC_RX_STATS_FRAGMENTS);
	TG3_STAT_ADD32(&sp->rx_ucast_packets, MAC_RX_STATS_UCAST);
	TG3_STAT_ADD32(&sp->rx_mcast_packets, MAC_RX_STATS_MCAST);
	TG3_STAT_ADD32(&sp->rx_bcast_packets, MAC_RX_STATS_BCAST);
	TG3_STAT_ADD32(&sp->rx_fcs_errors, MAC_RX_STATS_FCS_ERRORS);
	TG3_STAT_ADD32(&sp->rx_align_errors, MAC_RX_STATS_ALIGN_ERRORS);
	TG3_STAT_ADD32(&sp->rx_xon_pause_rcvd, MAC_RX_STATS_XON_PAUSE_RECVD);
	TG3_STAT_ADD32(&sp->rx_xoff_pause_rcvd, MAC_RX_STATS_XOFF_PAUSE_RECVD);
	TG3_STAT_ADD32(&sp->rx_mac_ctrl_rcvd, MAC_RX_STATS_MAC_CTRL_RECVD);
	TG3_STAT_ADD32(&sp->rx_xoff_entered, MAC_RX_STATS_XOFF_ENTERED);
	TG3_STAT_ADD32(&sp->rx_frame_too_long_errors, MAC_RX_STATS_FRAME_TOO_LONG);
	TG3_STAT_ADD32(&sp->rx_jabbers, MAC_RX_STATS_JABBERS);
	TG3_STAT_ADD32(&sp->rx_undersize_packets, MAC_RX_STATS_UNDERSIZE);

	TG3_STAT_ADD32(&sp->rxbds_empty, RCVLPC_NO_RCV_BD_CNT);
	TG3_STAT_ADD32(&sp->rx_discards, RCVLPC_IN_DISCARDS_CNT);
	TG3_STAT_ADD32(&sp->rx_errors, RCVLPC_IN_ERRORS_CNT);
}

static void tg3_timer(unsigned long __opaque)
{
	struct tg3 *tp = (struct tg3 *) __opaque;

	if (tp->irq_sync)
		goto restart_timer;

	spin_lock(&tp->lock);

	if (!(tp->tg3_flags & TG3_FLAG_TAGGED_STATUS)) {
		/* All of this garbage is because when using non-tagged
		 * IRQ status the mailbox/status_block protocol the chip
		 * uses with the cpu is race prone.
		 */
		if (tp->napi[0].hw_status->status & SD_STATUS_UPDATED) {
			tw32(GRC_LOCAL_CTRL,
			     tp->grc_local_ctrl | GRC_LCLCTRL_SETINT);
		} else {
			tw32(HOSTCC_MODE, tp->coalesce_mode |
			     HOSTCC_MODE_ENABLE | HOSTCC_MODE_NOW);
		}

		if (!(tr32(WDMAC_MODE) & WDMAC_MODE_ENABLE)) {
			tp->tg3_flags2 |= TG3_FLG2_RESTART_TIMER;
			spin_unlock(&tp->lock);
			schedule_work(&tp->reset_task);
			return;
		}
	}

	/* This part only runs once per second. */
	if (!--tp->timer_counter) {
		if (tp->tg3_flags2 & TG3_FLG2_5705_PLUS)
			tg3_periodic_fetch_stats(tp);

		if (tp->tg3_flags & TG3_FLAG_USE_LINKCHG_REG) {
			u32 mac_stat;
			int phy_event;

			mac_stat = tr32(MAC_STATUS);

			phy_event = 0;
			if (tp->tg3_flags & TG3_FLAG_USE_MI_INTERRUPT) {
				if (mac_stat & MAC_STATUS_MI_INTERRUPT)
					phy_event = 1;
			} else if (mac_stat & MAC_STATUS_LNKSTATE_CHANGED)
				phy_event = 1;

			if (phy_event)
				tg3_setup_phy(tp, 0);
		} else if (tp->tg3_flags & TG3_FLAG_POLL_SERDES) {
			u32 mac_stat = tr32(MAC_STATUS);
			int need_setup = 0;

			if (netif_carrier_ok(tp->dev) &&
			    (mac_stat & MAC_STATUS_LNKSTATE_CHANGED)) {
				need_setup = 1;
			}
			if (! netif_carrier_ok(tp->dev) &&
			    (mac_stat & (MAC_STATUS_PCS_SYNCED |
					 MAC_STATUS_SIGNAL_DET))) {
				need_setup = 1;
			}
			if (need_setup) {
				if (!tp->serdes_counter) {
					tw32_f(MAC_MODE,
					     (tp->mac_mode &
					      ~MAC_MODE_PORT_MODE_MASK));
					udelay(40);
					tw32_f(MAC_MODE, tp->mac_mode);
					udelay(40);
				}
				tg3_setup_phy(tp, 0);
			}
		} else if (tp->tg3_flags2 & TG3_FLG2_MII_SERDES)
			tg3_serdes_parallel_detect(tp);

		tp->timer_counter = tp->timer_multiplier;
	}

	/* Heartbeat is only sent once every 2 seconds.
	 *
	 * The heartbeat is to tell the ASF firmware that the host
	 * driver is still alive.  In the event that the OS crashes,
	 * ASF needs to reset the hardware to free up the FIFO space
	 * that may be filled with rx packets destined for the host.
	 * If the FIFO is full, ASF will no longer function properly.
	 *
	 * Unintended resets have been reported on real time kernels
	 * where the timer doesn't run on time.  Netpoll will also have
	 * same problem.
	 *
	 * The new FWCMD_NICDRV_ALIVE3 command tells the ASF firmware
	 * to check the ring condition when the heartbeat is expiring
	 * before doing the reset.  This will prevent most unintended
	 * resets.
	 */
	if (!--tp->asf_counter) {
		if ((tp->tg3_flags & TG3_FLAG_ENABLE_ASF) &&
		    !(tp->tg3_flags3 & TG3_FLG3_ENABLE_APE)) {
			tg3_wait_for_event_ack(tp);

			tg3_write_mem(tp, NIC_SRAM_FW_CMD_MBOX,
				      FWCMD_NICDRV_ALIVE3);
			tg3_write_mem(tp, NIC_SRAM_FW_CMD_LEN_MBOX, 4);
			/* 5 seconds timeout */
			tg3_write_mem(tp, NIC_SRAM_FW_CMD_DATA_MBOX, 5);

			tg3_generate_fw_event(tp);
		}
		tp->asf_counter = tp->asf_multiplier;
	}

	spin_unlock(&tp->lock);

restart_timer:
	tp->timer.expires = jiffies + tp->timer_offset;
	add_timer(&tp->timer);
}

static int tg3_request_irq(struct tg3 *tp, int irq_num)
{
	irq_handler_t fn;
	unsigned long flags = 0;
	char *name;
	struct tg3_napi *tnapi = &tp->napi[irq_num];

	if (entropy)
		flags = IRQF_SAMPLE_RANDOM;

	if (tp->irq_cnt == 1)
		name = tp->dev->name;
	else {
		name = &tnapi->irq_lbl[0];
		snprintf(name, IFNAMSIZ, "%s-%d", tp->dev->name, irq_num);
		name[IFNAMSIZ-1] = 0;
	}

	if (tp->tg3_flags2 & TG3_FLG2_USING_MSI_OR_MSIX) {
		fn = tg3_msi;
		if (tp->tg3_flags2 & TG3_FLG2_1SHOT_MSI)
			fn = tg3_msi_1shot;
	} else {
		fn = tg3_interrupt;
		if (tp->tg3_flags & TG3_FLAG_TAGGED_STATUS)
			fn = tg3_interrupt_tagged;
		flags |= IRQF_SHARED;
	}

	return request_irq(tnapi->irq_vec, fn, flags, name, tnapi);
}

static int tg3_test_interrupt(struct tg3 *tp)
{
	struct tg3_napi *tnapi = &tp->napi[0];
	struct net_device *dev = tp->dev;
	int err, i, intr_ok = 0;
	u32 val;

	if (!netif_running(dev))
		return -ENODEV;

	tg3_disable_ints(tp);

	free_irq(tnapi->irq_vec, tnapi);

	/*
	 * Turn off MSI one shot mode.  Otherwise this test has no
	 * observable way to know whether the interrupt was delivered.
	 */
	if ((GET_ASIC_REV(tp->pci_chip_rev_id) == ASIC_REV_5717 ||
	     GET_ASIC_REV(tp->pci_chip_rev_id) == ASIC_REV_57765) &&
	    (tp->tg3_flags2 & TG3_FLG2_USING_MSI)) {
		val = tr32(MSGINT_MODE) | MSGINT_MODE_ONE_SHOT_DISABLE;
		tw32(MSGINT_MODE, val);
	}

	err = request_irq(tnapi->irq_vec, tg3_test_isr,
			  IRQF_SHARED | IRQF_SAMPLE_RANDOM, dev->name, tnapi);
	if (err)
		return err;

	tnapi->hw_status->status &= ~SD_STATUS_UPDATED;
	tg3_enable_ints(tp);

	tw32_f(HOSTCC_MODE, tp->coalesce_mode | HOSTCC_MODE_ENABLE |
	       tnapi->coal_now);

	for (i = 0; i < 5; i++) {
		u32 int_mbox, misc_host_ctrl;

		int_mbox = tr32_mailbox(tnapi->int_mbox);
		misc_host_ctrl = tr32(TG3PCI_MISC_HOST_CTRL);

		if ((int_mbox != 0) ||
		    (misc_host_ctrl & MISC_HOST_CTRL_MASK_PCI_INT)) {
			intr_ok = 1;
			break;
		}

		msleep(10);
	}

	tg3_disable_ints(tp);

	free_irq(tnapi->irq_vec, tnapi);

	err = tg3_request_irq(tp, 0);

	if (err)
		return err;

	if (intr_ok) {
		/* Reenable MSI one shot mode. */
		if ((GET_ASIC_REV(tp->pci_chip_rev_id) == ASIC_REV_5717 ||
		     GET_ASIC_REV(tp->pci_chip_rev_id) == ASIC_REV_57765) &&
		    (tp->tg3_flags2 & TG3_FLG2_USING_MSI)) {
			val = tr32(MSGINT_MODE) & ~MSGINT_MODE_ONE_SHOT_DISABLE;
			tw32(MSGINT_MODE, val);
		}
		return 0;
	}

	return -EIO;
}

/* Returns 0 if MSI test succeeds or MSI test fails and INTx mode is
 * successfully restored
 */
static int tg3_test_msi(struct tg3 *tp)
{
	int err;
	u16 pci_cmd;

	if (!(tp->tg3_flags2 & TG3_FLG2_USING_MSI))
		return 0;

	/* Turn off SERR reporting in case MSI terminates with Master
	 * Abort.
	 */
	pci_read_config_word(tp->pdev, PCI_COMMAND, &pci_cmd);
	pci_write_config_word(tp->pdev, PCI_COMMAND,
			      pci_cmd & ~PCI_COMMAND_SERR);

	err = tg3_test_interrupt(tp);

	pci_write_config_word(tp->pdev, PCI_COMMAND, pci_cmd);

	if (!err)
		return 0;

	/* other failures */
	if (err != -EIO)
		return err;

	/* MSI test failed, go back to INTx mode */
	printk(KERN_WARNING PFX "%s: No interrupt was generated using MSI, "
	       "switching to INTx mode. Please report this failure to "
	       "the PCI maintainer and include system chipset information.\n",
		       tp->dev->name);

	free_irq(tp->napi[0].irq_vec, &tp->napi[0]);

	pci_disable_msi(tp->pdev);

	tp->tg3_flags2 &= ~TG3_FLG2_USING_MSI;

	err = tg3_request_irq(tp, 0);
	if (err)
		return err;

	/* Need to reset the chip because the MSI cycle may have terminated
	 * with Master Abort.
	 */
	tg3_full_lock(tp, 1);

	tg3_halt(tp, RESET_KIND_SHUTDOWN, 1);
	err = tg3_init_hw(tp, 1);

	tg3_full_unlock(tp);

	if (err)
		free_irq(tp->napi[0].irq_vec, &tp->napi[0]);

	return err;
}

static int tg3_request_firmware(struct tg3 *tp)
{
	const __be32 *fw_data;

	if (request_firmware(&tp->fw, tp->fw_needed, &tp->pdev->dev)) {
		printk(KERN_ERR "%s: Failed to load firmware \"%s\"\n",
		       tp->dev->name, tp->fw_needed);
		return -ENOENT;
	}

	fw_data = (void *)tp->fw->data;

	/* Firmware blob starts with version numbers, followed by
	 * start address and _full_ length including BSS sections
	 * (which must be longer than the actual data, of course
	 */

	tp->fw_len = be32_to_cpu(fw_data[2]);	/* includes bss */
	if (tp->fw_len < (tp->fw->size - 12)) {
		printk(KERN_ERR "%s: bogus length %d in \"%s\"\n",
		       tp->dev->name, tp->fw_len, tp->fw_needed);
		release_firmware(tp->fw);
		tp->fw = NULL;
		return -EINVAL;
	}

	/* We no longer need firmware; we have it. */
	tp->fw_needed = NULL;
	return 0;
}

static bool tg3_enable_msix(struct tg3 *tp)
{
	int i, rc, cpus = num_online_cpus();
	struct msix_entry msix_ent[tp->irq_max];

	if (cpus == 1)
		/* Just fallback to the simpler MSI mode. */
		return false;

	/*
	 * We want as many rx rings enabled as there are cpus.
	 * The first MSIX vector only deals with link interrupts, etc,
	 * so we add one to the number of vectors we are requesting.
	 */
	tp->irq_cnt = min_t(unsigned, cpus + 1, tp->irq_max);

	for (i = 0; i < tp->irq_max; i++) {
		msix_ent[i].entry  = i;
		msix_ent[i].vector = 0;
	}

	rc = pci_enable_msix(tp->pdev, msix_ent, tp->irq_cnt);
	if (rc != 0) {
		if (rc < TG3_RSS_MIN_NUM_MSIX_VECS)
			return false;
		if (pci_enable_msix(tp->pdev, msix_ent, rc))
			return false;
		printk(KERN_NOTICE
		       "%s: Requested %d MSI-X vectors, received %d\n",
		       tp->dev->name, tp->irq_cnt, rc);
		tp->irq_cnt = rc;
	}

	tp->tg3_flags3 |= TG3_FLG3_ENABLE_RSS;

	for (i = 0; i < tp->irq_max; i++)
		tp->napi[i].irq_vec = msix_ent[i].vector;

	if (GET_ASIC_REV(tp->pci_chip_rev_id) == ASIC_REV_5717) {
		tp->tg3_flags3 |= TG3_FLG3_ENABLE_TSS;
		tp->dev->real_num_tx_queues = tp->irq_cnt - 1;
	} else
		tp->dev->real_num_tx_queues = 1;

	return true;
}

static void tg3_ints_init(struct tg3 *tp)
{
	if ((tp->tg3_flags & TG3_FLAG_SUPPORT_MSI_OR_MSIX) &&
	    !(tp->tg3_flags & TG3_FLAG_TAGGED_STATUS)) {
		/* All MSI supporting chips should support tagged
		 * status.  Assert that this is the case.
		 */
		printk(KERN_WARNING PFX "%s: MSI without TAGGED? "
		       "Not using MSI.\n", tp->dev->name);
		goto defcfg;
	}

	if ((tp->tg3_flags & TG3_FLAG_SUPPORT_MSIX) && tg3_enable_msix(tp))
		tp->tg3_flags2 |= TG3_FLG2_USING_MSIX;
	else if ((tp->tg3_flags & TG3_FLAG_SUPPORT_MSI) &&
		 pci_enable_msi(tp->pdev) == 0)
		tp->tg3_flags2 |= TG3_FLG2_USING_MSI;

	if (tp->tg3_flags2 & TG3_FLG2_USING_MSI_OR_MSIX) {
		u32 msi_mode = tr32(MSGINT_MODE);
		if (tp->tg3_flags2 & TG3_FLG2_USING_MSIX)
			msi_mode |= MSGINT_MODE_MULTIVEC_EN;
		tw32(MSGINT_MODE, msi_mode | MSGINT_MODE_ENABLE);
	}
defcfg:
	if (!(tp->tg3_flags2 & TG3_FLG2_USING_MSIX)) {
		tp->irq_cnt = 1;
		tp->napi[0].irq_vec = tp->pdev->irq;
		tp->dev->real_num_tx_queues = 1;
	}
}

static void tg3_ints_fini(struct tg3 *tp)
{
	if (tp->tg3_flags2 & TG3_FLG2_USING_MSIX)
		pci_disable_msix(tp->pdev);
	else if (tp->tg3_flags2 & TG3_FLG2_USING_MSI)
		pci_disable_msi(tp->pdev);
	tp->tg3_flags2 &= ~TG3_FLG2_USING_MSI_OR_MSIX;
	tp->tg3_flags3 &= ~TG3_FLG3_ENABLE_RSS;
}

static int tg3_open(struct net_device *dev)
{
	struct tg3 *tp = netdev_priv(dev);
	int i, err;

	if (tp->fw_needed) {
		err = tg3_request_firmware(tp);
		if (tp->pci_chip_rev_id == CHIPREV_ID_5701_A0) {
			if (err)
				return err;
		} else if (err) {
			printk(KERN_WARNING "%s: TSO capability disabled.\n",
			       tp->dev->name);
			tp->tg3_flags2 &= ~TG3_FLG2_TSO_CAPABLE;
		} else if (!(tp->tg3_flags2 & TG3_FLG2_TSO_CAPABLE)) {
			printk(KERN_NOTICE "%s: TSO capability restored.\n",
			       tp->dev->name);
			tp->tg3_flags2 |= TG3_FLG2_TSO_CAPABLE;
		}
	}

	netif_carrier_off(tp->dev);

	err = tg3_set_power_state(tp, PCI_D0);
	if (err)
		return err;

	tg3_full_lock(tp, 0);

	tg3_disable_ints(tp);
	tp->tg3_flags &= ~TG3_FLAG_INIT_COMPLETE;

	tg3_full_unlock(tp);

	/*
	 * Setup interrupts first so we know how
	 * many NAPI resources to allocate
	 */
	tg3_ints_init(tp);

	/* The placement of this call is tied
	 * to the setup and use of Host TX descriptors.
	 */
	err = tg3_alloc_consistent(tp);
	if (err)
		goto err_out1;

	tg3_napi_enable(tp);

	for (i = 0; i < tp->irq_cnt; i++) {
		struct tg3_napi *tnapi = &tp->napi[i];
		err = tg3_request_irq(tp, i);
		if (err) {
			for (i--; i >= 0; i--)
				free_irq(tnapi->irq_vec, tnapi);
			break;
		}
	}

	if (err)
		goto err_out2;

	tg3_full_lock(tp, 0);

	err = tg3_init_hw(tp, 1);
	if (err) {
		tg3_halt(tp, RESET_KIND_SHUTDOWN, 1);
		tg3_free_rings(tp);
	} else {
		if (tp->tg3_flags & TG3_FLAG_TAGGED_STATUS)
			tp->timer_offset = HZ;
		else
			tp->timer_offset = HZ / 10;

		BUG_ON(tp->timer_offset > HZ);
		tp->timer_counter = tp->timer_multiplier =
			(HZ / tp->timer_offset);
		tp->asf_counter = tp->asf_multiplier =
			((HZ / tp->timer_offset) * 2);

		init_timer(&tp->timer);
		tp->timer.expires = jiffies + tp->timer_offset;
		tp->timer.data = (unsigned long) tp;
		tp->timer.function = tg3_timer;
	}

	tg3_full_unlock(tp);

	if (err)
		goto err_out3;

	if (tp->tg3_flags2 & TG3_FLG2_USING_MSI) {
		err = tg3_test_msi(tp);

		if (err) {
			tg3_full_lock(tp, 0);
			tg3_halt(tp, RESET_KIND_SHUTDOWN, 1);
			tg3_free_rings(tp);
			tg3_full_unlock(tp);

			goto err_out2;
		}

		if (GET_ASIC_REV(tp->pci_chip_rev_id) != ASIC_REV_5717 &&
		    GET_ASIC_REV(tp->pci_chip_rev_id) != ASIC_REV_57765 &&
		    (tp->tg3_flags2 & TG3_FLG2_USING_MSI) &&
		    (tp->tg3_flags2 & TG3_FLG2_1SHOT_MSI)) {
			u32 val = tr32(PCIE_TRANSACTION_CFG);

			tw32(PCIE_TRANSACTION_CFG,
			     val | PCIE_TRANS_CFG_1SHOT_MSI);
		}
	}

	tg3_phy_start(tp);

	tg3_full_lock(tp, 0);

	add_timer(&tp->timer);
	tp->tg3_flags |= TG3_FLAG_INIT_COMPLETE;
	tg3_enable_ints(tp);

	tg3_full_unlock(tp);

	netif_tx_start_all_queues(dev);

	return 0;

err_out3:
	for (i = tp->irq_cnt - 1; i >= 0; i--) {
		struct tg3_napi *tnapi = &tp->napi[i];
		free_irq(tnapi->irq_vec, tnapi);
	}

err_out2:
	tg3_napi_disable(tp);
	tg3_free_consistent(tp);

err_out1:
	tg3_ints_fini(tp);
	return err;
}

#if 0
/*static*/ void tg3_dump_state(struct tg3 *tp)
{
	u32 val32, val32_2, val32_3, val32_4, val32_5;
	u16 val16;
	int i;
	struct tg3_hw_status *sblk = tp->napi[0]->hw_status;

	pci_read_config_word(tp->pdev, PCI_STATUS, &val16);
	pci_read_config_dword(tp->pdev, TG3PCI_PCISTATE, &val32);
	printk("DEBUG: PCI status [%04x] TG3PCI state[%08x]\n",
	       val16, val32);

	/* MAC block */
	printk("DEBUG: MAC_MODE[%08x] MAC_STATUS[%08x]\n",
	       tr32(MAC_MODE), tr32(MAC_STATUS));
	printk("       MAC_EVENT[%08x] MAC_LED_CTRL[%08x]\n",
	       tr32(MAC_EVENT), tr32(MAC_LED_CTRL));
	printk("DEBUG: MAC_TX_MODE[%08x] MAC_TX_STATUS[%08x]\n",
	       tr32(MAC_TX_MODE), tr32(MAC_TX_STATUS));
	printk("       MAC_RX_MODE[%08x] MAC_RX_STATUS[%08x]\n",
	       tr32(MAC_RX_MODE), tr32(MAC_RX_STATUS));

	/* Send data initiator control block */
	printk("DEBUG: SNDDATAI_MODE[%08x] SNDDATAI_STATUS[%08x]\n",
	       tr32(SNDDATAI_MODE), tr32(SNDDATAI_STATUS));
	printk("       SNDDATAI_STATSCTRL[%08x]\n",
	       tr32(SNDDATAI_STATSCTRL));

	/* Send data completion control block */
	printk("DEBUG: SNDDATAC_MODE[%08x]\n", tr32(SNDDATAC_MODE));

	/* Send BD ring selector block */
	printk("DEBUG: SNDBDS_MODE[%08x] SNDBDS_STATUS[%08x]\n",
	       tr32(SNDBDS_MODE), tr32(SNDBDS_STATUS));

	/* Send BD initiator control block */
	printk("DEBUG: SNDBDI_MODE[%08x] SNDBDI_STATUS[%08x]\n",
	       tr32(SNDBDI_MODE), tr32(SNDBDI_STATUS));

	/* Send BD completion control block */
	printk("DEBUG: SNDBDC_MODE[%08x]\n", tr32(SNDBDC_MODE));

	/* Receive list placement control block */
	printk("DEBUG: RCVLPC_MODE[%08x] RCVLPC_STATUS[%08x]\n",
	       tr32(RCVLPC_MODE), tr32(RCVLPC_STATUS));
	printk("       RCVLPC_STATSCTRL[%08x]\n",
	       tr32(RCVLPC_STATSCTRL));

	/* Receive data and receive BD initiator control block */
	printk("DEBUG: RCVDBDI_MODE[%08x] RCVDBDI_STATUS[%08x]\n",
	       tr32(RCVDBDI_MODE), tr32(RCVDBDI_STATUS));

	/* Receive data completion control block */
	printk("DEBUG: RCVDCC_MODE[%08x]\n",
	       tr32(RCVDCC_MODE));

	/* Receive BD initiator control block */
	printk("DEBUG: RCVBDI_MODE[%08x] RCVBDI_STATUS[%08x]\n",
	       tr32(RCVBDI_MODE), tr32(RCVBDI_STATUS));

	/* Receive BD completion control block */
	printk("DEBUG: RCVCC_MODE[%08x] RCVCC_STATUS[%08x]\n",
	       tr32(RCVCC_MODE), tr32(RCVCC_STATUS));

	/* Receive list selector control block */
	printk("DEBUG: RCVLSC_MODE[%08x] RCVLSC_STATUS[%08x]\n",
	       tr32(RCVLSC_MODE), tr32(RCVLSC_STATUS));

	/* Mbuf cluster free block */
	printk("DEBUG: MBFREE_MODE[%08x] MBFREE_STATUS[%08x]\n",
	       tr32(MBFREE_MODE), tr32(MBFREE_STATUS));

	/* Host coalescing control block */
	printk("DEBUG: HOSTCC_MODE[%08x] HOSTCC_STATUS[%08x]\n",
	       tr32(HOSTCC_MODE), tr32(HOSTCC_STATUS));
	printk("DEBUG: HOSTCC_STATS_BLK_HOST_ADDR[%08x%08x]\n",
	       tr32(HOSTCC_STATS_BLK_HOST_ADDR + TG3_64BIT_REG_HIGH),
	       tr32(HOSTCC_STATS_BLK_HOST_ADDR + TG3_64BIT_REG_LOW));
	printk("DEBUG: HOSTCC_STATUS_BLK_HOST_ADDR[%08x%08x]\n",
	       tr32(HOSTCC_STATUS_BLK_HOST_ADDR + TG3_64BIT_REG_HIGH),
	       tr32(HOSTCC_STATUS_BLK_HOST_ADDR + TG3_64BIT_REG_LOW));
	printk("DEBUG: HOSTCC_STATS_BLK_NIC_ADDR[%08x]\n",
	       tr32(HOSTCC_STATS_BLK_NIC_ADDR));
	printk("DEBUG: HOSTCC_STATUS_BLK_NIC_ADDR[%08x]\n",
	       tr32(HOSTCC_STATUS_BLK_NIC_ADDR));

	/* Memory arbiter control block */
	printk("DEBUG: MEMARB_MODE[%08x] MEMARB_STATUS[%08x]\n",
	       tr32(MEMARB_MODE), tr32(MEMARB_STATUS));

	/* Buffer manager control block */
	printk("DEBUG: BUFMGR_MODE[%08x] BUFMGR_STATUS[%08x]\n",
	       tr32(BUFMGR_MODE), tr32(BUFMGR_STATUS));
	printk("DEBUG: BUFMGR_MB_POOL_ADDR[%08x] BUFMGR_MB_POOL_SIZE[%08x]\n",
	       tr32(BUFMGR_MB_POOL_ADDR), tr32(BUFMGR_MB_POOL_SIZE));
	printk("DEBUG: BUFMGR_DMA_DESC_POOL_ADDR[%08x] "
	       "BUFMGR_DMA_DESC_POOL_SIZE[%08x]\n",
	       tr32(BUFMGR_DMA_DESC_POOL_ADDR),
	       tr32(BUFMGR_DMA_DESC_POOL_SIZE));

	/* Read DMA control block */
	printk("DEBUG: RDMAC_MODE[%08x] RDMAC_STATUS[%08x]\n",
	       tr32(RDMAC_MODE), tr32(RDMAC_STATUS));

	/* Write DMA control block */
	printk("DEBUG: WDMAC_MODE[%08x] WDMAC_STATUS[%08x]\n",
	       tr32(WDMAC_MODE), tr32(WDMAC_STATUS));

	/* DMA completion block */
	printk("DEBUG: DMAC_MODE[%08x]\n",
	       tr32(DMAC_MODE));

	/* GRC block */
	printk("DEBUG: GRC_MODE[%08x] GRC_MISC_CFG[%08x]\n",
	       tr32(GRC_MODE), tr32(GRC_MISC_CFG));
	printk("DEBUG: GRC_LOCAL_CTRL[%08x]\n",
	       tr32(GRC_LOCAL_CTRL));

	/* TG3_BDINFOs */
	printk("DEBUG: RCVDBDI_JUMBO_BD[%08x%08x:%08x:%08x]\n",
	       tr32(RCVDBDI_JUMBO_BD + 0x0),
	       tr32(RCVDBDI_JUMBO_BD + 0x4),
	       tr32(RCVDBDI_JUMBO_BD + 0x8),
	       tr32(RCVDBDI_JUMBO_BD + 0xc));
	printk("DEBUG: RCVDBDI_STD_BD[%08x%08x:%08x:%08x]\n",
	       tr32(RCVDBDI_STD_BD + 0x0),
	       tr32(RCVDBDI_STD_BD + 0x4),
	       tr32(RCVDBDI_STD_BD + 0x8),
	       tr32(RCVDBDI_STD_BD + 0xc));
	printk("DEBUG: RCVDBDI_MINI_BD[%08x%08x:%08x:%08x]\n",
	       tr32(RCVDBDI_MINI_BD + 0x0),
	       tr32(RCVDBDI_MINI_BD + 0x4),
	       tr32(RCVDBDI_MINI_BD + 0x8),
	       tr32(RCVDBDI_MINI_BD + 0xc));

	tg3_read_mem(tp, NIC_SRAM_SEND_RCB + 0x0, &val32);
	tg3_read_mem(tp, NIC_SRAM_SEND_RCB + 0x4, &val32_2);
	tg3_read_mem(tp, NIC_SRAM_SEND_RCB + 0x8, &val32_3);
	tg3_read_mem(tp, NIC_SRAM_SEND_RCB + 0xc, &val32_4);
	printk("DEBUG: SRAM_SEND_RCB_0[%08x%08x:%08x:%08x]\n",
	       val32, val32_2, val32_3, val32_4);

	tg3_read_mem(tp, NIC_SRAM_RCV_RET_RCB + 0x0, &val32);
	tg3_read_mem(tp, NIC_SRAM_RCV_RET_RCB + 0x4, &val32_2);
	tg3_read_mem(tp, NIC_SRAM_RCV_RET_RCB + 0x8, &val32_3);
	tg3_read_mem(tp, NIC_SRAM_RCV_RET_RCB + 0xc, &val32_4);
	printk("DEBUG: SRAM_RCV_RET_RCB_0[%08x%08x:%08x:%08x]\n",
	       val32, val32_2, val32_3, val32_4);

	tg3_read_mem(tp, NIC_SRAM_STATUS_BLK + 0x0, &val32);
	tg3_read_mem(tp, NIC_SRAM_STATUS_BLK + 0x4, &val32_2);
	tg3_read_mem(tp, NIC_SRAM_STATUS_BLK + 0x8, &val32_3);
	tg3_read_mem(tp, NIC_SRAM_STATUS_BLK + 0xc, &val32_4);
	tg3_read_mem(tp, NIC_SRAM_STATUS_BLK + 0x10, &val32_5);
	printk("DEBUG: SRAM_STATUS_BLK[%08x:%08x:%08x:%08x:%08x]\n",
	       val32, val32_2, val32_3, val32_4, val32_5);

	/* SW status block */
	printk(KERN_DEBUG
	 "Host status block [%08x:%08x:(%04x:%04x:%04x):(%04x:%04x)]\n",
	       sblk->status,
	       sblk->status_tag,
	       sblk->rx_jumbo_consumer,
	       sblk->rx_consumer,
	       sblk->rx_mini_consumer,
	       sblk->idx[0].rx_producer,
	       sblk->idx[0].tx_consumer);

	/* SW statistics block */
	printk("DEBUG: Host statistics block [%08x:%08x:%08x:%08x]\n",
	       ((u32 *)tp->hw_stats)[0],
	       ((u32 *)tp->hw_stats)[1],
	       ((u32 *)tp->hw_stats)[2],
	       ((u32 *)tp->hw_stats)[3]);

	/* Mailboxes */
	printk("DEBUG: SNDHOST_PROD[%08x%08x] SNDNIC_PROD[%08x%08x]\n",
	       tr32_mailbox(MAILBOX_SNDHOST_PROD_IDX_0 + 0x0),
	       tr32_mailbox(MAILBOX_SNDHOST_PROD_IDX_0 + 0x4),
	       tr32_mailbox(MAILBOX_SNDNIC_PROD_IDX_0 + 0x0),
	       tr32_mailbox(MAILBOX_SNDNIC_PROD_IDX_0 + 0x4));

	/* NIC side send descriptors. */
	for (i = 0; i < 6; i++) {
		unsigned long txd;

		txd = tp->regs + NIC_SRAM_WIN_BASE + NIC_SRAM_TX_BUFFER_DESC
			+ (i * sizeof(struct tg3_tx_buffer_desc));
		printk("DEBUG: NIC TXD(%d)[%08x:%08x:%08x:%08x]\n",
		       i,
		       readl(txd + 0x0), readl(txd + 0x4),
		       readl(txd + 0x8), readl(txd + 0xc));
	}

	/* NIC side RX descriptors. */
	for (i = 0; i < 6; i++) {
		unsigned long rxd;

		rxd = tp->regs + NIC_SRAM_WIN_BASE + NIC_SRAM_RX_BUFFER_DESC
			+ (i * sizeof(struct tg3_rx_buffer_desc));
		printk("DEBUG: NIC RXD_STD(%d)[0][%08x:%08x:%08x:%08x]\n",
		       i,
		       readl(rxd + 0x0), readl(rxd + 0x4),
		       readl(rxd + 0x8), readl(rxd + 0xc));
		rxd += (4 * sizeof(u32));
		printk("DEBUG: NIC RXD_STD(%d)[1][%08x:%08x:%08x:%08x]\n",
		       i,
		       readl(rxd + 0x0), readl(rxd + 0x4),
		       readl(rxd + 0x8), readl(rxd + 0xc));
	}

	for (i = 0; i < 6; i++) {
		unsigned long rxd;

		rxd = tp->regs + NIC_SRAM_WIN_BASE + NIC_SRAM_RX_JUMBO_BUFFER_DESC
			+ (i * sizeof(struct tg3_rx_buffer_desc));
		printk("DEBUG: NIC RXD_JUMBO(%d)[0][%08x:%08x:%08x:%08x]\n",
		       i,
		       readl(rxd + 0x0), readl(rxd + 0x4),
		       readl(rxd + 0x8), readl(rxd + 0xc));
		rxd += (4 * sizeof(u32));
		printk("DEBUG: NIC RXD_JUMBO(%d)[1][%08x:%08x:%08x:%08x]\n",
		       i,
		       readl(rxd + 0x0), readl(rxd + 0x4),
		       readl(rxd + 0x8), readl(rxd + 0xc));
	}
}
#endif

static struct net_device_stats *tg3_get_stats(struct net_device *);
static struct tg3_ethtool_stats *tg3_get_estats(struct tg3 *);

static int tg3_close(struct net_device *dev)
{
	int i;
	struct tg3 *tp = netdev_priv(dev);

	tg3_napi_disable(tp);
	cancel_work_sync(&tp->reset_task);

	netif_tx_stop_all_queues(dev);

	del_timer_sync(&tp->timer);

	tg3_phy_stop(tp);

	tg3_full_lock(tp, 1);
#if 0
	tg3_dump_state(tp);
#endif

	tg3_disable_ints(tp);

	tg3_halt(tp, RESET_KIND_SHUTDOWN, 1);
	tg3_free_rings(tp);
	tp->tg3_flags &= ~TG3_FLAG_INIT_COMPLETE;

	tg3_full_unlock(tp);

	for (i = tp->irq_cnt - 1; i >= 0; i--) {
		struct tg3_napi *tnapi = &tp->napi[i];
		free_irq(tnapi->irq_vec, tnapi);
	}

	tg3_ints_fini(tp);

	memcpy(&tp->net_stats_prev, tg3_get_stats(tp->dev),
	       sizeof(tp->net_stats_prev));
	memcpy(&tp->estats_prev, tg3_get_estats(tp),
	       sizeof(tp->estats_prev));

	tg3_free_consistent(tp);

	tg3_set_power_state(tp, PCI_D3hot);

	netif_carrier_off(tp->dev);

	return 0;
}

static inline unsigned long get_stat64(tg3_stat64_t *val)
{
	unsigned long ret;

#if (BITS_PER_LONG == 32)
	ret = val->low;
#else
	ret = ((u64)val->high << 32) | ((u64)val->low);
#endif
	return ret;
}

static inline u64 get_estat64(tg3_stat64_t *val)
{
       return ((u64)val->high << 32) | ((u64)val->low);
}

static unsigned long calc_crc_errors(struct tg3 *tp)
{
	struct tg3_hw_stats *hw_stats = tp->hw_stats;

	if (!(tp->tg3_flags2 & TG3_FLG2_PHY_SERDES) &&
	    (GET_ASIC_REV(tp->pci_chip_rev_id) == ASIC_REV_5700 ||
	     GET_ASIC_REV(tp->pci_chip_rev_id) == ASIC_REV_5701)) {
		u32 val;

		spin_lock_bh(&tp->lock);
		if (!tg3_readphy(tp, MII_TG3_TEST1, &val)) {
			tg3_writephy(tp, MII_TG3_TEST1,
				     val | MII_TG3_TEST1_CRC_EN);
			tg3_readphy(tp, 0x14, &val);
		} else
			val = 0;
		spin_unlock_bh(&tp->lock);

		tp->phy_crc_errors += val;

		return tp->phy_crc_errors;
	}

	return get_stat64(&hw_stats->rx_fcs_errors);
}

#define ESTAT_ADD(member) \
	estats->member =	old_estats->member + \
				get_estat64(&hw_stats->member)

static struct tg3_ethtool_stats *tg3_get_estats(struct tg3 *tp)
{
	struct tg3_ethtool_stats *estats = &tp->estats;
	struct tg3_ethtool_stats *old_estats = &tp->estats_prev;
	struct tg3_hw_stats *hw_stats = tp->hw_stats;

	if (!hw_stats)
		return old_estats;

	ESTAT_ADD(rx_octets);
	ESTAT_ADD(rx_fragments);
	ESTAT_ADD(rx_ucast_packets);
	ESTAT_ADD(rx_mcast_packets);
	ESTAT_ADD(rx_bcast_packets);
	ESTAT_ADD(rx_fcs_errors);
	ESTAT_ADD(rx_align_errors);
	ESTAT_ADD(rx_xon_pause_rcvd);
	ESTAT_ADD(rx_xoff_pause_rcvd);
	ESTAT_ADD(rx_mac_ctrl_rcvd);
	ESTAT_ADD(rx_xoff_entered);
	ESTAT_ADD(rx_frame_too_long_errors);
	ESTAT_ADD(rx_jabbers);
	ESTAT_ADD(rx_undersize_packets);
	ESTAT_ADD(rx_in_length_errors);
	ESTAT_ADD(rx_out_length_errors);
	ESTAT_ADD(rx_64_or_less_octet_packets);
	ESTAT_ADD(rx_65_to_127_octet_packets);
	ESTAT_ADD(rx_128_to_255_octet_packets);
	ESTAT_ADD(rx_256_to_511_octet_packets);
	ESTAT_ADD(rx_512_to_1023_octet_packets);
	ESTAT_ADD(rx_1024_to_1522_octet_packets);
	ESTAT_ADD(rx_1523_to_2047_octet_packets);
	ESTAT_ADD(rx_2048_to_4095_octet_packets);
	ESTAT_ADD(rx_4096_to_8191_octet_packets);
	ESTAT_ADD(rx_8192_to_9022_octet_packets);

	ESTAT_ADD(tx_octets);
	ESTAT_ADD(tx_collisions);
	ESTAT_ADD(tx_xon_sent);
	ESTAT_ADD(tx_xoff_sent);
	ESTAT_ADD(tx_flow_control);
	ESTAT_ADD(tx_mac_errors);
	ESTAT_ADD(tx_single_collisions);
	ESTAT_ADD(tx_mult_collisions);
	ESTAT_ADD(tx_deferred);
	ESTAT_ADD(tx_excessive_collisions);
	ESTAT_ADD(tx_late_collisions);
	ESTAT_ADD(tx_collide_2times);
	ESTAT_ADD(tx_collide_3times);
	ESTAT_ADD(tx_collide_4times);
	ESTAT_ADD(tx_collide_5times);
	ESTAT_ADD(tx_collide_6times);
	ESTAT_ADD(tx_collide_7times);
	ESTAT_ADD(tx_collide_8times);
	ESTAT_ADD(tx_collide_9times);
	ESTAT_ADD(tx_collide_10times);
	ESTAT_ADD(tx_collide_11times);
	ESTAT_ADD(tx_collide_12times);
	ESTAT_ADD(tx_collide_13times);
	ESTAT_ADD(tx_collide_14times);
	ESTAT_ADD(tx_collide_15times);
	ESTAT_ADD(tx_ucast_packets);
	ESTAT_ADD(tx_mcast_packets);
	ESTAT_ADD(tx_bcast_packets);
	ESTAT_ADD(tx_carrier_sense_errors);
	ESTAT_ADD(tx_discards);
	ESTAT_ADD(tx_errors);

	ESTAT_ADD(dma_writeq_full);
	ESTAT_ADD(dma_write_prioq_full);
	ESTAT_ADD(rxbds_empty);
	ESTAT_ADD(rx_discards);
	ESTAT_ADD(rx_errors);
	ESTAT_ADD(rx_threshold_hit);

	ESTAT_ADD(dma_readq_full);
	ESTAT_ADD(dma_read_prioq_full);
	ESTAT_ADD(tx_comp_queue_full);

	ESTAT_ADD(ring_set_send_prod_index);
	ESTAT_ADD(ring_status_update);
	ESTAT_ADD(nic_irqs);
	ESTAT_ADD(nic_avoided_irqs);
	ESTAT_ADD(nic_tx_threshold_hit);

	return estats;
}

static struct net_device_stats *tg3_get_stats(struct net_device *dev)
{
	struct tg3 *tp = netdev_priv(dev);
	struct net_device_stats *stats = &tp->net_stats;
	struct net_device_stats *old_stats = &tp->net_stats_prev;
	struct tg3_hw_stats *hw_stats = tp->hw_stats;

	if (!hw_stats)
		return old_stats;

	stats->rx_packets = old_stats->rx_packets +
		get_stat64(&hw_stats->rx_ucast_packets) +
		get_stat64(&hw_stats->rx_mcast_packets) +
		get_stat64(&hw_stats->rx_bcast_packets);

	stats->tx_packets = old_stats->tx_packets +
		get_stat64(&hw_stats->tx_ucast_packets) +
		get_stat64(&hw_stats->tx_mcast_packets) +
		get_stat64(&hw_stats->tx_bcast_packets);

	stats->rx_bytes = old_stats->rx_bytes +
		get_stat64(&hw_stats->rx_octets);
	stats->tx_bytes = old_stats->tx_bytes +
		get_stat64(&hw_stats->tx_octets);

	stats->rx_errors = old_stats->rx_errors +
		get_stat64(&hw_stats->rx_errors);
	stats->tx_errors = old_stats->tx_errors +
		get_stat64(&hw_stats->tx_errors) +
		get_stat64(&hw_stats->tx_mac_errors) +
		get_stat64(&hw_stats->tx_carrier_sense_errors) +
		get_stat64(&hw_stats->tx_discards);

	stats->multicast = old_stats->multicast +
		get_stat64(&hw_stats->rx_mcast_packets);
	stats->collisions = old_stats->collisions +
		get_stat64(&hw_stats->tx_collisions);

	stats->rx_length_errors = old_stats->rx_length_errors +
		get_stat64(&hw_stats->rx_frame_too_long_errors) +
		get_stat64(&hw_stats->rx_undersize_packets);

	stats->rx_over_errors = old_stats->rx_over_errors +
		get_stat64(&hw_stats->rxbds_empty);
	stats->rx_frame_errors = old_stats->rx_frame_errors +
		get_stat64(&hw_stats->rx_align_errors);
	stats->tx_aborted_errors = old_stats->tx_aborted_errors +
		get_stat64(&hw_stats->tx_discards);
	stats->tx_carrier_errors = old_stats->tx_carrier_errors +
		get_stat64(&hw_stats->tx_carrier_sense_errors);

	stats->rx_crc_errors = old_stats->rx_crc_errors +
		calc_crc_errors(tp);

	stats->rx_missed_errors = old_stats->rx_missed_errors +
		get_stat64(&hw_stats->rx_discards);

	return stats;
}

static inline u32 calc_crc(unsigned char *buf, int len)
{
	u32 reg;
	u32 tmp;
	int j, k;

	reg = 0xffffffff;

	for (j = 0; j < len; j++) {
		reg ^= buf[j];

		for (k = 0; k < 8; k++) {
			tmp = reg & 0x01;

			reg >>= 1;

			if (tmp) {
				reg ^= 0xedb88320;
			}
		}
	}

	return ~reg;
}

static void tg3_set_multi(struct tg3 *tp, unsigned int accept_all)
{
	/* accept or reject all multicast frames */
	tw32(MAC_HASH_REG_0, accept_all ? 0xffffffff : 0);
	tw32(MAC_HASH_REG_1, accept_all ? 0xffffffff : 0);
	tw32(MAC_HASH_REG_2, accept_all ? 0xffffffff : 0);
	tw32(MAC_HASH_REG_3, accept_all ? 0xffffffff : 0);
}

static void __tg3_set_rx_mode(struct net_device *dev)
{
	struct tg3 *tp = netdev_priv(dev);
	u32 rx_mode;

	rx_mode = tp->rx_mode & ~(RX_MODE_PROMISC |
				  RX_MODE_KEEP_VLAN_TAG);

	/* When ASF is in use, we always keep the RX_MODE_KEEP_VLAN_TAG
	 * flag clear.
	 */
#if TG3_VLAN_TAG_USED
	if (!tp->vlgrp &&
	    !(tp->tg3_flags & TG3_FLAG_ENABLE_ASF))
		rx_mode |= RX_MODE_KEEP_VLAN_TAG;
#else
	/* By definition, VLAN is disabled always in this
	 * case.
	 */
	if (!(tp->tg3_flags & TG3_FLAG_ENABLE_ASF))
		rx_mode |= RX_MODE_KEEP_VLAN_TAG;
#endif

	if (dev->flags & IFF_PROMISC) {
		/* Promiscuous mode. */
		rx_mode |= RX_MODE_PROMISC;
	} else if (dev->flags & IFF_ALLMULTI) {
		/* Accept all multicast. */
		tg3_set_multi (tp, 1);
	} else if (dev->mc_count < 1) {
		/* Reject all multicast. */
		tg3_set_multi (tp, 0);
	} else {
		/* Accept one or more multicast(s). */
		struct dev_mc_list *mclist;
		unsigned int i;
		u32 mc_filter[4] = { 0, };
		u32 regidx;
		u32 bit;
		u32 crc;

		for (i = 0, mclist = dev->mc_list; mclist && i < dev->mc_count;
		     i++, mclist = mclist->next) {

			crc = calc_crc (mclist->dmi_addr, ETH_ALEN);
			bit = ~crc & 0x7f;
			regidx = (bit & 0x60) >> 5;
			bit &= 0x1f;
			mc_filter[regidx] |= (1 << bit);
		}

		tw32(MAC_HASH_REG_0, mc_filter[0]);
		tw32(MAC_HASH_REG_1, mc_filter[1]);
		tw32(MAC_HASH_REG_2, mc_filter[2]);
		tw32(MAC_HASH_REG_3, mc_filter[3]);
	}

	if (rx_mode != tp->rx_mode) {
		tp->rx_mode = rx_mode;
		tw32_f(MAC_RX_MODE, rx_mode);
		udelay(10);
	}
}

static void tg3_set_rx_mode(struct net_device *dev)
{
	struct tg3 *tp = netdev_priv(dev);

	if (!netif_running(dev))
		return;

	tg3_full_lock(tp, 0);
	__tg3_set_rx_mode(dev);
	tg3_full_unlock(tp);
}

#define TG3_REGDUMP_LEN		(32 * 1024)

static int tg3_get_regs_len(struct net_device *dev)
{
	return TG3_REGDUMP_LEN;
}

static void tg3_get_regs(struct net_device *dev,
		struct ethtool_regs *regs, void *_p)
{
	u32 *p = _p;
	struct tg3 *tp = netdev_priv(dev);
	u8 *orig_p = _p;
	int i;

	regs->version = 0;

	memset(p, 0, TG3_REGDUMP_LEN);

	if (tp->link_config.phy_is_low_power)
		return;

	tg3_full_lock(tp, 0);

#define __GET_REG32(reg)	(*(p)++ = tr32(reg))
#define GET_REG32_LOOP(base,len)		\
do {	p = (u32 *)(orig_p + (base));		\
	for (i = 0; i < len; i += 4)		\
		__GET_REG32((base) + i);	\
} while (0)
#define GET_REG32_1(reg)			\
do {	p = (u32 *)(orig_p + (reg));		\
	__GET_REG32((reg));			\
} while (0)

	GET_REG32_LOOP(TG3PCI_VENDOR, 0xb0);
	GET_REG32_LOOP(MAILBOX_INTERRUPT_0, 0x200);
	GET_REG32_LOOP(MAC_MODE, 0x4f0);
	GET_REG32_LOOP(SNDDATAI_MODE, 0xe0);
	GET_REG32_1(SNDDATAC_MODE);
	GET_REG32_LOOP(SNDBDS_MODE, 0x80);
	GET_REG32_LOOP(SNDBDI_MODE, 0x48);
	GET_REG32_1(SNDBDC_MODE);
	GET_REG32_LOOP(RCVLPC_MODE, 0x20);
	GET_REG32_LOOP(RCVLPC_SELLST_BASE, 0x15c);
	GET_REG32_LOOP(RCVDBDI_MODE, 0x0c);
	GET_REG32_LOOP(RCVDBDI_JUMBO_BD, 0x3c);
	GET_REG32_LOOP(RCVDBDI_BD_PROD_IDX_0, 0x44);
	GET_REG32_1(RCVDCC_MODE);
	GET_REG32_LOOP(RCVBDI_MODE, 0x20);
	GET_REG32_LOOP(RCVCC_MODE, 0x14);
	GET_REG32_LOOP(RCVLSC_MODE, 0x08);
	GET_REG32_1(MBFREE_MODE);
	GET_REG32_LOOP(HOSTCC_MODE, 0x100);
	GET_REG32_LOOP(MEMARB_MODE, 0x10);
	GET_REG32_LOOP(BUFMGR_MODE, 0x58);
	GET_REG32_LOOP(RDMAC_MODE, 0x08);
	GET_REG32_LOOP(WDMAC_MODE, 0x08);
	GET_REG32_1(RX_CPU_MODE);
	GET_REG32_1(RX_CPU_STATE);
	GET_REG32_1(RX_CPU_PGMCTR);
	GET_REG32_1(RX_CPU_HWBKPT);
	GET_REG32_1(TX_CPU_MODE);
	GET_REG32_1(TX_CPU_STATE);
	GET_REG32_1(TX_CPU_PGMCTR);
	GET_REG32_LOOP(GRCMBOX_INTERRUPT_0, 0x110);
	GET_REG32_LOOP(FTQ_RESET, 0x120);
	GET_REG32_LOOP(MSGINT_MODE, 0x0c);
	GET_REG32_1(DMAC_MODE);
	GET_REG32_LOOP(GRC_MODE, 0x4c);
	if (tp->tg3_flags & TG3_FLAG_NVRAM)
		GET_REG32_LOOP(NVRAM_CMD, 0x24);

#undef __GET_REG32
#undef GET_REG32_LOOP
#undef GET_REG32_1

	tg3_full_unlock(tp);
}

static int tg3_get_eeprom_len(struct net_device *dev)
{
	struct tg3 *tp = netdev_priv(dev);

	return tp->nvram_size;
}

static int tg3_get_eeprom(struct net_device *dev, struct ethtool_eeprom *eeprom, u8 *data)
{
	struct tg3 *tp = netdev_priv(dev);
	int ret;
	u8  *pd;
	u32 i, offset, len, b_offset, b_count;
	__be32 val;

	if (tp->tg3_flags3 & TG3_FLG3_NO_NVRAM)
		return -EINVAL;

	if (tp->link_config.phy_is_low_power)
		return -EAGAIN;

	offset = eeprom->offset;
	len = eeprom->len;
	eeprom->len = 0;

	eeprom->magic = TG3_EEPROM_MAGIC;

	if (offset & 3) {
		/* adjustments to start on required 4 byte boundary */
		b_offset = offset & 3;
		b_count = 4 - b_offset;
		if (b_count > len) {
			/* i.e. offset=1 len=2 */
			b_count = len;
		}
		ret = tg3_nvram_read_be32(tp, offset-b_offset, &val);
		if (ret)
			return ret;
		memcpy(data, ((char*)&val) + b_offset, b_count);
		len -= b_count;
		offset += b_count;
	        eeprom->len += b_count;
	}

	/* read bytes upto the last 4 byte boundary */
	pd = &data[eeprom->len];
	for (i = 0; i < (len - (len & 3)); i += 4) {
		ret = tg3_nvram_read_be32(tp, offset + i, &val);
		if (ret) {
			eeprom->len += i;
			return ret;
		}
		memcpy(pd + i, &val, 4);
	}
	eeprom->len += i;

	if (len & 3) {
		/* read last bytes not ending on 4 byte boundary */
		pd = &data[eeprom->len];
		b_count = len & 3;
		b_offset = offset + len - b_count;
		ret = tg3_nvram_read_be32(tp, b_offset, &val);
		if (ret)
			return ret;
		memcpy(pd, &val, b_count);
		eeprom->len += b_count;
	}
	return 0;
}

static int tg3_nvram_write_block(struct tg3 *tp, u32 offset, u32 len, u8 *buf);

static int tg3_set_eeprom(struct net_device *dev, struct ethtool_eeprom *eeprom, u8 *data)
{
	struct tg3 *tp = netdev_priv(dev);
	int ret;
	u32 offset, len, b_offset, odd_len;
	u8 *buf;
	__be32 start, end;

	if (tp->link_config.phy_is_low_power)
		return -EAGAIN;

	if ((tp->tg3_flags3 & TG3_FLG3_NO_NVRAM) ||
	    eeprom->magic != TG3_EEPROM_MAGIC)
		return -EINVAL;

	offset = eeprom->offset;
	len = eeprom->len;

	if ((b_offset = (offset & 3))) {
		/* adjustments to start on required 4 byte boundary */
		ret = tg3_nvram_read_be32(tp, offset-b_offset, &start);
		if (ret)
			return ret;
		len += b_offset;
		offset &= ~3;
		if (len < 4)
			len = 4;
	}

	odd_len = 0;
	if (len & 3) {
		/* adjustments to end on required 4 byte boundary */
		odd_len = 1;
		len = (len + 3) & ~3;
		ret = tg3_nvram_read_be32(tp, offset+len-4, &end);
		if (ret)
			return ret;
	}

	buf = data;
	if (b_offset || odd_len) {
		buf = kmalloc(len, GFP_KERNEL);
		if (!buf)
			return -ENOMEM;
		if (b_offset)
			memcpy(buf, &start, 4);
		if (odd_len)
			memcpy(buf+len-4, &end, 4);
		memcpy(buf + b_offset, data, eeprom->len);
	}

	ret = tg3_nvram_write_block(tp, offset, len, buf);

	if (buf != data)
		kfree(buf);

	return ret;
}

static int tg3_get_settings(struct net_device *dev, struct ethtool_cmd *cmd)
{
	struct tg3 *tp = netdev_priv(dev);

	if (tp->tg3_flags3 & TG3_FLG3_USE_PHYLIB) {
		struct phy_device *phydev;
		if (!(tp->tg3_flags3 & TG3_FLG3_PHY_CONNECTED))
			return -EAGAIN;
		phydev = tp->mdio_bus->phy_map[TG3_PHY_MII_ADDR];
		return phy_ethtool_gset(phydev, cmd);
	}

	cmd->supported = (SUPPORTED_Autoneg);

	if (!(tp->tg3_flags & TG3_FLAG_10_100_ONLY))
		cmd->supported |= (SUPPORTED_1000baseT_Half |
				   SUPPORTED_1000baseT_Full);

	if (!(tp->tg3_flags2 & TG3_FLG2_ANY_SERDES)) {
		cmd->supported |= (SUPPORTED_100baseT_Half |
				  SUPPORTED_100baseT_Full |
				  SUPPORTED_10baseT_Half |
				  SUPPORTED_10baseT_Full |
				  SUPPORTED_TP);
		cmd->port = PORT_TP;
	} else {
		cmd->supported |= SUPPORTED_FIBRE;
		cmd->port = PORT_FIBRE;
	}

	cmd->advertising = tp->link_config.advertising;
	if (netif_running(dev)) {
		cmd->speed = tp->link_config.active_speed;
		cmd->duplex = tp->link_config.active_duplex;
	}
	cmd->phy_address = tp->phy_addr;
	cmd->transceiver = XCVR_INTERNAL;
	cmd->autoneg = tp->link_config.autoneg;
	cmd->maxtxpkt = 0;
	cmd->maxrxpkt = 0;
	return 0;
}

static int tg3_set_settings(struct net_device *dev, struct ethtool_cmd *cmd)
{
	struct tg3 *tp = netdev_priv(dev);

	if (tp->tg3_flags3 & TG3_FLG3_USE_PHYLIB) {
		struct phy_device *phydev;
		if (!(tp->tg3_flags3 & TG3_FLG3_PHY_CONNECTED))
			return -EAGAIN;
		phydev = tp->mdio_bus->phy_map[TG3_PHY_MII_ADDR];
		return phy_ethtool_sset(phydev, cmd);
	}

	if (cmd->autoneg != AUTONEG_ENABLE &&
	    cmd->autoneg != AUTONEG_DISABLE)
		return -EINVAL;

	if (cmd->autoneg == AUTONEG_DISABLE &&
	    cmd->duplex != DUPLEX_FULL &&
	    cmd->duplex != DUPLEX_HALF)
		return -EINVAL;

	if (cmd->autoneg == AUTONEG_ENABLE) {
		u32 mask = ADVERTISED_Autoneg |
			   ADVERTISED_Pause |
			   ADVERTISED_Asym_Pause;

		if (!(tp->tg3_flags2 & TG3_FLAG_10_100_ONLY))
			mask |= ADVERTISED_1000baseT_Half |
				ADVERTISED_1000baseT_Full;

		if (!(tp->tg3_flags2 & TG3_FLG2_ANY_SERDES))
			mask |= ADVERTISED_100baseT_Half |
				ADVERTISED_100baseT_Full |
				ADVERTISED_10baseT_Half |
				ADVERTISED_10baseT_Full |
				ADVERTISED_TP;
		else
			mask |= ADVERTISED_FIBRE;

		if (cmd->advertising & ~mask)
			return -EINVAL;

		mask &= (ADVERTISED_1000baseT_Half |
			 ADVERTISED_1000baseT_Full |
			 ADVERTISED_100baseT_Half |
			 ADVERTISED_100baseT_Full |
			 ADVERTISED_10baseT_Half |
			 ADVERTISED_10baseT_Full);

		cmd->advertising &= mask;
	} else {
		if (tp->tg3_flags2 & TG3_FLG2_ANY_SERDES) {
			if (cmd->speed != SPEED_1000)
				return -EINVAL;

			if (cmd->duplex != DUPLEX_FULL)
				return -EINVAL;
		} else {
			if (cmd->speed != SPEED_100 &&
			    cmd->speed != SPEED_10)
				return -EINVAL;
		}
	}

	tg3_full_lock(tp, 0);

	tp->link_config.autoneg = cmd->autoneg;
	if (cmd->autoneg == AUTONEG_ENABLE) {
		tp->link_config.advertising = (cmd->advertising |
					      ADVERTISED_Autoneg);
		tp->link_config.speed = SPEED_INVALID;
		tp->link_config.duplex = DUPLEX_INVALID;
	} else {
		tp->link_config.advertising = 0;
		tp->link_config.speed = cmd->speed;
		tp->link_config.duplex = cmd->duplex;
	}

	tp->link_config.orig_speed = tp->link_config.speed;
	tp->link_config.orig_duplex = tp->link_config.duplex;
	tp->link_config.orig_autoneg = tp->link_config.autoneg;

	if (netif_running(dev))
		tg3_setup_phy(tp, 1);

	tg3_full_unlock(tp);

	return 0;
}

static void tg3_get_drvinfo(struct net_device *dev, struct ethtool_drvinfo *info)
{
	struct tg3 *tp = netdev_priv(dev);

	strcpy(info->driver, DRV_MODULE_NAME);
	strcpy(info->version, DRV_MODULE_VERSION);
	strcpy(info->fw_version, tp->fw_ver);
	strcpy(info->bus_info, pci_name(tp->pdev));
}

static void tg3_get_wol(struct net_device *dev, struct ethtool_wolinfo *wol)
{
	struct tg3 *tp = netdev_priv(dev);

	if ((tp->tg3_flags & TG3_FLAG_WOL_CAP) &&
	    device_can_wakeup(&tp->pdev->dev))
		wol->supported = WAKE_MAGIC;
	else
		wol->supported = 0;
	wol->wolopts = 0;
	if ((tp->tg3_flags & TG3_FLAG_WOL_ENABLE) &&
	    device_can_wakeup(&tp->pdev->dev))
		wol->wolopts = WAKE_MAGIC;
	memset(&wol->sopass, 0, sizeof(wol->sopass));
}

static int tg3_set_wol(struct net_device *dev, struct ethtool_wolinfo *wol)
{
	struct tg3 *tp = netdev_priv(dev);
	struct device *dp = &tp->pdev->dev;

	if (wol->wolopts & ~WAKE_MAGIC)
		return -EINVAL;
	if ((wol->wolopts & WAKE_MAGIC) &&
	    !((tp->tg3_flags & TG3_FLAG_WOL_CAP) && device_can_wakeup(dp)))
		return -EINVAL;

	spin_lock_bh(&tp->lock);
	if (wol->wolopts & WAKE_MAGIC) {
		tp->tg3_flags |= TG3_FLAG_WOL_ENABLE;
		device_set_wakeup_enable(dp, true);
	} else {
		tp->tg3_flags &= ~TG3_FLAG_WOL_ENABLE;
		device_set_wakeup_enable(dp, false);
	}
	spin_unlock_bh(&tp->lock);

	return 0;
}

static u32 tg3_get_msglevel(struct net_device *dev)
{
	struct tg3 *tp = netdev_priv(dev);
	return tp->msg_enable;
}

static void tg3_set_msglevel(struct net_device *dev, u32 value)
{
	struct tg3 *tp = netdev_priv(dev);
	tp->msg_enable = value;
}

static int tg3_set_tso(struct net_device *dev, u32 value)
{
	struct tg3 *tp = netdev_priv(dev);

	if (!(tp->tg3_flags2 & TG3_FLG2_TSO_CAPABLE)) {
		if (value)
			return -EINVAL;
		return 0;
	}
	if ((dev->features & NETIF_F_IPV6_CSUM) &&
	    ((tp->tg3_flags2 & TG3_FLG2_HW_TSO_2) ||
	     (tp->tg3_flags2 & TG3_FLG2_HW_TSO_3))) {
		if (value) {
			dev->features |= NETIF_F_TSO6;
			if ((tp->tg3_flags2 & TG3_FLG2_HW_TSO_3) ||
			    GET_ASIC_REV(tp->pci_chip_rev_id) == ASIC_REV_5761 ||
			    (GET_ASIC_REV(tp->pci_chip_rev_id) == ASIC_REV_5784 &&
			     GET_CHIP_REV(tp->pci_chip_rev_id) != CHIPREV_5784_AX) ||
			    GET_ASIC_REV(tp->pci_chip_rev_id) == ASIC_REV_5785 ||
			    GET_ASIC_REV(tp->pci_chip_rev_id) == ASIC_REV_57780)
				dev->features |= NETIF_F_TSO_ECN;
		} else
			dev->features &= ~(NETIF_F_TSO6 | NETIF_F_TSO_ECN);
	}
	return ethtool_op_set_tso(dev, value);
}

static int tg3_nway_reset(struct net_device *dev)
{
	struct tg3 *tp = netdev_priv(dev);
	int r;

	if (!netif_running(dev))
		return -EAGAIN;

	if (tp->tg3_flags2 & TG3_FLG2_PHY_SERDES)
		return -EINVAL;

	if (tp->tg3_flags3 & TG3_FLG3_USE_PHYLIB) {
		if (!(tp->tg3_flags3 & TG3_FLG3_PHY_CONNECTED))
			return -EAGAIN;
		r = phy_start_aneg(tp->mdio_bus->phy_map[TG3_PHY_MII_ADDR]);
	} else {
		u32 bmcr;

		spin_lock_bh(&tp->lock);
		r = -EINVAL;
		tg3_readphy(tp, MII_BMCR, &bmcr);
		if (!tg3_readphy(tp, MII_BMCR, &bmcr) &&
		    ((bmcr & BMCR_ANENABLE) ||
		     (tp->tg3_flags2 & TG3_FLG2_PARALLEL_DETECT))) {
			tg3_writephy(tp, MII_BMCR, bmcr | BMCR_ANRESTART |
						   BMCR_ANENABLE);
			r = 0;
		}
		spin_unlock_bh(&tp->lock);
	}

	return r;
}

static void tg3_get_ringparam(struct net_device *dev, struct ethtool_ringparam *ering)
{
	struct tg3 *tp = netdev_priv(dev);

	ering->rx_max_pending = TG3_RX_RING_SIZE - 1;
	ering->rx_mini_max_pending = 0;
	if (tp->tg3_flags & TG3_FLAG_JUMBO_RING_ENABLE)
		ering->rx_jumbo_max_pending = TG3_RX_JUMBO_RING_SIZE - 1;
	else
		ering->rx_jumbo_max_pending = 0;

	ering->tx_max_pending = TG3_TX_RING_SIZE - 1;

	ering->rx_pending = tp->rx_pending;
	ering->rx_mini_pending = 0;
	if (tp->tg3_flags & TG3_FLAG_JUMBO_RING_ENABLE)
		ering->rx_jumbo_pending = tp->rx_jumbo_pending;
	else
		ering->rx_jumbo_pending = 0;

	ering->tx_pending = tp->napi[0].tx_pending;
}

static int tg3_set_ringparam(struct net_device *dev, struct ethtool_ringparam *ering)
{
	struct tg3 *tp = netdev_priv(dev);
	int i, irq_sync = 0, err = 0;

	if ((ering->rx_pending > TG3_RX_RING_SIZE - 1) ||
	    (ering->rx_jumbo_pending > TG3_RX_JUMBO_RING_SIZE - 1) ||
	    (ering->tx_pending > TG3_TX_RING_SIZE - 1) ||
	    (ering->tx_pending <= MAX_SKB_FRAGS) ||
	    ((tp->tg3_flags2 & TG3_FLG2_TSO_BUG) &&
	     (ering->tx_pending <= (MAX_SKB_FRAGS * 3))))
		return -EINVAL;

	if (netif_running(dev)) {
		tg3_phy_stop(tp);
		tg3_netif_stop(tp);
		irq_sync = 1;
	}

	tg3_full_lock(tp, irq_sync);

	tp->rx_pending = ering->rx_pending;

	if ((tp->tg3_flags2 & TG3_FLG2_MAX_RXPEND_64) &&
	    tp->rx_pending > 63)
		tp->rx_pending = 63;
	tp->rx_jumbo_pending = ering->rx_jumbo_pending;

	for (i = 0; i < TG3_IRQ_MAX_VECS; i++)
		tp->napi[i].tx_pending = ering->tx_pending;

	if (netif_running(dev)) {
		tg3_halt(tp, RESET_KIND_SHUTDOWN, 1);
		err = tg3_restart_hw(tp, 1);
		if (!err)
			tg3_netif_start(tp);
	}

	tg3_full_unlock(tp);

	if (irq_sync && !err)
		tg3_phy_start(tp);

	return err;
}

static void tg3_get_pauseparam(struct net_device *dev, struct ethtool_pauseparam *epause)
{
	struct tg3 *tp = netdev_priv(dev);

	epause->autoneg = (tp->tg3_flags & TG3_FLAG_PAUSE_AUTONEG) != 0;

	if (tp->link_config.active_flowctrl & FLOW_CTRL_RX)
		epause->rx_pause = 1;
	else
		epause->rx_pause = 0;

	if (tp->link_config.active_flowctrl & FLOW_CTRL_TX)
		epause->tx_pause = 1;
	else
		epause->tx_pause = 0;
}

static int tg3_set_pauseparam(struct net_device *dev, struct ethtool_pauseparam *epause)
{
	struct tg3 *tp = netdev_priv(dev);
	int err = 0;

	if (tp->tg3_flags3 & TG3_FLG3_USE_PHYLIB) {
		if (!(tp->tg3_flags3 & TG3_FLG3_PHY_CONNECTED))
			return -EAGAIN;

		if (epause->autoneg) {
			u32 newadv;
			struct phy_device *phydev;

			phydev = tp->mdio_bus->phy_map[TG3_PHY_MII_ADDR];

			if (epause->rx_pause) {
				if (epause->tx_pause)
					newadv = ADVERTISED_Pause;
				else
					newadv = ADVERTISED_Pause |
						 ADVERTISED_Asym_Pause;
			} else if (epause->tx_pause) {
				newadv = ADVERTISED_Asym_Pause;
			} else
				newadv = 0;

			if (tp->tg3_flags3 & TG3_FLG3_PHY_CONNECTED) {
				u32 oldadv = phydev->advertising &
					     (ADVERTISED_Pause |
					      ADVERTISED_Asym_Pause);
				if (oldadv != newadv) {
					phydev->advertising &=
						~(ADVERTISED_Pause |
						  ADVERTISED_Asym_Pause);
					phydev->advertising |= newadv;
					err = phy_start_aneg(phydev);
				}
			} else {
				tp->link_config.advertising &=
						~(ADVERTISED_Pause |
						  ADVERTISED_Asym_Pause);
				tp->link_config.advertising |= newadv;
			}
		} else {
			if (epause->rx_pause)
				tp->link_config.flowctrl |= FLOW_CTRL_RX;
			else
				tp->link_config.flowctrl &= ~FLOW_CTRL_RX;

			if (epause->tx_pause)
				tp->link_config.flowctrl |= FLOW_CTRL_TX;
			else
				tp->link_config.flowctrl &= ~FLOW_CTRL_TX;

			if (netif_running(dev))
				tg3_setup_flow_control(tp, 0, 0);
		}
	} else {
		int irq_sync = 0;

		if (netif_running(dev)) {
			tg3_netif_stop(tp);
			irq_sync = 1;
		}

		tg3_full_lock(tp, irq_sync);

		if (epause->autoneg)
			tp->tg3_flags |= TG3_FLAG_PAUSE_AUTONEG;
		else
			tp->tg3_flags &= ~TG3_FLAG_PAUSE_AUTONEG;
		if (epause->rx_pause)
			tp->link_config.flowctrl |= FLOW_CTRL_RX;
		else
			tp->link_config.flowctrl &= ~FLOW_CTRL_RX;
		if (epause->tx_pause)
			tp->link_config.flowctrl |= FLOW_CTRL_TX;
		else
			tp->link_config.flowctrl &= ~FLOW_CTRL_TX;

		if (netif_running(dev)) {
			tg3_halt(tp, RESET_KIND_SHUTDOWN, 1);
			err = tg3_restart_hw(tp, 1);
			if (!err)
				tg3_netif_start(tp);
		}

		tg3_full_unlock(tp);
	}

	return err;
}

static u32 tg3_get_rx_csum(struct net_device *dev)
{
	struct tg3 *tp = netdev_priv(dev);
	return (tp->tg3_flags & TG3_FLAG_RX_CHECKSUMS) != 0;
}

static int tg3_set_rx_csum(struct net_device *dev, u32 data)
{
	struct tg3 *tp = netdev_priv(dev);

	if (tp->tg3_flags & TG3_FLAG_BROKEN_CHECKSUMS) {
		if (data != 0)
			return -EINVAL;
  		return 0;
  	}

	spin_lock_bh(&tp->lock);
	if (data)
		tp->tg3_flags |= TG3_FLAG_RX_CHECKSUMS;
	else
		tp->tg3_flags &= ~TG3_FLAG_RX_CHECKSUMS;
	spin_unlock_bh(&tp->lock);

	return 0;
}

static int tg3_set_tx_csum(struct net_device *dev, u32 data)
{
	struct tg3 *tp = netdev_priv(dev);

	if (tp->tg3_flags & TG3_FLAG_BROKEN_CHECKSUMS) {
		if (data != 0)
			return -EINVAL;
  		return 0;
  	}

	if (tp->tg3_flags3 & TG3_FLG3_5755_PLUS)
		ethtool_op_set_tx_ipv6_csum(dev, data);
	else
		ethtool_op_set_tx_csum(dev, data);

	return 0;
}

static int tg3_get_sset_count (struct net_device *dev, int sset)
{
	switch (sset) {
	case ETH_SS_TEST:
		return TG3_NUM_TEST;
	case ETH_SS_STATS:
		return TG3_NUM_STATS;
	default:
		return -EOPNOTSUPP;
	}
}

static void tg3_get_strings (struct net_device *dev, u32 stringset, u8 *buf)
{
	switch (stringset) {
	case ETH_SS_STATS:
		memcpy(buf, &ethtool_stats_keys, sizeof(ethtool_stats_keys));
		break;
	case ETH_SS_TEST:
		memcpy(buf, &ethtool_test_keys, sizeof(ethtool_test_keys));
		break;
	default:
		WARN_ON(1);	/* we need a WARN() */
		break;
	}
}

static int tg3_phys_id(struct net_device *dev, u32 data)
{
	struct tg3 *tp = netdev_priv(dev);
	int i;

	if (!netif_running(tp->dev))
		return -EAGAIN;

	if (data == 0)
		data = UINT_MAX / 2;

	for (i = 0; i < (data * 2); i++) {
		if ((i % 2) == 0)
			tw32(MAC_LED_CTRL, LED_CTRL_LNKLED_OVERRIDE |
					   LED_CTRL_1000MBPS_ON |
					   LED_CTRL_100MBPS_ON |
					   LED_CTRL_10MBPS_ON |
					   LED_CTRL_TRAFFIC_OVERRIDE |
					   LED_CTRL_TRAFFIC_BLINK |
					   LED_CTRL_TRAFFIC_LED);

		else
			tw32(MAC_LED_CTRL, LED_CTRL_LNKLED_OVERRIDE |
					   LED_CTRL_TRAFFIC_OVERRIDE);

		if (msleep_interruptible(500))
			break;
	}
	tw32(MAC_LED_CTRL, tp->led_ctrl);
	return 0;
}

static void tg3_get_ethtool_stats (struct net_device *dev,
				   struct ethtool_stats *estats, u64 *tmp_stats)
{
	struct tg3 *tp = netdev_priv(dev);
	memcpy(tmp_stats, tg3_get_estats(tp), sizeof(tp->estats));
}

#define NVRAM_TEST_SIZE 0x100
#define NVRAM_SELFBOOT_FORMAT1_0_SIZE	0x14
#define NVRAM_SELFBOOT_FORMAT1_2_SIZE	0x18
#define NVRAM_SELFBOOT_FORMAT1_3_SIZE	0x1c
#define NVRAM_SELFBOOT_HW_SIZE 0x20
#define NVRAM_SELFBOOT_DATA_SIZE 0x1c

static int tg3_test_nvram(struct tg3 *tp)
{
	u32 csum, magic;
	__be32 *buf;
	int i, j, k, err = 0, size;

	if (tp->tg3_flags3 & TG3_FLG3_NO_NVRAM)
		return 0;

	if (tg3_nvram_read(tp, 0, &magic) != 0)
		return -EIO;

	if (magic == TG3_EEPROM_MAGIC)
		size = NVRAM_TEST_SIZE;
	else if ((magic & TG3_EEPROM_MAGIC_FW_MSK) == TG3_EEPROM_MAGIC_FW) {
		if ((magic & TG3_EEPROM_SB_FORMAT_MASK) ==
		    TG3_EEPROM_SB_FORMAT_1) {
			switch (magic & TG3_EEPROM_SB_REVISION_MASK) {
			case TG3_EEPROM_SB_REVISION_0:
				size = NVRAM_SELFBOOT_FORMAT1_0_SIZE;
				break;
			case TG3_EEPROM_SB_REVISION_2:
				size = NVRAM_SELFBOOT_FORMAT1_2_SIZE;
				break;
			case TG3_EEPROM_SB_REVISION_3:
				size = NVRAM_SELFBOOT_FORMAT1_3_SIZE;
				break;
			default:
				return 0;
			}
		} else
			return 0;
	} else if ((magic & TG3_EEPROM_MAGIC_HW_MSK) == TG3_EEPROM_MAGIC_HW)
		size = NVRAM_SELFBOOT_HW_SIZE;
	else
		return -EIO;

	buf = kmalloc(size, GFP_KERNEL);
	if (buf == NULL)
		return -ENOMEM;

	err = -EIO;
	for (i = 0, j = 0; i < size; i += 4, j++) {
		err = tg3_nvram_read_be32(tp, i, &buf[j]);
		if (err)
			break;
	}
	if (i < size)
		goto out;

	/* Selfboot format */
	magic = be32_to_cpu(buf[0]);
	if ((magic & TG3_EEPROM_MAGIC_FW_MSK) ==
	    TG3_EEPROM_MAGIC_FW) {
		u8 *buf8 = (u8 *) buf, csum8 = 0;

		if ((magic & TG3_EEPROM_SB_REVISION_MASK) ==
		    TG3_EEPROM_SB_REVISION_2) {
			/* For rev 2, the csum doesn't include the MBA. */
			for (i = 0; i < TG3_EEPROM_SB_F1R2_MBA_OFF; i++)
				csum8 += buf8[i];
			for (i = TG3_EEPROM_SB_F1R2_MBA_OFF + 4; i < size; i++)
				csum8 += buf8[i];
		} else {
			for (i = 0; i < size; i++)
				csum8 += buf8[i];
		}

		if (csum8 == 0) {
			err = 0;
			goto out;
		}

		err = -EIO;
		goto out;
	}

	if ((magic & TG3_EEPROM_MAGIC_HW_MSK) ==
	    TG3_EEPROM_MAGIC_HW) {
		u8 data[NVRAM_SELFBOOT_DATA_SIZE];
		u8 parity[NVRAM_SELFBOOT_DATA_SIZE];
		u8 *buf8 = (u8 *) buf;

		/* Separate the parity bits and the data bytes.  */
		for (i = 0, j = 0, k = 0; i < NVRAM_SELFBOOT_HW_SIZE; i++) {
			if ((i == 0) || (i == 8)) {
				int l;
				u8 msk;

				for (l = 0, msk = 0x80; l < 7; l++, msk >>= 1)
					parity[k++] = buf8[i] & msk;
				i++;
			}
			else if (i == 16) {
				int l;
				u8 msk;

				for (l = 0, msk = 0x20; l < 6; l++, msk >>= 1)
					parity[k++] = buf8[i] & msk;
				i++;

				for (l = 0, msk = 0x80; l < 8; l++, msk >>= 1)
					parity[k++] = buf8[i] & msk;
				i++;
			}
			data[j++] = buf8[i];
		}

		err = -EIO;
		for (i = 0; i < NVRAM_SELFBOOT_DATA_SIZE; i++) {
			u8 hw8 = hweight8(data[i]);

			if ((hw8 & 0x1) && parity[i])
				goto out;
			else if (!(hw8 & 0x1) && !parity[i])
				goto out;
		}
		err = 0;
		goto out;
	}

	/* Bootstrap checksum at offset 0x10 */
	csum = calc_crc((unsigned char *) buf, 0x10);
	if (csum != be32_to_cpu(buf[0x10/4]))
		goto out;

	/* Manufacturing block starts at offset 0x74, checksum at 0xfc */
	csum = calc_crc((unsigned char *) &buf[0x74/4], 0x88);
	if (csum != be32_to_cpu(buf[0xfc/4]))
		goto out;

	err = 0;

out:
	kfree(buf);
	return err;
}

#define TG3_SERDES_TIMEOUT_SEC	2
#define TG3_COPPER_TIMEOUT_SEC	6

static int tg3_test_link(struct tg3 *tp)
{
	int i, max;

	if (!netif_running(tp->dev))
		return -ENODEV;

	if (tp->tg3_flags2 & TG3_FLG2_ANY_SERDES)
		max = TG3_SERDES_TIMEOUT_SEC;
	else
		max = TG3_COPPER_TIMEOUT_SEC;

	for (i = 0; i < max; i++) {
		if (netif_carrier_ok(tp->dev))
			return 0;

		if (msleep_interruptible(1000))
			break;
	}

	return -EIO;
}

/* Only test the commonly used registers */
static int tg3_test_registers(struct tg3 *tp)
{
	int i, is_5705, is_5750;
	u32 offset, read_mask, write_mask, val, save_val, read_val;
	static struct {
		u16 offset;
		u16 flags;
#define TG3_FL_5705	0x1
#define TG3_FL_NOT_5705	0x2
#define TG3_FL_NOT_5788	0x4
#define TG3_FL_NOT_5750	0x8
		u32 read_mask;
		u32 write_mask;
	} reg_tbl[] = {
		/* MAC Control Registers */
		{ MAC_MODE, TG3_FL_NOT_5705,
			0x00000000, 0x00ef6f8c },
		{ MAC_MODE, TG3_FL_5705,
			0x00000000, 0x01ef6b8c },
		{ MAC_STATUS, TG3_FL_NOT_5705,
			0x03800107, 0x00000000 },
		{ MAC_STATUS, TG3_FL_5705,
			0x03800100, 0x00000000 },
		{ MAC_ADDR_0_HIGH, 0x0000,
			0x00000000, 0x0000ffff },
		{ MAC_ADDR_0_LOW, 0x0000,
		       	0x00000000, 0xffffffff },
		{ MAC_RX_MTU_SIZE, 0x0000,
			0x00000000, 0x0000ffff },
		{ MAC_TX_MODE, 0x0000,
			0x00000000, 0x00000070 },
		{ MAC_TX_LENGTHS, 0x0000,
			0x00000000, 0x00003fff },
		{ MAC_RX_MODE, TG3_FL_NOT_5705,
			0x00000000, 0x000007fc },
		{ MAC_RX_MODE, TG3_FL_5705,
			0x00000000, 0x000007dc },
		{ MAC_HASH_REG_0, 0x0000,
			0x00000000, 0xffffffff },
		{ MAC_HASH_REG_1, 0x0000,
			0x00000000, 0xffffffff },
		{ MAC_HASH_REG_2, 0x0000,
			0x00000000, 0xffffffff },
		{ MAC_HASH_REG_3, 0x0000,
			0x00000000, 0xffffffff },

		/* Receive Data and Receive BD Initiator Control Registers. */
		{ RCVDBDI_JUMBO_BD+0, TG3_FL_NOT_5705,
			0x00000000, 0xffffffff },
		{ RCVDBDI_JUMBO_BD+4, TG3_FL_NOT_5705,
			0x00000000, 0xffffffff },
		{ RCVDBDI_JUMBO_BD+8, TG3_FL_NOT_5705,
			0x00000000, 0x00000003 },
		{ RCVDBDI_JUMBO_BD+0xc, TG3_FL_NOT_5705,
			0x00000000, 0xffffffff },
		{ RCVDBDI_STD_BD+0, 0x0000,
			0x00000000, 0xffffffff },
		{ RCVDBDI_STD_BD+4, 0x0000,
			0x00000000, 0xffffffff },
		{ RCVDBDI_STD_BD+8, 0x0000,
			0x00000000, 0xffff0002 },
		{ RCVDBDI_STD_BD+0xc, 0x0000,
			0x00000000, 0xffffffff },

		/* Receive BD Initiator Control Registers. */
		{ RCVBDI_STD_THRESH, TG3_FL_NOT_5705,
			0x00000000, 0xffffffff },
		{ RCVBDI_STD_THRESH, TG3_FL_5705,
			0x00000000, 0x000003ff },
		{ RCVBDI_JUMBO_THRESH, TG3_FL_NOT_5705,
			0x00000000, 0xffffffff },

		/* Host Coalescing Control Registers. */
		{ HOSTCC_MODE, TG3_FL_NOT_5705,
			0x00000000, 0x00000004 },
		{ HOSTCC_MODE, TG3_FL_5705,
			0x00000000, 0x000000f6 },
		{ HOSTCC_RXCOL_TICKS, TG3_FL_NOT_5705,
			0x00000000, 0xffffffff },
		{ HOSTCC_RXCOL_TICKS, TG3_FL_5705,
			0x00000000, 0x000003ff },
		{ HOSTCC_TXCOL_TICKS, TG3_FL_NOT_5705,
			0x00000000, 0xffffffff },
		{ HOSTCC_TXCOL_TICKS, TG3_FL_5705,
			0x00000000, 0x000003ff },
		{ HOSTCC_RXMAX_FRAMES, TG3_FL_NOT_5705,
			0x00000000, 0xffffffff },
		{ HOSTCC_RXMAX_FRAMES, TG3_FL_5705 | TG3_FL_NOT_5788,
			0x00000000, 0x000000ff },
		{ HOSTCC_TXMAX_FRAMES, TG3_FL_NOT_5705,
			0x00000000, 0xffffffff },
		{ HOSTCC_TXMAX_FRAMES, TG3_FL_5705 | TG3_FL_NOT_5788,
			0x00000000, 0x000000ff },
		{ HOSTCC_RXCOAL_TICK_INT, TG3_FL_NOT_5705,
			0x00000000, 0xffffffff },
		{ HOSTCC_TXCOAL_TICK_INT, TG3_FL_NOT_5705,
			0x00000000, 0xffffffff },
		{ HOSTCC_RXCOAL_MAXF_INT, TG3_FL_NOT_5705,
			0x00000000, 0xffffffff },
		{ HOSTCC_RXCOAL_MAXF_INT, TG3_FL_5705 | TG3_FL_NOT_5788,
			0x00000000, 0x000000ff },
		{ HOSTCC_TXCOAL_MAXF_INT, TG3_FL_NOT_5705,
			0x00000000, 0xffffffff },
		{ HOSTCC_TXCOAL_MAXF_INT, TG3_FL_5705 | TG3_FL_NOT_5788,
			0x00000000, 0x000000ff },
		{ HOSTCC_STAT_COAL_TICKS, TG3_FL_NOT_5705,
			0x00000000, 0xffffffff },
		{ HOSTCC_STATS_BLK_HOST_ADDR, TG3_FL_NOT_5705,
			0x00000000, 0xffffffff },
		{ HOSTCC_STATS_BLK_HOST_ADDR+4, TG3_FL_NOT_5705,
			0x00000000, 0xffffffff },
		{ HOSTCC_STATUS_BLK_HOST_ADDR, 0x0000,
			0x00000000, 0xffffffff },
		{ HOSTCC_STATUS_BLK_HOST_ADDR+4, 0x0000,
			0x00000000, 0xffffffff },
		{ HOSTCC_STATS_BLK_NIC_ADDR, 0x0000,
			0xffffffff, 0x00000000 },
		{ HOSTCC_STATUS_BLK_NIC_ADDR, 0x0000,
			0xffffffff, 0x00000000 },

		/* Buffer Manager Control Registers. */
		{ BUFMGR_MB_POOL_ADDR, TG3_FL_NOT_5750,
			0x00000000, 0x007fff80 },
		{ BUFMGR_MB_POOL_SIZE, TG3_FL_NOT_5750,
			0x00000000, 0x007fffff },
		{ BUFMGR_MB_RDMA_LOW_WATER, 0x0000,
			0x00000000, 0x0000003f },
		{ BUFMGR_MB_MACRX_LOW_WATER, 0x0000,
			0x00000000, 0x000001ff },
		{ BUFMGR_MB_HIGH_WATER, 0x0000,
			0x00000000, 0x000001ff },
		{ BUFMGR_DMA_DESC_POOL_ADDR, TG3_FL_NOT_5705,
			0xffffffff, 0x00000000 },
		{ BUFMGR_DMA_DESC_POOL_SIZE, TG3_FL_NOT_5705,
			0xffffffff, 0x00000000 },

		/* Mailbox Registers */
		{ GRCMBOX_RCVSTD_PROD_IDX+4, 0x0000,
			0x00000000, 0x000001ff },
		{ GRCMBOX_RCVJUMBO_PROD_IDX+4, TG3_FL_NOT_5705,
			0x00000000, 0x000001ff },
		{ GRCMBOX_RCVRET_CON_IDX_0+4, 0x0000,
			0x00000000, 0x000007ff },
		{ GRCMBOX_SNDHOST_PROD_IDX_0+4, 0x0000,
			0x00000000, 0x000001ff },

		{ 0xffff, 0x0000, 0x00000000, 0x00000000 },
	};

	is_5705 = is_5750 = 0;
	if (tp->tg3_flags2 & TG3_FLG2_5705_PLUS) {
		is_5705 = 1;
		if (tp->tg3_flags2 & TG3_FLG2_5750_PLUS)
			is_5750 = 1;
	}

	for (i = 0; reg_tbl[i].offset != 0xffff; i++) {
		if (is_5705 && (reg_tbl[i].flags & TG3_FL_NOT_5705))
			continue;

		if (!is_5705 && (reg_tbl[i].flags & TG3_FL_5705))
			continue;

		if ((tp->tg3_flags2 & TG3_FLG2_IS_5788) &&
		    (reg_tbl[i].flags & TG3_FL_NOT_5788))
			continue;

		if (is_5750 && (reg_tbl[i].flags & TG3_FL_NOT_5750))
			continue;

		offset = (u32) reg_tbl[i].offset;
		read_mask = reg_tbl[i].read_mask;
		write_mask = reg_tbl[i].write_mask;

		/* Save the original register content */
		save_val = tr32(offset);

		/* Determine the read-only value. */
		read_val = save_val & read_mask;

		/* Write zero to the register, then make sure the read-only bits
		 * are not changed and the read/write bits are all zeros.
		 */
		tw32(offset, 0);

		val = tr32(offset);

		/* Test the read-only and read/write bits. */
		if (((val & read_mask) != read_val) || (val & write_mask))
			goto out;

		/* Write ones to all the bits defined by RdMask and WrMask, then
		 * make sure the read-only bits are not changed and the
		 * read/write bits are all ones.
		 */
		tw32(offset, read_mask | write_mask);

		val = tr32(offset);

		/* Test the read-only bits. */
		if ((val & read_mask) != read_val)
			goto out;

		/* Test the read/write bits. */
		if ((val & write_mask) != write_mask)
			goto out;

		tw32(offset, save_val);
	}

	return 0;

out:
	if (netif_msg_hw(tp))
		printk(KERN_ERR PFX "Register test failed at offset %x\n",
		       offset);
	tw32(offset, save_val);
	return -EIO;
}

static int tg3_do_mem_test(struct tg3 *tp, u32 offset, u32 len)
{
	static const u32 test_pattern[] = { 0x00000000, 0xffffffff, 0xaa55a55a };
	int i;
	u32 j;

	for (i = 0; i < ARRAY_SIZE(test_pattern); i++) {
		for (j = 0; j < len; j += 4) {
			u32 val;

			tg3_write_mem(tp, offset + j, test_pattern[i]);
			tg3_read_mem(tp, offset + j, &val);
			if (val != test_pattern[i])
				return -EIO;
		}
	}
	return 0;
}

static int tg3_test_memory(struct tg3 *tp)
{
	static struct mem_entry {
		u32 offset;
		u32 len;
	} mem_tbl_570x[] = {
		{ 0x00000000, 0x00b50},
		{ 0x00002000, 0x1c000},
		{ 0xffffffff, 0x00000}
	}, mem_tbl_5705[] = {
		{ 0x00000100, 0x0000c},
		{ 0x00000200, 0x00008},
		{ 0x00004000, 0x00800},
		{ 0x00006000, 0x01000},
		{ 0x00008000, 0x02000},
		{ 0x00010000, 0x0e000},
		{ 0xffffffff, 0x00000}
	}, mem_tbl_5755[] = {
		{ 0x00000200, 0x00008},
		{ 0x00004000, 0x00800},
		{ 0x00006000, 0x00800},
		{ 0x00008000, 0x02000},
		{ 0x00010000, 0x0c000},
		{ 0xffffffff, 0x00000}
	}, mem_tbl_5906[] = {
		{ 0x00000200, 0x00008},
		{ 0x00004000, 0x00400},
		{ 0x00006000, 0x00400},
		{ 0x00008000, 0x01000},
		{ 0x00010000, 0x01000},
		{ 0xffffffff, 0x00000}
	}, mem_tbl_5717[] = {
		{ 0x00000200, 0x00008},
		{ 0x00010000, 0x0a000},
		{ 0x00020000, 0x13c00},
		{ 0xffffffff, 0x00000}
	}, mem_tbl_57765[] = {
		{ 0x00000200, 0x00008},
		{ 0x00004000, 0x00800},
		{ 0x00006000, 0x09800},
		{ 0x00010000, 0x0a000},
		{ 0xffffffff, 0x00000}
	};
	struct mem_entry *mem_tbl;
	int err = 0;
	int i;

	if (GET_ASIC_REV(tp->pci_chip_rev_id) == ASIC_REV_5717)
		mem_tbl = mem_tbl_5717;
	else if (GET_ASIC_REV(tp->pci_chip_rev_id) == ASIC_REV_57765)
		mem_tbl = mem_tbl_57765;
	else if (tp->tg3_flags3 & TG3_FLG3_5755_PLUS)
		mem_tbl = mem_tbl_5755;
	else if (GET_ASIC_REV(tp->pci_chip_rev_id) == ASIC_REV_5906)
		mem_tbl = mem_tbl_5906;
	else if (tp->tg3_flags2 & TG3_FLG2_5705_PLUS)
		mem_tbl = mem_tbl_5705;
	else
		mem_tbl = mem_tbl_570x;

	for (i = 0; mem_tbl[i].offset != 0xffffffff; i++) {
		if ((err = tg3_do_mem_test(tp, mem_tbl[i].offset,
		    mem_tbl[i].len)) != 0)
			break;
	}

	return err;
}

#define TG3_MAC_LOOPBACK	0
#define TG3_PHY_LOOPBACK	1

static int tg3_run_loopback(struct tg3 *tp, int loopback_mode)
{
	u32 mac_mode, rx_start_idx, rx_idx, tx_idx, opaque_key;
	u32 desc_idx, coal_now;
	struct sk_buff *skb, *rx_skb;
	u8 *tx_data;
	dma_addr_t map;
	int num_pkts, tx_len, rx_len, i, err;
	struct tg3_rx_buffer_desc *desc;
	struct tg3_napi *tnapi, *rnapi;
	struct tg3_rx_prodring_set *tpr = &tp->prodring[0];

	if (tp->irq_cnt > 1) {
		tnapi = &tp->napi[1];
		rnapi = &tp->napi[1];
	} else {
		tnapi = &tp->napi[0];
		rnapi = &tp->napi[0];
	}
	coal_now = tnapi->coal_now | rnapi->coal_now;

	if (loopback_mode == TG3_MAC_LOOPBACK) {
		/* HW errata - mac loopback fails in some cases on 5780.
		 * Normal traffic and PHY loopback are not affected by
		 * errata.
		 */
		if (GET_ASIC_REV(tp->pci_chip_rev_id) == ASIC_REV_5780)
			return 0;

		mac_mode = (tp->mac_mode & ~MAC_MODE_PORT_MODE_MASK) |
			   MAC_MODE_PORT_INT_LPBACK;
		if (!(tp->tg3_flags2 & TG3_FLG2_5705_PLUS))
			mac_mode |= MAC_MODE_LINK_POLARITY;
		if (tp->tg3_flags & TG3_FLAG_10_100_ONLY)
			mac_mode |= MAC_MODE_PORT_MODE_MII;
		else
			mac_mode |= MAC_MODE_PORT_MODE_GMII;
		tw32(MAC_MODE, mac_mode);
	} else if (loopback_mode == TG3_PHY_LOOPBACK) {
		u32 val;

		if (tp->tg3_flags3 & TG3_FLG3_PHY_IS_FET) {
			tg3_phy_fet_toggle_apd(tp, false);
			val = BMCR_LOOPBACK | BMCR_FULLDPLX | BMCR_SPEED100;
		} else
			val = BMCR_LOOPBACK | BMCR_FULLDPLX | BMCR_SPEED1000;

		tg3_phy_toggle_automdix(tp, 0);

		tg3_writephy(tp, MII_BMCR, val);
		udelay(40);

		mac_mode = tp->mac_mode & ~MAC_MODE_PORT_MODE_MASK;
		if (tp->tg3_flags3 & TG3_FLG3_PHY_IS_FET) {
			if (GET_ASIC_REV(tp->pci_chip_rev_id) == ASIC_REV_5906)
				tg3_writephy(tp, MII_TG3_FET_PTEST, 0x1800);
			mac_mode |= MAC_MODE_PORT_MODE_MII;
		} else
			mac_mode |= MAC_MODE_PORT_MODE_GMII;

		/* reset to prevent losing 1st rx packet intermittently */
		if (tp->tg3_flags2 & TG3_FLG2_MII_SERDES) {
			tw32_f(MAC_RX_MODE, RX_MODE_RESET);
			udelay(10);
			tw32_f(MAC_RX_MODE, tp->rx_mode);
		}
		if (GET_ASIC_REV(tp->pci_chip_rev_id) == ASIC_REV_5700) {
			if ((tp->phy_id & PHY_ID_MASK) == PHY_ID_BCM5401)
				mac_mode &= ~MAC_MODE_LINK_POLARITY;
			else if ((tp->phy_id & PHY_ID_MASK) == PHY_ID_BCM5411)
				mac_mode |= MAC_MODE_LINK_POLARITY;
			tg3_writephy(tp, MII_TG3_EXT_CTRL,
				     MII_TG3_EXT_CTRL_LNK3_LED_MODE);
		}
		tw32(MAC_MODE, mac_mode);
	}
	else
		return -EINVAL;

	err = -EIO;

	tx_len = 1514;
	skb = netdev_alloc_skb(tp->dev, tx_len);
	if (!skb)
		return -ENOMEM;

	tx_data = skb_put(skb, tx_len);
	memcpy(tx_data, tp->dev->dev_addr, 6);
	memset(tx_data + 6, 0x0, 8);

	tw32(MAC_RX_MTU_SIZE, tx_len + 4);

	for (i = 14; i < tx_len; i++)
		tx_data[i] = (u8) (i & 0xff);

	map = pci_map_single(tp->pdev, skb->data, tx_len, PCI_DMA_TODEVICE);
	if (pci_dma_mapping_error(tp->pdev, map)) {
		dev_kfree_skb(skb);
		return -EIO;
	}

	tw32_f(HOSTCC_MODE, tp->coalesce_mode | HOSTCC_MODE_ENABLE |
	       rnapi->coal_now);

	udelay(10);

	rx_start_idx = rnapi->hw_status->idx[0].rx_producer;

	num_pkts = 0;

	tg3_set_txd(tnapi, tnapi->tx_prod, map, tx_len, 0, 1);

	tnapi->tx_prod++;
	num_pkts++;

	tw32_tx_mbox(tnapi->prodmbox, tnapi->tx_prod);
	tr32_mailbox(tnapi->prodmbox);

	udelay(10);

	/* 350 usec to allow enough time on some 10/100 Mbps devices.  */
	for (i = 0; i < 35; i++) {
		tw32_f(HOSTCC_MODE, tp->coalesce_mode | HOSTCC_MODE_ENABLE |
		       coal_now);

		udelay(10);

		tx_idx = tnapi->hw_status->idx[0].tx_consumer;
		rx_idx = rnapi->hw_status->idx[0].rx_producer;
		if ((tx_idx == tnapi->tx_prod) &&
		    (rx_idx == (rx_start_idx + num_pkts)))
			break;
	}

	pci_unmap_single(tp->pdev, map, tx_len, PCI_DMA_TODEVICE);
	dev_kfree_skb(skb);

	if (tx_idx != tnapi->tx_prod)
		goto out;

	if (rx_idx != rx_start_idx + num_pkts)
		goto out;

	desc = &rnapi->rx_rcb[rx_start_idx];
	desc_idx = desc->opaque & RXD_OPAQUE_INDEX_MASK;
	opaque_key = desc->opaque & RXD_OPAQUE_RING_MASK;
	if (opaque_key != RXD_OPAQUE_RING_STD)
		goto out;

	if ((desc->err_vlan & RXD_ERR_MASK) != 0 &&
	    (desc->err_vlan != RXD_ERR_ODD_NIBBLE_RCVD_MII))
		goto out;

	rx_len = ((desc->idx_len & RXD_LEN_MASK) >> RXD_LEN_SHIFT) - 4;
	if (rx_len != tx_len)
		goto out;

	rx_skb = tpr->rx_std_buffers[desc_idx].skb;

	map = pci_unmap_addr(&tpr->rx_std_buffers[desc_idx], mapping);
	pci_dma_sync_single_for_cpu(tp->pdev, map, rx_len, PCI_DMA_FROMDEVICE);

	for (i = 14; i < tx_len; i++) {
		if (*(rx_skb->data + i) != (u8) (i & 0xff))
			goto out;
	}
	err = 0;

	/* tg3_free_rings will unmap and free the rx_skb */
out:
	return err;
}

#define TG3_MAC_LOOPBACK_FAILED		1
#define TG3_PHY_LOOPBACK_FAILED		2
#define TG3_LOOPBACK_FAILED		(TG3_MAC_LOOPBACK_FAILED |	\
					 TG3_PHY_LOOPBACK_FAILED)

static int tg3_test_loopback(struct tg3 *tp)
{
	int err = 0;
	u32 cpmuctrl = 0;

	if (!netif_running(tp->dev))
		return TG3_LOOPBACK_FAILED;

	err = tg3_reset_hw(tp, 1);
	if (err)
		return TG3_LOOPBACK_FAILED;

	/* Turn off gphy autopowerdown. */
	if (tp->tg3_flags3 & TG3_FLG3_PHY_ENABLE_APD)
		tg3_phy_toggle_apd(tp, false);

	if (tp->tg3_flags & TG3_FLAG_CPMU_PRESENT) {
		int i;
		u32 status;

		tw32(TG3_CPMU_MUTEX_REQ, CPMU_MUTEX_REQ_DRIVER);

		/* Wait for up to 40 microseconds to acquire lock. */
		for (i = 0; i < 4; i++) {
			status = tr32(TG3_CPMU_MUTEX_GNT);
			if (status == CPMU_MUTEX_GNT_DRIVER)
				break;
			udelay(10);
		}

		if (status != CPMU_MUTEX_GNT_DRIVER)
			return TG3_LOOPBACK_FAILED;

		/* Turn off link-based power management. */
		cpmuctrl = tr32(TG3_CPMU_CTRL);
		tw32(TG3_CPMU_CTRL,
		     cpmuctrl & ~(CPMU_CTRL_LINK_SPEED_MODE |
				  CPMU_CTRL_LINK_AWARE_MODE));
	}

	if (tg3_run_loopback(tp, TG3_MAC_LOOPBACK))
		err |= TG3_MAC_LOOPBACK_FAILED;

	if (tp->tg3_flags & TG3_FLAG_CPMU_PRESENT) {
		tw32(TG3_CPMU_CTRL, cpmuctrl);

		/* Release the mutex */
		tw32(TG3_CPMU_MUTEX_GNT, CPMU_MUTEX_GNT_DRIVER);
	}

	if (!(tp->tg3_flags2 & TG3_FLG2_PHY_SERDES) &&
	    !(tp->tg3_flags3 & TG3_FLG3_USE_PHYLIB)) {
		if (tg3_run_loopback(tp, TG3_PHY_LOOPBACK))
			err |= TG3_PHY_LOOPBACK_FAILED;
	}

	/* Re-enable gphy autopowerdown. */
	if (tp->tg3_flags3 & TG3_FLG3_PHY_ENABLE_APD)
		tg3_phy_toggle_apd(tp, true);

	return err;
}

static void tg3_self_test(struct net_device *dev, struct ethtool_test *etest,
			  u64 *data)
{
	struct tg3 *tp = netdev_priv(dev);

	if (tp->link_config.phy_is_low_power)
		tg3_set_power_state(tp, PCI_D0);

	memset(data, 0, sizeof(u64) * TG3_NUM_TEST);

	if (tg3_test_nvram(tp) != 0) {
		etest->flags |= ETH_TEST_FL_FAILED;
		data[0] = 1;
	}
	if (tg3_test_link(tp) != 0) {
		etest->flags |= ETH_TEST_FL_FAILED;
		data[1] = 1;
	}
	if (etest->flags & ETH_TEST_FL_OFFLINE) {
		int err, err2 = 0, irq_sync = 0;

		if (netif_running(dev)) {
			tg3_phy_stop(tp);
			tg3_netif_stop(tp);
			irq_sync = 1;
		}

		tg3_full_lock(tp, irq_sync);

		tg3_halt(tp, RESET_KIND_SUSPEND, 1);
		err = tg3_nvram_lock(tp);
		tg3_halt_cpu(tp, RX_CPU_BASE);
		if (!(tp->tg3_flags2 & TG3_FLG2_5705_PLUS))
			tg3_halt_cpu(tp, TX_CPU_BASE);
		if (!err)
			tg3_nvram_unlock(tp);

		if (tp->tg3_flags2 & TG3_FLG2_MII_SERDES)
			tg3_phy_reset(tp);

		if (tg3_test_registers(tp) != 0) {
			etest->flags |= ETH_TEST_FL_FAILED;
			data[2] = 1;
		}
		if (tg3_test_memory(tp) != 0) {
			etest->flags |= ETH_TEST_FL_FAILED;
			data[3] = 1;
		}
		if ((data[4] = tg3_test_loopback(tp)) != 0)
			etest->flags |= ETH_TEST_FL_FAILED;

		tg3_full_unlock(tp);

		if (tg3_test_interrupt(tp) != 0) {
			etest->flags |= ETH_TEST_FL_FAILED;
			data[5] = 1;
		}

		tg3_full_lock(tp, 0);

		tg3_halt(tp, RESET_KIND_SHUTDOWN, 1);
		if (netif_running(dev)) {
			tp->tg3_flags |= TG3_FLAG_INIT_COMPLETE;
			err2 = tg3_restart_hw(tp, 1);
			if (!err2)
				tg3_netif_start(tp);
		}

		tg3_full_unlock(tp);

		if (irq_sync && !err2)
			tg3_phy_start(tp);
	}
	if (tp->link_config.phy_is_low_power)
		tg3_set_power_state(tp, PCI_D3hot);

}

static int tg3_ioctl(struct net_device *dev, struct ifreq *ifr, int cmd)
{
	struct mii_ioctl_data *data = if_mii(ifr);
	struct tg3 *tp = netdev_priv(dev);
	int err;

	if (tp->tg3_flags3 & TG3_FLG3_USE_PHYLIB) {
		struct phy_device *phydev;
		if (!(tp->tg3_flags3 & TG3_FLG3_PHY_CONNECTED))
			return -EAGAIN;
		phydev = tp->mdio_bus->phy_map[TG3_PHY_MII_ADDR];
		return phy_mii_ioctl(phydev, data, cmd);
	}

	switch(cmd) {
	case SIOCGMIIPHY:
		data->phy_id = tp->phy_addr;

		/* fallthru */
	case SIOCGMIIREG: {
		u32 mii_regval;

		if (tp->tg3_flags2 & TG3_FLG2_PHY_SERDES)
			break;			/* We have no PHY */

		if (tp->link_config.phy_is_low_power)
			return -EAGAIN;

		spin_lock_bh(&tp->lock);
		err = tg3_readphy(tp, data->reg_num & 0x1f, &mii_regval);
		spin_unlock_bh(&tp->lock);

		data->val_out = mii_regval;

		return err;
	}

	case SIOCSMIIREG:
		if (tp->tg3_flags2 & TG3_FLG2_PHY_SERDES)
			break;			/* We have no PHY */

		if (tp->link_config.phy_is_low_power)
			return -EAGAIN;

		spin_lock_bh(&tp->lock);
		err = tg3_writephy(tp, data->reg_num & 0x1f, data->val_in);
		spin_unlock_bh(&tp->lock);

		return err;

	default:
		/* do nothing */
		break;
	}
	return -EOPNOTSUPP;
}

#if TG3_VLAN_TAG_USED
static void tg3_vlan_rx_register(struct net_device *dev, struct vlan_group *grp)
{
	struct tg3 *tp = netdev_priv(dev);

	if (!netif_running(dev)) {
		tp->vlgrp = grp;
		return;
	}

	tg3_netif_stop(tp);

	tg3_full_lock(tp, 0);

	tp->vlgrp = grp;

	/* Update RX_MODE_KEEP_VLAN_TAG bit in RX_MODE register. */
	__tg3_set_rx_mode(dev);

	tg3_netif_start(tp);

	tg3_full_unlock(tp);
}
#endif

static int tg3_get_coalesce(struct net_device *dev, struct ethtool_coalesce *ec)
{
	struct tg3 *tp = netdev_priv(dev);

	memcpy(ec, &tp->coal, sizeof(*ec));
	return 0;
}

static int tg3_set_coalesce(struct net_device *dev, struct ethtool_coalesce *ec)
{
	struct tg3 *tp = netdev_priv(dev);
	u32 max_rxcoal_tick_int = 0, max_txcoal_tick_int = 0;
	u32 max_stat_coal_ticks = 0, min_stat_coal_ticks = 0;

	if (!(tp->tg3_flags2 & TG3_FLG2_5705_PLUS)) {
		max_rxcoal_tick_int = MAX_RXCOAL_TICK_INT;
		max_txcoal_tick_int = MAX_TXCOAL_TICK_INT;
		max_stat_coal_ticks = MAX_STAT_COAL_TICKS;
		min_stat_coal_ticks = MIN_STAT_COAL_TICKS;
	}

	if ((ec->rx_coalesce_usecs > MAX_RXCOL_TICKS) ||
	    (ec->tx_coalesce_usecs > MAX_TXCOL_TICKS) ||
	    (ec->rx_max_coalesced_frames > MAX_RXMAX_FRAMES) ||
	    (ec->tx_max_coalesced_frames > MAX_TXMAX_FRAMES) ||
	    (ec->rx_coalesce_usecs_irq > max_rxcoal_tick_int) ||
	    (ec->tx_coalesce_usecs_irq > max_txcoal_tick_int) ||
	    (ec->rx_max_coalesced_frames_irq > MAX_RXCOAL_MAXF_INT) ||
	    (ec->tx_max_coalesced_frames_irq > MAX_TXCOAL_MAXF_INT) ||
	    (ec->stats_block_coalesce_usecs > max_stat_coal_ticks) ||
	    (ec->stats_block_coalesce_usecs < min_stat_coal_ticks))
		return -EINVAL;

	/* No rx interrupts will be generated if both are zero */
	if ((ec->rx_coalesce_usecs == 0) &&
	    (ec->rx_max_coalesced_frames == 0))
		return -EINVAL;

	/* No tx interrupts will be generated if both are zero */
	if ((ec->tx_coalesce_usecs == 0) &&
	    (ec->tx_max_coalesced_frames == 0))
		return -EINVAL;

	/* Only copy relevant parameters, ignore all others. */
	tp->coal.rx_coalesce_usecs = ec->rx_coalesce_usecs;
	tp->coal.tx_coalesce_usecs = ec->tx_coalesce_usecs;
	tp->coal.rx_max_coalesced_frames = ec->rx_max_coalesced_frames;
	tp->coal.tx_max_coalesced_frames = ec->tx_max_coalesced_frames;
	tp->coal.rx_coalesce_usecs_irq = ec->rx_coalesce_usecs_irq;
	tp->coal.tx_coalesce_usecs_irq = ec->tx_coalesce_usecs_irq;
	tp->coal.rx_max_coalesced_frames_irq = ec->rx_max_coalesced_frames_irq;
	tp->coal.tx_max_coalesced_frames_irq = ec->tx_max_coalesced_frames_irq;
	tp->coal.stats_block_coalesce_usecs = ec->stats_block_coalesce_usecs;

	if (netif_running(dev)) {
		tg3_full_lock(tp, 0);
		__tg3_set_coalesce(tp, &tp->coal);
		tg3_full_unlock(tp);
	}
	return 0;
}

static const struct ethtool_ops tg3_ethtool_ops = {
	.get_settings		= tg3_get_settings,
	.set_settings		= tg3_set_settings,
	.get_drvinfo		= tg3_get_drvinfo,
	.get_regs_len		= tg3_get_regs_len,
	.get_regs		= tg3_get_regs,
	.get_wol		= tg3_get_wol,
	.set_wol		= tg3_set_wol,
	.get_msglevel		= tg3_get_msglevel,
	.set_msglevel		= tg3_set_msglevel,
	.nway_reset		= tg3_nway_reset,
	.get_link		= ethtool_op_get_link,
	.get_eeprom_len		= tg3_get_eeprom_len,
	.get_eeprom		= tg3_get_eeprom,
	.set_eeprom		= tg3_set_eeprom,
	.get_ringparam		= tg3_get_ringparam,
	.set_ringparam		= tg3_set_ringparam,
	.get_pauseparam		= tg3_get_pauseparam,
	.set_pauseparam		= tg3_set_pauseparam,
	.get_rx_csum		= tg3_get_rx_csum,
	.set_rx_csum		= tg3_set_rx_csum,
	.set_tx_csum		= tg3_set_tx_csum,
	.set_sg			= ethtool_op_set_sg,
	.set_tso		= tg3_set_tso,
	.self_test		= tg3_self_test,
	.get_strings		= tg3_get_strings,
	.phys_id		= tg3_phys_id,
	.get_ethtool_stats	= tg3_get_ethtool_stats,
	.get_coalesce		= tg3_get_coalesce,
	.set_coalesce		= tg3_set_coalesce,
	.get_sset_count		= tg3_get_sset_count,
};

static void __devinit tg3_get_eeprom_size(struct tg3 *tp)
{
	u32 cursize, val, magic;

	tp->nvram_size = EEPROM_CHIP_SIZE;

	if (tg3_nvram_read(tp, 0, &magic) != 0)
		return;

	if ((magic != TG3_EEPROM_MAGIC) &&
	    ((magic & TG3_EEPROM_MAGIC_FW_MSK) != TG3_EEPROM_MAGIC_FW) &&
	    ((magic & TG3_EEPROM_MAGIC_HW_MSK) != TG3_EEPROM_MAGIC_HW))
		return;

	/*
	 * Size the chip by reading offsets at increasing powers of two.
	 * When we encounter our validation signature, we know the addressing
	 * has wrapped around, and thus have our chip size.
	 */
	cursize = 0x10;

	while (cursize < tp->nvram_size) {
		if (tg3_nvram_read(tp, cursize, &val) != 0)
			return;

		if (val == magic)
			break;

		cursize <<= 1;
	}

	tp->nvram_size = cursize;
}

static void __devinit tg3_get_nvram_size(struct tg3 *tp)
{
	u32 val;

	if ((tp->tg3_flags3 & TG3_FLG3_NO_NVRAM) ||
	    tg3_nvram_read(tp, 0, &val) != 0)
		return;

	/* Selfboot format */
	if (val != TG3_EEPROM_MAGIC) {
		tg3_get_eeprom_size(tp);
		return;
	}

	if (tg3_nvram_read(tp, 0xf0, &val) == 0) {
		if (val != 0) {
			/* This is confusing.  We want to operate on the
			 * 16-bit value at offset 0xf2.  The tg3_nvram_read()
			 * call will read from NVRAM and byteswap the data
			 * according to the byteswapping settings for all
			 * other register accesses.  This ensures the data we
			 * want will always reside in the lower 16-bits.
			 * However, the data in NVRAM is in LE format, which
			 * means the data from the NVRAM read will always be
			 * opposite the endianness of the CPU.  The 16-bit
			 * byteswap then brings the data to CPU endianness.
			 */
			tp->nvram_size = swab16((u16)(val & 0x0000ffff)) * 1024;
			return;
		}
	}
	tp->nvram_size = TG3_NVRAM_SIZE_512KB;
}

static void __devinit tg3_get_nvram_info(struct tg3 *tp)
{
	u32 nvcfg1;

	nvcfg1 = tr32(NVRAM_CFG1);
	if (nvcfg1 & NVRAM_CFG1_FLASHIF_ENAB) {
		tp->tg3_flags2 |= TG3_FLG2_FLASH;
	} else {
		nvcfg1 &= ~NVRAM_CFG1_COMPAT_BYPASS;
		tw32(NVRAM_CFG1, nvcfg1);
	}

	if ((GET_ASIC_REV(tp->pci_chip_rev_id) == ASIC_REV_5750) ||
	    (tp->tg3_flags2 & TG3_FLG2_5780_CLASS)) {
		switch (nvcfg1 & NVRAM_CFG1_VENDOR_MASK) {
		case FLASH_VENDOR_ATMEL_FLASH_BUFFERED:
			tp->nvram_jedecnum = JEDEC_ATMEL;
			tp->nvram_pagesize = ATMEL_AT45DB0X1B_PAGE_SIZE;
			tp->tg3_flags |= TG3_FLAG_NVRAM_BUFFERED;
			break;
		case FLASH_VENDOR_ATMEL_FLASH_UNBUFFERED:
			tp->nvram_jedecnum = JEDEC_ATMEL;
			tp->nvram_pagesize = ATMEL_AT25F512_PAGE_SIZE;
			break;
		case FLASH_VENDOR_ATMEL_EEPROM:
			tp->nvram_jedecnum = JEDEC_ATMEL;
			tp->nvram_pagesize = ATMEL_AT24C512_CHIP_SIZE;
			tp->tg3_flags |= TG3_FLAG_NVRAM_BUFFERED;
			break;
		case FLASH_VENDOR_ST:
			tp->nvram_jedecnum = JEDEC_ST;
			tp->nvram_pagesize = ST_M45PEX0_PAGE_SIZE;
			tp->tg3_flags |= TG3_FLAG_NVRAM_BUFFERED;
			break;
		case FLASH_VENDOR_SAIFUN:
			tp->nvram_jedecnum = JEDEC_SAIFUN;
			tp->nvram_pagesize = SAIFUN_SA25F0XX_PAGE_SIZE;
			break;
		case FLASH_VENDOR_SST_SMALL:
		case FLASH_VENDOR_SST_LARGE:
			tp->nvram_jedecnum = JEDEC_SST;
			tp->nvram_pagesize = SST_25VF0X0_PAGE_SIZE;
			break;
		}
	} else {
		tp->nvram_jedecnum = JEDEC_ATMEL;
		tp->nvram_pagesize = ATMEL_AT45DB0X1B_PAGE_SIZE;
		tp->tg3_flags |= TG3_FLAG_NVRAM_BUFFERED;
	}
}

static void __devinit tg3_nvram_get_pagesize(struct tg3 *tp, u32 nvmcfg1)
{
	switch (nvmcfg1 & NVRAM_CFG1_5752PAGE_SIZE_MASK) {
	case FLASH_5752PAGE_SIZE_256:
		tp->nvram_pagesize = 256;
		break;
	case FLASH_5752PAGE_SIZE_512:
		tp->nvram_pagesize = 512;
		break;
	case FLASH_5752PAGE_SIZE_1K:
		tp->nvram_pagesize = 1024;
		break;
	case FLASH_5752PAGE_SIZE_2K:
		tp->nvram_pagesize = 2048;
		break;
	case FLASH_5752PAGE_SIZE_4K:
		tp->nvram_pagesize = 4096;
		break;
	case FLASH_5752PAGE_SIZE_264:
		tp->nvram_pagesize = 264;
		break;
	case FLASH_5752PAGE_SIZE_528:
		tp->nvram_pagesize = 528;
		break;
	}
}

static void __devinit tg3_get_5752_nvram_info(struct tg3 *tp)
{
	u32 nvcfg1;

	nvcfg1 = tr32(NVRAM_CFG1);

	/* NVRAM protection for TPM */
	if (nvcfg1 & (1 << 27))
		tp->tg3_flags3 |= TG3_FLG3_PROTECTED_NVRAM;

	switch (nvcfg1 & NVRAM_CFG1_5752VENDOR_MASK) {
	case FLASH_5752VENDOR_ATMEL_EEPROM_64KHZ:
	case FLASH_5752VENDOR_ATMEL_EEPROM_376KHZ:
		tp->nvram_jedecnum = JEDEC_ATMEL;
		tp->tg3_flags |= TG3_FLAG_NVRAM_BUFFERED;
		break;
	case FLASH_5752VENDOR_ATMEL_FLASH_BUFFERED:
		tp->nvram_jedecnum = JEDEC_ATMEL;
		tp->tg3_flags |= TG3_FLAG_NVRAM_BUFFERED;
		tp->tg3_flags2 |= TG3_FLG2_FLASH;
		break;
	case FLASH_5752VENDOR_ST_M45PE10:
	case FLASH_5752VENDOR_ST_M45PE20:
	case FLASH_5752VENDOR_ST_M45PE40:
		tp->nvram_jedecnum = JEDEC_ST;
		tp->tg3_flags |= TG3_FLAG_NVRAM_BUFFERED;
		tp->tg3_flags2 |= TG3_FLG2_FLASH;
		break;
	}

	if (tp->tg3_flags2 & TG3_FLG2_FLASH) {
		tg3_nvram_get_pagesize(tp, nvcfg1);
	} else {
		/* For eeprom, set pagesize to maximum eeprom size */
		tp->nvram_pagesize = ATMEL_AT24C512_CHIP_SIZE;

		nvcfg1 &= ~NVRAM_CFG1_COMPAT_BYPASS;
		tw32(NVRAM_CFG1, nvcfg1);
	}
}

static void __devinit tg3_get_5755_nvram_info(struct tg3 *tp)
{
	u32 nvcfg1, protect = 0;

	nvcfg1 = tr32(NVRAM_CFG1);

	/* NVRAM protection for TPM */
	if (nvcfg1 & (1 << 27)) {
		tp->tg3_flags3 |= TG3_FLG3_PROTECTED_NVRAM;
		protect = 1;
	}

	nvcfg1 &= NVRAM_CFG1_5752VENDOR_MASK;
	switch (nvcfg1) {
	case FLASH_5755VENDOR_ATMEL_FLASH_1:
	case FLASH_5755VENDOR_ATMEL_FLASH_2:
	case FLASH_5755VENDOR_ATMEL_FLASH_3:
	case FLASH_5755VENDOR_ATMEL_FLASH_5:
		tp->nvram_jedecnum = JEDEC_ATMEL;
		tp->tg3_flags |= TG3_FLAG_NVRAM_BUFFERED;
		tp->tg3_flags2 |= TG3_FLG2_FLASH;
		tp->nvram_pagesize = 264;
		if (nvcfg1 == FLASH_5755VENDOR_ATMEL_FLASH_1 ||
		    nvcfg1 == FLASH_5755VENDOR_ATMEL_FLASH_5)
			tp->nvram_size = (protect ? 0x3e200 :
					  TG3_NVRAM_SIZE_512KB);
		else if (nvcfg1 == FLASH_5755VENDOR_ATMEL_FLASH_2)
			tp->nvram_size = (protect ? 0x1f200 :
					  TG3_NVRAM_SIZE_256KB);
		else
			tp->nvram_size = (protect ? 0x1f200 :
					  TG3_NVRAM_SIZE_128KB);
		break;
	case FLASH_5752VENDOR_ST_M45PE10:
	case FLASH_5752VENDOR_ST_M45PE20:
	case FLASH_5752VENDOR_ST_M45PE40:
		tp->nvram_jedecnum = JEDEC_ST;
		tp->tg3_flags |= TG3_FLAG_NVRAM_BUFFERED;
		tp->tg3_flags2 |= TG3_FLG2_FLASH;
		tp->nvram_pagesize = 256;
		if (nvcfg1 == FLASH_5752VENDOR_ST_M45PE10)
			tp->nvram_size = (protect ?
					  TG3_NVRAM_SIZE_64KB :
					  TG3_NVRAM_SIZE_128KB);
		else if (nvcfg1 == FLASH_5752VENDOR_ST_M45PE20)
			tp->nvram_size = (protect ?
					  TG3_NVRAM_SIZE_64KB :
					  TG3_NVRAM_SIZE_256KB);
		else
			tp->nvram_size = (protect ?
					  TG3_NVRAM_SIZE_128KB :
					  TG3_NVRAM_SIZE_512KB);
		break;
	}
}

static void __devinit tg3_get_5787_nvram_info(struct tg3 *tp)
{
	u32 nvcfg1;

	nvcfg1 = tr32(NVRAM_CFG1);

	switch (nvcfg1 & NVRAM_CFG1_5752VENDOR_MASK) {
	case FLASH_5787VENDOR_ATMEL_EEPROM_64KHZ:
	case FLASH_5787VENDOR_ATMEL_EEPROM_376KHZ:
	case FLASH_5787VENDOR_MICRO_EEPROM_64KHZ:
	case FLASH_5787VENDOR_MICRO_EEPROM_376KHZ:
		tp->nvram_jedecnum = JEDEC_ATMEL;
		tp->tg3_flags |= TG3_FLAG_NVRAM_BUFFERED;
		tp->nvram_pagesize = ATMEL_AT24C512_CHIP_SIZE;

		nvcfg1 &= ~NVRAM_CFG1_COMPAT_BYPASS;
		tw32(NVRAM_CFG1, nvcfg1);
		break;
	case FLASH_5752VENDOR_ATMEL_FLASH_BUFFERED:
	case FLASH_5755VENDOR_ATMEL_FLASH_1:
	case FLASH_5755VENDOR_ATMEL_FLASH_2:
	case FLASH_5755VENDOR_ATMEL_FLASH_3:
		tp->nvram_jedecnum = JEDEC_ATMEL;
		tp->tg3_flags |= TG3_FLAG_NVRAM_BUFFERED;
		tp->tg3_flags2 |= TG3_FLG2_FLASH;
		tp->nvram_pagesize = 264;
		break;
	case FLASH_5752VENDOR_ST_M45PE10:
	case FLASH_5752VENDOR_ST_M45PE20:
	case FLASH_5752VENDOR_ST_M45PE40:
		tp->nvram_jedecnum = JEDEC_ST;
		tp->tg3_flags |= TG3_FLAG_NVRAM_BUFFERED;
		tp->tg3_flags2 |= TG3_FLG2_FLASH;
		tp->nvram_pagesize = 256;
		break;
	}
}

static void __devinit tg3_get_5761_nvram_info(struct tg3 *tp)
{
	u32 nvcfg1, protect = 0;

	nvcfg1 = tr32(NVRAM_CFG1);

	/* NVRAM protection for TPM */
	if (nvcfg1 & (1 << 27)) {
		tp->tg3_flags3 |= TG3_FLG3_PROTECTED_NVRAM;
		protect = 1;
	}

	nvcfg1 &= NVRAM_CFG1_5752VENDOR_MASK;
	switch (nvcfg1) {
	case FLASH_5761VENDOR_ATMEL_ADB021D:
	case FLASH_5761VENDOR_ATMEL_ADB041D:
	case FLASH_5761VENDOR_ATMEL_ADB081D:
	case FLASH_5761VENDOR_ATMEL_ADB161D:
	case FLASH_5761VENDOR_ATMEL_MDB021D:
	case FLASH_5761VENDOR_ATMEL_MDB041D:
	case FLASH_5761VENDOR_ATMEL_MDB081D:
	case FLASH_5761VENDOR_ATMEL_MDB161D:
		tp->nvram_jedecnum = JEDEC_ATMEL;
		tp->tg3_flags |= TG3_FLAG_NVRAM_BUFFERED;
		tp->tg3_flags2 |= TG3_FLG2_FLASH;
		tp->tg3_flags3 |= TG3_FLG3_NO_NVRAM_ADDR_TRANS;
		tp->nvram_pagesize = 256;
		break;
	case FLASH_5761VENDOR_ST_A_M45PE20:
	case FLASH_5761VENDOR_ST_A_M45PE40:
	case FLASH_5761VENDOR_ST_A_M45PE80:
	case FLASH_5761VENDOR_ST_A_M45PE16:
	case FLASH_5761VENDOR_ST_M_M45PE20:
	case FLASH_5761VENDOR_ST_M_M45PE40:
	case FLASH_5761VENDOR_ST_M_M45PE80:
	case FLASH_5761VENDOR_ST_M_M45PE16:
		tp->nvram_jedecnum = JEDEC_ST;
		tp->tg3_flags |= TG3_FLAG_NVRAM_BUFFERED;
		tp->tg3_flags2 |= TG3_FLG2_FLASH;
		tp->nvram_pagesize = 256;
		break;
	}

	if (protect) {
		tp->nvram_size = tr32(NVRAM_ADDR_LOCKOUT);
	} else {
		switch (nvcfg1) {
		case FLASH_5761VENDOR_ATMEL_ADB161D:
		case FLASH_5761VENDOR_ATMEL_MDB161D:
		case FLASH_5761VENDOR_ST_A_M45PE16:
		case FLASH_5761VENDOR_ST_M_M45PE16:
			tp->nvram_size = TG3_NVRAM_SIZE_2MB;
			break;
		case FLASH_5761VENDOR_ATMEL_ADB081D:
		case FLASH_5761VENDOR_ATMEL_MDB081D:
		case FLASH_5761VENDOR_ST_A_M45PE80:
		case FLASH_5761VENDOR_ST_M_M45PE80:
			tp->nvram_size = TG3_NVRAM_SIZE_1MB;
			break;
		case FLASH_5761VENDOR_ATMEL_ADB041D:
		case FLASH_5761VENDOR_ATMEL_MDB041D:
		case FLASH_5761VENDOR_ST_A_M45PE40:
		case FLASH_5761VENDOR_ST_M_M45PE40:
			tp->nvram_size = TG3_NVRAM_SIZE_512KB;
			break;
		case FLASH_5761VENDOR_ATMEL_ADB021D:
		case FLASH_5761VENDOR_ATMEL_MDB021D:
		case FLASH_5761VENDOR_ST_A_M45PE20:
		case FLASH_5761VENDOR_ST_M_M45PE20:
			tp->nvram_size = TG3_NVRAM_SIZE_256KB;
			break;
		}
	}
}

static void __devinit tg3_get_5906_nvram_info(struct tg3 *tp)
{
	tp->nvram_jedecnum = JEDEC_ATMEL;
	tp->tg3_flags |= TG3_FLAG_NVRAM_BUFFERED;
	tp->nvram_pagesize = ATMEL_AT24C512_CHIP_SIZE;
}

static void __devinit tg3_get_57780_nvram_info(struct tg3 *tp)
{
	u32 nvcfg1;

	nvcfg1 = tr32(NVRAM_CFG1);

	switch (nvcfg1 & NVRAM_CFG1_5752VENDOR_MASK) {
	case FLASH_5787VENDOR_ATMEL_EEPROM_376KHZ:
	case FLASH_5787VENDOR_MICRO_EEPROM_376KHZ:
		tp->nvram_jedecnum = JEDEC_ATMEL;
		tp->tg3_flags |= TG3_FLAG_NVRAM_BUFFERED;
		tp->nvram_pagesize = ATMEL_AT24C512_CHIP_SIZE;

		nvcfg1 &= ~NVRAM_CFG1_COMPAT_BYPASS;
		tw32(NVRAM_CFG1, nvcfg1);
		return;
	case FLASH_5752VENDOR_ATMEL_FLASH_BUFFERED:
	case FLASH_57780VENDOR_ATMEL_AT45DB011D:
	case FLASH_57780VENDOR_ATMEL_AT45DB011B:
	case FLASH_57780VENDOR_ATMEL_AT45DB021D:
	case FLASH_57780VENDOR_ATMEL_AT45DB021B:
	case FLASH_57780VENDOR_ATMEL_AT45DB041D:
	case FLASH_57780VENDOR_ATMEL_AT45DB041B:
		tp->nvram_jedecnum = JEDEC_ATMEL;
		tp->tg3_flags |= TG3_FLAG_NVRAM_BUFFERED;
		tp->tg3_flags2 |= TG3_FLG2_FLASH;

		switch (nvcfg1 & NVRAM_CFG1_5752VENDOR_MASK) {
		case FLASH_5752VENDOR_ATMEL_FLASH_BUFFERED:
		case FLASH_57780VENDOR_ATMEL_AT45DB011D:
		case FLASH_57780VENDOR_ATMEL_AT45DB011B:
			tp->nvram_size = TG3_NVRAM_SIZE_128KB;
			break;
		case FLASH_57780VENDOR_ATMEL_AT45DB021D:
		case FLASH_57780VENDOR_ATMEL_AT45DB021B:
			tp->nvram_size = TG3_NVRAM_SIZE_256KB;
			break;
		case FLASH_57780VENDOR_ATMEL_AT45DB041D:
		case FLASH_57780VENDOR_ATMEL_AT45DB041B:
			tp->nvram_size = TG3_NVRAM_SIZE_512KB;
			break;
		}
		break;
	case FLASH_5752VENDOR_ST_M45PE10:
	case FLASH_5752VENDOR_ST_M45PE20:
	case FLASH_5752VENDOR_ST_M45PE40:
		tp->nvram_jedecnum = JEDEC_ST;
		tp->tg3_flags |= TG3_FLAG_NVRAM_BUFFERED;
		tp->tg3_flags2 |= TG3_FLG2_FLASH;

		switch (nvcfg1 & NVRAM_CFG1_5752VENDOR_MASK) {
		case FLASH_5752VENDOR_ST_M45PE10:
			tp->nvram_size = TG3_NVRAM_SIZE_128KB;
			break;
		case FLASH_5752VENDOR_ST_M45PE20:
			tp->nvram_size = TG3_NVRAM_SIZE_256KB;
			break;
		case FLASH_5752VENDOR_ST_M45PE40:
			tp->nvram_size = TG3_NVRAM_SIZE_512KB;
			break;
		}
		break;
	default:
		tp->tg3_flags3 |= TG3_FLG3_NO_NVRAM;
		return;
	}

	tg3_nvram_get_pagesize(tp, nvcfg1);
	if (tp->nvram_pagesize != 264 && tp->nvram_pagesize != 528)
		tp->tg3_flags3 |= TG3_FLG3_NO_NVRAM_ADDR_TRANS;
}


static void __devinit tg3_get_5717_nvram_info(struct tg3 *tp)
{
	u32 nvcfg1;

	nvcfg1 = tr32(NVRAM_CFG1);

	switch (nvcfg1 & NVRAM_CFG1_5752VENDOR_MASK) {
	case FLASH_5717VENDOR_ATMEL_EEPROM:
	case FLASH_5717VENDOR_MICRO_EEPROM:
		tp->nvram_jedecnum = JEDEC_ATMEL;
		tp->tg3_flags |= TG3_FLAG_NVRAM_BUFFERED;
		tp->nvram_pagesize = ATMEL_AT24C512_CHIP_SIZE;

		nvcfg1 &= ~NVRAM_CFG1_COMPAT_BYPASS;
		tw32(NVRAM_CFG1, nvcfg1);
		return;
	case FLASH_5717VENDOR_ATMEL_MDB011D:
	case FLASH_5717VENDOR_ATMEL_ADB011B:
	case FLASH_5717VENDOR_ATMEL_ADB011D:
	case FLASH_5717VENDOR_ATMEL_MDB021D:
	case FLASH_5717VENDOR_ATMEL_ADB021B:
	case FLASH_5717VENDOR_ATMEL_ADB021D:
	case FLASH_5717VENDOR_ATMEL_45USPT:
		tp->nvram_jedecnum = JEDEC_ATMEL;
		tp->tg3_flags |= TG3_FLAG_NVRAM_BUFFERED;
		tp->tg3_flags2 |= TG3_FLG2_FLASH;

		switch (nvcfg1 & NVRAM_CFG1_5752VENDOR_MASK) {
		case FLASH_5717VENDOR_ATMEL_MDB021D:
		case FLASH_5717VENDOR_ATMEL_ADB021B:
		case FLASH_5717VENDOR_ATMEL_ADB021D:
			tp->nvram_size = TG3_NVRAM_SIZE_256KB;
			break;
		default:
			tp->nvram_size = TG3_NVRAM_SIZE_128KB;
			break;
		}
		break;
	case FLASH_5717VENDOR_ST_M_M25PE10:
	case FLASH_5717VENDOR_ST_A_M25PE10:
	case FLASH_5717VENDOR_ST_M_M45PE10:
	case FLASH_5717VENDOR_ST_A_M45PE10:
	case FLASH_5717VENDOR_ST_M_M25PE20:
	case FLASH_5717VENDOR_ST_A_M25PE20:
	case FLASH_5717VENDOR_ST_M_M45PE20:
	case FLASH_5717VENDOR_ST_A_M45PE20:
	case FLASH_5717VENDOR_ST_25USPT:
	case FLASH_5717VENDOR_ST_45USPT:
		tp->nvram_jedecnum = JEDEC_ST;
		tp->tg3_flags |= TG3_FLAG_NVRAM_BUFFERED;
		tp->tg3_flags2 |= TG3_FLG2_FLASH;

		switch (nvcfg1 & NVRAM_CFG1_5752VENDOR_MASK) {
		case FLASH_5717VENDOR_ST_M_M25PE20:
		case FLASH_5717VENDOR_ST_A_M25PE20:
		case FLASH_5717VENDOR_ST_M_M45PE20:
		case FLASH_5717VENDOR_ST_A_M45PE20:
			tp->nvram_size = TG3_NVRAM_SIZE_256KB;
			break;
		default:
			tp->nvram_size = TG3_NVRAM_SIZE_128KB;
			break;
		}
		break;
	default:
		tp->tg3_flags3 |= TG3_FLG3_NO_NVRAM;
		return;
	}

	tg3_nvram_get_pagesize(tp, nvcfg1);
	if (tp->nvram_pagesize != 264 && tp->nvram_pagesize != 528)
		tp->tg3_flags3 |= TG3_FLG3_NO_NVRAM_ADDR_TRANS;
}

/* Chips other than 5700/5701 use the NVRAM for fetching info. */
static void __devinit tg3_nvram_init(struct tg3 *tp)
{
	tw32_f(GRC_EEPROM_ADDR,
	     (EEPROM_ADDR_FSM_RESET |
	      (EEPROM_DEFAULT_CLOCK_PERIOD <<
	       EEPROM_ADDR_CLKPERD_SHIFT)));

	msleep(1);

	/* Enable seeprom accesses. */
	tw32_f(GRC_LOCAL_CTRL,
	     tr32(GRC_LOCAL_CTRL) | GRC_LCLCTRL_AUTO_SEEPROM);
	udelay(100);

	if (GET_ASIC_REV(tp->pci_chip_rev_id) != ASIC_REV_5700 &&
	    GET_ASIC_REV(tp->pci_chip_rev_id) != ASIC_REV_5701) {
		tp->tg3_flags |= TG3_FLAG_NVRAM;

		if (tg3_nvram_lock(tp)) {
			printk(KERN_WARNING PFX "%s: Cannot get nvarm lock, "
			       "tg3_nvram_init failed.\n", tp->dev->name);
			return;
		}
		tg3_enable_nvram_access(tp);

		tp->nvram_size = 0;

		if (GET_ASIC_REV(tp->pci_chip_rev_id) == ASIC_REV_5752)
			tg3_get_5752_nvram_info(tp);
		else if (GET_ASIC_REV(tp->pci_chip_rev_id) == ASIC_REV_5755)
			tg3_get_5755_nvram_info(tp);
		else if (GET_ASIC_REV(tp->pci_chip_rev_id) == ASIC_REV_5787 ||
			 GET_ASIC_REV(tp->pci_chip_rev_id) == ASIC_REV_5784 ||
			 GET_ASIC_REV(tp->pci_chip_rev_id) == ASIC_REV_5785)
			tg3_get_5787_nvram_info(tp);
		else if (GET_ASIC_REV(tp->pci_chip_rev_id) == ASIC_REV_5761)
			tg3_get_5761_nvram_info(tp);
		else if (GET_ASIC_REV(tp->pci_chip_rev_id) == ASIC_REV_5906)
			tg3_get_5906_nvram_info(tp);
		else if (GET_ASIC_REV(tp->pci_chip_rev_id) == ASIC_REV_57780 ||
			 GET_ASIC_REV(tp->pci_chip_rev_id) == ASIC_REV_57765)
			tg3_get_57780_nvram_info(tp);
		else if (GET_ASIC_REV(tp->pci_chip_rev_id) == ASIC_REV_5717)
			tg3_get_5717_nvram_info(tp);
		else
			tg3_get_nvram_info(tp);

		if (tp->nvram_size == 0)
			tg3_get_nvram_size(tp);

		tg3_disable_nvram_access(tp);
		tg3_nvram_unlock(tp);

	} else {
		tp->tg3_flags &= ~(TG3_FLAG_NVRAM | TG3_FLAG_NVRAM_BUFFERED);

		tg3_get_eeprom_size(tp);
	}
}

static int tg3_nvram_write_block_using_eeprom(struct tg3 *tp,
				    u32 offset, u32 len, u8 *buf)
{
	int i, j, rc = 0;
	u32 val;

	for (i = 0; i < len; i += 4) {
		u32 addr;
		__be32 data;

		addr = offset + i;

		memcpy(&data, buf + i, 4);

		/*
		 * The SEEPROM interface expects the data to always be opposite
		 * the native endian format.  We accomplish this by reversing
		 * all the operations that would have been performed on the
		 * data from a call to tg3_nvram_read_be32().
		 */
		tw32(GRC_EEPROM_DATA, swab32(be32_to_cpu(data)));

		val = tr32(GRC_EEPROM_ADDR);
		tw32(GRC_EEPROM_ADDR, val | EEPROM_ADDR_COMPLETE);

		val &= ~(EEPROM_ADDR_ADDR_MASK | EEPROM_ADDR_DEVID_MASK |
			EEPROM_ADDR_READ);
		tw32(GRC_EEPROM_ADDR, val |
			(0 << EEPROM_ADDR_DEVID_SHIFT) |
			(addr & EEPROM_ADDR_ADDR_MASK) |
			EEPROM_ADDR_START |
			EEPROM_ADDR_WRITE);

		for (j = 0; j < 1000; j++) {
			val = tr32(GRC_EEPROM_ADDR);

			if (val & EEPROM_ADDR_COMPLETE)
				break;
			msleep(1);
		}
		if (!(val & EEPROM_ADDR_COMPLETE)) {
			rc = -EBUSY;
			break;
		}
	}

	return rc;
}

/* offset and length are dword aligned */
static int tg3_nvram_write_block_unbuffered(struct tg3 *tp, u32 offset, u32 len,
		u8 *buf)
{
	int ret = 0;
	u32 pagesize = tp->nvram_pagesize;
	u32 pagemask = pagesize - 1;
	u32 nvram_cmd;
	u8 *tmp;

	tmp = kmalloc(pagesize, GFP_KERNEL);
	if (tmp == NULL)
		return -ENOMEM;

	while (len) {
		int j;
		u32 phy_addr, page_off, size;

		phy_addr = offset & ~pagemask;

		for (j = 0; j < pagesize; j += 4) {
			ret = tg3_nvram_read_be32(tp, phy_addr + j,
						  (__be32 *) (tmp + j));
			if (ret)
				break;
		}
		if (ret)
			break;

	        page_off = offset & pagemask;
		size = pagesize;
		if (len < size)
			size = len;

		len -= size;

		memcpy(tmp + page_off, buf, size);

		offset = offset + (pagesize - page_off);

		tg3_enable_nvram_access(tp);

		/*
		 * Before we can erase the flash page, we need
		 * to issue a special "write enable" command.
		 */
		nvram_cmd = NVRAM_CMD_WREN | NVRAM_CMD_GO | NVRAM_CMD_DONE;

		if (tg3_nvram_exec_cmd(tp, nvram_cmd))
			break;

		/* Erase the target page */
		tw32(NVRAM_ADDR, phy_addr);

		nvram_cmd = NVRAM_CMD_GO | NVRAM_CMD_DONE | NVRAM_CMD_WR |
			NVRAM_CMD_FIRST | NVRAM_CMD_LAST | NVRAM_CMD_ERASE;

	        if (tg3_nvram_exec_cmd(tp, nvram_cmd))
			break;

		/* Issue another write enable to start the write. */
		nvram_cmd = NVRAM_CMD_WREN | NVRAM_CMD_GO | NVRAM_CMD_DONE;

		if (tg3_nvram_exec_cmd(tp, nvram_cmd))
			break;

		for (j = 0; j < pagesize; j += 4) {
			__be32 data;

			data = *((__be32 *) (tmp + j));

			tw32(NVRAM_WRDATA, be32_to_cpu(data));

			tw32(NVRAM_ADDR, phy_addr + j);

			nvram_cmd = NVRAM_CMD_GO | NVRAM_CMD_DONE |
				NVRAM_CMD_WR;

			if (j == 0)
				nvram_cmd |= NVRAM_CMD_FIRST;
			else if (j == (pagesize - 4))
				nvram_cmd |= NVRAM_CMD_LAST;

			if ((ret = tg3_nvram_exec_cmd(tp, nvram_cmd)))
				break;
		}
		if (ret)
			break;
	}

	nvram_cmd = NVRAM_CMD_WRDI | NVRAM_CMD_GO | NVRAM_CMD_DONE;
	tg3_nvram_exec_cmd(tp, nvram_cmd);

	kfree(tmp);

	return ret;
}

/* offset and length are dword aligned */
static int tg3_nvram_write_block_buffered(struct tg3 *tp, u32 offset, u32 len,
		u8 *buf)
{
	int i, ret = 0;

	for (i = 0; i < len; i += 4, offset += 4) {
		u32 page_off, phy_addr, nvram_cmd;
		__be32 data;

		memcpy(&data, buf + i, 4);
		tw32(NVRAM_WRDATA, be32_to_cpu(data));

	        page_off = offset % tp->nvram_pagesize;

		phy_addr = tg3_nvram_phys_addr(tp, offset);

		tw32(NVRAM_ADDR, phy_addr);

		nvram_cmd = NVRAM_CMD_GO | NVRAM_CMD_DONE | NVRAM_CMD_WR;

	        if ((page_off == 0) || (i == 0))
			nvram_cmd |= NVRAM_CMD_FIRST;
		if (page_off == (tp->nvram_pagesize - 4))
			nvram_cmd |= NVRAM_CMD_LAST;

		if (i == (len - 4))
			nvram_cmd |= NVRAM_CMD_LAST;

		if (GET_ASIC_REV(tp->pci_chip_rev_id) != ASIC_REV_5752 &&
		    !(tp->tg3_flags3 & TG3_FLG3_5755_PLUS) &&
		    (tp->nvram_jedecnum == JEDEC_ST) &&
		    (nvram_cmd & NVRAM_CMD_FIRST)) {

			if ((ret = tg3_nvram_exec_cmd(tp,
				NVRAM_CMD_WREN | NVRAM_CMD_GO |
				NVRAM_CMD_DONE)))

				break;
		}
		if (!(tp->tg3_flags2 & TG3_FLG2_FLASH)) {
			/* We always do complete word writes to eeprom. */
			nvram_cmd |= (NVRAM_CMD_FIRST | NVRAM_CMD_LAST);
		}

		if ((ret = tg3_nvram_exec_cmd(tp, nvram_cmd)))
			break;
	}
	return ret;
}

/* offset and length are dword aligned */
static int tg3_nvram_write_block(struct tg3 *tp, u32 offset, u32 len, u8 *buf)
{
	int ret;

	if (tp->tg3_flags & TG3_FLAG_EEPROM_WRITE_PROT) {
		tw32_f(GRC_LOCAL_CTRL, tp->grc_local_ctrl &
		       ~GRC_LCLCTRL_GPIO_OUTPUT1);
		udelay(40);
	}

	if (!(tp->tg3_flags & TG3_FLAG_NVRAM)) {
		ret = tg3_nvram_write_block_using_eeprom(tp, offset, len, buf);
	}
	else {
		u32 grc_mode;

		ret = tg3_nvram_lock(tp);
		if (ret)
			return ret;

		tg3_enable_nvram_access(tp);
		if ((tp->tg3_flags2 & TG3_FLG2_5750_PLUS) &&
		    !(tp->tg3_flags3 & TG3_FLG3_PROTECTED_NVRAM))
			tw32(NVRAM_WRITE1, 0x406);

		grc_mode = tr32(GRC_MODE);
		tw32(GRC_MODE, grc_mode | GRC_MODE_NVRAM_WR_ENABLE);

		if ((tp->tg3_flags & TG3_FLAG_NVRAM_BUFFERED) ||
			!(tp->tg3_flags2 & TG3_FLG2_FLASH)) {

			ret = tg3_nvram_write_block_buffered(tp, offset, len,
				buf);
		}
		else {
			ret = tg3_nvram_write_block_unbuffered(tp, offset, len,
				buf);
		}

		grc_mode = tr32(GRC_MODE);
		tw32(GRC_MODE, grc_mode & ~GRC_MODE_NVRAM_WR_ENABLE);

		tg3_disable_nvram_access(tp);
		tg3_nvram_unlock(tp);
	}

	if (tp->tg3_flags & TG3_FLAG_EEPROM_WRITE_PROT) {
		tw32_f(GRC_LOCAL_CTRL, tp->grc_local_ctrl);
		udelay(40);
	}

	return ret;
}

struct subsys_tbl_ent {
	u16 subsys_vendor, subsys_devid;
	u32 phy_id;
};

static struct subsys_tbl_ent subsys_id_to_phy_id[] = {
	/* Broadcom boards. */
	{ PCI_VENDOR_ID_BROADCOM, 0x1644, PHY_ID_BCM5401 }, /* BCM95700A6 */
	{ PCI_VENDOR_ID_BROADCOM, 0x0001, PHY_ID_BCM5701 }, /* BCM95701A5 */
	{ PCI_VENDOR_ID_BROADCOM, 0x0002, PHY_ID_BCM8002 }, /* BCM95700T6 */
	{ PCI_VENDOR_ID_BROADCOM, 0x0003, 0 },		    /* BCM95700A9 */
	{ PCI_VENDOR_ID_BROADCOM, 0x0005, PHY_ID_BCM5701 }, /* BCM95701T1 */
	{ PCI_VENDOR_ID_BROADCOM, 0x0006, PHY_ID_BCM5701 }, /* BCM95701T8 */
	{ PCI_VENDOR_ID_BROADCOM, 0x0007, 0 },		    /* BCM95701A7 */
	{ PCI_VENDOR_ID_BROADCOM, 0x0008, PHY_ID_BCM5701 }, /* BCM95701A10 */
	{ PCI_VENDOR_ID_BROADCOM, 0x8008, PHY_ID_BCM5701 }, /* BCM95701A12 */
	{ PCI_VENDOR_ID_BROADCOM, 0x0009, PHY_ID_BCM5703 }, /* BCM95703Ax1 */
	{ PCI_VENDOR_ID_BROADCOM, 0x8009, PHY_ID_BCM5703 }, /* BCM95703Ax2 */

	/* 3com boards. */
	{ PCI_VENDOR_ID_3COM, 0x1000, PHY_ID_BCM5401 }, /* 3C996T */
	{ PCI_VENDOR_ID_3COM, 0x1006, PHY_ID_BCM5701 }, /* 3C996BT */
	{ PCI_VENDOR_ID_3COM, 0x1004, 0 },		/* 3C996SX */
	{ PCI_VENDOR_ID_3COM, 0x1007, PHY_ID_BCM5701 }, /* 3C1000T */
	{ PCI_VENDOR_ID_3COM, 0x1008, PHY_ID_BCM5701 }, /* 3C940BR01 */

	/* DELL boards. */
	{ PCI_VENDOR_ID_DELL, 0x00d1, PHY_ID_BCM5401 }, /* VIPER */
	{ PCI_VENDOR_ID_DELL, 0x0106, PHY_ID_BCM5401 }, /* JAGUAR */
	{ PCI_VENDOR_ID_DELL, 0x0109, PHY_ID_BCM5411 }, /* MERLOT */
	{ PCI_VENDOR_ID_DELL, 0x010a, PHY_ID_BCM5411 }, /* SLIM_MERLOT */

	/* Compaq boards. */
	{ PCI_VENDOR_ID_COMPAQ, 0x007c, PHY_ID_BCM5701 }, /* BANSHEE */
	{ PCI_VENDOR_ID_COMPAQ, 0x009a, PHY_ID_BCM5701 }, /* BANSHEE_2 */
	{ PCI_VENDOR_ID_COMPAQ, 0x007d, 0 },		  /* CHANGELING */
	{ PCI_VENDOR_ID_COMPAQ, 0x0085, PHY_ID_BCM5701 }, /* NC7780 */
	{ PCI_VENDOR_ID_COMPAQ, 0x0099, PHY_ID_BCM5701 }, /* NC7780_2 */

	/* IBM boards. */
	{ PCI_VENDOR_ID_IBM, 0x0281, 0 } /* IBM??? */
};

static inline struct subsys_tbl_ent *lookup_by_subsys(struct tg3 *tp)
{
	int i;

	for (i = 0; i < ARRAY_SIZE(subsys_id_to_phy_id); i++) {
		if ((subsys_id_to_phy_id[i].subsys_vendor ==
		     tp->pdev->subsystem_vendor) &&
		    (subsys_id_to_phy_id[i].subsys_devid ==
		     tp->pdev->subsystem_device))
			return &subsys_id_to_phy_id[i];
	}
	return NULL;
}

static void __devinit tg3_get_eeprom_hw_cfg(struct tg3 *tp)
{
	u32 val;
	u16 pmcsr;

	/* On some early chips the SRAM cannot be accessed in D3hot state,
	 * so need make sure we're in D0.
	 */
	pci_read_config_word(tp->pdev, tp->pm_cap + PCI_PM_CTRL, &pmcsr);
	pmcsr &= ~PCI_PM_CTRL_STATE_MASK;
	pci_write_config_word(tp->pdev, tp->pm_cap + PCI_PM_CTRL, pmcsr);
	msleep(1);

	/* Make sure register accesses (indirect or otherwise)
	 * will function correctly.
	 */
	pci_write_config_dword(tp->pdev, TG3PCI_MISC_HOST_CTRL,
			       tp->misc_host_ctrl);

	/* The memory arbiter has to be enabled in order for SRAM accesses
	 * to succeed.  Normally on powerup the tg3 chip firmware will make
	 * sure it is enabled, but other entities such as system netboot
	 * code might disable it.
	 */
	val = tr32(MEMARB_MODE);
	tw32(MEMARB_MODE, val | MEMARB_MODE_ENABLE);

	tp->phy_id = PHY_ID_INVALID;
	tp->led_ctrl = LED_CTRL_MODE_PHY_1;

	/* Assume an onboard device and WOL capable by default.  */
	tp->tg3_flags |= TG3_FLAG_EEPROM_WRITE_PROT | TG3_FLAG_WOL_CAP;

	if (GET_ASIC_REV(tp->pci_chip_rev_id) == ASIC_REV_5906) {
		if (!(tr32(PCIE_TRANSACTION_CFG) & PCIE_TRANS_CFG_LOM)) {
			tp->tg3_flags &= ~TG3_FLAG_EEPROM_WRITE_PROT;
			tp->tg3_flags2 |= TG3_FLG2_IS_NIC;
		}
		val = tr32(VCPU_CFGSHDW);
		if (val & VCPU_CFGSHDW_ASPM_DBNC)
			tp->tg3_flags |= TG3_FLAG_ASPM_WORKAROUND;
		if ((val & VCPU_CFGSHDW_WOL_ENABLE) &&
		    (val & VCPU_CFGSHDW_WOL_MAGPKT)) {
			tp->tg3_flags |= TG3_FLAG_WOL_ENABLE;
			device_set_wakeup_enable(&tp->pdev->dev, true);
		}
		goto done;
	}

	tg3_read_mem(tp, NIC_SRAM_DATA_SIG, &val);
	if (val == NIC_SRAM_DATA_SIG_MAGIC) {
		u32 nic_cfg, led_cfg;
		u32 nic_phy_id, ver, cfg2 = 0, cfg4 = 0, eeprom_phy_id;
		int eeprom_phy_serdes = 0;

		tg3_read_mem(tp, NIC_SRAM_DATA_CFG, &nic_cfg);
		tp->nic_sram_data_cfg = nic_cfg;

		tg3_read_mem(tp, NIC_SRAM_DATA_VER, &ver);
		ver >>= NIC_SRAM_DATA_VER_SHIFT;
		if ((GET_ASIC_REV(tp->pci_chip_rev_id) != ASIC_REV_5700) &&
		    (GET_ASIC_REV(tp->pci_chip_rev_id) != ASIC_REV_5701) &&
		    (GET_ASIC_REV(tp->pci_chip_rev_id) != ASIC_REV_5703) &&
		    (ver > 0) && (ver < 0x100))
			tg3_read_mem(tp, NIC_SRAM_DATA_CFG_2, &cfg2);

		if (GET_ASIC_REV(tp->pci_chip_rev_id) == ASIC_REV_5785)
			tg3_read_mem(tp, NIC_SRAM_DATA_CFG_4, &cfg4);

		if ((nic_cfg & NIC_SRAM_DATA_CFG_PHY_TYPE_MASK) ==
		    NIC_SRAM_DATA_CFG_PHY_TYPE_FIBER)
			eeprom_phy_serdes = 1;

		tg3_read_mem(tp, NIC_SRAM_DATA_PHY_ID, &nic_phy_id);
		if (nic_phy_id != 0) {
			u32 id1 = nic_phy_id & NIC_SRAM_DATA_PHY_ID1_MASK;
			u32 id2 = nic_phy_id & NIC_SRAM_DATA_PHY_ID2_MASK;

			eeprom_phy_id  = (id1 >> 16) << 10;
			eeprom_phy_id |= (id2 & 0xfc00) << 16;
			eeprom_phy_id |= (id2 & 0x03ff) <<  0;
		} else
			eeprom_phy_id = 0;

		tp->phy_id = eeprom_phy_id;
		if (eeprom_phy_serdes) {
			if ((tp->tg3_flags2 & TG3_FLG2_5780_CLASS) ||
			    GET_ASIC_REV(tp->pci_chip_rev_id) == ASIC_REV_5717)
				tp->tg3_flags2 |= TG3_FLG2_MII_SERDES;
			else
				tp->tg3_flags2 |= TG3_FLG2_PHY_SERDES;
		}

		if (tp->tg3_flags2 & TG3_FLG2_5750_PLUS)
			led_cfg = cfg2 & (NIC_SRAM_DATA_CFG_LED_MODE_MASK |
				    SHASTA_EXT_LED_MODE_MASK);
		else
			led_cfg = nic_cfg & NIC_SRAM_DATA_CFG_LED_MODE_MASK;

		switch (led_cfg) {
		default:
		case NIC_SRAM_DATA_CFG_LED_MODE_PHY_1:
			tp->led_ctrl = LED_CTRL_MODE_PHY_1;
			break;

		case NIC_SRAM_DATA_CFG_LED_MODE_PHY_2:
			tp->led_ctrl = LED_CTRL_MODE_PHY_2;
			break;

		case NIC_SRAM_DATA_CFG_LED_MODE_MAC:
			tp->led_ctrl = LED_CTRL_MODE_MAC;

			/* Default to PHY_1_MODE if 0 (MAC_MODE) is
			 * read on some older 5700/5701 bootcode.
			 */
			if (GET_ASIC_REV(tp->pci_chip_rev_id) ==
			    ASIC_REV_5700 ||
			    GET_ASIC_REV(tp->pci_chip_rev_id) ==
			    ASIC_REV_5701)
				tp->led_ctrl = LED_CTRL_MODE_PHY_1;

			break;

		case SHASTA_EXT_LED_SHARED:
			tp->led_ctrl = LED_CTRL_MODE_SHARED;
			if (tp->pci_chip_rev_id != CHIPREV_ID_5750_A0 &&
			    tp->pci_chip_rev_id != CHIPREV_ID_5750_A1)
				tp->led_ctrl |= (LED_CTRL_MODE_PHY_1 |
						 LED_CTRL_MODE_PHY_2);
			break;

		case SHASTA_EXT_LED_MAC:
			tp->led_ctrl = LED_CTRL_MODE_SHASTA_MAC;
			break;

		case SHASTA_EXT_LED_COMBO:
			tp->led_ctrl = LED_CTRL_MODE_COMBO;
			if (tp->pci_chip_rev_id != CHIPREV_ID_5750_A0)
				tp->led_ctrl |= (LED_CTRL_MODE_PHY_1 |
						 LED_CTRL_MODE_PHY_2);
			break;

		}

		if ((GET_ASIC_REV(tp->pci_chip_rev_id) == ASIC_REV_5700 ||
		     GET_ASIC_REV(tp->pci_chip_rev_id) == ASIC_REV_5701) &&
		    tp->pdev->subsystem_vendor == PCI_VENDOR_ID_DELL)
			tp->led_ctrl = LED_CTRL_MODE_PHY_2;

		if (GET_CHIP_REV(tp->pci_chip_rev_id) == CHIPREV_5784_AX)
			tp->led_ctrl = LED_CTRL_MODE_PHY_1;

		if (nic_cfg & NIC_SRAM_DATA_CFG_EEPROM_WP) {
			tp->tg3_flags |= TG3_FLAG_EEPROM_WRITE_PROT;
			if ((tp->pdev->subsystem_vendor ==
			     PCI_VENDOR_ID_ARIMA) &&
			    (tp->pdev->subsystem_device == 0x205a ||
			     tp->pdev->subsystem_device == 0x2063))
				tp->tg3_flags &= ~TG3_FLAG_EEPROM_WRITE_PROT;
		} else {
			tp->tg3_flags &= ~TG3_FLAG_EEPROM_WRITE_PROT;
			tp->tg3_flags2 |= TG3_FLG2_IS_NIC;
		}

		if (nic_cfg & NIC_SRAM_DATA_CFG_ASF_ENABLE) {
			tp->tg3_flags |= TG3_FLAG_ENABLE_ASF;
			if (tp->tg3_flags2 & TG3_FLG2_5750_PLUS)
				tp->tg3_flags2 |= TG3_FLG2_ASF_NEW_HANDSHAKE;
		}

		if ((nic_cfg & NIC_SRAM_DATA_CFG_APE_ENABLE) &&
			(tp->tg3_flags2 & TG3_FLG2_5750_PLUS))
			tp->tg3_flags3 |= TG3_FLG3_ENABLE_APE;

		if (tp->tg3_flags2 & TG3_FLG2_ANY_SERDES &&
		    !(nic_cfg & NIC_SRAM_DATA_CFG_FIBER_WOL))
			tp->tg3_flags &= ~TG3_FLAG_WOL_CAP;

		if ((tp->tg3_flags & TG3_FLAG_WOL_CAP) &&
		    (nic_cfg & NIC_SRAM_DATA_CFG_WOL_ENABLE)) {
			tp->tg3_flags |= TG3_FLAG_WOL_ENABLE;
			device_set_wakeup_enable(&tp->pdev->dev, true);
		}

		if (cfg2 & (1 << 17))
			tp->tg3_flags2 |= TG3_FLG2_CAPACITIVE_COUPLING;

		/* serdes signal pre-emphasis in register 0x590 set by */
		/* bootcode if bit 18 is set */
		if (cfg2 & (1 << 18))
			tp->tg3_flags2 |= TG3_FLG2_SERDES_PREEMPHASIS;

		if (((GET_ASIC_REV(tp->pci_chip_rev_id) == ASIC_REV_5784 &&
		      GET_CHIP_REV(tp->pci_chip_rev_id) != CHIPREV_5784_AX)) &&
		    (cfg2 & NIC_SRAM_DATA_CFG_2_APD_EN))
			tp->tg3_flags3 |= TG3_FLG3_PHY_ENABLE_APD;

		if (tp->tg3_flags2 & TG3_FLG2_PCI_EXPRESS) {
			u32 cfg3;

			tg3_read_mem(tp, NIC_SRAM_DATA_CFG_3, &cfg3);
			if (cfg3 & NIC_SRAM_ASPM_DEBOUNCE)
				tp->tg3_flags |= TG3_FLAG_ASPM_WORKAROUND;
		}

		if (cfg4 & NIC_SRAM_RGMII_STD_IBND_DISABLE)
			tp->tg3_flags3 |= TG3_FLG3_RGMII_STD_IBND_DISABLE;
		if (cfg4 & NIC_SRAM_RGMII_EXT_IBND_RX_EN)
			tp->tg3_flags3 |= TG3_FLG3_RGMII_EXT_IBND_RX_EN;
		if (cfg4 & NIC_SRAM_RGMII_EXT_IBND_TX_EN)
			tp->tg3_flags3 |= TG3_FLG3_RGMII_EXT_IBND_TX_EN;
	}
done:
	device_init_wakeup(&tp->pdev->dev, tp->tg3_flags & TG3_FLAG_WOL_CAP);
	device_set_wakeup_enable(&tp->pdev->dev,
				 tp->tg3_flags & TG3_FLAG_WOL_ENABLE);
}

static int __devinit tg3_issue_otp_command(struct tg3 *tp, u32 cmd)
{
	int i;
	u32 val;

	tw32(OTP_CTRL, cmd | OTP_CTRL_OTP_CMD_START);
	tw32(OTP_CTRL, cmd);

	/* Wait for up to 1 ms for command to execute. */
	for (i = 0; i < 100; i++) {
		val = tr32(OTP_STATUS);
		if (val & OTP_STATUS_CMD_DONE)
			break;
		udelay(10);
	}

	return (val & OTP_STATUS_CMD_DONE) ? 0 : -EBUSY;
}

/* Read the gphy configuration from the OTP region of the chip.  The gphy
 * configuration is a 32-bit value that straddles the alignment boundary.
 * We do two 32-bit reads and then shift and merge the results.
 */
static u32 __devinit tg3_read_otp_phycfg(struct tg3 *tp)
{
	u32 bhalf_otp, thalf_otp;

	tw32(OTP_MODE, OTP_MODE_OTP_THRU_GRC);

	if (tg3_issue_otp_command(tp, OTP_CTRL_OTP_CMD_INIT))
		return 0;

	tw32(OTP_ADDRESS, OTP_ADDRESS_MAGIC1);

	if (tg3_issue_otp_command(tp, OTP_CTRL_OTP_CMD_READ))
		return 0;

	thalf_otp = tr32(OTP_READ_DATA);

	tw32(OTP_ADDRESS, OTP_ADDRESS_MAGIC2);

	if (tg3_issue_otp_command(tp, OTP_CTRL_OTP_CMD_READ))
		return 0;

	bhalf_otp = tr32(OTP_READ_DATA);

	return ((thalf_otp & 0x0000ffff) << 16) | (bhalf_otp >> 16);
}

static int __devinit tg3_phy_probe(struct tg3 *tp)
{
	u32 hw_phy_id_1, hw_phy_id_2;
	u32 hw_phy_id, hw_phy_id_masked;
	int err;

	if (tp->tg3_flags3 & TG3_FLG3_USE_PHYLIB)
		return tg3_phy_init(tp);

	/* Reading the PHY ID register can conflict with ASF
	 * firmware access to the PHY hardware.
	 */
	err = 0;
	if ((tp->tg3_flags & TG3_FLAG_ENABLE_ASF) ||
	    (tp->tg3_flags3 & TG3_FLG3_ENABLE_APE)) {
		hw_phy_id = hw_phy_id_masked = PHY_ID_INVALID;
	} else {
		/* Now read the physical PHY_ID from the chip and verify
		 * that it is sane.  If it doesn't look good, we fall back
		 * to either the hard-coded table based PHY_ID and failing
		 * that the value found in the eeprom area.
		 */
		err |= tg3_readphy(tp, MII_PHYSID1, &hw_phy_id_1);
		err |= tg3_readphy(tp, MII_PHYSID2, &hw_phy_id_2);

		hw_phy_id  = (hw_phy_id_1 & 0xffff) << 10;
		hw_phy_id |= (hw_phy_id_2 & 0xfc00) << 16;
		hw_phy_id |= (hw_phy_id_2 & 0x03ff) <<  0;

		hw_phy_id_masked = hw_phy_id & PHY_ID_MASK;
	}

	if (!err && KNOWN_PHY_ID(hw_phy_id_masked)) {
		tp->phy_id = hw_phy_id;
		if (hw_phy_id_masked == PHY_ID_BCM8002)
			tp->tg3_flags2 |= TG3_FLG2_PHY_SERDES;
		else
			tp->tg3_flags2 &= ~TG3_FLG2_PHY_SERDES;
	} else {
		if (tp->phy_id != PHY_ID_INVALID) {
			/* Do nothing, phy ID already set up in
			 * tg3_get_eeprom_hw_cfg().
			 */
		} else {
			struct subsys_tbl_ent *p;

			/* No eeprom signature?  Try the hardcoded
			 * subsys device table.
			 */
			p = lookup_by_subsys(tp);
			if (!p)
				return -ENODEV;

			tp->phy_id = p->phy_id;
			if (!tp->phy_id ||
			    tp->phy_id == PHY_ID_BCM8002)
				tp->tg3_flags2 |= TG3_FLG2_PHY_SERDES;
		}
	}

	if (!(tp->tg3_flags2 & TG3_FLG2_ANY_SERDES) &&
	    !(tp->tg3_flags3 & TG3_FLG3_ENABLE_APE) &&
	    !(tp->tg3_flags & TG3_FLAG_ENABLE_ASF)) {
		u32 bmsr, adv_reg, tg3_ctrl, mask;

		tg3_readphy(tp, MII_BMSR, &bmsr);
		if (!tg3_readphy(tp, MII_BMSR, &bmsr) &&
		    (bmsr & BMSR_LSTATUS))
			goto skip_phy_reset;

		err = tg3_phy_reset(tp);
		if (err)
			return err;

		adv_reg = (ADVERTISE_10HALF | ADVERTISE_10FULL |
			   ADVERTISE_100HALF | ADVERTISE_100FULL |
			   ADVERTISE_CSMA | ADVERTISE_PAUSE_CAP);
		tg3_ctrl = 0;
		if (!(tp->tg3_flags & TG3_FLAG_10_100_ONLY)) {
			tg3_ctrl = (MII_TG3_CTRL_ADV_1000_HALF |
				    MII_TG3_CTRL_ADV_1000_FULL);
			if (tp->pci_chip_rev_id == CHIPREV_ID_5701_A0 ||
			    tp->pci_chip_rev_id == CHIPREV_ID_5701_B0)
				tg3_ctrl |= (MII_TG3_CTRL_AS_MASTER |
					     MII_TG3_CTRL_ENABLE_AS_MASTER);
		}

		mask = (ADVERTISED_10baseT_Half | ADVERTISED_10baseT_Full |
			ADVERTISED_100baseT_Half | ADVERTISED_100baseT_Full |
			ADVERTISED_1000baseT_Half | ADVERTISED_1000baseT_Full);
		if (!tg3_copper_is_advertising_all(tp, mask)) {
			tg3_writephy(tp, MII_ADVERTISE, adv_reg);

			if (!(tp->tg3_flags & TG3_FLAG_10_100_ONLY))
				tg3_writephy(tp, MII_TG3_CTRL, tg3_ctrl);

			tg3_writephy(tp, MII_BMCR,
				     BMCR_ANENABLE | BMCR_ANRESTART);
		}
		tg3_phy_set_wirespeed(tp);

		tg3_writephy(tp, MII_ADVERTISE, adv_reg);
		if (!(tp->tg3_flags & TG3_FLAG_10_100_ONLY))
			tg3_writephy(tp, MII_TG3_CTRL, tg3_ctrl);
	}

skip_phy_reset:
	if ((tp->phy_id & PHY_ID_MASK) == PHY_ID_BCM5401) {
		err = tg3_init_5401phy_dsp(tp);
		if (err)
			return err;
	}

	if (!err && ((tp->phy_id & PHY_ID_MASK) == PHY_ID_BCM5401)) {
		err = tg3_init_5401phy_dsp(tp);
	}

	if (tp->tg3_flags2 & TG3_FLG2_ANY_SERDES)
		tp->link_config.advertising =
			(ADVERTISED_1000baseT_Half |
			 ADVERTISED_1000baseT_Full |
			 ADVERTISED_Autoneg |
			 ADVERTISED_FIBRE);
	if (tp->tg3_flags & TG3_FLAG_10_100_ONLY)
		tp->link_config.advertising &=
			~(ADVERTISED_1000baseT_Half |
			  ADVERTISED_1000baseT_Full);

	return err;
}

static void __devinit tg3_read_partno(struct tg3 *tp)
{
	unsigned char vpd_data[TG3_NVM_VPD_LEN];   /* in little-endian format */
	unsigned int i;
	u32 magic;

	if ((tp->tg3_flags3 & TG3_FLG3_NO_NVRAM) ||
	    tg3_nvram_read(tp, 0x0, &magic))
		goto out_not_found;

	if (magic == TG3_EEPROM_MAGIC) {
		for (i = 0; i < TG3_NVM_VPD_LEN; i += 4) {
			u32 tmp;

			/* The data is in little-endian format in NVRAM.
			 * Use the big-endian read routines to preserve
			 * the byte order as it exists in NVRAM.
			 */
			if (tg3_nvram_read_be32(tp, TG3_NVM_VPD_OFF + i, &tmp))
				goto out_not_found;

			memcpy(&vpd_data[i], &tmp, sizeof(tmp));
		}
	} else {
		ssize_t cnt;
		unsigned int pos = 0, i = 0;

		for (; pos < TG3_NVM_VPD_LEN && i < 3; i++, pos += cnt) {
			cnt = pci_read_vpd(tp->pdev, pos,
					   TG3_NVM_VPD_LEN - pos,
					   &vpd_data[pos]);
			if (cnt == -ETIMEDOUT || -EINTR)
				cnt = 0;
			else if (cnt < 0)
				goto out_not_found;
		}
		if (pos != TG3_NVM_VPD_LEN)
			goto out_not_found;
	}

	/* Now parse and find the part number. */
	for (i = 0; i < TG3_NVM_VPD_LEN - 2; ) {
		unsigned char val = vpd_data[i];
		unsigned int block_end;

		if (val == 0x82 || val == 0x91) {
			i = (i + 3 +
			     (vpd_data[i + 1] +
			      (vpd_data[i + 2] << 8)));
			continue;
		}

		if (val != 0x90)
			goto out_not_found;

		block_end = (i + 3 +
			     (vpd_data[i + 1] +
			      (vpd_data[i + 2] << 8)));
		i += 3;

		if (block_end > TG3_NVM_VPD_LEN)
			goto out_not_found;

		while (i < (block_end - 2)) {
			if (vpd_data[i + 0] == 'P' &&
			    vpd_data[i + 1] == 'N') {
				int partno_len = vpd_data[i + 2];

				i += 3;
				if (partno_len > TG3_BPN_SIZE ||
				    (partno_len + i) > TG3_NVM_VPD_LEN)
					goto out_not_found;

				memcpy(tp->board_part_number,
				       &vpd_data[i], partno_len);

				/* Success. */
				return;
			}
			i += 3 + vpd_data[i + 2];
		}

		/* Part number not found. */
		goto out_not_found;
	}

out_not_found:
	if (GET_ASIC_REV(tp->pci_chip_rev_id) == ASIC_REV_5906)
		strcpy(tp->board_part_number, "BCM95906");
	else if (GET_ASIC_REV(tp->pci_chip_rev_id) == ASIC_REV_57780 &&
		 tp->pdev->device == TG3PCI_DEVICE_TIGON3_57780)
		strcpy(tp->board_part_number, "BCM57780");
	else if (GET_ASIC_REV(tp->pci_chip_rev_id) == ASIC_REV_57780 &&
		 tp->pdev->device == TG3PCI_DEVICE_TIGON3_57760)
		strcpy(tp->board_part_number, "BCM57760");
	else if (GET_ASIC_REV(tp->pci_chip_rev_id) == ASIC_REV_57780 &&
		 tp->pdev->device == TG3PCI_DEVICE_TIGON3_57790)
		strcpy(tp->board_part_number, "BCM57790");
	else if (GET_ASIC_REV(tp->pci_chip_rev_id) == ASIC_REV_57780 &&
		 tp->pdev->device == TG3PCI_DEVICE_TIGON3_57788)
		strcpy(tp->board_part_number, "BCM57788");
	else if (GET_ASIC_REV(tp->pci_chip_rev_id) == ASIC_REV_57765)
		strcpy(tp->board_part_number, "BCM57765");
	else
		strcpy(tp->board_part_number, "none");
}

static int __devinit tg3_fw_img_is_valid(struct tg3 *tp, u32 offset)
{
	u32 val;

	if (tg3_nvram_read(tp, offset, &val) ||
	    (val & 0xfc000000) != 0x0c000000 ||
	    tg3_nvram_read(tp, offset + 4, &val) ||
	    val != 0)
		return 0;

	return 1;
}

static void __devinit tg3_read_bc_ver(struct tg3 *tp)
{
	u32 val, offset, start, ver_offset;
	int i;
	bool newver = false;

	if (tg3_nvram_read(tp, 0xc, &offset) ||
	    tg3_nvram_read(tp, 0x4, &start))
		return;

	offset = tg3_nvram_logical_addr(tp, offset);

	if (tg3_nvram_read(tp, offset, &val))
		return;

	if ((val & 0xfc000000) == 0x0c000000) {
		if (tg3_nvram_read(tp, offset + 4, &val))
			return;

		if (val == 0)
			newver = true;
	}

	if (newver) {
		if (tg3_nvram_read(tp, offset + 8, &ver_offset))
			return;

		offset = offset + ver_offset - start;
		for (i = 0; i < 16; i += 4) {
			__be32 v;
			if (tg3_nvram_read_be32(tp, offset + i, &v))
				return;

			memcpy(tp->fw_ver + i, &v, sizeof(v));
		}
	} else {
		u32 major, minor;

		if (tg3_nvram_read(tp, TG3_NVM_PTREV_BCVER, &ver_offset))
			return;

		major = (ver_offset & TG3_NVM_BCVER_MAJMSK) >>
			TG3_NVM_BCVER_MAJSFT;
		minor = ver_offset & TG3_NVM_BCVER_MINMSK;
		snprintf(&tp->fw_ver[0], 32, "v%d.%02d", major, minor);
	}
}

static void __devinit tg3_read_hwsb_ver(struct tg3 *tp)
{
	u32 val, major, minor;

	/* Use native endian representation */
	if (tg3_nvram_read(tp, TG3_NVM_HWSB_CFG1, &val))
		return;

	major = (val & TG3_NVM_HWSB_CFG1_MAJMSK) >>
		TG3_NVM_HWSB_CFG1_MAJSFT;
	minor = (val & TG3_NVM_HWSB_CFG1_MINMSK) >>
		TG3_NVM_HWSB_CFG1_MINSFT;

	snprintf(&tp->fw_ver[0], 32, "sb v%d.%02d", major, minor);
}

static void __devinit tg3_read_sb_ver(struct tg3 *tp, u32 val)
{
	u32 offset, major, minor, build;

	tp->fw_ver[0] = 's';
	tp->fw_ver[1] = 'b';
	tp->fw_ver[2] = '\0';

	if ((val & TG3_EEPROM_SB_FORMAT_MASK) != TG3_EEPROM_SB_FORMAT_1)
		return;

	switch (val & TG3_EEPROM_SB_REVISION_MASK) {
	case TG3_EEPROM_SB_REVISION_0:
		offset = TG3_EEPROM_SB_F1R0_EDH_OFF;
		break;
	case TG3_EEPROM_SB_REVISION_2:
		offset = TG3_EEPROM_SB_F1R2_EDH_OFF;
		break;
	case TG3_EEPROM_SB_REVISION_3:
		offset = TG3_EEPROM_SB_F1R3_EDH_OFF;
		break;
	default:
		return;
	}

	if (tg3_nvram_read(tp, offset, &val))
		return;

	build = (val & TG3_EEPROM_SB_EDH_BLD_MASK) >>
		TG3_EEPROM_SB_EDH_BLD_SHFT;
	major = (val & TG3_EEPROM_SB_EDH_MAJ_MASK) >>
		TG3_EEPROM_SB_EDH_MAJ_SHFT;
	minor =  val & TG3_EEPROM_SB_EDH_MIN_MASK;

	if (minor > 99 || build > 26)
		return;

	snprintf(&tp->fw_ver[2], 30, " v%d.%02d", major, minor);

	if (build > 0) {
		tp->fw_ver[8] = 'a' + build - 1;
		tp->fw_ver[9] = '\0';
	}
}

static void __devinit tg3_read_mgmtfw_ver(struct tg3 *tp)
{
	u32 val, offset, start;
	int i, vlen;

	for (offset = TG3_NVM_DIR_START;
	     offset < TG3_NVM_DIR_END;
	     offset += TG3_NVM_DIRENT_SIZE) {
		if (tg3_nvram_read(tp, offset, &val))
			return;

		if ((val >> TG3_NVM_DIRTYPE_SHIFT) == TG3_NVM_DIRTYPE_ASFINI)
			break;
	}

	if (offset == TG3_NVM_DIR_END)
		return;

	if (!(tp->tg3_flags2 & TG3_FLG2_5705_PLUS))
		start = 0x08000000;
	else if (tg3_nvram_read(tp, offset - 4, &start))
		return;

	if (tg3_nvram_read(tp, offset + 4, &offset) ||
	    !tg3_fw_img_is_valid(tp, offset) ||
	    tg3_nvram_read(tp, offset + 8, &val))
		return;

	offset += val - start;

	vlen = strlen(tp->fw_ver);

	tp->fw_ver[vlen++] = ',';
	tp->fw_ver[vlen++] = ' ';

	for (i = 0; i < 4; i++) {
		__be32 v;
		if (tg3_nvram_read_be32(tp, offset, &v))
			return;

		offset += sizeof(v);

		if (vlen > TG3_VER_SIZE - sizeof(v)) {
			memcpy(&tp->fw_ver[vlen], &v, TG3_VER_SIZE - vlen);
			break;
		}

		memcpy(&tp->fw_ver[vlen], &v, sizeof(v));
		vlen += sizeof(v);
	}
}

static void __devinit tg3_read_dash_ver(struct tg3 *tp)
{
	int vlen;
	u32 apedata;

	if (!(tp->tg3_flags3 & TG3_FLG3_ENABLE_APE) ||
	    !(tp->tg3_flags  & TG3_FLAG_ENABLE_ASF))
		return;

	apedata = tg3_ape_read32(tp, TG3_APE_SEG_SIG);
	if (apedata != APE_SEG_SIG_MAGIC)
		return;

	apedata = tg3_ape_read32(tp, TG3_APE_FW_STATUS);
	if (!(apedata & APE_FW_STATUS_READY))
		return;

	apedata = tg3_ape_read32(tp, TG3_APE_FW_VERSION);

	vlen = strlen(tp->fw_ver);

	snprintf(&tp->fw_ver[vlen], TG3_VER_SIZE - vlen, " DASH v%d.%d.%d.%d",
		 (apedata & APE_FW_VERSION_MAJMSK) >> APE_FW_VERSION_MAJSFT,
		 (apedata & APE_FW_VERSION_MINMSK) >> APE_FW_VERSION_MINSFT,
		 (apedata & APE_FW_VERSION_REVMSK) >> APE_FW_VERSION_REVSFT,
		 (apedata & APE_FW_VERSION_BLDMSK));
}

static void __devinit tg3_read_fw_ver(struct tg3 *tp)
{
	u32 val;

	if (tp->tg3_flags3 & TG3_FLG3_NO_NVRAM) {
		tp->fw_ver[0] = 's';
		tp->fw_ver[1] = 'b';
		tp->fw_ver[2] = '\0';

		return;
	}

	if (tg3_nvram_read(tp, 0, &val))
		return;

	if (val == TG3_EEPROM_MAGIC)
		tg3_read_bc_ver(tp);
	else if ((val & TG3_EEPROM_MAGIC_FW_MSK) == TG3_EEPROM_MAGIC_FW)
		tg3_read_sb_ver(tp, val);
	else if ((val & TG3_EEPROM_MAGIC_HW_MSK) == TG3_EEPROM_MAGIC_HW)
		tg3_read_hwsb_ver(tp);
	else
		return;

	if (!(tp->tg3_flags & TG3_FLAG_ENABLE_ASF) ||
	     (tp->tg3_flags3 & TG3_FLG3_ENABLE_APE))
		return;

	tg3_read_mgmtfw_ver(tp);

	tp->fw_ver[TG3_VER_SIZE - 1] = 0;
}

static struct pci_dev * __devinit tg3_find_peer(struct tg3 *);

static int __devinit tg3_get_invariants(struct tg3 *tp)
{
	static struct pci_device_id write_reorder_chipsets[] = {
		{ PCI_DEVICE(PCI_VENDOR_ID_AMD,
		             PCI_DEVICE_ID_AMD_FE_GATE_700C) },
		{ PCI_DEVICE(PCI_VENDOR_ID_AMD,
		             PCI_DEVICE_ID_AMD_8131_BRIDGE) },
		{ PCI_DEVICE(PCI_VENDOR_ID_VIA,
			     PCI_DEVICE_ID_VIA_8385_0) },
		{ },
	};
	u32 misc_ctrl_reg;
	u32 pci_state_reg, grc_misc_cfg;
	u32 val;
	u16 pci_cmd;
	int err;

	/* Force memory write invalidate off.  If we leave it on,
	 * then on 5700_BX chips we have to enable a workaround.
	 * The workaround is to set the TG3PCI_DMA_RW_CTRL boundary
	 * to match the cacheline size.  The Broadcom driver have this
	 * workaround but turns MWI off all the times so never uses
	 * it.  This seems to suggest that the workaround is insufficient.
	 */
	pci_read_config_word(tp->pdev, PCI_COMMAND, &pci_cmd);
	pci_cmd &= ~PCI_COMMAND_INVALIDATE;
	pci_write_config_word(tp->pdev, PCI_COMMAND, pci_cmd);

	/* It is absolutely critical that TG3PCI_MISC_HOST_CTRL
	 * has the register indirect write enable bit set before
	 * we try to access any of the MMIO registers.  It is also
	 * critical that the PCI-X hw workaround situation is decided
	 * before that as well.
	 */
	pci_read_config_dword(tp->pdev, TG3PCI_MISC_HOST_CTRL,
			      &misc_ctrl_reg);

	tp->pci_chip_rev_id = (misc_ctrl_reg >>
			       MISC_HOST_CTRL_CHIPREV_SHIFT);
	if (GET_ASIC_REV(tp->pci_chip_rev_id) == ASIC_REV_USE_PROD_ID_REG) {
		u32 prod_id_asic_rev;

		if (tp->pdev->device == TG3PCI_DEVICE_TIGON3_5717 ||
		    tp->pdev->device == TG3PCI_DEVICE_TIGON3_5718 ||
		    tp->pdev->device == TG3PCI_DEVICE_TIGON3_5724)
			pci_read_config_dword(tp->pdev,
					      TG3PCI_GEN2_PRODID_ASICREV,
					      &prod_id_asic_rev);
		else if (tp->pdev->device == TG3PCI_DEVICE_TIGON3_57781 ||
			 tp->pdev->device == TG3PCI_DEVICE_TIGON3_57785 ||
			 tp->pdev->device == TG3PCI_DEVICE_TIGON3_57761 ||
			 tp->pdev->device == TG3PCI_DEVICE_TIGON3_57765 ||
			 tp->pdev->device == TG3PCI_DEVICE_TIGON3_57791 ||
			 tp->pdev->device == TG3PCI_DEVICE_TIGON3_57795)
			pci_read_config_dword(tp->pdev,
					      TG3PCI_GEN15_PRODID_ASICREV,
					      &prod_id_asic_rev);
		else
			pci_read_config_dword(tp->pdev, TG3PCI_PRODID_ASICREV,
					      &prod_id_asic_rev);

		tp->pci_chip_rev_id = prod_id_asic_rev;
	}

	/* Wrong chip ID in 5752 A0. This code can be removed later
	 * as A0 is not in production.
	 */
	if (tp->pci_chip_rev_id == CHIPREV_ID_5752_A0_HW)
		tp->pci_chip_rev_id = CHIPREV_ID_5752_A0;

	/* If we have 5702/03 A1 or A2 on certain ICH chipsets,
	 * we need to disable memory and use config. cycles
	 * only to access all registers. The 5702/03 chips
	 * can mistakenly decode the special cycles from the
	 * ICH chipsets as memory write cycles, causing corruption
	 * of register and memory space. Only certain ICH bridges
	 * will drive special cycles with non-zero data during the
	 * address phase which can fall within the 5703's address
	 * range. This is not an ICH bug as the PCI spec allows
	 * non-zero address during special cycles. However, only
	 * these ICH bridges are known to drive non-zero addresses
	 * during special cycles.
	 *
	 * Since special cycles do not cross PCI bridges, we only
	 * enable this workaround if the 5703 is on the secondary
	 * bus of these ICH bridges.
	 */
	if ((tp->pci_chip_rev_id == CHIPREV_ID_5703_A1) ||
	    (tp->pci_chip_rev_id == CHIPREV_ID_5703_A2)) {
		static struct tg3_dev_id {
			u32	vendor;
			u32	device;
			u32	rev;
		} ich_chipsets[] = {
			{ PCI_VENDOR_ID_INTEL, PCI_DEVICE_ID_INTEL_82801AA_8,
			  PCI_ANY_ID },
			{ PCI_VENDOR_ID_INTEL, PCI_DEVICE_ID_INTEL_82801AB_8,
			  PCI_ANY_ID },
			{ PCI_VENDOR_ID_INTEL, PCI_DEVICE_ID_INTEL_82801BA_11,
			  0xa },
			{ PCI_VENDOR_ID_INTEL, PCI_DEVICE_ID_INTEL_82801BA_6,
			  PCI_ANY_ID },
			{ },
		};
		struct tg3_dev_id *pci_id = &ich_chipsets[0];
		struct pci_dev *bridge = NULL;

		while (pci_id->vendor != 0) {
			bridge = pci_get_device(pci_id->vendor, pci_id->device,
						bridge);
			if (!bridge) {
				pci_id++;
				continue;
			}
			if (pci_id->rev != PCI_ANY_ID) {
				if (bridge->revision > pci_id->rev)
					continue;
			}
			if (bridge->subordinate &&
			    (bridge->subordinate->number ==
			     tp->pdev->bus->number)) {

				tp->tg3_flags2 |= TG3_FLG2_ICH_WORKAROUND;
				pci_dev_put(bridge);
				break;
			}
		}
	}

	if ((GET_ASIC_REV(tp->pci_chip_rev_id) == ASIC_REV_5701)) {
		static struct tg3_dev_id {
			u32	vendor;
			u32	device;
		} bridge_chipsets[] = {
			{ PCI_VENDOR_ID_INTEL, PCI_DEVICE_ID_INTEL_PXH_0 },
			{ PCI_VENDOR_ID_INTEL, PCI_DEVICE_ID_INTEL_PXH_1 },
			{ },
		};
		struct tg3_dev_id *pci_id = &bridge_chipsets[0];
		struct pci_dev *bridge = NULL;

		while (pci_id->vendor != 0) {
			bridge = pci_get_device(pci_id->vendor,
						pci_id->device,
						bridge);
			if (!bridge) {
				pci_id++;
				continue;
			}
			if (bridge->subordinate &&
			    (bridge->subordinate->number <=
			     tp->pdev->bus->number) &&
			    (bridge->subordinate->subordinate >=
			     tp->pdev->bus->number)) {
				tp->tg3_flags3 |= TG3_FLG3_5701_DMA_BUG;
				pci_dev_put(bridge);
				break;
			}
		}
	}

	/* The EPB bridge inside 5714, 5715, and 5780 cannot support
	 * DMA addresses > 40-bit. This bridge may have other additional
	 * 57xx devices behind it in some 4-port NIC designs for example.
	 * Any tg3 device found behind the bridge will also need the 40-bit
	 * DMA workaround.
	 */
	if (GET_ASIC_REV(tp->pci_chip_rev_id) == ASIC_REV_5780 ||
	    GET_ASIC_REV(tp->pci_chip_rev_id) == ASIC_REV_5714) {
		tp->tg3_flags2 |= TG3_FLG2_5780_CLASS;
		tp->tg3_flags |= TG3_FLAG_40BIT_DMA_BUG;
		tp->msi_cap = pci_find_capability(tp->pdev, PCI_CAP_ID_MSI);
	}
	else {
		struct pci_dev *bridge = NULL;

		do {
			bridge = pci_get_device(PCI_VENDOR_ID_SERVERWORKS,
						PCI_DEVICE_ID_SERVERWORKS_EPB,
						bridge);
			if (bridge && bridge->subordinate &&
			    (bridge->subordinate->number <=
			     tp->pdev->bus->number) &&
			    (bridge->subordinate->subordinate >=
			     tp->pdev->bus->number)) {
				tp->tg3_flags |= TG3_FLAG_40BIT_DMA_BUG;
				pci_dev_put(bridge);
				break;
			}
		} while (bridge);
	}

	/* Initialize misc host control in PCI block. */
	tp->misc_host_ctrl |= (misc_ctrl_reg &
			       MISC_HOST_CTRL_CHIPREV);
	pci_write_config_dword(tp->pdev, TG3PCI_MISC_HOST_CTRL,
			       tp->misc_host_ctrl);

	if (GET_ASIC_REV(tp->pci_chip_rev_id) == ASIC_REV_5704 ||
	    GET_ASIC_REV(tp->pci_chip_rev_id) == ASIC_REV_5714 ||
	    GET_ASIC_REV(tp->pci_chip_rev_id) == ASIC_REV_5717)
		tp->pdev_peer = tg3_find_peer(tp);

	/* Intentionally exclude ASIC_REV_5906 */
	if (GET_ASIC_REV(tp->pci_chip_rev_id) == ASIC_REV_5755 ||
	    GET_ASIC_REV(tp->pci_chip_rev_id) == ASIC_REV_5787 ||
	    GET_ASIC_REV(tp->pci_chip_rev_id) == ASIC_REV_5784 ||
	    GET_ASIC_REV(tp->pci_chip_rev_id) == ASIC_REV_5761 ||
	    GET_ASIC_REV(tp->pci_chip_rev_id) == ASIC_REV_5785 ||
	    GET_ASIC_REV(tp->pci_chip_rev_id) == ASIC_REV_57780 ||
	    GET_ASIC_REV(tp->pci_chip_rev_id) == ASIC_REV_5717 ||
	    GET_ASIC_REV(tp->pci_chip_rev_id) == ASIC_REV_57765)
		tp->tg3_flags3 |= TG3_FLG3_5755_PLUS;

	if (GET_ASIC_REV(tp->pci_chip_rev_id) == ASIC_REV_5750 ||
	    GET_ASIC_REV(tp->pci_chip_rev_id) == ASIC_REV_5752 ||
	    GET_ASIC_REV(tp->pci_chip_rev_id) == ASIC_REV_5906 ||
	    (tp->tg3_flags3 & TG3_FLG3_5755_PLUS) ||
	    (tp->tg3_flags2 & TG3_FLG2_5780_CLASS))
		tp->tg3_flags2 |= TG3_FLG2_5750_PLUS;

	if ((GET_ASIC_REV(tp->pci_chip_rev_id) == ASIC_REV_5705) ||
	    (tp->tg3_flags2 & TG3_FLG2_5750_PLUS))
		tp->tg3_flags2 |= TG3_FLG2_5705_PLUS;

	/* 5700 B0 chips do not support checksumming correctly due
	 * to hardware bugs.
	 */
	if (tp->pci_chip_rev_id == CHIPREV_ID_5700_B0)
		tp->tg3_flags |= TG3_FLAG_BROKEN_CHECKSUMS;
	else {
		tp->tg3_flags |= TG3_FLAG_RX_CHECKSUMS;
		tp->dev->features |= NETIF_F_IP_CSUM | NETIF_F_SG;
		if (tp->tg3_flags3 & TG3_FLG3_5755_PLUS)
			tp->dev->features |= NETIF_F_IPV6_CSUM;
	}

	/* Determine TSO capabilities */
	if (GET_ASIC_REV(tp->pci_chip_rev_id) == ASIC_REV_5717 ||
	    GET_ASIC_REV(tp->pci_chip_rev_id) == ASIC_REV_57765)
		tp->tg3_flags2 |= TG3_FLG2_HW_TSO_3;
	else if ((tp->tg3_flags3 & TG3_FLG3_5755_PLUS) ||
		 GET_ASIC_REV(tp->pci_chip_rev_id) == ASIC_REV_5906)
		tp->tg3_flags2 |= TG3_FLG2_HW_TSO_2;
	else if (tp->tg3_flags2 & TG3_FLG2_5750_PLUS) {
		tp->tg3_flags2 |= TG3_FLG2_HW_TSO_1 | TG3_FLG2_TSO_BUG;
		if (GET_ASIC_REV(tp->pci_chip_rev_id) == ASIC_REV_5750 &&
		    tp->pci_chip_rev_id >= CHIPREV_ID_5750_C2)
			tp->tg3_flags2 &= ~TG3_FLG2_TSO_BUG;
	} else if (GET_ASIC_REV(tp->pci_chip_rev_id) != ASIC_REV_5700 &&
		   GET_ASIC_REV(tp->pci_chip_rev_id) != ASIC_REV_5701 &&
		   tp->pci_chip_rev_id != CHIPREV_ID_5705_A0) {
		tp->tg3_flags2 |= TG3_FLG2_TSO_BUG;
		if (GET_ASIC_REV(tp->pci_chip_rev_id) == ASIC_REV_5705)
			tp->fw_needed = FIRMWARE_TG3TSO5;
		else
			tp->fw_needed = FIRMWARE_TG3TSO;
	}

	tp->irq_max = 1;

	if (tp->tg3_flags2 & TG3_FLG2_5750_PLUS) {
		tp->tg3_flags |= TG3_FLAG_SUPPORT_MSI;
		if (GET_CHIP_REV(tp->pci_chip_rev_id) == CHIPREV_5750_AX ||
		    GET_CHIP_REV(tp->pci_chip_rev_id) == CHIPREV_5750_BX ||
		    (GET_ASIC_REV(tp->pci_chip_rev_id) == ASIC_REV_5714 &&
		     tp->pci_chip_rev_id <= CHIPREV_ID_5714_A2 &&
		     tp->pdev_peer == tp->pdev))
			tp->tg3_flags &= ~TG3_FLAG_SUPPORT_MSI;

		if ((tp->tg3_flags3 & TG3_FLG3_5755_PLUS) ||
		    GET_ASIC_REV(tp->pci_chip_rev_id) == ASIC_REV_5906) {
			tp->tg3_flags2 |= TG3_FLG2_1SHOT_MSI;
		}

		if (GET_ASIC_REV(tp->pci_chip_rev_id) == ASIC_REV_5717 ||
		    GET_ASIC_REV(tp->pci_chip_rev_id) == ASIC_REV_57765) {
			tp->tg3_flags |= TG3_FLAG_SUPPORT_MSIX;
			tp->irq_max = TG3_IRQ_MAX_VECS;
		}
	}

	if (GET_ASIC_REV(tp->pci_chip_rev_id) == ASIC_REV_5717 ||
	    GET_ASIC_REV(tp->pci_chip_rev_id) == ASIC_REV_5906)
		tp->tg3_flags3 |= TG3_FLG3_SHORT_DMA_BUG;
	else if (!(tp->tg3_flags3 & TG3_FLG3_5755_PLUS)) {
		tp->tg3_flags3 |= TG3_FLG3_4G_DMA_BNDRY_BUG;
		tp->tg3_flags3 |= TG3_FLG3_40BIT_DMA_LIMIT_BUG;
	}

	if (GET_ASIC_REV(tp->pci_chip_rev_id) == ASIC_REV_5717 ||
	    GET_ASIC_REV(tp->pci_chip_rev_id) == ASIC_REV_57765)
		tp->tg3_flags3 |= TG3_FLG3_USE_JUMBO_BDFLAG;

	if (!(tp->tg3_flags2 & TG3_FLG2_5705_PLUS) ||
	     (tp->tg3_flags2 & TG3_FLG2_5780_CLASS) ||
		 (tp->tg3_flags3 & TG3_FLG3_USE_JUMBO_BDFLAG))
		tp->tg3_flags |= TG3_FLAG_JUMBO_CAPABLE;

	pci_read_config_dword(tp->pdev, TG3PCI_PCISTATE,
			      &pci_state_reg);

	tp->pcie_cap = pci_find_capability(tp->pdev, PCI_CAP_ID_EXP);
	if (tp->pcie_cap != 0) {
		u16 lnkctl;

		tp->tg3_flags2 |= TG3_FLG2_PCI_EXPRESS;

		pcie_set_readrq(tp->pdev, 4096);

		pci_read_config_word(tp->pdev,
				     tp->pcie_cap + PCI_EXP_LNKCTL,
				     &lnkctl);
		if (lnkctl & PCI_EXP_LNKCTL_CLKREQ_EN) {
			if (GET_ASIC_REV(tp->pci_chip_rev_id) == ASIC_REV_5906)
				tp->tg3_flags2 &= ~TG3_FLG2_HW_TSO_2;
			if (GET_ASIC_REV(tp->pci_chip_rev_id) == ASIC_REV_5784 ||
			    GET_ASIC_REV(tp->pci_chip_rev_id) == ASIC_REV_5761 ||
			    tp->pci_chip_rev_id == CHIPREV_ID_57780_A0 ||
			    tp->pci_chip_rev_id == CHIPREV_ID_57780_A1)
				tp->tg3_flags3 |= TG3_FLG3_CLKREQ_BUG;
		} else if (tp->pci_chip_rev_id == CHIPREV_ID_5717_A0) {
			tp->tg3_flags3 |= TG3_FLG3_L1PLLPD_EN;
		}
	} else if (GET_ASIC_REV(tp->pci_chip_rev_id) == ASIC_REV_5785) {
		tp->tg3_flags2 |= TG3_FLG2_PCI_EXPRESS;
	} else if (!(tp->tg3_flags2 & TG3_FLG2_5705_PLUS) ||
		   (tp->tg3_flags2 & TG3_FLG2_5780_CLASS)) {
		tp->pcix_cap = pci_find_capability(tp->pdev, PCI_CAP_ID_PCIX);
		if (!tp->pcix_cap) {
			printk(KERN_ERR PFX "Cannot find PCI-X "
					    "capability, aborting.\n");
			return -EIO;
		}

		if (!(pci_state_reg & PCISTATE_CONV_PCI_MODE))
			tp->tg3_flags |= TG3_FLAG_PCIX_MODE;
	}

	/* If we have an AMD 762 or VIA K8T800 chipset, write
	 * reordering to the mailbox registers done by the host
	 * controller can cause major troubles.  We read back from
	 * every mailbox register write to force the writes to be
	 * posted to the chip in order.
	 */
	if (pci_dev_present(write_reorder_chipsets) &&
	    !(tp->tg3_flags2 & TG3_FLG2_PCI_EXPRESS))
		tp->tg3_flags |= TG3_FLAG_MBOX_WRITE_REORDER;

	pci_read_config_byte(tp->pdev, PCI_CACHE_LINE_SIZE,
			     &tp->pci_cacheline_sz);
	pci_read_config_byte(tp->pdev, PCI_LATENCY_TIMER,
			     &tp->pci_lat_timer);
	if (GET_ASIC_REV(tp->pci_chip_rev_id) == ASIC_REV_5703 &&
	    tp->pci_lat_timer < 64) {
		tp->pci_lat_timer = 64;
		pci_write_config_byte(tp->pdev, PCI_LATENCY_TIMER,
				      tp->pci_lat_timer);
	}

	if (GET_CHIP_REV(tp->pci_chip_rev_id) == CHIPREV_5700_BX) {
		/* 5700 BX chips need to have their TX producer index
		 * mailboxes written twice to workaround a bug.
		 */
		tp->tg3_flags |= TG3_FLAG_TXD_MBOX_HWBUG;

		/* If we are in PCI-X mode, enable register write workaround.
		 *
		 * The workaround is to use indirect register accesses
		 * for all chip writes not to mailbox registers.
		 */
		if (tp->tg3_flags & TG3_FLAG_PCIX_MODE) {
			u32 pm_reg;

			tp->tg3_flags |= TG3_FLAG_PCIX_TARGET_HWBUG;

			/* The chip can have it's power management PCI config
			 * space registers clobbered due to this bug.
			 * So explicitly force the chip into D0 here.
			 */
			pci_read_config_dword(tp->pdev,
					      tp->pm_cap + PCI_PM_CTRL,
					      &pm_reg);
			pm_reg &= ~PCI_PM_CTRL_STATE_MASK;
			pm_reg |= PCI_PM_CTRL_PME_ENABLE | 0 /* D0 */;
			pci_write_config_dword(tp->pdev,
					       tp->pm_cap + PCI_PM_CTRL,
					       pm_reg);

			/* Also, force SERR#/PERR# in PCI command. */
			pci_read_config_word(tp->pdev, PCI_COMMAND, &pci_cmd);
			pci_cmd |= PCI_COMMAND_PARITY | PCI_COMMAND_SERR;
			pci_write_config_word(tp->pdev, PCI_COMMAND, pci_cmd);
		}
	}

	if ((pci_state_reg & PCISTATE_BUS_SPEED_HIGH) != 0)
		tp->tg3_flags |= TG3_FLAG_PCI_HIGH_SPEED;
	if ((pci_state_reg & PCISTATE_BUS_32BIT) != 0)
		tp->tg3_flags |= TG3_FLAG_PCI_32BIT;

	/* Chip-specific fixup from Broadcom driver */
	if ((tp->pci_chip_rev_id == CHIPREV_ID_5704_A0) &&
	    (!(pci_state_reg & PCISTATE_RETRY_SAME_DMA))) {
		pci_state_reg |= PCISTATE_RETRY_SAME_DMA;
		pci_write_config_dword(tp->pdev, TG3PCI_PCISTATE, pci_state_reg);
	}

	/* Default fast path register access methods */
	tp->read32 = tg3_read32;
	tp->write32 = tg3_write32;
	tp->read32_mbox = tg3_read32;
	tp->write32_mbox = tg3_write32;
	tp->write32_tx_mbox = tg3_write32;
	tp->write32_rx_mbox = tg3_write32;

	/* Various workaround register access methods */
	if (tp->tg3_flags & TG3_FLAG_PCIX_TARGET_HWBUG)
		tp->write32 = tg3_write_indirect_reg32;
	else if (GET_ASIC_REV(tp->pci_chip_rev_id) == ASIC_REV_5701 ||
		 ((tp->tg3_flags2 & TG3_FLG2_PCI_EXPRESS) &&
		  tp->pci_chip_rev_id == CHIPREV_ID_5750_A0)) {
		/*
		 * Back to back register writes can cause problems on these
		 * chips, the workaround is to read back all reg writes
		 * except those to mailbox regs.
		 *
		 * See tg3_write_indirect_reg32().
		 */
		tp->write32 = tg3_write_flush_reg32;
	}

	if ((tp->tg3_flags & TG3_FLAG_TXD_MBOX_HWBUG) ||
	    (tp->tg3_flags & TG3_FLAG_MBOX_WRITE_REORDER)) {
		tp->write32_tx_mbox = tg3_write32_tx_mbox;
		if (tp->tg3_flags & TG3_FLAG_MBOX_WRITE_REORDER)
			tp->write32_rx_mbox = tg3_write_flush_reg32;
	}

	if (tp->tg3_flags2 & TG3_FLG2_ICH_WORKAROUND) {
		tp->read32 = tg3_read_indirect_reg32;
		tp->write32 = tg3_write_indirect_reg32;
		tp->read32_mbox = tg3_read_indirect_mbox;
		tp->write32_mbox = tg3_write_indirect_mbox;
		tp->write32_tx_mbox = tg3_write_indirect_mbox;
		tp->write32_rx_mbox = tg3_write_indirect_mbox;

		iounmap(tp->regs);
		tp->regs = NULL;

		pci_read_config_word(tp->pdev, PCI_COMMAND, &pci_cmd);
		pci_cmd &= ~PCI_COMMAND_MEMORY;
		pci_write_config_word(tp->pdev, PCI_COMMAND, pci_cmd);
	}
	if (GET_ASIC_REV(tp->pci_chip_rev_id) == ASIC_REV_5906) {
		tp->read32_mbox = tg3_read32_mbox_5906;
		tp->write32_mbox = tg3_write32_mbox_5906;
		tp->write32_tx_mbox = tg3_write32_mbox_5906;
		tp->write32_rx_mbox = tg3_write32_mbox_5906;
	}

	if (tp->write32 == tg3_write_indirect_reg32 ||
	    ((tp->tg3_flags & TG3_FLAG_PCIX_MODE) &&
	     (GET_ASIC_REV(tp->pci_chip_rev_id) == ASIC_REV_5700 ||
	      GET_ASIC_REV(tp->pci_chip_rev_id) == ASIC_REV_5701)))
		tp->tg3_flags |= TG3_FLAG_SRAM_USE_CONFIG;

	/* Get eeprom hw config before calling tg3_set_power_state().
	 * In particular, the TG3_FLG2_IS_NIC flag must be
	 * determined before calling tg3_set_power_state() so that
	 * we know whether or not to switch out of Vaux power.
	 * When the flag is set, it means that GPIO1 is used for eeprom
	 * write protect and also implies that it is a LOM where GPIOs
	 * are not used to switch power.
	 */
	tg3_get_eeprom_hw_cfg(tp);

	if (tp->tg3_flags3 & TG3_FLG3_ENABLE_APE) {
		/* Allow reads and writes to the
		 * APE register and memory space.
		 */
		pci_state_reg |= PCISTATE_ALLOW_APE_CTLSPC_WR |
				 PCISTATE_ALLOW_APE_SHMEM_WR;
		pci_write_config_dword(tp->pdev, TG3PCI_PCISTATE,
				       pci_state_reg);
	}

	if (GET_ASIC_REV(tp->pci_chip_rev_id) == ASIC_REV_5784 ||
	    GET_ASIC_REV(tp->pci_chip_rev_id) == ASIC_REV_5761 ||
	    GET_ASIC_REV(tp->pci_chip_rev_id) == ASIC_REV_5785 ||
	    GET_ASIC_REV(tp->pci_chip_rev_id) == ASIC_REV_57780 ||
	    GET_ASIC_REV(tp->pci_chip_rev_id) == ASIC_REV_5717 ||
	    GET_ASIC_REV(tp->pci_chip_rev_id) == ASIC_REV_57765)
		tp->tg3_flags |= TG3_FLAG_CPMU_PRESENT;

	/* Set up tp->grc_local_ctrl before calling tg3_set_power_state().
	 * GPIO1 driven high will bring 5700's external PHY out of reset.
	 * It is also used as eeprom write protect on LOMs.
	 */
	tp->grc_local_ctrl = GRC_LCLCTRL_INT_ON_ATTN | GRC_LCLCTRL_AUTO_SEEPROM;
	if ((GET_ASIC_REV(tp->pci_chip_rev_id) == ASIC_REV_5700) ||
	    (tp->tg3_flags & TG3_FLAG_EEPROM_WRITE_PROT))
		tp->grc_local_ctrl |= (GRC_LCLCTRL_GPIO_OE1 |
				       GRC_LCLCTRL_GPIO_OUTPUT1);
	/* Unused GPIO3 must be driven as output on 5752 because there
	 * are no pull-up resistors on unused GPIO pins.
	 */
	else if (GET_ASIC_REV(tp->pci_chip_rev_id) == ASIC_REV_5752)
		tp->grc_local_ctrl |= GRC_LCLCTRL_GPIO_OE3;

	if (GET_ASIC_REV(tp->pci_chip_rev_id) == ASIC_REV_5755 ||
	    GET_ASIC_REV(tp->pci_chip_rev_id) == ASIC_REV_57780 ||
	    GET_ASIC_REV(tp->pci_chip_rev_id) == ASIC_REV_57765)
		tp->grc_local_ctrl |= GRC_LCLCTRL_GPIO_UART_SEL;

	if (tp->pdev->device == PCI_DEVICE_ID_TIGON3_5761 ||
	    tp->pdev->device == TG3PCI_DEVICE_TIGON3_5761S) {
		/* Turn off the debug UART. */
		tp->grc_local_ctrl |= GRC_LCLCTRL_GPIO_UART_SEL;
		if (tp->tg3_flags2 & TG3_FLG2_IS_NIC)
			/* Keep VMain power. */
			tp->grc_local_ctrl |= GRC_LCLCTRL_GPIO_OE0 |
					      GRC_LCLCTRL_GPIO_OUTPUT0;
	}

	/* Force the chip into D0. */
	err = tg3_set_power_state(tp, PCI_D0);
	if (err) {
		printk(KERN_ERR PFX "(%s) transition to D0 failed\n",
		       pci_name(tp->pdev));
		return err;
	}

	/* Derive initial jumbo mode from MTU assigned in
	 * ether_setup() via the alloc_etherdev() call
	 */
	if (tp->dev->mtu > ETH_DATA_LEN &&
	    !(tp->tg3_flags2 & TG3_FLG2_5780_CLASS))
		tp->tg3_flags |= TG3_FLAG_JUMBO_RING_ENABLE;

	/* Determine WakeOnLan speed to use. */
	if (GET_ASIC_REV(tp->pci_chip_rev_id) == ASIC_REV_5700 ||
	    tp->pci_chip_rev_id == CHIPREV_ID_5701_A0 ||
	    tp->pci_chip_rev_id == CHIPREV_ID_5701_B0 ||
	    tp->pci_chip_rev_id == CHIPREV_ID_5701_B2) {
		tp->tg3_flags &= ~(TG3_FLAG_WOL_SPEED_100MB);
	} else {
		tp->tg3_flags |= TG3_FLAG_WOL_SPEED_100MB;
	}

	if (GET_ASIC_REV(tp->pci_chip_rev_id) == ASIC_REV_5906)
		tp->tg3_flags3 |= TG3_FLG3_PHY_IS_FET;

	/* A few boards don't want Ethernet@WireSpeed phy feature */
	if ((GET_ASIC_REV(tp->pci_chip_rev_id) == ASIC_REV_5700) ||
	    ((GET_ASIC_REV(tp->pci_chip_rev_id) == ASIC_REV_5705) &&
	     (tp->pci_chip_rev_id != CHIPREV_ID_5705_A0) &&
	     (tp->pci_chip_rev_id != CHIPREV_ID_5705_A1)) ||
	    (tp->tg3_flags3 & TG3_FLG3_PHY_IS_FET) ||
	    (tp->tg3_flags2 & TG3_FLG2_ANY_SERDES))
		tp->tg3_flags2 |= TG3_FLG2_NO_ETH_WIRE_SPEED;

	if (GET_CHIP_REV(tp->pci_chip_rev_id) == CHIPREV_5703_AX ||
	    GET_CHIP_REV(tp->pci_chip_rev_id) == CHIPREV_5704_AX)
		tp->tg3_flags2 |= TG3_FLG2_PHY_ADC_BUG;
	if (tp->pci_chip_rev_id == CHIPREV_ID_5704_A0)
		tp->tg3_flags2 |= TG3_FLG2_PHY_5704_A0_BUG;

	if ((tp->tg3_flags2 & TG3_FLG2_5705_PLUS) &&
	    !(tp->tg3_flags3 & TG3_FLG3_PHY_IS_FET) &&
	    GET_ASIC_REV(tp->pci_chip_rev_id) != ASIC_REV_5785 &&
	    GET_ASIC_REV(tp->pci_chip_rev_id) != ASIC_REV_57780 &&
	    GET_ASIC_REV(tp->pci_chip_rev_id) != ASIC_REV_5717 &&
	    GET_ASIC_REV(tp->pci_chip_rev_id) != ASIC_REV_57765) {
		if (GET_ASIC_REV(tp->pci_chip_rev_id) == ASIC_REV_5755 ||
		    GET_ASIC_REV(tp->pci_chip_rev_id) == ASIC_REV_5787 ||
		    GET_ASIC_REV(tp->pci_chip_rev_id) == ASIC_REV_5784 ||
		    GET_ASIC_REV(tp->pci_chip_rev_id) == ASIC_REV_5761) {
			if (tp->pdev->device != PCI_DEVICE_ID_TIGON3_5756 &&
			    tp->pdev->device != PCI_DEVICE_ID_TIGON3_5722)
				tp->tg3_flags2 |= TG3_FLG2_PHY_JITTER_BUG;
			if (tp->pdev->device == PCI_DEVICE_ID_TIGON3_5755M)
				tp->tg3_flags2 |= TG3_FLG2_PHY_ADJUST_TRIM;
		} else
			tp->tg3_flags2 |= TG3_FLG2_PHY_BER_BUG;
	}

	if (GET_ASIC_REV(tp->pci_chip_rev_id) == ASIC_REV_5784 &&
	    GET_CHIP_REV(tp->pci_chip_rev_id) != CHIPREV_5784_AX) {
		tp->phy_otp = tg3_read_otp_phycfg(tp);
		if (tp->phy_otp == 0)
			tp->phy_otp = TG3_OTP_DEFAULT;
	}

	if (tp->tg3_flags & TG3_FLAG_CPMU_PRESENT)
		tp->mi_mode = MAC_MI_MODE_500KHZ_CONST;
	else
		tp->mi_mode = MAC_MI_MODE_BASE;

	tp->coalesce_mode = 0;
	if (GET_CHIP_REV(tp->pci_chip_rev_id) != CHIPREV_5700_AX &&
	    GET_CHIP_REV(tp->pci_chip_rev_id) != CHIPREV_5700_BX)
		tp->coalesce_mode |= HOSTCC_MODE_32BYTE;

	if (GET_ASIC_REV(tp->pci_chip_rev_id) == ASIC_REV_5785 ||
	    GET_ASIC_REV(tp->pci_chip_rev_id) == ASIC_REV_57780)
		tp->tg3_flags3 |= TG3_FLG3_USE_PHYLIB;

	err = tg3_mdio_init(tp);
	if (err)
		return err;

	if (GET_ASIC_REV(tp->pci_chip_rev_id) == ASIC_REV_5717 &&
	    (tp->pci_chip_rev_id != CHIPREV_ID_5717_A0 ||
		 (tp->tg3_flags2 & TG3_FLG2_MII_SERDES)))
		return -ENOTSUPP;

	/* Initialize data/descriptor byte/word swapping. */
	val = tr32(GRC_MODE);
	val &= GRC_MODE_HOST_STACKUP;
	tw32(GRC_MODE, val | tp->grc_mode);

	tg3_switch_clocks(tp);

	/* Clear this out for sanity. */
	tw32(TG3PCI_MEM_WIN_BASE_ADDR, 0);

	pci_read_config_dword(tp->pdev, TG3PCI_PCISTATE,
			      &pci_state_reg);
	if ((pci_state_reg & PCISTATE_CONV_PCI_MODE) == 0 &&
	    (tp->tg3_flags & TG3_FLAG_PCIX_TARGET_HWBUG) == 0) {
		u32 chiprevid = GET_CHIP_REV_ID(tp->misc_host_ctrl);

		if (chiprevid == CHIPREV_ID_5701_A0 ||
		    chiprevid == CHIPREV_ID_5701_B0 ||
		    chiprevid == CHIPREV_ID_5701_B2 ||
		    chiprevid == CHIPREV_ID_5701_B5) {
			void __iomem *sram_base;

			/* Write some dummy words into the SRAM status block
			 * area, see if it reads back correctly.  If the return
			 * value is bad, force enable the PCIX workaround.
			 */
			sram_base = tp->regs + NIC_SRAM_WIN_BASE + NIC_SRAM_STATS_BLK;

			writel(0x00000000, sram_base);
			writel(0x00000000, sram_base + 4);
			writel(0xffffffff, sram_base + 4);
			if (readl(sram_base) != 0x00000000)
				tp->tg3_flags |= TG3_FLAG_PCIX_TARGET_HWBUG;
		}
	}

	udelay(50);
	tg3_nvram_init(tp);

	grc_misc_cfg = tr32(GRC_MISC_CFG);
	grc_misc_cfg &= GRC_MISC_CFG_BOARD_ID_MASK;

	if (GET_ASIC_REV(tp->pci_chip_rev_id) == ASIC_REV_5705 &&
	    (grc_misc_cfg == GRC_MISC_CFG_BOARD_ID_5788 ||
	     grc_misc_cfg == GRC_MISC_CFG_BOARD_ID_5788M))
		tp->tg3_flags2 |= TG3_FLG2_IS_5788;

	if (!(tp->tg3_flags2 & TG3_FLG2_IS_5788) &&
	    (GET_ASIC_REV(tp->pci_chip_rev_id) != ASIC_REV_5700))
		tp->tg3_flags |= TG3_FLAG_TAGGED_STATUS;
	if (tp->tg3_flags & TG3_FLAG_TAGGED_STATUS) {
		tp->coalesce_mode |= (HOSTCC_MODE_CLRTICK_RXBD |
				      HOSTCC_MODE_CLRTICK_TXBD);

		tp->misc_host_ctrl |= MISC_HOST_CTRL_TAGGED_STATUS;
		pci_write_config_dword(tp->pdev, TG3PCI_MISC_HOST_CTRL,
				       tp->misc_host_ctrl);
	}

	/* Preserve the APE MAC_MODE bits */
	if (tp->tg3_flags3 & TG3_FLG3_ENABLE_APE)
		tp->mac_mode = tr32(MAC_MODE) |
			       MAC_MODE_APE_TX_EN | MAC_MODE_APE_RX_EN;
	else
		tp->mac_mode = TG3_DEF_MAC_MODE;

	/* these are limited to 10/100 only */
	if ((GET_ASIC_REV(tp->pci_chip_rev_id) == ASIC_REV_5703 &&
	     (grc_misc_cfg == 0x8000 || grc_misc_cfg == 0x4000)) ||
	    (GET_ASIC_REV(tp->pci_chip_rev_id) == ASIC_REV_5705 &&
	     tp->pdev->vendor == PCI_VENDOR_ID_BROADCOM &&
	     (tp->pdev->device == PCI_DEVICE_ID_TIGON3_5901 ||
	      tp->pdev->device == PCI_DEVICE_ID_TIGON3_5901_2 ||
	      tp->pdev->device == PCI_DEVICE_ID_TIGON3_5705F)) ||
	    (tp->pdev->vendor == PCI_VENDOR_ID_BROADCOM &&
	     (tp->pdev->device == PCI_DEVICE_ID_TIGON3_5751F ||
	      tp->pdev->device == PCI_DEVICE_ID_TIGON3_5753F ||
	      tp->pdev->device == PCI_DEVICE_ID_TIGON3_5787F)) ||
	    tp->pdev->device == TG3PCI_DEVICE_TIGON3_57790 ||
	    (tp->tg3_flags3 & TG3_FLG3_PHY_IS_FET))
		tp->tg3_flags |= TG3_FLAG_10_100_ONLY;

	err = tg3_phy_probe(tp);
	if (err) {
		printk(KERN_ERR PFX "(%s) phy probe failed, err %d\n",
		       pci_name(tp->pdev), err);
		/* ... but do not return immediately ... */
		tg3_mdio_fini(tp);
	}

	tg3_read_partno(tp);
	tg3_read_fw_ver(tp);

	if (tp->tg3_flags2 & TG3_FLG2_PHY_SERDES) {
		tp->tg3_flags &= ~TG3_FLAG_USE_MI_INTERRUPT;
	} else {
		if (GET_ASIC_REV(tp->pci_chip_rev_id) == ASIC_REV_5700)
			tp->tg3_flags |= TG3_FLAG_USE_MI_INTERRUPT;
		else
			tp->tg3_flags &= ~TG3_FLAG_USE_MI_INTERRUPT;
	}

	/* 5700 {AX,BX} chips have a broken status block link
	 * change bit implementation, so we must use the
	 * status register in those cases.
	 */
	if (GET_ASIC_REV(tp->pci_chip_rev_id) == ASIC_REV_5700)
		tp->tg3_flags |= TG3_FLAG_USE_LINKCHG_REG;
	else
		tp->tg3_flags &= ~TG3_FLAG_USE_LINKCHG_REG;

	/* The led_ctrl is set during tg3_phy_probe, here we might
	 * have to force the link status polling mechanism based
	 * upon subsystem IDs.
	 */
	if (tp->pdev->subsystem_vendor == PCI_VENDOR_ID_DELL &&
	    GET_ASIC_REV(tp->pci_chip_rev_id) == ASIC_REV_5701 &&
	    !(tp->tg3_flags2 & TG3_FLG2_PHY_SERDES)) {
		tp->tg3_flags |= (TG3_FLAG_USE_MI_INTERRUPT |
				  TG3_FLAG_USE_LINKCHG_REG);
	}

	/* For all SERDES we poll the MAC status register. */
	if (tp->tg3_flags2 & TG3_FLG2_PHY_SERDES)
		tp->tg3_flags |= TG3_FLAG_POLL_SERDES;
	else
		tp->tg3_flags &= ~TG3_FLAG_POLL_SERDES;

	tp->rx_offset = NET_IP_ALIGN;
	if (GET_ASIC_REV(tp->pci_chip_rev_id) == ASIC_REV_5701 &&
	    (tp->tg3_flags & TG3_FLAG_PCIX_MODE) != 0)
		tp->rx_offset = 0;

	tp->rx_std_max_post = TG3_RX_RING_SIZE;

	/* Increment the rx prod index on the rx std ring by at most
	 * 8 for these chips to workaround hw errata.
	 */
	if (GET_ASIC_REV(tp->pci_chip_rev_id) == ASIC_REV_5750 ||
	    GET_ASIC_REV(tp->pci_chip_rev_id) == ASIC_REV_5752 ||
	    GET_ASIC_REV(tp->pci_chip_rev_id) == ASIC_REV_5755)
		tp->rx_std_max_post = 8;

	if (tp->tg3_flags & TG3_FLAG_ASPM_WORKAROUND)
		tp->pwrmgmt_thresh = tr32(PCIE_PWR_MGMT_THRESH) &
				     PCIE_PWR_MGMT_L1_THRESH_MSK;

	return err;
}

#ifdef CONFIG_SPARC
static int __devinit tg3_get_macaddr_sparc(struct tg3 *tp)
{
	struct net_device *dev = tp->dev;
	struct pci_dev *pdev = tp->pdev;
	struct device_node *dp = pci_device_to_OF_node(pdev);
	const unsigned char *addr;
	int len;

	addr = of_get_property(dp, "local-mac-address", &len);
	if (addr && len == 6) {
		memcpy(dev->dev_addr, addr, 6);
		memcpy(dev->perm_addr, dev->dev_addr, 6);
		return 0;
	}
	return -ENODEV;
}

static int __devinit tg3_get_default_macaddr_sparc(struct tg3 *tp)
{
	struct net_device *dev = tp->dev;

	memcpy(dev->dev_addr, idprom->id_ethaddr, 6);
	memcpy(dev->perm_addr, idprom->id_ethaddr, 6);
	return 0;
}
#endif

static int __devinit tg3_get_device_address(struct tg3 *tp)
{
	struct net_device *dev = tp->dev;
	u32 hi, lo, mac_offset;
	int addr_ok = 0;

#ifdef CONFIG_SPARC
	if (!tg3_get_macaddr_sparc(tp))
		return 0;
#endif

	mac_offset = 0x7c;
	if ((GET_ASIC_REV(tp->pci_chip_rev_id) == ASIC_REV_5704) ||
	    (tp->tg3_flags2 & TG3_FLG2_5780_CLASS)) {
		if (tr32(TG3PCI_DUAL_MAC_CTRL) & DUAL_MAC_CTRL_ID)
			mac_offset = 0xcc;
		if (tg3_nvram_lock(tp))
			tw32_f(NVRAM_CMD, NVRAM_CMD_RESET);
		else
			tg3_nvram_unlock(tp);
	} else if (GET_ASIC_REV(tp->pci_chip_rev_id) == ASIC_REV_5717) {
		if (tr32(TG3_CPMU_STATUS) & TG3_CPMU_STATUS_PCIE_FUNC)
			mac_offset = 0xcc;
	} else if (GET_ASIC_REV(tp->pci_chip_rev_id) == ASIC_REV_5906)
		mac_offset = 0x10;

	/* First try to get it from MAC address mailbox. */
	tg3_read_mem(tp, NIC_SRAM_MAC_ADDR_HIGH_MBOX, &hi);
	if ((hi >> 16) == 0x484b) {
		dev->dev_addr[0] = (hi >>  8) & 0xff;
		dev->dev_addr[1] = (hi >>  0) & 0xff;

		tg3_read_mem(tp, NIC_SRAM_MAC_ADDR_LOW_MBOX, &lo);
		dev->dev_addr[2] = (lo >> 24) & 0xff;
		dev->dev_addr[3] = (lo >> 16) & 0xff;
		dev->dev_addr[4] = (lo >>  8) & 0xff;
		dev->dev_addr[5] = (lo >>  0) & 0xff;

		/* Some old bootcode may report a 0 MAC address in SRAM */
		addr_ok = is_valid_ether_addr(&dev->dev_addr[0]);
	}
	if (!addr_ok) {
		/* Next, try NVRAM. */
		if (!(tp->tg3_flags3 & TG3_FLG3_NO_NVRAM) &&
		    !tg3_nvram_read_be32(tp, mac_offset + 0, &hi) &&
		    !tg3_nvram_read_be32(tp, mac_offset + 4, &lo)) {
			memcpy(&dev->dev_addr[0], ((char *)&hi) + 2, 2);
			memcpy(&dev->dev_addr[2], (char *)&lo, sizeof(lo));
		}
		/* Finally just fetch it out of the MAC control regs. */
		else {
			hi = tr32(MAC_ADDR_0_HIGH);
			lo = tr32(MAC_ADDR_0_LOW);

			dev->dev_addr[5] = lo & 0xff;
			dev->dev_addr[4] = (lo >> 8) & 0xff;
			dev->dev_addr[3] = (lo >> 16) & 0xff;
			dev->dev_addr[2] = (lo >> 24) & 0xff;
			dev->dev_addr[1] = hi & 0xff;
			dev->dev_addr[0] = (hi >> 8) & 0xff;
		}
	}

	if (!is_valid_ether_addr(&dev->dev_addr[0])) {
#ifdef CONFIG_SPARC
		if (!tg3_get_default_macaddr_sparc(tp))
			return 0;
#endif
		return -EINVAL;
	}
	memcpy(dev->perm_addr, dev->dev_addr, dev->addr_len);
	return 0;
}

#define BOUNDARY_SINGLE_CACHELINE	1
#define BOUNDARY_MULTI_CACHELINE	2

static u32 __devinit tg3_calc_dma_bndry(struct tg3 *tp, u32 val)
{
	int cacheline_size;
	u8 byte;
	int goal;

	pci_read_config_byte(tp->pdev, PCI_CACHE_LINE_SIZE, &byte);
	if (byte == 0)
		cacheline_size = 1024;
	else
		cacheline_size = (int) byte * 4;

	/* On 5703 and later chips, the boundary bits have no
	 * effect.
	 */
	if (GET_ASIC_REV(tp->pci_chip_rev_id) != ASIC_REV_5700 &&
	    GET_ASIC_REV(tp->pci_chip_rev_id) != ASIC_REV_5701 &&
	    !(tp->tg3_flags2 & TG3_FLG2_PCI_EXPRESS))
		goto out;

#if defined(CONFIG_PPC64) || defined(CONFIG_IA64) || defined(CONFIG_PARISC)
	goal = BOUNDARY_MULTI_CACHELINE;
#else
#if defined(CONFIG_SPARC64) || defined(CONFIG_ALPHA)
	goal = BOUNDARY_SINGLE_CACHELINE;
#else
	goal = 0;
#endif
#endif

	if (GET_ASIC_REV(tp->pci_chip_rev_id) == ASIC_REV_5717 ||
	    GET_ASIC_REV(tp->pci_chip_rev_id) == ASIC_REV_57765) {
		val = goal ? 0 : DMA_RWCTRL_DIS_CACHE_ALIGNMENT;
		goto out;
	}

	if (!goal)
		goto out;

	/* PCI controllers on most RISC systems tend to disconnect
	 * when a device tries to burst across a cache-line boundary.
	 * Therefore, letting tg3 do so just wastes PCI bandwidth.
	 *
	 * Unfortunately, for PCI-E there are only limited
	 * write-side controls for this, and thus for reads
	 * we will still get the disconnects.  We'll also waste
	 * these PCI cycles for both read and write for chips
	 * other than 5700 and 5701 which do not implement the
	 * boundary bits.
	 */
	if ((tp->tg3_flags & TG3_FLAG_PCIX_MODE) &&
	    !(tp->tg3_flags2 & TG3_FLG2_PCI_EXPRESS)) {
		switch (cacheline_size) {
		case 16:
		case 32:
		case 64:
		case 128:
			if (goal == BOUNDARY_SINGLE_CACHELINE) {
				val |= (DMA_RWCTRL_READ_BNDRY_128_PCIX |
					DMA_RWCTRL_WRITE_BNDRY_128_PCIX);
			} else {
				val |= (DMA_RWCTRL_READ_BNDRY_384_PCIX |
					DMA_RWCTRL_WRITE_BNDRY_384_PCIX);
			}
			break;

		case 256:
			val |= (DMA_RWCTRL_READ_BNDRY_256_PCIX |
				DMA_RWCTRL_WRITE_BNDRY_256_PCIX);
			break;

		default:
			val |= (DMA_RWCTRL_READ_BNDRY_384_PCIX |
				DMA_RWCTRL_WRITE_BNDRY_384_PCIX);
			break;
		}
	} else if (tp->tg3_flags2 & TG3_FLG2_PCI_EXPRESS) {
		switch (cacheline_size) {
		case 16:
		case 32:
		case 64:
			if (goal == BOUNDARY_SINGLE_CACHELINE) {
				val &= ~DMA_RWCTRL_WRITE_BNDRY_DISAB_PCIE;
				val |= DMA_RWCTRL_WRITE_BNDRY_64_PCIE;
				break;
			}
			/* fallthrough */
		case 128:
		default:
			val &= ~DMA_RWCTRL_WRITE_BNDRY_DISAB_PCIE;
			val |= DMA_RWCTRL_WRITE_BNDRY_128_PCIE;
			break;
		}
	} else {
		switch (cacheline_size) {
		case 16:
			if (goal == BOUNDARY_SINGLE_CACHELINE) {
				val |= (DMA_RWCTRL_READ_BNDRY_16 |
					DMA_RWCTRL_WRITE_BNDRY_16);
				break;
			}
			/* fallthrough */
		case 32:
			if (goal == BOUNDARY_SINGLE_CACHELINE) {
				val |= (DMA_RWCTRL_READ_BNDRY_32 |
					DMA_RWCTRL_WRITE_BNDRY_32);
				break;
			}
			/* fallthrough */
		case 64:
			if (goal == BOUNDARY_SINGLE_CACHELINE) {
				val |= (DMA_RWCTRL_READ_BNDRY_64 |
					DMA_RWCTRL_WRITE_BNDRY_64);
				break;
			}
			/* fallthrough */
		case 128:
			if (goal == BOUNDARY_SINGLE_CACHELINE) {
				val |= (DMA_RWCTRL_READ_BNDRY_128 |
					DMA_RWCTRL_WRITE_BNDRY_128);
				break;
			}
			/* fallthrough */
		case 256:
			val |= (DMA_RWCTRL_READ_BNDRY_256 |
				DMA_RWCTRL_WRITE_BNDRY_256);
			break;
		case 512:
			val |= (DMA_RWCTRL_READ_BNDRY_512 |
				DMA_RWCTRL_WRITE_BNDRY_512);
			break;
		case 1024:
		default:
			val |= (DMA_RWCTRL_READ_BNDRY_1024 |
				DMA_RWCTRL_WRITE_BNDRY_1024);
			break;
		}
	}

out:
	return val;
}

static int __devinit tg3_do_test_dma(struct tg3 *tp, u32 *buf, dma_addr_t buf_dma, int size, int to_device)
{
	struct tg3_internal_buffer_desc test_desc;
	u32 sram_dma_descs;
	int i, ret;

	sram_dma_descs = NIC_SRAM_DMA_DESC_POOL_BASE;

	tw32(FTQ_RCVBD_COMP_FIFO_ENQDEQ, 0);
	tw32(FTQ_RCVDATA_COMP_FIFO_ENQDEQ, 0);
	tw32(RDMAC_STATUS, 0);
	tw32(WDMAC_STATUS, 0);

	tw32(BUFMGR_MODE, 0);
	tw32(FTQ_RESET, 0);

	test_desc.addr_hi = ((u64) buf_dma) >> 32;
	test_desc.addr_lo = buf_dma & 0xffffffff;
	test_desc.nic_mbuf = 0x00002100;
	test_desc.len = size;

	/*
	 * HP ZX1 was seeing test failures for 5701 cards running at 33Mhz
	 * the *second* time the tg3 driver was getting loaded after an
	 * initial scan.
	 *
	 * Broadcom tells me:
	 *   ...the DMA engine is connected to the GRC block and a DMA
	 *   reset may affect the GRC block in some unpredictable way...
	 *   The behavior of resets to individual blocks has not been tested.
	 *
	 * Broadcom noted the GRC reset will also reset all sub-components.
	 */
	if (to_device) {
		test_desc.cqid_sqid = (13 << 8) | 2;

		tw32_f(RDMAC_MODE, RDMAC_MODE_ENABLE);
		udelay(40);
	} else {
		test_desc.cqid_sqid = (16 << 8) | 7;

		tw32_f(WDMAC_MODE, WDMAC_MODE_ENABLE);
		udelay(40);
	}
	test_desc.flags = 0x00000005;

	for (i = 0; i < (sizeof(test_desc) / sizeof(u32)); i++) {
		u32 val;

		val = *(((u32 *)&test_desc) + i);
		pci_write_config_dword(tp->pdev, TG3PCI_MEM_WIN_BASE_ADDR,
				       sram_dma_descs + (i * sizeof(u32)));
		pci_write_config_dword(tp->pdev, TG3PCI_MEM_WIN_DATA, val);
	}
	pci_write_config_dword(tp->pdev, TG3PCI_MEM_WIN_BASE_ADDR, 0);

	if (to_device) {
		tw32(FTQ_DMA_HIGH_READ_FIFO_ENQDEQ, sram_dma_descs);
	} else {
		tw32(FTQ_DMA_HIGH_WRITE_FIFO_ENQDEQ, sram_dma_descs);
	}

	ret = -ENODEV;
	for (i = 0; i < 40; i++) {
		u32 val;

		if (to_device)
			val = tr32(FTQ_RCVBD_COMP_FIFO_ENQDEQ);
		else
			val = tr32(FTQ_RCVDATA_COMP_FIFO_ENQDEQ);
		if ((val & 0xffff) == sram_dma_descs) {
			ret = 0;
			break;
		}

		udelay(100);
	}

	return ret;
}

#define TEST_BUFFER_SIZE	0x2000

static int __devinit tg3_test_dma(struct tg3 *tp)
{
	dma_addr_t buf_dma;
	u32 *buf, saved_dma_rwctrl;
	int ret = 0;

	buf = pci_alloc_consistent(tp->pdev, TEST_BUFFER_SIZE, &buf_dma);
	if (!buf) {
		ret = -ENOMEM;
		goto out_nofree;
	}

	tp->dma_rwctrl = ((0x7 << DMA_RWCTRL_PCI_WRITE_CMD_SHIFT) |
			  (0x6 << DMA_RWCTRL_PCI_READ_CMD_SHIFT));

	tp->dma_rwctrl = tg3_calc_dma_bndry(tp, tp->dma_rwctrl);

	if (GET_ASIC_REV(tp->pci_chip_rev_id) == ASIC_REV_5717 ||
	    GET_ASIC_REV(tp->pci_chip_rev_id) == ASIC_REV_57765)
		goto out;

	if (tp->tg3_flags2 & TG3_FLG2_PCI_EXPRESS) {
		/* DMA read watermark not used on PCIE */
		tp->dma_rwctrl |= 0x00180000;
	} else if (!(tp->tg3_flags & TG3_FLAG_PCIX_MODE)) {
		if (GET_ASIC_REV(tp->pci_chip_rev_id) == ASIC_REV_5705 ||
		    GET_ASIC_REV(tp->pci_chip_rev_id) == ASIC_REV_5750)
			tp->dma_rwctrl |= 0x003f0000;
		else
			tp->dma_rwctrl |= 0x003f000f;
	} else {
		if (GET_ASIC_REV(tp->pci_chip_rev_id) == ASIC_REV_5703 ||
		    GET_ASIC_REV(tp->pci_chip_rev_id) == ASIC_REV_5704) {
			u32 ccval = (tr32(TG3PCI_CLOCK_CTRL) & 0x1f);
			u32 read_water = 0x7;

			/* If the 5704 is behind the EPB bridge, we can
			 * do the less restrictive ONE_DMA workaround for
			 * better performance.
			 */
			if ((tp->tg3_flags & TG3_FLAG_40BIT_DMA_BUG) &&
			    GET_ASIC_REV(tp->pci_chip_rev_id) == ASIC_REV_5704)
				tp->dma_rwctrl |= 0x8000;
			else if (ccval == 0x6 || ccval == 0x7)
				tp->dma_rwctrl |= DMA_RWCTRL_ONE_DMA;

			if (GET_ASIC_REV(tp->pci_chip_rev_id) == ASIC_REV_5703)
				read_water = 4;
			/* Set bit 23 to enable PCIX hw bug fix */
			tp->dma_rwctrl |=
				(read_water << DMA_RWCTRL_READ_WATER_SHIFT) |
				(0x3 << DMA_RWCTRL_WRITE_WATER_SHIFT) |
				(1 << 23);
		} else if (GET_ASIC_REV(tp->pci_chip_rev_id) == ASIC_REV_5780) {
			/* 5780 always in PCIX mode */
			tp->dma_rwctrl |= 0x00144000;
		} else if (GET_ASIC_REV(tp->pci_chip_rev_id) == ASIC_REV_5714) {
			/* 5714 always in PCIX mode */
			tp->dma_rwctrl |= 0x00148000;
		} else {
			tp->dma_rwctrl |= 0x001b000f;
		}
	}

	if (GET_ASIC_REV(tp->pci_chip_rev_id) == ASIC_REV_5703 ||
	    GET_ASIC_REV(tp->pci_chip_rev_id) == ASIC_REV_5704)
		tp->dma_rwctrl &= 0xfffffff0;

	if (GET_ASIC_REV(tp->pci_chip_rev_id) == ASIC_REV_5700 ||
	    GET_ASIC_REV(tp->pci_chip_rev_id) == ASIC_REV_5701) {
		/* Remove this if it causes problems for some boards. */
		tp->dma_rwctrl |= DMA_RWCTRL_USE_MEM_READ_MULT;

		/* On 5700/5701 chips, we need to set this bit.
		 * Otherwise the chip will issue cacheline transactions
		 * to streamable DMA memory with not all the byte
		 * enables turned on.  This is an error on several
		 * RISC PCI controllers, in particular sparc64.
		 *
		 * On 5703/5704 chips, this bit has been reassigned
		 * a different meaning.  In particular, it is used
		 * on those chips to enable a PCI-X workaround.
		 */
		tp->dma_rwctrl |= DMA_RWCTRL_ASSERT_ALL_BE;
	}

	tw32(TG3PCI_DMA_RW_CTRL, tp->dma_rwctrl);

#if 0
	/* Unneeded, already done by tg3_get_invariants.  */
	tg3_switch_clocks(tp);
#endif

	if (GET_ASIC_REV(tp->pci_chip_rev_id) != ASIC_REV_5700 &&
	    GET_ASIC_REV(tp->pci_chip_rev_id) != ASIC_REV_5701)
		goto out;

	/* It is best to perform DMA test with maximum write burst size
	 * to expose the 5700/5701 write DMA bug.
	 */
	saved_dma_rwctrl = tp->dma_rwctrl;
	tp->dma_rwctrl &= ~DMA_RWCTRL_WRITE_BNDRY_MASK;
	tw32(TG3PCI_DMA_RW_CTRL, tp->dma_rwctrl);

	while (1) {
		u32 *p = buf, i;

		for (i = 0; i < TEST_BUFFER_SIZE / sizeof(u32); i++)
			p[i] = i;

		/* Send the buffer to the chip. */
		ret = tg3_do_test_dma(tp, buf, buf_dma, TEST_BUFFER_SIZE, 1);
		if (ret) {
			printk(KERN_ERR "tg3_test_dma() Write the buffer failed %d\n", ret);
			break;
		}

#if 0
		/* validate data reached card RAM correctly. */
		for (i = 0; i < TEST_BUFFER_SIZE / sizeof(u32); i++) {
			u32 val;
			tg3_read_mem(tp, 0x2100 + (i*4), &val);
			if (le32_to_cpu(val) != p[i]) {
				printk(KERN_ERR "  tg3_test_dma()  Card buffer corrupted on write! (%d != %d)\n", val, i);
				/* ret = -ENODEV here? */
			}
			p[i] = 0;
		}
#endif
		/* Now read it back. */
		ret = tg3_do_test_dma(tp, buf, buf_dma, TEST_BUFFER_SIZE, 0);
		if (ret) {
			printk(KERN_ERR "tg3_test_dma() Read the buffer failed %d\n", ret);

			break;
		}

		/* Verify it. */
		for (i = 0; i < TEST_BUFFER_SIZE / sizeof(u32); i++) {
			if (p[i] == i)
				continue;

			if ((tp->dma_rwctrl & DMA_RWCTRL_WRITE_BNDRY_MASK) !=
			    DMA_RWCTRL_WRITE_BNDRY_16) {
				tp->dma_rwctrl &= ~DMA_RWCTRL_WRITE_BNDRY_MASK;
				tp->dma_rwctrl |= DMA_RWCTRL_WRITE_BNDRY_16;
				tw32(TG3PCI_DMA_RW_CTRL, tp->dma_rwctrl);
				break;
			} else {
				printk(KERN_ERR "tg3_test_dma() buffer corrupted on read back! (%d != %d)\n", p[i], i);
				ret = -ENODEV;
				goto out;
			}
		}

		if (i == (TEST_BUFFER_SIZE / sizeof(u32))) {
			/* Success. */
			ret = 0;
			break;
		}
	}
	if ((tp->dma_rwctrl & DMA_RWCTRL_WRITE_BNDRY_MASK) !=
	    DMA_RWCTRL_WRITE_BNDRY_16) {
		static struct pci_device_id dma_wait_state_chipsets[] = {
			{ PCI_DEVICE(PCI_VENDOR_ID_APPLE,
				     PCI_DEVICE_ID_APPLE_UNI_N_PCI15) },
			{ },
		};

		/* DMA test passed without adjusting DMA boundary,
		 * now look for chipsets that are known to expose the
		 * DMA bug without failing the test.
		 */
		if (pci_dev_present(dma_wait_state_chipsets)) {
			tp->dma_rwctrl &= ~DMA_RWCTRL_WRITE_BNDRY_MASK;
			tp->dma_rwctrl |= DMA_RWCTRL_WRITE_BNDRY_16;
		}
		else
			/* Safe to use the calculated DMA boundary. */
			tp->dma_rwctrl = saved_dma_rwctrl;

		tw32(TG3PCI_DMA_RW_CTRL, tp->dma_rwctrl);
	}

out:
	pci_free_consistent(tp->pdev, TEST_BUFFER_SIZE, buf, buf_dma);
out_nofree:
	return ret;
}

static void __devinit tg3_init_link_config(struct tg3 *tp)
{
	tp->link_config.advertising =
		(ADVERTISED_10baseT_Half | ADVERTISED_10baseT_Full |
		 ADVERTISED_100baseT_Half | ADVERTISED_100baseT_Full |
		 ADVERTISED_1000baseT_Half | ADVERTISED_1000baseT_Full |
		 ADVERTISED_Autoneg | ADVERTISED_MII);
	tp->link_config.speed = SPEED_INVALID;
	tp->link_config.duplex = DUPLEX_INVALID;
	tp->link_config.autoneg = AUTONEG_ENABLE;
	tp->link_config.active_speed = SPEED_INVALID;
	tp->link_config.active_duplex = DUPLEX_INVALID;
	tp->link_config.phy_is_low_power = 0;
	tp->link_config.orig_speed = SPEED_INVALID;
	tp->link_config.orig_duplex = DUPLEX_INVALID;
	tp->link_config.orig_autoneg = AUTONEG_INVALID;
}

static void __devinit tg3_init_bufmgr_config(struct tg3 *tp)
{
<<<<<<< HEAD
	if (GET_ASIC_REV(tp->pci_chip_rev_id) == ASIC_REV_5717 ||
	    GET_ASIC_REV(tp->pci_chip_rev_id) == ASIC_REV_57765) {
		tp->bufmgr_config.mbuf_read_dma_low_water =
			DEFAULT_MB_RDMA_LOW_WATER_5705;
		tp->bufmgr_config.mbuf_mac_rx_low_water =
			DEFAULT_MB_MACRX_LOW_WATER_57765;
		tp->bufmgr_config.mbuf_high_water =
			DEFAULT_MB_HIGH_WATER_57765;

		tp->bufmgr_config.mbuf_read_dma_low_water_jumbo =
			DEFAULT_MB_RDMA_LOW_WATER_5705;
		tp->bufmgr_config.mbuf_mac_rx_low_water_jumbo =
			DEFAULT_MB_MACRX_LOW_WATER_JUMBO_57765;
		tp->bufmgr_config.mbuf_high_water_jumbo =
			DEFAULT_MB_HIGH_WATER_JUMBO_57765;
	} else if (tp->tg3_flags2 & TG3_FLG2_5705_PLUS) {
=======
	if (tp->tg3_flags2 & TG3_FLG2_5705_PLUS &&
	    GET_ASIC_REV(tp->pci_chip_rev_id) != ASIC_REV_5717 &&
	    GET_ASIC_REV(tp->pci_chip_rev_id) != ASIC_REV_57765) {
>>>>>>> 92dcffb9
		tp->bufmgr_config.mbuf_read_dma_low_water =
			DEFAULT_MB_RDMA_LOW_WATER_5705;
		tp->bufmgr_config.mbuf_mac_rx_low_water =
			DEFAULT_MB_MACRX_LOW_WATER_5705;
		tp->bufmgr_config.mbuf_high_water =
			DEFAULT_MB_HIGH_WATER_5705;
		if (GET_ASIC_REV(tp->pci_chip_rev_id) == ASIC_REV_5906) {
			tp->bufmgr_config.mbuf_mac_rx_low_water =
				DEFAULT_MB_MACRX_LOW_WATER_5906;
			tp->bufmgr_config.mbuf_high_water =
				DEFAULT_MB_HIGH_WATER_5906;
		}

		tp->bufmgr_config.mbuf_read_dma_low_water_jumbo =
			DEFAULT_MB_RDMA_LOW_WATER_JUMBO_5780;
		tp->bufmgr_config.mbuf_mac_rx_low_water_jumbo =
			DEFAULT_MB_MACRX_LOW_WATER_JUMBO_5780;
		tp->bufmgr_config.mbuf_high_water_jumbo =
			DEFAULT_MB_HIGH_WATER_JUMBO_5780;
	} else {
		tp->bufmgr_config.mbuf_read_dma_low_water =
			DEFAULT_MB_RDMA_LOW_WATER;
		tp->bufmgr_config.mbuf_mac_rx_low_water =
			DEFAULT_MB_MACRX_LOW_WATER;
		tp->bufmgr_config.mbuf_high_water =
			DEFAULT_MB_HIGH_WATER;

		tp->bufmgr_config.mbuf_read_dma_low_water_jumbo =
			DEFAULT_MB_RDMA_LOW_WATER_JUMBO;
		tp->bufmgr_config.mbuf_mac_rx_low_water_jumbo =
			DEFAULT_MB_MACRX_LOW_WATER_JUMBO;
		tp->bufmgr_config.mbuf_high_water_jumbo =
			DEFAULT_MB_HIGH_WATER_JUMBO;
	}

	tp->bufmgr_config.dma_low_water = DEFAULT_DMA_LOW_WATER;
	tp->bufmgr_config.dma_high_water = DEFAULT_DMA_HIGH_WATER;
}

static char * __devinit tg3_phy_string(struct tg3 *tp)
{
	switch (tp->phy_id & PHY_ID_MASK) {
	case PHY_ID_BCM5400:	return "5400";
	case PHY_ID_BCM5401:	return "5401";
	case PHY_ID_BCM5411:	return "5411";
	case PHY_ID_BCM5701:	return "5701";
	case PHY_ID_BCM5703:	return "5703";
	case PHY_ID_BCM5704:	return "5704";
	case PHY_ID_BCM5705:	return "5705";
	case PHY_ID_BCM5750:	return "5750";
	case PHY_ID_BCM5752:	return "5752";
	case PHY_ID_BCM5714:	return "5714";
	case PHY_ID_BCM5780:	return "5780";
	case PHY_ID_BCM5755:	return "5755";
	case PHY_ID_BCM5787:	return "5787";
	case PHY_ID_BCM5784:	return "5784";
	case PHY_ID_BCM5756:	return "5722/5756";
	case PHY_ID_BCM5906:	return "5906";
	case PHY_ID_BCM5761:	return "5761";
<<<<<<< HEAD
	case PHY_ID_BCM5718C:	return "5718C";
	case PHY_ID_BCM5718S:	return "5718S";
	case PHY_ID_BCM57765:	return "57765";
=======
	case PHY_ID_BCM5717:	return "5717";
>>>>>>> 92dcffb9
	case PHY_ID_BCM8002:	return "8002/serdes";
	case 0:			return "serdes";
	default:		return "unknown";
	}
}

static char * __devinit tg3_bus_string(struct tg3 *tp, char *str)
{
	if (tp->tg3_flags2 & TG3_FLG2_PCI_EXPRESS) {
		strcpy(str, "PCI Express");
		return str;
	} else if (tp->tg3_flags & TG3_FLAG_PCIX_MODE) {
		u32 clock_ctrl = tr32(TG3PCI_CLOCK_CTRL) & 0x1f;

		strcpy(str, "PCIX:");

		if ((clock_ctrl == 7) ||
		    ((tr32(GRC_MISC_CFG) & GRC_MISC_CFG_BOARD_ID_MASK) ==
		     GRC_MISC_CFG_BOARD_ID_5704CIOBE))
			strcat(str, "133MHz");
		else if (clock_ctrl == 0)
			strcat(str, "33MHz");
		else if (clock_ctrl == 2)
			strcat(str, "50MHz");
		else if (clock_ctrl == 4)
			strcat(str, "66MHz");
		else if (clock_ctrl == 6)
			strcat(str, "100MHz");
	} else {
		strcpy(str, "PCI:");
		if (tp->tg3_flags & TG3_FLAG_PCI_HIGH_SPEED)
			strcat(str, "66MHz");
		else
			strcat(str, "33MHz");
	}
	if (tp->tg3_flags & TG3_FLAG_PCI_32BIT)
		strcat(str, ":32-bit");
	else
		strcat(str, ":64-bit");
	return str;
}

static struct pci_dev * __devinit tg3_find_peer(struct tg3 *tp)
{
	struct pci_dev *peer;
	unsigned int func, devnr = tp->pdev->devfn & ~7;

	for (func = 0; func < 8; func++) {
		peer = pci_get_slot(tp->pdev->bus, devnr | func);
		if (peer && peer != tp->pdev)
			break;
		pci_dev_put(peer);
	}
	/* 5704 can be configured in single-port mode, set peer to
	 * tp->pdev in that case.
	 */
	if (!peer) {
		peer = tp->pdev;
		return peer;
	}

	/*
	 * We don't need to keep the refcount elevated; there's no way
	 * to remove one half of this device without removing the other
	 */
	pci_dev_put(peer);

	return peer;
}

static void __devinit tg3_init_coal(struct tg3 *tp)
{
	struct ethtool_coalesce *ec = &tp->coal;

	memset(ec, 0, sizeof(*ec));
	ec->cmd = ETHTOOL_GCOALESCE;
	ec->rx_coalesce_usecs = LOW_RXCOL_TICKS;
	ec->tx_coalesce_usecs = LOW_TXCOL_TICKS;
	ec->rx_max_coalesced_frames = LOW_RXMAX_FRAMES;
	ec->tx_max_coalesced_frames = LOW_TXMAX_FRAMES;
	ec->rx_coalesce_usecs_irq = DEFAULT_RXCOAL_TICK_INT;
	ec->tx_coalesce_usecs_irq = DEFAULT_TXCOAL_TICK_INT;
	ec->rx_max_coalesced_frames_irq = DEFAULT_RXCOAL_MAXF_INT;
	ec->tx_max_coalesced_frames_irq = DEFAULT_TXCOAL_MAXF_INT;
	ec->stats_block_coalesce_usecs = DEFAULT_STAT_COAL_TICKS;

	if (tp->coalesce_mode & (HOSTCC_MODE_CLRTICK_RXBD |
				 HOSTCC_MODE_CLRTICK_TXBD)) {
		ec->rx_coalesce_usecs = LOW_RXCOL_TICKS_CLRTCKS;
		ec->rx_coalesce_usecs_irq = DEFAULT_RXCOAL_TICK_INT_CLRTCKS;
		ec->tx_coalesce_usecs = LOW_TXCOL_TICKS_CLRTCKS;
		ec->tx_coalesce_usecs_irq = DEFAULT_TXCOAL_TICK_INT_CLRTCKS;
	}

	if (tp->tg3_flags2 & TG3_FLG2_5705_PLUS) {
		ec->rx_coalesce_usecs_irq = 0;
		ec->tx_coalesce_usecs_irq = 0;
		ec->stats_block_coalesce_usecs = 0;
	}
}

static const struct net_device_ops tg3_netdev_ops = {
	.ndo_open		= tg3_open,
	.ndo_stop		= tg3_close,
	.ndo_start_xmit		= tg3_start_xmit,
	.ndo_get_stats		= tg3_get_stats,
	.ndo_validate_addr	= eth_validate_addr,
	.ndo_set_multicast_list	= tg3_set_rx_mode,
	.ndo_set_mac_address	= tg3_set_mac_addr,
	.ndo_do_ioctl		= tg3_ioctl,
	.ndo_tx_timeout		= tg3_tx_timeout,
	.ndo_change_mtu		= tg3_change_mtu,
#if TG3_VLAN_TAG_USED
	.ndo_vlan_rx_register	= tg3_vlan_rx_register,
#endif
#ifdef CONFIG_NET_POLL_CONTROLLER
	.ndo_poll_controller	= tg3_poll_controller,
#endif
};

static const struct net_device_ops tg3_netdev_ops_dma_bug = {
	.ndo_open		= tg3_open,
	.ndo_stop		= tg3_close,
	.ndo_start_xmit		= tg3_start_xmit_dma_bug,
	.ndo_get_stats		= tg3_get_stats,
	.ndo_validate_addr	= eth_validate_addr,
	.ndo_set_multicast_list	= tg3_set_rx_mode,
	.ndo_set_mac_address	= tg3_set_mac_addr,
	.ndo_do_ioctl		= tg3_ioctl,
	.ndo_tx_timeout		= tg3_tx_timeout,
	.ndo_change_mtu		= tg3_change_mtu,
#if TG3_VLAN_TAG_USED
	.ndo_vlan_rx_register	= tg3_vlan_rx_register,
#endif
#ifdef CONFIG_NET_POLL_CONTROLLER
	.ndo_poll_controller	= tg3_poll_controller,
#endif
};

static int __devinit tg3_init_one(struct pci_dev *pdev,
				  const struct pci_device_id *ent)
{
	static int tg3_version_printed = 0;
	struct net_device *dev;
	struct tg3 *tp;
	int i, err, pm_cap;
	u32 sndmbx, rcvmbx, intmbx;
	char str[40];
	u64 dma_mask, persist_dma_mask;

	if (tg3_version_printed++ == 0)
		printk(KERN_INFO "%s", version);

	err = pci_enable_device(pdev);
	if (err) {
		printk(KERN_ERR PFX "Cannot enable PCI device, "
		       "aborting.\n");
		return err;
	}

	err = pci_request_regions(pdev, DRV_MODULE_NAME);
	if (err) {
		printk(KERN_ERR PFX "Cannot obtain PCI resources, "
		       "aborting.\n");
		goto err_out_disable_pdev;
	}

	pci_set_master(pdev);

	/* Find power-management capability. */
	pm_cap = pci_find_capability(pdev, PCI_CAP_ID_PM);
	if (pm_cap == 0) {
		printk(KERN_ERR PFX "Cannot find PowerManagement capability, "
		       "aborting.\n");
		err = -EIO;
		goto err_out_free_res;
	}

	dev = alloc_etherdev_mq(sizeof(*tp), TG3_IRQ_MAX_VECS);
	if (!dev) {
		printk(KERN_ERR PFX "Etherdev alloc failed, aborting.\n");
		err = -ENOMEM;
		goto err_out_free_res;
	}

	SET_NETDEV_DEV(dev, &pdev->dev);

#if TG3_VLAN_TAG_USED
	dev->features |= NETIF_F_HW_VLAN_TX | NETIF_F_HW_VLAN_RX;
#endif

	tp = netdev_priv(dev);
	tp->pdev = pdev;
	tp->dev = dev;
	tp->pm_cap = pm_cap;
	tp->rx_mode = TG3_DEF_RX_MODE;
	tp->tx_mode = TG3_DEF_TX_MODE;

	if (tg3_debug > 0)
		tp->msg_enable = tg3_debug;
	else
		tp->msg_enable = TG3_DEF_MSG_ENABLE;

	/* The word/byte swap controls here control register access byte
	 * swapping.  DMA data byte swapping is controlled in the GRC_MODE
	 * setting below.
	 */
	tp->misc_host_ctrl =
		MISC_HOST_CTRL_MASK_PCI_INT |
		MISC_HOST_CTRL_WORD_SWAP |
		MISC_HOST_CTRL_INDIR_ACCESS |
		MISC_HOST_CTRL_PCISTATE_RW;

	/* The NONFRM (non-frame) byte/word swap controls take effect
	 * on descriptor entries, anything which isn't packet data.
	 *
	 * The StrongARM chips on the board (one for tx, one for rx)
	 * are running in big-endian mode.
	 */
	tp->grc_mode = (GRC_MODE_WSWAP_DATA | GRC_MODE_BSWAP_DATA |
			GRC_MODE_WSWAP_NONFRM_DATA);
#ifdef __BIG_ENDIAN
	tp->grc_mode |= GRC_MODE_BSWAP_NONFRM_DATA;
#endif
	spin_lock_init(&tp->lock);
	spin_lock_init(&tp->indirect_lock);
	INIT_WORK(&tp->reset_task, tg3_reset_task);

	tp->regs = pci_ioremap_bar(pdev, BAR_0);
	if (!tp->regs) {
		printk(KERN_ERR PFX "Cannot map device registers, "
		       "aborting.\n");
		err = -ENOMEM;
		goto err_out_free_dev;
	}

	tg3_init_link_config(tp);

	tp->rx_pending = TG3_DEF_RX_RING_PENDING;
	tp->rx_jumbo_pending = TG3_DEF_RX_JUMBO_RING_PENDING;

	dev->ethtool_ops = &tg3_ethtool_ops;
	dev->watchdog_timeo = TG3_TX_TIMEOUT;
	dev->irq = pdev->irq;

	err = tg3_get_invariants(tp);
	if (err) {
		printk(KERN_ERR PFX "Problem fetching invariants of chip, "
		       "aborting.\n");
		goto err_out_iounmap;
	}

	if ((tp->tg3_flags3 & TG3_FLG3_5755_PLUS) &&
	    tp->pci_chip_rev_id != CHIPREV_ID_5717_A0)
		dev->netdev_ops = &tg3_netdev_ops;
	else
		dev->netdev_ops = &tg3_netdev_ops_dma_bug;


	/* The EPB bridge inside 5714, 5715, and 5780 and any
	 * device behind the EPB cannot support DMA addresses > 40-bit.
	 * On 64-bit systems with IOMMU, use 40-bit dma_mask.
	 * On 64-bit systems without IOMMU, use 64-bit dma_mask and
	 * do DMA address check in tg3_start_xmit().
	 */
	if (tp->tg3_flags2 & TG3_FLG2_IS_5788)
		persist_dma_mask = dma_mask = DMA_BIT_MASK(32);
	else if (tp->tg3_flags & TG3_FLAG_40BIT_DMA_BUG) {
		persist_dma_mask = dma_mask = DMA_BIT_MASK(40);
#ifdef CONFIG_HIGHMEM
		dma_mask = DMA_BIT_MASK(64);
#endif
	} else
		persist_dma_mask = dma_mask = DMA_BIT_MASK(64);

	/* Configure DMA attributes. */
	if (dma_mask > DMA_BIT_MASK(32)) {
		err = pci_set_dma_mask(pdev, dma_mask);
		if (!err) {
			dev->features |= NETIF_F_HIGHDMA;
			err = pci_set_consistent_dma_mask(pdev,
							  persist_dma_mask);
			if (err < 0) {
				printk(KERN_ERR PFX "Unable to obtain 64 bit "
				       "DMA for consistent allocations\n");
				goto err_out_iounmap;
			}
		}
	}
	if (err || dma_mask == DMA_BIT_MASK(32)) {
		err = pci_set_dma_mask(pdev, DMA_BIT_MASK(32));
		if (err) {
			printk(KERN_ERR PFX "No usable DMA configuration, "
			       "aborting.\n");
			goto err_out_iounmap;
		}
	}

	tg3_init_bufmgr_config(tp);

	/* Selectively allow TSO based on operating conditions */
	if ((tp->tg3_flags2 & TG3_FLG2_HW_TSO) ||
	    (tp->fw_needed && !(tp->tg3_flags & TG3_FLAG_ENABLE_ASF)))
		tp->tg3_flags2 |= TG3_FLG2_TSO_CAPABLE;
	else {
		tp->tg3_flags2 &= ~(TG3_FLG2_TSO_CAPABLE | TG3_FLG2_TSO_BUG);
		tp->fw_needed = NULL;
	}

	if (tp->pci_chip_rev_id == CHIPREV_ID_5701_A0)
		tp->fw_needed = FIRMWARE_TG3;

	/* TSO is on by default on chips that support hardware TSO.
	 * Firmware TSO on older chips gives lower performance, so it
	 * is off by default, but can be enabled using ethtool.
	 */
	if ((tp->tg3_flags2 & TG3_FLG2_HW_TSO) &&
	    (dev->features & NETIF_F_IP_CSUM))
		dev->features |= NETIF_F_TSO;

	if ((tp->tg3_flags2 & TG3_FLG2_HW_TSO_2) ||
	    (tp->tg3_flags2 & TG3_FLG2_HW_TSO_3)) {
		if (dev->features & NETIF_F_IPV6_CSUM)
			dev->features |= NETIF_F_TSO6;
		if ((tp->tg3_flags2 & TG3_FLG2_HW_TSO_3) ||
		    GET_ASIC_REV(tp->pci_chip_rev_id) == ASIC_REV_5761 ||
		    (GET_ASIC_REV(tp->pci_chip_rev_id) == ASIC_REV_5784 &&
		     GET_CHIP_REV(tp->pci_chip_rev_id) != CHIPREV_5784_AX) ||
			GET_ASIC_REV(tp->pci_chip_rev_id) == ASIC_REV_5785 ||
		    GET_ASIC_REV(tp->pci_chip_rev_id) == ASIC_REV_57780)
			dev->features |= NETIF_F_TSO_ECN;
	}

	if (tp->pci_chip_rev_id == CHIPREV_ID_5705_A1 &&
	    !(tp->tg3_flags2 & TG3_FLG2_TSO_CAPABLE) &&
	    !(tr32(TG3PCI_PCISTATE) & PCISTATE_BUS_SPEED_HIGH)) {
		tp->tg3_flags2 |= TG3_FLG2_MAX_RXPEND_64;
		tp->rx_pending = 63;
	}

	err = tg3_get_device_address(tp);
	if (err) {
		printk(KERN_ERR PFX "Could not obtain valid ethernet address, "
		       "aborting.\n");
		goto err_out_iounmap;
	}

	if (tp->tg3_flags3 & TG3_FLG3_ENABLE_APE) {
		tp->aperegs = pci_ioremap_bar(pdev, BAR_2);
		if (!tp->aperegs) {
			printk(KERN_ERR PFX "Cannot map APE registers, "
			       "aborting.\n");
			err = -ENOMEM;
			goto err_out_iounmap;
		}

		tg3_ape_lock_init(tp);

		if (tp->tg3_flags & TG3_FLAG_ENABLE_ASF)
			tg3_read_dash_ver(tp);
	}

	/*
	 * Reset chip in case UNDI or EFI driver did not shutdown
	 * DMA self test will enable WDMAC and we'll see (spurious)
	 * pending DMA on the PCI bus at that point.
	 */
	if ((tr32(HOSTCC_MODE) & HOSTCC_MODE_ENABLE) ||
	    (tr32(WDMAC_MODE) & WDMAC_MODE_ENABLE)) {
		tw32(MEMARB_MODE, MEMARB_MODE_ENABLE);
		tg3_halt(tp, RESET_KIND_SHUTDOWN, 1);
	}

	err = tg3_test_dma(tp);
	if (err) {
		printk(KERN_ERR PFX "DMA engine test failed, aborting.\n");
		goto err_out_apeunmap;
	}

	/* flow control autonegotiation is default behavior */
	tp->tg3_flags |= TG3_FLAG_PAUSE_AUTONEG;
	tp->link_config.flowctrl = FLOW_CTRL_TX | FLOW_CTRL_RX;

	intmbx = MAILBOX_INTERRUPT_0 + TG3_64BIT_REG_LOW;
	rcvmbx = MAILBOX_RCVRET_CON_IDX_0 + TG3_64BIT_REG_LOW;
	sndmbx = MAILBOX_SNDHOST_PROD_IDX_0 + TG3_64BIT_REG_LOW;
	for (i = 0; i < TG3_IRQ_MAX_VECS; i++) {
		struct tg3_napi *tnapi = &tp->napi[i];

		tnapi->tp = tp;
		tnapi->tx_pending = TG3_DEF_TX_RING_PENDING;

		tnapi->int_mbox = intmbx;
		if (i < 4)
			intmbx += 0x8;
		else
			intmbx += 0x4;

		tnapi->consmbox = rcvmbx;
		tnapi->prodmbox = sndmbx;

		if (i) {
			tnapi->coal_now = HOSTCC_MODE_COAL_VEC1_NOW << (i - 1);
			netif_napi_add(dev, &tnapi->napi, tg3_poll_msix, 64);
		} else {
			tnapi->coal_now = HOSTCC_MODE_NOW;
			netif_napi_add(dev, &tnapi->napi, tg3_poll, 64);
		}

		if (!(tp->tg3_flags & TG3_FLAG_SUPPORT_MSIX))
			break;

		/*
		 * If we support MSIX, we'll be using RSS.  If we're using
		 * RSS, the first vector only handles link interrupts and the
		 * remaining vectors handle rx and tx interrupts.  Reuse the
		 * mailbox values for the next iteration.  The values we setup
		 * above are still useful for the single vectored mode.
		 */
		if (!i)
			continue;

		rcvmbx += 0x8;

		if (sndmbx & 0x4)
			sndmbx -= 0x4;
		else
			sndmbx += 0xc;
	}

	tg3_init_coal(tp);

	pci_set_drvdata(pdev, dev);

	err = register_netdev(dev);
	if (err) {
		printk(KERN_ERR PFX "Cannot register net device, "
		       "aborting.\n");
		goto err_out_apeunmap;
	}

	printk(KERN_INFO "%s: Tigon3 [partno(%s) rev %04x] (%s) MAC address %pM\n",
	       dev->name,
	       tp->board_part_number,
	       tp->pci_chip_rev_id,
	       tg3_bus_string(tp, str),
	       dev->dev_addr);

	if (tp->tg3_flags3 & TG3_FLG3_PHY_CONNECTED) {
		struct phy_device *phydev;
		phydev = tp->mdio_bus->phy_map[TG3_PHY_MII_ADDR];
		printk(KERN_INFO
		       "%s: attached PHY driver [%s] (mii_bus:phy_addr=%s)\n",
		       tp->dev->name, phydev->drv->name,
		       dev_name(&phydev->dev));
	} else
		printk(KERN_INFO
		       "%s: attached PHY is %s (%s Ethernet) (WireSpeed[%d])\n",
		       tp->dev->name, tg3_phy_string(tp),
		       ((tp->tg3_flags & TG3_FLAG_10_100_ONLY) ? "10/100Base-TX" :
			((tp->tg3_flags2 & TG3_FLG2_ANY_SERDES) ? "1000Base-SX" :
			 "10/100/1000Base-T")),
		       (tp->tg3_flags2 & TG3_FLG2_NO_ETH_WIRE_SPEED) == 0);

	printk(KERN_INFO "%s: RXcsums[%d] LinkChgREG[%d] MIirq[%d] ASF[%d] TSOcap[%d]\n",
	       dev->name,
	       (tp->tg3_flags & TG3_FLAG_RX_CHECKSUMS) != 0,
	       (tp->tg3_flags & TG3_FLAG_USE_LINKCHG_REG) != 0,
	       (tp->tg3_flags & TG3_FLAG_USE_MI_INTERRUPT) != 0,
	       (tp->tg3_flags & TG3_FLAG_ENABLE_ASF) != 0,
	       (tp->tg3_flags2 & TG3_FLG2_TSO_CAPABLE) != 0);
	printk(KERN_INFO "%s: dma_rwctrl[%08x] dma_mask[%d-bit]\n",
	       dev->name, tp->dma_rwctrl,
	       (pdev->dma_mask == DMA_BIT_MASK(32)) ? 32 :
	        (((u64) pdev->dma_mask == DMA_BIT_MASK(40)) ? 40 : 64));

	return 0;

err_out_apeunmap:
	if (tp->aperegs) {
		iounmap(tp->aperegs);
		tp->aperegs = NULL;
	}

err_out_iounmap:
	if (tp->regs) {
		iounmap(tp->regs);
		tp->regs = NULL;
	}

err_out_free_dev:
	free_netdev(dev);

err_out_free_res:
	pci_release_regions(pdev);

err_out_disable_pdev:
	pci_disable_device(pdev);
	pci_set_drvdata(pdev, NULL);
	return err;
}

static void __devexit tg3_remove_one(struct pci_dev *pdev)
{
	struct net_device *dev = pci_get_drvdata(pdev);

	if (dev) {
		struct tg3 *tp = netdev_priv(dev);

		if (tp->fw)
			release_firmware(tp->fw);

		flush_scheduled_work();

		if (tp->tg3_flags3 & TG3_FLG3_USE_PHYLIB) {
			tg3_phy_fini(tp);
			tg3_mdio_fini(tp);
		}

		unregister_netdev(dev);
		if (tp->aperegs) {
			iounmap(tp->aperegs);
			tp->aperegs = NULL;
		}
		if (tp->regs) {
			iounmap(tp->regs);
			tp->regs = NULL;
		}
		free_netdev(dev);
		pci_release_regions(pdev);
		pci_disable_device(pdev);
		pci_set_drvdata(pdev, NULL);
	}
}

static int tg3_suspend(struct pci_dev *pdev, pm_message_t state)
{
	struct net_device *dev = pci_get_drvdata(pdev);
	struct tg3 *tp = netdev_priv(dev);
	pci_power_t target_state;
	int err;

	/* PCI register 4 needs to be saved whether netif_running() or not.
	 * MSI address and data need to be saved if using MSI and
	 * netif_running().
	 */
	pci_save_state(pdev);

	if (!netif_running(dev))
		return 0;

	flush_scheduled_work();
	tg3_phy_stop(tp);
	tg3_netif_stop(tp);

	del_timer_sync(&tp->timer);

	tg3_full_lock(tp, 1);
	tg3_disable_ints(tp);
	tg3_full_unlock(tp);

	netif_device_detach(dev);

	tg3_full_lock(tp, 0);
	tg3_halt(tp, RESET_KIND_SHUTDOWN, 1);
	tp->tg3_flags &= ~TG3_FLAG_INIT_COMPLETE;
	tg3_full_unlock(tp);

	target_state = pdev->pm_cap ? pci_target_state(pdev) : PCI_D3hot;

	err = tg3_set_power_state(tp, target_state);
	if (err) {
		int err2;

		tg3_full_lock(tp, 0);

		tp->tg3_flags |= TG3_FLAG_INIT_COMPLETE;
		err2 = tg3_restart_hw(tp, 1);
		if (err2)
			goto out;

		tp->timer.expires = jiffies + tp->timer_offset;
		add_timer(&tp->timer);

		netif_device_attach(dev);
		tg3_netif_start(tp);

out:
		tg3_full_unlock(tp);

		if (!err2)
			tg3_phy_start(tp);
	}

	return err;
}

static int tg3_resume(struct pci_dev *pdev)
{
	struct net_device *dev = pci_get_drvdata(pdev);
	struct tg3 *tp = netdev_priv(dev);
	int err;

	pci_restore_state(tp->pdev);

	if (!netif_running(dev))
		return 0;

	err = tg3_set_power_state(tp, PCI_D0);
	if (err)
		return err;

	netif_device_attach(dev);

	tg3_full_lock(tp, 0);

	tp->tg3_flags |= TG3_FLAG_INIT_COMPLETE;
	err = tg3_restart_hw(tp, 1);
	if (err)
		goto out;

	tp->timer.expires = jiffies + tp->timer_offset;
	add_timer(&tp->timer);

	tg3_netif_start(tp);

out:
	tg3_full_unlock(tp);

	if (!err)
		tg3_phy_start(tp);

	return err;
}

static struct pci_driver tg3_driver = {
	.name		= DRV_MODULE_NAME,
	.id_table	= tg3_pci_tbl,
	.probe		= tg3_init_one,
	.remove		= __devexit_p(tg3_remove_one),
	.suspend	= tg3_suspend,
	.resume		= tg3_resume
};

static int __init tg3_init(void)
{
	return pci_register_driver(&tg3_driver);
}

static void __exit tg3_cleanup(void)
{
	pci_unregister_driver(&tg3_driver);
}

module_init(tg3_init);
module_exit(tg3_cleanup);<|MERGE_RESOLUTION|>--- conflicted
+++ resolved
@@ -177,7 +177,7 @@
 module_param(tg3_debug, int, 0);
 MODULE_PARM_DESC(tg3_debug, "Tigon3 bitmapped debugging message enable value");
 
-static DEFINE_PCI_DEVICE_TABLE(tg3_pci_tbl) = {
+static struct pci_device_id tg3_pci_tbl[] = {
 	{PCI_DEVICE(PCI_VENDOR_ID_BROADCOM, PCI_DEVICE_ID_TIGON3_5700)},
 	{PCI_DEVICE(PCI_VENDOR_ID_BROADCOM, PCI_DEVICE_ID_TIGON3_5701)},
 	{PCI_DEVICE(PCI_VENDOR_ID_BROADCOM, PCI_DEVICE_ID_TIGON3_5702)},
@@ -247,15 +247,6 @@
 	{PCI_DEVICE(PCI_VENDOR_ID_BROADCOM, TG3PCI_DEVICE_TIGON3_5717)},
 	{PCI_DEVICE(PCI_VENDOR_ID_BROADCOM, TG3PCI_DEVICE_TIGON3_5718)},
 	{PCI_DEVICE(PCI_VENDOR_ID_BROADCOM, TG3PCI_DEVICE_TIGON3_5724)},
-<<<<<<< HEAD
-	{PCI_DEVICE(PCI_VENDOR_ID_BROADCOM, TG3PCI_DEVICE_TIGON3_57781)},
-	{PCI_DEVICE(PCI_VENDOR_ID_BROADCOM, TG3PCI_DEVICE_TIGON3_57785)},
-	{PCI_DEVICE(PCI_VENDOR_ID_BROADCOM, TG3PCI_DEVICE_TIGON3_57761)},
-	{PCI_DEVICE(PCI_VENDOR_ID_BROADCOM, TG3PCI_DEVICE_TIGON3_57765)},
-	{PCI_DEVICE(PCI_VENDOR_ID_BROADCOM, TG3PCI_DEVICE_TIGON3_57791)},
-	{PCI_DEVICE(PCI_VENDOR_ID_BROADCOM, TG3PCI_DEVICE_TIGON3_57795)},
-=======
->>>>>>> 92dcffb9
 	{PCI_DEVICE(PCI_VENDOR_ID_SYSKONNECT, PCI_DEVICE_ID_SYSKONNECT_9DXX)},
 	{PCI_DEVICE(PCI_VENDOR_ID_SYSKONNECT, PCI_DEVICE_ID_SYSKONNECT_9MXX)},
 	{PCI_DEVICE(PCI_VENDOR_ID_ALTIMA, PCI_DEVICE_ID_ALTIMA_AC1000)},
@@ -1576,9 +1567,7 @@
 {
 	u32 reg;
 
-	if (!(tp->tg3_flags2 & TG3_FLG2_5705_PLUS) ||
-		(GET_ASIC_REV(tp->pci_chip_rev_id) == ASIC_REV_5717 &&
-	     (tp->tg3_flags2 & TG3_FLG2_MII_SERDES)))
+	if (!(tp->tg3_flags2 & TG3_FLG2_5705_PLUS))
 		return;
 
 	if (tp->tg3_flags3 & TG3_FLG3_PHY_IS_FET) {
@@ -1953,10 +1942,6 @@
 		}
 	}
 
-	if (GET_ASIC_REV(tp->pci_chip_rev_id) == ASIC_REV_5717 &&
-	    (tp->tg3_flags2 & TG3_FLG2_MII_SERDES))
-		return 0;
-
 	tg3_phy_apply_otp(tp);
 
 	if (tp->tg3_flags3 & TG3_FLG3_PHY_ENABLE_APD)
@@ -2037,9 +2022,7 @@
 {
 	struct tg3 *tp_peer = tp;
 
-	/* The GPIOs do something completely different on 57765. */
-	if ((tp->tg3_flags2 & TG3_FLG2_IS_NIC) == 0 ||
-	    GET_ASIC_REV(tp->pci_chip_rev_id) == ASIC_REV_57765)
+	if ((tp->tg3_flags2 & TG3_FLG2_IS_NIC) == 0)
 		return;
 
 	if (GET_ASIC_REV(tp->pci_chip_rev_id) == ASIC_REV_5704 ||
@@ -5769,21 +5752,12 @@
 	would_hit_hwbug = 0;
 
 	if ((tp->tg3_flags3 & TG3_FLG3_SHORT_DMA_BUG) && len <= 8)
-<<<<<<< HEAD
 		would_hit_hwbug = 1;
 
 	if ((tp->tg3_flags3 & TG3_FLG3_4G_DMA_BNDRY_BUG) &&
 	    tg3_4g_overflow_test(mapping, len))
 		would_hit_hwbug = 1;
 
-=======
-		would_hit_hwbug = 1;
-
-	if ((tp->tg3_flags3 & TG3_FLG3_4G_DMA_BNDRY_BUG) &&
-	    tg3_4g_overflow_test(mapping, len))
-		would_hit_hwbug = 1;
-
->>>>>>> 92dcffb9
 	if ((tp->tg3_flags3 & TG3_FLG3_40BIT_DMA_LIMIT_BUG) &&
 	    tg3_40bit_overflow_test(tp, mapping, len))
 		would_hit_hwbug = 1;
@@ -7468,13 +7442,10 @@
 		for (i = 1; i < TG3_IRQ_MAX_VECS; i++) {
 			tp->napi[i].tx_prod = 0;
 			tp->napi[i].tx_cons = 0;
-			if (tp->tg3_flags3 & TG3_FLG3_ENABLE_TSS)
-				tw32_mailbox(tp->napi[i].prodmbox, 0);
+			tw32_mailbox(tp->napi[i].prodmbox, 0);
 			tw32_rx_mbox(tp->napi[i].consmbox, 0);
 			tw32_mailbox_f(tp->napi[i].int_mbox, 1);
 		}
-		if (!(tp->tg3_flags3 & TG3_FLG3_ENABLE_TSS))
-			tw32_mailbox(tp->napi[0].prodmbox, 0);
 	} else {
 		tp->napi[0].tx_prod = 0;
 		tp->napi[0].tx_cons = 0;
@@ -7601,29 +7572,9 @@
 		tw32(TG3_PCIE_EIDLE_DELAY, val | TG3_PCIE_EIDLE_DELAY_13_CLKS);
 
 		tw32(TG3_CORR_ERR_STAT, TG3_CORR_ERR_STAT_CLEAR);
-<<<<<<< HEAD
 
 		val = tr32(TG3_PCIE_LNKCTL) & ~TG3_PCIE_LNKCTL_L1_PLL_PD_EN;
 		tw32(TG3_PCIE_LNKCTL, val | TG3_PCIE_LNKCTL_L1_PLL_PD_DIS);
-	}
-
-	if (tp->tg3_flags3 & TG3_FLG3_L1PLLPD_EN) {
-		u32 grc_mode = tr32(GRC_MODE);
-
-		/* Access the lower 1K of PL PCIE block registers. */
-		val = grc_mode & ~GRC_MODE_PCIE_PORT_MASK;
-		tw32(GRC_MODE, val | GRC_MODE_PCIE_PL_SEL);
-
-		val = tr32(TG3_PCIE_TLDLPL_PORT + TG3_PCIE_PL_LO_PHYCTL1);
-		tw32(TG3_PCIE_TLDLPL_PORT + TG3_PCIE_PL_LO_PHYCTL1,
-		     val | TG3_PCIE_PL_LO_PHYCTL1_L1PLLPD_EN);
-
-		tw32(GRC_MODE, grc_mode);
-=======
-
-		val = tr32(TG3_PCIE_LNKCTL) & ~TG3_PCIE_LNKCTL_L1_PLL_PD_EN;
-		tw32(TG3_PCIE_LNKCTL, val | TG3_PCIE_LNKCTL_L1_PLL_PD_DIS);
->>>>>>> 92dcffb9
 	}
 
 	/* This works around an issue with Athlon chipsets on
@@ -7824,11 +7775,7 @@
 			tw32(RCVDBDI_JUMBO_BD + TG3_BDINFO_MAXLEN_FLAGS,
 			     (RX_JUMBO_MAX_SIZE << BDINFO_FLAGS_MAXLEN_SHIFT) |
 			     BDINFO_FLAGS_USE_EXT_RECV);
-<<<<<<< HEAD
-			if (GET_ASIC_REV(tp->pci_chip_rev_id) != ASIC_REV_5717)
-=======
 			if (!(tp->tg3_flags2 & TG3_FLG2_5705_PLUS))
->>>>>>> 92dcffb9
 				tw32(RCVDBDI_JUMBO_BD + TG3_BDINFO_NIC_ADDR,
 				     NIC_SRAM_RX_JUMBO_BUFFER_DESC);
 		} else {
@@ -8199,11 +8146,7 @@
 	/* Prevent chip from dropping frames when flow control
 	 * is enabled.
 	 */
-	if (GET_ASIC_REV(tp->pci_chip_rev_id) == ASIC_REV_57765)
-		val = 1;
-	else
-		val = 2;
-	tw32_f(MAC_LOW_WMARK_MAX_RX_FRAME, val);
+	tw32_f(MAC_LOW_WMARK_MAX_RX_FRAME, 2);
 
 	if (GET_ASIC_REV(tp->pci_chip_rev_id) == ASIC_REV_5704 &&
 	    (tp->tg3_flags2 & TG3_FLG2_PHY_SERDES)) {
@@ -10702,27 +10645,12 @@
 		{ 0x00008000, 0x01000},
 		{ 0x00010000, 0x01000},
 		{ 0xffffffff, 0x00000}
-	}, mem_tbl_5717[] = {
-		{ 0x00000200, 0x00008},
-		{ 0x00010000, 0x0a000},
-		{ 0x00020000, 0x13c00},
-		{ 0xffffffff, 0x00000}
-	}, mem_tbl_57765[] = {
-		{ 0x00000200, 0x00008},
-		{ 0x00004000, 0x00800},
-		{ 0x00006000, 0x09800},
-		{ 0x00010000, 0x0a000},
-		{ 0xffffffff, 0x00000}
 	};
 	struct mem_entry *mem_tbl;
 	int err = 0;
 	int i;
 
-	if (GET_ASIC_REV(tp->pci_chip_rev_id) == ASIC_REV_5717)
-		mem_tbl = mem_tbl_5717;
-	else if (GET_ASIC_REV(tp->pci_chip_rev_id) == ASIC_REV_57765)
-		mem_tbl = mem_tbl_57765;
-	else if (tp->tg3_flags3 & TG3_FLG3_5755_PLUS)
+	if (tp->tg3_flags3 & TG3_FLG3_5755_PLUS)
 		mem_tbl = mem_tbl_5755;
 	else if (GET_ASIC_REV(tp->pci_chip_rev_id) == ASIC_REV_5906)
 		mem_tbl = mem_tbl_5906;
@@ -13183,8 +13111,6 @@
 			    tp->pci_chip_rev_id == CHIPREV_ID_57780_A0 ||
 			    tp->pci_chip_rev_id == CHIPREV_ID_57780_A1)
 				tp->tg3_flags3 |= TG3_FLG3_CLKREQ_BUG;
-		} else if (tp->pci_chip_rev_id == CHIPREV_ID_5717_A0) {
-			tp->tg3_flags3 |= TG3_FLG3_L1PLLPD_EN;
 		}
 	} else if (GET_ASIC_REV(tp->pci_chip_rev_id) == ASIC_REV_5785) {
 		tp->tg3_flags2 |= TG3_FLG2_PCI_EXPRESS;
@@ -13373,8 +13299,7 @@
 		tp->grc_local_ctrl |= GRC_LCLCTRL_GPIO_OE3;
 
 	if (GET_ASIC_REV(tp->pci_chip_rev_id) == ASIC_REV_5755 ||
-	    GET_ASIC_REV(tp->pci_chip_rev_id) == ASIC_REV_57780 ||
-	    GET_ASIC_REV(tp->pci_chip_rev_id) == ASIC_REV_57765)
+	    GET_ASIC_REV(tp->pci_chip_rev_id) == ASIC_REV_57780)
 		tp->grc_local_ctrl |= GRC_LCLCTRL_GPIO_UART_SEL;
 
 	if (tp->pdev->device == PCI_DEVICE_ID_TIGON3_5761 ||
@@ -14170,28 +14095,9 @@
 
 static void __devinit tg3_init_bufmgr_config(struct tg3 *tp)
 {
-<<<<<<< HEAD
-	if (GET_ASIC_REV(tp->pci_chip_rev_id) == ASIC_REV_5717 ||
-	    GET_ASIC_REV(tp->pci_chip_rev_id) == ASIC_REV_57765) {
-		tp->bufmgr_config.mbuf_read_dma_low_water =
-			DEFAULT_MB_RDMA_LOW_WATER_5705;
-		tp->bufmgr_config.mbuf_mac_rx_low_water =
-			DEFAULT_MB_MACRX_LOW_WATER_57765;
-		tp->bufmgr_config.mbuf_high_water =
-			DEFAULT_MB_HIGH_WATER_57765;
-
-		tp->bufmgr_config.mbuf_read_dma_low_water_jumbo =
-			DEFAULT_MB_RDMA_LOW_WATER_5705;
-		tp->bufmgr_config.mbuf_mac_rx_low_water_jumbo =
-			DEFAULT_MB_MACRX_LOW_WATER_JUMBO_57765;
-		tp->bufmgr_config.mbuf_high_water_jumbo =
-			DEFAULT_MB_HIGH_WATER_JUMBO_57765;
-	} else if (tp->tg3_flags2 & TG3_FLG2_5705_PLUS) {
-=======
 	if (tp->tg3_flags2 & TG3_FLG2_5705_PLUS &&
 	    GET_ASIC_REV(tp->pci_chip_rev_id) != ASIC_REV_5717 &&
 	    GET_ASIC_REV(tp->pci_chip_rev_id) != ASIC_REV_57765) {
->>>>>>> 92dcffb9
 		tp->bufmgr_config.mbuf_read_dma_low_water =
 			DEFAULT_MB_RDMA_LOW_WATER_5705;
 		tp->bufmgr_config.mbuf_mac_rx_low_water =
@@ -14251,13 +14157,7 @@
 	case PHY_ID_BCM5756:	return "5722/5756";
 	case PHY_ID_BCM5906:	return "5906";
 	case PHY_ID_BCM5761:	return "5761";
-<<<<<<< HEAD
-	case PHY_ID_BCM5718C:	return "5718C";
-	case PHY_ID_BCM5718S:	return "5718S";
-	case PHY_ID_BCM57765:	return "57765";
-=======
 	case PHY_ID_BCM5717:	return "5717";
->>>>>>> 92dcffb9
 	case PHY_ID_BCM8002:	return "8002/serdes";
 	case 0:			return "serdes";
 	default:		return "unknown";
