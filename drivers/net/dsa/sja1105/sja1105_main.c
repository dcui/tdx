--- conflicted
+++ resolved
@@ -916,19 +916,6 @@
 	struct dsa_switch *ds = priv->ds;
 	int port;
 
-<<<<<<< HEAD
-	for (i = 0; i < SJA1105_NUM_PORTS; i++) {
-		if (ports[i].role == XMII_MAC)
-			continue;
-
-		if (ports[i].phy_mode == PHY_INTERFACE_MODE_RGMII_RXID ||
-		    ports[i].phy_mode == PHY_INTERFACE_MODE_RGMII_ID)
-			priv->rgmii_rx_delay[i] = true;
-
-		if (ports[i].phy_mode == PHY_INTERFACE_MODE_RGMII_TXID ||
-		    ports[i].phy_mode == PHY_INTERFACE_MODE_RGMII_ID)
-			priv->rgmii_tx_delay[i] = true;
-=======
 	for (port = 0; port < ds->num_ports; port++) {
 		if (!priv->fixed_link[port])
 			continue;
@@ -940,7 +927,6 @@
 		if (priv->phy_mode[port] == PHY_INTERFACE_MODE_RGMII_TXID ||
 		    priv->phy_mode[port] == PHY_INTERFACE_MODE_RGMII_ID)
 			priv->rgmii_tx_delay[port] = true;
->>>>>>> 7d2a07b7
 
 		if ((priv->rgmii_rx_delay[port] || priv->rgmii_tx_delay[port]) &&
 		    !priv->info->setup_rgmii_delay)
@@ -3383,13 +3369,6 @@
 	}
 }
 
-<<<<<<< HEAD
-/* Must be called only with priv->tagger_data.state bit
- * SJA1105_HWTS_RX_EN cleared
- */
-static int sja1105_change_rxtstamping(struct sja1105_private *priv,
-				      bool on)
-=======
 /* We have a single mirror (@to) port, but can configure ingress and egress
  * mirroring on all other (@from) ports.
  * We need to allow mirroring rules only as long as the @to port is always the
@@ -3398,7 +3377,6 @@
  */
 static int sja1105_mirror_apply(struct sja1105_private *priv, int from, int to,
 				bool ingress, bool enabled)
->>>>>>> 7d2a07b7
 {
 	struct sja1105_general_params_entry *general_params;
 	struct sja1105_mac_config_entry *mac;
@@ -3478,20 +3456,6 @@
 
 	policing = priv->static_config.tables[BLK_IDX_L2_POLICING].entries;
 
-<<<<<<< HEAD
-	if (rx_on != test_bit(SJA1105_HWTS_RX_EN, &priv->tagger_data.state)) {
-		clear_bit(SJA1105_HWTS_RX_EN, &priv->tagger_data.state);
-
-		rc = sja1105_change_rxtstamping(priv, rx_on);
-		if (rc < 0) {
-			dev_err(ds->dev,
-				"Failed to change RX timestamping: %d\n", rc);
-			return rc;
-		}
-		if (rx_on)
-			set_bit(SJA1105_HWTS_RX_EN, &priv->tagger_data.state);
-	}
-=======
 	/* In hardware, every 8 microseconds the credit level is incremented by
 	 * the value of RATE bytes divided by 64, up to a maximum of SMAX
 	 * bytes.
@@ -3499,7 +3463,6 @@
 	policing[port].rate = div_u64(512 * policer->rate_bytes_per_sec,
 				      1000000);
 	policing[port].smax = policer->burst;
->>>>>>> 7d2a07b7
 
 	return sja1105_static_config_reload(priv, SJA1105_BEST_EFFORT_POLICING);
 }
@@ -3509,22 +3472,10 @@
 	struct sja1105_l2_policing_entry *policing;
 	struct sja1105_private *priv = ds->priv;
 
-<<<<<<< HEAD
-	config.flags = 0;
-	if (priv->ports[port].hwts_tx_en)
-		config.tx_type = HWTSTAMP_TX_ON;
-	else
-		config.tx_type = HWTSTAMP_TX_OFF;
-	if (test_bit(SJA1105_HWTS_RX_EN, &priv->tagger_data.state))
-		config.rx_filter = HWTSTAMP_FILTER_PTP_V2_L2_EVENT;
-	else
-		config.rx_filter = HWTSTAMP_FILTER_NONE;
-=======
 	policing = priv->static_config.tables[BLK_IDX_L2_POLICING].entries;
 
 	policing[port].rate = SJA1105_RATE_MBPS(1000);
 	policing[port].smax = 65535;
->>>>>>> 7d2a07b7
 
 	sja1105_static_config_reload(priv, SJA1105_BEST_EFFORT_POLICING);
 }
@@ -3569,15 +3520,6 @@
 			priv->bcast_egress_floods &= ~BIT(to);
 	}
 
-<<<<<<< HEAD
-	while ((skb = skb_dequeue(&data->skb_rxtstamp_queue)) != NULL) {
-		struct skb_shared_hwtstamps *shwt = skb_hwtstamps(skb);
-		u64 ts;
-
-		now = priv->tstamp_cc.read(&priv->tstamp_cc);
-
-		*shwt = (struct skb_shared_hwtstamps) {0};
-=======
 	return sja1105_manage_flood_domains(priv);
 }
 
@@ -3591,7 +3533,6 @@
 
 	table = &priv->static_config.tables[BLK_IDX_L2_LOOKUP];
 	l2_lookup = table->entries;
->>>>>>> 7d2a07b7
 
 	for (match = 0; match < table->entry_count; match++)
 		if (l2_lookup[match].macaddr == SJA1105_UNKNOWN_MULTICAST &&
@@ -3621,14 +3562,9 @@
 {
 	struct sja1105_private *priv = ds->priv;
 
-<<<<<<< HEAD
-	if (!test_bit(SJA1105_HWTS_RX_EN, &data->state))
-		return false;
-=======
 	if (flags.mask & ~(BR_LEARNING | BR_FLOOD | BR_MCAST_FLOOD |
 			   BR_BCAST_FLOOD))
 		return -EINVAL;
->>>>>>> 7d2a07b7
 
 	if (flags.mask & (BR_FLOOD | BR_MCAST_FLOOD) &&
 	    !priv->info->can_limit_mcast_flood) {
@@ -3865,11 +3801,6 @@
 	priv->ds = ds;
 
 	tagger_data = &priv->tagger_data;
-<<<<<<< HEAD
-	skb_queue_head_init(&tagger_data->skb_rxtstamp_queue);
-	INIT_WORK(&tagger_data->rxtstamp_work, sja1105_rxtstamp_work);
-	spin_lock_init(&tagger_data->meta_lock);
-=======
 
 	mutex_init(&priv->ptp_data.lock);
 	mutex_init(&priv->mgmt_lock);
@@ -3903,7 +3834,6 @@
 			goto out_unregister_switch;
 		}
 	}
->>>>>>> 7d2a07b7
 
 	/* Connections between dsa_port and sja1105_port */
 	for (port = 0; port < ds->num_ports; port++) {
