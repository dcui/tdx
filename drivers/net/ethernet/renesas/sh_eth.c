--- conflicted
+++ resolved
@@ -3170,10 +3170,6 @@
 	struct device_node *np = dev->of_node;
 	struct sh_eth_plat_data *pdata;
 	phy_interface_t interface;
-<<<<<<< HEAD
-	const char *mac_addr;
-=======
->>>>>>> 7d2a07b7
 	int ret;
 
 	pdata = devm_kzalloc(dev, sizeof(*pdata), GFP_KERNEL);
