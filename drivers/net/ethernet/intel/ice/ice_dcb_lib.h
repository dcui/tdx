--- conflicted
+++ resolved
@@ -113,14 +113,6 @@
 	return false;
 }
 
-<<<<<<< HEAD
-#define ice_update_dcb_stats(pf) do {} while (0)
-#define ice_pf_dcb_recfg(pf) do {} while (0)
-#define ice_vsi_cfg_dcb_rings(vsi) do {} while (0)
-#define ice_dcb_process_lldp_set_mib_change(pf, event) do {} while (0)
-#define ice_set_cgd_num(tlan_ctx, ring) do {} while (0)
-#define ice_vsi_cfg_netdev_tc(vsi, ena_tc) do {} while (0)
-=======
 static inline void ice_pf_dcb_recfg(struct ice_pf *pf) { }
 static inline void ice_vsi_cfg_dcb_rings(struct ice_vsi *vsi) { }
 static inline void ice_update_dcb_stats(struct ice_pf *pf) { }
@@ -128,6 +120,5 @@
 ice_dcb_process_lldp_set_mib_change(struct ice_pf *pf, struct ice_rq_event_info *event) { }
 static inline void ice_vsi_cfg_netdev_tc(struct ice_vsi *vsi, u8 ena_tc) { }
 static inline void ice_set_cgd_num(struct ice_tlan_ctx *tlan_ctx, struct ice_ring *ring) { }
->>>>>>> 7d2a07b7
 #endif /* CONFIG_DCB */
 #endif /* _ICE_DCB_LIB_H_ */