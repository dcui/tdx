// SPDX-License-Identifier: GPL-2.0
/* Copyright (c) 2018, Intel Corporation. */

#include "ice_switch.h"

#define ICE_ETH_DA_OFFSET		0
#define ICE_ETH_ETHTYPE_OFFSET		12
#define ICE_ETH_VLAN_TCI_OFFSET		14
#define ICE_MAX_VLAN_ID			0xFFF

/* Dummy ethernet header needed in the ice_aqc_sw_rules_elem
 * struct to configure any switch filter rules.
 * {DA (6 bytes), SA(6 bytes),
 * Ether type (2 bytes for header without VLAN tag) OR
 * VLAN tag (4 bytes for header with VLAN tag) }
 *
 * Word on Hardcoded values
 * byte 0 = 0x2: to identify it as locally administered DA MAC
 * byte 6 = 0x2: to identify it as locally administered SA MAC
 * byte 12 = 0x81 & byte 13 = 0x00:
 *	In case of VLAN filter first two bytes defines ether type (0x8100)
 *	and remaining two bytes are placeholder for programming a given VLAN ID
 *	In case of Ether type filter it is treated as header without VLAN tag
 *	and byte 12 and 13 is used to program a given Ether type instead
 */
#define DUMMY_ETH_HDR_LEN		16
static const u8 dummy_eth_header[DUMMY_ETH_HDR_LEN] = { 0x2, 0, 0, 0, 0, 0,
							0x2, 0, 0, 0, 0, 0,
							0x81, 0, 0, 0};

#define ICE_SW_RULE_RX_TX_ETH_HDR_SIZE \
	(sizeof(struct ice_aqc_sw_rules_elem) - \
	 sizeof(((struct ice_aqc_sw_rules_elem *)0)->pdata) + \
	 sizeof(struct ice_sw_rule_lkup_rx_tx) + DUMMY_ETH_HDR_LEN - 1)
#define ICE_SW_RULE_RX_TX_NO_HDR_SIZE \
	(sizeof(struct ice_aqc_sw_rules_elem) - \
	 sizeof(((struct ice_aqc_sw_rules_elem *)0)->pdata) + \
	 sizeof(struct ice_sw_rule_lkup_rx_tx) - 1)
#define ICE_SW_RULE_LG_ACT_SIZE(n) \
	(sizeof(struct ice_aqc_sw_rules_elem) - \
	 sizeof(((struct ice_aqc_sw_rules_elem *)0)->pdata) + \
	 sizeof(struct ice_sw_rule_lg_act) - \
	 sizeof(((struct ice_sw_rule_lg_act *)0)->act) + \
	 ((n) * sizeof(((struct ice_sw_rule_lg_act *)0)->act)))
#define ICE_SW_RULE_VSI_LIST_SIZE(n) \
	(sizeof(struct ice_aqc_sw_rules_elem) - \
	 sizeof(((struct ice_aqc_sw_rules_elem *)0)->pdata) + \
	 sizeof(struct ice_sw_rule_vsi_list) - \
	 sizeof(((struct ice_sw_rule_vsi_list *)0)->vsi) + \
	 ((n) * sizeof(((struct ice_sw_rule_vsi_list *)0)->vsi)))

/**
 * ice_aq_alloc_free_res - command to allocate/free resources
 * @hw: pointer to the HW struct
 * @num_entries: number of resource entries in buffer
 * @buf: Indirect buffer to hold data parameters and response
 * @buf_size: size of buffer for indirect commands
 * @opc: pass in the command opcode
 * @cd: pointer to command details structure or NULL
 *
 * Helper function to allocate/free resources using the admin queue commands
 */
static enum ice_status
ice_aq_alloc_free_res(struct ice_hw *hw, u16 num_entries,
		      struct ice_aqc_alloc_free_res_elem *buf, u16 buf_size,
		      enum ice_adminq_opc opc, struct ice_sq_cd *cd)
{
	struct ice_aqc_alloc_free_res_cmd *cmd;
	struct ice_aq_desc desc;

	cmd = &desc.params.sw_res_ctrl;

	if (!buf)
		return ICE_ERR_PARAM;

	if (buf_size < (num_entries * sizeof(buf->elem[0])))
		return ICE_ERR_PARAM;

	ice_fill_dflt_direct_cmd_desc(&desc, opc);

	desc.flags |= cpu_to_le16(ICE_AQ_FLAG_RD);

	cmd->num_entries = cpu_to_le16(num_entries);

	return ice_aq_send_cmd(hw, &desc, buf, buf_size, cd);
}

/**
 * ice_init_def_sw_recp - initialize the recipe book keeping tables
 * @hw: pointer to the HW struct
 *
 * Allocate memory for the entire recipe table and initialize the structures/
 * entries corresponding to basic recipes.
 */
enum ice_status ice_init_def_sw_recp(struct ice_hw *hw)
{
	struct ice_sw_recipe *recps;
	u8 i;

	recps = devm_kcalloc(ice_hw_to_dev(hw), ICE_MAX_NUM_RECIPES,
			     sizeof(*recps), GFP_KERNEL);
	if (!recps)
		return ICE_ERR_NO_MEMORY;

	for (i = 0; i < ICE_SW_LKUP_LAST; i++) {
		recps[i].root_rid = i;
		INIT_LIST_HEAD(&recps[i].filt_rules);
		INIT_LIST_HEAD(&recps[i].filt_replay_rules);
		mutex_init(&recps[i].filt_rule_lock);
	}

	hw->switch_info->recp_list = recps;

	return 0;
}

/**
 * ice_aq_get_sw_cfg - get switch configuration
 * @hw: pointer to the hardware structure
 * @buf: pointer to the result buffer
 * @buf_size: length of the buffer available for response
 * @req_desc: pointer to requested descriptor
 * @num_elems: pointer to number of elements
 * @cd: pointer to command details structure or NULL
 *
 * Get switch configuration (0x0200) to be placed in 'buff'.
 * This admin command returns information such as initial VSI/port number
 * and switch ID it belongs to.
 *
 * NOTE: *req_desc is both an input/output parameter.
 * The caller of this function first calls this function with *request_desc set
 * to 0. If the response from f/w has *req_desc set to 0, all the switch
 * configuration information has been returned; if non-zero (meaning not all
 * the information was returned), the caller should call this function again
 * with *req_desc set to the previous value returned by f/w to get the
 * next block of switch configuration information.
 *
 * *num_elems is output only parameter. This reflects the number of elements
 * in response buffer. The caller of this function to use *num_elems while
 * parsing the response buffer.
 */
static enum ice_status
ice_aq_get_sw_cfg(struct ice_hw *hw, struct ice_aqc_get_sw_cfg_resp *buf,
		  u16 buf_size, u16 *req_desc, u16 *num_elems,
		  struct ice_sq_cd *cd)
{
	struct ice_aqc_get_sw_cfg *cmd;
	enum ice_status status;
	struct ice_aq_desc desc;

	ice_fill_dflt_direct_cmd_desc(&desc, ice_aqc_opc_get_sw_cfg);
	cmd = &desc.params.get_sw_conf;
	cmd->element = cpu_to_le16(*req_desc);

	status = ice_aq_send_cmd(hw, &desc, buf, buf_size, cd);
	if (!status) {
		*req_desc = le16_to_cpu(cmd->element);
		*num_elems = le16_to_cpu(cmd->num_elems);
	}

	return status;
}

/**
 * ice_aq_add_vsi
 * @hw: pointer to the HW struct
 * @vsi_ctx: pointer to a VSI context struct
 * @cd: pointer to command details structure or NULL
 *
 * Add a VSI context to the hardware (0x0210)
 */
static enum ice_status
ice_aq_add_vsi(struct ice_hw *hw, struct ice_vsi_ctx *vsi_ctx,
	       struct ice_sq_cd *cd)
{
	struct ice_aqc_add_update_free_vsi_resp *res;
	struct ice_aqc_add_get_update_free_vsi *cmd;
	struct ice_aq_desc desc;
	enum ice_status status;

	cmd = &desc.params.vsi_cmd;
	res = &desc.params.add_update_free_vsi_res;

	ice_fill_dflt_direct_cmd_desc(&desc, ice_aqc_opc_add_vsi);

	if (!vsi_ctx->alloc_from_pool)
		cmd->vsi_num = cpu_to_le16(vsi_ctx->vsi_num |
					   ICE_AQ_VSI_IS_VALID);
	cmd->vf_id = vsi_ctx->vf_num;

	cmd->vsi_flags = cpu_to_le16(vsi_ctx->flags);

	desc.flags |= cpu_to_le16(ICE_AQ_FLAG_RD);

	status = ice_aq_send_cmd(hw, &desc, &vsi_ctx->info,
				 sizeof(vsi_ctx->info), cd);

	if (!status) {
		vsi_ctx->vsi_num = le16_to_cpu(res->vsi_num) & ICE_AQ_VSI_NUM_M;
		vsi_ctx->vsis_allocd = le16_to_cpu(res->vsi_used);
		vsi_ctx->vsis_unallocated = le16_to_cpu(res->vsi_free);
	}

	return status;
}

/**
 * ice_aq_free_vsi
 * @hw: pointer to the HW struct
 * @vsi_ctx: pointer to a VSI context struct
 * @keep_vsi_alloc: keep VSI allocation as part of this PF's resources
 * @cd: pointer to command details structure or NULL
 *
 * Free VSI context info from hardware (0x0213)
 */
static enum ice_status
ice_aq_free_vsi(struct ice_hw *hw, struct ice_vsi_ctx *vsi_ctx,
		bool keep_vsi_alloc, struct ice_sq_cd *cd)
{
	struct ice_aqc_add_update_free_vsi_resp *resp;
	struct ice_aqc_add_get_update_free_vsi *cmd;
	struct ice_aq_desc desc;
	enum ice_status status;

	cmd = &desc.params.vsi_cmd;
	resp = &desc.params.add_update_free_vsi_res;

	ice_fill_dflt_direct_cmd_desc(&desc, ice_aqc_opc_free_vsi);

	cmd->vsi_num = cpu_to_le16(vsi_ctx->vsi_num | ICE_AQ_VSI_IS_VALID);
	if (keep_vsi_alloc)
		cmd->cmd_flags = cpu_to_le16(ICE_AQ_VSI_KEEP_ALLOC);

	status = ice_aq_send_cmd(hw, &desc, NULL, 0, cd);
	if (!status) {
		vsi_ctx->vsis_allocd = le16_to_cpu(resp->vsi_used);
		vsi_ctx->vsis_unallocated = le16_to_cpu(resp->vsi_free);
	}

	return status;
}

/**
 * ice_aq_update_vsi
 * @hw: pointer to the HW struct
 * @vsi_ctx: pointer to a VSI context struct
 * @cd: pointer to command details structure or NULL
 *
 * Update VSI context in the hardware (0x0211)
 */
static enum ice_status
ice_aq_update_vsi(struct ice_hw *hw, struct ice_vsi_ctx *vsi_ctx,
		  struct ice_sq_cd *cd)
{
	struct ice_aqc_add_update_free_vsi_resp *resp;
	struct ice_aqc_add_get_update_free_vsi *cmd;
	struct ice_aq_desc desc;
	enum ice_status status;

	cmd = &desc.params.vsi_cmd;
	resp = &desc.params.add_update_free_vsi_res;

	ice_fill_dflt_direct_cmd_desc(&desc, ice_aqc_opc_update_vsi);

	cmd->vsi_num = cpu_to_le16(vsi_ctx->vsi_num | ICE_AQ_VSI_IS_VALID);

	desc.flags |= cpu_to_le16(ICE_AQ_FLAG_RD);

	status = ice_aq_send_cmd(hw, &desc, &vsi_ctx->info,
				 sizeof(vsi_ctx->info), cd);

	if (!status) {
		vsi_ctx->vsis_allocd = le16_to_cpu(resp->vsi_used);
		vsi_ctx->vsis_unallocated = le16_to_cpu(resp->vsi_free);
	}

	return status;
}

/**
 * ice_is_vsi_valid - check whether the VSI is valid or not
 * @hw: pointer to the HW struct
 * @vsi_handle: VSI handle
 *
 * check whether the VSI is valid or not
 */
bool ice_is_vsi_valid(struct ice_hw *hw, u16 vsi_handle)
{
	return vsi_handle < ICE_MAX_VSI && hw->vsi_ctx[vsi_handle];
}

/**
 * ice_get_hw_vsi_num - return the HW VSI number
 * @hw: pointer to the HW struct
 * @vsi_handle: VSI handle
 *
 * return the HW VSI number
 * Caution: call this function only if VSI is valid (ice_is_vsi_valid)
 */
u16 ice_get_hw_vsi_num(struct ice_hw *hw, u16 vsi_handle)
{
	return hw->vsi_ctx[vsi_handle]->vsi_num;
}

/**
 * ice_get_vsi_ctx - return the VSI context entry for a given VSI handle
 * @hw: pointer to the HW struct
 * @vsi_handle: VSI handle
 *
 * return the VSI context entry for a given VSI handle
 */
struct ice_vsi_ctx *ice_get_vsi_ctx(struct ice_hw *hw, u16 vsi_handle)
{
	return (vsi_handle >= ICE_MAX_VSI) ? NULL : hw->vsi_ctx[vsi_handle];
}

/**
 * ice_save_vsi_ctx - save the VSI context for a given VSI handle
 * @hw: pointer to the HW struct
 * @vsi_handle: VSI handle
 * @vsi: VSI context pointer
 *
 * save the VSI context entry for a given VSI handle
 */
static void
ice_save_vsi_ctx(struct ice_hw *hw, u16 vsi_handle, struct ice_vsi_ctx *vsi)
{
	hw->vsi_ctx[vsi_handle] = vsi;
}

/**
 * ice_clear_vsi_q_ctx - clear VSI queue contexts for all TCs
 * @hw: pointer to the HW struct
 * @vsi_handle: VSI handle
 */
static void ice_clear_vsi_q_ctx(struct ice_hw *hw, u16 vsi_handle)
{
	struct ice_vsi_ctx *vsi;
	u8 i;

	vsi = ice_get_vsi_ctx(hw, vsi_handle);
	if (!vsi)
		return;
	ice_for_each_traffic_class(i) {
		if (vsi->lan_q_ctx[i]) {
			devm_kfree(ice_hw_to_dev(hw), vsi->lan_q_ctx[i]);
			vsi->lan_q_ctx[i] = NULL;
		}
	}
}

/**
 * ice_clear_vsi_ctx - clear the VSI context entry
 * @hw: pointer to the HW struct
 * @vsi_handle: VSI handle
 *
 * clear the VSI context entry
 */
static void ice_clear_vsi_ctx(struct ice_hw *hw, u16 vsi_handle)
{
	struct ice_vsi_ctx *vsi;

	vsi = ice_get_vsi_ctx(hw, vsi_handle);
	if (vsi) {
		ice_clear_vsi_q_ctx(hw, vsi_handle);
		devm_kfree(ice_hw_to_dev(hw), vsi);
		hw->vsi_ctx[vsi_handle] = NULL;
	}
}

/**
 * ice_clear_all_vsi_ctx - clear all the VSI context entries
 * @hw: pointer to the HW struct
 */
void ice_clear_all_vsi_ctx(struct ice_hw *hw)
{
	u16 i;

	for (i = 0; i < ICE_MAX_VSI; i++)
		ice_clear_vsi_ctx(hw, i);
}

/**
 * ice_add_vsi - add VSI context to the hardware and VSI handle list
 * @hw: pointer to the HW struct
 * @vsi_handle: unique VSI handle provided by drivers
 * @vsi_ctx: pointer to a VSI context struct
 * @cd: pointer to command details structure or NULL
 *
 * Add a VSI context to the hardware also add it into the VSI handle list.
 * If this function gets called after reset for existing VSIs then update
 * with the new HW VSI number in the corresponding VSI handle list entry.
 */
enum ice_status
ice_add_vsi(struct ice_hw *hw, u16 vsi_handle, struct ice_vsi_ctx *vsi_ctx,
	    struct ice_sq_cd *cd)
{
	struct ice_vsi_ctx *tmp_vsi_ctx;
	enum ice_status status;

	if (vsi_handle >= ICE_MAX_VSI)
		return ICE_ERR_PARAM;
	status = ice_aq_add_vsi(hw, vsi_ctx, cd);
	if (status)
		return status;
	tmp_vsi_ctx = ice_get_vsi_ctx(hw, vsi_handle);
	if (!tmp_vsi_ctx) {
		/* Create a new VSI context */
		tmp_vsi_ctx = devm_kzalloc(ice_hw_to_dev(hw),
					   sizeof(*tmp_vsi_ctx), GFP_KERNEL);
		if (!tmp_vsi_ctx) {
			ice_aq_free_vsi(hw, vsi_ctx, false, cd);
			return ICE_ERR_NO_MEMORY;
		}
		*tmp_vsi_ctx = *vsi_ctx;
		ice_save_vsi_ctx(hw, vsi_handle, tmp_vsi_ctx);
	} else {
		/* update with new HW VSI num */
		if (tmp_vsi_ctx->vsi_num != vsi_ctx->vsi_num)
			tmp_vsi_ctx->vsi_num = vsi_ctx->vsi_num;
	}

	return 0;
}

/**
 * ice_free_vsi- free VSI context from hardware and VSI handle list
 * @hw: pointer to the HW struct
 * @vsi_handle: unique VSI handle
 * @vsi_ctx: pointer to a VSI context struct
 * @keep_vsi_alloc: keep VSI allocation as part of this PF's resources
 * @cd: pointer to command details structure or NULL
 *
 * Free VSI context info from hardware as well as from VSI handle list
 */
enum ice_status
ice_free_vsi(struct ice_hw *hw, u16 vsi_handle, struct ice_vsi_ctx *vsi_ctx,
	     bool keep_vsi_alloc, struct ice_sq_cd *cd)
{
	enum ice_status status;

	if (!ice_is_vsi_valid(hw, vsi_handle))
		return ICE_ERR_PARAM;
	vsi_ctx->vsi_num = ice_get_hw_vsi_num(hw, vsi_handle);
	status = ice_aq_free_vsi(hw, vsi_ctx, keep_vsi_alloc, cd);
	if (!status)
		ice_clear_vsi_ctx(hw, vsi_handle);
	return status;
}

/**
 * ice_update_vsi
 * @hw: pointer to the HW struct
 * @vsi_handle: unique VSI handle
 * @vsi_ctx: pointer to a VSI context struct
 * @cd: pointer to command details structure or NULL
 *
 * Update VSI context in the hardware
 */
enum ice_status
ice_update_vsi(struct ice_hw *hw, u16 vsi_handle, struct ice_vsi_ctx *vsi_ctx,
	       struct ice_sq_cd *cd)
{
	if (!ice_is_vsi_valid(hw, vsi_handle))
		return ICE_ERR_PARAM;
	vsi_ctx->vsi_num = ice_get_hw_vsi_num(hw, vsi_handle);
	return ice_aq_update_vsi(hw, vsi_ctx, cd);
}

/**
 * ice_aq_alloc_free_vsi_list
 * @hw: pointer to the HW struct
 * @vsi_list_id: VSI list ID returned or used for lookup
 * @lkup_type: switch rule filter lookup type
 * @opc: switch rules population command type - pass in the command opcode
 *
 * allocates or free a VSI list resource
 */
static enum ice_status
ice_aq_alloc_free_vsi_list(struct ice_hw *hw, u16 *vsi_list_id,
			   enum ice_sw_lkup_type lkup_type,
			   enum ice_adminq_opc opc)
{
	struct ice_aqc_alloc_free_res_elem *sw_buf;
	struct ice_aqc_res_elem *vsi_ele;
	enum ice_status status;
	u16 buf_len;

	buf_len = sizeof(*sw_buf);
	sw_buf = devm_kzalloc(ice_hw_to_dev(hw), buf_len, GFP_KERNEL);
	if (!sw_buf)
		return ICE_ERR_NO_MEMORY;
	sw_buf->num_elems = cpu_to_le16(1);

	if (lkup_type == ICE_SW_LKUP_MAC ||
	    lkup_type == ICE_SW_LKUP_MAC_VLAN ||
	    lkup_type == ICE_SW_LKUP_ETHERTYPE ||
	    lkup_type == ICE_SW_LKUP_ETHERTYPE_MAC ||
	    lkup_type == ICE_SW_LKUP_PROMISC ||
	    lkup_type == ICE_SW_LKUP_PROMISC_VLAN) {
		sw_buf->res_type = cpu_to_le16(ICE_AQC_RES_TYPE_VSI_LIST_REP);
	} else if (lkup_type == ICE_SW_LKUP_VLAN) {
		sw_buf->res_type =
			cpu_to_le16(ICE_AQC_RES_TYPE_VSI_LIST_PRUNE);
	} else {
		status = ICE_ERR_PARAM;
		goto ice_aq_alloc_free_vsi_list_exit;
	}

	if (opc == ice_aqc_opc_free_res)
		sw_buf->elem[0].e.sw_resp = cpu_to_le16(*vsi_list_id);

	status = ice_aq_alloc_free_res(hw, 1, sw_buf, buf_len, opc, NULL);
	if (status)
		goto ice_aq_alloc_free_vsi_list_exit;

	if (opc == ice_aqc_opc_alloc_res) {
		vsi_ele = &sw_buf->elem[0];
		*vsi_list_id = le16_to_cpu(vsi_ele->e.sw_resp);
	}

ice_aq_alloc_free_vsi_list_exit:
	devm_kfree(ice_hw_to_dev(hw), sw_buf);
	return status;
}

/**
 * ice_aq_sw_rules - add/update/remove switch rules
 * @hw: pointer to the HW struct
 * @rule_list: pointer to switch rule population list
 * @rule_list_sz: total size of the rule list in bytes
 * @num_rules: number of switch rules in the rule_list
 * @opc: switch rules population command type - pass in the command opcode
 * @cd: pointer to command details structure or NULL
 *
 * Add(0x02a0)/Update(0x02a1)/Remove(0x02a2) switch rules commands to firmware
 */
static enum ice_status
ice_aq_sw_rules(struct ice_hw *hw, void *rule_list, u16 rule_list_sz,
		u8 num_rules, enum ice_adminq_opc opc, struct ice_sq_cd *cd)
{
	struct ice_aq_desc desc;

	if (opc != ice_aqc_opc_add_sw_rules &&
	    opc != ice_aqc_opc_update_sw_rules &&
	    opc != ice_aqc_opc_remove_sw_rules)
		return ICE_ERR_PARAM;

	ice_fill_dflt_direct_cmd_desc(&desc, opc);

	desc.flags |= cpu_to_le16(ICE_AQ_FLAG_RD);
	desc.params.sw_rules.num_rules_fltr_entry_index =
		cpu_to_le16(num_rules);
	return ice_aq_send_cmd(hw, &desc, rule_list, rule_list_sz, cd);
}

/* ice_init_port_info - Initialize port_info with switch configuration data
 * @pi: pointer to port_info
 * @vsi_port_num: VSI number or port number
 * @type: Type of switch element (port or VSI)
 * @swid: switch ID of the switch the element is attached to
 * @pf_vf_num: PF or VF number
 * @is_vf: true if the element is a VF, false otherwise
 */
static void
ice_init_port_info(struct ice_port_info *pi, u16 vsi_port_num, u8 type,
		   u16 swid, u16 pf_vf_num, bool is_vf)
{
	switch (type) {
	case ICE_AQC_GET_SW_CONF_RESP_PHYS_PORT:
		pi->lport = (u8)(vsi_port_num & ICE_LPORT_MASK);
		pi->sw_id = swid;
		pi->pf_vf_num = pf_vf_num;
		pi->is_vf = is_vf;
		pi->dflt_tx_vsi_num = ICE_DFLT_VSI_INVAL;
		pi->dflt_rx_vsi_num = ICE_DFLT_VSI_INVAL;
		break;
	default:
		ice_debug(pi->hw, ICE_DBG_SW,
			  "incorrect VSI/port type received\n");
		break;
	}
}

/* ice_get_initial_sw_cfg - Get initial port and default VSI data
 * @hw: pointer to the hardware structure
 */
enum ice_status ice_get_initial_sw_cfg(struct ice_hw *hw)
{
	struct ice_aqc_get_sw_cfg_resp *rbuf;
	enum ice_status status;
	u16 req_desc = 0;
	u16 num_elems;
	u16 i;

	rbuf = devm_kzalloc(ice_hw_to_dev(hw), ICE_SW_CFG_MAX_BUF_LEN,
			    GFP_KERNEL);

	if (!rbuf)
		return ICE_ERR_NO_MEMORY;

	/* Multiple calls to ice_aq_get_sw_cfg may be required
	 * to get all the switch configuration information. The need
	 * for additional calls is indicated by ice_aq_get_sw_cfg
	 * writing a non-zero value in req_desc
	 */
	do {
		status = ice_aq_get_sw_cfg(hw, rbuf, ICE_SW_CFG_MAX_BUF_LEN,
					   &req_desc, &num_elems, NULL);

		if (status)
			break;

		for (i = 0; i < num_elems; i++) {
			struct ice_aqc_get_sw_cfg_resp_elem *ele;
			u16 pf_vf_num, swid, vsi_port_num;
			bool is_vf = false;
			u8 type;

			ele = rbuf[i].elements;
			vsi_port_num = le16_to_cpu(ele->vsi_port_num) &
				ICE_AQC_GET_SW_CONF_RESP_VSI_PORT_NUM_M;

			pf_vf_num = le16_to_cpu(ele->pf_vf_num) &
				ICE_AQC_GET_SW_CONF_RESP_FUNC_NUM_M;

			swid = le16_to_cpu(ele->swid);

			if (le16_to_cpu(ele->pf_vf_num) &
			    ICE_AQC_GET_SW_CONF_RESP_IS_VF)
				is_vf = true;

			type = le16_to_cpu(ele->vsi_port_num) >>
				ICE_AQC_GET_SW_CONF_RESP_TYPE_S;

			if (type == ICE_AQC_GET_SW_CONF_RESP_VSI) {
				/* FW VSI is not needed. Just continue. */
				continue;
			}

			ice_init_port_info(hw->port_info, vsi_port_num,
					   type, swid, pf_vf_num, is_vf);
		}
	} while (req_desc && !status);

	devm_kfree(ice_hw_to_dev(hw), (void *)rbuf);
	return status;
}

/**
 * ice_fill_sw_info - Helper function to populate lb_en and lan_en
 * @hw: pointer to the hardware structure
 * @fi: filter info structure to fill/update
 *
 * This helper function populates the lb_en and lan_en elements of the provided
 * ice_fltr_info struct using the switch's type and characteristics of the
 * switch rule being configured.
 */
static void ice_fill_sw_info(struct ice_hw *hw, struct ice_fltr_info *fi)
{
	fi->lb_en = false;
	fi->lan_en = false;
	if ((fi->flag & ICE_FLTR_TX) &&
	    (fi->fltr_act == ICE_FWD_TO_VSI ||
	     fi->fltr_act == ICE_FWD_TO_VSI_LIST ||
	     fi->fltr_act == ICE_FWD_TO_Q ||
	     fi->fltr_act == ICE_FWD_TO_QGRP)) {
<<<<<<< HEAD
		fi->lb_en = true;
		/* Do not set lan_en to TRUE if
		 * 1. The switch is a VEB AND
		 * 2
		 * 2.1 The lookup is MAC with unicast addr for MAC, OR
		 * 2.2 The lookup is MAC_VLAN with unicast addr for MAC
		 *
		 * In all other cases, the LAN enable has to be set to true.
		 */
		if (!(hw->evb_veb &&
		      ((fi->lkup_type == ICE_SW_LKUP_MAC &&
			is_unicast_ether_addr(fi->l_data.mac.mac_addr)) ||
		       (fi->lkup_type == ICE_SW_LKUP_MAC_VLAN &&
			is_unicast_ether_addr(fi->l_data.mac_vlan.mac_addr)))))
			fi->lan_en = true;
=======
		/* Setting LB for prune actions will result in replicated
		 * packets to the internal switch that will be dropped.
		 */
		if (fi->lkup_type != ICE_SW_LKUP_VLAN)
			fi->lb_en = true;

		/* Set lan_en to TRUE if
		 * 1. The switch is a VEB AND
		 * 2
		 * 2.1 The lookup is a directional lookup like ethertype,
		 * promiscuous, ethertype-MAC, promiscuous-VLAN
		 * and default-port OR
		 * 2.2 The lookup is VLAN, OR
		 * 2.3 The lookup is MAC with mcast or bcast addr for MAC, OR
		 * 2.4 The lookup is MAC_VLAN with mcast or bcast addr for MAC.
		 *
		 * OR
		 *
		 * The switch is a VEPA.
		 *
		 * In all other cases, the LAN enable has to be set to false.
		 */
		if (hw->evb_veb) {
			if (fi->lkup_type == ICE_SW_LKUP_ETHERTYPE ||
			    fi->lkup_type == ICE_SW_LKUP_PROMISC ||
			    fi->lkup_type == ICE_SW_LKUP_ETHERTYPE_MAC ||
			    fi->lkup_type == ICE_SW_LKUP_PROMISC_VLAN ||
			    fi->lkup_type == ICE_SW_LKUP_DFLT ||
			    fi->lkup_type == ICE_SW_LKUP_VLAN ||
			    (fi->lkup_type == ICE_SW_LKUP_MAC &&
			     !is_unicast_ether_addr(fi->l_data.mac.mac_addr)) ||
			    (fi->lkup_type == ICE_SW_LKUP_MAC_VLAN &&
			     !is_unicast_ether_addr(fi->l_data.mac.mac_addr)))
				fi->lan_en = true;
		} else {
			fi->lan_en = true;
		}
>>>>>>> 0ecfebd2
	}
}

/**
 * ice_fill_sw_rule - Helper function to fill switch rule structure
 * @hw: pointer to the hardware structure
 * @f_info: entry containing packet forwarding information
 * @s_rule: switch rule structure to be filled in based on mac_entry
 * @opc: switch rules population command type - pass in the command opcode
 */
static void
ice_fill_sw_rule(struct ice_hw *hw, struct ice_fltr_info *f_info,
		 struct ice_aqc_sw_rules_elem *s_rule, enum ice_adminq_opc opc)
{
	u16 vlan_id = ICE_MAX_VLAN_ID + 1;
	void *daddr = NULL;
	u16 eth_hdr_sz;
	u8 *eth_hdr;
	u32 act = 0;
	__be16 *off;
	u8 q_rgn;

	if (opc == ice_aqc_opc_remove_sw_rules) {
		s_rule->pdata.lkup_tx_rx.act = 0;
		s_rule->pdata.lkup_tx_rx.index =
			cpu_to_le16(f_info->fltr_rule_id);
		s_rule->pdata.lkup_tx_rx.hdr_len = 0;
		return;
	}

	eth_hdr_sz = sizeof(dummy_eth_header);
	eth_hdr = s_rule->pdata.lkup_tx_rx.hdr;

	/* initialize the ether header with a dummy header */
	memcpy(eth_hdr, dummy_eth_header, eth_hdr_sz);
	ice_fill_sw_info(hw, f_info);

	switch (f_info->fltr_act) {
	case ICE_FWD_TO_VSI:
		act |= (f_info->fwd_id.hw_vsi_id << ICE_SINGLE_ACT_VSI_ID_S) &
			ICE_SINGLE_ACT_VSI_ID_M;
		if (f_info->lkup_type != ICE_SW_LKUP_VLAN)
			act |= ICE_SINGLE_ACT_VSI_FORWARDING |
				ICE_SINGLE_ACT_VALID_BIT;
		break;
	case ICE_FWD_TO_VSI_LIST:
		act |= ICE_SINGLE_ACT_VSI_LIST;
		act |= (f_info->fwd_id.vsi_list_id <<
			ICE_SINGLE_ACT_VSI_LIST_ID_S) &
			ICE_SINGLE_ACT_VSI_LIST_ID_M;
		if (f_info->lkup_type != ICE_SW_LKUP_VLAN)
			act |= ICE_SINGLE_ACT_VSI_FORWARDING |
				ICE_SINGLE_ACT_VALID_BIT;
		break;
	case ICE_FWD_TO_Q:
		act |= ICE_SINGLE_ACT_TO_Q;
		act |= (f_info->fwd_id.q_id << ICE_SINGLE_ACT_Q_INDEX_S) &
			ICE_SINGLE_ACT_Q_INDEX_M;
		break;
	case ICE_DROP_PACKET:
		act |= ICE_SINGLE_ACT_VSI_FORWARDING | ICE_SINGLE_ACT_DROP |
			ICE_SINGLE_ACT_VALID_BIT;
		break;
	case ICE_FWD_TO_QGRP:
		q_rgn = f_info->qgrp_size > 0 ?
			(u8)ilog2(f_info->qgrp_size) : 0;
		act |= ICE_SINGLE_ACT_TO_Q;
		act |= (f_info->fwd_id.q_id << ICE_SINGLE_ACT_Q_INDEX_S) &
			ICE_SINGLE_ACT_Q_INDEX_M;
		act |= (q_rgn << ICE_SINGLE_ACT_Q_REGION_S) &
			ICE_SINGLE_ACT_Q_REGION_M;
		break;
	default:
		return;
	}

	if (f_info->lb_en)
		act |= ICE_SINGLE_ACT_LB_ENABLE;
	if (f_info->lan_en)
		act |= ICE_SINGLE_ACT_LAN_ENABLE;

	switch (f_info->lkup_type) {
	case ICE_SW_LKUP_MAC:
		daddr = f_info->l_data.mac.mac_addr;
		break;
	case ICE_SW_LKUP_VLAN:
		vlan_id = f_info->l_data.vlan.vlan_id;
		if (f_info->fltr_act == ICE_FWD_TO_VSI ||
		    f_info->fltr_act == ICE_FWD_TO_VSI_LIST) {
			act |= ICE_SINGLE_ACT_PRUNE;
			act |= ICE_SINGLE_ACT_EGRESS | ICE_SINGLE_ACT_INGRESS;
		}
		break;
	case ICE_SW_LKUP_ETHERTYPE_MAC:
		daddr = f_info->l_data.ethertype_mac.mac_addr;
		/* fall-through */
	case ICE_SW_LKUP_ETHERTYPE:
		off = (__be16 *)(eth_hdr + ICE_ETH_ETHTYPE_OFFSET);
		*off = cpu_to_be16(f_info->l_data.ethertype_mac.ethertype);
		break;
	case ICE_SW_LKUP_MAC_VLAN:
		daddr = f_info->l_data.mac_vlan.mac_addr;
		vlan_id = f_info->l_data.mac_vlan.vlan_id;
		break;
	case ICE_SW_LKUP_PROMISC_VLAN:
		vlan_id = f_info->l_data.mac_vlan.vlan_id;
		/* fall-through */
	case ICE_SW_LKUP_PROMISC:
		daddr = f_info->l_data.mac_vlan.mac_addr;
		break;
	default:
		break;
	}

	s_rule->type = (f_info->flag & ICE_FLTR_RX) ?
		cpu_to_le16(ICE_AQC_SW_RULES_T_LKUP_RX) :
		cpu_to_le16(ICE_AQC_SW_RULES_T_LKUP_TX);

	/* Recipe set depending on lookup type */
	s_rule->pdata.lkup_tx_rx.recipe_id = cpu_to_le16(f_info->lkup_type);
	s_rule->pdata.lkup_tx_rx.src = cpu_to_le16(f_info->src);
	s_rule->pdata.lkup_tx_rx.act = cpu_to_le32(act);

	if (daddr)
		ether_addr_copy(eth_hdr + ICE_ETH_DA_OFFSET, daddr);

	if (!(vlan_id > ICE_MAX_VLAN_ID)) {
		off = (__be16 *)(eth_hdr + ICE_ETH_VLAN_TCI_OFFSET);
		*off = cpu_to_be16(vlan_id);
	}

	/* Create the switch rule with the final dummy Ethernet header */
	if (opc != ice_aqc_opc_update_sw_rules)
		s_rule->pdata.lkup_tx_rx.hdr_len = cpu_to_le16(eth_hdr_sz);
}

/**
 * ice_add_marker_act
 * @hw: pointer to the hardware structure
 * @m_ent: the management entry for which sw marker needs to be added
 * @sw_marker: sw marker to tag the Rx descriptor with
 * @l_id: large action resource ID
 *
 * Create a large action to hold software marker and update the switch rule
 * entry pointed by m_ent with newly created large action
 */
static enum ice_status
ice_add_marker_act(struct ice_hw *hw, struct ice_fltr_mgmt_list_entry *m_ent,
		   u16 sw_marker, u16 l_id)
{
	struct ice_aqc_sw_rules_elem *lg_act, *rx_tx;
	/* For software marker we need 3 large actions
	 * 1. FWD action: FWD TO VSI or VSI LIST
	 * 2. GENERIC VALUE action to hold the profile ID
	 * 3. GENERIC VALUE action to hold the software marker ID
	 */
	const u16 num_lg_acts = 3;
	enum ice_status status;
	u16 lg_act_size;
	u16 rules_size;
	u32 act;
	u16 id;

	if (m_ent->fltr_info.lkup_type != ICE_SW_LKUP_MAC)
		return ICE_ERR_PARAM;

	/* Create two back-to-back switch rules and submit them to the HW using
	 * one memory buffer:
	 *    1. Large Action
	 *    2. Look up Tx Rx
	 */
	lg_act_size = (u16)ICE_SW_RULE_LG_ACT_SIZE(num_lg_acts);
	rules_size = lg_act_size + ICE_SW_RULE_RX_TX_ETH_HDR_SIZE;
	lg_act = devm_kzalloc(ice_hw_to_dev(hw), rules_size, GFP_KERNEL);
	if (!lg_act)
		return ICE_ERR_NO_MEMORY;

	rx_tx = (struct ice_aqc_sw_rules_elem *)((u8 *)lg_act + lg_act_size);

	/* Fill in the first switch rule i.e. large action */
	lg_act->type = cpu_to_le16(ICE_AQC_SW_RULES_T_LG_ACT);
	lg_act->pdata.lg_act.index = cpu_to_le16(l_id);
	lg_act->pdata.lg_act.size = cpu_to_le16(num_lg_acts);

	/* First action VSI forwarding or VSI list forwarding depending on how
	 * many VSIs
	 */
	id = (m_ent->vsi_count > 1) ? m_ent->fltr_info.fwd_id.vsi_list_id :
		m_ent->fltr_info.fwd_id.hw_vsi_id;

	act = ICE_LG_ACT_VSI_FORWARDING | ICE_LG_ACT_VALID_BIT;
	act |= (id << ICE_LG_ACT_VSI_LIST_ID_S) &
		ICE_LG_ACT_VSI_LIST_ID_M;
	if (m_ent->vsi_count > 1)
		act |= ICE_LG_ACT_VSI_LIST;
	lg_act->pdata.lg_act.act[0] = cpu_to_le32(act);

	/* Second action descriptor type */
	act = ICE_LG_ACT_GENERIC;

	act |= (1 << ICE_LG_ACT_GENERIC_VALUE_S) & ICE_LG_ACT_GENERIC_VALUE_M;
	lg_act->pdata.lg_act.act[1] = cpu_to_le32(act);

	act = (ICE_LG_ACT_GENERIC_OFF_RX_DESC_PROF_IDX <<
	       ICE_LG_ACT_GENERIC_OFFSET_S) & ICE_LG_ACT_GENERIC_OFFSET_M;

	/* Third action Marker value */
	act |= ICE_LG_ACT_GENERIC;
	act |= (sw_marker << ICE_LG_ACT_GENERIC_VALUE_S) &
		ICE_LG_ACT_GENERIC_VALUE_M;

	lg_act->pdata.lg_act.act[2] = cpu_to_le32(act);

	/* call the fill switch rule to fill the lookup Tx Rx structure */
	ice_fill_sw_rule(hw, &m_ent->fltr_info, rx_tx,
			 ice_aqc_opc_update_sw_rules);

	/* Update the action to point to the large action ID */
	rx_tx->pdata.lkup_tx_rx.act =
		cpu_to_le32(ICE_SINGLE_ACT_PTR |
			    ((l_id << ICE_SINGLE_ACT_PTR_VAL_S) &
			     ICE_SINGLE_ACT_PTR_VAL_M));

	/* Use the filter rule ID of the previously created rule with single
	 * act. Once the update happens, hardware will treat this as large
	 * action
	 */
	rx_tx->pdata.lkup_tx_rx.index =
		cpu_to_le16(m_ent->fltr_info.fltr_rule_id);

	status = ice_aq_sw_rules(hw, lg_act, rules_size, 2,
				 ice_aqc_opc_update_sw_rules, NULL);
	if (!status) {
		m_ent->lg_act_idx = l_id;
		m_ent->sw_marker_id = sw_marker;
	}

	devm_kfree(ice_hw_to_dev(hw), lg_act);
	return status;
}

/**
 * ice_create_vsi_list_map
 * @hw: pointer to the hardware structure
 * @vsi_handle_arr: array of VSI handles to set in the VSI mapping
 * @num_vsi: number of VSI handles in the array
 * @vsi_list_id: VSI list ID generated as part of allocate resource
 *
 * Helper function to create a new entry of VSI list ID to VSI mapping
 * using the given VSI list ID
 */
static struct ice_vsi_list_map_info *
ice_create_vsi_list_map(struct ice_hw *hw, u16 *vsi_handle_arr, u16 num_vsi,
			u16 vsi_list_id)
{
	struct ice_switch_info *sw = hw->switch_info;
	struct ice_vsi_list_map_info *v_map;
	int i;

	v_map = devm_kcalloc(ice_hw_to_dev(hw), 1, sizeof(*v_map), GFP_KERNEL);
	if (!v_map)
		return NULL;

	v_map->vsi_list_id = vsi_list_id;
	v_map->ref_cnt = 1;
	for (i = 0; i < num_vsi; i++)
		set_bit(vsi_handle_arr[i], v_map->vsi_map);

	list_add(&v_map->list_entry, &sw->vsi_list_map_head);
	return v_map;
}

/**
 * ice_update_vsi_list_rule
 * @hw: pointer to the hardware structure
 * @vsi_handle_arr: array of VSI handles to form a VSI list
 * @num_vsi: number of VSI handles in the array
 * @vsi_list_id: VSI list ID generated as part of allocate resource
 * @remove: Boolean value to indicate if this is a remove action
 * @opc: switch rules population command type - pass in the command opcode
 * @lkup_type: lookup type of the filter
 *
 * Call AQ command to add a new switch rule or update existing switch rule
 * using the given VSI list ID
 */
static enum ice_status
ice_update_vsi_list_rule(struct ice_hw *hw, u16 *vsi_handle_arr, u16 num_vsi,
			 u16 vsi_list_id, bool remove, enum ice_adminq_opc opc,
			 enum ice_sw_lkup_type lkup_type)
{
	struct ice_aqc_sw_rules_elem *s_rule;
	enum ice_status status;
	u16 s_rule_size;
	u16 type;
	int i;

	if (!num_vsi)
		return ICE_ERR_PARAM;

	if (lkup_type == ICE_SW_LKUP_MAC ||
	    lkup_type == ICE_SW_LKUP_MAC_VLAN ||
	    lkup_type == ICE_SW_LKUP_ETHERTYPE ||
	    lkup_type == ICE_SW_LKUP_ETHERTYPE_MAC ||
	    lkup_type == ICE_SW_LKUP_PROMISC ||
	    lkup_type == ICE_SW_LKUP_PROMISC_VLAN)
		type = remove ? ICE_AQC_SW_RULES_T_VSI_LIST_CLEAR :
				ICE_AQC_SW_RULES_T_VSI_LIST_SET;
	else if (lkup_type == ICE_SW_LKUP_VLAN)
		type = remove ? ICE_AQC_SW_RULES_T_PRUNE_LIST_CLEAR :
				ICE_AQC_SW_RULES_T_PRUNE_LIST_SET;
	else
		return ICE_ERR_PARAM;

	s_rule_size = (u16)ICE_SW_RULE_VSI_LIST_SIZE(num_vsi);
	s_rule = devm_kzalloc(ice_hw_to_dev(hw), s_rule_size, GFP_KERNEL);
	if (!s_rule)
		return ICE_ERR_NO_MEMORY;
	for (i = 0; i < num_vsi; i++) {
		if (!ice_is_vsi_valid(hw, vsi_handle_arr[i])) {
			status = ICE_ERR_PARAM;
			goto exit;
		}
		/* AQ call requires hw_vsi_id(s) */
		s_rule->pdata.vsi_list.vsi[i] =
			cpu_to_le16(ice_get_hw_vsi_num(hw, vsi_handle_arr[i]));
	}

	s_rule->type = cpu_to_le16(type);
	s_rule->pdata.vsi_list.number_vsi = cpu_to_le16(num_vsi);
	s_rule->pdata.vsi_list.index = cpu_to_le16(vsi_list_id);

	status = ice_aq_sw_rules(hw, s_rule, s_rule_size, 1, opc, NULL);

exit:
	devm_kfree(ice_hw_to_dev(hw), s_rule);
	return status;
}

/**
 * ice_create_vsi_list_rule - Creates and populates a VSI list rule
 * @hw: pointer to the HW struct
 * @vsi_handle_arr: array of VSI handles to form a VSI list
 * @num_vsi: number of VSI handles in the array
 * @vsi_list_id: stores the ID of the VSI list to be created
 * @lkup_type: switch rule filter's lookup type
 */
static enum ice_status
ice_create_vsi_list_rule(struct ice_hw *hw, u16 *vsi_handle_arr, u16 num_vsi,
			 u16 *vsi_list_id, enum ice_sw_lkup_type lkup_type)
{
	enum ice_status status;

	status = ice_aq_alloc_free_vsi_list(hw, vsi_list_id, lkup_type,
					    ice_aqc_opc_alloc_res);
	if (status)
		return status;

	/* Update the newly created VSI list to include the specified VSIs */
	return ice_update_vsi_list_rule(hw, vsi_handle_arr, num_vsi,
					*vsi_list_id, false,
					ice_aqc_opc_add_sw_rules, lkup_type);
}

/**
 * ice_create_pkt_fwd_rule
 * @hw: pointer to the hardware structure
 * @f_entry: entry containing packet forwarding information
 *
 * Create switch rule with given filter information and add an entry
 * to the corresponding filter management list to track this switch rule
 * and VSI mapping
 */
static enum ice_status
ice_create_pkt_fwd_rule(struct ice_hw *hw,
			struct ice_fltr_list_entry *f_entry)
{
	struct ice_fltr_mgmt_list_entry *fm_entry;
	struct ice_aqc_sw_rules_elem *s_rule;
	enum ice_sw_lkup_type l_type;
	struct ice_sw_recipe *recp;
	enum ice_status status;

	s_rule = devm_kzalloc(ice_hw_to_dev(hw),
			      ICE_SW_RULE_RX_TX_ETH_HDR_SIZE, GFP_KERNEL);
	if (!s_rule)
		return ICE_ERR_NO_MEMORY;
	fm_entry = devm_kzalloc(ice_hw_to_dev(hw), sizeof(*fm_entry),
				GFP_KERNEL);
	if (!fm_entry) {
		status = ICE_ERR_NO_MEMORY;
		goto ice_create_pkt_fwd_rule_exit;
	}

	fm_entry->fltr_info = f_entry->fltr_info;

	/* Initialize all the fields for the management entry */
	fm_entry->vsi_count = 1;
	fm_entry->lg_act_idx = ICE_INVAL_LG_ACT_INDEX;
	fm_entry->sw_marker_id = ICE_INVAL_SW_MARKER_ID;
	fm_entry->counter_index = ICE_INVAL_COUNTER_ID;

	ice_fill_sw_rule(hw, &fm_entry->fltr_info, s_rule,
			 ice_aqc_opc_add_sw_rules);

	status = ice_aq_sw_rules(hw, s_rule, ICE_SW_RULE_RX_TX_ETH_HDR_SIZE, 1,
				 ice_aqc_opc_add_sw_rules, NULL);
	if (status) {
		devm_kfree(ice_hw_to_dev(hw), fm_entry);
		goto ice_create_pkt_fwd_rule_exit;
	}

	f_entry->fltr_info.fltr_rule_id =
		le16_to_cpu(s_rule->pdata.lkup_tx_rx.index);
	fm_entry->fltr_info.fltr_rule_id =
		le16_to_cpu(s_rule->pdata.lkup_tx_rx.index);

	/* The book keeping entries will get removed when base driver
	 * calls remove filter AQ command
	 */
	l_type = fm_entry->fltr_info.lkup_type;
	recp = &hw->switch_info->recp_list[l_type];
	list_add(&fm_entry->list_entry, &recp->filt_rules);

ice_create_pkt_fwd_rule_exit:
	devm_kfree(ice_hw_to_dev(hw), s_rule);
	return status;
}

/**
 * ice_update_pkt_fwd_rule
 * @hw: pointer to the hardware structure
 * @f_info: filter information for switch rule
 *
 * Call AQ command to update a previously created switch rule with a
 * VSI list ID
 */
static enum ice_status
ice_update_pkt_fwd_rule(struct ice_hw *hw, struct ice_fltr_info *f_info)
{
	struct ice_aqc_sw_rules_elem *s_rule;
	enum ice_status status;

	s_rule = devm_kzalloc(ice_hw_to_dev(hw),
			      ICE_SW_RULE_RX_TX_ETH_HDR_SIZE, GFP_KERNEL);
	if (!s_rule)
		return ICE_ERR_NO_MEMORY;

	ice_fill_sw_rule(hw, f_info, s_rule, ice_aqc_opc_update_sw_rules);

	s_rule->pdata.lkup_tx_rx.index = cpu_to_le16(f_info->fltr_rule_id);

	/* Update switch rule with new rule set to forward VSI list */
	status = ice_aq_sw_rules(hw, s_rule, ICE_SW_RULE_RX_TX_ETH_HDR_SIZE, 1,
				 ice_aqc_opc_update_sw_rules, NULL);

	devm_kfree(ice_hw_to_dev(hw), s_rule);
	return status;
}

/**
 * ice_update_sw_rule_bridge_mode
 * @hw: pointer to the HW struct
 *
 * Updates unicast switch filter rules based on VEB/VEPA mode
 */
enum ice_status ice_update_sw_rule_bridge_mode(struct ice_hw *hw)
{
	struct ice_switch_info *sw = hw->switch_info;
	struct ice_fltr_mgmt_list_entry *fm_entry;
	enum ice_status status = 0;
	struct list_head *rule_head;
	struct mutex *rule_lock; /* Lock to protect filter rule list */

	rule_lock = &sw->recp_list[ICE_SW_LKUP_MAC].filt_rule_lock;
	rule_head = &sw->recp_list[ICE_SW_LKUP_MAC].filt_rules;

	mutex_lock(rule_lock);
	list_for_each_entry(fm_entry, rule_head, list_entry) {
		struct ice_fltr_info *fi = &fm_entry->fltr_info;
		u8 *addr = fi->l_data.mac.mac_addr;

		/* Update unicast Tx rules to reflect the selected
		 * VEB/VEPA mode
		 */
		if ((fi->flag & ICE_FLTR_TX) && is_unicast_ether_addr(addr) &&
		    (fi->fltr_act == ICE_FWD_TO_VSI ||
		     fi->fltr_act == ICE_FWD_TO_VSI_LIST ||
		     fi->fltr_act == ICE_FWD_TO_Q ||
		     fi->fltr_act == ICE_FWD_TO_QGRP)) {
			status = ice_update_pkt_fwd_rule(hw, fi);
			if (status)
				break;
		}
	}

	mutex_unlock(rule_lock);

	return status;
}

/**
 * ice_add_update_vsi_list
 * @hw: pointer to the hardware structure
 * @m_entry: pointer to current filter management list entry
 * @cur_fltr: filter information from the book keeping entry
 * @new_fltr: filter information with the new VSI to be added
 *
 * Call AQ command to add or update previously created VSI list with new VSI.
 *
 * Helper function to do book keeping associated with adding filter information
 * The algorithm to do the book keeping is described below :
 * When a VSI needs to subscribe to a given filter (MAC/VLAN/Ethtype etc.)
 *	if only one VSI has been added till now
 *		Allocate a new VSI list and add two VSIs
 *		to this list using switch rule command
 *		Update the previously created switch rule with the
 *		newly created VSI list ID
 *	if a VSI list was previously created
 *		Add the new VSI to the previously created VSI list set
 *		using the update switch rule command
 */
static enum ice_status
ice_add_update_vsi_list(struct ice_hw *hw,
			struct ice_fltr_mgmt_list_entry *m_entry,
			struct ice_fltr_info *cur_fltr,
			struct ice_fltr_info *new_fltr)
{
	enum ice_status status = 0;
	u16 vsi_list_id = 0;

	if ((cur_fltr->fltr_act == ICE_FWD_TO_Q ||
	     cur_fltr->fltr_act == ICE_FWD_TO_QGRP))
		return ICE_ERR_NOT_IMPL;

	if ((new_fltr->fltr_act == ICE_FWD_TO_Q ||
	     new_fltr->fltr_act == ICE_FWD_TO_QGRP) &&
	    (cur_fltr->fltr_act == ICE_FWD_TO_VSI ||
	     cur_fltr->fltr_act == ICE_FWD_TO_VSI_LIST))
		return ICE_ERR_NOT_IMPL;

	if (m_entry->vsi_count < 2 && !m_entry->vsi_list_info) {
		/* Only one entry existed in the mapping and it was not already
		 * a part of a VSI list. So, create a VSI list with the old and
		 * new VSIs.
		 */
		struct ice_fltr_info tmp_fltr;
		u16 vsi_handle_arr[2];

		/* A rule already exists with the new VSI being added */
		if (cur_fltr->fwd_id.hw_vsi_id == new_fltr->fwd_id.hw_vsi_id)
			return ICE_ERR_ALREADY_EXISTS;

		vsi_handle_arr[0] = cur_fltr->vsi_handle;
		vsi_handle_arr[1] = new_fltr->vsi_handle;
		status = ice_create_vsi_list_rule(hw, &vsi_handle_arr[0], 2,
						  &vsi_list_id,
						  new_fltr->lkup_type);
		if (status)
			return status;

		tmp_fltr = *new_fltr;
		tmp_fltr.fltr_rule_id = cur_fltr->fltr_rule_id;
		tmp_fltr.fltr_act = ICE_FWD_TO_VSI_LIST;
		tmp_fltr.fwd_id.vsi_list_id = vsi_list_id;
		/* Update the previous switch rule of "MAC forward to VSI" to
		 * "MAC fwd to VSI list"
		 */
		status = ice_update_pkt_fwd_rule(hw, &tmp_fltr);
		if (status)
			return status;

		cur_fltr->fwd_id.vsi_list_id = vsi_list_id;
		cur_fltr->fltr_act = ICE_FWD_TO_VSI_LIST;
		m_entry->vsi_list_info =
			ice_create_vsi_list_map(hw, &vsi_handle_arr[0], 2,
						vsi_list_id);

		/* If this entry was large action then the large action needs
		 * to be updated to point to FWD to VSI list
		 */
		if (m_entry->sw_marker_id != ICE_INVAL_SW_MARKER_ID)
			status =
			    ice_add_marker_act(hw, m_entry,
					       m_entry->sw_marker_id,
					       m_entry->lg_act_idx);
	} else {
		u16 vsi_handle = new_fltr->vsi_handle;
		enum ice_adminq_opc opcode;

		if (!m_entry->vsi_list_info)
			return ICE_ERR_CFG;

		/* A rule already exists with the new VSI being added */
		if (test_bit(vsi_handle, m_entry->vsi_list_info->vsi_map))
			return 0;

		/* Update the previously created VSI list set with
		 * the new VSI ID passed in
		 */
		vsi_list_id = cur_fltr->fwd_id.vsi_list_id;
		opcode = ice_aqc_opc_update_sw_rules;

		status = ice_update_vsi_list_rule(hw, &vsi_handle, 1,
						  vsi_list_id, false, opcode,
						  new_fltr->lkup_type);
		/* update VSI list mapping info with new VSI ID */
		if (!status)
			set_bit(vsi_handle, m_entry->vsi_list_info->vsi_map);
	}
	if (!status)
		m_entry->vsi_count++;
	return status;
}

/**
 * ice_find_rule_entry - Search a rule entry
 * @hw: pointer to the hardware structure
 * @recp_id: lookup type for which the specified rule needs to be searched
 * @f_info: rule information
 *
 * Helper function to search for a given rule entry
 * Returns pointer to entry storing the rule if found
 */
static struct ice_fltr_mgmt_list_entry *
ice_find_rule_entry(struct ice_hw *hw, u8 recp_id, struct ice_fltr_info *f_info)
{
	struct ice_fltr_mgmt_list_entry *list_itr, *ret = NULL;
	struct ice_switch_info *sw = hw->switch_info;
	struct list_head *list_head;

	list_head = &sw->recp_list[recp_id].filt_rules;
	list_for_each_entry(list_itr, list_head, list_entry) {
		if (!memcmp(&f_info->l_data, &list_itr->fltr_info.l_data,
			    sizeof(f_info->l_data)) &&
		    f_info->flag == list_itr->fltr_info.flag) {
			ret = list_itr;
			break;
		}
	}
	return ret;
}

/**
 * ice_find_vsi_list_entry - Search VSI list map with VSI count 1
 * @hw: pointer to the hardware structure
 * @recp_id: lookup type for which VSI lists needs to be searched
 * @vsi_handle: VSI handle to be found in VSI list
 * @vsi_list_id: VSI list ID found containing vsi_handle
 *
 * Helper function to search a VSI list with single entry containing given VSI
 * handle element. This can be extended further to search VSI list with more
 * than 1 vsi_count. Returns pointer to VSI list entry if found.
 */
static struct ice_vsi_list_map_info *
ice_find_vsi_list_entry(struct ice_hw *hw, u8 recp_id, u16 vsi_handle,
			u16 *vsi_list_id)
{
	struct ice_vsi_list_map_info *map_info = NULL;
	struct ice_switch_info *sw = hw->switch_info;
	struct ice_fltr_mgmt_list_entry *list_itr;
	struct list_head *list_head;

	list_head = &sw->recp_list[recp_id].filt_rules;
	list_for_each_entry(list_itr, list_head, list_entry) {
		if (list_itr->vsi_count == 1 && list_itr->vsi_list_info) {
			map_info = list_itr->vsi_list_info;
			if (test_bit(vsi_handle, map_info->vsi_map)) {
				*vsi_list_id = map_info->vsi_list_id;
				return map_info;
			}
		}
	}
	return NULL;
}

/**
 * ice_add_rule_internal - add rule for a given lookup type
 * @hw: pointer to the hardware structure
 * @recp_id: lookup type (recipe ID) for which rule has to be added
 * @f_entry: structure containing MAC forwarding information
 *
 * Adds or updates the rule lists for a given recipe
 */
static enum ice_status
ice_add_rule_internal(struct ice_hw *hw, u8 recp_id,
		      struct ice_fltr_list_entry *f_entry)
{
	struct ice_switch_info *sw = hw->switch_info;
	struct ice_fltr_info *new_fltr, *cur_fltr;
	struct ice_fltr_mgmt_list_entry *m_entry;
	struct mutex *rule_lock; /* Lock to protect filter rule list */
	enum ice_status status = 0;

	if (!ice_is_vsi_valid(hw, f_entry->fltr_info.vsi_handle))
		return ICE_ERR_PARAM;
	f_entry->fltr_info.fwd_id.hw_vsi_id =
		ice_get_hw_vsi_num(hw, f_entry->fltr_info.vsi_handle);

	rule_lock = &sw->recp_list[recp_id].filt_rule_lock;

	mutex_lock(rule_lock);
	new_fltr = &f_entry->fltr_info;
	if (new_fltr->flag & ICE_FLTR_RX)
		new_fltr->src = hw->port_info->lport;
	else if (new_fltr->flag & ICE_FLTR_TX)
		new_fltr->src = f_entry->fltr_info.fwd_id.hw_vsi_id;

	m_entry = ice_find_rule_entry(hw, recp_id, new_fltr);
	if (!m_entry) {
		mutex_unlock(rule_lock);
		return ice_create_pkt_fwd_rule(hw, f_entry);
	}

	cur_fltr = &m_entry->fltr_info;
	status = ice_add_update_vsi_list(hw, m_entry, cur_fltr, new_fltr);
	mutex_unlock(rule_lock);

	return status;
}

/**
 * ice_remove_vsi_list_rule
 * @hw: pointer to the hardware structure
 * @vsi_list_id: VSI list ID generated as part of allocate resource
 * @lkup_type: switch rule filter lookup type
 *
 * The VSI list should be emptied before this function is called to remove the
 * VSI list.
 */
static enum ice_status
ice_remove_vsi_list_rule(struct ice_hw *hw, u16 vsi_list_id,
			 enum ice_sw_lkup_type lkup_type)
{
	struct ice_aqc_sw_rules_elem *s_rule;
	enum ice_status status;
	u16 s_rule_size;

	s_rule_size = (u16)ICE_SW_RULE_VSI_LIST_SIZE(0);
	s_rule = devm_kzalloc(ice_hw_to_dev(hw), s_rule_size, GFP_KERNEL);
	if (!s_rule)
		return ICE_ERR_NO_MEMORY;

	s_rule->type = cpu_to_le16(ICE_AQC_SW_RULES_T_VSI_LIST_CLEAR);
	s_rule->pdata.vsi_list.index = cpu_to_le16(vsi_list_id);

	/* Free the vsi_list resource that we allocated. It is assumed that the
	 * list is empty at this point.
	 */
	status = ice_aq_alloc_free_vsi_list(hw, &vsi_list_id, lkup_type,
					    ice_aqc_opc_free_res);

	devm_kfree(ice_hw_to_dev(hw), s_rule);
	return status;
}

/**
 * ice_rem_update_vsi_list
 * @hw: pointer to the hardware structure
 * @vsi_handle: VSI handle of the VSI to remove
 * @fm_list: filter management entry for which the VSI list management needs to
 *           be done
 */
static enum ice_status
ice_rem_update_vsi_list(struct ice_hw *hw, u16 vsi_handle,
			struct ice_fltr_mgmt_list_entry *fm_list)
{
	enum ice_sw_lkup_type lkup_type;
	enum ice_status status = 0;
	u16 vsi_list_id;

	if (fm_list->fltr_info.fltr_act != ICE_FWD_TO_VSI_LIST ||
	    fm_list->vsi_count == 0)
		return ICE_ERR_PARAM;

	/* A rule with the VSI being removed does not exist */
	if (!test_bit(vsi_handle, fm_list->vsi_list_info->vsi_map))
		return ICE_ERR_DOES_NOT_EXIST;

	lkup_type = fm_list->fltr_info.lkup_type;
	vsi_list_id = fm_list->fltr_info.fwd_id.vsi_list_id;
	status = ice_update_vsi_list_rule(hw, &vsi_handle, 1, vsi_list_id, true,
					  ice_aqc_opc_update_sw_rules,
					  lkup_type);
	if (status)
		return status;

	fm_list->vsi_count--;
	clear_bit(vsi_handle, fm_list->vsi_list_info->vsi_map);

	if (fm_list->vsi_count == 1 && lkup_type != ICE_SW_LKUP_VLAN) {
		struct ice_fltr_info tmp_fltr_info = fm_list->fltr_info;
		struct ice_vsi_list_map_info *vsi_list_info =
			fm_list->vsi_list_info;
		u16 rem_vsi_handle;

		rem_vsi_handle = find_first_bit(vsi_list_info->vsi_map,
						ICE_MAX_VSI);
		if (!ice_is_vsi_valid(hw, rem_vsi_handle))
			return ICE_ERR_OUT_OF_RANGE;

		/* Make sure VSI list is empty before removing it below */
		status = ice_update_vsi_list_rule(hw, &rem_vsi_handle, 1,
						  vsi_list_id, true,
						  ice_aqc_opc_update_sw_rules,
						  lkup_type);
		if (status)
			return status;

		tmp_fltr_info.fltr_act = ICE_FWD_TO_VSI;
		tmp_fltr_info.fwd_id.hw_vsi_id =
			ice_get_hw_vsi_num(hw, rem_vsi_handle);
		tmp_fltr_info.vsi_handle = rem_vsi_handle;
		status = ice_update_pkt_fwd_rule(hw, &tmp_fltr_info);
		if (status) {
			ice_debug(hw, ICE_DBG_SW,
				  "Failed to update pkt fwd rule to FWD_TO_VSI on HW VSI %d, error %d\n",
				  tmp_fltr_info.fwd_id.hw_vsi_id, status);
			return status;
		}

		fm_list->fltr_info = tmp_fltr_info;
	}

	if ((fm_list->vsi_count == 1 && lkup_type != ICE_SW_LKUP_VLAN) ||
	    (fm_list->vsi_count == 0 && lkup_type == ICE_SW_LKUP_VLAN)) {
		struct ice_vsi_list_map_info *vsi_list_info =
			fm_list->vsi_list_info;

		/* Remove the VSI list since it is no longer used */
		status = ice_remove_vsi_list_rule(hw, vsi_list_id, lkup_type);
		if (status) {
			ice_debug(hw, ICE_DBG_SW,
				  "Failed to remove VSI list %d, error %d\n",
				  vsi_list_id, status);
			return status;
		}

		list_del(&vsi_list_info->list_entry);
		devm_kfree(ice_hw_to_dev(hw), vsi_list_info);
		fm_list->vsi_list_info = NULL;
	}

	return status;
}

/**
 * ice_remove_rule_internal - Remove a filter rule of a given type
 * @hw: pointer to the hardware structure
 * @recp_id: recipe ID for which the rule needs to removed
 * @f_entry: rule entry containing filter information
 */
static enum ice_status
ice_remove_rule_internal(struct ice_hw *hw, u8 recp_id,
			 struct ice_fltr_list_entry *f_entry)
{
	struct ice_switch_info *sw = hw->switch_info;
	struct ice_fltr_mgmt_list_entry *list_elem;
	struct mutex *rule_lock; /* Lock to protect filter rule list */
	enum ice_status status = 0;
	bool remove_rule = false;
	u16 vsi_handle;

	if (!ice_is_vsi_valid(hw, f_entry->fltr_info.vsi_handle))
		return ICE_ERR_PARAM;
	f_entry->fltr_info.fwd_id.hw_vsi_id =
		ice_get_hw_vsi_num(hw, f_entry->fltr_info.vsi_handle);

	rule_lock = &sw->recp_list[recp_id].filt_rule_lock;
	mutex_lock(rule_lock);
	list_elem = ice_find_rule_entry(hw, recp_id, &f_entry->fltr_info);
	if (!list_elem) {
		status = ICE_ERR_DOES_NOT_EXIST;
		goto exit;
	}

	if (list_elem->fltr_info.fltr_act != ICE_FWD_TO_VSI_LIST) {
		remove_rule = true;
	} else if (!list_elem->vsi_list_info) {
		status = ICE_ERR_DOES_NOT_EXIST;
		goto exit;
	} else if (list_elem->vsi_list_info->ref_cnt > 1) {
		/* a ref_cnt > 1 indicates that the vsi_list is being
		 * shared by multiple rules. Decrement the ref_cnt and
		 * remove this rule, but do not modify the list, as it
		 * is in-use by other rules.
		 */
		list_elem->vsi_list_info->ref_cnt--;
		remove_rule = true;
	} else {
		/* a ref_cnt of 1 indicates the vsi_list is only used
		 * by one rule. However, the original removal request is only
		 * for a single VSI. Update the vsi_list first, and only
		 * remove the rule if there are no further VSIs in this list.
		 */
		vsi_handle = f_entry->fltr_info.vsi_handle;
		status = ice_rem_update_vsi_list(hw, vsi_handle, list_elem);
		if (status)
			goto exit;
		/* if VSI count goes to zero after updating the VSI list */
		if (list_elem->vsi_count == 0)
			remove_rule = true;
	}

	if (remove_rule) {
		/* Remove the lookup rule */
		struct ice_aqc_sw_rules_elem *s_rule;

		s_rule = devm_kzalloc(ice_hw_to_dev(hw),
				      ICE_SW_RULE_RX_TX_NO_HDR_SIZE,
				      GFP_KERNEL);
		if (!s_rule) {
			status = ICE_ERR_NO_MEMORY;
			goto exit;
		}

		ice_fill_sw_rule(hw, &list_elem->fltr_info, s_rule,
				 ice_aqc_opc_remove_sw_rules);

		status = ice_aq_sw_rules(hw, s_rule,
					 ICE_SW_RULE_RX_TX_NO_HDR_SIZE, 1,
					 ice_aqc_opc_remove_sw_rules, NULL);
		if (status)
			goto exit;

		/* Remove a book keeping from the list */
		devm_kfree(ice_hw_to_dev(hw), s_rule);

		list_del(&list_elem->list_entry);
		devm_kfree(ice_hw_to_dev(hw), list_elem);
	}
exit:
	mutex_unlock(rule_lock);
	return status;
}

/**
 * ice_add_mac - Add a MAC address based filter rule
 * @hw: pointer to the hardware structure
 * @m_list: list of MAC addresses and forwarding information
 *
 * IMPORTANT: When the ucast_shared flag is set to false and m_list has
 * multiple unicast addresses, the function assumes that all the
 * addresses are unique in a given add_mac call. It doesn't
 * check for duplicates in this case, removing duplicates from a given
 * list should be taken care of in the caller of this function.
 */
enum ice_status
ice_add_mac(struct ice_hw *hw, struct list_head *m_list)
{
	struct ice_aqc_sw_rules_elem *s_rule, *r_iter;
	struct ice_fltr_list_entry *m_list_itr;
	struct list_head *rule_head;
	u16 elem_sent, total_elem_left;
	struct ice_switch_info *sw;
	struct mutex *rule_lock; /* Lock to protect filter rule list */
	enum ice_status status = 0;
	u16 num_unicast = 0;
	u16 s_rule_size;

	if (!m_list || !hw)
		return ICE_ERR_PARAM;

	s_rule = NULL;
	sw = hw->switch_info;
	rule_lock = &sw->recp_list[ICE_SW_LKUP_MAC].filt_rule_lock;
	list_for_each_entry(m_list_itr, m_list, list_entry) {
		u8 *add = &m_list_itr->fltr_info.l_data.mac.mac_addr[0];
		u16 vsi_handle;
		u16 hw_vsi_id;

		m_list_itr->fltr_info.flag = ICE_FLTR_TX;
		vsi_handle = m_list_itr->fltr_info.vsi_handle;
		if (!ice_is_vsi_valid(hw, vsi_handle))
			return ICE_ERR_PARAM;
		hw_vsi_id = ice_get_hw_vsi_num(hw, vsi_handle);
		m_list_itr->fltr_info.fwd_id.hw_vsi_id = hw_vsi_id;
		/* update the src in case it is VSI num */
		if (m_list_itr->fltr_info.src_id != ICE_SRC_ID_VSI)
			return ICE_ERR_PARAM;
		m_list_itr->fltr_info.src = hw_vsi_id;
		if (m_list_itr->fltr_info.lkup_type != ICE_SW_LKUP_MAC ||
		    is_zero_ether_addr(add))
			return ICE_ERR_PARAM;
		if (is_unicast_ether_addr(add) && !hw->ucast_shared) {
			/* Don't overwrite the unicast address */
			mutex_lock(rule_lock);
			if (ice_find_rule_entry(hw, ICE_SW_LKUP_MAC,
						&m_list_itr->fltr_info)) {
				mutex_unlock(rule_lock);
				return ICE_ERR_ALREADY_EXISTS;
			}
			mutex_unlock(rule_lock);
			num_unicast++;
		} else if (is_multicast_ether_addr(add) ||
			   (is_unicast_ether_addr(add) && hw->ucast_shared)) {
			m_list_itr->status =
				ice_add_rule_internal(hw, ICE_SW_LKUP_MAC,
						      m_list_itr);
			if (m_list_itr->status)
				return m_list_itr->status;
		}
	}

	mutex_lock(rule_lock);
	/* Exit if no suitable entries were found for adding bulk switch rule */
	if (!num_unicast) {
		status = 0;
		goto ice_add_mac_exit;
	}

	rule_head = &sw->recp_list[ICE_SW_LKUP_MAC].filt_rules;

	/* Allocate switch rule buffer for the bulk update for unicast */
	s_rule_size = ICE_SW_RULE_RX_TX_ETH_HDR_SIZE;
	s_rule = devm_kcalloc(ice_hw_to_dev(hw), num_unicast, s_rule_size,
			      GFP_KERNEL);
	if (!s_rule) {
		status = ICE_ERR_NO_MEMORY;
		goto ice_add_mac_exit;
	}

	r_iter = s_rule;
	list_for_each_entry(m_list_itr, m_list, list_entry) {
		struct ice_fltr_info *f_info = &m_list_itr->fltr_info;
		u8 *mac_addr = &f_info->l_data.mac.mac_addr[0];

		if (is_unicast_ether_addr(mac_addr)) {
			ice_fill_sw_rule(hw, &m_list_itr->fltr_info, r_iter,
					 ice_aqc_opc_add_sw_rules);
			r_iter = (struct ice_aqc_sw_rules_elem *)
				((u8 *)r_iter + s_rule_size);
		}
	}

	/* Call AQ bulk switch rule update for all unicast addresses */
	r_iter = s_rule;
	/* Call AQ switch rule in AQ_MAX chunk */
	for (total_elem_left = num_unicast; total_elem_left > 0;
	     total_elem_left -= elem_sent) {
		struct ice_aqc_sw_rules_elem *entry = r_iter;

		elem_sent = min(total_elem_left,
				(u16)(ICE_AQ_MAX_BUF_LEN / s_rule_size));
		status = ice_aq_sw_rules(hw, entry, elem_sent * s_rule_size,
					 elem_sent, ice_aqc_opc_add_sw_rules,
					 NULL);
		if (status)
			goto ice_add_mac_exit;
		r_iter = (struct ice_aqc_sw_rules_elem *)
			((u8 *)r_iter + (elem_sent * s_rule_size));
	}

	/* Fill up rule ID based on the value returned from FW */
	r_iter = s_rule;
	list_for_each_entry(m_list_itr, m_list, list_entry) {
		struct ice_fltr_info *f_info = &m_list_itr->fltr_info;
		u8 *mac_addr = &f_info->l_data.mac.mac_addr[0];
		struct ice_fltr_mgmt_list_entry *fm_entry;

		if (is_unicast_ether_addr(mac_addr)) {
			f_info->fltr_rule_id =
				le16_to_cpu(r_iter->pdata.lkup_tx_rx.index);
			f_info->fltr_act = ICE_FWD_TO_VSI;
			/* Create an entry to track this MAC address */
			fm_entry = devm_kzalloc(ice_hw_to_dev(hw),
						sizeof(*fm_entry), GFP_KERNEL);
			if (!fm_entry) {
				status = ICE_ERR_NO_MEMORY;
				goto ice_add_mac_exit;
			}
			fm_entry->fltr_info = *f_info;
			fm_entry->vsi_count = 1;
			/* The book keeping entries will get removed when
			 * base driver calls remove filter AQ command
			 */

			list_add(&fm_entry->list_entry, rule_head);
			r_iter = (struct ice_aqc_sw_rules_elem *)
				((u8 *)r_iter + s_rule_size);
		}
	}

ice_add_mac_exit:
	mutex_unlock(rule_lock);
	if (s_rule)
		devm_kfree(ice_hw_to_dev(hw), s_rule);
	return status;
}

/**
 * ice_add_vlan_internal - Add one VLAN based filter rule
 * @hw: pointer to the hardware structure
 * @f_entry: filter entry containing one VLAN information
 */
static enum ice_status
ice_add_vlan_internal(struct ice_hw *hw, struct ice_fltr_list_entry *f_entry)
{
	struct ice_switch_info *sw = hw->switch_info;
	struct ice_fltr_mgmt_list_entry *v_list_itr;
	struct ice_fltr_info *new_fltr, *cur_fltr;
	enum ice_sw_lkup_type lkup_type;
	u16 vsi_list_id = 0, vsi_handle;
	struct mutex *rule_lock; /* Lock to protect filter rule list */
	enum ice_status status = 0;

	if (!ice_is_vsi_valid(hw, f_entry->fltr_info.vsi_handle))
		return ICE_ERR_PARAM;

	f_entry->fltr_info.fwd_id.hw_vsi_id =
		ice_get_hw_vsi_num(hw, f_entry->fltr_info.vsi_handle);
	new_fltr = &f_entry->fltr_info;

	/* VLAN ID should only be 12 bits */
	if (new_fltr->l_data.vlan.vlan_id > ICE_MAX_VLAN_ID)
		return ICE_ERR_PARAM;

	if (new_fltr->src_id != ICE_SRC_ID_VSI)
		return ICE_ERR_PARAM;

	new_fltr->src = new_fltr->fwd_id.hw_vsi_id;
	lkup_type = new_fltr->lkup_type;
	vsi_handle = new_fltr->vsi_handle;
	rule_lock = &sw->recp_list[ICE_SW_LKUP_VLAN].filt_rule_lock;
	mutex_lock(rule_lock);
	v_list_itr = ice_find_rule_entry(hw, ICE_SW_LKUP_VLAN, new_fltr);
	if (!v_list_itr) {
		struct ice_vsi_list_map_info *map_info = NULL;

		if (new_fltr->fltr_act == ICE_FWD_TO_VSI) {
			/* All VLAN pruning rules use a VSI list. Check if
			 * there is already a VSI list containing VSI that we
			 * want to add. If found, use the same vsi_list_id for
			 * this new VLAN rule or else create a new list.
			 */
			map_info = ice_find_vsi_list_entry(hw, ICE_SW_LKUP_VLAN,
							   vsi_handle,
							   &vsi_list_id);
			if (!map_info) {
				status = ice_create_vsi_list_rule(hw,
								  &vsi_handle,
								  1,
								  &vsi_list_id,
								  lkup_type);
				if (status)
					goto exit;
			}
			/* Convert the action to forwarding to a VSI list. */
			new_fltr->fltr_act = ICE_FWD_TO_VSI_LIST;
			new_fltr->fwd_id.vsi_list_id = vsi_list_id;
		}

		status = ice_create_pkt_fwd_rule(hw, f_entry);
		if (!status) {
			v_list_itr = ice_find_rule_entry(hw, ICE_SW_LKUP_VLAN,
							 new_fltr);
			if (!v_list_itr) {
				status = ICE_ERR_DOES_NOT_EXIST;
				goto exit;
			}
			/* reuse VSI list for new rule and increment ref_cnt */
			if (map_info) {
				v_list_itr->vsi_list_info = map_info;
				map_info->ref_cnt++;
			} else {
				v_list_itr->vsi_list_info =
					ice_create_vsi_list_map(hw, &vsi_handle,
								1, vsi_list_id);
			}
		}
	} else if (v_list_itr->vsi_list_info->ref_cnt == 1) {
		/* Update existing VSI list to add new VSI ID only if it used
		 * by one VLAN rule.
		 */
		cur_fltr = &v_list_itr->fltr_info;
		status = ice_add_update_vsi_list(hw, v_list_itr, cur_fltr,
						 new_fltr);
	} else {
		/* If VLAN rule exists and VSI list being used by this rule is
		 * referenced by more than 1 VLAN rule. Then create a new VSI
		 * list appending previous VSI with new VSI and update existing
		 * VLAN rule to point to new VSI list ID
		 */
		struct ice_fltr_info tmp_fltr;
		u16 vsi_handle_arr[2];
		u16 cur_handle;

		/* Current implementation only supports reusing VSI list with
		 * one VSI count. We should never hit below condition
		 */
		if (v_list_itr->vsi_count > 1 &&
		    v_list_itr->vsi_list_info->ref_cnt > 1) {
			ice_debug(hw, ICE_DBG_SW,
				  "Invalid configuration: Optimization to reuse VSI list with more than one VSI is not being done yet\n");
			status = ICE_ERR_CFG;
			goto exit;
		}

		cur_handle =
			find_first_bit(v_list_itr->vsi_list_info->vsi_map,
				       ICE_MAX_VSI);

		/* A rule already exists with the new VSI being added */
		if (cur_handle == vsi_handle) {
			status = ICE_ERR_ALREADY_EXISTS;
			goto exit;
		}

		vsi_handle_arr[0] = cur_handle;
		vsi_handle_arr[1] = vsi_handle;
		status = ice_create_vsi_list_rule(hw, &vsi_handle_arr[0], 2,
						  &vsi_list_id, lkup_type);
		if (status)
			goto exit;

		tmp_fltr = v_list_itr->fltr_info;
		tmp_fltr.fltr_rule_id = v_list_itr->fltr_info.fltr_rule_id;
		tmp_fltr.fwd_id.vsi_list_id = vsi_list_id;
		tmp_fltr.fltr_act = ICE_FWD_TO_VSI_LIST;
		/* Update the previous switch rule to a new VSI list which
		 * includes current VSI that is requested
		 */
		status = ice_update_pkt_fwd_rule(hw, &tmp_fltr);
		if (status)
			goto exit;

		/* before overriding VSI list map info. decrement ref_cnt of
		 * previous VSI list
		 */
		v_list_itr->vsi_list_info->ref_cnt--;

		/* now update to newly created list */
		v_list_itr->fltr_info.fwd_id.vsi_list_id = vsi_list_id;
		v_list_itr->vsi_list_info =
			ice_create_vsi_list_map(hw, &vsi_handle_arr[0], 2,
						vsi_list_id);
		v_list_itr->vsi_count++;
	}

exit:
	mutex_unlock(rule_lock);
	return status;
}

/**
 * ice_add_vlan - Add VLAN based filter rule
 * @hw: pointer to the hardware structure
 * @v_list: list of VLAN entries and forwarding information
 */
enum ice_status
ice_add_vlan(struct ice_hw *hw, struct list_head *v_list)
{
	struct ice_fltr_list_entry *v_list_itr;

	if (!v_list || !hw)
		return ICE_ERR_PARAM;

	list_for_each_entry(v_list_itr, v_list, list_entry) {
		if (v_list_itr->fltr_info.lkup_type != ICE_SW_LKUP_VLAN)
			return ICE_ERR_PARAM;
		v_list_itr->fltr_info.flag = ICE_FLTR_TX;
		v_list_itr->status = ice_add_vlan_internal(hw, v_list_itr);
		if (v_list_itr->status)
			return v_list_itr->status;
	}
	return 0;
}

/**
 * ice_add_eth_mac - Add ethertype and MAC based filter rule
 * @hw: pointer to the hardware structure
 * @em_list: list of ether type MAC filter, MAC is optional
 */
enum ice_status
ice_add_eth_mac(struct ice_hw *hw, struct list_head *em_list)
{
	struct ice_fltr_list_entry *em_list_itr;

	if (!em_list || !hw)
		return ICE_ERR_PARAM;

	list_for_each_entry(em_list_itr, em_list, list_entry) {
		enum ice_sw_lkup_type l_type =
			em_list_itr->fltr_info.lkup_type;

		if (l_type != ICE_SW_LKUP_ETHERTYPE_MAC &&
		    l_type != ICE_SW_LKUP_ETHERTYPE)
			return ICE_ERR_PARAM;

		em_list_itr->fltr_info.flag = ICE_FLTR_TX;
		em_list_itr->status = ice_add_rule_internal(hw, l_type,
							    em_list_itr);
		if (em_list_itr->status)
			return em_list_itr->status;
	}
	return 0;
}

/**
 * ice_remove_eth_mac - Remove an ethertype (or MAC) based filter rule
 * @hw: pointer to the hardware structure
 * @em_list: list of ethertype or ethertype MAC entries
 */
enum ice_status
ice_remove_eth_mac(struct ice_hw *hw, struct list_head *em_list)
{
	struct ice_fltr_list_entry *em_list_itr, *tmp;

	if (!em_list || !hw)
		return ICE_ERR_PARAM;

	list_for_each_entry_safe(em_list_itr, tmp, em_list, list_entry) {
		enum ice_sw_lkup_type l_type =
			em_list_itr->fltr_info.lkup_type;

		if (l_type != ICE_SW_LKUP_ETHERTYPE_MAC &&
		    l_type != ICE_SW_LKUP_ETHERTYPE)
			return ICE_ERR_PARAM;

		em_list_itr->status = ice_remove_rule_internal(hw, l_type,
							       em_list_itr);
		if (em_list_itr->status)
			return em_list_itr->status;
	}
	return 0;
}

/**
 * ice_rem_sw_rule_info
 * @hw: pointer to the hardware structure
 * @rule_head: pointer to the switch list structure that we want to delete
 */
static void
ice_rem_sw_rule_info(struct ice_hw *hw, struct list_head *rule_head)
{
	if (!list_empty(rule_head)) {
		struct ice_fltr_mgmt_list_entry *entry;
		struct ice_fltr_mgmt_list_entry *tmp;

		list_for_each_entry_safe(entry, tmp, rule_head, list_entry) {
			list_del(&entry->list_entry);
			devm_kfree(ice_hw_to_dev(hw), entry);
		}
	}
}

/**
 * ice_cfg_dflt_vsi - change state of VSI to set/clear default
 * @hw: pointer to the hardware structure
 * @vsi_handle: VSI handle to set as default
 * @set: true to add the above mentioned switch rule, false to remove it
 * @direction: ICE_FLTR_RX or ICE_FLTR_TX
 *
 * add filter rule to set/unset given VSI as default VSI for the switch
 * (represented by swid)
 */
enum ice_status
ice_cfg_dflt_vsi(struct ice_hw *hw, u16 vsi_handle, bool set, u8 direction)
{
	struct ice_aqc_sw_rules_elem *s_rule;
	struct ice_fltr_info f_info;
	enum ice_adminq_opc opcode;
	enum ice_status status;
	u16 s_rule_size;
	u16 hw_vsi_id;

	if (!ice_is_vsi_valid(hw, vsi_handle))
		return ICE_ERR_PARAM;
	hw_vsi_id = ice_get_hw_vsi_num(hw, vsi_handle);

	s_rule_size = set ? ICE_SW_RULE_RX_TX_ETH_HDR_SIZE :
			    ICE_SW_RULE_RX_TX_NO_HDR_SIZE;
	s_rule = devm_kzalloc(ice_hw_to_dev(hw), s_rule_size, GFP_KERNEL);
	if (!s_rule)
		return ICE_ERR_NO_MEMORY;

	memset(&f_info, 0, sizeof(f_info));

	f_info.lkup_type = ICE_SW_LKUP_DFLT;
	f_info.flag = direction;
	f_info.fltr_act = ICE_FWD_TO_VSI;
	f_info.fwd_id.hw_vsi_id = hw_vsi_id;

	if (f_info.flag & ICE_FLTR_RX) {
		f_info.src = hw->port_info->lport;
		f_info.src_id = ICE_SRC_ID_LPORT;
		if (!set)
			f_info.fltr_rule_id =
				hw->port_info->dflt_rx_vsi_rule_id;
	} else if (f_info.flag & ICE_FLTR_TX) {
		f_info.src_id = ICE_SRC_ID_VSI;
		f_info.src = hw_vsi_id;
		if (!set)
			f_info.fltr_rule_id =
				hw->port_info->dflt_tx_vsi_rule_id;
	}

	if (set)
		opcode = ice_aqc_opc_add_sw_rules;
	else
		opcode = ice_aqc_opc_remove_sw_rules;

	ice_fill_sw_rule(hw, &f_info, s_rule, opcode);

	status = ice_aq_sw_rules(hw, s_rule, s_rule_size, 1, opcode, NULL);
	if (status || !(f_info.flag & ICE_FLTR_TX_RX))
		goto out;
	if (set) {
		u16 index = le16_to_cpu(s_rule->pdata.lkup_tx_rx.index);

		if (f_info.flag & ICE_FLTR_TX) {
			hw->port_info->dflt_tx_vsi_num = hw_vsi_id;
			hw->port_info->dflt_tx_vsi_rule_id = index;
		} else if (f_info.flag & ICE_FLTR_RX) {
			hw->port_info->dflt_rx_vsi_num = hw_vsi_id;
			hw->port_info->dflt_rx_vsi_rule_id = index;
		}
	} else {
		if (f_info.flag & ICE_FLTR_TX) {
			hw->port_info->dflt_tx_vsi_num = ICE_DFLT_VSI_INVAL;
			hw->port_info->dflt_tx_vsi_rule_id = ICE_INVAL_ACT;
		} else if (f_info.flag & ICE_FLTR_RX) {
			hw->port_info->dflt_rx_vsi_num = ICE_DFLT_VSI_INVAL;
			hw->port_info->dflt_rx_vsi_rule_id = ICE_INVAL_ACT;
		}
	}

out:
	devm_kfree(ice_hw_to_dev(hw), s_rule);
	return status;
}

/**
 * ice_remove_mac - remove a MAC address based filter rule
 * @hw: pointer to the hardware structure
 * @m_list: list of MAC addresses and forwarding information
 *
 * This function removes either a MAC filter rule or a specific VSI from a
 * VSI list for a multicast MAC address.
 *
 * Returns ICE_ERR_DOES_NOT_EXIST if a given entry was not added by
 * ice_add_mac. Caller should be aware that this call will only work if all
 * the entries passed into m_list were added previously. It will not attempt to
 * do a partial remove of entries that were found.
 */
enum ice_status
ice_remove_mac(struct ice_hw *hw, struct list_head *m_list)
{
	struct ice_fltr_list_entry *list_itr, *tmp;

	if (!m_list)
		return ICE_ERR_PARAM;

	list_for_each_entry_safe(list_itr, tmp, m_list, list_entry) {
		enum ice_sw_lkup_type l_type = list_itr->fltr_info.lkup_type;

		if (l_type != ICE_SW_LKUP_MAC)
			return ICE_ERR_PARAM;
		list_itr->status = ice_remove_rule_internal(hw,
							    ICE_SW_LKUP_MAC,
							    list_itr);
		if (list_itr->status)
			return list_itr->status;
	}
	return 0;
}

/**
 * ice_remove_vlan - Remove VLAN based filter rule
 * @hw: pointer to the hardware structure
 * @v_list: list of VLAN entries and forwarding information
 */
enum ice_status
ice_remove_vlan(struct ice_hw *hw, struct list_head *v_list)
{
	struct ice_fltr_list_entry *v_list_itr, *tmp;

	if (!v_list || !hw)
		return ICE_ERR_PARAM;

	list_for_each_entry_safe(v_list_itr, tmp, v_list, list_entry) {
		enum ice_sw_lkup_type l_type = v_list_itr->fltr_info.lkup_type;

		if (l_type != ICE_SW_LKUP_VLAN)
			return ICE_ERR_PARAM;
		v_list_itr->status = ice_remove_rule_internal(hw,
							      ICE_SW_LKUP_VLAN,
							      v_list_itr);
		if (v_list_itr->status)
			return v_list_itr->status;
	}
	return 0;
}

/**
 * ice_vsi_uses_fltr - Determine if given VSI uses specified filter
 * @fm_entry: filter entry to inspect
 * @vsi_handle: VSI handle to compare with filter info
 */
static bool
ice_vsi_uses_fltr(struct ice_fltr_mgmt_list_entry *fm_entry, u16 vsi_handle)
{
	return ((fm_entry->fltr_info.fltr_act == ICE_FWD_TO_VSI &&
		 fm_entry->fltr_info.vsi_handle == vsi_handle) ||
		(fm_entry->fltr_info.fltr_act == ICE_FWD_TO_VSI_LIST &&
		 (test_bit(vsi_handle, fm_entry->vsi_list_info->vsi_map))));
}

/**
 * ice_add_entry_to_vsi_fltr_list - Add copy of fltr_list_entry to remove list
 * @hw: pointer to the hardware structure
 * @vsi_handle: VSI handle to remove filters from
 * @vsi_list_head: pointer to the list to add entry to
 * @fi: pointer to fltr_info of filter entry to copy & add
 *
 * Helper function, used when creating a list of filters to remove from
 * a specific VSI. The entry added to vsi_list_head is a COPY of the
 * original filter entry, with the exception of fltr_info.fltr_act and
 * fltr_info.fwd_id fields. These are set such that later logic can
 * extract which VSI to remove the fltr from, and pass on that information.
 */
static enum ice_status
ice_add_entry_to_vsi_fltr_list(struct ice_hw *hw, u16 vsi_handle,
			       struct list_head *vsi_list_head,
			       struct ice_fltr_info *fi)
{
	struct ice_fltr_list_entry *tmp;

	/* this memory is freed up in the caller function
	 * once filters for this VSI are removed
	 */
	tmp = devm_kzalloc(ice_hw_to_dev(hw), sizeof(*tmp), GFP_KERNEL);
	if (!tmp)
		return ICE_ERR_NO_MEMORY;

	tmp->fltr_info = *fi;

	/* Overwrite these fields to indicate which VSI to remove filter from,
	 * so find and remove logic can extract the information from the
	 * list entries. Note that original entries will still have proper
	 * values.
	 */
	tmp->fltr_info.fltr_act = ICE_FWD_TO_VSI;
	tmp->fltr_info.vsi_handle = vsi_handle;
	tmp->fltr_info.fwd_id.hw_vsi_id = ice_get_hw_vsi_num(hw, vsi_handle);

	list_add(&tmp->list_entry, vsi_list_head);

	return 0;
}

/**
 * ice_add_to_vsi_fltr_list - Add VSI filters to the list
 * @hw: pointer to the hardware structure
 * @vsi_handle: VSI handle to remove filters from
 * @lkup_list_head: pointer to the list that has certain lookup type filters
 * @vsi_list_head: pointer to the list pertaining to VSI with vsi_handle
 *
 * Locates all filters in lkup_list_head that are used by the given VSI,
 * and adds COPIES of those entries to vsi_list_head (intended to be used
 * to remove the listed filters).
 * Note that this means all entries in vsi_list_head must be explicitly
 * deallocated by the caller when done with list.
 */
static enum ice_status
ice_add_to_vsi_fltr_list(struct ice_hw *hw, u16 vsi_handle,
			 struct list_head *lkup_list_head,
			 struct list_head *vsi_list_head)
{
	struct ice_fltr_mgmt_list_entry *fm_entry;
	enum ice_status status = 0;

	/* check to make sure VSI ID is valid and within boundary */
	if (!ice_is_vsi_valid(hw, vsi_handle))
		return ICE_ERR_PARAM;

	list_for_each_entry(fm_entry, lkup_list_head, list_entry) {
		struct ice_fltr_info *fi;

		fi = &fm_entry->fltr_info;
		if (!fi || !ice_vsi_uses_fltr(fm_entry, vsi_handle))
			continue;

		status = ice_add_entry_to_vsi_fltr_list(hw, vsi_handle,
							vsi_list_head, fi);
		if (status)
			return status;
	}
	return status;
}

/**
 * ice_determine_promisc_mask
 * @fi: filter info to parse
 *
 * Helper function to determine which ICE_PROMISC_ mask corresponds
 * to given filter into.
 */
static u8 ice_determine_promisc_mask(struct ice_fltr_info *fi)
{
	u16 vid = fi->l_data.mac_vlan.vlan_id;
	u8 *macaddr = fi->l_data.mac.mac_addr;
	bool is_tx_fltr = false;
	u8 promisc_mask = 0;

	if (fi->flag == ICE_FLTR_TX)
		is_tx_fltr = true;

	if (is_broadcast_ether_addr(macaddr))
		promisc_mask |= is_tx_fltr ?
			ICE_PROMISC_BCAST_TX : ICE_PROMISC_BCAST_RX;
	else if (is_multicast_ether_addr(macaddr))
		promisc_mask |= is_tx_fltr ?
			ICE_PROMISC_MCAST_TX : ICE_PROMISC_MCAST_RX;
	else if (is_unicast_ether_addr(macaddr))
		promisc_mask |= is_tx_fltr ?
			ICE_PROMISC_UCAST_TX : ICE_PROMISC_UCAST_RX;
	if (vid)
		promisc_mask |= is_tx_fltr ?
			ICE_PROMISC_VLAN_TX : ICE_PROMISC_VLAN_RX;

	return promisc_mask;
}

/**
 * ice_remove_promisc - Remove promisc based filter rules
 * @hw: pointer to the hardware structure
 * @recp_id: recipe ID for which the rule needs to removed
 * @v_list: list of promisc entries
 */
static enum ice_status
ice_remove_promisc(struct ice_hw *hw, u8 recp_id,
		   struct list_head *v_list)
{
	struct ice_fltr_list_entry *v_list_itr, *tmp;

	list_for_each_entry_safe(v_list_itr, tmp, v_list, list_entry) {
		v_list_itr->status =
			ice_remove_rule_internal(hw, recp_id, v_list_itr);
		if (v_list_itr->status)
			return v_list_itr->status;
	}
	return 0;
}

/**
 * ice_clear_vsi_promisc - clear specified promiscuous mode(s) for given VSI
 * @hw: pointer to the hardware structure
 * @vsi_handle: VSI handle to clear mode
 * @promisc_mask: mask of promiscuous config bits to clear
 * @vid: VLAN ID to clear VLAN promiscuous
 */
enum ice_status
ice_clear_vsi_promisc(struct ice_hw *hw, u16 vsi_handle, u8 promisc_mask,
		      u16 vid)
{
	struct ice_switch_info *sw = hw->switch_info;
	struct ice_fltr_list_entry *fm_entry, *tmp;
	struct list_head remove_list_head;
	struct ice_fltr_mgmt_list_entry *itr;
	struct list_head *rule_head;
	struct mutex *rule_lock;	/* Lock to protect filter rule list */
	enum ice_status status = 0;
	u8 recipe_id;

	if (!ice_is_vsi_valid(hw, vsi_handle))
		return ICE_ERR_PARAM;

	if (vid)
		recipe_id = ICE_SW_LKUP_PROMISC_VLAN;
	else
		recipe_id = ICE_SW_LKUP_PROMISC;

	rule_head = &sw->recp_list[recipe_id].filt_rules;
	rule_lock = &sw->recp_list[recipe_id].filt_rule_lock;

	INIT_LIST_HEAD(&remove_list_head);

	mutex_lock(rule_lock);
	list_for_each_entry(itr, rule_head, list_entry) {
		u8 fltr_promisc_mask = 0;

		if (!ice_vsi_uses_fltr(itr, vsi_handle))
			continue;

		fltr_promisc_mask |=
			ice_determine_promisc_mask(&itr->fltr_info);

		/* Skip if filter is not completely specified by given mask */
		if (fltr_promisc_mask & ~promisc_mask)
			continue;

		status = ice_add_entry_to_vsi_fltr_list(hw, vsi_handle,
							&remove_list_head,
							&itr->fltr_info);
		if (status) {
			mutex_unlock(rule_lock);
			goto free_fltr_list;
		}
	}
	mutex_unlock(rule_lock);

	status = ice_remove_promisc(hw, recipe_id, &remove_list_head);

free_fltr_list:
	list_for_each_entry_safe(fm_entry, tmp, &remove_list_head, list_entry) {
		list_del(&fm_entry->list_entry);
		devm_kfree(ice_hw_to_dev(hw), fm_entry);
	}

	return status;
}

/**
 * ice_set_vsi_promisc - set given VSI to given promiscuous mode(s)
 * @hw: pointer to the hardware structure
 * @vsi_handle: VSI handle to configure
 * @promisc_mask: mask of promiscuous config bits
 * @vid: VLAN ID to set VLAN promiscuous
 */
enum ice_status
ice_set_vsi_promisc(struct ice_hw *hw, u16 vsi_handle, u8 promisc_mask, u16 vid)
{
	enum { UCAST_FLTR = 1, MCAST_FLTR, BCAST_FLTR };
	struct ice_fltr_list_entry f_list_entry;
	struct ice_fltr_info new_fltr;
	enum ice_status status = 0;
	bool is_tx_fltr;
	u16 hw_vsi_id;
	int pkt_type;
	u8 recipe_id;

	if (!ice_is_vsi_valid(hw, vsi_handle))
		return ICE_ERR_PARAM;
	hw_vsi_id = ice_get_hw_vsi_num(hw, vsi_handle);

	memset(&new_fltr, 0, sizeof(new_fltr));

	if (promisc_mask & (ICE_PROMISC_VLAN_RX | ICE_PROMISC_VLAN_TX)) {
		new_fltr.lkup_type = ICE_SW_LKUP_PROMISC_VLAN;
		new_fltr.l_data.mac_vlan.vlan_id = vid;
		recipe_id = ICE_SW_LKUP_PROMISC_VLAN;
	} else {
		new_fltr.lkup_type = ICE_SW_LKUP_PROMISC;
		recipe_id = ICE_SW_LKUP_PROMISC;
	}

	/* Separate filters must be set for each direction/packet type
	 * combination, so we will loop over the mask value, store the
	 * individual type, and clear it out in the input mask as it
	 * is found.
	 */
	while (promisc_mask) {
		u8 *mac_addr;

		pkt_type = 0;
		is_tx_fltr = false;

		if (promisc_mask & ICE_PROMISC_UCAST_RX) {
			promisc_mask &= ~ICE_PROMISC_UCAST_RX;
			pkt_type = UCAST_FLTR;
		} else if (promisc_mask & ICE_PROMISC_UCAST_TX) {
			promisc_mask &= ~ICE_PROMISC_UCAST_TX;
			pkt_type = UCAST_FLTR;
			is_tx_fltr = true;
		} else if (promisc_mask & ICE_PROMISC_MCAST_RX) {
			promisc_mask &= ~ICE_PROMISC_MCAST_RX;
			pkt_type = MCAST_FLTR;
		} else if (promisc_mask & ICE_PROMISC_MCAST_TX) {
			promisc_mask &= ~ICE_PROMISC_MCAST_TX;
			pkt_type = MCAST_FLTR;
			is_tx_fltr = true;
		} else if (promisc_mask & ICE_PROMISC_BCAST_RX) {
			promisc_mask &= ~ICE_PROMISC_BCAST_RX;
			pkt_type = BCAST_FLTR;
		} else if (promisc_mask & ICE_PROMISC_BCAST_TX) {
			promisc_mask &= ~ICE_PROMISC_BCAST_TX;
			pkt_type = BCAST_FLTR;
			is_tx_fltr = true;
		}

		/* Check for VLAN promiscuous flag */
		if (promisc_mask & ICE_PROMISC_VLAN_RX) {
			promisc_mask &= ~ICE_PROMISC_VLAN_RX;
		} else if (promisc_mask & ICE_PROMISC_VLAN_TX) {
			promisc_mask &= ~ICE_PROMISC_VLAN_TX;
			is_tx_fltr = true;
		}

		/* Set filter DA based on packet type */
		mac_addr = new_fltr.l_data.mac.mac_addr;
		if (pkt_type == BCAST_FLTR) {
			eth_broadcast_addr(mac_addr);
		} else if (pkt_type == MCAST_FLTR ||
			   pkt_type == UCAST_FLTR) {
			/* Use the dummy ether header DA */
			ether_addr_copy(mac_addr, dummy_eth_header);
			if (pkt_type == MCAST_FLTR)
				mac_addr[0] |= 0x1;	/* Set multicast bit */
		}

		/* Need to reset this to zero for all iterations */
		new_fltr.flag = 0;
		if (is_tx_fltr) {
			new_fltr.flag |= ICE_FLTR_TX;
			new_fltr.src = hw_vsi_id;
		} else {
			new_fltr.flag |= ICE_FLTR_RX;
			new_fltr.src = hw->port_info->lport;
		}

		new_fltr.fltr_act = ICE_FWD_TO_VSI;
		new_fltr.vsi_handle = vsi_handle;
		new_fltr.fwd_id.hw_vsi_id = hw_vsi_id;
		f_list_entry.fltr_info = new_fltr;

		status = ice_add_rule_internal(hw, recipe_id, &f_list_entry);
		if (status)
			goto set_promisc_exit;
	}

set_promisc_exit:
	return status;
}

/**
 * ice_set_vlan_vsi_promisc
 * @hw: pointer to the hardware structure
 * @vsi_handle: VSI handle to configure
 * @promisc_mask: mask of promiscuous config bits
 * @rm_vlan_promisc: Clear VLANs VSI promisc mode
 *
 * Configure VSI with all associated VLANs to given promiscuous mode(s)
 */
enum ice_status
ice_set_vlan_vsi_promisc(struct ice_hw *hw, u16 vsi_handle, u8 promisc_mask,
			 bool rm_vlan_promisc)
{
	struct ice_switch_info *sw = hw->switch_info;
	struct ice_fltr_list_entry *list_itr, *tmp;
	struct list_head vsi_list_head;
	struct list_head *vlan_head;
	struct mutex *vlan_lock; /* Lock to protect filter rule list */
	enum ice_status status;
	u16 vlan_id;

	INIT_LIST_HEAD(&vsi_list_head);
	vlan_lock = &sw->recp_list[ICE_SW_LKUP_VLAN].filt_rule_lock;
	vlan_head = &sw->recp_list[ICE_SW_LKUP_VLAN].filt_rules;
	mutex_lock(vlan_lock);
	status = ice_add_to_vsi_fltr_list(hw, vsi_handle, vlan_head,
					  &vsi_list_head);
	mutex_unlock(vlan_lock);
	if (status)
		goto free_fltr_list;

	list_for_each_entry(list_itr, &vsi_list_head, list_entry) {
		vlan_id = list_itr->fltr_info.l_data.vlan.vlan_id;
		if (rm_vlan_promisc)
			status = ice_clear_vsi_promisc(hw, vsi_handle,
						       promisc_mask, vlan_id);
		else
			status = ice_set_vsi_promisc(hw, vsi_handle,
						     promisc_mask, vlan_id);
		if (status)
			break;
	}

free_fltr_list:
	list_for_each_entry_safe(list_itr, tmp, &vsi_list_head, list_entry) {
		list_del(&list_itr->list_entry);
		devm_kfree(ice_hw_to_dev(hw), list_itr);
	}
	return status;
}

/**
 * ice_remove_vsi_lkup_fltr - Remove lookup type filters for a VSI
 * @hw: pointer to the hardware structure
 * @vsi_handle: VSI handle to remove filters from
 * @lkup: switch rule filter lookup type
 */
static void
ice_remove_vsi_lkup_fltr(struct ice_hw *hw, u16 vsi_handle,
			 enum ice_sw_lkup_type lkup)
{
	struct ice_switch_info *sw = hw->switch_info;
	struct ice_fltr_list_entry *fm_entry;
	struct list_head remove_list_head;
	struct list_head *rule_head;
	struct ice_fltr_list_entry *tmp;
	struct mutex *rule_lock;	/* Lock to protect filter rule list */
	enum ice_status status;

	INIT_LIST_HEAD(&remove_list_head);
	rule_lock = &sw->recp_list[lkup].filt_rule_lock;
	rule_head = &sw->recp_list[lkup].filt_rules;
	mutex_lock(rule_lock);
	status = ice_add_to_vsi_fltr_list(hw, vsi_handle, rule_head,
					  &remove_list_head);
	mutex_unlock(rule_lock);
	if (status)
		return;

	switch (lkup) {
	case ICE_SW_LKUP_MAC:
		ice_remove_mac(hw, &remove_list_head);
		break;
	case ICE_SW_LKUP_VLAN:
		ice_remove_vlan(hw, &remove_list_head);
		break;
	case ICE_SW_LKUP_PROMISC:
	case ICE_SW_LKUP_PROMISC_VLAN:
		ice_remove_promisc(hw, lkup, &remove_list_head);
		break;
	case ICE_SW_LKUP_MAC_VLAN:
	case ICE_SW_LKUP_ETHERTYPE:
	case ICE_SW_LKUP_ETHERTYPE_MAC:
	case ICE_SW_LKUP_DFLT:
	case ICE_SW_LKUP_LAST:
	default:
		ice_debug(hw, ICE_DBG_SW, "Unsupported lookup type %d\n", lkup);
		break;
	}

	list_for_each_entry_safe(fm_entry, tmp, &remove_list_head, list_entry) {
		list_del(&fm_entry->list_entry);
		devm_kfree(ice_hw_to_dev(hw), fm_entry);
	}
}

/**
 * ice_remove_vsi_fltr - Remove all filters for a VSI
 * @hw: pointer to the hardware structure
 * @vsi_handle: VSI handle to remove filters from
 */
void ice_remove_vsi_fltr(struct ice_hw *hw, u16 vsi_handle)
{
	ice_remove_vsi_lkup_fltr(hw, vsi_handle, ICE_SW_LKUP_MAC);
	ice_remove_vsi_lkup_fltr(hw, vsi_handle, ICE_SW_LKUP_MAC_VLAN);
	ice_remove_vsi_lkup_fltr(hw, vsi_handle, ICE_SW_LKUP_PROMISC);
	ice_remove_vsi_lkup_fltr(hw, vsi_handle, ICE_SW_LKUP_VLAN);
	ice_remove_vsi_lkup_fltr(hw, vsi_handle, ICE_SW_LKUP_DFLT);
	ice_remove_vsi_lkup_fltr(hw, vsi_handle, ICE_SW_LKUP_ETHERTYPE);
	ice_remove_vsi_lkup_fltr(hw, vsi_handle, ICE_SW_LKUP_ETHERTYPE_MAC);
	ice_remove_vsi_lkup_fltr(hw, vsi_handle, ICE_SW_LKUP_PROMISC_VLAN);
}

/**
 * ice_replay_vsi_fltr - Replay filters for requested VSI
 * @hw: pointer to the hardware structure
 * @vsi_handle: driver VSI handle
 * @recp_id: Recipe ID for which rules need to be replayed
 * @list_head: list for which filters need to be replayed
 *
 * Replays the filter of recipe recp_id for a VSI represented via vsi_handle.
 * It is required to pass valid VSI handle.
 */
static enum ice_status
ice_replay_vsi_fltr(struct ice_hw *hw, u16 vsi_handle, u8 recp_id,
		    struct list_head *list_head)
{
	struct ice_fltr_mgmt_list_entry *itr;
	enum ice_status status = 0;
	u16 hw_vsi_id;

	if (list_empty(list_head))
		return status;
	hw_vsi_id = ice_get_hw_vsi_num(hw, vsi_handle);

	list_for_each_entry(itr, list_head, list_entry) {
		struct ice_fltr_list_entry f_entry;

		f_entry.fltr_info = itr->fltr_info;
		if (itr->vsi_count < 2 && recp_id != ICE_SW_LKUP_VLAN &&
		    itr->fltr_info.vsi_handle == vsi_handle) {
			/* update the src in case it is VSI num */
			if (f_entry.fltr_info.src_id == ICE_SRC_ID_VSI)
				f_entry.fltr_info.src = hw_vsi_id;
			status = ice_add_rule_internal(hw, recp_id, &f_entry);
			if (status)
				goto end;
			continue;
		}
		if (!itr->vsi_list_info ||
		    !test_bit(vsi_handle, itr->vsi_list_info->vsi_map))
			continue;
		/* Clearing it so that the logic can add it back */
		clear_bit(vsi_handle, itr->vsi_list_info->vsi_map);
		f_entry.fltr_info.vsi_handle = vsi_handle;
		f_entry.fltr_info.fltr_act = ICE_FWD_TO_VSI;
		/* update the src in case it is VSI num */
		if (f_entry.fltr_info.src_id == ICE_SRC_ID_VSI)
			f_entry.fltr_info.src = hw_vsi_id;
		if (recp_id == ICE_SW_LKUP_VLAN)
			status = ice_add_vlan_internal(hw, &f_entry);
		else
			status = ice_add_rule_internal(hw, recp_id, &f_entry);
		if (status)
			goto end;
	}
end:
	return status;
}

/**
 * ice_replay_vsi_all_fltr - replay all filters stored in bookkeeping lists
 * @hw: pointer to the hardware structure
 * @vsi_handle: driver VSI handle
 *
 * Replays filters for requested VSI via vsi_handle.
 */
enum ice_status ice_replay_vsi_all_fltr(struct ice_hw *hw, u16 vsi_handle)
{
	struct ice_switch_info *sw = hw->switch_info;
	enum ice_status status = 0;
	u8 i;

	for (i = 0; i < ICE_SW_LKUP_LAST; i++) {
		struct list_head *head;

		head = &sw->recp_list[i].filt_replay_rules;
		status = ice_replay_vsi_fltr(hw, vsi_handle, i, head);
		if (status)
			return status;
	}
	return status;
}

/**
 * ice_rm_all_sw_replay_rule_info - deletes filter replay rules
 * @hw: pointer to the HW struct
 *
 * Deletes the filter replay rules.
 */
void ice_rm_all_sw_replay_rule_info(struct ice_hw *hw)
{
	struct ice_switch_info *sw = hw->switch_info;
	u8 i;

	if (!sw)
		return;

	for (i = 0; i < ICE_SW_LKUP_LAST; i++) {
		if (!list_empty(&sw->recp_list[i].filt_replay_rules)) {
			struct list_head *l_head;

			l_head = &sw->recp_list[i].filt_replay_rules;
			ice_rem_sw_rule_info(hw, l_head);
		}
	}
}<|MERGE_RESOLUTION|>--- conflicted
+++ resolved
@@ -665,23 +665,6 @@
 	     fi->fltr_act == ICE_FWD_TO_VSI_LIST ||
 	     fi->fltr_act == ICE_FWD_TO_Q ||
 	     fi->fltr_act == ICE_FWD_TO_QGRP)) {
-<<<<<<< HEAD
-		fi->lb_en = true;
-		/* Do not set lan_en to TRUE if
-		 * 1. The switch is a VEB AND
-		 * 2
-		 * 2.1 The lookup is MAC with unicast addr for MAC, OR
-		 * 2.2 The lookup is MAC_VLAN with unicast addr for MAC
-		 *
-		 * In all other cases, the LAN enable has to be set to true.
-		 */
-		if (!(hw->evb_veb &&
-		      ((fi->lkup_type == ICE_SW_LKUP_MAC &&
-			is_unicast_ether_addr(fi->l_data.mac.mac_addr)) ||
-		       (fi->lkup_type == ICE_SW_LKUP_MAC_VLAN &&
-			is_unicast_ether_addr(fi->l_data.mac_vlan.mac_addr)))))
-			fi->lan_en = true;
-=======
 		/* Setting LB for prune actions will result in replicated
 		 * packets to the internal switch that will be dropped.
 		 */
@@ -719,7 +702,6 @@
 		} else {
 			fi->lan_en = true;
 		}
->>>>>>> 0ecfebd2
 	}
 }
 
