/* SPDX-License-Identifier: GPL-2.0 */
/* Copyright (c) 2018, Intel Corporation. */

#ifndef _ICE_SCHED_H_
#define _ICE_SCHED_H_

#include "ice_common.h"

#define ICE_QGRP_LAYER_OFFSET	2
#define ICE_VSI_LAYER_OFFSET	4
<<<<<<< HEAD
=======
#define ICE_AGG_LAYER_OFFSET	6
>>>>>>> 7d2a07b7
#define ICE_SCHED_INVAL_LAYER_NUM	0xFF
/* Burst size is a 12 bits register that is configured while creating the RL
 * profile(s). MSB is a granularity bit and tells the granularity type
 * 0 - LSB bits are in 64 bytes granularity
 * 1 - LSB bits are in 1K bytes granularity
 */
#define ICE_64_BYTE_GRANULARITY			0
#define ICE_KBYTE_GRANULARITY			BIT(11)
#define ICE_MIN_BURST_SIZE_ALLOWED		64 /* In Bytes */
#define ICE_MAX_BURST_SIZE_ALLOWED \
	((BIT(11) - 1) * 1024) /* In Bytes */
#define ICE_MAX_BURST_SIZE_64_BYTE_GRANULARITY \
	((BIT(11) - 1) * 64) /* In Bytes */
#define ICE_MAX_BURST_SIZE_KBYTE_GRANULARITY	ICE_MAX_BURST_SIZE_ALLOWED

<<<<<<< HEAD
#define ICE_RL_PROF_FREQUENCY 446000000
=======
>>>>>>> 7d2a07b7
#define ICE_RL_PROF_ACCURACY_BYTES 128
#define ICE_RL_PROF_MULTIPLIER 10000
#define ICE_RL_PROF_TS_MULTIPLIER 32
#define ICE_RL_PROF_FRACTION 512

<<<<<<< HEAD
=======
#define ICE_PSM_CLK_367MHZ_IN_HZ 367647059
#define ICE_PSM_CLK_416MHZ_IN_HZ 416666667
#define ICE_PSM_CLK_446MHZ_IN_HZ 446428571
#define ICE_PSM_CLK_390MHZ_IN_HZ 390625000

>>>>>>> 7d2a07b7
/* BW rate limit profile parameters list entry along
 * with bandwidth maintained per layer in port info
 */
struct ice_aqc_rl_profile_info {
	struct ice_aqc_rl_profile_elem profile;
	struct list_head list_entry;
	u32 bw;			/* requested */
	u16 prof_id_ref;	/* profile ID to node association ref count */
};

struct ice_sched_agg_vsi_info {
	struct list_head list_entry;
	DECLARE_BITMAP(tc_bitmap, ICE_MAX_TRAFFIC_CLASS);
	u16 vsi_handle;
	/* save aggregator VSI TC bitmap */
	DECLARE_BITMAP(replay_tc_bitmap, ICE_MAX_TRAFFIC_CLASS);
};

struct ice_sched_agg_info {
	struct list_head agg_vsi_list;
	struct list_head list_entry;
	DECLARE_BITMAP(tc_bitmap, ICE_MAX_TRAFFIC_CLASS);
	u32 agg_id;
	enum ice_agg_type agg_type;
	/* save aggregator TC bitmap */
	DECLARE_BITMAP(replay_tc_bitmap, ICE_MAX_TRAFFIC_CLASS);
};

/* FW AQ command calls */
enum ice_status
ice_aq_query_sched_elems(struct ice_hw *hw, u16 elems_req,
			 struct ice_aqc_txsched_elem_data *buf, u16 buf_size,
			 u16 *elems_ret, struct ice_sq_cd *cd);
enum ice_status ice_sched_init_port(struct ice_port_info *pi);
enum ice_status ice_sched_query_res_alloc(struct ice_hw *hw);
void ice_sched_get_psm_clk_freq(struct ice_hw *hw);

void ice_sched_clear_port(struct ice_port_info *pi);
void ice_sched_cleanup_all(struct ice_hw *hw);
void ice_sched_clear_agg(struct ice_hw *hw);

struct ice_sched_node *
ice_sched_find_node_by_teid(struct ice_sched_node *start_node, u32 teid);
enum ice_status
ice_sched_add_node(struct ice_port_info *pi, u8 layer,
		   struct ice_aqc_txsched_elem_data *info);
void ice_free_sched_node(struct ice_port_info *pi, struct ice_sched_node *node);
struct ice_sched_node *ice_sched_get_tc_node(struct ice_port_info *pi, u8 tc);
struct ice_sched_node *
ice_sched_get_free_qparent(struct ice_port_info *pi, u16 vsi_handle, u8 tc,
			   u8 owner);
enum ice_status
ice_sched_cfg_vsi(struct ice_port_info *pi, u16 vsi_handle, u8 tc, u16 maxqs,
		  u8 owner, bool enable);
enum ice_status ice_rm_vsi_lan_cfg(struct ice_port_info *pi, u16 vsi_handle);
<<<<<<< HEAD
=======

/* Tx scheduler rate limiter functions */
enum ice_status
ice_cfg_agg(struct ice_port_info *pi, u32 agg_id,
	    enum ice_agg_type agg_type, u8 tc_bitmap);
enum ice_status
ice_move_vsi_to_agg(struct ice_port_info *pi, u32 agg_id, u16 vsi_handle,
		    u8 tc_bitmap);
>>>>>>> 7d2a07b7
enum ice_status
ice_cfg_q_bw_lmt(struct ice_port_info *pi, u16 vsi_handle, u8 tc,
		 u16 q_handle, enum ice_rl_type rl_type, u32 bw);
enum ice_status
ice_cfg_q_bw_dflt_lmt(struct ice_port_info *pi, u16 vsi_handle, u8 tc,
		      u16 q_handle, enum ice_rl_type rl_type);
enum ice_status ice_cfg_rl_burst_size(struct ice_hw *hw, u32 bytes);
<<<<<<< HEAD
=======
void ice_sched_replay_agg_vsi_preinit(struct ice_hw *hw);
void ice_sched_replay_agg(struct ice_hw *hw);
enum ice_status ice_replay_vsi_agg(struct ice_hw *hw, u16 vsi_handle);
>>>>>>> 7d2a07b7
enum ice_status
ice_sched_replay_q_bw(struct ice_port_info *pi, struct ice_q_ctx *q_ctx);
#endif /* _ICE_SCHED_H_ */<|MERGE_RESOLUTION|>--- conflicted
+++ resolved
@@ -8,10 +8,7 @@
 
 #define ICE_QGRP_LAYER_OFFSET	2
 #define ICE_VSI_LAYER_OFFSET	4
-<<<<<<< HEAD
-=======
 #define ICE_AGG_LAYER_OFFSET	6
->>>>>>> 7d2a07b7
 #define ICE_SCHED_INVAL_LAYER_NUM	0xFF
 /* Burst size is a 12 bits register that is configured while creating the RL
  * profile(s). MSB is a granularity bit and tells the granularity type
@@ -27,23 +24,16 @@
 	((BIT(11) - 1) * 64) /* In Bytes */
 #define ICE_MAX_BURST_SIZE_KBYTE_GRANULARITY	ICE_MAX_BURST_SIZE_ALLOWED
 
-<<<<<<< HEAD
-#define ICE_RL_PROF_FREQUENCY 446000000
-=======
->>>>>>> 7d2a07b7
 #define ICE_RL_PROF_ACCURACY_BYTES 128
 #define ICE_RL_PROF_MULTIPLIER 10000
 #define ICE_RL_PROF_TS_MULTIPLIER 32
 #define ICE_RL_PROF_FRACTION 512
 
-<<<<<<< HEAD
-=======
 #define ICE_PSM_CLK_367MHZ_IN_HZ 367647059
 #define ICE_PSM_CLK_416MHZ_IN_HZ 416666667
 #define ICE_PSM_CLK_446MHZ_IN_HZ 446428571
 #define ICE_PSM_CLK_390MHZ_IN_HZ 390625000
 
->>>>>>> 7d2a07b7
 /* BW rate limit profile parameters list entry along
  * with bandwidth maintained per layer in port info
  */
@@ -99,8 +89,6 @@
 ice_sched_cfg_vsi(struct ice_port_info *pi, u16 vsi_handle, u8 tc, u16 maxqs,
 		  u8 owner, bool enable);
 enum ice_status ice_rm_vsi_lan_cfg(struct ice_port_info *pi, u16 vsi_handle);
-<<<<<<< HEAD
-=======
 
 /* Tx scheduler rate limiter functions */
 enum ice_status
@@ -109,7 +97,6 @@
 enum ice_status
 ice_move_vsi_to_agg(struct ice_port_info *pi, u32 agg_id, u16 vsi_handle,
 		    u8 tc_bitmap);
->>>>>>> 7d2a07b7
 enum ice_status
 ice_cfg_q_bw_lmt(struct ice_port_info *pi, u16 vsi_handle, u8 tc,
 		 u16 q_handle, enum ice_rl_type rl_type, u32 bw);
@@ -117,12 +104,9 @@
 ice_cfg_q_bw_dflt_lmt(struct ice_port_info *pi, u16 vsi_handle, u8 tc,
 		      u16 q_handle, enum ice_rl_type rl_type);
 enum ice_status ice_cfg_rl_burst_size(struct ice_hw *hw, u32 bytes);
-<<<<<<< HEAD
-=======
 void ice_sched_replay_agg_vsi_preinit(struct ice_hw *hw);
 void ice_sched_replay_agg(struct ice_hw *hw);
 enum ice_status ice_replay_vsi_agg(struct ice_hw *hw, u16 vsi_handle);
->>>>>>> 7d2a07b7
 enum ice_status
 ice_sched_replay_q_bw(struct ice_port_info *pi, struct ice_q_ctx *q_ctx);
 #endif /* _ICE_SCHED_H_ */