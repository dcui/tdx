--- conflicted
+++ resolved
@@ -99,12 +99,9 @@
 #define IGC_CTRL_RFCE		0x08000000  /* Receive Flow Control enable */
 #define IGC_CTRL_TFCE		0x10000000  /* Transmit flow control enable */
 
-<<<<<<< HEAD
-=======
 #define IGC_CTRL_SDP0_DIR	0x00400000  /* SDP0 Data direction */
 #define IGC_CTRL_SDP1_DIR	0x00800000  /* SDP1 Data direction */
 
->>>>>>> 7d2a07b7
 /* As per the EAS the maximum supported size is 9.5KB (9728 bytes) */
 #define MAX_JUMBO_FRAME_SIZE	0x2600
 
@@ -326,15 +323,9 @@
 #define IGC_RXD_STAT_IXSM	0x04	/* Ignore checksum */
 #define IGC_RXD_STAT_UDPCS	0x10	/* UDP xsum calculated */
 #define IGC_RXD_STAT_TCPCS	0x20	/* TCP xsum calculated */
-<<<<<<< HEAD
-
-/* Advanced Receive Descriptor bit definitions */
-#define IGC_RXDADV_STAT_TSIP	0x08000 /* timestamp in packet */
-=======
 #define IGC_RXD_STAT_VP		0x08	/* IEEE VLAN Packet */
 
 #define IGC_RXDEXT_STATERR_LB	0x00040000
->>>>>>> 7d2a07b7
 
 /* Advanced Receive Descriptor bit definitions */
 #define IGC_RXDADV_STAT_TSIP	0x08000 /* timestamp in packet */
@@ -412,11 +403,7 @@
 #define IGC_IMIREXT_SIZE_BP	0x00001000  /* Packet size bypass */
 
 /* Time Sync Transmit Control bit definitions */
-<<<<<<< HEAD
-#define IGC_TSYNCTXCTL_VALID			0x00000001  /* Tx timestamp valid */
-=======
 #define IGC_TSYNCTXCTL_TXTT_0			0x00000001  /* Tx timestamp reg 0 valid */
->>>>>>> 7d2a07b7
 #define IGC_TSYNCTXCTL_ENABLED			0x00000010  /* enable Tx timestamping */
 #define IGC_TSYNCTXCTL_MAX_ALLOWED_DLY_MASK	0x0000F000  /* max delay */
 #define IGC_TSYNCTXCTL_SYNC_COMP_ERR		0x20000000  /* sync err */
@@ -424,8 +411,6 @@
 #define IGC_TSYNCTXCTL_START_SYNC		0x80000000  /* initiate sync */
 #define IGC_TSYNCTXCTL_TXSYNSIG			0x00000020  /* Sample TX tstamp in PHY sop */
 
-<<<<<<< HEAD
-=======
 /* Timer selection bits */
 #define IGC_AUX_IO_TIMER_SEL_SYSTIM0	(0u << 30) /* Select SYSTIM0 for auxiliary time stamp */
 #define IGC_AUX_IO_TIMER_SEL_SYSTIM1	(1u << 30) /* Select SYSTIM1 for auxiliary time stamp */
@@ -484,7 +469,6 @@
 #define IGC_TS_SDP3_SEL_FC1	(3u << 15) /* Freq clock  1 is output on SDP3. */
 #define IGC_TS_SDP3_EN		(1u << 17) /* SDP3 is assigned to Tsync. */
 
->>>>>>> 7d2a07b7
 /* Transmit Scheduling */
 #define IGC_TQAVCTRL_TRANSMIT_MODE_TSN	0x00000001
 #define IGC_TQAVCTRL_ENHANCED_QAV	0x00000008
