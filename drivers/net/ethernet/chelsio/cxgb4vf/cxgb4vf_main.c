/*
 * This file is part of the Chelsio T4 PCI-E SR-IOV Virtual Function Ethernet
 * driver for Linux.
 *
 * Copyright (c) 2009-2010 Chelsio Communications, Inc. All rights reserved.
 *
 * This software is available to you under a choice of one of two
 * licenses.  You may choose to be licensed under the terms of the GNU
 * General Public License (GPL) Version 2, available from the file
 * COPYING in the main directory of this source tree, or the
 * OpenIB.org BSD license below:
 *
 *     Redistribution and use in source and binary forms, with or
 *     without modification, are permitted provided that the following
 *     conditions are met:
 *
 *      - Redistributions of source code must retain the above
 *        copyright notice, this list of conditions and the following
 *        disclaimer.
 *
 *      - Redistributions in binary form must reproduce the above
 *        copyright notice, this list of conditions and the following
 *        disclaimer in the documentation and/or other materials
 *        provided with the distribution.
 *
 * THE SOFTWARE IS PROVIDED "AS IS", WITHOUT WARRANTY OF ANY KIND,
 * EXPRESS OR IMPLIED, INCLUDING BUT NOT LIMITED TO THE WARRANTIES OF
 * MERCHANTABILITY, FITNESS FOR A PARTICULAR PURPOSE AND
 * NONINFRINGEMENT. IN NO EVENT SHALL THE AUTHORS OR COPYRIGHT HOLDERS
 * BE LIABLE FOR ANY CLAIM, DAMAGES OR OTHER LIABILITY, WHETHER IN AN
 * ACTION OF CONTRACT, TORT OR OTHERWISE, ARISING FROM, OUT OF OR IN
 * CONNECTION WITH THE SOFTWARE OR THE USE OR OTHER DEALINGS IN THE
 * SOFTWARE.
 */

#define pr_fmt(fmt) KBUILD_MODNAME ": " fmt

#include <linux/module.h>
#include <linux/moduleparam.h>
#include <linux/init.h>
#include <linux/pci.h>
#include <linux/dma-mapping.h>
#include <linux/netdevice.h>
#include <linux/etherdevice.h>
#include <linux/debugfs.h>
#include <linux/ethtool.h>
#include <linux/mdio.h>

#include "t4vf_common.h"
#include "t4vf_defs.h"

#include "../cxgb4/t4_regs.h"
#include "../cxgb4/t4_msg.h"

/*
 * Generic information about the driver.
 */
#define DRV_DESC "Chelsio T4/T5/T6 Virtual Function (VF) Network Driver"

/*
 * Module Parameters.
 * ==================
 */

/*
 * Default ethtool "message level" for adapters.
 */
#define DFLT_MSG_ENABLE (NETIF_MSG_DRV | NETIF_MSG_PROBE | NETIF_MSG_LINK | \
			 NETIF_MSG_TIMER | NETIF_MSG_IFDOWN | NETIF_MSG_IFUP |\
			 NETIF_MSG_RX_ERR | NETIF_MSG_TX_ERR)

/*
 * The driver uses the best interrupt scheme available on a platform in the
 * order MSI-X then MSI.  This parameter determines which of these schemes the
 * driver may consider as follows:
 *
 *     msi = 2: choose from among MSI-X and MSI
 *     msi = 1: only consider MSI interrupts
 *
 * Note that unlike the Physical Function driver, this Virtual Function driver
 * does _not_ support legacy INTx interrupts (this limitation is mandated by
 * the PCI-E SR-IOV standard).
 */
#define MSI_MSIX	2
#define MSI_MSI		1
#define MSI_DEFAULT	MSI_MSIX

static int msi = MSI_DEFAULT;

module_param(msi, int, 0644);
MODULE_PARM_DESC(msi, "whether to use MSI-X or MSI");

/*
 * Fundamental constants.
 * ======================
 */

enum {
	MAX_TXQ_ENTRIES		= 16384,
	MAX_RSPQ_ENTRIES	= 16384,
	MAX_RX_BUFFERS		= 16384,

	MIN_TXQ_ENTRIES		= 32,
	MIN_RSPQ_ENTRIES	= 128,
	MIN_FL_ENTRIES		= 16,

	/*
	 * For purposes of manipulating the Free List size we need to
	 * recognize that Free Lists are actually Egress Queues (the host
	 * produces free buffers which the hardware consumes), Egress Queues
	 * indices are all in units of Egress Context Units bytes, and free
	 * list entries are 64-bit PCI DMA addresses.  And since the state of
	 * the Producer Index == the Consumer Index implies an EMPTY list, we
	 * always have at least one Egress Unit's worth of Free List entries
	 * unused.  See sge.c for more details ...
	 */
	EQ_UNIT = SGE_EQ_IDXSIZE,
	FL_PER_EQ_UNIT = EQ_UNIT / sizeof(__be64),
	MIN_FL_RESID = FL_PER_EQ_UNIT,
};

/*
 * Global driver state.
 * ====================
 */

static struct dentry *cxgb4vf_debugfs_root;

/*
 * OS "Callback" functions.
 * ========================
 */

/*
 * The link status has changed on the indicated "port" (Virtual Interface).
 */
void t4vf_os_link_changed(struct adapter *adapter, int pidx, int link_ok)
{
	struct net_device *dev = adapter->port[pidx];

	/*
	 * If the port is disabled or the current recorded "link up"
	 * status matches the new status, just return.
	 */
	if (!netif_running(dev) || link_ok == netif_carrier_ok(dev))
		return;

	/*
	 * Tell the OS that the link status has changed and print a short
	 * informative message on the console about the event.
	 */
	if (link_ok) {
		const char *s;
		const char *fc;
		const struct port_info *pi = netdev_priv(dev);

		netif_carrier_on(dev);

		switch (pi->link_cfg.speed) {
		case 100:
			s = "100Mbps";
			break;
		case 1000:
			s = "1Gbps";
			break;
		case 10000:
			s = "10Gbps";
			break;
		case 25000:
			s = "25Gbps";
			break;
		case 40000:
			s = "40Gbps";
			break;
		case 100000:
			s = "100Gbps";
			break;

		default:
			s = "unknown";
			break;
		}

		switch ((int)pi->link_cfg.fc) {
		case PAUSE_RX:
			fc = "RX";
			break;

		case PAUSE_TX:
			fc = "TX";
			break;

		case PAUSE_RX | PAUSE_TX:
			fc = "RX/TX";
			break;

		default:
			fc = "no";
			break;
		}

		netdev_info(dev, "link up, %s, full-duplex, %s PAUSE\n", s, fc);
	} else {
		netif_carrier_off(dev);
		netdev_info(dev, "link down\n");
	}
}

/*
 * THe port module type has changed on the indicated "port" (Virtual
 * Interface).
 */
void t4vf_os_portmod_changed(struct adapter *adapter, int pidx)
{
	static const char * const mod_str[] = {
		NULL, "LR", "SR", "ER", "passive DA", "active DA", "LRM"
	};
	const struct net_device *dev = adapter->port[pidx];
	const struct port_info *pi = netdev_priv(dev);

	if (pi->mod_type == FW_PORT_MOD_TYPE_NONE)
		dev_info(adapter->pdev_dev, "%s: port module unplugged\n",
			 dev->name);
	else if (pi->mod_type < ARRAY_SIZE(mod_str))
		dev_info(adapter->pdev_dev, "%s: %s port module inserted\n",
			 dev->name, mod_str[pi->mod_type]);
	else if (pi->mod_type == FW_PORT_MOD_TYPE_NOTSUPPORTED)
		dev_info(adapter->pdev_dev, "%s: unsupported optical port "
			 "module inserted\n", dev->name);
	else if (pi->mod_type == FW_PORT_MOD_TYPE_UNKNOWN)
		dev_info(adapter->pdev_dev, "%s: unknown port module inserted,"
			 "forcing TWINAX\n", dev->name);
	else if (pi->mod_type == FW_PORT_MOD_TYPE_ERROR)
		dev_info(adapter->pdev_dev, "%s: transceiver module error\n",
			 dev->name);
	else
		dev_info(adapter->pdev_dev, "%s: unknown module type %d "
			 "inserted\n", dev->name, pi->mod_type);
}

static int cxgb4vf_set_addr_hash(struct port_info *pi)
{
	struct adapter *adapter = pi->adapter;
	u64 vec = 0;
	bool ucast = false;
	struct hash_mac_addr *entry;

	/* Calculate the hash vector for the updated list and program it */
	list_for_each_entry(entry, &adapter->mac_hlist, list) {
		ucast |= is_unicast_ether_addr(entry->addr);
		vec |= (1ULL << hash_mac_addr(entry->addr));
	}
	return t4vf_set_addr_hash(adapter, pi->viid, ucast, vec, false);
}

/**
 *	cxgb4vf_change_mac - Update match filter for a MAC address.
 *	@pi: the port_info
 *	@viid: the VI id
 *	@tcam_idx: TCAM index of existing filter for old value of MAC address,
 *		   or -1
 *	@addr: the new MAC address value
 *	@persistent: whether a new MAC allocation should be persistent
 *
 *	Modifies an MPS filter and sets it to the new MAC address if
 *	@tcam_idx >= 0, or adds the MAC address to a new filter if
 *	@tcam_idx < 0. In the latter case the address is added persistently
 *	if @persist is %true.
 *	Addresses are programmed to hash region, if tcam runs out of entries.
 *
 */
static int cxgb4vf_change_mac(struct port_info *pi, unsigned int viid,
			      int *tcam_idx, const u8 *addr, bool persistent)
{
	struct hash_mac_addr *new_entry, *entry;
	struct adapter *adapter = pi->adapter;
	int ret;

	ret = t4vf_change_mac(adapter, viid, *tcam_idx, addr, persistent);
	/* We ran out of TCAM entries. try programming hash region. */
	if (ret == -ENOMEM) {
		/* If the MAC address to be updated is in the hash addr
		 * list, update it from the list
		 */
		list_for_each_entry(entry, &adapter->mac_hlist, list) {
			if (entry->iface_mac) {
				ether_addr_copy(entry->addr, addr);
				goto set_hash;
			}
		}
		new_entry = kzalloc(sizeof(*new_entry), GFP_KERNEL);
		if (!new_entry)
			return -ENOMEM;
		ether_addr_copy(new_entry->addr, addr);
		new_entry->iface_mac = true;
		list_add_tail(&new_entry->list, &adapter->mac_hlist);
set_hash:
		ret = cxgb4vf_set_addr_hash(pi);
	} else if (ret >= 0) {
		*tcam_idx = ret;
		ret = 0;
	}

	return ret;
}

/*
 * Net device operations.
 * ======================
 */




/*
 * Perform the MAC and PHY actions needed to enable a "port" (Virtual
 * Interface).
 */
static int link_start(struct net_device *dev)
{
	int ret;
	struct port_info *pi = netdev_priv(dev);

	/*
	 * We do not set address filters and promiscuity here, the stack does
	 * that step explicitly. Enable vlan accel.
	 */
	ret = t4vf_set_rxmode(pi->adapter, pi->viid, dev->mtu, -1, -1, -1, 1,
			      true);
	if (ret == 0)
		ret = cxgb4vf_change_mac(pi, pi->viid,
					 &pi->xact_addr_filt,
					 dev->dev_addr, true);

	/*
	 * We don't need to actually "start the link" itself since the
	 * firmware will do that for us when the first Virtual Interface
	 * is enabled on a port.
	 */
	if (ret == 0)
		ret = t4vf_enable_pi(pi->adapter, pi, true, true);

	return ret;
}

/*
 * Name the MSI-X interrupts.
 */
static void name_msix_vecs(struct adapter *adapter)
{
	int namelen = sizeof(adapter->msix_info[0].desc) - 1;
	int pidx;

	/*
	 * Firmware events.
	 */
	snprintf(adapter->msix_info[MSIX_FW].desc, namelen,
		 "%s-FWeventq", adapter->name);
	adapter->msix_info[MSIX_FW].desc[namelen] = 0;

	/*
	 * Ethernet queues.
	 */
	for_each_port(adapter, pidx) {
		struct net_device *dev = adapter->port[pidx];
		const struct port_info *pi = netdev_priv(dev);
		int qs, msi;

		for (qs = 0, msi = MSIX_IQFLINT; qs < pi->nqsets; qs++, msi++) {
			snprintf(adapter->msix_info[msi].desc, namelen,
				 "%s-%d", dev->name, qs);
			adapter->msix_info[msi].desc[namelen] = 0;
		}
	}
}

/*
 * Request all of our MSI-X resources.
 */
static int request_msix_queue_irqs(struct adapter *adapter)
{
	struct sge *s = &adapter->sge;
	int rxq, msi, err;

	/*
	 * Firmware events.
	 */
	err = request_irq(adapter->msix_info[MSIX_FW].vec, t4vf_sge_intr_msix,
			  0, adapter->msix_info[MSIX_FW].desc, &s->fw_evtq);
	if (err)
		return err;

	/*
	 * Ethernet queues.
	 */
	msi = MSIX_IQFLINT;
	for_each_ethrxq(s, rxq) {
		err = request_irq(adapter->msix_info[msi].vec,
				  t4vf_sge_intr_msix, 0,
				  adapter->msix_info[msi].desc,
				  &s->ethrxq[rxq].rspq);
		if (err)
			goto err_free_irqs;
		msi++;
	}
	return 0;

err_free_irqs:
	while (--rxq >= 0)
		free_irq(adapter->msix_info[--msi].vec, &s->ethrxq[rxq].rspq);
	free_irq(adapter->msix_info[MSIX_FW].vec, &s->fw_evtq);
	return err;
}

/*
 * Free our MSI-X resources.
 */
static void free_msix_queue_irqs(struct adapter *adapter)
{
	struct sge *s = &adapter->sge;
	int rxq, msi;

	free_irq(adapter->msix_info[MSIX_FW].vec, &s->fw_evtq);
	msi = MSIX_IQFLINT;
	for_each_ethrxq(s, rxq)
		free_irq(adapter->msix_info[msi++].vec,
			 &s->ethrxq[rxq].rspq);
}

/*
 * Turn on NAPI and start up interrupts on a response queue.
 */
static void qenable(struct sge_rspq *rspq)
{
	napi_enable(&rspq->napi);

	/*
	 * 0-increment the Going To Sleep register to start the timer and
	 * enable interrupts.
	 */
	t4_write_reg(rspq->adapter, T4VF_SGE_BASE_ADDR + SGE_VF_GTS,
		     CIDXINC_V(0) |
		     SEINTARM_V(rspq->intr_params) |
		     INGRESSQID_V(rspq->cntxt_id));
}

/*
 * Enable NAPI scheduling and interrupt generation for all Receive Queues.
 */
static void enable_rx(struct adapter *adapter)
{
	int rxq;
	struct sge *s = &adapter->sge;

	for_each_ethrxq(s, rxq)
		qenable(&s->ethrxq[rxq].rspq);
	qenable(&s->fw_evtq);

	/*
	 * The interrupt queue doesn't use NAPI so we do the 0-increment of
	 * its Going To Sleep register here to get it started.
	 */
	if (adapter->flags & CXGB4VF_USING_MSI)
		t4_write_reg(adapter, T4VF_SGE_BASE_ADDR + SGE_VF_GTS,
			     CIDXINC_V(0) |
			     SEINTARM_V(s->intrq.intr_params) |
			     INGRESSQID_V(s->intrq.cntxt_id));

}

/*
 * Wait until all NAPI handlers are descheduled.
 */
static void quiesce_rx(struct adapter *adapter)
{
	struct sge *s = &adapter->sge;
	int rxq;

	for_each_ethrxq(s, rxq)
		napi_disable(&s->ethrxq[rxq].rspq.napi);
	napi_disable(&s->fw_evtq.napi);
}

/*
 * Response queue handler for the firmware event queue.
 */
static int fwevtq_handler(struct sge_rspq *rspq, const __be64 *rsp,
			  const struct pkt_gl *gl)
{
	/*
	 * Extract response opcode and get pointer to CPL message body.
	 */
	struct adapter *adapter = rspq->adapter;
	u8 opcode = ((const struct rss_header *)rsp)->opcode;
	void *cpl = (void *)(rsp + 1);

	switch (opcode) {
	case CPL_FW6_MSG: {
		/*
		 * We've received an asynchronous message from the firmware.
		 */
		const struct cpl_fw6_msg *fw_msg = cpl;
		if (fw_msg->type == FW6_TYPE_CMD_RPL)
			t4vf_handle_fw_rpl(adapter, fw_msg->data);
		break;
	}

	case CPL_FW4_MSG: {
		/* FW can send EGR_UPDATEs encapsulated in a CPL_FW4_MSG.
		 */
		const struct cpl_sge_egr_update *p = (void *)(rsp + 3);
		opcode = CPL_OPCODE_G(ntohl(p->opcode_qid));
		if (opcode != CPL_SGE_EGR_UPDATE) {
			dev_err(adapter->pdev_dev, "unexpected FW4/CPL %#x on FW event queue\n"
				, opcode);
			break;
		}
		cpl = (void *)p;
	}
		fallthrough;

	case CPL_SGE_EGR_UPDATE: {
		/*
		 * We've received an Egress Queue Status Update message.  We
		 * get these, if the SGE is configured to send these when the
		 * firmware passes certain points in processing our TX
		 * Ethernet Queue or if we make an explicit request for one.
		 * We use these updates to determine when we may need to
		 * restart a TX Ethernet Queue which was stopped for lack of
		 * free TX Queue Descriptors ...
		 */
		const struct cpl_sge_egr_update *p = cpl;
		unsigned int qid = EGR_QID_G(be32_to_cpu(p->opcode_qid));
		struct sge *s = &adapter->sge;
		struct sge_txq *tq;
		struct sge_eth_txq *txq;
		unsigned int eq_idx;

		/*
		 * Perform sanity checking on the Queue ID to make sure it
		 * really refers to one of our TX Ethernet Egress Queues which
		 * is active and matches the queue's ID.  None of these error
		 * conditions should ever happen so we may want to either make
		 * them fatal and/or conditionalized under DEBUG.
		 */
		eq_idx = EQ_IDX(s, qid);
		if (unlikely(eq_idx >= MAX_EGRQ)) {
			dev_err(adapter->pdev_dev,
				"Egress Update QID %d out of range\n", qid);
			break;
		}
		tq = s->egr_map[eq_idx];
		if (unlikely(tq == NULL)) {
			dev_err(adapter->pdev_dev,
				"Egress Update QID %d TXQ=NULL\n", qid);
			break;
		}
		txq = container_of(tq, struct sge_eth_txq, q);
		if (unlikely(tq->abs_id != qid)) {
			dev_err(adapter->pdev_dev,
				"Egress Update QID %d refers to TXQ %d\n",
				qid, tq->abs_id);
			break;
		}

		/*
		 * Restart a stopped TX Queue which has less than half of its
		 * TX ring in use ...
		 */
		txq->q.restarts++;
		netif_tx_wake_queue(txq->txq);
		break;
	}

	default:
		dev_err(adapter->pdev_dev,
			"unexpected CPL %#x on FW event queue\n", opcode);
	}

	return 0;
}

/*
 * Allocate SGE TX/RX response queues.  Determine how many sets of SGE queues
 * to use and initializes them.  We support multiple "Queue Sets" per port if
 * we have MSI-X, otherwise just one queue set per port.
 */
static int setup_sge_queues(struct adapter *adapter)
{
	struct sge *s = &adapter->sge;
	int err, pidx, msix;

	/*
	 * Clear "Queue Set" Free List Starving and TX Queue Mapping Error
	 * state.
	 */
	bitmap_zero(s->starving_fl, MAX_EGRQ);

	/*
	 * If we're using MSI interrupt mode we need to set up a "forwarded
	 * interrupt" queue which we'll set up with our MSI vector.  The rest
	 * of the ingress queues will be set up to forward their interrupts to
	 * this queue ...  This must be first since t4vf_sge_alloc_rxq() uses
	 * the intrq's queue ID as the interrupt forwarding queue for the
	 * subsequent calls ...
	 */
	if (adapter->flags & CXGB4VF_USING_MSI) {
		err = t4vf_sge_alloc_rxq(adapter, &s->intrq, false,
					 adapter->port[0], 0, NULL, NULL);
		if (err)
			goto err_free_queues;
	}

	/*
	 * Allocate our ingress queue for asynchronous firmware messages.
	 */
	err = t4vf_sge_alloc_rxq(adapter, &s->fw_evtq, true, adapter->port[0],
				 MSIX_FW, NULL, fwevtq_handler);
	if (err)
		goto err_free_queues;

	/*
	 * Allocate each "port"'s initial Queue Sets.  These can be changed
	 * later on ... up to the point where any interface on the adapter is
	 * brought up at which point lots of things get nailed down
	 * permanently ...
	 */
	msix = MSIX_IQFLINT;
	for_each_port(adapter, pidx) {
		struct net_device *dev = adapter->port[pidx];
		struct port_info *pi = netdev_priv(dev);
		struct sge_eth_rxq *rxq = &s->ethrxq[pi->first_qset];
		struct sge_eth_txq *txq = &s->ethtxq[pi->first_qset];
		int qs;

		for (qs = 0; qs < pi->nqsets; qs++, rxq++, txq++) {
			err = t4vf_sge_alloc_rxq(adapter, &rxq->rspq, false,
						 dev, msix++,
						 &rxq->fl, t4vf_ethrx_handler);
			if (err)
				goto err_free_queues;

			err = t4vf_sge_alloc_eth_txq(adapter, txq, dev,
					     netdev_get_tx_queue(dev, qs),
					     s->fw_evtq.cntxt_id);
			if (err)
				goto err_free_queues;

			rxq->rspq.idx = qs;
			memset(&rxq->stats, 0, sizeof(rxq->stats));
		}
	}

	/*
	 * Create the reverse mappings for the queues.
	 */
	s->egr_base = s->ethtxq[0].q.abs_id - s->ethtxq[0].q.cntxt_id;
	s->ingr_base = s->ethrxq[0].rspq.abs_id - s->ethrxq[0].rspq.cntxt_id;
	IQ_MAP(s, s->fw_evtq.abs_id) = &s->fw_evtq;
	for_each_port(adapter, pidx) {
		struct net_device *dev = adapter->port[pidx];
		struct port_info *pi = netdev_priv(dev);
		struct sge_eth_rxq *rxq = &s->ethrxq[pi->first_qset];
		struct sge_eth_txq *txq = &s->ethtxq[pi->first_qset];
		int qs;

		for (qs = 0; qs < pi->nqsets; qs++, rxq++, txq++) {
			IQ_MAP(s, rxq->rspq.abs_id) = &rxq->rspq;
			EQ_MAP(s, txq->q.abs_id) = &txq->q;

			/*
			 * The FW_IQ_CMD doesn't return the Absolute Queue IDs
			 * for Free Lists but since all of the Egress Queues
			 * (including Free Lists) have Relative Queue IDs
			 * which are computed as Absolute - Base Queue ID, we
			 * can synthesize the Absolute Queue IDs for the Free
			 * Lists.  This is useful for debugging purposes when
			 * we want to dump Queue Contexts via the PF Driver.
			 */
			rxq->fl.abs_id = rxq->fl.cntxt_id + s->egr_base;
			EQ_MAP(s, rxq->fl.abs_id) = &rxq->fl;
		}
	}
	return 0;

err_free_queues:
	t4vf_free_sge_resources(adapter);
	return err;
}

/*
 * Set up Receive Side Scaling (RSS) to distribute packets to multiple receive
 * queues.  We configure the RSS CPU lookup table to distribute to the number
 * of HW receive queues, and the response queue lookup table to narrow that
 * down to the response queues actually configured for each "port" (Virtual
 * Interface).  We always configure the RSS mapping for all ports since the
 * mapping table has plenty of entries.
 */
static int setup_rss(struct adapter *adapter)
{
	int pidx;

	for_each_port(adapter, pidx) {
		struct port_info *pi = adap2pinfo(adapter, pidx);
		struct sge_eth_rxq *rxq = &adapter->sge.ethrxq[pi->first_qset];
		u16 rss[MAX_PORT_QSETS];
		int qs, err;

		for (qs = 0; qs < pi->nqsets; qs++)
			rss[qs] = rxq[qs].rspq.abs_id;

		err = t4vf_config_rss_range(adapter, pi->viid,
					    0, pi->rss_size, rss, pi->nqsets);
		if (err)
			return err;

		/*
		 * Perform Global RSS Mode-specific initialization.
		 */
		switch (adapter->params.rss.mode) {
		case FW_RSS_GLB_CONFIG_CMD_MODE_BASICVIRTUAL:
			/*
			 * If Tunnel All Lookup isn't specified in the global
			 * RSS Configuration, then we need to specify a
			 * default Ingress Queue for any ingress packets which
			 * aren't hashed.  We'll use our first ingress queue
			 * ...
			 */
			if (!adapter->params.rss.u.basicvirtual.tnlalllookup) {
				union rss_vi_config config;
				err = t4vf_read_rss_vi_config(adapter,
							      pi->viid,
							      &config);
				if (err)
					return err;
				config.basicvirtual.defaultq =
					rxq[0].rspq.abs_id;
				err = t4vf_write_rss_vi_config(adapter,
							       pi->viid,
							       &config);
				if (err)
					return err;
			}
			break;
		}
	}

	return 0;
}

/*
 * Bring the adapter up.  Called whenever we go from no "ports" open to having
 * one open.  This function performs the actions necessary to make an adapter
 * operational, such as completing the initialization of HW modules, and
 * enabling interrupts.  Must be called with the rtnl lock held.  (Note that
 * this is called "cxgb_up" in the PF Driver.)
 */
static int adapter_up(struct adapter *adapter)
{
	int err;

	/*
	 * If this is the first time we've been called, perform basic
	 * adapter setup.  Once we've done this, many of our adapter
	 * parameters can no longer be changed ...
	 */
	if ((adapter->flags & CXGB4VF_FULL_INIT_DONE) == 0) {
		err = setup_sge_queues(adapter);
		if (err)
			return err;
		err = setup_rss(adapter);
		if (err) {
			t4vf_free_sge_resources(adapter);
			return err;
		}

		if (adapter->flags & CXGB4VF_USING_MSIX)
			name_msix_vecs(adapter);

		adapter->flags |= CXGB4VF_FULL_INIT_DONE;
	}

	/*
	 * Acquire our interrupt resources.  We only support MSI-X and MSI.
	 */
	BUG_ON((adapter->flags &
	       (CXGB4VF_USING_MSIX | CXGB4VF_USING_MSI)) == 0);
	if (adapter->flags & CXGB4VF_USING_MSIX)
		err = request_msix_queue_irqs(adapter);
	else
		err = request_irq(adapter->pdev->irq,
				  t4vf_intr_handler(adapter), 0,
				  adapter->name, adapter);
	if (err) {
		dev_err(adapter->pdev_dev, "request_irq failed, err %d\n",
			err);
		return err;
	}

	/*
	 * Enable NAPI ingress processing and return success.
	 */
	enable_rx(adapter);
	t4vf_sge_start(adapter);

	return 0;
}

/*
 * Bring the adapter down.  Called whenever the last "port" (Virtual
 * Interface) closed.  (Note that this routine is called "cxgb_down" in the PF
 * Driver.)
 */
static void adapter_down(struct adapter *adapter)
{
	/*
	 * Free interrupt resources.
	 */
	if (adapter->flags & CXGB4VF_USING_MSIX)
		free_msix_queue_irqs(adapter);
	else
		free_irq(adapter->pdev->irq, adapter);

	/*
	 * Wait for NAPI handlers to finish.
	 */
	quiesce_rx(adapter);
}

/*
 * Start up a net device.
 */
static int cxgb4vf_open(struct net_device *dev)
{
	int err;
	struct port_info *pi = netdev_priv(dev);
	struct adapter *adapter = pi->adapter;

	/*
	 * If we don't have a connection to the firmware there's nothing we
	 * can do.
	 */
	if (!(adapter->flags & CXGB4VF_FW_OK))
		return -ENXIO;

	/*
	 * If this is the first interface that we're opening on the "adapter",
	 * bring the "adapter" up now.
	 */
	if (adapter->open_device_map == 0) {
		err = adapter_up(adapter);
		if (err)
			return err;
	}

	/* It's possible that the basic port information could have
	 * changed since we first read it.
	 */
	err = t4vf_update_port_info(pi);
	if (err < 0)
		return err;

	/*
	 * Note that this interface is up and start everything up ...
	 */
	err = link_start(dev);
	if (err)
		goto err_unwind;

	pi->vlan_id = t4vf_get_vf_vlan_acl(adapter);

	netif_tx_start_all_queues(dev);
	set_bit(pi->port_id, &adapter->open_device_map);
	return 0;

err_unwind:
	if (adapter->open_device_map == 0)
		adapter_down(adapter);
	return err;
}

/*
 * Shut down a net device.  This routine is called "cxgb_close" in the PF
 * Driver ...
 */
static int cxgb4vf_stop(struct net_device *dev)
{
	struct port_info *pi = netdev_priv(dev);
	struct adapter *adapter = pi->adapter;

	netif_tx_stop_all_queues(dev);
	netif_carrier_off(dev);
	t4vf_enable_pi(adapter, pi, false, false);

	clear_bit(pi->port_id, &adapter->open_device_map);
	if (adapter->open_device_map == 0)
		adapter_down(adapter);
	return 0;
}

/*
 * Translate our basic statistics into the standard "ifconfig" statistics.
 */
static struct net_device_stats *cxgb4vf_get_stats(struct net_device *dev)
{
	struct t4vf_port_stats stats;
	struct port_info *pi = netdev2pinfo(dev);
	struct adapter *adapter = pi->adapter;
	struct net_device_stats *ns = &dev->stats;
	int err;

	spin_lock(&adapter->stats_lock);
	err = t4vf_get_port_stats(adapter, pi->pidx, &stats);
	spin_unlock(&adapter->stats_lock);

	memset(ns, 0, sizeof(*ns));
	if (err)
		return ns;

	ns->tx_bytes = (stats.tx_bcast_bytes + stats.tx_mcast_bytes +
			stats.tx_ucast_bytes + stats.tx_offload_bytes);
	ns->tx_packets = (stats.tx_bcast_frames + stats.tx_mcast_frames +
			  stats.tx_ucast_frames + stats.tx_offload_frames);
	ns->rx_bytes = (stats.rx_bcast_bytes + stats.rx_mcast_bytes +
			stats.rx_ucast_bytes);
	ns->rx_packets = (stats.rx_bcast_frames + stats.rx_mcast_frames +
			  stats.rx_ucast_frames);
	ns->multicast = stats.rx_mcast_frames;
	ns->tx_errors = stats.tx_drop_frames;
	ns->rx_errors = stats.rx_err_frames;

	return ns;
}

static int cxgb4vf_mac_sync(struct net_device *netdev, const u8 *mac_addr)
{
	struct port_info *pi = netdev_priv(netdev);
	struct adapter *adapter = pi->adapter;
	int ret;
	u64 mhash = 0;
	u64 uhash = 0;
	bool free = false;
	bool ucast = is_unicast_ether_addr(mac_addr);
	const u8 *maclist[1] = {mac_addr};
	struct hash_mac_addr *new_entry;

	ret = t4vf_alloc_mac_filt(adapter, pi->viid, free, 1, maclist,
				  NULL, ucast ? &uhash : &mhash, false);
	if (ret < 0)
		goto out;
	/* if hash != 0, then add the addr to hash addr list
	 * so on the end we will calculate the hash for the
	 * list and program it
	 */
	if (uhash || mhash) {
		new_entry = kzalloc(sizeof(*new_entry), GFP_ATOMIC);
		if (!new_entry)
			return -ENOMEM;
		ether_addr_copy(new_entry->addr, mac_addr);
		list_add_tail(&new_entry->list, &adapter->mac_hlist);
		ret = cxgb4vf_set_addr_hash(pi);
	}
out:
	return ret < 0 ? ret : 0;
}

static int cxgb4vf_mac_unsync(struct net_device *netdev, const u8 *mac_addr)
{
	struct port_info *pi = netdev_priv(netdev);
	struct adapter *adapter = pi->adapter;
	int ret;
	const u8 *maclist[1] = {mac_addr};
	struct hash_mac_addr *entry, *tmp;

	/* If the MAC address to be removed is in the hash addr
	 * list, delete it from the list and update hash vector
	 */
	list_for_each_entry_safe(entry, tmp, &adapter->mac_hlist, list) {
		if (ether_addr_equal(entry->addr, mac_addr)) {
			list_del(&entry->list);
			kfree(entry);
			return cxgb4vf_set_addr_hash(pi);
		}
	}

	ret = t4vf_free_mac_filt(adapter, pi->viid, 1, maclist, false);
	return ret < 0 ? -EINVAL : 0;
}

/*
 * Set RX properties of a port, such as promiscruity, address filters, and MTU.
 * If @mtu is -1 it is left unchanged.
 */
static int set_rxmode(struct net_device *dev, int mtu, bool sleep_ok)
{
	struct port_info *pi = netdev_priv(dev);

	__dev_uc_sync(dev, cxgb4vf_mac_sync, cxgb4vf_mac_unsync);
	__dev_mc_sync(dev, cxgb4vf_mac_sync, cxgb4vf_mac_unsync);
	return t4vf_set_rxmode(pi->adapter, pi->viid, -1,
			       (dev->flags & IFF_PROMISC) != 0,
			       (dev->flags & IFF_ALLMULTI) != 0,
			       1, -1, sleep_ok);
}

/*
 * Set the current receive modes on the device.
 */
static void cxgb4vf_set_rxmode(struct net_device *dev)
{
	/* unfortunately we can't return errors to the stack */
	set_rxmode(dev, -1, false);
}

/*
 * Find the entry in the interrupt holdoff timer value array which comes
 * closest to the specified interrupt holdoff value.
 */
static int closest_timer(const struct sge *s, int us)
{
	int i, timer_idx = 0, min_delta = INT_MAX;

	for (i = 0; i < ARRAY_SIZE(s->timer_val); i++) {
		int delta = us - s->timer_val[i];
		if (delta < 0)
			delta = -delta;
		if (delta < min_delta) {
			min_delta = delta;
			timer_idx = i;
		}
	}
	return timer_idx;
}

static int closest_thres(const struct sge *s, int thres)
{
	int i, delta, pktcnt_idx = 0, min_delta = INT_MAX;

	for (i = 0; i < ARRAY_SIZE(s->counter_val); i++) {
		delta = thres - s->counter_val[i];
		if (delta < 0)
			delta = -delta;
		if (delta < min_delta) {
			min_delta = delta;
			pktcnt_idx = i;
		}
	}
	return pktcnt_idx;
}

/*
 * Return a queue's interrupt hold-off time in us.  0 means no timer.
 */
static unsigned int qtimer_val(const struct adapter *adapter,
			       const struct sge_rspq *rspq)
{
	unsigned int timer_idx = QINTR_TIMER_IDX_G(rspq->intr_params);

	return timer_idx < SGE_NTIMERS
		? adapter->sge.timer_val[timer_idx]
		: 0;
}

/**
 *	set_rxq_intr_params - set a queue's interrupt holdoff parameters
 *	@adapter: the adapter
 *	@rspq: the RX response queue
 *	@us: the hold-off time in us, or 0 to disable timer
 *	@cnt: the hold-off packet count, or 0 to disable counter
 *
 *	Sets an RX response queue's interrupt hold-off time and packet count.
 *	At least one of the two needs to be enabled for the queue to generate
 *	interrupts.
 */
static int set_rxq_intr_params(struct adapter *adapter, struct sge_rspq *rspq,
			       unsigned int us, unsigned int cnt)
{
	unsigned int timer_idx;

	/*
	 * If both the interrupt holdoff timer and count are specified as
	 * zero, default to a holdoff count of 1 ...
	 */
	if ((us | cnt) == 0)
		cnt = 1;

	/*
	 * If an interrupt holdoff count has been specified, then find the
	 * closest configured holdoff count and use that.  If the response
	 * queue has already been created, then update its queue context
	 * parameters ...
	 */
	if (cnt) {
		int err;
		u32 v, pktcnt_idx;

		pktcnt_idx = closest_thres(&adapter->sge, cnt);
		if (rspq->desc && rspq->pktcnt_idx != pktcnt_idx) {
			v = FW_PARAMS_MNEM_V(FW_PARAMS_MNEM_DMAQ) |
			    FW_PARAMS_PARAM_X_V(
					FW_PARAMS_PARAM_DMAQ_IQ_INTCNTTHRESH) |
			    FW_PARAMS_PARAM_YZ_V(rspq->cntxt_id);
			err = t4vf_set_params(adapter, 1, &v, &pktcnt_idx);
			if (err)
				return err;
		}
		rspq->pktcnt_idx = pktcnt_idx;
	}

	/*
	 * Compute the closest holdoff timer index from the supplied holdoff
	 * timer value.
	 */
	timer_idx = (us == 0
		     ? SGE_TIMER_RSTRT_CNTR
		     : closest_timer(&adapter->sge, us));

	/*
	 * Update the response queue's interrupt coalescing parameters and
	 * return success.
	 */
	rspq->intr_params = (QINTR_TIMER_IDX_V(timer_idx) |
			     QINTR_CNT_EN_V(cnt > 0));
	return 0;
}

/*
 * Return a version number to identify the type of adapter.  The scheme is:
 * - bits 0..9: chip version
 * - bits 10..15: chip revision
 */
static inline unsigned int mk_adap_vers(const struct adapter *adapter)
{
	/*
	 * Chip version 4, revision 0x3f (cxgb4vf).
	 */
	return CHELSIO_CHIP_VERSION(adapter->params.chip) | (0x3f << 10);
}

/*
 * Execute the specified ioctl command.
 */
static int cxgb4vf_do_ioctl(struct net_device *dev, struct ifreq *ifr, int cmd)
{
	int ret = 0;

	switch (cmd) {
	    /*
	     * The VF Driver doesn't have access to any of the other
	     * common Ethernet device ioctl()'s (like reading/writing
	     * PHY registers, etc.
	     */

	default:
		ret = -EOPNOTSUPP;
		break;
	}
	return ret;
}

/*
 * Change the device's MTU.
 */
static int cxgb4vf_change_mtu(struct net_device *dev, int new_mtu)
{
	int ret;
	struct port_info *pi = netdev_priv(dev);

	ret = t4vf_set_rxmode(pi->adapter, pi->viid, new_mtu,
			      -1, -1, -1, -1, true);
	if (!ret)
		dev->mtu = new_mtu;
	return ret;
}

static netdev_features_t cxgb4vf_fix_features(struct net_device *dev,
	netdev_features_t features)
{
	/*
	 * Since there is no support for separate rx/tx vlan accel
	 * enable/disable make sure tx flag is always in same state as rx.
	 */
	if (features & NETIF_F_HW_VLAN_CTAG_RX)
		features |= NETIF_F_HW_VLAN_CTAG_TX;
	else
		features &= ~NETIF_F_HW_VLAN_CTAG_TX;

	return features;
}

static int cxgb4vf_set_features(struct net_device *dev,
	netdev_features_t features)
{
	struct port_info *pi = netdev_priv(dev);
	netdev_features_t changed = dev->features ^ features;

	if (changed & NETIF_F_HW_VLAN_CTAG_RX)
		t4vf_set_rxmode(pi->adapter, pi->viid, -1, -1, -1, -1,
				features & NETIF_F_HW_VLAN_CTAG_TX, 0);

	return 0;
}

/*
 * Change the devices MAC address.
 */
static int cxgb4vf_set_mac_addr(struct net_device *dev, void *_addr)
{
	int ret;
	struct sockaddr *addr = _addr;
	struct port_info *pi = netdev_priv(dev);

	if (!is_valid_ether_addr(addr->sa_data))
		return -EADDRNOTAVAIL;

	ret = cxgb4vf_change_mac(pi, pi->viid, &pi->xact_addr_filt,
				 addr->sa_data, true);
	if (ret < 0)
		return ret;

	memcpy(dev->dev_addr, addr->sa_data, dev->addr_len);
	return 0;
}

#ifdef CONFIG_NET_POLL_CONTROLLER
/*
 * Poll all of our receive queues.  This is called outside of normal interrupt
 * context.
 */
static void cxgb4vf_poll_controller(struct net_device *dev)
{
	struct port_info *pi = netdev_priv(dev);
	struct adapter *adapter = pi->adapter;

	if (adapter->flags & CXGB4VF_USING_MSIX) {
		struct sge_eth_rxq *rxq;
		int nqsets;

		rxq = &adapter->sge.ethrxq[pi->first_qset];
		for (nqsets = pi->nqsets; nqsets; nqsets--) {
			t4vf_sge_intr_msix(0, &rxq->rspq);
			rxq++;
		}
	} else
		t4vf_intr_handler(adapter)(0, adapter);
}
#endif

/*
 * Ethtool operations.
 * ===================
 *
 * Note that we don't support any ethtool operations which change the physical
 * state of the port to which we're linked.
 */

/**
 *	from_fw_port_mod_type - translate Firmware Port/Module type to Ethtool
 *	@port_type: Firmware Port Type
 *	@mod_type: Firmware Module Type
 *
 *	Translate Firmware Port/Module type to Ethtool Port Type.
 */
static int from_fw_port_mod_type(enum fw_port_type port_type,
				 enum fw_port_module_type mod_type)
{
	if (port_type == FW_PORT_TYPE_BT_SGMII ||
	    port_type == FW_PORT_TYPE_BT_XFI ||
	    port_type == FW_PORT_TYPE_BT_XAUI) {
		return PORT_TP;
	} else if (port_type == FW_PORT_TYPE_FIBER_XFI ||
		   port_type == FW_PORT_TYPE_FIBER_XAUI) {
		return PORT_FIBRE;
	} else if (port_type == FW_PORT_TYPE_SFP ||
		   port_type == FW_PORT_TYPE_QSFP_10G ||
		   port_type == FW_PORT_TYPE_QSA ||
		   port_type == FW_PORT_TYPE_QSFP ||
		   port_type == FW_PORT_TYPE_CR4_QSFP ||
		   port_type == FW_PORT_TYPE_CR_QSFP ||
		   port_type == FW_PORT_TYPE_CR2_QSFP ||
		   port_type == FW_PORT_TYPE_SFP28) {
		if (mod_type == FW_PORT_MOD_TYPE_LR ||
		    mod_type == FW_PORT_MOD_TYPE_SR ||
		    mod_type == FW_PORT_MOD_TYPE_ER ||
		    mod_type == FW_PORT_MOD_TYPE_LRM)
			return PORT_FIBRE;
		else if (mod_type == FW_PORT_MOD_TYPE_TWINAX_PASSIVE ||
			 mod_type == FW_PORT_MOD_TYPE_TWINAX_ACTIVE)
			return PORT_DA;
		else
			return PORT_OTHER;
	} else if (port_type == FW_PORT_TYPE_KR4_100G ||
		   port_type == FW_PORT_TYPE_KR_SFP28 ||
		   port_type == FW_PORT_TYPE_KR_XLAUI) {
		return PORT_NONE;
	}

	return PORT_OTHER;
}

/**
 *	fw_caps_to_lmm - translate Firmware to ethtool Link Mode Mask
 *	@port_type: Firmware Port Type
 *	@fw_caps: Firmware Port Capabilities
 *	@link_mode_mask: ethtool Link Mode Mask
 *
 *	Translate a Firmware Port Capabilities specification to an ethtool
 *	Link Mode Mask.
 */
static void fw_caps_to_lmm(enum fw_port_type port_type,
			   unsigned int fw_caps,
			   unsigned long *link_mode_mask)
{
	#define SET_LMM(__lmm_name) \
		__set_bit(ETHTOOL_LINK_MODE_ ## __lmm_name ## _BIT, \
			  link_mode_mask)

	#define FW_CAPS_TO_LMM(__fw_name, __lmm_name) \
		do { \
			if (fw_caps & FW_PORT_CAP32_ ## __fw_name) \
				SET_LMM(__lmm_name); \
		} while (0)

	switch (port_type) {
	case FW_PORT_TYPE_BT_SGMII:
	case FW_PORT_TYPE_BT_XFI:
	case FW_PORT_TYPE_BT_XAUI:
		SET_LMM(TP);
		FW_CAPS_TO_LMM(SPEED_100M, 100baseT_Full);
		FW_CAPS_TO_LMM(SPEED_1G, 1000baseT_Full);
		FW_CAPS_TO_LMM(SPEED_10G, 10000baseT_Full);
		break;

	case FW_PORT_TYPE_KX4:
	case FW_PORT_TYPE_KX:
		SET_LMM(Backplane);
		FW_CAPS_TO_LMM(SPEED_1G, 1000baseKX_Full);
		FW_CAPS_TO_LMM(SPEED_10G, 10000baseKX4_Full);
		break;

	case FW_PORT_TYPE_KR:
		SET_LMM(Backplane);
		FW_CAPS_TO_LMM(SPEED_10G, 10000baseKR_Full);
		break;

	case FW_PORT_TYPE_BP_AP:
		SET_LMM(Backplane);
		FW_CAPS_TO_LMM(SPEED_1G, 1000baseKX_Full);
		FW_CAPS_TO_LMM(SPEED_10G, 10000baseR_FEC);
		FW_CAPS_TO_LMM(SPEED_10G, 10000baseKR_Full);
		break;

	case FW_PORT_TYPE_BP4_AP:
		SET_LMM(Backplane);
		FW_CAPS_TO_LMM(SPEED_1G, 1000baseKX_Full);
		FW_CAPS_TO_LMM(SPEED_10G, 10000baseR_FEC);
		FW_CAPS_TO_LMM(SPEED_10G, 10000baseKR_Full);
		FW_CAPS_TO_LMM(SPEED_10G, 10000baseKX4_Full);
		break;

	case FW_PORT_TYPE_FIBER_XFI:
	case FW_PORT_TYPE_FIBER_XAUI:
	case FW_PORT_TYPE_SFP:
	case FW_PORT_TYPE_QSFP_10G:
	case FW_PORT_TYPE_QSA:
		SET_LMM(FIBRE);
		FW_CAPS_TO_LMM(SPEED_1G, 1000baseT_Full);
		FW_CAPS_TO_LMM(SPEED_10G, 10000baseT_Full);
		break;

	case FW_PORT_TYPE_BP40_BA:
	case FW_PORT_TYPE_QSFP:
		SET_LMM(FIBRE);
		FW_CAPS_TO_LMM(SPEED_1G, 1000baseT_Full);
		FW_CAPS_TO_LMM(SPEED_10G, 10000baseT_Full);
		FW_CAPS_TO_LMM(SPEED_40G, 40000baseSR4_Full);
		break;

	case FW_PORT_TYPE_CR_QSFP:
	case FW_PORT_TYPE_SFP28:
		SET_LMM(FIBRE);
		FW_CAPS_TO_LMM(SPEED_1G, 1000baseT_Full);
		FW_CAPS_TO_LMM(SPEED_10G, 10000baseT_Full);
		FW_CAPS_TO_LMM(SPEED_25G, 25000baseCR_Full);
		break;

	case FW_PORT_TYPE_KR_SFP28:
		SET_LMM(Backplane);
		FW_CAPS_TO_LMM(SPEED_1G, 1000baseT_Full);
		FW_CAPS_TO_LMM(SPEED_10G, 10000baseKR_Full);
		FW_CAPS_TO_LMM(SPEED_25G, 25000baseKR_Full);
		break;

	case FW_PORT_TYPE_KR_XLAUI:
		SET_LMM(Backplane);
		FW_CAPS_TO_LMM(SPEED_1G, 1000baseKX_Full);
		FW_CAPS_TO_LMM(SPEED_10G, 10000baseKR_Full);
		FW_CAPS_TO_LMM(SPEED_40G, 40000baseKR4_Full);
		break;

	case FW_PORT_TYPE_CR2_QSFP:
		SET_LMM(FIBRE);
		FW_CAPS_TO_LMM(SPEED_50G, 50000baseSR2_Full);
		break;

	case FW_PORT_TYPE_KR4_100G:
	case FW_PORT_TYPE_CR4_QSFP:
		SET_LMM(FIBRE);
		FW_CAPS_TO_LMM(SPEED_1G,  1000baseT_Full);
		FW_CAPS_TO_LMM(SPEED_10G, 10000baseKR_Full);
		FW_CAPS_TO_LMM(SPEED_40G, 40000baseSR4_Full);
		FW_CAPS_TO_LMM(SPEED_25G, 25000baseCR_Full);
		FW_CAPS_TO_LMM(SPEED_50G, 50000baseCR2_Full);
		FW_CAPS_TO_LMM(SPEED_100G, 100000baseCR4_Full);
		break;

	default:
		break;
	}

	if (fw_caps & FW_PORT_CAP32_FEC_V(FW_PORT_CAP32_FEC_M)) {
		FW_CAPS_TO_LMM(FEC_RS, FEC_RS);
		FW_CAPS_TO_LMM(FEC_BASER_RS, FEC_BASER);
	} else {
		SET_LMM(FEC_NONE);
	}

	FW_CAPS_TO_LMM(ANEG, Autoneg);
	FW_CAPS_TO_LMM(802_3_PAUSE, Pause);
	FW_CAPS_TO_LMM(802_3_ASM_DIR, Asym_Pause);

	#undef FW_CAPS_TO_LMM
	#undef SET_LMM
}

static int cxgb4vf_get_link_ksettings(struct net_device *dev,
				  struct ethtool_link_ksettings *link_ksettings)
{
	struct port_info *pi = netdev_priv(dev);
	struct ethtool_link_settings *base = &link_ksettings->base;

	/* For the nonce, the Firmware doesn't send up Port State changes
	 * when the Virtual Interface attached to the Port is down.  So
	 * if it's down, let's grab any changes.
	 */
	if (!netif_running(dev))
		(void)t4vf_update_port_info(pi);

	ethtool_link_ksettings_zero_link_mode(link_ksettings, supported);
	ethtool_link_ksettings_zero_link_mode(link_ksettings, advertising);
	ethtool_link_ksettings_zero_link_mode(link_ksettings, lp_advertising);

	base->port = from_fw_port_mod_type(pi->port_type, pi->mod_type);

	if (pi->mdio_addr >= 0) {
		base->phy_address = pi->mdio_addr;
		base->mdio_support = (pi->port_type == FW_PORT_TYPE_BT_SGMII
				      ? ETH_MDIO_SUPPORTS_C22
				      : ETH_MDIO_SUPPORTS_C45);
	} else {
		base->phy_address = 255;
		base->mdio_support = 0;
	}

	fw_caps_to_lmm(pi->port_type, pi->link_cfg.pcaps,
		       link_ksettings->link_modes.supported);
	fw_caps_to_lmm(pi->port_type, pi->link_cfg.acaps,
		       link_ksettings->link_modes.advertising);
	fw_caps_to_lmm(pi->port_type, pi->link_cfg.lpacaps,
		       link_ksettings->link_modes.lp_advertising);

	if (netif_carrier_ok(dev)) {
		base->speed = pi->link_cfg.speed;
		base->duplex = DUPLEX_FULL;
	} else {
		base->speed = SPEED_UNKNOWN;
		base->duplex = DUPLEX_UNKNOWN;
	}

	base->autoneg = pi->link_cfg.autoneg;
	if (pi->link_cfg.pcaps & FW_PORT_CAP32_ANEG)
		ethtool_link_ksettings_add_link_mode(link_ksettings,
						     supported, Autoneg);
	if (pi->link_cfg.autoneg)
		ethtool_link_ksettings_add_link_mode(link_ksettings,
						     advertising, Autoneg);

	return 0;
}

/* Translate the Firmware FEC value into the ethtool value. */
static inline unsigned int fwcap_to_eth_fec(unsigned int fw_fec)
{
	unsigned int eth_fec = 0;

	if (fw_fec & FW_PORT_CAP32_FEC_RS)
		eth_fec |= ETHTOOL_FEC_RS;
	if (fw_fec & FW_PORT_CAP32_FEC_BASER_RS)
		eth_fec |= ETHTOOL_FEC_BASER;

	/* if nothing is set, then FEC is off */
	if (!eth_fec)
		eth_fec = ETHTOOL_FEC_OFF;

	return eth_fec;
}

/* Translate Common Code FEC value into ethtool value. */
static inline unsigned int cc_to_eth_fec(unsigned int cc_fec)
{
	unsigned int eth_fec = 0;

	if (cc_fec & FEC_AUTO)
		eth_fec |= ETHTOOL_FEC_AUTO;
	if (cc_fec & FEC_RS)
		eth_fec |= ETHTOOL_FEC_RS;
	if (cc_fec & FEC_BASER_RS)
		eth_fec |= ETHTOOL_FEC_BASER;

	/* if nothing is set, then FEC is off */
	if (!eth_fec)
		eth_fec = ETHTOOL_FEC_OFF;

	return eth_fec;
}

static int cxgb4vf_get_fecparam(struct net_device *dev,
				struct ethtool_fecparam *fec)
{
	const struct port_info *pi = netdev_priv(dev);
	const struct link_config *lc = &pi->link_cfg;

	/* Translate the Firmware FEC Support into the ethtool value.  We
	 * always support IEEE 802.3 "automatic" selection of Link FEC type if
	 * any FEC is supported.
	 */
	fec->fec = fwcap_to_eth_fec(lc->pcaps);
	if (fec->fec != ETHTOOL_FEC_OFF)
		fec->fec |= ETHTOOL_FEC_AUTO;

	/* Translate the current internal FEC parameters into the
	 * ethtool values.
	 */
	fec->active_fec = cc_to_eth_fec(lc->fec);
	return 0;
}

/*
 * Return our driver information.
 */
static void cxgb4vf_get_drvinfo(struct net_device *dev,
				struct ethtool_drvinfo *drvinfo)
{
	struct adapter *adapter = netdev2adap(dev);

	strlcpy(drvinfo->driver, KBUILD_MODNAME, sizeof(drvinfo->driver));
	strlcpy(drvinfo->bus_info, pci_name(to_pci_dev(dev->dev.parent)),
		sizeof(drvinfo->bus_info));
	snprintf(drvinfo->fw_version, sizeof(drvinfo->fw_version),
		 "%u.%u.%u.%u, TP %u.%u.%u.%u",
		 FW_HDR_FW_VER_MAJOR_G(adapter->params.dev.fwrev),
		 FW_HDR_FW_VER_MINOR_G(adapter->params.dev.fwrev),
		 FW_HDR_FW_VER_MICRO_G(adapter->params.dev.fwrev),
		 FW_HDR_FW_VER_BUILD_G(adapter->params.dev.fwrev),
		 FW_HDR_FW_VER_MAJOR_G(adapter->params.dev.tprev),
		 FW_HDR_FW_VER_MINOR_G(adapter->params.dev.tprev),
		 FW_HDR_FW_VER_MICRO_G(adapter->params.dev.tprev),
		 FW_HDR_FW_VER_BUILD_G(adapter->params.dev.tprev));
}

/*
 * Return current adapter message level.
 */
static u32 cxgb4vf_get_msglevel(struct net_device *dev)
{
	return netdev2adap(dev)->msg_enable;
}

/*
 * Set current adapter message level.
 */
static void cxgb4vf_set_msglevel(struct net_device *dev, u32 msglevel)
{
	netdev2adap(dev)->msg_enable = msglevel;
}

/*
 * Return the device's current Queue Set ring size parameters along with the
 * allowed maximum values.  Since ethtool doesn't understand the concept of
 * multi-queue devices, we just return the current values associated with the
 * first Queue Set.
 */
static void cxgb4vf_get_ringparam(struct net_device *dev,
				  struct ethtool_ringparam *rp)
{
	const struct port_info *pi = netdev_priv(dev);
	const struct sge *s = &pi->adapter->sge;

	rp->rx_max_pending = MAX_RX_BUFFERS;
	rp->rx_mini_max_pending = MAX_RSPQ_ENTRIES;
	rp->rx_jumbo_max_pending = 0;
	rp->tx_max_pending = MAX_TXQ_ENTRIES;

	rp->rx_pending = s->ethrxq[pi->first_qset].fl.size - MIN_FL_RESID;
	rp->rx_mini_pending = s->ethrxq[pi->first_qset].rspq.size;
	rp->rx_jumbo_pending = 0;
	rp->tx_pending = s->ethtxq[pi->first_qset].q.size;
}

/*
 * Set the Queue Set ring size parameters for the device.  Again, since
 * ethtool doesn't allow for the concept of multiple queues per device, we'll
 * apply these new values across all of the Queue Sets associated with the
 * device -- after vetting them of course!
 */
static int cxgb4vf_set_ringparam(struct net_device *dev,
				 struct ethtool_ringparam *rp)
{
	const struct port_info *pi = netdev_priv(dev);
	struct adapter *adapter = pi->adapter;
	struct sge *s = &adapter->sge;
	int qs;

	if (rp->rx_pending > MAX_RX_BUFFERS ||
	    rp->rx_jumbo_pending ||
	    rp->tx_pending > MAX_TXQ_ENTRIES ||
	    rp->rx_mini_pending > MAX_RSPQ_ENTRIES ||
	    rp->rx_mini_pending < MIN_RSPQ_ENTRIES ||
	    rp->rx_pending < MIN_FL_ENTRIES ||
	    rp->tx_pending < MIN_TXQ_ENTRIES)
		return -EINVAL;

	if (adapter->flags & CXGB4VF_FULL_INIT_DONE)
		return -EBUSY;

	for (qs = pi->first_qset; qs < pi->first_qset + pi->nqsets; qs++) {
		s->ethrxq[qs].fl.size = rp->rx_pending + MIN_FL_RESID;
		s->ethrxq[qs].rspq.size = rp->rx_mini_pending;
		s->ethtxq[qs].q.size = rp->tx_pending;
	}
	return 0;
}

/*
 * Return the interrupt holdoff timer and count for the first Queue Set on the
 * device.  Our extension ioctl() (the cxgbtool interface) allows the
 * interrupt holdoff timer to be read on all of the device's Queue Sets.
 */
static int cxgb4vf_get_coalesce(struct net_device *dev,
				struct ethtool_coalesce *coalesce)
{
	const struct port_info *pi = netdev_priv(dev);
	const struct adapter *adapter = pi->adapter;
	const struct sge_rspq *rspq = &adapter->sge.ethrxq[pi->first_qset].rspq;

	coalesce->rx_coalesce_usecs = qtimer_val(adapter, rspq);
	coalesce->rx_max_coalesced_frames =
		((rspq->intr_params & QINTR_CNT_EN_F)
		 ? adapter->sge.counter_val[rspq->pktcnt_idx]
		 : 0);
	return 0;
}

/*
 * Set the RX interrupt holdoff timer and count for the first Queue Set on the
 * interface.  Our extension ioctl() (the cxgbtool interface) allows us to set
 * the interrupt holdoff timer on any of the device's Queue Sets.
 */
static int cxgb4vf_set_coalesce(struct net_device *dev,
				struct ethtool_coalesce *coalesce)
{
	const struct port_info *pi = netdev_priv(dev);
	struct adapter *adapter = pi->adapter;

	return set_rxq_intr_params(adapter,
				   &adapter->sge.ethrxq[pi->first_qset].rspq,
				   coalesce->rx_coalesce_usecs,
				   coalesce->rx_max_coalesced_frames);
}

/*
 * Report current port link pause parameter settings.
 */
static void cxgb4vf_get_pauseparam(struct net_device *dev,
				   struct ethtool_pauseparam *pauseparam)
{
	struct port_info *pi = netdev_priv(dev);

	pauseparam->autoneg = (pi->link_cfg.requested_fc & PAUSE_AUTONEG) != 0;
	pauseparam->rx_pause = (pi->link_cfg.advertised_fc & PAUSE_RX) != 0;
	pauseparam->tx_pause = (pi->link_cfg.advertised_fc & PAUSE_TX) != 0;
}

/*
 * Identify the port by blinking the port's LED.
 */
static int cxgb4vf_phys_id(struct net_device *dev,
			   enum ethtool_phys_id_state state)
{
	unsigned int val;
	struct port_info *pi = netdev_priv(dev);

	if (state == ETHTOOL_ID_ACTIVE)
		val = 0xffff;
	else if (state == ETHTOOL_ID_INACTIVE)
		val = 0;
	else
		return -EINVAL;

	return t4vf_identify_port(pi->adapter, pi->viid, val);
}

/*
 * Port stats maintained per queue of the port.
 */
struct queue_port_stats {
	u64 tso;
	u64 tx_csum;
	u64 rx_csum;
	u64 vlan_ex;
	u64 vlan_ins;
	u64 lro_pkts;
	u64 lro_merged;
};

/*
 * Strings for the ETH_SS_STATS statistics set ("ethtool -S").  Note that
 * these need to match the order of statistics returned by
 * t4vf_get_port_stats().
 */
static const char stats_strings[][ETH_GSTRING_LEN] = {
	/*
	 * These must match the layout of the t4vf_port_stats structure.
	 */
	"TxBroadcastBytes  ",
	"TxBroadcastFrames ",
	"TxMulticastBytes  ",
	"TxMulticastFrames ",
	"TxUnicastBytes    ",
	"TxUnicastFrames   ",
	"TxDroppedFrames   ",
	"TxOffloadBytes    ",
	"TxOffloadFrames   ",
	"RxBroadcastBytes  ",
	"RxBroadcastFrames ",
	"RxMulticastBytes  ",
	"RxMulticastFrames ",
	"RxUnicastBytes    ",
	"RxUnicastFrames   ",
	"RxErrorFrames     ",

	/*
	 * These are accumulated per-queue statistics and must match the
	 * order of the fields in the queue_port_stats structure.
	 */
	"TSO               ",
	"TxCsumOffload     ",
	"RxCsumGood        ",
	"VLANextractions   ",
	"VLANinsertions    ",
	"GROPackets        ",
	"GROMerged         ",
};

/*
 * Return the number of statistics in the specified statistics set.
 */
static int cxgb4vf_get_sset_count(struct net_device *dev, int sset)
{
	switch (sset) {
	case ETH_SS_STATS:
		return ARRAY_SIZE(stats_strings);
	default:
		return -EOPNOTSUPP;
	}
	/*NOTREACHED*/
}

/*
 * Return the strings for the specified statistics set.
 */
static void cxgb4vf_get_strings(struct net_device *dev,
				u32 sset,
				u8 *data)
{
	switch (sset) {
	case ETH_SS_STATS:
		memcpy(data, stats_strings, sizeof(stats_strings));
		break;
	}
}

/*
 * Small utility routine to accumulate queue statistics across the queues of
 * a "port".
 */
static void collect_sge_port_stats(const struct adapter *adapter,
				   const struct port_info *pi,
				   struct queue_port_stats *stats)
{
	const struct sge_eth_txq *txq = &adapter->sge.ethtxq[pi->first_qset];
	const struct sge_eth_rxq *rxq = &adapter->sge.ethrxq[pi->first_qset];
	int qs;

	memset(stats, 0, sizeof(*stats));
	for (qs = 0; qs < pi->nqsets; qs++, rxq++, txq++) {
		stats->tso += txq->tso;
		stats->tx_csum += txq->tx_cso;
		stats->rx_csum += rxq->stats.rx_cso;
		stats->vlan_ex += rxq->stats.vlan_ex;
		stats->vlan_ins += txq->vlan_ins;
		stats->lro_pkts += rxq->stats.lro_pkts;
		stats->lro_merged += rxq->stats.lro_merged;
	}
}

/*
 * Return the ETH_SS_STATS statistics set.
 */
static void cxgb4vf_get_ethtool_stats(struct net_device *dev,
				      struct ethtool_stats *stats,
				      u64 *data)
{
	struct port_info *pi = netdev2pinfo(dev);
	struct adapter *adapter = pi->adapter;
	int err = t4vf_get_port_stats(adapter, pi->pidx,
				      (struct t4vf_port_stats *)data);
	if (err)
		memset(data, 0, sizeof(struct t4vf_port_stats));

	data += sizeof(struct t4vf_port_stats) / sizeof(u64);
	collect_sge_port_stats(adapter, pi, (struct queue_port_stats *)data);
}

/*
 * Return the size of our register map.
 */
static int cxgb4vf_get_regs_len(struct net_device *dev)
{
	return T4VF_REGMAP_SIZE;
}

/*
 * Dump a block of registers, start to end inclusive, into a buffer.
 */
static void reg_block_dump(struct adapter *adapter, void *regbuf,
			   unsigned int start, unsigned int end)
{
	u32 *bp = regbuf + start - T4VF_REGMAP_START;

	for ( ; start <= end; start += sizeof(u32)) {
		/*
		 * Avoid reading the Mailbox Control register since that
		 * can trigger a Mailbox Ownership Arbitration cycle and
		 * interfere with communication with the firmware.
		 */
		if (start == T4VF_CIM_BASE_ADDR + CIM_VF_EXT_MAILBOX_CTRL)
			*bp++ = 0xffff;
		else
			*bp++ = t4_read_reg(adapter, start);
	}
}

/*
 * Copy our entire register map into the provided buffer.
 */
static void cxgb4vf_get_regs(struct net_device *dev,
			     struct ethtool_regs *regs,
			     void *regbuf)
{
	struct adapter *adapter = netdev2adap(dev);

	regs->version = mk_adap_vers(adapter);

	/*
	 * Fill in register buffer with our register map.
	 */
	memset(regbuf, 0, T4VF_REGMAP_SIZE);

	reg_block_dump(adapter, regbuf,
		       T4VF_SGE_BASE_ADDR + T4VF_MOD_MAP_SGE_FIRST,
		       T4VF_SGE_BASE_ADDR + T4VF_MOD_MAP_SGE_LAST);
	reg_block_dump(adapter, regbuf,
		       T4VF_MPS_BASE_ADDR + T4VF_MOD_MAP_MPS_FIRST,
		       T4VF_MPS_BASE_ADDR + T4VF_MOD_MAP_MPS_LAST);

	/* T5 adds new registers in the PL Register map.
	 */
	reg_block_dump(adapter, regbuf,
		       T4VF_PL_BASE_ADDR + T4VF_MOD_MAP_PL_FIRST,
		       T4VF_PL_BASE_ADDR + (is_t4(adapter->params.chip)
		       ? PL_VF_WHOAMI_A : PL_VF_REVISION_A));
	reg_block_dump(adapter, regbuf,
		       T4VF_CIM_BASE_ADDR + T4VF_MOD_MAP_CIM_FIRST,
		       T4VF_CIM_BASE_ADDR + T4VF_MOD_MAP_CIM_LAST);

	reg_block_dump(adapter, regbuf,
		       T4VF_MBDATA_BASE_ADDR + T4VF_MBDATA_FIRST,
		       T4VF_MBDATA_BASE_ADDR + T4VF_MBDATA_LAST);
}

/*
 * Report current Wake On LAN settings.
 */
static void cxgb4vf_get_wol(struct net_device *dev,
			    struct ethtool_wolinfo *wol)
{
	wol->supported = 0;
	wol->wolopts = 0;
	memset(&wol->sopass, 0, sizeof(wol->sopass));
}

/*
 * TCP Segmentation Offload flags which we support.
 */
#define TSO_FLAGS (NETIF_F_TSO | NETIF_F_TSO6 | NETIF_F_TSO_ECN)
#define VLAN_FEAT (NETIF_F_SG | NETIF_F_IP_CSUM | TSO_FLAGS | \
		   NETIF_F_GRO | NETIF_F_IPV6_CSUM | NETIF_F_HIGHDMA)

static const struct ethtool_ops cxgb4vf_ethtool_ops = {
	.supported_coalesce_params = ETHTOOL_COALESCE_RX_USECS |
				     ETHTOOL_COALESCE_RX_MAX_FRAMES,
	.get_link_ksettings	= cxgb4vf_get_link_ksettings,
	.get_fecparam		= cxgb4vf_get_fecparam,
	.get_drvinfo		= cxgb4vf_get_drvinfo,
	.get_msglevel		= cxgb4vf_get_msglevel,
	.set_msglevel		= cxgb4vf_set_msglevel,
	.get_ringparam		= cxgb4vf_get_ringparam,
	.set_ringparam		= cxgb4vf_set_ringparam,
	.get_coalesce		= cxgb4vf_get_coalesce,
	.set_coalesce		= cxgb4vf_set_coalesce,
	.get_pauseparam		= cxgb4vf_get_pauseparam,
	.get_link		= ethtool_op_get_link,
	.get_strings		= cxgb4vf_get_strings,
	.set_phys_id		= cxgb4vf_phys_id,
	.get_sset_count		= cxgb4vf_get_sset_count,
	.get_ethtool_stats	= cxgb4vf_get_ethtool_stats,
	.get_regs_len		= cxgb4vf_get_regs_len,
	.get_regs		= cxgb4vf_get_regs,
	.get_wol		= cxgb4vf_get_wol,
};

/*
 * /sys/kernel/debug/cxgb4vf support code and data.
 * ================================================
 */

/*
 * Show Firmware Mailbox Command/Reply Log
 *
 * Note that we don't do any locking when dumping the Firmware Mailbox Log so
 * it's possible that we can catch things during a log update and therefore
 * see partially corrupted log entries.  But i9t's probably Good Enough(tm).
 * If we ever decide that we want to make sure that we're dumping a coherent
 * log, we'd need to perform locking in the mailbox logging and in
 * mboxlog_open() where we'd need to grab the entire mailbox log in one go
 * like we do for the Firmware Device Log.  But as stated above, meh ...
 */
static int mboxlog_show(struct seq_file *seq, void *v)
{
	struct adapter *adapter = seq->private;
	struct mbox_cmd_log *log = adapter->mbox_log;
	struct mbox_cmd *entry;
	int entry_idx, i;

	if (v == SEQ_START_TOKEN) {
		seq_printf(seq,
			   "%10s  %15s  %5s  %5s  %s\n",
			   "Seq#", "Tstamp", "Atime", "Etime",
			   "Command/Reply");
		return 0;
	}

	entry_idx = log->cursor + ((uintptr_t)v - 2);
	if (entry_idx >= log->size)
		entry_idx -= log->size;
	entry = mbox_cmd_log_entry(log, entry_idx);

	/* skip over unused entries */
	if (entry->timestamp == 0)
		return 0;

	seq_printf(seq, "%10u  %15llu  %5d  %5d",
		   entry->seqno, entry->timestamp,
		   entry->access, entry->execute);
	for (i = 0; i < MBOX_LEN / 8; i++) {
		u64 flit = entry->cmd[i];
		u32 hi = (u32)(flit >> 32);
		u32 lo = (u32)flit;

		seq_printf(seq, "  %08x %08x", hi, lo);
	}
	seq_puts(seq, "\n");
	return 0;
}

static inline void *mboxlog_get_idx(struct seq_file *seq, loff_t pos)
{
	struct adapter *adapter = seq->private;
	struct mbox_cmd_log *log = adapter->mbox_log;

	return ((pos <= log->size) ? (void *)(uintptr_t)(pos + 1) : NULL);
}

static void *mboxlog_start(struct seq_file *seq, loff_t *pos)
{
	return *pos ? mboxlog_get_idx(seq, *pos) : SEQ_START_TOKEN;
}

static void *mboxlog_next(struct seq_file *seq, void *v, loff_t *pos)
{
	++*pos;
	return mboxlog_get_idx(seq, *pos);
}

static void mboxlog_stop(struct seq_file *seq, void *v)
{
}

static const struct seq_operations mboxlog_sops = {
	.start = mboxlog_start,
	.next  = mboxlog_next,
	.stop  = mboxlog_stop,
	.show  = mboxlog_show
};

DEFINE_SEQ_ATTRIBUTE(mboxlog);
/*
 * Show SGE Queue Set information.  We display QPL Queues Sets per line.
 */
#define QPL	4

static int sge_qinfo_show(struct seq_file *seq, void *v)
{
	struct adapter *adapter = seq->private;
	int eth_entries = DIV_ROUND_UP(adapter->sge.ethqsets, QPL);
	int qs, r = (uintptr_t)v - 1;

	if (r)
		seq_putc(seq, '\n');

	#define S3(fmt_spec, s, v) \
		do {\
			seq_printf(seq, "%-12s", s); \
			for (qs = 0; qs < n; ++qs) \
				seq_printf(seq, " %16" fmt_spec, v); \
			seq_putc(seq, '\n'); \
		} while (0)
	#define S(s, v)		S3("s", s, v)
	#define T(s, v)		S3("u", s, txq[qs].v)
	#define R(s, v)		S3("u", s, rxq[qs].v)

	if (r < eth_entries) {
		const struct sge_eth_rxq *rxq = &adapter->sge.ethrxq[r * QPL];
		const struct sge_eth_txq *txq = &adapter->sge.ethtxq[r * QPL];
		int n = min(QPL, adapter->sge.ethqsets - QPL * r);

		S("QType:", "Ethernet");
		S("Interface:",
		  (rxq[qs].rspq.netdev
		   ? rxq[qs].rspq.netdev->name
		   : "N/A"));
		S3("d", "Port:",
		   (rxq[qs].rspq.netdev
		    ? ((struct port_info *)
		       netdev_priv(rxq[qs].rspq.netdev))->port_id
		    : -1));
		T("TxQ ID:", q.abs_id);
		T("TxQ size:", q.size);
		T("TxQ inuse:", q.in_use);
		T("TxQ PIdx:", q.pidx);
		T("TxQ CIdx:", q.cidx);
		R("RspQ ID:", rspq.abs_id);
		R("RspQ size:", rspq.size);
		R("RspQE size:", rspq.iqe_len);
		S3("u", "Intr delay:", qtimer_val(adapter, &rxq[qs].rspq));
		S3("u", "Intr pktcnt:",
		   adapter->sge.counter_val[rxq[qs].rspq.pktcnt_idx]);
		R("RspQ CIdx:", rspq.cidx);
		R("RspQ Gen:", rspq.gen);
		R("FL ID:", fl.abs_id);
		R("FL size:", fl.size - MIN_FL_RESID);
		R("FL avail:", fl.avail);
		R("FL PIdx:", fl.pidx);
		R("FL CIdx:", fl.cidx);
		return 0;
	}

	r -= eth_entries;
	if (r == 0) {
		const struct sge_rspq *evtq = &adapter->sge.fw_evtq;

		seq_printf(seq, "%-12s %16s\n", "QType:", "FW event queue");
		seq_printf(seq, "%-12s %16u\n", "RspQ ID:", evtq->abs_id);
		seq_printf(seq, "%-12s %16u\n", "Intr delay:",
			   qtimer_val(adapter, evtq));
		seq_printf(seq, "%-12s %16u\n", "Intr pktcnt:",
			   adapter->sge.counter_val[evtq->pktcnt_idx]);
		seq_printf(seq, "%-12s %16u\n", "RspQ Cidx:", evtq->cidx);
		seq_printf(seq, "%-12s %16u\n", "RspQ Gen:", evtq->gen);
	} else if (r == 1) {
		const struct sge_rspq *intrq = &adapter->sge.intrq;

		seq_printf(seq, "%-12s %16s\n", "QType:", "Interrupt Queue");
		seq_printf(seq, "%-12s %16u\n", "RspQ ID:", intrq->abs_id);
		seq_printf(seq, "%-12s %16u\n", "Intr delay:",
			   qtimer_val(adapter, intrq));
		seq_printf(seq, "%-12s %16u\n", "Intr pktcnt:",
			   adapter->sge.counter_val[intrq->pktcnt_idx]);
		seq_printf(seq, "%-12s %16u\n", "RspQ Cidx:", intrq->cidx);
		seq_printf(seq, "%-12s %16u\n", "RspQ Gen:", intrq->gen);
	}

	#undef R
	#undef T
	#undef S
	#undef S3

	return 0;
}

/*
 * Return the number of "entries" in our "file".  We group the multi-Queue
 * sections with QPL Queue Sets per "entry".  The sections of the output are:
 *
 *     Ethernet RX/TX Queue Sets
 *     Firmware Event Queue
 *     Forwarded Interrupt Queue (if in MSI mode)
 */
static int sge_queue_entries(const struct adapter *adapter)
{
	return DIV_ROUND_UP(adapter->sge.ethqsets, QPL) + 1 +
		((adapter->flags & CXGB4VF_USING_MSI) != 0);
}

static void *sge_queue_start(struct seq_file *seq, loff_t *pos)
{
	int entries = sge_queue_entries(seq->private);

	return *pos < entries ? (void *)((uintptr_t)*pos + 1) : NULL;
}

static void sge_queue_stop(struct seq_file *seq, void *v)
{
}

static void *sge_queue_next(struct seq_file *seq, void *v, loff_t *pos)
{
	int entries = sge_queue_entries(seq->private);

	++*pos;
	return *pos < entries ? (void *)((uintptr_t)*pos + 1) : NULL;
}

static const struct seq_operations sge_qinfo_sops = {
	.start = sge_queue_start,
	.next  = sge_queue_next,
	.stop  = sge_queue_stop,
	.show  = sge_qinfo_show
};

DEFINE_SEQ_ATTRIBUTE(sge_qinfo);

/*
 * Show SGE Queue Set statistics.  We display QPL Queues Sets per line.
 */
#define QPL	4

static int sge_qstats_show(struct seq_file *seq, void *v)
{
	struct adapter *adapter = seq->private;
	int eth_entries = DIV_ROUND_UP(adapter->sge.ethqsets, QPL);
	int qs, r = (uintptr_t)v - 1;

	if (r)
		seq_putc(seq, '\n');

	#define S3(fmt, s, v) \
		do { \
			seq_printf(seq, "%-16s", s); \
			for (qs = 0; qs < n; ++qs) \
				seq_printf(seq, " %8" fmt, v); \
			seq_putc(seq, '\n'); \
		} while (0)
	#define S(s, v)		S3("s", s, v)

	#define T3(fmt, s, v)	S3(fmt, s, txq[qs].v)
	#define T(s, v)		T3("lu", s, v)

	#define R3(fmt, s, v)	S3(fmt, s, rxq[qs].v)
	#define R(s, v)		R3("lu", s, v)

	if (r < eth_entries) {
		const struct sge_eth_rxq *rxq = &adapter->sge.ethrxq[r * QPL];
		const struct sge_eth_txq *txq = &adapter->sge.ethtxq[r * QPL];
		int n = min(QPL, adapter->sge.ethqsets - QPL * r);

		S("QType:", "Ethernet");
		S("Interface:",
		  (rxq[qs].rspq.netdev
		   ? rxq[qs].rspq.netdev->name
		   : "N/A"));
		R3("u", "RspQNullInts:", rspq.unhandled_irqs);
		R("RxPackets:", stats.pkts);
		R("RxCSO:", stats.rx_cso);
		R("VLANxtract:", stats.vlan_ex);
		R("LROmerged:", stats.lro_merged);
		R("LROpackets:", stats.lro_pkts);
		R("RxDrops:", stats.rx_drops);
		T("TSO:", tso);
		T("TxCSO:", tx_cso);
		T("VLANins:", vlan_ins);
		T("TxQFull:", q.stops);
		T("TxQRestarts:", q.restarts);
		T("TxMapErr:", mapping_err);
		R("FLAllocErr:", fl.alloc_failed);
		R("FLLrgAlcErr:", fl.large_alloc_failed);
		R("FLStarving:", fl.starving);
		return 0;
	}

	r -= eth_entries;
	if (r == 0) {
		const struct sge_rspq *evtq = &adapter->sge.fw_evtq;

		seq_printf(seq, "%-8s %16s\n", "QType:", "FW event queue");
		seq_printf(seq, "%-16s %8u\n", "RspQNullInts:",
			   evtq->unhandled_irqs);
		seq_printf(seq, "%-16s %8u\n", "RspQ CIdx:", evtq->cidx);
		seq_printf(seq, "%-16s %8u\n", "RspQ Gen:", evtq->gen);
	} else if (r == 1) {
		const struct sge_rspq *intrq = &adapter->sge.intrq;

		seq_printf(seq, "%-8s %16s\n", "QType:", "Interrupt Queue");
		seq_printf(seq, "%-16s %8u\n", "RspQNullInts:",
			   intrq->unhandled_irqs);
		seq_printf(seq, "%-16s %8u\n", "RspQ CIdx:", intrq->cidx);
		seq_printf(seq, "%-16s %8u\n", "RspQ Gen:", intrq->gen);
	}

	#undef R
	#undef T
	#undef S
	#undef R3
	#undef T3
	#undef S3

	return 0;
}

/*
 * Return the number of "entries" in our "file".  We group the multi-Queue
 * sections with QPL Queue Sets per "entry".  The sections of the output are:
 *
 *     Ethernet RX/TX Queue Sets
 *     Firmware Event Queue
 *     Forwarded Interrupt Queue (if in MSI mode)
 */
static int sge_qstats_entries(const struct adapter *adapter)
{
	return DIV_ROUND_UP(adapter->sge.ethqsets, QPL) + 1 +
		((adapter->flags & CXGB4VF_USING_MSI) != 0);
}

static void *sge_qstats_start(struct seq_file *seq, loff_t *pos)
{
	int entries = sge_qstats_entries(seq->private);

	return *pos < entries ? (void *)((uintptr_t)*pos + 1) : NULL;
}

static void sge_qstats_stop(struct seq_file *seq, void *v)
{
}

static void *sge_qstats_next(struct seq_file *seq, void *v, loff_t *pos)
{
	int entries = sge_qstats_entries(seq->private);

	(*pos)++;
	return *pos < entries ? (void *)((uintptr_t)*pos + 1) : NULL;
}

static const struct seq_operations sge_qstats_sops = {
	.start = sge_qstats_start,
	.next  = sge_qstats_next,
	.stop  = sge_qstats_stop,
	.show  = sge_qstats_show
};

DEFINE_SEQ_ATTRIBUTE(sge_qstats);

/*
 * Show PCI-E SR-IOV Virtual Function Resource Limits.
 */
static int resources_show(struct seq_file *seq, void *v)
{
	struct adapter *adapter = seq->private;
	struct vf_resources *vfres = &adapter->params.vfres;

	#define S(desc, fmt, var) \
		seq_printf(seq, "%-60s " fmt "\n", \
			   desc " (" #var "):", vfres->var)

	S("Virtual Interfaces", "%d", nvi);
	S("Egress Queues", "%d", neq);
	S("Ethernet Control", "%d", nethctrl);
	S("Ingress Queues/w Free Lists/Interrupts", "%d", niqflint);
	S("Ingress Queues", "%d", niq);
	S("Traffic Class", "%d", tc);
	S("Port Access Rights Mask", "%#x", pmask);
	S("MAC Address Filters", "%d", nexactf);
	S("Firmware Command Read Capabilities", "%#x", r_caps);
	S("Firmware Command Write/Execute Capabilities", "%#x", wx_caps);

	#undef S

	return 0;
}
DEFINE_SHOW_ATTRIBUTE(resources);

/*
 * Show Virtual Interfaces.
 */
static int interfaces_show(struct seq_file *seq, void *v)
{
	if (v == SEQ_START_TOKEN) {
		seq_puts(seq, "Interface  Port   VIID\n");
	} else {
		struct adapter *adapter = seq->private;
		int pidx = (uintptr_t)v - 2;
		struct net_device *dev = adapter->port[pidx];
		struct port_info *pi = netdev_priv(dev);

		seq_printf(seq, "%9s  %4d  %#5x\n",
			   dev->name, pi->port_id, pi->viid);
	}
	return 0;
}

static inline void *interfaces_get_idx(struct adapter *adapter, loff_t pos)
{
	return pos <= adapter->params.nports
		? (void *)(uintptr_t)(pos + 1)
		: NULL;
}

static void *interfaces_start(struct seq_file *seq, loff_t *pos)
{
	return *pos
		? interfaces_get_idx(seq->private, *pos)
		: SEQ_START_TOKEN;
}

static void *interfaces_next(struct seq_file *seq, void *v, loff_t *pos)
{
	(*pos)++;
	return interfaces_get_idx(seq->private, *pos);
}

static void interfaces_stop(struct seq_file *seq, void *v)
{
}

static const struct seq_operations interfaces_sops = {
	.start = interfaces_start,
	.next  = interfaces_next,
	.stop  = interfaces_stop,
	.show  = interfaces_show
};

DEFINE_SEQ_ATTRIBUTE(interfaces);

/*
 * /sys/kernel/debugfs/cxgb4vf/ files list.
 */
struct cxgb4vf_debugfs_entry {
	const char *name;		/* name of debugfs node */
	umode_t mode;			/* file system mode */
	const struct file_operations *fops;
};

static struct cxgb4vf_debugfs_entry debugfs_files[] = {
	{ "mboxlog",    0444, &mboxlog_fops },
	{ "sge_qinfo",  0444, &sge_qinfo_fops },
	{ "sge_qstats", 0444, &sge_qstats_fops },
	{ "resources",  0444, &resources_fops },
	{ "interfaces", 0444, &interfaces_fops },
};

/*
 * Module and device initialization and cleanup code.
 * ==================================================
 */

/*
 * Set up out /sys/kernel/debug/cxgb4vf sub-nodes.  We assume that the
 * directory (debugfs_root) has already been set up.
 */
static int setup_debugfs(struct adapter *adapter)
{
	int i;

	BUG_ON(IS_ERR_OR_NULL(adapter->debugfs_root));

	/*
	 * Debugfs support is best effort.
	 */
	for (i = 0; i < ARRAY_SIZE(debugfs_files); i++)
		debugfs_create_file(debugfs_files[i].name,
				    debugfs_files[i].mode,
				    adapter->debugfs_root, adapter,
				    debugfs_files[i].fops);

	return 0;
}

/*
 * Tear down the /sys/kernel/debug/cxgb4vf sub-nodes created above.  We leave
 * it to our caller to tear down the directory (debugfs_root).
 */
static void cleanup_debugfs(struct adapter *adapter)
{
	BUG_ON(IS_ERR_OR_NULL(adapter->debugfs_root));

	/*
	 * Unlike our sister routine cleanup_proc(), we don't need to remove
	 * individual entries because a call will be made to
	 * debugfs_remove_recursive().  We just need to clean up any ancillary
	 * persistent state.
	 */
	/* nothing to do */
}

/* Figure out how many Ports and Queue Sets we can support.  This depends on
 * knowing our Virtual Function Resources and may be called a second time if
 * we fall back from MSI-X to MSI Interrupt Mode.
 */
static void size_nports_qsets(struct adapter *adapter)
{
	struct vf_resources *vfres = &adapter->params.vfres;
	unsigned int ethqsets, pmask_nports;

	/* The number of "ports" which we support is equal to the number of
	 * Virtual Interfaces with which we've been provisioned.
	 */
	adapter->params.nports = vfres->nvi;
	if (adapter->params.nports > MAX_NPORTS) {
		dev_warn(adapter->pdev_dev, "only using %d of %d maximum"
			 " allowed virtual interfaces\n", MAX_NPORTS,
			 adapter->params.nports);
		adapter->params.nports = MAX_NPORTS;
	}

	/* We may have been provisioned with more VIs than the number of
	 * ports we're allowed to access (our Port Access Rights Mask).
	 * This is obviously a configuration conflict but we don't want to
	 * crash the kernel or anything silly just because of that.
	 */
	pmask_nports = hweight32(adapter->params.vfres.pmask);
	if (pmask_nports < adapter->params.nports) {
		dev_warn(adapter->pdev_dev, "only using %d of %d provisioned"
			 " virtual interfaces; limited by Port Access Rights"
			 " mask %#x\n", pmask_nports, adapter->params.nports,
			 adapter->params.vfres.pmask);
		adapter->params.nports = pmask_nports;
	}

	/* We need to reserve an Ingress Queue for the Asynchronous Firmware
	 * Event Queue.  And if we're using MSI Interrupts, we'll also need to
	 * reserve an Ingress Queue for a Forwarded Interrupts.
	 *
	 * The rest of the FL/Intr-capable ingress queues will be matched up
	 * one-for-one with Ethernet/Control egress queues in order to form
	 * "Queue Sets" which will be aportioned between the "ports".  For
	 * each Queue Set, we'll need the ability to allocate two Egress
	 * Contexts -- one for the Ingress Queue Free List and one for the TX
	 * Ethernet Queue.
	 *
	 * Note that even if we're currently configured to use MSI-X
	 * Interrupts (module variable msi == MSI_MSIX) we may get downgraded
	 * to MSI Interrupts if we can't get enough MSI-X Interrupts.  If that
	 * happens we'll need to adjust things later.
	 */
	ethqsets = vfres->niqflint - 1 - (msi == MSI_MSI);
	if (vfres->nethctrl != ethqsets)
		ethqsets = min(vfres->nethctrl, ethqsets);
	if (vfres->neq < ethqsets*2)
		ethqsets = vfres->neq/2;
	if (ethqsets > MAX_ETH_QSETS)
		ethqsets = MAX_ETH_QSETS;
	adapter->sge.max_ethqsets = ethqsets;

	if (adapter->sge.max_ethqsets < adapter->params.nports) {
		dev_warn(adapter->pdev_dev, "only using %d of %d available"
			 " virtual interfaces (too few Queue Sets)\n",
			 adapter->sge.max_ethqsets, adapter->params.nports);
		adapter->params.nports = adapter->sge.max_ethqsets;
	}
}

/*
 * Perform early "adapter" initialization.  This is where we discover what
 * adapter parameters we're going to be using and initialize basic adapter
 * hardware support.
 */
static int adap_init0(struct adapter *adapter)
{
	struct sge_params *sge_params = &adapter->params.sge;
	struct sge *s = &adapter->sge;
	int err;
	u32 param, val = 0;

	/*
	 * Some environments do not properly handle PCIE FLRs -- e.g. in Linux
	 * 2.6.31 and later we can't call pci_reset_function() in order to
	 * issue an FLR because of a self- deadlock on the device semaphore.
	 * Meanwhile, the OS infrastructure doesn't issue FLRs in all the
	 * cases where they're needed -- for instance, some versions of KVM
	 * fail to reset "Assigned Devices" when the VM reboots.  Therefore we
	 * use the firmware based reset in order to reset any per function
	 * state.
	 */
	err = t4vf_fw_reset(adapter);
	if (err < 0) {
		dev_err(adapter->pdev_dev, "FW reset failed: err=%d\n", err);
		return err;
	}

	/*
	 * Grab basic operational parameters.  These will predominantly have
	 * been set up by the Physical Function Driver or will be hard coded
	 * into the adapter.  We just have to live with them ...  Note that
	 * we _must_ get our VPD parameters before our SGE parameters because
	 * we need to know the adapter's core clock from the VPD in order to
	 * properly decode the SGE Timer Values.
	 */
	err = t4vf_get_dev_params(adapter);
	if (err) {
		dev_err(adapter->pdev_dev, "unable to retrieve adapter"
			" device parameters: err=%d\n", err);
		return err;
	}
	err = t4vf_get_vpd_params(adapter);
	if (err) {
		dev_err(adapter->pdev_dev, "unable to retrieve adapter"
			" VPD parameters: err=%d\n", err);
		return err;
	}
	err = t4vf_get_sge_params(adapter);
	if (err) {
		dev_err(adapter->pdev_dev, "unable to retrieve adapter"
			" SGE parameters: err=%d\n", err);
		return err;
	}
	err = t4vf_get_rss_glb_config(adapter);
	if (err) {
		dev_err(adapter->pdev_dev, "unable to retrieve adapter"
			" RSS parameters: err=%d\n", err);
		return err;
	}
	if (adapter->params.rss.mode !=
	    FW_RSS_GLB_CONFIG_CMD_MODE_BASICVIRTUAL) {
		dev_err(adapter->pdev_dev, "unable to operate with global RSS"
			" mode %d\n", adapter->params.rss.mode);
		return -EINVAL;
	}
	err = t4vf_sge_init(adapter);
	if (err) {
		dev_err(adapter->pdev_dev, "unable to use adapter parameters:"
			" err=%d\n", err);
		return err;
	}

	/* If we're running on newer firmware, let it know that we're
	 * prepared to deal with encapsulated CPL messages.  Older
	 * firmware won't understand this and we'll just get
	 * unencapsulated messages ...
	 */
	param = FW_PARAMS_MNEM_V(FW_PARAMS_MNEM_PFVF) |
		FW_PARAMS_PARAM_X_V(FW_PARAMS_PARAM_PFVF_CPLFW4MSG_ENCAP);
	val = 1;
	(void) t4vf_set_params(adapter, 1, &param, &val);

	/*
	 * Retrieve our RX interrupt holdoff timer values and counter
	 * threshold values from the SGE parameters.
	 */
	s->timer_val[0] = core_ticks_to_us(adapter,
		TIMERVALUE0_G(sge_params->sge_timer_value_0_and_1));
	s->timer_val[1] = core_ticks_to_us(adapter,
		TIMERVALUE1_G(sge_params->sge_timer_value_0_and_1));
	s->timer_val[2] = core_ticks_to_us(adapter,
		TIMERVALUE0_G(sge_params->sge_timer_value_2_and_3));
	s->timer_val[3] = core_ticks_to_us(adapter,
		TIMERVALUE1_G(sge_params->sge_timer_value_2_and_3));
	s->timer_val[4] = core_ticks_to_us(adapter,
		TIMERVALUE0_G(sge_params->sge_timer_value_4_and_5));
	s->timer_val[5] = core_ticks_to_us(adapter,
		TIMERVALUE1_G(sge_params->sge_timer_value_4_and_5));

	s->counter_val[0] = THRESHOLD_0_G(sge_params->sge_ingress_rx_threshold);
	s->counter_val[1] = THRESHOLD_1_G(sge_params->sge_ingress_rx_threshold);
	s->counter_val[2] = THRESHOLD_2_G(sge_params->sge_ingress_rx_threshold);
	s->counter_val[3] = THRESHOLD_3_G(sge_params->sge_ingress_rx_threshold);

	/*
	 * Grab our Virtual Interface resource allocation, extract the
	 * features that we're interested in and do a bit of sanity testing on
	 * what we discover.
	 */
	err = t4vf_get_vfres(adapter);
	if (err) {
		dev_err(adapter->pdev_dev, "unable to get virtual interface"
			" resources: err=%d\n", err);
		return err;
	}

	/* Check for various parameter sanity issues */
	if (adapter->params.vfres.pmask == 0) {
		dev_err(adapter->pdev_dev, "no port access configured\n"
			"usable!\n");
		return -EINVAL;
	}
	if (adapter->params.vfres.nvi == 0) {
		dev_err(adapter->pdev_dev, "no virtual interfaces configured/"
			"usable!\n");
		return -EINVAL;
	}

	/* Initialize nports and max_ethqsets now that we have our Virtual
	 * Function Resources.
	 */
	size_nports_qsets(adapter);

	adapter->flags |= CXGB4VF_FW_OK;
	return 0;
}

static inline void init_rspq(struct sge_rspq *rspq, u8 timer_idx,
			     u8 pkt_cnt_idx, unsigned int size,
			     unsigned int iqe_size)
{
	rspq->intr_params = (QINTR_TIMER_IDX_V(timer_idx) |
			     (pkt_cnt_idx < SGE_NCOUNTERS ?
			      QINTR_CNT_EN_F : 0));
	rspq->pktcnt_idx = (pkt_cnt_idx < SGE_NCOUNTERS
			    ? pkt_cnt_idx
			    : 0);
	rspq->iqe_len = iqe_size;
	rspq->size = size;
}

/*
 * Perform default configuration of DMA queues depending on the number and
 * type of ports we found and the number of available CPUs.  Most settings can
 * be modified by the admin via ethtool and cxgbtool prior to the adapter
 * being brought up for the first time.
 */
static void cfg_queues(struct adapter *adapter)
{
	struct sge *s = &adapter->sge;
	int q10g, n10g, qidx, pidx, qs;
	size_t iqe_size;

	/*
	 * We should not be called till we know how many Queue Sets we can
	 * support.  In particular, this means that we need to know what kind
	 * of interrupts we'll be using ...
	 */
	BUG_ON((adapter->flags &
	       (CXGB4VF_USING_MSIX | CXGB4VF_USING_MSI)) == 0);

	/*
	 * Count the number of 10GbE Virtual Interfaces that we have.
	 */
	n10g = 0;
	for_each_port(adapter, pidx)
		n10g += is_x_10g_port(&adap2pinfo(adapter, pidx)->link_cfg);

	/*
	 * We default to 1 queue per non-10G port and up to # of cores queues
	 * per 10G port.
	 */
	if (n10g == 0)
		q10g = 0;
	else {
		int n1g = (adapter->params.nports - n10g);
		q10g = (adapter->sge.max_ethqsets - n1g) / n10g;
		if (q10g > num_online_cpus())
			q10g = num_online_cpus();
	}

	/*
	 * Allocate the "Queue Sets" to the various Virtual Interfaces.
	 * The layout will be established in setup_sge_queues() when the
	 * adapter is brough up for the first time.
	 */
	qidx = 0;
	for_each_port(adapter, pidx) {
		struct port_info *pi = adap2pinfo(adapter, pidx);

		pi->first_qset = qidx;
		pi->nqsets = is_x_10g_port(&pi->link_cfg) ? q10g : 1;
		qidx += pi->nqsets;
	}
	s->ethqsets = qidx;

	/*
	 * The Ingress Queue Entry Size for our various Response Queues needs
	 * to be big enough to accommodate the largest message we can receive
	 * from the chip/firmware; which is 64 bytes ...
	 */
	iqe_size = 64;

	/*
	 * Set up default Queue Set parameters ...  Start off with the
	 * shortest interrupt holdoff timer.
	 */
	for (qs = 0; qs < s->max_ethqsets; qs++) {
		struct sge_eth_rxq *rxq = &s->ethrxq[qs];
		struct sge_eth_txq *txq = &s->ethtxq[qs];

		init_rspq(&rxq->rspq, 0, 0, 1024, iqe_size);
		rxq->fl.size = 72;
		txq->q.size = 1024;
	}

	/*
	 * The firmware event queue is used for link state changes and
	 * notifications of TX DMA completions.
	 */
	init_rspq(&s->fw_evtq, SGE_TIMER_RSTRT_CNTR, 0, 512, iqe_size);

	/*
	 * The forwarded interrupt queue is used when we're in MSI interrupt
	 * mode.  In this mode all interrupts associated with RX queues will
	 * be forwarded to a single queue which we'll associate with our MSI
	 * interrupt vector.  The messages dropped in the forwarded interrupt
	 * queue will indicate which ingress queue needs servicing ...  This
	 * queue needs to be large enough to accommodate all of the ingress
	 * queues which are forwarding their interrupt (+1 to prevent the PIDX
	 * from equalling the CIDX if every ingress queue has an outstanding
	 * interrupt).  The queue doesn't need to be any larger because no
	 * ingress queue will ever have more than one outstanding interrupt at
	 * any time ...
	 */
	init_rspq(&s->intrq, SGE_TIMER_RSTRT_CNTR, 0, MSIX_ENTRIES + 1,
		  iqe_size);
}

/*
 * Reduce the number of Ethernet queues across all ports to at most n.
 * n provides at least one queue per port.
 */
static void reduce_ethqs(struct adapter *adapter, int n)
{
	int i;
	struct port_info *pi;

	/*
	 * While we have too many active Ether Queue Sets, interate across the
	 * "ports" and reduce their individual Queue Set allocations.
	 */
	BUG_ON(n < adapter->params.nports);
	while (n < adapter->sge.ethqsets)
		for_each_port(adapter, i) {
			pi = adap2pinfo(adapter, i);
			if (pi->nqsets > 1) {
				pi->nqsets--;
				adapter->sge.ethqsets--;
				if (adapter->sge.ethqsets <= n)
					break;
			}
		}

	/*
	 * Reassign the starting Queue Sets for each of the "ports" ...
	 */
	n = 0;
	for_each_port(adapter, i) {
		pi = adap2pinfo(adapter, i);
		pi->first_qset = n;
		n += pi->nqsets;
	}
}

/*
 * We need to grab enough MSI-X vectors to cover our interrupt needs.  Ideally
 * we get a separate MSI-X vector for every "Queue Set" plus any extras we
 * need.  Minimally we need one for every Virtual Interface plus those needed
 * for our "extras".  Note that this process may lower the maximum number of
 * allowed Queue Sets ...
 */
static int enable_msix(struct adapter *adapter)
{
	int i, want, need, nqsets;
	struct msix_entry entries[MSIX_ENTRIES];
	struct sge *s = &adapter->sge;

	for (i = 0; i < MSIX_ENTRIES; ++i)
		entries[i].entry = i;

	/*
	 * We _want_ enough MSI-X interrupts to cover all of our "Queue Sets"
	 * plus those needed for our "extras" (for example, the firmware
	 * message queue).  We _need_ at least one "Queue Set" per Virtual
	 * Interface plus those needed for our "extras".  So now we get to see
	 * if the song is right ...
	 */
	want = s->max_ethqsets + MSIX_EXTRAS;
	need = adapter->params.nports + MSIX_EXTRAS;

	want = pci_enable_msix_range(adapter->pdev, entries, need, want);
	if (want < 0)
		return want;

	nqsets = want - MSIX_EXTRAS;
	if (nqsets < s->max_ethqsets) {
		dev_warn(adapter->pdev_dev, "only enough MSI-X vectors"
			 " for %d Queue Sets\n", nqsets);
		s->max_ethqsets = nqsets;
		if (nqsets < s->ethqsets)
			reduce_ethqs(adapter, nqsets);
	}
	for (i = 0; i < want; ++i)
		adapter->msix_info[i].vec = entries[i].vector;

	return 0;
}

static const struct net_device_ops cxgb4vf_netdev_ops	= {
	.ndo_open		= cxgb4vf_open,
	.ndo_stop		= cxgb4vf_stop,
	.ndo_start_xmit		= t4vf_eth_xmit,
	.ndo_get_stats		= cxgb4vf_get_stats,
	.ndo_set_rx_mode	= cxgb4vf_set_rxmode,
	.ndo_set_mac_address	= cxgb4vf_set_mac_addr,
	.ndo_validate_addr	= eth_validate_addr,
	.ndo_do_ioctl		= cxgb4vf_do_ioctl,
	.ndo_change_mtu		= cxgb4vf_change_mtu,
	.ndo_fix_features	= cxgb4vf_fix_features,
	.ndo_set_features	= cxgb4vf_set_features,
#ifdef CONFIG_NET_POLL_CONTROLLER
	.ndo_poll_controller	= cxgb4vf_poll_controller,
#endif
};

/**
 *	cxgb4vf_get_port_mask - Get port mask for the VF based on mac
 *				address stored on the adapter
 *	@adapter: The adapter
 *
 *	Find the the port mask for the VF based on the index of mac
 *	address stored in the adapter. If no mac address is stored on
 *	the adapter for the VF, use the port mask received from the
 *	firmware.
 */
static unsigned int cxgb4vf_get_port_mask(struct adapter *adapter)
{
	unsigned int naddr = 1, pidx = 0;
	unsigned int pmask, rmask = 0;
	u8 mac[ETH_ALEN];
	int err;

	pmask = adapter->params.vfres.pmask;
	while (pmask) {
		if (pmask & 1) {
			err = t4vf_get_vf_mac_acl(adapter, pidx, &naddr, mac);
			if (!err && !is_zero_ether_addr(mac))
				rmask |= (1 << pidx);
		}
		pmask >>= 1;
		pidx++;
	}
	if (!rmask)
		rmask = adapter->params.vfres.pmask;

	return rmask;
}

/*
 * "Probe" a device: initialize a device and construct all kernel and driver
 * state needed to manage the device.  This routine is called "init_one" in
 * the PF Driver ...
 */
static int cxgb4vf_pci_probe(struct pci_dev *pdev,
			     const struct pci_device_id *ent)
{
	struct adapter *adapter;
	struct net_device *netdev;
	struct port_info *pi;
	unsigned int pmask;
	int pci_using_dac;
	int err, pidx;
<<<<<<< HEAD

	/*
	 * Print our driver banner the first time we're called to initialize a
	 * device.
	 */
	pr_info_once("%s - version %s\n", DRV_DESC, DRV_VERSION);
=======
>>>>>>> 7d2a07b7

	/*
	 * Initialize generic PCI device state.
	 */
	err = pci_enable_device(pdev);
	if (err) {
		dev_err(&pdev->dev, "cannot enable PCI device\n");
		return err;
	}

	/*
	 * Reserve PCI resources for the device.  If we can't get them some
	 * other driver may have already claimed the device ...
	 */
	err = pci_request_regions(pdev, KBUILD_MODNAME);
	if (err) {
		dev_err(&pdev->dev, "cannot obtain PCI resources\n");
		goto err_disable_device;
	}

	/*
	 * Set up our DMA mask: try for 64-bit address masking first and
	 * fall back to 32-bit if we can't get 64 bits ...
	 */
	err = pci_set_dma_mask(pdev, DMA_BIT_MASK(64));
	if (err == 0) {
		err = pci_set_consistent_dma_mask(pdev, DMA_BIT_MASK(64));
		if (err) {
			dev_err(&pdev->dev, "unable to obtain 64-bit DMA for"
				" coherent allocations\n");
			goto err_release_regions;
		}
		pci_using_dac = 1;
	} else {
		err = pci_set_dma_mask(pdev, DMA_BIT_MASK(32));
		if (err != 0) {
			dev_err(&pdev->dev, "no usable DMA configuration\n");
			goto err_release_regions;
		}
		pci_using_dac = 0;
	}

	/*
	 * Enable bus mastering for the device ...
	 */
	pci_set_master(pdev);

	/*
	 * Allocate our adapter data structure and attach it to the device.
	 */
	adapter = kzalloc(sizeof(*adapter), GFP_KERNEL);
	if (!adapter) {
		err = -ENOMEM;
		goto err_release_regions;
	}
	pci_set_drvdata(pdev, adapter);
	adapter->pdev = pdev;
	adapter->pdev_dev = &pdev->dev;

	adapter->mbox_log = kzalloc(sizeof(*adapter->mbox_log) +
				    (sizeof(struct mbox_cmd) *
				     T4VF_OS_LOG_MBOX_CMDS),
				    GFP_KERNEL);
	if (!adapter->mbox_log) {
		err = -ENOMEM;
		goto err_free_adapter;
	}
	adapter->mbox_log->size = T4VF_OS_LOG_MBOX_CMDS;

	/*
	 * Initialize SMP data synchronization resources.
	 */
	spin_lock_init(&adapter->stats_lock);
	spin_lock_init(&adapter->mbox_lock);
	INIT_LIST_HEAD(&adapter->mlist.list);

	/*
	 * Map our I/O registers in BAR0.
	 */
	adapter->regs = pci_ioremap_bar(pdev, 0);
	if (!adapter->regs) {
		dev_err(&pdev->dev, "cannot map device registers\n");
		err = -ENOMEM;
		goto err_free_adapter;
	}

	/* Wait for the device to become ready before proceeding ...
	 */
	err = t4vf_prep_adapter(adapter);
	if (err) {
		dev_err(adapter->pdev_dev, "device didn't become ready:"
			" err=%d\n", err);
		goto err_unmap_bar0;
	}

	/* For T5 and later we want to use the new BAR-based User Doorbells,
	 * so we need to map BAR2 here ...
	 */
	if (!is_t4(adapter->params.chip)) {
		adapter->bar2 = ioremap_wc(pci_resource_start(pdev, 2),
					   pci_resource_len(pdev, 2));
		if (!adapter->bar2) {
			dev_err(adapter->pdev_dev, "cannot map BAR2 doorbells\n");
			err = -ENOMEM;
			goto err_unmap_bar0;
		}
	}
	/*
	 * Initialize adapter level features.
	 */
	adapter->name = pci_name(pdev);
	adapter->msg_enable = DFLT_MSG_ENABLE;

	/* If possible, we use PCIe Relaxed Ordering Attribute to deliver
	 * Ingress Packet Data to Free List Buffers in order to allow for
	 * chipset performance optimizations between the Root Complex and
	 * Memory Controllers.  (Messages to the associated Ingress Queue
	 * notifying new Packet Placement in the Free Lists Buffers will be
	 * send without the Relaxed Ordering Attribute thus guaranteeing that
	 * all preceding PCIe Transaction Layer Packets will be processed
	 * first.)  But some Root Complexes have various issues with Upstream
	 * Transaction Layer Packets with the Relaxed Ordering Attribute set.
	 * The PCIe devices which under the Root Complexes will be cleared the
	 * Relaxed Ordering bit in the configuration space, So we check our
	 * PCIe configuration space to see if it's flagged with advice against
	 * using Relaxed Ordering.
	 */
	if (!pcie_relaxed_ordering_enabled(pdev))
		adapter->flags |= CXGB4VF_ROOT_NO_RELAXED_ORDERING;

	err = adap_init0(adapter);
	if (err)
		dev_err(&pdev->dev,
			"Adapter initialization failed, error %d. Continuing in debug mode\n",
			err);

	/* Initialize hash mac addr list */
	INIT_LIST_HEAD(&adapter->mac_hlist);

	/*
	 * Allocate our "adapter ports" and stitch everything together.
	 */
	pmask = cxgb4vf_get_port_mask(adapter);
	for_each_port(adapter, pidx) {
		int port_id, viid;
		u8 mac[ETH_ALEN];
		unsigned int naddr = 1;

		/*
		 * We simplistically allocate our virtual interfaces
		 * sequentially across the port numbers to which we have
		 * access rights.  This should be configurable in some manner
		 * ...
		 */
		if (pmask == 0)
			break;
		port_id = ffs(pmask) - 1;
		pmask &= ~(1 << port_id);

		/*
		 * Allocate our network device and stitch things together.
		 */
		netdev = alloc_etherdev_mq(sizeof(struct port_info),
					   MAX_PORT_QSETS);
		if (netdev == NULL) {
			err = -ENOMEM;
			goto err_free_dev;
		}
		adapter->port[pidx] = netdev;
		SET_NETDEV_DEV(netdev, &pdev->dev);
		pi = netdev_priv(netdev);
		pi->adapter = adapter;
		pi->pidx = pidx;
		pi->port_id = port_id;

		/*
		 * Initialize the starting state of our "port" and register
		 * it.
		 */
		pi->xact_addr_filt = -1;
		netdev->irq = pdev->irq;

		netdev->hw_features = NETIF_F_SG | TSO_FLAGS | NETIF_F_GRO |
			NETIF_F_IP_CSUM | NETIF_F_IPV6_CSUM | NETIF_F_RXCSUM |
			NETIF_F_HW_VLAN_CTAG_TX | NETIF_F_HW_VLAN_CTAG_RX;
		netdev->features = netdev->hw_features;
		if (pci_using_dac)
			netdev->features |= NETIF_F_HIGHDMA;
		netdev->vlan_features = netdev->features & VLAN_FEAT;

		netdev->priv_flags |= IFF_UNICAST_FLT;
		netdev->min_mtu = 81;
		netdev->max_mtu = ETH_MAX_MTU;

		netdev->netdev_ops = &cxgb4vf_netdev_ops;
		netdev->ethtool_ops = &cxgb4vf_ethtool_ops;
		netdev->dev_port = pi->port_id;

		/*
		 * If we haven't been able to contact the firmware, there's
		 * nothing else we can do for this "port" ...
		 */
		if (!(adapter->flags & CXGB4VF_FW_OK))
			continue;

		viid = t4vf_alloc_vi(adapter, port_id);
		if (viid < 0) {
			dev_err(&pdev->dev,
				"cannot allocate VI for port %d: err=%d\n",
				port_id, viid);
			err = viid;
			goto err_free_dev;
		}
		pi->viid = viid;

		/*
		 * Initialize the hardware/software state for the port.
		 */
		err = t4vf_port_init(adapter, pidx);
		if (err) {
			dev_err(&pdev->dev, "cannot initialize port %d\n",
				pidx);
			goto err_free_dev;
		}

		err = t4vf_get_vf_mac_acl(adapter, port_id, &naddr, mac);
		if (err) {
			dev_err(&pdev->dev,
				"unable to determine MAC ACL address, "
				"continuing anyway.. (status %d)\n", err);
		} else if (naddr && adapter->params.vfres.nvi == 1) {
			struct sockaddr addr;

			ether_addr_copy(addr.sa_data, mac);
			err = cxgb4vf_set_mac_addr(netdev, &addr);
			if (err) {
				dev_err(&pdev->dev,
					"unable to set MAC address %pM\n",
					mac);
				goto err_free_dev;
			}
			dev_info(&pdev->dev,
				 "Using assigned MAC ACL: %pM\n", mac);
		}
	}

	/* See what interrupts we'll be using.  If we've been configured to
	 * use MSI-X interrupts, try to enable them but fall back to using
	 * MSI interrupts if we can't enable MSI-X interrupts.  If we can't
	 * get MSI interrupts we bail with the error.
	 */
	if (msi == MSI_MSIX && enable_msix(adapter) == 0)
		adapter->flags |= CXGB4VF_USING_MSIX;
	else {
		if (msi == MSI_MSIX) {
			dev_info(adapter->pdev_dev,
				 "Unable to use MSI-X Interrupts; falling "
				 "back to MSI Interrupts\n");

			/* We're going to need a Forwarded Interrupt Queue so
			 * that may cut into how many Queue Sets we can
			 * support.
			 */
			msi = MSI_MSI;
			size_nports_qsets(adapter);
		}
		err = pci_enable_msi(pdev);
		if (err) {
			dev_err(&pdev->dev, "Unable to allocate MSI Interrupts;"
				" err=%d\n", err);
			goto err_free_dev;
		}
		adapter->flags |= CXGB4VF_USING_MSI;
	}

	/* Now that we know how many "ports" we have and what interrupt
	 * mechanism we're going to use, we can configure our queue resources.
	 */
	cfg_queues(adapter);

	/*
	 * The "card" is now ready to go.  If any errors occur during device
	 * registration we do not fail the whole "card" but rather proceed
	 * only with the ports we manage to register successfully.  However we
	 * must register at least one net device.
	 */
	for_each_port(adapter, pidx) {
		struct port_info *pi = netdev_priv(adapter->port[pidx]);
		netdev = adapter->port[pidx];
		if (netdev == NULL)
			continue;

		netif_set_real_num_tx_queues(netdev, pi->nqsets);
		netif_set_real_num_rx_queues(netdev, pi->nqsets);

		err = register_netdev(netdev);
		if (err) {
			dev_warn(&pdev->dev, "cannot register net device %s,"
				 " skipping\n", netdev->name);
			continue;
		}

		netif_carrier_off(netdev);
		set_bit(pidx, &adapter->registered_device_map);
	}
	if (adapter->registered_device_map == 0) {
		dev_err(&pdev->dev, "could not register any net devices\n");
		goto err_disable_interrupts;
	}

	/*
	 * Set up our debugfs entries.
	 */
	if (!IS_ERR_OR_NULL(cxgb4vf_debugfs_root)) {
		adapter->debugfs_root =
			debugfs_create_dir(pci_name(pdev),
					   cxgb4vf_debugfs_root);
		setup_debugfs(adapter);
	}

	/*
	 * Print a short notice on the existence and configuration of the new
	 * VF network device ...
	 */
	for_each_port(adapter, pidx) {
		dev_info(adapter->pdev_dev, "%s: Chelsio VF NIC PCIe %s\n",
			 adapter->port[pidx]->name,
			 (adapter->flags & CXGB4VF_USING_MSIX) ? "MSI-X" :
			 (adapter->flags & CXGB4VF_USING_MSI)  ? "MSI" : "");
	}

	/*
	 * Return success!
	 */
	return 0;

	/*
	 * Error recovery and exit code.  Unwind state that's been created
	 * so far and return the error.
	 */
err_disable_interrupts:
	if (adapter->flags & CXGB4VF_USING_MSIX) {
		pci_disable_msix(adapter->pdev);
		adapter->flags &= ~CXGB4VF_USING_MSIX;
	} else if (adapter->flags & CXGB4VF_USING_MSI) {
		pci_disable_msi(adapter->pdev);
		adapter->flags &= ~CXGB4VF_USING_MSI;
	}

err_free_dev:
	for_each_port(adapter, pidx) {
		netdev = adapter->port[pidx];
		if (netdev == NULL)
			continue;
		pi = netdev_priv(netdev);
		if (pi->viid)
			t4vf_free_vi(adapter, pi->viid);
		if (test_bit(pidx, &adapter->registered_device_map))
			unregister_netdev(netdev);
		free_netdev(netdev);
	}

	if (!is_t4(adapter->params.chip))
		iounmap(adapter->bar2);

err_unmap_bar0:
	iounmap(adapter->regs);

err_free_adapter:
	kfree(adapter->mbox_log);
	kfree(adapter);

err_release_regions:
	pci_release_regions(pdev);
	pci_clear_master(pdev);

err_disable_device:
	pci_disable_device(pdev);

	return err;
}

/*
 * "Remove" a device: tear down all kernel and driver state created in the
 * "probe" routine and quiesce the device (disable interrupts, etc.).  (Note
 * that this is called "remove_one" in the PF Driver.)
 */
static void cxgb4vf_pci_remove(struct pci_dev *pdev)
{
	struct adapter *adapter = pci_get_drvdata(pdev);
	struct hash_mac_addr *entry, *tmp;

	/*
	 * Tear down driver state associated with device.
	 */
	if (adapter) {
		int pidx;

		/*
		 * Stop all of our activity.  Unregister network port,
		 * disable interrupts, etc.
		 */
		for_each_port(adapter, pidx)
			if (test_bit(pidx, &adapter->registered_device_map))
				unregister_netdev(adapter->port[pidx]);
		t4vf_sge_stop(adapter);
		if (adapter->flags & CXGB4VF_USING_MSIX) {
			pci_disable_msix(adapter->pdev);
			adapter->flags &= ~CXGB4VF_USING_MSIX;
		} else if (adapter->flags & CXGB4VF_USING_MSI) {
			pci_disable_msi(adapter->pdev);
			adapter->flags &= ~CXGB4VF_USING_MSI;
		}

		/*
		 * Tear down our debugfs entries.
		 */
		if (!IS_ERR_OR_NULL(adapter->debugfs_root)) {
			cleanup_debugfs(adapter);
			debugfs_remove_recursive(adapter->debugfs_root);
		}

		/*
		 * Free all of the various resources which we've acquired ...
		 */
		t4vf_free_sge_resources(adapter);
		for_each_port(adapter, pidx) {
			struct net_device *netdev = adapter->port[pidx];
			struct port_info *pi;

			if (netdev == NULL)
				continue;

			pi = netdev_priv(netdev);
			if (pi->viid)
				t4vf_free_vi(adapter, pi->viid);
			free_netdev(netdev);
		}
		iounmap(adapter->regs);
		if (!is_t4(adapter->params.chip))
			iounmap(adapter->bar2);
		kfree(adapter->mbox_log);
		list_for_each_entry_safe(entry, tmp, &adapter->mac_hlist,
					 list) {
			list_del(&entry->list);
			kfree(entry);
		}
		kfree(adapter);
	}

	/*
	 * Disable the device and release its PCI resources.
	 */
	pci_disable_device(pdev);
	pci_clear_master(pdev);
	pci_release_regions(pdev);
}

/*
 * "Shutdown" quiesce the device, stopping Ingress Packet and Interrupt
 * delivery.
 */
static void cxgb4vf_pci_shutdown(struct pci_dev *pdev)
{
	struct adapter *adapter;
	int pidx;

	adapter = pci_get_drvdata(pdev);
	if (!adapter)
		return;

	/* Disable all Virtual Interfaces.  This will shut down the
	 * delivery of all ingress packets into the chip for these
	 * Virtual Interfaces.
	 */
	for_each_port(adapter, pidx)
		if (test_bit(pidx, &adapter->registered_device_map))
			unregister_netdev(adapter->port[pidx]);

	/* Free up all Queues which will prevent further DMA and
	 * Interrupts allowing various internal pathways to drain.
	 */
	t4vf_sge_stop(adapter);
	if (adapter->flags & CXGB4VF_USING_MSIX) {
		pci_disable_msix(adapter->pdev);
		adapter->flags &= ~CXGB4VF_USING_MSIX;
	} else if (adapter->flags & CXGB4VF_USING_MSI) {
		pci_disable_msi(adapter->pdev);
		adapter->flags &= ~CXGB4VF_USING_MSI;
	}

	/*
	 * Free up all Queues which will prevent further DMA and
	 * Interrupts allowing various internal pathways to drain.
	 */
	t4vf_free_sge_resources(adapter);
	pci_set_drvdata(pdev, NULL);
}

/* Macros needed to support the PCI Device ID Table ...
 */
#define CH_PCI_DEVICE_ID_TABLE_DEFINE_BEGIN \
	static const struct pci_device_id cxgb4vf_pci_tbl[] = {
#define CH_PCI_DEVICE_ID_FUNCTION	0x8

#define CH_PCI_ID_TABLE_ENTRY(devid) \
		{ PCI_VDEVICE(CHELSIO, (devid)), 0 }

#define CH_PCI_DEVICE_ID_TABLE_DEFINE_END { 0, } }

#include "../cxgb4/t4_pci_id_tbl.h"

MODULE_DESCRIPTION(DRV_DESC);
MODULE_AUTHOR("Chelsio Communications");
MODULE_LICENSE("Dual BSD/GPL");
MODULE_DEVICE_TABLE(pci, cxgb4vf_pci_tbl);

static struct pci_driver cxgb4vf_driver = {
	.name		= KBUILD_MODNAME,
	.id_table	= cxgb4vf_pci_tbl,
	.probe		= cxgb4vf_pci_probe,
	.remove		= cxgb4vf_pci_remove,
	.shutdown	= cxgb4vf_pci_shutdown,
};

/*
 * Initialize global driver state.
 */
static int __init cxgb4vf_module_init(void)
{
	int ret;

	/*
	 * Vet our module parameters.
	 */
	if (msi != MSI_MSIX && msi != MSI_MSI) {
		pr_warn("bad module parameter msi=%d; must be %d (MSI-X or MSI) or %d (MSI)\n",
			msi, MSI_MSIX, MSI_MSI);
		return -EINVAL;
	}

	/* Debugfs support is optional, debugfs will warn if this fails */
	cxgb4vf_debugfs_root = debugfs_create_dir(KBUILD_MODNAME, NULL);

	ret = pci_register_driver(&cxgb4vf_driver);
	if (ret < 0)
		debugfs_remove(cxgb4vf_debugfs_root);
	return ret;
}

/*
 * Tear down global driver state.
 */
static void __exit cxgb4vf_module_exit(void)
{
	pci_unregister_driver(&cxgb4vf_driver);
	debugfs_remove(cxgb4vf_debugfs_root);
}

module_init(cxgb4vf_module_init);
module_exit(cxgb4vf_module_exit);<|MERGE_RESOLUTION|>--- conflicted
+++ resolved
@@ -2893,15 +2893,6 @@
 	unsigned int pmask;
 	int pci_using_dac;
 	int err, pidx;
-<<<<<<< HEAD
-
-	/*
-	 * Print our driver banner the first time we're called to initialize a
-	 * device.
-	 */
-	pr_info_once("%s - version %s\n", DRV_DESC, DRV_VERSION);
-=======
->>>>>>> 7d2a07b7
 
 	/*
 	 * Initialize generic PCI device state.
