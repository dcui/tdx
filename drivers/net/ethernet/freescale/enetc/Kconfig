--- conflicted
+++ resolved
@@ -14,12 +14,8 @@
 
 config FSL_ENETC_VF
 	tristate "ENETC VF driver"
-<<<<<<< HEAD
 	depends on PCI && PCI_MSI
-=======
-	depends on PCI && PCI_MSI && (ARCH_LAYERSCAPE || COMPILE_TEST)
 	select FSL_ENETC_MDIO
->>>>>>> 3887ecbb
 	select PHYLIB
 	select DIMLIB
 	help
