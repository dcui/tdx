--- conflicted
+++ resolved
@@ -377,10 +377,7 @@
 		} else if (ip.v4->version == 6) {
 			unsigned char *exthdr;
 			__be16 frag_off;
-<<<<<<< HEAD
-=======
-
->>>>>>> 7d2a07b7
+
 			l3_type = IPV6_PKT;
 			tunnel_type = TUNNEL_UDP_CSUM;
 			exthdr = ip.hdr + sizeof(*ip.v6);
