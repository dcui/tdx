--- conflicted
+++ resolved
@@ -488,16 +488,6 @@
 	u32 start_sec = 0, start_nsec = 0;
 	u32 general_config = 0;
 	int pulse_width = 0;
-<<<<<<< HEAD
-	int perout_bit = 0;
-
-	/* Reject requests with unsupported flags */
-	if (perout->flags)
-		return -EOPNOTSUPP;
-
-	if (!on) {
-		lan743x_ptp_perout_off(adapter);
-=======
 	int perout_pin = 0;
 	unsigned int index = perout_request->index;
 	struct lan743x_ptp_perout *perout = &ptp->perout[index];
@@ -513,7 +503,6 @@
 			return -EBUSY;
 	} else {
 		lan743x_ptp_perout_off(adapter, index);
->>>>>>> 7d2a07b7
 		return 0;
 	}
 
