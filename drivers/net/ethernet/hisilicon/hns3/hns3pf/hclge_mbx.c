--- conflicted
+++ resolved
@@ -62,22 +62,6 @@
 		resp_pf_to_vf->msg.resp_status = EIO;
 	}
 
-<<<<<<< HEAD
-	resp_pf_to_vf->msg.code = HCLGE_MBX_PF_VF_RESP;
-	resp_pf_to_vf->msg.vf_mbx_msg_code = vf_to_pf_req->msg.code;
-	resp_pf_to_vf->msg.vf_mbx_msg_subcode = vf_to_pf_req->msg.subcode;
-	resp = hclge_errno_to_resp(resp_msg->status);
-	if (resp < SHRT_MAX) {
-		resp_pf_to_vf->msg.resp_status = resp;
-	} else {
-		dev_warn(&hdev->pdev->dev,
-			 "failed to send response to VF, response status %d is out-of-bound\n",
-			 resp);
-		resp_pf_to_vf->msg.resp_status = EIO;
-	}
-
-=======
->>>>>>> 7d2a07b7
 	if (resp_msg->len > 0)
 		memcpy(resp_pf_to_vf->msg.resp_data, resp_msg->data,
 		       resp_msg->len);
@@ -177,22 +161,13 @@
 	struct hnae3_ring_chain_node *cur_chain, *new_chain;
 	struct hclge_dev *hdev = vport->back;
 	int ring_num;
-	int i = 0;
+	int i;
 
 	ring_num = req->msg.ring_num;
 
 	if (ring_num > HCLGE_MBX_MAX_RING_CHAIN_PARAM_NUM)
 		return -ENOMEM;
 
-<<<<<<< HEAD
-	hnae3_set_bit(ring_chain->flag, HNAE3_RING_TYPE_B,
-		      req->msg.param[i].ring_type);
-	ring_chain->tqp_index =
-		hclge_get_queue_id(vport->nic.kinfo.tqp
-				   [req->msg.param[i].tqp_index]);
-	hnae3_set_field(ring_chain->int_gl_idx, HNAE3_RING_GL_IDX_M,
-			HNAE3_RING_GL_IDX_S, req->msg.param[i].int_gl_index);
-=======
 	for (i = 0; i < ring_num; i++) {
 		if (req->msg.param[i].tqp_index >= vport->nic.kinfo.rss_size) {
 			dev_err(&hdev->pdev->dev, "tqp index(%u) is out of range(0-%u)\n",
@@ -209,7 +184,6 @@
 				   [req->msg.param[0].tqp_index]);
 	hnae3_set_field(ring_chain->int_gl_idx, HNAE3_RING_GL_IDX_M,
 			HNAE3_RING_GL_IDX_S, req->msg.param[0].int_gl_index);
->>>>>>> 7d2a07b7
 
 	cur_chain = ring_chain;
 
@@ -261,34 +235,6 @@
 static void hclge_set_vf_promisc_mode(struct hclge_vport *vport,
 				      struct hclge_mbx_vf_to_pf_cmd *req)
 {
-<<<<<<< HEAD
-	bool en_bc = req->msg.en_bc ? true : false;
-	bool en_uc = req->msg.en_uc ? true : false;
-	bool en_mc = req->msg.en_mc ? true : false;
-	int ret;
-
-	if (!vport->vf_info.trusted) {
-		en_uc = false;
-		en_mc = false;
-	}
-
-	ret = hclge_set_vport_promisc_mode(vport, en_uc, en_mc, en_bc);
-
-	vport->vf_info.promisc_enable = (en_uc || en_mc) ? 1 : 0;
-
-	return ret;
-}
-
-void hclge_inform_vf_promisc_info(struct hclge_vport *vport)
-{
-	u8 dest_vfid = (u8)vport->vport_id;
-	u8 msg_data[2];
-
-	memcpy(&msg_data[0], &vport->vf_info.promisc_enable, sizeof(u16));
-
-	hclge_send_mbx_msg(vport, msg_data, sizeof(msg_data),
-			   HCLGE_MBX_PUSH_PROMISC_INFO, dest_vfid);
-=======
 	struct hnae3_handle *handle = &vport->nic;
 	struct hclge_dev *hdev = vport->back;
 
@@ -304,7 +250,6 @@
 
 	set_bit(HCLGE_VPORT_STATE_PROMISC_CHANGE, &vport->state);
 	hclge_task_schedule(hdev, 0);
->>>>>>> 7d2a07b7
 }
 
 static int hclge_set_vf_uc_mac_addr(struct hclge_vport *vport,
@@ -397,44 +342,9 @@
 #define HCLGE_MBX_VLAN_STATE_OFFSET	0
 #define HCLGE_MBX_VLAN_INFO_OFFSET	2
 
-<<<<<<< HEAD
+	struct hnae3_handle *handle = &vport->nic;
+	struct hclge_dev *hdev = vport->back;
 	struct hclge_vf_vlan_cfg *msg_cmd;
-	int status = 0;
-
-	msg_cmd = (struct hclge_vf_vlan_cfg *)&mbx_req->msg;
-	if (msg_cmd->subcode == HCLGE_MBX_VLAN_FILTER) {
-		struct hnae3_handle *handle = &vport->nic;
-		u16 vlan, proto;
-		bool is_kill;
-
-		is_kill = !!msg_cmd->is_kill;
-		vlan =  msg_cmd->vlan;
-		proto =  msg_cmd->proto;
-		status = hclge_set_vlan_filter(handle, cpu_to_be16(proto),
-					       vlan, is_kill);
-	} else if (msg_cmd->subcode == HCLGE_MBX_VLAN_RX_OFF_CFG) {
-		struct hnae3_handle *handle = &vport->nic;
-		bool en = msg_cmd->is_kill ? true : false;
-
-		status = hclge_en_hw_strip_rxvtag(handle, en);
-	} else if (msg_cmd->subcode == HCLGE_MBX_PORT_BASE_VLAN_CFG) {
-		struct hclge_vlan_info *vlan_info;
-		u16 *state;
-
-		state = (u16 *)&mbx_req->msg.data[HCLGE_MBX_VLAN_STATE_OFFSET];
-		vlan_info = (struct hclge_vlan_info *)
-			&mbx_req->msg.data[HCLGE_MBX_VLAN_INFO_OFFSET];
-		status = hclge_update_port_base_vlan_cfg(vport, *state,
-							 vlan_info);
-	} else if (msg_cmd->subcode == HCLGE_MBX_GET_PORT_BASE_VLAN_STATE) {
-		resp_msg->data[0] = vport->port_base_vlan_cfg.state;
-		resp_msg->len = sizeof(u8);
-	}
-=======
-	struct hnae3_handle *handle = &vport->nic;
-	struct hclge_dev *hdev = vport->back;
-	struct hclge_vf_vlan_cfg *msg_cmd;
->>>>>>> 7d2a07b7
 
 	msg_cmd = (struct hclge_vf_vlan_cfg *)&mbx_req->msg;
 	switch (msg_cmd->subcode) {
@@ -477,18 +387,6 @@
 	return ret;
 }
 
-<<<<<<< HEAD
-static void hclge_get_vf_tcinfo(struct hclge_vport *vport,
-				struct hclge_respond_to_vf_msg *resp_msg)
-{
-	struct hnae3_knic_private_info *kinfo = &vport->nic.kinfo;
-	unsigned int i;
-
-	for (i = 0; i < kinfo->num_tc; i++)
-		resp_msg->data[0] |= BIT(i);
-
-	resp_msg->len = sizeof(u8);
-=======
 static void hclge_get_basic_info(struct hclge_vport *vport,
 				 struct hclge_respond_to_vf_msg *resp_msg)
 {
@@ -506,7 +404,6 @@
 			      HNAE3_PF_SUPPORT_VLAN_FLTR_MDF_B, 1);
 
 	resp_msg->len = HCLGE_MBX_MAX_RESP_DATA_SIZE;
->>>>>>> 7d2a07b7
 }
 
 static void hclge_get_vf_queue_info(struct hclge_vport *vport,
@@ -641,11 +538,6 @@
 	resp_msg->data[0] = HCLGE_RESET_ALL_QUEUE_DONE;
 	resp_msg->len = sizeof(u8);
 
-<<<<<<< HEAD
-	memcpy(&queue_id, mbx_req->msg.data, sizeof(queue_id));
-
-	hclge_reset_vf_queue(vport, queue_id);
-=======
 	/* pf will reset vf's all queues at a time. So it is unnecessary
 	 * to reset queues if queue_id > 0, just return success.
 	 */
@@ -658,7 +550,6 @@
 			vport->vport_id - HCLGE_VF_VPORT_START_NUM, ret);
 
 	return ret;
->>>>>>> 7d2a07b7
 }
 
 static int hclge_reset_vf(struct hclge_vport *vport)
@@ -707,8 +598,6 @@
 	u8 index;
 
 	index = mbx_req->msg.data[0];
-<<<<<<< HEAD
-=======
 
 	/* Check the query index of rss_hash_key from VF, make sure no
 	 * more than the size of rss_hash_key.
@@ -720,7 +609,6 @@
 			 index);
 		return;
 	}
->>>>>>> 7d2a07b7
 
 	memcpy(resp_msg->data,
 	       &hdev->vport[0].rss_hash_key[index * HCLGE_RSS_MBX_RESP_LEN],
@@ -874,13 +762,8 @@
 		case HCLGE_MBX_GET_QDEPTH:
 			hclge_get_vf_queue_depth(vport, &resp_msg);
 			break;
-<<<<<<< HEAD
-		case HCLGE_MBX_GET_TCINFO:
-			hclge_get_vf_tcinfo(vport, &resp_msg);
-=======
 		case HCLGE_MBX_GET_BASIC_INFO:
 			hclge_get_basic_info(vport, &resp_msg);
->>>>>>> 7d2a07b7
 			break;
 		case HCLGE_MBX_GET_LINK_STATUS:
 			ret = hclge_push_vf_link_status(vport);
