--- conflicted
+++ resolved
@@ -360,12 +360,6 @@
 	}
 }
 
-<<<<<<< HEAD
-	if (!complete)
-		retval = -EBADE;
-	else
-		retval = hclge_cmd_check_retval(hw, desc, num, ntc);
-=======
 static void hclge_parse_capability(struct hclge_dev *hdev,
 				   struct hclge_query_version_cmd *cmd)
 {
@@ -402,7 +396,6 @@
 		set_bit(HNAE3_DEV_SUPPORT_VLAN_FLTR_MDF_B, ae_dev->caps);
 	}
 }
->>>>>>> 7d2a07b7
 
 static __le32 hclge_build_api_caps(void)
 {
@@ -485,21 +478,14 @@
 	struct hclge_desc desc;
 	u32 compat = 0;
 
-<<<<<<< HEAD
-	hclge_cmd_setup_basic_desc(&desc, HCLGE_OPC_M7_COMPAT_CFG, false);
-=======
 	hclge_cmd_setup_basic_desc(&desc, HCLGE_OPC_IMP_COMPAT_CFG, false);
->>>>>>> 7d2a07b7
 
 	req = (struct hclge_firmware_compat_cmd *)desc.data;
 
 	hnae3_set_bit(compat, HCLGE_LINK_EVENT_REPORT_EN_B, 1);
 	hnae3_set_bit(compat, HCLGE_NCSI_ERROR_REPORT_EN_B, 1);
-<<<<<<< HEAD
-=======
 	if (hnae3_dev_phy_imp_supported(hdev))
 		hnae3_set_bit(compat, HCLGE_PHY_IMP_EN_B, 1);
->>>>>>> 7d2a07b7
 	req->compat = cpu_to_le32(compat);
 
 	return hclge_cmd_send(&hdev->hw, &desc, 1);
@@ -545,15 +531,6 @@
 	}
 
 	dev_info(&hdev->pdev->dev, "The firmware version is %lu.%lu.%lu.%lu\n",
-<<<<<<< HEAD
-		 hnae3_get_field(version, HNAE3_FW_VERSION_BYTE3_MASK,
-				 HNAE3_FW_VERSION_BYTE3_SHIFT),
-		 hnae3_get_field(version, HNAE3_FW_VERSION_BYTE2_MASK,
-				 HNAE3_FW_VERSION_BYTE2_SHIFT),
-		 hnae3_get_field(version, HNAE3_FW_VERSION_BYTE1_MASK,
-				 HNAE3_FW_VERSION_BYTE1_SHIFT),
-		 hnae3_get_field(version, HNAE3_FW_VERSION_BYTE0_MASK,
-=======
 		 hnae3_get_field(hdev->fw_version, HNAE3_FW_VERSION_BYTE3_MASK,
 				 HNAE3_FW_VERSION_BYTE3_SHIFT),
 		 hnae3_get_field(hdev->fw_version, HNAE3_FW_VERSION_BYTE2_MASK,
@@ -561,7 +538,6 @@
 		 hnae3_get_field(hdev->fw_version, HNAE3_FW_VERSION_BYTE1_MASK,
 				 HNAE3_FW_VERSION_BYTE1_SHIFT),
 		 hnae3_get_field(hdev->fw_version, HNAE3_FW_VERSION_BYTE0_MASK,
->>>>>>> 7d2a07b7
 				 HNAE3_FW_VERSION_BYTE0_SHIFT));
 
 	/* ask the firmware to enable some features, driver can work without
