// SPDX-License-Identifier: GPL-2.0 OR Linux-OpenIB
/* Copyright (c) 2019 Mellanox Technologies */

#include <devlink.h>

#include "mlx5_core.h"
<<<<<<< HEAD
=======
#include "fw_reset.h"
>>>>>>> 7d2a07b7
#include "fs_core.h"
#include "eswitch.h"
#include "sf/dev/dev.h"
#include "sf/sf.h"

static int mlx5_devlink_flash_update(struct devlink *devlink,
				     struct devlink_flash_update_params *params,
				     struct netlink_ext_ack *extack)
{
	struct mlx5_core_dev *dev = devlink_priv(devlink);
<<<<<<< HEAD
	const struct firmware *fw;
	int err;

	err = request_firmware_direct(&fw, params->file_name, &dev->pdev->dev);
	if (err)
		return err;

	err = mlx5_firmware_flash(dev, fw, extack);
	release_firmware(fw);

	return err;
=======

	return mlx5_firmware_flash(dev, params->fw, extack);
>>>>>>> 7d2a07b7
}

static u8 mlx5_fw_ver_major(u32 version)
{
	return (version >> 24) & 0xff;
}

static u8 mlx5_fw_ver_minor(u32 version)
{
	return (version >> 16) & 0xff;
}

static u16 mlx5_fw_ver_subminor(u32 version)
{
	return version & 0xffff;
}

#define DEVLINK_FW_STRING_LEN 32

static int
mlx5_devlink_info_get(struct devlink *devlink, struct devlink_info_req *req,
		      struct netlink_ext_ack *extack)
{
	struct mlx5_core_dev *dev = devlink_priv(devlink);
	char version_str[DEVLINK_FW_STRING_LEN];
	u32 running_fw, stored_fw;
	int err;

	err = devlink_info_driver_name_put(req, KBUILD_MODNAME);
	if (err)
		return err;

	err = devlink_info_version_fixed_put(req, "fw.psid", dev->board_id);
	if (err)
		return err;

	err = mlx5_fw_version_query(dev, &running_fw, &stored_fw);
	if (err)
		return err;

	snprintf(version_str, sizeof(version_str), "%d.%d.%04d",
		 mlx5_fw_ver_major(running_fw), mlx5_fw_ver_minor(running_fw),
		 mlx5_fw_ver_subminor(running_fw));
	err = devlink_info_version_running_put(req, "fw.version", version_str);
	if (err)
		return err;
	err = devlink_info_version_running_put(req,
					       DEVLINK_INFO_VERSION_GENERIC_FW,
					       version_str);
	if (err)
		return err;

	/* no pending version, return running (stored) version */
	if (stored_fw == 0)
		stored_fw = running_fw;

	snprintf(version_str, sizeof(version_str), "%d.%d.%04d",
		 mlx5_fw_ver_major(stored_fw), mlx5_fw_ver_minor(stored_fw),
		 mlx5_fw_ver_subminor(stored_fw));
	err = devlink_info_version_stored_put(req, "fw.version", version_str);
	if (err)
		return err;
	return devlink_info_version_stored_put(req,
					       DEVLINK_INFO_VERSION_GENERIC_FW,
					       version_str);
}

static int mlx5_devlink_reload_fw_activate(struct devlink *devlink, struct netlink_ext_ack *extack)
{
	struct mlx5_core_dev *dev = devlink_priv(devlink);
	u8 reset_level, reset_type, net_port_alive;
	int err;

	err = mlx5_fw_reset_query(dev, &reset_level, &reset_type);
	if (err)
		return err;
	if (!(reset_level & MLX5_MFRL_REG_RESET_LEVEL3)) {
		NL_SET_ERR_MSG_MOD(extack, "FW activate requires reboot");
		return -EINVAL;
	}

	net_port_alive = !!(reset_type & MLX5_MFRL_REG_RESET_TYPE_NET_PORT_ALIVE);
	err = mlx5_fw_reset_set_reset_sync(dev, net_port_alive);
	if (err)
		goto out;

	err = mlx5_fw_reset_wait_reset_done(dev);
out:
	if (err)
		NL_SET_ERR_MSG_MOD(extack, "FW activate command failed");
	return err;
}

static int mlx5_devlink_trigger_fw_live_patch(struct devlink *devlink,
					      struct netlink_ext_ack *extack)
{
	struct mlx5_core_dev *dev = devlink_priv(devlink);
	u8 reset_level;
	int err;

	err = mlx5_fw_reset_query(dev, &reset_level, NULL);
	if (err)
		return err;
	if (!(reset_level & MLX5_MFRL_REG_RESET_LEVEL0)) {
		NL_SET_ERR_MSG_MOD(extack,
				   "FW upgrade to the stored FW can't be done by FW live patching");
		return -EINVAL;
	}

	return mlx5_fw_reset_set_live_patch(dev);
}

static int mlx5_devlink_reload_down(struct devlink *devlink, bool netns_change,
				    enum devlink_reload_action action,
				    enum devlink_reload_limit limit,
				    struct netlink_ext_ack *extack)
{
	struct mlx5_core_dev *dev = devlink_priv(devlink);
	bool sf_dev_allocated;

	sf_dev_allocated = mlx5_sf_dev_allocated(dev);
	if (sf_dev_allocated) {
		/* Reload results in deleting SF device which further results in
		 * unregistering devlink instance while holding devlink_mutext.
		 * Hence, do not support reload.
		 */
		NL_SET_ERR_MSG_MOD(extack, "reload is unsupported when SFs are allocated");
		return -EOPNOTSUPP;
	}

	if (mlx5_lag_is_active(dev)) {
		NL_SET_ERR_MSG_MOD(extack, "reload is unsupported in Lag mode");
		return -EOPNOTSUPP;
	}

	switch (action) {
	case DEVLINK_RELOAD_ACTION_DRIVER_REINIT:
		mlx5_unload_one(dev);
		return 0;
	case DEVLINK_RELOAD_ACTION_FW_ACTIVATE:
		if (limit == DEVLINK_RELOAD_LIMIT_NO_RESET)
			return mlx5_devlink_trigger_fw_live_patch(devlink, extack);
		return mlx5_devlink_reload_fw_activate(devlink, extack);
	default:
		/* Unsupported action should not get to this function */
		WARN_ON(1);
		return -EOPNOTSUPP;
	}
}

static int mlx5_devlink_reload_up(struct devlink *devlink, enum devlink_reload_action action,
				  enum devlink_reload_limit limit, u32 *actions_performed,
				  struct netlink_ext_ack *extack)
{
	struct mlx5_core_dev *dev = devlink_priv(devlink);

	*actions_performed = BIT(action);
	switch (action) {
	case DEVLINK_RELOAD_ACTION_DRIVER_REINIT:
		return mlx5_load_one(dev);
	case DEVLINK_RELOAD_ACTION_FW_ACTIVATE:
		if (limit == DEVLINK_RELOAD_LIMIT_NO_RESET)
			break;
		/* On fw_activate action, also driver is reloaded and reinit performed */
		*actions_performed |= BIT(DEVLINK_RELOAD_ACTION_DRIVER_REINIT);
		return mlx5_load_one(dev);
	default:
		/* Unsupported action should not get to this function */
		WARN_ON(1);
		return -EOPNOTSUPP;
	}

	return 0;
}

static struct mlx5_devlink_trap *mlx5_find_trap_by_id(struct mlx5_core_dev *dev, int trap_id)
{
	struct mlx5_devlink_trap *dl_trap;

	list_for_each_entry(dl_trap, &dev->priv.traps, list)
		if (dl_trap->trap.id == trap_id)
			return dl_trap;

	return NULL;
}

static int mlx5_devlink_trap_init(struct devlink *devlink, const struct devlink_trap *trap,
				  void *trap_ctx)
{
	struct mlx5_core_dev *dev = devlink_priv(devlink);
	struct mlx5_devlink_trap *dl_trap;

	dl_trap = kzalloc(sizeof(*dl_trap), GFP_KERNEL);
	if (!dl_trap)
		return -ENOMEM;

	dl_trap->trap.id = trap->id;
	dl_trap->trap.action = DEVLINK_TRAP_ACTION_DROP;
	dl_trap->item = trap_ctx;

	if (mlx5_find_trap_by_id(dev, trap->id)) {
		kfree(dl_trap);
		mlx5_core_err(dev, "Devlink trap: Trap 0x%x already found", trap->id);
		return -EEXIST;
	}

	list_add_tail(&dl_trap->list, &dev->priv.traps);
	return 0;
}

<<<<<<< HEAD
static int mlx5_devlink_reload_down(struct devlink *devlink, bool netns_change,
				    struct netlink_ext_ack *extack)
{
	struct mlx5_core_dev *dev = devlink_priv(devlink);

	mlx5_unload_one(dev, false);
	return 0;
}

static int mlx5_devlink_reload_up(struct devlink *devlink,
				  struct netlink_ext_ack *extack)
{
	struct mlx5_core_dev *dev = devlink_priv(devlink);

	if (mlx5_lag_is_active(dev)) {
		NL_SET_ERR_MSG_MOD(extack, "reload is unsupported in Lag mode\n");
		return -EOPNOTSUPP;
	}
	return mlx5_load_one(dev, false);
=======
static void mlx5_devlink_trap_fini(struct devlink *devlink, const struct devlink_trap *trap,
				   void *trap_ctx)
{
	struct mlx5_core_dev *dev = devlink_priv(devlink);
	struct mlx5_devlink_trap *dl_trap;

	dl_trap = mlx5_find_trap_by_id(dev, trap->id);
	if (!dl_trap) {
		mlx5_core_err(dev, "Devlink trap: Missing trap id 0x%x", trap->id);
		return;
	}
	list_del(&dl_trap->list);
	kfree(dl_trap);
}

static int mlx5_devlink_trap_action_set(struct devlink *devlink,
					const struct devlink_trap *trap,
					enum devlink_trap_action action,
					struct netlink_ext_ack *extack)
{
	struct mlx5_core_dev *dev = devlink_priv(devlink);
	enum devlink_trap_action action_orig;
	struct mlx5_devlink_trap *dl_trap;
	int err = 0;

	if (is_mdev_switchdev_mode(dev)) {
		NL_SET_ERR_MSG_MOD(extack, "Devlink traps can't be set in switchdev mode");
		return -EOPNOTSUPP;
	}

	dl_trap = mlx5_find_trap_by_id(dev, trap->id);
	if (!dl_trap) {
		mlx5_core_err(dev, "Devlink trap: Set action on invalid trap id 0x%x", trap->id);
		err = -EINVAL;
		goto out;
	}

	if (action != DEVLINK_TRAP_ACTION_DROP && action != DEVLINK_TRAP_ACTION_TRAP) {
		err = -EOPNOTSUPP;
		goto out;
	}

	if (action == dl_trap->trap.action)
		goto out;

	action_orig = dl_trap->trap.action;
	dl_trap->trap.action = action;
	err = mlx5_blocking_notifier_call_chain(dev, MLX5_DRIVER_EVENT_TYPE_TRAP,
						&dl_trap->trap);
	if (err)
		dl_trap->trap.action = action_orig;
out:
	return err;
>>>>>>> 7d2a07b7
}

static const struct devlink_ops mlx5_devlink_ops = {
#ifdef CONFIG_MLX5_ESWITCH
	.eswitch_mode_set = mlx5_devlink_eswitch_mode_set,
	.eswitch_mode_get = mlx5_devlink_eswitch_mode_get,
	.eswitch_inline_mode_set = mlx5_devlink_eswitch_inline_mode_set,
	.eswitch_inline_mode_get = mlx5_devlink_eswitch_inline_mode_get,
	.eswitch_encap_mode_set = mlx5_devlink_eswitch_encap_mode_set,
	.eswitch_encap_mode_get = mlx5_devlink_eswitch_encap_mode_get,
	.port_function_hw_addr_get = mlx5_devlink_port_function_hw_addr_get,
	.port_function_hw_addr_set = mlx5_devlink_port_function_hw_addr_set,
<<<<<<< HEAD
#endif
	.flash_update = mlx5_devlink_flash_update,
	.info_get = mlx5_devlink_info_get,
	.reload_down = mlx5_devlink_reload_down,
	.reload_up = mlx5_devlink_reload_up,
=======
#endif
#ifdef CONFIG_MLX5_SF_MANAGER
	.port_new = mlx5_devlink_sf_port_new,
	.port_del = mlx5_devlink_sf_port_del,
	.port_fn_state_get = mlx5_devlink_sf_port_fn_state_get,
	.port_fn_state_set = mlx5_devlink_sf_port_fn_state_set,
#endif
	.flash_update = mlx5_devlink_flash_update,
	.info_get = mlx5_devlink_info_get,
	.reload_actions = BIT(DEVLINK_RELOAD_ACTION_DRIVER_REINIT) |
			  BIT(DEVLINK_RELOAD_ACTION_FW_ACTIVATE),
	.reload_limits = BIT(DEVLINK_RELOAD_LIMIT_NO_RESET),
	.reload_down = mlx5_devlink_reload_down,
	.reload_up = mlx5_devlink_reload_up,
	.trap_init = mlx5_devlink_trap_init,
	.trap_fini = mlx5_devlink_trap_fini,
	.trap_action_set = mlx5_devlink_trap_action_set,
>>>>>>> 7d2a07b7
};

void mlx5_devlink_trap_report(struct mlx5_core_dev *dev, int trap_id, struct sk_buff *skb,
			      struct devlink_port *dl_port)
{
	struct devlink *devlink = priv_to_devlink(dev);
	struct mlx5_devlink_trap *dl_trap;

	dl_trap = mlx5_find_trap_by_id(dev, trap_id);
	if (!dl_trap) {
		mlx5_core_err(dev, "Devlink trap: Report on invalid trap id 0x%x", trap_id);
		return;
	}

	if (dl_trap->trap.action != DEVLINK_TRAP_ACTION_TRAP) {
		mlx5_core_dbg(dev, "Devlink trap: Trap id %d has action %d", trap_id,
			      dl_trap->trap.action);
		return;
	}
	devlink_trap_report(devlink, skb, dl_trap->item, dl_port, NULL);
}

int mlx5_devlink_trap_get_num_active(struct mlx5_core_dev *dev)
{
	struct mlx5_devlink_trap *dl_trap;
	int count = 0;

	list_for_each_entry(dl_trap, &dev->priv.traps, list)
		if (dl_trap->trap.action == DEVLINK_TRAP_ACTION_TRAP)
			count++;

	return count;
}

int mlx5_devlink_traps_get_action(struct mlx5_core_dev *dev, int trap_id,
				  enum devlink_trap_action *action)
{
	struct mlx5_devlink_trap *dl_trap;

	dl_trap = mlx5_find_trap_by_id(dev, trap_id);
	if (!dl_trap) {
		mlx5_core_err(dev, "Devlink trap: Get action on invalid trap id 0x%x",
			      trap_id);
		return -EINVAL;
	}

	*action = dl_trap->trap.action;
	return 0;
}

struct devlink *mlx5_devlink_alloc(void)
{
	return devlink_alloc(&mlx5_devlink_ops, sizeof(struct mlx5_core_dev));
}

void mlx5_devlink_free(struct devlink *devlink)
{
	devlink_free(devlink);
}

static int mlx5_devlink_fs_mode_validate(struct devlink *devlink, u32 id,
					 union devlink_param_value val,
					 struct netlink_ext_ack *extack)
{
	struct mlx5_core_dev *dev = devlink_priv(devlink);
	char *value = val.vstr;
	int err = 0;

	if (!strcmp(value, "dmfs")) {
		return 0;
	} else if (!strcmp(value, "smfs")) {
		u8 eswitch_mode;
		bool smfs_cap;

<<<<<<< HEAD
		eswitch_mode = mlx5_eswitch_mode(dev->priv.eswitch);
=======
		eswitch_mode = mlx5_eswitch_mode(dev);
>>>>>>> 7d2a07b7
		smfs_cap = mlx5_fs_dr_is_supported(dev);

		if (!smfs_cap) {
			err = -EOPNOTSUPP;
			NL_SET_ERR_MSG_MOD(extack,
					   "Software managed steering is not supported by current device");
		}

		else if (eswitch_mode == MLX5_ESWITCH_OFFLOADS) {
			NL_SET_ERR_MSG_MOD(extack,
					   "Software managed steering is not supported when eswitch offloads enabled.");
			err = -EOPNOTSUPP;
		}
	} else {
		NL_SET_ERR_MSG_MOD(extack,
				   "Bad parameter: supported values are [\"dmfs\", \"smfs\"]");
		err = -EINVAL;
	}

	return err;
}

static int mlx5_devlink_fs_mode_set(struct devlink *devlink, u32 id,
				    struct devlink_param_gset_ctx *ctx)
{
	struct mlx5_core_dev *dev = devlink_priv(devlink);
	enum mlx5_flow_steering_mode mode;

	if (!strcmp(ctx->val.vstr, "smfs"))
		mode = MLX5_FLOW_STEERING_MODE_SMFS;
	else
		mode = MLX5_FLOW_STEERING_MODE_DMFS;
	dev->priv.steering->mode = mode;

	return 0;
}

static int mlx5_devlink_fs_mode_get(struct devlink *devlink, u32 id,
				    struct devlink_param_gset_ctx *ctx)
{
	struct mlx5_core_dev *dev = devlink_priv(devlink);

	if (dev->priv.steering->mode == MLX5_FLOW_STEERING_MODE_SMFS)
		strcpy(ctx->val.vstr, "smfs");
	else
		strcpy(ctx->val.vstr, "dmfs");
	return 0;
}

static int mlx5_devlink_enable_roce_validate(struct devlink *devlink, u32 id,
					     union devlink_param_value val,
					     struct netlink_ext_ack *extack)
{
	struct mlx5_core_dev *dev = devlink_priv(devlink);
	bool new_state = val.vbool;

	if (new_state && !MLX5_CAP_GEN(dev, roce)) {
		NL_SET_ERR_MSG_MOD(extack, "Device doesn't support RoCE");
		return -EOPNOTSUPP;
	}
	if (mlx5_core_is_mp_slave(dev) || mlx5_lag_is_active(dev)) {
		NL_SET_ERR_MSG_MOD(extack, "Multi port slave/Lag device can't configure RoCE");
		return -EOPNOTSUPP;
	}

	return 0;
}

#ifdef CONFIG_MLX5_ESWITCH
static int mlx5_devlink_large_group_num_validate(struct devlink *devlink, u32 id,
						 union devlink_param_value val,
						 struct netlink_ext_ack *extack)
{
	int group_num = val.vu32;

	if (group_num < 1 || group_num > 1024) {
		NL_SET_ERR_MSG_MOD(extack,
				   "Unsupported group number, supported range is 1-1024");
		return -EOPNOTSUPP;
	}

	return 0;
}
<<<<<<< HEAD
#endif

=======

static int mlx5_devlink_esw_port_metadata_set(struct devlink *devlink, u32 id,
					      struct devlink_param_gset_ctx *ctx)
{
	struct mlx5_core_dev *dev = devlink_priv(devlink);

	if (!MLX5_ESWITCH_MANAGER(dev))
		return -EOPNOTSUPP;

	return mlx5_esw_offloads_vport_metadata_set(dev->priv.eswitch, ctx->val.vbool);
}

static int mlx5_devlink_esw_port_metadata_get(struct devlink *devlink, u32 id,
					      struct devlink_param_gset_ctx *ctx)
{
	struct mlx5_core_dev *dev = devlink_priv(devlink);

	if (!MLX5_ESWITCH_MANAGER(dev))
		return -EOPNOTSUPP;

	ctx->val.vbool = mlx5_eswitch_vport_match_metadata_enabled(dev->priv.eswitch);
	return 0;
}

static int mlx5_devlink_esw_port_metadata_validate(struct devlink *devlink, u32 id,
						   union devlink_param_value val,
						   struct netlink_ext_ack *extack)
{
	struct mlx5_core_dev *dev = devlink_priv(devlink);
	u8 esw_mode;

	if (!MLX5_ESWITCH_MANAGER(dev)) {
		NL_SET_ERR_MSG_MOD(extack, "E-Switch is unsupported");
		return -EOPNOTSUPP;
	}
	esw_mode = mlx5_eswitch_mode(dev);
	if (esw_mode == MLX5_ESWITCH_OFFLOADS) {
		NL_SET_ERR_MSG_MOD(extack,
				   "E-Switch must either disabled or non switchdev mode");
		return -EBUSY;
	}
	return 0;
}

#endif

static int mlx5_devlink_enable_remote_dev_reset_set(struct devlink *devlink, u32 id,
						    struct devlink_param_gset_ctx *ctx)
{
	struct mlx5_core_dev *dev = devlink_priv(devlink);

	mlx5_fw_reset_enable_remote_dev_reset_set(dev, ctx->val.vbool);
	return 0;
}

static int mlx5_devlink_enable_remote_dev_reset_get(struct devlink *devlink, u32 id,
						    struct devlink_param_gset_ctx *ctx)
{
	struct mlx5_core_dev *dev = devlink_priv(devlink);

	ctx->val.vbool = mlx5_fw_reset_enable_remote_dev_reset_get(dev);
	return 0;
}

>>>>>>> 7d2a07b7
static const struct devlink_param mlx5_devlink_params[] = {
	DEVLINK_PARAM_DRIVER(MLX5_DEVLINK_PARAM_ID_FLOW_STEERING_MODE,
			     "flow_steering_mode", DEVLINK_PARAM_TYPE_STRING,
			     BIT(DEVLINK_PARAM_CMODE_RUNTIME),
			     mlx5_devlink_fs_mode_get, mlx5_devlink_fs_mode_set,
			     mlx5_devlink_fs_mode_validate),
	DEVLINK_PARAM_GENERIC(ENABLE_ROCE, BIT(DEVLINK_PARAM_CMODE_DRIVERINIT),
			      NULL, NULL, mlx5_devlink_enable_roce_validate),
#ifdef CONFIG_MLX5_ESWITCH
	DEVLINK_PARAM_DRIVER(MLX5_DEVLINK_PARAM_ID_ESW_LARGE_GROUP_NUM,
			     "fdb_large_groups", DEVLINK_PARAM_TYPE_U32,
			     BIT(DEVLINK_PARAM_CMODE_DRIVERINIT),
			     NULL, NULL,
			     mlx5_devlink_large_group_num_validate),
<<<<<<< HEAD
#endif
=======
	DEVLINK_PARAM_DRIVER(MLX5_DEVLINK_PARAM_ID_ESW_PORT_METADATA,
			     "esw_port_metadata", DEVLINK_PARAM_TYPE_BOOL,
			     BIT(DEVLINK_PARAM_CMODE_RUNTIME),
			     mlx5_devlink_esw_port_metadata_get,
			     mlx5_devlink_esw_port_metadata_set,
			     mlx5_devlink_esw_port_metadata_validate),
#endif
	DEVLINK_PARAM_GENERIC(ENABLE_REMOTE_DEV_RESET, BIT(DEVLINK_PARAM_CMODE_RUNTIME),
			      mlx5_devlink_enable_remote_dev_reset_get,
			      mlx5_devlink_enable_remote_dev_reset_set, NULL),
>>>>>>> 7d2a07b7
};

static void mlx5_devlink_set_params_init_values(struct devlink *devlink)
{
	struct mlx5_core_dev *dev = devlink_priv(devlink);
	union devlink_param_value value;

	if (dev->priv.steering->mode == MLX5_FLOW_STEERING_MODE_DMFS)
		strcpy(value.vstr, "dmfs");
	else
		strcpy(value.vstr, "smfs");
	devlink_param_driverinit_value_set(devlink,
					   MLX5_DEVLINK_PARAM_ID_FLOW_STEERING_MODE,
					   value);

	value.vbool = MLX5_CAP_GEN(dev, roce);
	devlink_param_driverinit_value_set(devlink,
					   DEVLINK_PARAM_GENERIC_ID_ENABLE_ROCE,
					   value);

#ifdef CONFIG_MLX5_ESWITCH
	value.vu32 = ESW_OFFLOADS_DEFAULT_NUM_GROUPS;
	devlink_param_driverinit_value_set(devlink,
					   MLX5_DEVLINK_PARAM_ID_ESW_LARGE_GROUP_NUM,
					   value);
<<<<<<< HEAD
#endif
}

=======

	if (MLX5_ESWITCH_MANAGER(dev)) {
		if (mlx5_esw_vport_match_metadata_supported(dev->priv.eswitch)) {
			dev->priv.eswitch->flags |= MLX5_ESWITCH_VPORT_MATCH_METADATA;
			value.vbool = true;
		} else {
			value.vbool = false;
		}
		devlink_param_driverinit_value_set(devlink,
						   MLX5_DEVLINK_PARAM_ID_ESW_PORT_METADATA,
						   value);
	}
#endif
}

#define MLX5_TRAP_DROP(_id, _group_id)					\
	DEVLINK_TRAP_GENERIC(DROP, DROP, _id,				\
			     DEVLINK_TRAP_GROUP_GENERIC_ID_##_group_id, \
			     DEVLINK_TRAP_METADATA_TYPE_F_IN_PORT)

static const struct devlink_trap mlx5_traps_arr[] = {
	MLX5_TRAP_DROP(INGRESS_VLAN_FILTER, L2_DROPS),
	MLX5_TRAP_DROP(DMAC_FILTER, L2_DROPS),
};

static const struct devlink_trap_group mlx5_trap_groups_arr[] = {
	DEVLINK_TRAP_GROUP_GENERIC(L2_DROPS, 0),
};

static int mlx5_devlink_traps_register(struct devlink *devlink)
{
	struct mlx5_core_dev *core_dev = devlink_priv(devlink);
	int err;

	err = devlink_trap_groups_register(devlink, mlx5_trap_groups_arr,
					   ARRAY_SIZE(mlx5_trap_groups_arr));
	if (err)
		return err;

	err = devlink_traps_register(devlink, mlx5_traps_arr, ARRAY_SIZE(mlx5_traps_arr),
				     &core_dev->priv);
	if (err)
		goto err_trap_group;
	return 0;

err_trap_group:
	devlink_trap_groups_unregister(devlink, mlx5_trap_groups_arr,
				       ARRAY_SIZE(mlx5_trap_groups_arr));
	return err;
}

static void mlx5_devlink_traps_unregister(struct devlink *devlink)
{
	devlink_traps_unregister(devlink, mlx5_traps_arr, ARRAY_SIZE(mlx5_traps_arr));
	devlink_trap_groups_unregister(devlink, mlx5_trap_groups_arr,
				       ARRAY_SIZE(mlx5_trap_groups_arr));
}

>>>>>>> 7d2a07b7
int mlx5_devlink_register(struct devlink *devlink, struct device *dev)
{
	int err;

	err = devlink_register(devlink, dev);
	if (err)
		return err;

	err = devlink_params_register(devlink, mlx5_devlink_params,
				      ARRAY_SIZE(mlx5_devlink_params));
	if (err)
		goto params_reg_err;
	mlx5_devlink_set_params_init_values(devlink);
	devlink_params_publish(devlink);
<<<<<<< HEAD
	return 0;

=======

	err = mlx5_devlink_traps_register(devlink);
	if (err)
		goto traps_reg_err;

	return 0;

traps_reg_err:
	devlink_params_unregister(devlink, mlx5_devlink_params,
				  ARRAY_SIZE(mlx5_devlink_params));
>>>>>>> 7d2a07b7
params_reg_err:
	devlink_unregister(devlink);
	return err;
}

void mlx5_devlink_unregister(struct devlink *devlink)
{
<<<<<<< HEAD
=======
	mlx5_devlink_traps_unregister(devlink);
>>>>>>> 7d2a07b7
	devlink_params_unregister(devlink, mlx5_devlink_params,
				  ARRAY_SIZE(mlx5_devlink_params));
	devlink_unregister(devlink);
}<|MERGE_RESOLUTION|>--- conflicted
+++ resolved
@@ -4,10 +4,7 @@
 #include <devlink.h>
 
 #include "mlx5_core.h"
-<<<<<<< HEAD
-=======
 #include "fw_reset.h"
->>>>>>> 7d2a07b7
 #include "fs_core.h"
 #include "eswitch.h"
 #include "sf/dev/dev.h"
@@ -18,22 +15,8 @@
 				     struct netlink_ext_ack *extack)
 {
 	struct mlx5_core_dev *dev = devlink_priv(devlink);
-<<<<<<< HEAD
-	const struct firmware *fw;
-	int err;
-
-	err = request_firmware_direct(&fw, params->file_name, &dev->pdev->dev);
-	if (err)
-		return err;
-
-	err = mlx5_firmware_flash(dev, fw, extack);
-	release_firmware(fw);
-
-	return err;
-=======
 
 	return mlx5_firmware_flash(dev, params->fw, extack);
->>>>>>> 7d2a07b7
 }
 
 static u8 mlx5_fw_ver_major(u32 version)
@@ -244,27 +227,6 @@
 	return 0;
 }
 
-<<<<<<< HEAD
-static int mlx5_devlink_reload_down(struct devlink *devlink, bool netns_change,
-				    struct netlink_ext_ack *extack)
-{
-	struct mlx5_core_dev *dev = devlink_priv(devlink);
-
-	mlx5_unload_one(dev, false);
-	return 0;
-}
-
-static int mlx5_devlink_reload_up(struct devlink *devlink,
-				  struct netlink_ext_ack *extack)
-{
-	struct mlx5_core_dev *dev = devlink_priv(devlink);
-
-	if (mlx5_lag_is_active(dev)) {
-		NL_SET_ERR_MSG_MOD(extack, "reload is unsupported in Lag mode\n");
-		return -EOPNOTSUPP;
-	}
-	return mlx5_load_one(dev, false);
-=======
 static void mlx5_devlink_trap_fini(struct devlink *devlink, const struct devlink_trap *trap,
 				   void *trap_ctx)
 {
@@ -318,7 +280,6 @@
 		dl_trap->trap.action = action_orig;
 out:
 	return err;
->>>>>>> 7d2a07b7
 }
 
 static const struct devlink_ops mlx5_devlink_ops = {
@@ -331,13 +292,6 @@
 	.eswitch_encap_mode_get = mlx5_devlink_eswitch_encap_mode_get,
 	.port_function_hw_addr_get = mlx5_devlink_port_function_hw_addr_get,
 	.port_function_hw_addr_set = mlx5_devlink_port_function_hw_addr_set,
-<<<<<<< HEAD
-#endif
-	.flash_update = mlx5_devlink_flash_update,
-	.info_get = mlx5_devlink_info_get,
-	.reload_down = mlx5_devlink_reload_down,
-	.reload_up = mlx5_devlink_reload_up,
-=======
 #endif
 #ifdef CONFIG_MLX5_SF_MANAGER
 	.port_new = mlx5_devlink_sf_port_new,
@@ -355,7 +309,6 @@
 	.trap_init = mlx5_devlink_trap_init,
 	.trap_fini = mlx5_devlink_trap_fini,
 	.trap_action_set = mlx5_devlink_trap_action_set,
->>>>>>> 7d2a07b7
 };
 
 void mlx5_devlink_trap_report(struct mlx5_core_dev *dev, int trap_id, struct sk_buff *skb,
@@ -430,11 +383,7 @@
 		u8 eswitch_mode;
 		bool smfs_cap;
 
-<<<<<<< HEAD
-		eswitch_mode = mlx5_eswitch_mode(dev->priv.eswitch);
-=======
 		eswitch_mode = mlx5_eswitch_mode(dev);
->>>>>>> 7d2a07b7
 		smfs_cap = mlx5_fs_dr_is_supported(dev);
 
 		if (!smfs_cap) {
@@ -518,10 +467,6 @@
 
 	return 0;
 }
-<<<<<<< HEAD
-#endif
-
-=======
 
 static int mlx5_devlink_esw_port_metadata_set(struct devlink *devlink, u32 id,
 					      struct devlink_param_gset_ctx *ctx)
@@ -586,7 +531,6 @@
 	return 0;
 }
 
->>>>>>> 7d2a07b7
 static const struct devlink_param mlx5_devlink_params[] = {
 	DEVLINK_PARAM_DRIVER(MLX5_DEVLINK_PARAM_ID_FLOW_STEERING_MODE,
 			     "flow_steering_mode", DEVLINK_PARAM_TYPE_STRING,
@@ -601,9 +545,6 @@
 			     BIT(DEVLINK_PARAM_CMODE_DRIVERINIT),
 			     NULL, NULL,
 			     mlx5_devlink_large_group_num_validate),
-<<<<<<< HEAD
-#endif
-=======
 	DEVLINK_PARAM_DRIVER(MLX5_DEVLINK_PARAM_ID_ESW_PORT_METADATA,
 			     "esw_port_metadata", DEVLINK_PARAM_TYPE_BOOL,
 			     BIT(DEVLINK_PARAM_CMODE_RUNTIME),
@@ -614,7 +555,6 @@
 	DEVLINK_PARAM_GENERIC(ENABLE_REMOTE_DEV_RESET, BIT(DEVLINK_PARAM_CMODE_RUNTIME),
 			      mlx5_devlink_enable_remote_dev_reset_get,
 			      mlx5_devlink_enable_remote_dev_reset_set, NULL),
->>>>>>> 7d2a07b7
 };
 
 static void mlx5_devlink_set_params_init_values(struct devlink *devlink)
@@ -640,11 +580,6 @@
 	devlink_param_driverinit_value_set(devlink,
 					   MLX5_DEVLINK_PARAM_ID_ESW_LARGE_GROUP_NUM,
 					   value);
-<<<<<<< HEAD
-#endif
-}
-
-=======
 
 	if (MLX5_ESWITCH_MANAGER(dev)) {
 		if (mlx5_esw_vport_match_metadata_supported(dev->priv.eswitch)) {
@@ -703,7 +638,6 @@
 				       ARRAY_SIZE(mlx5_trap_groups_arr));
 }
 
->>>>>>> 7d2a07b7
 int mlx5_devlink_register(struct devlink *devlink, struct device *dev)
 {
 	int err;
@@ -718,10 +652,6 @@
 		goto params_reg_err;
 	mlx5_devlink_set_params_init_values(devlink);
 	devlink_params_publish(devlink);
-<<<<<<< HEAD
-	return 0;
-
-=======
 
 	err = mlx5_devlink_traps_register(devlink);
 	if (err)
@@ -732,7 +662,6 @@
 traps_reg_err:
 	devlink_params_unregister(devlink, mlx5_devlink_params,
 				  ARRAY_SIZE(mlx5_devlink_params));
->>>>>>> 7d2a07b7
 params_reg_err:
 	devlink_unregister(devlink);
 	return err;
@@ -740,10 +669,7 @@
 
 void mlx5_devlink_unregister(struct devlink *devlink)
 {
-<<<<<<< HEAD
-=======
 	mlx5_devlink_traps_unregister(devlink);
->>>>>>> 7d2a07b7
 	devlink_params_unregister(devlink, mlx5_devlink_params,
 				  ARRAY_SIZE(mlx5_devlink_params));
 	devlink_unregister(devlink);
