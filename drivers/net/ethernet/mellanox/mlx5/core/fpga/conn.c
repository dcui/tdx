/*
 * Copyright (c) 2017 Mellanox Technologies. All rights reserved.
 *
 * This software is available to you under a choice of one of two
 * licenses.  You may choose to be licensed under the terms of the GNU
 * General Public License (GPL) Version 2, available from the file
 * COPYING in the main directory of this source tree, or the
 * OpenIB.org BSD license below:
 *
 *     Redistribution and use in source and binary forms, with or
 *     without modification, are permitted provided that the following
 *     conditions are met:
 *
 *      - Redistributions of source code must retain the above
 *        copyright notice, this list of conditions and the following
 *        disclaimer.
 *
 *      - Redistributions in binary form must reproduce the above
 *        copyright notice, this list of conditions and the following
 *        disclaimer in the documentation and/or other materials
 *        provided with the distribution.
 *
 * THE SOFTWARE IS PROVIDED "AS IS", WITHOUT WARRANTY OF ANY KIND,
 * EXPRESS OR IMPLIED, INCLUDING BUT NOT LIMITED TO THE WARRANTIES OF
 * MERCHANTABILITY, FITNESS FOR A PARTICULAR PURPOSE AND
 * NONINFRINGEMENT. IN NO EVENT SHALL THE AUTHORS OR COPYRIGHT HOLDERS
 * BE LIABLE FOR ANY CLAIM, DAMAGES OR OTHER LIABILITY, WHETHER IN AN
 * ACTION OF CONTRACT, TORT OR OTHERWISE, ARISING FROM, OUT OF OR IN
 * CONNECTION WITH THE SOFTWARE OR THE USE OR OTHER DEALINGS IN THE
 * SOFTWARE.
 *
 */

#include <net/addrconf.h>
#include <linux/etherdevice.h>
#include <linux/mlx5/vport.h>

#include "mlx5_core.h"
#include "lib/mlx5.h"
#include "fpga/conn.h"

#define MLX5_FPGA_PKEY 0xFFFF
#define MLX5_FPGA_PKEY_INDEX 0 /* RoCE PKEY 0xFFFF is always at index 0 */
#define MLX5_FPGA_RECV_SIZE 2048
#define MLX5_FPGA_PORT_NUM 1
#define MLX5_FPGA_CQ_BUDGET 64

static int mlx5_fpga_conn_map_buf(struct mlx5_fpga_conn *conn,
				  struct mlx5_fpga_dma_buf *buf)
{
	struct device *dma_device;
	int err = 0;

	if (unlikely(!buf->sg[0].data))
		goto out;

	dma_device = mlx5_core_dma_dev(conn->fdev->mdev);
	buf->sg[0].dma_addr = dma_map_single(dma_device, buf->sg[0].data,
					     buf->sg[0].size, buf->dma_dir);
	err = dma_mapping_error(dma_device, buf->sg[0].dma_addr);
	if (unlikely(err)) {
		mlx5_fpga_warn(conn->fdev, "DMA error on sg 0: %d\n", err);
		err = -ENOMEM;
		goto out;
	}

	if (!buf->sg[1].data)
		goto out;

	buf->sg[1].dma_addr = dma_map_single(dma_device, buf->sg[1].data,
					     buf->sg[1].size, buf->dma_dir);
	err = dma_mapping_error(dma_device, buf->sg[1].dma_addr);
	if (unlikely(err)) {
		mlx5_fpga_warn(conn->fdev, "DMA error on sg 1: %d\n", err);
		dma_unmap_single(dma_device, buf->sg[0].dma_addr,
				 buf->sg[0].size, buf->dma_dir);
		err = -ENOMEM;
	}

out:
	return err;
}

static void mlx5_fpga_conn_unmap_buf(struct mlx5_fpga_conn *conn,
				     struct mlx5_fpga_dma_buf *buf)
{
	struct device *dma_device;

	dma_device = mlx5_core_dma_dev(conn->fdev->mdev);
	if (buf->sg[1].data)
		dma_unmap_single(dma_device, buf->sg[1].dma_addr,
				 buf->sg[1].size, buf->dma_dir);

	if (likely(buf->sg[0].data))
		dma_unmap_single(dma_device, buf->sg[0].dma_addr,
				 buf->sg[0].size, buf->dma_dir);
}

static int mlx5_fpga_conn_post_recv(struct mlx5_fpga_conn *conn,
				    struct mlx5_fpga_dma_buf *buf)
{
	struct mlx5_wqe_data_seg *data;
	unsigned int ix;
	int err = 0;

	err = mlx5_fpga_conn_map_buf(conn, buf);
	if (unlikely(err))
		goto out;

	if (unlikely(conn->qp.rq.pc - conn->qp.rq.cc >= conn->qp.rq.size)) {
		mlx5_fpga_conn_unmap_buf(conn, buf);
		return -EBUSY;
	}

	ix = conn->qp.rq.pc & (conn->qp.rq.size - 1);
	data = mlx5_wq_cyc_get_wqe(&conn->qp.wq.rq, ix);
	data->byte_count = cpu_to_be32(buf->sg[0].size);
	data->lkey = cpu_to_be32(conn->fdev->conn_res.mkey.key);
	data->addr = cpu_to_be64(buf->sg[0].dma_addr);

	conn->qp.rq.pc++;
	conn->qp.rq.bufs[ix] = buf;

	/* Make sure that descriptors are written before doorbell record. */
	dma_wmb();
	*conn->qp.wq.rq.db = cpu_to_be32(conn->qp.rq.pc & 0xffff);
out:
	return err;
}

static void mlx5_fpga_conn_notify_hw(struct mlx5_fpga_conn *conn, void *wqe)
{
	/* ensure wqe is visible to device before updating doorbell record */
	dma_wmb();
	*conn->qp.wq.sq.db = cpu_to_be32(conn->qp.sq.pc);
	/* Make sure that doorbell record is visible before ringing */
	wmb();
	mlx5_write64(wqe, conn->fdev->conn_res.uar->map + MLX5_BF_OFFSET);
}

static void mlx5_fpga_conn_post_send(struct mlx5_fpga_conn *conn,
				     struct mlx5_fpga_dma_buf *buf)
{
	struct mlx5_wqe_ctrl_seg *ctrl;
	struct mlx5_wqe_data_seg *data;
	unsigned int ix, sgi;
	int size = 1;

	ix = conn->qp.sq.pc & (conn->qp.sq.size - 1);

	ctrl = mlx5_wq_cyc_get_wqe(&conn->qp.wq.sq, ix);
	data = (void *)(ctrl + 1);

	for (sgi = 0; sgi < ARRAY_SIZE(buf->sg); sgi++) {
		if (!buf->sg[sgi].data)
			break;
		data->byte_count = cpu_to_be32(buf->sg[sgi].size);
		data->lkey = cpu_to_be32(conn->fdev->conn_res.mkey.key);
		data->addr = cpu_to_be64(buf->sg[sgi].dma_addr);
		data++;
		size++;
	}

	ctrl->imm = 0;
	ctrl->fm_ce_se = MLX5_WQE_CTRL_CQ_UPDATE;
	ctrl->opmod_idx_opcode = cpu_to_be32(((conn->qp.sq.pc & 0xffff) << 8) |
					     MLX5_OPCODE_SEND);
	ctrl->qpn_ds = cpu_to_be32(size | (conn->qp.qpn << 8));

	conn->qp.sq.pc++;
	conn->qp.sq.bufs[ix] = buf;
	mlx5_fpga_conn_notify_hw(conn, ctrl);
}

int mlx5_fpga_conn_send(struct mlx5_fpga_conn *conn,
			struct mlx5_fpga_dma_buf *buf)
{
	unsigned long flags;
	int err;

	if (!conn->qp.active)
		return -ENOTCONN;

	buf->dma_dir = DMA_TO_DEVICE;
	err = mlx5_fpga_conn_map_buf(conn, buf);
	if (err)
		return err;

	spin_lock_irqsave(&conn->qp.sq.lock, flags);

	if (conn->qp.sq.pc - conn->qp.sq.cc >= conn->qp.sq.size) {
		list_add_tail(&buf->list, &conn->qp.sq.backlog);
		goto out_unlock;
	}

	mlx5_fpga_conn_post_send(conn, buf);

out_unlock:
	spin_unlock_irqrestore(&conn->qp.sq.lock, flags);
	return err;
}

static int mlx5_fpga_conn_post_recv_buf(struct mlx5_fpga_conn *conn)
{
	struct mlx5_fpga_dma_buf *buf;
	int err;

	buf = kzalloc(sizeof(*buf) + MLX5_FPGA_RECV_SIZE, 0);
	if (!buf)
		return -ENOMEM;

	buf->sg[0].data = (void *)(buf + 1);
	buf->sg[0].size = MLX5_FPGA_RECV_SIZE;
	buf->dma_dir = DMA_FROM_DEVICE;

	err = mlx5_fpga_conn_post_recv(conn, buf);
	if (err)
		kfree(buf);

	return err;
}

static int mlx5_fpga_conn_create_mkey(struct mlx5_core_dev *mdev, u32 pdn,
				      struct mlx5_core_mkey *mkey)
{
	int inlen = MLX5_ST_SZ_BYTES(create_mkey_in);
	void *mkc;
	u32 *in;
	int err;

	in = kvzalloc(inlen, GFP_KERNEL);
	if (!in)
		return -ENOMEM;

	mkc = MLX5_ADDR_OF(create_mkey_in, in, memory_key_mkey_entry);
	MLX5_SET(mkc, mkc, access_mode_1_0, MLX5_MKC_ACCESS_MODE_PA);
	MLX5_SET(mkc, mkc, lw, 1);
	MLX5_SET(mkc, mkc, lr, 1);

	MLX5_SET(mkc, mkc, pd, pdn);
	MLX5_SET(mkc, mkc, length64, 1);
	MLX5_SET(mkc, mkc, qpn, 0xffffff);

	err = mlx5_core_create_mkey(mdev, mkey, in, inlen);

	kvfree(in);
	return err;
}

static void mlx5_fpga_conn_rq_cqe(struct mlx5_fpga_conn *conn,
				  struct mlx5_cqe64 *cqe, u8 status)
{
	struct mlx5_fpga_dma_buf *buf;
	int ix, err;

	ix = be16_to_cpu(cqe->wqe_counter) & (conn->qp.rq.size - 1);
	buf = conn->qp.rq.bufs[ix];
	conn->qp.rq.bufs[ix] = NULL;
	conn->qp.rq.cc++;

	if (unlikely(status && (status != MLX5_CQE_SYNDROME_WR_FLUSH_ERR)))
		mlx5_fpga_warn(conn->fdev, "RQ buf %p on FPGA QP %u completion status %d\n",
			       buf, conn->fpga_qpn, status);
	else
		mlx5_fpga_dbg(conn->fdev, "RQ buf %p on FPGA QP %u completion status %d\n",
			      buf, conn->fpga_qpn, status);

	mlx5_fpga_conn_unmap_buf(conn, buf);

	if (unlikely(status || !conn->qp.active)) {
		conn->qp.active = false;
		kfree(buf);
		return;
	}

	buf->sg[0].size = be32_to_cpu(cqe->byte_cnt);
	mlx5_fpga_dbg(conn->fdev, "Message with %u bytes received successfully\n",
		      buf->sg[0].size);
	conn->recv_cb(conn->cb_arg, buf);

	buf->sg[0].size = MLX5_FPGA_RECV_SIZE;
	err = mlx5_fpga_conn_post_recv(conn, buf);
	if (unlikely(err)) {
		mlx5_fpga_warn(conn->fdev,
			       "Failed to re-post recv buf: %d\n", err);
		kfree(buf);
	}
}

static void mlx5_fpga_conn_sq_cqe(struct mlx5_fpga_conn *conn,
				  struct mlx5_cqe64 *cqe, u8 status)
{
	struct mlx5_fpga_dma_buf *buf, *nextbuf;
	unsigned long flags;
	int ix;

	spin_lock_irqsave(&conn->qp.sq.lock, flags);

	ix = be16_to_cpu(cqe->wqe_counter) & (conn->qp.sq.size - 1);
	buf = conn->qp.sq.bufs[ix];
	conn->qp.sq.bufs[ix] = NULL;
	conn->qp.sq.cc++;

	/* Handle backlog still under the spinlock to ensure message post order */
	if (unlikely(!list_empty(&conn->qp.sq.backlog))) {
		if (likely(conn->qp.active)) {
			nextbuf = list_first_entry(&conn->qp.sq.backlog,
						   struct mlx5_fpga_dma_buf, list);
			list_del(&nextbuf->list);
			mlx5_fpga_conn_post_send(conn, nextbuf);
		}
	}

	spin_unlock_irqrestore(&conn->qp.sq.lock, flags);

	if (unlikely(status && (status != MLX5_CQE_SYNDROME_WR_FLUSH_ERR)))
		mlx5_fpga_warn(conn->fdev, "SQ buf %p on FPGA QP %u completion status %d\n",
			       buf, conn->fpga_qpn, status);
	else
		mlx5_fpga_dbg(conn->fdev, "SQ buf %p on FPGA QP %u completion status %d\n",
			      buf, conn->fpga_qpn, status);

	mlx5_fpga_conn_unmap_buf(conn, buf);

	if (likely(buf->complete))
		buf->complete(conn, conn->fdev, buf, status);

	if (unlikely(status))
		conn->qp.active = false;
}

static void mlx5_fpga_conn_handle_cqe(struct mlx5_fpga_conn *conn,
				      struct mlx5_cqe64 *cqe)
{
	u8 opcode, status = 0;

	opcode = get_cqe_opcode(cqe);

	switch (opcode) {
	case MLX5_CQE_REQ_ERR:
		status = ((struct mlx5_err_cqe *)cqe)->syndrome;
		fallthrough;
	case MLX5_CQE_REQ:
		mlx5_fpga_conn_sq_cqe(conn, cqe, status);
		break;

	case MLX5_CQE_RESP_ERR:
		status = ((struct mlx5_err_cqe *)cqe)->syndrome;
		fallthrough;
	case MLX5_CQE_RESP_SEND:
		mlx5_fpga_conn_rq_cqe(conn, cqe, status);
		break;
	default:
		mlx5_fpga_warn(conn->fdev, "Unexpected cqe opcode %u\n",
			       opcode);
	}
}

static void mlx5_fpga_conn_arm_cq(struct mlx5_fpga_conn *conn)
{
	mlx5_cq_arm(&conn->cq.mcq, MLX5_CQ_DB_REQ_NOT,
		    conn->fdev->conn_res.uar->map, conn->cq.wq.cc);
}

static inline void mlx5_fpga_conn_cqes(struct mlx5_fpga_conn *conn,
				       unsigned int budget)
{
	struct mlx5_cqe64 *cqe;

	while (budget) {
		cqe = mlx5_cqwq_get_cqe(&conn->cq.wq);
		if (!cqe)
			break;

		budget--;
		mlx5_cqwq_pop(&conn->cq.wq);
		mlx5_fpga_conn_handle_cqe(conn, cqe);
		mlx5_cqwq_update_db_record(&conn->cq.wq);
	}
	if (!budget) {
		tasklet_schedule(&conn->cq.tasklet);
		return;
	}

	mlx5_fpga_dbg(conn->fdev, "Re-arming CQ with cc# %u\n", conn->cq.wq.cc);
	/* ensure cq space is freed before enabling more cqes */
	wmb();
	mlx5_fpga_conn_arm_cq(conn);
}

static void mlx5_fpga_conn_cq_tasklet(struct tasklet_struct *t)
{
	struct mlx5_fpga_conn *conn = from_tasklet(conn, t, cq.tasklet);

	if (unlikely(!conn->qp.active))
		return;
	mlx5_fpga_conn_cqes(conn, MLX5_FPGA_CQ_BUDGET);
}

static void mlx5_fpga_conn_cq_complete(struct mlx5_core_cq *mcq,
				       struct mlx5_eqe *eqe)
{
	struct mlx5_fpga_conn *conn;

	conn = container_of(mcq, struct mlx5_fpga_conn, cq.mcq);
	if (unlikely(!conn->qp.active))
		return;
	mlx5_fpga_conn_cqes(conn, MLX5_FPGA_CQ_BUDGET);
}

static int mlx5_fpga_conn_create_cq(struct mlx5_fpga_conn *conn, int cq_size)
{
	struct mlx5_fpga_device *fdev = conn->fdev;
	struct mlx5_core_dev *mdev = fdev->mdev;
	u32 temp_cqc[MLX5_ST_SZ_DW(cqc)] = {0};
	u32 out[MLX5_ST_SZ_DW(create_cq_out)];
	struct mlx5_wq_param wqp;
	struct mlx5_cqe64 *cqe;
	int inlen, err, eqn;
	void *cqc, *in;
	__be64 *pas;
	u32 i;

	cq_size = roundup_pow_of_two(cq_size);
	MLX5_SET(cqc, temp_cqc, log_cq_size, ilog2(cq_size));

	wqp.buf_numa_node = mdev->priv.numa_node;
	wqp.db_numa_node  = mdev->priv.numa_node;

	err = mlx5_cqwq_create(mdev, &wqp, temp_cqc, &conn->cq.wq,
			       &conn->cq.wq_ctrl);
	if (err)
		return err;

	for (i = 0; i < mlx5_cqwq_get_size(&conn->cq.wq); i++) {
		cqe = mlx5_cqwq_get_wqe(&conn->cq.wq, i);
		cqe->op_own = MLX5_CQE_INVALID << 4 | MLX5_CQE_OWNER_MASK;
	}

	inlen = MLX5_ST_SZ_BYTES(create_cq_in) +
		sizeof(u64) * conn->cq.wq_ctrl.buf.npages;
	in = kvzalloc(inlen, GFP_KERNEL);
	if (!in) {
		err = -ENOMEM;
		goto err_cqwq;
	}

<<<<<<< HEAD
	err = mlx5_vector2eqn(mdev, smp_processor_id(), &eqn, &irqn);
=======
	err = mlx5_vector2eqn(mdev, smp_processor_id(), &eqn);
>>>>>>> 7d2a07b7
	if (err) {
		kvfree(in);
		goto err_cqwq;
	}

	cqc = MLX5_ADDR_OF(create_cq_in, in, cq_context);
	MLX5_SET(cqc, cqc, log_cq_size, ilog2(cq_size));
	MLX5_SET(cqc, cqc, c_eqn, eqn);
	MLX5_SET(cqc, cqc, uar_page, fdev->conn_res.uar->index);
	MLX5_SET(cqc, cqc, log_page_size, conn->cq.wq_ctrl.buf.page_shift -
			   MLX5_ADAPTER_PAGE_SHIFT);
	MLX5_SET64(cqc, cqc, dbr_addr, conn->cq.wq_ctrl.db.dma);

	pas = (__be64 *)MLX5_ADDR_OF(create_cq_in, in, pas);
	mlx5_fill_page_frag_array(&conn->cq.wq_ctrl.buf, pas);

	err = mlx5_core_create_cq(mdev, &conn->cq.mcq, in, inlen, out, sizeof(out));
	kvfree(in);

	if (err)
		goto err_cqwq;

	conn->cq.mcq.cqe_sz     = 64;
	conn->cq.mcq.set_ci_db  = conn->cq.wq_ctrl.db.db;
	conn->cq.mcq.arm_db     = conn->cq.wq_ctrl.db.db + 1;
	*conn->cq.mcq.set_ci_db = 0;
	*conn->cq.mcq.arm_db    = 0;
	conn->cq.mcq.vector     = 0;
	conn->cq.mcq.comp       = mlx5_fpga_conn_cq_complete;
<<<<<<< HEAD
	conn->cq.mcq.irqn       = irqn;
=======
>>>>>>> 7d2a07b7
	conn->cq.mcq.uar        = fdev->conn_res.uar;
	tasklet_setup(&conn->cq.tasklet, mlx5_fpga_conn_cq_tasklet);

	mlx5_fpga_dbg(fdev, "Created CQ #0x%x\n", conn->cq.mcq.cqn);

	goto out;

err_cqwq:
	mlx5_wq_destroy(&conn->cq.wq_ctrl);
out:
	return err;
}

static void mlx5_fpga_conn_destroy_cq(struct mlx5_fpga_conn *conn)
{
	tasklet_disable(&conn->cq.tasklet);
	tasklet_kill(&conn->cq.tasklet);
	mlx5_core_destroy_cq(conn->fdev->mdev, &conn->cq.mcq);
	mlx5_wq_destroy(&conn->cq.wq_ctrl);
}

static int mlx5_fpga_conn_create_wq(struct mlx5_fpga_conn *conn, void *qpc)
{
	struct mlx5_fpga_device *fdev = conn->fdev;
	struct mlx5_core_dev *mdev = fdev->mdev;
	struct mlx5_wq_param wqp;

	wqp.buf_numa_node = mdev->priv.numa_node;
	wqp.db_numa_node  = mdev->priv.numa_node;

	return mlx5_wq_qp_create(mdev, &wqp, qpc, &conn->qp.wq,
				 &conn->qp.wq_ctrl);
}

static int mlx5_fpga_conn_create_qp(struct mlx5_fpga_conn *conn,
				    unsigned int tx_size, unsigned int rx_size)
{
	struct mlx5_fpga_device *fdev = conn->fdev;
	u32 out[MLX5_ST_SZ_DW(create_qp_out)] = {};
	struct mlx5_core_dev *mdev = fdev->mdev;
	u32 temp_qpc[MLX5_ST_SZ_DW(qpc)] = {};
	void *in = NULL, *qpc;
	int err, inlen;

	conn->qp.rq.pc = 0;
	conn->qp.rq.cc = 0;
	conn->qp.rq.size = roundup_pow_of_two(rx_size);
	conn->qp.sq.pc = 0;
	conn->qp.sq.cc = 0;
	conn->qp.sq.size = roundup_pow_of_two(tx_size);

	MLX5_SET(qpc, temp_qpc, log_rq_stride, ilog2(MLX5_SEND_WQE_DS) - 4);
	MLX5_SET(qpc, temp_qpc, log_rq_size, ilog2(conn->qp.rq.size));
	MLX5_SET(qpc, temp_qpc, log_sq_size, ilog2(conn->qp.sq.size));
	err = mlx5_fpga_conn_create_wq(conn, temp_qpc);
	if (err)
		goto out;

	conn->qp.rq.bufs = kvcalloc(conn->qp.rq.size,
				    sizeof(conn->qp.rq.bufs[0]),
				    GFP_KERNEL);
	if (!conn->qp.rq.bufs) {
		err = -ENOMEM;
		goto err_wq;
	}

	conn->qp.sq.bufs = kvcalloc(conn->qp.sq.size,
				    sizeof(conn->qp.sq.bufs[0]),
				    GFP_KERNEL);
	if (!conn->qp.sq.bufs) {
		err = -ENOMEM;
		goto err_rq_bufs;
	}

	inlen = MLX5_ST_SZ_BYTES(create_qp_in) +
		MLX5_FLD_SZ_BYTES(create_qp_in, pas[0]) *
		conn->qp.wq_ctrl.buf.npages;
	in = kvzalloc(inlen, GFP_KERNEL);
	if (!in) {
		err = -ENOMEM;
		goto err_sq_bufs;
	}

	qpc = MLX5_ADDR_OF(create_qp_in, in, qpc);
	MLX5_SET(qpc, qpc, uar_page, fdev->conn_res.uar->index);
	MLX5_SET(qpc, qpc, log_page_size,
		 conn->qp.wq_ctrl.buf.page_shift - MLX5_ADAPTER_PAGE_SHIFT);
	MLX5_SET(qpc, qpc, fre, 1);
	MLX5_SET(qpc, qpc, rlky, 1);
	MLX5_SET(qpc, qpc, st, MLX5_QP_ST_RC);
	MLX5_SET(qpc, qpc, pm_state, MLX5_QP_PM_MIGRATED);
	MLX5_SET(qpc, qpc, pd, fdev->conn_res.pdn);
	MLX5_SET(qpc, qpc, log_rq_stride, ilog2(MLX5_SEND_WQE_DS) - 4);
	MLX5_SET(qpc, qpc, log_rq_size, ilog2(conn->qp.rq.size));
	MLX5_SET(qpc, qpc, rq_type, MLX5_NON_ZERO_RQ);
	MLX5_SET(qpc, qpc, log_sq_size, ilog2(conn->qp.sq.size));
	MLX5_SET(qpc, qpc, cqn_snd, conn->cq.mcq.cqn);
	MLX5_SET(qpc, qpc, cqn_rcv, conn->cq.mcq.cqn);
	MLX5_SET(qpc, qpc, ts_format, mlx5_get_qp_default_ts(mdev));
	MLX5_SET64(qpc, qpc, dbr_addr, conn->qp.wq_ctrl.db.dma);
	if (MLX5_CAP_GEN(mdev, cqe_version) == 1)
		MLX5_SET(qpc, qpc, user_index, 0xFFFFFF);

	mlx5_fill_page_frag_array(&conn->qp.wq_ctrl.buf,
				  (__be64 *)MLX5_ADDR_OF(create_qp_in, in, pas));

	MLX5_SET(create_qp_in, in, opcode, MLX5_CMD_OP_CREATE_QP);
	err = mlx5_cmd_exec(mdev, in, inlen, out, sizeof(out));
	if (err)
		goto err_sq_bufs;

	conn->qp.qpn = MLX5_GET(create_qp_out, out, qpn);
	mlx5_fpga_dbg(fdev, "Created QP #0x%x\n", conn->qp.qpn);

	goto out;

err_sq_bufs:
	kvfree(conn->qp.sq.bufs);
err_rq_bufs:
	kvfree(conn->qp.rq.bufs);
err_wq:
	mlx5_wq_destroy(&conn->qp.wq_ctrl);
out:
	kvfree(in);
	return err;
}

static void mlx5_fpga_conn_free_recv_bufs(struct mlx5_fpga_conn *conn)
{
	int ix;

	for (ix = 0; ix < conn->qp.rq.size; ix++) {
		if (!conn->qp.rq.bufs[ix])
			continue;
		mlx5_fpga_conn_unmap_buf(conn, conn->qp.rq.bufs[ix]);
		kfree(conn->qp.rq.bufs[ix]);
		conn->qp.rq.bufs[ix] = NULL;
	}
}

static void mlx5_fpga_conn_flush_send_bufs(struct mlx5_fpga_conn *conn)
{
	struct mlx5_fpga_dma_buf *buf, *temp;
	int ix;

	for (ix = 0; ix < conn->qp.sq.size; ix++) {
		buf = conn->qp.sq.bufs[ix];
		if (!buf)
			continue;
		conn->qp.sq.bufs[ix] = NULL;
		mlx5_fpga_conn_unmap_buf(conn, buf);
		if (!buf->complete)
			continue;
		buf->complete(conn, conn->fdev, buf, MLX5_CQE_SYNDROME_WR_FLUSH_ERR);
	}
	list_for_each_entry_safe(buf, temp, &conn->qp.sq.backlog, list) {
		mlx5_fpga_conn_unmap_buf(conn, buf);
		if (!buf->complete)
			continue;
		buf->complete(conn, conn->fdev, buf, MLX5_CQE_SYNDROME_WR_FLUSH_ERR);
	}
}

static void mlx5_fpga_conn_destroy_qp(struct mlx5_fpga_conn *conn)
{
	struct mlx5_core_dev *dev = conn->fdev->mdev;
	u32 in[MLX5_ST_SZ_DW(destroy_qp_in)] = {};

	MLX5_SET(destroy_qp_in, in, opcode, MLX5_CMD_OP_DESTROY_QP);
	MLX5_SET(destroy_qp_in, in, qpn, conn->qp.qpn);
	mlx5_cmd_exec_in(dev, destroy_qp, in);

	mlx5_fpga_conn_free_recv_bufs(conn);
	mlx5_fpga_conn_flush_send_bufs(conn);
	kvfree(conn->qp.sq.bufs);
	kvfree(conn->qp.rq.bufs);
	mlx5_wq_destroy(&conn->qp.wq_ctrl);
}

static int mlx5_fpga_conn_reset_qp(struct mlx5_fpga_conn *conn)
{
	struct mlx5_core_dev *mdev = conn->fdev->mdev;
	u32 in[MLX5_ST_SZ_DW(qp_2rst_in)] = {};

	mlx5_fpga_dbg(conn->fdev, "Modifying QP %u to RST\n", conn->qp.qpn);

	MLX5_SET(qp_2rst_in, in, opcode, MLX5_CMD_OP_2RST_QP);
	MLX5_SET(qp_2rst_in, in, qpn, conn->qp.qpn);

	return mlx5_cmd_exec_in(mdev, qp_2rst, in);
}

static int mlx5_fpga_conn_init_qp(struct mlx5_fpga_conn *conn)
{
	u32 in[MLX5_ST_SZ_DW(rst2init_qp_in)] = {};
	struct mlx5_fpga_device *fdev = conn->fdev;
	struct mlx5_core_dev *mdev = fdev->mdev;
	u32 *qpc;

	mlx5_fpga_dbg(conn->fdev, "Modifying QP %u to INIT\n", conn->qp.qpn);

	qpc = MLX5_ADDR_OF(rst2init_qp_in, in, qpc);

	MLX5_SET(qpc, qpc, st, MLX5_QP_ST_RC);
	MLX5_SET(qpc, qpc, pm_state, MLX5_QP_PM_MIGRATED);
	MLX5_SET(qpc, qpc, primary_address_path.pkey_index, MLX5_FPGA_PKEY_INDEX);
	MLX5_SET(qpc, qpc, primary_address_path.vhca_port_num, MLX5_FPGA_PORT_NUM);
	MLX5_SET(qpc, qpc, pd, conn->fdev->conn_res.pdn);
	MLX5_SET(qpc, qpc, cqn_snd, conn->cq.mcq.cqn);
	MLX5_SET(qpc, qpc, cqn_rcv, conn->cq.mcq.cqn);
	MLX5_SET64(qpc, qpc, dbr_addr, conn->qp.wq_ctrl.db.dma);

	MLX5_SET(rst2init_qp_in, in, opcode, MLX5_CMD_OP_RST2INIT_QP);
	MLX5_SET(rst2init_qp_in, in, qpn, conn->qp.qpn);

	return mlx5_cmd_exec_in(mdev, rst2init_qp, in);
}

static int mlx5_fpga_conn_rtr_qp(struct mlx5_fpga_conn *conn)
{
	u32 in[MLX5_ST_SZ_DW(init2rtr_qp_in)] = {};
	struct mlx5_fpga_device *fdev = conn->fdev;
	struct mlx5_core_dev *mdev = fdev->mdev;
	u32 *qpc;

	mlx5_fpga_dbg(conn->fdev, "QP RTR\n");

	qpc = MLX5_ADDR_OF(init2rtr_qp_in, in, qpc);

	MLX5_SET(qpc, qpc, mtu, MLX5_QPC_MTU_1K_BYTES);
	MLX5_SET(qpc, qpc, log_msg_max, (u8)MLX5_CAP_GEN(mdev, log_max_msg));
	MLX5_SET(qpc, qpc, remote_qpn, conn->fpga_qpn);
	MLX5_SET(qpc, qpc, next_rcv_psn,
		 MLX5_GET(fpga_qpc, conn->fpga_qpc, next_send_psn));
	MLX5_SET(qpc, qpc, primary_address_path.pkey_index, MLX5_FPGA_PKEY_INDEX);
	MLX5_SET(qpc, qpc, primary_address_path.vhca_port_num, MLX5_FPGA_PORT_NUM);
	ether_addr_copy(MLX5_ADDR_OF(qpc, qpc, primary_address_path.rmac_47_32),
			MLX5_ADDR_OF(fpga_qpc, conn->fpga_qpc, fpga_mac_47_32));
	MLX5_SET(qpc, qpc, primary_address_path.udp_sport,
		 MLX5_CAP_ROCE(mdev, r_roce_min_src_udp_port));
	MLX5_SET(qpc, qpc, primary_address_path.src_addr_index,
		 conn->qp.sgid_index);
	MLX5_SET(qpc, qpc, primary_address_path.hop_limit, 0);
	memcpy(MLX5_ADDR_OF(qpc, qpc, primary_address_path.rgid_rip),
	       MLX5_ADDR_OF(fpga_qpc, conn->fpga_qpc, fpga_ip),
	       MLX5_FLD_SZ_BYTES(qpc, primary_address_path.rgid_rip));

	MLX5_SET(init2rtr_qp_in, in, opcode, MLX5_CMD_OP_INIT2RTR_QP);
	MLX5_SET(init2rtr_qp_in, in, qpn, conn->qp.qpn);

	return mlx5_cmd_exec_in(mdev, init2rtr_qp, in);
}

static int mlx5_fpga_conn_rts_qp(struct mlx5_fpga_conn *conn)
{
	struct mlx5_fpga_device *fdev = conn->fdev;
	u32 in[MLX5_ST_SZ_DW(rtr2rts_qp_in)] = {};
	struct mlx5_core_dev *mdev = fdev->mdev;
	u32 *qpc;

	mlx5_fpga_dbg(conn->fdev, "QP RTS\n");

	qpc = MLX5_ADDR_OF(rtr2rts_qp_in, in, qpc);

	MLX5_SET(qpc, qpc, log_ack_req_freq, 8);
	MLX5_SET(qpc, qpc, min_rnr_nak, 0x12);
	MLX5_SET(qpc, qpc, primary_address_path.ack_timeout, 0x12); /* ~1.07s */
	MLX5_SET(qpc, qpc, next_send_psn,
		 MLX5_GET(fpga_qpc, conn->fpga_qpc, next_rcv_psn));
	MLX5_SET(qpc, qpc, retry_count, 7);
	MLX5_SET(qpc, qpc, rnr_retry, 7); /* Infinite retry if RNR NACK */

	MLX5_SET(rtr2rts_qp_in, in, opcode, MLX5_CMD_OP_RTR2RTS_QP);
	MLX5_SET(rtr2rts_qp_in, in, qpn, conn->qp.qpn);
	MLX5_SET(rtr2rts_qp_in, in, opt_param_mask, MLX5_QP_OPTPAR_RNR_TIMEOUT);

	return mlx5_cmd_exec_in(mdev, rtr2rts_qp, in);
}

static int mlx5_fpga_conn_connect(struct mlx5_fpga_conn *conn)
{
	struct mlx5_fpga_device *fdev = conn->fdev;
	int err;

	MLX5_SET(fpga_qpc, conn->fpga_qpc, state, MLX5_FPGA_QPC_STATE_ACTIVE);
	err = mlx5_fpga_modify_qp(conn->fdev->mdev, conn->fpga_qpn,
				  MLX5_FPGA_QPC_STATE, &conn->fpga_qpc);
	if (err) {
		mlx5_fpga_err(fdev, "Failed to activate FPGA RC QP: %d\n", err);
		goto out;
	}

	err = mlx5_fpga_conn_reset_qp(conn);
	if (err) {
		mlx5_fpga_err(fdev, "Failed to change QP state to reset\n");
		goto err_fpga_qp;
	}

	err = mlx5_fpga_conn_init_qp(conn);
	if (err) {
		mlx5_fpga_err(fdev, "Failed to modify QP from RESET to INIT\n");
		goto err_fpga_qp;
	}
	conn->qp.active = true;

	while (!mlx5_fpga_conn_post_recv_buf(conn))
		;

	err = mlx5_fpga_conn_rtr_qp(conn);
	if (err) {
		mlx5_fpga_err(fdev, "Failed to change QP state from INIT to RTR\n");
		goto err_recv_bufs;
	}

	err = mlx5_fpga_conn_rts_qp(conn);
	if (err) {
		mlx5_fpga_err(fdev, "Failed to change QP state from RTR to RTS\n");
		goto err_recv_bufs;
	}
	goto out;

err_recv_bufs:
	mlx5_fpga_conn_free_recv_bufs(conn);
err_fpga_qp:
	MLX5_SET(fpga_qpc, conn->fpga_qpc, state, MLX5_FPGA_QPC_STATE_INIT);
	if (mlx5_fpga_modify_qp(conn->fdev->mdev, conn->fpga_qpn,
				MLX5_FPGA_QPC_STATE, &conn->fpga_qpc))
		mlx5_fpga_err(fdev, "Failed to revert FPGA QP to INIT\n");
out:
	return err;
}

struct mlx5_fpga_conn *mlx5_fpga_conn_create(struct mlx5_fpga_device *fdev,
					     struct mlx5_fpga_conn_attr *attr,
					     enum mlx5_ifc_fpga_qp_type qp_type)
{
	struct mlx5_fpga_conn *ret, *conn;
	u8 *remote_mac, *remote_ip;
	int err;

	if (!attr->recv_cb)
		return ERR_PTR(-EINVAL);

	conn = kzalloc(sizeof(*conn), GFP_KERNEL);
	if (!conn)
		return ERR_PTR(-ENOMEM);

	conn->fdev = fdev;
	INIT_LIST_HEAD(&conn->qp.sq.backlog);

	spin_lock_init(&conn->qp.sq.lock);

	conn->recv_cb = attr->recv_cb;
	conn->cb_arg = attr->cb_arg;

	remote_mac = MLX5_ADDR_OF(fpga_qpc, conn->fpga_qpc, remote_mac_47_32);
	err = mlx5_query_mac_address(fdev->mdev, remote_mac);
	if (err) {
		mlx5_fpga_err(fdev, "Failed to query local MAC: %d\n", err);
		ret = ERR_PTR(err);
		goto err;
	}

	/* Build Modified EUI-64 IPv6 address from the MAC address */
	remote_ip = MLX5_ADDR_OF(fpga_qpc, conn->fpga_qpc, remote_ip);
	remote_ip[0] = 0xfe;
	remote_ip[1] = 0x80;
	addrconf_addr_eui48(&remote_ip[8], remote_mac);

	err = mlx5_core_reserved_gid_alloc(fdev->mdev, &conn->qp.sgid_index);
	if (err) {
		mlx5_fpga_err(fdev, "Failed to allocate SGID: %d\n", err);
		ret = ERR_PTR(err);
		goto err;
	}

	err = mlx5_core_roce_gid_set(fdev->mdev, conn->qp.sgid_index,
				     MLX5_ROCE_VERSION_2,
				     MLX5_ROCE_L3_TYPE_IPV6,
				     remote_ip, remote_mac, true, 0,
				     MLX5_FPGA_PORT_NUM);
	if (err) {
		mlx5_fpga_err(fdev, "Failed to set SGID: %d\n", err);
		ret = ERR_PTR(err);
		goto err_rsvd_gid;
	}
	mlx5_fpga_dbg(fdev, "Reserved SGID index %u\n", conn->qp.sgid_index);

	/* Allow for one cqe per rx/tx wqe, plus one cqe for the next wqe,
	 * created during processing of the cqe
	 */
	err = mlx5_fpga_conn_create_cq(conn,
				       (attr->tx_size + attr->rx_size) * 2);
	if (err) {
		mlx5_fpga_err(fdev, "Failed to create CQ: %d\n", err);
		ret = ERR_PTR(err);
		goto err_gid;
	}

	mlx5_fpga_conn_arm_cq(conn);

	err = mlx5_fpga_conn_create_qp(conn, attr->tx_size, attr->rx_size);
	if (err) {
		mlx5_fpga_err(fdev, "Failed to create QP: %d\n", err);
		ret = ERR_PTR(err);
		goto err_cq;
	}

	MLX5_SET(fpga_qpc, conn->fpga_qpc, state, MLX5_FPGA_QPC_STATE_INIT);
	MLX5_SET(fpga_qpc, conn->fpga_qpc, qp_type, qp_type);
	MLX5_SET(fpga_qpc, conn->fpga_qpc, st, MLX5_FPGA_QPC_ST_RC);
	MLX5_SET(fpga_qpc, conn->fpga_qpc, ether_type, ETH_P_8021Q);
	MLX5_SET(fpga_qpc, conn->fpga_qpc, vid, 0);
	MLX5_SET(fpga_qpc, conn->fpga_qpc, next_rcv_psn, 1);
	MLX5_SET(fpga_qpc, conn->fpga_qpc, next_send_psn, 0);
	MLX5_SET(fpga_qpc, conn->fpga_qpc, pkey, MLX5_FPGA_PKEY);
	MLX5_SET(fpga_qpc, conn->fpga_qpc, remote_qpn, conn->qp.qpn);
	MLX5_SET(fpga_qpc, conn->fpga_qpc, rnr_retry, 7);
	MLX5_SET(fpga_qpc, conn->fpga_qpc, retry_count, 7);

	err = mlx5_fpga_create_qp(fdev->mdev, &conn->fpga_qpc,
				  &conn->fpga_qpn);
	if (err) {
		mlx5_fpga_err(fdev, "Failed to create FPGA RC QP: %d\n", err);
		ret = ERR_PTR(err);
		goto err_qp;
	}

	err = mlx5_fpga_conn_connect(conn);
	if (err) {
		ret = ERR_PTR(err);
		goto err_conn;
	}

	mlx5_fpga_dbg(fdev, "FPGA QPN is %u\n", conn->fpga_qpn);
	ret = conn;
	goto out;

err_conn:
	mlx5_fpga_destroy_qp(conn->fdev->mdev, conn->fpga_qpn);
err_qp:
	mlx5_fpga_conn_destroy_qp(conn);
err_cq:
	mlx5_fpga_conn_destroy_cq(conn);
err_gid:
	mlx5_core_roce_gid_set(fdev->mdev, conn->qp.sgid_index, 0, 0, NULL,
			       NULL, false, 0, MLX5_FPGA_PORT_NUM);
err_rsvd_gid:
	mlx5_core_reserved_gid_free(fdev->mdev, conn->qp.sgid_index);
err:
	kfree(conn);
out:
	return ret;
}

void mlx5_fpga_conn_destroy(struct mlx5_fpga_conn *conn)
{
	conn->qp.active = false;
	tasklet_disable(&conn->cq.tasklet);
	synchronize_irq(conn->cq.mcq.irqn);

	mlx5_fpga_destroy_qp(conn->fdev->mdev, conn->fpga_qpn);
	mlx5_fpga_conn_destroy_qp(conn);
	mlx5_fpga_conn_destroy_cq(conn);

	mlx5_core_roce_gid_set(conn->fdev->mdev, conn->qp.sgid_index, 0, 0,
			       NULL, NULL, false, 0, MLX5_FPGA_PORT_NUM);
	mlx5_core_reserved_gid_free(conn->fdev->mdev, conn->qp.sgid_index);
	kfree(conn);
}

int mlx5_fpga_conn_device_init(struct mlx5_fpga_device *fdev)
{
	int err;

	err = mlx5_nic_vport_enable_roce(fdev->mdev);
	if (err) {
		mlx5_fpga_err(fdev, "Failed to enable RoCE: %d\n", err);
		goto out;
	}

	fdev->conn_res.uar = mlx5_get_uars_page(fdev->mdev);
	if (IS_ERR(fdev->conn_res.uar)) {
		err = PTR_ERR(fdev->conn_res.uar);
		mlx5_fpga_err(fdev, "get_uars_page failed, %d\n", err);
		goto err_roce;
	}
	mlx5_fpga_dbg(fdev, "Allocated UAR index %u\n",
		      fdev->conn_res.uar->index);

	err = mlx5_core_alloc_pd(fdev->mdev, &fdev->conn_res.pdn);
	if (err) {
		mlx5_fpga_err(fdev, "alloc pd failed, %d\n", err);
		goto err_uar;
	}
	mlx5_fpga_dbg(fdev, "Allocated PD %u\n", fdev->conn_res.pdn);

	err = mlx5_fpga_conn_create_mkey(fdev->mdev, fdev->conn_res.pdn,
					 &fdev->conn_res.mkey);
	if (err) {
		mlx5_fpga_err(fdev, "create mkey failed, %d\n", err);
		goto err_dealloc_pd;
	}
	mlx5_fpga_dbg(fdev, "Created mkey 0x%x\n", fdev->conn_res.mkey.key);

	return 0;

err_dealloc_pd:
	mlx5_core_dealloc_pd(fdev->mdev, fdev->conn_res.pdn);
err_uar:
	mlx5_put_uars_page(fdev->mdev, fdev->conn_res.uar);
err_roce:
	mlx5_nic_vport_disable_roce(fdev->mdev);
out:
	return err;
}

void mlx5_fpga_conn_device_cleanup(struct mlx5_fpga_device *fdev)
{
	mlx5_core_destroy_mkey(fdev->mdev, &fdev->conn_res.mkey);
	mlx5_core_dealloc_pd(fdev->mdev, fdev->conn_res.pdn);
	mlx5_put_uars_page(fdev->mdev, fdev->conn_res.uar);
	mlx5_nic_vport_disable_roce(fdev->mdev);
}<|MERGE_RESOLUTION|>--- conflicted
+++ resolved
@@ -445,11 +445,7 @@
 		goto err_cqwq;
 	}
 
-<<<<<<< HEAD
-	err = mlx5_vector2eqn(mdev, smp_processor_id(), &eqn, &irqn);
-=======
 	err = mlx5_vector2eqn(mdev, smp_processor_id(), &eqn);
->>>>>>> 7d2a07b7
 	if (err) {
 		kvfree(in);
 		goto err_cqwq;
@@ -479,10 +475,6 @@
 	*conn->cq.mcq.arm_db    = 0;
 	conn->cq.mcq.vector     = 0;
 	conn->cq.mcq.comp       = mlx5_fpga_conn_cq_complete;
-<<<<<<< HEAD
-	conn->cq.mcq.irqn       = irqn;
-=======
->>>>>>> 7d2a07b7
 	conn->cq.mcq.uar        = fdev->conn_res.uar;
 	tasklet_setup(&conn->cq.tasklet, mlx5_fpga_conn_cq_tasklet);
 
