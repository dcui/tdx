/*
 * Copyright (c) 2015, Mellanox Technologies. All rights reserved.
 *
 * This software is available to you under a choice of one of two
 * licenses.  You may choose to be licensed under the terms of the GNU
 * General Public License (GPL) Version 2, available from the file
 * COPYING in the main directory of this source tree, or the
 * OpenIB.org BSD license below:
 *
 *     Redistribution and use in source and binary forms, with or
 *     without modification, are permitted provided that the following
 *     conditions are met:
 *
 *      - Redistributions of source code must retain the above
 *        copyright notice, this list of conditions and the following
 *        disclaimer.
 *
 *      - Redistributions in binary form must reproduce the above
 *        copyright notice, this list of conditions and the following
 *        disclaimer in the documentation and/or other materials
 *        provided with the distribution.
 *
 * THE SOFTWARE IS PROVIDED "AS IS", WITHOUT WARRANTY OF ANY KIND,
 * EXPRESS OR IMPLIED, INCLUDING BUT NOT LIMITED TO THE WARRANTIES OF
 * MERCHANTABILITY, FITNESS FOR A PARTICULAR PURPOSE AND
 * NONINFRINGEMENT. IN NO EVENT SHALL THE AUTHORS OR COPYRIGHT HOLDERS
 * BE LIABLE FOR ANY CLAIM, DAMAGES OR OTHER LIABILITY, WHETHER IN AN
 * ACTION OF CONTRACT, TORT OR OTHERWISE, ARISING FROM, OUT OF OR IN
 * CONNECTION WITH THE SOFTWARE OR THE USE OR OTHER DEALINGS IN THE
 * SOFTWARE.
 */

#include <linux/irq.h>
#include "en.h"
#include "en/txrx.h"
#include "en/xdp.h"
#include "en/xsk/rx.h"
#include "en/xsk/tx.h"
#include "en_accel/ktls_txrx.h"

static inline bool mlx5e_channel_no_affinity_change(struct mlx5e_channel *c)
{
	int current_cpu = smp_processor_id();

	return cpumask_test_cpu(current_cpu, c->aff_mask);
}

static void mlx5e_handle_tx_dim(struct mlx5e_txqsq *sq)
{
	struct mlx5e_sq_stats *stats = sq->stats;
	struct dim_sample dim_sample = {};

	if (unlikely(!test_bit(MLX5E_SQ_STATE_AM, &sq->state)))
		return;

	dim_update_sample(sq->cq.event_ctr, stats->packets, stats->bytes, &dim_sample);
	net_dim(&sq->dim, dim_sample);
}

static void mlx5e_handle_rx_dim(struct mlx5e_rq *rq)
{
	struct mlx5e_rq_stats *stats = rq->stats;
	struct dim_sample dim_sample = {};

	if (unlikely(!test_bit(MLX5E_RQ_STATE_AM, &rq->state)))
		return;

	dim_update_sample(rq->cq.event_ctr, stats->packets, stats->bytes, &dim_sample);
	net_dim(&rq->dim, dim_sample);
}

void mlx5e_trigger_irq(struct mlx5e_icosq *sq)
{
	struct mlx5_wq_cyc *wq = &sq->wq;
	struct mlx5e_tx_wqe *nopwqe;
	u16 pi = mlx5_wq_cyc_ctr2ix(wq, sq->pc);

	sq->db.wqe_info[pi] = (struct mlx5e_icosq_wqe_info) {
		.wqe_type   = MLX5E_ICOSQ_WQE_NOP,
		.num_wqebbs = 1,
	};

	nopwqe = mlx5e_post_nop(wq, sq->sqn, &sq->pc);
	mlx5e_notify_hw(wq, sq->pc, sq->uar_map, &nopwqe->ctrl);
}

static bool mlx5e_napi_xsk_post(struct mlx5e_xdpsq *xsksq, struct mlx5e_rq *xskrq)
{
	bool busy_xsk = false, xsk_rx_alloc_err;

	/* Handle the race between the application querying need_wakeup and the
	 * driver setting it:
	 * 1. Update need_wakeup both before and after the TX. If it goes to
	 * "yes", it can only happen with the first update.
	 * 2. If the application queried need_wakeup before we set it, the
	 * packets will be transmitted anyway, even w/o a wakeup.
	 * 3. Give a chance to clear need_wakeup after new packets were queued
	 * for TX.
	 */
	mlx5e_xsk_update_tx_wakeup(xsksq);
	busy_xsk |= mlx5e_xsk_tx(xsksq, MLX5E_TX_XSK_POLL_BUDGET);
	mlx5e_xsk_update_tx_wakeup(xsksq);

	xsk_rx_alloc_err = INDIRECT_CALL_2(xskrq->post_wqes,
					   mlx5e_post_rx_mpwqes,
					   mlx5e_post_rx_wqes,
					   xskrq);
	busy_xsk |= mlx5e_xsk_update_rx_wakeup(xskrq, xsk_rx_alloc_err);

	return busy_xsk;
}

int mlx5e_napi_poll(struct napi_struct *napi, int budget)
{
	struct mlx5e_channel *c = container_of(napi, struct mlx5e_channel,
					       napi);
	struct mlx5e_ch_stats *ch_stats = c->stats;
	struct mlx5e_xdpsq *xsksq = &c->xsksq;
	struct mlx5e_txqsq __rcu **qos_sqs;
	struct mlx5e_rq *xskrq = &c->xskrq;
	struct mlx5e_rq *rq = &c->rq;
	bool aff_change = false;
	bool busy_xsk = false;
	bool busy = false;
	int work_done = 0;
<<<<<<< HEAD
=======
	u16 qos_sqs_size;
>>>>>>> 7d2a07b7
	bool xsk_open;
	int i;

	rcu_read_lock();

<<<<<<< HEAD
=======
	qos_sqs = rcu_dereference(c->qos_sqs);

>>>>>>> 7d2a07b7
	xsk_open = test_bit(MLX5E_CHANNEL_STATE_XSK, c->state);

	ch_stats->poll++;

	for (i = 0; i < c->num_tc; i++)
		busy |= mlx5e_poll_tx_cq(&c->sq[i].cq, budget);

	if (unlikely(qos_sqs)) {
		smp_rmb(); /* Pairs with mlx5e_qos_alloc_queues. */
		qos_sqs_size = READ_ONCE(c->qos_sqs_size);

		for (i = 0; i < qos_sqs_size; i++) {
			struct mlx5e_txqsq *sq = rcu_dereference(qos_sqs[i]);

			if (sq)
				busy |= mlx5e_poll_tx_cq(&sq->cq, budget);
		}
	}

	busy |= mlx5e_poll_xdpsq_cq(&c->xdpsq.cq);

	if (c->xdp)
		busy |= mlx5e_poll_xdpsq_cq(&c->rq_xdpsq.cq);

	if (likely(budget)) { /* budget=0 means: don't poll rx rings */
		if (xsk_open)
			work_done = mlx5e_poll_rx_cq(&xskrq->cq, budget);

		if (likely(budget - work_done))
			work_done += mlx5e_poll_rx_cq(&rq->cq, budget - work_done);

		busy |= work_done == budget;
	}

	mlx5e_poll_ico_cq(&c->icosq.cq);
	if (mlx5e_poll_ico_cq(&c->async_icosq.cq))
		/* Don't clear the flag if nothing was polled to prevent
		 * queueing more WQEs and overflowing the async ICOSQ.
		 */
		clear_bit(MLX5E_SQ_STATE_PENDING_XSK_TX, &c->async_icosq.state);

<<<<<<< HEAD
=======
	/* Keep after async ICOSQ CQ poll */
	if (unlikely(mlx5e_ktls_rx_pending_resync_list(c, budget)))
		busy |= mlx5e_ktls_rx_handle_resync_list(c, budget);

>>>>>>> 7d2a07b7
	busy |= INDIRECT_CALL_2(rq->post_wqes,
				mlx5e_post_rx_mpwqes,
				mlx5e_post_rx_wqes,
				rq);
	if (xsk_open) {
		busy |= mlx5e_poll_xdpsq_cq(&xsksq->cq);
		busy_xsk |= mlx5e_napi_xsk_post(xsksq, xskrq);
	}

	busy |= busy_xsk;

	if (busy) {
		if (likely(mlx5e_channel_no_affinity_change(c))) {
			work_done = budget;
			goto out;
		}
		ch_stats->aff_change++;
		aff_change = true;
		if (budget && work_done == budget)
			work_done--;
	}

	if (unlikely(!napi_complete_done(napi, work_done)))
		goto out;

	ch_stats->arm++;

	for (i = 0; i < c->num_tc; i++) {
		mlx5e_handle_tx_dim(&c->sq[i]);
		mlx5e_cq_arm(&c->sq[i].cq);
	}
	if (unlikely(qos_sqs)) {
		for (i = 0; i < qos_sqs_size; i++) {
			struct mlx5e_txqsq *sq = rcu_dereference(qos_sqs[i]);

			if (sq) {
				mlx5e_handle_tx_dim(sq);
				mlx5e_cq_arm(&sq->cq);
			}
		}
	}

	mlx5e_handle_rx_dim(rq);

	mlx5e_cq_arm(&rq->cq);
	mlx5e_cq_arm(&c->icosq.cq);
	mlx5e_cq_arm(&c->async_icosq.cq);
	mlx5e_cq_arm(&c->xdpsq.cq);

	if (xsk_open) {
		mlx5e_handle_rx_dim(xskrq);
		mlx5e_cq_arm(&xsksq->cq);
		mlx5e_cq_arm(&xskrq->cq);
	}

	if (unlikely(aff_change && busy_xsk)) {
		mlx5e_trigger_irq(&c->icosq);
		ch_stats->force_irq++;
	}

out:
	rcu_read_unlock();

	return work_done;
}

void mlx5e_completion_event(struct mlx5_core_cq *mcq, struct mlx5_eqe *eqe)
{
	struct mlx5e_cq *cq = container_of(mcq, struct mlx5e_cq, mcq);

	napi_schedule(cq->napi);
	cq->event_ctr++;
	cq->ch_stats->events++;
}

void mlx5e_cq_error_event(struct mlx5_core_cq *mcq, enum mlx5_event event)
{
	struct mlx5e_cq *cq = container_of(mcq, struct mlx5e_cq, mcq);
	struct net_device *netdev = cq->netdev;

	netdev_err(netdev, "%s: cqn=0x%.6x event=0x%.2x\n",
		   __func__, mcq->cqn, event);
}<|MERGE_RESOLUTION|>--- conflicted
+++ resolved
@@ -123,20 +123,14 @@
 	bool busy_xsk = false;
 	bool busy = false;
 	int work_done = 0;
-<<<<<<< HEAD
-=======
 	u16 qos_sqs_size;
->>>>>>> 7d2a07b7
 	bool xsk_open;
 	int i;
 
 	rcu_read_lock();
 
-<<<<<<< HEAD
-=======
 	qos_sqs = rcu_dereference(c->qos_sqs);
 
->>>>>>> 7d2a07b7
 	xsk_open = test_bit(MLX5E_CHANNEL_STATE_XSK, c->state);
 
 	ch_stats->poll++;
@@ -178,13 +172,10 @@
 		 */
 		clear_bit(MLX5E_SQ_STATE_PENDING_XSK_TX, &c->async_icosq.state);
 
-<<<<<<< HEAD
-=======
 	/* Keep after async ICOSQ CQ poll */
 	if (unlikely(mlx5e_ktls_rx_pending_resync_list(c, budget)))
 		busy |= mlx5e_ktls_rx_handle_resync_list(c, budget);
 
->>>>>>> 7d2a07b7
 	busy |= INDIRECT_CALL_2(rq->post_wqes,
 				mlx5e_post_rx_mpwqes,
 				mlx5e_post_rx_wqes,
