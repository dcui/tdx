/*
 * Copyright (c) 2017 Mellanox Technologies. All rights reserved.
 *
 * This software is available to you under a choice of one of two
 * licenses.  You may choose to be licensed under the terms of the GNU
 * General Public License (GPL) Version 2, available from the file
 * COPYING in the main directory of this source tree, or the
 * OpenIB.org BSD license below:
 *
 *     Redistribution and use in source and binary forms, with or
 *     without modification, are permitted provided that the following
 *     conditions are met:
 *
 *      - Redistributions of source code must retain the above
 *        copyright notice, this list of conditions and the following
 *        disclaimer.
 *
 *      - Redistributions in binary form must reproduce the above
 *        copyright notice, this list of conditions and the following
 *        disclaimer in the documentation and/or other materials
 *        provided with the distribution.
 *
 * THE SOFTWARE IS PROVIDED "AS IS", WITHOUT WARRANTY OF ANY KIND,
 * EXPRESS OR IMPLIED, INCLUDING BUT NOT LIMITED TO THE WARRANTIES OF
 * MERCHANTABILITY, FITNESS FOR A PARTICULAR PURPOSE AND
 * NONINFRINGEMENT. IN NO EVENT SHALL THE AUTHORS OR COPYRIGHT HOLDERS
 * BE LIABLE FOR ANY CLAIM, DAMAGES OR OTHER LIABILITY, WHETHER IN AN
 * ACTION OF CONTRACT, TORT OR OTHERWISE, ARISING FROM, OUT OF OR IN
 * CONNECTION WITH THE SOFTWARE OR THE USE OR OTHER DEALINGS IN THE
 * SOFTWARE.
 *
 */

#include <crypto/internal/geniv.h>
#include <crypto/aead.h>
#include <linux/inetdevice.h>
#include <linux/netdevice.h>
#include <linux/module.h>

#include "en.h"
#include "en_accel/ipsec.h"
#include "en_accel/ipsec_rxtx.h"
#include "en_accel/ipsec_fs.h"

static struct mlx5e_ipsec_sa_entry *to_ipsec_sa_entry(struct xfrm_state *x)
{
	struct mlx5e_ipsec_sa_entry *sa;

	if (!x)
		return NULL;

	sa = (struct mlx5e_ipsec_sa_entry *)x->xso.offload_handle;
	if (!sa)
		return NULL;

	WARN_ON(sa->x != x);
	return sa;
}

struct xfrm_state *mlx5e_ipsec_sadb_rx_lookup(struct mlx5e_ipsec *ipsec,
					      unsigned int handle)
{
	struct mlx5e_ipsec_sa_entry *sa_entry;
	struct xfrm_state *ret = NULL;

	rcu_read_lock();
	hash_for_each_possible_rcu(ipsec->sadb_rx, sa_entry, hlist, handle)
		if (sa_entry->handle == handle) {
			ret = sa_entry->x;
			xfrm_state_hold(ret);
			break;
		}
	rcu_read_unlock();

	return ret;
}

static int  mlx5e_ipsec_sadb_rx_add(struct mlx5e_ipsec_sa_entry *sa_entry,
				    unsigned int handle)
{
	struct mlx5e_ipsec *ipsec = sa_entry->ipsec;
	struct mlx5e_ipsec_sa_entry *_sa_entry;
	unsigned long flags;

	rcu_read_lock();
	hash_for_each_possible_rcu(ipsec->sadb_rx, _sa_entry, hlist, handle)
		if (_sa_entry->handle == handle) {
			rcu_read_unlock();
			return  -EEXIST;
		}
	rcu_read_unlock();

	spin_lock_irqsave(&ipsec->sadb_rx_lock, flags);
	sa_entry->handle = handle;
	hash_add_rcu(ipsec->sadb_rx, &sa_entry->hlist, sa_entry->handle);
	spin_unlock_irqrestore(&ipsec->sadb_rx_lock, flags);

	return 0;
}

static void mlx5e_ipsec_sadb_rx_del(struct mlx5e_ipsec_sa_entry *sa_entry)
{
	struct mlx5e_ipsec *ipsec = sa_entry->ipsec;
	unsigned long flags;

	spin_lock_irqsave(&ipsec->sadb_rx_lock, flags);
	hash_del_rcu(&sa_entry->hlist);
	spin_unlock_irqrestore(&ipsec->sadb_rx_lock, flags);
}

static bool mlx5e_ipsec_update_esn_state(struct mlx5e_ipsec_sa_entry *sa_entry)
{
	struct xfrm_replay_state_esn *replay_esn;
	u32 seq_bottom = 0;
	u8 overlap;
	u32 *esn;

	if (!(sa_entry->x->props.flags & XFRM_STATE_ESN)) {
		sa_entry->esn_state.trigger = 0;
		return false;
	}

	replay_esn = sa_entry->x->replay_esn;
	if (replay_esn->seq >= replay_esn->replay_window)
		seq_bottom = replay_esn->seq - replay_esn->replay_window + 1;

	overlap = sa_entry->esn_state.overlap;

	sa_entry->esn_state.esn = xfrm_replay_seqhi(sa_entry->x,
						    htonl(seq_bottom));
	esn = &sa_entry->esn_state.esn;

	sa_entry->esn_state.trigger = 1;
	if (unlikely(overlap && seq_bottom < MLX5E_IPSEC_ESN_SCOPE_MID)) {
		++(*esn);
		sa_entry->esn_state.overlap = 0;
		return true;
	} else if (unlikely(!overlap &&
			    (seq_bottom >= MLX5E_IPSEC_ESN_SCOPE_MID))) {
		sa_entry->esn_state.overlap = 1;
		return true;
	}

	return false;
}

static void
mlx5e_ipsec_build_accel_xfrm_attrs(struct mlx5e_ipsec_sa_entry *sa_entry,
				   struct mlx5_accel_esp_xfrm_attrs *attrs)
{
	struct xfrm_state *x = sa_entry->x;
	struct aes_gcm_keymat *aes_gcm = &attrs->keymat.aes_gcm;
	struct aead_geniv_ctx *geniv_ctx;
	struct crypto_aead *aead;
	unsigned int crypto_data_len, key_len;
	int ivsize;

	memset(attrs, 0, sizeof(*attrs));

	/* key */
	crypto_data_len = (x->aead->alg_key_len + 7) / 8;
	key_len = crypto_data_len - 4; /* 4 bytes salt at end */

	memcpy(aes_gcm->aes_key, x->aead->alg_key, key_len);
	aes_gcm->key_len = key_len * 8;

	/* salt and seq_iv */
	aead = x->data;
	geniv_ctx = crypto_aead_ctx(aead);
	ivsize = crypto_aead_ivsize(aead);
	memcpy(&aes_gcm->seq_iv, &geniv_ctx->salt, ivsize);
	memcpy(&aes_gcm->salt, x->aead->alg_key + key_len,
	       sizeof(aes_gcm->salt));

	/* iv len */
	aes_gcm->icv_len = x->aead->alg_icv_len;

	/* esn */
	if (sa_entry->esn_state.trigger) {
		attrs->flags |= MLX5_ACCEL_ESP_FLAGS_ESN_TRIGGERED;
		attrs->esn = sa_entry->esn_state.esn;
		if (sa_entry->esn_state.overlap)
			attrs->flags |= MLX5_ACCEL_ESP_FLAGS_ESN_STATE_OVERLAP;
	}

	/* rx handle */
	attrs->sa_handle = sa_entry->handle;

	/* algo type */
	attrs->keymat_type = MLX5_ACCEL_ESP_KEYMAT_AES_GCM;

	/* action */
	attrs->action = (!(x->xso.flags & XFRM_OFFLOAD_INBOUND)) ?
			MLX5_ACCEL_ESP_ACTION_ENCRYPT :
			MLX5_ACCEL_ESP_ACTION_DECRYPT;
	/* flags */
	attrs->flags |= (x->props.mode == XFRM_MODE_TRANSPORT) ?
			MLX5_ACCEL_ESP_FLAGS_TRANSPORT :
			MLX5_ACCEL_ESP_FLAGS_TUNNEL;

	/* spi */
	attrs->spi = x->id.spi;

	/* source , destination ips */
	memcpy(&attrs->saddr, x->props.saddr.a6, sizeof(attrs->saddr));
	memcpy(&attrs->daddr, x->id.daddr.a6, sizeof(attrs->daddr));
	attrs->is_ipv6 = (x->props.family != AF_INET);
}

static inline int mlx5e_xfrm_validate_state(struct xfrm_state *x)
{
	struct net_device *netdev = x->xso.real_dev;
	struct mlx5e_priv *priv;

	priv = netdev_priv(netdev);

	if (x->props.aalgo != SADB_AALG_NONE) {
		netdev_info(netdev, "Cannot offload authenticated xfrm states\n");
		return -EINVAL;
	}
	if (x->props.ealgo != SADB_X_EALG_AES_GCM_ICV16) {
		netdev_info(netdev, "Only AES-GCM-ICV16 xfrm state may be offloaded\n");
		return -EINVAL;
	}
	if (x->props.calgo != SADB_X_CALG_NONE) {
		netdev_info(netdev, "Cannot offload compressed xfrm states\n");
		return -EINVAL;
	}
	if (x->props.flags & XFRM_STATE_ESN &&
	    !(mlx5_accel_ipsec_device_caps(priv->mdev) &
	    MLX5_ACCEL_IPSEC_CAP_ESN)) {
		netdev_info(netdev, "Cannot offload ESN xfrm states\n");
		return -EINVAL;
	}
	if (x->props.family != AF_INET &&
	    x->props.family != AF_INET6) {
		netdev_info(netdev, "Only IPv4/6 xfrm states may be offloaded\n");
		return -EINVAL;
	}
	if (x->props.mode != XFRM_MODE_TRANSPORT &&
	    x->props.mode != XFRM_MODE_TUNNEL) {
		dev_info(&netdev->dev, "Only transport and tunnel xfrm states may be offloaded\n");
		return -EINVAL;
	}
	if (x->id.proto != IPPROTO_ESP) {
		netdev_info(netdev, "Only ESP xfrm state may be offloaded\n");
		return -EINVAL;
	}
	if (x->encap) {
		netdev_info(netdev, "Encapsulated xfrm state may not be offloaded\n");
		return -EINVAL;
	}
	if (!x->aead) {
		netdev_info(netdev, "Cannot offload xfrm states without aead\n");
		return -EINVAL;
	}
	if (x->aead->alg_icv_len != 128) {
		netdev_info(netdev, "Cannot offload xfrm states with AEAD ICV length other than 128bit\n");
		return -EINVAL;
	}
	if ((x->aead->alg_key_len != 128 + 32) &&
	    (x->aead->alg_key_len != 256 + 32)) {
		netdev_info(netdev, "Cannot offload xfrm states with AEAD key length other than 128/256 bit\n");
		return -EINVAL;
	}
	if (x->tfcpad) {
		netdev_info(netdev, "Cannot offload xfrm states with tfc padding\n");
		return -EINVAL;
	}
	if (!x->geniv) {
		netdev_info(netdev, "Cannot offload xfrm states without geniv\n");
		return -EINVAL;
	}
	if (strcmp(x->geniv, "seqiv")) {
		netdev_info(netdev, "Cannot offload xfrm states with geniv other than seqiv\n");
		return -EINVAL;
	}
	if (x->props.family == AF_INET6 &&
	    !(mlx5_accel_ipsec_device_caps(priv->mdev) &
	     MLX5_ACCEL_IPSEC_CAP_IPV6)) {
		netdev_info(netdev, "IPv6 xfrm state offload is not supported by this device\n");
		return -EINVAL;
	}
	return 0;
}

static int mlx5e_xfrm_fs_add_rule(struct mlx5e_priv *priv,
				  struct mlx5e_ipsec_sa_entry *sa_entry)
{
	if (!mlx5_is_ipsec_device(priv->mdev))
		return 0;

	return mlx5e_accel_ipsec_fs_add_rule(priv, &sa_entry->xfrm->attrs,
					     sa_entry->ipsec_obj_id,
					     &sa_entry->ipsec_rule);
}

static void mlx5e_xfrm_fs_del_rule(struct mlx5e_priv *priv,
				   struct mlx5e_ipsec_sa_entry *sa_entry)
{
	if (!mlx5_is_ipsec_device(priv->mdev))
		return;

	mlx5e_accel_ipsec_fs_del_rule(priv, &sa_entry->xfrm->attrs,
				      &sa_entry->ipsec_rule);
}

static int mlx5e_xfrm_add_state(struct xfrm_state *x)
{
	struct mlx5e_ipsec_sa_entry *sa_entry = NULL;
	struct net_device *netdev = x->xso.real_dev;
	struct mlx5_accel_esp_xfrm_attrs attrs;
	struct mlx5e_priv *priv;
	unsigned int sa_handle;
	int err;

	priv = netdev_priv(netdev);

	err = mlx5e_xfrm_validate_state(x);
	if (err)
		return err;

	sa_entry = kzalloc(sizeof(*sa_entry), GFP_KERNEL);
	if (!sa_entry) {
		err = -ENOMEM;
		goto out;
	}

	sa_entry->x = x;
	sa_entry->ipsec = priv->ipsec;

	/* check esn */
	mlx5e_ipsec_update_esn_state(sa_entry);

	/* create xfrm */
	mlx5e_ipsec_build_accel_xfrm_attrs(sa_entry, &attrs);
	sa_entry->xfrm =
		mlx5_accel_esp_create_xfrm(priv->mdev, &attrs,
					   MLX5_ACCEL_XFRM_FLAG_REQUIRE_METADATA);
	if (IS_ERR(sa_entry->xfrm)) {
		err = PTR_ERR(sa_entry->xfrm);
		goto err_sa_entry;
	}

	/* create hw context */
	sa_entry->hw_context =
			mlx5_accel_esp_create_hw_context(priv->mdev,
							 sa_entry->xfrm,
							 &sa_handle);
	if (IS_ERR(sa_entry->hw_context)) {
		err = PTR_ERR(sa_entry->hw_context);
		goto err_xfrm;
	}

	sa_entry->ipsec_obj_id = sa_handle;
	err = mlx5e_xfrm_fs_add_rule(priv, sa_entry);
	if (err)
		goto err_hw_ctx;

	if (x->xso.flags & XFRM_OFFLOAD_INBOUND) {
		err = mlx5e_ipsec_sadb_rx_add(sa_entry, sa_handle);
		if (err)
			goto err_add_rule;
	} else {
		sa_entry->set_iv_op = (x->props.flags & XFRM_STATE_ESN) ?
				mlx5e_ipsec_set_iv_esn : mlx5e_ipsec_set_iv;
	}

	x->xso.offload_handle = (unsigned long)sa_entry;
	goto out;

err_add_rule:
	mlx5e_xfrm_fs_del_rule(priv, sa_entry);
err_hw_ctx:
	mlx5_accel_esp_free_hw_context(priv->mdev, sa_entry->hw_context);
err_xfrm:
	mlx5_accel_esp_destroy_xfrm(sa_entry->xfrm);
err_sa_entry:
	kfree(sa_entry);

out:
	return err;
}

static void mlx5e_xfrm_del_state(struct xfrm_state *x)
{
	struct mlx5e_ipsec_sa_entry *sa_entry = to_ipsec_sa_entry(x);

	if (!sa_entry)
		return;

	if (x->xso.flags & XFRM_OFFLOAD_INBOUND)
		mlx5e_ipsec_sadb_rx_del(sa_entry);
}

static void mlx5e_xfrm_free_state(struct xfrm_state *x)
{
	struct mlx5e_ipsec_sa_entry *sa_entry = to_ipsec_sa_entry(x);
	struct mlx5e_priv *priv = netdev_priv(x->xso.dev);

	if (!sa_entry)
		return;

	if (sa_entry->hw_context) {
		flush_workqueue(sa_entry->ipsec->wq);
		mlx5e_xfrm_fs_del_rule(priv, sa_entry);
		mlx5_accel_esp_free_hw_context(sa_entry->xfrm->mdev, sa_entry->hw_context);
		mlx5_accel_esp_destroy_xfrm(sa_entry->xfrm);
	}

	kfree(sa_entry);
}

int mlx5e_ipsec_init(struct mlx5e_priv *priv)
{
	struct mlx5e_ipsec *ipsec = NULL;

	if (!MLX5_IPSEC_DEV(priv->mdev)) {
		netdev_dbg(priv->netdev, "Not an IPSec offload device\n");
		return 0;
	}

	ipsec = kzalloc(sizeof(*ipsec), GFP_KERNEL);
	if (!ipsec)
		return -ENOMEM;

	hash_init(ipsec->sadb_rx);
	spin_lock_init(&ipsec->sadb_rx_lock);
	ida_init(&ipsec->halloc);
	ipsec->en_priv = priv;
	ipsec->no_trailer = !!(mlx5_accel_ipsec_device_caps(priv->mdev) &
			       MLX5_ACCEL_IPSEC_CAP_RX_NO_TRAILER);
	ipsec->wq = alloc_ordered_workqueue("mlx5e_ipsec: %s", 0,
					    priv->netdev->name);
	if (!ipsec->wq) {
		kfree(ipsec);
		return -ENOMEM;
	}

<<<<<<< HEAD
=======
	priv->ipsec = ipsec;
>>>>>>> 7d2a07b7
	mlx5e_accel_ipsec_fs_init(priv);
	netdev_dbg(priv->netdev, "IPSec attached to netdevice\n");
	return 0;
}

void mlx5e_ipsec_cleanup(struct mlx5e_priv *priv)
{
	struct mlx5e_ipsec *ipsec = priv->ipsec;

	if (!ipsec)
		return;

	mlx5e_accel_ipsec_fs_cleanup(priv);
	destroy_workqueue(ipsec->wq);

	ida_destroy(&ipsec->halloc);
	kfree(ipsec);
	priv->ipsec = NULL;
}

static bool mlx5e_ipsec_offload_ok(struct sk_buff *skb, struct xfrm_state *x)
{
	if (x->props.family == AF_INET) {
		/* Offload with IPv4 options is not supported yet */
		if (ip_hdr(skb)->ihl > 5)
			return false;
	} else {
		/* Offload with IPv6 extension headers is not support yet */
		if (ipv6_ext_hdr(ipv6_hdr(skb)->nexthdr))
			return false;
	}

	return true;
}

struct mlx5e_ipsec_modify_state_work {
	struct work_struct		work;
	struct mlx5_accel_esp_xfrm_attrs attrs;
	struct mlx5e_ipsec_sa_entry	*sa_entry;
};

static void _update_xfrm_state(struct work_struct *work)
{
	int ret;
	struct mlx5e_ipsec_modify_state_work *modify_work =
		container_of(work, struct mlx5e_ipsec_modify_state_work, work);
	struct mlx5e_ipsec_sa_entry *sa_entry = modify_work->sa_entry;

	ret = mlx5_accel_esp_modify_xfrm(sa_entry->xfrm,
					 &modify_work->attrs);
	if (ret)
		netdev_warn(sa_entry->ipsec->en_priv->netdev,
			    "Not an IPSec offload device\n");

	kfree(modify_work);
}

static void mlx5e_xfrm_advance_esn_state(struct xfrm_state *x)
{
	struct mlx5e_ipsec_sa_entry *sa_entry = to_ipsec_sa_entry(x);
	struct mlx5e_ipsec_modify_state_work *modify_work;
	bool need_update;

	if (!sa_entry)
		return;

	need_update = mlx5e_ipsec_update_esn_state(sa_entry);
	if (!need_update)
		return;

	modify_work = kzalloc(sizeof(*modify_work), GFP_ATOMIC);
	if (!modify_work)
		return;

	mlx5e_ipsec_build_accel_xfrm_attrs(sa_entry, &modify_work->attrs);
	modify_work->sa_entry = sa_entry;

	INIT_WORK(&modify_work->work, _update_xfrm_state);
	WARN_ON(!queue_work(sa_entry->ipsec->wq, &modify_work->work));
}

static const struct xfrmdev_ops mlx5e_ipsec_xfrmdev_ops = {
	.xdo_dev_state_add	= mlx5e_xfrm_add_state,
	.xdo_dev_state_delete	= mlx5e_xfrm_del_state,
	.xdo_dev_state_free	= mlx5e_xfrm_free_state,
	.xdo_dev_offload_ok	= mlx5e_ipsec_offload_ok,
	.xdo_dev_state_advance_esn = mlx5e_xfrm_advance_esn_state,
};

void mlx5e_ipsec_build_netdev(struct mlx5e_priv *priv)
{
	struct mlx5_core_dev *mdev = priv->mdev;
	struct net_device *netdev = priv->netdev;

	if (!(mlx5_accel_ipsec_device_caps(mdev) & MLX5_ACCEL_IPSEC_CAP_ESP) ||
	    !MLX5_CAP_ETH(mdev, swp)) {
		mlx5_core_dbg(mdev, "mlx5e: ESP and SWP offload not supported\n");
		return;
	}

	mlx5_core_info(mdev, "mlx5e: IPSec ESP acceleration enabled\n");
	netdev->xfrmdev_ops = &mlx5e_ipsec_xfrmdev_ops;
	netdev->features |= NETIF_F_HW_ESP;
	netdev->hw_enc_features |= NETIF_F_HW_ESP;

	if (!MLX5_CAP_ETH(mdev, swp_csum)) {
		mlx5_core_dbg(mdev, "mlx5e: SWP checksum not supported\n");
		return;
	}

	netdev->features |= NETIF_F_HW_ESP_TX_CSUM;
	netdev->hw_enc_features |= NETIF_F_HW_ESP_TX_CSUM;

	if (!(mlx5_accel_ipsec_device_caps(mdev) & MLX5_ACCEL_IPSEC_CAP_LSO) ||
	    !MLX5_CAP_ETH(mdev, swp_lso)) {
		mlx5_core_dbg(mdev, "mlx5e: ESP LSO not supported\n");
		return;
	}

	if (mlx5_is_ipsec_device(mdev))
		netdev->gso_partial_features |= NETIF_F_GSO_ESP;

	mlx5_core_dbg(mdev, "mlx5e: ESP GSO capability turned on\n");
	netdev->features |= NETIF_F_GSO_ESP;
	netdev->hw_features |= NETIF_F_GSO_ESP;
	netdev->hw_enc_features |= NETIF_F_GSO_ESP;
}<|MERGE_RESOLUTION|>--- conflicted
+++ resolved
@@ -437,10 +437,7 @@
 		return -ENOMEM;
 	}
 
-<<<<<<< HEAD
-=======
 	priv->ipsec = ipsec;
->>>>>>> 7d2a07b7
 	mlx5e_accel_ipsec_fs_init(priv);
 	netdev_dbg(priv->netdev, "IPSec attached to netdevice\n");
 	return 0;
