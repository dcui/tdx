/*
 * Copyright (c) 2018 Mellanox Technologies. All rights reserved.
 *
 * This software is available to you under a choice of one of two
 * licenses.  You may choose to be licensed under the terms of the GNU
 * General Public License (GPL) Version 2, available from the file
 * COPYING in the main directory of this source tree, or the
 * OpenIB.org BSD license below:
 *
 *     Redistribution and use in source and binary forms, with or
 *     without modification, are permitted provided that the following
 *     conditions are met:
 *
 *      - Redistributions of source code must retain the above
 *        copyright notice, this list of conditions and the following
 *        disclaimer.
 *
 *      - Redistributions in binary form must reproduce the above
 *        copyright notice, this list of conditions and the following
 *        disclaimer in the documentation and/or other materials
 *        provided with the distribution.
 *
 * THE SOFTWARE IS PROVIDED "AS IS", WITHOUT WARRANTY OF ANY KIND,
 * EXPRESS OR IMPLIED, INCLUDING BUT NOT LIMITED TO THE WARRANTIES OF
 * MERCHANTABILITY, FITNESS FOR A PARTICULAR PURPOSE AND
 * NONINFRINGEMENT. IN NO EVENT SHALL THE AUTHORS OR COPYRIGHT HOLDERS
 * BE LIABLE FOR ANY CLAIM, DAMAGES OR OTHER LIABILITY, WHETHER IN AN
 * ACTION OF CONTRACT, TORT OR OTHERWISE, ARISING FROM, OUT OF OR IN
 * CONNECTION WITH THE SOFTWARE OR THE USE OR OTHER DEALINGS IN THE
 * SOFTWARE.
 *
 */

#include "en_accel/tls.h"
#include "en_accel/tls_rxtx.h"
#include "accel/accel.h"

#include <net/inet6_hashtables.h>
#include <linux/ipv6.h>

#define SYNDROM_DECRYPTED  0x30
#define SYNDROM_RESYNC_REQUEST 0x31
#define SYNDROM_AUTH_FAILED 0x32

#define SYNDROME_OFFLOAD_REQUIRED 32
#define SYNDROME_SYNC 33

struct sync_info {
	u64 rcd_sn;
	s32 sync_len;
	int nr_frags;
	skb_frag_t frags[MAX_SKB_FRAGS];
};

struct recv_metadata_content {
	u8 syndrome;
	u8 reserved;
	__be32 sync_seq;
} __packed;

struct send_metadata_content {
	/* One byte of syndrome followed by 3 bytes of swid */
	__be32 syndrome_swid;
	__be16 first_seq;
} __packed;

struct mlx5e_tls_metadata {
	union {
		/* from fpga to host */
		struct recv_metadata_content recv;
		/* from host to fpga */
		struct send_metadata_content send;
		unsigned char raw[6];
	} __packed content;
	/* packet type ID field	*/
	__be16 ethertype;
} __packed;

static int mlx5e_tls_add_metadata(struct sk_buff *skb, __be32 swid)
{
	struct mlx5e_tls_metadata *pet;
	struct ethhdr *eth;

	if (skb_cow_head(skb, sizeof(struct mlx5e_tls_metadata)))
		return -ENOMEM;

	eth = (struct ethhdr *)skb_push(skb, sizeof(struct mlx5e_tls_metadata));
	skb->mac_header -= sizeof(struct mlx5e_tls_metadata);
	pet = (struct mlx5e_tls_metadata *)(eth + 1);

	memmove(skb->data, skb->data + sizeof(struct mlx5e_tls_metadata),
		2 * ETH_ALEN);

	eth->h_proto = cpu_to_be16(MLX5E_METADATA_ETHER_TYPE);
	pet->content.send.syndrome_swid =
		htonl(SYNDROME_OFFLOAD_REQUIRED << 24) | swid;

	return 0;
}

static int mlx5e_tls_get_sync_data(struct mlx5e_tls_offload_context_tx *context,
				   u32 tcp_seq, struct sync_info *info)
{
	int remaining, i = 0, ret = -EINVAL;
	struct tls_record_info *record;
	unsigned long flags;
	s32 sync_size;

	spin_lock_irqsave(&context->base.lock, flags);
	record = tls_get_record(&context->base, tcp_seq, &info->rcd_sn);

	if (unlikely(!record))
		goto out;

	sync_size = tcp_seq - tls_record_start_seq(record);
	info->sync_len = sync_size;
	if (unlikely(sync_size < 0)) {
		if (tls_record_is_start_marker(record))
			goto done;

		goto out;
	}

	remaining = sync_size;
	while (remaining > 0) {
		info->frags[i] = record->frags[i];
		__skb_frag_ref(&info->frags[i]);
		remaining -= skb_frag_size(&info->frags[i]);

		if (remaining < 0)
			skb_frag_size_add(&info->frags[i], remaining);

		i++;
	}
	info->nr_frags = i;
done:
	ret = 0;
out:
	spin_unlock_irqrestore(&context->base.lock, flags);
	return ret;
}

static void mlx5e_tls_complete_sync_skb(struct sk_buff *skb,
					struct sk_buff *nskb, u32 tcp_seq,
					int headln, __be64 rcd_sn)
{
	struct mlx5e_tls_metadata *pet;
	u8 syndrome = SYNDROME_SYNC;
	struct iphdr *iph;
	struct tcphdr *th;
	int data_len, mss;

	nskb->dev = skb->dev;
	skb_reset_mac_header(nskb);
	skb_set_network_header(nskb, skb_network_offset(skb));
	skb_set_transport_header(nskb, skb_transport_offset(skb));
	memcpy(nskb->data, skb->data, headln);
	memcpy(nskb->data + headln, &rcd_sn, sizeof(rcd_sn));

	iph = ip_hdr(nskb);
	iph->tot_len = htons(nskb->len - skb_network_offset(nskb));
	th = tcp_hdr(nskb);
	data_len = nskb->len - headln;
	tcp_seq -= data_len;
	th->seq = htonl(tcp_seq);

	mss = nskb->dev->mtu - (headln - skb_network_offset(nskb));
	skb_shinfo(nskb)->gso_size = 0;
	if (data_len > mss) {
		skb_shinfo(nskb)->gso_size = mss;
		skb_shinfo(nskb)->gso_segs = DIV_ROUND_UP(data_len, mss);
	}
	skb_shinfo(nskb)->gso_type = skb_shinfo(skb)->gso_type;

	pet = (struct mlx5e_tls_metadata *)(nskb->data + sizeof(struct ethhdr));
	memcpy(pet, &syndrome, sizeof(syndrome));
	pet->content.send.first_seq = htons(tcp_seq);

	/* MLX5 devices don't care about the checksum partial start, offset
	 * and pseudo header
	 */
	nskb->ip_summed = CHECKSUM_PARTIAL;

	nskb->queue_mapping = skb->queue_mapping;
}

static bool mlx5e_tls_handle_ooo(struct mlx5e_tls_offload_context_tx *context,
				 struct mlx5e_txqsq *sq, struct sk_buff *skb,
				 struct mlx5e_tls *tls)
{
	u32 tcp_seq = ntohl(tcp_hdr(skb)->seq);
	struct mlx5e_tx_wqe *wqe;
	struct sync_info info;
	struct sk_buff *nskb;
	int linear_len = 0;
	int headln;
	u16 pi;
	int i;

	sq->stats->tls_ooo++;

	if (mlx5e_tls_get_sync_data(context, tcp_seq, &info)) {
		/* We might get here if a retransmission reaches the driver
		 * after the relevant record is acked.
		 * It should be safe to drop the packet in this case
		 */
		atomic64_inc(&tls->sw_stats.tx_tls_drop_no_sync_data);
		goto err_out;
	}

	if (unlikely(info.sync_len < 0)) {
		u32 payload;

		headln = skb_transport_offset(skb) + tcp_hdrlen(skb);
		payload = skb->len - headln;
		if (likely(payload <= -info.sync_len))
			/* SKB payload doesn't require offload
			 */
			return true;

		atomic64_inc(&tls->sw_stats.tx_tls_drop_bypass_required);
		goto err_out;
	}

	if (unlikely(mlx5e_tls_add_metadata(skb, context->swid))) {
		atomic64_inc(&tls->sw_stats.tx_tls_drop_metadata);
		goto err_out;
	}

	headln = skb_transport_offset(skb) + tcp_hdrlen(skb);
	linear_len += headln + sizeof(info.rcd_sn);
	nskb = alloc_skb(linear_len, GFP_ATOMIC);
	if (unlikely(!nskb)) {
		atomic64_inc(&tls->sw_stats.tx_tls_drop_resync_alloc);
		goto err_out;
	}

	context->expected_seq = tcp_seq + skb->len - headln;
	skb_put(nskb, linear_len);
	for (i = 0; i < info.nr_frags; i++)
		skb_shinfo(nskb)->frags[i] = info.frags[i];

	skb_shinfo(nskb)->nr_frags = info.nr_frags;
	nskb->data_len = info.sync_len;
	nskb->len += info.sync_len;
	sq->stats->tls_resync_bytes += nskb->len;
	mlx5e_tls_complete_sync_skb(skb, nskb, tcp_seq, headln,
				    cpu_to_be64(info.rcd_sn));
<<<<<<< HEAD
	pi = mlx5_wq_cyc_ctr2ix(&sq->wq, sq->pc);
	wqe = MLX5E_TX_FETCH_WQE(sq, pi);
	mlx5e_sq_xmit(sq, nskb, wqe, pi, true);
=======
	mlx5e_sq_xmit_simple(sq, nskb, true);
>>>>>>> 7d2a07b7

	return true;

err_out:
	dev_kfree_skb_any(skb);
	return false;
}

bool mlx5e_tls_handle_tx_skb(struct net_device *netdev, struct mlx5e_txqsq *sq,
			     struct sk_buff *skb, struct mlx5e_accel_tx_tls_state *state)
{
	struct mlx5e_priv *priv = netdev_priv(netdev);
	struct mlx5e_tls_offload_context_tx *context;
	struct tls_context *tls_ctx;
	u32 expected_seq;
	int datalen;
	u32 skb_seq;

<<<<<<< HEAD
	if (!skb->sk || !tls_is_sk_tx_device_offloaded(skb->sk))
		return true;

	datalen = skb->len - (skb_transport_offset(skb) + tcp_hdrlen(skb));
	if (!datalen)
		return true;
=======
	datalen = skb->len - (skb_transport_offset(skb) + tcp_hdrlen(skb));
	if (!datalen)
		return true;

	mlx5e_tx_mpwqe_ensure_complete(sq);
>>>>>>> 7d2a07b7

	tls_ctx = tls_get_ctx(skb->sk);
	if (WARN_ON_ONCE(tls_ctx->netdev != netdev))
		goto err_out;
<<<<<<< HEAD

	if (mlx5_accel_is_ktls_tx(sq->channel->mdev))
		return mlx5e_ktls_handle_tx_skb(tls_ctx, sq, skb, datalen, state);

=======

	if (mlx5e_accel_is_ktls_tx(sq->mdev))
		return mlx5e_ktls_handle_tx_skb(tls_ctx, sq, skb, datalen, state);

>>>>>>> 7d2a07b7
	/* FPGA */
	skb_seq = ntohl(tcp_hdr(skb)->seq);
	context = mlx5e_get_tls_tx_context(tls_ctx);
	expected_seq = context->expected_seq;

	if (unlikely(expected_seq != skb_seq))
		return mlx5e_tls_handle_ooo(context, sq, skb, priv->tls);

	if (unlikely(mlx5e_tls_add_metadata(skb, context->swid))) {
		atomic64_inc(&priv->tls->sw_stats.tx_tls_drop_metadata);
		dev_kfree_skb_any(skb);
		return false;
	}

	context->expected_seq = skb_seq + datalen;
	return true;

err_out:
	dev_kfree_skb_any(skb);
	return false;
<<<<<<< HEAD
}

void mlx5e_tls_handle_tx_wqe(struct mlx5e_txqsq *sq, struct mlx5_wqe_ctrl_seg *cseg,
			     struct mlx5e_accel_tx_tls_state *state)
{
	cseg->tis_tir_num = cpu_to_be32(state->tls_tisn << 8);
=======
>>>>>>> 7d2a07b7
}

static int tls_update_resync_sn(struct net_device *netdev,
				struct sk_buff *skb,
				struct mlx5e_tls_metadata *mdata)
{
	struct sock *sk = NULL;
	struct iphdr *iph;
	struct tcphdr *th;
	__be32 seq;

	if (mdata->ethertype != htons(ETH_P_IP))
		return -EINVAL;

	iph = (struct iphdr *)(mdata + 1);

	th = ((void *)iph) + iph->ihl * 4;

	if (iph->version == 4) {
		sk = inet_lookup_established(dev_net(netdev), &tcp_hashinfo,
					     iph->saddr, th->source, iph->daddr,
					     th->dest, netdev->ifindex);
#if IS_ENABLED(CONFIG_IPV6)
	} else {
		struct ipv6hdr *ipv6h = (struct ipv6hdr *)iph;

		sk = __inet6_lookup_established(dev_net(netdev), &tcp_hashinfo,
						&ipv6h->saddr, th->source,
						&ipv6h->daddr, ntohs(th->dest),
						netdev->ifindex, 0);
#endif
	}
	if (!sk || sk->sk_state == TCP_TIME_WAIT) {
		struct mlx5e_priv *priv = netdev_priv(netdev);

		atomic64_inc(&priv->tls->sw_stats.rx_tls_drop_resync_request);
		goto out;
	}

	skb->sk = sk;
	skb->destructor = sock_edemux;

	memcpy(&seq, &mdata->content.recv.sync_seq, sizeof(seq));
	tls_offload_rx_resync_request(sk, seq);
out:
	return 0;
}

/* FPGA tls rx handler */
void mlx5e_tls_handle_rx_skb_metadata(struct mlx5e_rq *rq, struct sk_buff *skb,
				      u32 *cqe_bcnt)
{
	struct mlx5e_tls_metadata *mdata;
	struct mlx5e_priv *priv;

	/* Use the metadata */
	mdata = (struct mlx5e_tls_metadata *)(skb->data + ETH_HLEN);
	switch (mdata->content.recv.syndrome) {
	case SYNDROM_DECRYPTED:
		skb->decrypted = 1;
		break;
	case SYNDROM_RESYNC_REQUEST:
		tls_update_resync_sn(rq->netdev, skb, mdata);
		priv = netdev_priv(rq->netdev);
		atomic64_inc(&priv->tls->sw_stats.rx_tls_resync_request);
		break;
	case SYNDROM_AUTH_FAILED:
		/* Authentication failure will be observed and verified by kTLS */
		priv = netdev_priv(rq->netdev);
		atomic64_inc(&priv->tls->sw_stats.rx_tls_auth_fail);
		break;
	default:
		/* Bypass the metadata header to others */
		return;
	}

	remove_metadata_hdr(skb);
	*cqe_bcnt -= MLX5E_METADATA_ETHER_LEN;
}

<<<<<<< HEAD
u16 mlx5e_tls_get_stop_room(struct mlx5e_txqsq *sq)
{
	struct mlx5_core_dev *mdev = sq->channel->mdev;

	if (!mlx5_accel_is_tls_device(mdev))
		return 0;

	if (mlx5_accel_is_ktls_device(mdev))
		return mlx5e_ktls_get_stop_room(sq);
=======
u16 mlx5e_tls_get_stop_room(struct mlx5_core_dev *mdev, struct mlx5e_params *params)
{
	if (!mlx5e_accel_is_tls_device(mdev))
		return 0;

	if (mlx5e_accel_is_ktls_device(mdev))
		return mlx5e_ktls_get_stop_room(mdev, params);
>>>>>>> 7d2a07b7

	/* FPGA */
	/* Resync SKB. */
	return mlx5e_stop_room_for_wqe(MLX5_SEND_WQE_MAX_WQEBBS);
}<|MERGE_RESOLUTION|>--- conflicted
+++ resolved
@@ -189,12 +189,10 @@
 				 struct mlx5e_tls *tls)
 {
 	u32 tcp_seq = ntohl(tcp_hdr(skb)->seq);
-	struct mlx5e_tx_wqe *wqe;
 	struct sync_info info;
 	struct sk_buff *nskb;
 	int linear_len = 0;
 	int headln;
-	u16 pi;
 	int i;
 
 	sq->stats->tls_ooo++;
@@ -246,13 +244,7 @@
 	sq->stats->tls_resync_bytes += nskb->len;
 	mlx5e_tls_complete_sync_skb(skb, nskb, tcp_seq, headln,
 				    cpu_to_be64(info.rcd_sn));
-<<<<<<< HEAD
-	pi = mlx5_wq_cyc_ctr2ix(&sq->wq, sq->pc);
-	wqe = MLX5E_TX_FETCH_WQE(sq, pi);
-	mlx5e_sq_xmit(sq, nskb, wqe, pi, true);
-=======
 	mlx5e_sq_xmit_simple(sq, nskb, true);
->>>>>>> 7d2a07b7
 
 	return true;
 
@@ -271,35 +263,19 @@
 	int datalen;
 	u32 skb_seq;
 
-<<<<<<< HEAD
-	if (!skb->sk || !tls_is_sk_tx_device_offloaded(skb->sk))
-		return true;
-
 	datalen = skb->len - (skb_transport_offset(skb) + tcp_hdrlen(skb));
 	if (!datalen)
 		return true;
-=======
-	datalen = skb->len - (skb_transport_offset(skb) + tcp_hdrlen(skb));
-	if (!datalen)
-		return true;
 
 	mlx5e_tx_mpwqe_ensure_complete(sq);
->>>>>>> 7d2a07b7
 
 	tls_ctx = tls_get_ctx(skb->sk);
 	if (WARN_ON_ONCE(tls_ctx->netdev != netdev))
 		goto err_out;
-<<<<<<< HEAD
-
-	if (mlx5_accel_is_ktls_tx(sq->channel->mdev))
-		return mlx5e_ktls_handle_tx_skb(tls_ctx, sq, skb, datalen, state);
-
-=======
 
 	if (mlx5e_accel_is_ktls_tx(sq->mdev))
 		return mlx5e_ktls_handle_tx_skb(tls_ctx, sq, skb, datalen, state);
 
->>>>>>> 7d2a07b7
 	/* FPGA */
 	skb_seq = ntohl(tcp_hdr(skb)->seq);
 	context = mlx5e_get_tls_tx_context(tls_ctx);
@@ -320,15 +296,6 @@
 err_out:
 	dev_kfree_skb_any(skb);
 	return false;
-<<<<<<< HEAD
-}
-
-void mlx5e_tls_handle_tx_wqe(struct mlx5e_txqsq *sq, struct mlx5_wqe_ctrl_seg *cseg,
-			     struct mlx5e_accel_tx_tls_state *state)
-{
-	cseg->tis_tir_num = cpu_to_be32(state->tls_tisn << 8);
-=======
->>>>>>> 7d2a07b7
 }
 
 static int tls_update_resync_sn(struct net_device *netdev,
@@ -409,17 +376,6 @@
 	*cqe_bcnt -= MLX5E_METADATA_ETHER_LEN;
 }
 
-<<<<<<< HEAD
-u16 mlx5e_tls_get_stop_room(struct mlx5e_txqsq *sq)
-{
-	struct mlx5_core_dev *mdev = sq->channel->mdev;
-
-	if (!mlx5_accel_is_tls_device(mdev))
-		return 0;
-
-	if (mlx5_accel_is_ktls_device(mdev))
-		return mlx5e_ktls_get_stop_room(sq);
-=======
 u16 mlx5e_tls_get_stop_room(struct mlx5_core_dev *mdev, struct mlx5e_params *params)
 {
 	if (!mlx5e_accel_is_tls_device(mdev))
@@ -427,7 +383,6 @@
 
 	if (mlx5e_accel_is_ktls_device(mdev))
 		return mlx5e_ktls_get_stop_room(mdev, params);
->>>>>>> 7d2a07b7
 
 	/* FPGA */
 	/* Resync SKB. */
