/* SPDX-License-Identifier: GPL-2.0 OR Linux-OpenIB */
/* Copyright (c) 2018 Mellanox Technologies. */

#ifndef __MLX5_EN_TC_TUNNEL_H__
#define __MLX5_EN_TC_TUNNEL_H__

#include <linux/netdevice.h>
#include <linux/mlx5/fs.h>
#include <net/pkt_cls.h>
#include <linux/netlink.h>
#include "en.h"
#include "en_rep.h"

#ifdef CONFIG_MLX5_ESWITCH

enum {
	MLX5E_TC_TUNNEL_TYPE_UNKNOWN,
	MLX5E_TC_TUNNEL_TYPE_VXLAN,
	MLX5E_TC_TUNNEL_TYPE_GENEVE,
	MLX5E_TC_TUNNEL_TYPE_GRETAP,
	MLX5E_TC_TUNNEL_TYPE_MPLSOUDP,
<<<<<<< HEAD
=======
};

struct mlx5e_encap_key {
	const struct ip_tunnel_key *ip_tun_key;
	struct mlx5e_tc_tunnel     *tc_tunnel;
>>>>>>> 7d2a07b7
};

struct mlx5e_tc_tunnel {
	int tunnel_type;
	enum mlx5_flow_match_level match_level;

	bool (*can_offload)(struct mlx5e_priv *priv);
	int (*calc_hlen)(struct mlx5e_encap_entry *e);
	int (*init_encap_attr)(struct net_device *tunnel_dev,
			       struct mlx5e_priv *priv,
			       struct mlx5e_encap_entry *e,
			       struct netlink_ext_ack *extack);
	int (*generate_ip_tun_hdr)(char buf[],
				   __u8 *ip_proto,
				   struct mlx5e_encap_entry *e);
	int (*parse_udp_ports)(struct mlx5e_priv *priv,
			       struct mlx5_flow_spec *spec,
			       struct flow_cls_offload *f,
			       void *headers_c,
			       void *headers_v);
	int (*parse_tunnel)(struct mlx5e_priv *priv,
			    struct mlx5_flow_spec *spec,
			    struct flow_cls_offload *f,
			    void *headers_c,
			    void *headers_v);
	bool (*encap_info_equal)(struct mlx5e_encap_key *a,
				 struct mlx5e_encap_key *b);
};

extern struct mlx5e_tc_tunnel vxlan_tunnel;
extern struct mlx5e_tc_tunnel geneve_tunnel;
extern struct mlx5e_tc_tunnel gre_tunnel;
extern struct mlx5e_tc_tunnel mplsoudp_tunnel;

struct mlx5e_tc_tunnel *mlx5e_get_tc_tun(struct net_device *tunnel_dev);

int mlx5e_tc_tun_init_encap_attr(struct net_device *tunnel_dev,
				 struct mlx5e_priv *priv,
				 struct mlx5e_encap_entry *e,
				 struct netlink_ext_ack *extack);

int mlx5e_tc_tun_create_header_ipv4(struct mlx5e_priv *priv,
				    struct net_device *mirred_dev,
				    struct mlx5e_encap_entry *e);
int mlx5e_tc_tun_update_header_ipv4(struct mlx5e_priv *priv,
				    struct net_device *mirred_dev,
				    struct mlx5e_encap_entry *e);

#if IS_ENABLED(CONFIG_INET) && IS_ENABLED(CONFIG_IPV6)
int mlx5e_tc_tun_create_header_ipv6(struct mlx5e_priv *priv,
				    struct net_device *mirred_dev,
				    struct mlx5e_encap_entry *e);
<<<<<<< HEAD
=======
int mlx5e_tc_tun_update_header_ipv6(struct mlx5e_priv *priv,
				    struct net_device *mirred_dev,
				    struct mlx5e_encap_entry *e);
>>>>>>> 7d2a07b7
#else
static inline int
mlx5e_tc_tun_create_header_ipv6(struct mlx5e_priv *priv,
				struct net_device *mirred_dev,
<<<<<<< HEAD
				struct mlx5e_encap_entry *e) { return -EOPNOTSUPP; }
#endif
=======
				struct mlx5e_encap_entry *e)
{ return -EOPNOTSUPP; }
static inline int
mlx5e_tc_tun_update_header_ipv6(struct mlx5e_priv *priv,
				struct net_device *mirred_dev,
				struct mlx5e_encap_entry *e)
{ return -EOPNOTSUPP; }
#endif
int mlx5e_tc_tun_route_lookup(struct mlx5e_priv *priv,
			      struct mlx5_flow_spec *spec,
			      struct mlx5_flow_attr *attr);
>>>>>>> 7d2a07b7

bool mlx5e_tc_tun_device_to_offload(struct mlx5e_priv *priv,
				    struct net_device *netdev);

int mlx5e_tc_tun_parse(struct net_device *filter_dev,
		       struct mlx5e_priv *priv,
		       struct mlx5_flow_spec *spec,
		       struct flow_cls_offload *f,
		       u8 *match_level);

int mlx5e_tc_tun_parse_udp_ports(struct mlx5e_priv *priv,
				 struct mlx5_flow_spec *spec,
				 struct flow_cls_offload *f,
				 void *headers_c,
				 void *headers_v);

bool mlx5e_tc_tun_encap_info_equal_generic(struct mlx5e_encap_key *a,
					   struct mlx5e_encap_key *b);

#endif /* CONFIG_MLX5_ESWITCH */

#endif //__MLX5_EN_TC_TUNNEL_H__<|MERGE_RESOLUTION|>--- conflicted
+++ resolved
@@ -19,14 +19,11 @@
 	MLX5E_TC_TUNNEL_TYPE_GENEVE,
 	MLX5E_TC_TUNNEL_TYPE_GRETAP,
 	MLX5E_TC_TUNNEL_TYPE_MPLSOUDP,
-<<<<<<< HEAD
-=======
 };
 
 struct mlx5e_encap_key {
 	const struct ip_tunnel_key *ip_tun_key;
 	struct mlx5e_tc_tunnel     *tc_tunnel;
->>>>>>> 7d2a07b7
 };
 
 struct mlx5e_tc_tunnel {
@@ -79,20 +76,13 @@
 int mlx5e_tc_tun_create_header_ipv6(struct mlx5e_priv *priv,
 				    struct net_device *mirred_dev,
 				    struct mlx5e_encap_entry *e);
-<<<<<<< HEAD
-=======
 int mlx5e_tc_tun_update_header_ipv6(struct mlx5e_priv *priv,
 				    struct net_device *mirred_dev,
 				    struct mlx5e_encap_entry *e);
->>>>>>> 7d2a07b7
 #else
 static inline int
 mlx5e_tc_tun_create_header_ipv6(struct mlx5e_priv *priv,
 				struct net_device *mirred_dev,
-<<<<<<< HEAD
-				struct mlx5e_encap_entry *e) { return -EOPNOTSUPP; }
-#endif
-=======
 				struct mlx5e_encap_entry *e)
 { return -EOPNOTSUPP; }
 static inline int
@@ -104,7 +94,6 @@
 int mlx5e_tc_tun_route_lookup(struct mlx5e_priv *priv,
 			      struct mlx5_flow_spec *spec,
 			      struct mlx5_flow_attr *attr);
->>>>>>> 7d2a07b7
 
 bool mlx5e_tc_tun_device_to_offload(struct mlx5e_priv *priv,
 				    struct net_device *netdev);
