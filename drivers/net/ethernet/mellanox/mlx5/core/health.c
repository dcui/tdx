/*
 * Copyright (c) 2013-2015, Mellanox Technologies. All rights reserved.
 *
 * This software is available to you under a choice of one of two
 * licenses.  You may choose to be licensed under the terms of the GNU
 * General Public License (GPL) Version 2, available from the file
 * COPYING in the main directory of this source tree, or the
 * OpenIB.org BSD license below:
 *
 *     Redistribution and use in source and binary forms, with or
 *     without modification, are permitted provided that the following
 *     conditions are met:
 *
 *      - Redistributions of source code must retain the above
 *        copyright notice, this list of conditions and the following
 *        disclaimer.
 *
 *      - Redistributions in binary form must reproduce the above
 *        copyright notice, this list of conditions and the following
 *        disclaimer in the documentation and/or other materials
 *        provided with the distribution.
 *
 * THE SOFTWARE IS PROVIDED "AS IS", WITHOUT WARRANTY OF ANY KIND,
 * EXPRESS OR IMPLIED, INCLUDING BUT NOT LIMITED TO THE WARRANTIES OF
 * MERCHANTABILITY, FITNESS FOR A PARTICULAR PURPOSE AND
 * NONINFRINGEMENT. IN NO EVENT SHALL THE AUTHORS OR COPYRIGHT HOLDERS
 * BE LIABLE FOR ANY CLAIM, DAMAGES OR OTHER LIABILITY, WHETHER IN AN
 * ACTION OF CONTRACT, TORT OR OTHERWISE, ARISING FROM, OUT OF OR IN
 * CONNECTION WITH THE SOFTWARE OR THE USE OR OTHER DEALINGS IN THE
 * SOFTWARE.
 */

#include <linux/kernel.h>
#include <linux/module.h>
#include <linux/random.h>
#include <linux/vmalloc.h>
#include <linux/hardirq.h>
#include <linux/mlx5/driver.h>
#include "mlx5_core.h"
#include "lib/eq.h"
#include "lib/mlx5.h"
#include "lib/pci_vsc.h"
#include "diag/fw_tracer.h"

enum {
	MLX5_HEALTH_POLL_INTERVAL	= 2 * HZ,
	MAX_MISSES			= 3,
};

enum {
	MLX5_HEALTH_SYNDR_FW_ERR		= 0x1,
	MLX5_HEALTH_SYNDR_IRISC_ERR		= 0x7,
	MLX5_HEALTH_SYNDR_HW_UNRECOVERABLE_ERR	= 0x8,
	MLX5_HEALTH_SYNDR_CRC_ERR		= 0x9,
	MLX5_HEALTH_SYNDR_FETCH_PCI_ERR		= 0xa,
	MLX5_HEALTH_SYNDR_HW_FTL_ERR		= 0xb,
	MLX5_HEALTH_SYNDR_ASYNC_EQ_OVERRUN_ERR	= 0xc,
	MLX5_HEALTH_SYNDR_EQ_ERR		= 0xd,
	MLX5_HEALTH_SYNDR_EQ_INV		= 0xe,
	MLX5_HEALTH_SYNDR_FFSER_ERR		= 0xf,
	MLX5_HEALTH_SYNDR_HIGH_TEMP		= 0x10
};

enum {
	MLX5_DROP_NEW_HEALTH_WORK,
};

enum  {
	MLX5_SENSOR_NO_ERR		= 0,
	MLX5_SENSOR_PCI_COMM_ERR	= 1,
	MLX5_SENSOR_PCI_ERR		= 2,
	MLX5_SENSOR_NIC_DISABLED	= 3,
	MLX5_SENSOR_NIC_SW_RESET	= 4,
	MLX5_SENSOR_FW_SYND_RFR		= 5,
};

u8 mlx5_get_nic_state(struct mlx5_core_dev *dev)
{
	return (ioread32be(&dev->iseg->cmdq_addr_l_sz) >> 8) & 7;
}

void mlx5_set_nic_state(struct mlx5_core_dev *dev, u8 state)
{
	u32 cur_cmdq_addr_l_sz;

	cur_cmdq_addr_l_sz = ioread32be(&dev->iseg->cmdq_addr_l_sz);
	iowrite32be((cur_cmdq_addr_l_sz & 0xFFFFF000) |
		    state << MLX5_NIC_IFC_OFFSET,
		    &dev->iseg->cmdq_addr_l_sz);
}

static bool sensor_pci_not_working(struct mlx5_core_dev *dev)
{
	struct mlx5_core_health *health = &dev->priv.health;
	struct health_buffer __iomem *h = health->health;

	/* Offline PCI reads return 0xffffffff */
	return (ioread32be(&h->fw_ver) == 0xffffffff);
}

static bool sensor_fw_synd_rfr(struct mlx5_core_dev *dev)
{
	struct mlx5_core_health *health = &dev->priv.health;
	struct health_buffer __iomem *h = health->health;
	u32 rfr = ioread32be(&h->rfr) >> MLX5_RFR_OFFSET;
	u8 synd = ioread8(&h->synd);

	if (rfr && synd)
		mlx5_core_dbg(dev, "FW requests reset, synd: %d\n", synd);
	return rfr && synd;
}

u32 mlx5_health_check_fatal_sensors(struct mlx5_core_dev *dev)
{
	if (sensor_pci_not_working(dev))
		return MLX5_SENSOR_PCI_COMM_ERR;
	if (pci_channel_offline(dev->pdev))
		return MLX5_SENSOR_PCI_ERR;
	if (mlx5_get_nic_state(dev) == MLX5_NIC_IFC_DISABLED)
		return MLX5_SENSOR_NIC_DISABLED;
	if (mlx5_get_nic_state(dev) == MLX5_NIC_IFC_SW_RESET)
		return MLX5_SENSOR_NIC_SW_RESET;
	if (sensor_fw_synd_rfr(dev))
		return MLX5_SENSOR_FW_SYND_RFR;

	return MLX5_SENSOR_NO_ERR;
}

static int lock_sem_sw_reset(struct mlx5_core_dev *dev, bool lock)
{
	enum mlx5_vsc_state state;
	int ret;

	if (!mlx5_core_is_pf(dev))
		return -EBUSY;

	/* Try to lock GW access, this stage doesn't return
	 * EBUSY because locked GW does not mean that other PF
	 * already started the reset.
	 */
	ret = mlx5_vsc_gw_lock(dev);
	if (ret == -EBUSY)
		return -EINVAL;
	if (ret)
		return ret;

	state = lock ? MLX5_VSC_LOCK : MLX5_VSC_UNLOCK;
	/* At this stage, if the return status == EBUSY, then we know
	 * for sure that another PF started the reset, so don't allow
	 * another reset.
	 */
	ret = mlx5_vsc_sem_set_space(dev, MLX5_SEMAPHORE_SW_RESET, state);
	if (ret)
		mlx5_core_warn(dev, "Failed to lock SW reset semaphore\n");

	/* Unlock GW access */
	mlx5_vsc_gw_unlock(dev);

	return ret;
}

static bool reset_fw_if_needed(struct mlx5_core_dev *dev)
{
	bool supported = (ioread32be(&dev->iseg->initializing) >>
			  MLX5_FW_RESET_SUPPORTED_OFFSET) & 1;
	u32 fatal_error;

	if (!supported)
		return false;

	/* The reset only needs to be issued by one PF. The health buffer is
	 * shared between all functions, and will be cleared during a reset.
	 * Check again to avoid a redundant 2nd reset. If the fatal erros was
	 * PCI related a reset won't help.
	 */
	fatal_error = mlx5_health_check_fatal_sensors(dev);
	if (fatal_error == MLX5_SENSOR_PCI_COMM_ERR ||
	    fatal_error == MLX5_SENSOR_NIC_DISABLED ||
	    fatal_error == MLX5_SENSOR_NIC_SW_RESET) {
		mlx5_core_warn(dev, "Not issuing FW reset. Either it's already done or won't help.");
		return false;
	}

	mlx5_core_warn(dev, "Issuing FW Reset\n");
	/* Write the NIC interface field to initiate the reset, the command
	 * interface address also resides here, don't overwrite it.
	 */
	mlx5_set_nic_state(dev, MLX5_NIC_IFC_SW_RESET);

	return true;
}

static void enter_error_state(struct mlx5_core_dev *dev, bool force)
{
<<<<<<< HEAD
	if (check_fatal_sensors(dev) || force) { /* protected state setting */
=======
	if (mlx5_health_check_fatal_sensors(dev) || force) { /* protected state setting */
>>>>>>> 7d2a07b7
		dev->state = MLX5_DEVICE_STATE_INTERNAL_ERROR;
		mlx5_cmd_flush(dev);
	}

	mlx5_notifier_call_chain(dev->priv.events, MLX5_DEV_EVENT_SYS_ERROR, (void *)1);
}

void mlx5_enter_error_state(struct mlx5_core_dev *dev, bool force)
{
	bool err_detected = false;

	/* Mark the device as fatal in order to abort FW commands */
<<<<<<< HEAD
	if ((check_fatal_sensors(dev) || force) &&
=======
	if ((mlx5_health_check_fatal_sensors(dev) || force) &&
>>>>>>> 7d2a07b7
	    dev->state == MLX5_DEVICE_STATE_UP) {
		dev->state = MLX5_DEVICE_STATE_INTERNAL_ERROR;
		err_detected = true;
	}
	mutex_lock(&dev->intf_state_mutex);
	if (!err_detected && dev->state == MLX5_DEVICE_STATE_INTERNAL_ERROR)
		goto unlock;/* a previous error is still being handled */
	if (dev->state == MLX5_DEVICE_STATE_UNINITIALIZED) {
		dev->state = MLX5_DEVICE_STATE_INTERNAL_ERROR;
		goto unlock;
	}

	enter_error_state(dev, force);
unlock:
	mutex_unlock(&dev->intf_state_mutex);
}

#define MLX5_CRDUMP_WAIT_MS	60000
#define MLX5_FW_RESET_WAIT_MS	1000
void mlx5_error_sw_reset(struct mlx5_core_dev *dev)
{
	unsigned long end, delay_ms = MLX5_FW_RESET_WAIT_MS;
	int lock = -EBUSY;

	mutex_lock(&dev->intf_state_mutex);
	if (dev->state != MLX5_DEVICE_STATE_INTERNAL_ERROR)
		goto unlock;

	mlx5_core_err(dev, "start\n");

	if (mlx5_health_check_fatal_sensors(dev) == MLX5_SENSOR_FW_SYND_RFR) {
		/* Get cr-dump and reset FW semaphore */
		lock = lock_sem_sw_reset(dev, true);

		if (lock == -EBUSY) {
			delay_ms = MLX5_CRDUMP_WAIT_MS;
			goto recover_from_sw_reset;
		}
		/* Execute SW reset */
		reset_fw_if_needed(dev);
	}

recover_from_sw_reset:
	/* Recover from SW reset */
	end = jiffies + msecs_to_jiffies(delay_ms);
	do {
		if (mlx5_get_nic_state(dev) == MLX5_NIC_IFC_DISABLED)
			break;

		msleep(20);
	} while (!time_after(jiffies, end));

	if (mlx5_get_nic_state(dev) != MLX5_NIC_IFC_DISABLED) {
		dev_err(&dev->pdev->dev, "NIC IFC still %d after %lums.\n",
			mlx5_get_nic_state(dev), delay_ms);
	}

	/* Release FW semaphore if you are the lock owner */
	if (!lock)
		lock_sem_sw_reset(dev, false);

	mlx5_core_err(dev, "end\n");

unlock:
	mutex_unlock(&dev->intf_state_mutex);
}

static void mlx5_handle_bad_state(struct mlx5_core_dev *dev)
{
	u8 nic_interface = mlx5_get_nic_state(dev);

	switch (nic_interface) {
	case MLX5_NIC_IFC_FULL:
		mlx5_core_warn(dev, "Expected to see disabled NIC but it is full driver\n");
		break;

	case MLX5_NIC_IFC_DISABLED:
		mlx5_core_warn(dev, "starting teardown\n");
		break;

	case MLX5_NIC_IFC_NO_DRAM_NIC:
		mlx5_core_warn(dev, "Expected to see disabled NIC but it is no dram nic\n");
		break;

	case MLX5_NIC_IFC_SW_RESET:
		/* The IFC mode field is 3 bits, so it will read 0x7 in 2 cases:
		 * 1. PCI has been disabled (ie. PCI-AER, PF driver unloaded
		 *    and this is a VF), this is not recoverable by SW reset.
		 *    Logging of this is handled elsewhere.
		 * 2. FW reset has been issued by another function, driver can
		 *    be reloaded to recover after the mode switches to
		 *    MLX5_NIC_IFC_DISABLED.
		 */
		if (dev->priv.health.fatal_error != MLX5_SENSOR_PCI_COMM_ERR)
			mlx5_core_warn(dev, "NIC SW reset in progress\n");
		break;

	default:
		mlx5_core_warn(dev, "Expected to see disabled NIC but it is has invalid value %d\n",
			       nic_interface);
	}

	mlx5_disable_device(dev);
}

/* How much time to wait until health resetting the driver (in msecs) */
#define MLX5_RECOVERY_WAIT_MSECS 60000
int mlx5_health_wait_pci_up(struct mlx5_core_dev *dev)
{
	unsigned long end;

	end = jiffies + msecs_to_jiffies(MLX5_RECOVERY_WAIT_MSECS);
	while (sensor_pci_not_working(dev)) {
		if (time_after(jiffies, end))
			return -ETIMEDOUT;
		msleep(100);
	}
	return 0;
}

static int mlx5_health_try_recover(struct mlx5_core_dev *dev)
{
	mlx5_core_warn(dev, "handling bad device here\n");
	mlx5_handle_bad_state(dev);
	if (mlx5_health_wait_pci_up(dev)) {
		mlx5_core_err(dev, "health recovery flow aborted, PCI reads still not working\n");
		return -EIO;
	}
	mlx5_core_err(dev, "starting health recovery flow\n");
	if (mlx5_recover_device(dev) || mlx5_health_check_fatal_sensors(dev)) {
		mlx5_core_err(dev, "health recovery failed\n");
		return -EIO;
	}

	mlx5_core_info(dev, "health recovery succeeded\n");
	return 0;
}

static const char *hsynd_str(u8 synd)
{
	switch (synd) {
	case MLX5_HEALTH_SYNDR_FW_ERR:
		return "firmware internal error";
	case MLX5_HEALTH_SYNDR_IRISC_ERR:
		return "irisc not responding";
	case MLX5_HEALTH_SYNDR_HW_UNRECOVERABLE_ERR:
		return "unrecoverable hardware error";
	case MLX5_HEALTH_SYNDR_CRC_ERR:
		return "firmware CRC error";
	case MLX5_HEALTH_SYNDR_FETCH_PCI_ERR:
		return "ICM fetch PCI error";
	case MLX5_HEALTH_SYNDR_HW_FTL_ERR:
		return "HW fatal error\n";
	case MLX5_HEALTH_SYNDR_ASYNC_EQ_OVERRUN_ERR:
		return "async EQ buffer overrun";
	case MLX5_HEALTH_SYNDR_EQ_ERR:
		return "EQ error";
	case MLX5_HEALTH_SYNDR_EQ_INV:
		return "Invalid EQ referenced";
	case MLX5_HEALTH_SYNDR_FFSER_ERR:
		return "FFSER error";
	case MLX5_HEALTH_SYNDR_HIGH_TEMP:
		return "High temperature";
	default:
		return "unrecognized error";
	}
}

static void print_health_info(struct mlx5_core_dev *dev)
{
	struct mlx5_core_health *health = &dev->priv.health;
	struct health_buffer __iomem *h = health->health;
	char fw_str[18];
	u32 fw;
	int i;

	/* If the syndrome is 0, the device is OK and no need to print buffer */
	if (!ioread8(&h->synd))
		return;

	for (i = 0; i < ARRAY_SIZE(h->assert_var); i++)
		mlx5_core_err(dev, "assert_var[%d] 0x%08x\n", i,
			      ioread32be(h->assert_var + i));

	mlx5_core_err(dev, "assert_exit_ptr 0x%08x\n",
		      ioread32be(&h->assert_exit_ptr));
	mlx5_core_err(dev, "assert_callra 0x%08x\n",
		      ioread32be(&h->assert_callra));
	sprintf(fw_str, "%d.%d.%d", fw_rev_maj(dev), fw_rev_min(dev), fw_rev_sub(dev));
	mlx5_core_err(dev, "fw_ver %s\n", fw_str);
	mlx5_core_err(dev, "hw_id 0x%08x\n", ioread32be(&h->hw_id));
	mlx5_core_err(dev, "irisc_index %d\n", ioread8(&h->irisc_index));
	mlx5_core_err(dev, "synd 0x%x: %s\n", ioread8(&h->synd),
		      hsynd_str(ioread8(&h->synd)));
	mlx5_core_err(dev, "ext_synd 0x%04x\n", ioread16be(&h->ext_synd));
	fw = ioread32be(&h->fw_ver);
	mlx5_core_err(dev, "raw fw_ver 0x%08x\n", fw);
}

static int
mlx5_fw_reporter_diagnose(struct devlink_health_reporter *reporter,
			  struct devlink_fmsg *fmsg,
			  struct netlink_ext_ack *extack)
{
	struct mlx5_core_dev *dev = devlink_health_reporter_priv(reporter);
	struct mlx5_core_health *health = &dev->priv.health;
	struct health_buffer __iomem *h = health->health;
	u8 synd;
	int err;

	synd = ioread8(&h->synd);
	err = devlink_fmsg_u8_pair_put(fmsg, "Syndrome", synd);
	if (err || !synd)
		return err;
	return devlink_fmsg_string_pair_put(fmsg, "Description", hsynd_str(synd));
}

struct mlx5_fw_reporter_ctx {
	u8 err_synd;
	int miss_counter;
};

static int
mlx5_fw_reporter_ctx_pairs_put(struct devlink_fmsg *fmsg,
			       struct mlx5_fw_reporter_ctx *fw_reporter_ctx)
{
	int err;

	err = devlink_fmsg_u8_pair_put(fmsg, "syndrome",
				       fw_reporter_ctx->err_synd);
	if (err)
		return err;
	err = devlink_fmsg_u32_pair_put(fmsg, "fw_miss_counter",
					fw_reporter_ctx->miss_counter);
	if (err)
		return err;
	return 0;
}

static int
mlx5_fw_reporter_heath_buffer_data_put(struct mlx5_core_dev *dev,
				       struct devlink_fmsg *fmsg)
{
	struct mlx5_core_health *health = &dev->priv.health;
	struct health_buffer __iomem *h = health->health;
	int err;
	int i;

	if (!ioread8(&h->synd))
		return 0;

	err = devlink_fmsg_pair_nest_start(fmsg, "health buffer");
	if (err)
		return err;
	err = devlink_fmsg_obj_nest_start(fmsg);
	if (err)
		return err;
	err = devlink_fmsg_arr_pair_nest_start(fmsg, "assert_var");
	if (err)
		return err;

	for (i = 0; i < ARRAY_SIZE(h->assert_var); i++) {
		err = devlink_fmsg_u32_put(fmsg, ioread32be(h->assert_var + i));
		if (err)
			return err;
	}
	err = devlink_fmsg_arr_pair_nest_end(fmsg);
	if (err)
		return err;
	err = devlink_fmsg_u32_pair_put(fmsg, "assert_exit_ptr",
					ioread32be(&h->assert_exit_ptr));
	if (err)
		return err;
	err = devlink_fmsg_u32_pair_put(fmsg, "assert_callra",
					ioread32be(&h->assert_callra));
	if (err)
		return err;
	err = devlink_fmsg_u32_pair_put(fmsg, "hw_id", ioread32be(&h->hw_id));
	if (err)
		return err;
	err = devlink_fmsg_u8_pair_put(fmsg, "irisc_index",
				       ioread8(&h->irisc_index));
	if (err)
		return err;
	err = devlink_fmsg_u8_pair_put(fmsg, "synd", ioread8(&h->synd));
	if (err)
		return err;
	err = devlink_fmsg_u32_pair_put(fmsg, "ext_synd",
					ioread16be(&h->ext_synd));
	if (err)
		return err;
	err = devlink_fmsg_u32_pair_put(fmsg, "raw_fw_ver",
					ioread32be(&h->fw_ver));
	if (err)
		return err;
	err = devlink_fmsg_obj_nest_end(fmsg);
	if (err)
		return err;
	return devlink_fmsg_pair_nest_end(fmsg);
}

static int
mlx5_fw_reporter_dump(struct devlink_health_reporter *reporter,
		      struct devlink_fmsg *fmsg, void *priv_ctx,
		      struct netlink_ext_ack *extack)
{
	struct mlx5_core_dev *dev = devlink_health_reporter_priv(reporter);
	int err;

	err = mlx5_fw_tracer_trigger_core_dump_general(dev);
	if (err)
		return err;

	if (priv_ctx) {
		struct mlx5_fw_reporter_ctx *fw_reporter_ctx = priv_ctx;

		err = mlx5_fw_reporter_ctx_pairs_put(fmsg, fw_reporter_ctx);
		if (err)
			return err;
	}

	err = mlx5_fw_reporter_heath_buffer_data_put(dev, fmsg);
	if (err)
		return err;
	return mlx5_fw_tracer_get_saved_traces_objects(dev->tracer, fmsg);
}

static void mlx5_fw_reporter_err_work(struct work_struct *work)
{
	struct mlx5_fw_reporter_ctx fw_reporter_ctx;
	struct mlx5_core_health *health;

	health = container_of(work, struct mlx5_core_health, report_work);

	if (IS_ERR_OR_NULL(health->fw_reporter))
		return;

	fw_reporter_ctx.err_synd = health->synd;
	fw_reporter_ctx.miss_counter = health->miss_counter;
	if (fw_reporter_ctx.err_synd) {
		devlink_health_report(health->fw_reporter,
				      "FW syndrom reported", &fw_reporter_ctx);
		return;
	}
	if (fw_reporter_ctx.miss_counter)
		devlink_health_report(health->fw_reporter,
				      "FW miss counter reported",
				      &fw_reporter_ctx);
}

static const struct devlink_health_reporter_ops mlx5_fw_reporter_ops = {
		.name = "fw",
		.diagnose = mlx5_fw_reporter_diagnose,
		.dump = mlx5_fw_reporter_dump,
};

static int
mlx5_fw_fatal_reporter_recover(struct devlink_health_reporter *reporter,
			       void *priv_ctx,
			       struct netlink_ext_ack *extack)
{
	struct mlx5_core_dev *dev = devlink_health_reporter_priv(reporter);

	return mlx5_health_try_recover(dev);
}

static int
mlx5_fw_fatal_reporter_dump(struct devlink_health_reporter *reporter,
			    struct devlink_fmsg *fmsg, void *priv_ctx,
			    struct netlink_ext_ack *extack)
{
	struct mlx5_core_dev *dev = devlink_health_reporter_priv(reporter);
	u32 crdump_size = dev->priv.health.crdump_size;
	u32 *cr_data;
	int err;

	if (!mlx5_core_is_pf(dev))
		return -EPERM;

	cr_data = kvmalloc(crdump_size, GFP_KERNEL);
	if (!cr_data)
		return -ENOMEM;
	err = mlx5_crdump_collect(dev, cr_data);
	if (err)
		goto free_data;

	if (priv_ctx) {
		struct mlx5_fw_reporter_ctx *fw_reporter_ctx = priv_ctx;

		err = mlx5_fw_reporter_ctx_pairs_put(fmsg, fw_reporter_ctx);
		if (err)
			goto free_data;
	}

	err = devlink_fmsg_binary_pair_put(fmsg, "crdump_data", cr_data, crdump_size);

free_data:
	kvfree(cr_data);
	return err;
}

static void mlx5_fw_fatal_reporter_err_work(struct work_struct *work)
{
	struct mlx5_fw_reporter_ctx fw_reporter_ctx;
	struct mlx5_core_health *health;
	struct mlx5_core_dev *dev;
	struct mlx5_priv *priv;

	health = container_of(work, struct mlx5_core_health, fatal_report_work);
	priv = container_of(health, struct mlx5_priv, health);
	dev = container_of(priv, struct mlx5_core_dev, priv);

	enter_error_state(dev, false);
	if (IS_ERR_OR_NULL(health->fw_fatal_reporter)) {
		if (mlx5_health_try_recover(dev))
			mlx5_core_err(dev, "health recovery failed\n");
		return;
	}
	fw_reporter_ctx.err_synd = health->synd;
	fw_reporter_ctx.miss_counter = health->miss_counter;
	if (devlink_health_report(health->fw_fatal_reporter,
				  "FW fatal error reported", &fw_reporter_ctx) == -ECANCELED) {
		/* If recovery wasn't performed, due to grace period,
		 * unload the driver. This ensures that the driver
		 * closes all its resources and it is not subjected to
		 * requests from the kernel.
		 */
		mlx5_core_err(dev, "Driver is in error state. Unloading\n");
		mlx5_unload_one(dev);
	}
}

static const struct devlink_health_reporter_ops mlx5_fw_fatal_reporter_ops = {
		.name = "fw_fatal",
		.recover = mlx5_fw_fatal_reporter_recover,
		.dump = mlx5_fw_fatal_reporter_dump,
};

#define MLX5_REPORTER_FW_GRACEFUL_PERIOD 1200000
static void mlx5_fw_reporters_create(struct mlx5_core_dev *dev)
{
	struct mlx5_core_health *health = &dev->priv.health;
	struct devlink *devlink = priv_to_devlink(dev);

	health->fw_reporter =
		devlink_health_reporter_create(devlink, &mlx5_fw_reporter_ops,
					       0, dev);
	if (IS_ERR(health->fw_reporter))
		mlx5_core_warn(dev, "Failed to create fw reporter, err = %ld\n",
			       PTR_ERR(health->fw_reporter));

	health->fw_fatal_reporter =
		devlink_health_reporter_create(devlink,
					       &mlx5_fw_fatal_reporter_ops,
					       MLX5_REPORTER_FW_GRACEFUL_PERIOD,
					       dev);
	if (IS_ERR(health->fw_fatal_reporter))
		mlx5_core_warn(dev, "Failed to create fw fatal reporter, err = %ld\n",
			       PTR_ERR(health->fw_fatal_reporter));
}

static void mlx5_fw_reporters_destroy(struct mlx5_core_dev *dev)
{
	struct mlx5_core_health *health = &dev->priv.health;

	if (!IS_ERR_OR_NULL(health->fw_reporter))
		devlink_health_reporter_destroy(health->fw_reporter);

	if (!IS_ERR_OR_NULL(health->fw_fatal_reporter))
		devlink_health_reporter_destroy(health->fw_fatal_reporter);
}

static unsigned long get_next_poll_jiffies(void)
{
	unsigned long next;

	get_random_bytes(&next, sizeof(next));
	next %= HZ;
	next += jiffies + MLX5_HEALTH_POLL_INTERVAL;

	return next;
}

void mlx5_trigger_health_work(struct mlx5_core_dev *dev)
{
	struct mlx5_core_health *health = &dev->priv.health;
	unsigned long flags;

	spin_lock_irqsave(&health->wq_lock, flags);
	if (!test_bit(MLX5_DROP_NEW_HEALTH_WORK, &health->flags))
		queue_work(health->wq, &health->fatal_report_work);
	else
		mlx5_core_err(dev, "new health works are not permitted at this stage\n");
	spin_unlock_irqrestore(&health->wq_lock, flags);
}

static void poll_health(struct timer_list *t)
{
	struct mlx5_core_dev *dev = from_timer(dev, t, priv.health.timer);
	struct mlx5_core_health *health = &dev->priv.health;
	struct health_buffer __iomem *h = health->health;
	u32 fatal_error;
	u8 prev_synd;
	u32 count;

	if (dev->state == MLX5_DEVICE_STATE_INTERNAL_ERROR)
		goto out;

	fatal_error = mlx5_health_check_fatal_sensors(dev);

	if (fatal_error && !health->fatal_error) {
		mlx5_core_err(dev, "Fatal error %u detected\n", fatal_error);
		dev->priv.health.fatal_error = fatal_error;
		print_health_info(dev);
		dev->state = MLX5_DEVICE_STATE_INTERNAL_ERROR;
		mlx5_trigger_health_work(dev);
		return;
	}

	count = ioread32be(health->health_counter);
	if (count == health->prev)
		++health->miss_counter;
	else
		health->miss_counter = 0;

	health->prev = count;
	if (health->miss_counter == MAX_MISSES) {
		mlx5_core_err(dev, "device's health compromised - reached miss count\n");
		print_health_info(dev);
		queue_work(health->wq, &health->report_work);
	}

	prev_synd = health->synd;
	health->synd = ioread8(&h->synd);
	if (health->synd && health->synd != prev_synd)
		queue_work(health->wq, &health->report_work);

out:
	mod_timer(&health->timer, get_next_poll_jiffies());
}

void mlx5_start_health_poll(struct mlx5_core_dev *dev)
{
	struct mlx5_core_health *health = &dev->priv.health;

	timer_setup(&health->timer, poll_health, 0);
	health->fatal_error = MLX5_SENSOR_NO_ERR;
	clear_bit(MLX5_DROP_NEW_HEALTH_WORK, &health->flags);
	health->health = &dev->iseg->health;
	health->health_counter = &dev->iseg->health_counter;

	health->timer.expires = round_jiffies(jiffies + MLX5_HEALTH_POLL_INTERVAL);
	add_timer(&health->timer);
}

void mlx5_stop_health_poll(struct mlx5_core_dev *dev, bool disable_health)
{
	struct mlx5_core_health *health = &dev->priv.health;
	unsigned long flags;

	if (disable_health) {
		spin_lock_irqsave(&health->wq_lock, flags);
		set_bit(MLX5_DROP_NEW_HEALTH_WORK, &health->flags);
		spin_unlock_irqrestore(&health->wq_lock, flags);
	}

	del_timer_sync(&health->timer);
}

void mlx5_drain_health_wq(struct mlx5_core_dev *dev)
{
	struct mlx5_core_health *health = &dev->priv.health;
	unsigned long flags;

	spin_lock_irqsave(&health->wq_lock, flags);
	set_bit(MLX5_DROP_NEW_HEALTH_WORK, &health->flags);
	spin_unlock_irqrestore(&health->wq_lock, flags);
	cancel_work_sync(&health->report_work);
	cancel_work_sync(&health->fatal_report_work);
}

void mlx5_health_flush(struct mlx5_core_dev *dev)
{
	struct mlx5_core_health *health = &dev->priv.health;

	flush_workqueue(health->wq);
}

void mlx5_health_cleanup(struct mlx5_core_dev *dev)
{
	struct mlx5_core_health *health = &dev->priv.health;

	destroy_workqueue(health->wq);
	mlx5_fw_reporters_destroy(dev);
}

int mlx5_health_init(struct mlx5_core_dev *dev)
{
	struct mlx5_core_health *health;
	char *name;

	mlx5_fw_reporters_create(dev);

	health = &dev->priv.health;
	name = kmalloc(64, GFP_KERNEL);
	if (!name)
		goto out_err;

	strcpy(name, "mlx5_health");
	strcat(name, dev_name(dev->device));
	health->wq = create_singlethread_workqueue(name);
	kfree(name);
	if (!health->wq)
		goto out_err;
	spin_lock_init(&health->wq_lock);
	INIT_WORK(&health->fatal_report_work, mlx5_fw_fatal_reporter_err_work);
	INIT_WORK(&health->report_work, mlx5_fw_reporter_err_work);

	return 0;

out_err:
	mlx5_fw_reporters_destroy(dev);
	return -ENOMEM;
}<|MERGE_RESOLUTION|>--- conflicted
+++ resolved
@@ -192,11 +192,7 @@
 
 static void enter_error_state(struct mlx5_core_dev *dev, bool force)
 {
-<<<<<<< HEAD
-	if (check_fatal_sensors(dev) || force) { /* protected state setting */
-=======
 	if (mlx5_health_check_fatal_sensors(dev) || force) { /* protected state setting */
->>>>>>> 7d2a07b7
 		dev->state = MLX5_DEVICE_STATE_INTERNAL_ERROR;
 		mlx5_cmd_flush(dev);
 	}
@@ -209,11 +205,7 @@
 	bool err_detected = false;
 
 	/* Mark the device as fatal in order to abort FW commands */
-<<<<<<< HEAD
-	if ((check_fatal_sensors(dev) || force) &&
-=======
 	if ((mlx5_health_check_fatal_sensors(dev) || force) &&
->>>>>>> 7d2a07b7
 	    dev->state == MLX5_DEVICE_STATE_UP) {
 		dev->state = MLX5_DEVICE_STATE_INTERNAL_ERROR;
 		err_detected = true;
