/* SPDX-License-Identifier: GPL-2.0-only */
/****************************************************************************
 * Driver for Solarflare network controllers and boards
 * Copyright 2005-2006 Fen Systems Ltd.
 * Copyright 2006-2015 Solarflare Communications Inc.
 */

#ifndef EFX_TX_H
#define EFX_TX_H

#include <linux/types.h>

/* Driver internal tx-path related declarations. */

unsigned int efx_tx_limit_len(struct efx_tx_queue *tx_queue,
			      dma_addr_t dma_addr, unsigned int len);

u8 *efx_tx_get_copy_buffer_limited(struct efx_tx_queue *tx_queue,
				   struct efx_tx_buffer *buffer, size_t len);

<<<<<<< HEAD
=======
/* What TXQ type will satisfy the checksum offloads required for this skb? */
static inline unsigned int efx_tx_csum_type_skb(struct sk_buff *skb)
{
	if (skb->ip_summed != CHECKSUM_PARTIAL)
		return 0; /* no checksum offload */

	if (skb->encapsulation &&
	    skb_checksum_start_offset(skb) == skb_inner_transport_offset(skb)) {
		/* we only advertise features for IPv4 and IPv6 checksums on
		 * encapsulated packets, so if the checksum is for the inner
		 * packet, it must be one of them; no further checking required.
		 */

		/* Do we also need to offload the outer header checksum? */
		if (skb_shinfo(skb)->gso_segs > 1 &&
		    !(skb_shinfo(skb)->gso_type & SKB_GSO_PARTIAL) &&
		    (skb_shinfo(skb)->gso_type & SKB_GSO_UDP_TUNNEL_CSUM))
			return EFX_TXQ_TYPE_OUTER_CSUM | EFX_TXQ_TYPE_INNER_CSUM;
		return EFX_TXQ_TYPE_INNER_CSUM;
	}

	/* similarly, we only advertise features for IPv4 and IPv6 checksums,
	 * so it must be one of them. No need for further checks.
	 */
	return EFX_TXQ_TYPE_OUTER_CSUM;
}
>>>>>>> 7d2a07b7
#endif /* EFX_TX_H */<|MERGE_RESOLUTION|>--- conflicted
+++ resolved
@@ -18,8 +18,6 @@
 u8 *efx_tx_get_copy_buffer_limited(struct efx_tx_queue *tx_queue,
 				   struct efx_tx_buffer *buffer, size_t len);
 
-<<<<<<< HEAD
-=======
 /* What TXQ type will satisfy the checksum offloads required for this skb? */
 static inline unsigned int efx_tx_csum_type_skb(struct sk_buff *skb)
 {
@@ -46,5 +44,4 @@
 	 */
 	return EFX_TXQ_TYPE_OUTER_CSUM;
 }
->>>>>>> 7d2a07b7
 #endif /* EFX_TX_H */