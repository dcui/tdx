--- conflicted
+++ resolved
@@ -359,11 +359,7 @@
 
 /**
  * stmmac_of_get_mac_mode - retrieves the interface of the MAC
-<<<<<<< HEAD
- * @np - device-tree node
-=======
  * @np: - device-tree node
->>>>>>> 7d2a07b7
  * Description:
  * Similar to `of_get_phy_mode()`, this function will retrieve (from
  * the device-tree) the interface mode on the MAC side. This assumes
@@ -417,18 +413,11 @@
 		eth_zero_addr(mac);
 	}
 
-<<<<<<< HEAD
-	plat->phy_interface = device_get_phy_mode(&pdev->dev);
-	if (plat->phy_interface < 0)
-		return ERR_PTR(plat->phy_interface);
-
-=======
 	phy_mode = device_get_phy_mode(&pdev->dev);
 	if (phy_mode < 0)
 		return ERR_PTR(phy_mode);
 
 	plat->phy_interface = phy_mode;
->>>>>>> 7d2a07b7
 	plat->interface = stmmac_of_get_mac_mode(np);
 	if (plat->interface < 0)
 		plat->interface = plat->phy_interface;
