// SPDX-License-Identifier: GPL-2.0
/*
 * Copyright (c) 2018 MediaTek Inc.
 */
#include <linux/bitfield.h>
#include <linux/io.h>
#include <linux/mfd/syscon.h>
#include <linux/module.h>
#include <linux/of.h>
#include <linux/of_device.h>
#include <linux/of_net.h>
#include <linux/pm_runtime.h>
#include <linux/regmap.h>
#include <linux/stmmac.h>

#include "stmmac.h"
#include "stmmac_platform.h"

/* Peri Configuration register for mt2712 */
#define PERI_ETH_PHY_INTF_SEL	0x418
#define PHY_INTF_MII		0
#define PHY_INTF_RGMII		1
#define PHY_INTF_RMII		4
#define RMII_CLK_SRC_RXC	BIT(4)
#define RMII_CLK_SRC_INTERNAL	BIT(5)

#define PERI_ETH_DLY	0x428
#define ETH_DLY_GTXC_INV	BIT(6)
#define ETH_DLY_GTXC_ENABLE	BIT(5)
#define ETH_DLY_GTXC_STAGES	GENMASK(4, 0)
#define ETH_DLY_TXC_INV		BIT(20)
#define ETH_DLY_TXC_ENABLE	BIT(19)
#define ETH_DLY_TXC_STAGES	GENMASK(18, 14)
#define ETH_DLY_RXC_INV		BIT(13)
#define ETH_DLY_RXC_ENABLE	BIT(12)
#define ETH_DLY_RXC_STAGES	GENMASK(11, 7)

#define PERI_ETH_DLY_FINE	0x800
#define ETH_RMII_DLY_TX_INV	BIT(2)
#define ETH_FINE_DLY_GTXC	BIT(1)
#define ETH_FINE_DLY_RXC	BIT(0)

struct mac_delay_struct {
	u32 tx_delay;
	u32 rx_delay;
	bool tx_inv;
	bool rx_inv;
};

struct mediatek_dwmac_plat_data {
	const struct mediatek_dwmac_variant *variant;
	struct mac_delay_struct mac_delay;
	struct clk_bulk_data *clks;
	struct device_node *np;
	struct regmap *peri_regmap;
	struct device *dev;
	phy_interface_t phy_mode;
<<<<<<< HEAD
=======
	int num_clks_to_config;
	bool rmii_clk_from_mac;
>>>>>>> 7d2a07b7
	bool rmii_rxc;
};

struct mediatek_dwmac_variant {
	int (*dwmac_set_phy_interface)(struct mediatek_dwmac_plat_data *plat);
	int (*dwmac_set_delay)(struct mediatek_dwmac_plat_data *plat);

	/* clock ids to be requested */
	const char * const *clk_list;
	int num_clks;

	u32 dma_bit_mask;
	u32 rx_delay_max;
	u32 tx_delay_max;
};

/* list of clocks required for mac */
static const char * const mt2712_dwmac_clk_l[] = {
	"axi", "apb", "mac_main", "ptp_ref", "rmii_internal"
};

static int mt2712_set_interface(struct mediatek_dwmac_plat_data *plat)
{
	int rmii_clk_from_mac = plat->rmii_clk_from_mac ? RMII_CLK_SRC_INTERNAL : 0;
	int rmii_rxc = plat->rmii_rxc ? RMII_CLK_SRC_RXC : 0;
	u32 intf_val = 0;

	/* The clock labeled as "rmii_internal" in mt2712_dwmac_clk_l is needed
	 * only in RMII(when MAC provides the reference clock), and useless for
	 * RGMII/MII/RMII(when PHY provides the reference clock).
	 * num_clks_to_config indicates the real number of clocks should be
	 * configured, equals to (plat->variant->num_clks - 1) in default for all the case,
	 * then +1 for rmii_clk_from_mac case.
	 */
	plat->num_clks_to_config = plat->variant->num_clks - 1;

	/* select phy interface in top control domain */
	switch (plat->phy_mode) {
	case PHY_INTERFACE_MODE_MII:
		intf_val |= PHY_INTF_MII;
		break;
	case PHY_INTERFACE_MODE_RMII:
		if (plat->rmii_clk_from_mac)
			plat->num_clks_to_config++;
		intf_val |= (PHY_INTF_RMII | rmii_rxc | rmii_clk_from_mac);
		break;
	case PHY_INTERFACE_MODE_RGMII:
	case PHY_INTERFACE_MODE_RGMII_TXID:
	case PHY_INTERFACE_MODE_RGMII_RXID:
	case PHY_INTERFACE_MODE_RGMII_ID:
		intf_val |= PHY_INTF_RGMII;
		break;
	default:
		dev_err(plat->dev, "phy interface not supported\n");
		return -EINVAL;
	}

	regmap_write(plat->peri_regmap, PERI_ETH_PHY_INTF_SEL, intf_val);

	return 0;
}

static void mt2712_delay_ps2stage(struct mediatek_dwmac_plat_data *plat)
{
	struct mac_delay_struct *mac_delay = &plat->mac_delay;

	switch (plat->phy_mode) {
	case PHY_INTERFACE_MODE_MII:
	case PHY_INTERFACE_MODE_RMII:
		/* 550ps per stage for MII/RMII */
		mac_delay->tx_delay /= 550;
		mac_delay->rx_delay /= 550;
		break;
	case PHY_INTERFACE_MODE_RGMII:
	case PHY_INTERFACE_MODE_RGMII_TXID:
	case PHY_INTERFACE_MODE_RGMII_RXID:
	case PHY_INTERFACE_MODE_RGMII_ID:
		/* 170ps per stage for RGMII */
		mac_delay->tx_delay /= 170;
		mac_delay->rx_delay /= 170;
		break;
	default:
		dev_err(plat->dev, "phy interface not supported\n");
		break;
	}
}

static void mt2712_delay_stage2ps(struct mediatek_dwmac_plat_data *plat)
{
	struct mac_delay_struct *mac_delay = &plat->mac_delay;

	switch (plat->phy_mode) {
	case PHY_INTERFACE_MODE_MII:
	case PHY_INTERFACE_MODE_RMII:
		/* 550ps per stage for MII/RMII */
		mac_delay->tx_delay *= 550;
		mac_delay->rx_delay *= 550;
		break;
	case PHY_INTERFACE_MODE_RGMII:
	case PHY_INTERFACE_MODE_RGMII_TXID:
	case PHY_INTERFACE_MODE_RGMII_RXID:
	case PHY_INTERFACE_MODE_RGMII_ID:
		/* 170ps per stage for RGMII */
		mac_delay->tx_delay *= 170;
		mac_delay->rx_delay *= 170;
		break;
	default:
		dev_err(plat->dev, "phy interface not supported\n");
		break;
	}
}

static int mt2712_set_delay(struct mediatek_dwmac_plat_data *plat)
{
	struct mac_delay_struct *mac_delay = &plat->mac_delay;
	u32 delay_val = 0, fine_val = 0;

	mt2712_delay_ps2stage(plat);

	switch (plat->phy_mode) {
	case PHY_INTERFACE_MODE_MII:
		delay_val |= FIELD_PREP(ETH_DLY_TXC_ENABLE, !!mac_delay->tx_delay);
		delay_val |= FIELD_PREP(ETH_DLY_TXC_STAGES, mac_delay->tx_delay);
		delay_val |= FIELD_PREP(ETH_DLY_TXC_INV, mac_delay->tx_inv);

		delay_val |= FIELD_PREP(ETH_DLY_RXC_ENABLE, !!mac_delay->rx_delay);
		delay_val |= FIELD_PREP(ETH_DLY_RXC_STAGES, mac_delay->rx_delay);
		delay_val |= FIELD_PREP(ETH_DLY_RXC_INV, mac_delay->rx_inv);
		break;
	case PHY_INTERFACE_MODE_RMII:
		if (plat->rmii_clk_from_mac) {
			/* case 1: mac provides the rmii reference clock,
			 * and the clock output to TXC pin.
			 * The egress timing can be adjusted by GTXC delay macro circuit.
			 * The ingress timing can be adjusted by TXC delay macro circuit.
			 */
			delay_val |= FIELD_PREP(ETH_DLY_TXC_ENABLE, !!mac_delay->rx_delay);
			delay_val |= FIELD_PREP(ETH_DLY_TXC_STAGES, mac_delay->rx_delay);
			delay_val |= FIELD_PREP(ETH_DLY_TXC_INV, mac_delay->rx_inv);

			delay_val |= FIELD_PREP(ETH_DLY_GTXC_ENABLE, !!mac_delay->tx_delay);
			delay_val |= FIELD_PREP(ETH_DLY_GTXC_STAGES, mac_delay->tx_delay);
			delay_val |= FIELD_PREP(ETH_DLY_GTXC_INV, mac_delay->tx_inv);
		} else {
			/* case 2: the rmii reference clock is from external phy,
			 * and the property "rmii_rxc" indicates which pin(TXC/RXC)
			 * the reference clk is connected to. The reference clock is a
			 * received signal, so rx_delay/rx_inv are used to indicate
			 * the reference clock timing adjustment
			 */
			if (plat->rmii_rxc) {
				/* the rmii reference clock from outside is connected
				 * to RXC pin, the reference clock will be adjusted
				 * by RXC delay macro circuit.
				 */
				delay_val |= FIELD_PREP(ETH_DLY_RXC_ENABLE, !!mac_delay->rx_delay);
				delay_val |= FIELD_PREP(ETH_DLY_RXC_STAGES, mac_delay->rx_delay);
				delay_val |= FIELD_PREP(ETH_DLY_RXC_INV, mac_delay->rx_inv);
			} else {
				/* the rmii reference clock from outside is connected
				 * to TXC pin, the reference clock will be adjusted
				 * by TXC delay macro circuit.
				 */
				delay_val |= FIELD_PREP(ETH_DLY_TXC_ENABLE, !!mac_delay->rx_delay);
				delay_val |= FIELD_PREP(ETH_DLY_TXC_STAGES, mac_delay->rx_delay);
				delay_val |= FIELD_PREP(ETH_DLY_TXC_INV, mac_delay->rx_inv);
			}
			/* tx_inv will inverse the tx clock inside mac relateive to
			 * reference clock from external phy,
			 * and this bit is located in the same register with fine-tune
			 */
			if (mac_delay->tx_inv)
				fine_val = ETH_RMII_DLY_TX_INV;
		}
		break;
	case PHY_INTERFACE_MODE_RGMII:
	case PHY_INTERFACE_MODE_RGMII_TXID:
	case PHY_INTERFACE_MODE_RGMII_RXID:
	case PHY_INTERFACE_MODE_RGMII_ID:
		fine_val = ETH_FINE_DLY_GTXC | ETH_FINE_DLY_RXC;

		delay_val |= FIELD_PREP(ETH_DLY_GTXC_ENABLE, !!mac_delay->tx_delay);
		delay_val |= FIELD_PREP(ETH_DLY_GTXC_STAGES, mac_delay->tx_delay);
		delay_val |= FIELD_PREP(ETH_DLY_GTXC_INV, mac_delay->tx_inv);

		delay_val |= FIELD_PREP(ETH_DLY_RXC_ENABLE, !!mac_delay->rx_delay);
		delay_val |= FIELD_PREP(ETH_DLY_RXC_STAGES, mac_delay->rx_delay);
		delay_val |= FIELD_PREP(ETH_DLY_RXC_INV, mac_delay->rx_inv);
		break;
	default:
		dev_err(plat->dev, "phy interface not supported\n");
		return -EINVAL;
	}
	regmap_write(plat->peri_regmap, PERI_ETH_DLY, delay_val);
	regmap_write(plat->peri_regmap, PERI_ETH_DLY_FINE, fine_val);

	mt2712_delay_stage2ps(plat);

	return 0;
}

static const struct mediatek_dwmac_variant mt2712_gmac_variant = {
		.dwmac_set_phy_interface = mt2712_set_interface,
		.dwmac_set_delay = mt2712_set_delay,
		.clk_list = mt2712_dwmac_clk_l,
		.num_clks = ARRAY_SIZE(mt2712_dwmac_clk_l),
		.dma_bit_mask = 33,
		.rx_delay_max = 17600,
		.tx_delay_max = 17600,
};

static int mediatek_dwmac_config_dt(struct mediatek_dwmac_plat_data *plat)
{
	struct mac_delay_struct *mac_delay = &plat->mac_delay;
	u32 tx_delay_ps, rx_delay_ps;
	int err;

	plat->peri_regmap = syscon_regmap_lookup_by_phandle(plat->np, "mediatek,pericfg");
	if (IS_ERR(plat->peri_regmap)) {
		dev_err(plat->dev, "Failed to get pericfg syscon\n");
		return PTR_ERR(plat->peri_regmap);
	}

	err = of_get_phy_mode(plat->np, &plat->phy_mode);
	if (err) {
		dev_err(plat->dev, "not find phy-mode\n");
		return err;
	}

	if (!of_property_read_u32(plat->np, "mediatek,tx-delay-ps", &tx_delay_ps)) {
		if (tx_delay_ps < plat->variant->tx_delay_max) {
			mac_delay->tx_delay = tx_delay_ps;
		} else {
			dev_err(plat->dev, "Invalid TX clock delay: %dps\n", tx_delay_ps);
			return -EINVAL;
		}
	}

	if (!of_property_read_u32(plat->np, "mediatek,rx-delay-ps", &rx_delay_ps)) {
		if (rx_delay_ps < plat->variant->rx_delay_max) {
			mac_delay->rx_delay = rx_delay_ps;
		} else {
			dev_err(plat->dev, "Invalid RX clock delay: %dps\n", rx_delay_ps);
			return -EINVAL;
		}
	}

	mac_delay->tx_inv = of_property_read_bool(plat->np, "mediatek,txc-inverse");
	mac_delay->rx_inv = of_property_read_bool(plat->np, "mediatek,rxc-inverse");
	plat->rmii_rxc = of_property_read_bool(plat->np, "mediatek,rmii-rxc");
	plat->rmii_clk_from_mac = of_property_read_bool(plat->np, "mediatek,rmii-clk-from-mac");

	return 0;
}

static int mediatek_dwmac_clk_init(struct mediatek_dwmac_plat_data *plat)
{
	const struct mediatek_dwmac_variant *variant = plat->variant;
	int i, num = variant->num_clks;

	plat->clks = devm_kcalloc(plat->dev, num, sizeof(*plat->clks), GFP_KERNEL);
	if (!plat->clks)
		return -ENOMEM;

	for (i = 0; i < num; i++)
		plat->clks[i].id = variant->clk_list[i];

	plat->num_clks_to_config = variant->num_clks;

	return devm_clk_bulk_get(plat->dev, num, plat->clks);
}

static int mediatek_dwmac_init(struct platform_device *pdev, void *priv)
{
	struct mediatek_dwmac_plat_data *plat = priv;
	const struct mediatek_dwmac_variant *variant = plat->variant;
	int ret;

	ret = dma_set_mask_and_coherent(plat->dev, DMA_BIT_MASK(variant->dma_bit_mask));
	if (ret) {
		dev_err(plat->dev, "No suitable DMA available, err = %d\n", ret);
		return ret;
	}

	ret = variant->dwmac_set_phy_interface(plat);
	if (ret) {
		dev_err(plat->dev, "failed to set phy interface, err = %d\n", ret);
		return ret;
	}

	ret = variant->dwmac_set_delay(plat);
	if (ret) {
		dev_err(plat->dev, "failed to set delay value, err = %d\n", ret);
		return ret;
	}

	ret = clk_bulk_prepare_enable(plat->num_clks_to_config, plat->clks);
	if (ret) {
		dev_err(plat->dev, "failed to enable clks, err = %d\n", ret);
		return ret;
	}

	pm_runtime_enable(&pdev->dev);
	pm_runtime_get_sync(&pdev->dev);

	return 0;
}

static void mediatek_dwmac_exit(struct platform_device *pdev, void *priv)
{
	struct mediatek_dwmac_plat_data *plat = priv;

	clk_bulk_disable_unprepare(plat->num_clks_to_config, plat->clks);

	pm_runtime_put_sync(&pdev->dev);
	pm_runtime_disable(&pdev->dev);
}

static int mediatek_dwmac_probe(struct platform_device *pdev)
{
	struct mediatek_dwmac_plat_data *priv_plat;
	struct plat_stmmacenet_data *plat_dat;
	struct stmmac_resources stmmac_res;
	int ret;

	priv_plat = devm_kzalloc(&pdev->dev, sizeof(*priv_plat), GFP_KERNEL);
	if (!priv_plat)
		return -ENOMEM;

	priv_plat->variant = of_device_get_match_data(&pdev->dev);
	if (!priv_plat->variant) {
		dev_err(&pdev->dev, "Missing dwmac-mediatek variant\n");
		return -EINVAL;
	}

	priv_plat->dev = &pdev->dev;
	priv_plat->np = pdev->dev.of_node;

	ret = mediatek_dwmac_config_dt(priv_plat);
	if (ret)
		return ret;

	ret = mediatek_dwmac_clk_init(priv_plat);
	if (ret)
		return ret;

	ret = stmmac_get_platform_resources(pdev, &stmmac_res);
	if (ret)
		return ret;

	plat_dat = stmmac_probe_config_dt(pdev, stmmac_res.mac);
	if (IS_ERR(plat_dat))
		return PTR_ERR(plat_dat);

	plat_dat->interface = priv_plat->phy_mode;
	plat_dat->has_gmac4 = 1;
	plat_dat->has_gmac = 0;
	plat_dat->pmt = 0;
	plat_dat->riwt_off = 1;
	plat_dat->maxmtu = ETH_DATA_LEN;
	plat_dat->bsp_priv = priv_plat;
	plat_dat->init = mediatek_dwmac_init;
	plat_dat->exit = mediatek_dwmac_exit;
	mediatek_dwmac_init(pdev, priv_plat);

	ret = stmmac_dvr_probe(&pdev->dev, plat_dat, &stmmac_res);
	if (ret) {
		stmmac_remove_config_dt(pdev, plat_dat);
		return ret;
	}

	return 0;
}

static const struct of_device_id mediatek_dwmac_match[] = {
	{ .compatible = "mediatek,mt2712-gmac",
	  .data = &mt2712_gmac_variant },
	{ }
};

MODULE_DEVICE_TABLE(of, mediatek_dwmac_match);

static struct platform_driver mediatek_dwmac_driver = {
	.probe  = mediatek_dwmac_probe,
	.remove = stmmac_pltfr_remove,
	.driver = {
		.name           = "dwmac-mediatek",
		.pm		= &stmmac_pltfr_pm_ops,
		.of_match_table = mediatek_dwmac_match,
	},
};
module_platform_driver(mediatek_dwmac_driver);

MODULE_AUTHOR("Biao Huang <biao.huang@mediatek.com>");
MODULE_DESCRIPTION("MediaTek DWMAC specific glue layer");
MODULE_LICENSE("GPL v2");<|MERGE_RESOLUTION|>--- conflicted
+++ resolved
@@ -55,11 +55,8 @@
 	struct regmap *peri_regmap;
 	struct device *dev;
 	phy_interface_t phy_mode;
-<<<<<<< HEAD
-=======
 	int num_clks_to_config;
 	bool rmii_clk_from_mac;
->>>>>>> 7d2a07b7
 	bool rmii_rxc;
 };
 
