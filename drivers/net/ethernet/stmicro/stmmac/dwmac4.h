/* SPDX-License-Identifier: GPL-2.0-only */
/*
 * DWMAC4 Header file.
 *
 * Copyright (C) 2015  STMicroelectronics Ltd
 *
 * Author: Alexandre Torgue <alexandre.torgue@st.com>
 */

#ifndef __DWMAC4_H__
#define __DWMAC4_H__

#include "common.h"

/*  MAC registers */
#define GMAC_CONFIG			0x00000000
#define GMAC_EXT_CONFIG			0x00000004
#define GMAC_PACKET_FILTER		0x00000008
#define GMAC_HASH_TAB(x)		(0x10 + (x) * 4)
#define GMAC_VLAN_TAG			0x00000050
#define GMAC_VLAN_TAG_DATA		0x00000054
#define GMAC_VLAN_HASH_TABLE		0x00000058
#define GMAC_RX_FLOW_CTRL		0x00000090
#define GMAC_VLAN_INCL			0x00000060
#define GMAC_QX_TX_FLOW_CTRL(x)		(0x70 + x * 4)
#define GMAC_TXQ_PRTY_MAP0		0x98
#define GMAC_TXQ_PRTY_MAP1		0x9C
#define GMAC_RXQ_CTRL0			0x000000a0
#define GMAC_RXQ_CTRL1			0x000000a4
#define GMAC_RXQ_CTRL2			0x000000a8
#define GMAC_RXQ_CTRL3			0x000000ac
#define GMAC_INT_STATUS			0x000000b0
#define GMAC_INT_EN			0x000000b4
#define GMAC_1US_TIC_COUNTER		0x000000dc
#define GMAC_PCS_BASE			0x000000e0
#define GMAC_PHYIF_CONTROL_STATUS	0x000000f8
#define GMAC_PMT			0x000000c0
#define GMAC_DEBUG			0x00000114
#define GMAC_HW_FEATURE0		0x0000011c
#define GMAC_HW_FEATURE1		0x00000120
#define GMAC_HW_FEATURE2		0x00000124
#define GMAC_HW_FEATURE3		0x00000128
#define GMAC_MDIO_ADDR			0x00000200
#define GMAC_MDIO_DATA			0x00000204
#define GMAC_GPIO_STATUS		0x0000020C
#define GMAC_ARP_ADDR			0x00000210
#define GMAC_ADDR_HIGH(reg)		(0x300 + reg * 8)
#define GMAC_ADDR_LOW(reg)		(0x304 + reg * 8)
#define GMAC_L3L4_CTRL(reg)		(0x900 + (reg) * 0x30)
#define GMAC_L4_ADDR(reg)		(0x904 + (reg) * 0x30)
#define GMAC_L3_ADDR0(reg)		(0x910 + (reg) * 0x30)
#define GMAC_L3_ADDR1(reg)		(0x914 + (reg) * 0x30)
#define GMAC_TIMESTAMP_STATUS		0x00000b20

/* RX Queues Routing */
#define GMAC_RXQCTRL_AVCPQ_MASK		GENMASK(2, 0)
#define GMAC_RXQCTRL_AVCPQ_SHIFT	0
#define GMAC_RXQCTRL_PTPQ_MASK		GENMASK(6, 4)
#define GMAC_RXQCTRL_PTPQ_SHIFT		4
#define GMAC_RXQCTRL_DCBCPQ_MASK	GENMASK(10, 8)
#define GMAC_RXQCTRL_DCBCPQ_SHIFT	8
#define GMAC_RXQCTRL_UPQ_MASK		GENMASK(14, 12)
#define GMAC_RXQCTRL_UPQ_SHIFT		12
#define GMAC_RXQCTRL_MCBCQ_MASK		GENMASK(18, 16)
#define GMAC_RXQCTRL_MCBCQ_SHIFT	16
#define GMAC_RXQCTRL_MCBCQEN		BIT(20)
#define GMAC_RXQCTRL_MCBCQEN_SHIFT	20
#define GMAC_RXQCTRL_TACPQE		BIT(21)
#define GMAC_RXQCTRL_TACPQE_SHIFT	21
#define GMAC_RXQCTRL_FPRQ		GENMASK(26, 24)
#define GMAC_RXQCTRL_FPRQ_SHIFT		24

/* MAC Packet Filtering */
#define GMAC_PACKET_FILTER_PR		BIT(0)
#define GMAC_PACKET_FILTER_HMC		BIT(2)
#define GMAC_PACKET_FILTER_PM		BIT(4)
#define GMAC_PACKET_FILTER_PCF		BIT(7)
#define GMAC_PACKET_FILTER_HPF		BIT(10)
#define GMAC_PACKET_FILTER_VTFE		BIT(16)
#define GMAC_PACKET_FILTER_IPFE		BIT(20)
#define GMAC_PACKET_FILTER_RA		BIT(31)

#define GMAC_MAX_PERFECT_ADDRESSES	128

/* MAC VLAN */
#define GMAC_VLAN_EDVLP			BIT(26)
#define GMAC_VLAN_VTHM			BIT(25)
#define GMAC_VLAN_DOVLTC		BIT(20)
#define GMAC_VLAN_ESVL			BIT(18)
#define GMAC_VLAN_ETV			BIT(16)
#define GMAC_VLAN_VID			GENMASK(15, 0)
#define GMAC_VLAN_VLTI			BIT(20)
#define GMAC_VLAN_CSVL			BIT(19)
#define GMAC_VLAN_VLC			GENMASK(17, 16)
#define GMAC_VLAN_VLC_SHIFT		16
#define GMAC_VLAN_VLHT			GENMASK(15, 0)

/* MAC VLAN Tag */
#define GMAC_VLAN_TAG_VID		GENMASK(15, 0)
#define GMAC_VLAN_TAG_ETV		BIT(16)

/* MAC VLAN Tag Control */
#define GMAC_VLAN_TAG_CTRL_OB		BIT(0)
#define GMAC_VLAN_TAG_CTRL_CT		BIT(1)
#define GMAC_VLAN_TAG_CTRL_OFS_MASK	GENMASK(6, 2)
#define GMAC_VLAN_TAG_CTRL_OFS_SHIFT	2
#define GMAC_VLAN_TAG_CTRL_EVLS_MASK	GENMASK(22, 21)
#define GMAC_VLAN_TAG_CTRL_EVLS_SHIFT	21
#define GMAC_VLAN_TAG_CTRL_EVLRXS	BIT(24)

#define GMAC_VLAN_TAG_STRIP_NONE	(0x0 << GMAC_VLAN_TAG_CTRL_EVLS_SHIFT)
#define GMAC_VLAN_TAG_STRIP_PASS	(0x1 << GMAC_VLAN_TAG_CTRL_EVLS_SHIFT)
#define GMAC_VLAN_TAG_STRIP_FAIL	(0x2 << GMAC_VLAN_TAG_CTRL_EVLS_SHIFT)
#define GMAC_VLAN_TAG_STRIP_ALL		(0x3 << GMAC_VLAN_TAG_CTRL_EVLS_SHIFT)

/* MAC VLAN Tag Data/Filter */
#define GMAC_VLAN_TAG_DATA_VID		GENMASK(15, 0)
#define GMAC_VLAN_TAG_DATA_VEN		BIT(16)
#define GMAC_VLAN_TAG_DATA_ETV		BIT(17)

/* MAC RX Queue Enable */
#define GMAC_RX_QUEUE_CLEAR(queue)	~(GENMASK(1, 0) << ((queue) * 2))
#define GMAC_RX_AV_QUEUE_ENABLE(queue)	BIT((queue) * 2)
#define GMAC_RX_DCB_QUEUE_ENABLE(queue)	BIT(((queue) * 2) + 1)

/* MAC Flow Control RX */
#define GMAC_RX_FLOW_CTRL_RFE		BIT(0)

/* RX Queues Priorities */
#define GMAC_RXQCTRL_PSRQX_MASK(x)	GENMASK(7 + ((x) * 8), 0 + ((x) * 8))
#define GMAC_RXQCTRL_PSRQX_SHIFT(x)	((x) * 8)

/* TX Queues Priorities */
#define GMAC_TXQCTRL_PSTQX_MASK(x)	GENMASK(7 + ((x) * 8), 0 + ((x) * 8))
#define GMAC_TXQCTRL_PSTQX_SHIFT(x)	((x) * 8)

/* MAC Flow Control TX */
#define GMAC_TX_FLOW_CTRL_TFE		BIT(1)
#define GMAC_TX_FLOW_CTRL_PT_SHIFT	16

/*  MAC Interrupt bitmap*/
#define GMAC_INT_RGSMIIS		BIT(0)
#define GMAC_INT_PCS_LINK		BIT(1)
#define GMAC_INT_PCS_ANE		BIT(2)
#define GMAC_INT_PCS_PHYIS		BIT(3)
#define GMAC_INT_PMT_EN			BIT(4)
#define GMAC_INT_LPI_EN			BIT(5)
#define GMAC_INT_TSIE			BIT(12)

#define	GMAC_PCS_IRQ_DEFAULT	(GMAC_INT_RGSMIIS | GMAC_INT_PCS_LINK |	\
				 GMAC_INT_PCS_ANE)

#define	GMAC_INT_DEFAULT_ENABLE	(GMAC_INT_PMT_EN | GMAC_INT_LPI_EN)

enum dwmac4_irq_status {
	time_stamp_irq = 0x00001000,
	mmc_rx_csum_offload_irq = 0x00000800,
	mmc_tx_irq = 0x00000400,
	mmc_rx_irq = 0x00000200,
	mmc_irq = 0x00000100,
	lpi_irq = 0x00000020,
	pmt_irq = 0x00000010,
};

/* MAC PMT bitmap */
enum power_event {
	pointer_reset =	0x80000000,
	global_unicast = 0x00000200,
	wake_up_rx_frame = 0x00000040,
	magic_frame = 0x00000020,
	wake_up_frame_en = 0x00000004,
	magic_pkt_en = 0x00000002,
	power_down = 0x00000001,
};

/* Energy Efficient Ethernet (EEE) for GMAC4
 *
 * LPI status, timer and control register offset
 */
#define GMAC4_LPI_CTRL_STATUS	0xd0
#define GMAC4_LPI_TIMER_CTRL	0xd4
#define GMAC4_LPI_ENTRY_TIMER	0xd8

/* LPI control and status defines */
#define GMAC4_LPI_CTRL_STATUS_LPITCSE	BIT(21)	/* LPI Tx Clock Stop Enable */
#define GMAC4_LPI_CTRL_STATUS_LPIATE	BIT(20) /* LPI Timer Enable */
#define GMAC4_LPI_CTRL_STATUS_LPITXA	BIT(19)	/* Enable LPI TX Automate */
#define GMAC4_LPI_CTRL_STATUS_PLS	BIT(17) /* PHY Link Status */
#define GMAC4_LPI_CTRL_STATUS_LPIEN	BIT(16)	/* LPI Enable */
#define GMAC4_LPI_CTRL_STATUS_RLPIEX	BIT(3) /* Receive LPI Exit */
#define GMAC4_LPI_CTRL_STATUS_RLPIEN	BIT(2) /* Receive LPI Entry */
#define GMAC4_LPI_CTRL_STATUS_TLPIEX	BIT(1) /* Transmit LPI Exit */
#define GMAC4_LPI_CTRL_STATUS_TLPIEN	BIT(0) /* Transmit LPI Entry */

/* MAC Debug bitmap */
#define GMAC_DEBUG_TFCSTS_MASK		GENMASK(18, 17)
#define GMAC_DEBUG_TFCSTS_SHIFT		17
#define GMAC_DEBUG_TFCSTS_IDLE		0
#define GMAC_DEBUG_TFCSTS_WAIT		1
#define GMAC_DEBUG_TFCSTS_GEN_PAUSE	2
#define GMAC_DEBUG_TFCSTS_XFER		3
#define GMAC_DEBUG_TPESTS		BIT(16)
#define GMAC_DEBUG_RFCFCSTS_MASK	GENMASK(2, 1)
#define GMAC_DEBUG_RFCFCSTS_SHIFT	1
#define GMAC_DEBUG_RPESTS		BIT(0)

/* MAC config */
#define GMAC_CONFIG_ARPEN		BIT(31)
#define GMAC_CONFIG_SARC		GENMASK(30, 28)
#define GMAC_CONFIG_SARC_SHIFT		28
#define GMAC_CONFIG_IPC			BIT(27)
#define GMAC_CONFIG_IPG			GENMASK(26, 24)
#define GMAC_CONFIG_IPG_SHIFT		24
#define GMAC_CONFIG_2K			BIT(22)
#define GMAC_CONFIG_ACS			BIT(20)
#define GMAC_CONFIG_BE			BIT(18)
#define GMAC_CONFIG_JD			BIT(17)
#define GMAC_CONFIG_JE			BIT(16)
#define GMAC_CONFIG_PS			BIT(15)
#define GMAC_CONFIG_FES			BIT(14)
#define GMAC_CONFIG_FES_SHIFT		14
#define GMAC_CONFIG_DM			BIT(13)
#define GMAC_CONFIG_LM			BIT(12)
#define GMAC_CONFIG_DCRS		BIT(9)
#define GMAC_CONFIG_TE			BIT(1)
#define GMAC_CONFIG_RE			BIT(0)

/* MAC extended config */
#define GMAC_CONFIG_EIPG		GENMASK(29, 25)
#define GMAC_CONFIG_EIPG_SHIFT		25
#define GMAC_CONFIG_EIPG_EN		BIT(24)
#define GMAC_CONFIG_HDSMS		GENMASK(22, 20)
#define GMAC_CONFIG_HDSMS_SHIFT		20
#define GMAC_CONFIG_HDSMS_256		(0x2 << GMAC_CONFIG_HDSMS_SHIFT)

/* MAC HW features0 bitmap */
#define GMAC_HW_FEAT_SAVLANINS		BIT(27)
#define GMAC_HW_FEAT_ADDMAC		BIT(18)
#define GMAC_HW_FEAT_RXCOESEL		BIT(16)
#define GMAC_HW_FEAT_TXCOSEL		BIT(14)
#define GMAC_HW_FEAT_EEESEL		BIT(13)
#define GMAC_HW_FEAT_TSSEL		BIT(12)
#define GMAC_HW_FEAT_ARPOFFSEL		BIT(9)
#define GMAC_HW_FEAT_MMCSEL		BIT(8)
#define GMAC_HW_FEAT_MGKSEL		BIT(7)
#define GMAC_HW_FEAT_RWKSEL		BIT(6)
#define GMAC_HW_FEAT_SMASEL		BIT(5)
#define GMAC_HW_FEAT_VLHASH		BIT(4)
#define GMAC_HW_FEAT_PCSSEL		BIT(3)
#define GMAC_HW_FEAT_HDSEL		BIT(2)
#define GMAC_HW_FEAT_GMIISEL		BIT(1)
#define GMAC_HW_FEAT_MIISEL		BIT(0)

/* MAC HW features1 bitmap */
#define GMAC_HW_FEAT_L3L4FNUM		GENMASK(30, 27)
#define GMAC_HW_HASH_TB_SZ		GENMASK(25, 24)
#define GMAC_HW_FEAT_AVSEL		BIT(20)
#define GMAC_HW_TSOEN			BIT(18)
<<<<<<< HEAD
=======
#define GMAC_HW_FEAT_SPHEN		BIT(17)
>>>>>>> 7d2a07b7
#define GMAC_HW_ADDR64			GENMASK(15, 14)
#define GMAC_HW_TXFIFOSIZE		GENMASK(10, 6)
#define GMAC_HW_RXFIFOSIZE		GENMASK(4, 0)

/* MAC HW features2 bitmap */
#define GMAC_HW_FEAT_AUXSNAPNUM		GENMASK(30, 28)
#define GMAC_HW_FEAT_PPSOUTNUM		GENMASK(26, 24)
#define GMAC_HW_FEAT_TXCHCNT		GENMASK(21, 18)
#define GMAC_HW_FEAT_RXCHCNT		GENMASK(15, 12)
#define GMAC_HW_FEAT_TXQCNT		GENMASK(9, 6)
#define GMAC_HW_FEAT_RXQCNT		GENMASK(3, 0)

/* MAC HW features3 bitmap */
#define GMAC_HW_FEAT_ASP		GENMASK(29, 28)
#define GMAC_HW_FEAT_TBSSEL		BIT(27)
#define GMAC_HW_FEAT_FPESEL		BIT(26)
#define GMAC_HW_FEAT_ESTWID		GENMASK(21, 20)
#define GMAC_HW_FEAT_ESTDEP		GENMASK(19, 17)
#define GMAC_HW_FEAT_ESTSEL		BIT(16)
#define GMAC_HW_FEAT_FRPES		GENMASK(14, 13)
#define GMAC_HW_FEAT_FRPBS		GENMASK(12, 11)
#define GMAC_HW_FEAT_FRPSEL		BIT(10)
#define GMAC_HW_FEAT_DVLAN		BIT(5)
#define GMAC_HW_FEAT_NRVF		GENMASK(2, 0)

/* GMAC GPIO Status reg */
#define GMAC_GPO0			BIT(16)
#define GMAC_GPO1			BIT(17)
#define GMAC_GPO2			BIT(18)
#define GMAC_GPO3			BIT(19)

/* MAC HW ADDR regs */
#define GMAC_HI_DCS			GENMASK(18, 16)
#define GMAC_HI_DCS_SHIFT		16
#define GMAC_HI_REG_AE			BIT(31)

/* L3/L4 Filters regs */
#define GMAC_L4DPIM0			BIT(21)
#define GMAC_L4DPM0			BIT(20)
#define GMAC_L4SPIM0			BIT(19)
#define GMAC_L4SPM0			BIT(18)
#define GMAC_L4PEN0			BIT(16)
#define GMAC_L3DAIM0			BIT(5)
#define GMAC_L3DAM0			BIT(4)
#define GMAC_L3SAIM0			BIT(3)
#define GMAC_L3SAM0			BIT(2)
#define GMAC_L3PEN0			BIT(0)
#define GMAC_L4DP0			GENMASK(31, 16)
#define GMAC_L4DP0_SHIFT		16
#define GMAC_L4SP0			GENMASK(15, 0)

/* MAC Timestamp Status */
#define GMAC_TIMESTAMP_AUXTSTRIG	BIT(2)
#define GMAC_TIMESTAMP_ATSNS_MASK	GENMASK(29, 25)
#define GMAC_TIMESTAMP_ATSNS_SHIFT	25

/*  MTL registers */
#define MTL_OPERATION_MODE		0x00000c00
#define MTL_FRPE			BIT(15)
#define MTL_OPERATION_SCHALG_MASK	GENMASK(6, 5)
#define MTL_OPERATION_SCHALG_WRR	(0x0 << 5)
#define MTL_OPERATION_SCHALG_WFQ	(0x1 << 5)
#define MTL_OPERATION_SCHALG_DWRR	(0x2 << 5)
#define MTL_OPERATION_SCHALG_SP		(0x3 << 5)
#define MTL_OPERATION_RAA		BIT(2)
#define MTL_OPERATION_RAA_SP		(0x0 << 2)
#define MTL_OPERATION_RAA_WSP		(0x1 << 2)

#define MTL_INT_STATUS			0x00000c20
#define MTL_INT_QX(x)			BIT(x)

#define MTL_RXQ_DMA_MAP0		0x00000c30 /* queue 0 to 3 */
#define MTL_RXQ_DMA_MAP1		0x00000c34 /* queue 4 to 7 */
#define MTL_RXQ_DMA_Q04MDMACH_MASK	GENMASK(3, 0)
#define MTL_RXQ_DMA_Q04MDMACH(x)	((x) << 0)
#define MTL_RXQ_DMA_QXMDMACH_MASK(x)	GENMASK(11 + (8 * ((x) - 1)), 8 * (x))
#define MTL_RXQ_DMA_QXMDMACH(chan, q)	((chan) << (8 * (q)))

#define MTL_CHAN_BASE_ADDR		0x00000d00
#define MTL_CHAN_BASE_OFFSET		0x40
#define MTL_CHANX_BASE_ADDR(x)		(MTL_CHAN_BASE_ADDR + \
					(x * MTL_CHAN_BASE_OFFSET))

#define MTL_CHAN_TX_OP_MODE(x)		MTL_CHANX_BASE_ADDR(x)
#define MTL_CHAN_TX_DEBUG(x)		(MTL_CHANX_BASE_ADDR(x) + 0x8)
#define MTL_CHAN_INT_CTRL(x)		(MTL_CHANX_BASE_ADDR(x) + 0x2c)
#define MTL_CHAN_RX_OP_MODE(x)		(MTL_CHANX_BASE_ADDR(x) + 0x30)
#define MTL_CHAN_RX_DEBUG(x)		(MTL_CHANX_BASE_ADDR(x) + 0x38)

#define MTL_OP_MODE_RSF			BIT(5)
#define MTL_OP_MODE_TXQEN_MASK		GENMASK(3, 2)
#define MTL_OP_MODE_TXQEN_AV		BIT(2)
#define MTL_OP_MODE_TXQEN		BIT(3)
#define MTL_OP_MODE_TSF			BIT(1)

#define MTL_OP_MODE_TQS_MASK		GENMASK(24, 16)
#define MTL_OP_MODE_TQS_SHIFT		16

#define MTL_OP_MODE_TTC_MASK		0x70
#define MTL_OP_MODE_TTC_SHIFT		4

#define MTL_OP_MODE_TTC_32		0
#define MTL_OP_MODE_TTC_64		(1 << MTL_OP_MODE_TTC_SHIFT)
#define MTL_OP_MODE_TTC_96		(2 << MTL_OP_MODE_TTC_SHIFT)
#define MTL_OP_MODE_TTC_128		(3 << MTL_OP_MODE_TTC_SHIFT)
#define MTL_OP_MODE_TTC_192		(4 << MTL_OP_MODE_TTC_SHIFT)
#define MTL_OP_MODE_TTC_256		(5 << MTL_OP_MODE_TTC_SHIFT)
#define MTL_OP_MODE_TTC_384		(6 << MTL_OP_MODE_TTC_SHIFT)
#define MTL_OP_MODE_TTC_512		(7 << MTL_OP_MODE_TTC_SHIFT)

#define MTL_OP_MODE_RQS_MASK		GENMASK(29, 20)
#define MTL_OP_MODE_RQS_SHIFT		20

#define MTL_OP_MODE_RFD_MASK		GENMASK(19, 14)
#define MTL_OP_MODE_RFD_SHIFT		14

#define MTL_OP_MODE_RFA_MASK		GENMASK(13, 8)
#define MTL_OP_MODE_RFA_SHIFT		8

#define MTL_OP_MODE_EHFC		BIT(7)

#define MTL_OP_MODE_RTC_MASK		0x18
#define MTL_OP_MODE_RTC_SHIFT		3

#define MTL_OP_MODE_RTC_32		(1 << MTL_OP_MODE_RTC_SHIFT)
#define MTL_OP_MODE_RTC_64		0
#define MTL_OP_MODE_RTC_96		(2 << MTL_OP_MODE_RTC_SHIFT)
#define MTL_OP_MODE_RTC_128		(3 << MTL_OP_MODE_RTC_SHIFT)

/* MTL ETS Control register */
#define MTL_ETS_CTRL_BASE_ADDR		0x00000d10
#define MTL_ETS_CTRL_BASE_OFFSET	0x40
#define MTL_ETSX_CTRL_BASE_ADDR(x)	(MTL_ETS_CTRL_BASE_ADDR + \
					((x) * MTL_ETS_CTRL_BASE_OFFSET))

#define MTL_ETS_CTRL_CC			BIT(3)
#define MTL_ETS_CTRL_AVALG		BIT(2)

/* MTL Queue Quantum Weight */
#define MTL_TXQ_WEIGHT_BASE_ADDR	0x00000d18
#define MTL_TXQ_WEIGHT_BASE_OFFSET	0x40
#define MTL_TXQX_WEIGHT_BASE_ADDR(x)	(MTL_TXQ_WEIGHT_BASE_ADDR + \
					((x) * MTL_TXQ_WEIGHT_BASE_OFFSET))
#define MTL_TXQ_WEIGHT_ISCQW_MASK	GENMASK(20, 0)

/* MTL sendSlopeCredit register */
#define MTL_SEND_SLP_CRED_BASE_ADDR	0x00000d1c
#define MTL_SEND_SLP_CRED_OFFSET	0x40
#define MTL_SEND_SLP_CREDX_BASE_ADDR(x)	(MTL_SEND_SLP_CRED_BASE_ADDR + \
					((x) * MTL_SEND_SLP_CRED_OFFSET))

#define MTL_SEND_SLP_CRED_SSC_MASK	GENMASK(13, 0)

/* MTL hiCredit register */
#define MTL_HIGH_CRED_BASE_ADDR		0x00000d20
#define MTL_HIGH_CRED_OFFSET		0x40
#define MTL_HIGH_CREDX_BASE_ADDR(x)	(MTL_HIGH_CRED_BASE_ADDR + \
					((x) * MTL_HIGH_CRED_OFFSET))

#define MTL_HIGH_CRED_HC_MASK		GENMASK(28, 0)

/* MTL loCredit register */
#define MTL_LOW_CRED_BASE_ADDR		0x00000d24
#define MTL_LOW_CRED_OFFSET		0x40
#define MTL_LOW_CREDX_BASE_ADDR(x)	(MTL_LOW_CRED_BASE_ADDR + \
					((x) * MTL_LOW_CRED_OFFSET))

#define MTL_HIGH_CRED_LC_MASK		GENMASK(28, 0)

/*  MTL debug */
#define MTL_DEBUG_TXSTSFSTS		BIT(5)
#define MTL_DEBUG_TXFSTS		BIT(4)
#define MTL_DEBUG_TWCSTS		BIT(3)

/* MTL debug: Tx FIFO Read Controller Status */
#define MTL_DEBUG_TRCSTS_MASK		GENMASK(2, 1)
#define MTL_DEBUG_TRCSTS_SHIFT		1
#define MTL_DEBUG_TRCSTS_IDLE		0
#define MTL_DEBUG_TRCSTS_READ		1
#define MTL_DEBUG_TRCSTS_TXW		2
#define MTL_DEBUG_TRCSTS_WRITE		3
#define MTL_DEBUG_TXPAUSED		BIT(0)

/* MAC debug: GMII or MII Transmit Protocol Engine Status */
#define MTL_DEBUG_RXFSTS_MASK		GENMASK(5, 4)
#define MTL_DEBUG_RXFSTS_SHIFT		4
#define MTL_DEBUG_RXFSTS_EMPTY		0
#define MTL_DEBUG_RXFSTS_BT		1
#define MTL_DEBUG_RXFSTS_AT		2
#define MTL_DEBUG_RXFSTS_FULL		3
#define MTL_DEBUG_RRCSTS_MASK		GENMASK(2, 1)
#define MTL_DEBUG_RRCSTS_SHIFT		1
#define MTL_DEBUG_RRCSTS_IDLE		0
#define MTL_DEBUG_RRCSTS_RDATA		1
#define MTL_DEBUG_RRCSTS_RSTAT		2
#define MTL_DEBUG_RRCSTS_FLUSH		3
#define MTL_DEBUG_RWCSTS		BIT(0)

/*  MTL interrupt */
#define MTL_RX_OVERFLOW_INT_EN		BIT(24)
#define MTL_RX_OVERFLOW_INT		BIT(16)

/* Default operating mode of the MAC */
#define GMAC_CORE_INIT (GMAC_CONFIG_JD | GMAC_CONFIG_PS | \
			GMAC_CONFIG_BE | GMAC_CONFIG_DCRS | \
			GMAC_CONFIG_JE)

/* To dump the core regs excluding  the Address Registers */
#define	GMAC_REG_NUM	132

/*  MTL debug */
#define MTL_DEBUG_TXSTSFSTS		BIT(5)
#define MTL_DEBUG_TXFSTS		BIT(4)
#define MTL_DEBUG_TWCSTS		BIT(3)

/* MTL debug: Tx FIFO Read Controller Status */
#define MTL_DEBUG_TRCSTS_MASK		GENMASK(2, 1)
#define MTL_DEBUG_TRCSTS_SHIFT		1
#define MTL_DEBUG_TRCSTS_IDLE		0
#define MTL_DEBUG_TRCSTS_READ		1
#define MTL_DEBUG_TRCSTS_TXW		2
#define MTL_DEBUG_TRCSTS_WRITE		3
#define MTL_DEBUG_TXPAUSED		BIT(0)

/* MAC debug: GMII or MII Transmit Protocol Engine Status */
#define MTL_DEBUG_RXFSTS_MASK		GENMASK(5, 4)
#define MTL_DEBUG_RXFSTS_SHIFT		4
#define MTL_DEBUG_RXFSTS_EMPTY		0
#define MTL_DEBUG_RXFSTS_BT		1
#define MTL_DEBUG_RXFSTS_AT		2
#define MTL_DEBUG_RXFSTS_FULL		3
#define MTL_DEBUG_RRCSTS_MASK		GENMASK(2, 1)
#define MTL_DEBUG_RRCSTS_SHIFT		1
#define MTL_DEBUG_RRCSTS_IDLE		0
#define MTL_DEBUG_RRCSTS_RDATA		1
#define MTL_DEBUG_RRCSTS_RSTAT		2
#define MTL_DEBUG_RRCSTS_FLUSH		3
#define MTL_DEBUG_RWCSTS		BIT(0)

/* SGMII/RGMII status register */
#define GMAC_PHYIF_CTRLSTATUS_TC		BIT(0)
#define GMAC_PHYIF_CTRLSTATUS_LUD		BIT(1)
#define GMAC_PHYIF_CTRLSTATUS_SMIDRXS		BIT(4)
#define GMAC_PHYIF_CTRLSTATUS_LNKMOD		BIT(16)
#define GMAC_PHYIF_CTRLSTATUS_SPEED		GENMASK(18, 17)
#define GMAC_PHYIF_CTRLSTATUS_SPEED_SHIFT	17
#define GMAC_PHYIF_CTRLSTATUS_LNKSTS		BIT(19)
#define GMAC_PHYIF_CTRLSTATUS_JABTO		BIT(20)
#define GMAC_PHYIF_CTRLSTATUS_FALSECARDET	BIT(21)
/* LNKMOD */
#define GMAC_PHYIF_CTRLSTATUS_LNKMOD_MASK	0x1
/* LNKSPEED */
#define GMAC_PHYIF_CTRLSTATUS_SPEED_125		0x2
#define GMAC_PHYIF_CTRLSTATUS_SPEED_25		0x1
#define GMAC_PHYIF_CTRLSTATUS_SPEED_2_5		0x0

extern const struct stmmac_dma_ops dwmac4_dma_ops;
extern const struct stmmac_dma_ops dwmac410_dma_ops;
#endif /* __DWMAC4_H__ */<|MERGE_RESOLUTION|>--- conflicted
+++ resolved
@@ -256,10 +256,7 @@
 #define GMAC_HW_HASH_TB_SZ		GENMASK(25, 24)
 #define GMAC_HW_FEAT_AVSEL		BIT(20)
 #define GMAC_HW_TSOEN			BIT(18)
-<<<<<<< HEAD
-=======
 #define GMAC_HW_FEAT_SPHEN		BIT(17)
->>>>>>> 7d2a07b7
 #define GMAC_HW_ADDR64			GENMASK(15, 14)
 #define GMAC_HW_TXFIFOSIZE		GENMASK(10, 6)
 #define GMAC_HW_RXFIFOSIZE		GENMASK(4, 0)
