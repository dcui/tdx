/* SPDX-License-Identifier: GPL-2.0-only */
/*
 * Copyright (c) 2014-2020 Broadcom
 */

#ifndef __BCMGENET_H__
#define __BCMGENET_H__

#include <linux/skbuff.h>
#include <linux/netdevice.h>
#include <linux/spinlock.h>
#include <linux/clk.h>
#include <linux/mii.h>
#include <linux/if_vlan.h>
#include <linux/phy.h>
#include <linux/dim.h>
#include <linux/ethtool.h>
<<<<<<< HEAD
=======

#include "../unimac.h"
>>>>>>> 7d2a07b7

/* total number of Buffer Descriptors, same for Rx/Tx */
#define TOTAL_DESC				256

/* which ring is descriptor based */
#define DESC_INDEX				16

/* Body(1500) + EH_SIZE(14) + VLANTAG(4) + BRCMTAG(6) + FCS(4) = 1528.
 * 1536 is multiple of 256 bytes
 */
#define ENET_BRCM_TAG_LEN	6
#define ENET_PAD		8
#define ENET_MAX_MTU_SIZE	(ETH_DATA_LEN + ETH_HLEN + VLAN_HLEN + \
				 ENET_BRCM_TAG_LEN + ETH_FCS_LEN + ENET_PAD)
#define DMA_MAX_BURST_LENGTH    0x10

/* misc. configuration */
#define MAX_NUM_OF_FS_RULES		16
#define CLEAR_ALL_HFB			0xFF
#define DMA_FC_THRESH_HI		(TOTAL_DESC >> 4)
#define DMA_FC_THRESH_LO		5

/* 64B receive/transmit status block */
struct status_64 {
	u32	length_status;		/* length and peripheral status */
	u32	ext_status;		/* Extended status*/
	u32	rx_csum;		/* partial rx checksum */
	u32	unused1[9];		/* unused */
	u32	tx_csum_info;		/* Tx checksum info. */
	u32	unused2[3];		/* unused */
};

/* Rx status bits */
#define STATUS_RX_EXT_MASK		0x1FFFFF
#define STATUS_RX_CSUM_MASK		0xFFFF
#define STATUS_RX_CSUM_OK		0x10000
#define STATUS_RX_CSUM_FR		0x20000
#define STATUS_RX_PROTO_TCP		0
#define STATUS_RX_PROTO_UDP		1
#define STATUS_RX_PROTO_ICMP		2
#define STATUS_RX_PROTO_OTHER		3
#define STATUS_RX_PROTO_MASK		3
#define STATUS_RX_PROTO_SHIFT		18
#define STATUS_FILTER_INDEX_MASK	0xFFFF
/* Tx status bits */
#define STATUS_TX_CSUM_START_MASK	0X7FFF
#define STATUS_TX_CSUM_START_SHIFT	16
#define STATUS_TX_CSUM_PROTO_UDP	0x8000
#define STATUS_TX_CSUM_OFFSET_MASK	0x7FFF
#define STATUS_TX_CSUM_LV		0x80000000

/* DMA Descriptor */
#define DMA_DESC_LENGTH_STATUS	0x00	/* in bytes of data in buffer */
#define DMA_DESC_ADDRESS_LO	0x04	/* lower bits of PA */
#define DMA_DESC_ADDRESS_HI	0x08	/* upper 32 bits of PA, GENETv4+ */

/* Rx/Tx common counter group */
struct bcmgenet_pkt_counters {
	u32	cnt_64;		/* RO Received/Transmited 64 bytes packet */
	u32	cnt_127;	/* RO Rx/Tx 127 bytes packet */
	u32	cnt_255;	/* RO Rx/Tx 65-255 bytes packet */
	u32	cnt_511;	/* RO Rx/Tx 256-511 bytes packet */
	u32	cnt_1023;	/* RO Rx/Tx 512-1023 bytes packet */
	u32	cnt_1518;	/* RO Rx/Tx 1024-1518 bytes packet */
	u32	cnt_mgv;	/* RO Rx/Tx 1519-1522 good VLAN packet */
	u32	cnt_2047;	/* RO Rx/Tx 1522-2047 bytes packet*/
	u32	cnt_4095;	/* RO Rx/Tx 2048-4095 bytes packet*/
	u32	cnt_9216;	/* RO Rx/Tx 4096-9216 bytes packet*/
};

/* RSV, Receive Status Vector */
struct bcmgenet_rx_counters {
	struct  bcmgenet_pkt_counters pkt_cnt;
	u32	pkt;		/* RO (0x428) Received pkt count*/
	u32	bytes;		/* RO Received byte count */
	u32	mca;		/* RO # of Received multicast pkt */
	u32	bca;		/* RO # of Receive broadcast pkt */
	u32	fcs;		/* RO # of Received FCS error  */
	u32	cf;		/* RO # of Received control frame pkt*/
	u32	pf;		/* RO # of Received pause frame pkt */
	u32	uo;		/* RO # of unknown op code pkt */
	u32	aln;		/* RO # of alignment error count */
	u32	flr;		/* RO # of frame length out of range count */
	u32	cde;		/* RO # of code error pkt */
	u32	fcr;		/* RO # of carrier sense error pkt */
	u32	ovr;		/* RO # of oversize pkt*/
	u32	jbr;		/* RO # of jabber count */
	u32	mtue;		/* RO # of MTU error pkt*/
	u32	pok;		/* RO # of Received good pkt */
	u32	uc;		/* RO # of unicast pkt */
	u32	ppp;		/* RO # of PPP pkt */
	u32	rcrc;		/* RO (0x470),# of CRC match pkt */
};

/* TSV, Transmit Status Vector */
struct bcmgenet_tx_counters {
	struct bcmgenet_pkt_counters pkt_cnt;
	u32	pkts;		/* RO (0x4a8) Transmited pkt */
	u32	mca;		/* RO # of xmited multicast pkt */
	u32	bca;		/* RO # of xmited broadcast pkt */
	u32	pf;		/* RO # of xmited pause frame count */
	u32	cf;		/* RO # of xmited control frame count */
	u32	fcs;		/* RO # of xmited FCS error count */
	u32	ovr;		/* RO # of xmited oversize pkt */
	u32	drf;		/* RO # of xmited deferral pkt */
	u32	edf;		/* RO # of xmited Excessive deferral pkt*/
	u32	scl;		/* RO # of xmited single collision pkt */
	u32	mcl;		/* RO # of xmited multiple collision pkt*/
	u32	lcl;		/* RO # of xmited late collision pkt */
	u32	ecl;		/* RO # of xmited excessive collision pkt*/
	u32	frg;		/* RO # of xmited fragments pkt*/
	u32	ncl;		/* RO # of xmited total collision count */
	u32	jbr;		/* RO # of xmited jabber count*/
	u32	bytes;		/* RO # of xmited byte count */
	u32	pok;		/* RO # of xmited good pkt */
	u32	uc;		/* RO (0x0x4f0)# of xmited unitcast pkt */
};

struct bcmgenet_mib_counters {
	struct bcmgenet_rx_counters rx;
	struct bcmgenet_tx_counters tx;
	u32	rx_runt_cnt;
	u32	rx_runt_fcs;
	u32	rx_runt_fcs_align;
	u32	rx_runt_bytes;
	u32	rbuf_ovflow_cnt;
	u32	rbuf_err_cnt;
	u32	mdf_err_cnt;
	u32	alloc_rx_buff_failed;
	u32	rx_dma_failed;
	u32	tx_dma_failed;
	u32	tx_realloc_tsb;
	u32	tx_realloc_tsb_failed;
};

#define UMAC_MIB_START			0x400

#define UMAC_MDIO_CMD			0x614
#define  MDIO_START_BUSY		(1 << 29)
#define  MDIO_READ_FAIL			(1 << 28)
#define  MDIO_RD			(2 << 26)
#define  MDIO_WR			(1 << 26)
#define  MDIO_PMD_SHIFT			21
#define  MDIO_PMD_MASK			0x1F
#define  MDIO_REG_SHIFT			16
#define  MDIO_REG_MASK			0x1F

#define UMAC_RBUF_OVFL_CNT_V1		0x61C
#define RBUF_OVFL_CNT_V2		0x80
#define RBUF_OVFL_CNT_V3PLUS		0x94

#define UMAC_MPD_CTRL			0x620
#define  MPD_EN				(1 << 0)
#define  MPD_PW_EN			(1 << 27)
#define  MPD_MSEQ_LEN_SHIFT		16
#define  MPD_MSEQ_LEN_MASK		0xFF

#define UMAC_MPD_PW_MS			0x624
#define UMAC_MPD_PW_LS			0x628
#define UMAC_RBUF_ERR_CNT_V1		0x634
#define RBUF_ERR_CNT_V2			0x84
#define RBUF_ERR_CNT_V3PLUS		0x98
#define UMAC_MDF_ERR_CNT		0x638
#define UMAC_MDF_CTRL			0x650
#define UMAC_MDF_ADDR			0x654
#define UMAC_MIB_CTRL			0x580
#define  MIB_RESET_RX			(1 << 0)
#define  MIB_RESET_RUNT			(1 << 1)
#define  MIB_RESET_TX			(1 << 2)

#define RBUF_CTRL			0x00
#define  RBUF_64B_EN			(1 << 0)
#define  RBUF_ALIGN_2B			(1 << 1)
#define  RBUF_BAD_DIS			(1 << 2)

#define RBUF_STATUS			0x0C
#define  RBUF_STATUS_WOL		(1 << 0)
#define  RBUF_STATUS_MPD_INTR_ACTIVE	(1 << 1)
#define  RBUF_STATUS_ACPI_INTR_ACTIVE	(1 << 2)

#define RBUF_CHK_CTRL			0x14
#define  RBUF_RXCHK_EN			(1 << 0)
#define  RBUF_SKIP_FCS			(1 << 4)
#define  RBUF_L3_PARSE_DIS		(1 << 5)

#define RBUF_ENERGY_CTRL		0x9c
#define  RBUF_EEE_EN			(1 << 0)
#define  RBUF_PM_EN			(1 << 1)

#define RBUF_TBUF_SIZE_CTRL		0xb4

#define RBUF_HFB_CTRL_V1		0x38
#define  RBUF_HFB_FILTER_EN_SHIFT	16
#define  RBUF_HFB_FILTER_EN_MASK	0xffff0000
#define  RBUF_HFB_EN			(1 << 0)
#define  RBUF_HFB_256B			(1 << 1)
#define  RBUF_ACPI_EN			(1 << 2)

#define RBUF_HFB_LEN_V1			0x3C
#define  RBUF_FLTR_LEN_MASK		0xFF
#define  RBUF_FLTR_LEN_SHIFT		8

#define TBUF_CTRL			0x00
#define  TBUF_64B_EN			(1 << 0)
#define TBUF_BP_MC			0x0C
#define TBUF_ENERGY_CTRL		0x14
#define  TBUF_EEE_EN			(1 << 0)
#define  TBUF_PM_EN			(1 << 1)

#define TBUF_CTRL_V1			0x80
#define TBUF_BP_MC_V1			0xA0

#define HFB_CTRL			0x00
#define HFB_FLT_ENABLE_V3PLUS		0x04
#define HFB_FLT_LEN_V2			0x04
#define HFB_FLT_LEN_V3PLUS		0x1C

/* uniMac intrl2 registers */
#define INTRL2_CPU_STAT			0x00
#define INTRL2_CPU_SET			0x04
#define INTRL2_CPU_CLEAR		0x08
#define INTRL2_CPU_MASK_STATUS		0x0C
#define INTRL2_CPU_MASK_SET		0x10
#define INTRL2_CPU_MASK_CLEAR		0x14

/* INTRL2 instance 0 definitions */
#define UMAC_IRQ_SCB			(1 << 0)
#define UMAC_IRQ_EPHY			(1 << 1)
#define UMAC_IRQ_PHY_DET_R		(1 << 2)
#define UMAC_IRQ_PHY_DET_F		(1 << 3)
#define UMAC_IRQ_LINK_UP		(1 << 4)
#define UMAC_IRQ_LINK_DOWN		(1 << 5)
#define UMAC_IRQ_LINK_EVENT		(UMAC_IRQ_LINK_UP | UMAC_IRQ_LINK_DOWN)
#define UMAC_IRQ_UMAC			(1 << 6)
#define UMAC_IRQ_UMAC_TSV		(1 << 7)
#define UMAC_IRQ_TBUF_UNDERRUN		(1 << 8)
#define UMAC_IRQ_RBUF_OVERFLOW		(1 << 9)
#define UMAC_IRQ_HFB_SM			(1 << 10)
#define UMAC_IRQ_HFB_MM			(1 << 11)
#define UMAC_IRQ_MPD_R			(1 << 12)
#define UMAC_IRQ_WAKE_EVENT		(UMAC_IRQ_HFB_SM | UMAC_IRQ_HFB_MM | \
					 UMAC_IRQ_MPD_R)
#define UMAC_IRQ_RXDMA_MBDONE		(1 << 13)
#define UMAC_IRQ_RXDMA_PDONE		(1 << 14)
#define UMAC_IRQ_RXDMA_BDONE		(1 << 15)
#define UMAC_IRQ_RXDMA_DONE		UMAC_IRQ_RXDMA_MBDONE
#define UMAC_IRQ_TXDMA_MBDONE		(1 << 16)
#define UMAC_IRQ_TXDMA_PDONE		(1 << 17)
#define UMAC_IRQ_TXDMA_BDONE		(1 << 18)
#define UMAC_IRQ_TXDMA_DONE		UMAC_IRQ_TXDMA_MBDONE

/* Only valid for GENETv3+ */
#define UMAC_IRQ_MDIO_DONE		(1 << 23)
#define UMAC_IRQ_MDIO_ERROR		(1 << 24)

/* INTRL2 instance 1 definitions */
#define UMAC_IRQ1_TX_INTR_MASK		0xFFFF
#define UMAC_IRQ1_RX_INTR_MASK		0xFFFF
#define UMAC_IRQ1_RX_INTR_SHIFT		16

/* Register block offsets */
#define GENET_SYS_OFF			0x0000
#define GENET_GR_BRIDGE_OFF		0x0040
#define GENET_EXT_OFF			0x0080
#define GENET_INTRL2_0_OFF		0x0200
#define GENET_INTRL2_1_OFF		0x0240
#define GENET_RBUF_OFF			0x0300
#define GENET_UMAC_OFF			0x0800

/* SYS block offsets and register definitions */
#define SYS_REV_CTRL			0x00
#define SYS_PORT_CTRL			0x04
#define  PORT_MODE_INT_EPHY		0
#define  PORT_MODE_INT_GPHY		1
#define  PORT_MODE_EXT_EPHY		2
#define  PORT_MODE_EXT_GPHY		3
#define  PORT_MODE_EXT_RVMII_25		(4 | BIT(4))
#define  PORT_MODE_EXT_RVMII_50		4
#define  LED_ACT_SOURCE_MAC		(1 << 9)

#define SYS_RBUF_FLUSH_CTRL		0x08
#define SYS_TBUF_FLUSH_CTRL		0x0C
#define RBUF_FLUSH_CTRL_V1		0x04

/* Ext block register offsets and definitions */
#define EXT_EXT_PWR_MGMT		0x00
#define  EXT_PWR_DOWN_BIAS		(1 << 0)
#define  EXT_PWR_DOWN_DLL		(1 << 1)
#define  EXT_PWR_DOWN_PHY		(1 << 2)
#define  EXT_PWR_DN_EN_LD		(1 << 3)
#define  EXT_ENERGY_DET			(1 << 4)
#define  EXT_IDDQ_FROM_PHY		(1 << 5)
#define  EXT_IDDQ_GLBL_PWR		(1 << 7)
#define  EXT_PHY_RESET			(1 << 8)
#define  EXT_ENERGY_DET_MASK		(1 << 12)
#define  EXT_PWR_DOWN_PHY_TX		(1 << 16)
#define  EXT_PWR_DOWN_PHY_RX		(1 << 17)
#define  EXT_PWR_DOWN_PHY_SD		(1 << 18)
#define  EXT_PWR_DOWN_PHY_RD		(1 << 19)
#define  EXT_PWR_DOWN_PHY_EN		(1 << 20)

#define EXT_RGMII_OOB_CTRL		0x0C
#define  RGMII_MODE_EN_V123		(1 << 0)
#define  RGMII_LINK			(1 << 4)
#define  OOB_DISABLE			(1 << 5)
#define  RGMII_MODE_EN			(1 << 6)
#define  ID_MODE_DIS			(1 << 16)

#define EXT_GPHY_CTRL			0x1C
#define  EXT_CFG_IDDQ_BIAS		(1 << 0)
#define  EXT_CFG_PWR_DOWN		(1 << 1)
#define  EXT_CK25_DIS			(1 << 4)
#define  EXT_GPHY_RESET			(1 << 5)

/* DMA rings size */
#define DMA_RING_SIZE			(0x40)
#define DMA_RINGS_SIZE			(DMA_RING_SIZE * (DESC_INDEX + 1))

/* DMA registers common definitions */
#define DMA_RW_POINTER_MASK		0x1FF
#define DMA_P_INDEX_DISCARD_CNT_MASK	0xFFFF
#define DMA_P_INDEX_DISCARD_CNT_SHIFT	16
#define DMA_BUFFER_DONE_CNT_MASK	0xFFFF
#define DMA_BUFFER_DONE_CNT_SHIFT	16
#define DMA_P_INDEX_MASK		0xFFFF
#define DMA_C_INDEX_MASK		0xFFFF

/* DMA ring size register */
#define DMA_RING_SIZE_MASK		0xFFFF
#define DMA_RING_SIZE_SHIFT		16
#define DMA_RING_BUFFER_SIZE_MASK	0xFFFF

/* DMA interrupt threshold register */
#define DMA_INTR_THRESHOLD_MASK		0x01FF

/* DMA XON/XOFF register */
#define DMA_XON_THREHOLD_MASK		0xFFFF
#define DMA_XOFF_THRESHOLD_MASK		0xFFFF
#define DMA_XOFF_THRESHOLD_SHIFT	16

/* DMA flow period register */
#define DMA_FLOW_PERIOD_MASK		0xFFFF
#define DMA_MAX_PKT_SIZE_MASK		0xFFFF
#define DMA_MAX_PKT_SIZE_SHIFT		16


/* DMA control register */
#define DMA_EN				(1 << 0)
#define DMA_RING_BUF_EN_SHIFT		0x01
#define DMA_RING_BUF_EN_MASK		0xFFFF
#define DMA_TSB_SWAP_EN			(1 << 20)

/* DMA status register */
#define DMA_DISABLED			(1 << 0)
#define DMA_DESC_RAM_INIT_BUSY		(1 << 1)

/* DMA SCB burst size register */
#define DMA_SCB_BURST_SIZE_MASK		0x1F

/* DMA activity vector register */
#define DMA_ACTIVITY_VECTOR_MASK	0x1FFFF

/* DMA backpressure mask register */
#define DMA_BACKPRESSURE_MASK		0x1FFFF
#define DMA_PFC_ENABLE			(1 << 31)

/* DMA backpressure status register */
#define DMA_BACKPRESSURE_STATUS_MASK	0x1FFFF

/* DMA override register */
#define DMA_LITTLE_ENDIAN_MODE		(1 << 0)
#define DMA_REGISTER_MODE		(1 << 1)

/* DMA timeout register */
#define DMA_TIMEOUT_MASK		0xFFFF
#define DMA_TIMEOUT_VAL			5000	/* micro seconds */

/* TDMA rate limiting control register */
#define DMA_RATE_LIMIT_EN_MASK		0xFFFF

/* TDMA arbitration control register */
#define DMA_ARBITER_MODE_MASK		0x03
#define DMA_RING_BUF_PRIORITY_MASK	0x1F
#define DMA_RING_BUF_PRIORITY_SHIFT	5
#define DMA_PRIO_REG_INDEX(q)		((q) / 6)
#define DMA_PRIO_REG_SHIFT(q)		(((q) % 6) * DMA_RING_BUF_PRIORITY_SHIFT)
#define DMA_RATE_ADJ_MASK		0xFF

/* Tx/Rx Dma Descriptor common bits*/
#define DMA_BUFLENGTH_MASK		0x0fff
#define DMA_BUFLENGTH_SHIFT		16
#define DMA_OWN				0x8000
#define DMA_EOP				0x4000
#define DMA_SOP				0x2000
#define DMA_WRAP			0x1000
/* Tx specific Dma descriptor bits */
#define DMA_TX_UNDERRUN			0x0200
#define DMA_TX_APPEND_CRC		0x0040
#define DMA_TX_OW_CRC			0x0020
#define DMA_TX_DO_CSUM			0x0010
#define DMA_TX_QTAG_SHIFT		7

/* Rx Specific Dma descriptor bits */
#define DMA_RX_CHK_V3PLUS		0x8000
#define DMA_RX_CHK_V12			0x1000
#define DMA_RX_BRDCAST			0x0040
#define DMA_RX_MULT			0x0020
#define DMA_RX_LG			0x0010
#define DMA_RX_NO			0x0008
#define DMA_RX_RXER			0x0004
#define DMA_RX_CRC_ERROR		0x0002
#define DMA_RX_OV			0x0001
#define DMA_RX_FI_MASK			0x001F
#define DMA_RX_FI_SHIFT			0x0007
#define DMA_DESC_ALLOC_MASK		0x00FF

#define DMA_ARBITER_RR			0x00
#define DMA_ARBITER_WRR			0x01
#define DMA_ARBITER_SP			0x02

struct enet_cb {
	struct sk_buff      *skb;
	void __iomem *bd_addr;
	DEFINE_DMA_UNMAP_ADDR(dma_addr);
	DEFINE_DMA_UNMAP_LEN(dma_len);
};

/* power management mode */
enum bcmgenet_power_mode {
	GENET_POWER_CABLE_SENSE = 0,
	GENET_POWER_PASSIVE,
	GENET_POWER_WOL_MAGIC,
};

struct bcmgenet_priv;

/* We support both runtime GENET detection and compile-time
 * to optimize code-paths for a given hardware
 */
enum bcmgenet_version {
	GENET_V1 = 1,
	GENET_V2,
	GENET_V3,
	GENET_V4,
	GENET_V5
};

#define GENET_IS_V1(p)	((p)->version == GENET_V1)
#define GENET_IS_V2(p)	((p)->version == GENET_V2)
#define GENET_IS_V3(p)	((p)->version == GENET_V3)
#define GENET_IS_V4(p)	((p)->version == GENET_V4)
#define GENET_IS_V5(p)	((p)->version == GENET_V5)

/* Hardware flags */
#define GENET_HAS_40BITS	(1 << 0)
#define GENET_HAS_EXT		(1 << 1)
#define GENET_HAS_MDIO_INTR	(1 << 2)
#define GENET_HAS_MOCA_LINK_DET	(1 << 3)

/* BCMGENET hardware parameters, keep this structure nicely aligned
 * since it is going to be used in hot paths
 */
struct bcmgenet_hw_params {
	u8		tx_queues;
	u8		tx_bds_per_q;
	u8		rx_queues;
	u8		rx_bds_per_q;
	u8		bp_in_en_shift;
	u32		bp_in_mask;
	u8		hfb_filter_cnt;
	u8		hfb_filter_size;
	u8		qtag_mask;
	u16		tbuf_offset;
	u32		hfb_offset;
	u32		hfb_reg_offset;
	u32		rdma_offset;
	u32		tdma_offset;
	u32		words_per_bd;
	u32		flags;
};

struct bcmgenet_skb_cb {
	struct enet_cb *first_cb;	/* First control block of SKB */
	struct enet_cb *last_cb;	/* Last control block of SKB */
	unsigned int bytes_sent;	/* bytes on the wire (no TSB) */
};

#define GENET_CB(skb)	((struct bcmgenet_skb_cb *)((skb)->cb))

struct bcmgenet_tx_ring {
	spinlock_t	lock;		/* ring lock */
	struct napi_struct napi;	/* NAPI per tx queue */
	unsigned long	packets;
	unsigned long	bytes;
	unsigned int	index;		/* ring index */
	unsigned int	queue;		/* queue index */
	struct enet_cb	*cbs;		/* tx ring buffer control block*/
	unsigned int	size;		/* size of each tx ring */
	unsigned int    clean_ptr;      /* Tx ring clean pointer */
	unsigned int	c_index;	/* last consumer index of each ring*/
	unsigned int	free_bds;	/* # of free bds for each ring */
	unsigned int	write_ptr;	/* Tx ring write pointer SW copy */
	unsigned int	prod_index;	/* Tx ring producer index SW copy */
	unsigned int	cb_ptr;		/* Tx ring initial CB ptr */
	unsigned int	end_ptr;	/* Tx ring end CB ptr */
	void (*int_enable)(struct bcmgenet_tx_ring *);
	void (*int_disable)(struct bcmgenet_tx_ring *);
	struct bcmgenet_priv *priv;
};

struct bcmgenet_net_dim {
	u16		use_dim;
	u16		event_ctr;
	unsigned long	packets;
	unsigned long	bytes;
	struct dim	dim;
};

struct bcmgenet_rx_ring {
	struct napi_struct napi;	/* Rx NAPI struct */
	unsigned long	bytes;
	unsigned long	packets;
	unsigned long	errors;
	unsigned long	dropped;
	unsigned int	index;		/* Rx ring index */
	struct enet_cb	*cbs;		/* Rx ring buffer control block */
	unsigned int	size;		/* Rx ring size */
	unsigned int	c_index;	/* Rx last consumer index */
	unsigned int	read_ptr;	/* Rx ring read pointer */
	unsigned int	cb_ptr;		/* Rx ring initial CB ptr */
	unsigned int	end_ptr;	/* Rx ring end CB ptr */
	unsigned int	old_discards;
	struct bcmgenet_net_dim dim;
	u32		rx_max_coalesced_frames;
	u32		rx_coalesce_usecs;
	void (*int_enable)(struct bcmgenet_rx_ring *);
	void (*int_disable)(struct bcmgenet_rx_ring *);
	struct bcmgenet_priv *priv;
};

enum bcmgenet_rxnfc_state {
	BCMGENET_RXNFC_STATE_UNUSED = 0,
	BCMGENET_RXNFC_STATE_DISABLED,
	BCMGENET_RXNFC_STATE_ENABLED
};

struct bcmgenet_rxnfc_rule {
	struct	list_head list;
	struct ethtool_rx_flow_spec	fs;
	enum bcmgenet_rxnfc_state state;
};

/* device context */
struct bcmgenet_priv {
	void __iomem *base;
	enum bcmgenet_version version;
	struct net_device *dev;

	/* transmit variables */
	void __iomem *tx_bds;
	struct enet_cb *tx_cbs;
	unsigned int num_tx_bds;

	struct bcmgenet_tx_ring tx_rings[DESC_INDEX + 1];

	/* receive variables */
	void __iomem *rx_bds;
	struct enet_cb *rx_cbs;
	unsigned int num_rx_bds;
	unsigned int rx_buf_len;
	struct bcmgenet_rxnfc_rule rxnfc_rules[MAX_NUM_OF_FS_RULES];
	struct list_head rxnfc_list;

	struct bcmgenet_rx_ring rx_rings[DESC_INDEX + 1];

	/* other misc variables */
	struct bcmgenet_hw_params *hw_params;

	/* MDIO bus variables */
	wait_queue_head_t wq;
	bool internal_phy;
	struct device_node *phy_dn;
	struct device_node *mdio_dn;
	struct mii_bus *mii_bus;
	u16 gphy_rev;
	struct clk *clk_eee;
	bool clk_eee_enabled;

	/* PHY device variables */
	int old_link;
	int old_speed;
	int old_duplex;
	int old_pause;
	phy_interface_t phy_interface;
	int phy_addr;
	int ext_phy;

	/* Interrupt variables */
	struct work_struct bcmgenet_irq_work;
	int irq0;
	int irq1;
	int wol_irq;
	bool wol_irq_disabled;

	/* shared status */
	spinlock_t lock;
	unsigned int irq0_stat;

	/* HW descriptors/checksum variables */
	bool crc_fwd_en;

<<<<<<< HEAD
	unsigned int dma_rx_chk_bit;
=======
>>>>>>> 7d2a07b7
	u32 dma_max_burst_length;

	u32 msg_enable;

	struct clk *clk;
	struct platform_device *pdev;
	struct platform_device *mii_pdev;

	/* WOL */
	struct clk *clk_wol;
	u32 wolopts;
	u8 sopass[SOPASS_MAX];
<<<<<<< HEAD
=======
	bool wol_active;
>>>>>>> 7d2a07b7

	struct bcmgenet_mib_counters mib;

	struct ethtool_eee eee;
};

#define GENET_IO_MACRO(name, offset)					\
static inline u32 bcmgenet_##name##_readl(struct bcmgenet_priv *priv,	\
					u32 off)			\
{									\
	/* MIPS chips strapped for BE will automagically configure the	\
	 * peripheral registers for CPU-native byte order.		\
	 */								\
	if (IS_ENABLED(CONFIG_MIPS) && IS_ENABLED(CONFIG_CPU_BIG_ENDIAN)) \
		return __raw_readl(priv->base + offset + off);		\
	else								\
		return readl_relaxed(priv->base + offset + off);	\
}									\
static inline void bcmgenet_##name##_writel(struct bcmgenet_priv *priv,	\
					u32 val, u32 off)		\
{									\
	if (IS_ENABLED(CONFIG_MIPS) && IS_ENABLED(CONFIG_CPU_BIG_ENDIAN)) \
		__raw_writel(val, priv->base + offset + off);		\
	else								\
		writel_relaxed(val, priv->base + offset + off);		\
}

GENET_IO_MACRO(ext, GENET_EXT_OFF);
GENET_IO_MACRO(umac, GENET_UMAC_OFF);
GENET_IO_MACRO(sys, GENET_SYS_OFF);

/* interrupt l2 registers accessors */
GENET_IO_MACRO(intrl2_0, GENET_INTRL2_0_OFF);
GENET_IO_MACRO(intrl2_1, GENET_INTRL2_1_OFF);

/* HFB register accessors  */
GENET_IO_MACRO(hfb, priv->hw_params->hfb_offset);

/* GENET v2+ HFB control and filter len helpers */
GENET_IO_MACRO(hfb_reg, priv->hw_params->hfb_reg_offset);

/* RBUF register accessors */
GENET_IO_MACRO(rbuf, GENET_RBUF_OFF);

/* MDIO routines */
int bcmgenet_mii_init(struct net_device *dev);
int bcmgenet_mii_config(struct net_device *dev, bool init);
int bcmgenet_mii_probe(struct net_device *dev);
void bcmgenet_mii_exit(struct net_device *dev);
void bcmgenet_phy_power_set(struct net_device *dev, bool enable);
void bcmgenet_mii_setup(struct net_device *dev);

/* Wake-on-LAN routines */
void bcmgenet_get_wol(struct net_device *dev, struct ethtool_wolinfo *wol);
int bcmgenet_set_wol(struct net_device *dev, struct ethtool_wolinfo *wol);
int bcmgenet_wol_power_down_cfg(struct bcmgenet_priv *priv,
				enum bcmgenet_power_mode mode);
void bcmgenet_wol_power_up_cfg(struct bcmgenet_priv *priv,
			       enum bcmgenet_power_mode mode);

#endif /* __BCMGENET_H__ */<|MERGE_RESOLUTION|>--- conflicted
+++ resolved
@@ -15,11 +15,8 @@
 #include <linux/phy.h>
 #include <linux/dim.h>
 #include <linux/ethtool.h>
-<<<<<<< HEAD
-=======
 
 #include "../unimac.h"
->>>>>>> 7d2a07b7
 
 /* total number of Buffer Descriptors, same for Rx/Tx */
 #define TOTAL_DESC				256
@@ -631,10 +628,6 @@
 	/* HW descriptors/checksum variables */
 	bool crc_fwd_en;
 
-<<<<<<< HEAD
-	unsigned int dma_rx_chk_bit;
-=======
->>>>>>> 7d2a07b7
 	u32 dma_max_burst_length;
 
 	u32 msg_enable;
@@ -647,10 +640,7 @@
 	struct clk *clk_wol;
 	u32 wolopts;
 	u8 sopass[SOPASS_MAX];
-<<<<<<< HEAD
-=======
 	bool wol_active;
->>>>>>> 7d2a07b7
 
 	struct bcmgenet_mib_counters mib;
 
