/* Broadcom NetXtreme-C/E network driver.
 *
 * Copyright (c) 2014-2016 Broadcom Corporation
 * Copyright (c) 2016-2018 Broadcom Limited
 *
 * This program is free software; you can redistribute it and/or modify
 * it under the terms of the GNU General Public License as published by
 * the Free Software Foundation.
 */

#ifndef BNXT_H
#define BNXT_H

#define DRV_MODULE_NAME		"bnxt_en"
<<<<<<< HEAD
#define DRV_MODULE_VERSION	"1.10.1"
=======
>>>>>>> 7d2a07b7

/* DO NOT CHANGE DRV_VER_* defines
 * FIXME: Delete them
 */
#define DRV_VER_MAJ	1
#define DRV_VER_MIN	10
<<<<<<< HEAD
#define DRV_VER_UPD	1
=======
#define DRV_VER_UPD	2
>>>>>>> 7d2a07b7

#include <linux/ethtool.h>
#include <linux/interrupt.h>
#include <linux/rhashtable.h>
#include <linux/crash_dump.h>
#include <net/devlink.h>
#include <net/dst_metadata.h>
#include <net/xdp.h>
#include <linux/dim.h>
#ifdef CONFIG_TEE_BNXT_FW
#include <linux/firmware/broadcom/tee_bnxt_fw.h>
#endif

extern struct list_head bnxt_block_cb_list;

struct page_pool;

struct tx_bd {
	__le32 tx_bd_len_flags_type;
	#define TX_BD_TYPE					(0x3f << 0)
	 #define TX_BD_TYPE_SHORT_TX_BD				 (0x00 << 0)
	 #define TX_BD_TYPE_LONG_TX_BD				 (0x10 << 0)
	#define TX_BD_FLAGS_PACKET_END				(1 << 6)
	#define TX_BD_FLAGS_NO_CMPL				(1 << 7)
	#define TX_BD_FLAGS_BD_CNT				(0x1f << 8)
	 #define TX_BD_FLAGS_BD_CNT_SHIFT			 8
	#define TX_BD_FLAGS_LHINT				(3 << 13)
	 #define TX_BD_FLAGS_LHINT_SHIFT			 13
	 #define TX_BD_FLAGS_LHINT_512_AND_SMALLER		 (0 << 13)
	 #define TX_BD_FLAGS_LHINT_512_TO_1023			 (1 << 13)
	 #define TX_BD_FLAGS_LHINT_1024_TO_2047			 (2 << 13)
	 #define TX_BD_FLAGS_LHINT_2048_AND_LARGER		 (3 << 13)
	#define TX_BD_FLAGS_COAL_NOW				(1 << 15)
	#define TX_BD_LEN					(0xffff << 16)
	 #define TX_BD_LEN_SHIFT				 16

	u32 tx_bd_opaque;
	__le64 tx_bd_haddr;
} __packed;

struct tx_bd_ext {
	__le32 tx_bd_hsize_lflags;
	#define TX_BD_FLAGS_TCP_UDP_CHKSUM			(1 << 0)
	#define TX_BD_FLAGS_IP_CKSUM				(1 << 1)
	#define TX_BD_FLAGS_NO_CRC				(1 << 2)
	#define TX_BD_FLAGS_STAMP				(1 << 3)
	#define TX_BD_FLAGS_T_IP_CHKSUM				(1 << 4)
	#define TX_BD_FLAGS_LSO					(1 << 5)
	#define TX_BD_FLAGS_IPID_FMT				(1 << 6)
	#define TX_BD_FLAGS_T_IPID				(1 << 7)
	#define TX_BD_HSIZE					(0xff << 16)
	 #define TX_BD_HSIZE_SHIFT				 16

	__le32 tx_bd_mss;
	__le32 tx_bd_cfa_action;
	#define TX_BD_CFA_ACTION				(0xffff << 16)
	 #define TX_BD_CFA_ACTION_SHIFT				 16

	__le32 tx_bd_cfa_meta;
	#define TX_BD_CFA_META_MASK                             0xfffffff
	#define TX_BD_CFA_META_VID_MASK                         0xfff
	#define TX_BD_CFA_META_PRI_MASK                         (0xf << 12)
	 #define TX_BD_CFA_META_PRI_SHIFT                        12
	#define TX_BD_CFA_META_TPID_MASK                        (3 << 16)
	 #define TX_BD_CFA_META_TPID_SHIFT                       16
	#define TX_BD_CFA_META_KEY                              (0xf << 28)
	 #define TX_BD_CFA_META_KEY_SHIFT			 28
	#define TX_BD_CFA_META_KEY_VLAN                         (1 << 28)
};

#define BNXT_TX_PTP_IS_SET(lflags) ((lflags) & cpu_to_le32(TX_BD_FLAGS_STAMP))

struct rx_bd {
	__le32 rx_bd_len_flags_type;
	#define RX_BD_TYPE					(0x3f << 0)
	 #define RX_BD_TYPE_RX_PACKET_BD			 0x4
	 #define RX_BD_TYPE_RX_BUFFER_BD			 0x5
	 #define RX_BD_TYPE_RX_AGG_BD				 0x6
	 #define RX_BD_TYPE_16B_BD_SIZE				 (0 << 4)
	 #define RX_BD_TYPE_32B_BD_SIZE				 (1 << 4)
	 #define RX_BD_TYPE_48B_BD_SIZE				 (2 << 4)
	 #define RX_BD_TYPE_64B_BD_SIZE				 (3 << 4)
	#define RX_BD_FLAGS_SOP					(1 << 6)
	#define RX_BD_FLAGS_EOP					(1 << 7)
	#define RX_BD_FLAGS_BUFFERS				(3 << 8)
	 #define RX_BD_FLAGS_1_BUFFER_PACKET			 (0 << 8)
	 #define RX_BD_FLAGS_2_BUFFER_PACKET			 (1 << 8)
	 #define RX_BD_FLAGS_3_BUFFER_PACKET			 (2 << 8)
	 #define RX_BD_FLAGS_4_BUFFER_PACKET			 (3 << 8)
	#define RX_BD_LEN					(0xffff << 16)
	 #define RX_BD_LEN_SHIFT				 16

	u32 rx_bd_opaque;
	__le64 rx_bd_haddr;
};

struct tx_cmp {
	__le32 tx_cmp_flags_type;
	#define CMP_TYPE					(0x3f << 0)
	 #define CMP_TYPE_TX_L2_CMP				 0
	 #define CMP_TYPE_RX_L2_CMP				 17
	 #define CMP_TYPE_RX_AGG_CMP				 18
	 #define CMP_TYPE_RX_L2_TPA_START_CMP			 19
	 #define CMP_TYPE_RX_L2_TPA_END_CMP			 21
	 #define CMP_TYPE_RX_TPA_AGG_CMP			 22
	 #define CMP_TYPE_STATUS_CMP				 32
	 #define CMP_TYPE_REMOTE_DRIVER_REQ			 34
	 #define CMP_TYPE_REMOTE_DRIVER_RESP			 36
	 #define CMP_TYPE_ERROR_STATUS				 48
	 #define CMPL_BASE_TYPE_STAT_EJECT			 0x1aUL
	 #define CMPL_BASE_TYPE_HWRM_DONE			 0x20UL
	 #define CMPL_BASE_TYPE_HWRM_FWD_REQ			 0x22UL
	 #define CMPL_BASE_TYPE_HWRM_FWD_RESP			 0x24UL
	 #define CMPL_BASE_TYPE_HWRM_ASYNC_EVENT		 0x2eUL

	#define TX_CMP_FLAGS_ERROR				(1 << 6)
	#define TX_CMP_FLAGS_PUSH				(1 << 7)

	u32 tx_cmp_opaque;
	__le32 tx_cmp_errors_v;
	#define TX_CMP_V					(1 << 0)
	#define TX_CMP_ERRORS_BUFFER_ERROR			(7 << 1)
	 #define TX_CMP_ERRORS_BUFFER_ERROR_NO_ERROR		 0
	 #define TX_CMP_ERRORS_BUFFER_ERROR_BAD_FORMAT		 2
	 #define TX_CMP_ERRORS_BUFFER_ERROR_INVALID_STAG	 4
	 #define TX_CMP_ERRORS_BUFFER_ERROR_STAG_BOUNDS		 5
	 #define TX_CMP_ERRORS_ZERO_LENGTH_PKT			 (1 << 4)
	 #define TX_CMP_ERRORS_EXCESSIVE_BD_LEN			 (1 << 5)
	 #define TX_CMP_ERRORS_DMA_ERROR			 (1 << 6)
	 #define TX_CMP_ERRORS_HINT_TOO_SHORT			 (1 << 7)

	__le32 tx_cmp_unsed_3;
};

struct rx_cmp {
	__le32 rx_cmp_len_flags_type;
	#define RX_CMP_CMP_TYPE					(0x3f << 0)
	#define RX_CMP_FLAGS_ERROR				(1 << 6)
	#define RX_CMP_FLAGS_PLACEMENT				(7 << 7)
	#define RX_CMP_FLAGS_RSS_VALID				(1 << 10)
	#define RX_CMP_FLAGS_UNUSED				(1 << 11)
	 #define RX_CMP_FLAGS_ITYPES_SHIFT			 12
	 #define RX_CMP_FLAGS_ITYPES_MASK			 0xf000
	 #define RX_CMP_FLAGS_ITYPE_UNKNOWN			 (0 << 12)
	 #define RX_CMP_FLAGS_ITYPE_IP				 (1 << 12)
	 #define RX_CMP_FLAGS_ITYPE_TCP				 (2 << 12)
	 #define RX_CMP_FLAGS_ITYPE_UDP				 (3 << 12)
	 #define RX_CMP_FLAGS_ITYPE_FCOE			 (4 << 12)
	 #define RX_CMP_FLAGS_ITYPE_ROCE			 (5 << 12)
	 #define RX_CMP_FLAGS_ITYPE_PTP_WO_TS			 (8 << 12)
	 #define RX_CMP_FLAGS_ITYPE_PTP_W_TS			 (9 << 12)
	#define RX_CMP_LEN					(0xffff << 16)
	 #define RX_CMP_LEN_SHIFT				 16

	u32 rx_cmp_opaque;
	__le32 rx_cmp_misc_v1;
	#define RX_CMP_V1					(1 << 0)
	#define RX_CMP_AGG_BUFS					(0x1f << 1)
	 #define RX_CMP_AGG_BUFS_SHIFT				 1
	#define RX_CMP_RSS_HASH_TYPE				(0x7f << 9)
	 #define RX_CMP_RSS_HASH_TYPE_SHIFT			 9
	#define RX_CMP_PAYLOAD_OFFSET				(0xff << 16)
	 #define RX_CMP_PAYLOAD_OFFSET_SHIFT			 16

	__le32 rx_cmp_rss_hash;
};

#define RX_CMP_HASH_VALID(rxcmp)				\
	((rxcmp)->rx_cmp_len_flags_type & cpu_to_le32(RX_CMP_FLAGS_RSS_VALID))

#define RSS_PROFILE_ID_MASK	0x1f

#define RX_CMP_HASH_TYPE(rxcmp)					\
	(((le32_to_cpu((rxcmp)->rx_cmp_misc_v1) & RX_CMP_RSS_HASH_TYPE) >>\
	  RX_CMP_RSS_HASH_TYPE_SHIFT) & RSS_PROFILE_ID_MASK)

struct rx_cmp_ext {
	__le32 rx_cmp_flags2;
	#define RX_CMP_FLAGS2_IP_CS_CALC			0x1
	#define RX_CMP_FLAGS2_L4_CS_CALC			(0x1 << 1)
	#define RX_CMP_FLAGS2_T_IP_CS_CALC			(0x1 << 2)
	#define RX_CMP_FLAGS2_T_L4_CS_CALC			(0x1 << 3)
	#define RX_CMP_FLAGS2_META_FORMAT_VLAN			(0x1 << 4)
	__le32 rx_cmp_meta_data;
	#define RX_CMP_FLAGS2_METADATA_TCI_MASK			0xffff
	#define RX_CMP_FLAGS2_METADATA_VID_MASK			0xfff
	#define RX_CMP_FLAGS2_METADATA_TPID_MASK		0xffff0000
	 #define RX_CMP_FLAGS2_METADATA_TPID_SFT		 16
	__le32 rx_cmp_cfa_code_errors_v2;
	#define RX_CMP_V					(1 << 0)
	#define RX_CMPL_ERRORS_MASK				(0x7fff << 1)
	 #define RX_CMPL_ERRORS_SFT				 1
	#define RX_CMPL_ERRORS_BUFFER_ERROR_MASK		(0x7 << 1)
	 #define RX_CMPL_ERRORS_BUFFER_ERROR_NO_BUFFER		 (0x0 << 1)
	 #define RX_CMPL_ERRORS_BUFFER_ERROR_DID_NOT_FIT	 (0x1 << 1)
	 #define RX_CMPL_ERRORS_BUFFER_ERROR_NOT_ON_CHIP	 (0x2 << 1)
	 #define RX_CMPL_ERRORS_BUFFER_ERROR_BAD_FORMAT		 (0x3 << 1)
	#define RX_CMPL_ERRORS_IP_CS_ERROR			(0x1 << 4)
	#define RX_CMPL_ERRORS_L4_CS_ERROR			(0x1 << 5)
	#define RX_CMPL_ERRORS_T_IP_CS_ERROR			(0x1 << 6)
	#define RX_CMPL_ERRORS_T_L4_CS_ERROR			(0x1 << 7)
	#define RX_CMPL_ERRORS_CRC_ERROR			(0x1 << 8)
	#define RX_CMPL_ERRORS_T_PKT_ERROR_MASK			(0x7 << 9)
	 #define RX_CMPL_ERRORS_T_PKT_ERROR_NO_ERROR		 (0x0 << 9)
	 #define RX_CMPL_ERRORS_T_PKT_ERROR_T_L3_BAD_VERSION	 (0x1 << 9)
	 #define RX_CMPL_ERRORS_T_PKT_ERROR_T_L3_BAD_HDR_LEN	 (0x2 << 9)
	 #define RX_CMPL_ERRORS_T_PKT_ERROR_TUNNEL_TOTAL_ERROR	 (0x3 << 9)
	 #define RX_CMPL_ERRORS_T_PKT_ERROR_T_IP_TOTAL_ERROR	 (0x4 << 9)
	 #define RX_CMPL_ERRORS_T_PKT_ERROR_T_UDP_TOTAL_ERROR	 (0x5 << 9)
	 #define RX_CMPL_ERRORS_T_PKT_ERROR_T_L3_BAD_TTL	 (0x6 << 9)
	#define RX_CMPL_ERRORS_PKT_ERROR_MASK			(0xf << 12)
	 #define RX_CMPL_ERRORS_PKT_ERROR_NO_ERROR		 (0x0 << 12)
	 #define RX_CMPL_ERRORS_PKT_ERROR_L3_BAD_VERSION	 (0x1 << 12)
	 #define RX_CMPL_ERRORS_PKT_ERROR_L3_BAD_HDR_LEN	 (0x2 << 12)
	 #define RX_CMPL_ERRORS_PKT_ERROR_L3_BAD_TTL		 (0x3 << 12)
	 #define RX_CMPL_ERRORS_PKT_ERROR_IP_TOTAL_ERROR	 (0x4 << 12)
	 #define RX_CMPL_ERRORS_PKT_ERROR_UDP_TOTAL_ERROR	 (0x5 << 12)
	 #define RX_CMPL_ERRORS_PKT_ERROR_L4_BAD_HDR_LEN	 (0x6 << 12)
	 #define RX_CMPL_ERRORS_PKT_ERROR_L4_BAD_HDR_LEN_TOO_SMALL (0x7 << 12)
	 #define RX_CMPL_ERRORS_PKT_ERROR_L4_BAD_OPT_LEN	 (0x8 << 12)

	#define RX_CMPL_CFA_CODE_MASK				(0xffff << 16)
	 #define RX_CMPL_CFA_CODE_SFT				 16

	__le32 rx_cmp_timestamp;
};

#define RX_CMP_L2_ERRORS						\
	cpu_to_le32(RX_CMPL_ERRORS_BUFFER_ERROR_MASK | RX_CMPL_ERRORS_CRC_ERROR)

#define RX_CMP_L4_CS_BITS						\
	(cpu_to_le32(RX_CMP_FLAGS2_L4_CS_CALC | RX_CMP_FLAGS2_T_L4_CS_CALC))

#define RX_CMP_L4_CS_ERR_BITS						\
	(cpu_to_le32(RX_CMPL_ERRORS_L4_CS_ERROR | RX_CMPL_ERRORS_T_L4_CS_ERROR))

#define RX_CMP_L4_CS_OK(rxcmp1)						\
	    (((rxcmp1)->rx_cmp_flags2 &	RX_CMP_L4_CS_BITS) &&		\
	     !((rxcmp1)->rx_cmp_cfa_code_errors_v2 & RX_CMP_L4_CS_ERR_BITS))

#define RX_CMP_ENCAP(rxcmp1)						\
	    ((le32_to_cpu((rxcmp1)->rx_cmp_flags2) &			\
	     RX_CMP_FLAGS2_T_L4_CS_CALC) >> 3)

#define RX_CMP_CFA_CODE(rxcmpl1)					\
	((le32_to_cpu((rxcmpl1)->rx_cmp_cfa_code_errors_v2) &		\
	  RX_CMPL_CFA_CODE_MASK) >> RX_CMPL_CFA_CODE_SFT)

struct rx_agg_cmp {
	__le32 rx_agg_cmp_len_flags_type;
	#define RX_AGG_CMP_TYPE					(0x3f << 0)
	#define RX_AGG_CMP_LEN					(0xffff << 16)
	 #define RX_AGG_CMP_LEN_SHIFT				 16
	u32 rx_agg_cmp_opaque;
	__le32 rx_agg_cmp_v;
	#define RX_AGG_CMP_V					(1 << 0)
	#define RX_AGG_CMP_AGG_ID				(0xffff << 16)
	 #define RX_AGG_CMP_AGG_ID_SHIFT			 16
	__le32 rx_agg_cmp_unused;
};

#define TPA_AGG_AGG_ID(rx_agg)				\
	((le32_to_cpu((rx_agg)->rx_agg_cmp_v) &		\
	 RX_AGG_CMP_AGG_ID) >> RX_AGG_CMP_AGG_ID_SHIFT)

struct rx_tpa_start_cmp {
	__le32 rx_tpa_start_cmp_len_flags_type;
	#define RX_TPA_START_CMP_TYPE				(0x3f << 0)
	#define RX_TPA_START_CMP_FLAGS				(0x3ff << 6)
	 #define RX_TPA_START_CMP_FLAGS_SHIFT			 6
	#define RX_TPA_START_CMP_FLAGS_ERROR			(0x1 << 6)
	#define RX_TPA_START_CMP_FLAGS_PLACEMENT		(0x7 << 7)
	 #define RX_TPA_START_CMP_FLAGS_PLACEMENT_SHIFT		 7
	 #define RX_TPA_START_CMP_FLAGS_PLACEMENT_JUMBO		 (0x1 << 7)
	 #define RX_TPA_START_CMP_FLAGS_PLACEMENT_HDS		 (0x2 << 7)
	 #define RX_TPA_START_CMP_FLAGS_PLACEMENT_GRO_JUMBO	 (0x5 << 7)
	 #define RX_TPA_START_CMP_FLAGS_PLACEMENT_GRO_HDS	 (0x6 << 7)
	#define RX_TPA_START_CMP_FLAGS_RSS_VALID		(0x1 << 10)
	#define RX_TPA_START_CMP_FLAGS_TIMESTAMP		(0x1 << 11)
	#define RX_TPA_START_CMP_FLAGS_ITYPES			(0xf << 12)
	 #define RX_TPA_START_CMP_FLAGS_ITYPES_SHIFT		 12
	 #define RX_TPA_START_CMP_FLAGS_ITYPE_TCP		 (0x2 << 12)
	#define RX_TPA_START_CMP_LEN				(0xffff << 16)
	 #define RX_TPA_START_CMP_LEN_SHIFT			 16

	u32 rx_tpa_start_cmp_opaque;
	__le32 rx_tpa_start_cmp_misc_v1;
	#define RX_TPA_START_CMP_V1				(0x1 << 0)
	#define RX_TPA_START_CMP_RSS_HASH_TYPE			(0x7f << 9)
	 #define RX_TPA_START_CMP_RSS_HASH_TYPE_SHIFT		 9
	#define RX_TPA_START_CMP_AGG_ID				(0x7f << 25)
	 #define RX_TPA_START_CMP_AGG_ID_SHIFT			 25
	#define RX_TPA_START_CMP_AGG_ID_P5			(0xffff << 16)
	 #define RX_TPA_START_CMP_AGG_ID_SHIFT_P5		 16

	__le32 rx_tpa_start_cmp_rss_hash;
};

#define TPA_START_HASH_VALID(rx_tpa_start)				\
	((rx_tpa_start)->rx_tpa_start_cmp_len_flags_type &		\
	 cpu_to_le32(RX_TPA_START_CMP_FLAGS_RSS_VALID))

#define TPA_START_HASH_TYPE(rx_tpa_start)				\
	(((le32_to_cpu((rx_tpa_start)->rx_tpa_start_cmp_misc_v1) &	\
	   RX_TPA_START_CMP_RSS_HASH_TYPE) >>				\
	  RX_TPA_START_CMP_RSS_HASH_TYPE_SHIFT) & RSS_PROFILE_ID_MASK)

#define TPA_START_AGG_ID(rx_tpa_start)					\
	((le32_to_cpu((rx_tpa_start)->rx_tpa_start_cmp_misc_v1) &	\
	 RX_TPA_START_CMP_AGG_ID) >> RX_TPA_START_CMP_AGG_ID_SHIFT)

#define TPA_START_AGG_ID_P5(rx_tpa_start)				\
	((le32_to_cpu((rx_tpa_start)->rx_tpa_start_cmp_misc_v1) &	\
	 RX_TPA_START_CMP_AGG_ID_P5) >> RX_TPA_START_CMP_AGG_ID_SHIFT_P5)

#define TPA_START_ERROR(rx_tpa_start)					\
	((rx_tpa_start)->rx_tpa_start_cmp_len_flags_type &		\
	 cpu_to_le32(RX_TPA_START_CMP_FLAGS_ERROR))

struct rx_tpa_start_cmp_ext {
	__le32 rx_tpa_start_cmp_flags2;
	#define RX_TPA_START_CMP_FLAGS2_IP_CS_CALC		(0x1 << 0)
	#define RX_TPA_START_CMP_FLAGS2_L4_CS_CALC		(0x1 << 1)
	#define RX_TPA_START_CMP_FLAGS2_T_IP_CS_CALC		(0x1 << 2)
	#define RX_TPA_START_CMP_FLAGS2_T_L4_CS_CALC		(0x1 << 3)
	#define RX_TPA_START_CMP_FLAGS2_IP_TYPE			(0x1 << 8)
	#define RX_TPA_START_CMP_FLAGS2_CSUM_CMPL_VALID		(0x1 << 9)
	#define RX_TPA_START_CMP_FLAGS2_EXT_META_FORMAT		(0x3 << 10)
	 #define RX_TPA_START_CMP_FLAGS2_EXT_META_FORMAT_SHIFT	 10
	#define RX_TPA_START_CMP_FLAGS2_CSUM_CMPL		(0xffff << 16)
	 #define RX_TPA_START_CMP_FLAGS2_CSUM_CMPL_SHIFT	 16

	__le32 rx_tpa_start_cmp_metadata;
	__le32 rx_tpa_start_cmp_cfa_code_v2;
	#define RX_TPA_START_CMP_V2				(0x1 << 0)
	#define RX_TPA_START_CMP_ERRORS_BUFFER_ERROR_MASK	(0x7 << 1)
	 #define RX_TPA_START_CMP_ERRORS_BUFFER_ERROR_SHIFT	 1
	 #define RX_TPA_START_CMP_ERRORS_BUFFER_ERROR_NO_BUFFER	 (0x0 << 1)
	 #define RX_TPA_START_CMP_ERRORS_BUFFER_ERROR_BAD_FORMAT (0x3 << 1)
	 #define RX_TPA_START_CMP_ERRORS_BUFFER_ERROR_FLUSH	 (0x5 << 1)
	#define RX_TPA_START_CMP_CFA_CODE			(0xffff << 16)
	 #define RX_TPA_START_CMPL_CFA_CODE_SHIFT		 16
	__le32 rx_tpa_start_cmp_hdr_info;
};

#define TPA_START_CFA_CODE(rx_tpa_start)				\
	((le32_to_cpu((rx_tpa_start)->rx_tpa_start_cmp_cfa_code_v2) &	\
	 RX_TPA_START_CMP_CFA_CODE) >> RX_TPA_START_CMPL_CFA_CODE_SHIFT)

#define TPA_START_IS_IPV6(rx_tpa_start)				\
	(!!((rx_tpa_start)->rx_tpa_start_cmp_flags2 &		\
	    cpu_to_le32(RX_TPA_START_CMP_FLAGS2_IP_TYPE)))

#define TPA_START_ERROR_CODE(rx_tpa_start)				\
	((le32_to_cpu((rx_tpa_start)->rx_tpa_start_cmp_cfa_code_v2) &	\
	  RX_TPA_START_CMP_ERRORS_BUFFER_ERROR_MASK) >>			\
	 RX_TPA_START_CMP_ERRORS_BUFFER_ERROR_SHIFT)

struct rx_tpa_end_cmp {
	__le32 rx_tpa_end_cmp_len_flags_type;
	#define RX_TPA_END_CMP_TYPE				(0x3f << 0)
	#define RX_TPA_END_CMP_FLAGS				(0x3ff << 6)
	 #define RX_TPA_END_CMP_FLAGS_SHIFT			 6
	#define RX_TPA_END_CMP_FLAGS_PLACEMENT			(0x7 << 7)
	 #define RX_TPA_END_CMP_FLAGS_PLACEMENT_SHIFT		 7
	 #define RX_TPA_END_CMP_FLAGS_PLACEMENT_JUMBO		 (0x1 << 7)
	 #define RX_TPA_END_CMP_FLAGS_PLACEMENT_HDS		 (0x2 << 7)
	 #define RX_TPA_END_CMP_FLAGS_PLACEMENT_GRO_JUMBO	 (0x5 << 7)
	 #define RX_TPA_END_CMP_FLAGS_PLACEMENT_GRO_HDS		 (0x6 << 7)
	#define RX_TPA_END_CMP_FLAGS_RSS_VALID			(0x1 << 10)
	#define RX_TPA_END_CMP_FLAGS_ITYPES			(0xf << 12)
	 #define RX_TPA_END_CMP_FLAGS_ITYPES_SHIFT		 12
	 #define RX_TPA_END_CMP_FLAGS_ITYPE_TCP			 (0x2 << 12)
	#define RX_TPA_END_CMP_LEN				(0xffff << 16)
	 #define RX_TPA_END_CMP_LEN_SHIFT			 16

	u32 rx_tpa_end_cmp_opaque;
	__le32 rx_tpa_end_cmp_misc_v1;
	#define RX_TPA_END_CMP_V1				(0x1 << 0)
	#define RX_TPA_END_CMP_AGG_BUFS				(0x3f << 1)
	 #define RX_TPA_END_CMP_AGG_BUFS_SHIFT			 1
	#define RX_TPA_END_CMP_TPA_SEGS				(0xff << 8)
	 #define RX_TPA_END_CMP_TPA_SEGS_SHIFT			 8
	#define RX_TPA_END_CMP_PAYLOAD_OFFSET			(0xff << 16)
	 #define RX_TPA_END_CMP_PAYLOAD_OFFSET_SHIFT		 16
	#define RX_TPA_END_CMP_AGG_ID				(0x7f << 25)
	 #define RX_TPA_END_CMP_AGG_ID_SHIFT			 25
	#define RX_TPA_END_CMP_AGG_ID_P5			(0xffff << 16)
	 #define RX_TPA_END_CMP_AGG_ID_SHIFT_P5			 16

	__le32 rx_tpa_end_cmp_tsdelta;
	#define RX_TPA_END_GRO_TS				(0x1 << 31)
};

#define TPA_END_AGG_ID(rx_tpa_end)					\
	((le32_to_cpu((rx_tpa_end)->rx_tpa_end_cmp_misc_v1) &		\
	 RX_TPA_END_CMP_AGG_ID) >> RX_TPA_END_CMP_AGG_ID_SHIFT)

#define TPA_END_AGG_ID_P5(rx_tpa_end)					\
	((le32_to_cpu((rx_tpa_end)->rx_tpa_end_cmp_misc_v1) &		\
	 RX_TPA_END_CMP_AGG_ID_P5) >> RX_TPA_END_CMP_AGG_ID_SHIFT_P5)

#define TPA_END_PAYLOAD_OFF(rx_tpa_end)					\
	((le32_to_cpu((rx_tpa_end)->rx_tpa_end_cmp_misc_v1) &		\
	 RX_TPA_END_CMP_PAYLOAD_OFFSET) >> RX_TPA_END_CMP_PAYLOAD_OFFSET_SHIFT)

#define TPA_END_AGG_BUFS(rx_tpa_end)					\
	((le32_to_cpu((rx_tpa_end)->rx_tpa_end_cmp_misc_v1) &		\
	 RX_TPA_END_CMP_AGG_BUFS) >> RX_TPA_END_CMP_AGG_BUFS_SHIFT)

#define TPA_END_TPA_SEGS(rx_tpa_end)					\
	((le32_to_cpu((rx_tpa_end)->rx_tpa_end_cmp_misc_v1) &		\
	 RX_TPA_END_CMP_TPA_SEGS) >> RX_TPA_END_CMP_TPA_SEGS_SHIFT)

#define RX_TPA_END_CMP_FLAGS_PLACEMENT_ANY_GRO				\
	cpu_to_le32(RX_TPA_END_CMP_FLAGS_PLACEMENT_GRO_JUMBO &		\
		    RX_TPA_END_CMP_FLAGS_PLACEMENT_GRO_HDS)

#define TPA_END_GRO(rx_tpa_end)						\
	((rx_tpa_end)->rx_tpa_end_cmp_len_flags_type &			\
	 RX_TPA_END_CMP_FLAGS_PLACEMENT_ANY_GRO)

#define TPA_END_GRO_TS(rx_tpa_end)					\
	(!!((rx_tpa_end)->rx_tpa_end_cmp_tsdelta &			\
	    cpu_to_le32(RX_TPA_END_GRO_TS)))

struct rx_tpa_end_cmp_ext {
	__le32 rx_tpa_end_cmp_dup_acks;
	#define RX_TPA_END_CMP_TPA_DUP_ACKS			(0xf << 0)
	#define RX_TPA_END_CMP_PAYLOAD_OFFSET_P5		(0xff << 16)
	 #define RX_TPA_END_CMP_PAYLOAD_OFFSET_SHIFT_P5		 16
	#define RX_TPA_END_CMP_AGG_BUFS_P5			(0xff << 24)
	 #define RX_TPA_END_CMP_AGG_BUFS_SHIFT_P5		 24

	__le32 rx_tpa_end_cmp_seg_len;
	#define RX_TPA_END_CMP_TPA_SEG_LEN			(0xffff << 0)

	__le32 rx_tpa_end_cmp_errors_v2;
	#define RX_TPA_END_CMP_V2				(0x1 << 0)
	#define RX_TPA_END_CMP_ERRORS				(0x3 << 1)
	#define RX_TPA_END_CMP_ERRORS_P5			(0x7 << 1)
	#define RX_TPA_END_CMPL_ERRORS_SHIFT			 1
	 #define RX_TPA_END_CMP_ERRORS_BUFFER_ERROR_NO_BUFFER	 (0x0 << 1)
	 #define RX_TPA_END_CMP_ERRORS_BUFFER_ERROR_NOT_ON_CHIP	 (0x2 << 1)
	 #define RX_TPA_END_CMP_ERRORS_BUFFER_ERROR_BAD_FORMAT	 (0x3 << 1)
	 #define RX_TPA_END_CMP_ERRORS_BUFFER_ERROR_RSV_ERROR	 (0x4 << 1)
	 #define RX_TPA_END_CMP_ERRORS_BUFFER_ERROR_FLUSH	 (0x5 << 1)

	u32 rx_tpa_end_cmp_start_opaque;
};

#define TPA_END_ERRORS(rx_tpa_end_ext)					\
	((rx_tpa_end_ext)->rx_tpa_end_cmp_errors_v2 &			\
	 cpu_to_le32(RX_TPA_END_CMP_ERRORS))

#define TPA_END_PAYLOAD_OFF_P5(rx_tpa_end_ext)				\
	((le32_to_cpu((rx_tpa_end_ext)->rx_tpa_end_cmp_dup_acks) &	\
	 RX_TPA_END_CMP_PAYLOAD_OFFSET_P5) >>				\
	RX_TPA_END_CMP_PAYLOAD_OFFSET_SHIFT_P5)

#define TPA_END_AGG_BUFS_P5(rx_tpa_end_ext)				\
	((le32_to_cpu((rx_tpa_end_ext)->rx_tpa_end_cmp_dup_acks) &	\
	 RX_TPA_END_CMP_AGG_BUFS_P5) >> RX_TPA_END_CMP_AGG_BUFS_SHIFT_P5)

#define EVENT_DATA1_RESET_NOTIFY_FATAL(data1)				\
	(((data1) &							\
	  ASYNC_EVENT_CMPL_RESET_NOTIFY_EVENT_DATA1_REASON_CODE_MASK) ==\
	 ASYNC_EVENT_CMPL_RESET_NOTIFY_EVENT_DATA1_REASON_CODE_FW_EXCEPTION_FATAL)

#define EVENT_DATA1_RECOVERY_MASTER_FUNC(data1)				\
	!!((data1) &							\
	   ASYNC_EVENT_CMPL_ERROR_RECOVERY_EVENT_DATA1_FLAGS_MASTER_FUNC)

#define EVENT_DATA1_RECOVERY_ENABLED(data1)				\
	!!((data1) &							\
	   ASYNC_EVENT_CMPL_ERROR_RECOVERY_EVENT_DATA1_FLAGS_RECOVERY_ENABLED)

struct nqe_cn {
	__le16	type;
	#define NQ_CN_TYPE_MASK           0x3fUL
	#define NQ_CN_TYPE_SFT            0
	#define NQ_CN_TYPE_CQ_NOTIFICATION  0x30UL
	#define NQ_CN_TYPE_LAST            NQ_CN_TYPE_CQ_NOTIFICATION
	__le16	reserved16;
	__le32	cq_handle_low;
	__le32	v;
	#define NQ_CN_V     0x1UL
	__le32	cq_handle_high;
};

#define DB_IDX_MASK						0xffffff
#define DB_IDX_VALID						(0x1 << 26)
#define DB_IRQ_DIS						(0x1 << 27)
#define DB_KEY_TX						(0x0 << 28)
#define DB_KEY_RX						(0x1 << 28)
#define DB_KEY_CP						(0x2 << 28)
#define DB_KEY_ST						(0x3 << 28)
#define DB_KEY_TX_PUSH						(0x4 << 28)
#define DB_LONG_TX_PUSH						(0x2 << 24)

#define BNXT_MIN_ROCE_CP_RINGS	2
#define BNXT_MIN_ROCE_STAT_CTXS	1

/* 64-bit doorbell */
#define DBR_INDEX_MASK					0x0000000000ffffffULL
#define DBR_XID_MASK					0x000fffff00000000ULL
#define DBR_XID_SFT					32
#define DBR_PATH_L2					(0x1ULL << 56)
#define DBR_TYPE_SQ					(0x0ULL << 60)
#define DBR_TYPE_RQ					(0x1ULL << 60)
#define DBR_TYPE_SRQ					(0x2ULL << 60)
#define DBR_TYPE_SRQ_ARM				(0x3ULL << 60)
#define DBR_TYPE_CQ					(0x4ULL << 60)
#define DBR_TYPE_CQ_ARMSE				(0x5ULL << 60)
#define DBR_TYPE_CQ_ARMALL				(0x6ULL << 60)
#define DBR_TYPE_CQ_ARMENA				(0x7ULL << 60)
#define DBR_TYPE_SRQ_ARMENA				(0x8ULL << 60)
#define DBR_TYPE_CQ_CUTOFF_ACK				(0x9ULL << 60)
#define DBR_TYPE_NQ					(0xaULL << 60)
#define DBR_TYPE_NQ_ARM					(0xbULL << 60)
#define DBR_TYPE_NULL					(0xfULL << 60)

#define DB_PF_OFFSET_P5					0x10000
#define DB_VF_OFFSET_P5					0x4000

#define INVALID_HW_RING_ID	((u16)-1)

/* The hardware supports certain page sizes.  Use the supported page sizes
 * to allocate the rings.
 */
#if (PAGE_SHIFT < 12)
#define BNXT_PAGE_SHIFT	12
#elif (PAGE_SHIFT <= 13)
#define BNXT_PAGE_SHIFT	PAGE_SHIFT
#elif (PAGE_SHIFT < 16)
#define BNXT_PAGE_SHIFT	13
#else
#define BNXT_PAGE_SHIFT	16
#endif

#define BNXT_PAGE_SIZE	(1 << BNXT_PAGE_SHIFT)

/* The RXBD length is 16-bit so we can only support page sizes < 64K */
#if (PAGE_SHIFT > 15)
#define BNXT_RX_PAGE_SHIFT 15
#else
#define BNXT_RX_PAGE_SHIFT PAGE_SHIFT
#endif

#define BNXT_RX_PAGE_SIZE (1 << BNXT_RX_PAGE_SHIFT)

#define BNXT_MAX_MTU		9500
#define BNXT_MAX_PAGE_MODE_MTU	\
	((unsigned int)PAGE_SIZE - VLAN_ETH_HLEN - NET_IP_ALIGN -	\
	 XDP_PACKET_HEADROOM)

#define BNXT_MIN_PKT_SIZE	52

#define BNXT_DEFAULT_RX_RING_SIZE	511
#define BNXT_DEFAULT_TX_RING_SIZE	511

#define MAX_TPA		64
#define MAX_TPA_P5	256
#define MAX_TPA_P5_MASK	(MAX_TPA_P5 - 1)
#define MAX_TPA_SEGS_P5	0x3f

#if (BNXT_PAGE_SHIFT == 16)
#define MAX_RX_PAGES	1
#define MAX_RX_AGG_PAGES	4
#define MAX_TX_PAGES	1
#define MAX_CP_PAGES	8
#else
#define MAX_RX_PAGES	8
#define MAX_RX_AGG_PAGES	32
#define MAX_TX_PAGES	8
#define MAX_CP_PAGES	64
#endif

#define RX_DESC_CNT (BNXT_PAGE_SIZE / sizeof(struct rx_bd))
#define TX_DESC_CNT (BNXT_PAGE_SIZE / sizeof(struct tx_bd))
#define CP_DESC_CNT (BNXT_PAGE_SIZE / sizeof(struct tx_cmp))

#define SW_RXBD_RING_SIZE (sizeof(struct bnxt_sw_rx_bd) * RX_DESC_CNT)
#define HW_RXBD_RING_SIZE (sizeof(struct rx_bd) * RX_DESC_CNT)

#define SW_RXBD_AGG_RING_SIZE (sizeof(struct bnxt_sw_rx_agg_bd) * RX_DESC_CNT)

#define SW_TXBD_RING_SIZE (sizeof(struct bnxt_sw_tx_bd) * TX_DESC_CNT)
#define HW_TXBD_RING_SIZE (sizeof(struct tx_bd) * TX_DESC_CNT)

#define HW_CMPD_RING_SIZE (sizeof(struct tx_cmp) * CP_DESC_CNT)

#define BNXT_MAX_RX_DESC_CNT		(RX_DESC_CNT * MAX_RX_PAGES - 1)
#define BNXT_MAX_RX_JUM_DESC_CNT	(RX_DESC_CNT * MAX_RX_AGG_PAGES - 1)
#define BNXT_MAX_TX_DESC_CNT		(TX_DESC_CNT * MAX_TX_PAGES - 1)

#define RX_RING(x)	(((x) & ~(RX_DESC_CNT - 1)) >> (BNXT_PAGE_SHIFT - 4))
#define RX_IDX(x)	((x) & (RX_DESC_CNT - 1))

#define TX_RING(x)	(((x) & ~(TX_DESC_CNT - 1)) >> (BNXT_PAGE_SHIFT - 4))
#define TX_IDX(x)	((x) & (TX_DESC_CNT - 1))

#define CP_RING(x)	(((x) & ~(CP_DESC_CNT - 1)) >> (BNXT_PAGE_SHIFT - 4))
#define CP_IDX(x)	((x) & (CP_DESC_CNT - 1))

#define TX_CMP_VALID(txcmp, raw_cons)					\
	(!!((txcmp)->tx_cmp_errors_v & cpu_to_le32(TX_CMP_V)) ==	\
	 !((raw_cons) & bp->cp_bit))

#define RX_CMP_VALID(rxcmp1, raw_cons)					\
	(!!((rxcmp1)->rx_cmp_cfa_code_errors_v2 & cpu_to_le32(RX_CMP_V)) ==\
	 !((raw_cons) & bp->cp_bit))

#define RX_AGG_CMP_VALID(agg, raw_cons)				\
	(!!((agg)->rx_agg_cmp_v & cpu_to_le32(RX_AGG_CMP_V)) ==	\
	 !((raw_cons) & bp->cp_bit))

#define NQ_CMP_VALID(nqcmp, raw_cons)				\
	(!!((nqcmp)->v & cpu_to_le32(NQ_CN_V)) == !((raw_cons) & bp->cp_bit))

#define TX_CMP_TYPE(txcmp)					\
	(le32_to_cpu((txcmp)->tx_cmp_flags_type) & CMP_TYPE)

#define RX_CMP_TYPE(rxcmp)					\
	(le32_to_cpu((rxcmp)->rx_cmp_len_flags_type) & RX_CMP_CMP_TYPE)

#define NEXT_RX(idx)		(((idx) + 1) & bp->rx_ring_mask)

#define NEXT_RX_AGG(idx)	(((idx) + 1) & bp->rx_agg_ring_mask)

#define NEXT_TX(idx)		(((idx) + 1) & bp->tx_ring_mask)

#define ADV_RAW_CMP(idx, n)	((idx) + (n))
#define NEXT_RAW_CMP(idx)	ADV_RAW_CMP(idx, 1)
#define RING_CMP(idx)		((idx) & bp->cp_ring_mask)
#define NEXT_CMP(idx)		RING_CMP(ADV_RAW_CMP(idx, 1))

#define BNXT_HWRM_MAX_REQ_LEN		(bp->hwrm_max_req_len)
#define BNXT_HWRM_SHORT_REQ_LEN		sizeof(struct hwrm_short_input)
#define DFLT_HWRM_CMD_TIMEOUT		500
<<<<<<< HEAD
=======
#define HWRM_CMD_MAX_TIMEOUT		40000
>>>>>>> 7d2a07b7
#define SHORT_HWRM_CMD_TIMEOUT		20
#define HWRM_CMD_TIMEOUT		(bp->hwrm_cmd_timeout)
#define HWRM_RESET_TIMEOUT		((HWRM_CMD_TIMEOUT) * 4)
#define HWRM_COREDUMP_TIMEOUT		((HWRM_CMD_TIMEOUT) * 12)
#define BNXT_HWRM_REQ_MAX_SIZE		128
#define BNXT_HWRM_REQS_PER_PAGE		(BNXT_PAGE_SIZE /	\
					 BNXT_HWRM_REQ_MAX_SIZE)
#define HWRM_SHORT_MIN_TIMEOUT		3
#define HWRM_SHORT_MAX_TIMEOUT		10
#define HWRM_SHORT_TIMEOUT_COUNTER	5

#define HWRM_MIN_TIMEOUT		25
#define HWRM_MAX_TIMEOUT		40

#define HWRM_WAIT_MUST_ABORT(bp, req)					\
	(le16_to_cpu((req)->req_type) != HWRM_VER_GET &&		\
	 !bnxt_is_fw_healthy(bp))

#define HWRM_TOTAL_TIMEOUT(n)	(((n) <= HWRM_SHORT_TIMEOUT_COUNTER) ?	\
	((n) * HWRM_SHORT_MIN_TIMEOUT) :				\
	(HWRM_SHORT_TIMEOUT_COUNTER * HWRM_SHORT_MIN_TIMEOUT +		\
	 ((n) - HWRM_SHORT_TIMEOUT_COUNTER) * HWRM_MIN_TIMEOUT))

#define HWRM_VALID_BIT_DELAY_USEC	150

#define BNXT_HWRM_CHNL_CHIMP	0
#define BNXT_HWRM_CHNL_KONG	1

#define BNXT_RX_EVENT		1
#define BNXT_AGG_EVENT		2
#define BNXT_TX_EVENT		4
#define BNXT_REDIRECT_EVENT	8

struct bnxt_sw_tx_bd {
	union {
		struct sk_buff		*skb;
		struct xdp_frame	*xdpf;
	};
	DEFINE_DMA_UNMAP_ADDR(mapping);
	DEFINE_DMA_UNMAP_LEN(len);
	u8			is_gso;
	u8			is_push;
	u8			action;
	union {
		unsigned short		nr_frags;
		u16			rx_prod;
	};
};

struct bnxt_sw_rx_bd {
	void			*data;
	u8			*data_ptr;
	dma_addr_t		mapping;
};

struct bnxt_sw_rx_agg_bd {
	struct page		*page;
	unsigned int		offset;
	dma_addr_t		mapping;
};

struct bnxt_mem_init {
	u8	init_val;
	u16	offset;
#define	BNXT_MEM_INVALID_OFFSET	0xffff
	u16	size;
};

struct bnxt_ring_mem_info {
	int			nr_pages;
	int			page_size;
	u16			flags;
#define BNXT_RMEM_VALID_PTE_FLAG	1
#define BNXT_RMEM_RING_PTE_FLAG		2
#define BNXT_RMEM_USE_FULL_PAGE_FLAG	4

	u16			depth;
<<<<<<< HEAD
	u8			init_val;
=======
	struct bnxt_mem_init	*mem_init;
>>>>>>> 7d2a07b7

	void			**pg_arr;
	dma_addr_t		*dma_arr;

	__le64			*pg_tbl;
	dma_addr_t		pg_tbl_map;

	int			vmem_size;
	void			**vmem;
};

struct bnxt_ring_struct {
	struct bnxt_ring_mem_info	ring_mem;

	u16			fw_ring_id; /* Ring id filled by Chimp FW */
	union {
		u16		grp_idx;
		u16		map_idx; /* Used by cmpl rings */
	};
	u32			handle;
	u8			queue_id;
};

struct tx_push_bd {
	__le32			doorbell;
	__le32			tx_bd_len_flags_type;
	u32			tx_bd_opaque;
	struct tx_bd_ext	txbd2;
};

struct tx_push_buffer {
	struct tx_push_bd	push_bd;
	u32			data[25];
};

struct bnxt_db_info {
	void __iomem		*doorbell;
	union {
		u64		db_key64;
		u32		db_key32;
	};
};

struct bnxt_tx_ring_info {
	struct bnxt_napi	*bnapi;
	u16			tx_prod;
	u16			tx_cons;
	u16			txq_index;
	u8			kick_pending;
	struct bnxt_db_info	tx_db;

	struct tx_bd		*tx_desc_ring[MAX_TX_PAGES];
	struct bnxt_sw_tx_bd	*tx_buf_ring;

	dma_addr_t		tx_desc_mapping[MAX_TX_PAGES];

	struct tx_push_buffer	*tx_push;
	dma_addr_t		tx_push_mapping;
	__le64			data_mapping;

#define BNXT_DEV_STATE_CLOSING	0x1
	u32			dev_state;

	struct bnxt_ring_struct	tx_ring_struct;
};

#define BNXT_LEGACY_COAL_CMPL_PARAMS					\
	(RING_AGGINT_QCAPS_RESP_CMPL_PARAMS_INT_LAT_TMR_MIN |		\
	 RING_AGGINT_QCAPS_RESP_CMPL_PARAMS_INT_LAT_TMR_MAX |		\
	 RING_AGGINT_QCAPS_RESP_CMPL_PARAMS_TIMER_RESET |		\
	 RING_AGGINT_QCAPS_RESP_CMPL_PARAMS_RING_IDLE |			\
	 RING_AGGINT_QCAPS_RESP_CMPL_PARAMS_NUM_CMPL_DMA_AGGR |		\
	 RING_AGGINT_QCAPS_RESP_CMPL_PARAMS_NUM_CMPL_DMA_AGGR_DURING_INT | \
	 RING_AGGINT_QCAPS_RESP_CMPL_PARAMS_CMPL_AGGR_DMA_TMR |		\
	 RING_AGGINT_QCAPS_RESP_CMPL_PARAMS_CMPL_AGGR_DMA_TMR_DURING_INT | \
	 RING_AGGINT_QCAPS_RESP_CMPL_PARAMS_NUM_CMPL_AGGR_INT)

#define BNXT_COAL_CMPL_ENABLES						\
	(RING_CMPL_RING_CFG_AGGINT_PARAMS_REQ_ENABLES_NUM_CMPL_DMA_AGGR | \
	 RING_CMPL_RING_CFG_AGGINT_PARAMS_REQ_ENABLES_CMPL_AGGR_DMA_TMR | \
	 RING_CMPL_RING_CFG_AGGINT_PARAMS_REQ_ENABLES_INT_LAT_TMR_MAX | \
	 RING_CMPL_RING_CFG_AGGINT_PARAMS_REQ_ENABLES_NUM_CMPL_AGGR_INT)

#define BNXT_COAL_CMPL_MIN_TMR_ENABLE					\
	RING_CMPL_RING_CFG_AGGINT_PARAMS_REQ_ENABLES_INT_LAT_TMR_MIN

#define BNXT_COAL_CMPL_AGGR_TMR_DURING_INT_ENABLE			\
	RING_CMPL_RING_CFG_AGGINT_PARAMS_REQ_ENABLES_NUM_CMPL_DMA_AGGR_DURING_INT

struct bnxt_coal_cap {
	u32			cmpl_params;
	u32			nq_params;
	u16			num_cmpl_dma_aggr_max;
	u16			num_cmpl_dma_aggr_during_int_max;
	u16			cmpl_aggr_dma_tmr_max;
	u16			cmpl_aggr_dma_tmr_during_int_max;
	u16			int_lat_tmr_min_max;
	u16			int_lat_tmr_max_max;
	u16			num_cmpl_aggr_int_max;
	u16			timer_units;
};

struct bnxt_coal {
	u16			coal_ticks;
	u16			coal_ticks_irq;
	u16			coal_bufs;
	u16			coal_bufs_irq;
			/* RING_IDLE enabled when coal ticks < idle_thresh  */
	u16			idle_thresh;
	u8			bufs_per_record;
	u8			budget;
};

struct bnxt_tpa_info {
	void			*data;
	u8			*data_ptr;
	dma_addr_t		mapping;
	u16			len;
	unsigned short		gso_type;
	u32			flags2;
	u32			metadata;
	enum pkt_hash_types	hash_type;
	u32			rss_hash;
	u32			hdr_info;

#define BNXT_TPA_L4_SIZE(hdr_info)	\
	(((hdr_info) & 0xf8000000) ? ((hdr_info) >> 27) : 32)

#define BNXT_TPA_INNER_L3_OFF(hdr_info)	\
	(((hdr_info) >> 18) & 0x1ff)

#define BNXT_TPA_INNER_L2_OFF(hdr_info)	\
	(((hdr_info) >> 9) & 0x1ff)

#define BNXT_TPA_OUTER_L3_OFF(hdr_info)	\
	((hdr_info) & 0x1ff)

	u16			cfa_code; /* cfa_code in TPA start compl */
	u8			agg_count;
	struct rx_agg_cmp	*agg_arr;
};

#define BNXT_AGG_IDX_BMAP_SIZE	(MAX_TPA_P5 / BITS_PER_LONG)

struct bnxt_tpa_idx_map {
	u16		agg_id_tbl[1024];
	unsigned long	agg_idx_bmap[BNXT_AGG_IDX_BMAP_SIZE];
};

struct bnxt_rx_ring_info {
	struct bnxt_napi	*bnapi;
	u16			rx_prod;
	u16			rx_agg_prod;
	u16			rx_sw_agg_prod;
	u16			rx_next_cons;
	struct bnxt_db_info	rx_db;
	struct bnxt_db_info	rx_agg_db;

	struct bpf_prog		*xdp_prog;

	struct rx_bd		*rx_desc_ring[MAX_RX_PAGES];
	struct bnxt_sw_rx_bd	*rx_buf_ring;

	struct rx_bd		*rx_agg_desc_ring[MAX_RX_AGG_PAGES];
	struct bnxt_sw_rx_agg_bd	*rx_agg_ring;

	unsigned long		*rx_agg_bmap;
	u16			rx_agg_bmap_size;

	struct page		*rx_page;
	unsigned int		rx_page_offset;

	dma_addr_t		rx_desc_mapping[MAX_RX_PAGES];
	dma_addr_t		rx_agg_desc_mapping[MAX_RX_AGG_PAGES];

	struct bnxt_tpa_info	*rx_tpa;
	struct bnxt_tpa_idx_map *rx_tpa_idx_map;

	struct bnxt_ring_struct	rx_ring_struct;
	struct bnxt_ring_struct	rx_agg_ring_struct;
	struct xdp_rxq_info	xdp_rxq;
	struct page_pool	*page_pool;
};

struct bnxt_rx_sw_stats {
	u64			rx_l4_csum_errors;
	u64			rx_resets;
	u64			rx_buf_errors;
};

struct bnxt_cmn_sw_stats {
	u64			missed_irqs;
};

struct bnxt_sw_stats {
	struct bnxt_rx_sw_stats rx;
	struct bnxt_cmn_sw_stats cmn;
};

struct bnxt_stats_mem {
	u64		*sw_stats;
	u64		*hw_masks;
	void		*hw_stats;
	dma_addr_t	hw_stats_map;
	int		len;
};

struct bnxt_cp_ring_info {
	struct bnxt_napi	*bnapi;
	u32			cp_raw_cons;
	struct bnxt_db_info	cp_db;

	u8			had_work_done:1;
	u8			has_more_work:1;

	u32			last_cp_raw_cons;

	struct bnxt_coal	rx_ring_coal;
	u64			rx_packets;
	u64			rx_bytes;
	u64			event_ctr;

	struct dim		dim;

	union {
		struct tx_cmp	*cp_desc_ring[MAX_CP_PAGES];
		struct nqe_cn	*nq_desc_ring[MAX_CP_PAGES];
	};

	dma_addr_t		cp_desc_mapping[MAX_CP_PAGES];

	struct bnxt_stats_mem	stats;
	u32			hw_stats_ctx_id;

	struct bnxt_sw_stats	sw_stats;

	struct bnxt_ring_struct	cp_ring_struct;

	struct bnxt_cp_ring_info *cp_ring_arr[2];
#define BNXT_RX_HDL	0
#define BNXT_TX_HDL	1
};

struct bnxt_napi {
	struct napi_struct	napi;
	struct bnxt		*bp;

	int			index;
	struct bnxt_cp_ring_info	cp_ring;
	struct bnxt_rx_ring_info	*rx_ring;
	struct bnxt_tx_ring_info	*tx_ring;

	void			(*tx_int)(struct bnxt *, struct bnxt_napi *,
					  int);
	int			tx_pkts;
	u8			events;

	u32			flags;
#define BNXT_NAPI_FLAG_XDP	0x1

	bool			in_reset;
};

struct bnxt_irq {
	irq_handler_t	handler;
	unsigned int	vector;
	u8		requested:1;
	u8		have_cpumask:1;
	char		name[IFNAMSIZ + 2];
	cpumask_var_t	cpu_mask;
};

#define HWRM_RING_ALLOC_TX	0x1
#define HWRM_RING_ALLOC_RX	0x2
#define HWRM_RING_ALLOC_AGG	0x4
#define HWRM_RING_ALLOC_CMPL	0x8
#define HWRM_RING_ALLOC_NQ	0x10

#define INVALID_STATS_CTX_ID	-1

struct bnxt_ring_grp_info {
	u16	fw_stats_ctx;
	u16	fw_grp_id;
	u16	rx_fw_ring_id;
	u16	agg_fw_ring_id;
	u16	cp_fw_ring_id;
};

struct bnxt_vnic_info {
	u16		fw_vnic_id; /* returned by Chimp during alloc */
#define BNXT_MAX_CTX_PER_VNIC	8
	u16		fw_rss_cos_lb_ctx[BNXT_MAX_CTX_PER_VNIC];
	u16		fw_l2_ctx_id;
#define BNXT_MAX_UC_ADDRS	4
	__le64		fw_l2_filter_id[BNXT_MAX_UC_ADDRS];
				/* index 0 always dev_addr */
	u16		uc_filter_count;
	u8		*uc_list;

	u16		*fw_grp_ids;
	dma_addr_t	rss_table_dma_addr;
	__le16		*rss_table;
	dma_addr_t	rss_hash_key_dma_addr;
	u64		*rss_hash_key;
	int		rss_table_size;
#define BNXT_RSS_TABLE_ENTRIES_P5	64
#define BNXT_RSS_TABLE_SIZE_P5		(BNXT_RSS_TABLE_ENTRIES_P5 * 4)
#define BNXT_RSS_TABLE_MAX_TBL_P5	8
#define BNXT_MAX_RSS_TABLE_SIZE_P5				\
	(BNXT_RSS_TABLE_SIZE_P5 * BNXT_RSS_TABLE_MAX_TBL_P5)
#define BNXT_MAX_RSS_TABLE_ENTRIES_P5				\
	(BNXT_RSS_TABLE_ENTRIES_P5 * BNXT_RSS_TABLE_MAX_TBL_P5)

	u32		rx_mask;

	u8		*mc_list;
	int		mc_list_size;
	int		mc_list_count;
	dma_addr_t	mc_list_mapping;
#define BNXT_MAX_MC_ADDRS	16

	u32		flags;
#define BNXT_VNIC_RSS_FLAG	1
#define BNXT_VNIC_RFS_FLAG	2
#define BNXT_VNIC_MCAST_FLAG	4
#define BNXT_VNIC_UCAST_FLAG	8
#define BNXT_VNIC_RFS_NEW_RSS_FLAG	0x10
};

struct bnxt_hw_resc {
	u16	min_rsscos_ctxs;
	u16	max_rsscos_ctxs;
	u16	min_cp_rings;
	u16	max_cp_rings;
	u16	resv_cp_rings;
	u16	min_tx_rings;
	u16	max_tx_rings;
	u16	resv_tx_rings;
	u16	max_tx_sch_inputs;
	u16	min_rx_rings;
	u16	max_rx_rings;
	u16	resv_rx_rings;
	u16	min_hw_ring_grps;
	u16	max_hw_ring_grps;
	u16	resv_hw_ring_grps;
	u16	min_l2_ctxs;
	u16	max_l2_ctxs;
	u16	min_vnics;
	u16	max_vnics;
	u16	resv_vnics;
	u16	min_stat_ctxs;
	u16	max_stat_ctxs;
	u16	resv_stat_ctxs;
	u16	max_nqs;
	u16	max_irqs;
	u16	resv_irqs;
};

#if defined(CONFIG_BNXT_SRIOV)
struct bnxt_vf_info {
	u16	fw_fid;
	u8	mac_addr[ETH_ALEN];	/* PF assigned MAC Address */
	u8	vf_mac_addr[ETH_ALEN];	/* VF assigned MAC address, only
					 * stored by PF.
					 */
	u16	vlan;
	u16	func_qcfg_flags;
	u32	flags;
#define BNXT_VF_QOS		0x1
#define BNXT_VF_SPOOFCHK	0x2
#define BNXT_VF_LINK_FORCED	0x4
#define BNXT_VF_LINK_UP		0x8
#define BNXT_VF_TRUST		0x10
	u32	min_tx_rate;
	u32	max_tx_rate;
	void	*hwrm_cmd_req_addr;
	dma_addr_t	hwrm_cmd_req_dma_addr;
};
#endif

struct bnxt_pf_info {
#define BNXT_FIRST_PF_FID	1
#define BNXT_FIRST_VF_FID	128
	u16	fw_fid;
	u16	port_id;
	u8	mac_addr[ETH_ALEN];
	u32	first_vf_id;
	u16	active_vfs;
	u16	registered_vfs;
	u16	max_vfs;
	u32	max_encap_records;
	u32	max_decap_records;
	u32	max_tx_em_flows;
	u32	max_tx_wm_flows;
	u32	max_rx_em_flows;
	u32	max_rx_wm_flows;
	unsigned long	*vf_event_bmap;
	u16	hwrm_cmd_req_pages;
	u8	vf_resv_strategy;
#define BNXT_VF_RESV_STRATEGY_MAXIMAL	0
#define BNXT_VF_RESV_STRATEGY_MINIMAL	1
#define BNXT_VF_RESV_STRATEGY_MINIMAL_STATIC	2
	void			*hwrm_cmd_req_addr[4];
	dma_addr_t		hwrm_cmd_req_dma_addr[4];
	struct bnxt_vf_info	*vf;
};

struct bnxt_ntuple_filter {
	struct hlist_node	hash;
	u8			dst_mac_addr[ETH_ALEN];
	u8			src_mac_addr[ETH_ALEN];
	struct flow_keys	fkeys;
	__le64			filter_id;
	u16			sw_id;
	u8			l2_fltr_idx;
	u16			rxq;
	u32			flow_id;
	unsigned long		state;
#define BNXT_FLTR_VALID		0
#define BNXT_FLTR_UPDATE	1
};

struct bnxt_link_info {
	u8			phy_type;
	u8			media_type;
	u8			transceiver;
	u8			phy_addr;
	u8			phy_link_status;
#define BNXT_LINK_NO_LINK	PORT_PHY_QCFG_RESP_LINK_NO_LINK
#define BNXT_LINK_SIGNAL	PORT_PHY_QCFG_RESP_LINK_SIGNAL
#define BNXT_LINK_LINK		PORT_PHY_QCFG_RESP_LINK_LINK
	u8			wire_speed;
	u8			phy_state;
#define BNXT_PHY_STATE_ENABLED		0
#define BNXT_PHY_STATE_DISABLED		1

	u8			link_up;
	u8			duplex;
#define BNXT_LINK_DUPLEX_HALF	PORT_PHY_QCFG_RESP_DUPLEX_STATE_HALF
#define BNXT_LINK_DUPLEX_FULL	PORT_PHY_QCFG_RESP_DUPLEX_STATE_FULL
	u8			pause;
#define BNXT_LINK_PAUSE_TX	PORT_PHY_QCFG_RESP_PAUSE_TX
#define BNXT_LINK_PAUSE_RX	PORT_PHY_QCFG_RESP_PAUSE_RX
#define BNXT_LINK_PAUSE_BOTH	(PORT_PHY_QCFG_RESP_PAUSE_RX | \
				 PORT_PHY_QCFG_RESP_PAUSE_TX)
	u8			lp_pause;
	u8			auto_pause_setting;
	u8			force_pause_setting;
	u8			duplex_setting;
	u8			auto_mode;
#define BNXT_AUTO_MODE(mode)	((mode) > BNXT_LINK_AUTO_NONE && \
				 (mode) <= BNXT_LINK_AUTO_MSK)
#define BNXT_LINK_AUTO_NONE     PORT_PHY_QCFG_RESP_AUTO_MODE_NONE
#define BNXT_LINK_AUTO_ALLSPDS	PORT_PHY_QCFG_RESP_AUTO_MODE_ALL_SPEEDS
#define BNXT_LINK_AUTO_ONESPD	PORT_PHY_QCFG_RESP_AUTO_MODE_ONE_SPEED
#define BNXT_LINK_AUTO_ONEORBELOW PORT_PHY_QCFG_RESP_AUTO_MODE_ONE_OR_BELOW
#define BNXT_LINK_AUTO_MSK	PORT_PHY_QCFG_RESP_AUTO_MODE_SPEED_MASK
#define PHY_VER_LEN		3
	u8			phy_ver[PHY_VER_LEN];
	u16			link_speed;
#define BNXT_LINK_SPEED_100MB	PORT_PHY_QCFG_RESP_LINK_SPEED_100MB
#define BNXT_LINK_SPEED_1GB	PORT_PHY_QCFG_RESP_LINK_SPEED_1GB
#define BNXT_LINK_SPEED_2GB	PORT_PHY_QCFG_RESP_LINK_SPEED_2GB
#define BNXT_LINK_SPEED_2_5GB	PORT_PHY_QCFG_RESP_LINK_SPEED_2_5GB
#define BNXT_LINK_SPEED_10GB	PORT_PHY_QCFG_RESP_LINK_SPEED_10GB
#define BNXT_LINK_SPEED_20GB	PORT_PHY_QCFG_RESP_LINK_SPEED_20GB
#define BNXT_LINK_SPEED_25GB	PORT_PHY_QCFG_RESP_LINK_SPEED_25GB
#define BNXT_LINK_SPEED_40GB	PORT_PHY_QCFG_RESP_LINK_SPEED_40GB
#define BNXT_LINK_SPEED_50GB	PORT_PHY_QCFG_RESP_LINK_SPEED_50GB
#define BNXT_LINK_SPEED_100GB	PORT_PHY_QCFG_RESP_LINK_SPEED_100GB
	u16			support_speeds;
	u16			support_pam4_speeds;
	u16			auto_link_speeds;	/* fw adv setting */
#define BNXT_LINK_SPEED_MSK_100MB PORT_PHY_QCFG_RESP_SUPPORT_SPEEDS_100MB
#define BNXT_LINK_SPEED_MSK_1GB PORT_PHY_QCFG_RESP_SUPPORT_SPEEDS_1GB
#define BNXT_LINK_SPEED_MSK_2GB PORT_PHY_QCFG_RESP_SUPPORT_SPEEDS_2GB
#define BNXT_LINK_SPEED_MSK_10GB PORT_PHY_QCFG_RESP_SUPPORT_SPEEDS_10GB
#define BNXT_LINK_SPEED_MSK_2_5GB PORT_PHY_QCFG_RESP_SUPPORT_SPEEDS_2_5GB
#define BNXT_LINK_SPEED_MSK_20GB PORT_PHY_QCFG_RESP_SUPPORT_SPEEDS_20GB
#define BNXT_LINK_SPEED_MSK_25GB PORT_PHY_QCFG_RESP_SUPPORT_SPEEDS_25GB
#define BNXT_LINK_SPEED_MSK_40GB PORT_PHY_QCFG_RESP_SUPPORT_SPEEDS_40GB
#define BNXT_LINK_SPEED_MSK_50GB PORT_PHY_QCFG_RESP_SUPPORT_SPEEDS_50GB
#define BNXT_LINK_SPEED_MSK_100GB PORT_PHY_QCFG_RESP_SUPPORT_SPEEDS_100GB
	u16			auto_pam4_link_speeds;
#define BNXT_LINK_PAM4_SPEED_MSK_50GB PORT_PHY_QCFG_RESP_SUPPORT_PAM4_SPEEDS_50G
#define BNXT_LINK_PAM4_SPEED_MSK_100GB PORT_PHY_QCFG_RESP_SUPPORT_PAM4_SPEEDS_100G
#define BNXT_LINK_PAM4_SPEED_MSK_200GB PORT_PHY_QCFG_RESP_SUPPORT_PAM4_SPEEDS_200G
	u16			support_auto_speeds;
	u16			support_pam4_auto_speeds;
	u16			lp_auto_link_speeds;
	u16			lp_auto_pam4_link_speeds;
	u16			force_link_speed;
	u16			force_pam4_link_speed;
	u32			preemphasis;
	u8			module_status;
	u8			active_fec_sig_mode;
	u16			fec_cfg;
#define BNXT_FEC_NONE		PORT_PHY_QCFG_RESP_FEC_CFG_FEC_NONE_SUPPORTED
#define BNXT_FEC_AUTONEG_CAP	PORT_PHY_QCFG_RESP_FEC_CFG_FEC_AUTONEG_SUPPORTED
#define BNXT_FEC_AUTONEG	PORT_PHY_QCFG_RESP_FEC_CFG_FEC_AUTONEG_ENABLED
#define BNXT_FEC_ENC_BASE_R_CAP	\
	PORT_PHY_QCFG_RESP_FEC_CFG_FEC_CLAUSE74_SUPPORTED
#define BNXT_FEC_ENC_BASE_R	PORT_PHY_QCFG_RESP_FEC_CFG_FEC_CLAUSE74_ENABLED
#define BNXT_FEC_ENC_RS_CAP	\
	PORT_PHY_QCFG_RESP_FEC_CFG_FEC_CLAUSE91_SUPPORTED
#define BNXT_FEC_ENC_LLRS_CAP	\
	(PORT_PHY_QCFG_RESP_FEC_CFG_FEC_RS272_1XN_SUPPORTED |	\
	 PORT_PHY_QCFG_RESP_FEC_CFG_FEC_RS272_IEEE_SUPPORTED)
#define BNXT_FEC_ENC_RS		\
	(PORT_PHY_QCFG_RESP_FEC_CFG_FEC_CLAUSE91_ENABLED |	\
	 PORT_PHY_QCFG_RESP_FEC_CFG_FEC_RS544_1XN_ENABLED |	\
	 PORT_PHY_QCFG_RESP_FEC_CFG_FEC_RS544_IEEE_ENABLED)
#define BNXT_FEC_ENC_LLRS	\
	(PORT_PHY_QCFG_RESP_FEC_CFG_FEC_RS272_1XN_ENABLED |	\
	 PORT_PHY_QCFG_RESP_FEC_CFG_FEC_RS272_IEEE_ENABLED)

	/* copy of requested setting from ethtool cmd */
	u8			autoneg;
#define BNXT_AUTONEG_SPEED		1
#define BNXT_AUTONEG_FLOW_CTRL		2
	u8			req_signal_mode;
#define BNXT_SIG_MODE_NRZ	PORT_PHY_QCFG_RESP_SIGNAL_MODE_NRZ
#define BNXT_SIG_MODE_PAM4	PORT_PHY_QCFG_RESP_SIGNAL_MODE_PAM4
	u8			req_duplex;
	u8			req_flow_ctrl;
	u16			req_link_speed;
	u16			advertising;	/* user adv setting */
	u16			advertising_pam4;
	bool			force_link_chng;

	bool			phy_retry;
	unsigned long		phy_retry_expires;

	/* a copy of phy_qcfg output used to report link
	 * info to VF
	 */
	struct hwrm_port_phy_qcfg_output phy_qcfg_resp;
};

#define BNXT_FEC_RS544_ON					\
	 (PORT_PHY_CFG_REQ_FLAGS_FEC_RS544_1XN_ENABLE |		\
	  PORT_PHY_CFG_REQ_FLAGS_FEC_RS544_IEEE_ENABLE)

#define BNXT_FEC_RS544_OFF					\
	 (PORT_PHY_CFG_REQ_FLAGS_FEC_RS544_1XN_DISABLE |	\
	  PORT_PHY_CFG_REQ_FLAGS_FEC_RS544_IEEE_DISABLE)

#define BNXT_FEC_RS272_ON					\
	 (PORT_PHY_CFG_REQ_FLAGS_FEC_RS272_1XN_ENABLE |		\
	  PORT_PHY_CFG_REQ_FLAGS_FEC_RS272_IEEE_ENABLE)

#define BNXT_FEC_RS272_OFF					\
	 (PORT_PHY_CFG_REQ_FLAGS_FEC_RS272_1XN_DISABLE |	\
	  PORT_PHY_CFG_REQ_FLAGS_FEC_RS272_IEEE_DISABLE)

#define BNXT_PAM4_SUPPORTED(link_info)				\
	((link_info)->support_pam4_speeds)

#define BNXT_FEC_RS_ON(link_info)				\
	(PORT_PHY_CFG_REQ_FLAGS_FEC_CLAUSE91_ENABLE |		\
	 PORT_PHY_CFG_REQ_FLAGS_FEC_CLAUSE74_DISABLE |		\
	 (BNXT_PAM4_SUPPORTED(link_info) ?			\
	  (BNXT_FEC_RS544_ON | BNXT_FEC_RS272_OFF) : 0))

#define BNXT_FEC_LLRS_ON					\
	(PORT_PHY_CFG_REQ_FLAGS_FEC_CLAUSE91_ENABLE |		\
	 PORT_PHY_CFG_REQ_FLAGS_FEC_CLAUSE74_DISABLE |		\
	 BNXT_FEC_RS272_ON | BNXT_FEC_RS544_OFF)

#define BNXT_FEC_RS_OFF(link_info)				\
	(PORT_PHY_CFG_REQ_FLAGS_FEC_CLAUSE91_DISABLE |		\
	 (BNXT_PAM4_SUPPORTED(link_info) ?			\
	  (BNXT_FEC_RS544_OFF | BNXT_FEC_RS272_OFF) : 0))

#define BNXT_FEC_BASE_R_ON(link_info)				\
	(PORT_PHY_CFG_REQ_FLAGS_FEC_CLAUSE74_ENABLE |		\
	 BNXT_FEC_RS_OFF(link_info))

#define BNXT_FEC_ALL_OFF(link_info)				\
	(PORT_PHY_CFG_REQ_FLAGS_FEC_CLAUSE74_DISABLE |		\
	 BNXT_FEC_RS_OFF(link_info))

#define BNXT_MAX_QUEUE	8

struct bnxt_queue_info {
	u8	queue_id;
	u8	queue_profile;
};

#define BNXT_MAX_LED			4

struct bnxt_led_info {
	u8	led_id;
	u8	led_type;
	u8	led_group_id;
	u8	unused;
	__le16	led_state_caps;
#define BNXT_LED_ALT_BLINK_CAP(x)	((x) &	\
	cpu_to_le16(PORT_LED_QCAPS_RESP_LED0_STATE_CAPS_BLINK_ALT_SUPPORTED))

	__le16	led_color_caps;
};

#define BNXT_MAX_TEST	8

struct bnxt_test_info {
	u8 offline_mask;
<<<<<<< HEAD
	u8 flags;
#define BNXT_TEST_FL_EXT_LPBK		0x1
#define BNXT_TEST_FL_AN_PHY_LPBK	0x2
=======
>>>>>>> 7d2a07b7
	u16 timeout;
	char string[BNXT_MAX_TEST][ETH_GSTRING_LEN];
};

#define CHIMP_REG_VIEW_ADDR				\
	((bp->flags & BNXT_FLAG_CHIP_P5) ? 0x80000000 : 0xb1000000)

#define BNXT_GRCPF_REG_CHIMP_COMM		0x0
#define BNXT_GRCPF_REG_CHIMP_COMM_TRIGGER	0x100
#define BNXT_GRCPF_REG_WINDOW_BASE_OUT		0x400
#define BNXT_CAG_REG_LEGACY_INT_STATUS		0x4014
#define BNXT_CAG_REG_BASE			0x300000

#define BNXT_GRC_REG_STATUS_P5			0x520

#define BNXT_GRCPF_REG_KONG_COMM		0xA00
#define BNXT_GRCPF_REG_KONG_COMM_TRIGGER	0xB00

<<<<<<< HEAD
=======
#define BNXT_GRC_REG_CHIP_NUM			0x48
#define BNXT_GRC_REG_BASE			0x260000

#define BNXT_TS_REG_TIMESYNC_TS0_LOWER		0x640180c
#define BNXT_TS_REG_TIMESYNC_TS0_UPPER		0x6401810

>>>>>>> 7d2a07b7
#define BNXT_GRC_BASE_MASK			0xfffff000
#define BNXT_GRC_OFFSET_MASK			0x00000ffc

struct bnxt_tc_flow_stats {
	u64		packets;
	u64		bytes;
};

#ifdef CONFIG_BNXT_FLOWER_OFFLOAD
struct bnxt_flower_indr_block_cb_priv {
	struct net_device *tunnel_netdev;
	struct bnxt *bp;
	struct list_head list;
};
#endif

struct bnxt_tc_info {
	bool				enabled;

	/* hash table to store TC offloaded flows */
	struct rhashtable		flow_table;
	struct rhashtable_params	flow_ht_params;

	/* hash table to store L2 keys of TC flows */
	struct rhashtable		l2_table;
	struct rhashtable_params	l2_ht_params;
	/* hash table to store L2 keys for TC tunnel decap */
	struct rhashtable		decap_l2_table;
	struct rhashtable_params	decap_l2_ht_params;
	/* hash table to store tunnel decap entries */
	struct rhashtable		decap_table;
	struct rhashtable_params	decap_ht_params;
	/* hash table to store tunnel encap entries */
	struct rhashtable		encap_table;
	struct rhashtable_params	encap_ht_params;

	/* lock to atomically add/del an l2 node when a flow is
	 * added or deleted.
	 */
	struct mutex			lock;

	/* Fields used for batching stats query */
	struct rhashtable_iter		iter;
#define BNXT_FLOW_STATS_BATCH_MAX	10
	struct bnxt_tc_stats_batch {
		void			  *flow_node;
		struct bnxt_tc_flow_stats hw_stats;
	} stats_batch[BNXT_FLOW_STATS_BATCH_MAX];

	/* Stat counter mask (width) */
	u64				bytes_mask;
	u64				packets_mask;
};

struct bnxt_vf_rep_stats {
	u64			packets;
	u64			bytes;
	u64			dropped;
};

struct bnxt_vf_rep {
	struct bnxt			*bp;
	struct net_device		*dev;
	struct metadata_dst		*dst;
	u16				vf_idx;
	u16				tx_cfa_action;
	u16				rx_cfa_code;

	struct bnxt_vf_rep_stats	rx_stats;
	struct bnxt_vf_rep_stats	tx_stats;
};

#define PTU_PTE_VALID             0x1UL
#define PTU_PTE_LAST              0x2UL
#define PTU_PTE_NEXT_TO_LAST      0x4UL

#define MAX_CTX_PAGES	(BNXT_PAGE_SIZE / 8)
#define MAX_CTX_TOTAL_PAGES	(MAX_CTX_PAGES * MAX_CTX_PAGES)

struct bnxt_ctx_pg_info {
	u32		entries;
	u32		nr_pages;
	void		*ctx_pg_arr[MAX_CTX_PAGES];
	dma_addr_t	ctx_dma_arr[MAX_CTX_PAGES];
	struct bnxt_ring_mem_info ring_mem;
	struct bnxt_ctx_pg_info **ctx_pg_tbl;
};

#define BNXT_MAX_TQM_SP_RINGS		1
#define BNXT_MAX_TQM_FP_RINGS		8
#define BNXT_MAX_TQM_RINGS		\
	(BNXT_MAX_TQM_SP_RINGS + BNXT_MAX_TQM_FP_RINGS)

<<<<<<< HEAD
=======
#define BNXT_BACKING_STORE_CFG_LEGACY_LEN	256

#define BNXT_SET_CTX_PAGE_ATTR(attr)					\
do {									\
	if (BNXT_PAGE_SIZE == 0x2000)					\
		attr = FUNC_BACKING_STORE_CFG_REQ_SRQ_PG_SIZE_PG_8K;	\
	else if (BNXT_PAGE_SIZE == 0x10000)				\
		attr = FUNC_BACKING_STORE_CFG_REQ_QPC_PG_SIZE_PG_64K;	\
	else								\
		attr = FUNC_BACKING_STORE_CFG_REQ_QPC_PG_SIZE_PG_4K;	\
} while (0)

>>>>>>> 7d2a07b7
struct bnxt_ctx_mem_info {
	u32	qp_max_entries;
	u16	qp_min_qp1_entries;
	u16	qp_max_l2_entries;
	u16	qp_entry_size;
	u16	srq_max_l2_entries;
	u32	srq_max_entries;
	u16	srq_entry_size;
	u16	cq_max_l2_entries;
	u32	cq_max_entries;
	u16	cq_entry_size;
	u16	vnic_max_vnic_entries;
	u16	vnic_max_ring_table_entries;
	u16	vnic_entry_size;
	u32	stat_max_entries;
	u16	stat_entry_size;
	u16	tqm_entry_size;
	u32	tqm_min_entries_per_ring;
	u32	tqm_max_entries_per_ring;
	u32	mrav_max_entries;
	u16	mrav_entry_size;
	u16	tim_entry_size;
	u32	tim_max_entries;
	u16	mrav_num_entries_units;
	u8	tqm_entries_multiple;
<<<<<<< HEAD
	u8	ctx_kind_initializer;
=======
>>>>>>> 7d2a07b7
	u8	tqm_fp_rings_count;

	u32	flags;
	#define BNXT_CTX_FLAG_INITED	0x01

	struct bnxt_ctx_pg_info qp_mem;
	struct bnxt_ctx_pg_info srq_mem;
	struct bnxt_ctx_pg_info cq_mem;
	struct bnxt_ctx_pg_info vnic_mem;
	struct bnxt_ctx_pg_info stat_mem;
	struct bnxt_ctx_pg_info mrav_mem;
	struct bnxt_ctx_pg_info tim_mem;
	struct bnxt_ctx_pg_info *tqm_mem[BNXT_MAX_TQM_RINGS];
<<<<<<< HEAD
};

struct bnxt_fw_health {
	u32 flags;
	u32 polling_dsecs;
	u32 master_func_wait_dsecs;
	u32 normal_func_wait_dsecs;
	u32 post_reset_wait_dsecs;
	u32 post_reset_max_wait_dsecs;
	u32 regs[4];
	u32 mapped_regs[4];
#define BNXT_FW_HEALTH_REG		0
#define BNXT_FW_HEARTBEAT_REG		1
#define BNXT_FW_RESET_CNT_REG		2
#define BNXT_FW_RESET_INPROG_REG	3
	u32 fw_reset_inprog_reg_mask;
	u32 last_fw_heartbeat;
	u32 last_fw_reset_cnt;
	u8 enabled:1;
	u8 master:1;
	u8 fatal:1;
	u8 status_reliable:1;
	u8 tmr_multiplier;
	u8 tmr_counter;
	u8 fw_reset_seq_cnt;
	u32 fw_reset_seq_regs[16];
	u32 fw_reset_seq_vals[16];
	u32 fw_reset_seq_delay_msec[16];
	struct devlink_health_reporter	*fw_reporter;
	struct devlink_health_reporter *fw_reset_reporter;
	struct devlink_health_reporter *fw_fatal_reporter;
};

struct bnxt_fw_reporter_ctx {
	unsigned long sp_event;
};

=======

#define BNXT_CTX_MEM_INIT_QP	0
#define BNXT_CTX_MEM_INIT_SRQ	1
#define BNXT_CTX_MEM_INIT_CQ	2
#define BNXT_CTX_MEM_INIT_VNIC	3
#define BNXT_CTX_MEM_INIT_STAT	4
#define BNXT_CTX_MEM_INIT_MRAV	5
#define BNXT_CTX_MEM_INIT_MAX	6
	struct bnxt_mem_init	mem_init[BNXT_CTX_MEM_INIT_MAX];
};

struct bnxt_fw_health {
	u32 flags;
	u32 polling_dsecs;
	u32 master_func_wait_dsecs;
	u32 normal_func_wait_dsecs;
	u32 post_reset_wait_dsecs;
	u32 post_reset_max_wait_dsecs;
	u32 regs[4];
	u32 mapped_regs[4];
#define BNXT_FW_HEALTH_REG		0
#define BNXT_FW_HEARTBEAT_REG		1
#define BNXT_FW_RESET_CNT_REG		2
#define BNXT_FW_RESET_INPROG_REG	3
	u32 fw_reset_inprog_reg_mask;
	u32 last_fw_heartbeat;
	u32 last_fw_reset_cnt;
	u8 enabled:1;
	u8 master:1;
	u8 fatal:1;
	u8 status_reliable:1;
	u8 tmr_multiplier;
	u8 tmr_counter;
	u8 fw_reset_seq_cnt;
	u32 fw_reset_seq_regs[16];
	u32 fw_reset_seq_vals[16];
	u32 fw_reset_seq_delay_msec[16];
	u32 echo_req_data1;
	u32 echo_req_data2;
	struct devlink_health_reporter	*fw_reporter;
	struct devlink_health_reporter *fw_reset_reporter;
	struct devlink_health_reporter *fw_fatal_reporter;
};

struct bnxt_fw_reporter_ctx {
	unsigned long sp_event;
};

>>>>>>> 7d2a07b7
#define BNXT_FW_HEALTH_REG_TYPE_MASK	3
#define BNXT_FW_HEALTH_REG_TYPE_CFG	0
#define BNXT_FW_HEALTH_REG_TYPE_GRC	1
#define BNXT_FW_HEALTH_REG_TYPE_BAR0	2
#define BNXT_FW_HEALTH_REG_TYPE_BAR1	3

#define BNXT_FW_HEALTH_REG_TYPE(reg)	((reg) & BNXT_FW_HEALTH_REG_TYPE_MASK)
#define BNXT_FW_HEALTH_REG_OFF(reg)	((reg) & ~BNXT_FW_HEALTH_REG_TYPE_MASK)

#define BNXT_FW_HEALTH_WIN_BASE		0x3000
#define BNXT_FW_HEALTH_WIN_MAP_OFF	8

#define BNXT_FW_HEALTH_WIN_OFF(reg)	(BNXT_FW_HEALTH_WIN_BASE +	\
					 ((reg) & BNXT_GRC_OFFSET_MASK))

<<<<<<< HEAD
#define BNXT_FW_STATUS_HEALTHY		0x8000
#define BNXT_FW_STATUS_SHUTDOWN		0x100000
=======
#define BNXT_FW_STATUS_HEALTH_MSK	0xffff
#define BNXT_FW_STATUS_HEALTHY		0x8000
#define BNXT_FW_STATUS_SHUTDOWN		0x100000
#define BNXT_FW_STATUS_RECOVERING	0x400000

#define BNXT_FW_IS_HEALTHY(sts)		(((sts) & BNXT_FW_STATUS_HEALTH_MSK) ==\
					 BNXT_FW_STATUS_HEALTHY)

#define BNXT_FW_IS_BOOTING(sts)		(((sts) & BNXT_FW_STATUS_HEALTH_MSK) < \
					 BNXT_FW_STATUS_HEALTHY)

#define BNXT_FW_IS_ERR(sts)		(((sts) & BNXT_FW_STATUS_HEALTH_MSK) > \
					 BNXT_FW_STATUS_HEALTHY)

#define BNXT_FW_IS_RECOVERING(sts)	(BNXT_FW_IS_ERR(sts) &&		       \
					 ((sts) & BNXT_FW_STATUS_RECOVERING))

#define BNXT_FW_RETRY			5
#define BNXT_FW_IF_RETRY		10
>>>>>>> 7d2a07b7

struct bnxt {
	void __iomem		*bar0;
	void __iomem		*bar1;
	void __iomem		*bar2;

	u32			reg_base;
	u16			chip_num;
#define CHIP_NUM_57301		0x16c8
#define CHIP_NUM_57302		0x16c9
#define CHIP_NUM_57304		0x16ca
#define CHIP_NUM_58700		0x16cd
#define CHIP_NUM_57402		0x16d0
#define CHIP_NUM_57404		0x16d1
#define CHIP_NUM_57406		0x16d2
#define CHIP_NUM_57407		0x16d5

#define CHIP_NUM_57311		0x16ce
#define CHIP_NUM_57312		0x16cf
#define CHIP_NUM_57314		0x16df
#define CHIP_NUM_57317		0x16e0
#define CHIP_NUM_57412		0x16d6
#define CHIP_NUM_57414		0x16d7
#define CHIP_NUM_57416		0x16d8
#define CHIP_NUM_57417		0x16d9
#define CHIP_NUM_57412L		0x16da
#define CHIP_NUM_57414L		0x16db

#define CHIP_NUM_5745X		0xd730
#define CHIP_NUM_57452		0xc452
#define CHIP_NUM_57454		0xc454

#define CHIP_NUM_57508		0x1750
#define CHIP_NUM_57504		0x1751
#define CHIP_NUM_57502		0x1752

#define CHIP_NUM_58802		0xd802
#define CHIP_NUM_58804		0xd804
#define CHIP_NUM_58808		0xd808

	u8			chip_rev;

#define CHIP_NUM_58818		0xd818

#define BNXT_CHIP_NUM_5730X(chip_num)		\
	((chip_num) >= CHIP_NUM_57301 &&	\
	 (chip_num) <= CHIP_NUM_57304)

#define BNXT_CHIP_NUM_5740X(chip_num)		\
	(((chip_num) >= CHIP_NUM_57402 &&	\
	  (chip_num) <= CHIP_NUM_57406) ||	\
	 (chip_num) == CHIP_NUM_57407)

#define BNXT_CHIP_NUM_5731X(chip_num)		\
	((chip_num) == CHIP_NUM_57311 ||	\
	 (chip_num) == CHIP_NUM_57312 ||	\
	 (chip_num) == CHIP_NUM_57314 ||	\
	 (chip_num) == CHIP_NUM_57317)

#define BNXT_CHIP_NUM_5741X(chip_num)		\
	((chip_num) >= CHIP_NUM_57412 &&	\
	 (chip_num) <= CHIP_NUM_57414L)

#define BNXT_CHIP_NUM_58700(chip_num)		\
	 ((chip_num) == CHIP_NUM_58700)

#define BNXT_CHIP_NUM_5745X(chip_num)		\
	((chip_num) == CHIP_NUM_5745X ||	\
	 (chip_num) == CHIP_NUM_57452 ||	\
	 (chip_num) == CHIP_NUM_57454)


#define BNXT_CHIP_NUM_57X0X(chip_num)		\
	(BNXT_CHIP_NUM_5730X(chip_num) || BNXT_CHIP_NUM_5740X(chip_num))

#define BNXT_CHIP_NUM_57X1X(chip_num)		\
	(BNXT_CHIP_NUM_5731X(chip_num) || BNXT_CHIP_NUM_5741X(chip_num))

#define BNXT_CHIP_NUM_588XX(chip_num)		\
	((chip_num) == CHIP_NUM_58802 ||	\
	 (chip_num) == CHIP_NUM_58804 ||        \
	 (chip_num) == CHIP_NUM_58808)

#define BNXT_VPD_FLD_LEN	32
	char			board_partno[BNXT_VPD_FLD_LEN];
	char			board_serialno[BNXT_VPD_FLD_LEN];

	struct net_device	*dev;
	struct pci_dev		*pdev;

	atomic_t		intr_sem;

	u32			flags;
	#define BNXT_FLAG_CHIP_P5	0x1
	#define BNXT_FLAG_VF		0x2
	#define BNXT_FLAG_LRO		0x4
#ifdef CONFIG_INET
	#define BNXT_FLAG_GRO		0x8
#else
	/* Cannot support hardware GRO if CONFIG_INET is not set */
	#define BNXT_FLAG_GRO		0x0
#endif
	#define BNXT_FLAG_TPA		(BNXT_FLAG_LRO | BNXT_FLAG_GRO)
	#define BNXT_FLAG_JUMBO		0x10
	#define BNXT_FLAG_STRIP_VLAN	0x20
	#define BNXT_FLAG_AGG_RINGS	(BNXT_FLAG_JUMBO | BNXT_FLAG_GRO | \
					 BNXT_FLAG_LRO)
	#define BNXT_FLAG_USING_MSIX	0x40
	#define BNXT_FLAG_MSIX_CAP	0x80
	#define BNXT_FLAG_RFS		0x100
	#define BNXT_FLAG_SHARED_RINGS	0x200
	#define BNXT_FLAG_PORT_STATS	0x400
	#define BNXT_FLAG_UDP_RSS_CAP	0x800
	#define BNXT_FLAG_NEW_RSS_CAP	0x2000
	#define BNXT_FLAG_WOL_CAP	0x4000
	#define BNXT_FLAG_ROCEV1_CAP	0x8000
	#define BNXT_FLAG_ROCEV2_CAP	0x10000
	#define BNXT_FLAG_ROCE_CAP	(BNXT_FLAG_ROCEV1_CAP |	\
					 BNXT_FLAG_ROCEV2_CAP)
	#define BNXT_FLAG_NO_AGG_RINGS	0x20000
	#define BNXT_FLAG_RX_PAGE_MODE	0x40000
	#define BNXT_FLAG_CHIP_SR2	0x80000
	#define BNXT_FLAG_MULTI_HOST	0x100000
	#define BNXT_FLAG_DSN_VALID	0x200000
	#define BNXT_FLAG_DOUBLE_DB	0x400000
	#define BNXT_FLAG_CHIP_NITRO_A0	0x1000000
	#define BNXT_FLAG_DIM		0x2000000
	#define BNXT_FLAG_ROCE_MIRROR_CAP	0x4000000
	#define BNXT_FLAG_PORT_STATS_EXT	0x10000000

	#define BNXT_FLAG_ALL_CONFIG_FEATS (BNXT_FLAG_TPA |		\
					    BNXT_FLAG_RFS |		\
					    BNXT_FLAG_STRIP_VLAN)

#define BNXT_PF(bp)		(!((bp)->flags & BNXT_FLAG_VF))
#define BNXT_VF(bp)		((bp)->flags & BNXT_FLAG_VF)
#define BNXT_NPAR(bp)		((bp)->port_partition_type)
#define BNXT_MH(bp)		((bp)->flags & BNXT_FLAG_MULTI_HOST)
#define BNXT_SINGLE_PF(bp)	(BNXT_PF(bp) && !BNXT_NPAR(bp) && !BNXT_MH(bp))
<<<<<<< HEAD
#define BNXT_PHY_CFG_ABLE(bp)	((BNXT_SINGLE_PF(bp) ||			\
				  ((bp)->fw_cap & BNXT_FW_CAP_SHARED_PORT_CFG)) && \
=======
#define BNXT_SH_PORT_CFG_OK(bp)	(BNXT_PF(bp) &&				\
				 ((bp)->phy_flags & BNXT_PHY_FL_SHARED_PORT_CFG))
#define BNXT_PHY_CFG_ABLE(bp)	((BNXT_SINGLE_PF(bp) ||			\
				  BNXT_SH_PORT_CFG_OK(bp)) &&		\
>>>>>>> 7d2a07b7
				 (bp)->link_info.phy_state == BNXT_PHY_STATE_ENABLED)
#define BNXT_CHIP_TYPE_NITRO_A0(bp) ((bp)->flags & BNXT_FLAG_CHIP_NITRO_A0)
#define BNXT_RX_PAGE_MODE(bp)	((bp)->flags & BNXT_FLAG_RX_PAGE_MODE)
#define BNXT_SUPPORTS_TPA(bp)	(!BNXT_CHIP_TYPE_NITRO_A0(bp) &&	\
				 (!((bp)->flags & BNXT_FLAG_CHIP_P5) ||	\
				  (bp)->max_tpa_v2) && !is_kdump_kernel())

#define BNXT_CHIP_SR2(bp)			\
	((bp)->chip_num == CHIP_NUM_58818)

#define BNXT_CHIP_P5_THOR(bp)			\
	((bp)->chip_num == CHIP_NUM_57508 ||	\
	 (bp)->chip_num == CHIP_NUM_57504 ||	\
	 (bp)->chip_num == CHIP_NUM_57502)

/* Chip class phase 5 */
#define BNXT_CHIP_P5(bp)			\
	(BNXT_CHIP_P5_THOR(bp) || BNXT_CHIP_SR2(bp))

/* Chip class phase 4.x */
#define BNXT_CHIP_P4(bp)			\
	(BNXT_CHIP_NUM_57X1X((bp)->chip_num) ||	\
	 BNXT_CHIP_NUM_5745X((bp)->chip_num) ||	\
	 BNXT_CHIP_NUM_588XX((bp)->chip_num) ||	\
	 (BNXT_CHIP_NUM_58700((bp)->chip_num) &&	\
	  !BNXT_CHIP_TYPE_NITRO_A0(bp)))

#define BNXT_CHIP_P4_PLUS(bp)			\
	(BNXT_CHIP_P4(bp) || BNXT_CHIP_P5(bp))

	struct bnxt_en_dev	*edev;

	struct bnxt_napi	**bnapi;

	struct bnxt_rx_ring_info	*rx_ring;
	struct bnxt_tx_ring_info	*tx_ring;
	u16			*tx_ring_map;

	struct sk_buff *	(*gro_func)(struct bnxt_tpa_info *, int, int,
					    struct sk_buff *);

	struct sk_buff *	(*rx_skb_func)(struct bnxt *,
					       struct bnxt_rx_ring_info *,
					       u16, void *, u8 *, dma_addr_t,
					       unsigned int);

	u16			max_tpa_v2;
	u16			max_tpa;
	u32			rx_buf_size;
	u32			rx_buf_use_size;	/* useable size */
	u16			rx_offset;
	u16			rx_dma_offset;
	enum dma_data_direction	rx_dir;
	u32			rx_ring_size;
	u32			rx_agg_ring_size;
	u32			rx_copy_thresh;
	u32			rx_ring_mask;
	u32			rx_agg_ring_mask;
	int			rx_nr_pages;
	int			rx_agg_nr_pages;
	int			rx_nr_rings;
	int			rsscos_nr_ctxs;

	u32			tx_ring_size;
	u32			tx_ring_mask;
	int			tx_nr_pages;
	int			tx_nr_rings;
	int			tx_nr_rings_per_tc;
	int			tx_nr_rings_xdp;

	int			tx_wake_thresh;
	int			tx_push_thresh;
	int			tx_push_size;

	u32			cp_ring_size;
	u32			cp_ring_mask;
	u32			cp_bit;
	int			cp_nr_pages;
	int			cp_nr_rings;

	/* grp_info indexed by completion ring index */
	struct bnxt_ring_grp_info	*grp_info;
	struct bnxt_vnic_info	*vnic_info;
	int			nr_vnics;
	u16			*rss_indir_tbl;
	u16			rss_indir_tbl_entries;
	u32			rss_hash_cfg;

	u16			max_mtu;
	u8			max_tc;
	u8			max_lltc;	/* lossless TCs */
	struct bnxt_queue_info	q_info[BNXT_MAX_QUEUE];
	u8			tc_to_qidx[BNXT_MAX_QUEUE];
	u8			q_ids[BNXT_MAX_QUEUE];
	u8			max_q;

	unsigned int		current_interval;
#define BNXT_TIMER_INTERVAL	HZ

	struct timer_list	timer;

	unsigned long		state;
#define BNXT_STATE_OPEN		0
#define BNXT_STATE_IN_SP_TASK	1
#define BNXT_STATE_READ_STATS	2
#define BNXT_STATE_FW_RESET_DET 3
#define BNXT_STATE_IN_FW_RESET	4
#define BNXT_STATE_ABORT_ERR	5
#define BNXT_STATE_FW_FATAL_COND	6
#define BNXT_STATE_DRV_REGISTERED	7
#define BNXT_STATE_PCI_CHANNEL_IO_FROZEN	8
<<<<<<< HEAD
=======
#define BNXT_STATE_NAPI_DISABLED	9
>>>>>>> 7d2a07b7

#define BNXT_NO_FW_ACCESS(bp)					\
	(test_bit(BNXT_STATE_FW_FATAL_COND, &(bp)->state) ||	\
	 pci_channel_offline((bp)->pdev))

	struct bnxt_irq	*irq_tbl;
	int			total_irqs;
	u8			mac_addr[ETH_ALEN];

#ifdef CONFIG_BNXT_DCB
	struct ieee_pfc		*ieee_pfc;
	struct ieee_ets		*ieee_ets;
	u8			dcbx_cap;
	u8			default_pri;
	u8			max_dscp_value;
#endif /* CONFIG_BNXT_DCB */

	u32			msg_enable;

	u32			fw_cap;
	#define BNXT_FW_CAP_SHORT_CMD			0x00000001
	#define BNXT_FW_CAP_LLDP_AGENT			0x00000002
	#define BNXT_FW_CAP_DCBX_AGENT			0x00000004
	#define BNXT_FW_CAP_NEW_RM			0x00000008
	#define BNXT_FW_CAP_IF_CHANGE			0x00000010
	#define BNXT_FW_CAP_KONG_MB_CHNL		0x00000080
	#define BNXT_FW_CAP_OVS_64BIT_HANDLE		0x00000400
	#define BNXT_FW_CAP_TRUSTED_VF			0x00000800
	#define BNXT_FW_CAP_ERROR_RECOVERY		0x00002000
	#define BNXT_FW_CAP_PKG_VER			0x00004000
	#define BNXT_FW_CAP_CFA_ADV_FLOW		0x00008000
	#define BNXT_FW_CAP_CFA_RFS_RING_TBL_IDX_V2	0x00010000
	#define BNXT_FW_CAP_PCIE_STATS_SUPPORTED	0x00020000
	#define BNXT_FW_CAP_EXT_STATS_SUPPORTED		0x00040000
	#define BNXT_FW_CAP_ERR_RECOVER_RELOAD		0x00100000
	#define BNXT_FW_CAP_HOT_RESET			0x00200000
<<<<<<< HEAD
	#define BNXT_FW_CAP_SHARED_PORT_CFG		0x00400000
	#define BNXT_FW_CAP_VLAN_RX_STRIP		0x01000000
	#define BNXT_FW_CAP_VLAN_TX_INSERT		0x02000000
	#define BNXT_FW_CAP_EXT_HW_STATS_SUPPORTED	0x04000000
	#define BNXT_FW_CAP_PORT_STATS_NO_RESET		0x10000000
=======
	#define BNXT_FW_CAP_VLAN_RX_STRIP		0x01000000
	#define BNXT_FW_CAP_VLAN_TX_INSERT		0x02000000
	#define BNXT_FW_CAP_EXT_HW_STATS_SUPPORTED	0x04000000
>>>>>>> 7d2a07b7
	#define BNXT_FW_CAP_RING_MONITOR		0x40000000

#define BNXT_NEW_RM(bp)		((bp)->fw_cap & BNXT_FW_CAP_NEW_RM)
	u32			hwrm_spec_code;
	u16			hwrm_cmd_seq;
	u16                     hwrm_cmd_kong_seq;
	u16			hwrm_intr_seq_id;
	void			*hwrm_short_cmd_req_addr;
	dma_addr_t		hwrm_short_cmd_req_dma_addr;
	void			*hwrm_cmd_resp_addr;
	dma_addr_t		hwrm_cmd_resp_dma_addr;
	void			*hwrm_cmd_kong_resp_addr;
	dma_addr_t		hwrm_cmd_kong_resp_dma_addr;

	struct rtnl_link_stats64	net_stats_prev;
	struct bnxt_stats_mem	port_stats;
	struct bnxt_stats_mem	rx_port_stats_ext;
	struct bnxt_stats_mem	tx_port_stats_ext;
	u16			fw_rx_stats_ext_size;
	u16			fw_tx_stats_ext_size;
	u16			hw_ring_stats_size;
	u8			pri2cos_idx[8];
	u8			pri2cos_valid;

	u16			hwrm_max_req_len;
	u16			hwrm_max_ext_req_len;
	int			hwrm_cmd_timeout;
	struct mutex		hwrm_cmd_lock;	/* serialize hwrm messages */
	struct hwrm_ver_get_output	ver_resp;
#define FW_VER_STR_LEN		32
#define BC_HWRM_STR_LEN		21
#define PHY_VER_STR_LEN         (FW_VER_STR_LEN - BC_HWRM_STR_LEN)
	char			fw_ver_str[FW_VER_STR_LEN];
	char			hwrm_ver_supp[FW_VER_STR_LEN];
	char			nvm_cfg_ver[FW_VER_STR_LEN];
	u64			fw_ver_code;
#define BNXT_FW_VER_CODE(maj, min, bld, rsv)			\
	((u64)(maj) << 48 | (u64)(min) << 32 | (u64)(bld) << 16 | (rsv))
#define BNXT_FW_MAJ(bp)		((bp)->fw_ver_code >> 48)

	u16			vxlan_fw_dst_port_id;
	u16			nge_fw_dst_port_id;
<<<<<<< HEAD
=======
	__be16			vxlan_port;
	__be16			nge_port;
>>>>>>> 7d2a07b7
	u8			port_partition_type;
	u8			port_count;
	u16			br_mode;

	struct bnxt_coal_cap	coal_cap;
	struct bnxt_coal	rx_coal;
	struct bnxt_coal	tx_coal;

	u32			stats_coal_ticks;
#define BNXT_DEF_STATS_COAL_TICKS	 1000000
#define BNXT_MIN_STATS_COAL_TICKS	  250000
#define BNXT_MAX_STATS_COAL_TICKS	 1000000

	struct work_struct	sp_task;
	unsigned long		sp_event;
#define BNXT_RX_MASK_SP_EVENT		0
#define BNXT_RX_NTP_FLTR_SP_EVENT	1
#define BNXT_LINK_CHNG_SP_EVENT		2
#define BNXT_HWRM_EXEC_FWD_REQ_SP_EVENT	3
#define BNXT_RESET_TASK_SP_EVENT	6
#define BNXT_RST_RING_SP_EVENT		7
#define BNXT_HWRM_PF_UNLOAD_SP_EVENT	8
#define BNXT_PERIODIC_STATS_SP_EVENT	9
#define BNXT_HWRM_PORT_MODULE_SP_EVENT	10
#define BNXT_RESET_TASK_SILENT_SP_EVENT	11
#define BNXT_LINK_SPEED_CHNG_SP_EVENT	14
#define BNXT_FLOW_STATS_SP_EVENT	15
#define BNXT_UPDATE_PHY_SP_EVENT	16
#define BNXT_RING_COAL_NOW_SP_EVENT	17
#define BNXT_FW_RESET_NOTIFY_SP_EVENT	18
#define BNXT_FW_EXCEPTION_SP_EVENT	19
#define BNXT_LINK_CFG_CHANGE_SP_EVENT	21
<<<<<<< HEAD
=======
#define BNXT_FW_ECHO_REQUEST_SP_EVENT	23
>>>>>>> 7d2a07b7

	struct delayed_work	fw_reset_task;
	int			fw_reset_state;
#define BNXT_FW_RESET_STATE_POLL_VF	1
#define BNXT_FW_RESET_STATE_RESET_FW	2
#define BNXT_FW_RESET_STATE_ENABLE_DEV	3
#define BNXT_FW_RESET_STATE_POLL_FW	4
#define BNXT_FW_RESET_STATE_OPENING	5
#define BNXT_FW_RESET_STATE_POLL_FW_DOWN	6

	u16			fw_reset_min_dsecs;
#define BNXT_DFLT_FW_RST_MIN_DSECS	20
	u16			fw_reset_max_dsecs;
#define BNXT_DFLT_FW_RST_MAX_DSECS	60
	unsigned long		fw_reset_timestamp;

	struct bnxt_fw_health	*fw_health;

	struct bnxt_hw_resc	hw_resc;
	struct bnxt_pf_info	pf;
	struct bnxt_ctx_mem_info	*ctx;
#ifdef CONFIG_BNXT_SRIOV
	int			nr_vfs;
	struct bnxt_vf_info	vf;
	wait_queue_head_t	sriov_cfg_wait;
	bool			sriov_cfg;
#define BNXT_SRIOV_CFG_WAIT_TMO	msecs_to_jiffies(10000)

	/* lock to protect VF-rep creation/cleanup via
	 * multiple paths such as ->sriov_configure() and
	 * devlink ->eswitch_mode_set()
	 */
	struct mutex		sriov_lock;
#endif

#if BITS_PER_LONG == 32
	/* ensure atomic 64-bit doorbell writes on 32-bit systems. */
	spinlock_t		db_lock;
#endif
	int			db_size;

#define BNXT_NTP_FLTR_MAX_FLTR	4096
#define BNXT_NTP_FLTR_HASH_SIZE	512
#define BNXT_NTP_FLTR_HASH_MASK	(BNXT_NTP_FLTR_HASH_SIZE - 1)
	struct hlist_head	ntp_fltr_hash_tbl[BNXT_NTP_FLTR_HASH_SIZE];
	spinlock_t		ntp_fltr_lock;	/* for hash table add, del */

	unsigned long		*ntp_fltr_bmap;
	int			ntp_fltr_count;

	/* To protect link related settings during link changes and
	 * ethtool settings changes.
	 */
	struct mutex		link_lock;
	struct bnxt_link_info	link_info;
	struct ethtool_eee	eee;
	u32			lpi_tmr_lo;
	u32			lpi_tmr_hi;

	/* copied from flags in hwrm_port_phy_qcaps_output */
	u8			phy_flags;
#define BNXT_PHY_FL_EEE_CAP		PORT_PHY_QCAPS_RESP_FLAGS_EEE_SUPPORTED
#define BNXT_PHY_FL_EXT_LPBK		PORT_PHY_QCAPS_RESP_FLAGS_EXTERNAL_LPBK_SUPPORTED
#define BNXT_PHY_FL_AN_PHY_LPBK		PORT_PHY_QCAPS_RESP_FLAGS_AUTONEG_LPBK_SUPPORTED
#define BNXT_PHY_FL_SHARED_PORT_CFG	PORT_PHY_QCAPS_RESP_FLAGS_SHARED_PHY_CFG_SUPPORTED
#define BNXT_PHY_FL_PORT_STATS_NO_RESET	PORT_PHY_QCAPS_RESP_FLAGS_CUMULATIVE_COUNTERS_ON_RESET
#define BNXT_PHY_FL_NO_PHY_LPBK		PORT_PHY_QCAPS_RESP_FLAGS_LOCAL_LPBK_NOT_SUPPORTED
#define BNXT_PHY_FL_FW_MANAGED_LKDN	PORT_PHY_QCAPS_RESP_FLAGS_FW_MANAGED_LINK_DOWN
#define BNXT_PHY_FL_NO_FCS		PORT_PHY_QCAPS_RESP_FLAGS_NO_FCS

	u8			num_tests;
	struct bnxt_test_info	*test_info;

	u8			wol_filter_id;
	u8			wol;

	u8			num_leds;
	struct bnxt_led_info	leds[BNXT_MAX_LED];
	u16			dump_flag;
#define BNXT_DUMP_LIVE		0
#define BNXT_DUMP_CRASH		1

	struct bpf_prog		*xdp_prog;

	struct bnxt_ptp_cfg	*ptp_cfg;

	/* devlink interface and vf-rep structs */
	struct devlink		*dl;
	struct devlink_port	dl_port;
	enum devlink_eswitch_mode eswitch_mode;
	struct bnxt_vf_rep	**vf_reps; /* array of vf-rep ptrs */
	u16			*cfa_code_map; /* cfa_code -> vf_idx map */
	u8			dsn[8];
	struct bnxt_tc_info	*tc_info;
	struct list_head	tc_indr_block_list;
	struct dentry		*debugfs_pdev;
	struct device		*hwmon_dev;
};

#define BNXT_NUM_RX_RING_STATS			8
#define BNXT_NUM_TX_RING_STATS			8
#define BNXT_NUM_TPA_RING_STATS			4
#define BNXT_NUM_TPA_RING_STATS_P5		5
#define BNXT_NUM_TPA_RING_STATS_P5_SR2		6

#define BNXT_RING_STATS_SIZE_P5					\
	((BNXT_NUM_RX_RING_STATS + BNXT_NUM_TX_RING_STATS +	\
	  BNXT_NUM_TPA_RING_STATS_P5) * 8)

#define BNXT_RING_STATS_SIZE_P5_SR2				\
	((BNXT_NUM_RX_RING_STATS + BNXT_NUM_TX_RING_STATS +	\
	  BNXT_NUM_TPA_RING_STATS_P5_SR2) * 8)

#define BNXT_GET_RING_STATS64(sw, counter)		\
	(*((sw) + offsetof(struct ctx_hw_stats, counter) / 8))

#define BNXT_GET_RX_PORT_STATS64(sw, counter)		\
	(*((sw) + offsetof(struct rx_port_stats, counter) / 8))

#define BNXT_GET_TX_PORT_STATS64(sw, counter)		\
	(*((sw) + offsetof(struct tx_port_stats, counter) / 8))

#define BNXT_PORT_STATS_SIZE				\
	(sizeof(struct rx_port_stats) + sizeof(struct tx_port_stats) + 1024)

#define BNXT_TX_PORT_STATS_BYTE_OFFSET			\
	(sizeof(struct rx_port_stats) + 512)

#define BNXT_RX_STATS_OFFSET(counter)			\
	(offsetof(struct rx_port_stats, counter) / 8)

#define BNXT_TX_STATS_OFFSET(counter)			\
	((offsetof(struct tx_port_stats, counter) +	\
	  BNXT_TX_PORT_STATS_BYTE_OFFSET) / 8)

#define BNXT_RX_STATS_EXT_OFFSET(counter)		\
	(offsetof(struct rx_port_stats_ext, counter) / 8)

#define BNXT_TX_STATS_EXT_OFFSET(counter)		\
	(offsetof(struct tx_port_stats_ext, counter) / 8)

#define BNXT_HW_FEATURE_VLAN_ALL_RX				\
	(NETIF_F_HW_VLAN_CTAG_RX | NETIF_F_HW_VLAN_STAG_RX)
#define BNXT_HW_FEATURE_VLAN_ALL_TX				\
	(NETIF_F_HW_VLAN_CTAG_TX | NETIF_F_HW_VLAN_STAG_TX)

#define I2C_DEV_ADDR_A0				0xa0
#define I2C_DEV_ADDR_A2				0xa2
#define SFF_DIAG_SUPPORT_OFFSET			0x5c
#define SFF_MODULE_ID_SFP			0x3
#define SFF_MODULE_ID_QSFP			0xc
#define SFF_MODULE_ID_QSFP_PLUS			0xd
#define SFF_MODULE_ID_QSFP28			0x11
#define BNXT_MAX_PHY_I2C_RESP_SIZE		64

static inline u32 bnxt_tx_avail(struct bnxt *bp, struct bnxt_tx_ring_info *txr)
{
	/* Tell compiler to fetch tx indices from memory. */
	barrier();

	return bp->tx_ring_size -
		((txr->tx_prod - txr->tx_cons) & bp->tx_ring_mask);
}

#if BITS_PER_LONG == 32
#define writeq(val64, db)			\
do {						\
	spin_lock(&bp->db_lock);		\
	writel((val64) & 0xffffffff, db);	\
	writel((val64) >> 32, (db) + 4);	\
	spin_unlock(&bp->db_lock);		\
} while (0)

#define writeq_relaxed writeq
#endif

/* For TX and RX ring doorbells with no ordering guarantee*/
static inline void bnxt_db_write_relaxed(struct bnxt *bp,
					 struct bnxt_db_info *db, u32 idx)
{
	if (bp->flags & BNXT_FLAG_CHIP_P5) {
		writeq_relaxed(db->db_key64 | idx, db->doorbell);
	} else {
		u32 db_val = db->db_key32 | idx;

		writel_relaxed(db_val, db->doorbell);
		if (bp->flags & BNXT_FLAG_DOUBLE_DB)
			writel_relaxed(db_val, db->doorbell);
	}
}

/* For TX and RX ring doorbells */
static inline void bnxt_db_write(struct bnxt *bp, struct bnxt_db_info *db,
				 u32 idx)
{
	if (bp->flags & BNXT_FLAG_CHIP_P5) {
		writeq(db->db_key64 | idx, db->doorbell);
	} else {
		u32 db_val = db->db_key32 | idx;

		writel(db_val, db->doorbell);
		if (bp->flags & BNXT_FLAG_DOUBLE_DB)
			writel(db_val, db->doorbell);
	}
}

static inline bool bnxt_cfa_hwrm_message(u16 req_type)
{
	switch (req_type) {
	case HWRM_CFA_ENCAP_RECORD_ALLOC:
	case HWRM_CFA_ENCAP_RECORD_FREE:
	case HWRM_CFA_DECAP_FILTER_ALLOC:
	case HWRM_CFA_DECAP_FILTER_FREE:
	case HWRM_CFA_EM_FLOW_ALLOC:
	case HWRM_CFA_EM_FLOW_FREE:
	case HWRM_CFA_EM_FLOW_CFG:
	case HWRM_CFA_FLOW_ALLOC:
	case HWRM_CFA_FLOW_FREE:
	case HWRM_CFA_FLOW_INFO:
	case HWRM_CFA_FLOW_FLUSH:
	case HWRM_CFA_FLOW_STATS:
	case HWRM_CFA_METER_PROFILE_ALLOC:
	case HWRM_CFA_METER_PROFILE_FREE:
	case HWRM_CFA_METER_PROFILE_CFG:
	case HWRM_CFA_METER_INSTANCE_ALLOC:
	case HWRM_CFA_METER_INSTANCE_FREE:
		return true;
	default:
		return false;
	}
}

static inline bool bnxt_kong_hwrm_message(struct bnxt *bp, struct input *req)
{
	return (bp->fw_cap & BNXT_FW_CAP_KONG_MB_CHNL &&
		bnxt_cfa_hwrm_message(le16_to_cpu(req->req_type)));
}

static inline bool bnxt_hwrm_kong_chnl(struct bnxt *bp, struct input *req)
{
	return (bp->fw_cap & BNXT_FW_CAP_KONG_MB_CHNL &&
		req->resp_addr == cpu_to_le64(bp->hwrm_cmd_kong_resp_dma_addr));
}

static inline void *bnxt_get_hwrm_resp_addr(struct bnxt *bp, void *req)
{
	if (bnxt_hwrm_kong_chnl(bp, (struct input *)req))
		return bp->hwrm_cmd_kong_resp_addr;
	else
		return bp->hwrm_cmd_resp_addr;
}

static inline u16 bnxt_get_hwrm_seq_id(struct bnxt *bp, u16 dst)
{
	u16 seq_id;

	if (dst == BNXT_HWRM_CHNL_CHIMP)
		seq_id = bp->hwrm_cmd_seq++;
	else
		seq_id = bp->hwrm_cmd_kong_seq++;
	return seq_id;
}

extern const u16 bnxt_lhint_arr[];

int bnxt_alloc_rx_data(struct bnxt *bp, struct bnxt_rx_ring_info *rxr,
		       u16 prod, gfp_t gfp);
void bnxt_reuse_rx_data(struct bnxt_rx_ring_info *rxr, u16 cons, void *data);
u32 bnxt_fw_health_readl(struct bnxt *bp, int reg_idx);
void bnxt_set_tpa_flags(struct bnxt *bp);
void bnxt_set_ring_params(struct bnxt *);
int bnxt_set_rx_skb_mode(struct bnxt *bp, bool page_mode);
void bnxt_hwrm_cmd_hdr_init(struct bnxt *, void *, u16, u16, u16);
int _hwrm_send_message(struct bnxt *, void *, u32, int);
int _hwrm_send_message_silent(struct bnxt *bp, void *msg, u32 len, int timeout);
int hwrm_send_message(struct bnxt *, void *, u32, int);
int hwrm_send_message_silent(struct bnxt *, void *, u32, int);
int bnxt_hwrm_func_drv_rgtr(struct bnxt *bp, unsigned long *bmap,
			    int bmap_size, bool async_only);
int bnxt_get_nr_rss_ctxs(struct bnxt *bp, int rx_rings);
int bnxt_hwrm_vnic_cfg(struct bnxt *bp, u16 vnic_id);
int __bnxt_hwrm_get_tx_rings(struct bnxt *bp, u16 fid, int *tx_rings);
int bnxt_nq_rings_in_use(struct bnxt *bp);
int bnxt_hwrm_set_coal(struct bnxt *);
unsigned int bnxt_get_max_func_stat_ctxs(struct bnxt *bp);
unsigned int bnxt_get_avail_stat_ctxs_for_en(struct bnxt *bp);
unsigned int bnxt_get_max_func_cp_rings(struct bnxt *bp);
unsigned int bnxt_get_avail_cp_rings_for_en(struct bnxt *bp);
int bnxt_get_avail_msix(struct bnxt *bp, int num);
int bnxt_reserve_rings(struct bnxt *bp, bool irq_re_init);
void bnxt_tx_disable(struct bnxt *bp);
void bnxt_tx_enable(struct bnxt *bp);
int bnxt_update_link(struct bnxt *bp, bool chng_link_state);
int bnxt_hwrm_set_pause(struct bnxt *);
int bnxt_hwrm_set_link_setting(struct bnxt *, bool, bool);
int bnxt_hwrm_alloc_wol_fltr(struct bnxt *bp);
int bnxt_hwrm_free_wol_fltr(struct bnxt *bp);
int bnxt_hwrm_func_resc_qcaps(struct bnxt *bp, bool all);
bool bnxt_is_fw_healthy(struct bnxt *bp);
int bnxt_hwrm_fw_set_time(struct bnxt *);
int bnxt_open_nic(struct bnxt *, bool, bool);
int bnxt_half_open_nic(struct bnxt *bp);
void bnxt_half_close_nic(struct bnxt *bp);
int bnxt_close_nic(struct bnxt *, bool, bool);
int bnxt_dbg_hwrm_rd_reg(struct bnxt *bp, u32 reg_off, u16 num_words,
			 u32 *reg_buf);
void bnxt_fw_exception(struct bnxt *bp);
void bnxt_fw_reset(struct bnxt *bp);
int bnxt_check_rings(struct bnxt *bp, int tx, int rx, bool sh, int tcs,
		     int tx_xdp);
int bnxt_setup_mq_tc(struct net_device *dev, u8 tc);
int bnxt_get_max_rings(struct bnxt *, int *, int *, bool);
int bnxt_restore_pf_fw_resources(struct bnxt *bp);
int bnxt_get_port_parent_id(struct net_device *dev,
			    struct netdev_phys_item_id *ppid);
void bnxt_dim_work(struct work_struct *work);
int bnxt_hwrm_set_ring_coal(struct bnxt *bp, struct bnxt_napi *bnapi);

#endif<|MERGE_RESOLUTION|>--- conflicted
+++ resolved
@@ -12,21 +12,13 @@
 #define BNXT_H
 
 #define DRV_MODULE_NAME		"bnxt_en"
-<<<<<<< HEAD
-#define DRV_MODULE_VERSION	"1.10.1"
-=======
->>>>>>> 7d2a07b7
 
 /* DO NOT CHANGE DRV_VER_* defines
  * FIXME: Delete them
  */
 #define DRV_VER_MAJ	1
 #define DRV_VER_MIN	10
-<<<<<<< HEAD
-#define DRV_VER_UPD	1
-=======
 #define DRV_VER_UPD	2
->>>>>>> 7d2a07b7
 
 #include <linux/ethtool.h>
 #include <linux/interrupt.h>
@@ -667,10 +659,7 @@
 #define BNXT_HWRM_MAX_REQ_LEN		(bp->hwrm_max_req_len)
 #define BNXT_HWRM_SHORT_REQ_LEN		sizeof(struct hwrm_short_input)
 #define DFLT_HWRM_CMD_TIMEOUT		500
-<<<<<<< HEAD
-=======
 #define HWRM_CMD_MAX_TIMEOUT		40000
->>>>>>> 7d2a07b7
 #define SHORT_HWRM_CMD_TIMEOUT		20
 #define HWRM_CMD_TIMEOUT		(bp->hwrm_cmd_timeout)
 #define HWRM_RESET_TIMEOUT		((HWRM_CMD_TIMEOUT) * 4)
@@ -748,11 +737,7 @@
 #define BNXT_RMEM_USE_FULL_PAGE_FLAG	4
 
 	u16			depth;
-<<<<<<< HEAD
-	u8			init_val;
-=======
 	struct bnxt_mem_init	*mem_init;
->>>>>>> 7d2a07b7
 
 	void			**pg_arr;
 	dma_addr_t		*dma_arr;
@@ -1360,12 +1345,6 @@
 
 struct bnxt_test_info {
 	u8 offline_mask;
-<<<<<<< HEAD
-	u8 flags;
-#define BNXT_TEST_FL_EXT_LPBK		0x1
-#define BNXT_TEST_FL_AN_PHY_LPBK	0x2
-=======
->>>>>>> 7d2a07b7
 	u16 timeout;
 	char string[BNXT_MAX_TEST][ETH_GSTRING_LEN];
 };
@@ -1384,15 +1363,12 @@
 #define BNXT_GRCPF_REG_KONG_COMM		0xA00
 #define BNXT_GRCPF_REG_KONG_COMM_TRIGGER	0xB00
 
-<<<<<<< HEAD
-=======
 #define BNXT_GRC_REG_CHIP_NUM			0x48
 #define BNXT_GRC_REG_BASE			0x260000
 
 #define BNXT_TS_REG_TIMESYNC_TS0_LOWER		0x640180c
 #define BNXT_TS_REG_TIMESYNC_TS0_UPPER		0x6401810
 
->>>>>>> 7d2a07b7
 #define BNXT_GRC_BASE_MASK			0xfffff000
 #define BNXT_GRC_OFFSET_MASK			0x00000ffc
 
@@ -1486,8 +1462,6 @@
 #define BNXT_MAX_TQM_RINGS		\
 	(BNXT_MAX_TQM_SP_RINGS + BNXT_MAX_TQM_FP_RINGS)
 
-<<<<<<< HEAD
-=======
 #define BNXT_BACKING_STORE_CFG_LEGACY_LEN	256
 
 #define BNXT_SET_CTX_PAGE_ATTR(attr)					\
@@ -1500,7 +1474,6 @@
 		attr = FUNC_BACKING_STORE_CFG_REQ_QPC_PG_SIZE_PG_4K;	\
 } while (0)
 
->>>>>>> 7d2a07b7
 struct bnxt_ctx_mem_info {
 	u32	qp_max_entries;
 	u16	qp_min_qp1_entries;
@@ -1526,10 +1499,6 @@
 	u32	tim_max_entries;
 	u16	mrav_num_entries_units;
 	u8	tqm_entries_multiple;
-<<<<<<< HEAD
-	u8	ctx_kind_initializer;
-=======
->>>>>>> 7d2a07b7
 	u8	tqm_fp_rings_count;
 
 	u32	flags;
@@ -1543,45 +1512,6 @@
 	struct bnxt_ctx_pg_info mrav_mem;
 	struct bnxt_ctx_pg_info tim_mem;
 	struct bnxt_ctx_pg_info *tqm_mem[BNXT_MAX_TQM_RINGS];
-<<<<<<< HEAD
-};
-
-struct bnxt_fw_health {
-	u32 flags;
-	u32 polling_dsecs;
-	u32 master_func_wait_dsecs;
-	u32 normal_func_wait_dsecs;
-	u32 post_reset_wait_dsecs;
-	u32 post_reset_max_wait_dsecs;
-	u32 regs[4];
-	u32 mapped_regs[4];
-#define BNXT_FW_HEALTH_REG		0
-#define BNXT_FW_HEARTBEAT_REG		1
-#define BNXT_FW_RESET_CNT_REG		2
-#define BNXT_FW_RESET_INPROG_REG	3
-	u32 fw_reset_inprog_reg_mask;
-	u32 last_fw_heartbeat;
-	u32 last_fw_reset_cnt;
-	u8 enabled:1;
-	u8 master:1;
-	u8 fatal:1;
-	u8 status_reliable:1;
-	u8 tmr_multiplier;
-	u8 tmr_counter;
-	u8 fw_reset_seq_cnt;
-	u32 fw_reset_seq_regs[16];
-	u32 fw_reset_seq_vals[16];
-	u32 fw_reset_seq_delay_msec[16];
-	struct devlink_health_reporter	*fw_reporter;
-	struct devlink_health_reporter *fw_reset_reporter;
-	struct devlink_health_reporter *fw_fatal_reporter;
-};
-
-struct bnxt_fw_reporter_ctx {
-	unsigned long sp_event;
-};
-
-=======
 
 #define BNXT_CTX_MEM_INIT_QP	0
 #define BNXT_CTX_MEM_INIT_SRQ	1
@@ -1630,7 +1560,6 @@
 	unsigned long sp_event;
 };
 
->>>>>>> 7d2a07b7
 #define BNXT_FW_HEALTH_REG_TYPE_MASK	3
 #define BNXT_FW_HEALTH_REG_TYPE_CFG	0
 #define BNXT_FW_HEALTH_REG_TYPE_GRC	1
@@ -1646,10 +1575,6 @@
 #define BNXT_FW_HEALTH_WIN_OFF(reg)	(BNXT_FW_HEALTH_WIN_BASE +	\
 					 ((reg) & BNXT_GRC_OFFSET_MASK))
 
-<<<<<<< HEAD
-#define BNXT_FW_STATUS_HEALTHY		0x8000
-#define BNXT_FW_STATUS_SHUTDOWN		0x100000
-=======
 #define BNXT_FW_STATUS_HEALTH_MSK	0xffff
 #define BNXT_FW_STATUS_HEALTHY		0x8000
 #define BNXT_FW_STATUS_SHUTDOWN		0x100000
@@ -1669,7 +1594,6 @@
 
 #define BNXT_FW_RETRY			5
 #define BNXT_FW_IF_RETRY		10
->>>>>>> 7d2a07b7
 
 struct bnxt {
 	void __iomem		*bar0;
@@ -1809,15 +1733,10 @@
 #define BNXT_NPAR(bp)		((bp)->port_partition_type)
 #define BNXT_MH(bp)		((bp)->flags & BNXT_FLAG_MULTI_HOST)
 #define BNXT_SINGLE_PF(bp)	(BNXT_PF(bp) && !BNXT_NPAR(bp) && !BNXT_MH(bp))
-<<<<<<< HEAD
-#define BNXT_PHY_CFG_ABLE(bp)	((BNXT_SINGLE_PF(bp) ||			\
-				  ((bp)->fw_cap & BNXT_FW_CAP_SHARED_PORT_CFG)) && \
-=======
 #define BNXT_SH_PORT_CFG_OK(bp)	(BNXT_PF(bp) &&				\
 				 ((bp)->phy_flags & BNXT_PHY_FL_SHARED_PORT_CFG))
 #define BNXT_PHY_CFG_ABLE(bp)	((BNXT_SINGLE_PF(bp) ||			\
 				  BNXT_SH_PORT_CFG_OK(bp)) &&		\
->>>>>>> 7d2a07b7
 				 (bp)->link_info.phy_state == BNXT_PHY_STATE_ENABLED)
 #define BNXT_CHIP_TYPE_NITRO_A0(bp) ((bp)->flags & BNXT_FLAG_CHIP_NITRO_A0)
 #define BNXT_RX_PAGE_MODE(bp)	((bp)->flags & BNXT_FLAG_RX_PAGE_MODE)
@@ -1929,10 +1848,7 @@
 #define BNXT_STATE_FW_FATAL_COND	6
 #define BNXT_STATE_DRV_REGISTERED	7
 #define BNXT_STATE_PCI_CHANNEL_IO_FROZEN	8
-<<<<<<< HEAD
-=======
 #define BNXT_STATE_NAPI_DISABLED	9
->>>>>>> 7d2a07b7
 
 #define BNXT_NO_FW_ACCESS(bp)					\
 	(test_bit(BNXT_STATE_FW_FATAL_COND, &(bp)->state) ||	\
@@ -1969,17 +1885,9 @@
 	#define BNXT_FW_CAP_EXT_STATS_SUPPORTED		0x00040000
 	#define BNXT_FW_CAP_ERR_RECOVER_RELOAD		0x00100000
 	#define BNXT_FW_CAP_HOT_RESET			0x00200000
-<<<<<<< HEAD
-	#define BNXT_FW_CAP_SHARED_PORT_CFG		0x00400000
 	#define BNXT_FW_CAP_VLAN_RX_STRIP		0x01000000
 	#define BNXT_FW_CAP_VLAN_TX_INSERT		0x02000000
 	#define BNXT_FW_CAP_EXT_HW_STATS_SUPPORTED	0x04000000
-	#define BNXT_FW_CAP_PORT_STATS_NO_RESET		0x10000000
-=======
-	#define BNXT_FW_CAP_VLAN_RX_STRIP		0x01000000
-	#define BNXT_FW_CAP_VLAN_TX_INSERT		0x02000000
-	#define BNXT_FW_CAP_EXT_HW_STATS_SUPPORTED	0x04000000
->>>>>>> 7d2a07b7
 	#define BNXT_FW_CAP_RING_MONITOR		0x40000000
 
 #define BNXT_NEW_RM(bp)		((bp)->fw_cap & BNXT_FW_CAP_NEW_RM)
@@ -2022,11 +1930,8 @@
 
 	u16			vxlan_fw_dst_port_id;
 	u16			nge_fw_dst_port_id;
-<<<<<<< HEAD
-=======
 	__be16			vxlan_port;
 	__be16			nge_port;
->>>>>>> 7d2a07b7
 	u8			port_partition_type;
 	u8			port_count;
 	u16			br_mode;
@@ -2059,10 +1964,7 @@
 #define BNXT_FW_RESET_NOTIFY_SP_EVENT	18
 #define BNXT_FW_EXCEPTION_SP_EVENT	19
 #define BNXT_LINK_CFG_CHANGE_SP_EVENT	21
-<<<<<<< HEAD
-=======
 #define BNXT_FW_ECHO_REQUEST_SP_EVENT	23
->>>>>>> 7d2a07b7
 
 	struct delayed_work	fw_reset_task;
 	int			fw_reset_state;
