// SPDX-License-Identifier: GPL-2.0-only
/* Atlantic Network Driver
 *
 * Copyright (C) 2014-2019 aQuantia Corporation
 * Copyright (C) 2019-2020 Marvell International Ltd.
 */

/* File aq_vec.c: Definition of common structure for vector of Rx and Tx rings.
 * Definition of functions for Rx and Tx rings. Friendly module for aq_nic.
 */

#include "aq_vec.h"
#include "aq_nic.h"
#include "aq_ring.h"
#include "aq_hw.h"

#include <linux/netdevice.h>

struct aq_vec_s {
	const struct aq_hw_ops *aq_hw_ops;
	struct aq_hw_s *aq_hw;
	struct aq_nic_s *aq_nic;
	unsigned int tx_rings;
	unsigned int rx_rings;
	struct aq_ring_param_s aq_ring_param;
	struct napi_struct napi;
	struct aq_ring_s ring[AQ_CFG_TCS_MAX][2];
};

#define AQ_VEC_TX_ID 0
#define AQ_VEC_RX_ID 1

static int aq_vec_poll(struct napi_struct *napi, int budget)
{
	struct aq_vec_s *self = container_of(napi, struct aq_vec_s, napi);
	unsigned int sw_tail_old = 0U;
	struct aq_ring_s *ring = NULL;
	bool was_tx_cleaned = true;
	unsigned int i = 0U;
	int work_done = 0;
	int err = 0;

	if (!self) {
		err = -EINVAL;
	} else {
		for (i = 0U, ring = self->ring[0];
			self->tx_rings > i; ++i, ring = self->ring[i]) {
			u64_stats_update_begin(&ring[AQ_VEC_RX_ID].stats.rx.syncp);
			ring[AQ_VEC_RX_ID].stats.rx.polls++;
			u64_stats_update_end(&ring[AQ_VEC_RX_ID].stats.rx.syncp);
			if (self->aq_hw_ops->hw_ring_tx_head_update) {
				err = self->aq_hw_ops->hw_ring_tx_head_update(
							self->aq_hw,
							&ring[AQ_VEC_TX_ID]);
				if (err < 0)
					goto err_exit;
			}

			if (ring[AQ_VEC_TX_ID].sw_head !=
			    ring[AQ_VEC_TX_ID].hw_head) {
				was_tx_cleaned = aq_ring_tx_clean(&ring[AQ_VEC_TX_ID]);
				aq_ring_update_queue_state(&ring[AQ_VEC_TX_ID]);
			}

			err = self->aq_hw_ops->hw_ring_rx_receive(self->aq_hw,
					    &ring[AQ_VEC_RX_ID]);
			if (err < 0)
				goto err_exit;

			if (ring[AQ_VEC_RX_ID].sw_head !=
				ring[AQ_VEC_RX_ID].hw_head) {
				err = aq_ring_rx_clean(&ring[AQ_VEC_RX_ID],
						       napi,
						       &work_done,
						       budget - work_done);
				if (err < 0)
					goto err_exit;

				sw_tail_old = ring[AQ_VEC_RX_ID].sw_tail;

				err = aq_ring_rx_fill(&ring[AQ_VEC_RX_ID]);
				if (err < 0)
					goto err_exit;

				err = self->aq_hw_ops->hw_ring_rx_fill(
					self->aq_hw,
					&ring[AQ_VEC_RX_ID], sw_tail_old);
				if (err < 0)
					goto err_exit;
			}
		}

err_exit:
		if (!was_tx_cleaned)
			work_done = budget;

		if (work_done < budget) {
			napi_complete_done(napi, work_done);
			self->aq_hw_ops->hw_irq_enable(self->aq_hw,
					1U << self->aq_ring_param.vec_idx);
		}
	}

	return work_done;
}

struct aq_vec_s *aq_vec_alloc(struct aq_nic_s *aq_nic, unsigned int idx,
			      struct aq_nic_cfg_s *aq_nic_cfg)
{
	struct aq_vec_s *self = NULL;

	self = kzalloc(sizeof(*self), GFP_KERNEL);
	if (!self)
		goto err_exit;

	self->aq_nic = aq_nic;
	self->aq_ring_param.vec_idx = idx;
	self->aq_ring_param.cpu =
		idx + aq_nic_cfg->aq_rss.base_cpu_number;

	cpumask_set_cpu(self->aq_ring_param.cpu,
			&self->aq_ring_param.affinity_mask);

	self->tx_rings = 0;
	self->rx_rings = 0;

	netif_napi_add(aq_nic_get_ndev(aq_nic), &self->napi,
		       aq_vec_poll, AQ_CFG_NAPI_WEIGHT);

err_exit:
	return self;
}

int aq_vec_ring_alloc(struct aq_vec_s *self, struct aq_nic_s *aq_nic,
		      unsigned int idx, struct aq_nic_cfg_s *aq_nic_cfg)
{
	struct aq_ring_s *ring = NULL;
	unsigned int i = 0U;
	int err = 0;

	for (i = 0; i < aq_nic_cfg->tcs; ++i) {
		const unsigned int idx_ring = AQ_NIC_CFG_TCVEC2RING(aq_nic_cfg,
								    i, idx);

		ring = aq_ring_tx_alloc(&self->ring[i][AQ_VEC_TX_ID], aq_nic,
					idx_ring, aq_nic_cfg);
		if (!ring) {
			err = -ENOMEM;
			goto err_exit;
		}

		++self->tx_rings;

		aq_nic_set_tx_ring(aq_nic, idx_ring, ring);

		ring = aq_ring_rx_alloc(&self->ring[i][AQ_VEC_RX_ID], aq_nic,
					idx_ring, aq_nic_cfg);
		if (!ring) {
			err = -ENOMEM;
			goto err_exit;
		}

		++self->rx_rings;
	}

err_exit:
	if (err < 0) {
		aq_vec_ring_free(self);
		self = NULL;
	}

	return err;
}

int aq_vec_init(struct aq_vec_s *self, const struct aq_hw_ops *aq_hw_ops,
		struct aq_hw_s *aq_hw)
{
	struct aq_ring_s *ring = NULL;
	unsigned int i = 0U;
	int err = 0;

	self->aq_hw_ops = aq_hw_ops;
	self->aq_hw = aq_hw;

	for (i = 0U, ring = self->ring[0];
		self->tx_rings > i; ++i, ring = self->ring[i]) {
		err = aq_ring_init(&ring[AQ_VEC_TX_ID], ATL_RING_TX);
		if (err < 0)
			goto err_exit;

		err = self->aq_hw_ops->hw_ring_tx_init(self->aq_hw,
						       &ring[AQ_VEC_TX_ID],
						       &self->aq_ring_param);
		if (err < 0)
			goto err_exit;

		err = aq_ring_init(&ring[AQ_VEC_RX_ID], ATL_RING_RX);
		if (err < 0)
			goto err_exit;

		err = self->aq_hw_ops->hw_ring_rx_init(self->aq_hw,
						       &ring[AQ_VEC_RX_ID],
						       &self->aq_ring_param);
		if (err < 0)
			goto err_exit;

		err = aq_ring_rx_fill(&ring[AQ_VEC_RX_ID]);
		if (err < 0)
			goto err_exit;

		err = self->aq_hw_ops->hw_ring_rx_fill(self->aq_hw,
						       &ring[AQ_VEC_RX_ID], 0U);
		if (err < 0)
			goto err_exit;
	}

err_exit:
	return err;
}

int aq_vec_start(struct aq_vec_s *self)
{
	struct aq_ring_s *ring = NULL;
	unsigned int i = 0U;
	int err = 0;

	for (i = 0U, ring = self->ring[0];
		self->tx_rings > i; ++i, ring = self->ring[i]) {
		err = self->aq_hw_ops->hw_ring_tx_start(self->aq_hw,
							&ring[AQ_VEC_TX_ID]);
		if (err < 0)
			goto err_exit;

		err = self->aq_hw_ops->hw_ring_rx_start(self->aq_hw,
							&ring[AQ_VEC_RX_ID]);
		if (err < 0)
			goto err_exit;
	}

	napi_enable(&self->napi);

err_exit:
	return err;
}

void aq_vec_stop(struct aq_vec_s *self)
{
	struct aq_ring_s *ring = NULL;
	unsigned int i = 0U;

	for (i = 0U, ring = self->ring[0];
		self->tx_rings > i; ++i, ring = self->ring[i]) {
		self->aq_hw_ops->hw_ring_tx_stop(self->aq_hw,
						 &ring[AQ_VEC_TX_ID]);

		self->aq_hw_ops->hw_ring_rx_stop(self->aq_hw,
						 &ring[AQ_VEC_RX_ID]);
	}

	napi_disable(&self->napi);
}

void aq_vec_deinit(struct aq_vec_s *self)
{
	struct aq_ring_s *ring = NULL;
	unsigned int i = 0U;

	if (!self)
		goto err_exit;

	for (i = 0U, ring = self->ring[0];
		self->tx_rings > i; ++i, ring = self->ring[i]) {
		aq_ring_tx_clean(&ring[AQ_VEC_TX_ID]);
		aq_ring_rx_deinit(&ring[AQ_VEC_RX_ID]);
	}

err_exit:;
}

void aq_vec_free(struct aq_vec_s *self)
{
	if (!self)
		goto err_exit;

	netif_napi_del(&self->napi);

	kfree(self);

err_exit:;
}

void aq_vec_ring_free(struct aq_vec_s *self)
{
	struct aq_ring_s *ring = NULL;
	unsigned int i = 0U;

	if (!self)
		goto err_exit;

	for (i = 0U, ring = self->ring[0];
		self->tx_rings > i; ++i, ring = self->ring[i]) {
		aq_ring_free(&ring[AQ_VEC_TX_ID]);
		if (i < self->rx_rings)
			aq_ring_free(&ring[AQ_VEC_RX_ID]);
	}

	self->tx_rings = 0;
	self->rx_rings = 0;
err_exit:;
}

irqreturn_t aq_vec_isr(int irq, void *private)
{
	struct aq_vec_s *self = private;
	int err = 0;

	if (!self) {
		err = -EINVAL;
		goto err_exit;
	}
	napi_schedule(&self->napi);

err_exit:
	return err >= 0 ? IRQ_HANDLED : IRQ_NONE;
}

irqreturn_t aq_vec_isr_legacy(int irq, void *private)
{
	struct aq_vec_s *self = private;
	u64 irq_mask = 0U;
	int err;

	if (!self)
		return IRQ_NONE;
	err = self->aq_hw_ops->hw_irq_read(self->aq_hw, &irq_mask);
	if (err < 0)
		return IRQ_NONE;

	if (irq_mask) {
		self->aq_hw_ops->hw_irq_disable(self->aq_hw,
			      1U << self->aq_ring_param.vec_idx);
		napi_schedule(&self->napi);
	} else {
		self->aq_hw_ops->hw_irq_enable(self->aq_hw, 1U);
		return IRQ_NONE;
	}

	return IRQ_HANDLED;
}

cpumask_t *aq_vec_get_affinity_mask(struct aq_vec_s *self)
{
	return &self->aq_ring_param.affinity_mask;
}

<<<<<<< HEAD
static void aq_vec_get_stats(struct aq_vec_s *self,
			     const unsigned int tc,
			     struct aq_ring_stats_rx_s *stats_rx,
			     struct aq_ring_stats_tx_s *stats_tx)
{
	struct aq_ring_s *ring = self->ring[tc];

	if (tc < self->rx_rings) {
		struct aq_ring_stats_rx_s *rx = &ring[AQ_VEC_RX_ID].stats.rx;

		stats_rx->packets = rx->packets;
		stats_rx->bytes = rx->bytes;
		stats_rx->errors = rx->errors;
		stats_rx->jumbo_packets = rx->jumbo_packets;
		stats_rx->lro_packets = rx->lro_packets;
		stats_rx->pg_losts = rx->pg_losts;
		stats_rx->pg_flips = rx->pg_flips;
		stats_rx->pg_reuses = rx->pg_reuses;
	}

	if (tc < self->tx_rings) {
		struct aq_ring_stats_tx_s *tx = &ring[AQ_VEC_TX_ID].stats.tx;

		stats_tx->packets = tx->packets;
		stats_tx->bytes = tx->bytes;
		stats_tx->errors = tx->errors;
		stats_tx->queue_restarts = tx->queue_restarts;
	}
}

int aq_vec_get_sw_stats(struct aq_vec_s *self, const unsigned int tc, u64 *data,
			unsigned int *p_count)
{
	struct aq_ring_stats_rx_s stats_rx;
	struct aq_ring_stats_tx_s stats_tx;
	unsigned int count = 0U;

	memset(&stats_rx, 0U, sizeof(struct aq_ring_stats_rx_s));
	memset(&stats_tx, 0U, sizeof(struct aq_ring_stats_tx_s));

	aq_vec_get_stats(self, tc, &stats_rx, &stats_tx);

	/* This data should mimic aq_ethtool_queue_stat_names structure
	 */
	data[count] = stats_rx.packets;
	data[++count] = stats_tx.packets;
	data[++count] = stats_tx.queue_restarts;
	data[++count] = stats_rx.jumbo_packets;
	data[++count] = stats_rx.lro_packets;
	data[++count] = stats_rx.errors;

	if (p_count)
		*p_count = ++count;

	return 0;
=======
bool aq_vec_is_valid_tc(struct aq_vec_s *self, const unsigned int tc)
{
	return tc < self->rx_rings && tc < self->tx_rings;
}

unsigned int aq_vec_get_sw_stats(struct aq_vec_s *self, const unsigned int tc, u64 *data)
{
	unsigned int count;

	WARN_ONCE(!aq_vec_is_valid_tc(self, tc),
		  "Invalid tc %u (#rx=%u, #tx=%u)\n",
		  tc, self->rx_rings, self->tx_rings);
	if (!aq_vec_is_valid_tc(self, tc))
		return 0;

	count = aq_ring_fill_stats_data(&self->ring[tc][AQ_VEC_RX_ID], data);
	count += aq_ring_fill_stats_data(&self->ring[tc][AQ_VEC_TX_ID], data + count);

	return count;
>>>>>>> 7d2a07b7
}<|MERGE_RESOLUTION|>--- conflicted
+++ resolved
@@ -353,63 +353,6 @@
 	return &self->aq_ring_param.affinity_mask;
 }
 
-<<<<<<< HEAD
-static void aq_vec_get_stats(struct aq_vec_s *self,
-			     const unsigned int tc,
-			     struct aq_ring_stats_rx_s *stats_rx,
-			     struct aq_ring_stats_tx_s *stats_tx)
-{
-	struct aq_ring_s *ring = self->ring[tc];
-
-	if (tc < self->rx_rings) {
-		struct aq_ring_stats_rx_s *rx = &ring[AQ_VEC_RX_ID].stats.rx;
-
-		stats_rx->packets = rx->packets;
-		stats_rx->bytes = rx->bytes;
-		stats_rx->errors = rx->errors;
-		stats_rx->jumbo_packets = rx->jumbo_packets;
-		stats_rx->lro_packets = rx->lro_packets;
-		stats_rx->pg_losts = rx->pg_losts;
-		stats_rx->pg_flips = rx->pg_flips;
-		stats_rx->pg_reuses = rx->pg_reuses;
-	}
-
-	if (tc < self->tx_rings) {
-		struct aq_ring_stats_tx_s *tx = &ring[AQ_VEC_TX_ID].stats.tx;
-
-		stats_tx->packets = tx->packets;
-		stats_tx->bytes = tx->bytes;
-		stats_tx->errors = tx->errors;
-		stats_tx->queue_restarts = tx->queue_restarts;
-	}
-}
-
-int aq_vec_get_sw_stats(struct aq_vec_s *self, const unsigned int tc, u64 *data,
-			unsigned int *p_count)
-{
-	struct aq_ring_stats_rx_s stats_rx;
-	struct aq_ring_stats_tx_s stats_tx;
-	unsigned int count = 0U;
-
-	memset(&stats_rx, 0U, sizeof(struct aq_ring_stats_rx_s));
-	memset(&stats_tx, 0U, sizeof(struct aq_ring_stats_tx_s));
-
-	aq_vec_get_stats(self, tc, &stats_rx, &stats_tx);
-
-	/* This data should mimic aq_ethtool_queue_stat_names structure
-	 */
-	data[count] = stats_rx.packets;
-	data[++count] = stats_tx.packets;
-	data[++count] = stats_tx.queue_restarts;
-	data[++count] = stats_rx.jumbo_packets;
-	data[++count] = stats_rx.lro_packets;
-	data[++count] = stats_rx.errors;
-
-	if (p_count)
-		*p_count = ++count;
-
-	return 0;
-=======
 bool aq_vec_is_valid_tc(struct aq_vec_s *self, const unsigned int tc)
 {
 	return tc < self->rx_rings && tc < self->tx_rings;
@@ -429,5 +372,4 @@
 	count += aq_ring_fill_stats_data(&self->ring[tc][AQ_VEC_TX_ID], data + count);
 
 	return count;
->>>>>>> 7d2a07b7
 }