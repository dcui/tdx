// SPDX-License-Identifier: GPL-2.0-only
/*
 * Copyright (c) 2009, Microsoft Corporation.
 *
 * Authors:
 *   Haiyang Zhang <haiyangz@microsoft.com>
 *   Hank Janssen  <hjanssen@microsoft.com>
 */
#define pr_fmt(fmt) KBUILD_MODNAME ": " fmt

#include <linux/kernel.h>
#include <linux/sched.h>
#include <linux/wait.h>
#include <linux/mm.h>
#include <linux/delay.h>
#include <linux/io.h>
#include <linux/slab.h>
#include <linux/netdevice.h>
#include <linux/if_ether.h>
#include <linux/vmalloc.h>
#include <linux/rtnetlink.h>
#include <linux/prefetch.h>

#include <asm/sync_bitops.h>
#include <asm/mshyperv.h>

#include "hyperv_net.h"
#include "netvsc_trace.h"
#include "../../hv/hyperv_vmbus.h"
/*
 * Switch the data path from the synthetic interface to the VF
 * interface.
 */
int netvsc_switch_datapath(struct net_device *ndev, bool vf)
{
	struct net_device_context *net_device_ctx = netdev_priv(ndev);
	struct hv_device *dev = net_device_ctx->device_ctx;
	struct netvsc_device *nv_dev = rtnl_dereference(net_device_ctx->nvdev);
	struct nvsp_message *init_pkt = &nv_dev->channel_init_pkt;
	int ret, retry = 0;

	/* Block sending traffic to VF if it's about to be gone */
	if (!vf)
		net_device_ctx->data_path_is_vf = vf;

	memset(init_pkt, 0, sizeof(struct nvsp_message));
	init_pkt->hdr.msg_type = NVSP_MSG4_TYPE_SWITCH_DATA_PATH;
	if (vf)
		init_pkt->msg.v4_msg.active_dp.active_datapath =
			NVSP_DATAPATH_VF;
	else
		init_pkt->msg.v4_msg.active_dp.active_datapath =
			NVSP_DATAPATH_SYNTHETIC;

again:
	trace_nvsp_send(ndev, init_pkt);

	ret = vmbus_sendpacket(dev->channel, init_pkt,
			       sizeof(struct nvsp_message),
			       (unsigned long)init_pkt, VM_PKT_DATA_INBAND,
			       VMBUS_DATA_PACKET_FLAG_COMPLETION_REQUESTED);

	/* If failed to switch to/from VF, let data_path_is_vf stay false,
	 * so we use synthetic path to send data.
	 */
	if (ret) {
		if (ret != -EAGAIN) {
			netdev_err(ndev,
				   "Unable to send sw datapath msg, err: %d\n",
				   ret);
			return ret;
		}

		if (retry++ < RETRY_MAX) {
			usleep_range(RETRY_US_LO, RETRY_US_HI);
			goto again;
		} else {
			netdev_err(
				ndev,
				"Retry failed to send sw datapath msg, err: %d\n",
				ret);
			return ret;
		}
	}

	wait_for_completion(&nv_dev->channel_init_wait);
	net_device_ctx->data_path_is_vf = vf;

	return 0;
}

/* Worker to setup sub channels on initial setup
 * Initial hotplug event occurs in softirq context
 * and can't wait for channels.
 */
static void netvsc_subchan_work(struct work_struct *w)
{
	struct netvsc_device *nvdev =
		container_of(w, struct netvsc_device, subchan_work);
	struct rndis_device *rdev;
	int i, ret;

	/* Avoid deadlock with device removal already under RTNL */
	if (!rtnl_trylock()) {
		schedule_work(w);
		return;
	}

	rdev = nvdev->extension;
	if (rdev) {
		ret = rndis_set_subchannel(rdev->ndev, nvdev, NULL);
		if (ret == 0) {
			netif_device_attach(rdev->ndev);
		} else {
			/* fallback to only primary channel */
			for (i = 1; i < nvdev->num_chn; i++)
				netif_napi_del(&nvdev->chan_table[i].napi);

			nvdev->max_chn = 1;
			nvdev->num_chn = 1;
		}
	}

	rtnl_unlock();
}

static struct netvsc_device *alloc_net_device(void)
{
	struct netvsc_device *net_device;

	net_device = kzalloc(sizeof(struct netvsc_device), GFP_KERNEL);
	if (!net_device)
		return NULL;

	init_waitqueue_head(&net_device->wait_drain);
	net_device->destroy = false;
	net_device->tx_disable = true;

	net_device->max_pkt = RNDIS_MAX_PKT_DEFAULT;
	net_device->pkt_align = RNDIS_PKT_ALIGN_DEFAULT;

	init_completion(&net_device->channel_init_wait);
	init_waitqueue_head(&net_device->subchan_open);
	INIT_WORK(&net_device->subchan_work, netvsc_subchan_work);

	return net_device;
}

static void free_netvsc_device(struct rcu_head *head)
{
	struct netvsc_device *nvdev
		= container_of(head, struct netvsc_device, rcu);
	int i;

	kfree(nvdev->extension);

	if (nvdev->recv_original_buf) {
		iounmap(nvdev->recv_buf);
		vfree(nvdev->recv_original_buf);
	} else {
		vfree(nvdev->recv_buf);
	}

	if (nvdev->send_original_buf) {
		iounmap(nvdev->send_buf);
		vfree(nvdev->send_original_buf);
	} else {
		vfree(nvdev->send_buf);
	}

	kfree(nvdev->send_section_map);

	for (i = 0; i < VRSS_CHANNEL_MAX; i++) {
		xdp_rxq_info_unreg(&nvdev->chan_table[i].xdp_rxq);
		kfree(nvdev->chan_table[i].recv_buf);
		vfree(nvdev->chan_table[i].mrc.slots);
	}

	kfree(nvdev);
}

static void free_netvsc_device_rcu(struct netvsc_device *nvdev)
{
	call_rcu(&nvdev->rcu, free_netvsc_device);
}

static void netvsc_revoke_recv_buf(struct hv_device *device,
				   struct netvsc_device *net_device,
				   struct net_device *ndev)
{
	struct nvsp_message *revoke_packet;
	int ret;

	/*
	 * If we got a section count, it means we received a
	 * SendReceiveBufferComplete msg (ie sent
	 * NvspMessage1TypeSendReceiveBuffer msg) therefore, we need
	 * to send a revoke msg here
	 */
	if (net_device->recv_section_cnt) {
		/* Send the revoke receive buffer */
		revoke_packet = &net_device->revoke_packet;
		memset(revoke_packet, 0, sizeof(struct nvsp_message));

		revoke_packet->hdr.msg_type =
			NVSP_MSG1_TYPE_REVOKE_RECV_BUF;
		revoke_packet->msg.v1_msg.
		revoke_recv_buf.id = NETVSC_RECEIVE_BUFFER_ID;

		trace_nvsp_send(ndev, revoke_packet);

		ret = vmbus_sendpacket(device->channel,
				       revoke_packet,
				       sizeof(struct nvsp_message),
				       VMBUS_RQST_ID_NO_RESPONSE,
				       VM_PKT_DATA_INBAND, 0);
		/* If the failure is because the channel is rescinded;
		 * ignore the failure since we cannot send on a rescinded
		 * channel. This would allow us to properly cleanup
		 * even when the channel is rescinded.
		 */
		if (device->channel->rescind)
			ret = 0;
		/*
		 * If we failed here, we might as well return and
		 * have a leak rather than continue and a bugchk
		 */
		if (ret != 0) {
			netdev_err(ndev, "unable to send "
				"revoke receive buffer to netvsp\n");
			return;
		}
		net_device->recv_section_cnt = 0;
	}
}

static void netvsc_revoke_send_buf(struct hv_device *device,
				   struct netvsc_device *net_device,
				   struct net_device *ndev)
{
	struct nvsp_message *revoke_packet;
	int ret;

	/* Deal with the send buffer we may have setup.
	 * If we got a  send section size, it means we received a
	 * NVSP_MSG1_TYPE_SEND_SEND_BUF_COMPLETE msg (ie sent
	 * NVSP_MSG1_TYPE_SEND_SEND_BUF msg) therefore, we need
	 * to send a revoke msg here
	 */
	if (net_device->send_section_cnt) {
		/* Send the revoke receive buffer */
		revoke_packet = &net_device->revoke_packet;
		memset(revoke_packet, 0, sizeof(struct nvsp_message));

		revoke_packet->hdr.msg_type =
			NVSP_MSG1_TYPE_REVOKE_SEND_BUF;
		revoke_packet->msg.v1_msg.revoke_send_buf.id =
			NETVSC_SEND_BUFFER_ID;

		trace_nvsp_send(ndev, revoke_packet);

		ret = vmbus_sendpacket(device->channel,
				       revoke_packet,
				       sizeof(struct nvsp_message),
				       VMBUS_RQST_ID_NO_RESPONSE,
				       VM_PKT_DATA_INBAND, 0);

		/* If the failure is because the channel is rescinded;
		 * ignore the failure since we cannot send on a rescinded
		 * channel. This would allow us to properly cleanup
		 * even when the channel is rescinded.
		 */
		if (device->channel->rescind)
			ret = 0;

		/* If we failed here, we might as well return and
		 * have a leak rather than continue and a bugchk
		 */
		if (ret != 0) {
			netdev_err(ndev, "unable to send "
				   "revoke send buffer to netvsp\n");
			return;
		}
		net_device->send_section_cnt = 0;
	}
}

static void netvsc_teardown_recv_gpadl(struct hv_device *device,
				       struct netvsc_device *net_device,
				       struct net_device *ndev)
{
	void *recv_buf;
	int ret;

	if (net_device->recv_buf_gpadl_handle) {
		if (net_device->recv_original_buf)
			recv_buf = net_device->recv_original_buf;
		else
			recv_buf = net_device->recv_buf;

		ret = vmbus_teardown_gpadl(device->channel,
					   net_device->recv_buf_gpadl_handle,
<<<<<<< HEAD
					   recv_buf, net_device->recv_buf_size);
=======
					   net_device->recv_buf, net_device->recv_buf_size);
>>>>>>> 6697a47c

		/* If we failed here, we might as well return and have a leak
		 * rather than continue and a bugchk
		 */
		if (ret != 0) {
			netdev_err(ndev,
				   "unable to teardown receive buffer's gpadl\n");
			return;
		}
		net_device->recv_buf_gpadl_handle = 0;
	}
}

static void netvsc_teardown_send_gpadl(struct hv_device *device,
				       struct netvsc_device *net_device,
				       struct net_device *ndev)
{
	void *send_buf;
	int ret;

	if (net_device->send_buf_gpadl_handle) {
		if (net_device->send_original_buf)
			send_buf = net_device->send_original_buf;
		else
			send_buf = net_device->send_buf;

		ret = vmbus_teardown_gpadl(device->channel,
					   net_device->send_buf_gpadl_handle,
<<<<<<< HEAD
					   send_buf, net_device->send_buf_size);
=======
					   net_device->send_buf, net_device->send_buf_size);
>>>>>>> 6697a47c

		/* If we failed here, we might as well return and have a leak
		 * rather than continue and a bugchk
		 */
		if (ret != 0) {
			netdev_err(ndev,
				   "unable to teardown send buffer's gpadl\n");
			return;
		}
		net_device->send_buf_gpadl_handle = 0;
	}
}

int netvsc_alloc_recv_comp_ring(struct netvsc_device *net_device, u32 q_idx)
{
	struct netvsc_channel *nvchan = &net_device->chan_table[q_idx];
	int node = cpu_to_node(nvchan->channel->target_cpu);
	size_t size;

	size = net_device->recv_completion_cnt * sizeof(struct recv_comp_data);
	nvchan->mrc.slots = vzalloc_node(size, node);
	if (!nvchan->mrc.slots)
		nvchan->mrc.slots = vzalloc(size);

	return nvchan->mrc.slots ? 0 : -ENOMEM;
}

static int netvsc_init_buf(struct hv_device *device,
			   struct netvsc_device *net_device,
			   const struct netvsc_device_info *device_info)
{
	struct nvsp_1_message_send_receive_buffer_complete *resp;
	struct net_device *ndev = hv_get_drvdata(device);
	struct nvsp_message *init_packet;
	struct vm_struct *area;
	u64 extra_phys;
	unsigned int buf_size;
	unsigned long vaddr;
	size_t map_words;
	int ret = 0, i;

	ret = hv_bounce_resources_reserve(device->channel,
<<<<<<< HEAD
			PAGE_SIZE * 4096);
=======
			PAGE_SIZE * 1024);
>>>>>>> 6697a47c
	if (ret) {
		pr_warn("Fail to reserve bounce buffer.\n");
		return -ENOMEM;
	}

	/* Get receive buffer area. */
	buf_size = device_info->recv_sections * device_info->recv_section_size;
	buf_size = roundup(buf_size, PAGE_SIZE);

	/* Legacy hosts only allow smaller receive buffer */
	if (net_device->nvsp_version <= NVSP_PROTOCOL_VERSION_2)
		buf_size = min_t(unsigned int, buf_size,
				 NETVSC_RECEIVE_BUFFER_SIZE_LEGACY);

	net_device->recv_buf = vzalloc(buf_size);
	if (!net_device->recv_buf) {
		netdev_err(ndev,
			   "unable to allocate receive buffer of size %u\n",
			   buf_size);
		ret = -ENOMEM;
		goto cleanup;
	}

	net_device->recv_buf_size = buf_size;

	/*
	 * Establish the gpadl handle for this buffer on this
	 * channel.  Note: This call uses the vmbus connection rather
	 * than the channel to establish the gpadl handle.
	 */
	ret = vmbus_establish_gpadl(device->channel, net_device->recv_buf,
				    buf_size,
				    &net_device->recv_buf_gpadl_handle,
				    VMBUS_PAGE_VISIBLE_READ_WRITE);
	if (ret != 0) {
		netdev_err(ndev,
			"unable to establish receive buffer's gpadl\n");
		goto cleanup;
	}

	if (hv_isolation_type_snp()) {
		area = get_vm_area(buf_size, VM_IOREMAP);
		if (!area)
			goto cleanup;

		vaddr = (unsigned long)area->addr;
		for (i = 0; i < buf_size / HV_HYP_PAGE_SIZE; i++) {
			extra_phys = (virt_to_hvpfn(net_device->recv_buf + i * HV_HYP_PAGE_SIZE)
				<< HV_HYP_PAGE_SHIFT) + ms_hyperv.shared_gpa_boundary;
			ret |= ioremap_page_range(vaddr + i * HV_HYP_PAGE_SIZE,
					   vaddr + (i + 1) * HV_HYP_PAGE_SIZE,
					   extra_phys, PAGE_KERNEL_IO);
		}

		if (ret)
			goto cleanup;

		net_device->recv_original_buf = net_device->recv_buf;
		net_device->recv_buf = (void*)vaddr;
	}


	/* Notify the NetVsp of the gpadl handle */
	init_packet = &net_device->channel_init_pkt;
	memset(init_packet, 0, sizeof(struct nvsp_message));
	init_packet->hdr.msg_type = NVSP_MSG1_TYPE_SEND_RECV_BUF;
	init_packet->msg.v1_msg.send_recv_buf.
		gpadl_handle = net_device->recv_buf_gpadl_handle;
	init_packet->msg.v1_msg.
		send_recv_buf.id = NETVSC_RECEIVE_BUFFER_ID;

	trace_nvsp_send(ndev, init_packet);

	/* Send the gpadl notification request */
	ret = vmbus_sendpacket(device->channel, init_packet,
			       sizeof(struct nvsp_message),
			       (unsigned long)init_packet,
			       VM_PKT_DATA_INBAND,
			       VMBUS_DATA_PACKET_FLAG_COMPLETION_REQUESTED);
	if (ret != 0) {
		netdev_err(ndev,
			"unable to send receive buffer's gpadl to netvsp\n");
		goto cleanup;
	}

	wait_for_completion(&net_device->channel_init_wait);

	/* Check the response */
	resp = &init_packet->msg.v1_msg.send_recv_buf_complete;
	if (resp->status != NVSP_STAT_SUCCESS) {
		netdev_err(ndev,
			   "Unable to complete receive buffer initialization with NetVsp - status %d\n",
			   resp->status);
		ret = -EINVAL;
		goto cleanup;
	}

	/* Parse the response */
	netdev_dbg(ndev, "Receive sections: %u sub_allocs: size %u count: %u\n",
		   resp->num_sections, resp->sections[0].sub_alloc_size,
		   resp->sections[0].num_sub_allocs);

	/* There should only be one section for the entire receive buffer */
	if (resp->num_sections != 1 || resp->sections[0].offset != 0) {
		ret = -EINVAL;
		goto cleanup;
	}

	net_device->recv_section_size = resp->sections[0].sub_alloc_size;
	net_device->recv_section_cnt = resp->sections[0].num_sub_allocs;

	/* Ensure buffer will not overflow */
	if (net_device->recv_section_size < NETVSC_MTU_MIN || (u64)net_device->recv_section_size *
	    (u64)net_device->recv_section_cnt > (u64)buf_size) {
		netdev_err(ndev, "invalid recv_section_size %u\n",
			   net_device->recv_section_size);
		ret = -EINVAL;
		goto cleanup;
	}

	for (i = 0; i < VRSS_CHANNEL_MAX; i++) {
		struct netvsc_channel *nvchan = &net_device->chan_table[i];

		nvchan->recv_buf = kzalloc(net_device->recv_section_size, GFP_KERNEL);
		if (nvchan->recv_buf == NULL) {
			ret = -ENOMEM;
			goto cleanup;
		}
	}

	/* Setup receive completion ring.
	 * Add 1 to the recv_section_cnt because at least one entry in a
	 * ring buffer has to be empty.
	 */
	net_device->recv_completion_cnt = net_device->recv_section_cnt + 1;
	ret = netvsc_alloc_recv_comp_ring(net_device, 0);
	if (ret)
		goto cleanup;

	/* Now setup the send buffer. */
	buf_size = device_info->send_sections * device_info->send_section_size;
	buf_size = round_up(buf_size, PAGE_SIZE);

	net_device->send_buf = vzalloc(buf_size);
	if (!net_device->send_buf) {
		netdev_err(ndev, "unable to allocate send buffer of size %u\n",
			   buf_size);
		ret = -ENOMEM;
		goto cleanup;
	}
	net_device->send_buf_size = buf_size;

	/* Establish the gpadl handle for this buffer on this
	 * channel.  Note: This call uses the vmbus connection rather
	 * than the channel to establish the gpadl handle.
	 * Send buffer should theoretically be only marked as "read-only", but
	 * the netvsp for some reason needs write capabilities on it.
	 */
	ret = vmbus_establish_gpadl(device->channel, net_device->send_buf,
				    buf_size,
				    &net_device->send_buf_gpadl_handle,
				    VMBUS_PAGE_VISIBLE_READ_WRITE);
	
	if (ret != 0) {
		netdev_err(ndev,
			   "unable to establish send buffer's gpadl\n");
		goto cleanup;
	}

	if (hv_isolation_type_snp()) {
		area = get_vm_area(buf_size , VM_IOREMAP);
		if (!area)
			goto cleanup;

		vaddr = (unsigned long)area->addr;
	
		for (i = 0; i < buf_size / HV_HYP_PAGE_SIZE; i++) {
			extra_phys = (virt_to_hvpfn(net_device->send_buf + i * HV_HYP_PAGE_SIZE)
				<< HV_HYP_PAGE_SHIFT) + ms_hyperv.shared_gpa_boundary;
			ret |= ioremap_page_range(vaddr + i * HV_HYP_PAGE_SIZE,
					   vaddr + (i + 1) * HV_HYP_PAGE_SIZE,
					   extra_phys, PAGE_KERNEL_IO);
		}

		if (ret)
			goto cleanup;

		net_device->send_original_buf = net_device->send_buf;
		net_device->send_buf = (void*)vaddr;	
	}

	
	/* Notify the NetVsp of the gpadl handle */
	init_packet = &net_device->channel_init_pkt;
	memset(init_packet, 0, sizeof(struct nvsp_message));
	init_packet->hdr.msg_type = NVSP_MSG1_TYPE_SEND_SEND_BUF;
	init_packet->msg.v1_msg.send_send_buf.gpadl_handle =
		net_device->send_buf_gpadl_handle;
	init_packet->msg.v1_msg.send_send_buf.id = NETVSC_SEND_BUFFER_ID;

	trace_nvsp_send(ndev, init_packet);

	/* Send the gpadl notification request */
	ret = vmbus_sendpacket(device->channel, init_packet,
			       sizeof(struct nvsp_message),
			       (unsigned long)init_packet,
			       VM_PKT_DATA_INBAND,
			       VMBUS_DATA_PACKET_FLAG_COMPLETION_REQUESTED);
	if (ret != 0) {
		netdev_err(ndev,
			   "unable to send send buffer's gpadl to netvsp\n");
		goto cleanup;
	}

	wait_for_completion(&net_device->channel_init_wait);

	/* Check the response */
	if (init_packet->msg.v1_msg.
	    send_send_buf_complete.status != NVSP_STAT_SUCCESS) {
		netdev_err(ndev, "Unable to complete send buffer "
			   "initialization with NetVsp - status %d\n",
			   init_packet->msg.v1_msg.
			   send_send_buf_complete.status);
		ret = -EINVAL;
		goto cleanup;
	}

	/* Parse the response */
	net_device->send_section_size = init_packet->msg.
				v1_msg.send_send_buf_complete.section_size;
	if (net_device->send_section_size < NETVSC_MTU_MIN) {
		netdev_err(ndev, "invalid send_section_size %u\n",
			   net_device->send_section_size);
		ret = -EINVAL;
		goto cleanup;
	}

	/* Section count is simply the size divided by the section size. */
	net_device->send_section_cnt = buf_size / net_device->send_section_size;

	netdev_dbg(ndev, "Send section size: %d, Section count:%d\n",
		   net_device->send_section_size, net_device->send_section_cnt);

	/* Setup state for managing the send buffer. */
	map_words = DIV_ROUND_UP(net_device->send_section_cnt, BITS_PER_LONG);

	net_device->send_section_map = kcalloc(map_words, sizeof(ulong), GFP_KERNEL);
	if (net_device->send_section_map == NULL) {
		ret = -ENOMEM;
		goto cleanup;
	}

	goto exit;

cleanup:
	netvsc_revoke_recv_buf(device, net_device, ndev);
	netvsc_revoke_send_buf(device, net_device, ndev);
	netvsc_teardown_recv_gpadl(device, net_device, ndev);
	netvsc_teardown_send_gpadl(device, net_device, ndev);

exit:
	return ret;
}

/* Negotiate NVSP protocol version */
static int negotiate_nvsp_ver(struct hv_device *device,
			      struct netvsc_device *net_device,
			      struct nvsp_message *init_packet,
			      u32 nvsp_ver)
{
	struct net_device *ndev = hv_get_drvdata(device);
	int ret;

	memset(init_packet, 0, sizeof(struct nvsp_message));
	init_packet->hdr.msg_type = NVSP_MSG_TYPE_INIT;
	init_packet->msg.init_msg.init.min_protocol_ver = nvsp_ver;
	init_packet->msg.init_msg.init.max_protocol_ver = nvsp_ver;
	trace_nvsp_send(ndev, init_packet);

	/* Send the init request */
	ret = vmbus_sendpacket(device->channel, init_packet,
			       sizeof(struct nvsp_message),
			       (unsigned long)init_packet,
			       VM_PKT_DATA_INBAND,
			       VMBUS_DATA_PACKET_FLAG_COMPLETION_REQUESTED);

	if (ret != 0)
		return ret;

	wait_for_completion(&net_device->channel_init_wait);

	if (init_packet->msg.init_msg.init_complete.status !=
	    NVSP_STAT_SUCCESS)
		return -EINVAL;

	if (nvsp_ver == NVSP_PROTOCOL_VERSION_1)
		return 0;

	/* NVSPv2 or later: Send NDIS config */
	memset(init_packet, 0, sizeof(struct nvsp_message));
	init_packet->hdr.msg_type = NVSP_MSG2_TYPE_SEND_NDIS_CONFIG;
	init_packet->msg.v2_msg.send_ndis_config.mtu = ndev->mtu + ETH_HLEN;
	init_packet->msg.v2_msg.send_ndis_config.capability.ieee8021q = 1;

	if (nvsp_ver >= NVSP_PROTOCOL_VERSION_5) {
		if (hv_is_isolation_supported())
			netdev_info(ndev, "SR-IOV not advertised by guests on the host supporting isolation\n");
		else
			init_packet->msg.v2_msg.send_ndis_config.capability.sriov = 1;

		/* Teaming bit is needed to receive link speed updates */
		init_packet->msg.v2_msg.send_ndis_config.capability.teaming = 1;
	}

	if (nvsp_ver >= NVSP_PROTOCOL_VERSION_61)
		init_packet->msg.v2_msg.send_ndis_config.capability.rsc = 1;

	trace_nvsp_send(ndev, init_packet);

	ret = vmbus_sendpacket(device->channel, init_packet,
				sizeof(struct nvsp_message),
				VMBUS_RQST_ID_NO_RESPONSE,
				VM_PKT_DATA_INBAND, 0);

	return ret;
}

static int netvsc_connect_vsp(struct hv_device *device,
			      struct netvsc_device *net_device,
			      const struct netvsc_device_info *device_info)
{
	struct net_device *ndev = hv_get_drvdata(device);
	static const u32 ver_list[] = {
		NVSP_PROTOCOL_VERSION_1, NVSP_PROTOCOL_VERSION_2,
		NVSP_PROTOCOL_VERSION_4, NVSP_PROTOCOL_VERSION_5,
		NVSP_PROTOCOL_VERSION_6, NVSP_PROTOCOL_VERSION_61
	};
	struct nvsp_message *init_packet;
	int ndis_version, i, ret;

	init_packet = &net_device->channel_init_pkt;

	/* Negotiate the latest NVSP protocol supported */
	for (i = ARRAY_SIZE(ver_list) - 1; i >= 0; i--)
		if (negotiate_nvsp_ver(device, net_device, init_packet,
				       ver_list[i])  == 0) {
			net_device->nvsp_version = ver_list[i];
			break;
		}

	if (i < 0) {
		ret = -EPROTO;
		goto cleanup;
	}

	if (hv_is_isolation_supported() && net_device->nvsp_version < NVSP_PROTOCOL_VERSION_61) {
		netdev_err(ndev, "Invalid NVSP version 0x%x (expected >= 0x%x) from the host supporting isolation\n",
			   net_device->nvsp_version, NVSP_PROTOCOL_VERSION_61);
		ret = -EPROTO;
		goto cleanup;
	}

	pr_debug("Negotiated NVSP version:%x\n", net_device->nvsp_version);

	/* Send the ndis version */
	memset(init_packet, 0, sizeof(struct nvsp_message));

	if (net_device->nvsp_version <= NVSP_PROTOCOL_VERSION_4)
		ndis_version = 0x00060001;
	else
		ndis_version = 0x0006001e;

	init_packet->hdr.msg_type = NVSP_MSG1_TYPE_SEND_NDIS_VER;
	init_packet->msg.v1_msg.
		send_ndis_ver.ndis_major_ver =
				(ndis_version & 0xFFFF0000) >> 16;
	init_packet->msg.v1_msg.
		send_ndis_ver.ndis_minor_ver =
				ndis_version & 0xFFFF;

	trace_nvsp_send(ndev, init_packet);

	/* Send the init request */
	ret = vmbus_sendpacket(device->channel, init_packet,
				sizeof(struct nvsp_message),
				VMBUS_RQST_ID_NO_RESPONSE,
				VM_PKT_DATA_INBAND, 0);
	if (ret != 0)
		goto cleanup;


	ret = netvsc_init_buf(device, net_device, device_info);

cleanup:
	return ret;
}

/*
 * netvsc_device_remove - Callback when the root bus device is removed
 */
void netvsc_device_remove(struct hv_device *device)
{
	struct net_device *ndev = hv_get_drvdata(device);
	struct net_device_context *net_device_ctx = netdev_priv(ndev);
	struct netvsc_device *net_device
		= rtnl_dereference(net_device_ctx->nvdev);
	int i;

	/*
	 * Revoke receive buffer. If host is pre-Win2016 then tear down
	 * receive buffer GPADL. Do the same for send buffer.
	 */
	netvsc_revoke_recv_buf(device, net_device, ndev);
	if (vmbus_proto_version < VERSION_WIN10)
		netvsc_teardown_recv_gpadl(device, net_device, ndev);

	netvsc_revoke_send_buf(device, net_device, ndev);
	if (vmbus_proto_version < VERSION_WIN10)
		netvsc_teardown_send_gpadl(device, net_device, ndev);

	RCU_INIT_POINTER(net_device_ctx->nvdev, NULL);

	/* Disable NAPI and disassociate its context from the device. */
	for (i = 0; i < net_device->num_chn; i++) {
		/* See also vmbus_reset_channel_cb(). */
		napi_disable(&net_device->chan_table[i].napi);
		netif_napi_del(&net_device->chan_table[i].napi);
	}

	/*
	 * At this point, no one should be accessing net_device
	 * except in here
	 */
	netdev_dbg(ndev, "net device safe to remove\n");

	/* Now, we can close the channel safely */
	vmbus_close(device->channel);

	/*
	 * If host is Win2016 or higher then we do the GPADL tear down
	 * here after VMBus is closed.
	*/
	if (vmbus_proto_version >= VERSION_WIN10) {
		netvsc_teardown_recv_gpadl(device, net_device, ndev);
		netvsc_teardown_send_gpadl(device, net_device, ndev);
	}

	/* Release all resources */
	free_netvsc_device_rcu(net_device);
}

#define RING_AVAIL_PERCENT_HIWATER 20
#define RING_AVAIL_PERCENT_LOWATER 10

static inline void netvsc_free_send_slot(struct netvsc_device *net_device,
					 u32 index)
{
	sync_change_bit(index, net_device->send_section_map);
}

static void netvsc_send_tx_complete(struct net_device *ndev,
				    struct netvsc_device *net_device,
				    struct vmbus_channel *channel,
				    const struct vmpacket_descriptor *desc,
				    int budget)
{
	struct net_device_context *ndev_ctx = netdev_priv(ndev);
	struct sk_buff *skb;
	u16 q_idx = 0;
	int queue_sends;
	u64 cmd_rqst;

	cmd_rqst = channel->request_addr_callback(channel, (u64)desc->trans_id);
	if (cmd_rqst == VMBUS_RQST_ERROR) {
		netdev_err(ndev, "Incorrect transaction id\n");
		return;
	}

	skb = (struct sk_buff *)(unsigned long)cmd_rqst;

	/* Notify the layer above us */
	if (likely(skb)) {
		const struct hv_netvsc_packet *packet
			= (struct hv_netvsc_packet *)skb->cb;
		u32 send_index = packet->send_buf_index;
		struct netvsc_stats *tx_stats;

		if (send_index != NETVSC_INVALID_INDEX)
			netvsc_free_send_slot(net_device, send_index);
		q_idx = packet->q_idx;

		tx_stats = &net_device->chan_table[q_idx].tx_stats;

		u64_stats_update_begin(&tx_stats->syncp);
		tx_stats->packets += packet->total_packets;
		tx_stats->bytes += packet->total_bytes;
		u64_stats_update_end(&tx_stats->syncp);

		if (desc->type == VM_PKT_COMP && packet->bounce_pkt)
			hv_pkt_bounce(channel, packet->bounce_pkt);
		napi_consume_skb(skb, budget);
	}

	queue_sends =
		atomic_dec_return(&net_device->chan_table[q_idx].queue_sends);

	if (unlikely(net_device->destroy)) {
		if (queue_sends == 0)
			wake_up(&net_device->wait_drain);
	} else {
		struct netdev_queue *txq = netdev_get_tx_queue(ndev, q_idx);

		if (netif_tx_queue_stopped(txq) && !net_device->tx_disable &&
		    (hv_get_avail_to_write_percent(&channel->outbound) >
		     RING_AVAIL_PERCENT_HIWATER || queue_sends < 1)) {
			netif_tx_wake_queue(txq);
			ndev_ctx->eth_stats.wake_queue++;
		}
	}
}

static void netvsc_send_completion(struct net_device *ndev,
				   struct netvsc_device *net_device,
				   struct vmbus_channel *incoming_channel,
				   const struct vmpacket_descriptor *desc,
				   int budget)
{
	const struct nvsp_message *nvsp_packet;
	u32 msglen = hv_pkt_datalen(desc);
	struct nvsp_message *pkt_rqst;
	u64 cmd_rqst;

	/* First check if this is a VMBUS completion without data payload */
	if (!msglen) {
		cmd_rqst = incoming_channel->request_addr_callback(incoming_channel,
								   (u64)desc->trans_id);
		if (cmd_rqst == VMBUS_RQST_ERROR) {
			netdev_err(ndev, "Invalid transaction id\n");
			return;
		}

		pkt_rqst = (struct nvsp_message *)(uintptr_t)cmd_rqst;
		switch (pkt_rqst->hdr.msg_type) {
		case NVSP_MSG4_TYPE_SWITCH_DATA_PATH:
			complete(&net_device->channel_init_wait);
			break;

		default:
			netdev_err(ndev, "Unexpected VMBUS completion!!\n");
		}
		return;
	}

	/* Ensure packet is big enough to read header fields */
	if (msglen < sizeof(struct nvsp_message_header)) {
		netdev_err(ndev, "nvsp_message length too small: %u\n", msglen);
		return;
	}

	nvsp_packet = hv_pkt_data(desc);
	switch (nvsp_packet->hdr.msg_type) {
	case NVSP_MSG_TYPE_INIT_COMPLETE:
		if (msglen < sizeof(struct nvsp_message_header) +
				sizeof(struct nvsp_message_init_complete)) {
			netdev_err(ndev, "nvsp_msg length too small: %u\n",
				   msglen);
			return;
		}
		fallthrough;

	case NVSP_MSG1_TYPE_SEND_RECV_BUF_COMPLETE:
		if (msglen < sizeof(struct nvsp_message_header) +
				sizeof(struct nvsp_1_message_send_receive_buffer_complete)) {
			netdev_err(ndev, "nvsp_msg1 length too small: %u\n",
				   msglen);
			return;
		}
		fallthrough;

	case NVSP_MSG1_TYPE_SEND_SEND_BUF_COMPLETE:
		if (msglen < sizeof(struct nvsp_message_header) +
				sizeof(struct nvsp_1_message_send_send_buffer_complete)) {
			netdev_err(ndev, "nvsp_msg1 length too small: %u\n",
				   msglen);
			return;
		}
		fallthrough;

	case NVSP_MSG5_TYPE_SUBCHANNEL:
		if (msglen < sizeof(struct nvsp_message_header) +
				sizeof(struct nvsp_5_subchannel_complete)) {
			netdev_err(ndev, "nvsp_msg5 length too small: %u\n",
				   msglen);
			return;
		}
		/* Copy the response back */
		memcpy(&net_device->channel_init_pkt, nvsp_packet,
		       sizeof(struct nvsp_message));
		complete(&net_device->channel_init_wait);
		break;

	case NVSP_MSG1_TYPE_SEND_RNDIS_PKT_COMPLETE:
		netvsc_send_tx_complete(ndev, net_device, incoming_channel,
					desc, budget);
		break;

	default:
		netdev_err(ndev,
			   "Unknown send completion type %d received!!\n",
			   nvsp_packet->hdr.msg_type);
	}
}

static u32 netvsc_get_next_send_section(struct netvsc_device *net_device)
{
	unsigned long *map_addr = net_device->send_section_map;
	unsigned int i;

	for_each_clear_bit(i, map_addr, net_device->send_section_cnt) {
		if (sync_test_and_set_bit(i, map_addr) == 0)
			return i;
	}

	return NETVSC_INVALID_INDEX;
}

static void netvsc_copy_to_send_buf(struct netvsc_device *net_device,
				    unsigned int section_index,
				    u32 pend_size,
				    struct hv_netvsc_packet *packet,
				    struct rndis_message *rndis_msg,
				    struct hv_page_buffer *pb,
				    bool xmit_more)
{
	char *start = net_device->send_buf;
	char *dest = start + (section_index * net_device->send_section_size)
		     + pend_size;
	int i;
	u32 padding = 0;
	u32 page_count = packet->cp_partial ? packet->rmsg_pgcnt :
		packet->page_buf_cnt;
	u32 remain;

	/* Add padding */
	remain = packet->total_data_buflen & (net_device->pkt_align - 1);
	if (xmit_more && remain) {
		padding = net_device->pkt_align - remain;
		rndis_msg->msg_len += padding;
		packet->total_data_buflen += padding;
	}

	for (i = 0; i < page_count; i++) {
		char *src = phys_to_virt(pb[i].pfn << HV_HYP_PAGE_SHIFT);
		u32 offset = pb[i].offset;
		u32 len = pb[i].len;

		memcpy(dest, (src + offset), len);
		dest += len;
	}

	if (padding)
		memset(dest, 0, padding);
}

static inline int netvsc_send_pkt(
	struct hv_device *device,
	struct hv_netvsc_packet *packet,
	struct netvsc_device *net_device,
	struct hv_page_buffer *pb,
	struct sk_buff *skb)
{
	struct nvsp_message nvmsg;
	struct nvsp_1_message_send_rndis_packet *rpkt =
		&nvmsg.msg.v1_msg.send_rndis_pkt;
	struct netvsc_channel * const nvchan =
		&net_device->chan_table[packet->q_idx];
	struct vmbus_channel *out_channel = nvchan->channel;
	struct net_device *ndev = hv_get_drvdata(device);
	struct net_device_context *ndev_ctx = netdev_priv(ndev);
	struct netdev_queue *txq = netdev_get_tx_queue(ndev, packet->q_idx);
	u64 req_id;
	int ret;
	u32 ring_avail = hv_get_avail_to_write_percent(&out_channel->outbound);

	memset(&nvmsg, 0, sizeof(struct nvsp_message));
	nvmsg.hdr.msg_type = NVSP_MSG1_TYPE_SEND_RNDIS_PKT;
	if (skb)
		rpkt->channel_type = 0;		/* 0 is RMC_DATA */
	else
		rpkt->channel_type = 1;		/* 1 is RMC_CONTROL */

	rpkt->send_buf_section_index = packet->send_buf_index;
	if (packet->send_buf_index == NETVSC_INVALID_INDEX)
		rpkt->send_buf_section_size = 0;
	else
		rpkt->send_buf_section_size = packet->total_data_buflen;

	req_id = (ulong)skb;

	if (out_channel->rescind)
		return -ENODEV;

	trace_nvsp_send_pkt(ndev, out_channel, rpkt);

	packet->bounce_pkt = NULL;
	if (packet->page_buf_cnt) {
		if (packet->cp_partial)
			pb += packet->rmsg_pgcnt;

		/* The I/O type is always 'write' for netvsc */
		ret = vmbus_sendpacket_pagebuffer(out_channel,
						  pb, packet->page_buf_cnt,
						  &nvmsg, sizeof(nvmsg),
						  req_id, IO_TYPE_WRITE,
						  &packet->bounce_pkt);
	} else {
		ret = vmbus_sendpacket(out_channel,
				       &nvmsg, sizeof(nvmsg),
				       req_id, VM_PKT_DATA_INBAND,
				       VMBUS_DATA_PACKET_FLAG_COMPLETION_REQUESTED);
	}

	if (ret == 0) {
		atomic_inc_return(&nvchan->queue_sends);

		if (ring_avail < RING_AVAIL_PERCENT_LOWATER) {
			netif_tx_stop_queue(txq);
			ndev_ctx->eth_stats.stop_queue++;
		}
	} else if (ret == -EAGAIN) {
		netif_tx_stop_queue(txq);
		ndev_ctx->eth_stats.stop_queue++;
	} else {
		netdev_err(ndev,
			   "Unable to send packet pages %u len %u, ret %d\n",
			   packet->page_buf_cnt, packet->total_data_buflen,
			   ret);
	}

	if (netif_tx_queue_stopped(txq) &&
	    atomic_read(&nvchan->queue_sends) < 1 &&
	    !net_device->tx_disable) {
		netif_tx_wake_queue(txq);
		ndev_ctx->eth_stats.wake_queue++;
		if (ret == -EAGAIN)
			ret = -ENOSPC;
	}

	return ret;
}

/* Move packet out of multi send data (msd), and clear msd */
static inline void move_pkt_msd(struct hv_netvsc_packet **msd_send,
				struct sk_buff **msd_skb,
				struct multi_send_data *msdp)
{
	*msd_skb = msdp->skb;
	*msd_send = msdp->pkt;
	msdp->skb = NULL;
	msdp->pkt = NULL;
	msdp->count = 0;
}

/* RCU already held by caller */
/* Batching/bouncing logic is designed to attempt to optimize
 * performance.
 *
 * For small, non-LSO packets we copy the packet to a send buffer
 * which is pre-registered with the Hyper-V side. This enables the
 * hypervisor to avoid remapping the aperture to access the packet
 * descriptor and data.
 *
 * If we already started using a buffer and the netdev is transmitting
 * a burst of packets, keep on copying into the buffer until it is
 * full or we are done collecting a burst. If there is an existing
 * buffer with space for the RNDIS descriptor but not the packet, copy
 * the RNDIS descriptor to the buffer, keeping the packet in place.
 *
 * If we do batching and send more than one packet using a single
 * NetVSC message, free the SKBs of the packets copied, except for the
 * last packet. This is done to streamline the handling of the case
 * where the last packet only had the RNDIS descriptor copied to the
 * send buffer, with the data pointers included in the NetVSC message.
 */
int netvsc_send(struct net_device *ndev,
		struct hv_netvsc_packet *packet,
		struct rndis_message *rndis_msg,
		struct hv_page_buffer *pb,
		struct sk_buff *skb,
		bool xdp_tx)
{
	struct net_device_context *ndev_ctx = netdev_priv(ndev);
	struct netvsc_device *net_device
		= rcu_dereference_bh(ndev_ctx->nvdev);
	struct hv_device *device = ndev_ctx->device_ctx;
	int ret = 0;
	struct netvsc_channel *nvchan;
	u32 pktlen = packet->total_data_buflen, msd_len = 0;
	unsigned int section_index = NETVSC_INVALID_INDEX;
	struct multi_send_data *msdp;
	struct hv_netvsc_packet *msd_send = NULL, *cur_send = NULL;
	struct sk_buff *msd_skb = NULL;
	bool try_batch, xmit_more;

	/* If device is rescinded, return error and packet will get dropped. */
	if (unlikely(!net_device || net_device->destroy))
		return -ENODEV;

	nvchan = &net_device->chan_table[packet->q_idx];
	packet->send_buf_index = NETVSC_INVALID_INDEX;
	packet->cp_partial = false;

	/* Send a control message or XDP packet directly without accessing
	 * msd (Multi-Send Data) field which may be changed during data packet
	 * processing.
	 */
	if (!skb || xdp_tx)
		return netvsc_send_pkt(device, packet, net_device, pb, skb);

	/* batch packets in send buffer if possible */
	msdp = &nvchan->msd;
	if (msdp->pkt)
		msd_len = msdp->pkt->total_data_buflen;

	try_batch =  msd_len > 0 && msdp->count < net_device->max_pkt;
	if (try_batch && msd_len + pktlen + net_device->pkt_align <
	    net_device->send_section_size) {
		section_index = msdp->pkt->send_buf_index;

	} else if (try_batch && msd_len + packet->rmsg_size <
		   net_device->send_section_size) {
		section_index = msdp->pkt->send_buf_index;
		packet->cp_partial = true;

	} else if (pktlen + net_device->pkt_align <
		   net_device->send_section_size) {
		section_index = netvsc_get_next_send_section(net_device);
		if (unlikely(section_index == NETVSC_INVALID_INDEX)) {
			++ndev_ctx->eth_stats.tx_send_full;
		} else {
			move_pkt_msd(&msd_send, &msd_skb, msdp);
			msd_len = 0;
		}
	}

	/* Keep aggregating only if stack says more data is coming
	 * and not doing mixed modes send and not flow blocked
	 */
	xmit_more = netdev_xmit_more() &&
		!packet->cp_partial &&
		!netif_xmit_stopped(netdev_get_tx_queue(ndev, packet->q_idx));

	if (section_index != NETVSC_INVALID_INDEX) {
		netvsc_copy_to_send_buf(net_device,
					section_index, msd_len,
					packet, rndis_msg, pb, xmit_more);

		packet->send_buf_index = section_index;

		if (packet->cp_partial) {
			packet->page_buf_cnt -= packet->rmsg_pgcnt;
			packet->total_data_buflen = msd_len + packet->rmsg_size;
		} else {
			packet->page_buf_cnt = 0;
			packet->total_data_buflen += msd_len;
		}

		if (msdp->pkt) {
			packet->total_packets += msdp->pkt->total_packets;
			packet->total_bytes += msdp->pkt->total_bytes;
		}

		if (msdp->skb)
			dev_consume_skb_any(msdp->skb);

		if (xmit_more) {
			msdp->skb = skb;
			msdp->pkt = packet;
			msdp->count++;
		} else {
			cur_send = packet;
			msdp->skb = NULL;
			msdp->pkt = NULL;
			msdp->count = 0;
		}
	} else {
		move_pkt_msd(&msd_send, &msd_skb, msdp);
		cur_send = packet;
	}

	if (msd_send) {
		int m_ret = netvsc_send_pkt(device, msd_send, net_device,
					    NULL, msd_skb);

		if (m_ret != 0) {
			netvsc_free_send_slot(net_device,
					      msd_send->send_buf_index);
			dev_kfree_skb_any(msd_skb);
		}
	}

	if (cur_send)
		ret = netvsc_send_pkt(device, cur_send, net_device, pb, skb);

	if (ret != 0 && section_index != NETVSC_INVALID_INDEX)
		netvsc_free_send_slot(net_device, section_index);

	return ret;
}

/* Send pending recv completions */
static int send_recv_completions(struct net_device *ndev,
				 struct netvsc_device *nvdev,
				 struct netvsc_channel *nvchan)
{
	struct multi_recv_comp *mrc = &nvchan->mrc;
	struct recv_comp_msg {
		struct nvsp_message_header hdr;
		u32 status;
	}  __packed;
	struct recv_comp_msg msg = {
		.hdr.msg_type = NVSP_MSG1_TYPE_SEND_RNDIS_PKT_COMPLETE,
	};
	int ret;

	while (mrc->first != mrc->next) {
		const struct recv_comp_data *rcd
			= mrc->slots + mrc->first;

		msg.status = rcd->status;
		ret = vmbus_sendpacket(nvchan->channel, &msg, sizeof(msg),
				       rcd->tid, VM_PKT_COMP, 0);
		if (unlikely(ret)) {
			struct net_device_context *ndev_ctx = netdev_priv(ndev);

			++ndev_ctx->eth_stats.rx_comp_busy;
			return ret;
		}

		if (++mrc->first == nvdev->recv_completion_cnt)
			mrc->first = 0;
	}

	/* receive completion ring has been emptied */
	if (unlikely(nvdev->destroy))
		wake_up(&nvdev->wait_drain);

	return 0;
}

/* Count how many receive completions are outstanding */
static void recv_comp_slot_avail(const struct netvsc_device *nvdev,
				 const struct multi_recv_comp *mrc,
				 u32 *filled, u32 *avail)
{
	u32 count = nvdev->recv_completion_cnt;

	if (mrc->next >= mrc->first)
		*filled = mrc->next - mrc->first;
	else
		*filled = (count - mrc->first) + mrc->next;

	*avail = count - *filled - 1;
}

/* Add receive complete to ring to send to host. */
static void enq_receive_complete(struct net_device *ndev,
				 struct netvsc_device *nvdev, u16 q_idx,
				 u64 tid, u32 status)
{
	struct netvsc_channel *nvchan = &nvdev->chan_table[q_idx];
	struct multi_recv_comp *mrc = &nvchan->mrc;
	struct recv_comp_data *rcd;
	u32 filled, avail;

	recv_comp_slot_avail(nvdev, mrc, &filled, &avail);

	if (unlikely(filled > NAPI_POLL_WEIGHT)) {
		send_recv_completions(ndev, nvdev, nvchan);
		recv_comp_slot_avail(nvdev, mrc, &filled, &avail);
	}

	if (unlikely(!avail)) {
		netdev_err(ndev, "Recv_comp full buf q:%hd, tid:%llx\n",
			   q_idx, tid);
		return;
	}

	rcd = mrc->slots + mrc->next;
	rcd->tid = tid;
	rcd->status = status;

	if (++mrc->next == nvdev->recv_completion_cnt)
		mrc->next = 0;
}

static int netvsc_receive(struct net_device *ndev,
			  struct netvsc_device *net_device,
			  struct netvsc_channel *nvchan,
			  const struct vmpacket_descriptor *desc)
{
	struct net_device_context *net_device_ctx = netdev_priv(ndev);
	struct vmbus_channel *channel = nvchan->channel;
	const struct vmtransfer_page_packet_header *vmxferpage_packet
		= container_of(desc, const struct vmtransfer_page_packet_header, d);
	const struct nvsp_message *nvsp = hv_pkt_data(desc);
	u32 msglen = hv_pkt_datalen(desc);
	u16 q_idx = channel->offermsg.offer.sub_channel_index;
	char *recv_buf = net_device->recv_buf;
	u32 status = NVSP_STAT_SUCCESS;
	int i;
	int count = 0;

	/* Ensure packet is big enough to read header fields */
	if (msglen < sizeof(struct nvsp_message_header)) {
		netif_err(net_device_ctx, rx_err, ndev,
			  "invalid nvsp header, length too small: %u\n",
			  msglen);
		return 0;
	}

	/* Make sure this is a valid nvsp packet */
	if (unlikely(nvsp->hdr.msg_type != NVSP_MSG1_TYPE_SEND_RNDIS_PKT)) {
		netif_err(net_device_ctx, rx_err, ndev,
			  "Unknown nvsp packet type received %u\n",
			  nvsp->hdr.msg_type);
		return 0;
	}

	/* Validate xfer page pkt header */
	if ((desc->offset8 << 3) < sizeof(struct vmtransfer_page_packet_header)) {
		netif_err(net_device_ctx, rx_err, ndev,
			  "Invalid xfer page pkt, offset too small: %u\n",
			  desc->offset8 << 3);
		return 0;
	}

	if (unlikely(vmxferpage_packet->xfer_pageset_id != NETVSC_RECEIVE_BUFFER_ID)) {
		netif_err(net_device_ctx, rx_err, ndev,
			  "Invalid xfer page set id - expecting %x got %x\n",
			  NETVSC_RECEIVE_BUFFER_ID,
			  vmxferpage_packet->xfer_pageset_id);
		return 0;
	}

	count = vmxferpage_packet->range_cnt;

	/* Check count for a valid value */
	if (NETVSC_XFER_HEADER_SIZE(count) > desc->offset8 << 3) {
		netif_err(net_device_ctx, rx_err, ndev,
			  "Range count is not valid: %d\n",
			  count);
		return 0;
	}

	/* Each range represents 1 RNDIS pkt that contains 1 ethernet frame */
	for (i = 0; i < count; i++) {
		u32 offset = vmxferpage_packet->ranges[i].byte_offset;
		u32 buflen = vmxferpage_packet->ranges[i].byte_count;
		void *data;
		int ret;

		if (unlikely(offset > net_device->recv_buf_size ||
			     buflen > net_device->recv_buf_size - offset)) {
			nvchan->rsc.cnt = 0;
			status = NVSP_STAT_FAIL;
			netif_err(net_device_ctx, rx_err, ndev,
				  "Packet offset:%u + len:%u too big\n",
				  offset, buflen);

			continue;
		}

		/* We're going to copy (sections of) the packet into nvchan->recv_buf;
		 * make sure that nvchan->recv_buf is large enough to hold the packet.
		 */
		if (unlikely(buflen > net_device->recv_section_size)) {
			nvchan->rsc.cnt = 0;
			status = NVSP_STAT_FAIL;
			netif_err(net_device_ctx, rx_err, ndev,
				  "Packet too big: buflen=%u recv_section_size=%u\n",
				  buflen, net_device->recv_section_size);

			continue;
		}

		data = recv_buf + offset;

		nvchan->rsc.is_last = (i == count - 1);

		trace_rndis_recv(ndev, q_idx, data);

		/* Pass it to the upper layer */
		ret = rndis_filter_receive(ndev, net_device,
					   nvchan, data, buflen);

		if (unlikely(ret != NVSP_STAT_SUCCESS)) {
			/* Drop incomplete packet */
			nvchan->rsc.cnt = 0;
			status = NVSP_STAT_FAIL;
		}
	}

	enq_receive_complete(ndev, net_device, q_idx,
			     vmxferpage_packet->d.trans_id, status);

	return count;
}

static void netvsc_send_table(struct net_device *ndev,
			      struct netvsc_device *nvscdev,
			      const struct nvsp_message *nvmsg,
			      u32 msglen)
{
	struct net_device_context *net_device_ctx = netdev_priv(ndev);
	u32 count, offset, *tab;
	int i;

	/* Ensure packet is big enough to read send_table fields */
	if (msglen < sizeof(struct nvsp_message_header) +
		     sizeof(struct nvsp_5_send_indirect_table)) {
		netdev_err(ndev, "nvsp_v5_msg length too small: %u\n", msglen);
		return;
	}

	count = nvmsg->msg.v5_msg.send_table.count;
	offset = nvmsg->msg.v5_msg.send_table.offset;

	if (count != VRSS_SEND_TAB_SIZE) {
		netdev_err(ndev, "Received wrong send-table size:%u\n", count);
		return;
	}

	/* If negotiated version <= NVSP_PROTOCOL_VERSION_6, the offset may be
	 * wrong due to a host bug. So fix the offset here.
	 */
	if (nvscdev->nvsp_version <= NVSP_PROTOCOL_VERSION_6 &&
	    msglen >= sizeof(struct nvsp_message_header) +
	    sizeof(union nvsp_6_message_uber) + count * sizeof(u32))
		offset = sizeof(struct nvsp_message_header) +
			 sizeof(union nvsp_6_message_uber);

	/* Boundary check for all versions */
	if (msglen < count * sizeof(u32) || offset > msglen - count * sizeof(u32)) {
		netdev_err(ndev, "Received send-table offset too big:%u\n",
			   offset);
		return;
	}

	tab = (void *)nvmsg + offset;

	for (i = 0; i < count; i++)
		net_device_ctx->tx_table[i] = tab[i];
}

static void netvsc_send_vf(struct net_device *ndev,
			   const struct nvsp_message *nvmsg,
			   u32 msglen)
{
	struct net_device_context *net_device_ctx = netdev_priv(ndev);

	/* Ensure packet is big enough to read its fields */
	if (msglen < sizeof(struct nvsp_message_header) +
		     sizeof(struct nvsp_4_send_vf_association)) {
		netdev_err(ndev, "nvsp_v4_msg length too small: %u\n", msglen);
		return;
	}

	net_device_ctx->vf_alloc = nvmsg->msg.v4_msg.vf_assoc.allocated;
	net_device_ctx->vf_serial = nvmsg->msg.v4_msg.vf_assoc.serial;
	netdev_info(ndev, "VF slot %u %s\n",
		    net_device_ctx->vf_serial,
		    net_device_ctx->vf_alloc ? "added" : "removed");
}

static void netvsc_receive_inband(struct net_device *ndev,
				  struct netvsc_device *nvscdev,
				  const struct vmpacket_descriptor *desc)
{
	const struct nvsp_message *nvmsg = hv_pkt_data(desc);
	u32 msglen = hv_pkt_datalen(desc);

	/* Ensure packet is big enough to read header fields */
	if (msglen < sizeof(struct nvsp_message_header)) {
		netdev_err(ndev, "inband nvsp_message length too small: %u\n", msglen);
		return;
	}

	switch (nvmsg->hdr.msg_type) {
	case NVSP_MSG5_TYPE_SEND_INDIRECTION_TABLE:
		netvsc_send_table(ndev, nvscdev, nvmsg, msglen);
		break;

	case NVSP_MSG4_TYPE_SEND_VF_ASSOCIATION:
		if (hv_is_isolation_supported())
			netdev_err(ndev, "Ignore VF_ASSOCIATION msg from the host supporting isolation\n");
		else
			netvsc_send_vf(ndev, nvmsg, msglen);
		break;
	}
}

static int netvsc_process_raw_pkt(struct hv_device *device,
				  struct netvsc_channel *nvchan,
				  struct netvsc_device *net_device,
				  struct net_device *ndev,
				  const struct vmpacket_descriptor *desc,
				  int budget)
{
	struct vmbus_channel *channel = nvchan->channel;
	const struct nvsp_message *nvmsg = hv_pkt_data(desc);

	trace_nvsp_recv(ndev, channel, nvmsg);

	switch (desc->type) {
	case VM_PKT_COMP:
		netvsc_send_completion(ndev, net_device, channel, desc, budget);
		break;

	case VM_PKT_DATA_USING_XFER_PAGES:
		return netvsc_receive(ndev, net_device, nvchan, desc);
		break;

	case VM_PKT_DATA_INBAND:
		netvsc_receive_inband(ndev, net_device, desc);
		break;

	default:
		netdev_err(ndev, "unhandled packet type %d, tid %llx\n",
			   desc->type, desc->trans_id);
		break;
	}

	return 0;
}

static struct hv_device *netvsc_channel_to_device(struct vmbus_channel *channel)
{
	struct vmbus_channel *primary = channel->primary_channel;

	return primary ? primary->device_obj : channel->device_obj;
}

/* Network processing softirq
 * Process data in incoming ring buffer from host
 * Stops when ring is empty or budget is met or exceeded.
 */
int netvsc_poll(struct napi_struct *napi, int budget)
{
	struct netvsc_channel *nvchan
		= container_of(napi, struct netvsc_channel, napi);
	struct netvsc_device *net_device = nvchan->net_device;
	struct vmbus_channel *channel = nvchan->channel;
	struct hv_device *device = netvsc_channel_to_device(channel);
	struct net_device *ndev = hv_get_drvdata(device);
	int work_done = 0;
	int ret;

	/* If starting a new interval */
	if (!nvchan->desc)
		nvchan->desc = hv_pkt_iter_first(channel);

	while (nvchan->desc && work_done < budget) {
		work_done += netvsc_process_raw_pkt(device, nvchan, net_device,
						    ndev, nvchan->desc, budget);
		nvchan->desc = hv_pkt_iter_next(channel, nvchan->desc);
	}

	/* Send any pending receive completions */
	ret = send_recv_completions(ndev, net_device, nvchan);

	/* If it did not exhaust NAPI budget this time
	 *  and not doing busy poll
	 * then re-enable host interrupts
	 *  and reschedule if ring is not empty
	 *   or sending receive completion failed.
	 */
	if (work_done < budget &&
	    napi_complete_done(napi, work_done) &&
	    (ret || hv_end_read(&channel->inbound)) &&
	    napi_schedule_prep(napi)) {
		hv_begin_read(&channel->inbound);
		__napi_schedule(napi);
	}

	/* Driver may overshoot since multiple packets per descriptor */
	return min(work_done, budget);
}

/* Call back when data is available in host ring buffer.
 * Processing is deferred until network softirq (NAPI)
 */
void netvsc_channel_cb(void *context)
{
	struct netvsc_channel *nvchan = context;
	struct vmbus_channel *channel = nvchan->channel;
	struct hv_ring_buffer_info *rbi = &channel->inbound;

	/* preload first vmpacket descriptor */
	prefetch(hv_get_ring_buffer(rbi) + rbi->priv_read_index);

	if (napi_schedule_prep(&nvchan->napi)) {
		/* disable interrupts from host */
		hv_begin_read(rbi);

		__napi_schedule_irqoff(&nvchan->napi);
	}
}

/*
 * netvsc_device_add - Callback when the device belonging to this
 * driver is added
 */
struct netvsc_device *netvsc_device_add(struct hv_device *device,
				const struct netvsc_device_info *device_info)
{
	int i, ret = 0;
	struct netvsc_device *net_device;
	struct net_device *ndev = hv_get_drvdata(device);
	struct net_device_context *net_device_ctx = netdev_priv(ndev);

	net_device = alloc_net_device();
	if (!net_device)
		return ERR_PTR(-ENOMEM);

	for (i = 0; i < VRSS_SEND_TAB_SIZE; i++)
		net_device_ctx->tx_table[i] = 0;

	/* Because the device uses NAPI, all the interrupt batching and
	 * control is done via Net softirq, not the channel handling
	 */
	set_channel_read_mode(device->channel, HV_CALL_ISR);

	/* If we're reopening the device we may have multiple queues, fill the
	 * chn_table with the default channel to use it before subchannels are
	 * opened.
	 * Initialize the channel state before we open;
	 * we can be interrupted as soon as we open the channel.
	 */

	for (i = 0; i < VRSS_CHANNEL_MAX; i++) {
		struct netvsc_channel *nvchan = &net_device->chan_table[i];

		nvchan->channel = device->channel;
		nvchan->net_device = net_device;
		u64_stats_init(&nvchan->tx_stats.syncp);
		u64_stats_init(&nvchan->rx_stats.syncp);

		ret = xdp_rxq_info_reg(&nvchan->xdp_rxq, ndev, i, 0);

		if (ret) {
			netdev_err(ndev, "xdp_rxq_info_reg fail: %d\n", ret);
			goto cleanup2;
		}

		ret = xdp_rxq_info_reg_mem_model(&nvchan->xdp_rxq,
						 MEM_TYPE_PAGE_SHARED, NULL);

		if (ret) {
			netdev_err(ndev, "xdp reg_mem_model fail: %d\n", ret);
			goto cleanup2;
		}
	}

	/* Enable NAPI handler before init callbacks */
	netif_napi_add(ndev, &net_device->chan_table[0].napi,
		       netvsc_poll, NAPI_POLL_WEIGHT);

	/* Open the channel */
	device->channel->next_request_id_callback = vmbus_next_request_id;
	device->channel->request_addr_callback = vmbus_request_addr;
	device->channel->rqstor_size = netvsc_rqstor_size(netvsc_ring_bytes);
	ret = vmbus_open(device->channel, netvsc_ring_bytes,
			 netvsc_ring_bytes,  NULL, 0,
			 netvsc_channel_cb, net_device->chan_table);

	if (ret != 0) {
		netdev_err(ndev, "unable to open channel: %d\n", ret);
		goto cleanup;
	}

	/* Channel is opened */
	netdev_dbg(ndev, "hv_netvsc channel opened successfully\n");

	napi_enable(&net_device->chan_table[0].napi);

	/* Connect with the NetVsp */
	ret = netvsc_connect_vsp(device, net_device, device_info);
	if (ret != 0) {
		netdev_err(ndev,
			"unable to connect to NetVSP - %d\n", ret);
		goto close;
	}

	/* Writing nvdev pointer unlocks netvsc_send(), make sure chn_table is
	 * populated.
	 */
	rcu_assign_pointer(net_device_ctx->nvdev, net_device);

	return net_device;

close:
	RCU_INIT_POINTER(net_device_ctx->nvdev, NULL);
	napi_disable(&net_device->chan_table[0].napi);

	/* Now, we can close the channel safely */
	vmbus_close(device->channel);

cleanup:
	netif_napi_del(&net_device->chan_table[0].napi);

cleanup2:
	free_netvsc_device(&net_device->rcu);

	return ERR_PTR(ret);
}<|MERGE_RESOLUTION|>--- conflicted
+++ resolved
@@ -153,21 +153,8 @@
 	int i;
 
 	kfree(nvdev->extension);
-
-	if (nvdev->recv_original_buf) {
-		iounmap(nvdev->recv_buf);
-		vfree(nvdev->recv_original_buf);
-	} else {
-		vfree(nvdev->recv_buf);
-	}
-
-	if (nvdev->send_original_buf) {
-		iounmap(nvdev->send_buf);
-		vfree(nvdev->send_original_buf);
-	} else {
-		vfree(nvdev->send_buf);
-	}
-
+	vfree(nvdev->recv_buf);
+	vfree(nvdev->send_buf);
 	kfree(nvdev->send_section_map);
 
 	for (i = 0; i < VRSS_CHANNEL_MAX; i++) {
@@ -289,22 +276,12 @@
 				       struct netvsc_device *net_device,
 				       struct net_device *ndev)
 {
-	void *recv_buf;
 	int ret;
 
 	if (net_device->recv_buf_gpadl_handle) {
-		if (net_device->recv_original_buf)
-			recv_buf = net_device->recv_original_buf;
-		else
-			recv_buf = net_device->recv_buf;
-
 		ret = vmbus_teardown_gpadl(device->channel,
 					   net_device->recv_buf_gpadl_handle,
-<<<<<<< HEAD
-					   recv_buf, net_device->recv_buf_size);
-=======
 					   net_device->recv_buf, net_device->recv_buf_size);
->>>>>>> 6697a47c
 
 		/* If we failed here, we might as well return and have a leak
 		 * rather than continue and a bugchk
@@ -322,22 +299,12 @@
 				       struct netvsc_device *net_device,
 				       struct net_device *ndev)
 {
-	void *send_buf;
 	int ret;
 
 	if (net_device->send_buf_gpadl_handle) {
-		if (net_device->send_original_buf)
-			send_buf = net_device->send_original_buf;
-		else
-			send_buf = net_device->send_buf;
-
 		ret = vmbus_teardown_gpadl(device->channel,
 					   net_device->send_buf_gpadl_handle,
-<<<<<<< HEAD
-					   send_buf, net_device->send_buf_size);
-=======
 					   net_device->send_buf, net_device->send_buf_size);
->>>>>>> 6697a47c
 
 		/* If we failed here, we might as well return and have a leak
 		 * rather than continue and a bugchk
@@ -372,19 +339,12 @@
 	struct nvsp_1_message_send_receive_buffer_complete *resp;
 	struct net_device *ndev = hv_get_drvdata(device);
 	struct nvsp_message *init_packet;
-	struct vm_struct *area;
-	u64 extra_phys;
 	unsigned int buf_size;
-	unsigned long vaddr;
 	size_t map_words;
 	int ret = 0, i;
 
 	ret = hv_bounce_resources_reserve(device->channel,
-<<<<<<< HEAD
 			PAGE_SIZE * 4096);
-=======
-			PAGE_SIZE * 1024);
->>>>>>> 6697a47c
 	if (ret) {
 		pr_warn("Fail to reserve bounce buffer.\n");
 		return -ENOMEM;
@@ -424,28 +384,6 @@
 			"unable to establish receive buffer's gpadl\n");
 		goto cleanup;
 	}
-
-	if (hv_isolation_type_snp()) {
-		area = get_vm_area(buf_size, VM_IOREMAP);
-		if (!area)
-			goto cleanup;
-
-		vaddr = (unsigned long)area->addr;
-		for (i = 0; i < buf_size / HV_HYP_PAGE_SIZE; i++) {
-			extra_phys = (virt_to_hvpfn(net_device->recv_buf + i * HV_HYP_PAGE_SIZE)
-				<< HV_HYP_PAGE_SHIFT) + ms_hyperv.shared_gpa_boundary;
-			ret |= ioremap_page_range(vaddr + i * HV_HYP_PAGE_SIZE,
-					   vaddr + (i + 1) * HV_HYP_PAGE_SIZE,
-					   extra_phys, PAGE_KERNEL_IO);
-		}
-
-		if (ret)
-			goto cleanup;
-
-		net_device->recv_original_buf = net_device->recv_buf;
-		net_device->recv_buf = (void*)vaddr;
-	}
-
 
 	/* Notify the NetVsp of the gpadl handle */
 	init_packet = &net_device->channel_init_pkt;
@@ -554,29 +492,6 @@
 		goto cleanup;
 	}
 
-	if (hv_isolation_type_snp()) {
-		area = get_vm_area(buf_size , VM_IOREMAP);
-		if (!area)
-			goto cleanup;
-
-		vaddr = (unsigned long)area->addr;
-	
-		for (i = 0; i < buf_size / HV_HYP_PAGE_SIZE; i++) {
-			extra_phys = (virt_to_hvpfn(net_device->send_buf + i * HV_HYP_PAGE_SIZE)
-				<< HV_HYP_PAGE_SHIFT) + ms_hyperv.shared_gpa_boundary;
-			ret |= ioremap_page_range(vaddr + i * HV_HYP_PAGE_SIZE,
-					   vaddr + (i + 1) * HV_HYP_PAGE_SIZE,
-					   extra_phys, PAGE_KERNEL_IO);
-		}
-
-		if (ret)
-			goto cleanup;
-
-		net_device->send_original_buf = net_device->send_buf;
-		net_device->send_buf = (void*)vaddr;	
-	}
-
-	
 	/* Notify the NetVsp of the gpadl handle */
 	init_packet = &net_device->channel_init_pkt;
 	memset(init_packet, 0, sizeof(struct nvsp_message));
