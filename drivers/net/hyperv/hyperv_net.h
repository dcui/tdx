/* SPDX-License-Identifier: GPL-2.0-only */
/*
 *
 * Copyright (c) 2011, Microsoft Corporation.
 *
 * Authors:
 *   Haiyang Zhang <haiyangz@microsoft.com>
 *   Hank Janssen  <hjanssen@microsoft.com>
 *   K. Y. Srinivasan <kys@microsoft.com>
 */

#ifndef _HYPERV_NET_H
#define _HYPERV_NET_H

#include <linux/list.h>
#include <linux/hyperv.h>
#include <linux/rndis.h>

/* RSS related */
#define OID_GEN_RECEIVE_SCALE_CAPABILITIES 0x00010203  /* query only */
#define OID_GEN_RECEIVE_SCALE_PARAMETERS 0x00010204  /* query and set */

#define NDIS_OBJECT_TYPE_RSS_CAPABILITIES 0x88
#define NDIS_OBJECT_TYPE_RSS_PARAMETERS 0x89
#define NDIS_OBJECT_TYPE_OFFLOAD	0xa7

#define NDIS_RECEIVE_SCALE_CAPABILITIES_REVISION_2 2
#define NDIS_RECEIVE_SCALE_PARAMETERS_REVISION_2 2

struct ndis_obj_header {
	u8 type;
	u8 rev;
	u16 size;
} __packed;

/* ndis_recv_scale_cap/cap_flag */
#define NDIS_RSS_CAPS_MESSAGE_SIGNALED_INTERRUPTS 0x01000000
#define NDIS_RSS_CAPS_CLASSIFICATION_AT_ISR       0x02000000
#define NDIS_RSS_CAPS_CLASSIFICATION_AT_DPC       0x04000000
#define NDIS_RSS_CAPS_USING_MSI_X                 0x08000000
#define NDIS_RSS_CAPS_RSS_AVAILABLE_ON_PORTS      0x10000000
#define NDIS_RSS_CAPS_SUPPORTS_MSI_X              0x20000000
#define NDIS_RSS_CAPS_HASH_TYPE_TCP_IPV4          0x00000100
#define NDIS_RSS_CAPS_HASH_TYPE_TCP_IPV6          0x00000200
#define NDIS_RSS_CAPS_HASH_TYPE_TCP_IPV6_EX       0x00000400

struct ndis_recv_scale_cap { /* NDIS_RECEIVE_SCALE_CAPABILITIES */
	struct ndis_obj_header hdr;
	u32 cap_flag;
	u32 num_int_msg;
	u32 num_recv_que;
	u16 num_indirect_tabent;
} __packed;


/* ndis_recv_scale_param flags */
#define NDIS_RSS_PARAM_FLAG_BASE_CPU_UNCHANGED     0x0001
#define NDIS_RSS_PARAM_FLAG_HASH_INFO_UNCHANGED    0x0002
#define NDIS_RSS_PARAM_FLAG_ITABLE_UNCHANGED       0x0004
#define NDIS_RSS_PARAM_FLAG_HASH_KEY_UNCHANGED     0x0008
#define NDIS_RSS_PARAM_FLAG_DISABLE_RSS            0x0010

/* Hash info bits */
#define NDIS_HASH_FUNC_TOEPLITZ 0x00000001
#define NDIS_HASH_IPV4          0x00000100
#define NDIS_HASH_TCP_IPV4      0x00000200
#define NDIS_HASH_IPV6          0x00000400
#define NDIS_HASH_IPV6_EX       0x00000800
#define NDIS_HASH_TCP_IPV6      0x00001000
#define NDIS_HASH_TCP_IPV6_EX   0x00002000

#define NDIS_RSS_INDIRECTION_TABLE_MAX_SIZE_REVISION_2 (128 * 4)
#define NDIS_RSS_HASH_SECRET_KEY_MAX_SIZE_REVISION_2   40

#define ITAB_NUM 128

struct ndis_recv_scale_param { /* NDIS_RECEIVE_SCALE_PARAMETERS */
	struct ndis_obj_header hdr;

	/* Qualifies the rest of the information */
	u16 flag;

	/* The base CPU number to do receive processing. not used */
	u16 base_cpu_number;

	/* This describes the hash function and type being enabled */
	u32 hashinfo;

	/* The size of indirection table array */
	u16 indirect_tabsize;

	/* The offset of the indirection table from the beginning of this
	 * structure
	 */
	u32 indirect_taboffset;

	/* The size of the hash secret key */
	u16 hashkey_size;

	/* The offset of the secret key from the beginning of this structure */
	u32 hashkey_offset;

	u32 processor_masks_offset;
	u32 num_processor_masks;
	u32 processor_masks_entry_size;
};

struct ndis_tcp_ip_checksum_info {
	union {
		struct {
			u32 is_ipv4:1;
			u32 is_ipv6:1;
			u32 tcp_checksum:1;
			u32 udp_checksum:1;
			u32 ip_header_checksum:1;
			u32 reserved:11;
			u32 tcp_header_offset:10;
		} transmit;
		struct {
			u32 tcp_checksum_failed:1;
			u32 udp_checksum_failed:1;
			u32 ip_checksum_failed:1;
			u32 tcp_checksum_succeeded:1;
			u32 udp_checksum_succeeded:1;
			u32 ip_checksum_succeeded:1;
			u32 loopback:1;
			u32 tcp_checksum_value_invalid:1;
			u32 ip_checksum_value_invalid:1;
		} receive;
		u32  value;
	};
};

struct ndis_pkt_8021q_info {
	union {
		struct {
			u32 pri:3; /* User Priority */
			u32 cfi:1; /* Canonical Format ID */
			u32 vlanid:12; /* VLAN ID */
			u32 reserved:16;
		};
		u32 value;
	};
};

/*
 * Represent netvsc packet which contains 1 RNDIS and 1 ethernet frame
 * within the RNDIS
 *
 * The size of this structure is less than 48 bytes and we can now
 * place this structure in the skb->cb field.
 */
struct hv_netvsc_packet {
	/* Bookkeeping stuff */
	u8 cp_partial; /* partial copy into send buffer */

	u8 rmsg_size; /* RNDIS header and PPI size */
	u8 rmsg_pgcnt; /* page count of RNDIS header and PPI */
	u8 page_buf_cnt;

	u16 q_idx;
	u16 total_packets;

	u32 total_bytes;
	u32 send_buf_index;
	u32 total_data_buflen;
	struct hv_bounce_pkt *bounce_pkt;
};

#define NETVSC_HASH_KEYLEN 40

struct netvsc_device_info {
	unsigned char mac_adr[ETH_ALEN];
	u32  num_chn;
	u32  send_sections;
	u32  recv_sections;
	u32  send_section_size;
	u32  recv_section_size;

	struct bpf_prog *bprog;

	u8 rss_key[NETVSC_HASH_KEYLEN];
};

enum rndis_device_state {
	RNDIS_DEV_UNINITIALIZED = 0,
	RNDIS_DEV_INITIALIZING,
	RNDIS_DEV_INITIALIZED,
	RNDIS_DEV_DATAINITIALIZED,
};

struct rndis_device {
	struct net_device *ndev;

	enum rndis_device_state state;

	atomic_t new_req_id;

	spinlock_t request_lock;
	struct list_head req_list;

	struct work_struct mcast_work;
	u32 filter;

	bool link_state;        /* 0 - link up, 1 - link down */

	u8 hw_mac_adr[ETH_ALEN];
	u8 rss_key[NETVSC_HASH_KEYLEN];
};


/* Interface */
struct rndis_message;
struct ndis_offload_params;
struct netvsc_device;
struct netvsc_channel;
struct net_device_context;

extern u32 netvsc_ring_bytes;

struct netvsc_device *netvsc_device_add(struct hv_device *device,
					const struct netvsc_device_info *info);
int netvsc_alloc_recv_comp_ring(struct netvsc_device *net_device, u32 q_idx);
void netvsc_device_remove(struct hv_device *device);
int netvsc_send(struct net_device *net,
		struct hv_netvsc_packet *packet,
		struct rndis_message *rndis_msg,
		struct hv_page_buffer *page_buffer,
		struct sk_buff *skb,
		bool xdp_tx);
void netvsc_linkstatus_callback(struct net_device *net,
				struct rndis_message *resp,
				void *data, u32 data_buflen);
int netvsc_recv_callback(struct net_device *net,
			 struct netvsc_device *nvdev,
			 struct netvsc_channel *nvchan);
void netvsc_channel_cb(void *context);
int netvsc_poll(struct napi_struct *napi, int budget);

u32 netvsc_run_xdp(struct net_device *ndev, struct netvsc_channel *nvchan,
		   struct xdp_buff *xdp);
unsigned int netvsc_xdp_fraglen(unsigned int len);
struct bpf_prog *netvsc_xdp_get(struct netvsc_device *nvdev);
int netvsc_xdp_set(struct net_device *dev, struct bpf_prog *prog,
		   struct netlink_ext_ack *extack,
		   struct netvsc_device *nvdev);
int netvsc_vf_setxdp(struct net_device *vf_netdev, struct bpf_prog *prog);
int netvsc_bpf(struct net_device *dev, struct netdev_bpf *bpf);

int rndis_set_subchannel(struct net_device *ndev,
			 struct netvsc_device *nvdev,
			 struct netvsc_device_info *dev_info);
int rndis_filter_open(struct netvsc_device *nvdev);
int rndis_filter_close(struct netvsc_device *nvdev);
struct netvsc_device *rndis_filter_device_add(struct hv_device *dev,
					      struct netvsc_device_info *info);
void rndis_filter_update(struct netvsc_device *nvdev);
void rndis_filter_device_remove(struct hv_device *dev,
				struct netvsc_device *nvdev);
int rndis_filter_set_rss_param(struct rndis_device *rdev,
			       const u8 *key);
int rndis_filter_set_offload_params(struct net_device *ndev,
				    struct netvsc_device *nvdev,
				    struct ndis_offload_params *req_offloads);
int rndis_filter_receive(struct net_device *ndev,
			 struct netvsc_device *net_dev,
			 struct netvsc_channel *nvchan,
			 void *data, u32 buflen);

int rndis_filter_set_device_mac(struct netvsc_device *ndev,
				const char *mac);

int netvsc_switch_datapath(struct net_device *nv_dev, bool vf);

#define NVSP_INVALID_PROTOCOL_VERSION	((u32)0xFFFFFFFF)

#define NVSP_PROTOCOL_VERSION_1		2
#define NVSP_PROTOCOL_VERSION_2		0x30002
#define NVSP_PROTOCOL_VERSION_4		0x40000
#define NVSP_PROTOCOL_VERSION_5		0x50000
#define NVSP_PROTOCOL_VERSION_6		0x60000
#define NVSP_PROTOCOL_VERSION_61	0x60001

enum {
	NVSP_MSG_TYPE_NONE = 0,

	/* Init Messages */
	NVSP_MSG_TYPE_INIT			= 1,
	NVSP_MSG_TYPE_INIT_COMPLETE		= 2,

	NVSP_VERSION_MSG_START			= 100,

	/* Version 1 Messages */
	NVSP_MSG1_TYPE_SEND_NDIS_VER		= NVSP_VERSION_MSG_START,

	NVSP_MSG1_TYPE_SEND_RECV_BUF,
	NVSP_MSG1_TYPE_SEND_RECV_BUF_COMPLETE,
	NVSP_MSG1_TYPE_REVOKE_RECV_BUF,

	NVSP_MSG1_TYPE_SEND_SEND_BUF,
	NVSP_MSG1_TYPE_SEND_SEND_BUF_COMPLETE,
	NVSP_MSG1_TYPE_REVOKE_SEND_BUF,

	NVSP_MSG1_TYPE_SEND_RNDIS_PKT,
	NVSP_MSG1_TYPE_SEND_RNDIS_PKT_COMPLETE,

	/* Version 2 messages */
	NVSP_MSG2_TYPE_SEND_CHIMNEY_DELEGATED_BUF,
	NVSP_MSG2_TYPE_SEND_CHIMNEY_DELEGATED_BUF_COMP,
	NVSP_MSG2_TYPE_REVOKE_CHIMNEY_DELEGATED_BUF,

	NVSP_MSG2_TYPE_RESUME_CHIMNEY_RX_INDICATION,

	NVSP_MSG2_TYPE_TERMINATE_CHIMNEY,
	NVSP_MSG2_TYPE_TERMINATE_CHIMNEY_COMP,

	NVSP_MSG2_TYPE_INDICATE_CHIMNEY_EVENT,

	NVSP_MSG2_TYPE_SEND_CHIMNEY_PKT,
	NVSP_MSG2_TYPE_SEND_CHIMNEY_PKT_COMP,

	NVSP_MSG2_TYPE_POST_CHIMNEY_RECV_REQ,
	NVSP_MSG2_TYPE_POST_CHIMNEY_RECV_REQ_COMP,

	NVSP_MSG2_TYPE_ALLOC_RXBUF,
	NVSP_MSG2_TYPE_ALLOC_RXBUF_COMP,

	NVSP_MSG2_TYPE_FREE_RXBUF,

	NVSP_MSG2_TYPE_SEND_VMQ_RNDIS_PKT,
	NVSP_MSG2_TYPE_SEND_VMQ_RNDIS_PKT_COMP,

	NVSP_MSG2_TYPE_SEND_NDIS_CONFIG,

	NVSP_MSG2_TYPE_ALLOC_CHIMNEY_HANDLE,
	NVSP_MSG2_TYPE_ALLOC_CHIMNEY_HANDLE_COMP,

	NVSP_MSG2_MAX = NVSP_MSG2_TYPE_ALLOC_CHIMNEY_HANDLE_COMP,

	/* Version 4 messages */
	NVSP_MSG4_TYPE_SEND_VF_ASSOCIATION,
	NVSP_MSG4_TYPE_SWITCH_DATA_PATH,
	NVSP_MSG4_TYPE_UPLINK_CONNECT_STATE_DEPRECATED,

	NVSP_MSG4_MAX = NVSP_MSG4_TYPE_UPLINK_CONNECT_STATE_DEPRECATED,

	/* Version 5 messages */
	NVSP_MSG5_TYPE_OID_QUERY_EX,
	NVSP_MSG5_TYPE_OID_QUERY_EX_COMP,
	NVSP_MSG5_TYPE_SUBCHANNEL,
	NVSP_MSG5_TYPE_SEND_INDIRECTION_TABLE,

	NVSP_MSG5_MAX = NVSP_MSG5_TYPE_SEND_INDIRECTION_TABLE,

	/* Version 6 messages */
	NVSP_MSG6_TYPE_PD_API,
	NVSP_MSG6_TYPE_PD_POST_BATCH,

	NVSP_MSG6_MAX = NVSP_MSG6_TYPE_PD_POST_BATCH
};

enum {
	NVSP_STAT_NONE = 0,
	NVSP_STAT_SUCCESS,
	NVSP_STAT_FAIL,
	NVSP_STAT_PROTOCOL_TOO_NEW,
	NVSP_STAT_PROTOCOL_TOO_OLD,
	NVSP_STAT_INVALID_RNDIS_PKT,
	NVSP_STAT_BUSY,
	NVSP_STAT_PROTOCOL_UNSUPPORTED,
	NVSP_STAT_MAX,
};

struct nvsp_message_header {
	u32 msg_type;
};

/* Init Messages */

/*
 * This message is used by the VSC to initialize the channel after the channels
 * has been opened. This message should never include anything other then
 * versioning (i.e. this message will be the same for ever).
 */
struct nvsp_message_init {
	u32 min_protocol_ver;
	u32 max_protocol_ver;
} __packed;

/*
 * This message is used by the VSP to complete the initialization of the
 * channel. This message should never include anything other then versioning
 * (i.e. this message will be the same for ever).
 */
struct nvsp_message_init_complete {
	u32 negotiated_protocol_ver;
	u32 max_mdl_chain_len;
	u32 status;
} __packed;

union nvsp_message_init_uber {
	struct nvsp_message_init init;
	struct nvsp_message_init_complete init_complete;
} __packed;

/* Version 1 Messages */

/*
 * This message is used by the VSC to send the NDIS version to the VSP. The VSP
 * can use this information when handling OIDs sent by the VSC.
 */
struct nvsp_1_message_send_ndis_version {
	u32 ndis_major_ver;
	u32 ndis_minor_ver;
} __packed;

/*
 * This message is used by the VSC to send a receive buffer to the VSP. The VSP
 * can then use the receive buffer to send data to the VSC.
 */
struct nvsp_1_message_send_receive_buffer {
	u32 gpadl_handle;
	u16 id;
} __packed;

struct nvsp_1_receive_buffer_section {
	u32 offset;
	u32 sub_alloc_size;
	u32 num_sub_allocs;
	u32 end_offset;
} __packed;

/*
 * This message is used by the VSP to acknowledge a receive buffer send by the
 * VSC. This message must be sent by the VSP before the VSP uses the receive
 * buffer.
 */
struct nvsp_1_message_send_receive_buffer_complete {
	u32 status;
	u32 num_sections;

	/*
	 * The receive buffer is split into two parts, a large suballocation
	 * section and a small suballocation section. These sections are then
	 * suballocated by a certain size.
	 */

	/*
	 * For example, the following break up of the receive buffer has 6
	 * large suballocations and 10 small suballocations.
	 */

	/*
	 * |            Large Section          |  |   Small Section   |
	 * ------------------------------------------------------------
	 * |     |     |     |     |     |     |  | | | | | | | | | | |
	 * |                                      |
	 *  LargeOffset                            SmallOffset
	 */

	struct nvsp_1_receive_buffer_section sections[1];
} __packed;

/*
 * This message is sent by the VSC to revoke the receive buffer.  After the VSP
 * completes this transaction, the vsp should never use the receive buffer
 * again.
 */
struct nvsp_1_message_revoke_receive_buffer {
	u16 id;
};

/*
 * This message is used by the VSC to send a send buffer to the VSP. The VSC
 * can then use the send buffer to send data to the VSP.
 */
struct nvsp_1_message_send_send_buffer {
	u32 gpadl_handle;
	u16 id;
} __packed;

/*
 * This message is used by the VSP to acknowledge a send buffer sent by the
 * VSC. This message must be sent by the VSP before the VSP uses the sent
 * buffer.
 */
struct nvsp_1_message_send_send_buffer_complete {
	u32 status;

	/*
	 * The VSC gets to choose the size of the send buffer and the VSP gets
	 * to choose the sections size of the buffer.  This was done to enable
	 * dynamic reconfigurations when the cost of GPA-direct buffers
	 * decreases.
	 */
	u32 section_size;
} __packed;

/*
 * This message is sent by the VSC to revoke the send buffer.  After the VSP
 * completes this transaction, the vsp should never use the send buffer again.
 */
struct nvsp_1_message_revoke_send_buffer {
	u16 id;
};

/*
 * This message is used by both the VSP and the VSC to send a RNDIS message to
 * the opposite channel endpoint.
 */
struct nvsp_1_message_send_rndis_packet {
	/*
	 * This field is specified by RNDIS. They assume there's two different
	 * channels of communication. However, the Network VSP only has one.
	 * Therefore, the channel travels with the RNDIS packet.
	 */
	u32 channel_type;

	/*
	 * This field is used to send part or all of the data through a send
	 * buffer. This values specifies an index into the send buffer. If the
	 * index is 0xFFFFFFFF, then the send buffer is not being used and all
	 * of the data was sent through other VMBus mechanisms.
	 */
	u32 send_buf_section_index;
	u32 send_buf_section_size;
} __packed;

/*
 * This message is used by both the VSP and the VSC to complete a RNDIS message
 * to the opposite channel endpoint. At this point, the initiator of this
 * message cannot use any resources associated with the original RNDIS packet.
 */
struct nvsp_1_message_send_rndis_packet_complete {
	u32 status;
};

union nvsp_1_message_uber {
	struct nvsp_1_message_send_ndis_version send_ndis_ver;

	struct nvsp_1_message_send_receive_buffer send_recv_buf;
	struct nvsp_1_message_send_receive_buffer_complete
						send_recv_buf_complete;
	struct nvsp_1_message_revoke_receive_buffer revoke_recv_buf;

	struct nvsp_1_message_send_send_buffer send_send_buf;
	struct nvsp_1_message_send_send_buffer_complete send_send_buf_complete;
	struct nvsp_1_message_revoke_send_buffer revoke_send_buf;

	struct nvsp_1_message_send_rndis_packet send_rndis_pkt;
	struct nvsp_1_message_send_rndis_packet_complete
						send_rndis_pkt_complete;
} __packed;


/*
 * Network VSP protocol version 2 messages:
 */
struct nvsp_2_vsc_capability {
	union {
		u64 data;
		struct {
			u64 vmq:1;
			u64 chimney:1;
			u64 sriov:1;
			u64 ieee8021q:1;
			u64 correlation_id:1;
			u64 teaming:1;
			u64 vsubnetid:1;
			u64 rsc:1;
		};
	};
} __packed;

struct nvsp_2_send_ndis_config {
	u32 mtu;
	u32 reserved;
	struct nvsp_2_vsc_capability capability;
} __packed;

/* Allocate receive buffer */
struct nvsp_2_alloc_rxbuf {
	/* Allocation ID to match the allocation request and response */
	u32 alloc_id;

	/* Length of the VM shared memory receive buffer that needs to
	 * be allocated
	 */
	u32 len;
} __packed;

/* Allocate receive buffer complete */
struct nvsp_2_alloc_rxbuf_comp {
	/* The NDIS_STATUS code for buffer allocation */
	u32 status;

	u32 alloc_id;

	/* GPADL handle for the allocated receive buffer */
	u32 gpadl_handle;

	/* Receive buffer ID */
	u64 recv_buf_id;
} __packed;

struct nvsp_2_free_rxbuf {
	u64 recv_buf_id;
} __packed;

union nvsp_2_message_uber {
	struct nvsp_2_send_ndis_config send_ndis_config;
	struct nvsp_2_alloc_rxbuf alloc_rxbuf;
	struct nvsp_2_alloc_rxbuf_comp alloc_rxbuf_comp;
	struct nvsp_2_free_rxbuf free_rxbuf;
} __packed;

struct nvsp_4_send_vf_association {
	/* 1: allocated, serial number is valid. 0: not allocated */
	u32 allocated;

	/* Serial number of the VF to team with */
	u32 serial;
} __packed;

enum nvsp_vm_datapath {
	NVSP_DATAPATH_SYNTHETIC = 0,
	NVSP_DATAPATH_VF,
	NVSP_DATAPATH_MAX
};

struct nvsp_4_sw_datapath {
	u32 active_datapath; /* active data path in VM */
} __packed;

union nvsp_4_message_uber {
	struct nvsp_4_send_vf_association vf_assoc;
	struct nvsp_4_sw_datapath active_dp;
} __packed;

enum nvsp_subchannel_operation {
	NVSP_SUBCHANNEL_NONE = 0,
	NVSP_SUBCHANNEL_ALLOCATE,
	NVSP_SUBCHANNEL_MAX
};

struct nvsp_5_subchannel_request {
	u32 op;
	u32 num_subchannels;
} __packed;

struct nvsp_5_subchannel_complete {
	u32 status;
	u32 num_subchannels; /* Actual number of subchannels allocated */
} __packed;

struct nvsp_5_send_indirect_table {
	/* The number of entries in the send indirection table */
	u32 count;

	/* The offset of the send indirection table from the beginning of
	 * struct nvsp_message.
	 * The send indirection table tells which channel to put the send
	 * traffic on. Each entry is a channel number.
	 */
	u32 offset;
} __packed;

union nvsp_5_message_uber {
	struct nvsp_5_subchannel_request subchn_req;
	struct nvsp_5_subchannel_complete subchn_comp;
	struct nvsp_5_send_indirect_table send_table;
} __packed;

enum nvsp_6_pd_api_op {
	PD_API_OP_CONFIG = 1,
	PD_API_OP_SW_DATAPATH, /* Switch Datapath */
	PD_API_OP_OPEN_PROVIDER,
	PD_API_OP_CLOSE_PROVIDER,
	PD_API_OP_CREATE_QUEUE,
	PD_API_OP_FLUSH_QUEUE,
	PD_API_OP_FREE_QUEUE,
	PD_API_OP_ALLOC_COM_BUF, /* Allocate Common Buffer */
	PD_API_OP_FREE_COM_BUF, /* Free Common Buffer */
	PD_API_OP_MAX
};

struct grp_affinity {
	u64 mask;
	u16 grp;
	u16 reserved[3];
} __packed;

struct nvsp_6_pd_api_req {
	u32 op;

	union {
		/* MMIO information is sent from the VM to VSP */
		struct __packed {
			u64 mmio_pa; /* MMIO Physical Address */
			u32 mmio_len;

			/* Number of PD queues a VM can support */
			u16 num_subchn;
		} config;

		/* Switch Datapath */
		struct __packed {
			/* Host Datapath Is PacketDirect */
			u8 host_dpath_is_pd;

			/* Guest PacketDirect Is Enabled */
			u8 guest_pd_enabled;
		} sw_dpath;

		/* Open Provider*/
		struct __packed {
			u32 prov_id; /* Provider id */
			u32 flag;
		} open_prov;

		/* Close Provider */
		struct __packed {
			u32 prov_id;
		} cls_prov;

		/* Create Queue*/
		struct __packed {
			u32 prov_id;
			u16 q_id;
			u16 q_size;
			u8 is_recv_q;
			u8 is_rss_q;
			u32 recv_data_len;
			struct grp_affinity affy;
		} cr_q;

		/* Delete Queue*/
		struct __packed {
			u32 prov_id;
			u16 q_id;
		} del_q;

		/* Flush Queue */
		struct __packed {
			u32 prov_id;
			u16 q_id;
		} flush_q;

		/* Allocate Common Buffer */
		struct __packed {
			u32 len;
			u32 pf_node; /* Preferred Node */
			u16 region_id;
		} alloc_com_buf;

		/* Free Common Buffer */
		struct __packed {
			u32 len;
			u64 pa; /* Physical Address */
			u32 pf_node; /* Preferred Node */
			u16 region_id;
			u8 cache_type;
		} free_com_buf;
	} __packed;
} __packed;

struct nvsp_6_pd_api_comp {
	u32 op;
	u32 status;

	union {
		struct __packed {
			/* actual number of PD queues allocated to the VM */
			u16 num_pd_q;

			/* Num Receive Rss PD Queues */
			u8 num_rss_q;

			u8 is_supported; /* Is supported by VSP */
			u8 is_enabled; /* Is enabled by VSP */
		} config;

		/* Open Provider */
		struct __packed {
			u32 prov_id;
		} open_prov;

		/* Create Queue */
		struct __packed {
			u32 prov_id;
			u16 q_id;
			u16 q_size;
			u32 recv_data_len;
			struct grp_affinity affy;
		} cr_q;

		/* Allocate Common Buffer */
		struct __packed {
			u64 pa; /* Physical Address */
			u32 len;
			u32 pf_node; /* Preferred Node */
			u16 region_id;
			u8 cache_type;
		} alloc_com_buf;
	} __packed;
} __packed;

struct nvsp_6_pd_buf {
	u32 region_offset;
	u16 region_id;
	u16 is_partial:1;
	u16 reserved:15;
} __packed;

struct nvsp_6_pd_batch_msg {
	struct nvsp_message_header hdr;
	u16 count;
	u16 guest2host:1;
	u16 is_recv:1;
	u16 reserved:14;
	struct nvsp_6_pd_buf pd_buf[0];
} __packed;

union nvsp_6_message_uber {
	struct nvsp_6_pd_api_req pd_req;
	struct nvsp_6_pd_api_comp pd_comp;
} __packed;

union nvsp_all_messages {
	union nvsp_message_init_uber init_msg;
	union nvsp_1_message_uber v1_msg;
	union nvsp_2_message_uber v2_msg;
	union nvsp_4_message_uber v4_msg;
	union nvsp_5_message_uber v5_msg;
	union nvsp_6_message_uber v6_msg;
} __packed;

/* ALL Messages */
struct nvsp_message {
	struct nvsp_message_header hdr;
	union nvsp_all_messages msg;
} __packed;


#define NETVSC_MTU 65535
#define NETVSC_MTU_MIN ETH_MIN_MTU

/* Max buffer sizes allowed by a host */
#define NETVSC_RECEIVE_BUFFER_SIZE		(1024 * 1024 * 31) /* 31MB */
#define NETVSC_RECEIVE_BUFFER_SIZE_LEGACY	(1024 * 1024 * 15) /* 15MB */
#define NETVSC_RECEIVE_BUFFER_DEFAULT		(1024 * 1024 * 16)

#define NETVSC_SEND_BUFFER_SIZE			(1024 * 1024 * 15)  /* 15MB */
#define NETVSC_SEND_BUFFER_DEFAULT		(1024 * 1024)

#define NETVSC_INVALID_INDEX			-1

#define NETVSC_SEND_SECTION_SIZE		6144
#define NETVSC_RECV_SECTION_SIZE		1728

/* Default size of TX buf: 1MB, RX buf: 16MB */
#define NETVSC_MIN_TX_SECTIONS	10
#define NETVSC_DEFAULT_TX	(NETVSC_SEND_BUFFER_DEFAULT \
				 / NETVSC_SEND_SECTION_SIZE)
#define NETVSC_MIN_RX_SECTIONS	10
#define NETVSC_DEFAULT_RX	(NETVSC_RECEIVE_BUFFER_DEFAULT \
				 / NETVSC_RECV_SECTION_SIZE)

#define NETVSC_RECEIVE_BUFFER_ID		0xcafe
#define NETVSC_SEND_BUFFER_ID			0

#define NETVSC_SUPPORTED_HW_FEATURES (NETIF_F_RXCSUM | NETIF_F_IP_CSUM | \
				      NETIF_F_TSO | NETIF_F_IPV6_CSUM | \
				      NETIF_F_TSO6 | NETIF_F_LRO | \
				      NETIF_F_SG | NETIF_F_RXHASH)

#define VRSS_SEND_TAB_SIZE 16  /* must be power of 2 */
#define VRSS_CHANNEL_MAX 64
#define VRSS_CHANNEL_DEFAULT 8

#define RNDIS_MAX_PKT_DEFAULT 8
#define RNDIS_PKT_ALIGN_DEFAULT 8

#define NETVSC_XDP_HDRM 256

#define NETVSC_MIN_OUT_MSG_SIZE (sizeof(struct vmpacket_descriptor) + \
				 sizeof(struct nvsp_message))
#define NETVSC_MIN_IN_MSG_SIZE sizeof(struct vmpacket_descriptor)

/* Estimated requestor size:
 * out_ring_size/min_out_msg_size + in_ring_size/min_in_msg_size
 */
static inline u32 netvsc_rqstor_size(unsigned long ringbytes)
{
	return ringbytes / NETVSC_MIN_OUT_MSG_SIZE +
		ringbytes / NETVSC_MIN_IN_MSG_SIZE;
}

/* XFER PAGE packets can specify a maximum of 375 ranges for NDIS >= 6.0
 * and a maximum of 64 ranges for NDIS < 6.0 with no RSC; with RSC, this
 * limit is raised to 562 (= NVSP_RSC_MAX).
 */
#define NETVSC_MAX_XFER_PAGE_RANGES NVSP_RSC_MAX
#define NETVSC_XFER_HEADER_SIZE(rng_cnt) \
		(offsetof(struct vmtransfer_page_packet_header, ranges) + \
		(rng_cnt) * sizeof(struct vmtransfer_page_range))

struct multi_send_data {
	struct sk_buff *skb; /* skb containing the pkt */
	struct hv_netvsc_packet *pkt; /* netvsc pkt pending */
	u32 count; /* counter of batched packets */
};

struct recv_comp_data {
	u64 tid; /* transaction id */
	u32 status;
};

struct multi_recv_comp {
	struct recv_comp_data *slots;
	u32 first;	/* first data entry */
	u32 next;	/* next entry for writing */
};

#define NVSP_RSC_MAX 562 /* Max #RSC frags in a vmbus xfer page pkt */

struct nvsc_rsc {
	struct ndis_pkt_8021q_info vlan;
	struct ndis_tcp_ip_checksum_info csum_info;
	u32 hash_info;
	u8 ppi_flags; /* valid/present bits for the above PPIs */
	u8 is_last; /* last RNDIS msg in a vmtransfer_page */
	u32 cnt; /* #fragments in an RSC packet */
	u32 pktlen; /* Full packet length */
	void *data[NVSP_RSC_MAX];
	u32 len[NVSP_RSC_MAX];
};

#define NVSC_RSC_VLAN		BIT(0)	/* valid/present bit for 'vlan' */
#define NVSC_RSC_CSUM_INFO	BIT(1)	/* valid/present bit for 'csum_info' */
#define NVSC_RSC_HASH_INFO	BIT(2)	/* valid/present bit for 'hash_info' */

struct netvsc_stats {
	u64 packets;
	u64 bytes;
	u64 broadcast;
	u64 multicast;
	u64 xdp_drop;
	struct u64_stats_sync syncp;
};

struct netvsc_ethtool_stats {
	unsigned long tx_scattered;
	unsigned long tx_no_memory;
	unsigned long tx_no_space;
	unsigned long tx_too_big;
	unsigned long tx_busy;
	unsigned long tx_send_full;
	unsigned long rx_comp_busy;
	unsigned long rx_no_memory;
	unsigned long stop_queue;
	unsigned long wake_queue;
	unsigned long vlan_error;
};

struct netvsc_ethtool_pcpu_stats {
	u64     rx_packets;
	u64     rx_bytes;
	u64     tx_packets;
	u64     tx_bytes;
	u64     vf_rx_packets;
	u64     vf_rx_bytes;
	u64     vf_tx_packets;
	u64     vf_tx_bytes;
};

struct netvsc_vf_pcpu_stats {
	u64     rx_packets;
	u64     rx_bytes;
	u64     tx_packets;
	u64     tx_bytes;
	struct u64_stats_sync   syncp;
	u32	tx_dropped;
};

struct netvsc_reconfig {
	struct list_head list;
	u32 event;
};

/* L4 hash bits for different protocols */
#define HV_TCP4_L4HASH 1
#define HV_TCP6_L4HASH 2
#define HV_UDP4_L4HASH 4
#define HV_UDP6_L4HASH 8
#define HV_DEFAULT_L4HASH (HV_TCP4_L4HASH | HV_TCP6_L4HASH | HV_UDP4_L4HASH | \
			   HV_UDP6_L4HASH)

/* The context of the netvsc device  */
struct net_device_context {
	/* point back to our device context */
	struct hv_device *device_ctx;
	/* netvsc_device */
	struct netvsc_device __rcu *nvdev;
	/* list of netvsc net_devices */
	struct list_head list;
	/* reconfigure work */
	struct delayed_work dwork;
	/* last reconfig time */
	unsigned long last_reconfig;
	/* reconfig events */
	struct list_head reconfig_events;
	/* list protection */
	spinlock_t lock;

	u32 msg_enable; /* debug level */

	u32 tx_checksum_mask;

	u32 tx_table[VRSS_SEND_TAB_SIZE];

	u16 rx_table[ITAB_NUM];

	/* Ethtool settings */
	u8 duplex;
	u32 speed;
	u32 l4_hash; /* L4 hash settings */
	struct netvsc_ethtool_stats eth_stats;

	/* State to manage the associated VF interface. */
	struct net_device __rcu *vf_netdev;
	struct netvsc_vf_pcpu_stats __percpu *vf_stats;
	struct delayed_work vf_takeover;

	/* 1: allocated, serial number is valid. 0: not allocated */
	u32 vf_alloc;
	/* Serial number of the VF to team with */
	u32 vf_serial;

	/* Is the current data path through the VF NIC? */
	bool  data_path_is_vf;

	/* Used to temporarily save the config info across hibernation */
	struct netvsc_device_info *saved_netvsc_dev_info;
};

/* Per channel data */
struct netvsc_channel {
	struct vmbus_channel *channel;
	struct netvsc_device *net_device;
	void *recv_buf; /* buffer to copy packets out from the receive buffer */
	const struct vmpacket_descriptor *desc;
	struct napi_struct napi;
	struct multi_send_data msd;
	struct multi_recv_comp mrc;
	atomic_t queue_sends;
	struct nvsc_rsc rsc;

	struct bpf_prog __rcu *bpf_prog;
	struct xdp_rxq_info xdp_rxq;

	struct netvsc_stats tx_stats;
	struct netvsc_stats rx_stats;
};

/* Per netvsc device */
struct netvsc_device {
	u32 nvsp_version;

	wait_queue_head_t wait_drain;
	bool destroy;
	bool tx_disable; /* if true, do not wake up queue again */

	/* Receive buffer allocated by us but manages by NetVSP */
	void *recv_buf;
	void *recv_original_buf;
	u32 recv_buf_size; /* allocated bytes */
	u32 recv_buf_gpadl_handle;
	u32 recv_section_cnt;
	u32 recv_section_size;
	u32 recv_completion_cnt;


	/* Send buffer allocated by us */
	void *send_buf;
<<<<<<< HEAD
	void *send_original_buf;
=======
>>>>>>> 6697a47c
	u32 send_buf_size;
	u32 send_buf_gpadl_handle;
	u32 send_section_cnt;
	u32 send_section_size;
	unsigned long *send_section_map;

	/* Used for NetVSP initialization protocol */
	struct completion channel_init_wait;
	struct nvsp_message channel_init_pkt;

	struct nvsp_message revoke_packet;

	u32 max_chn;
	u32 num_chn;

	atomic_t open_chn;
	struct work_struct subchan_work;
	wait_queue_head_t subchan_open;

	struct rndis_device *extension;

	u32 max_pkt; /* max number of pkt in one send, e.g. 8 */
	u32 pkt_align; /* alignment bytes, e.g. 8 */

	struct netvsc_channel chan_table[VRSS_CHANNEL_MAX];

	struct rcu_head rcu;
};

/* NdisInitialize message */
struct rndis_initialize_request {
	u32 req_id;
	u32 major_ver;
	u32 minor_ver;
	u32 max_xfer_size;
};

/* Response to NdisInitialize */
struct rndis_initialize_complete {
	u32 req_id;
	u32 status;
	u32 major_ver;
	u32 minor_ver;
	u32 dev_flags;
	u32 medium;
	u32 max_pkt_per_msg;
	u32 max_xfer_size;
	u32 pkt_alignment_factor;
	u32 af_list_offset;
	u32 af_list_size;
};

/* Call manager devices only: Information about an address family */
/* supported by the device is appended to the response to NdisInitialize. */
struct rndis_co_address_family {
	u32 address_family;
	u32 major_ver;
	u32 minor_ver;
};

/* NdisHalt message */
struct rndis_halt_request {
	u32 req_id;
};

/* NdisQueryRequest message */
struct rndis_query_request {
	u32 req_id;
	u32 oid;
	u32 info_buflen;
	u32 info_buf_offset;
	u32 dev_vc_handle;
};

/* Response to NdisQueryRequest */
struct rndis_query_complete {
	u32 req_id;
	u32 status;
	u32 info_buflen;
	u32 info_buf_offset;
};

/* NdisSetRequest message */
struct rndis_set_request {
	u32 req_id;
	u32 oid;
	u32 info_buflen;
	u32 info_buf_offset;
	u32 dev_vc_handle;
	u8  info_buf[];
};

/* Response to NdisSetRequest */
struct rndis_set_complete {
	u32 req_id;
	u32 status;
};

/* NdisReset message */
struct rndis_reset_request {
	u32 reserved;
};

/* Response to NdisReset */
struct rndis_reset_complete {
	u32 status;
	u32 addressing_reset;
};

/* NdisMIndicateStatus message */
struct rndis_indicate_status {
	u32 status;
	u32 status_buflen;
	u32 status_buf_offset;
};

/* Diagnostic information passed as the status buffer in */
/* struct rndis_indicate_status messages signifying error conditions. */
struct rndis_diagnostic_info {
	u32 diag_status;
	u32 error_offset;
};

/* NdisKeepAlive message */
struct rndis_keepalive_request {
	u32 req_id;
};

/* Response to NdisKeepAlive */
struct rndis_keepalive_complete {
	u32 req_id;
	u32 status;
};

/*
 * Data message. All Offset fields contain byte offsets from the beginning of
 * struct rndis_packet. All Length fields are in bytes.  VcHandle is set
 * to 0 for connectionless data, otherwise it contains the VC handle.
 */
struct rndis_packet {
	u32 data_offset;
	u32 data_len;
	u32 oob_data_offset;
	u32 oob_data_len;
	u32 num_oob_data_elements;
	u32 per_pkt_info_offset;
	u32 per_pkt_info_len;
	u32 vc_handle;
	u32 reserved;
};

/* Optional Out of Band data associated with a Data message. */
struct rndis_oobd {
	u32 size;
	u32 type;
	u32 class_info_offset;
};

/* Packet extension field contents associated with a Data message. */
struct rndis_per_packet_info {
	u32 size;
	u32 type:31;
	u32 internal:1;
	u32 ppi_offset;
};

enum ndis_per_pkt_info_type {
	TCPIP_CHKSUM_PKTINFO,
	IPSEC_PKTINFO,
	TCP_LARGESEND_PKTINFO,
	CLASSIFICATION_HANDLE_PKTINFO,
	NDIS_RESERVED,
	SG_LIST_PKTINFO,
	IEEE_8021Q_INFO,
	ORIGINAL_PKTINFO,
	PACKET_CANCEL_ID,
	NBL_HASH_VALUE = PACKET_CANCEL_ID,
	ORIGINAL_NET_BUFLIST,
	CACHED_NET_BUFLIST,
	SHORT_PKT_PADINFO,
	MAX_PER_PKT_INFO
};

enum rndis_per_pkt_info_interal_type {
	RNDIS_PKTINFO_ID = 1,
	/* Add more members here */

	RNDIS_PKTINFO_MAX
};

#define RNDIS_PKTINFO_SUBALLOC BIT(0)
#define RNDIS_PKTINFO_1ST_FRAG BIT(1)
#define RNDIS_PKTINFO_LAST_FRAG BIT(2)

#define RNDIS_PKTINFO_ID_V1 1

struct rndis_pktinfo_id {
	u8 ver;
	u8 flag;
	u16 pkt_id;
};

struct ndis_object_header {
	u8 type;
	u8 revision;
	u16 size;
};

#define NDIS_OBJECT_TYPE_DEFAULT	0x80
#define NDIS_OFFLOAD_PARAMETERS_REVISION_3 3
#define NDIS_OFFLOAD_PARAMETERS_REVISION_2 2
#define NDIS_OFFLOAD_PARAMETERS_REVISION_1 1

#define NDIS_OFFLOAD_PARAMETERS_NO_CHANGE 0
#define NDIS_OFFLOAD_PARAMETERS_LSOV2_DISABLED 1
#define NDIS_OFFLOAD_PARAMETERS_LSOV2_ENABLED  2
#define NDIS_OFFLOAD_PARAMETERS_LSOV1_ENABLED  2
#define NDIS_OFFLOAD_PARAMETERS_RSC_DISABLED 1
#define NDIS_OFFLOAD_PARAMETERS_RSC_ENABLED 2
#define NDIS_OFFLOAD_PARAMETERS_TX_RX_DISABLED 1
#define NDIS_OFFLOAD_PARAMETERS_TX_ENABLED_RX_DISABLED 2
#define NDIS_OFFLOAD_PARAMETERS_RX_ENABLED_TX_DISABLED 3
#define NDIS_OFFLOAD_PARAMETERS_TX_RX_ENABLED 4

#define NDIS_TCP_LARGE_SEND_OFFLOAD_V2_TYPE	1
#define NDIS_TCP_LARGE_SEND_OFFLOAD_IPV4	0
#define NDIS_TCP_LARGE_SEND_OFFLOAD_IPV6	1

#define VERSION_4_OFFLOAD_SIZE			22
/*
 * New offload OIDs for NDIS 6
 */
#define OID_TCP_OFFLOAD_CURRENT_CONFIG 0xFC01020B /* query only */
#define OID_TCP_OFFLOAD_PARAMETERS 0xFC01020C		/* set only */
#define OID_TCP_OFFLOAD_HARDWARE_CAPABILITIES 0xFC01020D/* query only */
#define OID_TCP_CONNECTION_OFFLOAD_CURRENT_CONFIG 0xFC01020E /* query only */
#define OID_TCP_CONNECTION_OFFLOAD_HARDWARE_CAPABILITIES 0xFC01020F /* query */
#define OID_OFFLOAD_ENCAPSULATION 0x0101010A /* set/query */

/*
 * OID_TCP_OFFLOAD_HARDWARE_CAPABILITIES
 * ndis_type: NDIS_OBJTYPE_OFFLOAD
 */

#define	NDIS_OFFLOAD_ENCAP_NONE		0x0000
#define	NDIS_OFFLOAD_ENCAP_NULL		0x0001
#define	NDIS_OFFLOAD_ENCAP_8023		0x0002
#define	NDIS_OFFLOAD_ENCAP_8023PQ	0x0004
#define	NDIS_OFFLOAD_ENCAP_8023PQ_OOB	0x0008
#define	NDIS_OFFLOAD_ENCAP_RFC1483	0x0010

struct ndis_csum_offload {
	u32	ip4_txenc;
	u32	ip4_txcsum;
#define	NDIS_TXCSUM_CAP_IP4OPT		0x001
#define	NDIS_TXCSUM_CAP_TCP4OPT		0x004
#define	NDIS_TXCSUM_CAP_TCP4		0x010
#define	NDIS_TXCSUM_CAP_UDP4		0x040
#define	NDIS_TXCSUM_CAP_IP4		0x100

#define NDIS_TXCSUM_ALL_TCP4	(NDIS_TXCSUM_CAP_TCP4 | NDIS_TXCSUM_CAP_TCP4OPT)

	u32	ip4_rxenc;
	u32	ip4_rxcsum;
#define	NDIS_RXCSUM_CAP_IP4OPT		0x001
#define	NDIS_RXCSUM_CAP_TCP4OPT		0x004
#define	NDIS_RXCSUM_CAP_TCP4		0x010
#define	NDIS_RXCSUM_CAP_UDP4		0x040
#define	NDIS_RXCSUM_CAP_IP4		0x100
	u32	ip6_txenc;
	u32	ip6_txcsum;
#define	NDIS_TXCSUM_CAP_IP6EXT		0x001
#define	NDIS_TXCSUM_CAP_TCP6OPT		0x004
#define	NDIS_TXCSUM_CAP_TCP6		0x010
#define	NDIS_TXCSUM_CAP_UDP6		0x040
	u32	ip6_rxenc;
	u32	ip6_rxcsum;
#define	NDIS_RXCSUM_CAP_IP6EXT		0x001
#define	NDIS_RXCSUM_CAP_TCP6OPT		0x004
#define	NDIS_RXCSUM_CAP_TCP6		0x010
#define	NDIS_RXCSUM_CAP_UDP6		0x040

#define NDIS_TXCSUM_ALL_TCP6	(NDIS_TXCSUM_CAP_TCP6 |		\
				 NDIS_TXCSUM_CAP_TCP6OPT |	\
				 NDIS_TXCSUM_CAP_IP6EXT)
};

struct ndis_lsov1_offload {
	u32	encap;
	u32	maxsize;
	u32	minsegs;
	u32	opts;
};

struct ndis_ipsecv1_offload {
	u32	encap;
	u32	ah_esp;
	u32	xport_tun;
	u32	ip4_opts;
	u32	flags;
	u32	ip4_ah;
	u32	ip4_esp;
};

struct ndis_lsov2_offload {
	u32	ip4_encap;
	u32	ip4_maxsz;
	u32	ip4_minsg;
	u32	ip6_encap;
	u32	ip6_maxsz;
	u32	ip6_minsg;
	u32	ip6_opts;
#define	NDIS_LSOV2_CAP_IP6EXT		0x001
#define	NDIS_LSOV2_CAP_TCP6OPT		0x004

#define NDIS_LSOV2_CAP_IP6		(NDIS_LSOV2_CAP_IP6EXT | \
					 NDIS_LSOV2_CAP_TCP6OPT)
};

struct ndis_ipsecv2_offload {
	u32	encap;
	u8	ip6;
	u8	ip4opt;
	u8	ip6ext;
	u8	ah;
	u8	esp;
	u8	ah_esp;
	u8	xport;
	u8	tun;
	u8	xport_tun;
	u8	lso;
	u8	extseq;
	u32	udp_esp;
	u32	auth;
	u32	crypto;
	u32	sa_caps;
};

struct ndis_rsc_offload {
	u8	ip4;
	u8	ip6;
};

struct ndis_encap_offload {
	u32	flags;
	u32	maxhdr;
};

struct ndis_offload {
	struct ndis_object_header	header;
	struct ndis_csum_offload	csum;
	struct ndis_lsov1_offload	lsov1;
	struct ndis_ipsecv1_offload	ipsecv1;
	struct ndis_lsov2_offload	lsov2;
	u32				flags;
	/* NDIS >= 6.1 */
	struct ndis_ipsecv2_offload	ipsecv2;
	/* NDIS >= 6.30 */
	struct ndis_rsc_offload		rsc;
	struct ndis_encap_offload	encap_gre;
};

#define	NDIS_OFFLOAD_SIZE		sizeof(struct ndis_offload)
#define	NDIS_OFFLOAD_SIZE_6_0		offsetof(struct ndis_offload, ipsecv2)
#define	NDIS_OFFLOAD_SIZE_6_1		offsetof(struct ndis_offload, rsc)

struct ndis_offload_params {
	struct ndis_object_header header;
	u8 ip_v4_csum;
	u8 tcp_ip_v4_csum;
	u8 udp_ip_v4_csum;
	u8 tcp_ip_v6_csum;
	u8 udp_ip_v6_csum;
	u8 lso_v1;
	u8 ip_sec_v1;
	u8 lso_v2_ipv4;
	u8 lso_v2_ipv6;
	u8 tcp_connection_ip_v4;
	u8 tcp_connection_ip_v6;
	u32 flags;
	u8 ip_sec_v2;
	u8 ip_sec_v2_ip_v4;
	struct {
		u8 rsc_ip_v4;
		u8 rsc_ip_v6;
	};
	struct {
		u8 encapsulated_packet_task_offload;
		u8 encapsulation_types;
	};
};

struct ndis_tcp_lso_info {
	union {
		struct {
			u32 unused:30;
			u32 type:1;
			u32 reserved2:1;
		} transmit;
		struct {
			u32 mss:20;
			u32 tcp_header_offset:10;
			u32 type:1;
			u32 reserved2:1;
		} lso_v1_transmit;
		struct {
			u32 tcp_payload:30;
			u32 type:1;
			u32 reserved2:1;
		} lso_v1_transmit_complete;
		struct {
			u32 mss:20;
			u32 tcp_header_offset:10;
			u32 type:1;
			u32 ip_version:1;
		} lso_v2_transmit;
		struct {
			u32 reserved:30;
			u32 type:1;
			u32 reserved2:1;
		} lso_v2_transmit_complete;
		u32  value;
	};
};

#define NDIS_VLAN_PPI_SIZE (sizeof(struct rndis_per_packet_info) + \
		sizeof(struct ndis_pkt_8021q_info))

#define NDIS_CSUM_PPI_SIZE (sizeof(struct rndis_per_packet_info) + \
		sizeof(struct ndis_tcp_ip_checksum_info))

#define NDIS_LSO_PPI_SIZE (sizeof(struct rndis_per_packet_info) + \
		sizeof(struct ndis_tcp_lso_info))

#define NDIS_HASH_PPI_SIZE (sizeof(struct rndis_per_packet_info) + \
		sizeof(u32))

/* Total size of all PPI data */
#define NDIS_ALL_PPI_SIZE (NDIS_VLAN_PPI_SIZE + NDIS_CSUM_PPI_SIZE + \
			   NDIS_LSO_PPI_SIZE + NDIS_HASH_PPI_SIZE)

/* Format of Information buffer passed in a SetRequest for the OID */
/* OID_GEN_RNDIS_CONFIG_PARAMETER. */
struct rndis_config_parameter_info {
	u32 parameter_name_offset;
	u32 parameter_name_length;
	u32 parameter_type;
	u32 parameter_value_offset;
	u32 parameter_value_length;
};

/* Values for ParameterType in struct rndis_config_parameter_info */
#define RNDIS_CONFIG_PARAM_TYPE_INTEGER     0
#define RNDIS_CONFIG_PARAM_TYPE_STRING      2

/* CONDIS Miniport messages for connection oriented devices */
/* that do not implement a call manager. */

/* CoNdisMiniportCreateVc message */
struct rcondis_mp_create_vc {
	u32 req_id;
	u32 ndis_vc_handle;
};

/* Response to CoNdisMiniportCreateVc */
struct rcondis_mp_create_vc_complete {
	u32 req_id;
	u32 dev_vc_handle;
	u32 status;
};

/* CoNdisMiniportDeleteVc message */
struct rcondis_mp_delete_vc {
	u32 req_id;
	u32 dev_vc_handle;
};

/* Response to CoNdisMiniportDeleteVc */
struct rcondis_mp_delete_vc_complete {
	u32 req_id;
	u32 status;
};

/* CoNdisMiniportQueryRequest message */
struct rcondis_mp_query_request {
	u32 req_id;
	u32 request_type;
	u32 oid;
	u32 dev_vc_handle;
	u32 info_buflen;
	u32 info_buf_offset;
};

/* CoNdisMiniportSetRequest message */
struct rcondis_mp_set_request {
	u32 req_id;
	u32 request_type;
	u32 oid;
	u32 dev_vc_handle;
	u32 info_buflen;
	u32 info_buf_offset;
};

/* CoNdisIndicateStatus message */
struct rcondis_indicate_status {
	u32 ndis_vc_handle;
	u32 status;
	u32 status_buflen;
	u32 status_buf_offset;
};

/* CONDIS Call/VC parameters */
struct rcondis_specific_parameters {
	u32 parameter_type;
	u32 parameter_length;
	u32 parameter_lffset;
};

struct rcondis_media_parameters {
	u32 flags;
	u32 reserved1;
	u32 reserved2;
	struct rcondis_specific_parameters media_specific;
};

struct rndis_flowspec {
	u32 token_rate;
	u32 token_bucket_size;
	u32 peak_bandwidth;
	u32 latency;
	u32 delay_variation;
	u32 service_type;
	u32 max_sdu_size;
	u32 minimum_policed_size;
};

struct rcondis_call_manager_parameters {
	struct rndis_flowspec transmit;
	struct rndis_flowspec receive;
	struct rcondis_specific_parameters call_mgr_specific;
};

/* CoNdisMiniportActivateVc message */
struct rcondis_mp_activate_vc_request {
	u32 req_id;
	u32 flags;
	u32 dev_vc_handle;
	u32 media_params_offset;
	u32 media_params_length;
	u32 call_mgr_params_offset;
	u32 call_mgr_params_length;
};

/* Response to CoNdisMiniportActivateVc */
struct rcondis_mp_activate_vc_complete {
	u32 req_id;
	u32 status;
};

/* CoNdisMiniportDeactivateVc message */
struct rcondis_mp_deactivate_vc_request {
	u32 req_id;
	u32 flags;
	u32 dev_vc_handle;
};

/* Response to CoNdisMiniportDeactivateVc */
struct rcondis_mp_deactivate_vc_complete {
	u32 req_id;
	u32 status;
};


/* union with all of the RNDIS messages */
union rndis_message_container {
	struct rndis_packet pkt;
	struct rndis_initialize_request init_req;
	struct rndis_halt_request halt_req;
	struct rndis_query_request query_req;
	struct rndis_set_request set_req;
	struct rndis_reset_request reset_req;
	struct rndis_keepalive_request keep_alive_req;
	struct rndis_indicate_status indicate_status;
	struct rndis_initialize_complete init_complete;
	struct rndis_query_complete query_complete;
	struct rndis_set_complete set_complete;
	struct rndis_reset_complete reset_complete;
	struct rndis_keepalive_complete keep_alive_complete;
	struct rcondis_mp_create_vc co_miniport_create_vc;
	struct rcondis_mp_delete_vc co_miniport_delete_vc;
	struct rcondis_indicate_status co_indicate_status;
	struct rcondis_mp_activate_vc_request co_miniport_activate_vc;
	struct rcondis_mp_deactivate_vc_request co_miniport_deactivate_vc;
	struct rcondis_mp_create_vc_complete co_miniport_create_vc_complete;
	struct rcondis_mp_delete_vc_complete co_miniport_delete_vc_complete;
	struct rcondis_mp_activate_vc_complete co_miniport_activate_vc_complete;
	struct rcondis_mp_deactivate_vc_complete
		co_miniport_deactivate_vc_complete;
};

/* Remote NDIS message format */
struct rndis_message {
	u32 ndis_msg_type;

	/* Total length of this message, from the beginning */
	/* of the struct rndis_message, in bytes. */
	u32 msg_len;

	/* Actual message */
	union rndis_message_container msg;
};


/* Handy macros */

/* get the size of an RNDIS message. Pass in the message type, */
/* struct rndis_set_request, struct rndis_packet for example */
#define RNDIS_MESSAGE_SIZE(msg)				\
	(sizeof(msg) + (sizeof(struct rndis_message) -	\
	 sizeof(union rndis_message_container)))

#define RNDIS_HEADER_SIZE	(sizeof(struct rndis_message) - \
				 sizeof(union rndis_message_container))

#define RNDIS_AND_PPI_SIZE (sizeof(struct rndis_message) + NDIS_ALL_PPI_SIZE)

#define NDIS_PACKET_TYPE_DIRECTED	0x00000001
#define NDIS_PACKET_TYPE_MULTICAST	0x00000002
#define NDIS_PACKET_TYPE_ALL_MULTICAST	0x00000004
#define NDIS_PACKET_TYPE_BROADCAST	0x00000008
#define NDIS_PACKET_TYPE_SOURCE_ROUTING	0x00000010
#define NDIS_PACKET_TYPE_PROMISCUOUS	0x00000020
#define NDIS_PACKET_TYPE_SMT		0x00000040
#define NDIS_PACKET_TYPE_ALL_LOCAL	0x00000080
#define NDIS_PACKET_TYPE_GROUP		0x00000100
#define NDIS_PACKET_TYPE_ALL_FUNCTIONAL	0x00000200
#define NDIS_PACKET_TYPE_FUNCTIONAL	0x00000400
#define NDIS_PACKET_TYPE_MAC_FRAME	0x00000800

#define TRANSPORT_INFO_NOT_IP   0
#define TRANSPORT_INFO_IPV4_TCP 0x01
#define TRANSPORT_INFO_IPV4_UDP 0x02
#define TRANSPORT_INFO_IPV6_TCP 0x10
#define TRANSPORT_INFO_IPV6_UDP 0x20

#define RETRY_US_LO	5000
#define RETRY_US_HI	10000
#define RETRY_MAX	2000	/* >10 sec */

#endif /* _HYPERV_NET_H */<|MERGE_RESOLUTION|>--- conflicted
+++ resolved
@@ -1073,7 +1073,6 @@
 
 	/* Receive buffer allocated by us but manages by NetVSP */
 	void *recv_buf;
-	void *recv_original_buf;
 	u32 recv_buf_size; /* allocated bytes */
 	u32 recv_buf_gpadl_handle;
 	u32 recv_section_cnt;
@@ -1083,10 +1082,6 @@
 
 	/* Send buffer allocated by us */
 	void *send_buf;
-<<<<<<< HEAD
-	void *send_original_buf;
-=======
->>>>>>> 6697a47c
 	u32 send_buf_size;
 	u32 send_buf_gpadl_handle;
 	u32 send_section_cnt;
