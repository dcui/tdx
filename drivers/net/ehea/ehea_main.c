/*
 *  linux/drivers/net/ehea/ehea_main.c
 *
 *  eHEA ethernet device driver for IBM eServer System p
 *
 *  (C) Copyright IBM Corp. 2006
 *
 *  Authors:
 *	 Christoph Raisch <raisch@de.ibm.com>
 *	 Jan-Bernd Themann <themann@de.ibm.com>
 *	 Thomas Klein <tklein@de.ibm.com>
 *
 *
 * This program is free software; you can redistribute it and/or modify
 * it under the terms of the GNU General Public License as published by
 * the Free Software Foundation; either version 2, or (at your option)
 * any later version.
 *
 * This program is distributed in the hope that it will be useful,
 * but WITHOUT ANY WARRANTY; without even the implied warranty of
 * MERCHANTABILITY or FITNESS FOR A PARTICULAR PURPOSE.	 See the
 * GNU General Public License for more details.
 *
 * You should have received a copy of the GNU General Public License
 * along with this program; if not, write to the Free Software
 * Foundation, Inc., 675 Mass Ave, Cambridge, MA 02139, USA.
 */

#include <linux/in.h>
#include <linux/ip.h>
#include <linux/tcp.h>
#include <linux/udp.h>
#include <linux/if.h>
#include <linux/list.h>
#include <linux/slab.h>
#include <linux/if_ether.h>
#include <linux/notifier.h>
#include <linux/reboot.h>
#include <linux/memory.h>
#include <asm/kexec.h>
#include <linux/mutex.h>

#include <net/ip.h>

#include "ehea.h"
#include "ehea_qmr.h"
#include "ehea_phyp.h"


MODULE_LICENSE("GPL");
MODULE_AUTHOR("Christoph Raisch <raisch@de.ibm.com>");
MODULE_DESCRIPTION("IBM eServer HEA Driver");
MODULE_VERSION(DRV_VERSION);


static int msg_level = -1;
static int rq1_entries = EHEA_DEF_ENTRIES_RQ1;
static int rq2_entries = EHEA_DEF_ENTRIES_RQ2;
static int rq3_entries = EHEA_DEF_ENTRIES_RQ3;
static int sq_entries = EHEA_DEF_ENTRIES_SQ;
static int use_mcs;
static int use_lro;
static int lro_max_aggr = EHEA_LRO_MAX_AGGR;
static int num_tx_qps = EHEA_NUM_TX_QP;
static int prop_carrier_state;

module_param(msg_level, int, 0);
module_param(rq1_entries, int, 0);
module_param(rq2_entries, int, 0);
module_param(rq3_entries, int, 0);
module_param(sq_entries, int, 0);
module_param(prop_carrier_state, int, 0);
module_param(use_mcs, int, 0);
module_param(use_lro, int, 0);
module_param(lro_max_aggr, int, 0);
module_param(num_tx_qps, int, 0);

MODULE_PARM_DESC(num_tx_qps, "Number of TX-QPS");
MODULE_PARM_DESC(msg_level, "msg_level");
MODULE_PARM_DESC(prop_carrier_state, "Propagate carrier state of physical "
		 "port to stack. 1:yes, 0:no.  Default = 0 ");
MODULE_PARM_DESC(rq3_entries, "Number of entries for Receive Queue 3 "
		 "[2^x - 1], x = [6..14]. Default = "
		 __MODULE_STRING(EHEA_DEF_ENTRIES_RQ3) ")");
MODULE_PARM_DESC(rq2_entries, "Number of entries for Receive Queue 2 "
		 "[2^x - 1], x = [6..14]. Default = "
		 __MODULE_STRING(EHEA_DEF_ENTRIES_RQ2) ")");
MODULE_PARM_DESC(rq1_entries, "Number of entries for Receive Queue 1 "
		 "[2^x - 1], x = [6..14]. Default = "
		 __MODULE_STRING(EHEA_DEF_ENTRIES_RQ1) ")");
MODULE_PARM_DESC(sq_entries, " Number of entries for the Send Queue  "
		 "[2^x - 1], x = [6..14]. Default = "
		 __MODULE_STRING(EHEA_DEF_ENTRIES_SQ) ")");
MODULE_PARM_DESC(use_mcs, " 0:NAPI, 1:Multiple receive queues, Default = 0 ");

MODULE_PARM_DESC(lro_max_aggr, " LRO: Max packets to be aggregated. Default = "
		 __MODULE_STRING(EHEA_LRO_MAX_AGGR));
MODULE_PARM_DESC(use_lro, " Large Receive Offload, 1: enable, 0: disable, "
		 "Default = 0");

static int port_name_cnt;
static LIST_HEAD(adapter_list);
static unsigned long ehea_driver_flags;
struct work_struct ehea_rereg_mr_task;
static DEFINE_MUTEX(dlpar_mem_lock);
struct ehea_fw_handle_array ehea_fw_handles;
struct ehea_bcmc_reg_array ehea_bcmc_regs;


static int __devinit ehea_probe_adapter(struct of_device *dev,
					const struct of_device_id *id);

static int __devexit ehea_remove(struct of_device *dev);

static struct of_device_id ehea_module_device_table[] = {
	{
		.name = "lhea",
		.compatible = "IBM,lhea",
	},
	{
		.type = "network",
		.compatible = "IBM,lhea-ethernet",
	},
	{},
};
MODULE_DEVICE_TABLE(of, ehea_module_device_table);

static struct of_device_id ehea_device_table[] = {
	{
		.name = "lhea",
		.compatible = "IBM,lhea",
	},
	{},
};

static struct of_platform_driver ehea_driver = {
<<<<<<< HEAD
	.name = "ehea",
	.owner = THIS_MODULE,
	.match_table = ehea_device_table,
=======
	.driver = {
		.name = "ehea",
		.owner = THIS_MODULE,
		.of_match_table = ehea_device_table,
	},
>>>>>>> e44a21b7
	.probe = ehea_probe_adapter,
	.remove = ehea_remove,
};

void ehea_dump(void *adr, int len, char *msg)
{
	int x;
	unsigned char *deb = adr;
	for (x = 0; x < len; x += 16) {
		printk(DRV_NAME " %s adr=%p ofs=%04x %016llx %016llx\n", msg,
			  deb, x, *((u64 *)&deb[0]), *((u64 *)&deb[8]));
		deb += 16;
	}
}

void ehea_schedule_port_reset(struct ehea_port *port)
{
	if (!test_bit(__EHEA_DISABLE_PORT_RESET, &port->flags))
		schedule_work(&port->reset_task);
}

static void ehea_update_firmware_handles(void)
{
	struct ehea_fw_handle_entry *arr = NULL;
	struct ehea_adapter *adapter;
	int num_adapters = 0;
	int num_ports = 0;
	int num_portres = 0;
	int i = 0;
	int num_fw_handles, k, l;

	/* Determine number of handles */
	mutex_lock(&ehea_fw_handles.lock);

	list_for_each_entry(adapter, &adapter_list, list) {
		num_adapters++;

		for (k = 0; k < EHEA_MAX_PORTS; k++) {
			struct ehea_port *port = adapter->port[k];

			if (!port || (port->state != EHEA_PORT_UP))
				continue;

			num_ports++;
			num_portres += port->num_def_qps + port->num_add_tx_qps;
		}
	}

	num_fw_handles = num_adapters * EHEA_NUM_ADAPTER_FW_HANDLES +
			 num_ports * EHEA_NUM_PORT_FW_HANDLES +
			 num_portres * EHEA_NUM_PORTRES_FW_HANDLES;

	if (num_fw_handles) {
		arr = kzalloc(num_fw_handles * sizeof(*arr), GFP_KERNEL);
		if (!arr)
			goto out;  /* Keep the existing array */
	} else
		goto out_update;

	list_for_each_entry(adapter, &adapter_list, list) {
		if (num_adapters == 0)
			break;

		for (k = 0; k < EHEA_MAX_PORTS; k++) {
			struct ehea_port *port = adapter->port[k];

			if (!port || (port->state != EHEA_PORT_UP) ||
			    (num_ports == 0))
				continue;

			for (l = 0;
			     l < port->num_def_qps + port->num_add_tx_qps;
			     l++) {
				struct ehea_port_res *pr = &port->port_res[l];

				arr[i].adh = adapter->handle;
				arr[i++].fwh = pr->qp->fw_handle;
				arr[i].adh = adapter->handle;
				arr[i++].fwh = pr->send_cq->fw_handle;
				arr[i].adh = adapter->handle;
				arr[i++].fwh = pr->recv_cq->fw_handle;
				arr[i].adh = adapter->handle;
				arr[i++].fwh = pr->eq->fw_handle;
				arr[i].adh = adapter->handle;
				arr[i++].fwh = pr->send_mr.handle;
				arr[i].adh = adapter->handle;
				arr[i++].fwh = pr->recv_mr.handle;
			}
			arr[i].adh = adapter->handle;
			arr[i++].fwh = port->qp_eq->fw_handle;
			num_ports--;
		}

		arr[i].adh = adapter->handle;
		arr[i++].fwh = adapter->neq->fw_handle;

		if (adapter->mr.handle) {
			arr[i].adh = adapter->handle;
			arr[i++].fwh = adapter->mr.handle;
		}
		num_adapters--;
	}

out_update:
	kfree(ehea_fw_handles.arr);
	ehea_fw_handles.arr = arr;
	ehea_fw_handles.num_entries = i;
out:
	mutex_unlock(&ehea_fw_handles.lock);
}

static void ehea_update_bcmc_registrations(void)
{
	unsigned long flags;
	struct ehea_bcmc_reg_entry *arr = NULL;
	struct ehea_adapter *adapter;
	struct ehea_mc_list *mc_entry;
	int num_registrations = 0;
	int i = 0;
	int k;

	spin_lock_irqsave(&ehea_bcmc_regs.lock, flags);

	/* Determine number of registrations */
	list_for_each_entry(adapter, &adapter_list, list)
		for (k = 0; k < EHEA_MAX_PORTS; k++) {
			struct ehea_port *port = adapter->port[k];

			if (!port || (port->state != EHEA_PORT_UP))
				continue;

			num_registrations += 2;	/* Broadcast registrations */

			list_for_each_entry(mc_entry, &port->mc_list->list,list)
				num_registrations += 2;
		}

	if (num_registrations) {
		arr = kzalloc(num_registrations * sizeof(*arr), GFP_ATOMIC);
		if (!arr)
			goto out;  /* Keep the existing array */
	} else
		goto out_update;

	list_for_each_entry(adapter, &adapter_list, list) {
		for (k = 0; k < EHEA_MAX_PORTS; k++) {
			struct ehea_port *port = adapter->port[k];

			if (!port || (port->state != EHEA_PORT_UP))
				continue;

			if (num_registrations == 0)
				goto out_update;

			arr[i].adh = adapter->handle;
			arr[i].port_id = port->logical_port_id;
			arr[i].reg_type = EHEA_BCMC_BROADCAST |
					  EHEA_BCMC_UNTAGGED;
			arr[i++].macaddr = port->mac_addr;

			arr[i].adh = adapter->handle;
			arr[i].port_id = port->logical_port_id;
			arr[i].reg_type = EHEA_BCMC_BROADCAST |
					  EHEA_BCMC_VLANID_ALL;
			arr[i++].macaddr = port->mac_addr;
			num_registrations -= 2;

			list_for_each_entry(mc_entry,
					    &port->mc_list->list, list) {
				if (num_registrations == 0)
					goto out_update;

				arr[i].adh = adapter->handle;
				arr[i].port_id = port->logical_port_id;
				arr[i].reg_type = EHEA_BCMC_SCOPE_ALL |
						  EHEA_BCMC_MULTICAST |
						  EHEA_BCMC_UNTAGGED;
				arr[i++].macaddr = mc_entry->macaddr;

				arr[i].adh = adapter->handle;
				arr[i].port_id = port->logical_port_id;
				arr[i].reg_type = EHEA_BCMC_SCOPE_ALL |
						  EHEA_BCMC_MULTICAST |
						  EHEA_BCMC_VLANID_ALL;
				arr[i++].macaddr = mc_entry->macaddr;
				num_registrations -= 2;
			}
		}
	}

out_update:
	kfree(ehea_bcmc_regs.arr);
	ehea_bcmc_regs.arr = arr;
	ehea_bcmc_regs.num_entries = i;
out:
	spin_unlock_irqrestore(&ehea_bcmc_regs.lock, flags);
}

static struct net_device_stats *ehea_get_stats(struct net_device *dev)
{
	struct ehea_port *port = netdev_priv(dev);
	struct net_device_stats *stats = &port->stats;
	struct hcp_ehea_port_cb2 *cb2;
	u64 hret, rx_packets, tx_packets;
	int i;

	memset(stats, 0, sizeof(*stats));

	cb2 = (void *)get_zeroed_page(GFP_ATOMIC);
	if (!cb2) {
		ehea_error("no mem for cb2");
		goto out;
	}

	hret = ehea_h_query_ehea_port(port->adapter->handle,
				      port->logical_port_id,
				      H_PORT_CB2, H_PORT_CB2_ALL, cb2);
	if (hret != H_SUCCESS) {
		ehea_error("query_ehea_port failed");
		goto out_herr;
	}

	if (netif_msg_hw(port))
		ehea_dump(cb2, sizeof(*cb2), "net_device_stats");

	rx_packets = 0;
	for (i = 0; i < port->num_def_qps; i++)
		rx_packets += port->port_res[i].rx_packets;

	tx_packets = 0;
	for (i = 0; i < port->num_def_qps + port->num_add_tx_qps; i++)
		tx_packets += port->port_res[i].tx_packets;

	stats->tx_packets = tx_packets;
	stats->multicast = cb2->rxmcp;
	stats->rx_errors = cb2->rxuerr;
	stats->rx_bytes = cb2->rxo;
	stats->tx_bytes = cb2->txo;
	stats->rx_packets = rx_packets;

out_herr:
	free_page((unsigned long)cb2);
out:
	return stats;
}

static void ehea_refill_rq1(struct ehea_port_res *pr, int index, int nr_of_wqes)
{
	struct sk_buff **skb_arr_rq1 = pr->rq1_skba.arr;
	struct net_device *dev = pr->port->netdev;
	int max_index_mask = pr->rq1_skba.len - 1;
	int fill_wqes = pr->rq1_skba.os_skbs + nr_of_wqes;
	int adder = 0;
	int i;

	pr->rq1_skba.os_skbs = 0;

	if (unlikely(test_bit(__EHEA_STOP_XFER, &ehea_driver_flags))) {
		if (nr_of_wqes > 0)
			pr->rq1_skba.index = index;
		pr->rq1_skba.os_skbs = fill_wqes;
		return;
	}

	for (i = 0; i < fill_wqes; i++) {
		if (!skb_arr_rq1[index]) {
			skb_arr_rq1[index] = netdev_alloc_skb(dev,
							      EHEA_L_PKT_SIZE);
			if (!skb_arr_rq1[index]) {
				pr->rq1_skba.os_skbs = fill_wqes - i;
				break;
			}
		}
		index--;
		index &= max_index_mask;
		adder++;
	}

	if (adder == 0)
		return;

	/* Ring doorbell */
	ehea_update_rq1a(pr->qp, adder);
}

static void ehea_init_fill_rq1(struct ehea_port_res *pr, int nr_rq1a)
{
	struct sk_buff **skb_arr_rq1 = pr->rq1_skba.arr;
	struct net_device *dev = pr->port->netdev;
	int i;

	for (i = 0; i < pr->rq1_skba.len; i++) {
		skb_arr_rq1[i] = netdev_alloc_skb(dev, EHEA_L_PKT_SIZE);
		if (!skb_arr_rq1[i])
			break;
	}
	/* Ring doorbell */
	ehea_update_rq1a(pr->qp, nr_rq1a);
}

static int ehea_refill_rq_def(struct ehea_port_res *pr,
			      struct ehea_q_skb_arr *q_skba, int rq_nr,
			      int num_wqes, int wqe_type, int packet_size)
{
	struct net_device *dev = pr->port->netdev;
	struct ehea_qp *qp = pr->qp;
	struct sk_buff **skb_arr = q_skba->arr;
	struct ehea_rwqe *rwqe;
	int i, index, max_index_mask, fill_wqes;
	int adder = 0;
	int ret = 0;

	fill_wqes = q_skba->os_skbs + num_wqes;
	q_skba->os_skbs = 0;

	if (unlikely(test_bit(__EHEA_STOP_XFER, &ehea_driver_flags))) {
		q_skba->os_skbs = fill_wqes;
		return ret;
	}

	index = q_skba->index;
	max_index_mask = q_skba->len - 1;
	for (i = 0; i < fill_wqes; i++) {
		u64 tmp_addr;
		struct sk_buff *skb;

		skb = netdev_alloc_skb_ip_align(dev, packet_size);
		if (!skb) {
			q_skba->os_skbs = fill_wqes - i;
			if (q_skba->os_skbs == q_skba->len - 2) {
				ehea_info("%s: rq%i ran dry - no mem for skb",
					  pr->port->netdev->name, rq_nr);
				ret = -ENOMEM;
			}
			break;
		}

		skb_arr[index] = skb;
		tmp_addr = ehea_map_vaddr(skb->data);
		if (tmp_addr == -1) {
			dev_kfree_skb(skb);
			q_skba->os_skbs = fill_wqes - i;
			ret = 0;
			break;
		}

		rwqe = ehea_get_next_rwqe(qp, rq_nr);
		rwqe->wr_id = EHEA_BMASK_SET(EHEA_WR_ID_TYPE, wqe_type)
			    | EHEA_BMASK_SET(EHEA_WR_ID_INDEX, index);
		rwqe->sg_list[0].l_key = pr->recv_mr.lkey;
		rwqe->sg_list[0].vaddr = tmp_addr;
		rwqe->sg_list[0].len = packet_size;
		rwqe->data_segments = 1;

		index++;
		index &= max_index_mask;
		adder++;
	}

	q_skba->index = index;
	if (adder == 0)
		goto out;

	/* Ring doorbell */
	iosync();
	if (rq_nr == 2)
		ehea_update_rq2a(pr->qp, adder);
	else
		ehea_update_rq3a(pr->qp, adder);
out:
	return ret;
}


static int ehea_refill_rq2(struct ehea_port_res *pr, int nr_of_wqes)
{
	return ehea_refill_rq_def(pr, &pr->rq2_skba, 2,
				  nr_of_wqes, EHEA_RWQE2_TYPE,
				  EHEA_RQ2_PKT_SIZE);
}


static int ehea_refill_rq3(struct ehea_port_res *pr, int nr_of_wqes)
{
	return ehea_refill_rq_def(pr, &pr->rq3_skba, 3,
				  nr_of_wqes, EHEA_RWQE3_TYPE,
				  EHEA_MAX_PACKET_SIZE);
}

static inline int ehea_check_cqe(struct ehea_cqe *cqe, int *rq_num)
{
	*rq_num = (cqe->type & EHEA_CQE_TYPE_RQ) >> 5;
	if ((cqe->status & EHEA_CQE_STAT_ERR_MASK) == 0)
		return 0;
	if (((cqe->status & EHEA_CQE_STAT_ERR_TCP) != 0) &&
	    (cqe->header_length == 0))
		return 0;
	return -EINVAL;
}

static inline void ehea_fill_skb(struct net_device *dev,
				 struct sk_buff *skb, struct ehea_cqe *cqe)
{
	int length = cqe->num_bytes_transfered - 4;	/*remove CRC */

	skb_put(skb, length);
	skb->ip_summed = CHECKSUM_UNNECESSARY;
	skb->protocol = eth_type_trans(skb, dev);
}

static inline struct sk_buff *get_skb_by_index(struct sk_buff **skb_array,
					       int arr_len,
					       struct ehea_cqe *cqe)
{
	int skb_index = EHEA_BMASK_GET(EHEA_WR_ID_INDEX, cqe->wr_id);
	struct sk_buff *skb;
	void *pref;
	int x;

	x = skb_index + 1;
	x &= (arr_len - 1);

	pref = skb_array[x];
	if (pref) {
		prefetchw(pref);
		prefetchw(pref + EHEA_CACHE_LINE);

		pref = (skb_array[x]->data);
		prefetch(pref);
		prefetch(pref + EHEA_CACHE_LINE);
		prefetch(pref + EHEA_CACHE_LINE * 2);
		prefetch(pref + EHEA_CACHE_LINE * 3);
	}

	skb = skb_array[skb_index];
	skb_array[skb_index] = NULL;
	return skb;
}

static inline struct sk_buff *get_skb_by_index_ll(struct sk_buff **skb_array,
						  int arr_len, int wqe_index)
{
	struct sk_buff *skb;
	void *pref;
	int x;

	x = wqe_index + 1;
	x &= (arr_len - 1);

	pref = skb_array[x];
	if (pref) {
		prefetchw(pref);
		prefetchw(pref + EHEA_CACHE_LINE);

		pref = (skb_array[x]->data);
		prefetchw(pref);
		prefetchw(pref + EHEA_CACHE_LINE);
	}

	skb = skb_array[wqe_index];
	skb_array[wqe_index] = NULL;
	return skb;
}

static int ehea_treat_poll_error(struct ehea_port_res *pr, int rq,
				 struct ehea_cqe *cqe, int *processed_rq2,
				 int *processed_rq3)
{
	struct sk_buff *skb;

	if (cqe->status & EHEA_CQE_STAT_ERR_TCP)
		pr->p_stats.err_tcp_cksum++;
	if (cqe->status & EHEA_CQE_STAT_ERR_IP)
		pr->p_stats.err_ip_cksum++;
	if (cqe->status & EHEA_CQE_STAT_ERR_CRC)
		pr->p_stats.err_frame_crc++;

	if (rq == 2) {
		*processed_rq2 += 1;
		skb = get_skb_by_index(pr->rq2_skba.arr, pr->rq2_skba.len, cqe);
		dev_kfree_skb(skb);
	} else if (rq == 3) {
		*processed_rq3 += 1;
		skb = get_skb_by_index(pr->rq3_skba.arr, pr->rq3_skba.len, cqe);
		dev_kfree_skb(skb);
	}

	if (cqe->status & EHEA_CQE_STAT_FAT_ERR_MASK) {
		if (netif_msg_rx_err(pr->port)) {
			ehea_error("Critical receive error for QP %d. "
				   "Resetting port.", pr->qp->init_attr.qp_nr);
			ehea_dump(cqe, sizeof(*cqe), "CQE");
		}
		ehea_schedule_port_reset(pr->port);
		return 1;
	}

	return 0;
}

static int get_skb_hdr(struct sk_buff *skb, void **iphdr,
		       void **tcph, u64 *hdr_flags, void *priv)
{
	struct ehea_cqe *cqe = priv;
	unsigned int ip_len;
	struct iphdr *iph;

	/* non tcp/udp packets */
	if (!cqe->header_length)
		return -1;

	/* non tcp packet */
	skb_reset_network_header(skb);
	iph = ip_hdr(skb);
	if (iph->protocol != IPPROTO_TCP)
		return -1;

	ip_len = ip_hdrlen(skb);
	skb_set_transport_header(skb, ip_len);
	*tcph = tcp_hdr(skb);

	/* check if ip header and tcp header are complete */
	if (ntohs(iph->tot_len) < ip_len + tcp_hdrlen(skb))
		return -1;

	*hdr_flags = LRO_IPV4 | LRO_TCP;
	*iphdr = iph;

	return 0;
}

static void ehea_proc_skb(struct ehea_port_res *pr, struct ehea_cqe *cqe,
			  struct sk_buff *skb)
{
	int vlan_extracted = ((cqe->status & EHEA_CQE_VLAN_TAG_XTRACT) &&
			      pr->port->vgrp);

	if (use_lro) {
		if (vlan_extracted)
			lro_vlan_hwaccel_receive_skb(&pr->lro_mgr, skb,
						     pr->port->vgrp,
						     cqe->vlan_tag,
						     cqe);
		else
			lro_receive_skb(&pr->lro_mgr, skb, cqe);
	} else {
		if (vlan_extracted)
			vlan_hwaccel_receive_skb(skb, pr->port->vgrp,
						 cqe->vlan_tag);
		else
			netif_receive_skb(skb);
	}
}

static int ehea_proc_rwqes(struct net_device *dev,
			   struct ehea_port_res *pr,
			   int budget)
{
	struct ehea_port *port = pr->port;
	struct ehea_qp *qp = pr->qp;
	struct ehea_cqe *cqe;
	struct sk_buff *skb;
	struct sk_buff **skb_arr_rq1 = pr->rq1_skba.arr;
	struct sk_buff **skb_arr_rq2 = pr->rq2_skba.arr;
	struct sk_buff **skb_arr_rq3 = pr->rq3_skba.arr;
	int skb_arr_rq1_len = pr->rq1_skba.len;
	int skb_arr_rq2_len = pr->rq2_skba.len;
	int skb_arr_rq3_len = pr->rq3_skba.len;
	int processed, processed_rq1, processed_rq2, processed_rq3;
	int wqe_index, last_wqe_index, rq, port_reset;

	processed = processed_rq1 = processed_rq2 = processed_rq3 = 0;
	last_wqe_index = 0;

	cqe = ehea_poll_rq1(qp, &wqe_index);
	while ((processed < budget) && cqe) {
		ehea_inc_rq1(qp);
		processed_rq1++;
		processed++;
		if (netif_msg_rx_status(port))
			ehea_dump(cqe, sizeof(*cqe), "CQE");

		last_wqe_index = wqe_index;
		rmb();
		if (!ehea_check_cqe(cqe, &rq)) {
			if (rq == 1) {
				/* LL RQ1 */
				skb = get_skb_by_index_ll(skb_arr_rq1,
							  skb_arr_rq1_len,
							  wqe_index);
				if (unlikely(!skb)) {
					if (netif_msg_rx_err(port))
						ehea_error("LL rq1: skb=NULL");

					skb = netdev_alloc_skb(dev,
							       EHEA_L_PKT_SIZE);
					if (!skb)
						break;
				}
				skb_copy_to_linear_data(skb, ((char *)cqe) + 64,
						 cqe->num_bytes_transfered - 4);
				ehea_fill_skb(dev, skb, cqe);
			} else if (rq == 2) {
				/* RQ2 */
				skb = get_skb_by_index(skb_arr_rq2,
						       skb_arr_rq2_len, cqe);
				if (unlikely(!skb)) {
					if (netif_msg_rx_err(port))
						ehea_error("rq2: skb=NULL");
					break;
				}
				ehea_fill_skb(dev, skb, cqe);
				processed_rq2++;
			} else {
				/* RQ3 */
				skb = get_skb_by_index(skb_arr_rq3,
						       skb_arr_rq3_len, cqe);
				if (unlikely(!skb)) {
					if (netif_msg_rx_err(port))
						ehea_error("rq3: skb=NULL");
					break;
				}
				ehea_fill_skb(dev, skb, cqe);
				processed_rq3++;
			}

			ehea_proc_skb(pr, cqe, skb);
		} else {
			pr->p_stats.poll_receive_errors++;
			port_reset = ehea_treat_poll_error(pr, rq, cqe,
							   &processed_rq2,
							   &processed_rq3);
			if (port_reset)
				break;
		}
		cqe = ehea_poll_rq1(qp, &wqe_index);
	}
	if (use_lro)
		lro_flush_all(&pr->lro_mgr);

	pr->rx_packets += processed;

	ehea_refill_rq1(pr, last_wqe_index, processed_rq1);
	ehea_refill_rq2(pr, processed_rq2);
	ehea_refill_rq3(pr, processed_rq3);

	return processed;
}

static struct ehea_cqe *ehea_proc_cqes(struct ehea_port_res *pr, int my_quota)
{
	struct sk_buff *skb;
	struct ehea_cq *send_cq = pr->send_cq;
	struct ehea_cqe *cqe;
	int quota = my_quota;
	int cqe_counter = 0;
	int swqe_av = 0;
	int index;
	unsigned long flags;

	cqe = ehea_poll_cq(send_cq);
	while (cqe && (quota > 0)) {
		ehea_inc_cq(send_cq);

		cqe_counter++;
		rmb();
		if (cqe->status & EHEA_CQE_STAT_ERR_MASK) {
			ehea_error("Bad send completion status=0x%04X",
				   cqe->status);

			if (netif_msg_tx_err(pr->port))
				ehea_dump(cqe, sizeof(*cqe), "Send CQE");

			if (cqe->status & EHEA_CQE_STAT_RESET_MASK) {
				ehea_error("Resetting port");
				ehea_schedule_port_reset(pr->port);
				break;
			}
		}

		if (netif_msg_tx_done(pr->port))
			ehea_dump(cqe, sizeof(*cqe), "CQE");

		if (likely(EHEA_BMASK_GET(EHEA_WR_ID_TYPE, cqe->wr_id)
			   == EHEA_SWQE2_TYPE)) {

			index = EHEA_BMASK_GET(EHEA_WR_ID_INDEX, cqe->wr_id);
			skb = pr->sq_skba.arr[index];
			dev_kfree_skb(skb);
			pr->sq_skba.arr[index] = NULL;
		}

		swqe_av += EHEA_BMASK_GET(EHEA_WR_ID_REFILL, cqe->wr_id);
		quota--;

		cqe = ehea_poll_cq(send_cq);
	}

	ehea_update_feca(send_cq, cqe_counter);
	atomic_add(swqe_av, &pr->swqe_avail);

	spin_lock_irqsave(&pr->netif_queue, flags);

	if (pr->queue_stopped && (atomic_read(&pr->swqe_avail)
				  >= pr->swqe_refill_th)) {
		netif_wake_queue(pr->port->netdev);
		pr->queue_stopped = 0;
	}
	spin_unlock_irqrestore(&pr->netif_queue, flags);

	return cqe;
}

#define EHEA_NAPI_POLL_NUM_BEFORE_IRQ 16
#define EHEA_POLL_MAX_CQES 65535

static int ehea_poll(struct napi_struct *napi, int budget)
{
	struct ehea_port_res *pr = container_of(napi, struct ehea_port_res,
						napi);
	struct net_device *dev = pr->port->netdev;
	struct ehea_cqe *cqe;
	struct ehea_cqe *cqe_skb = NULL;
	int force_irq, wqe_index;
	int rx = 0;

	force_irq = (pr->poll_counter > EHEA_NAPI_POLL_NUM_BEFORE_IRQ);
	cqe_skb = ehea_proc_cqes(pr, EHEA_POLL_MAX_CQES);

	if (!force_irq)
		rx += ehea_proc_rwqes(dev, pr, budget - rx);

	while ((rx != budget) || force_irq) {
		pr->poll_counter = 0;
		force_irq = 0;
		napi_complete(napi);
		ehea_reset_cq_ep(pr->recv_cq);
		ehea_reset_cq_ep(pr->send_cq);
		ehea_reset_cq_n1(pr->recv_cq);
		ehea_reset_cq_n1(pr->send_cq);
		cqe = ehea_poll_rq1(pr->qp, &wqe_index);
		cqe_skb = ehea_poll_cq(pr->send_cq);

		if (!cqe && !cqe_skb)
			return rx;

		if (!napi_reschedule(napi))
			return rx;

		cqe_skb = ehea_proc_cqes(pr, EHEA_POLL_MAX_CQES);
		rx += ehea_proc_rwqes(dev, pr, budget - rx);
	}

	pr->poll_counter++;
	return rx;
}

#ifdef CONFIG_NET_POLL_CONTROLLER
static void ehea_netpoll(struct net_device *dev)
{
	struct ehea_port *port = netdev_priv(dev);
	int i;

	for (i = 0; i < port->num_def_qps; i++)
		napi_schedule(&port->port_res[i].napi);
}
#endif

static irqreturn_t ehea_recv_irq_handler(int irq, void *param)
{
	struct ehea_port_res *pr = param;

	napi_schedule(&pr->napi);

	return IRQ_HANDLED;
}

static irqreturn_t ehea_qp_aff_irq_handler(int irq, void *param)
{
	struct ehea_port *port = param;
	struct ehea_eqe *eqe;
	struct ehea_qp *qp;
	u32 qp_token;
	u64 resource_type, aer, aerr;
	int reset_port = 0;

	eqe = ehea_poll_eq(port->qp_eq);

	while (eqe) {
		qp_token = EHEA_BMASK_GET(EHEA_EQE_QP_TOKEN, eqe->entry);
		ehea_error("QP aff_err: entry=0x%llx, token=0x%x",
			   eqe->entry, qp_token);

		qp = port->port_res[qp_token].qp;

		resource_type = ehea_error_data(port->adapter, qp->fw_handle,
						&aer, &aerr);

		if (resource_type == EHEA_AER_RESTYPE_QP) {
			if ((aer & EHEA_AER_RESET_MASK) ||
			    (aerr & EHEA_AERR_RESET_MASK))
				 reset_port = 1;
		} else
			reset_port = 1;   /* Reset in case of CQ or EQ error */

		eqe = ehea_poll_eq(port->qp_eq);
	}

	if (reset_port) {
		ehea_error("Resetting port");
		ehea_schedule_port_reset(port);
	}

	return IRQ_HANDLED;
}

static struct ehea_port *ehea_get_port(struct ehea_adapter *adapter,
				       int logical_port)
{
	int i;

	for (i = 0; i < EHEA_MAX_PORTS; i++)
		if (adapter->port[i])
			if (adapter->port[i]->logical_port_id == logical_port)
				return adapter->port[i];
	return NULL;
}

int ehea_sense_port_attr(struct ehea_port *port)
{
	int ret;
	u64 hret;
	struct hcp_ehea_port_cb0 *cb0;

	/* may be called via ehea_neq_tasklet() */
	cb0 = (void *)get_zeroed_page(GFP_ATOMIC);
	if (!cb0) {
		ehea_error("no mem for cb0");
		ret = -ENOMEM;
		goto out;
	}

	hret = ehea_h_query_ehea_port(port->adapter->handle,
				      port->logical_port_id, H_PORT_CB0,
				      EHEA_BMASK_SET(H_PORT_CB0_ALL, 0xFFFF),
				      cb0);
	if (hret != H_SUCCESS) {
		ret = -EIO;
		goto out_free;
	}

	/* MAC address */
	port->mac_addr = cb0->port_mac_addr << 16;

	if (!is_valid_ether_addr((u8 *)&port->mac_addr)) {
		ret = -EADDRNOTAVAIL;
		goto out_free;
	}

	/* Port speed */
	switch (cb0->port_speed) {
	case H_SPEED_10M_H:
		port->port_speed = EHEA_SPEED_10M;
		port->full_duplex = 0;
		break;
	case H_SPEED_10M_F:
		port->port_speed = EHEA_SPEED_10M;
		port->full_duplex = 1;
		break;
	case H_SPEED_100M_H:
		port->port_speed = EHEA_SPEED_100M;
		port->full_duplex = 0;
		break;
	case H_SPEED_100M_F:
		port->port_speed = EHEA_SPEED_100M;
		port->full_duplex = 1;
		break;
	case H_SPEED_1G_F:
		port->port_speed = EHEA_SPEED_1G;
		port->full_duplex = 1;
		break;
	case H_SPEED_10G_F:
		port->port_speed = EHEA_SPEED_10G;
		port->full_duplex = 1;
		break;
	default:
		port->port_speed = 0;
		port->full_duplex = 0;
		break;
	}

	port->autoneg = 1;
	port->num_mcs = cb0->num_default_qps;

	/* Number of default QPs */
	if (use_mcs)
		port->num_def_qps = cb0->num_default_qps;
	else
		port->num_def_qps = 1;

	if (!port->num_def_qps) {
		ret = -EINVAL;
		goto out_free;
	}

	port->num_tx_qps = num_tx_qps;

	if (port->num_def_qps >= port->num_tx_qps)
		port->num_add_tx_qps = 0;
	else
		port->num_add_tx_qps = port->num_tx_qps - port->num_def_qps;

	ret = 0;
out_free:
	if (ret || netif_msg_probe(port))
		ehea_dump(cb0, sizeof(*cb0), "ehea_sense_port_attr");
	free_page((unsigned long)cb0);
out:
	return ret;
}

int ehea_set_portspeed(struct ehea_port *port, u32 port_speed)
{
	struct hcp_ehea_port_cb4 *cb4;
	u64 hret;
	int ret = 0;

	cb4 = (void *)get_zeroed_page(GFP_KERNEL);
	if (!cb4) {
		ehea_error("no mem for cb4");
		ret = -ENOMEM;
		goto out;
	}

	cb4->port_speed = port_speed;

	netif_carrier_off(port->netdev);

	hret = ehea_h_modify_ehea_port(port->adapter->handle,
				       port->logical_port_id,
				       H_PORT_CB4, H_PORT_CB4_SPEED, cb4);
	if (hret == H_SUCCESS) {
		port->autoneg = port_speed == EHEA_SPEED_AUTONEG ? 1 : 0;

		hret = ehea_h_query_ehea_port(port->adapter->handle,
					      port->logical_port_id,
					      H_PORT_CB4, H_PORT_CB4_SPEED,
					      cb4);
		if (hret == H_SUCCESS) {
			switch (cb4->port_speed) {
			case H_SPEED_10M_H:
				port->port_speed = EHEA_SPEED_10M;
				port->full_duplex = 0;
				break;
			case H_SPEED_10M_F:
				port->port_speed = EHEA_SPEED_10M;
				port->full_duplex = 1;
				break;
			case H_SPEED_100M_H:
				port->port_speed = EHEA_SPEED_100M;
				port->full_duplex = 0;
				break;
			case H_SPEED_100M_F:
				port->port_speed = EHEA_SPEED_100M;
				port->full_duplex = 1;
				break;
			case H_SPEED_1G_F:
				port->port_speed = EHEA_SPEED_1G;
				port->full_duplex = 1;
				break;
			case H_SPEED_10G_F:
				port->port_speed = EHEA_SPEED_10G;
				port->full_duplex = 1;
				break;
			default:
				port->port_speed = 0;
				port->full_duplex = 0;
				break;
			}
		} else {
			ehea_error("Failed sensing port speed");
			ret = -EIO;
		}
	} else {
		if (hret == H_AUTHORITY) {
			ehea_info("Hypervisor denied setting port speed");
			ret = -EPERM;
		} else {
			ret = -EIO;
			ehea_error("Failed setting port speed");
		}
	}
	if (!prop_carrier_state || (port->phy_link == EHEA_PHY_LINK_UP))
		netif_carrier_on(port->netdev);

	free_page((unsigned long)cb4);
out:
	return ret;
}

static void ehea_parse_eqe(struct ehea_adapter *adapter, u64 eqe)
{
	int ret;
	u8 ec;
	u8 portnum;
	struct ehea_port *port;

	ec = EHEA_BMASK_GET(NEQE_EVENT_CODE, eqe);
	portnum = EHEA_BMASK_GET(NEQE_PORTNUM, eqe);
	port = ehea_get_port(adapter, portnum);

	switch (ec) {
	case EHEA_EC_PORTSTATE_CHG:	/* port state change */

		if (!port) {
			ehea_error("unknown portnum %x", portnum);
			break;
		}

		if (EHEA_BMASK_GET(NEQE_PORT_UP, eqe)) {
			if (!netif_carrier_ok(port->netdev)) {
				ret = ehea_sense_port_attr(port);
				if (ret) {
					ehea_error("failed resensing port "
						   "attributes");
					break;
				}

				if (netif_msg_link(port))
					ehea_info("%s: Logical port up: %dMbps "
						  "%s Duplex",
						  port->netdev->name,
						  port->port_speed,
						  port->full_duplex ==
						  1 ? "Full" : "Half");

				netif_carrier_on(port->netdev);
				netif_wake_queue(port->netdev);
			}
		} else
			if (netif_carrier_ok(port->netdev)) {
				if (netif_msg_link(port))
					ehea_info("%s: Logical port down",
						  port->netdev->name);
				netif_carrier_off(port->netdev);
				netif_stop_queue(port->netdev);
			}

		if (EHEA_BMASK_GET(NEQE_EXTSWITCH_PORT_UP, eqe)) {
			port->phy_link = EHEA_PHY_LINK_UP;
			if (netif_msg_link(port))
				ehea_info("%s: Physical port up",
					  port->netdev->name);
			if (prop_carrier_state)
				netif_carrier_on(port->netdev);
		} else {
			port->phy_link = EHEA_PHY_LINK_DOWN;
			if (netif_msg_link(port))
				ehea_info("%s: Physical port down",
					  port->netdev->name);
			if (prop_carrier_state)
				netif_carrier_off(port->netdev);
		}

		if (EHEA_BMASK_GET(NEQE_EXTSWITCH_PRIMARY, eqe))
			ehea_info("External switch port is primary port");
		else
			ehea_info("External switch port is backup port");

		break;
	case EHEA_EC_ADAPTER_MALFUNC:
		ehea_error("Adapter malfunction");
		break;
	case EHEA_EC_PORT_MALFUNC:
		ehea_info("Port malfunction: Device: %s", port->netdev->name);
		netif_carrier_off(port->netdev);
		netif_stop_queue(port->netdev);
		break;
	default:
		ehea_error("unknown event code %x, eqe=0x%llX", ec, eqe);
		break;
	}
}

static void ehea_neq_tasklet(unsigned long data)
{
	struct ehea_adapter *adapter = (struct ehea_adapter *)data;
	struct ehea_eqe *eqe;
	u64 event_mask;

	eqe = ehea_poll_eq(adapter->neq);
	ehea_debug("eqe=%p", eqe);

	while (eqe) {
		ehea_debug("*eqe=%lx", eqe->entry);
		ehea_parse_eqe(adapter, eqe->entry);
		eqe = ehea_poll_eq(adapter->neq);
		ehea_debug("next eqe=%p", eqe);
	}

	event_mask = EHEA_BMASK_SET(NELR_PORTSTATE_CHG, 1)
		   | EHEA_BMASK_SET(NELR_ADAPTER_MALFUNC, 1)
		   | EHEA_BMASK_SET(NELR_PORT_MALFUNC, 1);

	ehea_h_reset_events(adapter->handle,
			    adapter->neq->fw_handle, event_mask);
}

static irqreturn_t ehea_interrupt_neq(int irq, void *param)
{
	struct ehea_adapter *adapter = param;
	tasklet_hi_schedule(&adapter->neq_tasklet);
	return IRQ_HANDLED;
}


static int ehea_fill_port_res(struct ehea_port_res *pr)
{
	int ret;
	struct ehea_qp_init_attr *init_attr = &pr->qp->init_attr;

	ehea_init_fill_rq1(pr, init_attr->act_nr_rwqes_rq1
			       - init_attr->act_nr_rwqes_rq2
			       - init_attr->act_nr_rwqes_rq3 - 1);

	ret = ehea_refill_rq2(pr, init_attr->act_nr_rwqes_rq2 - 1);

	ret |= ehea_refill_rq3(pr, init_attr->act_nr_rwqes_rq3 - 1);

	return ret;
}

static int ehea_reg_interrupts(struct net_device *dev)
{
	struct ehea_port *port = netdev_priv(dev);
	struct ehea_port_res *pr;
	int i, ret;


	snprintf(port->int_aff_name, EHEA_IRQ_NAME_SIZE - 1, "%s-aff",
		 dev->name);

	ret = ibmebus_request_irq(port->qp_eq->attr.ist1,
				  ehea_qp_aff_irq_handler,
				  IRQF_DISABLED, port->int_aff_name, port);
	if (ret) {
		ehea_error("failed registering irq for qp_aff_irq_handler:"
			   "ist=%X", port->qp_eq->attr.ist1);
		goto out_free_qpeq;
	}

	if (netif_msg_ifup(port))
		ehea_info("irq_handle 0x%X for function qp_aff_irq_handler "
			  "registered", port->qp_eq->attr.ist1);


	for (i = 0; i < port->num_def_qps + port->num_add_tx_qps; i++) {
		pr = &port->port_res[i];
		snprintf(pr->int_send_name, EHEA_IRQ_NAME_SIZE - 1,
			 "%s-queue%d", dev->name, i);
		ret = ibmebus_request_irq(pr->eq->attr.ist1,
					  ehea_recv_irq_handler,
					  IRQF_DISABLED, pr->int_send_name,
					  pr);
		if (ret) {
			ehea_error("failed registering irq for ehea_queue "
				   "port_res_nr:%d, ist=%X", i,
				   pr->eq->attr.ist1);
			goto out_free_req;
		}
		if (netif_msg_ifup(port))
			ehea_info("irq_handle 0x%X for function ehea_queue_int "
				  "%d registered", pr->eq->attr.ist1, i);
	}
out:
	return ret;


out_free_req:
	while (--i >= 0) {
		u32 ist = port->port_res[i].eq->attr.ist1;
		ibmebus_free_irq(ist, &port->port_res[i]);
	}

out_free_qpeq:
	ibmebus_free_irq(port->qp_eq->attr.ist1, port);
	i = port->num_def_qps;

	goto out;

}

static void ehea_free_interrupts(struct net_device *dev)
{
	struct ehea_port *port = netdev_priv(dev);
	struct ehea_port_res *pr;
	int i;

	/* send */

	for (i = 0; i < port->num_def_qps + port->num_add_tx_qps; i++) {
		pr = &port->port_res[i];
		ibmebus_free_irq(pr->eq->attr.ist1, pr);
		if (netif_msg_intr(port))
			ehea_info("free send irq for res %d with handle 0x%X",
				  i, pr->eq->attr.ist1);
	}

	/* associated events */
	ibmebus_free_irq(port->qp_eq->attr.ist1, port);
	if (netif_msg_intr(port))
		ehea_info("associated event interrupt for handle 0x%X freed",
			  port->qp_eq->attr.ist1);
}

static int ehea_configure_port(struct ehea_port *port)
{
	int ret, i;
	u64 hret, mask;
	struct hcp_ehea_port_cb0 *cb0;

	ret = -ENOMEM;
	cb0 = (void *)get_zeroed_page(GFP_KERNEL);
	if (!cb0)
		goto out;

	cb0->port_rc = EHEA_BMASK_SET(PXLY_RC_VALID, 1)
		     | EHEA_BMASK_SET(PXLY_RC_IP_CHKSUM, 1)
		     | EHEA_BMASK_SET(PXLY_RC_TCP_UDP_CHKSUM, 1)
		     | EHEA_BMASK_SET(PXLY_RC_VLAN_XTRACT, 1)
		     | EHEA_BMASK_SET(PXLY_RC_VLAN_TAG_FILTER,
				      PXLY_RC_VLAN_FILTER)
		     | EHEA_BMASK_SET(PXLY_RC_JUMBO_FRAME, 1);

	for (i = 0; i < port->num_mcs; i++)
		if (use_mcs)
			cb0->default_qpn_arr[i] =
				port->port_res[i].qp->init_attr.qp_nr;
		else
			cb0->default_qpn_arr[i] =
				port->port_res[0].qp->init_attr.qp_nr;

	if (netif_msg_ifup(port))
		ehea_dump(cb0, sizeof(*cb0), "ehea_configure_port");

	mask = EHEA_BMASK_SET(H_PORT_CB0_PRC, 1)
	     | EHEA_BMASK_SET(H_PORT_CB0_DEFQPNARRAY, 1);

	hret = ehea_h_modify_ehea_port(port->adapter->handle,
				       port->logical_port_id,
				       H_PORT_CB0, mask, cb0);
	ret = -EIO;
	if (hret != H_SUCCESS)
		goto out_free;

	ret = 0;

out_free:
	free_page((unsigned long)cb0);
out:
	return ret;
}

int ehea_gen_smrs(struct ehea_port_res *pr)
{
	int ret;
	struct ehea_adapter *adapter = pr->port->adapter;

	ret = ehea_gen_smr(adapter, &adapter->mr, &pr->send_mr);
	if (ret)
		goto out;

	ret = ehea_gen_smr(adapter, &adapter->mr, &pr->recv_mr);
	if (ret)
		goto out_free;

	return 0;

out_free:
	ehea_rem_mr(&pr->send_mr);
out:
	ehea_error("Generating SMRS failed\n");
	return -EIO;
}

int ehea_rem_smrs(struct ehea_port_res *pr)
{
	if ((ehea_rem_mr(&pr->send_mr)) ||
	    (ehea_rem_mr(&pr->recv_mr)))
		return -EIO;
	else
		return 0;
}

static int ehea_init_q_skba(struct ehea_q_skb_arr *q_skba, int max_q_entries)
{
	int arr_size = sizeof(void *) * max_q_entries;

	q_skba->arr = vmalloc(arr_size);
	if (!q_skba->arr)
		return -ENOMEM;

	memset(q_skba->arr, 0, arr_size);

	q_skba->len = max_q_entries;
	q_skba->index = 0;
	q_skba->os_skbs = 0;

	return 0;
}

static int ehea_init_port_res(struct ehea_port *port, struct ehea_port_res *pr,
			      struct port_res_cfg *pr_cfg, int queue_token)
{
	struct ehea_adapter *adapter = port->adapter;
	enum ehea_eq_type eq_type = EHEA_EQ;
	struct ehea_qp_init_attr *init_attr = NULL;
	int ret = -EIO;

	memset(pr, 0, sizeof(struct ehea_port_res));

	pr->port = port;
	spin_lock_init(&pr->xmit_lock);
	spin_lock_init(&pr->netif_queue);

	pr->eq = ehea_create_eq(adapter, eq_type, EHEA_MAX_ENTRIES_EQ, 0);
	if (!pr->eq) {
		ehea_error("create_eq failed (eq)");
		goto out_free;
	}

	pr->recv_cq = ehea_create_cq(adapter, pr_cfg->max_entries_rcq,
				     pr->eq->fw_handle,
				     port->logical_port_id);
	if (!pr->recv_cq) {
		ehea_error("create_cq failed (cq_recv)");
		goto out_free;
	}

	pr->send_cq = ehea_create_cq(adapter, pr_cfg->max_entries_scq,
				     pr->eq->fw_handle,
				     port->logical_port_id);
	if (!pr->send_cq) {
		ehea_error("create_cq failed (cq_send)");
		goto out_free;
	}

	if (netif_msg_ifup(port))
		ehea_info("Send CQ: act_nr_cqes=%d, Recv CQ: act_nr_cqes=%d",
			  pr->send_cq->attr.act_nr_of_cqes,
			  pr->recv_cq->attr.act_nr_of_cqes);

	init_attr = kzalloc(sizeof(*init_attr), GFP_KERNEL);
	if (!init_attr) {
		ret = -ENOMEM;
		ehea_error("no mem for ehea_qp_init_attr");
		goto out_free;
	}

	init_attr->low_lat_rq1 = 1;
	init_attr->signalingtype = 1;	/* generate CQE if specified in WQE */
	init_attr->rq_count = 3;
	init_attr->qp_token = queue_token;
	init_attr->max_nr_send_wqes = pr_cfg->max_entries_sq;
	init_attr->max_nr_rwqes_rq1 = pr_cfg->max_entries_rq1;
	init_attr->max_nr_rwqes_rq2 = pr_cfg->max_entries_rq2;
	init_attr->max_nr_rwqes_rq3 = pr_cfg->max_entries_rq3;
	init_attr->wqe_size_enc_sq = EHEA_SG_SQ;
	init_attr->wqe_size_enc_rq1 = EHEA_SG_RQ1;
	init_attr->wqe_size_enc_rq2 = EHEA_SG_RQ2;
	init_attr->wqe_size_enc_rq3 = EHEA_SG_RQ3;
	init_attr->rq2_threshold = EHEA_RQ2_THRESHOLD;
	init_attr->rq3_threshold = EHEA_RQ3_THRESHOLD;
	init_attr->port_nr = port->logical_port_id;
	init_attr->send_cq_handle = pr->send_cq->fw_handle;
	init_attr->recv_cq_handle = pr->recv_cq->fw_handle;
	init_attr->aff_eq_handle = port->qp_eq->fw_handle;

	pr->qp = ehea_create_qp(adapter, adapter->pd, init_attr);
	if (!pr->qp) {
		ehea_error("create_qp failed");
		ret = -EIO;
		goto out_free;
	}

	if (netif_msg_ifup(port))
		ehea_info("QP: qp_nr=%d\n act_nr_snd_wqe=%d\n nr_rwqe_rq1=%d\n "
			  "nr_rwqe_rq2=%d\n nr_rwqe_rq3=%d", init_attr->qp_nr,
			  init_attr->act_nr_send_wqes,
			  init_attr->act_nr_rwqes_rq1,
			  init_attr->act_nr_rwqes_rq2,
			  init_attr->act_nr_rwqes_rq3);

	pr->sq_skba_size = init_attr->act_nr_send_wqes + 1;

	ret = ehea_init_q_skba(&pr->sq_skba, pr->sq_skba_size);
	ret |= ehea_init_q_skba(&pr->rq1_skba, init_attr->act_nr_rwqes_rq1 + 1);
	ret |= ehea_init_q_skba(&pr->rq2_skba, init_attr->act_nr_rwqes_rq2 + 1);
	ret |= ehea_init_q_skba(&pr->rq3_skba, init_attr->act_nr_rwqes_rq3 + 1);
	if (ret)
		goto out_free;

	pr->swqe_refill_th = init_attr->act_nr_send_wqes / 10;
	if (ehea_gen_smrs(pr) != 0) {
		ret = -EIO;
		goto out_free;
	}

	atomic_set(&pr->swqe_avail, init_attr->act_nr_send_wqes - 1);

	kfree(init_attr);

	netif_napi_add(pr->port->netdev, &pr->napi, ehea_poll, 64);

	pr->lro_mgr.max_aggr = pr->port->lro_max_aggr;
	pr->lro_mgr.max_desc = MAX_LRO_DESCRIPTORS;
	pr->lro_mgr.lro_arr = pr->lro_desc;
	pr->lro_mgr.get_skb_header = get_skb_hdr;
	pr->lro_mgr.features = LRO_F_NAPI | LRO_F_EXTRACT_VLAN_ID;
	pr->lro_mgr.dev = port->netdev;
	pr->lro_mgr.ip_summed = CHECKSUM_UNNECESSARY;
	pr->lro_mgr.ip_summed_aggr = CHECKSUM_UNNECESSARY;

	ret = 0;
	goto out;

out_free:
	kfree(init_attr);
	vfree(pr->sq_skba.arr);
	vfree(pr->rq1_skba.arr);
	vfree(pr->rq2_skba.arr);
	vfree(pr->rq3_skba.arr);
	ehea_destroy_qp(pr->qp);
	ehea_destroy_cq(pr->send_cq);
	ehea_destroy_cq(pr->recv_cq);
	ehea_destroy_eq(pr->eq);
out:
	return ret;
}

static int ehea_clean_portres(struct ehea_port *port, struct ehea_port_res *pr)
{
	int ret, i;

	if (pr->qp)
		netif_napi_del(&pr->napi);

	ret = ehea_destroy_qp(pr->qp);

	if (!ret) {
		ehea_destroy_cq(pr->send_cq);
		ehea_destroy_cq(pr->recv_cq);
		ehea_destroy_eq(pr->eq);

		for (i = 0; i < pr->rq1_skba.len; i++)
			if (pr->rq1_skba.arr[i])
				dev_kfree_skb(pr->rq1_skba.arr[i]);

		for (i = 0; i < pr->rq2_skba.len; i++)
			if (pr->rq2_skba.arr[i])
				dev_kfree_skb(pr->rq2_skba.arr[i]);

		for (i = 0; i < pr->rq3_skba.len; i++)
			if (pr->rq3_skba.arr[i])
				dev_kfree_skb(pr->rq3_skba.arr[i]);

		for (i = 0; i < pr->sq_skba.len; i++)
			if (pr->sq_skba.arr[i])
				dev_kfree_skb(pr->sq_skba.arr[i]);

		vfree(pr->rq1_skba.arr);
		vfree(pr->rq2_skba.arr);
		vfree(pr->rq3_skba.arr);
		vfree(pr->sq_skba.arr);
		ret = ehea_rem_smrs(pr);
	}
	return ret;
}

/*
 * The write_* functions store information in swqe which is used by
 * the hardware to calculate the ip/tcp/udp checksum
 */

static inline void write_ip_start_end(struct ehea_swqe *swqe,
				      const struct sk_buff *skb)
{
	swqe->ip_start = skb_network_offset(skb);
	swqe->ip_end = (u8)(swqe->ip_start + ip_hdrlen(skb) - 1);
}

static inline void write_tcp_offset_end(struct ehea_swqe *swqe,
					const struct sk_buff *skb)
{
	swqe->tcp_offset =
		(u8)(swqe->ip_end + 1 + offsetof(struct tcphdr, check));

	swqe->tcp_end = (u16)skb->len - 1;
}

static inline void write_udp_offset_end(struct ehea_swqe *swqe,
					const struct sk_buff *skb)
{
	swqe->tcp_offset =
		(u8)(swqe->ip_end + 1 + offsetof(struct udphdr, check));

	swqe->tcp_end = (u16)skb->len - 1;
}


static void write_swqe2_TSO(struct sk_buff *skb,
			    struct ehea_swqe *swqe, u32 lkey)
{
	struct ehea_vsgentry *sg1entry = &swqe->u.immdata_desc.sg_entry;
	u8 *imm_data = &swqe->u.immdata_desc.immediate_data[0];
	int skb_data_size = skb_headlen(skb);
	int headersize;

	/* Packet is TCP with TSO enabled */
	swqe->tx_control |= EHEA_SWQE_TSO;
	swqe->mss = skb_shinfo(skb)->gso_size;
	/* copy only eth/ip/tcp headers to immediate data and
	 * the rest of skb->data to sg1entry
	 */
	headersize = ETH_HLEN + ip_hdrlen(skb) + tcp_hdrlen(skb);

	skb_data_size = skb_headlen(skb);

	if (skb_data_size >= headersize) {
		/* copy immediate data */
		skb_copy_from_linear_data(skb, imm_data, headersize);
		swqe->immediate_data_length = headersize;

		if (skb_data_size > headersize) {
			/* set sg1entry data */
			sg1entry->l_key = lkey;
			sg1entry->len = skb_data_size - headersize;
			sg1entry->vaddr =
				ehea_map_vaddr(skb->data + headersize);
			swqe->descriptors++;
		}
	} else
		ehea_error("cannot handle fragmented headers");
}

static void write_swqe2_nonTSO(struct sk_buff *skb,
			       struct ehea_swqe *swqe, u32 lkey)
{
	int skb_data_size = skb_headlen(skb);
	u8 *imm_data = &swqe->u.immdata_desc.immediate_data[0];
	struct ehea_vsgentry *sg1entry = &swqe->u.immdata_desc.sg_entry;

	/* Packet is any nonTSO type
	 *
	 * Copy as much as possible skb->data to immediate data and
	 * the rest to sg1entry
	 */
	if (skb_data_size >= SWQE2_MAX_IMM) {
		/* copy immediate data */
		skb_copy_from_linear_data(skb, imm_data, SWQE2_MAX_IMM);

		swqe->immediate_data_length = SWQE2_MAX_IMM;

		if (skb_data_size > SWQE2_MAX_IMM) {
			/* copy sg1entry data */
			sg1entry->l_key = lkey;
			sg1entry->len = skb_data_size - SWQE2_MAX_IMM;
			sg1entry->vaddr =
				ehea_map_vaddr(skb->data + SWQE2_MAX_IMM);
			swqe->descriptors++;
		}
	} else {
		skb_copy_from_linear_data(skb, imm_data, skb_data_size);
		swqe->immediate_data_length = skb_data_size;
	}
}

static inline void write_swqe2_data(struct sk_buff *skb, struct net_device *dev,
				    struct ehea_swqe *swqe, u32 lkey)
{
	struct ehea_vsgentry *sg_list, *sg1entry, *sgentry;
	skb_frag_t *frag;
	int nfrags, sg1entry_contains_frag_data, i;

	nfrags = skb_shinfo(skb)->nr_frags;
	sg1entry = &swqe->u.immdata_desc.sg_entry;
	sg_list = (struct ehea_vsgentry *)&swqe->u.immdata_desc.sg_list;
	swqe->descriptors = 0;
	sg1entry_contains_frag_data = 0;

	if ((dev->features & NETIF_F_TSO) && skb_shinfo(skb)->gso_size)
		write_swqe2_TSO(skb, swqe, lkey);
	else
		write_swqe2_nonTSO(skb, swqe, lkey);

	/* write descriptors */
	if (nfrags > 0) {
		if (swqe->descriptors == 0) {
			/* sg1entry not yet used */
			frag = &skb_shinfo(skb)->frags[0];

			/* copy sg1entry data */
			sg1entry->l_key = lkey;
			sg1entry->len = frag->size;
			sg1entry->vaddr =
				ehea_map_vaddr(page_address(frag->page)
					       + frag->page_offset);
			swqe->descriptors++;
			sg1entry_contains_frag_data = 1;
		}

		for (i = sg1entry_contains_frag_data; i < nfrags; i++) {

			frag = &skb_shinfo(skb)->frags[i];
			sgentry = &sg_list[i - sg1entry_contains_frag_data];

			sgentry->l_key = lkey;
			sgentry->len = frag->size;
			sgentry->vaddr =
				ehea_map_vaddr(page_address(frag->page)
					       + frag->page_offset);
			swqe->descriptors++;
		}
	}
}

static int ehea_broadcast_reg_helper(struct ehea_port *port, u32 hcallid)
{
	int ret = 0;
	u64 hret;
	u8 reg_type;

	/* De/Register untagged packets */
	reg_type = EHEA_BCMC_BROADCAST | EHEA_BCMC_UNTAGGED;
	hret = ehea_h_reg_dereg_bcmc(port->adapter->handle,
				     port->logical_port_id,
				     reg_type, port->mac_addr, 0, hcallid);
	if (hret != H_SUCCESS) {
		ehea_error("%sregistering bc address failed (tagged)",
			   hcallid == H_REG_BCMC ? "" : "de");
		ret = -EIO;
		goto out_herr;
	}

	/* De/Register VLAN packets */
	reg_type = EHEA_BCMC_BROADCAST | EHEA_BCMC_VLANID_ALL;
	hret = ehea_h_reg_dereg_bcmc(port->adapter->handle,
				     port->logical_port_id,
				     reg_type, port->mac_addr, 0, hcallid);
	if (hret != H_SUCCESS) {
		ehea_error("%sregistering bc address failed (vlan)",
			   hcallid == H_REG_BCMC ? "" : "de");
		ret = -EIO;
	}
out_herr:
	return ret;
}

static int ehea_set_mac_addr(struct net_device *dev, void *sa)
{
	struct ehea_port *port = netdev_priv(dev);
	struct sockaddr *mac_addr = sa;
	struct hcp_ehea_port_cb0 *cb0;
	int ret;
	u64 hret;

	if (!is_valid_ether_addr(mac_addr->sa_data)) {
		ret = -EADDRNOTAVAIL;
		goto out;
	}

	cb0 = (void *)get_zeroed_page(GFP_KERNEL);
	if (!cb0) {
		ehea_error("no mem for cb0");
		ret = -ENOMEM;
		goto out;
	}

	memcpy(&(cb0->port_mac_addr), &(mac_addr->sa_data[0]), ETH_ALEN);

	cb0->port_mac_addr = cb0->port_mac_addr >> 16;

	hret = ehea_h_modify_ehea_port(port->adapter->handle,
				       port->logical_port_id, H_PORT_CB0,
				       EHEA_BMASK_SET(H_PORT_CB0_MAC, 1), cb0);
	if (hret != H_SUCCESS) {
		ret = -EIO;
		goto out_free;
	}

	memcpy(dev->dev_addr, mac_addr->sa_data, dev->addr_len);

	/* Deregister old MAC in pHYP */
	if (port->state == EHEA_PORT_UP) {
		ret = ehea_broadcast_reg_helper(port, H_DEREG_BCMC);
		if (ret)
			goto out_upregs;
	}

	port->mac_addr = cb0->port_mac_addr << 16;

	/* Register new MAC in pHYP */
	if (port->state == EHEA_PORT_UP) {
		ret = ehea_broadcast_reg_helper(port, H_REG_BCMC);
		if (ret)
			goto out_upregs;
	}

	ret = 0;

out_upregs:
	ehea_update_bcmc_registrations();
out_free:
	free_page((unsigned long)cb0);
out:
	return ret;
}

static void ehea_promiscuous_error(u64 hret, int enable)
{
	if (hret == H_AUTHORITY)
		ehea_info("Hypervisor denied %sabling promiscuous mode",
			  enable == 1 ? "en" : "dis");
	else
		ehea_error("failed %sabling promiscuous mode",
			   enable == 1 ? "en" : "dis");
}

static void ehea_promiscuous(struct net_device *dev, int enable)
{
	struct ehea_port *port = netdev_priv(dev);
	struct hcp_ehea_port_cb7 *cb7;
	u64 hret;

	if ((enable && port->promisc) || (!enable && !port->promisc))
		return;

	cb7 = (void *)get_zeroed_page(GFP_ATOMIC);
	if (!cb7) {
		ehea_error("no mem for cb7");
		goto out;
	}

	/* Modify Pxs_DUCQPN in CB7 */
	cb7->def_uc_qpn = enable == 1 ? port->port_res[0].qp->fw_handle : 0;

	hret = ehea_h_modify_ehea_port(port->adapter->handle,
				       port->logical_port_id,
				       H_PORT_CB7, H_PORT_CB7_DUCQPN, cb7);
	if (hret) {
		ehea_promiscuous_error(hret, enable);
		goto out;
	}

	port->promisc = enable;
out:
	free_page((unsigned long)cb7);
}

static u64 ehea_multicast_reg_helper(struct ehea_port *port, u64 mc_mac_addr,
				     u32 hcallid)
{
	u64 hret;
	u8 reg_type;

	reg_type = EHEA_BCMC_SCOPE_ALL | EHEA_BCMC_MULTICAST
		 | EHEA_BCMC_UNTAGGED;

	hret = ehea_h_reg_dereg_bcmc(port->adapter->handle,
				     port->logical_port_id,
				     reg_type, mc_mac_addr, 0, hcallid);
	if (hret)
		goto out;

	reg_type = EHEA_BCMC_SCOPE_ALL | EHEA_BCMC_MULTICAST
		 | EHEA_BCMC_VLANID_ALL;

	hret = ehea_h_reg_dereg_bcmc(port->adapter->handle,
				     port->logical_port_id,
				     reg_type, mc_mac_addr, 0, hcallid);
out:
	return hret;
}

static int ehea_drop_multicast_list(struct net_device *dev)
{
	struct ehea_port *port = netdev_priv(dev);
	struct ehea_mc_list *mc_entry = port->mc_list;
	struct list_head *pos;
	struct list_head *temp;
	int ret = 0;
	u64 hret;

	list_for_each_safe(pos, temp, &(port->mc_list->list)) {
		mc_entry = list_entry(pos, struct ehea_mc_list, list);

		hret = ehea_multicast_reg_helper(port, mc_entry->macaddr,
						 H_DEREG_BCMC);
		if (hret) {
			ehea_error("failed deregistering mcast MAC");
			ret = -EIO;
		}

		list_del(pos);
		kfree(mc_entry);
	}
	return ret;
}

static void ehea_allmulti(struct net_device *dev, int enable)
{
	struct ehea_port *port = netdev_priv(dev);
	u64 hret;

	if (!port->allmulti) {
		if (enable) {
			/* Enable ALLMULTI */
			ehea_drop_multicast_list(dev);
			hret = ehea_multicast_reg_helper(port, 0, H_REG_BCMC);
			if (!hret)
				port->allmulti = 1;
			else
				ehea_error("failed enabling IFF_ALLMULTI");
		}
	} else
		if (!enable) {
			/* Disable ALLMULTI */
			hret = ehea_multicast_reg_helper(port, 0, H_DEREG_BCMC);
			if (!hret)
				port->allmulti = 0;
			else
				ehea_error("failed disabling IFF_ALLMULTI");
		}
}

static void ehea_add_multicast_entry(struct ehea_port *port, u8 *mc_mac_addr)
{
	struct ehea_mc_list *ehea_mcl_entry;
	u64 hret;

	ehea_mcl_entry = kzalloc(sizeof(*ehea_mcl_entry), GFP_ATOMIC);
	if (!ehea_mcl_entry) {
		ehea_error("no mem for mcl_entry");
		return;
	}

	INIT_LIST_HEAD(&ehea_mcl_entry->list);

	memcpy(&ehea_mcl_entry->macaddr, mc_mac_addr, ETH_ALEN);

	hret = ehea_multicast_reg_helper(port, ehea_mcl_entry->macaddr,
					 H_REG_BCMC);
	if (!hret)
		list_add(&ehea_mcl_entry->list, &port->mc_list->list);
	else {
		ehea_error("failed registering mcast MAC");
		kfree(ehea_mcl_entry);
	}
}

static void ehea_set_multicast_list(struct net_device *dev)
{
	struct ehea_port *port = netdev_priv(dev);
	struct netdev_hw_addr *ha;
	int ret;

	if (dev->flags & IFF_PROMISC) {
		ehea_promiscuous(dev, 1);
		return;
	}
	ehea_promiscuous(dev, 0);

	if (dev->flags & IFF_ALLMULTI) {
		ehea_allmulti(dev, 1);
		goto out;
	}
	ehea_allmulti(dev, 0);

	if (!netdev_mc_empty(dev)) {
		ret = ehea_drop_multicast_list(dev);
		if (ret) {
			/* Dropping the current multicast list failed.
			 * Enabling ALL_MULTI is the best we can do.
			 */
			ehea_allmulti(dev, 1);
		}

		if (netdev_mc_count(dev) > port->adapter->max_mc_mac) {
			ehea_info("Mcast registration limit reached (0x%llx). "
				  "Use ALLMULTI!",
				  port->adapter->max_mc_mac);
			goto out;
		}

		netdev_for_each_mc_addr(ha, dev)
			ehea_add_multicast_entry(port, ha->addr);

	}
out:
	ehea_update_bcmc_registrations();
}

static int ehea_change_mtu(struct net_device *dev, int new_mtu)
{
	if ((new_mtu < 68) || (new_mtu > EHEA_MAX_PACKET_SIZE))
		return -EINVAL;
	dev->mtu = new_mtu;
	return 0;
}

static void ehea_xmit2(struct sk_buff *skb, struct net_device *dev,
		       struct ehea_swqe *swqe, u32 lkey)
{
	if (skb->protocol == htons(ETH_P_IP)) {
		const struct iphdr *iph = ip_hdr(skb);

		/* IPv4 */
		swqe->tx_control |= EHEA_SWQE_CRC
				 | EHEA_SWQE_IP_CHECKSUM
				 | EHEA_SWQE_TCP_CHECKSUM
				 | EHEA_SWQE_IMM_DATA_PRESENT
				 | EHEA_SWQE_DESCRIPTORS_PRESENT;

		write_ip_start_end(swqe, skb);

		if (iph->protocol == IPPROTO_UDP) {
			if ((iph->frag_off & IP_MF) ||
			    (iph->frag_off & IP_OFFSET))
				/* IP fragment, so don't change cs */
				swqe->tx_control &= ~EHEA_SWQE_TCP_CHECKSUM;
			else
				write_udp_offset_end(swqe, skb);
		} else if (iph->protocol == IPPROTO_TCP) {
			write_tcp_offset_end(swqe, skb);
		}

		/* icmp (big data) and ip segmentation packets (all other ip
		   packets) do not require any special handling */

	} else {
		/* Other Ethernet Protocol */
		swqe->tx_control |= EHEA_SWQE_CRC
				 | EHEA_SWQE_IMM_DATA_PRESENT
				 | EHEA_SWQE_DESCRIPTORS_PRESENT;
	}

	write_swqe2_data(skb, dev, swqe, lkey);
}

static void ehea_xmit3(struct sk_buff *skb, struct net_device *dev,
		       struct ehea_swqe *swqe)
{
	int nfrags = skb_shinfo(skb)->nr_frags;
	u8 *imm_data = &swqe->u.immdata_nodesc.immediate_data[0];
	skb_frag_t *frag;
	int i;

	if (skb->protocol == htons(ETH_P_IP)) {
		const struct iphdr *iph = ip_hdr(skb);

		/* IPv4 */
		write_ip_start_end(swqe, skb);

		if (iph->protocol == IPPROTO_TCP) {
			swqe->tx_control |= EHEA_SWQE_CRC
					 | EHEA_SWQE_IP_CHECKSUM
					 | EHEA_SWQE_TCP_CHECKSUM
					 | EHEA_SWQE_IMM_DATA_PRESENT;

			write_tcp_offset_end(swqe, skb);

		} else if (iph->protocol == IPPROTO_UDP) {
			if ((iph->frag_off & IP_MF) ||
			    (iph->frag_off & IP_OFFSET))
				/* IP fragment, so don't change cs */
				swqe->tx_control |= EHEA_SWQE_CRC
						 | EHEA_SWQE_IMM_DATA_PRESENT;
			else {
				swqe->tx_control |= EHEA_SWQE_CRC
						 | EHEA_SWQE_IP_CHECKSUM
						 | EHEA_SWQE_TCP_CHECKSUM
						 | EHEA_SWQE_IMM_DATA_PRESENT;

				write_udp_offset_end(swqe, skb);
			}
		} else {
			/* icmp (big data) and
			   ip segmentation packets (all other ip packets) */
			swqe->tx_control |= EHEA_SWQE_CRC
					 | EHEA_SWQE_IP_CHECKSUM
					 | EHEA_SWQE_IMM_DATA_PRESENT;
		}
	} else {
		/* Other Ethernet Protocol */
		swqe->tx_control |= EHEA_SWQE_CRC | EHEA_SWQE_IMM_DATA_PRESENT;
	}
	/* copy (immediate) data */
	if (nfrags == 0) {
		/* data is in a single piece */
		skb_copy_from_linear_data(skb, imm_data, skb->len);
	} else {
		/* first copy data from the skb->data buffer ... */
		skb_copy_from_linear_data(skb, imm_data,
					  skb_headlen(skb));
		imm_data += skb_headlen(skb);

		/* ... then copy data from the fragments */
		for (i = 0; i < nfrags; i++) {
			frag = &skb_shinfo(skb)->frags[i];
			memcpy(imm_data,
			       page_address(frag->page) + frag->page_offset,
			       frag->size);
			imm_data += frag->size;
		}
	}
	swqe->immediate_data_length = skb->len;
	dev_kfree_skb(skb);
}

static inline int ehea_hash_skb(struct sk_buff *skb, int num_qps)
{
	struct tcphdr *tcp;
	u32 tmp;

	if ((skb->protocol == htons(ETH_P_IP)) &&
	    (ip_hdr(skb)->protocol == IPPROTO_TCP)) {
		tcp = (struct tcphdr *)(skb_network_header(skb) +
					(ip_hdr(skb)->ihl * 4));
		tmp = (tcp->source + (tcp->dest << 16)) % 31;
		tmp += ip_hdr(skb)->daddr % 31;
		return tmp % num_qps;
	} else
		return 0;
}

static int ehea_start_xmit(struct sk_buff *skb, struct net_device *dev)
{
	struct ehea_port *port = netdev_priv(dev);
	struct ehea_swqe *swqe;
	unsigned long flags;
	u32 lkey;
	int swqe_index;
	struct ehea_port_res *pr;

	pr = &port->port_res[ehea_hash_skb(skb, port->num_tx_qps)];

	if (!spin_trylock(&pr->xmit_lock))
		return NETDEV_TX_BUSY;

	if (pr->queue_stopped) {
		spin_unlock(&pr->xmit_lock);
		return NETDEV_TX_BUSY;
	}

	swqe = ehea_get_swqe(pr->qp, &swqe_index);
	memset(swqe, 0, SWQE_HEADER_SIZE);
	atomic_dec(&pr->swqe_avail);

	if (skb->len <= SWQE3_MAX_IMM) {
		u32 sig_iv = port->sig_comp_iv;
		u32 swqe_num = pr->swqe_id_counter;
		ehea_xmit3(skb, dev, swqe);
		swqe->wr_id = EHEA_BMASK_SET(EHEA_WR_ID_TYPE, EHEA_SWQE3_TYPE)
			| EHEA_BMASK_SET(EHEA_WR_ID_COUNT, swqe_num);
		if (pr->swqe_ll_count >= (sig_iv - 1)) {
			swqe->wr_id |= EHEA_BMASK_SET(EHEA_WR_ID_REFILL,
						      sig_iv);
			swqe->tx_control |= EHEA_SWQE_SIGNALLED_COMPLETION;
			pr->swqe_ll_count = 0;
		} else
			pr->swqe_ll_count += 1;
	} else {
		swqe->wr_id =
			EHEA_BMASK_SET(EHEA_WR_ID_TYPE, EHEA_SWQE2_TYPE)
		      | EHEA_BMASK_SET(EHEA_WR_ID_COUNT, pr->swqe_id_counter)
		      | EHEA_BMASK_SET(EHEA_WR_ID_REFILL, 1)
		      | EHEA_BMASK_SET(EHEA_WR_ID_INDEX, pr->sq_skba.index);
		pr->sq_skba.arr[pr->sq_skba.index] = skb;

		pr->sq_skba.index++;
		pr->sq_skba.index &= (pr->sq_skba.len - 1);

		lkey = pr->send_mr.lkey;
		ehea_xmit2(skb, dev, swqe, lkey);
		swqe->tx_control |= EHEA_SWQE_SIGNALLED_COMPLETION;
	}
	pr->swqe_id_counter += 1;

	if (port->vgrp && vlan_tx_tag_present(skb)) {
		swqe->tx_control |= EHEA_SWQE_VLAN_INSERT;
		swqe->vlan_tag = vlan_tx_tag_get(skb);
	}

	if (netif_msg_tx_queued(port)) {
		ehea_info("post swqe on QP %d", pr->qp->init_attr.qp_nr);
		ehea_dump(swqe, 512, "swqe");
	}

	if (unlikely(test_bit(__EHEA_STOP_XFER, &ehea_driver_flags))) {
		netif_stop_queue(dev);
		swqe->tx_control |= EHEA_SWQE_PURGE;
	}

	ehea_post_swqe(pr->qp, swqe);
	pr->tx_packets++;

	if (unlikely(atomic_read(&pr->swqe_avail) <= 1)) {
		spin_lock_irqsave(&pr->netif_queue, flags);
		if (unlikely(atomic_read(&pr->swqe_avail) <= 1)) {
			pr->p_stats.queue_stopped++;
			netif_stop_queue(dev);
			pr->queue_stopped = 1;
		}
		spin_unlock_irqrestore(&pr->netif_queue, flags);
	}
	dev->trans_start = jiffies; /* NETIF_F_LLTX driver :( */
	spin_unlock(&pr->xmit_lock);

	return NETDEV_TX_OK;
}

static void ehea_vlan_rx_register(struct net_device *dev,
				  struct vlan_group *grp)
{
	struct ehea_port *port = netdev_priv(dev);
	struct ehea_adapter *adapter = port->adapter;
	struct hcp_ehea_port_cb1 *cb1;
	u64 hret;

	port->vgrp = grp;

	cb1 = (void *)get_zeroed_page(GFP_KERNEL);
	if (!cb1) {
		ehea_error("no mem for cb1");
		goto out;
	}

	hret = ehea_h_modify_ehea_port(adapter->handle, port->logical_port_id,
				       H_PORT_CB1, H_PORT_CB1_ALL, cb1);
	if (hret != H_SUCCESS)
		ehea_error("modify_ehea_port failed");

	free_page((unsigned long)cb1);
out:
	return;
}

static void ehea_vlan_rx_add_vid(struct net_device *dev, unsigned short vid)
{
	struct ehea_port *port = netdev_priv(dev);
	struct ehea_adapter *adapter = port->adapter;
	struct hcp_ehea_port_cb1 *cb1;
	int index;
	u64 hret;

	cb1 = (void *)get_zeroed_page(GFP_KERNEL);
	if (!cb1) {
		ehea_error("no mem for cb1");
		goto out;
	}

	hret = ehea_h_query_ehea_port(adapter->handle, port->logical_port_id,
				      H_PORT_CB1, H_PORT_CB1_ALL, cb1);
	if (hret != H_SUCCESS) {
		ehea_error("query_ehea_port failed");
		goto out;
	}

	index = (vid / 64);
	cb1->vlan_filter[index] |= ((u64)(0x8000000000000000 >> (vid & 0x3F)));

	hret = ehea_h_modify_ehea_port(adapter->handle, port->logical_port_id,
				       H_PORT_CB1, H_PORT_CB1_ALL, cb1);
	if (hret != H_SUCCESS)
		ehea_error("modify_ehea_port failed");
out:
	free_page((unsigned long)cb1);
	return;
}

static void ehea_vlan_rx_kill_vid(struct net_device *dev, unsigned short vid)
{
	struct ehea_port *port = netdev_priv(dev);
	struct ehea_adapter *adapter = port->adapter;
	struct hcp_ehea_port_cb1 *cb1;
	int index;
	u64 hret;

	vlan_group_set_device(port->vgrp, vid, NULL);

	cb1 = (void *)get_zeroed_page(GFP_KERNEL);
	if (!cb1) {
		ehea_error("no mem for cb1");
		goto out;
	}

	hret = ehea_h_query_ehea_port(adapter->handle, port->logical_port_id,
				      H_PORT_CB1, H_PORT_CB1_ALL, cb1);
	if (hret != H_SUCCESS) {
		ehea_error("query_ehea_port failed");
		goto out;
	}

	index = (vid / 64);
	cb1->vlan_filter[index] &= ~((u64)(0x8000000000000000 >> (vid & 0x3F)));

	hret = ehea_h_modify_ehea_port(adapter->handle, port->logical_port_id,
				       H_PORT_CB1, H_PORT_CB1_ALL, cb1);
	if (hret != H_SUCCESS)
		ehea_error("modify_ehea_port failed");
out:
	free_page((unsigned long)cb1);
}

int ehea_activate_qp(struct ehea_adapter *adapter, struct ehea_qp *qp)
{
	int ret = -EIO;
	u64 hret;
	u16 dummy16 = 0;
	u64 dummy64 = 0;
	struct hcp_modify_qp_cb0 *cb0;

	cb0 = (void *)get_zeroed_page(GFP_KERNEL);
	if (!cb0) {
		ret = -ENOMEM;
		goto out;
	}

	hret = ehea_h_query_ehea_qp(adapter->handle, 0, qp->fw_handle,
				    EHEA_BMASK_SET(H_QPCB0_ALL, 0xFFFF), cb0);
	if (hret != H_SUCCESS) {
		ehea_error("query_ehea_qp failed (1)");
		goto out;
	}

	cb0->qp_ctl_reg = H_QP_CR_STATE_INITIALIZED;
	hret = ehea_h_modify_ehea_qp(adapter->handle, 0, qp->fw_handle,
				     EHEA_BMASK_SET(H_QPCB0_QP_CTL_REG, 1), cb0,
				     &dummy64, &dummy64, &dummy16, &dummy16);
	if (hret != H_SUCCESS) {
		ehea_error("modify_ehea_qp failed (1)");
		goto out;
	}

	hret = ehea_h_query_ehea_qp(adapter->handle, 0, qp->fw_handle,
				    EHEA_BMASK_SET(H_QPCB0_ALL, 0xFFFF), cb0);
	if (hret != H_SUCCESS) {
		ehea_error("query_ehea_qp failed (2)");
		goto out;
	}

	cb0->qp_ctl_reg = H_QP_CR_ENABLED | H_QP_CR_STATE_INITIALIZED;
	hret = ehea_h_modify_ehea_qp(adapter->handle, 0, qp->fw_handle,
				     EHEA_BMASK_SET(H_QPCB0_QP_CTL_REG, 1), cb0,
				     &dummy64, &dummy64, &dummy16, &dummy16);
	if (hret != H_SUCCESS) {
		ehea_error("modify_ehea_qp failed (2)");
		goto out;
	}

	hret = ehea_h_query_ehea_qp(adapter->handle, 0, qp->fw_handle,
				    EHEA_BMASK_SET(H_QPCB0_ALL, 0xFFFF), cb0);
	if (hret != H_SUCCESS) {
		ehea_error("query_ehea_qp failed (3)");
		goto out;
	}

	cb0->qp_ctl_reg = H_QP_CR_ENABLED | H_QP_CR_STATE_RDY2SND;
	hret = ehea_h_modify_ehea_qp(adapter->handle, 0, qp->fw_handle,
				     EHEA_BMASK_SET(H_QPCB0_QP_CTL_REG, 1), cb0,
				     &dummy64, &dummy64, &dummy16, &dummy16);
	if (hret != H_SUCCESS) {
		ehea_error("modify_ehea_qp failed (3)");
		goto out;
	}

	hret = ehea_h_query_ehea_qp(adapter->handle, 0, qp->fw_handle,
				    EHEA_BMASK_SET(H_QPCB0_ALL, 0xFFFF), cb0);
	if (hret != H_SUCCESS) {
		ehea_error("query_ehea_qp failed (4)");
		goto out;
	}

	ret = 0;
out:
	free_page((unsigned long)cb0);
	return ret;
}

static int ehea_port_res_setup(struct ehea_port *port, int def_qps,
			       int add_tx_qps)
{
	int ret, i;
	struct port_res_cfg pr_cfg, pr_cfg_small_rx;
	enum ehea_eq_type eq_type = EHEA_EQ;

	port->qp_eq = ehea_create_eq(port->adapter, eq_type,
				   EHEA_MAX_ENTRIES_EQ, 1);
	if (!port->qp_eq) {
		ret = -EINVAL;
		ehea_error("ehea_create_eq failed (qp_eq)");
		goto out_kill_eq;
	}

	pr_cfg.max_entries_rcq = rq1_entries + rq2_entries + rq3_entries;
	pr_cfg.max_entries_scq = sq_entries * 2;
	pr_cfg.max_entries_sq = sq_entries;
	pr_cfg.max_entries_rq1 = rq1_entries;
	pr_cfg.max_entries_rq2 = rq2_entries;
	pr_cfg.max_entries_rq3 = rq3_entries;

	pr_cfg_small_rx.max_entries_rcq = 1;
	pr_cfg_small_rx.max_entries_scq = sq_entries;
	pr_cfg_small_rx.max_entries_sq = sq_entries;
	pr_cfg_small_rx.max_entries_rq1 = 1;
	pr_cfg_small_rx.max_entries_rq2 = 1;
	pr_cfg_small_rx.max_entries_rq3 = 1;

	for (i = 0; i < def_qps; i++) {
		ret = ehea_init_port_res(port, &port->port_res[i], &pr_cfg, i);
		if (ret)
			goto out_clean_pr;
	}
	for (i = def_qps; i < def_qps + add_tx_qps; i++) {
		ret = ehea_init_port_res(port, &port->port_res[i],
					 &pr_cfg_small_rx, i);
		if (ret)
			goto out_clean_pr;
	}

	return 0;

out_clean_pr:
	while (--i >= 0)
		ehea_clean_portres(port, &port->port_res[i]);

out_kill_eq:
	ehea_destroy_eq(port->qp_eq);
	return ret;
}

static int ehea_clean_all_portres(struct ehea_port *port)
{
	int ret = 0;
	int i;

	for (i = 0; i < port->num_def_qps + port->num_add_tx_qps; i++)
		ret |= ehea_clean_portres(port, &port->port_res[i]);

	ret |= ehea_destroy_eq(port->qp_eq);

	return ret;
}

static void ehea_remove_adapter_mr(struct ehea_adapter *adapter)
{
	if (adapter->active_ports)
		return;

	ehea_rem_mr(&adapter->mr);
}

static int ehea_add_adapter_mr(struct ehea_adapter *adapter)
{
	if (adapter->active_ports)
		return 0;

	return ehea_reg_kernel_mr(adapter, &adapter->mr);
}

static int ehea_up(struct net_device *dev)
{
	int ret, i;
	struct ehea_port *port = netdev_priv(dev);

	if (port->state == EHEA_PORT_UP)
		return 0;

	ret = ehea_port_res_setup(port, port->num_def_qps,
				  port->num_add_tx_qps);
	if (ret) {
		ehea_error("port_res_failed");
		goto out;
	}

	/* Set default QP for this port */
	ret = ehea_configure_port(port);
	if (ret) {
		ehea_error("ehea_configure_port failed. ret:%d", ret);
		goto out_clean_pr;
	}

	ret = ehea_reg_interrupts(dev);
	if (ret) {
		ehea_error("reg_interrupts failed. ret:%d", ret);
		goto out_clean_pr;
	}

	for (i = 0; i < port->num_def_qps + port->num_add_tx_qps; i++) {
		ret = ehea_activate_qp(port->adapter, port->port_res[i].qp);
		if (ret) {
			ehea_error("activate_qp failed");
			goto out_free_irqs;
		}
	}

	for (i = 0; i < port->num_def_qps; i++) {
		ret = ehea_fill_port_res(&port->port_res[i]);
		if (ret) {
			ehea_error("out_free_irqs");
			goto out_free_irqs;
		}
	}

	ret = ehea_broadcast_reg_helper(port, H_REG_BCMC);
	if (ret) {
		ret = -EIO;
		goto out_free_irqs;
	}

	port->state = EHEA_PORT_UP;

	ret = 0;
	goto out;

out_free_irqs:
	ehea_free_interrupts(dev);

out_clean_pr:
	ehea_clean_all_portres(port);
out:
	if (ret)
		ehea_info("Failed starting %s. ret=%i", dev->name, ret);

	ehea_update_bcmc_registrations();
	ehea_update_firmware_handles();

	return ret;
}

static void port_napi_disable(struct ehea_port *port)
{
	int i;

	for (i = 0; i < port->num_def_qps + port->num_add_tx_qps; i++)
		napi_disable(&port->port_res[i].napi);
}

static void port_napi_enable(struct ehea_port *port)
{
	int i;

	for (i = 0; i < port->num_def_qps + port->num_add_tx_qps; i++)
		napi_enable(&port->port_res[i].napi);
}

static int ehea_open(struct net_device *dev)
{
	int ret;
	struct ehea_port *port = netdev_priv(dev);

	mutex_lock(&port->port_lock);

	if (netif_msg_ifup(port))
		ehea_info("enabling port %s", dev->name);

	ret = ehea_up(dev);
	if (!ret) {
		port_napi_enable(port);
		netif_start_queue(dev);
	}

	mutex_unlock(&port->port_lock);

	return ret;
}

static int ehea_down(struct net_device *dev)
{
	int ret;
	struct ehea_port *port = netdev_priv(dev);

	if (port->state == EHEA_PORT_DOWN)
		return 0;

	ehea_drop_multicast_list(dev);
	ehea_broadcast_reg_helper(port, H_DEREG_BCMC);

	ehea_free_interrupts(dev);

	port->state = EHEA_PORT_DOWN;

	ehea_update_bcmc_registrations();

	ret = ehea_clean_all_portres(port);
	if (ret)
		ehea_info("Failed freeing resources for %s. ret=%i",
			  dev->name, ret);

	ehea_update_firmware_handles();

	return ret;
}

static int ehea_stop(struct net_device *dev)
{
	int ret;
	struct ehea_port *port = netdev_priv(dev);

	if (netif_msg_ifdown(port))
		ehea_info("disabling port %s", dev->name);

	set_bit(__EHEA_DISABLE_PORT_RESET, &port->flags);
	cancel_work_sync(&port->reset_task);
	mutex_lock(&port->port_lock);
	netif_stop_queue(dev);
	port_napi_disable(port);
	ret = ehea_down(dev);
	mutex_unlock(&port->port_lock);
	clear_bit(__EHEA_DISABLE_PORT_RESET, &port->flags);
	return ret;
}

static void ehea_purge_sq(struct ehea_qp *orig_qp)
{
	struct ehea_qp qp = *orig_qp;
	struct ehea_qp_init_attr *init_attr = &qp.init_attr;
	struct ehea_swqe *swqe;
	int wqe_index;
	int i;

	for (i = 0; i < init_attr->act_nr_send_wqes; i++) {
		swqe = ehea_get_swqe(&qp, &wqe_index);
		swqe->tx_control |= EHEA_SWQE_PURGE;
	}
}

static void ehea_flush_sq(struct ehea_port *port)
{
	int i;

	for (i = 0; i < port->num_def_qps + port->num_add_tx_qps; i++) {
		struct ehea_port_res *pr = &port->port_res[i];
		int swqe_max = pr->sq_skba_size - 2 - pr->swqe_ll_count;
		int k = 0;
		while (atomic_read(&pr->swqe_avail) < swqe_max) {
			msleep(5);
			if (++k == 20)
				break;
		}
	}
}

int ehea_stop_qps(struct net_device *dev)
{
	struct ehea_port *port = netdev_priv(dev);
	struct ehea_adapter *adapter = port->adapter;
	struct hcp_modify_qp_cb0 *cb0;
	int ret = -EIO;
	int dret;
	int i;
	u64 hret;
	u64 dummy64 = 0;
	u16 dummy16 = 0;

	cb0 = (void *)get_zeroed_page(GFP_KERNEL);
	if (!cb0) {
		ret = -ENOMEM;
		goto out;
	}

	for (i = 0; i < (port->num_def_qps + port->num_add_tx_qps); i++) {
		struct ehea_port_res *pr =  &port->port_res[i];
		struct ehea_qp *qp = pr->qp;

		/* Purge send queue */
		ehea_purge_sq(qp);

		/* Disable queue pair */
		hret = ehea_h_query_ehea_qp(adapter->handle, 0, qp->fw_handle,
					    EHEA_BMASK_SET(H_QPCB0_ALL, 0xFFFF),
					    cb0);
		if (hret != H_SUCCESS) {
			ehea_error("query_ehea_qp failed (1)");
			goto out;
		}

		cb0->qp_ctl_reg = (cb0->qp_ctl_reg & H_QP_CR_RES_STATE) << 8;
		cb0->qp_ctl_reg &= ~H_QP_CR_ENABLED;

		hret = ehea_h_modify_ehea_qp(adapter->handle, 0, qp->fw_handle,
					     EHEA_BMASK_SET(H_QPCB0_QP_CTL_REG,
							    1), cb0, &dummy64,
					     &dummy64, &dummy16, &dummy16);
		if (hret != H_SUCCESS) {
			ehea_error("modify_ehea_qp failed (1)");
			goto out;
		}

		hret = ehea_h_query_ehea_qp(adapter->handle, 0, qp->fw_handle,
					    EHEA_BMASK_SET(H_QPCB0_ALL, 0xFFFF),
					    cb0);
		if (hret != H_SUCCESS) {
			ehea_error("query_ehea_qp failed (2)");
			goto out;
		}

		/* deregister shared memory regions */
		dret = ehea_rem_smrs(pr);
		if (dret) {
			ehea_error("unreg shared memory region failed");
			goto out;
		}
	}

	ret = 0;
out:
	free_page((unsigned long)cb0);

	return ret;
}

void ehea_update_rqs(struct ehea_qp *orig_qp, struct ehea_port_res *pr)
{
	struct ehea_qp qp = *orig_qp;
	struct ehea_qp_init_attr *init_attr = &qp.init_attr;
	struct ehea_rwqe *rwqe;
	struct sk_buff **skba_rq2 = pr->rq2_skba.arr;
	struct sk_buff **skba_rq3 = pr->rq3_skba.arr;
	struct sk_buff *skb;
	u32 lkey = pr->recv_mr.lkey;


	int i;
	int index;

	for (i = 0; i < init_attr->act_nr_rwqes_rq2 + 1; i++) {
		rwqe = ehea_get_next_rwqe(&qp, 2);
		rwqe->sg_list[0].l_key = lkey;
		index = EHEA_BMASK_GET(EHEA_WR_ID_INDEX, rwqe->wr_id);
		skb = skba_rq2[index];
		if (skb)
			rwqe->sg_list[0].vaddr = ehea_map_vaddr(skb->data);
	}

	for (i = 0; i < init_attr->act_nr_rwqes_rq3 + 1; i++) {
		rwqe = ehea_get_next_rwqe(&qp, 3);
		rwqe->sg_list[0].l_key = lkey;
		index = EHEA_BMASK_GET(EHEA_WR_ID_INDEX, rwqe->wr_id);
		skb = skba_rq3[index];
		if (skb)
			rwqe->sg_list[0].vaddr = ehea_map_vaddr(skb->data);
	}
}

int ehea_restart_qps(struct net_device *dev)
{
	struct ehea_port *port = netdev_priv(dev);
	struct ehea_adapter *adapter = port->adapter;
	int ret = 0;
	int i;

	struct hcp_modify_qp_cb0 *cb0;
	u64 hret;
	u64 dummy64 = 0;
	u16 dummy16 = 0;

	cb0 = (void *)get_zeroed_page(GFP_KERNEL);
	if (!cb0) {
		ret = -ENOMEM;
		goto out;
	}

	for (i = 0; i < (port->num_def_qps + port->num_add_tx_qps); i++) {
		struct ehea_port_res *pr =  &port->port_res[i];
		struct ehea_qp *qp = pr->qp;

		ret = ehea_gen_smrs(pr);
		if (ret) {
			ehea_error("creation of shared memory regions failed");
			goto out;
		}

		ehea_update_rqs(qp, pr);

		/* Enable queue pair */
		hret = ehea_h_query_ehea_qp(adapter->handle, 0, qp->fw_handle,
					    EHEA_BMASK_SET(H_QPCB0_ALL, 0xFFFF),
					    cb0);
		if (hret != H_SUCCESS) {
			ehea_error("query_ehea_qp failed (1)");
			goto out;
		}

		cb0->qp_ctl_reg = (cb0->qp_ctl_reg & H_QP_CR_RES_STATE) << 8;
		cb0->qp_ctl_reg |= H_QP_CR_ENABLED;

		hret = ehea_h_modify_ehea_qp(adapter->handle, 0, qp->fw_handle,
					     EHEA_BMASK_SET(H_QPCB0_QP_CTL_REG,
							    1), cb0, &dummy64,
					     &dummy64, &dummy16, &dummy16);
		if (hret != H_SUCCESS) {
			ehea_error("modify_ehea_qp failed (1)");
			goto out;
		}

		hret = ehea_h_query_ehea_qp(adapter->handle, 0, qp->fw_handle,
					    EHEA_BMASK_SET(H_QPCB0_ALL, 0xFFFF),
					    cb0);
		if (hret != H_SUCCESS) {
			ehea_error("query_ehea_qp failed (2)");
			goto out;
		}

		/* refill entire queue */
		ehea_refill_rq1(pr, pr->rq1_skba.index, 0);
		ehea_refill_rq2(pr, 0);
		ehea_refill_rq3(pr, 0);
	}
out:
	free_page((unsigned long)cb0);

	return ret;
}

static void ehea_reset_port(struct work_struct *work)
{
	int ret;
	struct ehea_port *port =
		container_of(work, struct ehea_port, reset_task);
	struct net_device *dev = port->netdev;

	port->resets++;
	mutex_lock(&port->port_lock);
	netif_stop_queue(dev);

	port_napi_disable(port);

	ehea_down(dev);

	ret = ehea_up(dev);
	if (ret)
		goto out;

	ehea_set_multicast_list(dev);

	if (netif_msg_timer(port))
		ehea_info("Device %s resetted successfully", dev->name);

	port_napi_enable(port);

	netif_wake_queue(dev);
out:
	mutex_unlock(&port->port_lock);
}

static void ehea_rereg_mrs(struct work_struct *work)
{
	int ret, i;
	struct ehea_adapter *adapter;

	ehea_info("LPAR memory changed - re-initializing driver");

	list_for_each_entry(adapter, &adapter_list, list)
		if (adapter->active_ports) {
			/* Shutdown all ports */
			for (i = 0; i < EHEA_MAX_PORTS; i++) {
				struct ehea_port *port = adapter->port[i];
				struct net_device *dev;

				if (!port)
					continue;

				dev = port->netdev;

				if (dev->flags & IFF_UP) {
					mutex_lock(&port->port_lock);
					netif_stop_queue(dev);
					ehea_flush_sq(port);
					ret = ehea_stop_qps(dev);
					if (ret) {
						mutex_unlock(&port->port_lock);
						goto out;
					}
					port_napi_disable(port);
					mutex_unlock(&port->port_lock);
				}
			}

			/* Unregister old memory region */
			ret = ehea_rem_mr(&adapter->mr);
			if (ret) {
				ehea_error("unregister MR failed - driver"
					   " inoperable!");
				goto out;
			}
		}

	clear_bit(__EHEA_STOP_XFER, &ehea_driver_flags);

	list_for_each_entry(adapter, &adapter_list, list)
		if (adapter->active_ports) {
			/* Register new memory region */
			ret = ehea_reg_kernel_mr(adapter, &adapter->mr);
			if (ret) {
				ehea_error("register MR failed - driver"
					   " inoperable!");
				goto out;
			}

			/* Restart all ports */
			for (i = 0; i < EHEA_MAX_PORTS; i++) {
				struct ehea_port *port = adapter->port[i];

				if (port) {
					struct net_device *dev = port->netdev;

					if (dev->flags & IFF_UP) {
						mutex_lock(&port->port_lock);
						port_napi_enable(port);
						ret = ehea_restart_qps(dev);
						if (!ret)
							netif_wake_queue(dev);
						mutex_unlock(&port->port_lock);
					}
				}
			}
		}
	ehea_info("re-initializing driver complete");
out:
	return;
}

static void ehea_tx_watchdog(struct net_device *dev)
{
	struct ehea_port *port = netdev_priv(dev);

	if (netif_carrier_ok(dev) &&
	    !test_bit(__EHEA_STOP_XFER, &ehea_driver_flags))
		ehea_schedule_port_reset(port);
}

int ehea_sense_adapter_attr(struct ehea_adapter *adapter)
{
	struct hcp_query_ehea *cb;
	u64 hret;
	int ret;

	cb = (void *)get_zeroed_page(GFP_KERNEL);
	if (!cb) {
		ret = -ENOMEM;
		goto out;
	}

	hret = ehea_h_query_ehea(adapter->handle, cb);

	if (hret != H_SUCCESS) {
		ret = -EIO;
		goto out_herr;
	}

	adapter->max_mc_mac = cb->max_mc_mac - 1;
	ret = 0;

out_herr:
	free_page((unsigned long)cb);
out:
	return ret;
}

int ehea_get_jumboframe_status(struct ehea_port *port, int *jumbo)
{
	struct hcp_ehea_port_cb4 *cb4;
	u64 hret;
	int ret = 0;

	*jumbo = 0;

	/* (Try to) enable *jumbo frames */
	cb4 = (void *)get_zeroed_page(GFP_KERNEL);
	if (!cb4) {
		ehea_error("no mem for cb4");
		ret = -ENOMEM;
		goto out;
	} else {
		hret = ehea_h_query_ehea_port(port->adapter->handle,
					      port->logical_port_id,
					      H_PORT_CB4,
					      H_PORT_CB4_JUMBO, cb4);
		if (hret == H_SUCCESS) {
			if (cb4->jumbo_frame)
				*jumbo = 1;
			else {
				cb4->jumbo_frame = 1;
				hret = ehea_h_modify_ehea_port(port->adapter->
							       handle,
							       port->
							       logical_port_id,
							       H_PORT_CB4,
							       H_PORT_CB4_JUMBO,
							       cb4);
				if (hret == H_SUCCESS)
					*jumbo = 1;
			}
		} else
			ret = -EINVAL;

		free_page((unsigned long)cb4);
	}
out:
	return ret;
}

static ssize_t ehea_show_port_id(struct device *dev,
				 struct device_attribute *attr, char *buf)
{
	struct ehea_port *port = container_of(dev, struct ehea_port, ofdev.dev);
	return sprintf(buf, "%d", port->logical_port_id);
}

static DEVICE_ATTR(log_port_id, S_IRUSR | S_IRGRP | S_IROTH, ehea_show_port_id,
		   NULL);

static void __devinit logical_port_release(struct device *dev)
{
	struct ehea_port *port = container_of(dev, struct ehea_port, ofdev.dev);
	of_node_put(port->ofdev.dev.of_node);
}

static struct device *ehea_register_port(struct ehea_port *port,
					 struct device_node *dn)
{
	int ret;

	port->ofdev.dev.of_node = of_node_get(dn);
	port->ofdev.dev.parent = &port->adapter->ofdev->dev;
	port->ofdev.dev.bus = &ibmebus_bus_type;

	dev_set_name(&port->ofdev.dev, "port%d", port_name_cnt++);
	port->ofdev.dev.release = logical_port_release;

	ret = of_device_register(&port->ofdev);
	if (ret) {
		ehea_error("failed to register device. ret=%d", ret);
		goto out;
	}

	ret = device_create_file(&port->ofdev.dev, &dev_attr_log_port_id);
	if (ret) {
		ehea_error("failed to register attributes, ret=%d", ret);
		goto out_unreg_of_dev;
	}

	return &port->ofdev.dev;

out_unreg_of_dev:
	of_device_unregister(&port->ofdev);
out:
	return NULL;
}

static void ehea_unregister_port(struct ehea_port *port)
{
	device_remove_file(&port->ofdev.dev, &dev_attr_log_port_id);
	of_device_unregister(&port->ofdev);
}

static const struct net_device_ops ehea_netdev_ops = {
	.ndo_open		= ehea_open,
	.ndo_stop		= ehea_stop,
	.ndo_start_xmit		= ehea_start_xmit,
#ifdef CONFIG_NET_POLL_CONTROLLER
	.ndo_poll_controller	= ehea_netpoll,
#endif
	.ndo_get_stats		= ehea_get_stats,
	.ndo_set_mac_address	= ehea_set_mac_addr,
	.ndo_validate_addr	= eth_validate_addr,
	.ndo_set_multicast_list	= ehea_set_multicast_list,
	.ndo_change_mtu		= ehea_change_mtu,
	.ndo_vlan_rx_register	= ehea_vlan_rx_register,
	.ndo_vlan_rx_add_vid	= ehea_vlan_rx_add_vid,
	.ndo_vlan_rx_kill_vid	= ehea_vlan_rx_kill_vid,
	.ndo_tx_timeout		= ehea_tx_watchdog,
};

struct ehea_port *ehea_setup_single_port(struct ehea_adapter *adapter,
					 u32 logical_port_id,
					 struct device_node *dn)
{
	int ret;
	struct net_device *dev;
	struct ehea_port *port;
	struct device *port_dev;
	int jumbo;

	/* allocate memory for the port structures */
	dev = alloc_etherdev(sizeof(struct ehea_port));

	if (!dev) {
		ehea_error("no mem for net_device");
		ret = -ENOMEM;
		goto out_err;
	}

	port = netdev_priv(dev);

	mutex_init(&port->port_lock);
	port->state = EHEA_PORT_DOWN;
	port->sig_comp_iv = sq_entries / 10;

	port->adapter = adapter;
	port->netdev = dev;
	port->logical_port_id = logical_port_id;

	port->msg_enable = netif_msg_init(msg_level, EHEA_MSG_DEFAULT);

	port->mc_list = kzalloc(sizeof(struct ehea_mc_list), GFP_KERNEL);
	if (!port->mc_list) {
		ret = -ENOMEM;
		goto out_free_ethdev;
	}

	INIT_LIST_HEAD(&port->mc_list->list);

	ret = ehea_sense_port_attr(port);
	if (ret)
		goto out_free_mc_list;

	port_dev = ehea_register_port(port, dn);
	if (!port_dev)
		goto out_free_mc_list;

	SET_NETDEV_DEV(dev, port_dev);

	/* initialize net_device structure */
	memcpy(dev->dev_addr, &port->mac_addr, ETH_ALEN);

	dev->netdev_ops = &ehea_netdev_ops;
	ehea_set_ethtool_ops(dev);

	dev->features = NETIF_F_SG | NETIF_F_FRAGLIST | NETIF_F_TSO
		      | NETIF_F_HIGHDMA | NETIF_F_IP_CSUM | NETIF_F_HW_VLAN_TX
		      | NETIF_F_HW_VLAN_RX | NETIF_F_HW_VLAN_FILTER
		      | NETIF_F_LLTX;
	dev->watchdog_timeo = EHEA_WATCH_DOG_TIMEOUT;

	INIT_WORK(&port->reset_task, ehea_reset_port);

	ret = register_netdev(dev);
	if (ret) {
		ehea_error("register_netdev failed. ret=%d", ret);
		goto out_unreg_port;
	}

	port->lro_max_aggr = lro_max_aggr;

	ret = ehea_get_jumboframe_status(port, &jumbo);
	if (ret)
		ehea_error("failed determining jumbo frame status for %s",
			   port->netdev->name);

	ehea_info("%s: Jumbo frames are %sabled", dev->name,
		  jumbo == 1 ? "en" : "dis");

	adapter->active_ports++;

	return port;

out_unreg_port:
	ehea_unregister_port(port);

out_free_mc_list:
	kfree(port->mc_list);

out_free_ethdev:
	free_netdev(dev);

out_err:
	ehea_error("setting up logical port with id=%d failed, ret=%d",
		   logical_port_id, ret);
	return NULL;
}

static void ehea_shutdown_single_port(struct ehea_port *port)
{
	struct ehea_adapter *adapter = port->adapter;
	unregister_netdev(port->netdev);
	ehea_unregister_port(port);
	kfree(port->mc_list);
	free_netdev(port->netdev);
	adapter->active_ports--;
}

static int ehea_setup_ports(struct ehea_adapter *adapter)
{
	struct device_node *lhea_dn;
	struct device_node *eth_dn = NULL;

	const u32 *dn_log_port_id;
	int i = 0;

	lhea_dn = adapter->ofdev->dev.of_node;
	while ((eth_dn = of_get_next_child(lhea_dn, eth_dn))) {

		dn_log_port_id = of_get_property(eth_dn, "ibm,hea-port-no",
						 NULL);
		if (!dn_log_port_id) {
			ehea_error("bad device node: eth_dn name=%s",
				   eth_dn->full_name);
			continue;
		}

		if (ehea_add_adapter_mr(adapter)) {
			ehea_error("creating MR failed");
			of_node_put(eth_dn);
			return -EIO;
		}

		adapter->port[i] = ehea_setup_single_port(adapter,
							  *dn_log_port_id,
							  eth_dn);
		if (adapter->port[i])
			ehea_info("%s -> logical port id #%d",
				  adapter->port[i]->netdev->name,
				  *dn_log_port_id);
		else
			ehea_remove_adapter_mr(adapter);

		i++;
	}
	return 0;
}

static struct device_node *ehea_get_eth_dn(struct ehea_adapter *adapter,
					   u32 logical_port_id)
{
	struct device_node *lhea_dn;
	struct device_node *eth_dn = NULL;
	const u32 *dn_log_port_id;

	lhea_dn = adapter->ofdev->dev.of_node;
	while ((eth_dn = of_get_next_child(lhea_dn, eth_dn))) {

		dn_log_port_id = of_get_property(eth_dn, "ibm,hea-port-no",
						 NULL);
		if (dn_log_port_id)
			if (*dn_log_port_id == logical_port_id)
				return eth_dn;
	}

	return NULL;
}

static ssize_t ehea_probe_port(struct device *dev,
			       struct device_attribute *attr,
			       const char *buf, size_t count)
{
	struct ehea_adapter *adapter = dev_get_drvdata(dev);
	struct ehea_port *port;
	struct device_node *eth_dn = NULL;
	int i;

	u32 logical_port_id;

	sscanf(buf, "%d", &logical_port_id);

	port = ehea_get_port(adapter, logical_port_id);

	if (port) {
		ehea_info("adding port with logical port id=%d failed. port "
			  "already configured as %s.", logical_port_id,
			  port->netdev->name);
		return -EINVAL;
	}

	eth_dn = ehea_get_eth_dn(adapter, logical_port_id);

	if (!eth_dn) {
		ehea_info("no logical port with id %d found", logical_port_id);
		return -EINVAL;
	}

	if (ehea_add_adapter_mr(adapter)) {
		ehea_error("creating MR failed");
		return -EIO;
	}

	port = ehea_setup_single_port(adapter, logical_port_id, eth_dn);

	of_node_put(eth_dn);

	if (port) {
		for (i = 0; i < EHEA_MAX_PORTS; i++)
			if (!adapter->port[i]) {
				adapter->port[i] = port;
				break;
			}

		ehea_info("added %s (logical port id=%d)", port->netdev->name,
			  logical_port_id);
	} else {
		ehea_remove_adapter_mr(adapter);
		return -EIO;
	}

	return (ssize_t) count;
}

static ssize_t ehea_remove_port(struct device *dev,
				struct device_attribute *attr,
				const char *buf, size_t count)
{
	struct ehea_adapter *adapter = dev_get_drvdata(dev);
	struct ehea_port *port;
	int i;
	u32 logical_port_id;

	sscanf(buf, "%d", &logical_port_id);

	port = ehea_get_port(adapter, logical_port_id);

	if (port) {
		ehea_info("removed %s (logical port id=%d)", port->netdev->name,
			  logical_port_id);

		ehea_shutdown_single_port(port);

		for (i = 0; i < EHEA_MAX_PORTS; i++)
			if (adapter->port[i] == port) {
				adapter->port[i] = NULL;
				break;
			}
	} else {
		ehea_error("removing port with logical port id=%d failed. port "
			   "not configured.", logical_port_id);
		return -EINVAL;
	}

	ehea_remove_adapter_mr(adapter);

	return (ssize_t) count;
}

static DEVICE_ATTR(probe_port, S_IWUSR, NULL, ehea_probe_port);
static DEVICE_ATTR(remove_port, S_IWUSR, NULL, ehea_remove_port);

int ehea_create_device_sysfs(struct of_device *dev)
{
	int ret = device_create_file(&dev->dev, &dev_attr_probe_port);
	if (ret)
		goto out;

	ret = device_create_file(&dev->dev, &dev_attr_remove_port);
out:
	return ret;
}

void ehea_remove_device_sysfs(struct of_device *dev)
{
	device_remove_file(&dev->dev, &dev_attr_probe_port);
	device_remove_file(&dev->dev, &dev_attr_remove_port);
}

static int __devinit ehea_probe_adapter(struct of_device *dev,
					const struct of_device_id *id)
{
	struct ehea_adapter *adapter;
	const u64 *adapter_handle;
	int ret;

	if (!dev || !dev->dev.of_node) {
		ehea_error("Invalid ibmebus device probed");
		return -EINVAL;
	}

	adapter = kzalloc(sizeof(*adapter), GFP_KERNEL);
	if (!adapter) {
		ret = -ENOMEM;
		dev_err(&dev->dev, "no mem for ehea_adapter\n");
		goto out;
	}

	list_add(&adapter->list, &adapter_list);

	adapter->ofdev = dev;

	adapter_handle = of_get_property(dev->dev.of_node, "ibm,hea-handle",
					 NULL);
	if (adapter_handle)
		adapter->handle = *adapter_handle;

	if (!adapter->handle) {
		dev_err(&dev->dev, "failed getting handle for adapter"
			" '%s'\n", dev->dev.of_node->full_name);
		ret = -ENODEV;
		goto out_free_ad;
	}

	adapter->pd = EHEA_PD_ID;

	dev_set_drvdata(&dev->dev, adapter);


	/* initialize adapter and ports */
	/* get adapter properties */
	ret = ehea_sense_adapter_attr(adapter);
	if (ret) {
		dev_err(&dev->dev, "sense_adapter_attr failed: %d\n", ret);
		goto out_free_ad;
	}

	adapter->neq = ehea_create_eq(adapter,
				      EHEA_NEQ, EHEA_MAX_ENTRIES_EQ, 1);
	if (!adapter->neq) {
		ret = -EIO;
		dev_err(&dev->dev, "NEQ creation failed\n");
		goto out_free_ad;
	}

	tasklet_init(&adapter->neq_tasklet, ehea_neq_tasklet,
		     (unsigned long)adapter);

	ret = ibmebus_request_irq(adapter->neq->attr.ist1,
				  ehea_interrupt_neq, IRQF_DISABLED,
				  "ehea_neq", adapter);
	if (ret) {
		dev_err(&dev->dev, "requesting NEQ IRQ failed\n");
		goto out_kill_eq;
	}

	ret = ehea_create_device_sysfs(dev);
	if (ret)
		goto out_free_irq;

	ret = ehea_setup_ports(adapter);
	if (ret) {
		dev_err(&dev->dev, "setup_ports failed\n");
		goto out_rem_dev_sysfs;
	}

	ret = 0;
	goto out;

out_rem_dev_sysfs:
	ehea_remove_device_sysfs(dev);

out_free_irq:
	ibmebus_free_irq(adapter->neq->attr.ist1, adapter);

out_kill_eq:
	ehea_destroy_eq(adapter->neq);

out_free_ad:
	list_del(&adapter->list);
	kfree(adapter);

out:
	ehea_update_firmware_handles();

	return ret;
}

static int __devexit ehea_remove(struct of_device *dev)
{
	struct ehea_adapter *adapter = dev_get_drvdata(&dev->dev);
	int i;

	for (i = 0; i < EHEA_MAX_PORTS; i++)
		if (adapter->port[i]) {
			ehea_shutdown_single_port(adapter->port[i]);
			adapter->port[i] = NULL;
		}

	ehea_remove_device_sysfs(dev);

	flush_scheduled_work();

	ibmebus_free_irq(adapter->neq->attr.ist1, adapter);
	tasklet_kill(&adapter->neq_tasklet);

	ehea_destroy_eq(adapter->neq);
	ehea_remove_adapter_mr(adapter);
	list_del(&adapter->list);
	kfree(adapter);

	ehea_update_firmware_handles();

	return 0;
}

void ehea_crash_handler(void)
{
	int i;

	if (ehea_fw_handles.arr)
		for (i = 0; i < ehea_fw_handles.num_entries; i++)
			ehea_h_free_resource(ehea_fw_handles.arr[i].adh,
					     ehea_fw_handles.arr[i].fwh,
					     FORCE_FREE);

	if (ehea_bcmc_regs.arr)
		for (i = 0; i < ehea_bcmc_regs.num_entries; i++)
			ehea_h_reg_dereg_bcmc(ehea_bcmc_regs.arr[i].adh,
					      ehea_bcmc_regs.arr[i].port_id,
					      ehea_bcmc_regs.arr[i].reg_type,
					      ehea_bcmc_regs.arr[i].macaddr,
					      0, H_DEREG_BCMC);
}

static int ehea_mem_notifier(struct notifier_block *nb,
                             unsigned long action, void *data)
{
	int ret = NOTIFY_BAD;
	struct memory_notify *arg = data;

	if (!mutex_trylock(&dlpar_mem_lock)) {
		ehea_info("ehea_mem_notifier must not be called parallelized");
		goto out;
	}

	switch (action) {
	case MEM_CANCEL_OFFLINE:
		ehea_info("memory offlining canceled");
		/* Readd canceled memory block */
	case MEM_ONLINE:
		ehea_info("memory is going online");
		set_bit(__EHEA_STOP_XFER, &ehea_driver_flags);
		if (ehea_add_sect_bmap(arg->start_pfn, arg->nr_pages))
			goto out_unlock;
		ehea_rereg_mrs(NULL);
		break;
	case MEM_GOING_OFFLINE:
		ehea_info("memory is going offline");
		set_bit(__EHEA_STOP_XFER, &ehea_driver_flags);
		if (ehea_rem_sect_bmap(arg->start_pfn, arg->nr_pages))
			goto out_unlock;
		ehea_rereg_mrs(NULL);
		break;
	default:
		break;
	}

	ehea_update_firmware_handles();
	ret = NOTIFY_OK;

out_unlock:
	mutex_unlock(&dlpar_mem_lock);
out:
	return ret;
}

static struct notifier_block ehea_mem_nb = {
	.notifier_call = ehea_mem_notifier,
};

static int ehea_reboot_notifier(struct notifier_block *nb,
				unsigned long action, void *unused)
{
	if (action == SYS_RESTART) {
		ehea_info("Reboot: freeing all eHEA resources");
		ibmebus_unregister_driver(&ehea_driver);
	}
	return NOTIFY_DONE;
}

static struct notifier_block ehea_reboot_nb = {
	.notifier_call = ehea_reboot_notifier,
};

static int check_module_parm(void)
{
	int ret = 0;

	if ((rq1_entries < EHEA_MIN_ENTRIES_QP) ||
	    (rq1_entries > EHEA_MAX_ENTRIES_RQ1)) {
		ehea_info("Bad parameter: rq1_entries");
		ret = -EINVAL;
	}
	if ((rq2_entries < EHEA_MIN_ENTRIES_QP) ||
	    (rq2_entries > EHEA_MAX_ENTRIES_RQ2)) {
		ehea_info("Bad parameter: rq2_entries");
		ret = -EINVAL;
	}
	if ((rq3_entries < EHEA_MIN_ENTRIES_QP) ||
	    (rq3_entries > EHEA_MAX_ENTRIES_RQ3)) {
		ehea_info("Bad parameter: rq3_entries");
		ret = -EINVAL;
	}
	if ((sq_entries < EHEA_MIN_ENTRIES_QP) ||
	    (sq_entries > EHEA_MAX_ENTRIES_SQ)) {
		ehea_info("Bad parameter: sq_entries");
		ret = -EINVAL;
	}

	return ret;
}

static ssize_t ehea_show_capabilities(struct device_driver *drv,
				      char *buf)
{
	return sprintf(buf, "%d", EHEA_CAPABILITIES);
}

static DRIVER_ATTR(capabilities, S_IRUSR | S_IRGRP | S_IROTH,
		   ehea_show_capabilities, NULL);

int __init ehea_module_init(void)
{
	int ret;

	printk(KERN_INFO "IBM eHEA ethernet device driver (Release %s)\n",
	       DRV_VERSION);


	INIT_WORK(&ehea_rereg_mr_task, ehea_rereg_mrs);
	memset(&ehea_fw_handles, 0, sizeof(ehea_fw_handles));
	memset(&ehea_bcmc_regs, 0, sizeof(ehea_bcmc_regs));

	mutex_init(&ehea_fw_handles.lock);
	spin_lock_init(&ehea_bcmc_regs.lock);

	ret = check_module_parm();
	if (ret)
		goto out;

	ret = ehea_create_busmap();
	if (ret)
		goto out;

	ret = register_reboot_notifier(&ehea_reboot_nb);
	if (ret)
		ehea_info("failed registering reboot notifier");

	ret = register_memory_notifier(&ehea_mem_nb);
	if (ret)
		ehea_info("failed registering memory remove notifier");

	ret = crash_shutdown_register(&ehea_crash_handler);
	if (ret)
		ehea_info("failed registering crash handler");

	ret = ibmebus_register_driver(&ehea_driver);
	if (ret) {
		ehea_error("failed registering eHEA device driver on ebus");
		goto out2;
	}

	ret = driver_create_file(&ehea_driver.driver,
				 &driver_attr_capabilities);
	if (ret) {
		ehea_error("failed to register capabilities attribute, ret=%d",
			   ret);
		goto out3;
	}

	return ret;

out3:
	ibmebus_unregister_driver(&ehea_driver);
out2:
	unregister_memory_notifier(&ehea_mem_nb);
	unregister_reboot_notifier(&ehea_reboot_nb);
	crash_shutdown_unregister(&ehea_crash_handler);
out:
	return ret;
}

static void __exit ehea_module_exit(void)
{
	int ret;

	flush_scheduled_work();
	driver_remove_file(&ehea_driver.driver, &driver_attr_capabilities);
	ibmebus_unregister_driver(&ehea_driver);
	unregister_reboot_notifier(&ehea_reboot_nb);
	ret = crash_shutdown_unregister(&ehea_crash_handler);
	if (ret)
		ehea_info("failed unregistering crash handler");
	unregister_memory_notifier(&ehea_mem_nb);
	kfree(ehea_fw_handles.arr);
	kfree(ehea_bcmc_regs.arr);
	ehea_destroy_busmap();
}

module_init(ehea_module_init);
module_exit(ehea_module_exit);<|MERGE_RESOLUTION|>--- conflicted
+++ resolved
@@ -134,17 +134,11 @@
 };
 
 static struct of_platform_driver ehea_driver = {
-<<<<<<< HEAD
-	.name = "ehea",
-	.owner = THIS_MODULE,
-	.match_table = ehea_device_table,
-=======
 	.driver = {
 		.name = "ehea",
 		.owner = THIS_MODULE,
 		.of_match_table = ehea_device_table,
 	},
->>>>>>> e44a21b7
 	.probe = ehea_probe_adapter,
 	.remove = ehea_remove,
 };
