--- conflicted
+++ resolved
@@ -7593,11 +7593,8 @@
 		if (bp->cnic_eth_dev.drv_state & CNIC_DRV_STATE_REGD) {
 			bnx2x_set_iscsi_eth_mac_addr(bp, 1);
 			bp->cnic_flags |= BNX2X_CNIC_FLAG_MAC_SET;
-<<<<<<< HEAD
-=======
 			bnx2x_init_sb(bp, bp->cnic_sb, bp->cnic_sb_mapping,
 				      CNIC_SB_ID(bp));
->>>>>>> 92dcffb9
 		}
 		mutex_unlock(&bp->cnic_mutex);
 #endif
