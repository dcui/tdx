--- conflicted
+++ resolved
@@ -13,11 +13,7 @@
  */
 const char *phy_speed_to_str(int speed)
 {
-<<<<<<< HEAD
-	BUILD_BUG_ON_MSG(__ETHTOOL_LINK_MODE_MASK_NBITS != 90,
-=======
 	BUILD_BUG_ON_MSG(__ETHTOOL_LINK_MODE_MASK_NBITS != 92,
->>>>>>> 7d2a07b7
 		"Enum ethtool_link_mode_bit_indices and phylib are out of sync. "
 		"If a speed or mode has been added please update phy_speed_to_str "
 		"and the PHY settings array.\n");
@@ -267,8 +263,6 @@
 	return __set_linkmode_max_speed(max_speed, phydev->supported);
 }
 
-<<<<<<< HEAD
-=======
 /**
  * phy_set_max_speed - Set the maximum speed the PHY should support
  *
@@ -279,7 +273,6 @@
  * is connected to a 1G PHY. This function allows the MAC to indicate its
  * maximum speed, and so limit what the PHY will advertise.
  */
->>>>>>> 7d2a07b7
 int phy_set_max_speed(struct phy_device *phydev, u32 max_speed)
 {
 	int err;
@@ -336,18 +329,6 @@
 	phydev->eee_broken_modes = broken;
 }
 
-void phy_resolve_aneg_pause(struct phy_device *phydev)
-{
-	if (phydev->duplex == DUPLEX_FULL) {
-		phydev->pause = linkmode_test_bit(ETHTOOL_LINK_MODE_Pause_BIT,
-						  phydev->lp_advertising);
-		phydev->asym_pause = linkmode_test_bit(
-			ETHTOOL_LINK_MODE_Asym_Pause_BIT,
-			phydev->lp_advertising);
-	}
-}
-EXPORT_SYMBOL_GPL(phy_resolve_aneg_pause);
-
 /**
  * phy_resolve_aneg_pause - Determine pause autoneg results
  *
