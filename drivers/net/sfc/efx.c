--- conflicted
+++ resolved
@@ -1557,11 +1557,6 @@
 
 	efx_stop_all(efx);
 
-	/* Ask driverlink client if we can change MTU */
-	rc = EFX_DL_CALLBACK(efx, request_mtu, new_mtu);
-	if (rc)
-		goto out;
-
 	EFX_LOG(efx, "changing MTU to %d\n", new_mtu);
 
 	efx_fini_channels(efx);
@@ -1575,10 +1570,6 @@
 
 	efx_init_channels(efx);
 
-	/* Notify driverlink client of new MTU */
-	EFX_DL_CALLBACK(efx, mtu_changed, new_mtu);
-
- out:
 	efx_start_all(efx);
 	return rc;
 }
@@ -1766,25 +1757,6 @@
  * Device reset and suspend
  *
  **************************************************************************/
-#ifdef CONFIG_SFC_DRIVERLINK
-/* Serialise access to the driverlink callbacks, by quiescing event processing
- * (without flushing the descriptor queues), and acquiring the rtnl_lock */
-void efx_suspend(struct efx_nic *efx)
-{
-	EFX_LOG(efx, "suspending operations\n");
-
-	rtnl_lock();
-	efx_stop_all(efx);
-}
-
-void efx_resume(struct efx_nic *efx)
-{
-	EFX_LOG(efx, "resuming operations\n");
-
-	efx_start_all(efx);
-	rtnl_unlock();
-}
-#endif
 
 /* Tears down the entire software state and most of the hardware state
  * before reset.  */
@@ -1857,24 +1829,8 @@
  */
 int efx_reset(struct efx_nic *efx, enum reset_type method)
 {
-<<<<<<< HEAD
-	struct ethtool_cmd ecmd;
-	enum reset_type method = efx->reset_pending;
-	int rc = 0;
-
-	rtnl_lock();
-	efx_dl_reset_suspend(efx);
-
-	/* If we're not RUNNING then don't reset. Leave the reset_pending
-	 * flag set so that efx_pci_probe_main will be retried */
-	if (efx->state != STATE_RUNNING) {
-		EFX_INFO(efx, "scheduled reset quenched. NIC not RUNNING\n");
-		goto out_unlock;
-	}
-=======
 	int rc, rc2;
 	bool disabled;
->>>>>>> 92dcffb9
 
 	EFX_INFO(efx, "resetting (%s)\n", RESET_TYPE(method));
 
@@ -1911,13 +1867,6 @@
 	} else {
 		EFX_LOG(efx, "reset complete\n");
 	}
-<<<<<<< HEAD
-
-out_unlock:
-	efx_dl_reset_resume(efx, 1);
-	rtnl_unlock();
-=======
->>>>>>> 92dcffb9
 	return rc;
 }
 
@@ -2072,15 +2021,6 @@
 	efx->mac_op = type->default_mac_ops;
 	efx->phy_op = &efx_dummy_phy_operations;
 	efx->mdio.dev = net_dev;
-<<<<<<< HEAD
-#ifdef CONFIG_SFC_DRIVERLINK
-	INIT_LIST_HEAD(&efx->dl_node);
-	INIT_LIST_HEAD(&efx->dl_device_list);
-	efx->dl_cb = efx_default_callbacks;
-#endif
-	INIT_WORK(&efx->phy_work, efx_phy_work);
-=======
->>>>>>> 92dcffb9
 	INIT_WORK(&efx->mac_work, efx_mac_work);
 	atomic_set(&efx->netif_stop_count, 1);
 
@@ -2166,7 +2106,6 @@
 	efx = pci_get_drvdata(pci_dev);
 	if (!efx)
 		return;
-	efx_dl_unregister_nic(efx);
 
 	/* Mark the NIC as fini, then stop the interface */
 	rtnl_lock();
@@ -2330,11 +2269,6 @@
 	if (rc)
 		goto fail5;
 
-	/* Register with driverlink layer */
-	rc = efx_dl_register_nic(efx);
-	if (rc)
-		goto fail6;
-
 	EFX_LOG(efx, "initialisation successful\n");
 
 	rtnl_lock();
@@ -2342,8 +2276,6 @@
 	rtnl_unlock();
 	return 0;
 
- fail6:
-	efx_unregister_netdev(efx);
  fail5:
 	efx_pci_remove_main(efx);
  fail4:
