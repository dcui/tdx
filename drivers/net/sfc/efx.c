/****************************************************************************
 * Driver for Solarflare Solarstorm network controllers and boards
 * Copyright 2005-2006 Fen Systems Ltd.
 * Copyright 2005-2008 Solarflare Communications Inc.
 *
 * This program is free software; you can redistribute it and/or modify it
 * under the terms of the GNU General Public License version 2 as published
 * by the Free Software Foundation, incorporated herein by reference.
 */

#include <linux/module.h>
#include <linux/pci.h>
#include <linux/netdevice.h>
#include <linux/etherdevice.h>
#include <linux/delay.h>
#include <linux/notifier.h>
#include <linux/ip.h>
#include <linux/tcp.h>
#include <linux/in.h>
#include <linux/crc32.h>
#include <linux/ethtool.h>
#include <linux/topology.h>
#include "net_driver.h"
#include "ethtool.h"
#include "tx.h"
#include "rx.h"
#include "efx.h"
#include "mdio_10g.h"
#include "falcon.h"

#define EFX_MAX_MTU (9 * 1024)

/* RX slow fill workqueue. If memory allocation fails in the fast path,
 * a work item is pushed onto this work queue to retry the allocation later,
 * to avoid the NIC being starved of RX buffers. Since this is a per cpu
 * workqueue, there is nothing to be gained in making it per NIC
 */
static struct workqueue_struct *refill_workqueue;

/* Reset workqueue. If any NIC has a hardware failure then a reset will be
 * queued onto this work queue. This is not a per-nic work queue, because
 * efx_reset_work() acquires the rtnl lock, so resets are naturally serialised.
 */
static struct workqueue_struct *reset_workqueue;

/**************************************************************************
 *
 * Configurable values
 *
 *************************************************************************/

/*
 * Enable large receive offload (LRO) aka soft segment reassembly (SSR)
 *
 * This sets the default for new devices.  It can be controlled later
 * using ethtool.
 */
static int lro = true;
module_param(lro, int, 0644);
MODULE_PARM_DESC(lro, "Large receive offload acceleration");

/*
 * Use separate channels for TX and RX events
 *
 * Set this to 1 to use separate channels for TX and RX. It allows us
 * to control interrupt affinity separately for TX and RX.
 *
 * This is only used in MSI-X interrupt mode
 */
static unsigned int separate_tx_channels;
module_param(separate_tx_channels, uint, 0644);
MODULE_PARM_DESC(separate_tx_channels,
		 "Use separate channels for TX and RX");

/* This is the weight assigned to each of the (per-channel) virtual
 * NAPI devices.
 */
static int napi_weight = 64;

/* This is the time (in jiffies) between invocations of the hardware
 * monitor, which checks for known hardware bugs and resets the
 * hardware and driver as necessary.
 */
unsigned int efx_monitor_interval = 1 * HZ;

/* This controls whether or not the driver will initialise devices
 * with invalid MAC addresses stored in the EEPROM or flash.  If true,
 * such devices will be initialised with a random locally-generated
 * MAC address.  This allows for loading the sfc_mtd driver to
 * reprogram the flash, even if the flash contents (including the MAC
 * address) have previously been erased.
 */
static unsigned int allow_bad_hwaddr;

/* Initial interrupt moderation settings.  They can be modified after
 * module load with ethtool.
 *
 * The default for RX should strike a balance between increasing the
 * round-trip latency and reducing overhead.
 */
static unsigned int rx_irq_mod_usec = 60;

/* Initial interrupt moderation settings.  They can be modified after
 * module load with ethtool.
 *
 * This default is chosen to ensure that a 10G link does not go idle
 * while a TX queue is stopped after it has become full.  A queue is
 * restarted when it drops below half full.  The time this takes (assuming
 * worst case 3 descriptors per packet and 1024 descriptors) is
 *   512 / 3 * 1.2 = 205 usec.
 */
static unsigned int tx_irq_mod_usec = 150;

/* This is the first interrupt mode to try out of:
 * 0 => MSI-X
 * 1 => MSI
 * 2 => legacy
 */
static unsigned int interrupt_mode;

/* This is the requested number of CPUs to use for Receive-Side Scaling (RSS),
 * i.e. the number of CPUs among which we may distribute simultaneous
 * interrupt handling.
 *
 * Cards without MSI-X will only target one CPU via legacy or MSI interrupt.
 * The default (0) means to assign an interrupt to each package (level II cache)
 */
static unsigned int rss_cpus;
module_param(rss_cpus, uint, 0444);
MODULE_PARM_DESC(rss_cpus, "Number of CPUs to use for Receive-Side Scaling");

static int phy_flash_cfg;
module_param(phy_flash_cfg, int, 0644);
MODULE_PARM_DESC(phy_flash_cfg, "Set PHYs into reflash mode initially");

/**************************************************************************
 *
 * Utility functions and prototypes
 *
 *************************************************************************/
static void efx_remove_channel(struct efx_channel *channel);
static void efx_remove_port(struct efx_nic *efx);
static void efx_fini_napi(struct efx_nic *efx);
static void efx_fini_channels(struct efx_nic *efx);

#define EFX_ASSERT_RESET_SERIALISED(efx)		\
	do {						\
		if (efx->state == STATE_RUNNING)	\
			ASSERT_RTNL();			\
	} while (0)

/**************************************************************************
 *
 * Event queue processing
 *
 *************************************************************************/

/* Process channel's event queue
 *
 * This function is responsible for processing the event queue of a
 * single channel.  The caller must guarantee that this function will
 * never be concurrently called more than once on the same channel,
 * though different channels may be being processed concurrently.
 */
static int efx_process_channel(struct efx_channel *channel, int rx_quota)
{
	struct efx_nic *efx = channel->efx;
	int rx_packets;

	if (unlikely(efx->reset_pending != RESET_TYPE_NONE ||
		     !channel->enabled))
		return 0;

	rx_packets = falcon_process_eventq(channel, rx_quota);
	if (rx_packets == 0)
		return 0;

	/* Deliver last RX packet. */
	if (channel->rx_pkt) {
		__efx_rx_packet(channel, channel->rx_pkt,
				channel->rx_pkt_csummed);
		channel->rx_pkt = NULL;
	}

	efx_flush_lro(channel);
	efx_rx_strategy(channel);

	efx_fast_push_rx_descriptors(&efx->rx_queue[channel->channel]);

	return rx_packets;
}

/* Mark channel as finished processing
 *
 * Note that since we will not receive further interrupts for this
 * channel before we finish processing and call the eventq_read_ack()
 * method, there is no need to use the interrupt hold-off timers.
 */
static inline void efx_channel_processed(struct efx_channel *channel)
{
	/* The interrupt handler for this channel may set work_pending
	 * as soon as we acknowledge the events we've seen.  Make sure
	 * it's cleared before then. */
	channel->work_pending = false;
	smp_wmb();

	falcon_eventq_read_ack(channel);
}

/* NAPI poll handler
 *
 * NAPI guarantees serialisation of polls of the same device, which
 * provides the guarantee required by efx_process_channel().
 */
static int efx_poll(struct napi_struct *napi, int budget)
{
	struct efx_channel *channel =
		container_of(napi, struct efx_channel, napi_str);
	int rx_packets;

	EFX_TRACE(channel->efx, "channel %d NAPI poll executing on CPU %d\n",
		  channel->channel, raw_smp_processor_id());

	rx_packets = efx_process_channel(channel, budget);

	if (rx_packets < budget) {
		/* There is no race here; although napi_disable() will
		 * only wait for netif_rx_complete(), this isn't a problem
		 * since efx_channel_processed() will have no effect if
		 * interrupts have already been disabled.
		 */
		netif_rx_complete(napi);
		efx_channel_processed(channel);
	}

	return rx_packets;
}

/* Process the eventq of the specified channel immediately on this CPU
 *
 * Disable hardware generated interrupts, wait for any existing
 * processing to finish, then directly poll (and ack ) the eventq.
 * Finally reenable NAPI and interrupts.
 *
 * Since we are touching interrupts the caller should hold the suspend lock
 */
void efx_process_channel_now(struct efx_channel *channel)
{
	struct efx_nic *efx = channel->efx;

	BUG_ON(!channel->used_flags);
	BUG_ON(!channel->enabled);

	/* Disable interrupts and wait for ISRs to complete */
	falcon_disable_interrupts(efx);
	if (efx->legacy_irq)
		synchronize_irq(efx->legacy_irq);
	if (channel->irq)
		synchronize_irq(channel->irq);

	/* Wait for any NAPI processing to complete */
	napi_disable(&channel->napi_str);

	/* Poll the channel */
	efx_process_channel(channel, efx->type->evq_size);

	/* Ack the eventq. This may cause an interrupt to be generated
	 * when they are reenabled */
	efx_channel_processed(channel);

	napi_enable(&channel->napi_str);
	falcon_enable_interrupts(efx);
}

/* Create event queue
 * Event queue memory allocations are done only once.  If the channel
 * is reset, the memory buffer will be reused; this guards against
 * errors during channel reset and also simplifies interrupt handling.
 */
static int efx_probe_eventq(struct efx_channel *channel)
{
	EFX_LOG(channel->efx, "chan %d create event queue\n", channel->channel);

	return falcon_probe_eventq(channel);
}

/* Prepare channel's event queue */
static void efx_init_eventq(struct efx_channel *channel)
{
	EFX_LOG(channel->efx, "chan %d init event queue\n", channel->channel);

	channel->eventq_read_ptr = 0;

	falcon_init_eventq(channel);
}

static void efx_fini_eventq(struct efx_channel *channel)
{
	EFX_LOG(channel->efx, "chan %d fini event queue\n", channel->channel);

	falcon_fini_eventq(channel);
}

static void efx_remove_eventq(struct efx_channel *channel)
{
	EFX_LOG(channel->efx, "chan %d remove event queue\n", channel->channel);

	falcon_remove_eventq(channel);
}

/**************************************************************************
 *
 * Channel handling
 *
 *************************************************************************/

static int efx_probe_channel(struct efx_channel *channel)
{
	struct efx_tx_queue *tx_queue;
	struct efx_rx_queue *rx_queue;
	int rc;

	EFX_LOG(channel->efx, "creating channel %d\n", channel->channel);

	rc = efx_probe_eventq(channel);
	if (rc)
		goto fail1;

	efx_for_each_channel_tx_queue(tx_queue, channel) {
		rc = efx_probe_tx_queue(tx_queue);
		if (rc)
			goto fail2;
	}

	efx_for_each_channel_rx_queue(rx_queue, channel) {
		rc = efx_probe_rx_queue(rx_queue);
		if (rc)
			goto fail3;
	}

	channel->n_rx_frm_trunc = 0;

	return 0;

 fail3:
	efx_for_each_channel_rx_queue(rx_queue, channel)
		efx_remove_rx_queue(rx_queue);
 fail2:
	efx_for_each_channel_tx_queue(tx_queue, channel)
		efx_remove_tx_queue(tx_queue);
 fail1:
	return rc;
}


static void efx_set_channel_names(struct efx_nic *efx)
{
	struct efx_channel *channel;
	const char *type = "";
	int number;

	efx_for_each_channel(channel, efx) {
		number = channel->channel;
		if (efx->n_channels > efx->n_rx_queues) {
			if (channel->channel < efx->n_rx_queues) {
				type = "-rx";
			} else {
				type = "-tx";
				number -= efx->n_rx_queues;
			}
		}
		snprintf(channel->name, sizeof(channel->name),
			 "%s%s-%d", efx->name, type, number);
	}
}

/* Channels are shutdown and reinitialised whilst the NIC is running
 * to propagate configuration changes (mtu, checksum offload), or
 * to clear hardware error conditions
 */
static void efx_init_channels(struct efx_nic *efx)
{
	struct efx_tx_queue *tx_queue;
	struct efx_rx_queue *rx_queue;
	struct efx_channel *channel;

	/* Calculate the rx buffer allocation parameters required to
	 * support the current MTU, including padding for header
	 * alignment and overruns.
	 */
	efx->rx_buffer_len = (max(EFX_PAGE_IP_ALIGN, NET_IP_ALIGN) +
			      EFX_MAX_FRAME_LEN(efx->net_dev->mtu) +
			      efx->type->rx_buffer_padding);
	efx->rx_buffer_order = get_order(efx->rx_buffer_len);

	/* Initialise the channels */
	efx_for_each_channel(channel, efx) {
		EFX_LOG(channel->efx, "init chan %d\n", channel->channel);

		efx_init_eventq(channel);

		efx_for_each_channel_tx_queue(tx_queue, channel)
			efx_init_tx_queue(tx_queue);

		/* The rx buffer allocation strategy is MTU dependent */
		efx_rx_strategy(channel);

		efx_for_each_channel_rx_queue(rx_queue, channel)
			efx_init_rx_queue(rx_queue);

		WARN_ON(channel->rx_pkt != NULL);
		efx_rx_strategy(channel);
	}
}

/* This enables event queue processing and packet transmission.
 *
 * Note that this function is not allowed to fail, since that would
 * introduce too much complexity into the suspend/resume path.
 */
static void efx_start_channel(struct efx_channel *channel)
{
	struct efx_rx_queue *rx_queue;

	EFX_LOG(channel->efx, "starting chan %d\n", channel->channel);

	if (!(channel->efx->net_dev->flags & IFF_UP))
		netif_napi_add(channel->napi_dev, &channel->napi_str,
			       efx_poll, napi_weight);

	/* The interrupt handler for this channel may set work_pending
	 * as soon as we enable it.  Make sure it's cleared before
	 * then.  Similarly, make sure it sees the enabled flag set. */
	channel->work_pending = false;
	channel->enabled = true;
	smp_wmb();

	napi_enable(&channel->napi_str);

	/* Load up RX descriptors */
	efx_for_each_channel_rx_queue(rx_queue, channel)
		efx_fast_push_rx_descriptors(rx_queue);
}

/* This disables event queue processing and packet transmission.
 * This function does not guarantee that all queue processing
 * (e.g. RX refill) is complete.
 */
static void efx_stop_channel(struct efx_channel *channel)
{
	struct efx_rx_queue *rx_queue;

	if (!channel->enabled)
		return;

	EFX_LOG(channel->efx, "stop chan %d\n", channel->channel);

	channel->enabled = false;
	napi_disable(&channel->napi_str);

	/* Ensure that any worker threads have exited or will be no-ops */
	efx_for_each_channel_rx_queue(rx_queue, channel) {
		spin_lock_bh(&rx_queue->add_lock);
		spin_unlock_bh(&rx_queue->add_lock);
	}
}

static void efx_fini_channels(struct efx_nic *efx)
{
	struct efx_channel *channel;
	struct efx_tx_queue *tx_queue;
	struct efx_rx_queue *rx_queue;
	int rc;

	EFX_ASSERT_RESET_SERIALISED(efx);
	BUG_ON(efx->port_enabled);

	rc = falcon_flush_queues(efx);
	if (rc)
		EFX_ERR(efx, "failed to flush queues\n");
	else
		EFX_LOG(efx, "successfully flushed all queues\n");

	efx_for_each_channel(channel, efx) {
		EFX_LOG(channel->efx, "shut down chan %d\n", channel->channel);

		efx_for_each_channel_rx_queue(rx_queue, channel)
			efx_fini_rx_queue(rx_queue);
		efx_for_each_channel_tx_queue(tx_queue, channel)
			efx_fini_tx_queue(tx_queue);
		efx_fini_eventq(channel);
	}
}

static void efx_remove_channel(struct efx_channel *channel)
{
	struct efx_tx_queue *tx_queue;
	struct efx_rx_queue *rx_queue;

	EFX_LOG(channel->efx, "destroy chan %d\n", channel->channel);

	efx_for_each_channel_rx_queue(rx_queue, channel)
		efx_remove_rx_queue(rx_queue);
	efx_for_each_channel_tx_queue(tx_queue, channel)
		efx_remove_tx_queue(tx_queue);
	efx_remove_eventq(channel);

	channel->used_flags = 0;
}

void efx_schedule_slow_fill(struct efx_rx_queue *rx_queue, int delay)
{
	queue_delayed_work(refill_workqueue, &rx_queue->work, delay);
}

/**************************************************************************
 *
 * Port handling
 *
 **************************************************************************/

/* This ensures that the kernel is kept informed (via
 * netif_carrier_on/off) of the link status, and also maintains the
 * link status's stop on the port's TX queue.
 */
static void efx_link_status_changed(struct efx_nic *efx)
{
	/* SFC Bug 5356: A net_dev notifier is registered, so we must ensure
	 * that no events are triggered between unregister_netdev() and the
	 * driver unloading. A more general condition is that NETDEV_CHANGE
	 * can only be generated between NETDEV_UP and NETDEV_DOWN */
	if (!netif_running(efx->net_dev))
		return;

	if (efx->port_inhibited) {
		netif_carrier_off(efx->net_dev);
		return;
	}

	if (efx->link_up != netif_carrier_ok(efx->net_dev)) {
		efx->n_link_state_changes++;

		if (efx->link_up)
			netif_carrier_on(efx->net_dev);
		else
			netif_carrier_off(efx->net_dev);
	}

	/* Status message for kernel log */
	if (efx->link_up) {
		EFX_INFO(efx, "link up at %uMbps %s-duplex (MTU %d)%s\n",
			 efx->link_speed, efx->link_fd ? "full" : "half",
			 efx->net_dev->mtu,
			 (efx->promiscuous ? " [PROMISC]" : ""));
	} else {
		EFX_INFO(efx, "link down\n");
	}

}

/* This call reinitialises the MAC to pick up new PHY settings. The
 * caller must hold the mac_lock */
void __efx_reconfigure_port(struct efx_nic *efx)
{
	WARN_ON(!mutex_is_locked(&efx->mac_lock));

	EFX_LOG(efx, "reconfiguring MAC from PHY settings on CPU %d\n",
		raw_smp_processor_id());

	/* Serialise the promiscuous flag with efx_set_multicast_list. */
	if (efx_dev_registered(efx)) {
		netif_addr_lock_bh(efx->net_dev);
		netif_addr_unlock_bh(efx->net_dev);
	}

	falcon_deconfigure_mac_wrapper(efx);

	/* Reconfigure the PHY, disabling transmit in mac level loopback. */
	if (LOOPBACK_INTERNAL(efx))
		efx->phy_mode |= PHY_MODE_TX_DISABLED;
	else
		efx->phy_mode &= ~PHY_MODE_TX_DISABLED;
	efx->phy_op->reconfigure(efx);

	if (falcon_switch_mac(efx))
		goto fail;

	efx->mac_op->reconfigure(efx);

	/* Inform kernel of loss/gain of carrier */
	efx_link_status_changed(efx);
	return;

fail:
	EFX_ERR(efx, "failed to reconfigure MAC\n");
	efx->phy_op->fini(efx);
	efx->port_initialized = false;
}

/* Reinitialise the MAC to pick up new PHY settings, even if the port is
 * disabled. */
void efx_reconfigure_port(struct efx_nic *efx)
{
	EFX_ASSERT_RESET_SERIALISED(efx);

	mutex_lock(&efx->mac_lock);
	__efx_reconfigure_port(efx);
	mutex_unlock(&efx->mac_lock);
}

/* Asynchronous efx_reconfigure_port work item. To speed up efx_flush_all()
 * we don't efx_reconfigure_port() if the port is disabled. Care is taken
 * in efx_stop_all() and efx_start_port() to prevent PHY events being lost */
static void efx_phy_work(struct work_struct *data)
{
	struct efx_nic *efx = container_of(data, struct efx_nic, phy_work);

	mutex_lock(&efx->mac_lock);
	if (efx->port_enabled)
		__efx_reconfigure_port(efx);
	mutex_unlock(&efx->mac_lock);
}

static void efx_mac_work(struct work_struct *data)
{
	struct efx_nic *efx = container_of(data, struct efx_nic, mac_work);

	mutex_lock(&efx->mac_lock);
	if (efx->port_enabled)
		efx->mac_op->irq(efx);
	mutex_unlock(&efx->mac_lock);
}

static int efx_probe_port(struct efx_nic *efx)
{
	int rc;

	EFX_LOG(efx, "create port\n");

	/* Connect up MAC/PHY operations table and read MAC address */
	rc = falcon_probe_port(efx);
	if (rc)
		goto err;

	if (phy_flash_cfg)
		efx->phy_mode = PHY_MODE_SPECIAL;

	/* Sanity check MAC address */
	if (is_valid_ether_addr(efx->mac_address)) {
		memcpy(efx->net_dev->dev_addr, efx->mac_address, ETH_ALEN);
	} else {
		EFX_ERR(efx, "invalid MAC address %pM\n",
			efx->mac_address);
		if (!allow_bad_hwaddr) {
			rc = -EINVAL;
			goto err;
		}
		random_ether_addr(efx->net_dev->dev_addr);
		EFX_INFO(efx, "using locally-generated MAC %pM\n",
			 efx->net_dev->dev_addr);
	}

	return 0;

 err:
	efx_remove_port(efx);
	return rc;
}

static int efx_init_port(struct efx_nic *efx)
{
	int rc;

	EFX_LOG(efx, "init port\n");

	rc = efx->phy_op->init(efx);
	if (rc)
		return rc;
	efx->phy_op->reconfigure(efx);

	mutex_lock(&efx->mac_lock);
	rc = falcon_switch_mac(efx);
	mutex_unlock(&efx->mac_lock);
	if (rc)
		goto fail;
	efx->mac_op->reconfigure(efx);

	efx->port_initialized = true;
	efx->stats_enabled = true;
	return 0;

fail:
	efx->phy_op->fini(efx);
	return rc;
}

/* Allow efx_reconfigure_port() to be scheduled, and close the window
 * between efx_stop_port and efx_flush_all whereby a previously scheduled
 * efx_phy_work()/efx_mac_work() may have been cancelled */
static void efx_start_port(struct efx_nic *efx)
{
	EFX_LOG(efx, "start port\n");
	BUG_ON(efx->port_enabled);

	mutex_lock(&efx->mac_lock);
	efx->port_enabled = true;
	__efx_reconfigure_port(efx);
	efx->mac_op->irq(efx);
	mutex_unlock(&efx->mac_lock);
}

/* Prevent efx_phy_work, efx_mac_work, and efx_monitor() from executing,
 * and efx_set_multicast_list() from scheduling efx_phy_work. efx_phy_work
 * and efx_mac_work may still be scheduled via NAPI processing until
 * efx_flush_all() is called */
static void efx_stop_port(struct efx_nic *efx)
{
	EFX_LOG(efx, "stop port\n");

	mutex_lock(&efx->mac_lock);
	efx->port_enabled = false;
	mutex_unlock(&efx->mac_lock);

	/* Serialise against efx_set_multicast_list() */
	if (efx_dev_registered(efx)) {
		netif_addr_lock_bh(efx->net_dev);
		netif_addr_unlock_bh(efx->net_dev);
	}
}

static void efx_fini_port(struct efx_nic *efx)
{
	EFX_LOG(efx, "shut down port\n");

	if (!efx->port_initialized)
		return;

	efx->phy_op->fini(efx);
	efx->port_initialized = false;

	efx->link_up = false;
	efx_link_status_changed(efx);
}

static void efx_remove_port(struct efx_nic *efx)
{
	EFX_LOG(efx, "destroying port\n");

	falcon_remove_port(efx);
}

/**************************************************************************
 *
 * NIC handling
 *
 **************************************************************************/

/* This configures the PCI device to enable I/O and DMA. */
static int efx_init_io(struct efx_nic *efx)
{
	struct pci_dev *pci_dev = efx->pci_dev;
	dma_addr_t dma_mask = efx->type->max_dma_mask;
	int rc;

	EFX_LOG(efx, "initialising I/O\n");

	rc = pci_enable_device(pci_dev);
	if (rc) {
		EFX_ERR(efx, "failed to enable PCI device\n");
		goto fail1;
	}

	pci_set_master(pci_dev);

	/* Set the PCI DMA mask.  Try all possibilities from our
	 * genuine mask down to 32 bits, because some architectures
	 * (e.g. x86_64 with iommu_sac_force set) will allow 40 bit
	 * masks event though they reject 46 bit masks.
	 */
	while (dma_mask > 0x7fffffffUL) {
		if (pci_dma_supported(pci_dev, dma_mask) &&
		    ((rc = pci_set_dma_mask(pci_dev, dma_mask)) == 0))
			break;
		dma_mask >>= 1;
	}
	if (rc) {
		EFX_ERR(efx, "could not find a suitable DMA mask\n");
		goto fail2;
	}
	EFX_LOG(efx, "using DMA mask %llx\n", (unsigned long long) dma_mask);
	rc = pci_set_consistent_dma_mask(pci_dev, dma_mask);
	if (rc) {
		/* pci_set_consistent_dma_mask() is not *allowed* to
		 * fail with a mask that pci_set_dma_mask() accepted,
		 * but just in case...
		 */
		EFX_ERR(efx, "failed to set consistent DMA mask\n");
		goto fail2;
	}

	efx->membase_phys = pci_resource_start(efx->pci_dev,
					       efx->type->mem_bar);
	rc = pci_request_region(pci_dev, efx->type->mem_bar, "sfc");
	if (rc) {
		EFX_ERR(efx, "request for memory BAR failed\n");
		rc = -EIO;
		goto fail3;
	}
	efx->membase = ioremap_nocache(efx->membase_phys,
				       efx->type->mem_map_size);
	if (!efx->membase) {
		EFX_ERR(efx, "could not map memory BAR %d at %llx+%x\n",
			efx->type->mem_bar,
			(unsigned long long)efx->membase_phys,
			efx->type->mem_map_size);
		rc = -ENOMEM;
		goto fail4;
	}
	EFX_LOG(efx, "memory BAR %u at %llx+%x (virtual %p)\n",
		efx->type->mem_bar, (unsigned long long)efx->membase_phys,
		efx->type->mem_map_size, efx->membase);

	return 0;

 fail4:
	pci_release_region(efx->pci_dev, efx->type->mem_bar);
 fail3:
	efx->membase_phys = 0;
 fail2:
	pci_disable_device(efx->pci_dev);
 fail1:
	return rc;
}

static void efx_fini_io(struct efx_nic *efx)
{
	EFX_LOG(efx, "shutting down I/O\n");

	if (efx->membase) {
		iounmap(efx->membase);
		efx->membase = NULL;
	}

	if (efx->membase_phys) {
		pci_release_region(efx->pci_dev, efx->type->mem_bar);
		efx->membase_phys = 0;
	}

	pci_disable_device(efx->pci_dev);
}

/* Get number of RX queues wanted.  Return number of online CPU
 * packages in the expectation that an IRQ balancer will spread
 * interrupts across them. */
static int efx_wanted_rx_queues(void)
{
	cpumask_t core_mask;
	int count;
	int cpu;

	cpus_clear(core_mask);
	count = 0;
	for_each_online_cpu(cpu) {
		if (!cpu_isset(cpu, core_mask)) {
			++count;
			cpus_or(core_mask, core_mask,
				topology_core_siblings(cpu));
		}
	}

	return count;
}

/* Probe the number and type of interrupts we are able to obtain, and
 * the resulting numbers of channels and RX queues.
 */
static void efx_probe_interrupts(struct efx_nic *efx)
{
	int max_channels =
		min_t(int, efx->type->phys_addr_channels, EFX_MAX_CHANNELS);
	int rc, i;

	if (efx->interrupt_mode == EFX_INT_MODE_MSIX) {
		struct msix_entry xentries[EFX_MAX_CHANNELS];
		int wanted_ints;
		int rx_queues;

		/* We want one RX queue and interrupt per CPU package
		 * (or as specified by the rss_cpus module parameter).
		 * We will need one channel per interrupt.
		 */
		rx_queues = rss_cpus ? rss_cpus : efx_wanted_rx_queues();
		wanted_ints = rx_queues + (separate_tx_channels ? 1 : 0);
		wanted_ints = min(wanted_ints, max_channels);

		for (i = 0; i < wanted_ints; i++)
			xentries[i].entry = i;
		rc = pci_enable_msix(efx->pci_dev, xentries, wanted_ints);
		if (rc > 0) {
			EFX_ERR(efx, "WARNING: Insufficient MSI-X vectors"
				" available (%d < %d).\n", rc, wanted_ints);
			EFX_ERR(efx, "WARNING: Performance may be reduced.\n");
			EFX_BUG_ON_PARANOID(rc >= wanted_ints);
			wanted_ints = rc;
			rc = pci_enable_msix(efx->pci_dev, xentries,
					     wanted_ints);
		}

		if (rc == 0) {
			efx->n_rx_queues = min(rx_queues, wanted_ints);
			efx->n_channels = wanted_ints;
			for (i = 0; i < wanted_ints; i++)
				efx->channel[i].irq = xentries[i].vector;
		} else {
			/* Fall back to single channel MSI */
			efx->interrupt_mode = EFX_INT_MODE_MSI;
			EFX_ERR(efx, "could not enable MSI-X\n");
		}
	}

	/* Try single interrupt MSI */
	if (efx->interrupt_mode == EFX_INT_MODE_MSI) {
		efx->n_rx_queues = 1;
		efx->n_channels = 1;
		rc = pci_enable_msi(efx->pci_dev);
		if (rc == 0) {
			efx->channel[0].irq = efx->pci_dev->irq;
		} else {
			EFX_ERR(efx, "could not enable MSI\n");
			efx->interrupt_mode = EFX_INT_MODE_LEGACY;
		}
	}

	/* Assume legacy interrupts */
	if (efx->interrupt_mode == EFX_INT_MODE_LEGACY) {
		efx->n_rx_queues = 1;
		efx->n_channels = 1 + (separate_tx_channels ? 1 : 0);
		efx->legacy_irq = efx->pci_dev->irq;
	}
}

static void efx_remove_interrupts(struct efx_nic *efx)
{
	struct efx_channel *channel;

	/* Remove MSI/MSI-X interrupts */
	efx_for_each_channel(channel, efx)
		channel->irq = 0;
	pci_disable_msi(efx->pci_dev);
	pci_disable_msix(efx->pci_dev);

	/* Remove legacy interrupt */
	efx->legacy_irq = 0;
}

static void efx_set_channels(struct efx_nic *efx)
{
	struct efx_tx_queue *tx_queue;
	struct efx_rx_queue *rx_queue;

	efx_for_each_tx_queue(tx_queue, efx) {
		if (separate_tx_channels)
			tx_queue->channel = &efx->channel[efx->n_channels-1];
		else
			tx_queue->channel = &efx->channel[0];
		tx_queue->channel->used_flags |= EFX_USED_BY_TX;
	}

	efx_for_each_rx_queue(rx_queue, efx) {
		rx_queue->channel = &efx->channel[rx_queue->queue];
		rx_queue->channel->used_flags |= EFX_USED_BY_RX;
	}
}

static int efx_probe_nic(struct efx_nic *efx)
{
	int rc;

	EFX_LOG(efx, "creating NIC\n");

	/* Carry out hardware-type specific initialisation */
	rc = falcon_probe_nic(efx);
	if (rc)
		return rc;

	/* Determine the number of channels and RX queues by trying to hook
	 * in MSI-X interrupts. */
	efx_probe_interrupts(efx);

	efx_set_channels(efx);

	/* Initialise the interrupt moderation settings */
	efx_init_irq_moderation(efx, tx_irq_mod_usec, rx_irq_mod_usec);

	return 0;
}

static void efx_remove_nic(struct efx_nic *efx)
{
	EFX_LOG(efx, "destroying NIC\n");

	efx_remove_interrupts(efx);
	falcon_remove_nic(efx);
}

/**************************************************************************
 *
 * NIC startup/shutdown
 *
 *************************************************************************/

static int efx_probe_all(struct efx_nic *efx)
{
	struct efx_channel *channel;
	int rc;

	/* Create NIC */
	rc = efx_probe_nic(efx);
	if (rc) {
		EFX_ERR(efx, "failed to create NIC\n");
		goto fail1;
	}

	/* Create port */
	rc = efx_probe_port(efx);
	if (rc) {
		EFX_ERR(efx, "failed to create port\n");
		goto fail2;
	}

	/* Create channels */
	efx_for_each_channel(channel, efx) {
		rc = efx_probe_channel(channel);
		if (rc) {
			EFX_ERR(efx, "failed to create channel %d\n",
				channel->channel);
			goto fail3;
		}
	}
	efx_set_channel_names(efx);

	return 0;

 fail3:
	efx_for_each_channel(channel, efx)
		efx_remove_channel(channel);
	efx_remove_port(efx);
 fail2:
	efx_remove_nic(efx);
 fail1:
	return rc;
}

/* Called after previous invocation(s) of efx_stop_all, restarts the
 * port, kernel transmit queue, NAPI processing and hardware interrupts,
 * and ensures that the port is scheduled to be reconfigured.
 * This function is safe to call multiple times when the NIC is in any
 * state. */
static void efx_start_all(struct efx_nic *efx)
{
	struct efx_channel *channel;

	EFX_ASSERT_RESET_SERIALISED(efx);

	/* Check that it is appropriate to restart the interface. All
	 * of these flags are safe to read under just the rtnl lock */
	if (efx->port_enabled)
		return;
	if ((efx->state != STATE_RUNNING) && (efx->state != STATE_INIT))
		return;
	if (efx_dev_registered(efx) && !netif_running(efx->net_dev))
		return;

	/* Mark the port as enabled so port reconfigurations can start, then
	 * restart the transmit interface early so the watchdog timer stops */
	efx_start_port(efx);
	if (efx_dev_registered(efx))
		efx_wake_queue(efx);

	efx_for_each_channel(channel, efx)
		efx_start_channel(channel);

	falcon_enable_interrupts(efx);

	/* Start hardware monitor if we're in RUNNING */
	if (efx->state == STATE_RUNNING)
		queue_delayed_work(efx->workqueue, &efx->monitor_work,
				   efx_monitor_interval);
}

/* Flush all delayed work. Should only be called when no more delayed work
 * will be scheduled. This doesn't flush pending online resets (efx_reset),
 * since we're holding the rtnl_lock at this point. */
static void efx_flush_all(struct efx_nic *efx)
{
	struct efx_rx_queue *rx_queue;

	/* Make sure the hardware monitor is stopped */
	cancel_delayed_work_sync(&efx->monitor_work);

	/* Ensure that all RX slow refills are complete. */
	efx_for_each_rx_queue(rx_queue, efx)
		cancel_delayed_work_sync(&rx_queue->work);

	/* Stop scheduled port reconfigurations */
	cancel_work_sync(&efx->mac_work);
	cancel_work_sync(&efx->phy_work);

}

/* Quiesce hardware and software without bringing the link down.
 * Safe to call multiple times, when the nic and interface is in any
 * state. The caller is guaranteed to subsequently be in a position
 * to modify any hardware and software state they see fit without
 * taking locks. */
static void efx_stop_all(struct efx_nic *efx)
{
	struct efx_channel *channel;

	EFX_ASSERT_RESET_SERIALISED(efx);

	/* port_enabled can be read safely under the rtnl lock */
	if (!efx->port_enabled)
		return;

	/* Disable interrupts and wait for ISR to complete */
	falcon_disable_interrupts(efx);
	if (efx->legacy_irq)
		synchronize_irq(efx->legacy_irq);
	efx_for_each_channel(channel, efx) {
		if (channel->irq)
			synchronize_irq(channel->irq);
	}

	/* Stop all NAPI processing and synchronous rx refills */
	efx_for_each_channel(channel, efx)
		efx_stop_channel(channel);

	/* Stop all asynchronous port reconfigurations. Since all
	 * event processing has already been stopped, there is no
	 * window to loose phy events */
	efx_stop_port(efx);

	/* Flush efx_phy_work, efx_mac_work, refill_workqueue, monitor_work */
	efx_flush_all(efx);

	/* Isolate the MAC from the TX and RX engines, so that queue
	 * flushes will complete in a timely fashion. */
	falcon_drain_tx_fifo(efx);

	/* Stop the kernel transmit interface late, so the watchdog
	 * timer isn't ticking over the flush */
	if (efx_dev_registered(efx)) {
		efx_stop_queue(efx);
		netif_tx_lock_bh(efx->net_dev);
		netif_tx_unlock_bh(efx->net_dev);
	}
}

static void efx_remove_all(struct efx_nic *efx)
{
	struct efx_channel *channel;

	efx_for_each_channel(channel, efx)
		efx_remove_channel(channel);
	efx_remove_port(efx);
	efx_remove_nic(efx);
}

/* A convinience function to safely flush all the queues */
void efx_flush_queues(struct efx_nic *efx)
{
	EFX_ASSERT_RESET_SERIALISED(efx);

	efx_stop_all(efx);

	efx_fini_channels(efx);
	efx_init_channels(efx);

	efx_start_all(efx);
}

/**************************************************************************
 *
 * Interrupt moderation
 *
 **************************************************************************/

/* Set interrupt moderation parameters */
void efx_init_irq_moderation(struct efx_nic *efx, int tx_usecs, int rx_usecs)
{
	struct efx_tx_queue *tx_queue;
	struct efx_rx_queue *rx_queue;

	EFX_ASSERT_RESET_SERIALISED(efx);

	efx_for_each_tx_queue(tx_queue, efx)
		tx_queue->channel->irq_moderation = tx_usecs;

	efx_for_each_rx_queue(rx_queue, efx)
		rx_queue->channel->irq_moderation = rx_usecs;
}

/**************************************************************************
 *
 * Hardware monitor
 *
 **************************************************************************/

/* Run periodically off the general workqueue. Serialised against
 * efx_reconfigure_port via the mac_lock */
static void efx_monitor(struct work_struct *data)
{
	struct efx_nic *efx = container_of(data, struct efx_nic,
					   monitor_work.work);
	int rc;

	EFX_TRACE(efx, "hardware monitor executing on CPU %d\n",
		  raw_smp_processor_id());

	/* If the mac_lock is already held then it is likely a port
	 * reconfiguration is already in place, which will likely do
	 * most of the work of check_hw() anyway. */
	if (!mutex_trylock(&efx->mac_lock))
		goto out_requeue;
	if (!efx->port_enabled)
		goto out_unlock;
	rc = efx->board_info.monitor(efx);
	if (rc) {
		EFX_ERR(efx, "Board sensor %s; shutting down PHY\n",
			(rc == -ERANGE) ? "reported fault" : "failed");
		efx->phy_mode |= PHY_MODE_LOW_POWER;
		falcon_sim_phy_event(efx);
	}
	efx->phy_op->poll(efx);
	efx->mac_op->poll(efx);

out_unlock:
	mutex_unlock(&efx->mac_lock);
out_requeue:
	queue_delayed_work(efx->workqueue, &efx->monitor_work,
			   efx_monitor_interval);
}

/**************************************************************************
 *
 * ioctls
 *
 *************************************************************************/

/* Net device ioctl
 * Context: process, rtnl_lock() held.
 */
static int efx_ioctl(struct net_device *net_dev, struct ifreq *ifr, int cmd)
{
	struct efx_nic *efx = netdev_priv(net_dev);

	EFX_ASSERT_RESET_SERIALISED(efx);

	return generic_mii_ioctl(&efx->mii, if_mii(ifr), cmd, NULL);
}

/**************************************************************************
 *
 * NAPI interface
 *
 **************************************************************************/

static int efx_init_napi(struct efx_nic *efx)
{
	struct efx_channel *channel;
	int rc;

	efx_for_each_channel(channel, efx) {
		channel->napi_dev = efx->net_dev;
		rc = efx_lro_init(&channel->lro_mgr, efx);
		if (rc)
			goto err;
	}
	return 0;
 err:
	efx_fini_napi(efx);
	return rc;
}

static void efx_fini_napi(struct efx_nic *efx)
{
	struct efx_channel *channel;

	efx_for_each_channel(channel, efx) {
		efx_lro_fini(&channel->lro_mgr);
		channel->napi_dev = NULL;
	}
}

/**************************************************************************
 *
 * Kernel netpoll interface
 *
 *************************************************************************/

#ifdef CONFIG_NET_POLL_CONTROLLER

/* Although in the common case interrupts will be disabled, this is not
 * guaranteed. However, all our work happens inside the NAPI callback,
 * so no locking is required.
 */
static void efx_netpoll(struct net_device *net_dev)
{
	struct efx_nic *efx = netdev_priv(net_dev);
	struct efx_channel *channel;

	efx_for_each_channel(channel, efx)
		efx_schedule_channel(channel);
}

#endif

/**************************************************************************
 *
 * Kernel net device interface
 *
 *************************************************************************/

/* Context: process, rtnl_lock() held. */
static int efx_net_open(struct net_device *net_dev)
{
	struct efx_nic *efx = netdev_priv(net_dev);
	EFX_ASSERT_RESET_SERIALISED(efx);

	EFX_LOG(efx, "opening device %s on CPU %d\n", net_dev->name,
		raw_smp_processor_id());

	if (efx->state == STATE_DISABLED)
		return -EIO;
	if (efx->phy_mode & PHY_MODE_SPECIAL)
		return -EBUSY;

	efx_start_all(efx);
	return 0;
}

/* Context: process, rtnl_lock() held.
 * Note that the kernel will ignore our return code; this method
 * should really be a void.
 */
static int efx_net_stop(struct net_device *net_dev)
{
	struct efx_nic *efx = netdev_priv(net_dev);

	EFX_LOG(efx, "closing %s on CPU %d\n", net_dev->name,
		raw_smp_processor_id());

	if (efx->state != STATE_DISABLED) {
		/* Stop the device and flush all the channels */
		efx_stop_all(efx);
		efx_fini_channels(efx);
		efx_init_channels(efx);
	}

	return 0;
}

/* Context: process, dev_base_lock or RTNL held, non-blocking. */
static struct net_device_stats *efx_net_stats(struct net_device *net_dev)
{
	struct efx_nic *efx = netdev_priv(net_dev);
	struct efx_mac_stats *mac_stats = &efx->mac_stats;
	struct net_device_stats *stats = &net_dev->stats;

	/* Update stats if possible, but do not wait if another thread
	 * is updating them (or resetting the NIC); slightly stale
	 * stats are acceptable.
	 */
	if (!spin_trylock(&efx->stats_lock))
		return stats;
	if (efx->stats_enabled) {
		efx->mac_op->update_stats(efx);
		falcon_update_nic_stats(efx);
	}
	spin_unlock(&efx->stats_lock);

	stats->rx_packets = mac_stats->rx_packets;
	stats->tx_packets = mac_stats->tx_packets;
	stats->rx_bytes = mac_stats->rx_bytes;
	stats->tx_bytes = mac_stats->tx_bytes;
	stats->multicast = mac_stats->rx_multicast;
	stats->collisions = mac_stats->tx_collision;
	stats->rx_length_errors = (mac_stats->rx_gtjumbo +
				   mac_stats->rx_length_error);
	stats->rx_over_errors = efx->n_rx_nodesc_drop_cnt;
	stats->rx_crc_errors = mac_stats->rx_bad;
	stats->rx_frame_errors = mac_stats->rx_align_error;
	stats->rx_fifo_errors = mac_stats->rx_overflow;
	stats->rx_missed_errors = mac_stats->rx_missed;
	stats->tx_window_errors = mac_stats->tx_late_collision;

	stats->rx_errors = (stats->rx_length_errors +
			    stats->rx_over_errors +
			    stats->rx_crc_errors +
			    stats->rx_frame_errors +
			    stats->rx_fifo_errors +
			    stats->rx_missed_errors +
			    mac_stats->rx_symbol_error);
	stats->tx_errors = (stats->tx_window_errors +
			    mac_stats->tx_bad);

	return stats;
}

/* Context: netif_tx_lock held, BHs disabled. */
static void efx_watchdog(struct net_device *net_dev)
{
	struct efx_nic *efx = netdev_priv(net_dev);

	EFX_ERR(efx, "TX stuck with stop_count=%d port_enabled=%d:"
		" resetting channels\n",
		atomic_read(&efx->netif_stop_count), efx->port_enabled);

	efx_schedule_reset(efx, RESET_TYPE_TX_WATCHDOG);
}


/* Context: process, rtnl_lock() held. */
static int efx_change_mtu(struct net_device *net_dev, int new_mtu)
{
	struct efx_nic *efx = netdev_priv(net_dev);
	int rc = 0;

	EFX_ASSERT_RESET_SERIALISED(efx);

	if (new_mtu > EFX_MAX_MTU)
		return -EINVAL;

	efx_stop_all(efx);

	/* Ask driverlink client if we can change MTU */
	rc = EFX_DL_CALLBACK(efx, request_mtu, new_mtu);
	if (rc)
		goto out;

	EFX_LOG(efx, "changing MTU to %d\n", new_mtu);

	efx_fini_channels(efx);
	net_dev->mtu = new_mtu;
	efx_init_channels(efx);

	/* Notify driverlink client of new MTU */
	EFX_DL_CALLBACK(efx, mtu_changed, new_mtu);

 out:
	efx_start_all(efx);
	return rc;
}

static int efx_set_mac_address(struct net_device *net_dev, void *data)
{
	struct efx_nic *efx = netdev_priv(net_dev);
	struct sockaddr *addr = data;
	char *new_addr = addr->sa_data;

	EFX_ASSERT_RESET_SERIALISED(efx);

	if (!is_valid_ether_addr(new_addr)) {
		EFX_ERR(efx, "invalid ethernet MAC address requested: %pM\n",
			new_addr);
		return -EINVAL;
	}

	memcpy(net_dev->dev_addr, new_addr, net_dev->addr_len);

	/* Reconfigure the MAC */
	efx_reconfigure_port(efx);

	return 0;
}

/* Context: netif_addr_lock held, BHs disabled. */
static void efx_set_multicast_list(struct net_device *net_dev)
{
	struct efx_nic *efx = netdev_priv(net_dev);
	struct dev_mc_list *mc_list = net_dev->mc_list;
	union efx_multicast_hash *mc_hash = &efx->multicast_hash;
	bool promiscuous = !!(net_dev->flags & IFF_PROMISC);
	bool changed = (efx->promiscuous != promiscuous);
	u32 crc;
	int bit;
	int i;

	efx->promiscuous = promiscuous;

	/* Build multicast hash table */
	if (promiscuous || (net_dev->flags & IFF_ALLMULTI)) {
		memset(mc_hash, 0xff, sizeof(*mc_hash));
	} else {
		memset(mc_hash, 0x00, sizeof(*mc_hash));
		for (i = 0; i < net_dev->mc_count; i++) {
			crc = ether_crc_le(ETH_ALEN, mc_list->dmi_addr);
			bit = crc & (EFX_MCAST_HASH_ENTRIES - 1);
			set_bit_le(bit, mc_hash->byte);
			mc_list = mc_list->next;
		}
	}

	if (!efx->port_enabled)
		/* Delay pushing settings until efx_start_port() */
		return;

	if (changed)
		queue_work(efx->workqueue, &efx->phy_work);

	/* Create and activate new global multicast hash table */
	falcon_set_multicast_hash(efx);
}

static const struct net_device_ops efx_netdev_ops = {
	.ndo_open		= efx_net_open,
	.ndo_stop		= efx_net_stop,
	.ndo_get_stats		= efx_net_stats,
	.ndo_tx_timeout		= efx_watchdog,
	.ndo_start_xmit		= efx_hard_start_xmit,
	.ndo_validate_addr	= eth_validate_addr,
	.ndo_do_ioctl		= efx_ioctl,
	.ndo_change_mtu		= efx_change_mtu,
	.ndo_set_mac_address	= efx_set_mac_address,
	.ndo_set_multicast_list = efx_set_multicast_list,
#ifdef CONFIG_NET_POLL_CONTROLLER
	.ndo_poll_controller = efx_netpoll,
#endif
};

static void efx_update_name(struct efx_nic *efx)
{
	strcpy(efx->name, efx->net_dev->name);
	efx_mtd_rename(efx);
	efx_set_channel_names(efx);
}

static int efx_netdev_event(struct notifier_block *this,
			    unsigned long event, void *ptr)
{
	struct net_device *net_dev = ptr;

	if (net_dev->netdev_ops == &efx_netdev_ops &&
	    event == NETDEV_CHANGENAME)
		efx_update_name(netdev_priv(net_dev));

	return NOTIFY_DONE;
}

static struct notifier_block efx_netdev_notifier = {
	.notifier_call = efx_netdev_event,
};

static ssize_t
show_phy_type(struct device *dev, struct device_attribute *attr, char *buf)
{
	struct efx_nic *efx = pci_get_drvdata(to_pci_dev(dev));
	return sprintf(buf, "%d\n", efx->phy_type);
}
static DEVICE_ATTR(phy_type, 0644, show_phy_type, NULL);

static int efx_register_netdev(struct efx_nic *efx)
{
	struct net_device *net_dev = efx->net_dev;
	int rc;

	net_dev->watchdog_timeo = 5 * HZ;
	net_dev->irq = efx->pci_dev->irq;
	net_dev->netdev_ops = &efx_netdev_ops;
	SET_NETDEV_DEV(net_dev, &efx->pci_dev->dev);
	SET_ETHTOOL_OPS(net_dev, &efx_ethtool_ops);

	/* Always start with carrier off; PHY events will detect the link */
	netif_carrier_off(efx->net_dev);

	/* Clear MAC statistics */
	efx->mac_op->update_stats(efx);
	memset(&efx->mac_stats, 0, sizeof(efx->mac_stats));

	rc = register_netdev(net_dev);
	if (rc) {
		EFX_ERR(efx, "could not register net dev\n");
		return rc;
	}

	rtnl_lock();
	efx_update_name(efx);
	rtnl_unlock();

	rc = device_create_file(&efx->pci_dev->dev, &dev_attr_phy_type);
	if (rc) {
		EFX_ERR(efx, "failed to init net dev attributes\n");
		goto fail_registered;
	}

	return 0;

fail_registered:
	unregister_netdev(net_dev);
	return rc;
}

static void efx_unregister_netdev(struct efx_nic *efx)
{
	struct efx_tx_queue *tx_queue;

	if (!efx->net_dev)
		return;

	BUG_ON(netdev_priv(efx->net_dev) != efx);

	/* Free up any skbs still remaining. This has to happen before
	 * we try to unregister the netdev as running their destructors
	 * may be needed to get the device ref. count to 0. */
	efx_for_each_tx_queue(tx_queue, efx)
		efx_release_tx_buffers(tx_queue);

	if (efx_dev_registered(efx)) {
		strlcpy(efx->name, pci_name(efx->pci_dev), sizeof(efx->name));
		device_remove_file(&efx->pci_dev->dev, &dev_attr_phy_type);
		unregister_netdev(efx->net_dev);
	}
}

/**************************************************************************
 *
 * Device reset and suspend
 *
 **************************************************************************/
#ifdef CONFIG_SFC_DRIVERLINK
/* Serialise access to the driverlink callbacks, by quiescing event processing
 * (without flushing the descriptor queues), and acquiring the rtnl_lock */
void efx_suspend(struct efx_nic *efx)
{
	EFX_LOG(efx, "suspending operations\n");

	rtnl_lock();
	efx_stop_all(efx);
}

void efx_resume(struct efx_nic *efx)
{
	EFX_LOG(efx, "resuming operations\n");

	efx_start_all(efx);
	rtnl_unlock();
}
#endif

/* Tears down the entire software state and most of the hardware state
 * before reset.  */
void efx_reset_down(struct efx_nic *efx, struct ethtool_cmd *ecmd)
{
	EFX_ASSERT_RESET_SERIALISED(efx);

	/* The net_dev->get_stats handler is quite slow, and will fail
	 * if a fetch is pending over reset. Serialise against it. */
	spin_lock(&efx->stats_lock);
	efx->stats_enabled = false;
	spin_unlock(&efx->stats_lock);

	efx_stop_all(efx);
	mutex_lock(&efx->mac_lock);
	mutex_lock(&efx->spi_lock);

	efx->phy_op->get_settings(efx, ecmd);

	efx_fini_channels(efx);
}

/* This function will always ensure that the locks acquired in
 * efx_reset_down() are released. A failure return code indicates
 * that we were unable to reinitialise the hardware, and the
 * driver should be disabled. If ok is false, then the rx and tx
 * engines are not restarted, pending a RESET_DISABLE. */
int efx_reset_up(struct efx_nic *efx, struct ethtool_cmd *ecmd, bool ok)
{
	int rc;

	EFX_ASSERT_RESET_SERIALISED(efx);

	rc = falcon_init_nic(efx);
	if (rc) {
		EFX_ERR(efx, "failed to initialise NIC\n");
		ok = false;
	}

	if (ok) {
		efx_init_channels(efx);

		if (efx->phy_op->set_settings(efx, ecmd))
			EFX_ERR(efx, "could not restore PHY settings\n");
	}

	mutex_unlock(&efx->spi_lock);
	mutex_unlock(&efx->mac_lock);

	if (ok) {
		efx_start_all(efx);
		efx->stats_enabled = true;
	}
	return rc;
}

/* Reset the NIC as transparently as possible. Do not reset the PHY
 * Note that the reset may fail, in which case the card will be left
 * in a most-probably-unusable state.
 *
 * This function will sleep.  You cannot reset from within an atomic
 * state; use efx_schedule_reset() instead.
 *
 * Grabs the rtnl_lock.
 */
static int efx_reset(struct efx_nic *efx)
{
	struct ethtool_cmd ecmd;
	enum reset_type method = efx->reset_pending;
	int rc = 0;

	rtnl_lock();
	efx_dl_reset_suspend(efx);

	/* If we're not RUNNING then don't reset. Leave the reset_pending
	 * flag set so that efx_pci_probe_main will be retried */
	if (efx->state != STATE_RUNNING) {
		EFX_INFO(efx, "scheduled reset quenched. NIC not RUNNING\n");
		goto out_unlock;
	}

	EFX_INFO(efx, "resetting (%d)\n", method);

	efx_reset_down(efx, &ecmd);

	rc = falcon_reset_hw(efx, method);
	if (rc) {
		EFX_ERR(efx, "failed to reset hardware\n");
		goto out_disable;
	}

	/* Allow resets to be rescheduled. */
	efx->reset_pending = RESET_TYPE_NONE;

	/* Reinitialise bus-mastering, which may have been turned off before
	 * the reset was scheduled. This is still appropriate, even in the
	 * RESET_TYPE_DISABLE since this driver generally assumes the hardware
	 * can respond to requests. */
	pci_set_master(efx->pci_dev);

	/* Leave device stopped if necessary */
	if (method == RESET_TYPE_DISABLE) {
		efx_reset_up(efx, &ecmd, false);
		rc = -EIO;
	} else {
		rc = efx_reset_up(efx, &ecmd, true);
	}

<<<<<<< HEAD
	rc = efx_reset_up(efx, &ecmd);
	if (rc)
		goto fail5;

	mutex_unlock(&efx->mac_lock);
	EFX_LOG(efx, "reset complete\n");

	efx->state = STATE_RUNNING;
	efx_start_all(efx);

 unlock_rtnl:
	efx_dl_reset_resume(efx, 1);
	rtnl_unlock();
	return 0;

 fail5:
 fail4:
 fail3:
 fail2:
 fail1:
	EFX_ERR(efx, "has been disabled\n");
	efx->state = STATE_DISABLED;

	mutex_unlock(&efx->mac_lock);
	efx_dl_reset_resume(efx, 0);
=======
out_disable:
	if (rc) {
		EFX_ERR(efx, "has been disabled\n");
		efx->state = STATE_DISABLED;
		dev_close(efx->net_dev);
	} else {
		EFX_LOG(efx, "reset complete\n");
	}

out_unlock:
>>>>>>> 18e352e4
	rtnl_unlock();
	return rc;
}

/* The worker thread exists so that code that cannot sleep can
 * schedule a reset for later.
 */
static void efx_reset_work(struct work_struct *data)
{
	struct efx_nic *nic = container_of(data, struct efx_nic, reset_work);

	efx_reset(nic);
}

void efx_schedule_reset(struct efx_nic *efx, enum reset_type type)
{
	enum reset_type method;

	if (efx->reset_pending != RESET_TYPE_NONE) {
		EFX_INFO(efx, "quenching already scheduled reset\n");
		return;
	}

	switch (type) {
	case RESET_TYPE_INVISIBLE:
	case RESET_TYPE_ALL:
	case RESET_TYPE_WORLD:
	case RESET_TYPE_DISABLE:
		method = type;
		break;
	case RESET_TYPE_RX_RECOVERY:
	case RESET_TYPE_RX_DESC_FETCH:
	case RESET_TYPE_TX_DESC_FETCH:
	case RESET_TYPE_TX_SKIP:
		method = RESET_TYPE_INVISIBLE;
		break;
	default:
		method = RESET_TYPE_ALL;
		break;
	}

	if (method != type)
		EFX_LOG(efx, "scheduling reset (%d:%d)\n", type, method);
	else
		EFX_LOG(efx, "scheduling reset (%d)\n", method);

	efx->reset_pending = method;

	queue_work(reset_workqueue, &efx->reset_work);
}

/**************************************************************************
 *
 * List of NICs we support
 *
 **************************************************************************/

/* PCI device ID table */
static struct pci_device_id efx_pci_table[] __devinitdata = {
	{PCI_DEVICE(EFX_VENDID_SFC, FALCON_A_P_DEVID),
	 .driver_data = (unsigned long) &falcon_a_nic_type},
	{PCI_DEVICE(EFX_VENDID_SFC, FALCON_B_P_DEVID),
	 .driver_data = (unsigned long) &falcon_b_nic_type},
	{0}			/* end of list */
};

/**************************************************************************
 *
 * Dummy PHY/MAC/Board operations
 *
 * Can be used for some unimplemented operations
 * Needed so all function pointers are valid and do not have to be tested
 * before use
 *
 **************************************************************************/
int efx_port_dummy_op_int(struct efx_nic *efx)
{
	return 0;
}
void efx_port_dummy_op_void(struct efx_nic *efx) {}
void efx_port_dummy_op_blink(struct efx_nic *efx, bool blink) {}

static struct efx_mac_operations efx_dummy_mac_operations = {
	.reconfigure	= efx_port_dummy_op_void,
	.poll		= efx_port_dummy_op_void,
	.irq		= efx_port_dummy_op_void,
};

static struct efx_phy_operations efx_dummy_phy_operations = {
	.init		 = efx_port_dummy_op_int,
	.reconfigure	 = efx_port_dummy_op_void,
	.poll		 = efx_port_dummy_op_void,
	.fini		 = efx_port_dummy_op_void,
	.clear_interrupt = efx_port_dummy_op_void,
};

static struct efx_board efx_dummy_board_info = {
	.init		= efx_port_dummy_op_int,
	.init_leds	= efx_port_dummy_op_int,
	.set_fault_led	= efx_port_dummy_op_blink,
	.monitor	= efx_port_dummy_op_int,
	.blink		= efx_port_dummy_op_blink,
	.fini		= efx_port_dummy_op_void,
};

/**************************************************************************
 *
 * Data housekeeping
 *
 **************************************************************************/

/* This zeroes out and then fills in the invariants in a struct
 * efx_nic (including all sub-structures).
 */
static int efx_init_struct(struct efx_nic *efx, struct efx_nic_type *type,
			   struct pci_dev *pci_dev, struct net_device *net_dev)
{
	struct efx_channel *channel;
	struct efx_tx_queue *tx_queue;
	struct efx_rx_queue *rx_queue;
	int i;

	/* Initialise common structures */
	memset(efx, 0, sizeof(*efx));
	spin_lock_init(&efx->biu_lock);
	spin_lock_init(&efx->phy_lock);
	mutex_init(&efx->spi_lock);
	INIT_WORK(&efx->reset_work, efx_reset_work);
	INIT_DELAYED_WORK(&efx->monitor_work, efx_monitor);
	efx->pci_dev = pci_dev;
	efx->state = STATE_INIT;
	efx->reset_pending = RESET_TYPE_NONE;
	strlcpy(efx->name, pci_name(pci_dev), sizeof(efx->name));
	efx->board_info = efx_dummy_board_info;

	efx->net_dev = net_dev;
	efx->rx_checksum_enabled = true;
	spin_lock_init(&efx->netif_stop_lock);
	spin_lock_init(&efx->stats_lock);
	mutex_init(&efx->mac_lock);
	efx->mac_op = &efx_dummy_mac_operations;
	efx->phy_op = &efx_dummy_phy_operations;
	efx->mii.dev = net_dev;
<<<<<<< HEAD
#ifdef CONFIG_SFC_DRIVERLINK
	INIT_LIST_HEAD(&efx->dl_node);
	INIT_LIST_HEAD(&efx->dl_device_list);
	efx->dl_cb = efx_default_callbacks;
#endif
	INIT_WORK(&efx->reconfigure_work, efx_reconfigure_work);
=======
	INIT_WORK(&efx->phy_work, efx_phy_work);
	INIT_WORK(&efx->mac_work, efx_mac_work);
>>>>>>> 18e352e4
	atomic_set(&efx->netif_stop_count, 1);

	for (i = 0; i < EFX_MAX_CHANNELS; i++) {
		channel = &efx->channel[i];
		channel->efx = efx;
		channel->channel = i;
		channel->work_pending = false;
	}
	for (i = 0; i < EFX_TX_QUEUE_COUNT; i++) {
		tx_queue = &efx->tx_queue[i];
		tx_queue->efx = efx;
		tx_queue->queue = i;
		tx_queue->buffer = NULL;
		tx_queue->channel = &efx->channel[0]; /* for safety */
		tx_queue->tso_headers_free = NULL;
	}
	for (i = 0; i < EFX_MAX_RX_QUEUES; i++) {
		rx_queue = &efx->rx_queue[i];
		rx_queue->efx = efx;
		rx_queue->queue = i;
		rx_queue->channel = &efx->channel[0]; /* for safety */
		rx_queue->buffer = NULL;
		spin_lock_init(&rx_queue->add_lock);
		INIT_DELAYED_WORK(&rx_queue->work, efx_rx_work);
	}

	efx->type = type;

	/* Sanity-check NIC type */
	EFX_BUG_ON_PARANOID(efx->type->txd_ring_mask &
			    (efx->type->txd_ring_mask + 1));
	EFX_BUG_ON_PARANOID(efx->type->rxd_ring_mask &
			    (efx->type->rxd_ring_mask + 1));
	EFX_BUG_ON_PARANOID(efx->type->evq_size &
			    (efx->type->evq_size - 1));
	/* As close as we can get to guaranteeing that we don't overflow */
	EFX_BUG_ON_PARANOID(efx->type->evq_size <
			    (efx->type->txd_ring_mask + 1 +
			     efx->type->rxd_ring_mask + 1));
	EFX_BUG_ON_PARANOID(efx->type->phys_addr_channels > EFX_MAX_CHANNELS);

	/* Higher numbered interrupt modes are less capable! */
	efx->interrupt_mode = max(efx->type->max_interrupt_mode,
				  interrupt_mode);

	/* Would be good to use the net_dev name, but we're too early */
	snprintf(efx->workqueue_name, sizeof(efx->workqueue_name), "sfc%s",
		 pci_name(pci_dev));
	efx->workqueue = create_singlethread_workqueue(efx->workqueue_name);
	if (!efx->workqueue)
		return -ENOMEM;

	return 0;
}

static void efx_fini_struct(struct efx_nic *efx)
{
	if (efx->workqueue) {
		destroy_workqueue(efx->workqueue);
		efx->workqueue = NULL;
	}
}

/**************************************************************************
 *
 * PCI interface
 *
 **************************************************************************/

/* Main body of final NIC shutdown code
 * This is called only at module unload (or hotplug removal).
 */
static void efx_pci_remove_main(struct efx_nic *efx)
{
	EFX_ASSERT_RESET_SERIALISED(efx);

	/* Skip everything if we never obtained a valid membase */
	if (!efx->membase)
		return;

	efx_fini_channels(efx);
	efx_fini_port(efx);

	/* Shutdown the board, then the NIC and board state */
	efx->board_info.fini(efx);
	falcon_fini_interrupt(efx);

	efx_fini_napi(efx);
	efx_remove_all(efx);
}

/* Final NIC shutdown
 * This is called only at module unload (or hotplug removal).
 */
static void efx_pci_remove(struct pci_dev *pci_dev)
{
	struct efx_nic *efx;

	efx = pci_get_drvdata(pci_dev);
	if (!efx)
		return;
	efx_dl_unregister_nic(efx);

	/* Mark the NIC as fini, then stop the interface */
	rtnl_lock();
	efx->state = STATE_FINI;
	dev_close(efx->net_dev);

	/* Allow any queued efx_resets() to complete */
	rtnl_unlock();

	if (efx->membase == NULL)
		goto out;

	efx_unregister_netdev(efx);

	efx_mtd_remove(efx);

	/* Wait for any scheduled resets to complete. No more will be
	 * scheduled from this point because efx_stop_all() has been
	 * called, we are no longer registered with driverlink, and
	 * the net_device's have been removed. */
	cancel_work_sync(&efx->reset_work);

	efx_pci_remove_main(efx);

out:
	efx_fini_io(efx);
	EFX_LOG(efx, "shutdown successful\n");

	pci_set_drvdata(pci_dev, NULL);
	efx_fini_struct(efx);
	free_netdev(efx->net_dev);
};

/* Main body of NIC initialisation
 * This is called at module load (or hotplug insertion, theoretically).
 */
static int efx_pci_probe_main(struct efx_nic *efx)
{
	int rc;

	/* Do start-of-day initialisation */
	rc = efx_probe_all(efx);
	if (rc)
		goto fail1;

	rc = efx_init_napi(efx);
	if (rc)
		goto fail2;

	/* Initialise the board */
	rc = efx->board_info.init(efx);
	if (rc) {
		EFX_ERR(efx, "failed to initialise board\n");
		goto fail3;
	}

	rc = falcon_init_nic(efx);
	if (rc) {
		EFX_ERR(efx, "failed to initialise NIC\n");
		goto fail4;
	}

	rc = efx_init_port(efx);
	if (rc) {
		EFX_ERR(efx, "failed to initialise port\n");
		goto fail5;
	}

	efx_init_channels(efx);

	rc = falcon_init_interrupt(efx);
	if (rc)
		goto fail6;

	return 0;

 fail6:
	efx_fini_channels(efx);
	efx_fini_port(efx);
 fail5:
 fail4:
	efx->board_info.fini(efx);
 fail3:
	efx_fini_napi(efx);
 fail2:
	efx_remove_all(efx);
 fail1:
	return rc;
}

/* NIC initialisation
 *
 * This is called at module load (or hotplug insertion,
 * theoretically).  It sets up PCI mappings, tests and resets the NIC,
 * sets up and registers the network devices with the kernel and hooks
 * the interrupt service routine.  It does not prepare the device for
 * transmission; this is left to the first time one of the network
 * interfaces is brought up (i.e. efx_net_open).
 */
static int __devinit efx_pci_probe(struct pci_dev *pci_dev,
				   const struct pci_device_id *entry)
{
	struct efx_nic_type *type = (struct efx_nic_type *) entry->driver_data;
	struct net_device *net_dev;
	struct efx_nic *efx;
	int i, rc;

	/* Allocate and initialise a struct net_device and struct efx_nic */
	net_dev = alloc_etherdev(sizeof(*efx));
	if (!net_dev)
		return -ENOMEM;
	net_dev->features |= (NETIF_F_IP_CSUM | NETIF_F_SG |
			      NETIF_F_HIGHDMA | NETIF_F_TSO);
	if (lro)
		net_dev->features |= NETIF_F_LRO;
	/* Mask for features that also apply to VLAN devices */
	net_dev->vlan_features |= (NETIF_F_ALL_CSUM | NETIF_F_SG |
				   NETIF_F_HIGHDMA | NETIF_F_TSO);
	efx = netdev_priv(net_dev);
	pci_set_drvdata(pci_dev, efx);
	rc = efx_init_struct(efx, type, pci_dev, net_dev);
	if (rc)
		goto fail1;

	EFX_INFO(efx, "Solarflare Communications NIC detected\n");

	/* Set up basic I/O (BAR mappings etc) */
	rc = efx_init_io(efx);
	if (rc)
		goto fail2;

	/* No serialisation is required with the reset path because
	 * we're in STATE_INIT. */
	for (i = 0; i < 5; i++) {
		rc = efx_pci_probe_main(efx);

		/* Serialise against efx_reset(). No more resets will be
		 * scheduled since efx_stop_all() has been called, and we
		 * have not and never have been registered with either
		 * the rtnetlink or driverlink layers. */
		cancel_work_sync(&efx->reset_work);

		if (rc == 0) {
			if (efx->reset_pending != RESET_TYPE_NONE) {
				/* If there was a scheduled reset during
				 * probe, the NIC is probably hosed anyway */
				efx_pci_remove_main(efx);
				rc = -EIO;
			} else {
				break;
			}
		}

		/* Retry if a recoverably reset event has been scheduled */
		if ((efx->reset_pending != RESET_TYPE_INVISIBLE) &&
		    (efx->reset_pending != RESET_TYPE_ALL))
			goto fail3;

		efx->reset_pending = RESET_TYPE_NONE;
	}

	if (rc) {
		EFX_ERR(efx, "Could not reset NIC\n");
		goto fail4;
	}

	/* Switch to the running state before we expose the device to
	 * the OS.  This is to ensure that the initial gathering of
	 * MAC stats succeeds. */
	efx->state = STATE_RUNNING;

	efx_mtd_probe(efx); /* allowed to fail */

	rc = efx_register_netdev(efx);
	if (rc)
		goto fail5;

	EFX_LOG(efx, "initialisation successful\n");
<<<<<<< HEAD

	/* Register with driverlink layer */
	rc = efx_dl_register_nic(efx);
	if (rc)
		goto fail6;

=======
>>>>>>> 18e352e4
	return 0;

 fail6:
	efx_unregister_netdev(efx);
 fail5:
	efx_pci_remove_main(efx);
 fail4:
 fail3:
	efx_fini_io(efx);
 fail2:
	efx_fini_struct(efx);
 fail1:
	EFX_LOG(efx, "initialisation failed. rc=%d\n", rc);
	free_netdev(net_dev);
	return rc;
}

static struct pci_driver efx_pci_driver = {
	.name		= EFX_DRIVER_NAME,
	.id_table	= efx_pci_table,
	.probe		= efx_pci_probe,
	.remove		= efx_pci_remove,
};

/**************************************************************************
 *
 * Kernel module interface
 *
 *************************************************************************/

module_param(interrupt_mode, uint, 0444);
MODULE_PARM_DESC(interrupt_mode,
		 "Interrupt mode (0=>MSIX 1=>MSI 2=>legacy)");

static int __init efx_init_module(void)
{
	int rc;

	printk(KERN_INFO "Solarflare NET driver v" EFX_DRIVER_VERSION "\n");

	rc = register_netdevice_notifier(&efx_netdev_notifier);
	if (rc)
		goto err_notifier;

	refill_workqueue = create_workqueue("sfc_refill");
	if (!refill_workqueue) {
		rc = -ENOMEM;
		goto err_refill;
	}
	reset_workqueue = create_singlethread_workqueue("sfc_reset");
	if (!reset_workqueue) {
		rc = -ENOMEM;
		goto err_reset;
	}

	rc = pci_register_driver(&efx_pci_driver);
	if (rc < 0)
		goto err_pci;

	return 0;

 err_pci:
	destroy_workqueue(reset_workqueue);
 err_reset:
	destroy_workqueue(refill_workqueue);
 err_refill:
	unregister_netdevice_notifier(&efx_netdev_notifier);
 err_notifier:
	return rc;
}

static void __exit efx_exit_module(void)
{
	printk(KERN_INFO "Solarflare NET driver unloading\n");

	pci_unregister_driver(&efx_pci_driver);
	destroy_workqueue(reset_workqueue);
	destroy_workqueue(refill_workqueue);
	unregister_netdevice_notifier(&efx_netdev_notifier);

}

module_init(efx_init_module);
module_exit(efx_exit_module);

MODULE_AUTHOR("Michael Brown <mbrown@fensystems.co.uk> and "
	      "Solarflare Communications");
MODULE_DESCRIPTION("Solarflare Communications network driver");
MODULE_LICENSE("GPL");
MODULE_DEVICE_TABLE(pci, efx_pci_table);<|MERGE_RESOLUTION|>--- conflicted
+++ resolved
@@ -1434,21 +1434,12 @@
 
 	efx_stop_all(efx);
 
-	/* Ask driverlink client if we can change MTU */
-	rc = EFX_DL_CALLBACK(efx, request_mtu, new_mtu);
-	if (rc)
-		goto out;
-
 	EFX_LOG(efx, "changing MTU to %d\n", new_mtu);
 
 	efx_fini_channels(efx);
 	net_dev->mtu = new_mtu;
 	efx_init_channels(efx);
 
-	/* Notify driverlink client of new MTU */
-	EFX_DL_CALLBACK(efx, mtu_changed, new_mtu);
-
- out:
 	efx_start_all(efx);
 	return rc;
 }
@@ -1628,25 +1619,6 @@
  * Device reset and suspend
  *
  **************************************************************************/
-#ifdef CONFIG_SFC_DRIVERLINK
-/* Serialise access to the driverlink callbacks, by quiescing event processing
- * (without flushing the descriptor queues), and acquiring the rtnl_lock */
-void efx_suspend(struct efx_nic *efx)
-{
-	EFX_LOG(efx, "suspending operations\n");
-
-	rtnl_lock();
-	efx_stop_all(efx);
-}
-
-void efx_resume(struct efx_nic *efx)
-{
-	EFX_LOG(efx, "resuming operations\n");
-
-	efx_start_all(efx);
-	rtnl_unlock();
-}
-#endif
 
 /* Tears down the entire software state and most of the hardware state
  * before reset.  */
@@ -1718,8 +1690,8 @@
 	enum reset_type method = efx->reset_pending;
 	int rc = 0;
 
+	/* Serialise with kernel interfaces */
 	rtnl_lock();
-	efx_dl_reset_suspend(efx);
 
 	/* If we're not RUNNING then don't reset. Leave the reset_pending
 	 * flag set so that efx_pci_probe_main will be retried */
@@ -1755,33 +1727,6 @@
 		rc = efx_reset_up(efx, &ecmd, true);
 	}
 
-<<<<<<< HEAD
-	rc = efx_reset_up(efx, &ecmd);
-	if (rc)
-		goto fail5;
-
-	mutex_unlock(&efx->mac_lock);
-	EFX_LOG(efx, "reset complete\n");
-
-	efx->state = STATE_RUNNING;
-	efx_start_all(efx);
-
- unlock_rtnl:
-	efx_dl_reset_resume(efx, 1);
-	rtnl_unlock();
-	return 0;
-
- fail5:
- fail4:
- fail3:
- fail2:
- fail1:
-	EFX_ERR(efx, "has been disabled\n");
-	efx->state = STATE_DISABLED;
-
-	mutex_unlock(&efx->mac_lock);
-	efx_dl_reset_resume(efx, 0);
-=======
 out_disable:
 	if (rc) {
 		EFX_ERR(efx, "has been disabled\n");
@@ -1792,7 +1737,6 @@
 	}
 
 out_unlock:
->>>>>>> 18e352e4
 	rtnl_unlock();
 	return rc;
 }
@@ -1936,17 +1880,8 @@
 	efx->mac_op = &efx_dummy_mac_operations;
 	efx->phy_op = &efx_dummy_phy_operations;
 	efx->mii.dev = net_dev;
-<<<<<<< HEAD
-#ifdef CONFIG_SFC_DRIVERLINK
-	INIT_LIST_HEAD(&efx->dl_node);
-	INIT_LIST_HEAD(&efx->dl_device_list);
-	efx->dl_cb = efx_default_callbacks;
-#endif
-	INIT_WORK(&efx->reconfigure_work, efx_reconfigure_work);
-=======
 	INIT_WORK(&efx->phy_work, efx_phy_work);
 	INIT_WORK(&efx->mac_work, efx_mac_work);
->>>>>>> 18e352e4
 	atomic_set(&efx->netif_stop_count, 1);
 
 	for (i = 0; i < EFX_MAX_CHANNELS; i++) {
@@ -2048,7 +1983,6 @@
 	efx = pci_get_drvdata(pci_dev);
 	if (!efx)
 		return;
-	efx_dl_unregister_nic(efx);
 
 	/* Mark the NIC as fini, then stop the interface */
 	rtnl_lock();
@@ -2227,19 +2161,8 @@
 		goto fail5;
 
 	EFX_LOG(efx, "initialisation successful\n");
-<<<<<<< HEAD
-
-	/* Register with driverlink layer */
-	rc = efx_dl_register_nic(efx);
-	if (rc)
-		goto fail6;
-
-=======
->>>>>>> 18e352e4
 	return 0;
 
- fail6:
-	efx_unregister_netdev(efx);
  fail5:
 	efx_pci_remove_main(efx);
  fail4:
