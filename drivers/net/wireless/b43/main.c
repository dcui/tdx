--- conflicted
+++ resolved
@@ -80,13 +80,10 @@
 module_param_named(nohwcrypt, modparam_nohwcrypt, int, 0444);
 MODULE_PARM_DESC(nohwcrypt, "Disable hardware encryption.");
 
-<<<<<<< HEAD
-=======
 int b43_modparam_qos = 1;
 module_param_named(qos, b43_modparam_qos, int, 0444);
 MODULE_PARM_DESC(qos, "Enable QOS support (default on)");
 
->>>>>>> 28ffb5d3
 static int modparam_btcoex = 1;
 module_param_named(btcoex, modparam_btcoex, int, 0444);
 MODULE_PARM_DESC(btcoex, "Enable Bluetooth coexistance (default on)");
@@ -2893,17 +2890,12 @@
 	read_lock_irqsave(&wl->tx_lock, flags);
 
 	err = -ENODEV;
-<<<<<<< HEAD
-	if (likely(b43_status(dev) >= B43_STAT_STARTED))
-		err = b43_dma_tx(dev, skb, ctl);
-=======
 	if (likely(b43_status(dev) >= B43_STAT_STARTED)) {
 		if (b43_using_pio_transfers(dev))
 			err = b43_pio_tx(dev, skb, ctl);
 		else
 			err = b43_dma_tx(dev, skb, ctl);
 	}
->>>>>>> 28ffb5d3
 
 	read_unlock_irqrestore(&wl->tx_lock, flags);
 
