--- conflicted
+++ resolved
@@ -13,10 +13,7 @@
 #include <linux/bitfield.h>
 #include <linux/iopoll.h>
 #include <linux/interrupt.h>
-<<<<<<< HEAD
-=======
 #include <linux/workqueue.h>
->>>>>>> 7d2a07b7
 
 #include "util.h"
 
@@ -42,11 +39,7 @@
 #define RTW_TP_SHIFT			18 /* bytes/2s --> Mbps */
 
 extern bool rtw_bf_support;
-<<<<<<< HEAD
-extern unsigned int rtw_fw_lps_deep_mode;
-=======
 extern bool rtw_disable_lps_deep_mode;
->>>>>>> 7d2a07b7
 extern unsigned int rtw_debug_mask;
 extern const struct ieee80211_ops rtw_ops;
 
@@ -368,10 +361,7 @@
 	RTW_FLAG_DIG_DISABLE,
 	RTW_FLAG_BUSY_TRAFFIC,
 	RTW_FLAG_WOWLAN,
-<<<<<<< HEAD
-=======
 	RTW_FLAG_RESTARTING,
->>>>>>> 7d2a07b7
 
 	NUM_OF_RTW_FLAGS,
 };
@@ -677,10 +667,7 @@
 struct rtw_lps_conf {
 	enum rtw_lps_mode mode;
 	enum rtw_lps_deep_mode deep_mode;
-<<<<<<< HEAD
-=======
 	enum rtw_lps_deep_mode wow_deep_mode;
->>>>>>> 7d2a07b7
 	enum rtw_pwr_state state;
 	u8 awake_interval;
 	u8 rlbm;
@@ -819,10 +806,7 @@
 
 struct rtw_chip_ops {
 	int (*mac_init)(struct rtw_dev *rtwdev);
-<<<<<<< HEAD
-=======
 	int (*dump_fw_crash)(struct rtw_dev *rtwdev);
->>>>>>> 7d2a07b7
 	void (*shutdown)(struct rtw_dev *rtwdev);
 	int (*read_efuse)(struct rtw_dev *rtwdev, u8 *map);
 	void (*phy_set_param)(struct rtw_dev *rtwdev);
@@ -855,15 +839,12 @@
 			      struct ieee80211_bss_conf *conf);
 	void (*cfg_csi_rate)(struct rtw_dev *rtwdev, u8 rssi, u8 cur_rate,
 			     u8 fixrate_en, u8 *new_rate);
-<<<<<<< HEAD
-=======
 	void (*cfo_init)(struct rtw_dev *rtwdev);
 	void (*cfo_track)(struct rtw_dev *rtwdev);
 	void (*config_tx_path)(struct rtw_dev *rtwdev, u8 tx_path,
 			       enum rtw_bb_path tx_path_1ss,
 			       enum rtw_bb_path tx_path_cck,
 			       bool is_tx2_path);
->>>>>>> 7d2a07b7
 
 	/* for coex */
 	void (*coex_set_init)(struct rtw_dev *rtwdev);
@@ -1079,15 +1060,12 @@
 	.txpwr_lmt_tbl = &rtw ## chip ## _txpwr_lmt_type ## pwrlmt ## _tbl, \
 	}
 
-<<<<<<< HEAD
-=======
 #define RTW_DEF_RFE_EXT(chip, bb_pg, pwrlmt, btg) {			  \
 	.phy_pg_tbl = &rtw ## chip ## _bb_pg_type ## bb_pg ## _tbl,	  \
 	.txpwr_lmt_tbl = &rtw ## chip ## _txpwr_lmt_type ## pwrlmt ## _tbl, \
 	.agc_btg_tbl = &rtw ## chip ## _agc_btg_type ## btg ## _tbl, \
 	}
 
->>>>>>> 7d2a07b7
 #define RTW_PWR_TRK_5G_1		0
 #define RTW_PWR_TRK_5G_2		1
 #define RTW_PWR_TRK_5G_3		2
@@ -1123,8 +1101,6 @@
 	RTW_WCPU_11N,
 };
 
-<<<<<<< HEAD
-=======
 enum rtw_fw_fifo_sel {
 	RTW_FW_FIFO_SEL_TX,
 	RTW_FW_FIFO_SEL_RX,
@@ -1145,7 +1121,6 @@
 	RTW_FWCD_EMEM,
 };
 
->>>>>>> 7d2a07b7
 /* hardware configuration for each IC */
 struct rtw_chip_info {
 	struct rtw_chip_ops *ops;
@@ -1212,13 +1187,7 @@
 	bool en_dis_dpd;
 	u16 dpd_ratemask;
 	u8 iqk_threshold;
-<<<<<<< HEAD
-#ifndef __GENKSYMS__
 	u8 lck_threshold;
-#endif
-=======
-	u8 lck_threshold;
->>>>>>> 7d2a07b7
 	const struct rtw_pwr_track_tbl *pwr_track_tbl;
 
 	u8 bfer_su_max_num;
@@ -1236,10 +1205,7 @@
 	u8 bt_desired_ver;
 	bool scbd_support;
 	bool new_scbd10_def; /* true: fix 2M(8822c) */
-<<<<<<< HEAD
-=======
 	bool ble_hid_profile_support;
->>>>>>> 7d2a07b7
 	u8 pstdma_type; /* 0: LPSoff, 1:LPSon */
 	u8 bt_rssi_type;
 	u8 ant_isolation;
@@ -1264,10 +1230,7 @@
 	const struct coex_5g_afh_map *afh_5g;
 	const struct rtw_hw_reg *btg_reg;
 	const struct rtw_reg_domain *coex_info_hw_regs;
-<<<<<<< HEAD
-=======
 	u32 wl_fw_desired_ver;
->>>>>>> 7d2a07b7
 };
 
 enum rtw_coex_bt_state_cnt {
@@ -1289,10 +1252,7 @@
 };
 
 enum rtw_coex_wl_state_cnt {
-<<<<<<< HEAD
-=======
 	COEX_CNT_WL_SCANAP,
->>>>>>> 7d2a07b7
 	COEX_CNT_WL_CONNPKT,
 	COEX_CNT_WL_COEXRUN,
 	COEX_CNT_WL_NOISY0,
@@ -1315,11 +1275,8 @@
 	bool wlg_at_btg;
 };
 
-<<<<<<< HEAD
-=======
 #define COEX_WL_TDMA_PARA_LENGTH	5
 
->>>>>>> 7d2a07b7
 struct rtw_coex_dm {
 	bool cur_ps_tdma_on;
 	bool cur_wl_rx_low_gain_en;
@@ -1339,10 +1296,7 @@
 	u32 cur_ant_pos_type;
 	u32 cur_switch_status;
 	u32 setting_tdma;
-<<<<<<< HEAD
-=======
 	u8 fw_tdma_para[COEX_WL_TDMA_PARA_LENGTH];
->>>>>>> 7d2a07b7
 };
 
 #define COEX_BTINFO_SRC_WL_FW	0x0
@@ -1350,12 +1304,8 @@
 #define COEX_BTINFO_SRC_BT_ACT	0x2
 #define COEX_BTINFO_SRC_BT_IQK	0x3
 #define COEX_BTINFO_SRC_BT_SCBD	0x4
-<<<<<<< HEAD
-#define COEX_BTINFO_SRC_MAX	0x5
-=======
 #define COEX_BTINFO_SRC_H2C60	0x5
 #define COEX_BTINFO_SRC_MAX	0x6
->>>>>>> 7d2a07b7
 
 #define COEX_INFO_FTP		BIT(7)
 #define COEX_INFO_A2DP		BIT(6)
@@ -1366,10 +1316,7 @@
 #define COEX_INFO_SCO_ESCO	BIT(1)
 #define COEX_INFO_CONNECTION	BIT(0)
 #define COEX_BTINFO_LENGTH_MAX	10
-<<<<<<< HEAD
-=======
 #define COEX_BTINFO_LENGTH	7
->>>>>>> 7d2a07b7
 
 struct rtw_coex_stat {
 	bool bt_disabled;
@@ -1391,11 +1338,8 @@
 	bool bt_fix_2M;
 	bool bt_setup_link;
 	bool bt_multi_link;
-<<<<<<< HEAD
-=======
 	bool bt_multi_link_pre;
 	bool bt_multi_link_remain;
->>>>>>> 7d2a07b7
 	bool bt_a2dp_sink;
 	bool bt_a2dp_active;
 	bool bt_reenable;
@@ -1403,10 +1347,7 @@
 	bool bt_init_scan;
 	bool bt_slave;
 	bool bt_418_hid_exist;
-<<<<<<< HEAD
-=======
 	bool bt_ble_hid_exist;
->>>>>>> 7d2a07b7
 	bool bt_mailbox_reply;
 
 	bool wl_under_lps;
@@ -1424,11 +1365,6 @@
 	bool wl_cck_lock;
 	bool wl_cck_lock_pre;
 	bool wl_cck_lock_ever;
-<<<<<<< HEAD
-
-	u32 bt_supported_version;
-	u32 bt_supported_feature;
-=======
 	bool wl_connecting;
 	bool wl_slot_toggle;
 	bool wl_slot_toggle_change; /* if toggle to no-toggle */
@@ -1439,7 +1375,6 @@
 	u32 hi_pri_rx;
 	u32 lo_pri_tx;
 	u32 lo_pri_rx;
->>>>>>> 7d2a07b7
 	u32 patch_ver;
 	u16 bt_reg_vendor_ae;
 	u16 bt_reg_vendor_ac;
@@ -1461,15 +1396,6 @@
 	u8 bt_a2dp_bitpool;
 	u8 bt_iqk_state;
 
-<<<<<<< HEAD
-	u8 wl_noisy_level;
-	u8 wl_fw_dbg_info[10];
-	u8 wl_fw_dbg_info_pre[10];
-	u8 wl_coex_mode;
-	u8 ampdu_max_time;
-	u8 wl_tput_dir;
-
-=======
 	u16 wl_beacon_interval;
 	u8 wl_noisy_level;
 	u8 wl_fw_dbg_info[10];
@@ -1485,7 +1411,6 @@
 	u8 wl_toggle_para[6];
 	u8 wl_toggle_interval;
 
->>>>>>> 7d2a07b7
 	u16 score_board;
 	u16 retry_limit;
 
@@ -1495,12 +1420,9 @@
 	/* counters to record wifi states */
 	u32 cnt_wl[COEX_CNT_WL_MAX];
 
-<<<<<<< HEAD
-=======
 	/* counters to record bt c2h data */
 	u32 cnt_bt_info_c2h[COEX_BTINFO_SRC_MAX];
 
->>>>>>> 7d2a07b7
 	u32 darfrc;
 	u32 darfrch;
 };
@@ -1516,10 +1438,7 @@
 	bool freeze;
 	bool freerun;
 	bool wl_rf_off;
-<<<<<<< HEAD
-=======
 	bool manual_control;
->>>>>>> 7d2a07b7
 
 	struct rtw_coex_stat stat;
 	struct rtw_coex_dm dm;
@@ -1530,13 +1449,10 @@
 	struct delayed_work defreeze_work;
 	struct delayed_work wl_remain_work;
 	struct delayed_work bt_remain_work;
-<<<<<<< HEAD
-=======
 	struct delayed_work wl_connecting_work;
 	struct delayed_work bt_multi_link_remain_work;
 	struct delayed_work wl_ccklock_work;
 
->>>>>>> 7d2a07b7
 };
 
 #define DPK_RF_REG_NUM 7
@@ -1603,8 +1519,6 @@
 	} result;
 };
 
-<<<<<<< HEAD
-=======
 enum rtw_rf_band {
 	RF_BAND_2G_CCK,
 	RF_BAND_2G_OFDM,
@@ -1645,7 +1559,6 @@
 	RTW_DM_CAP_NUM
 };
 
->>>>>>> 7d2a07b7
 struct rtw_dm_info {
 	u32 cck_fa_cnt;
 	u32 ofdm_fa_cnt;
@@ -1676,27 +1589,16 @@
 	u8 cck_gi_l_bnd;
 
 	u8 tx_rate;
-<<<<<<< HEAD
-	u8 thermal_avg[RTW_RF_PATH_MAX];
-	u8 thermal_meter_k;
-=======
 	u32 rrsr_val_init;
 	u32 rrsr_mask_min;
 	u8 thermal_avg[RTW_RF_PATH_MAX];
 	u8 thermal_meter_k;
 	u8 thermal_meter_lck;
->>>>>>> 7d2a07b7
 	s8 delta_power_index[RTW_RF_PATH_MAX];
 	s8 delta_power_index_last[RTW_RF_PATH_MAX];
 	u8 default_ofdm_index;
 	bool pwr_trk_triggered;
 	bool pwr_trk_init_trigger;
-<<<<<<< HEAD
-#ifndef __GENKSYMS__
-	u8 thermal_meter_lck;
-#endif
-=======
->>>>>>> 7d2a07b7
 	struct ewma_thermal avg_thermal[RTW_RF_PATH_MAX];
 	s8 txagc_remnant_cck;
 	s8 txagc_remnant_ofdm;
@@ -1707,10 +1609,7 @@
 	u8 dack_dck[RTW_RF_PATH_MAX][2][DACK_DCK_BACKUP_NUM];
 
 	struct rtw_dpk_info dpk_info;
-<<<<<<< HEAD
-=======
 	struct rtw_cfo_track cfo_track;
->>>>>>> 7d2a07b7
 
 	/* [bandwidth 0:20M/1:40M][number of path] */
 	u8 cck_pd_lv[2][RTW_RF_PATH_MAX];
@@ -1728,16 +1627,12 @@
 	struct ewma_evm ewma_evm[RTW_EVM_NUM];
 	struct ewma_snr ewma_snr[RTW_SNR_NUM];
 
-<<<<<<< HEAD
-	struct rtw_iqk_info iqk;
-=======
 	u32 dm_flags; /* enum rtw_dm_cap */
 	struct rtw_iqk_info iqk;
 	struct rtw_gapk_info gapk;
 	bool is_bt_iqk_timeout;
 
 	u8 scan_density;
->>>>>>> 7d2a07b7
 };
 
 struct rtw_efuse {
@@ -1839,15 +1734,12 @@
 	u16 rsvd_fw_txbuf_addr;
 	u16 rsvd_csibuf_addr;
 	const struct rtw_rqpn *rqpn;
-<<<<<<< HEAD
-=======
 };
 
 struct rtw_fwcd_desc {
 	u32 size;
 	u8 *next;
 	u8 *data;
->>>>>>> 7d2a07b7
 };
 
 struct rtw_fwcd_segs {
@@ -1970,12 +1862,6 @@
 	struct work_struct tx_work;
 	struct work_struct ba_work;
 
-	/* used to protect txqs list */
-	spinlock_t txq_lock;
-	struct list_head txqs;
-	struct tasklet_struct tx_tasklet;
-	struct work_struct ba_work;
-
 	struct rtw_tx_report tx_report;
 
 	struct {
@@ -1989,11 +1875,8 @@
 	/* lps power state & handler work */
 	struct rtw_lps_conf lps_conf;
 	bool ps_enabled;
-<<<<<<< HEAD
-=======
 	bool beacon_loss;
 	struct completion lps_leave_check;
->>>>>>> 7d2a07b7
 
 	struct dentry *debugfs;
 
@@ -2012,11 +1895,6 @@
 	bool need_rfk;
 	struct completion fw_scan_density;
 
-	struct rtw_fw_state wow_fw;
-	struct rtw_wow_param wow;
-
-	bool need_rfk;
-
 	/* hci related data, must be last */
 	u8 priv[] __aligned(sizeof(void *));
 };
@@ -2024,7 +1902,6 @@
 #include "hci.h"
 
 static inline bool rtw_is_assoc(struct rtw_dev *rtwdev)
-<<<<<<< HEAD
 {
 	return !!rtwdev->sta_cnt;
 }
@@ -2080,62 +1957,6 @@
 static inline bool rtw_chip_has_rx_ldpc(struct rtw_dev *rtwdev)
 {
 	return rtwdev->chip->rx_ldpc;
-=======
-{
-	return !!rtwdev->sta_cnt;
-}
-
-static inline struct ieee80211_txq *rtwtxq_to_txq(struct rtw_txq *rtwtxq)
-{
-	void *p = rtwtxq;
-
-	return container_of(p, struct ieee80211_txq, drv_priv);
-}
-
-static inline struct ieee80211_vif *rtwvif_to_vif(struct rtw_vif *rtwvif)
-{
-	void *p = rtwvif;
-
-	return container_of(p, struct ieee80211_vif, drv_priv);
-}
-
-static inline bool rtw_ssid_equal(struct cfg80211_ssid *a,
-				  struct cfg80211_ssid *b)
-{
-	if (!a || !b || a->ssid_len != b->ssid_len)
-		return false;
-
-	if (memcmp(a->ssid, b->ssid, a->ssid_len))
-		return false;
-
-	return true;
-}
-
-static inline void rtw_chip_efuse_grant_on(struct rtw_dev *rtwdev)
-{
-	if (rtwdev->chip->ops->efuse_grant)
-		rtwdev->chip->ops->efuse_grant(rtwdev, true);
-}
-
-static inline void rtw_chip_efuse_grant_off(struct rtw_dev *rtwdev)
-{
-	if (rtwdev->chip->ops->efuse_grant)
-		rtwdev->chip->ops->efuse_grant(rtwdev, false);
-}
-
-static inline bool rtw_chip_wcpu_11n(struct rtw_dev *rtwdev)
-{
-	return rtwdev->chip->wlan_cpu == RTW_WCPU_11N;
-}
-
-static inline bool rtw_chip_wcpu_11ac(struct rtw_dev *rtwdev)
-{
-	return rtwdev->chip->wlan_cpu == RTW_WCPU_11AC;
-}
-
-static inline bool rtw_chip_has_rx_ldpc(struct rtw_dev *rtwdev)
-{
-	return rtwdev->chip->rx_ldpc;
 }
 
 static inline void rtw_release_macid(struct rtw_dev *rtwdev, u8 mac_id)
@@ -2149,7 +1970,6 @@
 		return rtwdev->chip->ops->dump_fw_crash(rtwdev);
 
 	return 0;
->>>>>>> 7d2a07b7
 }
 
 void rtw_get_channel_params(struct cfg80211_chan_def *chandef,
@@ -2174,8 +1994,6 @@
 int rtw_register_hw(struct rtw_dev *rtwdev, struct ieee80211_hw *hw);
 void rtw_unregister_hw(struct rtw_dev *rtwdev, struct ieee80211_hw *hw);
 u16 rtw_desc_to_bitrate(u8 desc_rate);
-<<<<<<< HEAD
-=======
 void rtw_vif_assoc_changed(struct rtw_vif *rtwvif,
 			   struct ieee80211_bss_conf *conf);
 int rtw_sta_add(struct rtw_dev *rtwdev, struct ieee80211_sta *sta,
@@ -2187,6 +2005,5 @@
 int rtw_dump_fw(struct rtw_dev *rtwdev, const u32 ocp_src, u32 size,
 		u32 fwcd_item);
 int rtw_dump_reg(struct rtw_dev *rtwdev, const u32 addr, const u32 size);
->>>>>>> 7d2a07b7
 
 #endif