--- conflicted
+++ resolved
@@ -42,11 +42,7 @@
 		list_add_tail(&rtwtxq->list, &rtwdev->txqs);
 	spin_unlock_bh(&rtwdev->txq_lock);
 
-<<<<<<< HEAD
-	tasklet_schedule(&rtwdev->tx_tasklet);
-=======
 	queue_work(rtwdev->tx_wq, &rtwdev->tx_work);
->>>>>>> 7d2a07b7
 }
 
 static int rtw_ops_start(struct ieee80211_hw *hw)
@@ -365,24 +361,12 @@
 	mutex_lock(&rtwdev->mutex);
 
 	rtw_leave_lps_deep(rtwdev);
-<<<<<<< HEAD
-
-	if (changed & BSS_CHANGED_ASSOC) {
-		enum rtw_net_type net_type;
-=======
->>>>>>> 7d2a07b7
 
 	if (changed & BSS_CHANGED_ASSOC) {
 		rtw_vif_assoc_changed(rtwvif, conf);
 		if (conf->assoc) {
 			rtw_coex_connect_notify(rtwdev, COEX_ASSOCIATE_FINISH);
-<<<<<<< HEAD
-			net_type = RTW_NET_MGD_LINKED;
-
-			rtwvif->aid = conf->aid;
-=======
-
->>>>>>> 7d2a07b7
+
 			rtw_fw_download_rsvd_page(rtwdev);
 			rtw_send_rsvd_page_h2c(rtwdev);
 			rtw_coex_media_status_notify(rtwdev, conf->assoc);
@@ -390,11 +374,6 @@
 				rtw_bf_assoc(rtwdev, vif, conf);
 		} else {
 			rtw_leave_lps(rtwdev);
-<<<<<<< HEAD
-			net_type = RTW_NET_NO_LINK;
-			rtwvif->aid = 0;
-=======
->>>>>>> 7d2a07b7
 			rtw_bf_disassoc(rtwdev, vif, conf);
 		}
 
@@ -423,11 +402,8 @@
 			rtw_write32_clr(rtwdev, REG_FWHW_TXQ_CTRL,
 					BIT_EN_BCNQ_DL);
 	}
-<<<<<<< HEAD
-=======
 	if (changed & BSS_CHANGED_CQM)
 		rtw_fw_beacon_filter_config(rtwdev, true, vif);
->>>>>>> 7d2a07b7
 
 	if (changed & BSS_CHANGED_MU_GROUPS)
 		rtw_chip_set_gid_table(rtwdev, vif, conf);
@@ -443,26 +419,6 @@
 static int rtw_ops_conf_tx(struct ieee80211_hw *hw,
 			   struct ieee80211_vif *vif, u16 ac,
 			   const struct ieee80211_tx_queue_params *params)
-<<<<<<< HEAD
-{
-	struct rtw_dev *rtwdev = hw->priv;
-	struct rtw_vif *rtwvif = (struct rtw_vif *)vif->drv_priv;
-
-	mutex_lock(&rtwdev->mutex);
-
-	rtw_leave_lps_deep(rtwdev);
-
-	rtwvif->tx_params[ac] = *params;
-	__rtw_conf_tx(rtwdev, rtwvif, ac);
-
-	mutex_unlock(&rtwdev->mutex);
-
-	return 0;
-}
-
-static u8 rtw_acquire_macid(struct rtw_dev *rtwdev)
-=======
->>>>>>> 7d2a07b7
 {
 	struct rtw_dev *rtwdev = hw->priv;
 	struct rtw_vif *rtwvif = (struct rtw_vif *)vif->drv_priv;
@@ -484,41 +440,10 @@
 			   struct ieee80211_sta *sta)
 {
 	struct rtw_dev *rtwdev = hw->priv;
-<<<<<<< HEAD
-	struct rtw_sta_info *si = (struct rtw_sta_info *)sta->drv_priv;
-	int i;
 	int ret = 0;
 
 	mutex_lock(&rtwdev->mutex);
-
-	si->mac_id = rtw_acquire_macid(rtwdev);
-	if (si->mac_id >= RTW_MAX_MAC_ID_NUM) {
-		ret = -ENOSPC;
-		goto out;
-	}
-
-	si->sta = sta;
-	si->vif = vif;
-	si->init_ra_lv = 1;
-	ewma_rssi_init(&si->avg_rssi);
-	for (i = 0; i < ARRAY_SIZE(sta->txq); i++)
-		rtw_txq_init(rtwdev, sta->txq[i]);
-
-	rtw_update_sta_info(rtwdev, si);
-	rtw_fw_media_status_report(rtwdev, si->mac_id, true);
-
-	rtwdev->sta_cnt++;
-
-	rtw_info(rtwdev, "sta %pM joined with macid %d\n",
-		 sta->addr, si->mac_id);
-
-out:
-=======
-	int ret = 0;
-
-	mutex_lock(&rtwdev->mutex);
 	ret = rtw_sta_add(rtwdev, sta, vif);
->>>>>>> 7d2a07b7
 	mutex_unlock(&rtwdev->mutex);
 
 	return ret;
@@ -529,32 +454,10 @@
 			      struct ieee80211_sta *sta)
 {
 	struct rtw_dev *rtwdev = hw->priv;
-<<<<<<< HEAD
-	struct rtw_sta_info *si = (struct rtw_sta_info *)sta->drv_priv;
-	int i;
-=======
->>>>>>> 7d2a07b7
 
 	rtw_fw_beacon_filter_config(rtwdev, false, vif);
 	mutex_lock(&rtwdev->mutex);
-<<<<<<< HEAD
-
-	rtw_release_macid(rtwdev, si->mac_id);
-	rtw_fw_media_status_report(rtwdev, si->mac_id, false);
-
-	for (i = 0; i < ARRAY_SIZE(sta->txq); i++)
-		rtw_txq_cleanup(rtwdev, sta->txq[i]);
-
-	kfree(si->mask);
-
-	rtwdev->sta_cnt--;
-
-	rtw_info(rtwdev, "sta %pM with macid %d left\n",
-		 sta->addr, si->mac_id);
-
-=======
 	rtw_sta_remove(rtwdev, sta, true);
->>>>>>> 7d2a07b7
 	mutex_unlock(&rtwdev->mutex);
 
 	return 0;
@@ -623,21 +526,14 @@
 				  hw_key_type, hw_key_idx);
 		break;
 	case DISABLE_KEY:
-<<<<<<< HEAD
-=======
 		rtw_hci_flush_all_queues(rtwdev, false);
->>>>>>> 7d2a07b7
 		rtw_mac_flush_all_queues(rtwdev, false);
 		rtw_sec_clear_cam(rtwdev, sec, key->hw_key_idx);
 		break;
 	}
 
 	/* download new cam settings for PG to backup */
-<<<<<<< HEAD
-	if (rtw_fw_lps_deep_mode == LPS_DEEP_MODE_PG)
-=======
 	if (rtw_get_lps_deep_mode(rtwdev) == LPS_DEEP_MODE_PG)
->>>>>>> 7d2a07b7
 		rtw_fw_download_rsvd_page(rtwdev);
 
 out:
@@ -709,10 +605,7 @@
 	rtw_vif_port_config(rtwdev, rtwvif, config);
 
 	rtw_coex_scan_notify(rtwdev, COEX_SCAN_START);
-<<<<<<< HEAD
-=======
 	rtw_core_fw_scan_notify(rtwdev, true);
->>>>>>> 7d2a07b7
 
 	set_bit(RTW_FLAG_DIG_DISABLE, rtwdev->flags);
 	set_bit(RTW_FLAG_SCANNING, rtwdev->flags);
@@ -731,11 +624,8 @@
 
 	clear_bit(RTW_FLAG_SCANNING, rtwdev->flags);
 	clear_bit(RTW_FLAG_DIG_DISABLE, rtwdev->flags);
-<<<<<<< HEAD
-=======
 
 	rtw_core_fw_scan_notify(rtwdev, false);
->>>>>>> 7d2a07b7
 
 	ether_addr_copy(rtwvif->mac_addr, vif->addr);
 	config |= PORT_SET_MAC_ADDR;
@@ -748,11 +638,7 @@
 
 static void rtw_ops_mgd_prepare_tx(struct ieee80211_hw *hw,
 				   struct ieee80211_vif *vif,
-<<<<<<< HEAD
-				   u16 duration)
-=======
 				   struct ieee80211_prep_tx_info *info)
->>>>>>> 7d2a07b7
 {
 	struct rtw_dev *rtwdev = hw->priv;
 
@@ -794,9 +680,6 @@
 	mutex_lock(&rtwdev->mutex);
 	rtw_leave_lps_deep(rtwdev);
 
-<<<<<<< HEAD
-	rtw_mac_flush_queues(rtwdev, queues, drop);
-=======
 	rtw_hci_flush_queues(rtwdev, queues, drop);
 	rtw_mac_flush_queues(rtwdev, queues, drop);
 	mutex_unlock(&rtwdev->mutex);
@@ -929,128 +812,8 @@
 	mutex_lock(&rtwdev->mutex);
 	if (reconfig_type == IEEE80211_RECONFIG_TYPE_RESTART)
 		clear_bit(RTW_FLAG_RESTARTING, rtwdev->flags);
->>>>>>> 7d2a07b7
-	mutex_unlock(&rtwdev->mutex);
-}
-
-struct rtw_iter_bitrate_mask_data {
-	struct rtw_dev *rtwdev;
-	struct ieee80211_vif *vif;
-	const struct cfg80211_bitrate_mask *mask;
-};
-
-static void rtw_ra_mask_info_update_iter(void *data, struct ieee80211_sta *sta)
-{
-	struct rtw_iter_bitrate_mask_data *br_data = data;
-	struct rtw_sta_info *si = (struct rtw_sta_info *)sta->drv_priv;
-
-	if (si->vif != br_data->vif)
-		return;
-
-	/* free previous mask setting */
-	kfree(si->mask);
-	si->mask = kmemdup(br_data->mask, sizeof(struct cfg80211_bitrate_mask),
-			   GFP_ATOMIC);
-	if (!si->mask) {
-		si->use_cfg_mask = false;
-		return;
-	}
-
-	si->use_cfg_mask = true;
-	rtw_update_sta_info(br_data->rtwdev, si);
-}
-
-static void rtw_ra_mask_info_update(struct rtw_dev *rtwdev,
-				    struct ieee80211_vif *vif,
-				    const struct cfg80211_bitrate_mask *mask)
-{
-	struct rtw_iter_bitrate_mask_data br_data;
-
-	br_data.rtwdev = rtwdev;
-	br_data.vif = vif;
-	br_data.mask = mask;
-	rtw_iterate_stas_atomic(rtwdev, rtw_ra_mask_info_update_iter, &br_data);
-}
-
-static int rtw_ops_set_bitrate_mask(struct ieee80211_hw *hw,
-				    struct ieee80211_vif *vif,
-				    const struct cfg80211_bitrate_mask *mask)
-{
-	struct rtw_dev *rtwdev = hw->priv;
-
-	rtw_ra_mask_info_update(rtwdev, vif, mask);
-
-	return 0;
-}
-
-static int rtw_ops_set_antenna(struct ieee80211_hw *hw,
-			       u32 tx_antenna,
-			       u32 rx_antenna)
-{
-	struct rtw_dev *rtwdev = hw->priv;
-	struct rtw_chip_info *chip = rtwdev->chip;
-	int ret;
-
-	if (!chip->ops->set_antenna)
-		return -EOPNOTSUPP;
-
-	mutex_lock(&rtwdev->mutex);
-	ret = chip->ops->set_antenna(rtwdev, tx_antenna, rx_antenna);
-	mutex_unlock(&rtwdev->mutex);
-
-	return ret;
-}
-
-static int rtw_ops_get_antenna(struct ieee80211_hw *hw,
-			       u32 *tx_antenna,
-			       u32 *rx_antenna)
-{
-	struct rtw_dev *rtwdev = hw->priv;
-	struct rtw_hal *hal = &rtwdev->hal;
-
-	*tx_antenna = hal->antenna_tx;
-	*rx_antenna = hal->antenna_rx;
-
-	return 0;
-}
-
-#ifdef CONFIG_PM
-static int rtw_ops_suspend(struct ieee80211_hw *hw,
-			   struct cfg80211_wowlan *wowlan)
-{
-	struct rtw_dev *rtwdev = hw->priv;
-	int ret;
-
-	mutex_lock(&rtwdev->mutex);
-	ret = rtw_wow_suspend(rtwdev, wowlan);
-	if (ret)
-		rtw_err(rtwdev, "failed to suspend for wow %d\n", ret);
-	mutex_unlock(&rtwdev->mutex);
-
-	return ret ? 1 : 0;
-}
-
-static int rtw_ops_resume(struct ieee80211_hw *hw)
-{
-	struct rtw_dev *rtwdev = hw->priv;
-	int ret;
-
-	mutex_lock(&rtwdev->mutex);
-	ret = rtw_wow_resume(rtwdev);
-	if (ret)
-		rtw_err(rtwdev, "failed to resume for wow %d\n", ret);
-	mutex_unlock(&rtwdev->mutex);
-
-	return ret ? 1 : 0;
-}
-
-static void rtw_ops_set_wakeup(struct ieee80211_hw *hw, bool enabled)
-{
-	struct rtw_dev *rtwdev = hw->priv;
-
-	device_set_wakeup_enable(rtwdev->dev, enabled);
-}
-#endif
+	mutex_unlock(&rtwdev->mutex);
+}
 
 const struct ieee80211_ops rtw_ops = {
 	.tx			= rtw_ops_tx,
@@ -1078,10 +841,7 @@
 	.set_bitrate_mask	= rtw_ops_set_bitrate_mask,
 	.set_antenna		= rtw_ops_set_antenna,
 	.get_antenna		= rtw_ops_get_antenna,
-<<<<<<< HEAD
-=======
 	.reconfig_complete	= rtw_reconfig_complete,
->>>>>>> 7d2a07b7
 #ifdef CONFIG_PM
 	.suspend		= rtw_ops_suspend,
 	.resume			= rtw_ops_resume,
