// SPDX-License-Identifier: GPL-2.0 OR BSD-3-Clause
/* Copyright(c) 2018-2019  Realtek Corporation
 */

#include <linux/bcd.h>

#include "main.h"
#include "reg.h"
#include "fw.h"
#include "phy.h"
#include "debug.h"

struct phy_cfg_pair {
	u32 addr;
	u32 data;
};

union phy_table_tile {
	struct rtw_phy_cond cond;
	struct phy_cfg_pair cfg;
};

static const u32 db_invert_table[12][8] = {
	{10,		13,		16,		20,
	 25,		32,		40,		50},
	{64,		80,		101,		128,
	 160,		201,		256,		318},
	{401,		505,		635,		800,
	 1007,		1268,		1596,		2010},
	{316,		398,		501,		631,
	 794,		1000,		1259,		1585},
	{1995,		2512,		3162,		3981,
	 5012,		6310,		7943,		10000},
	{12589,		15849,		19953,		25119,
	 31623,		39811,		50119,		63098},
	{79433,		100000,		125893,		158489,
	 199526,	251189,		316228,		398107},
	{501187,	630957,		794328,		1000000,
	 1258925,	1584893,	1995262,	2511886},
	{3162278,	3981072,	5011872,	6309573,
	 7943282,	1000000,	12589254,	15848932},
	{19952623,	25118864,	31622777,	39810717,
	 50118723,	63095734,	79432823,	100000000},
	{125892541,	158489319,	199526232,	251188643,
	 316227766,	398107171,	501187234,	630957345},
	{794328235,	1000000000,	1258925412,	1584893192,
	 1995262315,	2511886432U,	3162277660U,	3981071706U}
};

u8 rtw_cck_rates[] = { DESC_RATE1M, DESC_RATE2M, DESC_RATE5_5M, DESC_RATE11M };
u8 rtw_ofdm_rates[] = {
	DESC_RATE6M,  DESC_RATE9M,  DESC_RATE12M,
	DESC_RATE18M, DESC_RATE24M, DESC_RATE36M,
	DESC_RATE48M, DESC_RATE54M
};
u8 rtw_ht_1s_rates[] = {
	DESC_RATEMCS0, DESC_RATEMCS1, DESC_RATEMCS2,
	DESC_RATEMCS3, DESC_RATEMCS4, DESC_RATEMCS5,
	DESC_RATEMCS6, DESC_RATEMCS7
};
u8 rtw_ht_2s_rates[] = {
	DESC_RATEMCS8,  DESC_RATEMCS9,  DESC_RATEMCS10,
	DESC_RATEMCS11, DESC_RATEMCS12, DESC_RATEMCS13,
	DESC_RATEMCS14, DESC_RATEMCS15
};
u8 rtw_vht_1s_rates[] = {
	DESC_RATEVHT1SS_MCS0, DESC_RATEVHT1SS_MCS1,
	DESC_RATEVHT1SS_MCS2, DESC_RATEVHT1SS_MCS3,
	DESC_RATEVHT1SS_MCS4, DESC_RATEVHT1SS_MCS5,
	DESC_RATEVHT1SS_MCS6, DESC_RATEVHT1SS_MCS7,
	DESC_RATEVHT1SS_MCS8, DESC_RATEVHT1SS_MCS9
};
u8 rtw_vht_2s_rates[] = {
	DESC_RATEVHT2SS_MCS0, DESC_RATEVHT2SS_MCS1,
	DESC_RATEVHT2SS_MCS2, DESC_RATEVHT2SS_MCS3,
	DESC_RATEVHT2SS_MCS4, DESC_RATEVHT2SS_MCS5,
	DESC_RATEVHT2SS_MCS6, DESC_RATEVHT2SS_MCS7,
	DESC_RATEVHT2SS_MCS8, DESC_RATEVHT2SS_MCS9
};
u8 *rtw_rate_section[RTW_RATE_SECTION_MAX] = {
	rtw_cck_rates, rtw_ofdm_rates,
	rtw_ht_1s_rates, rtw_ht_2s_rates,
	rtw_vht_1s_rates, rtw_vht_2s_rates
};
EXPORT_SYMBOL(rtw_rate_section);

u8 rtw_rate_size[RTW_RATE_SECTION_MAX] = {
	ARRAY_SIZE(rtw_cck_rates),
	ARRAY_SIZE(rtw_ofdm_rates),
	ARRAY_SIZE(rtw_ht_1s_rates),
	ARRAY_SIZE(rtw_ht_2s_rates),
	ARRAY_SIZE(rtw_vht_1s_rates),
	ARRAY_SIZE(rtw_vht_2s_rates)
};
EXPORT_SYMBOL(rtw_rate_size);

static const u8 rtw_cck_size = ARRAY_SIZE(rtw_cck_rates);
static const u8 rtw_ofdm_size = ARRAY_SIZE(rtw_ofdm_rates);
static const u8 rtw_ht_1s_size = ARRAY_SIZE(rtw_ht_1s_rates);
static const u8 rtw_ht_2s_size = ARRAY_SIZE(rtw_ht_2s_rates);
static const u8 rtw_vht_1s_size = ARRAY_SIZE(rtw_vht_1s_rates);
static const u8 rtw_vht_2s_size = ARRAY_SIZE(rtw_vht_2s_rates);

enum rtw_phy_band_type {
	PHY_BAND_2G	= 0,
	PHY_BAND_5G	= 1,
};

static void rtw_phy_cck_pd_init(struct rtw_dev *rtwdev)
{
	struct rtw_dm_info *dm_info = &rtwdev->dm_info;
	u8 i, j;

	for (i = 0; i <= RTW_CHANNEL_WIDTH_40; i++) {
		for (j = 0; j < RTW_RF_PATH_MAX; j++)
			dm_info->cck_pd_lv[i][j] = CCK_PD_LV0;
	}

	dm_info->cck_fa_avg = CCK_FA_AVG_RESET;
}

<<<<<<< HEAD
=======
static void rtw_phy_cfo_init(struct rtw_dev *rtwdev)
{
	struct rtw_chip_info *chip = rtwdev->chip;

	if (chip->ops->cfo_init)
		chip->ops->cfo_init(rtwdev);
}

static void rtw_phy_tx_path_div_init(struct rtw_dev *rtwdev)
{
	struct rtw_path_div *path_div = &rtwdev->dm_path_div;

	path_div->current_tx_path = rtwdev->chip->default_1ss_tx_path;
	path_div->path_a_cnt = 0;
	path_div->path_a_sum = 0;
	path_div->path_b_cnt = 0;
	path_div->path_b_sum = 0;
}

>>>>>>> 7d2a07b7
void rtw_phy_init(struct rtw_dev *rtwdev)
{
	struct rtw_chip_info *chip = rtwdev->chip;
	struct rtw_dm_info *dm_info = &rtwdev->dm_info;
	u32 addr, mask;

	dm_info->fa_history[3] = 0;
	dm_info->fa_history[2] = 0;
	dm_info->fa_history[1] = 0;
	dm_info->fa_history[0] = 0;
	dm_info->igi_bitmap = 0;
	dm_info->igi_history[3] = 0;
	dm_info->igi_history[2] = 0;
	dm_info->igi_history[1] = 0;

	addr = chip->dig[0].addr;
	mask = chip->dig[0].mask;
	dm_info->igi_history[0] = rtw_read32_mask(rtwdev, addr, mask);
	rtw_phy_cck_pd_init(rtwdev);

	dm_info->iqk.done = false;
<<<<<<< HEAD
=======
	rtw_phy_cfo_init(rtwdev);
	rtw_phy_tx_path_div_init(rtwdev);
>>>>>>> 7d2a07b7
}
EXPORT_SYMBOL(rtw_phy_init);

void rtw_phy_dig_write(struct rtw_dev *rtwdev, u8 igi)
{
	struct rtw_chip_info *chip = rtwdev->chip;
	struct rtw_hal *hal = &rtwdev->hal;
	u32 addr, mask;
	u8 path;

	if (chip->dig_cck) {
		const struct rtw_hw_reg *dig_cck = &chip->dig_cck[0];
		rtw_write32_mask(rtwdev, dig_cck->addr, dig_cck->mask, igi >> 1);
	}

	for (path = 0; path < hal->rf_path_num; path++) {
		addr = chip->dig[path].addr;
		mask = chip->dig[path].mask;
		rtw_write32_mask(rtwdev, addr, mask, igi);
	}
}

static void rtw_phy_stat_false_alarm(struct rtw_dev *rtwdev)
{
	struct rtw_chip_info *chip = rtwdev->chip;

	chip->ops->false_alarm_statistics(rtwdev);
}

#define RA_FLOOR_TABLE_SIZE	7
#define RA_FLOOR_UP_GAP		3

static u8 rtw_phy_get_rssi_level(u8 old_level, u8 rssi)
{
	u8 table[RA_FLOOR_TABLE_SIZE] = {20, 34, 38, 42, 46, 50, 100};
	u8 new_level = 0;
	int i;

	for (i = 0; i < RA_FLOOR_TABLE_SIZE; i++)
		if (i >= old_level)
			table[i] += RA_FLOOR_UP_GAP;

	for (i = 0; i < RA_FLOOR_TABLE_SIZE; i++) {
		if (rssi < table[i]) {
			new_level = i;
			break;
		}
	}

	return new_level;
}

struct rtw_phy_stat_iter_data {
	struct rtw_dev *rtwdev;
	u8 min_rssi;
};

static void rtw_phy_stat_rssi_iter(void *data, struct ieee80211_sta *sta)
{
	struct rtw_phy_stat_iter_data *iter_data = data;
	struct rtw_dev *rtwdev = iter_data->rtwdev;
	struct rtw_sta_info *si = (struct rtw_sta_info *)sta->drv_priv;
	u8 rssi;

	rssi = ewma_rssi_read(&si->avg_rssi);
	si->rssi_level = rtw_phy_get_rssi_level(si->rssi_level, rssi);

	rtw_fw_send_rssi_info(rtwdev, si);

	iter_data->min_rssi = min_t(u8, rssi, iter_data->min_rssi);
}

static void rtw_phy_stat_rssi(struct rtw_dev *rtwdev)
{
	struct rtw_dm_info *dm_info = &rtwdev->dm_info;
	struct rtw_phy_stat_iter_data data = {};

	data.rtwdev = rtwdev;
	data.min_rssi = U8_MAX;
	rtw_iterate_stas_atomic(rtwdev, rtw_phy_stat_rssi_iter, &data);

	dm_info->pre_min_rssi = dm_info->min_rssi;
	dm_info->min_rssi = data.min_rssi;
}

static void rtw_phy_stat_rate_cnt(struct rtw_dev *rtwdev)
{
	struct rtw_dm_info *dm_info = &rtwdev->dm_info;

	dm_info->last_pkt_count = dm_info->cur_pkt_count;
	memset(&dm_info->cur_pkt_count, 0, sizeof(dm_info->cur_pkt_count));
}

static void rtw_phy_statistics(struct rtw_dev *rtwdev)
{
	rtw_phy_stat_rssi(rtwdev);
	rtw_phy_stat_false_alarm(rtwdev);
	rtw_phy_stat_rate_cnt(rtwdev);
}

#define DIG_PERF_FA_TH_LOW			250
#define DIG_PERF_FA_TH_HIGH			500
#define DIG_PERF_FA_TH_EXTRA_HIGH		750
#define DIG_PERF_MAX				0x5a
#define DIG_PERF_MID				0x40
#define DIG_CVRG_FA_TH_LOW			2000
#define DIG_CVRG_FA_TH_HIGH			4000
#define DIG_CVRG_FA_TH_EXTRA_HIGH		5000
#define DIG_CVRG_MAX				0x2a
#define DIG_CVRG_MID				0x26
#define DIG_CVRG_MIN				0x1c
#define DIG_RSSI_GAIN_OFFSET			15

static bool
rtw_phy_dig_check_damping(struct rtw_dm_info *dm_info)
{
	u16 fa_lo = DIG_PERF_FA_TH_LOW;
	u16 fa_hi = DIG_PERF_FA_TH_HIGH;
	u16 *fa_history;
	u8 *igi_history;
	u8 damping_rssi;
	u8 min_rssi;
	u8 diff;
	u8 igi_bitmap;
	bool damping = false;

	min_rssi = dm_info->min_rssi;
	if (dm_info->damping) {
		damping_rssi = dm_info->damping_rssi;
		diff = min_rssi > damping_rssi ? min_rssi - damping_rssi :
						 damping_rssi - min_rssi;
		if (diff > 3 || dm_info->damping_cnt++ > 20) {
			dm_info->damping = false;
			return false;
		}

		return true;
	}

	igi_history = dm_info->igi_history;
	fa_history = dm_info->fa_history;
	igi_bitmap = dm_info->igi_bitmap & 0xf;
	switch (igi_bitmap) {
	case 5:
		/* down -> up -> down -> up */
		if (igi_history[0] > igi_history[1] &&
		    igi_history[2] > igi_history[3] &&
		    igi_history[0] - igi_history[1] >= 2 &&
		    igi_history[2] - igi_history[3] >= 2 &&
		    fa_history[0] > fa_hi && fa_history[1] < fa_lo &&
		    fa_history[2] > fa_hi && fa_history[3] < fa_lo)
			damping = true;
		break;
	case 9:
		/* up -> down -> down -> up */
		if (igi_history[0] > igi_history[1] &&
		    igi_history[3] > igi_history[2] &&
		    igi_history[0] - igi_history[1] >= 4 &&
		    igi_history[3] - igi_history[2] >= 2 &&
		    fa_history[0] > fa_hi && fa_history[1] < fa_lo &&
		    fa_history[2] < fa_lo && fa_history[3] > fa_hi)
			damping = true;
		break;
	default:
		return false;
	}

	if (damping) {
		dm_info->damping = true;
		dm_info->damping_cnt = 0;
		dm_info->damping_rssi = min_rssi;
	}

	return damping;
}

static void rtw_phy_dig_get_boundary(struct rtw_dev *rtwdev,
				     struct rtw_dm_info *dm_info,
				     u8 *upper, u8 *lower, bool linked)
{
	u8 dig_max, dig_min, dig_mid;
	u8 min_rssi;

	if (linked) {
		dig_max = DIG_PERF_MAX;
		dig_mid = DIG_PERF_MID;
		dig_min = rtwdev->chip->dig_min;
		min_rssi = max_t(u8, dm_info->min_rssi, dig_min);
	} else {
		dig_max = DIG_CVRG_MAX;
		dig_mid = DIG_CVRG_MID;
		dig_min = DIG_CVRG_MIN;
		min_rssi = dig_min;
	}

	/* DIG MAX should be bounded by minimum RSSI with offset +15 */
	dig_max = min_t(u8, dig_max, min_rssi + DIG_RSSI_GAIN_OFFSET);

	*lower = clamp_t(u8, min_rssi, dig_min, dig_mid);
	*upper = clamp_t(u8, *lower + DIG_RSSI_GAIN_OFFSET, dig_min, dig_max);
}

static void rtw_phy_dig_get_threshold(struct rtw_dm_info *dm_info,
				      u16 *fa_th, u8 *step, bool linked)
{
	u8 min_rssi, pre_min_rssi;

	min_rssi = dm_info->min_rssi;
	pre_min_rssi = dm_info->pre_min_rssi;
	step[0] = 4;
	step[1] = 3;
	step[2] = 2;

	if (linked) {
		fa_th[0] = DIG_PERF_FA_TH_EXTRA_HIGH;
		fa_th[1] = DIG_PERF_FA_TH_HIGH;
		fa_th[2] = DIG_PERF_FA_TH_LOW;
		if (pre_min_rssi > min_rssi) {
			step[0] = 6;
			step[1] = 4;
			step[2] = 2;
		}
	} else {
		fa_th[0] = DIG_CVRG_FA_TH_EXTRA_HIGH;
		fa_th[1] = DIG_CVRG_FA_TH_HIGH;
		fa_th[2] = DIG_CVRG_FA_TH_LOW;
	}
}

static void rtw_phy_dig_recorder(struct rtw_dm_info *dm_info, u8 igi, u16 fa)
{
	u8 *igi_history;
	u16 *fa_history;
	u8 igi_bitmap;
	bool up;

	igi_bitmap = dm_info->igi_bitmap << 1 & 0xfe;
	igi_history = dm_info->igi_history;
	fa_history = dm_info->fa_history;

	up = igi > igi_history[0];
	igi_bitmap |= up;

	igi_history[3] = igi_history[2];
	igi_history[2] = igi_history[1];
	igi_history[1] = igi_history[0];
	igi_history[0] = igi;

	fa_history[3] = fa_history[2];
	fa_history[2] = fa_history[1];
	fa_history[1] = fa_history[0];
	fa_history[0] = fa;

	dm_info->igi_bitmap = igi_bitmap;
}

static void rtw_phy_dig(struct rtw_dev *rtwdev)
{
	struct rtw_dm_info *dm_info = &rtwdev->dm_info;
	u8 upper_bound, lower_bound;
	u8 pre_igi, cur_igi;
	u16 fa_th[3], fa_cnt;
	u8 level;
	u8 step[3];
	bool linked;

	if (test_bit(RTW_FLAG_DIG_DISABLE, rtwdev->flags))
		return;

	if (rtw_phy_dig_check_damping(dm_info))
		return;

	linked = !!rtwdev->sta_cnt;

	fa_cnt = dm_info->total_fa_cnt;
	pre_igi = dm_info->igi_history[0];

	rtw_phy_dig_get_threshold(dm_info, fa_th, step, linked);

	/* test the false alarm count from the highest threshold level first,
	 * and increase it by corresponding step size
	 *
	 * note that the step size is offset by -2, compensate it afterall
	 */
	cur_igi = pre_igi;
	for (level = 0; level < 3; level++) {
		if (fa_cnt > fa_th[level]) {
			cur_igi += step[level];
			break;
		}
	}
	cur_igi -= 2;

	/* calculate the upper/lower bound by the minimum rssi we have among
	 * the peers connected with us, meanwhile make sure the igi value does
	 * not beyond the hardware limitation
	 */
	rtw_phy_dig_get_boundary(rtwdev, dm_info, &upper_bound, &lower_bound,
				 linked);
	cur_igi = clamp_t(u8, cur_igi, lower_bound, upper_bound);

	/* record current igi value and false alarm statistics for further
	 * damping checks, and record the trend of igi values
	 */
	rtw_phy_dig_recorder(dm_info, cur_igi, fa_cnt);

	if (cur_igi != pre_igi)
		rtw_phy_dig_write(rtwdev, cur_igi);
}

static void rtw_phy_ra_info_update_iter(void *data, struct ieee80211_sta *sta)
{
	struct rtw_dev *rtwdev = data;
	struct rtw_sta_info *si = (struct rtw_sta_info *)sta->drv_priv;

	rtw_update_sta_info(rtwdev, si);
}

static void rtw_phy_ra_info_update(struct rtw_dev *rtwdev)
{
	if (rtwdev->watch_dog_cnt & 0x3)
		return;

	rtw_iterate_stas_atomic(rtwdev, rtw_phy_ra_info_update_iter, rtwdev);
}

<<<<<<< HEAD
=======
static u32 rtw_phy_get_rrsr_mask(struct rtw_dev *rtwdev, u8 rate_idx)
{
	u8 rate_order;

	rate_order = rate_idx;

	if (rate_idx >= DESC_RATEVHT4SS_MCS0)
		rate_order -= DESC_RATEVHT4SS_MCS0;
	else if (rate_idx >= DESC_RATEVHT3SS_MCS0)
		rate_order -= DESC_RATEVHT3SS_MCS0;
	else if (rate_idx >= DESC_RATEVHT2SS_MCS0)
		rate_order -= DESC_RATEVHT2SS_MCS0;
	else if (rate_idx >= DESC_RATEVHT1SS_MCS0)
		rate_order -= DESC_RATEVHT1SS_MCS0;
	else if (rate_idx >= DESC_RATEMCS24)
		rate_order -= DESC_RATEMCS24;
	else if (rate_idx >= DESC_RATEMCS16)
		rate_order -= DESC_RATEMCS16;
	else if (rate_idx >= DESC_RATEMCS8)
		rate_order -= DESC_RATEMCS8;
	else if (rate_idx >= DESC_RATEMCS0)
		rate_order -= DESC_RATEMCS0;
	else if (rate_idx >= DESC_RATE6M)
		rate_order -= DESC_RATE6M;
	else
		rate_order -= DESC_RATE1M;

	if (rate_idx >= DESC_RATEMCS0 || rate_order == 0)
		rate_order++;

	return GENMASK(rate_order + RRSR_RATE_ORDER_CCK_LEN - 1, 0);
}

static void rtw_phy_rrsr_mask_min_iter(void *data, struct ieee80211_sta *sta)
{
	struct rtw_dev *rtwdev = (struct rtw_dev *)data;
	struct rtw_sta_info *si = (struct rtw_sta_info *)sta->drv_priv;
	struct rtw_dm_info *dm_info = &rtwdev->dm_info;
	u32 mask = 0;

	mask = rtw_phy_get_rrsr_mask(rtwdev, si->ra_report.desc_rate);
	if (mask < dm_info->rrsr_mask_min)
		dm_info->rrsr_mask_min = mask;
}

static void rtw_phy_rrsr_update(struct rtw_dev *rtwdev)
{
	struct rtw_dm_info *dm_info = &rtwdev->dm_info;

	dm_info->rrsr_mask_min = RRSR_RATE_ORDER_MAX;
	rtw_iterate_stas_atomic(rtwdev, rtw_phy_rrsr_mask_min_iter, rtwdev);
	rtw_write32(rtwdev, REG_RRSR, dm_info->rrsr_val_init & dm_info->rrsr_mask_min);
}

>>>>>>> 7d2a07b7
static void rtw_phy_dpk_track(struct rtw_dev *rtwdev)
{
	struct rtw_chip_info *chip = rtwdev->chip;

	if (chip->ops->dpk_track)
		chip->ops->dpk_track(rtwdev);
}

<<<<<<< HEAD
=======
struct rtw_rx_addr_match_data {
	struct rtw_dev *rtwdev;
	struct ieee80211_hdr *hdr;
	struct rtw_rx_pkt_stat *pkt_stat;
	u8 *bssid;
};

static void rtw_phy_parsing_cfo_iter(void *data, u8 *mac,
				     struct ieee80211_vif *vif)
{
	struct rtw_rx_addr_match_data *iter_data = data;
	struct rtw_dev *rtwdev = iter_data->rtwdev;
	struct rtw_rx_pkt_stat *pkt_stat = iter_data->pkt_stat;
	struct rtw_dm_info *dm_info = &rtwdev->dm_info;
	struct rtw_cfo_track *cfo = &dm_info->cfo_track;
	u8 *bssid = iter_data->bssid;
	u8 i;

	if (!ether_addr_equal(vif->bss_conf.bssid, bssid))
		return;

	for (i = 0; i < rtwdev->hal.rf_path_num; i++) {
		cfo->cfo_tail[i] += pkt_stat->cfo_tail[i];
		cfo->cfo_cnt[i]++;
	}

	cfo->packet_count++;
}

void rtw_phy_parsing_cfo(struct rtw_dev *rtwdev,
			 struct rtw_rx_pkt_stat *pkt_stat)
{
	struct ieee80211_hdr *hdr = pkt_stat->hdr;
	struct rtw_rx_addr_match_data data = {};

	if (pkt_stat->crc_err || pkt_stat->icv_err || !pkt_stat->phy_status ||
	    ieee80211_is_ctl(hdr->frame_control))
		return;

	data.rtwdev = rtwdev;
	data.hdr = hdr;
	data.pkt_stat = pkt_stat;
	data.bssid = get_hdr_bssid(hdr);

	rtw_iterate_vifs_atomic(rtwdev, rtw_phy_parsing_cfo_iter, &data);
}
EXPORT_SYMBOL(rtw_phy_parsing_cfo);

static void rtw_phy_cfo_track(struct rtw_dev *rtwdev)
{
	struct rtw_chip_info *chip = rtwdev->chip;

	if (chip->ops->cfo_track)
		chip->ops->cfo_track(rtwdev);
}

>>>>>>> 7d2a07b7
#define CCK_PD_FA_LV1_MIN	1000
#define CCK_PD_FA_LV0_MAX	500

static u8 rtw_phy_cck_pd_lv_unlink(struct rtw_dev *rtwdev)
{
	struct rtw_dm_info *dm_info = &rtwdev->dm_info;
	u32 cck_fa_avg = dm_info->cck_fa_avg;

	if (cck_fa_avg > CCK_PD_FA_LV1_MIN)
		return CCK_PD_LV1;

	if (cck_fa_avg < CCK_PD_FA_LV0_MAX)
		return CCK_PD_LV0;

	return CCK_PD_LV_MAX;
}

#define CCK_PD_IGI_LV4_VAL 0x38
#define CCK_PD_IGI_LV3_VAL 0x2a
#define CCK_PD_IGI_LV2_VAL 0x24
#define CCK_PD_RSSI_LV4_VAL 32
#define CCK_PD_RSSI_LV3_VAL 32
#define CCK_PD_RSSI_LV2_VAL 24

static u8 rtw_phy_cck_pd_lv_link(struct rtw_dev *rtwdev)
{
	struct rtw_dm_info *dm_info = &rtwdev->dm_info;
	u8 igi = dm_info->igi_history[0];
	u8 rssi = dm_info->min_rssi;
	u32 cck_fa_avg = dm_info->cck_fa_avg;

	if (igi > CCK_PD_IGI_LV4_VAL && rssi > CCK_PD_RSSI_LV4_VAL)
		return CCK_PD_LV4;
	if (igi > CCK_PD_IGI_LV3_VAL && rssi > CCK_PD_RSSI_LV3_VAL)
		return CCK_PD_LV3;
	if (igi > CCK_PD_IGI_LV2_VAL || rssi > CCK_PD_RSSI_LV2_VAL)
		return CCK_PD_LV2;
	if (cck_fa_avg > CCK_PD_FA_LV1_MIN)
		return CCK_PD_LV1;
	if (cck_fa_avg < CCK_PD_FA_LV0_MAX)
		return CCK_PD_LV0;

	return CCK_PD_LV_MAX;
}

static u8 rtw_phy_cck_pd_lv(struct rtw_dev *rtwdev)
{
	if (!rtw_is_assoc(rtwdev))
		return rtw_phy_cck_pd_lv_unlink(rtwdev);
	else
		return rtw_phy_cck_pd_lv_link(rtwdev);
}

static void rtw_phy_cck_pd(struct rtw_dev *rtwdev)
{
	struct rtw_dm_info *dm_info = &rtwdev->dm_info;
	struct rtw_chip_info *chip = rtwdev->chip;
	u32 cck_fa = dm_info->cck_fa_cnt;
	u8 level;

	if (rtwdev->hal.current_band_type != RTW_BAND_2G)
		return;

	if (dm_info->cck_fa_avg == CCK_FA_AVG_RESET)
		dm_info->cck_fa_avg = cck_fa;
	else
		dm_info->cck_fa_avg = (dm_info->cck_fa_avg * 3 + cck_fa) >> 2;

<<<<<<< HEAD
=======
	rtw_dbg(rtwdev, RTW_DBG_PHY, "IGI=0x%x, rssi_min=%d, cck_fa=%d\n",
		dm_info->igi_history[0], dm_info->min_rssi,
		dm_info->fa_history[0]);
	rtw_dbg(rtwdev, RTW_DBG_PHY, "cck_fa_avg=%d, cck_pd_default=%d\n",
		dm_info->cck_fa_avg, dm_info->cck_pd_default);

>>>>>>> 7d2a07b7
	level = rtw_phy_cck_pd_lv(rtwdev);

	if (level >= CCK_PD_LV_MAX)
		return;

	if (chip->ops->cck_pd_set)
		chip->ops->cck_pd_set(rtwdev, level);
}

static void rtw_phy_pwr_track(struct rtw_dev *rtwdev)
{
	rtwdev->chip->ops->pwr_track(rtwdev);
}

<<<<<<< HEAD
=======
static void rtw_phy_ra_track(struct rtw_dev *rtwdev)
{
	rtw_fw_update_wl_phy_info(rtwdev);
	rtw_phy_ra_info_update(rtwdev);
	rtw_phy_rrsr_update(rtwdev);
}

>>>>>>> 7d2a07b7
void rtw_phy_dynamic_mechanism(struct rtw_dev *rtwdev)
{
	/* for further calculation */
	rtw_phy_statistics(rtwdev);
	rtw_phy_dig(rtwdev);
	rtw_phy_cck_pd(rtwdev);
<<<<<<< HEAD
	rtw_phy_ra_info_update(rtwdev);
=======
	rtw_phy_ra_track(rtwdev);
	rtw_phy_tx_path_diversity(rtwdev);
	rtw_phy_cfo_track(rtwdev);
>>>>>>> 7d2a07b7
	rtw_phy_dpk_track(rtwdev);
	rtw_phy_pwr_track(rtwdev);
}

#define FRAC_BITS 3

static u8 rtw_phy_power_2_db(s8 power)
{
	if (power <= -100 || power >= 20)
		return 0;
	else if (power >= 0)
		return 100;
	else
		return 100 + power;
}

static u64 rtw_phy_db_2_linear(u8 power_db)
{
	u8 i, j;
	u64 linear;

	if (power_db > 96)
		power_db = 96;
	else if (power_db < 1)
		return 1;

	/* 1dB ~ 96dB */
	i = (power_db - 1) >> 3;
	j = (power_db - 1) - (i << 3);

	linear = db_invert_table[i][j];
	linear = i > 2 ? linear << FRAC_BITS : linear;

	return linear;
}

static u8 rtw_phy_linear_2_db(u64 linear)
{
	u8 i;
	u8 j;
	u32 dB;

	if (linear >= db_invert_table[11][7])
		return 96; /* maximum 96 dB */

	for (i = 0; i < 12; i++) {
		if (i <= 2 && (linear << FRAC_BITS) <= db_invert_table[i][7])
			break;
		else if (i > 2 && linear <= db_invert_table[i][7])
			break;
	}

	for (j = 0; j < 8; j++) {
		if (i <= 2 && (linear << FRAC_BITS) <= db_invert_table[i][j])
			break;
		else if (i > 2 && linear <= db_invert_table[i][j])
			break;
	}

	if (j == 0 && i == 0)
		goto end;

	if (j == 0) {
		if (i != 3) {
			if (db_invert_table[i][0] - linear >
			    linear - db_invert_table[i - 1][7]) {
				i = i - 1;
				j = 7;
			}
		} else {
			if (db_invert_table[3][0] - linear >
			    linear - db_invert_table[2][7]) {
				i = 2;
				j = 7;
			}
		}
	} else {
		if (db_invert_table[i][j] - linear >
		    linear - db_invert_table[i][j - 1]) {
			j = j - 1;
		}
	}
end:
	dB = (i << 3) + j + 1;

	return dB;
}

u8 rtw_phy_rf_power_2_rssi(s8 *rf_power, u8 path_num)
{
	s8 power;
	u8 power_db;
	u64 linear;
	u64 sum = 0;
	u8 path;

	for (path = 0; path < path_num; path++) {
		power = rf_power[path];
		power_db = rtw_phy_power_2_db(power);
		linear = rtw_phy_db_2_linear(power_db);
		sum += linear;
	}

	sum = (sum + (1 << (FRAC_BITS - 1))) >> FRAC_BITS;
	switch (path_num) {
	case 2:
		sum >>= 1;
		break;
	case 3:
		sum = ((sum) + ((sum) << 1) + ((sum) << 3)) >> 5;
		break;
	case 4:
		sum >>= 2;
		break;
	default:
		break;
	}

	return rtw_phy_linear_2_db(sum);
}
EXPORT_SYMBOL(rtw_phy_rf_power_2_rssi);

u32 rtw_phy_read_rf(struct rtw_dev *rtwdev, enum rtw_rf_path rf_path,
		    u32 addr, u32 mask)
{
	struct rtw_hal *hal = &rtwdev->hal;
	struct rtw_chip_info *chip = rtwdev->chip;
	const u32 *base_addr = chip->rf_base_addr;
	u32 val, direct_addr;

	if (rf_path >= hal->rf_phy_num) {
		rtw_err(rtwdev, "unsupported rf path (%d)\n", rf_path);
		return INV_RF_DATA;
	}

	addr &= 0xff;
	direct_addr = base_addr[rf_path] + (addr << 2);
	mask &= RFREG_MASK;

	val = rtw_read32_mask(rtwdev, direct_addr, mask);

	return val;
}
EXPORT_SYMBOL(rtw_phy_read_rf);

u32 rtw_phy_read_rf_sipi(struct rtw_dev *rtwdev, enum rtw_rf_path rf_path,
			 u32 addr, u32 mask)
{
	struct rtw_hal *hal = &rtwdev->hal;
	struct rtw_chip_info *chip = rtwdev->chip;
	const struct rtw_rf_sipi_addr *rf_sipi_addr;
	const struct rtw_rf_sipi_addr *rf_sipi_addr_a;
	u32 val32;
	u32 en_pi;
	u32 r_addr;
	u32 shift;

	if (rf_path >= hal->rf_phy_num) {
		rtw_err(rtwdev, "unsupported rf path (%d)\n", rf_path);
		return INV_RF_DATA;
	}

	if (!chip->rf_sipi_read_addr) {
		rtw_err(rtwdev, "rf_sipi_read_addr isn't defined\n");
		return INV_RF_DATA;
	}

	rf_sipi_addr = &chip->rf_sipi_read_addr[rf_path];
	rf_sipi_addr_a = &chip->rf_sipi_read_addr[RF_PATH_A];

	addr &= 0xff;

	val32 = rtw_read32(rtwdev, rf_sipi_addr->hssi_2);
	val32 = (val32 & ~LSSI_READ_ADDR_MASK) | (addr << 23);
	rtw_write32(rtwdev, rf_sipi_addr->hssi_2, val32);

	/* toggle read edge of path A */
	val32 = rtw_read32(rtwdev, rf_sipi_addr_a->hssi_2);
	rtw_write32(rtwdev, rf_sipi_addr_a->hssi_2, val32 & ~LSSI_READ_EDGE_MASK);
	rtw_write32(rtwdev, rf_sipi_addr_a->hssi_2, val32 | LSSI_READ_EDGE_MASK);

	udelay(120);

	en_pi = rtw_read32_mask(rtwdev, rf_sipi_addr->hssi_1, BIT(8));
	r_addr = en_pi ? rf_sipi_addr->lssi_read_pi : rf_sipi_addr->lssi_read;

	val32 = rtw_read32_mask(rtwdev, r_addr, LSSI_READ_DATA_MASK);

	shift = __ffs(mask);

	return (val32 & mask) >> shift;
}
EXPORT_SYMBOL(rtw_phy_read_rf_sipi);

bool rtw_phy_write_rf_reg_sipi(struct rtw_dev *rtwdev, enum rtw_rf_path rf_path,
			       u32 addr, u32 mask, u32 data)
{
	struct rtw_hal *hal = &rtwdev->hal;
	struct rtw_chip_info *chip = rtwdev->chip;
	u32 *sipi_addr = chip->rf_sipi_addr;
	u32 data_and_addr;
	u32 old_data = 0;
	u32 shift;

	if (rf_path >= hal->rf_phy_num) {
		rtw_err(rtwdev, "unsupported rf path (%d)\n", rf_path);
		return false;
	}

	addr &= 0xff;
	mask &= RFREG_MASK;

	if (mask != RFREG_MASK) {
		old_data = chip->ops->read_rf(rtwdev, rf_path, addr, RFREG_MASK);

		if (old_data == INV_RF_DATA) {
			rtw_err(rtwdev, "Write fail, rf is disabled\n");
			return false;
		}

		shift = __ffs(mask);
		data = ((old_data) & (~mask)) | (data << shift);
	}

	data_and_addr = ((addr << 20) | (data & 0x000fffff)) & 0x0fffffff;

	rtw_write32(rtwdev, sipi_addr[rf_path], data_and_addr);

	udelay(13);

	return true;
}
EXPORT_SYMBOL(rtw_phy_write_rf_reg_sipi);

bool rtw_phy_write_rf_reg(struct rtw_dev *rtwdev, enum rtw_rf_path rf_path,
			  u32 addr, u32 mask, u32 data)
{
	struct rtw_hal *hal = &rtwdev->hal;
	struct rtw_chip_info *chip = rtwdev->chip;
	const u32 *base_addr = chip->rf_base_addr;
	u32 direct_addr;

	if (rf_path >= hal->rf_phy_num) {
		rtw_err(rtwdev, "unsupported rf path (%d)\n", rf_path);
		return false;
	}

	addr &= 0xff;
	direct_addr = base_addr[rf_path] + (addr << 2);
	mask &= RFREG_MASK;

	rtw_write32_mask(rtwdev, direct_addr, mask, data);

	udelay(1);

	return true;
}

bool rtw_phy_write_rf_reg_mix(struct rtw_dev *rtwdev, enum rtw_rf_path rf_path,
			      u32 addr, u32 mask, u32 data)
{
	if (addr != 0x00)
		return rtw_phy_write_rf_reg(rtwdev, rf_path, addr, mask, data);

	return rtw_phy_write_rf_reg_sipi(rtwdev, rf_path, addr, mask, data);
}
EXPORT_SYMBOL(rtw_phy_write_rf_reg_mix);

void rtw_phy_setup_phy_cond(struct rtw_dev *rtwdev, u32 pkg)
{
	struct rtw_hal *hal = &rtwdev->hal;
	struct rtw_efuse *efuse = &rtwdev->efuse;
	struct rtw_phy_cond cond = {0};

	cond.cut = hal->cut_version ? hal->cut_version : 15;
	cond.pkg = pkg ? pkg : 15;
	cond.plat = 0x04;
	cond.rfe = efuse->rfe_option;

	switch (rtw_hci_type(rtwdev)) {
	case RTW_HCI_TYPE_USB:
		cond.intf = INTF_USB;
		break;
	case RTW_HCI_TYPE_SDIO:
		cond.intf = INTF_SDIO;
		break;
	case RTW_HCI_TYPE_PCIE:
	default:
		cond.intf = INTF_PCIE;
		break;
	}

	hal->phy_cond = cond;

	rtw_dbg(rtwdev, RTW_DBG_PHY, "phy cond=0x%08x\n", *((u32 *)&hal->phy_cond));
}

static bool check_positive(struct rtw_dev *rtwdev, struct rtw_phy_cond cond)
{
	struct rtw_hal *hal = &rtwdev->hal;
	struct rtw_phy_cond drv_cond = hal->phy_cond;

	if (cond.cut && cond.cut != drv_cond.cut)
		return false;

	if (cond.pkg && cond.pkg != drv_cond.pkg)
		return false;

	if (cond.intf && cond.intf != drv_cond.intf)
		return false;

	if (cond.rfe != drv_cond.rfe)
		return false;

	return true;
}

void rtw_parse_tbl_phy_cond(struct rtw_dev *rtwdev, const struct rtw_table *tbl)
{
	const union phy_table_tile *p = tbl->data;
	const union phy_table_tile *end = p + tbl->size / 2;
	struct rtw_phy_cond pos_cond = {0};
	bool is_matched = true, is_skipped = false;

	BUILD_BUG_ON(sizeof(union phy_table_tile) != sizeof(struct phy_cfg_pair));

	for (; p < end; p++) {
		if (p->cond.pos) {
			switch (p->cond.branch) {
			case BRANCH_ENDIF:
				is_matched = true;
				is_skipped = false;
				break;
			case BRANCH_ELSE:
				is_matched = is_skipped ? false : true;
				break;
			case BRANCH_IF:
			case BRANCH_ELIF:
			default:
				pos_cond = p->cond;
				break;
			}
		} else if (p->cond.neg) {
			if (!is_skipped) {
				if (check_positive(rtwdev, pos_cond)) {
					is_matched = true;
					is_skipped = true;
				} else {
					is_matched = false;
					is_skipped = false;
				}
			} else {
				is_matched = false;
			}
		} else if (is_matched) {
			(*tbl->do_cfg)(rtwdev, tbl, p->cfg.addr, p->cfg.data);
		}
	}
}
EXPORT_SYMBOL(rtw_parse_tbl_phy_cond);

#define bcd_to_dec_pwr_by_rate(val, i) bcd2bin(val >> (i * 8))

static u8 tbl_to_dec_pwr_by_rate(struct rtw_dev *rtwdev, u32 hex, u8 i)
{
	if (rtwdev->chip->is_pwr_by_rate_dec)
		return bcd_to_dec_pwr_by_rate(hex, i);

	return (hex >> (i * 8)) & 0xFF;
}

static void
rtw_phy_get_rate_values_of_txpwr_by_rate(struct rtw_dev *rtwdev,
					 u32 addr, u32 mask, u32 val, u8 *rate,
					 u8 *pwr_by_rate, u8 *rate_num)
{
	int i;

	switch (addr) {
	case 0xE00:
	case 0x830:
		rate[0] = DESC_RATE6M;
		rate[1] = DESC_RATE9M;
		rate[2] = DESC_RATE12M;
		rate[3] = DESC_RATE18M;
		for (i = 0; i < 4; ++i)
			pwr_by_rate[i] = tbl_to_dec_pwr_by_rate(rtwdev, val, i);
		*rate_num = 4;
		break;
	case 0xE04:
	case 0x834:
		rate[0] = DESC_RATE24M;
		rate[1] = DESC_RATE36M;
		rate[2] = DESC_RATE48M;
		rate[3] = DESC_RATE54M;
		for (i = 0; i < 4; ++i)
			pwr_by_rate[i] = tbl_to_dec_pwr_by_rate(rtwdev, val, i);
		*rate_num = 4;
		break;
	case 0xE08:
		rate[0] = DESC_RATE1M;
		pwr_by_rate[0] = bcd_to_dec_pwr_by_rate(val, 1);
		*rate_num = 1;
		break;
	case 0x86C:
		if (mask == 0xffffff00) {
			rate[0] = DESC_RATE2M;
			rate[1] = DESC_RATE5_5M;
			rate[2] = DESC_RATE11M;
			for (i = 1; i < 4; ++i)
				pwr_by_rate[i - 1] =
					tbl_to_dec_pwr_by_rate(rtwdev, val, i);
			*rate_num = 3;
		} else if (mask == 0x000000ff) {
			rate[0] = DESC_RATE11M;
			pwr_by_rate[0] = bcd_to_dec_pwr_by_rate(val, 0);
			*rate_num = 1;
		}
		break;
	case 0xE10:
	case 0x83C:
		rate[0] = DESC_RATEMCS0;
		rate[1] = DESC_RATEMCS1;
		rate[2] = DESC_RATEMCS2;
		rate[3] = DESC_RATEMCS3;
		for (i = 0; i < 4; ++i)
			pwr_by_rate[i] = tbl_to_dec_pwr_by_rate(rtwdev, val, i);
		*rate_num = 4;
		break;
	case 0xE14:
	case 0x848:
		rate[0] = DESC_RATEMCS4;
		rate[1] = DESC_RATEMCS5;
		rate[2] = DESC_RATEMCS6;
		rate[3] = DESC_RATEMCS7;
		for (i = 0; i < 4; ++i)
			pwr_by_rate[i] = tbl_to_dec_pwr_by_rate(rtwdev, val, i);
		*rate_num = 4;
		break;
	case 0xE18:
	case 0x84C:
		rate[0] = DESC_RATEMCS8;
		rate[1] = DESC_RATEMCS9;
		rate[2] = DESC_RATEMCS10;
		rate[3] = DESC_RATEMCS11;
		for (i = 0; i < 4; ++i)
			pwr_by_rate[i] = tbl_to_dec_pwr_by_rate(rtwdev, val, i);
		*rate_num = 4;
		break;
	case 0xE1C:
	case 0x868:
		rate[0] = DESC_RATEMCS12;
		rate[1] = DESC_RATEMCS13;
		rate[2] = DESC_RATEMCS14;
		rate[3] = DESC_RATEMCS15;
		for (i = 0; i < 4; ++i)
			pwr_by_rate[i] = tbl_to_dec_pwr_by_rate(rtwdev, val, i);
		*rate_num = 4;
		break;
	case 0x838:
		rate[0] = DESC_RATE1M;
		rate[1] = DESC_RATE2M;
		rate[2] = DESC_RATE5_5M;
		for (i = 1; i < 4; ++i)
			pwr_by_rate[i - 1] = tbl_to_dec_pwr_by_rate(rtwdev,
								    val, i);
		*rate_num = 3;
		break;
	case 0xC20:
	case 0xE20:
	case 0x1820:
	case 0x1A20:
		rate[0] = DESC_RATE1M;
		rate[1] = DESC_RATE2M;
		rate[2] = DESC_RATE5_5M;
		rate[3] = DESC_RATE11M;
		for (i = 0; i < 4; ++i)
			pwr_by_rate[i] = tbl_to_dec_pwr_by_rate(rtwdev, val, i);
		*rate_num = 4;
		break;
	case 0xC24:
	case 0xE24:
	case 0x1824:
	case 0x1A24:
		rate[0] = DESC_RATE6M;
		rate[1] = DESC_RATE9M;
		rate[2] = DESC_RATE12M;
		rate[3] = DESC_RATE18M;
		for (i = 0; i < 4; ++i)
			pwr_by_rate[i] = tbl_to_dec_pwr_by_rate(rtwdev, val, i);
		*rate_num = 4;
		break;
	case 0xC28:
	case 0xE28:
	case 0x1828:
	case 0x1A28:
		rate[0] = DESC_RATE24M;
		rate[1] = DESC_RATE36M;
		rate[2] = DESC_RATE48M;
		rate[3] = DESC_RATE54M;
		for (i = 0; i < 4; ++i)
			pwr_by_rate[i] = tbl_to_dec_pwr_by_rate(rtwdev, val, i);
		*rate_num = 4;
		break;
	case 0xC2C:
	case 0xE2C:
	case 0x182C:
	case 0x1A2C:
		rate[0] = DESC_RATEMCS0;
		rate[1] = DESC_RATEMCS1;
		rate[2] = DESC_RATEMCS2;
		rate[3] = DESC_RATEMCS3;
		for (i = 0; i < 4; ++i)
			pwr_by_rate[i] = tbl_to_dec_pwr_by_rate(rtwdev, val, i);
		*rate_num = 4;
		break;
	case 0xC30:
	case 0xE30:
	case 0x1830:
	case 0x1A30:
		rate[0] = DESC_RATEMCS4;
		rate[1] = DESC_RATEMCS5;
		rate[2] = DESC_RATEMCS6;
		rate[3] = DESC_RATEMCS7;
		for (i = 0; i < 4; ++i)
			pwr_by_rate[i] = tbl_to_dec_pwr_by_rate(rtwdev, val, i);
		*rate_num = 4;
		break;
	case 0xC34:
	case 0xE34:
	case 0x1834:
	case 0x1A34:
		rate[0] = DESC_RATEMCS8;
		rate[1] = DESC_RATEMCS9;
		rate[2] = DESC_RATEMCS10;
		rate[3] = DESC_RATEMCS11;
		for (i = 0; i < 4; ++i)
			pwr_by_rate[i] = tbl_to_dec_pwr_by_rate(rtwdev, val, i);
		*rate_num = 4;
		break;
	case 0xC38:
	case 0xE38:
	case 0x1838:
	case 0x1A38:
		rate[0] = DESC_RATEMCS12;
		rate[1] = DESC_RATEMCS13;
		rate[2] = DESC_RATEMCS14;
		rate[3] = DESC_RATEMCS15;
		for (i = 0; i < 4; ++i)
			pwr_by_rate[i] = tbl_to_dec_pwr_by_rate(rtwdev, val, i);
		*rate_num = 4;
		break;
	case 0xC3C:
	case 0xE3C:
	case 0x183C:
	case 0x1A3C:
		rate[0] = DESC_RATEVHT1SS_MCS0;
		rate[1] = DESC_RATEVHT1SS_MCS1;
		rate[2] = DESC_RATEVHT1SS_MCS2;
		rate[3] = DESC_RATEVHT1SS_MCS3;
		for (i = 0; i < 4; ++i)
			pwr_by_rate[i] = tbl_to_dec_pwr_by_rate(rtwdev, val, i);
		*rate_num = 4;
		break;
	case 0xC40:
	case 0xE40:
	case 0x1840:
	case 0x1A40:
		rate[0] = DESC_RATEVHT1SS_MCS4;
		rate[1] = DESC_RATEVHT1SS_MCS5;
		rate[2] = DESC_RATEVHT1SS_MCS6;
		rate[3] = DESC_RATEVHT1SS_MCS7;
		for (i = 0; i < 4; ++i)
			pwr_by_rate[i] = tbl_to_dec_pwr_by_rate(rtwdev, val, i);
		*rate_num = 4;
		break;
	case 0xC44:
	case 0xE44:
	case 0x1844:
	case 0x1A44:
		rate[0] = DESC_RATEVHT1SS_MCS8;
		rate[1] = DESC_RATEVHT1SS_MCS9;
		rate[2] = DESC_RATEVHT2SS_MCS0;
		rate[3] = DESC_RATEVHT2SS_MCS1;
		for (i = 0; i < 4; ++i)
			pwr_by_rate[i] = tbl_to_dec_pwr_by_rate(rtwdev, val, i);
		*rate_num = 4;
		break;
	case 0xC48:
	case 0xE48:
	case 0x1848:
	case 0x1A48:
		rate[0] = DESC_RATEVHT2SS_MCS2;
		rate[1] = DESC_RATEVHT2SS_MCS3;
		rate[2] = DESC_RATEVHT2SS_MCS4;
		rate[3] = DESC_RATEVHT2SS_MCS5;
		for (i = 0; i < 4; ++i)
			pwr_by_rate[i] = tbl_to_dec_pwr_by_rate(rtwdev, val, i);
		*rate_num = 4;
		break;
	case 0xC4C:
	case 0xE4C:
	case 0x184C:
	case 0x1A4C:
		rate[0] = DESC_RATEVHT2SS_MCS6;
		rate[1] = DESC_RATEVHT2SS_MCS7;
		rate[2] = DESC_RATEVHT2SS_MCS8;
		rate[3] = DESC_RATEVHT2SS_MCS9;
		for (i = 0; i < 4; ++i)
			pwr_by_rate[i] = tbl_to_dec_pwr_by_rate(rtwdev, val, i);
		*rate_num = 4;
		break;
	case 0xCD8:
	case 0xED8:
	case 0x18D8:
	case 0x1AD8:
		rate[0] = DESC_RATEMCS16;
		rate[1] = DESC_RATEMCS17;
		rate[2] = DESC_RATEMCS18;
		rate[3] = DESC_RATEMCS19;
		for (i = 0; i < 4; ++i)
			pwr_by_rate[i] = tbl_to_dec_pwr_by_rate(rtwdev, val, i);
		*rate_num = 4;
		break;
	case 0xCDC:
	case 0xEDC:
	case 0x18DC:
	case 0x1ADC:
		rate[0] = DESC_RATEMCS20;
		rate[1] = DESC_RATEMCS21;
		rate[2] = DESC_RATEMCS22;
		rate[3] = DESC_RATEMCS23;
		for (i = 0; i < 4; ++i)
			pwr_by_rate[i] = tbl_to_dec_pwr_by_rate(rtwdev, val, i);
		*rate_num = 4;
		break;
	case 0xCE0:
	case 0xEE0:
	case 0x18E0:
	case 0x1AE0:
		rate[0] = DESC_RATEVHT3SS_MCS0;
		rate[1] = DESC_RATEVHT3SS_MCS1;
		rate[2] = DESC_RATEVHT3SS_MCS2;
		rate[3] = DESC_RATEVHT3SS_MCS3;
		for (i = 0; i < 4; ++i)
			pwr_by_rate[i] = tbl_to_dec_pwr_by_rate(rtwdev, val, i);
		*rate_num = 4;
		break;
	case 0xCE4:
	case 0xEE4:
	case 0x18E4:
	case 0x1AE4:
		rate[0] = DESC_RATEVHT3SS_MCS4;
		rate[1] = DESC_RATEVHT3SS_MCS5;
		rate[2] = DESC_RATEVHT3SS_MCS6;
		rate[3] = DESC_RATEVHT3SS_MCS7;
		for (i = 0; i < 4; ++i)
			pwr_by_rate[i] = tbl_to_dec_pwr_by_rate(rtwdev, val, i);
		*rate_num = 4;
		break;
	case 0xCE8:
	case 0xEE8:
	case 0x18E8:
	case 0x1AE8:
		rate[0] = DESC_RATEVHT3SS_MCS8;
		rate[1] = DESC_RATEVHT3SS_MCS9;
		for (i = 0; i < 2; ++i)
			pwr_by_rate[i] = tbl_to_dec_pwr_by_rate(rtwdev, val, i);
		*rate_num = 2;
		break;
	default:
		rtw_warn(rtwdev, "invalid tx power index addr 0x%08x\n", addr);
		break;
	}
}

static void rtw_phy_store_tx_power_by_rate(struct rtw_dev *rtwdev,
					   u32 band, u32 rfpath, u32 txnum,
					   u32 regaddr, u32 bitmask, u32 data)
{
	struct rtw_hal *hal = &rtwdev->hal;
	u8 rate_num = 0;
	u8 rate;
	u8 rates[RTW_RF_PATH_MAX] = {0};
	s8 offset;
	s8 pwr_by_rate[RTW_RF_PATH_MAX] = {0};
	int i;

	rtw_phy_get_rate_values_of_txpwr_by_rate(rtwdev, regaddr, bitmask, data,
						 rates, pwr_by_rate, &rate_num);

	if (WARN_ON(rfpath >= RTW_RF_PATH_MAX ||
		    (band != PHY_BAND_2G && band != PHY_BAND_5G) ||
		    rate_num > RTW_RF_PATH_MAX))
		return;

	for (i = 0; i < rate_num; i++) {
		offset = pwr_by_rate[i];
		rate = rates[i];
		if (band == PHY_BAND_2G)
			hal->tx_pwr_by_rate_offset_2g[rfpath][rate] = offset;
		else if (band == PHY_BAND_5G)
			hal->tx_pwr_by_rate_offset_5g[rfpath][rate] = offset;
		else
			continue;
	}
}

void rtw_parse_tbl_bb_pg(struct rtw_dev *rtwdev, const struct rtw_table *tbl)
{
	const struct rtw_phy_pg_cfg_pair *p = tbl->data;
	const struct rtw_phy_pg_cfg_pair *end = p + tbl->size;

	for (; p < end; p++) {
		if (p->addr == 0xfe || p->addr == 0xffe) {
			msleep(50);
			continue;
		}
		rtw_phy_store_tx_power_by_rate(rtwdev, p->band, p->rf_path,
					       p->tx_num, p->addr, p->bitmask,
					       p->data);
	}
}
EXPORT_SYMBOL(rtw_parse_tbl_bb_pg);

static const u8 rtw_channel_idx_5g[RTW_MAX_CHANNEL_NUM_5G] = {
	36,  38,  40,  42,  44,  46,  48, /* Band 1 */
	52,  54,  56,  58,  60,  62,  64, /* Band 2 */
	100, 102, 104, 106, 108, 110, 112, /* Band 3 */
	116, 118, 120, 122, 124, 126, 128, /* Band 3 */
	132, 134, 136, 138, 140, 142, 144, /* Band 3 */
	149, 151, 153, 155, 157, 159, 161, /* Band 4 */
	165, 167, 169, 171, 173, 175, 177}; /* Band 4 */

static int rtw_channel_to_idx(u8 band, u8 channel)
{
	int ch_idx;
	u8 n_channel;

	if (band == PHY_BAND_2G) {
		ch_idx = channel - 1;
		n_channel = RTW_MAX_CHANNEL_NUM_2G;
	} else if (band == PHY_BAND_5G) {
		n_channel = RTW_MAX_CHANNEL_NUM_5G;
		for (ch_idx = 0; ch_idx < n_channel; ch_idx++)
			if (rtw_channel_idx_5g[ch_idx] == channel)
				break;
	} else {
		return -1;
	}

	if (ch_idx >= n_channel)
		return -1;

	return ch_idx;
}

static void rtw_phy_set_tx_power_limit(struct rtw_dev *rtwdev, u8 regd, u8 band,
				       u8 bw, u8 rs, u8 ch, s8 pwr_limit)
{
	struct rtw_hal *hal = &rtwdev->hal;
	u8 max_power_index = rtwdev->chip->max_power_index;
	s8 ww;
	int ch_idx;

	pwr_limit = clamp_t(s8, pwr_limit,
			    -max_power_index, max_power_index);
	ch_idx = rtw_channel_to_idx(band, ch);

	if (regd >= RTW_REGD_MAX || bw >= RTW_CHANNEL_WIDTH_MAX ||
	    rs >= RTW_RATE_SECTION_MAX || ch_idx < 0) {
		WARN(1,
		     "wrong txpwr_lmt regd=%u, band=%u bw=%u, rs=%u, ch_idx=%u, pwr_limit=%d\n",
		     regd, band, bw, rs, ch_idx, pwr_limit);
		return;
	}

	if (band == PHY_BAND_2G) {
		hal->tx_pwr_limit_2g[regd][bw][rs][ch_idx] = pwr_limit;
		ww = hal->tx_pwr_limit_2g[RTW_REGD_WW][bw][rs][ch_idx];
		ww = min_t(s8, ww, pwr_limit);
		hal->tx_pwr_limit_2g[RTW_REGD_WW][bw][rs][ch_idx] = ww;
	} else if (band == PHY_BAND_5G) {
		hal->tx_pwr_limit_5g[regd][bw][rs][ch_idx] = pwr_limit;
		ww = hal->tx_pwr_limit_5g[RTW_REGD_WW][bw][rs][ch_idx];
		ww = min_t(s8, ww, pwr_limit);
		hal->tx_pwr_limit_5g[RTW_REGD_WW][bw][rs][ch_idx] = ww;
	}
}

/* cross-reference 5G power limits if values are not assigned */
static void
rtw_xref_5g_txpwr_lmt(struct rtw_dev *rtwdev, u8 regd,
		      u8 bw, u8 ch_idx, u8 rs_ht, u8 rs_vht)
{
	struct rtw_hal *hal = &rtwdev->hal;
	u8 max_power_index = rtwdev->chip->max_power_index;
	s8 lmt_ht = hal->tx_pwr_limit_5g[regd][bw][rs_ht][ch_idx];
	s8 lmt_vht = hal->tx_pwr_limit_5g[regd][bw][rs_vht][ch_idx];

	if (lmt_ht == lmt_vht)
		return;

	if (lmt_ht == max_power_index)
		hal->tx_pwr_limit_5g[regd][bw][rs_ht][ch_idx] = lmt_vht;

	else if (lmt_vht == max_power_index)
		hal->tx_pwr_limit_5g[regd][bw][rs_vht][ch_idx] = lmt_ht;
}

/* cross-reference power limits for ht and vht */
static void
rtw_xref_txpwr_lmt_by_rs(struct rtw_dev *rtwdev, u8 regd, u8 bw, u8 ch_idx)
{
	u8 rs_idx, rs_ht, rs_vht;
	u8 rs_cmp[2][2] = {{RTW_RATE_SECTION_HT_1S, RTW_RATE_SECTION_VHT_1S},
			   {RTW_RATE_SECTION_HT_2S, RTW_RATE_SECTION_VHT_2S} };

	for (rs_idx = 0; rs_idx < 2; rs_idx++) {
		rs_ht = rs_cmp[rs_idx][0];
		rs_vht = rs_cmp[rs_idx][1];

		rtw_xref_5g_txpwr_lmt(rtwdev, regd, bw, ch_idx, rs_ht, rs_vht);
	}
}

/* cross-reference power limits for 5G channels */
static void
rtw_xref_5g_txpwr_lmt_by_ch(struct rtw_dev *rtwdev, u8 regd, u8 bw)
{
	u8 ch_idx;

	for (ch_idx = 0; ch_idx < RTW_MAX_CHANNEL_NUM_5G; ch_idx++)
		rtw_xref_txpwr_lmt_by_rs(rtwdev, regd, bw, ch_idx);
}

/* cross-reference power limits for 20/40M bandwidth */
static void
rtw_xref_txpwr_lmt_by_bw(struct rtw_dev *rtwdev, u8 regd)
{
	u8 bw;

	for (bw = RTW_CHANNEL_WIDTH_20; bw <= RTW_CHANNEL_WIDTH_40; bw++)
		rtw_xref_5g_txpwr_lmt_by_ch(rtwdev, regd, bw);
}

/* cross-reference power limits */
static void rtw_xref_txpwr_lmt(struct rtw_dev *rtwdev)
{
	u8 regd;

	for (regd = 0; regd < RTW_REGD_MAX; regd++)
		rtw_xref_txpwr_lmt_by_bw(rtwdev, regd);
}

void rtw_parse_tbl_txpwr_lmt(struct rtw_dev *rtwdev,
			     const struct rtw_table *tbl)
{
	const struct rtw_txpwr_lmt_cfg_pair *p = tbl->data;
	const struct rtw_txpwr_lmt_cfg_pair *end = p + tbl->size;

	for (; p < end; p++) {
		rtw_phy_set_tx_power_limit(rtwdev, p->regd, p->band,
					   p->bw, p->rs, p->ch, p->txpwr_lmt);
	}

	rtw_xref_txpwr_lmt(rtwdev);
}
EXPORT_SYMBOL(rtw_parse_tbl_txpwr_lmt);

void rtw_phy_cfg_mac(struct rtw_dev *rtwdev, const struct rtw_table *tbl,
		     u32 addr, u32 data)
{
	rtw_write8(rtwdev, addr, data);
}
EXPORT_SYMBOL(rtw_phy_cfg_mac);

void rtw_phy_cfg_agc(struct rtw_dev *rtwdev, const struct rtw_table *tbl,
		     u32 addr, u32 data)
{
	rtw_write32(rtwdev, addr, data);
}
EXPORT_SYMBOL(rtw_phy_cfg_agc);

void rtw_phy_cfg_bb(struct rtw_dev *rtwdev, const struct rtw_table *tbl,
		    u32 addr, u32 data)
{
	if (addr == 0xfe)
		msleep(50);
	else if (addr == 0xfd)
		mdelay(5);
	else if (addr == 0xfc)
		mdelay(1);
	else if (addr == 0xfb)
		usleep_range(50, 60);
	else if (addr == 0xfa)
		udelay(5);
	else if (addr == 0xf9)
		udelay(1);
	else
		rtw_write32(rtwdev, addr, data);
}
EXPORT_SYMBOL(rtw_phy_cfg_bb);

void rtw_phy_cfg_rf(struct rtw_dev *rtwdev, const struct rtw_table *tbl,
		    u32 addr, u32 data)
{
	if (addr == 0xffe) {
		msleep(50);
	} else if (addr == 0xfe) {
		usleep_range(100, 110);
	} else {
		rtw_write_rf(rtwdev, tbl->rf_path, addr, RFREG_MASK, data);
		udelay(1);
	}
}
EXPORT_SYMBOL(rtw_phy_cfg_rf);

static void rtw_load_rfk_table(struct rtw_dev *rtwdev)
{
	struct rtw_chip_info *chip = rtwdev->chip;
	struct rtw_dpk_info *dpk_info = &rtwdev->dm_info.dpk_info;

	if (!chip->rfk_init_tbl)
		return;

	rtw_write32_mask(rtwdev, 0x1e24, BIT(17), 0x1);
	rtw_write32_mask(rtwdev, 0x1cd0, BIT(28), 0x1);
	rtw_write32_mask(rtwdev, 0x1cd0, BIT(29), 0x1);
	rtw_write32_mask(rtwdev, 0x1cd0, BIT(30), 0x1);
	rtw_write32_mask(rtwdev, 0x1cd0, BIT(31), 0x0);

	rtw_load_table(rtwdev, chip->rfk_init_tbl);

	dpk_info->is_dpk_pwr_on = true;
}

void rtw_phy_load_tables(struct rtw_dev *rtwdev)
{
	struct rtw_chip_info *chip = rtwdev->chip;
	u8 rf_path;

	rtw_load_table(rtwdev, chip->mac_tbl);
	rtw_load_table(rtwdev, chip->bb_tbl);
	rtw_load_table(rtwdev, chip->agc_tbl);
	rtw_load_rfk_table(rtwdev);

	for (rf_path = 0; rf_path < rtwdev->hal.rf_path_num; rf_path++) {
		const struct rtw_table *tbl;

		tbl = chip->rf_tbl[rf_path];
		rtw_load_table(rtwdev, tbl);
	}
}
EXPORT_SYMBOL(rtw_phy_load_tables);

static u8 rtw_get_channel_group(u8 channel, u8 rate)
{
	switch (channel) {
	default:
		WARN_ON(1);
		fallthrough;
	case 1:
	case 2:
	case 36:
	case 38:
	case 40:
	case 42:
		return 0;
	case 3:
	case 4:
	case 5:
	case 44:
	case 46:
	case 48:
	case 50:
		return 1;
	case 6:
	case 7:
	case 8:
	case 52:
	case 54:
	case 56:
	case 58:
		return 2;
	case 9:
	case 10:
	case 11:
	case 60:
	case 62:
	case 64:
		return 3;
	case 12:
	case 13:
	case 100:
	case 102:
	case 104:
	case 106:
		return 4;
	case 14:
		return rate <= DESC_RATE11M ? 5 : 4;
	case 108:
	case 110:
	case 112:
	case 114:
		return 5;
	case 116:
	case 118:
	case 120:
	case 122:
		return 6;
	case 124:
	case 126:
	case 128:
	case 130:
		return 7;
	case 132:
	case 134:
	case 136:
	case 138:
		return 8;
	case 140:
	case 142:
	case 144:
		return 9;
	case 149:
	case 151:
	case 153:
	case 155:
		return 10;
	case 157:
	case 159:
	case 161:
		return 11;
	case 165:
	case 167:
	case 169:
	case 171:
		return 12;
	case 173:
	case 175:
	case 177:
		return 13;
	}
}

static s8 rtw_phy_get_dis_dpd_by_rate_diff(struct rtw_dev *rtwdev, u16 rate)
{
	struct rtw_chip_info *chip = rtwdev->chip;
	s8 dpd_diff = 0;

	if (!chip->en_dis_dpd)
		return 0;

#define RTW_DPD_RATE_CHECK(_rate)					\
	case DESC_RATE ## _rate:					\
	if (DIS_DPD_RATE ## _rate & chip->dpd_ratemask)			\
		dpd_diff = -6 * chip->txgi_factor;			\
	break

	switch (rate) {
	RTW_DPD_RATE_CHECK(6M);
	RTW_DPD_RATE_CHECK(9M);
	RTW_DPD_RATE_CHECK(MCS0);
	RTW_DPD_RATE_CHECK(MCS1);
	RTW_DPD_RATE_CHECK(MCS8);
	RTW_DPD_RATE_CHECK(MCS9);
	RTW_DPD_RATE_CHECK(VHT1SS_MCS0);
	RTW_DPD_RATE_CHECK(VHT1SS_MCS1);
	RTW_DPD_RATE_CHECK(VHT2SS_MCS0);
	RTW_DPD_RATE_CHECK(VHT2SS_MCS1);
	}
#undef RTW_DPD_RATE_CHECK

	return dpd_diff;
}

static u8 rtw_phy_get_2g_tx_power_index(struct rtw_dev *rtwdev,
					struct rtw_2g_txpwr_idx *pwr_idx_2g,
					enum rtw_bandwidth bandwidth,
					u8 rate, u8 group)
{
	struct rtw_chip_info *chip = rtwdev->chip;
	u8 tx_power;
	bool mcs_rate;
	bool above_2ss;
	u8 factor = chip->txgi_factor;

	if (rate <= DESC_RATE11M)
		tx_power = pwr_idx_2g->cck_base[group];
	else
		tx_power = pwr_idx_2g->bw40_base[group];

	if (rate >= DESC_RATE6M && rate <= DESC_RATE54M)
		tx_power += pwr_idx_2g->ht_1s_diff.ofdm * factor;

	mcs_rate = (rate >= DESC_RATEMCS0 && rate <= DESC_RATEMCS15) ||
		   (rate >= DESC_RATEVHT1SS_MCS0 &&
		    rate <= DESC_RATEVHT2SS_MCS9);
	above_2ss = (rate >= DESC_RATEMCS8 && rate <= DESC_RATEMCS15) ||
		    (rate >= DESC_RATEVHT2SS_MCS0);

	if (!mcs_rate)
		return tx_power;

	switch (bandwidth) {
	default:
		WARN_ON(1);
		fallthrough;
	case RTW_CHANNEL_WIDTH_20:
		tx_power += pwr_idx_2g->ht_1s_diff.bw20 * factor;
		if (above_2ss)
			tx_power += pwr_idx_2g->ht_2s_diff.bw20 * factor;
		break;
	case RTW_CHANNEL_WIDTH_40:
		/* bw40 is the base power */
		if (above_2ss)
			tx_power += pwr_idx_2g->ht_2s_diff.bw40 * factor;
		break;
	}

	return tx_power;
}

static u8 rtw_phy_get_5g_tx_power_index(struct rtw_dev *rtwdev,
					struct rtw_5g_txpwr_idx *pwr_idx_5g,
					enum rtw_bandwidth bandwidth,
					u8 rate, u8 group)
{
	struct rtw_chip_info *chip = rtwdev->chip;
	u8 tx_power;
	u8 upper, lower;
	bool mcs_rate;
	bool above_2ss;
	u8 factor = chip->txgi_factor;

	tx_power = pwr_idx_5g->bw40_base[group];

	mcs_rate = (rate >= DESC_RATEMCS0 && rate <= DESC_RATEMCS15) ||
		   (rate >= DESC_RATEVHT1SS_MCS0 &&
		    rate <= DESC_RATEVHT2SS_MCS9);
	above_2ss = (rate >= DESC_RATEMCS8 && rate <= DESC_RATEMCS15) ||
		    (rate >= DESC_RATEVHT2SS_MCS0);

	if (!mcs_rate) {
		tx_power += pwr_idx_5g->ht_1s_diff.ofdm * factor;
		return tx_power;
	}

	switch (bandwidth) {
	default:
		WARN_ON(1);
		fallthrough;
	case RTW_CHANNEL_WIDTH_20:
		tx_power += pwr_idx_5g->ht_1s_diff.bw20 * factor;
		if (above_2ss)
			tx_power += pwr_idx_5g->ht_2s_diff.bw20 * factor;
		break;
	case RTW_CHANNEL_WIDTH_40:
		/* bw40 is the base power */
		if (above_2ss)
			tx_power += pwr_idx_5g->ht_2s_diff.bw40 * factor;
		break;
	case RTW_CHANNEL_WIDTH_80:
		/* the base idx of bw80 is the average of bw40+/bw40- */
		lower = pwr_idx_5g->bw40_base[group];
		upper = pwr_idx_5g->bw40_base[group + 1];

		tx_power = (lower + upper) / 2;
		tx_power += pwr_idx_5g->vht_1s_diff.bw80 * factor;
		if (above_2ss)
			tx_power += pwr_idx_5g->vht_2s_diff.bw80 * factor;
		break;
	}

	return tx_power;
}

static s8 rtw_phy_get_tx_power_limit(struct rtw_dev *rtwdev, u8 band,
				     enum rtw_bandwidth bw, u8 rf_path,
				     u8 rate, u8 channel, u8 regd)
{
	struct rtw_hal *hal = &rtwdev->hal;
	u8 *cch_by_bw = hal->cch_by_bw;
	s8 power_limit = (s8)rtwdev->chip->max_power_index;
	u8 rs;
	int ch_idx;
	u8 cur_bw, cur_ch;
	s8 cur_lmt;

	if (regd > RTW_REGD_WW)
		return power_limit;

	if (rate >= DESC_RATE1M && rate <= DESC_RATE11M)
		rs = RTW_RATE_SECTION_CCK;
	else if (rate >= DESC_RATE6M && rate <= DESC_RATE54M)
		rs = RTW_RATE_SECTION_OFDM;
	else if (rate >= DESC_RATEMCS0 && rate <= DESC_RATEMCS7)
		rs = RTW_RATE_SECTION_HT_1S;
	else if (rate >= DESC_RATEMCS8 && rate <= DESC_RATEMCS15)
		rs = RTW_RATE_SECTION_HT_2S;
	else if (rate >= DESC_RATEVHT1SS_MCS0 && rate <= DESC_RATEVHT1SS_MCS9)
		rs = RTW_RATE_SECTION_VHT_1S;
	else if (rate >= DESC_RATEVHT2SS_MCS0 && rate <= DESC_RATEVHT2SS_MCS9)
		rs = RTW_RATE_SECTION_VHT_2S;
	else
		goto err;

	/* only 20M BW with cck and ofdm */
	if (rs == RTW_RATE_SECTION_CCK || rs == RTW_RATE_SECTION_OFDM)
		bw = RTW_CHANNEL_WIDTH_20;

	/* only 20/40M BW with ht */
	if (rs == RTW_RATE_SECTION_HT_1S || rs == RTW_RATE_SECTION_HT_2S)
		bw = min_t(u8, bw, RTW_CHANNEL_WIDTH_40);

	/* select min power limit among [20M BW ~ current BW] */
	for (cur_bw = RTW_CHANNEL_WIDTH_20; cur_bw <= bw; cur_bw++) {
		cur_ch = cch_by_bw[cur_bw];

		ch_idx = rtw_channel_to_idx(band, cur_ch);
		if (ch_idx < 0)
			goto err;

		cur_lmt = cur_ch <= RTW_MAX_CHANNEL_NUM_2G ?
			hal->tx_pwr_limit_2g[regd][cur_bw][rs][ch_idx] :
			hal->tx_pwr_limit_5g[regd][cur_bw][rs][ch_idx];

		power_limit = min_t(s8, cur_lmt, power_limit);
	}

	return power_limit;

err:
	WARN(1, "invalid arguments, band=%d, bw=%d, path=%d, rate=%d, ch=%d\n",
	     band, bw, rf_path, rate, channel);
	return (s8)rtwdev->chip->max_power_index;
}

void rtw_get_tx_power_params(struct rtw_dev *rtwdev, u8 path, u8 rate, u8 bw,
			     u8 ch, u8 regd, struct rtw_power_params *pwr_param)
{
	struct rtw_hal *hal = &rtwdev->hal;
	struct rtw_dm_info *dm_info = &rtwdev->dm_info;
	struct rtw_txpwr_idx *pwr_idx;
	u8 group, band;
	u8 *base = &pwr_param->pwr_base;
	s8 *offset = &pwr_param->pwr_offset;
	s8 *limit = &pwr_param->pwr_limit;
	s8 *remnant = &pwr_param->pwr_remnant;

	pwr_idx = &rtwdev->efuse.txpwr_idx_table[path];
	group = rtw_get_channel_group(ch, rate);

	/* base power index for 2.4G/5G */
	if (IS_CH_2G_BAND(ch)) {
		band = PHY_BAND_2G;
		*base = rtw_phy_get_2g_tx_power_index(rtwdev,
						      &pwr_idx->pwr_idx_2g,
						      bw, rate, group);
		*offset = hal->tx_pwr_by_rate_offset_2g[path][rate];
	} else {
		band = PHY_BAND_5G;
		*base = rtw_phy_get_5g_tx_power_index(rtwdev,
						      &pwr_idx->pwr_idx_5g,
						      bw, rate, group);
		*offset = hal->tx_pwr_by_rate_offset_5g[path][rate];
	}

	*limit = rtw_phy_get_tx_power_limit(rtwdev, band, bw, path,
					    rate, ch, regd);
	*remnant = (rate <= DESC_RATE11M ? dm_info->txagc_remnant_cck :
		    dm_info->txagc_remnant_ofdm);
}

u8
rtw_phy_get_tx_power_index(struct rtw_dev *rtwdev, u8 rf_path, u8 rate,
			   enum rtw_bandwidth bandwidth, u8 channel, u8 regd)
{
	struct rtw_power_params pwr_param = {0};
	u8 tx_power;
	s8 offset;

	rtw_get_tx_power_params(rtwdev, rf_path, rate, bandwidth,
				channel, regd, &pwr_param);

	tx_power = pwr_param.pwr_base;
	offset = min_t(s8, pwr_param.pwr_offset, pwr_param.pwr_limit);

	if (rtwdev->chip->en_dis_dpd)
		offset += rtw_phy_get_dis_dpd_by_rate_diff(rtwdev, rate);

	tx_power += offset + pwr_param.pwr_remnant;

	if (tx_power > rtwdev->chip->max_power_index)
		tx_power = rtwdev->chip->max_power_index;

	return tx_power;
}
EXPORT_SYMBOL(rtw_phy_get_tx_power_index);

static void rtw_phy_set_tx_power_index_by_rs(struct rtw_dev *rtwdev,
					     u8 ch, u8 path, u8 rs)
{
	struct rtw_hal *hal = &rtwdev->hal;
	u8 regd = rtwdev->regd.txpwr_regd;
	u8 *rates;
	u8 size;
	u8 rate;
	u8 pwr_idx;
	u8 bw;
	int i;

	if (rs >= RTW_RATE_SECTION_MAX)
		return;

	rates = rtw_rate_section[rs];
	size = rtw_rate_size[rs];
	bw = hal->current_band_width;
	for (i = 0; i < size; i++) {
		rate = rates[i];
		pwr_idx = rtw_phy_get_tx_power_index(rtwdev, path, rate,
						     bw, ch, regd);
		hal->tx_pwr_tbl[path][rate] = pwr_idx;
	}
}

/* set tx power level by path for each rates, note that the order of the rates
 * are *very* important, bacause 8822B/8821C combines every four bytes of tx
 * power index into a four-byte power index register, and calls set_tx_agc to
 * write these values into hardware
 */
static void rtw_phy_set_tx_power_level_by_path(struct rtw_dev *rtwdev,
					       u8 ch, u8 path)
{
	struct rtw_hal *hal = &rtwdev->hal;
	u8 rs;

	/* do not need cck rates if we are not in 2.4G */
	if (hal->current_band_type == RTW_BAND_2G)
		rs = RTW_RATE_SECTION_CCK;
	else
		rs = RTW_RATE_SECTION_OFDM;

	for (; rs < RTW_RATE_SECTION_MAX; rs++)
		rtw_phy_set_tx_power_index_by_rs(rtwdev, ch, path, rs);
}

void rtw_phy_set_tx_power_level(struct rtw_dev *rtwdev, u8 channel)
{
	struct rtw_chip_info *chip = rtwdev->chip;
	struct rtw_hal *hal = &rtwdev->hal;
	u8 path;

	mutex_lock(&hal->tx_power_mutex);

	for (path = 0; path < hal->rf_path_num; path++)
		rtw_phy_set_tx_power_level_by_path(rtwdev, channel, path);

	chip->ops->set_tx_power_index(rtwdev);
	mutex_unlock(&hal->tx_power_mutex);
}
EXPORT_SYMBOL(rtw_phy_set_tx_power_level);

static void
rtw_phy_tx_power_by_rate_config_by_path(struct rtw_hal *hal, u8 path,
					u8 rs, u8 size, u8 *rates)
{
	u8 rate;
	u8 base_idx, rate_idx;
	s8 base_2g, base_5g;

	if (rs >= RTW_RATE_SECTION_VHT_1S)
		base_idx = rates[size - 3];
	else
		base_idx = rates[size - 1];
	base_2g = hal->tx_pwr_by_rate_offset_2g[path][base_idx];
	base_5g = hal->tx_pwr_by_rate_offset_5g[path][base_idx];
	hal->tx_pwr_by_rate_base_2g[path][rs] = base_2g;
	hal->tx_pwr_by_rate_base_5g[path][rs] = base_5g;
	for (rate = 0; rate < size; rate++) {
		rate_idx = rates[rate];
		hal->tx_pwr_by_rate_offset_2g[path][rate_idx] -= base_2g;
		hal->tx_pwr_by_rate_offset_5g[path][rate_idx] -= base_5g;
	}
}

void rtw_phy_tx_power_by_rate_config(struct rtw_hal *hal)
{
	u8 path;

	for (path = 0; path < RTW_RF_PATH_MAX; path++) {
		rtw_phy_tx_power_by_rate_config_by_path(hal, path,
				RTW_RATE_SECTION_CCK,
				rtw_cck_size, rtw_cck_rates);
		rtw_phy_tx_power_by_rate_config_by_path(hal, path,
				RTW_RATE_SECTION_OFDM,
				rtw_ofdm_size, rtw_ofdm_rates);
		rtw_phy_tx_power_by_rate_config_by_path(hal, path,
				RTW_RATE_SECTION_HT_1S,
				rtw_ht_1s_size, rtw_ht_1s_rates);
		rtw_phy_tx_power_by_rate_config_by_path(hal, path,
				RTW_RATE_SECTION_HT_2S,
				rtw_ht_2s_size, rtw_ht_2s_rates);
		rtw_phy_tx_power_by_rate_config_by_path(hal, path,
				RTW_RATE_SECTION_VHT_1S,
				rtw_vht_1s_size, rtw_vht_1s_rates);
		rtw_phy_tx_power_by_rate_config_by_path(hal, path,
				RTW_RATE_SECTION_VHT_2S,
				rtw_vht_2s_size, rtw_vht_2s_rates);
	}
}

static void
__rtw_phy_tx_power_limit_config(struct rtw_hal *hal, u8 regd, u8 bw, u8 rs)
{
	s8 base;
	u8 ch;

	for (ch = 0; ch < RTW_MAX_CHANNEL_NUM_2G; ch++) {
		base = hal->tx_pwr_by_rate_base_2g[0][rs];
		hal->tx_pwr_limit_2g[regd][bw][rs][ch] -= base;
	}

	for (ch = 0; ch < RTW_MAX_CHANNEL_NUM_5G; ch++) {
		base = hal->tx_pwr_by_rate_base_5g[0][rs];
		hal->tx_pwr_limit_5g[regd][bw][rs][ch] -= base;
	}
}

void rtw_phy_tx_power_limit_config(struct rtw_hal *hal)
{
	u8 regd, bw, rs;

	/* default at channel 1 */
	hal->cch_by_bw[RTW_CHANNEL_WIDTH_20] = 1;

	for (regd = 0; regd < RTW_REGD_MAX; regd++)
		for (bw = 0; bw < RTW_CHANNEL_WIDTH_MAX; bw++)
			for (rs = 0; rs < RTW_RATE_SECTION_MAX; rs++)
				__rtw_phy_tx_power_limit_config(hal, regd, bw, rs);
}

static void rtw_phy_init_tx_power_limit(struct rtw_dev *rtwdev,
					u8 regd, u8 bw, u8 rs)
{
	struct rtw_hal *hal = &rtwdev->hal;
	s8 max_power_index = (s8)rtwdev->chip->max_power_index;
	u8 ch;

	/* 2.4G channels */
	for (ch = 0; ch < RTW_MAX_CHANNEL_NUM_2G; ch++)
		hal->tx_pwr_limit_2g[regd][bw][rs][ch] = max_power_index;

	/* 5G channels */
	for (ch = 0; ch < RTW_MAX_CHANNEL_NUM_5G; ch++)
		hal->tx_pwr_limit_5g[regd][bw][rs][ch] = max_power_index;
}

void rtw_phy_init_tx_power(struct rtw_dev *rtwdev)
{
	struct rtw_hal *hal = &rtwdev->hal;
	u8 regd, path, rate, rs, bw;

	/* init tx power by rate offset */
	for (path = 0; path < RTW_RF_PATH_MAX; path++) {
		for (rate = 0; rate < DESC_RATE_MAX; rate++) {
			hal->tx_pwr_by_rate_offset_2g[path][rate] = 0;
			hal->tx_pwr_by_rate_offset_5g[path][rate] = 0;
		}
	}

	/* init tx power limit */
	for (regd = 0; regd < RTW_REGD_MAX; regd++)
		for (bw = 0; bw < RTW_CHANNEL_WIDTH_MAX; bw++)
			for (rs = 0; rs < RTW_RATE_SECTION_MAX; rs++)
				rtw_phy_init_tx_power_limit(rtwdev, regd, bw,
							    rs);
}

void rtw_phy_config_swing_table(struct rtw_dev *rtwdev,
				struct rtw_swing_table *swing_table)
{
	const struct rtw_pwr_track_tbl *tbl = rtwdev->chip->pwr_track_tbl;
	u8 channel = rtwdev->hal.current_channel;

	if (IS_CH_2G_BAND(channel)) {
		if (rtwdev->dm_info.tx_rate <= DESC_RATE11M) {
			swing_table->p[RF_PATH_A] = tbl->pwrtrk_2g_ccka_p;
			swing_table->n[RF_PATH_A] = tbl->pwrtrk_2g_ccka_n;
			swing_table->p[RF_PATH_B] = tbl->pwrtrk_2g_cckb_p;
			swing_table->n[RF_PATH_B] = tbl->pwrtrk_2g_cckb_n;
		} else {
			swing_table->p[RF_PATH_A] = tbl->pwrtrk_2ga_p;
			swing_table->n[RF_PATH_A] = tbl->pwrtrk_2ga_n;
			swing_table->p[RF_PATH_B] = tbl->pwrtrk_2gb_p;
			swing_table->n[RF_PATH_B] = tbl->pwrtrk_2gb_n;
		}
	} else if (IS_CH_5G_BAND_1(channel) || IS_CH_5G_BAND_2(channel)) {
		swing_table->p[RF_PATH_A] = tbl->pwrtrk_5ga_p[RTW_PWR_TRK_5G_1];
		swing_table->n[RF_PATH_A] = tbl->pwrtrk_5ga_n[RTW_PWR_TRK_5G_1];
		swing_table->p[RF_PATH_B] = tbl->pwrtrk_5gb_p[RTW_PWR_TRK_5G_1];
		swing_table->n[RF_PATH_B] = tbl->pwrtrk_5gb_n[RTW_PWR_TRK_5G_1];
	} else if (IS_CH_5G_BAND_3(channel)) {
		swing_table->p[RF_PATH_A] = tbl->pwrtrk_5ga_p[RTW_PWR_TRK_5G_2];
		swing_table->n[RF_PATH_A] = tbl->pwrtrk_5ga_n[RTW_PWR_TRK_5G_2];
		swing_table->p[RF_PATH_B] = tbl->pwrtrk_5gb_p[RTW_PWR_TRK_5G_2];
		swing_table->n[RF_PATH_B] = tbl->pwrtrk_5gb_n[RTW_PWR_TRK_5G_2];
	} else if (IS_CH_5G_BAND_4(channel)) {
		swing_table->p[RF_PATH_A] = tbl->pwrtrk_5ga_p[RTW_PWR_TRK_5G_3];
		swing_table->n[RF_PATH_A] = tbl->pwrtrk_5ga_n[RTW_PWR_TRK_5G_3];
		swing_table->p[RF_PATH_B] = tbl->pwrtrk_5gb_p[RTW_PWR_TRK_5G_3];
		swing_table->n[RF_PATH_B] = tbl->pwrtrk_5gb_n[RTW_PWR_TRK_5G_3];
	} else {
		swing_table->p[RF_PATH_A] = tbl->pwrtrk_2ga_p;
		swing_table->n[RF_PATH_A] = tbl->pwrtrk_2ga_n;
		swing_table->p[RF_PATH_B] = tbl->pwrtrk_2gb_p;
		swing_table->n[RF_PATH_B] = tbl->pwrtrk_2gb_n;
	}
}
EXPORT_SYMBOL(rtw_phy_config_swing_table);

void rtw_phy_pwrtrack_avg(struct rtw_dev *rtwdev, u8 thermal, u8 path)
{
	struct rtw_dm_info *dm_info = &rtwdev->dm_info;

	ewma_thermal_add(&dm_info->avg_thermal[path], thermal);
	dm_info->thermal_avg[path] =
		ewma_thermal_read(&dm_info->avg_thermal[path]);
}
EXPORT_SYMBOL(rtw_phy_pwrtrack_avg);

bool rtw_phy_pwrtrack_thermal_changed(struct rtw_dev *rtwdev, u8 thermal,
				      u8 path)
{
	struct rtw_dm_info *dm_info = &rtwdev->dm_info;
	u8 avg = ewma_thermal_read(&dm_info->avg_thermal[path]);

	if (avg == thermal)
		return false;

	return true;
}
EXPORT_SYMBOL(rtw_phy_pwrtrack_thermal_changed);

u8 rtw_phy_pwrtrack_get_delta(struct rtw_dev *rtwdev, u8 path)
{
	struct rtw_dm_info *dm_info = &rtwdev->dm_info;
	u8 therm_avg, therm_efuse, therm_delta;

	therm_avg = dm_info->thermal_avg[path];
	therm_efuse = rtwdev->efuse.thermal_meter[path];
	therm_delta = abs(therm_avg - therm_efuse);

	return min_t(u8, therm_delta, RTW_PWR_TRK_TBL_SZ - 1);
}
EXPORT_SYMBOL(rtw_phy_pwrtrack_get_delta);

s8 rtw_phy_pwrtrack_get_pwridx(struct rtw_dev *rtwdev,
			       struct rtw_swing_table *swing_table,
			       u8 tbl_path, u8 therm_path, u8 delta)
{
	struct rtw_dm_info *dm_info = &rtwdev->dm_info;
	const u8 *delta_swing_table_idx_pos;
	const u8 *delta_swing_table_idx_neg;

	if (delta >= RTW_PWR_TRK_TBL_SZ) {
		rtw_warn(rtwdev, "power track table overflow\n");
		return 0;
	}

	if (!swing_table) {
		rtw_warn(rtwdev, "swing table not configured\n");
		return 0;
	}

	delta_swing_table_idx_pos = swing_table->p[tbl_path];
	delta_swing_table_idx_neg = swing_table->n[tbl_path];

	if (!delta_swing_table_idx_pos || !delta_swing_table_idx_neg) {
		rtw_warn(rtwdev, "invalid swing table index\n");
		return 0;
	}

	if (dm_info->thermal_avg[therm_path] >
	    rtwdev->efuse.thermal_meter[therm_path])
		return delta_swing_table_idx_pos[delta];
	else
		return -delta_swing_table_idx_neg[delta];
}
EXPORT_SYMBOL(rtw_phy_pwrtrack_get_pwridx);

bool rtw_phy_pwrtrack_need_lck(struct rtw_dev *rtwdev)
{
	struct rtw_dm_info *dm_info = &rtwdev->dm_info;
	u8 delta_lck;

	delta_lck = abs(dm_info->thermal_avg[0] - dm_info->thermal_meter_lck);
	if (delta_lck >= rtwdev->chip->lck_threshold) {
		dm_info->thermal_meter_lck = dm_info->thermal_avg[0];
		return true;
	}
	return false;
}
EXPORT_SYMBOL(rtw_phy_pwrtrack_need_lck);

bool rtw_phy_pwrtrack_need_iqk(struct rtw_dev *rtwdev)
{
	struct rtw_dm_info *dm_info = &rtwdev->dm_info;
	u8 delta_iqk;

	delta_iqk = abs(dm_info->thermal_avg[0] - dm_info->thermal_meter_k);
	if (delta_iqk >= rtwdev->chip->iqk_threshold) {
		dm_info->thermal_meter_k = dm_info->thermal_avg[0];
		return true;
	}
	return false;
}
<<<<<<< HEAD
EXPORT_SYMBOL(rtw_phy_pwrtrack_need_iqk);
=======
EXPORT_SYMBOL(rtw_phy_pwrtrack_need_iqk);

static void rtw_phy_set_tx_path_by_reg(struct rtw_dev *rtwdev,
				       enum rtw_bb_path tx_path_sel_1ss)
{
	struct rtw_path_div *path_div = &rtwdev->dm_path_div;
	enum rtw_bb_path tx_path_sel_cck = tx_path_sel_1ss;
	struct rtw_chip_info *chip = rtwdev->chip;

	if (tx_path_sel_1ss == path_div->current_tx_path)
		return;

	path_div->current_tx_path = tx_path_sel_1ss;
	rtw_dbg(rtwdev, RTW_DBG_PATH_DIV, "Switch TX path=%s\n",
		tx_path_sel_1ss == BB_PATH_A ? "A" : "B");
	chip->ops->config_tx_path(rtwdev, rtwdev->hal.antenna_tx,
				  tx_path_sel_1ss, tx_path_sel_cck, false);
}

static void rtw_phy_tx_path_div_select(struct rtw_dev *rtwdev)
{
	struct rtw_path_div *path_div = &rtwdev->dm_path_div;
	enum rtw_bb_path path = path_div->current_tx_path;
	s32 rssi_a = 0, rssi_b = 0;

	if (path_div->path_a_cnt)
		rssi_a = path_div->path_a_sum / path_div->path_a_cnt;
	else
		rssi_a = 0;
	if (path_div->path_b_cnt)
		rssi_b = path_div->path_b_sum / path_div->path_b_cnt;
	else
		rssi_b = 0;

	if (rssi_a != rssi_b)
		path = (rssi_a > rssi_b) ? BB_PATH_A : BB_PATH_B;

	path_div->path_a_cnt = 0;
	path_div->path_a_sum = 0;
	path_div->path_b_cnt = 0;
	path_div->path_b_sum = 0;
	rtw_phy_set_tx_path_by_reg(rtwdev, path);
}

static void rtw_phy_tx_path_diversity_2ss(struct rtw_dev *rtwdev)
{
	if (rtwdev->hal.antenna_rx != BB_PATH_AB) {
		rtw_dbg(rtwdev, RTW_DBG_PATH_DIV,
			"[Return] tx_Path_en=%d, rx_Path_en=%d\n",
			rtwdev->hal.antenna_tx, rtwdev->hal.antenna_rx);
		return;
	}
	if (rtwdev->sta_cnt == 0) {
		rtw_dbg(rtwdev, RTW_DBG_PATH_DIV, "No Link\n");
		return;
	}

	rtw_phy_tx_path_div_select(rtwdev);
}

void rtw_phy_tx_path_diversity(struct rtw_dev *rtwdev)
{
	struct rtw_chip_info *chip = rtwdev->chip;

	if (!chip->path_div_supported)
		return;

	rtw_phy_tx_path_diversity_2ss(rtwdev);
}
>>>>>>> 7d2a07b7
<|MERGE_RESOLUTION|>--- conflicted
+++ resolved
@@ -119,8 +119,6 @@
 	dm_info->cck_fa_avg = CCK_FA_AVG_RESET;
 }
 
-<<<<<<< HEAD
-=======
 static void rtw_phy_cfo_init(struct rtw_dev *rtwdev)
 {
 	struct rtw_chip_info *chip = rtwdev->chip;
@@ -140,7 +138,6 @@
 	path_div->path_b_sum = 0;
 }
 
->>>>>>> 7d2a07b7
 void rtw_phy_init(struct rtw_dev *rtwdev)
 {
 	struct rtw_chip_info *chip = rtwdev->chip;
@@ -162,11 +159,8 @@
 	rtw_phy_cck_pd_init(rtwdev);
 
 	dm_info->iqk.done = false;
-<<<<<<< HEAD
-=======
 	rtw_phy_cfo_init(rtwdev);
 	rtw_phy_tx_path_div_init(rtwdev);
->>>>>>> 7d2a07b7
 }
 EXPORT_SYMBOL(rtw_phy_init);
 
@@ -493,8 +487,6 @@
 	rtw_iterate_stas_atomic(rtwdev, rtw_phy_ra_info_update_iter, rtwdev);
 }
 
-<<<<<<< HEAD
-=======
 static u32 rtw_phy_get_rrsr_mask(struct rtw_dev *rtwdev, u8 rate_idx)
 {
 	u8 rate_order;
@@ -549,7 +541,6 @@
 	rtw_write32(rtwdev, REG_RRSR, dm_info->rrsr_val_init & dm_info->rrsr_mask_min);
 }
 
->>>>>>> 7d2a07b7
 static void rtw_phy_dpk_track(struct rtw_dev *rtwdev)
 {
 	struct rtw_chip_info *chip = rtwdev->chip;
@@ -558,8 +549,6 @@
 		chip->ops->dpk_track(rtwdev);
 }
 
-<<<<<<< HEAD
-=======
 struct rtw_rx_addr_match_data {
 	struct rtw_dev *rtwdev;
 	struct ieee80211_hdr *hdr;
@@ -616,7 +605,6 @@
 		chip->ops->cfo_track(rtwdev);
 }
 
->>>>>>> 7d2a07b7
 #define CCK_PD_FA_LV1_MIN	1000
 #define CCK_PD_FA_LV0_MAX	500
 
@@ -685,15 +673,12 @@
 	else
 		dm_info->cck_fa_avg = (dm_info->cck_fa_avg * 3 + cck_fa) >> 2;
 
-<<<<<<< HEAD
-=======
 	rtw_dbg(rtwdev, RTW_DBG_PHY, "IGI=0x%x, rssi_min=%d, cck_fa=%d\n",
 		dm_info->igi_history[0], dm_info->min_rssi,
 		dm_info->fa_history[0]);
 	rtw_dbg(rtwdev, RTW_DBG_PHY, "cck_fa_avg=%d, cck_pd_default=%d\n",
 		dm_info->cck_fa_avg, dm_info->cck_pd_default);
 
->>>>>>> 7d2a07b7
 	level = rtw_phy_cck_pd_lv(rtwdev);
 
 	if (level >= CCK_PD_LV_MAX)
@@ -708,8 +693,6 @@
 	rtwdev->chip->ops->pwr_track(rtwdev);
 }
 
-<<<<<<< HEAD
-=======
 static void rtw_phy_ra_track(struct rtw_dev *rtwdev)
 {
 	rtw_fw_update_wl_phy_info(rtwdev);
@@ -717,20 +700,15 @@
 	rtw_phy_rrsr_update(rtwdev);
 }
 
->>>>>>> 7d2a07b7
 void rtw_phy_dynamic_mechanism(struct rtw_dev *rtwdev)
 {
 	/* for further calculation */
 	rtw_phy_statistics(rtwdev);
 	rtw_phy_dig(rtwdev);
 	rtw_phy_cck_pd(rtwdev);
-<<<<<<< HEAD
-	rtw_phy_ra_info_update(rtwdev);
-=======
 	rtw_phy_ra_track(rtwdev);
 	rtw_phy_tx_path_diversity(rtwdev);
 	rtw_phy_cfo_track(rtwdev);
->>>>>>> 7d2a07b7
 	rtw_phy_dpk_track(rtwdev);
 	rtw_phy_pwr_track(rtwdev);
 }
@@ -2349,9 +2327,6 @@
 	}
 	return false;
 }
-<<<<<<< HEAD
-EXPORT_SYMBOL(rtw_phy_pwrtrack_need_iqk);
-=======
 EXPORT_SYMBOL(rtw_phy_pwrtrack_need_iqk);
 
 static void rtw_phy_set_tx_path_by_reg(struct rtw_dev *rtwdev,
@@ -2420,5 +2395,4 @@
 		return;
 
 	rtw_phy_tx_path_diversity_2ss(rtwdev);
-}
->>>>>>> 7d2a07b7
+}