/* SPDX-License-Identifier: GPL-2.0 OR BSD-3-Clause */
/* Copyright(c) 2018-2019  Realtek Corporation
 */

#ifndef __RTK_PCI_H_
#define __RTK_PCI_H_

<<<<<<< HEAD
=======
#include "main.h"

>>>>>>> 7d2a07b7
#define RTK_DEFAULT_TX_DESC_NUM 128
#define RTK_BEQ_TX_DESC_NUM	256

#define RTK_MAX_RX_DESC_NUM	512
/* 11K + rx desc size */
#define RTK_PCI_RX_BUF_SIZE	(11454 + 24)

#define RTK_PCI_CTRL		0x300
#define BIT_RST_TRXDMA_INTF	BIT(20)
#define BIT_RX_TAG_EN		BIT(15)
#define REG_DBI_WDATA_V1	0x03E8
#define REG_DBI_RDATA_V1	0x03EC
#define REG_DBI_FLAG_V1		0x03F0
#define BIT_DBI_RFLAG		BIT(17)
#define BIT_DBI_WFLAG		BIT(16)
#define BITS_DBI_WREN		GENMASK(15, 12)
#define BITS_DBI_ADDR_MASK	GENMASK(11, 2)

#define REG_MDIO_V1		0x03F4
#define REG_PCIE_MIX_CFG	0x03F8
#define BITS_MDIO_ADDR_MASK	GENMASK(4, 0)
#define BIT_MDIO_WFLAG_V1	BIT(5)
#define RTW_PCI_MDIO_PG_SZ	BIT(5)
#define RTW_PCI_MDIO_PG_OFFS_G1	0
#define RTW_PCI_MDIO_PG_OFFS_G2	2
#define RTW_PCI_WR_RETRY_CNT	20

#define RTK_PCIE_LINK_CFG	0x0719
#define BIT_CLKREQ_SW_EN	BIT(4)
#define BIT_L1_SW_EN		BIT(3)
#define RTK_PCIE_CLKDLY_CTRL	0x0725

#define BIT_PCI_BCNQ_FLAG	BIT(4)
#define RTK_PCI_TXBD_DESA_BCNQ	0x308
#define RTK_PCI_TXBD_DESA_H2CQ	0x1320
#define RTK_PCI_TXBD_DESA_MGMTQ	0x310
#define RTK_PCI_TXBD_DESA_BKQ	0x330
#define RTK_PCI_TXBD_DESA_BEQ	0x328
#define RTK_PCI_TXBD_DESA_VIQ	0x320
#define RTK_PCI_TXBD_DESA_VOQ	0x318
#define RTK_PCI_TXBD_DESA_HI0Q	0x340
#define RTK_PCI_RXBD_DESA_MPDUQ	0x338

#define TRX_BD_IDX_MASK		GENMASK(11, 0)
<<<<<<< HEAD
=======
#define TRX_BD_HW_IDX_MASK	GENMASK(27, 16)
>>>>>>> 7d2a07b7

/* BCNQ is specialized for rsvd page, does not need to specify a number */
#define RTK_PCI_TXBD_NUM_H2CQ	0x1328
#define RTK_PCI_TXBD_NUM_MGMTQ	0x380
#define RTK_PCI_TXBD_NUM_BKQ	0x38A
#define RTK_PCI_TXBD_NUM_BEQ	0x388
#define RTK_PCI_TXBD_NUM_VIQ	0x386
#define RTK_PCI_TXBD_NUM_VOQ	0x384
#define RTK_PCI_TXBD_NUM_HI0Q	0x38C
#define RTK_PCI_RXBD_NUM_MPDUQ	0x382
#define RTK_PCI_TXBD_IDX_H2CQ	0x132C
#define RTK_PCI_TXBD_IDX_MGMTQ	0x3B0
#define RTK_PCI_TXBD_IDX_BKQ	0x3AC
#define RTK_PCI_TXBD_IDX_BEQ	0x3A8
#define RTK_PCI_TXBD_IDX_VIQ	0x3A4
#define RTK_PCI_TXBD_IDX_VOQ	0x3A0
#define RTK_PCI_TXBD_IDX_HI0Q	0x3B8
#define RTK_PCI_RXBD_IDX_MPDUQ	0x3B4

#define RTK_PCI_TXBD_RWPTR_CLR	0x39C
#define RTK_PCI_TXBD_H2CQ_CSR	0x1330

#define BIT_CLR_H2CQ_HOST_IDX	BIT(16)
#define BIT_CLR_H2CQ_HW_IDX	BIT(8)

#define RTK_PCI_HIMR0		0x0B0
#define RTK_PCI_HISR0		0x0B4
#define RTK_PCI_HIMR1		0x0B8
#define RTK_PCI_HISR1		0x0BC
#define RTK_PCI_HIMR2		0x10B0
#define RTK_PCI_HISR2		0x10B4
#define RTK_PCI_HIMR3		0x10B8
#define RTK_PCI_HISR3		0x10BC
/* IMR 0 */
#define IMR_TIMER2		BIT(31)
#define IMR_TIMER1		BIT(30)
#define IMR_PSTIMEOUT		BIT(29)
#define IMR_GTINT4		BIT(28)
#define IMR_GTINT3		BIT(27)
#define IMR_TBDER		BIT(26)
#define IMR_TBDOK		BIT(25)
#define IMR_TSF_BIT32_TOGGLE	BIT(24)
#define IMR_BCNDMAINT0		BIT(20)
#define IMR_BCNDOK0		BIT(16)
#define IMR_HSISR_IND_ON_INT	BIT(15)
#define IMR_BCNDMAINT_E		BIT(14)
#define IMR_ATIMEND		BIT(12)
#define IMR_HISR1_IND_INT	BIT(11)
#define IMR_C2HCMD		BIT(10)
#define IMR_CPWM2		BIT(9)
#define IMR_CPWM		BIT(8)
#define IMR_HIGHDOK		BIT(7)
#define IMR_MGNTDOK		BIT(6)
#define IMR_BKDOK		BIT(5)
#define IMR_BEDOK		BIT(4)
#define IMR_VIDOK		BIT(3)
#define IMR_VODOK		BIT(2)
#define IMR_RDU			BIT(1)
#define IMR_ROK			BIT(0)
/* IMR 1 */
#define IMR_TXFIFO_TH_INT	BIT(30)
#define IMR_BTON_STS_UPDATE	BIT(29)
#define IMR_MCUERR		BIT(28)
#define IMR_BCNDMAINT7		BIT(27)
#define IMR_BCNDMAINT6		BIT(26)
#define IMR_BCNDMAINT5		BIT(25)
#define IMR_BCNDMAINT4		BIT(24)
#define IMR_BCNDMAINT3		BIT(23)
#define IMR_BCNDMAINT2		BIT(22)
#define IMR_BCNDMAINT1		BIT(21)
#define IMR_BCNDOK7		BIT(20)
#define IMR_BCNDOK6		BIT(19)
#define IMR_BCNDOK5		BIT(18)
#define IMR_BCNDOK4		BIT(17)
#define IMR_BCNDOK3		BIT(16)
#define IMR_BCNDOK2		BIT(15)
#define IMR_BCNDOK1		BIT(14)
#define IMR_ATIMEND_E		BIT(13)
#define IMR_ATIMEND		BIT(12)
#define IMR_TXERR		BIT(11)
#define IMR_RXERR		BIT(10)
#define IMR_TXFOVW		BIT(9)
#define IMR_RXFOVW		BIT(8)
#define IMR_CPU_MGQ_TXDONE	BIT(5)
#define IMR_PS_TIMER_C		BIT(4)
#define IMR_PS_TIMER_B		BIT(3)
#define IMR_PS_TIMER_A		BIT(2)
#define IMR_CPUMGQ_TX_TIMER	BIT(1)
/* IMR 3 */
#define IMR_H2CDOK		BIT(16)

enum rtw_pci_flags {
	RTW_PCI_FLAG_NAPI_RUNNING,

	NUM_OF_RTW_PCI_FLAGS,
};

/* one element is reserved to know if the ring is closed */
static inline int avail_desc(u32 wp, u32 rp, u32 len)
{
	if (rp > wp)
		return rp - wp - 1;
	else
		return len - wp + rp - 1;
}

#define RTK_PCI_TXBD_OWN_OFFSET 15
#define RTK_PCI_TXBD_BCN_WORK	0x383

struct rtw_pci_tx_buffer_desc {
	__le16 buf_size;
	__le16 psb_len;
	__le32 dma;
};

struct rtw_pci_tx_data {
	dma_addr_t dma;
	u8 sn;
};

struct rtw_pci_ring {
	u8 *head;
	dma_addr_t dma;

	u8 desc_size;

	u32 len;
	u32 wp;
	u32 rp;
};

struct rtw_pci_tx_ring {
	struct rtw_pci_ring r;
	struct sk_buff_head queue;
	bool queue_stopped;
};

struct rtw_pci_rx_buffer_desc {
	__le16 buf_size;
	__le16 total_pkt_size;
	__le32 dma;
};

struct rtw_pci_rx_ring {
	struct rtw_pci_ring r;
	struct sk_buff *buf[RTK_MAX_RX_DESC_NUM];
};

#define RX_TAG_MAX	8192

struct rtw_pci {
	struct pci_dev *pdev;

	/* Used for PCI interrupt. */
	spinlock_t hwirq_lock;
<<<<<<< HEAD
	/* Used for PCI TX queueing. */
=======
	/* Used for PCI TX ring/queueing, and enable INT. */
>>>>>>> 7d2a07b7
	spinlock_t irq_lock;
	u32 irq_mask[4];
	bool irq_enabled;
	bool running;

	/* napi structure */
	struct net_device netdev;
	struct napi_struct napi;

	u16 rx_tag;
	DECLARE_BITMAP(tx_queued, RTK_MAX_TX_QUEUE_NUM);
	struct rtw_pci_tx_ring tx_rings[RTK_MAX_TX_QUEUE_NUM];
	struct rtw_pci_rx_ring rx_rings[RTK_MAX_RX_QUEUE_NUM];
	u16 link_ctrl;
<<<<<<< HEAD
=======
	DECLARE_BITMAP(flags, NUM_OF_RTW_PCI_FLAGS);
>>>>>>> 7d2a07b7

	void __iomem *mmap;
};

<<<<<<< HEAD
=======
extern const struct dev_pm_ops rtw_pm_ops;

int rtw_pci_probe(struct pci_dev *pdev, const struct pci_device_id *id);
void rtw_pci_remove(struct pci_dev *pdev);
void rtw_pci_shutdown(struct pci_dev *pdev);

>>>>>>> 7d2a07b7
static inline u32 max_num_of_tx_queue(u8 queue)
{
	u32 max_num;

	switch (queue) {
	case RTW_TX_QUEUE_BE:
		max_num = RTK_BEQ_TX_DESC_NUM;
		break;
	case RTW_TX_QUEUE_BCN:
		max_num = 1;
		break;
	default:
		max_num = RTK_DEFAULT_TX_DESC_NUM;
		break;
	}

	return max_num;
}

static inline struct
rtw_pci_tx_data *rtw_pci_get_tx_data(struct sk_buff *skb)
{
	struct ieee80211_tx_info *info = IEEE80211_SKB_CB(skb);

	BUILD_BUG_ON(sizeof(struct rtw_pci_tx_data) >
		     sizeof(info->status.status_driver_data));

	return (struct rtw_pci_tx_data *)info->status.status_driver_data;
}

static inline
struct rtw_pci_tx_buffer_desc *get_tx_buffer_desc(struct rtw_pci_tx_ring *ring,
						  u32 size)
{
	u8 *buf_desc;

	buf_desc = ring->r.head + ring->r.wp * size;
	return (struct rtw_pci_tx_buffer_desc *)buf_desc;
}

#endif<|MERGE_RESOLUTION|>--- conflicted
+++ resolved
@@ -5,11 +5,8 @@
 #ifndef __RTK_PCI_H_
 #define __RTK_PCI_H_
 
-<<<<<<< HEAD
-=======
 #include "main.h"
 
->>>>>>> 7d2a07b7
 #define RTK_DEFAULT_TX_DESC_NUM 128
 #define RTK_BEQ_TX_DESC_NUM	256
 
@@ -54,10 +51,7 @@
 #define RTK_PCI_RXBD_DESA_MPDUQ	0x338
 
 #define TRX_BD_IDX_MASK		GENMASK(11, 0)
-<<<<<<< HEAD
-=======
 #define TRX_BD_HW_IDX_MASK	GENMASK(27, 16)
->>>>>>> 7d2a07b7
 
 /* BCNQ is specialized for rsvd page, does not need to specify a number */
 #define RTK_PCI_TXBD_NUM_H2CQ	0x1328
@@ -213,11 +207,7 @@
 
 	/* Used for PCI interrupt. */
 	spinlock_t hwirq_lock;
-<<<<<<< HEAD
-	/* Used for PCI TX queueing. */
-=======
 	/* Used for PCI TX ring/queueing, and enable INT. */
->>>>>>> 7d2a07b7
 	spinlock_t irq_lock;
 	u32 irq_mask[4];
 	bool irq_enabled;
@@ -232,23 +222,17 @@
 	struct rtw_pci_tx_ring tx_rings[RTK_MAX_TX_QUEUE_NUM];
 	struct rtw_pci_rx_ring rx_rings[RTK_MAX_RX_QUEUE_NUM];
 	u16 link_ctrl;
-<<<<<<< HEAD
-=======
 	DECLARE_BITMAP(flags, NUM_OF_RTW_PCI_FLAGS);
->>>>>>> 7d2a07b7
 
 	void __iomem *mmap;
 };
 
-<<<<<<< HEAD
-=======
 extern const struct dev_pm_ops rtw_pm_ops;
 
 int rtw_pci_probe(struct pci_dev *pdev, const struct pci_device_id *id);
 void rtw_pci_remove(struct pci_dev *pdev);
 void rtw_pci_shutdown(struct pci_dev *pdev);
 
->>>>>>> 7d2a07b7
 static inline u32 max_num_of_tx_queue(u8 queue)
 {
 	u32 max_num;
