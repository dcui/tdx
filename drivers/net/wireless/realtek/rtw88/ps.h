/* SPDX-License-Identifier: GPL-2.0 OR BSD-3-Clause */
/* Copyright(c) 2018-2019  Realtek Corporation
 */

#ifndef __RTW_PS_H_
#define __RTW_PS_H_

#define RTW_LPS_THRESHOLD	50

#define POWER_MODE_ACK		BIT(6)
#define POWER_MODE_PG		BIT(4)
#define POWER_MODE_LCLK		BIT(0)

#define LEAVE_LPS_TRY_CNT	5
<<<<<<< HEAD
=======
#define LEAVE_LPS_TIMEOUT	msecs_to_jiffies(100)
>>>>>>> 7d2a07b7

int rtw_enter_ips(struct rtw_dev *rtwdev);
int rtw_leave_ips(struct rtw_dev *rtwdev);

void rtw_power_mode_change(struct rtw_dev *rtwdev, bool enter);
void rtw_enter_lps(struct rtw_dev *rtwdev, u8 port_id);
void rtw_leave_lps(struct rtw_dev *rtwdev);
void rtw_leave_lps_deep(struct rtw_dev *rtwdev);
<<<<<<< HEAD

=======
enum rtw_lps_deep_mode rtw_get_lps_deep_mode(struct rtw_dev *rtwdev);
>>>>>>> 7d2a07b7
#endif<|MERGE_RESOLUTION|>--- conflicted
+++ resolved
@@ -12,10 +12,7 @@
 #define POWER_MODE_LCLK		BIT(0)
 
 #define LEAVE_LPS_TRY_CNT	5
-<<<<<<< HEAD
-=======
 #define LEAVE_LPS_TIMEOUT	msecs_to_jiffies(100)
->>>>>>> 7d2a07b7
 
 int rtw_enter_ips(struct rtw_dev *rtwdev);
 int rtw_leave_ips(struct rtw_dev *rtwdev);
@@ -24,9 +21,5 @@
 void rtw_enter_lps(struct rtw_dev *rtwdev, u8 port_id);
 void rtw_leave_lps(struct rtw_dev *rtwdev);
 void rtw_leave_lps_deep(struct rtw_dev *rtwdev);
-<<<<<<< HEAD
-
-=======
 enum rtw_lps_deep_mode rtw_get_lps_deep_mode(struct rtw_dev *rtwdev);
->>>>>>> 7d2a07b7
 #endif