// SPDX-License-Identifier: GPL-2.0
/* Copyright(c) 2009-2012  Realtek Corporation.*/

#include "wifi.h"
#include "base.h"
#include "ps.h"
#include <linux/export.h>
#include "btcoexist/rtl_btc.h"

bool rtl_ps_enable_nic(struct ieee80211_hw *hw)
{
	struct rtl_priv *rtlpriv = rtl_priv(hw);
	struct rtl_ps_ctl *ppsc = rtl_psc(rtl_priv(hw));
	struct rtl_hal *rtlhal = rtl_hal(rtl_priv(hw));
	struct rtl_mac *rtlmac = rtl_mac(rtl_priv(hw));

	/*<1> reset trx ring */
	if (rtlhal->interface == INTF_PCI)
		rtlpriv->intf_ops->reset_trx_ring(hw);

	if (is_hal_stop(rtlhal))
		rtl_dbg(rtlpriv, COMP_ERR, DBG_WARNING,
			"Driver is already down!\n");

	/*<2> Enable Adapter */
	if (rtlpriv->cfg->ops->hw_init(hw))
		return false;
	rtlpriv->cfg->ops->set_hw_reg(hw, HW_VAR_RETRY_LIMIT,
			&rtlmac->retry_long);
	RT_CLEAR_PS_LEVEL(ppsc, RT_RF_OFF_LEVL_HALT_NIC);

	rtlpriv->cfg->ops->switch_channel(hw);
	rtlpriv->cfg->ops->set_channel_access(hw);
	rtlpriv->cfg->ops->set_bw_mode(hw,
			cfg80211_get_chandef_type(&hw->conf.chandef));

	/*<3> Enable Interrupt */
	rtlpriv->cfg->ops->enable_interrupt(hw);

	/*<enable timer> */
	rtl_watch_dog_timer_callback(&rtlpriv->works.watchdog_timer);

	return true;
}
EXPORT_SYMBOL(rtl_ps_enable_nic);

bool rtl_ps_disable_nic(struct ieee80211_hw *hw)
{
	struct rtl_priv *rtlpriv = rtl_priv(hw);

	/*<1> Stop all timer */
	rtl_deinit_deferred_work(hw, true);

	/*<2> Disable Interrupt */
	rtlpriv->cfg->ops->disable_interrupt(hw);
	tasklet_kill(&rtlpriv->works.irq_tasklet);

	/*<3> Disable Adapter */
	rtlpriv->cfg->ops->hw_disable(hw);

	return true;
}
EXPORT_SYMBOL(rtl_ps_disable_nic);

static bool rtl_ps_set_rf_state(struct ieee80211_hw *hw,
				enum rf_pwrstate state_toset,
				u32 changesource)
{
	struct rtl_priv *rtlpriv = rtl_priv(hw);
	struct rtl_ps_ctl *ppsc = rtl_psc(rtl_priv(hw));
	bool actionallowed = false;
	u16 rfwait_cnt = 0;

	/*Only one thread can change
	 *the RF state at one time, and others
	 *should wait to be executed.
	 */
	while (true) {
		spin_lock(&rtlpriv->locks.rf_ps_lock);
		if (ppsc->rfchange_inprogress) {
			spin_unlock(&rtlpriv->locks.rf_ps_lock);

			rtl_dbg(rtlpriv, COMP_ERR, DBG_WARNING,
				"RF Change in progress! Wait to set..state_toset(%d).\n",
				state_toset);

			/* Set RF after the previous action is done.  */
			while (ppsc->rfchange_inprogress) {
				rfwait_cnt++;
				mdelay(1);
				/*Wait too long, return false to avoid
				 *to be stuck here.
				 */
				if (rfwait_cnt > 100)
					return false;
			}
		} else {
			ppsc->rfchange_inprogress = true;
			spin_unlock(&rtlpriv->locks.rf_ps_lock);
			break;
		}
	}

	switch (state_toset) {
	case ERFON:
		ppsc->rfoff_reason &= (~changesource);

		if ((changesource == RF_CHANGE_BY_HW) &&
		    (ppsc->hwradiooff)) {
			ppsc->hwradiooff = false;
		}

		if (!ppsc->rfoff_reason) {
			ppsc->rfoff_reason = 0;
			actionallowed = true;
		}

		break;

	case ERFOFF:

		if ((changesource == RF_CHANGE_BY_HW) && !ppsc->hwradiooff) {
			ppsc->hwradiooff = true;
		}

		ppsc->rfoff_reason |= changesource;
		actionallowed = true;
		break;

	case ERFSLEEP:
		ppsc->rfoff_reason |= changesource;
		actionallowed = true;
		break;

	default:
		pr_err("switch case %#x not processed\n", state_toset);
		break;
	}

	if (actionallowed)
		rtlpriv->cfg->ops->set_rf_power_state(hw, state_toset);

	spin_lock(&rtlpriv->locks.rf_ps_lock);
	ppsc->rfchange_inprogress = false;
	spin_unlock(&rtlpriv->locks.rf_ps_lock);

	return actionallowed;
}

static void _rtl_ps_inactive_ps(struct ieee80211_hw *hw)
{
	struct rtl_priv *rtlpriv = rtl_priv(hw);
	struct rtl_hal *rtlhal = rtl_hal(rtl_priv(hw));
	struct rtl_ps_ctl *ppsc = rtl_psc(rtl_priv(hw));

	ppsc->swrf_processing = true;

	if (ppsc->inactive_pwrstate == ERFON &&
	    rtlhal->interface == INTF_PCI) {
		if ((ppsc->reg_rfps_level & RT_RF_OFF_LEVL_ASPM) &&
		    RT_IN_PS_LEVEL(ppsc, RT_PS_LEVEL_ASPM)) {
			rtlpriv->intf_ops->disable_aspm(hw);
			RT_CLEAR_PS_LEVEL(ppsc, RT_PS_LEVEL_ASPM);
		}
	}

	rtl_ps_set_rf_state(hw, ppsc->inactive_pwrstate,
			    RF_CHANGE_BY_IPS);

	if (ppsc->inactive_pwrstate == ERFOFF &&
	    rtlhal->interface == INTF_PCI) {
		if (ppsc->reg_rfps_level & RT_RF_OFF_LEVL_ASPM &&
		    !RT_IN_PS_LEVEL(ppsc, RT_PS_LEVEL_ASPM)) {
			rtlpriv->intf_ops->enable_aspm(hw);
			RT_SET_PS_LEVEL(ppsc, RT_PS_LEVEL_ASPM);
		}
	}

	ppsc->swrf_processing = false;
}

void rtl_ips_nic_off_wq_callback(struct work_struct *work)
{
	struct rtl_works *rtlworks = container_of(work, struct rtl_works,
						  ips_nic_off_wq.work);
	struct ieee80211_hw *hw = rtlworks->hw;
	struct rtl_priv *rtlpriv = rtl_priv(hw);
	struct rtl_hal *rtlhal = rtl_hal(rtl_priv(hw));
	struct rtl_mac *mac = rtl_mac(rtl_priv(hw));
	struct rtl_ps_ctl *ppsc = rtl_psc(rtl_priv(hw));
	enum rf_pwrstate rtstate;

	if (mac->opmode != NL80211_IFTYPE_STATION) {
		rtl_dbg(rtlpriv, COMP_ERR, DBG_WARNING,
			"not station return\n");
		return;
	}

	if (mac->p2p_in_use)
		return;

	if (mac->link_state > MAC80211_NOLINK)
		return;

	if (is_hal_stop(rtlhal))
		return;

	if (rtlpriv->sec.being_setkey)
		return;

	if (rtlpriv->cfg->ops->bt_coex_off_before_lps)
		rtlpriv->cfg->ops->bt_coex_off_before_lps(hw);

	if (ppsc->inactiveps) {
		rtstate = ppsc->rfpwr_state;

		/*
		 *Do not enter IPS in the following conditions:
		 *(1) RF is already OFF or Sleep
		 *(2) swrf_processing (indicates the IPS is still under going)
		 *(3) Connectted (only disconnected can trigger IPS)
		 *(4) IBSS (send Beacon)
		 *(5) AP mode (send Beacon)
		 *(6) monitor mode (rcv packet)
		 */

		if (rtstate == ERFON &&
		    !ppsc->swrf_processing &&
		    (mac->link_state == MAC80211_NOLINK) &&
		    !mac->act_scanning) {
			rtl_dbg(rtlpriv, COMP_RF, DBG_TRACE,
				"IPSEnter(): Turn off RF\n");

			ppsc->inactive_pwrstate = ERFOFF;
			ppsc->in_powersavemode = true;

			/* call before RF off */
			if (rtlpriv->cfg->ops->get_btc_status())
				rtlpriv->btcoexist.btc_ops->btc_ips_notify(rtlpriv,
									ppsc->inactive_pwrstate);

			/*rtl_pci_reset_trx_ring(hw); */
			_rtl_ps_inactive_ps(hw);
		}
	}
}

void rtl_ips_nic_off(struct ieee80211_hw *hw)
{
	struct rtl_priv *rtlpriv = rtl_priv(hw);

	/* because when link with ap, mac80211 will ask us
	 * to disable nic quickly after scan before linking,
	 * this will cause link failed, so we delay 100ms here
	 */
	queue_delayed_work(rtlpriv->works.rtl_wq,
			   &rtlpriv->works.ips_nic_off_wq, MSECS(100));
}

/* NOTICE: any opmode should exc nic_on, or disable without
 * nic_on may something wrong, like adhoc TP
 */
void rtl_ips_nic_on(struct ieee80211_hw *hw)
{
	struct rtl_priv *rtlpriv = rtl_priv(hw);
	struct rtl_ps_ctl *ppsc = rtl_psc(rtl_priv(hw));
	enum rf_pwrstate rtstate;

	cancel_delayed_work_sync(&rtlpriv->works.ips_nic_off_wq);

	mutex_lock(&rtlpriv->locks.ips_mutex);
	if (ppsc->inactiveps) {
		rtstate = ppsc->rfpwr_state;

		if (rtstate != ERFON &&
		    !ppsc->swrf_processing &&
		    ppsc->rfoff_reason <= RF_CHANGE_BY_IPS) {

			ppsc->inactive_pwrstate = ERFON;
			ppsc->in_powersavemode = false;
			_rtl_ps_inactive_ps(hw);
			/* call after RF on */
			if (rtlpriv->cfg->ops->get_btc_status())
				rtlpriv->btcoexist.btc_ops->btc_ips_notify(rtlpriv,
									ppsc->inactive_pwrstate);
		}
	}
	mutex_unlock(&rtlpriv->locks.ips_mutex);
}
EXPORT_SYMBOL_GPL(rtl_ips_nic_on);

/*for FW LPS*/

/*
 *Determine if we can set Fw into PS mode
 *in current condition.Return TRUE if it
 *can enter PS mode.
 */
static bool rtl_get_fwlps_doze(struct ieee80211_hw *hw)
{
	struct rtl_priv *rtlpriv = rtl_priv(hw);
	struct rtl_mac *mac = rtl_mac(rtl_priv(hw));
	struct rtl_ps_ctl *ppsc = rtl_psc(rtl_priv(hw));
	u32 ps_timediff;

	ps_timediff = jiffies_to_msecs(jiffies -
				       ppsc->last_delaylps_stamp_jiffies);

	if (ps_timediff < 2000) {
		rtl_dbg(rtlpriv, COMP_POWER, DBG_LOUD,
			"Delay enter Fw LPS for DHCP, ARP, or EAPOL exchanging state\n");
		return false;
	}

	if (mac->link_state != MAC80211_LINKED)
		return false;

	if (mac->opmode == NL80211_IFTYPE_ADHOC)
		return false;

	return true;
}

/* Change current and default preamble mode.*/
void rtl_lps_set_psmode(struct ieee80211_hw *hw, u8 rt_psmode)
{
	struct rtl_priv *rtlpriv = rtl_priv(hw);
	struct rtl_mac *mac = rtl_mac(rtl_priv(hw));
	struct rtl_ps_ctl *ppsc = rtl_psc(rtl_priv(hw));
	bool enter_fwlps;

	if (mac->opmode == NL80211_IFTYPE_ADHOC)
		return;

	if (mac->link_state != MAC80211_LINKED)
		return;

	if (ppsc->dot11_psmode == rt_psmode && rt_psmode == EACTIVE)
		return;

	/* Update power save mode configured. */
	ppsc->dot11_psmode = rt_psmode;

	/*
	 *<FW control LPS>
	 *1. Enter PS mode
	 *   Set RPWM to Fw to turn RF off and send H2C fw_pwrmode
	 *   cmd to set Fw into PS mode.
	 *2. Leave PS mode
	 *   Send H2C fw_pwrmode cmd to Fw to set Fw into Active
	 *   mode and set RPWM to turn RF on.
	 */

	if ((ppsc->fwctrl_lps) && ppsc->report_linked) {
		if (ppsc->dot11_psmode == EACTIVE) {
			rtl_dbg(rtlpriv, COMP_RF, DBG_DMESG,
				"FW LPS leave ps_mode:%x\n",
				FW_PS_ACTIVE_MODE);
			enter_fwlps = false;
			ppsc->pwr_mode = FW_PS_ACTIVE_MODE;
			ppsc->smart_ps = 0;
			rtlpriv->cfg->ops->set_hw_reg(hw, HW_VAR_FW_LPS_ACTION,
						      (u8 *)(&enter_fwlps));
			if (ppsc->p2p_ps_info.opp_ps)
				rtl_p2p_ps_cmd(hw , P2P_PS_ENABLE);

			if (rtlpriv->cfg->ops->get_btc_status())
				rtlpriv->btcoexist.btc_ops->btc_lps_notify(rtlpriv, rt_psmode);
		} else {
			if (rtl_get_fwlps_doze(hw)) {
				rtl_dbg(rtlpriv, COMP_RF, DBG_DMESG,
					"FW LPS enter ps_mode:%x\n",
					ppsc->fwctrl_psmode);
				if (rtlpriv->cfg->ops->get_btc_status())
					rtlpriv->btcoexist.btc_ops->btc_lps_notify(rtlpriv, rt_psmode);
				enter_fwlps = true;
				ppsc->pwr_mode = ppsc->fwctrl_psmode;
				ppsc->smart_ps = 2;
				rtlpriv->cfg->ops->set_hw_reg(hw,
							HW_VAR_FW_LPS_ACTION,
							(u8 *)(&enter_fwlps));

			} else {
				/* Reset the power save related parameters. */
				ppsc->dot11_psmode = EACTIVE;
			}
		}
	}
}

/* Interrupt safe routine to enter the leisure power save mode.*/
static void rtl_lps_enter_core(struct ieee80211_hw *hw)
{
	struct rtl_mac *mac = rtl_mac(rtl_priv(hw));
	struct rtl_ps_ctl *ppsc = rtl_psc(rtl_priv(hw));
	struct rtl_priv *rtlpriv = rtl_priv(hw);

	if (!ppsc->fwctrl_lps)
		return;

	if (rtlpriv->sec.being_setkey)
		return;

	if (rtlpriv->link_info.busytraffic)
		return;

	/*sleep after linked 10s, to let DHCP and 4-way handshake ok enough!! */
	if (mac->cnt_after_linked < 5)
		return;

	if (mac->opmode == NL80211_IFTYPE_ADHOC)
		return;

	if (mac->link_state != MAC80211_LINKED)
		return;

	mutex_lock(&rtlpriv->locks.lps_mutex);

	/* Don't need to check (ppsc->dot11_psmode == EACTIVE), because
	 * bt_ccoexist may ask to enter lps.
	 * In normal case, this constraint move to rtl_lps_set_psmode().
	 */
	rtl_dbg(rtlpriv, COMP_POWER, DBG_LOUD,
		"Enter 802.11 power save mode...\n");
	rtl_lps_set_psmode(hw, EAUTOPS);

	mutex_unlock(&rtlpriv->locks.lps_mutex);
}

/* Interrupt safe routine to leave the leisure power save mode.*/
static void rtl_lps_leave_core(struct ieee80211_hw *hw)
{
	struct rtl_priv *rtlpriv = rtl_priv(hw);
	struct rtl_ps_ctl *ppsc = rtl_psc(rtl_priv(hw));
	struct rtl_hal *rtlhal = rtl_hal(rtl_priv(hw));

	mutex_lock(&rtlpriv->locks.lps_mutex);

	if (ppsc->fwctrl_lps) {
		if (ppsc->dot11_psmode != EACTIVE) {

			/*FIX ME */
			/*rtlpriv->cfg->ops->enable_interrupt(hw); */

			if (ppsc->reg_rfps_level & RT_RF_LPS_LEVEL_ASPM &&
			    RT_IN_PS_LEVEL(ppsc, RT_PS_LEVEL_ASPM) &&
			    rtlhal->interface == INTF_PCI) {
				rtlpriv->intf_ops->disable_aspm(hw);
				RT_CLEAR_PS_LEVEL(ppsc, RT_PS_LEVEL_ASPM);
			}

			rtl_dbg(rtlpriv, COMP_POWER, DBG_LOUD,
				"Busy Traffic,Leave 802.11 power save..\n");

			rtl_lps_set_psmode(hw, EACTIVE);
		}
	}
	mutex_unlock(&rtlpriv->locks.lps_mutex);
}

/* For sw LPS*/
void rtl_swlps_beacon(struct ieee80211_hw *hw, void *data, unsigned int len)
{
	struct rtl_priv *rtlpriv = rtl_priv(hw);
	struct rtl_mac *mac = rtl_mac(rtl_priv(hw));
	struct ieee80211_hdr *hdr = data;
	struct ieee80211_tim_ie *tim_ie;
	u8 *tim;
	u8 tim_len;
	bool u_buffed;
	bool m_buffed;

	if (mac->opmode != NL80211_IFTYPE_STATION)
		return;

	if (!rtlpriv->psc.swctrl_lps)
		return;

	if (rtlpriv->mac80211.link_state != MAC80211_LINKED)
		return;

	if (!rtlpriv->psc.sw_ps_enabled)
		return;

	if (rtlpriv->psc.fwctrl_lps)
		return;

	if (likely(!(hw->conf.flags & IEEE80211_CONF_PS)))
		return;

	/* check if this really is a beacon */
	if (!ieee80211_is_beacon(hdr->frame_control))
		return;

	/* min. beacon length + FCS_LEN */
	if (len <= 40 + FCS_LEN)
		return;

	/* and only beacons from the associated BSSID, please */
	if (!ether_addr_equal_64bits(hdr->addr3, rtlpriv->mac80211.bssid))
		return;

	rtlpriv->psc.last_beacon = jiffies;

	tim = rtl_find_ie(data, len - FCS_LEN, WLAN_EID_TIM);
	if (!tim)
		return;

	if (tim[1] < sizeof(*tim_ie))
		return;

	tim_len = tim[1];
	tim_ie = (struct ieee80211_tim_ie *) &tim[2];

	if (!WARN_ON_ONCE(!hw->conf.ps_dtim_period))
		rtlpriv->psc.dtim_counter = tim_ie->dtim_count;

	/* Check whenever the PHY can be turned off again. */

	/* 1. What about buffered unicast traffic for our AID? */
	u_buffed = ieee80211_check_tim(tim_ie, tim_len,
				       rtlpriv->mac80211.assoc_id);

	/* 2. Maybe the AP wants to send multicast/broadcast data? */
	m_buffed = tim_ie->bitmap_ctrl & 0x01;
	rtlpriv->psc.multi_buffered = m_buffed;

	/* unicast will process by mac80211 through
	 * set ~IEEE80211_CONF_PS, So we just check
	 * multicast frames here */
	if (!m_buffed) {
		/* back to low-power land. and delay is
		 * prevent null power save frame tx fail */
		queue_delayed_work(rtlpriv->works.rtl_wq,
				   &rtlpriv->works.ps_work, MSECS(5));
	} else {
		rtl_dbg(rtlpriv, COMP_POWER, DBG_DMESG,
			"u_bufferd: %x, m_buffered: %x\n", u_buffed, m_buffed);
	}
}
EXPORT_SYMBOL_GPL(rtl_swlps_beacon);

void rtl_swlps_rf_awake(struct ieee80211_hw *hw)
{
	struct rtl_priv *rtlpriv = rtl_priv(hw);
	struct rtl_ps_ctl *ppsc = rtl_psc(rtl_priv(hw));
	struct rtl_mac *mac = rtl_mac(rtl_priv(hw));

	if (!rtlpriv->psc.swctrl_lps)
		return;
	if (mac->link_state != MAC80211_LINKED)
		return;

	if (ppsc->reg_rfps_level & RT_RF_LPS_LEVEL_ASPM &&
	    RT_IN_PS_LEVEL(ppsc, RT_PS_LEVEL_ASPM)) {
		rtlpriv->intf_ops->disable_aspm(hw);
		RT_CLEAR_PS_LEVEL(ppsc, RT_PS_LEVEL_ASPM);
	}

	mutex_lock(&rtlpriv->locks.lps_mutex);
	rtl_ps_set_rf_state(hw, ERFON, RF_CHANGE_BY_PS);
	mutex_unlock(&rtlpriv->locks.lps_mutex);
}

void rtl_swlps_rfon_wq_callback(struct work_struct *work)
{
	struct rtl_works *rtlworks = container_of(work, struct rtl_works,
						  ps_rfon_wq.work);
	struct ieee80211_hw *hw = rtlworks->hw;

	rtl_swlps_rf_awake(hw);
}

void rtl_swlps_rf_sleep(struct ieee80211_hw *hw)
{
	struct rtl_priv *rtlpriv = rtl_priv(hw);
	struct rtl_mac *mac = rtl_mac(rtl_priv(hw));
	struct rtl_ps_ctl *ppsc = rtl_psc(rtl_priv(hw));
	u8 sleep_intv;

	if (!rtlpriv->psc.sw_ps_enabled)
		return;

	if ((rtlpriv->sec.being_setkey) ||
	    (mac->opmode == NL80211_IFTYPE_ADHOC))
		return;

	/*sleep after linked 10s, to let DHCP and 4-way handshake ok enough!! */
	if ((mac->link_state != MAC80211_LINKED) || (mac->cnt_after_linked < 5))
		return;

	if (rtlpriv->link_info.busytraffic)
		return;

	spin_lock(&rtlpriv->locks.rf_ps_lock);
	if (rtlpriv->psc.rfchange_inprogress) {
		spin_unlock(&rtlpriv->locks.rf_ps_lock);
		return;
	}
	spin_unlock(&rtlpriv->locks.rf_ps_lock);

	mutex_lock(&rtlpriv->locks.lps_mutex);
	rtl_ps_set_rf_state(hw, ERFSLEEP, RF_CHANGE_BY_PS);
	mutex_unlock(&rtlpriv->locks.lps_mutex);

	if (ppsc->reg_rfps_level & RT_RF_OFF_LEVL_ASPM &&
	    !RT_IN_PS_LEVEL(ppsc, RT_PS_LEVEL_ASPM)) {
		rtlpriv->intf_ops->enable_aspm(hw);
		RT_SET_PS_LEVEL(ppsc, RT_PS_LEVEL_ASPM);
	}

	/* here is power save alg, when this beacon is DTIM
	 * we will set sleep time to dtim_period * n;
	 * when this beacon is not DTIM, we will set sleep
	 * time to sleep_intv = rtlpriv->psc.dtim_counter or
	 * MAX_SW_LPS_SLEEP_INTV(default set to 5) */

	if (rtlpriv->psc.dtim_counter == 0) {
		if (hw->conf.ps_dtim_period == 1)
			sleep_intv = hw->conf.ps_dtim_period * 2;
		else
			sleep_intv = hw->conf.ps_dtim_period;
	} else {
		sleep_intv = rtlpriv->psc.dtim_counter;
	}

	if (sleep_intv > MAX_SW_LPS_SLEEP_INTV)
		sleep_intv = MAX_SW_LPS_SLEEP_INTV;

	/* this print should always be dtim_conter = 0 &
	 * sleep  = dtim_period, that meaons, we should
	 * awake before every dtim */
	rtl_dbg(rtlpriv, COMP_POWER, DBG_DMESG,
		"dtim_counter:%x will sleep :%d beacon_intv\n",
		rtlpriv->psc.dtim_counter, sleep_intv);

	/* we tested that 40ms is enough for sw & hw sw delay */
	queue_delayed_work(rtlpriv->works.rtl_wq, &rtlpriv->works.ps_rfon_wq,
			MSECS(sleep_intv * mac->vif->bss_conf.beacon_int - 40));
}

void rtl_lps_change_work_callback(struct work_struct *work)
{
	struct rtl_works *rtlworks =
	    container_of(work, struct rtl_works, lps_change_work);
	struct ieee80211_hw *hw = rtlworks->hw;
	struct rtl_priv *rtlpriv = rtl_priv(hw);

	if (rtlpriv->enter_ps)
		rtl_lps_enter_core(hw);
	else
		rtl_lps_leave_core(hw);
}
EXPORT_SYMBOL_GPL(rtl_lps_change_work_callback);

void rtl_lps_enter(struct ieee80211_hw *hw, bool may_block)
{
	struct rtl_priv *rtlpriv = rtl_priv(hw);

	if (may_block)
		return rtl_lps_enter_core(hw);
	rtlpriv->enter_ps = true;
	schedule_work(&rtlpriv->works.lps_change_work);
}
EXPORT_SYMBOL_GPL(rtl_lps_enter);

void rtl_lps_leave(struct ieee80211_hw *hw, bool may_block)
{
	struct rtl_priv *rtlpriv = rtl_priv(hw);

	if (may_block)
		return rtl_lps_leave_core(hw);
	rtlpriv->enter_ps = false;
	schedule_work(&rtlpriv->works.lps_change_work);
}
EXPORT_SYMBOL_GPL(rtl_lps_leave);

void rtl_swlps_wq_callback(struct work_struct *work)
{
	struct rtl_works *rtlworks = container_of(work, struct rtl_works,
						  ps_work.work);
	struct ieee80211_hw *hw = rtlworks->hw;
	struct rtl_priv *rtlpriv = rtl_priv(hw);
	bool ps = false;

	ps = (hw->conf.flags & IEEE80211_CONF_PS);

	/* we can sleep after ps null send ok */
	if (rtlpriv->psc.state_inap) {
		rtl_swlps_rf_sleep(hw);

		if (rtlpriv->psc.state && !ps) {
			rtlpriv->psc.sleep_ms = jiffies_to_msecs(jiffies -
						 rtlpriv->psc.last_action);
		}

		if (ps)
			rtlpriv->psc.last_slept = jiffies;

		rtlpriv->psc.last_action = jiffies;
		rtlpriv->psc.state = ps;
	}
}

static void rtl_p2p_noa_ie(struct ieee80211_hw *hw, void *data,
			   unsigned int len)
{
	struct rtl_priv *rtlpriv = rtl_priv(hw);
	struct ieee80211_mgmt *mgmt = data;
	struct rtl_p2p_ps_info *p2pinfo = &(rtlpriv->psc.p2p_ps_info);
	u8 *pos, *end, *ie;
	u16 noa_len;
	static u8 p2p_oui_ie_type[4] = {0x50, 0x6f, 0x9a, 0x09};
	u8 noa_num, index , i, noa_index = 0;
	bool find_p2p_ie = false , find_p2p_ps_ie = false;

	pos = (u8 *)mgmt->u.beacon.variable;
	end = data + len;
	ie = NULL;

	while (pos + 1 < end) {
		if (pos + 2 + pos[1] > end)
			return;

		if (pos[0] == 221 && pos[1] > 4) {
			if (memcmp(&pos[2], p2p_oui_ie_type, 4) == 0) {
				ie = pos + 2+4;
				break;
			}
		}
		pos += 2 + pos[1];
	}

	if (ie == NULL)
		return;
	find_p2p_ie = true;
	/*to find noa ie*/
	while (ie + 1 < end) {
		noa_len = le16_to_cpu(*((__le16 *)&ie[1]));
		if (ie + 3 + ie[1] > end)
			return;

		if (ie[0] == 12) {
			find_p2p_ps_ie = true;
			if ((noa_len - 2) % 13 != 0) {
				rtl_dbg(rtlpriv, COMP_INIT, DBG_LOUD,
					"P2P notice of absence: invalid length.%d\n",
					noa_len);
				return;
			} else {
				noa_num = (noa_len - 2) / 13;
				if (noa_num > P2P_MAX_NOA_NUM)
					noa_num = P2P_MAX_NOA_NUM;
<<<<<<< HEAD
=======

>>>>>>> 7d2a07b7
			}
			noa_index = ie[3];
			if (rtlpriv->psc.p2p_ps_info.p2p_ps_mode ==
			    P2P_PS_NONE || noa_index != p2pinfo->noa_index) {
				rtl_dbg(rtlpriv, COMP_FW, DBG_LOUD,
					"update NOA ie.\n");
				p2pinfo->noa_index = noa_index;
				p2pinfo->opp_ps = (ie[4] >> 7);
				p2pinfo->ctwindow = ie[4] & 0x7F;
				p2pinfo->noa_num = noa_num;
				index = 5;
				for (i = 0; i < noa_num; i++) {
					p2pinfo->noa_count_type[i] =
					 *(u8 *)(ie + index);
					index += 1;
					p2pinfo->noa_duration[i] =
					 le32_to_cpu(*(__le32 *)(ie + index));
					index += 4;
					p2pinfo->noa_interval[i] =
					 le32_to_cpu(*(__le32 *)(ie + index));
					index += 4;
					p2pinfo->noa_start_time[i] =
					 le32_to_cpu(*(__le32 *)(ie + index));
					index += 4;
				}

				if (p2pinfo->opp_ps == 1) {
					p2pinfo->p2p_ps_mode = P2P_PS_CTWINDOW;
					/* Driver should wait LPS entering
					 * CTWindow
					 */
					if (rtlpriv->psc.fw_current_inpsmode)
						rtl_p2p_ps_cmd(hw,
							       P2P_PS_ENABLE);
				} else if (p2pinfo->noa_num > 0) {
					p2pinfo->p2p_ps_mode = P2P_PS_NOA;
					rtl_p2p_ps_cmd(hw, P2P_PS_ENABLE);
				} else if (p2pinfo->p2p_ps_mode > P2P_PS_NONE) {
					rtl_p2p_ps_cmd(hw, P2P_PS_DISABLE);
				}
			}
			break;
		}
		ie += 3 + noa_len;
	}

	if (find_p2p_ie) {
		if ((p2pinfo->p2p_ps_mode > P2P_PS_NONE) &&
		    (!find_p2p_ps_ie))
			rtl_p2p_ps_cmd(hw, P2P_PS_DISABLE);
	}
}

static void rtl_p2p_action_ie(struct ieee80211_hw *hw, void *data,
			      unsigned int len)
{
	struct rtl_priv *rtlpriv = rtl_priv(hw);
	struct ieee80211_mgmt *mgmt = data;
	struct rtl_p2p_ps_info *p2pinfo = &(rtlpriv->psc.p2p_ps_info);
	u8 noa_num, index , i , noa_index = 0;
	u8 *pos, *end, *ie;
	u16 noa_len;
	static u8 p2p_oui_ie_type[4] = {0x50, 0x6f, 0x9a, 0x09};

	pos = (u8 *)&mgmt->u.action.category;
	end = data + len;
	ie = NULL;

	if (pos[0] == 0x7f) {
		if (memcmp(&pos[1], p2p_oui_ie_type, 4) == 0)
			ie = pos + 3+4;
	}

	if (ie == NULL)
		return;

	rtl_dbg(rtlpriv, COMP_FW, DBG_LOUD, "action frame find P2P IE.\n");
	/*to find noa ie*/
	while (ie + 1 < end) {
		noa_len = le16_to_cpu(*(__le16 *)&ie[1]);
		if (ie + 3 + ie[1] > end)
			return;

		if (ie[0] == 12) {
			rtl_dbg(rtlpriv, COMP_FW, DBG_LOUD, "find NOA IE.\n");
			RT_PRINT_DATA(rtlpriv, COMP_FW, DBG_LOUD, "noa ie ",
				      ie, noa_len);
			if ((noa_len - 2) % 13 != 0) {
				rtl_dbg(rtlpriv, COMP_FW, DBG_LOUD,
					"P2P notice of absence: invalid length.%d\n",
					noa_len);
				return;
			} else {
				noa_num = (noa_len - 2) / 13;
				if (noa_num > P2P_MAX_NOA_NUM)
					noa_num = P2P_MAX_NOA_NUM;
<<<<<<< HEAD
=======

>>>>>>> 7d2a07b7
			}
			noa_index = ie[3];
			if (rtlpriv->psc.p2p_ps_info.p2p_ps_mode ==
			    P2P_PS_NONE || noa_index != p2pinfo->noa_index) {
				p2pinfo->noa_index = noa_index;
				p2pinfo->opp_ps = (ie[4] >> 7);
				p2pinfo->ctwindow = ie[4] & 0x7F;
				p2pinfo->noa_num = noa_num;
				index = 5;
				for (i = 0; i < noa_num; i++) {
					p2pinfo->noa_count_type[i] =
					 *(u8 *)(ie + index);
					index += 1;
					p2pinfo->noa_duration[i] =
					 le32_to_cpu(*(__le32 *)(ie + index));
					index += 4;
					p2pinfo->noa_interval[i] =
					 le32_to_cpu(*(__le32 *)(ie + index));
					index += 4;
					p2pinfo->noa_start_time[i] =
					 le32_to_cpu(*(__le32 *)(ie + index));
					index += 4;
				}

				if (p2pinfo->opp_ps == 1) {
					p2pinfo->p2p_ps_mode = P2P_PS_CTWINDOW;
					/* Driver should wait LPS entering
					 * CTWindow
					 */
					if (rtlpriv->psc.fw_current_inpsmode)
						rtl_p2p_ps_cmd(hw,
							       P2P_PS_ENABLE);
				} else if (p2pinfo->noa_num > 0) {
					p2pinfo->p2p_ps_mode = P2P_PS_NOA;
					rtl_p2p_ps_cmd(hw, P2P_PS_ENABLE);
				} else if (p2pinfo->p2p_ps_mode > P2P_PS_NONE) {
					rtl_p2p_ps_cmd(hw, P2P_PS_DISABLE);
				}
			}
			break;
		}
		ie += 3 + noa_len;
	}
}

void rtl_p2p_ps_cmd(struct ieee80211_hw *hw , u8 p2p_ps_state)
{
	struct rtl_priv *rtlpriv = rtl_priv(hw);
	struct rtl_ps_ctl *rtlps = rtl_psc(rtl_priv(hw));
	struct rtl_p2p_ps_info  *p2pinfo = &(rtlpriv->psc.p2p_ps_info);

	rtl_dbg(rtlpriv, COMP_FW, DBG_LOUD, " p2p state %x\n", p2p_ps_state);
	switch (p2p_ps_state) {
	case P2P_PS_DISABLE:
		p2pinfo->p2p_ps_state = p2p_ps_state;
		rtlpriv->cfg->ops->set_hw_reg(hw, HW_VAR_H2C_FW_P2P_PS_OFFLOAD,
					      &p2p_ps_state);
		p2pinfo->noa_index = 0;
		p2pinfo->ctwindow = 0;
		p2pinfo->opp_ps = 0;
		p2pinfo->noa_num = 0;
		p2pinfo->p2p_ps_mode = P2P_PS_NONE;
		if (rtlps->fw_current_inpsmode) {
			if (rtlps->smart_ps == 0) {
				rtlps->smart_ps = 2;
				rtlpriv->cfg->ops->set_hw_reg(hw,
					 HW_VAR_H2C_FW_PWRMODE,
					 &rtlps->pwr_mode);
			}

		}
		break;
	case P2P_PS_ENABLE:
		if (p2pinfo->p2p_ps_mode > P2P_PS_NONE) {
			p2pinfo->p2p_ps_state = p2p_ps_state;

			if (p2pinfo->ctwindow > 0) {
				if (rtlps->smart_ps != 0) {
					rtlps->smart_ps = 0;
					rtlpriv->cfg->ops->set_hw_reg(hw,
						 HW_VAR_H2C_FW_PWRMODE,
						 &rtlps->pwr_mode);
				}
			}
			rtlpriv->cfg->ops->set_hw_reg(hw,
				 HW_VAR_H2C_FW_P2P_PS_OFFLOAD,
				 &p2p_ps_state);

		}
		break;
	case P2P_PS_SCAN:
	case P2P_PS_SCAN_DONE:
	case P2P_PS_ALLSTASLEEP:
		if (p2pinfo->p2p_ps_mode > P2P_PS_NONE) {
			p2pinfo->p2p_ps_state = p2p_ps_state;
			rtlpriv->cfg->ops->set_hw_reg(hw,
				 HW_VAR_H2C_FW_P2P_PS_OFFLOAD,
				 &p2p_ps_state);
		}
		break;
	default:
		break;
	}
	rtl_dbg(rtlpriv, COMP_FW, DBG_LOUD,
		"ctwindow %x oppps %x\n",
		p2pinfo->ctwindow, p2pinfo->opp_ps);
	rtl_dbg(rtlpriv, COMP_FW, DBG_LOUD,
		"count %x duration %x index %x interval %x start time %x noa num %x\n",
		p2pinfo->noa_count_type[0],
		p2pinfo->noa_duration[0],
		p2pinfo->noa_index,
		p2pinfo->noa_interval[0],
		p2pinfo->noa_start_time[0],
		p2pinfo->noa_num);
	rtl_dbg(rtlpriv, COMP_FW, DBG_LOUD, "end\n");
}

void rtl_p2p_info(struct ieee80211_hw *hw, void *data, unsigned int len)
{
	struct rtl_priv *rtlpriv = rtl_priv(hw);
	struct rtl_mac *mac = rtl_mac(rtl_priv(hw));
	struct ieee80211_hdr *hdr = data;

	if (!mac->p2p)
		return;
	if (mac->link_state != MAC80211_LINKED)
		return;
	/* min. beacon length + FCS_LEN */
	if (len <= 40 + FCS_LEN)
		return;

	/* and only beacons from the associated BSSID, please */
	if (!ether_addr_equal_64bits(hdr->addr3, rtlpriv->mac80211.bssid))
		return;

	/* check if this really is a beacon */
	if (!(ieee80211_is_beacon(hdr->frame_control) ||
	      ieee80211_is_probe_resp(hdr->frame_control) ||
	      ieee80211_is_action(hdr->frame_control)))
		return;

	if (ieee80211_is_action(hdr->frame_control))
		rtl_p2p_action_ie(hw , data , len - FCS_LEN);
	else
		rtl_p2p_noa_ie(hw , data , len - FCS_LEN);
}
EXPORT_SYMBOL_GPL(rtl_p2p_info);<|MERGE_RESOLUTION|>--- conflicted
+++ resolved
@@ -751,10 +751,7 @@
 				noa_num = (noa_len - 2) / 13;
 				if (noa_num > P2P_MAX_NOA_NUM)
 					noa_num = P2P_MAX_NOA_NUM;
-<<<<<<< HEAD
-=======
-
->>>>>>> 7d2a07b7
+
 			}
 			noa_index = ie[3];
 			if (rtlpriv->psc.p2p_ps_info.p2p_ps_mode ==
@@ -851,10 +848,7 @@
 				noa_num = (noa_len - 2) / 13;
 				if (noa_num > P2P_MAX_NOA_NUM)
 					noa_num = P2P_MAX_NOA_NUM;
-<<<<<<< HEAD
-=======
-
->>>>>>> 7d2a07b7
+
 			}
 			noa_index = ie[3];
 			if (rtlpriv->psc.p2p_ps_info.p2p_ps_mode ==
