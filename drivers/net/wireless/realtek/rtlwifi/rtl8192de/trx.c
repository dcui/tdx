// SPDX-License-Identifier: GPL-2.0
/* Copyright(c) 2009-2012  Realtek Corporation.*/

#include "../wifi.h"
#include "../pci.h"
#include "../base.h"
#include "../stats.h"
#include "reg.h"
#include "def.h"
#include "phy.h"
#include "trx.h"
#include "led.h"

static u8 _rtl92de_map_hwqueue_to_fwqueue(struct sk_buff *skb, u8 hw_queue)
{
	__le16 fc = rtl_get_fc(skb);

	if (unlikely(ieee80211_is_beacon(fc)))
		return QSLT_BEACON;
	if (ieee80211_is_mgmt(fc))
		return QSLT_MGNT;

	return skb->priority;
}

static long _rtl92de_translate_todbm(struct ieee80211_hw *hw,
				     u8 signal_strength_index)
{
	long signal_power;

	signal_power = (long)((signal_strength_index + 1) >> 1);
	signal_power -= 95;
	return signal_power;
}

static void _rtl92de_query_rxphystatus(struct ieee80211_hw *hw,
				       struct rtl_stats *pstats,
				       struct rx_desc_92d *pdesc,
				       struct rx_fwinfo_92d *p_drvinfo,
				       bool packet_match_bssid,
				       bool packet_toself,
				       bool packet_beacon)
{
	struct rtl_priv *rtlpriv = rtl_priv(hw);
	struct rtl_ps_ctl *ppsc = rtl_psc(rtlpriv);
	struct phy_sts_cck_8192d *cck_buf;
	s8 rx_pwr_all, rx_pwr[4];
	u8 rf_rx_num = 0, evm, pwdb_all;
	u8 i, max_spatial_stream;
	u32 rssi, total_rssi = 0;
	bool is_cck_rate;

	is_cck_rate = RX_HAL_IS_CCK_RATE(pdesc->rxmcs);
	pstats->packet_matchbssid = packet_match_bssid;
	pstats->packet_toself = packet_toself;
	pstats->packet_beacon = packet_beacon;
	pstats->is_cck = is_cck_rate;
	pstats->rx_mimo_sig_qual[0] = -1;
	pstats->rx_mimo_sig_qual[1] = -1;

	if (is_cck_rate) {
		u8 report, cck_highpwr;
		cck_buf = (struct phy_sts_cck_8192d *)p_drvinfo;
		if (ppsc->rfpwr_state == ERFON)
			cck_highpwr = (u8) rtl_get_bbreg(hw,
						 RFPGA0_XA_HSSIPARAMETER2,
						 BIT(9));
		else
			cck_highpwr = false;
		if (!cck_highpwr) {
			u8 cck_agc_rpt = cck_buf->cck_agc_rpt;
			report = cck_buf->cck_agc_rpt & 0xc0;
			report = report >> 6;
			switch (report) {
			case 0x3:
				rx_pwr_all = -46 - (cck_agc_rpt & 0x3e);
				break;
			case 0x2:
				rx_pwr_all = -26 - (cck_agc_rpt & 0x3e);
				break;
			case 0x1:
				rx_pwr_all = -12 - (cck_agc_rpt & 0x3e);
				break;
			case 0x0:
				rx_pwr_all = 16 - (cck_agc_rpt & 0x3e);
				break;
			}
		} else {
			u8 cck_agc_rpt = cck_buf->cck_agc_rpt;
			report = p_drvinfo->cfosho[0] & 0x60;
			report = report >> 5;
			switch (report) {
			case 0x3:
				rx_pwr_all = -46 - ((cck_agc_rpt & 0x1f) << 1);
				break;
			case 0x2:
				rx_pwr_all = -26 - ((cck_agc_rpt & 0x1f) << 1);
				break;
			case 0x1:
				rx_pwr_all = -12 - ((cck_agc_rpt & 0x1f) << 1);
				break;
			case 0x0:
				rx_pwr_all = 16 - ((cck_agc_rpt & 0x1f) << 1);
				break;
			}
		}
		pwdb_all = rtl_query_rxpwrpercentage(rx_pwr_all);
		/* CCK gain is smaller than OFDM/MCS gain,  */
		/* so we add gain diff by experiences, the val is 6 */
		pwdb_all += 6;
		if (pwdb_all > 100)
			pwdb_all = 100;
		/* modify the offset to make the same gain index with OFDM. */
		if (pwdb_all > 34 && pwdb_all <= 42)
			pwdb_all -= 2;
		else if (pwdb_all > 26 && pwdb_all <= 34)
			pwdb_all -= 6;
		else if (pwdb_all > 14 && pwdb_all <= 26)
			pwdb_all -= 8;
		else if (pwdb_all > 4 && pwdb_all <= 14)
			pwdb_all -= 4;
		pstats->rx_pwdb_all = pwdb_all;
		pstats->recvsignalpower = rx_pwr_all;
		if (packet_match_bssid) {
			u8 sq;
			if (pstats->rx_pwdb_all > 40) {
				sq = 100;
			} else {
				sq = cck_buf->sq_rpt;
				if (sq > 64)
					sq = 0;
				else if (sq < 20)
					sq = 100;
				else
					sq = ((64 - sq) * 100) / 44;
			}
			pstats->signalquality = sq;
			pstats->rx_mimo_sig_qual[0] = sq;
			pstats->rx_mimo_sig_qual[1] = -1;
		}
	} else {
		rtlpriv->dm.rfpath_rxenable[0] = true;
		rtlpriv->dm.rfpath_rxenable[1] = true;
		for (i = RF90_PATH_A; i < RF6052_MAX_PATH; i++) {
			if (rtlpriv->dm.rfpath_rxenable[i])
				rf_rx_num++;
			rx_pwr[i] = ((p_drvinfo->gain_trsw[i] & 0x3f) * 2)
				    - 110;
			rssi = rtl_query_rxpwrpercentage(rx_pwr[i]);
			total_rssi += rssi;
			rtlpriv->stats.rx_snr_db[i] =
					 (long)(p_drvinfo->rxsnr[i] / 2);
			if (packet_match_bssid)
				pstats->rx_mimo_signalstrength[i] = (u8) rssi;
		}
		rx_pwr_all = ((p_drvinfo->pwdb_all >> 1) & 0x7f) - 106;
		pwdb_all = rtl_query_rxpwrpercentage(rx_pwr_all);
		pstats->rx_pwdb_all = pwdb_all;
		pstats->rxpower = rx_pwr_all;
		pstats->recvsignalpower = rx_pwr_all;
		if (pdesc->rxht && pdesc->rxmcs >= DESC_RATEMCS8 &&
		    pdesc->rxmcs <= DESC_RATEMCS15)
			max_spatial_stream = 2;
		else
			max_spatial_stream = 1;
		for (i = 0; i < max_spatial_stream; i++) {
			evm = rtl_evm_db_to_percentage(p_drvinfo->rxevm[i]);
			if (packet_match_bssid) {
				if (i == 0)
					pstats->signalquality =
						 (u8)(evm & 0xff);
				pstats->rx_mimo_sig_qual[i] =
						 (u8)(evm & 0xff);
			}
		}
	}
	if (is_cck_rate)
		pstats->signalstrength = (u8)(rtl_signal_scale_mapping(hw,
				pwdb_all));
	else if (rf_rx_num != 0)
		pstats->signalstrength = (u8)(rtl_signal_scale_mapping(hw,
				total_rssi /= rf_rx_num));
}

static void rtl92d_loop_over_paths(struct ieee80211_hw *hw,
				   struct rtl_stats *pstats)
{
	struct rtl_priv *rtlpriv = rtl_priv(hw);
	struct rtl_phy *rtlphy = &(rtlpriv->phy);
	u8 rfpath;

	for (rfpath = RF90_PATH_A; rfpath < rtlphy->num_total_rfpath;
	     rfpath++) {
		if (rtlpriv->stats.rx_rssi_percentage[rfpath] == 0) {
			rtlpriv->stats.rx_rssi_percentage[rfpath] =
			    pstats->rx_mimo_signalstrength[rfpath];

		}
		if (pstats->rx_mimo_signalstrength[rfpath] >
		    rtlpriv->stats.rx_rssi_percentage[rfpath]) {
			rtlpriv->stats.rx_rssi_percentage[rfpath] =
			    ((rtlpriv->stats.rx_rssi_percentage[rfpath] *
			      (RX_SMOOTH_FACTOR - 1)) +
			     (pstats->rx_mimo_signalstrength[rfpath])) /
			    (RX_SMOOTH_FACTOR);
			rtlpriv->stats.rx_rssi_percentage[rfpath] =
			    rtlpriv->stats.rx_rssi_percentage[rfpath] + 1;
		} else {
			rtlpriv->stats.rx_rssi_percentage[rfpath] =
			    ((rtlpriv->stats.rx_rssi_percentage[rfpath] *
			      (RX_SMOOTH_FACTOR - 1)) +
			     (pstats->rx_mimo_signalstrength[rfpath])) /
			    (RX_SMOOTH_FACTOR);
		}
	}
}

static void _rtl92de_process_ui_rssi(struct ieee80211_hw *hw,
				     struct rtl_stats *pstats)
{
	struct rtl_priv *rtlpriv = rtl_priv(hw);
	u32 last_rssi, tmpval;

	if (pstats->packet_toself || pstats->packet_beacon) {
		rtlpriv->stats.rssi_calculate_cnt++;
		if (rtlpriv->stats.ui_rssi.total_num++ >=
		    PHY_RSSI_SLID_WIN_MAX) {
			rtlpriv->stats.ui_rssi.total_num =
						 PHY_RSSI_SLID_WIN_MAX;
			last_rssi = rtlpriv->stats.ui_rssi.elements[
				rtlpriv->stats.ui_rssi.index];
			rtlpriv->stats.ui_rssi.total_val -= last_rssi;
		}
		rtlpriv->stats.ui_rssi.total_val += pstats->signalstrength;
		rtlpriv->stats.ui_rssi.elements
			[rtlpriv->stats.ui_rssi.index++] =
			pstats->signalstrength;
		if (rtlpriv->stats.ui_rssi.index >= PHY_RSSI_SLID_WIN_MAX)
			rtlpriv->stats.ui_rssi.index = 0;
		tmpval = rtlpriv->stats.ui_rssi.total_val /
			rtlpriv->stats.ui_rssi.total_num;
		rtlpriv->stats.signal_strength = _rtl92de_translate_todbm(hw,
			(u8) tmpval);
		pstats->rssi = rtlpriv->stats.signal_strength;
	}
	if (!pstats->is_cck && pstats->packet_toself)
		rtl92d_loop_over_paths(hw, pstats);
}

static void _rtl92de_update_rxsignalstatistics(struct ieee80211_hw *hw,
					       struct rtl_stats *pstats)
{
	struct rtl_priv *rtlpriv = rtl_priv(hw);
	int weighting = 0;

	if (rtlpriv->stats.recv_signal_power == 0)
		rtlpriv->stats.recv_signal_power = pstats->recvsignalpower;
	if (pstats->recvsignalpower > rtlpriv->stats.recv_signal_power)
		weighting = 5;
	else if (pstats->recvsignalpower < rtlpriv->stats.recv_signal_power)
		weighting = (-5);
	rtlpriv->stats.recv_signal_power = (rtlpriv->stats.recv_signal_power *
		5 + pstats->recvsignalpower + weighting) / 6;
}

static void _rtl92de_process_pwdb(struct ieee80211_hw *hw,
				  struct rtl_stats *pstats)
{
	struct rtl_priv *rtlpriv = rtl_priv(hw);
	struct rtl_mac *mac = rtl_mac(rtl_priv(hw));
	long undec_sm_pwdb;

	if (mac->opmode == NL80211_IFTYPE_ADHOC	||
		mac->opmode == NL80211_IFTYPE_AP)
		return;
	else
		undec_sm_pwdb = rtlpriv->dm.undec_sm_pwdb;

	if (pstats->packet_toself || pstats->packet_beacon) {
		if (undec_sm_pwdb < 0)
			undec_sm_pwdb = pstats->rx_pwdb_all;
		if (pstats->rx_pwdb_all > (u32) undec_sm_pwdb) {
			undec_sm_pwdb = (((undec_sm_pwdb) *
			      (RX_SMOOTH_FACTOR - 1)) +
			      (pstats->rx_pwdb_all)) / (RX_SMOOTH_FACTOR);
			undec_sm_pwdb = undec_sm_pwdb + 1;
		} else {
			undec_sm_pwdb = (((undec_sm_pwdb) *
			      (RX_SMOOTH_FACTOR - 1)) +
			      (pstats->rx_pwdb_all)) / (RX_SMOOTH_FACTOR);
		}
		rtlpriv->dm.undec_sm_pwdb = undec_sm_pwdb;
		_rtl92de_update_rxsignalstatistics(hw, pstats);
	}
}

static void rtl92d_loop_over_streams(struct ieee80211_hw *hw,
				     struct rtl_stats *pstats)
{
	struct rtl_priv *rtlpriv = rtl_priv(hw);
	int stream;

	for (stream = 0; stream < 2; stream++) {
		if (pstats->rx_mimo_sig_qual[stream] != -1) {
			if (rtlpriv->stats.rx_evm_percentage[stream] == 0) {
				rtlpriv->stats.rx_evm_percentage[stream] =
				    pstats->rx_mimo_sig_qual[stream];
			}
			rtlpriv->stats.rx_evm_percentage[stream] =
			    ((rtlpriv->stats.rx_evm_percentage[stream]
			      * (RX_SMOOTH_FACTOR - 1)) +
			     (pstats->rx_mimo_sig_qual[stream] * 1)) /
			    (RX_SMOOTH_FACTOR);
		}
	}
}

static void _rtl92de_process_ui_link_quality(struct ieee80211_hw *hw,
					     struct rtl_stats *pstats)
{
	struct rtl_priv *rtlpriv = rtl_priv(hw);
	u32 last_evm, tmpval;

	if (pstats->signalquality == 0)
		return;
	if (pstats->packet_toself || pstats->packet_beacon) {
		if (rtlpriv->stats.ui_link_quality.total_num++ >=
		    PHY_LINKQUALITY_SLID_WIN_MAX) {
			rtlpriv->stats.ui_link_quality.total_num =
			    PHY_LINKQUALITY_SLID_WIN_MAX;
			last_evm = rtlpriv->stats.ui_link_quality.elements[
				rtlpriv->stats.ui_link_quality.index];
			rtlpriv->stats.ui_link_quality.total_val -= last_evm;
		}
		rtlpriv->stats.ui_link_quality.total_val +=
						 pstats->signalquality;
		rtlpriv->stats.ui_link_quality.elements[
			rtlpriv->stats.ui_link_quality.index++] =
						 pstats->signalquality;
		if (rtlpriv->stats.ui_link_quality.index >=
		    PHY_LINKQUALITY_SLID_WIN_MAX)
			rtlpriv->stats.ui_link_quality.index = 0;
		tmpval = rtlpriv->stats.ui_link_quality.total_val /
		    rtlpriv->stats.ui_link_quality.total_num;
		rtlpriv->stats.signal_quality = tmpval;
		rtlpriv->stats.last_sigstrength_inpercent = tmpval;
		rtl92d_loop_over_streams(hw, pstats);
	}
}

static void _rtl92de_process_phyinfo(struct ieee80211_hw *hw,
				     u8 *buffer,
				     struct rtl_stats *pcurrent_stats)
{

	if (!pcurrent_stats->packet_matchbssid &&
	    !pcurrent_stats->packet_beacon)
		return;

	_rtl92de_process_ui_rssi(hw, pcurrent_stats);
	_rtl92de_process_pwdb(hw, pcurrent_stats);
	_rtl92de_process_ui_link_quality(hw, pcurrent_stats);
}

static void _rtl92de_translate_rx_signal_stuff(struct ieee80211_hw *hw,
					       struct sk_buff *skb,
					       struct rtl_stats *pstats,
					       struct rx_desc_92d *pdesc,
					       struct rx_fwinfo_92d *p_drvinfo)
{
	struct rtl_mac *mac = rtl_mac(rtl_priv(hw));
	struct rtl_efuse *rtlefuse = rtl_efuse(rtl_priv(hw));
	struct ieee80211_hdr *hdr;
	u8 *tmp_buf;
	u8 *praddr;
	u16 type, cfc;
	__le16 fc;
	bool packet_matchbssid, packet_toself, packet_beacon = false;

	tmp_buf = skb->data + pstats->rx_drvinfo_size + pstats->rx_bufshift;
	hdr = (struct ieee80211_hdr *)tmp_buf;
	fc = hdr->frame_control;
	cfc = le16_to_cpu(fc);
	type = WLAN_FC_GET_TYPE(fc);
	praddr = hdr->addr1;
	packet_matchbssid = ((IEEE80211_FTYPE_CTL != type) &&
	     ether_addr_equal(mac->bssid,
			      (cfc & IEEE80211_FCTL_TODS) ? hdr->addr1 :
			      (cfc & IEEE80211_FCTL_FROMDS) ? hdr->addr2 :
			      hdr->addr3) &&
	     (!pstats->hwerror) && (!pstats->crc) && (!pstats->icv));
	packet_toself = packet_matchbssid &&
			ether_addr_equal(praddr, rtlefuse->dev_addr);
	if (ieee80211_is_beacon(fc))
		packet_beacon = true;
	_rtl92de_query_rxphystatus(hw, pstats, pdesc, p_drvinfo,
				   packet_matchbssid, packet_toself,
				   packet_beacon);
	_rtl92de_process_phyinfo(hw, tmp_buf, pstats);
}

bool rtl92de_rx_query_desc(struct ieee80211_hw *hw,	struct rtl_stats *stats,
		struct ieee80211_rx_status *rx_status,
		u8 *pdesc8, struct sk_buff *skb)
{
	__le32 *pdesc = (__le32 *)pdesc8;
	struct rx_fwinfo_92d *p_drvinfo;
	u32 phystatus = get_rx_desc_physt(pdesc);

	stats->length = (u16)get_rx_desc_pkt_len(pdesc);
	stats->rx_drvinfo_size = (u8)get_rx_desc_drv_info_size(pdesc) *
				 RX_DRV_INFO_SIZE_UNIT;
	stats->rx_bufshift = (u8)(get_rx_desc_shift(pdesc) & 0x03);
	stats->icv = (u16)get_rx_desc_icv(pdesc);
	stats->crc = (u16)get_rx_desc_crc32(pdesc);
	stats->hwerror = (stats->crc | stats->icv);
	stats->decrypted = !get_rx_desc_swdec(pdesc);
	stats->rate = (u8)get_rx_desc_rxmcs(pdesc);
	stats->shortpreamble = (u16)get_rx_desc_splcp(pdesc);
	stats->isampdu = (bool)(get_rx_desc_paggr(pdesc) == 1);
	stats->isfirst_ampdu = (bool)((get_rx_desc_paggr(pdesc) == 1) &&
				      (get_rx_desc_faggr(pdesc) == 1));
	stats->timestamp_low = get_rx_desc_tsfl(pdesc);
	stats->rx_is40mhzpacket = (bool)get_rx_desc_bw(pdesc);
	stats->is_ht = (bool)get_rx_desc_rxht(pdesc);
	rx_status->freq = hw->conf.chandef.chan->center_freq;
	rx_status->band = hw->conf.chandef.chan->band;
	if (get_rx_desc_crc32(pdesc))
		rx_status->flag |= RX_FLAG_FAILED_FCS_CRC;
	if (!get_rx_desc_swdec(pdesc))
		rx_status->flag |= RX_FLAG_DECRYPTED;
	if (get_rx_desc_bw(pdesc))
		rx_status->bw = RATE_INFO_BW_40;
	if (get_rx_desc_rxht(pdesc))
		rx_status->encoding = RX_ENC_HT;
	rx_status->flag |= RX_FLAG_MACTIME_START;
	if (stats->decrypted)
		rx_status->flag |= RX_FLAG_DECRYPTED;
	rx_status->rate_idx = rtlwifi_rate_mapping(hw, stats->is_ht,
						   false, stats->rate);
	rx_status->mactime = get_rx_desc_tsfl(pdesc);
	if (phystatus) {
		p_drvinfo = (struct rx_fwinfo_92d *)(skb->data +
						     stats->rx_bufshift);
		_rtl92de_translate_rx_signal_stuff(hw,
						   skb, stats,
						   (struct rx_desc_92d *)pdesc,
						   p_drvinfo);
	}
	/*rx_status->qual = stats->signal; */
	rx_status->signal = stats->recvsignalpower + 10;
	return true;
}

static void _rtl92de_insert_emcontent(struct rtl_tcb_desc *ptcb_desc,
				      u8 *virtualaddress8)
{
	__le32 *virtualaddress = (__le32 *)virtualaddress8;

	memset(virtualaddress, 0, 8);

	set_earlymode_pktnum(virtualaddress, ptcb_desc->empkt_num);
	set_earlymode_len0(virtualaddress, ptcb_desc->empkt_len[0]);
	set_earlymode_len1(virtualaddress, ptcb_desc->empkt_len[1]);
	set_earlymode_len2_1(virtualaddress, ptcb_desc->empkt_len[2] & 0xF);
	set_earlymode_len2_2(virtualaddress, ptcb_desc->empkt_len[2] >> 4);
	set_earlymode_len3(virtualaddress, ptcb_desc->empkt_len[3]);
	set_earlymode_len4(virtualaddress, ptcb_desc->empkt_len[4]);
}

void rtl92de_tx_fill_desc(struct ieee80211_hw *hw,
			  struct ieee80211_hdr *hdr, u8 *pdesc8,
			  u8 *pbd_desc_tx, struct ieee80211_tx_info *info,
			  struct ieee80211_sta *sta,
			  struct sk_buff *skb,
			  u8 hw_queue, struct rtl_tcb_desc *ptcb_desc)
{
	struct rtl_priv *rtlpriv = rtl_priv(hw);
	struct rtl_mac *mac = rtl_mac(rtl_priv(hw));
	struct rtl_pci *rtlpci = rtl_pcidev(rtl_pcipriv(hw));
	struct rtl_hal *rtlhal = rtl_hal(rtlpriv);
	struct rtl_ps_ctl *ppsc = rtl_psc(rtl_priv(hw));
	__le32 *pdesc = (__le32 *)pdesc8;
	u16 seq_number;
	__le16 fc = hdr->frame_control;
	unsigned int buf_len = 0;
	unsigned int skb_len = skb->len;
	u8 fw_qsel = _rtl92de_map_hwqueue_to_fwqueue(skb, hw_queue);
	bool firstseg = ((hdr->seq_ctrl &
			cpu_to_le16(IEEE80211_SCTL_FRAG)) == 0);
	bool lastseg = ((hdr->frame_control &
			cpu_to_le16(IEEE80211_FCTL_MOREFRAGS)) == 0);
	dma_addr_t mapping;
	u8 bw_40 = 0;

	if (mac->opmode == NL80211_IFTYPE_STATION) {
		bw_40 = mac->bw_40;
	} else if (mac->opmode == NL80211_IFTYPE_AP ||
		mac->opmode == NL80211_IFTYPE_ADHOC) {
		if (sta)
			bw_40 = sta->bandwidth >= IEEE80211_STA_RX_BW_40;
	}
	seq_number = (le16_to_cpu(hdr->seq_ctrl) & IEEE80211_SCTL_SEQ) >> 4;
	rtl_get_tcb_desc(hw, info, sta, skb, ptcb_desc);
	/* reserve 8 byte for AMPDU early mode */
	if (rtlhal->earlymode_enable) {
		skb_push(skb, EM_HDR_LEN);
		memset(skb->data, 0, EM_HDR_LEN);
	}
	buf_len = skb->len;
	mapping = dma_map_single(&rtlpci->pdev->dev, skb->data, skb->len,
				 DMA_TO_DEVICE);
	if (dma_mapping_error(&rtlpci->pdev->dev, mapping)) {
		rtl_dbg(rtlpriv, COMP_SEND, DBG_TRACE,
			"DMA mapping error\n");
		return;
	}
	clear_pci_tx_desc_content(pdesc, sizeof(struct tx_desc_92d));
	if (ieee80211_is_nullfunc(fc) || ieee80211_is_ctl(fc)) {
		firstseg = true;
		lastseg = true;
	}
	if (firstseg) {
		if (rtlhal->earlymode_enable) {
			set_tx_desc_pkt_offset(pdesc, 1);
			set_tx_desc_offset(pdesc, USB_HWDESC_HEADER_LEN +
					   EM_HDR_LEN);
			if (ptcb_desc->empkt_num) {
				rtl_dbg(rtlpriv, COMP_SEND, DBG_LOUD,
					"Insert 8 byte.pTcb->EMPktNum:%d\n",
					ptcb_desc->empkt_num);
				_rtl92de_insert_emcontent(ptcb_desc,
							  (u8 *)(skb->data));
			}
		} else {
			set_tx_desc_offset(pdesc, USB_HWDESC_HEADER_LEN);
		}
		/* 5G have no CCK rate */
		if (rtlhal->current_bandtype == BAND_ON_5G)
			if (ptcb_desc->hw_rate < DESC_RATE6M)
				ptcb_desc->hw_rate = DESC_RATE6M;
		set_tx_desc_tx_rate(pdesc, ptcb_desc->hw_rate);
		if (ptcb_desc->use_shortgi || ptcb_desc->use_shortpreamble)
			set_tx_desc_data_shortgi(pdesc, 1);

		if (rtlhal->macphymode == DUALMAC_DUALPHY &&
			ptcb_desc->hw_rate == DESC_RATEMCS7)
			set_tx_desc_data_shortgi(pdesc, 1);

		if (info->flags & IEEE80211_TX_CTL_AMPDU) {
			set_tx_desc_agg_enable(pdesc, 1);
			set_tx_desc_max_agg_num(pdesc, 0x14);
		}
		set_tx_desc_seq(pdesc, seq_number);
		set_tx_desc_rts_enable(pdesc,
				       ((ptcb_desc->rts_enable &&
					!ptcb_desc->cts_enable) ? 1 : 0));
		set_tx_desc_hw_rts_enable(pdesc, ((ptcb_desc->rts_enable
					  || ptcb_desc->cts_enable) ? 1 : 0));
		set_tx_desc_cts2self(pdesc, ((ptcb_desc->cts_enable) ? 1 : 0));
		set_tx_desc_rts_stbc(pdesc, ((ptcb_desc->rts_stbc) ? 1 : 0));
		/* 5G have no CCK rate */
		if (rtlhal->current_bandtype == BAND_ON_5G)
			if (ptcb_desc->rts_rate < DESC_RATE6M)
				ptcb_desc->rts_rate = DESC_RATE6M;
		set_tx_desc_rts_rate(pdesc, ptcb_desc->rts_rate);
		set_tx_desc_rts_bw(pdesc, 0);
		set_tx_desc_rts_sc(pdesc, ptcb_desc->rts_sc);
		set_tx_desc_rts_short(pdesc, ((ptcb_desc->rts_rate <=
			DESC_RATE54M) ?
			(ptcb_desc->rts_use_shortpreamble ? 1 : 0) :
			(ptcb_desc->rts_use_shortgi ? 1 : 0)));
		if (bw_40) {
			if (ptcb_desc->packet_bw) {
				set_tx_desc_data_bw(pdesc, 1);
				set_tx_desc_tx_sub_carrier(pdesc, 3);
			} else {
				set_tx_desc_data_bw(pdesc, 0);
				set_tx_desc_tx_sub_carrier(pdesc,
							mac->cur_40_prime_sc);
			}
		} else {
			set_tx_desc_data_bw(pdesc, 0);
			set_tx_desc_tx_sub_carrier(pdesc, 0);
		}
		set_tx_desc_linip(pdesc, 0);
		set_tx_desc_pkt_size(pdesc, (u16)skb_len);
		if (sta) {
			u8 ampdu_density = sta->ht_cap.ampdu_density;
			set_tx_desc_ampdu_density(pdesc, ampdu_density);
		}
		if (info->control.hw_key) {
			struct ieee80211_key_conf *keyconf;

			keyconf = info->control.hw_key;
			switch (keyconf->cipher) {
			case WLAN_CIPHER_SUITE_WEP40:
			case WLAN_CIPHER_SUITE_WEP104:
			case WLAN_CIPHER_SUITE_TKIP:
				set_tx_desc_sec_type(pdesc, 0x1);
				break;
			case WLAN_CIPHER_SUITE_CCMP:
				set_tx_desc_sec_type(pdesc, 0x3);
				break;
			default:
				set_tx_desc_sec_type(pdesc, 0x0);
				break;

			}
		}
		set_tx_desc_pkt_id(pdesc, 0);
		set_tx_desc_queue_sel(pdesc, fw_qsel);
		set_tx_desc_data_rate_fb_limit(pdesc, 0x1F);
		set_tx_desc_rts_rate_fb_limit(pdesc, 0xF);
		set_tx_desc_disable_fb(pdesc, ptcb_desc->disable_ratefallback ?
				       1 : 0);
		set_tx_desc_use_rate(pdesc, ptcb_desc->use_driver_rate ? 1 : 0);

		/* Set TxRate and RTSRate in TxDesc  */
		/* This prevent Tx initial rate of new-coming packets */
		/* from being overwritten by retried  packet rate.*/
		if (!ptcb_desc->use_driver_rate) {
			set_tx_desc_rts_rate(pdesc, 0x08);
			/* set_tx_desc_tx_rate(pdesc, 0x0b); */
		}
		if (ieee80211_is_data_qos(fc)) {
			if (mac->rdg_en) {
<<<<<<< HEAD
				RT_TRACE(rtlpriv, COMP_SEND, DBG_TRACE,
					 "Enable RDG function\n");
=======
				rtl_dbg(rtlpriv, COMP_SEND, DBG_TRACE,
					"Enable RDG function\n");
>>>>>>> 7d2a07b7
				set_tx_desc_rdg_enable(pdesc, 1);
				set_tx_desc_htc(pdesc, 1);
			}
		}
	}

	set_tx_desc_first_seg(pdesc, (firstseg ? 1 : 0));
	set_tx_desc_last_seg(pdesc, (lastseg ? 1 : 0));
	set_tx_desc_tx_buffer_size(pdesc, (u16)buf_len);
	set_tx_desc_tx_buffer_address(pdesc, mapping);
	if (rtlpriv->dm.useramask) {
		set_tx_desc_rate_id(pdesc, ptcb_desc->ratr_index);
		set_tx_desc_macid(pdesc, ptcb_desc->mac_id);
	} else {
		set_tx_desc_rate_id(pdesc, 0xC + ptcb_desc->ratr_index);
		set_tx_desc_macid(pdesc, ptcb_desc->ratr_index);
	}
	if (ieee80211_is_data_qos(fc))
		set_tx_desc_qos(pdesc, 1);

	if ((!ieee80211_is_data_qos(fc)) && ppsc->fwctrl_lps) {
		set_tx_desc_hwseq_en(pdesc, 1);
		set_tx_desc_pkt_id(pdesc, 8);
	}
	set_tx_desc_more_frag(pdesc, (lastseg ? 0 : 1));
<<<<<<< HEAD
	RT_TRACE(rtlpriv, COMP_SEND, DBG_TRACE, "\n");
=======
	rtl_dbg(rtlpriv, COMP_SEND, DBG_TRACE, "\n");
>>>>>>> 7d2a07b7
}

void rtl92de_tx_fill_cmddesc(struct ieee80211_hw *hw,
			     u8 *pdesc8, bool firstseg,
			     bool lastseg, struct sk_buff *skb)
{
	struct rtl_priv *rtlpriv = rtl_priv(hw);
	struct rtl_pci *rtlpci = rtl_pcidev(rtl_pcipriv(hw));
	struct rtl_ps_ctl *ppsc = rtl_psc(rtlpriv);
	struct rtl_hal *rtlhal = rtl_hal(rtlpriv);
	u8 fw_queue = QSLT_BEACON;

	struct ieee80211_hdr *hdr = (struct ieee80211_hdr *)(skb->data);
	__le16 fc = hdr->frame_control;
	__le32 *pdesc = (__le32 *)pdesc8;
<<<<<<< HEAD
=======

	dma_addr_t mapping = dma_map_single(&rtlpci->pdev->dev, skb->data,
					    skb->len, DMA_TO_DEVICE);
>>>>>>> 7d2a07b7

	if (dma_mapping_error(&rtlpci->pdev->dev, mapping)) {
		rtl_dbg(rtlpriv, COMP_SEND, DBG_TRACE,
			"DMA mapping error\n");
		return;
	}
	clear_pci_tx_desc_content(pdesc, TX_DESC_SIZE);
	if (firstseg)
		set_tx_desc_offset(pdesc, USB_HWDESC_HEADER_LEN);
	/* 5G have no CCK rate
	 * Caution: The macros below are multi-line expansions.
	 * The braces are needed no matter what checkpatch says
	 */
	if (rtlhal->current_bandtype == BAND_ON_5G) {
		set_tx_desc_tx_rate(pdesc, DESC_RATE6M);
	} else {
		set_tx_desc_tx_rate(pdesc, DESC_RATE1M);
	}
	set_tx_desc_seq(pdesc, 0);
	set_tx_desc_linip(pdesc, 0);
	set_tx_desc_queue_sel(pdesc, fw_queue);
	set_tx_desc_first_seg(pdesc, 1);
	set_tx_desc_last_seg(pdesc, 1);
	set_tx_desc_tx_buffer_size(pdesc, (u16)skb->len);
	set_tx_desc_tx_buffer_address(pdesc, mapping);
	set_tx_desc_rate_id(pdesc, 7);
	set_tx_desc_macid(pdesc, 0);
	set_tx_desc_pkt_size(pdesc, (u16)(skb->len));
	set_tx_desc_first_seg(pdesc, 1);
	set_tx_desc_last_seg(pdesc, 1);
	set_tx_desc_offset(pdesc, 0x20);
	set_tx_desc_use_rate(pdesc, 1);

	if (!ieee80211_is_data_qos(fc) && ppsc->fwctrl_lps) {
		set_tx_desc_hwseq_en(pdesc, 1);
		set_tx_desc_pkt_id(pdesc, 8);
	}

	RT_PRINT_DATA(rtlpriv, COMP_CMD, DBG_LOUD,
		      "H2C Tx Cmd Content", pdesc, TX_DESC_SIZE);
	wmb();
	set_tx_desc_own(pdesc, 1);
}

void rtl92de_set_desc(struct ieee80211_hw *hw, u8 *pdesc8, bool istx,
		      u8 desc_name, u8 *val)
{
	__le32  *pdesc = (__le32 *)pdesc8;

	if (istx) {
		switch (desc_name) {
		case HW_DESC_OWN:
			wmb();
			set_tx_desc_own(pdesc, 1);
			break;
		case HW_DESC_TX_NEXTDESC_ADDR:
			set_tx_desc_next_desc_address(pdesc, *(u32 *)val);
			break;
		default:
			WARN_ONCE(true, "rtl8192de: ERR txdesc :%d not processed\n",
				  desc_name);
			break;
		}
	} else {
		switch (desc_name) {
		case HW_DESC_RXOWN:
			wmb();
			set_rx_desc_own(pdesc, 1);
			break;
		case HW_DESC_RXBUFF_ADDR:
			set_rx_desc_buff_addr(pdesc, *(u32 *)val);
			break;
		case HW_DESC_RXPKT_LEN:
			set_rx_desc_pkt_len(pdesc, *(u32 *)val);
			break;
		case HW_DESC_RXERO:
			set_rx_desc_eor(pdesc, 1);
			break;
		default:
			WARN_ONCE(true, "rtl8192de: ERR rxdesc :%d not processed\n",
				  desc_name);
			break;
		}
	}
}

u64 rtl92de_get_desc(struct ieee80211_hw *hw,
		     u8 *p_desc8, bool istx, u8 desc_name)
{
	__le32 *p_desc = (__le32 *)p_desc8;
	u32 ret = 0;

	if (istx) {
		switch (desc_name) {
		case HW_DESC_OWN:
			ret = get_tx_desc_own(p_desc);
			break;
		case HW_DESC_TXBUFF_ADDR:
			ret = get_tx_desc_tx_buffer_address(p_desc);
			break;
		default:
			WARN_ONCE(true, "rtl8192de: ERR txdesc :%d not processed\n",
				  desc_name);
			break;
		}
	} else {
		switch (desc_name) {
		case HW_DESC_OWN:
			ret = get_rx_desc_own(p_desc);
			break;
		case HW_DESC_RXPKT_LEN:
			ret = get_rx_desc_pkt_len(p_desc);
		break;
		case HW_DESC_RXBUFF_ADDR:
			ret = get_rx_desc_buff_addr(p_desc);
			break;
		default:
			WARN_ONCE(true, "rtl8192de: ERR rxdesc :%d not processed\n",
				  desc_name);
			break;
		}
	}
	return ret;
}

bool rtl92de_is_tx_desc_closed(struct ieee80211_hw *hw,
			       u8 hw_queue, u16 index)
{
	struct rtl_pci *rtlpci = rtl_pcidev(rtl_pcipriv(hw));
	struct rtl8192_tx_ring *ring = &rtlpci->tx_ring[hw_queue];
	u8 *entry = (u8 *)(&ring->desc[ring->idx]);
	u8 own = (u8)rtl92de_get_desc(hw, entry, true, HW_DESC_OWN);

	/* a beacon packet will only use the first
	 * descriptor by defaut, and the own bit may not
	 * be cleared by the hardware
	 */
	if (own)
		return false;
	return true;
}

void rtl92de_tx_polling(struct ieee80211_hw *hw, u8 hw_queue)
{
	struct rtl_priv *rtlpriv = rtl_priv(hw);
	if (hw_queue == BEACON_QUEUE)
		rtl_write_word(rtlpriv, REG_PCIE_CTRL_REG, BIT(4));
	else
		rtl_write_word(rtlpriv, REG_PCIE_CTRL_REG,
			       BIT(0) << (hw_queue));
}<|MERGE_RESOLUTION|>--- conflicted
+++ resolved
@@ -625,13 +625,8 @@
 		}
 		if (ieee80211_is_data_qos(fc)) {
 			if (mac->rdg_en) {
-<<<<<<< HEAD
-				RT_TRACE(rtlpriv, COMP_SEND, DBG_TRACE,
-					 "Enable RDG function\n");
-=======
 				rtl_dbg(rtlpriv, COMP_SEND, DBG_TRACE,
 					"Enable RDG function\n");
->>>>>>> 7d2a07b7
 				set_tx_desc_rdg_enable(pdesc, 1);
 				set_tx_desc_htc(pdesc, 1);
 			}
@@ -657,11 +652,7 @@
 		set_tx_desc_pkt_id(pdesc, 8);
 	}
 	set_tx_desc_more_frag(pdesc, (lastseg ? 0 : 1));
-<<<<<<< HEAD
-	RT_TRACE(rtlpriv, COMP_SEND, DBG_TRACE, "\n");
-=======
 	rtl_dbg(rtlpriv, COMP_SEND, DBG_TRACE, "\n");
->>>>>>> 7d2a07b7
 }
 
 void rtl92de_tx_fill_cmddesc(struct ieee80211_hw *hw,
@@ -677,12 +668,9 @@
 	struct ieee80211_hdr *hdr = (struct ieee80211_hdr *)(skb->data);
 	__le16 fc = hdr->frame_control;
 	__le32 *pdesc = (__le32 *)pdesc8;
-<<<<<<< HEAD
-=======
 
 	dma_addr_t mapping = dma_map_single(&rtlpci->pdev->dev, skb->data,
 					    skb->len, DMA_TO_DEVICE);
->>>>>>> 7d2a07b7
 
 	if (dma_mapping_error(&rtlpci->pdev->dev, mapping)) {
 		rtl_dbg(rtlpriv, COMP_SEND, DBG_TRACE,
