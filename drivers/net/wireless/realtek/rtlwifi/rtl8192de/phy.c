// SPDX-License-Identifier: GPL-2.0
/* Copyright(c) 2009-2012  Realtek Corporation.*/

#include "../wifi.h"
#include "../pci.h"
#include "../ps.h"
#include "../core.h"
#include "reg.h"
#include "def.h"
#include "phy.h"
#include "rf.h"
#include "dm.h"
#include "table.h"
#include "sw.h"
#include "hw.h"

#define MAX_RF_IMR_INDEX			12
#define MAX_RF_IMR_INDEX_NORMAL			13
#define RF_REG_NUM_FOR_C_CUT_5G			6
#define RF_REG_NUM_FOR_C_CUT_5G_INTERNALPA	7
#define RF_REG_NUM_FOR_C_CUT_2G			5
#define RF_CHNL_NUM_5G				19
#define RF_CHNL_NUM_5G_40M			17
#define TARGET_CHNL_NUM_5G			221
#define TARGET_CHNL_NUM_2G			14
#define CV_CURVE_CNT				64

static u32 rf_reg_for_5g_swchnl_normal[MAX_RF_IMR_INDEX_NORMAL] = {
	0, 0x2f, 0x30, 0x31, 0x32, 0x33, 0x34, 0x35, 0x36, 0x37, 0x38, 0x39, 0x0
};

static u8 rf_reg_for_c_cut_5g[RF_REG_NUM_FOR_C_CUT_5G] = {
	RF_SYN_G1, RF_SYN_G2, RF_SYN_G3, RF_SYN_G4, RF_SYN_G5, RF_SYN_G6
};

static u8 rf_reg_for_c_cut_2g[RF_REG_NUM_FOR_C_CUT_2G] = {
	RF_SYN_G1, RF_SYN_G2, RF_SYN_G3, RF_SYN_G7, RF_SYN_G8
};

static u8 rf_for_c_cut_5g_internal_pa[RF_REG_NUM_FOR_C_CUT_5G_INTERNALPA] = {
	0x0B, 0x48, 0x49, 0x4B, 0x03, 0x04, 0x0E
};

static u32 rf_reg_mask_for_c_cut_2g[RF_REG_NUM_FOR_C_CUT_2G] = {
	BIT(19) | BIT(18) | BIT(17) | BIT(14) | BIT(1),
	BIT(10) | BIT(9),
	BIT(18) | BIT(17) | BIT(16) | BIT(1),
	BIT(2) | BIT(1),
	BIT(15) | BIT(14) | BIT(13) | BIT(12) | BIT(11)
};

static u8 rf_chnl_5g[RF_CHNL_NUM_5G] = {
	36, 40, 44, 48, 52, 56, 60, 64, 100, 104, 108,
	112, 116, 120, 124, 128, 132, 136, 140
};

static u8 rf_chnl_5g_40m[RF_CHNL_NUM_5G_40M] = {
	38, 42, 46, 50, 54, 58, 62, 102, 106, 110, 114,
	118, 122, 126, 130, 134, 138
};
static u32 rf_reg_pram_c_5g[5][RF_REG_NUM_FOR_C_CUT_5G] = {
	{0xE43BE, 0xFC638, 0x77C0A, 0xDE471, 0xd7110, 0x8EB04},
	{0xE43BE, 0xFC078, 0xF7C1A, 0xE0C71, 0xD7550, 0xAEB04},
	{0xE43BF, 0xFF038, 0xF7C0A, 0xDE471, 0xE5550, 0xAEB04},
	{0xE43BF, 0xFF079, 0xF7C1A, 0xDE471, 0xE5550, 0xAEB04},
	{0xE43BF, 0xFF038, 0xF7C1A, 0xDE471, 0xd7550, 0xAEB04}
};

static u32 rf_reg_param_for_c_cut_2g[3][RF_REG_NUM_FOR_C_CUT_2G] = {
	{0x643BC, 0xFC038, 0x77C1A, 0x41289, 0x01840},
	{0x643BC, 0xFC038, 0x07C1A, 0x41289, 0x01840},
	{0x243BC, 0xFC438, 0x07C1A, 0x4128B, 0x0FC41}
};

static u32 rf_syn_g4_for_c_cut_2g = 0xD1C31 & 0x7FF;

static u32 rf_pram_c_5g_int_pa[3][RF_REG_NUM_FOR_C_CUT_5G_INTERNALPA] = {
	{0x01a00, 0x40443, 0x00eb5, 0x89bec, 0x94a12, 0x94a12, 0x94a12},
	{0x01800, 0xc0443, 0x00730, 0x896ee, 0x94a52, 0x94a52, 0x94a52},
	{0x01800, 0xc0443, 0x00730, 0x896ee, 0x94a12, 0x94a12, 0x94a12}
};

/* [mode][patha+b][reg] */
static u32 rf_imr_param_normal[1][3][MAX_RF_IMR_INDEX_NORMAL] = {
	{
		/* channel 1-14. */
		{
			0x70000, 0x00ff0, 0x4400f, 0x00ff0, 0x0, 0x0, 0x0,
			0x0, 0x0, 0x64888, 0xe266c, 0x00090, 0x22fff
		},
		/* path 36-64 */
		{
			0x70000, 0x22880, 0x4470f, 0x55880, 0x00070, 0x88000,
			0x0, 0x88080, 0x70000, 0x64a82, 0xe466c, 0x00090,
			0x32c9a
		},
		/* 100 -165 */
		{
			0x70000, 0x44880, 0x4477f, 0x77880, 0x00070, 0x88000,
			0x0, 0x880b0, 0x0, 0x64b82, 0xe466c, 0x00090, 0x32c9a
		}
	}
};

static u32 curveindex_5g[TARGET_CHNL_NUM_5G] = {0};

static u32 curveindex_2g[TARGET_CHNL_NUM_2G] = {0};

static u32 targetchnl_5g[TARGET_CHNL_NUM_5G] = {
	25141, 25116, 25091, 25066, 25041,
	25016, 24991, 24966, 24941, 24917,
	24892, 24867, 24843, 24818, 24794,
	24770, 24765, 24721, 24697, 24672,
	24648, 24624, 24600, 24576, 24552,
	24528, 24504, 24480, 24457, 24433,
	24409, 24385, 24362, 24338, 24315,
	24291, 24268, 24245, 24221, 24198,
	24175, 24151, 24128, 24105, 24082,
	24059, 24036, 24013, 23990, 23967,
	23945, 23922, 23899, 23876, 23854,
	23831, 23809, 23786, 23764, 23741,
	23719, 23697, 23674, 23652, 23630,
	23608, 23586, 23564, 23541, 23519,
	23498, 23476, 23454, 23432, 23410,
	23388, 23367, 23345, 23323, 23302,
	23280, 23259, 23237, 23216, 23194,
	23173, 23152, 23130, 23109, 23088,
	23067, 23046, 23025, 23003, 22982,
	22962, 22941, 22920, 22899, 22878,
	22857, 22837, 22816, 22795, 22775,
	22754, 22733, 22713, 22692, 22672,
	22652, 22631, 22611, 22591, 22570,
	22550, 22530, 22510, 22490, 22469,
	22449, 22429, 22409, 22390, 22370,
	22350, 22336, 22310, 22290, 22271,
	22251, 22231, 22212, 22192, 22173,
	22153, 22134, 22114, 22095, 22075,
	22056, 22037, 22017, 21998, 21979,
	21960, 21941, 21921, 21902, 21883,
	21864, 21845, 21826, 21807, 21789,
	21770, 21751, 21732, 21713, 21695,
	21676, 21657, 21639, 21620, 21602,
	21583, 21565, 21546, 21528, 21509,
	21491, 21473, 21454, 21436, 21418,
	21400, 21381, 21363, 21345, 21327,
	21309, 21291, 21273, 21255, 21237,
	21219, 21201, 21183, 21166, 21148,
	21130, 21112, 21095, 21077, 21059,
	21042, 21024, 21007, 20989, 20972,
	25679, 25653, 25627, 25601, 25575,
	25549, 25523, 25497, 25471, 25446,
	25420, 25394, 25369, 25343, 25318,
	25292, 25267, 25242, 25216, 25191,
	25166
};

/* channel 1~14 */
static u32 targetchnl_2g[TARGET_CHNL_NUM_2G] = {
	26084, 26030, 25976, 25923, 25869, 25816, 25764,
	25711, 25658, 25606, 25554, 25502, 25451, 25328
};

static u32 _rtl92d_phy_calculate_bit_shift(u32 bitmask)
{
	u32 i = ffs(bitmask);

	return i ? i - 1 : 32;
}

u32 rtl92d_phy_query_bb_reg(struct ieee80211_hw *hw, u32 regaddr, u32 bitmask)
{
	struct rtl_priv *rtlpriv = rtl_priv(hw);
	struct rtl_hal *rtlhal = rtl_hal(rtlpriv);
	u32 returnvalue, originalvalue, bitshift;

	rtl_dbg(rtlpriv, COMP_RF, DBG_TRACE, "regaddr(%#x), bitmask(%#x)\n",
		regaddr, bitmask);
	if (rtlhal->during_mac1init_radioa || rtlhal->during_mac0init_radiob) {
		u8 dbi_direct = 0;

		/* mac1 use phy0 read radio_b. */
		/* mac0 use phy1 read radio_b. */
		if (rtlhal->during_mac1init_radioa)
			dbi_direct = BIT(3);
		else if (rtlhal->during_mac0init_radiob)
			dbi_direct = BIT(3) | BIT(2);
		originalvalue = rtl92de_read_dword_dbi(hw, (u16)regaddr,
			dbi_direct);
	} else {
		originalvalue = rtl_read_dword(rtlpriv, regaddr);
	}
	bitshift = _rtl92d_phy_calculate_bit_shift(bitmask);
	returnvalue = (originalvalue & bitmask) >> bitshift;
	rtl_dbg(rtlpriv, COMP_RF, DBG_TRACE,
		"BBR MASK=0x%x Addr[0x%x]=0x%x\n",
		bitmask, regaddr, originalvalue);
	return returnvalue;
}

void rtl92d_phy_set_bb_reg(struct ieee80211_hw *hw,
			   u32 regaddr, u32 bitmask, u32 data)
{
	struct rtl_priv *rtlpriv = rtl_priv(hw);
	struct rtl_hal *rtlhal = rtl_hal(rtlpriv);
	u8 dbi_direct = 0;
	u32 originalvalue, bitshift;

	rtl_dbg(rtlpriv, COMP_RF, DBG_TRACE,
		"regaddr(%#x), bitmask(%#x), data(%#x)\n",
		regaddr, bitmask, data);
	if (rtlhal->during_mac1init_radioa)
		dbi_direct = BIT(3);
	else if (rtlhal->during_mac0init_radiob)
		/* mac0 use phy1 write radio_b. */
		dbi_direct = BIT(3) | BIT(2);
	if (bitmask != MASKDWORD) {
		if (rtlhal->during_mac1init_radioa ||
		    rtlhal->during_mac0init_radiob)
			originalvalue = rtl92de_read_dword_dbi(hw,
					(u16) regaddr,
					dbi_direct);
		else
			originalvalue = rtl_read_dword(rtlpriv, regaddr);
		bitshift = _rtl92d_phy_calculate_bit_shift(bitmask);
		data = ((originalvalue & (~bitmask)) | (data << bitshift));
	}
	if (rtlhal->during_mac1init_radioa || rtlhal->during_mac0init_radiob)
		rtl92de_write_dword_dbi(hw, (u16) regaddr, data, dbi_direct);
	else
		rtl_write_dword(rtlpriv, regaddr, data);
	rtl_dbg(rtlpriv, COMP_RF, DBG_TRACE,
		"regaddr(%#x), bitmask(%#x), data(%#x)\n",
		regaddr, bitmask, data);
}

static u32 _rtl92d_phy_rf_serial_read(struct ieee80211_hw *hw,
				      enum radio_path rfpath, u32 offset)
{

	struct rtl_priv *rtlpriv = rtl_priv(hw);
	struct rtl_phy *rtlphy = &(rtlpriv->phy);
	struct bb_reg_def *pphyreg = &rtlphy->phyreg_def[rfpath];
	u32 newoffset;
	u32 tmplong, tmplong2;
	u8 rfpi_enable = 0;
	u32 retvalue;

	newoffset = offset;
	tmplong = rtl_get_bbreg(hw, RFPGA0_XA_HSSIPARAMETER2, MASKDWORD);
	if (rfpath == RF90_PATH_A)
		tmplong2 = tmplong;
	else
		tmplong2 = rtl_get_bbreg(hw, pphyreg->rfhssi_para2, MASKDWORD);
	tmplong2 = (tmplong2 & (~BLSSIREADADDRESS)) |
		(newoffset << 23) | BLSSIREADEDGE;
	rtl_set_bbreg(hw, RFPGA0_XA_HSSIPARAMETER2, MASKDWORD,
		tmplong & (~BLSSIREADEDGE));
	udelay(10);
	rtl_set_bbreg(hw, pphyreg->rfhssi_para2, MASKDWORD, tmplong2);
	udelay(50);
	udelay(50);
	rtl_set_bbreg(hw, RFPGA0_XA_HSSIPARAMETER2, MASKDWORD,
		tmplong | BLSSIREADEDGE);
	udelay(10);
	if (rfpath == RF90_PATH_A)
		rfpi_enable = (u8) rtl_get_bbreg(hw, RFPGA0_XA_HSSIPARAMETER1,
			      BIT(8));
	else if (rfpath == RF90_PATH_B)
		rfpi_enable = (u8) rtl_get_bbreg(hw, RFPGA0_XB_HSSIPARAMETER1,
			      BIT(8));
	if (rfpi_enable)
		retvalue = rtl_get_bbreg(hw, pphyreg->rf_rbpi,
			BLSSIREADBACKDATA);
	else
		retvalue = rtl_get_bbreg(hw, pphyreg->rf_rb,
			BLSSIREADBACKDATA);
	rtl_dbg(rtlpriv, COMP_RF, DBG_TRACE, "RFR-%d Addr[0x%x] = 0x%x\n",
		rfpath, pphyreg->rf_rb, retvalue);
	return retvalue;
}

static void _rtl92d_phy_rf_serial_write(struct ieee80211_hw *hw,
					enum radio_path rfpath,
					u32 offset, u32 data)
{
	u32 data_and_addr;
	u32 newoffset;
	struct rtl_priv *rtlpriv = rtl_priv(hw);
	struct rtl_phy *rtlphy = &(rtlpriv->phy);
	struct bb_reg_def *pphyreg = &rtlphy->phyreg_def[rfpath];

	newoffset = offset;
	/* T65 RF */
	data_and_addr = ((newoffset << 20) | (data & 0x000fffff)) & 0x0fffffff;
	rtl_set_bbreg(hw, pphyreg->rf3wire_offset, MASKDWORD, data_and_addr);
	rtl_dbg(rtlpriv, COMP_RF, DBG_TRACE, "RFW-%d Addr[0x%x]=0x%x\n",
		rfpath, pphyreg->rf3wire_offset, data_and_addr);
}

u32 rtl92d_phy_query_rf_reg(struct ieee80211_hw *hw,
			    enum radio_path rfpath, u32 regaddr, u32 bitmask)
{
	struct rtl_priv *rtlpriv = rtl_priv(hw);
	u32 original_value, readback_value, bitshift;

<<<<<<< HEAD
	RT_TRACE(rtlpriv, COMP_RF, DBG_TRACE,
		 "regaddr(%#x), rfpath(%#x), bitmask(%#x)\n",
		 regaddr, rfpath, bitmask);
=======
	rtl_dbg(rtlpriv, COMP_RF, DBG_TRACE,
		"regaddr(%#x), rfpath(%#x), bitmask(%#x)\n",
		regaddr, rfpath, bitmask);
>>>>>>> 7d2a07b7
	spin_lock(&rtlpriv->locks.rf_lock);
	original_value = _rtl92d_phy_rf_serial_read(hw, rfpath, regaddr);
	bitshift = _rtl92d_phy_calculate_bit_shift(bitmask);
	readback_value = (original_value & bitmask) >> bitshift;
	spin_unlock(&rtlpriv->locks.rf_lock);
<<<<<<< HEAD
	RT_TRACE(rtlpriv, COMP_RF, DBG_TRACE,
		 "regaddr(%#x), rfpath(%#x), bitmask(%#x), original_value(%#x)\n",
		 regaddr, rfpath, bitmask, original_value);
=======
	rtl_dbg(rtlpriv, COMP_RF, DBG_TRACE,
		"regaddr(%#x), rfpath(%#x), bitmask(%#x), original_value(%#x)\n",
		regaddr, rfpath, bitmask, original_value);
>>>>>>> 7d2a07b7
	return readback_value;
}

void rtl92d_phy_set_rf_reg(struct ieee80211_hw *hw, enum radio_path rfpath,
	u32 regaddr, u32 bitmask, u32 data)
{
	struct rtl_priv *rtlpriv = rtl_priv(hw);
	struct rtl_phy *rtlphy = &(rtlpriv->phy);
	u32 original_value, bitshift;

	rtl_dbg(rtlpriv, COMP_RF, DBG_TRACE,
		"regaddr(%#x), bitmask(%#x), data(%#x), rfpath(%#x)\n",
		regaddr, bitmask, data, rfpath);
	if (bitmask == 0)
		return;
	spin_lock(&rtlpriv->locks.rf_lock);
	if (rtlphy->rf_mode != RF_OP_BY_FW) {
		if (bitmask != RFREG_OFFSET_MASK) {
			original_value = _rtl92d_phy_rf_serial_read(hw,
				rfpath, regaddr);
			bitshift = _rtl92d_phy_calculate_bit_shift(bitmask);
			data = ((original_value & (~bitmask)) |
				(data << bitshift));
		}
		_rtl92d_phy_rf_serial_write(hw, rfpath, regaddr, data);
	}
	spin_unlock(&rtlpriv->locks.rf_lock);
<<<<<<< HEAD
	RT_TRACE(rtlpriv, COMP_RF, DBG_TRACE,
		 "regaddr(%#x), bitmask(%#x), data(%#x), rfpath(%#x)\n",
		 regaddr, bitmask, data, rfpath);
=======
	rtl_dbg(rtlpriv, COMP_RF, DBG_TRACE,
		"regaddr(%#x), bitmask(%#x), data(%#x), rfpath(%#x)\n",
		regaddr, bitmask, data, rfpath);
>>>>>>> 7d2a07b7
}

bool rtl92d_phy_mac_config(struct ieee80211_hw *hw)
{
	struct rtl_priv *rtlpriv = rtl_priv(hw);
	u32 i;
	u32 arraylength;
	u32 *ptrarray;

	rtl_dbg(rtlpriv, COMP_INIT, DBG_TRACE, "Read Rtl819XMACPHY_Array\n");
	arraylength = MAC_2T_ARRAYLENGTH;
	ptrarray = rtl8192de_mac_2tarray;
	rtl_dbg(rtlpriv, COMP_INIT, DBG_TRACE, "Img:Rtl819XMAC_Array\n");
	for (i = 0; i < arraylength; i = i + 2)
		rtl_write_byte(rtlpriv, ptrarray[i], (u8) ptrarray[i + 1]);
	if (rtlpriv->rtlhal.macphymode == SINGLEMAC_SINGLEPHY) {
		/* improve 2-stream TX EVM */
		/* rtl_write_byte(rtlpriv, 0x14,0x71); */
		/* AMPDU aggregation number 9 */
		/* rtl_write_word(rtlpriv, REG_MAX_AGGR_NUM, MAX_AGGR_NUM); */
		rtl_write_byte(rtlpriv, REG_MAX_AGGR_NUM, 0x0B);
	} else {
		/* 92D need to test to decide the num. */
		rtl_write_byte(rtlpriv, REG_MAX_AGGR_NUM, 0x07);
	}
	return true;
}

static void _rtl92d_phy_init_bb_rf_register_definition(struct ieee80211_hw *hw)
{
	struct rtl_priv *rtlpriv = rtl_priv(hw);
	struct rtl_phy *rtlphy = &(rtlpriv->phy);

	/* RF Interface Sowrtware Control */
	/* 16 LSBs if read 32-bit from 0x870 */
	rtlphy->phyreg_def[RF90_PATH_A].rfintfs = RFPGA0_XAB_RFINTERFACESW;
	/* 16 MSBs if read 32-bit from 0x870 (16-bit for 0x872) */
	rtlphy->phyreg_def[RF90_PATH_B].rfintfs = RFPGA0_XAB_RFINTERFACESW;
	/* 16 LSBs if read 32-bit from 0x874 */
	rtlphy->phyreg_def[RF90_PATH_C].rfintfs = RFPGA0_XCD_RFINTERFACESW;
	/* 16 MSBs if read 32-bit from 0x874 (16-bit for 0x876) */

	rtlphy->phyreg_def[RF90_PATH_D].rfintfs = RFPGA0_XCD_RFINTERFACESW;
	/* RF Interface Readback Value */
	/* 16 LSBs if read 32-bit from 0x8E0 */
	rtlphy->phyreg_def[RF90_PATH_A].rfintfi = RFPGA0_XAB_RFINTERFACERB;
	/* 16 MSBs if read 32-bit from 0x8E0 (16-bit for 0x8E2) */
	rtlphy->phyreg_def[RF90_PATH_B].rfintfi = RFPGA0_XAB_RFINTERFACERB;
	/* 16 LSBs if read 32-bit from 0x8E4 */
	rtlphy->phyreg_def[RF90_PATH_C].rfintfi = RFPGA0_XCD_RFINTERFACERB;
	/* 16 MSBs if read 32-bit from 0x8E4 (16-bit for 0x8E6) */
	rtlphy->phyreg_def[RF90_PATH_D].rfintfi = RFPGA0_XCD_RFINTERFACERB;

	/* RF Interface Output (and Enable) */
	/* 16 LSBs if read 32-bit from 0x860 */
	rtlphy->phyreg_def[RF90_PATH_A].rfintfo = RFPGA0_XA_RFINTERFACEOE;
	/* 16 LSBs if read 32-bit from 0x864 */
	rtlphy->phyreg_def[RF90_PATH_B].rfintfo = RFPGA0_XB_RFINTERFACEOE;

	/* RF Interface (Output and)  Enable */
	/* 16 MSBs if read 32-bit from 0x860 (16-bit for 0x862) */
	rtlphy->phyreg_def[RF90_PATH_A].rfintfe = RFPGA0_XA_RFINTERFACEOE;
	/* 16 MSBs if read 32-bit from 0x864 (16-bit for 0x866) */
	rtlphy->phyreg_def[RF90_PATH_B].rfintfe = RFPGA0_XB_RFINTERFACEOE;

	/* Addr of LSSI. Wirte RF register by driver */
	/* LSSI Parameter */
	rtlphy->phyreg_def[RF90_PATH_A].rf3wire_offset =
				 RFPGA0_XA_LSSIPARAMETER;
	rtlphy->phyreg_def[RF90_PATH_B].rf3wire_offset =
				 RFPGA0_XB_LSSIPARAMETER;

	/* RF parameter */
	/* BB Band Select */
	rtlphy->phyreg_def[RF90_PATH_A].rflssi_select = RFPGA0_XAB_RFPARAMETER;
	rtlphy->phyreg_def[RF90_PATH_B].rflssi_select = RFPGA0_XAB_RFPARAMETER;
	rtlphy->phyreg_def[RF90_PATH_C].rflssi_select = RFPGA0_XCD_RFPARAMETER;
	rtlphy->phyreg_def[RF90_PATH_D].rflssi_select = RFPGA0_XCD_RFPARAMETER;

	/* Tx AGC Gain Stage (same for all path. Should we remove this?) */
	/* Tx gain stage */
	rtlphy->phyreg_def[RF90_PATH_A].rftxgain_stage = RFPGA0_TXGAINSTAGE;
	/* Tx gain stage */
	rtlphy->phyreg_def[RF90_PATH_B].rftxgain_stage = RFPGA0_TXGAINSTAGE;
	/* Tx gain stage */
	rtlphy->phyreg_def[RF90_PATH_C].rftxgain_stage = RFPGA0_TXGAINSTAGE;
	/* Tx gain stage */
	rtlphy->phyreg_def[RF90_PATH_D].rftxgain_stage = RFPGA0_TXGAINSTAGE;

	/* Tranceiver A~D HSSI Parameter-1 */
	/* wire control parameter1 */
	rtlphy->phyreg_def[RF90_PATH_A].rfhssi_para1 = RFPGA0_XA_HSSIPARAMETER1;
	/* wire control parameter1 */
	rtlphy->phyreg_def[RF90_PATH_B].rfhssi_para1 = RFPGA0_XB_HSSIPARAMETER1;

	/* Tranceiver A~D HSSI Parameter-2 */
	/* wire control parameter2 */
	rtlphy->phyreg_def[RF90_PATH_A].rfhssi_para2 = RFPGA0_XA_HSSIPARAMETER2;
	/* wire control parameter2 */
	rtlphy->phyreg_def[RF90_PATH_B].rfhssi_para2 = RFPGA0_XB_HSSIPARAMETER2;

	/* RF switch Control */
	/* TR/Ant switch control */
	rtlphy->phyreg_def[RF90_PATH_A].rfsw_ctrl = RFPGA0_XAB_SWITCHCONTROL;
	rtlphy->phyreg_def[RF90_PATH_B].rfsw_ctrl = RFPGA0_XAB_SWITCHCONTROL;
	rtlphy->phyreg_def[RF90_PATH_C].rfsw_ctrl = RFPGA0_XCD_SWITCHCONTROL;
	rtlphy->phyreg_def[RF90_PATH_D].rfsw_ctrl = RFPGA0_XCD_SWITCHCONTROL;

	/* AGC control 1 */
	rtlphy->phyreg_def[RF90_PATH_A].rfagc_control1 = ROFDM0_XAAGCCORE1;
	rtlphy->phyreg_def[RF90_PATH_B].rfagc_control1 = ROFDM0_XBAGCCORE1;
	rtlphy->phyreg_def[RF90_PATH_C].rfagc_control1 = ROFDM0_XCAGCCORE1;
	rtlphy->phyreg_def[RF90_PATH_D].rfagc_control1 = ROFDM0_XDAGCCORE1;

	/* AGC control 2  */
	rtlphy->phyreg_def[RF90_PATH_A].rfagc_control2 = ROFDM0_XAAGCCORE2;
	rtlphy->phyreg_def[RF90_PATH_B].rfagc_control2 = ROFDM0_XBAGCCORE2;
	rtlphy->phyreg_def[RF90_PATH_C].rfagc_control2 = ROFDM0_XCAGCCORE2;
	rtlphy->phyreg_def[RF90_PATH_D].rfagc_control2 = ROFDM0_XDAGCCORE2;

	/* RX AFE control 1 */
	rtlphy->phyreg_def[RF90_PATH_A].rfrxiq_imbal = ROFDM0_XARXIQIMBALANCE;
	rtlphy->phyreg_def[RF90_PATH_B].rfrxiq_imbal = ROFDM0_XBRXIQIMBALANCE;
	rtlphy->phyreg_def[RF90_PATH_C].rfrxiq_imbal = ROFDM0_XCRXIQIMBALANCE;
	rtlphy->phyreg_def[RF90_PATH_D].rfrxiq_imbal = ROFDM0_XDRXIQIMBALANCE;

	/*RX AFE control 1 */
	rtlphy->phyreg_def[RF90_PATH_A].rfrx_afe = ROFDM0_XARXAFE;
	rtlphy->phyreg_def[RF90_PATH_B].rfrx_afe = ROFDM0_XBRXAFE;
	rtlphy->phyreg_def[RF90_PATH_C].rfrx_afe = ROFDM0_XCRXAFE;
	rtlphy->phyreg_def[RF90_PATH_D].rfrx_afe = ROFDM0_XDRXAFE;

	/* Tx AFE control 1 */
	rtlphy->phyreg_def[RF90_PATH_A].rftxiq_imbal = ROFDM0_XATXIQIMBALANCE;
	rtlphy->phyreg_def[RF90_PATH_B].rftxiq_imbal = ROFDM0_XBTXIQIMBALANCE;
	rtlphy->phyreg_def[RF90_PATH_C].rftxiq_imbal = ROFDM0_XCTXIQIMBALANCE;
	rtlphy->phyreg_def[RF90_PATH_D].rftxiq_imbal = ROFDM0_XDTXIQIMBALANCE;

	/* Tx AFE control 2 */
	rtlphy->phyreg_def[RF90_PATH_A].rftx_afe = ROFDM0_XATXAFE;
	rtlphy->phyreg_def[RF90_PATH_B].rftx_afe = ROFDM0_XBTXAFE;
	rtlphy->phyreg_def[RF90_PATH_C].rftx_afe = ROFDM0_XCTXAFE;
	rtlphy->phyreg_def[RF90_PATH_D].rftx_afe = ROFDM0_XDTXAFE;

	/* Tranceiver LSSI Readback SI mode */
	rtlphy->phyreg_def[RF90_PATH_A].rf_rb = RFPGA0_XA_LSSIREADBACK;
	rtlphy->phyreg_def[RF90_PATH_B].rf_rb = RFPGA0_XB_LSSIREADBACK;
	rtlphy->phyreg_def[RF90_PATH_C].rf_rb = RFPGA0_XC_LSSIREADBACK;
	rtlphy->phyreg_def[RF90_PATH_D].rf_rb = RFPGA0_XD_LSSIREADBACK;

	/* Tranceiver LSSI Readback PI mode */
	rtlphy->phyreg_def[RF90_PATH_A].rf_rbpi = TRANSCEIVERA_HSPI_READBACK;
	rtlphy->phyreg_def[RF90_PATH_B].rf_rbpi = TRANSCEIVERB_HSPI_READBACK;
}

static bool _rtl92d_phy_config_bb_with_headerfile(struct ieee80211_hw *hw,
	u8 configtype)
{
	int i;
	u32 *phy_regarray_table;
	u32 *agctab_array_table = NULL;
	u32 *agctab_5garray_table;
	u16 phy_reg_arraylen, agctab_arraylen = 0, agctab_5garraylen;
	struct rtl_priv *rtlpriv = rtl_priv(hw);
	struct rtl_hal *rtlhal = rtl_hal(rtl_priv(hw));

	/* Normal chip,Mac0 use AGC_TAB.txt for 2G and 5G band. */
	if (rtlhal->interfaceindex == 0) {
		agctab_arraylen = AGCTAB_ARRAYLENGTH;
		agctab_array_table = rtl8192de_agctab_array;
		rtl_dbg(rtlpriv, COMP_INIT, DBG_LOUD,
			" ===> phy:MAC0, Rtl819XAGCTAB_Array\n");
	} else {
		if (rtlhal->current_bandtype == BAND_ON_2_4G) {
			agctab_arraylen = AGCTAB_2G_ARRAYLENGTH;
			agctab_array_table = rtl8192de_agctab_2garray;
			rtl_dbg(rtlpriv, COMP_INIT, DBG_LOUD,
				" ===> phy:MAC1, Rtl819XAGCTAB_2GArray\n");
		} else {
			agctab_5garraylen = AGCTAB_5G_ARRAYLENGTH;
			agctab_5garray_table = rtl8192de_agctab_5garray;
			rtl_dbg(rtlpriv, COMP_INIT, DBG_LOUD,
				" ===> phy:MAC1, Rtl819XAGCTAB_5GArray\n");

		}
	}
	phy_reg_arraylen = PHY_REG_2T_ARRAYLENGTH;
	phy_regarray_table = rtl8192de_phy_reg_2tarray;
	rtl_dbg(rtlpriv, COMP_INIT, DBG_LOUD,
		" ===> phy:Rtl819XPHY_REG_Array_PG\n");
	if (configtype == BASEBAND_CONFIG_PHY_REG) {
		for (i = 0; i < phy_reg_arraylen; i = i + 2) {
			rtl_addr_delay(phy_regarray_table[i]);
			rtl_set_bbreg(hw, phy_regarray_table[i], MASKDWORD,
				      phy_regarray_table[i + 1]);
			udelay(1);
			rtl_dbg(rtlpriv, COMP_INIT, DBG_TRACE,
				"The phy_regarray_table[0] is %x Rtl819XPHY_REGArray[1] is %x\n",
				phy_regarray_table[i],
				phy_regarray_table[i + 1]);
		}
	} else if (configtype == BASEBAND_CONFIG_AGC_TAB) {
		if (rtlhal->interfaceindex == 0) {
			for (i = 0; i < agctab_arraylen; i = i + 2) {
				rtl_set_bbreg(hw, agctab_array_table[i],
					MASKDWORD,
					agctab_array_table[i + 1]);
				/* Add 1us delay between BB/RF register
				 * setting. */
				udelay(1);
				rtl_dbg(rtlpriv, COMP_INIT, DBG_TRACE,
					"The Rtl819XAGCTAB_Array_Table[0] is %u Rtl819XPHY_REGArray[1] is %u\n",
					agctab_array_table[i],
					agctab_array_table[i + 1]);
			}
			rtl_dbg(rtlpriv, COMP_INIT, DBG_LOUD,
				"Normal Chip, MAC0, load Rtl819XAGCTAB_Array\n");
		} else {
			if (rtlhal->current_bandtype == BAND_ON_2_4G) {
				for (i = 0; i < agctab_arraylen; i = i + 2) {
					rtl_set_bbreg(hw, agctab_array_table[i],
						MASKDWORD,
						agctab_array_table[i + 1]);
					/* Add 1us delay between BB/RF register
					 * setting. */
					udelay(1);
					rtl_dbg(rtlpriv, COMP_INIT, DBG_TRACE,
						"The Rtl819XAGCTAB_Array_Table[0] is %u Rtl819XPHY_REGArray[1] is %u\n",
						agctab_array_table[i],
						agctab_array_table[i + 1]);
				}
				rtl_dbg(rtlpriv, COMP_INIT, DBG_LOUD,
					"Load Rtl819XAGCTAB_2GArray\n");
			} else {
				for (i = 0; i < agctab_5garraylen; i = i + 2) {
					rtl_set_bbreg(hw,
						agctab_5garray_table[i],
						MASKDWORD,
						agctab_5garray_table[i + 1]);
					/* Add 1us delay between BB/RF registeri
					 * setting. */
					udelay(1);
					rtl_dbg(rtlpriv, COMP_INIT, DBG_TRACE,
						"The Rtl819XAGCTAB_5GArray_Table[0] is %u Rtl819XPHY_REGArray[1] is %u\n",
						agctab_5garray_table[i],
						agctab_5garray_table[i + 1]);
				}
				rtl_dbg(rtlpriv, COMP_INIT, DBG_LOUD,
					"Load Rtl819XAGCTAB_5GArray\n");
			}
		}
	}
	return true;
}

static void _rtl92d_store_pwrindex_diffrate_offset(struct ieee80211_hw *hw,
						   u32 regaddr, u32 bitmask,
						   u32 data)
{
	struct rtl_priv *rtlpriv = rtl_priv(hw);
	struct rtl_phy *rtlphy = &(rtlpriv->phy);
	int index;

	if (regaddr == RTXAGC_A_RATE18_06)
		index = 0;
	else if (regaddr == RTXAGC_A_RATE54_24)
		index = 1;
	else if (regaddr == RTXAGC_A_CCK1_MCS32)
		index = 6;
	else if (regaddr == RTXAGC_B_CCK11_A_CCK2_11 && bitmask == 0xffffff00)
		index = 7;
	else if (regaddr == RTXAGC_A_MCS03_MCS00)
		index = 2;
	else if (regaddr == RTXAGC_A_MCS07_MCS04)
		index = 3;
	else if (regaddr == RTXAGC_A_MCS11_MCS08)
		index = 4;
	else if (regaddr == RTXAGC_A_MCS15_MCS12)
		index = 5;
	else if (regaddr == RTXAGC_B_RATE18_06)
		index = 8;
	else if (regaddr == RTXAGC_B_RATE54_24)
		index = 9;
	else if (regaddr == RTXAGC_B_CCK1_55_MCS32)
		index = 14;
	else if (regaddr == RTXAGC_B_CCK11_A_CCK2_11 && bitmask == 0x000000ff)
		index = 15;
	else if (regaddr == RTXAGC_B_MCS03_MCS00)
		index = 10;
	else if (regaddr == RTXAGC_B_MCS07_MCS04)
		index = 11;
	else if (regaddr == RTXAGC_B_MCS11_MCS08)
		index = 12;
	else if (regaddr == RTXAGC_B_MCS15_MCS12)
		index = 13;
	else
		return;

	rtlphy->mcs_offset[rtlphy->pwrgroup_cnt][index] = data;
	rtl_dbg(rtlpriv, COMP_INIT, DBG_TRACE,
		"MCSTxPowerLevelOriginalOffset[%d][%d] = 0x%x\n",
		rtlphy->pwrgroup_cnt, index,
		rtlphy->mcs_offset[rtlphy->pwrgroup_cnt][index]);
	if (index == 13)
		rtlphy->pwrgroup_cnt++;
}

static bool _rtl92d_phy_config_bb_with_pgheaderfile(struct ieee80211_hw *hw,
	u8 configtype)
{
	struct rtl_priv *rtlpriv = rtl_priv(hw);
	int i;
	u32 *phy_regarray_table_pg;
	u16 phy_regarray_pg_len;

	phy_regarray_pg_len = PHY_REG_ARRAY_PG_LENGTH;
	phy_regarray_table_pg = rtl8192de_phy_reg_array_pg;
	if (configtype == BASEBAND_CONFIG_PHY_REG) {
		for (i = 0; i < phy_regarray_pg_len; i = i + 3) {
			rtl_addr_delay(phy_regarray_table_pg[i]);
			_rtl92d_store_pwrindex_diffrate_offset(hw,
				phy_regarray_table_pg[i],
				phy_regarray_table_pg[i + 1],
				phy_regarray_table_pg[i + 2]);
		}
	} else {
		rtl_dbg(rtlpriv, COMP_SEND, DBG_TRACE,
			"configtype != BaseBand_Config_PHY_REG\n");
	}
	return true;
}

static bool _rtl92d_phy_bb_config(struct ieee80211_hw *hw)
{
	struct rtl_priv *rtlpriv = rtl_priv(hw);
	struct rtl_phy *rtlphy = &(rtlpriv->phy);
	struct rtl_efuse *rtlefuse = rtl_efuse(rtl_priv(hw));
	bool rtstatus = true;

	rtl_dbg(rtlpriv, COMP_INIT, DBG_TRACE, "==>\n");
	rtstatus = _rtl92d_phy_config_bb_with_headerfile(hw,
		BASEBAND_CONFIG_PHY_REG);
	if (!rtstatus) {
		pr_err("Write BB Reg Fail!!\n");
		return false;
	}

	/* if (rtlphy->rf_type == RF_1T2R) {
	 *      _rtl92c_phy_bb_config_1t(hw);
	 *     rtl_dbg(rtlpriv, COMP_INIT, DBG_TRACE, "Config to 1T!!\n");
	 *} */

	if (rtlefuse->autoload_failflag == false) {
		rtlphy->pwrgroup_cnt = 0;
		rtstatus = _rtl92d_phy_config_bb_with_pgheaderfile(hw,
			BASEBAND_CONFIG_PHY_REG);
	}
	if (!rtstatus) {
		pr_err("BB_PG Reg Fail!!\n");
		return false;
	}
	rtstatus = _rtl92d_phy_config_bb_with_headerfile(hw,
		BASEBAND_CONFIG_AGC_TAB);
	if (!rtstatus) {
		pr_err("AGC Table Fail\n");
		return false;
	}
	rtlphy->cck_high_power = (bool) (rtl_get_bbreg(hw,
		RFPGA0_XA_HSSIPARAMETER2, 0x200));

	return true;
}

bool rtl92d_phy_bb_config(struct ieee80211_hw *hw)
{
	struct rtl_priv *rtlpriv = rtl_priv(hw);
	u16 regval;
	u32 regvaldw;
	u8 value;

	_rtl92d_phy_init_bb_rf_register_definition(hw);
	regval = rtl_read_word(rtlpriv, REG_SYS_FUNC_EN);
	rtl_write_word(rtlpriv, REG_SYS_FUNC_EN,
		       regval | BIT(13) | BIT(0) | BIT(1));
	rtl_write_byte(rtlpriv, REG_AFE_PLL_CTRL, 0x83);
	rtl_write_byte(rtlpriv, REG_AFE_PLL_CTRL + 1, 0xdb);
	/* 0x1f bit7 bit6 represent for mac0/mac1 driver ready */
	value = rtl_read_byte(rtlpriv, REG_RF_CTRL);
	rtl_write_byte(rtlpriv, REG_RF_CTRL, value | RF_EN | RF_RSTB |
		RF_SDMRSTB);
	rtl_write_byte(rtlpriv, REG_SYS_FUNC_EN, FEN_PPLL | FEN_PCIEA |
		FEN_DIO_PCIE | FEN_BB_GLB_RSTN | FEN_BBRSTB);
	rtl_write_byte(rtlpriv, REG_AFE_XTAL_CTRL + 1, 0x80);
	if (!(IS_92D_SINGLEPHY(rtlpriv->rtlhal.version))) {
		regvaldw = rtl_read_dword(rtlpriv, REG_LEDCFG0);
		rtl_write_dword(rtlpriv, REG_LEDCFG0, regvaldw | BIT(23));
	}

	return _rtl92d_phy_bb_config(hw);
}

bool rtl92d_phy_rf_config(struct ieee80211_hw *hw)
{
	return rtl92d_phy_rf6052_config(hw);
}

bool rtl92d_phy_config_rf_with_headerfile(struct ieee80211_hw *hw,
					  enum rf_content content,
					  enum radio_path rfpath)
{
	int i;
	u32 *radioa_array_table;
	u32 *radiob_array_table;
	u16 radioa_arraylen, radiob_arraylen;
	struct rtl_priv *rtlpriv = rtl_priv(hw);

	radioa_arraylen = RADIOA_2T_ARRAYLENGTH;
	radioa_array_table = rtl8192de_radioa_2tarray;
	radiob_arraylen = RADIOB_2T_ARRAYLENGTH;
	radiob_array_table = rtl8192de_radiob_2tarray;
	if (rtlpriv->efuse.internal_pa_5g[0]) {
		radioa_arraylen = RADIOA_2T_INT_PA_ARRAYLENGTH;
		radioa_array_table = rtl8192de_radioa_2t_int_paarray;
	}
	if (rtlpriv->efuse.internal_pa_5g[1]) {
		radiob_arraylen = RADIOB_2T_INT_PA_ARRAYLENGTH;
		radiob_array_table = rtl8192de_radiob_2t_int_paarray;
	}
	rtl_dbg(rtlpriv, COMP_INIT, DBG_LOUD,
		"PHY_ConfigRFWithHeaderFile() Radio_A:Rtl819XRadioA_1TArray\n");
	rtl_dbg(rtlpriv, COMP_INIT, DBG_LOUD,
		"PHY_ConfigRFWithHeaderFile() Radio_B:Rtl819XRadioB_1TArray\n");
	rtl_dbg(rtlpriv, COMP_INIT, DBG_TRACE, "Radio No %x\n", rfpath);

	/* this only happens when DMDP, mac0 start on 2.4G,
	 * mac1 start on 5G, mac 0 has to set phy0&phy1
	 * pathA or mac1 has to set phy0&phy1 pathA */
	if ((content == radiob_txt) && (rfpath == RF90_PATH_A)) {
		rtl_dbg(rtlpriv, COMP_INIT, DBG_LOUD,
			" ===> althougth Path A, we load radiob.txt\n");
		radioa_arraylen = radiob_arraylen;
		radioa_array_table = radiob_array_table;
	}
	switch (rfpath) {
	case RF90_PATH_A:
		for (i = 0; i < radioa_arraylen; i = i + 2) {
			rtl_rfreg_delay(hw, rfpath, radioa_array_table[i],
					RFREG_OFFSET_MASK,
					radioa_array_table[i + 1]);
		}
		break;
	case RF90_PATH_B:
		for (i = 0; i < radiob_arraylen; i = i + 2) {
			rtl_rfreg_delay(hw, rfpath, radiob_array_table[i],
					RFREG_OFFSET_MASK,
					radiob_array_table[i + 1]);
		}
		break;
	case RF90_PATH_C:
	case RF90_PATH_D:
		pr_err("switch case %#x not processed\n", rfpath);
		break;
	}
	return true;
}

void rtl92d_phy_get_hw_reg_originalvalue(struct ieee80211_hw *hw)
{
	struct rtl_priv *rtlpriv = rtl_priv(hw);
	struct rtl_phy *rtlphy = &(rtlpriv->phy);

	rtlphy->default_initialgain[0] =
	    (u8) rtl_get_bbreg(hw, ROFDM0_XAAGCCORE1, MASKBYTE0);
	rtlphy->default_initialgain[1] =
	    (u8) rtl_get_bbreg(hw, ROFDM0_XBAGCCORE1, MASKBYTE0);
	rtlphy->default_initialgain[2] =
	    (u8) rtl_get_bbreg(hw, ROFDM0_XCAGCCORE1, MASKBYTE0);
	rtlphy->default_initialgain[3] =
	    (u8) rtl_get_bbreg(hw, ROFDM0_XDAGCCORE1, MASKBYTE0);
	rtl_dbg(rtlpriv, COMP_INIT, DBG_TRACE,
		"Default initial gain (c50=0x%x, c58=0x%x, c60=0x%x, c68=0x%x\n",
		rtlphy->default_initialgain[0],
		rtlphy->default_initialgain[1],
		rtlphy->default_initialgain[2],
		rtlphy->default_initialgain[3]);
	rtlphy->framesync = (u8)rtl_get_bbreg(hw, ROFDM0_RXDETECTOR3,
					      MASKBYTE0);
	rtlphy->framesync_c34 = rtl_get_bbreg(hw, ROFDM0_RXDETECTOR2,
					      MASKDWORD);
	rtl_dbg(rtlpriv, COMP_INIT, DBG_TRACE,
		"Default framesync (0x%x) = 0x%x\n",
		ROFDM0_RXDETECTOR3, rtlphy->framesync);
}

static void _rtl92d_get_txpower_index(struct ieee80211_hw *hw, u8 channel,
	u8 *cckpowerlevel, u8 *ofdmpowerlevel)
{
	struct rtl_priv *rtlpriv = rtl_priv(hw);
	struct rtl_phy *rtlphy = &(rtlpriv->phy);
	struct rtl_hal *rtlhal = &(rtlpriv->rtlhal);
	struct rtl_efuse *rtlefuse = rtl_efuse(rtl_priv(hw));
	u8 index = (channel - 1);

	/* 1. CCK */
	if (rtlhal->current_bandtype == BAND_ON_2_4G) {
		/* RF-A */
		cckpowerlevel[RF90_PATH_A] =
				 rtlefuse->txpwrlevel_cck[RF90_PATH_A][index];
		/* RF-B */
		cckpowerlevel[RF90_PATH_B] =
				 rtlefuse->txpwrlevel_cck[RF90_PATH_B][index];
	} else {
		cckpowerlevel[RF90_PATH_A] = 0;
		cckpowerlevel[RF90_PATH_B] = 0;
	}
	/* 2. OFDM for 1S or 2S */
	if (rtlphy->rf_type == RF_1T2R || rtlphy->rf_type == RF_1T1R) {
		/*  Read HT 40 OFDM TX power */
		ofdmpowerlevel[RF90_PATH_A] =
		    rtlefuse->txpwrlevel_ht40_1s[RF90_PATH_A][index];
		ofdmpowerlevel[RF90_PATH_B] =
		    rtlefuse->txpwrlevel_ht40_1s[RF90_PATH_B][index];
	} else if (rtlphy->rf_type == RF_2T2R) {
		/* Read HT 40 OFDM TX power */
		ofdmpowerlevel[RF90_PATH_A] =
		    rtlefuse->txpwrlevel_ht40_2s[RF90_PATH_A][index];
		ofdmpowerlevel[RF90_PATH_B] =
		    rtlefuse->txpwrlevel_ht40_2s[RF90_PATH_B][index];
	}
}

static void _rtl92d_ccxpower_index_check(struct ieee80211_hw *hw,
	u8 channel, u8 *cckpowerlevel, u8 *ofdmpowerlevel)
{
	struct rtl_priv *rtlpriv = rtl_priv(hw);
	struct rtl_phy *rtlphy = &(rtlpriv->phy);

	rtlphy->cur_cck_txpwridx = cckpowerlevel[0];
	rtlphy->cur_ofdm24g_txpwridx = ofdmpowerlevel[0];
}

static u8 _rtl92c_phy_get_rightchnlplace(u8 chnl)
{
	u8 place = chnl;

	if (chnl > 14) {
		for (place = 14; place < sizeof(channel5g); place++) {
			if (channel5g[place] == chnl) {
				place++;
				break;
			}
		}
	}
	return place;
}

void rtl92d_phy_set_txpower_level(struct ieee80211_hw *hw, u8 channel)
{
	struct rtl_efuse *rtlefuse = rtl_efuse(rtl_priv(hw));
	struct rtl_priv *rtlpriv = rtl_priv(hw);
	u8 cckpowerlevel[2], ofdmpowerlevel[2];

	if (!rtlefuse->txpwr_fromeprom)
		return;
	channel = _rtl92c_phy_get_rightchnlplace(channel);
	_rtl92d_get_txpower_index(hw, channel, &cckpowerlevel[0],
		&ofdmpowerlevel[0]);
	if (rtlpriv->rtlhal.current_bandtype == BAND_ON_2_4G)
		_rtl92d_ccxpower_index_check(hw, channel, &cckpowerlevel[0],
				&ofdmpowerlevel[0]);
	if (rtlpriv->rtlhal.current_bandtype == BAND_ON_2_4G)
		rtl92d_phy_rf6052_set_cck_txpower(hw, &cckpowerlevel[0]);
	rtl92d_phy_rf6052_set_ofdm_txpower(hw, &ofdmpowerlevel[0], channel);
}

void rtl92d_phy_set_bw_mode(struct ieee80211_hw *hw,
			    enum nl80211_channel_type ch_type)
{
	struct rtl_priv *rtlpriv = rtl_priv(hw);
	struct rtl_phy *rtlphy = &(rtlpriv->phy);
	struct rtl_hal *rtlhal = rtl_hal(rtl_priv(hw));
	struct rtl_mac *mac = rtl_mac(rtl_priv(hw));
	unsigned long flag = 0;
	u8 reg_prsr_rsc;
	u8 reg_bw_opmode;

	if (rtlphy->set_bwmode_inprogress)
		return;
	if ((is_hal_stop(rtlhal)) || (RT_CANNOT_IO(hw))) {
		rtl_dbg(rtlpriv, COMP_ERR, DBG_WARNING,
			"FALSE driver sleep or unload\n");
		return;
	}
	rtlphy->set_bwmode_inprogress = true;
	rtl_dbg(rtlpriv, COMP_SCAN, DBG_TRACE, "Switch to %s bandwidth\n",
		rtlphy->current_chan_bw == HT_CHANNEL_WIDTH_20 ?
		"20MHz" : "40MHz");
	reg_bw_opmode = rtl_read_byte(rtlpriv, REG_BWOPMODE);
	reg_prsr_rsc = rtl_read_byte(rtlpriv, REG_RRSR + 2);
	switch (rtlphy->current_chan_bw) {
	case HT_CHANNEL_WIDTH_20:
		reg_bw_opmode |= BW_OPMODE_20MHZ;
		rtl_write_byte(rtlpriv, REG_BWOPMODE, reg_bw_opmode);
		break;
	case HT_CHANNEL_WIDTH_20_40:
		reg_bw_opmode &= ~BW_OPMODE_20MHZ;
		rtl_write_byte(rtlpriv, REG_BWOPMODE, reg_bw_opmode);

		reg_prsr_rsc = (reg_prsr_rsc & 0x90) |
			(mac->cur_40_prime_sc << 5);
		rtl_write_byte(rtlpriv, REG_RRSR + 2, reg_prsr_rsc);
		break;
	default:
		pr_err("unknown bandwidth: %#X\n",
		       rtlphy->current_chan_bw);
		break;
	}
	switch (rtlphy->current_chan_bw) {
	case HT_CHANNEL_WIDTH_20:
		rtl_set_bbreg(hw, RFPGA0_RFMOD, BRFMOD, 0x0);
		rtl_set_bbreg(hw, RFPGA1_RFMOD, BRFMOD, 0x0);
		/* SET BIT10 BIT11  for receive cck */
		rtl_set_bbreg(hw, RFPGA0_ANALOGPARAMETER2, BIT(10) |
			      BIT(11), 3);
		break;
	case HT_CHANNEL_WIDTH_20_40:
		rtl_set_bbreg(hw, RFPGA0_RFMOD, BRFMOD, 0x1);
		rtl_set_bbreg(hw, RFPGA1_RFMOD, BRFMOD, 0x1);
		/* Set Control channel to upper or lower.
		 * These settings are required only for 40MHz */
		if (rtlhal->current_bandtype == BAND_ON_2_4G) {
			rtl92d_acquire_cckandrw_pagea_ctl(hw, &flag);
			rtl_set_bbreg(hw, RCCK0_SYSTEM, BCCKSIDEBAND,
				(mac->cur_40_prime_sc >> 1));
			rtl92d_release_cckandrw_pagea_ctl(hw, &flag);
		}
		rtl_set_bbreg(hw, ROFDM1_LSTF, 0xC00, mac->cur_40_prime_sc);
		/* SET BIT10 BIT11  for receive cck */
		rtl_set_bbreg(hw, RFPGA0_ANALOGPARAMETER2, BIT(10) |
			      BIT(11), 0);
		rtl_set_bbreg(hw, 0x818, (BIT(26) | BIT(27)),
			(mac->cur_40_prime_sc ==
			HAL_PRIME_CHNL_OFFSET_LOWER) ? 2 : 1);
		break;
	default:
		pr_err("unknown bandwidth: %#X\n",
		       rtlphy->current_chan_bw);
		break;

	}
	rtl92d_phy_rf6052_set_bandwidth(hw, rtlphy->current_chan_bw);
	rtlphy->set_bwmode_inprogress = false;
	rtl_dbg(rtlpriv, COMP_SCAN, DBG_TRACE, "<==\n");
}

static void _rtl92d_phy_stop_trx_before_changeband(struct ieee80211_hw *hw)
{
	rtl_set_bbreg(hw, RFPGA0_RFMOD, BCCKEN, 0);
	rtl_set_bbreg(hw, RFPGA0_RFMOD, BOFDMEN, 0);
	rtl_set_bbreg(hw, ROFDM0_TRXPATHENABLE, MASKBYTE0, 0x00);
	rtl_set_bbreg(hw, ROFDM1_TRXPATHENABLE, BDWORD, 0x0);
}

static void rtl92d_phy_switch_wirelessband(struct ieee80211_hw *hw, u8 band)
{
	struct rtl_priv *rtlpriv = rtl_priv(hw);
	struct rtl_hal *rtlhal = rtl_hal(rtl_priv(hw));
	u8 value8;

	rtl_dbg(rtlpriv, COMP_INIT, DBG_LOUD, "==>\n");
	rtlhal->bandset = band;
	rtlhal->current_bandtype = band;
	if (IS_92D_SINGLEPHY(rtlhal->version))
		rtlhal->bandset = BAND_ON_BOTH;
	/* stop RX/Tx */
	_rtl92d_phy_stop_trx_before_changeband(hw);
	/* reconfig BB/RF according to wireless mode */
	if (rtlhal->current_bandtype == BAND_ON_2_4G) {
		/* BB & RF Config */
		rtl_dbg(rtlpriv, COMP_CMD, DBG_DMESG, "====>2.4G\n");
		if (rtlhal->interfaceindex == 1)
			_rtl92d_phy_config_bb_with_headerfile(hw,
				BASEBAND_CONFIG_AGC_TAB);
	} else {
		/* 5G band */
		rtl_dbg(rtlpriv, COMP_CMD, DBG_DMESG, "====>5G\n");
		if (rtlhal->interfaceindex == 1)
			_rtl92d_phy_config_bb_with_headerfile(hw,
				BASEBAND_CONFIG_AGC_TAB);
	}
	rtl92d_update_bbrf_configuration(hw);
	if (rtlhal->current_bandtype == BAND_ON_2_4G)
		rtl_set_bbreg(hw, RFPGA0_RFMOD, BCCKEN, 0x1);
	rtl_set_bbreg(hw, RFPGA0_RFMOD, BOFDMEN, 0x1);

	/* 20M BW. */
	/* rtl_set_bbreg(hw, RFPGA0_ANALOGPARAMETER2, BIT(10), 1); */
	rtlhal->reloadtxpowerindex = true;
	/* notice fw know band status  0x81[1]/0x53[1] = 0: 5G, 1: 2G */
	if (rtlhal->current_bandtype == BAND_ON_2_4G) {
		value8 = rtl_read_byte(rtlpriv,	(rtlhal->interfaceindex ==
			0 ? REG_MAC0 : REG_MAC1));
		value8 |= BIT(1);
		rtl_write_byte(rtlpriv, (rtlhal->interfaceindex ==
			0 ? REG_MAC0 : REG_MAC1), value8);
	} else {
		value8 = rtl_read_byte(rtlpriv, (rtlhal->interfaceindex ==
			0 ? REG_MAC0 : REG_MAC1));
		value8 &= (~BIT(1));
		rtl_write_byte(rtlpriv, (rtlhal->interfaceindex ==
			0 ? REG_MAC0 : REG_MAC1), value8);
	}
	mdelay(1);
	rtl_dbg(rtlpriv, COMP_INIT, DBG_LOUD, "<==Switch Band OK\n");
}

static void _rtl92d_phy_reload_imr_setting(struct ieee80211_hw *hw,
	u8 channel, u8 rfpath)
{
	struct rtl_priv *rtlpriv = rtl_priv(hw);
	u32 imr_num = MAX_RF_IMR_INDEX;
	u32 rfmask = RFREG_OFFSET_MASK;
	u8 group, i;
	unsigned long flag = 0;

	rtl_dbg(rtlpriv, COMP_CMD, DBG_LOUD, "====>path %d\n", rfpath);
	if (rtlpriv->rtlhal.current_bandtype == BAND_ON_5G) {
		rtl_dbg(rtlpriv, COMP_CMD, DBG_LOUD, "====>5G\n");
		rtl_set_bbreg(hw, RFPGA0_RFMOD, BIT(25) | BIT(24), 0);
		rtl_set_bbreg(hw, RFPGA0_ANALOGPARAMETER4, 0x00f00000, 0xf);
		/* fc area 0xd2c */
		if (channel > 99)
			rtl_set_bbreg(hw, ROFDM1_CFOTRACKING, BIT(13) |
				      BIT(14), 2);
		else
			rtl_set_bbreg(hw, ROFDM1_CFOTRACKING, BIT(13) |
				      BIT(14), 1);
		/* leave 0 for channel1-14. */
		group = channel <= 64 ? 1 : 2;
		imr_num = MAX_RF_IMR_INDEX_NORMAL;
		for (i = 0; i < imr_num; i++)
			rtl_set_rfreg(hw, (enum radio_path)rfpath,
				      rf_reg_for_5g_swchnl_normal[i], rfmask,
				      rf_imr_param_normal[0][group][i]);
		rtl_set_bbreg(hw, RFPGA0_ANALOGPARAMETER4, 0x00f00000, 0);
		rtl_set_bbreg(hw, RFPGA0_RFMOD, BOFDMEN, 1);
	} else {
		/* G band. */
		rtl_dbg(rtlpriv, COMP_SCAN, DBG_LOUD,
			"Load RF IMR parameters for G band. IMR already setting %d\n",
			rtlpriv->rtlhal.load_imrandiqk_setting_for2g);
		rtl_dbg(rtlpriv, COMP_CMD, DBG_LOUD, "====>2.4G\n");
		if (!rtlpriv->rtlhal.load_imrandiqk_setting_for2g) {
			rtl_dbg(rtlpriv, COMP_SCAN, DBG_LOUD,
				"Load RF IMR parameters for G band. %d\n",
				rfpath);
			rtl92d_acquire_cckandrw_pagea_ctl(hw, &flag);
			rtl_set_bbreg(hw, RFPGA0_RFMOD, BIT(25) | BIT(24), 0);
			rtl_set_bbreg(hw, RFPGA0_ANALOGPARAMETER4,
				      0x00f00000, 0xf);
			imr_num = MAX_RF_IMR_INDEX_NORMAL;
			for (i = 0; i < imr_num; i++) {
				rtl_set_rfreg(hw, (enum radio_path)rfpath,
					      rf_reg_for_5g_swchnl_normal[i],
					      RFREG_OFFSET_MASK,
					      rf_imr_param_normal[0][0][i]);
			}
			rtl_set_bbreg(hw, RFPGA0_ANALOGPARAMETER4,
				      0x00f00000, 0);
			rtl_set_bbreg(hw, RFPGA0_RFMOD, BOFDMEN | BCCKEN, 3);
			rtl92d_release_cckandrw_pagea_ctl(hw, &flag);
		}
	}
	rtl_dbg(rtlpriv, COMP_CMD, DBG_LOUD, "<====\n");
}

static void _rtl92d_phy_enable_rf_env(struct ieee80211_hw *hw,
	u8 rfpath, u32 *pu4_regval)
{
	struct rtl_priv *rtlpriv = rtl_priv(hw);
	struct rtl_phy *rtlphy = &(rtlpriv->phy);
	struct bb_reg_def *pphyreg = &rtlphy->phyreg_def[rfpath];

	rtl_dbg(rtlpriv, COMP_RF, DBG_LOUD, "====>\n");
	/*----Store original RFENV control type----*/
	switch (rfpath) {
	case RF90_PATH_A:
	case RF90_PATH_C:
		*pu4_regval = rtl_get_bbreg(hw, pphyreg->rfintfs, BRFSI_RFENV);
		break;
	case RF90_PATH_B:
	case RF90_PATH_D:
		*pu4_regval =
		    rtl_get_bbreg(hw, pphyreg->rfintfs, BRFSI_RFENV << 16);
		break;
	}
	/*----Set RF_ENV enable----*/
	rtl_set_bbreg(hw, pphyreg->rfintfe, BRFSI_RFENV << 16, 0x1);
	udelay(1);
	/*----Set RF_ENV output high----*/
	rtl_set_bbreg(hw, pphyreg->rfintfo, BRFSI_RFENV, 0x1);
	udelay(1);
	/* Set bit number of Address and Data for RF register */
	/* Set 1 to 4 bits for 8255 */
	rtl_set_bbreg(hw, pphyreg->rfhssi_para2, B3WIREADDRESSLENGTH, 0x0);
	udelay(1);
	/*Set 0 to 12 bits for 8255 */
	rtl_set_bbreg(hw, pphyreg->rfhssi_para2, B3WIREDATALENGTH, 0x0);
	udelay(1);
	rtl_dbg(rtlpriv, COMP_RF, DBG_LOUD, "<====\n");
}

static void _rtl92d_phy_restore_rf_env(struct ieee80211_hw *hw, u8 rfpath,
				       u32 *pu4_regval)
{
	struct rtl_priv *rtlpriv = rtl_priv(hw);
	struct rtl_phy *rtlphy = &(rtlpriv->phy);
	struct bb_reg_def *pphyreg = &rtlphy->phyreg_def[rfpath];

	rtl_dbg(rtlpriv, COMP_RF, DBG_LOUD, "=====>\n");
	/*----Restore RFENV control type----*/
	switch (rfpath) {
	case RF90_PATH_A:
	case RF90_PATH_C:
		rtl_set_bbreg(hw, pphyreg->rfintfs, BRFSI_RFENV, *pu4_regval);
		break;
	case RF90_PATH_B:
	case RF90_PATH_D:
		rtl_set_bbreg(hw, pphyreg->rfintfs, BRFSI_RFENV << 16,
			      *pu4_regval);
		break;
	}
	rtl_dbg(rtlpriv, COMP_RF, DBG_LOUD, "<=====\n");
}

static void _rtl92d_phy_switch_rf_setting(struct ieee80211_hw *hw, u8 channel)
{
	struct rtl_priv *rtlpriv = rtl_priv(hw);
	struct rtl_phy *rtlphy = &(rtlpriv->phy);
	struct rtl_hal *rtlhal = &(rtlpriv->rtlhal);
	u8 path = rtlhal->current_bandtype ==
	    BAND_ON_5G ? RF90_PATH_A : RF90_PATH_B;
	u8 index = 0, i = 0, rfpath = RF90_PATH_A;
	bool need_pwr_down = false, internal_pa = false;
	u32 u4regvalue, mask = 0x1C000, value = 0, u4tmp, u4tmp2;

	rtl_dbg(rtlpriv, COMP_CMD, DBG_LOUD, "====>\n");
	/* config path A for 5G */
	if (rtlhal->current_bandtype == BAND_ON_5G) {
		rtl_dbg(rtlpriv, COMP_CMD, DBG_LOUD, "====>5G\n");
		u4tmp = curveindex_5g[channel - 1];
		RTPRINT(rtlpriv, FINIT, INIT_IQK,
			"ver 1 set RF-A, 5G, 0x28 = 0x%x !!\n", u4tmp);
		for (i = 0; i < RF_CHNL_NUM_5G; i++) {
			if (channel == rf_chnl_5g[i] && channel <= 140)
				index = 0;
		}
		for (i = 0; i < RF_CHNL_NUM_5G_40M; i++) {
			if (channel == rf_chnl_5g_40m[i] && channel <= 140)
				index = 1;
		}
		if (channel == 149 || channel == 155 || channel == 161)
			index = 2;
		else if (channel == 151 || channel == 153 || channel == 163
			 || channel == 165)
			index = 3;
		else if (channel == 157 || channel == 159)
			index = 4;

		if (rtlhal->macphymode == DUALMAC_DUALPHY
		    && rtlhal->interfaceindex == 1) {
			need_pwr_down = rtl92d_phy_enable_anotherphy(hw, false);
			rtlhal->during_mac1init_radioa = true;
			/* asume no this case */
			if (need_pwr_down)
				_rtl92d_phy_enable_rf_env(hw, path,
							  &u4regvalue);
		}
		for (i = 0; i < RF_REG_NUM_FOR_C_CUT_5G; i++) {
			if (i == 0 && (rtlhal->macphymode == DUALMAC_DUALPHY)) {
				rtl_set_rfreg(hw, (enum radio_path)path,
					      rf_reg_for_c_cut_5g[i],
					      RFREG_OFFSET_MASK, 0xE439D);
			} else if (rf_reg_for_c_cut_5g[i] == RF_SYN_G4) {
				u4tmp2 = (rf_reg_pram_c_5g[index][i] &
				     0x7FF) | (u4tmp << 11);
				if (channel == 36)
					u4tmp2 &= ~(BIT(7) | BIT(6));
				rtl_set_rfreg(hw, (enum radio_path)path,
					      rf_reg_for_c_cut_5g[i],
					      RFREG_OFFSET_MASK, u4tmp2);
			} else {
				rtl_set_rfreg(hw, (enum radio_path)path,
					      rf_reg_for_c_cut_5g[i],
					      RFREG_OFFSET_MASK,
					      rf_reg_pram_c_5g[index][i]);
			}
			rtl_dbg(rtlpriv, COMP_RF, DBG_TRACE,
				"offset 0x%x value 0x%x path %d index %d readback 0x%x\n",
				rf_reg_for_c_cut_5g[i],
				rf_reg_pram_c_5g[index][i],
				path, index,
				rtl_get_rfreg(hw, (enum radio_path)path,
					      rf_reg_for_c_cut_5g[i],
					      RFREG_OFFSET_MASK));
		}
		if (need_pwr_down)
			_rtl92d_phy_restore_rf_env(hw, path, &u4regvalue);
		if (rtlhal->during_mac1init_radioa)
			rtl92d_phy_powerdown_anotherphy(hw, false);
		if (channel < 149)
			value = 0x07;
		else if (channel >= 149)
			value = 0x02;
		if (channel >= 36 && channel <= 64)
			index = 0;
		else if (channel >= 100 && channel <= 140)
			index = 1;
		else
			index = 2;
		for (rfpath = RF90_PATH_A; rfpath < rtlphy->num_total_rfpath;
			rfpath++) {
			if (rtlhal->macphymode == DUALMAC_DUALPHY &&
				rtlhal->interfaceindex == 1)	/* MAC 1 5G */
				internal_pa = rtlpriv->efuse.internal_pa_5g[1];
			else
				internal_pa =
					 rtlpriv->efuse.internal_pa_5g[rfpath];
			if (internal_pa) {
				for (i = 0;
				     i < RF_REG_NUM_FOR_C_CUT_5G_INTERNALPA;
				     i++) {
					rtl_set_rfreg(hw, rfpath,
						rf_for_c_cut_5g_internal_pa[i],
						RFREG_OFFSET_MASK,
						rf_pram_c_5g_int_pa[index][i]);
					rtl_dbg(rtlpriv, COMP_RF, DBG_LOUD,
						"offset 0x%x value 0x%x path %d index %d\n",
						rf_for_c_cut_5g_internal_pa[i],
						rf_pram_c_5g_int_pa[index][i],
						rfpath, index);
				}
			} else {
				rtl_set_rfreg(hw, (enum radio_path)rfpath, 0x0B,
					      mask, value);
			}
		}
	} else if (rtlhal->current_bandtype == BAND_ON_2_4G) {
		rtl_dbg(rtlpriv, COMP_CMD, DBG_LOUD, "====>2.4G\n");
		u4tmp = curveindex_2g[channel - 1];
		RTPRINT(rtlpriv, FINIT, INIT_IQK,
			"ver 3 set RF-B, 2G, 0x28 = 0x%x !!\n", u4tmp);
		if (channel == 1 || channel == 2 || channel == 4 || channel == 9
		    || channel == 10 || channel == 11 || channel == 12)
			index = 0;
		else if (channel == 3 || channel == 13 || channel == 14)
			index = 1;
		else if (channel >= 5 && channel <= 8)
			index = 2;
		if (rtlhal->macphymode == DUALMAC_DUALPHY) {
			path = RF90_PATH_A;
			if (rtlhal->interfaceindex == 0) {
				need_pwr_down =
					 rtl92d_phy_enable_anotherphy(hw, true);
				rtlhal->during_mac0init_radiob = true;

				if (need_pwr_down)
					_rtl92d_phy_enable_rf_env(hw, path,
								  &u4regvalue);
			}
		}
		for (i = 0; i < RF_REG_NUM_FOR_C_CUT_2G; i++) {
			if (rf_reg_for_c_cut_2g[i] == RF_SYN_G7)
				rtl_set_rfreg(hw, (enum radio_path)path,
					rf_reg_for_c_cut_2g[i],
					RFREG_OFFSET_MASK,
					(rf_reg_param_for_c_cut_2g[index][i] |
					BIT(17)));
			else
				rtl_set_rfreg(hw, (enum radio_path)path,
					      rf_reg_for_c_cut_2g[i],
					      RFREG_OFFSET_MASK,
					      rf_reg_param_for_c_cut_2g
					      [index][i]);
			rtl_dbg(rtlpriv, COMP_RF, DBG_TRACE,
				"offset 0x%x value 0x%x mak 0x%x path %d index %d readback 0x%x\n",
				rf_reg_for_c_cut_2g[i],
				rf_reg_param_for_c_cut_2g[index][i],
				rf_reg_mask_for_c_cut_2g[i], path, index,
				rtl_get_rfreg(hw, (enum radio_path)path,
					      rf_reg_for_c_cut_2g[i],
					      RFREG_OFFSET_MASK));
		}
		RTPRINT(rtlpriv, FINIT, INIT_IQK,
			"cosa ver 3 set RF-B, 2G, 0x28 = 0x%x !!\n",
			rf_syn_g4_for_c_cut_2g | (u4tmp << 11));

		rtl_set_rfreg(hw, (enum radio_path)path, RF_SYN_G4,
			      RFREG_OFFSET_MASK,
			      rf_syn_g4_for_c_cut_2g | (u4tmp << 11));
		if (need_pwr_down)
			_rtl92d_phy_restore_rf_env(hw, path, &u4regvalue);
		if (rtlhal->during_mac0init_radiob)
			rtl92d_phy_powerdown_anotherphy(hw, true);
	}
	rtl_dbg(rtlpriv, COMP_CMD, DBG_LOUD, "<====\n");
}

u8 rtl92d_get_rightchnlplace_for_iqk(u8 chnl)
{
	u8 channel_all[59] = {
		1, 2, 3, 4, 5, 6, 7, 8, 9, 10, 11, 12, 13, 14,
		36, 38, 40, 42, 44, 46, 48, 50, 52, 54, 56, 58,
		60, 62, 64, 100, 102, 104, 106, 108, 110, 112,
		114, 116, 118, 120, 122, 124, 126, 128,	130,
		132, 134, 136, 138, 140, 149, 151, 153, 155,
		157, 159, 161, 163, 165
	};
	u8 place = chnl;

	if (chnl > 14) {
		for (place = 14; place < sizeof(channel_all); place++) {
			if (channel_all[place] == chnl)
				return place - 13;
		}
	}

	return 0;
}

#define MAX_TOLERANCE		5
#define IQK_DELAY_TIME		1	/* ms */
#define MAX_TOLERANCE_92D	3

/* bit0 = 1 => Tx OK, bit1 = 1 => Rx OK */
static u8 _rtl92d_phy_patha_iqk(struct ieee80211_hw *hw, bool configpathb)
{
	struct rtl_priv *rtlpriv = rtl_priv(hw);
	struct rtl_hal *rtlhal = rtl_hal(rtl_priv(hw));
	u32 regeac, rege94, rege9c, regea4;
	u8 result = 0;

	RTPRINT(rtlpriv, FINIT, INIT_IQK,  "Path A IQK!\n");
	/* path-A IQK setting */
	RTPRINT(rtlpriv, FINIT, INIT_IQK,  "Path-A IQK setting!\n");
	if (rtlhal->interfaceindex == 0) {
		rtl_set_bbreg(hw, 0xe30, MASKDWORD, 0x10008c1f);
		rtl_set_bbreg(hw, 0xe34, MASKDWORD, 0x10008c1f);
	} else {
		rtl_set_bbreg(hw, 0xe30, MASKDWORD, 0x10008c22);
		rtl_set_bbreg(hw, 0xe34, MASKDWORD, 0x10008c22);
	}
	rtl_set_bbreg(hw, 0xe38, MASKDWORD, 0x82140102);
	rtl_set_bbreg(hw, 0xe3c, MASKDWORD, 0x28160206);
	/* path-B IQK setting */
	if (configpathb) {
		rtl_set_bbreg(hw, 0xe50, MASKDWORD, 0x10008c22);
		rtl_set_bbreg(hw, 0xe54, MASKDWORD, 0x10008c22);
		rtl_set_bbreg(hw, 0xe58, MASKDWORD, 0x82140102);
		rtl_set_bbreg(hw, 0xe5c, MASKDWORD, 0x28160206);
	}
	/* LO calibration setting */
	RTPRINT(rtlpriv, FINIT, INIT_IQK,  "LO calibration setting!\n");
	rtl_set_bbreg(hw, 0xe4c, MASKDWORD, 0x00462911);
	/* One shot, path A LOK & IQK */
	RTPRINT(rtlpriv, FINIT, INIT_IQK,  "One shot, path A LOK & IQK!\n");
	rtl_set_bbreg(hw, 0xe48, MASKDWORD, 0xf9000000);
	rtl_set_bbreg(hw, 0xe48, MASKDWORD, 0xf8000000);
	/* delay x ms */
	RTPRINT(rtlpriv, FINIT, INIT_IQK,
		"Delay %d ms for One shot, path A LOK & IQK\n",
		IQK_DELAY_TIME);
	mdelay(IQK_DELAY_TIME);
	/* Check failed */
	regeac = rtl_get_bbreg(hw, 0xeac, MASKDWORD);
	RTPRINT(rtlpriv, FINIT, INIT_IQK,  "0xeac = 0x%x\n", regeac);
	rege94 = rtl_get_bbreg(hw, 0xe94, MASKDWORD);
	RTPRINT(rtlpriv, FINIT, INIT_IQK,  "0xe94 = 0x%x\n", rege94);
	rege9c = rtl_get_bbreg(hw, 0xe9c, MASKDWORD);
	RTPRINT(rtlpriv, FINIT, INIT_IQK,  "0xe9c = 0x%x\n", rege9c);
	regea4 = rtl_get_bbreg(hw, 0xea4, MASKDWORD);
	RTPRINT(rtlpriv, FINIT, INIT_IQK,  "0xea4 = 0x%x\n", regea4);
	if (!(regeac & BIT(28)) && (((rege94 & 0x03FF0000) >> 16) != 0x142) &&
	    (((rege9c & 0x03FF0000) >> 16) != 0x42))
		result |= 0x01;
	else			/* if Tx not OK, ignore Rx */
		return result;
	/* if Tx is OK, check whether Rx is OK */
	if (!(regeac & BIT(27)) && (((regea4 & 0x03FF0000) >> 16) != 0x132) &&
	    (((regeac & 0x03FF0000) >> 16) != 0x36))
		result |= 0x02;
	else
		RTPRINT(rtlpriv, FINIT, INIT_IQK,  "Path A Rx IQK fail!!\n");
	return result;
}

/* bit0 = 1 => Tx OK, bit1 = 1 => Rx OK */
static u8 _rtl92d_phy_patha_iqk_5g_normal(struct ieee80211_hw *hw,
					  bool configpathb)
{
	struct rtl_priv *rtlpriv = rtl_priv(hw);
	struct rtl_hal *rtlhal = rtl_hal(rtl_priv(hw));
	struct rtl_phy *rtlphy = &(rtlpriv->phy);
	u32 regeac, rege94, rege9c, regea4;
	u8 result = 0;
	u8 i;
	u8 retrycount = 2;
	u32 TXOKBIT = BIT(28), RXOKBIT = BIT(27);

	if (rtlhal->interfaceindex == 1) {	/* PHY1 */
		TXOKBIT = BIT(31);
		RXOKBIT = BIT(30);
	}
	RTPRINT(rtlpriv, FINIT, INIT_IQK,  "Path A IQK!\n");
	/* path-A IQK setting */
	RTPRINT(rtlpriv, FINIT, INIT_IQK,  "Path-A IQK setting!\n");
	rtl_set_bbreg(hw, 0xe30, MASKDWORD, 0x18008c1f);
	rtl_set_bbreg(hw, 0xe34, MASKDWORD, 0x18008c1f);
	rtl_set_bbreg(hw, 0xe38, MASKDWORD, 0x82140307);
	rtl_set_bbreg(hw, 0xe3c, MASKDWORD, 0x68160960);
	/* path-B IQK setting */
	if (configpathb) {
		rtl_set_bbreg(hw, 0xe50, MASKDWORD, 0x18008c2f);
		rtl_set_bbreg(hw, 0xe54, MASKDWORD, 0x18008c2f);
		rtl_set_bbreg(hw, 0xe58, MASKDWORD, 0x82110000);
		rtl_set_bbreg(hw, 0xe5c, MASKDWORD, 0x68110000);
	}
	/* LO calibration setting */
	RTPRINT(rtlpriv, FINIT, INIT_IQK,  "LO calibration setting!\n");
	rtl_set_bbreg(hw, 0xe4c, MASKDWORD, 0x00462911);
	/* path-A PA on */
	rtl_set_bbreg(hw, RFPGA0_XAB_RFINTERFACESW, MASKDWORD, 0x07000f60);
	rtl_set_bbreg(hw, RFPGA0_XA_RFINTERFACEOE, MASKDWORD, 0x66e60e30);
	for (i = 0; i < retrycount; i++) {
		/* One shot, path A LOK & IQK */
		RTPRINT(rtlpriv, FINIT, INIT_IQK,
			"One shot, path A LOK & IQK!\n");
		rtl_set_bbreg(hw, 0xe48, MASKDWORD, 0xf9000000);
		rtl_set_bbreg(hw, 0xe48, MASKDWORD, 0xf8000000);
		/* delay x ms */
		RTPRINT(rtlpriv, FINIT, INIT_IQK,
			"Delay %d ms for One shot, path A LOK & IQK.\n",
			IQK_DELAY_TIME);
		mdelay(IQK_DELAY_TIME * 10);
		/* Check failed */
		regeac = rtl_get_bbreg(hw, 0xeac, MASKDWORD);
		RTPRINT(rtlpriv, FINIT, INIT_IQK,  "0xeac = 0x%x\n", regeac);
		rege94 = rtl_get_bbreg(hw, 0xe94, MASKDWORD);
		RTPRINT(rtlpriv, FINIT, INIT_IQK,  "0xe94 = 0x%x\n", rege94);
		rege9c = rtl_get_bbreg(hw, 0xe9c, MASKDWORD);
		RTPRINT(rtlpriv, FINIT, INIT_IQK,  "0xe9c = 0x%x\n", rege9c);
		regea4 = rtl_get_bbreg(hw, 0xea4, MASKDWORD);
		RTPRINT(rtlpriv, FINIT, INIT_IQK,  "0xea4 = 0x%x\n", regea4);
		if (!(regeac & TXOKBIT) &&
		     (((rege94 & 0x03FF0000) >> 16) != 0x142)) {
			result |= 0x01;
		} else { /* if Tx not OK, ignore Rx */
			RTPRINT(rtlpriv, FINIT, INIT_IQK,
				"Path A Tx IQK fail!!\n");
			continue;
		}

		/* if Tx is OK, check whether Rx is OK */
		if (!(regeac & RXOKBIT) &&
		    (((regea4 & 0x03FF0000) >> 16) != 0x132)) {
			result |= 0x02;
			break;
		} else {
			RTPRINT(rtlpriv, FINIT, INIT_IQK,
				"Path A Rx IQK fail!!\n");
		}
	}
	/* path A PA off */
	rtl_set_bbreg(hw, RFPGA0_XAB_RFINTERFACESW, MASKDWORD,
		      rtlphy->iqk_bb_backup[0]);
	rtl_set_bbreg(hw, RFPGA0_XA_RFINTERFACEOE, MASKDWORD,
		      rtlphy->iqk_bb_backup[1]);
	return result;
}

/* bit0 = 1 => Tx OK, bit1 = 1 => Rx OK */
static u8 _rtl92d_phy_pathb_iqk(struct ieee80211_hw *hw)
{
	struct rtl_priv *rtlpriv = rtl_priv(hw);
	u32 regeac, regeb4, regebc, regec4, regecc;
	u8 result = 0;

	RTPRINT(rtlpriv, FINIT, INIT_IQK,  "Path B IQK!\n");
	/* One shot, path B LOK & IQK */
	RTPRINT(rtlpriv, FINIT, INIT_IQK,  "One shot, path A LOK & IQK!\n");
	rtl_set_bbreg(hw, 0xe60, MASKDWORD, 0x00000002);
	rtl_set_bbreg(hw, 0xe60, MASKDWORD, 0x00000000);
	/* delay x ms  */
	RTPRINT(rtlpriv, FINIT, INIT_IQK,
		"Delay %d ms for One shot, path B LOK & IQK\n", IQK_DELAY_TIME);
	mdelay(IQK_DELAY_TIME);
	/* Check failed */
	regeac = rtl_get_bbreg(hw, 0xeac, MASKDWORD);
	RTPRINT(rtlpriv, FINIT, INIT_IQK,  "0xeac = 0x%x\n", regeac);
	regeb4 = rtl_get_bbreg(hw, 0xeb4, MASKDWORD);
	RTPRINT(rtlpriv, FINIT, INIT_IQK,  "0xeb4 = 0x%x\n", regeb4);
	regebc = rtl_get_bbreg(hw, 0xebc, MASKDWORD);
	RTPRINT(rtlpriv, FINIT, INIT_IQK,  "0xebc = 0x%x\n", regebc);
	regec4 = rtl_get_bbreg(hw, 0xec4, MASKDWORD);
	RTPRINT(rtlpriv, FINIT, INIT_IQK,  "0xec4 = 0x%x\n", regec4);
	regecc = rtl_get_bbreg(hw, 0xecc, MASKDWORD);
	RTPRINT(rtlpriv, FINIT, INIT_IQK,  "0xecc = 0x%x\n", regecc);
	if (!(regeac & BIT(31)) && (((regeb4 & 0x03FF0000) >> 16) != 0x142) &&
	    (((regebc & 0x03FF0000) >> 16) != 0x42))
		result |= 0x01;
	else
		return result;
	if (!(regeac & BIT(30)) && (((regec4 & 0x03FF0000) >> 16) != 0x132) &&
	    (((regecc & 0x03FF0000) >> 16) != 0x36))
		result |= 0x02;
	else
		RTPRINT(rtlpriv, FINIT, INIT_IQK,  "Path B Rx IQK fail!!\n");
	return result;
}

/* bit0 = 1 => Tx OK, bit1 = 1 => Rx OK */
static u8 _rtl92d_phy_pathb_iqk_5g_normal(struct ieee80211_hw *hw)
{
	struct rtl_priv *rtlpriv = rtl_priv(hw);
	struct rtl_phy *rtlphy = &(rtlpriv->phy);
	u32 regeac, regeb4, regebc, regec4, regecc;
	u8 result = 0;
	u8 i;
	u8 retrycount = 2;

	RTPRINT(rtlpriv, FINIT, INIT_IQK,  "Path B IQK!\n");
	/* path-A IQK setting */
	RTPRINT(rtlpriv, FINIT, INIT_IQK,  "Path-A IQK setting!\n");
	rtl_set_bbreg(hw, 0xe30, MASKDWORD, 0x18008c1f);
	rtl_set_bbreg(hw, 0xe34, MASKDWORD, 0x18008c1f);
	rtl_set_bbreg(hw, 0xe38, MASKDWORD, 0x82110000);
	rtl_set_bbreg(hw, 0xe3c, MASKDWORD, 0x68110000);

	/* path-B IQK setting */
	rtl_set_bbreg(hw, 0xe50, MASKDWORD, 0x18008c2f);
	rtl_set_bbreg(hw, 0xe54, MASKDWORD, 0x18008c2f);
	rtl_set_bbreg(hw, 0xe58, MASKDWORD, 0x82140307);
	rtl_set_bbreg(hw, 0xe5c, MASKDWORD, 0x68160960);

	/* LO calibration setting */
	RTPRINT(rtlpriv, FINIT, INIT_IQK,  "LO calibration setting!\n");
	rtl_set_bbreg(hw, 0xe4c, MASKDWORD, 0x00462911);

	/* path-B PA on */
	rtl_set_bbreg(hw, RFPGA0_XAB_RFINTERFACESW, MASKDWORD, 0x0f600700);
	rtl_set_bbreg(hw, RFPGA0_XB_RFINTERFACEOE, MASKDWORD, 0x061f0d30);

	for (i = 0; i < retrycount; i++) {
		/* One shot, path B LOK & IQK */
		RTPRINT(rtlpriv, FINIT, INIT_IQK,
			"One shot, path A LOK & IQK!\n");
		rtl_set_bbreg(hw, 0xe48, MASKDWORD, 0xfa000000);
		rtl_set_bbreg(hw, 0xe48, MASKDWORD, 0xf8000000);

		/* delay x ms */
		RTPRINT(rtlpriv, FINIT, INIT_IQK,
			"Delay %d ms for One shot, path B LOK & IQK.\n", 10);
		mdelay(IQK_DELAY_TIME * 10);

		/* Check failed */
		regeac = rtl_get_bbreg(hw, 0xeac, MASKDWORD);
		RTPRINT(rtlpriv, FINIT, INIT_IQK,  "0xeac = 0x%x\n", regeac);
		regeb4 = rtl_get_bbreg(hw, 0xeb4, MASKDWORD);
		RTPRINT(rtlpriv, FINIT, INIT_IQK,  "0xeb4 = 0x%x\n", regeb4);
		regebc = rtl_get_bbreg(hw, 0xebc, MASKDWORD);
		RTPRINT(rtlpriv, FINIT, INIT_IQK,  "0xebc = 0x%x\n", regebc);
		regec4 = rtl_get_bbreg(hw, 0xec4, MASKDWORD);
		RTPRINT(rtlpriv, FINIT, INIT_IQK,  "0xec4 = 0x%x\n", regec4);
		regecc = rtl_get_bbreg(hw, 0xecc, MASKDWORD);
		RTPRINT(rtlpriv, FINIT, INIT_IQK,  "0xecc = 0x%x\n", regecc);
		if (!(regeac & BIT(31)) &&
		    (((regeb4 & 0x03FF0000) >> 16) != 0x142))
			result |= 0x01;
		else
			continue;
		if (!(regeac & BIT(30)) &&
		    (((regec4 & 0x03FF0000) >> 16) != 0x132)) {
			result |= 0x02;
			break;
		} else {
			RTPRINT(rtlpriv, FINIT, INIT_IQK,
				"Path B Rx IQK fail!!\n");
		}
	}

	/* path B PA off */
	rtl_set_bbreg(hw, RFPGA0_XAB_RFINTERFACESW, MASKDWORD,
		      rtlphy->iqk_bb_backup[0]);
	rtl_set_bbreg(hw, RFPGA0_XB_RFINTERFACEOE, MASKDWORD,
		      rtlphy->iqk_bb_backup[2]);
	return result;
}

static void _rtl92d_phy_save_adda_registers(struct ieee80211_hw *hw,
					    u32 *adda_reg, u32 *adda_backup,
					    u32 regnum)
{
	struct rtl_priv *rtlpriv = rtl_priv(hw);
	u32 i;

	RTPRINT(rtlpriv, FINIT, INIT_IQK,  "Save ADDA parameters.\n");
	for (i = 0; i < regnum; i++)
		adda_backup[i] = rtl_get_bbreg(hw, adda_reg[i], MASKDWORD);
}

static void _rtl92d_phy_save_mac_registers(struct ieee80211_hw *hw,
	u32 *macreg, u32 *macbackup)
{
	struct rtl_priv *rtlpriv = rtl_priv(hw);
	u32 i;

	RTPRINT(rtlpriv, FINIT, INIT_IQK,  "Save MAC parameters.\n");
	for (i = 0; i < (IQK_MAC_REG_NUM - 1); i++)
		macbackup[i] = rtl_read_byte(rtlpriv, macreg[i]);
	macbackup[i] = rtl_read_dword(rtlpriv, macreg[i]);
}

static void _rtl92d_phy_reload_adda_registers(struct ieee80211_hw *hw,
					      u32 *adda_reg, u32 *adda_backup,
					      u32 regnum)
{
	struct rtl_priv *rtlpriv = rtl_priv(hw);
	u32 i;

	RTPRINT(rtlpriv, FINIT, INIT_IQK,
		"Reload ADDA power saving parameters !\n");
	for (i = 0; i < regnum; i++)
		rtl_set_bbreg(hw, adda_reg[i], MASKDWORD, adda_backup[i]);
}

static void _rtl92d_phy_reload_mac_registers(struct ieee80211_hw *hw,
					     u32 *macreg, u32 *macbackup)
{
	struct rtl_priv *rtlpriv = rtl_priv(hw);
	u32 i;

	RTPRINT(rtlpriv, FINIT, INIT_IQK,  "Reload MAC parameters !\n");
	for (i = 0; i < (IQK_MAC_REG_NUM - 1); i++)
		rtl_write_byte(rtlpriv, macreg[i], (u8) macbackup[i]);
	rtl_write_byte(rtlpriv, macreg[i], macbackup[i]);
}

static void _rtl92d_phy_path_adda_on(struct ieee80211_hw *hw,
		u32 *adda_reg, bool patha_on, bool is2t)
{
	struct rtl_priv *rtlpriv = rtl_priv(hw);
	u32 pathon;
	u32 i;

	RTPRINT(rtlpriv, FINIT, INIT_IQK,  "ADDA ON.\n");
	pathon = patha_on ? 0x04db25a4 : 0x0b1b25a4;
	if (patha_on)
		pathon = rtlpriv->rtlhal.interfaceindex == 0 ?
		    0x04db25a4 : 0x0b1b25a4;
	for (i = 0; i < IQK_ADDA_REG_NUM; i++)
		rtl_set_bbreg(hw, adda_reg[i], MASKDWORD, pathon);
}

static void _rtl92d_phy_mac_setting_calibration(struct ieee80211_hw *hw,
						u32 *macreg, u32 *macbackup)
{
	struct rtl_priv *rtlpriv = rtl_priv(hw);
	u32 i;

	RTPRINT(rtlpriv, FINIT, INIT_IQK,  "MAC settings for Calibration.\n");
	rtl_write_byte(rtlpriv, macreg[0], 0x3F);

	for (i = 1; i < (IQK_MAC_REG_NUM - 1); i++)
		rtl_write_byte(rtlpriv, macreg[i], (u8)(macbackup[i] &
			       (~BIT(3))));
	rtl_write_byte(rtlpriv, macreg[i], (u8) (macbackup[i] & (~BIT(5))));
}

static void _rtl92d_phy_patha_standby(struct ieee80211_hw *hw)
{
	struct rtl_priv *rtlpriv = rtl_priv(hw);
	RTPRINT(rtlpriv, FINIT, INIT_IQK,  "Path-A standby mode!\n");

	rtl_set_bbreg(hw, 0xe28, MASKDWORD, 0x0);
	rtl_set_bbreg(hw, RFPGA0_XA_LSSIPARAMETER, MASKDWORD, 0x00010000);
	rtl_set_bbreg(hw, 0xe28, MASKDWORD, 0x80800000);
}

static void _rtl92d_phy_pimode_switch(struct ieee80211_hw *hw, bool pi_mode)
{
	struct rtl_priv *rtlpriv = rtl_priv(hw);
	u32 mode;

	RTPRINT(rtlpriv, FINIT, INIT_IQK,
		"BB Switch to %s mode!\n", pi_mode ? "PI" : "SI");
	mode = pi_mode ? 0x01000100 : 0x01000000;
	rtl_set_bbreg(hw, 0x820, MASKDWORD, mode);
	rtl_set_bbreg(hw, 0x828, MASKDWORD, mode);
}

static void _rtl92d_phy_iq_calibrate(struct ieee80211_hw *hw, long result[][8],
				     u8 t, bool is2t)
{
	struct rtl_priv *rtlpriv = rtl_priv(hw);
	struct rtl_phy *rtlphy = &(rtlpriv->phy);
	u32 i;
	u8 patha_ok, pathb_ok;
	static u32 adda_reg[IQK_ADDA_REG_NUM] = {
		RFPGA0_XCD_SWITCHCONTROL, 0xe6c, 0xe70, 0xe74,
		0xe78, 0xe7c, 0xe80, 0xe84,
		0xe88, 0xe8c, 0xed0, 0xed4,
		0xed8, 0xedc, 0xee0, 0xeec
	};
	static u32 iqk_mac_reg[IQK_MAC_REG_NUM] = {
		0x522, 0x550, 0x551, 0x040
	};
	static u32 iqk_bb_reg[IQK_BB_REG_NUM] = {
		RFPGA0_XAB_RFINTERFACESW, RFPGA0_XA_RFINTERFACEOE,
		RFPGA0_XB_RFINTERFACEOE, ROFDM0_TRMUXPAR,
		RFPGA0_XCD_RFINTERFACESW, ROFDM0_TRXPATHENABLE,
		RFPGA0_RFMOD, RFPGA0_ANALOGPARAMETER4,
		ROFDM0_XAAGCCORE1, ROFDM0_XBAGCCORE1
	};
	const u32 retrycount = 2;
	u32 bbvalue;

	RTPRINT(rtlpriv, FINIT, INIT_IQK,  "IQK for 2.4G :Start!!!\n");
	if (t == 0) {
		bbvalue = rtl_get_bbreg(hw, RFPGA0_RFMOD, MASKDWORD);
		RTPRINT(rtlpriv, FINIT, INIT_IQK,  "==>0x%08x\n", bbvalue);
		RTPRINT(rtlpriv, FINIT, INIT_IQK, "IQ Calibration for %s\n",
			is2t ? "2T2R" : "1T1R");

		/*  Save ADDA parameters, turn Path A ADDA on */
		_rtl92d_phy_save_adda_registers(hw, adda_reg,
			rtlphy->adda_backup, IQK_ADDA_REG_NUM);
		_rtl92d_phy_save_mac_registers(hw, iqk_mac_reg,
			rtlphy->iqk_mac_backup);
		_rtl92d_phy_save_adda_registers(hw, iqk_bb_reg,
			rtlphy->iqk_bb_backup, IQK_BB_REG_NUM);
	}
	_rtl92d_phy_path_adda_on(hw, adda_reg, true, is2t);
	if (t == 0)
		rtlphy->rfpi_enable = (u8) rtl_get_bbreg(hw,
				RFPGA0_XA_HSSIPARAMETER1, BIT(8));

	/*  Switch BB to PI mode to do IQ Calibration. */
	if (!rtlphy->rfpi_enable)
		_rtl92d_phy_pimode_switch(hw, true);

	rtl_set_bbreg(hw, RFPGA0_RFMOD, BIT(24), 0x00);
	rtl_set_bbreg(hw, ROFDM0_TRXPATHENABLE, MASKDWORD, 0x03a05600);
	rtl_set_bbreg(hw, ROFDM0_TRMUXPAR, MASKDWORD, 0x000800e4);
	rtl_set_bbreg(hw, RFPGA0_XCD_RFINTERFACESW, MASKDWORD, 0x22204000);
	rtl_set_bbreg(hw, RFPGA0_ANALOGPARAMETER4, 0xf00000, 0x0f);
	if (is2t) {
		rtl_set_bbreg(hw, RFPGA0_XA_LSSIPARAMETER, MASKDWORD,
			      0x00010000);
		rtl_set_bbreg(hw, RFPGA0_XB_LSSIPARAMETER, MASKDWORD,
			      0x00010000);
	}
	/* MAC settings */
	_rtl92d_phy_mac_setting_calibration(hw, iqk_mac_reg,
					    rtlphy->iqk_mac_backup);
	/* Page B init */
	rtl_set_bbreg(hw, 0xb68, MASKDWORD, 0x0f600000);
	if (is2t)
		rtl_set_bbreg(hw, 0xb6c, MASKDWORD, 0x0f600000);
	/* IQ calibration setting */
	RTPRINT(rtlpriv, FINIT, INIT_IQK,  "IQK setting!\n");
	rtl_set_bbreg(hw, 0xe28, MASKDWORD, 0x80800000);
	rtl_set_bbreg(hw, 0xe40, MASKDWORD, 0x01007c00);
	rtl_set_bbreg(hw, 0xe44, MASKDWORD, 0x01004800);
	for (i = 0; i < retrycount; i++) {
		patha_ok = _rtl92d_phy_patha_iqk(hw, is2t);
		if (patha_ok == 0x03) {
			RTPRINT(rtlpriv, FINIT, INIT_IQK,
				"Path A IQK Success!!\n");
			result[t][0] = (rtl_get_bbreg(hw, 0xe94, MASKDWORD) &
					0x3FF0000) >> 16;
			result[t][1] = (rtl_get_bbreg(hw, 0xe9c, MASKDWORD) &
					0x3FF0000) >> 16;
			result[t][2] = (rtl_get_bbreg(hw, 0xea4, MASKDWORD) &
					0x3FF0000) >> 16;
			result[t][3] = (rtl_get_bbreg(hw, 0xeac, MASKDWORD) &
					0x3FF0000) >> 16;
			break;
		} else if (i == (retrycount - 1) && patha_ok == 0x01) {
			/* Tx IQK OK */
			RTPRINT(rtlpriv, FINIT, INIT_IQK,
				"Path A IQK Only  Tx Success!!\n");

			result[t][0] = (rtl_get_bbreg(hw, 0xe94, MASKDWORD) &
					0x3FF0000) >> 16;
			result[t][1] = (rtl_get_bbreg(hw, 0xe9c, MASKDWORD) &
					0x3FF0000) >> 16;
		}
	}
	if (0x00 == patha_ok)
		RTPRINT(rtlpriv, FINIT, INIT_IQK,  "Path A IQK failed!!\n");
	if (is2t) {
		_rtl92d_phy_patha_standby(hw);
		/* Turn Path B ADDA on */
		_rtl92d_phy_path_adda_on(hw, adda_reg, false, is2t);
		for (i = 0; i < retrycount; i++) {
			pathb_ok = _rtl92d_phy_pathb_iqk(hw);
			if (pathb_ok == 0x03) {
				RTPRINT(rtlpriv, FINIT, INIT_IQK,
					"Path B IQK Success!!\n");
				result[t][4] = (rtl_get_bbreg(hw, 0xeb4,
					       MASKDWORD) & 0x3FF0000) >> 16;
				result[t][5] = (rtl_get_bbreg(hw, 0xebc,
					       MASKDWORD) & 0x3FF0000) >> 16;
				result[t][6] = (rtl_get_bbreg(hw, 0xec4,
					       MASKDWORD) & 0x3FF0000) >> 16;
				result[t][7] = (rtl_get_bbreg(hw, 0xecc,
					       MASKDWORD) & 0x3FF0000) >> 16;
				break;
			} else if (i == (retrycount - 1) && pathb_ok == 0x01) {
				/* Tx IQK OK */
				RTPRINT(rtlpriv, FINIT, INIT_IQK,
					"Path B Only Tx IQK Success!!\n");
				result[t][4] = (rtl_get_bbreg(hw, 0xeb4,
					       MASKDWORD) & 0x3FF0000) >> 16;
				result[t][5] = (rtl_get_bbreg(hw, 0xebc,
					       MASKDWORD) & 0x3FF0000) >> 16;
			}
		}
		if (0x00 == pathb_ok)
			RTPRINT(rtlpriv, FINIT, INIT_IQK,
				"Path B IQK failed!!\n");
	}

	/* Back to BB mode, load original value */
	RTPRINT(rtlpriv, FINIT, INIT_IQK,
		"IQK:Back to BB mode, load original value!\n");

	rtl_set_bbreg(hw, 0xe28, MASKDWORD, 0);
	if (t != 0) {
		/* Switch back BB to SI mode after finish IQ Calibration. */
		if (!rtlphy->rfpi_enable)
			_rtl92d_phy_pimode_switch(hw, false);
		/* Reload ADDA power saving parameters */
		_rtl92d_phy_reload_adda_registers(hw, adda_reg,
				rtlphy->adda_backup, IQK_ADDA_REG_NUM);
		/* Reload MAC parameters */
		_rtl92d_phy_reload_mac_registers(hw, iqk_mac_reg,
					rtlphy->iqk_mac_backup);
		if (is2t)
			_rtl92d_phy_reload_adda_registers(hw, iqk_bb_reg,
							  rtlphy->iqk_bb_backup,
							  IQK_BB_REG_NUM);
		else
			_rtl92d_phy_reload_adda_registers(hw, iqk_bb_reg,
							  rtlphy->iqk_bb_backup,
							  IQK_BB_REG_NUM - 1);
		/* load 0xe30 IQC default value */
		rtl_set_bbreg(hw, 0xe30, MASKDWORD, 0x01008c00);
		rtl_set_bbreg(hw, 0xe34, MASKDWORD, 0x01008c00);
	}
	RTPRINT(rtlpriv, FINIT, INIT_IQK,  "<==\n");
}

static void _rtl92d_phy_iq_calibrate_5g_normal(struct ieee80211_hw *hw,
					       long result[][8], u8 t)
{
	struct rtl_priv *rtlpriv = rtl_priv(hw);
	struct rtl_phy *rtlphy = &(rtlpriv->phy);
	struct rtl_hal *rtlhal = &(rtlpriv->rtlhal);
	u8 patha_ok, pathb_ok;
	static u32 adda_reg[IQK_ADDA_REG_NUM] = {
		RFPGA0_XCD_SWITCHCONTROL, 0xe6c, 0xe70, 0xe74,
		0xe78, 0xe7c, 0xe80, 0xe84,
		0xe88, 0xe8c, 0xed0, 0xed4,
		0xed8, 0xedc, 0xee0, 0xeec
	};
	static u32 iqk_mac_reg[IQK_MAC_REG_NUM] = {
		0x522, 0x550, 0x551, 0x040
	};
	static u32 iqk_bb_reg[IQK_BB_REG_NUM] = {
		RFPGA0_XAB_RFINTERFACESW, RFPGA0_XA_RFINTERFACEOE,
		RFPGA0_XB_RFINTERFACEOE, ROFDM0_TRMUXPAR,
		RFPGA0_XCD_RFINTERFACESW, ROFDM0_TRXPATHENABLE,
		RFPGA0_RFMOD, RFPGA0_ANALOGPARAMETER4,
		ROFDM0_XAAGCCORE1, ROFDM0_XBAGCCORE1
	};
	u32 bbvalue;
	bool is2t = IS_92D_SINGLEPHY(rtlhal->version);

	/* Note: IQ calibration must be performed after loading
	 * PHY_REG.txt , and radio_a, radio_b.txt */

	RTPRINT(rtlpriv, FINIT, INIT_IQK,  "IQK for 5G NORMAL:Start!!!\n");
	mdelay(IQK_DELAY_TIME * 20);
	if (t == 0) {
		bbvalue = rtl_get_bbreg(hw, RFPGA0_RFMOD, MASKDWORD);
		RTPRINT(rtlpriv, FINIT, INIT_IQK,  "==>0x%08x\n", bbvalue);
		RTPRINT(rtlpriv, FINIT, INIT_IQK, "IQ Calibration for %s\n",
			is2t ? "2T2R" : "1T1R");
		/* Save ADDA parameters, turn Path A ADDA on */
		_rtl92d_phy_save_adda_registers(hw, adda_reg,
						rtlphy->adda_backup,
						IQK_ADDA_REG_NUM);
		_rtl92d_phy_save_mac_registers(hw, iqk_mac_reg,
					       rtlphy->iqk_mac_backup);
		if (is2t)
			_rtl92d_phy_save_adda_registers(hw, iqk_bb_reg,
							rtlphy->iqk_bb_backup,
							IQK_BB_REG_NUM);
		else
			_rtl92d_phy_save_adda_registers(hw, iqk_bb_reg,
							rtlphy->iqk_bb_backup,
							IQK_BB_REG_NUM - 1);
	}
	_rtl92d_phy_path_adda_on(hw, adda_reg, true, is2t);
	/* MAC settings */
	_rtl92d_phy_mac_setting_calibration(hw, iqk_mac_reg,
			rtlphy->iqk_mac_backup);
	if (t == 0)
		rtlphy->rfpi_enable = (u8) rtl_get_bbreg(hw,
			RFPGA0_XA_HSSIPARAMETER1, BIT(8));
	/*  Switch BB to PI mode to do IQ Calibration. */
	if (!rtlphy->rfpi_enable)
		_rtl92d_phy_pimode_switch(hw, true);
	rtl_set_bbreg(hw, RFPGA0_RFMOD, BIT(24), 0x00);
	rtl_set_bbreg(hw, ROFDM0_TRXPATHENABLE, MASKDWORD, 0x03a05600);
	rtl_set_bbreg(hw, ROFDM0_TRMUXPAR, MASKDWORD, 0x000800e4);
	rtl_set_bbreg(hw, RFPGA0_XCD_RFINTERFACESW, MASKDWORD, 0x22208000);
	rtl_set_bbreg(hw, RFPGA0_ANALOGPARAMETER4, 0xf00000, 0x0f);

	/* Page B init */
	rtl_set_bbreg(hw, 0xb68, MASKDWORD, 0x0f600000);
	if (is2t)
		rtl_set_bbreg(hw, 0xb6c, MASKDWORD, 0x0f600000);
	/* IQ calibration setting  */
	RTPRINT(rtlpriv, FINIT, INIT_IQK,  "IQK setting!\n");
	rtl_set_bbreg(hw, 0xe28, MASKDWORD, 0x80800000);
	rtl_set_bbreg(hw, 0xe40, MASKDWORD, 0x10007c00);
	rtl_set_bbreg(hw, 0xe44, MASKDWORD, 0x01004800);
	patha_ok = _rtl92d_phy_patha_iqk_5g_normal(hw, is2t);
	if (patha_ok == 0x03) {
		RTPRINT(rtlpriv, FINIT, INIT_IQK,  "Path A IQK Success!!\n");
		result[t][0] = (rtl_get_bbreg(hw, 0xe94, MASKDWORD) &
				0x3FF0000) >> 16;
		result[t][1] = (rtl_get_bbreg(hw, 0xe9c, MASKDWORD) &
				0x3FF0000) >> 16;
		result[t][2] = (rtl_get_bbreg(hw, 0xea4, MASKDWORD) &
				0x3FF0000) >> 16;
		result[t][3] = (rtl_get_bbreg(hw, 0xeac, MASKDWORD) &
				0x3FF0000) >> 16;
	} else if (patha_ok == 0x01) {	/* Tx IQK OK */
		RTPRINT(rtlpriv, FINIT, INIT_IQK,
			"Path A IQK Only  Tx Success!!\n");

		result[t][0] = (rtl_get_bbreg(hw, 0xe94, MASKDWORD) &
				0x3FF0000) >> 16;
		result[t][1] = (rtl_get_bbreg(hw, 0xe9c, MASKDWORD) &
				0x3FF0000) >> 16;
	} else {
		RTPRINT(rtlpriv, FINIT, INIT_IQK,  "Path A IQK Fail!!\n");
	}
	if (is2t) {
		/* _rtl92d_phy_patha_standby(hw); */
		/* Turn Path B ADDA on  */
		_rtl92d_phy_path_adda_on(hw, adda_reg, false, is2t);
		pathb_ok = _rtl92d_phy_pathb_iqk_5g_normal(hw);
		if (pathb_ok == 0x03) {
			RTPRINT(rtlpriv, FINIT, INIT_IQK,
				"Path B IQK Success!!\n");
			result[t][4] = (rtl_get_bbreg(hw, 0xeb4, MASKDWORD) &
			     0x3FF0000) >> 16;
			result[t][5] = (rtl_get_bbreg(hw, 0xebc, MASKDWORD) &
			     0x3FF0000) >> 16;
			result[t][6] = (rtl_get_bbreg(hw, 0xec4, MASKDWORD) &
			     0x3FF0000) >> 16;
			result[t][7] = (rtl_get_bbreg(hw, 0xecc, MASKDWORD) &
			     0x3FF0000) >> 16;
		} else if (pathb_ok == 0x01) { /* Tx IQK OK */
			RTPRINT(rtlpriv, FINIT, INIT_IQK,
				"Path B Only Tx IQK Success!!\n");
			result[t][4] = (rtl_get_bbreg(hw, 0xeb4, MASKDWORD) &
			     0x3FF0000) >> 16;
			result[t][5] = (rtl_get_bbreg(hw, 0xebc, MASKDWORD) &
			     0x3FF0000) >> 16;
		} else {
			RTPRINT(rtlpriv, FINIT, INIT_IQK,
				"Path B IQK failed!!\n");
		}
	}

	/* Back to BB mode, load original value */
	RTPRINT(rtlpriv, FINIT, INIT_IQK,
		"IQK:Back to BB mode, load original value!\n");
	rtl_set_bbreg(hw, 0xe28, MASKDWORD, 0);
	if (t != 0) {
		if (is2t)
			_rtl92d_phy_reload_adda_registers(hw, iqk_bb_reg,
							  rtlphy->iqk_bb_backup,
							  IQK_BB_REG_NUM);
		else
			_rtl92d_phy_reload_adda_registers(hw, iqk_bb_reg,
							  rtlphy->iqk_bb_backup,
							  IQK_BB_REG_NUM - 1);
		/* Reload MAC parameters */
		_rtl92d_phy_reload_mac_registers(hw, iqk_mac_reg,
				rtlphy->iqk_mac_backup);
		/*  Switch back BB to SI mode after finish IQ Calibration. */
		if (!rtlphy->rfpi_enable)
			_rtl92d_phy_pimode_switch(hw, false);
		/* Reload ADDA power saving parameters */
		_rtl92d_phy_reload_adda_registers(hw, adda_reg,
						  rtlphy->adda_backup,
						  IQK_ADDA_REG_NUM);
	}
	RTPRINT(rtlpriv, FINIT, INIT_IQK,  "<==\n");
}

static bool _rtl92d_phy_simularity_compare(struct ieee80211_hw *hw,
	long result[][8], u8 c1, u8 c2)
{
	struct rtl_priv *rtlpriv = rtl_priv(hw);
	struct rtl_hal *rtlhal = &(rtlpriv->rtlhal);
	u32 i, j, diff, sim_bitmap, bound;
	u8 final_candidate[2] = {0xFF, 0xFF};	/* for path A and path B */
	bool bresult = true;
	bool is2t = IS_92D_SINGLEPHY(rtlhal->version);

	if (is2t)
		bound = 8;
	else
		bound = 4;
	sim_bitmap = 0;
	for (i = 0; i < bound; i++) {
		diff = (result[c1][i] > result[c2][i]) ? (result[c1][i] -
		       result[c2][i]) : (result[c2][i] - result[c1][i]);
		if (diff > MAX_TOLERANCE_92D) {
			if ((i == 2 || i == 6) && !sim_bitmap) {
				if (result[c1][i] + result[c1][i + 1] == 0)
					final_candidate[(i / 4)] = c2;
				else if (result[c2][i] + result[c2][i + 1] == 0)
					final_candidate[(i / 4)] = c1;
				else
					sim_bitmap = sim_bitmap | (1 << i);
			} else {
				sim_bitmap = sim_bitmap | (1 << i);
			}
		}
	}
	if (sim_bitmap == 0) {
		for (i = 0; i < (bound / 4); i++) {
			if (final_candidate[i] != 0xFF) {
				for (j = i * 4; j < (i + 1) * 4 - 2; j++)
					result[3][j] =
						 result[final_candidate[i]][j];
				bresult = false;
			}
		}
		return bresult;
	}
	if (!(sim_bitmap & 0x0F)) { /* path A OK */
		for (i = 0; i < 4; i++)
			result[3][i] = result[c1][i];
	} else if (!(sim_bitmap & 0x03)) { /* path A, Tx OK */
		for (i = 0; i < 2; i++)
			result[3][i] = result[c1][i];
	}
	if (!(sim_bitmap & 0xF0) && is2t) { /* path B OK */
		for (i = 4; i < 8; i++)
			result[3][i] = result[c1][i];
	} else if (!(sim_bitmap & 0x30)) { /* path B, Tx OK */
		for (i = 4; i < 6; i++)
			result[3][i] = result[c1][i];
	}
	return false;
}

static void _rtl92d_phy_patha_fill_iqk_matrix(struct ieee80211_hw *hw,
					      bool iqk_ok, long result[][8],
					      u8 final_candidate, bool txonly)
{
	struct rtl_priv *rtlpriv = rtl_priv(hw);
	struct rtl_hal *rtlhal = &(rtlpriv->rtlhal);
	u32 oldval_0, val_x, tx0_a, reg;
	long val_y, tx0_c;
	bool is2t = IS_92D_SINGLEPHY(rtlhal->version) ||
	    rtlhal->macphymode == DUALMAC_DUALPHY;

	RTPRINT(rtlpriv, FINIT, INIT_IQK,
		"Path A IQ Calibration %s !\n", iqk_ok ? "Success" : "Failed");
	if (final_candidate == 0xFF) {
		return;
	} else if (iqk_ok) {
		oldval_0 = (rtl_get_bbreg(hw, ROFDM0_XATXIQIMBALANCE,
			MASKDWORD) >> 22) & 0x3FF;	/* OFDM0_D */
		val_x = result[final_candidate][0];
		if ((val_x & 0x00000200) != 0)
			val_x = val_x | 0xFFFFFC00;
		tx0_a = (val_x * oldval_0) >> 8;
		RTPRINT(rtlpriv, FINIT, INIT_IQK,
			"X = 0x%x, tx0_a = 0x%x, oldval_0 0x%x\n",
			val_x, tx0_a, oldval_0);
		rtl_set_bbreg(hw, ROFDM0_XATXIQIMBALANCE, 0x3FF, tx0_a);
		rtl_set_bbreg(hw, ROFDM0_ECCATHRESHOLD, BIT(24),
			      ((val_x * oldval_0 >> 7) & 0x1));
		val_y = result[final_candidate][1];
		if ((val_y & 0x00000200) != 0)
			val_y = val_y | 0xFFFFFC00;
		/* path B IQK result + 3 */
		if (rtlhal->interfaceindex == 1 &&
			rtlhal->current_bandtype == BAND_ON_5G)
			val_y += 3;
		tx0_c = (val_y * oldval_0) >> 8;
		RTPRINT(rtlpriv, FINIT, INIT_IQK,
			"Y = 0x%lx, tx0_c = 0x%lx\n",
			val_y, tx0_c);
		rtl_set_bbreg(hw, ROFDM0_XCTXAFE, 0xF0000000,
			      ((tx0_c & 0x3C0) >> 6));
		rtl_set_bbreg(hw, ROFDM0_XATXIQIMBALANCE, 0x003F0000,
			      (tx0_c & 0x3F));
		if (is2t)
			rtl_set_bbreg(hw, ROFDM0_ECCATHRESHOLD, BIT(26),
				      ((val_y * oldval_0 >> 7) & 0x1));
		RTPRINT(rtlpriv, FINIT, INIT_IQK, "0xC80 = 0x%x\n",
			rtl_get_bbreg(hw, ROFDM0_XATXIQIMBALANCE,
				      MASKDWORD));
		if (txonly) {
			RTPRINT(rtlpriv, FINIT, INIT_IQK,  "only Tx OK\n");
			return;
		}
		reg = result[final_candidate][2];
		rtl_set_bbreg(hw, ROFDM0_XARXIQIMBALANCE, 0x3FF, reg);
		reg = result[final_candidate][3] & 0x3F;
		rtl_set_bbreg(hw, ROFDM0_XARXIQIMBALANCE, 0xFC00, reg);
		reg = (result[final_candidate][3] >> 6) & 0xF;
		rtl_set_bbreg(hw, 0xca0, 0xF0000000, reg);
	}
}

static void _rtl92d_phy_pathb_fill_iqk_matrix(struct ieee80211_hw *hw,
	bool iqk_ok, long result[][8], u8 final_candidate, bool txonly)
{
	struct rtl_priv *rtlpriv = rtl_priv(hw);
	struct rtl_hal *rtlhal = &(rtlpriv->rtlhal);
	u32 oldval_1, val_x, tx1_a, reg;
	long val_y, tx1_c;

	RTPRINT(rtlpriv, FINIT, INIT_IQK, "Path B IQ Calibration %s !\n",
		iqk_ok ? "Success" : "Failed");
	if (final_candidate == 0xFF) {
		return;
	} else if (iqk_ok) {
		oldval_1 = (rtl_get_bbreg(hw, ROFDM0_XBTXIQIMBALANCE,
					  MASKDWORD) >> 22) & 0x3FF;
		val_x = result[final_candidate][4];
		if ((val_x & 0x00000200) != 0)
			val_x = val_x | 0xFFFFFC00;
		tx1_a = (val_x * oldval_1) >> 8;
		RTPRINT(rtlpriv, FINIT, INIT_IQK, "X = 0x%x, tx1_a = 0x%x\n",
			val_x, tx1_a);
		rtl_set_bbreg(hw, ROFDM0_XBTXIQIMBALANCE, 0x3FF, tx1_a);
		rtl_set_bbreg(hw, ROFDM0_ECCATHRESHOLD, BIT(28),
			      ((val_x * oldval_1 >> 7) & 0x1));
		val_y = result[final_candidate][5];
		if ((val_y & 0x00000200) != 0)
			val_y = val_y | 0xFFFFFC00;
		if (rtlhal->current_bandtype == BAND_ON_5G)
			val_y += 3;
		tx1_c = (val_y * oldval_1) >> 8;
		RTPRINT(rtlpriv, FINIT, INIT_IQK, "Y = 0x%lx, tx1_c = 0x%lx\n",
			val_y, tx1_c);
		rtl_set_bbreg(hw, ROFDM0_XDTXAFE, 0xF0000000,
			      ((tx1_c & 0x3C0) >> 6));
		rtl_set_bbreg(hw, ROFDM0_XBTXIQIMBALANCE, 0x003F0000,
			      (tx1_c & 0x3F));
		rtl_set_bbreg(hw, ROFDM0_ECCATHRESHOLD, BIT(30),
			      ((val_y * oldval_1 >> 7) & 0x1));
		if (txonly)
			return;
		reg = result[final_candidate][6];
		rtl_set_bbreg(hw, ROFDM0_XBRXIQIMBALANCE, 0x3FF, reg);
		reg = result[final_candidate][7] & 0x3F;
		rtl_set_bbreg(hw, ROFDM0_XBRXIQIMBALANCE, 0xFC00, reg);
		reg = (result[final_candidate][7] >> 6) & 0xF;
		rtl_set_bbreg(hw, ROFDM0_AGCRSSITABLE, 0x0000F000, reg);
	}
}

void rtl92d_phy_iq_calibrate(struct ieee80211_hw *hw)
{
	struct rtl_priv *rtlpriv = rtl_priv(hw);
	struct rtl_phy *rtlphy = &(rtlpriv->phy);
	struct rtl_hal *rtlhal = &(rtlpriv->rtlhal);
	long result[4][8];
	u8 i, final_candidate, indexforchannel;
	bool patha_ok, pathb_ok;
	long rege94, rege9c, regea4, regeac, regeb4;
	long regebc, regec4, regecc, regtmp = 0;
	bool is12simular, is13simular, is23simular;
	unsigned long flag = 0;

	RTPRINT(rtlpriv, FINIT, INIT_IQK,
		"IQK:Start!!!channel %d\n", rtlphy->current_channel);
	for (i = 0; i < 8; i++) {
		result[0][i] = 0;
		result[1][i] = 0;
		result[2][i] = 0;
		result[3][i] = 0;
	}
	final_candidate = 0xff;
	patha_ok = false;
	pathb_ok = false;
	is12simular = false;
	is23simular = false;
	is13simular = false;
	RTPRINT(rtlpriv, FINIT, INIT_IQK,
		"IQK !!!currentband %d\n", rtlhal->current_bandtype);
	rtl92d_acquire_cckandrw_pagea_ctl(hw, &flag);
	for (i = 0; i < 3; i++) {
		if (rtlhal->current_bandtype == BAND_ON_5G) {
			_rtl92d_phy_iq_calibrate_5g_normal(hw, result, i);
		} else if (rtlhal->current_bandtype == BAND_ON_2_4G) {
			if (IS_92D_SINGLEPHY(rtlhal->version))
				_rtl92d_phy_iq_calibrate(hw, result, i, true);
			else
				_rtl92d_phy_iq_calibrate(hw, result, i, false);
		}
		if (i == 1) {
			is12simular = _rtl92d_phy_simularity_compare(hw, result,
								     0, 1);
			if (is12simular) {
				final_candidate = 0;
				break;
			}
		}
		if (i == 2) {
			is13simular = _rtl92d_phy_simularity_compare(hw, result,
								     0, 2);
			if (is13simular) {
				final_candidate = 0;
				break;
			}
			is23simular = _rtl92d_phy_simularity_compare(hw, result,
								     1, 2);
			if (is23simular) {
				final_candidate = 1;
			} else {
				for (i = 0; i < 8; i++)
					regtmp += result[3][i];

				if (regtmp != 0)
					final_candidate = 3;
				else
					final_candidate = 0xFF;
			}
		}
	}
	rtl92d_release_cckandrw_pagea_ctl(hw, &flag);
	for (i = 0; i < 4; i++) {
		rege94 = result[i][0];
		rege9c = result[i][1];
		regea4 = result[i][2];
		regeac = result[i][3];
		regeb4 = result[i][4];
		regebc = result[i][5];
		regec4 = result[i][6];
		regecc = result[i][7];
		RTPRINT(rtlpriv, FINIT, INIT_IQK,
			"IQK: rege94=%lx rege9c=%lx regea4=%lx regeac=%lx regeb4=%lx regebc=%lx regec4=%lx regecc=%lx\n",
			rege94, rege9c, regea4, regeac, regeb4, regebc, regec4,
			regecc);
	}
	if (final_candidate != 0xff) {
		rtlphy->reg_e94 = rege94 = result[final_candidate][0];
		rtlphy->reg_e9c = rege9c = result[final_candidate][1];
		regea4 = result[final_candidate][2];
		regeac = result[final_candidate][3];
		rtlphy->reg_eb4 = regeb4 = result[final_candidate][4];
		rtlphy->reg_ebc = regebc = result[final_candidate][5];
		regec4 = result[final_candidate][6];
		regecc = result[final_candidate][7];
		RTPRINT(rtlpriv, FINIT, INIT_IQK,
			"IQK: final_candidate is %x\n", final_candidate);
		RTPRINT(rtlpriv, FINIT, INIT_IQK,
			"IQK: rege94=%lx rege9c=%lx regea4=%lx regeac=%lx regeb4=%lx regebc=%lx regec4=%lx regecc=%lx\n",
			rege94, rege9c, regea4, regeac, regeb4, regebc, regec4,
			regecc);
		patha_ok = pathb_ok = true;
	} else {
		rtlphy->reg_e94 = rtlphy->reg_eb4 = 0x100; /* X default value */
		rtlphy->reg_e9c = rtlphy->reg_ebc = 0x0;   /* Y default value */
	}
	if ((rege94 != 0) /*&&(regea4 != 0) */)
		_rtl92d_phy_patha_fill_iqk_matrix(hw, patha_ok, result,
				final_candidate, (regea4 == 0));
	if (IS_92D_SINGLEPHY(rtlhal->version)) {
		if ((regeb4 != 0) /*&&(regec4 != 0) */)
			_rtl92d_phy_pathb_fill_iqk_matrix(hw, pathb_ok, result,
						final_candidate, (regec4 == 0));
	}
	if (final_candidate != 0xFF) {
		indexforchannel = rtl92d_get_rightchnlplace_for_iqk(
				  rtlphy->current_channel);

		for (i = 0; i < IQK_MATRIX_REG_NUM; i++)
			rtlphy->iqk_matrix[indexforchannel].
				value[0][i] = result[final_candidate][i];
		rtlphy->iqk_matrix[indexforchannel].iqk_done =
			true;

		rtl_dbg(rtlpriv, COMP_SCAN | COMP_MLME, DBG_LOUD,
			"IQK OK indexforchannel %d\n", indexforchannel);
	}
}

void rtl92d_phy_reload_iqk_setting(struct ieee80211_hw *hw, u8 channel)
{
	struct rtl_priv *rtlpriv = rtl_priv(hw);
	struct rtl_phy *rtlphy = &(rtlpriv->phy);
	struct rtl_hal *rtlhal = &(rtlpriv->rtlhal);
	u8 indexforchannel;

	rtl_dbg(rtlpriv, COMP_CMD, DBG_LOUD, "channel %d\n", channel);
	/*------Do IQK for normal chip and test chip 5G band------- */
	indexforchannel = rtl92d_get_rightchnlplace_for_iqk(channel);
	rtl_dbg(rtlpriv, COMP_CMD, DBG_LOUD, "indexforchannel %d done %d\n",
		indexforchannel,
		 rtlphy->iqk_matrix[indexforchannel].iqk_done);
	if (0 && !rtlphy->iqk_matrix[indexforchannel].iqk_done &&
		rtlphy->need_iqk) {
		/* Re Do IQK. */
		rtl_dbg(rtlpriv, COMP_SCAN | COMP_INIT, DBG_LOUD,
			"Do IQK Matrix reg for channel:%d....\n", channel);
		rtl92d_phy_iq_calibrate(hw);
	} else {
		/* Just load the value. */
		/* 2G band just load once. */
		if (((!rtlhal->load_imrandiqk_setting_for2g) &&
		    indexforchannel == 0) || indexforchannel > 0) {
			rtl_dbg(rtlpriv, COMP_SCAN, DBG_LOUD,
				"Just Read IQK Matrix reg for channel:%d....\n",
				channel);
			if ((rtlphy->iqk_matrix[indexforchannel].
			     value[0] != NULL)
				/*&&(regea4 != 0) */)
				_rtl92d_phy_patha_fill_iqk_matrix(hw, true,
					rtlphy->iqk_matrix[
					indexforchannel].value,	0,
					(rtlphy->iqk_matrix[
					indexforchannel].value[0][2] == 0));
			if (IS_92D_SINGLEPHY(rtlhal->version)) {
				if ((rtlphy->iqk_matrix[
					indexforchannel].value[0][4] != 0)
					/*&&(regec4 != 0) */)
					_rtl92d_phy_pathb_fill_iqk_matrix(hw,
						true,
						rtlphy->iqk_matrix[
						indexforchannel].value, 0,
						(rtlphy->iqk_matrix[
						indexforchannel].value[0][6]
						== 0));
			}
		}
	}
	rtlphy->need_iqk = false;
	rtl_dbg(rtlpriv, COMP_CMD, DBG_LOUD, "<====\n");
}

static u32 _rtl92d_phy_get_abs(u32 val1, u32 val2)
{
	u32 ret;

	if (val1 >= val2)
		ret = val1 - val2;
	else
		ret = val2 - val1;
	return ret;
}

static bool _rtl92d_is_legal_5g_channel(struct ieee80211_hw *hw, u8 channel)
{

	int i;

	for (i = 0; i < sizeof(channel5g); i++)
		if (channel == channel5g[i])
			return true;
	return false;
}

static void _rtl92d_phy_calc_curvindex(struct ieee80211_hw *hw,
				       u32 *targetchnl, u32 * curvecount_val,
				       bool is5g, u32 *curveindex)
{
	struct rtl_priv *rtlpriv = rtl_priv(hw);
	u32 smallest_abs_val = 0xffffffff, u4tmp;
	u8 i, j;
	u8 chnl_num = is5g ? TARGET_CHNL_NUM_5G : TARGET_CHNL_NUM_2G;

	for (i = 0; i < chnl_num; i++) {
		if (is5g && !_rtl92d_is_legal_5g_channel(hw, i + 1))
			continue;
		curveindex[i] = 0;
		for (j = 0; j < (CV_CURVE_CNT * 2); j++) {
			u4tmp = _rtl92d_phy_get_abs(targetchnl[i],
				curvecount_val[j]);

			if (u4tmp < smallest_abs_val) {
				curveindex[i] = j;
				smallest_abs_val = u4tmp;
			}
		}
		smallest_abs_val = 0xffffffff;
		RTPRINT(rtlpriv, FINIT, INIT_IQK, "curveindex[%d] = %x\n",
			i, curveindex[i]);
	}
}

static void _rtl92d_phy_reload_lck_setting(struct ieee80211_hw *hw,
		u8 channel)
{
	struct rtl_priv *rtlpriv = rtl_priv(hw);
	u8 erfpath = rtlpriv->rtlhal.current_bandtype ==
		BAND_ON_5G ? RF90_PATH_A :
		IS_92D_SINGLEPHY(rtlpriv->rtlhal.version) ?
		RF90_PATH_B : RF90_PATH_A;
	u32 u4tmp = 0, u4regvalue = 0;
	bool bneed_powerdown_radio = false;

	rtl_dbg(rtlpriv, COMP_CMD, DBG_LOUD, "path %d\n", erfpath);
	RTPRINT(rtlpriv, FINIT, INIT_IQK, "band type = %d\n",
		rtlpriv->rtlhal.current_bandtype);
	RTPRINT(rtlpriv, FINIT, INIT_IQK,  "channel = %d\n", channel);
	if (rtlpriv->rtlhal.current_bandtype == BAND_ON_5G) {/* Path-A for 5G */
		u4tmp = curveindex_5g[channel-1];
		RTPRINT(rtlpriv, FINIT, INIT_IQK,
			"ver 1 set RF-A, 5G,	0x28 = 0x%x !!\n", u4tmp);
		if (rtlpriv->rtlhal.macphymode == DUALMAC_DUALPHY &&
			rtlpriv->rtlhal.interfaceindex == 1) {
			bneed_powerdown_radio =
				rtl92d_phy_enable_anotherphy(hw, false);
			rtlpriv->rtlhal.during_mac1init_radioa = true;
			/* asume no this case */
			if (bneed_powerdown_radio)
				_rtl92d_phy_enable_rf_env(hw, erfpath,
							  &u4regvalue);
		}
		rtl_set_rfreg(hw, erfpath, RF_SYN_G4, 0x3f800, u4tmp);
		if (bneed_powerdown_radio)
			_rtl92d_phy_restore_rf_env(hw, erfpath, &u4regvalue);
		if (rtlpriv->rtlhal.during_mac1init_radioa)
			rtl92d_phy_powerdown_anotherphy(hw, false);
	} else if (rtlpriv->rtlhal.current_bandtype == BAND_ON_2_4G) {
		u4tmp = curveindex_2g[channel-1];
		RTPRINT(rtlpriv, FINIT, INIT_IQK,
			"ver 3 set RF-B, 2G, 0x28 = 0x%x !!\n", u4tmp);
		if (rtlpriv->rtlhal.macphymode == DUALMAC_DUALPHY &&
			rtlpriv->rtlhal.interfaceindex == 0) {
			bneed_powerdown_radio =
				rtl92d_phy_enable_anotherphy(hw, true);
			rtlpriv->rtlhal.during_mac0init_radiob = true;
			if (bneed_powerdown_radio)
				_rtl92d_phy_enable_rf_env(hw, erfpath,
							  &u4regvalue);
		}
		rtl_set_rfreg(hw, erfpath, RF_SYN_G4, 0x3f800, u4tmp);
		RTPRINT(rtlpriv, FINIT, INIT_IQK,
			"ver 3 set RF-B, 2G, 0x28 = 0x%x !!\n",
			rtl_get_rfreg(hw,  erfpath, RF_SYN_G4, 0x3f800));
		if (bneed_powerdown_radio)
			_rtl92d_phy_restore_rf_env(hw, erfpath, &u4regvalue);
		if (rtlpriv->rtlhal.during_mac0init_radiob)
			rtl92d_phy_powerdown_anotherphy(hw, true);
	}
	rtl_dbg(rtlpriv, COMP_CMD, DBG_LOUD, "<====\n");
}

static void _rtl92d_phy_lc_calibrate_sw(struct ieee80211_hw *hw, bool is2t)
{
	struct rtl_priv *rtlpriv = rtl_priv(hw);
	struct rtl_hal *rtlhal = &(rtlpriv->rtlhal);
	struct rtl_pci *rtlpci = rtl_pcidev(rtl_pcipriv(hw));
	u8 tmpreg, index, rf_mode[2];
	u8 path = is2t ? 2 : 1;
	u8 i;
	u32 u4tmp, offset;
	u32 curvecount_val[CV_CURVE_CNT * 2] = {0};
	u16 timeout = 800, timecount = 0;

	/* Check continuous TX and Packet TX */
	tmpreg = rtl_read_byte(rtlpriv, 0xd03);
	/* if Deal with contisuous TX case, disable all continuous TX */
	/* if Deal with Packet TX case, block all queues */
	if ((tmpreg & 0x70) != 0)
		rtl_write_byte(rtlpriv, 0xd03, tmpreg & 0x8F);
	else
		rtl_write_byte(rtlpriv, REG_TXPAUSE, 0xFF);
	rtl_set_bbreg(hw, RFPGA0_ANALOGPARAMETER4, 0xF00000, 0x0F);
	for (index = 0; index < path; index++) {
		/* 1. Read original RF mode */
		offset = index == 0 ? ROFDM0_XAAGCCORE1 : ROFDM0_XBAGCCORE1;
		rf_mode[index] = rtl_read_byte(rtlpriv, offset);
		/* 2. Set RF mode = standby mode */
		rtl_set_rfreg(hw, (enum radio_path)index, RF_AC,
			      RFREG_OFFSET_MASK, 0x010000);
		if (rtlpci->init_ready) {
			/* switch CV-curve control by LC-calibration */
			rtl_set_rfreg(hw, (enum radio_path)index, RF_SYN_G7,
				      BIT(17), 0x0);
			/* 4. Set LC calibration begin */
			rtl_set_rfreg(hw, (enum radio_path)index, RF_CHNLBW,
				      0x08000, 0x01);
		}
		u4tmp = rtl_get_rfreg(hw, (enum radio_path)index, RF_SYN_G6,
				  RFREG_OFFSET_MASK);
		while ((!(u4tmp & BIT(11))) && timecount <= timeout) {
			mdelay(50);
			timecount += 50;
			u4tmp = rtl_get_rfreg(hw, (enum radio_path)index,
					      RF_SYN_G6, RFREG_OFFSET_MASK);
		}
		RTPRINT(rtlpriv, FINIT, INIT_IQK,
			"PHY_LCK finish delay for %d ms=2\n", timecount);
		rtl_get_rfreg(hw, index, RF_SYN_G4, RFREG_OFFSET_MASK);
		if (index == 0 && rtlhal->interfaceindex == 0) {
			RTPRINT(rtlpriv, FINIT, INIT_IQK,
				"path-A / 5G LCK\n");
		} else {
			RTPRINT(rtlpriv, FINIT, INIT_IQK,
				"path-B / 2.4G LCK\n");
		}
		memset(curvecount_val, 0, sizeof(curvecount_val));
		/* Set LC calibration off */
		rtl_set_rfreg(hw, (enum radio_path)index, RF_CHNLBW,
			      0x08000, 0x0);
		RTPRINT(rtlpriv, FINIT, INIT_IQK,  "set RF 0x18[15] = 0\n");
		/* save Curve-counting number */
		for (i = 0; i < CV_CURVE_CNT; i++) {
			u32 readval = 0, readval2 = 0;
			rtl_set_rfreg(hw, (enum radio_path)index, 0x3F,
				      0x7f, i);

			rtl_set_rfreg(hw, (enum radio_path)index, 0x4D,
				RFREG_OFFSET_MASK, 0x0);
			readval = rtl_get_rfreg(hw, (enum radio_path)index,
					  0x4F, RFREG_OFFSET_MASK);
			curvecount_val[2 * i + 1] = (readval & 0xfffe0) >> 5;
			/* reg 0x4f [4:0] */
			/* reg 0x50 [19:10] */
			readval2 = rtl_get_rfreg(hw, (enum radio_path)index,
						 0x50, 0xffc00);
			curvecount_val[2 * i] = (((readval & 0x1F) << 10) |
						 readval2);
		}
		if (index == 0 && rtlhal->interfaceindex == 0)
			_rtl92d_phy_calc_curvindex(hw, targetchnl_5g,
						   curvecount_val,
						   true, curveindex_5g);
		else
			_rtl92d_phy_calc_curvindex(hw, targetchnl_2g,
						   curvecount_val,
						   false, curveindex_2g);
		/* switch CV-curve control mode */
		rtl_set_rfreg(hw, (enum radio_path)index, RF_SYN_G7,
			      BIT(17), 0x1);
	}

	/* Restore original situation  */
	for (index = 0; index < path; index++) {
		offset = index == 0 ? ROFDM0_XAAGCCORE1 : ROFDM0_XBAGCCORE1;
		rtl_write_byte(rtlpriv, offset, 0x50);
		rtl_write_byte(rtlpriv, offset, rf_mode[index]);
	}
	if ((tmpreg & 0x70) != 0)
		rtl_write_byte(rtlpriv, 0xd03, tmpreg);
	else /*Deal with Packet TX case */
		rtl_write_byte(rtlpriv, REG_TXPAUSE, 0x00);
	rtl_set_bbreg(hw, RFPGA0_ANALOGPARAMETER4, 0xF00000, 0x00);
	_rtl92d_phy_reload_lck_setting(hw, rtlpriv->phy.current_channel);
}

static void _rtl92d_phy_lc_calibrate(struct ieee80211_hw *hw, bool is2t)
{
	struct rtl_priv *rtlpriv = rtl_priv(hw);

	RTPRINT(rtlpriv, FINIT, INIT_IQK,  "cosa PHY_LCK ver=2\n");
	_rtl92d_phy_lc_calibrate_sw(hw, is2t);
}

void rtl92d_phy_lc_calibrate(struct ieee80211_hw *hw)
{
	struct rtl_priv *rtlpriv = rtl_priv(hw);
	struct rtl_phy *rtlphy = &(rtlpriv->phy);
	struct rtl_hal *rtlhal = &(rtlpriv->rtlhal);
	u32 timeout = 2000, timecount = 0;

	while (rtlpriv->mac80211.act_scanning && timecount < timeout) {
		udelay(50);
		timecount += 50;
	}

	rtlphy->lck_inprogress = true;
	RTPRINT(rtlpriv, FINIT, INIT_IQK,
		"LCK:Start!!! currentband %x delay %d ms\n",
		rtlhal->current_bandtype, timecount);
	if (IS_92D_SINGLEPHY(rtlhal->version)) {
		_rtl92d_phy_lc_calibrate(hw, true);
	} else {
		/* For 1T1R */
		_rtl92d_phy_lc_calibrate(hw, false);
	}
	rtlphy->lck_inprogress = false;
	RTPRINT(rtlpriv, FINIT, INIT_IQK,  "LCK:Finish!!!\n");
}

void rtl92d_phy_ap_calibrate(struct ieee80211_hw *hw, s8 delta)
{
	return;
}

static bool _rtl92d_phy_set_sw_chnl_cmdarray(struct swchnlcmd *cmdtable,
		u32 cmdtableidx, u32 cmdtablesz, enum swchnlcmd_id cmdid,
		u32 para1, u32 para2, u32 msdelay)
{
	struct swchnlcmd *pcmd;

	if (cmdtable == NULL) {
		WARN_ONCE(true, "rtl8192de: cmdtable cannot be NULL\n");
		return false;
	}
	if (cmdtableidx >= cmdtablesz)
		return false;

	pcmd = cmdtable + cmdtableidx;
	pcmd->cmdid = cmdid;
	pcmd->para1 = para1;
	pcmd->para2 = para2;
	pcmd->msdelay = msdelay;
	return true;
}

void rtl92d_phy_reset_iqk_result(struct ieee80211_hw *hw)
{
	struct rtl_priv *rtlpriv = rtl_priv(hw);
	struct rtl_phy *rtlphy = &(rtlpriv->phy);
	u8 i;

	rtl_dbg(rtlpriv, COMP_INIT, DBG_LOUD,
		"settings regs %d default regs %d\n",
		(int)(sizeof(rtlphy->iqk_matrix) /
		      sizeof(struct iqk_matrix_regs)),
		IQK_MATRIX_REG_NUM);
	/* 0xe94, 0xe9c, 0xea4, 0xeac, 0xeb4, 0xebc, 0xec4, 0xecc */
	for (i = 0; i < IQK_MATRIX_SETTINGS_NUM; i++) {
		rtlphy->iqk_matrix[i].value[0][0] = 0x100;
		rtlphy->iqk_matrix[i].value[0][2] = 0x100;
		rtlphy->iqk_matrix[i].value[0][4] = 0x100;
		rtlphy->iqk_matrix[i].value[0][6] = 0x100;
		rtlphy->iqk_matrix[i].value[0][1] = 0x0;
		rtlphy->iqk_matrix[i].value[0][3] = 0x0;
		rtlphy->iqk_matrix[i].value[0][5] = 0x0;
		rtlphy->iqk_matrix[i].value[0][7] = 0x0;
		rtlphy->iqk_matrix[i].iqk_done = false;
	}
}

static bool _rtl92d_phy_sw_chnl_step_by_step(struct ieee80211_hw *hw,
					     u8 channel, u8 *stage, u8 *step,
					     u32 *delay)
{
	struct rtl_priv *rtlpriv = rtl_priv(hw);
	struct rtl_phy *rtlphy = &(rtlpriv->phy);
	struct swchnlcmd precommoncmd[MAX_PRECMD_CNT];
	u32 precommoncmdcnt;
	struct swchnlcmd postcommoncmd[MAX_POSTCMD_CNT];
	u32 postcommoncmdcnt;
	struct swchnlcmd rfdependcmd[MAX_RFDEPENDCMD_CNT];
	u32 rfdependcmdcnt;
	struct swchnlcmd *currentcmd = NULL;
	u8 rfpath;
	u8 num_total_rfpath = rtlphy->num_total_rfpath;

	precommoncmdcnt = 0;
	_rtl92d_phy_set_sw_chnl_cmdarray(precommoncmd, precommoncmdcnt++,
					 MAX_PRECMD_CNT,
					 CMDID_SET_TXPOWEROWER_LEVEL, 0, 0, 0);
	_rtl92d_phy_set_sw_chnl_cmdarray(precommoncmd, precommoncmdcnt++,
					 MAX_PRECMD_CNT, CMDID_END, 0, 0, 0);
	postcommoncmdcnt = 0;
	_rtl92d_phy_set_sw_chnl_cmdarray(postcommoncmd, postcommoncmdcnt++,
					 MAX_POSTCMD_CNT, CMDID_END, 0, 0, 0);
	rfdependcmdcnt = 0;
	_rtl92d_phy_set_sw_chnl_cmdarray(rfdependcmd, rfdependcmdcnt++,
					 MAX_RFDEPENDCMD_CNT, CMDID_RF_WRITEREG,
					 RF_CHNLBW, channel, 0);
	_rtl92d_phy_set_sw_chnl_cmdarray(rfdependcmd, rfdependcmdcnt++,
					 MAX_RFDEPENDCMD_CNT, CMDID_END,
					 0, 0, 0);

	do {
		switch (*stage) {
		case 0:
			currentcmd = &precommoncmd[*step];
			break;
		case 1:
			currentcmd = &rfdependcmd[*step];
			break;
		case 2:
			currentcmd = &postcommoncmd[*step];
			break;
		}
		if (currentcmd->cmdid == CMDID_END) {
			if ((*stage) == 2) {
				return true;
			} else {
				(*stage)++;
				(*step) = 0;
				continue;
			}
		}
		switch (currentcmd->cmdid) {
		case CMDID_SET_TXPOWEROWER_LEVEL:
			rtl92d_phy_set_txpower_level(hw, channel);
			break;
		case CMDID_WRITEPORT_ULONG:
			rtl_write_dword(rtlpriv, currentcmd->para1,
					currentcmd->para2);
			break;
		case CMDID_WRITEPORT_USHORT:
			rtl_write_word(rtlpriv, currentcmd->para1,
				       (u16)currentcmd->para2);
			break;
		case CMDID_WRITEPORT_UCHAR:
			rtl_write_byte(rtlpriv, currentcmd->para1,
				       (u8)currentcmd->para2);
			break;
		case CMDID_RF_WRITEREG:
			for (rfpath = 0; rfpath < num_total_rfpath; rfpath++) {
				rtlphy->rfreg_chnlval[rfpath] =
					((rtlphy->rfreg_chnlval[rfpath] &
					0xffffff00) | currentcmd->para2);
				if (rtlpriv->rtlhal.current_bandtype ==
				    BAND_ON_5G) {
					if (currentcmd->para2 > 99)
						rtlphy->rfreg_chnlval[rfpath] =
						    rtlphy->rfreg_chnlval
						    [rfpath] | (BIT(18));
					else
						rtlphy->rfreg_chnlval[rfpath] =
						    rtlphy->rfreg_chnlval
						    [rfpath] & (~BIT(18));
					rtlphy->rfreg_chnlval[rfpath] |=
						 (BIT(16) | BIT(8));
				} else {
					rtlphy->rfreg_chnlval[rfpath] &=
						~(BIT(8) | BIT(16) | BIT(18));
				}
				rtl_set_rfreg(hw, (enum radio_path)rfpath,
					      currentcmd->para1,
					      RFREG_OFFSET_MASK,
					      rtlphy->rfreg_chnlval[rfpath]);
				_rtl92d_phy_reload_imr_setting(hw, channel,
							       rfpath);
			}
			_rtl92d_phy_switch_rf_setting(hw, channel);
			/* do IQK when all parameters are ready */
			rtl92d_phy_reload_iqk_setting(hw, channel);
			break;
		default:
			pr_err("switch case %#x not processed\n",
			       currentcmd->cmdid);
			break;
		}
		break;
	} while (true);
	(*delay) = currentcmd->msdelay;
	(*step)++;
	return false;
}

u8 rtl92d_phy_sw_chnl(struct ieee80211_hw *hw)
{
	struct rtl_priv *rtlpriv = rtl_priv(hw);
	struct rtl_phy *rtlphy = &(rtlpriv->phy);
	struct rtl_hal *rtlhal = rtl_hal(rtl_priv(hw));
	u32 delay;
	u32 timeout = 1000, timecount = 0;
	u8 channel = rtlphy->current_channel;
	u32 ret_value;

	if (rtlphy->sw_chnl_inprogress)
		return 0;
	if (rtlphy->set_bwmode_inprogress)
		return 0;

	if ((is_hal_stop(rtlhal)) || (RT_CANNOT_IO(hw))) {
		rtl_dbg(rtlpriv, COMP_CHAN, DBG_LOUD,
			"sw_chnl_inprogress false driver sleep or unload\n");
		return 0;
	}
	while (rtlphy->lck_inprogress && timecount < timeout) {
		mdelay(50);
		timecount += 50;
	}
	if (rtlhal->macphymode == SINGLEMAC_SINGLEPHY &&
	    rtlhal->bandset == BAND_ON_BOTH) {
		ret_value = rtl_get_bbreg(hw, RFPGA0_XAB_RFPARAMETER,
					  MASKDWORD);
		if (rtlphy->current_channel > 14 && !(ret_value & BIT(0)))
			rtl92d_phy_switch_wirelessband(hw, BAND_ON_5G);
		else if (rtlphy->current_channel <= 14 && (ret_value & BIT(0)))
			rtl92d_phy_switch_wirelessband(hw, BAND_ON_2_4G);
	}
	switch (rtlhal->current_bandtype) {
	case BAND_ON_5G:
		/* Get first channel error when change between
		 * 5G and 2.4G band. */
		if (channel <= 14)
			return 0;
		WARN_ONCE((channel <= 14), "rtl8192de: 5G but channel<=14\n");
		break;
	case BAND_ON_2_4G:
		/* Get first channel error when change between
		 * 5G and 2.4G band. */
		if (channel > 14)
			return 0;
		WARN_ONCE((channel > 14), "rtl8192de: 2G but channel>14\n");
		break;
	default:
		WARN_ONCE(true, "rtl8192de: Invalid WirelessMode(%#x)!!\n",
			  rtlpriv->mac80211.mode);
		break;
	}
	rtlphy->sw_chnl_inprogress = true;
	if (channel == 0)
		channel = 1;
	rtlphy->sw_chnl_stage = 0;
	rtlphy->sw_chnl_step = 0;
	rtl_dbg(rtlpriv, COMP_SCAN, DBG_TRACE,
		"switch to channel%d\n", rtlphy->current_channel);

	do {
		if (!rtlphy->sw_chnl_inprogress)
			break;
		if (!_rtl92d_phy_sw_chnl_step_by_step(hw,
						      rtlphy->current_channel,
		    &rtlphy->sw_chnl_stage, &rtlphy->sw_chnl_step, &delay)) {
			if (delay > 0)
				mdelay(delay);
			else
				continue;
		} else {
			rtlphy->sw_chnl_inprogress = false;
		}
		break;
	} while (true);
	rtl_dbg(rtlpriv, COMP_SCAN, DBG_TRACE, "<==\n");
	rtlphy->sw_chnl_inprogress = false;
	return 1;
}

static void rtl92d_phy_set_io(struct ieee80211_hw *hw)
{
	struct rtl_priv *rtlpriv = rtl_priv(hw);
	struct dig_t *de_digtable = &rtlpriv->dm_digtable;
	struct rtl_phy *rtlphy = &(rtlpriv->phy);

	rtl_dbg(rtlpriv, COMP_CMD, DBG_TRACE,
		"--->Cmd(%#x), set_io_inprogress(%d)\n",
		rtlphy->current_io_type, rtlphy->set_io_inprogress);
	switch (rtlphy->current_io_type) {
	case IO_CMD_RESUME_DM_BY_SCAN:
		de_digtable->cur_igvalue = rtlphy->initgain_backup.xaagccore1;
		rtl92d_dm_write_dig(hw);
		rtl92d_phy_set_txpower_level(hw, rtlphy->current_channel);
		break;
	case IO_CMD_PAUSE_DM_BY_SCAN:
		rtlphy->initgain_backup.xaagccore1 = de_digtable->cur_igvalue;
		de_digtable->cur_igvalue = 0x37;
		rtl92d_dm_write_dig(hw);
		break;
	default:
		pr_err("switch case %#x not processed\n",
		       rtlphy->current_io_type);
		break;
	}
	rtlphy->set_io_inprogress = false;
	rtl_dbg(rtlpriv, COMP_CMD, DBG_TRACE, "<---(%#x)\n",
		rtlphy->current_io_type);
}

bool rtl92d_phy_set_io_cmd(struct ieee80211_hw *hw, enum io_type iotype)
{
	struct rtl_priv *rtlpriv = rtl_priv(hw);
	struct rtl_phy *rtlphy = &(rtlpriv->phy);
	bool postprocessing = false;

	rtl_dbg(rtlpriv, COMP_CMD, DBG_TRACE,
		"-->IO Cmd(%#x), set_io_inprogress(%d)\n",
		 iotype, rtlphy->set_io_inprogress);
	do {
		switch (iotype) {
		case IO_CMD_RESUME_DM_BY_SCAN:
			rtl_dbg(rtlpriv, COMP_CMD, DBG_TRACE,
				"[IO CMD] Resume DM after scan\n");
			postprocessing = true;
			break;
		case IO_CMD_PAUSE_DM_BY_SCAN:
			rtl_dbg(rtlpriv, COMP_CMD, DBG_TRACE,
				"[IO CMD] Pause DM before scan\n");
			postprocessing = true;
			break;
		default:
			pr_err("switch case %#x not processed\n",
			       iotype);
			break;
		}
	} while (false);
	if (postprocessing && !rtlphy->set_io_inprogress) {
		rtlphy->set_io_inprogress = true;
		rtlphy->current_io_type = iotype;
	} else {
		return false;
	}
	rtl92d_phy_set_io(hw);
	rtl_dbg(rtlpriv, COMP_CMD, DBG_TRACE, "<--IO Type(%#x)\n", iotype);
	return true;
}

static void _rtl92d_phy_set_rfon(struct ieee80211_hw *hw)
{
	struct rtl_priv *rtlpriv = rtl_priv(hw);

	/* a.  SYS_CLKR 0x08[11] = 1  restore MAC clock */
	/* b.  SPS_CTRL 0x11[7:0] = 0x2b */
	if (rtlpriv->rtlhal.macphymode == SINGLEMAC_SINGLEPHY)
		rtl_write_byte(rtlpriv, REG_SPS0_CTRL, 0x2b);
	/* c.  For PCIE: SYS_FUNC_EN 0x02[7:0] = 0xE3 enable BB TRX function */
	rtl_write_byte(rtlpriv, REG_SYS_FUNC_EN, 0xE3);
	/* RF_ON_EXCEP(d~g): */
	/* d.  APSD_CTRL 0x600[7:0] = 0x00 */
	rtl_write_byte(rtlpriv, REG_APSD_CTRL, 0x00);
	/* e.  SYS_FUNC_EN 0x02[7:0] = 0xE2  reset BB TRX function again */
	/* f.  SYS_FUNC_EN 0x02[7:0] = 0xE3  enable BB TRX function*/
	rtl_write_byte(rtlpriv, REG_SYS_FUNC_EN, 0xE2);
	rtl_write_byte(rtlpriv, REG_SYS_FUNC_EN, 0xE3);
	/* g.   txpause 0x522[7:0] = 0x00  enable mac tx queue */
	rtl_write_byte(rtlpriv, REG_TXPAUSE, 0x00);
}

static void _rtl92d_phy_set_rfsleep(struct ieee80211_hw *hw)
{
	struct rtl_priv *rtlpriv = rtl_priv(hw);
	u32 u4btmp;
	u8 delay = 5;

	/* a.   TXPAUSE 0x522[7:0] = 0xFF  Pause MAC TX queue  */
	rtl_write_byte(rtlpriv, REG_TXPAUSE, 0xFF);
	/* b.   RF path 0 offset 0x00 = 0x00  disable RF  */
	rtl_set_rfreg(hw, RF90_PATH_A, 0x00, RFREG_OFFSET_MASK, 0x00);
	/* c.   APSD_CTRL 0x600[7:0] = 0x40 */
	rtl_write_byte(rtlpriv, REG_APSD_CTRL, 0x40);
	/* d. APSD_CTRL 0x600[7:0] = 0x00
	 * APSD_CTRL 0x600[7:0] = 0x00
	 * RF path 0 offset 0x00 = 0x00
	 * APSD_CTRL 0x600[7:0] = 0x40
	 * */
	u4btmp = rtl_get_rfreg(hw, RF90_PATH_A, 0, RFREG_OFFSET_MASK);
	while (u4btmp != 0 && delay > 0) {
		rtl_write_byte(rtlpriv, REG_APSD_CTRL, 0x0);
		rtl_set_rfreg(hw, RF90_PATH_A, 0x00, RFREG_OFFSET_MASK, 0x00);
		rtl_write_byte(rtlpriv, REG_APSD_CTRL, 0x40);
		u4btmp = rtl_get_rfreg(hw, RF90_PATH_A, 0, RFREG_OFFSET_MASK);
		delay--;
	}
	if (delay == 0) {
		/* Jump out the LPS turn off sequence to RF_ON_EXCEP */
		rtl_write_byte(rtlpriv, REG_APSD_CTRL, 0x00);

		rtl_write_byte(rtlpriv, REG_SYS_FUNC_EN, 0xE2);
		rtl_write_byte(rtlpriv, REG_SYS_FUNC_EN, 0xE3);
		rtl_write_byte(rtlpriv, REG_TXPAUSE, 0x00);
		rtl_dbg(rtlpriv, COMP_POWER, DBG_LOUD,
			"Fail !!! Switch RF timeout\n");
		return;
	}
	/* e.   For PCIE: SYS_FUNC_EN 0x02[7:0] = 0xE2 reset BB TRX function */
	rtl_write_byte(rtlpriv, REG_SYS_FUNC_EN, 0xE2);
	/* f.   SPS_CTRL 0x11[7:0] = 0x22 */
	if (rtlpriv->rtlhal.macphymode == SINGLEMAC_SINGLEPHY)
		rtl_write_byte(rtlpriv, REG_SPS0_CTRL, 0x22);
	/* g.    SYS_CLKR 0x08[11] = 0  gated MAC clock */
}

bool rtl92d_phy_set_rf_power_state(struct ieee80211_hw *hw,
				   enum rf_pwrstate rfpwr_state)
{

	bool bresult = true;
	struct rtl_priv *rtlpriv = rtl_priv(hw);
	struct rtl_pci_priv *pcipriv = rtl_pcipriv(hw);
	struct rtl_mac *mac = rtl_mac(rtl_priv(hw));
	struct rtl_ps_ctl *ppsc = rtl_psc(rtl_priv(hw));
	struct rtl_pci *rtlpci = rtl_pcidev(rtl_pcipriv(hw));
	u8 i, queue_id;
	struct rtl8192_tx_ring *ring = NULL;

	if (rfpwr_state == ppsc->rfpwr_state)
		return false;
	switch (rfpwr_state) {
	case ERFON:
		if ((ppsc->rfpwr_state == ERFOFF) &&
		    RT_IN_PS_LEVEL(ppsc, RT_RF_OFF_LEVL_HALT_NIC)) {
			bool rtstatus;
			u32 initializecount = 0;
			do {
				initializecount++;
				rtl_dbg(rtlpriv, COMP_RF, DBG_DMESG,
					"IPS Set eRf nic enable\n");
				rtstatus = rtl_ps_enable_nic(hw);
			} while (!rtstatus && (initializecount < 10));

			RT_CLEAR_PS_LEVEL(ppsc,
					  RT_RF_OFF_LEVL_HALT_NIC);
		} else {
			rtl_dbg(rtlpriv, COMP_POWER, DBG_DMESG,
				"awake, slept:%d ms state_inap:%x\n",
				jiffies_to_msecs(jiffies -
						 ppsc->last_sleep_jiffies),
				 rtlpriv->psc.state_inap);
			ppsc->last_awake_jiffies = jiffies;
			_rtl92d_phy_set_rfon(hw);
		}

		if (mac->link_state == MAC80211_LINKED)
			rtlpriv->cfg->ops->led_control(hw,
					 LED_CTL_LINK);
		else
			rtlpriv->cfg->ops->led_control(hw,
					 LED_CTL_NO_LINK);
		break;
	case ERFOFF:
		if (ppsc->reg_rfps_level & RT_RF_OFF_LEVL_HALT_NIC) {
			rtl_dbg(rtlpriv, COMP_RF, DBG_DMESG,
				"IPS Set eRf nic disable\n");
			rtl_ps_disable_nic(hw);
			RT_SET_PS_LEVEL(ppsc, RT_RF_OFF_LEVL_HALT_NIC);
		} else {
			if (ppsc->rfoff_reason == RF_CHANGE_BY_IPS)
				rtlpriv->cfg->ops->led_control(hw,
						 LED_CTL_NO_LINK);
			else
				rtlpriv->cfg->ops->led_control(hw,
						 LED_CTL_POWER_OFF);
		}
		break;
	case ERFSLEEP:
		if (ppsc->rfpwr_state == ERFOFF)
			return false;

		for (queue_id = 0, i = 0;
		     queue_id < RTL_PCI_MAX_TX_QUEUE_COUNT;) {
			ring = &pcipriv->dev.tx_ring[queue_id];
			if (skb_queue_len(&ring->queue) == 0 ||
			    queue_id == BEACON_QUEUE) {
				queue_id++;
				continue;
			} else if (rtlpci->pdev->current_state != PCI_D0) {
				rtl_dbg(rtlpriv, COMP_POWER, DBG_LOUD,
					"eRf Off/Sleep: %d times TcbBusyQueue[%d] !=0 but lower power state!\n",
					i + 1, queue_id);
				break;
			} else {
				rtl_dbg(rtlpriv, COMP_ERR, DBG_WARNING,
					"eRf Off/Sleep: %d times TcbBusyQueue[%d] =%d before doze!\n",
					i + 1, queue_id,
					skb_queue_len(&ring->queue));
				udelay(10);
				i++;
			}

			if (i >= MAX_DOZE_WAITING_TIMES_9x) {
				rtl_dbg(rtlpriv, COMP_ERR, DBG_WARNING,
					"ERFOFF: %d times TcbBusyQueue[%d] = %d !\n",
					MAX_DOZE_WAITING_TIMES_9x, queue_id,
					skb_queue_len(&ring->queue));
				break;
			}
		}
		rtl_dbg(rtlpriv, COMP_POWER, DBG_DMESG,
			"Set rfsleep awakened:%d ms\n",
			 jiffies_to_msecs(jiffies - ppsc->last_awake_jiffies));
		rtl_dbg(rtlpriv, COMP_POWER, DBG_DMESG,
			"sleep awakened:%d ms state_inap:%x\n",
			jiffies_to_msecs(jiffies -
					 ppsc->last_awake_jiffies),
			rtlpriv->psc.state_inap);
		ppsc->last_sleep_jiffies = jiffies;
		_rtl92d_phy_set_rfsleep(hw);
		break;
	default:
		pr_err("switch case %#x not processed\n",
		       rfpwr_state);
		bresult = false;
		break;
	}
	if (bresult)
		ppsc->rfpwr_state = rfpwr_state;
	return bresult;
}

void rtl92d_phy_config_macphymode(struct ieee80211_hw *hw)
{
	struct rtl_priv *rtlpriv = rtl_priv(hw);
	struct rtl_hal *rtlhal = rtl_hal(rtl_priv(hw));
	u8 offset = REG_MAC_PHY_CTRL_NORMAL;

	switch (rtlhal->macphymode) {
	case DUALMAC_DUALPHY:
		rtl_dbg(rtlpriv, COMP_INIT, DBG_LOUD,
			"MacPhyMode: DUALMAC_DUALPHY\n");
		rtl_write_byte(rtlpriv, offset, 0xF3);
		break;
	case SINGLEMAC_SINGLEPHY:
		rtl_dbg(rtlpriv, COMP_INIT, DBG_LOUD,
			"MacPhyMode: SINGLEMAC_SINGLEPHY\n");
		rtl_write_byte(rtlpriv, offset, 0xF4);
		break;
	case DUALMAC_SINGLEPHY:
		rtl_dbg(rtlpriv, COMP_INIT, DBG_LOUD,
			"MacPhyMode: DUALMAC_SINGLEPHY\n");
		rtl_write_byte(rtlpriv, offset, 0xF1);
		break;
	}
}

void rtl92d_phy_config_macphymode_info(struct ieee80211_hw *hw)
{
	struct rtl_priv *rtlpriv = rtl_priv(hw);
	struct rtl_hal *rtlhal = rtl_hal(rtl_priv(hw));
	struct rtl_phy *rtlphy = &(rtlpriv->phy);

	switch (rtlhal->macphymode) {
	case DUALMAC_SINGLEPHY:
		rtlphy->rf_type = RF_2T2R;
		rtlhal->version |= RF_TYPE_2T2R;
		rtlhal->bandset = BAND_ON_BOTH;
		rtlhal->current_bandtype = BAND_ON_2_4G;
		break;

	case SINGLEMAC_SINGLEPHY:
		rtlphy->rf_type = RF_2T2R;
		rtlhal->version |= RF_TYPE_2T2R;
		rtlhal->bandset = BAND_ON_BOTH;
		rtlhal->current_bandtype = BAND_ON_2_4G;
		break;

	case DUALMAC_DUALPHY:
		rtlphy->rf_type = RF_1T1R;
		rtlhal->version &= RF_TYPE_1T1R;
		/* Now we let MAC0 run on 5G band. */
		if (rtlhal->interfaceindex == 0) {
			rtlhal->bandset = BAND_ON_5G;
			rtlhal->current_bandtype = BAND_ON_5G;
		} else {
			rtlhal->bandset = BAND_ON_2_4G;
			rtlhal->current_bandtype = BAND_ON_2_4G;
		}
		break;
	default:
		break;
	}
}

u8 rtl92d_get_chnlgroup_fromarray(u8 chnl)
{
	u8 group;
	u8 channel_info[59] = {
		1, 2, 3, 4, 5, 6, 7, 8, 9, 10, 11, 12, 13, 14,
		36, 38, 40, 42, 44, 46, 48, 50, 52, 54, 56,
		58, 60, 62, 64, 100, 102, 104, 106, 108,
		110, 112, 114, 116, 118, 120, 122, 124,
		126, 128, 130, 132, 134, 136, 138, 140,
		149, 151, 153, 155, 157, 159, 161, 163,
		165
	};

	if (channel_info[chnl] <= 3)
		group = 0;
	else if (channel_info[chnl] <= 9)
		group = 1;
	else if (channel_info[chnl] <= 14)
		group = 2;
	else if (channel_info[chnl] <= 44)
		group = 3;
	else if (channel_info[chnl] <= 54)
		group = 4;
	else if (channel_info[chnl] <= 64)
		group = 5;
	else if (channel_info[chnl] <= 112)
		group = 6;
	else if (channel_info[chnl] <= 126)
		group = 7;
	else if (channel_info[chnl] <= 140)
		group = 8;
	else if (channel_info[chnl] <= 153)
		group = 9;
	else if (channel_info[chnl] <= 159)
		group = 10;
	else
		group = 11;
	return group;
}

void rtl92d_phy_set_poweron(struct ieee80211_hw *hw)
{
	struct rtl_priv *rtlpriv = rtl_priv(hw);
	struct rtl_hal *rtlhal = rtl_hal(rtl_priv(hw));
	unsigned long flags;
	u8 value8;
	u16 i;
	u32 mac_reg = (rtlhal->interfaceindex == 0 ? REG_MAC0 : REG_MAC1);

	/* notice fw know band status  0x81[1]/0x53[1] = 0: 5G, 1: 2G */
	if (rtlhal->current_bandtype == BAND_ON_2_4G) {
		value8 = rtl_read_byte(rtlpriv, mac_reg);
		value8 |= BIT(1);
		rtl_write_byte(rtlpriv, mac_reg, value8);
	} else {
		value8 = rtl_read_byte(rtlpriv, mac_reg);
		value8 &= (~BIT(1));
		rtl_write_byte(rtlpriv, mac_reg, value8);
	}

	if (rtlhal->macphymode == SINGLEMAC_SINGLEPHY) {
		value8 = rtl_read_byte(rtlpriv, REG_MAC0);
		rtl_write_byte(rtlpriv, REG_MAC0, value8 | MAC0_ON);
	} else {
		spin_lock_irqsave(&globalmutex_power, flags);
		if (rtlhal->interfaceindex == 0) {
			value8 = rtl_read_byte(rtlpriv, REG_MAC0);
			rtl_write_byte(rtlpriv, REG_MAC0, value8 | MAC0_ON);
		} else {
			value8 = rtl_read_byte(rtlpriv, REG_MAC1);
			rtl_write_byte(rtlpriv, REG_MAC1, value8 | MAC1_ON);
		}
		value8 = rtl_read_byte(rtlpriv, REG_POWER_OFF_IN_PROCESS);
		spin_unlock_irqrestore(&globalmutex_power, flags);
		for (i = 0; i < 200; i++) {
			if ((value8 & BIT(7)) == 0) {
				break;
			} else {
				udelay(500);
				spin_lock_irqsave(&globalmutex_power, flags);
				value8 = rtl_read_byte(rtlpriv,
						    REG_POWER_OFF_IN_PROCESS);
				spin_unlock_irqrestore(&globalmutex_power,
						       flags);
			}
		}
		if (i == 200)
			WARN_ONCE(true, "rtl8192de: Another mac power off over time\n");
	}
}

void rtl92d_phy_config_maccoexist_rfpage(struct ieee80211_hw *hw)
{
	struct rtl_priv *rtlpriv = rtl_priv(hw);

	switch (rtlpriv->rtlhal.macphymode) {
	case DUALMAC_DUALPHY:
		rtl_write_byte(rtlpriv, REG_DMC, 0x0);
		rtl_write_byte(rtlpriv, REG_RX_PKT_LIMIT, 0x08);
		rtl_write_word(rtlpriv, REG_TRXFF_BNDY + 2, 0x13ff);
		break;
	case DUALMAC_SINGLEPHY:
		rtl_write_byte(rtlpriv, REG_DMC, 0xf8);
		rtl_write_byte(rtlpriv, REG_RX_PKT_LIMIT, 0x08);
		rtl_write_word(rtlpriv, REG_TRXFF_BNDY + 2, 0x13ff);
		break;
	case SINGLEMAC_SINGLEPHY:
		rtl_write_byte(rtlpriv, REG_DMC, 0x0);
		rtl_write_byte(rtlpriv, REG_RX_PKT_LIMIT, 0x10);
		rtl_write_word(rtlpriv, (REG_TRXFF_BNDY + 2), 0x27FF);
		break;
	default:
		break;
	}
}

void rtl92d_update_bbrf_configuration(struct ieee80211_hw *hw)
{
	struct rtl_priv *rtlpriv = rtl_priv(hw);
	struct rtl_hal *rtlhal = rtl_hal(rtl_priv(hw));
	struct rtl_phy *rtlphy = &(rtlpriv->phy);
	struct rtl_efuse *rtlefuse = rtl_efuse(rtl_priv(hw));
	u8 rfpath, i;

	rtl_dbg(rtlpriv, COMP_INIT, DBG_LOUD, "==>\n");
	/* r_select_5G for path_A/B 0 for 2.4G, 1 for 5G */
	if (rtlhal->current_bandtype == BAND_ON_2_4G) {
		/* r_select_5G for path_A/B,0x878 */
		rtl_set_bbreg(hw, RFPGA0_XAB_RFPARAMETER, BIT(0), 0x0);
		rtl_set_bbreg(hw, RFPGA0_XAB_RFPARAMETER, BIT(15), 0x0);
		if (rtlhal->macphymode != DUALMAC_DUALPHY) {
			rtl_set_bbreg(hw, RFPGA0_XAB_RFPARAMETER, BIT(16), 0x0);
			rtl_set_bbreg(hw, RFPGA0_XAB_RFPARAMETER, BIT(31), 0x0);
		}
		/* rssi_table_select:index 0 for 2.4G.1~3 for 5G,0xc78 */
		rtl_set_bbreg(hw, ROFDM0_AGCRSSITABLE, BIT(6) | BIT(7), 0x0);
		/* fc_area  0xd2c */
		rtl_set_bbreg(hw, ROFDM1_CFOTRACKING, BIT(14) | BIT(13), 0x0);
		/* 5G LAN ON */
		rtl_set_bbreg(hw, 0xB30, 0x00F00000, 0xa);
		/* TX BB gain shift*1,Just for testchip,0xc80,0xc88 */
		rtl_set_bbreg(hw, ROFDM0_XATXIQIMBALANCE, MASKDWORD,
			      0x40000100);
		rtl_set_bbreg(hw, ROFDM0_XBTXIQIMBALANCE, MASKDWORD,
			      0x40000100);
		if (rtlhal->macphymode == DUALMAC_DUALPHY) {
			rtl_set_bbreg(hw, RFPGA0_XAB_RFINTERFACESW,
				      BIT(10) | BIT(6) | BIT(5),
				      ((rtlefuse->eeprom_c9 & BIT(3)) >> 3) |
				      (rtlefuse->eeprom_c9 & BIT(1)) |
				      ((rtlefuse->eeprom_cc & BIT(1)) << 4));
			rtl_set_bbreg(hw, RFPGA0_XA_RFINTERFACEOE,
				      BIT(10) | BIT(6) | BIT(5),
				      ((rtlefuse->eeprom_c9 & BIT(2)) >> 2) |
				      ((rtlefuse->eeprom_c9 & BIT(0)) << 1) |
				      ((rtlefuse->eeprom_cc & BIT(0)) << 5));
			rtl_set_bbreg(hw, RFPGA0_XAB_RFPARAMETER, BIT(15), 0);
		} else {
			rtl_set_bbreg(hw, RFPGA0_XAB_RFINTERFACESW,
				      BIT(26) | BIT(22) | BIT(21) | BIT(10) |
				      BIT(6) | BIT(5),
				      ((rtlefuse->eeprom_c9 & BIT(3)) >> 3) |
				      (rtlefuse->eeprom_c9 & BIT(1)) |
				      ((rtlefuse->eeprom_cc & BIT(1)) << 4) |
				      ((rtlefuse->eeprom_c9 & BIT(7)) << 9) |
				      ((rtlefuse->eeprom_c9 & BIT(5)) << 12) |
				      ((rtlefuse->eeprom_cc & BIT(3)) << 18));
			rtl_set_bbreg(hw, RFPGA0_XA_RFINTERFACEOE,
				      BIT(10) | BIT(6) | BIT(5),
				      ((rtlefuse->eeprom_c9 & BIT(2)) >> 2) |
				      ((rtlefuse->eeprom_c9 & BIT(0)) << 1) |
				      ((rtlefuse->eeprom_cc & BIT(0)) << 5));
			rtl_set_bbreg(hw, RFPGA0_XB_RFINTERFACEOE,
				      BIT(10) | BIT(6) | BIT(5),
				      ((rtlefuse->eeprom_c9 & BIT(6)) >> 6) |
				      ((rtlefuse->eeprom_c9 & BIT(4)) >> 3) |
				      ((rtlefuse->eeprom_cc & BIT(2)) << 3));
			rtl_set_bbreg(hw, RFPGA0_XAB_RFPARAMETER,
				      BIT(31) | BIT(15), 0);
		}
		/* 1.5V_LDO */
	} else {
		/* r_select_5G for path_A/B */
		rtl_set_bbreg(hw, RFPGA0_XAB_RFPARAMETER, BIT(0), 0x1);
		rtl_set_bbreg(hw, RFPGA0_XAB_RFPARAMETER, BIT(15), 0x1);
		if (rtlhal->macphymode != DUALMAC_DUALPHY) {
			rtl_set_bbreg(hw, RFPGA0_XAB_RFPARAMETER, BIT(16), 0x1);
			rtl_set_bbreg(hw, RFPGA0_XAB_RFPARAMETER, BIT(31), 0x1);
		}
		/* rssi_table_select:index 0 for 2.4G.1~3 for 5G */
		rtl_set_bbreg(hw, ROFDM0_AGCRSSITABLE, BIT(6) | BIT(7), 0x1);
		/* fc_area */
		rtl_set_bbreg(hw, ROFDM1_CFOTRACKING, BIT(14) | BIT(13), 0x1);
		/* 5G LAN ON */
		rtl_set_bbreg(hw, 0xB30, 0x00F00000, 0x0);
		/* TX BB gain shift,Just for testchip,0xc80,0xc88 */
		if (rtlefuse->internal_pa_5g[0])
			rtl_set_bbreg(hw, ROFDM0_XATXIQIMBALANCE, MASKDWORD,
				      0x2d4000b5);
		else
			rtl_set_bbreg(hw, ROFDM0_XATXIQIMBALANCE, MASKDWORD,
				      0x20000080);
		if (rtlefuse->internal_pa_5g[1])
			rtl_set_bbreg(hw, ROFDM0_XBTXIQIMBALANCE, MASKDWORD,
				      0x2d4000b5);
		else
			rtl_set_bbreg(hw, ROFDM0_XBTXIQIMBALANCE, MASKDWORD,
				      0x20000080);
		if (rtlhal->macphymode == DUALMAC_DUALPHY) {
			rtl_set_bbreg(hw, RFPGA0_XAB_RFINTERFACESW,
				      BIT(10) | BIT(6) | BIT(5),
				      (rtlefuse->eeprom_cc & BIT(5)));
			rtl_set_bbreg(hw, RFPGA0_XA_RFINTERFACEOE, BIT(10),
				      ((rtlefuse->eeprom_cc & BIT(4)) >> 4));
			rtl_set_bbreg(hw, RFPGA0_XAB_RFPARAMETER, BIT(15),
				      (rtlefuse->eeprom_cc & BIT(4)) >> 4);
		} else {
			rtl_set_bbreg(hw, RFPGA0_XAB_RFINTERFACESW,
				      BIT(26) | BIT(22) | BIT(21) | BIT(10) |
				      BIT(6) | BIT(5),
				      (rtlefuse->eeprom_cc & BIT(5)) |
				      ((rtlefuse->eeprom_cc & BIT(7)) << 14));
			rtl_set_bbreg(hw, RFPGA0_XA_RFINTERFACEOE, BIT(10),
				      ((rtlefuse->eeprom_cc & BIT(4)) >> 4));
			rtl_set_bbreg(hw, RFPGA0_XB_RFINTERFACEOE, BIT(10),
				      ((rtlefuse->eeprom_cc & BIT(6)) >> 6));
			rtl_set_bbreg(hw, RFPGA0_XAB_RFPARAMETER,
				      BIT(31) | BIT(15),
				      ((rtlefuse->eeprom_cc & BIT(4)) >> 4) |
				      ((rtlefuse->eeprom_cc & BIT(6)) << 10));
		}
	}
	/* update IQK related settings */
	rtl_set_bbreg(hw, ROFDM0_XARXIQIMBALANCE, MASKDWORD, 0x40000100);
	rtl_set_bbreg(hw, ROFDM0_XBRXIQIMBALANCE, MASKDWORD, 0x40000100);
	rtl_set_bbreg(hw, ROFDM0_XCTXAFE, 0xF0000000, 0x00);
	rtl_set_bbreg(hw, ROFDM0_ECCATHRESHOLD, BIT(30) | BIT(28) |
		      BIT(26) | BIT(24), 0x00);
	rtl_set_bbreg(hw, ROFDM0_XDTXAFE, 0xF0000000, 0x00);
	rtl_set_bbreg(hw, 0xca0, 0xF0000000, 0x00);
	rtl_set_bbreg(hw, ROFDM0_AGCRSSITABLE, 0x0000F000, 0x00);

	/* Update RF */
	for (rfpath = RF90_PATH_A; rfpath < rtlphy->num_total_rfpath;
	     rfpath++) {
		if (rtlhal->current_bandtype == BAND_ON_2_4G) {
			/* MOD_AG for RF path_A 0x18 BIT8,BIT16 */
			rtl_set_rfreg(hw, rfpath, RF_CHNLBW, BIT(8) | BIT(16) |
				      BIT(18), 0);
			/* RF0x0b[16:14] =3b'111 */
			rtl_set_rfreg(hw, (enum radio_path)rfpath, 0x0B,
				      0x1c000, 0x07);
		} else {
			/* MOD_AG for RF path_A 0x18 BIT8,BIT16 */
			rtl_set_rfreg(hw, rfpath, RF_CHNLBW, BIT(8) |
				      BIT(16) | BIT(18),
				      (BIT(16) | BIT(8)) >> 8);
		}
	}
	/* Update for all band. */
	/* DMDP */
	if (rtlphy->rf_type == RF_1T1R) {
		/* Use antenna 0,0xc04,0xd04 */
		rtl_set_bbreg(hw, ROFDM0_TRXPATHENABLE, MASKBYTE0, 0x11);
		rtl_set_bbreg(hw, ROFDM1_TRXPATHENABLE, BDWORD, 0x1);

		/* enable ad/da clock1 for dual-phy reg0x888 */
		if (rtlhal->interfaceindex == 0) {
			rtl_set_bbreg(hw, RFPGA0_ADDALLOCKEN, BIT(12) |
				      BIT(13), 0x3);
		} else {
			rtl92d_phy_enable_anotherphy(hw, false);
			rtl_dbg(rtlpriv, COMP_INIT, DBG_LOUD,
				"MAC1 use DBI to update 0x888\n");
			/* 0x888 */
			rtl92de_write_dword_dbi(hw, RFPGA0_ADDALLOCKEN,
						rtl92de_read_dword_dbi(hw,
						RFPGA0_ADDALLOCKEN,
						BIT(3)) | BIT(12) | BIT(13),
						BIT(3));
			rtl92d_phy_powerdown_anotherphy(hw, false);
		}
	} else {
		/* Single PHY */
		/* Use antenna 0 & 1,0xc04,0xd04 */
		rtl_set_bbreg(hw, ROFDM0_TRXPATHENABLE, MASKBYTE0, 0x33);
		rtl_set_bbreg(hw, ROFDM1_TRXPATHENABLE, BDWORD, 0x3);
		/* disable ad/da clock1,0x888 */
		rtl_set_bbreg(hw, RFPGA0_ADDALLOCKEN, BIT(12) | BIT(13), 0);
	}
	for (rfpath = RF90_PATH_A; rfpath < rtlphy->num_total_rfpath;
	     rfpath++) {
		rtlphy->rfreg_chnlval[rfpath] = rtl_get_rfreg(hw, rfpath,
						RF_CHNLBW, RFREG_OFFSET_MASK);
		rtlphy->reg_rf3c[rfpath] = rtl_get_rfreg(hw, rfpath, 0x3C,
			RFREG_OFFSET_MASK);
	}
	for (i = 0; i < 2; i++)
		rtl_dbg(rtlpriv, COMP_RF, DBG_LOUD, "RF 0x18 = 0x%x\n",
			rtlphy->rfreg_chnlval[i]);
	rtl_dbg(rtlpriv, COMP_INIT, DBG_LOUD, "<==\n");

}

bool rtl92d_phy_check_poweroff(struct ieee80211_hw *hw)
{
	struct rtl_priv *rtlpriv = rtl_priv(hw);
	struct rtl_hal *rtlhal = rtl_hal(rtl_priv(hw));
	u8 u1btmp;
	unsigned long flags;

	if (rtlhal->macphymode == SINGLEMAC_SINGLEPHY) {
		u1btmp = rtl_read_byte(rtlpriv, REG_MAC0);
		rtl_write_byte(rtlpriv, REG_MAC0, u1btmp & (~MAC0_ON));
		return true;
	}
	spin_lock_irqsave(&globalmutex_power, flags);
	if (rtlhal->interfaceindex == 0) {
		u1btmp = rtl_read_byte(rtlpriv, REG_MAC0);
		rtl_write_byte(rtlpriv, REG_MAC0, u1btmp & (~MAC0_ON));
		u1btmp = rtl_read_byte(rtlpriv, REG_MAC1);
		u1btmp &= MAC1_ON;
	} else {
		u1btmp = rtl_read_byte(rtlpriv, REG_MAC1);
		rtl_write_byte(rtlpriv, REG_MAC1, u1btmp & (~MAC1_ON));
		u1btmp = rtl_read_byte(rtlpriv, REG_MAC0);
		u1btmp &= MAC0_ON;
	}
	if (u1btmp) {
		spin_unlock_irqrestore(&globalmutex_power, flags);
		return false;
	}
	u1btmp = rtl_read_byte(rtlpriv, REG_POWER_OFF_IN_PROCESS);
	u1btmp |= BIT(7);
	rtl_write_byte(rtlpriv, REG_POWER_OFF_IN_PROCESS, u1btmp);
	spin_unlock_irqrestore(&globalmutex_power, flags);
	return true;
}<|MERGE_RESOLUTION|>--- conflicted
+++ resolved
@@ -303,29 +303,17 @@
 	struct rtl_priv *rtlpriv = rtl_priv(hw);
 	u32 original_value, readback_value, bitshift;
 
-<<<<<<< HEAD
-	RT_TRACE(rtlpriv, COMP_RF, DBG_TRACE,
-		 "regaddr(%#x), rfpath(%#x), bitmask(%#x)\n",
-		 regaddr, rfpath, bitmask);
-=======
 	rtl_dbg(rtlpriv, COMP_RF, DBG_TRACE,
 		"regaddr(%#x), rfpath(%#x), bitmask(%#x)\n",
 		regaddr, rfpath, bitmask);
->>>>>>> 7d2a07b7
 	spin_lock(&rtlpriv->locks.rf_lock);
 	original_value = _rtl92d_phy_rf_serial_read(hw, rfpath, regaddr);
 	bitshift = _rtl92d_phy_calculate_bit_shift(bitmask);
 	readback_value = (original_value & bitmask) >> bitshift;
 	spin_unlock(&rtlpriv->locks.rf_lock);
-<<<<<<< HEAD
-	RT_TRACE(rtlpriv, COMP_RF, DBG_TRACE,
-		 "regaddr(%#x), rfpath(%#x), bitmask(%#x), original_value(%#x)\n",
-		 regaddr, rfpath, bitmask, original_value);
-=======
 	rtl_dbg(rtlpriv, COMP_RF, DBG_TRACE,
 		"regaddr(%#x), rfpath(%#x), bitmask(%#x), original_value(%#x)\n",
 		regaddr, rfpath, bitmask, original_value);
->>>>>>> 7d2a07b7
 	return readback_value;
 }
 
@@ -353,15 +341,9 @@
 		_rtl92d_phy_rf_serial_write(hw, rfpath, regaddr, data);
 	}
 	spin_unlock(&rtlpriv->locks.rf_lock);
-<<<<<<< HEAD
-	RT_TRACE(rtlpriv, COMP_RF, DBG_TRACE,
-		 "regaddr(%#x), bitmask(%#x), data(%#x), rfpath(%#x)\n",
-		 regaddr, bitmask, data, rfpath);
-=======
 	rtl_dbg(rtlpriv, COMP_RF, DBG_TRACE,
 		"regaddr(%#x), bitmask(%#x), data(%#x), rfpath(%#x)\n",
 		regaddr, bitmask, data, rfpath);
->>>>>>> 7d2a07b7
 }
 
 bool rtl92d_phy_mac_config(struct ieee80211_hw *hw)
