// SPDX-License-Identifier: GPL-2.0
/* Copyright(c) 2009-2014  Realtek Corporation.*/

#include "../wifi.h"
#include "../pci.h"
#include "../base.h"
#include "../stats.h"
#include "reg.h"
#include "def.h"
#include "phy.h"
#include "trx.h"
#include "led.h"
#include "dm.h"
#include "fw.h"

static u8 _rtl92ee_map_hwqueue_to_fwqueue(struct sk_buff *skb, u8 hw_queue)
{
	__le16 fc = rtl_get_fc(skb);

	if (unlikely(ieee80211_is_beacon(fc)))
		return QSLT_BEACON;
	if (ieee80211_is_mgmt(fc) || ieee80211_is_ctl(fc))
		return QSLT_MGNT;

	return skb->priority;
}

static void _rtl92ee_query_rxphystatus(struct ieee80211_hw *hw,
				       struct rtl_stats *pstatus, u8 *pdesc,
				       struct rx_fwinfo *p_drvinfo,
				       bool bpacket_match_bssid,
				       bool bpacket_toself,
				       bool packet_beacon)
{
	struct rtl_priv *rtlpriv = rtl_priv(hw);
	struct phy_status_rpt *p_phystrpt = (struct phy_status_rpt *)p_drvinfo;
	s8 rx_pwr_all, rx_pwr[4];
	u8 rf_rx_num = 0, evm, pwdb_all;
	u8 i, max_spatial_stream;
	u32 rssi, total_rssi = 0;
	bool is_cck = pstatus->is_cck;
	u8 lan_idx, vga_idx;

	/* Record it for next packet processing */
	pstatus->packet_matchbssid = bpacket_match_bssid;
	pstatus->packet_toself = bpacket_toself;
	pstatus->packet_beacon = packet_beacon;
	pstatus->rx_mimo_signalquality[0] = -1;
	pstatus->rx_mimo_signalquality[1] = -1;

	if (is_cck) {
		u8 cck_highpwr;
		u8 cck_agc_rpt;
		/* CCK Driver info Structure is not the same as OFDM packet. */
		cck_agc_rpt = p_phystrpt->cck_agc_rpt_ofdm_cfosho_a;

		/* (1)Hardware does not provide RSSI for CCK
		 * (2)PWDB, Average PWDB cacluated by
		 * hardware (for rate adaptive)
		 */
		cck_highpwr = (u8)rtl_get_bbreg(hw, RFPGA0_XA_HSSIPARAMETER2,
						 BIT(9));

		lan_idx = ((cck_agc_rpt & 0xE0) >> 5);
		vga_idx = (cck_agc_rpt & 0x1f);
		switch (lan_idx) {
		case 7: /*VGA_idx = 27~2*/
				if (vga_idx <= 27)
					rx_pwr_all = -100 + 2 * (27 - vga_idx);
				else
					rx_pwr_all = -100;
				break;
		case 6: /*VGA_idx = 2~0*/
				rx_pwr_all = -48 + 2 * (2 - vga_idx);
				break;
		case 5: /*VGA_idx = 7~5*/
				rx_pwr_all = -42 + 2 * (7 - vga_idx);
				break;
		case 4: /*VGA_idx = 7~4*/
				rx_pwr_all = -36 + 2 * (7 - vga_idx);
				break;
		case 3: /*VGA_idx = 7~0*/
				rx_pwr_all = -24 + 2 * (7 - vga_idx);
				break;
		case 2: /*VGA_idx = 5~0*/
				if (cck_highpwr)
					rx_pwr_all = -12 + 2 * (5 - vga_idx);
				else
					rx_pwr_all = -6 + 2 * (5 - vga_idx);
				break;
		case 1:
				rx_pwr_all = 8 - 2 * vga_idx;
				break;
		case 0:
				rx_pwr_all = 14 - 2 * vga_idx;
				break;
		default:
				rx_pwr_all = 0;
				break;
		}
		rx_pwr_all += 16;
		pwdb_all = rtl_query_rxpwrpercentage(rx_pwr_all);

		if (!cck_highpwr) {
			if (pwdb_all >= 80)
				pwdb_all = ((pwdb_all - 80) << 1) +
					   ((pwdb_all - 80) >> 1) + 80;
			else if ((pwdb_all <= 78) && (pwdb_all >= 20))
				pwdb_all += 3;
			if (pwdb_all > 100)
				pwdb_all = 100;
		}

		pstatus->rx_pwdb_all = pwdb_all;
		pstatus->bt_rx_rssi_percentage = pwdb_all;
		pstatus->recvsignalpower = rx_pwr_all;

		/* (3) Get Signal Quality (EVM) */
		if (bpacket_match_bssid) {
			u8 sq, sq_rpt;

			if (pstatus->rx_pwdb_all > 40) {
				sq = 100;
			} else {
				sq_rpt = p_phystrpt->cck_sig_qual_ofdm_pwdb_all;
				if (sq_rpt > 64)
					sq = 0;
				else if (sq_rpt < 20)
					sq = 100;
				else
					sq = ((64 - sq_rpt) * 100) / 44;
			}

			pstatus->signalquality = sq;
			pstatus->rx_mimo_signalquality[0] = sq;
			pstatus->rx_mimo_signalquality[1] = -1;
		}
	} else {
		/* (1)Get RSSI for HT rate */
		for (i = RF90_PATH_A; i < RF6052_MAX_PATH; i++) {
			/* we will judge RF RX path now. */
			if (rtlpriv->dm.rfpath_rxenable[i])
				rf_rx_num++;

			rx_pwr[i] = ((p_phystrpt->path_agc[i].gain & 0x3f) * 2)
				    - 110;

			pstatus->rx_pwr[i] = rx_pwr[i];
			/* Translate DBM to percentage. */
			rssi = rtl_query_rxpwrpercentage(rx_pwr[i]);
			total_rssi += rssi;

			pstatus->rx_mimo_signalstrength[i] = (u8)rssi;
		}

		/* (2)PWDB, Average PWDB cacluated by
		 * hardware (for rate adaptive)
		 */
		rx_pwr_all = ((p_phystrpt->cck_sig_qual_ofdm_pwdb_all >> 1)
			      & 0x7f) - 110;

		pwdb_all = rtl_query_rxpwrpercentage(rx_pwr_all);
		pstatus->rx_pwdb_all = pwdb_all;
		pstatus->bt_rx_rssi_percentage = pwdb_all;
		pstatus->rxpower = rx_pwr_all;
		pstatus->recvsignalpower = rx_pwr_all;

		/* (3)EVM of HT rate */
		if (pstatus->rate >= DESC_RATEMCS8 &&
		    pstatus->rate <= DESC_RATEMCS15)
			max_spatial_stream = 2;
		else
			max_spatial_stream = 1;

		for (i = 0; i < max_spatial_stream; i++) {
			evm = rtl_evm_db_to_percentage(
						p_phystrpt->stream_rxevm[i]);

			if (bpacket_match_bssid) {
				/* Fill value in RFD, Get the first
				 * spatial stream only
				 */
				if (i == 0)
					pstatus->signalquality = (u8)(evm &
								       0xff);
				pstatus->rx_mimo_signalquality[i] = (u8)(evm &
									  0xff);
			}
		}

		if (bpacket_match_bssid) {
			for (i = RF90_PATH_A; i <= RF90_PATH_B; i++)
				rtl_priv(hw)->dm.cfo_tail[i] =
					(int)p_phystrpt->path_cfotail[i];

			if (rtl_priv(hw)->dm.packet_count == 0xffffffff)
				rtl_priv(hw)->dm.packet_count = 0;
			else
				rtl_priv(hw)->dm.packet_count++;
		}
	}

	/* UI BSS List signal strength(in percentage),
	 * make it good looking, from 0~100.
	 */
	if (is_cck)
		pstatus->signalstrength = (u8)(rtl_signal_scale_mapping(hw,
								     pwdb_all));
	else if (rf_rx_num != 0)
		pstatus->signalstrength = (u8)(rtl_signal_scale_mapping(hw,
						      total_rssi /= rf_rx_num));
}

static void _rtl92ee_translate_rx_signal_stuff(struct ieee80211_hw *hw,
					       struct sk_buff *skb,
					       struct rtl_stats *pstatus,
					       u8 *pdesc,
					       struct rx_fwinfo *p_drvinfo)
{
	struct rtl_mac *mac = rtl_mac(rtl_priv(hw));
	struct rtl_efuse *rtlefuse = rtl_efuse(rtl_priv(hw));
	struct ieee80211_hdr *hdr;
	u8 *tmp_buf;
	u8 *praddr;
	u8 *psaddr;
	__le16 fc;
	bool packet_matchbssid, packet_toself, packet_beacon;

	tmp_buf = skb->data + pstatus->rx_drvinfo_size +
		  pstatus->rx_bufshift + 24;

	hdr = (struct ieee80211_hdr *)tmp_buf;
	fc = hdr->frame_control;
	praddr = hdr->addr1;
	psaddr = ieee80211_get_SA(hdr);
	ether_addr_copy(pstatus->psaddr, psaddr);

	packet_matchbssid = (!ieee80211_is_ctl(fc) &&
			       (ether_addr_equal(mac->bssid,
						ieee80211_has_tods(fc) ?
						hdr->addr1 :
						ieee80211_has_fromds(fc) ?
						hdr->addr2 : hdr->addr3)) &&
				(!pstatus->hwerror) && (!pstatus->crc) &&
				(!pstatus->icv));

	packet_toself = packet_matchbssid &&
			 (ether_addr_equal(praddr, rtlefuse->dev_addr));

	if (ieee80211_is_beacon(fc))
		packet_beacon = true;
	else
		packet_beacon = false;

	if (packet_beacon && packet_matchbssid)
		rtl_priv(hw)->dm.dbginfo.num_qry_beacon_pkt++;

	if (packet_matchbssid && ieee80211_is_data_qos(hdr->frame_control) &&
	    !is_multicast_ether_addr(ieee80211_get_DA(hdr))) {
		struct ieee80211_qos_hdr *hdr_qos =
					    (struct ieee80211_qos_hdr *)tmp_buf;
		u16 tid = le16_to_cpu(hdr_qos->qos_ctrl) & 0xf;

		if (tid != 0 && tid != 3)
			rtl_priv(hw)->dm.dbginfo.num_non_be_pkt++;
	}

	_rtl92ee_query_rxphystatus(hw, pstatus, pdesc, p_drvinfo,
				   packet_matchbssid, packet_toself,
				   packet_beacon);
	rtl_process_phyinfo(hw, tmp_buf, pstatus);
}

static void _rtl92ee_insert_emcontent(struct rtl_tcb_desc *ptcb_desc,
				      u8 *virtualaddress8)
{
	u32 dwtmp;
	__le32 *virtualaddress = (__le32 *)virtualaddress8;

	memset(virtualaddress, 0, 8);

	set_earlymode_pktnum(virtualaddress, ptcb_desc->empkt_num);
	if (ptcb_desc->empkt_num == 1) {
		dwtmp = ptcb_desc->empkt_len[0];
	} else {
		dwtmp = ptcb_desc->empkt_len[0];
		dwtmp += ((dwtmp % 4) ? (4 - dwtmp % 4) : 0) + 4;
		dwtmp += ptcb_desc->empkt_len[1];
	}
	set_earlymode_len0(virtualaddress, dwtmp);

	if (ptcb_desc->empkt_num <= 3) {
		dwtmp = ptcb_desc->empkt_len[2];
	} else {
		dwtmp = ptcb_desc->empkt_len[2];
		dwtmp += ((dwtmp % 4) ? (4 - dwtmp % 4) : 0) + 4;
		dwtmp += ptcb_desc->empkt_len[3];
	}
	set_earlymode_len1(virtualaddress, dwtmp);
	if (ptcb_desc->empkt_num <= 5) {
		dwtmp = ptcb_desc->empkt_len[4];
	} else {
		dwtmp = ptcb_desc->empkt_len[4];
		dwtmp += ((dwtmp % 4) ? (4 - dwtmp % 4) : 0) + 4;
		dwtmp += ptcb_desc->empkt_len[5];
	}
	set_earlymode_len2_1(virtualaddress, dwtmp & 0xF);
	set_earlymode_len2_2(virtualaddress, dwtmp >> 4);
	if (ptcb_desc->empkt_num <= 7) {
		dwtmp = ptcb_desc->empkt_len[6];
	} else {
		dwtmp = ptcb_desc->empkt_len[6];
		dwtmp += ((dwtmp % 4) ? (4 - dwtmp % 4) : 0) + 4;
		dwtmp += ptcb_desc->empkt_len[7];
	}
	set_earlymode_len3(virtualaddress, dwtmp);
	if (ptcb_desc->empkt_num <= 9) {
		dwtmp = ptcb_desc->empkt_len[8];
	} else {
		dwtmp = ptcb_desc->empkt_len[8];
		dwtmp += ((dwtmp % 4) ? (4 - dwtmp % 4) : 0) + 4;
		dwtmp += ptcb_desc->empkt_len[9];
	}
	set_earlymode_len4(virtualaddress, dwtmp);
}

bool rtl92ee_rx_query_desc(struct ieee80211_hw *hw,
			   struct rtl_stats *status,
			   struct ieee80211_rx_status *rx_status,
			   u8 *pdesc8, struct sk_buff *skb)
{
	struct rtl_priv *rtlpriv = rtl_priv(hw);
	struct rx_fwinfo *p_drvinfo;
	struct ieee80211_hdr *hdr;
	__le32 *pdesc = (__le32 *)pdesc8;
	u32 phystatus = get_rx_desc_physt(pdesc);
	u8 wake_match;

	if (get_rx_status_desc_rpt_sel(pdesc) == 0)
		status->packet_report_type = NORMAL_RX;
	else
		status->packet_report_type = C2H_PACKET;
	status->length = (u16)get_rx_desc_pkt_len(pdesc);
	status->rx_drvinfo_size = (u8)get_rx_desc_drv_info_size(pdesc) *
				  RX_DRV_INFO_SIZE_UNIT;
	status->rx_bufshift = (u8)(get_rx_desc_shift(pdesc) & 0x03);
	status->icv = (u16)get_rx_desc_icv(pdesc);
	status->crc = (u16)get_rx_desc_crc32(pdesc);
	status->hwerror = (status->crc | status->icv);
	status->decrypted = !get_rx_desc_swdec(pdesc);
	status->rate = (u8)get_rx_desc_rxmcs(pdesc);
	status->isampdu = (bool)(get_rx_desc_paggr(pdesc) == 1);
	status->timestamp_low = get_rx_desc_tsfl(pdesc);
	status->is_cck = RTL92EE_RX_HAL_IS_CCK_RATE(status->rate);

	status->macid = get_rx_desc_macid(pdesc);
	if (get_rx_status_desc_pattern_match(pdesc))
		wake_match = BIT(2);
	else if (get_rx_status_desc_magic_match(pdesc))
		wake_match = BIT(1);
	else if (get_rx_status_desc_unicast_match(pdesc))
		wake_match = BIT(0);
	else
		wake_match = 0;
	if (wake_match)
		rtl_dbg(rtlpriv, COMP_RXDESC, DBG_LOUD,
			"GGGGGGGGGGGGGet Wakeup Packet!! WakeMatch=%d\n",
			wake_match);
	rx_status->freq = hw->conf.chandef.chan->center_freq;
	rx_status->band = hw->conf.chandef.chan->band;

	hdr = (struct ieee80211_hdr *)(skb->data + status->rx_drvinfo_size +
				       status->rx_bufshift + 24);

	if (status->crc)
		rx_status->flag |= RX_FLAG_FAILED_FCS_CRC;

	if (status->rx_is40mhzpacket)
		rx_status->bw = RATE_INFO_BW_40;

	if (status->is_ht)
		rx_status->encoding = RX_ENC_HT;

	rx_status->flag |= RX_FLAG_MACTIME_START;

	/* hw will set status->decrypted true, if it finds the
	 * frame is open data frame or mgmt frame.
	 * So hw will not decryption robust managment frame
	 * for IEEE80211w but still set status->decrypted
	 * true, so here we should set it back to undecrypted
	 * for IEEE80211w frame, and mac80211 sw will help
	 * to decrypt it
	 */
	if (status->decrypted) {
		if ((!_ieee80211_is_robust_mgmt_frame(hdr)) &&
		    (ieee80211_has_protected(hdr->frame_control)))
			rx_status->flag |= RX_FLAG_DECRYPTED;
		else
			rx_status->flag &= ~RX_FLAG_DECRYPTED;
	}

	/* rate_idx: index of data rate into band's
	 * supported rates or MCS index if HT rates
	 * are use (RX_FLAG_HT)
	 * Notice: this is diff with windows define
	 */
	rx_status->rate_idx = rtlwifi_rate_mapping(hw, status->is_ht,
						   false, status->rate);

	rx_status->mactime = status->timestamp_low;
	if (phystatus) {
		p_drvinfo = (struct rx_fwinfo *)(skb->data +
						 status->rx_bufshift + 24);

		_rtl92ee_translate_rx_signal_stuff(hw, skb, status, pdesc8,
						   p_drvinfo);
	}
	rx_status->signal = status->recvsignalpower + 10;
	if (status->packet_report_type == TX_REPORT2) {
		status->macid_valid_entry[0] =
			get_rx_rpt2_desc_macid_valid_1(pdesc);
		status->macid_valid_entry[1] =
			get_rx_rpt2_desc_macid_valid_2(pdesc);
	}
	return true;
}

/*in Windows, this == Rx_92EE_Interrupt*/
void rtl92ee_rx_check_dma_ok(struct ieee80211_hw *hw, u8 *header_desc8,
			     u8 queue_index)
{
	u8 first_seg = 0;
	u8 last_seg = 0;
	u16 total_len = 0;
	u16 read_cnt = 0;
	__le32 *header_desc = (__le32 *)header_desc8;

	if (header_desc == NULL)
		return;

	total_len = (u16)get_rx_buffer_desc_total_length(header_desc);

	first_seg = (u8)get_rx_buffer_desc_fs(header_desc);

	last_seg = (u8)get_rx_buffer_desc_ls(header_desc);

	while (total_len == 0 && first_seg == 0 && last_seg == 0) {
		read_cnt++;
		total_len = (u16)get_rx_buffer_desc_total_length(header_desc);
		first_seg = (u8)get_rx_buffer_desc_fs(header_desc);
		last_seg = (u8)get_rx_buffer_desc_ls(header_desc);

		if (read_cnt > 20)
			break;
	}
}

u16 rtl92ee_rx_desc_buff_remained_cnt(struct ieee80211_hw *hw, u8 queue_index)
{
	struct rtl_pci *rtlpci = rtl_pcidev(rtl_pcipriv(hw));
	struct rtl_priv *rtlpriv = rtl_priv(hw);
	u16 read_point, write_point, remind_cnt;
	u32 tmp_4byte;
	static bool start_rx;

	tmp_4byte = rtl_read_dword(rtlpriv, REG_RXQ_TXBD_IDX);
	read_point = (u16)((tmp_4byte>>16) & 0x7ff);
	write_point = (u16)(tmp_4byte & 0x7ff);

	if (write_point != rtlpci->rx_ring[queue_index].next_rx_rp) {
		rtl_dbg(rtlpriv, COMP_RXDESC, DBG_DMESG,
			"!!!write point is 0x%x, reg 0x3B4 value is 0x%x\n",
			write_point, tmp_4byte);
		tmp_4byte = rtl_read_dword(rtlpriv, REG_RXQ_TXBD_IDX);
		read_point = (u16)((tmp_4byte>>16) & 0x7ff);
		write_point = (u16)(tmp_4byte & 0x7ff);
	}

	if (read_point > 0)
		start_rx = true;
	if (!start_rx)
		return 0;

	remind_cnt = calc_fifo_space(read_point, write_point,
				     RTL_PCI_MAX_RX_COUNT);

	if (remind_cnt == 0)
		return 0;

	rtlpci->rx_ring[queue_index].next_rx_rp = write_point;

	return remind_cnt;
}

static u16 get_desc_addr_fr_q_idx(u16 queue_index)
{
	u16 desc_address;

	switch (queue_index) {
	case BK_QUEUE:
		desc_address = REG_BKQ_TXBD_IDX;
		break;
	case BE_QUEUE:
		desc_address = REG_BEQ_TXBD_IDX;
		break;
	case VI_QUEUE:
		desc_address = REG_VIQ_TXBD_IDX;
		break;
	case VO_QUEUE:
		desc_address = REG_VOQ_TXBD_IDX;
		break;
	case BEACON_QUEUE:
		desc_address = REG_BEQ_TXBD_IDX;
		break;
	case TXCMD_QUEUE:
		desc_address = REG_BEQ_TXBD_IDX;
		break;
	case MGNT_QUEUE:
		desc_address = REG_MGQ_TXBD_IDX;
		break;
	case HIGH_QUEUE:
		desc_address = REG_HI0Q_TXBD_IDX;
		break;
	case HCCA_QUEUE:
		desc_address = REG_BEQ_TXBD_IDX;
		break;
	default:
		desc_address = REG_BEQ_TXBD_IDX;
		break;
	}
	return desc_address;
}

u16 rtl92ee_get_available_desc(struct ieee80211_hw *hw, u8 q_idx)
{
	struct rtl_priv *rtlpriv = rtl_priv(hw);
	u16 point_diff = 0;
	u16 current_tx_read_point, current_tx_write_point;
	u32 tmp_4byte;

	tmp_4byte = rtl_read_dword(rtlpriv,
				   get_desc_addr_fr_q_idx(q_idx));
	current_tx_read_point = (u16)((tmp_4byte >> 16) & 0x0fff);
	current_tx_write_point = (u16)((tmp_4byte) & 0x0fff);

	point_diff = calc_fifo_space(current_tx_read_point,
				     current_tx_write_point,
				     TX_DESC_NUM_92E);

	return point_diff;
}

void rtl92ee_pre_fill_tx_bd_desc(struct ieee80211_hw *hw,
				 u8 *tx_bd_desc8, u8 *desc8, u8 queue_index,
				 struct sk_buff *skb, dma_addr_t addr)
{
	struct rtl_priv *rtlpriv = rtl_priv(hw);
	struct rtl_pci *rtlpci = rtl_pcidev(rtl_pcipriv(hw));
	u32 pkt_len = skb->len;
	u16 desc_size = 40; /*tx desc size*/
	u32 psblen = 0;
	u16 tx_page_size;
	u32 total_packet_size;
	u16 current_bd_desc;
	u8 i;
	u16 real_desc_size = 0x28;
	u16	append_early_mode_size = 0;
	u8 segmentnum = 1 << (RTL8192EE_SEG_NUM + 1);
	dma_addr_t desc_dma_addr;
	bool dma64 = rtlpriv->cfg->mod_params->dma64;
	__le32 *desc = (__le32 *)desc8;
	__le32 *tx_bd_desc = (__le32 *)tx_bd_desc8;

	tx_page_size = 2;
	current_bd_desc = rtlpci->tx_ring[queue_index].cur_tx_wp;

	total_packet_size = desc_size+pkt_len;

	if (rtlpriv->rtlhal.earlymode_enable)	{
		if (queue_index < BEACON_QUEUE) {
			append_early_mode_size = 8;
			total_packet_size += append_early_mode_size;
		}
	}

	if (tx_page_size > 0) {
		psblen = (pkt_len + real_desc_size + append_early_mode_size) /
			 (tx_page_size * 128);

		if (psblen * (tx_page_size * 128) < total_packet_size)
			psblen += 1;
	}

	/* tx desc addr */
	desc_dma_addr = rtlpci->tx_ring[queue_index].dma +
			(current_bd_desc * TX_DESC_SIZE);

	/* Reset */
	set_tx_buff_desc_len_0(tx_bd_desc, 0);
	set_tx_buff_desc_psb(tx_bd_desc, 0);
	set_tx_buff_desc_own(tx_bd_desc, 0);

	for (i = 1; i < segmentnum; i++) {
		set_txbuffer_desc_len_with_offset(tx_bd_desc, i, 0);
		set_txbuffer_desc_amsdu_with_offset(tx_bd_desc, i, 0);
		set_txbuffer_desc_add_low_with_offset(tx_bd_desc, i, 0);
		set_txbuffer_desc_add_high_with_offset(tx_bd_desc, i, 0, dma64);
	}

	/* Clear all status */
	clear_pci_tx_desc_content(desc, TX_DESC_SIZE);

	if (rtlpriv->rtlhal.earlymode_enable) {
		if (queue_index < BEACON_QUEUE) {
			/* This if needs braces */
			set_tx_buff_desc_len_0(tx_bd_desc, desc_size + 8);
		} else {
			set_tx_buff_desc_len_0(tx_bd_desc, desc_size);
		}
	} else {
		set_tx_buff_desc_len_0(tx_bd_desc, desc_size);
	}
	set_tx_buff_desc_psb(tx_bd_desc, psblen);
	set_tx_buff_desc_addr_low_0(tx_bd_desc, desc_dma_addr);
	set_tx_buff_desc_addr_high_0(tx_bd_desc, ((u64)desc_dma_addr >> 32),
				     dma64);

	set_txbuffer_desc_len_with_offset(tx_bd_desc, 1, pkt_len);
	/* don't using extendsion mode. */
	set_txbuffer_desc_amsdu_with_offset(tx_bd_desc, 1, 0);
	set_txbuffer_desc_add_low_with_offset(tx_bd_desc, 1, addr);
	set_txbuffer_desc_add_high_with_offset(tx_bd_desc, 1,
					       ((u64)addr >> 32), dma64);

	set_tx_desc_pkt_size(desc, (u16)(pkt_len));
	set_tx_desc_tx_buffer_size(desc, (u16)(pkt_len));
}

void rtl92ee_tx_fill_desc(struct ieee80211_hw *hw,
			  struct ieee80211_hdr *hdr, u8 *pdesc8,
			  u8 *pbd_desc_tx,
			  struct ieee80211_tx_info *info,
			  struct ieee80211_sta *sta,
			  struct sk_buff *skb,
			  u8 hw_queue, struct rtl_tcb_desc *ptcb_desc)
{
	struct rtl_priv *rtlpriv = rtl_priv(hw);
	struct rtl_mac *mac = rtl_mac(rtl_priv(hw));
	struct rtl_pci *rtlpci = rtl_pcidev(rtl_pcipriv(hw));
	struct rtl_hal *rtlhal = rtl_hal(rtlpriv);
	struct rtlwifi_tx_info *tx_info = rtl_tx_skb_cb_info(skb);
	u16 seq_number;
	__le16 fc = hdr->frame_control;
	u8 fw_qsel = _rtl92ee_map_hwqueue_to_fwqueue(skb, hw_queue);
	bool firstseg = ((hdr->seq_ctrl &
			    cpu_to_le16(IEEE80211_SCTL_FRAG)) == 0);
	bool lastseg = ((hdr->frame_control &
			   cpu_to_le16(IEEE80211_FCTL_MOREFRAGS)) == 0);
	dma_addr_t mapping;
	u8 bw_40 = 0;
	__le32 *pdesc = (__le32 *)pdesc8;

	if (mac->opmode == NL80211_IFTYPE_STATION) {
		bw_40 = mac->bw_40;
	} else if (mac->opmode == NL80211_IFTYPE_AP ||
		   mac->opmode == NL80211_IFTYPE_ADHOC) {
		if (sta)
			bw_40 = sta->ht_cap.cap &
				IEEE80211_HT_CAP_SUP_WIDTH_20_40;
	}
	seq_number = (le16_to_cpu(hdr->seq_ctrl) & IEEE80211_SCTL_SEQ) >> 4;
	rtl_get_tcb_desc(hw, info, sta, skb, ptcb_desc);
	/* reserve 8 byte for AMPDU early mode */
	if (rtlhal->earlymode_enable) {
		skb_push(skb, EM_HDR_LEN);
		memset(skb->data, 0, EM_HDR_LEN);
	}
<<<<<<< HEAD
	mapping = pci_map_single(rtlpci->pdev, skb->data, skb->len,
				 PCI_DMA_TODEVICE);
	if (pci_dma_mapping_error(rtlpci->pdev, mapping)) {
		RT_TRACE(rtlpriv, COMP_SEND, DBG_TRACE,
			 "DMA mapping error\n");
=======
	mapping = dma_map_single(&rtlpci->pdev->dev, skb->data, skb->len,
				 DMA_TO_DEVICE);
	if (dma_mapping_error(&rtlpci->pdev->dev, mapping)) {
		rtl_dbg(rtlpriv, COMP_SEND, DBG_TRACE,
			"DMA mapping error\n");
>>>>>>> 7d2a07b7
		return;
	}

	if (pbd_desc_tx != NULL)
		rtl92ee_pre_fill_tx_bd_desc(hw, pbd_desc_tx, pdesc8, hw_queue,
					    skb, mapping);

	if (ieee80211_is_nullfunc(fc) || ieee80211_is_ctl(fc)) {
		firstseg = true;
		lastseg = true;
	}
	if (firstseg) {
		if (rtlhal->earlymode_enable) {
			set_tx_desc_pkt_offset(pdesc, 1);
			set_tx_desc_offset(pdesc,
					   USB_HWDESC_HEADER_LEN + EM_HDR_LEN);
			if (ptcb_desc->empkt_num) {
				rtl_dbg(rtlpriv, COMP_SEND, DBG_TRACE,
					"Insert 8 byte.pTcb->EMPktNum:%d\n",
					ptcb_desc->empkt_num);
				_rtl92ee_insert_emcontent(ptcb_desc,
							  (u8 *)(skb->data));
			}
		} else {
			set_tx_desc_offset(pdesc, USB_HWDESC_HEADER_LEN);
		}


		set_tx_desc_tx_rate(pdesc, ptcb_desc->hw_rate);

		if (ieee80211_is_mgmt(fc)) {
			ptcb_desc->use_driver_rate = true;
		} else {
			if (rtlpriv->ra.is_special_data) {
				ptcb_desc->use_driver_rate = true;
				set_tx_desc_tx_rate(pdesc, DESC_RATE11M);
			} else {
				ptcb_desc->use_driver_rate = false;
			}
		}

		if (info->flags & IEEE80211_TX_CTL_AMPDU) {
			set_tx_desc_agg_enable(pdesc, 1);
			set_tx_desc_max_agg_num(pdesc, 0x14);
		}
		set_tx_desc_seq(pdesc, seq_number);
		set_tx_desc_rts_enable(pdesc,
				       ((ptcb_desc->rts_enable &&
					 !ptcb_desc->cts_enable) ? 1 : 0));
		set_tx_desc_hw_rts_enable(pdesc, 0);
		set_tx_desc_cts2self(pdesc,
				     ((ptcb_desc->cts_enable) ? 1 : 0));

		set_tx_desc_rts_rate(pdesc, ptcb_desc->rts_rate);
		set_tx_desc_rts_sc(pdesc, ptcb_desc->rts_sc);
		set_tx_desc_rts_short(pdesc,
				((ptcb_desc->rts_rate <= DESC_RATE54M) ?
				 (ptcb_desc->rts_use_shortpreamble ? 1 : 0) :
				 (ptcb_desc->rts_use_shortgi ? 1 : 0)));

		if (ptcb_desc->tx_enable_sw_calc_duration)
			set_tx_desc_nav_use_hdr(pdesc, 1);

		if (bw_40) {
			if (ptcb_desc->packet_bw == HT_CHANNEL_WIDTH_20_40) {
				set_tx_desc_data_bw(pdesc, 1);
				set_tx_desc_tx_sub_carrier(pdesc, 3);
			} else {
				set_tx_desc_data_bw(pdesc, 0);
				set_tx_desc_tx_sub_carrier(pdesc,
							   mac->cur_40_prime_sc);
			}
		} else {
			set_tx_desc_data_bw(pdesc, 0);
			set_tx_desc_tx_sub_carrier(pdesc, 0);
		}

		set_tx_desc_linip(pdesc, 0);
		if (sta) {
			u8 ampdu_density = sta->ht_cap.ampdu_density;

			set_tx_desc_ampdu_density(pdesc, ampdu_density);
		}
		if (info->control.hw_key) {
			struct ieee80211_key_conf *key = info->control.hw_key;

			switch (key->cipher) {
			case WLAN_CIPHER_SUITE_WEP40:
			case WLAN_CIPHER_SUITE_WEP104:
			case WLAN_CIPHER_SUITE_TKIP:
				set_tx_desc_sec_type(pdesc, 0x1);
				break;
			case WLAN_CIPHER_SUITE_CCMP:
				set_tx_desc_sec_type(pdesc, 0x3);
				break;
			default:
				set_tx_desc_sec_type(pdesc, 0x0);
				break;
			}
		}

		set_tx_desc_queue_sel(pdesc, fw_qsel);
		set_tx_desc_data_rate_fb_limit(pdesc, 0x1F);
		set_tx_desc_rts_rate_fb_limit(pdesc, 0xF);
		set_tx_desc_disable_fb(pdesc,
				       ptcb_desc->disable_ratefallback ? 1 : 0);
		set_tx_desc_use_rate(pdesc, ptcb_desc->use_driver_rate ? 1 : 0);

		/*set_tx_desc_pwr_status(pdesc, pwr_status);*/
		/* Set TxRate and RTSRate in TxDesc  */
		/* This prevent Tx initial rate of new-coming packets */
		/* from being overwritten by retried  packet rate.*/
		if (!ptcb_desc->use_driver_rate) {
			/*set_tx_desc_rts_rate(pdesc, 0x08); */
			/* set_tx_desc_tx_rate(pdesc, 0x0b); */
		}
		if (ieee80211_is_data_qos(fc)) {
			if (mac->rdg_en) {
<<<<<<< HEAD
				RT_TRACE(rtlpriv, COMP_SEND, DBG_TRACE,
					 "Enable RDG function.\n");
=======
				rtl_dbg(rtlpriv, COMP_SEND, DBG_TRACE,
					"Enable RDG function.\n");
>>>>>>> 7d2a07b7
				set_tx_desc_rdg_enable(pdesc, 1);
				set_tx_desc_htc(pdesc, 1);
			}
		}
		/* tx report */
		rtl_set_tx_report(ptcb_desc, pdesc8, hw, tx_info);
	}

	set_tx_desc_first_seg(pdesc, (firstseg ? 1 : 0));
	set_tx_desc_last_seg(pdesc, (lastseg ? 1 : 0));
	set_tx_desc_tx_buffer_address(pdesc, mapping);
	if (rtlpriv->dm.useramask) {
		set_tx_desc_rate_id(pdesc, ptcb_desc->ratr_index);
		set_tx_desc_macid(pdesc, ptcb_desc->mac_id);
	} else {
		set_tx_desc_rate_id(pdesc, 0xC + ptcb_desc->ratr_index);
		set_tx_desc_macid(pdesc, ptcb_desc->ratr_index);
	}

	set_tx_desc_more_frag(pdesc, (lastseg ? 0 : 1));
	if (is_multicast_ether_addr(ieee80211_get_DA(hdr)) ||
	    is_broadcast_ether_addr(ieee80211_get_DA(hdr))) {
		set_tx_desc_bmc(pdesc, 1);
	}
	rtl_dbg(rtlpriv, COMP_SEND, DBG_TRACE, "\n");
}

void rtl92ee_tx_fill_cmddesc(struct ieee80211_hw *hw,
			     u8 *pdesc8, bool firstseg,
			     bool lastseg, struct sk_buff *skb)
{
	struct rtl_priv *rtlpriv = rtl_priv(hw);
	struct rtl_pci *rtlpci = rtl_pcidev(rtl_pcipriv(hw));
	u8 fw_queue = QSLT_BEACON;
	dma_addr_t mapping = dma_map_single(&rtlpci->pdev->dev, skb->data,
					    skb->len, DMA_TO_DEVICE);
	u8 txdesc_len = 40;
	__le32 *pdesc = (__le32 *)pdesc8;

	if (dma_mapping_error(&rtlpci->pdev->dev, mapping)) {
		rtl_dbg(rtlpriv, COMP_SEND, DBG_TRACE,
			"DMA mapping error\n");
		return;
	}
	clear_pci_tx_desc_content(pdesc, txdesc_len);

	if (firstseg)
		set_tx_desc_offset(pdesc, txdesc_len);

	set_tx_desc_tx_rate(pdesc, DESC_RATE1M);

	set_tx_desc_seq(pdesc, 0);

	set_tx_desc_linip(pdesc, 0);

	set_tx_desc_queue_sel(pdesc, fw_queue);

	set_tx_desc_first_seg(pdesc, 1);
	set_tx_desc_last_seg(pdesc, 1);

	set_tx_desc_tx_buffer_size(pdesc, (u16)(skb->len));

	set_tx_desc_tx_buffer_address(pdesc, mapping);

	set_tx_desc_rate_id(pdesc, 7);
	set_tx_desc_macid(pdesc, 0);

	set_tx_desc_own(pdesc, 1);

	set_tx_desc_pkt_size(pdesc, (u16)(skb->len));

	set_tx_desc_first_seg(pdesc, 1);
	set_tx_desc_last_seg(pdesc, 1);

	set_tx_desc_offset(pdesc, 40);

	set_tx_desc_use_rate(pdesc, 1);

	RT_PRINT_DATA(rtlpriv, COMP_CMD, DBG_LOUD,
		      "H2C Tx Cmd Content\n", pdesc, txdesc_len);
}

void rtl92ee_set_desc(struct ieee80211_hw *hw, u8 *pdesc8, bool istx,
		      u8 desc_name, u8 *val)
{
	struct rtl_priv *rtlpriv = rtl_priv(hw);
	u8 q_idx = *val;
	bool dma64 = rtlpriv->cfg->mod_params->dma64;
	__le32 *pdesc = (__le32 *)pdesc8;

	if (istx) {
		switch (desc_name) {
		case HW_DESC_TX_NEXTDESC_ADDR:
			set_tx_desc_next_desc_address(pdesc, *(u32 *)val);
			break;
		case HW_DESC_OWN:{
			struct rtl_pci *rtlpci = rtl_pcidev(rtl_pcipriv(hw));
			struct rtl8192_tx_ring *ring = &rtlpci->tx_ring[q_idx];
			u16 max_tx_desc = ring->entries;

			if (q_idx == BEACON_QUEUE) {
				ring->cur_tx_wp = 0;
				ring->cur_tx_rp = 0;
				set_tx_buff_desc_own(pdesc, 1);
				return;
			}

			/* make sure tx desc is available by caller */
			ring->cur_tx_wp = ((ring->cur_tx_wp + 1) % max_tx_desc);

			rtl_write_word(rtlpriv,
				       get_desc_addr_fr_q_idx(q_idx),
				       ring->cur_tx_wp);
		}
		break;
		}
	} else {
		switch (desc_name) {
		case HW_DESC_RX_PREPARE:
			set_rx_buffer_desc_ls(pdesc, 0);
			set_rx_buffer_desc_fs(pdesc, 0);
			set_rx_buffer_desc_total_length(pdesc, 0);

			set_rx_buffer_desc_data_length(pdesc,
						       MAX_RECEIVE_BUFFER_SIZE +
						       RX_DESC_SIZE);

			set_rx_buffer_physical_low(pdesc, (*(dma_addr_t *)val) &
						   DMA_BIT_MASK(32));
			set_rx_buffer_physical_high(pdesc,
						    ((u64)(*(dma_addr_t *)val)
						    >> 32),
						    dma64);
			break;
		case HW_DESC_RXERO:
			set_rx_desc_eor(pdesc, 1);
			break;
		default:
			WARN_ONCE(true,
				  "rtl8192ee: ERR rxdesc :%d not processed\n",
				  desc_name);
			break;
		}
	}
}

u64 rtl92ee_get_desc(struct ieee80211_hw *hw,
		     u8 *pdesc8, bool istx, u8 desc_name)
{
	struct rtl_priv *rtlpriv = rtl_priv(hw);
	u64 ret = 0;
	bool dma64 = rtlpriv->cfg->mod_params->dma64;
	__le32 *pdesc = (__le32 *)pdesc8;

	if (istx) {
		switch (desc_name) {
		case HW_DESC_OWN:
			ret = get_tx_desc_own(pdesc);
			break;
		case HW_DESC_TXBUFF_ADDR:
			ret = get_txbuffer_desc_addr_low(pdesc, 1);
			ret |= (u64)get_txbuffer_desc_addr_high(pdesc, 1,
								dma64) << 32;
			break;
		default:
			WARN_ONCE(true,
				  "rtl8192ee: ERR txdesc :%d not processed\n",
				  desc_name);
			break;
		}
	} else {
		switch (desc_name) {
		case HW_DESC_OWN:
			ret = get_rx_desc_own(pdesc);
			break;
		case HW_DESC_RXPKT_LEN:
			ret = get_rx_desc_pkt_len(pdesc);
			break;
		case HW_DESC_RXBUFF_ADDR:
			ret = get_rx_desc_buff_addr(pdesc);
			break;
		default:
			WARN_ONCE(true,
				  "rtl8192ee: ERR rxdesc :%d not processed\n",
				  desc_name);
			break;
		}
	}
	return ret;
}

bool rtl92ee_is_tx_desc_closed(struct ieee80211_hw *hw, u8 hw_queue, u16 index)
{
	struct rtl_pci *rtlpci = rtl_pcidev(rtl_pcipriv(hw));
	struct rtl_priv *rtlpriv = rtl_priv(hw);
	u16 read_point, write_point;
	bool ret = false;
	static u8 stop_report_cnt;
	struct rtl8192_tx_ring *ring = &rtlpci->tx_ring[hw_queue];

	{
		u16 cur_tx_rp;
		u32 tmpu32;

		tmpu32 =
		  rtl_read_dword(rtlpriv,
				 get_desc_addr_fr_q_idx(hw_queue));
		cur_tx_rp = (u16)((tmpu32 >> 16) & 0x0fff);

		/* don't need to update ring->cur_tx_wp */
		ring->cur_tx_rp = cur_tx_rp;
	}

	read_point = ring->cur_tx_rp;
	write_point = ring->cur_tx_wp;

	if (write_point > read_point) {
		if (index < write_point && index >= read_point)
			ret = false;
		else
			ret = true;
	} else if (write_point < read_point) {
		if (index > write_point && index < read_point)
			ret = true;
		else
			ret = false;
	} else {
		if (index != read_point)
			ret = true;
	}

	if (hw_queue == BEACON_QUEUE)
		ret = true;

	if (rtlpriv->rtlhal.driver_is_goingto_unload ||
	    rtlpriv->psc.rfoff_reason > RF_CHANGE_BY_PS)
		ret = true;

	if (hw_queue < BEACON_QUEUE) {
		if (!ret)
			stop_report_cnt++;
		else
			stop_report_cnt = 0;
	}

	return ret;
}

void rtl92ee_tx_polling(struct ieee80211_hw *hw, u8 hw_queue)
{
}<|MERGE_RESOLUTION|>--- conflicted
+++ resolved
@@ -675,19 +675,11 @@
 		skb_push(skb, EM_HDR_LEN);
 		memset(skb->data, 0, EM_HDR_LEN);
 	}
-<<<<<<< HEAD
-	mapping = pci_map_single(rtlpci->pdev, skb->data, skb->len,
-				 PCI_DMA_TODEVICE);
-	if (pci_dma_mapping_error(rtlpci->pdev, mapping)) {
-		RT_TRACE(rtlpriv, COMP_SEND, DBG_TRACE,
-			 "DMA mapping error\n");
-=======
 	mapping = dma_map_single(&rtlpci->pdev->dev, skb->data, skb->len,
 				 DMA_TO_DEVICE);
 	if (dma_mapping_error(&rtlpci->pdev->dev, mapping)) {
 		rtl_dbg(rtlpriv, COMP_SEND, DBG_TRACE,
 			"DMA mapping error\n");
->>>>>>> 7d2a07b7
 		return;
 	}
 
@@ -806,13 +798,8 @@
 		}
 		if (ieee80211_is_data_qos(fc)) {
 			if (mac->rdg_en) {
-<<<<<<< HEAD
-				RT_TRACE(rtlpriv, COMP_SEND, DBG_TRACE,
-					 "Enable RDG function.\n");
-=======
 				rtl_dbg(rtlpriv, COMP_SEND, DBG_TRACE,
 					"Enable RDG function.\n");
->>>>>>> 7d2a07b7
 				set_tx_desc_rdg_enable(pdesc, 1);
 				set_tx_desc_htc(pdesc, 1);
 			}
