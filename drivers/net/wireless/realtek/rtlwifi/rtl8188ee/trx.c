// SPDX-License-Identifier: GPL-2.0
/* Copyright(c) 2009-2013  Realtek Corporation.*/

#include "../wifi.h"
#include "../pci.h"
#include "../base.h"
#include "../stats.h"
#include "reg.h"
#include "def.h"
#include "trx.h"
#include "led.h"
#include "dm.h"
#include "phy.h"

static u8 _rtl88ee_map_hwqueue_to_fwqueue(struct sk_buff *skb, u8 hw_queue)
{
	__le16 fc = rtl_get_fc(skb);

	if (unlikely(ieee80211_is_beacon(fc)))
		return QSLT_BEACON;
	if (ieee80211_is_mgmt(fc) || ieee80211_is_ctl(fc))
		return QSLT_MGNT;

	return skb->priority;
}

static void _rtl88ee_query_rxphystatus(struct ieee80211_hw *hw,
			struct rtl_stats *pstatus, __le32 *pdesc,
			struct rx_fwinfo_88e *p_drvinfo,
			bool bpacket_match_bssid,
			bool bpacket_toself, bool packet_beacon)
{
	struct rtl_priv *rtlpriv = rtl_priv(hw);
	struct rtl_ps_ctl *ppsc = rtl_psc(rtlpriv);
	struct phy_sts_cck_8192s_t *cck_buf;
	struct phy_status_rpt *phystrpt =
		(struct phy_status_rpt *)p_drvinfo;
	struct rtl_dm *rtldm = rtl_dm(rtl_priv(hw));
	s8 rx_pwr_all = 0, rx_pwr[4];
	u8 rf_rx_num = 0, evm, pwdb_all;
	u8 i, max_spatial_stream;
	u32 rssi, total_rssi = 0;
	bool is_cck = pstatus->is_cck;
	u8 lan_idx, vga_idx;

	/* Record it for next packet processing */
	pstatus->packet_matchbssid = bpacket_match_bssid;
	pstatus->packet_toself = bpacket_toself;
	pstatus->packet_beacon = packet_beacon;
	pstatus->rx_mimo_signalquality[0] = -1;
	pstatus->rx_mimo_signalquality[1] = -1;

	if (is_cck) {
		u8 cck_highpwr;
		u8 cck_agc_rpt;
		/* CCK Driver info Structure is not the same as OFDM packet. */
		cck_buf = (struct phy_sts_cck_8192s_t *)p_drvinfo;
		cck_agc_rpt = cck_buf->cck_agc_rpt;

		/* (1)Hardware does not provide RSSI for CCK
		 * (2)PWDB, Average PWDB cacluated by
		 * hardware (for rate adaptive)
		 */
		if (ppsc->rfpwr_state == ERFON)
			cck_highpwr =
				(u8)rtl_get_bbreg(hw, RFPGA0_XA_HSSIPARAMETER2,
						  BIT(9));
		else
			cck_highpwr = false;

		lan_idx = ((cck_agc_rpt & 0xE0) >> 5);
		vga_idx = (cck_agc_rpt & 0x1f);
		switch (lan_idx) {
		case 7:
			if (vga_idx <= 27)
				/*VGA_idx = 27~2*/
				rx_pwr_all = -100 + 2*(27-vga_idx);
			else
				rx_pwr_all = -100;
			break;
		case 6:
			/*VGA_idx = 2~0*/
			rx_pwr_all = -48 + 2*(2-vga_idx);
			break;
		case 5:
			/*VGA_idx = 7~5*/
			rx_pwr_all = -42 + 2*(7-vga_idx);
			break;
		case 4:
			/*VGA_idx = 7~4*/
			rx_pwr_all = -36 + 2*(7-vga_idx);
			break;
		case 3:
			/*VGA_idx = 7~0*/
			rx_pwr_all = -24 + 2*(7-vga_idx);
			break;
		case 2:
			if (cck_highpwr)
				/*VGA_idx = 5~0*/
				rx_pwr_all = -12 + 2*(5-vga_idx);
			else
				rx_pwr_all = -6 + 2*(5-vga_idx);
			break;
		case 1:
			rx_pwr_all = 8-2*vga_idx;
			break;
		case 0:
			rx_pwr_all = 14-2*vga_idx;
			break;
		default:
			break;
		}
		rx_pwr_all += 6;
		pwdb_all = rtl_query_rxpwrpercentage(rx_pwr_all);
		/* CCK gain is smaller than OFDM/MCS gain,  */
		/* so we add gain diff by experiences, the val is 6 */
		pwdb_all += 6;
		if (pwdb_all > 100)
			pwdb_all = 100;
		/* modify the offset to make the same
		 * gain index with OFDM.
		 */
		if (pwdb_all > 34 && pwdb_all <= 42)
			pwdb_all -= 2;
		else if (pwdb_all > 26 && pwdb_all <= 34)
			pwdb_all -= 6;
		else if (pwdb_all > 14 && pwdb_all <= 26)
			pwdb_all -= 8;
		else if (pwdb_all > 4 && pwdb_all <= 14)
			pwdb_all -= 4;
		if (!cck_highpwr) {
			if (pwdb_all >= 80)
				pwdb_all = ((pwdb_all-80)<<1) +
					   ((pwdb_all-80)>>1) + 80;
			else if ((pwdb_all <= 78) && (pwdb_all >= 20))
				pwdb_all += 3;
			if (pwdb_all > 100)
				pwdb_all = 100;
		}

		pstatus->rx_pwdb_all = pwdb_all;
		pstatus->recvsignalpower = rx_pwr_all;

		/* (3) Get Signal Quality (EVM) */
		if (bpacket_match_bssid) {
			u8 sq;

			if (pstatus->rx_pwdb_all > 40)
				sq = 100;
			else {
				sq = cck_buf->sq_rpt;
				if (sq > 64)
					sq = 0;
				else if (sq < 20)
					sq = 100;
				else
					sq = ((64 - sq) * 100) / 44;
			}

			pstatus->signalquality = sq;
			pstatus->rx_mimo_signalquality[0] = sq;
			pstatus->rx_mimo_signalquality[1] = -1;
		}
	} else {
		rtlpriv->dm.rfpath_rxenable[0] =
		    rtlpriv->dm.rfpath_rxenable[1] = true;

		/* (1)Get RSSI for HT rate */
		for (i = RF90_PATH_A; i < RF6052_MAX_PATH; i++) {
			/* we will judge RF RX path now. */
			if (rtlpriv->dm.rfpath_rxenable[i])
				rf_rx_num++;

			rx_pwr[i] = ((p_drvinfo->gain_trsw[i] &
				      0x3f) * 2) - 110;

			/* Translate DBM to percentage. */
			rssi = rtl_query_rxpwrpercentage(rx_pwr[i]);
			total_rssi += rssi;

			/* Get Rx snr value in DB */
			rtlpriv->stats.rx_snr_db[i] =
				(long)(p_drvinfo->rxsnr[i] / 2);

			/* Record Signal Strength for next packet */
			if (bpacket_match_bssid)
				pstatus->rx_mimo_signalstrength[i] = (u8)rssi;
		}

		/* (2)PWDB, Average PWDB cacluated by
		 * hardware (for rate adaptive)
		 */
		rx_pwr_all = ((p_drvinfo->pwdb_all >> 1) & 0x7f) - 110;

		pwdb_all = rtl_query_rxpwrpercentage(rx_pwr_all);
		pstatus->rx_pwdb_all = pwdb_all;
		pstatus->rxpower = rx_pwr_all;
		pstatus->recvsignalpower = rx_pwr_all;

		/* (3)EVM of HT rate */
		if (pstatus->is_ht && pstatus->rate >= DESC92C_RATEMCS8 &&
		    pstatus->rate <= DESC92C_RATEMCS15)
			max_spatial_stream = 2;
		else
			max_spatial_stream = 1;

		for (i = 0; i < max_spatial_stream; i++) {
			evm = rtl_evm_db_to_percentage(p_drvinfo->rxevm[i]);

			if (bpacket_match_bssid) {
				/* Fill value in RFD, Get the first
				 * spatial stream onlyi
				 */
				if (i == 0)
					pstatus->signalquality =
						(u8)(evm & 0xff);
				pstatus->rx_mimo_signalquality[i] =
					(u8)(evm & 0xff);
			}
		}
	}

	/* UI BSS List signal strength(in percentage),
	 * make it good looking, from 0~100.
	 */
	if (is_cck)
		pstatus->signalstrength = (u8)(rtl_signal_scale_mapping(hw,
			pwdb_all));
	else if (rf_rx_num != 0)
		pstatus->signalstrength = (u8)(rtl_signal_scale_mapping(hw,
			total_rssi /= rf_rx_num));
	/*HW antenna diversity*/
	rtldm->fat_table.antsel_rx_keep_0 = phystrpt->ant_sel;
	rtldm->fat_table.antsel_rx_keep_1 = phystrpt->ant_sel_b;
	rtldm->fat_table.antsel_rx_keep_2 = phystrpt->antsel_rx_keep_2;
}

static void _rtl88ee_smart_antenna(struct ieee80211_hw *hw,
	struct rtl_stats *pstatus)
{
	struct rtl_dm *rtldm = rtl_dm(rtl_priv(hw));
	struct rtl_efuse *rtlefuse = rtl_efuse(rtl_priv(hw));
	u8 antsel_tr_mux;
	struct fast_ant_training *pfat_table = &rtldm->fat_table;

	if (rtlefuse->antenna_div_type == CG_TRX_SMART_ANTDIV) {
		if (pfat_table->fat_state == FAT_TRAINING_STATE) {
			if (pstatus->packet_toself) {
				antsel_tr_mux =
					(pfat_table->antsel_rx_keep_2 << 2) |
					(pfat_table->antsel_rx_keep_1 << 1) |
					pfat_table->antsel_rx_keep_0;
				pfat_table->ant_sum[antsel_tr_mux] +=
					pstatus->rx_pwdb_all;
				pfat_table->ant_cnt[antsel_tr_mux]++;
			}
		}
	} else if ((rtlefuse->antenna_div_type == CG_TRX_HW_ANTDIV) ||
	(rtlefuse->antenna_div_type == CGCS_RX_HW_ANTDIV)) {
		if (pstatus->packet_toself || pstatus->packet_matchbssid) {
			antsel_tr_mux = (pfat_table->antsel_rx_keep_2 << 2) |
					(pfat_table->antsel_rx_keep_1 << 1) |
					pfat_table->antsel_rx_keep_0;
			rtl88e_dm_ant_sel_statistics(hw, antsel_tr_mux, 0,
						     pstatus->rx_pwdb_all);
		}

	}
}

static void _rtl88ee_translate_rx_signal_stuff(struct ieee80211_hw *hw,
					       struct sk_buff *skb,
					       struct rtl_stats *pstatus,
					       __le32 *pdesc,
					       struct rx_fwinfo_88e *p_drvinfo)
{
	struct rtl_mac *mac = rtl_mac(rtl_priv(hw));
	struct rtl_efuse *rtlefuse = rtl_efuse(rtl_priv(hw));
	struct ieee80211_hdr *hdr;
	u8 *tmp_buf;
	u8 *praddr;
	u8 *psaddr;
	__le16 fc;
	bool packet_matchbssid, packet_toself, packet_beacon;

	tmp_buf = skb->data + pstatus->rx_drvinfo_size + pstatus->rx_bufshift;

	hdr = (struct ieee80211_hdr *)tmp_buf;
	fc = hdr->frame_control;
	praddr = hdr->addr1;
	psaddr = ieee80211_get_SA(hdr);
	memcpy(pstatus->psaddr, psaddr, ETH_ALEN);

	packet_matchbssid = ((!ieee80211_is_ctl(fc)) &&
	     (ether_addr_equal(mac->bssid, ieee80211_has_tods(fc) ?
			       hdr->addr1 : ieee80211_has_fromds(fc) ?
			       hdr->addr2 : hdr->addr3)) &&
			       (!pstatus->hwerror) &&
			       (!pstatus->crc) && (!pstatus->icv));

	packet_toself = packet_matchbssid &&
	    (ether_addr_equal(praddr, rtlefuse->dev_addr));

	if (ieee80211_is_beacon(hdr->frame_control))
		packet_beacon = true;
	else
		packet_beacon = false;

	_rtl88ee_query_rxphystatus(hw, pstatus, pdesc, p_drvinfo,
				   packet_matchbssid, packet_toself,
				   packet_beacon);
	_rtl88ee_smart_antenna(hw, pstatus);
	rtl_process_phyinfo(hw, tmp_buf, pstatus);
}

static void rtl88ee_insert_emcontent(struct rtl_tcb_desc *ptcb_desc,
				     __le32 *virtualaddress)
{
	u32 dwtmp = 0;
	memset(virtualaddress, 0, 8);

	set_earlymode_pktnum(virtualaddress, ptcb_desc->empkt_num);
	if (ptcb_desc->empkt_num == 1) {
		dwtmp = ptcb_desc->empkt_len[0];
	} else {
		dwtmp = ptcb_desc->empkt_len[0];
		dwtmp += ((dwtmp%4) ? (4-dwtmp%4) : 0)+4;
		dwtmp += ptcb_desc->empkt_len[1];
	}
	set_earlymode_len0(virtualaddress, dwtmp);

	if (ptcb_desc->empkt_num <= 3) {
		dwtmp = ptcb_desc->empkt_len[2];
	} else {
		dwtmp = ptcb_desc->empkt_len[2];
		dwtmp += ((dwtmp%4) ? (4-dwtmp%4) : 0)+4;
		dwtmp += ptcb_desc->empkt_len[3];
	}
	set_earlymode_len1(virtualaddress, dwtmp);
	if (ptcb_desc->empkt_num <= 5) {
		dwtmp = ptcb_desc->empkt_len[4];
	} else {
		dwtmp = ptcb_desc->empkt_len[4];
		dwtmp += ((dwtmp%4) ? (4-dwtmp%4) : 0)+4;
		dwtmp += ptcb_desc->empkt_len[5];
	}
	set_earlymode_len2_1(virtualaddress, dwtmp & 0xF);
	set_earlymode_len2_2(virtualaddress, dwtmp >> 4);
	if (ptcb_desc->empkt_num <= 7) {
		dwtmp = ptcb_desc->empkt_len[6];
	} else {
		dwtmp = ptcb_desc->empkt_len[6];
		dwtmp += ((dwtmp%4) ? (4-dwtmp%4) : 0)+4;
		dwtmp += ptcb_desc->empkt_len[7];
	}
	set_earlymode_len3(virtualaddress, dwtmp);
	if (ptcb_desc->empkt_num <= 9) {
		dwtmp = ptcb_desc->empkt_len[8];
	} else {
		dwtmp = ptcb_desc->empkt_len[8];
		dwtmp += ((dwtmp%4) ? (4-dwtmp%4) : 0)+4;
		dwtmp += ptcb_desc->empkt_len[9];
	}
	set_earlymode_len4(virtualaddress, dwtmp);
}

bool rtl88ee_rx_query_desc(struct ieee80211_hw *hw,
			   struct rtl_stats *status,
			   struct ieee80211_rx_status *rx_status,
			   u8 *pdesc8, struct sk_buff *skb)
{
	struct rtl_priv *rtlpriv = rtl_priv(hw);
	struct rx_fwinfo_88e *p_drvinfo;
	struct ieee80211_hdr *hdr;
	u8 wake_match;
	__le32 *pdesc = (__le32 *)pdesc8;
	u32 phystatus = get_rx_desc_physt(pdesc);

	status->packet_report_type = (u8)get_rx_status_desc_rpt_sel(pdesc);
	if (status->packet_report_type == TX_REPORT2)
		status->length = (u16)get_rx_rpt2_desc_pkt_len(pdesc);
	else
		status->length = (u16)get_rx_desc_pkt_len(pdesc);
	status->rx_drvinfo_size = (u8)get_rx_desc_drv_info_size(pdesc) *
	    RX_DRV_INFO_SIZE_UNIT;
	status->rx_bufshift = (u8)(get_rx_desc_shift(pdesc) & 0x03);
	status->icv = (u16)get_rx_desc_icv(pdesc);
	status->crc = (u16)get_rx_desc_crc32(pdesc);
	status->hwerror = (status->crc | status->icv);
	status->decrypted = !get_rx_desc_swdec(pdesc);
	status->rate = (u8)get_rx_desc_rxmcs(pdesc);
	status->shortpreamble = (u16)get_rx_desc_splcp(pdesc);
	status->isampdu = (bool) (get_rx_desc_paggr(pdesc) == 1);
	status->isfirst_ampdu = (bool)((get_rx_desc_paggr(pdesc) == 1) &&
				(get_rx_desc_faggr(pdesc) == 1));
	if (status->packet_report_type == NORMAL_RX)
		status->timestamp_low = get_rx_desc_tsfl(pdesc);
	status->rx_is40mhzpacket = (bool)get_rx_desc_bw(pdesc);
	status->is_ht = (bool)get_rx_desc_rxht(pdesc);

	status->is_cck = RTL8188_RX_HAL_IS_CCK_RATE(status->rate);

	status->macid = get_rx_desc_macid(pdesc);
	if (get_rx_status_desc_pattern_match(pdesc))
		wake_match = BIT(2);
	else if (get_rx_status_desc_magic_match(pdesc))
		wake_match = BIT(1);
	else if (get_rx_status_desc_unicast_match(pdesc))
		wake_match = BIT(0);
	else
		wake_match = 0;
	if (wake_match)
		rtl_dbg(rtlpriv, COMP_RXDESC, DBG_LOUD,
			"GGGGGGGGGGGGGet Wakeup Packet!! WakeMatch=%d\n",
			wake_match);
	rx_status->freq = hw->conf.chandef.chan->center_freq;
	rx_status->band = hw->conf.chandef.chan->band;

	hdr = (struct ieee80211_hdr *)(skb->data + status->rx_drvinfo_size
			+ status->rx_bufshift);

	if (status->crc)
		rx_status->flag |= RX_FLAG_FAILED_FCS_CRC;

	if (status->rx_is40mhzpacket)
		rx_status->bw = RATE_INFO_BW_40;

	if (status->is_ht)
		rx_status->encoding = RX_ENC_HT;

	rx_status->flag |= RX_FLAG_MACTIME_START;

	/* hw will set status->decrypted true, if it finds the
	 * frame is open data frame or mgmt frame.
	 * So hw will not decryption robust managment frame
	 * for IEEE80211w but still set status->decrypted
	 * true, so here we should set it back to undecrypted
	 * for IEEE80211w frame, and mac80211 sw will help
	 * to decrypt it
	 */
	if (status->decrypted) {
		if ((!_ieee80211_is_robust_mgmt_frame(hdr)) &&
		    (ieee80211_has_protected(hdr->frame_control)))
			rx_status->flag |= RX_FLAG_DECRYPTED;
		else
			rx_status->flag &= ~RX_FLAG_DECRYPTED;
	}

	/* rate_idx: index of data rate into band's
	 * supported rates or MCS index if HT rates
	 * are use (RX_FLAG_HT)
	 * Notice: this is diff with windows define
	 */
	rx_status->rate_idx = rtlwifi_rate_mapping(hw, status->is_ht,
						   false, status->rate);

	rx_status->mactime = status->timestamp_low;
	if (phystatus == true) {
		p_drvinfo = (struct rx_fwinfo_88e *)(skb->data +
						     status->rx_bufshift);

		_rtl88ee_translate_rx_signal_stuff(hw,
						   skb, status, pdesc,
						   p_drvinfo);
	}
	rx_status->signal = status->recvsignalpower + 10;
	if (status->packet_report_type == TX_REPORT2) {
		status->macid_valid_entry[0] =
			 get_rx_rpt2_desc_macid_valid_1(pdesc);
		status->macid_valid_entry[1] =
			 get_rx_rpt2_desc_macid_valid_2(pdesc);
	}
	return true;
}

void rtl88ee_tx_fill_desc(struct ieee80211_hw *hw,
			  struct ieee80211_hdr *hdr, u8 *pdesc8,
			  u8 *txbd, struct ieee80211_tx_info *info,
			  struct ieee80211_sta *sta,
			  struct sk_buff *skb,
			  u8 hw_queue, struct rtl_tcb_desc *ptcb_desc)

{
	struct rtl_priv *rtlpriv = rtl_priv(hw);
	struct rtl_mac *mac = rtl_mac(rtl_priv(hw));
	struct rtl_pci *rtlpci = rtl_pcidev(rtl_pcipriv(hw));
	struct rtl_hal *rtlhal = rtl_hal(rtlpriv);
	u16 seq_number;
	__le16 fc = hdr->frame_control;
	unsigned int buf_len = 0;
	unsigned int skb_len = skb->len;
	u8 fw_qsel = _rtl88ee_map_hwqueue_to_fwqueue(skb, hw_queue);
	bool firstseg = ((hdr->seq_ctrl &
			    cpu_to_le16(IEEE80211_SCTL_FRAG)) == 0);
	bool lastseg = ((hdr->frame_control &
			   cpu_to_le16(IEEE80211_FCTL_MOREFRAGS)) == 0);
	dma_addr_t mapping;
	u8 bw_40 = 0;
	u8 short_gi = 0;
	__le32 *pdesc = (__le32 *)pdesc8;

	if (mac->opmode == NL80211_IFTYPE_STATION) {
		bw_40 = mac->bw_40;
	} else if (mac->opmode == NL80211_IFTYPE_AP ||
		mac->opmode == NL80211_IFTYPE_ADHOC) {
		if (sta)
			bw_40 = sta->ht_cap.cap &
				IEEE80211_HT_CAP_SUP_WIDTH_20_40;
	}
	seq_number = (le16_to_cpu(hdr->seq_ctrl) & IEEE80211_SCTL_SEQ) >> 4;
	rtl_get_tcb_desc(hw, info, sta, skb, ptcb_desc);
	/* reserve 8 byte for AMPDU early mode */
	if (rtlhal->earlymode_enable) {
		skb_push(skb, EM_HDR_LEN);
		memset(skb->data, 0, EM_HDR_LEN);
	}
	buf_len = skb->len;
	mapping = dma_map_single(&rtlpci->pdev->dev, skb->data, skb->len,
				 DMA_TO_DEVICE);
	if (dma_mapping_error(&rtlpci->pdev->dev, mapping)) {
		rtl_dbg(rtlpriv, COMP_SEND, DBG_TRACE,
			"DMA mapping error\n");
		return;
	}
	clear_pci_tx_desc_content(pdesc, sizeof(struct tx_desc_88e));
	if (ieee80211_is_nullfunc(fc) || ieee80211_is_ctl(fc)) {
		firstseg = true;
		lastseg = true;
	}
	if (firstseg) {
		if (rtlhal->earlymode_enable) {
			set_tx_desc_pkt_offset(pdesc, 1);
			set_tx_desc_offset(pdesc, USB_HWDESC_HEADER_LEN +
					   EM_HDR_LEN);
			if (ptcb_desc->empkt_num) {
<<<<<<< HEAD
				RT_TRACE(rtlpriv, COMP_SEND, DBG_TRACE,
					 "Insert 8 byte.pTcb->EMPktNum:%d\n",
					  ptcb_desc->empkt_num);
=======
				rtl_dbg(rtlpriv, COMP_SEND, DBG_TRACE,
					"Insert 8 byte.pTcb->EMPktNum:%d\n",
					ptcb_desc->empkt_num);
>>>>>>> 7d2a07b7
				rtl88ee_insert_emcontent(ptcb_desc,
							 (__le32 *)(skb->data));
			}
		} else {
			set_tx_desc_offset(pdesc, USB_HWDESC_HEADER_LEN);
		}

		ptcb_desc->use_driver_rate = true;
		set_tx_desc_tx_rate(pdesc, ptcb_desc->hw_rate);
		if (ptcb_desc->hw_rate > DESC92C_RATEMCS0)
			short_gi = (ptcb_desc->use_shortgi) ? 1 : 0;
		else
			short_gi = (ptcb_desc->use_shortpreamble) ? 1 : 0;

		set_tx_desc_data_shortgi(pdesc, short_gi);

		if (info->flags & IEEE80211_TX_CTL_AMPDU) {
			set_tx_desc_agg_enable(pdesc, 1);
			set_tx_desc_max_agg_num(pdesc, 0x14);
		}
		set_tx_desc_seq(pdesc, seq_number);
		set_tx_desc_rts_enable(pdesc, ((ptcb_desc->rts_enable &&
						!ptcb_desc->cts_enable) ? 1 : 0));
		set_tx_desc_hw_rts_enable(pdesc, 0);
		set_tx_desc_cts2self(pdesc, ((ptcb_desc->cts_enable) ? 1 : 0));
		set_tx_desc_rts_stbc(pdesc, ((ptcb_desc->rts_stbc) ? 1 : 0));

		set_tx_desc_rts_rate(pdesc, ptcb_desc->rts_rate);
		set_tx_desc_rts_bw(pdesc, 0);
		set_tx_desc_rts_sc(pdesc, ptcb_desc->rts_sc);
		set_tx_desc_rts_short(pdesc,
			((ptcb_desc->rts_rate <= DESC92C_RATE54M) ?
			(ptcb_desc->rts_use_shortpreamble ? 1 : 0) :
			(ptcb_desc->rts_use_shortgi ? 1 : 0)));

		if (ptcb_desc->tx_enable_sw_calc_duration)
			set_tx_desc_nav_use_hdr(pdesc, 1);

		if (bw_40) {
			if (ptcb_desc->packet_bw == HT_CHANNEL_WIDTH_20_40) {
				set_tx_desc_data_bw(pdesc, 1);
				set_tx_desc_tx_sub_carrier(pdesc, 3);
			} else {
				set_tx_desc_data_bw(pdesc, 0);
				set_tx_desc_tx_sub_carrier(pdesc,
							   mac->cur_40_prime_sc);
			}
		} else {
			set_tx_desc_data_bw(pdesc, 0);
			set_tx_desc_tx_sub_carrier(pdesc, 0);
		}

		set_tx_desc_linip(pdesc, 0);
		set_tx_desc_pkt_size(pdesc, (u16)skb_len);
		if (sta) {
			u8 ampdu_density = sta->ht_cap.ampdu_density;
			set_tx_desc_ampdu_density(pdesc, ampdu_density);
		}
		if (info->control.hw_key) {
			struct ieee80211_key_conf *keyconf;

			keyconf = info->control.hw_key;
			switch (keyconf->cipher) {
			case WLAN_CIPHER_SUITE_WEP40:
			case WLAN_CIPHER_SUITE_WEP104:
			case WLAN_CIPHER_SUITE_TKIP:
				set_tx_desc_sec_type(pdesc, 0x1);
				break;
			case WLAN_CIPHER_SUITE_CCMP:
				set_tx_desc_sec_type(pdesc, 0x3);
				break;
			default:
				set_tx_desc_sec_type(pdesc, 0x0);
				break;

			}
		}

		set_tx_desc_queue_sel(pdesc, fw_qsel);
		set_tx_desc_data_rate_fb_limit(pdesc, 0x1F);
		set_tx_desc_rts_rate_fb_limit(pdesc, 0xF);
		set_tx_desc_disable_fb(pdesc, ptcb_desc->disable_ratefallback ?
				       1 : 0);
		set_tx_desc_use_rate(pdesc, ptcb_desc->use_driver_rate ? 1 : 0);

		/*set_tx_desc_pwr_status(pdesc, pwr_status);*/
		/* Set TxRate and RTSRate in TxDesc  */
		/* This prevent Tx initial rate of new-coming packets */
		/* from being overwritten by retried  packet rate.*/
		if (!ptcb_desc->use_driver_rate) {
			/*set_tx_desc_rts_rate(pdesc, 0x08); */
			/* set_tx_desc_tx_rate(pdesc, 0x0b); */
		}
		if (ieee80211_is_data_qos(fc)) {
			if (mac->rdg_en) {
				rtl_dbg(rtlpriv, COMP_SEND, DBG_TRACE,
					"Enable RDG function.\n");
				set_tx_desc_rdg_enable(pdesc, 1);
				set_tx_desc_htc(pdesc, 1);
			}
		}
	}

	set_tx_desc_first_seg(pdesc, (firstseg ? 1 : 0));
	set_tx_desc_last_seg(pdesc, (lastseg ? 1 : 0));
	set_tx_desc_tx_buffer_size(pdesc, (u16)buf_len);
	set_tx_desc_tx_buffer_address(pdesc, mapping);
	if (rtlpriv->dm.useramask) {
		set_tx_desc_rate_id(pdesc, ptcb_desc->ratr_index);
		set_tx_desc_macid(pdesc, ptcb_desc->mac_id);
	} else {
		set_tx_desc_rate_id(pdesc, 0xC + ptcb_desc->ratr_index);
		set_tx_desc_macid(pdesc, ptcb_desc->ratr_index);
	}
	if (ieee80211_is_data_qos(fc))
		set_tx_desc_qos(pdesc, 1);

	if (!ieee80211_is_data_qos(fc))
		set_tx_desc_hwseq_en(pdesc, 1);
	set_tx_desc_more_frag(pdesc, (lastseg ? 0 : 1));
	if (is_multicast_ether_addr(ieee80211_get_DA(hdr)) ||
	    is_broadcast_ether_addr(ieee80211_get_DA(hdr))) {
		set_tx_desc_bmc(pdesc, 1);
	}

	rtl88e_dm_set_tx_ant_by_tx_info(hw, pdesc8, ptcb_desc->mac_id);
<<<<<<< HEAD
	RT_TRACE(rtlpriv, COMP_SEND, DBG_TRACE, "\n");
=======
	rtl_dbg(rtlpriv, COMP_SEND, DBG_TRACE, "\n");
>>>>>>> 7d2a07b7
}

void rtl88ee_tx_fill_cmddesc(struct ieee80211_hw *hw,
			     u8 *pdesc8, bool firstseg,
			     bool lastseg, struct sk_buff *skb)
{
	struct rtl_priv *rtlpriv = rtl_priv(hw);
	struct rtl_pci *rtlpci = rtl_pcidev(rtl_pcipriv(hw));
	u8 fw_queue = QSLT_BEACON;
	__le32 *pdesc = (__le32 *)pdesc8;
<<<<<<< HEAD

	dma_addr_t mapping = pci_map_single(rtlpci->pdev,
					    skb->data, skb->len,
					    PCI_DMA_TODEVICE);
=======
>>>>>>> 7d2a07b7

	struct ieee80211_hdr *hdr = (struct ieee80211_hdr *)(skb->data);
	__le16 fc = hdr->frame_control;

	dma_addr_t mapping = dma_map_single(&rtlpci->pdev->dev, skb->data,
					    skb->len, DMA_TO_DEVICE);

	if (dma_mapping_error(&rtlpci->pdev->dev, mapping)) {
		rtl_dbg(rtlpriv, COMP_SEND, DBG_TRACE,
			"DMA mapping error\n");
		return;
	}
	clear_pci_tx_desc_content(pdesc, TX_DESC_SIZE);

	if (firstseg)
		set_tx_desc_offset(pdesc, USB_HWDESC_HEADER_LEN);

	set_tx_desc_tx_rate(pdesc, DESC92C_RATE1M);

	set_tx_desc_seq(pdesc, 0);

	set_tx_desc_linip(pdesc, 0);

	set_tx_desc_queue_sel(pdesc, fw_queue);

	set_tx_desc_first_seg(pdesc, 1);
	set_tx_desc_last_seg(pdesc, 1);

	set_tx_desc_tx_buffer_size(pdesc, (u16)(skb->len));

	set_tx_desc_tx_buffer_address(pdesc, mapping);

	set_tx_desc_rate_id(pdesc, 7);
	set_tx_desc_macid(pdesc, 0);

	set_tx_desc_own(pdesc, 1);

	set_tx_desc_pkt_size(pdesc, (u16)(skb->len));

	set_tx_desc_first_seg(pdesc, 1);
	set_tx_desc_last_seg(pdesc, 1);

	set_tx_desc_offset(pdesc, 0x20);

	set_tx_desc_use_rate(pdesc, 1);

	if (!ieee80211_is_data_qos(fc))
		set_tx_desc_hwseq_en(pdesc, 1);

	RT_PRINT_DATA(rtlpriv, COMP_CMD, DBG_LOUD,
		      "H2C Tx Cmd Content\n",
		      pdesc, TX_DESC_SIZE);
}

void rtl88ee_set_desc(struct ieee80211_hw *hw, u8 *pdesc8,
		      bool istx, u8 desc_name, u8 *val)
{
	__le32 *pdesc = (__le32 *)pdesc8;

<<<<<<< HEAD
	if (istx == true) {
=======
	if (istx) {
>>>>>>> 7d2a07b7
		switch (desc_name) {
		case HW_DESC_OWN:
			set_tx_desc_own(pdesc, 1);
			break;
		case HW_DESC_TX_NEXTDESC_ADDR:
			set_tx_desc_next_desc_address(pdesc, *(u32 *)val);
			break;
		default:
			WARN_ONCE(true, "rtl8188ee: ERR txdesc :%d not processed\n",
				  desc_name);
			break;
		}
	} else {
		switch (desc_name) {
		case HW_DESC_RXOWN:
			set_rx_desc_own(pdesc, 1);
			break;
		case HW_DESC_RXBUFF_ADDR:
			set_rx_desc_buff_addr(pdesc, *(u32 *)val);
			break;
		case HW_DESC_RXPKT_LEN:
			set_rx_desc_pkt_len(pdesc, *(u32 *)val);
			break;
		case HW_DESC_RXERO:
			set_rx_desc_eor(pdesc, 1);
			break;
		default:
			WARN_ONCE(true, "rtl8188ee: ERR rxdesc :%d not processed\n",
				  desc_name);
			break;
		}
	}
}

u64 rtl88ee_get_desc(struct ieee80211_hw *hw,
		     u8 *pdesc8, bool istx, u8 desc_name)
{
	u32 ret = 0;
	__le32 *pdesc = (__le32 *)pdesc8;

	if (istx) {
		switch (desc_name) {
		case HW_DESC_OWN:
			ret = get_tx_desc_own(pdesc);
			break;
		case HW_DESC_TXBUFF_ADDR:
			ret = get_tx_desc_tx_buffer_address(pdesc);
			break;
		default:
			WARN_ONCE(true, "rtl8188ee: ERR txdesc :%d not processed\n",
				  desc_name);
			break;
		}
	} else {
		switch (desc_name) {
		case HW_DESC_OWN:
			ret = get_rx_desc_own(pdesc);
			break;
		case HW_DESC_RXPKT_LEN:
			ret = get_rx_desc_pkt_len(pdesc);
			break;
		case HW_DESC_RXBUFF_ADDR:
			ret = get_rx_desc_buff_addr(pdesc);
			break;
		default:
			WARN_ONCE(true, "rtl8188ee: ERR rxdesc :%d not processed\n",
				  desc_name);
			break;
		}
	}
	return ret;
}

bool rtl88ee_is_tx_desc_closed(struct ieee80211_hw *hw, u8 hw_queue, u16 index)
{
	struct rtl_pci *rtlpci = rtl_pcidev(rtl_pcipriv(hw));
	struct rtl8192_tx_ring *ring = &rtlpci->tx_ring[hw_queue];
	u8 *entry = (u8 *)(&ring->desc[ring->idx]);
	u8 own = (u8)rtl88ee_get_desc(hw, entry, true, HW_DESC_OWN);

	/*beacon packet will only use the first
	 *descriptor defautly,and the own may not
	 *be cleared by the hardware
	 */
	if (own)
		return false;
	return true;
}

void rtl88ee_tx_polling(struct ieee80211_hw *hw, u8 hw_queue)
{
	struct rtl_priv *rtlpriv = rtl_priv(hw);
	if (hw_queue == BEACON_QUEUE) {
		rtl_write_word(rtlpriv, REG_PCIE_CTRL_REG, BIT(4));
	} else {
		rtl_write_word(rtlpriv, REG_PCIE_CTRL_REG,
			       BIT(0) << (hw_queue));
	}
}<|MERGE_RESOLUTION|>--- conflicted
+++ resolved
@@ -533,15 +533,9 @@
 			set_tx_desc_offset(pdesc, USB_HWDESC_HEADER_LEN +
 					   EM_HDR_LEN);
 			if (ptcb_desc->empkt_num) {
-<<<<<<< HEAD
-				RT_TRACE(rtlpriv, COMP_SEND, DBG_TRACE,
-					 "Insert 8 byte.pTcb->EMPktNum:%d\n",
-					  ptcb_desc->empkt_num);
-=======
 				rtl_dbg(rtlpriv, COMP_SEND, DBG_TRACE,
 					"Insert 8 byte.pTcb->EMPktNum:%d\n",
 					ptcb_desc->empkt_num);
->>>>>>> 7d2a07b7
 				rtl88ee_insert_emcontent(ptcb_desc,
 							 (__le32 *)(skb->data));
 			}
@@ -668,11 +662,7 @@
 	}
 
 	rtl88e_dm_set_tx_ant_by_tx_info(hw, pdesc8, ptcb_desc->mac_id);
-<<<<<<< HEAD
-	RT_TRACE(rtlpriv, COMP_SEND, DBG_TRACE, "\n");
-=======
 	rtl_dbg(rtlpriv, COMP_SEND, DBG_TRACE, "\n");
->>>>>>> 7d2a07b7
 }
 
 void rtl88ee_tx_fill_cmddesc(struct ieee80211_hw *hw,
@@ -683,13 +673,6 @@
 	struct rtl_pci *rtlpci = rtl_pcidev(rtl_pcipriv(hw));
 	u8 fw_queue = QSLT_BEACON;
 	__le32 *pdesc = (__le32 *)pdesc8;
-<<<<<<< HEAD
-
-	dma_addr_t mapping = pci_map_single(rtlpci->pdev,
-					    skb->data, skb->len,
-					    PCI_DMA_TODEVICE);
-=======
->>>>>>> 7d2a07b7
 
 	struct ieee80211_hdr *hdr = (struct ieee80211_hdr *)(skb->data);
 	__le16 fc = hdr->frame_control;
@@ -749,11 +732,7 @@
 {
 	__le32 *pdesc = (__le32 *)pdesc8;
 
-<<<<<<< HEAD
-	if (istx == true) {
-=======
 	if (istx) {
->>>>>>> 7d2a07b7
 		switch (desc_name) {
 		case HW_DESC_OWN:
 			set_tx_desc_own(pdesc, 1);
