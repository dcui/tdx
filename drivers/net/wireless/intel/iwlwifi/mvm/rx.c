<<<<<<< HEAD
/******************************************************************************
 *
 * This file is provided under a dual BSD/GPLv2 license.  When using or
 * redistributing this file, you may do so under either license.
 *
 * GPL LICENSE SUMMARY
 *
 * Copyright(c) 2012 - 2014 Intel Corporation. All rights reserved.
 * Copyright(c) 2013 - 2015 Intel Mobile Communications GmbH
 * Copyright(c) 2016 - 2017 Intel Deutschland GmbH
 * Copyright(c) 2018 - 2020 Intel Corporation
 *
 * This program is free software; you can redistribute it and/or modify
 * it under the terms of version 2 of the GNU General Public License as
 * published by the Free Software Foundation.
 *
 * This program is distributed in the hope that it will be useful, but
 * WITHOUT ANY WARRANTY; without even the implied warranty of
 * MERCHANTABILITY or FITNESS FOR A PARTICULAR PURPOSE.  See the GNU
 * General Public License for more details.
 *
 * The full GNU General Public License is included in this distribution
 * in the file called COPYING.
 *
 * Contact Information:
 *  Intel Linux Wireless <linuxwifi@intel.com>
 * Intel Corporation, 5200 N.E. Elam Young Parkway, Hillsboro, OR 97124-6497
 *
 * BSD LICENSE
 *
 * Copyright(c) 2012 - 2014 Intel Corporation. All rights reserved.
 * Copyright(c) 2013 - 2015 Intel Mobile Communications GmbH
 * Copyright(c) 2016 - 2017 Intel Deutschland GmbH
 * Copyright(c) 2018 - 2020 Intel Corporation
 * All rights reserved.
 *
 * Redistribution and use in source and binary forms, with or without
 * modification, are permitted provided that the following conditions
 * are met:
 *
 *  * Redistributions of source code must retain the above copyright
 *    notice, this list of conditions and the following disclaimer.
 *  * Redistributions in binary form must reproduce the above copyright
 *    notice, this list of conditions and the following disclaimer in
 *    the documentation and/or other materials provided with the
 *    distribution.
 *  * Neither the name Intel Corporation nor the names of its
 *    contributors may be used to endorse or promote products derived
 *    from this software without specific prior written permission.
 *
 * THIS SOFTWARE IS PROVIDED BY THE COPYRIGHT HOLDERS AND CONTRIBUTORS
 * "AS IS" AND ANY EXPRESS OR IMPLIED WARRANTIES, INCLUDING, BUT NOT
 * LIMITED TO, THE IMPLIED WARRANTIES OF MERCHANTABILITY AND FITNESS FOR
 * A PARTICULAR PURPOSE ARE DISCLAIMED. IN NO EVENT SHALL THE COPYRIGHT
 * OWNER OR CONTRIBUTORS BE LIABLE FOR ANY DIRECT, INDIRECT, INCIDENTAL,
 * SPECIAL, EXEMPLARY, OR CONSEQUENTIAL DAMAGES (INCLUDING, BUT NOT
 * LIMITED TO, PROCUREMENT OF SUBSTITUTE GOODS OR SERVICES; LOSS OF USE,
 * DATA, OR PROFITS; OR BUSINESS INTERRUPTION) HOWEVER CAUSED AND ON ANY
 * THEORY OF LIABILITY, WHETHER IN CONTRACT, STRICT LIABILITY, OR TORT
 * (INCLUDING NEGLIGENCE OR OTHERWISE) ARISING IN ANY WAY OUT OF THE USE
 * OF THIS SOFTWARE, EVEN IF ADVISED OF THE POSSIBILITY OF SUCH DAMAGE.
 *****************************************************************************/
=======
// SPDX-License-Identifier: GPL-2.0 OR BSD-3-Clause
/*
 * Copyright (C) 2012-2014, 2018-2020 Intel Corporation
 * Copyright (C) 2013-2015 Intel Mobile Communications GmbH
 * Copyright (C) 2016-2017 Intel Deutschland GmbH
 */
>>>>>>> 7d2a07b7
#include <asm/unaligned.h>
#include <linux/etherdevice.h>
#include <linux/skbuff.h>
#include "iwl-trans.h"
#include "mvm.h"
#include "fw-api.h"

/*
 * iwl_mvm_rx_rx_phy_cmd - REPLY_RX_PHY_CMD handler
 *
 * Copies the phy information in mvm->last_phy_info, it will be used when the
 * actual data will come from the fw in the next packet.
 */
void iwl_mvm_rx_rx_phy_cmd(struct iwl_mvm *mvm, struct iwl_rx_cmd_buffer *rxb)
{
	struct iwl_rx_packet *pkt = rxb_addr(rxb);
	unsigned int pkt_len = iwl_rx_packet_payload_len(pkt);

	if (unlikely(pkt_len < sizeof(mvm->last_phy_info)))
		return;

	memcpy(&mvm->last_phy_info, pkt->data, sizeof(mvm->last_phy_info));
	mvm->ampdu_ref++;

#ifdef CONFIG_IWLWIFI_DEBUGFS
	if (mvm->last_phy_info.phy_flags & cpu_to_le16(RX_RES_PHY_FLAGS_AGG)) {
		spin_lock(&mvm->drv_stats_lock);
		mvm->drv_rx_stats.ampdu_count++;
		spin_unlock(&mvm->drv_stats_lock);
	}
#endif
}

/*
 * iwl_mvm_pass_packet_to_mac80211 - builds the packet for mac80211
 *
 * Adds the rxb to a new skb and give it to mac80211
 */
static void iwl_mvm_pass_packet_to_mac80211(struct iwl_mvm *mvm,
					    struct ieee80211_sta *sta,
					    struct napi_struct *napi,
					    struct sk_buff *skb,
					    struct ieee80211_hdr *hdr, u16 len,
					    u8 crypt_len,
					    struct iwl_rx_cmd_buffer *rxb)
{
	unsigned int hdrlen = ieee80211_hdrlen(hdr->frame_control);
	unsigned int fraglen;

	/*
	 * The 'hdrlen' (plus the 8 bytes for the SNAP and the crypt_len,
	 * but those are all multiples of 4 long) all goes away, but we
	 * want the *end* of it, which is going to be the start of the IP
	 * header, to be aligned when it gets pulled in.
	 * The beginning of the skb->data is aligned on at least a 4-byte
	 * boundary after allocation. Everything here is aligned at least
	 * on a 2-byte boundary so we can just take hdrlen & 3 and pad by
	 * the result.
	 */
	skb_reserve(skb, hdrlen & 3);

	/* If frame is small enough to fit in skb->head, pull it completely.
	 * If not, only pull ieee80211_hdr (including crypto if present, and
	 * an additional 8 bytes for SNAP/ethertype, see below) so that
	 * splice() or TCP coalesce are more efficient.
	 *
	 * Since, in addition, ieee80211_data_to_8023() always pull in at
	 * least 8 bytes (possibly more for mesh) we can do the same here
	 * to save the cost of doing it later. That still doesn't pull in
	 * the actual IP header since the typical case has a SNAP header.
	 * If the latter changes (there are efforts in the standards group
	 * to do so) we should revisit this and ieee80211_data_to_8023().
	 */
	hdrlen = (len <= skb_tailroom(skb)) ? len : hdrlen + crypt_len + 8;

	skb_put_data(skb, hdr, hdrlen);
	fraglen = len - hdrlen;

	if (fraglen) {
		int offset = (void *)hdr + hdrlen -
			     rxb_addr(rxb) + rxb_offset(rxb);

		skb_add_rx_frag(skb, 0, rxb_steal_page(rxb), offset,
				fraglen, rxb->truesize);
	}

	ieee80211_rx_napi(mvm->hw, sta, skb, napi);
}

/*
 * iwl_mvm_get_signal_strength - use new rx PHY INFO API
 * values are reported by the fw as positive values - need to negate
 * to obtain their dBM.  Account for missing antennas by replacing 0
 * values by -256dBm: practically 0 power and a non-feasible 8 bit value.
 */
static void iwl_mvm_get_signal_strength(struct iwl_mvm *mvm,
					struct iwl_rx_phy_info *phy_info,
					struct ieee80211_rx_status *rx_status)
{
	int energy_a, energy_b, energy_c, max_energy;
	u32 val;

	val =
	    le32_to_cpu(phy_info->non_cfg_phy[IWL_RX_INFO_ENERGY_ANT_ABC_IDX]);
	energy_a = (val & IWL_RX_INFO_ENERGY_ANT_A_MSK) >>
						IWL_RX_INFO_ENERGY_ANT_A_POS;
	energy_a = energy_a ? -energy_a : S8_MIN;
	energy_b = (val & IWL_RX_INFO_ENERGY_ANT_B_MSK) >>
						IWL_RX_INFO_ENERGY_ANT_B_POS;
	energy_b = energy_b ? -energy_b : S8_MIN;
	energy_c = (val & IWL_RX_INFO_ENERGY_ANT_C_MSK) >>
						IWL_RX_INFO_ENERGY_ANT_C_POS;
	energy_c = energy_c ? -energy_c : S8_MIN;
	max_energy = max(energy_a, energy_b);
	max_energy = max(max_energy, energy_c);

	IWL_DEBUG_STATS(mvm, "energy In A %d B %d C %d , and max %d\n",
			energy_a, energy_b, energy_c, max_energy);

	rx_status->signal = max_energy;
	rx_status->chains = (le16_to_cpu(phy_info->phy_flags) &
				RX_RES_PHY_FLAGS_ANTENNA)
					>> RX_RES_PHY_FLAGS_ANTENNA_POS;
	rx_status->chain_signal[0] = energy_a;
	rx_status->chain_signal[1] = energy_b;
	rx_status->chain_signal[2] = energy_c;
}

/*
 * iwl_mvm_set_mac80211_rx_flag - translate fw status to mac80211 format
 * @mvm: the mvm object
 * @hdr: 80211 header
 * @stats: status in mac80211's format
 * @rx_pkt_status: status coming from fw
 *
 * returns non 0 value if the packet should be dropped
 */
static u32 iwl_mvm_set_mac80211_rx_flag(struct iwl_mvm *mvm,
					struct ieee80211_hdr *hdr,
					struct ieee80211_rx_status *stats,
					u32 rx_pkt_status,
					u8 *crypt_len)
{
	if (!ieee80211_has_protected(hdr->frame_control) ||
	    (rx_pkt_status & RX_MPDU_RES_STATUS_SEC_ENC_MSK) ==
			     RX_MPDU_RES_STATUS_SEC_NO_ENC)
		return 0;

	/* packet was encrypted with unknown alg */
	if ((rx_pkt_status & RX_MPDU_RES_STATUS_SEC_ENC_MSK) ==
					RX_MPDU_RES_STATUS_SEC_ENC_ERR)
		return 0;

	switch (rx_pkt_status & RX_MPDU_RES_STATUS_SEC_ENC_MSK) {
	case RX_MPDU_RES_STATUS_SEC_CCM_ENC:
		/* alg is CCM: check MIC only */
		if (!(rx_pkt_status & RX_MPDU_RES_STATUS_MIC_OK))
			return -1;

		stats->flag |= RX_FLAG_DECRYPTED;
		*crypt_len = IEEE80211_CCMP_HDR_LEN;
		return 0;

	case RX_MPDU_RES_STATUS_SEC_TKIP_ENC:
		/* Don't drop the frame and decrypt it in SW */
		if (!fw_has_api(&mvm->fw->ucode_capa,
				IWL_UCODE_TLV_API_DEPRECATE_TTAK) &&
		    !(rx_pkt_status & RX_MPDU_RES_STATUS_TTAK_OK))
			return 0;
		*crypt_len = IEEE80211_TKIP_IV_LEN;
		fallthrough;

	case RX_MPDU_RES_STATUS_SEC_WEP_ENC:
		if (!(rx_pkt_status & RX_MPDU_RES_STATUS_ICV_OK))
			return -1;

		stats->flag |= RX_FLAG_DECRYPTED;
		if ((rx_pkt_status & RX_MPDU_RES_STATUS_SEC_ENC_MSK) ==
				RX_MPDU_RES_STATUS_SEC_WEP_ENC)
			*crypt_len = IEEE80211_WEP_IV_LEN;
		return 0;

	case RX_MPDU_RES_STATUS_SEC_EXT_ENC:
		if (!(rx_pkt_status & RX_MPDU_RES_STATUS_MIC_OK))
			return -1;
		stats->flag |= RX_FLAG_DECRYPTED;
		return 0;

	default:
		/* Expected in monitor (not having the keys) */
		if (!mvm->monitor_on)
			IWL_ERR(mvm, "Unhandled alg: 0x%x\n", rx_pkt_status);
	}

	return 0;
}

static void iwl_mvm_rx_handle_tcm(struct iwl_mvm *mvm,
				  struct ieee80211_sta *sta,
				  struct ieee80211_hdr *hdr, u32 len,
				  struct iwl_rx_phy_info *phy_info,
				  u32 rate_n_flags)
{
	struct iwl_mvm_sta *mvmsta;
	struct iwl_mvm_tcm_mac *mdata;
	int mac;
	int ac = IEEE80211_AC_BE; /* treat non-QoS as BE */
	struct iwl_mvm_vif *mvmvif;
	/* expected throughput in 100Kbps, single stream, 20 MHz */
	static const u8 thresh_tpt[] = {
		9, 18, 30, 42, 60, 78, 90, 96, 120, 135,
	};
	u16 thr;

	if (ieee80211_is_data_qos(hdr->frame_control))
		ac = tid_to_mac80211_ac[ieee80211_get_tid(hdr)];

	mvmsta = iwl_mvm_sta_from_mac80211(sta);
	mac = mvmsta->mac_id_n_color & FW_CTXT_ID_MSK;

	if (time_after(jiffies, mvm->tcm.ts + MVM_TCM_PERIOD))
		schedule_delayed_work(&mvm->tcm.work, 0);
	mdata = &mvm->tcm.data[mac];
	mdata->rx.pkts[ac]++;

	/* count the airtime only once for each ampdu */
	if (mdata->rx.last_ampdu_ref != mvm->ampdu_ref) {
		mdata->rx.last_ampdu_ref = mvm->ampdu_ref;
		mdata->rx.airtime += le16_to_cpu(phy_info->frame_time);
	}

	if (!(rate_n_flags & (RATE_MCS_HT_MSK | RATE_MCS_VHT_MSK)))
		return;

	mvmvif = iwl_mvm_vif_from_mac80211(mvmsta->vif);

	if (mdata->opened_rx_ba_sessions ||
	    mdata->uapsd_nonagg_detect.detected ||
	    (!mvmvif->queue_params[IEEE80211_AC_VO].uapsd &&
	     !mvmvif->queue_params[IEEE80211_AC_VI].uapsd &&
	     !mvmvif->queue_params[IEEE80211_AC_BE].uapsd &&
	     !mvmvif->queue_params[IEEE80211_AC_BK].uapsd) ||
	    mvmsta->sta_id != mvmvif->ap_sta_id)
		return;

	if (rate_n_flags & RATE_MCS_HT_MSK) {
		thr = thresh_tpt[rate_n_flags & RATE_HT_MCS_RATE_CODE_MSK];
		thr *= 1 + ((rate_n_flags & RATE_HT_MCS_NSS_MSK) >>
					RATE_HT_MCS_NSS_POS);
	} else {
		if (WARN_ON((rate_n_flags & RATE_VHT_MCS_RATE_CODE_MSK) >=
				ARRAY_SIZE(thresh_tpt)))
			return;
		thr = thresh_tpt[rate_n_flags & RATE_VHT_MCS_RATE_CODE_MSK];
		thr *= 1 + ((rate_n_flags & RATE_VHT_MCS_NSS_MSK) >>
					RATE_VHT_MCS_NSS_POS);
	}

	thr <<= ((rate_n_flags & RATE_MCS_CHAN_WIDTH_MSK) >>
				RATE_MCS_CHAN_WIDTH_POS);

	mdata->uapsd_nonagg_detect.rx_bytes += len;
	ewma_rate_add(&mdata->uapsd_nonagg_detect.rate, thr);
}

static void iwl_mvm_rx_csum(struct ieee80211_sta *sta,
			    struct sk_buff *skb,
			    u32 status)
{
	struct iwl_mvm_sta *mvmsta = iwl_mvm_sta_from_mac80211(sta);
	struct iwl_mvm_vif *mvmvif = iwl_mvm_vif_from_mac80211(mvmsta->vif);

	if (mvmvif->features & NETIF_F_RXCSUM &&
	    status & RX_MPDU_RES_STATUS_CSUM_DONE &&
	    status & RX_MPDU_RES_STATUS_CSUM_OK)
		skb->ip_summed = CHECKSUM_UNNECESSARY;
}

/*
 * iwl_mvm_rx_rx_mpdu - REPLY_RX_MPDU_CMD handler
 *
 * Handles the actual data of the Rx packet from the fw
 */
void iwl_mvm_rx_rx_mpdu(struct iwl_mvm *mvm, struct napi_struct *napi,
			struct iwl_rx_cmd_buffer *rxb)
{
	struct ieee80211_hdr *hdr;
	struct ieee80211_rx_status *rx_status;
	struct iwl_rx_packet *pkt = rxb_addr(rxb);
	struct iwl_rx_phy_info *phy_info;
	struct iwl_rx_mpdu_res_start *rx_res;
	struct ieee80211_sta *sta = NULL;
	struct sk_buff *skb;
	u32 len, pkt_len = iwl_rx_packet_payload_len(pkt);
	u32 rate_n_flags;
	u32 rx_pkt_status;
	u8 crypt_len = 0;
<<<<<<< HEAD
=======

	if (unlikely(pkt_len < sizeof(*rx_res))) {
		IWL_DEBUG_DROP(mvm, "Bad REPLY_RX_MPDU_CMD size\n");
		return;
	}
>>>>>>> 7d2a07b7

	phy_info = &mvm->last_phy_info;
	rx_res = (struct iwl_rx_mpdu_res_start *)pkt->data;
	hdr = (struct ieee80211_hdr *)(pkt->data + sizeof(*rx_res));
	len = le16_to_cpu(rx_res->byte_count);
<<<<<<< HEAD
=======

	if (unlikely(len + sizeof(*rx_res) + sizeof(__le32) > pkt_len)) {
		IWL_DEBUG_DROP(mvm, "FW lied about packet len\n");
		return;
	}

>>>>>>> 7d2a07b7
	rx_pkt_status = get_unaligned_le32((__le32 *)
		(pkt->data + sizeof(*rx_res) + len));

	/* Dont use dev_alloc_skb(), we'll have enough headroom once
	 * ieee80211_hdr pulled.
	 */
	skb = alloc_skb(128, GFP_ATOMIC);
	if (!skb) {
		IWL_ERR(mvm, "alloc_skb failed\n");
		return;
	}

	rx_status = IEEE80211_SKB_RXCB(skb);

	/*
	 * drop the packet if it has failed being decrypted by HW
	 */
	if (iwl_mvm_set_mac80211_rx_flag(mvm, hdr, rx_status, rx_pkt_status,
					 &crypt_len)) {
		IWL_DEBUG_DROP(mvm, "Bad decryption results 0x%08x\n",
			       rx_pkt_status);
		kfree_skb(skb);
		return;
	}

	/*
	 * Keep packets with CRC errors (and with overrun) for monitor mode
	 * (otherwise the firmware discards them) but mark them as bad.
	 */
	if (!(rx_pkt_status & RX_MPDU_RES_STATUS_CRC_OK) ||
	    !(rx_pkt_status & RX_MPDU_RES_STATUS_OVERRUN_OK)) {
		IWL_DEBUG_RX(mvm, "Bad CRC or FIFO: 0x%08X.\n", rx_pkt_status);
		rx_status->flag |= RX_FLAG_FAILED_FCS_CRC;
	}

	/* This will be used in several places later */
	rate_n_flags = le32_to_cpu(phy_info->rate_n_flags);

	/* rx_status carries information about the packet to mac80211 */
	rx_status->mactime = le64_to_cpu(phy_info->timestamp);
	rx_status->device_timestamp = le32_to_cpu(phy_info->system_timestamp);
	rx_status->band =
		(phy_info->phy_flags & cpu_to_le16(RX_RES_PHY_FLAGS_BAND_24)) ?
				NL80211_BAND_2GHZ : NL80211_BAND_5GHZ;
	rx_status->freq =
		ieee80211_channel_to_frequency(le16_to_cpu(phy_info->channel),
					       rx_status->band);

	/* TSF as indicated by the firmware  is at INA time */
	rx_status->flag |= RX_FLAG_MACTIME_PLCP_START;

	iwl_mvm_get_signal_strength(mvm, phy_info, rx_status);

	IWL_DEBUG_STATS_LIMIT(mvm, "Rssi %d, TSF %llu\n", rx_status->signal,
			      (unsigned long long)rx_status->mactime);

	rcu_read_lock();
	if (rx_pkt_status & RX_MPDU_RES_STATUS_SRC_STA_FOUND) {
		u32 id = rx_pkt_status & RX_MPDU_RES_STATUS_STA_ID_MSK;

		id >>= RX_MDPU_RES_STATUS_STA_ID_SHIFT;

		if (!WARN_ON_ONCE(id >= mvm->fw->ucode_capa.num_stations)) {
			sta = rcu_dereference(mvm->fw_id_to_mac_id[id]);
			if (IS_ERR(sta))
				sta = NULL;
		}
	} else if (!is_multicast_ether_addr(hdr->addr2)) {
		/* This is fine since we prevent two stations with the same
		 * address from being added.
		 */
		sta = ieee80211_find_sta_by_ifaddr(mvm->hw, hdr->addr2, NULL);
	}

	if (sta) {
		struct iwl_mvm_sta *mvmsta = iwl_mvm_sta_from_mac80211(sta);
		struct ieee80211_vif *tx_blocked_vif =
			rcu_dereference(mvm->csa_tx_blocked_vif);
		struct iwl_fw_dbg_trigger_tlv *trig;
		struct ieee80211_vif *vif = mvmsta->vif;

		/* We have tx blocked stations (with CS bit). If we heard
		 * frames from a blocked station on a new channel we can
		 * TX to it again.
		 */
		if (unlikely(tx_blocked_vif) && vif == tx_blocked_vif) {
			struct iwl_mvm_vif *mvmvif =
				iwl_mvm_vif_from_mac80211(tx_blocked_vif);

			if (mvmvif->csa_target_freq == rx_status->freq)
				iwl_mvm_sta_modify_disable_tx_ap(mvm, sta,
								 false);
		}

		rs_update_last_rssi(mvm, mvmsta, rx_status);

		trig = iwl_fw_dbg_trigger_on(&mvm->fwrt,
					     ieee80211_vif_to_wdev(vif),
					     FW_DBG_TRIGGER_RSSI);

		if (trig && ieee80211_is_beacon(hdr->frame_control)) {
			struct iwl_fw_dbg_trigger_low_rssi *rssi_trig;
			s32 rssi;

			rssi_trig = (void *)trig->data;
			rssi = le32_to_cpu(rssi_trig->rssi);

			if (rx_status->signal < rssi)
				iwl_fw_dbg_collect_trig(&mvm->fwrt, trig,
							NULL);
		}

		if (!mvm->tcm.paused && len >= sizeof(*hdr) &&
		    !is_multicast_ether_addr(hdr->addr1) &&
		    ieee80211_is_data(hdr->frame_control))
			iwl_mvm_rx_handle_tcm(mvm, sta, hdr, len, phy_info,
					      rate_n_flags);

		if (ieee80211_is_data(hdr->frame_control))
			iwl_mvm_rx_csum(sta, skb, rx_pkt_status);
	}
	rcu_read_unlock();

	/* set the preamble flag if appropriate */
	if (phy_info->phy_flags & cpu_to_le16(RX_RES_PHY_FLAGS_SHORT_PREAMBLE))
		rx_status->enc_flags |= RX_ENC_FLAG_SHORTPRE;

	if (phy_info->phy_flags & cpu_to_le16(RX_RES_PHY_FLAGS_AGG)) {
		/*
		 * We know which subframes of an A-MPDU belong
		 * together since we get a single PHY response
		 * from the firmware for all of them
		 */
		rx_status->flag |= RX_FLAG_AMPDU_DETAILS;
		rx_status->ampdu_reference = mvm->ampdu_ref;
	}

	/* Set up the HT phy flags */
	switch (rate_n_flags & RATE_MCS_CHAN_WIDTH_MSK) {
	case RATE_MCS_CHAN_WIDTH_20:
		break;
	case RATE_MCS_CHAN_WIDTH_40:
		rx_status->bw = RATE_INFO_BW_40;
		break;
	case RATE_MCS_CHAN_WIDTH_80:
		rx_status->bw = RATE_INFO_BW_80;
		break;
	case RATE_MCS_CHAN_WIDTH_160:
		rx_status->bw = RATE_INFO_BW_160;
		break;
	}
	if (!(rate_n_flags & RATE_MCS_CCK_MSK) &&
	    rate_n_flags & RATE_MCS_SGI_MSK)
		rx_status->enc_flags |= RX_ENC_FLAG_SHORT_GI;
	if (rate_n_flags & RATE_HT_MCS_GF_MSK)
		rx_status->enc_flags |= RX_ENC_FLAG_HT_GF;
	if (rate_n_flags & RATE_MCS_LDPC_MSK)
		rx_status->enc_flags |= RX_ENC_FLAG_LDPC;
	if (rate_n_flags & RATE_MCS_HT_MSK) {
		u8 stbc = (rate_n_flags & RATE_MCS_STBC_MSK) >>
				RATE_MCS_STBC_POS;
		rx_status->encoding = RX_ENC_HT;
		rx_status->rate_idx = rate_n_flags & RATE_HT_MCS_INDEX_MSK;
		rx_status->enc_flags |= stbc << RX_ENC_FLAG_STBC_SHIFT;
	} else if (rate_n_flags & RATE_MCS_VHT_MSK) {
		u8 stbc = (rate_n_flags & RATE_MCS_STBC_MSK) >>
				RATE_MCS_STBC_POS;
		rx_status->nss =
			((rate_n_flags & RATE_VHT_MCS_NSS_MSK) >>
						RATE_VHT_MCS_NSS_POS) + 1;
		rx_status->rate_idx = rate_n_flags & RATE_VHT_MCS_RATE_CODE_MSK;
		rx_status->encoding = RX_ENC_VHT;
		rx_status->enc_flags |= stbc << RX_ENC_FLAG_STBC_SHIFT;
		if (rate_n_flags & RATE_MCS_BF_MSK)
			rx_status->enc_flags |= RX_ENC_FLAG_BF;
	} else {
		int rate = iwl_mvm_legacy_rate_to_mac80211_idx(rate_n_flags,
							       rx_status->band);

		if (WARN(rate < 0 || rate > 0xFF,
			 "Invalid rate flags 0x%x, band %d,\n",
			 rate_n_flags, rx_status->band)) {
			kfree_skb(skb);
			return;
		}
		rx_status->rate_idx = rate;
	}

#ifdef CONFIG_IWLWIFI_DEBUGFS
	iwl_mvm_update_frame_stats(mvm, rate_n_flags,
				   rx_status->flag & RX_FLAG_AMPDU_DETAILS);
#endif

	if (unlikely((ieee80211_is_beacon(hdr->frame_control) ||
		      ieee80211_is_probe_resp(hdr->frame_control)) &&
		     mvm->sched_scan_pass_all == SCHED_SCAN_PASS_ALL_ENABLED))
		mvm->sched_scan_pass_all = SCHED_SCAN_PASS_ALL_FOUND;

	if (unlikely(ieee80211_is_beacon(hdr->frame_control) ||
		     ieee80211_is_probe_resp(hdr->frame_control)))
		rx_status->boottime_ns = ktime_get_boottime_ns();

	iwl_mvm_pass_packet_to_mac80211(mvm, sta, napi, skb, hdr, len,
					crypt_len, rxb);
}

struct iwl_mvm_stat_data {
	struct iwl_mvm *mvm;
	__le32 flags;
	__le32 mac_id;
	u8 beacon_filter_average_energy;
	__le32 *beacon_counter;
	u8 *beacon_average_energy;
};

static void iwl_mvm_stat_iterator(void *_data, u8 *mac,
				  struct ieee80211_vif *vif)
{
	struct iwl_mvm_stat_data *data = _data;
	struct iwl_mvm *mvm = data->mvm;
	int sig = -data->beacon_filter_average_energy;
	int last_event;
	int thold = vif->bss_conf.cqm_rssi_thold;
	int hyst = vif->bss_conf.cqm_rssi_hyst;
	u16 id = le32_to_cpu(data->mac_id);
	struct iwl_mvm_vif *mvmvif = iwl_mvm_vif_from_mac80211(vif);
	u16 vif_id = mvmvif->id;

	/* This doesn't need the MAC ID check since it's not taking the
	 * data copied into the "data" struct, but rather the data from
	 * the notification directly.
	 */
	mvmvif->beacon_stats.num_beacons =
		le32_to_cpu(data->beacon_counter[vif_id]);
	mvmvif->beacon_stats.avg_signal =
		-data->beacon_average_energy[vif_id];

	/* make sure that beacon statistics don't go backwards with TCM
	 * request to clear statistics
	 */
	if (le32_to_cpu(data->flags) & IWL_STATISTICS_REPLY_FLG_CLEAR)
		mvmvif->beacon_stats.accu_num_beacons +=
			mvmvif->beacon_stats.num_beacons;

	if (mvmvif->id != id)
		return;

	if (vif->type != NL80211_IFTYPE_STATION)
		return;

	if (sig == 0) {
		IWL_DEBUG_RX(mvm, "RSSI is 0 - skip signal based decision\n");
		return;
	}

	mvmvif->bf_data.ave_beacon_signal = sig;

	/* BT Coex */
	if (mvmvif->bf_data.bt_coex_min_thold !=
	    mvmvif->bf_data.bt_coex_max_thold) {
		last_event = mvmvif->bf_data.last_bt_coex_event;
		if (sig > mvmvif->bf_data.bt_coex_max_thold &&
		    (last_event <= mvmvif->bf_data.bt_coex_min_thold ||
		     last_event == 0)) {
			mvmvif->bf_data.last_bt_coex_event = sig;
			IWL_DEBUG_RX(mvm, "cqm_iterator bt coex high %d\n",
				     sig);
			iwl_mvm_bt_rssi_event(mvm, vif, RSSI_EVENT_HIGH);
		} else if (sig < mvmvif->bf_data.bt_coex_min_thold &&
			   (last_event >= mvmvif->bf_data.bt_coex_max_thold ||
			    last_event == 0)) {
			mvmvif->bf_data.last_bt_coex_event = sig;
			IWL_DEBUG_RX(mvm, "cqm_iterator bt coex low %d\n",
				     sig);
			iwl_mvm_bt_rssi_event(mvm, vif, RSSI_EVENT_LOW);
		}
	}

	if (!(vif->driver_flags & IEEE80211_VIF_SUPPORTS_CQM_RSSI))
		return;

	/* CQM Notification */
	last_event = mvmvif->bf_data.last_cqm_event;
	if (thold && sig < thold && (last_event == 0 ||
				     sig < last_event - hyst)) {
		mvmvif->bf_data.last_cqm_event = sig;
		IWL_DEBUG_RX(mvm, "cqm_iterator cqm low %d\n",
			     sig);
		ieee80211_cqm_rssi_notify(
			vif,
			NL80211_CQM_RSSI_THRESHOLD_EVENT_LOW,
			sig,
			GFP_KERNEL);
	} else if (sig > thold &&
		   (last_event == 0 || sig > last_event + hyst)) {
		mvmvif->bf_data.last_cqm_event = sig;
		IWL_DEBUG_RX(mvm, "cqm_iterator cqm high %d\n",
			     sig);
		ieee80211_cqm_rssi_notify(
			vif,
			NL80211_CQM_RSSI_THRESHOLD_EVENT_HIGH,
			sig,
			GFP_KERNEL);
	}
}

static inline void
iwl_mvm_rx_stats_check_trigger(struct iwl_mvm *mvm, struct iwl_rx_packet *pkt)
{
	struct iwl_fw_dbg_trigger_tlv *trig;
	struct iwl_fw_dbg_trigger_stats *trig_stats;
	u32 trig_offset, trig_thold;

	trig = iwl_fw_dbg_trigger_on(&mvm->fwrt, NULL, FW_DBG_TRIGGER_STATS);
	if (!trig)
		return;

	trig_stats = (void *)trig->data;

	trig_offset = le32_to_cpu(trig_stats->stop_offset);
	trig_thold = le32_to_cpu(trig_stats->stop_threshold);

	if (WARN_ON_ONCE(trig_offset >= iwl_rx_packet_payload_len(pkt)))
		return;

	if (le32_to_cpup((__le32 *) (pkt->data + trig_offset)) < trig_thold)
		return;

	iwl_fw_dbg_collect_trig(&mvm->fwrt, trig, NULL);
}

<<<<<<< HEAD
static void iwl_mvm_update_avg_energy(struct iwl_mvm *mvm,
				      u8 energy[IWL_MVM_STATION_COUNT_MAX])
{
	int i;

	if (WARN_ONCE(mvm->fw->ucode_capa.num_stations >
		      IWL_MVM_STATION_COUNT_MAX,
		      "Driver and FW station count mismatch %d\n",
		      mvm->fw->ucode_capa.num_stations))
		return;

	rcu_read_lock();
	for (i = 0; i < mvm->fw->ucode_capa.num_stations; i++) {
		struct iwl_mvm_sta *sta;

		if (!energy[i])
			continue;

		sta = iwl_mvm_sta_from_staid_rcu(mvm, i);
		if (!sta)
			continue;
		sta->avg_energy = energy[i];
	}
	rcu_read_unlock();
=======
static void iwl_mvm_stats_energy_iter(void *_data,
				      struct ieee80211_sta *sta)
{
	struct iwl_mvm_sta *mvmsta = iwl_mvm_sta_from_mac80211(sta);
	u8 *energy = _data;
	u32 sta_id = mvmsta->sta_id;

	if (WARN_ONCE(sta_id >= IWL_MVM_STATION_COUNT_MAX, "sta_id %d >= %d",
		      sta_id, IWL_MVM_STATION_COUNT_MAX))
		return;

	if (energy[sta_id])
		mvmsta->avg_energy = energy[sta_id];

>>>>>>> 7d2a07b7
}

static void
iwl_mvm_update_tcm_from_stats(struct iwl_mvm *mvm, __le32 *air_time_le,
			      __le32 *rx_bytes_le)
{
	int i;

	spin_lock(&mvm->tcm.lock);
	for (i = 0; i < NUM_MAC_INDEX_DRIVER; i++) {
		struct iwl_mvm_tcm_mac *mdata = &mvm->tcm.data[i];
		u32 rx_bytes = le32_to_cpu(rx_bytes_le[i]);
		u32 airtime = le32_to_cpu(air_time_le[i]);

		mdata->rx.airtime += airtime;
		mdata->uapsd_nonagg_detect.rx_bytes += rx_bytes;
		if (airtime) {
			/* re-init every time to store rate from FW */
			ewma_rate_init(&mdata->uapsd_nonagg_detect.rate);
			ewma_rate_add(&mdata->uapsd_nonagg_detect.rate,
				      rx_bytes * 8 / airtime);
		}
	}
	spin_unlock(&mvm->tcm.lock);
}

static void
iwl_mvm_handle_rx_statistics_tlv(struct iwl_mvm *mvm,
				 struct iwl_rx_packet *pkt)
{
	struct iwl_mvm_stat_data data = {
		.mvm = mvm,
	};
	u8 beacon_average_energy[MAC_INDEX_AUX];
	u8 average_energy[IWL_MVM_STATION_COUNT_MAX];
	struct iwl_statistics_operational_ntfy *stats;
	int expected_size;
	__le32 flags;
	int i;

	expected_size = sizeof(*stats);
	if (WARN_ONCE(iwl_rx_packet_payload_len(pkt) < expected_size,
		      "received invalid statistics size (%d)!, expected_size: %d\n",
		      iwl_rx_packet_payload_len(pkt), expected_size))
		return;

	stats = (void *)&pkt->data;

	if (WARN_ONCE(stats->hdr.type != FW_STATISTICS_OPERATIONAL ||
<<<<<<< HEAD
		      stats->hdr.version != 1,
=======
		      stats->hdr.version !=
		      iwl_fw_lookup_notif_ver(mvm->fw, LONG_GROUP, STATISTICS_CMD, 0),
>>>>>>> 7d2a07b7
		      "received unsupported hdr type %d, version %d\n",
		      stats->hdr.type, stats->hdr.version))
		return;

	flags = stats->flags;
	mvm->radio_stats.rx_time = le64_to_cpu(stats->rx_time);
	mvm->radio_stats.tx_time = le64_to_cpu(stats->tx_time);
	mvm->radio_stats.on_time_rf = le64_to_cpu(stats->on_time_rf);
	mvm->radio_stats.on_time_scan = le64_to_cpu(stats->on_time_scan);

	iwl_mvm_rx_stats_check_trigger(mvm, pkt);

	data.mac_id = stats->mac_id;
	data.beacon_filter_average_energy =
		le32_to_cpu(stats->beacon_filter_average_energy);
	data.flags = flags;
	data.beacon_counter = stats->beacon_counter;
	for (i = 0; i < ARRAY_SIZE(beacon_average_energy); i++)
		beacon_average_energy[i] =
			le32_to_cpu(stats->beacon_average_energy[i]);

	data.beacon_average_energy = beacon_average_energy;

	ieee80211_iterate_active_interfaces(mvm->hw,
					    IEEE80211_IFACE_ITER_NORMAL,
					    iwl_mvm_stat_iterator,
					    &data);

	for (i = 0; i < ARRAY_SIZE(average_energy); i++)
		average_energy[i] = le32_to_cpu(stats->average_energy[i]);
<<<<<<< HEAD
	iwl_mvm_update_avg_energy(mvm, average_energy);

=======
	ieee80211_iterate_stations_atomic(mvm->hw, iwl_mvm_stats_energy_iter,
					  average_energy);
>>>>>>> 7d2a07b7
	/*
	 * Don't update in case the statistics are not cleared, since
	 * we will end up counting twice the same airtime, once in TCM
	 * request and once in statistics notification.
	 */
	if (le32_to_cpu(flags) & IWL_STATISTICS_REPLY_FLG_CLEAR)
		iwl_mvm_update_tcm_from_stats(mvm, stats->air_time,
					      stats->rx_bytes);
}

void iwl_mvm_handle_rx_statistics(struct iwl_mvm *mvm,
				  struct iwl_rx_packet *pkt)
{
	struct iwl_mvm_stat_data data = {
		.mvm = mvm,
	};
	__le32 *bytes, *air_time, flags;
	int expected_size;
	u8 *energy;

	/* From ver 14 and up we use TLV statistics format */
	if (iwl_fw_lookup_notif_ver(mvm->fw, LONG_GROUP,
				    STATISTICS_CMD, 0) >= 14)
		return iwl_mvm_handle_rx_statistics_tlv(mvm, pkt);

	if (!iwl_mvm_has_new_rx_stats_api(mvm)) {
		if (iwl_mvm_has_new_rx_api(mvm))
			expected_size = sizeof(struct iwl_notif_statistics_v11);
		else
			expected_size = sizeof(struct iwl_notif_statistics_v10);
	} else {
		expected_size = sizeof(struct iwl_notif_statistics);
	}

	if (WARN_ONCE(iwl_rx_packet_payload_len(pkt) != expected_size,
		      "received invalid statistics size (%d)!\n",
		      iwl_rx_packet_payload_len(pkt)))
		return;

	if (!iwl_mvm_has_new_rx_stats_api(mvm)) {
		struct iwl_notif_statistics_v11 *stats = (void *)&pkt->data;

		data.mac_id = stats->rx.general.mac_id;
		data.beacon_filter_average_energy =
			stats->general.common.beacon_filter_average_energy;

		mvm->rx_stats_v3 = stats->rx;

		mvm->radio_stats.rx_time =
			le64_to_cpu(stats->general.common.rx_time);
		mvm->radio_stats.tx_time =
			le64_to_cpu(stats->general.common.tx_time);
		mvm->radio_stats.on_time_rf =
			le64_to_cpu(stats->general.common.on_time_rf);
		mvm->radio_stats.on_time_scan =
			le64_to_cpu(stats->general.common.on_time_scan);

		data.beacon_counter = stats->general.beacon_counter;
		data.beacon_average_energy =
			stats->general.beacon_average_energy;
		flags = stats->flag;
	} else {
		struct iwl_notif_statistics *stats = (void *)&pkt->data;

		data.mac_id = stats->rx.general.mac_id;
		data.beacon_filter_average_energy =
			stats->general.common.beacon_filter_average_energy;

		mvm->rx_stats = stats->rx;

		mvm->radio_stats.rx_time =
			le64_to_cpu(stats->general.common.rx_time);
		mvm->radio_stats.tx_time =
			le64_to_cpu(stats->general.common.tx_time);
		mvm->radio_stats.on_time_rf =
			le64_to_cpu(stats->general.common.on_time_rf);
		mvm->radio_stats.on_time_scan =
			le64_to_cpu(stats->general.common.on_time_scan);

		data.beacon_counter = stats->general.beacon_counter;
		data.beacon_average_energy =
			stats->general.beacon_average_energy;
		flags = stats->flag;
	}
	data.flags = flags;

	iwl_mvm_rx_stats_check_trigger(mvm, pkt);

	ieee80211_iterate_active_interfaces(mvm->hw,
					    IEEE80211_IFACE_ITER_NORMAL,
					    iwl_mvm_stat_iterator,
					    &data);

	if (!iwl_mvm_has_new_rx_api(mvm))
		return;

	if (!iwl_mvm_has_new_rx_stats_api(mvm)) {
		struct iwl_notif_statistics_v11 *v11 = (void *)&pkt->data;

		energy = (void *)&v11->load_stats.avg_energy;
		bytes = (void *)&v11->load_stats.byte_count;
		air_time = (void *)&v11->load_stats.air_time;
	} else {
		struct iwl_notif_statistics *stats = (void *)&pkt->data;

		energy = (void *)&stats->load_stats.avg_energy;
		bytes = (void *)&stats->load_stats.byte_count;
		air_time = (void *)&stats->load_stats.air_time;
	}
<<<<<<< HEAD

	iwl_mvm_update_avg_energy(mvm, energy);
=======
	ieee80211_iterate_stations_atomic(mvm->hw, iwl_mvm_stats_energy_iter,
					  energy);
>>>>>>> 7d2a07b7

	/*
	 * Don't update in case the statistics are not cleared, since
	 * we will end up counting twice the same airtime, once in TCM
	 * request and once in statistics notification.
	 */
	if (le32_to_cpu(flags) & IWL_STATISTICS_REPLY_FLG_CLEAR)
		iwl_mvm_update_tcm_from_stats(mvm, air_time, bytes);

}

void iwl_mvm_rx_statistics(struct iwl_mvm *mvm, struct iwl_rx_cmd_buffer *rxb)
{
	iwl_mvm_handle_rx_statistics(mvm, rxb_addr(rxb));
}

void iwl_mvm_window_status_notif(struct iwl_mvm *mvm,
				 struct iwl_rx_cmd_buffer *rxb)
{
	struct iwl_rx_packet *pkt = rxb_addr(rxb);
	struct iwl_ba_window_status_notif *notif = (void *)pkt->data;
	int i;

	BUILD_BUG_ON(ARRAY_SIZE(notif->ra_tid) != BA_WINDOW_STREAMS_MAX);
	BUILD_BUG_ON(ARRAY_SIZE(notif->mpdu_rx_count) != BA_WINDOW_STREAMS_MAX);
	BUILD_BUG_ON(ARRAY_SIZE(notif->bitmap) != BA_WINDOW_STREAMS_MAX);
	BUILD_BUG_ON(ARRAY_SIZE(notif->start_seq_num) != BA_WINDOW_STREAMS_MAX);

	rcu_read_lock();
	for (i = 0; i < BA_WINDOW_STREAMS_MAX; i++) {
		struct ieee80211_sta *sta;
		u8 sta_id, tid;
		u64 bitmap;
		u32 ssn;
		u16 ratid;
		u16 received_mpdu;

		ratid = le16_to_cpu(notif->ra_tid[i]);
		/* check that this TID is valid */
		if (!(ratid & BA_WINDOW_STATUS_VALID_MSK))
			continue;

		received_mpdu = le16_to_cpu(notif->mpdu_rx_count[i]);
		if (received_mpdu == 0)
			continue;

		tid = ratid & BA_WINDOW_STATUS_TID_MSK;
		/* get the station */
		sta_id = (ratid & BA_WINDOW_STATUS_STA_ID_MSK)
			 >> BA_WINDOW_STATUS_STA_ID_POS;
		sta = rcu_dereference(mvm->fw_id_to_mac_id[sta_id]);
		if (IS_ERR_OR_NULL(sta))
			continue;
		bitmap = le64_to_cpu(notif->bitmap[i]);
		ssn = le32_to_cpu(notif->start_seq_num[i]);

		/* update mac80211 with the bitmap for the reordering buffer */
		ieee80211_mark_rx_ba_filtered_frames(sta, tid, ssn, bitmap,
						     received_mpdu);
	}
	rcu_read_unlock();
}<|MERGE_RESOLUTION|>--- conflicted
+++ resolved
@@ -1,74 +1,9 @@
-<<<<<<< HEAD
-/******************************************************************************
- *
- * This file is provided under a dual BSD/GPLv2 license.  When using or
- * redistributing this file, you may do so under either license.
- *
- * GPL LICENSE SUMMARY
- *
- * Copyright(c) 2012 - 2014 Intel Corporation. All rights reserved.
- * Copyright(c) 2013 - 2015 Intel Mobile Communications GmbH
- * Copyright(c) 2016 - 2017 Intel Deutschland GmbH
- * Copyright(c) 2018 - 2020 Intel Corporation
- *
- * This program is free software; you can redistribute it and/or modify
- * it under the terms of version 2 of the GNU General Public License as
- * published by the Free Software Foundation.
- *
- * This program is distributed in the hope that it will be useful, but
- * WITHOUT ANY WARRANTY; without even the implied warranty of
- * MERCHANTABILITY or FITNESS FOR A PARTICULAR PURPOSE.  See the GNU
- * General Public License for more details.
- *
- * The full GNU General Public License is included in this distribution
- * in the file called COPYING.
- *
- * Contact Information:
- *  Intel Linux Wireless <linuxwifi@intel.com>
- * Intel Corporation, 5200 N.E. Elam Young Parkway, Hillsboro, OR 97124-6497
- *
- * BSD LICENSE
- *
- * Copyright(c) 2012 - 2014 Intel Corporation. All rights reserved.
- * Copyright(c) 2013 - 2015 Intel Mobile Communications GmbH
- * Copyright(c) 2016 - 2017 Intel Deutschland GmbH
- * Copyright(c) 2018 - 2020 Intel Corporation
- * All rights reserved.
- *
- * Redistribution and use in source and binary forms, with or without
- * modification, are permitted provided that the following conditions
- * are met:
- *
- *  * Redistributions of source code must retain the above copyright
- *    notice, this list of conditions and the following disclaimer.
- *  * Redistributions in binary form must reproduce the above copyright
- *    notice, this list of conditions and the following disclaimer in
- *    the documentation and/or other materials provided with the
- *    distribution.
- *  * Neither the name Intel Corporation nor the names of its
- *    contributors may be used to endorse or promote products derived
- *    from this software without specific prior written permission.
- *
- * THIS SOFTWARE IS PROVIDED BY THE COPYRIGHT HOLDERS AND CONTRIBUTORS
- * "AS IS" AND ANY EXPRESS OR IMPLIED WARRANTIES, INCLUDING, BUT NOT
- * LIMITED TO, THE IMPLIED WARRANTIES OF MERCHANTABILITY AND FITNESS FOR
- * A PARTICULAR PURPOSE ARE DISCLAIMED. IN NO EVENT SHALL THE COPYRIGHT
- * OWNER OR CONTRIBUTORS BE LIABLE FOR ANY DIRECT, INDIRECT, INCIDENTAL,
- * SPECIAL, EXEMPLARY, OR CONSEQUENTIAL DAMAGES (INCLUDING, BUT NOT
- * LIMITED TO, PROCUREMENT OF SUBSTITUTE GOODS OR SERVICES; LOSS OF USE,
- * DATA, OR PROFITS; OR BUSINESS INTERRUPTION) HOWEVER CAUSED AND ON ANY
- * THEORY OF LIABILITY, WHETHER IN CONTRACT, STRICT LIABILITY, OR TORT
- * (INCLUDING NEGLIGENCE OR OTHERWISE) ARISING IN ANY WAY OUT OF THE USE
- * OF THIS SOFTWARE, EVEN IF ADVISED OF THE POSSIBILITY OF SUCH DAMAGE.
- *****************************************************************************/
-=======
 // SPDX-License-Identifier: GPL-2.0 OR BSD-3-Clause
 /*
  * Copyright (C) 2012-2014, 2018-2020 Intel Corporation
  * Copyright (C) 2013-2015 Intel Mobile Communications GmbH
  * Copyright (C) 2016-2017 Intel Deutschland GmbH
  */
->>>>>>> 7d2a07b7
 #include <asm/unaligned.h>
 #include <linux/etherdevice.h>
 #include <linux/skbuff.h>
@@ -366,28 +301,22 @@
 	u32 rate_n_flags;
 	u32 rx_pkt_status;
 	u8 crypt_len = 0;
-<<<<<<< HEAD
-=======
 
 	if (unlikely(pkt_len < sizeof(*rx_res))) {
 		IWL_DEBUG_DROP(mvm, "Bad REPLY_RX_MPDU_CMD size\n");
 		return;
 	}
->>>>>>> 7d2a07b7
 
 	phy_info = &mvm->last_phy_info;
 	rx_res = (struct iwl_rx_mpdu_res_start *)pkt->data;
 	hdr = (struct ieee80211_hdr *)(pkt->data + sizeof(*rx_res));
 	len = le16_to_cpu(rx_res->byte_count);
-<<<<<<< HEAD
-=======
 
 	if (unlikely(len + sizeof(*rx_res) + sizeof(__le32) > pkt_len)) {
 		IWL_DEBUG_DROP(mvm, "FW lied about packet len\n");
 		return;
 	}
 
->>>>>>> 7d2a07b7
 	rx_pkt_status = get_unaligned_le32((__le32 *)
 		(pkt->data + sizeof(*rx_res) + len));
 
@@ -719,32 +648,6 @@
 	iwl_fw_dbg_collect_trig(&mvm->fwrt, trig, NULL);
 }
 
-<<<<<<< HEAD
-static void iwl_mvm_update_avg_energy(struct iwl_mvm *mvm,
-				      u8 energy[IWL_MVM_STATION_COUNT_MAX])
-{
-	int i;
-
-	if (WARN_ONCE(mvm->fw->ucode_capa.num_stations >
-		      IWL_MVM_STATION_COUNT_MAX,
-		      "Driver and FW station count mismatch %d\n",
-		      mvm->fw->ucode_capa.num_stations))
-		return;
-
-	rcu_read_lock();
-	for (i = 0; i < mvm->fw->ucode_capa.num_stations; i++) {
-		struct iwl_mvm_sta *sta;
-
-		if (!energy[i])
-			continue;
-
-		sta = iwl_mvm_sta_from_staid_rcu(mvm, i);
-		if (!sta)
-			continue;
-		sta->avg_energy = energy[i];
-	}
-	rcu_read_unlock();
-=======
 static void iwl_mvm_stats_energy_iter(void *_data,
 				      struct ieee80211_sta *sta)
 {
@@ -759,7 +662,6 @@
 	if (energy[sta_id])
 		mvmsta->avg_energy = energy[sta_id];
 
->>>>>>> 7d2a07b7
 }
 
 static void
@@ -809,12 +711,8 @@
 	stats = (void *)&pkt->data;
 
 	if (WARN_ONCE(stats->hdr.type != FW_STATISTICS_OPERATIONAL ||
-<<<<<<< HEAD
-		      stats->hdr.version != 1,
-=======
 		      stats->hdr.version !=
 		      iwl_fw_lookup_notif_ver(mvm->fw, LONG_GROUP, STATISTICS_CMD, 0),
->>>>>>> 7d2a07b7
 		      "received unsupported hdr type %d, version %d\n",
 		      stats->hdr.type, stats->hdr.version))
 		return;
@@ -845,13 +743,8 @@
 
 	for (i = 0; i < ARRAY_SIZE(average_energy); i++)
 		average_energy[i] = le32_to_cpu(stats->average_energy[i]);
-<<<<<<< HEAD
-	iwl_mvm_update_avg_energy(mvm, average_energy);
-
-=======
 	ieee80211_iterate_stations_atomic(mvm->hw, iwl_mvm_stats_energy_iter,
 					  average_energy);
->>>>>>> 7d2a07b7
 	/*
 	 * Don't update in case the statistics are not cleared, since
 	 * we will end up counting twice the same airtime, once in TCM
@@ -961,13 +854,8 @@
 		bytes = (void *)&stats->load_stats.byte_count;
 		air_time = (void *)&stats->load_stats.air_time;
 	}
-<<<<<<< HEAD
-
-	iwl_mvm_update_avg_energy(mvm, energy);
-=======
 	ieee80211_iterate_stations_atomic(mvm->hw, iwl_mvm_stats_energy_iter,
 					  energy);
->>>>>>> 7d2a07b7
 
 	/*
 	 * Don't update in case the statistics are not cleared, since
