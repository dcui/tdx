<<<<<<< HEAD
/******************************************************************************
 *
 * This file is provided under a dual BSD/GPLv2 license.  When using or
 * redistributing this file, you may do so under either license.
 *
 * GPL LICENSE SUMMARY
 *
 * Copyright(c) 2012 - 2014, 2018 - 2020 Intel Corporation. All rights reserved.
 * Copyright(c) 2013 - 2014 Intel Mobile Communications GmbH
 * Copyright (C) 2015 - 2017 Intel Deutschland GmbH
 *
 * This program is free software; you can redistribute it and/or modify
 * it under the terms of version 2 of the GNU General Public License as
 * published by the Free Software Foundation.
 *
 * This program is distributed in the hope that it will be useful, but
 * WITHOUT ANY WARRANTY; without even the implied warranty of
 * MERCHANTABILITY or FITNESS FOR A PARTICULAR PURPOSE.  See the GNU
 * General Public License for more details.
 *
 * The full GNU General Public License is included in this distribution
 * in the file called COPYING.
 *
 * Contact Information:
 *  Intel Linux Wireless <linuxwifi@intel.com>
 * Intel Corporation, 5200 N.E. Elam Young Parkway, Hillsboro, OR 97124-6497
 *
 * BSD LICENSE
 *
 * Copyright(c) 2012 - 2014, 2018 - 2020 Intel Corporation. All rights reserved.
 * Copyright(c) 2013 - 2014 Intel Mobile Communications GmbH
 * Copyright (C) 2015 - 2017 Intel Deutschland GmbH
 * All rights reserved.
 *
 * Redistribution and use in source and binary forms, with or without
 * modification, are permitted provided that the following conditions
 * are met:
 *
 *  * Redistributions of source code must retain the above copyright
 *    notice, this list of conditions and the following disclaimer.
 *  * Redistributions in binary form must reproduce the above copyright
 *    notice, this list of conditions and the following disclaimer in
 *    the documentation and/or other materials provided with the
 *    distribution.
 *  * Neither the name Intel Corporation nor the names of its
 *    contributors may be used to endorse or promote products derived
 *    from this software without specific prior written permission.
 *
 * THIS SOFTWARE IS PROVIDED BY THE COPYRIGHT HOLDERS AND CONTRIBUTORS
 * "AS IS" AND ANY EXPRESS OR IMPLIED WARRANTIES, INCLUDING, BUT NOT
 * LIMITED TO, THE IMPLIED WARRANTIES OF MERCHANTABILITY AND FITNESS FOR
 * A PARTICULAR PURPOSE ARE DISCLAIMED. IN NO EVENT SHALL THE COPYRIGHT
 * OWNER OR CONTRIBUTORS BE LIABLE FOR ANY DIRECT, INDIRECT, INCIDENTAL,
 * SPECIAL, EXEMPLARY, OR CONSEQUENTIAL DAMAGES (INCLUDING, BUT NOT
 * LIMITED TO, PROCUREMENT OF SUBSTITUTE GOODS OR SERVICES; LOSS OF USE,
 * DATA, OR PROFITS; OR BUSINESS INTERRUPTION) HOWEVER CAUSED AND ON ANY
 * THEORY OF LIABILITY, WHETHER IN CONTRACT, STRICT LIABILITY, OR TORT
 * (INCLUDING NEGLIGENCE OR OTHERWISE) ARISING IN ANY WAY OUT OF THE USE
 * OF THIS SOFTWARE, EVEN IF ADVISED OF THE POSSIBILITY OF SUCH DAMAGE.
 *
 *****************************************************************************/
=======
// SPDX-License-Identifier: GPL-2.0 OR BSD-3-Clause
/*
 * Copyright (C) 2012-2014, 2018-2021 Intel Corporation
 * Copyright (C) 2013-2014 Intel Mobile Communications GmbH
 * Copyright (C) 2015-2017 Intel Deutschland GmbH
 */
>>>>>>> 7d2a07b7
#include <net/mac80211.h>

#include "iwl-debug.h"
#include "iwl-io.h"
#include "iwl-prph.h"
#include "iwl-csr.h"
#include "mvm.h"
#include "fw/api/rs.h"
#include "fw/img.h"

/*
 * Will return 0 even if the cmd failed when RFKILL is asserted unless
 * CMD_WANT_SKB is set in cmd->flags.
 */
int iwl_mvm_send_cmd(struct iwl_mvm *mvm, struct iwl_host_cmd *cmd)
{
	int ret;

#if defined(CONFIG_IWLWIFI_DEBUGFS) && defined(CONFIG_PM_SLEEP)
	if (WARN_ON(mvm->d3_test_active))
		return -EIO;
#endif

	/*
	 * Synchronous commands from this op-mode must hold
	 * the mutex, this ensures we don't try to send two
	 * (or more) synchronous commands at a time.
	 */
	if (!(cmd->flags & CMD_ASYNC))
		lockdep_assert_held(&mvm->mutex);

	ret = iwl_trans_send_cmd(mvm->trans, cmd);

	/*
	 * If the caller wants the SKB, then don't hide any problems, the
	 * caller might access the response buffer which will be NULL if
	 * the command failed.
	 */
	if (cmd->flags & CMD_WANT_SKB)
		return ret;

	/*
	 * Silently ignore failures if RFKILL is asserted or
	 * we are in suspend\resume process
	 */
	if (!ret || ret == -ERFKILL || ret == -EHOSTDOWN)
		return 0;
	return ret;
}

int iwl_mvm_send_cmd_pdu(struct iwl_mvm *mvm, u32 id,
			 u32 flags, u16 len, const void *data)
{
	struct iwl_host_cmd cmd = {
		.id = id,
		.len = { len, },
		.data = { data, },
		.flags = flags,
	};

	return iwl_mvm_send_cmd(mvm, &cmd);
}

/*
 * We assume that the caller set the status to the success value
 */
int iwl_mvm_send_cmd_status(struct iwl_mvm *mvm, struct iwl_host_cmd *cmd,
			    u32 *status)
{
	struct iwl_rx_packet *pkt;
	struct iwl_cmd_response *resp;
	int ret, resp_len;

	lockdep_assert_held(&mvm->mutex);

#if defined(CONFIG_IWLWIFI_DEBUGFS) && defined(CONFIG_PM_SLEEP)
	if (WARN_ON(mvm->d3_test_active))
		return -EIO;
#endif

	/*
	 * Only synchronous commands can wait for status,
	 * we use WANT_SKB so the caller can't.
	 */
	if (WARN_ONCE(cmd->flags & (CMD_ASYNC | CMD_WANT_SKB),
		      "cmd flags %x", cmd->flags))
		return -EINVAL;

	cmd->flags |= CMD_WANT_SKB;

	ret = iwl_trans_send_cmd(mvm->trans, cmd);
	if (ret == -ERFKILL) {
		/*
		 * The command failed because of RFKILL, don't update
		 * the status, leave it as success and return 0.
		 */
		return 0;
	} else if (ret) {
		return ret;
	}

	pkt = cmd->resp_pkt;

	resp_len = iwl_rx_packet_payload_len(pkt);
	if (WARN_ON_ONCE(resp_len != sizeof(*resp))) {
		ret = -EIO;
		goto out_free_resp;
	}

	resp = (void *)pkt->data;
	*status = le32_to_cpu(resp->status);
 out_free_resp:
	iwl_free_resp(cmd);
	return ret;
}

/*
 * We assume that the caller set the status to the sucess value
 */
int iwl_mvm_send_cmd_pdu_status(struct iwl_mvm *mvm, u32 id, u16 len,
				const void *data, u32 *status)
{
	struct iwl_host_cmd cmd = {
		.id = id,
		.len = { len, },
		.data = { data, },
	};

	return iwl_mvm_send_cmd_status(mvm, &cmd, status);
}

#define IWL_DECLARE_RATE_INFO(r) \
	[IWL_RATE_##r##M_INDEX] = IWL_RATE_##r##M_PLCP

/*
 * Translate from fw_rate_index (IWL_RATE_XXM_INDEX) to PLCP
 */
static const u8 fw_rate_idx_to_plcp[IWL_RATE_COUNT] = {
	IWL_DECLARE_RATE_INFO(1),
	IWL_DECLARE_RATE_INFO(2),
	IWL_DECLARE_RATE_INFO(5),
	IWL_DECLARE_RATE_INFO(11),
	IWL_DECLARE_RATE_INFO(6),
	IWL_DECLARE_RATE_INFO(9),
	IWL_DECLARE_RATE_INFO(12),
	IWL_DECLARE_RATE_INFO(18),
	IWL_DECLARE_RATE_INFO(24),
	IWL_DECLARE_RATE_INFO(36),
	IWL_DECLARE_RATE_INFO(48),
	IWL_DECLARE_RATE_INFO(54),
};

int iwl_mvm_legacy_rate_to_mac80211_idx(u32 rate_n_flags,
					enum nl80211_band band)
{
	int rate = rate_n_flags & RATE_LEGACY_RATE_MSK;
	int idx;
	int band_offset = 0;

	/* Legacy rate format, search for match in table */
	if (band != NL80211_BAND_2GHZ)
		band_offset = IWL_FIRST_OFDM_RATE;
	for (idx = band_offset; idx < IWL_RATE_COUNT_LEGACY; idx++)
		if (fw_rate_idx_to_plcp[idx] == rate)
			return idx - band_offset;

	return -1;
}

u8 iwl_mvm_mac80211_idx_to_hwrate(int rate_idx)
{
	/* Get PLCP rate for tx_cmd->rate_n_flags */
	return fw_rate_idx_to_plcp[rate_idx];
}

u8 iwl_mvm_mac80211_ac_to_ucode_ac(enum ieee80211_ac_numbers ac)
{
	static const u8 mac80211_ac_to_ucode_ac[] = {
		AC_VO,
		AC_VI,
		AC_BE,
		AC_BK
	};

	return mac80211_ac_to_ucode_ac[ac];
}

void iwl_mvm_rx_fw_error(struct iwl_mvm *mvm, struct iwl_rx_cmd_buffer *rxb)
{
	struct iwl_rx_packet *pkt = rxb_addr(rxb);
	struct iwl_error_resp *err_resp = (void *)pkt->data;

	IWL_ERR(mvm, "FW Error notification: type 0x%08X cmd_id 0x%02X\n",
		le32_to_cpu(err_resp->error_type), err_resp->cmd_id);
	IWL_ERR(mvm, "FW Error notification: seq 0x%04X service 0x%08X\n",
		le16_to_cpu(err_resp->bad_cmd_seq_num),
		le32_to_cpu(err_resp->error_service));
	IWL_ERR(mvm, "FW Error notification: timestamp 0x%016llX\n",
		le64_to_cpu(err_resp->timestamp));
}

/*
 * Returns the first antenna as ANT_[ABC], as defined in iwl-config.h.
 * The parameter should also be a combination of ANT_[ABC].
 */
u8 first_antenna(u8 mask)
{
	BUILD_BUG_ON(ANT_A != BIT(0)); /* using ffs is wrong if not */
	if (WARN_ON_ONCE(!mask)) /* ffs will return 0 if mask is zeroed */
		return BIT(0);
	return BIT(ffs(mask) - 1);
}

/*
 * Toggles between TX antennas to send the probe request on.
 * Receives the bitmask of valid TX antennas and the *index* used
 * for the last TX, and returns the next valid *index* to use.
 * In order to set it in the tx_cmd, must do BIT(idx).
 */
u8 iwl_mvm_next_antenna(struct iwl_mvm *mvm, u8 valid, u8 last_idx)
{
	u8 ind = last_idx;
	int i;

	for (i = 0; i < MAX_ANT_NUM; i++) {
		ind = (ind + 1) % MAX_ANT_NUM;
		if (valid & BIT(ind))
			return ind;
	}

	WARN_ONCE(1, "Failed to toggle between antennas 0x%x", valid);
	return last_idx;
}

<<<<<<< HEAD
/*
 * Note: This structure is read from the device with IO accesses,
 * and the reading already does the endian conversion. As it is
 * read with u32-sized accesses, any members with a different size
 * need to be ordered correctly though!
 */
struct iwl_error_event_table_v1 {
	u32 valid;		/* (nonzero) valid, (0) log is empty */
	u32 error_id;		/* type of error */
	u32 pc;			/* program counter */
	u32 blink1;		/* branch link */
	u32 blink2;		/* branch link */
	u32 ilink1;		/* interrupt link */
	u32 ilink2;		/* interrupt link */
	u32 data1;		/* error-specific data */
	u32 data2;		/* error-specific data */
	u32 data3;		/* error-specific data */
	u32 bcon_time;		/* beacon timer */
	u32 tsf_low;		/* network timestamp function timer */
	u32 tsf_hi;		/* network timestamp function timer */
	u32 gp1;		/* GP1 timer register */
	u32 gp2;		/* GP2 timer register */
	u32 gp3;		/* GP3 timer register */
	u32 ucode_ver;		/* uCode version */
	u32 hw_ver;		/* HW Silicon version */
	u32 brd_ver;		/* HW board version */
	u32 log_pc;		/* log program counter */
	u32 frame_ptr;		/* frame pointer */
	u32 stack_ptr;		/* stack pointer */
	u32 hcmd;		/* last host command header */
	u32 isr0;		/* isr status register LMPM_NIC_ISR0:
				 * rxtx_flag */
	u32 isr1;		/* isr status register LMPM_NIC_ISR1:
				 * host_flag */
	u32 isr2;		/* isr status register LMPM_NIC_ISR2:
				 * enc_flag */
	u32 isr3;		/* isr status register LMPM_NIC_ISR3:
				 * time_flag */
	u32 isr4;		/* isr status register LMPM_NIC_ISR4:
				 * wico interrupt */
	u32 isr_pref;		/* isr status register LMPM_NIC_PREF_STAT */
	u32 wait_event;		/* wait event() caller address */
	u32 l2p_control;	/* L2pControlField */
	u32 l2p_duration;	/* L2pDurationField */
	u32 l2p_mhvalid;	/* L2pMhValidBits */
	u32 l2p_addr_match;	/* L2pAddrMatchStat */
	u32 lmpm_pmg_sel;	/* indicate which clocks are turned on
				 * (LMPM_PMG_SEL) */
	u32 u_timestamp;	/* indicate when the date and time of the
				 * compilation */
	u32 flow_handler;	/* FH read/write pointers, RX credit */
} __packed /* LOG_ERROR_TABLE_API_S_VER_1 */;

struct iwl_error_event_table {
	u32 valid;		/* (nonzero) valid, (0) log is empty */
	u32 error_id;		/* type of error */
	u32 trm_hw_status0;	/* TRM HW status */
	u32 trm_hw_status1;	/* TRM HW status */
	u32 blink2;		/* branch link */
	u32 ilink1;		/* interrupt link */
	u32 ilink2;		/* interrupt link */
	u32 data1;		/* error-specific data */
	u32 data2;		/* error-specific data */
	u32 data3;		/* error-specific data */
	u32 bcon_time;		/* beacon timer */
	u32 tsf_low;		/* network timestamp function timer */
	u32 tsf_hi;		/* network timestamp function timer */
	u32 gp1;		/* GP1 timer register */
	u32 gp2;		/* GP2 timer register */
	u32 fw_rev_type;	/* firmware revision type */
	u32 major;		/* uCode version major */
	u32 minor;		/* uCode version minor */
	u32 hw_ver;		/* HW Silicon version */
	u32 brd_ver;		/* HW board version */
	u32 log_pc;		/* log program counter */
	u32 frame_ptr;		/* frame pointer */
	u32 stack_ptr;		/* stack pointer */
	u32 hcmd;		/* last host command header */
	u32 isr0;		/* isr status register LMPM_NIC_ISR0:
				 * rxtx_flag */
	u32 isr1;		/* isr status register LMPM_NIC_ISR1:
				 * host_flag */
	u32 isr2;		/* isr status register LMPM_NIC_ISR2:
				 * enc_flag */
	u32 isr3;		/* isr status register LMPM_NIC_ISR3:
				 * time_flag */
	u32 isr4;		/* isr status register LMPM_NIC_ISR4:
				 * wico interrupt */
	u32 last_cmd_id;	/* last HCMD id handled by the firmware */
	u32 wait_event;		/* wait event() caller address */
	u32 l2p_control;	/* L2pControlField */
	u32 l2p_duration;	/* L2pDurationField */
	u32 l2p_mhvalid;	/* L2pMhValidBits */
	u32 l2p_addr_match;	/* L2pAddrMatchStat */
	u32 lmpm_pmg_sel;	/* indicate which clocks are turned on
				 * (LMPM_PMG_SEL) */
	u32 u_timestamp;	/* indicate when the date and time of the
				 * compilation */
	u32 flow_handler;	/* FH read/write pointers, RX credit */
} __packed /* LOG_ERROR_TABLE_API_S_VER_3 */;

/*
 * UMAC error struct - relevant starting from family 8000 chip.
 * Note: This structure is read from the device with IO accesses,
 * and the reading already does the endian conversion. As it is
 * read with u32-sized accesses, any members with a different size
 * need to be ordered correctly though!
 */
struct iwl_umac_error_event_table {
	u32 valid;		/* (nonzero) valid, (0) log is empty */
	u32 error_id;		/* type of error */
	u32 blink1;		/* branch link */
	u32 blink2;		/* branch link */
	u32 ilink1;		/* interrupt link */
	u32 ilink2;		/* interrupt link */
	u32 data1;		/* error-specific data */
	u32 data2;		/* error-specific data */
	u32 data3;		/* error-specific data */
	u32 umac_major;
	u32 umac_minor;
	u32 frame_pointer;	/* core register 27*/
	u32 stack_pointer;	/* core register 28 */
	u32 cmd_header;		/* latest host cmd sent to UMAC */
	u32 nic_isr_pref;	/* ISR status register */
} __packed;

#define ERROR_START_OFFSET  (1 * sizeof(u32))
#define ERROR_ELEM_SIZE     (7 * sizeof(u32))

static void iwl_mvm_dump_umac_error_log(struct iwl_mvm *mvm)
{
	struct iwl_trans *trans = mvm->trans;
	struct iwl_umac_error_event_table table;
	u32 base = mvm->trans->dbg.umac_error_event_table;

	if (!base &&
	    !(mvm->trans->dbg.error_event_table_tlv_status &
	      IWL_ERROR_EVENT_TABLE_UMAC))
		return;

	iwl_trans_read_mem_bytes(trans, base, &table, sizeof(table));

	if (table.valid)
		mvm->fwrt.dump.umac_err_id = table.error_id;

	if (ERROR_START_OFFSET <= table.valid * ERROR_ELEM_SIZE) {
		IWL_ERR(trans, "Start IWL Error Log Dump:\n");
		IWL_ERR(trans, "Status: 0x%08lX, count: %d\n",
			mvm->status, table.valid);
	}

	IWL_ERR(mvm, "0x%08X | %s\n", table.error_id,
		iwl_fw_lookup_assert_desc(table.error_id));
	IWL_ERR(mvm, "0x%08X | umac branchlink1\n", table.blink1);
	IWL_ERR(mvm, "0x%08X | umac branchlink2\n", table.blink2);
	IWL_ERR(mvm, "0x%08X | umac interruptlink1\n", table.ilink1);
	IWL_ERR(mvm, "0x%08X | umac interruptlink2\n", table.ilink2);
	IWL_ERR(mvm, "0x%08X | umac data1\n", table.data1);
	IWL_ERR(mvm, "0x%08X | umac data2\n", table.data2);
	IWL_ERR(mvm, "0x%08X | umac data3\n", table.data3);
	IWL_ERR(mvm, "0x%08X | umac major\n", table.umac_major);
	IWL_ERR(mvm, "0x%08X | umac minor\n", table.umac_minor);
	IWL_ERR(mvm, "0x%08X | frame pointer\n", table.frame_pointer);
	IWL_ERR(mvm, "0x%08X | stack pointer\n", table.stack_pointer);
	IWL_ERR(mvm, "0x%08X | last host cmd\n", table.cmd_header);
	IWL_ERR(mvm, "0x%08X | isr status reg\n", table.nic_isr_pref);
}

static void iwl_mvm_dump_lmac_error_log(struct iwl_mvm *mvm, u8 lmac_num)
{
	struct iwl_trans *trans = mvm->trans;
	struct iwl_error_event_table table;
	u32 val, base = mvm->trans->dbg.lmac_error_event_table[lmac_num];

	if (mvm->fwrt.cur_fw_img == IWL_UCODE_INIT) {
		if (!base)
			base = mvm->fw->init_errlog_ptr;
	} else {
		if (!base)
			base = mvm->fw->inst_errlog_ptr;
	}

	if (base < 0x400000) {
		IWL_ERR(mvm,
			"Not valid error log pointer 0x%08X for %s uCode\n",
			base,
			(mvm->fwrt.cur_fw_img == IWL_UCODE_INIT)
			? "Init" : "RT");
		return;
	}

	/* check if there is a HW error */
	val = iwl_trans_read_mem32(trans, base);
	if (((val & ~0xf) == 0xa5a5a5a0) || ((val & ~0xf) == 0x5a5a5a50)) {
		int err;

		IWL_ERR(trans, "HW error, resetting before reading\n");

		/* reset the device */
		iwl_trans_sw_reset(trans);

		err = iwl_finish_nic_init(trans, trans->trans_cfg);
		if (err)
			return;
	}

	iwl_trans_read_mem_bytes(trans, base, &table, sizeof(table));

	if (table.valid)
		mvm->fwrt.dump.lmac_err_id[lmac_num] = table.error_id;

	if (ERROR_START_OFFSET <= table.valid * ERROR_ELEM_SIZE) {
		IWL_ERR(trans, "Start IWL Error Log Dump:\n");
		IWL_ERR(trans, "Status: 0x%08lX, count: %d\n",
			mvm->status, table.valid);
	}

	/* Do not change this output - scripts rely on it */

	IWL_ERR(mvm, "Loaded firmware version: %s\n", mvm->fw->fw_version);

	IWL_ERR(mvm, "0x%08X | %-28s\n", table.error_id,
		iwl_fw_lookup_assert_desc(table.error_id));
	IWL_ERR(mvm, "0x%08X | trm_hw_status0\n", table.trm_hw_status0);
	IWL_ERR(mvm, "0x%08X | trm_hw_status1\n", table.trm_hw_status1);
	IWL_ERR(mvm, "0x%08X | branchlink2\n", table.blink2);
	IWL_ERR(mvm, "0x%08X | interruptlink1\n", table.ilink1);
	IWL_ERR(mvm, "0x%08X | interruptlink2\n", table.ilink2);
	IWL_ERR(mvm, "0x%08X | data1\n", table.data1);
	IWL_ERR(mvm, "0x%08X | data2\n", table.data2);
	IWL_ERR(mvm, "0x%08X | data3\n", table.data3);
	IWL_ERR(mvm, "0x%08X | beacon time\n", table.bcon_time);
	IWL_ERR(mvm, "0x%08X | tsf low\n", table.tsf_low);
	IWL_ERR(mvm, "0x%08X | tsf hi\n", table.tsf_hi);
	IWL_ERR(mvm, "0x%08X | time gp1\n", table.gp1);
	IWL_ERR(mvm, "0x%08X | time gp2\n", table.gp2);
	IWL_ERR(mvm, "0x%08X | uCode revision type\n", table.fw_rev_type);
	IWL_ERR(mvm, "0x%08X | uCode version major\n", table.major);
	IWL_ERR(mvm, "0x%08X | uCode version minor\n", table.minor);
	IWL_ERR(mvm, "0x%08X | hw version\n", table.hw_ver);
	IWL_ERR(mvm, "0x%08X | board version\n", table.brd_ver);
	IWL_ERR(mvm, "0x%08X | hcmd\n", table.hcmd);
	IWL_ERR(mvm, "0x%08X | isr0\n", table.isr0);
	IWL_ERR(mvm, "0x%08X | isr1\n", table.isr1);
	IWL_ERR(mvm, "0x%08X | isr2\n", table.isr2);
	IWL_ERR(mvm, "0x%08X | isr3\n", table.isr3);
	IWL_ERR(mvm, "0x%08X | isr4\n", table.isr4);
	IWL_ERR(mvm, "0x%08X | last cmd Id\n", table.last_cmd_id);
	IWL_ERR(mvm, "0x%08X | wait_event\n", table.wait_event);
	IWL_ERR(mvm, "0x%08X | l2p_control\n", table.l2p_control);
	IWL_ERR(mvm, "0x%08X | l2p_duration\n", table.l2p_duration);
	IWL_ERR(mvm, "0x%08X | l2p_mhvalid\n", table.l2p_mhvalid);
	IWL_ERR(mvm, "0x%08X | l2p_addr_match\n", table.l2p_addr_match);
	IWL_ERR(mvm, "0x%08X | lmpm_pmg_sel\n", table.lmpm_pmg_sel);
	IWL_ERR(mvm, "0x%08X | timestamp\n", table.u_timestamp);
	IWL_ERR(mvm, "0x%08X | flow_handler\n", table.flow_handler);
}

static void iwl_mvm_dump_iml_error_log(struct iwl_mvm *mvm)
{
	struct iwl_trans *trans = mvm->trans;
	u32 error;

	error = iwl_read_umac_prph(trans, UMAG_SB_CPU_2_STATUS);

	IWL_ERR(trans, "IML/ROM dump:\n");

	if (error & 0xFFFF0000)
		IWL_ERR(trans, "IML/ROM SYSASSERT:\n");

	IWL_ERR(mvm, "0x%08X | IML/ROM error/state\n", error);
	IWL_ERR(mvm, "0x%08X | IML/ROM data1\n",
		iwl_read_umac_prph(trans, UMAG_SB_CPU_1_STATUS));
}

void iwl_mvm_dump_nic_error_log(struct iwl_mvm *mvm)
{
	if (!test_bit(STATUS_DEVICE_ENABLED, &mvm->trans->status)) {
		IWL_ERR(mvm,
			"DEVICE_ENABLED bit is not set. Aborting dump.\n");
		return;
	}

	iwl_mvm_dump_lmac_error_log(mvm, 0);

	if (mvm->trans->dbg.lmac_error_event_table[1])
		iwl_mvm_dump_lmac_error_log(mvm, 1);

	iwl_mvm_dump_umac_error_log(mvm);

	if (mvm->trans->trans_cfg->device_family >= IWL_DEVICE_FAMILY_AX210)
		iwl_mvm_dump_iml_error_log(mvm);

	iwl_fw_error_print_fseq_regs(&mvm->fwrt);
}

=======
>>>>>>> 7d2a07b7
int iwl_mvm_reconfig_scd(struct iwl_mvm *mvm, int queue, int fifo, int sta_id,
			 int tid, int frame_limit, u16 ssn)
{
	struct iwl_scd_txq_cfg_cmd cmd = {
		.scd_queue = queue,
		.action = SCD_CFG_ENABLE_QUEUE,
		.window = frame_limit,
		.sta_id = sta_id,
		.ssn = cpu_to_le16(ssn),
		.tx_fifo = fifo,
		.aggregate = (queue >= IWL_MVM_DQA_MIN_DATA_QUEUE ||
			      queue == IWL_MVM_DQA_BSS_CLIENT_QUEUE),
		.tid = tid,
	};
	int ret;

	if (WARN_ON(iwl_mvm_has_new_tx_api(mvm)))
		return -EINVAL;

	if (WARN(mvm->queue_info[queue].tid_bitmap == 0,
		 "Trying to reconfig unallocated queue %d\n", queue))
		return -ENXIO;

	IWL_DEBUG_TX_QUEUES(mvm, "Reconfig SCD for TXQ #%d\n", queue);

	ret = iwl_mvm_send_cmd_pdu(mvm, SCD_QUEUE_CFG, 0, sizeof(cmd), &cmd);
	WARN_ONCE(ret, "Failed to re-configure queue %d on FIFO %d, ret=%d\n",
		  queue, fifo, ret);

	return ret;
}

/**
 * iwl_mvm_send_lq_cmd() - Send link quality command
 * @mvm: Driver data.
 * @lq: Link quality command to send.
 *
 * The link quality command is sent as the last step of station creation.
 * This is the special case in which init is set and we call a callback in
 * this case to clear the state indicating that station creation is in
 * progress.
 */
int iwl_mvm_send_lq_cmd(struct iwl_mvm *mvm, struct iwl_lq_cmd *lq)
{
	struct iwl_host_cmd cmd = {
		.id = LQ_CMD,
		.len = { sizeof(struct iwl_lq_cmd), },
		.flags = CMD_ASYNC,
		.data = { lq, },
	};

	if (WARN_ON(lq->sta_id == IWL_MVM_INVALID_STA ||
		    iwl_mvm_has_tlc_offload(mvm)))
		return -EINVAL;

	return iwl_mvm_send_cmd(mvm, &cmd);
}

/**
 * iwl_mvm_update_smps - Get a request to change the SMPS mode
 * @mvm: Driver data.
 * @vif: Pointer to the ieee80211_vif structure
 * @req_type: The part of the driver who call for a change.
 * @smps_request: The request to change the SMPS mode.
 *
 * Get a requst to change the SMPS mode,
 * and change it according to all other requests in the driver.
 */
void iwl_mvm_update_smps(struct iwl_mvm *mvm, struct ieee80211_vif *vif,
			 enum iwl_mvm_smps_type_request req_type,
			 enum ieee80211_smps_mode smps_request)
{
	struct iwl_mvm_vif *mvmvif;
	enum ieee80211_smps_mode smps_mode = IEEE80211_SMPS_AUTOMATIC;
	int i;

	lockdep_assert_held(&mvm->mutex);

	/* SMPS is irrelevant for NICs that don't have at least 2 RX antenna */
	if (num_of_ant(iwl_mvm_get_valid_rx_ant(mvm)) == 1)
		return;

	if (vif->type != NL80211_IFTYPE_STATION)
		return;

	mvmvif = iwl_mvm_vif_from_mac80211(vif);
	mvmvif->smps_requests[req_type] = smps_request;
	for (i = 0; i < NUM_IWL_MVM_SMPS_REQ; i++) {
		if (mvmvif->smps_requests[i] == IEEE80211_SMPS_STATIC) {
			smps_mode = IEEE80211_SMPS_STATIC;
			break;
		}
		if (mvmvif->smps_requests[i] == IEEE80211_SMPS_DYNAMIC)
			smps_mode = IEEE80211_SMPS_DYNAMIC;
	}

	ieee80211_request_smps(vif, smps_mode);
}

int iwl_mvm_request_statistics(struct iwl_mvm *mvm, bool clear)
{
	struct iwl_statistics_cmd scmd = {
		.flags = clear ? cpu_to_le32(IWL_STATISTICS_FLG_CLEAR) : 0,
	};
	struct iwl_host_cmd cmd = {
		.id = STATISTICS_CMD,
		.len[0] = sizeof(scmd),
		.data[0] = &scmd,
		.flags = CMD_WANT_SKB,
	};
	int ret;

	ret = iwl_mvm_send_cmd(mvm, &cmd);
	if (ret)
		return ret;

	iwl_mvm_handle_rx_statistics(mvm, cmd.resp_pkt);
	iwl_free_resp(&cmd);

	if (clear)
		iwl_mvm_accu_radio_stats(mvm);

	return 0;
}

void iwl_mvm_accu_radio_stats(struct iwl_mvm *mvm)
{
	mvm->accu_radio_stats.rx_time += mvm->radio_stats.rx_time;
	mvm->accu_radio_stats.tx_time += mvm->radio_stats.tx_time;
	mvm->accu_radio_stats.on_time_rf += mvm->radio_stats.on_time_rf;
	mvm->accu_radio_stats.on_time_scan += mvm->radio_stats.on_time_scan;
}

struct iwl_mvm_diversity_iter_data {
	struct iwl_mvm_phy_ctxt *ctxt;
	bool result;
};

static void iwl_mvm_diversity_iter(void *_data, u8 *mac,
				   struct ieee80211_vif *vif)
{
	struct iwl_mvm_vif *mvmvif = iwl_mvm_vif_from_mac80211(vif);
	struct iwl_mvm_diversity_iter_data *data = _data;
	int i;

	if (mvmvif->phy_ctxt != data->ctxt)
		return;

	for (i = 0; i < NUM_IWL_MVM_SMPS_REQ; i++) {
		if (mvmvif->smps_requests[i] == IEEE80211_SMPS_STATIC ||
		    mvmvif->smps_requests[i] == IEEE80211_SMPS_DYNAMIC) {
			data->result = false;
			break;
		}
	}
}

bool iwl_mvm_rx_diversity_allowed(struct iwl_mvm *mvm,
				  struct iwl_mvm_phy_ctxt *ctxt)
{
	struct iwl_mvm_diversity_iter_data data = {
		.ctxt = ctxt,
		.result = true,
	};

	lockdep_assert_held(&mvm->mutex);

	if (num_of_ant(iwl_mvm_get_valid_rx_ant(mvm)) == 1)
		return false;

	if (mvm->cfg->rx_with_siso_diversity)
		return false;

	ieee80211_iterate_active_interfaces_atomic(
			mvm->hw, IEEE80211_IFACE_ITER_NORMAL,
			iwl_mvm_diversity_iter, &data);

	return data.result;
}

void iwl_mvm_send_low_latency_cmd(struct iwl_mvm *mvm,
				  bool low_latency, u16 mac_id)
{
	struct iwl_mac_low_latency_cmd cmd = {
		.mac_id = cpu_to_le32(mac_id)
	};

	if (!fw_has_capa(&mvm->fw->ucode_capa,
			 IWL_UCODE_TLV_CAPA_DYNAMIC_QUOTA))
		return;

	if (low_latency) {
		/* currently we don't care about the direction */
		cmd.low_latency_rx = 1;
		cmd.low_latency_tx = 1;
	}

	if (iwl_mvm_send_cmd_pdu(mvm, iwl_cmd_id(LOW_LATENCY_CMD,
						 MAC_CONF_GROUP, 0),
				 0, sizeof(cmd), &cmd))
		IWL_ERR(mvm, "Failed to send low latency command\n");
}

int iwl_mvm_update_low_latency(struct iwl_mvm *mvm, struct ieee80211_vif *vif,
			       bool low_latency,
			       enum iwl_mvm_low_latency_cause cause)
{
	struct iwl_mvm_vif *mvmvif = iwl_mvm_vif_from_mac80211(vif);
	int res;
	bool prev;

	lockdep_assert_held(&mvm->mutex);

	prev = iwl_mvm_vif_low_latency(mvmvif);
	iwl_mvm_vif_set_low_latency(mvmvif, low_latency, cause);

	low_latency = iwl_mvm_vif_low_latency(mvmvif);

	if (low_latency == prev)
		return 0;

	iwl_mvm_send_low_latency_cmd(mvm, low_latency, mvmvif->id);

	res = iwl_mvm_update_quotas(mvm, false, NULL);
	if (res)
		return res;

	iwl_mvm_bt_coex_vif_change(mvm);

	return iwl_mvm_power_update_mac(mvm);
}

struct iwl_mvm_low_latency_iter {
	bool result;
	bool result_per_band[NUM_NL80211_BANDS];
};

static void iwl_mvm_ll_iter(void *_data, u8 *mac, struct ieee80211_vif *vif)
{
	struct iwl_mvm_low_latency_iter *result = _data;
	struct iwl_mvm_vif *mvmvif = iwl_mvm_vif_from_mac80211(vif);
	enum nl80211_band band;

	if (iwl_mvm_vif_low_latency(mvmvif)) {
		result->result = true;

		if (!mvmvif->phy_ctxt)
			return;

		band = mvmvif->phy_ctxt->channel->band;
		result->result_per_band[band] = true;
	}
}

bool iwl_mvm_low_latency(struct iwl_mvm *mvm)
{
	struct iwl_mvm_low_latency_iter data = {};

	ieee80211_iterate_active_interfaces_atomic(
			mvm->hw, IEEE80211_IFACE_ITER_NORMAL,
			iwl_mvm_ll_iter, &data);

	return data.result;
}

bool iwl_mvm_low_latency_band(struct iwl_mvm *mvm, enum nl80211_band band)
{
	struct iwl_mvm_low_latency_iter data = {};

	ieee80211_iterate_active_interfaces_atomic(
			mvm->hw, IEEE80211_IFACE_ITER_NORMAL,
			iwl_mvm_ll_iter, &data);

	return data.result_per_band[band];
}

struct iwl_bss_iter_data {
	struct ieee80211_vif *vif;
	bool error;
};

static void iwl_mvm_bss_iface_iterator(void *_data, u8 *mac,
				       struct ieee80211_vif *vif)
{
	struct iwl_bss_iter_data *data = _data;

	if (vif->type != NL80211_IFTYPE_STATION || vif->p2p)
		return;

	if (data->vif) {
		data->error = true;
		return;
	}

	data->vif = vif;
}

struct ieee80211_vif *iwl_mvm_get_bss_vif(struct iwl_mvm *mvm)
{
	struct iwl_bss_iter_data bss_iter_data = {};

	ieee80211_iterate_active_interfaces_atomic(
		mvm->hw, IEEE80211_IFACE_ITER_NORMAL,
		iwl_mvm_bss_iface_iterator, &bss_iter_data);

	if (bss_iter_data.error) {
		IWL_ERR(mvm, "More than one managed interface active!\n");
		return ERR_PTR(-EINVAL);
	}

	return bss_iter_data.vif;
}

struct iwl_bss_find_iter_data {
	struct ieee80211_vif *vif;
	u32 macid;
};

static void iwl_mvm_bss_find_iface_iterator(void *_data, u8 *mac,
					    struct ieee80211_vif *vif)
{
	struct iwl_bss_find_iter_data *data = _data;
	struct iwl_mvm_vif *mvmvif = iwl_mvm_vif_from_mac80211(vif);

	if (mvmvif->id == data->macid)
		data->vif = vif;
}

struct ieee80211_vif *iwl_mvm_get_vif_by_macid(struct iwl_mvm *mvm, u32 macid)
{
	struct iwl_bss_find_iter_data data = {
		.macid = macid,
	};

	lockdep_assert_held(&mvm->mutex);

	ieee80211_iterate_active_interfaces_atomic(
		mvm->hw, IEEE80211_IFACE_ITER_NORMAL,
		iwl_mvm_bss_find_iface_iterator, &data);

	return data.vif;
}

struct iwl_sta_iter_data {
	bool assoc;
};

static void iwl_mvm_sta_iface_iterator(void *_data, u8 *mac,
				       struct ieee80211_vif *vif)
{
	struct iwl_sta_iter_data *data = _data;

	if (vif->type != NL80211_IFTYPE_STATION)
		return;

	if (vif->bss_conf.assoc)
		data->assoc = true;
}

bool iwl_mvm_is_vif_assoc(struct iwl_mvm *mvm)
{
	struct iwl_sta_iter_data data = {
		.assoc = false,
	};

	ieee80211_iterate_active_interfaces_atomic(mvm->hw,
						   IEEE80211_IFACE_ITER_NORMAL,
						   iwl_mvm_sta_iface_iterator,
						   &data);
	return data.assoc;
}

unsigned int iwl_mvm_get_wd_timeout(struct iwl_mvm *mvm,
				    struct ieee80211_vif *vif,
				    bool tdls, bool cmd_q)
{
	struct iwl_fw_dbg_trigger_tlv *trigger;
	struct iwl_fw_dbg_trigger_txq_timer *txq_timer;
	unsigned int default_timeout = cmd_q ?
		IWL_DEF_WD_TIMEOUT :
		mvm->trans->trans_cfg->base_params->wd_timeout;

	if (!iwl_fw_dbg_trigger_enabled(mvm->fw, FW_DBG_TRIGGER_TXQ_TIMERS)) {
		/*
		 * We can't know when the station is asleep or awake, so we
		 * must disable the queue hang detection.
		 */
		if (fw_has_capa(&mvm->fw->ucode_capa,
				IWL_UCODE_TLV_CAPA_STA_PM_NOTIF) &&
		    vif && vif->type == NL80211_IFTYPE_AP)
			return IWL_WATCHDOG_DISABLED;
		return default_timeout;
	}

	trigger = iwl_fw_dbg_get_trigger(mvm->fw, FW_DBG_TRIGGER_TXQ_TIMERS);
	txq_timer = (void *)trigger->data;

	if (tdls)
		return le32_to_cpu(txq_timer->tdls);

	if (cmd_q)
		return le32_to_cpu(txq_timer->command_queue);

	if (WARN_ON(!vif))
		return default_timeout;

	switch (ieee80211_vif_type_p2p(vif)) {
	case NL80211_IFTYPE_ADHOC:
		return le32_to_cpu(txq_timer->ibss);
	case NL80211_IFTYPE_STATION:
		return le32_to_cpu(txq_timer->bss);
	case NL80211_IFTYPE_AP:
		return le32_to_cpu(txq_timer->softap);
	case NL80211_IFTYPE_P2P_CLIENT:
		return le32_to_cpu(txq_timer->p2p_client);
	case NL80211_IFTYPE_P2P_GO:
		return le32_to_cpu(txq_timer->p2p_go);
	case NL80211_IFTYPE_P2P_DEVICE:
		return le32_to_cpu(txq_timer->p2p_device);
	case NL80211_IFTYPE_MONITOR:
		return default_timeout;
	default:
		WARN_ON(1);
		return mvm->trans->trans_cfg->base_params->wd_timeout;
	}
}

void iwl_mvm_connection_loss(struct iwl_mvm *mvm, struct ieee80211_vif *vif,
			     const char *errmsg)
{
	struct iwl_fw_dbg_trigger_tlv *trig;
	struct iwl_fw_dbg_trigger_mlme *trig_mlme;

	trig = iwl_fw_dbg_trigger_on(&mvm->fwrt, ieee80211_vif_to_wdev(vif),
				     FW_DBG_TRIGGER_MLME);
	if (!trig)
		goto out;

	trig_mlme = (void *)trig->data;

	if (trig_mlme->stop_connection_loss &&
	    --trig_mlme->stop_connection_loss)
		goto out;

	iwl_fw_dbg_collect_trig(&mvm->fwrt, trig, "%s", errmsg);

out:
	ieee80211_connection_loss(vif);
}

void iwl_mvm_event_frame_timeout_callback(struct iwl_mvm *mvm,
					  struct ieee80211_vif *vif,
					  const struct ieee80211_sta *sta,
					  u16 tid)
{
	struct iwl_fw_dbg_trigger_tlv *trig;
	struct iwl_fw_dbg_trigger_ba *ba_trig;

	trig = iwl_fw_dbg_trigger_on(&mvm->fwrt, ieee80211_vif_to_wdev(vif),
				     FW_DBG_TRIGGER_BA);
	if (!trig)
		return;

	ba_trig = (void *)trig->data;

	if (!(le16_to_cpu(ba_trig->frame_timeout) & BIT(tid)))
		return;

	iwl_fw_dbg_collect_trig(&mvm->fwrt, trig,
				"Frame from %pM timed out, tid %d",
				sta->addr, tid);
}

u8 iwl_mvm_tcm_load_percentage(u32 airtime, u32 elapsed)
{
	if (!elapsed)
		return 0;

	return (100 * airtime / elapsed) / USEC_PER_MSEC;
}

static enum iwl_mvm_traffic_load
iwl_mvm_tcm_load(struct iwl_mvm *mvm, u32 airtime, unsigned long elapsed)
{
	u8 load = iwl_mvm_tcm_load_percentage(airtime, elapsed);

	if (load > IWL_MVM_TCM_LOAD_HIGH_THRESH)
		return IWL_MVM_TRAFFIC_HIGH;
	if (load > IWL_MVM_TCM_LOAD_MEDIUM_THRESH)
		return IWL_MVM_TRAFFIC_MEDIUM;

	return IWL_MVM_TRAFFIC_LOW;
}

static void iwl_mvm_tcm_iter(void *_data, u8 *mac, struct ieee80211_vif *vif)
{
	struct iwl_mvm *mvm = _data;
	struct iwl_mvm_vif *mvmvif = iwl_mvm_vif_from_mac80211(vif);
	bool low_latency, prev = mvmvif->low_latency & LOW_LATENCY_TRAFFIC;

	if (mvmvif->id >= NUM_MAC_INDEX_DRIVER)
		return;

	low_latency = mvm->tcm.result.low_latency[mvmvif->id];

	if (!mvm->tcm.result.change[mvmvif->id] &&
	    prev == low_latency) {
		iwl_mvm_update_quotas(mvm, false, NULL);
		return;
	}

	if (prev != low_latency) {
		/* this sends traffic load and updates quota as well */
		iwl_mvm_update_low_latency(mvm, vif, low_latency,
					   LOW_LATENCY_TRAFFIC);
	} else {
		iwl_mvm_update_quotas(mvm, false, NULL);
	}
}

static void iwl_mvm_tcm_results(struct iwl_mvm *mvm)
{
	mutex_lock(&mvm->mutex);

	ieee80211_iterate_active_interfaces(
		mvm->hw, IEEE80211_IFACE_ITER_NORMAL,
		iwl_mvm_tcm_iter, mvm);

	if (fw_has_capa(&mvm->fw->ucode_capa, IWL_UCODE_TLV_CAPA_UMAC_SCAN))
		iwl_mvm_config_scan(mvm);

	mutex_unlock(&mvm->mutex);
}

static void iwl_mvm_tcm_uapsd_nonagg_detected_wk(struct work_struct *wk)
{
	struct iwl_mvm *mvm;
	struct iwl_mvm_vif *mvmvif;
	struct ieee80211_vif *vif;

	mvmvif = container_of(wk, struct iwl_mvm_vif,
			      uapsd_nonagg_detected_wk.work);
	vif = container_of((void *)mvmvif, struct ieee80211_vif, drv_priv);
	mvm = mvmvif->mvm;

	if (mvm->tcm.data[mvmvif->id].opened_rx_ba_sessions)
		return;

	/* remember that this AP is broken */
	memcpy(mvm->uapsd_noagg_bssids[mvm->uapsd_noagg_bssid_write_idx].addr,
	       vif->bss_conf.bssid, ETH_ALEN);
	mvm->uapsd_noagg_bssid_write_idx++;
	if (mvm->uapsd_noagg_bssid_write_idx >= IWL_MVM_UAPSD_NOAGG_LIST_LEN)
		mvm->uapsd_noagg_bssid_write_idx = 0;

	iwl_mvm_connection_loss(mvm, vif,
				"AP isn't using AMPDU with uAPSD enabled");
}

static void iwl_mvm_uapsd_agg_disconnect(struct iwl_mvm *mvm,
					 struct ieee80211_vif *vif)
{
	struct iwl_mvm_vif *mvmvif = iwl_mvm_vif_from_mac80211(vif);

	if (vif->type != NL80211_IFTYPE_STATION)
		return;

	if (!vif->bss_conf.assoc)
		return;

	if (!mvmvif->queue_params[IEEE80211_AC_VO].uapsd &&
	    !mvmvif->queue_params[IEEE80211_AC_VI].uapsd &&
	    !mvmvif->queue_params[IEEE80211_AC_BE].uapsd &&
	    !mvmvif->queue_params[IEEE80211_AC_BK].uapsd)
		return;

	if (mvm->tcm.data[mvmvif->id].uapsd_nonagg_detect.detected)
		return;

	mvm->tcm.data[mvmvif->id].uapsd_nonagg_detect.detected = true;
	IWL_INFO(mvm,
		 "detected AP should do aggregation but isn't, likely due to U-APSD\n");
	schedule_delayed_work(&mvmvif->uapsd_nonagg_detected_wk, 15 * HZ);
}

static void iwl_mvm_check_uapsd_agg_expected_tpt(struct iwl_mvm *mvm,
						 unsigned int elapsed,
						 int mac)
{
	u64 bytes = mvm->tcm.data[mac].uapsd_nonagg_detect.rx_bytes;
	u64 tpt;
	unsigned long rate;
	struct ieee80211_vif *vif;

	rate = ewma_rate_read(&mvm->tcm.data[mac].uapsd_nonagg_detect.rate);

	if (!rate || mvm->tcm.data[mac].opened_rx_ba_sessions ||
	    mvm->tcm.data[mac].uapsd_nonagg_detect.detected)
		return;

	if (iwl_mvm_has_new_rx_api(mvm)) {
		tpt = 8 * bytes; /* kbps */
		do_div(tpt, elapsed);
		rate *= 1000; /* kbps */
		if (tpt < 22 * rate / 100)
			return;
	} else {
		/*
		 * the rate here is actually the threshold, in 100Kbps units,
		 * so do the needed conversion from bytes to 100Kbps:
		 * 100kb = bits / (100 * 1000),
		 * 100kbps = 100kb / (msecs / 1000) ==
		 *           (bits / (100 * 1000)) / (msecs / 1000) ==
		 *           bits / (100 * msecs)
		 */
		tpt = (8 * bytes);
		do_div(tpt, elapsed * 100);
		if (tpt < rate)
			return;
	}

	rcu_read_lock();
	vif = rcu_dereference(mvm->vif_id_to_mac[mac]);
	if (vif)
		iwl_mvm_uapsd_agg_disconnect(mvm, vif);
	rcu_read_unlock();
}

static void iwl_mvm_tcm_iterator(void *_data, u8 *mac,
				 struct ieee80211_vif *vif)
{
	struct iwl_mvm_vif *mvmvif = iwl_mvm_vif_from_mac80211(vif);
	u32 *band = _data;

	if (!mvmvif->phy_ctxt)
		return;

	band[mvmvif->id] = mvmvif->phy_ctxt->channel->band;
}

static unsigned long iwl_mvm_calc_tcm_stats(struct iwl_mvm *mvm,
					    unsigned long ts,
					    bool handle_uapsd)
{
	unsigned int elapsed = jiffies_to_msecs(ts - mvm->tcm.ts);
	unsigned int uapsd_elapsed =
		jiffies_to_msecs(ts - mvm->tcm.uapsd_nonagg_ts);
	u32 total_airtime = 0;
	u32 band_airtime[NUM_NL80211_BANDS] = {0};
	u32 band[NUM_MAC_INDEX_DRIVER] = {0};
	int ac, mac, i;
	bool low_latency = false;
	enum iwl_mvm_traffic_load load, band_load;
	bool handle_ll = time_after(ts, mvm->tcm.ll_ts + MVM_LL_PERIOD);

	if (handle_ll)
		mvm->tcm.ll_ts = ts;
	if (handle_uapsd)
		mvm->tcm.uapsd_nonagg_ts = ts;

	mvm->tcm.result.elapsed = elapsed;

	ieee80211_iterate_active_interfaces_atomic(mvm->hw,
						   IEEE80211_IFACE_ITER_NORMAL,
						   iwl_mvm_tcm_iterator,
						   &band);

	for (mac = 0; mac < NUM_MAC_INDEX_DRIVER; mac++) {
		struct iwl_mvm_tcm_mac *mdata = &mvm->tcm.data[mac];
		u32 vo_vi_pkts = 0;
		u32 airtime = mdata->rx.airtime + mdata->tx.airtime;

		total_airtime += airtime;
		band_airtime[band[mac]] += airtime;

		load = iwl_mvm_tcm_load(mvm, airtime, elapsed);
		mvm->tcm.result.change[mac] = load != mvm->tcm.result.load[mac];
		mvm->tcm.result.load[mac] = load;
		mvm->tcm.result.airtime[mac] = airtime;

		for (ac = IEEE80211_AC_VO; ac <= IEEE80211_AC_VI; ac++)
			vo_vi_pkts += mdata->rx.pkts[ac] +
				      mdata->tx.pkts[ac];

		/* enable immediately with enough packets but defer disabling */
		if (vo_vi_pkts > IWL_MVM_TCM_LOWLAT_ENABLE_THRESH)
			mvm->tcm.result.low_latency[mac] = true;
		else if (handle_ll)
			mvm->tcm.result.low_latency[mac] = false;

		if (handle_ll) {
			/* clear old data */
			memset(&mdata->rx.pkts, 0, sizeof(mdata->rx.pkts));
			memset(&mdata->tx.pkts, 0, sizeof(mdata->tx.pkts));
		}
		low_latency |= mvm->tcm.result.low_latency[mac];

		if (!mvm->tcm.result.low_latency[mac] && handle_uapsd)
			iwl_mvm_check_uapsd_agg_expected_tpt(mvm, uapsd_elapsed,
							     mac);
		/* clear old data */
		if (handle_uapsd)
			mdata->uapsd_nonagg_detect.rx_bytes = 0;
		memset(&mdata->rx.airtime, 0, sizeof(mdata->rx.airtime));
		memset(&mdata->tx.airtime, 0, sizeof(mdata->tx.airtime));
	}

	load = iwl_mvm_tcm_load(mvm, total_airtime, elapsed);
	mvm->tcm.result.global_load = load;

	for (i = 0; i < NUM_NL80211_BANDS; i++) {
		band_load = iwl_mvm_tcm_load(mvm, band_airtime[i], elapsed);
		mvm->tcm.result.band_load[i] = band_load;
	}

	/*
	 * If the current load isn't low we need to force re-evaluation
	 * in the TCM period, so that we can return to low load if there
	 * was no traffic at all (and thus iwl_mvm_recalc_tcm didn't get
	 * triggered by traffic).
	 */
	if (load != IWL_MVM_TRAFFIC_LOW)
		return MVM_TCM_PERIOD;
	/*
	 * If low-latency is active we need to force re-evaluation after
	 * (the longer) MVM_LL_PERIOD, so that we can disable low-latency
	 * when there's no traffic at all.
	 */
	if (low_latency)
		return MVM_LL_PERIOD;
	/*
	 * Otherwise, we don't need to run the work struct because we're
	 * in the default "idle" state - traffic indication is low (which
	 * also covers the "no traffic" case) and low-latency is disabled
	 * so there's no state that may need to be disabled when there's
	 * no traffic at all.
	 *
	 * Note that this has no impact on the regular scheduling of the
	 * updates triggered by traffic - those happen whenever one of the
	 * two timeouts expire (if there's traffic at all.)
	 */
	return 0;
}

void iwl_mvm_recalc_tcm(struct iwl_mvm *mvm)
{
	unsigned long ts = jiffies;
	bool handle_uapsd =
		time_after(ts, mvm->tcm.uapsd_nonagg_ts +
			       msecs_to_jiffies(IWL_MVM_UAPSD_NONAGG_PERIOD));

	spin_lock(&mvm->tcm.lock);
	if (mvm->tcm.paused || !time_after(ts, mvm->tcm.ts + MVM_TCM_PERIOD)) {
		spin_unlock(&mvm->tcm.lock);
		return;
	}
	spin_unlock(&mvm->tcm.lock);

	if (handle_uapsd && iwl_mvm_has_new_rx_api(mvm)) {
		mutex_lock(&mvm->mutex);
		if (iwl_mvm_request_statistics(mvm, true))
			handle_uapsd = false;
		mutex_unlock(&mvm->mutex);
	}

	spin_lock(&mvm->tcm.lock);
	/* re-check if somebody else won the recheck race */
	if (!mvm->tcm.paused && time_after(ts, mvm->tcm.ts + MVM_TCM_PERIOD)) {
		/* calculate statistics */
		unsigned long work_delay = iwl_mvm_calc_tcm_stats(mvm, ts,
								  handle_uapsd);

		/* the memset needs to be visible before the timestamp */
		smp_mb();
		mvm->tcm.ts = ts;
		if (work_delay)
			schedule_delayed_work(&mvm->tcm.work, work_delay);
	}
	spin_unlock(&mvm->tcm.lock);

	iwl_mvm_tcm_results(mvm);
}

void iwl_mvm_tcm_work(struct work_struct *work)
{
	struct delayed_work *delayed_work = to_delayed_work(work);
	struct iwl_mvm *mvm = container_of(delayed_work, struct iwl_mvm,
					   tcm.work);

	iwl_mvm_recalc_tcm(mvm);
}

void iwl_mvm_pause_tcm(struct iwl_mvm *mvm, bool with_cancel)
{
	spin_lock_bh(&mvm->tcm.lock);
	mvm->tcm.paused = true;
	spin_unlock_bh(&mvm->tcm.lock);
	if (with_cancel)
		cancel_delayed_work_sync(&mvm->tcm.work);
}

void iwl_mvm_resume_tcm(struct iwl_mvm *mvm)
{
	int mac;
	bool low_latency = false;

	spin_lock_bh(&mvm->tcm.lock);
	mvm->tcm.ts = jiffies;
	mvm->tcm.ll_ts = jiffies;
	for (mac = 0; mac < NUM_MAC_INDEX_DRIVER; mac++) {
		struct iwl_mvm_tcm_mac *mdata = &mvm->tcm.data[mac];

		memset(&mdata->rx.pkts, 0, sizeof(mdata->rx.pkts));
		memset(&mdata->tx.pkts, 0, sizeof(mdata->tx.pkts));
		memset(&mdata->rx.airtime, 0, sizeof(mdata->rx.airtime));
		memset(&mdata->tx.airtime, 0, sizeof(mdata->tx.airtime));

		if (mvm->tcm.result.low_latency[mac])
			low_latency = true;
	}
	/* The TCM data needs to be reset before "paused" flag changes */
	smp_mb();
	mvm->tcm.paused = false;

	/*
	 * if the current load is not low or low latency is active, force
	 * re-evaluation to cover the case of no traffic.
	 */
	if (mvm->tcm.result.global_load > IWL_MVM_TRAFFIC_LOW)
		schedule_delayed_work(&mvm->tcm.work, MVM_TCM_PERIOD);
	else if (low_latency)
		schedule_delayed_work(&mvm->tcm.work, MVM_LL_PERIOD);

	spin_unlock_bh(&mvm->tcm.lock);
}

void iwl_mvm_tcm_add_vif(struct iwl_mvm *mvm, struct ieee80211_vif *vif)
{
	struct iwl_mvm_vif *mvmvif = iwl_mvm_vif_from_mac80211(vif);

	INIT_DELAYED_WORK(&mvmvif->uapsd_nonagg_detected_wk,
			  iwl_mvm_tcm_uapsd_nonagg_detected_wk);
}

void iwl_mvm_tcm_rm_vif(struct iwl_mvm *mvm, struct ieee80211_vif *vif)
{
	struct iwl_mvm_vif *mvmvif = iwl_mvm_vif_from_mac80211(vif);

	cancel_delayed_work_sync(&mvmvif->uapsd_nonagg_detected_wk);
}

u32 iwl_mvm_get_systime(struct iwl_mvm *mvm)
{
	u32 reg_addr = DEVICE_SYSTEM_TIME_REG;

	if (mvm->trans->trans_cfg->device_family >= IWL_DEVICE_FAMILY_22000 &&
	    mvm->trans->cfg->gp2_reg_addr)
		reg_addr = mvm->trans->cfg->gp2_reg_addr;

	return iwl_read_prph(mvm->trans, reg_addr);
}

void iwl_mvm_get_sync_time(struct iwl_mvm *mvm, int clock_type,
			   u32 *gp2, u64 *boottime, ktime_t *realtime)
{
	bool ps_disabled;

	lockdep_assert_held(&mvm->mutex);

	/* Disable power save when reading GP2 */
	ps_disabled = mvm->ps_disabled;
	if (!ps_disabled) {
		mvm->ps_disabled = true;
		iwl_mvm_power_update_device(mvm);
	}

	*gp2 = iwl_mvm_get_systime(mvm);

	if (clock_type == CLOCK_BOOTTIME && boottime)
		*boottime = ktime_get_boottime_ns();
	else if (clock_type == CLOCK_REALTIME && realtime)
		*realtime = ktime_get_real();

	if (!ps_disabled) {
		mvm->ps_disabled = ps_disabled;
		iwl_mvm_power_update_device(mvm);
	}
}<|MERGE_RESOLUTION|>--- conflicted
+++ resolved
@@ -1,73 +1,9 @@
-<<<<<<< HEAD
-/******************************************************************************
- *
- * This file is provided under a dual BSD/GPLv2 license.  When using or
- * redistributing this file, you may do so under either license.
- *
- * GPL LICENSE SUMMARY
- *
- * Copyright(c) 2012 - 2014, 2018 - 2020 Intel Corporation. All rights reserved.
- * Copyright(c) 2013 - 2014 Intel Mobile Communications GmbH
- * Copyright (C) 2015 - 2017 Intel Deutschland GmbH
- *
- * This program is free software; you can redistribute it and/or modify
- * it under the terms of version 2 of the GNU General Public License as
- * published by the Free Software Foundation.
- *
- * This program is distributed in the hope that it will be useful, but
- * WITHOUT ANY WARRANTY; without even the implied warranty of
- * MERCHANTABILITY or FITNESS FOR A PARTICULAR PURPOSE.  See the GNU
- * General Public License for more details.
- *
- * The full GNU General Public License is included in this distribution
- * in the file called COPYING.
- *
- * Contact Information:
- *  Intel Linux Wireless <linuxwifi@intel.com>
- * Intel Corporation, 5200 N.E. Elam Young Parkway, Hillsboro, OR 97124-6497
- *
- * BSD LICENSE
- *
- * Copyright(c) 2012 - 2014, 2018 - 2020 Intel Corporation. All rights reserved.
- * Copyright(c) 2013 - 2014 Intel Mobile Communications GmbH
- * Copyright (C) 2015 - 2017 Intel Deutschland GmbH
- * All rights reserved.
- *
- * Redistribution and use in source and binary forms, with or without
- * modification, are permitted provided that the following conditions
- * are met:
- *
- *  * Redistributions of source code must retain the above copyright
- *    notice, this list of conditions and the following disclaimer.
- *  * Redistributions in binary form must reproduce the above copyright
- *    notice, this list of conditions and the following disclaimer in
- *    the documentation and/or other materials provided with the
- *    distribution.
- *  * Neither the name Intel Corporation nor the names of its
- *    contributors may be used to endorse or promote products derived
- *    from this software without specific prior written permission.
- *
- * THIS SOFTWARE IS PROVIDED BY THE COPYRIGHT HOLDERS AND CONTRIBUTORS
- * "AS IS" AND ANY EXPRESS OR IMPLIED WARRANTIES, INCLUDING, BUT NOT
- * LIMITED TO, THE IMPLIED WARRANTIES OF MERCHANTABILITY AND FITNESS FOR
- * A PARTICULAR PURPOSE ARE DISCLAIMED. IN NO EVENT SHALL THE COPYRIGHT
- * OWNER OR CONTRIBUTORS BE LIABLE FOR ANY DIRECT, INDIRECT, INCIDENTAL,
- * SPECIAL, EXEMPLARY, OR CONSEQUENTIAL DAMAGES (INCLUDING, BUT NOT
- * LIMITED TO, PROCUREMENT OF SUBSTITUTE GOODS OR SERVICES; LOSS OF USE,
- * DATA, OR PROFITS; OR BUSINESS INTERRUPTION) HOWEVER CAUSED AND ON ANY
- * THEORY OF LIABILITY, WHETHER IN CONTRACT, STRICT LIABILITY, OR TORT
- * (INCLUDING NEGLIGENCE OR OTHERWISE) ARISING IN ANY WAY OUT OF THE USE
- * OF THIS SOFTWARE, EVEN IF ADVISED OF THE POSSIBILITY OF SUCH DAMAGE.
- *
- *****************************************************************************/
-=======
 // SPDX-License-Identifier: GPL-2.0 OR BSD-3-Clause
 /*
  * Copyright (C) 2012-2014, 2018-2021 Intel Corporation
  * Copyright (C) 2013-2014 Intel Mobile Communications GmbH
  * Copyright (C) 2015-2017 Intel Deutschland GmbH
  */
->>>>>>> 7d2a07b7
 #include <net/mac80211.h>
 
 #include "iwl-debug.h"
@@ -302,305 +238,6 @@
 	return last_idx;
 }
 
-<<<<<<< HEAD
-/*
- * Note: This structure is read from the device with IO accesses,
- * and the reading already does the endian conversion. As it is
- * read with u32-sized accesses, any members with a different size
- * need to be ordered correctly though!
- */
-struct iwl_error_event_table_v1 {
-	u32 valid;		/* (nonzero) valid, (0) log is empty */
-	u32 error_id;		/* type of error */
-	u32 pc;			/* program counter */
-	u32 blink1;		/* branch link */
-	u32 blink2;		/* branch link */
-	u32 ilink1;		/* interrupt link */
-	u32 ilink2;		/* interrupt link */
-	u32 data1;		/* error-specific data */
-	u32 data2;		/* error-specific data */
-	u32 data3;		/* error-specific data */
-	u32 bcon_time;		/* beacon timer */
-	u32 tsf_low;		/* network timestamp function timer */
-	u32 tsf_hi;		/* network timestamp function timer */
-	u32 gp1;		/* GP1 timer register */
-	u32 gp2;		/* GP2 timer register */
-	u32 gp3;		/* GP3 timer register */
-	u32 ucode_ver;		/* uCode version */
-	u32 hw_ver;		/* HW Silicon version */
-	u32 brd_ver;		/* HW board version */
-	u32 log_pc;		/* log program counter */
-	u32 frame_ptr;		/* frame pointer */
-	u32 stack_ptr;		/* stack pointer */
-	u32 hcmd;		/* last host command header */
-	u32 isr0;		/* isr status register LMPM_NIC_ISR0:
-				 * rxtx_flag */
-	u32 isr1;		/* isr status register LMPM_NIC_ISR1:
-				 * host_flag */
-	u32 isr2;		/* isr status register LMPM_NIC_ISR2:
-				 * enc_flag */
-	u32 isr3;		/* isr status register LMPM_NIC_ISR3:
-				 * time_flag */
-	u32 isr4;		/* isr status register LMPM_NIC_ISR4:
-				 * wico interrupt */
-	u32 isr_pref;		/* isr status register LMPM_NIC_PREF_STAT */
-	u32 wait_event;		/* wait event() caller address */
-	u32 l2p_control;	/* L2pControlField */
-	u32 l2p_duration;	/* L2pDurationField */
-	u32 l2p_mhvalid;	/* L2pMhValidBits */
-	u32 l2p_addr_match;	/* L2pAddrMatchStat */
-	u32 lmpm_pmg_sel;	/* indicate which clocks are turned on
-				 * (LMPM_PMG_SEL) */
-	u32 u_timestamp;	/* indicate when the date and time of the
-				 * compilation */
-	u32 flow_handler;	/* FH read/write pointers, RX credit */
-} __packed /* LOG_ERROR_TABLE_API_S_VER_1 */;
-
-struct iwl_error_event_table {
-	u32 valid;		/* (nonzero) valid, (0) log is empty */
-	u32 error_id;		/* type of error */
-	u32 trm_hw_status0;	/* TRM HW status */
-	u32 trm_hw_status1;	/* TRM HW status */
-	u32 blink2;		/* branch link */
-	u32 ilink1;		/* interrupt link */
-	u32 ilink2;		/* interrupt link */
-	u32 data1;		/* error-specific data */
-	u32 data2;		/* error-specific data */
-	u32 data3;		/* error-specific data */
-	u32 bcon_time;		/* beacon timer */
-	u32 tsf_low;		/* network timestamp function timer */
-	u32 tsf_hi;		/* network timestamp function timer */
-	u32 gp1;		/* GP1 timer register */
-	u32 gp2;		/* GP2 timer register */
-	u32 fw_rev_type;	/* firmware revision type */
-	u32 major;		/* uCode version major */
-	u32 minor;		/* uCode version minor */
-	u32 hw_ver;		/* HW Silicon version */
-	u32 brd_ver;		/* HW board version */
-	u32 log_pc;		/* log program counter */
-	u32 frame_ptr;		/* frame pointer */
-	u32 stack_ptr;		/* stack pointer */
-	u32 hcmd;		/* last host command header */
-	u32 isr0;		/* isr status register LMPM_NIC_ISR0:
-				 * rxtx_flag */
-	u32 isr1;		/* isr status register LMPM_NIC_ISR1:
-				 * host_flag */
-	u32 isr2;		/* isr status register LMPM_NIC_ISR2:
-				 * enc_flag */
-	u32 isr3;		/* isr status register LMPM_NIC_ISR3:
-				 * time_flag */
-	u32 isr4;		/* isr status register LMPM_NIC_ISR4:
-				 * wico interrupt */
-	u32 last_cmd_id;	/* last HCMD id handled by the firmware */
-	u32 wait_event;		/* wait event() caller address */
-	u32 l2p_control;	/* L2pControlField */
-	u32 l2p_duration;	/* L2pDurationField */
-	u32 l2p_mhvalid;	/* L2pMhValidBits */
-	u32 l2p_addr_match;	/* L2pAddrMatchStat */
-	u32 lmpm_pmg_sel;	/* indicate which clocks are turned on
-				 * (LMPM_PMG_SEL) */
-	u32 u_timestamp;	/* indicate when the date and time of the
-				 * compilation */
-	u32 flow_handler;	/* FH read/write pointers, RX credit */
-} __packed /* LOG_ERROR_TABLE_API_S_VER_3 */;
-
-/*
- * UMAC error struct - relevant starting from family 8000 chip.
- * Note: This structure is read from the device with IO accesses,
- * and the reading already does the endian conversion. As it is
- * read with u32-sized accesses, any members with a different size
- * need to be ordered correctly though!
- */
-struct iwl_umac_error_event_table {
-	u32 valid;		/* (nonzero) valid, (0) log is empty */
-	u32 error_id;		/* type of error */
-	u32 blink1;		/* branch link */
-	u32 blink2;		/* branch link */
-	u32 ilink1;		/* interrupt link */
-	u32 ilink2;		/* interrupt link */
-	u32 data1;		/* error-specific data */
-	u32 data2;		/* error-specific data */
-	u32 data3;		/* error-specific data */
-	u32 umac_major;
-	u32 umac_minor;
-	u32 frame_pointer;	/* core register 27*/
-	u32 stack_pointer;	/* core register 28 */
-	u32 cmd_header;		/* latest host cmd sent to UMAC */
-	u32 nic_isr_pref;	/* ISR status register */
-} __packed;
-
-#define ERROR_START_OFFSET  (1 * sizeof(u32))
-#define ERROR_ELEM_SIZE     (7 * sizeof(u32))
-
-static void iwl_mvm_dump_umac_error_log(struct iwl_mvm *mvm)
-{
-	struct iwl_trans *trans = mvm->trans;
-	struct iwl_umac_error_event_table table;
-	u32 base = mvm->trans->dbg.umac_error_event_table;
-
-	if (!base &&
-	    !(mvm->trans->dbg.error_event_table_tlv_status &
-	      IWL_ERROR_EVENT_TABLE_UMAC))
-		return;
-
-	iwl_trans_read_mem_bytes(trans, base, &table, sizeof(table));
-
-	if (table.valid)
-		mvm->fwrt.dump.umac_err_id = table.error_id;
-
-	if (ERROR_START_OFFSET <= table.valid * ERROR_ELEM_SIZE) {
-		IWL_ERR(trans, "Start IWL Error Log Dump:\n");
-		IWL_ERR(trans, "Status: 0x%08lX, count: %d\n",
-			mvm->status, table.valid);
-	}
-
-	IWL_ERR(mvm, "0x%08X | %s\n", table.error_id,
-		iwl_fw_lookup_assert_desc(table.error_id));
-	IWL_ERR(mvm, "0x%08X | umac branchlink1\n", table.blink1);
-	IWL_ERR(mvm, "0x%08X | umac branchlink2\n", table.blink2);
-	IWL_ERR(mvm, "0x%08X | umac interruptlink1\n", table.ilink1);
-	IWL_ERR(mvm, "0x%08X | umac interruptlink2\n", table.ilink2);
-	IWL_ERR(mvm, "0x%08X | umac data1\n", table.data1);
-	IWL_ERR(mvm, "0x%08X | umac data2\n", table.data2);
-	IWL_ERR(mvm, "0x%08X | umac data3\n", table.data3);
-	IWL_ERR(mvm, "0x%08X | umac major\n", table.umac_major);
-	IWL_ERR(mvm, "0x%08X | umac minor\n", table.umac_minor);
-	IWL_ERR(mvm, "0x%08X | frame pointer\n", table.frame_pointer);
-	IWL_ERR(mvm, "0x%08X | stack pointer\n", table.stack_pointer);
-	IWL_ERR(mvm, "0x%08X | last host cmd\n", table.cmd_header);
-	IWL_ERR(mvm, "0x%08X | isr status reg\n", table.nic_isr_pref);
-}
-
-static void iwl_mvm_dump_lmac_error_log(struct iwl_mvm *mvm, u8 lmac_num)
-{
-	struct iwl_trans *trans = mvm->trans;
-	struct iwl_error_event_table table;
-	u32 val, base = mvm->trans->dbg.lmac_error_event_table[lmac_num];
-
-	if (mvm->fwrt.cur_fw_img == IWL_UCODE_INIT) {
-		if (!base)
-			base = mvm->fw->init_errlog_ptr;
-	} else {
-		if (!base)
-			base = mvm->fw->inst_errlog_ptr;
-	}
-
-	if (base < 0x400000) {
-		IWL_ERR(mvm,
-			"Not valid error log pointer 0x%08X for %s uCode\n",
-			base,
-			(mvm->fwrt.cur_fw_img == IWL_UCODE_INIT)
-			? "Init" : "RT");
-		return;
-	}
-
-	/* check if there is a HW error */
-	val = iwl_trans_read_mem32(trans, base);
-	if (((val & ~0xf) == 0xa5a5a5a0) || ((val & ~0xf) == 0x5a5a5a50)) {
-		int err;
-
-		IWL_ERR(trans, "HW error, resetting before reading\n");
-
-		/* reset the device */
-		iwl_trans_sw_reset(trans);
-
-		err = iwl_finish_nic_init(trans, trans->trans_cfg);
-		if (err)
-			return;
-	}
-
-	iwl_trans_read_mem_bytes(trans, base, &table, sizeof(table));
-
-	if (table.valid)
-		mvm->fwrt.dump.lmac_err_id[lmac_num] = table.error_id;
-
-	if (ERROR_START_OFFSET <= table.valid * ERROR_ELEM_SIZE) {
-		IWL_ERR(trans, "Start IWL Error Log Dump:\n");
-		IWL_ERR(trans, "Status: 0x%08lX, count: %d\n",
-			mvm->status, table.valid);
-	}
-
-	/* Do not change this output - scripts rely on it */
-
-	IWL_ERR(mvm, "Loaded firmware version: %s\n", mvm->fw->fw_version);
-
-	IWL_ERR(mvm, "0x%08X | %-28s\n", table.error_id,
-		iwl_fw_lookup_assert_desc(table.error_id));
-	IWL_ERR(mvm, "0x%08X | trm_hw_status0\n", table.trm_hw_status0);
-	IWL_ERR(mvm, "0x%08X | trm_hw_status1\n", table.trm_hw_status1);
-	IWL_ERR(mvm, "0x%08X | branchlink2\n", table.blink2);
-	IWL_ERR(mvm, "0x%08X | interruptlink1\n", table.ilink1);
-	IWL_ERR(mvm, "0x%08X | interruptlink2\n", table.ilink2);
-	IWL_ERR(mvm, "0x%08X | data1\n", table.data1);
-	IWL_ERR(mvm, "0x%08X | data2\n", table.data2);
-	IWL_ERR(mvm, "0x%08X | data3\n", table.data3);
-	IWL_ERR(mvm, "0x%08X | beacon time\n", table.bcon_time);
-	IWL_ERR(mvm, "0x%08X | tsf low\n", table.tsf_low);
-	IWL_ERR(mvm, "0x%08X | tsf hi\n", table.tsf_hi);
-	IWL_ERR(mvm, "0x%08X | time gp1\n", table.gp1);
-	IWL_ERR(mvm, "0x%08X | time gp2\n", table.gp2);
-	IWL_ERR(mvm, "0x%08X | uCode revision type\n", table.fw_rev_type);
-	IWL_ERR(mvm, "0x%08X | uCode version major\n", table.major);
-	IWL_ERR(mvm, "0x%08X | uCode version minor\n", table.minor);
-	IWL_ERR(mvm, "0x%08X | hw version\n", table.hw_ver);
-	IWL_ERR(mvm, "0x%08X | board version\n", table.brd_ver);
-	IWL_ERR(mvm, "0x%08X | hcmd\n", table.hcmd);
-	IWL_ERR(mvm, "0x%08X | isr0\n", table.isr0);
-	IWL_ERR(mvm, "0x%08X | isr1\n", table.isr1);
-	IWL_ERR(mvm, "0x%08X | isr2\n", table.isr2);
-	IWL_ERR(mvm, "0x%08X | isr3\n", table.isr3);
-	IWL_ERR(mvm, "0x%08X | isr4\n", table.isr4);
-	IWL_ERR(mvm, "0x%08X | last cmd Id\n", table.last_cmd_id);
-	IWL_ERR(mvm, "0x%08X | wait_event\n", table.wait_event);
-	IWL_ERR(mvm, "0x%08X | l2p_control\n", table.l2p_control);
-	IWL_ERR(mvm, "0x%08X | l2p_duration\n", table.l2p_duration);
-	IWL_ERR(mvm, "0x%08X | l2p_mhvalid\n", table.l2p_mhvalid);
-	IWL_ERR(mvm, "0x%08X | l2p_addr_match\n", table.l2p_addr_match);
-	IWL_ERR(mvm, "0x%08X | lmpm_pmg_sel\n", table.lmpm_pmg_sel);
-	IWL_ERR(mvm, "0x%08X | timestamp\n", table.u_timestamp);
-	IWL_ERR(mvm, "0x%08X | flow_handler\n", table.flow_handler);
-}
-
-static void iwl_mvm_dump_iml_error_log(struct iwl_mvm *mvm)
-{
-	struct iwl_trans *trans = mvm->trans;
-	u32 error;
-
-	error = iwl_read_umac_prph(trans, UMAG_SB_CPU_2_STATUS);
-
-	IWL_ERR(trans, "IML/ROM dump:\n");
-
-	if (error & 0xFFFF0000)
-		IWL_ERR(trans, "IML/ROM SYSASSERT:\n");
-
-	IWL_ERR(mvm, "0x%08X | IML/ROM error/state\n", error);
-	IWL_ERR(mvm, "0x%08X | IML/ROM data1\n",
-		iwl_read_umac_prph(trans, UMAG_SB_CPU_1_STATUS));
-}
-
-void iwl_mvm_dump_nic_error_log(struct iwl_mvm *mvm)
-{
-	if (!test_bit(STATUS_DEVICE_ENABLED, &mvm->trans->status)) {
-		IWL_ERR(mvm,
-			"DEVICE_ENABLED bit is not set. Aborting dump.\n");
-		return;
-	}
-
-	iwl_mvm_dump_lmac_error_log(mvm, 0);
-
-	if (mvm->trans->dbg.lmac_error_event_table[1])
-		iwl_mvm_dump_lmac_error_log(mvm, 1);
-
-	iwl_mvm_dump_umac_error_log(mvm);
-
-	if (mvm->trans->trans_cfg->device_family >= IWL_DEVICE_FAMILY_AX210)
-		iwl_mvm_dump_iml_error_log(mvm);
-
-	iwl_fw_error_print_fseq_regs(&mvm->fwrt);
-}
-
-=======
->>>>>>> 7d2a07b7
 int iwl_mvm_reconfig_scd(struct iwl_mvm *mvm, int queue, int fifo, int sta_id,
 			 int tid, int frame_limit, u16 ssn)
 {
