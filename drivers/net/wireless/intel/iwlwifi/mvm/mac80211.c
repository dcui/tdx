--- conflicted
+++ resolved
@@ -1,73 +1,9 @@
-<<<<<<< HEAD
-/******************************************************************************
- *
- * This file is provided under a dual BSD/GPLv2 license.  When using or
- * redistributing this file, you may do so under either license.
- *
- * GPL LICENSE SUMMARY
- *
- * Copyright(c) 2013 - 2015 Intel Mobile Communications GmbH
- * Copyright(c) 2016 - 2017 Intel Deutschland GmbH
- * Copyright(c) 2012 - 2014, 2018 - 2020 Intel Corporation
- *
- * This program is free software; you can redistribute it and/or modify
- * it under the terms of version 2 of the GNU General Public License as
- * published by the Free Software Foundation.
- *
- * This program is distributed in the hope that it will be useful, but
- * WITHOUT ANY WARRANTY; without even the implied warranty of
- * MERCHANTABILITY or FITNESS FOR A PARTICULAR PURPOSE.  See the GNU
- * General Public License for more details.
- *
- * The full GNU General Public License is included in this distribution
- * in the file called COPYING.
- *
- * Contact Information:
- *  Intel Linux Wireless <linuxwifi@intel.com>
- * Intel Corporation, 5200 N.E. Elam Young Parkway, Hillsboro, OR 97124-6497
- *
- * BSD LICENSE
- *
- * Copyright(c) 2013 - 2015 Intel Mobile Communications GmbH
- * Copyright(c) 2016 - 2017 Intel Deutschland GmbH
- * Copyright(c) 2012 - 2014, 2018 - 2020 Intel Corporation
- * All rights reserved.
- *
- * Redistribution and use in source and binary forms, with or without
- * modification, are permitted provided that the following conditions
- * are met:
- *
- *  * Redistributions of source code must retain the above copyright
- *    notice, this list of conditions and the following disclaimer.
- *  * Redistributions in binary form must reproduce the above copyright
- *    notice, this list of conditions and the following disclaimer in
- *    the documentation and/or other materials provided with the
- *    distribution.
- *  * Neither the name Intel Corporation nor the names of its
- *    contributors may be used to endorse or promote products derived
- *    from this software without specific prior written permission.
- *
- * THIS SOFTWARE IS PROVIDED BY THE COPYRIGHT HOLDERS AND CONTRIBUTORS
- * "AS IS" AND ANY EXPRESS OR IMPLIED WARRANTIES, INCLUDING, BUT NOT
- * LIMITED TO, THE IMPLIED WARRANTIES OF MERCHANTABILITY AND FITNESS FOR
- * A PARTICULAR PURPOSE ARE DISCLAIMED. IN NO EVENT SHALL THE COPYRIGHT
- * OWNER OR CONTRIBUTORS BE LIABLE FOR ANY DIRECT, INDIRECT, INCIDENTAL,
- * SPECIAL, EXEMPLARY, OR CONSEQUENTIAL DAMAGES (INCLUDING, BUT NOT
- * LIMITED TO, PROCUREMENT OF SUBSTITUTE GOODS OR SERVICES; LOSS OF USE,
- * DATA, OR PROFITS; OR BUSINESS INTERRUPTION) HOWEVER CAUSED AND ON ANY
- * THEORY OF LIABILITY, WHETHER IN CONTRACT, STRICT LIABILITY, OR TORT
- * (INCLUDING NEGLIGENCE OR OTHERWISE) ARISING IN ANY WAY OUT OF THE USE
- * OF THIS SOFTWARE, EVEN IF ADVISED OF THE POSSIBILITY OF SUCH DAMAGE.
- *
- *****************************************************************************/
-=======
 // SPDX-License-Identifier: GPL-2.0 OR BSD-3-Clause
 /*
  * Copyright (C) 2012-2014, 2018-2020 Intel Corporation
  * Copyright (C) 2013-2015 Intel Mobile Communications GmbH
  * Copyright (C) 2016-2017 Intel Deutschland GmbH
  */
->>>>>>> 7d2a07b7
 #include <linux/kernel.h>
 #include <linux/slab.h>
 #include <linux/skbuff.h>
@@ -1162,11 +1098,8 @@
 			       NULL);
 	iwl_dbg_tlv_time_point(&mvm->fwrt, IWL_FW_INI_TIME_POINT_PERIODIC,
 			       NULL);
-<<<<<<< HEAD
-=======
 
 	mvm->last_reset_or_resume_time_jiffies = jiffies;
->>>>>>> 7d2a07b7
 
 	if (ret && test_bit(IWL_MVM_STATUS_IN_HW_RESTART, &mvm->status)) {
 		/* Something went wrong - we need to finish some cleanup
@@ -1433,10 +1366,7 @@
 					     WIDE_ID(MAC_CONF_GROUP,
 						     CHANNEL_SWITCH_TIME_EVENT_CMD),
 					     0, sizeof(cmd), &cmd));
-<<<<<<< HEAD
-=======
 	mvmvif->csa_failed = true;
->>>>>>> 7d2a07b7
 	mutex_unlock(&mvm->mutex);
 
 	iwl_mvm_post_channel_switch(hw, vif);
@@ -3093,8 +3023,6 @@
 	mvmvif->he_ru_2mhz_block = !iter_data.tolerated;
 }
 
-<<<<<<< HEAD
-=======
 static void iwl_mvm_reset_cca_40mhz_workaround(struct iwl_mvm *mvm,
 					       struct ieee80211_vif *vif)
 {
@@ -3128,7 +3056,6 @@
 	}
 }
 
->>>>>>> 7d2a07b7
 static int iwl_mvm_mac_sta_state(struct ieee80211_hw *hw,
 				 struct ieee80211_vif *vif,
 				 struct ieee80211_sta *sta,
@@ -3385,13 +3312,8 @@
 	u32 duration = IWL_MVM_TE_SESSION_PROTECTION_MAX_TIME_MS;
 	u32 min_duration = IWL_MVM_TE_SESSION_PROTECTION_MIN_TIME_MS;
 
-<<<<<<< HEAD
-	if (req_duration > duration)
-		duration = req_duration;
-=======
 	if (info->duration > duration)
 		duration = info->duration;
->>>>>>> 7d2a07b7
 
 	mutex_lock(&mvm->mutex);
 	/* Try really hard to protect the session and hear a beacon
@@ -4701,8 +4623,6 @@
 
 		break;
 	case NL80211_IFTYPE_STATION:
-<<<<<<< HEAD
-=======
 		/*
 		 * We haven't configured the firmware to be associated yet since
 		 * we don't know the dtim period. In this case, the firmware can't
@@ -4716,7 +4636,6 @@
 		if (chsw->delay > IWL_MAX_CSA_BLOCK_TX)
 			schedule_delayed_work(&mvmvif->csa_work, 0);
 
->>>>>>> 7d2a07b7
 		if (chsw->block_tx) {
 			/*
 			 * In case of undetermined / long time with immediate
@@ -4830,11 +4749,7 @@
 			continue;
 
 		if (drop)
-<<<<<<< HEAD
-			iwl_mvm_flush_sta_tids(mvm, i, 0xFFFF, 0);
-=======
 			iwl_mvm_flush_sta_tids(mvm, i, 0xFFFF);
->>>>>>> 7d2a07b7
 		else
 			iwl_mvm_wait_sta_queues_empty(mvm,
 					iwl_mvm_sta_from_mac80211(sta));
@@ -5274,16 +5189,9 @@
 	if (!iwl_mvm_has_new_rx_api(mvm))
 		return;
 
-<<<<<<< HEAD
-	if (notif->sync) {
-		notif->cookie = mvm->queue_sync_cookie;
-		atomic_set(&mvm->queue_sync_counter,
-			   mvm->trans->num_rx_queues);
-=======
 	if (sync) {
 		cmd.notif.cookie = mvm->queue_sync_cookie;
 		mvm->queue_sync_state = (1 << mvm->trans->num_rx_queues) - 1;
->>>>>>> 7d2a07b7
 	}
 
 	ret = iwl_mvm_send_cmd(mvm, &hcmd);
@@ -5304,16 +5212,10 @@
 	}
 
 out:
-<<<<<<< HEAD
-	atomic_set(&mvm->queue_sync_counter, 0);
-	if (notif->sync)
-		mvm->queue_sync_cookie++;
-=======
 	if (sync) {
 		mvm->queue_sync_state = 0;
 		mvm->queue_sync_cookie++;
 	}
->>>>>>> 7d2a07b7
 }
 
 static void iwl_mvm_sync_rx_queues(struct ieee80211_hw *hw)
