--- conflicted
+++ resolved
@@ -1,73 +1,9 @@
-<<<<<<< HEAD
-/******************************************************************************
- *
- * This file is provided under a dual BSD/GPLv2 license.  When using or
- * redistributing this file, you may do so under either license.
- *
- * GPL LICENSE SUMMARY
- *
- * Copyright(c) 2013 - 2015 Intel Mobile Communications GmbH
- * Copyright(c) 2016 - 2017 Intel Deutschland GmbH
- * Copyright(c) 2007 - 2015, 2018 - 2020 Intel Corporation
- *
- * This program is free software; you can redistribute it and/or modify
- * it under the terms of version 2 of the GNU General Public License as
- * published by the Free Software Foundation.
- *
- * This program is distributed in the hope that it will be useful, but
- * WITHOUT ANY WARRANTY; without even the implied warranty of
- * MERCHANTABILITY or FITNESS FOR A PARTICULAR PURPOSE.  See the GNU
- * General Public License for more details.
- *
- * The full GNU General Public License is included in this distribution
- * in the file called COPYING.
- *
- * Contact Information:
- *  Intel Linux Wireless <linuxwifi@intel.com>
- * Intel Corporation, 5200 N.E. Elam Young Parkway, Hillsboro, OR 97124-6497
- *
- * BSD LICENSE
- *
- * Copyright(c) 2013 - 2015 Intel Mobile Communications GmbH
- * Copyright(c) 2016 - 2017 Intel Deutschland GmbH
- * Copyright(c) 2007 - 2015, 2018 - 2020 Intel Corporation
- * All rights reserved.
- *
- * Redistribution and use in source and binary forms, with or without
- * modification, are permitted provided that the following conditions
- * are met:
- *
- *  * Redistributions of source code must retain the above copyright
- *    notice, this list of conditions and the following disclaimer.
- *  * Redistributions in binary form must reproduce the above copyright
- *    notice, this list of conditions and the following disclaimer in
- *    the documentation and/or other materials provided with the
- *    distribution.
- *  * Neither the name Intel Corporation nor the names of its
- *    contributors may be used to endorse or promote products derived
- *    from this software without specific prior written permission.
- *
- * THIS SOFTWARE IS PROVIDED BY THE COPYRIGHT HOLDERS AND CONTRIBUTORS
- * "AS IS" AND ANY EXPRESS OR IMPLIED WARRANTIES, INCLUDING, BUT NOT
- * LIMITED TO, THE IMPLIED WARRANTIES OF MERCHANTABILITY AND FITNESS FOR
- * A PARTICULAR PURPOSE ARE DISCLAIMED. IN NO EVENT SHALL THE COPYRIGHT
- * OWNER OR CONTRIBUTORS BE LIABLE FOR ANY DIRECT, INDIRECT, INCIDENTAL,
- * SPECIAL, EXEMPLARY, OR CONSEQUENTIAL DAMAGES (INCLUDING, BUT NOT
- * LIMITED TO, PROCUREMENT OF SUBSTITUTE GOODS OR SERVICES; LOSS OF USE,
- * DATA, OR PROFITS; OR BUSINESS INTERRUPTION) HOWEVER CAUSED AND ON ANY
- * THEORY OF LIABILITY, WHETHER IN CONTRACT, STRICT LIABILITY, OR TORT
- * (INCLUDING NEGLIGENCE OR OTHERWISE) ARISING IN ANY WAY OUT OF THE USE
- * OF THIS SOFTWARE, EVEN IF ADVISED OF THE POSSIBILITY OF SUCH DAMAGE.
- *
- *****************************************************************************/
-=======
 // SPDX-License-Identifier: GPL-2.0 OR BSD-3-Clause
 /*
  * Copyright (C) 2007-2015, 2018-2020 Intel Corporation
  * Copyright (C) 2013-2015 Intel Mobile Communications GmbH
  * Copyright (C) 2016-2017 Intel Deutschland GmbH
  */
->>>>>>> 7d2a07b7
 #include <linux/pci.h>
 #include <linux/interrupt.h>
 #include <linux/debugfs.h>
@@ -1955,10 +1891,6 @@
 
 	trans->txqs.bc_table_dword = trans_cfg->bc_table_dword;
 	trans_pcie->scd_set_active = trans_cfg->scd_set_active;
-<<<<<<< HEAD
-	trans_pcie->sw_csum_tx = trans_cfg->sw_csum_tx;
-=======
->>>>>>> 7d2a07b7
 
 	trans->command_groups = trans_cfg->command_groups;
 	trans->command_groups_size = trans_cfg->command_groups_size;
@@ -2010,15 +1942,12 @@
 		dma_free_coherent(trans->dev, trans_pcie->pnvm_dram.size,
 				  trans_pcie->pnvm_dram.block,
 				  trans_pcie->pnvm_dram.physical);
-<<<<<<< HEAD
-=======
 
 	if (trans_pcie->reduce_power_dram.size)
 		dma_free_coherent(trans->dev,
 				  trans_pcie->reduce_power_dram.size,
 				  trans_pcie->reduce_power_dram.block,
 				  trans_pcie->reduce_power_dram.physical);
->>>>>>> 7d2a07b7
 
 	mutex_destroy(&trans_pcie->mutex);
 	iwl_trans_free(trans);
@@ -2064,11 +1993,7 @@
 	int ret;
 	struct iwl_trans_pcie *trans_pcie = IWL_TRANS_GET_PCIE_TRANS(trans);
 
-<<<<<<< HEAD
-	spin_lock_bh(&trans_pcie->reg_lock);
-=======
 	spin_lock(&trans_pcie->reg_lock);
->>>>>>> 7d2a07b7
 
 	if (trans_pcie->cmd_hold_nic_awake)
 		goto out;
@@ -2153,11 +2078,7 @@
 		}
 
 err:
-<<<<<<< HEAD
-		spin_unlock_bh(&trans_pcie->reg_lock);
-=======
 		spin_unlock(&trans_pcie->reg_lock);
->>>>>>> 7d2a07b7
 		return false;
 	}
 
@@ -2214,10 +2135,6 @@
 static int iwl_trans_pcie_read_mem(struct iwl_trans *trans, u32 addr,
 				   void *buf, int dwords)
 {
-<<<<<<< HEAD
-	unsigned long flags;
-=======
->>>>>>> 7d2a07b7
 	int offs = 0;
 	u32 *vals = buf;
 
@@ -2226,11 +2143,7 @@
 		unsigned long end = jiffies + HZ / 2;
 		bool resched = false;
 
-<<<<<<< HEAD
-		if (iwl_trans_grab_nic_access(trans, &flags)) {
-=======
 		if (iwl_trans_grab_nic_access(trans)) {
->>>>>>> 7d2a07b7
 			iwl_write32(trans, HBUS_TARG_MEM_RADDR,
 				    addr + 4 * offs);
 
@@ -2244,11 +2157,7 @@
 					break;
 				}
 			}
-<<<<<<< HEAD
-			iwl_trans_release_nic_access(trans, &flags);
-=======
 			iwl_trans_release_nic_access(trans);
->>>>>>> 7d2a07b7
 
 			if (resched)
 				cond_resched();
@@ -2280,68 +2189,9 @@
 
 static int iwl_trans_pcie_read_config32(struct iwl_trans *trans, u32 ofs,
 					u32 *val)
-<<<<<<< HEAD
 {
 	return pci_read_config_dword(IWL_TRANS_GET_PCIE_TRANS(trans)->pci_dev,
 				     ofs, val);
-}
-
-static void iwl_trans_pcie_freeze_txq_timer(struct iwl_trans *trans,
-					    unsigned long txqs,
-					    bool freeze)
-{
-	int queue;
-
-	for_each_set_bit(queue, &txqs, BITS_PER_LONG) {
-		struct iwl_txq *txq = trans->txqs.txq[queue];
-		unsigned long now;
-
-		spin_lock_bh(&txq->lock);
-
-		now = jiffies;
-
-		if (txq->frozen == freeze)
-			goto next_queue;
-
-		IWL_DEBUG_TX_QUEUES(trans, "%s TXQ %d\n",
-				    freeze ? "Freezing" : "Waking", queue);
-
-		txq->frozen = freeze;
-
-		if (txq->read_ptr == txq->write_ptr)
-			goto next_queue;
-
-		if (freeze) {
-			if (unlikely(time_after(now,
-						txq->stuck_timer.expires))) {
-				/*
-				 * The timer should have fired, maybe it is
-				 * spinning right now on the lock.
-				 */
-				goto next_queue;
-			}
-			/* remember how long until the timer fires */
-			txq->frozen_expiry_remainder =
-				txq->stuck_timer.expires - now;
-			del_timer(&txq->stuck_timer);
-			goto next_queue;
-		}
-
-		/*
-		 * Wake a non-empty queue -> arm timer with the
-		 * remainder before it froze
-		 */
-		mod_timer(&txq->stuck_timer,
-			  now + txq->frozen_expiry_remainder);
-
-next_queue:
-		spin_unlock_bh(&txq->lock);
-	}
-=======
-{
-	return pci_read_config_dword(IWL_TRANS_GET_PCIE_TRANS(trans)->pci_dev,
-				     ofs, val);
->>>>>>> 7d2a07b7
 }
 
 static void iwl_trans_pcie_block_txq_ptrs(struct iwl_trans *trans, bool block)
@@ -3024,11 +2874,8 @@
 DEBUGFS_READ_FILE_OPS(rx_queue);
 DEBUGFS_WRITE_FILE_OPS(csr);
 DEBUGFS_READ_WRITE_FILE_OPS(rfkill);
-<<<<<<< HEAD
-=======
 DEBUGFS_READ_FILE_OPS(rf);
 
->>>>>>> 7d2a07b7
 static const struct file_operations iwl_dbgfs_tx_queue_ops = {
 	.owner = THIS_MODULE,
 	.open = iwl_dbgfs_tx_queue_open,
@@ -3488,20 +3335,14 @@
 
 static void iwl_trans_pci_interrupts(struct iwl_trans *trans, bool enable)
 {
-<<<<<<< HEAD
-	return 0;
-=======
 	if (enable)
 		iwl_enable_interrupts(trans);
 	else
 		iwl_disable_interrupts(trans);
->>>>>>> 7d2a07b7
 }
 
 static void iwl_trans_pcie_sync_nmi(struct iwl_trans *trans)
 {
-<<<<<<< HEAD
-=======
 	u32 inta_addr, sw_err_bit;
 	struct iwl_trans_pcie *trans_pcie = IWL_TRANS_GET_PCIE_TRANS(trans);
 
@@ -3514,7 +3355,6 @@
 	}
 
 	iwl_trans_sync_nmi_with_addr(trans, inta_addr, sw_err_bit);
->>>>>>> 7d2a07b7
 }
 
 #define IWL_TRANS_COMMON_OPS						\
@@ -3577,25 +3417,14 @@
 	.tx = iwl_txq_gen2_tx,
 	.reclaim = iwl_txq_reclaim,
 
-<<<<<<< HEAD
-	.tx = iwl_txq_gen2_tx,
-	.reclaim = iwl_trans_pcie_reclaim,
-
-	.set_q_ptrs = iwl_trans_pcie_set_q_ptrs,
-
-=======
 	.set_q_ptrs = iwl_txq_set_q_ptrs,
 
->>>>>>> 7d2a07b7
 	.txq_alloc = iwl_txq_dyn_alloc,
 	.txq_free = iwl_txq_dyn_free,
 	.wait_txq_empty = iwl_trans_pcie_wait_txq_empty,
 	.rxq_dma_data = iwl_trans_pcie_rxq_dma_data,
 	.set_pnvm = iwl_trans_pcie_ctx_info_gen3_set_pnvm,
-<<<<<<< HEAD
-=======
 	.set_reduce_power = iwl_trans_pcie_ctx_info_gen3_set_reduce_power,
->>>>>>> 7d2a07b7
 #ifdef CONFIG_IWLWIFI_DEBUGFS
 	.debugfs_cleanup = iwl_trans_pcie_debugfs_cleanup,
 #endif
@@ -3609,10 +3438,7 @@
 	struct iwl_trans *trans;
 	int ret, addr_size;
 	const struct iwl_trans_ops *ops = &trans_ops_pcie_gen2;
-<<<<<<< HEAD
-=======
 	void __iomem * const *table;
->>>>>>> 7d2a07b7
 
 	if (!cfg_trans->gen2)
 		ops = &trans_ops_pcie;
@@ -3635,10 +3461,7 @@
 	spin_lock_init(&trans_pcie->alloc_page_lock);
 	mutex_init(&trans_pcie->mutex);
 	init_waitqueue_head(&trans_pcie->ucode_write_waitq);
-<<<<<<< HEAD
-=======
 	init_waitqueue_head(&trans_pcie->fw_reset_waitq);
->>>>>>> 7d2a07b7
 
 	trans_pcie->rba.alloc_wq = alloc_workqueue("rb_allocator",
 						   WQ_HIGHPRI | WQ_UNBOUND, 1);
@@ -3735,11 +3558,6 @@
 
 	init_waitqueue_head(&trans_pcie->sx_waitq);
 
-<<<<<<< HEAD
-	init_waitqueue_head(&trans_pcie->sx_waitq);
-
-=======
->>>>>>> 7d2a07b7
 
 	if (trans_pcie->msix_enabled) {
 		ret = iwl_pcie_init_msix_handler(pdev, trans_pcie);
