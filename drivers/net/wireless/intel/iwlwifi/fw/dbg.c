--- conflicted
+++ resolved
@@ -1,75 +1,9 @@
-<<<<<<< HEAD
-/******************************************************************************
- *
- * This file is provided under a dual BSD/GPLv2 license.  When using or
- * redistributing this file, you may do so under either license.
- *
- * GPL LICENSE SUMMARY
- *
- * Copyright(c) 2008 - 2014 Intel Corporation. All rights reserved.
- * Copyright(c) 2013 - 2015 Intel Mobile Communications GmbH
- * Copyright(c) 2015 - 2017 Intel Deutschland GmbH
- * Copyright(c) 2018 - 2020 Intel Corporation
- *
- * This program is free software; you can redistribute it and/or modify
- * it under the terms of version 2 of the GNU General Public License as
- * published by the Free Software Foundation.
- *
- * This program is distributed in the hope that it will be useful, but
- * WITHOUT ANY WARRANTY; without even the implied warranty of
- * MERCHANTABILITY or FITNESS FOR A PARTICULAR PURPOSE.  See the GNU
- * General Public License for more details.
- *
- * The full GNU General Public License is included in this distribution
- * in the file called COPYING.
- *
- * Contact Information:
- *  Intel Linux Wireless <linuxwifi@intel.com>
- * Intel Corporation, 5200 N.E. Elam Young Parkway, Hillsboro, OR 97124-6497
- *
- * BSD LICENSE
- *
- * Copyright(c) 2005 - 2014 Intel Corporation. All rights reserved.
- * Copyright(c) 2013 - 2015 Intel Mobile Communications GmbH
- * Copyright(c) 2015 - 2017 Intel Deutschland GmbH
- * Copyright(c) 2018 - 2020 Intel Corporation
- * All rights reserved.
- *
- * Redistribution and use in source and binary forms, with or without
- * modification, are permitted provided that the following conditions
- * are met:
- *
- *  * Redistributions of source code must retain the above copyright
- *    notice, this list of conditions and the following disclaimer.
- *  * Redistributions in binary form must reproduce the above copyright
- *    notice, this list of conditions and the following disclaimer in
- *    the documentation and/or other materials provided with the
- *    distribution.
- *  * Neither the name Intel Corporation nor the names of its
- *    contributors may be used to endorse or promote products derived
- *    from this software without specific prior written permission.
- *
- * THIS SOFTWARE IS PROVIDED BY THE COPYRIGHT HOLDERS AND CONTRIBUTORS
- * "AS IS" AND ANY EXPRESS OR IMPLIED WARRANTIES, INCLUDING, BUT NOT
- * LIMITED TO, THE IMPLIED WARRANTIES OF MERCHANTABILITY AND FITNESS FOR
- * A PARTICULAR PURPOSE ARE DISCLAIMED. IN NO EVENT SHALL THE COPYRIGHT
- * OWNER OR CONTRIBUTORS BE LIABLE FOR ANY DIRECT, INDIRECT, INCIDENTAL,
- * SPECIAL, EXEMPLARY, OR CONSEQUENTIAL DAMAGES (INCLUDING, BUT NOT
- * LIMITED TO, PROCUREMENT OF SUBSTITUTE GOODS OR SERVICES; LOSS OF USE,
- * DATA, OR PROFITS; OR BUSINESS INTERRUPTION) HOWEVER CAUSED AND ON ANY
- * THEORY OF LIABILITY, WHETHER IN CONTRACT, STRICT LIABILITY, OR TORT
- * (INCLUDING NEGLIGENCE OR OTHERWISE) ARISING IN ANY WAY OUT OF THE USE
- * OF THIS SOFTWARE, EVEN IF ADVISED OF THE POSSIBILITY OF SUCH DAMAGE.
- *
- *****************************************************************************/
-=======
 // SPDX-License-Identifier: GPL-2.0 OR BSD-3-Clause
 /*
  * Copyright (C) 2005-2014, 2018-2021 Intel Corporation
  * Copyright (C) 2013-2015 Intel Mobile Communications GmbH
  * Copyright (C) 2015-2017 Intel Deutschland GmbH
  */
->>>>>>> 7d2a07b7
 #include <linux/devcoredump.h>
 #include "iwl-drv.h"
 #include "runtime.h"
@@ -1071,16 +1005,10 @@
 	struct iwl_fwrt_dump_data *dump_data;
 };
 
-<<<<<<< HEAD
-static int iwl_dump_ini_prph_iter(struct iwl_fw_runtime *fwrt,
-				  struct iwl_dump_ini_region_data *reg_data,
-				  void *range_ptr, int idx)
-=======
 static int
 iwl_dump_ini_prph_mac_iter(struct iwl_fw_runtime *fwrt,
 			   struct iwl_dump_ini_region_data *reg_data,
 			   void *range_ptr, int idx)
->>>>>>> 7d2a07b7
 {
 	struct iwl_fw_ini_region_tlv *reg = (void *)reg_data->reg_tlv->data;
 	struct iwl_fw_ini_error_dump_range *range = range_ptr;
@@ -1247,12 +1175,9 @@
 	struct iwl_fw_ini_error_dump_range *range;
 	u32 page_size;
 
-<<<<<<< HEAD
-=======
 	/* all paged index start from 1 to skip CSS section */
 	idx++;
 
->>>>>>> 7d2a07b7
 	if (!fwrt->trans->trans_cfg->gen2)
 		return _iwl_dump_ini_paging_iter(fwrt, range_ptr, idx);
 
@@ -1613,70 +1538,6 @@
 	return sizeof(*range) + le32_to_cpu(range->range_data_size);
 }
 
-<<<<<<< HEAD
-static int
-iwl_dump_ini_err_table_iter(struct iwl_fw_runtime *fwrt,
-			    struct iwl_dump_ini_region_data *reg_data,
-			    void *range_ptr, int idx)
-{
-	struct iwl_fw_ini_region_tlv *reg = (void *)reg_data->reg_tlv->data;
-	struct iwl_fw_ini_region_err_table *err_table = &reg->err_table;
-	struct iwl_fw_ini_error_dump_range *range = range_ptr;
-	u32 addr = le32_to_cpu(err_table->base_addr) +
-		   le32_to_cpu(err_table->offset);
-
-	range->internal_base_addr = cpu_to_le32(addr);
-	range->range_data_size = err_table->size;
-	iwl_trans_read_mem_bytes(fwrt->trans, addr, range->data,
-				 le32_to_cpu(err_table->size));
-
-	return sizeof(*range) + le32_to_cpu(range->range_data_size);
-}
-
-static int
-iwl_dump_ini_special_mem_iter(struct iwl_fw_runtime *fwrt,
-			      struct iwl_dump_ini_region_data *reg_data,
-			      void *range_ptr, int idx)
-{
-	struct iwl_fw_ini_region_tlv *reg = (void *)reg_data->reg_tlv->data;
-	struct iwl_fw_ini_region_special_device_memory *special_mem =
-		&reg->special_mem;
-
-	struct iwl_fw_ini_error_dump_range *range = range_ptr;
-	u32 addr = le32_to_cpu(special_mem->base_addr) +
-		   le32_to_cpu(special_mem->offset);
-
-	range->internal_base_addr = cpu_to_le32(addr);
-	range->range_data_size = special_mem->size;
-	iwl_trans_read_mem_bytes(fwrt->trans, addr, range->data,
-				 le32_to_cpu(special_mem->size));
-
-	return sizeof(*range) + le32_to_cpu(range->range_data_size);
-}
-
-static int iwl_dump_ini_fw_pkt_iter(struct iwl_fw_runtime *fwrt,
-				    struct iwl_dump_ini_region_data *reg_data,
-				    void *range_ptr, int idx)
-{
-	struct iwl_fw_ini_error_dump_range *range = range_ptr;
-	struct iwl_rx_packet *pkt = reg_data->dump_data->fw_pkt;
-	u32 pkt_len;
-
-	if (!pkt)
-		return -EIO;
-
-	pkt_len = iwl_rx_packet_payload_len(pkt);
-
-	memcpy(&range->fw_pkt_hdr, &pkt->hdr, sizeof(range->fw_pkt_hdr));
-	range->range_data_size = cpu_to_le32(pkt_len);
-
-	memcpy(range->data, pkt->data, pkt_len);
-
-	return sizeof(*range) + le32_to_cpu(range->range_data_size);
-}
-
-=======
->>>>>>> 7d2a07b7
 static void *
 iwl_dump_ini_mem_fill_header(struct iwl_fw_runtime *fwrt,
 			     struct iwl_dump_ini_region_data *reg_data,
@@ -1728,10 +1589,6 @@
 {
 	struct iwl_fw_ini_region_tlv *reg = (void *)reg_data->reg_tlv->data;
 	u32 alloc_id = le32_to_cpu(reg->dram_alloc_id);
-<<<<<<< HEAD
-	unsigned long flags;
-=======
->>>>>>> 7d2a07b7
 
 	if (!iwl_trans_grab_nic_access(fwrt->trans)) {
 		IWL_ERR(fwrt, "Failed to get monitor header\n");
@@ -1740,14 +1597,11 @@
 
 	data->write_ptr = iwl_get_mon_reg(fwrt, alloc_id,
 					  &addrs->write_ptr);
-<<<<<<< HEAD
-=======
 	if (fwrt->trans->trans_cfg->device_family >= IWL_DEVICE_FAMILY_AX210) {
 		u32 wrt_ptr = le32_to_cpu(data->write_ptr);
 
 		data->write_ptr = cpu_to_le32(wrt_ptr >> 2);
 	}
->>>>>>> 7d2a07b7
 	data->cycle_cnt = iwl_get_mon_reg(fwrt, alloc_id,
 					  &addrs->cycle_cnt);
 	data->cur_frag = iwl_get_mon_reg(fwrt, alloc_id,
@@ -1822,17 +1676,12 @@
 static u32 iwl_dump_ini_paging_ranges(struct iwl_fw_runtime *fwrt,
 				      struct iwl_dump_ini_region_data *reg_data)
 {
-<<<<<<< HEAD
-	if (fwrt->trans->trans_cfg->gen2)
-		return fwrt->trans->init_dram.paging_cnt;
-=======
 	if (fwrt->trans->trans_cfg->gen2) {
 		if (fwrt->trans->init_dram.paging_cnt)
 			return fwrt->trans->init_dram.paging_cnt - 1;
 		else
 			return 0;
 	}
->>>>>>> 7d2a07b7
 
 	return fwrt->num_of_paging_blk;
 }
@@ -1897,17 +1746,6 @@
 	u32 range_header_len = sizeof(struct iwl_fw_ini_error_dump_range);
 	u32 size = sizeof(struct iwl_fw_ini_error_dump);
 
-<<<<<<< HEAD
-	if (fwrt->trans->trans_cfg->gen2) {
-		for (i = 0; i < iwl_dump_ini_paging_ranges(fwrt, reg_data); i++)
-			size += range_header_len +
-				fwrt->trans->init_dram.paging[i].size;
-	} else {
-		for (i = 1; i <= iwl_dump_ini_paging_ranges(fwrt, reg_data);
-		     i++)
-			size += range_header_len +
-				fwrt->fw_paging_db[i].fw_paging_size;
-=======
 	/* start from 1 to skip CSS section */
 	for (i = 1; i <= iwl_dump_ini_paging_ranges(fwrt, reg_data); i++) {
 		size += range_header_len;
@@ -1915,7 +1753,6 @@
 			size += fwrt->trans->init_dram.paging[i].size;
 		else
 			size += fwrt->fw_paging_db[i].fw_paging_size;
->>>>>>> 7d2a07b7
 	}
 
 	return size;
@@ -2081,11 +1918,7 @@
  *
  * @fwrt: fw runtime struct
  * @list: list to add the dump tlv to
-<<<<<<< HEAD
- * @reg: memory region
-=======
  * @reg_data: memory region
->>>>>>> 7d2a07b7
  * @ops: memory dump operations
  */
 static u32 iwl_dump_ini_mem(struct iwl_fw_runtime *fwrt, struct list_head *list,
@@ -2100,33 +1933,6 @@
 	u32 num_of_ranges, i, size;
 	void *range;
 
-<<<<<<< HEAD
-	if (!ops->get_num_of_ranges || !ops->get_size || !ops->fill_mem_hdr ||
-	    !ops->fill_range)
-		return 0;
-
-	size = ops->get_size(fwrt, reg_data);
-	if (!size)
-		return 0;
-
-	entry = vzalloc(sizeof(*entry) + sizeof(*tlv) + size);
-	if (!entry)
-		return 0;
-
-	entry->size = sizeof(*tlv) + size;
-
-	tlv = (void *)entry->data;
-	tlv->type = reg->type;
-	tlv->len = cpu_to_le32(size);
-
-	IWL_DEBUG_FW(fwrt, "WRT: Collecting region: id=%d, type=%d\n", id,
-		     type);
-
-	num_of_ranges = ops->get_num_of_ranges(fwrt, reg_data);
-
-	header = (void *)tlv->data;
-	header->region_id = reg->id;
-=======
 	/*
 	 * The higher part of the ID in version 2 is irrelevant for
 	 * us, so mask it out.
@@ -2159,7 +1965,6 @@
 
 	header = (void *)tlv->data;
 	header->region_id = cpu_to_le32(id);
->>>>>>> 7d2a07b7
 	header->num_of_ranges = cpu_to_le32(num_of_ranges);
 	header->name_len = cpu_to_le32(IWL_FW_INI_MAX_NAME);
 	memcpy(header->name, reg->name, IWL_FW_INI_MAX_NAME);
@@ -2206,7 +2011,6 @@
 	u32 size = sizeof(*tlv) + sizeof(*dump);
 	u32 num_of_cfg_names = 0;
 	u32 hw_type;
-<<<<<<< HEAD
 
 	list_for_each_entry(node, &fwrt->trans->dbg.debug_info_tlv_list, list) {
 		size += sizeof(*cfg_name);
@@ -2219,20 +2023,6 @@
 
 	entry->size = size;
 
-=======
-
-	list_for_each_entry(node, &fwrt->trans->dbg.debug_info_tlv_list, list) {
-		size += sizeof(*cfg_name);
-		num_of_cfg_names++;
-	}
-
-	entry = vzalloc(sizeof(*entry) + size);
-	if (!entry)
-		return 0;
-
-	entry->size = size;
-
->>>>>>> 7d2a07b7
 	tlv = (void *)entry->data;
 	tlv->type = cpu_to_le32(IWL_INI_DUMP_INFO_TYPE);
 	tlv->len = cpu_to_le32(size - sizeof(*tlv));
@@ -2282,12 +2072,8 @@
 	dump->umac_minor = cpu_to_le32(fwrt->dump.fw_ver.umac_minor);
 
 	dump->fw_mon_mode = cpu_to_le32(fwrt->trans->dbg.ini_dest);
-<<<<<<< HEAD
-	dump->regions_mask = trigger->regions_mask;
-=======
 	dump->regions_mask = trigger->regions_mask &
 			     ~cpu_to_le64(fwrt->trans->dbg.unsupported_region_msk);
->>>>>>> 7d2a07b7
 
 	dump->build_tag_len = cpu_to_le32(sizeof(dump->build_tag));
 	memcpy(dump->build_tag, fwrt->fw->human_readable,
@@ -2369,11 +2155,6 @@
 		.get_num_of_ranges = iwl_dump_ini_mem_ranges,
 		.get_size = iwl_dump_ini_mem_get_size,
 		.fill_mem_hdr = iwl_dump_ini_mem_fill_header,
-<<<<<<< HEAD
-		.fill_range = iwl_dump_ini_prph_iter,
-	},
-	[IWL_FW_INI_REGION_PERIPHERY_PHY] = {},
-=======
 		.fill_range = iwl_dump_ini_prph_mac_iter,
 	},
 	[IWL_FW_INI_REGION_PERIPHERY_PHY] = {
@@ -2382,7 +2163,6 @@
 		.fill_mem_hdr = iwl_dump_ini_mem_fill_header,
 		.fill_range = iwl_dump_ini_prph_phy_iter,
 	},
->>>>>>> 7d2a07b7
 	[IWL_FW_INI_REGION_PERIPHERY_AUX] = {},
 	[IWL_FW_INI_REGION_PAGING] = {
 		.fill_mem_hdr = iwl_dump_ini_mem_fill_header,
@@ -2416,21 +2196,14 @@
 				struct list_head *list)
 {
 	struct iwl_fw_ini_trigger_tlv *trigger = dump_data->trig;
-<<<<<<< HEAD
-=======
 	enum iwl_fw_ini_time_point tp_id = le32_to_cpu(trigger->time_point);
->>>>>>> 7d2a07b7
 	struct iwl_dump_ini_region_data reg_data = {
 		.dump_data = dump_data,
 	};
 	int i;
 	u32 size = 0;
-<<<<<<< HEAD
-	u64 regions_mask = le64_to_cpu(trigger->regions_mask);
-=======
 	u64 regions_mask = le64_to_cpu(trigger->regions_mask) &
 			   ~(fwrt->trans->dbg.unsupported_region_msk);
->>>>>>> 7d2a07b7
 
 	BUILD_BUG_ON(sizeof(trigger->regions_mask) != sizeof(regions_mask));
 	BUILD_BUG_ON((sizeof(trigger->regions_mask) * BITS_PER_BYTE) <
@@ -2455,8 +2228,6 @@
 		if (reg_type >= ARRAY_SIZE(iwl_dump_ini_region_ops))
 			continue;
 
-<<<<<<< HEAD
-=======
 		if (reg_type == IWL_FW_INI_REGION_PERIPHERY_PHY &&
 		    tp_id != IWL_FW_INI_TIME_POINT_FW_ASSERT) {
 			IWL_WARN(fwrt,
@@ -2465,7 +2236,6 @@
 			continue;
 		}
 
->>>>>>> 7d2a07b7
 		size += iwl_dump_ini_mem(fwrt, list, &reg_data,
 					 &iwl_dump_ini_region_ops[reg_type]);
 	}
@@ -2652,7 +2422,6 @@
 	 * so check against ~0UL first.
 	 */
 	if (fwrt->dump.active_wks == ~0UL)
-<<<<<<< HEAD
 		return -EBUSY;
 
 	idx = ffz(fwrt->dump.active_wks);
@@ -2661,16 +2430,6 @@
 	    test_and_set_bit(fwrt->dump.wks[idx].idx, &fwrt->dump.active_wks))
 		return -EBUSY;
 
-=======
-		return -EBUSY;
-
-	idx = ffz(fwrt->dump.active_wks);
-
-	if (idx >= IWL_FW_RUNTIME_DUMP_WK_NUM ||
-	    test_and_set_bit(fwrt->dump.wks[idx].idx, &fwrt->dump.active_wks))
-		return -EBUSY;
-
->>>>>>> 7d2a07b7
 	wk_data = &fwrt->dump.wks[idx];
 
 	if (WARN_ON(wk_data->dump_data.desc))
@@ -2695,12 +2454,8 @@
 		return -EIO;
 
 	if (iwl_trans_dbg_ini_valid(fwrt->trans)) {
-<<<<<<< HEAD
-		if (trig_type != FW_DBG_TRIGGER_ALIVE_TIMEOUT)
-=======
 		if (trig_type != FW_DBG_TRIGGER_ALIVE_TIMEOUT &&
 		    trig_type != FW_DBG_TRIGGER_DRIVER)
->>>>>>> 7d2a07b7
 			return -EIO;
 
 		iwl_dbg_tlv_time_point(fwrt,
@@ -2715,7 +2470,6 @@
 
 		if (!iwl_dump_error_desc)
 			return -ENOMEM;
-<<<<<<< HEAD
 
 		iwl_dump_error_desc->trig_desc.type = cpu_to_le32(trig_type);
 		iwl_dump_error_desc->len = 0;
@@ -2730,22 +2484,6 @@
 
 	iwl_trans_sync_nmi(fwrt->trans);
 
-=======
-
-		iwl_dump_error_desc->trig_desc.type = cpu_to_le32(trig_type);
-		iwl_dump_error_desc->len = 0;
-
-		ret = iwl_fw_dbg_collect_desc(fwrt, iwl_dump_error_desc,
-					      false, 0);
-		if (ret) {
-			kfree(iwl_dump_error_desc);
-			return ret;
-		}
-	}
-
-	iwl_trans_sync_nmi(fwrt->trans);
-
->>>>>>> 7d2a07b7
 	return 0;
 }
 IWL_EXPORT_SYMBOL(iwl_fw_dbg_error_collect);
@@ -2828,13 +2566,9 @@
 
 	fwrt->dump.wks[idx].dump_data = *dump_data;
 
-<<<<<<< HEAD
-	IWL_WARN(fwrt, "WRT: Collecting data: ini trigger %d fired.\n", tp_id);
-=======
 	IWL_WARN(fwrt,
 		 "WRT: Collecting data: ini trigger %d fired (delay=%dms).\n",
 		 tp_id, (u32)(delay / USEC_PER_MSEC));
->>>>>>> 7d2a07b7
 
 	schedule_delayed_work(&fwrt->dump.wks[idx].wk, usecs_to_jiffies(delay));
 
@@ -3022,8 +2756,6 @@
 		iwl_fw_dbg_collect_sync(fwrt, i);
 
 	iwl_fw_dbg_stop_restart_recording(fwrt, NULL, true);
-<<<<<<< HEAD
-=======
 }
 IWL_EXPORT_SYMBOL(iwl_fw_dbg_stop_sync);
 
@@ -3080,9 +2812,7 @@
 	}
 
 	return 0;
->>>>>>> 7d2a07b7
-}
-IWL_EXPORT_SYMBOL(iwl_fw_dbg_stop_sync);
+}
 
 void iwl_fw_dbg_stop_restart_recording(struct iwl_fw_runtime *fwrt,
 				       struct iwl_fw_dbg_params *params,
@@ -3109,89 +2839,4 @@
 	}
 #endif
 }
-<<<<<<< HEAD
-IWL_EXPORT_SYMBOL(iwl_fw_error_print_fseq_regs);
-
-static int iwl_fw_dbg_suspend_resume_hcmd(struct iwl_trans *trans, bool suspend)
-{
-	struct iwl_dbg_suspend_resume_cmd cmd = {
-		.operation = suspend ?
-			cpu_to_le32(DBGC_SUSPEND_CMD) :
-			cpu_to_le32(DBGC_RESUME_CMD),
-	};
-	struct iwl_host_cmd hcmd = {
-		.id = WIDE_ID(DEBUG_GROUP, DBGC_SUSPEND_RESUME),
-		.data[0] = &cmd,
-		.len[0] = sizeof(cmd),
-	};
-
-	return iwl_trans_send_cmd(trans, &hcmd);
-}
-
-static void iwl_fw_dbg_stop_recording(struct iwl_trans *trans,
-				      struct iwl_fw_dbg_params *params)
-{
-	if (trans->trans_cfg->device_family == IWL_DEVICE_FAMILY_7000) {
-		iwl_set_bits_prph(trans, MON_BUFF_SAMPLE_CTL, 0x100);
-		return;
-	}
-
-	if (params) {
-		params->in_sample = iwl_read_umac_prph(trans, DBGC_IN_SAMPLE);
-		params->out_ctrl = iwl_read_umac_prph(trans, DBGC_OUT_CTRL);
-	}
-
-	iwl_write_umac_prph(trans, DBGC_IN_SAMPLE, 0);
-	/* wait for the DBGC to finish writing the internal buffer to DRAM to
-	 * avoid halting the HW while writing
-	 */
-	usleep_range(700, 1000);
-	iwl_write_umac_prph(trans, DBGC_OUT_CTRL, 0);
-}
-
-static int iwl_fw_dbg_restart_recording(struct iwl_trans *trans,
-					struct iwl_fw_dbg_params *params)
-{
-	if (!params)
-		return -EIO;
-
-	if (trans->trans_cfg->device_family == IWL_DEVICE_FAMILY_7000) {
-		iwl_clear_bits_prph(trans, MON_BUFF_SAMPLE_CTL, 0x100);
-		iwl_clear_bits_prph(trans, MON_BUFF_SAMPLE_CTL, 0x1);
-		iwl_set_bits_prph(trans, MON_BUFF_SAMPLE_CTL, 0x1);
-	} else {
-		iwl_write_umac_prph(trans, DBGC_IN_SAMPLE, params->in_sample);
-		iwl_write_umac_prph(trans, DBGC_OUT_CTRL, params->out_ctrl);
-	}
-
-	return 0;
-}
-
-void iwl_fw_dbg_stop_restart_recording(struct iwl_fw_runtime *fwrt,
-				       struct iwl_fw_dbg_params *params,
-				       bool stop)
-{
-	int ret __maybe_unused = 0;
-
-	if (test_bit(STATUS_FW_ERROR, &fwrt->trans->status))
-		return;
-
-	if (fw_has_capa(&fwrt->fw->ucode_capa,
-			IWL_UCODE_TLV_CAPA_DBG_SUSPEND_RESUME_CMD_SUPP))
-		ret = iwl_fw_dbg_suspend_resume_hcmd(fwrt->trans, stop);
-	else if (stop)
-		iwl_fw_dbg_stop_recording(fwrt->trans, params);
-	else
-		ret = iwl_fw_dbg_restart_recording(fwrt->trans, params);
-#ifdef CONFIG_IWLWIFI_DEBUGFS
-	if (!ret) {
-		if (stop)
-			fwrt->trans->dbg.rec_on = false;
-		else
-			iwl_fw_set_dbg_rec_on(fwrt);
-	}
-#endif
-}
-=======
->>>>>>> 7d2a07b7
 IWL_EXPORT_SYMBOL(iwl_fw_dbg_stop_restart_recording);