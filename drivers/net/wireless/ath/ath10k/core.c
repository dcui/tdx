// SPDX-License-Identifier: ISC
/*
 * Copyright (c) 2005-2011 Atheros Communications Inc.
 * Copyright (c) 2011-2017 Qualcomm Atheros, Inc.
 * Copyright (c) 2018-2019, The Linux Foundation. All rights reserved.
 */

#include <linux/module.h>
#include <linux/firmware.h>
#include <linux/of.h>
#include <linux/property.h>
#include <linux/dmi.h>
#include <linux/ctype.h>
#include <linux/pm_qos.h>
#include <asm/byteorder.h>

#include "core.h"
#include "mac.h"
#include "htc.h"
#include "hif.h"
#include "wmi.h"
#include "bmi.h"
#include "debug.h"
#include "htt.h"
#include "testmode.h"
#include "wmi-ops.h"
#include "coredump.h"

unsigned int ath10k_debug_mask;
EXPORT_SYMBOL(ath10k_debug_mask);

static unsigned int ath10k_cryptmode_param;
static bool uart_print;
static bool skip_otp;
static bool rawmode;
static bool fw_diag_log;

unsigned long ath10k_coredump_mask = BIT(ATH10K_FW_CRASH_DUMP_REGISTERS) |
				     BIT(ATH10K_FW_CRASH_DUMP_CE_DATA);

/* FIXME: most of these should be readonly */
module_param_named(debug_mask, ath10k_debug_mask, uint, 0644);
module_param_named(cryptmode, ath10k_cryptmode_param, uint, 0644);
module_param(uart_print, bool, 0644);
module_param(skip_otp, bool, 0644);
module_param(rawmode, bool, 0644);
module_param(fw_diag_log, bool, 0644);
module_param_named(coredump_mask, ath10k_coredump_mask, ulong, 0444);

MODULE_PARM_DESC(debug_mask, "Debugging mask");
MODULE_PARM_DESC(uart_print, "Uart target debugging");
MODULE_PARM_DESC(skip_otp, "Skip otp failure for calibration in testmode");
MODULE_PARM_DESC(cryptmode, "Crypto mode: 0-hardware, 1-software");
MODULE_PARM_DESC(rawmode, "Use raw 802.11 frame datapath");
MODULE_PARM_DESC(coredump_mask, "Bitfield of what to include in firmware crash file");
MODULE_PARM_DESC(fw_diag_log, "Diag based fw log debugging");

static const struct ath10k_hw_params ath10k_hw_params_list[] = {
	{
		.id = QCA988X_HW_2_0_VERSION,
		.dev_id = QCA988X_2_0_DEVICE_ID,
		.bus = ATH10K_BUS_PCI,
		.name = "qca988x hw2.0",
		.patch_load_addr = QCA988X_HW_2_0_PATCH_LOAD_ADDR,
		.uart_pin = 7,
		.cc_wraparound_type = ATH10K_HW_CC_WRAP_SHIFTED_ALL,
		.otp_exe_param = 0,
		.channel_counters_freq_hz = 88000,
		.max_probe_resp_desc_thres = 0,
		.cal_data_len = 2116,
		.fw = {
			.dir = QCA988X_HW_2_0_FW_DIR,
			.board = QCA988X_HW_2_0_BOARD_DATA_FILE,
			.board_size = QCA988X_BOARD_DATA_SZ,
			.board_ext_size = QCA988X_BOARD_EXT_DATA_SZ,
		},
		.hw_ops = &qca988x_ops,
		.decap_align_bytes = 4,
		.spectral_bin_discard = 0,
		.spectral_bin_offset = 0,
		.vht160_mcs_rx_highest = 0,
		.vht160_mcs_tx_highest = 0,
		.n_cipher_suites = 8,
		.ast_skid_limit = 0x10,
		.num_wds_entries = 0x20,
		.target_64bit = false,
		.rx_ring_fill_level = HTT_RX_RING_FILL_LEVEL,
		.shadow_reg_support = false,
		.rri_on_ddr = false,
		.hw_filter_reset_required = true,
		.fw_diag_ce_download = false,
		.tx_stats_over_pktlog = true,
		.dynamic_sar_support = false,
	},
	{
		.id = QCA988X_HW_2_0_VERSION,
		.dev_id = QCA988X_2_0_DEVICE_ID_UBNT,
		.name = "qca988x hw2.0 ubiquiti",
		.patch_load_addr = QCA988X_HW_2_0_PATCH_LOAD_ADDR,
		.uart_pin = 7,
		.cc_wraparound_type = ATH10K_HW_CC_WRAP_SHIFTED_ALL,
		.otp_exe_param = 0,
		.channel_counters_freq_hz = 88000,
		.max_probe_resp_desc_thres = 0,
		.cal_data_len = 2116,
		.fw = {
			.dir = QCA988X_HW_2_0_FW_DIR,
			.board = QCA988X_HW_2_0_BOARD_DATA_FILE,
			.board_size = QCA988X_BOARD_DATA_SZ,
			.board_ext_size = QCA988X_BOARD_EXT_DATA_SZ,
		},
		.hw_ops = &qca988x_ops,
		.decap_align_bytes = 4,
		.spectral_bin_discard = 0,
		.spectral_bin_offset = 0,
		.vht160_mcs_rx_highest = 0,
		.vht160_mcs_tx_highest = 0,
		.n_cipher_suites = 8,
		.ast_skid_limit = 0x10,
		.num_wds_entries = 0x20,
		.target_64bit = false,
		.rx_ring_fill_level = HTT_RX_RING_FILL_LEVEL,
		.shadow_reg_support = false,
		.rri_on_ddr = false,
		.hw_filter_reset_required = true,
		.fw_diag_ce_download = false,
		.tx_stats_over_pktlog = true,
		.dynamic_sar_support = false,
	},
	{
		.id = QCA9887_HW_1_0_VERSION,
		.dev_id = QCA9887_1_0_DEVICE_ID,
		.bus = ATH10K_BUS_PCI,
		.name = "qca9887 hw1.0",
		.patch_load_addr = QCA9887_HW_1_0_PATCH_LOAD_ADDR,
		.uart_pin = 7,
		.cc_wraparound_type = ATH10K_HW_CC_WRAP_SHIFTED_ALL,
		.otp_exe_param = 0,
		.channel_counters_freq_hz = 88000,
		.max_probe_resp_desc_thres = 0,
		.cal_data_len = 2116,
		.fw = {
			.dir = QCA9887_HW_1_0_FW_DIR,
			.board = QCA9887_HW_1_0_BOARD_DATA_FILE,
			.board_size = QCA9887_BOARD_DATA_SZ,
			.board_ext_size = QCA9887_BOARD_EXT_DATA_SZ,
		},
		.hw_ops = &qca988x_ops,
		.decap_align_bytes = 4,
		.spectral_bin_discard = 0,
		.spectral_bin_offset = 0,
		.vht160_mcs_rx_highest = 0,
		.vht160_mcs_tx_highest = 0,
		.n_cipher_suites = 8,
		.ast_skid_limit = 0x10,
		.num_wds_entries = 0x20,
		.target_64bit = false,
		.rx_ring_fill_level = HTT_RX_RING_FILL_LEVEL,
		.shadow_reg_support = false,
		.rri_on_ddr = false,
		.hw_filter_reset_required = true,
		.fw_diag_ce_download = false,
		.tx_stats_over_pktlog = false,
		.dynamic_sar_support = false,
	},
	{
		.id = QCA6174_HW_3_2_VERSION,
		.dev_id = QCA6174_3_2_DEVICE_ID,
		.bus = ATH10K_BUS_SDIO,
		.name = "qca6174 hw3.2 sdio",
		.patch_load_addr = QCA6174_HW_3_0_PATCH_LOAD_ADDR,
		.uart_pin = 19,
		.otp_exe_param = 0,
		.channel_counters_freq_hz = 88000,
		.max_probe_resp_desc_thres = 0,
		.cal_data_len = 0,
		.fw = {
			.dir = QCA6174_HW_3_0_FW_DIR,
			.board = QCA6174_HW_3_0_BOARD_DATA_FILE,
			.board_size = QCA6174_BOARD_DATA_SZ,
			.board_ext_size = QCA6174_BOARD_EXT_DATA_SZ,
		},
		.hw_ops = &qca6174_sdio_ops,
		.hw_clk = qca6174_clk,
		.target_cpu_freq = 176000000,
		.decap_align_bytes = 4,
		.n_cipher_suites = 8,
		.num_peers = 10,
		.ast_skid_limit = 0x10,
		.num_wds_entries = 0x20,
		.uart_pin_workaround = true,
		.tx_stats_over_pktlog = false,
		.bmi_large_size_download = true,
		.supports_peer_stats_info = true,
<<<<<<< HEAD
=======
		.dynamic_sar_support = true,
>>>>>>> 7d2a07b7
	},
	{
		.id = QCA6174_HW_2_1_VERSION,
		.dev_id = QCA6164_2_1_DEVICE_ID,
		.bus = ATH10K_BUS_PCI,
		.name = "qca6164 hw2.1",
		.patch_load_addr = QCA6174_HW_2_1_PATCH_LOAD_ADDR,
		.uart_pin = 6,
		.otp_exe_param = 0,
		.channel_counters_freq_hz = 88000,
		.max_probe_resp_desc_thres = 0,
		.cal_data_len = 8124,
		.fw = {
			.dir = QCA6174_HW_2_1_FW_DIR,
			.board = QCA6174_HW_2_1_BOARD_DATA_FILE,
			.board_size = QCA6174_BOARD_DATA_SZ,
			.board_ext_size = QCA6174_BOARD_EXT_DATA_SZ,
		},
		.hw_ops = &qca988x_ops,
		.decap_align_bytes = 4,
		.spectral_bin_discard = 0,
		.spectral_bin_offset = 0,
		.vht160_mcs_rx_highest = 0,
		.vht160_mcs_tx_highest = 0,
		.n_cipher_suites = 8,
		.ast_skid_limit = 0x10,
		.num_wds_entries = 0x20,
		.target_64bit = false,
		.rx_ring_fill_level = HTT_RX_RING_FILL_LEVEL,
		.shadow_reg_support = false,
		.rri_on_ddr = false,
		.hw_filter_reset_required = true,
		.fw_diag_ce_download = false,
		.tx_stats_over_pktlog = false,
		.dynamic_sar_support = false,
	},
	{
		.id = QCA6174_HW_2_1_VERSION,
		.dev_id = QCA6174_2_1_DEVICE_ID,
		.bus = ATH10K_BUS_PCI,
		.name = "qca6174 hw2.1",
		.patch_load_addr = QCA6174_HW_2_1_PATCH_LOAD_ADDR,
		.uart_pin = 6,
		.otp_exe_param = 0,
		.channel_counters_freq_hz = 88000,
		.max_probe_resp_desc_thres = 0,
		.cal_data_len = 8124,
		.fw = {
			.dir = QCA6174_HW_2_1_FW_DIR,
			.board = QCA6174_HW_2_1_BOARD_DATA_FILE,
			.board_size = QCA6174_BOARD_DATA_SZ,
			.board_ext_size = QCA6174_BOARD_EXT_DATA_SZ,
		},
		.hw_ops = &qca988x_ops,
		.decap_align_bytes = 4,
		.spectral_bin_discard = 0,
		.spectral_bin_offset = 0,
		.vht160_mcs_rx_highest = 0,
		.vht160_mcs_tx_highest = 0,
		.n_cipher_suites = 8,
		.ast_skid_limit = 0x10,
		.num_wds_entries = 0x20,
		.target_64bit = false,
		.rx_ring_fill_level = HTT_RX_RING_FILL_LEVEL,
		.shadow_reg_support = false,
		.rri_on_ddr = false,
		.hw_filter_reset_required = true,
		.fw_diag_ce_download = false,
		.tx_stats_over_pktlog = false,
		.dynamic_sar_support = false,
	},
	{
		.id = QCA6174_HW_3_0_VERSION,
		.dev_id = QCA6174_2_1_DEVICE_ID,
		.bus = ATH10K_BUS_PCI,
		.name = "qca6174 hw3.0",
		.patch_load_addr = QCA6174_HW_3_0_PATCH_LOAD_ADDR,
		.uart_pin = 6,
		.otp_exe_param = 0,
		.channel_counters_freq_hz = 88000,
		.max_probe_resp_desc_thres = 0,
		.cal_data_len = 8124,
		.fw = {
			.dir = QCA6174_HW_3_0_FW_DIR,
			.board = QCA6174_HW_3_0_BOARD_DATA_FILE,
			.board_size = QCA6174_BOARD_DATA_SZ,
			.board_ext_size = QCA6174_BOARD_EXT_DATA_SZ,
		},
		.hw_ops = &qca988x_ops,
		.decap_align_bytes = 4,
		.spectral_bin_discard = 0,
		.spectral_bin_offset = 0,
		.vht160_mcs_rx_highest = 0,
		.vht160_mcs_tx_highest = 0,
		.n_cipher_suites = 8,
		.ast_skid_limit = 0x10,
		.num_wds_entries = 0x20,
		.target_64bit = false,
		.rx_ring_fill_level = HTT_RX_RING_FILL_LEVEL,
		.shadow_reg_support = false,
		.rri_on_ddr = false,
		.hw_filter_reset_required = true,
		.fw_diag_ce_download = false,
		.tx_stats_over_pktlog = false,
		.dynamic_sar_support = false,
	},
	{
		.id = QCA6174_HW_3_2_VERSION,
		.dev_id = QCA6174_2_1_DEVICE_ID,
		.bus = ATH10K_BUS_PCI,
		.name = "qca6174 hw3.2",
		.patch_load_addr = QCA6174_HW_3_0_PATCH_LOAD_ADDR,
		.uart_pin = 6,
		.otp_exe_param = 0,
		.channel_counters_freq_hz = 88000,
		.max_probe_resp_desc_thres = 0,
		.cal_data_len = 8124,
		.fw = {
			/* uses same binaries as hw3.0 */
			.dir = QCA6174_HW_3_0_FW_DIR,
			.board = QCA6174_HW_3_0_BOARD_DATA_FILE,
			.board_size = QCA6174_BOARD_DATA_SZ,
			.board_ext_size = QCA6174_BOARD_EXT_DATA_SZ,
		},
		.hw_ops = &qca6174_ops,
		.hw_clk = qca6174_clk,
		.target_cpu_freq = 176000000,
		.decap_align_bytes = 4,
		.spectral_bin_discard = 0,
		.spectral_bin_offset = 0,
		.vht160_mcs_rx_highest = 0,
		.vht160_mcs_tx_highest = 0,
		.n_cipher_suites = 8,
		.ast_skid_limit = 0x10,
		.num_wds_entries = 0x20,
		.target_64bit = false,
		.rx_ring_fill_level = HTT_RX_RING_FILL_LEVEL,
		.shadow_reg_support = false,
		.rri_on_ddr = false,
		.hw_filter_reset_required = true,
		.fw_diag_ce_download = true,
		.tx_stats_over_pktlog = false,
		.supports_peer_stats_info = true,
		.dynamic_sar_support = true,
	},
	{
		.id = QCA99X0_HW_2_0_DEV_VERSION,
		.dev_id = QCA99X0_2_0_DEVICE_ID,
		.bus = ATH10K_BUS_PCI,
		.name = "qca99x0 hw2.0",
		.patch_load_addr = QCA99X0_HW_2_0_PATCH_LOAD_ADDR,
		.uart_pin = 7,
		.otp_exe_param = 0x00000700,
		.continuous_frag_desc = true,
		.cck_rate_map_rev2 = true,
		.channel_counters_freq_hz = 150000,
		.max_probe_resp_desc_thres = 24,
		.tx_chain_mask = 0xf,
		.rx_chain_mask = 0xf,
		.max_spatial_stream = 4,
		.cal_data_len = 12064,
		.fw = {
			.dir = QCA99X0_HW_2_0_FW_DIR,
			.board = QCA99X0_HW_2_0_BOARD_DATA_FILE,
			.board_size = QCA99X0_BOARD_DATA_SZ,
			.board_ext_size = QCA99X0_BOARD_EXT_DATA_SZ,
		},
		.sw_decrypt_mcast_mgmt = true,
		.hw_ops = &qca99x0_ops,
		.decap_align_bytes = 1,
		.spectral_bin_discard = 4,
		.spectral_bin_offset = 0,
		.vht160_mcs_rx_highest = 0,
		.vht160_mcs_tx_highest = 0,
		.n_cipher_suites = 11,
		.ast_skid_limit = 0x10,
		.num_wds_entries = 0x20,
		.target_64bit = false,
		.rx_ring_fill_level = HTT_RX_RING_FILL_LEVEL,
		.shadow_reg_support = false,
		.rri_on_ddr = false,
		.hw_filter_reset_required = true,
		.fw_diag_ce_download = false,
		.tx_stats_over_pktlog = false,
		.dynamic_sar_support = false,
	},
	{
		.id = QCA9984_HW_1_0_DEV_VERSION,
		.dev_id = QCA9984_1_0_DEVICE_ID,
		.bus = ATH10K_BUS_PCI,
		.name = "qca9984/qca9994 hw1.0",
		.patch_load_addr = QCA9984_HW_1_0_PATCH_LOAD_ADDR,
		.uart_pin = 7,
		.cc_wraparound_type = ATH10K_HW_CC_WRAP_SHIFTED_EACH,
		.otp_exe_param = 0x00000700,
		.continuous_frag_desc = true,
		.cck_rate_map_rev2 = true,
		.channel_counters_freq_hz = 150000,
		.max_probe_resp_desc_thres = 24,
		.tx_chain_mask = 0xf,
		.rx_chain_mask = 0xf,
		.max_spatial_stream = 4,
		.cal_data_len = 12064,
		.fw = {
			.dir = QCA9984_HW_1_0_FW_DIR,
			.board = QCA9984_HW_1_0_BOARD_DATA_FILE,
			.eboard = QCA9984_HW_1_0_EBOARD_DATA_FILE,
			.board_size = QCA99X0_BOARD_DATA_SZ,
			.board_ext_size = QCA99X0_BOARD_EXT_DATA_SZ,
			.ext_board_size = QCA99X0_EXT_BOARD_DATA_SZ,
		},
		.sw_decrypt_mcast_mgmt = true,
		.hw_ops = &qca99x0_ops,
		.decap_align_bytes = 1,
		.spectral_bin_discard = 12,
		.spectral_bin_offset = 8,

		/* Can do only 2x2 VHT160 or 80+80. 1560Mbps is 4x4 80Mhz
		 * or 2x2 160Mhz, long-guard-interval.
		 */
		.vht160_mcs_rx_highest = 1560,
		.vht160_mcs_tx_highest = 1560,
		.n_cipher_suites = 11,
		.ast_skid_limit = 0x10,
		.num_wds_entries = 0x20,
		.target_64bit = false,
		.rx_ring_fill_level = HTT_RX_RING_FILL_LEVEL,
		.shadow_reg_support = false,
		.rri_on_ddr = false,
		.hw_filter_reset_required = true,
		.fw_diag_ce_download = false,
		.tx_stats_over_pktlog = false,
		.dynamic_sar_support = false,
	},
	{
		.id = QCA9888_HW_2_0_DEV_VERSION,
		.dev_id = QCA9888_2_0_DEVICE_ID,
		.bus = ATH10K_BUS_PCI,
		.name = "qca9888 hw2.0",
		.patch_load_addr = QCA9888_HW_2_0_PATCH_LOAD_ADDR,
		.uart_pin = 7,
		.cc_wraparound_type = ATH10K_HW_CC_WRAP_SHIFTED_EACH,
		.otp_exe_param = 0x00000700,
		.continuous_frag_desc = true,
		.channel_counters_freq_hz = 150000,
		.max_probe_resp_desc_thres = 24,
		.tx_chain_mask = 3,
		.rx_chain_mask = 3,
		.max_spatial_stream = 2,
		.cal_data_len = 12064,
		.fw = {
			.dir = QCA9888_HW_2_0_FW_DIR,
			.board = QCA9888_HW_2_0_BOARD_DATA_FILE,
			.board_size = QCA99X0_BOARD_DATA_SZ,
			.board_ext_size = QCA99X0_BOARD_EXT_DATA_SZ,
		},
		.sw_decrypt_mcast_mgmt = true,
		.hw_ops = &qca99x0_ops,
		.decap_align_bytes = 1,
		.spectral_bin_discard = 12,
		.spectral_bin_offset = 8,

		/* Can do only 1x1 VHT160 or 80+80. 780Mbps is 2x2 80Mhz or
		 * 1x1 160Mhz, long-guard-interval.
		 */
		.vht160_mcs_rx_highest = 780,
		.vht160_mcs_tx_highest = 780,
		.n_cipher_suites = 11,
		.ast_skid_limit = 0x10,
		.num_wds_entries = 0x20,
		.target_64bit = false,
		.rx_ring_fill_level = HTT_RX_RING_FILL_LEVEL,
		.shadow_reg_support = false,
		.rri_on_ddr = false,
		.hw_filter_reset_required = true,
		.fw_diag_ce_download = false,
		.tx_stats_over_pktlog = false,
		.dynamic_sar_support = false,
	},
	{
		.id = QCA9377_HW_1_0_DEV_VERSION,
		.dev_id = QCA9377_1_0_DEVICE_ID,
		.bus = ATH10K_BUS_PCI,
		.name = "qca9377 hw1.0",
		.patch_load_addr = QCA9377_HW_1_0_PATCH_LOAD_ADDR,
		.uart_pin = 6,
		.otp_exe_param = 0,
		.channel_counters_freq_hz = 88000,
		.max_probe_resp_desc_thres = 0,
		.cal_data_len = 8124,
		.fw = {
			.dir = QCA9377_HW_1_0_FW_DIR,
			.board = QCA9377_HW_1_0_BOARD_DATA_FILE,
			.board_size = QCA9377_BOARD_DATA_SZ,
			.board_ext_size = QCA9377_BOARD_EXT_DATA_SZ,
		},
		.hw_ops = &qca988x_ops,
		.decap_align_bytes = 4,
		.spectral_bin_discard = 0,
		.spectral_bin_offset = 0,
		.vht160_mcs_rx_highest = 0,
		.vht160_mcs_tx_highest = 0,
		.n_cipher_suites = 8,
		.ast_skid_limit = 0x10,
		.num_wds_entries = 0x20,
		.target_64bit = false,
		.rx_ring_fill_level = HTT_RX_RING_FILL_LEVEL,
		.shadow_reg_support = false,
		.rri_on_ddr = false,
		.hw_filter_reset_required = true,
		.fw_diag_ce_download = false,
		.tx_stats_over_pktlog = false,
		.dynamic_sar_support = false,
	},
	{
		.id = QCA9377_HW_1_1_DEV_VERSION,
		.dev_id = QCA9377_1_0_DEVICE_ID,
		.bus = ATH10K_BUS_PCI,
		.name = "qca9377 hw1.1",
		.patch_load_addr = QCA9377_HW_1_0_PATCH_LOAD_ADDR,
		.uart_pin = 6,
		.otp_exe_param = 0,
		.channel_counters_freq_hz = 88000,
		.max_probe_resp_desc_thres = 0,
		.cal_data_len = 8124,
		.fw = {
			.dir = QCA9377_HW_1_0_FW_DIR,
			.board = QCA9377_HW_1_0_BOARD_DATA_FILE,
			.board_size = QCA9377_BOARD_DATA_SZ,
			.board_ext_size = QCA9377_BOARD_EXT_DATA_SZ,
		},
		.hw_ops = &qca6174_ops,
		.hw_clk = qca6174_clk,
		.target_cpu_freq = 176000000,
		.decap_align_bytes = 4,
		.spectral_bin_discard = 0,
		.spectral_bin_offset = 0,
		.vht160_mcs_rx_highest = 0,
		.vht160_mcs_tx_highest = 0,
		.n_cipher_suites = 8,
		.ast_skid_limit = 0x10,
		.num_wds_entries = 0x20,
		.target_64bit = false,
		.rx_ring_fill_level = HTT_RX_RING_FILL_LEVEL,
		.shadow_reg_support = false,
		.rri_on_ddr = false,
		.hw_filter_reset_required = true,
		.fw_diag_ce_download = true,
		.tx_stats_over_pktlog = false,
		.dynamic_sar_support = false,
	},
	{
		.id = QCA9377_HW_1_1_DEV_VERSION,
		.dev_id = QCA9377_1_0_DEVICE_ID,
		.bus = ATH10K_BUS_SDIO,
		.name = "qca9377 hw1.1 sdio",
		.patch_load_addr = QCA9377_HW_1_0_PATCH_LOAD_ADDR,
		.uart_pin = 19,
		.otp_exe_param = 0,
		.channel_counters_freq_hz = 88000,
		.max_probe_resp_desc_thres = 0,
		.cal_data_len = 8124,
		.fw = {
			.dir = QCA9377_HW_1_0_FW_DIR,
			.board = QCA9377_HW_1_0_BOARD_DATA_FILE,
			.board_size = QCA9377_BOARD_DATA_SZ,
			.board_ext_size = QCA9377_BOARD_EXT_DATA_SZ,
		},
		.hw_ops = &qca6174_ops,
		.hw_clk = qca6174_clk,
		.target_cpu_freq = 176000000,
		.decap_align_bytes = 4,
		.n_cipher_suites = 8,
		.num_peers = TARGET_QCA9377_HL_NUM_PEERS,
		.ast_skid_limit = 0x10,
		.num_wds_entries = 0x20,
		.uart_pin_workaround = true,
		.dynamic_sar_support = false,
	},
	{
		.id = QCA9377_HW_1_1_DEV_VERSION,
		.dev_id = QCA9377_1_0_DEVICE_ID,
		.bus = ATH10K_BUS_SDIO,
		.name = "qca9377 hw1.1 sdio",
		.patch_load_addr = QCA9377_HW_1_0_PATCH_LOAD_ADDR,
		.uart_pin = 19,
		.otp_exe_param = 0,
		.channel_counters_freq_hz = 88000,
		.max_probe_resp_desc_thres = 0,
		.cal_data_len = 8124,
		.fw = {
			.dir = QCA9377_HW_1_0_FW_DIR,
			.board = QCA9377_HW_1_0_BOARD_DATA_FILE,
			.board_size = QCA9377_BOARD_DATA_SZ,
			.board_ext_size = QCA9377_BOARD_EXT_DATA_SZ,
		},
		.hw_ops = &qca6174_ops,
		.hw_clk = qca6174_clk,
		.target_cpu_freq = 176000000,
		.decap_align_bytes = 4,
		.n_cipher_suites = 8,
		.num_peers = TARGET_QCA9377_HL_NUM_PEERS,
		.ast_skid_limit = 0x10,
		.num_wds_entries = 0x20,
		.uart_pin_workaround = true,
	},
	{
		.id = QCA4019_HW_1_0_DEV_VERSION,
		.dev_id = 0,
		.bus = ATH10K_BUS_AHB,
		.name = "qca4019 hw1.0",
		.patch_load_addr = QCA4019_HW_1_0_PATCH_LOAD_ADDR,
		.uart_pin = 7,
		.cc_wraparound_type = ATH10K_HW_CC_WRAP_SHIFTED_EACH,
		.otp_exe_param = 0x0010000,
		.continuous_frag_desc = true,
		.cck_rate_map_rev2 = true,
		.channel_counters_freq_hz = 125000,
		.max_probe_resp_desc_thres = 24,
		.tx_chain_mask = 0x3,
		.rx_chain_mask = 0x3,
		.max_spatial_stream = 2,
		.cal_data_len = 12064,
		.fw = {
			.dir = QCA4019_HW_1_0_FW_DIR,
			.board = QCA4019_HW_1_0_BOARD_DATA_FILE,
			.board_size = QCA4019_BOARD_DATA_SZ,
			.board_ext_size = QCA4019_BOARD_EXT_DATA_SZ,
		},
		.sw_decrypt_mcast_mgmt = true,
		.hw_ops = &qca99x0_ops,
		.decap_align_bytes = 1,
		.spectral_bin_discard = 4,
		.spectral_bin_offset = 0,
		.vht160_mcs_rx_highest = 0,
		.vht160_mcs_tx_highest = 0,
		.n_cipher_suites = 11,
		.ast_skid_limit = 0x10,
		.num_wds_entries = 0x20,
		.target_64bit = false,
		.rx_ring_fill_level = HTT_RX_RING_FILL_LEVEL,
		.shadow_reg_support = false,
		.rri_on_ddr = false,
		.hw_filter_reset_required = true,
		.fw_diag_ce_download = false,
		.tx_stats_over_pktlog = false,
		.dynamic_sar_support = false,
	},
	{
		.id = WCN3990_HW_1_0_DEV_VERSION,
		.dev_id = 0,
		.bus = ATH10K_BUS_SNOC,
		.name = "wcn3990 hw1.0",
		.continuous_frag_desc = true,
		.tx_chain_mask = 0x7,
		.rx_chain_mask = 0x7,
		.max_spatial_stream = 4,
		.fw = {
			.dir = WCN3990_HW_1_0_FW_DIR,
		},
		.sw_decrypt_mcast_mgmt = true,
		.hw_ops = &wcn3990_ops,
		.decap_align_bytes = 1,
		.num_peers = TARGET_HL_TLV_NUM_PEERS,
		.n_cipher_suites = 11,
		.ast_skid_limit = TARGET_HL_TLV_AST_SKID_LIMIT,
		.num_wds_entries = TARGET_HL_TLV_NUM_WDS_ENTRIES,
		.target_64bit = true,
		.rx_ring_fill_level = HTT_RX_RING_FILL_LEVEL_DUAL_MAC,
		.shadow_reg_support = true,
		.rri_on_ddr = true,
		.hw_filter_reset_required = false,
		.fw_diag_ce_download = false,
		.tx_stats_over_pktlog = false,
		.dynamic_sar_support = true,
	},
};

static const char *const ath10k_core_fw_feature_str[] = {
	[ATH10K_FW_FEATURE_EXT_WMI_MGMT_RX] = "wmi-mgmt-rx",
	[ATH10K_FW_FEATURE_WMI_10X] = "wmi-10.x",
	[ATH10K_FW_FEATURE_HAS_WMI_MGMT_TX] = "has-wmi-mgmt-tx",
	[ATH10K_FW_FEATURE_NO_P2P] = "no-p2p",
	[ATH10K_FW_FEATURE_WMI_10_2] = "wmi-10.2",
	[ATH10K_FW_FEATURE_MULTI_VIF_PS_SUPPORT] = "multi-vif-ps",
	[ATH10K_FW_FEATURE_WOWLAN_SUPPORT] = "wowlan",
	[ATH10K_FW_FEATURE_IGNORE_OTP_RESULT] = "ignore-otp",
	[ATH10K_FW_FEATURE_NO_NWIFI_DECAP_4ADDR_PADDING] = "no-4addr-pad",
	[ATH10K_FW_FEATURE_SUPPORTS_SKIP_CLOCK_INIT] = "skip-clock-init",
	[ATH10K_FW_FEATURE_RAW_MODE_SUPPORT] = "raw-mode",
	[ATH10K_FW_FEATURE_SUPPORTS_ADAPTIVE_CCA] = "adaptive-cca",
	[ATH10K_FW_FEATURE_MFP_SUPPORT] = "mfp",
	[ATH10K_FW_FEATURE_PEER_FLOW_CONTROL] = "peer-flow-ctrl",
	[ATH10K_FW_FEATURE_BTCOEX_PARAM] = "btcoex-param",
	[ATH10K_FW_FEATURE_SKIP_NULL_FUNC_WAR] = "skip-null-func-war",
	[ATH10K_FW_FEATURE_ALLOWS_MESH_BCAST] = "allows-mesh-bcast",
	[ATH10K_FW_FEATURE_NO_PS] = "no-ps",
	[ATH10K_FW_FEATURE_MGMT_TX_BY_REF] = "mgmt-tx-by-reference",
	[ATH10K_FW_FEATURE_NON_BMI] = "non-bmi",
	[ATH10K_FW_FEATURE_SINGLE_CHAN_INFO_PER_CHANNEL] = "single-chan-info-per-channel",
	[ATH10K_FW_FEATURE_PEER_FIXED_RATE] = "peer-fixed-rate",
	[ATH10K_FW_FEATURE_IRAM_RECOVERY] = "iram-recovery",
};

static unsigned int ath10k_core_get_fw_feature_str(char *buf,
						   size_t buf_len,
						   enum ath10k_fw_features feat)
{
	/* make sure that ath10k_core_fw_feature_str[] gets updated */
	BUILD_BUG_ON(ARRAY_SIZE(ath10k_core_fw_feature_str) !=
		     ATH10K_FW_FEATURE_COUNT);

	if (feat >= ARRAY_SIZE(ath10k_core_fw_feature_str) ||
	    WARN_ON(!ath10k_core_fw_feature_str[feat])) {
		return scnprintf(buf, buf_len, "bit%d", feat);
	}

	return scnprintf(buf, buf_len, "%s", ath10k_core_fw_feature_str[feat]);
}

void ath10k_core_get_fw_features_str(struct ath10k *ar,
				     char *buf,
				     size_t buf_len)
{
	size_t len = 0;
	int i;

	for (i = 0; i < ATH10K_FW_FEATURE_COUNT; i++) {
		if (test_bit(i, ar->normal_mode_fw.fw_file.fw_features)) {
			if (len > 0)
				len += scnprintf(buf + len, buf_len - len, ",");

			len += ath10k_core_get_fw_feature_str(buf + len,
							      buf_len - len,
							      i);
		}
	}
}

static void ath10k_send_suspend_complete(struct ath10k *ar)
{
	ath10k_dbg(ar, ATH10K_DBG_BOOT, "boot suspend complete\n");

	complete(&ar->target_suspend);
}

static int ath10k_init_sdio(struct ath10k *ar, enum ath10k_firmware_mode mode)
{
	int ret;
	u32 param = 0;

	ret = ath10k_bmi_write32(ar, hi_mbox_io_block_sz, 256);
	if (ret)
		return ret;

	ret = ath10k_bmi_write32(ar, hi_mbox_isr_yield_limit, 99);
	if (ret)
		return ret;

	ret = ath10k_bmi_read32(ar, hi_acs_flags, &param);
	if (ret)
		return ret;

	param |= HI_ACS_FLAGS_SDIO_REDUCE_TX_COMPL_SET;

	if (mode == ATH10K_FIRMWARE_MODE_NORMAL)
		param |= HI_ACS_FLAGS_ALT_DATA_CREDIT_SIZE;
	else
		param &= ~HI_ACS_FLAGS_ALT_DATA_CREDIT_SIZE;

	if (mode == ATH10K_FIRMWARE_MODE_UTF)
		param &= ~HI_ACS_FLAGS_SDIO_SWAP_MAILBOX_SET;
	else
		param |= HI_ACS_FLAGS_SDIO_SWAP_MAILBOX_SET;

	ret = ath10k_bmi_write32(ar, hi_acs_flags, param);
	if (ret)
		return ret;

<<<<<<< HEAD
=======
	ret = ath10k_bmi_read32(ar, hi_option_flag2, &param);
	if (ret)
		return ret;

	param |= HI_OPTION_SDIO_CRASH_DUMP_ENHANCEMENT_HOST;

	ret = ath10k_bmi_write32(ar, hi_option_flag2, param);
	if (ret)
		return ret;

>>>>>>> 7d2a07b7
	return 0;
}

static int ath10k_init_configure_target(struct ath10k *ar)
{
	u32 param_host;
	int ret;

	/* tell target which HTC version it is used*/
	ret = ath10k_bmi_write32(ar, hi_app_host_interest,
				 HTC_PROTOCOL_VERSION);
	if (ret) {
		ath10k_err(ar, "settings HTC version failed\n");
		return ret;
	}

	/* set the firmware mode to STA/IBSS/AP */
	ret = ath10k_bmi_read32(ar, hi_option_flag, &param_host);
	if (ret) {
		ath10k_err(ar, "setting firmware mode (1/2) failed\n");
		return ret;
	}

	/* TODO following parameters need to be re-visited. */
	/* num_device */
	param_host |= (1 << HI_OPTION_NUM_DEV_SHIFT);
	/* Firmware mode */
	/* FIXME: Why FW_MODE_AP ??.*/
	param_host |= (HI_OPTION_FW_MODE_AP << HI_OPTION_FW_MODE_SHIFT);
	/* mac_addr_method */
	param_host |= (1 << HI_OPTION_MAC_ADDR_METHOD_SHIFT);
	/* firmware_bridge */
	param_host |= (0 << HI_OPTION_FW_BRIDGE_SHIFT);
	/* fwsubmode */
	param_host |= (0 << HI_OPTION_FW_SUBMODE_SHIFT);

	ret = ath10k_bmi_write32(ar, hi_option_flag, param_host);
	if (ret) {
		ath10k_err(ar, "setting firmware mode (2/2) failed\n");
		return ret;
	}

	/* We do all byte-swapping on the host */
	ret = ath10k_bmi_write32(ar, hi_be, 0);
	if (ret) {
		ath10k_err(ar, "setting host CPU BE mode failed\n");
		return ret;
	}

	/* FW descriptor/Data swap flags */
	ret = ath10k_bmi_write32(ar, hi_fw_swap, 0);

	if (ret) {
		ath10k_err(ar, "setting FW data/desc swap flags failed\n");
		return ret;
	}

	/* Some devices have a special sanity check that verifies the PCI
	 * Device ID is written to this host interest var. It is known to be
	 * required to boot QCA6164.
	 */
	ret = ath10k_bmi_write32(ar, hi_hci_uart_pwr_mgmt_params_ext,
				 ar->dev_id);
	if (ret) {
		ath10k_err(ar, "failed to set pwr_mgmt_params: %d\n", ret);
		return ret;
	}

	return 0;
}

static const struct firmware *ath10k_fetch_fw_file(struct ath10k *ar,
						   const char *dir,
						   const char *file)
{
	char filename[100];
	const struct firmware *fw;
	int ret;

	if (file == NULL)
		return ERR_PTR(-ENOENT);

	if (dir == NULL)
		dir = ".";

	snprintf(filename, sizeof(filename), "%s/%s", dir, file);
	ret = firmware_request_nowarn(&fw, filename, ar->dev);
	ath10k_dbg(ar, ATH10K_DBG_BOOT, "boot fw request '%s': %d\n",
		   filename, ret);

	if (ret)
		return ERR_PTR(ret);

	return fw;
}

static int ath10k_push_board_ext_data(struct ath10k *ar, const void *data,
				      size_t data_len)
{
	u32 board_data_size = ar->hw_params.fw.board_size;
	u32 board_ext_data_size = ar->hw_params.fw.board_ext_size;
	u32 board_ext_data_addr;
	int ret;

	ret = ath10k_bmi_read32(ar, hi_board_ext_data, &board_ext_data_addr);
	if (ret) {
		ath10k_err(ar, "could not read board ext data addr (%d)\n",
			   ret);
		return ret;
	}

	ath10k_dbg(ar, ATH10K_DBG_BOOT,
		   "boot push board extended data addr 0x%x\n",
		   board_ext_data_addr);

	if (board_ext_data_addr == 0)
		return 0;

	if (data_len != (board_data_size + board_ext_data_size)) {
		ath10k_err(ar, "invalid board (ext) data sizes %zu != %d+%d\n",
			   data_len, board_data_size, board_ext_data_size);
		return -EINVAL;
	}

	ret = ath10k_bmi_write_memory(ar, board_ext_data_addr,
				      data + board_data_size,
				      board_ext_data_size);
	if (ret) {
		ath10k_err(ar, "could not write board ext data (%d)\n", ret);
		return ret;
	}

	ret = ath10k_bmi_write32(ar, hi_board_ext_data_config,
				 (board_ext_data_size << 16) | 1);
	if (ret) {
		ath10k_err(ar, "could not write board ext data bit (%d)\n",
			   ret);
		return ret;
	}

	return 0;
}

static int ath10k_core_get_board_id_from_otp(struct ath10k *ar)
{
	u32 result, address;
	u8 board_id, chip_id;
	bool ext_bid_support;
	int ret, bmi_board_id_param;

	address = ar->hw_params.patch_load_addr;

	if (!ar->normal_mode_fw.fw_file.otp_data ||
	    !ar->normal_mode_fw.fw_file.otp_len) {
		ath10k_warn(ar,
			    "failed to retrieve board id because of invalid otp\n");
		return -ENODATA;
	}

	if (ar->id.bmi_ids_valid) {
		ath10k_dbg(ar, ATH10K_DBG_BOOT,
			   "boot already acquired valid otp board id,skip download, board_id %d chip_id %d\n",
			   ar->id.bmi_board_id, ar->id.bmi_chip_id);
		goto skip_otp_download;
	}

	ath10k_dbg(ar, ATH10K_DBG_BOOT,
		   "boot upload otp to 0x%x len %zd for board id\n",
		   address, ar->normal_mode_fw.fw_file.otp_len);

	ret = ath10k_bmi_fast_download(ar, address,
				       ar->normal_mode_fw.fw_file.otp_data,
				       ar->normal_mode_fw.fw_file.otp_len);
	if (ret) {
		ath10k_err(ar, "could not write otp for board id check: %d\n",
			   ret);
		return ret;
	}

	if (ar->cal_mode == ATH10K_PRE_CAL_MODE_DT ||
	    ar->cal_mode == ATH10K_PRE_CAL_MODE_FILE)
		bmi_board_id_param = BMI_PARAM_GET_FLASH_BOARD_ID;
	else
		bmi_board_id_param = BMI_PARAM_GET_EEPROM_BOARD_ID;

	ret = ath10k_bmi_execute(ar, address, bmi_board_id_param, &result);
	if (ret) {
		ath10k_err(ar, "could not execute otp for board id check: %d\n",
			   ret);
		return ret;
	}

	board_id = MS(result, ATH10K_BMI_BOARD_ID_FROM_OTP);
	chip_id = MS(result, ATH10K_BMI_CHIP_ID_FROM_OTP);
	ext_bid_support = (result & ATH10K_BMI_EXT_BOARD_ID_SUPPORT);

	ath10k_dbg(ar, ATH10K_DBG_BOOT,
		   "boot get otp board id result 0x%08x board_id %d chip_id %d ext_bid_support %d\n",
		   result, board_id, chip_id, ext_bid_support);

	ar->id.ext_bid_supported = ext_bid_support;

	if ((result & ATH10K_BMI_BOARD_ID_STATUS_MASK) != 0 ||
	    (board_id == 0)) {
		ath10k_dbg(ar, ATH10K_DBG_BOOT,
			   "board id does not exist in otp, ignore it\n");
		return -EOPNOTSUPP;
	}

	ar->id.bmi_ids_valid = true;
	ar->id.bmi_board_id = board_id;
	ar->id.bmi_chip_id = chip_id;

skip_otp_download:

	return 0;
}

static void ath10k_core_check_bdfext(const struct dmi_header *hdr, void *data)
{
	struct ath10k *ar = data;
	const char *bdf_ext;
	const char *magic = ATH10K_SMBIOS_BDF_EXT_MAGIC;
	u8 bdf_enabled;
	int i;

	if (hdr->type != ATH10K_SMBIOS_BDF_EXT_TYPE)
		return;

	if (hdr->length != ATH10K_SMBIOS_BDF_EXT_LENGTH) {
		ath10k_dbg(ar, ATH10K_DBG_BOOT,
			   "wrong smbios bdf ext type length (%d).\n",
			   hdr->length);
		return;
	}

	bdf_enabled = *((u8 *)hdr + ATH10K_SMBIOS_BDF_EXT_OFFSET);
	if (!bdf_enabled) {
		ath10k_dbg(ar, ATH10K_DBG_BOOT, "bdf variant name not found.\n");
		return;
	}

	/* Only one string exists (per spec) */
	bdf_ext = (char *)hdr + hdr->length;

	if (memcmp(bdf_ext, magic, strlen(magic)) != 0) {
		ath10k_dbg(ar, ATH10K_DBG_BOOT,
			   "bdf variant magic does not match.\n");
		return;
	}

	for (i = 0; i < strlen(bdf_ext); i++) {
		if (!isascii(bdf_ext[i]) || !isprint(bdf_ext[i])) {
			ath10k_dbg(ar, ATH10K_DBG_BOOT,
				   "bdf variant name contains non ascii chars.\n");
			return;
		}
	}

	/* Copy extension name without magic suffix */
	if (strscpy(ar->id.bdf_ext, bdf_ext + strlen(magic),
		    sizeof(ar->id.bdf_ext)) < 0) {
		ath10k_dbg(ar, ATH10K_DBG_BOOT,
			   "bdf variant string is longer than the buffer can accommodate (variant: %s)\n",
			    bdf_ext);
		return;
	}

	ath10k_dbg(ar, ATH10K_DBG_BOOT,
		   "found and validated bdf variant smbios_type 0x%x bdf %s\n",
		   ATH10K_SMBIOS_BDF_EXT_TYPE, bdf_ext);
}

static int ath10k_core_check_smbios(struct ath10k *ar)
{
	ar->id.bdf_ext[0] = '\0';
	dmi_walk(ath10k_core_check_bdfext, ar);

	if (ar->id.bdf_ext[0] == '\0')
		return -ENODATA;

	return 0;
}

int ath10k_core_check_dt(struct ath10k *ar)
{
	struct device_node *node;
	const char *variant = NULL;

	node = ar->dev->of_node;
	if (!node)
		return -ENOENT;

	of_property_read_string(node, "qcom,ath10k-calibration-variant",
				&variant);
	if (!variant)
		return -ENODATA;

	if (strscpy(ar->id.bdf_ext, variant, sizeof(ar->id.bdf_ext)) < 0)
		ath10k_dbg(ar, ATH10K_DBG_BOOT,
			   "bdf variant string is longer than the buffer can accommodate (variant: %s)\n",
			    variant);

	return 0;
}
EXPORT_SYMBOL(ath10k_core_check_dt);

static int ath10k_download_fw(struct ath10k *ar)
{
	u32 address, data_len;
	const void *data;
	int ret;
	struct pm_qos_request latency_qos;

	address = ar->hw_params.patch_load_addr;

	data = ar->running_fw->fw_file.firmware_data;
	data_len = ar->running_fw->fw_file.firmware_len;

	ret = ath10k_swap_code_seg_configure(ar, &ar->running_fw->fw_file);
	if (ret) {
		ath10k_err(ar, "failed to configure fw code swap: %d\n",
			   ret);
		return ret;
	}

	ath10k_dbg(ar, ATH10K_DBG_BOOT,
		   "boot uploading firmware image %pK len %d\n",
		   data, data_len);

	/* Check if device supports to download firmware via
	 * diag copy engine. Downloading firmware via diag CE
	 * greatly reduces the time to download firmware.
	 */
	if (ar->hw_params.fw_diag_ce_download) {
		ret = ath10k_hw_diag_fast_download(ar, address,
						   data, data_len);
		if (ret == 0)
			/* firmware upload via diag ce was successful */
			return 0;

		ath10k_warn(ar,
			    "failed to upload firmware via diag ce, trying BMI: %d",
			    ret);
	}

	memset(&latency_qos, 0, sizeof(latency_qos));
<<<<<<< HEAD
	pm_qos_add_request(&latency_qos, PM_QOS_CPU_DMA_LATENCY, 0);

	ret = ath10k_bmi_fast_download(ar, address, data, data_len);

	pm_qos_remove_request(&latency_qos);
=======
	cpu_latency_qos_add_request(&latency_qos, 0);

	ret = ath10k_bmi_fast_download(ar, address, data, data_len);

	cpu_latency_qos_remove_request(&latency_qos);
>>>>>>> 7d2a07b7

	return ret;
}

void ath10k_core_free_board_files(struct ath10k *ar)
{
	if (!IS_ERR(ar->normal_mode_fw.board))
		release_firmware(ar->normal_mode_fw.board);

	if (!IS_ERR(ar->normal_mode_fw.ext_board))
		release_firmware(ar->normal_mode_fw.ext_board);

	ar->normal_mode_fw.board = NULL;
	ar->normal_mode_fw.board_data = NULL;
	ar->normal_mode_fw.board_len = 0;
	ar->normal_mode_fw.ext_board = NULL;
	ar->normal_mode_fw.ext_board_data = NULL;
	ar->normal_mode_fw.ext_board_len = 0;
}
EXPORT_SYMBOL(ath10k_core_free_board_files);

static void ath10k_core_free_firmware_files(struct ath10k *ar)
{
	if (!IS_ERR(ar->normal_mode_fw.fw_file.firmware))
		release_firmware(ar->normal_mode_fw.fw_file.firmware);

	if (!IS_ERR(ar->cal_file))
		release_firmware(ar->cal_file);

	if (!IS_ERR(ar->pre_cal_file))
		release_firmware(ar->pre_cal_file);

	ath10k_swap_code_seg_release(ar, &ar->normal_mode_fw.fw_file);

	ar->normal_mode_fw.fw_file.otp_data = NULL;
	ar->normal_mode_fw.fw_file.otp_len = 0;

	ar->normal_mode_fw.fw_file.firmware = NULL;
	ar->normal_mode_fw.fw_file.firmware_data = NULL;
	ar->normal_mode_fw.fw_file.firmware_len = 0;

	ar->cal_file = NULL;
	ar->pre_cal_file = NULL;
}

static int ath10k_fetch_cal_file(struct ath10k *ar)
{
	char filename[100];

	/* pre-cal-<bus>-<id>.bin */
	scnprintf(filename, sizeof(filename), "pre-cal-%s-%s.bin",
		  ath10k_bus_str(ar->hif.bus), dev_name(ar->dev));

	ar->pre_cal_file = ath10k_fetch_fw_file(ar, ATH10K_FW_DIR, filename);
	if (!IS_ERR(ar->pre_cal_file))
		goto success;

	/* cal-<bus>-<id>.bin */
	scnprintf(filename, sizeof(filename), "cal-%s-%s.bin",
		  ath10k_bus_str(ar->hif.bus), dev_name(ar->dev));

	ar->cal_file = ath10k_fetch_fw_file(ar, ATH10K_FW_DIR, filename);
	if (IS_ERR(ar->cal_file))
		/* calibration file is optional, don't print any warnings */
		return PTR_ERR(ar->cal_file);
success:
	ath10k_dbg(ar, ATH10K_DBG_BOOT, "found calibration file %s/%s\n",
		   ATH10K_FW_DIR, filename);

	return 0;
}

static int ath10k_core_fetch_board_data_api_1(struct ath10k *ar, int bd_ie_type)
{
	const struct firmware *fw;

	if (bd_ie_type == ATH10K_BD_IE_BOARD) {
		if (!ar->hw_params.fw.board) {
			ath10k_err(ar, "failed to find board file fw entry\n");
			return -EINVAL;
		}

		ar->normal_mode_fw.board = ath10k_fetch_fw_file(ar,
								ar->hw_params.fw.dir,
								ar->hw_params.fw.board);
		if (IS_ERR(ar->normal_mode_fw.board))
			return PTR_ERR(ar->normal_mode_fw.board);

		ar->normal_mode_fw.board_data = ar->normal_mode_fw.board->data;
		ar->normal_mode_fw.board_len = ar->normal_mode_fw.board->size;
	} else if (bd_ie_type == ATH10K_BD_IE_BOARD_EXT) {
		if (!ar->hw_params.fw.eboard) {
			ath10k_err(ar, "failed to find eboard file fw entry\n");
			return -EINVAL;
		}

		fw = ath10k_fetch_fw_file(ar, ar->hw_params.fw.dir,
					  ar->hw_params.fw.eboard);
		ar->normal_mode_fw.ext_board = fw;
		if (IS_ERR(ar->normal_mode_fw.ext_board))
			return PTR_ERR(ar->normal_mode_fw.ext_board);

		ar->normal_mode_fw.ext_board_data = ar->normal_mode_fw.ext_board->data;
		ar->normal_mode_fw.ext_board_len = ar->normal_mode_fw.ext_board->size;
	}

	return 0;
}

static int ath10k_core_parse_bd_ie_board(struct ath10k *ar,
					 const void *buf, size_t buf_len,
					 const char *boardname,
					 int bd_ie_type)
{
	const struct ath10k_fw_ie *hdr;
	bool name_match_found;
	int ret, board_ie_id;
	size_t board_ie_len;
	const void *board_ie_data;

	name_match_found = false;

	/* go through ATH10K_BD_IE_BOARD_ elements */
	while (buf_len > sizeof(struct ath10k_fw_ie)) {
		hdr = buf;
		board_ie_id = le32_to_cpu(hdr->id);
		board_ie_len = le32_to_cpu(hdr->len);
		board_ie_data = hdr->data;

		buf_len -= sizeof(*hdr);
		buf += sizeof(*hdr);

		if (buf_len < ALIGN(board_ie_len, 4)) {
			ath10k_err(ar, "invalid ATH10K_BD_IE_BOARD length: %zu < %zu\n",
				   buf_len, ALIGN(board_ie_len, 4));
			ret = -EINVAL;
			goto out;
		}

		switch (board_ie_id) {
		case ATH10K_BD_IE_BOARD_NAME:
			ath10k_dbg_dump(ar, ATH10K_DBG_BOOT, "board name", "",
					board_ie_data, board_ie_len);

			if (board_ie_len != strlen(boardname))
				break;

			ret = memcmp(board_ie_data, boardname, strlen(boardname));
			if (ret)
				break;

			name_match_found = true;
			ath10k_dbg(ar, ATH10K_DBG_BOOT,
				   "boot found match for name '%s'",
				   boardname);
			break;
		case ATH10K_BD_IE_BOARD_DATA:
			if (!name_match_found)
				/* no match found */
				break;

			if (bd_ie_type == ATH10K_BD_IE_BOARD) {
				ath10k_dbg(ar, ATH10K_DBG_BOOT,
					   "boot found board data for '%s'",
						boardname);

				ar->normal_mode_fw.board_data = board_ie_data;
				ar->normal_mode_fw.board_len = board_ie_len;
			} else if (bd_ie_type == ATH10K_BD_IE_BOARD_EXT) {
				ath10k_dbg(ar, ATH10K_DBG_BOOT,
					   "boot found eboard data for '%s'",
						boardname);

				ar->normal_mode_fw.ext_board_data = board_ie_data;
				ar->normal_mode_fw.ext_board_len = board_ie_len;
			}

			ret = 0;
			goto out;
		default:
			ath10k_warn(ar, "unknown ATH10K_BD_IE_BOARD found: %d\n",
				    board_ie_id);
			break;
		}

		/* jump over the padding */
		board_ie_len = ALIGN(board_ie_len, 4);

		buf_len -= board_ie_len;
		buf += board_ie_len;
	}

	/* no match found */
	ret = -ENOENT;

out:
	return ret;
}

static int ath10k_core_search_bd(struct ath10k *ar,
				 const char *boardname,
				 const u8 *data,
				 size_t len)
{
	size_t ie_len;
	struct ath10k_fw_ie *hdr;
	int ret = -ENOENT, ie_id;

	while (len > sizeof(struct ath10k_fw_ie)) {
		hdr = (struct ath10k_fw_ie *)data;
		ie_id = le32_to_cpu(hdr->id);
		ie_len = le32_to_cpu(hdr->len);

		len -= sizeof(*hdr);
		data = hdr->data;

		if (len < ALIGN(ie_len, 4)) {
			ath10k_err(ar, "invalid length for board ie_id %d ie_len %zu len %zu\n",
				   ie_id, ie_len, len);
			return -EINVAL;
		}

		switch (ie_id) {
		case ATH10K_BD_IE_BOARD:
			ret = ath10k_core_parse_bd_ie_board(ar, data, ie_len,
							    boardname,
							    ATH10K_BD_IE_BOARD);
			if (ret == -ENOENT)
				/* no match found, continue */
				break;

			/* either found or error, so stop searching */
			goto out;
		case ATH10K_BD_IE_BOARD_EXT:
			ret = ath10k_core_parse_bd_ie_board(ar, data, ie_len,
							    boardname,
							    ATH10K_BD_IE_BOARD_EXT);
			if (ret == -ENOENT)
				/* no match found, continue */
				break;

			/* either found or error, so stop searching */
			goto out;
		}

		/* jump over the padding */
		ie_len = ALIGN(ie_len, 4);

		len -= ie_len;
		data += ie_len;
	}

out:
	/* return result of parse_bd_ie_board() or -ENOENT */
	return ret;
}

static int ath10k_core_fetch_board_data_api_n(struct ath10k *ar,
					      const char *boardname,
					      const char *fallback_boardname1,
					      const char *fallback_boardname2,
					      const char *filename)
{
	size_t len, magic_len;
	const u8 *data;
	int ret;

	/* Skip if already fetched during board data download */
	if (!ar->normal_mode_fw.board)
		ar->normal_mode_fw.board = ath10k_fetch_fw_file(ar,
								ar->hw_params.fw.dir,
								filename);
	if (IS_ERR(ar->normal_mode_fw.board))
		return PTR_ERR(ar->normal_mode_fw.board);

	data = ar->normal_mode_fw.board->data;
	len = ar->normal_mode_fw.board->size;

	/* magic has extra null byte padded */
	magic_len = strlen(ATH10K_BOARD_MAGIC) + 1;
	if (len < magic_len) {
		ath10k_err(ar, "failed to find magic value in %s/%s, file too short: %zu\n",
			   ar->hw_params.fw.dir, filename, len);
		ret = -EINVAL;
		goto err;
	}

	if (memcmp(data, ATH10K_BOARD_MAGIC, magic_len)) {
		ath10k_err(ar, "found invalid board magic\n");
		ret = -EINVAL;
		goto err;
	}

	/* magic is padded to 4 bytes */
	magic_len = ALIGN(magic_len, 4);
	if (len < magic_len) {
		ath10k_err(ar, "failed: %s/%s too small to contain board data, len: %zu\n",
			   ar->hw_params.fw.dir, filename, len);
		ret = -EINVAL;
		goto err;
	}

	data += magic_len;
	len -= magic_len;

	/* attempt to find boardname in the IE list */
	ret = ath10k_core_search_bd(ar, boardname, data, len);

	/* if we didn't find it and have a fallback name, try that */
	if (ret == -ENOENT && fallback_boardname1)
		ret = ath10k_core_search_bd(ar, fallback_boardname1, data, len);

	if (ret == -ENOENT && fallback_boardname2)
		ret = ath10k_core_search_bd(ar, fallback_boardname2, data, len);

	if (ret == -ENOENT) {
		ath10k_err(ar,
			   "failed to fetch board data for %s from %s/%s\n",
			   boardname, ar->hw_params.fw.dir, filename);
		ret = -ENODATA;
	}

	if (ret)
		goto err;

	return 0;

err:
	ath10k_core_free_board_files(ar);
	return ret;
}

static int ath10k_core_create_board_name(struct ath10k *ar, char *name,
					 size_t name_len, bool with_variant,
					 bool with_chip_id)
{
	/* strlen(',variant=') + strlen(ar->id.bdf_ext) */
	char variant[9 + ATH10K_SMBIOS_BDF_EXT_STR_LENGTH] = { 0 };

	if (with_variant && ar->id.bdf_ext[0] != '\0')
		scnprintf(variant, sizeof(variant), ",variant=%s",
			  ar->id.bdf_ext);

	if (ar->id.bmi_ids_valid) {
		scnprintf(name, name_len,
			  "bus=%s,bmi-chip-id=%d,bmi-board-id=%d%s",
			  ath10k_bus_str(ar->hif.bus),
			  ar->id.bmi_chip_id,
			  ar->id.bmi_board_id, variant);
		goto out;
	}

	if (ar->id.qmi_ids_valid) {
		if (with_chip_id)
			scnprintf(name, name_len,
				  "bus=%s,qmi-board-id=%x,qmi-chip-id=%x%s",
				  ath10k_bus_str(ar->hif.bus),
				  ar->id.qmi_board_id, ar->id.qmi_chip_id,
				  variant);
		else
			scnprintf(name, name_len,
				  "bus=%s,qmi-board-id=%x",
				  ath10k_bus_str(ar->hif.bus),
				  ar->id.qmi_board_id);
		goto out;
	}

	scnprintf(name, name_len,
		  "bus=%s,vendor=%04x,device=%04x,subsystem-vendor=%04x,subsystem-device=%04x%s",
		  ath10k_bus_str(ar->hif.bus),
		  ar->id.vendor, ar->id.device,
		  ar->id.subsystem_vendor, ar->id.subsystem_device, variant);
out:
	ath10k_dbg(ar, ATH10K_DBG_BOOT, "boot using board name '%s'\n", name);

	return 0;
}

static int ath10k_core_create_eboard_name(struct ath10k *ar, char *name,
					  size_t name_len)
{
	if (ar->id.bmi_ids_valid) {
		scnprintf(name, name_len,
			  "bus=%s,bmi-chip-id=%d,bmi-eboard-id=%d",
			  ath10k_bus_str(ar->hif.bus),
			  ar->id.bmi_chip_id,
			  ar->id.bmi_eboard_id);

		ath10k_dbg(ar, ATH10K_DBG_BOOT, "boot using eboard name '%s'\n", name);
		return 0;
	}
	/* Fallback if returned board id is zero */
	return -1;
}

int ath10k_core_fetch_board_file(struct ath10k *ar, int bd_ie_type)
{
	char boardname[100], fallback_boardname1[100], fallback_boardname2[100];
	int ret;

	if (bd_ie_type == ATH10K_BD_IE_BOARD) {
		/* With variant and chip id */
		ret = ath10k_core_create_board_name(ar, boardname,
						    sizeof(boardname), true,
						    true);
		if (ret) {
			ath10k_err(ar, "failed to create board name: %d", ret);
			return ret;
		}

		/* Without variant and only chip-id */
		ret = ath10k_core_create_board_name(ar, fallback_boardname1,
						    sizeof(boardname), false,
						    true);
		if (ret) {
			ath10k_err(ar, "failed to create 1st fallback board name: %d",
				   ret);
			return ret;
		}

		/* Without variant and without chip-id */
		ret = ath10k_core_create_board_name(ar, fallback_boardname2,
						    sizeof(boardname), false,
						    false);
		if (ret) {
			ath10k_err(ar, "failed to create 2nd fallback board name: %d",
				   ret);
			return ret;
		}
	} else if (bd_ie_type == ATH10K_BD_IE_BOARD_EXT) {
		ret = ath10k_core_create_eboard_name(ar, boardname,
						     sizeof(boardname));
		if (ret) {
			ath10k_err(ar, "fallback to eboard.bin since board id 0");
			goto fallback;
		}
	}

	ar->bd_api = 2;
	ret = ath10k_core_fetch_board_data_api_n(ar, boardname,
						 fallback_boardname1,
						 fallback_boardname2,
						 ATH10K_BOARD_API2_FILE);
	if (!ret)
		goto success;

fallback:
	ar->bd_api = 1;
	ret = ath10k_core_fetch_board_data_api_1(ar, bd_ie_type);
	if (ret) {
		ath10k_err(ar, "failed to fetch board-2.bin or board.bin from %s\n",
			   ar->hw_params.fw.dir);
		return ret;
	}

success:
	ath10k_dbg(ar, ATH10K_DBG_BOOT, "using board api %d\n", ar->bd_api);
	return 0;
}
EXPORT_SYMBOL(ath10k_core_fetch_board_file);

static int ath10k_core_get_ext_board_id_from_otp(struct ath10k *ar)
{
	u32 result, address;
	u8 ext_board_id;
	int ret;

	address = ar->hw_params.patch_load_addr;

	if (!ar->normal_mode_fw.fw_file.otp_data ||
	    !ar->normal_mode_fw.fw_file.otp_len) {
		ath10k_warn(ar,
			    "failed to retrieve extended board id due to otp binary missing\n");
		return -ENODATA;
	}

	ath10k_dbg(ar, ATH10K_DBG_BOOT,
		   "boot upload otp to 0x%x len %zd for ext board id\n",
		   address, ar->normal_mode_fw.fw_file.otp_len);

	ret = ath10k_bmi_fast_download(ar, address,
				       ar->normal_mode_fw.fw_file.otp_data,
				       ar->normal_mode_fw.fw_file.otp_len);
	if (ret) {
		ath10k_err(ar, "could not write otp for ext board id check: %d\n",
			   ret);
		return ret;
	}

	ret = ath10k_bmi_execute(ar, address, BMI_PARAM_GET_EXT_BOARD_ID, &result);
	if (ret) {
		ath10k_err(ar, "could not execute otp for ext board id check: %d\n",
			   ret);
		return ret;
	}

	if (!result) {
		ath10k_dbg(ar, ATH10K_DBG_BOOT,
			   "ext board id does not exist in otp, ignore it\n");
		return -EOPNOTSUPP;
	}

	ext_board_id = result & ATH10K_BMI_EBOARD_ID_STATUS_MASK;

	ath10k_dbg(ar, ATH10K_DBG_BOOT,
		   "boot get otp ext board id result 0x%08x ext_board_id %d\n",
		   result, ext_board_id);

	ar->id.bmi_eboard_id = ext_board_id;

	return 0;
}

static int ath10k_download_board_data(struct ath10k *ar, const void *data,
				      size_t data_len)
{
	u32 board_data_size = ar->hw_params.fw.board_size;
	u32 eboard_data_size = ar->hw_params.fw.ext_board_size;
	u32 board_address;
	u32 ext_board_address;
	int ret;

	ret = ath10k_push_board_ext_data(ar, data, data_len);
	if (ret) {
		ath10k_err(ar, "could not push board ext data (%d)\n", ret);
		goto exit;
	}

	ret = ath10k_bmi_read32(ar, hi_board_data, &board_address);
	if (ret) {
		ath10k_err(ar, "could not read board data addr (%d)\n", ret);
		goto exit;
	}

	ret = ath10k_bmi_write_memory(ar, board_address, data,
				      min_t(u32, board_data_size,
					    data_len));
	if (ret) {
		ath10k_err(ar, "could not write board data (%d)\n", ret);
		goto exit;
	}

	ret = ath10k_bmi_write32(ar, hi_board_data_initialized, 1);
	if (ret) {
		ath10k_err(ar, "could not write board data bit (%d)\n", ret);
		goto exit;
	}

	if (!ar->id.ext_bid_supported)
		goto exit;

	/* Extended board data download */
	ret = ath10k_core_get_ext_board_id_from_otp(ar);
	if (ret == -EOPNOTSUPP) {
		/* Not fetching ext_board_data if ext board id is 0 */
		ath10k_dbg(ar, ATH10K_DBG_BOOT, "otp returned ext board id 0\n");
		return 0;
	} else if (ret) {
		ath10k_err(ar, "failed to get extended board id: %d\n", ret);
		goto exit;
	}

	ret = ath10k_core_fetch_board_file(ar, ATH10K_BD_IE_BOARD_EXT);
	if (ret)
		goto exit;

	if (ar->normal_mode_fw.ext_board_data) {
		ext_board_address = board_address + EXT_BOARD_ADDRESS_OFFSET;
		ath10k_dbg(ar, ATH10K_DBG_BOOT,
			   "boot writing ext board data to addr 0x%x",
			   ext_board_address);
		ret = ath10k_bmi_write_memory(ar, ext_board_address,
					      ar->normal_mode_fw.ext_board_data,
					      min_t(u32, eboard_data_size, data_len));
		if (ret)
			ath10k_err(ar, "failed to write ext board data: %d\n", ret);
	}

exit:
	return ret;
}

static int ath10k_download_and_run_otp(struct ath10k *ar)
{
	u32 result, address = ar->hw_params.patch_load_addr;
	u32 bmi_otp_exe_param = ar->hw_params.otp_exe_param;
	int ret;

	ret = ath10k_download_board_data(ar,
					 ar->running_fw->board_data,
					 ar->running_fw->board_len);
	if (ret) {
		ath10k_err(ar, "failed to download board data: %d\n", ret);
		return ret;
	}

	/* OTP is optional */

	if (!ar->running_fw->fw_file.otp_data ||
	    !ar->running_fw->fw_file.otp_len) {
		ath10k_warn(ar, "Not running otp, calibration will be incorrect (otp-data %pK otp_len %zd)!\n",
			    ar->running_fw->fw_file.otp_data,
			    ar->running_fw->fw_file.otp_len);
		return 0;
	}

	ath10k_dbg(ar, ATH10K_DBG_BOOT, "boot upload otp to 0x%x len %zd\n",
		   address, ar->running_fw->fw_file.otp_len);

	ret = ath10k_bmi_fast_download(ar, address,
				       ar->running_fw->fw_file.otp_data,
				       ar->running_fw->fw_file.otp_len);
	if (ret) {
		ath10k_err(ar, "could not write otp (%d)\n", ret);
		return ret;
	}

	/* As of now pre-cal is valid for 10_4 variants */
	if (ar->cal_mode == ATH10K_PRE_CAL_MODE_DT ||
	    ar->cal_mode == ATH10K_PRE_CAL_MODE_FILE)
		bmi_otp_exe_param = BMI_PARAM_FLASH_SECTION_ALL;

	ret = ath10k_bmi_execute(ar, address, bmi_otp_exe_param, &result);
	if (ret) {
		ath10k_err(ar, "could not execute otp (%d)\n", ret);
		return ret;
	}

	ath10k_dbg(ar, ATH10K_DBG_BOOT, "boot otp execute result %d\n", result);

	if (!(skip_otp || test_bit(ATH10K_FW_FEATURE_IGNORE_OTP_RESULT,
				   ar->running_fw->fw_file.fw_features)) &&
	    result != 0) {
		ath10k_err(ar, "otp calibration failed: %d", result);
		return -EINVAL;
	}

	return 0;
}

static int ath10k_download_cal_file(struct ath10k *ar,
				    const struct firmware *file)
{
	int ret;

	if (!file)
		return -ENOENT;

	if (IS_ERR(file))
		return PTR_ERR(file);

	ret = ath10k_download_board_data(ar, file->data, file->size);
	if (ret) {
		ath10k_err(ar, "failed to download cal_file data: %d\n", ret);
		return ret;
	}

	ath10k_dbg(ar, ATH10K_DBG_BOOT, "boot cal file downloaded\n");

	return 0;
}

static int ath10k_download_cal_dt(struct ath10k *ar, const char *dt_name)
{
	struct device_node *node;
	int data_len;
	void *data;
	int ret;

	node = ar->dev->of_node;
	if (!node)
		/* Device Tree is optional, don't print any warnings if
		 * there's no node for ath10k.
		 */
		return -ENOENT;

	if (!of_get_property(node, dt_name, &data_len)) {
		/* The calibration data node is optional */
		return -ENOENT;
	}

	if (data_len != ar->hw_params.cal_data_len) {
		ath10k_warn(ar, "invalid calibration data length in DT: %d\n",
			    data_len);
		ret = -EMSGSIZE;
		goto out;
	}

	data = kmalloc(data_len, GFP_KERNEL);
	if (!data) {
		ret = -ENOMEM;
		goto out;
	}

	ret = of_property_read_u8_array(node, dt_name, data, data_len);
	if (ret) {
		ath10k_warn(ar, "failed to read calibration data from DT: %d\n",
			    ret);
		goto out_free;
	}

	ret = ath10k_download_board_data(ar, data, data_len);
	if (ret) {
		ath10k_warn(ar, "failed to download calibration data from Device Tree: %d\n",
			    ret);
		goto out_free;
	}

	ret = 0;

out_free:
	kfree(data);

out:
	return ret;
}

static int ath10k_download_cal_eeprom(struct ath10k *ar)
{
	size_t data_len;
	void *data = NULL;
	int ret;

	ret = ath10k_hif_fetch_cal_eeprom(ar, &data, &data_len);
	if (ret) {
		if (ret != -EOPNOTSUPP)
			ath10k_warn(ar, "failed to read calibration data from EEPROM: %d\n",
				    ret);
		goto out_free;
	}

	ret = ath10k_download_board_data(ar, data, data_len);
	if (ret) {
		ath10k_warn(ar, "failed to download calibration data from EEPROM: %d\n",
			    ret);
		goto out_free;
	}

	ret = 0;

out_free:
	kfree(data);

	return ret;
}

int ath10k_core_fetch_firmware_api_n(struct ath10k *ar, const char *name,
				     struct ath10k_fw_file *fw_file)
{
	size_t magic_len, len, ie_len;
	int ie_id, i, index, bit, ret;
	struct ath10k_fw_ie *hdr;
	const u8 *data;
	__le32 *timestamp, *version;

	/* first fetch the firmware file (firmware-*.bin) */
	fw_file->firmware = ath10k_fetch_fw_file(ar, ar->hw_params.fw.dir,
						 name);
	if (IS_ERR(fw_file->firmware))
		return PTR_ERR(fw_file->firmware);

	data = fw_file->firmware->data;
	len = fw_file->firmware->size;

	/* magic also includes the null byte, check that as well */
	magic_len = strlen(ATH10K_FIRMWARE_MAGIC) + 1;

	if (len < magic_len) {
		ath10k_err(ar, "firmware file '%s/%s' too small to contain magic: %zu\n",
			   ar->hw_params.fw.dir, name, len);
		ret = -EINVAL;
		goto err;
	}

	if (memcmp(data, ATH10K_FIRMWARE_MAGIC, magic_len) != 0) {
		ath10k_err(ar, "invalid firmware magic\n");
		ret = -EINVAL;
		goto err;
	}

	/* jump over the padding */
	magic_len = ALIGN(magic_len, 4);

	len -= magic_len;
	data += magic_len;

	/* loop elements */
	while (len > sizeof(struct ath10k_fw_ie)) {
		hdr = (struct ath10k_fw_ie *)data;

		ie_id = le32_to_cpu(hdr->id);
		ie_len = le32_to_cpu(hdr->len);

		len -= sizeof(*hdr);
		data += sizeof(*hdr);

		if (len < ie_len) {
			ath10k_err(ar, "invalid length for FW IE %d (%zu < %zu)\n",
				   ie_id, len, ie_len);
			ret = -EINVAL;
			goto err;
		}

		switch (ie_id) {
		case ATH10K_FW_IE_FW_VERSION:
			if (ie_len > sizeof(fw_file->fw_version) - 1)
				break;

			memcpy(fw_file->fw_version, data, ie_len);
			fw_file->fw_version[ie_len] = '\0';

			ath10k_dbg(ar, ATH10K_DBG_BOOT,
				   "found fw version %s\n",
				    fw_file->fw_version);
			break;
		case ATH10K_FW_IE_TIMESTAMP:
			if (ie_len != sizeof(u32))
				break;

			timestamp = (__le32 *)data;

			ath10k_dbg(ar, ATH10K_DBG_BOOT, "found fw timestamp %d\n",
				   le32_to_cpup(timestamp));
			break;
		case ATH10K_FW_IE_FEATURES:
			ath10k_dbg(ar, ATH10K_DBG_BOOT,
				   "found firmware features ie (%zd B)\n",
				   ie_len);

			for (i = 0; i < ATH10K_FW_FEATURE_COUNT; i++) {
				index = i / 8;
				bit = i % 8;

				if (index == ie_len)
					break;

				if (data[index] & (1 << bit)) {
					ath10k_dbg(ar, ATH10K_DBG_BOOT,
						   "Enabling feature bit: %i\n",
						   i);
					__set_bit(i, fw_file->fw_features);
				}
			}

			ath10k_dbg_dump(ar, ATH10K_DBG_BOOT, "features", "",
					fw_file->fw_features,
					sizeof(fw_file->fw_features));
			break;
		case ATH10K_FW_IE_FW_IMAGE:
			ath10k_dbg(ar, ATH10K_DBG_BOOT,
				   "found fw image ie (%zd B)\n",
				   ie_len);

			fw_file->firmware_data = data;
			fw_file->firmware_len = ie_len;

			break;
		case ATH10K_FW_IE_OTP_IMAGE:
			ath10k_dbg(ar, ATH10K_DBG_BOOT,
				   "found otp image ie (%zd B)\n",
				   ie_len);

			fw_file->otp_data = data;
			fw_file->otp_len = ie_len;

			break;
		case ATH10K_FW_IE_WMI_OP_VERSION:
			if (ie_len != sizeof(u32))
				break;

			version = (__le32 *)data;

			fw_file->wmi_op_version = le32_to_cpup(version);

			ath10k_dbg(ar, ATH10K_DBG_BOOT, "found fw ie wmi op version %d\n",
				   fw_file->wmi_op_version);
			break;
		case ATH10K_FW_IE_HTT_OP_VERSION:
			if (ie_len != sizeof(u32))
				break;

			version = (__le32 *)data;

			fw_file->htt_op_version = le32_to_cpup(version);

			ath10k_dbg(ar, ATH10K_DBG_BOOT, "found fw ie htt op version %d\n",
				   fw_file->htt_op_version);
			break;
		case ATH10K_FW_IE_FW_CODE_SWAP_IMAGE:
			ath10k_dbg(ar, ATH10K_DBG_BOOT,
				   "found fw code swap image ie (%zd B)\n",
				   ie_len);
			fw_file->codeswap_data = data;
			fw_file->codeswap_len = ie_len;
			break;
		default:
			ath10k_warn(ar, "Unknown FW IE: %u\n",
				    le32_to_cpu(hdr->id));
			break;
		}

		/* jump over the padding */
		ie_len = ALIGN(ie_len, 4);

		len -= ie_len;
		data += ie_len;
	}

	if (!test_bit(ATH10K_FW_FEATURE_NON_BMI, fw_file->fw_features) &&
	    (!fw_file->firmware_data || !fw_file->firmware_len)) {
		ath10k_warn(ar, "No ATH10K_FW_IE_FW_IMAGE found from '%s/%s', skipping\n",
			    ar->hw_params.fw.dir, name);
		ret = -ENOMEDIUM;
		goto err;
	}

	return 0;

err:
	ath10k_core_free_firmware_files(ar);
	return ret;
}

static void ath10k_core_get_fw_name(struct ath10k *ar, char *fw_name,
				    size_t fw_name_len, int fw_api)
{
	switch (ar->hif.bus) {
	case ATH10K_BUS_SDIO:
	case ATH10K_BUS_USB:
		scnprintf(fw_name, fw_name_len, "%s-%s-%d.bin",
			  ATH10K_FW_FILE_BASE, ath10k_bus_str(ar->hif.bus),
			  fw_api);
		break;
	case ATH10K_BUS_PCI:
	case ATH10K_BUS_AHB:
	case ATH10K_BUS_SNOC:
		scnprintf(fw_name, fw_name_len, "%s-%d.bin",
			  ATH10K_FW_FILE_BASE, fw_api);
		break;
	}
}

static int ath10k_core_fetch_firmware_files(struct ath10k *ar)
{
	int ret, i;
	char fw_name[100];

	/* calibration file is optional, don't check for any errors */
	ath10k_fetch_cal_file(ar);

	for (i = ATH10K_FW_API_MAX; i >= ATH10K_FW_API_MIN; i--) {
		ar->fw_api = i;
		ath10k_dbg(ar, ATH10K_DBG_BOOT, "trying fw api %d\n",
			   ar->fw_api);

		ath10k_core_get_fw_name(ar, fw_name, sizeof(fw_name), ar->fw_api);
		ret = ath10k_core_fetch_firmware_api_n(ar, fw_name,
						       &ar->normal_mode_fw.fw_file);
		if (!ret)
			goto success;
	}

	/* we end up here if we couldn't fetch any firmware */

	ath10k_err(ar, "Failed to find firmware-N.bin (N between %d and %d) from %s: %d",
		   ATH10K_FW_API_MIN, ATH10K_FW_API_MAX, ar->hw_params.fw.dir,
		   ret);

	return ret;

success:
	ath10k_dbg(ar, ATH10K_DBG_BOOT, "using fw api %d\n", ar->fw_api);

	return 0;
}

static int ath10k_core_pre_cal_download(struct ath10k *ar)
{
	int ret;

	ret = ath10k_download_cal_file(ar, ar->pre_cal_file);
	if (ret == 0) {
		ar->cal_mode = ATH10K_PRE_CAL_MODE_FILE;
		goto success;
	}

	ath10k_dbg(ar, ATH10K_DBG_BOOT,
		   "boot did not find a pre calibration file, try DT next: %d\n",
		   ret);

	ret = ath10k_download_cal_dt(ar, "qcom,ath10k-pre-calibration-data");
	if (ret) {
		ath10k_dbg(ar, ATH10K_DBG_BOOT,
			   "unable to load pre cal data from DT: %d\n", ret);
		return ret;
	}
	ar->cal_mode = ATH10K_PRE_CAL_MODE_DT;

success:
	ath10k_dbg(ar, ATH10K_DBG_BOOT, "boot using calibration mode %s\n",
		   ath10k_cal_mode_str(ar->cal_mode));

	return 0;
}

static int ath10k_core_pre_cal_config(struct ath10k *ar)
{
	int ret;

	ret = ath10k_core_pre_cal_download(ar);
	if (ret) {
		ath10k_dbg(ar, ATH10K_DBG_BOOT,
			   "failed to load pre cal data: %d\n", ret);
		return ret;
	}

	ret = ath10k_core_get_board_id_from_otp(ar);
	if (ret) {
		ath10k_err(ar, "failed to get board id: %d\n", ret);
		return ret;
	}

	ret = ath10k_download_and_run_otp(ar);
	if (ret) {
		ath10k_err(ar, "failed to run otp: %d\n", ret);
		return ret;
	}

	ath10k_dbg(ar, ATH10K_DBG_BOOT,
		   "pre cal configuration done successfully\n");

	return 0;
}

static int ath10k_download_cal_data(struct ath10k *ar)
{
	int ret;

	ret = ath10k_core_pre_cal_config(ar);
	if (ret == 0)
		return 0;

	ath10k_dbg(ar, ATH10K_DBG_BOOT,
		   "pre cal download procedure failed, try cal file: %d\n",
		   ret);

	ret = ath10k_download_cal_file(ar, ar->cal_file);
	if (ret == 0) {
		ar->cal_mode = ATH10K_CAL_MODE_FILE;
		goto done;
	}

	ath10k_dbg(ar, ATH10K_DBG_BOOT,
		   "boot did not find a calibration file, try DT next: %d\n",
		   ret);

	ret = ath10k_download_cal_dt(ar, "qcom,ath10k-calibration-data");
	if (ret == 0) {
		ar->cal_mode = ATH10K_CAL_MODE_DT;
		goto done;
	}

	ath10k_dbg(ar, ATH10K_DBG_BOOT,
		   "boot did not find DT entry, try target EEPROM next: %d\n",
		   ret);

	ret = ath10k_download_cal_eeprom(ar);
	if (ret == 0) {
		ar->cal_mode = ATH10K_CAL_MODE_EEPROM;
		goto done;
	}

	ath10k_dbg(ar, ATH10K_DBG_BOOT,
		   "boot did not find target EEPROM entry, try OTP next: %d\n",
		   ret);

	ret = ath10k_download_and_run_otp(ar);
	if (ret) {
		ath10k_err(ar, "failed to run otp: %d\n", ret);
		return ret;
	}

	ar->cal_mode = ATH10K_CAL_MODE_OTP;

done:
	ath10k_dbg(ar, ATH10K_DBG_BOOT, "boot using calibration mode %s\n",
		   ath10k_cal_mode_str(ar->cal_mode));
	return 0;
}

static void ath10k_core_fetch_btcoex_dt(struct ath10k *ar)
{
	struct device_node *node;
	u8 coex_support = 0;
	int ret;

	node = ar->dev->of_node;
	if (!node)
		goto out;

	ret = of_property_read_u8(node, "qcom,coexist-support", &coex_support);
	if (ret) {
		ar->coex_support = true;
		goto out;
	}

	if (coex_support) {
		ar->coex_support = true;
	} else {
		ar->coex_support = false;
		ar->coex_gpio_pin = -1;
		goto out;
	}

	ret = of_property_read_u32(node, "qcom,coexist-gpio-pin",
				   &ar->coex_gpio_pin);
	if (ret)
		ar->coex_gpio_pin = -1;

out:
	ath10k_dbg(ar, ATH10K_DBG_BOOT, "boot coex_support %d coex_gpio_pin %d\n",
		   ar->coex_support, ar->coex_gpio_pin);
}

static int ath10k_init_uart(struct ath10k *ar)
{
	int ret;

	/*
	 * Explicitly setting UART prints to zero as target turns it on
	 * based on scratch registers.
	 */
	ret = ath10k_bmi_write32(ar, hi_serial_enable, 0);
	if (ret) {
		ath10k_warn(ar, "could not disable UART prints (%d)\n", ret);
		return ret;
	}

	if (!uart_print) {
		if (ar->hw_params.uart_pin_workaround) {
			ret = ath10k_bmi_write32(ar, hi_dbg_uart_txpin,
						 ar->hw_params.uart_pin);
			if (ret) {
				ath10k_warn(ar, "failed to set UART TX pin: %d",
					    ret);
				return ret;
			}
		}

		return 0;
	}

	ret = ath10k_bmi_write32(ar, hi_dbg_uart_txpin, ar->hw_params.uart_pin);
	if (ret) {
		ath10k_warn(ar, "could not enable UART prints (%d)\n", ret);
		return ret;
	}

	ret = ath10k_bmi_write32(ar, hi_serial_enable, 1);
	if (ret) {
		ath10k_warn(ar, "could not enable UART prints (%d)\n", ret);
		return ret;
	}

	/* Set the UART baud rate to 19200. */
	ret = ath10k_bmi_write32(ar, hi_desired_baud_rate, 19200);
	if (ret) {
		ath10k_warn(ar, "could not set the baud rate (%d)\n", ret);
		return ret;
	}

	ath10k_info(ar, "UART prints enabled\n");
	return 0;
}

static int ath10k_init_hw_params(struct ath10k *ar)
{
	const struct ath10k_hw_params *hw_params;
	int i;

	for (i = 0; i < ARRAY_SIZE(ath10k_hw_params_list); i++) {
		hw_params = &ath10k_hw_params_list[i];

		if (hw_params->bus == ar->hif.bus &&
		    hw_params->id == ar->target_version &&
		    hw_params->dev_id == ar->dev_id)
			break;
	}

	if (i == ARRAY_SIZE(ath10k_hw_params_list)) {
		ath10k_err(ar, "Unsupported hardware version: 0x%x\n",
			   ar->target_version);
		return -EINVAL;
	}

	ar->hw_params = *hw_params;

	ath10k_dbg(ar, ATH10K_DBG_BOOT, "Hardware name %s version 0x%x\n",
		   ar->hw_params.name, ar->target_version);

	return 0;
}

void ath10k_core_start_recovery(struct ath10k *ar)
{
	if (test_and_set_bit(ATH10K_FLAG_RESTARTING, &ar->dev_flags)) {
		ath10k_warn(ar, "already restarting\n");
		return;
	}

	queue_work(ar->workqueue, &ar->restart_work);
}
EXPORT_SYMBOL(ath10k_core_start_recovery);

void ath10k_core_napi_enable(struct ath10k *ar)
{
	lockdep_assert_held(&ar->conf_mutex);

	if (test_bit(ATH10K_FLAG_NAPI_ENABLED, &ar->dev_flags))
		return;

	napi_enable(&ar->napi);
	set_bit(ATH10K_FLAG_NAPI_ENABLED, &ar->dev_flags);
}
EXPORT_SYMBOL(ath10k_core_napi_enable);

void ath10k_core_napi_sync_disable(struct ath10k *ar)
{
	lockdep_assert_held(&ar->conf_mutex);

	if (!test_bit(ATH10K_FLAG_NAPI_ENABLED, &ar->dev_flags))
		return;

	napi_synchronize(&ar->napi);
	napi_disable(&ar->napi);
	clear_bit(ATH10K_FLAG_NAPI_ENABLED, &ar->dev_flags);
}
EXPORT_SYMBOL(ath10k_core_napi_sync_disable);

static void ath10k_core_restart(struct work_struct *work)
{
	struct ath10k *ar = container_of(work, struct ath10k, restart_work);
	int ret;

	set_bit(ATH10K_FLAG_CRASH_FLUSH, &ar->dev_flags);

	/* Place a barrier to make sure the compiler doesn't reorder
	 * CRASH_FLUSH and calling other functions.
	 */
	barrier();

	ieee80211_stop_queues(ar->hw);
	ath10k_drain_tx(ar);
	complete(&ar->scan.started);
	complete(&ar->scan.completed);
	complete(&ar->scan.on_channel);
	complete(&ar->offchan_tx_completed);
	complete(&ar->install_key_done);
	complete(&ar->vdev_setup_done);
	complete(&ar->vdev_delete_done);
	complete(&ar->thermal.wmi_sync);
	complete(&ar->bss_survey_done);
	wake_up(&ar->htt.empty_tx_wq);
	wake_up(&ar->wmi.tx_credits_wq);
	wake_up(&ar->peer_mapping_wq);

	/* TODO: We can have one instance of cancelling coverage_class_work by
	 * moving it to ath10k_halt(), so that both stop() and restart() would
	 * call that but it takes conf_mutex() and if we call cancel_work_sync()
	 * with conf_mutex it will deadlock.
	 */
	cancel_work_sync(&ar->set_coverage_class_work);

	mutex_lock(&ar->conf_mutex);

	switch (ar->state) {
	case ATH10K_STATE_ON:
		ar->state = ATH10K_STATE_RESTARTING;
		ath10k_halt(ar);
		ath10k_scan_finish(ar);
		ieee80211_restart_hw(ar->hw);
		break;
	case ATH10K_STATE_OFF:
		/* this can happen if driver is being unloaded
		 * or if the crash happens during FW probing
		 */
		ath10k_warn(ar, "cannot restart a device that hasn't been started\n");
		break;
	case ATH10K_STATE_RESTARTING:
		/* hw restart might be requested from multiple places */
		break;
	case ATH10K_STATE_RESTARTED:
		ar->state = ATH10K_STATE_WEDGED;
		fallthrough;
	case ATH10K_STATE_WEDGED:
		ath10k_warn(ar, "device is wedged, will not restart\n");
		break;
	case ATH10K_STATE_UTF:
		ath10k_warn(ar, "firmware restart in UTF mode not supported\n");
		break;
	}

	mutex_unlock(&ar->conf_mutex);

	ret = ath10k_coredump_submit(ar);
	if (ret)
		ath10k_warn(ar, "failed to send firmware crash dump via devcoredump: %d",
			    ret);

	complete(&ar->driver_recovery);
}

static void ath10k_core_set_coverage_class_work(struct work_struct *work)
{
	struct ath10k *ar = container_of(work, struct ath10k,
					 set_coverage_class_work);

	if (ar->hw_params.hw_ops->set_coverage_class)
		ar->hw_params.hw_ops->set_coverage_class(ar, -1);
}

static int ath10k_core_init_firmware_features(struct ath10k *ar)
{
	struct ath10k_fw_file *fw_file = &ar->normal_mode_fw.fw_file;
	int max_num_peers;

	if (test_bit(ATH10K_FW_FEATURE_WMI_10_2, fw_file->fw_features) &&
	    !test_bit(ATH10K_FW_FEATURE_WMI_10X, fw_file->fw_features)) {
		ath10k_err(ar, "feature bits corrupted: 10.2 feature requires 10.x feature to be set as well");
		return -EINVAL;
	}

	if (fw_file->wmi_op_version >= ATH10K_FW_WMI_OP_VERSION_MAX) {
		ath10k_err(ar, "unsupported WMI OP version (max %d): %d\n",
			   ATH10K_FW_WMI_OP_VERSION_MAX, fw_file->wmi_op_version);
		return -EINVAL;
	}

	ar->wmi.rx_decap_mode = ATH10K_HW_TXRX_NATIVE_WIFI;
	switch (ath10k_cryptmode_param) {
	case ATH10K_CRYPT_MODE_HW:
		clear_bit(ATH10K_FLAG_RAW_MODE, &ar->dev_flags);
		clear_bit(ATH10K_FLAG_HW_CRYPTO_DISABLED, &ar->dev_flags);
		break;
	case ATH10K_CRYPT_MODE_SW:
		if (!test_bit(ATH10K_FW_FEATURE_RAW_MODE_SUPPORT,
			      fw_file->fw_features)) {
			ath10k_err(ar, "cryptmode > 0 requires raw mode support from firmware");
			return -EINVAL;
		}

		set_bit(ATH10K_FLAG_RAW_MODE, &ar->dev_flags);
		set_bit(ATH10K_FLAG_HW_CRYPTO_DISABLED, &ar->dev_flags);
		break;
	default:
		ath10k_info(ar, "invalid cryptmode: %d\n",
			    ath10k_cryptmode_param);
		return -EINVAL;
	}

	ar->htt.max_num_amsdu = ATH10K_HTT_MAX_NUM_AMSDU_DEFAULT;
	ar->htt.max_num_ampdu = ATH10K_HTT_MAX_NUM_AMPDU_DEFAULT;

	if (rawmode) {
		if (!test_bit(ATH10K_FW_FEATURE_RAW_MODE_SUPPORT,
			      fw_file->fw_features)) {
			ath10k_err(ar, "rawmode = 1 requires support from firmware");
			return -EINVAL;
		}
		set_bit(ATH10K_FLAG_RAW_MODE, &ar->dev_flags);
	}

	if (test_bit(ATH10K_FLAG_RAW_MODE, &ar->dev_flags)) {
		ar->wmi.rx_decap_mode = ATH10K_HW_TXRX_RAW;

		/* Workaround:
		 *
		 * Firmware A-MSDU aggregation breaks with RAW Tx encap mode
		 * and causes enormous performance issues (malformed frames,
		 * etc).
		 *
		 * Disabling A-MSDU makes RAW mode stable with heavy traffic
		 * albeit a bit slower compared to regular operation.
		 */
		ar->htt.max_num_amsdu = 1;
	}

	/* Backwards compatibility for firmwares without
	 * ATH10K_FW_IE_WMI_OP_VERSION.
	 */
	if (fw_file->wmi_op_version == ATH10K_FW_WMI_OP_VERSION_UNSET) {
		if (test_bit(ATH10K_FW_FEATURE_WMI_10X, fw_file->fw_features)) {
			if (test_bit(ATH10K_FW_FEATURE_WMI_10_2,
				     fw_file->fw_features))
				fw_file->wmi_op_version = ATH10K_FW_WMI_OP_VERSION_10_2;
			else
				fw_file->wmi_op_version = ATH10K_FW_WMI_OP_VERSION_10_1;
		} else {
			fw_file->wmi_op_version = ATH10K_FW_WMI_OP_VERSION_MAIN;
		}
	}

	switch (fw_file->wmi_op_version) {
	case ATH10K_FW_WMI_OP_VERSION_MAIN:
		max_num_peers = TARGET_NUM_PEERS;
		ar->max_num_stations = TARGET_NUM_STATIONS;
		ar->max_num_vdevs = TARGET_NUM_VDEVS;
		ar->htt.max_num_pending_tx = TARGET_NUM_MSDU_DESC;
		ar->fw_stats_req_mask = WMI_STAT_PDEV | WMI_STAT_VDEV |
			WMI_STAT_PEER;
		ar->max_spatial_stream = WMI_MAX_SPATIAL_STREAM;
		break;
	case ATH10K_FW_WMI_OP_VERSION_10_1:
	case ATH10K_FW_WMI_OP_VERSION_10_2:
	case ATH10K_FW_WMI_OP_VERSION_10_2_4:
		if (ath10k_peer_stats_enabled(ar)) {
			max_num_peers = TARGET_10X_TX_STATS_NUM_PEERS;
			ar->max_num_stations = TARGET_10X_TX_STATS_NUM_STATIONS;
		} else {
			max_num_peers = TARGET_10X_NUM_PEERS;
			ar->max_num_stations = TARGET_10X_NUM_STATIONS;
		}
		ar->max_num_vdevs = TARGET_10X_NUM_VDEVS;
		ar->htt.max_num_pending_tx = TARGET_10X_NUM_MSDU_DESC;
		ar->fw_stats_req_mask = WMI_STAT_PEER;
		ar->max_spatial_stream = WMI_MAX_SPATIAL_STREAM;
		break;
	case ATH10K_FW_WMI_OP_VERSION_TLV:
		max_num_peers = TARGET_TLV_NUM_PEERS;
		ar->max_num_stations = TARGET_TLV_NUM_STATIONS;
		ar->max_num_vdevs = TARGET_TLV_NUM_VDEVS;
		ar->max_num_tdls_vdevs = TARGET_TLV_NUM_TDLS_VDEVS;
		if (ar->hif.bus == ATH10K_BUS_SDIO)
			ar->htt.max_num_pending_tx =
				TARGET_TLV_NUM_MSDU_DESC_HL;
		else
			ar->htt.max_num_pending_tx = TARGET_TLV_NUM_MSDU_DESC;
		ar->wow.max_num_patterns = TARGET_TLV_NUM_WOW_PATTERNS;
		ar->fw_stats_req_mask = WMI_TLV_STAT_PDEV | WMI_TLV_STAT_VDEV |
			WMI_TLV_STAT_PEER | WMI_TLV_STAT_PEER_EXTD;
		ar->max_spatial_stream = WMI_MAX_SPATIAL_STREAM;
		ar->wmi.mgmt_max_num_pending_tx = TARGET_TLV_MGMT_NUM_MSDU_DESC;
		break;
	case ATH10K_FW_WMI_OP_VERSION_10_4:
		max_num_peers = TARGET_10_4_NUM_PEERS;
		ar->max_num_stations = TARGET_10_4_NUM_STATIONS;
		ar->num_active_peers = TARGET_10_4_ACTIVE_PEERS;
		ar->max_num_vdevs = TARGET_10_4_NUM_VDEVS;
		ar->num_tids = TARGET_10_4_TGT_NUM_TIDS;
		ar->fw_stats_req_mask = WMI_10_4_STAT_PEER |
					WMI_10_4_STAT_PEER_EXTD |
					WMI_10_4_STAT_VDEV_EXTD;
		ar->max_spatial_stream = ar->hw_params.max_spatial_stream;
		ar->max_num_tdls_vdevs = TARGET_10_4_NUM_TDLS_VDEVS;

		if (test_bit(ATH10K_FW_FEATURE_PEER_FLOW_CONTROL,
			     fw_file->fw_features))
			ar->htt.max_num_pending_tx = TARGET_10_4_NUM_MSDU_DESC_PFC;
		else
			ar->htt.max_num_pending_tx = TARGET_10_4_NUM_MSDU_DESC;
		break;
	case ATH10K_FW_WMI_OP_VERSION_UNSET:
	case ATH10K_FW_WMI_OP_VERSION_MAX:
	default:
		WARN_ON(1);
		return -EINVAL;
	}

	if (ar->hw_params.num_peers)
		ar->max_num_peers = ar->hw_params.num_peers;
	else
		ar->max_num_peers = max_num_peers;

	/* Backwards compatibility for firmwares without
	 * ATH10K_FW_IE_HTT_OP_VERSION.
	 */
	if (fw_file->htt_op_version == ATH10K_FW_HTT_OP_VERSION_UNSET) {
		switch (fw_file->wmi_op_version) {
		case ATH10K_FW_WMI_OP_VERSION_MAIN:
			fw_file->htt_op_version = ATH10K_FW_HTT_OP_VERSION_MAIN;
			break;
		case ATH10K_FW_WMI_OP_VERSION_10_1:
		case ATH10K_FW_WMI_OP_VERSION_10_2:
		case ATH10K_FW_WMI_OP_VERSION_10_2_4:
			fw_file->htt_op_version = ATH10K_FW_HTT_OP_VERSION_10_1;
			break;
		case ATH10K_FW_WMI_OP_VERSION_TLV:
			fw_file->htt_op_version = ATH10K_FW_HTT_OP_VERSION_TLV;
			break;
		case ATH10K_FW_WMI_OP_VERSION_10_4:
		case ATH10K_FW_WMI_OP_VERSION_UNSET:
		case ATH10K_FW_WMI_OP_VERSION_MAX:
			ath10k_err(ar, "htt op version not found from fw meta data");
			return -EINVAL;
		}
	}

	return 0;
}

static int ath10k_core_reset_rx_filter(struct ath10k *ar)
{
	int ret;
	int vdev_id;
	int vdev_type;
	int vdev_subtype;
	const u8 *vdev_addr;

	vdev_id = 0;
	vdev_type = WMI_VDEV_TYPE_STA;
	vdev_subtype = ath10k_wmi_get_vdev_subtype(ar, WMI_VDEV_SUBTYPE_NONE);
	vdev_addr = ar->mac_addr;

	ret = ath10k_wmi_vdev_create(ar, vdev_id, vdev_type, vdev_subtype,
				     vdev_addr);
	if (ret) {
		ath10k_err(ar, "failed to create dummy vdev: %d\n", ret);
		return ret;
	}

	ret = ath10k_wmi_vdev_delete(ar, vdev_id);
	if (ret) {
		ath10k_err(ar, "failed to delete dummy vdev: %d\n", ret);
		return ret;
	}

	/* WMI and HTT may use separate HIF pipes and are not guaranteed to be
	 * serialized properly implicitly.
	 *
	 * Moreover (most) WMI commands have no explicit acknowledges. It is
	 * possible to infer it implicitly by poking firmware with echo
	 * command - getting a reply means all preceding comments have been
	 * (mostly) processed.
	 *
	 * In case of vdev create/delete this is sufficient.
	 *
	 * Without this it's possible to end up with a race when HTT Rx ring is
	 * started before vdev create/delete hack is complete allowing a short
	 * window of opportunity to receive (and Tx ACK) a bunch of frames.
	 */
	ret = ath10k_wmi_barrier(ar);
	if (ret) {
		ath10k_err(ar, "failed to ping firmware: %d\n", ret);
		return ret;
	}

	return 0;
}

static int ath10k_core_compat_services(struct ath10k *ar)
{
	struct ath10k_fw_file *fw_file = &ar->normal_mode_fw.fw_file;

	/* all 10.x firmware versions support thermal throttling but don't
	 * advertise the support via service flags so we have to hardcode
	 * it here
	 */
	switch (fw_file->wmi_op_version) {
	case ATH10K_FW_WMI_OP_VERSION_10_1:
	case ATH10K_FW_WMI_OP_VERSION_10_2:
	case ATH10K_FW_WMI_OP_VERSION_10_2_4:
	case ATH10K_FW_WMI_OP_VERSION_10_4:
		set_bit(WMI_SERVICE_THERM_THROT, ar->wmi.svc_map);
		break;
	default:
		break;
	}

	return 0;
}

#define TGT_IRAM_READ_PER_ITR (8 * 1024)

static int ath10k_core_copy_target_iram(struct ath10k *ar)
{
	const struct ath10k_hw_mem_layout *hw_mem;
	const struct ath10k_mem_region *tmp, *mem_region = NULL;
	dma_addr_t paddr;
	void *vaddr = NULL;
	u8 num_read_itr;
	int i, ret;
	u32 len, remaining_len;

	hw_mem = ath10k_coredump_get_mem_layout(ar);
	if (!hw_mem)
		return -ENOMEM;

	for (i = 0; i < hw_mem->region_table.size; i++) {
		tmp = &hw_mem->region_table.regions[i];
		if (tmp->type == ATH10K_MEM_REGION_TYPE_REG) {
			mem_region = tmp;
			break;
		}
	}

	if (!mem_region)
		return -ENOMEM;

	for (i = 0; i < ar->wmi.num_mem_chunks; i++) {
		if (ar->wmi.mem_chunks[i].req_id ==
		    WMI_IRAM_RECOVERY_HOST_MEM_REQ_ID) {
			vaddr = ar->wmi.mem_chunks[i].vaddr;
			len = ar->wmi.mem_chunks[i].len;
			break;
		}
	}

	if (!vaddr || !len) {
		ath10k_warn(ar, "No allocated memory for IRAM back up");
		return -ENOMEM;
	}

	len = (len < mem_region->len) ? len : mem_region->len;
	paddr = mem_region->start;
	num_read_itr = len / TGT_IRAM_READ_PER_ITR;
	remaining_len = len % TGT_IRAM_READ_PER_ITR;
	for (i = 0; i < num_read_itr; i++) {
		ret = ath10k_hif_diag_read(ar, paddr, vaddr,
					   TGT_IRAM_READ_PER_ITR);
		if (ret) {
			ath10k_warn(ar, "failed to copy firmware IRAM contents: %d",
				    ret);
			return ret;
		}

		paddr += TGT_IRAM_READ_PER_ITR;
		vaddr += TGT_IRAM_READ_PER_ITR;
	}

	if (remaining_len) {
		ret = ath10k_hif_diag_read(ar, paddr, vaddr, remaining_len);
		if (ret) {
			ath10k_warn(ar, "failed to copy firmware IRAM contents: %d",
				    ret);
			return ret;
		}
	}

	ath10k_dbg(ar, ATH10K_DBG_BOOT, "target IRAM back up completed\n");

	return 0;
}

int ath10k_core_start(struct ath10k *ar, enum ath10k_firmware_mode mode,
		      const struct ath10k_fw_components *fw)
{
	int status;
	u32 val;

	lockdep_assert_held(&ar->conf_mutex);

	clear_bit(ATH10K_FLAG_CRASH_FLUSH, &ar->dev_flags);

	ar->running_fw = fw;

	if (!test_bit(ATH10K_FW_FEATURE_NON_BMI,
		      ar->running_fw->fw_file.fw_features)) {
		ath10k_bmi_start(ar);

		/* Enable hardware clock to speed up firmware download */
		if (ar->hw_params.hw_ops->enable_pll_clk) {
			status = ar->hw_params.hw_ops->enable_pll_clk(ar);
			ath10k_dbg(ar, ATH10K_DBG_BOOT, "boot enable pll ret %d\n",
				   status);
		}

		if (ath10k_init_configure_target(ar)) {
			status = -EINVAL;
			goto err;
		}

		status = ath10k_download_cal_data(ar);
		if (status)
			goto err;

		/* Some of qca988x solutions are having global reset issue
		 * during target initialization. Bypassing PLL setting before
		 * downloading firmware and letting the SoC run on REF_CLK is
		 * fixing the problem. Corresponding firmware change is also
		 * needed to set the clock source once the target is
		 * initialized.
		 */
		if (test_bit(ATH10K_FW_FEATURE_SUPPORTS_SKIP_CLOCK_INIT,
			     ar->running_fw->fw_file.fw_features)) {
			status = ath10k_bmi_write32(ar, hi_skip_clock_init, 1);
			if (status) {
				ath10k_err(ar, "could not write to skip_clock_init: %d\n",
					   status);
				goto err;
			}
		}

		status = ath10k_download_fw(ar);
		if (status)
			goto err;

		status = ath10k_init_uart(ar);
		if (status)
			goto err;

		if (ar->hif.bus == ATH10K_BUS_SDIO) {
			status = ath10k_init_sdio(ar, mode);
			if (status) {
				ath10k_err(ar, "failed to init SDIO: %d\n", status);
				goto err;
			}
		}
	}

	ar->htc.htc_ops.target_send_suspend_complete =
		ath10k_send_suspend_complete;

	status = ath10k_htc_init(ar);
	if (status) {
		ath10k_err(ar, "could not init HTC (%d)\n", status);
		goto err;
	}

	if (!test_bit(ATH10K_FW_FEATURE_NON_BMI,
		      ar->running_fw->fw_file.fw_features)) {
		status = ath10k_bmi_done(ar);
		if (status)
			goto err;
	}

	status = ath10k_wmi_attach(ar);
	if (status) {
		ath10k_err(ar, "WMI attach failed: %d\n", status);
		goto err;
	}

	status = ath10k_htt_init(ar);
	if (status) {
		ath10k_err(ar, "failed to init htt: %d\n", status);
		goto err_wmi_detach;
	}

	status = ath10k_htt_tx_start(&ar->htt);
	if (status) {
		ath10k_err(ar, "failed to alloc htt tx: %d\n", status);
		goto err_wmi_detach;
	}

	/* If firmware indicates Full Rx Reorder support it must be used in a
	 * slightly different manner. Let HTT code know.
	 */
	ar->htt.rx_ring.in_ord_rx = !!(test_bit(WMI_SERVICE_RX_FULL_REORDER,
						ar->wmi.svc_map));

	status = ath10k_htt_rx_alloc(&ar->htt);
	if (status) {
		ath10k_err(ar, "failed to alloc htt rx: %d\n", status);
		goto err_htt_tx_detach;
	}

	status = ath10k_hif_start(ar);
	if (status) {
		ath10k_err(ar, "could not start HIF: %d\n", status);
		goto err_htt_rx_detach;
	}

	status = ath10k_htc_wait_target(&ar->htc);
	if (status) {
		ath10k_err(ar, "failed to connect to HTC: %d\n", status);
		goto err_hif_stop;
	}

	status = ath10k_hif_start_post(ar);
	if (status) {
		ath10k_err(ar, "failed to swap mailbox: %d\n", status);
		goto err_hif_stop;
	}

	if (mode == ATH10K_FIRMWARE_MODE_NORMAL) {
		status = ath10k_htt_connect(&ar->htt);
		if (status) {
			ath10k_err(ar, "failed to connect htt (%d)\n", status);
			goto err_hif_stop;
		}
	}

	status = ath10k_wmi_connect(ar);
	if (status) {
		ath10k_err(ar, "could not connect wmi: %d\n", status);
		goto err_hif_stop;
	}

	status = ath10k_htc_start(&ar->htc);
	if (status) {
		ath10k_err(ar, "failed to start htc: %d\n", status);
		goto err_hif_stop;
	}

	if (mode == ATH10K_FIRMWARE_MODE_NORMAL) {
		status = ath10k_wmi_wait_for_service_ready(ar);
		if (status) {
			ath10k_warn(ar, "wmi service ready event not received");
			goto err_hif_stop;
		}
	}

	ath10k_dbg(ar, ATH10K_DBG_BOOT, "firmware %s booted\n",
		   ar->hw->wiphy->fw_version);

	if (test_bit(ATH10K_FW_FEATURE_IRAM_RECOVERY,
		     ar->running_fw->fw_file.fw_features)) {
		status = ath10k_core_copy_target_iram(ar);
		if (status) {
			ath10k_warn(ar, "failed to copy target iram contents: %d",
				    status);
			goto err_hif_stop;
		}
	}

	if (test_bit(WMI_SERVICE_EXT_RES_CFG_SUPPORT, ar->wmi.svc_map) &&
	    mode == ATH10K_FIRMWARE_MODE_NORMAL) {
		val = 0;
		if (ath10k_peer_stats_enabled(ar))
			val = WMI_10_4_PEER_STATS;

		/* Enable vdev stats by default */
		val |= WMI_10_4_VDEV_STATS;

		if (test_bit(WMI_SERVICE_BSS_CHANNEL_INFO_64, ar->wmi.svc_map))
			val |= WMI_10_4_BSS_CHANNEL_INFO_64;

		ath10k_core_fetch_btcoex_dt(ar);

		/* 10.4 firmware supports BT-Coex without reloading firmware
		 * via pdev param. To support Bluetooth coexistence pdev param,
		 * WMI_COEX_GPIO_SUPPORT of extended resource config should be
		 * enabled always.
		 *
		 * We can still enable BTCOEX if firmware has the support
		 * eventhough btceox_support value is
		 * ATH10K_DT_BTCOEX_NOT_FOUND
		 */

		if (test_bit(WMI_SERVICE_COEX_GPIO, ar->wmi.svc_map) &&
		    test_bit(ATH10K_FW_FEATURE_BTCOEX_PARAM,
			     ar->running_fw->fw_file.fw_features) &&
		    ar->coex_support)
			val |= WMI_10_4_COEX_GPIO_SUPPORT;

		if (test_bit(WMI_SERVICE_TDLS_EXPLICIT_MODE_ONLY,
			     ar->wmi.svc_map))
			val |= WMI_10_4_TDLS_EXPLICIT_MODE_ONLY;

		if (test_bit(WMI_SERVICE_TDLS_UAPSD_BUFFER_STA,
			     ar->wmi.svc_map))
			val |= WMI_10_4_TDLS_UAPSD_BUFFER_STA;

		if (test_bit(WMI_SERVICE_TX_DATA_ACK_RSSI,
			     ar->wmi.svc_map))
			val |= WMI_10_4_TX_DATA_ACK_RSSI;

		if (test_bit(WMI_SERVICE_REPORT_AIRTIME, ar->wmi.svc_map))
			val |= WMI_10_4_REPORT_AIRTIME;

		if (test_bit(WMI_SERVICE_EXT_PEER_TID_CONFIGS_SUPPORT,
			     ar->wmi.svc_map))
			val |= WMI_10_4_EXT_PEER_TID_CONFIGS_SUPPORT;

		status = ath10k_mac_ext_resource_config(ar, val);
		if (status) {
			ath10k_err(ar,
				   "failed to send ext resource cfg command : %d\n",
				   status);
			goto err_hif_stop;
		}
	}

	status = ath10k_wmi_cmd_init(ar);
	if (status) {
		ath10k_err(ar, "could not send WMI init command (%d)\n",
			   status);
		goto err_hif_stop;
	}

	status = ath10k_wmi_wait_for_unified_ready(ar);
	if (status) {
		ath10k_err(ar, "wmi unified ready event not received\n");
		goto err_hif_stop;
	}

	status = ath10k_core_compat_services(ar);
	if (status) {
		ath10k_err(ar, "compat services failed: %d\n", status);
		goto err_hif_stop;
	}

	status = ath10k_wmi_pdev_set_base_macaddr(ar, ar->mac_addr);
	if (status && status != -EOPNOTSUPP) {
		ath10k_err(ar,
			   "failed to set base mac address: %d\n", status);
		goto err_hif_stop;
	}

	/* Some firmware revisions do not properly set up hardware rx filter
	 * registers.
	 *
	 * A known example from QCA9880 and 10.2.4 is that MAC_PCU_ADDR1_MASK
	 * is filled with 0s instead of 1s allowing HW to respond with ACKs to
	 * any frames that matches MAC_PCU_RX_FILTER which is also
	 * misconfigured to accept anything.
	 *
	 * The ADDR1 is programmed using internal firmware structure field and
	 * can't be (easily/sanely) reached from the driver explicitly. It is
	 * possible to implicitly make it correct by creating a dummy vdev and
	 * then deleting it.
	 */
	if (ar->hw_params.hw_filter_reset_required &&
	    mode == ATH10K_FIRMWARE_MODE_NORMAL) {
		status = ath10k_core_reset_rx_filter(ar);
		if (status) {
			ath10k_err(ar,
				   "failed to reset rx filter: %d\n", status);
			goto err_hif_stop;
		}
	}

	status = ath10k_htt_rx_ring_refill(ar);
	if (status) {
		ath10k_err(ar, "failed to refill htt rx ring: %d\n", status);
		goto err_hif_stop;
	}

	if (ar->max_num_vdevs >= 64)
		ar->free_vdev_map = 0xFFFFFFFFFFFFFFFFLL;
	else
		ar->free_vdev_map = (1LL << ar->max_num_vdevs) - 1;

	INIT_LIST_HEAD(&ar->arvifs);

	/* we don't care about HTT in UTF mode */
	if (mode == ATH10K_FIRMWARE_MODE_NORMAL) {
		status = ath10k_htt_setup(&ar->htt);
		if (status) {
			ath10k_err(ar, "failed to setup htt: %d\n", status);
			goto err_hif_stop;
		}
	}

	status = ath10k_debug_start(ar);
	if (status)
		goto err_hif_stop;

	status = ath10k_hif_set_target_log_mode(ar, fw_diag_log);
	if (status && status != -EOPNOTSUPP) {
		ath10k_warn(ar, "set target log mode failed: %d\n", status);
		goto err_hif_stop;
	}

	return 0;

err_hif_stop:
	ath10k_hif_stop(ar);
err_htt_rx_detach:
	ath10k_htt_rx_free(&ar->htt);
err_htt_tx_detach:
	ath10k_htt_tx_free(&ar->htt);
err_wmi_detach:
	ath10k_wmi_detach(ar);
err:
	return status;
}
EXPORT_SYMBOL(ath10k_core_start);

int ath10k_wait_for_suspend(struct ath10k *ar, u32 suspend_opt)
{
	int ret;
	unsigned long time_left;

	reinit_completion(&ar->target_suspend);

	ret = ath10k_wmi_pdev_suspend_target(ar, suspend_opt);
	if (ret) {
		ath10k_warn(ar, "could not suspend target (%d)\n", ret);
		return ret;
	}

	time_left = wait_for_completion_timeout(&ar->target_suspend, 1 * HZ);

	if (!time_left) {
		ath10k_warn(ar, "suspend timed out - target pause event never came\n");
		return -ETIMEDOUT;
	}

	return 0;
}

void ath10k_core_stop(struct ath10k *ar)
{
	lockdep_assert_held(&ar->conf_mutex);
	ath10k_debug_stop(ar);

	/* try to suspend target */
	if (ar->state != ATH10K_STATE_RESTARTING &&
	    ar->state != ATH10K_STATE_UTF)
		ath10k_wait_for_suspend(ar, WMI_PDEV_SUSPEND_AND_DISABLE_INTR);

	ath10k_hif_stop(ar);
	ath10k_htt_tx_stop(&ar->htt);
	ath10k_htt_rx_free(&ar->htt);
	ath10k_wmi_detach(ar);

	ar->id.bmi_ids_valid = false;
}
EXPORT_SYMBOL(ath10k_core_stop);

/* mac80211 manages fw/hw initialization through start/stop hooks. However in
 * order to know what hw capabilities should be advertised to mac80211 it is
 * necessary to load the firmware (and tear it down immediately since start
 * hook will try to init it again) before registering
 */
static int ath10k_core_probe_fw(struct ath10k *ar)
{
	struct bmi_target_info target_info;
	int ret = 0;

	ret = ath10k_hif_power_up(ar, ATH10K_FIRMWARE_MODE_NORMAL);
	if (ret) {
		ath10k_err(ar, "could not power on hif bus (%d)\n", ret);
		return ret;
	}

	switch (ar->hif.bus) {
	case ATH10K_BUS_SDIO:
		memset(&target_info, 0, sizeof(target_info));
		ret = ath10k_bmi_get_target_info_sdio(ar, &target_info);
		if (ret) {
			ath10k_err(ar, "could not get target info (%d)\n", ret);
			goto err_power_down;
		}
		ar->target_version = target_info.version;
		ar->hw->wiphy->hw_version = target_info.version;
		break;
	case ATH10K_BUS_PCI:
	case ATH10K_BUS_AHB:
	case ATH10K_BUS_USB:
		memset(&target_info, 0, sizeof(target_info));
		ret = ath10k_bmi_get_target_info(ar, &target_info);
		if (ret) {
			ath10k_err(ar, "could not get target info (%d)\n", ret);
			goto err_power_down;
		}
		ar->target_version = target_info.version;
		ar->hw->wiphy->hw_version = target_info.version;
		break;
	case ATH10K_BUS_SNOC:
		memset(&target_info, 0, sizeof(target_info));
		ret = ath10k_hif_get_target_info(ar, &target_info);
		if (ret) {
			ath10k_err(ar, "could not get target info (%d)\n", ret);
			goto err_power_down;
		}
		ar->target_version = target_info.version;
		ar->hw->wiphy->hw_version = target_info.version;
		break;
	default:
		ath10k_err(ar, "incorrect hif bus type: %d\n", ar->hif.bus);
	}

	ret = ath10k_init_hw_params(ar);
	if (ret) {
		ath10k_err(ar, "could not get hw params (%d)\n", ret);
		goto err_power_down;
	}

	ret = ath10k_core_fetch_firmware_files(ar);
	if (ret) {
		ath10k_err(ar, "could not fetch firmware files (%d)\n", ret);
		goto err_power_down;
	}

	BUILD_BUG_ON(sizeof(ar->hw->wiphy->fw_version) !=
		     sizeof(ar->normal_mode_fw.fw_file.fw_version));
	memcpy(ar->hw->wiphy->fw_version, ar->normal_mode_fw.fw_file.fw_version,
	       sizeof(ar->hw->wiphy->fw_version));

	ath10k_debug_print_hwfw_info(ar);

	if (!test_bit(ATH10K_FW_FEATURE_NON_BMI,
		      ar->normal_mode_fw.fw_file.fw_features)) {
		ret = ath10k_core_pre_cal_download(ar);
		if (ret) {
			/* pre calibration data download is not necessary
			 * for all the chipsets. Ignore failures and continue.
			 */
			ath10k_dbg(ar, ATH10K_DBG_BOOT,
				   "could not load pre cal data: %d\n", ret);
		}

		ret = ath10k_core_get_board_id_from_otp(ar);
		if (ret && ret != -EOPNOTSUPP) {
			ath10k_err(ar, "failed to get board id from otp: %d\n",
				   ret);
			goto err_free_firmware_files;
		}

		ret = ath10k_core_check_smbios(ar);
		if (ret)
			ath10k_dbg(ar, ATH10K_DBG_BOOT, "SMBIOS bdf variant name not set.\n");

		ret = ath10k_core_check_dt(ar);
		if (ret)
			ath10k_dbg(ar, ATH10K_DBG_BOOT, "DT bdf variant name not set.\n");

		ret = ath10k_core_fetch_board_file(ar, ATH10K_BD_IE_BOARD);
		if (ret) {
			ath10k_err(ar, "failed to fetch board file: %d\n", ret);
			goto err_free_firmware_files;
		}

		ath10k_debug_print_board_info(ar);
	}

	device_get_mac_address(ar->dev, ar->mac_addr, sizeof(ar->mac_addr));

	ret = ath10k_core_init_firmware_features(ar);
	if (ret) {
		ath10k_err(ar, "fatal problem with firmware features: %d\n",
			   ret);
		goto err_free_firmware_files;
	}

	if (!test_bit(ATH10K_FW_FEATURE_NON_BMI,
		      ar->normal_mode_fw.fw_file.fw_features)) {
		ret = ath10k_swap_code_seg_init(ar,
						&ar->normal_mode_fw.fw_file);
		if (ret) {
			ath10k_err(ar, "failed to initialize code swap segment: %d\n",
				   ret);
			goto err_free_firmware_files;
		}
	}

	mutex_lock(&ar->conf_mutex);

	ret = ath10k_core_start(ar, ATH10K_FIRMWARE_MODE_NORMAL,
				&ar->normal_mode_fw);
	if (ret) {
		ath10k_err(ar, "could not init core (%d)\n", ret);
		goto err_unlock;
	}

	ath10k_debug_print_boot_info(ar);
	ath10k_core_stop(ar);

	mutex_unlock(&ar->conf_mutex);

	ath10k_hif_power_down(ar);
	return 0;

err_unlock:
	mutex_unlock(&ar->conf_mutex);

err_free_firmware_files:
	ath10k_core_free_firmware_files(ar);

err_power_down:
	ath10k_hif_power_down(ar);

	return ret;
}

static void ath10k_core_register_work(struct work_struct *work)
{
	struct ath10k *ar = container_of(work, struct ath10k, register_work);
	int status;

	/* peer stats are enabled by default */
	set_bit(ATH10K_FLAG_PEER_STATS, &ar->dev_flags);

	status = ath10k_core_probe_fw(ar);
	if (status) {
		ath10k_err(ar, "could not probe fw (%d)\n", status);
		goto err;
	}

	status = ath10k_mac_register(ar);
	if (status) {
		ath10k_err(ar, "could not register to mac80211 (%d)\n", status);
		goto err_release_fw;
	}

	status = ath10k_coredump_register(ar);
	if (status) {
		ath10k_err(ar, "unable to register coredump\n");
		goto err_unregister_mac;
	}

	status = ath10k_debug_register(ar);
	if (status) {
		ath10k_err(ar, "unable to initialize debugfs\n");
		goto err_unregister_coredump;
	}

	status = ath10k_spectral_create(ar);
	if (status) {
		ath10k_err(ar, "failed to initialize spectral\n");
		goto err_debug_destroy;
	}

	status = ath10k_thermal_register(ar);
	if (status) {
		ath10k_err(ar, "could not register thermal device: %d\n",
			   status);
		goto err_spectral_destroy;
	}

	set_bit(ATH10K_FLAG_CORE_REGISTERED, &ar->dev_flags);
	return;

err_spectral_destroy:
	ath10k_spectral_destroy(ar);
err_debug_destroy:
	ath10k_debug_destroy(ar);
err_unregister_coredump:
	ath10k_coredump_unregister(ar);
err_unregister_mac:
	ath10k_mac_unregister(ar);
err_release_fw:
	ath10k_core_free_firmware_files(ar);
err:
	/* TODO: It's probably a good idea to release device from the driver
	 * but calling device_release_driver() here will cause a deadlock.
	 */
	return;
}

int ath10k_core_register(struct ath10k *ar,
			 const struct ath10k_bus_params *bus_params)
{
	ar->bus_param = *bus_params;

	queue_work(ar->workqueue, &ar->register_work);

	return 0;
}
EXPORT_SYMBOL(ath10k_core_register);

void ath10k_core_unregister(struct ath10k *ar)
{
	cancel_work_sync(&ar->register_work);

	if (!test_bit(ATH10K_FLAG_CORE_REGISTERED, &ar->dev_flags))
		return;

	ath10k_thermal_unregister(ar);
	/* Stop spectral before unregistering from mac80211 to remove the
	 * relayfs debugfs file cleanly. Otherwise the parent debugfs tree
	 * would be already be free'd recursively, leading to a double free.
	 */
	ath10k_spectral_destroy(ar);

	/* We must unregister from mac80211 before we stop HTC and HIF.
	 * Otherwise we will fail to submit commands to FW and mac80211 will be
	 * unhappy about callback failures.
	 */
	ath10k_mac_unregister(ar);

	ath10k_testmode_destroy(ar);

	ath10k_core_free_firmware_files(ar);
	ath10k_core_free_board_files(ar);

	ath10k_debug_unregister(ar);
}
EXPORT_SYMBOL(ath10k_core_unregister);

struct ath10k *ath10k_core_create(size_t priv_size, struct device *dev,
				  enum ath10k_bus bus,
				  enum ath10k_hw_rev hw_rev,
				  const struct ath10k_hif_ops *hif_ops)
{
	struct ath10k *ar;
	int ret;

	ar = ath10k_mac_create(priv_size);
	if (!ar)
		return NULL;

	ar->ath_common.priv = ar;
	ar->ath_common.hw = ar->hw;
	ar->dev = dev;
	ar->hw_rev = hw_rev;
	ar->hif.ops = hif_ops;
	ar->hif.bus = bus;

	switch (hw_rev) {
	case ATH10K_HW_QCA988X:
	case ATH10K_HW_QCA9887:
		ar->regs = &qca988x_regs;
		ar->hw_ce_regs = &qcax_ce_regs;
		ar->hw_values = &qca988x_values;
		break;
	case ATH10K_HW_QCA6174:
	case ATH10K_HW_QCA9377:
		ar->regs = &qca6174_regs;
		ar->hw_ce_regs = &qcax_ce_regs;
		ar->hw_values = &qca6174_values;
		break;
	case ATH10K_HW_QCA99X0:
	case ATH10K_HW_QCA9984:
		ar->regs = &qca99x0_regs;
		ar->hw_ce_regs = &qcax_ce_regs;
		ar->hw_values = &qca99x0_values;
		break;
	case ATH10K_HW_QCA9888:
		ar->regs = &qca99x0_regs;
		ar->hw_ce_regs = &qcax_ce_regs;
		ar->hw_values = &qca9888_values;
		break;
	case ATH10K_HW_QCA4019:
		ar->regs = &qca4019_regs;
		ar->hw_ce_regs = &qcax_ce_regs;
		ar->hw_values = &qca4019_values;
		break;
	case ATH10K_HW_WCN3990:
		ar->regs = &wcn3990_regs;
		ar->hw_ce_regs = &wcn3990_ce_regs;
		ar->hw_values = &wcn3990_values;
		break;
	default:
		ath10k_err(ar, "unsupported core hardware revision %d\n",
			   hw_rev);
		ret = -ENOTSUPP;
		goto err_free_mac;
	}

	init_completion(&ar->scan.started);
	init_completion(&ar->scan.completed);
	init_completion(&ar->scan.on_channel);
	init_completion(&ar->target_suspend);
	init_completion(&ar->driver_recovery);
	init_completion(&ar->wow.wakeup_completed);

	init_completion(&ar->install_key_done);
	init_completion(&ar->vdev_setup_done);
	init_completion(&ar->vdev_delete_done);
	init_completion(&ar->thermal.wmi_sync);
	init_completion(&ar->bss_survey_done);
	init_completion(&ar->peer_delete_done);
	init_completion(&ar->peer_stats_info_complete);

	INIT_DELAYED_WORK(&ar->scan.timeout, ath10k_scan_timeout_work);

	ar->workqueue = create_singlethread_workqueue("ath10k_wq");
	if (!ar->workqueue)
		goto err_free_mac;

	ar->workqueue_aux = create_singlethread_workqueue("ath10k_aux_wq");
	if (!ar->workqueue_aux)
		goto err_free_wq;

	ar->workqueue_tx_complete =
		create_singlethread_workqueue("ath10k_tx_complete_wq");
	if (!ar->workqueue_tx_complete)
		goto err_free_aux_wq;

	mutex_init(&ar->conf_mutex);
	mutex_init(&ar->dump_mutex);
	spin_lock_init(&ar->data_lock);

	INIT_LIST_HEAD(&ar->peers);
	init_waitqueue_head(&ar->peer_mapping_wq);
	init_waitqueue_head(&ar->htt.empty_tx_wq);
	init_waitqueue_head(&ar->wmi.tx_credits_wq);

	skb_queue_head_init(&ar->htt.rx_indication_head);

	init_completion(&ar->offchan_tx_completed);
	INIT_WORK(&ar->offchan_tx_work, ath10k_offchan_tx_work);
	skb_queue_head_init(&ar->offchan_tx_queue);

	INIT_WORK(&ar->wmi_mgmt_tx_work, ath10k_mgmt_over_wmi_tx_work);
	skb_queue_head_init(&ar->wmi_mgmt_tx_queue);

	INIT_WORK(&ar->register_work, ath10k_core_register_work);
	INIT_WORK(&ar->restart_work, ath10k_core_restart);
	INIT_WORK(&ar->set_coverage_class_work,
		  ath10k_core_set_coverage_class_work);

	init_dummy_netdev(&ar->napi_dev);

	ret = ath10k_coredump_create(ar);
	if (ret)
		goto err_free_tx_complete;

	ret = ath10k_debug_create(ar);
	if (ret)
		goto err_free_coredump;

	return ar;

err_free_coredump:
	ath10k_coredump_destroy(ar);
err_free_tx_complete:
	destroy_workqueue(ar->workqueue_tx_complete);
err_free_aux_wq:
	destroy_workqueue(ar->workqueue_aux);
err_free_wq:
	destroy_workqueue(ar->workqueue);
err_free_mac:
	ath10k_mac_destroy(ar);

	return NULL;
}
EXPORT_SYMBOL(ath10k_core_create);

void ath10k_core_destroy(struct ath10k *ar)
{
	flush_workqueue(ar->workqueue);
	destroy_workqueue(ar->workqueue);

	flush_workqueue(ar->workqueue_aux);
	destroy_workqueue(ar->workqueue_aux);

	flush_workqueue(ar->workqueue_tx_complete);
	destroy_workqueue(ar->workqueue_tx_complete);

	ath10k_debug_destroy(ar);
	ath10k_coredump_destroy(ar);
	ath10k_htt_tx_destroy(&ar->htt);
	ath10k_wmi_free_host_mem(ar);
	ath10k_mac_destroy(ar);
}
EXPORT_SYMBOL(ath10k_core_destroy);

MODULE_AUTHOR("Qualcomm Atheros");
MODULE_DESCRIPTION("Core module for Qualcomm Atheros 802.11ac wireless LAN cards.");
MODULE_LICENSE("Dual BSD/GPL");<|MERGE_RESOLUTION|>--- conflicted
+++ resolved
@@ -192,10 +192,7 @@
 		.tx_stats_over_pktlog = false,
 		.bmi_large_size_download = true,
 		.supports_peer_stats_info = true,
-<<<<<<< HEAD
-=======
 		.dynamic_sar_support = true,
->>>>>>> 7d2a07b7
 	},
 	{
 		.id = QCA6174_HW_2_1_VERSION,
@@ -576,33 +573,6 @@
 		.dynamic_sar_support = false,
 	},
 	{
-		.id = QCA9377_HW_1_1_DEV_VERSION,
-		.dev_id = QCA9377_1_0_DEVICE_ID,
-		.bus = ATH10K_BUS_SDIO,
-		.name = "qca9377 hw1.1 sdio",
-		.patch_load_addr = QCA9377_HW_1_0_PATCH_LOAD_ADDR,
-		.uart_pin = 19,
-		.otp_exe_param = 0,
-		.channel_counters_freq_hz = 88000,
-		.max_probe_resp_desc_thres = 0,
-		.cal_data_len = 8124,
-		.fw = {
-			.dir = QCA9377_HW_1_0_FW_DIR,
-			.board = QCA9377_HW_1_0_BOARD_DATA_FILE,
-			.board_size = QCA9377_BOARD_DATA_SZ,
-			.board_ext_size = QCA9377_BOARD_EXT_DATA_SZ,
-		},
-		.hw_ops = &qca6174_ops,
-		.hw_clk = qca6174_clk,
-		.target_cpu_freq = 176000000,
-		.decap_align_bytes = 4,
-		.n_cipher_suites = 8,
-		.num_peers = TARGET_QCA9377_HL_NUM_PEERS,
-		.ast_skid_limit = 0x10,
-		.num_wds_entries = 0x20,
-		.uart_pin_workaround = true,
-	},
-	{
 		.id = QCA4019_HW_1_0_DEV_VERSION,
 		.dev_id = 0,
 		.bus = ATH10K_BUS_AHB,
@@ -775,8 +745,6 @@
 	if (ret)
 		return ret;
 
-<<<<<<< HEAD
-=======
 	ret = ath10k_bmi_read32(ar, hi_option_flag2, &param);
 	if (ret)
 		return ret;
@@ -787,7 +755,6 @@
 	if (ret)
 		return ret;
 
->>>>>>> 7d2a07b7
 	return 0;
 }
 
@@ -1135,19 +1102,11 @@
 	}
 
 	memset(&latency_qos, 0, sizeof(latency_qos));
-<<<<<<< HEAD
-	pm_qos_add_request(&latency_qos, PM_QOS_CPU_DMA_LATENCY, 0);
+	cpu_latency_qos_add_request(&latency_qos, 0);
 
 	ret = ath10k_bmi_fast_download(ar, address, data, data_len);
 
-	pm_qos_remove_request(&latency_qos);
-=======
-	cpu_latency_qos_add_request(&latency_qos, 0);
-
-	ret = ath10k_bmi_fast_download(ar, address, data, data_len);
-
 	cpu_latency_qos_remove_request(&latency_qos);
->>>>>>> 7d2a07b7
 
 	return ret;
 }
