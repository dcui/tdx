--- conflicted
+++ resolved
@@ -1863,12 +1863,7 @@
 	cfg80211_cqm_rssi_notify(ndev, event_type, evt->rssi_level, GFP_KERNEL);
 }
 
-<<<<<<< HEAD
-/**
- * Some events are ignored for purpose; and need not be interpreted as
-=======
 /* Some events are ignored for purpose; and need not be interpreted as
->>>>>>> 7d2a07b7
  * "unhandled events"
  */
 static void wmi_evt_ignore(struct wil6210_vif *vif, int id, void *d, int len)
@@ -2479,7 +2474,6 @@
 	};
 
 	if (key_len > sizeof(cmd.key))
-<<<<<<< HEAD
 		return -EINVAL;
 
 	/* key len = 0 is allowed only for usage of WMI_KEY_USE_APPLY */
@@ -2487,15 +2481,6 @@
 	    key_usage != WMI_KEY_USE_APPLY_PTK)
 		return -EINVAL;
 
-=======
-		return -EINVAL;
-
-	/* key len = 0 is allowed only for usage of WMI_KEY_USE_APPLY */
-	if ((key_len == 0 || !key) &&
-	    key_usage != WMI_KEY_USE_APPLY_PTK)
-		return -EINVAL;
-
->>>>>>> 7d2a07b7
 	if (key)
 		memcpy(cmd.key, key, key_len);
 
