--- conflicted
+++ resolved
@@ -26,29 +26,6 @@
 /**
  * ath_dynack_get_max_to - set max timeout according to channel width
  * @ah: ath hw
-<<<<<<< HEAD
- *
- */
-static u32 ath_dynack_get_max_to(struct ath_hw *ah)
-{
-	const struct ath9k_channel *chan = ah->curchan;
-
-	if (!chan)
-		return 300;
-
-	if (IS_CHAN_HT40(chan))
-		return 300;
-	if (IS_CHAN_HALF_RATE(chan))
-		return 750;
-	if (IS_CHAN_QUARTER_RATE(chan))
-		return 1500;
-	return 600;
-}
-
-/**
- * ath_dynack_ewma - EWMA (Exponentially Weighted Moving Average) calculation
-=======
->>>>>>> 7d2a07b7
  *
  */
 static u32 ath_dynack_get_max_to(struct ath_hw *ah)
