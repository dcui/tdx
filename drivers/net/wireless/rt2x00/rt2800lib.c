--- conflicted
+++ resolved
@@ -4478,14 +4478,6 @@
 
 	vgc = rt2800_get_default_vgc(rt2x00dev);
 
-<<<<<<< HEAD
-	if (rt2x00_rt(rt2x00dev, RT5592)) {
-		if (qual->rssi > -65)
-			vgc += 0x20;
-	} else {
-		if (qual->rssi > -80)
-			vgc += 0x10;
-=======
 	switch (rt2x00dev->chip.rt) {
 	case RT3572:
 	case RT3593:
@@ -4506,7 +4498,6 @@
 		if (qual->rssi > -80)
 			vgc += 0x10;
 		break;
->>>>>>> 6ce4eac1
 	}
 
 	rt2800_set_vgc(rt2x00dev, qual, vgc);
