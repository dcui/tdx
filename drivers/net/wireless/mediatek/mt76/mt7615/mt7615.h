--- conflicted
+++ resolved
@@ -8,17 +8,10 @@
 #include <linux/interrupt.h>
 #include <linux/ktime.h>
 #include <linux/regmap.h>
-<<<<<<< HEAD
-#include "../mt76.h"
-#include "regs.h"
-
-#define MT7615_MAX_INTERFACES		4
-=======
 #include "../mt76_connac_mcu.h"
 #include "regs.h"
 
 #define MT7615_MAX_INTERFACES		16
->>>>>>> 7d2a07b7
 #define MT7615_MAX_WMM_SETS		4
 #define MT7663_WTBL_SIZE		32
 #define MT7615_WTBL_SIZE		128
@@ -27,10 +20,6 @@
 					 MT7615_MAX_INTERFACES)
 
 #define MT7615_PM_TIMEOUT		(HZ / 12)
-<<<<<<< HEAD
-#define MT7615_WATCHDOG_TIME		(HZ / 10)
-=======
->>>>>>> 7d2a07b7
 #define MT7615_HW_SCAN_TIMEOUT		(HZ / 10)
 #define MT7615_RESET_TIMEOUT		(30 * HZ)
 #define MT7615_RATE_RETRY		2
@@ -75,14 +64,6 @@
 #define MT7615_CFEND_RATE_DEFAULT	0x49 /* OFDM 24M */
 #define MT7615_CFEND_RATE_11B		0x03 /* 11B LP, 11M */
 
-<<<<<<< HEAD
-#define MT7615_SCAN_IE_LEN		600
-#define MT7615_MAX_SCHED_SCAN_INTERVAL	10
-#define MT7615_MAX_SCHED_SCAN_SSID	10
-#define MT7615_MAX_SCAN_MATCH		16
-
-=======
->>>>>>> 7d2a07b7
 struct mt7615_vif;
 struct mt7615_sta;
 struct mt7615_dfs_pulse;
@@ -119,37 +100,11 @@
 	u8 bw;
 };
 
-<<<<<<< HEAD
-enum mt7615_wtbl_desc_type {
-	MT7615_WTBL_RATE_DESC,
-	MT7615_WTBL_KEY_DESC
-};
-
-struct mt7615_key_desc {
-	enum set_key_cmd cmd;
-	u32 cipher;
-	s8 keyidx;
-	u8 keylen;
-	u8 *key;
-};
-
-struct mt7615_wtbl_desc {
-	struct list_head node;
-
-	enum mt7615_wtbl_desc_type type;
-	struct mt7615_sta *sta;
-
-	union {
-		struct mt7615_rate_desc rate;
-		struct mt7615_key_desc key;
-	};
-=======
 struct mt7615_wtbl_rate_desc {
 	struct list_head node;
 
 	struct mt7615_rate_desc rate;
 	struct mt7615_sta *sta;
->>>>>>> 7d2a07b7
 };
 
 struct mt7615_sta {
@@ -172,33 +127,16 @@
 };
 
 struct mt7615_vif {
-<<<<<<< HEAD
-	u8 idx;
-	u8 omac_idx;
-	u8 band_idx;
-	u8 wmm_idx;
-	u8 scan_seq_num;
-
-=======
 	struct mt76_vif mt76; /* must be first */
->>>>>>> 7d2a07b7
 	struct mt7615_sta sta;
 };
 
 struct mib_stats {
-<<<<<<< HEAD
-	u16 ack_fail_cnt;
-	u16 fcs_err_cnt;
-	u16 rts_cnt;
-	u16 rts_retries_cnt;
-	u16 ba_miss_cnt;
-=======
 	u32 ack_fail_cnt;
 	u32 fcs_err_cnt;
 	u32 rts_cnt;
 	u32 rts_retries_cnt;
 	u32 ba_miss_cnt;
->>>>>>> 7d2a07b7
 	unsigned long aggr_per;
 };
 
@@ -208,15 +146,10 @@
 
 	struct ieee80211_vif *monitor_vif;
 
-<<<<<<< HEAD
-	u32 rxfilter;
-	u32 omac_mask;
-=======
 	u8 n_beacon_vif;
 
 	u32 rxfilter;
 	u64 omac_mask;
->>>>>>> 7d2a07b7
 
 	u16 noise;
 
@@ -227,11 +160,6 @@
 	s8 ofdm_sensitivity;
 	s8 cck_sensitivity;
 
-<<<<<<< HEAD
-	u16 chainmask;
-
-=======
->>>>>>> 7d2a07b7
 	s16 coverage_class;
 	u8 slottime;
 
@@ -239,21 +167,11 @@
 	u8 rdd_state;
 	int dfs_state;
 
-<<<<<<< HEAD
-	__le32 rx_ampdu_ts;
-=======
 	u32 rx_ampdu_ts;
->>>>>>> 7d2a07b7
 	u32 ampdu_ref;
 
 	struct mib_stats mib;
 
-<<<<<<< HEAD
-	struct delayed_work mac_work;
-	u8 mac_work_count;
-
-=======
->>>>>>> 7d2a07b7
 	struct sk_buff_head scan_event_list;
 	struct delayed_work scan_work;
 
@@ -261,8 +179,6 @@
 	struct timer_list roc_timer;
 	wait_queue_head_t roc_wait;
 	bool roc_grant;
-<<<<<<< HEAD
-=======
 
 #ifdef CONFIG_NL80211_TESTMODE
 	struct {
@@ -274,28 +190,18 @@
 		s8 last_wb_rssi[4];
 	} test;
 #endif
->>>>>>> 7d2a07b7
 };
 
 #define mt7615_mcu_add_tx_ba(dev, ...)	(dev)->mcu_ops->add_tx_ba((dev), __VA_ARGS__)
 #define mt7615_mcu_add_rx_ba(dev, ...)	(dev)->mcu_ops->add_rx_ba((dev), __VA_ARGS__)
-<<<<<<< HEAD
-#define mt7615_mcu_sta_add(dev, ...)	(dev)->mcu_ops->sta_add((dev),  __VA_ARGS__)
-#define mt7615_mcu_add_dev_info(dev, ...) (dev)->mcu_ops->add_dev_info((dev),  __VA_ARGS__)
-#define mt7615_mcu_add_bss_info(phy, ...) (phy->dev)->mcu_ops->add_bss_info((phy),  __VA_ARGS__)
-=======
 #define mt7615_mcu_sta_add(phy, ...)	((phy)->dev)->mcu_ops->sta_add((phy),  __VA_ARGS__)
 #define mt7615_mcu_add_dev_info(phy, ...) ((phy)->dev)->mcu_ops->add_dev_info((phy),  __VA_ARGS__)
 #define mt7615_mcu_add_bss_info(phy, ...) ((phy)->dev)->mcu_ops->add_bss_info((phy),  __VA_ARGS__)
->>>>>>> 7d2a07b7
 #define mt7615_mcu_add_beacon(dev, ...)	(dev)->mcu_ops->add_beacon_offload((dev),  __VA_ARGS__)
 #define mt7615_mcu_set_pm(dev, ...)	(dev)->mcu_ops->set_pm_state((dev),  __VA_ARGS__)
 #define mt7615_mcu_set_drv_ctrl(dev)	(dev)->mcu_ops->set_drv_ctrl((dev))
 #define mt7615_mcu_set_fw_ctrl(dev)	(dev)->mcu_ops->set_fw_ctrl((dev))
-<<<<<<< HEAD
-=======
 #define mt7615_mcu_set_sta_decap_offload(dev, ...) (dev)->mcu_ops->set_sta_decap_offload((dev), __VA_ARGS__)
->>>>>>> 7d2a07b7
 struct mt7615_mcu_ops {
 	int (*add_tx_ba)(struct mt7615_dev *dev,
 			 struct ieee80211_ampdu_params *params,
@@ -303,18 +209,10 @@
 	int (*add_rx_ba)(struct mt7615_dev *dev,
 			 struct ieee80211_ampdu_params *params,
 			 bool enable);
-<<<<<<< HEAD
-	int (*sta_add)(struct mt7615_dev *dev,
-		       struct ieee80211_vif *vif,
-		       struct ieee80211_sta *sta, bool enable);
-	int (*add_dev_info)(struct mt7615_dev *dev,
-			    struct ieee80211_vif *vif, bool enable);
-=======
 	int (*sta_add)(struct mt7615_phy *phy, struct ieee80211_vif *vif,
 		       struct ieee80211_sta *sta, bool enable);
 	int (*add_dev_info)(struct mt7615_phy *phy, struct ieee80211_vif *vif,
 			    bool enable);
->>>>>>> 7d2a07b7
 	int (*add_bss_info)(struct mt7615_phy *phy, struct ieee80211_vif *vif,
 			    struct ieee80211_sta *sta, bool enable);
 	int (*add_beacon_offload)(struct mt7615_dev *dev,
@@ -323,12 +221,9 @@
 	int (*set_pm_state)(struct mt7615_dev *dev, int band, int state);
 	int (*set_drv_ctrl)(struct mt7615_dev *dev);
 	int (*set_fw_ctrl)(struct mt7615_dev *dev);
-<<<<<<< HEAD
-=======
 	int (*set_sta_decap_offload)(struct mt7615_dev *dev,
 				     struct ieee80211_vif *vif,
 				     struct ieee80211_sta *sta);
->>>>>>> 7d2a07b7
 };
 
 struct mt7615_dev {
@@ -341,11 +236,7 @@
 	struct tasklet_struct irq_tasklet;
 
 	struct mt7615_phy phy;
-<<<<<<< HEAD
-	u32 omac_mask;
-=======
 	u64 omac_mask;
->>>>>>> 7d2a07b7
 
 	u16 chainmask;
 
@@ -373,61 +264,20 @@
 
 	bool fw_debug;
 	bool flash_eeprom;
-<<<<<<< HEAD
-
-	spinlock_t token_lock;
-	struct idr token;
-
-	u8 fw_ver;
-
-	struct work_struct wtbl_work;
-	struct list_head wd_head;
-=======
 	bool dbdc_support;
 
 	u8 fw_ver;
 
 	struct work_struct rate_work;
 	struct list_head wrd_head;
->>>>>>> 7d2a07b7
 
 	u32 debugfs_rf_wf;
 	u32 debugfs_rf_reg;
 
-<<<<<<< HEAD
-#ifdef CONFIG_NL80211_TESTMODE
-	struct {
-		u32 *reg_backup;
-
-		s16 last_freq_offset;
-		u8 last_rcpi[4];
-		s8 last_ib_rssi;
-		s8 last_wb_rssi;
-	} test;
-#endif
-
-	struct {
-		bool enable;
-
-		spinlock_t txq_lock;
-		struct {
-			struct mt7615_sta *msta;
-			struct sk_buff *skb;
-		} tx_q[IEEE80211_NUM_ACS];
-
-		struct work_struct wake_work;
-		struct completion wake_cmpl;
-
-		struct delayed_work ps_work;
-		unsigned long last_activity;
-		unsigned long idle_timeout;
-	} pm;
-=======
 	u32 muar_mask;
 
 	struct mt76_connac_pm pm;
 	struct mt76_connac_coredump coredump;
->>>>>>> 7d2a07b7
 };
 
 enum tx_pkt_queue_idx {
@@ -450,14 +300,6 @@
 	MT_RX_SEL1,
 };
 
-<<<<<<< HEAD
-enum {
-	MT_RX_SEL0,
-	MT_RX_SEL1,
-};
-
-=======
->>>>>>> 7d2a07b7
 enum mt7615_rdd_cmd {
 	RDD_STOP,
 	RDD_START,
@@ -517,18 +359,11 @@
 }
 #endif
 
-<<<<<<< HEAD
-=======
 int mt7615_thermal_init(struct mt7615_dev *dev);
->>>>>>> 7d2a07b7
 int mt7615_mmio_probe(struct device *pdev, void __iomem *mem_base,
 		      int irq, const u32 *map);
 u32 mt7615_reg_map(struct mt7615_dev *dev, u32 addr);
 
-<<<<<<< HEAD
-void mt7615_check_offload_capability(struct mt7615_dev *dev);
-=======
->>>>>>> 7d2a07b7
 void mt7615_init_device(struct mt7615_dev *dev);
 int mt7615_register_device(struct mt7615_dev *dev);
 void mt7615_unregister_device(struct mt7615_dev *dev);
@@ -549,14 +384,7 @@
 void mt7615_mac_set_rates(struct mt7615_phy *phy, struct mt7615_sta *sta,
 			  struct ieee80211_tx_rate *probe_rate,
 			  struct ieee80211_tx_rate *rates);
-<<<<<<< HEAD
-int mt7615_pm_set_enable(struct mt7615_dev *dev, bool enable);
 void mt7615_pm_wake_work(struct work_struct *work);
-int mt7615_pm_wake(struct mt7615_dev *dev);
-void mt7615_pm_power_save_sched(struct mt7615_dev *dev);
-=======
-void mt7615_pm_wake_work(struct work_struct *work);
->>>>>>> 7d2a07b7
 void mt7615_pm_power_save_work(struct work_struct *work);
 int mt7615_mcu_del_wtbl_all(struct mt7615_dev *dev);
 int mt7615_mcu_set_chan_info(struct mt7615_phy *phy, int cmd);
@@ -582,14 +410,6 @@
 	return mt76_chip(dev) == 0x7615 || mt76_chip(dev) == 0x7611;
 }
 
-<<<<<<< HEAD
-static inline bool is_mt7663(struct mt76_dev *dev)
-{
-	return mt76_chip(dev) == 0x7663;
-}
-
-=======
->>>>>>> 7d2a07b7
 static inline bool is_mt7611(struct mt76_dev *dev)
 {
 	return mt76_chip(dev) == 0x7611;
@@ -613,22 +433,12 @@
 		return MT7663_WTBL_SIZE;
 	else
 		return MT7615_WTBL_SIZE;
-<<<<<<< HEAD
-}
-
-static inline void mt7615_mutex_acquire(struct mt7615_dev *dev)
-	 __acquires(&dev->mt76.mutex)
-{
-	mutex_lock(&dev->mt76.mutex);
-	mt7615_pm_wake(dev);
-}
-
-static inline void mt7615_mutex_release(struct mt7615_dev *dev)
-	__releases(&dev->mt76.mutex)
-{
-	mt7615_pm_power_save_sched(dev);
-	mutex_unlock(&dev->mt76.mutex);
-}
+}
+
+#define mt7615_mutex_acquire(dev)	\
+	mt76_connac_mutex_acquire(&(dev)->mt76, &(dev)->pm)
+#define mt7615_mutex_release(dev)	\
+	mt76_connac_mutex_release(&(dev)->mt76, &(dev)->pm)
 
 static inline u8 mt7615_lmac_mapping(struct mt7615_dev *dev, u8 ac)
 {
@@ -645,29 +455,6 @@
 	return lmac_queue_map[ac];
 }
 
-=======
-}
-
-#define mt7615_mutex_acquire(dev)	\
-	mt76_connac_mutex_acquire(&(dev)->mt76, &(dev)->pm)
-#define mt7615_mutex_release(dev)	\
-	mt76_connac_mutex_release(&(dev)->mt76, &(dev)->pm)
-
-static inline u8 mt7615_lmac_mapping(struct mt7615_dev *dev, u8 ac)
-{
-	static const u8 lmac_queue_map[] = {
-		[IEEE80211_AC_BK] = MT_LMAC_AC00,
-		[IEEE80211_AC_BE] = MT_LMAC_AC01,
-		[IEEE80211_AC_VI] = MT_LMAC_AC02,
-		[IEEE80211_AC_VO] = MT_LMAC_AC03,
-	};
-
-	if (WARN_ON_ONCE(ac >= ARRAY_SIZE(lmac_queue_map)))
-		return MT_LMAC_AC01; /* BE */
-
-	return lmac_queue_map[ac];
-}
-
 static inline u32 mt7615_tx_mcu_int_mask(struct mt7615_dev *dev)
 {
 	return MT_INT_TX_DONE(dev->mt76.q_mcu[MT_MCUQ_WM]->hw_idx);
@@ -679,27 +466,17 @@
 	return dev->pm.enable ? HZ / 3 : HZ / 10;
 }
 
->>>>>>> 7d2a07b7
 void mt7615_dma_reset(struct mt7615_dev *dev);
 void mt7615_scan_work(struct work_struct *work);
 void mt7615_roc_work(struct work_struct *work);
 void mt7615_roc_timer(struct timer_list *timer);
 void mt7615_init_txpower(struct mt7615_dev *dev,
 			 struct ieee80211_supported_band *sband);
-<<<<<<< HEAD
-void mt7615_phy_init(struct mt7615_dev *dev);
-void mt7615_mac_init(struct mt7615_dev *dev);
-int mt7615_set_channel(struct mt7615_phy *phy);
-
-int mt7615_mcu_restart(struct mt76_dev *dev);
-void mt7615_update_channel(struct mt76_dev *mdev);
-=======
 int mt7615_set_channel(struct mt7615_phy *phy);
 void mt7615_init_work(struct mt7615_dev *dev);
 
 int mt7615_mcu_restart(struct mt76_dev *dev);
 void mt7615_update_channel(struct mt76_phy *mphy);
->>>>>>> 7d2a07b7
 bool mt7615_mac_wtbl_update(struct mt7615_dev *dev, int idx, u32 mask);
 void mt7615_mac_reset_counters(struct mt7615_dev *dev);
 void mt7615_mac_cca_stats_reset(struct mt7615_phy *phy);
@@ -711,30 +488,6 @@
 			  struct ieee80211_sta *sta, int pid,
 			  struct ieee80211_key_conf *key, bool beacon);
 void mt7615_mac_set_timing(struct mt7615_phy *phy);
-<<<<<<< HEAD
-int mt7615_mac_wtbl_set_key(struct mt7615_dev *dev, struct mt76_wcid *wcid,
-			    struct ieee80211_key_conf *key,
-			    enum set_key_cmd cmd);
-int mt7615_mac_wtbl_update_pk(struct mt7615_dev *dev,
-			      struct mt76_wcid *wcid,
-			      enum mt7615_cipher_type cipher,
-			      int keyidx, enum set_key_cmd cmd);
-void mt7615_mac_wtbl_update_cipher(struct mt7615_dev *dev,
-				   struct mt76_wcid *wcid,
-				   enum mt7615_cipher_type cipher,
-				   enum set_key_cmd cmd);
-int mt7615_mac_wtbl_update_key(struct mt7615_dev *dev,
-			       struct mt76_wcid *wcid,
-			       u8 *key, u8 keylen,
-			       enum mt7615_cipher_type cipher,
-			       enum set_key_cmd cmd);
-void mt7615_mac_reset_work(struct work_struct *work);
-u32 mt7615_mac_get_sta_tid_sn(struct mt7615_dev *dev, int wcid, u8 tid);
-
-int mt7615_mcu_wait_response(struct mt7615_dev *dev, int cmd, int seq);
-int mt7615_mcu_msg_send(struct mt76_dev *mdev, int cmd, const void *data,
-			int len, bool wait_resp);
-=======
 int __mt7615_mac_wtbl_set_key(struct mt7615_dev *dev,
 			      struct mt76_wcid *wcid,
 			      struct ieee80211_key_conf *key,
@@ -747,36 +500,15 @@
 
 int mt7615_mcu_parse_response(struct mt76_dev *mdev, int cmd,
 			      struct sk_buff *skb, int seq);
->>>>>>> 7d2a07b7
 u32 mt7615_rf_rr(struct mt7615_dev *dev, u32 wf, u32 reg);
 int mt7615_rf_wr(struct mt7615_dev *dev, u32 wf, u32 reg, u32 val);
 int mt7615_mcu_set_dbdc(struct mt7615_dev *dev);
 int mt7615_mcu_set_eeprom(struct mt7615_dev *dev);
-<<<<<<< HEAD
-int mt7615_mcu_set_mac_enable(struct mt7615_dev *dev, int band, bool enable);
-int mt7615_mcu_set_rts_thresh(struct mt7615_phy *phy, u32 val);
-int mt7615_mcu_get_temperature(struct mt7615_dev *dev, int index);
-=======
 int mt7615_mcu_get_temperature(struct mt7615_dev *dev);
->>>>>>> 7d2a07b7
 int mt7615_mcu_set_tx_power(struct mt7615_phy *phy);
 void mt7615_mcu_exit(struct mt7615_dev *dev);
 void mt7615_mcu_fill_msg(struct mt7615_dev *dev, struct sk_buff *skb,
 			 int cmd, int *wait_seq);
-<<<<<<< HEAD
-int mt7615_mcu_set_channel_domain(struct mt7615_phy *phy);
-int mt7615_mcu_hw_scan(struct mt7615_phy *phy, struct ieee80211_vif *vif,
-		       struct ieee80211_scan_request *scan_req);
-int mt7615_mcu_cancel_hw_scan(struct mt7615_phy *phy,
-			      struct ieee80211_vif *vif);
-int mt7615_mcu_sched_scan_req(struct mt7615_phy *phy,
-			      struct ieee80211_vif *vif,
-			      struct cfg80211_sched_scan_request *sreq);
-int mt7615_mcu_sched_scan_enable(struct mt7615_phy *phy,
-				 struct ieee80211_vif *vif,
-				 bool enable);
-=======
->>>>>>> 7d2a07b7
 
 int mt7615_tx_prepare_skb(struct mt76_dev *mdev, void *txwi_ptr,
 			  enum mt76_txq_id qid, struct mt76_wcid *wcid,
@@ -796,10 +528,7 @@
 void mt7615_mac_work(struct work_struct *work);
 void mt7615_txp_skb_unmap(struct mt76_dev *dev,
 			  struct mt76_txwi_cache *txwi);
-<<<<<<< HEAD
-=======
 int mt7615_mcu_set_rx_hdr_trans_blacklist(struct mt7615_dev *dev);
->>>>>>> 7d2a07b7
 int mt7615_mcu_set_fcc5_lpn(struct mt7615_dev *dev, int val);
 int mt7615_mcu_set_pulse_th(struct mt7615_dev *dev,
 			    const struct mt7615_dfs_pulse *pulse);
@@ -810,10 +539,6 @@
 int mt7615_mcu_set_sku_en(struct mt7615_phy *phy, bool enable);
 int mt7615_mcu_apply_rx_dcoc(struct mt7615_phy *phy);
 int mt7615_mcu_apply_tx_dpd(struct mt7615_phy *phy);
-<<<<<<< HEAD
-int mt7615_mcu_set_vif_ps(struct mt7615_dev *dev, struct ieee80211_vif *vif);
-=======
->>>>>>> 7d2a07b7
 int mt7615_dfs_init_radar_detector(struct mt7615_phy *phy);
 
 int mt7615_mcu_set_p2p_oppps(struct ieee80211_hw *hw,
@@ -824,22 +549,6 @@
 int mt7615_init_debugfs(struct mt7615_dev *dev);
 int mt7615_mcu_wait_response(struct mt7615_dev *dev, int cmd, int seq);
 
-<<<<<<< HEAD
-int mt7615_mcu_set_bss_pm(struct mt7615_dev *dev, struct ieee80211_vif *vif,
-			  bool enable);
-int mt7615_mcu_set_hif_suspend(struct mt7615_dev *dev, bool suspend);
-void mt7615_mcu_set_suspend_iter(void *priv, u8 *mac,
-				 struct ieee80211_vif *vif);
-int mt7615_mcu_update_gtk_rekey(struct ieee80211_hw *hw,
-				struct ieee80211_vif *vif,
-				struct cfg80211_gtk_rekey_data *key);
-int mt7615_mcu_update_arp_filter(struct ieee80211_hw *hw,
-				 struct ieee80211_vif *vif,
-				 struct ieee80211_bss_conf *info);
-int __mt7663_load_firmware(struct mt7615_dev *dev);
-u32 mt7615_mcu_reg_rr(struct mt76_dev *dev, u32 offset);
-void mt7615_mcu_reg_wr(struct mt76_dev *dev, u32 offset, u32 val);
-=======
 int mt7615_mac_set_beacon_filter(struct mt7615_phy *phy,
 				 struct ieee80211_vif *vif,
 				 bool enable);
@@ -851,7 +560,6 @@
 void mt7615_coredump_work(struct work_struct *work);
 
 void mt7622_trigger_hif_int(struct mt7615_dev *dev, bool en);
->>>>>>> 7d2a07b7
 
 /* usb */
 int mt7663_usb_sdio_tx_prepare_skb(struct mt76_dev *mdev, void *txwi_ptr,
@@ -860,27 +568,15 @@
 				   struct mt76_tx_info *tx_info);
 bool mt7663_usb_sdio_tx_status_data(struct mt76_dev *mdev, u8 *update);
 void mt7663_usb_sdio_tx_complete_skb(struct mt76_dev *mdev,
-<<<<<<< HEAD
-				     enum mt76_txq_id qid,
 				     struct mt76_queue_entry *e);
-void mt7663_usb_sdio_wtbl_work(struct work_struct *work);
-=======
-				     struct mt76_queue_entry *e);
->>>>>>> 7d2a07b7
 int mt7663_usb_sdio_register_device(struct mt7615_dev *dev);
 int mt7663u_mcu_init(struct mt7615_dev *dev);
 
 /* sdio */
 u32 mt7663s_read_pcr(struct mt7615_dev *dev);
 int mt7663s_mcu_init(struct mt7615_dev *dev);
-<<<<<<< HEAD
-int mt7663s_driver_own(struct mt7615_dev *dev);
-int mt7663s_firmware_own(struct mt7615_dev *dev);
-int mt7663s_kthread_run(void *data);
-=======
 void mt7663s_txrx_worker(struct mt76_worker *w);
 void mt7663s_rx_work(struct work_struct *work);
->>>>>>> 7d2a07b7
 void mt7663s_sdio_irq(struct sdio_func *func);
 
 #endif