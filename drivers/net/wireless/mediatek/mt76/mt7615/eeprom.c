// SPDX-License-Identifier: ISC
/* Copyright (C) 2019 MediaTek Inc.
 *
 * Author: Ryder Lee <ryder.lee@mediatek.com>
 *         Felix Fietkau <nbd@nbd.name>
 */

#include <linux/of.h>
#include "mt7615.h"
#include "eeprom.h"

static int mt7615_efuse_read(struct mt7615_dev *dev, u32 base,
			     u16 addr, u8 *data)
{
	u32 val;
	int i;

	val = mt76_rr(dev, base + MT_EFUSE_CTRL);
	val &= ~(MT_EFUSE_CTRL_AIN | MT_EFUSE_CTRL_MODE);
	val |= FIELD_PREP(MT_EFUSE_CTRL_AIN, addr & ~0xf);
	val |= MT_EFUSE_CTRL_KICK;
	mt76_wr(dev, base + MT_EFUSE_CTRL, val);

	if (!mt76_poll(dev, base + MT_EFUSE_CTRL, MT_EFUSE_CTRL_KICK, 0, 1000))
		return -ETIMEDOUT;

	udelay(2);

	val = mt76_rr(dev, base + MT_EFUSE_CTRL);
	if ((val & MT_EFUSE_CTRL_AOUT) == MT_EFUSE_CTRL_AOUT ||
	    WARN_ON_ONCE(!(val & MT_EFUSE_CTRL_VALID))) {
		memset(data, 0x0, 16);
		return 0;
	}

	for (i = 0; i < 4; i++) {
		val = mt76_rr(dev, base + MT_EFUSE_RDATA(i));
		put_unaligned_le32(val, data + 4 * i);
	}

	return 0;
}

static int mt7615_efuse_init(struct mt7615_dev *dev, u32 base)
{
	int i, len = MT7615_EEPROM_SIZE;
	void *buf;
	u32 val;

	val = mt76_rr(dev, base + MT_EFUSE_BASE_CTRL);
	if (val & MT_EFUSE_BASE_CTRL_EMPTY)
		return 0;

	dev->mt76.otp.data = devm_kzalloc(dev->mt76.dev, len, GFP_KERNEL);
	dev->mt76.otp.size = len;
	if (!dev->mt76.otp.data)
		return -ENOMEM;

	buf = dev->mt76.otp.data;
	for (i = 0; i + 16 <= len; i += 16) {
		int ret;

		ret = mt7615_efuse_read(dev, base, i, buf + i);
		if (ret)
			return ret;
	}

	return 0;
}

static int mt7615_eeprom_load(struct mt7615_dev *dev, u32 addr)
{
	int ret;

	ret = mt76_eeprom_init(&dev->mt76, MT7615_EEPROM_FULL_SIZE);
	if (ret < 0)
		return ret;

	return mt7615_efuse_init(dev, addr);
}

static int mt7615_check_eeprom(struct mt76_dev *dev)
{
	u16 val = get_unaligned_le16(dev->eeprom.data);

	switch (val) {
	case 0x7615:
	case 0x7622:
	case 0x7663:
		return 0;
	default:
		return -EINVAL;
	}
}

static void
mt7615_eeprom_parse_hw_band_cap(struct mt7615_dev *dev)
{
	u8 val, *eeprom = dev->mt76.eeprom.data;

	if (is_mt7663(&dev->mt76)) {
		/* dual band */
<<<<<<< HEAD
		dev->mt76.cap.has_2ghz = true;
		dev->mt76.cap.has_5ghz = true;
=======
		dev->mphy.cap.has_2ghz = true;
		dev->mphy.cap.has_5ghz = true;
>>>>>>> 7d2a07b7
		return;
	}

	if (is_mt7622(&dev->mt76)) {
		/* 2GHz only */
<<<<<<< HEAD
		dev->mt76.cap.has_2ghz = true;
=======
		dev->mphy.cap.has_2ghz = true;
>>>>>>> 7d2a07b7
		return;
	}

	if (is_mt7611(&dev->mt76)) {
		/* 5GHz only */
<<<<<<< HEAD
		dev->mt76.cap.has_5ghz = true;
=======
		dev->mphy.cap.has_5ghz = true;
>>>>>>> 7d2a07b7
		return;
	}

	val = FIELD_GET(MT_EE_NIC_WIFI_CONF_BAND_SEL,
			eeprom[MT_EE_WIFI_CONF]);
	switch (val) {
	case MT_EE_5GHZ:
		dev->mphy.cap.has_5ghz = true;
		break;
	case MT_EE_2GHZ:
		dev->mphy.cap.has_2ghz = true;
		break;
	case MT_EE_DBDC:
		dev->dbdc_support = true;
		fallthrough;
	default:
		dev->mphy.cap.has_2ghz = true;
		dev->mphy.cap.has_5ghz = true;
		break;
	}
}

static void mt7615_eeprom_parse_hw_cap(struct mt7615_dev *dev)
{
	u8 *eeprom = dev->mt76.eeprom.data;
	u8 tx_mask, max_nss;

	mt7615_eeprom_parse_hw_band_cap(dev);

	if (is_mt7663(&dev->mt76)) {
		max_nss = 2;
		tx_mask = FIELD_GET(MT_EE_HW_CONF1_TX_MASK,
				    eeprom[MT7663_EE_HW_CONF1]);
	} else {
		u32 val;

		/* read tx-rx mask from eeprom */
		val = mt76_rr(dev, MT_TOP_STRAP_STA);
		max_nss = val & MT_TOP_3NSS ? 3 : 4;

		tx_mask =  FIELD_GET(MT_EE_NIC_CONF_TX_MASK,
				     eeprom[MT_EE_NIC_CONF_0]);
	}
	if (!tx_mask || tx_mask > max_nss)
		tx_mask = max_nss;

	dev->chainmask = BIT(tx_mask) - 1;
	dev->mphy.antenna_mask = dev->chainmask;
<<<<<<< HEAD
	dev->phy.chainmask = dev->chainmask;
=======
	dev->mphy.chainmask = dev->chainmask;
>>>>>>> 7d2a07b7
}

static int mt7663_eeprom_get_target_power_index(struct mt7615_dev *dev,
						struct ieee80211_channel *chan,
						u8 chain_idx)
{
	int index, group;

	if (chain_idx > 1)
		return -EINVAL;

	if (chan->band == NL80211_BAND_2GHZ)
		return MT7663_EE_TX0_2G_TARGET_POWER + (chain_idx << 4);

	group = mt7615_get_channel_group(chan->hw_value);
	if (chain_idx == 1)
		index = MT7663_EE_TX1_5G_G0_TARGET_POWER;
	else
		index = MT7663_EE_TX0_5G_G0_TARGET_POWER;

	return index + group * 3;
}

int mt7615_eeprom_get_target_power_index(struct mt7615_dev *dev,
					 struct ieee80211_channel *chan,
					 u8 chain_idx)
{
	int index;

	if (is_mt7663(&dev->mt76))
		return mt7663_eeprom_get_target_power_index(dev, chan,
							    chain_idx);

	if (chain_idx > 3)
		return -EINVAL;

	/* TSSI disabled */
	if (mt7615_ext_pa_enabled(dev, chan->band)) {
		if (chan->band == NL80211_BAND_2GHZ)
			return MT_EE_EXT_PA_2G_TARGET_POWER;
		else
			return MT_EE_EXT_PA_5G_TARGET_POWER;
	}

	/* TSSI enabled */
	if (chan->band == NL80211_BAND_2GHZ) {
		index = MT_EE_TX0_2G_TARGET_POWER + chain_idx * 6;
	} else {
		int group = mt7615_get_channel_group(chan->hw_value);

		switch (chain_idx) {
		case 1:
			index = MT_EE_TX1_5G_G0_TARGET_POWER;
			break;
		case 2:
			index = MT_EE_TX2_5G_G0_TARGET_POWER;
			break;
		case 3:
			index = MT_EE_TX3_5G_G0_TARGET_POWER;
			break;
		case 0:
		default:
			index = MT_EE_TX0_5G_G0_TARGET_POWER;
			break;
		}
		index += 5 * group;
	}

	return index;
}

int mt7615_eeprom_get_power_delta_index(struct mt7615_dev *dev,
					enum nl80211_band band)
{
	/* assume the first rate has the highest power offset */
	if (is_mt7663(&dev->mt76)) {
		if (band == NL80211_BAND_2GHZ)
			return MT_EE_TX0_5G_G0_TARGET_POWER;
		else
			return MT7663_EE_5G_RATE_POWER;
	}

	if (band == NL80211_BAND_2GHZ)
		return MT_EE_2G_RATE_POWER;
	else
		return MT_EE_5G_RATE_POWER;
}

static void mt7615_apply_cal_free_data(struct mt7615_dev *dev)
{
	static const u16 ical[] = {
		0x53, 0x54, 0x55, 0x56, 0x57, 0x5c, 0x5d, 0x62, 0x63, 0x68,
		0x69, 0x6e, 0x6f, 0x73, 0x74, 0x78, 0x79, 0x82, 0x83, 0x87,
		0x88, 0x8c, 0x8d, 0x91, 0x92, 0x96, 0x97, 0x9b, 0x9c, 0xa0,
		0xa1, 0xaa, 0xab, 0xaf, 0xb0, 0xb4, 0xb5, 0xb9, 0xba, 0xf4,
		0xf7, 0xff,
		0x140, 0x141, 0x145, 0x146, 0x14a, 0x14b, 0x154, 0x155, 0x159,
		0x15a, 0x15e, 0x15f, 0x163, 0x164, 0x168, 0x169, 0x16d, 0x16e,
		0x172, 0x173, 0x17c, 0x17d, 0x181, 0x182, 0x186, 0x187, 0x18b,
		0x18c
	};
	static const u16 ical_nocheck[] = {
		0x110, 0x111, 0x112, 0x113, 0x114, 0x115, 0x116, 0x117, 0x118,
		0x1b5, 0x1b6, 0x1b7, 0x3ac, 0x3ad, 0x3ae, 0x3af, 0x3b0, 0x3b1,
		0x3b2
	};
	u8 *eeprom = dev->mt76.eeprom.data;
	u8 *otp = dev->mt76.otp.data;
	int i;

	if (!otp)
		return;

	for (i = 0; i < ARRAY_SIZE(ical); i++)
		if (!otp[ical[i]])
			return;

	for (i = 0; i < ARRAY_SIZE(ical); i++)
		eeprom[ical[i]] = otp[ical[i]];

	for (i = 0; i < ARRAY_SIZE(ical_nocheck); i++)
		eeprom[ical_nocheck[i]] = otp[ical_nocheck[i]];
}

static void mt7622_apply_cal_free_data(struct mt7615_dev *dev)
{
	static const u16 ical[] = {
		0x53, 0x54, 0x55, 0x56, 0xf4, 0xf7, 0x144, 0x156, 0x15b
	};
	u8 *eeprom = dev->mt76.eeprom.data;
	u8 *otp = dev->mt76.otp.data;
	int i;

	if (!otp)
		return;

	for (i = 0; i < ARRAY_SIZE(ical); i++) {
		if (!otp[ical[i]])
			continue;

		eeprom[ical[i]] = otp[ical[i]];
	}
}

static void mt7615_cal_free_data(struct mt7615_dev *dev)
{
	struct device_node *np = dev->mt76.dev->of_node;

	if (!np || !of_property_read_bool(np, "mediatek,eeprom-merge-otp"))
		return;

	switch (mt76_chip(&dev->mt76)) {
	case 0x7622:
		mt7622_apply_cal_free_data(dev);
		break;
	case 0x7615:
	case 0x7611:
		mt7615_apply_cal_free_data(dev);
		break;
	}
}

int mt7615_eeprom_init(struct mt7615_dev *dev, u32 addr)
{
	int ret;

	ret = mt7615_eeprom_load(dev, addr);
	if (ret < 0)
		return ret;

	ret = mt7615_check_eeprom(&dev->mt76);
	if (ret && dev->mt76.otp.data) {
		memcpy(dev->mt76.eeprom.data, dev->mt76.otp.data,
		       MT7615_EEPROM_SIZE);
	} else {
		dev->flash_eeprom = true;
		mt7615_cal_free_data(dev);
	}

	mt7615_eeprom_parse_hw_cap(dev);
	memcpy(dev->mphy.macaddr, dev->mt76.eeprom.data + MT_EE_MAC_ADDR,
	       ETH_ALEN);

	mt76_eeprom_override(&dev->mphy);

	return 0;
}
EXPORT_SYMBOL_GPL(mt7615_eeprom_init);<|MERGE_RESOLUTION|>--- conflicted
+++ resolved
@@ -100,33 +100,20 @@
 
 	if (is_mt7663(&dev->mt76)) {
 		/* dual band */
-<<<<<<< HEAD
-		dev->mt76.cap.has_2ghz = true;
-		dev->mt76.cap.has_5ghz = true;
-=======
 		dev->mphy.cap.has_2ghz = true;
 		dev->mphy.cap.has_5ghz = true;
->>>>>>> 7d2a07b7
 		return;
 	}
 
 	if (is_mt7622(&dev->mt76)) {
 		/* 2GHz only */
-<<<<<<< HEAD
-		dev->mt76.cap.has_2ghz = true;
-=======
 		dev->mphy.cap.has_2ghz = true;
->>>>>>> 7d2a07b7
 		return;
 	}
 
 	if (is_mt7611(&dev->mt76)) {
 		/* 5GHz only */
-<<<<<<< HEAD
-		dev->mt76.cap.has_5ghz = true;
-=======
 		dev->mphy.cap.has_5ghz = true;
->>>>>>> 7d2a07b7
 		return;
 	}
 
@@ -175,11 +162,7 @@
 
 	dev->chainmask = BIT(tx_mask) - 1;
 	dev->mphy.antenna_mask = dev->chainmask;
-<<<<<<< HEAD
-	dev->phy.chainmask = dev->chainmask;
-=======
 	dev->mphy.chainmask = dev->chainmask;
->>>>>>> 7d2a07b7
 }
 
 static int mt7663_eeprom_get_target_power_index(struct mt7615_dev *dev,
