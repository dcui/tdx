--- conflicted
+++ resolved
@@ -383,51 +383,6 @@
 	struct mt7615_dfs_pattern radar_pattern[16];
 };
 
-<<<<<<< HEAD
-enum mt7615_cipher_type {
-	MT_CIPHER_NONE,
-	MT_CIPHER_WEP40,
-	MT_CIPHER_TKIP,
-	MT_CIPHER_TKIP_NO_MIC,
-	MT_CIPHER_AES_CCMP,
-	MT_CIPHER_WEP104,
-	MT_CIPHER_BIP_CMAC_128,
-	MT_CIPHER_WEP128,
-	MT_CIPHER_WAPI,
-	MT_CIPHER_CCMP_256 = 10,
-	MT_CIPHER_GCMP,
-	MT_CIPHER_GCMP_256,
-};
-
-static inline enum mt7615_cipher_type
-mt7615_mac_get_cipher(int cipher)
-{
-	switch (cipher) {
-	case WLAN_CIPHER_SUITE_WEP40:
-		return MT_CIPHER_WEP40;
-	case WLAN_CIPHER_SUITE_WEP104:
-		return MT_CIPHER_WEP104;
-	case WLAN_CIPHER_SUITE_TKIP:
-		return MT_CIPHER_TKIP;
-	case WLAN_CIPHER_SUITE_AES_CMAC:
-		return MT_CIPHER_BIP_CMAC_128;
-	case WLAN_CIPHER_SUITE_CCMP:
-		return MT_CIPHER_AES_CCMP;
-	case WLAN_CIPHER_SUITE_CCMP_256:
-		return MT_CIPHER_CCMP_256;
-	case WLAN_CIPHER_SUITE_GCMP:
-		return MT_CIPHER_GCMP;
-	case WLAN_CIPHER_SUITE_GCMP_256:
-		return MT_CIPHER_GCMP_256;
-	case WLAN_CIPHER_SUITE_SMS4:
-		return MT_CIPHER_WAPI;
-	default:
-		return MT_CIPHER_NONE;
-	}
-}
-
-=======
->>>>>>> 7d2a07b7
 static inline struct mt7615_txp_common *
 mt7615_txwi_to_txp(struct mt76_dev *dev, struct mt76_txwi_cache *t)
 {
