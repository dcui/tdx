// SPDX-License-Identifier: GPL-2.0
// TI LM3692x LED chip family driver
// Copyright (C) 2017-18 Texas Instruments Incorporated - https://www.ti.com/

#include <linux/gpio/consumer.h>
#include <linux/i2c.h>
#include <linux/init.h>
#include <linux/leds.h>
#include <linux/log2.h>
#include <linux/module.h>
#include <linux/mutex.h>
#include <linux/of.h>
#include <linux/of_gpio.h>
#include <linux/regmap.h>
#include <linux/regulator/consumer.h>
#include <linux/slab.h>

#define LM36922_MODEL	0
#define LM36923_MODEL	1

#define LM3692X_REV		0x0
#define LM3692X_RESET		0x1
#define LM3692X_EN		0x10
#define LM3692X_BRT_CTRL	0x11
#define LM3692X_PWM_CTRL	0x12
#define LM3692X_BOOST_CTRL	0x13
#define LM3692X_AUTO_FREQ_HI	0x15
#define LM3692X_AUTO_FREQ_LO	0x16
#define LM3692X_BL_ADJ_THRESH	0x17
#define LM3692X_BRT_LSB		0x18
#define LM3692X_BRT_MSB		0x19
#define LM3692X_FAULT_CTRL	0x1e
#define LM3692X_FAULT_FLAGS	0x1f

#define LM3692X_SW_RESET	BIT(0)
#define LM3692X_DEVICE_EN	BIT(0)
#define LM3692X_LED1_EN		BIT(1)
#define LM3692X_LED2_EN		BIT(2)
#define LM36923_LED3_EN		BIT(3)
#define LM3692X_ENABLE_MASK	(LM3692X_DEVICE_EN | LM3692X_LED1_EN | \
				 LM3692X_LED2_EN | LM36923_LED3_EN)

/* Brightness Control Bits */
#define LM3692X_BL_ADJ_POL	BIT(0)
#define LM3692X_RAMP_RATE_125us	0x00
#define LM3692X_RAMP_RATE_250us	BIT(1)
#define LM3692X_RAMP_RATE_500us BIT(2)
#define LM3692X_RAMP_RATE_1ms	(BIT(1) | BIT(2))
#define LM3692X_RAMP_RATE_2ms	BIT(3)
#define LM3692X_RAMP_RATE_4ms	(BIT(3) | BIT(1))
#define LM3692X_RAMP_RATE_8ms	(BIT(2) | BIT(3))
#define LM3692X_RAMP_RATE_16ms	(BIT(1) | BIT(2) | BIT(3))
#define LM3692X_RAMP_EN		BIT(4)
#define LM3692X_BRHT_MODE_REG	0x00
#define LM3692X_BRHT_MODE_PWM	BIT(5)
#define LM3692X_BRHT_MODE_MULTI_RAMP BIT(6)
#define LM3692X_BRHT_MODE_RAMP_MULTI (BIT(5) | BIT(6))
#define LM3692X_MAP_MODE_EXP	BIT(7)

/* PWM Register Bits */
#define LM3692X_PWM_FILTER_100	BIT(0)
#define LM3692X_PWM_FILTER_150	BIT(1)
#define LM3692X_PWM_FILTER_200	(BIT(0) | BIT(1))
#define LM3692X_PWM_HYSTER_1LSB BIT(2)
#define LM3692X_PWM_HYSTER_2LSB	BIT(3)
#define LM3692X_PWM_HYSTER_3LSB (BIT(3) | BIT(2))
#define LM3692X_PWM_HYSTER_4LSB BIT(4)
#define LM3692X_PWM_HYSTER_5LSB (BIT(4) | BIT(2))
#define LM3692X_PWM_HYSTER_6LSB (BIT(4) | BIT(3))
#define LM3692X_PWM_POLARITY	BIT(5)
#define LM3692X_PWM_SAMP_4MHZ	BIT(6)
#define LM3692X_PWM_SAMP_24MHZ	BIT(7)

/* Boost Control Bits */
#define LM3692X_OCP_PROT_1A	BIT(0)
#define LM3692X_OCP_PROT_1_25A	BIT(1)
#define LM3692X_OCP_PROT_1_5A	(BIT(0) | BIT(1))
#define LM3692X_OVP_21V		BIT(2)
#define LM3692X_OVP_25V		BIT(3)
#define LM3692X_OVP_29V		(BIT(2) | BIT(3))
#define LM3692X_MIN_IND_22UH	BIT(4)
#define LM3692X_BOOST_SW_1MHZ	BIT(5)
#define LM3692X_BOOST_SW_NO_SHIFT	BIT(6)

/* Fault Control Bits */
#define LM3692X_FAULT_CTRL_OVP BIT(0)
#define LM3692X_FAULT_CTRL_OCP BIT(1)
#define LM3692X_FAULT_CTRL_TSD BIT(2)
#define LM3692X_FAULT_CTRL_OPEN BIT(3)

/* Fault Flag Bits */
#define LM3692X_FAULT_FLAG_OVP BIT(0)
#define LM3692X_FAULT_FLAG_OCP BIT(1)
#define LM3692X_FAULT_FLAG_TSD BIT(2)
#define LM3692X_FAULT_FLAG_SHRT BIT(3)
#define LM3692X_FAULT_FLAG_OPEN BIT(4)

/**
 * struct lm3692x_led
 * @lock: Lock for reading/writing the device
 * @client: Pointer to the I2C client
 * @led_dev: LED class device pointer
 * @regmap: Devices register map
 * @enable_gpio: VDDIO/EN gpio to enable communication interface
 * @regulator: LED supply regulator pointer
 * @led_enable: LED sync to be enabled
 * @model_id: Current device model ID enumerated
 */
struct lm3692x_led {
	struct mutex lock;
	struct i2c_client *client;
	struct led_classdev led_dev;
	struct regmap *regmap;
	struct gpio_desc *enable_gpio;
	struct regulator *regulator;
	int led_enable;
	int model_id;

	u8 boost_ctrl, brightness_ctrl;
	bool enabled;
};

static const struct reg_default lm3692x_reg_defs[] = {
	{LM3692X_EN, 0xf},
	{LM3692X_BRT_CTRL, 0x61},
	{LM3692X_PWM_CTRL, 0x73},
	{LM3692X_BOOST_CTRL, 0x6f},
	{LM3692X_AUTO_FREQ_HI, 0x0},
	{LM3692X_AUTO_FREQ_LO, 0x0},
	{LM3692X_BL_ADJ_THRESH, 0x0},
	{LM3692X_BRT_LSB, 0x7},
	{LM3692X_BRT_MSB, 0xff},
	{LM3692X_FAULT_CTRL, 0x7},
};

static const struct regmap_config lm3692x_regmap_config = {
	.reg_bits = 8,
	.val_bits = 8,

	.max_register = LM3692X_FAULT_FLAGS,
	.reg_defaults = lm3692x_reg_defs,
	.num_reg_defaults = ARRAY_SIZE(lm3692x_reg_defs),
	.cache_type = REGCACHE_RBTREE,
};

static int lm3692x_fault_check(struct lm3692x_led *led)
{
	int ret;
	unsigned int read_buf;

	ret = regmap_read(led->regmap, LM3692X_FAULT_FLAGS, &read_buf);
	if (ret)
		return ret;

	if (read_buf)
		dev_err(&led->client->dev, "Detected a fault 0x%X\n", read_buf);

	/* The first read may clear the fault.  Check again to see if the fault
	 * still exits and return that value.
	 */
	regmap_read(led->regmap, LM3692X_FAULT_FLAGS, &read_buf);
	if (read_buf)
		dev_err(&led->client->dev, "Second read of fault flags 0x%X\n",
			read_buf);

	return read_buf;
}

static int lm3692x_leds_enable(struct lm3692x_led *led)
{
	int enable_state;
	int ret, reg_ret;

	if (led->enabled)
		return 0;

	if (led->regulator) {
		ret = regulator_enable(led->regulator);
		if (ret) {
			dev_err(&led->client->dev,
				"Failed to enable regulator: %d\n", ret);
			return ret;
		}
	}

	if (led->enable_gpio)
		gpiod_direction_output(led->enable_gpio, 1);

	ret = lm3692x_fault_check(led);
	if (ret) {
		dev_err(&led->client->dev, "Cannot read/clear faults: %d\n",
			ret);
		goto out;
	}

	ret = regmap_write(led->regmap, LM3692X_BRT_CTRL, 0x00);
	if (ret)
		goto out;

	/*
	 * For glitch free operation, the following data should
	 * only be written while LEDx enable bits are 0 and the device enable
	 * bit is set to 1.
	 * per Section 7.5.14 of the data sheet
	 */
	ret = regmap_write(led->regmap, LM3692X_EN, LM3692X_DEVICE_EN);
	if (ret)
		goto out;

	/* Set the brightness to 0 so when enabled the LEDs do not come
	 * on with full brightness.
	 */
	ret = regmap_write(led->regmap, LM3692X_BRT_MSB, 0);
	if (ret)
		goto out;

	ret = regmap_write(led->regmap, LM3692X_BRT_LSB, 0);
	if (ret)
		goto out;

	ret = regmap_write(led->regmap, LM3692X_PWM_CTRL,
		LM3692X_PWM_FILTER_100 | LM3692X_PWM_SAMP_24MHZ);
	if (ret)
		goto out;

	ret = regmap_write(led->regmap, LM3692X_BOOST_CTRL, led->boost_ctrl);
	if (ret)
		goto out;

	ret = regmap_write(led->regmap, LM3692X_AUTO_FREQ_HI, 0x00);
	if (ret)
		goto out;

	ret = regmap_write(led->regmap, LM3692X_AUTO_FREQ_LO, 0x00);
	if (ret)
		goto out;

	ret = regmap_write(led->regmap, LM3692X_BL_ADJ_THRESH, 0x00);
	if (ret)
		goto out;

	ret = regmap_write(led->regmap, LM3692X_BRT_CTRL,
			LM3692X_BL_ADJ_POL | LM3692X_RAMP_EN);
	if (ret)
		goto out;

	switch (led->led_enable) {
	case 0:
	default:
		if (led->model_id == LM36923_MODEL)
			enable_state = LM3692X_LED1_EN | LM3692X_LED2_EN |
			       LM36923_LED3_EN;
		else
			enable_state = LM3692X_LED1_EN | LM3692X_LED2_EN;

		break;
	case 1:
		enable_state = LM3692X_LED1_EN;
		break;
	case 2:
		enable_state = LM3692X_LED2_EN;
		break;

	case 3:
		if (led->model_id == LM36923_MODEL) {
			enable_state = LM36923_LED3_EN;
			break;
		}

		ret = -EINVAL;
		dev_err(&led->client->dev,
			"LED3 sync not available on this device\n");
		goto out;
	}

	ret = regmap_update_bits(led->regmap, LM3692X_EN, LM3692X_ENABLE_MASK,
				 enable_state | LM3692X_DEVICE_EN);

	led->enabled = true;
	return ret;
out:
	dev_err(&led->client->dev, "Fail writing initialization values\n");

	if (led->enable_gpio)
		gpiod_direction_output(led->enable_gpio, 0);

	if (led->regulator) {
		reg_ret = regulator_disable(led->regulator);
		if (reg_ret)
			dev_err(&led->client->dev,
				"Failed to disable regulator: %d\n", reg_ret);
	}

	return ret;
}

static int lm3692x_leds_disable(struct lm3692x_led *led)
{
	int ret;

	if (!led->enabled)
		return 0;

	ret = regmap_update_bits(led->regmap, LM3692X_EN, LM3692X_DEVICE_EN, 0);
	if (ret) {
		dev_err(&led->client->dev, "Failed to disable regulator: %d\n",
			ret);
		return ret;
	}

	if (led->enable_gpio)
		gpiod_direction_output(led->enable_gpio, 0);

	if (led->regulator) {
		ret = regulator_disable(led->regulator);
		if (ret)
			dev_err(&led->client->dev,
				"Failed to disable regulator: %d\n", ret);
	}

	led->enabled = false;
	return ret;
}

static int lm3692x_brightness_set(struct led_classdev *led_cdev,
				enum led_brightness brt_val)
{
	struct lm3692x_led *led =
			container_of(led_cdev, struct lm3692x_led, led_dev);
	int ret;
	int led_brightness_lsb = (brt_val >> 5);

	mutex_lock(&led->lock);

	if (brt_val == 0) {
		ret = lm3692x_leds_disable(led);
		goto out;
	} else {
		lm3692x_leds_enable(led);
	}

	ret = lm3692x_fault_check(led);
	if (ret) {
		dev_err(&led->client->dev, "Cannot read/clear faults: %d\n",
			ret);
		goto out;
	}

	ret = regmap_write(led->regmap, LM3692X_BRT_MSB, brt_val);
	if (ret) {
		dev_err(&led->client->dev, "Cannot write MSB: %d\n", ret);
		goto out;
	}

	ret = regmap_write(led->regmap, LM3692X_BRT_LSB, led_brightness_lsb);
	if (ret) {
		dev_err(&led->client->dev, "Cannot write LSB: %d\n", ret);
		goto out;
	}
out:
	mutex_unlock(&led->lock);
	return ret;
}

static enum led_brightness lm3692x_max_brightness(struct lm3692x_led *led,
						  u32 max_cur)
{
	u32 max_code;

	/* see p.12 of LM36922 data sheet for brightness formula */
	max_code = ((max_cur * 1000) - 37806) / 12195;
	if (max_code > 0x7FF)
		max_code = 0x7FF;

	return max_code >> 3;
}

static int lm3692x_probe_dt(struct lm3692x_led *led)
{
	struct fwnode_handle *child = NULL;
	struct led_init_data init_data = {};
	u32 ovp, max_cur;
	int ret;

	led->enable_gpio = devm_gpiod_get_optional(&led->client->dev,
						   "enable", GPIOD_OUT_LOW);
	if (IS_ERR(led->enable_gpio)) {
		ret = PTR_ERR(led->enable_gpio);
		dev_err(&led->client->dev, "Failed to get enable gpio: %d\n",
			ret);
		return ret;
	}

	led->regulator = devm_regulator_get_optional(&led->client->dev, "vled");
	if (IS_ERR(led->regulator)) {
		ret = PTR_ERR(led->regulator);
<<<<<<< HEAD
		if (ret != -ENODEV) {
			if (ret != -EPROBE_DEFER)
				dev_err(&led->client->dev,
					"Failed to get vled regulator: %d\n",
					ret);
			return ret;
		}
		led->regulator = NULL;
	}
=======
		if (ret != -ENODEV)
			return dev_err_probe(&led->client->dev, ret,
					     "Failed to get vled regulator\n");

		led->regulator = NULL;
	}

	led->boost_ctrl = LM3692X_BOOST_SW_1MHZ |
		LM3692X_BOOST_SW_NO_SHIFT |
		LM3692X_OCP_PROT_1_5A;
	ret = device_property_read_u32(&led->client->dev,
				       "ti,ovp-microvolt", &ovp);
	if (ret) {
		led->boost_ctrl |= LM3692X_OVP_29V;
	} else {
		switch (ovp) {
		case 17000000:
			break;
		case 21000000:
			led->boost_ctrl |= LM3692X_OVP_21V;
			break;
		case 25000000:
			led->boost_ctrl |= LM3692X_OVP_25V;
			break;
		case 29000000:
			led->boost_ctrl |= LM3692X_OVP_29V;
			break;
		default:
			dev_err(&led->client->dev, "Invalid OVP %d\n", ovp);
			return -EINVAL;
		}
	}
>>>>>>> 7d2a07b7

	child = device_get_next_child_node(&led->client->dev, child);
	if (!child) {
		dev_err(&led->client->dev, "No LED Child node\n");
		return -ENODEV;
	}

	ret = fwnode_property_read_u32(child, "reg", &led->led_enable);
	if (ret) {
		fwnode_handle_put(child);
		dev_err(&led->client->dev, "reg DT property missing\n");
		return ret;
	}

	ret = fwnode_property_read_u32(child, "led-max-microamp", &max_cur);
	led->led_dev.max_brightness = ret ? LED_FULL :
		lm3692x_max_brightness(led, max_cur);

	init_data.fwnode = child;
	init_data.devicename = led->client->name;
	init_data.default_label = ":";

	ret = devm_led_classdev_register_ext(&led->client->dev, &led->led_dev,
					     &init_data);
	if (ret)
		dev_err(&led->client->dev, "led register err: %d\n", ret);

	fwnode_handle_put(init_data.fwnode);
	return ret;
}

static int lm3692x_probe(struct i2c_client *client,
			const struct i2c_device_id *id)
{
	struct lm3692x_led *led;
	int ret;

	led = devm_kzalloc(&client->dev, sizeof(*led), GFP_KERNEL);
	if (!led)
		return -ENOMEM;

	mutex_init(&led->lock);
	led->client = client;
	led->led_dev.brightness_set_blocking = lm3692x_brightness_set;
	led->model_id = id->driver_data;
	i2c_set_clientdata(client, led);

	led->regmap = devm_regmap_init_i2c(client, &lm3692x_regmap_config);
	if (IS_ERR(led->regmap)) {
		ret = PTR_ERR(led->regmap);
		dev_err(&client->dev, "Failed to allocate register map: %d\n",
			ret);
		return ret;
	}

	ret = lm3692x_probe_dt(led);
	if (ret)
		return ret;

	ret = lm3692x_leds_enable(led);
	if (ret)
		return ret;

	return 0;
}

static int lm3692x_remove(struct i2c_client *client)
{
	struct lm3692x_led *led = i2c_get_clientdata(client);
	int ret;

	ret = lm3692x_leds_disable(led);
	if (ret)
		return ret;
	mutex_destroy(&led->lock);

	return 0;
}

static const struct i2c_device_id lm3692x_id[] = {
	{ "lm36922", LM36922_MODEL },
	{ "lm36923", LM36923_MODEL },
	{ }
};
MODULE_DEVICE_TABLE(i2c, lm3692x_id);

static const struct of_device_id of_lm3692x_leds_match[] = {
	{ .compatible = "ti,lm36922", },
	{ .compatible = "ti,lm36923", },
	{},
};
MODULE_DEVICE_TABLE(of, of_lm3692x_leds_match);

static struct i2c_driver lm3692x_driver = {
	.driver = {
		.name	= "lm3692x",
		.of_match_table = of_lm3692x_leds_match,
	},
	.probe		= lm3692x_probe,
	.remove		= lm3692x_remove,
	.id_table	= lm3692x_id,
};
module_i2c_driver(lm3692x_driver);

MODULE_DESCRIPTION("Texas Instruments LM3692X LED driver");
MODULE_AUTHOR("Dan Murphy <dmurphy@ti.com>");
MODULE_LICENSE("GPL v2");<|MERGE_RESOLUTION|>--- conflicted
+++ resolved
@@ -394,17 +394,6 @@
 	led->regulator = devm_regulator_get_optional(&led->client->dev, "vled");
 	if (IS_ERR(led->regulator)) {
 		ret = PTR_ERR(led->regulator);
-<<<<<<< HEAD
-		if (ret != -ENODEV) {
-			if (ret != -EPROBE_DEFER)
-				dev_err(&led->client->dev,
-					"Failed to get vled regulator: %d\n",
-					ret);
-			return ret;
-		}
-		led->regulator = NULL;
-	}
-=======
 		if (ret != -ENODEV)
 			return dev_err_probe(&led->client->dev, ret,
 					     "Failed to get vled regulator\n");
@@ -437,7 +426,6 @@
 			return -EINVAL;
 		}
 	}
->>>>>>> 7d2a07b7
 
 	child = device_get_next_child_node(&led->client->dev, child);
 	if (!child) {
