// SPDX-License-Identifier: GPL-2.0
/*
 * Copyright (c) 2003-2020, Intel Corporation. All rights reserved.
 * Intel Management Engine Interface (Intel MEI) Linux driver
 */

#include <linux/module.h>
#include <linux/moduleparam.h>
#include <linux/kernel.h>
#include <linux/device.h>
#include <linux/slab.h>
#include <linux/fs.h>
#include <linux/errno.h>
#include <linux/types.h>
#include <linux/fcntl.h>
#include <linux/poll.h>
#include <linux/init.h>
#include <linux/ioctl.h>
#include <linux/cdev.h>
#include <linux/sched/signal.h>
#include <linux/uuid.h>
#include <linux/compat.h>
#include <linux/jiffies.h>
#include <linux/interrupt.h>

#include <linux/mei.h>

#include "mei_dev.h"
#include "client.h"

static struct class *mei_class;
static dev_t mei_devt;
#define MEI_MAX_DEVS  MINORMASK
static DEFINE_MUTEX(mei_minor_lock);
static DEFINE_IDR(mei_idr);

/**
 * mei_open - the open function
 *
 * @inode: pointer to inode structure
 * @file: pointer to file structure
 *
 * Return: 0 on success, <0 on error
 */
static int mei_open(struct inode *inode, struct file *file)
{
	struct mei_device *dev;
	struct mei_cl *cl;

	int err;

	dev = container_of(inode->i_cdev, struct mei_device, cdev);

	mutex_lock(&dev->device_lock);

	if (dev->dev_state != MEI_DEV_ENABLED) {
		dev_dbg(dev->dev, "dev_state != MEI_ENABLED  dev_state = %s\n",
		    mei_dev_state_str(dev->dev_state));
		err = -ENODEV;
		goto err_unlock;
	}

	cl = mei_cl_alloc_linked(dev);
	if (IS_ERR(cl)) {
		err = PTR_ERR(cl);
		goto err_unlock;
	}

	cl->fp = file;
	file->private_data = cl;

	mutex_unlock(&dev->device_lock);

	return nonseekable_open(inode, file);

err_unlock:
	mutex_unlock(&dev->device_lock);
	return err;
}

/**
 * mei_cl_vtag_remove_by_fp - remove vtag that corresponds to fp from list
 *
 * @cl: host client
 * @fp: pointer to file structure
 *
 */
static void mei_cl_vtag_remove_by_fp(const struct mei_cl *cl,
				     const struct file *fp)
{
	struct mei_cl_vtag *vtag_l, *next;

	list_for_each_entry_safe(vtag_l, next, &cl->vtag_map, list) {
		if (vtag_l->fp == fp) {
			list_del(&vtag_l->list);
			kfree(vtag_l);
			return;
		}
	}
}

/**
 * mei_release - the release function
 *
 * @inode: pointer to inode structure
 * @file: pointer to file structure
 *
 * Return: 0 on success, <0 on error
 */
static int mei_release(struct inode *inode, struct file *file)
{
	struct mei_cl *cl = file->private_data;
	struct mei_device *dev;
	int rets;

	if (WARN_ON(!cl || !cl->dev))
		return -ENODEV;

	dev = cl->dev;

	mutex_lock(&dev->device_lock);

	mei_cl_vtag_remove_by_fp(cl, file);

	if (!list_empty(&cl->vtag_map)) {
		cl_dbg(dev, cl, "not the last vtag\n");
		mei_cl_flush_queues(cl, file);
		rets = 0;
		goto out;
	}

	rets = mei_cl_disconnect(cl);
	/*
	 * Check again: This is necessary since disconnect releases the lock
	 * and another client can connect in the meantime.
	 */
	if (!list_empty(&cl->vtag_map)) {
		cl_dbg(dev, cl, "not the last vtag after disconnect\n");
		mei_cl_flush_queues(cl, file);
		goto out;
	}

	mei_cl_flush_queues(cl, NULL);
	cl_dbg(dev, cl, "removing\n");

	mei_cl_unlink(cl);
	kfree(cl);

out:
	file->private_data = NULL;

	mutex_unlock(&dev->device_lock);
	return rets;
}


/**
 * mei_read - the read function.
 *
 * @file: pointer to file structure
 * @ubuf: pointer to user buffer
 * @length: buffer length
 * @offset: data offset in buffer
 *
 * Return: >=0 data length on success , <0 on error
 */
static ssize_t mei_read(struct file *file, char __user *ubuf,
			size_t length, loff_t *offset)
{
	struct mei_cl *cl = file->private_data;
	struct mei_device *dev;
	struct mei_cl_cb *cb = NULL;
	bool nonblock = !!(file->f_flags & O_NONBLOCK);
	ssize_t rets;

	if (WARN_ON(!cl || !cl->dev))
		return -ENODEV;

	dev = cl->dev;


	mutex_lock(&dev->device_lock);
	if (dev->dev_state != MEI_DEV_ENABLED) {
		rets = -ENODEV;
		goto out;
	}

	if (length == 0) {
		rets = 0;
		goto out;
	}

	if (ubuf == NULL) {
		rets = -EMSGSIZE;
		goto out;
	}

	cb = mei_cl_read_cb(cl, file);
	if (cb)
		goto copy_buffer;

	if (*offset > 0)
		*offset = 0;

	rets = mei_cl_read_start(cl, length, file);
	if (rets && rets != -EBUSY) {
		cl_dbg(dev, cl, "mei start read failure status = %zd\n", rets);
		goto out;
	}

	if (nonblock) {
		rets = -EAGAIN;
		goto out;
	}

	mutex_unlock(&dev->device_lock);
	if (wait_event_interruptible(cl->rx_wait,
				     mei_cl_read_cb(cl, file) ||
				     !mei_cl_is_connected(cl))) {
		if (signal_pending(current))
			return -EINTR;
		return -ERESTARTSYS;
	}
	mutex_lock(&dev->device_lock);

	if (!mei_cl_is_connected(cl)) {
		rets = -ENODEV;
		goto out;
	}

	cb = mei_cl_read_cb(cl, file);
	if (!cb) {
		rets = 0;
		goto out;
	}

copy_buffer:
	/* now copy the data to user space */
	if (cb->status) {
		rets = cb->status;
		cl_dbg(dev, cl, "read operation failed %zd\n", rets);
		goto free;
	}

	cl_dbg(dev, cl, "buf.size = %zu buf.idx = %zu offset = %lld\n",
	       cb->buf.size, cb->buf_idx, *offset);
	if (*offset >= cb->buf_idx) {
		rets = 0;
		goto free;
	}

	/* length is being truncated to PAGE_SIZE,
	 * however buf_idx may point beyond that */
	length = min_t(size_t, length, cb->buf_idx - *offset);

	if (copy_to_user(ubuf, cb->buf.data + *offset, length)) {
		dev_dbg(dev->dev, "failed to copy data to userland\n");
		rets = -EFAULT;
		goto free;
	}

	rets = length;
	*offset += length;
	/* not all data was read, keep the cb */
	if (*offset < cb->buf_idx)
		goto out;

free:
	mei_cl_del_rd_completed(cl, cb);
	*offset = 0;

out:
	cl_dbg(dev, cl, "end mei read rets = %zd\n", rets);
	mutex_unlock(&dev->device_lock);
	return rets;
}

/**
 * mei_cl_vtag_by_fp - obtain the vtag by file pointer
 *
 * @cl: host client
 * @fp: pointer to file structure
 *
 * Return: vtag value on success, otherwise 0
 */
static u8 mei_cl_vtag_by_fp(const struct mei_cl *cl, const struct file *fp)
{
	struct mei_cl_vtag *cl_vtag;

	if (!fp)
		return 0;

	list_for_each_entry(cl_vtag, &cl->vtag_map, list)
		if (cl_vtag->fp == fp)
			return cl_vtag->vtag;
	return 0;
}

/**
 * mei_write - the write function.
 *
 * @file: pointer to file structure
 * @ubuf: pointer to user buffer
 * @length: buffer length
 * @offset: data offset in buffer
 *
 * Return: >=0 data length on success , <0 on error
 */
static ssize_t mei_write(struct file *file, const char __user *ubuf,
			 size_t length, loff_t *offset)
{
	struct mei_cl *cl = file->private_data;
	struct mei_cl_cb *cb;
	struct mei_device *dev;
	ssize_t rets;

	if (WARN_ON(!cl || !cl->dev))
		return -ENODEV;

	dev = cl->dev;

	mutex_lock(&dev->device_lock);

	if (dev->dev_state != MEI_DEV_ENABLED) {
		rets = -ENODEV;
		goto out;
	}

	if (!mei_cl_is_connected(cl)) {
		cl_err(dev, cl, "is not connected");
		rets = -ENODEV;
		goto out;
	}

	if (!mei_me_cl_is_active(cl->me_cl)) {
		rets = -ENOTTY;
		goto out;
	}

	if (length > mei_cl_mtu(cl)) {
		rets = -EFBIG;
		goto out;
	}

	if (length == 0) {
		rets = 0;
		goto out;
	}

	while (cl->tx_cb_queued >= dev->tx_queue_limit) {
		if (file->f_flags & O_NONBLOCK) {
			rets = -EAGAIN;
			goto out;
		}
		mutex_unlock(&dev->device_lock);
		rets = wait_event_interruptible(cl->tx_wait,
				cl->writing_state == MEI_WRITE_COMPLETE ||
				(!mei_cl_is_connected(cl)));
		mutex_lock(&dev->device_lock);
		if (rets) {
			if (signal_pending(current))
				rets = -EINTR;
			goto out;
		}
		if (!mei_cl_is_connected(cl)) {
			rets = -ENODEV;
			goto out;
		}
	}

	cb = mei_cl_alloc_cb(cl, length, MEI_FOP_WRITE, file);
	if (!cb) {
		rets = -ENOMEM;
		goto out;
	}
	cb->vtag = mei_cl_vtag_by_fp(cl, file);

	rets = copy_from_user(cb->buf.data, ubuf, length);
	if (rets) {
		dev_dbg(dev->dev, "failed to copy data from userland\n");
		rets = -EFAULT;
		mei_io_cb_free(cb);
		goto out;
	}

	rets = mei_cl_write(cl, cb);
out:
	mutex_unlock(&dev->device_lock);
	return rets;
}

/**
 * mei_ioctl_connect_client - the connect to fw client IOCTL function
 *
 * @file: private data of the file object
 * @in_client_uuid: requested UUID for connection
 * @client: IOCTL connect data, output parameters
 *
 * Locking: called under "dev->device_lock" lock
 *
 * Return: 0 on success, <0 on failure.
 */
static int mei_ioctl_connect_client(struct file *file,
				    const uuid_le *in_client_uuid,
				    struct mei_client *client)
{
	struct mei_device *dev;
	struct mei_me_client *me_cl;
	struct mei_cl *cl;
	int rets;

	cl = file->private_data;
	dev = cl->dev;

	if (cl->state != MEI_FILE_INITIALIZING &&
	    cl->state != MEI_FILE_DISCONNECTED)
		return  -EBUSY;

	/* find ME client we're trying to connect to */
	me_cl = mei_me_cl_by_uuid(dev, in_client_uuid);
	if (!me_cl) {
		dev_dbg(dev->dev, "Cannot connect to FW Client UUID = %pUl\n",
			in_client_uuid);
		rets = -ENOTTY;
		goto end;
	}

	if (me_cl->props.fixed_address) {
		bool forbidden = dev->override_fixed_address ?
			 !dev->allow_fixed_address : !dev->hbm_f_fa_supported;
		if (forbidden) {
			dev_dbg(dev->dev, "Connection forbidden to FW Client UUID = %pUl\n",
				in_client_uuid);
			rets = -ENOTTY;
			goto end;
		}
	}

	dev_dbg(dev->dev, "Connect to FW Client ID = %d\n",
			me_cl->client_id);
	dev_dbg(dev->dev, "FW Client - Protocol Version = %d\n",
			me_cl->props.protocol_version);
	dev_dbg(dev->dev, "FW Client - Max Msg Len = %d\n",
			me_cl->props.max_msg_length);

	/* prepare the output buffer */
	client->max_msg_length = me_cl->props.max_msg_length;
	client->protocol_version = me_cl->props.protocol_version;
	dev_dbg(dev->dev, "Can connect?\n");

	rets = mei_cl_connect(cl, me_cl, file);

end:
	mei_me_cl_put(me_cl);
	return rets;
}

/**
 * mei_vt_support_check - check if client support vtags
 *
 * Locking: called under "dev->device_lock" lock
 *
 * @dev: mei_device
 * @uuid: client UUID
 *
 * Return:
 *	0 - supported
 *	-ENOTTY - no such client
 *	-EOPNOTSUPP - vtags are not supported by client
 */
static int mei_vt_support_check(struct mei_device *dev, const uuid_le *uuid)
{
	struct mei_me_client *me_cl;
	int ret;

	if (!dev->hbm_f_vt_supported)
		return -EOPNOTSUPP;

	me_cl = mei_me_cl_by_uuid(dev, uuid);
	if (!me_cl) {
		dev_dbg(dev->dev, "Cannot connect to FW Client UUID = %pUl\n",
			uuid);
		return -ENOTTY;
	}
	ret = me_cl->props.vt_supported ? 0 : -EOPNOTSUPP;
	mei_me_cl_put(me_cl);

	return ret;
}

/**
 * mei_ioctl_connect_vtag - connect to fw client with vtag IOCTL function
 *
 * @file: private data of the file object
 * @in_client_uuid: requested UUID for connection
 * @client: IOCTL connect data, output parameters
 * @vtag: vm tag
 *
 * Locking: called under "dev->device_lock" lock
 *
 * Return: 0 on success, <0 on failure.
 */
static int mei_ioctl_connect_vtag(struct file *file,
				  const uuid_le *in_client_uuid,
				  struct mei_client *client,
				  u8 vtag)
{
	struct mei_device *dev;
	struct mei_cl *cl;
	struct mei_cl *pos;
	struct mei_cl_vtag *cl_vtag;

	cl = file->private_data;
	dev = cl->dev;

	dev_dbg(dev->dev, "FW Client %pUl vtag %d\n", in_client_uuid, vtag);

	switch (cl->state) {
	case MEI_FILE_DISCONNECTED:
		if (mei_cl_vtag_by_fp(cl, file) != vtag) {
			dev_err(dev->dev, "reconnect with different vtag\n");
			return -EINVAL;
		}
		break;
	case MEI_FILE_INITIALIZING:
		/* malicious connect from another thread may push vtag */
		if (!IS_ERR(mei_cl_fp_by_vtag(cl, vtag))) {
			dev_err(dev->dev, "vtag already filled\n");
			return -EINVAL;
		}

		list_for_each_entry(pos, &dev->file_list, link) {
			if (pos == cl)
				continue;
			if (!pos->me_cl)
				continue;

			/* only search for same UUID */
			if (uuid_le_cmp(*mei_cl_uuid(pos), *in_client_uuid))
				continue;

			/* if tag already exist try another fp */
			if (!IS_ERR(mei_cl_fp_by_vtag(pos, vtag)))
				continue;

			/* replace cl with acquired one */
			dev_dbg(dev->dev, "replacing with existing cl\n");
			mei_cl_unlink(cl);
			kfree(cl);
			file->private_data = pos;
			cl = pos;
			break;
		}

		cl_vtag = mei_cl_vtag_alloc(file, vtag);
		if (IS_ERR(cl_vtag))
			return -ENOMEM;

		list_add_tail(&cl_vtag->list, &cl->vtag_map);
		break;
	default:
		return -EBUSY;
	}

	while (cl->state != MEI_FILE_INITIALIZING &&
	       cl->state != MEI_FILE_DISCONNECTED &&
	       cl->state != MEI_FILE_CONNECTED) {
		mutex_unlock(&dev->device_lock);
		wait_event_timeout(cl->wait,
				   (cl->state == MEI_FILE_CONNECTED ||
				    cl->state == MEI_FILE_DISCONNECTED ||
				    cl->state == MEI_FILE_DISCONNECT_REQUIRED ||
				    cl->state == MEI_FILE_DISCONNECT_REPLY),
				   mei_secs_to_jiffies(MEI_CL_CONNECT_TIMEOUT));
		mutex_lock(&dev->device_lock);
	}

	if (!mei_cl_is_connected(cl))
		return mei_ioctl_connect_client(file, in_client_uuid, client);

	client->max_msg_length = cl->me_cl->props.max_msg_length;
	client->protocol_version = cl->me_cl->props.protocol_version;

	return 0;
}

/**
 * mei_ioctl_client_notify_request -
 *     propagate event notification request to client
 *
 * @file: pointer to file structure
 * @request: 0 - disable, 1 - enable
 *
 * Return: 0 on success , <0 on error
 */
static int mei_ioctl_client_notify_request(const struct file *file, u32 request)
{
	struct mei_cl *cl = file->private_data;

	if (request != MEI_HBM_NOTIFICATION_START &&
	    request != MEI_HBM_NOTIFICATION_STOP)
		return -EINVAL;

	return mei_cl_notify_request(cl, file, (u8)request);
}

/**
 * mei_ioctl_client_notify_get -  wait for notification request
 *
 * @file: pointer to file structure
 * @notify_get: 0 - disable, 1 - enable
 *
 * Return: 0 on success , <0 on error
 */
static int mei_ioctl_client_notify_get(const struct file *file, u32 *notify_get)
{
	struct mei_cl *cl = file->private_data;
	bool notify_ev;
	bool block = (file->f_flags & O_NONBLOCK) == 0;
	int rets;

	rets = mei_cl_notify_get(cl, block, &notify_ev);
	if (rets)
		return rets;

	*notify_get = notify_ev ? 1 : 0;
	return 0;
}

/**
 * mei_ioctl - the IOCTL function
 *
 * @file: pointer to file structure
 * @cmd: ioctl command
 * @data: pointer to mei message structure
 *
 * Return: 0 on success , <0 on error
 */
static long mei_ioctl(struct file *file, unsigned int cmd, unsigned long data)
{
	struct mei_device *dev;
	struct mei_cl *cl = file->private_data;
	struct mei_connect_client_data conn;
	struct mei_connect_client_data_vtag conn_vtag;
	const uuid_le *cl_uuid;
	struct mei_client *props;
	u8 vtag;
	u32 notify_get, notify_req;
	int rets;


	if (WARN_ON(!cl || !cl->dev))
		return -ENODEV;

	dev = cl->dev;

	dev_dbg(dev->dev, "IOCTL cmd = 0x%x", cmd);

	mutex_lock(&dev->device_lock);
	if (dev->dev_state != MEI_DEV_ENABLED) {
		rets = -ENODEV;
		goto out;
	}

	switch (cmd) {
	case IOCTL_MEI_CONNECT_CLIENT:
		dev_dbg(dev->dev, ": IOCTL_MEI_CONNECT_CLIENT.\n");
<<<<<<< HEAD
		if (copy_from_user(&connect_data, (char __user *)data,
				   sizeof(connect_data))) {
=======
		if (copy_from_user(&conn, (char __user *)data, sizeof(conn))) {
>>>>>>> 7d2a07b7
			dev_dbg(dev->dev, "failed to copy data from userland\n");
			rets = -EFAULT;
			goto out;
		}
		cl_uuid = &conn.in_client_uuid;
		props = &conn.out_client_properties;
		vtag = 0;

		rets = mei_vt_support_check(dev, cl_uuid);
		if (rets == -ENOTTY)
			goto out;
		if (!rets)
			rets = mei_ioctl_connect_vtag(file, cl_uuid, props,
						      vtag);
		else
			rets = mei_ioctl_connect_client(file, cl_uuid, props);
		if (rets)
			goto out;

		/* if all is ok, copying the data back to user. */
<<<<<<< HEAD
		if (copy_to_user((char __user *)data, &connect_data,
				 sizeof(connect_data))) {
=======
		if (copy_to_user((char __user *)data, &conn, sizeof(conn))) {
			dev_dbg(dev->dev, "failed to copy data to userland\n");
			rets = -EFAULT;
			goto out;
		}

		break;

	case IOCTL_MEI_CONNECT_CLIENT_VTAG:
		dev_dbg(dev->dev, "IOCTL_MEI_CONNECT_CLIENT_VTAG\n");
		if (copy_from_user(&conn_vtag, (char __user *)data,
				   sizeof(conn_vtag))) {
			dev_dbg(dev->dev, "failed to copy data from userland\n");
			rets = -EFAULT;
			goto out;
		}

		cl_uuid = &conn_vtag.connect.in_client_uuid;
		props = &conn_vtag.out_client_properties;
		vtag = conn_vtag.connect.vtag;

		rets = mei_vt_support_check(dev, cl_uuid);
		if (rets == -EOPNOTSUPP)
			dev_dbg(dev->dev, "FW Client %pUl does not support vtags\n",
				cl_uuid);
		if (rets)
			goto out;

		if (!vtag) {
			dev_dbg(dev->dev, "vtag can't be zero\n");
			rets = -EINVAL;
			goto out;
		}

		rets = mei_ioctl_connect_vtag(file, cl_uuid, props, vtag);
		if (rets)
			goto out;

		/* if all is ok, copying the data back to user. */
		if (copy_to_user((char __user *)data, &conn_vtag,
				 sizeof(conn_vtag))) {
>>>>>>> 7d2a07b7
			dev_dbg(dev->dev, "failed to copy data to userland\n");
			rets = -EFAULT;
			goto out;
		}

		break;

	case IOCTL_MEI_NOTIFY_SET:
		dev_dbg(dev->dev, ": IOCTL_MEI_NOTIFY_SET.\n");
		if (copy_from_user(&notify_req,
				   (char __user *)data, sizeof(notify_req))) {
			dev_dbg(dev->dev, "failed to copy data from userland\n");
			rets = -EFAULT;
			goto out;
		}
		rets = mei_ioctl_client_notify_request(file, notify_req);
		break;

	case IOCTL_MEI_NOTIFY_GET:
		dev_dbg(dev->dev, ": IOCTL_MEI_NOTIFY_GET.\n");
		rets = mei_ioctl_client_notify_get(file, &notify_get);
		if (rets)
			goto out;

		dev_dbg(dev->dev, "copy connect data to user\n");
		if (copy_to_user((char __user *)data,
				&notify_get, sizeof(notify_get))) {
			dev_dbg(dev->dev, "failed to copy data to userland\n");
			rets = -EFAULT;
			goto out;

		}
		break;

	default:
		rets = -ENOIOCTLCMD;
	}

out:
	mutex_unlock(&dev->device_lock);
	return rets;
}

/**
 * mei_poll - the poll function
 *
 * @file: pointer to file structure
 * @wait: pointer to poll_table structure
 *
 * Return: poll mask
 */
static __poll_t mei_poll(struct file *file, poll_table *wait)
{
	__poll_t req_events = poll_requested_events(wait);
	struct mei_cl *cl = file->private_data;
	struct mei_device *dev;
	__poll_t mask = 0;
	bool notify_en;

	if (WARN_ON(!cl || !cl->dev))
		return EPOLLERR;

	dev = cl->dev;

	mutex_lock(&dev->device_lock);

	notify_en = cl->notify_en && (req_events & EPOLLPRI);

	if (dev->dev_state != MEI_DEV_ENABLED ||
	    !mei_cl_is_connected(cl)) {
		mask = EPOLLERR;
		goto out;
	}

	if (notify_en) {
		poll_wait(file, &cl->ev_wait, wait);
		if (cl->notify_ev)
			mask |= EPOLLPRI;
	}

	if (req_events & (EPOLLIN | EPOLLRDNORM)) {
		poll_wait(file, &cl->rx_wait, wait);

		if (mei_cl_read_cb(cl, file))
			mask |= EPOLLIN | EPOLLRDNORM;
		else
			mei_cl_read_start(cl, mei_cl_mtu(cl), file);
	}

	if (req_events & (EPOLLOUT | EPOLLWRNORM)) {
		poll_wait(file, &cl->tx_wait, wait);
		if (cl->tx_cb_queued < dev->tx_queue_limit)
			mask |= EPOLLOUT | EPOLLWRNORM;
	}

out:
	mutex_unlock(&dev->device_lock);
	return mask;
}

/**
 * mei_cl_is_write_queued - check if the client has pending writes.
 *
 * @cl: writing host client
 *
 * Return: true if client is writing, false otherwise.
 */
static bool mei_cl_is_write_queued(struct mei_cl *cl)
{
	struct mei_device *dev = cl->dev;
	struct mei_cl_cb *cb;

	list_for_each_entry(cb, &dev->write_list, list)
		if (cb->cl == cl)
			return true;
	list_for_each_entry(cb, &dev->write_waiting_list, list)
		if (cb->cl == cl)
			return true;
	return false;
}

/**
 * mei_fsync - the fsync handler
 *
 * @fp:       pointer to file structure
 * @start:    unused
 * @end:      unused
 * @datasync: unused
 *
 * Return: 0 on success, -ENODEV if client is not connected
 */
static int mei_fsync(struct file *fp, loff_t start, loff_t end, int datasync)
{
	struct mei_cl *cl = fp->private_data;
	struct mei_device *dev;
	int rets;

	if (WARN_ON(!cl || !cl->dev))
		return -ENODEV;

	dev = cl->dev;

	mutex_lock(&dev->device_lock);

	if (dev->dev_state != MEI_DEV_ENABLED || !mei_cl_is_connected(cl)) {
		rets = -ENODEV;
		goto out;
	}

	while (mei_cl_is_write_queued(cl)) {
		mutex_unlock(&dev->device_lock);
		rets = wait_event_interruptible(cl->tx_wait,
				cl->writing_state == MEI_WRITE_COMPLETE ||
				!mei_cl_is_connected(cl));
		mutex_lock(&dev->device_lock);
		if (rets) {
			if (signal_pending(current))
				rets = -EINTR;
			goto out;
		}
		if (!mei_cl_is_connected(cl)) {
			rets = -ENODEV;
			goto out;
		}
	}
	rets = 0;
out:
	mutex_unlock(&dev->device_lock);
	return rets;
}

/**
 * mei_fasync - asynchronous io support
 *
 * @fd: file descriptor
 * @file: pointer to file structure
 * @band: band bitmap
 *
 * Return: negative on error,
 *         0 if it did no changes,
 *         and positive a process was added or deleted
 */
static int mei_fasync(int fd, struct file *file, int band)
{

	struct mei_cl *cl = file->private_data;

	if (!mei_cl_is_connected(cl))
		return -ENODEV;

	return fasync_helper(fd, file, band, &cl->ev_async);
}

/**
 * trc_show - mei device trc attribute show method
 *
 * @device: device pointer
 * @attr: attribute pointer
 * @buf:  char out buffer
 *
 * Return: number of the bytes printed into buf or error
 */
static ssize_t trc_show(struct device *device,
			struct device_attribute *attr, char *buf)
{
	struct mei_device *dev = dev_get_drvdata(device);
	u32 trc;
	int ret;

	ret = mei_trc_status(dev, &trc);
	if (ret)
		return ret;
	return sprintf(buf, "%08X\n", trc);
}
static DEVICE_ATTR_RO(trc);

/**
 * fw_status_show - mei device fw_status attribute show method
 *
 * @device: device pointer
 * @attr: attribute pointer
 * @buf:  char out buffer
 *
 * Return: number of the bytes printed into buf or error
 */
static ssize_t fw_status_show(struct device *device,
		struct device_attribute *attr, char *buf)
{
	struct mei_device *dev = dev_get_drvdata(device);
	struct mei_fw_status fw_status;
	int err, i;
	ssize_t cnt = 0;

	mutex_lock(&dev->device_lock);
	err = mei_fw_status(dev, &fw_status);
	mutex_unlock(&dev->device_lock);
	if (err) {
		dev_err(device, "read fw_status error = %d\n", err);
		return err;
	}

	for (i = 0; i < fw_status.count; i++)
		cnt += scnprintf(buf + cnt, PAGE_SIZE - cnt, "%08X\n",
				fw_status.status[i]);
	return cnt;
}
static DEVICE_ATTR_RO(fw_status);

/**
 * hbm_ver_show - display HBM protocol version negotiated with FW
 *
 * @device: device pointer
 * @attr: attribute pointer
 * @buf:  char out buffer
 *
 * Return: number of the bytes printed into buf or error
 */
static ssize_t hbm_ver_show(struct device *device,
			    struct device_attribute *attr, char *buf)
{
	struct mei_device *dev = dev_get_drvdata(device);
	struct hbm_version ver;

	mutex_lock(&dev->device_lock);
	ver = dev->version;
	mutex_unlock(&dev->device_lock);

	return sprintf(buf, "%u.%u\n", ver.major_version, ver.minor_version);
}
static DEVICE_ATTR_RO(hbm_ver);

/**
 * hbm_ver_drv_show - display HBM protocol version advertised by driver
 *
 * @device: device pointer
 * @attr: attribute pointer
 * @buf:  char out buffer
 *
 * Return: number of the bytes printed into buf or error
 */
static ssize_t hbm_ver_drv_show(struct device *device,
				struct device_attribute *attr, char *buf)
{
	return sprintf(buf, "%u.%u\n", HBM_MAJOR_VERSION, HBM_MINOR_VERSION);
}
static DEVICE_ATTR_RO(hbm_ver_drv);

static ssize_t tx_queue_limit_show(struct device *device,
				   struct device_attribute *attr, char *buf)
{
	struct mei_device *dev = dev_get_drvdata(device);
	u8 size = 0;

	mutex_lock(&dev->device_lock);
	size = dev->tx_queue_limit;
	mutex_unlock(&dev->device_lock);

	return sysfs_emit(buf, "%u\n", size);
}

static ssize_t tx_queue_limit_store(struct device *device,
				    struct device_attribute *attr,
				    const char *buf, size_t count)
{
	struct mei_device *dev = dev_get_drvdata(device);
	u8 limit;
	unsigned int inp;
	int err;

	err = kstrtouint(buf, 10, &inp);
	if (err)
		return err;
	if (inp > MEI_TX_QUEUE_LIMIT_MAX || inp < MEI_TX_QUEUE_LIMIT_MIN)
		return -EINVAL;
	limit = inp;

	mutex_lock(&dev->device_lock);
	dev->tx_queue_limit = limit;
	mutex_unlock(&dev->device_lock);

	return count;
}
static DEVICE_ATTR_RW(tx_queue_limit);

/**
 * fw_ver_show - display ME FW version
 *
 * @device: device pointer
 * @attr: attribute pointer
 * @buf:  char out buffer
 *
 * Return: number of the bytes printed into buf or error
 */
static ssize_t fw_ver_show(struct device *device,
			   struct device_attribute *attr, char *buf)
{
	struct mei_device *dev = dev_get_drvdata(device);
	struct mei_fw_version *ver;
	ssize_t cnt = 0;
	int i;

	ver = dev->fw_ver;

	for (i = 0; i < MEI_MAX_FW_VER_BLOCKS; i++)
		cnt += scnprintf(buf + cnt, PAGE_SIZE - cnt, "%u:%u.%u.%u.%u\n",
				 ver[i].platform, ver[i].major, ver[i].minor,
				 ver[i].hotfix, ver[i].buildno);
	return cnt;
}
static DEVICE_ATTR_RO(fw_ver);

/**
 * dev_state_show - display device state
 *
 * @device: device pointer
 * @attr: attribute pointer
 * @buf:  char out buffer
 *
 * Return: number of the bytes printed into buf or error
 */
static ssize_t dev_state_show(struct device *device,
			      struct device_attribute *attr, char *buf)
{
	struct mei_device *dev = dev_get_drvdata(device);
	enum mei_dev_state dev_state;

	mutex_lock(&dev->device_lock);
	dev_state = dev->dev_state;
	mutex_unlock(&dev->device_lock);

	return sprintf(buf, "%s", mei_dev_state_str(dev_state));
}
static DEVICE_ATTR_RO(dev_state);

/**
 * mei_set_devstate: set to new device state and notify sysfs file.
 *
 * @dev: mei_device
 * @state: new device state
 */
void mei_set_devstate(struct mei_device *dev, enum mei_dev_state state)
{
	struct device *clsdev;

	if (dev->dev_state == state)
		return;

	dev->dev_state = state;

	clsdev = class_find_device_by_devt(mei_class, dev->cdev.dev);
	if (clsdev) {
		sysfs_notify(&clsdev->kobj, NULL, "dev_state");
		put_device(clsdev);
	}
}

/**
 * kind_show - display device kind
 *
 * @device: device pointer
 * @attr: attribute pointer
 * @buf: char out buffer
 *
 * Return: number of the bytes printed into buf or error
 */
static ssize_t kind_show(struct device *device,
			 struct device_attribute *attr, char *buf)
{
	struct mei_device *dev = dev_get_drvdata(device);
	ssize_t ret;

	if (dev->kind)
		ret = sprintf(buf, "%s\n", dev->kind);
	else
		ret = sprintf(buf, "%s\n", "mei");

	return ret;
}
static DEVICE_ATTR_RO(kind);

static struct attribute *mei_attrs[] = {
	&dev_attr_fw_status.attr,
	&dev_attr_hbm_ver.attr,
	&dev_attr_hbm_ver_drv.attr,
	&dev_attr_tx_queue_limit.attr,
	&dev_attr_fw_ver.attr,
	&dev_attr_dev_state.attr,
	&dev_attr_trc.attr,
	&dev_attr_kind.attr,
	NULL
};
ATTRIBUTE_GROUPS(mei);

/*
 * file operations structure will be used for mei char device.
 */
static const struct file_operations mei_fops = {
	.owner = THIS_MODULE,
	.read = mei_read,
	.unlocked_ioctl = mei_ioctl,
	.compat_ioctl = compat_ptr_ioctl,
	.open = mei_open,
	.release = mei_release,
	.write = mei_write,
	.poll = mei_poll,
	.fsync = mei_fsync,
	.fasync = mei_fasync,
	.llseek = no_llseek
};

/**
 * mei_minor_get - obtain next free device minor number
 *
 * @dev:  device pointer
 *
 * Return: allocated minor, or -ENOSPC if no free minor left
 */
static int mei_minor_get(struct mei_device *dev)
{
	int ret;

	mutex_lock(&mei_minor_lock);
	ret = idr_alloc(&mei_idr, dev, 0, MEI_MAX_DEVS, GFP_KERNEL);
	if (ret >= 0)
		dev->minor = ret;
	else if (ret == -ENOSPC)
		dev_err(dev->dev, "too many mei devices\n");

	mutex_unlock(&mei_minor_lock);
	return ret;
}

/**
 * mei_minor_free - mark device minor number as free
 *
 * @dev:  device pointer
 */
static void mei_minor_free(struct mei_device *dev)
{
	mutex_lock(&mei_minor_lock);
	idr_remove(&mei_idr, dev->minor);
	mutex_unlock(&mei_minor_lock);
}

int mei_register(struct mei_device *dev, struct device *parent)
{
	struct device *clsdev; /* class device */
	int ret, devno;

	ret = mei_minor_get(dev);
	if (ret < 0)
		return ret;

	/* Fill in the data structures */
	devno = MKDEV(MAJOR(mei_devt), dev->minor);
	cdev_init(&dev->cdev, &mei_fops);
	dev->cdev.owner = parent->driver->owner;

	/* Add the device */
	ret = cdev_add(&dev->cdev, devno, 1);
	if (ret) {
		dev_err(parent, "unable to add device %d:%d\n",
			MAJOR(mei_devt), dev->minor);
		goto err_dev_add;
	}

	clsdev = device_create_with_groups(mei_class, parent, devno,
					   dev, mei_groups,
					   "mei%d", dev->minor);

	if (IS_ERR(clsdev)) {
		dev_err(parent, "unable to create device %d:%d\n",
			MAJOR(mei_devt), dev->minor);
		ret = PTR_ERR(clsdev);
		goto err_dev_create;
	}

	mei_dbgfs_register(dev, dev_name(clsdev));

	return 0;

err_dev_create:
	cdev_del(&dev->cdev);
err_dev_add:
	mei_minor_free(dev);
	return ret;
}
EXPORT_SYMBOL_GPL(mei_register);

void mei_deregister(struct mei_device *dev)
{
	int devno;

	devno = dev->cdev.dev;
	cdev_del(&dev->cdev);

	mei_dbgfs_deregister(dev);

	device_destroy(mei_class, devno);

	mei_minor_free(dev);
}
EXPORT_SYMBOL_GPL(mei_deregister);

static int __init mei_init(void)
{
	int ret;

	mei_class = class_create(THIS_MODULE, "mei");
	if (IS_ERR(mei_class)) {
		pr_err("couldn't create class\n");
		ret = PTR_ERR(mei_class);
		goto err;
	}

	ret = alloc_chrdev_region(&mei_devt, 0, MEI_MAX_DEVS, "mei");
	if (ret < 0) {
		pr_err("unable to allocate char dev region\n");
		goto err_class;
	}

	ret = mei_cl_bus_init();
	if (ret < 0) {
		pr_err("unable to initialize bus\n");
		goto err_chrdev;
	}

	return 0;

err_chrdev:
	unregister_chrdev_region(mei_devt, MEI_MAX_DEVS);
err_class:
	class_destroy(mei_class);
err:
	return ret;
}

static void __exit mei_exit(void)
{
	unregister_chrdev_region(mei_devt, MEI_MAX_DEVS);
	class_destroy(mei_class);
	mei_cl_bus_exit();
}

module_init(mei_init);
module_exit(mei_exit);

MODULE_AUTHOR("Intel Corporation");
MODULE_DESCRIPTION("Intel(R) Management Engine Interface");
MODULE_LICENSE("GPL v2");
<|MERGE_RESOLUTION|>--- conflicted
+++ resolved
@@ -665,12 +665,7 @@
 	switch (cmd) {
 	case IOCTL_MEI_CONNECT_CLIENT:
 		dev_dbg(dev->dev, ": IOCTL_MEI_CONNECT_CLIENT.\n");
-<<<<<<< HEAD
-		if (copy_from_user(&connect_data, (char __user *)data,
-				   sizeof(connect_data))) {
-=======
 		if (copy_from_user(&conn, (char __user *)data, sizeof(conn))) {
->>>>>>> 7d2a07b7
 			dev_dbg(dev->dev, "failed to copy data from userland\n");
 			rets = -EFAULT;
 			goto out;
@@ -691,10 +686,6 @@
 			goto out;
 
 		/* if all is ok, copying the data back to user. */
-<<<<<<< HEAD
-		if (copy_to_user((char __user *)data, &connect_data,
-				 sizeof(connect_data))) {
-=======
 		if (copy_to_user((char __user *)data, &conn, sizeof(conn))) {
 			dev_dbg(dev->dev, "failed to copy data to userland\n");
 			rets = -EFAULT;
@@ -736,7 +727,6 @@
 		/* if all is ok, copying the data back to user. */
 		if (copy_to_user((char __user *)data, &conn_vtag,
 				 sizeof(conn_vtag))) {
->>>>>>> 7d2a07b7
 			dev_dbg(dev->dev, "failed to copy data to userland\n");
 			rets = -EFAULT;
 			goto out;
