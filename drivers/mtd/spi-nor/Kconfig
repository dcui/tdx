--- conflicted
+++ resolved
@@ -24,8 +24,6 @@
 	  Please note that some tools/drivers/filesystems may not work with
 	  4096 B erase size (e.g. UBIFS requires 15 KiB as a minimum).
 
-<<<<<<< HEAD
-=======
 choice
 	prompt "Software write protection at boot"
 	default MTD_SPI_NOR_SWP_DISABLE_ON_VOLATILE
@@ -70,7 +68,6 @@
 
 endchoice
 
->>>>>>> 7d2a07b7
 source "drivers/mtd/spi-nor/controllers/Kconfig"
 
 endif # MTD_SPI_NOR