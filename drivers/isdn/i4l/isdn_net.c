--- conflicted
+++ resolved
@@ -2752,114 +2752,6 @@
 		    (dev->drv[i]->interface->features & features) == features)
 				break;
 
-<<<<<<< HEAD
-			/* If binding is exclusive, try to grab the channel */
-			save_flags(flags);
-			if ((i = isdn_get_free_slot(ISDN_USAGE_NET,
-				lp->l2_proto, lp->l3_proto, drvidx,
-				chidx, lp->msn)) < 0) {
-				/* Grab failed, because desired channel is in use */
-				lp->exclusive = -1;
-				restore_flags(flags);
-				return -EBUSY;
-			}
-			/* All went ok, so update isdninfo */
-			isdn_slot_set_usage(i, ISDN_USAGE_EXCLUSIVE);
-			restore_flags(flags);
-			lp->exclusive = i;
-		} else {
-			/* Non-exclusive binding or unbind. */
-			lp->exclusive = -1;
-			if ((lp->pre_device != -1) && (cfg->exclusive == -1)) {
-				isdn_unexclusive_channel(lp->pre_device, lp->pre_channel);
-				isdn_free_channel(lp->pre_device, lp->pre_channel, ISDN_USAGE_NET);
-				drvidx = -1;
-				chidx = -1;
-			}
-		}
-		strcpy(lp->msn, cfg->eaz);
-		lp->pre_device = drvidx;
-		lp->pre_channel = chidx;
-		lp->onhtime = cfg->onhtime;
-		lp->charge = cfg->charge;
-		lp->l2_proto = cfg->l2_proto;
-		lp->l3_proto = cfg->l3_proto;
-		lp->cbdelay = cfg->cbdelay * HZ / 5;
-		lp->dialmax = cfg->dialmax;
-		lp->triggercps = cfg->triggercps;
-		lp->slavedelay = cfg->slavedelay * HZ;
-		lp->pppbind = cfg->pppbind;
-		lp->dialtimeout = cfg->dialtimeout >= 0 ? cfg->dialtimeout * HZ : -1;
-		lp->dialwait = cfg->dialwait * HZ;
-		if (cfg->secure)
-			lp->flags |= ISDN_NET_SECURE;
-		else
-			lp->flags &= ~ISDN_NET_SECURE;
-		if (cfg->cbhup)
-			lp->flags |= ISDN_NET_CBHUP;
-		else
-			lp->flags &= ~ISDN_NET_CBHUP;
-		switch (cfg->callback) {
-			case 0:
-				lp->flags &= ~(ISDN_NET_CALLBACK | ISDN_NET_CBOUT);
-				break;
-			case 1:
-				lp->flags |= ISDN_NET_CALLBACK;
-				lp->flags &= ~ISDN_NET_CBOUT;
-				break;
-			case 2:
-				lp->flags |= ISDN_NET_CBOUT;
-				lp->flags &= ~ISDN_NET_CALLBACK;
-				break;
-		}
-		lp->flags &= ~ISDN_NET_DIALMODE_MASK;	/* first all bits off */
-		if (cfg->dialmode && !(cfg->dialmode & ISDN_NET_DIALMODE_MASK)) {
-			/* old isdnctrl version, where only 0 or 1 is given */
-			printk(KERN_WARNING
-			     "Old isdnctrl version detected! Please update.\n");
-			lp->flags |= ISDN_NET_DM_OFF; /* turn on `off' bit */
-		}
-		else {
-			lp->flags |= cfg->dialmode;  /* turn on selected bits */
-		}
-		if (lp->flags & ISDN_NET_DM_OFF)
-			isdn_net_hangup(lp);
-
-		if (cfg->chargehup)
-			lp->hupflags |= ISDN_CHARGEHUP;
-		else
-			lp->hupflags &= ~ISDN_CHARGEHUP;
-		if (cfg->ihup)
-			lp->hupflags |= ISDN_INHUP;
-		else
-			lp->hupflags &= ~ISDN_INHUP;
-		if (cfg->chargeint > 10) {
-			lp->chargeint = cfg->chargeint * HZ;
-			lp->charge_state = ST_CHARGE_HAVE_CINT;
-			lp->hupflags |= ISDN_MANCHARGE;
-		}
-		if (cfg->p_encap != lp->p_encap) {
-			if (cfg->p_encap == ISDN_NET_ENCAP_RAWIP) {
-				p->dev.hard_header = NULL;
-				p->dev.hard_header_cache = NULL;
-				p->dev.header_cache_update = NULL;
-				p->dev.flags = IFF_NOARP|IFF_POINTOPOINT;
-			} else {
-				p->dev.hard_header = isdn_net_header;
-				if (cfg->p_encap == ISDN_NET_ENCAP_ETHER) {
-					p->dev.hard_header_cache = lp->org_hhc;
-					p->dev.header_cache_update = lp->org_hcu;
-					p->dev.flags = IFF_BROADCAST | IFF_MULTICAST;
-				} else {
-					p->dev.hard_header_cache = NULL;
-					p->dev.header_cache_update = NULL;
-					p->dev.flags = IFF_NOARP|IFF_POINTOPOINT;
-				}
-			}
-		}
-		lp->p_encap = cfg->p_encap;
-		return 0;
-=======
 	if (i == ISDN_MAX_DRIVERS) {
 		printk(KERN_WARNING "isdn_net: No driver with selected features\n");
 		retval = -ENODEV;
@@ -2907,7 +2799,6 @@
 		lp->flags |= ISDN_NET_CBOUT;
 		lp->flags &= ~ISDN_NET_CALLBACK;
 		break;
->>>>>>> 36743e75
 	}
 	lp->flags &= ~ISDN_NET_DIALMODE_MASK;	/* first all bits off */
 	if (cfg->dialmode && !(cfg->dialmode & ISDN_NET_DIALMODE_MASK)) {
@@ -2916,6 +2807,8 @@
 	}
 
 	lp->flags |= cfg->dialmode;  /* turn on selected bits */
+	if (lp->flags & ISDN_NET_DM_OFF)
+		isdn_net_hangup(lp);
 
 	if (cfg->chargehup)
 		lp->hupflags |= ISDN_CHARGEHUP;
