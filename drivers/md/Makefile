--- conflicted
+++ resolved
@@ -37,13 +37,9 @@
 				   dm-least-pending.o dm-queue-length.o \
 				   dm-service-time.o
 obj-$(CONFIG_DM_SNAPSHOT)	+= dm-snapshot.o
-<<<<<<< HEAD
-obj-$(CONFIG_DM_MIRROR)		+= dm-mirror.o dm-regions.o dm-log.o
-obj-$(CONFIG_DM_RAID45)		+= dm-raid45.o dm-log.o dm-memcache.o \
-				   dm-regions.o dm-message.o
-=======
-obj-$(CONFIG_DM_MIRROR)		+= dm-mirror.o dm-log.o dm-region-hash.o
->>>>>>> 18e352e4
+obj-$(CONFIG_DM_RAID)		+= dm-region-hash.o dm-log.o
+obj-$(CONFIG_DM_MIRROR)		+= dm-mirror.o
+obj-$(CONFIG_DM_RAID45)		+= dm-raid45.o dm-memcache.o dm-message.o
 obj-$(CONFIG_DM_ZERO)		+= dm-zero.o
 
 quiet_cmd_unroll = UNROLL  $@
