--- conflicted
+++ resolved
@@ -1280,11 +1280,6 @@
 	if (failed)
 		while ((bio = bio_list_pop(&marked_bios)))
 			bio_io_error(bio);
-<<<<<<< HEAD
-	else
-		while ((bio = bio_list_pop(&marked_bios)))
-			submit_bio_noacct(bio);
-=======
 	else {
 		blk_start_plug(&plug);
 		while ((bio = bio_list_pop(&marked_bios))) {
@@ -1294,11 +1289,10 @@
 			 */
 			if (commit_needed)
 				set_bit(get_block(era, bio), ws->bits);
-			generic_make_request(bio);
+			submit_bio_noacct(bio);
 		}
 		blk_finish_plug(&plug);
 	}
->>>>>>> 3887ecbb
 }
 
 static void process_rpc_calls(struct era *era)
