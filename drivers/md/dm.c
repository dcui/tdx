--- conflicted
+++ resolved
@@ -28,10 +28,7 @@
 #include <linux/refcount.h>
 #include <linux/part_stat.h>
 #include <linux/blk-crypto.h>
-<<<<<<< HEAD
-=======
 #include <linux/keyslot-manager.h>
->>>>>>> 7d2a07b7
 
 #define DM_MSG_PREFIX "core"
 
@@ -108,22 +105,6 @@
 
 #define MINOR_ALLOCED ((void *)-1)
 
-<<<<<<< HEAD
-/*
- * Bits for the md->flags field.
- */
-#define DMF_BLOCK_IO_FOR_SUSPEND 0
-#define DMF_SUSPENDED 1
-#define DMF_FROZEN 2
-#define DMF_FREEING 3
-#define DMF_DELETING 4
-#define DMF_NOFLUSH_SUSPENDING 5
-#define DMF_DEFERRED_REMOVE 6
-#define DMF_SUSPENDED_INTERNALLY 7
-#define DMF_POST_SUSPENDING 8
-
-=======
->>>>>>> 7d2a07b7
 #define DM_NUMA_NODE NUMA_NO_NODE
 static int dm_numa_node = DM_NUMA_NODE;
 
@@ -322,25 +303,16 @@
 static int dm_blk_open(struct block_device *bdev, fmode_t mode)
 {
 	struct mapped_device *md;
-	int retval = 0;
 
 	spin_lock(&_minor_lock);
 
 	md = bdev->bd_disk->private_data;
-	if (!md) {
-		retval = -ENXIO;
-		goto out;
-	}
+	if (!md)
+		goto out;
 
 	if (test_bit(DMF_FREEING, &md->flags) ||
 	    dm_deleting_md(md)) {
 		md = NULL;
-		retval = -ENXIO;
-		goto out;
-	}
-	if (get_disk_ro(md->disk) && (mode & FMODE_WRITE)) {
-		md = NULL;
-		retval = -EROFS;
 		goto out;
 	}
 
@@ -349,7 +321,7 @@
 out:
 	spin_unlock(&_minor_lock);
 
-	return retval;
+	return md ? 0 : -ENXIO;
 }
 
 static void dm_blk_close(struct gendisk *disk, fmode_t mode)
@@ -427,87 +399,6 @@
 	return dm_get_geometry(md, geo);
 }
 
-<<<<<<< HEAD
-#ifdef CONFIG_BLK_DEV_ZONED
-int dm_report_zones_cb(struct blk_zone *zone, unsigned int idx, void *data)
-{
-	struct dm_report_zones_args *args = data;
-	sector_t sector_diff = args->tgt->begin - args->start;
-
-	/*
-	 * Ignore zones beyond the target range.
-	 */
-	if (zone->start >= args->start + args->tgt->len)
-		return 0;
-
-	/*
-	 * Remap the start sector and write pointer position of the zone
-	 * to match its position in the target range.
-	 */
-	zone->start += sector_diff;
-	if (zone->type != BLK_ZONE_TYPE_CONVENTIONAL) {
-		if (zone->cond == BLK_ZONE_COND_FULL)
-			zone->wp = zone->start + zone->len;
-		else if (zone->cond == BLK_ZONE_COND_EMPTY)
-			zone->wp = zone->start;
-		else
-			zone->wp += sector_diff;
-	}
-
-	args->next_sector = zone->start + zone->len;
-	return args->orig_cb(zone, args->zone_idx++, args->orig_data);
-}
-EXPORT_SYMBOL_GPL(dm_report_zones_cb);
-
-static int dm_blk_report_zones(struct gendisk *disk, sector_t sector,
-		unsigned int nr_zones, report_zones_cb cb, void *data)
-{
-	struct mapped_device *md = disk->private_data;
-	struct dm_table *map;
-	int srcu_idx, ret;
-	struct dm_report_zones_args args = {
-		.next_sector = sector,
-		.orig_data = data,
-		.orig_cb = cb,
-	};
-
-	if (dm_suspended_md(md))
-		return -EAGAIN;
-
-	map = dm_get_live_table(md, &srcu_idx);
-	if (!map) {
-		ret = -EIO;
-		goto out;
-	}
-
-	do {
-		struct dm_target *tgt;
-
-		tgt = dm_table_find_target(map, args.next_sector);
-		if (WARN_ON_ONCE(!tgt->type->report_zones)) {
-			ret = -EIO;
-			goto out;
-		}
-
-		args.tgt = tgt;
-		ret = tgt->type->report_zones(tgt, &args,
-					      nr_zones - args.zone_idx);
-		if (ret < 0)
-			goto out;
-	} while (args.zone_idx < nr_zones &&
-		 args.next_sector < get_capacity(disk));
-
-	ret = args.zone_idx;
-out:
-	dm_put_live_table(md, srcu_idx);
-	return ret;
-}
-#else
-#define dm_blk_report_zones		NULL
-#endif /* CONFIG_BLK_DEV_ZONED */
-
-=======
->>>>>>> 7d2a07b7
 static int dm_prepare_ioctl(struct mapped_device *md, int *srcu_idx,
 			    struct block_device **bdev)
 {
@@ -683,48 +574,6 @@
 	bio_put(&tio->clone);
 }
 
-<<<<<<< HEAD
-u64 dm_start_time_ns_from_clone(struct bio *bio)
-{
-	struct dm_target_io *tio = container_of(bio, struct dm_target_io, clone);
-	struct dm_io *io = tio->io;
-
-	return jiffies_to_nsecs(io->start_time);
-}
-EXPORT_SYMBOL_GPL(dm_start_time_ns_from_clone);
-
-static void start_io_acct(struct dm_io *io)
-{
-	struct mapped_device *md = io->md;
-	struct bio *bio = io->orig_bio;
-
-	io->start_time = bio_start_io_acct(bio);
-	if (unlikely(dm_stats_used(&md->stats)))
-		dm_stats_account_io(&md->stats, bio_data_dir(bio),
-				    bio->bi_iter.bi_sector, bio_sectors(bio),
-				    false, 0, &io->stats_aux);
-}
-
-static void end_io_acct(struct dm_io *io)
-{
-	struct mapped_device *md = io->md;
-	struct bio *bio = io->orig_bio;
-	unsigned long duration = jiffies - io->start_time;
-
-	bio_end_io_acct(bio, io->start_time);
-
-	if (unlikely(dm_stats_used(&md->stats)))
-		dm_stats_account_io(&md->stats, bio_data_dir(bio),
-				    bio->bi_iter.bi_sector, bio_sectors(bio),
-				    true, duration, &io->stats_aux);
-
-	/* nudge anyone waiting on suspend queue */
-	if (unlikely(wq_has_sleeper(&md->wait)))
-		wake_up(&md->wait);
-}
-
-=======
->>>>>>> 7d2a07b7
 /*
  * Add the bio to the list of deferred io.
  */
@@ -850,12 +699,7 @@
 		td->dm_dev.mode = mode;
 		td->dm_dev.bdev = NULL;
 
-		r = open_table_device(td, dev, md);
-		if (r == -EROFS) {
-			td->dm_dev.mode &= ~FMODE_WRITE;
-			r = open_table_device(td, dev, md);
-		}
-		if (r) {
+		if ((r = open_table_device(td, dev, md))) {
 			mutex_unlock(&md->table_devices_lock);
 			kfree(td);
 			return r;
@@ -1032,11 +876,7 @@
 	struct dm_io *io = tio->io;
 	struct mapped_device *md = tio->io->md;
 	dm_endio_fn endio = tio->ti->type->end_io;
-<<<<<<< HEAD
-	struct bio *orig_bio = io->orig_bio;
-=======
 	struct request_queue *q = bio->bi_bdev->bd_disk->queue;
->>>>>>> 7d2a07b7
 
 	if (unlikely(error == BLK_STS_TARGET)) {
 		if (bio_op(bio) == REQ_OP_DISCARD &&
@@ -1050,22 +890,8 @@
 			disable_write_zeroes(md);
 	}
 
-<<<<<<< HEAD
-	/*
-	 * For zone-append bios get offset in zone of the written
-	 * sector and add that to the original bio sector pos.
-	 */
-	if (bio_op(orig_bio) == REQ_OP_ZONE_APPEND) {
-		sector_t written_sector = bio->bi_iter.bi_sector;
-		struct request_queue *q = orig_bio->bi_disk->queue;
-		u64 mask = (u64)blk_queue_zone_sectors(q) - 1;
-
-		orig_bio->bi_iter.bi_sector += written_sector & mask;
-	}
-=======
 	if (blk_queue_is_zoned(q))
 		dm_zone_endio(io, bio);
->>>>>>> 7d2a07b7
 
 	if (endio) {
 		int r = endio(tio->ti, bio, &error);
@@ -1291,13 +1117,8 @@
 
 /*
  * A target may call dm_accept_partial_bio only from the map routine.  It is
-<<<<<<< HEAD
- * allowed for all bio types except REQ_PREFLUSH, REQ_OP_ZONE_RESET,
- * REQ_OP_ZONE_OPEN, REQ_OP_ZONE_CLOSE and REQ_OP_ZONE_FINISH.
-=======
  * allowed for all bio types except REQ_PREFLUSH, REQ_OP_ZONE_* zone management
  * operations and REQ_OP_ZONE_APPEND (zone append writes).
->>>>>>> 7d2a07b7
  *
  * dm_accept_partial_bio informs the dm that the target only wants to process
  * additional n_sectors sectors of the bio and the rest of the data should be
@@ -1339,8 +1160,6 @@
 }
 EXPORT_SYMBOL_GPL(dm_accept_partial_bio);
 
-<<<<<<< HEAD
-=======
 static noinline void __set_swap_bios_limit(struct mapped_device *md, int latch)
 {
 	mutex_lock(&md->swap_bios_lock);
@@ -1357,7 +1176,6 @@
 	mutex_unlock(&md->swap_bios_lock);
 }
 
->>>>>>> 7d2a07b7
 static blk_qc_t __map_bio(struct dm_target_io *tio)
 {
 	int r;
@@ -1400,12 +1218,7 @@
 		break;
 	case DM_MAPIO_REMAPPED:
 		/* the bio has been remapped so dispatch it */
-<<<<<<< HEAD
-		trace_block_bio_remap(clone->bi_disk->queue, clone,
-				      bio_dev(io->orig_bio), sector);
-=======
 		trace_block_bio_remap(clone, bio_dev(io->orig_bio), sector);
->>>>>>> 7d2a07b7
 		ret = submit_bio_noacct(clone);
 		break;
 	case DM_MAPIO_KILL:
@@ -1449,16 +1262,9 @@
 
 	__bio_clone_fast(clone, bio);
 
-<<<<<<< HEAD
-	bio_crypt_clone(clone, bio, GFP_NOIO);
-
-	if (bio_integrity(bio)) {
-		int r;
-=======
 	r = bio_crypt_clone(clone, bio, GFP_NOIO);
 	if (r < 0)
 		return r;
->>>>>>> 7d2a07b7
 
 	if (bio_integrity(bio)) {
 		if (unlikely(!dm_target_has_integrity(tio->ti->type) &&
@@ -1573,11 +1379,8 @@
 	BUG_ON(bio_has_data(ci->bio));
 	while ((ti = dm_table_get_target(ci->map, target_nr++)))
 		__send_duplicate_bios(ci, ti, ti->num_flush_bios, NULL);
-<<<<<<< HEAD
-=======
 
 	bio_uninit(ci->bio);
->>>>>>> 7d2a07b7
 	return 0;
 }
 
@@ -1721,12 +1524,7 @@
 
 	if (bio->bi_opf & REQ_PREFLUSH) {
 		error = __send_empty_flush(&ci);
-<<<<<<< HEAD
-		bio_uninit(ci.bio);
-		/* dec_pending submits any data associated with flush */
-=======
 		/* dm_io_dec_pending submits any data associated with flush */
->>>>>>> 7d2a07b7
 	} else if (op_is_zone_mgmt(bio_op(bio))) {
 		ci.bio = bio;
 		ci.sector_count = 0;
@@ -1734,40 +1532,6 @@
 	} else {
 		ci.bio = bio;
 		ci.sector_count = bio_sectors(bio);
-<<<<<<< HEAD
-		while (ci.sector_count && !error) {
-			error = __split_and_process_non_flush(&ci);
-			if (ci.sector_count && !error) {
-				/*
-				 * Remainder must be passed to submit_bio_noacct()
-				 * so that it gets handled *after* bios already submitted
-				 * have been completely processed.
-				 * We take a clone of the original to store in
-				 * ci.io->orig_bio to be used by end_io_acct() and
-				 * for dec_pending to use for completion handling.
-				 */
-				struct bio *b = bio_split(bio, bio_sectors(bio) - ci.sector_count,
-							  GFP_NOIO, &md->queue->bio_split);
-				ci.io->orig_bio = b;
-
-				/*
-				 * Adjust IO stats for each split, otherwise upon queue
-				 * reentry there will be redundant IO accounting.
-				 * NOTE: this is a stop-gap fix, a proper fix involves
-				 * significant refactoring of DM core's bio splitting
-				 * (by eliminating DM's splitting and just using bio_split)
-				 */
-				part_stat_lock();
-				__dm_part_stat_sub(&dm_disk(md)->part0,
-						   sectors[op_stat_group(bio_op(bio))], ci.sector_count);
-				part_stat_unlock();
-
-				bio_chain(b, bio);
-				trace_block_split(md->queue, b, bio->bi_iter.bi_sector);
-				ret = submit_bio_noacct(bio);
-				break;
-			}
-=======
 		error = __split_and_process_non_flush(&ci);
 		if (ci.sector_count && !error) {
 			/*
@@ -1797,7 +1561,6 @@
 			bio_chain(b, bio);
 			trace_block_split(b, bio->bi_iter.bi_sector);
 			ret = submit_bio_noacct(bio);
->>>>>>> 7d2a07b7
 		}
 	}
 
@@ -1810,52 +1573,8 @@
 {
 	struct mapped_device *md = bio->bi_bdev->bd_disk->private_data;
 	blk_qc_t ret = BLK_QC_T_NONE;
-<<<<<<< HEAD
-	int error = 0;
-
-	init_clone_info(&ci, md, map, bio);
-
-	if (bio->bi_opf & REQ_PREFLUSH) {
-		struct bio flush_bio;
-
-		/*
-		 * Use an on-stack bio for this, it's safe since we don't
-		 * need to reference it after submit. It's just used as
-		 * the basis for the clone(s).
-		 */
-		bio_init(&flush_bio, NULL, 0);
-		flush_bio.bi_opf = REQ_OP_WRITE | REQ_PREFLUSH | REQ_SYNC;
-		ci.bio = &flush_bio;
-		ci.sector_count = 0;
-		error = __send_empty_flush(&ci);
-		bio_uninit(ci.bio);
-		/* dec_pending submits any data associated with flush */
-	} else {
-		struct dm_target_io *tio;
-
-		ci.bio = bio;
-		ci.sector_count = bio_sectors(bio);
-		if (__process_abnormal_io(&ci, ti, &error))
-			goto out;
-
-		tio = alloc_tio(&ci, ti, 0, GFP_NOIO);
-		ret = __clone_and_map_simple_bio(&ci, tio, NULL);
-	}
-out:
-	/* drop the extra reference count */
-	dec_pending(ci.io, errno_to_blk_status(error));
-	return ret;
-}
-
-static blk_qc_t dm_process_bio(struct mapped_device *md,
-			       struct dm_table *map, struct bio *bio)
-{
-	blk_qc_t ret = BLK_QC_T_NONE;
-	struct dm_target *ti = md->immutable_target;
-=======
 	int srcu_idx;
 	struct dm_table *map;
->>>>>>> 7d2a07b7
 
 	map = dm_get_live_table(md, &srcu_idx);
 	if (unlikely(!map)) {
@@ -1865,17 +1584,11 @@
 		goto out;
 	}
 
-<<<<<<< HEAD
-	if (!ti) {
-		ti = dm_table_find_target(map, bio->bi_iter.bi_sector);
-		if (unlikely(!ti)) {
-=======
 	/* If suspended, queue this IO for later */
 	if (unlikely(test_bit(DMF_BLOCK_IO_FOR_SUSPEND, &md->flags))) {
 		if (bio->bi_opf & REQ_NOWAIT)
 			bio_wouldblock_error(bio);
 		else if (bio->bi_opf & REQ_RAHEAD)
->>>>>>> 7d2a07b7
 			bio_io_error(bio);
 		else
 			queue_io(md, bio);
@@ -1888,48 +1601,6 @@
 	 */
 	if (is_abnormal_io(bio))
 		blk_queue_split(&bio);
-<<<<<<< HEAD
-
-	if (dm_get_md_type(md) == DM_TYPE_NVME_BIO_BASED)
-		return __process_bio(md, map, bio, ti);
-	return __split_and_process_bio(md, map, bio);
-}
-
-static blk_qc_t dm_submit_bio(struct bio *bio)
-{
-	struct mapped_device *md = bio->bi_disk->private_data;
-	blk_qc_t ret = BLK_QC_T_NONE;
-	int srcu_idx;
-	struct dm_table *map;
-
-	if (dm_get_md_type(md) == DM_TYPE_REQUEST_BASED) {
-		/*
-		 * We are called with a live reference on q_usage_counter, but
-		 * that one will be released as soon as we return.  Grab an
-		 * extra one as blk_mq_submit_bio expects to be able to consume
-		 * a reference (which lives until the request is freed in case a
-		 * request is allocated).
-		 */
-		percpu_ref_get(&bio->bi_disk->queue->q_usage_counter);
-		return blk_mq_submit_bio(bio);
-	}
-
-	map = dm_get_live_table(md, &srcu_idx);
-
-	/* if we're suspended, we have to queue this io for later */
-	if (unlikely(test_bit(DMF_BLOCK_IO_FOR_SUSPEND, &md->flags))) {
-		dm_put_live_table(md, srcu_idx);
-
-		if (!(bio->bi_opf & REQ_RAHEAD))
-			queue_io(md, bio);
-		else
-			bio_io_error(bio);
-		return ret;
-	}
-
-	ret = dm_process_bio(md, map, bio);
-=======
->>>>>>> 7d2a07b7
 
 	ret = __split_and_process_bio(md, map, bio);
 out:
@@ -1992,8 +1663,6 @@
 
 static void dm_wq_work(struct work_struct *work);
 
-<<<<<<< HEAD
-=======
 #ifdef CONFIG_BLK_INLINE_ENCRYPTION
 static void dm_queue_destroy_keyslot_manager(struct request_queue *q)
 {
@@ -2007,7 +1676,6 @@
 }
 #endif /* !CONFIG_BLK_INLINE_ENCRYPTION */
 
->>>>>>> 7d2a07b7
 static void cleanup_mapped_device(struct mapped_device *md)
 {
 	if (md->wq)
@@ -2095,15 +1763,7 @@
 	 * established. If request-based table is loaded: blk-mq will
 	 * override accordingly.
 	 */
-<<<<<<< HEAD
-	md->queue = blk_alloc_queue(numa_node_id);
-	if (!md->queue)
-		goto bad;
-
-	md->disk = alloc_disk_node(1, md->numa_node_id);
-=======
 	md->disk = blk_alloc_disk(md->numa_node_id);
->>>>>>> 7d2a07b7
 	if (!md->disk)
 		goto bad;
 	md->queue = md->disk->queue;
@@ -2263,15 +1923,10 @@
 	if (size != dm_get_size(md))
 		memset(&md->geometry, 0, sizeof(md->geometry));
 
-<<<<<<< HEAD
-	set_capacity(md->disk, size);
-	bd_set_nr_sectors(md->bdev, size);
-=======
 	if (!get_capacity(md->disk))
 		set_capacity(md->disk, size);
 	else
 		set_capacity_and_notify(md->disk, size);
->>>>>>> 7d2a07b7
 
 	dm_table_event_callback(t, event_callback, md);
 
@@ -2309,14 +1964,6 @@
 	rcu_assign_pointer(md->map, (void *)t);
 	md->immutable_target_type = dm_table_get_immutable_target_type(t);
 
-<<<<<<< HEAD
-	dm_table_set_restrictions(t, q, limits);
-	if (!(dm_table_get_mode(t) & FMODE_WRITE))
-		set_disk_ro(md->disk, 1);
-	else
-		set_disk_ro(md->disk, 0);
-=======
->>>>>>> 7d2a07b7
 	if (old_map)
 		dm_sync_table(md);
 
@@ -2424,10 +2071,6 @@
 		break;
 	case DM_TYPE_BIO_BASED:
 	case DM_TYPE_DAX_BIO_BASED:
-<<<<<<< HEAD
-	case DM_TYPE_NVME_BIO_BASED:
-=======
->>>>>>> 7d2a07b7
 		break;
 	case DM_TYPE_NONE:
 		WARN_ON_ONCE(true);
@@ -2574,11 +2217,7 @@
 static bool md_in_flight_bios(struct mapped_device *md)
 {
 	int cpu;
-<<<<<<< HEAD
-	struct hd_struct *part = &dm_disk(md)->part0;
-=======
 	struct block_device *part = dm_disk(md)->part0;
->>>>>>> 7d2a07b7
 	long sum = 0;
 
 	for_each_possible_cpu(cpu) {
@@ -2589,11 +2228,7 @@
 	return sum != 0;
 }
 
-<<<<<<< HEAD
-static int dm_wait_for_bios_completion(struct mapped_device *md, long task_state)
-=======
 static int dm_wait_for_bios_completion(struct mapped_device *md, unsigned int task_state)
->>>>>>> 7d2a07b7
 {
 	int r = 0;
 	DEFINE_WAIT(wait);
@@ -2616,11 +2251,7 @@
 	return r;
 }
 
-<<<<<<< HEAD
-static int dm_wait_for_completion(struct mapped_device *md, long task_state)
-=======
 static int dm_wait_for_completion(struct mapped_device *md, unsigned int task_state)
->>>>>>> 7d2a07b7
 {
 	int r = 0;
 
@@ -3167,11 +2798,7 @@
 
 int dm_post_suspending(struct dm_target *ti)
 {
-<<<<<<< HEAD
-	return dm_post_suspending_md(dm_table_get_md(ti->table));
-=======
 	return dm_post_suspending_md(ti->table->md);
->>>>>>> 7d2a07b7
 }
 EXPORT_SYMBOL_GPL(dm_post_suspending);
 
