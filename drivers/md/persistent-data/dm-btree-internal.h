/*
 * Copyright (C) 2011 Red Hat, Inc.
 *
 * This file is released under the GPL.
 */

#ifndef DM_BTREE_INTERNAL_H
#define DM_BTREE_INTERNAL_H

#include "dm-btree.h"

/*----------------------------------------------------------------*/

/*
 * We'll need 2 accessor functions for n->csum and n->blocknr
 * to support dm-btree-spine.c in that case.
 */

enum node_flags {
	INTERNAL_NODE = 1,
	LEAF_NODE = 1 << 1
};

/*
 * Every btree node begins with this structure.  Make sure it's a multiple
 * of 8-bytes in size, otherwise the 64bit keys will be mis-aligned.
 */
struct node_header {
	__le32 csum;
	__le32 flags;
	__le64 blocknr; /* Block this node is supposed to live in. */

	__le32 nr_entries;
	__le32 max_entries;
	__le32 value_size;
	__le32 padding;
} __attribute__((packed, aligned(8)));

struct btree_node {
	struct node_header header;
	__le64 keys[];
<<<<<<< HEAD
} __packed;
=======
} __attribute__((packed, aligned(8)));
>>>>>>> 7d2a07b7


/*
 * Locks a block using the btree node validator.
 */
int bn_read_lock(struct dm_btree_info *info, dm_block_t b,
		 struct dm_block **result);

void inc_children(struct dm_transaction_manager *tm, struct btree_node *n,
		  struct dm_btree_value_type *vt);

int new_block(struct dm_btree_info *info, struct dm_block **result);
void unlock_block(struct dm_btree_info *info, struct dm_block *b);

/*
 * Spines keep track of the rolling locks.  There are 2 variants, read-only
 * and one that uses shadowing.  These are separate structs to allow the
 * type checker to spot misuse, for example accidentally calling read_lock
 * on a shadow spine.
 */
struct ro_spine {
	struct dm_btree_info *info;

	int count;
	struct dm_block *nodes[2];
};

void init_ro_spine(struct ro_spine *s, struct dm_btree_info *info);
void exit_ro_spine(struct ro_spine *s);
int ro_step(struct ro_spine *s, dm_block_t new_child);
void ro_pop(struct ro_spine *s);
struct btree_node *ro_node(struct ro_spine *s);

struct shadow_spine {
	struct dm_btree_info *info;

	int count;
	struct dm_block *nodes[2];

	dm_block_t root;
};

void init_shadow_spine(struct shadow_spine *s, struct dm_btree_info *info);
void exit_shadow_spine(struct shadow_spine *s);

int shadow_step(struct shadow_spine *s, dm_block_t b,
		struct dm_btree_value_type *vt);

/*
 * The spine must have at least one entry before calling this.
 */
struct dm_block *shadow_current(struct shadow_spine *s);

/*
 * The spine must have at least two entries before calling this.
 */
struct dm_block *shadow_parent(struct shadow_spine *s);

int shadow_has_parent(struct shadow_spine *s);

dm_block_t shadow_root(struct shadow_spine *s);

/*
 * Some inlines.
 */
static inline __le64 *key_ptr(struct btree_node *n, uint32_t index)
{
	return n->keys + index;
}

static inline void *value_base(struct btree_node *n)
{
	return &n->keys[le32_to_cpu(n->header.max_entries)];
}

static inline void *value_ptr(struct btree_node *n, uint32_t index)
{
	uint32_t value_size = le32_to_cpu(n->header.value_size);
	return value_base(n) + (value_size * index);
}

/*
 * Assumes the values are suitably-aligned and converts to core format.
 */
static inline uint64_t value64(struct btree_node *n, uint32_t index)
{
	__le64 *values_le = value_base(n);

	return le64_to_cpu(values_le[index]);
}

/*
 * Searching for a key within a single node.
 */
int lower_bound(struct btree_node *n, uint64_t key);

extern struct dm_block_validator btree_node_validator;

/*
 * Value type for upper levels of multi-level btrees.
 */
extern void init_le64_type(struct dm_transaction_manager *tm,
			   struct dm_btree_value_type *vt);

/*
 * This returns a shadowed btree leaf that you may modify.  In practise
 * this means overwrites only, since an insert could cause a node to
 * be split.  Useful if you need access to the old value to calculate the
 * new one.
 *
 * This only works with single level btrees.  The given key must be present in
 * the tree, otherwise -EINVAL will be returned.
 */
int btree_get_overwrite_leaf(struct dm_btree_info *info, dm_block_t root,
			     uint64_t key, int *index,
			     dm_block_t *new_root, struct dm_block **leaf);

#endif	/* DM_BTREE_INTERNAL_H */<|MERGE_RESOLUTION|>--- conflicted
+++ resolved
@@ -39,11 +39,7 @@
 struct btree_node {
 	struct node_header header;
 	__le64 keys[];
-<<<<<<< HEAD
-} __packed;
-=======
 } __attribute__((packed, aligned(8)));
->>>>>>> 7d2a07b7
 
 
 /*
