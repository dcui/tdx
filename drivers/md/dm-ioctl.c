/*
 * Copyright (C) 2001, 2002 Sistina Software (UK) Limited.
 * Copyright (C) 2004 - 2006 Red Hat, Inc. All rights reserved.
 *
 * This file is released under the GPL.
 */

#include "dm.h"

#include <linux/module.h>
#include <linux/vmalloc.h>
#include <linux/miscdevice.h>
#include <linux/init.h>
#include <linux/wait.h>
#include <linux/slab.h>
#include <linux/dm-ioctl.h>
#include <linux/hdreg.h>
#include <linux/compat.h>

#include <asm/uaccess.h>

#define DM_MSG_PREFIX "ioctl"
#define DM_DRIVER_EMAIL "dm-devel@redhat.com"

/*-----------------------------------------------------------------
 * The ioctl interface needs to be able to look up devices by
 * name or uuid.
 *---------------------------------------------------------------*/
struct hash_cell {
	struct list_head name_list;
	struct list_head uuid_list;

	char *name;
	char *uuid;
	struct mapped_device *md;
	struct dm_table *new_map;
};

struct vers_iter {
    size_t param_size;
    struct dm_target_versions *vers, *old_vers;
    char *end;
    uint32_t flags;
};


#define NUM_BUCKETS 64
#define MASK_BUCKETS (NUM_BUCKETS - 1)
static struct list_head _name_buckets[NUM_BUCKETS];
static struct list_head _uuid_buckets[NUM_BUCKETS];

static void dm_hash_remove_all(int keep_open_devices);

/*
 * Guards access to both hash tables.
 */
static DECLARE_RWSEM(_hash_lock);

static void init_buckets(struct list_head *buckets)
{
	unsigned int i;

	for (i = 0; i < NUM_BUCKETS; i++)
		INIT_LIST_HEAD(buckets + i);
}

static int dm_hash_init(void)
{
	init_buckets(_name_buckets);
	init_buckets(_uuid_buckets);
	return 0;
}

static void dm_hash_exit(void)
{
	dm_hash_remove_all(0);
}

/*-----------------------------------------------------------------
 * Hash function:
 * We're not really concerned with the str hash function being
 * fast since it's only used by the ioctl interface.
 *---------------------------------------------------------------*/
static unsigned int hash_str(const char *str)
{
	const unsigned int hash_mult = 2654435387U;
	unsigned int h = 0;

	while (*str)
		h = (h + (unsigned int) *str++) * hash_mult;

	return h & MASK_BUCKETS;
}

/*-----------------------------------------------------------------
 * Code for looking up a device by name
 *---------------------------------------------------------------*/
static struct hash_cell *__get_name_cell(const char *str)
{
	struct hash_cell *hc;
	unsigned int h = hash_str(str);

	list_for_each_entry (hc, _name_buckets + h, name_list)
		if (!strcmp(hc->name, str)) {
			dm_get(hc->md);
			return hc;
		}

	return NULL;
}

static struct hash_cell *__get_uuid_cell(const char *str)
{
	struct hash_cell *hc;
	unsigned int h = hash_str(str);

	list_for_each_entry (hc, _uuid_buckets + h, uuid_list)
		if (!strcmp(hc->uuid, str)) {
			dm_get(hc->md);
			return hc;
		}

	return NULL;
}

/*-----------------------------------------------------------------
 * Inserting, removing and renaming a device.
 *---------------------------------------------------------------*/
static struct hash_cell *alloc_cell(const char *name, const char *uuid,
				    struct mapped_device *md)
{
	struct hash_cell *hc;

	hc = kmalloc(sizeof(*hc), GFP_KERNEL);
	if (!hc)
		return NULL;

	hc->name = kstrdup(name, GFP_KERNEL);
	if (!hc->name) {
		kfree(hc);
		return NULL;
	}

	if (!uuid)
		hc->uuid = NULL;

	else {
		hc->uuid = kstrdup(uuid, GFP_KERNEL);
		if (!hc->uuid) {
			kfree(hc->name);
			kfree(hc);
			return NULL;
		}
	}

	INIT_LIST_HEAD(&hc->name_list);
	INIT_LIST_HEAD(&hc->uuid_list);
	hc->md = md;
	hc->new_map = NULL;
	return hc;
}

static void free_cell(struct hash_cell *hc)
{
	if (hc) {
		kfree(hc->name);
		kfree(hc->uuid);
		kfree(hc);
	}
}

/*
 * The kdev_t and uuid of a device can never change once it is
 * initially inserted.
 */
static int dm_hash_insert(const char *name, const char *uuid, struct mapped_device *md)
{
	struct hash_cell *cell, *hc;

	/*
	 * Allocate the new cells.
	 */
	cell = alloc_cell(name, uuid, md);
	if (!cell)
		return -ENOMEM;

	/*
	 * Insert the cell into both hash tables.
	 */
	down_write(&_hash_lock);
	hc = __get_name_cell(name);
	if (hc) {
		dm_put(hc->md);
		goto bad;
	}

	list_add(&cell->name_list, _name_buckets + hash_str(name));

	if (uuid) {
		hc = __get_uuid_cell(uuid);
		if (hc) {
			list_del(&cell->name_list);
			dm_put(hc->md);
			goto bad;
		}
		list_add(&cell->uuid_list, _uuid_buckets + hash_str(uuid));
	}
	dm_get(md);
	dm_set_mdptr(md, cell);
	up_write(&_hash_lock);

	return 0;

 bad:
	up_write(&_hash_lock);
	free_cell(cell);
	return -EBUSY;
}

static void __hash_remove(struct hash_cell *hc)
{
	struct dm_table *table;

	/* remove from the dev hash */
	list_del(&hc->uuid_list);
	list_del(&hc->name_list);
	dm_set_mdptr(hc->md, NULL);

	table = dm_get_table(hc->md);
	if (table) {
		dm_table_event(table);
		dm_table_put(table);
	}

	if (hc->new_map)
		dm_table_destroy(hc->new_map);
	dm_put(hc->md);
	free_cell(hc);
}

static void dm_hash_remove_all(int keep_open_devices)
{
	int i, dev_skipped, dev_removed;
	struct hash_cell *hc;
	struct list_head *tmp, *n;

	down_write(&_hash_lock);

retry:
	dev_skipped = dev_removed = 0;
	for (i = 0; i < NUM_BUCKETS; i++) {
		list_for_each_safe (tmp, n, _name_buckets + i) {
			hc = list_entry(tmp, struct hash_cell, name_list);

			if (keep_open_devices &&
			    dm_lock_for_deletion(hc->md)) {
				dev_skipped++;
				continue;
			}
			__hash_remove(hc);
			dev_removed = 1;
		}
	}

	/*
	 * Some mapped devices may be using other mapped devices, so if any
	 * still exist, repeat until we make no further progress.
	 */
	if (dev_skipped) {
		if (dev_removed)
			goto retry;

		DMWARN("remove_all left %d open device(s)", dev_skipped);
	}

	up_write(&_hash_lock);
}

static int dm_hash_rename(uint32_t cookie, const char *old, const char *new)
{
	char *new_name, *old_name;
	struct hash_cell *hc;
	struct dm_table *table;

	/*
	 * duplicate new.
	 */
	new_name = kstrdup(new, GFP_KERNEL);
	if (!new_name)
		return -ENOMEM;

	down_write(&_hash_lock);

	/*
	 * Is new free ?
	 */
	hc = __get_name_cell(new);
	if (hc) {
		DMWARN("asked to rename to an already existing name %s -> %s",
		       old, new);
		dm_put(hc->md);
		up_write(&_hash_lock);
		kfree(new_name);
		return -EBUSY;
	}

	/*
	 * Is there such a device as 'old' ?
	 */
	hc = __get_name_cell(old);
	if (!hc) {
		DMWARN("asked to rename a non existent device %s -> %s",
		       old, new);
		up_write(&_hash_lock);
		kfree(new_name);
		return -ENXIO;
	}

	/*
	 * rename and move the name cell.
	 */
	list_del(&hc->name_list);
	old_name = hc->name;
	hc->name = new_name;
	list_add(&hc->name_list, _name_buckets + hash_str(new_name));

	/*
	 * Wake up any dm event waiters.
	 */
	table = dm_get_table(hc->md);
	if (table) {
		dm_table_event(table);
		dm_table_put(table);
	}

	dm_kobject_uevent(hc->md, KOBJ_CHANGE, cookie);

	dm_put(hc->md);
	up_write(&_hash_lock);
	kfree(old_name);
	return 0;
}

/*-----------------------------------------------------------------
 * Implementation of the ioctl commands
 *---------------------------------------------------------------*/
/*
 * All the ioctl commands get dispatched to functions with this
 * prototype.
 */
typedef int (*ioctl_fn)(struct dm_ioctl *param, size_t param_size);

static int remove_all(struct dm_ioctl *param, size_t param_size)
{
	dm_hash_remove_all(1);
	param->data_size = 0;
	return 0;
}

/*
 * Round up the ptr to an 8-byte boundary.
 */
#define ALIGN_MASK 7
static inline void *align_ptr(void *ptr)
{
	return (void *) (((size_t) (ptr + ALIGN_MASK)) & ~ALIGN_MASK);
}

/*
 * Retrieves the data payload buffer from an already allocated
 * struct dm_ioctl.
 */
static void *get_result_buffer(struct dm_ioctl *param, size_t param_size,
			       size_t *len)
{
	param->data_start = align_ptr(param + 1) - (void *) param;

	if (param->data_start < param_size)
		*len = param_size - param->data_start;
	else
		*len = 0;

	return ((void *) param) + param->data_start;
}

static int list_devices(struct dm_ioctl *param, size_t param_size)
{
	unsigned int i;
	struct hash_cell *hc;
	size_t len, needed = 0;
	struct gendisk *disk;
	struct dm_name_list *nl, *old_nl = NULL;

	down_write(&_hash_lock);

	/*
	 * Loop through all the devices working out how much
	 * space we need.
	 */
	for (i = 0; i < NUM_BUCKETS; i++) {
		list_for_each_entry (hc, _name_buckets + i, name_list) {
			needed += sizeof(struct dm_name_list);
			needed += strlen(hc->name) + 1;
			needed += ALIGN_MASK;
		}
	}

	/*
	 * Grab our output buffer.
	 */
	nl = get_result_buffer(param, param_size, &len);
	if (len < needed) {
		param->flags |= DM_BUFFER_FULL_FLAG;
		goto out;
	}
	param->data_size = param->data_start + needed;

	nl->dev = 0;	/* Flags no data */

	/*
	 * Now loop through filling out the names.
	 */
	for (i = 0; i < NUM_BUCKETS; i++) {
		list_for_each_entry (hc, _name_buckets + i, name_list) {
			if (old_nl)
				old_nl->next = (uint32_t) ((void *) nl -
							   (void *) old_nl);
			disk = dm_disk(hc->md);
			nl->dev = huge_encode_dev(disk_devt(disk));
			nl->next = 0;
			strcpy(nl->name, hc->name);

			old_nl = nl;
			nl = align_ptr(((void *) ++nl) + strlen(hc->name) + 1);
		}
	}

 out:
	up_write(&_hash_lock);
	return 0;
}

static void list_version_get_needed(struct target_type *tt, void *needed_param)
{
    size_t *needed = needed_param;

    *needed += sizeof(struct dm_target_versions);
    *needed += strlen(tt->name);
    *needed += ALIGN_MASK;
}

static void list_version_get_info(struct target_type *tt, void *param)
{
    struct vers_iter *info = param;

    /* Check space - it might have changed since the first iteration */
    if ((char *)info->vers + sizeof(tt->version) + strlen(tt->name) + 1 >
	info->end) {

	info->flags = DM_BUFFER_FULL_FLAG;
	return;
    }

    if (info->old_vers)
	info->old_vers->next = (uint32_t) ((void *)info->vers -
					   (void *)info->old_vers);
    info->vers->version[0] = tt->version[0];
    info->vers->version[1] = tt->version[1];
    info->vers->version[2] = tt->version[2];
    info->vers->next = 0;
    strcpy(info->vers->name, tt->name);

    info->old_vers = info->vers;
    info->vers = align_ptr(((void *) ++info->vers) + strlen(tt->name) + 1);
}

static int list_versions(struct dm_ioctl *param, size_t param_size)
{
	size_t len, needed = 0;
	struct dm_target_versions *vers;
	struct vers_iter iter_info;

	/*
	 * Loop through all the devices working out how much
	 * space we need.
	 */
	dm_target_iterate(list_version_get_needed, &needed);

	/*
	 * Grab our output buffer.
	 */
	vers = get_result_buffer(param, param_size, &len);
	if (len < needed) {
		param->flags |= DM_BUFFER_FULL_FLAG;
		goto out;
	}
	param->data_size = param->data_start + needed;

	iter_info.param_size = param_size;
	iter_info.old_vers = NULL;
	iter_info.vers = vers;
	iter_info.flags = 0;
	iter_info.end = (char *)vers+len;

	/*
	 * Now loop through filling out the names & versions.
	 */
	dm_target_iterate(list_version_get_info, &iter_info);
	param->flags |= iter_info.flags;

 out:
	return 0;
}



static int check_name(const char *name)
{
	if (strchr(name, '/')) {
		DMWARN("invalid device name");
		return -EINVAL;
	}

	return 0;
}

/*
 * Fills in a dm_ioctl structure, ready for sending back to
 * userland.
 */
static int __dev_status(struct mapped_device *md, struct dm_ioctl *param)
{
	struct gendisk *disk = dm_disk(md);
	struct dm_table *table;

	param->flags &= ~(DM_SUSPEND_FLAG | DM_READONLY_FLAG |
			  DM_ACTIVE_PRESENT_FLAG);

	if (dm_suspended(md))
		param->flags |= DM_SUSPEND_FLAG;

	param->dev = huge_encode_dev(disk_devt(disk));

	/*
	 * Yes, this will be out of date by the time it gets back
	 * to userland, but it is still very useful for
	 * debugging.
	 */
	param->open_count = dm_open_count(md);

	if (get_disk_ro(disk))
		param->flags |= DM_READONLY_FLAG;

	param->event_nr = dm_get_event_nr(md);

	table = dm_get_table(md);
	if (table) {
		param->flags |= DM_ACTIVE_PRESENT_FLAG;
		param->target_count = dm_table_get_num_targets(table);
		dm_table_put(table);
	} else
		param->target_count = 0;

	return 0;
}

static int dev_create(struct dm_ioctl *param, size_t param_size)
{
	int r, m = DM_ANY_MINOR;
	struct mapped_device *md;

	r = check_name(param->name);
	if (r)
		return r;

	if (param->flags & DM_PERSISTENT_DEV_FLAG)
		m = MINOR(huge_decode_dev(param->dev));

	r = dm_create(m, &md);
	if (r)
		return r;

	r = dm_hash_insert(param->name, *param->uuid ? param->uuid : NULL, md);
	if (r) {
		dm_put(md);
		return r;
	}

	param->flags &= ~DM_INACTIVE_PRESENT_FLAG;

	r = __dev_status(md, param);
	dm_put(md);

	return r;
}

/*
 * Always use UUID for lookups if it's present, otherwise use name or dev.
 */
static struct hash_cell *__find_device_hash_cell(struct dm_ioctl *param)
{
	struct mapped_device *md;
	void *mdptr = NULL;

	if (*param->uuid)
		return __get_uuid_cell(param->uuid);

	if (*param->name)
		return __get_name_cell(param->name);

	md = dm_get_md(huge_decode_dev(param->dev));
	if (!md)
		goto out;

	mdptr = dm_get_mdptr(md);
	if (!mdptr)
		dm_put(md);

out:
	return mdptr;
}

static struct mapped_device *find_device(struct dm_ioctl *param)
{
	struct hash_cell *hc;
	struct mapped_device *md = NULL;

	down_read(&_hash_lock);
	hc = __find_device_hash_cell(param);
	if (hc) {
		md = hc->md;

		/*
		 * Sneakily write in both the name and the uuid
		 * while we have the cell.
		 */
		strncpy(param->name, hc->name, sizeof(param->name));
		if (hc->uuid)
			strncpy(param->uuid, hc->uuid, sizeof(param->uuid)-1);
		else
			param->uuid[0] = '\0';

		if (hc->new_map)
			param->flags |= DM_INACTIVE_PRESENT_FLAG;
		else
			param->flags &= ~DM_INACTIVE_PRESENT_FLAG;
	}
	up_read(&_hash_lock);

	return md;
}

static int dev_remove(struct dm_ioctl *param, size_t param_size)
{
	struct hash_cell *hc;
	struct mapped_device *md;
	int r;

	down_write(&_hash_lock);
	hc = __find_device_hash_cell(param);

	if (!hc) {
		DMWARN("device doesn't appear to be in the dev hash table.");
		up_write(&_hash_lock);
		return -ENXIO;
	}

	md = hc->md;

	/*
	 * Ensure the device is not open and nothing further can open it.
	 */
	r = dm_lock_for_deletion(md);
	if (r) {
		DMWARN("unable to remove open device %s", hc->name);
		up_write(&_hash_lock);
		dm_put(md);
		return r;
	}

	__hash_remove(hc);
	up_write(&_hash_lock);

	dm_kobject_uevent(md, KOBJ_REMOVE, param->event_nr);

	dm_put(md);
	param->data_size = 0;
	return 0;
}

/*
 * Check a string doesn't overrun the chunk of
 * memory we copied from userland.
 */
static int invalid_str(char *str, void *end)
{
	while ((void *) str < end)
		if (!*str++)
			return 0;

	return -EINVAL;
}

static int dev_rename(struct dm_ioctl *param, size_t param_size)
{
	int r;
	char *new_name = (char *) param + param->data_start;

	if (new_name < param->data ||
	    invalid_str(new_name, (void *) param + param_size) ||
	    strlen(new_name) > DM_NAME_LEN - 1) {
		DMWARN("Invalid new logical volume name supplied.");
		return -EINVAL;
	}

	r = check_name(new_name);
	if (r)
		return r;

	param->data_size = 0;
	return dm_hash_rename(param->event_nr, param->name, new_name);
}

static int dev_set_geometry(struct dm_ioctl *param, size_t param_size)
{
	int r = -EINVAL, x;
	struct mapped_device *md;
	struct hd_geometry geometry;
	unsigned long indata[4];
	char *geostr = (char *) param + param->data_start;

	md = find_device(param);
	if (!md)
		return -ENXIO;

	if (geostr < param->data ||
	    invalid_str(geostr, (void *) param + param_size)) {
		DMWARN("Invalid geometry supplied.");
		goto out;
	}

	x = sscanf(geostr, "%lu %lu %lu %lu", indata,
		   indata + 1, indata + 2, indata + 3);

	if (x != 4) {
		DMWARN("Unable to interpret geometry settings.");
		goto out;
	}

	if (indata[0] > 65535 || indata[1] > 255 ||
	    indata[2] > 255 || indata[3] > ULONG_MAX) {
		DMWARN("Geometry exceeds range limits.");
		goto out;
	}

	geometry.cylinders = indata[0];
	geometry.heads = indata[1];
	geometry.sectors = indata[2];
	geometry.start = indata[3];

	r = dm_set_geometry(md, &geometry);
	if (!r)
		r = __dev_status(md, param);

	param->data_size = 0;

out:
	dm_put(md);
	return r;
}

static int do_suspend(struct dm_ioctl *param)
{
	int r = 0;
	unsigned suspend_flags = DM_SUSPEND_LOCKFS_FLAG;
	struct mapped_device *md;

	md = find_device(param);
	if (!md)
		return -ENXIO;

	if (param->flags & DM_SKIP_LOCKFS_FLAG)
		suspend_flags &= ~DM_SUSPEND_LOCKFS_FLAG;
	if (param->flags & DM_NOFLUSH_FLAG)
		suspend_flags |= DM_SUSPEND_NOFLUSH_FLAG;

	if (!dm_suspended(md))
		r = dm_suspend(md, suspend_flags);

	if (!r)
		r = __dev_status(md, param);

	dm_put(md);
	return r;
}

static int do_resume(struct dm_ioctl *param)
{
	int r = 0;
	unsigned suspend_flags = DM_SUSPEND_LOCKFS_FLAG;
	struct hash_cell *hc;
	struct mapped_device *md;
	struct dm_table *new_map;

	down_write(&_hash_lock);

	hc = __find_device_hash_cell(param);
	if (!hc) {
		DMWARN("device doesn't appear to be in the dev hash table.");
		up_write(&_hash_lock);
		return -ENXIO;
	}

	md = hc->md;

	new_map = hc->new_map;
	hc->new_map = NULL;
	param->flags &= ~DM_INACTIVE_PRESENT_FLAG;

	up_write(&_hash_lock);

	/* Do we need to load a new map ? */
	if (new_map) {
		/* Suspend if it isn't already suspended */
		if (param->flags & DM_SKIP_LOCKFS_FLAG)
			suspend_flags &= ~DM_SUSPEND_LOCKFS_FLAG;
		if (param->flags & DM_NOFLUSH_FLAG)
			suspend_flags |= DM_SUSPEND_NOFLUSH_FLAG;
		if (!dm_suspended(md))
			dm_suspend(md, suspend_flags);

		r = dm_swap_table(md, new_map);
		if (r) {
			dm_table_destroy(new_map);
			dm_put(md);
			return r;
		}

		if (dm_table_get_mode(new_map) & FMODE_WRITE)
			set_disk_ro(dm_disk(md), 0);
		else
			set_disk_ro(dm_disk(md), 1);
	}

	if (dm_suspended(md))
		r = dm_resume(md);


	if (!r) {
		dm_kobject_uevent(md, KOBJ_CHANGE, param->event_nr);
		r = __dev_status(md, param);
	}

	dm_put(md);
	return r;
}

/*
 * Set or unset the suspension state of a device.
 * If the device already is in the requested state we just return its status.
 */
static int dev_suspend(struct dm_ioctl *param, size_t param_size)
{
	if (param->flags & DM_SUSPEND_FLAG)
		return do_suspend(param);

	return do_resume(param);
}

/*
 * Copies device info back to user space, used by
 * the create and info ioctls.
 */
static int dev_status(struct dm_ioctl *param, size_t param_size)
{
	int r;
	struct mapped_device *md;

	md = find_device(param);
	if (!md)
		return -ENXIO;

	r = __dev_status(md, param);
	dm_put(md);
	return r;
}

/*
 * Build up the status struct for each target
 */
static void retrieve_status(struct dm_table *table,
			    struct dm_ioctl *param, size_t param_size)
{
	unsigned int i, num_targets;
	struct dm_target_spec *spec;
	char *outbuf, *outptr;
	status_type_t type;
	size_t remaining, len, used = 0;

	outptr = outbuf = get_result_buffer(param, param_size, &len);

	if (param->flags & DM_STATUS_TABLE_FLAG)
		type = STATUSTYPE_TABLE;
	else
		type = STATUSTYPE_INFO;

	/* Get all the target info */
	num_targets = dm_table_get_num_targets(table);
	for (i = 0; i < num_targets; i++) {
		struct dm_target *ti = dm_table_get_target(table, i);

		remaining = len - (outptr - outbuf);
		if (remaining <= sizeof(struct dm_target_spec)) {
			param->flags |= DM_BUFFER_FULL_FLAG;
			break;
		}

		spec = (struct dm_target_spec *) outptr;

		spec->status = 0;
		spec->sector_start = ti->begin;
		spec->length = ti->len;
		strncpy(spec->target_type, ti->type->name,
			sizeof(spec->target_type));

		outptr += sizeof(struct dm_target_spec);
		remaining = len - (outptr - outbuf);
		if (remaining <= 0) {
			param->flags |= DM_BUFFER_FULL_FLAG;
			break;
		}

		/* Get the status/table string from the target driver */
		if (ti->type->status) {
			if (ti->type->status(ti, type, outptr, remaining)) {
				param->flags |= DM_BUFFER_FULL_FLAG;
				break;
			}
		} else
			outptr[0] = '\0';

		outptr += strlen(outptr) + 1;
		used = param->data_start + (outptr - outbuf);

		outptr = align_ptr(outptr);
		spec->next = outptr - outbuf;
	}

	if (used)
		param->data_size = used;

	param->target_count = num_targets;
}

/*
 * Wait for a device to report an event
 */
static int dev_wait(struct dm_ioctl *param, size_t param_size)
{
	int r;
	struct mapped_device *md;
	struct dm_table *table;

	md = find_device(param);
	if (!md)
		return -ENXIO;

	/*
	 * Wait for a notification event
	 */
	if (dm_wait_event(md, param->event_nr)) {
		r = -ERESTARTSYS;
		goto out;
	}

	/*
	 * The userland program is going to want to know what
	 * changed to trigger the event, so we may as well tell
	 * him and save an ioctl.
	 */
	r = __dev_status(md, param);
	if (r)
		goto out;

	table = dm_get_table(md);
	if (table) {
		retrieve_status(table, param, param_size);
		dm_table_put(table);
	}

 out:
	dm_put(md);
	return r;
}

static inline fmode_t get_mode(struct dm_ioctl *param)
{
	fmode_t mode = FMODE_READ | FMODE_WRITE;

	if (param->flags & DM_READONLY_FLAG)
		mode = FMODE_READ;

	return mode;
}

static int next_target(struct dm_target_spec *last, uint32_t next, void *end,
		       struct dm_target_spec **spec, char **target_params)
{
	*spec = (struct dm_target_spec *) ((unsigned char *) last + next);
	*target_params = (char *) (*spec + 1);

	if (*spec < (last + 1))
		return -EINVAL;

	return invalid_str(*target_params, end);
}

static int populate_table(struct dm_table *table,
			  struct dm_ioctl *param, size_t param_size)
{
	int r;
	unsigned int i = 0;
	struct dm_target_spec *spec = (struct dm_target_spec *) param;
	uint32_t next = param->data_start;
	void *end = (void *) param + param_size;
	char *target_params;

	if (!param->target_count) {
		DMWARN("populate_table: no targets specified");
		return -EINVAL;
	}

	for (i = 0; i < param->target_count; i++) {

		r = next_target(spec, next, end, &spec, &target_params);
		if (r) {
			DMWARN("unable to find target");
			return r;
		}

		r = dm_table_add_target(table, spec->target_type,
					(sector_t) spec->sector_start,
					(sector_t) spec->length,
					target_params);
		if (r) {
			DMWARN("error adding target to table");
			return r;
		}

		next = spec->next;
	}

	r = dm_table_set_type(table);
	if (r) {
		DMWARN("unable to set table type");
		return r;
	}

	return dm_table_complete(table);
}

static int table_prealloc_integrity(struct dm_table *t,
				    struct mapped_device *md)
{
	struct list_head *devices = dm_table_get_devices(t);
	struct dm_dev_internal *dd;

	list_for_each_entry(dd, devices, list)
		if (bdev_get_integrity(dd->dm_dev.bdev))
			return blk_integrity_register(dm_disk(md), NULL);

	return 0;
}

static int table_load(struct dm_ioctl *param, size_t param_size)
{
	int r;
	struct hash_cell *hc;
	struct dm_table *t;
	struct mapped_device *md;

	md = find_device(param);
	if (!md)
		return -ENXIO;

	r = dm_table_create(&t, get_mode(param), param->target_count, md);
	if (r)
		goto out;

	r = populate_table(t, param, param_size);
	if (r) {
		dm_table_destroy(t);
		goto out;
	}

	r = table_prealloc_integrity(t, md);
	if (r) {
		DMERR("%s: could not register integrity profile.",
		      dm_device_name(md));
		dm_table_destroy(t);
		goto out;
	}

<<<<<<< HEAD
	r = dm_init_md_mempool(md, dm_table_get_type(t));
	if (r) {
		DMWARN("unable to initialize the md mempools for this table");
		dm_table_put(t);
=======
	r = dm_table_alloc_md_mempools(t);
	if (r) {
		DMWARN("unable to allocate mempools for this table");
		dm_table_destroy(t);
>>>>>>> 7c5371c4
		goto out;
	}

	down_write(&_hash_lock);
	hc = dm_get_mdptr(md);
	if (!hc || hc->md != md) {
		DMWARN("device has been removed from the dev hash table.");
		dm_table_destroy(t);
		up_write(&_hash_lock);
		r = -ENXIO;
		goto out;
	}

	if (hc->new_map)
		dm_table_destroy(hc->new_map);
	hc->new_map = t;
	up_write(&_hash_lock);

	param->flags |= DM_INACTIVE_PRESENT_FLAG;
	r = __dev_status(md, param);

out:
	dm_put(md);

	return r;
}

static int table_clear(struct dm_ioctl *param, size_t param_size)
{
	int r;
	struct hash_cell *hc;
	struct mapped_device *md;

	down_write(&_hash_lock);

	hc = __find_device_hash_cell(param);
	if (!hc) {
		DMWARN("device doesn't appear to be in the dev hash table.");
		up_write(&_hash_lock);
		return -ENXIO;
	}

	if (hc->new_map) {
		dm_table_destroy(hc->new_map);
		hc->new_map = NULL;
	}

	param->flags &= ~DM_INACTIVE_PRESENT_FLAG;

	r = __dev_status(hc->md, param);
	md = hc->md;
	up_write(&_hash_lock);
	dm_put(md);
	return r;
}

/*
 * Retrieves a list of devices used by a particular dm device.
 */
static void retrieve_deps(struct dm_table *table,
			  struct dm_ioctl *param, size_t param_size)
{
	unsigned int count = 0;
	struct list_head *tmp;
	size_t len, needed;
	struct dm_dev_internal *dd;
	struct dm_target_deps *deps;

	deps = get_result_buffer(param, param_size, &len);

	/*
	 * Count the devices.
	 */
	list_for_each (tmp, dm_table_get_devices(table))
		count++;

	/*
	 * Check we have enough space.
	 */
	needed = sizeof(*deps) + (sizeof(*deps->dev) * count);
	if (len < needed) {
		param->flags |= DM_BUFFER_FULL_FLAG;
		return;
	}

	/*
	 * Fill in the devices.
	 */
	deps->count = count;
	count = 0;
	list_for_each_entry (dd, dm_table_get_devices(table), list)
		deps->dev[count++] = huge_encode_dev(dd->dm_dev.bdev->bd_dev);

	param->data_size = param->data_start + needed;
}

static int table_deps(struct dm_ioctl *param, size_t param_size)
{
	int r = 0;
	struct mapped_device *md;
	struct dm_table *table;

	md = find_device(param);
	if (!md)
		return -ENXIO;

	r = __dev_status(md, param);
	if (r)
		goto out;

	table = dm_get_table(md);
	if (table) {
		retrieve_deps(table, param, param_size);
		dm_table_put(table);
	}

 out:
	dm_put(md);
	return r;
}

/*
 * Return the status of a device as a text string for each
 * target.
 */
static int table_status(struct dm_ioctl *param, size_t param_size)
{
	int r;
	struct mapped_device *md;
	struct dm_table *table;

	md = find_device(param);
	if (!md)
		return -ENXIO;

	r = __dev_status(md, param);
	if (r)
		goto out;

	table = dm_get_table(md);
	if (table) {
		retrieve_status(table, param, param_size);
		dm_table_put(table);
	}

 out:
	dm_put(md);
	return r;
}

/*
 * Pass a message to the target that's at the supplied device offset.
 */
static int target_message(struct dm_ioctl *param, size_t param_size)
{
	int r, argc;
	char **argv;
	struct mapped_device *md;
	struct dm_table *table;
	struct dm_target *ti;
	struct dm_target_msg *tmsg = (void *) param + param->data_start;

	md = find_device(param);
	if (!md)
		return -ENXIO;

	r = __dev_status(md, param);
	if (r)
		goto out;

	if (tmsg < (struct dm_target_msg *) param->data ||
	    invalid_str(tmsg->message, (void *) param + param_size)) {
		DMWARN("Invalid target message parameters.");
		r = -EINVAL;
		goto out;
	}

	r = dm_split_args(&argc, &argv, tmsg->message);
	if (r) {
		DMWARN("Failed to split target message parameters");
		goto out;
	}

	table = dm_get_table(md);
	if (!table)
		goto out_argv;

	ti = dm_table_find_target(table, tmsg->sector);
	if (!dm_target_is_valid(ti)) {
		DMWARN("Target message sector outside device.");
		r = -EINVAL;
	} else if (ti->type->message)
		r = ti->type->message(ti, argc, argv);
	else {
		DMWARN("Target type does not support messages");
		r = -EINVAL;
	}

	dm_table_put(table);
 out_argv:
	kfree(argv);
 out:
	param->data_size = 0;
	dm_put(md);
	return r;
}

/*-----------------------------------------------------------------
 * Implementation of open/close/ioctl on the special char
 * device.
 *---------------------------------------------------------------*/
static ioctl_fn lookup_ioctl(unsigned int cmd)
{
	static struct {
		int cmd;
		ioctl_fn fn;
	} _ioctls[] = {
		{DM_VERSION_CMD, NULL},	/* version is dealt with elsewhere */
		{DM_REMOVE_ALL_CMD, remove_all},
		{DM_LIST_DEVICES_CMD, list_devices},

		{DM_DEV_CREATE_CMD, dev_create},
		{DM_DEV_REMOVE_CMD, dev_remove},
		{DM_DEV_RENAME_CMD, dev_rename},
		{DM_DEV_SUSPEND_CMD, dev_suspend},
		{DM_DEV_STATUS_CMD, dev_status},
		{DM_DEV_WAIT_CMD, dev_wait},

		{DM_TABLE_LOAD_CMD, table_load},
		{DM_TABLE_CLEAR_CMD, table_clear},
		{DM_TABLE_DEPS_CMD, table_deps},
		{DM_TABLE_STATUS_CMD, table_status},

		{DM_LIST_VERSIONS_CMD, list_versions},

		{DM_TARGET_MSG_CMD, target_message},
		{DM_DEV_SET_GEOMETRY_CMD, dev_set_geometry}
	};

	return (cmd >= ARRAY_SIZE(_ioctls)) ? NULL : _ioctls[cmd].fn;
}

/*
 * As well as checking the version compatibility this always
 * copies the kernel interface version out.
 */
static int check_version(unsigned int cmd, struct dm_ioctl __user *user)
{
	uint32_t version[3];
	int r = 0;

	if (copy_from_user(version, user->version, sizeof(version)))
		return -EFAULT;

	if ((DM_VERSION_MAJOR != version[0]) ||
	    (DM_VERSION_MINOR < version[1])) {
		DMWARN("ioctl interface mismatch: "
		       "kernel(%u.%u.%u), user(%u.%u.%u), cmd(%d)",
		       DM_VERSION_MAJOR, DM_VERSION_MINOR,
		       DM_VERSION_PATCHLEVEL,
		       version[0], version[1], version[2], cmd);
		r = -EINVAL;
	}

	/*
	 * Fill in the kernel version.
	 */
	version[0] = DM_VERSION_MAJOR;
	version[1] = DM_VERSION_MINOR;
	version[2] = DM_VERSION_PATCHLEVEL;
	if (copy_to_user(user->version, version, sizeof(version)))
		return -EFAULT;

	return r;
}

static void free_params(struct dm_ioctl *param)
{
	vfree(param);
}

static int copy_params(struct dm_ioctl __user *user, struct dm_ioctl **param)
{
	struct dm_ioctl tmp, *dmi;

	if (copy_from_user(&tmp, user, sizeof(tmp) - sizeof(tmp.data)))
		return -EFAULT;

	if (tmp.data_size < (sizeof(tmp) - sizeof(tmp.data)))
		return -EINVAL;

	dmi = vmalloc(tmp.data_size);
	if (!dmi)
		return -ENOMEM;

	if (copy_from_user(dmi, user, tmp.data_size)) {
		vfree(dmi);
		return -EFAULT;
	}

	*param = dmi;
	return 0;
}

static int validate_params(uint cmd, struct dm_ioctl *param)
{
	/* Always clear this flag */
	param->flags &= ~DM_BUFFER_FULL_FLAG;

	/* Ignores parameters */
	if (cmd == DM_REMOVE_ALL_CMD ||
	    cmd == DM_LIST_DEVICES_CMD ||
	    cmd == DM_LIST_VERSIONS_CMD)
		return 0;

	if ((cmd == DM_DEV_CREATE_CMD)) {
		if (!*param->name) {
			DMWARN("name not supplied when creating device");
			return -EINVAL;
		}
	} else if ((*param->uuid && *param->name)) {
		DMWARN("only supply one of name or uuid, cmd(%u)", cmd);
		return -EINVAL;
	}

	/* Ensure strings are terminated */
	param->name[DM_NAME_LEN - 1] = '\0';
	param->uuid[DM_UUID_LEN - 1] = '\0';

	return 0;
}

static int ctl_ioctl(uint command, struct dm_ioctl __user *user)
{
	int r = 0;
	unsigned int cmd;
	struct dm_ioctl *uninitialized_var(param);
	ioctl_fn fn = NULL;
	size_t param_size;

	/* only root can play with this */
	if (!capable(CAP_SYS_ADMIN))
		return -EACCES;

	if (_IOC_TYPE(command) != DM_IOCTL)
		return -ENOTTY;

	cmd = _IOC_NR(command);

	/*
	 * Check the interface version passed in.  This also
	 * writes out the kernel's interface version.
	 */
	r = check_version(cmd, user);
	if (r)
		return r;

	/*
	 * Nothing more to do for the version command.
	 */
	if (cmd == DM_VERSION_CMD)
		return 0;

	fn = lookup_ioctl(cmd);
	if (!fn) {
		DMWARN("dm_ctl_ioctl: unknown command 0x%x", command);
		return -ENOTTY;
	}

	/*
	 * Trying to avoid low memory issues when a device is
	 * suspended.
	 */
	current->flags |= PF_MEMALLOC;

	/*
	 * Copy the parameters into kernel space.
	 */
	r = copy_params(user, &param);

	current->flags &= ~PF_MEMALLOC;

	if (r)
		return r;

	r = validate_params(cmd, param);
	if (r)
		goto out;

	param_size = param->data_size;
	param->data_size = sizeof(*param);
	r = fn(param, param_size);

	/*
	 * Copy the results back to userland.
	 */
	if (!r && copy_to_user(user, param, param->data_size))
		r = -EFAULT;

 out:
	free_params(param);
	return r;
}

static long dm_ctl_ioctl(struct file *file, uint command, ulong u)
{
	return (long)ctl_ioctl(command, (struct dm_ioctl __user *)u);
}

#ifdef CONFIG_COMPAT
static long dm_compat_ctl_ioctl(struct file *file, uint command, ulong u)
{
	return (long)dm_ctl_ioctl(file, command, (ulong) compat_ptr(u));
}
#else
#define dm_compat_ctl_ioctl NULL
#endif

static const struct file_operations _ctl_fops = {
	.unlocked_ioctl	 = dm_ctl_ioctl,
	.compat_ioctl = dm_compat_ctl_ioctl,
	.owner	 = THIS_MODULE,
};

static struct miscdevice _dm_misc = {
	.minor 		= MISC_DYNAMIC_MINOR,
	.name  		= DM_NAME,
	.devnode	= "mapper/control",
	.fops  		= &_ctl_fops
};

/*
 * Create misc character device and link to DM_DIR/control.
 */
int __init dm_interface_init(void)
{
	int r;

	r = dm_hash_init();
	if (r)
		return r;

	r = misc_register(&_dm_misc);
	if (r) {
		DMERR("misc_register failed for control device");
		dm_hash_exit();
		return r;
	}

	DMINFO("%d.%d.%d%s initialised: %s", DM_VERSION_MAJOR,
	       DM_VERSION_MINOR, DM_VERSION_PATCHLEVEL, DM_VERSION_EXTRA,
	       DM_DRIVER_EMAIL);
	return 0;
}

void dm_interface_exit(void)
{
	if (misc_deregister(&_dm_misc) < 0)
		DMERR("misc_deregister failed for control device");

	dm_hash_exit();
}

/**
 * dm_copy_name_and_uuid - Copy mapped device name & uuid into supplied buffers
 * @md: Pointer to mapped_device
 * @name: Buffer (size DM_NAME_LEN) for name
 * @uuid: Buffer (size DM_UUID_LEN) for uuid or empty string if uuid not defined
 */
int dm_copy_name_and_uuid(struct mapped_device *md, char *name, char *uuid)
{
	int r = 0;
	struct hash_cell *hc;

	if (!md)
		return -ENXIO;

	dm_get(md);
	down_read(&_hash_lock);
	hc = dm_get_mdptr(md);
	if (!hc || hc->md != md) {
		r = -ENXIO;
		goto out;
	}

	if (name)
		strcpy(name, hc->name);
	if (uuid)
		strcpy(uuid, hc->uuid ? : "");

out:
	up_read(&_hash_lock);
	dm_put(md);

	return r;
}<|MERGE_RESOLUTION|>--- conflicted
+++ resolved
@@ -1101,17 +1101,10 @@
 		goto out;
 	}
 
-<<<<<<< HEAD
-	r = dm_init_md_mempool(md, dm_table_get_type(t));
-	if (r) {
-		DMWARN("unable to initialize the md mempools for this table");
-		dm_table_put(t);
-=======
 	r = dm_table_alloc_md_mempools(t);
 	if (r) {
 		DMWARN("unable to allocate mempools for this table");
 		dm_table_destroy(t);
->>>>>>> 7c5371c4
 		goto out;
 	}
 
