/*
 * Copyright (C) 2001 Sistina Software (UK) Limited.
 * Copyright (C) 2004-2008 Red Hat, Inc. All rights reserved.
 *
 * This file is released under the GPL.
 */

#include "dm-core.h"

#include <linux/module.h>
#include <linux/vmalloc.h>
#include <linux/blkdev.h>
#include <linux/namei.h>
#include <linux/ctype.h>
#include <linux/string.h>
#include <linux/slab.h>
#include <linux/interrupt.h>
#include <linux/mutex.h>
#include <linux/delay.h>
#include <linux/atomic.h>
#include <linux/blk-mq.h>
#include <linux/mount.h>
#include <linux/dax.h>

#define DM_MSG_PREFIX "table"

#define MAX_DEPTH 16
#define NODE_SIZE L1_CACHE_BYTES
#define KEYS_PER_NODE (NODE_SIZE / sizeof(sector_t))
#define CHILDREN_PER_NODE (KEYS_PER_NODE + 1)

struct dm_table {
	struct mapped_device *md;
	enum dm_queue_mode type;

	/* btree table */
	unsigned int depth;
	unsigned int counts[MAX_DEPTH];	/* in nodes */
	sector_t *index[MAX_DEPTH];

	unsigned int num_targets;
	unsigned int num_allocated;
	sector_t *highs;
	struct dm_target *targets;

	struct target_type *immutable_target_type;

	bool integrity_supported:1;
	bool singleton:1;
	bool all_blk_mq:1;
	unsigned integrity_added:1;

	/*
	 * Indicates the rw permissions for the new logical
	 * device.  This should be a combination of FMODE_READ
	 * and FMODE_WRITE.
	 */
	fmode_t mode;

	/* a list of devices used by this table */
	struct list_head devices;

	/* events get handed up using this callback */
	void (*event_fn)(void *);
	void *event_context;

	struct dm_md_mempools *mempools;

	struct list_head target_callbacks;
};

/*
 * Similar to ceiling(log_size(n))
 */
static unsigned int int_log(unsigned int n, unsigned int base)
{
	int result = 0;

	while (n > 1) {
		n = dm_div_up(n, base);
		result++;
	}

	return result;
}

/*
 * Calculate the index of the child node of the n'th node k'th key.
 */
static inline unsigned int get_child(unsigned int n, unsigned int k)
{
	return (n * CHILDREN_PER_NODE) + k;
}

/*
 * Return the n'th node of level l from table t.
 */
static inline sector_t *get_node(struct dm_table *t,
				 unsigned int l, unsigned int n)
{
	return t->index[l] + (n * KEYS_PER_NODE);
}

/*
 * Return the highest key that you could lookup from the n'th
 * node on level l of the btree.
 */
static sector_t high(struct dm_table *t, unsigned int l, unsigned int n)
{
	for (; l < t->depth - 1; l++)
		n = get_child(n, CHILDREN_PER_NODE - 1);

	if (n >= t->counts[l])
		return (sector_t) - 1;

	return get_node(t, l, n)[KEYS_PER_NODE - 1];
}

/*
 * Fills in a level of the btree based on the highs of the level
 * below it.
 */
static int setup_btree_index(unsigned int l, struct dm_table *t)
{
	unsigned int n, k;
	sector_t *node;

	for (n = 0U; n < t->counts[l]; n++) {
		node = get_node(t, l, n);

		for (k = 0U; k < KEYS_PER_NODE; k++)
			node[k] = high(t, l + 1, get_child(n, k));
	}

	return 0;
}

void *dm_vcalloc(unsigned long nmemb, unsigned long elem_size)
{
	unsigned long size;
	void *addr;

	/*
	 * Check that we're not going to overflow.
	 */
	if (nmemb > (ULONG_MAX / elem_size))
		return NULL;

	size = nmemb * elem_size;
	addr = vzalloc(size);

	return addr;
}
EXPORT_SYMBOL(dm_vcalloc);

/*
 * highs, and targets are managed as dynamic arrays during a
 * table load.
 */
static int alloc_targets(struct dm_table *t, unsigned int num)
{
	sector_t *n_highs;
	struct dm_target *n_targets;

	/*
	 * Allocate both the target array and offset array at once.
	 * Append an empty entry to catch sectors beyond the end of
	 * the device.
	 */
	n_highs = (sector_t *) dm_vcalloc(num + 1, sizeof(struct dm_target) +
					  sizeof(sector_t));
	if (!n_highs)
		return -ENOMEM;

	n_targets = (struct dm_target *) (n_highs + num);

	memset(n_highs, -1, sizeof(*n_highs) * num);
	vfree(t->highs);

	t->num_allocated = num;
	t->highs = n_highs;
	t->targets = n_targets;

	return 0;
}

int dm_table_create(struct dm_table **result, fmode_t mode,
		    unsigned num_targets, struct mapped_device *md)
{
	struct dm_table *t = kzalloc(sizeof(*t), GFP_KERNEL);

	if (!t)
		return -ENOMEM;

	INIT_LIST_HEAD(&t->devices);
	INIT_LIST_HEAD(&t->target_callbacks);

	if (!num_targets)
		num_targets = KEYS_PER_NODE;

	num_targets = dm_round_up(num_targets, KEYS_PER_NODE);

	if (!num_targets) {
		kfree(t);
		return -ENOMEM;
	}

	if (alloc_targets(t, num_targets)) {
		kfree(t);
		return -ENOMEM;
	}

	t->type = DM_TYPE_NONE;
	t->mode = mode;
	t->md = md;
	*result = t;
	return 0;
}

static void free_devices(struct list_head *devices, struct mapped_device *md)
{
	struct list_head *tmp, *next;

	list_for_each_safe(tmp, next, devices) {
		struct dm_dev_internal *dd =
		    list_entry(tmp, struct dm_dev_internal, list);
		DMWARN("%s: dm_table_destroy: dm_put_device call missing for %s",
		       dm_device_name(md), dd->dm_dev->name);
		dm_put_table_device(md, dd->dm_dev);
		kfree(dd);
	}
}

void dm_table_destroy(struct dm_table *t)
{
	unsigned int i;

	if (!t)
		return;

	/* free the indexes */
	if (t->depth >= 2)
		vfree(t->index[t->depth - 2]);

	/* free the targets */
	for (i = 0; i < t->num_targets; i++) {
		struct dm_target *tgt = t->targets + i;

		if (tgt->type->dtr)
			tgt->type->dtr(tgt);

		dm_put_target_type(tgt->type);
	}

	vfree(t->highs);

	/* free the device list */
	free_devices(&t->devices, t->md);

	dm_free_md_mempools(t->mempools);

	kfree(t);
}

/*
 * See if we've already got a device in the list.
 */
static struct dm_dev_internal *find_device(struct list_head *l, dev_t dev)
{
	struct dm_dev_internal *dd;

	list_for_each_entry (dd, l, list)
		if (dd->dm_dev->bdev->bd_dev == dev)
			return dd;

	return NULL;
}

/*
 * If possible, this checks an area of a destination device is invalid.
 */
static int device_area_is_invalid(struct dm_target *ti, struct dm_dev *dev,
				  sector_t start, sector_t len, void *data)
{
	struct request_queue *q;
	struct queue_limits *limits = data;
	struct block_device *bdev = dev->bdev;
	sector_t dev_size =
		i_size_read(bdev->bd_inode) >> SECTOR_SHIFT;
	unsigned short logical_block_size_sectors =
		limits->logical_block_size >> SECTOR_SHIFT;
	char b[BDEVNAME_SIZE];

	/*
	 * Some devices exist without request functions,
	 * such as loop devices not yet bound to backing files.
	 * Forbid the use of such devices.
	 */
	q = bdev_get_queue(bdev);
	if (!q || !q->make_request_fn) {
		DMWARN("%s: %s is not yet initialised: "
		       "start=%llu, len=%llu, dev_size=%llu",
		       dm_device_name(ti->table->md), bdevname(bdev, b),
		       (unsigned long long)start,
		       (unsigned long long)len,
		       (unsigned long long)dev_size);
		return 1;
	}

	if (!dev_size)
		return 0;

	if ((start >= dev_size) || (start + len > dev_size)) {
		DMWARN("%s: %s too small for target: "
		       "start=%llu, len=%llu, dev_size=%llu",
		       dm_device_name(ti->table->md), bdevname(bdev, b),
		       (unsigned long long)start,
		       (unsigned long long)len,
		       (unsigned long long)dev_size);
		return 1;
	}

	/*
	 * If the target is mapped to zoned block device(s), check
	 * that the zones are not partially mapped.
	 */
	if (bdev_zoned_model(bdev) != BLK_ZONED_NONE) {
		unsigned int zone_sectors = bdev_zone_sectors(bdev);

		if (start & (zone_sectors - 1)) {
			DMWARN("%s: start=%llu not aligned to h/w zone size %u of %s",
			       dm_device_name(ti->table->md),
			       (unsigned long long)start,
			       zone_sectors, bdevname(bdev, b));
			return 1;
		}

		/*
		 * Note: The last zone of a zoned block device may be smaller
		 * than other zones. So for a target mapping the end of a
		 * zoned block device with such a zone, len would not be zone
		 * aligned. We do not allow such last smaller zone to be part
		 * of the mapping here to ensure that mappings with multiple
		 * devices do not end up with a smaller zone in the middle of
		 * the sector range.
		 */
		if (len & (zone_sectors - 1)) {
			DMWARN("%s: len=%llu not aligned to h/w zone size %u of %s",
			       dm_device_name(ti->table->md),
			       (unsigned long long)len,
			       zone_sectors, bdevname(bdev, b));
			return 1;
		}
	}

	if (logical_block_size_sectors <= 1)
		return 0;

	if (start & (logical_block_size_sectors - 1)) {
		DMWARN("%s: start=%llu not aligned to h/w "
		       "logical block size %u of %s",
		       dm_device_name(ti->table->md),
		       (unsigned long long)start,
		       limits->logical_block_size, bdevname(bdev, b));
		return 1;
	}

	if (len & (logical_block_size_sectors - 1)) {
		DMWARN("%s: len=%llu not aligned to h/w "
		       "logical block size %u of %s",
		       dm_device_name(ti->table->md),
		       (unsigned long long)len,
		       limits->logical_block_size, bdevname(bdev, b));
		return 1;
	}

	return 0;
}

/*
 * This upgrades the mode on an already open dm_dev, being
 * careful to leave things as they were if we fail to reopen the
 * device and not to touch the existing bdev field in case
 * it is accessed concurrently inside dm_table_any_congested().
 */
static int upgrade_mode(struct dm_dev_internal *dd, fmode_t new_mode,
			struct mapped_device *md)
{
	int r;
	struct dm_dev *old_dev, *new_dev;

	old_dev = dd->dm_dev;

	r = dm_get_table_device(md, dd->dm_dev->bdev->bd_dev,
				dd->dm_dev->mode | new_mode, &new_dev);
	if (r)
		return r;

	dd->dm_dev = new_dev;
	dm_put_table_device(md, old_dev);

	return 0;
}

/*
 * Convert the path to a device
 */
dev_t dm_get_dev_t(const char *path)
{
	dev_t dev;
	struct block_device *bdev;

	bdev = lookup_bdev(path);
	if (IS_ERR(bdev))
		dev = name_to_dev_t(path);
	else {
		dev = bdev->bd_dev;
		bdput(bdev);
	}

	return dev;
}
EXPORT_SYMBOL_GPL(dm_get_dev_t);

/*
 * Add a device to the list, or just increment the usage count if
 * it's already present.
 */
int dm_get_device(struct dm_target *ti, const char *path, fmode_t mode,
		  struct dm_dev **result)
{
	int r;
	dev_t dev;
	struct dm_dev_internal *dd;
	struct dm_table *t = ti->table;

	BUG_ON(!t);

	dev = dm_get_dev_t(path);
	if (!dev)
		return -ENODEV;

	dd = find_device(&t->devices, dev);
	if (!dd) {
		dd = kmalloc(sizeof(*dd), GFP_KERNEL);
		if (!dd)
			return -ENOMEM;

		if ((r = dm_get_table_device(t->md, dev, mode, &dd->dm_dev))) {
			kfree(dd);
			return r;
		}

<<<<<<< HEAD
		if (dd->dm_dev->mode != mode)
			t->mode = dd->dm_dev->mode;

		atomic_set(&dd->count, 0);
=======
		refcount_set(&dd->count, 1);
>>>>>>> 4fbd8d19
		list_add(&dd->list, &t->devices);

	} else if (dd->dm_dev->mode != (mode | dd->dm_dev->mode)) {
		r = upgrade_mode(dd, mode, t->md);
		if (r)
			return r;
		refcount_inc(&dd->count);
	}

	*result = dd->dm_dev;
	return 0;
}
EXPORT_SYMBOL(dm_get_device);

static int dm_set_device_limits(struct dm_target *ti, struct dm_dev *dev,
				sector_t start, sector_t len, void *data)
{
	struct queue_limits *limits = data;
	struct block_device *bdev = dev->bdev;
	struct request_queue *q = bdev_get_queue(bdev);
	char b[BDEVNAME_SIZE];

	if (unlikely(!q)) {
		DMWARN("%s: Cannot set limits for nonexistent device %s",
		       dm_device_name(ti->table->md), bdevname(bdev, b));
		return 0;
	}

	if (bdev_stack_limits(limits, bdev, start) < 0)
		DMWARN("%s: adding target device %s caused an alignment inconsistency: "
		       "physical_block_size=%u, logical_block_size=%u, "
		       "alignment_offset=%u, start=%llu",
		       dm_device_name(ti->table->md), bdevname(bdev, b),
		       q->limits.physical_block_size,
		       q->limits.logical_block_size,
		       q->limits.alignment_offset,
		       (unsigned long long) start << SECTOR_SHIFT);

	limits->zoned = blk_queue_zoned_model(q);

	return 0;
}

/*
 * Decrement a device's use count and remove it if necessary.
 */
void dm_put_device(struct dm_target *ti, struct dm_dev *d)
{
	int found = 0;
	struct list_head *devices = &ti->table->devices;
	struct dm_dev_internal *dd;

	if (!d)
		return;

	list_for_each_entry(dd, devices, list) {
		if (dd->dm_dev == d) {
			found = 1;
			break;
		}
	}
	if (!found) {
		DMWARN("%s: device %s not in table devices list",
		       dm_device_name(ti->table->md), d->name);
		return;
	}
	if (refcount_dec_and_test(&dd->count)) {
		dm_put_table_device(ti->table->md, d);
		list_del(&dd->list);
		kfree(dd);
	}
}
EXPORT_SYMBOL(dm_put_device);

/*
 * Checks to see if the target joins onto the end of the table.
 */
static int adjoin(struct dm_table *table, struct dm_target *ti)
{
	struct dm_target *prev;

	if (!table->num_targets)
		return !ti->begin;

	prev = &table->targets[table->num_targets - 1];
	return (ti->begin == (prev->begin + prev->len));
}

/*
 * Used to dynamically allocate the arg array.
 *
 * We do first allocation with GFP_NOIO because dm-mpath and dm-thin must
 * process messages even if some device is suspended. These messages have a
 * small fixed number of arguments.
 *
 * On the other hand, dm-switch needs to process bulk data using messages and
 * excessive use of GFP_NOIO could cause trouble.
 */
static char **realloc_argv(unsigned *array_size, char **old_argv)
{
	char **argv;
	unsigned new_size;
	gfp_t gfp;

	if (*array_size) {
		new_size = *array_size * 2;
		gfp = GFP_KERNEL;
	} else {
		new_size = 8;
		gfp = GFP_NOIO;
	}
	argv = kmalloc(new_size * sizeof(*argv), gfp);
	if (argv) {
		memcpy(argv, old_argv, *array_size * sizeof(*argv));
		*array_size = new_size;
	}

	kfree(old_argv);
	return argv;
}

/*
 * Destructively splits up the argument list to pass to ctr.
 */
int dm_split_args(int *argc, char ***argvp, char *input)
{
	char *start, *end = input, *out, **argv = NULL;
	unsigned array_size = 0;

	*argc = 0;

	if (!input) {
		*argvp = NULL;
		return 0;
	}

	argv = realloc_argv(&array_size, argv);
	if (!argv)
		return -ENOMEM;

	while (1) {
		/* Skip whitespace */
		start = skip_spaces(end);

		if (!*start)
			break;	/* success, we hit the end */

		/* 'out' is used to remove any back-quotes */
		end = out = start;
		while (*end) {
			/* Everything apart from '\0' can be quoted */
			if (*end == '\\' && *(end + 1)) {
				*out++ = *(end + 1);
				end += 2;
				continue;
			}

			if (isspace(*end))
				break;	/* end of token */

			*out++ = *end++;
		}

		/* have we already filled the array ? */
		if ((*argc + 1) > array_size) {
			argv = realloc_argv(&array_size, argv);
			if (!argv)
				return -ENOMEM;
		}

		/* we know this is whitespace */
		if (*end)
			end++;

		/* terminate the string and put it in the array */
		*out = '\0';
		argv[*argc] = start;
		(*argc)++;
	}

	*argvp = argv;
	return 0;
}

/*
 * Impose necessary and sufficient conditions on a devices's table such
 * that any incoming bio which respects its logical_block_size can be
 * processed successfully.  If it falls across the boundary between
 * two or more targets, the size of each piece it gets split into must
 * be compatible with the logical_block_size of the target processing it.
 */
static int validate_hardware_logical_block_alignment(struct dm_table *table,
						 struct queue_limits *limits)
{
	/*
	 * This function uses arithmetic modulo the logical_block_size
	 * (in units of 512-byte sectors).
	 */
	unsigned short device_logical_block_size_sects =
		limits->logical_block_size >> SECTOR_SHIFT;

	/*
	 * Offset of the start of the next table entry, mod logical_block_size.
	 */
	unsigned short next_target_start = 0;

	/*
	 * Given an aligned bio that extends beyond the end of a
	 * target, how many sectors must the next target handle?
	 */
	unsigned short remaining = 0;

	struct dm_target *uninitialized_var(ti);
	struct queue_limits ti_limits;
	unsigned i;

	/*
	 * Check each entry in the table in turn.
	 */
	for (i = 0; i < dm_table_get_num_targets(table); i++) {
		ti = dm_table_get_target(table, i);

		blk_set_stacking_limits(&ti_limits);

		/* combine all target devices' limits */
		if (ti->type->iterate_devices)
			ti->type->iterate_devices(ti, dm_set_device_limits,
						  &ti_limits);

		/*
		 * If the remaining sectors fall entirely within this
		 * table entry are they compatible with its logical_block_size?
		 */
		if (remaining < ti->len &&
		    remaining & ((ti_limits.logical_block_size >>
				  SECTOR_SHIFT) - 1))
			break;	/* Error */

		next_target_start =
		    (unsigned short) ((next_target_start + ti->len) &
				      (device_logical_block_size_sects - 1));
		remaining = next_target_start ?
		    device_logical_block_size_sects - next_target_start : 0;
	}

	if (remaining) {
		DMWARN("%s: table line %u (start sect %llu len %llu) "
		       "not aligned to h/w logical block size %u",
		       dm_device_name(table->md), i,
		       (unsigned long long) ti->begin,
		       (unsigned long long) ti->len,
		       limits->logical_block_size);
		return -EINVAL;
	}

	return 0;
}

int dm_table_add_target(struct dm_table *t, const char *type,
			sector_t start, sector_t len, char *params)
{
	int r = -EINVAL, argc;
	char **argv;
	struct dm_target *tgt;

	if (t->singleton) {
		DMERR("%s: target type %s must appear alone in table",
		      dm_device_name(t->md), t->targets->type->name);
		return -EINVAL;
	}

	BUG_ON(t->num_targets >= t->num_allocated);

	tgt = t->targets + t->num_targets;
	memset(tgt, 0, sizeof(*tgt));

	if (!len) {
		DMERR("%s: zero-length target", dm_device_name(t->md));
		return -EINVAL;
	}

	tgt->type = dm_get_target_type(type);
	if (!tgt->type) {
		DMERR("%s: %s: unknown target type", dm_device_name(t->md), type);
		return -EINVAL;
	}

	if (dm_target_needs_singleton(tgt->type)) {
		if (t->num_targets) {
			tgt->error = "singleton target type must appear alone in table";
			goto bad;
		}
		t->singleton = true;
	}

	if (dm_target_always_writeable(tgt->type) && !(t->mode & FMODE_WRITE)) {
		tgt->error = "target type may not be included in a read-only table";
		goto bad;
	}

	if (t->immutable_target_type) {
		if (t->immutable_target_type != tgt->type) {
			tgt->error = "immutable target type cannot be mixed with other target types";
			goto bad;
		}
	} else if (dm_target_is_immutable(tgt->type)) {
		if (t->num_targets) {
			tgt->error = "immutable target type cannot be mixed with other target types";
			goto bad;
		}
		t->immutable_target_type = tgt->type;
	}

	if (dm_target_has_integrity(tgt->type))
		t->integrity_added = 1;

	tgt->table = t;
	tgt->begin = start;
	tgt->len = len;
	tgt->error = "Unknown error";

	/*
	 * Does this target adjoin the previous one ?
	 */
	if (!adjoin(t, tgt)) {
		tgt->error = "Gap in table";
		goto bad;
	}

	r = dm_split_args(&argc, &argv, params);
	if (r) {
		tgt->error = "couldn't split parameters (insufficient memory)";
		goto bad;
	}

	r = tgt->type->ctr(tgt, argc, argv);
	kfree(argv);
	if (r)
		goto bad;

	t->highs[t->num_targets++] = tgt->begin + tgt->len - 1;

	if (!tgt->num_discard_bios && tgt->discards_supported)
		DMWARN("%s: %s: ignoring discards_supported because num_discard_bios is zero.",
		       dm_device_name(t->md), type);

	return 0;

 bad:
	DMERR("%s: %s: %s", dm_device_name(t->md), type, tgt->error);
	dm_put_target_type(tgt->type);
	return r;
}

/*
 * Target argument parsing helpers.
 */
static int validate_next_arg(const struct dm_arg *arg,
			     struct dm_arg_set *arg_set,
			     unsigned *value, char **error, unsigned grouped)
{
	const char *arg_str = dm_shift_arg(arg_set);
	char dummy;

	if (!arg_str ||
	    (sscanf(arg_str, "%u%c", value, &dummy) != 1) ||
	    (*value < arg->min) ||
	    (*value > arg->max) ||
	    (grouped && arg_set->argc < *value)) {
		*error = arg->error;
		return -EINVAL;
	}

	return 0;
}

int dm_read_arg(const struct dm_arg *arg, struct dm_arg_set *arg_set,
		unsigned *value, char **error)
{
	return validate_next_arg(arg, arg_set, value, error, 0);
}
EXPORT_SYMBOL(dm_read_arg);

int dm_read_arg_group(const struct dm_arg *arg, struct dm_arg_set *arg_set,
		      unsigned *value, char **error)
{
	return validate_next_arg(arg, arg_set, value, error, 1);
}
EXPORT_SYMBOL(dm_read_arg_group);

const char *dm_shift_arg(struct dm_arg_set *as)
{
	char *r;

	if (as->argc) {
		as->argc--;
		r = *as->argv;
		as->argv++;
		return r;
	}

	return NULL;
}
EXPORT_SYMBOL(dm_shift_arg);

void dm_consume_args(struct dm_arg_set *as, unsigned num_args)
{
	BUG_ON(as->argc < num_args);
	as->argc -= num_args;
	as->argv += num_args;
}
EXPORT_SYMBOL(dm_consume_args);

static bool __table_type_bio_based(enum dm_queue_mode table_type)
{
	return (table_type == DM_TYPE_BIO_BASED ||
		table_type == DM_TYPE_DAX_BIO_BASED);
}

static bool __table_type_request_based(enum dm_queue_mode table_type)
{
	return (table_type == DM_TYPE_REQUEST_BASED ||
		table_type == DM_TYPE_MQ_REQUEST_BASED);
}

void dm_table_set_type(struct dm_table *t, enum dm_queue_mode type)
{
	t->type = type;
}
EXPORT_SYMBOL_GPL(dm_table_set_type);

static int device_supports_dax(struct dm_target *ti, struct dm_dev *dev,
			       sector_t start, sector_t len, void *data)
{
	struct request_queue *q = bdev_get_queue(dev->bdev);

	return q && blk_queue_dax(q);
}

static bool dm_table_supports_dax(struct dm_table *t)
{
	struct dm_target *ti;
	unsigned i;

	/* Ensure that all targets support DAX. */
	for (i = 0; i < dm_table_get_num_targets(t); i++) {
		ti = dm_table_get_target(t, i);

		if (!ti->type->direct_access)
			return false;

		if (!ti->type->iterate_devices ||
		    !ti->type->iterate_devices(ti, device_supports_dax, NULL))
			return false;
	}

	return true;
}

static int dm_table_determine_type(struct dm_table *t)
{
	unsigned i;
	unsigned bio_based = 0, request_based = 0, hybrid = 0;
	unsigned sq_count = 0, mq_count = 0;
	struct dm_target *tgt;
	struct dm_dev_internal *dd;
	struct list_head *devices = dm_table_get_devices(t);
	enum dm_queue_mode live_md_type = dm_get_md_type(t->md);

	if (t->type != DM_TYPE_NONE) {
		/* target already set the table's type */
		if (t->type == DM_TYPE_BIO_BASED)
			return 0;
		BUG_ON(t->type == DM_TYPE_DAX_BIO_BASED);
		goto verify_rq_based;
	}

	for (i = 0; i < t->num_targets; i++) {
		tgt = t->targets + i;
		if (dm_target_hybrid(tgt))
			hybrid = 1;
		else if (dm_target_request_based(tgt))
			request_based = 1;
		else
			bio_based = 1;

		if (bio_based && request_based) {
			DMWARN("Inconsistent table: different target types"
			       " can't be mixed up");
			return -EINVAL;
		}
	}

	if (hybrid && !bio_based && !request_based) {
		/*
		 * The targets can work either way.
		 * Determine the type from the live device.
		 * Default to bio-based if device is new.
		 */
		if (__table_type_request_based(live_md_type))
			request_based = 1;
		else
			bio_based = 1;
	}

	if (bio_based) {
		/* We must use this table as bio-based */
		t->type = DM_TYPE_BIO_BASED;
		if (dm_table_supports_dax(t) ||
		    (list_empty(devices) && live_md_type == DM_TYPE_DAX_BIO_BASED))
			t->type = DM_TYPE_DAX_BIO_BASED;
		return 0;
	}

	BUG_ON(!request_based); /* No targets in this table */

	/*
	 * The only way to establish DM_TYPE_MQ_REQUEST_BASED is by
	 * having a compatible target use dm_table_set_type.
	 */
	t->type = DM_TYPE_REQUEST_BASED;

verify_rq_based:
	/*
	 * Request-based dm supports only tables that have a single target now.
	 * To support multiple targets, request splitting support is needed,
	 * and that needs lots of changes in the block-layer.
	 * (e.g. request completion process for partial completion.)
	 */
	if (t->num_targets > 1) {
		DMWARN("Request-based dm doesn't support multiple targets yet");
		return -EINVAL;
	}

	if (list_empty(devices)) {
		int srcu_idx;
		struct dm_table *live_table = dm_get_live_table(t->md, &srcu_idx);

		/* inherit live table's type and all_blk_mq */
		if (live_table) {
			t->type = live_table->type;
			t->all_blk_mq = live_table->all_blk_mq;
		}
		dm_put_live_table(t->md, srcu_idx);
		return 0;
	}

	/* Non-request-stackable devices can't be used for request-based dm */
	list_for_each_entry(dd, devices, list) {
		struct request_queue *q = bdev_get_queue(dd->dm_dev->bdev);

		if (!queue_is_rq_based(q)) {
			DMERR("table load rejected: including"
			      " non-request-stackable devices");
			return -EINVAL;
		}

		if (q->mq_ops)
			mq_count++;
		else
			sq_count++;
	}
	if (sq_count && mq_count) {
		DMERR("table load rejected: not all devices are blk-mq request-stackable");
		return -EINVAL;
	}
	t->all_blk_mq = mq_count > 0;

	if (t->type == DM_TYPE_MQ_REQUEST_BASED && !t->all_blk_mq) {
		DMERR("table load rejected: all devices are not blk-mq request-stackable");
		return -EINVAL;
	}

	return 0;
}

enum dm_queue_mode dm_table_get_type(struct dm_table *t)
{
	return t->type;
}

struct target_type *dm_table_get_immutable_target_type(struct dm_table *t)
{
	return t->immutable_target_type;
}

struct dm_target *dm_table_get_immutable_target(struct dm_table *t)
{
	/* Immutable target is implicitly a singleton */
	if (t->num_targets > 1 ||
	    !dm_target_is_immutable(t->targets[0].type))
		return NULL;

	return t->targets;
}

struct dm_target *dm_table_get_wildcard_target(struct dm_table *t)
{
	struct dm_target *ti;
	unsigned i;

	for (i = 0; i < dm_table_get_num_targets(t); i++) {
		ti = dm_table_get_target(t, i);
		if (dm_target_is_wildcard(ti->type))
			return ti;
	}

	return NULL;
}

bool dm_table_bio_based(struct dm_table *t)
{
	return __table_type_bio_based(dm_table_get_type(t));
}

bool dm_table_request_based(struct dm_table *t)
{
	return __table_type_request_based(dm_table_get_type(t));
}

bool dm_table_all_blk_mq_devices(struct dm_table *t)
{
	return t->all_blk_mq;
}

static int dm_table_alloc_md_mempools(struct dm_table *t, struct mapped_device *md)
{
	enum dm_queue_mode type = dm_table_get_type(t);
	unsigned per_io_data_size = 0;
	struct dm_target *tgt;
	unsigned i;

	if (unlikely(type == DM_TYPE_NONE)) {
		DMWARN("no table type is set, can't allocate mempools");
		return -EINVAL;
	}

	if (__table_type_bio_based(type))
		for (i = 0; i < t->num_targets; i++) {
			tgt = t->targets + i;
			per_io_data_size = max(per_io_data_size, tgt->per_io_data_size);
		}

	t->mempools = dm_alloc_md_mempools(md, type, t->integrity_supported, per_io_data_size);
	if (!t->mempools)
		return -ENOMEM;

	return 0;
}

void dm_table_free_md_mempools(struct dm_table *t)
{
	dm_free_md_mempools(t->mempools);
	t->mempools = NULL;
}

struct dm_md_mempools *dm_table_get_md_mempools(struct dm_table *t)
{
	return t->mempools;
}

static int setup_indexes(struct dm_table *t)
{
	int i;
	unsigned int total = 0;
	sector_t *indexes;

	/* allocate the space for *all* the indexes */
	for (i = t->depth - 2; i >= 0; i--) {
		t->counts[i] = dm_div_up(t->counts[i + 1], CHILDREN_PER_NODE);
		total += t->counts[i];
	}

	indexes = (sector_t *) dm_vcalloc(total, (unsigned long) NODE_SIZE);
	if (!indexes)
		return -ENOMEM;

	/* set up internal nodes, bottom-up */
	for (i = t->depth - 2; i >= 0; i--) {
		t->index[i] = indexes;
		indexes += (KEYS_PER_NODE * t->counts[i]);
		setup_btree_index(i, t);
	}

	return 0;
}

/*
 * Builds the btree to index the map.
 */
static int dm_table_build_index(struct dm_table *t)
{
	int r = 0;
	unsigned int leaf_nodes;

	/* how many indexes will the btree have ? */
	leaf_nodes = dm_div_up(t->num_targets, KEYS_PER_NODE);
	t->depth = 1 + int_log(leaf_nodes, CHILDREN_PER_NODE);

	/* leaf layer has already been set up */
	t->counts[t->depth - 1] = leaf_nodes;
	t->index[t->depth - 1] = t->highs;

	if (t->depth >= 2)
		r = setup_indexes(t);

	return r;
}

static bool integrity_profile_exists(struct gendisk *disk)
{
	return !!blk_get_integrity(disk);
}

/*
 * Get a disk whose integrity profile reflects the table's profile.
 * Returns NULL if integrity support was inconsistent or unavailable.
 */
static struct gendisk * dm_table_get_integrity_disk(struct dm_table *t)
{
	struct list_head *devices = dm_table_get_devices(t);
	struct dm_dev_internal *dd = NULL;
	struct gendisk *prev_disk = NULL, *template_disk = NULL;
	unsigned i;

	for (i = 0; i < dm_table_get_num_targets(t); i++) {
		struct dm_target *ti = dm_table_get_target(t, i);
		if (!dm_target_passes_integrity(ti->type))
			goto no_integrity;
	}

	list_for_each_entry(dd, devices, list) {
		template_disk = dd->dm_dev->bdev->bd_disk;
		if (!integrity_profile_exists(template_disk))
			goto no_integrity;
		else if (prev_disk &&
			 blk_integrity_compare(prev_disk, template_disk) < 0)
			goto no_integrity;
		prev_disk = template_disk;
	}

	return template_disk;

no_integrity:
	if (prev_disk)
		DMWARN("%s: integrity not set: %s and %s profile mismatch",
		       dm_device_name(t->md),
		       prev_disk->disk_name,
		       template_disk->disk_name);
	return NULL;
}

/*
 * Register the mapped device for blk_integrity support if the
 * underlying devices have an integrity profile.  But all devices may
 * not have matching profiles (checking all devices isn't reliable
 * during table load because this table may use other DM device(s) which
 * must be resumed before they will have an initialized integity
 * profile).  Consequently, stacked DM devices force a 2 stage integrity
 * profile validation: First pass during table load, final pass during
 * resume.
 */
static int dm_table_register_integrity(struct dm_table *t)
{
	struct mapped_device *md = t->md;
	struct gendisk *template_disk = NULL;

	/* If target handles integrity itself do not register it here. */
	if (t->integrity_added)
		return 0;

	template_disk = dm_table_get_integrity_disk(t);
	if (!template_disk)
		return 0;

	if (!integrity_profile_exists(dm_disk(md))) {
		t->integrity_supported = true;
		/*
		 * Register integrity profile during table load; we can do
		 * this because the final profile must match during resume.
		 */
		blk_integrity_register(dm_disk(md),
				       blk_get_integrity(template_disk));
		return 0;
	}

	/*
	 * If DM device already has an initialized integrity
	 * profile the new profile should not conflict.
	 */
	if (blk_integrity_compare(dm_disk(md), template_disk) < 0) {
		DMWARN("%s: conflict with existing integrity profile: "
		       "%s profile mismatch",
		       dm_device_name(t->md),
		       template_disk->disk_name);
		return 1;
	}

	/* Preserve existing integrity profile */
	t->integrity_supported = true;
	return 0;
}

/*
 * Prepares the table for use by building the indices,
 * setting the type, and allocating mempools.
 */
int dm_table_complete(struct dm_table *t)
{
	int r;

	r = dm_table_determine_type(t);
	if (r) {
		DMERR("unable to determine table type");
		return r;
	}

	r = dm_table_build_index(t);
	if (r) {
		DMERR("unable to build btrees");
		return r;
	}

	r = dm_table_register_integrity(t);
	if (r) {
		DMERR("could not register integrity profile.");
		return r;
	}

	r = dm_table_alloc_md_mempools(t, t->md);
	if (r)
		DMERR("unable to allocate mempools");

	return r;
}

static DEFINE_MUTEX(_event_lock);
void dm_table_event_callback(struct dm_table *t,
			     void (*fn)(void *), void *context)
{
	mutex_lock(&_event_lock);
	t->event_fn = fn;
	t->event_context = context;
	mutex_unlock(&_event_lock);
}

void dm_table_event(struct dm_table *t)
{
	/*
	 * You can no longer call dm_table_event() from interrupt
	 * context, use a bottom half instead.
	 */
	BUG_ON(in_interrupt());

	mutex_lock(&_event_lock);
	if (t->event_fn)
		t->event_fn(t->event_context);
	mutex_unlock(&_event_lock);
}
EXPORT_SYMBOL(dm_table_event);

sector_t dm_table_get_size(struct dm_table *t)
{
	return t->num_targets ? (t->highs[t->num_targets - 1] + 1) : 0;
}
EXPORT_SYMBOL(dm_table_get_size);

struct dm_target *dm_table_get_target(struct dm_table *t, unsigned int index)
{
	if (index >= t->num_targets)
		return NULL;

	return t->targets + index;
}

/*
 * Search the btree for the correct target.
 *
 * Caller should check returned pointer with dm_target_is_valid()
 * to trap I/O beyond end of device.
 */
struct dm_target *dm_table_find_target(struct dm_table *t, sector_t sector)
{
	unsigned int l, n = 0, k = 0;
	sector_t *node;

	for (l = 0; l < t->depth; l++) {
		n = get_child(n, k);
		node = get_node(t, l, n);

		for (k = 0; k < KEYS_PER_NODE; k++)
			if (node[k] >= sector)
				break;
	}

	return &t->targets[(KEYS_PER_NODE * n) + k];
}

static int count_device(struct dm_target *ti, struct dm_dev *dev,
			sector_t start, sector_t len, void *data)
{
	unsigned *num_devices = data;

	(*num_devices)++;

	return 0;
}

/*
 * Check whether a table has no data devices attached using each
 * target's iterate_devices method.
 * Returns false if the result is unknown because a target doesn't
 * support iterate_devices.
 */
bool dm_table_has_no_data_devices(struct dm_table *table)
{
	struct dm_target *ti;
	unsigned i, num_devices;

	for (i = 0; i < dm_table_get_num_targets(table); i++) {
		ti = dm_table_get_target(table, i);

		if (!ti->type->iterate_devices)
			return false;

		num_devices = 0;
		ti->type->iterate_devices(ti, count_device, &num_devices);
		if (num_devices)
			return false;
	}

	return true;
}

static int device_is_zoned_model(struct dm_target *ti, struct dm_dev *dev,
				 sector_t start, sector_t len, void *data)
{
	struct request_queue *q = bdev_get_queue(dev->bdev);
	enum blk_zoned_model *zoned_model = data;

	return q && blk_queue_zoned_model(q) == *zoned_model;
}

static bool dm_table_supports_zoned_model(struct dm_table *t,
					  enum blk_zoned_model zoned_model)
{
	struct dm_target *ti;
	unsigned i;

	for (i = 0; i < dm_table_get_num_targets(t); i++) {
		ti = dm_table_get_target(t, i);

		if (zoned_model == BLK_ZONED_HM &&
		    !dm_target_supports_zoned_hm(ti->type))
			return false;

		if (!ti->type->iterate_devices ||
		    !ti->type->iterate_devices(ti, device_is_zoned_model, &zoned_model))
			return false;
	}

	return true;
}

static int device_matches_zone_sectors(struct dm_target *ti, struct dm_dev *dev,
				       sector_t start, sector_t len, void *data)
{
	struct request_queue *q = bdev_get_queue(dev->bdev);
	unsigned int *zone_sectors = data;

	return q && blk_queue_zone_sectors(q) == *zone_sectors;
}

static bool dm_table_matches_zone_sectors(struct dm_table *t,
					  unsigned int zone_sectors)
{
	struct dm_target *ti;
	unsigned i;

	for (i = 0; i < dm_table_get_num_targets(t); i++) {
		ti = dm_table_get_target(t, i);

		if (!ti->type->iterate_devices ||
		    !ti->type->iterate_devices(ti, device_matches_zone_sectors, &zone_sectors))
			return false;
	}

	return true;
}

static int validate_hardware_zoned_model(struct dm_table *table,
					 enum blk_zoned_model zoned_model,
					 unsigned int zone_sectors)
{
	if (zoned_model == BLK_ZONED_NONE)
		return 0;

	if (!dm_table_supports_zoned_model(table, zoned_model)) {
		DMERR("%s: zoned model is not consistent across all devices",
		      dm_device_name(table->md));
		return -EINVAL;
	}

	/* Check zone size validity and compatibility */
	if (!zone_sectors || !is_power_of_2(zone_sectors))
		return -EINVAL;

	if (!dm_table_matches_zone_sectors(table, zone_sectors)) {
		DMERR("%s: zone sectors is not consistent across all devices",
		      dm_device_name(table->md));
		return -EINVAL;
	}

	return 0;
}

/*
 * Establish the new table's queue_limits and validate them.
 */
int dm_calculate_queue_limits(struct dm_table *table,
			      struct queue_limits *limits)
{
	struct dm_target *ti;
	struct queue_limits ti_limits;
	unsigned i;
	enum blk_zoned_model zoned_model = BLK_ZONED_NONE;
	unsigned int zone_sectors = 0;

	blk_set_stacking_limits(limits);

	for (i = 0; i < dm_table_get_num_targets(table); i++) {
		blk_set_stacking_limits(&ti_limits);

		ti = dm_table_get_target(table, i);

		if (!ti->type->iterate_devices)
			goto combine_limits;

		/*
		 * Combine queue limits of all the devices this target uses.
		 */
		ti->type->iterate_devices(ti, dm_set_device_limits,
					  &ti_limits);

		if (zoned_model == BLK_ZONED_NONE && ti_limits.zoned != BLK_ZONED_NONE) {
			/*
			 * After stacking all limits, validate all devices
			 * in table support this zoned model and zone sectors.
			 */
			zoned_model = ti_limits.zoned;
			zone_sectors = ti_limits.chunk_sectors;
		}

		/* Set I/O hints portion of queue limits */
		if (ti->type->io_hints)
			ti->type->io_hints(ti, &ti_limits);

		/*
		 * Check each device area is consistent with the target's
		 * overall queue limits.
		 */
		if (ti->type->iterate_devices(ti, device_area_is_invalid,
					      &ti_limits))
			return -EINVAL;

combine_limits:
		/*
		 * Merge this target's queue limits into the overall limits
		 * for the table.
		 */
		if (blk_stack_limits(limits, &ti_limits, 0) < 0)
			DMWARN("%s: adding target device "
			       "(start sect %llu len %llu) "
			       "caused an alignment inconsistency",
			       dm_device_name(table->md),
			       (unsigned long long) ti->begin,
			       (unsigned long long) ti->len);

		/*
		 * FIXME: this should likely be moved to blk_stack_limits(), would
		 * also eliminate limits->zoned stacking hack in dm_set_device_limits()
		 */
		if (limits->zoned == BLK_ZONED_NONE && ti_limits.zoned != BLK_ZONED_NONE) {
			/*
			 * By default, the stacked limits zoned model is set to
			 * BLK_ZONED_NONE in blk_set_stacking_limits(). Update
			 * this model using the first target model reported
			 * that is not BLK_ZONED_NONE. This will be either the
			 * first target device zoned model or the model reported
			 * by the target .io_hints.
			 */
			limits->zoned = ti_limits.zoned;
		}
	}

	/*
	 * Verify that the zoned model and zone sectors, as determined before
	 * any .io_hints override, are the same across all devices in the table.
	 * - this is especially relevant if .io_hints is emulating a disk-managed
	 *   zoned model (aka BLK_ZONED_NONE) on host-managed zoned block devices.
	 * BUT...
	 */
	if (limits->zoned != BLK_ZONED_NONE) {
		/*
		 * ...IF the above limits stacking determined a zoned model
		 * validate that all of the table's devices conform to it.
		 */
		zoned_model = limits->zoned;
		zone_sectors = limits->chunk_sectors;
	}
	if (validate_hardware_zoned_model(table, zoned_model, zone_sectors))
		return -EINVAL;

	return validate_hardware_logical_block_alignment(table, limits);
}

/*
 * Verify that all devices have an integrity profile that matches the
 * DM device's registered integrity profile.  If the profiles don't
 * match then unregister the DM device's integrity profile.
 */
static void dm_table_verify_integrity(struct dm_table *t)
{
	struct gendisk *template_disk = NULL;

	if (t->integrity_added)
		return;

	if (t->integrity_supported) {
		/*
		 * Verify that the original integrity profile
		 * matches all the devices in this table.
		 */
		template_disk = dm_table_get_integrity_disk(t);
		if (template_disk &&
		    blk_integrity_compare(dm_disk(t->md), template_disk) >= 0)
			return;
	}

	if (integrity_profile_exists(dm_disk(t->md))) {
		DMWARN("%s: unable to establish an integrity profile",
		       dm_device_name(t->md));
		blk_integrity_unregister(dm_disk(t->md));
	}
}

static int device_flush_capable(struct dm_target *ti, struct dm_dev *dev,
				sector_t start, sector_t len, void *data)
{
	unsigned long flush = (unsigned long) data;
	struct request_queue *q = bdev_get_queue(dev->bdev);

	return q && (q->queue_flags & flush);
}

static bool dm_table_supports_flush(struct dm_table *t, unsigned long flush)
{
	struct dm_target *ti;
	unsigned i;

	/*
	 * Require at least one underlying device to support flushes.
	 * t->devices includes internal dm devices such as mirror logs
	 * so we need to use iterate_devices here, which targets
	 * supporting flushes must provide.
	 */
	for (i = 0; i < dm_table_get_num_targets(t); i++) {
		ti = dm_table_get_target(t, i);

		if (!ti->num_flush_bios)
			continue;

		if (ti->flush_supported)
			return true;

		if (ti->type->iterate_devices &&
		    ti->type->iterate_devices(ti, device_flush_capable, (void *) flush))
			return true;
	}

	return false;
}

static int device_dax_write_cache_enabled(struct dm_target *ti,
					  struct dm_dev *dev, sector_t start,
					  sector_t len, void *data)
{
	struct dax_device *dax_dev = dev->dax_dev;

	if (!dax_dev)
		return false;

	if (dax_write_cache_enabled(dax_dev))
		return true;
	return false;
}

static int dm_table_supports_dax_write_cache(struct dm_table *t)
{
	struct dm_target *ti;
	unsigned i;

	for (i = 0; i < dm_table_get_num_targets(t); i++) {
		ti = dm_table_get_target(t, i);

		if (ti->type->iterate_devices &&
		    ti->type->iterate_devices(ti,
				device_dax_write_cache_enabled, NULL))
			return true;
	}

	return false;
}

static int device_is_nonrot(struct dm_target *ti, struct dm_dev *dev,
			    sector_t start, sector_t len, void *data)
{
	struct request_queue *q = bdev_get_queue(dev->bdev);

	return q && blk_queue_nonrot(q);
}

static int device_is_not_random(struct dm_target *ti, struct dm_dev *dev,
			     sector_t start, sector_t len, void *data)
{
	struct request_queue *q = bdev_get_queue(dev->bdev);

	return q && !blk_queue_add_random(q);
}

static int queue_supports_sg_merge(struct dm_target *ti, struct dm_dev *dev,
				   sector_t start, sector_t len, void *data)
{
	struct request_queue *q = bdev_get_queue(dev->bdev);

	return q && !test_bit(QUEUE_FLAG_NO_SG_MERGE, &q->queue_flags);
}

static bool dm_table_all_devices_attribute(struct dm_table *t,
					   iterate_devices_callout_fn func)
{
	struct dm_target *ti;
	unsigned i;

	for (i = 0; i < dm_table_get_num_targets(t); i++) {
		ti = dm_table_get_target(t, i);

		if (!ti->type->iterate_devices ||
		    !ti->type->iterate_devices(ti, func, NULL))
			return false;
	}

	return true;
}

static int device_not_write_same_capable(struct dm_target *ti, struct dm_dev *dev,
					 sector_t start, sector_t len, void *data)
{
	struct request_queue *q = bdev_get_queue(dev->bdev);

	return q && !q->limits.max_write_same_sectors;
}

static bool dm_table_supports_write_same(struct dm_table *t)
{
	struct dm_target *ti;
	unsigned i;

	for (i = 0; i < dm_table_get_num_targets(t); i++) {
		ti = dm_table_get_target(t, i);

		if (!ti->num_write_same_bios)
			return false;

		if (!ti->type->iterate_devices ||
		    ti->type->iterate_devices(ti, device_not_write_same_capable, NULL))
			return false;
	}

	return true;
}

static int device_not_write_zeroes_capable(struct dm_target *ti, struct dm_dev *dev,
					   sector_t start, sector_t len, void *data)
{
	struct request_queue *q = bdev_get_queue(dev->bdev);

	return q && !q->limits.max_write_zeroes_sectors;
}

static bool dm_table_supports_write_zeroes(struct dm_table *t)
{
	struct dm_target *ti;
	unsigned i = 0;

	while (i < dm_table_get_num_targets(t)) {
		ti = dm_table_get_target(t, i++);

		if (!ti->num_write_zeroes_bios)
			return false;

		if (!ti->type->iterate_devices ||
		    ti->type->iterate_devices(ti, device_not_write_zeroes_capable, NULL))
			return false;
	}

	return true;
}

static int device_not_discard_capable(struct dm_target *ti, struct dm_dev *dev,
				      sector_t start, sector_t len, void *data)
{
	struct request_queue *q = bdev_get_queue(dev->bdev);

	return q && !blk_queue_discard(q);
}

static bool dm_table_supports_discards(struct dm_table *t)
{
	struct dm_target *ti;
	unsigned i;

	for (i = 0; i < dm_table_get_num_targets(t); i++) {
		ti = dm_table_get_target(t, i);

		if (!ti->num_discard_bios)
			return false;

		/*
		 * Either the target provides discard support (as implied by setting
		 * 'discards_supported') or it relies on _all_ data devices having
		 * discard support.
		 */
		if (!ti->discards_supported &&
		    (!ti->type->iterate_devices ||
		     ti->type->iterate_devices(ti, device_not_discard_capable, NULL)))
			return false;
	}

	return true;
}

void dm_table_set_restrictions(struct dm_table *t, struct request_queue *q,
			       struct queue_limits *limits)
{
	bool wc = false, fua = false;

	/*
	 * Copy table's limits to the DM device's request_queue
	 */
	q->limits = *limits;

	if (!dm_table_supports_discards(t)) {
		queue_flag_clear_unlocked(QUEUE_FLAG_DISCARD, q);
		/* Must also clear discard limits... */
		q->limits.max_discard_sectors = 0;
		q->limits.max_hw_discard_sectors = 0;
		q->limits.discard_granularity = 0;
		q->limits.discard_alignment = 0;
		q->limits.discard_misaligned = 0;
	} else
		queue_flag_set_unlocked(QUEUE_FLAG_DISCARD, q);

	if (dm_table_supports_flush(t, (1UL << QUEUE_FLAG_WC))) {
		wc = true;
		if (dm_table_supports_flush(t, (1UL << QUEUE_FLAG_FUA)))
			fua = true;
	}
	blk_queue_write_cache(q, wc, fua);

	if (dm_table_supports_dax_write_cache(t))
		dax_write_cache(t->md->dax_dev, true);

	/* Ensure that all underlying devices are non-rotational. */
	if (dm_table_all_devices_attribute(t, device_is_nonrot))
		queue_flag_set_unlocked(QUEUE_FLAG_NONROT, q);
	else
		queue_flag_clear_unlocked(QUEUE_FLAG_NONROT, q);

	if (!dm_table_supports_write_same(t))
		q->limits.max_write_same_sectors = 0;
	if (!dm_table_supports_write_zeroes(t))
		q->limits.max_write_zeroes_sectors = 0;

	if (dm_table_all_devices_attribute(t, queue_supports_sg_merge))
		queue_flag_clear_unlocked(QUEUE_FLAG_NO_SG_MERGE, q);
	else
		queue_flag_set_unlocked(QUEUE_FLAG_NO_SG_MERGE, q);

	dm_table_verify_integrity(t);

	/*
	 * Determine whether or not this queue's I/O timings contribute
	 * to the entropy pool, Only request-based targets use this.
	 * Clear QUEUE_FLAG_ADD_RANDOM if any underlying device does not
	 * have it set.
	 */
	if (blk_queue_add_random(q) && dm_table_all_devices_attribute(t, device_is_not_random))
		queue_flag_clear_unlocked(QUEUE_FLAG_ADD_RANDOM, q);
}

unsigned int dm_table_get_num_targets(struct dm_table *t)
{
	return t->num_targets;
}

struct list_head *dm_table_get_devices(struct dm_table *t)
{
	return &t->devices;
}

fmode_t dm_table_get_mode(struct dm_table *t)
{
	return t->mode;
}
EXPORT_SYMBOL(dm_table_get_mode);

enum suspend_mode {
	PRESUSPEND,
	PRESUSPEND_UNDO,
	POSTSUSPEND,
};

static void suspend_targets(struct dm_table *t, enum suspend_mode mode)
{
	int i = t->num_targets;
	struct dm_target *ti = t->targets;

	lockdep_assert_held(&t->md->suspend_lock);

	while (i--) {
		switch (mode) {
		case PRESUSPEND:
			if (ti->type->presuspend)
				ti->type->presuspend(ti);
			break;
		case PRESUSPEND_UNDO:
			if (ti->type->presuspend_undo)
				ti->type->presuspend_undo(ti);
			break;
		case POSTSUSPEND:
			if (ti->type->postsuspend)
				ti->type->postsuspend(ti);
			break;
		}
		ti++;
	}
}

void dm_table_presuspend_targets(struct dm_table *t)
{
	if (!t)
		return;

	suspend_targets(t, PRESUSPEND);
}

void dm_table_presuspend_undo_targets(struct dm_table *t)
{
	if (!t)
		return;

	suspend_targets(t, PRESUSPEND_UNDO);
}

void dm_table_postsuspend_targets(struct dm_table *t)
{
	if (!t)
		return;

	suspend_targets(t, POSTSUSPEND);
}

int dm_table_resume_targets(struct dm_table *t)
{
	int i, r = 0;

	lockdep_assert_held(&t->md->suspend_lock);

	for (i = 0; i < t->num_targets; i++) {
		struct dm_target *ti = t->targets + i;

		if (!ti->type->preresume)
			continue;

		r = ti->type->preresume(ti);
		if (r) {
			DMERR("%s: %s: preresume failed, error = %d",
			      dm_device_name(t->md), ti->type->name, r);
			return r;
		}
	}

	for (i = 0; i < t->num_targets; i++) {
		struct dm_target *ti = t->targets + i;

		if (ti->type->resume)
			ti->type->resume(ti);
	}

	return 0;
}

void dm_table_add_target_callbacks(struct dm_table *t, struct dm_target_callbacks *cb)
{
	list_add(&cb->list, &t->target_callbacks);
}
EXPORT_SYMBOL_GPL(dm_table_add_target_callbacks);

int dm_table_any_congested(struct dm_table *t, int bdi_bits)
{
	struct dm_dev_internal *dd;
	struct list_head *devices = dm_table_get_devices(t);
	struct dm_target_callbacks *cb;
	int r = 0;

	list_for_each_entry(dd, devices, list) {
		struct request_queue *q = bdev_get_queue(dd->dm_dev->bdev);
		char b[BDEVNAME_SIZE];

		if (likely(q))
			r |= bdi_congested(q->backing_dev_info, bdi_bits);
		else
			DMWARN_LIMIT("%s: any_congested: nonexistent device %s",
				     dm_device_name(t->md),
				     bdevname(dd->dm_dev->bdev, b));
	}

	list_for_each_entry(cb, &t->target_callbacks, list)
		if (cb->congested_fn)
			r |= cb->congested_fn(cb, bdi_bits);

	return r;
}

struct mapped_device *dm_table_get_md(struct dm_table *t)
{
	return t->md;
}
EXPORT_SYMBOL(dm_table_get_md);

void dm_table_run_md_queue_async(struct dm_table *t)
{
	struct mapped_device *md;
	struct request_queue *queue;
	unsigned long flags;

	if (!dm_table_request_based(t))
		return;

	md = dm_table_get_md(t);
	queue = dm_get_md_queue(md);
	if (queue) {
		if (queue->mq_ops)
			blk_mq_run_hw_queues(queue, true);
		else {
			spin_lock_irqsave(queue->queue_lock, flags);
			blk_run_queue_async(queue);
			spin_unlock_irqrestore(queue->queue_lock, flags);
		}
	}
}
EXPORT_SYMBOL(dm_table_run_md_queue_async);
<|MERGE_RESOLUTION|>--- conflicted
+++ resolved
@@ -451,14 +451,10 @@
 			return r;
 		}
 
-<<<<<<< HEAD
 		if (dd->dm_dev->mode != mode)
 			t->mode = dd->dm_dev->mode;
 
-		atomic_set(&dd->count, 0);
-=======
 		refcount_set(&dd->count, 1);
->>>>>>> 4fbd8d19
 		list_add(&dd->list, &t->devices);
 
 	} else if (dd->dm_dev->mode != (mode | dd->dm_dev->mode)) {
