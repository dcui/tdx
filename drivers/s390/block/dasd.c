/*
 * File...........: linux/drivers/s390/block/dasd.c
 * Author(s)......: Holger Smolinski <Holger.Smolinski@de.ibm.com>
 *		    Horst Hummel <Horst.Hummel@de.ibm.com>
 *		    Carsten Otte <Cotte@de.ibm.com>
 *		    Martin Schwidefsky <schwidefsky@de.ibm.com>
 * Bugreports.to..: <Linux390@de.ibm.com>
 * (C) IBM Corporation, IBM Deutschland Entwicklung GmbH, 1999-2001
 *
 */

#include <linux/kmod.h>
#include <linux/init.h>
#include <linux/interrupt.h>
#include <linux/ctype.h>
#include <linux/major.h>
#include <linux/slab.h>
#include <linux/buffer_head.h>
#include <linux/hdreg.h>

#include <asm/ccwdev.h>
#include <asm/ebcdic.h>
#include <asm/idals.h>
#include <asm/todclk.h>

/* This is ugly... */
#define PRINTK_HEADER "dasd:"

#include "dasd_int.h"
/*
 * SECTION: Constant definitions to be used within this file
 */
#define DASD_CHANQ_MAX_SIZE 4

/*
 * SECTION: exported variables of dasd.c
 */
debug_info_t *dasd_debug_area;
struct dasd_discipline *dasd_diag_discipline_pointer;
void dasd_int_handler(struct ccw_device *, unsigned long, struct irb *);

MODULE_AUTHOR("Holger Smolinski <Holger.Smolinski@de.ibm.com>");
MODULE_DESCRIPTION("Linux on S/390 DASD device driver,"
		   " Copyright 2000 IBM Corporation");
MODULE_SUPPORTED_DEVICE("dasd");
MODULE_LICENSE("GPL");

/*
 * SECTION: prototypes for static functions of dasd.c
 */
static int  dasd_alloc_queue(struct dasd_block *);
static void dasd_setup_queue(struct dasd_block *);
static void dasd_free_queue(struct dasd_block *);
static void dasd_flush_request_queue(struct dasd_block *);
static int dasd_flush_block_queue(struct dasd_block *);
static void dasd_device_tasklet(struct dasd_device *);
static void dasd_block_tasklet(struct dasd_block *);
static void do_kick_device(struct work_struct *);
static void dasd_return_cqr_cb(struct dasd_ccw_req *, void *);

/*
 * SECTION: Operations on the device structure.
 */
static wait_queue_head_t dasd_init_waitq;
static wait_queue_head_t dasd_flush_wq;
static wait_queue_head_t generic_waitq;

/*
 * Allocate memory for a new device structure.
 */
struct dasd_device *dasd_alloc_device(void)
{
	struct dasd_device *device;

	device = kzalloc(sizeof(struct dasd_device), GFP_ATOMIC);
	if (!device)
		return ERR_PTR(-ENOMEM);

	/* Get two pages for normal block device operations. */
	device->ccw_mem = (void *) __get_free_pages(GFP_ATOMIC | GFP_DMA, 1);
	if (!device->ccw_mem) {
		kfree(device);
		return ERR_PTR(-ENOMEM);
	}
	/* Get one page for error recovery. */
	device->erp_mem = (void *) get_zeroed_page(GFP_ATOMIC | GFP_DMA);
	if (!device->erp_mem) {
		free_pages((unsigned long) device->ccw_mem, 1);
		kfree(device);
		return ERR_PTR(-ENOMEM);
	}

	dasd_init_chunklist(&device->ccw_chunks, device->ccw_mem, PAGE_SIZE*2);
	dasd_init_chunklist(&device->erp_chunks, device->erp_mem, PAGE_SIZE);
	spin_lock_init(&device->mem_lock);
	atomic_set(&device->tasklet_scheduled, 0);
	tasklet_init(&device->tasklet,
		     (void (*)(unsigned long)) dasd_device_tasklet,
		     (unsigned long) device);
	INIT_LIST_HEAD(&device->ccw_queue);
	init_timer(&device->timer);
	INIT_WORK(&device->kick_work, do_kick_device);
	device->state = DASD_STATE_NEW;
	device->target = DASD_STATE_NEW;

	return device;
}

/*
 * Free memory of a device structure.
 */
void dasd_free_device(struct dasd_device *device)
{
	kfree(device->private);
	free_page((unsigned long) device->erp_mem);
	free_pages((unsigned long) device->ccw_mem, 1);
	kfree(device);
}

/*
 * Allocate memory for a new device structure.
 */
struct dasd_block *dasd_alloc_block(void)
{
	struct dasd_block *block;

	block = kzalloc(sizeof(*block), GFP_ATOMIC);
	if (!block)
		return ERR_PTR(-ENOMEM);
	/* open_count = 0 means device online but not in use */
	atomic_set(&block->open_count, -1);

	spin_lock_init(&block->request_queue_lock);
	atomic_set(&block->tasklet_scheduled, 0);
	tasklet_init(&block->tasklet,
		     (void (*)(unsigned long)) dasd_block_tasklet,
		     (unsigned long) block);
	INIT_LIST_HEAD(&block->ccw_queue);
	spin_lock_init(&block->queue_lock);
	init_timer(&block->timer);

	return block;
}

/*
 * Free memory of a device structure.
 */
void dasd_free_block(struct dasd_block *block)
{
	kfree(block);
}

/*
 * Make a new device known to the system.
 */
static int dasd_state_new_to_known(struct dasd_device *device)
{
	int rc;

	/*
	 * As long as the device is not in state DASD_STATE_NEW we want to
	 * keep the reference count > 0.
	 */
	dasd_get_device(device);

	if (device->block) {
		rc = dasd_alloc_queue(device->block);
		if (rc) {
			dasd_put_device(device);
			return rc;
		}
	}
	device->state = DASD_STATE_KNOWN;
	return 0;
}

/*
 * Let the system forget about a device.
 */
static int dasd_state_known_to_new(struct dasd_device *device)
{
	/* Disable extended error reporting for this device. */
	dasd_eer_disable(device);
	/* Forget the discipline information. */
	if (device->discipline) {
		if (device->discipline->uncheck_device)
			device->discipline->uncheck_device(device);
		module_put(device->discipline->owner);
	}
	device->discipline = NULL;
	if (device->base_discipline)
		module_put(device->base_discipline->owner);
	device->base_discipline = NULL;
	device->state = DASD_STATE_NEW;

	if (device->block)
		dasd_free_queue(device->block);

	/* Give up reference we took in dasd_state_new_to_known. */
	dasd_put_device(device);
	return 0;
}

/*
 * Request the irq line for the device.
 */
static int dasd_state_known_to_basic(struct dasd_device *device)
{
	int rc;

	/* Allocate and register gendisk structure. */
	if (device->block) {
		rc = dasd_gendisk_alloc(device->block);
		if (rc)
			return rc;
	}
	/* register 'device' debug area, used for all DBF_DEV_XXX calls */
	device->debug_area = debug_register(dev_name(&device->cdev->dev), 1, 1,
					    8 * sizeof(long));
	debug_register_view(device->debug_area, &debug_sprintf_view);
	debug_set_level(device->debug_area, DBF_WARNING);
	DBF_DEV_EVENT(DBF_EMERG, device, "%s", "debug area created");

	device->state = DASD_STATE_BASIC;
	return 0;
}

/*
 * Release the irq line for the device. Terminate any running i/o.
 */
static int dasd_state_basic_to_known(struct dasd_device *device)
{
	int rc;
	if (device->block) {
		dasd_gendisk_free(device->block);
		dasd_block_clear_timer(device->block);
	}
	rc = dasd_flush_device_queue(device);
	if (rc)
		return rc;
	dasd_device_clear_timer(device);

	DBF_DEV_EVENT(DBF_EMERG, device, "%p debug area deleted", device);
	if (device->debug_area != NULL) {
		debug_unregister(device->debug_area);
		device->debug_area = NULL;
	}
	device->state = DASD_STATE_KNOWN;
	return 0;
}

/*
 * Do the initial analysis. The do_analysis function may return
 * -EAGAIN in which case the device keeps the state DASD_STATE_BASIC
 * until the discipline decides to continue the startup sequence
 * by calling the function dasd_change_state. The eckd disciplines
 * uses this to start a ccw that detects the format. The completion
 * interrupt for this detection ccw uses the kernel event daemon to
 * trigger the call to dasd_change_state. All this is done in the
 * discipline code, see dasd_eckd.c.
 * After the analysis ccw is done (do_analysis returned 0) the block
 * device is setup.
 * In case the analysis returns an error, the device setup is stopped
 * (a fake disk was already added to allow formatting).
 */
static int dasd_state_basic_to_ready(struct dasd_device *device)
{
	int rc;
	struct dasd_block *block;

	rc = 0;
	block = device->block;
	/* make disk known with correct capacity */
	if (block) {
		if (block->base->discipline->do_analysis != NULL)
			rc = block->base->discipline->do_analysis(block);
		if (rc) {
			if (rc != -EAGAIN)
				device->state = DASD_STATE_UNFMT;
			return rc;
		}
		dasd_setup_queue(block);
		set_capacity(block->gdp,
			     block->blocks << block->s2b_shift);
		device->state = DASD_STATE_READY;
		rc = dasd_scan_partitions(block);
		if (rc)
			device->state = DASD_STATE_BASIC;
	} else {
		device->state = DASD_STATE_READY;
	}
	return rc;
}

/*
 * Remove device from block device layer. Destroy dirty buffers.
 * Forget format information. Check if the target level is basic
 * and if it is create fake disk for formatting.
 */
static int dasd_state_ready_to_basic(struct dasd_device *device)
{
	int rc;

	device->state = DASD_STATE_BASIC;
	if (device->block) {
		struct dasd_block *block = device->block;
		rc = dasd_flush_block_queue(block);
		if (rc) {
			device->state = DASD_STATE_READY;
			return rc;
		}
		dasd_destroy_partitions(block);
		dasd_flush_request_queue(block);
		block->blocks = 0;
		block->bp_block = 0;
		block->s2b_shift = 0;
	}
	return 0;
}

/*
 * Back to basic.
 */
static int dasd_state_unfmt_to_basic(struct dasd_device *device)
{
	device->state = DASD_STATE_BASIC;
	return 0;
}

/*
 * Make the device online and schedule the bottom half to start
 * the requeueing of requests from the linux request queue to the
 * ccw queue.
 */
static int
dasd_state_ready_to_online(struct dasd_device * device)
{
<<<<<<< HEAD
	int rc, i;
	struct gendisk *disk;
	struct hd_struct *p;
=======
	int rc;
	struct gendisk *disk;
	struct disk_part_iter piter;
	struct hd_struct *part;
>>>>>>> 18e352e4

	if (device->discipline->ready_to_online) {
		rc = device->discipline->ready_to_online(device);
		if (rc)
			return rc;
	}
	device->state = DASD_STATE_ONLINE;
	if (device->block) {
		dasd_schedule_block_bh(device->block);
<<<<<<< HEAD

		disk = device->block->bdev->bd_disk;
		kobject_uevent(&disk->dev.kobj, KOBJ_CHANGE);
		/* send uevents for all partitions */
		for (i = 1; i < disk->minors; i++) {
			p = disk->part[i-1];
			if (!p || !p->nr_sects)
				continue;
			kobject_uevent(&p->dev.kobj, KOBJ_CHANGE);
		}
=======
		disk = device->block->bdev->bd_disk;
		disk_part_iter_init(&piter, disk, DISK_PITER_INCL_PART0);
		while ((part = disk_part_iter_next(&piter)))
			kobject_uevent(&part_to_dev(part)->kobj, KOBJ_CHANGE);
		disk_part_iter_exit(&piter);
>>>>>>> 18e352e4
	}
	return 0;
}

/*
 * Stop the requeueing of requests again.
 */
static int dasd_state_online_to_ready(struct dasd_device *device)
{
<<<<<<< HEAD
	int rc, i;
	struct gendisk *disk;
	struct hd_struct *p;
=======
	int rc;
	struct gendisk *disk;
	struct disk_part_iter piter;
	struct hd_struct *part;
>>>>>>> 18e352e4

	if (device->discipline->online_to_ready) {
		rc = device->discipline->online_to_ready(device);
		if (rc)
			return rc;
	}
	device->state = DASD_STATE_READY;
<<<<<<< HEAD

	/* send uevents for all partitions */
	if (device->block) {
		disk = device->block->bdev->bd_disk;
		for (i = 1; i < disk->minors; i++) {
			p = disk->part[i-1];
			if (!p || !p->nr_sects)
				continue;
			kobject_uevent(&p->dev.kobj, KOBJ_CHANGE);
		}
		kobject_uevent(&disk->dev.kobj, KOBJ_CHANGE);
=======
	if (device->block) {
		disk = device->block->bdev->bd_disk;
		disk_part_iter_init(&piter, disk, DISK_PITER_INCL_PART0);
		while ((part = disk_part_iter_next(&piter)))
			kobject_uevent(&part_to_dev(part)->kobj, KOBJ_CHANGE);
		disk_part_iter_exit(&piter);
>>>>>>> 18e352e4
	}
	return 0;
}

/*
 * Device startup state changes.
 */
static int dasd_increase_state(struct dasd_device *device)
{
	int rc;

	rc = 0;
	if (device->state == DASD_STATE_NEW &&
	    device->target >= DASD_STATE_KNOWN)
		rc = dasd_state_new_to_known(device);

	if (!rc &&
	    device->state == DASD_STATE_KNOWN &&
	    device->target >= DASD_STATE_BASIC)
		rc = dasd_state_known_to_basic(device);

	if (!rc &&
	    device->state == DASD_STATE_BASIC &&
	    device->target >= DASD_STATE_READY)
		rc = dasd_state_basic_to_ready(device);

	if (!rc &&
	    device->state == DASD_STATE_UNFMT &&
	    device->target > DASD_STATE_UNFMT)
		rc = -EPERM;

	if (!rc &&
	    device->state == DASD_STATE_READY &&
	    device->target >= DASD_STATE_ONLINE)
		rc = dasd_state_ready_to_online(device);

	return rc;
}

/*
 * Device shutdown state changes.
 */
static int dasd_decrease_state(struct dasd_device *device)
{
	int rc;

	rc = 0;
	if (device->state == DASD_STATE_ONLINE &&
	    device->target <= DASD_STATE_READY)
		rc = dasd_state_online_to_ready(device);

	if (!rc &&
	    device->state == DASD_STATE_READY &&
	    device->target <= DASD_STATE_BASIC)
		rc = dasd_state_ready_to_basic(device);

	if (!rc &&
	    device->state == DASD_STATE_UNFMT &&
	    device->target <= DASD_STATE_BASIC)
		rc = dasd_state_unfmt_to_basic(device);

	if (!rc &&
	    device->state == DASD_STATE_BASIC &&
	    device->target <= DASD_STATE_KNOWN)
		rc = dasd_state_basic_to_known(device);

	if (!rc &&
	    device->state == DASD_STATE_KNOWN &&
	    device->target <= DASD_STATE_NEW)
		rc = dasd_state_known_to_new(device);

	return rc;
}

/*
 * This is the main startup/shutdown routine.
 */
static void dasd_change_state(struct dasd_device *device)
{
        int rc;

	if (device->state == device->target)
		/* Already where we want to go today... */
		return;
	if (device->state < device->target)
		rc = dasd_increase_state(device);
	else
		rc = dasd_decrease_state(device);
        if (rc && rc != -EAGAIN)
                device->target = device->state;

	if (device->state == device->target)
		wake_up(&dasd_init_waitq);

	/* let user-space know that the device status changed */
	kobject_uevent(&device->cdev->dev.kobj, KOBJ_CHANGE);
}

/*
 * Kick starter for devices that did not complete the startup/shutdown
 * procedure or were sleeping because of a pending state.
 * dasd_kick_device will schedule a call do do_kick_device to the kernel
 * event daemon.
 */
static void do_kick_device(struct work_struct *work)
{
	struct dasd_device *device = container_of(work, struct dasd_device, kick_work);
	dasd_change_state(device);
	dasd_schedule_device_bh(device);
	dasd_put_device(device);
}

void dasd_kick_device(struct dasd_device *device)
{
	dasd_get_device(device);
	/* queue call to dasd_kick_device to the kernel event daemon. */
	schedule_work(&device->kick_work);
}

/*
 * Set the target state for a device and starts the state change.
 */
void dasd_set_target_state(struct dasd_device *device, int target)
{
	/* If we are in probeonly mode stop at DASD_STATE_READY. */
	if (dasd_probeonly && target > DASD_STATE_READY)
		target = DASD_STATE_READY;
	if (device->target != target) {
                if (device->state == target)
			wake_up(&dasd_init_waitq);
		device->target = target;
	}
	if (device->state != device->target)
		dasd_change_state(device);
}

/*
 * Enable devices with device numbers in [from..to].
 */
static inline int _wait_for_device(struct dasd_device *device)
{
	return (device->state == device->target);
}

void dasd_enable_device(struct dasd_device *device)
{
	dasd_set_target_state(device, DASD_STATE_ONLINE);
	if (device->state <= DASD_STATE_KNOWN)
		/* No discipline for device found. */
		dasd_set_target_state(device, DASD_STATE_NEW);
	/* Now wait for the devices to come up. */
	wait_event(dasd_init_waitq, _wait_for_device(device));
}

/*
 * SECTION: device operation (interrupt handler, start i/o, term i/o ...)
 */
#ifdef CONFIG_DASD_PROFILE

struct dasd_profile_info_t dasd_global_profile;
unsigned int dasd_profile_level = DASD_PROFILE_OFF;

/*
 * Increments counter in global and local profiling structures.
 */
#define dasd_profile_counter(value, counter, block) \
{ \
	int index; \
	for (index = 0; index < 31 && value >> (2+index); index++); \
	dasd_global_profile.counter[index]++; \
	block->profile.counter[index]++; \
}

/*
 * Add profiling information for cqr before execution.
 */
static void dasd_profile_start(struct dasd_block *block,
			       struct dasd_ccw_req *cqr,
			       struct request *req)
{
	struct list_head *l;
	unsigned int counter;

	if (dasd_profile_level != DASD_PROFILE_ON)
		return;

	/* count the length of the chanq for statistics */
	counter = 0;
	list_for_each(l, &block->ccw_queue)
		if (++counter >= 31)
			break;
	dasd_global_profile.dasd_io_nr_req[counter]++;
	block->profile.dasd_io_nr_req[counter]++;
}

/*
 * Add profiling information for cqr after execution.
 */
static void dasd_profile_end(struct dasd_block *block,
			     struct dasd_ccw_req *cqr,
			     struct request *req)
{
	long strtime, irqtime, endtime, tottime;	/* in microseconds */
	long tottimeps, sectors;

	if (dasd_profile_level != DASD_PROFILE_ON)
		return;

	sectors = req->nr_sectors;
	if (!cqr->buildclk || !cqr->startclk ||
	    !cqr->stopclk || !cqr->endclk ||
	    !sectors)
		return;

	strtime = ((cqr->startclk - cqr->buildclk) >> 12);
	irqtime = ((cqr->stopclk - cqr->startclk) >> 12);
	endtime = ((cqr->endclk - cqr->stopclk) >> 12);
	tottime = ((cqr->endclk - cqr->buildclk) >> 12);
	tottimeps = tottime / sectors;

	if (!dasd_global_profile.dasd_io_reqs)
		memset(&dasd_global_profile, 0,
		       sizeof(struct dasd_profile_info_t));
	dasd_global_profile.dasd_io_reqs++;
	dasd_global_profile.dasd_io_sects += sectors;

	if (!block->profile.dasd_io_reqs)
		memset(&block->profile, 0,
		       sizeof(struct dasd_profile_info_t));
	block->profile.dasd_io_reqs++;
	block->profile.dasd_io_sects += sectors;

	dasd_profile_counter(sectors, dasd_io_secs, block);
	dasd_profile_counter(tottime, dasd_io_times, block);
	dasd_profile_counter(tottimeps, dasd_io_timps, block);
	dasd_profile_counter(strtime, dasd_io_time1, block);
	dasd_profile_counter(irqtime, dasd_io_time2, block);
	dasd_profile_counter(irqtime / sectors, dasd_io_time2ps, block);
	dasd_profile_counter(endtime, dasd_io_time3, block);
}
#else
#define dasd_profile_start(block, cqr, req) do {} while (0)
#define dasd_profile_end(block, cqr, req) do {} while (0)
#endif				/* CONFIG_DASD_PROFILE */

/*
 * Allocate memory for a channel program with 'cplength' channel
 * command words and 'datasize' additional space. There are two
 * variantes: 1) dasd_kmalloc_request uses kmalloc to get the needed
 * memory and 2) dasd_smalloc_request uses the static ccw memory
 * that gets allocated for each device.
 */
struct dasd_ccw_req *dasd_kmalloc_request(char *magic, int cplength,
					  int datasize,
					  struct dasd_device *device)
{
	struct dasd_ccw_req *cqr;

	/* Sanity checks */
	BUG_ON( magic == NULL || datasize > PAGE_SIZE ||
	     (cplength*sizeof(struct ccw1)) > PAGE_SIZE);

	cqr = kzalloc(sizeof(struct dasd_ccw_req), GFP_ATOMIC);
	if (cqr == NULL)
		return ERR_PTR(-ENOMEM);
	cqr->cpaddr = NULL;
	if (cplength > 0) {
		cqr->cpaddr = kcalloc(cplength, sizeof(struct ccw1),
				      GFP_ATOMIC | GFP_DMA);
		if (cqr->cpaddr == NULL) {
			kfree(cqr);
			return ERR_PTR(-ENOMEM);
		}
	}
	cqr->data = NULL;
	if (datasize > 0) {
		cqr->data = kzalloc(datasize, GFP_ATOMIC | GFP_DMA);
		if (cqr->data == NULL) {
			kfree(cqr->cpaddr);
			kfree(cqr);
			return ERR_PTR(-ENOMEM);
		}
	}
	strncpy((char *) &cqr->magic, magic, 4);
	ASCEBC((char *) &cqr->magic, 4);
	set_bit(DASD_CQR_FLAGS_USE_ERP, &cqr->flags);
	dasd_get_device(device);
	return cqr;
}

struct dasd_ccw_req *dasd_smalloc_request(char *magic, int cplength,
					  int datasize,
					  struct dasd_device *device)
{
	unsigned long flags;
	struct dasd_ccw_req *cqr;
	char *data;
	int size;

	/* Sanity checks */
	BUG_ON( magic == NULL || datasize > PAGE_SIZE ||
	     (cplength*sizeof(struct ccw1)) > PAGE_SIZE);

	size = (sizeof(struct dasd_ccw_req) + 7L) & -8L;
	if (cplength > 0)
		size += cplength * sizeof(struct ccw1);
	if (datasize > 0)
		size += datasize;
	spin_lock_irqsave(&device->mem_lock, flags);
	cqr = (struct dasd_ccw_req *)
		dasd_alloc_chunk(&device->ccw_chunks, size);
	spin_unlock_irqrestore(&device->mem_lock, flags);
	if (cqr == NULL)
		return ERR_PTR(-ENOMEM);
	memset(cqr, 0, sizeof(struct dasd_ccw_req));
	data = (char *) cqr + ((sizeof(struct dasd_ccw_req) + 7L) & -8L);
	cqr->cpaddr = NULL;
	if (cplength > 0) {
		cqr->cpaddr = (struct ccw1 *) data;
		data += cplength*sizeof(struct ccw1);
		memset(cqr->cpaddr, 0, cplength*sizeof(struct ccw1));
	}
	cqr->data = NULL;
	if (datasize > 0) {
		cqr->data = data;
 		memset(cqr->data, 0, datasize);
	}
	strncpy((char *) &cqr->magic, magic, 4);
	ASCEBC((char *) &cqr->magic, 4);
	set_bit(DASD_CQR_FLAGS_USE_ERP, &cqr->flags);
	dasd_get_device(device);
	return cqr;
}

/*
 * Free memory of a channel program. This function needs to free all the
 * idal lists that might have been created by dasd_set_cda and the
 * struct dasd_ccw_req itself.
 */
void dasd_kfree_request(struct dasd_ccw_req *cqr, struct dasd_device *device)
{
#ifdef CONFIG_64BIT
	struct ccw1 *ccw;

	/* Clear any idals used for the request. */
	ccw = cqr->cpaddr;
	do {
		clear_normalized_cda(ccw);
	} while (ccw++->flags & (CCW_FLAG_CC | CCW_FLAG_DC));
#endif
	kfree(cqr->cpaddr);
	kfree(cqr->data);
	kfree(cqr);
	dasd_put_device(device);
}

void dasd_sfree_request(struct dasd_ccw_req *cqr, struct dasd_device *device)
{
	unsigned long flags;

	spin_lock_irqsave(&device->mem_lock, flags);
	dasd_free_chunk(&device->ccw_chunks, cqr);
	spin_unlock_irqrestore(&device->mem_lock, flags);
	dasd_put_device(device);
}

/*
 * Check discipline magic in cqr.
 */
static inline int dasd_check_cqr(struct dasd_ccw_req *cqr)
{
	struct dasd_device *device;

	if (cqr == NULL)
		return -EINVAL;
	device = cqr->startdev;
	if (strncmp((char *) &cqr->magic, device->discipline->ebcname, 4)) {
		DEV_MESSAGE(KERN_WARNING, device,
			    " dasd_ccw_req 0x%08x magic doesn't match"
			    " discipline 0x%08x",
			    cqr->magic,
			    *(unsigned int *) device->discipline->name);
		return -EINVAL;
	}
	return 0;
}

/*
 * Terminate the current i/o and set the request to clear_pending.
 * Timer keeps device runnig.
 * ccw_device_clear can fail if the i/o subsystem
 * is in a bad mood.
 */
int dasd_term_IO(struct dasd_ccw_req *cqr)
{
	struct dasd_device *device;
	int retries, rc;

	/* Check the cqr */
	rc = dasd_check_cqr(cqr);
	if (rc)
		return rc;
	retries = 0;
	device = (struct dasd_device *) cqr->startdev;
	while ((retries < 5) && (cqr->status == DASD_CQR_IN_IO)) {
		rc = ccw_device_clear(device->cdev, (long) cqr);
		switch (rc) {
		case 0:	/* termination successful */
			cqr->retries--;
			cqr->status = DASD_CQR_CLEAR_PENDING;
			cqr->stopclk = get_clock();
			cqr->starttime = 0;
			DBF_DEV_EVENT(DBF_DEBUG, device,
				      "terminate cqr %p successful",
				      cqr);
			break;
		case -ENODEV:
			DBF_DEV_EVENT(DBF_ERR, device, "%s",
				      "device gone, retry");
			break;
		case -EIO:
			DBF_DEV_EVENT(DBF_ERR, device, "%s",
				      "I/O error, retry");
			break;
		case -EINVAL:
		case -EBUSY:
			DBF_DEV_EVENT(DBF_ERR, device, "%s",
				      "device busy, retry later");
			break;
		default:
			DEV_MESSAGE(KERN_ERR, device,
				    "line %d unknown RC=%d, please "
				    "report to linux390@de.ibm.com",
				    __LINE__, rc);
			BUG();
			break;
		}
		retries++;
	}
	dasd_schedule_device_bh(device);
	return rc;
}

/*
 * Start the i/o. This start_IO can fail if the channel is really busy.
 * In that case set up a timer to start the request later.
 */
int dasd_start_IO(struct dasd_ccw_req *cqr)
{
	struct dasd_device *device;
	int rc;

	/* Check the cqr */
	rc = dasd_check_cqr(cqr);
	if (rc)
		return rc;
	device = (struct dasd_device *) cqr->startdev;
	if (cqr->retries < 0) {
		DEV_MESSAGE(KERN_DEBUG, device,
			    "start_IO: request %p (%02x/%i) - no retry left.",
			    cqr, cqr->status, cqr->retries);
		cqr->status = DASD_CQR_ERROR;
		return -EIO;
	}
	cqr->startclk = get_clock();
	cqr->starttime = jiffies;
	cqr->retries--;
	rc = ccw_device_start(device->cdev, cqr->cpaddr, (long) cqr,
			      cqr->lpm, 0);
	switch (rc) {
	case 0:
		cqr->status = DASD_CQR_IN_IO;
		DBF_DEV_EVENT(DBF_DEBUG, device,
			      "start_IO: request %p started successful",
			      cqr);
		break;
	case -EBUSY:
		DBF_DEV_EVENT(DBF_ERR, device, "%s",
			      "start_IO: device busy, retry later");
		break;
	case -ETIMEDOUT:
		DBF_DEV_EVENT(DBF_ERR, device, "%s",
			      "start_IO: request timeout, retry later");
		break;
	case -EACCES:
		/* -EACCES indicates that the request used only a
		 * subset of the available pathes and all these
		 * pathes are gone.
		 * Do a retry with all available pathes.
		 */
		cqr->lpm = LPM_ANYPATH;
		DBF_DEV_EVENT(DBF_ERR, device, "%s",
			      "start_IO: selected pathes gone,"
			      " retry on all pathes");
		break;
	case -ENODEV:
	case -EIO:
		DBF_DEV_EVENT(DBF_ERR, device, "%s",
			      "start_IO: device gone, retry");
		break;
	default:
		DEV_MESSAGE(KERN_ERR, device,
			    "line %d unknown RC=%d, please report"
			    " to linux390@de.ibm.com", __LINE__, rc);
		BUG();
		break;
	}
	return rc;
}

/*
 * Timeout function for dasd devices. This is used for different purposes
 *  1) missing interrupt handler for normal operation
 *  2) delayed start of request where start_IO failed with -EBUSY
 *  3) timeout for missing state change interrupts
 * The head of the ccw queue will have status DASD_CQR_IN_IO for 1),
 * DASD_CQR_QUEUED for 2) and 3).
 */
static void dasd_device_timeout(unsigned long ptr)
{
	unsigned long flags;
	struct dasd_device *device;

	device = (struct dasd_device *) ptr;
	spin_lock_irqsave(get_ccwdev_lock(device->cdev), flags);
	/* re-activate request queue */
        device->stopped &= ~DASD_STOPPED_PENDING;
	spin_unlock_irqrestore(get_ccwdev_lock(device->cdev), flags);
	dasd_schedule_device_bh(device);
}

/*
 * Setup timeout for a device in jiffies.
 */
void dasd_device_set_timer(struct dasd_device *device, int expires)
{
	if (expires == 0) {
		if (timer_pending(&device->timer))
			del_timer(&device->timer);
		return;
	}
	if (timer_pending(&device->timer)) {
		if (mod_timer(&device->timer, jiffies + expires))
			return;
	}
	device->timer.function = dasd_device_timeout;
	device->timer.data = (unsigned long) device;
	device->timer.expires = jiffies + expires;
	add_timer(&device->timer);
}

/*
 * Clear timeout for a device.
 */
void dasd_device_clear_timer(struct dasd_device *device)
{
	if (timer_pending(&device->timer))
		del_timer(&device->timer);
}

static void dasd_handle_killed_request(struct ccw_device *cdev,
				       unsigned long intparm)
{
	struct dasd_ccw_req *cqr;
	struct dasd_device *device;

	if (!intparm)
		return;
	cqr = (struct dasd_ccw_req *) intparm;
	if (cqr->status != DASD_CQR_IN_IO) {
		MESSAGE(KERN_DEBUG,
			"invalid status in handle_killed_request: "
			"bus_id %s, status %02x",
			dev_name(&cdev->dev), cqr->status);
		return;
	}

	device = (struct dasd_device *) cqr->startdev;
	if (device == NULL ||
	    device != dasd_device_from_cdev_locked(cdev) ||
	    strncmp(device->discipline->ebcname, (char *) &cqr->magic, 4)) {
		MESSAGE(KERN_DEBUG, "invalid device in request: bus_id %s",
			dev_name(&cdev->dev));
		return;
	}

	/* Schedule request to be retried. */
	cqr->status = DASD_CQR_QUEUED;

	dasd_device_clear_timer(device);
	dasd_schedule_device_bh(device);
	dasd_put_device(device);
}

void dasd_generic_handle_state_change(struct dasd_device *device)
{
	/* First of all start sense subsystem status request. */
	dasd_eer_snss(device);

	device->stopped &= ~DASD_STOPPED_PENDING;
	dasd_schedule_device_bh(device);
	if (device->block)
		dasd_schedule_block_bh(device->block);
}

/*
 * Interrupt handler for "normal" ssch-io based dasd devices.
 */
void dasd_int_handler(struct ccw_device *cdev, unsigned long intparm,
		      struct irb *irb)
{
	struct dasd_ccw_req *cqr, *next;
	struct dasd_device *device;
	unsigned long long now;
	int expires;

	if (IS_ERR(irb)) {
		switch (PTR_ERR(irb)) {
		case -EIO:
			break;
		case -ETIMEDOUT:
			printk(KERN_WARNING"%s(%s): request timed out\n",
			       __func__, dev_name(&cdev->dev));
			break;
		default:
			printk(KERN_WARNING"%s(%s): unknown error %ld\n",
			       __func__, dev_name(&cdev->dev), PTR_ERR(irb));
		}
		dasd_handle_killed_request(cdev, intparm);
		return;
	}

	now = get_clock();

	DBF_EVENT(DBF_ERR, "Interrupt: bus_id %s CS/DS %04x ip %08x",
		  dev_name(&cdev->dev), ((irb->scsw.cmd.cstat << 8) |
		  irb->scsw.cmd.dstat), (unsigned int) intparm);

	/* check for unsolicited interrupts */
	cqr = (struct dasd_ccw_req *) intparm;
	if (!cqr || ((irb->scsw.cmd.cc == 1) &&
		     (irb->scsw.cmd.fctl & SCSW_FCTL_START_FUNC) &&
		     (irb->scsw.cmd.stctl & SCSW_STCTL_STATUS_PEND))) {
		if (cqr && cqr->status == DASD_CQR_IN_IO)
			cqr->status = DASD_CQR_QUEUED;
		device = dasd_device_from_cdev_locked(cdev);
		if (!IS_ERR(device)) {
			dasd_device_clear_timer(device);
			device->discipline->handle_unsolicited_interrupt(device,
									 irb);
			dasd_put_device(device);
		}
		return;
	}

	device = (struct dasd_device *) cqr->startdev;
	if (!device ||
	    strncmp(device->discipline->ebcname, (char *) &cqr->magic, 4)) {
		MESSAGE(KERN_DEBUG, "invalid device in request: bus_id %s",
			dev_name(&cdev->dev));
		return;
	}

	/* Check for clear pending */
	if (cqr->status == DASD_CQR_CLEAR_PENDING &&
	    irb->scsw.cmd.fctl & SCSW_FCTL_CLEAR_FUNC) {
		cqr->status = DASD_CQR_CLEARED;
		dasd_device_clear_timer(device);
		wake_up(&dasd_flush_wq);
		dasd_schedule_device_bh(device);
		return;
	}

 	/* check status - the request might have been killed by dyn detach */
	if (cqr->status != DASD_CQR_IN_IO) {
		MESSAGE(KERN_DEBUG,
			"invalid status: bus_id %s, status %02x",
			dev_name(&cdev->dev), cqr->status);
		return;
	}
	DBF_DEV_EVENT(DBF_DEBUG, device, "Int: CS/DS 0x%04x for cqr %p",
		      ((irb->scsw.cmd.cstat << 8) | irb->scsw.cmd.dstat), cqr);
	next = NULL;
	expires = 0;
	if (irb->scsw.cmd.dstat == (DEV_STAT_CHN_END | DEV_STAT_DEV_END) &&
	    irb->scsw.cmd.cstat == 0 && !irb->esw.esw0.erw.cons) {
		/* request was completed successfully */
		cqr->status = DASD_CQR_SUCCESS;
		cqr->stopclk = now;
		/* Start first request on queue if possible -> fast_io. */
		if (cqr->devlist.next != &device->ccw_queue) {
			next = list_entry(cqr->devlist.next,
					  struct dasd_ccw_req, devlist);
		}
	} else {  /* error */
		memcpy(&cqr->irb, irb, sizeof(struct irb));
		if (device->features & DASD_FEATURE_ERPLOG) {
			dasd_log_sense(cqr, irb);
		}
		/*
		 * If we don't want complex ERP for this request, then just
		 * reset this and retry it in the fastpath
		 */
		if (!test_bit(DASD_CQR_FLAGS_USE_ERP, &cqr->flags) &&
		    cqr->retries > 0) {
			DEV_MESSAGE(KERN_DEBUG, device,
				    "default ERP in fastpath (%i retries left)",
				    cqr->retries);
			cqr->lpm    = LPM_ANYPATH;
			cqr->status = DASD_CQR_QUEUED;
			next = cqr;
		} else
			cqr->status = DASD_CQR_ERROR;
	}
	if (next && (next->status == DASD_CQR_QUEUED) &&
	    (!device->stopped)) {
		if (device->discipline->start_IO(next) == 0)
			expires = next->expires;
		else
			DEV_MESSAGE(KERN_DEBUG, device, "%s",
				    "Interrupt fastpath "
				    "failed!");
	}
	if (expires != 0)
		dasd_device_set_timer(device, expires);
	else
		dasd_device_clear_timer(device);
	dasd_schedule_device_bh(device);
}

/*
 * If we have an error on a dasd_block layer request then we cancel
 * and return all further requests from the same dasd_block as well.
 */
static void __dasd_device_recovery(struct dasd_device *device,
				   struct dasd_ccw_req *ref_cqr)
{
	struct list_head *l, *n;
	struct dasd_ccw_req *cqr;

	/*
	 * only requeue request that came from the dasd_block layer
	 */
	if (!ref_cqr->block)
		return;

	list_for_each_safe(l, n, &device->ccw_queue) {
		cqr = list_entry(l, struct dasd_ccw_req, devlist);
		if (cqr->status == DASD_CQR_QUEUED &&
		    ref_cqr->block == cqr->block) {
			cqr->status = DASD_CQR_CLEARED;
		}
	}
};

/*
 * Remove those ccw requests from the queue that need to be returned
 * to the upper layer.
 */
static void __dasd_device_process_ccw_queue(struct dasd_device *device,
					    struct list_head *final_queue)
{
	struct list_head *l, *n;
	struct dasd_ccw_req *cqr;

	/* Process request with final status. */
	list_for_each_safe(l, n, &device->ccw_queue) {
		cqr = list_entry(l, struct dasd_ccw_req, devlist);

		/* Stop list processing at the first non-final request. */
		if (cqr->status == DASD_CQR_QUEUED ||
		    cqr->status == DASD_CQR_IN_IO ||
		    cqr->status == DASD_CQR_CLEAR_PENDING)
			break;
		if (cqr->status == DASD_CQR_ERROR) {
			__dasd_device_recovery(device, cqr);
		}
		/* Rechain finished requests to final queue */
		list_move_tail(&cqr->devlist, final_queue);
	}
}

/*
 * the cqrs from the final queue are returned to the upper layer
 * by setting a dasd_block state and calling the callback function
 */
static void __dasd_device_process_final_queue(struct dasd_device *device,
					      struct list_head *final_queue)
{
	struct list_head *l, *n;
	struct dasd_ccw_req *cqr;
	struct dasd_block *block;
	void (*callback)(struct dasd_ccw_req *, void *data);
	void *callback_data;

	list_for_each_safe(l, n, final_queue) {
		cqr = list_entry(l, struct dasd_ccw_req, devlist);
		list_del_init(&cqr->devlist);
		block = cqr->block;
		callback = cqr->callback;
		callback_data = cqr->callback_data;
		if (block)
			spin_lock_bh(&block->queue_lock);
		switch (cqr->status) {
		case DASD_CQR_SUCCESS:
			cqr->status = DASD_CQR_DONE;
			break;
		case DASD_CQR_ERROR:
			cqr->status = DASD_CQR_NEED_ERP;
			break;
		case DASD_CQR_CLEARED:
			cqr->status = DASD_CQR_TERMINATED;
			break;
		default:
			DEV_MESSAGE(KERN_ERR, device,
				    "wrong cqr status in __dasd_process_final_queue "
				    "for cqr %p, status %x",
				    cqr, cqr->status);
			BUG();
		}
		if (cqr->callback != NULL)
			(callback)(cqr, callback_data);
		if (block)
			spin_unlock_bh(&block->queue_lock);
	}
}

/*
 * Take a look at the first request on the ccw queue and check
 * if it reached its expire time. If so, terminate the IO.
 */
static void __dasd_device_check_expire(struct dasd_device *device)
{
	struct dasd_ccw_req *cqr;

	if (list_empty(&device->ccw_queue))
		return;
	cqr = list_entry(device->ccw_queue.next, struct dasd_ccw_req, devlist);
	if ((cqr->status == DASD_CQR_IN_IO && cqr->expires != 0) &&
	    (time_after_eq(jiffies, cqr->expires + cqr->starttime))) {
		if (device->discipline->term_IO(cqr) != 0) {
			/* Hmpf, try again in 5 sec */
			DEV_MESSAGE(KERN_ERR, device,
				    "internal error - timeout (%is) expired "
				    "for cqr %p, termination failed, "
				    "retrying in 5s",
				    (cqr->expires/HZ), cqr);
			cqr->expires += 5*HZ;
			dasd_device_set_timer(device, 5*HZ);
		} else {
			DEV_MESSAGE(KERN_ERR, device,
				    "internal error - timeout (%is) expired "
				    "for cqr %p (%i retries left)",
				    (cqr->expires/HZ), cqr, cqr->retries);
		}
	}
}

/*
 * Take a look at the first request on the ccw queue and check
 * if it needs to be started.
 */
static void __dasd_device_start_head(struct dasd_device *device)
{
	struct dasd_ccw_req *cqr;
	int rc;

	if (list_empty(&device->ccw_queue))
		return;
	cqr = list_entry(device->ccw_queue.next, struct dasd_ccw_req, devlist);
	if (cqr->status != DASD_CQR_QUEUED)
		return;
	/* when device is stopped, return request to previous layer */
	if (device->stopped) {
		cqr->status = DASD_CQR_CLEARED;
		dasd_schedule_device_bh(device);
		return;
	}

	rc = device->discipline->start_IO(cqr);
	if (rc == 0)
		dasd_device_set_timer(device, cqr->expires);
	else if (rc == -EACCES) {
		dasd_schedule_device_bh(device);
	} else
		/* Hmpf, try again in 1/2 sec */
		dasd_device_set_timer(device, 50);
}

/*
 * Go through all request on the dasd_device request queue,
 * terminate them on the cdev if necessary, and return them to the
 * submitting layer via callback.
 * Note:
 * Make sure that all 'submitting layers' still exist when
 * this function is called!. In other words, when 'device' is a base
 * device then all block layer requests must have been removed before
 * via dasd_flush_block_queue.
 */
int dasd_flush_device_queue(struct dasd_device *device)
{
	struct dasd_ccw_req *cqr, *n;
	int rc;
	struct list_head flush_queue;

	INIT_LIST_HEAD(&flush_queue);
	spin_lock_irq(get_ccwdev_lock(device->cdev));
	rc = 0;
	list_for_each_entry_safe(cqr, n, &device->ccw_queue, devlist) {
		/* Check status and move request to flush_queue */
		switch (cqr->status) {
		case DASD_CQR_IN_IO:
			rc = device->discipline->term_IO(cqr);
			if (rc) {
				/* unable to terminate requeust */
				DEV_MESSAGE(KERN_ERR, device,
					    "dasd flush ccw_queue is unable "
					    " to terminate request %p",
					    cqr);
				/* stop flush processing */
				goto finished;
			}
			break;
		case DASD_CQR_QUEUED:
			cqr->stopclk = get_clock();
			cqr->status = DASD_CQR_CLEARED;
			break;
		default: /* no need to modify the others */
			break;
		}
		list_move_tail(&cqr->devlist, &flush_queue);
	}
finished:
	spin_unlock_irq(get_ccwdev_lock(device->cdev));
	/*
	 * After this point all requests must be in state CLEAR_PENDING,
	 * CLEARED, SUCCESS or ERROR. Now wait for CLEAR_PENDING to become
	 * one of the others.
	 */
	list_for_each_entry_safe(cqr, n, &flush_queue, devlist)
		wait_event(dasd_flush_wq,
			   (cqr->status != DASD_CQR_CLEAR_PENDING));
	/*
	 * Now set each request back to TERMINATED, DONE or NEED_ERP
	 * and call the callback function of flushed requests
	 */
	__dasd_device_process_final_queue(device, &flush_queue);
	return rc;
}

/*
 * Acquire the device lock and process queues for the device.
 */
static void dasd_device_tasklet(struct dasd_device *device)
{
	struct list_head final_queue;

	atomic_set (&device->tasklet_scheduled, 0);
	INIT_LIST_HEAD(&final_queue);
	spin_lock_irq(get_ccwdev_lock(device->cdev));
	/* Check expire time of first request on the ccw queue. */
	__dasd_device_check_expire(device);
	/* find final requests on ccw queue */
	__dasd_device_process_ccw_queue(device, &final_queue);
	spin_unlock_irq(get_ccwdev_lock(device->cdev));
	/* Now call the callback function of requests with final status */
	__dasd_device_process_final_queue(device, &final_queue);
	spin_lock_irq(get_ccwdev_lock(device->cdev));
	/* Now check if the head of the ccw queue needs to be started. */
	__dasd_device_start_head(device);
	spin_unlock_irq(get_ccwdev_lock(device->cdev));
	dasd_put_device(device);
}

/*
 * Schedules a call to dasd_tasklet over the device tasklet.
 */
void dasd_schedule_device_bh(struct dasd_device *device)
{
	/* Protect against rescheduling. */
	if (atomic_cmpxchg (&device->tasklet_scheduled, 0, 1) != 0)
		return;
	dasd_get_device(device);
	tasklet_hi_schedule(&device->tasklet);
}

/*
 * Queue a request to the head of the device ccw_queue.
 * Start the I/O if possible.
 */
void dasd_add_request_head(struct dasd_ccw_req *cqr)
{
	struct dasd_device *device;
	unsigned long flags;

	device = cqr->startdev;
	spin_lock_irqsave(get_ccwdev_lock(device->cdev), flags);
	cqr->status = DASD_CQR_QUEUED;
	list_add(&cqr->devlist, &device->ccw_queue);
	/* let the bh start the request to keep them in order */
	dasd_schedule_device_bh(device);
	spin_unlock_irqrestore(get_ccwdev_lock(device->cdev), flags);
}

/*
 * Queue a request to the tail of the device ccw_queue.
 * Start the I/O if possible.
 */
void dasd_add_request_tail(struct dasd_ccw_req *cqr)
{
	struct dasd_device *device;
	unsigned long flags;

	device = cqr->startdev;
	spin_lock_irqsave(get_ccwdev_lock(device->cdev), flags);
	cqr->status = DASD_CQR_QUEUED;
	list_add_tail(&cqr->devlist, &device->ccw_queue);
	/* let the bh start the request to keep them in order */
	dasd_schedule_device_bh(device);
	spin_unlock_irqrestore(get_ccwdev_lock(device->cdev), flags);
}

/*
 * Wakeup helper for the 'sleep_on' functions.
 */
static void dasd_wakeup_cb(struct dasd_ccw_req *cqr, void *data)
{
	wake_up((wait_queue_head_t *) data);
}

static inline int _wait_for_wakeup(struct dasd_ccw_req *cqr)
{
	struct dasd_device *device;
	int rc;

	device = cqr->startdev;
	spin_lock_irq(get_ccwdev_lock(device->cdev));
	rc = ((cqr->status == DASD_CQR_DONE ||
	       cqr->status == DASD_CQR_NEED_ERP ||
	       cqr->status == DASD_CQR_TERMINATED) &&
	      list_empty(&cqr->devlist));
	spin_unlock_irq(get_ccwdev_lock(device->cdev));
	return rc;
}

/*
 * Queue a request to the tail of the device ccw_queue and wait for
 * it's completion.
 */
int dasd_sleep_on(struct dasd_ccw_req *cqr)
{
	struct dasd_device *device;
	int rc;

	device = cqr->startdev;

	cqr->callback = dasd_wakeup_cb;
	cqr->callback_data = (void *) &generic_waitq;
	dasd_add_request_tail(cqr);
	wait_event(generic_waitq, _wait_for_wakeup(cqr));

	/* Request status is either done or failed. */
	rc = (cqr->status == DASD_CQR_DONE) ? 0 : -EIO;
	return rc;
}

/*
 * Queue a request to the tail of the device ccw_queue and wait
 * interruptible for it's completion.
 */
int dasd_sleep_on_interruptible(struct dasd_ccw_req *cqr)
{
	struct dasd_device *device;
	int rc;

	device = cqr->startdev;
	cqr->callback = dasd_wakeup_cb;
	cqr->callback_data = (void *) &generic_waitq;
	dasd_add_request_tail(cqr);
	rc = wait_event_interruptible(generic_waitq, _wait_for_wakeup(cqr));
	if (rc == -ERESTARTSYS) {
		dasd_cancel_req(cqr);
		/* wait (non-interruptible) for final status */
		wait_event(generic_waitq, _wait_for_wakeup(cqr));
	}
	rc = (cqr->status == DASD_CQR_DONE) ? 0 : -EIO;
	return rc;
}

/*
 * Whoa nelly now it gets really hairy. For some functions (e.g. steal lock
 * for eckd devices) the currently running request has to be terminated
 * and be put back to status queued, before the special request is added
 * to the head of the queue. Then the special request is waited on normally.
 */
static inline int _dasd_term_running_cqr(struct dasd_device *device)
{
	struct dasd_ccw_req *cqr;

	if (list_empty(&device->ccw_queue))
		return 0;
	cqr = list_entry(device->ccw_queue.next, struct dasd_ccw_req, devlist);
	return device->discipline->term_IO(cqr);
}

int dasd_sleep_on_immediatly(struct dasd_ccw_req *cqr)
{
	struct dasd_device *device;
	int rc;

	device = cqr->startdev;
	spin_lock_irq(get_ccwdev_lock(device->cdev));
	rc = _dasd_term_running_cqr(device);
	if (rc) {
		spin_unlock_irq(get_ccwdev_lock(device->cdev));
		return rc;
	}

	cqr->callback = dasd_wakeup_cb;
	cqr->callback_data = (void *) &generic_waitq;
	cqr->status = DASD_CQR_QUEUED;
	list_add(&cqr->devlist, &device->ccw_queue);

	/* let the bh start the request to keep them in order */
	dasd_schedule_device_bh(device);

	spin_unlock_irq(get_ccwdev_lock(device->cdev));

	wait_event(generic_waitq, _wait_for_wakeup(cqr));

	/* Request status is either done or failed. */
	rc = (cqr->status == DASD_CQR_DONE) ? 0 : -EIO;
	return rc;
}

/*
 * Cancels a request that was started with dasd_sleep_on_req.
 * This is useful to timeout requests. The request will be
 * terminated if it is currently in i/o.
 * Returns 1 if the request has been terminated.
 *	   0 if there was no need to terminate the request (not started yet)
 *	   negative error code if termination failed
 * Cancellation of a request is an asynchronous operation! The calling
 * function has to wait until the request is properly returned via callback.
 */
int dasd_cancel_req(struct dasd_ccw_req *cqr)
{
	struct dasd_device *device = cqr->startdev;
	unsigned long flags;
	int rc;

	rc = 0;
	spin_lock_irqsave(get_ccwdev_lock(device->cdev), flags);
	switch (cqr->status) {
	case DASD_CQR_QUEUED:
		/* request was not started - just set to cleared */
		cqr->status = DASD_CQR_CLEARED;
		break;
	case DASD_CQR_IN_IO:
		/* request in IO - terminate IO and release again */
		rc = device->discipline->term_IO(cqr);
		if (rc) {
			DEV_MESSAGE(KERN_ERR, device,
				    "dasd_cancel_req is unable "
				    " to terminate request %p, rc = %d",
				    cqr, rc);
		} else {
			cqr->stopclk = get_clock();
			rc = 1;
		}
		break;
	default: /* already finished or clear pending - do nothing */
		break;
	}
	spin_unlock_irqrestore(get_ccwdev_lock(device->cdev), flags);
	dasd_schedule_device_bh(device);
	return rc;
}


/*
 * SECTION: Operations of the dasd_block layer.
 */

/*
 * Timeout function for dasd_block. This is used when the block layer
 * is waiting for something that may not come reliably, (e.g. a state
 * change interrupt)
 */
static void dasd_block_timeout(unsigned long ptr)
{
	unsigned long flags;
	struct dasd_block *block;

	block = (struct dasd_block *) ptr;
	spin_lock_irqsave(get_ccwdev_lock(block->base->cdev), flags);
	/* re-activate request queue */
	block->base->stopped &= ~DASD_STOPPED_PENDING;
	spin_unlock_irqrestore(get_ccwdev_lock(block->base->cdev), flags);
	dasd_schedule_block_bh(block);
}

/*
 * Setup timeout for a dasd_block in jiffies.
 */
void dasd_block_set_timer(struct dasd_block *block, int expires)
{
	if (expires == 0) {
		if (timer_pending(&block->timer))
			del_timer(&block->timer);
		return;
	}
	if (timer_pending(&block->timer)) {
		if (mod_timer(&block->timer, jiffies + expires))
			return;
	}
	block->timer.function = dasd_block_timeout;
	block->timer.data = (unsigned long) block;
	block->timer.expires = jiffies + expires;
	add_timer(&block->timer);
}

/*
 * Clear timeout for a dasd_block.
 */
void dasd_block_clear_timer(struct dasd_block *block)
{
	if (timer_pending(&block->timer))
		del_timer(&block->timer);
}

/*
 * posts the buffer_cache about a finalized request
 */
static inline void dasd_end_request(struct request *req, int error)
{
	if (__blk_end_request(req, error, blk_rq_bytes(req)))
		BUG();
}

/*
 * Process finished error recovery ccw.
 */
static inline void __dasd_block_process_erp(struct dasd_block *block,
					    struct dasd_ccw_req *cqr)
{
	dasd_erp_fn_t erp_fn;
	struct dasd_device *device = block->base;

	if (cqr->status == DASD_CQR_DONE)
		DBF_DEV_EVENT(DBF_NOTICE, device, "%s", "ERP successful");
	else
		DEV_MESSAGE(KERN_ERR, device, "%s", "ERP unsuccessful");
	erp_fn = device->discipline->erp_postaction(cqr);
	erp_fn(cqr);
}

/*
 * Fetch requests from the block device queue.
 */
static void __dasd_process_request_queue(struct dasd_block *block)
{
	struct request_queue *queue;
	struct request *req;
	struct dasd_ccw_req *cqr;
	struct dasd_device *basedev;
	unsigned long flags;
	queue = block->request_queue;
	basedev = block->base;
	/* No queue ? Then there is nothing to do. */
	if (queue == NULL)
		return;

	/*
	 * We requeue request from the block device queue to the ccw
	 * queue only in two states. In state DASD_STATE_READY the
	 * partition detection is done and we need to requeue requests
	 * for that. State DASD_STATE_ONLINE is normal block device
	 * operation.
	 */
	if (basedev->state < DASD_STATE_READY)
		return;
	/* Now we try to fetch requests from the request queue */
	while (!blk_queue_plugged(queue) &&
	       elv_next_request(queue)) {

		req = elv_next_request(queue);

		if (basedev->features & DASD_FEATURE_READONLY &&
		    rq_data_dir(req) == WRITE) {
			DBF_DEV_EVENT(DBF_ERR, basedev,
				      "Rejecting write request %p",
				      req);
			blkdev_dequeue_request(req);
			dasd_end_request(req, -EIO);
			continue;
		}
		cqr = basedev->discipline->build_cp(basedev, block, req);
		if (IS_ERR(cqr)) {
			if (PTR_ERR(cqr) == -EBUSY)
				break;	/* normal end condition */
			if (PTR_ERR(cqr) == -ENOMEM)
				break;	/* terminate request queue loop */
			if (PTR_ERR(cqr) == -EAGAIN) {
				/*
				 * The current request cannot be build right
				 * now, we have to try later. If this request
				 * is the head-of-queue we stop the device
				 * for 1/2 second.
				 */
				if (!list_empty(&block->ccw_queue))
					break;
				spin_lock_irqsave(get_ccwdev_lock(basedev->cdev), flags);
				basedev->stopped |= DASD_STOPPED_PENDING;
				spin_unlock_irqrestore(get_ccwdev_lock(basedev->cdev), flags);
				dasd_block_set_timer(block, HZ/2);
				break;
			}
			DBF_DEV_EVENT(DBF_ERR, basedev,
				      "CCW creation failed (rc=%ld) "
				      "on request %p",
				      PTR_ERR(cqr), req);
			blkdev_dequeue_request(req);
			dasd_end_request(req, -EIO);
			continue;
		}
		/*
		 *  Note: callback is set to dasd_return_cqr_cb in
		 * __dasd_block_start_head to cover erp requests as well
		 */
		cqr->callback_data = (void *) req;
		cqr->status = DASD_CQR_FILLED;
		blkdev_dequeue_request(req);
		list_add_tail(&cqr->blocklist, &block->ccw_queue);
		dasd_profile_start(block, cqr, req);
	}
}

static void __dasd_cleanup_cqr(struct dasd_ccw_req *cqr)
{
	struct request *req;
	int status;
	int error = 0;

	req = (struct request *) cqr->callback_data;
	dasd_profile_end(cqr->block, cqr, req);
	status = cqr->block->base->discipline->free_cp(cqr, req);
	if (status <= 0)
		error = status ? status : -EIO;
	dasd_end_request(req, error);
}

/*
 * Process ccw request queue.
 */
static void __dasd_process_block_ccw_queue(struct dasd_block *block,
					   struct list_head *final_queue)
{
	struct list_head *l, *n;
	struct dasd_ccw_req *cqr;
	dasd_erp_fn_t erp_fn;
	unsigned long flags;
	struct dasd_device *base = block->base;

restart:
	/* Process request with final status. */
	list_for_each_safe(l, n, &block->ccw_queue) {
		cqr = list_entry(l, struct dasd_ccw_req, blocklist);
		if (cqr->status != DASD_CQR_DONE &&
		    cqr->status != DASD_CQR_FAILED &&
		    cqr->status != DASD_CQR_NEED_ERP &&
		    cqr->status != DASD_CQR_TERMINATED)
			continue;

		if (cqr->status == DASD_CQR_TERMINATED) {
			base->discipline->handle_terminated_request(cqr);
			goto restart;
		}

		/*  Process requests that may be recovered */
		if (cqr->status == DASD_CQR_NEED_ERP) {
			erp_fn = base->discipline->erp_action(cqr);
			erp_fn(cqr);
			goto restart;
		}

		/* log sense for fatal error */
		if (cqr->status == DASD_CQR_FAILED) {
			dasd_log_sense(cqr, &cqr->irb);
		}

		/* First of all call extended error reporting. */
		if (dasd_eer_enabled(base) &&
		    cqr->status == DASD_CQR_FAILED) {
			dasd_eer_write(base, cqr, DASD_EER_FATALERROR);

			/* restart request  */
			cqr->status = DASD_CQR_FILLED;
			cqr->retries = 255;
			spin_lock_irqsave(get_ccwdev_lock(base->cdev), flags);
			base->stopped |= DASD_STOPPED_QUIESCE;
			spin_unlock_irqrestore(get_ccwdev_lock(base->cdev),
					       flags);
			goto restart;
		}

		/* Process finished ERP request. */
		if (cqr->refers) {
			__dasd_block_process_erp(block, cqr);
			goto restart;
		}

		/* Rechain finished requests to final queue */
		cqr->endclk = get_clock();
		list_move_tail(&cqr->blocklist, final_queue);
	}
}

static void dasd_return_cqr_cb(struct dasd_ccw_req *cqr, void *data)
{
	dasd_schedule_block_bh(cqr->block);
}

static void __dasd_block_start_head(struct dasd_block *block)
{
	struct dasd_ccw_req *cqr;

	if (list_empty(&block->ccw_queue))
		return;
	/* We allways begin with the first requests on the queue, as some
	 * of previously started requests have to be enqueued on a
	 * dasd_device again for error recovery.
	 */
	list_for_each_entry(cqr, &block->ccw_queue, blocklist) {
		if (cqr->status != DASD_CQR_FILLED)
			continue;
		/* Non-temporary stop condition will trigger fail fast */
		if (block->base->stopped & ~DASD_STOPPED_PENDING &&
		    test_bit(DASD_CQR_FLAGS_FAILFAST, &cqr->flags) &&
		    (!dasd_eer_enabled(block->base))) {
			cqr->status = DASD_CQR_FAILED;
			dasd_schedule_block_bh(block);
			continue;
		}
		/* Don't try to start requests if device is stopped */
		if (block->base->stopped)
			return;

		/* just a fail safe check, should not happen */
		if (!cqr->startdev)
			cqr->startdev = block->base;

		/* make sure that the requests we submit find their way back */
		cqr->callback = dasd_return_cqr_cb;

		dasd_add_request_tail(cqr);
	}
}

/*
 * Central dasd_block layer routine. Takes requests from the generic
 * block layer request queue, creates ccw requests, enqueues them on
 * a dasd_device and processes ccw requests that have been returned.
 */
static void dasd_block_tasklet(struct dasd_block *block)
{
	struct list_head final_queue;
	struct list_head *l, *n;
	struct dasd_ccw_req *cqr;

	atomic_set(&block->tasklet_scheduled, 0);
	INIT_LIST_HEAD(&final_queue);
	spin_lock(&block->queue_lock);
	/* Finish off requests on ccw queue */
	__dasd_process_block_ccw_queue(block, &final_queue);
	spin_unlock(&block->queue_lock);
	/* Now call the callback function of requests with final status */
	spin_lock_irq(&block->request_queue_lock);
	list_for_each_safe(l, n, &final_queue) {
		cqr = list_entry(l, struct dasd_ccw_req, blocklist);
		list_del_init(&cqr->blocklist);
		__dasd_cleanup_cqr(cqr);
	}
	spin_lock(&block->queue_lock);
	/* Get new request from the block device request queue */
	__dasd_process_request_queue(block);
	/* Now check if the head of the ccw queue needs to be started. */
	__dasd_block_start_head(block);
	spin_unlock(&block->queue_lock);
	spin_unlock_irq(&block->request_queue_lock);
	dasd_put_device(block->base);
}

static void _dasd_wake_block_flush_cb(struct dasd_ccw_req *cqr, void *data)
{
	wake_up(&dasd_flush_wq);
}

/*
 * Go through all request on the dasd_block request queue, cancel them
 * on the respective dasd_device, and return them to the generic
 * block layer.
 */
static int dasd_flush_block_queue(struct dasd_block *block)
{
	struct dasd_ccw_req *cqr, *n;
	int rc, i;
	struct list_head flush_queue;

	INIT_LIST_HEAD(&flush_queue);
	spin_lock_bh(&block->queue_lock);
	rc = 0;
restart:
	list_for_each_entry_safe(cqr, n, &block->ccw_queue, blocklist) {
		/* if this request currently owned by a dasd_device cancel it */
		if (cqr->status >= DASD_CQR_QUEUED)
			rc = dasd_cancel_req(cqr);
		if (rc < 0)
			break;
		/* Rechain request (including erp chain) so it won't be
		 * touched by the dasd_block_tasklet anymore.
		 * Replace the callback so we notice when the request
		 * is returned from the dasd_device layer.
		 */
		cqr->callback = _dasd_wake_block_flush_cb;
		for (i = 0; cqr != NULL; cqr = cqr->refers, i++)
			list_move_tail(&cqr->blocklist, &flush_queue);
		if (i > 1)
			/* moved more than one request - need to restart */
			goto restart;
	}
	spin_unlock_bh(&block->queue_lock);
	/* Now call the callback function of flushed requests */
restart_cb:
	list_for_each_entry_safe(cqr, n, &flush_queue, blocklist) {
		wait_event(dasd_flush_wq, (cqr->status < DASD_CQR_QUEUED));
		/* Process finished ERP request. */
		if (cqr->refers) {
			spin_lock_bh(&block->queue_lock);
			__dasd_block_process_erp(block, cqr);
			spin_unlock_bh(&block->queue_lock);
			/* restart list_for_xx loop since dasd_process_erp
			 * might remove multiple elements */
			goto restart_cb;
		}
		/* call the callback function */
		spin_lock_irq(&block->request_queue_lock);
		cqr->endclk = get_clock();
		list_del_init(&cqr->blocklist);
		__dasd_cleanup_cqr(cqr);
		spin_unlock_irq(&block->request_queue_lock);
	}
	return rc;
}

/*
 * Schedules a call to dasd_tasklet over the device tasklet.
 */
void dasd_schedule_block_bh(struct dasd_block *block)
{
	/* Protect against rescheduling. */
	if (atomic_cmpxchg(&block->tasklet_scheduled, 0, 1) != 0)
		return;
	/* life cycle of block is bound to it's base device */
	dasd_get_device(block->base);
	tasklet_hi_schedule(&block->tasklet);
}


/*
 * SECTION: external block device operations
 * (request queue handling, open, release, etc.)
 */

/*
 * Dasd request queue function. Called from ll_rw_blk.c
 */
static void do_dasd_request(struct request_queue *queue)
{
	struct dasd_block *block;

	block = queue->queuedata;
	spin_lock(&block->queue_lock);
	/* Get new request from the block device request queue */
	__dasd_process_request_queue(block);
	/* Now check if the head of the ccw queue needs to be started. */
	__dasd_block_start_head(block);
	spin_unlock(&block->queue_lock);
}

/*
 * Allocate and initialize request queue and default I/O scheduler.
 */
static int dasd_alloc_queue(struct dasd_block *block)
{
	int rc;

	block->request_queue = blk_init_queue(do_dasd_request,
					       &block->request_queue_lock);
	if (block->request_queue == NULL)
		return -ENOMEM;

	block->request_queue->queuedata = block;

	elevator_exit(block->request_queue->elevator);
	block->request_queue->elevator = NULL;
	rc = elevator_init(block->request_queue, "deadline");
	if (rc) {
		blk_cleanup_queue(block->request_queue);
		return rc;
	}
	return 0;
}

/*
 * Allocate and initialize request queue.
 */
static void dasd_setup_queue(struct dasd_block *block)
{
	int max;

	blk_queue_hardsect_size(block->request_queue, block->bp_block);
	max = block->base->discipline->max_blocks << block->s2b_shift;
	blk_queue_max_sectors(block->request_queue, max);
	blk_queue_max_phys_segments(block->request_queue, -1L);
	blk_queue_max_hw_segments(block->request_queue, -1L);
	blk_queue_max_segment_size(block->request_queue, -1L);
	blk_queue_segment_boundary(block->request_queue, -1L);
	blk_queue_ordered(block->request_queue, QUEUE_ORDERED_DRAIN, NULL);
}

/*
 * Deactivate and free request queue.
 */
static void dasd_free_queue(struct dasd_block *block)
{
	if (block->request_queue) {
		blk_cleanup_queue(block->request_queue);
		block->request_queue = NULL;
	}
}

/*
 * Flush request on the request queue.
 */
static void dasd_flush_request_queue(struct dasd_block *block)
{
	struct request *req;

	if (!block->request_queue)
		return;

	spin_lock_irq(&block->request_queue_lock);
	while ((req = elv_next_request(block->request_queue))) {
		blkdev_dequeue_request(req);
		dasd_end_request(req, -EIO);
	}
	spin_unlock_irq(&block->request_queue_lock);
}

static int dasd_open(struct block_device *bdev, fmode_t mode)
{
	struct dasd_block *block = bdev->bd_disk->private_data;
	struct dasd_device *base = block->base;
	int rc;

	atomic_inc(&block->open_count);
	if (test_bit(DASD_FLAG_OFFLINE, &base->flags)) {
		rc = -ENODEV;
		goto unlock;
	}

	if (!try_module_get(base->discipline->owner)) {
		rc = -EINVAL;
		goto unlock;
	}

	if (dasd_probeonly) {
		DEV_MESSAGE(KERN_INFO, base, "%s",
			    "No access to device due to probeonly mode");
		rc = -EPERM;
		goto out;
	}

	if (base->state <= DASD_STATE_BASIC) {
		DBF_DEV_EVENT(DBF_ERR, base, " %s",
			      " Cannot open unrecognized device");
		rc = -ENODEV;
		goto out;
	}

	return 0;

out:
	module_put(base->discipline->owner);
unlock:
	atomic_dec(&block->open_count);
	return rc;
}

static int dasd_release(struct gendisk *disk, fmode_t mode)
{
	struct dasd_block *block = disk->private_data;

	atomic_dec(&block->open_count);
	module_put(block->base->discipline->owner);
	return 0;
}

/*
 * Return disk geometry.
 */
static int dasd_getgeo(struct block_device *bdev, struct hd_geometry *geo)
{
	struct dasd_block *block;
	struct dasd_device *base;

	block = bdev->bd_disk->private_data;
	base = block->base;
	if (!block)
		return -ENODEV;

	if (!base->discipline ||
	    !base->discipline->fill_geometry)
		return -EINVAL;

	base->discipline->fill_geometry(block, geo);
	geo->start = get_start_sect(bdev) >> block->s2b_shift;
	return 0;
}

struct block_device_operations
dasd_device_operations = {
	.owner		= THIS_MODULE,
	.open		= dasd_open,
	.release	= dasd_release,
	.locked_ioctl	= dasd_ioctl,
	.getgeo		= dasd_getgeo,
};

/*******************************************************************************
 * end of block device operations
 */

static void
dasd_exit(void)
{
#ifdef CONFIG_PROC_FS
	dasd_proc_exit();
#endif
	dasd_eer_exit();
        if (dasd_page_cache != NULL) {
		kmem_cache_destroy(dasd_page_cache);
		dasd_page_cache = NULL;
	}
	dasd_gendisk_exit();
	dasd_devmap_exit();
	if (dasd_debug_area != NULL) {
		debug_unregister(dasd_debug_area);
		dasd_debug_area = NULL;
	}
}

/*
 * SECTION: common functions for ccw_driver use
 */

/*
 * Initial attempt at a probe function. this can be simplified once
 * the other detection code is gone.
 */
int dasd_generic_probe(struct ccw_device *cdev,
		       struct dasd_discipline *discipline)
{
	int ret;

	ret = ccw_device_set_options(cdev, CCWDEV_DO_PATHGROUP);
	if (ret) {
		printk(KERN_WARNING
		       "dasd_generic_probe: could not set ccw-device options "
		       "for %s\n", dev_name(&cdev->dev));
		return ret;
	}
	ret = dasd_add_sysfs_files(cdev);
	if (ret) {
		printk(KERN_WARNING
		       "dasd_generic_probe: could not add sysfs entries "
		       "for %s\n", dev_name(&cdev->dev));
		return ret;
	}
	cdev->handler = &dasd_int_handler;

	/*
	 * Automatically online either all dasd devices (dasd_autodetect)
	 * or all devices specified with dasd= parameters during
	 * initial probe.
	 */
	if ((dasd_get_feature(cdev, DASD_FEATURE_INITIAL_ONLINE) > 0 ) ||
	    (dasd_autodetect && dasd_busid_known(dev_name(&cdev->dev)) != 0))
		ret = ccw_device_set_online(cdev);
	if (ret)
		printk(KERN_WARNING
		       "dasd_generic_probe: could not initially "
		       "online ccw-device %s; return code: %d\n",
		       dev_name(&cdev->dev), ret);
	return 0;
}

/*
 * This will one day be called from a global not_oper handler.
 * It is also used by driver_unregister during module unload.
 */
void dasd_generic_remove(struct ccw_device *cdev)
{
	struct dasd_device *device;
	struct dasd_block *block;

	cdev->handler = NULL;

	dasd_remove_sysfs_files(cdev);
	device = dasd_device_from_cdev(cdev);
	if (IS_ERR(device))
		return;
	if (test_and_set_bit(DASD_FLAG_OFFLINE, &device->flags)) {
		/* Already doing offline processing */
		dasd_put_device(device);
		return;
	}
	/*
	 * This device is removed unconditionally. Set offline
	 * flag to prevent dasd_open from opening it while it is
	 * no quite down yet.
	 */
	dasd_set_target_state(device, DASD_STATE_NEW);
	/* dasd_delete_device destroys the device reference. */
	block = device->block;
	device->block = NULL;
	dasd_delete_device(device);
	/*
	 * life cycle of block is bound to device, so delete it after
	 * device was safely removed
	 */
	if (block)
		dasd_free_block(block);
}

/*
 * Activate a device. This is called from dasd_{eckd,fba}_probe() when either
 * the device is detected for the first time and is supposed to be used
 * or the user has started activation through sysfs.
 */
int dasd_generic_set_online(struct ccw_device *cdev,
			    struct dasd_discipline *base_discipline)
{
	struct dasd_discipline *discipline;
	struct dasd_device *device;
	int rc;

	/* first online clears initial online feature flag */
	dasd_set_feature(cdev, DASD_FEATURE_INITIAL_ONLINE, 0);
	device = dasd_create_device(cdev);
	if (IS_ERR(device))
		return PTR_ERR(device);

	discipline = base_discipline;
	if (device->features & DASD_FEATURE_USEDIAG) {
	  	if (!dasd_diag_discipline_pointer) {
		        printk (KERN_WARNING
				"dasd_generic couldn't online device %s "
				"- discipline DIAG not available\n",
				dev_name(&cdev->dev));
			dasd_delete_device(device);
			return -ENODEV;
		}
		discipline = dasd_diag_discipline_pointer;
	}
	if (!try_module_get(base_discipline->owner)) {
		dasd_delete_device(device);
		return -EINVAL;
	}
	if (!try_module_get(discipline->owner)) {
		module_put(base_discipline->owner);
		dasd_delete_device(device);
		return -EINVAL;
	}
	device->base_discipline = base_discipline;
	device->discipline = discipline;

	/* check_device will allocate block device if necessary */
	rc = discipline->check_device(device);
	if (rc) {
		printk (KERN_WARNING
			"dasd_generic couldn't online device %s "
			"with discipline %s rc=%i\n",
			dev_name(&cdev->dev), discipline->name, rc);
		module_put(discipline->owner);
		module_put(base_discipline->owner);
		dasd_delete_device(device);
		return rc;
	}

	dasd_set_target_state(device, DASD_STATE_ONLINE);
	if (device->state <= DASD_STATE_KNOWN) {
		printk (KERN_WARNING
			"dasd_generic discipline not found for %s\n",
			dev_name(&cdev->dev));
		rc = -ENODEV;
		dasd_set_target_state(device, DASD_STATE_NEW);
		if (device->block)
			dasd_free_block(device->block);
		dasd_delete_device(device);
	} else
		pr_debug("dasd_generic device %s found\n",
				dev_name(&cdev->dev));

	/* FIXME: we have to wait for the root device but we don't want
	 * to wait for each single device but for all at once. */
	wait_event(dasd_init_waitq, _wait_for_device(device));

	dasd_put_device(device);

	return rc;
}

int dasd_generic_set_offline(struct ccw_device *cdev)
{
	struct dasd_device *device;
	struct dasd_block *block;
	int max_count, open_count;

	device = dasd_device_from_cdev(cdev);
	if (IS_ERR(device))
		return PTR_ERR(device);
	if (test_and_set_bit(DASD_FLAG_OFFLINE, &device->flags)) {
		/* Already doing offline processing */
		dasd_put_device(device);
		return 0;
	}
	/*
	 * We must make sure that this device is currently not in use.
	 * The open_count is increased for every opener, that includes
	 * the blkdev_get in dasd_scan_partitions. We are only interested
	 * in the other openers.
	 */
	if (device->block) {
		max_count = device->block->bdev ? 0 : -1;
		open_count = atomic_read(&device->block->open_count);
		if (open_count > max_count) {
			if (open_count > 0)
				printk(KERN_WARNING "Can't offline dasd "
				       "device with open count = %i.\n",
				       open_count);
			else
				printk(KERN_WARNING "%s",
				       "Can't offline dasd device due "
				       "to internal use\n");
			clear_bit(DASD_FLAG_OFFLINE, &device->flags);
			dasd_put_device(device);
			return -EBUSY;
		}
	}
	dasd_set_target_state(device, DASD_STATE_NEW);
	/* dasd_delete_device destroys the device reference. */
	block = device->block;
	device->block = NULL;
	dasd_delete_device(device);
	/*
	 * life cycle of block is bound to device, so delete it after
	 * device was safely removed
	 */
	if (block)
		dasd_free_block(block);
	return 0;
}

int dasd_generic_notify(struct ccw_device *cdev, int event)
{
	struct dasd_device *device;
	struct dasd_ccw_req *cqr;
	int ret;

	device = dasd_device_from_cdev_locked(cdev);
	if (IS_ERR(device))
		return 0;
	ret = 0;
	switch (event) {
	case CIO_GONE:
	case CIO_NO_PATH:
		/* First of all call extended error reporting. */
		dasd_eer_write(device, NULL, DASD_EER_NOPATH);

		if (device->state < DASD_STATE_BASIC)
			break;
		/* Device is active. We want to keep it. */
		list_for_each_entry(cqr, &device->ccw_queue, devlist)
			if (cqr->status == DASD_CQR_IN_IO) {
				cqr->status = DASD_CQR_QUEUED;
				cqr->retries++;
			}
		device->stopped |= DASD_STOPPED_DC_WAIT;
		dasd_device_clear_timer(device);
		dasd_schedule_device_bh(device);
		ret = 1;
		break;
	case CIO_OPER:
		/* FIXME: add a sanity check. */
		device->stopped &= ~DASD_STOPPED_DC_WAIT;
		dasd_schedule_device_bh(device);
		if (device->block)
			dasd_schedule_block_bh(device->block);
		ret = 1;
		break;
	}
	dasd_put_device(device);
	return ret;
}

static struct dasd_ccw_req *dasd_generic_build_rdc(struct dasd_device *device,
						   void *rdc_buffer,
						   int rdc_buffer_size,
						   char *magic)
{
	struct dasd_ccw_req *cqr;
	struct ccw1 *ccw;

	cqr = dasd_smalloc_request(magic, 1 /* RDC */, rdc_buffer_size, device);

	if (IS_ERR(cqr)) {
		DEV_MESSAGE(KERN_WARNING, device, "%s",
			    "Could not allocate RDC request");
		return cqr;
	}

	ccw = cqr->cpaddr;
	ccw->cmd_code = CCW_CMD_RDC;
	ccw->cda = (__u32)(addr_t)rdc_buffer;
	ccw->count = rdc_buffer_size;

	cqr->startdev = device;
	cqr->memdev = device;
	cqr->expires = 10*HZ;
	clear_bit(DASD_CQR_FLAGS_USE_ERP, &cqr->flags);
	cqr->retries = 2;
	cqr->buildclk = get_clock();
	cqr->status = DASD_CQR_FILLED;
	return cqr;
}


int dasd_generic_read_dev_chars(struct dasd_device *device, char *magic,
				void **rdc_buffer, int rdc_buffer_size)
{
	int ret;
	struct dasd_ccw_req *cqr;

	cqr = dasd_generic_build_rdc(device, *rdc_buffer, rdc_buffer_size,
				     magic);
	if (IS_ERR(cqr))
		return PTR_ERR(cqr);

	ret = dasd_sleep_on(cqr);
	dasd_sfree_request(cqr, cqr->memdev);
	return ret;
}
EXPORT_SYMBOL_GPL(dasd_generic_read_dev_chars);

static int __init dasd_init(void)
{
	int rc;

	init_waitqueue_head(&dasd_init_waitq);
	init_waitqueue_head(&dasd_flush_wq);
	init_waitqueue_head(&generic_waitq);

	/* register 'common' DASD debug area, used for all DBF_XXX calls */
	dasd_debug_area = debug_register("dasd", 1, 1, 8 * sizeof(long));
	if (dasd_debug_area == NULL) {
		rc = -ENOMEM;
		goto failed;
	}
	debug_register_view(dasd_debug_area, &debug_sprintf_view);
	debug_set_level(dasd_debug_area, DBF_WARNING);

	DBF_EVENT(DBF_EMERG, "%s", "debug area created");

	dasd_diag_discipline_pointer = NULL;

	rc = dasd_devmap_init();
	if (rc)
		goto failed;
	rc = dasd_gendisk_init();
	if (rc)
		goto failed;
	rc = dasd_parse();
	if (rc)
		goto failed;
	rc = dasd_eer_init();
	if (rc)
		goto failed;
#ifdef CONFIG_PROC_FS
	rc = dasd_proc_init();
	if (rc)
		goto failed;
#endif

	return 0;
failed:
	MESSAGE(KERN_INFO, "%s", "initialization not performed due to errors");
	dasd_exit();
	return rc;
}

module_init(dasd_init);
module_exit(dasd_exit);

EXPORT_SYMBOL(dasd_debug_area);
EXPORT_SYMBOL(dasd_diag_discipline_pointer);

EXPORT_SYMBOL(dasd_add_request_head);
EXPORT_SYMBOL(dasd_add_request_tail);
EXPORT_SYMBOL(dasd_cancel_req);
EXPORT_SYMBOL(dasd_device_clear_timer);
EXPORT_SYMBOL(dasd_block_clear_timer);
EXPORT_SYMBOL(dasd_enable_device);
EXPORT_SYMBOL(dasd_int_handler);
EXPORT_SYMBOL(dasd_kfree_request);
EXPORT_SYMBOL(dasd_kick_device);
EXPORT_SYMBOL(dasd_kmalloc_request);
EXPORT_SYMBOL(dasd_schedule_device_bh);
EXPORT_SYMBOL(dasd_schedule_block_bh);
EXPORT_SYMBOL(dasd_set_target_state);
EXPORT_SYMBOL(dasd_device_set_timer);
EXPORT_SYMBOL(dasd_block_set_timer);
EXPORT_SYMBOL(dasd_sfree_request);
EXPORT_SYMBOL(dasd_sleep_on);
EXPORT_SYMBOL(dasd_sleep_on_immediatly);
EXPORT_SYMBOL(dasd_sleep_on_interruptible);
EXPORT_SYMBOL(dasd_smalloc_request);
EXPORT_SYMBOL(dasd_start_IO);
EXPORT_SYMBOL(dasd_term_IO);

EXPORT_SYMBOL_GPL(dasd_generic_probe);
EXPORT_SYMBOL_GPL(dasd_generic_remove);
EXPORT_SYMBOL_GPL(dasd_generic_notify);
EXPORT_SYMBOL_GPL(dasd_generic_set_online);
EXPORT_SYMBOL_GPL(dasd_generic_set_offline);
EXPORT_SYMBOL_GPL(dasd_generic_handle_state_change);
EXPORT_SYMBOL_GPL(dasd_flush_device_queue);
EXPORT_SYMBOL_GPL(dasd_alloc_block);
EXPORT_SYMBOL_GPL(dasd_free_block);<|MERGE_RESOLUTION|>--- conflicted
+++ resolved
@@ -335,16 +335,10 @@
 static int
 dasd_state_ready_to_online(struct dasd_device * device)
 {
-<<<<<<< HEAD
-	int rc, i;
-	struct gendisk *disk;
-	struct hd_struct *p;
-=======
 	int rc;
 	struct gendisk *disk;
 	struct disk_part_iter piter;
 	struct hd_struct *part;
->>>>>>> 18e352e4
 
 	if (device->discipline->ready_to_online) {
 		rc = device->discipline->ready_to_online(device);
@@ -354,24 +348,11 @@
 	device->state = DASD_STATE_ONLINE;
 	if (device->block) {
 		dasd_schedule_block_bh(device->block);
-<<<<<<< HEAD
-
-		disk = device->block->bdev->bd_disk;
-		kobject_uevent(&disk->dev.kobj, KOBJ_CHANGE);
-		/* send uevents for all partitions */
-		for (i = 1; i < disk->minors; i++) {
-			p = disk->part[i-1];
-			if (!p || !p->nr_sects)
-				continue;
-			kobject_uevent(&p->dev.kobj, KOBJ_CHANGE);
-		}
-=======
 		disk = device->block->bdev->bd_disk;
 		disk_part_iter_init(&piter, disk, DISK_PITER_INCL_PART0);
 		while ((part = disk_part_iter_next(&piter)))
 			kobject_uevent(&part_to_dev(part)->kobj, KOBJ_CHANGE);
 		disk_part_iter_exit(&piter);
->>>>>>> 18e352e4
 	}
 	return 0;
 }
@@ -381,16 +362,10 @@
  */
 static int dasd_state_online_to_ready(struct dasd_device *device)
 {
-<<<<<<< HEAD
-	int rc, i;
-	struct gendisk *disk;
-	struct hd_struct *p;
-=======
 	int rc;
 	struct gendisk *disk;
 	struct disk_part_iter piter;
 	struct hd_struct *part;
->>>>>>> 18e352e4
 
 	if (device->discipline->online_to_ready) {
 		rc = device->discipline->online_to_ready(device);
@@ -398,26 +373,12 @@
 			return rc;
 	}
 	device->state = DASD_STATE_READY;
-<<<<<<< HEAD
-
-	/* send uevents for all partitions */
-	if (device->block) {
-		disk = device->block->bdev->bd_disk;
-		for (i = 1; i < disk->minors; i++) {
-			p = disk->part[i-1];
-			if (!p || !p->nr_sects)
-				continue;
-			kobject_uevent(&p->dev.kobj, KOBJ_CHANGE);
-		}
-		kobject_uevent(&disk->dev.kobj, KOBJ_CHANGE);
-=======
 	if (device->block) {
 		disk = device->block->bdev->bd_disk;
 		disk_part_iter_init(&piter, disk, DISK_PITER_INCL_PART0);
 		while ((part = disk_part_iter_next(&piter)))
 			kobject_uevent(&part_to_dev(part)->kobj, KOBJ_CHANGE);
 		disk_part_iter_exit(&piter);
->>>>>>> 18e352e4
 	}
 	return 0;
 }
