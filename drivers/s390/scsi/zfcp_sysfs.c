--- conflicted
+++ resolved
@@ -182,12 +182,8 @@
 					    struct device_attribute *attr,
 					    const char *buf, size_t count)
 {
-<<<<<<< HEAD
-	struct zfcp_adapter *adapter = dev_get_drvdata(dev);
-=======
 	struct ccw_device *cdev = to_ccwdev(dev);
 	struct zfcp_adapter *adapter = zfcp_ccw_adapter_by_cdev(cdev);
->>>>>>> 92dcffb9
 
 	if (!adapter)
 		return -ENODEV;
@@ -195,10 +191,7 @@
 	/* sync the user-space- with the kernel-invocation of scan_work */
 	queue_work(adapter->work_queue, &adapter->scan_work);
 	flush_work(&adapter->scan_work);
-<<<<<<< HEAD
-=======
 	zfcp_ccw_adapter_put(adapter);
->>>>>>> 92dcffb9
 
 	return (ssize_t) count;
 }
