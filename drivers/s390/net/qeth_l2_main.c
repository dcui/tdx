--- conflicted
+++ resolved
@@ -28,19 +28,6 @@
 #include "qeth_core.h"
 #include "qeth_l2.h"
 
-<<<<<<< HEAD
-=======
-static void qeth_bridgeport_query_support(struct qeth_card *card);
-static void qeth_bridge_state_change(struct qeth_card *card,
-					struct qeth_ipa_cmd *cmd);
-static void qeth_bridge_host_event(struct qeth_card *card,
-					struct qeth_ipa_cmd *cmd);
-static void qeth_l2_vnicc_set_defaults(struct qeth_card *card);
-static void qeth_l2_vnicc_init(struct qeth_card *card);
-static bool qeth_l2_vnicc_recover_timeout(struct qeth_card *card, u32 vnicc,
-					  u32 *timeout);
-
->>>>>>> 42fd99bb
 static int qeth_l2_setdelmac_makerc(struct qeth_card *card, u16 retcode)
 {
 	int rc;
@@ -772,13 +759,8 @@
 		rc = qeth_l2_pnso(card, PNSO_OC_NET_ADDR_INFO, 0, NULL, NULL);
 	}
 
-<<<<<<< HEAD
 	return rc;
 }
-=======
-	if (cgdev->state == CCWGROUP_ONLINE)
-		qeth_set_offline(card, card->discipline, false);
->>>>>>> 42fd99bb
 
 static int qeth_l2_bridge_getlink(struct sk_buff *skb, u32 pid, u32 seq,
 				  struct net_device *dev, u32 filter_mask,
@@ -981,7 +963,6 @@
 		      sizeof(card->options.vnicc.sup_chars));
 }
 
-<<<<<<< HEAD
 static void qeth_l2_setup_bridgeport_attrs(struct qeth_card *card)
 {
 	if (!card->options.sbp.reflect_promisc &&
@@ -991,26 +972,11 @@
 		/* Let the callback function refresh the stored role value. */
 		qeth_bridgeport_query_ports(card, &card->options.sbp.role,
 					    NULL);
-=======
-static int qeth_l2_set_online(struct qeth_card *card)
-{
-	struct ccwgroup_device *gdev = card->gdev;
-	struct net_device *dev = card->dev;
-	int rc = 0;
-	bool carrier_ok;
-
-	rc = qeth_core_hardsetup_card(card, &carrier_ok);
-	if (rc) {
-		QETH_CARD_TEXT_(card, 2, "2err%04x", rc);
-		rc = -ENODEV;
-		goto out_remove;
->>>>>>> 42fd99bb
 	}
 	if (card->options.sbp.hostnotification) {
 		if (qeth_bridgeport_an_set(card, 1))
 			card->options.sbp.hostnotification = 0;
 	}
-<<<<<<< HEAD
 }
 
 /**
@@ -1033,25 +999,6 @@
 	dev2br_supported = card->info.ids_valid &&
 			   css_general_characteristics.enarf;
 	QETH_CARD_TEXT_(card, 2, "D2Bsup%02x", dev2br_supported);
-=======
-	/* let user_space know that device is online */
-	kobject_uevent(&gdev->dev.kobj, KOBJ_CHANGE);
-	return 0;
-
-out_remove:
-	qeth_l2_stop_card(card);
-	qeth_stop_channel(&card->data);
-	qeth_stop_channel(&card->write);
-	qeth_stop_channel(&card->read);
-	qdio_free(CARD_DDEV(card));
-	return rc;
-}
-
-static void qeth_l2_set_offline(struct qeth_card *card)
-{
-	qeth_l2_stop_card(card);
-}
->>>>>>> 42fd99bb
 
 	if (dev2br_supported)
 		priv->brport_hw_features |= BR_LEARNING_SYNC;
@@ -1091,22 +1038,7 @@
 	}
 }
 
-<<<<<<< HEAD
 #ifdef CONFIG_QETH_OSN
-=======
-struct qeth_discipline qeth_l2_discipline = {
-	.devtype = &qeth_l2_devtype,
-	.process_rx_buffer = qeth_l2_process_inbound_buffer,
-	.setup = qeth_l2_probe_device,
-	.remove = qeth_l2_remove_device,
-	.set_online = qeth_l2_set_online,
-	.set_offline = qeth_l2_set_offline,
-	.do_ioctl = NULL,
-	.control_event_handler = qeth_l2_control_event,
-};
-EXPORT_SYMBOL_GPL(qeth_l2_discipline);
-
->>>>>>> 42fd99bb
 static void qeth_osn_assist_cb(struct qeth_card *card,
 			       struct qeth_cmd_buffer *iob,
 			       unsigned int data_length)
@@ -2272,8 +2204,8 @@
 	qeth_set_allowed_threads(card, 0, 1);
 	wait_event(card->wait_q, qeth_threads_running(card, 0xffffffff) == 0);
 
-	if (gdev->state == CCWGROUP_ONLINE)
-		qeth_set_offline(card, false);
+       if (gdev->state == CCWGROUP_ONLINE)
+               qeth_set_offline(card, card->discipline, false);
 
 	cancel_work_sync(&card->close_dev_work);
 	if (card->dev->reg_state == NETREG_REGISTERED)
