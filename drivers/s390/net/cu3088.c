/*
 * CTC / LCS ccw_device driver
 *
 * Copyright (C) 2002 IBM Deutschland Entwicklung GmbH, IBM Corporation
 * Author(s): Arnd Bergmann <arndb@de.ibm.com>
 *            Cornelia Huck <cornelia.huck@de.ibm.com>
 *
 * This program is free software; you can redistribute it and/or modify
 * it under the terms of the GNU General Public License as published by
 * the Free Software Foundation; either version 2, or (at your option)
 * any later version.
 *
 * This program is distributed in the hope that it will be useful,
 * but WITHOUT ANY WARRANTY; without even the implied warranty of
 * MERCHANTABILITY or FITNESS FOR A PARTICULAR PURPOSE.  See the
 * GNU General Public License for more details.
 *
 * You should have received a copy of the GNU General Public License
 * along with this program; if not, write to the Free Software
 * Foundation, Inc., 675 Mass Ave, Cambridge, MA 02139, USA.
 *
 */

#include <linux/init.h>
#include <linux/module.h>
#include <linux/err.h>

#include <asm/s390_rdev.h>
#include <asm/ccwdev.h>
#include <asm/ccwgroup.h>

#include "cu3088.h"

const char *cu3088_type[] = {
	"not a channel",
	"CTC/A",
	"ESCON channel",
	"FICON channel",
	"P390 LCS card",
	"OSA LCS card",
	"CLAW channel device",
	"unknown channel type",
	"unsupported channel type",
};

/* static definitions */

static struct ccw_device_id cu3088_ids[] = {
	{ CCW_DEVICE(0x3088, 0x08), .driver_info = channel_type_parallel },
	{ CCW_DEVICE(0x3088, 0x1f), .driver_info = channel_type_escon },
	{ CCW_DEVICE(0x3088, 0x1e), .driver_info = channel_type_ficon },
	{ CCW_DEVICE(0x3088, 0x01), .driver_info = channel_type_p390 },
	{ CCW_DEVICE(0x3088, 0x60), .driver_info = channel_type_osa2 },
	{ CCW_DEVICE(0x3088, 0x61), .driver_info = channel_type_claw },
	{ /* end of list */ }
};

static struct ccw_driver cu3088_driver;

static struct device *cu3088_root_dev;

static ssize_t
group_write(struct device_driver *drv, const char *buf, size_t count)
{
	int ret;
	struct ccwgroup_driver *cdrv;

	cdrv = to_ccwgroupdrv(drv);
	if (!cdrv)
		return -EINVAL;
<<<<<<< HEAD
	start = buf;
	for (i=0; i<2; i++) {
		static const char delim[] = {',', '\n'};
		int len;

		if (!(end = strchr(start, delim[i]))) {
			if (i != 1)
				return -EINVAL;
			end = buf + count;
		}
		len = min_t(ptrdiff_t, BUS_ID_SIZE, end - start + 1);
		strlcpy (bus_ids[i], start, len);
		argv[i] = bus_ids[i];
		start = end + 1;
	}

	ret = ccwgroup_create(cu3088_root_dev, cdrv->driver_id,
			      &cu3088_driver, 2, argv);
=======
	ret = ccwgroup_create_from_string(cu3088_root_dev, cdrv->driver_id,
					  &cu3088_driver, 2, buf);
>>>>>>> 28ffb5d3

	return (ret == 0) ? count : ret;
}

static DRIVER_ATTR(group, 0200, NULL, group_write);

/* Register-unregister for ctc&lcs */
int
register_cu3088_discipline(struct ccwgroup_driver *dcp)
{
	int rc;

	if (!dcp)
		return -EINVAL;

	/* Register discipline.*/
	rc = ccwgroup_driver_register(dcp);
	if (rc)
		return rc;

	rc = driver_create_file(&dcp->driver, &driver_attr_group);
	if (rc)
		ccwgroup_driver_unregister(dcp);

	return rc;

}

void
unregister_cu3088_discipline(struct ccwgroup_driver *dcp)
{
	if (!dcp)
		return;

	driver_remove_file(&dcp->driver, &driver_attr_group);
	ccwgroup_driver_unregister(dcp);
}

static struct ccw_driver cu3088_driver = {
	.owner	     = THIS_MODULE,
	.ids	     = cu3088_ids,
	.name        = "cu3088",
	.probe	     = ccwgroup_probe_ccwdev,
	.remove	     = ccwgroup_remove_ccwdev,
};

/* module setup */
static int __init
cu3088_init (void)
{
	int rc;

	cu3088_root_dev = s390_root_dev_register("cu3088");
	if (IS_ERR(cu3088_root_dev))
		return PTR_ERR(cu3088_root_dev);
	rc = ccw_driver_register(&cu3088_driver);
	if (rc)
		s390_root_dev_unregister(cu3088_root_dev);

	return rc;
}

static void __exit
cu3088_exit (void)
{
	ccw_driver_unregister(&cu3088_driver);
	s390_root_dev_unregister(cu3088_root_dev);
}

MODULE_DEVICE_TABLE(ccw,cu3088_ids);
MODULE_AUTHOR("Arnd Bergmann <arndb@de.ibm.com>");
MODULE_LICENSE("GPL");

module_init(cu3088_init);
module_exit(cu3088_exit);

EXPORT_SYMBOL_GPL(cu3088_type);
EXPORT_SYMBOL_GPL(register_cu3088_discipline);
EXPORT_SYMBOL_GPL(unregister_cu3088_discipline);<|MERGE_RESOLUTION|>--- conflicted
+++ resolved
@@ -68,29 +68,8 @@
 	cdrv = to_ccwgroupdrv(drv);
 	if (!cdrv)
 		return -EINVAL;
-<<<<<<< HEAD
-	start = buf;
-	for (i=0; i<2; i++) {
-		static const char delim[] = {',', '\n'};
-		int len;
-
-		if (!(end = strchr(start, delim[i]))) {
-			if (i != 1)
-				return -EINVAL;
-			end = buf + count;
-		}
-		len = min_t(ptrdiff_t, BUS_ID_SIZE, end - start + 1);
-		strlcpy (bus_ids[i], start, len);
-		argv[i] = bus_ids[i];
-		start = end + 1;
-	}
-
-	ret = ccwgroup_create(cu3088_root_dev, cdrv->driver_id,
-			      &cu3088_driver, 2, argv);
-=======
 	ret = ccwgroup_create_from_string(cu3088_root_dev, cdrv->driver_id,
 					  &cu3088_driver, 2, buf);
->>>>>>> 28ffb5d3
 
 	return (ret == 0) ? count : ret;
 }
