--- conflicted
+++ resolved
@@ -118,17 +118,10 @@
 	zq = kzalloc(sizeof(struct zcrypt_queue), GFP_KERNEL);
 	if (!zq)
 		return NULL;
-<<<<<<< HEAD
-	zq->reply.msg = kmalloc(max_response_size, GFP_KERNEL);
-	if (!zq->reply.msg)
-		goto out_free;
-	zq->reply.len = max_response_size;
-=======
 	zq->reply.msg = kmalloc(reply_buf_size, GFP_KERNEL);
 	if (!zq->reply.msg)
 		goto out_free;
 	zq->reply.bufsize = reply_buf_size;
->>>>>>> 7d2a07b7
 	INIT_LIST_HEAD(&zq->list);
 	kref_init(&zq->refcount);
 	return zq;
@@ -234,9 +227,6 @@
 	sysfs_remove_group(&zq->queue->ap_dev.device.kobj,
 			   &zcrypt_queue_attr_group);
 	zcrypt_card_put(zc);
-<<<<<<< HEAD
-=======
 	zcrypt_queue_put(zq);
->>>>>>> 7d2a07b7
 }
 EXPORT_SYMBOL(zcrypt_queue_unregister);