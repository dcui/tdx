--- conflicted
+++ resolved
@@ -145,11 +145,7 @@
 int zcrypt_queue_put(struct zcrypt_queue *);
 int zcrypt_queue_register(struct zcrypt_queue *);
 void zcrypt_queue_unregister(struct zcrypt_queue *);
-<<<<<<< HEAD
-void zcrypt_queue_force_online(struct zcrypt_queue *, int);
-=======
 bool zcrypt_queue_force_online(struct zcrypt_queue *zq, int online);
->>>>>>> 7d2a07b7
 
 int zcrypt_rng_device_add(void);
 void zcrypt_rng_device_remove(void);
@@ -165,11 +161,8 @@
 int zcrypt_device_status_ext(int card, int queue,
 			     struct zcrypt_device_status_ext *devstatus);
 
-<<<<<<< HEAD
-=======
 int zcrypt_wait_api_operational(void);
 
->>>>>>> 7d2a07b7
 static inline unsigned long z_copy_from_user(bool userspace,
 					     void *to,
 					     const void __user *from,
