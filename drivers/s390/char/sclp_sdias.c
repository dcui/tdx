/*
 * Sclp "store data in absolut storage"
 *
 * Copyright IBM Corp. 2003,2007
 * Author(s): Michael Holzheu
 */

#define KMSG_COMPONENT "sclp_sdias"
<<<<<<< HEAD
=======
#define pr_fmt(fmt) KMSG_COMPONENT ": " fmt
>>>>>>> 18e352e4

#include <linux/sched.h>
#include <asm/sclp.h>
#include <asm/debug.h>
#include <asm/ipl.h>

#include "sclp.h"
#include "sclp_rw.h"

#define TRACE(x...) debug_sprintf_event(sdias_dbf, 1, x)

#define SDIAS_RETRIES 300
#define SDIAS_SLEEP_TICKS 50

#define EQ_STORE_DATA	0x0
#define EQ_SIZE		0x1
#define DI_FCP_DUMP	0x0
#define ASA_SIZE_32	0x0
#define ASA_SIZE_64	0x1
#define EVSTATE_ALL_STORED	0x0
#define EVSTATE_NO_DATA		0x3
#define EVSTATE_PART_STORED	0x10

static struct debug_info *sdias_dbf;

static struct sclp_register sclp_sdias_register = {
	.send_mask = EVTYP_SDIAS_MASK,
};

struct sdias_evbuf {
	struct	evbuf_header hdr;
	u8	event_qual;
	u8	data_id;
	u64	reserved2;
	u32	event_id;
	u16	reserved3;
	u8	asa_size;
	u8	event_status;
	u32	reserved4;
	u32	blk_cnt;
	u64	asa;
	u32	reserved5;
	u32	fbn;
	u32	reserved6;
	u32	lbn;
	u16	reserved7;
	u16	dbs;
} __attribute__((packed));

struct sdias_sccb {
	struct sccb_header  hdr;
	struct sdias_evbuf  evbuf;
} __attribute__((packed));

static struct sdias_sccb sccb __attribute__((aligned(4096)));

static int sclp_req_done;
static wait_queue_head_t sdias_wq;
static DEFINE_MUTEX(sdias_mutex);

static void sdias_callback(struct sclp_req *request, void *data)
{
	struct sdias_sccb *cbsccb;

	cbsccb = (struct sdias_sccb *) request->sccb;
	sclp_req_done = 1;
	wake_up(&sdias_wq); /* Inform caller, that request is complete */
	TRACE("callback done\n");
}

static int sdias_sclp_send(struct sclp_req *req)
{
	int retries;
	int rc;

	for (retries = SDIAS_RETRIES; retries; retries--) {
		sclp_req_done = 0;
		TRACE("add request\n");
		rc = sclp_add_request(req);
		if (rc) {
			/* not initiated, wait some time and retry */
			set_current_state(TASK_INTERRUPTIBLE);
			TRACE("add request failed: rc = %i\n",rc);
			schedule_timeout(SDIAS_SLEEP_TICKS);
			continue;
		}
		/* initiated, wait for completion of service call */
		wait_event(sdias_wq, (sclp_req_done == 1));
		if (req->status == SCLP_REQ_FAILED) {
			TRACE("sclp request failed\n");
			rc = -EIO;
			continue;
		}
		TRACE("request done\n");
		break;
	}
	return rc;
}

/*
 * Get number of blocks (4K) available in the HSA
 */
int sclp_sdias_blk_count(void)
{
	struct sclp_req request;
	int rc;

	mutex_lock(&sdias_mutex);

	memset(&sccb, 0, sizeof(sccb));
	memset(&request, 0, sizeof(request));

	sccb.hdr.length = sizeof(sccb);
	sccb.evbuf.hdr.length = sizeof(struct sdias_evbuf);
	sccb.evbuf.hdr.type = EVTYP_SDIAS;
	sccb.evbuf.event_qual = EQ_SIZE;
	sccb.evbuf.data_id = DI_FCP_DUMP;
	sccb.evbuf.event_id = 4712;
	sccb.evbuf.dbs = 1;

	request.sccb = &sccb;
	request.command = SCLP_CMDW_WRITE_EVENT_DATA;
	request.status = SCLP_REQ_FILLED;
	request.callback = sdias_callback;

	rc = sdias_sclp_send(&request);
	if (rc) {
		pr_err("sclp_send failed for get_nr_blocks\n");
		goto out;
	}
	if (sccb.hdr.response_code != 0x0020) {
		TRACE("send failed: %x\n", sccb.hdr.response_code);
		rc = -EIO;
		goto out;
	}

	switch (sccb.evbuf.event_status) {
		case 0:
			rc = sccb.evbuf.blk_cnt;
			break;
		default:
			pr_err("SCLP error: %x\n",
			       sccb.evbuf.event_status);
			rc = -EIO;
			goto out;
	}
	TRACE("%i blocks\n", rc);
out:
	mutex_unlock(&sdias_mutex);
	return rc;
}

/*
 * Copy from HSA to absolute storage (not reentrant):
 *
 * @dest     : Address of buffer where data should be copied
 * @start_blk: Start Block (beginning with 1)
 * @nr_blks  : Number of 4K blocks to copy
 *
 * Return Value: 0 : Requested 'number' of blocks of data copied
 *		 <0: ERROR - negative event status
 */
int sclp_sdias_copy(void *dest, int start_blk, int nr_blks)
{
	struct sclp_req request;
	int rc;

	mutex_lock(&sdias_mutex);

	memset(&sccb, 0, sizeof(sccb));
	memset(&request, 0, sizeof(request));

	sccb.hdr.length = sizeof(sccb);
	sccb.evbuf.hdr.length = sizeof(struct sdias_evbuf);
	sccb.evbuf.hdr.type = EVTYP_SDIAS;
	sccb.evbuf.hdr.flags = 0;
	sccb.evbuf.event_qual = EQ_STORE_DATA;
	sccb.evbuf.data_id = DI_FCP_DUMP;
	sccb.evbuf.event_id = 4712;
#ifdef __s390x__
	sccb.evbuf.asa_size = ASA_SIZE_64;
#else
	sccb.evbuf.asa_size = ASA_SIZE_32;
#endif
	sccb.evbuf.event_status = 0;
	sccb.evbuf.blk_cnt = nr_blks;
	sccb.evbuf.asa = (unsigned long)dest;
	sccb.evbuf.fbn = start_blk;
	sccb.evbuf.lbn = 0;
	sccb.evbuf.dbs = 1;

	request.sccb	 = &sccb;
	request.command  = SCLP_CMDW_WRITE_EVENT_DATA;
	request.status	 = SCLP_REQ_FILLED;
	request.callback = sdias_callback;

	rc = sdias_sclp_send(&request);
	if (rc) {
		pr_err("sclp_send failed: %x\n", rc);
		goto out;
	}
	if (sccb.hdr.response_code != 0x0020) {
		TRACE("copy failed: %x\n", sccb.hdr.response_code);
		rc = -EIO;
		goto out;
	}

	switch (sccb.evbuf.event_status) {
		case EVSTATE_ALL_STORED:
			TRACE("all stored\n");
		case EVSTATE_PART_STORED:
			TRACE("part stored: %i\n", sccb.evbuf.blk_cnt);
			break;
		case EVSTATE_NO_DATA:
			TRACE("no data\n");
		default:
			pr_err("Error from SCLP while copying hsa. "
			       "Event status = %x\n",
			       sccb.evbuf.event_status);
			rc = -EIO;
	}
out:
	mutex_unlock(&sdias_mutex);
	return rc;
}

int __init sclp_sdias_init(void)
{
	int rc;

	if (ipl_info.type != IPL_TYPE_FCP_DUMP)
		return 0;
	sdias_dbf = debug_register("dump_sdias", 4, 1, 4 * sizeof(long));
	debug_register_view(sdias_dbf, &debug_sprintf_view);
	debug_set_level(sdias_dbf, 6);
	rc = sclp_register(&sclp_sdias_register);
	if (rc)
		return rc;
	init_waitqueue_head(&sdias_wq);
	TRACE("init done\n");
	return 0;
}

void __exit sclp_sdias_exit(void)
{
	debug_unregister(sdias_dbf);
	sclp_unregister(&sclp_sdias_register);
}<|MERGE_RESOLUTION|>--- conflicted
+++ resolved
@@ -6,10 +6,7 @@
  */
 
 #define KMSG_COMPONENT "sclp_sdias"
-<<<<<<< HEAD
-=======
 #define pr_fmt(fmt) KMSG_COMPONENT ": " fmt
->>>>>>> 18e352e4
 
 #include <linux/sched.h>
 #include <asm/sclp.h>
