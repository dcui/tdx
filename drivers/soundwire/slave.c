--- conflicted
+++ resolved
@@ -39,20 +39,12 @@
 
 	if (id->unique_id == SDW_IGNORED_UNIQUE_ID) {
 		/* name shall be sdw:link:mfg:part:class */
-<<<<<<< HEAD
-		dev_set_name(&slave->dev, "sdw:%x:%x:%x:%x",
-=======
 		dev_set_name(&slave->dev, "sdw:%01x:%04x:%04x:%02x",
->>>>>>> 7d2a07b7
 			     bus->link_id, id->mfg_id, id->part_id,
 			     id->class_id);
 	} else {
 		/* name shall be sdw:link:mfg:part:class:unique */
-<<<<<<< HEAD
-		dev_set_name(&slave->dev, "sdw:%x:%x:%x:%x:%x",
-=======
 		dev_set_name(&slave->dev, "sdw:%01x:%04x:%04x:%02x:%01x",
->>>>>>> 7d2a07b7
 			     bus->link_id, id->mfg_id, id->part_id,
 			     id->class_id, id->unique_id);
 	}
@@ -104,11 +96,7 @@
 		       struct acpi_device *adev,
 		       struct sdw_slave_id *id)
 {
-<<<<<<< HEAD
-	unsigned long long addr;
-=======
 	u64 addr;
->>>>>>> 7d2a07b7
 	unsigned int link_id;
 	acpi_status status;
 
@@ -121,15 +109,12 @@
 		return false;
 	}
 
-<<<<<<< HEAD
-=======
 	if (bus->ops->override_adr)
 		addr = bus->ops->override_adr(bus, addr);
 
 	if (!addr)
 		return false;
 
->>>>>>> 7d2a07b7
 	/* Extract link id from ADR, Bit 51 to 48 (included) */
 	link_id = SDW_DISCO_LINK_ID(addr);
 
@@ -185,17 +170,6 @@
 
 			if (id.unique_id != id2.unique_id) {
 				dev_dbg(bus->dev,
-<<<<<<< HEAD
-					"Valid unique IDs %x %x for Slave mfg %x part %d\n",
-					id.unique_id, id2.unique_id,
-					id.mfg_id, id.part_id);
-				ignore_unique_id = false;
-			} else {
-				dev_err(bus->dev,
-					"Invalid unique IDs %x %x for Slave mfg %x part %d\n",
-					id.unique_id, id2.unique_id,
-					id.mfg_id, id.part_id);
-=======
 					"Valid unique IDs 0x%x 0x%x for Slave mfg_id 0x%04x, part_id 0x%04x\n",
 					id.unique_id, id2.unique_id, id.mfg_id, id.part_id);
 				ignore_unique_id = false;
@@ -203,7 +177,6 @@
 				dev_err(bus->dev,
 					"Invalid unique IDs 0x%x 0x%x for Slave mfg_id 0x%04x, part_id 0x%04x\n",
 					id.unique_id, id2.unique_id, id.mfg_id, id.part_id);
->>>>>>> 7d2a07b7
 				return -ENODEV;
 			}
 		}
