// SPDX-License-Identifier: GPL-2.0
#include <linux/clk-provider.h>
#include <linux/mfd/syscon.h>
#include <linux/slab.h>

#include <dt-bindings/clock/at91.h>

#include "pmc.h"

static DEFINE_SPINLOCK(pmc_pll_lock);
static DEFINE_SPINLOCK(mck_lock);

static const struct clk_master_characteristics mck_characteristics = {
	.output = { .min = 140000000, .max = 200000000 },
	.divisors = { 1, 2, 4, 3 },
	.have_div3_pres = 1,
};

static const struct clk_master_layout sam9x60_master_layout = {
	.mask = 0x373,
	.pres_shift = 4,
	.offset = 0x28,
};

static const struct clk_range plla_outputs[] = {
	{ .min = 2343750, .max = 1200000000 },
};

static const struct clk_pll_characteristics plla_characteristics = {
	.input = { .min = 12000000, .max = 48000000 },
	.num_output = ARRAY_SIZE(plla_outputs),
	.output = plla_outputs,
};

static const struct clk_range upll_outputs[] = {
	{ .min = 300000000, .max = 500000000 },
};

static const struct clk_pll_characteristics upll_characteristics = {
	.input = { .min = 12000000, .max = 48000000 },
	.num_output = ARRAY_SIZE(upll_outputs),
	.output = upll_outputs,
	.upll = true,
};

static const struct clk_pll_layout pll_frac_layout = {
	.mul_mask = GENMASK(31, 24),
	.frac_mask = GENMASK(21, 0),
	.mul_shift = 24,
	.frac_shift = 0,
};

static const struct clk_pll_layout pll_div_layout = {
	.div_mask = GENMASK(7, 0),
	.endiv_mask = BIT(29),
	.div_shift = 0,
	.endiv_shift = 29,
};

static const struct clk_programmable_layout sam9x60_programmable_layout = {
	.pres_mask = 0xff,
	.pres_shift = 8,
	.css_mask = 0x1f,
	.have_slck_mck = 0,
	.is_pres_direct = 1,
};

static const struct clk_pcr_layout sam9x60_pcr_layout = {
	.offset = 0x88,
	.cmd = BIT(31),
	.gckcss_mask = GENMASK(12, 8),
	.pid_mask = GENMASK(6, 0),
};

static const struct {
	char *n;
	char *p;
	u8 id;
} sam9x60_systemck[] = {
	{ .n = "ddrck",  .p = "masterck_div", .id = 2 },
	{ .n = "uhpck",  .p = "usbck",    .id = 6 },
	{ .n = "pck0",   .p = "prog0",    .id = 8 },
	{ .n = "pck1",   .p = "prog1",    .id = 9 },
	{ .n = "qspick", .p = "masterck_div", .id = 19 },
};

static const struct {
	char *n;
	u8 id;
} sam9x60_periphck[] = {
	{ .n = "pioA_clk",   .id = 2, },
	{ .n = "pioB_clk",   .id = 3, },
	{ .n = "pioC_clk",   .id = 4, },
	{ .n = "flex0_clk",  .id = 5, },
	{ .n = "flex1_clk",  .id = 6, },
	{ .n = "flex2_clk",  .id = 7, },
	{ .n = "flex3_clk",  .id = 8, },
	{ .n = "flex6_clk",  .id = 9, },
	{ .n = "flex7_clk",  .id = 10, },
	{ .n = "flex8_clk",  .id = 11, },
	{ .n = "sdmmc0_clk", .id = 12, },
	{ .n = "flex4_clk",  .id = 13, },
	{ .n = "flex5_clk",  .id = 14, },
	{ .n = "flex9_clk",  .id = 15, },
	{ .n = "flex10_clk", .id = 16, },
	{ .n = "tcb0_clk",   .id = 17, },
	{ .n = "pwm_clk",    .id = 18, },
	{ .n = "adc_clk",    .id = 19, },
	{ .n = "dma0_clk",   .id = 20, },
	{ .n = "matrix_clk", .id = 21, },
	{ .n = "uhphs_clk",  .id = 22, },
	{ .n = "udphs_clk",  .id = 23, },
	{ .n = "macb0_clk",  .id = 24, },
	{ .n = "lcd_clk",    .id = 25, },
	{ .n = "sdmmc1_clk", .id = 26, },
	{ .n = "macb1_clk",  .id = 27, },
	{ .n = "ssc_clk",    .id = 28, },
	{ .n = "can0_clk",   .id = 29, },
	{ .n = "can1_clk",   .id = 30, },
	{ .n = "flex11_clk", .id = 32, },
	{ .n = "flex12_clk", .id = 33, },
	{ .n = "i2s_clk",    .id = 34, },
	{ .n = "qspi_clk",   .id = 35, },
	{ .n = "gfx2d_clk",  .id = 36, },
	{ .n = "pit64b_clk", .id = 37, },
	{ .n = "trng_clk",   .id = 38, },
	{ .n = "aes_clk",    .id = 39, },
	{ .n = "tdes_clk",   .id = 40, },
	{ .n = "sha_clk",    .id = 41, },
	{ .n = "classd_clk", .id = 42, },
	{ .n = "isi_clk",    .id = 43, },
	{ .n = "pioD_clk",   .id = 44, },
	{ .n = "tcb1_clk",   .id = 45, },
	{ .n = "dbgu_clk",   .id = 47, },
	{ .n = "mpddr_clk",  .id = 49, },
};

static const struct {
	char *n;
	u8 id;
	struct clk_range r;
} sam9x60_gck[] = {
	{ .n = "flex0_gclk",  .id = 5, },
	{ .n = "flex1_gclk",  .id = 6, },
	{ .n = "flex2_gclk",  .id = 7, },
	{ .n = "flex3_gclk",  .id = 8, },
	{ .n = "flex6_gclk",  .id = 9, },
	{ .n = "flex7_gclk",  .id = 10, },
	{ .n = "flex8_gclk",  .id = 11, },
	{ .n = "sdmmc0_gclk", .id = 12, .r = { .min = 0, .max = 105000000 }, },
	{ .n = "flex4_gclk",  .id = 13, },
	{ .n = "flex5_gclk",  .id = 14, },
	{ .n = "flex9_gclk",  .id = 15, },
	{ .n = "flex10_gclk", .id = 16, },
	{ .n = "tcb0_gclk",   .id = 17, },
	{ .n = "adc_gclk",    .id = 19, },
	{ .n = "lcd_gclk",    .id = 25, .r = { .min = 0, .max = 140000000 }, },
	{ .n = "sdmmc1_gclk", .id = 26, .r = { .min = 0, .max = 105000000 }, },
	{ .n = "flex11_gclk", .id = 32, },
	{ .n = "flex12_gclk", .id = 33, },
	{ .n = "i2s_gclk",    .id = 34, .r = { .min = 0, .max = 105000000 }, },
	{ .n = "pit64b_gclk", .id = 37, },
	{ .n = "classd_gclk", .id = 42, .r = { .min = 0, .max = 100000000 }, },
	{ .n = "tcb1_gclk",   .id = 45, },
	{ .n = "dbgu_gclk",   .id = 47, },
};

static void __init sam9x60_pmc_setup(struct device_node *np)
{
	struct clk_range range = CLK_RANGE(0, 0);
	const char *td_slck_name, *md_slck_name, *mainxtal_name;
	struct pmc_data *sam9x60_pmc;
	const char *parent_names[6];
	struct clk_hw *main_osc_hw;
	struct regmap *regmap;
	struct clk_hw *hw;
	int i;

	i = of_property_match_string(np, "clock-names", "td_slck");
	if (i < 0)
		return;

	td_slck_name = of_clk_get_parent_name(np, i);

	i = of_property_match_string(np, "clock-names", "md_slck");
	if (i < 0)
		return;

	md_slck_name = of_clk_get_parent_name(np, i);

	i = of_property_match_string(np, "clock-names", "main_xtal");
	if (i < 0)
		return;
	mainxtal_name = of_clk_get_parent_name(np, i);

	regmap = device_node_to_regmap(np);
	if (IS_ERR(regmap))
		return;

	sam9x60_pmc = pmc_data_allocate(PMC_PLLACK + 1,
					nck(sam9x60_systemck),
					nck(sam9x60_periphck),
					nck(sam9x60_gck), 8);
	if (!sam9x60_pmc)
		return;

	hw = at91_clk_register_main_rc_osc(regmap, "main_rc_osc", 12000000,
					   50000000);
	if (IS_ERR(hw))
		goto err_free;

	hw = at91_clk_register_main_osc(regmap, "main_osc", mainxtal_name, 0);
	if (IS_ERR(hw))
		goto err_free;
	main_osc_hw = hw;

	parent_names[0] = "main_rc_osc";
	parent_names[1] = "main_osc";
	hw = at91_clk_register_sam9x5_main(regmap, "mainck", parent_names, 2);
	if (IS_ERR(hw))
		goto err_free;

	sam9x60_pmc->chws[PMC_MAIN] = hw;

	hw = sam9x60_clk_register_frac_pll(regmap, &pmc_pll_lock, "pllack_fracck",
					   "mainck", sam9x60_pmc->chws[PMC_MAIN],
					   0, &plla_characteristics,
					   &pll_frac_layout,
					   /*
					    * This feeds pllack_divck which
					    * feeds CPU. It should not be
					    * disabled.
					    */
					   CLK_IS_CRITICAL | CLK_SET_RATE_GATE);
	if (IS_ERR(hw))
		goto err_free;

	hw = sam9x60_clk_register_div_pll(regmap, &pmc_pll_lock, "pllack_divck",
					  "pllack_fracck", 0, &plla_characteristics,
					  &pll_div_layout,
					   /*
					    * This feeds CPU. It should not
					    * be disabled.
					    */
					  CLK_IS_CRITICAL | CLK_SET_RATE_GATE);
	if (IS_ERR(hw))
		goto err_free;

	sam9x60_pmc->chws[PMC_PLLACK] = hw;

	hw = sam9x60_clk_register_frac_pll(regmap, &pmc_pll_lock, "upllck_fracck",
					   "main_osc", main_osc_hw, 1,
					   &upll_characteristics,
					   &pll_frac_layout, CLK_SET_RATE_GATE);
	if (IS_ERR(hw))
		goto err_free;

	hw = sam9x60_clk_register_div_pll(regmap, &pmc_pll_lock, "upllck_divck",
					  "upllck_fracck", 1, &upll_characteristics,
					  &pll_div_layout,
					  CLK_SET_RATE_GATE |
					  CLK_SET_PARENT_GATE |
					  CLK_SET_RATE_PARENT);
	if (IS_ERR(hw))
		goto err_free;

	sam9x60_pmc->chws[PMC_UTMI] = hw;

	parent_names[0] = md_slck_name;
	parent_names[1] = "mainck";
	parent_names[2] = "pllack_divck";
	hw = at91_clk_register_master_pres(regmap, "masterck_pres", 3,
					   parent_names, &sam9x60_master_layout,
					   &mck_characteristics, &mck_lock,
					   CLK_SET_RATE_GATE, INT_MIN);
	if (IS_ERR(hw))
		goto err_free;

	hw = at91_clk_register_master_div(regmap, "masterck_div",
					  "masterck_pres", &sam9x60_master_layout,
					  &mck_characteristics, &mck_lock,
					  CLK_SET_RATE_GATE);
	if (IS_ERR(hw))
		goto err_free;

	sam9x60_pmc->chws[PMC_MCK] = hw;

<<<<<<< HEAD
	parent_names[0] = "pllack";
	parent_names[1] = "upllck";
=======
	parent_names[0] = "pllack_divck";
	parent_names[1] = "upllck_divck";
>>>>>>> 7d2a07b7
	parent_names[2] = "main_osc";
	hw = sam9x60_clk_register_usb(regmap, "usbck", parent_names, 3);
	if (IS_ERR(hw))
		goto err_free;

	parent_names[0] = md_slck_name;
	parent_names[1] = td_slck_name;
	parent_names[2] = "mainck";
	parent_names[3] = "masterck_div";
	parent_names[4] = "pllack_divck";
	parent_names[5] = "upllck_divck";
	for (i = 0; i < 2; i++) {
		char name[6];

		snprintf(name, sizeof(name), "prog%d", i);

		hw = at91_clk_register_programmable(regmap, name,
						    parent_names, 6, i,
						    &sam9x60_programmable_layout,
						    NULL);
		if (IS_ERR(hw))
			goto err_free;

		sam9x60_pmc->pchws[i] = hw;
	}

	for (i = 0; i < ARRAY_SIZE(sam9x60_systemck); i++) {
		hw = at91_clk_register_system(regmap, sam9x60_systemck[i].n,
					      sam9x60_systemck[i].p,
					      sam9x60_systemck[i].id);
		if (IS_ERR(hw))
			goto err_free;

		sam9x60_pmc->shws[sam9x60_systemck[i].id] = hw;
	}

	for (i = 0; i < ARRAY_SIZE(sam9x60_periphck); i++) {
		hw = at91_clk_register_sam9x5_peripheral(regmap, &pmc_pcr_lock,
							 &sam9x60_pcr_layout,
							 sam9x60_periphck[i].n,
							 "masterck_div",
							 sam9x60_periphck[i].id,
							 &range, INT_MIN);
		if (IS_ERR(hw))
			goto err_free;

		sam9x60_pmc->phws[sam9x60_periphck[i].id] = hw;
	}

	for (i = 0; i < ARRAY_SIZE(sam9x60_gck); i++) {
		hw = at91_clk_register_generated(regmap, &pmc_pcr_lock,
						 &sam9x60_pcr_layout,
						 sam9x60_gck[i].n,
						 parent_names, NULL, 6,
						 sam9x60_gck[i].id,
<<<<<<< HEAD
						 false,
						 &sam9x60_gck[i].r);
=======
						 &sam9x60_gck[i].r, INT_MIN);
>>>>>>> 7d2a07b7
		if (IS_ERR(hw))
			goto err_free;

		sam9x60_pmc->ghws[sam9x60_gck[i].id] = hw;
	}

	of_clk_add_hw_provider(np, of_clk_hw_pmc_get, sam9x60_pmc);

	return;

err_free:
	kfree(sam9x60_pmc);
}
/* Some clks are used for a clocksource */
CLK_OF_DECLARE(sam9x60_pmc, "microchip,sam9x60-pmc", sam9x60_pmc_setup);<|MERGE_RESOLUTION|>--- conflicted
+++ resolved
@@ -285,13 +285,8 @@
 
 	sam9x60_pmc->chws[PMC_MCK] = hw;
 
-<<<<<<< HEAD
-	parent_names[0] = "pllack";
-	parent_names[1] = "upllck";
-=======
 	parent_names[0] = "pllack_divck";
 	parent_names[1] = "upllck_divck";
->>>>>>> 7d2a07b7
 	parent_names[2] = "main_osc";
 	hw = sam9x60_clk_register_usb(regmap, "usbck", parent_names, 3);
 	if (IS_ERR(hw))
@@ -347,12 +342,7 @@
 						 sam9x60_gck[i].n,
 						 parent_names, NULL, 6,
 						 sam9x60_gck[i].id,
-<<<<<<< HEAD
-						 false,
-						 &sam9x60_gck[i].r);
-=======
 						 &sam9x60_gck[i].r, INT_MIN);
->>>>>>> 7d2a07b7
 		if (IS_ERR(hw))
 			goto err_free;
 
