--- conflicted
+++ resolved
@@ -36,7 +36,6 @@
 #define MICRO_FREQUENCY_MIN_SAMPLE_RATE		(10000)
 #define MIN_FREQUENCY_UP_THRESHOLD		(11)
 #define MAX_FREQUENCY_UP_THRESHOLD		(100)
-#define MAX_DEFAULT_SAMPLING_RATE		(300 * 1000U)
 
 static struct dbs_data od_dbs_data;
 static DEFINE_PER_CPU(struct od_cpu_dbs_info_s, od_cpu_dbs_info);
@@ -490,132 +489,12 @@
 #ifndef CONFIG_CPU_FREQ_DEFAULT_GOV_ONDEMAND
 static
 #endif
-<<<<<<< HEAD
-	return 0;
-}
-
-static int cpufreq_governor_dbs(struct cpufreq_policy *policy,
-				   unsigned int event)
-{
-	unsigned int cpu = policy->cpu;
-	struct cpu_dbs_info_s *this_dbs_info;
-	unsigned int j;
-	int rc;
-
-	this_dbs_info = &per_cpu(od_cpu_dbs_info, cpu);
-
-	switch (event) {
-	case CPUFREQ_GOV_START:
-		if ((!cpu_online(cpu)) || (!policy->cur))
-			return -EINVAL;
-
-		mutex_lock(&dbs_mutex);
-
-		dbs_enable++;
-		for_each_cpu(j, policy->cpus) {
-			struct cpu_dbs_info_s *j_dbs_info;
-			j_dbs_info = &per_cpu(od_cpu_dbs_info, j);
-			j_dbs_info->cur_policy = policy;
-
-			j_dbs_info->prev_cpu_idle = get_cpu_idle_time(j,
-						&j_dbs_info->prev_cpu_wall);
-			if (dbs_tuners_ins.ignore_nice)
-				j_dbs_info->prev_cpu_nice =
-						kcpustat_cpu(j).cpustat[CPUTIME_NICE];
-		}
-		this_dbs_info->cpu = cpu;
-		this_dbs_info->rate_mult = 1;
-		ondemand_powersave_bias_init_cpu(cpu);
-		/*
-		 * Start the timerschedule work, when this governor
-		 * is used for first time
-		 */
-		if (dbs_enable == 1) {
-			unsigned int latency;
-
-			rc = sysfs_create_group(cpufreq_global_kobject,
-						&dbs_attr_group);
-			if (rc) {
-				mutex_unlock(&dbs_mutex);
-				return rc;
-			}
-
-			/* policy latency is in nS. Convert it to uS first */
-			latency = policy->cpuinfo.transition_latency / 1000;
-			if (latency == 0)
-				latency = 1;
-			/* Bring kernel and HW constraints together */
-			min_sampling_rate = max(min_sampling_rate,
-					MIN_LATENCY_MULTIPLIER * latency);
-			dbs_tuners_ins.sampling_rate =
-				max(min_sampling_rate,
-				    latency * LATENCY_MULTIPLIER);
-			/*
-			 * Cut def_sampling rate to 300ms if it was above,
-			 * still consider to not set it above latency
-			 * transition * 100
-			 */
-			if (dbs_tuners_ins.sampling_rate > MAX_DEFAULT_SAMPLING_RATE) {
-				dbs_tuners_ins.sampling_rate =
-					max(min_sampling_rate, MAX_DEFAULT_SAMPLING_RATE);
-				printk(KERN_INFO "CPUFREQ: ondemand sampling "
-				       "rate set to %d ms\n",
-				       dbs_tuners_ins.sampling_rate / 1000);
-			}
-			/*
-			 * Be conservative in respect to performance.
-			 * If an application calculates using two threads
-			 * depending on each other, they will be run on several
-			 * CPU cores resulting on 50% load on both.
-			 * SLED might still want to prefer 80% up_threshold
-			 * by default, but we cannot differ that here.
-			 */
-			if (num_online_cpus() > 1)
-				dbs_tuners_ins.up_threshold =
-					DEF_FREQUENCY_UP_THRESHOLD / 2;
-			dbs_tuners_ins.io_is_busy = should_io_be_busy();
-		}
-		mutex_unlock(&dbs_mutex);
-
-		mutex_init(&this_dbs_info->timer_mutex);
-		dbs_timer_init(this_dbs_info);
-		break;
-
-	case CPUFREQ_GOV_STOP:
-		dbs_timer_exit(this_dbs_info);
-
-		mutex_lock(&dbs_mutex);
-		mutex_destroy(&this_dbs_info->timer_mutex);
-		dbs_enable--;
-		mutex_unlock(&dbs_mutex);
-		if (!dbs_enable)
-			sysfs_remove_group(cpufreq_global_kobject,
-					   &dbs_attr_group);
-
-		break;
-
-	case CPUFREQ_GOV_LIMITS:
-		mutex_lock(&this_dbs_info->timer_mutex);
-		if (policy->max < this_dbs_info->cur_policy->cur)
-			__cpufreq_driver_target(this_dbs_info->cur_policy,
-				policy->max, CPUFREQ_RELATION_H);
-		else if (policy->min > this_dbs_info->cur_policy->cur)
-			__cpufreq_driver_target(this_dbs_info->cur_policy,
-				policy->min, CPUFREQ_RELATION_L);
-		dbs_check_cpu(this_dbs_info);
-		mutex_unlock(&this_dbs_info->timer_mutex);
-		break;
-	}
-	return 0;
-}
-=======
 struct cpufreq_governor cpufreq_gov_ondemand = {
 	.name			= "ondemand",
 	.governor		= od_cpufreq_governor_dbs,
 	.max_transition_latency	= TRANSITION_LATENCY_LIMIT,
 	.owner			= THIS_MODULE,
 };
->>>>>>> a49f0d1e
 
 static int __init cpufreq_gov_dbs_init(void)
 {
