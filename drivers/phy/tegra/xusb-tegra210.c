// SPDX-License-Identifier: GPL-2.0-only
/*
 * Copyright (c) 2014-2020, NVIDIA CORPORATION.  All rights reserved.
 * Copyright (C) 2015 Google, Inc.
 */

#include <linux/clk.h>
#include <linux/clk/tegra.h>
#include <linux/delay.h>
#include <linux/io.h>
#include <linux/mailbox_client.h>
#include <linux/module.h>
#include <linux/of.h>
#include <linux/of_platform.h>
#include <linux/phy/phy.h>
#include <linux/platform_device.h>
#include <linux/regmap.h>
#include <linux/regulator/consumer.h>
#include <linux/reset.h>
#include <linux/slab.h>

#include <soc/tegra/fuse.h>

#include "xusb.h"

#define FUSE_SKU_CALIB_HS_CURR_LEVEL_PADX_SHIFT(x) \
					((x) ? (11 + ((x) - 1) * 6) : 0)
#define FUSE_SKU_CALIB_HS_CURR_LEVEL_PAD_MASK 0x3f
#define FUSE_SKU_CALIB_HS_TERM_RANGE_ADJ_SHIFT 7
#define FUSE_SKU_CALIB_HS_TERM_RANGE_ADJ_MASK 0xf

#define FUSE_USB_CALIB_EXT_RPD_CTRL_SHIFT 0
#define FUSE_USB_CALIB_EXT_RPD_CTRL_MASK 0x1f

#define XUSB_PADCTL_USB2_PAD_MUX 0x004
#define XUSB_PADCTL_USB2_PAD_MUX_HSIC_PAD_TRK_SHIFT 16
#define XUSB_PADCTL_USB2_PAD_MUX_HSIC_PAD_TRK_MASK 0x3
#define XUSB_PADCTL_USB2_PAD_MUX_HSIC_PAD_TRK_XUSB 0x1
#define XUSB_PADCTL_USB2_PAD_MUX_USB2_BIAS_PAD_SHIFT 18
#define XUSB_PADCTL_USB2_PAD_MUX_USB2_BIAS_PAD_MASK 0x3
#define XUSB_PADCTL_USB2_PAD_MUX_USB2_BIAS_PAD_XUSB 0x1

#define XUSB_PADCTL_USB2_PORT_CAP 0x008
#define XUSB_PADCTL_USB2_PORT_CAP_PORTX_CAP_DISABLED(x) (0x0 << ((x) * 4))
#define XUSB_PADCTL_USB2_PORT_CAP_PORTX_CAP_HOST(x) (0x1 << ((x) * 4))
#define XUSB_PADCTL_USB2_PORT_CAP_PORTX_CAP_DEVICE(x) (0x2 << ((x) * 4))
#define XUSB_PADCTL_USB2_PORT_CAP_PORTX_CAP_OTG(x) (0x3 << ((x) * 4))
#define XUSB_PADCTL_USB2_PORT_CAP_PORTX_CAP_MASK(x) (0x3 << ((x) * 4))

#define XUSB_PADCTL_SS_PORT_MAP 0x014
#define XUSB_PADCTL_SS_PORT_MAP_PORTX_INTERNAL(x) (1 << (((x) * 5) + 4))
#define XUSB_PADCTL_SS_PORT_MAP_PORTX_MAP_SHIFT(x) ((x) * 5)
#define XUSB_PADCTL_SS_PORT_MAP_PORTX_MAP_MASK(x) (0x7 << ((x) * 5))
#define XUSB_PADCTL_SS_PORT_MAP_PORTX_MAP(x, v) (((v) & 0x7) << ((x) * 5))
#define XUSB_PADCTL_SS_PORT_MAP_PORT_DISABLED 0x7
<<<<<<< HEAD
=======

#define XUSB_PADCTL_ELPG_PROGRAM_0 0x20
#define   USB2_PORT_WAKE_INTERRUPT_ENABLE(x)      BIT((x))
#define   USB2_PORT_WAKEUP_EVENT(x)               BIT((x) + 7)
#define   SS_PORT_WAKE_INTERRUPT_ENABLE(x)        BIT((x) + 14)
#define   SS_PORT_WAKEUP_EVENT(x)                 BIT((x) + 21)
#define   USB2_HSIC_PORT_WAKE_INTERRUPT_ENABLE(x) BIT((x) + 28)
#define   USB2_HSIC_PORT_WAKEUP_EVENT(x)          BIT((x) + 30)
#define   ALL_WAKE_EVENTS ( \
		USB2_PORT_WAKEUP_EVENT(0) | USB2_PORT_WAKEUP_EVENT(1) | \
		USB2_PORT_WAKEUP_EVENT(2) | USB2_PORT_WAKEUP_EVENT(3) | \
		SS_PORT_WAKEUP_EVENT(0) | SS_PORT_WAKEUP_EVENT(1) | \
		SS_PORT_WAKEUP_EVENT(2) | SS_PORT_WAKEUP_EVENT(3) | \
		USB2_HSIC_PORT_WAKEUP_EVENT(0))
>>>>>>> 7d2a07b7

#define XUSB_PADCTL_ELPG_PROGRAM1 0x024
#define XUSB_PADCTL_ELPG_PROGRAM1_AUX_MUX_LP0_VCORE_DOWN (1 << 31)
#define XUSB_PADCTL_ELPG_PROGRAM1_AUX_MUX_LP0_CLAMP_EN_EARLY (1 << 30)
#define XUSB_PADCTL_ELPG_PROGRAM1_AUX_MUX_LP0_CLAMP_EN (1 << 29)
#define XUSB_PADCTL_ELPG_PROGRAM1_SSPX_ELPG_VCORE_DOWN(x) (1 << (2 + (x) * 3))
#define XUSB_PADCTL_ELPG_PROGRAM1_SSPX_ELPG_CLAMP_EN_EARLY(x) \
							(1 << (1 + (x) * 3))
#define XUSB_PADCTL_ELPG_PROGRAM1_SSPX_ELPG_CLAMP_EN(x) (1 << ((x) * 3))

#define XUSB_PADCTL_USB3_PAD_MUX 0x028
#define XUSB_PADCTL_USB3_PAD_MUX_PCIE_IDDQ_DISABLE(x) (1 << (1 + (x)))
#define XUSB_PADCTL_USB3_PAD_MUX_SATA_IDDQ_DISABLE(x) (1 << (8 + (x)))

#define XUSB_PADCTL_USB2_BATTERY_CHRG_OTGPADX_CTL0(x) (0x080 + (x) * 0x40)
#define XUSB_PADCTL_USB2_BATTERY_CHRG_OTGPAD_CTL0_ZIP (1 << 18)
#define XUSB_PADCTL_USB2_BATTERY_CHRG_OTGPAD_CTL0_ZIN (1 << 22)

#define XUSB_PADCTL_USB2_BATTERY_CHRG_OTGPADX_CTL1(x) (0x084 + (x) * 0x40)
#define XUSB_PADCTL_USB2_BATTERY_CHRG_OTGPAD_CTL1_VREG_LEV_SHIFT 7
#define XUSB_PADCTL_USB2_BATTERY_CHRG_OTGPAD_CTL1_VREG_LEV_MASK 0x3
#define XUSB_PADCTL_USB2_BATTERY_CHRG_OTGPAD_CTL1_VREG_LEV_VAL 0x1
#define XUSB_PADCTL_USB2_BATTERY_CHRG_OTGPAD_CTL1_VREG_FIX18 (1 << 6)

#define XUSB_PADCTL_USB2_OTG_PADX_CTL0(x) (0x088 + (x) * 0x40)
#define XUSB_PADCTL_USB2_OTG_PAD_CTL0_PD_ZI (1 << 29)
#define XUSB_PADCTL_USB2_OTG_PAD_CTL0_PD2 (1 << 27)
#define XUSB_PADCTL_USB2_OTG_PAD_CTL0_PD (1 << 26)
#define XUSB_PADCTL_USB2_OTG_PAD_CTL0_HS_CURR_LEVEL_SHIFT 0
#define XUSB_PADCTL_USB2_OTG_PAD_CTL0_HS_CURR_LEVEL_MASK 0x3f

#define XUSB_PADCTL_USB2_OTG_PADX_CTL1(x) (0x08c + (x) * 0x40)
#define XUSB_PADCTL_USB2_OTG_PAD_CTL1_RPD_CTRL_SHIFT 26
#define XUSB_PADCTL_USB2_OTG_PAD_CTL1_RPD_CTRL_MASK 0x1f
#define XUSB_PADCTL_USB2_OTG_PAD_CTL1_TERM_RANGE_ADJ_SHIFT 3
#define XUSB_PADCTL_USB2_OTG_PAD_CTL1_TERM_RANGE_ADJ_MASK 0xf
#define XUSB_PADCTL_USB2_OTG_PAD_CTL1_PD_DR (1 << 2)
#define XUSB_PADCTL_USB2_OTG_PAD_CTL1_PD_DISC_OVRD (1 << 1)
#define XUSB_PADCTL_USB2_OTG_PAD_CTL1_PD_CHRP_OVRD (1 << 0)
#define   RPD_CTRL(x)                      (((x) & 0x1f) << 26)
#define   RPD_CTRL_VALUE(x)                (((x) >> 26) & 0x1f)

#define XUSB_PADCTL_USB2_BIAS_PAD_CTL0 0x284
#define XUSB_PADCTL_USB2_BIAS_PAD_CTL0_PD (1 << 11)
#define XUSB_PADCTL_USB2_BIAS_PAD_CTL0_HS_DISCON_LEVEL_SHIFT 3
#define XUSB_PADCTL_USB2_BIAS_PAD_CTL0_HS_DISCON_LEVEL_MASK 0x7
#define XUSB_PADCTL_USB2_BIAS_PAD_CTL0_HS_DISCON_LEVEL_VAL 0x7
#define XUSB_PADCTL_USB2_BIAS_PAD_CTL0_HS_SQUELCH_LEVEL_SHIFT 0
#define XUSB_PADCTL_USB2_BIAS_PAD_CTL0_HS_SQUELCH_LEVEL_MASK 0x7
#define XUSB_PADCTL_USB2_BIAS_PAD_CTL0_HS_SQUELCH_LEVEL_VAL 0x2

#define XUSB_PADCTL_USB2_BIAS_PAD_CTL1 0x288
#define XUSB_PADCTL_USB2_BIAS_PAD_CTL1_PD_TRK (1 << 26)
#define XUSB_PADCTL_USB2_BIAS_PAD_CTL1_TRK_DONE_RESET_TIMER_SHIFT 19
#define XUSB_PADCTL_USB2_BIAS_PAD_CTL1_TRK_DONE_RESET_TIMER_MASK 0x7f
#define XUSB_PADCTL_USB2_BIAS_PAD_CTL1_TRK_DONE_RESET_TIMER_VAL 0x0a
#define XUSB_PADCTL_USB2_BIAS_PAD_CTL1_TRK_START_TIMER_SHIFT 12
#define XUSB_PADCTL_USB2_BIAS_PAD_CTL1_TRK_START_TIMER_MASK 0x7f
#define XUSB_PADCTL_USB2_BIAS_PAD_CTL1_TRK_START_TIMER_VAL 0x1e
#define   TCTRL_VALUE(x)                (((x) & 0x3f) >> 0)
#define   PCTRL_VALUE(x)                (((x) >> 6) & 0x3f)

#define XUSB_PADCTL_HSIC_PADX_CTL0(x) (0x300 + (x) * 0x20)
#define XUSB_PADCTL_HSIC_PAD_CTL0_RPU_STROBE (1 << 18)
#define XUSB_PADCTL_HSIC_PAD_CTL0_RPU_DATA1 (1 << 17)
#define XUSB_PADCTL_HSIC_PAD_CTL0_RPU_DATA0 (1 << 16)
#define XUSB_PADCTL_HSIC_PAD_CTL0_RPD_STROBE (1 << 15)
#define XUSB_PADCTL_HSIC_PAD_CTL0_RPD_DATA1 (1 << 14)
#define XUSB_PADCTL_HSIC_PAD_CTL0_RPD_DATA0 (1 << 13)
#define XUSB_PADCTL_HSIC_PAD_CTL0_PD_ZI_STROBE (1 << 9)
#define XUSB_PADCTL_HSIC_PAD_CTL0_PD_ZI_DATA1 (1 << 8)
#define XUSB_PADCTL_HSIC_PAD_CTL0_PD_ZI_DATA0 (1 << 7)
#define XUSB_PADCTL_HSIC_PAD_CTL0_PD_RX_STROBE (1 << 6)
#define XUSB_PADCTL_HSIC_PAD_CTL0_PD_RX_DATA1 (1 << 5)
#define XUSB_PADCTL_HSIC_PAD_CTL0_PD_RX_DATA0 (1 << 4)
#define XUSB_PADCTL_HSIC_PAD_CTL0_PD_TX_STROBE (1 << 3)
#define XUSB_PADCTL_HSIC_PAD_CTL0_PD_TX_DATA1 (1 << 2)
#define XUSB_PADCTL_HSIC_PAD_CTL0_PD_TX_DATA0 (1 << 1)

#define XUSB_PADCTL_HSIC_PADX_CTL1(x) (0x304 + (x) * 0x20)
#define XUSB_PADCTL_HSIC_PAD_CTL1_TX_RTUNEP_SHIFT 0
#define XUSB_PADCTL_HSIC_PAD_CTL1_TX_RTUNEP_MASK 0xf

#define XUSB_PADCTL_HSIC_PADX_CTL2(x) (0x308 + (x) * 0x20)
#define XUSB_PADCTL_HSIC_PAD_CTL2_RX_STROBE_TRIM_SHIFT 8
#define XUSB_PADCTL_HSIC_PAD_CTL2_RX_STROBE_TRIM_MASK 0xf
#define XUSB_PADCTL_HSIC_PAD_CTL2_RX_DATA_TRIM_SHIFT 0
#define XUSB_PADCTL_HSIC_PAD_CTL2_RX_DATA_TRIM_MASK 0xff

#define XUSB_PADCTL_HSIC_PAD_TRK_CTL 0x340
#define XUSB_PADCTL_HSIC_PAD_TRK_CTL_PD_TRK (1 << 19)
#define XUSB_PADCTL_HSIC_PAD_TRK_CTL_TRK_DONE_RESET_TIMER_SHIFT 12
#define XUSB_PADCTL_HSIC_PAD_TRK_CTL_TRK_DONE_RESET_TIMER_MASK 0x7f
#define XUSB_PADCTL_HSIC_PAD_TRK_CTL_TRK_DONE_RESET_TIMER_VAL 0x0a
#define XUSB_PADCTL_HSIC_PAD_TRK_CTL_TRK_START_TIMER_SHIFT 5
#define XUSB_PADCTL_HSIC_PAD_TRK_CTL_TRK_START_TIMER_MASK 0x7f
#define XUSB_PADCTL_HSIC_PAD_TRK_CTL_TRK_START_TIMER_VAL 0x1e

#define XUSB_PADCTL_HSIC_STRB_TRIM_CONTROL 0x344

#define XUSB_PADCTL_UPHY_PLL_P0_CTL1 0x360
#define XUSB_PADCTL_UPHY_PLL_CTL1_FREQ_NDIV_SHIFT 20
#define XUSB_PADCTL_UPHY_PLL_CTL1_FREQ_NDIV_MASK 0xff
#define XUSB_PADCTL_UPHY_PLL_CTL1_FREQ_NDIV_USB_VAL 0x19
#define XUSB_PADCTL_UPHY_PLL_CTL1_FREQ_NDIV_SATA_VAL 0x1e
#define XUSB_PADCTL_UPHY_PLL_CTL1_FREQ_MDIV_SHIFT 16
#define XUSB_PADCTL_UPHY_PLL_CTL1_FREQ_MDIV_MASK 0x3
#define XUSB_PADCTL_UPHY_PLL_CTL1_LOCKDET_STATUS (1 << 15)
#define XUSB_PADCTL_UPHY_PLL_CTL1_PWR_OVRD (1 << 4)
#define XUSB_PADCTL_UPHY_PLL_CTL1_ENABLE (1 << 3)
#define XUSB_PADCTL_UPHY_PLL_CTL1_SLEEP_SHIFT 1
#define XUSB_PADCTL_UPHY_PLL_CTL1_SLEEP_MASK 0x3
#define XUSB_PADCTL_UPHY_PLL_CTL1_IDDQ (1 << 0)

#define XUSB_PADCTL_UPHY_PLL_P0_CTL2 0x364
#define XUSB_PADCTL_UPHY_PLL_CTL2_CAL_CTRL_SHIFT 4
#define XUSB_PADCTL_UPHY_PLL_CTL2_CAL_CTRL_MASK 0xffffff
#define XUSB_PADCTL_UPHY_PLL_CTL2_CAL_CTRL_VAL 0x136
#define XUSB_PADCTL_UPHY_PLL_CTL2_CAL_OVRD (1 << 2)
#define XUSB_PADCTL_UPHY_PLL_CTL2_CAL_DONE (1 << 1)
#define XUSB_PADCTL_UPHY_PLL_CTL2_CAL_EN (1 << 0)

#define XUSB_PADCTL_UPHY_PLL_P0_CTL4 0x36c
#define XUSB_PADCTL_UPHY_PLL_CTL4_XDIGCLK_EN (1 << 19)
#define XUSB_PADCTL_UPHY_PLL_CTL4_TXCLKREF_EN (1 << 15)
#define XUSB_PADCTL_UPHY_PLL_CTL4_TXCLKREF_SEL_SHIFT 12
#define XUSB_PADCTL_UPHY_PLL_CTL4_TXCLKREF_SEL_MASK 0x3
#define XUSB_PADCTL_UPHY_PLL_CTL4_TXCLKREF_SEL_USB_VAL 0x2
#define XUSB_PADCTL_UPHY_PLL_CTL4_TXCLKREF_SEL_SATA_VAL 0x0
#define XUSB_PADCTL_UPHY_PLL_CTL4_REFCLKBUF_EN (1 << 8)
#define XUSB_PADCTL_UPHY_PLL_CTL4_REFCLK_SEL_SHIFT 4
#define XUSB_PADCTL_UPHY_PLL_CTL4_REFCLK_SEL_MASK 0xf

#define XUSB_PADCTL_UPHY_PLL_P0_CTL5 0x370
#define XUSB_PADCTL_UPHY_PLL_CTL5_DCO_CTRL_SHIFT 16
#define XUSB_PADCTL_UPHY_PLL_CTL5_DCO_CTRL_MASK 0xff
#define XUSB_PADCTL_UPHY_PLL_CTL5_DCO_CTRL_VAL 0x2a

#define XUSB_PADCTL_UPHY_PLL_P0_CTL8 0x37c
#define XUSB_PADCTL_UPHY_PLL_CTL8_RCAL_DONE (1 << 31)
#define XUSB_PADCTL_UPHY_PLL_CTL8_RCAL_OVRD (1 << 15)
#define XUSB_PADCTL_UPHY_PLL_CTL8_RCAL_CLK_EN (1 << 13)
#define XUSB_PADCTL_UPHY_PLL_CTL8_RCAL_EN (1 << 12)

#define XUSB_PADCTL_UPHY_MISC_PAD_PX_CTL1(x) (0x460 + (x) * 0x40)
#define XUSB_PADCTL_UPHY_MISC_PAD_CTL1_AUX_RX_IDLE_MODE_SHIFT 20
#define XUSB_PADCTL_UPHY_MISC_PAD_CTL1_AUX_RX_IDLE_MODE_MASK 0x3
#define XUSB_PADCTL_UPHY_MISC_PAD_CTL1_AUX_RX_IDLE_MODE_VAL 0x1
#define XUSB_PADCTL_UPHY_MISC_PAD_CTL1_AUX_RX_TERM_EN BIT(18)
#define XUSB_PADCTL_UPHY_MISC_PAD_CTL1_AUX_RX_MODE_OVRD BIT(13)

#define XUSB_PADCTL_UPHY_MISC_PAD_PX_CTL2(x) (0x464 + (x) * 0x40)
#define XUSB_PADCTL_UPHY_MISC_PAD_CTL2_TX_IDDQ BIT(0)
#define XUSB_PADCTL_UPHY_MISC_PAD_CTL2_TX_IDDQ_OVRD BIT(1)
#define XUSB_PADCTL_UPHY_MISC_PAD_CTL2_TX_SLEEP_MASK GENMASK(5, 4)
#define XUSB_PADCTL_UPHY_MISC_PAD_CTL2_TX_SLEEP_VAL GENMASK(5, 4)
#define XUSB_PADCTL_UPHY_MISC_PAD_CTL2_TX_PWR_OVRD BIT(24)
#define XUSB_PADCTL_UPHY_MISC_PAD_CTL2_RX_IDDQ BIT(8)
#define XUSB_PADCTL_UPHY_MISC_PAD_CTL2_RX_IDDQ_OVRD BIT(9)
#define XUSB_PADCTL_UPHY_MISC_PAD_CTL2_RX_SLEEP_MASK GENMASK(13, 12)
#define XUSB_PADCTL_UPHY_MISC_PAD_CTL2_RX_SLEEP_VAL GENMASK(13, 12)
#define XUSB_PADCTL_UPHY_MISC_PAD_CTL2_RX_PWR_OVRD BIT(25)

#define XUSB_PADCTL_UPHY_PLL_S0_CTL1 0x860

#define XUSB_PADCTL_UPHY_PLL_S0_CTL2 0x864

#define XUSB_PADCTL_UPHY_PLL_S0_CTL4 0x86c

#define XUSB_PADCTL_UPHY_PLL_S0_CTL5 0x870

#define XUSB_PADCTL_UPHY_PLL_S0_CTL8 0x87c

#define XUSB_PADCTL_UPHY_MISC_PAD_S0_CTL1 0x960
#define XUSB_PADCTL_UPHY_MISC_PAD_S0_CTL2 0x964

#define XUSB_PADCTL_UPHY_USB3_PADX_ECTL1(x) (0xa60 + (x) * 0x40)
#define XUSB_PADCTL_UPHY_USB3_PAD_ECTL1_TX_TERM_CTRL_SHIFT 16
#define XUSB_PADCTL_UPHY_USB3_PAD_ECTL1_TX_TERM_CTRL_MASK 0x3
#define XUSB_PADCTL_UPHY_USB3_PAD_ECTL1_TX_TERM_CTRL_VAL 0x2

#define XUSB_PADCTL_UPHY_USB3_PADX_ECTL2(x) (0xa64 + (x) * 0x40)
#define XUSB_PADCTL_UPHY_USB3_PAD_ECTL2_RX_CTLE_SHIFT 0
#define XUSB_PADCTL_UPHY_USB3_PAD_ECTL2_RX_CTLE_MASK 0xffff
#define XUSB_PADCTL_UPHY_USB3_PAD_ECTL2_RX_CTLE_VAL 0x00fc

#define XUSB_PADCTL_UPHY_USB3_PADX_ECTL3(x) (0xa68 + (x) * 0x40)
#define XUSB_PADCTL_UPHY_USB3_PAD_ECTL3_RX_DFE_VAL 0xc0077f1f

#define XUSB_PADCTL_UPHY_USB3_PADX_ECTL4(x) (0xa6c + (x) * 0x40)
#define XUSB_PADCTL_UPHY_USB3_PAD_ECTL4_RX_CDR_CTRL_SHIFT 16
#define XUSB_PADCTL_UPHY_USB3_PAD_ECTL4_RX_CDR_CTRL_MASK 0xffff
#define XUSB_PADCTL_UPHY_USB3_PAD_ECTL4_RX_CDR_CTRL_VAL 0x01c7

#define XUSB_PADCTL_UPHY_USB3_PADX_ECTL6(x) (0xa74 + (x) * 0x40)
#define XUSB_PADCTL_UPHY_USB3_PAD_ECTL6_RX_EQ_CTRL_H_VAL 0xfcf01368

#define XUSB_PADCTL_USB2_VBUS_ID 0xc60
#define XUSB_PADCTL_USB2_VBUS_ID_OVERRIDE_VBUS_ON (1 << 14)
#define XUSB_PADCTL_USB2_VBUS_ID_OVERRIDE_SHIFT 18
#define XUSB_PADCTL_USB2_VBUS_ID_OVERRIDE_MASK 0xf
#define XUSB_PADCTL_USB2_VBUS_ID_OVERRIDE_FLOATING 8
#define XUSB_PADCTL_USB2_VBUS_ID_OVERRIDE_GROUNDED 0

<<<<<<< HEAD
=======
/* USB2 SLEEPWALK registers */
#define UTMIP(_port, _offset1, _offset2) \
		(((_port) <= 2) ? (_offset1) : (_offset2))

#define PMC_UTMIP_UHSIC_SLEEP_CFG(x)	UTMIP(x, 0x1fc, 0x4d0)
#define   UTMIP_MASTER_ENABLE(x)		UTMIP(x, BIT(8 * (x)), BIT(0))
#define   UTMIP_FSLS_USE_PMC(x)			UTMIP(x, BIT(8 * (x) + 1), \
							BIT(1))
#define   UTMIP_PCTRL_USE_PMC(x)		UTMIP(x, BIT(8 * (x) + 2), \
							BIT(2))
#define   UTMIP_TCTRL_USE_PMC(x)		UTMIP(x, BIT(8 * (x) + 3), \
							BIT(3))
#define   UTMIP_WAKE_VAL(_port, _value)		(((_value) & 0xf) << \
					(UTMIP(_port, 8 * (_port) + 4, 4)))
#define   UTMIP_WAKE_VAL_NONE(_port)		UTMIP_WAKE_VAL(_port, 12)
#define   UTMIP_WAKE_VAL_ANY(_port)		UTMIP_WAKE_VAL(_port, 15)

#define PMC_UTMIP_UHSIC_SLEEP_CFG1	(0x4d0)
#define   UTMIP_RPU_SWITC_LOW_USE_PMC_PX(x)	BIT((x) + 8)
#define   UTMIP_RPD_CTRL_USE_PMC_PX(x)		BIT((x) + 16)

#define PMC_UTMIP_MASTER_CONFIG		(0x274)
#define   UTMIP_PWR(x)				UTMIP(x, BIT(x), BIT(4))
#define   UHSIC_PWR				BIT(3)

#define PMC_USB_DEBOUNCE_DEL		(0xec)
#define   DEBOUNCE_VAL(x)			(((x) & 0xffff) << 0)
#define   UTMIP_LINE_DEB_CNT(x)			(((x) & 0xf) << 16)
#define   UHSIC_LINE_DEB_CNT(x)			(((x) & 0xf) << 20)

#define PMC_UTMIP_UHSIC_FAKE(x)		UTMIP(x, 0x218, 0x294)
#define   UTMIP_FAKE_USBOP_VAL(x)		UTMIP(x, BIT(4 * (x)), BIT(8))
#define   UTMIP_FAKE_USBON_VAL(x)		UTMIP(x, BIT(4 * (x) + 1), \
							BIT(9))
#define   UTMIP_FAKE_USBOP_EN(x)		UTMIP(x, BIT(4 * (x) + 2), \
							BIT(10))
#define   UTMIP_FAKE_USBON_EN(x)		UTMIP(x, BIT(4 * (x) + 3), \
							BIT(11))

#define PMC_UTMIP_UHSIC_SLEEPWALK_CFG(x)	UTMIP(x, 0x200, 0x288)
#define   UTMIP_LINEVAL_WALK_EN(x)		UTMIP(x, BIT(8 * (x) + 7), \
							BIT(15))

#define PMC_USB_AO			(0xf0)
#define   USBOP_VAL_PD(x)			UTMIP(x, BIT(4 * (x)), BIT(20))
#define   USBON_VAL_PD(x)			UTMIP(x, BIT(4 * (x) + 1), \
							BIT(21))
#define   STROBE_VAL_PD				BIT(12)
#define   DATA0_VAL_PD				BIT(13)
#define   DATA1_VAL_PD				BIT(24)

#define PMC_UTMIP_UHSIC_SAVED_STATE(x)	UTMIP(x, 0x1f0, 0x280)
#define   SPEED(_port, _value)			(((_value) & 0x3) << \
						(UTMIP(_port, 8 * (_port), 8)))
#define   UTMI_HS(_port)			SPEED(_port, 0)
#define   UTMI_FS(_port)			SPEED(_port, 1)
#define   UTMI_LS(_port)			SPEED(_port, 2)
#define   UTMI_RST(_port)			SPEED(_port, 3)

#define PMC_UTMIP_UHSIC_TRIGGERS		(0x1ec)
#define   UTMIP_CLR_WALK_PTR(x)			UTMIP(x, BIT(x), BIT(16))
#define   UTMIP_CAP_CFG(x)			UTMIP(x, BIT((x) + 4), BIT(17))
#define   UTMIP_CLR_WAKE_ALARM(x)		UTMIP(x, BIT((x) + 12), \
							BIT(19))
#define   UHSIC_CLR_WALK_PTR			BIT(3)
#define   UHSIC_CLR_WAKE_ALARM			BIT(15)

#define PMC_UTMIP_SLEEPWALK_PX(x)	UTMIP(x, 0x204 + (4 * (x)), \
							0x4e0)
/* phase A */
#define   UTMIP_USBOP_RPD_A			BIT(0)
#define   UTMIP_USBON_RPD_A			BIT(1)
#define   UTMIP_AP_A				BIT(4)
#define   UTMIP_AN_A				BIT(5)
#define   UTMIP_HIGHZ_A				BIT(6)
/* phase B */
#define   UTMIP_USBOP_RPD_B			BIT(8)
#define   UTMIP_USBON_RPD_B			BIT(9)
#define   UTMIP_AP_B				BIT(12)
#define   UTMIP_AN_B				BIT(13)
#define   UTMIP_HIGHZ_B				BIT(14)
/* phase C */
#define   UTMIP_USBOP_RPD_C			BIT(16)
#define   UTMIP_USBON_RPD_C			BIT(17)
#define   UTMIP_AP_C				BIT(20)
#define   UTMIP_AN_C				BIT(21)
#define   UTMIP_HIGHZ_C				BIT(22)
/* phase D */
#define   UTMIP_USBOP_RPD_D			BIT(24)
#define   UTMIP_USBON_RPD_D			BIT(25)
#define   UTMIP_AP_D				BIT(28)
#define   UTMIP_AN_D				BIT(29)
#define   UTMIP_HIGHZ_D				BIT(30)

#define PMC_UTMIP_UHSIC_LINE_WAKEUP	(0x26c)
#define   UTMIP_LINE_WAKEUP_EN(x)		UTMIP(x, BIT(x), BIT(4))
#define   UHSIC_LINE_WAKEUP_EN			BIT(3)

#define PMC_UTMIP_TERM_PAD_CFG		(0x1f8)
#define   PCTRL_VAL(x)				(((x) & 0x3f) << 1)
#define   TCTRL_VAL(x)				(((x) & 0x3f) << 7)

#define PMC_UTMIP_PAD_CFGX(x)		(0x4c0 + (4 * (x)))
#define   RPD_CTRL_PX(x)			(((x) & 0x1f) << 22)

#define PMC_UHSIC_SLEEP_CFG	PMC_UTMIP_UHSIC_SLEEP_CFG(0)
#define   UHSIC_MASTER_ENABLE			BIT(24)
#define   UHSIC_WAKE_VAL(_value)		(((_value) & 0xf) << 28)
#define   UHSIC_WAKE_VAL_SD10			UHSIC_WAKE_VAL(2)
#define   UHSIC_WAKE_VAL_NONE			UHSIC_WAKE_VAL(12)

#define PMC_UHSIC_FAKE			PMC_UTMIP_UHSIC_FAKE(0)
#define   UHSIC_FAKE_STROBE_VAL			BIT(12)
#define   UHSIC_FAKE_DATA_VAL			BIT(13)
#define   UHSIC_FAKE_STROBE_EN			BIT(14)
#define   UHSIC_FAKE_DATA_EN			BIT(15)

#define PMC_UHSIC_SAVED_STATE		PMC_UTMIP_UHSIC_SAVED_STATE(0)
#define   UHSIC_MODE(_value)			(((_value) & 0x1) << 24)
#define   UHSIC_HS				UHSIC_MODE(0)
#define   UHSIC_RST				UHSIC_MODE(1)

#define PMC_UHSIC_SLEEPWALK_CFG		PMC_UTMIP_UHSIC_SLEEPWALK_CFG(0)
#define   UHSIC_WAKE_WALK_EN			BIT(30)
#define   UHSIC_LINEVAL_WALK_EN			BIT(31)

#define PMC_UHSIC_SLEEPWALK_P0		(0x210)
#define   UHSIC_DATA0_RPD_A			BIT(1)
#define   UHSIC_DATA0_RPU_B			BIT(11)
#define   UHSIC_DATA0_RPU_C			BIT(19)
#define   UHSIC_DATA0_RPU_D			BIT(27)
#define   UHSIC_STROBE_RPU_A			BIT(2)
#define   UHSIC_STROBE_RPD_B			BIT(8)
#define   UHSIC_STROBE_RPD_C			BIT(16)
#define   UHSIC_STROBE_RPD_D			BIT(24)

>>>>>>> 7d2a07b7
struct tegra210_xusb_fuse_calibration {
	u32 hs_curr_level[4];
	u32 hs_term_range_adj;
	u32 rpd_ctrl;
};

struct tegra210_xusb_padctl_context {
	u32 usb2_pad_mux;
	u32 usb2_port_cap;
	u32 ss_port_map;
	u32 usb3_pad_mux;
};

struct tegra210_xusb_padctl {
	struct tegra_xusb_padctl base;
	struct regmap *regmap;

	struct tegra210_xusb_fuse_calibration fuse;
	struct tegra210_xusb_padctl_context context;
};

static inline struct tegra210_xusb_padctl *
to_tegra210_xusb_padctl(struct tegra_xusb_padctl *padctl)
{
	return container_of(padctl, struct tegra210_xusb_padctl, base);
}

static const struct tegra_xusb_lane_map tegra210_usb3_map[] = {
	{ 0, "pcie", 6 },
	{ 1, "pcie", 5 },
	{ 2, "pcie", 0 },
	{ 2, "pcie", 3 },
	{ 3, "pcie", 4 },
	{ 3, "sata", 0 },
	{ 0, NULL,   0 }
};

static int tegra210_usb3_lane_map(struct tegra_xusb_lane *lane)
{
	const struct tegra_xusb_lane_map *map;

	for (map = tegra210_usb3_map; map->type; map++) {
		if (map->index == lane->index &&
		    strcmp(map->type, lane->pad->soc->name) == 0) {
			dev_dbg(lane->pad->padctl->dev, "lane = %s map to port = usb3-%d\n",
				lane->pad->soc->lanes[lane->index].name, map->port);
			return map->port;
		}
	}

	return -EINVAL;
}

/* must be called under padctl->lock */
static int tegra210_pex_uphy_enable(struct tegra_xusb_padctl *padctl)
{
	struct tegra_xusb_pcie_pad *pcie = to_pcie_pad(padctl->pcie);
	unsigned long timeout;
	u32 value;
	unsigned int i;
	int err;

	if (pcie->enable)
		return 0;

	err = clk_prepare_enable(pcie->pll);
	if (err < 0)
		return err;

	if (tegra210_plle_hw_sequence_is_enabled())
		goto skip_pll_init;

	err = reset_control_deassert(pcie->rst);
	if (err < 0)
		goto disable;

	value = padctl_readl(padctl, XUSB_PADCTL_UPHY_PLL_P0_CTL2);
	value &= ~(XUSB_PADCTL_UPHY_PLL_CTL2_CAL_CTRL_MASK <<
		   XUSB_PADCTL_UPHY_PLL_CTL2_CAL_CTRL_SHIFT);
	value |= XUSB_PADCTL_UPHY_PLL_CTL2_CAL_CTRL_VAL <<
		 XUSB_PADCTL_UPHY_PLL_CTL2_CAL_CTRL_SHIFT;
	padctl_writel(padctl, value, XUSB_PADCTL_UPHY_PLL_P0_CTL2);

	value = padctl_readl(padctl, XUSB_PADCTL_UPHY_PLL_P0_CTL5);
	value &= ~(XUSB_PADCTL_UPHY_PLL_CTL5_DCO_CTRL_MASK <<
		   XUSB_PADCTL_UPHY_PLL_CTL5_DCO_CTRL_SHIFT);
	value |= XUSB_PADCTL_UPHY_PLL_CTL5_DCO_CTRL_VAL <<
		 XUSB_PADCTL_UPHY_PLL_CTL5_DCO_CTRL_SHIFT;
	padctl_writel(padctl, value, XUSB_PADCTL_UPHY_PLL_P0_CTL5);

	value = padctl_readl(padctl, XUSB_PADCTL_UPHY_PLL_P0_CTL1);
	value |= XUSB_PADCTL_UPHY_PLL_CTL1_PWR_OVRD;
	padctl_writel(padctl, value, XUSB_PADCTL_UPHY_PLL_P0_CTL1);

	value = padctl_readl(padctl, XUSB_PADCTL_UPHY_PLL_P0_CTL2);
	value |= XUSB_PADCTL_UPHY_PLL_CTL2_CAL_OVRD;
	padctl_writel(padctl, value, XUSB_PADCTL_UPHY_PLL_P0_CTL2);

	value = padctl_readl(padctl, XUSB_PADCTL_UPHY_PLL_P0_CTL8);
	value |= XUSB_PADCTL_UPHY_PLL_CTL8_RCAL_OVRD;
	padctl_writel(padctl, value, XUSB_PADCTL_UPHY_PLL_P0_CTL8);

	value = padctl_readl(padctl, XUSB_PADCTL_UPHY_PLL_P0_CTL4);
	value &= ~((XUSB_PADCTL_UPHY_PLL_CTL4_TXCLKREF_SEL_MASK <<
		    XUSB_PADCTL_UPHY_PLL_CTL4_TXCLKREF_SEL_SHIFT) |
		   (XUSB_PADCTL_UPHY_PLL_CTL4_REFCLK_SEL_MASK <<
		    XUSB_PADCTL_UPHY_PLL_CTL4_REFCLK_SEL_SHIFT));
	value |= (XUSB_PADCTL_UPHY_PLL_CTL4_TXCLKREF_SEL_USB_VAL <<
		  XUSB_PADCTL_UPHY_PLL_CTL4_TXCLKREF_SEL_SHIFT) |
		 XUSB_PADCTL_UPHY_PLL_CTL4_TXCLKREF_EN;
	padctl_writel(padctl, value, XUSB_PADCTL_UPHY_PLL_P0_CTL4);

	value = padctl_readl(padctl, XUSB_PADCTL_UPHY_PLL_P0_CTL1);
	value &= ~((XUSB_PADCTL_UPHY_PLL_CTL1_FREQ_MDIV_MASK <<
		    XUSB_PADCTL_UPHY_PLL_CTL1_FREQ_MDIV_SHIFT) |
		   (XUSB_PADCTL_UPHY_PLL_CTL1_FREQ_NDIV_MASK <<
		    XUSB_PADCTL_UPHY_PLL_CTL1_FREQ_NDIV_SHIFT));
	value |= XUSB_PADCTL_UPHY_PLL_CTL1_FREQ_NDIV_USB_VAL <<
		 XUSB_PADCTL_UPHY_PLL_CTL1_FREQ_NDIV_SHIFT;
	padctl_writel(padctl, value, XUSB_PADCTL_UPHY_PLL_P0_CTL1);

	value = padctl_readl(padctl, XUSB_PADCTL_UPHY_PLL_P0_CTL1);
	value &= ~XUSB_PADCTL_UPHY_PLL_CTL1_IDDQ;
	padctl_writel(padctl, value, XUSB_PADCTL_UPHY_PLL_P0_CTL1);

	value = padctl_readl(padctl, XUSB_PADCTL_UPHY_PLL_P0_CTL1);
	value &= ~(XUSB_PADCTL_UPHY_PLL_CTL1_SLEEP_MASK <<
		   XUSB_PADCTL_UPHY_PLL_CTL1_SLEEP_SHIFT);
	padctl_writel(padctl, value, XUSB_PADCTL_UPHY_PLL_P0_CTL1);

	usleep_range(10, 20);

	value = padctl_readl(padctl, XUSB_PADCTL_UPHY_PLL_P0_CTL4);
	value |= XUSB_PADCTL_UPHY_PLL_CTL4_REFCLKBUF_EN;
	padctl_writel(padctl, value, XUSB_PADCTL_UPHY_PLL_P0_CTL4);

	value = padctl_readl(padctl, XUSB_PADCTL_UPHY_PLL_P0_CTL2);
	value |= XUSB_PADCTL_UPHY_PLL_CTL2_CAL_EN;
	padctl_writel(padctl, value, XUSB_PADCTL_UPHY_PLL_P0_CTL2);

	timeout = jiffies + msecs_to_jiffies(100);

	while (time_before(jiffies, timeout)) {
		value = padctl_readl(padctl, XUSB_PADCTL_UPHY_PLL_P0_CTL2);
		if (value & XUSB_PADCTL_UPHY_PLL_CTL2_CAL_DONE)
			break;

		usleep_range(10, 20);
	}

	if (time_after_eq(jiffies, timeout)) {
		err = -ETIMEDOUT;
		goto reset;
	}

	value = padctl_readl(padctl, XUSB_PADCTL_UPHY_PLL_P0_CTL2);
	value &= ~XUSB_PADCTL_UPHY_PLL_CTL2_CAL_EN;
	padctl_writel(padctl, value, XUSB_PADCTL_UPHY_PLL_P0_CTL2);

	timeout = jiffies + msecs_to_jiffies(100);

	while (time_before(jiffies, timeout)) {
		value = padctl_readl(padctl, XUSB_PADCTL_UPHY_PLL_P0_CTL2);
		if (!(value & XUSB_PADCTL_UPHY_PLL_CTL2_CAL_DONE))
			break;

		usleep_range(10, 20);
	}

	if (time_after_eq(jiffies, timeout)) {
		err = -ETIMEDOUT;
		goto reset;
	}

	value = padctl_readl(padctl, XUSB_PADCTL_UPHY_PLL_P0_CTL1);
	value |= XUSB_PADCTL_UPHY_PLL_CTL1_ENABLE;
	padctl_writel(padctl, value, XUSB_PADCTL_UPHY_PLL_P0_CTL1);

	timeout = jiffies + msecs_to_jiffies(100);

	while (time_before(jiffies, timeout)) {
		value = padctl_readl(padctl, XUSB_PADCTL_UPHY_PLL_P0_CTL1);
		if (value & XUSB_PADCTL_UPHY_PLL_CTL1_LOCKDET_STATUS)
			break;

		usleep_range(10, 20);
	}

	if (time_after_eq(jiffies, timeout)) {
		err = -ETIMEDOUT;
		goto reset;
	}

	value = padctl_readl(padctl, XUSB_PADCTL_UPHY_PLL_P0_CTL8);
	value |= XUSB_PADCTL_UPHY_PLL_CTL8_RCAL_EN |
		 XUSB_PADCTL_UPHY_PLL_CTL8_RCAL_CLK_EN;
	padctl_writel(padctl, value, XUSB_PADCTL_UPHY_PLL_P0_CTL8);

	timeout = jiffies + msecs_to_jiffies(100);

	while (time_before(jiffies, timeout)) {
		value = padctl_readl(padctl, XUSB_PADCTL_UPHY_PLL_P0_CTL8);
		if (value & XUSB_PADCTL_UPHY_PLL_CTL8_RCAL_DONE)
			break;

		usleep_range(10, 20);
	}

	if (time_after_eq(jiffies, timeout)) {
		err = -ETIMEDOUT;
		goto reset;
	}

	value = padctl_readl(padctl, XUSB_PADCTL_UPHY_PLL_P0_CTL8);
	value &= ~XUSB_PADCTL_UPHY_PLL_CTL8_RCAL_EN;
	padctl_writel(padctl, value, XUSB_PADCTL_UPHY_PLL_P0_CTL8);

	timeout = jiffies + msecs_to_jiffies(100);

	while (time_before(jiffies, timeout)) {
		value = padctl_readl(padctl, XUSB_PADCTL_UPHY_PLL_P0_CTL8);
		if (!(value & XUSB_PADCTL_UPHY_PLL_CTL8_RCAL_DONE))
			break;

		usleep_range(10, 20);
	}

	if (time_after_eq(jiffies, timeout)) {
		err = -ETIMEDOUT;
		goto reset;
	}

	value = padctl_readl(padctl, XUSB_PADCTL_UPHY_PLL_P0_CTL8);
	value &= ~XUSB_PADCTL_UPHY_PLL_CTL8_RCAL_CLK_EN;
	padctl_writel(padctl, value, XUSB_PADCTL_UPHY_PLL_P0_CTL8);

	tegra210_xusb_pll_hw_control_enable();

	value = padctl_readl(padctl, XUSB_PADCTL_UPHY_PLL_P0_CTL1);
	value &= ~XUSB_PADCTL_UPHY_PLL_CTL1_PWR_OVRD;
	padctl_writel(padctl, value, XUSB_PADCTL_UPHY_PLL_P0_CTL1);

	value = padctl_readl(padctl, XUSB_PADCTL_UPHY_PLL_P0_CTL2);
	value &= ~XUSB_PADCTL_UPHY_PLL_CTL2_CAL_OVRD;
	padctl_writel(padctl, value, XUSB_PADCTL_UPHY_PLL_P0_CTL2);

	value = padctl_readl(padctl, XUSB_PADCTL_UPHY_PLL_P0_CTL8);
	value &= ~XUSB_PADCTL_UPHY_PLL_CTL8_RCAL_OVRD;
	padctl_writel(padctl, value, XUSB_PADCTL_UPHY_PLL_P0_CTL8);

	usleep_range(10, 20);

	tegra210_xusb_pll_hw_sequence_start();

skip_pll_init:
	pcie->enable = true;

	for (i = 0; i < padctl->pcie->soc->num_lanes; i++) {
		value = padctl_readl(padctl, XUSB_PADCTL_USB3_PAD_MUX);
		value |= XUSB_PADCTL_USB3_PAD_MUX_PCIE_IDDQ_DISABLE(i);
		padctl_writel(padctl, value, XUSB_PADCTL_USB3_PAD_MUX);
	}

	return 0;

reset:
	reset_control_assert(pcie->rst);
disable:
	clk_disable_unprepare(pcie->pll);
	return err;
}

static void tegra210_pex_uphy_disable(struct tegra_xusb_padctl *padctl)
{
	struct tegra_xusb_pcie_pad *pcie = to_pcie_pad(padctl->pcie);
	u32 value;
	unsigned int i;

	if (WARN_ON(!pcie->enable))
		return;

	pcie->enable = false;

	for (i = 0; i < padctl->pcie->soc->num_lanes; i++) {
		value = padctl_readl(padctl, XUSB_PADCTL_USB3_PAD_MUX);
		value &= ~XUSB_PADCTL_USB3_PAD_MUX_PCIE_IDDQ_DISABLE(i);
		padctl_writel(padctl, value, XUSB_PADCTL_USB3_PAD_MUX);
	}

	clk_disable_unprepare(pcie->pll);
}

/* must be called under padctl->lock */
static int tegra210_sata_uphy_enable(struct tegra_xusb_padctl *padctl)
{
	struct tegra_xusb_sata_pad *sata = to_sata_pad(padctl->sata);
	struct tegra_xusb_lane *lane = tegra_xusb_find_lane(padctl, "sata", 0);
	unsigned long timeout;
	u32 value;
	unsigned int i;
	int err;
	bool usb;

	if (sata->enable)
		return 0;

	if (IS_ERR(lane))
		return 0;

	if (tegra210_plle_hw_sequence_is_enabled())
		goto skip_pll_init;

	usb = tegra_xusb_lane_check(lane, "usb3-ss");

	err = clk_prepare_enable(sata->pll);
	if (err < 0)
		return err;

	err = reset_control_deassert(sata->rst);
	if (err < 0)
		goto disable;

	value = padctl_readl(padctl, XUSB_PADCTL_UPHY_PLL_S0_CTL2);
	value &= ~(XUSB_PADCTL_UPHY_PLL_CTL2_CAL_CTRL_MASK <<
		   XUSB_PADCTL_UPHY_PLL_CTL2_CAL_CTRL_SHIFT);
	value |= XUSB_PADCTL_UPHY_PLL_CTL2_CAL_CTRL_VAL <<
		 XUSB_PADCTL_UPHY_PLL_CTL2_CAL_CTRL_SHIFT;
	padctl_writel(padctl, value, XUSB_PADCTL_UPHY_PLL_S0_CTL2);

	value = padctl_readl(padctl, XUSB_PADCTL_UPHY_PLL_S0_CTL5);
	value &= ~(XUSB_PADCTL_UPHY_PLL_CTL5_DCO_CTRL_MASK <<
		   XUSB_PADCTL_UPHY_PLL_CTL5_DCO_CTRL_SHIFT);
	value |= XUSB_PADCTL_UPHY_PLL_CTL5_DCO_CTRL_VAL <<
		 XUSB_PADCTL_UPHY_PLL_CTL5_DCO_CTRL_SHIFT;
	padctl_writel(padctl, value, XUSB_PADCTL_UPHY_PLL_S0_CTL5);

	value = padctl_readl(padctl, XUSB_PADCTL_UPHY_PLL_S0_CTL1);
	value |= XUSB_PADCTL_UPHY_PLL_CTL1_PWR_OVRD;
	padctl_writel(padctl, value, XUSB_PADCTL_UPHY_PLL_S0_CTL1);

	value = padctl_readl(padctl, XUSB_PADCTL_UPHY_PLL_S0_CTL2);
	value |= XUSB_PADCTL_UPHY_PLL_CTL2_CAL_OVRD;
	padctl_writel(padctl, value, XUSB_PADCTL_UPHY_PLL_S0_CTL2);

	value = padctl_readl(padctl, XUSB_PADCTL_UPHY_PLL_S0_CTL8);
	value |= XUSB_PADCTL_UPHY_PLL_CTL8_RCAL_OVRD;
	padctl_writel(padctl, value, XUSB_PADCTL_UPHY_PLL_S0_CTL8);

	value = padctl_readl(padctl, XUSB_PADCTL_UPHY_PLL_S0_CTL4);
	value &= ~((XUSB_PADCTL_UPHY_PLL_CTL4_TXCLKREF_SEL_MASK <<
		    XUSB_PADCTL_UPHY_PLL_CTL4_TXCLKREF_SEL_SHIFT) |
		   (XUSB_PADCTL_UPHY_PLL_CTL4_REFCLK_SEL_MASK <<
		    XUSB_PADCTL_UPHY_PLL_CTL4_REFCLK_SEL_SHIFT));
	value |= XUSB_PADCTL_UPHY_PLL_CTL4_TXCLKREF_EN;

	if (usb)
		value |= (XUSB_PADCTL_UPHY_PLL_CTL4_TXCLKREF_SEL_USB_VAL <<
			  XUSB_PADCTL_UPHY_PLL_CTL4_TXCLKREF_SEL_SHIFT);
	else
		value |= (XUSB_PADCTL_UPHY_PLL_CTL4_TXCLKREF_SEL_SATA_VAL <<
			  XUSB_PADCTL_UPHY_PLL_CTL4_TXCLKREF_SEL_SHIFT);

	value &= ~XUSB_PADCTL_UPHY_PLL_CTL4_XDIGCLK_EN;
	padctl_writel(padctl, value, XUSB_PADCTL_UPHY_PLL_S0_CTL4);

	value = padctl_readl(padctl, XUSB_PADCTL_UPHY_PLL_S0_CTL1);
	value &= ~((XUSB_PADCTL_UPHY_PLL_CTL1_FREQ_MDIV_MASK <<
		    XUSB_PADCTL_UPHY_PLL_CTL1_FREQ_MDIV_SHIFT) |
		   (XUSB_PADCTL_UPHY_PLL_CTL1_FREQ_NDIV_MASK <<
		    XUSB_PADCTL_UPHY_PLL_CTL1_FREQ_NDIV_SHIFT));

	if (usb)
		value |= XUSB_PADCTL_UPHY_PLL_CTL1_FREQ_NDIV_USB_VAL <<
			 XUSB_PADCTL_UPHY_PLL_CTL1_FREQ_NDIV_SHIFT;
	else
		value |= XUSB_PADCTL_UPHY_PLL_CTL1_FREQ_NDIV_SATA_VAL <<
			 XUSB_PADCTL_UPHY_PLL_CTL1_FREQ_NDIV_SHIFT;

	padctl_writel(padctl, value, XUSB_PADCTL_UPHY_PLL_S0_CTL1);

	value = padctl_readl(padctl, XUSB_PADCTL_UPHY_PLL_S0_CTL1);
	value &= ~XUSB_PADCTL_UPHY_PLL_CTL1_IDDQ;
	padctl_writel(padctl, value, XUSB_PADCTL_UPHY_PLL_S0_CTL1);

	value = padctl_readl(padctl, XUSB_PADCTL_UPHY_PLL_S0_CTL1);
	value &= ~(XUSB_PADCTL_UPHY_PLL_CTL1_SLEEP_MASK <<
		   XUSB_PADCTL_UPHY_PLL_CTL1_SLEEP_SHIFT);
	padctl_writel(padctl, value, XUSB_PADCTL_UPHY_PLL_S0_CTL1);

	usleep_range(10, 20);

	value = padctl_readl(padctl, XUSB_PADCTL_UPHY_PLL_S0_CTL4);
	value |= XUSB_PADCTL_UPHY_PLL_CTL4_REFCLKBUF_EN;
	padctl_writel(padctl, value, XUSB_PADCTL_UPHY_PLL_S0_CTL4);

	value = padctl_readl(padctl, XUSB_PADCTL_UPHY_PLL_S0_CTL2);
	value |= XUSB_PADCTL_UPHY_PLL_CTL2_CAL_EN;
	padctl_writel(padctl, value, XUSB_PADCTL_UPHY_PLL_S0_CTL2);

	timeout = jiffies + msecs_to_jiffies(100);

	while (time_before(jiffies, timeout)) {
		value = padctl_readl(padctl, XUSB_PADCTL_UPHY_PLL_S0_CTL2);
		if (value & XUSB_PADCTL_UPHY_PLL_CTL2_CAL_DONE)
			break;

		usleep_range(10, 20);
	}

	if (time_after_eq(jiffies, timeout)) {
		err = -ETIMEDOUT;
		goto reset;
	}

	value = padctl_readl(padctl, XUSB_PADCTL_UPHY_PLL_S0_CTL2);
	value &= ~XUSB_PADCTL_UPHY_PLL_CTL2_CAL_EN;
	padctl_writel(padctl, value, XUSB_PADCTL_UPHY_PLL_S0_CTL2);

	timeout = jiffies + msecs_to_jiffies(100);

	while (time_before(jiffies, timeout)) {
		value = padctl_readl(padctl, XUSB_PADCTL_UPHY_PLL_S0_CTL2);
		if (!(value & XUSB_PADCTL_UPHY_PLL_CTL2_CAL_DONE))
			break;

		usleep_range(10, 20);
	}

	if (time_after_eq(jiffies, timeout)) {
		err = -ETIMEDOUT;
		goto reset;
	}

	value = padctl_readl(padctl, XUSB_PADCTL_UPHY_PLL_S0_CTL1);
	value |= XUSB_PADCTL_UPHY_PLL_CTL1_ENABLE;
	padctl_writel(padctl, value, XUSB_PADCTL_UPHY_PLL_S0_CTL1);

	timeout = jiffies + msecs_to_jiffies(100);

	while (time_before(jiffies, timeout)) {
		value = padctl_readl(padctl, XUSB_PADCTL_UPHY_PLL_S0_CTL1);
		if (value & XUSB_PADCTL_UPHY_PLL_CTL1_LOCKDET_STATUS)
			break;

		usleep_range(10, 20);
	}

	if (time_after_eq(jiffies, timeout)) {
		err = -ETIMEDOUT;
		goto reset;
	}

	value = padctl_readl(padctl, XUSB_PADCTL_UPHY_PLL_S0_CTL8);
	value |= XUSB_PADCTL_UPHY_PLL_CTL8_RCAL_EN |
		 XUSB_PADCTL_UPHY_PLL_CTL8_RCAL_CLK_EN;
	padctl_writel(padctl, value, XUSB_PADCTL_UPHY_PLL_S0_CTL8);

	timeout = jiffies + msecs_to_jiffies(100);

	while (time_before(jiffies, timeout)) {
		value = padctl_readl(padctl, XUSB_PADCTL_UPHY_PLL_S0_CTL8);
		if (value & XUSB_PADCTL_UPHY_PLL_CTL8_RCAL_DONE)
			break;

		usleep_range(10, 20);
	}

	if (time_after_eq(jiffies, timeout)) {
		err = -ETIMEDOUT;
		goto reset;
	}

	value = padctl_readl(padctl, XUSB_PADCTL_UPHY_PLL_S0_CTL8);
	value &= ~XUSB_PADCTL_UPHY_PLL_CTL8_RCAL_EN;
	padctl_writel(padctl, value, XUSB_PADCTL_UPHY_PLL_S0_CTL8);

	timeout = jiffies + msecs_to_jiffies(100);

	while (time_before(jiffies, timeout)) {
		value = padctl_readl(padctl, XUSB_PADCTL_UPHY_PLL_S0_CTL8);
		if (!(value & XUSB_PADCTL_UPHY_PLL_CTL8_RCAL_DONE))
			break;

		usleep_range(10, 20);
	}

	if (time_after_eq(jiffies, timeout)) {
		err = -ETIMEDOUT;
		goto reset;
	}

	value = padctl_readl(padctl, XUSB_PADCTL_UPHY_PLL_S0_CTL8);
	value &= ~XUSB_PADCTL_UPHY_PLL_CTL8_RCAL_CLK_EN;
	padctl_writel(padctl, value, XUSB_PADCTL_UPHY_PLL_S0_CTL8);

	tegra210_sata_pll_hw_control_enable();

	value = padctl_readl(padctl, XUSB_PADCTL_UPHY_PLL_S0_CTL1);
	value &= ~XUSB_PADCTL_UPHY_PLL_CTL1_PWR_OVRD;
	padctl_writel(padctl, value, XUSB_PADCTL_UPHY_PLL_S0_CTL1);

	value = padctl_readl(padctl, XUSB_PADCTL_UPHY_PLL_S0_CTL2);
	value &= ~XUSB_PADCTL_UPHY_PLL_CTL2_CAL_OVRD;
	padctl_writel(padctl, value, XUSB_PADCTL_UPHY_PLL_S0_CTL2);

	value = padctl_readl(padctl, XUSB_PADCTL_UPHY_PLL_S0_CTL8);
	value &= ~XUSB_PADCTL_UPHY_PLL_CTL8_RCAL_OVRD;
	padctl_writel(padctl, value, XUSB_PADCTL_UPHY_PLL_S0_CTL8);

	usleep_range(10, 20);

	tegra210_sata_pll_hw_sequence_start();

skip_pll_init:
	sata->enable = true;

	for (i = 0; i < padctl->sata->soc->num_lanes; i++) {
		value = padctl_readl(padctl, XUSB_PADCTL_USB3_PAD_MUX);
		value |= XUSB_PADCTL_USB3_PAD_MUX_SATA_IDDQ_DISABLE(i);
		padctl_writel(padctl, value, XUSB_PADCTL_USB3_PAD_MUX);
	}

	return 0;

reset:
	reset_control_assert(sata->rst);
disable:
	clk_disable_unprepare(sata->pll);
	return err;
}

static void tegra210_sata_uphy_disable(struct tegra_xusb_padctl *padctl)
{
	struct tegra_xusb_sata_pad *sata = to_sata_pad(padctl->sata);
	u32 value;
	unsigned int i;

	if (WARN_ON(!sata->enable))
		return;

	sata->enable = false;

	for (i = 0; i < padctl->sata->soc->num_lanes; i++) {
		value = padctl_readl(padctl, XUSB_PADCTL_USB3_PAD_MUX);
		value &= ~XUSB_PADCTL_USB3_PAD_MUX_SATA_IDDQ_DISABLE(i);
		padctl_writel(padctl, value, XUSB_PADCTL_USB3_PAD_MUX);
	}

	clk_disable_unprepare(sata->pll);
}

static void tegra210_aux_mux_lp0_clamp_disable(struct tegra_xusb_padctl *padctl)
{
	u32 value;

	value = padctl_readl(padctl, XUSB_PADCTL_ELPG_PROGRAM1);
	value &= ~XUSB_PADCTL_ELPG_PROGRAM1_AUX_MUX_LP0_CLAMP_EN;
	padctl_writel(padctl, value, XUSB_PADCTL_ELPG_PROGRAM1);

	usleep_range(100, 200);

	value = padctl_readl(padctl, XUSB_PADCTL_ELPG_PROGRAM1);
	value &= ~XUSB_PADCTL_ELPG_PROGRAM1_AUX_MUX_LP0_CLAMP_EN_EARLY;
	padctl_writel(padctl, value, XUSB_PADCTL_ELPG_PROGRAM1);

	usleep_range(100, 200);

	value = padctl_readl(padctl, XUSB_PADCTL_ELPG_PROGRAM1);
	value &= ~XUSB_PADCTL_ELPG_PROGRAM1_AUX_MUX_LP0_VCORE_DOWN;
	padctl_writel(padctl, value, XUSB_PADCTL_ELPG_PROGRAM1);
}

static void tegra210_aux_mux_lp0_clamp_enable(struct tegra_xusb_padctl *padctl)
{
	u32 value;

	value = padctl_readl(padctl, XUSB_PADCTL_ELPG_PROGRAM1);
	value |= XUSB_PADCTL_ELPG_PROGRAM1_AUX_MUX_LP0_VCORE_DOWN;
	padctl_writel(padctl, value, XUSB_PADCTL_ELPG_PROGRAM1);

	usleep_range(100, 200);

	value = padctl_readl(padctl, XUSB_PADCTL_ELPG_PROGRAM1);
	value |= XUSB_PADCTL_ELPG_PROGRAM1_AUX_MUX_LP0_CLAMP_EN_EARLY;
	padctl_writel(padctl, value, XUSB_PADCTL_ELPG_PROGRAM1);

	usleep_range(100, 200);

	value = padctl_readl(padctl, XUSB_PADCTL_ELPG_PROGRAM1);
	value |= XUSB_PADCTL_ELPG_PROGRAM1_AUX_MUX_LP0_CLAMP_EN;
	padctl_writel(padctl, value, XUSB_PADCTL_ELPG_PROGRAM1);
}

static int tegra210_uphy_init(struct tegra_xusb_padctl *padctl)
{
	if (padctl->pcie)
		tegra210_pex_uphy_enable(padctl);

	if (padctl->sata)
		tegra210_sata_uphy_enable(padctl);

	if (!tegra210_plle_hw_sequence_is_enabled())
		tegra210_plle_hw_sequence_start();
	else
		dev_dbg(padctl->dev, "PLLE is already in HW control\n");

	tegra210_aux_mux_lp0_clamp_disable(padctl);

	return 0;
}

static void __maybe_unused
tegra210_uphy_deinit(struct tegra_xusb_padctl *padctl)
{
	tegra210_aux_mux_lp0_clamp_enable(padctl);

	if (padctl->sata)
		tegra210_sata_uphy_disable(padctl);

	if (padctl->pcie)
		tegra210_pex_uphy_disable(padctl);
}

static int tegra210_hsic_set_idle(struct tegra_xusb_padctl *padctl,
				  unsigned int index, bool idle)
{
	u32 value;

	value = padctl_readl(padctl, XUSB_PADCTL_HSIC_PADX_CTL0(index));

	value &= ~(XUSB_PADCTL_HSIC_PAD_CTL0_RPU_DATA0 |
		   XUSB_PADCTL_HSIC_PAD_CTL0_RPU_DATA1 |
		   XUSB_PADCTL_HSIC_PAD_CTL0_RPD_STROBE);

	if (idle)
		value |= XUSB_PADCTL_HSIC_PAD_CTL0_RPD_DATA0 |
			 XUSB_PADCTL_HSIC_PAD_CTL0_RPD_DATA1 |
			 XUSB_PADCTL_HSIC_PAD_CTL0_RPU_STROBE;
	else
		value &= ~(XUSB_PADCTL_HSIC_PAD_CTL0_RPD_DATA0 |
			   XUSB_PADCTL_HSIC_PAD_CTL0_RPD_DATA1 |
			   XUSB_PADCTL_HSIC_PAD_CTL0_RPU_STROBE);

	padctl_writel(padctl, value, XUSB_PADCTL_HSIC_PADX_CTL0(index));

	return 0;
}

static int tegra210_usb3_enable_phy_sleepwalk(struct tegra_xusb_lane *lane,
					      enum usb_device_speed speed)
{
	struct tegra_xusb_padctl *padctl = lane->pad->padctl;
	int port = tegra210_usb3_lane_map(lane);
	struct device *dev = padctl->dev;
	u32 value;

	if (port < 0) {
		dev_err(dev, "invalid usb3 port number\n");
		return -EINVAL;
	}

	mutex_lock(&padctl->lock);

	value = padctl_readl(padctl, XUSB_PADCTL_ELPG_PROGRAM1);
	value |= XUSB_PADCTL_ELPG_PROGRAM1_SSPX_ELPG_CLAMP_EN_EARLY(port);
	padctl_writel(padctl, value, XUSB_PADCTL_ELPG_PROGRAM1);

	usleep_range(100, 200);

	value = padctl_readl(padctl, XUSB_PADCTL_ELPG_PROGRAM1);
	value |= XUSB_PADCTL_ELPG_PROGRAM1_SSPX_ELPG_CLAMP_EN(port);
	padctl_writel(padctl, value, XUSB_PADCTL_ELPG_PROGRAM1);

	usleep_range(250, 350);

	mutex_unlock(&padctl->lock);

	return 0;
}

static int tegra210_usb3_disable_phy_sleepwalk(struct tegra_xusb_lane *lane)
{
	struct tegra_xusb_padctl *padctl = lane->pad->padctl;
	int port = tegra210_usb3_lane_map(lane);
	struct device *dev = padctl->dev;
	u32 value;

	if (port < 0) {
		dev_err(dev, "invalid usb3 port number\n");
		return -EINVAL;
	}

	mutex_lock(&padctl->lock);

	value = padctl_readl(padctl, XUSB_PADCTL_ELPG_PROGRAM1);
	value &= ~XUSB_PADCTL_ELPG_PROGRAM1_SSPX_ELPG_CLAMP_EN_EARLY(port);
	padctl_writel(padctl, value, XUSB_PADCTL_ELPG_PROGRAM1);

	usleep_range(100, 200);

	value = padctl_readl(padctl, XUSB_PADCTL_ELPG_PROGRAM1);
	value &= ~XUSB_PADCTL_ELPG_PROGRAM1_SSPX_ELPG_CLAMP_EN(port);
	padctl_writel(padctl, value, XUSB_PADCTL_ELPG_PROGRAM1);

	mutex_unlock(&padctl->lock);

	return 0;
}

static int tegra210_usb3_enable_phy_wake(struct tegra_xusb_lane *lane)
{
	struct tegra_xusb_padctl *padctl = lane->pad->padctl;
	int port = tegra210_usb3_lane_map(lane);
	struct device *dev = padctl->dev;
	u32 value;

	if (port < 0) {
		dev_err(dev, "invalid usb3 port number\n");
		return -EINVAL;
	}

	mutex_lock(&padctl->lock);

	value = padctl_readl(padctl, XUSB_PADCTL_ELPG_PROGRAM_0);
	value &= ~ALL_WAKE_EVENTS;
	value |= SS_PORT_WAKEUP_EVENT(port);
	padctl_writel(padctl, value, XUSB_PADCTL_ELPG_PROGRAM_0);

	usleep_range(10, 20);

	value = padctl_readl(padctl, XUSB_PADCTL_ELPG_PROGRAM_0);
	value &= ~ALL_WAKE_EVENTS;
	value |= SS_PORT_WAKE_INTERRUPT_ENABLE(port);
	padctl_writel(padctl, value, XUSB_PADCTL_ELPG_PROGRAM_0);

	mutex_unlock(&padctl->lock);

	return 0;
}

static int tegra210_usb3_disable_phy_wake(struct tegra_xusb_lane *lane)
{
	struct tegra_xusb_padctl *padctl = lane->pad->padctl;
	int port = tegra210_usb3_lane_map(lane);
	struct device *dev = padctl->dev;
	u32 value;

	if (port < 0) {
		dev_err(dev, "invalid usb3 port number\n");
		return -EINVAL;
	}

	mutex_lock(&padctl->lock);

	value = padctl_readl(padctl, XUSB_PADCTL_ELPG_PROGRAM_0);
	value &= ~ALL_WAKE_EVENTS;
	value &= ~SS_PORT_WAKE_INTERRUPT_ENABLE(port);
	padctl_writel(padctl, value, XUSB_PADCTL_ELPG_PROGRAM_0);

	usleep_range(10, 20);

	value = padctl_readl(padctl, XUSB_PADCTL_ELPG_PROGRAM_0);
	value &= ~ALL_WAKE_EVENTS;
	value |= SS_PORT_WAKEUP_EVENT(port);
	padctl_writel(padctl, value, XUSB_PADCTL_ELPG_PROGRAM_0);

	mutex_unlock(&padctl->lock);

	return 0;
}

static bool tegra210_usb3_phy_remote_wake_detected(struct tegra_xusb_lane *lane)
{
	struct tegra_xusb_padctl *padctl = lane->pad->padctl;
	int index = tegra210_usb3_lane_map(lane);
	u32 value;

	if (index < 0)
		return false;

	value = padctl_readl(padctl, XUSB_PADCTL_ELPG_PROGRAM_0);
	if ((value & SS_PORT_WAKE_INTERRUPT_ENABLE(index)) && (value & SS_PORT_WAKEUP_EVENT(index)))
		return true;

	return false;
}

static int tegra210_utmi_enable_phy_wake(struct tegra_xusb_lane *lane)
{
	struct tegra_xusb_padctl *padctl = lane->pad->padctl;
	unsigned int index = lane->index;
	u32 value;

	mutex_lock(&padctl->lock);

	value = padctl_readl(padctl, XUSB_PADCTL_ELPG_PROGRAM_0);
	value &= ~ALL_WAKE_EVENTS;
	value |= USB2_PORT_WAKEUP_EVENT(index);
	padctl_writel(padctl, value, XUSB_PADCTL_ELPG_PROGRAM_0);

	usleep_range(10, 20);

	value = padctl_readl(padctl, XUSB_PADCTL_ELPG_PROGRAM_0);
	value &= ~ALL_WAKE_EVENTS;
	value |= USB2_PORT_WAKE_INTERRUPT_ENABLE(index);
	padctl_writel(padctl, value, XUSB_PADCTL_ELPG_PROGRAM_0);

	mutex_unlock(&padctl->lock);

	return 0;
}

<<<<<<< HEAD
static int tegra210_xusb_padctl_vbus_override(struct tegra_xusb_padctl *padctl,
					      bool status)
{
	u32 value;

	dev_dbg(padctl->dev, "%s vbus override\n", status ? "set" : "clear");

	value = padctl_readl(padctl, XUSB_PADCTL_USB2_VBUS_ID);

	if (status) {
		value |= XUSB_PADCTL_USB2_VBUS_ID_OVERRIDE_VBUS_ON;
		value &= ~(XUSB_PADCTL_USB2_VBUS_ID_OVERRIDE_MASK <<
			   XUSB_PADCTL_USB2_VBUS_ID_OVERRIDE_SHIFT);
		value |= XUSB_PADCTL_USB2_VBUS_ID_OVERRIDE_FLOATING <<
			 XUSB_PADCTL_USB2_VBUS_ID_OVERRIDE_SHIFT;
	} else {
		value &= ~XUSB_PADCTL_USB2_VBUS_ID_OVERRIDE_VBUS_ON;
	}

	padctl_writel(padctl, value, XUSB_PADCTL_USB2_VBUS_ID);

	return 0;
}

static int tegra210_xusb_padctl_id_override(struct tegra_xusb_padctl *padctl,
					    bool status)
{
	u32 value;

	dev_dbg(padctl->dev, "%s id override\n", status ? "set" : "clear");

	value = padctl_readl(padctl, XUSB_PADCTL_USB2_VBUS_ID);

	if (status) {
		if (value & XUSB_PADCTL_USB2_VBUS_ID_OVERRIDE_VBUS_ON) {
			value &= ~XUSB_PADCTL_USB2_VBUS_ID_OVERRIDE_VBUS_ON;
			padctl_writel(padctl, value, XUSB_PADCTL_USB2_VBUS_ID);
			usleep_range(1000, 2000);

			value = padctl_readl(padctl, XUSB_PADCTL_USB2_VBUS_ID);
		}

		value &= ~(XUSB_PADCTL_USB2_VBUS_ID_OVERRIDE_MASK <<
			   XUSB_PADCTL_USB2_VBUS_ID_OVERRIDE_SHIFT);
		value |= XUSB_PADCTL_USB2_VBUS_ID_OVERRIDE_GROUNDED <<
			 XUSB_PADCTL_USB2_VBUS_ID_OVERRIDE_SHIFT;
	} else {
		value &= ~(XUSB_PADCTL_USB2_VBUS_ID_OVERRIDE_MASK <<
			   XUSB_PADCTL_USB2_VBUS_ID_OVERRIDE_SHIFT);
		value |= XUSB_PADCTL_USB2_VBUS_ID_OVERRIDE_FLOATING <<
			 XUSB_PADCTL_USB2_VBUS_ID_OVERRIDE_SHIFT;
	}

	padctl_writel(padctl, value, XUSB_PADCTL_USB2_VBUS_ID);

	return 0;
}

static int tegra210_usb2_phy_set_mode(struct phy *phy, enum phy_mode mode,
				      int submode)
{
	struct tegra_xusb_lane *lane = phy_get_drvdata(phy);
	struct tegra_xusb_padctl *padctl = lane->pad->padctl;
	struct tegra_xusb_usb2_port *port = tegra_xusb_find_usb2_port(padctl,
								lane->index);
	int err = 0;

	mutex_lock(&padctl->lock);

	dev_dbg(&port->base.dev, "%s: mode %d", __func__, mode);

	if (mode == PHY_MODE_USB_OTG) {
		if (submode == USB_ROLE_HOST) {
			tegra210_xusb_padctl_id_override(padctl, true);

			err = regulator_enable(port->supply);
		} else if (submode == USB_ROLE_DEVICE) {
			tegra210_xusb_padctl_vbus_override(padctl, true);
		} else if (submode == USB_ROLE_NONE) {
			/*
			 * When port is peripheral only or role transitions to
			 * USB_ROLE_NONE from USB_ROLE_DEVICE, regulator is not
			 * be enabled.
			 */
			if (regulator_is_enabled(port->supply))
				regulator_disable(port->supply);

			tegra210_xusb_padctl_id_override(padctl, false);
			tegra210_xusb_padctl_vbus_override(padctl, false);
		}
	}

	mutex_unlock(&padctl->lock);

	return err;
}

static int tegra210_usb2_phy_power_on(struct phy *phy)
=======
static int tegra210_utmi_disable_phy_wake(struct tegra_xusb_lane *lane)
>>>>>>> 7d2a07b7
{
	struct tegra_xusb_padctl *padctl = lane->pad->padctl;
	unsigned int index = lane->index;
	u32 value;

	mutex_lock(&padctl->lock);

	value = padctl_readl(padctl, XUSB_PADCTL_ELPG_PROGRAM_0);
	value &= ~ALL_WAKE_EVENTS;
	value &= ~USB2_PORT_WAKE_INTERRUPT_ENABLE(index);
	padctl_writel(padctl, value, XUSB_PADCTL_ELPG_PROGRAM_0);

<<<<<<< HEAD
	if (port->usb3_port_fake != -1) {
		value = padctl_readl(padctl, XUSB_PADCTL_SS_PORT_MAP);
		value &= ~XUSB_PADCTL_SS_PORT_MAP_PORTX_MAP_MASK(
					port->usb3_port_fake);
		value |= XUSB_PADCTL_SS_PORT_MAP_PORTX_MAP(
					port->usb3_port_fake, index);
		padctl_writel(padctl, value, XUSB_PADCTL_SS_PORT_MAP);

		value = padctl_readl(padctl, XUSB_PADCTL_ELPG_PROGRAM1);
		value &= ~XUSB_PADCTL_ELPG_PROGRAM1_SSPX_ELPG_VCORE_DOWN(
					port->usb3_port_fake);
		padctl_writel(padctl, value, XUSB_PADCTL_ELPG_PROGRAM1);

		usleep_range(100, 200);

		value = padctl_readl(padctl, XUSB_PADCTL_ELPG_PROGRAM1);
		value &= ~XUSB_PADCTL_ELPG_PROGRAM1_SSPX_ELPG_CLAMP_EN_EARLY(
					port->usb3_port_fake);
		padctl_writel(padctl, value, XUSB_PADCTL_ELPG_PROGRAM1);

		usleep_range(100, 200);

		value = padctl_readl(padctl, XUSB_PADCTL_ELPG_PROGRAM1);
		value &= ~XUSB_PADCTL_ELPG_PROGRAM1_SSPX_ELPG_CLAMP_EN(
					port->usb3_port_fake);
		padctl_writel(padctl, value, XUSB_PADCTL_ELPG_PROGRAM1);
	}

	value = padctl_readl(padctl, XUSB_PADCTL_USB2_BIAS_PAD_CTL0);
	value &= ~((XUSB_PADCTL_USB2_BIAS_PAD_CTL0_HS_SQUELCH_LEVEL_MASK <<
		    XUSB_PADCTL_USB2_BIAS_PAD_CTL0_HS_SQUELCH_LEVEL_SHIFT) |
		   (XUSB_PADCTL_USB2_BIAS_PAD_CTL0_HS_DISCON_LEVEL_MASK <<
		    XUSB_PADCTL_USB2_BIAS_PAD_CTL0_HS_DISCON_LEVEL_SHIFT));
	value |= (XUSB_PADCTL_USB2_BIAS_PAD_CTL0_HS_DISCON_LEVEL_VAL <<
		  XUSB_PADCTL_USB2_BIAS_PAD_CTL0_HS_DISCON_LEVEL_SHIFT);
=======
	usleep_range(10, 20);
>>>>>>> 7d2a07b7

	value = padctl_readl(padctl, XUSB_PADCTL_ELPG_PROGRAM_0);
	value &= ~ALL_WAKE_EVENTS;
	value |= USB2_PORT_WAKEUP_EVENT(index);
	padctl_writel(padctl, value, XUSB_PADCTL_ELPG_PROGRAM_0);

	mutex_unlock(&padctl->lock);

<<<<<<< HEAD
	value = padctl_readl(padctl, XUSB_PADCTL_USB2_PORT_CAP);
	value &= ~XUSB_PADCTL_USB2_PORT_CAP_PORTX_CAP_MASK(index);
	if (port->mode == USB_DR_MODE_UNKNOWN)
		value |= XUSB_PADCTL_USB2_PORT_CAP_PORTX_CAP_DISABLED(index);
	else if (port->mode == USB_DR_MODE_PERIPHERAL)
		value |= XUSB_PADCTL_USB2_PORT_CAP_PORTX_CAP_DEVICE(index);
	else if (port->mode == USB_DR_MODE_HOST)
		value |= XUSB_PADCTL_USB2_PORT_CAP_PORTX_CAP_HOST(index);
	else if (port->mode == USB_DR_MODE_OTG)
		value |= XUSB_PADCTL_USB2_PORT_CAP_PORTX_CAP_OTG(index);
	padctl_writel(padctl, value, XUSB_PADCTL_USB2_PORT_CAP);
=======
	return 0;
}
>>>>>>> 7d2a07b7

static bool tegra210_utmi_phy_remote_wake_detected(struct tegra_xusb_lane *lane)
{
	struct tegra_xusb_padctl *padctl = lane->pad->padctl;
	unsigned int index = lane->index;
	u32 value;

	value = padctl_readl(padctl, XUSB_PADCTL_ELPG_PROGRAM_0);
	if ((value & USB2_PORT_WAKE_INTERRUPT_ENABLE(index)) &&
	    (value & USB2_PORT_WAKEUP_EVENT(index)))
		return true;

	return false;
}

static int tegra210_hsic_enable_phy_wake(struct tegra_xusb_lane *lane)
{
	struct tegra_xusb_padctl *padctl = lane->pad->padctl;
	unsigned int index = lane->index;
	u32 value;

	mutex_lock(&padctl->lock);

	value = padctl_readl(padctl, XUSB_PADCTL_ELPG_PROGRAM_0);
	value &= ~ALL_WAKE_EVENTS;
	value |= USB2_HSIC_PORT_WAKEUP_EVENT(index);
	padctl_writel(padctl, value, XUSB_PADCTL_ELPG_PROGRAM_0);

	usleep_range(10, 20);

	value = padctl_readl(padctl, XUSB_PADCTL_ELPG_PROGRAM_0);
	value &= ~ALL_WAKE_EVENTS;
	value |= USB2_HSIC_PORT_WAKE_INTERRUPT_ENABLE(index);
	padctl_writel(padctl, value, XUSB_PADCTL_ELPG_PROGRAM_0);

	mutex_unlock(&padctl->lock);

	return 0;
}

static int tegra210_hsic_disable_phy_wake(struct tegra_xusb_lane *lane)
{
	struct tegra_xusb_padctl *padctl = lane->pad->padctl;
	unsigned int index = lane->index;
	u32 value;

	mutex_lock(&padctl->lock);

	value = padctl_readl(padctl, XUSB_PADCTL_ELPG_PROGRAM_0);
	value &= ~ALL_WAKE_EVENTS;
	value &= ~USB2_HSIC_PORT_WAKE_INTERRUPT_ENABLE(index);
	padctl_writel(padctl, value, XUSB_PADCTL_ELPG_PROGRAM_0);

	usleep_range(10, 20);

	value = padctl_readl(padctl, XUSB_PADCTL_ELPG_PROGRAM_0);
	value &= ~ALL_WAKE_EVENTS;
	value |= USB2_HSIC_PORT_WAKEUP_EVENT(index);
	padctl_writel(padctl, value, XUSB_PADCTL_ELPG_PROGRAM_0);

	mutex_unlock(&padctl->lock);

	return 0;
}

static bool tegra210_hsic_phy_remote_wake_detected(struct tegra_xusb_lane *lane)
{
	struct tegra_xusb_padctl *padctl = lane->pad->padctl;
	unsigned int index = lane->index;
	u32 value;

	value = padctl_readl(padctl, XUSB_PADCTL_ELPG_PROGRAM_0);
	if ((value & USB2_HSIC_PORT_WAKE_INTERRUPT_ENABLE(index)) &&
	    (value & USB2_HSIC_PORT_WAKEUP_EVENT(index)))
		return true;

	return false;
}

#define padctl_pmc_readl(_priv, _offset)						\
({											\
	u32 value;									\
	WARN(regmap_read(_priv->regmap, _offset, &value), "read %s failed\n", #_offset);\
	value;										\
})

#define padctl_pmc_writel(_priv, _value, _offset)					\
	WARN(regmap_write(_priv->regmap, _offset, _value), "write %s failed\n", #_offset)

static int tegra210_pmc_utmi_enable_phy_sleepwalk(struct tegra_xusb_lane *lane,
						  enum usb_device_speed speed)
{
	struct tegra_xusb_padctl *padctl = lane->pad->padctl;
	struct tegra210_xusb_padctl *priv = to_tegra210_xusb_padctl(padctl);
	unsigned int port = lane->index;
	u32 value, tctrl, pctrl, rpd_ctrl;

	if (!priv->regmap)
		return -EOPNOTSUPP;

	if (speed > USB_SPEED_HIGH)
		return -EINVAL;

	value = padctl_readl(padctl, XUSB_PADCTL_USB2_BIAS_PAD_CTL1);
	tctrl = TCTRL_VALUE(value);
	pctrl = PCTRL_VALUE(value);

	value = padctl_readl(padctl, XUSB_PADCTL_USB2_OTG_PADX_CTL1(port));
	rpd_ctrl = RPD_CTRL_VALUE(value);

	/* ensure sleepwalk logic is disabled */
	value = padctl_pmc_readl(priv, PMC_UTMIP_UHSIC_SLEEP_CFG(port));
	value &= ~UTMIP_MASTER_ENABLE(port);
	padctl_pmc_writel(priv, value, PMC_UTMIP_UHSIC_SLEEP_CFG(port));

	/* ensure sleepwalk logics are in low power mode */
	value = padctl_pmc_readl(priv, PMC_UTMIP_MASTER_CONFIG);
	value |= UTMIP_PWR(port);
	padctl_pmc_writel(priv, value, PMC_UTMIP_MASTER_CONFIG);

	/* set debounce time */
	value = padctl_pmc_readl(priv, PMC_USB_DEBOUNCE_DEL);
	value &= ~UTMIP_LINE_DEB_CNT(~0);
	value |= UTMIP_LINE_DEB_CNT(0x1);
	padctl_pmc_writel(priv, value, PMC_USB_DEBOUNCE_DEL);

	/* ensure fake events of sleepwalk logic are desiabled */
	value = padctl_pmc_readl(priv, PMC_UTMIP_UHSIC_FAKE(port));
	value &= ~(UTMIP_FAKE_USBOP_VAL(port) | UTMIP_FAKE_USBON_VAL(port) |
		   UTMIP_FAKE_USBOP_EN(port) | UTMIP_FAKE_USBON_EN(port));
	padctl_pmc_writel(priv, value, PMC_UTMIP_UHSIC_FAKE(port));

	/* ensure wake events of sleepwalk logic are not latched */
	value = padctl_pmc_readl(priv, PMC_UTMIP_UHSIC_LINE_WAKEUP);
	value &= ~UTMIP_LINE_WAKEUP_EN(port);
	padctl_pmc_writel(priv, value, PMC_UTMIP_UHSIC_LINE_WAKEUP);

	/* disable wake event triggers of sleepwalk logic */
	value = padctl_pmc_readl(priv, PMC_UTMIP_UHSIC_SLEEP_CFG(port));
	value &= ~UTMIP_WAKE_VAL(port, ~0);
	value |= UTMIP_WAKE_VAL_NONE(port);
	padctl_pmc_writel(priv, value, PMC_UTMIP_UHSIC_SLEEP_CFG(port));

	/* power down the line state detectors of the pad */
	value = padctl_pmc_readl(priv, PMC_USB_AO);
	value |= (USBOP_VAL_PD(port) | USBON_VAL_PD(port));
	padctl_pmc_writel(priv, value, PMC_USB_AO);

	/* save state per speed */
	value = padctl_pmc_readl(priv, PMC_UTMIP_UHSIC_SAVED_STATE(port));
	value &= ~SPEED(port, ~0);

	switch (speed) {
	case USB_SPEED_HIGH:
		value |= UTMI_HS(port);
		break;

	case USB_SPEED_FULL:
		value |= UTMI_FS(port);
		break;

	case USB_SPEED_LOW:
		value |= UTMI_LS(port);
		break;

	default:
		value |= UTMI_RST(port);
		break;
	}

	padctl_pmc_writel(priv, value, PMC_UTMIP_UHSIC_SAVED_STATE(port));

	/* enable the trigger of the sleepwalk logic */
	value = padctl_pmc_readl(priv, PMC_UTMIP_UHSIC_SLEEPWALK_CFG(port));
	value |= UTMIP_LINEVAL_WALK_EN(port);
	padctl_pmc_writel(priv, value, PMC_UTMIP_UHSIC_SLEEPWALK_CFG(port));

	/*
	 * Reset the walk pointer and clear the alarm of the sleepwalk logic,
	 * as well as capture the configuration of the USB2.0 pad.
	 */
	value = padctl_pmc_readl(priv, PMC_UTMIP_UHSIC_TRIGGERS);
	value |= UTMIP_CLR_WALK_PTR(port) | UTMIP_CLR_WAKE_ALARM(port) | UTMIP_CAP_CFG(port);
	padctl_pmc_writel(priv, value, PMC_UTMIP_UHSIC_TRIGGERS);

	/* program electrical parameters read from XUSB PADCTL */
	value = padctl_pmc_readl(priv, PMC_UTMIP_TERM_PAD_CFG);
	value &= ~(TCTRL_VAL(~0) | PCTRL_VAL(~0));
	value |= (TCTRL_VAL(tctrl) | PCTRL_VAL(pctrl));
	padctl_pmc_writel(priv, value, PMC_UTMIP_TERM_PAD_CFG);

	value = padctl_pmc_readl(priv, PMC_UTMIP_PAD_CFGX(port));
	value &= ~RPD_CTRL_PX(~0);
	value |= RPD_CTRL_PX(rpd_ctrl);
	padctl_pmc_writel(priv, value, PMC_UTMIP_PAD_CFGX(port));

	/*
	 * Set up the pull-ups and pull-downs of the signals during the four
	 * stages of sleepwalk. If a device is connected, program sleepwalk
	 * logic to maintain a J and keep driving K upon seeing remote wake.
	 */
	value = padctl_pmc_readl(priv, PMC_UTMIP_SLEEPWALK_PX(port));
	value = UTMIP_USBOP_RPD_A | UTMIP_USBOP_RPD_B | UTMIP_USBOP_RPD_C | UTMIP_USBOP_RPD_D;
	value |= UTMIP_USBON_RPD_A | UTMIP_USBON_RPD_B | UTMIP_USBON_RPD_C | UTMIP_USBON_RPD_D;

	switch (speed) {
	case USB_SPEED_HIGH:
	case USB_SPEED_FULL:
		/* J state: D+/D- = high/low, K state: D+/D- = low/high */
		value |= UTMIP_HIGHZ_A;
		value |= UTMIP_AP_A;
		value |= UTMIP_AN_B | UTMIP_AN_C | UTMIP_AN_D;
		break;

	case USB_SPEED_LOW:
		/* J state: D+/D- = low/high, K state: D+/D- = high/low */
		value |= UTMIP_HIGHZ_A;
		value |= UTMIP_AN_A;
		value |= UTMIP_AP_B | UTMIP_AP_C | UTMIP_AP_D;
		break;

	default:
		value |= UTMIP_HIGHZ_A | UTMIP_HIGHZ_B | UTMIP_HIGHZ_C | UTMIP_HIGHZ_D;
		break;
	}

	padctl_pmc_writel(priv, value, PMC_UTMIP_SLEEPWALK_PX(port));

	/* power up the line state detectors of the pad */
	value = padctl_pmc_readl(priv, PMC_USB_AO);
	value &= ~(USBOP_VAL_PD(port) | USBON_VAL_PD(port));
	padctl_pmc_writel(priv, value, PMC_USB_AO);

	usleep_range(50, 100);

	/* switch the electric control of the USB2.0 pad to PMC */
	value = padctl_pmc_readl(priv, PMC_UTMIP_UHSIC_SLEEP_CFG(port));
	value |= UTMIP_FSLS_USE_PMC(port) | UTMIP_PCTRL_USE_PMC(port) | UTMIP_TCTRL_USE_PMC(port);
	padctl_pmc_writel(priv, value, PMC_UTMIP_UHSIC_SLEEP_CFG(port));

	value = padctl_pmc_readl(priv, PMC_UTMIP_UHSIC_SLEEP_CFG1);
	value |= UTMIP_RPD_CTRL_USE_PMC_PX(port) | UTMIP_RPU_SWITC_LOW_USE_PMC_PX(port);
	padctl_pmc_writel(priv, value, PMC_UTMIP_UHSIC_SLEEP_CFG1);

	/* set the wake signaling trigger events */
	value = padctl_pmc_readl(priv, PMC_UTMIP_UHSIC_SLEEP_CFG(port));
	value &= ~UTMIP_WAKE_VAL(port, ~0);
	value |= UTMIP_WAKE_VAL_ANY(port);
	padctl_pmc_writel(priv, value, PMC_UTMIP_UHSIC_SLEEP_CFG(port));

	/* enable the wake detection */
	value = padctl_pmc_readl(priv, PMC_UTMIP_UHSIC_SLEEP_CFG(port));
	value |= UTMIP_MASTER_ENABLE(port);
	padctl_pmc_writel(priv, value, PMC_UTMIP_UHSIC_SLEEP_CFG(port));

	value = padctl_pmc_readl(priv, PMC_UTMIP_UHSIC_LINE_WAKEUP);
	value |= UTMIP_LINE_WAKEUP_EN(port);
	padctl_pmc_writel(priv, value, PMC_UTMIP_UHSIC_LINE_WAKEUP);

	return 0;
}

static int tegra210_pmc_utmi_disable_phy_sleepwalk(struct tegra_xusb_lane *lane)
{
	struct tegra_xusb_padctl *padctl = lane->pad->padctl;
	struct tegra210_xusb_padctl *priv = to_tegra210_xusb_padctl(padctl);
	unsigned int port = lane->index;
	u32 value;

	if (!priv->regmap)
		return -EOPNOTSUPP;

	/* disable the wake detection */
	value = padctl_pmc_readl(priv, PMC_UTMIP_UHSIC_SLEEP_CFG(port));
	value &= ~UTMIP_MASTER_ENABLE(port);
	padctl_pmc_writel(priv, value, PMC_UTMIP_UHSIC_SLEEP_CFG(port));

	value = padctl_pmc_readl(priv, PMC_UTMIP_UHSIC_LINE_WAKEUP);
	value &= ~UTMIP_LINE_WAKEUP_EN(port);
	padctl_pmc_writel(priv, value, PMC_UTMIP_UHSIC_LINE_WAKEUP);

	/* switch the electric control of the USB2.0 pad to XUSB or USB2 */
	value = padctl_pmc_readl(priv, PMC_UTMIP_UHSIC_SLEEP_CFG(port));
	value &= ~(UTMIP_FSLS_USE_PMC(port) | UTMIP_PCTRL_USE_PMC(port) |
		   UTMIP_TCTRL_USE_PMC(port));
	padctl_pmc_writel(priv, value, PMC_UTMIP_UHSIC_SLEEP_CFG(port));

	value = padctl_pmc_readl(priv, PMC_UTMIP_UHSIC_SLEEP_CFG1);
	value &= ~(UTMIP_RPD_CTRL_USE_PMC_PX(port) | UTMIP_RPU_SWITC_LOW_USE_PMC_PX(port));
	padctl_pmc_writel(priv, value, PMC_UTMIP_UHSIC_SLEEP_CFG1);

	/* disable wake event triggers of sleepwalk logic */
	value = padctl_pmc_readl(priv, PMC_UTMIP_UHSIC_SLEEP_CFG(port));
	value &= ~UTMIP_WAKE_VAL(port, ~0);
	value |= UTMIP_WAKE_VAL_NONE(port);
	padctl_pmc_writel(priv, value, PMC_UTMIP_UHSIC_SLEEP_CFG(port));

	/* power down the line state detectors of the port */
	value = padctl_pmc_readl(priv, PMC_USB_AO);
	value |= (USBOP_VAL_PD(port) | USBON_VAL_PD(port));
	padctl_pmc_writel(priv, value, PMC_USB_AO);

	/* clear alarm of the sleepwalk logic */
	value = padctl_pmc_readl(priv, PMC_UTMIP_UHSIC_TRIGGERS);
	value |= UTMIP_CLR_WAKE_ALARM(port);
	padctl_pmc_writel(priv, value, PMC_UTMIP_UHSIC_TRIGGERS);

	return 0;
}

static int tegra210_pmc_hsic_enable_phy_sleepwalk(struct tegra_xusb_lane *lane,
						  enum usb_device_speed speed)
{
	struct tegra_xusb_padctl *padctl = lane->pad->padctl;
	struct tegra210_xusb_padctl *priv = to_tegra210_xusb_padctl(padctl);
	u32 value;

	if (!priv->regmap)
		return -EOPNOTSUPP;

	/* ensure sleepwalk logic is disabled */
	value = padctl_pmc_readl(priv, PMC_UHSIC_SLEEP_CFG);
	value &= ~UHSIC_MASTER_ENABLE;
	padctl_pmc_writel(priv, value, PMC_UHSIC_SLEEP_CFG);

	/* ensure sleepwalk logics are in low power mode */
	value = padctl_pmc_readl(priv, PMC_UTMIP_MASTER_CONFIG);
	value |= UHSIC_PWR;
	padctl_pmc_writel(priv, value, PMC_UTMIP_MASTER_CONFIG);

	/* set debounce time */
	value = padctl_pmc_readl(priv, PMC_USB_DEBOUNCE_DEL);
	value &= ~UHSIC_LINE_DEB_CNT(~0);
	value |= UHSIC_LINE_DEB_CNT(0x1);
	padctl_pmc_writel(priv, value, PMC_USB_DEBOUNCE_DEL);

	/* ensure fake events of sleepwalk logic are desiabled */
	value = padctl_pmc_readl(priv, PMC_UHSIC_FAKE);
	value &= ~(UHSIC_FAKE_STROBE_VAL | UHSIC_FAKE_DATA_VAL |
		   UHSIC_FAKE_STROBE_EN | UHSIC_FAKE_DATA_EN);
	padctl_pmc_writel(priv, value, PMC_UHSIC_FAKE);

	/* ensure wake events of sleepwalk logic are not latched */
	value = padctl_pmc_readl(priv, PMC_UTMIP_UHSIC_LINE_WAKEUP);
	value &= ~UHSIC_LINE_WAKEUP_EN;
	padctl_pmc_writel(priv, value, PMC_UTMIP_UHSIC_LINE_WAKEUP);

	/* disable wake event triggers of sleepwalk logic */
	value = padctl_pmc_readl(priv, PMC_UHSIC_SLEEP_CFG);
	value &= ~UHSIC_WAKE_VAL(~0);
	value |= UHSIC_WAKE_VAL_NONE;
	padctl_pmc_writel(priv, value, PMC_UHSIC_SLEEP_CFG);

	/* power down the line state detectors of the port */
	value = padctl_pmc_readl(priv, PMC_USB_AO);
	value |= STROBE_VAL_PD | DATA0_VAL_PD | DATA1_VAL_PD;
	padctl_pmc_writel(priv, value, PMC_USB_AO);

	/* save state, HSIC always comes up as HS */
	value = padctl_pmc_readl(priv, PMC_UHSIC_SAVED_STATE);
	value &= ~UHSIC_MODE(~0);
	value |= UHSIC_HS;
	padctl_pmc_writel(priv, value, PMC_UHSIC_SAVED_STATE);

	/* enable the trigger of the sleepwalk logic */
	value = padctl_pmc_readl(priv, PMC_UHSIC_SLEEPWALK_CFG);
	value |= UHSIC_WAKE_WALK_EN | UHSIC_LINEVAL_WALK_EN;
	padctl_pmc_writel(priv, value, PMC_UHSIC_SLEEPWALK_CFG);

	/*
	 * Reset the walk pointer and clear the alarm of the sleepwalk logic,
	 * as well as capture the configuration of the USB2.0 port.
	 */
	value = padctl_pmc_readl(priv, PMC_UTMIP_UHSIC_TRIGGERS);
	value |= UHSIC_CLR_WALK_PTR | UHSIC_CLR_WAKE_ALARM;
	padctl_pmc_writel(priv, value, PMC_UTMIP_UHSIC_TRIGGERS);

	/*
	 * Set up the pull-ups and pull-downs of the signals during the four
	 * stages of sleepwalk. Maintain a HSIC IDLE and keep driving HSIC
	 * RESUME upon remote wake.
	 */
	value = padctl_pmc_readl(priv, PMC_UHSIC_SLEEPWALK_P0);
	value = UHSIC_DATA0_RPD_A | UHSIC_DATA0_RPU_B | UHSIC_DATA0_RPU_C | UHSIC_DATA0_RPU_D |
		UHSIC_STROBE_RPU_A | UHSIC_STROBE_RPD_B | UHSIC_STROBE_RPD_C | UHSIC_STROBE_RPD_D;
	padctl_pmc_writel(priv, value, PMC_UHSIC_SLEEPWALK_P0);

	/* power up the line state detectors of the port */
	value = padctl_pmc_readl(priv, PMC_USB_AO);
	value &= ~(STROBE_VAL_PD | DATA0_VAL_PD | DATA1_VAL_PD);
	padctl_pmc_writel(priv, value, PMC_USB_AO);

	usleep_range(50, 100);

	/* set the wake signaling trigger events */
	value = padctl_pmc_readl(priv, PMC_UHSIC_SLEEP_CFG);
	value &= ~UHSIC_WAKE_VAL(~0);
	value |= UHSIC_WAKE_VAL_SD10;
	padctl_pmc_writel(priv, value, PMC_UHSIC_SLEEP_CFG);

	/* enable the wake detection */
	value = padctl_pmc_readl(priv, PMC_UHSIC_SLEEP_CFG);
	value |= UHSIC_MASTER_ENABLE;
	padctl_pmc_writel(priv, value, PMC_UHSIC_SLEEP_CFG);

	value = padctl_pmc_readl(priv, PMC_UTMIP_UHSIC_LINE_WAKEUP);
	value |= UHSIC_LINE_WAKEUP_EN;
	padctl_pmc_writel(priv, value, PMC_UTMIP_UHSIC_LINE_WAKEUP);

	return 0;
}

static int tegra210_pmc_hsic_disable_phy_sleepwalk(struct tegra_xusb_lane *lane)
{
	struct tegra_xusb_padctl *padctl = lane->pad->padctl;
	struct tegra210_xusb_padctl *priv = to_tegra210_xusb_padctl(padctl);
	u32 value;

	if (!priv->regmap)
		return -EOPNOTSUPP;

	/* disable the wake detection */
	value = padctl_pmc_readl(priv, PMC_UHSIC_SLEEP_CFG);
	value &= ~UHSIC_MASTER_ENABLE;
	padctl_pmc_writel(priv, value, PMC_UHSIC_SLEEP_CFG);

	value = padctl_pmc_readl(priv, PMC_UTMIP_UHSIC_LINE_WAKEUP);
	value &= ~UHSIC_LINE_WAKEUP_EN;
	padctl_pmc_writel(priv, value, PMC_UTMIP_UHSIC_LINE_WAKEUP);

	/* disable wake event triggers of sleepwalk logic */
	value = padctl_pmc_readl(priv, PMC_UHSIC_SLEEP_CFG);
	value &= ~UHSIC_WAKE_VAL(~0);
	value |= UHSIC_WAKE_VAL_NONE;
	padctl_pmc_writel(priv, value, PMC_UHSIC_SLEEP_CFG);

	/* power down the line state detectors of the port */
	value = padctl_pmc_readl(priv, PMC_USB_AO);
	value |= STROBE_VAL_PD | DATA0_VAL_PD | DATA1_VAL_PD;
	padctl_pmc_writel(priv, value, PMC_USB_AO);

	/* clear alarm of the sleepwalk logic */
	value = padctl_pmc_readl(priv, PMC_UTMIP_UHSIC_TRIGGERS);
	value |= UHSIC_CLR_WAKE_ALARM;
	padctl_pmc_writel(priv, value, PMC_UTMIP_UHSIC_TRIGGERS);

	return 0;
}

static int tegra210_usb3_set_lfps_detect(struct tegra_xusb_padctl *padctl,
					 unsigned int index, bool enable)
{
	struct tegra_xusb_port *port;
	struct tegra_xusb_lane *lane;
	u32 value, offset;

	port = tegra_xusb_find_port(padctl, "usb3", index);
	if (!port)
		return -ENODEV;

	lane = port->lane;

	if (lane->pad == padctl->pcie)
		offset = XUSB_PADCTL_UPHY_MISC_PAD_PX_CTL1(lane->index);
	else
		offset = XUSB_PADCTL_UPHY_MISC_PAD_S0_CTL1;

	value = padctl_readl(padctl, offset);

	value &= ~((XUSB_PADCTL_UPHY_MISC_PAD_CTL1_AUX_RX_IDLE_MODE_MASK <<
		    XUSB_PADCTL_UPHY_MISC_PAD_CTL1_AUX_RX_IDLE_MODE_SHIFT) |
		   XUSB_PADCTL_UPHY_MISC_PAD_CTL1_AUX_RX_TERM_EN |
		   XUSB_PADCTL_UPHY_MISC_PAD_CTL1_AUX_RX_MODE_OVRD);

	if (!enable) {
		value |= (XUSB_PADCTL_UPHY_MISC_PAD_CTL1_AUX_RX_IDLE_MODE_VAL <<
			  XUSB_PADCTL_UPHY_MISC_PAD_CTL1_AUX_RX_IDLE_MODE_SHIFT) |
			 XUSB_PADCTL_UPHY_MISC_PAD_CTL1_AUX_RX_TERM_EN |
			 XUSB_PADCTL_UPHY_MISC_PAD_CTL1_AUX_RX_MODE_OVRD;
	}

	padctl_writel(padctl, value, offset);

	return 0;
}

#define TEGRA210_LANE(_name, _offset, _shift, _mask, _type)		\
	{								\
		.name = _name,						\
		.offset = _offset,					\
		.shift = _shift,					\
		.mask = _mask,						\
		.num_funcs = ARRAY_SIZE(tegra210_##_type##_functions),	\
		.funcs = tegra210_##_type##_functions,			\
	}

static const char *tegra210_usb2_functions[] = {
	"snps",
	"xusb",
	"uart"
};

static const struct tegra_xusb_lane_soc tegra210_usb2_lanes[] = {
	TEGRA210_LANE("usb2-0", 0x004,  0, 0x3, usb2),
	TEGRA210_LANE("usb2-1", 0x004,  2, 0x3, usb2),
	TEGRA210_LANE("usb2-2", 0x004,  4, 0x3, usb2),
	TEGRA210_LANE("usb2-3", 0x004,  6, 0x3, usb2),
};

static struct tegra_xusb_lane *
tegra210_usb2_lane_probe(struct tegra_xusb_pad *pad, struct device_node *np,
			 unsigned int index)
{
	struct tegra_xusb_usb2_lane *usb2;
	int err;

	usb2 = kzalloc(sizeof(*usb2), GFP_KERNEL);
	if (!usb2)
		return ERR_PTR(-ENOMEM);

	INIT_LIST_HEAD(&usb2->base.list);
	usb2->base.soc = &pad->soc->lanes[index];
	usb2->base.index = index;
	usb2->base.pad = pad;
	usb2->base.np = np;

	err = tegra_xusb_lane_parse_dt(&usb2->base, np);
	if (err < 0) {
		kfree(usb2);
		return ERR_PTR(err);
	}

	return &usb2->base;
}

static void tegra210_usb2_lane_remove(struct tegra_xusb_lane *lane)
{
	struct tegra_xusb_usb2_lane *usb2 = to_usb2_lane(lane);

	kfree(usb2);
}

static const struct tegra_xusb_lane_ops tegra210_usb2_lane_ops = {
	.probe = tegra210_usb2_lane_probe,
	.remove = tegra210_usb2_lane_remove,
	.enable_phy_sleepwalk = tegra210_pmc_utmi_enable_phy_sleepwalk,
	.disable_phy_sleepwalk = tegra210_pmc_utmi_disable_phy_sleepwalk,
	.enable_phy_wake = tegra210_utmi_enable_phy_wake,
	.disable_phy_wake = tegra210_utmi_disable_phy_wake,
	.remote_wake_detected = tegra210_utmi_phy_remote_wake_detected,
};

static int tegra210_usb2_phy_init(struct phy *phy)
{
	struct tegra_xusb_lane *lane = phy_get_drvdata(phy);
	struct tegra_xusb_padctl *padctl = lane->pad->padctl;
	unsigned int index = lane->index;
	struct tegra_xusb_usb2_port *port;
	int err;
	u32 value;

	port = tegra_xusb_find_usb2_port(padctl, index);
	if (!port) {
		dev_err(&phy->dev, "no port found for USB2 lane %u\n", index);
		return -ENODEV;
	}

	if (port->supply && port->mode == USB_DR_MODE_HOST) {
		err = regulator_enable(port->supply);
		if (err)
			return err;
	}

	mutex_lock(&padctl->lock);

	value = padctl_readl(padctl, XUSB_PADCTL_USB2_PAD_MUX);
	value &= ~(XUSB_PADCTL_USB2_PAD_MUX_USB2_BIAS_PAD_MASK <<
		   XUSB_PADCTL_USB2_PAD_MUX_USB2_BIAS_PAD_SHIFT);
	value |= XUSB_PADCTL_USB2_PAD_MUX_USB2_BIAS_PAD_XUSB <<
		 XUSB_PADCTL_USB2_PAD_MUX_USB2_BIAS_PAD_SHIFT;
	padctl_writel(padctl, value, XUSB_PADCTL_USB2_PAD_MUX);

	mutex_unlock(&padctl->lock);

	return 0;
}

static int tegra210_usb2_phy_exit(struct phy *phy)
{
	struct tegra_xusb_lane *lane = phy_get_drvdata(phy);
	struct tegra_xusb_padctl *padctl = lane->pad->padctl;
	struct tegra_xusb_usb2_port *port;
	int err;

	port = tegra_xusb_find_usb2_port(padctl, lane->index);
	if (!port) {
		dev_err(&phy->dev, "no port found for USB2 lane %u\n", lane->index);
		return -ENODEV;
	}

	if (port->supply && port->mode == USB_DR_MODE_HOST) {
		err = regulator_disable(port->supply);
		if (err)
			return err;
	}

	return 0;
}

static int tegra210_xusb_padctl_vbus_override(struct tegra_xusb_padctl *padctl,
					      bool status)
{
	u32 value;

	dev_dbg(padctl->dev, "%s vbus override\n", status ? "set" : "clear");

	value = padctl_readl(padctl, XUSB_PADCTL_USB2_VBUS_ID);

	if (status) {
		value |= XUSB_PADCTL_USB2_VBUS_ID_OVERRIDE_VBUS_ON;
		value &= ~(XUSB_PADCTL_USB2_VBUS_ID_OVERRIDE_MASK <<
			   XUSB_PADCTL_USB2_VBUS_ID_OVERRIDE_SHIFT);
		value |= XUSB_PADCTL_USB2_VBUS_ID_OVERRIDE_FLOATING <<
			 XUSB_PADCTL_USB2_VBUS_ID_OVERRIDE_SHIFT;
	} else {
		value &= ~XUSB_PADCTL_USB2_VBUS_ID_OVERRIDE_VBUS_ON;
	}

	padctl_writel(padctl, value, XUSB_PADCTL_USB2_VBUS_ID);

	return 0;
}

static int tegra210_xusb_padctl_id_override(struct tegra_xusb_padctl *padctl,
					    bool status)
{
	u32 value;

	dev_dbg(padctl->dev, "%s id override\n", status ? "set" : "clear");

	value = padctl_readl(padctl, XUSB_PADCTL_USB2_VBUS_ID);

	if (status) {
		if (value & XUSB_PADCTL_USB2_VBUS_ID_OVERRIDE_VBUS_ON) {
			value &= ~XUSB_PADCTL_USB2_VBUS_ID_OVERRIDE_VBUS_ON;
			padctl_writel(padctl, value, XUSB_PADCTL_USB2_VBUS_ID);
			usleep_range(1000, 2000);

			value = padctl_readl(padctl, XUSB_PADCTL_USB2_VBUS_ID);
		}

		value &= ~(XUSB_PADCTL_USB2_VBUS_ID_OVERRIDE_MASK <<
			   XUSB_PADCTL_USB2_VBUS_ID_OVERRIDE_SHIFT);
		value |= XUSB_PADCTL_USB2_VBUS_ID_OVERRIDE_GROUNDED <<
			 XUSB_PADCTL_USB2_VBUS_ID_OVERRIDE_SHIFT;
	} else {
		value &= ~(XUSB_PADCTL_USB2_VBUS_ID_OVERRIDE_MASK <<
			   XUSB_PADCTL_USB2_VBUS_ID_OVERRIDE_SHIFT);
		value |= XUSB_PADCTL_USB2_VBUS_ID_OVERRIDE_FLOATING <<
			 XUSB_PADCTL_USB2_VBUS_ID_OVERRIDE_SHIFT;
	}

	padctl_writel(padctl, value, XUSB_PADCTL_USB2_VBUS_ID);

	return 0;
}

static int tegra210_usb2_phy_set_mode(struct phy *phy, enum phy_mode mode,
				      int submode)
{
	struct tegra_xusb_lane *lane = phy_get_drvdata(phy);
	struct tegra_xusb_padctl *padctl = lane->pad->padctl;
	struct tegra_xusb_usb2_port *port = tegra_xusb_find_usb2_port(padctl,
								lane->index);
	int err = 0;

	mutex_lock(&padctl->lock);

	dev_dbg(&port->base.dev, "%s: mode %d", __func__, mode);

	if (mode == PHY_MODE_USB_OTG) {
		if (submode == USB_ROLE_HOST) {
			tegra210_xusb_padctl_id_override(padctl, true);

			err = regulator_enable(port->supply);
		} else if (submode == USB_ROLE_DEVICE) {
			tegra210_xusb_padctl_vbus_override(padctl, true);
		} else if (submode == USB_ROLE_NONE) {
			/*
			 * When port is peripheral only or role transitions to
			 * USB_ROLE_NONE from USB_ROLE_DEVICE, regulator is not
			 * be enabled.
			 */
			if (regulator_is_enabled(port->supply))
				regulator_disable(port->supply);

			tegra210_xusb_padctl_id_override(padctl, false);
			tegra210_xusb_padctl_vbus_override(padctl, false);
		}
	}

	mutex_unlock(&padctl->lock);

	return err;
}

static int tegra210_usb2_phy_power_on(struct phy *phy)
{
	struct tegra_xusb_lane *lane = phy_get_drvdata(phy);
	struct tegra_xusb_usb2_lane *usb2 = to_usb2_lane(lane);
	struct tegra_xusb_usb2_pad *pad = to_usb2_pad(lane->pad);
	struct tegra_xusb_padctl *padctl = lane->pad->padctl;
	struct tegra210_xusb_padctl *priv;
	struct tegra_xusb_usb2_port *port;
	unsigned int index = lane->index;
	u32 value;
	int err;

	port = tegra_xusb_find_usb2_port(padctl, index);
	if (!port) {
		dev_err(&phy->dev, "no port found for USB2 lane %u\n", index);
		return -ENODEV;
	}

	priv = to_tegra210_xusb_padctl(padctl);

	mutex_lock(&padctl->lock);

	if (port->usb3_port_fake != -1) {
		value = padctl_readl(padctl, XUSB_PADCTL_SS_PORT_MAP);
		value &= ~XUSB_PADCTL_SS_PORT_MAP_PORTX_MAP_MASK(
					port->usb3_port_fake);
		value |= XUSB_PADCTL_SS_PORT_MAP_PORTX_MAP(
					port->usb3_port_fake, index);
		padctl_writel(padctl, value, XUSB_PADCTL_SS_PORT_MAP);

		value = padctl_readl(padctl, XUSB_PADCTL_ELPG_PROGRAM1);
		value &= ~XUSB_PADCTL_ELPG_PROGRAM1_SSPX_ELPG_VCORE_DOWN(
					port->usb3_port_fake);
		padctl_writel(padctl, value, XUSB_PADCTL_ELPG_PROGRAM1);

		usleep_range(100, 200);

		value = padctl_readl(padctl, XUSB_PADCTL_ELPG_PROGRAM1);
		value &= ~XUSB_PADCTL_ELPG_PROGRAM1_SSPX_ELPG_CLAMP_EN_EARLY(
					port->usb3_port_fake);
		padctl_writel(padctl, value, XUSB_PADCTL_ELPG_PROGRAM1);

		usleep_range(100, 200);

		value = padctl_readl(padctl, XUSB_PADCTL_ELPG_PROGRAM1);
		value &= ~XUSB_PADCTL_ELPG_PROGRAM1_SSPX_ELPG_CLAMP_EN(
					port->usb3_port_fake);
		padctl_writel(padctl, value, XUSB_PADCTL_ELPG_PROGRAM1);
	}

	value = padctl_readl(padctl, XUSB_PADCTL_USB2_BIAS_PAD_CTL0);
	value &= ~((XUSB_PADCTL_USB2_BIAS_PAD_CTL0_HS_SQUELCH_LEVEL_MASK <<
		    XUSB_PADCTL_USB2_BIAS_PAD_CTL0_HS_SQUELCH_LEVEL_SHIFT) |
		   (XUSB_PADCTL_USB2_BIAS_PAD_CTL0_HS_DISCON_LEVEL_MASK <<
		    XUSB_PADCTL_USB2_BIAS_PAD_CTL0_HS_DISCON_LEVEL_SHIFT));
	value |= (XUSB_PADCTL_USB2_BIAS_PAD_CTL0_HS_DISCON_LEVEL_VAL <<
		  XUSB_PADCTL_USB2_BIAS_PAD_CTL0_HS_DISCON_LEVEL_SHIFT);

	if (tegra_sku_info.revision < TEGRA_REVISION_A02)
		value |=
			(XUSB_PADCTL_USB2_BIAS_PAD_CTL0_HS_SQUELCH_LEVEL_VAL <<
			XUSB_PADCTL_USB2_BIAS_PAD_CTL0_HS_SQUELCH_LEVEL_SHIFT);

	padctl_writel(padctl, value, XUSB_PADCTL_USB2_BIAS_PAD_CTL0);

	value = padctl_readl(padctl, XUSB_PADCTL_USB2_PORT_CAP);
	value &= ~XUSB_PADCTL_USB2_PORT_CAP_PORTX_CAP_MASK(index);
	if (port->mode == USB_DR_MODE_UNKNOWN)
		value |= XUSB_PADCTL_USB2_PORT_CAP_PORTX_CAP_DISABLED(index);
	else if (port->mode == USB_DR_MODE_PERIPHERAL)
		value |= XUSB_PADCTL_USB2_PORT_CAP_PORTX_CAP_DEVICE(index);
	else if (port->mode == USB_DR_MODE_HOST)
		value |= XUSB_PADCTL_USB2_PORT_CAP_PORTX_CAP_HOST(index);
	else if (port->mode == USB_DR_MODE_OTG)
		value |= XUSB_PADCTL_USB2_PORT_CAP_PORTX_CAP_OTG(index);
	padctl_writel(padctl, value, XUSB_PADCTL_USB2_PORT_CAP);

	value = padctl_readl(padctl, XUSB_PADCTL_USB2_OTG_PADX_CTL0(index));
	value &= ~((XUSB_PADCTL_USB2_OTG_PAD_CTL0_HS_CURR_LEVEL_MASK <<
		    XUSB_PADCTL_USB2_OTG_PAD_CTL0_HS_CURR_LEVEL_SHIFT) |
		   XUSB_PADCTL_USB2_OTG_PAD_CTL0_PD |
		   XUSB_PADCTL_USB2_OTG_PAD_CTL0_PD2 |
		   XUSB_PADCTL_USB2_OTG_PAD_CTL0_PD_ZI);
	value |= (priv->fuse.hs_curr_level[index] +
		  usb2->hs_curr_level_offset) <<
		 XUSB_PADCTL_USB2_OTG_PAD_CTL0_HS_CURR_LEVEL_SHIFT;
	padctl_writel(padctl, value, XUSB_PADCTL_USB2_OTG_PADX_CTL0(index));

	value = padctl_readl(padctl, XUSB_PADCTL_USB2_OTG_PADX_CTL1(index));
	value &= ~((XUSB_PADCTL_USB2_OTG_PAD_CTL1_TERM_RANGE_ADJ_MASK <<
		    XUSB_PADCTL_USB2_OTG_PAD_CTL1_TERM_RANGE_ADJ_SHIFT) |
		   (XUSB_PADCTL_USB2_OTG_PAD_CTL1_RPD_CTRL_MASK <<
		    XUSB_PADCTL_USB2_OTG_PAD_CTL1_RPD_CTRL_SHIFT) |
		   XUSB_PADCTL_USB2_OTG_PAD_CTL1_PD_DR |
		   XUSB_PADCTL_USB2_OTG_PAD_CTL1_PD_CHRP_OVRD |
		   XUSB_PADCTL_USB2_OTG_PAD_CTL1_PD_DISC_OVRD);
	value |= (priv->fuse.hs_term_range_adj <<
		  XUSB_PADCTL_USB2_OTG_PAD_CTL1_TERM_RANGE_ADJ_SHIFT) |
		 (priv->fuse.rpd_ctrl <<
		  XUSB_PADCTL_USB2_OTG_PAD_CTL1_RPD_CTRL_SHIFT);
	padctl_writel(padctl, value, XUSB_PADCTL_USB2_OTG_PADX_CTL1(index));

	value = padctl_readl(padctl,
			     XUSB_PADCTL_USB2_BATTERY_CHRG_OTGPADX_CTL1(index));
	value &= ~(XUSB_PADCTL_USB2_BATTERY_CHRG_OTGPAD_CTL1_VREG_LEV_MASK <<
		   XUSB_PADCTL_USB2_BATTERY_CHRG_OTGPAD_CTL1_VREG_LEV_SHIFT);
	if (port->mode == USB_DR_MODE_HOST)
		value |= XUSB_PADCTL_USB2_BATTERY_CHRG_OTGPAD_CTL1_VREG_FIX18;
	else
		value |=
		      XUSB_PADCTL_USB2_BATTERY_CHRG_OTGPAD_CTL1_VREG_LEV_VAL <<
		      XUSB_PADCTL_USB2_BATTERY_CHRG_OTGPAD_CTL1_VREG_LEV_SHIFT;
	padctl_writel(padctl, value,
		      XUSB_PADCTL_USB2_BATTERY_CHRG_OTGPADX_CTL1(index));

<<<<<<< HEAD
	if (port->supply && port->mode == USB_DR_MODE_HOST) {
		err = regulator_enable(port->supply);
		if (err)
			return err;
	}

	mutex_lock(&padctl->lock);

=======
>>>>>>> 7d2a07b7
	if (pad->enable > 0) {
		pad->enable++;
		mutex_unlock(&padctl->lock);
		return 0;
	}

	err = clk_prepare_enable(pad->clk);
	if (err)
		goto out;

	value = padctl_readl(padctl, XUSB_PADCTL_USB2_BIAS_PAD_CTL1);
	value &= ~((XUSB_PADCTL_USB2_BIAS_PAD_CTL1_TRK_START_TIMER_MASK <<
		    XUSB_PADCTL_USB2_BIAS_PAD_CTL1_TRK_START_TIMER_SHIFT) |
		   (XUSB_PADCTL_USB2_BIAS_PAD_CTL1_TRK_DONE_RESET_TIMER_MASK <<
		    XUSB_PADCTL_USB2_BIAS_PAD_CTL1_TRK_DONE_RESET_TIMER_SHIFT));
	value |= (XUSB_PADCTL_USB2_BIAS_PAD_CTL1_TRK_START_TIMER_VAL <<
		  XUSB_PADCTL_USB2_BIAS_PAD_CTL1_TRK_START_TIMER_SHIFT) |
		 (XUSB_PADCTL_USB2_BIAS_PAD_CTL1_TRK_DONE_RESET_TIMER_VAL <<
		  XUSB_PADCTL_USB2_BIAS_PAD_CTL1_TRK_DONE_RESET_TIMER_SHIFT);
	padctl_writel(padctl, value, XUSB_PADCTL_USB2_BIAS_PAD_CTL1);

	value = padctl_readl(padctl, XUSB_PADCTL_USB2_BIAS_PAD_CTL0);
	value &= ~XUSB_PADCTL_USB2_BIAS_PAD_CTL0_PD;
	padctl_writel(padctl, value, XUSB_PADCTL_USB2_BIAS_PAD_CTL0);

	udelay(1);

	value = padctl_readl(padctl, XUSB_PADCTL_USB2_BIAS_PAD_CTL1);
	value &= ~XUSB_PADCTL_USB2_BIAS_PAD_CTL1_PD_TRK;
	padctl_writel(padctl, value, XUSB_PADCTL_USB2_BIAS_PAD_CTL1);

	udelay(50);

	clk_disable_unprepare(pad->clk);

	pad->enable++;
	mutex_unlock(&padctl->lock);

	return 0;

out:
	mutex_unlock(&padctl->lock);
	return err;
}

static int tegra210_usb2_phy_power_off(struct phy *phy)
{
	struct tegra_xusb_lane *lane = phy_get_drvdata(phy);
	struct tegra_xusb_usb2_pad *pad = to_usb2_pad(lane->pad);
	struct tegra_xusb_padctl *padctl = lane->pad->padctl;
	struct tegra_xusb_usb2_port *port;
	u32 value;

	port = tegra_xusb_find_usb2_port(padctl, lane->index);
	if (!port) {
		dev_err(&phy->dev, "no port found for USB2 lane %u\n",
			lane->index);
		return -ENODEV;
	}

	mutex_lock(&padctl->lock);

	if (port->usb3_port_fake != -1) {
		value = padctl_readl(padctl, XUSB_PADCTL_ELPG_PROGRAM1);
		value |= XUSB_PADCTL_ELPG_PROGRAM1_SSPX_ELPG_CLAMP_EN_EARLY(
					port->usb3_port_fake);
		padctl_writel(padctl, value, XUSB_PADCTL_ELPG_PROGRAM1);

		usleep_range(100, 200);

		value = padctl_readl(padctl, XUSB_PADCTL_ELPG_PROGRAM1);
		value |= XUSB_PADCTL_ELPG_PROGRAM1_SSPX_ELPG_CLAMP_EN(
					port->usb3_port_fake);
		padctl_writel(padctl, value, XUSB_PADCTL_ELPG_PROGRAM1);

		usleep_range(250, 350);

		value = padctl_readl(padctl, XUSB_PADCTL_ELPG_PROGRAM1);
		value |= XUSB_PADCTL_ELPG_PROGRAM1_SSPX_ELPG_VCORE_DOWN(
					port->usb3_port_fake);
		padctl_writel(padctl, value, XUSB_PADCTL_ELPG_PROGRAM1);

		value = padctl_readl(padctl, XUSB_PADCTL_SS_PORT_MAP);
		value |= XUSB_PADCTL_SS_PORT_MAP_PORTX_MAP(port->usb3_port_fake,
					XUSB_PADCTL_SS_PORT_MAP_PORT_DISABLED);
		padctl_writel(padctl, value, XUSB_PADCTL_SS_PORT_MAP);
	}

	if (WARN_ON(pad->enable == 0))
		goto out;

	if (--pad->enable > 0)
		goto out;

	value = padctl_readl(padctl, XUSB_PADCTL_USB2_BIAS_PAD_CTL0);
	value |= XUSB_PADCTL_USB2_BIAS_PAD_CTL0_PD;
	padctl_writel(padctl, value, XUSB_PADCTL_USB2_BIAS_PAD_CTL0);

out:
	mutex_unlock(&padctl->lock);
	return 0;
}

static const struct phy_ops tegra210_usb2_phy_ops = {
	.init = tegra210_usb2_phy_init,
	.exit = tegra210_usb2_phy_exit,
	.power_on = tegra210_usb2_phy_power_on,
	.power_off = tegra210_usb2_phy_power_off,
	.set_mode = tegra210_usb2_phy_set_mode,
	.owner = THIS_MODULE,
};

static struct tegra_xusb_pad *
tegra210_usb2_pad_probe(struct tegra_xusb_padctl *padctl,
			const struct tegra_xusb_pad_soc *soc,
			struct device_node *np)
{
	struct tegra_xusb_usb2_pad *usb2;
	struct tegra_xusb_pad *pad;
	int err;

	usb2 = kzalloc(sizeof(*usb2), GFP_KERNEL);
	if (!usb2)
		return ERR_PTR(-ENOMEM);

	pad = &usb2->base;
	pad->ops = &tegra210_usb2_lane_ops;
	pad->soc = soc;

	err = tegra_xusb_pad_init(pad, padctl, np);
	if (err < 0) {
		kfree(usb2);
		goto out;
	}

	usb2->clk = devm_clk_get(&pad->dev, "trk");
	if (IS_ERR(usb2->clk)) {
		err = PTR_ERR(usb2->clk);
		dev_err(&pad->dev, "failed to get trk clock: %d\n", err);
		goto unregister;
	}

	err = tegra_xusb_pad_register(pad, &tegra210_usb2_phy_ops);
	if (err < 0)
		goto unregister;

	dev_set_drvdata(&pad->dev, pad);

	return pad;

unregister:
	device_unregister(&pad->dev);
out:
	return ERR_PTR(err);
}

static void tegra210_usb2_pad_remove(struct tegra_xusb_pad *pad)
{
	struct tegra_xusb_usb2_pad *usb2 = to_usb2_pad(pad);

	kfree(usb2);
}

static const struct tegra_xusb_pad_ops tegra210_usb2_ops = {
	.probe = tegra210_usb2_pad_probe,
	.remove = tegra210_usb2_pad_remove,
};

static const struct tegra_xusb_pad_soc tegra210_usb2_pad = {
	.name = "usb2",
	.num_lanes = ARRAY_SIZE(tegra210_usb2_lanes),
	.lanes = tegra210_usb2_lanes,
	.ops = &tegra210_usb2_ops,
};

static const char *tegra210_hsic_functions[] = {
	"snps",
	"xusb",
};

static const struct tegra_xusb_lane_soc tegra210_hsic_lanes[] = {
	TEGRA210_LANE("hsic-0", 0x004, 14, 0x1, hsic),
};

static struct tegra_xusb_lane *
tegra210_hsic_lane_probe(struct tegra_xusb_pad *pad, struct device_node *np,
			 unsigned int index)
{
	struct tegra_xusb_hsic_lane *hsic;
	int err;

	hsic = kzalloc(sizeof(*hsic), GFP_KERNEL);
	if (!hsic)
		return ERR_PTR(-ENOMEM);

	INIT_LIST_HEAD(&hsic->base.list);
	hsic->base.soc = &pad->soc->lanes[index];
	hsic->base.index = index;
	hsic->base.pad = pad;
	hsic->base.np = np;

	err = tegra_xusb_lane_parse_dt(&hsic->base, np);
	if (err < 0) {
		kfree(hsic);
		return ERR_PTR(err);
	}

	return &hsic->base;
}

static void tegra210_hsic_lane_remove(struct tegra_xusb_lane *lane)
{
	struct tegra_xusb_hsic_lane *hsic = to_hsic_lane(lane);

	kfree(hsic);
}

static const struct tegra_xusb_lane_ops tegra210_hsic_lane_ops = {
	.probe = tegra210_hsic_lane_probe,
	.remove = tegra210_hsic_lane_remove,
	.enable_phy_sleepwalk = tegra210_pmc_hsic_enable_phy_sleepwalk,
	.disable_phy_sleepwalk = tegra210_pmc_hsic_disable_phy_sleepwalk,
	.enable_phy_wake = tegra210_hsic_enable_phy_wake,
	.disable_phy_wake = tegra210_hsic_disable_phy_wake,
	.remote_wake_detected = tegra210_hsic_phy_remote_wake_detected,
};

static int tegra210_hsic_phy_init(struct phy *phy)
{
	struct tegra_xusb_lane *lane = phy_get_drvdata(phy);
	struct tegra_xusb_padctl *padctl = lane->pad->padctl;
	u32 value;

	value = padctl_readl(padctl, XUSB_PADCTL_USB2_PAD_MUX);
	value &= ~(XUSB_PADCTL_USB2_PAD_MUX_HSIC_PAD_TRK_MASK <<
		   XUSB_PADCTL_USB2_PAD_MUX_HSIC_PAD_TRK_SHIFT);
	value |= XUSB_PADCTL_USB2_PAD_MUX_HSIC_PAD_TRK_XUSB <<
		 XUSB_PADCTL_USB2_PAD_MUX_HSIC_PAD_TRK_SHIFT;
	padctl_writel(padctl, value, XUSB_PADCTL_USB2_PAD_MUX);

	return 0;
}

static int tegra210_hsic_phy_exit(struct phy *phy)
{
	return 0;
}

static int tegra210_hsic_phy_power_on(struct phy *phy)
{
	struct tegra_xusb_lane *lane = phy_get_drvdata(phy);
	struct tegra_xusb_hsic_lane *hsic = to_hsic_lane(lane);
	struct tegra_xusb_hsic_pad *pad = to_hsic_pad(lane->pad);
	struct tegra_xusb_padctl *padctl = lane->pad->padctl;
	unsigned int index = lane->index;
	u32 value;
	int err;

	err = regulator_enable(pad->supply);
	if (err)
		return err;

	padctl_writel(padctl, hsic->strobe_trim,
		      XUSB_PADCTL_HSIC_STRB_TRIM_CONTROL);

	value = padctl_readl(padctl, XUSB_PADCTL_HSIC_PADX_CTL1(index));
	value &= ~(XUSB_PADCTL_HSIC_PAD_CTL1_TX_RTUNEP_MASK <<
		   XUSB_PADCTL_HSIC_PAD_CTL1_TX_RTUNEP_SHIFT);
	value |= (hsic->tx_rtune_p <<
		  XUSB_PADCTL_HSIC_PAD_CTL1_TX_RTUNEP_SHIFT);
	padctl_writel(padctl, value, XUSB_PADCTL_HSIC_PADX_CTL1(index));

	value = padctl_readl(padctl, XUSB_PADCTL_HSIC_PADX_CTL2(index));
	value &= ~((XUSB_PADCTL_HSIC_PAD_CTL2_RX_STROBE_TRIM_MASK <<
		    XUSB_PADCTL_HSIC_PAD_CTL2_RX_STROBE_TRIM_SHIFT) |
		   (XUSB_PADCTL_HSIC_PAD_CTL2_RX_DATA_TRIM_MASK <<
		    XUSB_PADCTL_HSIC_PAD_CTL2_RX_DATA_TRIM_SHIFT));
	value |= (hsic->rx_strobe_trim <<
		  XUSB_PADCTL_HSIC_PAD_CTL2_RX_STROBE_TRIM_SHIFT) |
		 (hsic->rx_data_trim <<
		  XUSB_PADCTL_HSIC_PAD_CTL2_RX_DATA_TRIM_SHIFT);
	padctl_writel(padctl, value, XUSB_PADCTL_HSIC_PADX_CTL2(index));

	value = padctl_readl(padctl, XUSB_PADCTL_HSIC_PADX_CTL0(index));
	value &= ~(XUSB_PADCTL_HSIC_PAD_CTL0_RPU_DATA0 |
		   XUSB_PADCTL_HSIC_PAD_CTL0_RPU_DATA1 |
		   XUSB_PADCTL_HSIC_PAD_CTL0_RPU_STROBE |
		   XUSB_PADCTL_HSIC_PAD_CTL0_PD_RX_DATA0 |
		   XUSB_PADCTL_HSIC_PAD_CTL0_PD_RX_DATA1 |
		   XUSB_PADCTL_HSIC_PAD_CTL0_PD_RX_STROBE |
		   XUSB_PADCTL_HSIC_PAD_CTL0_PD_ZI_DATA0 |
		   XUSB_PADCTL_HSIC_PAD_CTL0_PD_ZI_DATA1 |
		   XUSB_PADCTL_HSIC_PAD_CTL0_PD_ZI_STROBE |
		   XUSB_PADCTL_HSIC_PAD_CTL0_PD_TX_DATA0 |
		   XUSB_PADCTL_HSIC_PAD_CTL0_PD_TX_DATA1 |
		   XUSB_PADCTL_HSIC_PAD_CTL0_PD_TX_STROBE);
	value |= XUSB_PADCTL_HSIC_PAD_CTL0_RPD_DATA0 |
		 XUSB_PADCTL_HSIC_PAD_CTL0_RPD_DATA1 |
		 XUSB_PADCTL_HSIC_PAD_CTL0_RPD_STROBE;
	padctl_writel(padctl, value, XUSB_PADCTL_HSIC_PADX_CTL0(index));

	err = clk_prepare_enable(pad->clk);
	if (err)
		goto disable;

	value = padctl_readl(padctl, XUSB_PADCTL_HSIC_PAD_TRK_CTL);
	value &= ~((XUSB_PADCTL_HSIC_PAD_TRK_CTL_TRK_START_TIMER_MASK <<
		    XUSB_PADCTL_HSIC_PAD_TRK_CTL_TRK_START_TIMER_SHIFT) |
		   (XUSB_PADCTL_HSIC_PAD_TRK_CTL_TRK_DONE_RESET_TIMER_MASK <<
		    XUSB_PADCTL_HSIC_PAD_TRK_CTL_TRK_DONE_RESET_TIMER_SHIFT));
	value |= (XUSB_PADCTL_HSIC_PAD_TRK_CTL_TRK_START_TIMER_VAL <<
		  XUSB_PADCTL_HSIC_PAD_TRK_CTL_TRK_START_TIMER_SHIFT) |
		 (XUSB_PADCTL_HSIC_PAD_TRK_CTL_TRK_DONE_RESET_TIMER_VAL <<
		  XUSB_PADCTL_HSIC_PAD_TRK_CTL_TRK_DONE_RESET_TIMER_SHIFT);
	padctl_writel(padctl, value, XUSB_PADCTL_HSIC_PAD_TRK_CTL);

	udelay(1);

	value = padctl_readl(padctl, XUSB_PADCTL_HSIC_PAD_TRK_CTL);
	value &= ~XUSB_PADCTL_HSIC_PAD_TRK_CTL_PD_TRK;
	padctl_writel(padctl, value, XUSB_PADCTL_HSIC_PAD_TRK_CTL);

	udelay(50);

	clk_disable_unprepare(pad->clk);

	return 0;

disable:
	regulator_disable(pad->supply);
	return err;
}

static int tegra210_hsic_phy_power_off(struct phy *phy)
{
	struct tegra_xusb_lane *lane = phy_get_drvdata(phy);
	struct tegra_xusb_hsic_pad *pad = to_hsic_pad(lane->pad);
	struct tegra_xusb_padctl *padctl = lane->pad->padctl;
	unsigned int index = lane->index;
	u32 value;

	value = padctl_readl(padctl, XUSB_PADCTL_HSIC_PADX_CTL0(index));
	value |= XUSB_PADCTL_HSIC_PAD_CTL0_PD_RX_DATA0 |
		 XUSB_PADCTL_HSIC_PAD_CTL0_PD_RX_DATA1 |
		 XUSB_PADCTL_HSIC_PAD_CTL0_PD_RX_STROBE |
		 XUSB_PADCTL_HSIC_PAD_CTL0_PD_ZI_DATA0 |
		 XUSB_PADCTL_HSIC_PAD_CTL0_PD_ZI_DATA1 |
		 XUSB_PADCTL_HSIC_PAD_CTL0_PD_ZI_STROBE |
		 XUSB_PADCTL_HSIC_PAD_CTL0_PD_TX_DATA0 |
		 XUSB_PADCTL_HSIC_PAD_CTL0_PD_TX_DATA1 |
		 XUSB_PADCTL_HSIC_PAD_CTL0_PD_TX_STROBE;
	padctl_writel(padctl, value, XUSB_PADCTL_HSIC_PADX_CTL1(index));

	regulator_disable(pad->supply);

	return 0;
}

static const struct phy_ops tegra210_hsic_phy_ops = {
	.init = tegra210_hsic_phy_init,
	.exit = tegra210_hsic_phy_exit,
	.power_on = tegra210_hsic_phy_power_on,
	.power_off = tegra210_hsic_phy_power_off,
	.owner = THIS_MODULE,
};

static struct tegra_xusb_pad *
tegra210_hsic_pad_probe(struct tegra_xusb_padctl *padctl,
			const struct tegra_xusb_pad_soc *soc,
			struct device_node *np)
{
	struct tegra_xusb_hsic_pad *hsic;
	struct tegra_xusb_pad *pad;
	int err;

	hsic = kzalloc(sizeof(*hsic), GFP_KERNEL);
	if (!hsic)
		return ERR_PTR(-ENOMEM);

	pad = &hsic->base;
	pad->ops = &tegra210_hsic_lane_ops;
	pad->soc = soc;

	err = tegra_xusb_pad_init(pad, padctl, np);
	if (err < 0) {
		kfree(hsic);
		goto out;
	}

	hsic->clk = devm_clk_get(&pad->dev, "trk");
	if (IS_ERR(hsic->clk)) {
		err = PTR_ERR(hsic->clk);
		dev_err(&pad->dev, "failed to get trk clock: %d\n", err);
		goto unregister;
	}

	err = tegra_xusb_pad_register(pad, &tegra210_hsic_phy_ops);
	if (err < 0)
		goto unregister;

	dev_set_drvdata(&pad->dev, pad);

	return pad;

unregister:
	device_unregister(&pad->dev);
out:
	return ERR_PTR(err);
}

static void tegra210_hsic_pad_remove(struct tegra_xusb_pad *pad)
{
	struct tegra_xusb_hsic_pad *hsic = to_hsic_pad(pad);

	kfree(hsic);
}

static const struct tegra_xusb_pad_ops tegra210_hsic_ops = {
	.probe = tegra210_hsic_pad_probe,
	.remove = tegra210_hsic_pad_remove,
};

static const struct tegra_xusb_pad_soc tegra210_hsic_pad = {
	.name = "hsic",
	.num_lanes = ARRAY_SIZE(tegra210_hsic_lanes),
	.lanes = tegra210_hsic_lanes,
	.ops = &tegra210_hsic_ops,
};

static void tegra210_uphy_lane_iddq_enable(struct tegra_xusb_lane *lane)
{
	struct tegra_xusb_padctl *padctl = lane->pad->padctl;
	u32 value;

	value = padctl_readl(padctl, lane->soc->regs.misc_ctl2);
	value |= XUSB_PADCTL_UPHY_MISC_PAD_CTL2_TX_IDDQ_OVRD;
	value |= XUSB_PADCTL_UPHY_MISC_PAD_CTL2_RX_IDDQ_OVRD;
	value |= XUSB_PADCTL_UPHY_MISC_PAD_CTL2_TX_PWR_OVRD;
	value |= XUSB_PADCTL_UPHY_MISC_PAD_CTL2_RX_PWR_OVRD;
	value |= XUSB_PADCTL_UPHY_MISC_PAD_CTL2_TX_IDDQ;
	value &= ~XUSB_PADCTL_UPHY_MISC_PAD_CTL2_TX_SLEEP_MASK;
	value |= XUSB_PADCTL_UPHY_MISC_PAD_CTL2_TX_SLEEP_VAL;
	value |= XUSB_PADCTL_UPHY_MISC_PAD_CTL2_RX_IDDQ;
	value &= ~XUSB_PADCTL_UPHY_MISC_PAD_CTL2_RX_SLEEP_MASK;
	value |= XUSB_PADCTL_UPHY_MISC_PAD_CTL2_RX_SLEEP_VAL;
	padctl_writel(padctl, value, lane->soc->regs.misc_ctl2);
}

static void tegra210_uphy_lane_iddq_disable(struct tegra_xusb_lane *lane)
{
	struct tegra_xusb_padctl *padctl = lane->pad->padctl;
	u32 value;

	value = padctl_readl(padctl, lane->soc->regs.misc_ctl2);
	value &= ~XUSB_PADCTL_UPHY_MISC_PAD_CTL2_TX_IDDQ_OVRD;
	value &= ~XUSB_PADCTL_UPHY_MISC_PAD_CTL2_RX_IDDQ_OVRD;
	value &= ~XUSB_PADCTL_UPHY_MISC_PAD_CTL2_TX_PWR_OVRD;
	value &= ~XUSB_PADCTL_UPHY_MISC_PAD_CTL2_RX_PWR_OVRD;
	value |= XUSB_PADCTL_UPHY_MISC_PAD_CTL2_TX_IDDQ;
	value &= ~XUSB_PADCTL_UPHY_MISC_PAD_CTL2_TX_SLEEP_MASK;
	value |= XUSB_PADCTL_UPHY_MISC_PAD_CTL2_TX_SLEEP_VAL;
	value |= XUSB_PADCTL_UPHY_MISC_PAD_CTL2_RX_IDDQ;
	value &= ~XUSB_PADCTL_UPHY_MISC_PAD_CTL2_RX_SLEEP_MASK;
	value |= XUSB_PADCTL_UPHY_MISC_PAD_CTL2_RX_SLEEP_VAL;
	padctl_writel(padctl, value, lane->soc->regs.misc_ctl2);
}

#define TEGRA210_UPHY_LANE(_name, _offset, _shift, _mask, _type, _misc)	\
	{								\
		.name = _name,						\
		.offset = _offset,					\
		.shift = _shift,					\
		.mask = _mask,						\
		.num_funcs = ARRAY_SIZE(tegra210_##_type##_functions),	\
		.funcs = tegra210_##_type##_functions,			\
		.regs.misc_ctl2 = _misc,				\
	}

static const char *tegra210_pcie_functions[] = {
	"pcie-x1",
	"usb3-ss",
	"sata",
	"pcie-x4",
};

static const struct tegra_xusb_lane_soc tegra210_pcie_lanes[] = {
	TEGRA210_UPHY_LANE("pcie-0", 0x028, 12, 0x3, pcie, XUSB_PADCTL_UPHY_MISC_PAD_PX_CTL2(0)),
	TEGRA210_UPHY_LANE("pcie-1", 0x028, 14, 0x3, pcie, XUSB_PADCTL_UPHY_MISC_PAD_PX_CTL2(1)),
	TEGRA210_UPHY_LANE("pcie-2", 0x028, 16, 0x3, pcie, XUSB_PADCTL_UPHY_MISC_PAD_PX_CTL2(2)),
	TEGRA210_UPHY_LANE("pcie-3", 0x028, 18, 0x3, pcie, XUSB_PADCTL_UPHY_MISC_PAD_PX_CTL2(3)),
	TEGRA210_UPHY_LANE("pcie-4", 0x028, 20, 0x3, pcie, XUSB_PADCTL_UPHY_MISC_PAD_PX_CTL2(4)),
	TEGRA210_UPHY_LANE("pcie-5", 0x028, 22, 0x3, pcie, XUSB_PADCTL_UPHY_MISC_PAD_PX_CTL2(5)),
	TEGRA210_UPHY_LANE("pcie-6", 0x028, 24, 0x3, pcie, XUSB_PADCTL_UPHY_MISC_PAD_PX_CTL2(6)),
};

static struct tegra_xusb_usb3_port *
tegra210_lane_to_usb3_port(struct tegra_xusb_lane *lane)
{
	int port;

	if (!lane || !lane->pad || !lane->pad->padctl)
		return NULL;

	port = tegra210_usb3_lane_map(lane);
	if (port < 0)
		return NULL;

	return tegra_xusb_find_usb3_port(lane->pad->padctl, port);
}

static int tegra210_usb3_phy_power_on(struct phy *phy)
{
	struct device *dev = &phy->dev;
	struct tegra_xusb_lane *lane = phy_get_drvdata(phy);
	struct tegra_xusb_padctl *padctl = lane->pad->padctl;
	struct tegra_xusb_usb3_port *usb3 = tegra210_lane_to_usb3_port(lane);
	unsigned int index;
	u32 value;

	if (!usb3) {
		dev_err(dev, "no USB3 port found for lane %u\n", lane->index);
		return -ENODEV;
	}

	index = usb3->base.index;

	value = padctl_readl(padctl, XUSB_PADCTL_SS_PORT_MAP);

	if (!usb3->internal)
		value &= ~XUSB_PADCTL_SS_PORT_MAP_PORTX_INTERNAL(index);
	else
		value |= XUSB_PADCTL_SS_PORT_MAP_PORTX_INTERNAL(index);

	value &= ~XUSB_PADCTL_SS_PORT_MAP_PORTX_MAP_MASK(index);
	value |= XUSB_PADCTL_SS_PORT_MAP_PORTX_MAP(index, usb3->port);
	padctl_writel(padctl, value, XUSB_PADCTL_SS_PORT_MAP);

	value = padctl_readl(padctl, XUSB_PADCTL_UPHY_USB3_PADX_ECTL1(index));
	value &= ~(XUSB_PADCTL_UPHY_USB3_PAD_ECTL1_TX_TERM_CTRL_MASK <<
		   XUSB_PADCTL_UPHY_USB3_PAD_ECTL1_TX_TERM_CTRL_SHIFT);
	value |= XUSB_PADCTL_UPHY_USB3_PAD_ECTL1_TX_TERM_CTRL_VAL <<
		 XUSB_PADCTL_UPHY_USB3_PAD_ECTL1_TX_TERM_CTRL_SHIFT;
	padctl_writel(padctl, value, XUSB_PADCTL_UPHY_USB3_PADX_ECTL1(index));

	value = padctl_readl(padctl, XUSB_PADCTL_UPHY_USB3_PADX_ECTL2(index));
	value &= ~(XUSB_PADCTL_UPHY_USB3_PAD_ECTL2_RX_CTLE_MASK <<
		   XUSB_PADCTL_UPHY_USB3_PAD_ECTL2_RX_CTLE_SHIFT);
	value |= XUSB_PADCTL_UPHY_USB3_PAD_ECTL2_RX_CTLE_VAL <<
		 XUSB_PADCTL_UPHY_USB3_PAD_ECTL2_RX_CTLE_SHIFT;
	padctl_writel(padctl, value, XUSB_PADCTL_UPHY_USB3_PADX_ECTL2(index));

	padctl_writel(padctl, XUSB_PADCTL_UPHY_USB3_PAD_ECTL3_RX_DFE_VAL,
		      XUSB_PADCTL_UPHY_USB3_PADX_ECTL3(index));

	value = padctl_readl(padctl, XUSB_PADCTL_UPHY_USB3_PADX_ECTL4(index));
	value &= ~(XUSB_PADCTL_UPHY_USB3_PAD_ECTL4_RX_CDR_CTRL_MASK <<
		   XUSB_PADCTL_UPHY_USB3_PAD_ECTL4_RX_CDR_CTRL_SHIFT);
	value |= XUSB_PADCTL_UPHY_USB3_PAD_ECTL4_RX_CDR_CTRL_VAL <<
		 XUSB_PADCTL_UPHY_USB3_PAD_ECTL4_RX_CDR_CTRL_SHIFT;
	padctl_writel(padctl, value, XUSB_PADCTL_UPHY_USB3_PADX_ECTL4(index));

	padctl_writel(padctl, XUSB_PADCTL_UPHY_USB3_PAD_ECTL6_RX_EQ_CTRL_H_VAL,
		      XUSB_PADCTL_UPHY_USB3_PADX_ECTL6(index));

	value = padctl_readl(padctl, XUSB_PADCTL_ELPG_PROGRAM1);
	value &= ~XUSB_PADCTL_ELPG_PROGRAM1_SSPX_ELPG_VCORE_DOWN(index);
	padctl_writel(padctl, value, XUSB_PADCTL_ELPG_PROGRAM1);

	usleep_range(100, 200);

	value = padctl_readl(padctl, XUSB_PADCTL_ELPG_PROGRAM1);
	value &= ~XUSB_PADCTL_ELPG_PROGRAM1_SSPX_ELPG_CLAMP_EN_EARLY(index);
	padctl_writel(padctl, value, XUSB_PADCTL_ELPG_PROGRAM1);

	usleep_range(100, 200);

	value = padctl_readl(padctl, XUSB_PADCTL_ELPG_PROGRAM1);
	value &= ~XUSB_PADCTL_ELPG_PROGRAM1_SSPX_ELPG_CLAMP_EN(index);
	padctl_writel(padctl, value, XUSB_PADCTL_ELPG_PROGRAM1);

	return 0;
}

static int tegra210_usb3_phy_power_off(struct phy *phy)
{
	struct device *dev = &phy->dev;
	struct tegra_xusb_lane *lane = phy_get_drvdata(phy);
	struct tegra_xusb_padctl *padctl = lane->pad->padctl;
	struct tegra_xusb_usb3_port *usb3 = tegra210_lane_to_usb3_port(lane);
	unsigned int index;
	u32 value;

	if (!usb3) {
		dev_err(dev, "no USB3 port found for lane %u\n", lane->index);
		return -ENODEV;
	}

	index = usb3->base.index;

	value = padctl_readl(padctl, XUSB_PADCTL_ELPG_PROGRAM1);
	value |= XUSB_PADCTL_ELPG_PROGRAM1_SSPX_ELPG_CLAMP_EN_EARLY(index);
	padctl_writel(padctl, value, XUSB_PADCTL_ELPG_PROGRAM1);

	usleep_range(100, 200);

	value = padctl_readl(padctl, XUSB_PADCTL_ELPG_PROGRAM1);
	value |= XUSB_PADCTL_ELPG_PROGRAM1_SSPX_ELPG_CLAMP_EN(index);
	padctl_writel(padctl, value, XUSB_PADCTL_ELPG_PROGRAM1);

	usleep_range(250, 350);

	value = padctl_readl(padctl, XUSB_PADCTL_ELPG_PROGRAM1);
	value |= XUSB_PADCTL_ELPG_PROGRAM1_SSPX_ELPG_VCORE_DOWN(index);
	padctl_writel(padctl, value, XUSB_PADCTL_ELPG_PROGRAM1);

	return 0;
}
static struct tegra_xusb_lane *
tegra210_pcie_lane_probe(struct tegra_xusb_pad *pad, struct device_node *np,
			 unsigned int index)
{
	struct tegra_xusb_pcie_lane *pcie;
	int err;

	pcie = kzalloc(sizeof(*pcie), GFP_KERNEL);
	if (!pcie)
		return ERR_PTR(-ENOMEM);

	INIT_LIST_HEAD(&pcie->base.list);
	pcie->base.soc = &pad->soc->lanes[index];
	pcie->base.index = index;
	pcie->base.pad = pad;
	pcie->base.np = np;

	err = tegra_xusb_lane_parse_dt(&pcie->base, np);
	if (err < 0) {
		kfree(pcie);
		return ERR_PTR(err);
	}

	return &pcie->base;
}

static void tegra210_pcie_lane_remove(struct tegra_xusb_lane *lane)
{
	struct tegra_xusb_pcie_lane *pcie = to_pcie_lane(lane);

	kfree(pcie);
}

static const struct tegra_xusb_lane_ops tegra210_pcie_lane_ops = {
	.probe = tegra210_pcie_lane_probe,
	.remove = tegra210_pcie_lane_remove,
	.iddq_enable = tegra210_uphy_lane_iddq_enable,
	.iddq_disable = tegra210_uphy_lane_iddq_disable,
	.enable_phy_sleepwalk = tegra210_usb3_enable_phy_sleepwalk,
	.disable_phy_sleepwalk = tegra210_usb3_disable_phy_sleepwalk,
	.enable_phy_wake = tegra210_usb3_enable_phy_wake,
	.disable_phy_wake = tegra210_usb3_disable_phy_wake,
	.remote_wake_detected = tegra210_usb3_phy_remote_wake_detected,
};

static int tegra210_pcie_phy_init(struct phy *phy)
{
	struct tegra_xusb_lane *lane = phy_get_drvdata(phy);
	struct tegra_xusb_padctl *padctl = lane->pad->padctl;

	mutex_lock(&padctl->lock);

	tegra210_uphy_init(padctl);

	mutex_unlock(&padctl->lock);

	return 0;
}

static int tegra210_pcie_phy_power_on(struct phy *phy)
{
	struct tegra_xusb_lane *lane = phy_get_drvdata(phy);
	struct tegra_xusb_padctl *padctl = lane->pad->padctl;
	int err = 0;

	mutex_lock(&padctl->lock);

	if (tegra_xusb_lane_check(lane, "usb3-ss"))
		err = tegra210_usb3_phy_power_on(phy);

	mutex_unlock(&padctl->lock);
	return err;
}

static int tegra210_pcie_phy_power_off(struct phy *phy)
{
	struct tegra_xusb_lane *lane = phy_get_drvdata(phy);
	struct tegra_xusb_padctl *padctl = lane->pad->padctl;
	int err = 0;

	mutex_lock(&padctl->lock);

	if (tegra_xusb_lane_check(lane, "usb3-ss"))
		err = tegra210_usb3_phy_power_off(phy);

	mutex_unlock(&padctl->lock);
	return err;
}

static const struct phy_ops tegra210_pcie_phy_ops = {
	.init = tegra210_pcie_phy_init,
	.power_on = tegra210_pcie_phy_power_on,
	.power_off = tegra210_pcie_phy_power_off,
	.owner = THIS_MODULE,
};

static struct tegra_xusb_pad *
tegra210_pcie_pad_probe(struct tegra_xusb_padctl *padctl,
			const struct tegra_xusb_pad_soc *soc,
			struct device_node *np)
{
	struct tegra_xusb_pcie_pad *pcie;
	struct tegra_xusb_pad *pad;
	int err;

	pcie = kzalloc(sizeof(*pcie), GFP_KERNEL);
	if (!pcie)
		return ERR_PTR(-ENOMEM);

	pad = &pcie->base;
	pad->ops = &tegra210_pcie_lane_ops;
	pad->soc = soc;

	err = tegra_xusb_pad_init(pad, padctl, np);
	if (err < 0) {
		kfree(pcie);
		goto out;
	}

	pcie->pll = devm_clk_get(&pad->dev, "pll");
	if (IS_ERR(pcie->pll)) {
		err = PTR_ERR(pcie->pll);
		dev_err(&pad->dev, "failed to get PLL: %d\n", err);
		goto unregister;
	}

	pcie->rst = devm_reset_control_get(&pad->dev, "phy");
	if (IS_ERR(pcie->rst)) {
		err = PTR_ERR(pcie->rst);
		dev_err(&pad->dev, "failed to get PCIe pad reset: %d\n", err);
		goto unregister;
	}

	err = tegra_xusb_pad_register(pad, &tegra210_pcie_phy_ops);
	if (err < 0)
		goto unregister;

	dev_set_drvdata(&pad->dev, pad);

	return pad;

unregister:
	device_unregister(&pad->dev);
out:
	return ERR_PTR(err);
}

static void tegra210_pcie_pad_remove(struct tegra_xusb_pad *pad)
{
	struct tegra_xusb_pcie_pad *pcie = to_pcie_pad(pad);

	kfree(pcie);
}

static const struct tegra_xusb_pad_ops tegra210_pcie_ops = {
	.probe = tegra210_pcie_pad_probe,
	.remove = tegra210_pcie_pad_remove,
};

static const struct tegra_xusb_pad_soc tegra210_pcie_pad = {
	.name = "pcie",
	.num_lanes = ARRAY_SIZE(tegra210_pcie_lanes),
	.lanes = tegra210_pcie_lanes,
	.ops = &tegra210_pcie_ops,
};

static const struct tegra_xusb_lane_soc tegra210_sata_lanes[] = {
	TEGRA210_UPHY_LANE("sata-0", 0x028, 30, 0x3, pcie, XUSB_PADCTL_UPHY_MISC_PAD_S0_CTL2),
};

static struct tegra_xusb_lane *
tegra210_sata_lane_probe(struct tegra_xusb_pad *pad, struct device_node *np,
			 unsigned int index)
{
	struct tegra_xusb_sata_lane *sata;
	int err;

	sata = kzalloc(sizeof(*sata), GFP_KERNEL);
	if (!sata)
		return ERR_PTR(-ENOMEM);

	INIT_LIST_HEAD(&sata->base.list);
	sata->base.soc = &pad->soc->lanes[index];
	sata->base.index = index;
	sata->base.pad = pad;
	sata->base.np = np;

	err = tegra_xusb_lane_parse_dt(&sata->base, np);
	if (err < 0) {
		kfree(sata);
		return ERR_PTR(err);
	}

	return &sata->base;
}

static void tegra210_sata_lane_remove(struct tegra_xusb_lane *lane)
{
	struct tegra_xusb_sata_lane *sata = to_sata_lane(lane);

	kfree(sata);
}

static const struct tegra_xusb_lane_ops tegra210_sata_lane_ops = {
	.probe = tegra210_sata_lane_probe,
	.remove = tegra210_sata_lane_remove,
	.iddq_enable = tegra210_uphy_lane_iddq_enable,
	.iddq_disable = tegra210_uphy_lane_iddq_disable,
	.enable_phy_sleepwalk = tegra210_usb3_enable_phy_sleepwalk,
	.disable_phy_sleepwalk = tegra210_usb3_disable_phy_sleepwalk,
	.enable_phy_wake = tegra210_usb3_enable_phy_wake,
	.disable_phy_wake = tegra210_usb3_disable_phy_wake,
	.remote_wake_detected = tegra210_usb3_phy_remote_wake_detected,
};

static int tegra210_sata_phy_init(struct phy *phy)
{
	struct tegra_xusb_lane *lane = phy_get_drvdata(phy);
	struct tegra_xusb_padctl *padctl = lane->pad->padctl;

	mutex_lock(&padctl->lock);

	tegra210_uphy_init(padctl);

	mutex_unlock(&padctl->lock);
	return 0;
}

static int tegra210_sata_phy_power_on(struct phy *phy)
{
	struct tegra_xusb_lane *lane = phy_get_drvdata(phy);
	struct tegra_xusb_padctl *padctl = lane->pad->padctl;
	int err = 0;

	mutex_lock(&padctl->lock);

	if (tegra_xusb_lane_check(lane, "usb3-ss"))
		err = tegra210_usb3_phy_power_on(phy);

	mutex_unlock(&padctl->lock);
	return err;
}

static int tegra210_sata_phy_power_off(struct phy *phy)
{
	struct tegra_xusb_lane *lane = phy_get_drvdata(phy);
	struct tegra_xusb_padctl *padctl = lane->pad->padctl;
	int err = 0;

	mutex_lock(&padctl->lock);

	if (tegra_xusb_lane_check(lane, "usb3-ss"))
		err = tegra210_usb3_phy_power_off(phy);

	mutex_unlock(&padctl->lock);
	return err;
}

static const struct phy_ops tegra210_sata_phy_ops = {
	.init = tegra210_sata_phy_init,
	.power_on = tegra210_sata_phy_power_on,
	.power_off = tegra210_sata_phy_power_off,
	.owner = THIS_MODULE,
};

static struct tegra_xusb_pad *
tegra210_sata_pad_probe(struct tegra_xusb_padctl *padctl,
			const struct tegra_xusb_pad_soc *soc,
			struct device_node *np)
{
	struct tegra_xusb_sata_pad *sata;
	struct tegra_xusb_pad *pad;
	int err;

	sata = kzalloc(sizeof(*sata), GFP_KERNEL);
	if (!sata)
		return ERR_PTR(-ENOMEM);

	pad = &sata->base;
	pad->ops = &tegra210_sata_lane_ops;
	pad->soc = soc;

	err = tegra_xusb_pad_init(pad, padctl, np);
	if (err < 0) {
		kfree(sata);
		goto out;
	}

	sata->rst = devm_reset_control_get(&pad->dev, "phy");
	if (IS_ERR(sata->rst)) {
		err = PTR_ERR(sata->rst);
		dev_err(&pad->dev, "failed to get SATA pad reset: %d\n", err);
		goto unregister;
	}

	err = tegra_xusb_pad_register(pad, &tegra210_sata_phy_ops);
	if (err < 0)
		goto unregister;

	dev_set_drvdata(&pad->dev, pad);

	return pad;

unregister:
	device_unregister(&pad->dev);
out:
	return ERR_PTR(err);
}

static void tegra210_sata_pad_remove(struct tegra_xusb_pad *pad)
{
	struct tegra_xusb_sata_pad *sata = to_sata_pad(pad);

	kfree(sata);
}

static const struct tegra_xusb_pad_ops tegra210_sata_ops = {
	.probe = tegra210_sata_pad_probe,
	.remove = tegra210_sata_pad_remove,
};

static const struct tegra_xusb_pad_soc tegra210_sata_pad = {
	.name = "sata",
	.num_lanes = ARRAY_SIZE(tegra210_sata_lanes),
	.lanes = tegra210_sata_lanes,
	.ops = &tegra210_sata_ops,
};

static const struct tegra_xusb_pad_soc * const tegra210_pads[] = {
	&tegra210_usb2_pad,
	&tegra210_hsic_pad,
	&tegra210_pcie_pad,
	&tegra210_sata_pad,
};

static int tegra210_usb2_port_enable(struct tegra_xusb_port *port)
{
	return 0;
}

static void tegra210_usb2_port_disable(struct tegra_xusb_port *port)
{
}

static struct tegra_xusb_lane *
tegra210_usb2_port_map(struct tegra_xusb_port *port)
{
	return tegra_xusb_find_lane(port->padctl, "usb2", port->index);
}

static const struct tegra_xusb_port_ops tegra210_usb2_port_ops = {
	.release = tegra_xusb_usb2_port_release,
	.remove = tegra_xusb_usb2_port_remove,
	.enable = tegra210_usb2_port_enable,
	.disable = tegra210_usb2_port_disable,
	.map = tegra210_usb2_port_map,
};

static int tegra210_hsic_port_enable(struct tegra_xusb_port *port)
{
	return 0;
}

static void tegra210_hsic_port_disable(struct tegra_xusb_port *port)
{
}

static struct tegra_xusb_lane *
tegra210_hsic_port_map(struct tegra_xusb_port *port)
{
	return tegra_xusb_find_lane(port->padctl, "hsic", port->index);
}

static const struct tegra_xusb_port_ops tegra210_hsic_port_ops = {
	.release = tegra_xusb_hsic_port_release,
	.enable = tegra210_hsic_port_enable,
	.disable = tegra210_hsic_port_disable,
	.map = tegra210_hsic_port_map,
};

static int tegra210_usb3_port_enable(struct tegra_xusb_port *port)
{
	return 0;
}

static void tegra210_usb3_port_disable(struct tegra_xusb_port *port)
{
}

static struct tegra_xusb_lane *
tegra210_usb3_port_map(struct tegra_xusb_port *port)
{
	return tegra_xusb_port_find_lane(port, tegra210_usb3_map, "usb3-ss");
}

static const struct tegra_xusb_port_ops tegra210_usb3_port_ops = {
	.release = tegra_xusb_usb3_port_release,
	.remove = tegra_xusb_usb3_port_remove,
	.enable = tegra210_usb3_port_enable,
	.disable = tegra210_usb3_port_disable,
	.map = tegra210_usb3_port_map,
};

static int tegra210_utmi_port_reset(struct phy *phy)
{
	struct tegra_xusb_padctl *padctl;
	struct tegra_xusb_lane *lane;
	u32 value;

	lane = phy_get_drvdata(phy);
	padctl = lane->pad->padctl;

	value = padctl_readl(padctl,
		     XUSB_PADCTL_USB2_BATTERY_CHRG_OTGPADX_CTL0(lane->index));

	if ((value & XUSB_PADCTL_USB2_BATTERY_CHRG_OTGPAD_CTL0_ZIP) ||
	    (value & XUSB_PADCTL_USB2_BATTERY_CHRG_OTGPAD_CTL0_ZIN)) {
		tegra210_xusb_padctl_vbus_override(padctl, false);
		tegra210_xusb_padctl_vbus_override(padctl, true);
		return 1;
	}

	return 0;
}

static int
tegra210_xusb_read_fuse_calibration(struct tegra210_xusb_fuse_calibration *fuse)
{
	unsigned int i;
	u32 value;
	int err;

	err = tegra_fuse_readl(TEGRA_FUSE_SKU_CALIB_0, &value);
	if (err < 0)
		return err;

	for (i = 0; i < ARRAY_SIZE(fuse->hs_curr_level); i++) {
		fuse->hs_curr_level[i] =
			(value >> FUSE_SKU_CALIB_HS_CURR_LEVEL_PADX_SHIFT(i)) &
			FUSE_SKU_CALIB_HS_CURR_LEVEL_PAD_MASK;
	}

	fuse->hs_term_range_adj =
		(value >> FUSE_SKU_CALIB_HS_TERM_RANGE_ADJ_SHIFT) &
		FUSE_SKU_CALIB_HS_TERM_RANGE_ADJ_MASK;

	err = tegra_fuse_readl(TEGRA_FUSE_USB_CALIB_EXT_0, &value);
	if (err < 0)
		return err;

	fuse->rpd_ctrl =
		(value >> FUSE_USB_CALIB_EXT_RPD_CTRL_SHIFT) &
		FUSE_USB_CALIB_EXT_RPD_CTRL_MASK;

	return 0;
}

static struct tegra_xusb_padctl *
tegra210_xusb_padctl_probe(struct device *dev,
			   const struct tegra_xusb_padctl_soc *soc)
{
	struct tegra210_xusb_padctl *padctl;
	struct platform_device *pdev;
	struct device_node *np;
	int err;

	padctl = devm_kzalloc(dev, sizeof(*padctl), GFP_KERNEL);
	if (!padctl)
		return ERR_PTR(-ENOMEM);

	padctl->base.dev = dev;
	padctl->base.soc = soc;

	err = tegra210_xusb_read_fuse_calibration(&padctl->fuse);
	if (err < 0)
		return ERR_PTR(err);

	np = of_parse_phandle(dev->of_node, "nvidia,pmc", 0);
	if (!np) {
		dev_warn(dev, "nvidia,pmc property is missing\n");
		goto out;
	}

	pdev = of_find_device_by_node(np);
	if (!pdev) {
		dev_warn(dev, "PMC device is not available\n");
		goto out;
	}

	if (!platform_get_drvdata(pdev))
		return ERR_PTR(-EPROBE_DEFER);

	padctl->regmap = dev_get_regmap(&pdev->dev, "usb_sleepwalk");
	if (!padctl->regmap)
		dev_info(dev, "failed to find PMC regmap\n");

out:
	return &padctl->base;
}

static void tegra210_xusb_padctl_remove(struct tegra_xusb_padctl *padctl)
{
}

static void tegra210_xusb_padctl_save(struct tegra_xusb_padctl *padctl)
{
	struct tegra210_xusb_padctl *priv = to_tegra210_xusb_padctl(padctl);

	priv->context.usb2_pad_mux =
		padctl_readl(padctl, XUSB_PADCTL_USB2_PAD_MUX);
	priv->context.usb2_port_cap =
		padctl_readl(padctl, XUSB_PADCTL_USB2_PORT_CAP);
	priv->context.ss_port_map =
		padctl_readl(padctl, XUSB_PADCTL_SS_PORT_MAP);
	priv->context.usb3_pad_mux =
		padctl_readl(padctl, XUSB_PADCTL_USB3_PAD_MUX);
}

static void tegra210_xusb_padctl_restore(struct tegra_xusb_padctl *padctl)
{
	struct tegra210_xusb_padctl *priv = to_tegra210_xusb_padctl(padctl);
	struct tegra_xusb_lane *lane;

	padctl_writel(padctl, priv->context.usb2_pad_mux,
		XUSB_PADCTL_USB2_PAD_MUX);
	padctl_writel(padctl, priv->context.usb2_port_cap,
		XUSB_PADCTL_USB2_PORT_CAP);
	padctl_writel(padctl, priv->context.ss_port_map,
		XUSB_PADCTL_SS_PORT_MAP);

	list_for_each_entry(lane, &padctl->lanes, list) {
		if (lane->pad->ops->iddq_enable)
			tegra210_uphy_lane_iddq_enable(lane);
	}

	padctl_writel(padctl, priv->context.usb3_pad_mux,
		XUSB_PADCTL_USB3_PAD_MUX);

	list_for_each_entry(lane, &padctl->lanes, list) {
		if (lane->pad->ops->iddq_disable)
			tegra210_uphy_lane_iddq_disable(lane);
	}
}

static int tegra210_xusb_padctl_suspend_noirq(struct tegra_xusb_padctl *padctl)
{
	mutex_lock(&padctl->lock);

	tegra210_uphy_deinit(padctl);

	tegra210_xusb_padctl_save(padctl);

	mutex_unlock(&padctl->lock);
	return 0;
}

static int tegra210_xusb_padctl_resume_noirq(struct tegra_xusb_padctl *padctl)
{
	mutex_lock(&padctl->lock);

	tegra210_xusb_padctl_restore(padctl);

	tegra210_uphy_init(padctl);

	mutex_unlock(&padctl->lock);
	return 0;
}

static const struct tegra_xusb_padctl_ops tegra210_xusb_padctl_ops = {
	.probe = tegra210_xusb_padctl_probe,
	.remove = tegra210_xusb_padctl_remove,
	.suspend_noirq = tegra210_xusb_padctl_suspend_noirq,
	.resume_noirq = tegra210_xusb_padctl_resume_noirq,
	.usb3_set_lfps_detect = tegra210_usb3_set_lfps_detect,
	.hsic_set_idle = tegra210_hsic_set_idle,
	.vbus_override = tegra210_xusb_padctl_vbus_override,
	.utmi_port_reset = tegra210_utmi_port_reset,
};

static const char * const tegra210_xusb_padctl_supply_names[] = {
	"avdd-pll-utmip",
	"avdd-pll-uerefe",
	"dvdd-pex-pll",
	"hvdd-pex-pll-e",
};

const struct tegra_xusb_padctl_soc tegra210_xusb_padctl_soc = {
	.num_pads = ARRAY_SIZE(tegra210_pads),
	.pads = tegra210_pads,
	.ports = {
		.usb2 = {
			.ops = &tegra210_usb2_port_ops,
			.count = 4,
		},
		.hsic = {
			.ops = &tegra210_hsic_port_ops,
			.count = 1,
		},
		.usb3 = {
			.ops = &tegra210_usb3_port_ops,
			.count = 4,
		},
	},
	.ops = &tegra210_xusb_padctl_ops,
	.supply_names = tegra210_xusb_padctl_supply_names,
	.num_supplies = ARRAY_SIZE(tegra210_xusb_padctl_supply_names),
	.need_fake_usb3_port = true,
};
EXPORT_SYMBOL_GPL(tegra210_xusb_padctl_soc);

MODULE_AUTHOR("Andrew Bresticker <abrestic@chromium.org>");
MODULE_DESCRIPTION("NVIDIA Tegra 210 XUSB Pad Controller driver");
MODULE_LICENSE("GPL v2");<|MERGE_RESOLUTION|>--- conflicted
+++ resolved
@@ -53,8 +53,6 @@
 #define XUSB_PADCTL_SS_PORT_MAP_PORTX_MAP_MASK(x) (0x7 << ((x) * 5))
 #define XUSB_PADCTL_SS_PORT_MAP_PORTX_MAP(x, v) (((v) & 0x7) << ((x) * 5))
 #define XUSB_PADCTL_SS_PORT_MAP_PORT_DISABLED 0x7
-<<<<<<< HEAD
-=======
 
 #define XUSB_PADCTL_ELPG_PROGRAM_0 0x20
 #define   USB2_PORT_WAKE_INTERRUPT_ENABLE(x)      BIT((x))
@@ -69,7 +67,6 @@
 		SS_PORT_WAKEUP_EVENT(0) | SS_PORT_WAKEUP_EVENT(1) | \
 		SS_PORT_WAKEUP_EVENT(2) | SS_PORT_WAKEUP_EVENT(3) | \
 		USB2_HSIC_PORT_WAKEUP_EVENT(0))
->>>>>>> 7d2a07b7
 
 #define XUSB_PADCTL_ELPG_PROGRAM1 0x024
 #define XUSB_PADCTL_ELPG_PROGRAM1_AUX_MUX_LP0_VCORE_DOWN (1 << 31)
@@ -274,8 +271,6 @@
 #define XUSB_PADCTL_USB2_VBUS_ID_OVERRIDE_FLOATING 8
 #define XUSB_PADCTL_USB2_VBUS_ID_OVERRIDE_GROUNDED 0
 
-<<<<<<< HEAD
-=======
 /* USB2 SLEEPWALK registers */
 #define UTMIP(_port, _offset1, _offset2) \
 		(((_port) <= 2) ? (_offset1) : (_offset2))
@@ -412,7 +407,6 @@
 #define   UHSIC_STROBE_RPD_C			BIT(16)
 #define   UHSIC_STROBE_RPD_D			BIT(24)
 
->>>>>>> 7d2a07b7
 struct tegra210_xusb_fuse_calibration {
 	u32 hs_curr_level[4];
 	u32 hs_term_range_adj;
@@ -1225,108 +1219,7 @@
 	return 0;
 }
 
-<<<<<<< HEAD
-static int tegra210_xusb_padctl_vbus_override(struct tegra_xusb_padctl *padctl,
-					      bool status)
-{
-	u32 value;
-
-	dev_dbg(padctl->dev, "%s vbus override\n", status ? "set" : "clear");
-
-	value = padctl_readl(padctl, XUSB_PADCTL_USB2_VBUS_ID);
-
-	if (status) {
-		value |= XUSB_PADCTL_USB2_VBUS_ID_OVERRIDE_VBUS_ON;
-		value &= ~(XUSB_PADCTL_USB2_VBUS_ID_OVERRIDE_MASK <<
-			   XUSB_PADCTL_USB2_VBUS_ID_OVERRIDE_SHIFT);
-		value |= XUSB_PADCTL_USB2_VBUS_ID_OVERRIDE_FLOATING <<
-			 XUSB_PADCTL_USB2_VBUS_ID_OVERRIDE_SHIFT;
-	} else {
-		value &= ~XUSB_PADCTL_USB2_VBUS_ID_OVERRIDE_VBUS_ON;
-	}
-
-	padctl_writel(padctl, value, XUSB_PADCTL_USB2_VBUS_ID);
-
-	return 0;
-}
-
-static int tegra210_xusb_padctl_id_override(struct tegra_xusb_padctl *padctl,
-					    bool status)
-{
-	u32 value;
-
-	dev_dbg(padctl->dev, "%s id override\n", status ? "set" : "clear");
-
-	value = padctl_readl(padctl, XUSB_PADCTL_USB2_VBUS_ID);
-
-	if (status) {
-		if (value & XUSB_PADCTL_USB2_VBUS_ID_OVERRIDE_VBUS_ON) {
-			value &= ~XUSB_PADCTL_USB2_VBUS_ID_OVERRIDE_VBUS_ON;
-			padctl_writel(padctl, value, XUSB_PADCTL_USB2_VBUS_ID);
-			usleep_range(1000, 2000);
-
-			value = padctl_readl(padctl, XUSB_PADCTL_USB2_VBUS_ID);
-		}
-
-		value &= ~(XUSB_PADCTL_USB2_VBUS_ID_OVERRIDE_MASK <<
-			   XUSB_PADCTL_USB2_VBUS_ID_OVERRIDE_SHIFT);
-		value |= XUSB_PADCTL_USB2_VBUS_ID_OVERRIDE_GROUNDED <<
-			 XUSB_PADCTL_USB2_VBUS_ID_OVERRIDE_SHIFT;
-	} else {
-		value &= ~(XUSB_PADCTL_USB2_VBUS_ID_OVERRIDE_MASK <<
-			   XUSB_PADCTL_USB2_VBUS_ID_OVERRIDE_SHIFT);
-		value |= XUSB_PADCTL_USB2_VBUS_ID_OVERRIDE_FLOATING <<
-			 XUSB_PADCTL_USB2_VBUS_ID_OVERRIDE_SHIFT;
-	}
-
-	padctl_writel(padctl, value, XUSB_PADCTL_USB2_VBUS_ID);
-
-	return 0;
-}
-
-static int tegra210_usb2_phy_set_mode(struct phy *phy, enum phy_mode mode,
-				      int submode)
-{
-	struct tegra_xusb_lane *lane = phy_get_drvdata(phy);
-	struct tegra_xusb_padctl *padctl = lane->pad->padctl;
-	struct tegra_xusb_usb2_port *port = tegra_xusb_find_usb2_port(padctl,
-								lane->index);
-	int err = 0;
-
-	mutex_lock(&padctl->lock);
-
-	dev_dbg(&port->base.dev, "%s: mode %d", __func__, mode);
-
-	if (mode == PHY_MODE_USB_OTG) {
-		if (submode == USB_ROLE_HOST) {
-			tegra210_xusb_padctl_id_override(padctl, true);
-
-			err = regulator_enable(port->supply);
-		} else if (submode == USB_ROLE_DEVICE) {
-			tegra210_xusb_padctl_vbus_override(padctl, true);
-		} else if (submode == USB_ROLE_NONE) {
-			/*
-			 * When port is peripheral only or role transitions to
-			 * USB_ROLE_NONE from USB_ROLE_DEVICE, regulator is not
-			 * be enabled.
-			 */
-			if (regulator_is_enabled(port->supply))
-				regulator_disable(port->supply);
-
-			tegra210_xusb_padctl_id_override(padctl, false);
-			tegra210_xusb_padctl_vbus_override(padctl, false);
-		}
-	}
-
-	mutex_unlock(&padctl->lock);
-
-	return err;
-}
-
-static int tegra210_usb2_phy_power_on(struct phy *phy)
-=======
 static int tegra210_utmi_disable_phy_wake(struct tegra_xusb_lane *lane)
->>>>>>> 7d2a07b7
 {
 	struct tegra_xusb_padctl *padctl = lane->pad->padctl;
 	unsigned int index = lane->index;
@@ -1339,45 +1232,7 @@
 	value &= ~USB2_PORT_WAKE_INTERRUPT_ENABLE(index);
 	padctl_writel(padctl, value, XUSB_PADCTL_ELPG_PROGRAM_0);
 
-<<<<<<< HEAD
-	if (port->usb3_port_fake != -1) {
-		value = padctl_readl(padctl, XUSB_PADCTL_SS_PORT_MAP);
-		value &= ~XUSB_PADCTL_SS_PORT_MAP_PORTX_MAP_MASK(
-					port->usb3_port_fake);
-		value |= XUSB_PADCTL_SS_PORT_MAP_PORTX_MAP(
-					port->usb3_port_fake, index);
-		padctl_writel(padctl, value, XUSB_PADCTL_SS_PORT_MAP);
-
-		value = padctl_readl(padctl, XUSB_PADCTL_ELPG_PROGRAM1);
-		value &= ~XUSB_PADCTL_ELPG_PROGRAM1_SSPX_ELPG_VCORE_DOWN(
-					port->usb3_port_fake);
-		padctl_writel(padctl, value, XUSB_PADCTL_ELPG_PROGRAM1);
-
-		usleep_range(100, 200);
-
-		value = padctl_readl(padctl, XUSB_PADCTL_ELPG_PROGRAM1);
-		value &= ~XUSB_PADCTL_ELPG_PROGRAM1_SSPX_ELPG_CLAMP_EN_EARLY(
-					port->usb3_port_fake);
-		padctl_writel(padctl, value, XUSB_PADCTL_ELPG_PROGRAM1);
-
-		usleep_range(100, 200);
-
-		value = padctl_readl(padctl, XUSB_PADCTL_ELPG_PROGRAM1);
-		value &= ~XUSB_PADCTL_ELPG_PROGRAM1_SSPX_ELPG_CLAMP_EN(
-					port->usb3_port_fake);
-		padctl_writel(padctl, value, XUSB_PADCTL_ELPG_PROGRAM1);
-	}
-
-	value = padctl_readl(padctl, XUSB_PADCTL_USB2_BIAS_PAD_CTL0);
-	value &= ~((XUSB_PADCTL_USB2_BIAS_PAD_CTL0_HS_SQUELCH_LEVEL_MASK <<
-		    XUSB_PADCTL_USB2_BIAS_PAD_CTL0_HS_SQUELCH_LEVEL_SHIFT) |
-		   (XUSB_PADCTL_USB2_BIAS_PAD_CTL0_HS_DISCON_LEVEL_MASK <<
-		    XUSB_PADCTL_USB2_BIAS_PAD_CTL0_HS_DISCON_LEVEL_SHIFT));
-	value |= (XUSB_PADCTL_USB2_BIAS_PAD_CTL0_HS_DISCON_LEVEL_VAL <<
-		  XUSB_PADCTL_USB2_BIAS_PAD_CTL0_HS_DISCON_LEVEL_SHIFT);
-=======
 	usleep_range(10, 20);
->>>>>>> 7d2a07b7
 
 	value = padctl_readl(padctl, XUSB_PADCTL_ELPG_PROGRAM_0);
 	value &= ~ALL_WAKE_EVENTS;
@@ -1386,22 +1241,8 @@
 
 	mutex_unlock(&padctl->lock);
 
-<<<<<<< HEAD
-	value = padctl_readl(padctl, XUSB_PADCTL_USB2_PORT_CAP);
-	value &= ~XUSB_PADCTL_USB2_PORT_CAP_PORTX_CAP_MASK(index);
-	if (port->mode == USB_DR_MODE_UNKNOWN)
-		value |= XUSB_PADCTL_USB2_PORT_CAP_PORTX_CAP_DISABLED(index);
-	else if (port->mode == USB_DR_MODE_PERIPHERAL)
-		value |= XUSB_PADCTL_USB2_PORT_CAP_PORTX_CAP_DEVICE(index);
-	else if (port->mode == USB_DR_MODE_HOST)
-		value |= XUSB_PADCTL_USB2_PORT_CAP_PORTX_CAP_HOST(index);
-	else if (port->mode == USB_DR_MODE_OTG)
-		value |= XUSB_PADCTL_USB2_PORT_CAP_PORTX_CAP_OTG(index);
-	padctl_writel(padctl, value, XUSB_PADCTL_USB2_PORT_CAP);
-=======
-	return 0;
-}
->>>>>>> 7d2a07b7
+	return 0;
+}
 
 static bool tegra210_utmi_phy_remote_wake_detected(struct tegra_xusb_lane *lane)
 {
@@ -2223,17 +2064,6 @@
 	padctl_writel(padctl, value,
 		      XUSB_PADCTL_USB2_BATTERY_CHRG_OTGPADX_CTL1(index));
 
-<<<<<<< HEAD
-	if (port->supply && port->mode == USB_DR_MODE_HOST) {
-		err = regulator_enable(port->supply);
-		if (err)
-			return err;
-	}
-
-	mutex_lock(&padctl->lock);
-
-=======
->>>>>>> 7d2a07b7
 	if (pad->enable > 0) {
 		pad->enable++;
 		mutex_unlock(&padctl->lock);
