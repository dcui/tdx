--- conflicted
+++ resolved
@@ -156,20 +156,12 @@
 {
 	struct iscsi_cmd *cmd;
 	struct se_session *se_sess = conn->sess->se_sess;
-	int size, tag, state = (gfp_mask & __GFP_WAIT) ? TASK_INTERRUPTIBLE :
-				TASK_RUNNING;
+	int size, tag;
 
 	tag = percpu_ida_alloc(&se_sess->sess_tag_pool, state);
 	if (tag < 0)
 		return NULL;
 
-<<<<<<< HEAD
-=======
-	tag = percpu_ida_alloc(&se_sess->sess_tag_pool, state);
-	if (tag < 0)
-		return NULL;
-
->>>>>>> cfbf8d48
 	size = sizeof(struct iscsi_cmd) + conn->conn_transport->priv_size;
 	cmd = (struct iscsi_cmd *)(se_sess->sess_cmd_map + (tag * size));
 	memset(cmd, 0, size);
