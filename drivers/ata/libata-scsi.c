--- conflicted
+++ resolved
@@ -1120,12 +1120,6 @@
 	}
 
 	/*
-<<<<<<< HEAD
-	 * ata_pio_sectors() expect sector alignment on buffers.  ATAPI
-	 * devices also need the alignment as IDENTIFY_PACKET is executed
-	 * as ATA_PROT_PIO.
-	 */
-=======
 	 * ata_pio_sectors() expects buffer for each sector to not cross
 	 * page boundary.  Enforce it by requiring buffers to be sector
 	 * aligned, which works iff sector_size is not larger than
@@ -1137,7 +1131,6 @@
 			"sector_size=%u > PAGE_SIZE, PIO may malfunction\n",
 			sdev->sector_size);
 
->>>>>>> ebf53826
 	blk_queue_update_dma_alignment(sdev->request_queue,
 				       sdev->sector_size - 1);
 
