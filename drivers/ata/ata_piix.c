/*
 *    ata_piix.c - Intel PATA/SATA controllers
 *
 *    Maintained by:  Jeff Garzik <jgarzik@pobox.com>
 *    		    Please ALWAYS copy linux-ide@vger.kernel.org
 *		    on emails.
 *
 *
 *	Copyright 2003-2005 Red Hat Inc
 *	Copyright 2003-2005 Jeff Garzik
 *
 *
 *	Copyright header from piix.c:
 *
 *  Copyright (C) 1998-1999 Andrzej Krzysztofowicz, Author and Maintainer
 *  Copyright (C) 1998-2000 Andre Hedrick <andre@linux-ide.org>
 *  Copyright (C) 2003 Red Hat Inc
 *
 *
 *  This program is free software; you can redistribute it and/or modify
 *  it under the terms of the GNU General Public License as published by
 *  the Free Software Foundation; either version 2, or (at your option)
 *  any later version.
 *
 *  This program is distributed in the hope that it will be useful,
 *  but WITHOUT ANY WARRANTY; without even the implied warranty of
 *  MERCHANTABILITY or FITNESS FOR A PARTICULAR PURPOSE.  See the
 *  GNU General Public License for more details.
 *
 *  You should have received a copy of the GNU General Public License
 *  along with this program; see the file COPYING.  If not, write to
 *  the Free Software Foundation, 675 Mass Ave, Cambridge, MA 02139, USA.
 *
 *
 *  libata documentation is available via 'make {ps|pdf}docs',
 *  as Documentation/DocBook/libata.*
 *
 *  Hardware documentation available at http://developer.intel.com/
 *
 * Documentation
 *	Publicly available from Intel web site. Errata documentation
 * is also publicly available. As an aide to anyone hacking on this
 * driver the list of errata that are relevant is below, going back to
 * PIIX4. Older device documentation is now a bit tricky to find.
 *
 * The chipsets all follow very much the same design. The original Triton
 * series chipsets do _not_ support independent device timings, but this
 * is fixed in Triton II. With the odd mobile exception the chips then
 * change little except in gaining more modes until SATA arrives. This
 * driver supports only the chips with independent timing (that is those
 * with SITRE and the 0x44 timing register). See pata_oldpiix and pata_mpiix
 * for the early chip drivers.
 *
 * Errata of note:
 *
 * Unfixable
 *	PIIX4    errata #9	- Only on ultra obscure hw
 *	ICH3	 errata #13     - Not observed to affect real hw
 *				  by Intel
 *
 * Things we must deal with
 *	PIIX4	errata #10	- BM IDE hang with non UDMA
 *				  (must stop/start dma to recover)
 *	440MX   errata #15	- As PIIX4 errata #10
 *	PIIX4	errata #15	- Must not read control registers
 * 				  during a PIO transfer
 *	440MX   errata #13	- As PIIX4 errata #15
 *	ICH2	errata #21	- DMA mode 0 doesn't work right
 *	ICH0/1  errata #55	- As ICH2 errata #21
 *	ICH2	spec c #9	- Extra operations needed to handle
 *				  drive hotswap [NOT YET SUPPORTED]
 *	ICH2    spec c #20	- IDE PRD must not cross a 64K boundary
 *				  and must be dword aligned
 *	ICH2    spec c #24	- UDMA mode 4,5 t85/86 should be 6ns not 3.3
 *	ICH7	errata #16	- MWDMA1 timings are incorrect
 *
 * Should have been BIOS fixed:
 *	450NX:	errata #19	- DMA hangs on old 450NX
 *	450NX:  errata #20	- DMA hangs on old 450NX
 *	450NX:  errata #25	- Corruption with DMA on old 450NX
 *	ICH3    errata #15      - IDE deadlock under high load
 *				  (BIOS must set dev 31 fn 0 bit 23)
 *	ICH3	errata #18	- Don't use native mode
 */

#include <linux/kernel.h>
#include <linux/module.h>
#include <linux/pci.h>
#include <linux/init.h>
#include <linux/blkdev.h>
#include <linux/delay.h>
#include <linux/device.h>
#include <linux/gfp.h>
#include <scsi/scsi_host.h>
#include <linux/libata.h>
#include <linux/dmi.h>

#define DRV_NAME	"ata_piix"
#define DRV_VERSION	"2.13"

enum {
	PIIX_IOCFG		= 0x54, /* IDE I/O configuration register */
	ICH5_PMR		= 0x90, /* port mapping register */
	ICH5_PCS		= 0x92,	/* port control and status */
	PIIX_SIDPR_BAR		= 5,
	PIIX_SIDPR_LEN		= 16,
	PIIX_SIDPR_IDX		= 0,
	PIIX_SIDPR_DATA		= 4,

	PIIX_FLAG_CHECKINTR	= (1 << 28), /* make sure PCI INTx enabled */
	PIIX_FLAG_SIDPR		= (1 << 29), /* SATA idx/data pair regs */

	PIIX_PATA_FLAGS		= ATA_FLAG_SLAVE_POSS,
	PIIX_SATA_FLAGS		= ATA_FLAG_SATA | PIIX_FLAG_CHECKINTR,

	PIIX_FLAG_PIO16		= (1 << 30), /*support 16bit PIO only*/

	PIIX_80C_PRI		= (1 << 5) | (1 << 4),
	PIIX_80C_SEC		= (1 << 7) | (1 << 6),

	/* constants for mapping table */
	P0			= 0,  /* port 0 */
	P1			= 1,  /* port 1 */
	P2			= 2,  /* port 2 */
	P3			= 3,  /* port 3 */
	IDE			= -1, /* IDE */
	NA			= -2, /* not available */
	RV			= -3, /* reserved */

	PIIX_AHCI_DEVICE	= 6,

	/* host->flags bits */
	PIIX_HOST_BROKEN_SUSPEND = (1 << 24),
};

enum piix_controller_ids {
	/* controller IDs */
	piix_pata_mwdma,	/* PIIX3 MWDMA only */
	piix_pata_33,		/* PIIX4 at 33Mhz */
	ich_pata_33,		/* ICH up to UDMA 33 only */
	ich_pata_66,		/* ICH up to 66 Mhz */
	ich_pata_100,		/* ICH up to UDMA 100 */
	ich_pata_100_nomwdma1,	/* ICH up to UDMA 100 but with no MWDMA1*/
	ich5_sata,
	ich6_sata,
	ich6m_sata,
	ich8_sata,
	ich8_2port_sata,
	ich8m_apple_sata,	/* locks up on second port enable */
	tolapai_sata,
	piix_pata_vmw,			/* PIIX4 for VMware, spurious DMA_ERR */
	ich8_sata_snb,
};

struct piix_map_db {
	const u32 mask;
	const u16 port_enable;
	const int map[][4];
};

struct piix_host_priv {
	const int *map;
	u32 saved_iocfg;
	void __iomem *sidpr;
};

static unsigned int in_module_init = 1;

static const struct pci_device_id piix_pci_tbl[] = {
	/* Intel PIIX3 for the 430HX etc */
	{ 0x8086, 0x7010, PCI_ANY_ID, PCI_ANY_ID, 0, 0, piix_pata_mwdma },
	/* VMware ICH4 */
	{ 0x8086, 0x7111, 0x15ad, 0x1976, 0, 0, piix_pata_vmw },
	/* Intel PIIX4 for the 430TX/440BX/MX chipset: UDMA 33 */
	/* Also PIIX4E (fn3 rev 2) and PIIX4M (fn3 rev 3) */
	{ 0x8086, 0x7111, PCI_ANY_ID, PCI_ANY_ID, 0, 0, piix_pata_33 },
	/* Intel PIIX4 */
	{ 0x8086, 0x7199, PCI_ANY_ID, PCI_ANY_ID, 0, 0, piix_pata_33 },
	/* Intel PIIX4 */
	{ 0x8086, 0x7601, PCI_ANY_ID, PCI_ANY_ID, 0, 0, piix_pata_33 },
	/* Intel PIIX */
	{ 0x8086, 0x84CA, PCI_ANY_ID, PCI_ANY_ID, 0, 0, piix_pata_33 },
	/* Intel ICH (i810, i815, i840) UDMA 66*/
	{ 0x8086, 0x2411, PCI_ANY_ID, PCI_ANY_ID, 0, 0, ich_pata_66 },
	/* Intel ICH0 : UDMA 33*/
	{ 0x8086, 0x2421, PCI_ANY_ID, PCI_ANY_ID, 0, 0, ich_pata_33 },
	/* Intel ICH2M */
	{ 0x8086, 0x244A, PCI_ANY_ID, PCI_ANY_ID, 0, 0, ich_pata_100 },
	/* Intel ICH2 (i810E2, i845, 850, 860) UDMA 100 */
	{ 0x8086, 0x244B, PCI_ANY_ID, PCI_ANY_ID, 0, 0, ich_pata_100 },
	/*  Intel ICH3M */
	{ 0x8086, 0x248A, PCI_ANY_ID, PCI_ANY_ID, 0, 0, ich_pata_100 },
	/* Intel ICH3 (E7500/1) UDMA 100 */
	{ 0x8086, 0x248B, PCI_ANY_ID, PCI_ANY_ID, 0, 0, ich_pata_100 },
	/* Intel ICH4-L */
	{ 0x8086, 0x24C1, PCI_ANY_ID, PCI_ANY_ID, 0, 0, ich_pata_100 },
	/* Intel ICH4 (i845GV, i845E, i852, i855) UDMA 100 */
	{ 0x8086, 0x24CA, PCI_ANY_ID, PCI_ANY_ID, 0, 0, ich_pata_100 },
	{ 0x8086, 0x24CB, PCI_ANY_ID, PCI_ANY_ID, 0, 0, ich_pata_100 },
	/* Intel ICH5 */
	{ 0x8086, 0x24DB, PCI_ANY_ID, PCI_ANY_ID, 0, 0, ich_pata_100 },
	/* C-ICH (i810E2) */
	{ 0x8086, 0x245B, PCI_ANY_ID, PCI_ANY_ID, 0, 0, ich_pata_100 },
	/* ESB (855GME/875P + 6300ESB) UDMA 100  */
	{ 0x8086, 0x25A2, PCI_ANY_ID, PCI_ANY_ID, 0, 0, ich_pata_100 },
	/* ICH6 (and 6) (i915) UDMA 100 */
	{ 0x8086, 0x266F, PCI_ANY_ID, PCI_ANY_ID, 0, 0, ich_pata_100 },
	/* ICH7/7-R (i945, i975) UDMA 100*/
	{ 0x8086, 0x27DF, PCI_ANY_ID, PCI_ANY_ID, 0, 0, ich_pata_100_nomwdma1 },
	{ 0x8086, 0x269E, PCI_ANY_ID, PCI_ANY_ID, 0, 0, ich_pata_100_nomwdma1 },
	/* ICH8 Mobile PATA Controller */
	{ 0x8086, 0x2850, PCI_ANY_ID, PCI_ANY_ID, 0, 0, ich_pata_100 },

	/* SATA ports */

	/* 82801EB (ICH5) */
	{ 0x8086, 0x24d1, PCI_ANY_ID, PCI_ANY_ID, 0, 0, ich5_sata },
	/* 82801EB (ICH5) */
	{ 0x8086, 0x24df, PCI_ANY_ID, PCI_ANY_ID, 0, 0, ich5_sata },
	/* 6300ESB (ICH5 variant with broken PCS present bits) */
	{ 0x8086, 0x25a3, PCI_ANY_ID, PCI_ANY_ID, 0, 0, ich5_sata },
	/* 6300ESB pretending RAID */
	{ 0x8086, 0x25b0, PCI_ANY_ID, PCI_ANY_ID, 0, 0, ich5_sata },
	/* 82801FB/FW (ICH6/ICH6W) */
	{ 0x8086, 0x2651, PCI_ANY_ID, PCI_ANY_ID, 0, 0, ich6_sata },
	/* 82801FR/FRW (ICH6R/ICH6RW) */
	{ 0x8086, 0x2652, PCI_ANY_ID, PCI_ANY_ID, 0, 0, ich6_sata },
	/* 82801FBM ICH6M (ICH6R with only port 0 and 2 implemented).
	 * Attach iff the controller is in IDE mode. */
	{ 0x8086, 0x2653, PCI_ANY_ID, PCI_ANY_ID,
	  PCI_CLASS_STORAGE_IDE << 8, 0xffff00, ich6m_sata },
	/* 82801GB/GR/GH (ICH7, identical to ICH6) */
	{ 0x8086, 0x27c0, PCI_ANY_ID, PCI_ANY_ID, 0, 0, ich6_sata },
	/* 2801GBM/GHM (ICH7M, identical to ICH6M) */
	{ 0x8086, 0x27c4, PCI_ANY_ID, PCI_ANY_ID, 0, 0, ich6m_sata },
	/* Enterprise Southbridge 2 (631xESB/632xESB) */
	{ 0x8086, 0x2680, PCI_ANY_ID, PCI_ANY_ID, 0, 0, ich6_sata },
	/* SATA Controller 1 IDE (ICH8) */
	{ 0x8086, 0x2820, PCI_ANY_ID, PCI_ANY_ID, 0, 0, ich8_sata },
	/* SATA Controller 2 IDE (ICH8) */
	{ 0x8086, 0x2825, PCI_ANY_ID, PCI_ANY_ID, 0, 0, ich8_2port_sata },
	/* Mobile SATA Controller IDE (ICH8M), Apple */
	{ 0x8086, 0x2828, 0x106b, 0x00a0, 0, 0, ich8m_apple_sata },
	{ 0x8086, 0x2828, 0x106b, 0x00a1, 0, 0, ich8m_apple_sata },
	{ 0x8086, 0x2828, 0x106b, 0x00a3, 0, 0, ich8m_apple_sata },
	/* Mobile SATA Controller IDE (ICH8M) */
	{ 0x8086, 0x2828, PCI_ANY_ID, PCI_ANY_ID, 0, 0, ich8_sata },
	/* SATA Controller IDE (ICH9) */
	{ 0x8086, 0x2920, PCI_ANY_ID, PCI_ANY_ID, 0, 0, ich8_sata },
	/* SATA Controller IDE (ICH9) */
	{ 0x8086, 0x2921, PCI_ANY_ID, PCI_ANY_ID, 0, 0, ich8_2port_sata },
	/* SATA Controller IDE (ICH9) */
	{ 0x8086, 0x2926, PCI_ANY_ID, PCI_ANY_ID, 0, 0, ich8_2port_sata },
	/* SATA Controller IDE (ICH9M) */
	{ 0x8086, 0x2928, PCI_ANY_ID, PCI_ANY_ID, 0, 0, ich8_2port_sata },
	/* SATA Controller IDE (ICH9M) */
	{ 0x8086, 0x292d, PCI_ANY_ID, PCI_ANY_ID, 0, 0, ich8_2port_sata },
	/* SATA Controller IDE (ICH9M) */
	{ 0x8086, 0x292e, PCI_ANY_ID, PCI_ANY_ID, 0, 0, ich8_sata },
	/* SATA Controller IDE (Tolapai) */
	{ 0x8086, 0x5028, PCI_ANY_ID, PCI_ANY_ID, 0, 0, tolapai_sata },
	/* SATA Controller IDE (ICH10) */
	{ 0x8086, 0x3a00, PCI_ANY_ID, PCI_ANY_ID, 0, 0, ich8_sata },
	/* SATA Controller IDE (ICH10) */
	{ 0x8086, 0x3a06, PCI_ANY_ID, PCI_ANY_ID, 0, 0, ich8_2port_sata },
	/* SATA Controller IDE (ICH10) */
	{ 0x8086, 0x3a20, PCI_ANY_ID, PCI_ANY_ID, 0, 0, ich8_sata },
	/* SATA Controller IDE (ICH10) */
	{ 0x8086, 0x3a26, PCI_ANY_ID, PCI_ANY_ID, 0, 0, ich8_2port_sata },
	/* SATA Controller IDE (PCH) */
	{ 0x8086, 0x3b20, PCI_ANY_ID, PCI_ANY_ID, 0, 0, ich8_sata },
	/* SATA Controller IDE (PCH) */
	{ 0x8086, 0x3b21, PCI_ANY_ID, PCI_ANY_ID, 0, 0, ich8_2port_sata },
	/* SATA Controller IDE (PCH) */
	{ 0x8086, 0x3b26, PCI_ANY_ID, PCI_ANY_ID, 0, 0, ich8_2port_sata },
	/* SATA Controller IDE (PCH) */
	{ 0x8086, 0x3b28, PCI_ANY_ID, PCI_ANY_ID, 0, 0, ich8_sata },
	/* SATA Controller IDE (PCH) */
	{ 0x8086, 0x3b2d, PCI_ANY_ID, PCI_ANY_ID, 0, 0, ich8_2port_sata },
	/* SATA Controller IDE (PCH) */
	{ 0x8086, 0x3b2e, PCI_ANY_ID, PCI_ANY_ID, 0, 0, ich8_sata },
	/* SATA Controller IDE (CPT) */
	{ 0x8086, 0x1c00, PCI_ANY_ID, PCI_ANY_ID, 0, 0, ich8_sata_snb },
	/* SATA Controller IDE (CPT) */
	{ 0x8086, 0x1c01, PCI_ANY_ID, PCI_ANY_ID, 0, 0, ich8_sata_snb },
	/* SATA Controller IDE (CPT) */
	{ 0x8086, 0x1c08, PCI_ANY_ID, PCI_ANY_ID, 0, 0, ich8_2port_sata },
	/* SATA Controller IDE (CPT) */
	{ 0x8086, 0x1c09, PCI_ANY_ID, PCI_ANY_ID, 0, 0, ich8_2port_sata },
	/* SATA Controller IDE (PBG) */
	{ 0x8086, 0x1d00, PCI_ANY_ID, PCI_ANY_ID, 0, 0, ich8_sata_snb },
	/* SATA Controller IDE (PBG) */
	{ 0x8086, 0x1d08, PCI_ANY_ID, PCI_ANY_ID, 0, 0, ich8_2port_sata },
	/* SATA Controller IDE (Panther Point) */
	{ 0x8086, 0x1e00, PCI_ANY_ID, PCI_ANY_ID, 0, 0, ich8_sata_snb },
	/* SATA Controller IDE (Panther Point) */
	{ 0x8086, 0x1e01, PCI_ANY_ID, PCI_ANY_ID, 0, 0, ich8_sata_snb },
	/* SATA Controller IDE (Panther Point) */
	{ 0x8086, 0x1e08, PCI_ANY_ID, PCI_ANY_ID, 0, 0, ich8_2port_sata },
	/* SATA Controller IDE (Panther Point) */
	{ 0x8086, 0x1e09, PCI_ANY_ID, PCI_ANY_ID, 0, 0, ich8_2port_sata },
	/* SATA Controller IDE (Lynx Point) */
	{ 0x8086, 0x8c00, PCI_ANY_ID, PCI_ANY_ID, 0, 0, ich8_sata_snb },
	/* SATA Controller IDE (Lynx Point) */
	{ 0x8086, 0x8c01, PCI_ANY_ID, PCI_ANY_ID, 0, 0, ich8_sata_snb },
	/* SATA Controller IDE (Lynx Point) */
	{ 0x8086, 0x8c08, PCI_ANY_ID, PCI_ANY_ID, 0, 0, ich8_2port_sata },
	/* SATA Controller IDE (Lynx Point) */
	{ 0x8086, 0x8c09, PCI_ANY_ID, PCI_ANY_ID, 0, 0, ich8_2port_sata },
	/* SATA Controller IDE (Lynx Point-LP) */
	{ 0x8086, 0x9c00, PCI_ANY_ID, PCI_ANY_ID, 0, 0, ich8_sata_snb },
	/* SATA Controller IDE (Lynx Point-LP) */
	{ 0x8086, 0x9c01, PCI_ANY_ID, PCI_ANY_ID, 0, 0, ich8_sata_snb },
	/* SATA Controller IDE (Lynx Point-LP) */
	{ 0x8086, 0x9c08, PCI_ANY_ID, PCI_ANY_ID, 0, 0, ich8_2port_sata },
	/* SATA Controller IDE (Lynx Point-LP) */
	{ 0x8086, 0x9c09, PCI_ANY_ID, PCI_ANY_ID, 0, 0, ich8_2port_sata },
	/* SATA Controller IDE (DH89xxCC) */
	{ 0x8086, 0x2326, PCI_ANY_ID, PCI_ANY_ID, 0, 0, ich8_2port_sata },
	{ }	/* terminate list */
};

static const struct piix_map_db ich5_map_db = {
	.mask = 0x7,
	.port_enable = 0x3,
	.map = {
		/* PM   PS   SM   SS       MAP  */
		{  P0,  NA,  P1,  NA }, /* 000b */
		{  P1,  NA,  P0,  NA }, /* 001b */
		{  RV,  RV,  RV,  RV },
		{  RV,  RV,  RV,  RV },
		{  P0,  P1, IDE, IDE }, /* 100b */
		{  P1,  P0, IDE, IDE }, /* 101b */
		{ IDE, IDE,  P0,  P1 }, /* 110b */
		{ IDE, IDE,  P1,  P0 }, /* 111b */
	},
};

static const struct piix_map_db ich6_map_db = {
	.mask = 0x3,
	.port_enable = 0xf,
	.map = {
		/* PM   PS   SM   SS       MAP */
		{  P0,  P2,  P1,  P3 }, /* 00b */
		{ IDE, IDE,  P1,  P3 }, /* 01b */
		{  P0,  P2, IDE, IDE }, /* 10b */
		{  RV,  RV,  RV,  RV },
	},
};

static const struct piix_map_db ich6m_map_db = {
	.mask = 0x3,
	.port_enable = 0x5,

	/* Map 01b isn't specified in the doc but some notebooks use
	 * it anyway.  MAP 01b have been spotted on both ICH6M and
	 * ICH7M.
	 */
	.map = {
		/* PM   PS   SM   SS       MAP */
		{  P0,  P2,  NA,  NA }, /* 00b */
		{ IDE, IDE,  P1,  P3 }, /* 01b */
		{  P0,  P2, IDE, IDE }, /* 10b */
		{  RV,  RV,  RV,  RV },
	},
};

static const struct piix_map_db ich8_map_db = {
	.mask = 0x3,
	.port_enable = 0xf,
	.map = {
		/* PM   PS   SM   SS       MAP */
		{  P0,  P2,  P1,  P3 }, /* 00b (hardwired when in AHCI) */
		{  RV,  RV,  RV,  RV },
		{  P0,  P2, IDE, IDE }, /* 10b (IDE mode) */
		{  RV,  RV,  RV,  RV },
	},
};

static const struct piix_map_db ich8_2port_map_db = {
	.mask = 0x3,
	.port_enable = 0x3,
	.map = {
		/* PM   PS   SM   SS       MAP */
		{  P0,  NA,  P1,  NA }, /* 00b */
		{  RV,  RV,  RV,  RV }, /* 01b */
		{  RV,  RV,  RV,  RV }, /* 10b */
		{  RV,  RV,  RV,  RV },
	},
};

static const struct piix_map_db ich8m_apple_map_db = {
	.mask = 0x3,
	.port_enable = 0x1,
	.map = {
		/* PM   PS   SM   SS       MAP */
		{  P0,  NA,  NA,  NA }, /* 00b */
		{  RV,  RV,  RV,  RV },
		{  P0,  P2, IDE, IDE }, /* 10b */
		{  RV,  RV,  RV,  RV },
	},
};

static const struct piix_map_db tolapai_map_db = {
	.mask = 0x3,
	.port_enable = 0x3,
	.map = {
		/* PM   PS   SM   SS       MAP */
		{  P0,  NA,  P1,  NA }, /* 00b */
		{  RV,  RV,  RV,  RV }, /* 01b */
		{  RV,  RV,  RV,  RV }, /* 10b */
		{  RV,  RV,  RV,  RV },
	},
};

static const struct piix_map_db *piix_map_db_table[] = {
	[ich5_sata]		= &ich5_map_db,
	[ich6_sata]		= &ich6_map_db,
	[ich6m_sata]		= &ich6m_map_db,
	[ich8_sata]		= &ich8_map_db,
	[ich8_2port_sata]	= &ich8_2port_map_db,
	[ich8m_apple_sata]	= &ich8m_apple_map_db,
	[tolapai_sata]		= &tolapai_map_db,
	[ich8_sata_snb]		= &ich8_map_db,
};

static struct pci_bits piix_enable_bits[] = {
	{ 0x41U, 1U, 0x80UL, 0x80UL },	/* port 0 */
	{ 0x43U, 1U, 0x80UL, 0x80UL },	/* port 1 */
};

MODULE_AUTHOR("Andre Hedrick, Alan Cox, Andrzej Krzysztofowicz, Jeff Garzik");
MODULE_DESCRIPTION("SCSI low-level driver for Intel PIIX/ICH ATA controllers");
MODULE_LICENSE("GPL");
MODULE_DEVICE_TABLE(pci, piix_pci_tbl);
MODULE_VERSION(DRV_VERSION);

struct ich_laptop {
	u16 device;
	u16 subvendor;
	u16 subdevice;
};

/*
 *	List of laptops that use short cables rather than 80 wire
 */

static const struct ich_laptop ich_laptop[] = {
	/* devid, subvendor, subdev */
	{ 0x27DF, 0x0005, 0x0280 },	/* ICH7 on Acer 5602WLMi */
	{ 0x27DF, 0x1025, 0x0102 },	/* ICH7 on Acer 5602aWLMi */
	{ 0x27DF, 0x1025, 0x0110 },	/* ICH7 on Acer 3682WLMi */
	{ 0x27DF, 0x1028, 0x02b0 },	/* ICH7 on unknown Dell */
	{ 0x27DF, 0x1043, 0x1267 },	/* ICH7 on Asus W5F */
	{ 0x27DF, 0x103C, 0x30A1 },	/* ICH7 on HP Compaq nc2400 */
	{ 0x27DF, 0x103C, 0x361a },	/* ICH7 on unknown HP  */
	{ 0x27DF, 0x1071, 0xD221 },	/* ICH7 on Hercules EC-900 */
	{ 0x27DF, 0x152D, 0x0778 },	/* ICH7 on unknown Intel */
	{ 0x24CA, 0x1025, 0x0061 },	/* ICH4 on ACER Aspire 2023WLMi */
	{ 0x24CA, 0x1025, 0x003d },	/* ICH4 on ACER TM290 */
	{ 0x266F, 0x1025, 0x0066 },	/* ICH6 on ACER Aspire 1694WLMi */
	{ 0x2653, 0x1043, 0x82D8 },	/* ICH6M on Asus Eee 701 */
	{ 0x27df, 0x104d, 0x900e },	/* ICH7 on Sony TZ-90 */
	/* end marker */
	{ 0, }
};

static int piix_port_start(struct ata_port *ap)
{
	if (!(ap->flags & PIIX_FLAG_PIO16))
		ap->pflags |= ATA_PFLAG_PIO32 | ATA_PFLAG_PIO32CHANGE;

	return ata_bmdma_port_start(ap);
}

/**
 *	ich_pata_cable_detect - Probe host controller cable detect info
 *	@ap: Port for which cable detect info is desired
 *
 *	Read 80c cable indicator from ATA PCI device's PCI config
 *	register.  This register is normally set by firmware (BIOS).
 *
 *	LOCKING:
 *	None (inherited from caller).
 */

static int ich_pata_cable_detect(struct ata_port *ap)
{
	struct pci_dev *pdev = to_pci_dev(ap->host->dev);
	struct piix_host_priv *hpriv = ap->host->private_data;
	const struct ich_laptop *lap = &ich_laptop[0];
	u8 mask;

	/* Check for specials - Acer Aspire 5602WLMi */
	while (lap->device) {
		if (lap->device == pdev->device &&
		    lap->subvendor == pdev->subsystem_vendor &&
		    lap->subdevice == pdev->subsystem_device)
			return ATA_CBL_PATA40_SHORT;

		lap++;
	}

	/* check BIOS cable detect results */
	mask = ap->port_no == 0 ? PIIX_80C_PRI : PIIX_80C_SEC;
	if ((hpriv->saved_iocfg & mask) == 0)
		return ATA_CBL_PATA40;
	return ATA_CBL_PATA80;
}

/**
 *	piix_pata_prereset - prereset for PATA host controller
 *	@link: Target link
 *	@deadline: deadline jiffies for the operation
 *
 *	LOCKING:
 *	None (inherited from caller).
 */
static int piix_pata_prereset(struct ata_link *link, unsigned long deadline)
{
	struct ata_port *ap = link->ap;
	struct pci_dev *pdev = to_pci_dev(ap->host->dev);

	if (!pci_test_config_bits(pdev, &piix_enable_bits[ap->port_no]))
		return -ENOENT;
	return ata_sff_prereset(link, deadline);
}

static DEFINE_SPINLOCK(piix_lock);

static void piix_set_timings(struct ata_port *ap, struct ata_device *adev,
			     u8 pio)
{
	struct pci_dev *dev	= to_pci_dev(ap->host->dev);
	unsigned long flags;
	unsigned int is_slave	= (adev->devno != 0);
	unsigned int master_port= ap->port_no ? 0x42 : 0x40;
	unsigned int slave_port	= 0x44;
	u16 master_data;
	u8 slave_data;
	u8 udma_enable;
	int control = 0;

	/*
	 *	See Intel Document 298600-004 for the timing programing rules
	 *	for ICH controllers.
	 */

	static const	 /* ISP  RTC */
	u8 timings[][2]	= { { 0, 0 },
			    { 0, 0 },
			    { 1, 0 },
			    { 2, 1 },
			    { 2, 3 }, };

	if (pio >= 2)
		control |= 1;	/* TIME1 enable */
	if (ata_pio_need_iordy(adev))
		control |= 2;	/* IE enable */
	/* Intel specifies that the PPE functionality is for disk only */
	if (adev->class == ATA_DEV_ATA)
		control |= 4;	/* PPE enable */
	/*
	 * If the drive MWDMA is faster than it can do PIO then
	 * we must force PIO into PIO0
	 */
	if (adev->pio_mode < XFER_PIO_0 + pio)
		/* Enable DMA timing only */
		control |= 8;	/* PIO cycles in PIO0 */

	spin_lock_irqsave(&piix_lock, flags);

	/* PIO configuration clears DTE unconditionally.  It will be
	 * programmed in set_dmamode which is guaranteed to be called
	 * after set_piomode if any DMA mode is available.
	 */
	pci_read_config_word(dev, master_port, &master_data);
	if (is_slave) {
		/* clear TIME1|IE1|PPE1|DTE1 */
		master_data &= 0xff0f;
		/* enable PPE1, IE1 and TIME1 as needed */
		master_data |= (control << 4);
		pci_read_config_byte(dev, slave_port, &slave_data);
		slave_data &= (ap->port_no ? 0x0f : 0xf0);
		/* Load the timing nibble for this slave */
		slave_data |= ((timings[pio][0] << 2) | timings[pio][1])
						<< (ap->port_no ? 4 : 0);
	} else {
		/* clear ISP|RCT|TIME0|IE0|PPE0|DTE0 */
		master_data &= 0xccf0;
		/* Enable PPE, IE and TIME as appropriate */
		master_data |= control;
		/* load ISP and RCT */
		master_data |=
			(timings[pio][0] << 12) |
			(timings[pio][1] << 8);
	}

	/* Enable SITRE (separate slave timing register) */
	master_data |= 0x4000;
	pci_write_config_word(dev, master_port, master_data);
	if (is_slave)
		pci_write_config_byte(dev, slave_port, slave_data);

	/* Ensure the UDMA bit is off - it will be turned back on if
	   UDMA is selected */

	if (ap->udma_mask) {
		pci_read_config_byte(dev, 0x48, &udma_enable);
		udma_enable &= ~(1 << (2 * ap->port_no + adev->devno));
		pci_write_config_byte(dev, 0x48, udma_enable);
	}

	spin_unlock_irqrestore(&piix_lock, flags);
}

/**
 *	piix_set_piomode - Initialize host controller PATA PIO timings
 *	@ap: Port whose timings we are configuring
 *	@adev: Drive in question
 *
 *	Set PIO mode for device, in host controller PCI config space.
 *
 *	LOCKING:
 *	None (inherited from caller).
 */

static void piix_set_piomode(struct ata_port *ap, struct ata_device *adev)
{
	piix_set_timings(ap, adev, adev->pio_mode - XFER_PIO_0);
}

/**
 *	do_pata_set_dmamode - Initialize host controller PATA PIO timings
 *	@ap: Port whose timings we are configuring
 *	@adev: Drive in question
 *	@isich: set if the chip is an ICH device
 *
 *	Set UDMA mode for device, in host controller PCI config space.
 *
 *	LOCKING:
 *	None (inherited from caller).
 */

static void do_pata_set_dmamode(struct ata_port *ap, struct ata_device *adev, int isich)
{
	struct pci_dev *dev	= to_pci_dev(ap->host->dev);
	unsigned long flags;
	u8 speed		= adev->dma_mode;
	int devid		= adev->devno + 2 * ap->port_no;
	u8 udma_enable		= 0;

	if (speed >= XFER_UDMA_0) {
		unsigned int udma = speed - XFER_UDMA_0;
		u16 udma_timing;
		u16 ideconf;
		int u_clock, u_speed;

		spin_lock_irqsave(&piix_lock, flags);

		pci_read_config_byte(dev, 0x48, &udma_enable);

		/*
		 * UDMA is handled by a combination of clock switching and
		 * selection of dividers
		 *
		 * Handy rule: Odd modes are UDMATIMx 01, even are 02
		 *	       except UDMA0 which is 00
		 */
		u_speed = min(2 - (udma & 1), udma);
		if (udma == 5)
			u_clock = 0x1000;	/* 100Mhz */
		else if (udma > 2)
			u_clock = 1;		/* 66Mhz */
		else
			u_clock = 0;		/* 33Mhz */

		udma_enable |= (1 << devid);

		/* Load the CT/RP selection */
		pci_read_config_word(dev, 0x4A, &udma_timing);
		udma_timing &= ~(3 << (4 * devid));
		udma_timing |= u_speed << (4 * devid);
		pci_write_config_word(dev, 0x4A, udma_timing);

		if (isich) {
			/* Select a 33/66/100Mhz clock */
			pci_read_config_word(dev, 0x54, &ideconf);
			ideconf &= ~(0x1001 << devid);
			ideconf |= u_clock << devid;
			/* For ICH or later we should set bit 10 for better
			   performance (WR_PingPong_En) */
			pci_write_config_word(dev, 0x54, ideconf);
		}

		pci_write_config_byte(dev, 0x48, udma_enable);

		spin_unlock_irqrestore(&piix_lock, flags);
	} else {
		/* MWDMA is driven by the PIO timings. */
		unsigned int mwdma = speed - XFER_MW_DMA_0;
		const unsigned int needed_pio[3] = {
			XFER_PIO_0, XFER_PIO_3, XFER_PIO_4
		};
		int pio = needed_pio[mwdma] - XFER_PIO_0;

		/* XFER_PIO_0 is never used currently */
		piix_set_timings(ap, adev, pio);
	}
}

/**
 *	piix_set_dmamode - Initialize host controller PATA DMA timings
 *	@ap: Port whose timings we are configuring
 *	@adev: um
 *
 *	Set MW/UDMA mode for device, in host controller PCI config space.
 *
 *	LOCKING:
 *	None (inherited from caller).
 */

static void piix_set_dmamode(struct ata_port *ap, struct ata_device *adev)
{
	do_pata_set_dmamode(ap, adev, 0);
}

/**
 *	ich_set_dmamode - Initialize host controller PATA DMA timings
 *	@ap: Port whose timings we are configuring
 *	@adev: um
 *
 *	Set MW/UDMA mode for device, in host controller PCI config space.
 *
 *	LOCKING:
 *	None (inherited from caller).
 */

static void ich_set_dmamode(struct ata_port *ap, struct ata_device *adev)
{
	do_pata_set_dmamode(ap, adev, 1);
}

/*
 * Serial ATA Index/Data Pair Superset Registers access
 *
 * Beginning from ICH8, there's a sane way to access SCRs using index
 * and data register pair located at BAR5 which means that we have
 * separate SCRs for master and slave.  This is handled using libata
 * slave_link facility.
 */
static const int piix_sidx_map[] = {
	[SCR_STATUS]	= 0,
	[SCR_ERROR]	= 2,
	[SCR_CONTROL]	= 1,
};

static void piix_sidpr_sel(struct ata_link *link, unsigned int reg)
{
	struct ata_port *ap = link->ap;
	struct piix_host_priv *hpriv = ap->host->private_data;

	iowrite32(((ap->port_no * 2 + link->pmp) << 8) | piix_sidx_map[reg],
		  hpriv->sidpr + PIIX_SIDPR_IDX);
}

static int piix_sidpr_scr_read(struct ata_link *link,
			       unsigned int reg, u32 *val)
{
	struct piix_host_priv *hpriv = link->ap->host->private_data;

	if (reg >= ARRAY_SIZE(piix_sidx_map))
		return -EINVAL;

	piix_sidpr_sel(link, reg);
	*val = ioread32(hpriv->sidpr + PIIX_SIDPR_DATA);
	return 0;
}

static int piix_sidpr_scr_write(struct ata_link *link,
				unsigned int reg, u32 val)
{
	struct piix_host_priv *hpriv = link->ap->host->private_data;

	if (reg >= ARRAY_SIZE(piix_sidx_map))
		return -EINVAL;

	piix_sidpr_sel(link, reg);
	iowrite32(val, hpriv->sidpr + PIIX_SIDPR_DATA);
	return 0;
}

static int piix_sidpr_set_lpm(struct ata_link *link, enum ata_lpm_policy policy,
			      unsigned hints)
{
	return sata_link_scr_lpm(link, policy, false);
}

static bool piix_irq_check(struct ata_port *ap)
{
	if (unlikely(!ap->ioaddr.bmdma_addr))
		return false;

	return ap->ops->bmdma_status(ap) & ATA_DMA_INTR;
}

#ifdef CONFIG_PM
static int piix_broken_suspend(void)
{
	static const struct dmi_system_id sysids[] = {
		{
			.ident = "TECRA M3",
			.matches = {
				DMI_MATCH(DMI_SYS_VENDOR, "TOSHIBA"),
				DMI_MATCH(DMI_PRODUCT_NAME, "TECRA M3"),
			},
		},
		{
			.ident = "TECRA M3",
			.matches = {
				DMI_MATCH(DMI_SYS_VENDOR, "TOSHIBA"),
				DMI_MATCH(DMI_PRODUCT_NAME, "Tecra M3"),
			},
		},
		{
			.ident = "TECRA M4",
			.matches = {
				DMI_MATCH(DMI_SYS_VENDOR, "TOSHIBA"),
				DMI_MATCH(DMI_PRODUCT_NAME, "Tecra M4"),
			},
		},
		{
			.ident = "TECRA M4",
			.matches = {
				DMI_MATCH(DMI_SYS_VENDOR, "TOSHIBA"),
				DMI_MATCH(DMI_PRODUCT_NAME, "TECRA M4"),
			},
		},
		{
			.ident = "TECRA M5",
			.matches = {
				DMI_MATCH(DMI_SYS_VENDOR, "TOSHIBA"),
				DMI_MATCH(DMI_PRODUCT_NAME, "TECRA M5"),
			},
		},
		{
			.ident = "TECRA M6",
			.matches = {
				DMI_MATCH(DMI_SYS_VENDOR, "TOSHIBA"),
				DMI_MATCH(DMI_PRODUCT_NAME, "TECRA M6"),
			},
		},
		{
			.ident = "TECRA M7",
			.matches = {
				DMI_MATCH(DMI_SYS_VENDOR, "TOSHIBA"),
				DMI_MATCH(DMI_PRODUCT_NAME, "TECRA M7"),
			},
		},
		{
			.ident = "TECRA A8",
			.matches = {
				DMI_MATCH(DMI_SYS_VENDOR, "TOSHIBA"),
				DMI_MATCH(DMI_PRODUCT_NAME, "TECRA A8"),
			},
		},
		{
			.ident = "Satellite R20",
			.matches = {
				DMI_MATCH(DMI_SYS_VENDOR, "TOSHIBA"),
				DMI_MATCH(DMI_PRODUCT_NAME, "Satellite R20"),
			},
		},
		{
			.ident = "Satellite R25",
			.matches = {
				DMI_MATCH(DMI_SYS_VENDOR, "TOSHIBA"),
				DMI_MATCH(DMI_PRODUCT_NAME, "Satellite R25"),
			},
		},
		{
			.ident = "Satellite U200",
			.matches = {
				DMI_MATCH(DMI_SYS_VENDOR, "TOSHIBA"),
				DMI_MATCH(DMI_PRODUCT_NAME, "Satellite U200"),
			},
		},
		{
			.ident = "Satellite U200",
			.matches = {
				DMI_MATCH(DMI_SYS_VENDOR, "TOSHIBA"),
				DMI_MATCH(DMI_PRODUCT_NAME, "SATELLITE U200"),
			},
		},
		{
			.ident = "Satellite Pro U200",
			.matches = {
				DMI_MATCH(DMI_SYS_VENDOR, "TOSHIBA"),
				DMI_MATCH(DMI_PRODUCT_NAME, "SATELLITE PRO U200"),
			},
		},
		{
			.ident = "Satellite U205",
			.matches = {
				DMI_MATCH(DMI_SYS_VENDOR, "TOSHIBA"),
				DMI_MATCH(DMI_PRODUCT_NAME, "Satellite U205"),
			},
		},
		{
			.ident = "SATELLITE U205",
			.matches = {
				DMI_MATCH(DMI_SYS_VENDOR, "TOSHIBA"),
				DMI_MATCH(DMI_PRODUCT_NAME, "SATELLITE U205"),
			},
		},
		{
			.ident = "Satellite Pro A120",
			.matches = {
				DMI_MATCH(DMI_SYS_VENDOR, "TOSHIBA"),
				DMI_MATCH(DMI_PRODUCT_NAME, "Satellite Pro A120"),
			},
		},
		{
			.ident = "Portege M500",
			.matches = {
				DMI_MATCH(DMI_SYS_VENDOR, "TOSHIBA"),
				DMI_MATCH(DMI_PRODUCT_NAME, "PORTEGE M500"),
			},
		},
		{
			.ident = "VGN-BX297XP",
			.matches = {
				DMI_MATCH(DMI_SYS_VENDOR, "Sony Corporation"),
				DMI_MATCH(DMI_PRODUCT_NAME, "VGN-BX297XP"),
			},
		},

		{ }	/* terminate list */
	};
	static const char *oemstrs[] = {
		"Tecra M3,",
	};
	int i;

	if (dmi_check_system(sysids))
		return 1;

	for (i = 0; i < ARRAY_SIZE(oemstrs); i++)
		if (dmi_find_device(DMI_DEV_TYPE_OEM_STRING, oemstrs[i], NULL))
			return 1;

	/* TECRA M4 sometimes forgets its identify and reports bogus
	 * DMI information.  As the bogus information is a bit
	 * generic, match as many entries as possible.  This manual
	 * matching is necessary because dmi_system_id.matches is
	 * limited to four entries.
	 */
	if (dmi_match(DMI_SYS_VENDOR, "TOSHIBA") &&
	    dmi_match(DMI_PRODUCT_NAME, "000000") &&
	    dmi_match(DMI_PRODUCT_VERSION, "000000") &&
	    dmi_match(DMI_PRODUCT_SERIAL, "000000") &&
	    dmi_match(DMI_BOARD_VENDOR, "TOSHIBA") &&
	    dmi_match(DMI_BOARD_NAME, "Portable PC") &&
	    dmi_match(DMI_BOARD_VERSION, "Version A0"))
		return 1;

	return 0;
}

static int piix_pci_device_suspend(struct pci_dev *pdev, pm_message_t mesg)
{
	struct ata_host *host = dev_get_drvdata(&pdev->dev);
	unsigned long flags;
	int rc = 0;

	rc = ata_host_suspend(host, mesg);
	if (rc)
		return rc;

	/* Some braindamaged ACPI suspend implementations expect the
	 * controller to be awake on entry; otherwise, it burns cpu
	 * cycles and power trying to do something to the sleeping
	 * beauty.
	 */
	if (piix_broken_suspend() && (mesg.event & PM_EVENT_SLEEP)) {
		pci_save_state(pdev);

		/* mark its power state as "unknown", since we don't
		 * know if e.g. the BIOS will change its device state
		 * when we suspend.
		 */
		if (pdev->current_state == PCI_D0)
			pdev->current_state = PCI_UNKNOWN;

		/* tell resume that it's waking up from broken suspend */
		spin_lock_irqsave(&host->lock, flags);
		host->flags |= PIIX_HOST_BROKEN_SUSPEND;
		spin_unlock_irqrestore(&host->lock, flags);
	} else
		ata_pci_device_do_suspend(pdev, mesg);

	return 0;
}

static int piix_pci_device_resume(struct pci_dev *pdev)
{
	struct ata_host *host = dev_get_drvdata(&pdev->dev);
	unsigned long flags;
	int rc;

	if (host->flags & PIIX_HOST_BROKEN_SUSPEND) {
		spin_lock_irqsave(&host->lock, flags);
		host->flags &= ~PIIX_HOST_BROKEN_SUSPEND;
		spin_unlock_irqrestore(&host->lock, flags);

		pci_set_power_state(pdev, PCI_D0);
		pci_restore_state(pdev);

		/* PCI device wasn't disabled during suspend.  Use
		 * pci_reenable_device() to avoid affecting the enable
		 * count.
		 */
		rc = pci_reenable_device(pdev);
		if (rc)
			dev_err(&pdev->dev,
				"failed to enable device after resume (%d)\n",
				rc);
	} else
		rc = ata_pci_device_do_resume(pdev);

	if (rc == 0)
		ata_host_resume(host);

	return rc;
}
#endif

static u8 piix_vmw_bmdma_status(struct ata_port *ap)
{
	return ata_bmdma_status(ap) & ~ATA_DMA_ERR;
}

static struct scsi_host_template piix_sht = {
	ATA_BMDMA_SHT(DRV_NAME),
};

static struct ata_port_operations piix_sata_ops = {
	.inherits		= &ata_bmdma32_port_ops,
	.sff_irq_check		= piix_irq_check,
	.port_start		= piix_port_start,
};

static struct ata_port_operations piix_pata_ops = {
	.inherits		= &piix_sata_ops,
	.cable_detect		= ata_cable_40wire,
	.set_piomode		= piix_set_piomode,
	.set_dmamode		= piix_set_dmamode,
	.prereset		= piix_pata_prereset,
};

static struct ata_port_operations piix_vmw_ops = {
	.inherits		= &piix_pata_ops,
	.bmdma_status		= piix_vmw_bmdma_status,
};

static struct ata_port_operations ich_pata_ops = {
	.inherits		= &piix_pata_ops,
	.cable_detect		= ich_pata_cable_detect,
	.set_dmamode		= ich_set_dmamode,
};

static struct device_attribute *piix_sidpr_shost_attrs[] = {
	&dev_attr_link_power_management_policy,
	NULL
};

static struct scsi_host_template piix_sidpr_sht = {
	ATA_BMDMA_SHT(DRV_NAME),
	.shost_attrs		= piix_sidpr_shost_attrs,
};

static struct ata_port_operations piix_sidpr_sata_ops = {
	.inherits		= &piix_sata_ops,
	.hardreset		= sata_std_hardreset,
	.scr_read		= piix_sidpr_scr_read,
	.scr_write		= piix_sidpr_scr_write,
	.set_lpm		= piix_sidpr_set_lpm,
};

static struct ata_port_info piix_port_info[] = {
	[piix_pata_mwdma] =	/* PIIX3 MWDMA only */
	{
		.flags		= PIIX_PATA_FLAGS,
		.pio_mask	= ATA_PIO4,
		.mwdma_mask	= ATA_MWDMA12_ONLY, /* mwdma1-2 ?? CHECK 0 should be ok but slow */
		.port_ops	= &piix_pata_ops,
	},

	[piix_pata_33] =	/* PIIX4 at 33MHz */
	{
		.flags		= PIIX_PATA_FLAGS,
		.pio_mask	= ATA_PIO4,
		.mwdma_mask	= ATA_MWDMA12_ONLY, /* mwdma1-2 ?? CHECK 0 should be ok but slow */
		.udma_mask	= ATA_UDMA2,
		.port_ops	= &piix_pata_ops,
	},

	[ich_pata_33] =		/* ICH0 - ICH at 33Mhz*/
	{
		.flags		= PIIX_PATA_FLAGS,
		.pio_mask	= ATA_PIO4,
		.mwdma_mask	= ATA_MWDMA12_ONLY, /* Check: maybe MWDMA0 is ok  */
		.udma_mask	= ATA_UDMA2,
		.port_ops	= &ich_pata_ops,
	},

	[ich_pata_66] =		/* ICH controllers up to 66MHz */
	{
		.flags		= PIIX_PATA_FLAGS,
		.pio_mask	= ATA_PIO4,
		.mwdma_mask	= ATA_MWDMA12_ONLY, /* MWDMA0 is broken on chip */
		.udma_mask	= ATA_UDMA4,
		.port_ops	= &ich_pata_ops,
	},

	[ich_pata_100] =
	{
		.flags		= PIIX_PATA_FLAGS | PIIX_FLAG_CHECKINTR,
		.pio_mask	= ATA_PIO4,
		.mwdma_mask	= ATA_MWDMA12_ONLY,
		.udma_mask	= ATA_UDMA5,
		.port_ops	= &ich_pata_ops,
	},

	[ich_pata_100_nomwdma1] =
	{
		.flags		= PIIX_PATA_FLAGS | PIIX_FLAG_CHECKINTR,
		.pio_mask	= ATA_PIO4,
		.mwdma_mask	= ATA_MWDMA2_ONLY,
		.udma_mask	= ATA_UDMA5,
		.port_ops	= &ich_pata_ops,
	},

	[ich5_sata] =
	{
		.flags		= PIIX_SATA_FLAGS,
		.pio_mask	= ATA_PIO4,
		.mwdma_mask	= ATA_MWDMA2,
		.udma_mask	= ATA_UDMA6,
		.port_ops	= &piix_sata_ops,
	},

	[ich6_sata] =
	{
		.flags		= PIIX_SATA_FLAGS,
		.pio_mask	= ATA_PIO4,
		.mwdma_mask	= ATA_MWDMA2,
		.udma_mask	= ATA_UDMA6,
		.port_ops	= &piix_sata_ops,
	},

	[ich6m_sata] =
	{
		.flags		= PIIX_SATA_FLAGS,
		.pio_mask	= ATA_PIO4,
		.mwdma_mask	= ATA_MWDMA2,
		.udma_mask	= ATA_UDMA6,
		.port_ops	= &piix_sata_ops,
	},

	[ich8_sata] =
	{
		.flags		= PIIX_SATA_FLAGS | PIIX_FLAG_SIDPR,
		.pio_mask	= ATA_PIO4,
		.mwdma_mask	= ATA_MWDMA2,
		.udma_mask	= ATA_UDMA6,
		.port_ops	= &piix_sata_ops,
	},

	[ich8_2port_sata] =
	{
		.flags		= PIIX_SATA_FLAGS | PIIX_FLAG_SIDPR,
		.pio_mask	= ATA_PIO4,
		.mwdma_mask	= ATA_MWDMA2,
		.udma_mask	= ATA_UDMA6,
		.port_ops	= &piix_sata_ops,
	},

	[tolapai_sata] =
	{
		.flags		= PIIX_SATA_FLAGS,
		.pio_mask	= ATA_PIO4,
		.mwdma_mask	= ATA_MWDMA2,
		.udma_mask	= ATA_UDMA6,
		.port_ops	= &piix_sata_ops,
	},

	[ich8m_apple_sata] =
	{
		.flags		= PIIX_SATA_FLAGS,
		.pio_mask	= ATA_PIO4,
		.mwdma_mask	= ATA_MWDMA2,
		.udma_mask	= ATA_UDMA6,
		.port_ops	= &piix_sata_ops,
	},

	[piix_pata_vmw] =
	{
		.flags		= PIIX_PATA_FLAGS,
		.pio_mask	= ATA_PIO4,
		.mwdma_mask	= ATA_MWDMA12_ONLY, /* mwdma1-2 ?? CHECK 0 should be ok but slow */
		.udma_mask	= ATA_UDMA2,
		.port_ops	= &piix_vmw_ops,
	},

	/*
	 * some Sandybridge chipsets have broken 32 mode up to now,
	 * see https://bugzilla.kernel.org/show_bug.cgi?id=40592
	 */
	[ich8_sata_snb] =
	{
		.flags		= PIIX_SATA_FLAGS | PIIX_FLAG_SIDPR | PIIX_FLAG_PIO16,
		.pio_mask	= ATA_PIO4,
		.mwdma_mask	= ATA_MWDMA2,
		.udma_mask	= ATA_UDMA6,
		.port_ops	= &piix_sata_ops,
	},
};

#define AHCI_PCI_BAR 5
#define AHCI_GLOBAL_CTL 0x04
#define AHCI_ENABLE (1 << 31)
static int piix_disable_ahci(struct pci_dev *pdev)
{
	void __iomem *mmio;
	u32 tmp;
	int rc = 0;

	/* BUG: pci_enable_device has not yet been called.  This
	 * works because this device is usually set up by BIOS.
	 */

	if (!pci_resource_start(pdev, AHCI_PCI_BAR) ||
	    !pci_resource_len(pdev, AHCI_PCI_BAR))
		return 0;

	mmio = pci_iomap(pdev, AHCI_PCI_BAR, 64);
	if (!mmio)
		return -ENOMEM;

	tmp = ioread32(mmio + AHCI_GLOBAL_CTL);
	if (tmp & AHCI_ENABLE) {
		tmp &= ~AHCI_ENABLE;
		iowrite32(tmp, mmio + AHCI_GLOBAL_CTL);

		tmp = ioread32(mmio + AHCI_GLOBAL_CTL);
		if (tmp & AHCI_ENABLE)
			rc = -EIO;
	}

	pci_iounmap(pdev, mmio);
	return rc;
}

/**
 *	piix_check_450nx_errata	-	Check for problem 450NX setup
 *	@ata_dev: the PCI device to check
 *
 *	Check for the present of 450NX errata #19 and errata #25. If
 *	they are found return an error code so we can turn off DMA
 */

static int __devinit piix_check_450nx_errata(struct pci_dev *ata_dev)
{
	struct pci_dev *pdev = NULL;
	u16 cfg;
	int no_piix_dma = 0;

	while ((pdev = pci_get_device(PCI_VENDOR_ID_INTEL, PCI_DEVICE_ID_INTEL_82454NX, pdev)) != NULL) {
		/* Look for 450NX PXB. Check for problem configurations
		   A PCI quirk checks bit 6 already */
		pci_read_config_word(pdev, 0x41, &cfg);
		/* Only on the original revision: IDE DMA can hang */
		if (pdev->revision == 0x00)
			no_piix_dma = 1;
		/* On all revisions below 5 PXB bus lock must be disabled for IDE */
		else if (cfg & (1<<14) && pdev->revision < 5)
			no_piix_dma = 2;
	}
	if (no_piix_dma)
		dev_warn(&ata_dev->dev,
			 "450NX errata present, disabling IDE DMA%s\n",
			 no_piix_dma == 2 ? " - a BIOS update may resolve this"
			 : "");

	return no_piix_dma;
}

static void __devinit piix_init_pcs(struct ata_host *host,
				    const struct piix_map_db *map_db)
{
	struct pci_dev *pdev = to_pci_dev(host->dev);
	u16 pcs, new_pcs;

	pci_read_config_word(pdev, ICH5_PCS, &pcs);

	new_pcs = pcs | map_db->port_enable;

	if (new_pcs != pcs) {
		DPRINTK("updating PCS from 0x%x to 0x%x\n", pcs, new_pcs);
		pci_write_config_word(pdev, ICH5_PCS, new_pcs);
		msleep(150);
	}
}

static const int *__devinit piix_init_sata_map(struct pci_dev *pdev,
					       struct ata_port_info *pinfo,
					       const struct piix_map_db *map_db)
{
	const int *map;
	int i, invalid_map = 0;
	u8 map_value;

	pci_read_config_byte(pdev, ICH5_PMR, &map_value);

	map = map_db->map[map_value & map_db->mask];

	dev_info(&pdev->dev, "MAP [");
	for (i = 0; i < 4; i++) {
		switch (map[i]) {
		case RV:
			invalid_map = 1;
			pr_cont(" XX");
			break;

		case NA:
			pr_cont(" --");
			break;

		case IDE:
			WARN_ON((i & 1) || map[i + 1] != IDE);
			pinfo[i / 2] = piix_port_info[ich_pata_100];
			i++;
			pr_cont(" IDE IDE");
			break;

		default:
			pr_cont(" P%d", map[i]);
			if (i & 1)
				pinfo[i / 2].flags |= ATA_FLAG_SLAVE_POSS;
			break;
		}
	}
	pr_cont(" ]\n");

	if (invalid_map)
		dev_err(&pdev->dev, "invalid MAP value %u\n", map_value);

	return map;
}

static bool piix_no_sidpr(struct ata_host *host)
{
	struct pci_dev *pdev = to_pci_dev(host->dev);

	/*
	 * Samsung DB-P70 only has three ATA ports exposed and
	 * curiously the unconnected first port reports link online
	 * while not responding to SRST protocol causing excessive
	 * detection delay.
	 *
	 * Unfortunately, the system doesn't carry enough DMI
	 * information to identify the machine but does have subsystem
	 * vendor and device set.  As it's unclear whether the
	 * subsystem vendor/device is used only for this specific
	 * board, the port can't be disabled solely with the
	 * information; however, turning off SIDPR access works around
	 * the problem.  Turn it off.
	 *
	 * This problem is reported in bnc#441240.
	 *
	 * https://bugzilla.novell.com/show_bug.cgi?id=441420
	 */
	if (pdev->vendor == PCI_VENDOR_ID_INTEL && pdev->device == 0x2920 &&
	    pdev->subsystem_vendor == PCI_VENDOR_ID_SAMSUNG &&
	    pdev->subsystem_device == 0xb049) {
		dev_warn(host->dev,
			 "Samsung DB-P70 detected, disabling SIDPR\n");
		return true;
	}

	return false;
}

static int __devinit piix_init_sidpr(struct ata_host *host)
{
	struct pci_dev *pdev = to_pci_dev(host->dev);
	struct piix_host_priv *hpriv = host->private_data;
	struct ata_link *link0 = &host->ports[0]->link;
	u32 scontrol;
	int i, rc;

	/* check for availability */
	for (i = 0; i < 4; i++)
		if (hpriv->map[i] == IDE)
			return 0;

	/* is it blacklisted? */
	if (piix_no_sidpr(host))
		return 0;

	if (!(host->ports[0]->flags & PIIX_FLAG_SIDPR))
		return 0;

	if (pci_resource_start(pdev, PIIX_SIDPR_BAR) == 0 ||
	    pci_resource_len(pdev, PIIX_SIDPR_BAR) != PIIX_SIDPR_LEN)
		return 0;

	if (pcim_iomap_regions(pdev, 1 << PIIX_SIDPR_BAR, DRV_NAME))
		return 0;

	hpriv->sidpr = pcim_iomap_table(pdev)[PIIX_SIDPR_BAR];

	/* SCR access via SIDPR doesn't work on some configurations.
	 * Give it a test drive by inhibiting power save modes which
	 * we'll do anyway.
	 */
	piix_sidpr_scr_read(link0, SCR_CONTROL, &scontrol);

	/* if IPM is already 3, SCR access is probably working.  Don't
	 * un-inhibit power save modes as BIOS might have inhibited
	 * them for a reason.
	 */
	if ((scontrol & 0xf00) != 0x300) {
		scontrol |= 0x300;
		piix_sidpr_scr_write(link0, SCR_CONTROL, scontrol);
		piix_sidpr_scr_read(link0, SCR_CONTROL, &scontrol);

		if ((scontrol & 0xf00) != 0x300) {
			dev_info(host->dev,
				 "SCR access via SIDPR is available but doesn't work\n");
			return 0;
		}
	}

	/* okay, SCRs available, set ops and ask libata for slave_link */
	for (i = 0; i < 2; i++) {
		struct ata_port *ap = host->ports[i];

		ap->ops = &piix_sidpr_sata_ops;

		if (ap->flags & ATA_FLAG_SLAVE_POSS) {
			rc = ata_slave_link_init(ap);
			if (rc)
				return rc;
		}
	}

	return 0;
}

static void piix_iocfg_bit18_quirk(struct ata_host *host)
{
	static const struct dmi_system_id sysids[] = {
		{
			/* Clevo M570U sets IOCFG bit 18 if the cdrom
			 * isn't used to boot the system which
			 * disables the channel.
			 */
			.ident = "M570U",
			.matches = {
				DMI_MATCH(DMI_SYS_VENDOR, "Clevo Co."),
				DMI_MATCH(DMI_PRODUCT_NAME, "M570U"),
			},
		},

		{ }	/* terminate list */
	};
	struct pci_dev *pdev = to_pci_dev(host->dev);
	struct piix_host_priv *hpriv = host->private_data;

	if (!dmi_check_system(sysids))
		return;

	/* The datasheet says that bit 18 is NOOP but certain systems
	 * seem to use it to disable a channel.  Clear the bit on the
	 * affected systems.
	 */
	if (hpriv->saved_iocfg & (1 << 18)) {
		dev_info(&pdev->dev, "applying IOCFG bit18 quirk\n");
		pci_write_config_dword(pdev, PIIX_IOCFG,
				       hpriv->saved_iocfg & ~(1 << 18));
	}
}

static bool piix_broken_system_poweroff(struct pci_dev *pdev)
{
	static const struct dmi_system_id broken_systems[] = {
		{
			.ident = "HP Compaq 2510p",
			.matches = {
				DMI_MATCH(DMI_SYS_VENDOR, "Hewlett-Packard"),
				DMI_MATCH(DMI_PRODUCT_NAME, "HP Compaq 2510p"),
			},
			/* PCI slot number of the controller */
			.driver_data = (void *)0x1FUL,
		},
		{
			.ident = "HP Compaq nc6000",
			.matches = {
				DMI_MATCH(DMI_SYS_VENDOR, "Hewlett-Packard"),
				DMI_MATCH(DMI_PRODUCT_NAME, "HP Compaq nc6000"),
			},
			/* PCI slot number of the controller */
			.driver_data = (void *)0x1FUL,
		},

		{ }	/* terminate list */
	};
	const struct dmi_system_id *dmi = dmi_first_match(broken_systems);

	if (dmi) {
		unsigned long slot = (unsigned long)dmi->driver_data;
		/* apply the quirk only to on-board controllers */
		return slot == PCI_SLOT(pdev->devfn);
	}

	return false;
}

static int prefer_ms_hyperv = 1;
module_param(prefer_ms_hyperv, int, 0);

static void piix_ignore_devices_quirk(struct ata_host *host)
{
#if IS_ENABLED(CONFIG_HYPERV_STORAGE)
	static const struct dmi_system_id ignore_hyperv[] = {
		{
			/* On Hyper-V hypervisors the disks are exposed on
			 * both the emulated SATA controller and on the
			 * paravirtualised drivers.  The CD/DVD devices
			 * are only exposed on the emulated controller.
			 * Request we ignore ATA devices on this host.
			 */
			.ident = "Hyper-V Virtual Machine",
			.matches = {
				DMI_MATCH(DMI_SYS_VENDOR,
						"Microsoft Corporation"),
				DMI_MATCH(DMI_PRODUCT_NAME, "Virtual Machine"),
			},
		},
		{ }	/* terminate list */
	};
	static const struct dmi_system_id allow_virtual_pc[] = {
		{
			/* In MS Virtual PC guests the DMI ident is nearly
<<<<<<< HEAD
			 * identical with the a Hyper-V guest. One difference
			 * is the product version which is used here to identify
			 * a Virtual PC guest.
=======
			 * identical to a Hyper-V guest. One difference is the
			 * product version which is used here to identify
			 * a Virtual PC guest. This entry allows ata_piix to
			 * drive the emulated hardware.
>>>>>>> a49f0d1e
			 */
			.ident = "MS Virtual PC 2007",
			.matches = {
				DMI_MATCH(DMI_SYS_VENDOR,
						"Microsoft Corporation"),
				DMI_MATCH(DMI_PRODUCT_NAME, "Virtual Machine"),
				DMI_MATCH(DMI_PRODUCT_VERSION, "VS2005R2"),
			},
		},
		{ }	/* terminate list */
	};
	const struct dmi_system_id *ignore = dmi_first_match(ignore_hyperv);
	const struct dmi_system_id *allow = dmi_first_match(allow_virtual_pc);

	if (ignore && !allow && prefer_ms_hyperv) {
		host->flags |= ATA_HOST_IGNORE_ATA;
		dev_info(host->dev, "%s detected, ATA device ignore set\n",
			ignore->ident);
	}
#endif
}

/**
 *	piix_init_one - Register PIIX ATA PCI device with kernel services
 *	@pdev: PCI device to register
 *	@ent: Entry in piix_pci_tbl matching with @pdev
 *
 *	Called from kernel PCI layer.  We probe for combined mode (sigh),
 *	and then hand over control to libata, for it to do the rest.
 *
 *	LOCKING:
 *	Inherited from PCI layer (may sleep).
 *
 *	RETURNS:
 *	Zero on success, or -ERRNO value.
 */

static int __devinit piix_init_one(struct pci_dev *pdev,
				   const struct pci_device_id *ent)
{
	struct device *dev = &pdev->dev;
	struct ata_port_info port_info[2];
	const struct ata_port_info *ppi[] = { &port_info[0], &port_info[1] };
	struct scsi_host_template *sht = &piix_sht;
	unsigned long port_flags;
	struct ata_host *host;
	struct piix_host_priv *hpriv;
	int rc;

	ata_print_version_once(&pdev->dev, DRV_VERSION);

	/* no hotplugging support for later devices (FIXME) */
	if (!in_module_init && ent->driver_data >= ich5_sata)
		return -ENODEV;

	if (piix_broken_system_poweroff(pdev)) {
		piix_port_info[ent->driver_data].flags |=
				ATA_FLAG_NO_POWEROFF_SPINDOWN |
					ATA_FLAG_NO_HIBERNATE_SPINDOWN;
		dev_info(&pdev->dev, "quirky BIOS, skipping spindown "
				"on poweroff and hibernation\n");
	}

	port_info[0] = piix_port_info[ent->driver_data];
	port_info[1] = piix_port_info[ent->driver_data];

	port_flags = port_info[0].flags;

	/* enable device and prepare host */
	rc = pcim_enable_device(pdev);
	if (rc)
		return rc;

	hpriv = devm_kzalloc(dev, sizeof(*hpriv), GFP_KERNEL);
	if (!hpriv)
		return -ENOMEM;

	/* Save IOCFG, this will be used for cable detection, quirk
	 * detection and restoration on detach.  This is necessary
	 * because some ACPI implementations mess up cable related
	 * bits on _STM.  Reported on kernel bz#11879.
	 */
	pci_read_config_dword(pdev, PIIX_IOCFG, &hpriv->saved_iocfg);

	/* ICH6R may be driven by either ata_piix or ahci driver
	 * regardless of BIOS configuration.  Make sure AHCI mode is
	 * off.
	 */
	if (pdev->vendor == PCI_VENDOR_ID_INTEL && pdev->device == 0x2652) {
		rc = piix_disable_ahci(pdev);
		if (rc)
			return rc;
	}

	/* SATA map init can change port_info, do it before prepping host */
	if (port_flags & ATA_FLAG_SATA)
		hpriv->map = piix_init_sata_map(pdev, port_info,
					piix_map_db_table[ent->driver_data]);

	rc = ata_pci_bmdma_prepare_host(pdev, ppi, &host);
	if (rc)
		return rc;
	host->private_data = hpriv;

	/* initialize controller */
	if (port_flags & ATA_FLAG_SATA) {
		piix_init_pcs(host, piix_map_db_table[ent->driver_data]);
		rc = piix_init_sidpr(host);
		if (rc)
			return rc;
		if (host->ports[0]->ops == &piix_sidpr_sata_ops)
			sht = &piix_sidpr_sht;
	}

	/* apply IOCFG bit18 quirk */
	piix_iocfg_bit18_quirk(host);

	/* On ICH5, some BIOSen disable the interrupt using the
	 * PCI_COMMAND_INTX_DISABLE bit added in PCI 2.3.
	 * On ICH6, this bit has the same effect, but only when
	 * MSI is disabled (and it is disabled, as we don't use
	 * message-signalled interrupts currently).
	 */
	if (port_flags & PIIX_FLAG_CHECKINTR)
		pci_intx(pdev, 1);

	if (piix_check_450nx_errata(pdev)) {
		/* This writes into the master table but it does not
		   really matter for this errata as we will apply it to
		   all the PIIX devices on the board */
		host->ports[0]->mwdma_mask = 0;
		host->ports[0]->udma_mask = 0;
		host->ports[1]->mwdma_mask = 0;
		host->ports[1]->udma_mask = 0;
	}
	host->flags |= ATA_HOST_PARALLEL_SCAN;

	/* Allow hosts to specify device types to ignore when scanning. */
	piix_ignore_devices_quirk(host);

	pci_set_master(pdev);
	return ata_pci_sff_activate_host(host, ata_bmdma_interrupt, sht);
}

static void piix_remove_one(struct pci_dev *pdev)
{
	struct ata_host *host = dev_get_drvdata(&pdev->dev);
	struct piix_host_priv *hpriv = host->private_data;

	pci_write_config_dword(pdev, PIIX_IOCFG, hpriv->saved_iocfg);

	ata_pci_remove_one(pdev);
}

static struct pci_driver piix_pci_driver = {
	.name			= DRV_NAME,
	.id_table		= piix_pci_tbl,
	.probe			= piix_init_one,
	.remove			= piix_remove_one,
#ifdef CONFIG_PM
	.suspend		= piix_pci_device_suspend,
	.resume			= piix_pci_device_resume,
#endif
};

static int __init piix_init(void)
{
	int rc;

	DPRINTK("pci_register_driver\n");
	rc = pci_register_driver(&piix_pci_driver);
	if (rc)
		return rc;

	in_module_init = 0;

	DPRINTK("done\n");
	return 0;
}

static void __exit piix_exit(void)
{
	pci_unregister_driver(&piix_pci_driver);
}

module_init(piix_init);
module_exit(piix_exit);<|MERGE_RESOLUTION|>--- conflicted
+++ resolved
@@ -1554,16 +1554,10 @@
 	static const struct dmi_system_id allow_virtual_pc[] = {
 		{
 			/* In MS Virtual PC guests the DMI ident is nearly
-<<<<<<< HEAD
-			 * identical with the a Hyper-V guest. One difference
-			 * is the product version which is used here to identify
-			 * a Virtual PC guest.
-=======
 			 * identical to a Hyper-V guest. One difference is the
 			 * product version which is used here to identify
 			 * a Virtual PC guest. This entry allows ata_piix to
 			 * drive the emulated hardware.
->>>>>>> a49f0d1e
 			 */
 			.ident = "MS Virtual PC 2007",
 			.matches = {
