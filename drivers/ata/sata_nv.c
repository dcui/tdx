/*
 *  sata_nv.c - NVIDIA nForce SATA
 *
 *  Copyright 2004 NVIDIA Corp.  All rights reserved.
 *  Copyright 2004 Andrew Chew
 *
 *
 *  This program is free software; you can redistribute it and/or modify
 *  it under the terms of the GNU General Public License as published by
 *  the Free Software Foundation; either version 2, or (at your option)
 *  any later version.
 *
 *  This program is distributed in the hope that it will be useful,
 *  but WITHOUT ANY WARRANTY; without even the implied warranty of
 *  MERCHANTABILITY or FITNESS FOR A PARTICULAR PURPOSE.  See the
 *  GNU General Public License for more details.
 *
 *  You should have received a copy of the GNU General Public License
 *  along with this program; see the file COPYING.  If not, write to
 *  the Free Software Foundation, 675 Mass Ave, Cambridge, MA 02139, USA.
 *
 *
 *  libata documentation is available via 'make {ps|pdf}docs',
 *  as Documentation/DocBook/libata.*
 *
 *  No hardware documentation available outside of NVIDIA.
 *  This driver programs the NVIDIA SATA controller in a similar
 *  fashion as with other PCI IDE BMDMA controllers, with a few
 *  NV-specific details such as register offsets, SATA phy location,
 *  hotplug info, etc.
 *
 *  CK804/MCP04 controllers support an alternate programming interface
 *  similar to the ADMA specification (with some modifications).
 *  This allows the use of NCQ. Non-DMA-mapped ATA commands are still
 *  sent through the legacy interface.
 *
 */

#include <linux/kernel.h>
#include <linux/module.h>
#include <linux/pci.h>
#include <linux/init.h>
#include <linux/blkdev.h>
#include <linux/delay.h>
#include <linux/interrupt.h>
#include <linux/device.h>
#include <scsi/scsi_host.h>
#include <scsi/scsi_device.h>
#include <linux/libata.h>

#define DRV_NAME			"sata_nv"
#define DRV_VERSION			"3.5"

#define NV_ADMA_DMA_BOUNDARY		0xffffffffUL

enum {
	NV_MMIO_BAR			= 5,

	NV_PORTS			= 2,
	NV_PIO_MASK			= 0x1f,
	NV_MWDMA_MASK			= 0x07,
	NV_UDMA_MASK			= 0x7f,
	NV_PORT0_SCR_REG_OFFSET		= 0x00,
	NV_PORT1_SCR_REG_OFFSET		= 0x40,

	/* INT_STATUS/ENABLE */
	NV_INT_STATUS			= 0x10,
	NV_INT_ENABLE			= 0x11,
	NV_INT_STATUS_CK804		= 0x440,
	NV_INT_ENABLE_CK804		= 0x441,

	/* INT_STATUS/ENABLE bits */
	NV_INT_DEV			= 0x01,
	NV_INT_PM			= 0x02,
	NV_INT_ADDED			= 0x04,
	NV_INT_REMOVED			= 0x08,

	NV_INT_PORT_SHIFT		= 4,	/* each port occupies 4 bits */

	NV_INT_ALL			= 0x0f,
	NV_INT_MASK			= NV_INT_DEV |
					  NV_INT_ADDED | NV_INT_REMOVED,

	/* INT_CONFIG */
	NV_INT_CONFIG			= 0x12,
	NV_INT_CONFIG_METHD		= 0x01, // 0 = INT, 1 = SMI

	// For PCI config register 20
	NV_MCP_SATA_CFG_20		= 0x50,
	NV_MCP_SATA_CFG_20_SATA_SPACE_EN = 0x04,
	NV_MCP_SATA_CFG_20_PORT0_EN	= (1 << 17),
	NV_MCP_SATA_CFG_20_PORT1_EN	= (1 << 16),
	NV_MCP_SATA_CFG_20_PORT0_PWB_EN	= (1 << 14),
	NV_MCP_SATA_CFG_20_PORT1_PWB_EN	= (1 << 12),

	NV_ADMA_MAX_CPBS		= 32,
	NV_ADMA_CPB_SZ			= 128,
	NV_ADMA_APRD_SZ			= 16,
	NV_ADMA_SGTBL_LEN		= (1024 - NV_ADMA_CPB_SZ) /
					   NV_ADMA_APRD_SZ,
	NV_ADMA_SGTBL_TOTAL_LEN		= NV_ADMA_SGTBL_LEN + 5,
	NV_ADMA_SGTBL_SZ                = NV_ADMA_SGTBL_LEN * NV_ADMA_APRD_SZ,
	NV_ADMA_PORT_PRIV_DMA_SZ        = NV_ADMA_MAX_CPBS *
					   (NV_ADMA_CPB_SZ + NV_ADMA_SGTBL_SZ),

	/* BAR5 offset to ADMA general registers */
	NV_ADMA_GEN			= 0x400,
	NV_ADMA_GEN_CTL			= 0x00,
	NV_ADMA_NOTIFIER_CLEAR		= 0x30,

	/* BAR5 offset to ADMA ports */
	NV_ADMA_PORT			= 0x480,

	/* size of ADMA port register space  */
	NV_ADMA_PORT_SIZE		= 0x100,

	/* ADMA port registers */
	NV_ADMA_CTL			= 0x40,
	NV_ADMA_CPB_COUNT		= 0x42,
	NV_ADMA_NEXT_CPB_IDX		= 0x43,
	NV_ADMA_STAT			= 0x44,
	NV_ADMA_CPB_BASE_LOW		= 0x48,
	NV_ADMA_CPB_BASE_HIGH		= 0x4C,
	NV_ADMA_APPEND			= 0x50,
	NV_ADMA_NOTIFIER		= 0x68,
	NV_ADMA_NOTIFIER_ERROR		= 0x6C,

	/* NV_ADMA_CTL register bits */
	NV_ADMA_CTL_HOTPLUG_IEN		= (1 << 0),
	NV_ADMA_CTL_CHANNEL_RESET	= (1 << 5),
	NV_ADMA_CTL_GO			= (1 << 7),
	NV_ADMA_CTL_AIEN		= (1 << 8),
	NV_ADMA_CTL_READ_NON_COHERENT	= (1 << 11),
	NV_ADMA_CTL_WRITE_NON_COHERENT	= (1 << 12),

	/* CPB response flag bits */
	NV_CPB_RESP_DONE		= (1 << 0),
	NV_CPB_RESP_ATA_ERR		= (1 << 3),
	NV_CPB_RESP_CMD_ERR		= (1 << 4),
	NV_CPB_RESP_CPB_ERR		= (1 << 7),

	/* CPB control flag bits */
	NV_CPB_CTL_CPB_VALID		= (1 << 0),
	NV_CPB_CTL_QUEUE		= (1 << 1),
	NV_CPB_CTL_APRD_VALID		= (1 << 2),
	NV_CPB_CTL_IEN			= (1 << 3),
	NV_CPB_CTL_FPDMA		= (1 << 4),

	/* APRD flags */
	NV_APRD_WRITE			= (1 << 1),
	NV_APRD_END			= (1 << 2),
	NV_APRD_CONT			= (1 << 3),

	/* NV_ADMA_STAT flags */
	NV_ADMA_STAT_TIMEOUT		= (1 << 0),
	NV_ADMA_STAT_HOTUNPLUG		= (1 << 1),
	NV_ADMA_STAT_HOTPLUG		= (1 << 2),
	NV_ADMA_STAT_CPBERR		= (1 << 4),
	NV_ADMA_STAT_SERROR		= (1 << 5),
	NV_ADMA_STAT_CMD_COMPLETE	= (1 << 6),
	NV_ADMA_STAT_IDLE		= (1 << 8),
	NV_ADMA_STAT_LEGACY		= (1 << 9),
	NV_ADMA_STAT_STOPPED		= (1 << 10),
	NV_ADMA_STAT_DONE		= (1 << 12),
	NV_ADMA_STAT_ERR		= NV_ADMA_STAT_CPBERR |
					  NV_ADMA_STAT_TIMEOUT,

	/* port flags */
	NV_ADMA_PORT_REGISTER_MODE	= (1 << 0),
	NV_ADMA_ATAPI_SETUP_COMPLETE	= (1 << 1),

	/* MCP55 reg offset */
	NV_CTL_MCP55			= 0x400,
	NV_INT_STATUS_MCP55		= 0x440,
	NV_INT_ENABLE_MCP55		= 0x444,
	NV_NCQ_REG_MCP55		= 0x448,

	/* MCP55 */
	NV_INT_ALL_MCP55		= 0xffff,
	NV_INT_PORT_SHIFT_MCP55		= 16,	/* each port occupies 16 bits */
	NV_INT_MASK_MCP55		= NV_INT_ALL_MCP55 & 0xfffd,

	/* SWNCQ ENABLE BITS*/
	NV_CTL_PRI_SWNCQ		= 0x02,
	NV_CTL_SEC_SWNCQ		= 0x04,

	/* SW NCQ status bits*/
	NV_SWNCQ_IRQ_DEV		= (1 << 0),
	NV_SWNCQ_IRQ_PM			= (1 << 1),
	NV_SWNCQ_IRQ_ADDED		= (1 << 2),
	NV_SWNCQ_IRQ_REMOVED		= (1 << 3),

	NV_SWNCQ_IRQ_BACKOUT		= (1 << 4),
	NV_SWNCQ_IRQ_SDBFIS		= (1 << 5),
	NV_SWNCQ_IRQ_DHREGFIS		= (1 << 6),
	NV_SWNCQ_IRQ_DMASETUP		= (1 << 7),

	NV_SWNCQ_IRQ_HOTPLUG		= NV_SWNCQ_IRQ_ADDED |
					  NV_SWNCQ_IRQ_REMOVED,

};

/* ADMA Physical Region Descriptor - one SG segment */
struct nv_adma_prd {
	__le64			addr;
	__le32			len;
	u8			flags;
	u8			packet_len;
	__le16			reserved;
};

enum nv_adma_regbits {
	CMDEND	= (1 << 15),		/* end of command list */
	WNB	= (1 << 14),		/* wait-not-BSY */
	IGN	= (1 << 13),		/* ignore this entry */
	CS1n	= (1 << (4 + 8)),	/* std. PATA signals follow... */
	DA2	= (1 << (2 + 8)),
	DA1	= (1 << (1 + 8)),
	DA0	= (1 << (0 + 8)),
};

/* ADMA Command Parameter Block
   The first 5 SG segments are stored inside the Command Parameter Block itself.
   If there are more than 5 segments the remainder are stored in a separate
   memory area indicated by next_aprd. */
struct nv_adma_cpb {
	u8			resp_flags;    /* 0 */
	u8			reserved1;     /* 1 */
	u8			ctl_flags;     /* 2 */
	/* len is length of taskfile in 64 bit words */
	u8			len;		/* 3  */
	u8			tag;           /* 4 */
	u8			next_cpb_idx;  /* 5 */
	__le16			reserved2;     /* 6-7 */
	__le16			tf[12];        /* 8-31 */
	struct nv_adma_prd	aprd[5];       /* 32-111 */
	__le64			next_aprd;     /* 112-119 */
	__le64			reserved3;     /* 120-127 */
};


struct nv_adma_port_priv {
	struct nv_adma_cpb	*cpb;
	dma_addr_t		cpb_dma;
	struct nv_adma_prd	*aprd;
	dma_addr_t		aprd_dma;
	void __iomem		*ctl_block;
	void __iomem		*gen_block;
	void __iomem		*notifier_clear_block;
	u64			adma_dma_mask;
	u8			flags;
	int			last_issue_ncq;
};

struct nv_host_priv {
	unsigned long		type;
};

struct defer_queue {
	u32		defer_bits;
	unsigned int	head;
	unsigned int	tail;
	unsigned int	tag[ATA_MAX_QUEUE];
};

enum ncq_saw_flag_list {
	ncq_saw_d2h	= (1U << 0),
	ncq_saw_dmas	= (1U << 1),
	ncq_saw_sdb	= (1U << 2),
	ncq_saw_backout	= (1U << 3),
};

struct nv_swncq_port_priv {
	struct ata_prd	*prd;	 /* our SG list */
	dma_addr_t	prd_dma; /* and its DMA mapping */
	void __iomem	*sactive_block;
	void __iomem	*irq_block;
	void __iomem	*tag_block;
	u32		qc_active;

	unsigned int	last_issue_tag;

	/* fifo circular queue to store deferral command */
	struct defer_queue defer_queue;

	/* for NCQ interrupt analysis */
	u32		dhfis_bits;
	u32		dmafis_bits;
	u32		sdbfis_bits;

	unsigned int	ncq_flags;
};


#define NV_ADMA_CHECK_INTR(GCTL, PORT) ((GCTL) & (1 << (19 + (12 * (PORT)))))

static int nv_init_one(struct pci_dev *pdev, const struct pci_device_id *ent);
#ifdef CONFIG_PM
static int nv_pci_device_resume(struct pci_dev *pdev);
#endif
static void nv_ck804_host_stop(struct ata_host *host);
static irqreturn_t nv_generic_interrupt(int irq, void *dev_instance);
static irqreturn_t nv_nf2_interrupt(int irq, void *dev_instance);
static irqreturn_t nv_ck804_interrupt(int irq, void *dev_instance);
static int nv_scr_read(struct ata_port *ap, unsigned int sc_reg, u32 *val);
static int nv_scr_write(struct ata_port *ap, unsigned int sc_reg, u32 val);

static void nv_nf2_freeze(struct ata_port *ap);
static void nv_nf2_thaw(struct ata_port *ap);
static void nv_ck804_freeze(struct ata_port *ap);
static void nv_ck804_thaw(struct ata_port *ap);
static int nv_hardreset(struct ata_link *link, unsigned int *class,
			unsigned long deadline);
static int nv_adma_slave_config(struct scsi_device *sdev);
static int nv_adma_check_atapi_dma(struct ata_queued_cmd *qc);
static void nv_adma_qc_prep(struct ata_queued_cmd *qc);
static unsigned int nv_adma_qc_issue(struct ata_queued_cmd *qc);
static irqreturn_t nv_adma_interrupt(int irq, void *dev_instance);
static void nv_adma_irq_clear(struct ata_port *ap);
static int nv_adma_port_start(struct ata_port *ap);
static void nv_adma_port_stop(struct ata_port *ap);
#ifdef CONFIG_PM
static int nv_adma_port_suspend(struct ata_port *ap, pm_message_t mesg);
static int nv_adma_port_resume(struct ata_port *ap);
#endif
static void nv_adma_freeze(struct ata_port *ap);
static void nv_adma_thaw(struct ata_port *ap);
static void nv_adma_error_handler(struct ata_port *ap);
static void nv_adma_host_stop(struct ata_host *host);
static void nv_adma_post_internal_cmd(struct ata_queued_cmd *qc);
static void nv_adma_tf_read(struct ata_port *ap, struct ata_taskfile *tf);

static void nv_mcp55_thaw(struct ata_port *ap);
static void nv_mcp55_freeze(struct ata_port *ap);
static void nv_swncq_error_handler(struct ata_port *ap);
static int nv_swncq_slave_config(struct scsi_device *sdev);
static int nv_swncq_port_start(struct ata_port *ap);
static void nv_swncq_qc_prep(struct ata_queued_cmd *qc);
static void nv_swncq_fill_sg(struct ata_queued_cmd *qc);
static unsigned int nv_swncq_qc_issue(struct ata_queued_cmd *qc);
static void nv_swncq_irq_clear(struct ata_port *ap, u16 fis);
static irqreturn_t nv_swncq_interrupt(int irq, void *dev_instance);
#ifdef CONFIG_PM
static int nv_swncq_port_suspend(struct ata_port *ap, pm_message_t mesg);
static int nv_swncq_port_resume(struct ata_port *ap);
#endif

enum nv_host_type
{
	GENERIC,
	NFORCE2,
	NFORCE3 = NFORCE2,	/* NF2 == NF3 as far as sata_nv is concerned */
	CK804,
	ADMA,
	SWNCQ,
};

static const struct pci_device_id nv_pci_tbl[] = {
	{ PCI_VDEVICE(NVIDIA, PCI_DEVICE_ID_NVIDIA_NFORCE2S_SATA), NFORCE2 },
	{ PCI_VDEVICE(NVIDIA, PCI_DEVICE_ID_NVIDIA_NFORCE3S_SATA), NFORCE3 },
	{ PCI_VDEVICE(NVIDIA, PCI_DEVICE_ID_NVIDIA_NFORCE3S_SATA2), NFORCE3 },
	{ PCI_VDEVICE(NVIDIA, PCI_DEVICE_ID_NVIDIA_NFORCE_CK804_SATA), CK804 },
	{ PCI_VDEVICE(NVIDIA, PCI_DEVICE_ID_NVIDIA_NFORCE_CK804_SATA2), CK804 },
	{ PCI_VDEVICE(NVIDIA, PCI_DEVICE_ID_NVIDIA_NFORCE_MCP04_SATA), CK804 },
	{ PCI_VDEVICE(NVIDIA, PCI_DEVICE_ID_NVIDIA_NFORCE_MCP04_SATA2), CK804 },
	{ PCI_VDEVICE(NVIDIA, PCI_DEVICE_ID_NVIDIA_NFORCE_MCP51_SATA), SWNCQ },
	{ PCI_VDEVICE(NVIDIA, PCI_DEVICE_ID_NVIDIA_NFORCE_MCP51_SATA2), SWNCQ },
	{ PCI_VDEVICE(NVIDIA, PCI_DEVICE_ID_NVIDIA_NFORCE_MCP55_SATA), SWNCQ },
	{ PCI_VDEVICE(NVIDIA, PCI_DEVICE_ID_NVIDIA_NFORCE_MCP55_SATA2), SWNCQ },
	{ PCI_VDEVICE(NVIDIA, PCI_DEVICE_ID_NVIDIA_NFORCE_MCP61_SATA), GENERIC },
	{ PCI_VDEVICE(NVIDIA, PCI_DEVICE_ID_NVIDIA_NFORCE_MCP61_SATA2), GENERIC },
	{ PCI_VDEVICE(NVIDIA, PCI_DEVICE_ID_NVIDIA_NFORCE_MCP61_SATA3), GENERIC },

	{ } /* terminate list */
};

static struct pci_driver nv_pci_driver = {
	.name			= DRV_NAME,
	.id_table		= nv_pci_tbl,
	.probe			= nv_init_one,
#ifdef CONFIG_PM
	.suspend		= ata_pci_device_suspend,
	.resume			= nv_pci_device_resume,
#endif
	.remove			= ata_pci_remove_one,
};

static struct scsi_host_template nv_sht = {
	ATA_BMDMA_SHT(DRV_NAME),
};

static struct scsi_host_template nv_adma_sht = {
	ATA_NCQ_SHT(DRV_NAME),
	.can_queue		= NV_ADMA_MAX_CPBS,
	.sg_tablesize		= NV_ADMA_SGTBL_TOTAL_LEN,
	.dma_boundary		= NV_ADMA_DMA_BOUNDARY,
	.slave_configure	= nv_adma_slave_config,
};

static struct scsi_host_template nv_swncq_sht = {
	ATA_NCQ_SHT(DRV_NAME),
	.can_queue		= ATA_MAX_QUEUE,
	.sg_tablesize		= LIBATA_MAX_PRD,
	.dma_boundary		= ATA_DMA_BOUNDARY,
	.slave_configure	= nv_swncq_slave_config,
};

static struct ata_port_operations nv_generic_ops = {
	.inherits		= &ata_bmdma_port_ops,
	.hardreset		= nv_hardreset,
	.scr_read		= nv_scr_read,
	.scr_write		= nv_scr_write,
};

static struct ata_port_operations nv_nf2_ops = {
	.inherits		= &nv_generic_ops,
	.freeze			= nv_nf2_freeze,
	.thaw			= nv_nf2_thaw,
};

static struct ata_port_operations nv_ck804_ops = {
	.inherits		= &nv_generic_ops,
	.freeze			= nv_ck804_freeze,
	.thaw			= nv_ck804_thaw,
	.host_stop		= nv_ck804_host_stop,
};

static struct ata_port_operations nv_adma_ops = {
	.inherits		= &nv_generic_ops,

	.check_atapi_dma	= nv_adma_check_atapi_dma,
	.sff_tf_read		= nv_adma_tf_read,
	.qc_defer		= ata_std_qc_defer,
	.qc_prep		= nv_adma_qc_prep,
	.qc_issue		= nv_adma_qc_issue,
	.sff_irq_clear		= nv_adma_irq_clear,

	.freeze			= nv_adma_freeze,
	.thaw			= nv_adma_thaw,
	.error_handler		= nv_adma_error_handler,
	.post_internal_cmd	= nv_adma_post_internal_cmd,

	.port_start		= nv_adma_port_start,
	.port_stop		= nv_adma_port_stop,
#ifdef CONFIG_PM
	.port_suspend		= nv_adma_port_suspend,
	.port_resume		= nv_adma_port_resume,
#endif
	.host_stop		= nv_adma_host_stop,
};

static struct ata_port_operations nv_swncq_ops = {
	.inherits		= &nv_generic_ops,

	.qc_defer		= ata_std_qc_defer,
	.qc_prep		= nv_swncq_qc_prep,
	.qc_issue		= nv_swncq_qc_issue,

	.freeze			= nv_mcp55_freeze,
	.thaw			= nv_mcp55_thaw,
	.error_handler		= nv_swncq_error_handler,

#ifdef CONFIG_PM
	.port_suspend		= nv_swncq_port_suspend,
	.port_resume		= nv_swncq_port_resume,
#endif
	.port_start		= nv_swncq_port_start,
};

struct nv_pi_priv {
	irq_handler_t			irq_handler;
	struct scsi_host_template	*sht;
};

#define NV_PI_PRIV(_irq_handler, _sht) \
	&(struct nv_pi_priv){ .irq_handler = _irq_handler, .sht = _sht }

static const struct ata_port_info nv_port_info[] = {
	/* generic */
	{
		.flags		= ATA_FLAG_SATA | ATA_FLAG_NO_LEGACY,
		.pio_mask	= NV_PIO_MASK,
		.mwdma_mask	= NV_MWDMA_MASK,
		.udma_mask	= NV_UDMA_MASK,
		.port_ops	= &nv_generic_ops,
		.private_data	= NV_PI_PRIV(nv_generic_interrupt, &nv_sht),
	},
	/* nforce2/3 */
	{
		.flags		= ATA_FLAG_SATA | ATA_FLAG_NO_LEGACY,
		.pio_mask	= NV_PIO_MASK,
		.mwdma_mask	= NV_MWDMA_MASK,
		.udma_mask	= NV_UDMA_MASK,
		.port_ops	= &nv_nf2_ops,
		.private_data	= NV_PI_PRIV(nv_nf2_interrupt, &nv_sht),
	},
	/* ck804 */
	{
		.flags		= ATA_FLAG_SATA | ATA_FLAG_NO_LEGACY,
		.pio_mask	= NV_PIO_MASK,
		.mwdma_mask	= NV_MWDMA_MASK,
		.udma_mask	= NV_UDMA_MASK,
		.port_ops	= &nv_ck804_ops,
		.private_data	= NV_PI_PRIV(nv_ck804_interrupt, &nv_sht),
	},
	/* ADMA */
	{
		.flags		= ATA_FLAG_SATA | ATA_FLAG_NO_LEGACY |
				  ATA_FLAG_MMIO | ATA_FLAG_NCQ,
		.pio_mask	= NV_PIO_MASK,
		.mwdma_mask	= NV_MWDMA_MASK,
		.udma_mask	= NV_UDMA_MASK,
		.port_ops	= &nv_adma_ops,
		.private_data	= NV_PI_PRIV(nv_adma_interrupt, &nv_adma_sht),
	},
	/* SWNCQ */
	{
		.flags	        = ATA_FLAG_SATA | ATA_FLAG_NO_LEGACY |
				  ATA_FLAG_NCQ,
		.pio_mask	= NV_PIO_MASK,
		.mwdma_mask	= NV_MWDMA_MASK,
		.udma_mask	= NV_UDMA_MASK,
		.port_ops	= &nv_swncq_ops,
		.private_data	= NV_PI_PRIV(nv_swncq_interrupt, &nv_swncq_sht),
	},
};

MODULE_AUTHOR("NVIDIA");
MODULE_DESCRIPTION("low-level driver for NVIDIA nForce SATA controller");
MODULE_LICENSE("GPL");
MODULE_DEVICE_TABLE(pci, nv_pci_tbl);
MODULE_VERSION(DRV_VERSION);

<<<<<<< HEAD
static int adma_enabled = 0;
static int swncq_enabled;
=======
static int adma_enabled;
static int swncq_enabled = 1;
>>>>>>> 28ffb5d3

static void nv_adma_register_mode(struct ata_port *ap)
{
	struct nv_adma_port_priv *pp = ap->private_data;
	void __iomem *mmio = pp->ctl_block;
	u16 tmp, status;
	int count = 0;

	if (pp->flags & NV_ADMA_PORT_REGISTER_MODE)
		return;

	status = readw(mmio + NV_ADMA_STAT);
	while (!(status & NV_ADMA_STAT_IDLE) && count < 20) {
		ndelay(50);
		status = readw(mmio + NV_ADMA_STAT);
		count++;
	}
	if (count == 20)
		ata_port_printk(ap, KERN_WARNING,
			"timeout waiting for ADMA IDLE, stat=0x%hx\n",
			status);

	tmp = readw(mmio + NV_ADMA_CTL);
	writew(tmp & ~NV_ADMA_CTL_GO, mmio + NV_ADMA_CTL);

	count = 0;
	status = readw(mmio + NV_ADMA_STAT);
	while (!(status & NV_ADMA_STAT_LEGACY) && count < 20) {
		ndelay(50);
		status = readw(mmio + NV_ADMA_STAT);
		count++;
	}
	if (count == 20)
		ata_port_printk(ap, KERN_WARNING,
			 "timeout waiting for ADMA LEGACY, stat=0x%hx\n",
			 status);

	pp->flags |= NV_ADMA_PORT_REGISTER_MODE;
}

static void nv_adma_mode(struct ata_port *ap)
{
	struct nv_adma_port_priv *pp = ap->private_data;
	void __iomem *mmio = pp->ctl_block;
	u16 tmp, status;
	int count = 0;

	if (!(pp->flags & NV_ADMA_PORT_REGISTER_MODE))
		return;

	WARN_ON(pp->flags & NV_ADMA_ATAPI_SETUP_COMPLETE);

	tmp = readw(mmio + NV_ADMA_CTL);
	writew(tmp | NV_ADMA_CTL_GO, mmio + NV_ADMA_CTL);

	status = readw(mmio + NV_ADMA_STAT);
	while (((status & NV_ADMA_STAT_LEGACY) ||
	      !(status & NV_ADMA_STAT_IDLE)) && count < 20) {
		ndelay(50);
		status = readw(mmio + NV_ADMA_STAT);
		count++;
	}
	if (count == 20)
		ata_port_printk(ap, KERN_WARNING,
			"timeout waiting for ADMA LEGACY clear and IDLE, stat=0x%hx\n",
			status);

	pp->flags &= ~NV_ADMA_PORT_REGISTER_MODE;
}

static int nv_adma_slave_config(struct scsi_device *sdev)
{
	struct ata_port *ap = ata_shost_to_port(sdev->host);
	struct nv_adma_port_priv *pp = ap->private_data;
	struct nv_adma_port_priv *port0, *port1;
	struct scsi_device *sdev0, *sdev1;
	struct pci_dev *pdev = to_pci_dev(ap->host->dev);
	unsigned long segment_boundary, flags;
	unsigned short sg_tablesize;
	int rc;
	int adma_enable;
	u32 current_reg, new_reg, config_mask;

	rc = ata_scsi_slave_config(sdev);

	if (sdev->id >= ATA_MAX_DEVICES || sdev->channel || sdev->lun)
		/* Not a proper libata device, ignore */
		return rc;

	spin_lock_irqsave(ap->lock, flags);

	if (ap->link.device[sdev->id].class == ATA_DEV_ATAPI) {
		/*
		 * NVIDIA reports that ADMA mode does not support ATAPI commands.
		 * Therefore ATAPI commands are sent through the legacy interface.
		 * However, the legacy interface only supports 32-bit DMA.
		 * Restrict DMA parameters as required by the legacy interface
		 * when an ATAPI device is connected.
		 */
		segment_boundary = ATA_DMA_BOUNDARY;
		/* Subtract 1 since an extra entry may be needed for padding, see
		   libata-scsi.c */
		sg_tablesize = LIBATA_MAX_PRD - 1;

		/* Since the legacy DMA engine is in use, we need to disable ADMA
		   on the port. */
		adma_enable = 0;
		nv_adma_register_mode(ap);
	} else {
		segment_boundary = NV_ADMA_DMA_BOUNDARY;
		sg_tablesize = NV_ADMA_SGTBL_TOTAL_LEN;
		adma_enable = 1;
	}

	pci_read_config_dword(pdev, NV_MCP_SATA_CFG_20, &current_reg);

	if (ap->port_no == 1)
		config_mask = NV_MCP_SATA_CFG_20_PORT1_EN |
			      NV_MCP_SATA_CFG_20_PORT1_PWB_EN;
	else
		config_mask = NV_MCP_SATA_CFG_20_PORT0_EN |
			      NV_MCP_SATA_CFG_20_PORT0_PWB_EN;

	if (adma_enable) {
		new_reg = current_reg | config_mask;
		pp->flags &= ~NV_ADMA_ATAPI_SETUP_COMPLETE;
	} else {
		new_reg = current_reg & ~config_mask;
		pp->flags |= NV_ADMA_ATAPI_SETUP_COMPLETE;
	}

	if (current_reg != new_reg)
		pci_write_config_dword(pdev, NV_MCP_SATA_CFG_20, new_reg);

	port0 = ap->host->ports[0]->private_data;
	port1 = ap->host->ports[1]->private_data;
	sdev0 = ap->host->ports[0]->link.device[0].sdev;
	sdev1 = ap->host->ports[1]->link.device[0].sdev;
	if ((port0->flags & NV_ADMA_ATAPI_SETUP_COMPLETE) ||
	    (port1->flags & NV_ADMA_ATAPI_SETUP_COMPLETE)) {
		/** We have to set the DMA mask to 32-bit if either port is in
		    ATAPI mode, since they are on the same PCI device which is
		    used for DMA mapping. If we set the mask we also need to set
		    the bounce limit on both ports to ensure that the block
		    layer doesn't feed addresses that cause DMA mapping to
		    choke. If either SCSI device is not allocated yet, it's OK
		    since that port will discover its correct setting when it
		    does get allocated.
		    Note: Setting 32-bit mask should not fail. */
		if (sdev0)
			blk_queue_bounce_limit(sdev0->request_queue,
					       ATA_DMA_MASK);
		if (sdev1)
			blk_queue_bounce_limit(sdev1->request_queue,
					       ATA_DMA_MASK);

		pci_set_dma_mask(pdev, ATA_DMA_MASK);
	} else {
		/** This shouldn't fail as it was set to this value before */
		pci_set_dma_mask(pdev, pp->adma_dma_mask);
		if (sdev0)
			blk_queue_bounce_limit(sdev0->request_queue,
					       pp->adma_dma_mask);
		if (sdev1)
			blk_queue_bounce_limit(sdev1->request_queue,
					       pp->adma_dma_mask);
	}

	blk_queue_segment_boundary(sdev->request_queue, segment_boundary);
	blk_queue_max_hw_segments(sdev->request_queue, sg_tablesize);
	ata_port_printk(ap, KERN_INFO,
		"DMA mask 0x%llX, segment boundary 0x%lX, hw segs %hu\n",
		(unsigned long long)*ap->host->dev->dma_mask,
		segment_boundary, sg_tablesize);

	spin_unlock_irqrestore(ap->lock, flags);

	return rc;
}

static int nv_adma_check_atapi_dma(struct ata_queued_cmd *qc)
{
	struct nv_adma_port_priv *pp = qc->ap->private_data;
	return !(pp->flags & NV_ADMA_ATAPI_SETUP_COMPLETE);
}

static void nv_adma_tf_read(struct ata_port *ap, struct ata_taskfile *tf)
{
	/* Other than when internal or pass-through commands are executed,
	   the only time this function will be called in ADMA mode will be
	   if a command fails. In the failure case we don't care about going
	   into register mode with ADMA commands pending, as the commands will
	   all shortly be aborted anyway. We assume that NCQ commands are not
	   issued via passthrough, which is the only way that switching into
	   ADMA mode could abort outstanding commands. */
	nv_adma_register_mode(ap);

	ata_sff_tf_read(ap, tf);
}

static unsigned int nv_adma_tf_to_cpb(struct ata_taskfile *tf, __le16 *cpb)
{
	unsigned int idx = 0;

	if (tf->flags & ATA_TFLAG_ISADDR) {
		if (tf->flags & ATA_TFLAG_LBA48) {
			cpb[idx++] = cpu_to_le16((ATA_REG_ERR   << 8) | tf->hob_feature | WNB);
			cpb[idx++] = cpu_to_le16((ATA_REG_NSECT << 8) | tf->hob_nsect);
			cpb[idx++] = cpu_to_le16((ATA_REG_LBAL  << 8) | tf->hob_lbal);
			cpb[idx++] = cpu_to_le16((ATA_REG_LBAM  << 8) | tf->hob_lbam);
			cpb[idx++] = cpu_to_le16((ATA_REG_LBAH  << 8) | tf->hob_lbah);
			cpb[idx++] = cpu_to_le16((ATA_REG_ERR    << 8) | tf->feature);
		} else
			cpb[idx++] = cpu_to_le16((ATA_REG_ERR    << 8) | tf->feature | WNB);

		cpb[idx++] = cpu_to_le16((ATA_REG_NSECT  << 8) | tf->nsect);
		cpb[idx++] = cpu_to_le16((ATA_REG_LBAL   << 8) | tf->lbal);
		cpb[idx++] = cpu_to_le16((ATA_REG_LBAM   << 8) | tf->lbam);
		cpb[idx++] = cpu_to_le16((ATA_REG_LBAH   << 8) | tf->lbah);
	}

	if (tf->flags & ATA_TFLAG_DEVICE)
		cpb[idx++] = cpu_to_le16((ATA_REG_DEVICE << 8) | tf->device);

	cpb[idx++] = cpu_to_le16((ATA_REG_CMD    << 8) | tf->command | CMDEND);

	while (idx < 12)
		cpb[idx++] = cpu_to_le16(IGN);

	return idx;
}

static int nv_adma_check_cpb(struct ata_port *ap, int cpb_num, int force_err)
{
	struct nv_adma_port_priv *pp = ap->private_data;
	u8 flags = pp->cpb[cpb_num].resp_flags;

	VPRINTK("CPB %d, flags=0x%x\n", cpb_num, flags);

	if (unlikely((force_err ||
		     flags & (NV_CPB_RESP_ATA_ERR |
			      NV_CPB_RESP_CMD_ERR |
			      NV_CPB_RESP_CPB_ERR)))) {
		struct ata_eh_info *ehi = &ap->link.eh_info;
		int freeze = 0;

		ata_ehi_clear_desc(ehi);
		__ata_ehi_push_desc(ehi, "CPB resp_flags 0x%x: ", flags);
		if (flags & NV_CPB_RESP_ATA_ERR) {
			ata_ehi_push_desc(ehi, "ATA error");
			ehi->err_mask |= AC_ERR_DEV;
		} else if (flags & NV_CPB_RESP_CMD_ERR) {
			ata_ehi_push_desc(ehi, "CMD error");
			ehi->err_mask |= AC_ERR_DEV;
		} else if (flags & NV_CPB_RESP_CPB_ERR) {
			ata_ehi_push_desc(ehi, "CPB error");
			ehi->err_mask |= AC_ERR_SYSTEM;
			freeze = 1;
		} else {
			/* notifier error, but no error in CPB flags? */
			ata_ehi_push_desc(ehi, "unknown");
			ehi->err_mask |= AC_ERR_OTHER;
			freeze = 1;
		}
		/* Kill all commands. EH will determine what actually failed. */
		if (freeze)
			ata_port_freeze(ap);
		else
			ata_port_abort(ap);
		return 1;
	}

	if (likely(flags & NV_CPB_RESP_DONE)) {
		struct ata_queued_cmd *qc = ata_qc_from_tag(ap, cpb_num);
		VPRINTK("CPB flags done, flags=0x%x\n", flags);
		if (likely(qc)) {
			DPRINTK("Completing qc from tag %d\n", cpb_num);
			ata_qc_complete(qc);
		} else {
			struct ata_eh_info *ehi = &ap->link.eh_info;
			/* Notifier bits set without a command may indicate the drive
			   is misbehaving. Raise host state machine violation on this
			   condition. */
			ata_port_printk(ap, KERN_ERR,
					"notifier for tag %d with no cmd?\n",
					cpb_num);
			ehi->err_mask |= AC_ERR_HSM;
			ehi->action |= ATA_EH_RESET;
			ata_port_freeze(ap);
			return 1;
		}
	}
	return 0;
}

static int nv_host_intr(struct ata_port *ap, u8 irq_stat)
{
	struct ata_queued_cmd *qc = ata_qc_from_tag(ap, ap->link.active_tag);

	/* freeze if hotplugged */
	if (unlikely(irq_stat & (NV_INT_ADDED | NV_INT_REMOVED))) {
		ata_port_freeze(ap);
		return 1;
	}

	/* bail out if not our interrupt */
	if (!(irq_stat & NV_INT_DEV))
		return 0;

	/* DEV interrupt w/ no active qc? */
	if (unlikely(!qc || (qc->tf.flags & ATA_TFLAG_POLLING))) {
		ata_sff_check_status(ap);
		return 1;
	}

	/* handle interrupt */
	return ata_sff_host_intr(ap, qc);
}

static irqreturn_t nv_adma_interrupt(int irq, void *dev_instance)
{
	struct ata_host *host = dev_instance;
	int i, handled = 0;
	u32 notifier_clears[2];

	spin_lock(&host->lock);

	for (i = 0; i < host->n_ports; i++) {
		struct ata_port *ap = host->ports[i];
		notifier_clears[i] = 0;

		if (ap && !(ap->flags & ATA_FLAG_DISABLED)) {
			struct nv_adma_port_priv *pp = ap->private_data;
			void __iomem *mmio = pp->ctl_block;
			u16 status;
			u32 gen_ctl;
			u32 notifier, notifier_error;

			/* if ADMA is disabled, use standard ata interrupt handler */
			if (pp->flags & NV_ADMA_ATAPI_SETUP_COMPLETE) {
				u8 irq_stat = readb(host->iomap[NV_MMIO_BAR] + NV_INT_STATUS_CK804)
					>> (NV_INT_PORT_SHIFT * i);
				handled += nv_host_intr(ap, irq_stat);
				continue;
			}

			/* if in ATA register mode, check for standard interrupts */
			if (pp->flags & NV_ADMA_PORT_REGISTER_MODE) {
				u8 irq_stat = readb(host->iomap[NV_MMIO_BAR] + NV_INT_STATUS_CK804)
					>> (NV_INT_PORT_SHIFT * i);
				if (ata_tag_valid(ap->link.active_tag))
					/** NV_INT_DEV indication seems unreliable at times
					    at least in ADMA mode. Force it on always when a
					    command is active, to prevent losing interrupts. */
					irq_stat |= NV_INT_DEV;
				handled += nv_host_intr(ap, irq_stat);
			}

			notifier = readl(mmio + NV_ADMA_NOTIFIER);
			notifier_error = readl(mmio + NV_ADMA_NOTIFIER_ERROR);
			notifier_clears[i] = notifier | notifier_error;

			gen_ctl = readl(pp->gen_block + NV_ADMA_GEN_CTL);

			if (!NV_ADMA_CHECK_INTR(gen_ctl, ap->port_no) && !notifier &&
			    !notifier_error)
				/* Nothing to do */
				continue;

			status = readw(mmio + NV_ADMA_STAT);

			/* Clear status. Ensure the controller sees the clearing before we start
			   looking at any of the CPB statuses, so that any CPB completions after
			   this point in the handler will raise another interrupt. */
			writew(status, mmio + NV_ADMA_STAT);
			readw(mmio + NV_ADMA_STAT); /* flush posted write */
			rmb();

			handled++; /* irq handled if we got here */

			/* freeze if hotplugged or controller error */
			if (unlikely(status & (NV_ADMA_STAT_HOTPLUG |
					       NV_ADMA_STAT_HOTUNPLUG |
					       NV_ADMA_STAT_TIMEOUT |
					       NV_ADMA_STAT_SERROR))) {
				struct ata_eh_info *ehi = &ap->link.eh_info;

				ata_ehi_clear_desc(ehi);
				__ata_ehi_push_desc(ehi, "ADMA status 0x%08x: ", status);
				if (status & NV_ADMA_STAT_TIMEOUT) {
					ehi->err_mask |= AC_ERR_SYSTEM;
					ata_ehi_push_desc(ehi, "timeout");
				} else if (status & NV_ADMA_STAT_HOTPLUG) {
					ata_ehi_hotplugged(ehi);
					ata_ehi_push_desc(ehi, "hotplug");
				} else if (status & NV_ADMA_STAT_HOTUNPLUG) {
					ata_ehi_hotplugged(ehi);
					ata_ehi_push_desc(ehi, "hot unplug");
				} else if (status & NV_ADMA_STAT_SERROR) {
					/* let libata analyze SError and figure out the cause */
					ata_ehi_push_desc(ehi, "SError");
				} else
					ata_ehi_push_desc(ehi, "unknown");
				ata_port_freeze(ap);
				continue;
			}

			if (status & (NV_ADMA_STAT_DONE |
				      NV_ADMA_STAT_CPBERR |
				      NV_ADMA_STAT_CMD_COMPLETE)) {
				u32 check_commands = notifier_clears[i];
				int pos, error = 0;

				if (status & NV_ADMA_STAT_CPBERR) {
					/* Check all active commands */
					if (ata_tag_valid(ap->link.active_tag))
						check_commands = 1 <<
							ap->link.active_tag;
					else
						check_commands = ap->
							link.sactive;
				}

				/** Check CPBs for completed commands */
				while ((pos = ffs(check_commands)) && !error) {
					pos--;
					error = nv_adma_check_cpb(ap, pos,
						notifier_error & (1 << pos));
					check_commands &= ~(1 << pos);
				}
			}
		}
	}

	if (notifier_clears[0] || notifier_clears[1]) {
		/* Note: Both notifier clear registers must be written
		   if either is set, even if one is zero, according to NVIDIA. */
		struct nv_adma_port_priv *pp = host->ports[0]->private_data;
		writel(notifier_clears[0], pp->notifier_clear_block);
		pp = host->ports[1]->private_data;
		writel(notifier_clears[1], pp->notifier_clear_block);
	}

	spin_unlock(&host->lock);

	return IRQ_RETVAL(handled);
}

static void nv_adma_freeze(struct ata_port *ap)
{
	struct nv_adma_port_priv *pp = ap->private_data;
	void __iomem *mmio = pp->ctl_block;
	u16 tmp;

	nv_ck804_freeze(ap);

	if (pp->flags & NV_ADMA_ATAPI_SETUP_COMPLETE)
		return;

	/* clear any outstanding CK804 notifications */
	writeb(NV_INT_ALL << (ap->port_no * NV_INT_PORT_SHIFT),
		ap->host->iomap[NV_MMIO_BAR] + NV_INT_STATUS_CK804);

	/* Disable interrupt */
	tmp = readw(mmio + NV_ADMA_CTL);
	writew(tmp & ~(NV_ADMA_CTL_AIEN | NV_ADMA_CTL_HOTPLUG_IEN),
		mmio + NV_ADMA_CTL);
	readw(mmio + NV_ADMA_CTL);	/* flush posted write */
}

static void nv_adma_thaw(struct ata_port *ap)
{
	struct nv_adma_port_priv *pp = ap->private_data;
	void __iomem *mmio = pp->ctl_block;
	u16 tmp;

	nv_ck804_thaw(ap);

	if (pp->flags & NV_ADMA_ATAPI_SETUP_COMPLETE)
		return;

	/* Enable interrupt */
	tmp = readw(mmio + NV_ADMA_CTL);
	writew(tmp | (NV_ADMA_CTL_AIEN | NV_ADMA_CTL_HOTPLUG_IEN),
		mmio + NV_ADMA_CTL);
	readw(mmio + NV_ADMA_CTL);	/* flush posted write */
}

static void nv_adma_irq_clear(struct ata_port *ap)
{
	struct nv_adma_port_priv *pp = ap->private_data;
	void __iomem *mmio = pp->ctl_block;
	u32 notifier_clears[2];

	if (pp->flags & NV_ADMA_ATAPI_SETUP_COMPLETE) {
		ata_sff_irq_clear(ap);
		return;
	}

	/* clear any outstanding CK804 notifications */
	writeb(NV_INT_ALL << (ap->port_no * NV_INT_PORT_SHIFT),
		ap->host->iomap[NV_MMIO_BAR] + NV_INT_STATUS_CK804);

	/* clear ADMA status */
	writew(0xffff, mmio + NV_ADMA_STAT);

	/* clear notifiers - note both ports need to be written with
	   something even though we are only clearing on one */
	if (ap->port_no == 0) {
		notifier_clears[0] = 0xFFFFFFFF;
		notifier_clears[1] = 0;
	} else {
		notifier_clears[0] = 0;
		notifier_clears[1] = 0xFFFFFFFF;
	}
	pp = ap->host->ports[0]->private_data;
	writel(notifier_clears[0], pp->notifier_clear_block);
	pp = ap->host->ports[1]->private_data;
	writel(notifier_clears[1], pp->notifier_clear_block);
}

static void nv_adma_post_internal_cmd(struct ata_queued_cmd *qc)
{
	struct nv_adma_port_priv *pp = qc->ap->private_data;

	if (pp->flags & NV_ADMA_PORT_REGISTER_MODE)
		ata_sff_post_internal_cmd(qc);
}

static int nv_adma_port_start(struct ata_port *ap)
{
	struct device *dev = ap->host->dev;
	struct nv_adma_port_priv *pp;
	int rc;
	void *mem;
	dma_addr_t mem_dma;
	void __iomem *mmio;
	struct pci_dev *pdev = to_pci_dev(dev);
	u16 tmp;

	VPRINTK("ENTER\n");

	/* Ensure DMA mask is set to 32-bit before allocating legacy PRD and
	   pad buffers */
	rc = pci_set_dma_mask(pdev, DMA_BIT_MASK(32));
	if (rc)
		return rc;
	rc = pci_set_consistent_dma_mask(pdev, DMA_BIT_MASK(32));
	if (rc)
		return rc;

	rc = ata_port_start(ap);
	if (rc)
		return rc;

	pp = devm_kzalloc(dev, sizeof(*pp), GFP_KERNEL);
	if (!pp)
		return -ENOMEM;

	mmio = ap->host->iomap[NV_MMIO_BAR] + NV_ADMA_PORT +
	       ap->port_no * NV_ADMA_PORT_SIZE;
	pp->ctl_block = mmio;
	pp->gen_block = ap->host->iomap[NV_MMIO_BAR] + NV_ADMA_GEN;
	pp->notifier_clear_block = pp->gen_block +
	       NV_ADMA_NOTIFIER_CLEAR + (4 * ap->port_no);

	/* Now that the legacy PRD and padding buffer are allocated we can
	   safely raise the DMA mask to allocate the CPB/APRD table.
	   These are allowed to fail since we store the value that ends up
	   being used to set as the bounce limit in slave_config later if
	   needed. */
	pci_set_dma_mask(pdev, DMA_BIT_MASK(64));
	pci_set_consistent_dma_mask(pdev, DMA_BIT_MASK(64));
	pp->adma_dma_mask = *dev->dma_mask;

	mem = dmam_alloc_coherent(dev, NV_ADMA_PORT_PRIV_DMA_SZ,
				  &mem_dma, GFP_KERNEL);
	if (!mem)
		return -ENOMEM;
	memset(mem, 0, NV_ADMA_PORT_PRIV_DMA_SZ);

	/*
	 * First item in chunk of DMA memory:
	 * 128-byte command parameter block (CPB)
	 * one for each command tag
	 */
	pp->cpb     = mem;
	pp->cpb_dma = mem_dma;

	writel(mem_dma & 0xFFFFFFFF, 	mmio + NV_ADMA_CPB_BASE_LOW);
	writel((mem_dma >> 16) >> 16,	mmio + NV_ADMA_CPB_BASE_HIGH);

	mem     += NV_ADMA_MAX_CPBS * NV_ADMA_CPB_SZ;
	mem_dma += NV_ADMA_MAX_CPBS * NV_ADMA_CPB_SZ;

	/*
	 * Second item: block of ADMA_SGTBL_LEN s/g entries
	 */
	pp->aprd = mem;
	pp->aprd_dma = mem_dma;

	ap->private_data = pp;

	/* clear any outstanding interrupt conditions */
	writew(0xffff, mmio + NV_ADMA_STAT);

	/* initialize port variables */
	pp->flags = NV_ADMA_PORT_REGISTER_MODE;

	/* clear CPB fetch count */
	writew(0, mmio + NV_ADMA_CPB_COUNT);

	/* clear GO for register mode, enable interrupt */
	tmp = readw(mmio + NV_ADMA_CTL);
	writew((tmp & ~NV_ADMA_CTL_GO) | NV_ADMA_CTL_AIEN |
		NV_ADMA_CTL_HOTPLUG_IEN, mmio + NV_ADMA_CTL);

	tmp = readw(mmio + NV_ADMA_CTL);
	writew(tmp | NV_ADMA_CTL_CHANNEL_RESET, mmio + NV_ADMA_CTL);
	readw(mmio + NV_ADMA_CTL);	/* flush posted write */
	udelay(1);
	writew(tmp & ~NV_ADMA_CTL_CHANNEL_RESET, mmio + NV_ADMA_CTL);
	readw(mmio + NV_ADMA_CTL);	/* flush posted write */

	return 0;
}

static void nv_adma_port_stop(struct ata_port *ap)
{
	struct nv_adma_port_priv *pp = ap->private_data;
	void __iomem *mmio = pp->ctl_block;

	VPRINTK("ENTER\n");
	writew(0, mmio + NV_ADMA_CTL);
}

#ifdef CONFIG_PM
static int nv_adma_port_suspend(struct ata_port *ap, pm_message_t mesg)
{
	struct nv_adma_port_priv *pp = ap->private_data;
	void __iomem *mmio = pp->ctl_block;

	/* Go to register mode - clears GO */
	nv_adma_register_mode(ap);

	/* clear CPB fetch count */
	writew(0, mmio + NV_ADMA_CPB_COUNT);

	/* disable interrupt, shut down port */
	writew(0, mmio + NV_ADMA_CTL);

	return 0;
}

static int nv_adma_port_resume(struct ata_port *ap)
{
	struct nv_adma_port_priv *pp = ap->private_data;
	void __iomem *mmio = pp->ctl_block;
	u16 tmp;

	/* set CPB block location */
	writel(pp->cpb_dma & 0xFFFFFFFF, 	mmio + NV_ADMA_CPB_BASE_LOW);
	writel((pp->cpb_dma >> 16) >> 16,	mmio + NV_ADMA_CPB_BASE_HIGH);

	/* clear any outstanding interrupt conditions */
	writew(0xffff, mmio + NV_ADMA_STAT);

	/* initialize port variables */
	pp->flags |= NV_ADMA_PORT_REGISTER_MODE;

	/* clear CPB fetch count */
	writew(0, mmio + NV_ADMA_CPB_COUNT);

	/* clear GO for register mode, enable interrupt */
	tmp = readw(mmio + NV_ADMA_CTL);
	writew((tmp & ~NV_ADMA_CTL_GO) | NV_ADMA_CTL_AIEN |
		NV_ADMA_CTL_HOTPLUG_IEN, mmio + NV_ADMA_CTL);

	tmp = readw(mmio + NV_ADMA_CTL);
	writew(tmp | NV_ADMA_CTL_CHANNEL_RESET, mmio + NV_ADMA_CTL);
	readw(mmio + NV_ADMA_CTL);	/* flush posted write */
	udelay(1);
	writew(tmp & ~NV_ADMA_CTL_CHANNEL_RESET, mmio + NV_ADMA_CTL);
	readw(mmio + NV_ADMA_CTL);	/* flush posted write */

	return 0;
}
#endif

static void nv_adma_setup_port(struct ata_port *ap)
{
	void __iomem *mmio = ap->host->iomap[NV_MMIO_BAR];
	struct ata_ioports *ioport = &ap->ioaddr;

	VPRINTK("ENTER\n");

	mmio += NV_ADMA_PORT + ap->port_no * NV_ADMA_PORT_SIZE;

	ioport->cmd_addr	= mmio;
	ioport->data_addr	= mmio + (ATA_REG_DATA * 4);
	ioport->error_addr	=
	ioport->feature_addr	= mmio + (ATA_REG_ERR * 4);
	ioport->nsect_addr	= mmio + (ATA_REG_NSECT * 4);
	ioport->lbal_addr	= mmio + (ATA_REG_LBAL * 4);
	ioport->lbam_addr	= mmio + (ATA_REG_LBAM * 4);
	ioport->lbah_addr	= mmio + (ATA_REG_LBAH * 4);
	ioport->device_addr	= mmio + (ATA_REG_DEVICE * 4);
	ioport->status_addr	=
	ioport->command_addr	= mmio + (ATA_REG_STATUS * 4);
	ioport->altstatus_addr	=
	ioport->ctl_addr	= mmio + 0x20;
}

static int nv_adma_host_init(struct ata_host *host)
{
	struct pci_dev *pdev = to_pci_dev(host->dev);
	unsigned int i;
	u32 tmp32;

	VPRINTK("ENTER\n");

	/* enable ADMA on the ports */
	pci_read_config_dword(pdev, NV_MCP_SATA_CFG_20, &tmp32);
	tmp32 |= NV_MCP_SATA_CFG_20_PORT0_EN |
		 NV_MCP_SATA_CFG_20_PORT0_PWB_EN |
		 NV_MCP_SATA_CFG_20_PORT1_EN |
		 NV_MCP_SATA_CFG_20_PORT1_PWB_EN;

	pci_write_config_dword(pdev, NV_MCP_SATA_CFG_20, tmp32);

	for (i = 0; i < host->n_ports; i++)
		nv_adma_setup_port(host->ports[i]);

	return 0;
}

static void nv_adma_fill_aprd(struct ata_queued_cmd *qc,
			      struct scatterlist *sg,
			      int idx,
			      struct nv_adma_prd *aprd)
{
	u8 flags = 0;
	if (qc->tf.flags & ATA_TFLAG_WRITE)
		flags |= NV_APRD_WRITE;
	if (idx == qc->n_elem - 1)
		flags |= NV_APRD_END;
	else if (idx != 4)
		flags |= NV_APRD_CONT;

	aprd->addr  = cpu_to_le64(((u64)sg_dma_address(sg)));
	aprd->len   = cpu_to_le32(((u32)sg_dma_len(sg))); /* len in bytes */
	aprd->flags = flags;
	aprd->packet_len = 0;
}

static void nv_adma_fill_sg(struct ata_queued_cmd *qc, struct nv_adma_cpb *cpb)
{
	struct nv_adma_port_priv *pp = qc->ap->private_data;
	struct nv_adma_prd *aprd;
	struct scatterlist *sg;
	unsigned int si;

	VPRINTK("ENTER\n");

	for_each_sg(qc->sg, sg, qc->n_elem, si) {
		aprd = (si < 5) ? &cpb->aprd[si] :
			       &pp->aprd[NV_ADMA_SGTBL_LEN * qc->tag + (si-5)];
		nv_adma_fill_aprd(qc, sg, si, aprd);
	}
	if (si > 5)
		cpb->next_aprd = cpu_to_le64(((u64)(pp->aprd_dma + NV_ADMA_SGTBL_SZ * qc->tag)));
	else
		cpb->next_aprd = cpu_to_le64(0);
}

static int nv_adma_use_reg_mode(struct ata_queued_cmd *qc)
{
	struct nv_adma_port_priv *pp = qc->ap->private_data;

	/* ADMA engine can only be used for non-ATAPI DMA commands,
	   or interrupt-driven no-data commands. */
	if ((pp->flags & NV_ADMA_ATAPI_SETUP_COMPLETE) ||
	   (qc->tf.flags & ATA_TFLAG_POLLING))
		return 1;

	if ((qc->flags & ATA_QCFLAG_DMAMAP) ||
	   (qc->tf.protocol == ATA_PROT_NODATA))
		return 0;

	return 1;
}

static void nv_adma_qc_prep(struct ata_queued_cmd *qc)
{
	struct nv_adma_port_priv *pp = qc->ap->private_data;
	struct nv_adma_cpb *cpb = &pp->cpb[qc->tag];
	u8 ctl_flags = NV_CPB_CTL_CPB_VALID |
		       NV_CPB_CTL_IEN;

	if (nv_adma_use_reg_mode(qc)) {
		BUG_ON(!(pp->flags & NV_ADMA_ATAPI_SETUP_COMPLETE) &&
			(qc->flags & ATA_QCFLAG_DMAMAP));
		nv_adma_register_mode(qc->ap);
		ata_sff_qc_prep(qc);
		return;
	}

	cpb->resp_flags = NV_CPB_RESP_DONE;
	wmb();
	cpb->ctl_flags = 0;
	wmb();

	cpb->len		= 3;
	cpb->tag		= qc->tag;
	cpb->next_cpb_idx	= 0;

	/* turn on NCQ flags for NCQ commands */
	if (qc->tf.protocol == ATA_PROT_NCQ)
		ctl_flags |= NV_CPB_CTL_QUEUE | NV_CPB_CTL_FPDMA;

	VPRINTK("qc->flags = 0x%lx\n", qc->flags);

	nv_adma_tf_to_cpb(&qc->tf, cpb->tf);

	if (qc->flags & ATA_QCFLAG_DMAMAP) {
		nv_adma_fill_sg(qc, cpb);
		ctl_flags |= NV_CPB_CTL_APRD_VALID;
	} else
		memset(&cpb->aprd[0], 0, sizeof(struct nv_adma_prd) * 5);

	/* Be paranoid and don't let the device see NV_CPB_CTL_CPB_VALID
	   until we are finished filling in all of the contents */
	wmb();
	cpb->ctl_flags = ctl_flags;
	wmb();
	cpb->resp_flags = 0;
}

static unsigned int nv_adma_qc_issue(struct ata_queued_cmd *qc)
{
	struct nv_adma_port_priv *pp = qc->ap->private_data;
	void __iomem *mmio = pp->ctl_block;
	int curr_ncq = (qc->tf.protocol == ATA_PROT_NCQ);

	VPRINTK("ENTER\n");

	/* We can't handle result taskfile with NCQ commands, since
	   retrieving the taskfile switches us out of ADMA mode and would abort
	   existing commands. */
	if (unlikely(qc->tf.protocol == ATA_PROT_NCQ &&
		     (qc->flags & ATA_QCFLAG_RESULT_TF))) {
		ata_dev_printk(qc->dev, KERN_ERR,
			"NCQ w/ RESULT_TF not allowed\n");
		return AC_ERR_SYSTEM;
	}

	if (nv_adma_use_reg_mode(qc)) {
		/* use ATA register mode */
		VPRINTK("using ATA register mode: 0x%lx\n", qc->flags);
		BUG_ON(!(pp->flags & NV_ADMA_ATAPI_SETUP_COMPLETE) &&
			(qc->flags & ATA_QCFLAG_DMAMAP));
		nv_adma_register_mode(qc->ap);
		return ata_sff_qc_issue(qc);
	} else
		nv_adma_mode(qc->ap);

	/* write append register, command tag in lower 8 bits
	   and (number of cpbs to append -1) in top 8 bits */
	wmb();

	if (curr_ncq != pp->last_issue_ncq) {
		/* Seems to need some delay before switching between NCQ and
		   non-NCQ commands, else we get command timeouts and such. */
		udelay(20);
		pp->last_issue_ncq = curr_ncq;
	}

	writew(qc->tag, mmio + NV_ADMA_APPEND);

	DPRINTK("Issued tag %u\n", qc->tag);

	return 0;
}

static irqreturn_t nv_generic_interrupt(int irq, void *dev_instance)
{
	struct ata_host *host = dev_instance;
	unsigned int i;
	unsigned int handled = 0;
	unsigned long flags;

	spin_lock_irqsave(&host->lock, flags);

	for (i = 0; i < host->n_ports; i++) {
		struct ata_port *ap;

		ap = host->ports[i];
		if (ap &&
		    !(ap->flags & ATA_FLAG_DISABLED)) {
			struct ata_queued_cmd *qc;

			qc = ata_qc_from_tag(ap, ap->link.active_tag);
			if (qc && (!(qc->tf.flags & ATA_TFLAG_POLLING)))
				handled += ata_sff_host_intr(ap, qc);
			else
				// No request pending?  Clear interrupt status
				// anyway, in case there's one pending.
				ap->ops->sff_check_status(ap);
		}

	}

	spin_unlock_irqrestore(&host->lock, flags);

	return IRQ_RETVAL(handled);
}

static irqreturn_t nv_do_interrupt(struct ata_host *host, u8 irq_stat)
{
	int i, handled = 0;

	for (i = 0; i < host->n_ports; i++) {
		struct ata_port *ap = host->ports[i];

		if (ap && !(ap->flags & ATA_FLAG_DISABLED))
			handled += nv_host_intr(ap, irq_stat);

		irq_stat >>= NV_INT_PORT_SHIFT;
	}

	return IRQ_RETVAL(handled);
}

static irqreturn_t nv_nf2_interrupt(int irq, void *dev_instance)
{
	struct ata_host *host = dev_instance;
	u8 irq_stat;
	irqreturn_t ret;

	spin_lock(&host->lock);
	irq_stat = ioread8(host->ports[0]->ioaddr.scr_addr + NV_INT_STATUS);
	ret = nv_do_interrupt(host, irq_stat);
	spin_unlock(&host->lock);

	return ret;
}

static irqreturn_t nv_ck804_interrupt(int irq, void *dev_instance)
{
	struct ata_host *host = dev_instance;
	u8 irq_stat;
	irqreturn_t ret;

	spin_lock(&host->lock);
	irq_stat = readb(host->iomap[NV_MMIO_BAR] + NV_INT_STATUS_CK804);
	ret = nv_do_interrupt(host, irq_stat);
	spin_unlock(&host->lock);

	return ret;
}

static int nv_scr_read(struct ata_port *ap, unsigned int sc_reg, u32 *val)
{
	if (sc_reg > SCR_CONTROL)
		return -EINVAL;

	*val = ioread32(ap->ioaddr.scr_addr + (sc_reg * 4));
	return 0;
}

static int nv_scr_write(struct ata_port *ap, unsigned int sc_reg, u32 val)
{
	if (sc_reg > SCR_CONTROL)
		return -EINVAL;

	iowrite32(val, ap->ioaddr.scr_addr + (sc_reg * 4));
	return 0;
}

static void nv_nf2_freeze(struct ata_port *ap)
{
	void __iomem *scr_addr = ap->host->ports[0]->ioaddr.scr_addr;
	int shift = ap->port_no * NV_INT_PORT_SHIFT;
	u8 mask;

	mask = ioread8(scr_addr + NV_INT_ENABLE);
	mask &= ~(NV_INT_ALL << shift);
	iowrite8(mask, scr_addr + NV_INT_ENABLE);
}

static void nv_nf2_thaw(struct ata_port *ap)
{
	void __iomem *scr_addr = ap->host->ports[0]->ioaddr.scr_addr;
	int shift = ap->port_no * NV_INT_PORT_SHIFT;
	u8 mask;

	iowrite8(NV_INT_ALL << shift, scr_addr + NV_INT_STATUS);

	mask = ioread8(scr_addr + NV_INT_ENABLE);
	mask |= (NV_INT_MASK << shift);
	iowrite8(mask, scr_addr + NV_INT_ENABLE);
}

static void nv_ck804_freeze(struct ata_port *ap)
{
	void __iomem *mmio_base = ap->host->iomap[NV_MMIO_BAR];
	int shift = ap->port_no * NV_INT_PORT_SHIFT;
	u8 mask;

	mask = readb(mmio_base + NV_INT_ENABLE_CK804);
	mask &= ~(NV_INT_ALL << shift);
	writeb(mask, mmio_base + NV_INT_ENABLE_CK804);
}

static void nv_ck804_thaw(struct ata_port *ap)
{
	void __iomem *mmio_base = ap->host->iomap[NV_MMIO_BAR];
	int shift = ap->port_no * NV_INT_PORT_SHIFT;
	u8 mask;

	writeb(NV_INT_ALL << shift, mmio_base + NV_INT_STATUS_CK804);

	mask = readb(mmio_base + NV_INT_ENABLE_CK804);
	mask |= (NV_INT_MASK << shift);
	writeb(mask, mmio_base + NV_INT_ENABLE_CK804);
}

static void nv_mcp55_freeze(struct ata_port *ap)
{
	void __iomem *mmio_base = ap->host->iomap[NV_MMIO_BAR];
	int shift = ap->port_no * NV_INT_PORT_SHIFT_MCP55;
	u32 mask;

	writel(NV_INT_ALL_MCP55 << shift, mmio_base + NV_INT_STATUS_MCP55);

	mask = readl(mmio_base + NV_INT_ENABLE_MCP55);
	mask &= ~(NV_INT_ALL_MCP55 << shift);
	writel(mask, mmio_base + NV_INT_ENABLE_MCP55);
	ata_sff_freeze(ap);
}

static void nv_mcp55_thaw(struct ata_port *ap)
{
	void __iomem *mmio_base = ap->host->iomap[NV_MMIO_BAR];
	int shift = ap->port_no * NV_INT_PORT_SHIFT_MCP55;
	u32 mask;

	writel(NV_INT_ALL_MCP55 << shift, mmio_base + NV_INT_STATUS_MCP55);

	mask = readl(mmio_base + NV_INT_ENABLE_MCP55);
	mask |= (NV_INT_MASK_MCP55 << shift);
	writel(mask, mmio_base + NV_INT_ENABLE_MCP55);
	ata_sff_thaw(ap);
}

static int nv_hardreset(struct ata_link *link, unsigned int *class,
			unsigned long deadline)
{
	int rc;

	/* SATA hardreset fails to retrieve proper device signature on
	 * some controllers.  Request follow up SRST.  For more info,
	 * see http://bugzilla.kernel.org/show_bug.cgi?id=3352
	 */
	rc = sata_sff_hardreset(link, class, deadline);
	if (rc)
		return rc;
	return -EAGAIN;
}

static void nv_adma_error_handler(struct ata_port *ap)
{
	struct nv_adma_port_priv *pp = ap->private_data;
	if (!(pp->flags & NV_ADMA_PORT_REGISTER_MODE)) {
		void __iomem *mmio = pp->ctl_block;
		int i;
		u16 tmp;

		if (ata_tag_valid(ap->link.active_tag) || ap->link.sactive) {
			u32 notifier = readl(mmio + NV_ADMA_NOTIFIER);
			u32 notifier_error = readl(mmio + NV_ADMA_NOTIFIER_ERROR);
			u32 gen_ctl = readl(pp->gen_block + NV_ADMA_GEN_CTL);
			u32 status = readw(mmio + NV_ADMA_STAT);
			u8 cpb_count = readb(mmio + NV_ADMA_CPB_COUNT);
			u8 next_cpb_idx = readb(mmio + NV_ADMA_NEXT_CPB_IDX);

			ata_port_printk(ap, KERN_ERR,
				"EH in ADMA mode, notifier 0x%X "
				"notifier_error 0x%X gen_ctl 0x%X status 0x%X "
				"next cpb count 0x%X next cpb idx 0x%x\n",
				notifier, notifier_error, gen_ctl, status,
				cpb_count, next_cpb_idx);

			for (i = 0; i < NV_ADMA_MAX_CPBS; i++) {
				struct nv_adma_cpb *cpb = &pp->cpb[i];
				if ((ata_tag_valid(ap->link.active_tag) && i == ap->link.active_tag) ||
				    ap->link.sactive & (1 << i))
					ata_port_printk(ap, KERN_ERR,
						"CPB %d: ctl_flags 0x%x, resp_flags 0x%x\n",
						i, cpb->ctl_flags, cpb->resp_flags);
			}
		}

		/* Push us back into port register mode for error handling. */
		nv_adma_register_mode(ap);

		/* Mark all of the CPBs as invalid to prevent them from
		   being executed */
		for (i = 0; i < NV_ADMA_MAX_CPBS; i++)
			pp->cpb[i].ctl_flags &= ~NV_CPB_CTL_CPB_VALID;

		/* clear CPB fetch count */
		writew(0, mmio + NV_ADMA_CPB_COUNT);

		/* Reset channel */
		tmp = readw(mmio + NV_ADMA_CTL);
		writew(tmp | NV_ADMA_CTL_CHANNEL_RESET, mmio + NV_ADMA_CTL);
		readw(mmio + NV_ADMA_CTL);	/* flush posted write */
		udelay(1);
		writew(tmp & ~NV_ADMA_CTL_CHANNEL_RESET, mmio + NV_ADMA_CTL);
		readw(mmio + NV_ADMA_CTL);	/* flush posted write */
	}

	ata_sff_error_handler(ap);
}

static void nv_swncq_qc_to_dq(struct ata_port *ap, struct ata_queued_cmd *qc)
{
	struct nv_swncq_port_priv *pp = ap->private_data;
	struct defer_queue *dq = &pp->defer_queue;

	/* queue is full */
	WARN_ON(dq->tail - dq->head == ATA_MAX_QUEUE);
	dq->defer_bits |= (1 << qc->tag);
	dq->tag[dq->tail++ & (ATA_MAX_QUEUE - 1)] = qc->tag;
}

static struct ata_queued_cmd *nv_swncq_qc_from_dq(struct ata_port *ap)
{
	struct nv_swncq_port_priv *pp = ap->private_data;
	struct defer_queue *dq = &pp->defer_queue;
	unsigned int tag;

	if (dq->head == dq->tail)	/* null queue */
		return NULL;

	tag = dq->tag[dq->head & (ATA_MAX_QUEUE - 1)];
	dq->tag[dq->head++ & (ATA_MAX_QUEUE - 1)] = ATA_TAG_POISON;
	WARN_ON(!(dq->defer_bits & (1 << tag)));
	dq->defer_bits &= ~(1 << tag);

	return ata_qc_from_tag(ap, tag);
}

static void nv_swncq_fis_reinit(struct ata_port *ap)
{
	struct nv_swncq_port_priv *pp = ap->private_data;

	pp->dhfis_bits = 0;
	pp->dmafis_bits = 0;
	pp->sdbfis_bits = 0;
	pp->ncq_flags = 0;
}

static void nv_swncq_pp_reinit(struct ata_port *ap)
{
	struct nv_swncq_port_priv *pp = ap->private_data;
	struct defer_queue *dq = &pp->defer_queue;

	dq->head = 0;
	dq->tail = 0;
	dq->defer_bits = 0;
	pp->qc_active = 0;
	pp->last_issue_tag = ATA_TAG_POISON;
	nv_swncq_fis_reinit(ap);
}

static void nv_swncq_irq_clear(struct ata_port *ap, u16 fis)
{
	struct nv_swncq_port_priv *pp = ap->private_data;

	writew(fis, pp->irq_block);
}

static void __ata_bmdma_stop(struct ata_port *ap)
{
	struct ata_queued_cmd qc;

	qc.ap = ap;
	ata_bmdma_stop(&qc);
}

static void nv_swncq_ncq_stop(struct ata_port *ap)
{
	struct nv_swncq_port_priv *pp = ap->private_data;
	unsigned int i;
	u32 sactive;
	u32 done_mask;

	ata_port_printk(ap, KERN_ERR,
			"EH in SWNCQ mode,QC:qc_active 0x%X sactive 0x%X\n",
			ap->qc_active, ap->link.sactive);
	ata_port_printk(ap, KERN_ERR,
		"SWNCQ:qc_active 0x%X defer_bits 0x%X last_issue_tag 0x%x\n  "
		"dhfis 0x%X dmafis 0x%X sdbfis 0x%X\n",
		pp->qc_active, pp->defer_queue.defer_bits, pp->last_issue_tag,
		pp->dhfis_bits, pp->dmafis_bits, pp->sdbfis_bits);

	ata_port_printk(ap, KERN_ERR, "ATA_REG 0x%X ERR_REG 0x%X\n",
			ap->ops->sff_check_status(ap),
			ioread8(ap->ioaddr.error_addr));

	sactive = readl(pp->sactive_block);
	done_mask = pp->qc_active ^ sactive;

	ata_port_printk(ap, KERN_ERR, "tag : dhfis dmafis sdbfis sacitve\n");
	for (i = 0; i < ATA_MAX_QUEUE; i++) {
		u8 err = 0;
		if (pp->qc_active & (1 << i))
			err = 0;
		else if (done_mask & (1 << i))
			err = 1;
		else
			continue;

		ata_port_printk(ap, KERN_ERR,
				"tag 0x%x: %01x %01x %01x %01x %s\n", i,
				(pp->dhfis_bits >> i) & 0x1,
				(pp->dmafis_bits >> i) & 0x1,
				(pp->sdbfis_bits >> i) & 0x1,
				(sactive >> i) & 0x1,
				(err ? "error! tag doesn't exit" : " "));
	}

	nv_swncq_pp_reinit(ap);
	ap->ops->sff_irq_clear(ap);
	__ata_bmdma_stop(ap);
	nv_swncq_irq_clear(ap, 0xffff);
}

static void nv_swncq_error_handler(struct ata_port *ap)
{
	struct ata_eh_context *ehc = &ap->link.eh_context;

	if (ap->link.sactive) {
		nv_swncq_ncq_stop(ap);
		ehc->i.action |= ATA_EH_RESET;
	}

	ata_sff_error_handler(ap);
}

#ifdef CONFIG_PM
static int nv_swncq_port_suspend(struct ata_port *ap, pm_message_t mesg)
{
	void __iomem *mmio = ap->host->iomap[NV_MMIO_BAR];
	u32 tmp;

	/* clear irq */
	writel(~0, mmio + NV_INT_STATUS_MCP55);

	/* disable irq */
	writel(0, mmio + NV_INT_ENABLE_MCP55);

	/* disable swncq */
	tmp = readl(mmio + NV_CTL_MCP55);
	tmp &= ~(NV_CTL_PRI_SWNCQ | NV_CTL_SEC_SWNCQ);
	writel(tmp, mmio + NV_CTL_MCP55);

	return 0;
}

static int nv_swncq_port_resume(struct ata_port *ap)
{
	void __iomem *mmio = ap->host->iomap[NV_MMIO_BAR];
	u32 tmp;

	/* clear irq */
	writel(~0, mmio + NV_INT_STATUS_MCP55);

	/* enable irq */
	writel(0x00fd00fd, mmio + NV_INT_ENABLE_MCP55);

	/* enable swncq */
	tmp = readl(mmio + NV_CTL_MCP55);
	writel(tmp | NV_CTL_PRI_SWNCQ | NV_CTL_SEC_SWNCQ, mmio + NV_CTL_MCP55);

	return 0;
}
#endif

static void nv_swncq_host_init(struct ata_host *host)
{
	u32 tmp;
	void __iomem *mmio = host->iomap[NV_MMIO_BAR];
	struct pci_dev *pdev = to_pci_dev(host->dev);
	u8 regval;

	/* disable  ECO 398 */
	pci_read_config_byte(pdev, 0x7f, &regval);
	regval &= ~(1 << 7);
	pci_write_config_byte(pdev, 0x7f, regval);

	/* enable swncq */
	tmp = readl(mmio + NV_CTL_MCP55);
	VPRINTK("HOST_CTL:0x%X\n", tmp);
	writel(tmp | NV_CTL_PRI_SWNCQ | NV_CTL_SEC_SWNCQ, mmio + NV_CTL_MCP55);

	/* enable irq intr */
	tmp = readl(mmio + NV_INT_ENABLE_MCP55);
	VPRINTK("HOST_ENABLE:0x%X\n", tmp);
	writel(tmp | 0x00fd00fd, mmio + NV_INT_ENABLE_MCP55);

	/*  clear port irq */
	writel(~0x0, mmio + NV_INT_STATUS_MCP55);
}

static int nv_swncq_slave_config(struct scsi_device *sdev)
{
	struct ata_port *ap = ata_shost_to_port(sdev->host);
	struct pci_dev *pdev = to_pci_dev(ap->host->dev);
	struct ata_device *dev;
	int rc;
	u8 rev;
	u8 check_maxtor = 0;
	unsigned char model_num[ATA_ID_PROD_LEN + 1];

	rc = ata_scsi_slave_config(sdev);
	if (sdev->id >= ATA_MAX_DEVICES || sdev->channel || sdev->lun)
		/* Not a proper libata device, ignore */
		return rc;

	dev = &ap->link.device[sdev->id];
	if (!(ap->flags & ATA_FLAG_NCQ) || dev->class == ATA_DEV_ATAPI)
		return rc;

	/* if MCP51 and Maxtor, then disable ncq */
	if (pdev->device == PCI_DEVICE_ID_NVIDIA_NFORCE_MCP51_SATA ||
		pdev->device == PCI_DEVICE_ID_NVIDIA_NFORCE_MCP51_SATA2)
		check_maxtor = 1;

	/* if MCP55 and rev <= a2 and Maxtor, then disable ncq */
	if (pdev->device == PCI_DEVICE_ID_NVIDIA_NFORCE_MCP55_SATA ||
		pdev->device == PCI_DEVICE_ID_NVIDIA_NFORCE_MCP55_SATA2) {
		pci_read_config_byte(pdev, 0x8, &rev);
		if (rev <= 0xa2)
			check_maxtor = 1;
	}

	if (!check_maxtor)
		return rc;

	ata_id_c_string(dev->id, model_num, ATA_ID_PROD, sizeof(model_num));

	if (strncmp(model_num, "Maxtor", 6) == 0) {
		ata_scsi_change_queue_depth(sdev, 1);
		ata_dev_printk(dev, KERN_NOTICE,
			"Disabling SWNCQ mode (depth %x)\n", sdev->queue_depth);
	}

	return rc;
}

static int nv_swncq_port_start(struct ata_port *ap)
{
	struct device *dev = ap->host->dev;
	void __iomem *mmio = ap->host->iomap[NV_MMIO_BAR];
	struct nv_swncq_port_priv *pp;
	int rc;

	rc = ata_port_start(ap);
	if (rc)
		return rc;

	pp = devm_kzalloc(dev, sizeof(*pp), GFP_KERNEL);
	if (!pp)
		return -ENOMEM;

	pp->prd = dmam_alloc_coherent(dev, ATA_PRD_TBL_SZ * ATA_MAX_QUEUE,
				      &pp->prd_dma, GFP_KERNEL);
	if (!pp->prd)
		return -ENOMEM;
	memset(pp->prd, 0, ATA_PRD_TBL_SZ * ATA_MAX_QUEUE);

	ap->private_data = pp;
	pp->sactive_block = ap->ioaddr.scr_addr + 4 * SCR_ACTIVE;
	pp->irq_block = mmio + NV_INT_STATUS_MCP55 + ap->port_no * 2;
	pp->tag_block = mmio + NV_NCQ_REG_MCP55 + ap->port_no * 2;

	return 0;
}

static void nv_swncq_qc_prep(struct ata_queued_cmd *qc)
{
	if (qc->tf.protocol != ATA_PROT_NCQ) {
		ata_sff_qc_prep(qc);
		return;
	}

	if (!(qc->flags & ATA_QCFLAG_DMAMAP))
		return;

	nv_swncq_fill_sg(qc);
}

static void nv_swncq_fill_sg(struct ata_queued_cmd *qc)
{
	struct ata_port *ap = qc->ap;
	struct scatterlist *sg;
	struct nv_swncq_port_priv *pp = ap->private_data;
	struct ata_prd *prd;
	unsigned int si, idx;

	prd = pp->prd + ATA_MAX_PRD * qc->tag;

	idx = 0;
	for_each_sg(qc->sg, sg, qc->n_elem, si) {
		u32 addr, offset;
		u32 sg_len, len;

		addr = (u32)sg_dma_address(sg);
		sg_len = sg_dma_len(sg);

		while (sg_len) {
			offset = addr & 0xffff;
			len = sg_len;
			if ((offset + sg_len) > 0x10000)
				len = 0x10000 - offset;

			prd[idx].addr = cpu_to_le32(addr);
			prd[idx].flags_len = cpu_to_le32(len & 0xffff);

			idx++;
			sg_len -= len;
			addr += len;
		}
	}

	prd[idx - 1].flags_len |= cpu_to_le32(ATA_PRD_EOT);
}

static unsigned int nv_swncq_issue_atacmd(struct ata_port *ap,
					  struct ata_queued_cmd *qc)
{
	struct nv_swncq_port_priv *pp = ap->private_data;

	if (qc == NULL)
		return 0;

	DPRINTK("Enter\n");

	writel((1 << qc->tag), pp->sactive_block);
	pp->last_issue_tag = qc->tag;
	pp->dhfis_bits &= ~(1 << qc->tag);
	pp->dmafis_bits &= ~(1 << qc->tag);
	pp->qc_active |= (0x1 << qc->tag);

	ap->ops->sff_tf_load(ap, &qc->tf);	 /* load tf registers */
	ap->ops->sff_exec_command(ap, &qc->tf);

	DPRINTK("Issued tag %u\n", qc->tag);

	return 0;
}

static unsigned int nv_swncq_qc_issue(struct ata_queued_cmd *qc)
{
	struct ata_port *ap = qc->ap;
	struct nv_swncq_port_priv *pp = ap->private_data;

	if (qc->tf.protocol != ATA_PROT_NCQ)
		return ata_sff_qc_issue(qc);

	DPRINTK("Enter\n");

	if (!pp->qc_active)
		nv_swncq_issue_atacmd(ap, qc);
	else
		nv_swncq_qc_to_dq(ap, qc);	/* add qc to defer queue */

	return 0;
}

static void nv_swncq_hotplug(struct ata_port *ap, u32 fis)
{
	u32 serror;
	struct ata_eh_info *ehi = &ap->link.eh_info;

	ata_ehi_clear_desc(ehi);

	/* AHCI needs SError cleared; otherwise, it might lock up */
	sata_scr_read(&ap->link, SCR_ERROR, &serror);
	sata_scr_write(&ap->link, SCR_ERROR, serror);

	/* analyze @irq_stat */
	if (fis & NV_SWNCQ_IRQ_ADDED)
		ata_ehi_push_desc(ehi, "hot plug");
	else if (fis & NV_SWNCQ_IRQ_REMOVED)
		ata_ehi_push_desc(ehi, "hot unplug");

	ata_ehi_hotplugged(ehi);

	/* okay, let's hand over to EH */
	ehi->serror |= serror;

	ata_port_freeze(ap);
}

static int nv_swncq_sdbfis(struct ata_port *ap)
{
	struct ata_queued_cmd *qc;
	struct nv_swncq_port_priv *pp = ap->private_data;
	struct ata_eh_info *ehi = &ap->link.eh_info;
	u32 sactive;
	int nr_done = 0;
	u32 done_mask;
	int i;
	u8 host_stat;
	u8 lack_dhfis = 0;

	host_stat = ap->ops->bmdma_status(ap);
	if (unlikely(host_stat & ATA_DMA_ERR)) {
		/* error when transfering data to/from memory */
		ata_ehi_clear_desc(ehi);
		ata_ehi_push_desc(ehi, "BMDMA stat 0x%x", host_stat);
		ehi->err_mask |= AC_ERR_HOST_BUS;
		ehi->action |= ATA_EH_RESET;
		return -EINVAL;
	}

	ap->ops->sff_irq_clear(ap);
	__ata_bmdma_stop(ap);

	sactive = readl(pp->sactive_block);
	done_mask = pp->qc_active ^ sactive;

	if (unlikely(done_mask & sactive)) {
		ata_ehi_clear_desc(ehi);
		ata_ehi_push_desc(ehi, "illegal SWNCQ:qc_active transition"
				  "(%08x->%08x)", pp->qc_active, sactive);
		ehi->err_mask |= AC_ERR_HSM;
		ehi->action |= ATA_EH_RESET;
		return -EINVAL;
	}
	for (i = 0; i < ATA_MAX_QUEUE; i++) {
		if (!(done_mask & (1 << i)))
			continue;

		qc = ata_qc_from_tag(ap, i);
		if (qc) {
			ata_qc_complete(qc);
			pp->qc_active &= ~(1 << i);
			pp->dhfis_bits &= ~(1 << i);
			pp->dmafis_bits &= ~(1 << i);
			pp->sdbfis_bits |= (1 << i);
			nr_done++;
		}
	}

	if (!ap->qc_active) {
		DPRINTK("over\n");
		nv_swncq_pp_reinit(ap);
		return nr_done;
	}

	if (pp->qc_active & pp->dhfis_bits)
		return nr_done;

	if ((pp->ncq_flags & ncq_saw_backout) ||
	    (pp->qc_active ^ pp->dhfis_bits))
		/* if the controller cann't get a device to host register FIS,
		 * The driver needs to reissue the new command.
		 */
		lack_dhfis = 1;

	DPRINTK("id 0x%x QC: qc_active 0x%x,"
		"SWNCQ:qc_active 0x%X defer_bits %X "
		"dhfis 0x%X dmafis 0x%X last_issue_tag %x\n",
		ap->print_id, ap->qc_active, pp->qc_active,
		pp->defer_queue.defer_bits, pp->dhfis_bits,
		pp->dmafis_bits, pp->last_issue_tag);

	nv_swncq_fis_reinit(ap);

	if (lack_dhfis) {
		qc = ata_qc_from_tag(ap, pp->last_issue_tag);
		nv_swncq_issue_atacmd(ap, qc);
		return nr_done;
	}

	if (pp->defer_queue.defer_bits) {
		/* send deferral queue command */
		qc = nv_swncq_qc_from_dq(ap);
		WARN_ON(qc == NULL);
		nv_swncq_issue_atacmd(ap, qc);
	}

	return nr_done;
}

static inline u32 nv_swncq_tag(struct ata_port *ap)
{
	struct nv_swncq_port_priv *pp = ap->private_data;
	u32 tag;

	tag = readb(pp->tag_block) >> 2;
	return (tag & 0x1f);
}

static int nv_swncq_dmafis(struct ata_port *ap)
{
	struct ata_queued_cmd *qc;
	unsigned int rw;
	u8 dmactl;
	u32 tag;
	struct nv_swncq_port_priv *pp = ap->private_data;

	__ata_bmdma_stop(ap);
	tag = nv_swncq_tag(ap);

	DPRINTK("dma setup tag 0x%x\n", tag);
	qc = ata_qc_from_tag(ap, tag);

	if (unlikely(!qc))
		return 0;

	rw = qc->tf.flags & ATA_TFLAG_WRITE;

	/* load PRD table addr. */
	iowrite32(pp->prd_dma + ATA_PRD_TBL_SZ * qc->tag,
		  ap->ioaddr.bmdma_addr + ATA_DMA_TABLE_OFS);

	/* specify data direction, triple-check start bit is clear */
	dmactl = ioread8(ap->ioaddr.bmdma_addr + ATA_DMA_CMD);
	dmactl &= ~ATA_DMA_WR;
	if (!rw)
		dmactl |= ATA_DMA_WR;

	iowrite8(dmactl | ATA_DMA_START, ap->ioaddr.bmdma_addr + ATA_DMA_CMD);

	return 1;
}

static void nv_swncq_host_interrupt(struct ata_port *ap, u16 fis)
{
	struct nv_swncq_port_priv *pp = ap->private_data;
	struct ata_queued_cmd *qc;
	struct ata_eh_info *ehi = &ap->link.eh_info;
	u32 serror;
	u8 ata_stat;
	int rc = 0;

	ata_stat = ap->ops->sff_check_status(ap);
	nv_swncq_irq_clear(ap, fis);
	if (!fis)
		return;

	if (ap->pflags & ATA_PFLAG_FROZEN)
		return;

	if (fis & NV_SWNCQ_IRQ_HOTPLUG) {
		nv_swncq_hotplug(ap, fis);
		return;
	}

	if (!pp->qc_active)
		return;

	if (ap->ops->scr_read(ap, SCR_ERROR, &serror))
		return;
	ap->ops->scr_write(ap, SCR_ERROR, serror);

	if (ata_stat & ATA_ERR) {
		ata_ehi_clear_desc(ehi);
		ata_ehi_push_desc(ehi, "Ata error. fis:0x%X", fis);
		ehi->err_mask |= AC_ERR_DEV;
		ehi->serror |= serror;
		ehi->action |= ATA_EH_RESET;
		ata_port_freeze(ap);
		return;
	}

	if (fis & NV_SWNCQ_IRQ_BACKOUT) {
		/* If the IRQ is backout, driver must issue
		 * the new command again some time later.
		 */
		pp->ncq_flags |= ncq_saw_backout;
	}

	if (fis & NV_SWNCQ_IRQ_SDBFIS) {
		pp->ncq_flags |= ncq_saw_sdb;
		DPRINTK("id 0x%x SWNCQ: qc_active 0x%X "
			"dhfis 0x%X dmafis 0x%X sactive 0x%X\n",
			ap->print_id, pp->qc_active, pp->dhfis_bits,
			pp->dmafis_bits, readl(pp->sactive_block));
		rc = nv_swncq_sdbfis(ap);
		if (rc < 0)
			goto irq_error;
	}

	if (fis & NV_SWNCQ_IRQ_DHREGFIS) {
		/* The interrupt indicates the new command
		 * was transmitted correctly to the drive.
		 */
		pp->dhfis_bits |= (0x1 << pp->last_issue_tag);
		pp->ncq_flags |= ncq_saw_d2h;
		if (pp->ncq_flags & (ncq_saw_sdb | ncq_saw_backout)) {
			ata_ehi_push_desc(ehi, "illegal fis transaction");
			ehi->err_mask |= AC_ERR_HSM;
			ehi->action |= ATA_EH_RESET;
			goto irq_error;
		}

		if (!(fis & NV_SWNCQ_IRQ_DMASETUP) &&
		    !(pp->ncq_flags & ncq_saw_dmas)) {
			ata_stat = ap->ops->sff_check_status(ap);
			if (ata_stat & ATA_BUSY)
				goto irq_exit;

			if (pp->defer_queue.defer_bits) {
				DPRINTK("send next command\n");
				qc = nv_swncq_qc_from_dq(ap);
				nv_swncq_issue_atacmd(ap, qc);
			}
		}
	}

	if (fis & NV_SWNCQ_IRQ_DMASETUP) {
		/* program the dma controller with appropriate PRD buffers
		 * and start the DMA transfer for requested command.
		 */
		pp->dmafis_bits |= (0x1 << nv_swncq_tag(ap));
		pp->ncq_flags |= ncq_saw_dmas;
		rc = nv_swncq_dmafis(ap);
	}

irq_exit:
	return;
irq_error:
	ata_ehi_push_desc(ehi, "fis:0x%x", fis);
	ata_port_freeze(ap);
	return;
}

static irqreturn_t nv_swncq_interrupt(int irq, void *dev_instance)
{
	struct ata_host *host = dev_instance;
	unsigned int i;
	unsigned int handled = 0;
	unsigned long flags;
	u32 irq_stat;

	spin_lock_irqsave(&host->lock, flags);

	irq_stat = readl(host->iomap[NV_MMIO_BAR] + NV_INT_STATUS_MCP55);

	for (i = 0; i < host->n_ports; i++) {
		struct ata_port *ap = host->ports[i];

		if (ap && !(ap->flags & ATA_FLAG_DISABLED)) {
			if (ap->link.sactive) {
				nv_swncq_host_interrupt(ap, (u16)irq_stat);
				handled = 1;
			} else {
				if (irq_stat)	/* reserve Hotplug */
					nv_swncq_irq_clear(ap, 0xfff0);

				handled += nv_host_intr(ap, (u8)irq_stat);
			}
		}
		irq_stat >>= NV_INT_PORT_SHIFT_MCP55;
	}

	spin_unlock_irqrestore(&host->lock, flags);

	return IRQ_RETVAL(handled);
}

static int nv_init_one(struct pci_dev *pdev, const struct pci_device_id *ent)
{
	static int printed_version;
	const struct ata_port_info *ppi[] = { NULL, NULL };
	struct nv_pi_priv *ipriv;
	struct ata_host *host;
	struct nv_host_priv *hpriv;
	int rc;
	u32 bar;
	void __iomem *base;
	unsigned long type = ent->driver_data;

        // Make sure this is a SATA controller by counting the number of bars
        // (NVIDIA SATA controllers will always have six bars).  Otherwise,
        // it's an IDE controller and we ignore it.
	for (bar = 0; bar < 6; bar++)
		if (pci_resource_start(pdev, bar) == 0)
			return -ENODEV;

	if (!printed_version++)
		dev_printk(KERN_DEBUG, &pdev->dev, "version " DRV_VERSION "\n");

	rc = pcim_enable_device(pdev);
	if (rc)
		return rc;

	/* determine type and allocate host */
	if (type == CK804 && adma_enabled) {
		dev_printk(KERN_NOTICE, &pdev->dev, "Using ADMA mode\n");
		type = ADMA;
	}

	if (type == SWNCQ) {
		if (swncq_enabled)
			dev_printk(KERN_NOTICE, &pdev->dev,
				   "Using SWNCQ mode\n");
		else
			type = GENERIC;
	}

	ppi[0] = &nv_port_info[type];
	ipriv = ppi[0]->private_data;
	rc = ata_pci_sff_prepare_host(pdev, ppi, &host);
	if (rc)
		return rc;

	hpriv = devm_kzalloc(&pdev->dev, sizeof(*hpriv), GFP_KERNEL);
	if (!hpriv)
		return -ENOMEM;
	hpriv->type = type;
	host->private_data = hpriv;

	/* request and iomap NV_MMIO_BAR */
	rc = pcim_iomap_regions(pdev, 1 << NV_MMIO_BAR, DRV_NAME);
	if (rc)
		return rc;

	/* configure SCR access */
	base = host->iomap[NV_MMIO_BAR];
	host->ports[0]->ioaddr.scr_addr = base + NV_PORT0_SCR_REG_OFFSET;
	host->ports[1]->ioaddr.scr_addr = base + NV_PORT1_SCR_REG_OFFSET;

	/* enable SATA space for CK804 */
	if (type >= CK804) {
		u8 regval;

		pci_read_config_byte(pdev, NV_MCP_SATA_CFG_20, &regval);
		regval |= NV_MCP_SATA_CFG_20_SATA_SPACE_EN;
		pci_write_config_byte(pdev, NV_MCP_SATA_CFG_20, regval);
	}

	/* init ADMA */
	if (type == ADMA) {
		rc = nv_adma_host_init(host);
		if (rc)
			return rc;
	} else if (type == SWNCQ)
		nv_swncq_host_init(host);

	pci_set_master(pdev);
	return ata_host_activate(host, pdev->irq, ipriv->irq_handler,
				 IRQF_SHARED, ipriv->sht);
}

#ifdef CONFIG_PM
static int nv_pci_device_resume(struct pci_dev *pdev)
{
	struct ata_host *host = dev_get_drvdata(&pdev->dev);
	struct nv_host_priv *hpriv = host->private_data;
	int rc;

	rc = ata_pci_device_do_resume(pdev);
	if (rc)
		return rc;

	if (pdev->dev.power.power_state.event == PM_EVENT_SUSPEND) {
		if (hpriv->type >= CK804) {
			u8 regval;

			pci_read_config_byte(pdev, NV_MCP_SATA_CFG_20, &regval);
			regval |= NV_MCP_SATA_CFG_20_SATA_SPACE_EN;
			pci_write_config_byte(pdev, NV_MCP_SATA_CFG_20, regval);
		}
		if (hpriv->type == ADMA) {
			u32 tmp32;
			struct nv_adma_port_priv *pp;
			/* enable/disable ADMA on the ports appropriately */
			pci_read_config_dword(pdev, NV_MCP_SATA_CFG_20, &tmp32);

			pp = host->ports[0]->private_data;
			if (pp->flags & NV_ADMA_ATAPI_SETUP_COMPLETE)
				tmp32 &= ~(NV_MCP_SATA_CFG_20_PORT0_EN |
					   NV_MCP_SATA_CFG_20_PORT0_PWB_EN);
			else
				tmp32 |=  (NV_MCP_SATA_CFG_20_PORT0_EN |
					   NV_MCP_SATA_CFG_20_PORT0_PWB_EN);
			pp = host->ports[1]->private_data;
			if (pp->flags & NV_ADMA_ATAPI_SETUP_COMPLETE)
				tmp32 &= ~(NV_MCP_SATA_CFG_20_PORT1_EN |
					   NV_MCP_SATA_CFG_20_PORT1_PWB_EN);
			else
				tmp32 |=  (NV_MCP_SATA_CFG_20_PORT1_EN |
					   NV_MCP_SATA_CFG_20_PORT1_PWB_EN);

			pci_write_config_dword(pdev, NV_MCP_SATA_CFG_20, tmp32);
		}
	}

	ata_host_resume(host);

	return 0;
}
#endif

static void nv_ck804_host_stop(struct ata_host *host)
{
	struct pci_dev *pdev = to_pci_dev(host->dev);
	u8 regval;

	/* disable SATA space for CK804 */
	pci_read_config_byte(pdev, NV_MCP_SATA_CFG_20, &regval);
	regval &= ~NV_MCP_SATA_CFG_20_SATA_SPACE_EN;
	pci_write_config_byte(pdev, NV_MCP_SATA_CFG_20, regval);
}

static void nv_adma_host_stop(struct ata_host *host)
{
	struct pci_dev *pdev = to_pci_dev(host->dev);
	u32 tmp32;

	/* disable ADMA on the ports */
	pci_read_config_dword(pdev, NV_MCP_SATA_CFG_20, &tmp32);
	tmp32 &= ~(NV_MCP_SATA_CFG_20_PORT0_EN |
		   NV_MCP_SATA_CFG_20_PORT0_PWB_EN |
		   NV_MCP_SATA_CFG_20_PORT1_EN |
		   NV_MCP_SATA_CFG_20_PORT1_PWB_EN);

	pci_write_config_dword(pdev, NV_MCP_SATA_CFG_20, tmp32);

	nv_ck804_host_stop(host);
}

static int __init nv_init(void)
{
	return pci_register_driver(&nv_pci_driver);
}

static void __exit nv_exit(void)
{
	pci_unregister_driver(&nv_pci_driver);
}

module_init(nv_init);
module_exit(nv_exit);
module_param_named(adma, adma_enabled, bool, 0444);
MODULE_PARM_DESC(adma, "Enable use of ADMA (Default: true)");
module_param_named(swncq, swncq_enabled, bool, 0444);
MODULE_PARM_DESC(swncq, "Enable use of SWNCQ (Default: true)");
<|MERGE_RESOLUTION|>--- conflicted
+++ resolved
@@ -531,13 +531,8 @@
 MODULE_DEVICE_TABLE(pci, nv_pci_tbl);
 MODULE_VERSION(DRV_VERSION);
 
-<<<<<<< HEAD
-static int adma_enabled = 0;
-static int swncq_enabled;
-=======
 static int adma_enabled;
 static int swncq_enabled = 1;
->>>>>>> 28ffb5d3
 
 static void nv_adma_register_mode(struct ata_port *ap)
 {
