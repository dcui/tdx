--- conflicted
+++ resolved
@@ -1310,11 +1310,7 @@
 
 	if (serror & (SERR_PERSISTENT | SERR_DATA)) {
 		err_mask |= AC_ERR_ATA_BUS;
-<<<<<<< HEAD
-		action |= ATA_EH_HARDRESET;
-=======
 		action |= ATA_EH_RESET;
->>>>>>> 28ffb5d3
 	}
 	if (serror & SERR_PROTOCOL) {
 		err_mask |= AC_ERR_HSM;
