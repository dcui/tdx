--- conflicted
+++ resolved
@@ -91,14 +91,6 @@
 static int proc_show(struct seq_file *m, void *unused);
 DEFINE_SHOW_ATTRIBUTE(proc);
 
-<<<<<<< HEAD
-/* This is only defined in include/asm-arm/sizes.h */
-#ifndef SZ_1K
-#define SZ_1K                               0x400
-#endif
-
-=======
->>>>>>> 7d2a07b7
 #define FORBIDDEN_MMAP_FLAGS                (VM_WRITE)
 
 enum {
