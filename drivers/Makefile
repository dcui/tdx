#
# Makefile for the Linux kernel device drivers.
#
# 15 Sep 2000, Christoph Hellwig <hch@infradead.org>
# Rewritten to use lists instead of if-statements.
#

obj-y				+= gpio/
obj-$(CONFIG_PCI)		+= pci/
obj-$(CONFIG_PARISC)		+= parisc/
obj-$(CONFIG_RAPIDIO)		+= rapidio/
obj-y				+= video/
obj-y				+= idle/
obj-$(CONFIG_ACPI)		+= acpi/
obj-$(CONFIG_SFI)		+= sfi/
# PnP must come after ACPI since it will eventually need to check if acpi
# was used and do nothing if so
obj-$(CONFIG_PNP)		+= pnp/
obj-$(CONFIG_ARM_AMBA)		+= amba/

obj-$(CONFIG_VIRTIO)		+= virtio/
obj-$(CONFIG_XEN)		+= xen/

# regulators early, since some subsystems rely on them to initialize
obj-$(CONFIG_REGULATOR)		+= regulator/

# tty/ comes before char/ so that the VT console is the boot-time
# default.
obj-y				+= tty/
obj-y				+= char/

obj-$(CONFIG_CONNECTOR)		+= connector/

<<<<<<< HEAD
obj-y				+= serial/
=======
# i810fb and intelfb depend on char/agp/
obj-$(CONFIG_FB_I810)           += video/i810/
obj-$(CONFIG_FB_INTEL)          += video/intelfb/

>>>>>>> 1bae4ce2
obj-$(CONFIG_PARPORT)		+= parport/
obj-y				+= base/ block/ misc/ mfd/ nfc/
obj-$(CONFIG_NUBUS)		+= nubus/
obj-y				+= macintosh/
obj-$(CONFIG_IDE)		+= ide/
obj-$(CONFIG_SCSI)		+= scsi/
obj-$(CONFIG_ATA)		+= ata/
obj-$(CONFIG_TARGET_CORE)	+= target/
obj-$(CONFIG_MTD)		+= mtd/
obj-$(CONFIG_SPI)		+= spi/
obj-y				+= net/

# gpu/ comes after char for AGP vs DRM startup
obj-y				+= gpu/
# i810fb and intelfb depend on char/agp/
obj-$(CONFIG_FB_I810)           += video/i810/
obj-$(CONFIG_FB_INTEL)          += video/intelfb/

obj-$(CONFIG_ATM)		+= atm/
obj-$(CONFIG_FUSION)		+= message/
obj-y				+= firewire/
obj-$(CONFIG_UIO)		+= uio/
obj-y				+= cdrom/
obj-y				+= auxdisplay/
obj-$(CONFIG_PCCARD)		+= pcmcia/
obj-$(CONFIG_DIO)		+= dio/
obj-$(CONFIG_SBUS)		+= sbus/
obj-$(CONFIG_ZORRO)		+= zorro/
obj-$(CONFIG_MAC)		+= macintosh/
obj-$(CONFIG_ATA_OVER_ETH)	+= block/aoe/
obj-$(CONFIG_PARIDE) 		+= block/paride/
obj-$(CONFIG_TC)		+= tc/
obj-$(CONFIG_UWB)		+= uwb/
obj-$(CONFIG_USB_OTG_UTILS)	+= usb/otg/
obj-$(CONFIG_USB)		+= usb/
obj-$(CONFIG_USB_MUSB_HDRC)	+= usb/musb/
obj-$(CONFIG_PCI)		+= usb/
obj-$(CONFIG_USB_GADGET)	+= usb/gadget/
obj-$(CONFIG_SERIO)		+= input/serio/
obj-$(CONFIG_GAMEPORT)		+= input/gameport/
obj-$(CONFIG_INPUT)		+= input/
obj-$(CONFIG_I2O)		+= message/
obj-$(CONFIG_RTC_LIB)		+= rtc/
obj-y				+= i2c/ media/
obj-$(CONFIG_PPS)		+= pps/
obj-$(CONFIG_W1)		+= w1/
obj-$(CONFIG_POWER_SUPPLY)	+= power/
obj-$(CONFIG_HWMON)		+= hwmon/
obj-$(CONFIG_THERMAL)		+= thermal/
obj-$(CONFIG_WATCHDOG)		+= watchdog/
obj-$(CONFIG_PHONE)		+= telephony/
obj-$(CONFIG_MD)		+= md/
obj-$(CONFIG_BT)		+= bluetooth/
obj-$(CONFIG_ACCESSIBILITY)	+= accessibility/
obj-$(CONFIG_ISDN)		+= isdn/
obj-$(CONFIG_EDAC)		+= edac/
obj-$(CONFIG_MCA)		+= mca/
obj-$(CONFIG_EISA)		+= eisa/
obj-y				+= lguest/
obj-$(CONFIG_CPU_FREQ)		+= cpufreq/
obj-$(CONFIG_CPU_IDLE)		+= cpuidle/
obj-$(CONFIG_DMA_ENGINE)	+= dma/
obj-$(CONFIG_MMC)		+= mmc/
obj-$(CONFIG_MEMSTICK)		+= memstick/
obj-$(CONFIG_NEW_LEDS)		+= leds/
obj-$(CONFIG_INFINIBAND)	+= infiniband/
obj-$(CONFIG_SGI_SN)		+= sn/
obj-y				+= firmware/
obj-$(CONFIG_CRYPTO)		+= crypto/
obj-$(CONFIG_SUPERH)		+= sh/
obj-$(CONFIG_ARCH_SHMOBILE)	+= sh/
ifndef CONFIG_ARCH_USES_GETTIMEOFFSET
obj-y				+= clocksource/
endif
obj-$(CONFIG_DCA)		+= dca/
obj-$(CONFIG_HID)		+= hid/
obj-$(CONFIG_PPC_PS3)		+= ps3/
obj-$(CONFIG_OF)		+= of/
obj-$(CONFIG_SSB)		+= ssb/
obj-$(CONFIG_VHOST_NET)		+= vhost/
obj-$(CONFIG_VLYNQ)		+= vlynq/
obj-$(CONFIG_STAGING)		+= staging/
obj-y				+= platform/
obj-y				+= ieee802154/
#common clk code
obj-y				+= clk/<|MERGE_RESOLUTION|>--- conflicted
+++ resolved
@@ -31,14 +31,6 @@
 
 obj-$(CONFIG_CONNECTOR)		+= connector/
 
-<<<<<<< HEAD
-obj-y				+= serial/
-=======
-# i810fb and intelfb depend on char/agp/
-obj-$(CONFIG_FB_I810)           += video/i810/
-obj-$(CONFIG_FB_INTEL)          += video/intelfb/
-
->>>>>>> 1bae4ce2
 obj-$(CONFIG_PARPORT)		+= parport/
 obj-y				+= base/ block/ misc/ mfd/ nfc/
 obj-$(CONFIG_NUBUS)		+= nubus/
