// SPDX-License-Identifier: GPL-2.0-only
/*
 * Copyright (c) 2013-2016, Linux Foundation. All rights reserved.
 */

#include <linux/acpi.h>
#include <linux/time.h>
#include <linux/of.h>
#include <linux/platform_device.h>
#include <linux/phy/phy.h>
#include <linux/gpio/consumer.h>
#include <linux/reset-controller.h>
#include <linux/devfreq.h>

#include "ufshcd.h"
#include "ufshcd-pltfrm.h"
#include "unipro.h"
#include "ufs-qcom.h"
#include "ufshci.h"
#include "ufs_quirks.h"
#define UFS_QCOM_DEFAULT_DBG_PRINT_EN	\
	(UFS_QCOM_DBG_PRINT_REGS_EN | UFS_QCOM_DBG_PRINT_TEST_BUS_EN)

enum {
	TSTBUS_UAWM,
	TSTBUS_UARM,
	TSTBUS_TXUC,
	TSTBUS_RXUC,
	TSTBUS_DFC,
	TSTBUS_TRLUT,
	TSTBUS_TMRLUT,
	TSTBUS_OCSC,
	TSTBUS_UTP_HCI,
	TSTBUS_COMBINED,
	TSTBUS_WRAPPER,
	TSTBUS_UNIPRO,
	TSTBUS_MAX,
};

static struct ufs_qcom_host *ufs_qcom_hosts[MAX_UFS_QCOM_HOSTS];

static void ufs_qcom_get_default_testbus_cfg(struct ufs_qcom_host *host);
static int ufs_qcom_set_dme_vs_core_clk_ctrl_clear_div(struct ufs_hba *hba,
						       u32 clk_cycles);

static struct ufs_qcom_host *rcdev_to_ufs_host(struct reset_controller_dev *rcd)
{
	return container_of(rcd, struct ufs_qcom_host, rcdev);
}

static void ufs_qcom_dump_regs_wrapper(struct ufs_hba *hba, int offset, int len,
				       const char *prefix, void *priv)
{
	ufshcd_dump_regs(hba, offset, len * 4, prefix);
}

static int ufs_qcom_get_connected_tx_lanes(struct ufs_hba *hba, u32 *tx_lanes)
{
	int err = 0;

	err = ufshcd_dme_get(hba,
			UIC_ARG_MIB(PA_CONNECTEDTXDATALANES), tx_lanes);
	if (err)
		dev_err(hba->dev, "%s: couldn't read PA_CONNECTEDTXDATALANES %d\n",
				__func__, err);

	return err;
}

static int ufs_qcom_host_clk_get(struct device *dev,
		const char *name, struct clk **clk_out, bool optional)
{
	struct clk *clk;
	int err = 0;

	clk = devm_clk_get(dev, name);
	if (!IS_ERR(clk)) {
		*clk_out = clk;
		return 0;
	}

	err = PTR_ERR(clk);

	if (optional && err == -ENOENT) {
		*clk_out = NULL;
		return 0;
	}

	if (err != -EPROBE_DEFER)
		dev_err(dev, "failed to get %s err %d\n", name, err);

	return err;
}

static int ufs_qcom_host_clk_enable(struct device *dev,
		const char *name, struct clk *clk)
{
	int err = 0;

	err = clk_prepare_enable(clk);
	if (err)
		dev_err(dev, "%s: %s enable failed %d\n", __func__, name, err);

	return err;
}

static void ufs_qcom_disable_lane_clks(struct ufs_qcom_host *host)
{
	if (!host->is_lane_clks_enabled)
		return;

	clk_disable_unprepare(host->tx_l1_sync_clk);
	clk_disable_unprepare(host->tx_l0_sync_clk);
	clk_disable_unprepare(host->rx_l1_sync_clk);
	clk_disable_unprepare(host->rx_l0_sync_clk);

	host->is_lane_clks_enabled = false;
}

static int ufs_qcom_enable_lane_clks(struct ufs_qcom_host *host)
{
	int err = 0;
	struct device *dev = host->hba->dev;

	if (host->is_lane_clks_enabled)
		return 0;

	err = ufs_qcom_host_clk_enable(dev, "rx_lane0_sync_clk",
		host->rx_l0_sync_clk);
	if (err)
		goto out;

	err = ufs_qcom_host_clk_enable(dev, "tx_lane0_sync_clk",
		host->tx_l0_sync_clk);
	if (err)
		goto disable_rx_l0;

	err = ufs_qcom_host_clk_enable(dev, "rx_lane1_sync_clk",
			host->rx_l1_sync_clk);
	if (err)
		goto disable_tx_l0;

	err = ufs_qcom_host_clk_enable(dev, "tx_lane1_sync_clk",
			host->tx_l1_sync_clk);
	if (err)
		goto disable_rx_l1;

	host->is_lane_clks_enabled = true;
	goto out;

disable_rx_l1:
	clk_disable_unprepare(host->rx_l1_sync_clk);
disable_tx_l0:
	clk_disable_unprepare(host->tx_l0_sync_clk);
disable_rx_l0:
	clk_disable_unprepare(host->rx_l0_sync_clk);
out:
	return err;
}

static int ufs_qcom_init_lane_clks(struct ufs_qcom_host *host)
{
	int err = 0;
	struct device *dev = host->hba->dev;

	if (has_acpi_companion(dev))
		return 0;

	err = ufs_qcom_host_clk_get(dev, "rx_lane0_sync_clk",
					&host->rx_l0_sync_clk, false);
	if (err)
		goto out;

	err = ufs_qcom_host_clk_get(dev, "tx_lane0_sync_clk",
					&host->tx_l0_sync_clk, false);
	if (err)
		goto out;

	/* In case of single lane per direction, don't read lane1 clocks */
	if (host->hba->lanes_per_direction > 1) {
		err = ufs_qcom_host_clk_get(dev, "rx_lane1_sync_clk",
			&host->rx_l1_sync_clk, false);
		if (err)
			goto out;

		err = ufs_qcom_host_clk_get(dev, "tx_lane1_sync_clk",
			&host->tx_l1_sync_clk, true);
	}
out:
	return err;
}

static int ufs_qcom_link_startup_post_change(struct ufs_hba *hba)
{
	u32 tx_lanes;

	return ufs_qcom_get_connected_tx_lanes(hba, &tx_lanes);
}

static int ufs_qcom_check_hibern8(struct ufs_hba *hba)
{
	int err;
	u32 tx_fsm_val = 0;
	unsigned long timeout = jiffies + msecs_to_jiffies(HBRN8_POLL_TOUT_MS);

	do {
		err = ufshcd_dme_get(hba,
				UIC_ARG_MIB_SEL(MPHY_TX_FSM_STATE,
					UIC_ARG_MPHY_TX_GEN_SEL_INDEX(0)),
				&tx_fsm_val);
		if (err || tx_fsm_val == TX_FSM_HIBERN8)
			break;

		/* sleep for max. 200us */
		usleep_range(100, 200);
	} while (time_before(jiffies, timeout));

	/*
	 * we might have scheduled out for long during polling so
	 * check the state again.
	 */
	if (time_after(jiffies, timeout))
		err = ufshcd_dme_get(hba,
				UIC_ARG_MIB_SEL(MPHY_TX_FSM_STATE,
					UIC_ARG_MPHY_TX_GEN_SEL_INDEX(0)),
				&tx_fsm_val);

	if (err) {
		dev_err(hba->dev, "%s: unable to get TX_FSM_STATE, err %d\n",
				__func__, err);
	} else if (tx_fsm_val != TX_FSM_HIBERN8) {
		err = tx_fsm_val;
		dev_err(hba->dev, "%s: invalid TX_FSM_STATE = %d\n",
				__func__, err);
	}

	return err;
}

static void ufs_qcom_select_unipro_mode(struct ufs_qcom_host *host)
{
	ufshcd_rmwl(host->hba, QUNIPRO_SEL,
		   ufs_qcom_cap_qunipro(host) ? QUNIPRO_SEL : 0,
		   REG_UFS_CFG1);
	/* make sure above configuration is applied before we return */
	mb();
}

/*
 * ufs_qcom_host_reset - reset host controller and PHY
 */
static int ufs_qcom_host_reset(struct ufs_hba *hba)
{
	int ret = 0;
	struct ufs_qcom_host *host = ufshcd_get_variant(hba);
	bool reenable_intr = false;

	if (!host->core_reset) {
		dev_warn(hba->dev, "%s: reset control not set\n", __func__);
		goto out;
	}

	reenable_intr = hba->is_irq_enabled;
	disable_irq(hba->irq);
	hba->is_irq_enabled = false;

	ret = reset_control_assert(host->core_reset);
	if (ret) {
		dev_err(hba->dev, "%s: core_reset assert failed, err = %d\n",
				 __func__, ret);
		goto out;
	}

	/*
	 * The hardware requirement for delay between assert/deassert
	 * is at least 3-4 sleep clock (32.7KHz) cycles, which comes to
	 * ~125us (4/32768). To be on the safe side add 200us delay.
	 */
	usleep_range(200, 210);

	ret = reset_control_deassert(host->core_reset);
	if (ret)
		dev_err(hba->dev, "%s: core_reset deassert failed, err = %d\n",
				 __func__, ret);

	usleep_range(1000, 1100);

	if (reenable_intr) {
		enable_irq(hba->irq);
		hba->is_irq_enabled = true;
	}

out:
	return ret;
}

static int ufs_qcom_power_up_sequence(struct ufs_hba *hba)
{
	struct ufs_qcom_host *host = ufshcd_get_variant(hba);
	struct phy *phy = host->generic_phy;
	int ret = 0;
	bool is_rate_B = (UFS_QCOM_LIMIT_HS_RATE == PA_HS_MODE_B)
							? true : false;

	/* Reset UFS Host Controller and PHY */
	ret = ufs_qcom_host_reset(hba);
	if (ret)
		dev_warn(hba->dev, "%s: host reset returned %d\n",
				  __func__, ret);

	if (is_rate_B)
		phy_set_mode(phy, PHY_MODE_UFS_HS_B);

	/* phy initialization - calibrate the phy */
	ret = phy_init(phy);
	if (ret) {
		dev_err(hba->dev, "%s: phy init failed, ret = %d\n",
			__func__, ret);
		goto out;
	}

	/* power on phy - start serdes and phy's power and clocks */
	ret = phy_power_on(phy);
	if (ret) {
		dev_err(hba->dev, "%s: phy power on failed, ret = %d\n",
			__func__, ret);
		goto out_disable_phy;
	}

	ufs_qcom_select_unipro_mode(host);

	return 0;

out_disable_phy:
	phy_exit(phy);
out:
	return ret;
}

/*
 * The UTP controller has a number of internal clock gating cells (CGCs).
 * Internal hardware sub-modules within the UTP controller control the CGCs.
 * Hardware CGCs disable the clock to inactivate UTP sub-modules not involved
 * in a specific operation, UTP controller CGCs are by default disabled and
 * this function enables them (after every UFS link startup) to save some power
 * leakage.
 */
static void ufs_qcom_enable_hw_clk_gating(struct ufs_hba *hba)
{
	ufshcd_writel(hba,
		ufshcd_readl(hba, REG_UFS_CFG2) | REG_UFS_CFG2_CGC_EN_ALL,
		REG_UFS_CFG2);

	/* Ensure that HW clock gating is enabled before next operations */
	mb();
}

static int ufs_qcom_hce_enable_notify(struct ufs_hba *hba,
				      enum ufs_notify_change_status status)
{
	struct ufs_qcom_host *host = ufshcd_get_variant(hba);
	int err = 0;

	switch (status) {
	case PRE_CHANGE:
		ufs_qcom_power_up_sequence(hba);
		/*
		 * The PHY PLL output is the source of tx/rx lane symbol
		 * clocks, hence, enable the lane clocks only after PHY
		 * is initialized.
		 */
		err = ufs_qcom_enable_lane_clks(host);
		break;
	case POST_CHANGE:
		/* check if UFS PHY moved from DISABLED to HIBERN8 */
		err = ufs_qcom_check_hibern8(hba);
		ufs_qcom_enable_hw_clk_gating(hba);
		ufs_qcom_ice_enable(host);
		break;
	default:
		dev_err(hba->dev, "%s: invalid status %d\n", __func__, status);
		err = -EINVAL;
		break;
	}
	return err;
}

/*
 * Returns zero for success and non-zero in case of a failure
 */
static int ufs_qcom_cfg_timers(struct ufs_hba *hba, u32 gear,
			       u32 hs, u32 rate, bool update_link_startup_timer)
{
	int ret = 0;
	struct ufs_qcom_host *host = ufshcd_get_variant(hba);
	struct ufs_clk_info *clki;
	u32 core_clk_period_in_ns;
	u32 tx_clk_cycles_per_us = 0;
	unsigned long core_clk_rate = 0;
	u32 core_clk_cycles_per_us = 0;

	static u32 pwm_fr_table[][2] = {
		{UFS_PWM_G1, 0x1},
		{UFS_PWM_G2, 0x1},
		{UFS_PWM_G3, 0x1},
		{UFS_PWM_G4, 0x1},
	};

	static u32 hs_fr_table_rA[][2] = {
		{UFS_HS_G1, 0x1F},
		{UFS_HS_G2, 0x3e},
		{UFS_HS_G3, 0x7D},
	};

	static u32 hs_fr_table_rB[][2] = {
		{UFS_HS_G1, 0x24},
		{UFS_HS_G2, 0x49},
		{UFS_HS_G3, 0x92},
	};

	/*
	 * The Qunipro controller does not use following registers:
	 * SYS1CLK_1US_REG, TX_SYMBOL_CLK_1US_REG, CLK_NS_REG &
	 * UFS_REG_PA_LINK_STARTUP_TIMER
	 * But UTP controller uses SYS1CLK_1US_REG register for Interrupt
	 * Aggregation logic.
	*/
	if (ufs_qcom_cap_qunipro(host) && !ufshcd_is_intr_aggr_allowed(hba))
		goto out;

	if (gear == 0) {
		dev_err(hba->dev, "%s: invalid gear = %d\n", __func__, gear);
		goto out_error;
	}

	list_for_each_entry(clki, &hba->clk_list_head, list) {
		if (!strcmp(clki->name, "core_clk"))
			core_clk_rate = clk_get_rate(clki->clk);
	}

	/* If frequency is smaller than 1MHz, set to 1MHz */
	if (core_clk_rate < DEFAULT_CLK_RATE_HZ)
		core_clk_rate = DEFAULT_CLK_RATE_HZ;

	core_clk_cycles_per_us = core_clk_rate / USEC_PER_SEC;
	if (ufshcd_readl(hba, REG_UFS_SYS1CLK_1US) != core_clk_cycles_per_us) {
		ufshcd_writel(hba, core_clk_cycles_per_us, REG_UFS_SYS1CLK_1US);
		/*
		 * make sure above write gets applied before we return from
		 * this function.
		 */
		mb();
	}

	if (ufs_qcom_cap_qunipro(host))
		goto out;

	core_clk_period_in_ns = NSEC_PER_SEC / core_clk_rate;
	core_clk_period_in_ns <<= OFFSET_CLK_NS_REG;
	core_clk_period_in_ns &= MASK_CLK_NS_REG;

	switch (hs) {
	case FASTAUTO_MODE:
	case FAST_MODE:
		if (rate == PA_HS_MODE_A) {
			if (gear > ARRAY_SIZE(hs_fr_table_rA)) {
				dev_err(hba->dev,
					"%s: index %d exceeds table size %zu\n",
					__func__, gear,
					ARRAY_SIZE(hs_fr_table_rA));
				goto out_error;
			}
			tx_clk_cycles_per_us = hs_fr_table_rA[gear-1][1];
		} else if (rate == PA_HS_MODE_B) {
			if (gear > ARRAY_SIZE(hs_fr_table_rB)) {
				dev_err(hba->dev,
					"%s: index %d exceeds table size %zu\n",
					__func__, gear,
					ARRAY_SIZE(hs_fr_table_rB));
				goto out_error;
			}
			tx_clk_cycles_per_us = hs_fr_table_rB[gear-1][1];
		} else {
			dev_err(hba->dev, "%s: invalid rate = %d\n",
				__func__, rate);
			goto out_error;
		}
		break;
	case SLOWAUTO_MODE:
	case SLOW_MODE:
		if (gear > ARRAY_SIZE(pwm_fr_table)) {
			dev_err(hba->dev,
					"%s: index %d exceeds table size %zu\n",
					__func__, gear,
					ARRAY_SIZE(pwm_fr_table));
			goto out_error;
		}
		tx_clk_cycles_per_us = pwm_fr_table[gear-1][1];
		break;
	case UNCHANGED:
	default:
		dev_err(hba->dev, "%s: invalid mode = %d\n", __func__, hs);
		goto out_error;
	}

	if (ufshcd_readl(hba, REG_UFS_TX_SYMBOL_CLK_NS_US) !=
	    (core_clk_period_in_ns | tx_clk_cycles_per_us)) {
		/* this register 2 fields shall be written at once */
		ufshcd_writel(hba, core_clk_period_in_ns | tx_clk_cycles_per_us,
			      REG_UFS_TX_SYMBOL_CLK_NS_US);
		/*
		 * make sure above write gets applied before we return from
		 * this function.
		 */
		mb();
	}

	if (update_link_startup_timer) {
		ufshcd_writel(hba, ((core_clk_rate / MSEC_PER_SEC) * 100),
			      REG_UFS_PA_LINK_STARTUP_TIMER);
		/*
		 * make sure that this configuration is applied before
		 * we return
		 */
		mb();
	}
	goto out;

out_error:
	ret = -EINVAL;
out:
	return ret;
}

static int ufs_qcom_link_startup_notify(struct ufs_hba *hba,
					enum ufs_notify_change_status status)
{
	int err = 0;
	struct ufs_qcom_host *host = ufshcd_get_variant(hba);

	switch (status) {
	case PRE_CHANGE:
		if (ufs_qcom_cfg_timers(hba, UFS_PWM_G1, SLOWAUTO_MODE,
					0, true)) {
			dev_err(hba->dev, "%s: ufs_qcom_cfg_timers() failed\n",
				__func__);
			err = -EINVAL;
			goto out;
		}

		if (ufs_qcom_cap_qunipro(host))
			/*
			 * set unipro core clock cycles to 150 & clear clock
			 * divider
			 */
			err = ufs_qcom_set_dme_vs_core_clk_ctrl_clear_div(hba,
									  150);

		/*
		 * Some UFS devices (and may be host) have issues if LCC is
		 * enabled. So we are setting PA_Local_TX_LCC_Enable to 0
		 * before link startup which will make sure that both host
		 * and device TX LCC are disabled once link startup is
		 * completed.
		 */
		if (ufshcd_get_local_unipro_ver(hba) != UFS_UNIPRO_VER_1_41)
			err = ufshcd_disable_host_tx_lcc(hba);

		break;
	case POST_CHANGE:
		ufs_qcom_link_startup_post_change(hba);
		break;
	default:
		break;
	}

out:
	return err;
}

static void ufs_qcom_device_reset_ctrl(struct ufs_hba *hba, bool asserted)
{
	struct ufs_qcom_host *host = ufshcd_get_variant(hba);

	/* reset gpio is optional */
	if (!host->device_reset)
		return;

	gpiod_set_value_cansleep(host->device_reset, asserted);
}

static int ufs_qcom_suspend(struct ufs_hba *hba, enum ufs_pm_op pm_op)
{
	struct ufs_qcom_host *host = ufshcd_get_variant(hba);
	struct phy *phy = host->generic_phy;

	if (ufs_qcom_is_link_off(hba)) {
		/*
		 * Disable the tx/rx lane symbol clocks before PHY is
		 * powered down as the PLL source should be disabled
		 * after downstream clocks are disabled.
		 */
		ufs_qcom_disable_lane_clks(host);
		phy_power_off(phy);

		/* reset the connected UFS device during power down */
		ufs_qcom_device_reset_ctrl(hba, true);

	} else if (!ufs_qcom_is_link_active(hba)) {
		ufs_qcom_disable_lane_clks(host);
	}

	return 0;
}

static int ufs_qcom_resume(struct ufs_hba *hba, enum ufs_pm_op pm_op)
{
	struct ufs_qcom_host *host = ufshcd_get_variant(hba);
	struct phy *phy = host->generic_phy;
	int err;

	if (ufs_qcom_is_link_off(hba)) {
		err = phy_power_on(phy);
		if (err) {
			dev_err(hba->dev, "%s: failed PHY power on: %d\n",
				__func__, err);
			return err;
		}

		err = ufs_qcom_enable_lane_clks(host);
		if (err)
			return err;

	} else if (!ufs_qcom_is_link_active(hba)) {
		err = ufs_qcom_enable_lane_clks(host);
		if (err)
			return err;
	}

	err = ufs_qcom_ice_resume(host);
	if (err)
		return err;

	hba->is_sys_suspended = false;
	return 0;
}

static void ufs_qcom_dev_ref_clk_ctrl(struct ufs_qcom_host *host, bool enable)
{
	if (host->dev_ref_clk_ctrl_mmio &&
	    (enable ^ host->is_dev_ref_clk_enabled)) {
		u32 temp = readl_relaxed(host->dev_ref_clk_ctrl_mmio);

		if (enable)
			temp |= host->dev_ref_clk_en_mask;
		else
			temp &= ~host->dev_ref_clk_en_mask;

		/*
		 * If we are here to disable this clock it might be immediately
		 * after entering into hibern8 in which case we need to make
		 * sure that device ref_clk is active for specific time after
		 * hibern8 enter.
		 */
		if (!enable) {
			unsigned long gating_wait;

			gating_wait = host->hba->dev_info.clk_gating_wait_us;
			if (!gating_wait) {
				udelay(1);
			} else {
				/*
				 * bRefClkGatingWaitTime defines the minimum
				 * time for which the reference clock is
				 * required by device during transition from
				 * HS-MODE to LS-MODE or HIBERN8 state. Give it
				 * more delay to be on the safe side.
				 */
				gating_wait += 10;
				usleep_range(gating_wait, gating_wait + 10);
			}
		}

		writel_relaxed(temp, host->dev_ref_clk_ctrl_mmio);

		/* ensure that ref_clk is enabled/disabled before we return */
		wmb();

		/*
		 * If we call hibern8 exit after this, we need to make sure that
		 * device ref_clk is stable for at least 1us before the hibern8
		 * exit command.
		 */
		if (enable)
			udelay(1);

		host->is_dev_ref_clk_enabled = enable;
	}
}

static int ufs_qcom_pwr_change_notify(struct ufs_hba *hba,
				enum ufs_notify_change_status status,
				struct ufs_pa_layer_attr *dev_max_params,
				struct ufs_pa_layer_attr *dev_req_params)
{
	struct ufs_qcom_host *host = ufshcd_get_variant(hba);
	struct ufs_dev_params ufs_qcom_cap;
	int ret = 0;

	if (!dev_req_params) {
		pr_err("%s: incoming dev_req_params is NULL\n", __func__);
		ret = -EINVAL;
		goto out;
	}

	switch (status) {
	case PRE_CHANGE:
		ufshcd_init_pwr_dev_param(&ufs_qcom_cap);
		ufs_qcom_cap.hs_rate = UFS_QCOM_LIMIT_HS_RATE;

		if (host->hw_ver.major == 0x1) {
			/*
			 * HS-G3 operations may not reliably work on legacy QCOM
			 * UFS host controller hardware even though capability
			 * exchange during link startup phase may end up
			 * negotiating maximum supported gear as G3.
			 * Hence downgrade the maximum supported gear to HS-G2.
			 */
			if (ufs_qcom_cap.hs_tx_gear > UFS_HS_G2)
				ufs_qcom_cap.hs_tx_gear = UFS_HS_G2;
			if (ufs_qcom_cap.hs_rx_gear > UFS_HS_G2)
				ufs_qcom_cap.hs_rx_gear = UFS_HS_G2;
		}

		ret = ufshcd_get_pwr_dev_param(&ufs_qcom_cap,
					       dev_max_params,
					       dev_req_params);
		if (ret) {
			pr_err("%s: failed to determine capabilities\n",
					__func__);
			goto out;
		}

		/* enable the device ref clock before changing to HS mode */
		if (!ufshcd_is_hs_mode(&hba->pwr_info) &&
			ufshcd_is_hs_mode(dev_req_params))
			ufs_qcom_dev_ref_clk_ctrl(host, true);

		if (host->hw_ver.major >= 0x4) {
			ufshcd_dme_configure_adapt(hba,
						dev_req_params->gear_tx,
						PA_INITIAL_ADAPT);
		}
		break;
	case POST_CHANGE:
		if (ufs_qcom_cfg_timers(hba, dev_req_params->gear_rx,
					dev_req_params->pwr_rx,
					dev_req_params->hs_rate, false)) {
			dev_err(hba->dev, "%s: ufs_qcom_cfg_timers() failed\n",
				__func__);
			/*
			 * we return error code at the end of the routine,
			 * but continue to configure UFS_PHY_TX_LANE_ENABLE
			 * and bus voting as usual
			 */
			ret = -EINVAL;
		}

		/* cache the power mode parameters to use internally */
		memcpy(&host->dev_req_params,
				dev_req_params, sizeof(*dev_req_params));

		/* disable the device ref clock if entered PWM mode */
		if (ufshcd_is_hs_mode(&hba->pwr_info) &&
			!ufshcd_is_hs_mode(dev_req_params))
			ufs_qcom_dev_ref_clk_ctrl(host, false);
		break;
	default:
		ret = -EINVAL;
		break;
	}
out:
	return ret;
}

static int ufs_qcom_quirk_host_pa_saveconfigtime(struct ufs_hba *hba)
{
	int err;
	u32 pa_vs_config_reg1;

	err = ufshcd_dme_get(hba, UIC_ARG_MIB(PA_VS_CONFIG_REG1),
			     &pa_vs_config_reg1);
	if (err)
		goto out;

	/* Allow extension of MSB bits of PA_SaveConfigTime attribute */
	err = ufshcd_dme_set(hba, UIC_ARG_MIB(PA_VS_CONFIG_REG1),
			    (pa_vs_config_reg1 | (1 << 12)));

out:
	return err;
}

static int ufs_qcom_apply_dev_quirks(struct ufs_hba *hba)
{
	int err = 0;

	if (hba->dev_quirks & UFS_DEVICE_QUIRK_HOST_PA_SAVECONFIGTIME)
		err = ufs_qcom_quirk_host_pa_saveconfigtime(hba);

	if (hba->dev_info.wmanufacturerid == UFS_VENDOR_WDC)
		hba->dev_quirks |= UFS_DEVICE_QUIRK_HOST_PA_TACTIVATE;

	return err;
}

static u32 ufs_qcom_get_ufs_hci_version(struct ufs_hba *hba)
{
	struct ufs_qcom_host *host = ufshcd_get_variant(hba);

	if (host->hw_ver.major == 0x1)
		return ufshci_version(1, 1);
	else
		return ufshci_version(2, 0);
}

/**
 * ufs_qcom_advertise_quirks - advertise the known QCOM UFS controller quirks
 * @hba: host controller instance
 *
 * QCOM UFS host controller might have some non standard behaviours (quirks)
 * than what is specified by UFSHCI specification. Advertise all such
 * quirks to standard UFS host controller driver so standard takes them into
 * account.
 */
static void ufs_qcom_advertise_quirks(struct ufs_hba *hba)
{
	struct ufs_qcom_host *host = ufshcd_get_variant(hba);

	if (host->hw_ver.major == 0x01) {
		hba->quirks |= UFSHCD_QUIRK_DELAY_BEFORE_DME_CMDS
			    | UFSHCD_QUIRK_BROKEN_PA_RXHSUNTERMCAP
			    | UFSHCD_QUIRK_DME_PEER_ACCESS_AUTO_MODE;

		if (host->hw_ver.minor == 0x0001 && host->hw_ver.step == 0x0001)
			hba->quirks |= UFSHCD_QUIRK_BROKEN_INTR_AGGR;

		hba->quirks |= UFSHCD_QUIRK_BROKEN_LCC;
	}

	if (host->hw_ver.major == 0x2) {
		hba->quirks |= UFSHCD_QUIRK_BROKEN_UFS_HCI_VERSION;

		if (!ufs_qcom_cap_qunipro(host))
			/* Legacy UniPro mode still need following quirks */
			hba->quirks |= (UFSHCD_QUIRK_DELAY_BEFORE_DME_CMDS
				| UFSHCD_QUIRK_DME_PEER_ACCESS_AUTO_MODE
				| UFSHCD_QUIRK_BROKEN_PA_RXHSUNTERMCAP);
	}
}

static void ufs_qcom_set_caps(struct ufs_hba *hba)
{
	struct ufs_qcom_host *host = ufshcd_get_variant(hba);

	hba->caps |= UFSHCD_CAP_CLK_GATING | UFSHCD_CAP_HIBERN8_WITH_CLK_GATING;
	hba->caps |= UFSHCD_CAP_CLK_SCALING;
	hba->caps |= UFSHCD_CAP_AUTO_BKOPS_SUSPEND;
	hba->caps |= UFSHCD_CAP_WB_EN;
	hba->caps |= UFSHCD_CAP_CRYPTO;
	hba->caps |= UFSHCD_CAP_AGGR_POWER_COLLAPSE;

	if (host->hw_ver.major >= 0x2) {
		host->caps = UFS_QCOM_CAP_QUNIPRO |
			     UFS_QCOM_CAP_RETAIN_SEC_CFG_AFTER_PWR_COLLAPSE;
	}
}

/**
 * ufs_qcom_setup_clocks - enables/disable clocks
 * @hba: host controller instance
 * @on: If true, enable clocks else disable them.
 * @status: PRE_CHANGE or POST_CHANGE notify
 *
 * Returns 0 on success, non-zero on failure.
 */
static int ufs_qcom_setup_clocks(struct ufs_hba *hba, bool on,
				 enum ufs_notify_change_status status)
{
	struct ufs_qcom_host *host = ufshcd_get_variant(hba);
	int err = 0;

	/*
	 * In case ufs_qcom_init() is not yet done, simply ignore.
	 * This ufs_qcom_setup_clocks() shall be called from
	 * ufs_qcom_init() after init is done.
	 */
	if (!host)
		return 0;

	switch (status) {
	case PRE_CHANGE:
		if (!on) {
			if (!ufs_qcom_is_link_active(hba)) {
				/* disable device ref_clk */
				ufs_qcom_dev_ref_clk_ctrl(host, false);
			}
		}
		break;
	case POST_CHANGE:
		if (on) {
			/* enable the device ref clock for HS mode*/
			if (ufshcd_is_hs_mode(&hba->pwr_info))
				ufs_qcom_dev_ref_clk_ctrl(host, true);
		}
		break;
	}

	return err;
}

static int
ufs_qcom_reset_assert(struct reset_controller_dev *rcdev, unsigned long id)
{
	struct ufs_qcom_host *host = rcdev_to_ufs_host(rcdev);

	/* Currently this code only knows about a single reset. */
	WARN_ON(id);
	ufs_qcom_assert_reset(host->hba);
	/* provide 1ms delay to let the reset pulse propagate. */
	usleep_range(1000, 1100);
	return 0;
}

static int
ufs_qcom_reset_deassert(struct reset_controller_dev *rcdev, unsigned long id)
{
	struct ufs_qcom_host *host = rcdev_to_ufs_host(rcdev);

	/* Currently this code only knows about a single reset. */
	WARN_ON(id);
	ufs_qcom_deassert_reset(host->hba);

	/*
	 * after reset deassertion, phy will need all ref clocks,
	 * voltage, current to settle down before starting serdes.
	 */
	usleep_range(1000, 1100);
	return 0;
}

static const struct reset_control_ops ufs_qcom_reset_ops = {
	.assert = ufs_qcom_reset_assert,
	.deassert = ufs_qcom_reset_deassert,
};

#define	ANDROID_BOOT_DEV_MAX	30
static char android_boot_dev[ANDROID_BOOT_DEV_MAX];

#ifndef MODULE
static int __init get_android_boot_dev(char *str)
{
	strlcpy(android_boot_dev, str, ANDROID_BOOT_DEV_MAX);
	return 1;
}
__setup("androidboot.bootdevice=", get_android_boot_dev);
#endif

/**
 * ufs_qcom_init - bind phy with controller
 * @hba: host controller instance
 *
 * Binds PHY with controller and powers up PHY enabling clocks
 * and regulators.
 *
 * Returns -EPROBE_DEFER if binding fails, returns negative error
 * on phy power up failure and returns zero on success.
 */
static int ufs_qcom_init(struct ufs_hba *hba)
{
	int err;
	struct device *dev = hba->dev;
	struct platform_device *pdev = to_platform_device(dev);
	struct ufs_qcom_host *host;
	struct resource *res;
	struct ufs_clk_info *clki;

	if (strlen(android_boot_dev) && strcmp(android_boot_dev, dev_name(dev)))
		return -ENODEV;

	host = devm_kzalloc(dev, sizeof(*host), GFP_KERNEL);
	if (!host) {
		err = -ENOMEM;
		dev_err(dev, "%s: no memory for qcom ufs host\n", __func__);
		goto out;
	}

	/* Make a two way bind between the qcom host and the hba */
	host->hba = hba;
	ufshcd_set_variant(hba, host);

	/* Setup the reset control of HCI */
	host->core_reset = devm_reset_control_get(hba->dev, "rst");
	if (IS_ERR(host->core_reset)) {
		err = PTR_ERR(host->core_reset);
		dev_warn(dev, "Failed to get reset control %d\n", err);
		host->core_reset = NULL;
		err = 0;
	}

	/* Fire up the reset controller. Failure here is non-fatal. */
	host->rcdev.of_node = dev->of_node;
	host->rcdev.ops = &ufs_qcom_reset_ops;
	host->rcdev.owner = dev->driver->owner;
	host->rcdev.nr_resets = 1;
	err = devm_reset_controller_register(dev, &host->rcdev);
	if (err) {
		dev_warn(dev, "Failed to register reset controller\n");
		err = 0;
	}

	/*
	 * voting/devoting device ref_clk source is time consuming hence
	 * skip devoting it during aggressive clock gating. This clock
	 * will still be gated off during runtime suspend.
	 */
	host->generic_phy = devm_phy_get(dev, "ufsphy");

	if (host->generic_phy == ERR_PTR(-EPROBE_DEFER)) {
		/*
		 * UFS driver might be probed before the phy driver does.
		 * In that case we would like to return EPROBE_DEFER code.
		 */
		err = -EPROBE_DEFER;
		dev_warn(dev, "%s: required phy device. hasn't probed yet. err = %d\n",
			__func__, err);
		goto out_variant_clear;
	} else if (IS_ERR(host->generic_phy)) {
		if (has_acpi_companion(dev)) {
			host->generic_phy = NULL;
		} else {
			err = PTR_ERR(host->generic_phy);
			dev_err(dev, "%s: PHY get failed %d\n", __func__, err);
			goto out_variant_clear;
		}
	}

	host->device_reset = devm_gpiod_get_optional(dev, "reset",
						     GPIOD_OUT_HIGH);
	if (IS_ERR(host->device_reset)) {
		err = PTR_ERR(host->device_reset);
		if (err != -EPROBE_DEFER)
			dev_err(dev, "failed to acquire reset gpio: %d\n", err);
<<<<<<< HEAD
		goto out_variant_clear;
	}

	err = ufs_qcom_bus_register(host);
	if (err)
=======
>>>>>>> 7d2a07b7
		goto out_variant_clear;
	}

	ufs_qcom_get_controller_revision(hba, &host->hw_ver.major,
		&host->hw_ver.minor, &host->hw_ver.step);

	/*
	 * for newer controllers, device reference clock control bit has
	 * moved inside UFS controller register address space itself.
	 */
	if (host->hw_ver.major >= 0x02) {
		host->dev_ref_clk_ctrl_mmio = hba->mmio_base + REG_UFS_CFG1;
		host->dev_ref_clk_en_mask = BIT(26);
	} else {
		/* "dev_ref_clk_ctrl_mem" is optional resource */
		res = platform_get_resource_byname(pdev, IORESOURCE_MEM,
						   "dev_ref_clk_ctrl_mem");
		if (res) {
			host->dev_ref_clk_ctrl_mmio =
					devm_ioremap_resource(dev, res);
			if (IS_ERR(host->dev_ref_clk_ctrl_mmio))
				host->dev_ref_clk_ctrl_mmio = NULL;
			host->dev_ref_clk_en_mask = BIT(5);
		}
	}

	list_for_each_entry(clki, &hba->clk_list_head, list) {
		if (!strcmp(clki->name, "core_clk_unipro"))
			clki->keep_link_active = true;
	}

	err = ufs_qcom_init_lane_clks(host);
	if (err)
		goto out_variant_clear;

	ufs_qcom_set_caps(hba);
	ufs_qcom_advertise_quirks(hba);

	err = ufs_qcom_ice_init(host);
	if (err)
		goto out_variant_clear;

	ufs_qcom_setup_clocks(hba, true, POST_CHANGE);

	if (hba->dev->id < MAX_UFS_QCOM_HOSTS)
		ufs_qcom_hosts[hba->dev->id] = host;

	host->dbg_print_en |= UFS_QCOM_DEFAULT_DBG_PRINT_EN;
	ufs_qcom_get_default_testbus_cfg(host);
	err = ufs_qcom_testbus_config(host);
	if (err) {
		dev_warn(dev, "%s: failed to configure the testbus %d\n",
				__func__, err);
		err = 0;
	}

	goto out;

out_variant_clear:
	ufshcd_set_variant(hba, NULL);
out:
	return err;
}

static void ufs_qcom_exit(struct ufs_hba *hba)
{
	struct ufs_qcom_host *host = ufshcd_get_variant(hba);

	ufs_qcom_disable_lane_clks(host);
	phy_power_off(host->generic_phy);
	phy_exit(host->generic_phy);
}

static int ufs_qcom_set_dme_vs_core_clk_ctrl_clear_div(struct ufs_hba *hba,
						       u32 clk_cycles)
{
	int err;
	u32 core_clk_ctrl_reg;

	if (clk_cycles > DME_VS_CORE_CLK_CTRL_MAX_CORE_CLK_1US_CYCLES_MASK)
		return -EINVAL;

	err = ufshcd_dme_get(hba,
			    UIC_ARG_MIB(DME_VS_CORE_CLK_CTRL),
			    &core_clk_ctrl_reg);
	if (err)
		goto out;

	core_clk_ctrl_reg &= ~DME_VS_CORE_CLK_CTRL_MAX_CORE_CLK_1US_CYCLES_MASK;
	core_clk_ctrl_reg |= clk_cycles;

	/* Clear CORE_CLK_DIV_EN */
	core_clk_ctrl_reg &= ~DME_VS_CORE_CLK_CTRL_CORE_CLK_DIV_EN_BIT;

	err = ufshcd_dme_set(hba,
			    UIC_ARG_MIB(DME_VS_CORE_CLK_CTRL),
			    core_clk_ctrl_reg);
out:
	return err;
}

static int ufs_qcom_clk_scale_up_pre_change(struct ufs_hba *hba)
{
	/* nothing to do as of now */
	return 0;
}

static int ufs_qcom_clk_scale_up_post_change(struct ufs_hba *hba)
{
	struct ufs_qcom_host *host = ufshcd_get_variant(hba);

	if (!ufs_qcom_cap_qunipro(host))
		return 0;

	/* set unipro core clock cycles to 150 and clear clock divider */
	return ufs_qcom_set_dme_vs_core_clk_ctrl_clear_div(hba, 150);
}

static int ufs_qcom_clk_scale_down_pre_change(struct ufs_hba *hba)
{
	struct ufs_qcom_host *host = ufshcd_get_variant(hba);
	int err;
	u32 core_clk_ctrl_reg;

	if (!ufs_qcom_cap_qunipro(host))
		return 0;

	err = ufshcd_dme_get(hba,
			    UIC_ARG_MIB(DME_VS_CORE_CLK_CTRL),
			    &core_clk_ctrl_reg);

	/* make sure CORE_CLK_DIV_EN is cleared */
	if (!err &&
	    (core_clk_ctrl_reg & DME_VS_CORE_CLK_CTRL_CORE_CLK_DIV_EN_BIT)) {
		core_clk_ctrl_reg &= ~DME_VS_CORE_CLK_CTRL_CORE_CLK_DIV_EN_BIT;
		err = ufshcd_dme_set(hba,
				    UIC_ARG_MIB(DME_VS_CORE_CLK_CTRL),
				    core_clk_ctrl_reg);
	}

	return err;
}

static int ufs_qcom_clk_scale_down_post_change(struct ufs_hba *hba)
{
	struct ufs_qcom_host *host = ufshcd_get_variant(hba);

	if (!ufs_qcom_cap_qunipro(host))
		return 0;

	/* set unipro core clock cycles to 75 and clear clock divider */
	return ufs_qcom_set_dme_vs_core_clk_ctrl_clear_div(hba, 75);
}

static int ufs_qcom_clk_scale_notify(struct ufs_hba *hba,
		bool scale_up, enum ufs_notify_change_status status)
{
	struct ufs_qcom_host *host = ufshcd_get_variant(hba);
	struct ufs_pa_layer_attr *dev_req_params = &host->dev_req_params;
	int err = 0;

	if (status == PRE_CHANGE) {
		if (scale_up)
			err = ufs_qcom_clk_scale_up_pre_change(hba);
		else
			err = ufs_qcom_clk_scale_down_pre_change(hba);
	} else {
		if (scale_up)
			err = ufs_qcom_clk_scale_up_post_change(hba);
		else
			err = ufs_qcom_clk_scale_down_post_change(hba);

		if (err || !dev_req_params)
			goto out;

		ufs_qcom_cfg_timers(hba,
				    dev_req_params->gear_rx,
				    dev_req_params->pwr_rx,
				    dev_req_params->hs_rate,
				    false);
	}

out:
	return err;
}

static void ufs_qcom_print_hw_debug_reg_all(struct ufs_hba *hba,
		void *priv, void (*print_fn)(struct ufs_hba *hba,
		int offset, int num_regs, const char *str, void *priv))
{
	u32 reg;
	struct ufs_qcom_host *host;

	if (unlikely(!hba)) {
		pr_err("%s: hba is NULL\n", __func__);
		return;
	}
	if (unlikely(!print_fn)) {
		dev_err(hba->dev, "%s: print_fn is NULL\n", __func__);
		return;
	}

	host = ufshcd_get_variant(hba);
	if (!(host->dbg_print_en & UFS_QCOM_DBG_PRINT_REGS_EN))
		return;

	reg = ufs_qcom_get_debug_reg_offset(host, UFS_UFS_DBG_RD_REG_OCSC);
	print_fn(hba, reg, 44, "UFS_UFS_DBG_RD_REG_OCSC ", priv);

	reg = ufshcd_readl(hba, REG_UFS_CFG1);
	reg |= UTP_DBG_RAMS_EN;
	ufshcd_writel(hba, reg, REG_UFS_CFG1);

	reg = ufs_qcom_get_debug_reg_offset(host, UFS_UFS_DBG_RD_EDTL_RAM);
	print_fn(hba, reg, 32, "UFS_UFS_DBG_RD_EDTL_RAM ", priv);

	reg = ufs_qcom_get_debug_reg_offset(host, UFS_UFS_DBG_RD_DESC_RAM);
	print_fn(hba, reg, 128, "UFS_UFS_DBG_RD_DESC_RAM ", priv);

	reg = ufs_qcom_get_debug_reg_offset(host, UFS_UFS_DBG_RD_PRDT_RAM);
	print_fn(hba, reg, 64, "UFS_UFS_DBG_RD_PRDT_RAM ", priv);

	/* clear bit 17 - UTP_DBG_RAMS_EN */
	ufshcd_rmwl(hba, UTP_DBG_RAMS_EN, 0, REG_UFS_CFG1);

	reg = ufs_qcom_get_debug_reg_offset(host, UFS_DBG_RD_REG_UAWM);
	print_fn(hba, reg, 4, "UFS_DBG_RD_REG_UAWM ", priv);

	reg = ufs_qcom_get_debug_reg_offset(host, UFS_DBG_RD_REG_UARM);
	print_fn(hba, reg, 4, "UFS_DBG_RD_REG_UARM ", priv);

	reg = ufs_qcom_get_debug_reg_offset(host, UFS_DBG_RD_REG_TXUC);
	print_fn(hba, reg, 48, "UFS_DBG_RD_REG_TXUC ", priv);

	reg = ufs_qcom_get_debug_reg_offset(host, UFS_DBG_RD_REG_RXUC);
	print_fn(hba, reg, 27, "UFS_DBG_RD_REG_RXUC ", priv);

	reg = ufs_qcom_get_debug_reg_offset(host, UFS_DBG_RD_REG_DFC);
	print_fn(hba, reg, 19, "UFS_DBG_RD_REG_DFC ", priv);

	reg = ufs_qcom_get_debug_reg_offset(host, UFS_DBG_RD_REG_TRLUT);
	print_fn(hba, reg, 34, "UFS_DBG_RD_REG_TRLUT ", priv);

	reg = ufs_qcom_get_debug_reg_offset(host, UFS_DBG_RD_REG_TMRLUT);
	print_fn(hba, reg, 9, "UFS_DBG_RD_REG_TMRLUT ", priv);
}

static void ufs_qcom_enable_test_bus(struct ufs_qcom_host *host)
{
	if (host->dbg_print_en & UFS_QCOM_DBG_PRINT_TEST_BUS_EN) {
		ufshcd_rmwl(host->hba, UFS_REG_TEST_BUS_EN,
				UFS_REG_TEST_BUS_EN, REG_UFS_CFG1);
		ufshcd_rmwl(host->hba, TEST_BUS_EN, TEST_BUS_EN, REG_UFS_CFG1);
	} else {
		ufshcd_rmwl(host->hba, UFS_REG_TEST_BUS_EN, 0, REG_UFS_CFG1);
		ufshcd_rmwl(host->hba, TEST_BUS_EN, 0, REG_UFS_CFG1);
	}
}

static void ufs_qcom_get_default_testbus_cfg(struct ufs_qcom_host *host)
{
	/* provide a legal default configuration */
	host->testbus.select_major = TSTBUS_UNIPRO;
	host->testbus.select_minor = 37;
}

static bool ufs_qcom_testbus_cfg_is_ok(struct ufs_qcom_host *host)
{
	if (host->testbus.select_major >= TSTBUS_MAX) {
		dev_err(host->hba->dev,
			"%s: UFS_CFG1[TEST_BUS_SEL} may not equal 0x%05X\n",
			__func__, host->testbus.select_major);
		return false;
	}

	return true;
}

int ufs_qcom_testbus_config(struct ufs_qcom_host *host)
{
	int reg;
	int offset;
	u32 mask = TEST_BUS_SUB_SEL_MASK;

	if (!host)
		return -EINVAL;

	if (!ufs_qcom_testbus_cfg_is_ok(host))
		return -EPERM;

	switch (host->testbus.select_major) {
	case TSTBUS_UAWM:
		reg = UFS_TEST_BUS_CTRL_0;
		offset = 24;
		break;
	case TSTBUS_UARM:
		reg = UFS_TEST_BUS_CTRL_0;
		offset = 16;
		break;
	case TSTBUS_TXUC:
		reg = UFS_TEST_BUS_CTRL_0;
		offset = 8;
		break;
	case TSTBUS_RXUC:
		reg = UFS_TEST_BUS_CTRL_0;
		offset = 0;
		break;
	case TSTBUS_DFC:
		reg = UFS_TEST_BUS_CTRL_1;
		offset = 24;
		break;
	case TSTBUS_TRLUT:
		reg = UFS_TEST_BUS_CTRL_1;
		offset = 16;
		break;
	case TSTBUS_TMRLUT:
		reg = UFS_TEST_BUS_CTRL_1;
		offset = 8;
		break;
	case TSTBUS_OCSC:
		reg = UFS_TEST_BUS_CTRL_1;
		offset = 0;
		break;
	case TSTBUS_WRAPPER:
		reg = UFS_TEST_BUS_CTRL_2;
		offset = 16;
		break;
	case TSTBUS_COMBINED:
		reg = UFS_TEST_BUS_CTRL_2;
		offset = 8;
		break;
	case TSTBUS_UTP_HCI:
		reg = UFS_TEST_BUS_CTRL_2;
		offset = 0;
		break;
	case TSTBUS_UNIPRO:
		reg = UFS_UNIPRO_CFG;
		offset = 20;
		mask = 0xFFF;
		break;
	/*
	 * No need for a default case, since
	 * ufs_qcom_testbus_cfg_is_ok() checks that the configuration
	 * is legal
	 */
	}
	mask <<= offset;
	ufshcd_rmwl(host->hba, TEST_BUS_SEL,
		    (u32)host->testbus.select_major << 19,
		    REG_UFS_CFG1);
	ufshcd_rmwl(host->hba, mask,
		    (u32)host->testbus.select_minor << offset,
		    reg);
	ufs_qcom_enable_test_bus(host);
	/*
	 * Make sure the test bus configuration is
	 * committed before returning.
	 */
	mb();

	return 0;
}

static void ufs_qcom_dump_dbg_regs(struct ufs_hba *hba)
{
	ufshcd_dump_regs(hba, REG_UFS_SYS1CLK_1US, 16 * 4,
			 "HCI Vendor Specific Registers ");

	ufs_qcom_print_hw_debug_reg_all(hba, NULL, ufs_qcom_dump_regs_wrapper);
}

/**
 * ufs_qcom_device_reset() - toggle the (optional) device reset line
 * @hba: per-adapter instance
 *
 * Toggles the (optional) reset line to reset the attached device.
 */
static int ufs_qcom_device_reset(struct ufs_hba *hba)
{
	struct ufs_qcom_host *host = ufshcd_get_variant(hba);

	/* reset gpio is optional */
	if (!host->device_reset)
		return -EOPNOTSUPP;

	/*
	 * The UFS device shall detect reset pulses of 1us, sleep for 10us to
	 * be on the safe side.
	 */
	ufs_qcom_device_reset_ctrl(hba, true);
	usleep_range(10, 15);

	ufs_qcom_device_reset_ctrl(hba, false);
	usleep_range(10, 15);

	return 0;
}

#if IS_ENABLED(CONFIG_DEVFREQ_GOV_SIMPLE_ONDEMAND)
static void ufs_qcom_config_scaling_param(struct ufs_hba *hba,
					  struct devfreq_dev_profile *p,
					  void *data)
{
	static struct devfreq_simple_ondemand_data *d;

<<<<<<< HEAD
	/* sleep a bit intermittently as we are dumping too much data */
	ufs_qcom_print_hw_debug_reg_all(hba, NULL, ufs_qcom_dump_regs_wrapper);
	udelay(1000);
	ufs_qcom_testbus_read(hba);
	udelay(1000);
	ufs_qcom_print_unipro_testbus(hba);
	udelay(1000);
}

/**
 * ufs_qcom_device_reset() - toggle the (optional) device reset line
 * @hba: per-adapter instance
 *
 * Toggles the (optional) reset line to reset the attached device.
 */
static void ufs_qcom_device_reset(struct ufs_hba *hba)
{
	struct ufs_qcom_host *host = ufshcd_get_variant(hba);

	/* reset gpio is optional */
	if (!host->device_reset)
		return;

	/*
	 * The UFS device shall detect reset pulses of 1us, sleep for 10us to
	 * be on the safe side.
	 */
	gpiod_set_value_cansleep(host->device_reset, 1);
	usleep_range(10, 15);

	gpiod_set_value_cansleep(host->device_reset, 0);
	usleep_range(10, 15);
=======
	if (!data)
		return;

	d = (struct devfreq_simple_ondemand_data *)data;
	p->polling_ms = 60;
	d->upthreshold = 70;
	d->downdifferential = 5;
}
#else
static void ufs_qcom_config_scaling_param(struct ufs_hba *hba,
					  struct devfreq_dev_profile *p,
					  void *data)
{
>>>>>>> 7d2a07b7
}
#endif

/*
 * struct ufs_hba_qcom_vops - UFS QCOM specific variant operations
 *
 * The variant operations configure the necessary controller and PHY
 * handshake during initialization.
 */
static const struct ufs_hba_variant_ops ufs_hba_qcom_vops = {
	.name                   = "qcom",
	.init                   = ufs_qcom_init,
	.exit                   = ufs_qcom_exit,
	.get_ufs_hci_version	= ufs_qcom_get_ufs_hci_version,
	.clk_scale_notify	= ufs_qcom_clk_scale_notify,
	.setup_clocks           = ufs_qcom_setup_clocks,
	.hce_enable_notify      = ufs_qcom_hce_enable_notify,
	.link_startup_notify    = ufs_qcom_link_startup_notify,
	.pwr_change_notify	= ufs_qcom_pwr_change_notify,
	.apply_dev_quirks	= ufs_qcom_apply_dev_quirks,
	.suspend		= ufs_qcom_suspend,
	.resume			= ufs_qcom_resume,
	.dbg_register_dump	= ufs_qcom_dump_dbg_regs,
	.device_reset		= ufs_qcom_device_reset,
<<<<<<< HEAD
=======
	.config_scaling_param = ufs_qcom_config_scaling_param,
	.program_key		= ufs_qcom_ice_program_key,
>>>>>>> 7d2a07b7
};

/**
 * ufs_qcom_probe - probe routine of the driver
 * @pdev: pointer to Platform device handle
 *
 * Return zero for success and non-zero for failure
 */
static int ufs_qcom_probe(struct platform_device *pdev)
{
	int err;
	struct device *dev = &pdev->dev;

	/* Perform generic probe */
	err = ufshcd_pltfrm_init(pdev, &ufs_hba_qcom_vops);
	if (err)
		dev_err(dev, "ufshcd_pltfrm_init() failed %d\n", err);

	return err;
}

/**
 * ufs_qcom_remove - set driver_data of the device to NULL
 * @pdev: pointer to platform device handle
 *
 * Always returns 0
 */
static int ufs_qcom_remove(struct platform_device *pdev)
{
	struct ufs_hba *hba =  platform_get_drvdata(pdev);

	pm_runtime_get_sync(&(pdev)->dev);
	ufshcd_remove(hba);
	return 0;
}

static const struct of_device_id ufs_qcom_of_match[] = {
	{ .compatible = "qcom,ufshc"},
	{},
};
MODULE_DEVICE_TABLE(of, ufs_qcom_of_match);

#ifdef CONFIG_ACPI
static const struct acpi_device_id ufs_qcom_acpi_match[] = {
	{ "QCOM24A5" },
	{ },
};
MODULE_DEVICE_TABLE(acpi, ufs_qcom_acpi_match);
#endif

static const struct dev_pm_ops ufs_qcom_pm_ops = {
	.suspend	= ufshcd_pltfrm_suspend,
	.resume		= ufshcd_pltfrm_resume,
	.runtime_suspend = ufshcd_pltfrm_runtime_suspend,
	.runtime_resume  = ufshcd_pltfrm_runtime_resume,
	.runtime_idle    = ufshcd_pltfrm_runtime_idle,
	.prepare	 = ufshcd_suspend_prepare,
	.complete	 = ufshcd_resume_complete,
};

static struct platform_driver ufs_qcom_pltform = {
	.probe	= ufs_qcom_probe,
	.remove	= ufs_qcom_remove,
	.shutdown = ufshcd_pltfrm_shutdown,
	.driver	= {
		.name	= "ufshcd-qcom",
		.pm	= &ufs_qcom_pm_ops,
		.of_match_table = of_match_ptr(ufs_qcom_of_match),
		.acpi_match_table = ACPI_PTR(ufs_qcom_acpi_match),
	},
};
module_platform_driver(ufs_qcom_pltform);

MODULE_LICENSE("GPL v2");<|MERGE_RESOLUTION|>--- conflicted
+++ resolved
@@ -1051,14 +1051,6 @@
 		err = PTR_ERR(host->device_reset);
 		if (err != -EPROBE_DEFER)
 			dev_err(dev, "failed to acquire reset gpio: %d\n", err);
-<<<<<<< HEAD
-		goto out_variant_clear;
-	}
-
-	err = ufs_qcom_bus_register(host);
-	if (err)
-=======
->>>>>>> 7d2a07b7
 		goto out_variant_clear;
 	}
 
@@ -1464,40 +1456,6 @@
 {
 	static struct devfreq_simple_ondemand_data *d;
 
-<<<<<<< HEAD
-	/* sleep a bit intermittently as we are dumping too much data */
-	ufs_qcom_print_hw_debug_reg_all(hba, NULL, ufs_qcom_dump_regs_wrapper);
-	udelay(1000);
-	ufs_qcom_testbus_read(hba);
-	udelay(1000);
-	ufs_qcom_print_unipro_testbus(hba);
-	udelay(1000);
-}
-
-/**
- * ufs_qcom_device_reset() - toggle the (optional) device reset line
- * @hba: per-adapter instance
- *
- * Toggles the (optional) reset line to reset the attached device.
- */
-static void ufs_qcom_device_reset(struct ufs_hba *hba)
-{
-	struct ufs_qcom_host *host = ufshcd_get_variant(hba);
-
-	/* reset gpio is optional */
-	if (!host->device_reset)
-		return;
-
-	/*
-	 * The UFS device shall detect reset pulses of 1us, sleep for 10us to
-	 * be on the safe side.
-	 */
-	gpiod_set_value_cansleep(host->device_reset, 1);
-	usleep_range(10, 15);
-
-	gpiod_set_value_cansleep(host->device_reset, 0);
-	usleep_range(10, 15);
-=======
 	if (!data)
 		return;
 
@@ -1511,7 +1469,6 @@
 					  struct devfreq_dev_profile *p,
 					  void *data)
 {
->>>>>>> 7d2a07b7
 }
 #endif
 
@@ -1536,11 +1493,8 @@
 	.resume			= ufs_qcom_resume,
 	.dbg_register_dump	= ufs_qcom_dump_dbg_regs,
 	.device_reset		= ufs_qcom_device_reset,
-<<<<<<< HEAD
-=======
 	.config_scaling_param = ufs_qcom_config_scaling_param,
 	.program_key		= ufs_qcom_ice_program_key,
->>>>>>> 7d2a07b7
 };
 
 /**
