--- conflicted
+++ resolved
@@ -2550,11 +2550,7 @@
 }
 #endif				/* CONFIG_PROC_FS */
 
-<<<<<<< HEAD
-static char *scsihosts;
 static char *scsi_dev_flags;
-
-MODULE_PARM(scsihosts, "s");
 MODULE_PARM(scsi_dev_flags, "s");
 MODULE_PARM_DESC(scsi_dev_flags,
 	 "Given scsi_dev_flags=vendor:model:flags, add a black/white list"
@@ -2567,13 +2563,6 @@
 MODULE_LICENSE("GPL");
 
 #ifndef MODULE
-int __init scsi_setup(char *str)
-{
-	scsihosts = str;
-	return 1;
-}
-
-__setup("scsihosts=", scsi_setup);
 
 int __init setup_scsi_dev_flags(char *str)
 {
@@ -2599,12 +2588,6 @@
 __setup("scsi_default_dev_flags=", setup_scsi_default_dev_flags);
 
 #endif
-
-=======
-MODULE_DESCRIPTION("SCSI core");
-MODULE_LICENSE("GPL");
-
->>>>>>> 024772d3
 static void *scsi_pool_alloc(int gfp_mask, void *data)
 {
 	return kmem_cache_alloc(data, gfp_mask);
@@ -2740,7 +2723,6 @@
         scsi_devfs_handle = devfs_mk_dir (NULL, "scsi", NULL);
 
 	scsi_host_init();
-
 	scsi_dev_info_list_init(scsi_dev_flags);
 
 	bus_register(&scsi_driverfs_bus_type);
@@ -2756,14 +2738,9 @@
 	int i;
 
         devfs_unregister (scsi_devfs_handle);
-
-<<<<<<< HEAD
 	scsi_dev_info_list_delete();
 
-	scsi_host_hn_release();
-
-=======
->>>>>>> 024772d3
+
 #ifdef CONFIG_PROC_FS
 	/* No, we're not here anymore. Don't show the /proc/scsi files. */
 	remove_proc_entry ("scsi/device_info", 0);
