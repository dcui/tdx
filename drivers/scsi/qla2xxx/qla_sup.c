--- conflicted
+++ resolved
@@ -26,26 +26,6 @@
 static void qla2x00_nv_deselect(scsi_qla_host_t *);
 static void qla2x00_nv_write(scsi_qla_host_t *, uint16_t);
 
-<<<<<<< HEAD
-#ifdef CONFIG_SCSI_QLA2XXX_FAILOVER
-uint8_t qla2x00_read_flash_byte(scsi_qla_host_t *, uint32_t);
-static void qla2x00_write_flash_byte(scsi_qla_host_t *, uint32_t, uint8_t);
-static uint8_t qla2x00_poll_flash(scsi_qla_host_t *, uint32_t, uint8_t,
-    uint8_t, uint8_t);
-static uint8_t qla2x00_program_flash_address(scsi_qla_host_t *, uint32_t,
-    uint8_t, uint8_t, uint8_t);
-static uint8_t qla2x00_erase_flash_sector(scsi_qla_host_t *, uint32_t,
-    uint32_t, uint8_t, uint8_t);
-void qla2x00_get_flash_manufacturer(scsi_qla_host_t *, uint8_t *,
-    uint8_t *);
-uint16_t qla2x00_get_flash_version(scsi_qla_host_t *);
-static uint16_t qla2x00_get_fcode_version(scsi_qla_host_t *, uint32_t);
-uint16_t qla2x00_get_flash_image(scsi_qla_host_t *, uint8_t *);
-uint16_t qla2x00_set_flash_image(scsi_qla_host_t *, uint8_t *, uint32_t,
-    uint32_t);
-#endif
-=======
->>>>>>> 30e74fea
 
 /*
  * NVRAM support routines
@@ -286,947 +266,3 @@
 	NVRAM_DELAY();
 	RD_REG_WORD(&reg->nvram);		/* PCI Posting. */
 }
-<<<<<<< HEAD
-
-#ifdef CONFIG_SCSI_QLA2XXX_FAILOVER
-/*
- * Flash support routines
- */
-
-/**
- * qla2x00_flash_enable() - Setup flash for reading and writing.
- * @ha: HA context
- */
-void
-qla2x00_flash_enable(scsi_qla_host_t *ha)
-{
-	uint16_t	data;
-	device_reg_t	*reg = ha->iobase;
-
-	data = RD_REG_WORD(&reg->ctrl_status);
-	data |= CSR_FLASH_ENABLE;
-	WRT_REG_WORD(&reg->ctrl_status, data);
-	RD_REG_WORD(&reg->ctrl_status);		/* PCI Posting. */
-}
-
-/**
- * qla2x00_flash_disable() - Disable flash and allow RISC to run.
- * @ha: HA context
- */
-void
-qla2x00_flash_disable(scsi_qla_host_t *ha)
-{
-	uint16_t	data;
-	device_reg_t	*reg = ha->iobase;
-
-	data = RD_REG_WORD(&reg->ctrl_status);
-	data &= ~(CSR_FLASH_ENABLE);
-	WRT_REG_WORD(&reg->ctrl_status, data);
-	RD_REG_WORD(&reg->ctrl_status);		/* PCI Posting. */
-}
-
-/**
- * qla2x00_read_flash_byte() - Reads a byte from flash
- * @ha: HA context
- * @addr: Address in flash to read
- *
- * A word is read from the chip, but, only the lower byte is valid.
- *
- * Returns the byte read from flash @addr.
- */
-uint8_t
-qla2x00_read_flash_byte(scsi_qla_host_t *ha, uint32_t addr)
-{
-	uint16_t	data;
-	uint16_t	bank_select;
-	device_reg_t	*reg = ha->iobase;
-
-	bank_select = RD_REG_WORD(&reg->ctrl_status);
-
-	if (IS_QLA2322(ha) || IS_QLA6322(ha)) {
-		/* Specify 64K address range: */
-		/*  clear out Module Select and Flash Address bits [19:16]. */
-		bank_select &= ~0xf8;
-		bank_select |= addr >> 12 & 0xf0;
-		bank_select |= CSR_FLASH_64K_BANK;
-		WRT_REG_WORD(&reg->ctrl_status, bank_select);
-		RD_REG_WORD(&reg->ctrl_status);	/* PCI Posting. */
-
-		WRT_REG_WORD(&reg->flash_address, (uint16_t)addr);
-		data = RD_REG_WORD(&reg->flash_data);
-
-		return ((uint8_t)data);
-	}
-
-	/* Setup bit 16 of flash address. */
-	if ((addr & BIT_16) && ((bank_select & CSR_FLASH_64K_BANK) == 0)) {
-		bank_select |= CSR_FLASH_64K_BANK;
-		WRT_REG_WORD(&reg->ctrl_status, bank_select);
-		RD_REG_WORD(&reg->ctrl_status);	/* PCI Posting. */
-	} else if (((addr & BIT_16) == 0) &&
-	    (bank_select & CSR_FLASH_64K_BANK)) {
-		bank_select &= ~(CSR_FLASH_64K_BANK);
-		WRT_REG_WORD(&reg->ctrl_status, bank_select);
-		RD_REG_WORD(&reg->ctrl_status);	/* PCI Posting. */
-	}
-
-	/* The ISP2312 v2 chip cannot access the FLASH registers via MMIO. */
-	if (IS_QLA2312(ha) && ha->pio_address) {
-		uint16_t data2;
-
-		reg = (device_reg_t *)ha->pio_address;
-		WRT_REG_WORD_IOMEM(&reg->flash_address, (uint16_t)addr);
-		do {
-			data = RD_REG_WORD_IOMEM(&reg->flash_data);
-			barrier();
-			cpu_relax();
-			data2 = RD_REG_WORD_IOMEM(&reg->flash_data);
-		} while (data != data2);
-	} else {
-		WRT_REG_WORD(&reg->flash_address, (uint16_t)addr);
-		data = qla2x00_debounce_register(&reg->flash_data);
-	}
-
-	return ((uint8_t)data);
-}
-
-/**
- * qla2x00_write_flash_byte() - Write a byte to flash
- * @ha: HA context
- * @addr: Address in flash to write
- * @data: Data to write
- */
-static void
-qla2x00_write_flash_byte(scsi_qla_host_t *ha, uint32_t addr, uint8_t data)
-{
-	uint16_t	bank_select;
-	device_reg_t	*reg = ha->iobase;
-
-	bank_select = RD_REG_WORD(&reg->ctrl_status);
-	if (IS_QLA2322(ha) || IS_QLA6322(ha)) {
-		/* Specify 64K address range: */
-		/*  clear out Module Select and Flash Address bits [19:16]. */
-		bank_select &= ~0xf8;
-		bank_select |= addr >> 12 & 0xf0;
-		bank_select |= CSR_FLASH_64K_BANK;
-		WRT_REG_WORD(&reg->ctrl_status, bank_select);
-		RD_REG_WORD(&reg->ctrl_status);	/* PCI Posting. */
-
-		WRT_REG_WORD(&reg->flash_address, (uint16_t)addr);
-		RD_REG_WORD(&reg->ctrl_status);		/* PCI Posting. */
-		WRT_REG_WORD(&reg->flash_data, (uint16_t)data);
-		RD_REG_WORD(&reg->ctrl_status);		/* PCI Posting. */
-
-		return;
-	}
-
-	/* Setup bit 16 of flash address. */
-	if ((addr & BIT_16) && ((bank_select & CSR_FLASH_64K_BANK) == 0)) {
-		bank_select |= CSR_FLASH_64K_BANK;
-		WRT_REG_WORD(&reg->ctrl_status, bank_select);
-		RD_REG_WORD(&reg->ctrl_status);	/* PCI Posting. */
-	} else if (((addr & BIT_16) == 0) &&
-	    (bank_select & CSR_FLASH_64K_BANK)) {
-		bank_select &= ~(CSR_FLASH_64K_BANK);
-		WRT_REG_WORD(&reg->ctrl_status, bank_select);
-		RD_REG_WORD(&reg->ctrl_status);	/* PCI Posting. */
-	}
-
-	/* The ISP2312 v2 chip cannot access the FLASH registers via MMIO. */
-	if (IS_QLA2312(ha) && ha->pio_address) {
-		reg = (device_reg_t *)ha->pio_address;
-		WRT_REG_WORD_IOMEM(&reg->flash_address, (uint16_t)addr);
-		WRT_REG_WORD_IOMEM(&reg->flash_data, (uint16_t)data);
-	} else {
-		WRT_REG_WORD(&reg->flash_address, (uint16_t)addr);
-		RD_REG_WORD(&reg->ctrl_status);		/* PCI Posting. */
-		WRT_REG_WORD(&reg->flash_data, (uint16_t)data);
-		RD_REG_WORD(&reg->ctrl_status);		/* PCI Posting. */
-	}
-}
-
-/**
- * qla2x00_poll_flash() - Polls flash for completion.
- * @ha: HA context
- * @addr: Address in flash to poll
- * @poll_data: Data to be polled
- * @man_id: Flash manufacturer ID
- * @flash_id: Flash ID
- *
- * This function polls the device until bit 7 of what is read matches data
- * bit 7 or until data bit 5 becomes a 1.  If that hapens, the flash ROM timed
- * out (a fatal error).  The flash book recommeds reading bit 7 again after
- * reading bit 5 as a 1.
- *
- * Returns 0 on success, else non-zero.
- */
-static uint8_t
-qla2x00_poll_flash(scsi_qla_host_t *ha, uint32_t addr, uint8_t poll_data,
-    uint8_t man_id, uint8_t flash_id)
-{
-	uint8_t		status;
-	uint8_t		flash_data;
-	uint32_t	cnt;
-	int		failed_pass;
-
-	status = 1;
-	failed_pass = 1;
-
-	/* Wait for 30 seconds for command to finish. */
-	poll_data &= BIT_7;
-	for (cnt = 3000000; cnt; cnt--) {
-		flash_data = qla2x00_read_flash_byte(ha, addr);
-		if ((flash_data & BIT_7) == poll_data) {
-			status = 0;
-			break;
-		}
-
-		if (man_id != 0x40 && man_id != 0xda) {
-			if (flash_data & BIT_5)
-				failed_pass--;
-			if (failed_pass < 0)
-				break;
-		}
-		udelay(10);
-		barrier();
-	}
-	return (status);
-}
-
-/**
- * qla2x00_program_flash_address() - Programs a flash address
- * @ha: HA context
- * @addr: Address in flash to program
- * @data: Data to be written in flash
- * @man_id: Flash manufacturer ID
- * @flash_id: Flash ID
- *
- * Returns 0 on success, else non-zero.
- */
-static uint8_t
-qla2x00_program_flash_address(scsi_qla_host_t *ha, uint32_t addr, uint8_t data,
-    uint8_t man_id, uint8_t flash_id)
-{
-	/* Write Program Command Sequence */
-	if (man_id == 0xda && flash_id == 0xc1) {
-		qla2x00_write_flash_byte(ha, addr, data);
-		if (addr & 0x7e)
-			return 0;
-	} else {
-		/* Write Program Command Sequence */
-		qla2x00_write_flash_byte(ha, 0x5555, 0xaa);
-		qla2x00_write_flash_byte(ha, 0x2aaa, 0x55);
-		qla2x00_write_flash_byte(ha, 0x5555, 0xa0);
-		qla2x00_write_flash_byte(ha, addr, data);
-	}
-
-	/* Wait for write to complete. */
-	return (qla2x00_poll_flash(ha, addr, data, man_id, flash_id));
-}
-
-/**
- * qla2x00_erase_flash_sector() - Erase a flash sector.
- * @ha: HA context
- * @addr: Flash sector to erase
- * @sec_mask: Sector address mask
- * @man_id: Flash manufacturer ID
- * @flash_id: Flash ID
- *
- * Returns 0 on success, else non-zero.
- */
-static uint8_t
-qla2x00_erase_flash_sector(scsi_qla_host_t *ha, uint32_t addr,
-    uint32_t sec_mask, uint8_t man_id, uint8_t flash_id)
-{
-	/* Individual Sector Erase Command Sequence */
-	qla2x00_write_flash_byte(ha, 0x5555, 0xaa);
-	qla2x00_write_flash_byte(ha, 0x2aaa, 0x55);
-	qla2x00_write_flash_byte(ha, 0x5555, 0x80);
-	qla2x00_write_flash_byte(ha, 0x5555, 0xaa);
-	qla2x00_write_flash_byte(ha, 0x2aaa, 0x55);
-	qla2x00_write_flash_byte(ha, addr & sec_mask, 0x30);
-
-	udelay(150);
-
-	/* Wait for erase to complete. */
-	return (qla2x00_poll_flash(ha, addr, 0x80, man_id, flash_id));
-}
-
-/**
- * qla2x00_get_flash_manufacturer() - Read manufacturer ID from flash chip.
- * @man_id: Flash manufacturer ID
- * @flash_id: Flash ID
- *
- */
-void
-qla2x00_get_flash_manufacturer(scsi_qla_host_t *ha, uint8_t *man_id,
-    uint8_t *flash_id)
-{
-	qla2x00_write_flash_byte(ha, 0x5555, 0xaa);
-	qla2x00_write_flash_byte(ha, 0x2aaa, 0x55);
-	qla2x00_write_flash_byte(ha, 0x5555, 0x90);
-	*man_id = qla2x00_read_flash_byte(ha, 0x0000);
-	*flash_id = qla2x00_read_flash_byte(ha, 0x0001);
-	qla2x00_write_flash_byte(ha, 0x5555, 0xaa);
-	qla2x00_write_flash_byte(ha, 0x2aaa, 0x55);
-	qla2x00_write_flash_byte(ha, 0x5555, 0xf0);
-}
-
-/**
- * qla2x00_get_flash_version() - Read version information from flash.
- * @ha: HA context
- *
- * Returns QLA_SUCCESS on successful retrieval of flash version.
- */
-uint16_t
-qla2x00_get_flash_version(scsi_qla_host_t *ha)
-{
-	uint8_t		code_type, last_image;
-	uint16_t	ret = QLA_SUCCESS;
-	uint32_t	pcihdr, pcids;
-
-	/* The ISP2312 v2 chip cannot access the FLASH registers via MMIO. */
-	if (IS_QLA2312(ha) && !ha->pio_address)
-		return QLA_FUNCTION_FAILED;
-
-	qla2x00_flash_enable(ha);
-
-	/* Begin with first PCI expansion ROM header. */
-	pcihdr = 0;
-	last_image = 1;
-	do {
-		/* Verify PCI expansion ROM header. */
-		if (qla2x00_read_flash_byte(ha, pcihdr) != 0x55 ||
-		    qla2x00_read_flash_byte(ha, pcihdr + 0x01) != 0xaa) {
-			/* No signature */
-			DEBUG2(printk("scsi(%ld): No matching ROM signature.\n",
-			    ha->host_no));
-			ret = QLA_FUNCTION_FAILED;
-			break;
-		}
-
-		/* Locate PCI data structure. */
-		pcids = pcihdr +
-		    ((qla2x00_read_flash_byte(ha, pcihdr + 0x19) << 8) |
-			qla2x00_read_flash_byte(ha, pcihdr + 0x18));
-
-		/* Validate signature of PCI data structure. */
-		if (qla2x00_read_flash_byte(ha, pcids) != 'P' ||
-		    qla2x00_read_flash_byte(ha, pcids + 0x1) != 'C' ||
-		    qla2x00_read_flash_byte(ha, pcids + 0x2) != 'I' ||
-		    qla2x00_read_flash_byte(ha, pcids + 0x3) != 'R') {
-			/* Incorrect header. */
-			DEBUG2(printk("%s(): PCI data struct not found "
-			    "pcir_adr=%x.\n",
-			    __func__, pcids));
-			ret = QLA_FUNCTION_FAILED;
-			break;
-		}
-
-		/* Read version */
-		code_type = qla2x00_read_flash_byte(ha, pcids + 0x14);
-		switch (code_type) {
-		case ROM_CODE_TYPE_BIOS:
-			/* Intel x86, PC-AT compatible. */
-			set_bit(ROM_CODE_TYPE_BIOS, &ha->code_types);
-			ha->bios_revision[0] =
-			    qla2x00_read_flash_byte(ha, pcids + 0x12);
-			ha->bios_revision[1] =
-			    qla2x00_read_flash_byte(ha, pcids + 0x13);
-			DEBUG3(printk("%s(): read BIOS %d.%d.\n", __func__,
-			    ha->bios_revision[1], ha->bios_revision[0]));
-			break;
-		case ROM_CODE_TYPE_FCODE:
-			/* Open Firmware standard for PCI (FCode). */
-			/* Eeeewww... */
-			if (qla2x00_get_fcode_version(ha, pcids) == QLA_SUCCESS)
-				set_bit(ROM_CODE_TYPE_FCODE, &ha->code_types);
-			break;
-		case ROM_CODE_TYPE_EFI:
-			/* Extensible Firmware Interface (EFI). */
-			set_bit(ROM_CODE_TYPE_EFI, &ha->code_types);
-			ha->efi_revision[0] =
-			    qla2x00_read_flash_byte(ha, pcids + 0x12);
-			ha->efi_revision[1] =
-			    qla2x00_read_flash_byte(ha, pcids + 0x13);
-			DEBUG3(printk("%s(): read EFI %d.%d.\n", __func__,
-			    ha->efi_revision[1], ha->efi_revision[0]));
-			break;
-		default:
-			DEBUG2(printk("%s(): Unrecognized code type %x at "
-			    "pcids %x.\n", __func__, code_type, pcids));
-			break;
-		}
-
-		last_image = qla2x00_read_flash_byte(ha, pcids + 0x15) & BIT_7;
-
-		/* Locate next PCI expansion ROM. */
-		pcihdr += ((qla2x00_read_flash_byte(ha, pcids + 0x11) << 8) |
-		    qla2x00_read_flash_byte(ha, pcids + 0x10)) * 512;
-	} while (!last_image);
-
-	qla2x00_flash_disable(ha);
-
-	return (ret);
-}
-
-/**
- * qla2x00_get_fcode_version() - Determine an FCODE image's version.
- * @ha: HA context
- * @pcids: Pointer to the FCODE PCI data structure
- *
- * The process of retrieving the FCODE version information is at best
- * described as interesting.
- *
- * Within the first 100h bytes of the image an ASCII string is present
- * which contains several pieces of information including the FCODE
- * version.  Unfortunately it seems the only reliable way to retrieve
- * the version is by scanning for another sentinel within the string,
- * the FCODE build date:
- *
- *	... 2.00.02 10/17/02 ...
- *
- * Returns QLA_SUCCESS on successful retrieval of version.
- */
-static uint16_t
-qla2x00_get_fcode_version(scsi_qla_host_t *ha, uint32_t pcids)
-{
-	uint16_t	ret = QLA_FUNCTION_FAILED;
-	uint32_t	istart, iend, iter, vend;
-	uint8_t		do_next, *vbyte;
-
-	memset(ha->fcode_revision, 0, sizeof(ha->fcode_revision));
-
-	/* Skip the PCI data structure. */
-	istart = pcids +
-	    ((qla2x00_read_flash_byte(ha, pcids + 0x0B) << 8) |
-		qla2x00_read_flash_byte(ha, pcids + 0x0A));
-	iend = istart + 0x100;
-	do {
-		/* Scan for the sentinel date string...eeewww. */
-		do_next = 0;
-		iter = istart;
-		while ((iter < iend) && !do_next) {
-			iter++;
-			if (qla2x00_read_flash_byte(ha, iter) == '/') {
-				if (qla2x00_read_flash_byte(ha, iter + 2) ==
-				    '/')
-					do_next++;
-				else if (qla2x00_read_flash_byte(ha,
-				    iter + 3) == '/')
-					do_next++;
-			}
-		}
-		if (!do_next)
-			break;
-
-		/* Backtrack to previous ' ' (space). */
-		do_next = 0;
-		while ((iter > istart) && !do_next) {
-			iter--;
-			if (qla2x00_read_flash_byte(ha, iter) == ' ')
-				do_next++;
-		}
-		if (!do_next)
-			break;
-
-		/* Mark end of version tag, and find previous ' ' (space). */
-		vend = iter - 1;
-		do_next = 0;
-		while ((iter > istart) && !do_next) {
-			iter--;
-			if (qla2x00_read_flash_byte(ha, iter) == ' ')
-				do_next++;
-		}
-		if (!do_next)
-			break;
-
-		/* Mark beginning of version tag, and copy data. */
-		iter++;
-		if ((vend - iter) &&
-		    ((vend - iter) < sizeof(ha->fcode_revision))) {
-			vbyte = ha->fcode_revision;
-			while (iter <= vend) {
-				*vbyte++ = qla2x00_read_flash_byte(ha, iter);
-				iter++;
-			}
-			ret = QLA_SUCCESS;	
-		}
-	} while (0);
-
-	return ret;
-}
-
-/**
- * qla2x00_get_flash_image() - Read image from flash chip.
- * @ha: HA context
- * @image: Buffer to receive flash image
- *
- * Returns 0 on success, else non-zero.
- */
-uint16_t
-qla2x00_get_flash_image(scsi_qla_host_t *ha, uint8_t *image)
-{
-	uint32_t	addr;
-	uint32_t	midpoint;
-	uint8_t		*data;
-	device_reg_t	*reg = ha->iobase;
-
-	midpoint = FLASH_IMAGE_SIZE / 2;
-
-	qla2x00_flash_enable(ha);
-	WRT_REG_WORD(&reg->nvram, 0);
-	RD_REG_WORD(&reg->nvram);		/* PCI Posting. */
-	for (addr = 0, data = image; addr < FLASH_IMAGE_SIZE; addr++, data++) {
-		if (addr == midpoint)
-			WRT_REG_WORD(&reg->nvram, NVR_SELECT);
-
-		*data = qla2x00_read_flash_byte(ha, addr);
-	}
-	qla2x00_flash_disable(ha);
-
-	return (0);
-}
-
-/**
- * qla2x00_set_flash_image() - Write image to flash chip.
- * @ha: HA context
- * @image: Source image to write to flash
- *
- * Returns 0 on success, else non-zero.
- */
-uint16_t
-qla2x00_set_flash_image(scsi_qla_host_t *ha, uint8_t *image, uint32_t saddr,
-    uint32_t length)
-{
-	uint16_t	status;
-	uint32_t	addr;
-	uint32_t	liter;
-	uint32_t	sec_mask;
-	uint32_t	rest_addr;
-	uint8_t		man_id, flash_id;
-	uint8_t		sec_number;
-	uint8_t		data;
-	device_reg_t	*reg = ha->iobase;
-
-	status = 0;
-	sec_number = 0;
-
-	/* Reset ISP chip. */
-	WRT_REG_WORD(&reg->ctrl_status, CSR_ISP_SOFT_RESET);
-	RD_REG_WORD(&reg->ctrl_status);		/* PCI Posting. */
-
-	qla2x00_flash_enable(ha);
-	do {	/* Loop once to provide quick error exit */
-		/* Structure of flash memory based on manufacturer */
-		qla2x00_get_flash_manufacturer(ha, &man_id, &flash_id);
-		switch (man_id) {
-		case 0x20: // ST flash
-			if (flash_id == 0xd2) {
-				// ST m29w008at part - 64kb sector size with
-				// 32kb,8kb,8kb,16kb sectors at memory address
-				// 0xf0000
-				rest_addr = 0xffff;
-				sec_mask = 0x10000;
-				break;   
-			}
-			// ST m29w010b part - 16kb sector size  
-			// Default to 16kb sectors      
-			rest_addr = 0x3fff;
-			sec_mask = 0x1c000;
-			break;   
-		case 0x40: // Mostel flash
-			// Mostel v29c51001 part - 512 byte sector size  
-			rest_addr = 0x1ff;
-			sec_mask = 0x1fe00;
-			break;   
-		case 0xbf: // SST flash
-			// SST39sf10 part - 4kb sector size   
-			rest_addr = 0xfff;
-			sec_mask = 0x1f000;
-			break;
-		case 0xda: // Winbond flash
-			// Winbond W29EE011 part - 256 byte sector size   
-			rest_addr = 0x7f;
-			sec_mask = 0x1ff80;
-			break;
-		case 0x01: // AMD flash 
-			if (flash_id == 0x38 || flash_id == 0x40 ||
-			    flash_id == 0x4e) {
-				// Am29LV081 part - 64kb sector size   
-				// Am29LV002BT part - 64kb sector size   
-				rest_addr = 0xffff;
-				sec_mask = 0x10000;
-				break;
-			} else if (flash_id == 0x3e) {
-				// Am29LV008b part - 64kb sector size with
-				// 32kb,8kb,8kb,16kb sector at memory address
-				// 0xf0000
-				rest_addr = 0xffff;
-				sec_mask = 0x10000;
-				break;
-			} else if (flash_id == 0x20 || flash_id == 0x6e) {
-				// Am29LV010 part or AM29f010 - 16kb sector
-				// size   
-				rest_addr = 0x3fff;
-				sec_mask = 0x1c000;
-				break;
-			} else if (flash_id == 0x6d) {
-				// Am29LV001 part - 8kb sector size   
-				rest_addr = 0x1fff;
-				sec_mask = 0x1e000;
-				break;
-			}   
-		default:
-			// Default to 16 kb sector size  
-			rest_addr = 0x3fff;
-			sec_mask = 0x1c000;
-			break;
-		}
-
-		for (addr = saddr, liter = 0; liter < length; liter++, addr++) {
-			data = image[liter];
-			/* Are we at the beginning of a sector? */
-			if ((addr & rest_addr) == 0) {
-				if (IS_QLA2322(ha) || IS_QLA6322(ha)) {
-					if (addr >= 0x10000UL) {
-						if (((addr >> 12) & 0xf0) &&
-						    ((man_id == 0x01 && flash_id == 0x3e) ||
-						    (man_id == 0x20 && flash_id == 0xd2))) {
-							sec_number++;
-							if (sec_number == 1) {   
-								rest_addr = 0x7fff;
-								sec_mask = 0x18000;
-							} else if (sec_number == 2 ||
-							    sec_number == 3) {
-								rest_addr = 0x1fff;
-								sec_mask = 0x1e000;
-							} else if (sec_number == 4) {
-								rest_addr = 0x3fff;
-								sec_mask = 0x1c000;
-							}         
-						}                           
-					}    
-				} else if (addr == FLASH_IMAGE_SIZE / 2) {
-					WRT_REG_WORD(&reg->nvram, NVR_SELECT);
-					RD_REG_WORD(&reg->nvram);
-				}
-
-				if (flash_id == 0xda && man_id == 0xc1) {
-					qla2x00_write_flash_byte(ha, 0x5555,
-					    0xaa);
-					qla2x00_write_flash_byte(ha, 0x2aaa,
-					    0x55);
-					qla2x00_write_flash_byte(ha, 0x5555,
-					    0xa0);
-				} else {
-					/* Then erase it */
-					if (qla2x00_erase_flash_sector(ha, addr,
-					    sec_mask, man_id, flash_id)) {
-						status = 1;
-						break;
-					}
-					if (man_id == 0x01 && flash_id == 0x6d)
-						sec_number++;
-				}
-			}
-
-			if (man_id == 0x01 && flash_id == 0x6d) {
-				if (sec_number == 1 &&
-				    addr == (rest_addr - 1)) {
-					rest_addr = 0x0fff;
-					sec_mask   = 0x1f000;
-				} else if (sec_number == 3 && (addr & 0x7ffe)) {
-					rest_addr = 0x3fff;
-					sec_mask   = 0x1c000;
-				}
-			}
-
-			if (qla2x00_program_flash_address(ha, addr, data,
-			    man_id, flash_id)) {
-				status = 1;
-				break;
-			}
-		}
-	} while (0);
-	qla2x00_flash_disable(ha);
-
-	return (status);
-}
-
-
-/* qla2x00_cmd_wait
- *	Stall driver until all outstanding commands are returned.
- *
- * Input:
- *	ha = adapter state pointer.
- *
- * Return;
- *  0 -- Done
- *  1 -- cmds still outstanding
- *
- * Context:
- *  This routine must be called without hardware_lock held.
- */
-int
-qla2x00_cmd_wait(scsi_qla_host_t *ha) 
-{
-	int status = 0;
-	int index = 0;
-	int wait_cnt = 30; 
-	unsigned long cpu_flags;
-
-	DEBUG(printk("%s(%ld): Started\n",__func__,ha->host_no));
-
-	while (wait_cnt) {
-		/* Find a command that hasn't completed. */
-		for (index = 1; index < MAX_OUTSTANDING_COMMANDS; index++) {
-			spin_lock_irqsave(&ha->hardware_lock, cpu_flags);  
-			if (ha->outstanding_cmds[index] != NULL) {
-				spin_unlock_irqrestore(&ha->hardware_lock,
-				    cpu_flags); 
-				break;
-			}
-			spin_unlock_irqrestore(&ha->hardware_lock, cpu_flags);  
-		}
-
-		/* If No Commands are pending wait is complete */
-		if (index == MAX_OUTSTANDING_COMMANDS)
-			break;
-
-		/*
-		 * If we timed out on waiting for commands to come back Reset
-		 * the ISP
-		 */
-		wait_cnt--;
-		if (wait_cnt == 0) {
-			set_bit(ISP_ABORT_NEEDED, &ha->dpc_flags);
-			status = 1;
-			DEBUG(printk("%s(%ld): ISP abort - handle %d\n",
-			    __func__, ha->host_no, index));
-		} else {
-			/* sleep a second */
-			set_current_state(TASK_UNINTERRUPTIBLE);
-			schedule_timeout(HZ);
-		}
-	}
-
-	DEBUG(printk("%s(%ld): Done waiting on commands - ind=%d\n",
-	    __func__, ha->host_no, index));
-
-	return status;
-}
-
-/*
- *  qla2x00_suspend_target
- *	Suspend target
- *
- * Input:
- *	ha = visable adapter block pointer.
- *  target = target queue
- *  time = time in seconds
- *
- * Return:
- *     QL_STATUS_SUCCESS  -- suspended lun 
- *     QL_STATUS_ERROR  -- Didn't suspend lun
- *
- * Context:
- *	Interrupt context.
- */
-int
-qla2x00_suspend_target(scsi_qla_host_t *ha, os_tgt_t *tq, int time)
-{
-	srb_t *sp, *sptemp;
-	unsigned long flags;
-
-	if (test_bit(TQF_SUSPENDED, &tq->flags))
-		return QLA_FUNCTION_FAILED;
-
-	/* now suspend the lun */
-	set_bit(TQF_SUSPENDED, &tq->flags);
-
-	DEBUG2(printk(KERN_INFO
-	    "scsi%ld: Starting - suspend target for %d secs\n", ha->host_no,
-	    time));
-
-	/*
-	 * Remove all (TARGET) pending commands from request queue and put them
-	 * in the scsi_retry queue.
-	 */
-	spin_lock_irqsave(&ha->list_lock, flags);
-	list_for_each_entry_safe(sp, sptemp, &ha->pending_queue, list) {
-		if (sp->tgt_queue != tq)
-			continue;
-
-		DEBUG3(printk("scsi%ld: %s requeue for suspended target %p\n",
-		    ha->host_no, __func__, sp));
-
-		__del_from_pending_queue(ha, sp);
-		__add_to_scsi_retry_queue(ha,sp);
-	}
-	spin_unlock_irqrestore(&ha->list_lock, flags);
-
-	return QLA_SUCCESS;
-}
-
-/*
- *  qla2x00_unsuspend_all_target
- *	Unsuspend all target. 
- *
- * Input:
- *	ha = visable adapter block pointer.
- *
- * Return:
- *
- * Context:
- *	Process context.
- */
-void
-qla2x00_unsuspend_all_target(scsi_qla_host_t *ha)
-{
-	os_tgt_t *tq;
-	int 	 t;
-
-	for (t = 0; t < ha->max_targets; t++) {
-		if ((tq = ha->otgt[t]) == NULL)
-			continue;
-
-		clear_bit(TQF_SUSPENDED, &tq->flags); 
-	}
-}
-
-/*
- *  qla2x00_suspend_all_target
- *	Suspend all target indefinitely. Caller need to make sure
- *	to explicitly unsuspend it later on.
- *
- * Input:
- *	ha = visable adapter block pointer.
- *  target = target queue
- *  time = time in seconds
- *
- * Return:
- *     QL_STATUS_SUCCESS  -- suspended lun 
- *     QL_STATUS_ERROR  -- Didn't suspend lun
- *
- * Context:
- *	qla2x00_suspend_target can be called in Interrupt context.
- *	Hold the hardware lock for synchronisation.
- */
-int
-qla2x00_suspend_all_target(scsi_qla_host_t *ha)
-{
-	int  status = 0;	
-	os_tgt_t *tq;
-	int 	 t, time;
-	unsigned long cpu_flags = 0;
-
-	/* Suspend the Target until explicitly cleared */
-	time = 0;
-
-	for (t = 0; t < ha->max_targets; t++) {
-		if ((tq = ha->otgt[t]) == NULL)
-			continue;
-
-		spin_lock_irqsave(&ha->hardware_lock, cpu_flags);
-		status = qla2x00_suspend_target(ha, tq, time);
-		spin_unlock_irqrestore(&ha->hardware_lock, cpu_flags);
-	}
-
-	return status;
-}
-
-uint16_t
-qla2x00_read_flash_image(scsi_qla_host_t *ha, uint8_t *usr_tmp, uint32_t saddr,
-    uint32_t length)
-{
-	device_reg_t	*reg = ha->iobase;
-	uint32_t	midpoint;
-	uint8_t		data;
-	uint32_t	ilength;
-	uint16_t	status = 0;
-
-	midpoint = length / 2;
-	qla2x00_flash_enable(ha);
-	WRT_REG_WORD(&reg->nvram, 0);
-	RD_REG_WORD(&reg->nvram);
-	for (ilength = 0; ilength < length; saddr++, ilength++, usr_tmp++) {
-		if (ilength == midpoint) {
-			WRT_REG_WORD(&reg->nvram, NVR_SELECT);
-			RD_REG_WORD(&reg->nvram);
-		}
-		data = qla2x00_read_flash_byte(ha, saddr);
-		if (saddr % 100)
-			udelay(10);
-		__put_user(data, usr_tmp);
-	}
-	qla2x00_flash_disable(ha);
-	
-	return (status);
-}
-
-uint16_t
-qla2x00_update_or_read_flash(scsi_qla_host_t *ha, uint8_t *image,
-    uint32_t saddr, uint32_t length, uint8_t direction)
-{
-	uint16_t    status;	
-	unsigned long flags;
-	uint32_t	cnt;
-	device_reg_t	*reg = ha->iobase;
-
-	/* Not setting the timer so that tgt remains unsuspended */
-	qla2x00_suspend_all_target(ha);
-
-	/* wait for big hammer to complete if it fails */
-	status = qla2x00_cmd_wait(ha);
-	if (status)
-		qla2x00_wait_for_hba_online(ha);
-
-	/* Dont process mailbox cmd until flash operation is done */
-	set_bit(MBX_UPDATE_FLASH_ACTIVE, &ha->mbx_cmd_flags);
-
-	qla2x00_disable_intrs(ha);
-
-	/* Pause RISC. */
-	spin_lock_irqsave(&ha->hardware_lock, flags);
-	WRT_REG_WORD(&reg->hccr, HCCR_PAUSE_RISC);
-	RD_REG_WORD(&reg->hccr);
-	if (IS_QLA2100(ha) || IS_QLA2200(ha) || IS_QLA2300(ha)) {
-		for (cnt = 0; cnt < 30000; cnt++) {
-			if ((RD_REG_WORD(&reg->hccr) &
-			    HCCR_RISC_PAUSE) != 0)
-				break;
-			udelay(100);
-		}
-	} else {
-		udelay(10);
-	}
-	spin_unlock_irqrestore(&ha->hardware_lock, flags);
-
-	switch (direction) {
-	case QLA2X00_READ:
-		status = qla2x00_read_flash_image(ha, image, saddr, length);
-		break;
-
-	case QLA2X00_WRITE:
-		status = qla2x00_set_flash_image(ha, image, saddr, length);
-		break;
-	default:
-		printk(KERN_INFO "%s unknown operation\n", __func__);
-		break;
-	}
-
-	/* Schedule DPC to restart the RISC */
-	set_bit(ISP_ABORT_NEEDED, &ha->dpc_flags);
-	up(ha->dpc_wait);
-	qla2x00_wait_for_hba_online(ha);
-
-	clear_bit(MBX_UPDATE_FLASH_ACTIVE, &ha->mbx_cmd_flags);
-	
-	qla2x00_unsuspend_all_target(ha);
-
-	return status;
-}
-#endif
-=======
->>>>>>> 30e74fea
