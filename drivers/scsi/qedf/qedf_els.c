// SPDX-License-Identifier: GPL-2.0-only
/*
 *  QLogic FCoE Offload Driver
 *  Copyright (c) 2016-2018 Cavium Inc.
 */
#include "qedf.h"

/* It's assumed that the lock is held when calling this function. */
static int qedf_initiate_els(struct qedf_rport *fcport, unsigned int op,
	void *data, uint32_t data_len,
	void (*cb_func)(struct qedf_els_cb_arg *cb_arg),
	struct qedf_els_cb_arg *cb_arg, uint32_t timer_msec)
{
	struct qedf_ctx *qedf;
	struct fc_lport *lport;
	struct qedf_ioreq *els_req;
	struct qedf_mp_req *mp_req;
	struct fc_frame_header *fc_hdr;
	struct e4_fcoe_task_context *task;
	int rc = 0;
	uint32_t did, sid;
	uint16_t xid;
	struct fcoe_wqe *sqe;
	unsigned long flags;
	u16 sqe_idx;

	if (!fcport) {
		QEDF_ERR(NULL, "fcport is NULL");
		rc = -EINVAL;
		goto els_err;
	}

	qedf = fcport->qedf;
	lport = qedf->lport;

	QEDF_INFO(&(qedf->dbg_ctx), QEDF_LOG_ELS, "Sending ELS\n");

	rc = fc_remote_port_chkready(fcport->rport);
	if (rc) {
		QEDF_ERR(&(qedf->dbg_ctx), "els 0x%x: rport not ready\n", op);
		rc = -EAGAIN;
		goto els_err;
	}
	if (lport->state != LPORT_ST_READY || !(lport->link_up)) {
		QEDF_ERR(&(qedf->dbg_ctx), "els 0x%x: link is not ready\n",
			  op);
		rc = -EAGAIN;
		goto els_err;
	}

	if (!test_bit(QEDF_RPORT_SESSION_READY, &fcport->flags)) {
		QEDF_ERR(&(qedf->dbg_ctx), "els 0x%x: fcport not ready\n", op);
		rc = -EINVAL;
		goto els_err;
	}

	els_req = qedf_alloc_cmd(fcport, QEDF_ELS);
	if (!els_req) {
		QEDF_INFO(&qedf->dbg_ctx, QEDF_LOG_ELS,
			  "Failed to alloc ELS request 0x%x\n", op);
		rc = -ENOMEM;
		goto els_err;
	}

	QEDF_INFO(&(qedf->dbg_ctx), QEDF_LOG_ELS, "initiate_els els_req = "
		   "0x%p cb_arg = %p xid = %x\n", els_req, cb_arg,
		   els_req->xid);
	els_req->sc_cmd = NULL;
	els_req->cmd_type = QEDF_ELS;
	els_req->fcport = fcport;
	els_req->cb_func = cb_func;
	cb_arg->io_req = els_req;
	cb_arg->op = op;
	els_req->cb_arg = cb_arg;
	els_req->data_xfer_len = data_len;

	/* Record which cpu this request is associated with */
	els_req->cpu = smp_processor_id();

	mp_req = (struct qedf_mp_req *)&(els_req->mp_req);
	rc = qedf_init_mp_req(els_req);
	if (rc) {
		QEDF_ERR(&(qedf->dbg_ctx), "ELS MP request init failed\n");
		kref_put(&els_req->refcount, qedf_release_cmd);
		goto els_err;
	} else {
		rc = 0;
	}

	/* Fill ELS Payload */
	if ((op >= ELS_LS_RJT) && (op <= ELS_AUTH_ELS)) {
		memcpy(mp_req->req_buf, data, data_len);
	} else {
		QEDF_ERR(&(qedf->dbg_ctx), "Invalid ELS op 0x%x\n", op);
		els_req->cb_func = NULL;
		els_req->cb_arg = NULL;
		kref_put(&els_req->refcount, qedf_release_cmd);
		rc = -EINVAL;
	}

	if (rc)
		goto els_err;

	/* Fill FC header */
	fc_hdr = &(mp_req->req_fc_hdr);

	did = fcport->rdata->ids.port_id;
	sid = fcport->sid;

	__fc_fill_fc_hdr(fc_hdr, FC_RCTL_ELS_REQ, did, sid,
			   FC_TYPE_ELS, FC_FC_FIRST_SEQ | FC_FC_END_SEQ |
			   FC_FC_SEQ_INIT, 0);

	/* Obtain exchange id */
	xid = els_req->xid;

	spin_lock_irqsave(&fcport->rport_lock, flags);

	sqe_idx = qedf_get_sqe_idx(fcport);
	sqe = &fcport->sq[sqe_idx];
	memset(sqe, 0, sizeof(struct fcoe_wqe));

	/* Initialize task context for this IO request */
	task = qedf_get_task_mem(&qedf->tasks, xid);
	qedf_init_mp_task(els_req, task, sqe);

	/* Put timer on els request */
	if (timer_msec)
		qedf_cmd_timer_set(qedf, els_req, timer_msec);

	/* Ring doorbell */
	QEDF_INFO(&(qedf->dbg_ctx), QEDF_LOG_ELS, "Ringing doorbell for ELS "
		   "req\n");
	qedf_ring_doorbell(fcport);
	set_bit(QEDF_CMD_OUTSTANDING, &els_req->flags);

	spin_unlock_irqrestore(&fcport->rport_lock, flags);
els_err:
	return rc;
}

void qedf_process_els_compl(struct qedf_ctx *qedf, struct fcoe_cqe *cqe,
	struct qedf_ioreq *els_req)
{
	struct fcoe_cqe_midpath_info *mp_info;
	struct qedf_rport *fcport;

	QEDF_INFO(&(qedf->dbg_ctx), QEDF_LOG_ELS, "Entered with xid = 0x%x"
		   " cmd_type = %d.\n", els_req->xid, els_req->cmd_type);

	if ((els_req->event == QEDF_IOREQ_EV_ELS_FLUSH)
		|| (els_req->event == QEDF_IOREQ_EV_CLEANUP_SUCCESS)
		|| (els_req->event == QEDF_IOREQ_EV_CLEANUP_FAILED)) {
		QEDF_INFO(&qedf->dbg_ctx, QEDF_LOG_IO,
			"ELS completion xid=0x%x after flush event=0x%x",
			els_req->xid, els_req->event);
		return;
	}

	fcport = els_req->fcport;

	/* When flush is active,
	 * let the cmds be completed from the cleanup context
	 */
	if (test_bit(QEDF_RPORT_IN_TARGET_RESET, &fcport->flags) ||
		test_bit(QEDF_RPORT_IN_LUN_RESET, &fcport->flags)) {
		QEDF_INFO(&qedf->dbg_ctx, QEDF_LOG_IO,
			"Dropping ELS completion xid=0x%x as fcport is flushing",
			els_req->xid);
		return;
	}

	clear_bit(QEDF_CMD_OUTSTANDING, &els_req->flags);

	/* Kill the ELS timer */
	cancel_delayed_work(&els_req->timeout_work);

	/* Get ELS response length from CQE */
	mp_info = &cqe->cqe_info.midpath_info;
	els_req->mp_req.resp_len = mp_info->data_placement_size;

	/* Parse ELS response */
	if ((els_req->cb_func) && (els_req->cb_arg)) {
		els_req->cb_func(els_req->cb_arg);
		els_req->cb_arg = NULL;
	}

	kref_put(&els_req->refcount, qedf_release_cmd);
}

static void qedf_rrq_compl(struct qedf_els_cb_arg *cb_arg)
{
	struct qedf_ioreq *orig_io_req;
	struct qedf_ioreq *rrq_req;
	struct qedf_ctx *qedf;
	int refcount;

	rrq_req = cb_arg->io_req;
	qedf = rrq_req->fcport->qedf;

	QEDF_INFO(&(qedf->dbg_ctx), QEDF_LOG_ELS, "Entered.\n");

	orig_io_req = cb_arg->aborted_io_req;

	if (!orig_io_req) {
		QEDF_ERR(&qedf->dbg_ctx,
			 "Original io_req is NULL, rrq_req = %p.\n", rrq_req);
		goto out_free;
	}
<<<<<<< HEAD

	if (rrq_req->event != QEDF_IOREQ_EV_ELS_TMO &&
	    rrq_req->event != QEDF_IOREQ_EV_ELS_ERR_DETECT)
		cancel_delayed_work_sync(&orig_io_req->timeout_work);
=======
>>>>>>> 7d2a07b7

	refcount = kref_read(&orig_io_req->refcount);
	QEDF_INFO(&(qedf->dbg_ctx), QEDF_LOG_ELS, "rrq_compl: orig io = %p,"
		   " orig xid = 0x%x, rrq_xid = 0x%x, refcount=%d\n",
		   orig_io_req, orig_io_req->xid, rrq_req->xid, refcount);

	/*
	 * This should return the aborted io_req to the command pool. Note that
	 * we need to check the refcound in case the original request was
	 * flushed but we get a completion on this xid.
	 */
	if (orig_io_req && refcount > 0)
		kref_put(&orig_io_req->refcount, qedf_release_cmd);

out_free:
	/*
	 * Release a reference to the rrq request if we timed out as the
	 * rrq completion handler is called directly from the timeout handler
	 * and not from els_compl where the reference would have normally been
	 * released.
	 */
	if (rrq_req->event == QEDF_IOREQ_EV_ELS_TMO)
		kref_put(&rrq_req->refcount, qedf_release_cmd);
	kfree(cb_arg);
}

/* Assumes kref is already held by caller */
int qedf_send_rrq(struct qedf_ioreq *aborted_io_req)
{

	struct fc_els_rrq rrq;
	struct qedf_rport *fcport;
	struct fc_lport *lport;
	struct qedf_els_cb_arg *cb_arg = NULL;
	struct qedf_ctx *qedf;
	uint32_t sid;
	uint32_t r_a_tov;
	int rc;
	int refcount;

	if (!aborted_io_req) {
		QEDF_ERR(NULL, "abort_io_req is NULL.\n");
		return -EINVAL;
	}

	fcport = aborted_io_req->fcport;

	if (!fcport) {
		refcount = kref_read(&aborted_io_req->refcount);
		QEDF_ERR(NULL,
			 "RRQ work was queued prior to a flush xid=0x%x, refcount=%d.\n",
			 aborted_io_req->xid, refcount);
		kref_put(&aborted_io_req->refcount, qedf_release_cmd);
		return -EINVAL;
	}

	/* Check that fcport is still offloaded */
	if (!test_bit(QEDF_RPORT_SESSION_READY, &fcport->flags)) {
		QEDF_ERR(NULL, "fcport is no longer offloaded.\n");
		return -EINVAL;
	}

	if (!fcport->qedf) {
		QEDF_ERR(NULL, "fcport->qedf is NULL.\n");
		return -EINVAL;
	}

	qedf = fcport->qedf;

	/*
	 * Sanity check that we can send a RRQ to make sure that refcount isn't
	 * 0
	 */
	refcount = kref_read(&aborted_io_req->refcount);
	if (refcount != 1) {
		QEDF_INFO(&qedf->dbg_ctx, QEDF_LOG_ELS,
			  "refcount for xid=%x io_req=%p refcount=%d is not 1.\n",
			  aborted_io_req->xid, aborted_io_req, refcount);
		return -EINVAL;
	}

	lport = qedf->lport;
	sid = fcport->sid;
	r_a_tov = lport->r_a_tov;

	QEDF_INFO(&(qedf->dbg_ctx), QEDF_LOG_ELS, "Sending RRQ orig "
		   "io = %p, orig_xid = 0x%x\n", aborted_io_req,
		   aborted_io_req->xid);
	memset(&rrq, 0, sizeof(rrq));

	cb_arg = kzalloc(sizeof(struct qedf_els_cb_arg), GFP_NOIO);
	if (!cb_arg) {
		QEDF_ERR(&(qedf->dbg_ctx), "Unable to allocate cb_arg for "
			  "RRQ\n");
		rc = -ENOMEM;
		goto rrq_err;
	}

	cb_arg->aborted_io_req = aborted_io_req;

	rrq.rrq_cmd = ELS_RRQ;
	hton24(rrq.rrq_s_id, sid);
	rrq.rrq_ox_id = htons(aborted_io_req->xid);
	rrq.rrq_rx_id =
	    htons(aborted_io_req->task->tstorm_st_context.read_write.rx_id);

	rc = qedf_initiate_els(fcport, ELS_RRQ, &rrq, sizeof(rrq),
	    qedf_rrq_compl, cb_arg, r_a_tov);

rrq_err:
	if (rc) {
		QEDF_ERR(&(qedf->dbg_ctx), "RRQ failed - release orig io "
			  "req 0x%x\n", aborted_io_req->xid);
		kfree(cb_arg);
		kref_put(&aborted_io_req->refcount, qedf_release_cmd);
	}
	return rc;
}

static void qedf_process_l2_frame_compl(struct qedf_rport *fcport,
					struct fc_frame *fp,
					u16 l2_oxid)
{
	struct fc_lport *lport = fcport->qedf->lport;
	struct fc_frame_header *fh;
	u32 crc;

	fh = (struct fc_frame_header *)fc_frame_header_get(fp);

	/* Set the OXID we return to what libfc used */
	if (l2_oxid != FC_XID_UNKNOWN)
		fh->fh_ox_id = htons(l2_oxid);

	/* Setup header fields */
	fh->fh_r_ctl = FC_RCTL_ELS_REP;
	fh->fh_type = FC_TYPE_ELS;
	/* Last sequence, end sequence */
	fh->fh_f_ctl[0] = 0x98;
	hton24(fh->fh_d_id, lport->port_id);
	hton24(fh->fh_s_id, fcport->rdata->ids.port_id);
	fh->fh_rx_id = 0xffff;

	/* Set frame attributes */
	crc = fcoe_fc_crc(fp);
	fc_frame_init(fp);
	fr_dev(fp) = lport;
	fr_sof(fp) = FC_SOF_I3;
	fr_eof(fp) = FC_EOF_T;
	fr_crc(fp) = cpu_to_le32(~crc);

	/* Send completed request to libfc */
	fc_exch_recv(lport, fp);
}

/*
 * In instances where an ELS command times out we may need to restart the
 * rport by logging out and then logging back in.
 */
void qedf_restart_rport(struct qedf_rport *fcport)
{
	struct fc_lport *lport;
	struct fc_rport_priv *rdata;
	u32 port_id;
	unsigned long flags;

	if (!fcport) {
		QEDF_ERR(NULL, "fcport is NULL.\n");
		return;
	}

	spin_lock_irqsave(&fcport->rport_lock, flags);
	if (test_bit(QEDF_RPORT_IN_RESET, &fcport->flags) ||
	    !test_bit(QEDF_RPORT_SESSION_READY, &fcport->flags) ||
	    test_bit(QEDF_RPORT_UPLOADING_CONNECTION, &fcport->flags)) {
		QEDF_ERR(&(fcport->qedf->dbg_ctx), "fcport %p already in reset or not offloaded.\n",
		    fcport);
		spin_unlock_irqrestore(&fcport->rport_lock, flags);
		return;
	}

	/* Set that we are now in reset */
	set_bit(QEDF_RPORT_IN_RESET, &fcport->flags);
	spin_unlock_irqrestore(&fcport->rport_lock, flags);

	rdata = fcport->rdata;
	if (rdata && !kref_get_unless_zero(&rdata->kref)) {
		fcport->rdata = NULL;
		rdata = NULL;
	}

	if (rdata && rdata->rp_state == RPORT_ST_READY) {
		lport = fcport->qedf->lport;
		port_id = rdata->ids.port_id;
		QEDF_ERR(&(fcport->qedf->dbg_ctx),
		    "LOGO port_id=%x.\n", port_id);
		fc_rport_logoff(rdata);
		kref_put(&rdata->kref, fc_rport_destroy);
		mutex_lock(&lport->disc.disc_mutex);
		/* Recreate the rport and log back in */
		rdata = fc_rport_create(lport, port_id);
		mutex_unlock(&lport->disc.disc_mutex);
		if (rdata)
			fc_rport_login(rdata);
		fcport->rdata = rdata;
	}
	clear_bit(QEDF_RPORT_IN_RESET, &fcport->flags);
}

static void qedf_l2_els_compl(struct qedf_els_cb_arg *cb_arg)
{
	struct qedf_ioreq *els_req;
	struct qedf_rport *fcport;
	struct qedf_mp_req *mp_req;
	struct fc_frame *fp;
	struct fc_frame_header *fh, *mp_fc_hdr;
	void *resp_buf, *fc_payload;
	u32 resp_len;
	u16 l2_oxid;

	l2_oxid = cb_arg->l2_oxid;
	els_req = cb_arg->io_req;

	if (!els_req) {
		QEDF_ERR(NULL, "els_req is NULL.\n");
		goto free_arg;
	}

	/*
	 * If we are flushing the command just free the cb_arg as none of the
	 * response data will be valid.
	 */
	if (els_req->event == QEDF_IOREQ_EV_ELS_FLUSH) {
		QEDF_ERR(NULL, "els_req xid=0x%x event is flush.\n",
			 els_req->xid);
		goto free_arg;
	}

	fcport = els_req->fcport;
	mp_req = &(els_req->mp_req);
	mp_fc_hdr = &(mp_req->resp_fc_hdr);
	resp_len = mp_req->resp_len;
	resp_buf = mp_req->resp_buf;

	/*
	 * If a middle path ELS command times out, don't try to return
	 * the command but rather do any internal cleanup and then libfc
	 * timeout the command and clean up its internal resources.
	 */
	if (els_req->event == QEDF_IOREQ_EV_ELS_TMO) {
		/*
		 * If ADISC times out, libfc will timeout the exchange and then
		 * try to send a PLOGI which will timeout since the session is
		 * still offloaded.  Force libfc to logout the session which
		 * will offload the connection and allow the PLOGI response to
		 * flow over the LL2 path.
		 */
		if (cb_arg->op == ELS_ADISC)
			qedf_restart_rport(fcport);
		return;
	}

	if (sizeof(struct fc_frame_header) + resp_len > QEDF_PAGE_SIZE) {
		QEDF_ERR(&(fcport->qedf->dbg_ctx), "resp_len is "
		   "beyond page size.\n");
		goto free_arg;
	}

	fp = fc_frame_alloc(fcport->qedf->lport, resp_len);
	if (!fp) {
		QEDF_ERR(&(fcport->qedf->dbg_ctx),
		    "fc_frame_alloc failure.\n");
		return;
	}

	/* Copy frame header from firmware into fp */
	fh = (struct fc_frame_header *)fc_frame_header_get(fp);
	memcpy(fh, mp_fc_hdr, sizeof(struct fc_frame_header));

	/* Copy payload from firmware into fp */
	fc_payload = fc_frame_payload_get(fp, resp_len);
	memcpy(fc_payload, resp_buf, resp_len);

	QEDF_INFO(&(fcport->qedf->dbg_ctx), QEDF_LOG_ELS,
	    "Completing OX_ID 0x%x back to libfc.\n", l2_oxid);
	qedf_process_l2_frame_compl(fcport, fp, l2_oxid);

free_arg:
	kfree(cb_arg);
}

int qedf_send_adisc(struct qedf_rport *fcport, struct fc_frame *fp)
{
	struct fc_els_adisc *adisc;
	struct fc_frame_header *fh;
	struct fc_lport *lport = fcport->qedf->lport;
	struct qedf_els_cb_arg *cb_arg = NULL;
	struct qedf_ctx *qedf;
	uint32_t r_a_tov = lport->r_a_tov;
	int rc;

	qedf = fcport->qedf;
	fh = fc_frame_header_get(fp);

	cb_arg = kzalloc(sizeof(struct qedf_els_cb_arg), GFP_NOIO);
	if (!cb_arg) {
		QEDF_ERR(&(qedf->dbg_ctx), "Unable to allocate cb_arg for "
			  "ADISC\n");
		rc = -ENOMEM;
		goto adisc_err;
	}
	cb_arg->l2_oxid = ntohs(fh->fh_ox_id);

	QEDF_INFO(&(qedf->dbg_ctx), QEDF_LOG_ELS,
	    "Sending ADISC ox_id=0x%x.\n", cb_arg->l2_oxid);

	adisc = fc_frame_payload_get(fp, sizeof(*adisc));

	rc = qedf_initiate_els(fcport, ELS_ADISC, adisc, sizeof(*adisc),
	    qedf_l2_els_compl, cb_arg, r_a_tov);

adisc_err:
	if (rc) {
		QEDF_ERR(&(qedf->dbg_ctx), "ADISC failed.\n");
		kfree(cb_arg);
	}
	return rc;
}

static void qedf_srr_compl(struct qedf_els_cb_arg *cb_arg)
{
	struct qedf_ioreq *orig_io_req;
	struct qedf_ioreq *srr_req;
	struct qedf_mp_req *mp_req;
	struct fc_frame_header *mp_fc_hdr, *fh;
	struct fc_frame *fp;
	void *resp_buf, *fc_payload;
	u32 resp_len;
	struct fc_lport *lport;
	struct qedf_ctx *qedf;
	int refcount;
	u8 opcode;

	srr_req = cb_arg->io_req;
	qedf = srr_req->fcport->qedf;
	lport = qedf->lport;

	orig_io_req = cb_arg->aborted_io_req;

	if (!orig_io_req) {
		QEDF_ERR(NULL, "orig_io_req is NULL.\n");
		goto out_free;
	}

	clear_bit(QEDF_CMD_SRR_SENT, &orig_io_req->flags);

	if (srr_req->event != QEDF_IOREQ_EV_ELS_TMO &&
	    srr_req->event != QEDF_IOREQ_EV_ELS_ERR_DETECT)
		cancel_delayed_work_sync(&orig_io_req->timeout_work);

	refcount = kref_read(&orig_io_req->refcount);
	QEDF_INFO(&(qedf->dbg_ctx), QEDF_LOG_ELS, "Entered: orig_io=%p,"
		   " orig_io_xid=0x%x, rec_xid=0x%x, refcount=%d\n",
		   orig_io_req, orig_io_req->xid, srr_req->xid, refcount);

	/* If a SRR times out, simply free resources */
	if (srr_req->event == QEDF_IOREQ_EV_ELS_TMO) {
		QEDF_ERR(&qedf->dbg_ctx,
			 "ELS timeout rec_xid=0x%x.\n", srr_req->xid);
		goto out_put;
	}

	/* Normalize response data into struct fc_frame */
	mp_req = &(srr_req->mp_req);
	mp_fc_hdr = &(mp_req->resp_fc_hdr);
	resp_len = mp_req->resp_len;
	resp_buf = mp_req->resp_buf;

	fp = fc_frame_alloc(lport, resp_len);
	if (!fp) {
		QEDF_ERR(&(qedf->dbg_ctx),
		    "fc_frame_alloc failure.\n");
		goto out_put;
	}

	/* Copy frame header from firmware into fp */
	fh = (struct fc_frame_header *)fc_frame_header_get(fp);
	memcpy(fh, mp_fc_hdr, sizeof(struct fc_frame_header));

	/* Copy payload from firmware into fp */
	fc_payload = fc_frame_payload_get(fp, resp_len);
	memcpy(fc_payload, resp_buf, resp_len);

	opcode = fc_frame_payload_op(fp);
	switch (opcode) {
	case ELS_LS_ACC:
		QEDF_INFO(&(qedf->dbg_ctx), QEDF_LOG_ELS,
		    "SRR success.\n");
		break;
	case ELS_LS_RJT:
		QEDF_INFO(&qedf->dbg_ctx, QEDF_LOG_ELS,
		    "SRR rejected.\n");
		qedf_initiate_abts(orig_io_req, true);
		break;
	}

	fc_frame_free(fp);
out_put:
	/* Put reference for original command since SRR completed */
	kref_put(&orig_io_req->refcount, qedf_release_cmd);
out_free:
	kfree(cb_arg);
}

static int qedf_send_srr(struct qedf_ioreq *orig_io_req, u32 offset, u8 r_ctl)
{
	struct fcp_srr srr;
	struct qedf_ctx *qedf;
	struct qedf_rport *fcport;
	struct fc_lport *lport;
	struct qedf_els_cb_arg *cb_arg = NULL;
	u32 r_a_tov;
	int rc;

	if (!orig_io_req) {
		QEDF_ERR(NULL, "orig_io_req is NULL.\n");
		return -EINVAL;
	}

	fcport = orig_io_req->fcport;

	/* Check that fcport is still offloaded */
	if (!test_bit(QEDF_RPORT_SESSION_READY, &fcport->flags)) {
		QEDF_ERR(NULL, "fcport is no longer offloaded.\n");
		return -EINVAL;
	}

	if (!fcport->qedf) {
		QEDF_ERR(NULL, "fcport->qedf is NULL.\n");
		return -EINVAL;
	}

	/* Take reference until SRR command completion */
	kref_get(&orig_io_req->refcount);

	qedf = fcport->qedf;
	lport = qedf->lport;
	r_a_tov = lport->r_a_tov;

	QEDF_INFO(&(qedf->dbg_ctx), QEDF_LOG_ELS, "Sending SRR orig_io=%p, "
		   "orig_xid=0x%x\n", orig_io_req, orig_io_req->xid);
	memset(&srr, 0, sizeof(srr));

	cb_arg = kzalloc(sizeof(struct qedf_els_cb_arg), GFP_NOIO);
	if (!cb_arg) {
		QEDF_ERR(&(qedf->dbg_ctx), "Unable to allocate cb_arg for "
			  "SRR\n");
		rc = -ENOMEM;
		goto srr_err;
	}

	cb_arg->aborted_io_req = orig_io_req;

	srr.srr_op = ELS_SRR;
	srr.srr_ox_id = htons(orig_io_req->xid);
	srr.srr_rx_id = htons(orig_io_req->rx_id);
	srr.srr_rel_off = htonl(offset);
	srr.srr_r_ctl = r_ctl;

	rc = qedf_initiate_els(fcport, ELS_SRR, &srr, sizeof(srr),
	    qedf_srr_compl, cb_arg, r_a_tov);

srr_err:
	if (rc) {
		QEDF_ERR(&(qedf->dbg_ctx), "SRR failed - release orig_io_req"
			  "=0x%x\n", orig_io_req->xid);
		kfree(cb_arg);
		/* If we fail to queue SRR, send ABTS to orig_io */
		qedf_initiate_abts(orig_io_req, true);
		kref_put(&orig_io_req->refcount, qedf_release_cmd);
	} else
		/* Tell other threads that SRR is in progress */
		set_bit(QEDF_CMD_SRR_SENT, &orig_io_req->flags);

	return rc;
}

static void qedf_initiate_seq_cleanup(struct qedf_ioreq *orig_io_req,
	u32 offset, u8 r_ctl)
{
	struct qedf_rport *fcport;
	unsigned long flags;
	struct qedf_els_cb_arg *cb_arg;
	struct fcoe_wqe *sqe;
	u16 sqe_idx;

	fcport = orig_io_req->fcport;

	QEDF_INFO(&(fcport->qedf->dbg_ctx), QEDF_LOG_ELS,
	    "Doing sequence cleanup for xid=0x%x offset=%u.\n",
	    orig_io_req->xid, offset);

	cb_arg = kzalloc(sizeof(struct qedf_els_cb_arg), GFP_NOIO);
	if (!cb_arg) {
		QEDF_ERR(&(fcport->qedf->dbg_ctx), "Unable to allocate cb_arg "
			  "for sequence cleanup\n");
		return;
	}

	/* Get reference for cleanup request */
	kref_get(&orig_io_req->refcount);

	orig_io_req->cmd_type = QEDF_SEQ_CLEANUP;
	cb_arg->offset = offset;
	cb_arg->r_ctl = r_ctl;
	orig_io_req->cb_arg = cb_arg;

	qedf_cmd_timer_set(fcport->qedf, orig_io_req,
	    QEDF_CLEANUP_TIMEOUT * HZ);

	spin_lock_irqsave(&fcport->rport_lock, flags);

	sqe_idx = qedf_get_sqe_idx(fcport);
	sqe = &fcport->sq[sqe_idx];
	memset(sqe, 0, sizeof(struct fcoe_wqe));
	orig_io_req->task_params->sqe = sqe;

	init_initiator_sequence_recovery_fcoe_task(orig_io_req->task_params,
						   offset);
	qedf_ring_doorbell(fcport);

	spin_unlock_irqrestore(&fcport->rport_lock, flags);
}

void qedf_process_seq_cleanup_compl(struct qedf_ctx *qedf,
	struct fcoe_cqe *cqe, struct qedf_ioreq *io_req)
{
	int rc;
	struct qedf_els_cb_arg *cb_arg;

	cb_arg = io_req->cb_arg;

	/* If we timed out just free resources */
	if (io_req->event == QEDF_IOREQ_EV_ELS_TMO || !cqe) {
		QEDF_ERR(&qedf->dbg_ctx,
			 "cqe is NULL or timeout event (0x%x)", io_req->event);
		goto free;
	}

	/* Kill the timer we put on the request */
	cancel_delayed_work_sync(&io_req->timeout_work);

	rc = qedf_send_srr(io_req, cb_arg->offset, cb_arg->r_ctl);
	if (rc)
		QEDF_ERR(&(qedf->dbg_ctx), "Unable to send SRR, I/O will "
		    "abort, xid=0x%x.\n", io_req->xid);
free:
	kfree(cb_arg);
	kref_put(&io_req->refcount, qedf_release_cmd);
}

static bool qedf_requeue_io_req(struct qedf_ioreq *orig_io_req)
{
	struct qedf_rport *fcport;
	struct qedf_ioreq *new_io_req;
	unsigned long flags;
	bool rc = false;

	fcport = orig_io_req->fcport;
	if (!fcport) {
		QEDF_ERR(NULL, "fcport is NULL.\n");
		goto out;
	}

	if (!orig_io_req->sc_cmd) {
		QEDF_ERR(&(fcport->qedf->dbg_ctx), "sc_cmd is NULL for "
		    "xid=0x%x.\n", orig_io_req->xid);
		goto out;
	}

	new_io_req = qedf_alloc_cmd(fcport, QEDF_SCSI_CMD);
	if (!new_io_req) {
		QEDF_ERR(&(fcport->qedf->dbg_ctx), "Could not allocate new "
		    "io_req.\n");
		goto out;
	}

	new_io_req->sc_cmd = orig_io_req->sc_cmd;

	/*
	 * This keeps the sc_cmd struct from being returned to the tape
	 * driver and being requeued twice. We do need to put a reference
	 * for the original I/O request since we will not do a SCSI completion
	 * for it.
	 */
	orig_io_req->sc_cmd = NULL;
	kref_put(&orig_io_req->refcount, qedf_release_cmd);

	spin_lock_irqsave(&fcport->rport_lock, flags);

	/* kref for new command released in qedf_post_io_req on error */
	if (qedf_post_io_req(fcport, new_io_req)) {
		QEDF_ERR(&(fcport->qedf->dbg_ctx), "Unable to post io_req\n");
		/* Return SQE to pool */
		atomic_inc(&fcport->free_sqes);
	} else {
		QEDF_INFO(&(fcport->qedf->dbg_ctx), QEDF_LOG_ELS,
		    "Reissued SCSI command from  orig_xid=0x%x on "
		    "new_xid=0x%x.\n", orig_io_req->xid, new_io_req->xid);
		/*
		 * Abort the original I/O but do not return SCSI command as
		 * it has been reissued on another OX_ID.
		 */
		spin_unlock_irqrestore(&fcport->rport_lock, flags);
		qedf_initiate_abts(orig_io_req, false);
		goto out;
	}

	spin_unlock_irqrestore(&fcport->rport_lock, flags);
out:
	return rc;
}


static void qedf_rec_compl(struct qedf_els_cb_arg *cb_arg)
{
	struct qedf_ioreq *orig_io_req;
	struct qedf_ioreq *rec_req;
	struct qedf_mp_req *mp_req;
	struct fc_frame_header *mp_fc_hdr, *fh;
	struct fc_frame *fp;
	void *resp_buf, *fc_payload;
	u32 resp_len;
	struct fc_lport *lport;
	struct qedf_ctx *qedf;
	int refcount;
	enum fc_rctl r_ctl;
	struct fc_els_ls_rjt *rjt;
	struct fc_els_rec_acc *acc;
	u8 opcode;
	u32 offset, e_stat;
	struct scsi_cmnd *sc_cmd;
	bool srr_needed = false;

	rec_req = cb_arg->io_req;
	qedf = rec_req->fcport->qedf;
	lport = qedf->lport;

	orig_io_req = cb_arg->aborted_io_req;

	if (!orig_io_req) {
		QEDF_ERR(NULL, "orig_io_req is NULL.\n");
		goto out_free;
	}

	if (rec_req->event != QEDF_IOREQ_EV_ELS_TMO &&
	    rec_req->event != QEDF_IOREQ_EV_ELS_ERR_DETECT)
		cancel_delayed_work_sync(&orig_io_req->timeout_work);

	refcount = kref_read(&orig_io_req->refcount);
	QEDF_INFO(&(qedf->dbg_ctx), QEDF_LOG_ELS, "Entered: orig_io=%p,"
		   " orig_io_xid=0x%x, rec_xid=0x%x, refcount=%d\n",
		   orig_io_req, orig_io_req->xid, rec_req->xid, refcount);

	/* If a REC times out, free resources */
	if (rec_req->event == QEDF_IOREQ_EV_ELS_TMO) {
		QEDF_ERR(&qedf->dbg_ctx,
			 "Got TMO event, orig_io_req %p orig_io_xid=0x%x.\n",
			 orig_io_req, orig_io_req->xid);
		goto out_put;
	}

	/* Normalize response data into struct fc_frame */
	mp_req = &(rec_req->mp_req);
	mp_fc_hdr = &(mp_req->resp_fc_hdr);
	resp_len = mp_req->resp_len;
	acc = resp_buf = mp_req->resp_buf;

	fp = fc_frame_alloc(lport, resp_len);
	if (!fp) {
		QEDF_ERR(&(qedf->dbg_ctx),
		    "fc_frame_alloc failure.\n");
		goto out_put;
	}

	/* Copy frame header from firmware into fp */
	fh = (struct fc_frame_header *)fc_frame_header_get(fp);
	memcpy(fh, mp_fc_hdr, sizeof(struct fc_frame_header));

	/* Copy payload from firmware into fp */
	fc_payload = fc_frame_payload_get(fp, resp_len);
	memcpy(fc_payload, resp_buf, resp_len);

	opcode = fc_frame_payload_op(fp);
	if (opcode == ELS_LS_RJT) {
		rjt = fc_frame_payload_get(fp, sizeof(*rjt));
		if (!rjt) {
			QEDF_ERR(&qedf->dbg_ctx, "payload get failed");
			goto out_free_frame;
		}

		QEDF_INFO(&(qedf->dbg_ctx), QEDF_LOG_ELS,
		    "Received LS_RJT for REC: er_reason=0x%x, "
		    "er_explan=0x%x.\n", rjt->er_reason, rjt->er_explan);
		/*
		 * The following response(s) mean that we need to reissue the
		 * request on another exchange.  We need to do this without
		 * informing the upper layers lest it cause an application
		 * error.
		 */
		if ((rjt->er_reason == ELS_RJT_LOGIC ||
		    rjt->er_reason == ELS_RJT_UNAB) &&
		    rjt->er_explan == ELS_EXPL_OXID_RXID) {
			QEDF_INFO(&(qedf->dbg_ctx), QEDF_LOG_ELS,
			    "Handle CMD LOST case.\n");
			qedf_requeue_io_req(orig_io_req);
		}
	} else if (opcode == ELS_LS_ACC) {
		offset = ntohl(acc->reca_fc4value);
		e_stat = ntohl(acc->reca_e_stat);
		QEDF_INFO(&(qedf->dbg_ctx), QEDF_LOG_ELS,
		    "Received LS_ACC for REC: offset=0x%x, e_stat=0x%x.\n",
		    offset, e_stat);
		if (e_stat & ESB_ST_SEQ_INIT)  {
			QEDF_INFO(&(qedf->dbg_ctx), QEDF_LOG_ELS,
			    "Target has the seq init\n");
			goto out_free_frame;
		}
		sc_cmd = orig_io_req->sc_cmd;
		if (!sc_cmd) {
			QEDF_INFO(&(qedf->dbg_ctx), QEDF_LOG_ELS,
			    "sc_cmd is NULL for xid=0x%x.\n",
			    orig_io_req->xid);
			goto out_free_frame;
		}
		/* SCSI write case */
		if (sc_cmd->sc_data_direction == DMA_TO_DEVICE) {
			if (offset == orig_io_req->data_xfer_len) {
				QEDF_INFO(&(qedf->dbg_ctx), QEDF_LOG_ELS,
				    "WRITE - response lost.\n");
				r_ctl = FC_RCTL_DD_CMD_STATUS;
				srr_needed = true;
				offset = 0;
			} else {
				QEDF_INFO(&(qedf->dbg_ctx), QEDF_LOG_ELS,
				    "WRITE - XFER_RDY/DATA lost.\n");
				r_ctl = FC_RCTL_DD_DATA_DESC;
				/* Use data from warning CQE instead of REC */
				offset = orig_io_req->tx_buf_off;
			}
		/* SCSI read case */
		} else {
			if (orig_io_req->rx_buf_off ==
			    orig_io_req->data_xfer_len) {
				QEDF_INFO(&(qedf->dbg_ctx), QEDF_LOG_ELS,
				    "READ - response lost.\n");
				srr_needed = true;
				r_ctl = FC_RCTL_DD_CMD_STATUS;
				offset = 0;
			} else {
				QEDF_INFO(&(qedf->dbg_ctx), QEDF_LOG_ELS,
				    "READ - DATA lost.\n");
				/*
				 * For read case we always set the offset to 0
				 * for sequence recovery task.
				 */
				offset = 0;
				r_ctl = FC_RCTL_DD_SOL_DATA;
			}
		}

		if (srr_needed)
			qedf_send_srr(orig_io_req, offset, r_ctl);
		else
			qedf_initiate_seq_cleanup(orig_io_req, offset, r_ctl);
	}

out_free_frame:
	fc_frame_free(fp);
out_put:
	/* Put reference for original command since REC completed */
	kref_put(&orig_io_req->refcount, qedf_release_cmd);
out_free:
	kfree(cb_arg);
}

/* Assumes kref is already held by caller */
int qedf_send_rec(struct qedf_ioreq *orig_io_req)
{

	struct fc_els_rec rec;
	struct qedf_rport *fcport;
	struct fc_lport *lport;
	struct qedf_els_cb_arg *cb_arg = NULL;
	struct qedf_ctx *qedf;
	uint32_t sid;
	uint32_t r_a_tov;
	int rc;

	if (!orig_io_req) {
		QEDF_ERR(NULL, "orig_io_req is NULL.\n");
		return -EINVAL;
	}

	fcport = orig_io_req->fcport;

	/* Check that fcport is still offloaded */
	if (!test_bit(QEDF_RPORT_SESSION_READY, &fcport->flags)) {
		QEDF_ERR(NULL, "fcport is no longer offloaded.\n");
		return -EINVAL;
	}

	if (!fcport->qedf) {
		QEDF_ERR(NULL, "fcport->qedf is NULL.\n");
		return -EINVAL;
	}

	/* Take reference until REC command completion */
	kref_get(&orig_io_req->refcount);

	qedf = fcport->qedf;
	lport = qedf->lport;
	sid = fcport->sid;
	r_a_tov = lport->r_a_tov;

	memset(&rec, 0, sizeof(rec));

	cb_arg = kzalloc(sizeof(struct qedf_els_cb_arg), GFP_NOIO);
	if (!cb_arg) {
		QEDF_ERR(&(qedf->dbg_ctx), "Unable to allocate cb_arg for "
			  "REC\n");
		rc = -ENOMEM;
		goto rec_err;
	}

	cb_arg->aborted_io_req = orig_io_req;

	rec.rec_cmd = ELS_REC;
	hton24(rec.rec_s_id, sid);
	rec.rec_ox_id = htons(orig_io_req->xid);
	rec.rec_rx_id =
	    htons(orig_io_req->task->tstorm_st_context.read_write.rx_id);

	QEDF_INFO(&(qedf->dbg_ctx), QEDF_LOG_ELS, "Sending REC orig_io=%p, "
	   "orig_xid=0x%x rx_id=0x%x\n", orig_io_req,
	   orig_io_req->xid, rec.rec_rx_id);
	rc = qedf_initiate_els(fcport, ELS_REC, &rec, sizeof(rec),
	    qedf_rec_compl, cb_arg, r_a_tov);

rec_err:
	if (rc) {
		QEDF_ERR(&(qedf->dbg_ctx), "REC failed - release orig_io_req"
			  "=0x%x\n", orig_io_req->xid);
		kfree(cb_arg);
		kref_put(&orig_io_req->refcount, qedf_release_cmd);
	}
	return rc;
}<|MERGE_RESOLUTION|>--- conflicted
+++ resolved
@@ -207,13 +207,6 @@
 			 "Original io_req is NULL, rrq_req = %p.\n", rrq_req);
 		goto out_free;
 	}
-<<<<<<< HEAD
-
-	if (rrq_req->event != QEDF_IOREQ_EV_ELS_TMO &&
-	    rrq_req->event != QEDF_IOREQ_EV_ELS_ERR_DETECT)
-		cancel_delayed_work_sync(&orig_io_req->timeout_work);
-=======
->>>>>>> 7d2a07b7
 
 	refcount = kref_read(&orig_io_req->refcount);
 	QEDF_INFO(&(qedf->dbg_ctx), QEDF_LOG_ELS, "rrq_compl: orig io = %p,"
