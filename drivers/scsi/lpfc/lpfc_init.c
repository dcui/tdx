/*******************************************************************
 * This file is part of the Emulex Linux Device Driver for         *
 * Fibre Channel Host Bus Adapters.                                *
 * Copyright (C) 2004-2015 Emulex.  All rights reserved.           *
 * EMULEX and SLI are trademarks of Emulex.                        *
 * www.emulex.com                                                  *
 * Portions Copyright (C) 2004-2005 Christoph Hellwig              *
 *                                                                 *
 * This program is free software; you can redistribute it and/or   *
 * modify it under the terms of version 2 of the GNU General       *
 * Public License as published by the Free Software Foundation.    *
 * This program is distributed in the hope that it will be useful. *
 * ALL EXPRESS OR IMPLIED CONDITIONS, REPRESENTATIONS AND          *
 * WARRANTIES, INCLUDING ANY IMPLIED WARRANTY OF MERCHANTABILITY,  *
 * FITNESS FOR A PARTICULAR PURPOSE, OR NON-INFRINGEMENT, ARE      *
 * DISCLAIMED, EXCEPT TO THE EXTENT THAT SUCH DISCLAIMERS ARE HELD *
 * TO BE LEGALLY INVALID.  See the GNU General Public License for  *
 * more details, a copy of which can be found in the file COPYING  *
 * included with this package.                                     *
 *******************************************************************/

#include <linux/blkdev.h>
#include <linux/delay.h>
#include <linux/dma-mapping.h>
#include <linux/idr.h>
#include <linux/interrupt.h>
#include <linux/module.h>
#include <linux/kthread.h>
#include <linux/pci.h>
#include <linux/spinlock.h>
#include <linux/ctype.h>
#include <linux/aer.h>
#include <linux/slab.h>
#include <linux/firmware.h>
#include <linux/miscdevice.h>
#include <linux/percpu.h>

#include <scsi/scsi.h>
#include <scsi/scsi_device.h>
#include <scsi/scsi_host.h>
#include <scsi/scsi_transport_fc.h>

#include "lpfc_hw4.h"
#include "lpfc_hw.h"
#include "lpfc_sli.h"
#include "lpfc_sli4.h"
#include "lpfc_nl.h"
#include "lpfc_disc.h"
#include "lpfc_scsi.h"
#include "lpfc.h"
#include "lpfc_logmsg.h"
#include "lpfc_crtn.h"
#include "lpfc_vport.h"
#include "lpfc_version.h"

char *_dump_buf_data;
unsigned long _dump_buf_data_order;
char *_dump_buf_dif;
unsigned long _dump_buf_dif_order;
spinlock_t _dump_buf_lock;

/* Used when mapping IRQ vectors in a driver centric manner */
uint16_t *lpfc_used_cpu;
uint32_t lpfc_present_cpu;

static void lpfc_get_hba_model_desc(struct lpfc_hba *, uint8_t *, uint8_t *);
static int lpfc_post_rcv_buf(struct lpfc_hba *);
static int lpfc_sli4_queue_verify(struct lpfc_hba *);
static int lpfc_create_bootstrap_mbox(struct lpfc_hba *);
static int lpfc_setup_endian_order(struct lpfc_hba *);
static void lpfc_destroy_bootstrap_mbox(struct lpfc_hba *);
static void lpfc_free_els_sgl_list(struct lpfc_hba *);
static void lpfc_init_sgl_list(struct lpfc_hba *);
static int lpfc_init_active_sgl_array(struct lpfc_hba *);
static void lpfc_free_active_sgl(struct lpfc_hba *);
static int lpfc_hba_down_post_s3(struct lpfc_hba *phba);
static int lpfc_hba_down_post_s4(struct lpfc_hba *phba);
static int lpfc_sli4_cq_event_pool_create(struct lpfc_hba *);
static void lpfc_sli4_cq_event_pool_destroy(struct lpfc_hba *);
static void lpfc_sli4_cq_event_release_all(struct lpfc_hba *);
static void lpfc_sli4_disable_intr(struct lpfc_hba *);
static uint32_t lpfc_sli4_enable_intr(struct lpfc_hba *, uint32_t);
static void lpfc_sli4_oas_verify(struct lpfc_hba *phba);

static struct scsi_transport_template *lpfc_transport_template = NULL;
static struct scsi_transport_template *lpfc_vport_transport_template = NULL;
static DEFINE_IDR(lpfc_hba_index);

/**
 * lpfc_config_port_prep - Perform lpfc initialization prior to config port
 * @phba: pointer to lpfc hba data structure.
 *
 * This routine will do LPFC initialization prior to issuing the CONFIG_PORT
 * mailbox command. It retrieves the revision information from the HBA and
 * collects the Vital Product Data (VPD) about the HBA for preparing the
 * configuration of the HBA.
 *
 * Return codes:
 *   0 - success.
 *   -ERESTART - requests the SLI layer to reset the HBA and try again.
 *   Any other value - indicates an error.
 **/
int
lpfc_config_port_prep(struct lpfc_hba *phba)
{
	lpfc_vpd_t *vp = &phba->vpd;
	int i = 0, rc;
	LPFC_MBOXQ_t *pmb;
	MAILBOX_t *mb;
	char *lpfc_vpd_data = NULL;
	uint16_t offset = 0;
	static char licensed[56] =
		    "key unlock for use with gnu public licensed code only\0";
	static int init_key = 1;

	pmb = mempool_alloc(phba->mbox_mem_pool, GFP_KERNEL);
	if (!pmb) {
		phba->link_state = LPFC_HBA_ERROR;
		return -ENOMEM;
	}

	mb = &pmb->u.mb;
	phba->link_state = LPFC_INIT_MBX_CMDS;

	if (lpfc_is_LC_HBA(phba->pcidev->device)) {
		if (init_key) {
			uint32_t *ptext = (uint32_t *) licensed;

			for (i = 0; i < 56; i += sizeof (uint32_t), ptext++)
				*ptext = cpu_to_be32(*ptext);
			init_key = 0;
		}

		lpfc_read_nv(phba, pmb);
		memset((char*)mb->un.varRDnvp.rsvd3, 0,
			sizeof (mb->un.varRDnvp.rsvd3));
		memcpy((char*)mb->un.varRDnvp.rsvd3, licensed,
			 sizeof (licensed));

		rc = lpfc_sli_issue_mbox(phba, pmb, MBX_POLL);

		if (rc != MBX_SUCCESS) {
			lpfc_printf_log(phba, KERN_ERR, LOG_MBOX,
					"0324 Config Port initialization "
					"error, mbxCmd x%x READ_NVPARM, "
					"mbxStatus x%x\n",
					mb->mbxCommand, mb->mbxStatus);
			mempool_free(pmb, phba->mbox_mem_pool);
			return -ERESTART;
		}
		memcpy(phba->wwnn, (char *)mb->un.varRDnvp.nodename,
		       sizeof(phba->wwnn));
		memcpy(phba->wwpn, (char *)mb->un.varRDnvp.portname,
		       sizeof(phba->wwpn));
	}

	phba->sli3_options = 0x0;

	/* Setup and issue mailbox READ REV command */
	lpfc_read_rev(phba, pmb);
	rc = lpfc_sli_issue_mbox(phba, pmb, MBX_POLL);
	if (rc != MBX_SUCCESS) {
		lpfc_printf_log(phba, KERN_ERR, LOG_INIT,
				"0439 Adapter failed to init, mbxCmd x%x "
				"READ_REV, mbxStatus x%x\n",
				mb->mbxCommand, mb->mbxStatus);
		mempool_free( pmb, phba->mbox_mem_pool);
		return -ERESTART;
	}


	/*
	 * The value of rr must be 1 since the driver set the cv field to 1.
	 * This setting requires the FW to set all revision fields.
	 */
	if (mb->un.varRdRev.rr == 0) {
		vp->rev.rBit = 0;
		lpfc_printf_log(phba, KERN_ERR, LOG_INIT,
				"0440 Adapter failed to init, READ_REV has "
				"missing revision information.\n");
		mempool_free(pmb, phba->mbox_mem_pool);
		return -ERESTART;
	}

	if (phba->sli_rev == 3 && !mb->un.varRdRev.v3rsp) {
		mempool_free(pmb, phba->mbox_mem_pool);
		return -EINVAL;
	}

	/* Save information as VPD data */
	vp->rev.rBit = 1;
	memcpy(&vp->sli3Feat, &mb->un.varRdRev.sli3Feat, sizeof(uint32_t));
	vp->rev.sli1FwRev = mb->un.varRdRev.sli1FwRev;
	memcpy(vp->rev.sli1FwName, (char*) mb->un.varRdRev.sli1FwName, 16);
	vp->rev.sli2FwRev = mb->un.varRdRev.sli2FwRev;
	memcpy(vp->rev.sli2FwName, (char *) mb->un.varRdRev.sli2FwName, 16);
	vp->rev.biuRev = mb->un.varRdRev.biuRev;
	vp->rev.smRev = mb->un.varRdRev.smRev;
	vp->rev.smFwRev = mb->un.varRdRev.un.smFwRev;
	vp->rev.endecRev = mb->un.varRdRev.endecRev;
	vp->rev.fcphHigh = mb->un.varRdRev.fcphHigh;
	vp->rev.fcphLow = mb->un.varRdRev.fcphLow;
	vp->rev.feaLevelHigh = mb->un.varRdRev.feaLevelHigh;
	vp->rev.feaLevelLow = mb->un.varRdRev.feaLevelLow;
	vp->rev.postKernRev = mb->un.varRdRev.postKernRev;
	vp->rev.opFwRev = mb->un.varRdRev.opFwRev;

	/* If the sli feature level is less then 9, we must
	 * tear down all RPIs and VPIs on link down if NPIV
	 * is enabled.
	 */
	if (vp->rev.feaLevelHigh < 9)
		phba->sli3_options |= LPFC_SLI3_VPORT_TEARDOWN;

	if (lpfc_is_LC_HBA(phba->pcidev->device))
		memcpy(phba->RandomData, (char *)&mb->un.varWords[24],
						sizeof (phba->RandomData));

	/* Get adapter VPD information */
	lpfc_vpd_data = kmalloc(DMP_VPD_SIZE, GFP_KERNEL);
	if (!lpfc_vpd_data)
		goto out_free_mbox;
	do {
		lpfc_dump_mem(phba, pmb, offset, DMP_REGION_VPD);
		rc = lpfc_sli_issue_mbox(phba, pmb, MBX_POLL);

		if (rc != MBX_SUCCESS) {
			lpfc_printf_log(phba, KERN_INFO, LOG_INIT,
					"0441 VPD not present on adapter, "
					"mbxCmd x%x DUMP VPD, mbxStatus x%x\n",
					mb->mbxCommand, mb->mbxStatus);
			mb->un.varDmp.word_cnt = 0;
		}
		/* dump mem may return a zero when finished or we got a
		 * mailbox error, either way we are done.
		 */
		if (mb->un.varDmp.word_cnt == 0)
			break;
		if (mb->un.varDmp.word_cnt > DMP_VPD_SIZE - offset)
			mb->un.varDmp.word_cnt = DMP_VPD_SIZE - offset;
		lpfc_sli_pcimem_bcopy(((uint8_t *)mb) + DMP_RSP_OFFSET,
				      lpfc_vpd_data + offset,
				      mb->un.varDmp.word_cnt);
		offset += mb->un.varDmp.word_cnt;
	} while (mb->un.varDmp.word_cnt && offset < DMP_VPD_SIZE);
	lpfc_parse_vpd(phba, lpfc_vpd_data, offset);

	kfree(lpfc_vpd_data);
out_free_mbox:
	mempool_free(pmb, phba->mbox_mem_pool);
	return 0;
}

/**
 * lpfc_config_async_cmpl - Completion handler for config async event mbox cmd
 * @phba: pointer to lpfc hba data structure.
 * @pmboxq: pointer to the driver internal queue element for mailbox command.
 *
 * This is the completion handler for driver's configuring asynchronous event
 * mailbox command to the device. If the mailbox command returns successfully,
 * it will set internal async event support flag to 1; otherwise, it will
 * set internal async event support flag to 0.
 **/
static void
lpfc_config_async_cmpl(struct lpfc_hba * phba, LPFC_MBOXQ_t * pmboxq)
{
	if (pmboxq->u.mb.mbxStatus == MBX_SUCCESS)
		phba->temp_sensor_support = 1;
	else
		phba->temp_sensor_support = 0;
	mempool_free(pmboxq, phba->mbox_mem_pool);
	return;
}

/**
 * lpfc_dump_wakeup_param_cmpl - dump memory mailbox command completion handler
 * @phba: pointer to lpfc hba data structure.
 * @pmboxq: pointer to the driver internal queue element for mailbox command.
 *
 * This is the completion handler for dump mailbox command for getting
 * wake up parameters. When this command complete, the response contain
 * Option rom version of the HBA. This function translate the version number
 * into a human readable string and store it in OptionROMVersion.
 **/
static void
lpfc_dump_wakeup_param_cmpl(struct lpfc_hba *phba, LPFC_MBOXQ_t *pmboxq)
{
	struct prog_id *prg;
	uint32_t prog_id_word;
	char dist = ' ';
	/* character array used for decoding dist type. */
	char dist_char[] = "nabx";

	if (pmboxq->u.mb.mbxStatus != MBX_SUCCESS) {
		mempool_free(pmboxq, phba->mbox_mem_pool);
		return;
	}

	prg = (struct prog_id *) &prog_id_word;

	/* word 7 contain option rom version */
	prog_id_word = pmboxq->u.mb.un.varWords[7];

	/* Decode the Option rom version word to a readable string */
	if (prg->dist < 4)
		dist = dist_char[prg->dist];

	if ((prg->dist == 3) && (prg->num == 0))
		snprintf(phba->OptionROMVersion, 32, "%d.%d%d",
			prg->ver, prg->rev, prg->lev);
	else
		snprintf(phba->OptionROMVersion, 32, "%d.%d%d%c%d",
			prg->ver, prg->rev, prg->lev,
			dist, prg->num);
	mempool_free(pmboxq, phba->mbox_mem_pool);
	return;
}

/**
 * lpfc_update_vport_wwn - Updates the fc_nodename, fc_portname,
 *	cfg_soft_wwnn, cfg_soft_wwpn
 * @vport: pointer to lpfc vport data structure.
 *
 *
 * Return codes
 *   None.
 **/
void
lpfc_update_vport_wwn(struct lpfc_vport *vport)
{
	/* If the soft name exists then update it using the service params */
	if (vport->phba->cfg_soft_wwnn)
		u64_to_wwn(vport->phba->cfg_soft_wwnn,
			   vport->fc_sparam.nodeName.u.wwn);
	if (vport->phba->cfg_soft_wwpn)
		u64_to_wwn(vport->phba->cfg_soft_wwpn,
			   vport->fc_sparam.portName.u.wwn);

	/*
	 * If the name is empty or there exists a soft name
	 * then copy the service params name, otherwise use the fc name
	 */
	if (vport->fc_nodename.u.wwn[0] == 0 || vport->phba->cfg_soft_wwnn)
		memcpy(&vport->fc_nodename, &vport->fc_sparam.nodeName,
			sizeof(struct lpfc_name));
	else
		memcpy(&vport->fc_sparam.nodeName, &vport->fc_nodename,
			sizeof(struct lpfc_name));

	if (vport->fc_portname.u.wwn[0] == 0 || vport->phba->cfg_soft_wwpn)
		memcpy(&vport->fc_portname, &vport->fc_sparam.portName,
			sizeof(struct lpfc_name));
	else
		memcpy(&vport->fc_sparam.portName, &vport->fc_portname,
			sizeof(struct lpfc_name));
}

/**
 * lpfc_config_port_post - Perform lpfc initialization after config port
 * @phba: pointer to lpfc hba data structure.
 *
 * This routine will do LPFC initialization after the CONFIG_PORT mailbox
 * command call. It performs all internal resource and state setups on the
 * port: post IOCB buffers, enable appropriate host interrupt attentions,
 * ELS ring timers, etc.
 *
 * Return codes
 *   0 - success.
 *   Any other value - error.
 **/
int
lpfc_config_port_post(struct lpfc_hba *phba)
{
	struct lpfc_vport *vport = phba->pport;
	struct Scsi_Host *shost = lpfc_shost_from_vport(vport);
	LPFC_MBOXQ_t *pmb;
	MAILBOX_t *mb;
	struct lpfc_dmabuf *mp;
	struct lpfc_sli *psli = &phba->sli;
	uint32_t status, timeout;
	int i, j;
	int rc;

	spin_lock_irq(&phba->hbalock);
	/*
	 * If the Config port completed correctly the HBA is not
	 * over heated any more.
	 */
	if (phba->over_temp_state == HBA_OVER_TEMP)
		phba->over_temp_state = HBA_NORMAL_TEMP;
	spin_unlock_irq(&phba->hbalock);

	pmb = mempool_alloc(phba->mbox_mem_pool, GFP_KERNEL);
	if (!pmb) {
		phba->link_state = LPFC_HBA_ERROR;
		return -ENOMEM;
	}
	mb = &pmb->u.mb;

	/* Get login parameters for NID.  */
	rc = lpfc_read_sparam(phba, pmb, 0);
	if (rc) {
		mempool_free(pmb, phba->mbox_mem_pool);
		return -ENOMEM;
	}

	pmb->vport = vport;
	if (lpfc_sli_issue_mbox(phba, pmb, MBX_POLL) != MBX_SUCCESS) {
		lpfc_printf_log(phba, KERN_ERR, LOG_INIT,
				"0448 Adapter failed init, mbxCmd x%x "
				"READ_SPARM mbxStatus x%x\n",
				mb->mbxCommand, mb->mbxStatus);
		phba->link_state = LPFC_HBA_ERROR;
		mp = (struct lpfc_dmabuf *) pmb->context1;
		mempool_free(pmb, phba->mbox_mem_pool);
		lpfc_mbuf_free(phba, mp->virt, mp->phys);
		kfree(mp);
		return -EIO;
	}

	mp = (struct lpfc_dmabuf *) pmb->context1;

	memcpy(&vport->fc_sparam, mp->virt, sizeof (struct serv_parm));
	lpfc_mbuf_free(phba, mp->virt, mp->phys);
	kfree(mp);
	pmb->context1 = NULL;
	lpfc_update_vport_wwn(vport);

	/* Update the fc_host data structures with new wwn. */
	fc_host_node_name(shost) = wwn_to_u64(vport->fc_nodename.u.wwn);
	fc_host_port_name(shost) = wwn_to_u64(vport->fc_portname.u.wwn);
	fc_host_max_npiv_vports(shost) = phba->max_vpi;

	/* If no serial number in VPD data, use low 6 bytes of WWNN */
	/* This should be consolidated into parse_vpd ? - mr */
	if (phba->SerialNumber[0] == 0) {
		uint8_t *outptr;

		outptr = &vport->fc_nodename.u.s.IEEE[0];
		for (i = 0; i < 12; i++) {
			status = *outptr++;
			j = ((status & 0xf0) >> 4);
			if (j <= 9)
				phba->SerialNumber[i] =
				    (char)((uint8_t) 0x30 + (uint8_t) j);
			else
				phba->SerialNumber[i] =
				    (char)((uint8_t) 0x61 + (uint8_t) (j - 10));
			i++;
			j = (status & 0xf);
			if (j <= 9)
				phba->SerialNumber[i] =
				    (char)((uint8_t) 0x30 + (uint8_t) j);
			else
				phba->SerialNumber[i] =
				    (char)((uint8_t) 0x61 + (uint8_t) (j - 10));
		}
	}

	lpfc_read_config(phba, pmb);
	pmb->vport = vport;
	if (lpfc_sli_issue_mbox(phba, pmb, MBX_POLL) != MBX_SUCCESS) {
		lpfc_printf_log(phba, KERN_ERR, LOG_INIT,
				"0453 Adapter failed to init, mbxCmd x%x "
				"READ_CONFIG, mbxStatus x%x\n",
				mb->mbxCommand, mb->mbxStatus);
		phba->link_state = LPFC_HBA_ERROR;
		mempool_free( pmb, phba->mbox_mem_pool);
		return -EIO;
	}

	/* Check if the port is disabled */
	lpfc_sli_read_link_ste(phba);

	/* Reset the DFT_HBA_Q_DEPTH to the max xri  */
	i = (mb->un.varRdConfig.max_xri + 1);
	if (phba->cfg_hba_queue_depth > i) {
		lpfc_printf_log(phba, KERN_WARNING, LOG_INIT,
				"3359 HBA queue depth changed from %d to %d\n",
				phba->cfg_hba_queue_depth, i);
		phba->cfg_hba_queue_depth = i;
	}

	/* Reset the DFT_LUN_Q_DEPTH to (max xri >> 3)  */
	i = (mb->un.varRdConfig.max_xri >> 3);
	if (phba->pport->cfg_lun_queue_depth > i) {
		lpfc_printf_log(phba, KERN_WARNING, LOG_INIT,
				"3360 LUN queue depth changed from %d to %d\n",
				phba->pport->cfg_lun_queue_depth, i);
		phba->pport->cfg_lun_queue_depth = i;
	}

	phba->lmt = mb->un.varRdConfig.lmt;

	/* Get the default values for Model Name and Description */
	lpfc_get_hba_model_desc(phba, phba->ModelName, phba->ModelDesc);

	phba->link_state = LPFC_LINK_DOWN;

	/* Only process IOCBs on ELS ring till hba_state is READY */
	if (psli->ring[psli->extra_ring].sli.sli3.cmdringaddr)
		psli->ring[psli->extra_ring].flag |= LPFC_STOP_IOCB_EVENT;
	if (psli->ring[psli->fcp_ring].sli.sli3.cmdringaddr)
		psli->ring[psli->fcp_ring].flag |= LPFC_STOP_IOCB_EVENT;
	if (psli->ring[psli->next_ring].sli.sli3.cmdringaddr)
		psli->ring[psli->next_ring].flag |= LPFC_STOP_IOCB_EVENT;

	/* Post receive buffers for desired rings */
	if (phba->sli_rev != 3)
		lpfc_post_rcv_buf(phba);

	/*
	 * Configure HBA MSI-X attention conditions to messages if MSI-X mode
	 */
	if (phba->intr_type == MSIX) {
		rc = lpfc_config_msi(phba, pmb);
		if (rc) {
			mempool_free(pmb, phba->mbox_mem_pool);
			return -EIO;
		}
		rc = lpfc_sli_issue_mbox(phba, pmb, MBX_POLL);
		if (rc != MBX_SUCCESS) {
			lpfc_printf_log(phba, KERN_ERR, LOG_MBOX,
					"0352 Config MSI mailbox command "
					"failed, mbxCmd x%x, mbxStatus x%x\n",
					pmb->u.mb.mbxCommand,
					pmb->u.mb.mbxStatus);
			mempool_free(pmb, phba->mbox_mem_pool);
			return -EIO;
		}
	}

	spin_lock_irq(&phba->hbalock);
	/* Initialize ERATT handling flag */
	phba->hba_flag &= ~HBA_ERATT_HANDLED;

	/* Enable appropriate host interrupts */
	if (lpfc_readl(phba->HCregaddr, &status)) {
		spin_unlock_irq(&phba->hbalock);
		return -EIO;
	}
	status |= HC_MBINT_ENA | HC_ERINT_ENA | HC_LAINT_ENA;
	if (psli->num_rings > 0)
		status |= HC_R0INT_ENA;
	if (psli->num_rings > 1)
		status |= HC_R1INT_ENA;
	if (psli->num_rings > 2)
		status |= HC_R2INT_ENA;
	if (psli->num_rings > 3)
		status |= HC_R3INT_ENA;

	if ((phba->cfg_poll & ENABLE_FCP_RING_POLLING) &&
	    (phba->cfg_poll & DISABLE_FCP_RING_INT))
		status &= ~(HC_R0INT_ENA);

	writel(status, phba->HCregaddr);
	readl(phba->HCregaddr); /* flush */
	spin_unlock_irq(&phba->hbalock);

	/* Set up ring-0 (ELS) timer */
	timeout = phba->fc_ratov * 2;
	mod_timer(&vport->els_tmofunc,
		  jiffies + msecs_to_jiffies(1000 * timeout));
	/* Set up heart beat (HB) timer */
	mod_timer(&phba->hb_tmofunc,
		  jiffies + msecs_to_jiffies(1000 * LPFC_HB_MBOX_INTERVAL));
	phba->hb_outstanding = 0;
	phba->last_completion_time = jiffies;
	/* Set up error attention (ERATT) polling timer */
	mod_timer(&phba->eratt_poll,
		  jiffies + msecs_to_jiffies(1000 * LPFC_ERATT_POLL_INTERVAL));

	if (phba->hba_flag & LINK_DISABLED) {
		lpfc_printf_log(phba,
			KERN_ERR, LOG_INIT,
			"2598 Adapter Link is disabled.\n");
		lpfc_down_link(phba, pmb);
		pmb->mbox_cmpl = lpfc_sli_def_mbox_cmpl;
		rc = lpfc_sli_issue_mbox(phba, pmb, MBX_NOWAIT);
		if ((rc != MBX_SUCCESS) && (rc != MBX_BUSY)) {
			lpfc_printf_log(phba,
			KERN_ERR, LOG_INIT,
			"2599 Adapter failed to issue DOWN_LINK"
			" mbox command rc 0x%x\n", rc);

			mempool_free(pmb, phba->mbox_mem_pool);
			return -EIO;
		}
	} else if (phba->cfg_suppress_link_up == LPFC_INITIALIZE_LINK) {
		mempool_free(pmb, phba->mbox_mem_pool);
		rc = phba->lpfc_hba_init_link(phba, MBX_NOWAIT);
		if (rc)
			return rc;
	}
	/* MBOX buffer will be freed in mbox compl */
	pmb = mempool_alloc(phba->mbox_mem_pool, GFP_KERNEL);
	if (!pmb) {
		phba->link_state = LPFC_HBA_ERROR;
		return -ENOMEM;
	}

	lpfc_config_async(phba, pmb, LPFC_ELS_RING);
	pmb->mbox_cmpl = lpfc_config_async_cmpl;
	pmb->vport = phba->pport;
	rc = lpfc_sli_issue_mbox(phba, pmb, MBX_NOWAIT);

	if ((rc != MBX_BUSY) && (rc != MBX_SUCCESS)) {
		lpfc_printf_log(phba,
				KERN_ERR,
				LOG_INIT,
				"0456 Adapter failed to issue "
				"ASYNCEVT_ENABLE mbox status x%x\n",
				rc);
		mempool_free(pmb, phba->mbox_mem_pool);
	}

	/* Get Option rom version */
	pmb = mempool_alloc(phba->mbox_mem_pool, GFP_KERNEL);
	if (!pmb) {
		phba->link_state = LPFC_HBA_ERROR;
		return -ENOMEM;
	}

	lpfc_dump_wakeup_param(phba, pmb);
	pmb->mbox_cmpl = lpfc_dump_wakeup_param_cmpl;
	pmb->vport = phba->pport;
	rc = lpfc_sli_issue_mbox(phba, pmb, MBX_NOWAIT);

	if ((rc != MBX_BUSY) && (rc != MBX_SUCCESS)) {
		lpfc_printf_log(phba, KERN_ERR, LOG_INIT, "0435 Adapter failed "
				"to get Option ROM version status x%x\n", rc);
		mempool_free(pmb, phba->mbox_mem_pool);
	}

	return 0;
}

/**
 * lpfc_hba_init_link - Initialize the FC link
 * @phba: pointer to lpfc hba data structure.
 * @flag: mailbox command issue mode - either MBX_POLL or MBX_NOWAIT
 *
 * This routine will issue the INIT_LINK mailbox command call.
 * It is available to other drivers through the lpfc_hba data
 * structure for use as a delayed link up mechanism with the
 * module parameter lpfc_suppress_link_up.
 *
 * Return code
 *		0 - success
 *		Any other value - error
 **/
static int
lpfc_hba_init_link(struct lpfc_hba *phba, uint32_t flag)
{
	return lpfc_hba_init_link_fc_topology(phba, phba->cfg_topology, flag);
}

/**
 * lpfc_hba_init_link_fc_topology - Initialize FC link with desired topology
 * @phba: pointer to lpfc hba data structure.
 * @fc_topology: desired fc topology.
 * @flag: mailbox command issue mode - either MBX_POLL or MBX_NOWAIT
 *
 * This routine will issue the INIT_LINK mailbox command call.
 * It is available to other drivers through the lpfc_hba data
 * structure for use as a delayed link up mechanism with the
 * module parameter lpfc_suppress_link_up.
 *
 * Return code
 *              0 - success
 *              Any other value - error
 **/
int
lpfc_hba_init_link_fc_topology(struct lpfc_hba *phba, uint32_t fc_topology,
			       uint32_t flag)
{
	struct lpfc_vport *vport = phba->pport;
	LPFC_MBOXQ_t *pmb;
	MAILBOX_t *mb;
	int rc;

	pmb = mempool_alloc(phba->mbox_mem_pool, GFP_KERNEL);
	if (!pmb) {
		phba->link_state = LPFC_HBA_ERROR;
		return -ENOMEM;
	}
	mb = &pmb->u.mb;
	pmb->vport = vport;

	if ((phba->cfg_link_speed > LPFC_USER_LINK_SPEED_MAX) ||
	    ((phba->cfg_link_speed == LPFC_USER_LINK_SPEED_1G) &&
	     !(phba->lmt & LMT_1Gb)) ||
	    ((phba->cfg_link_speed == LPFC_USER_LINK_SPEED_2G) &&
	     !(phba->lmt & LMT_2Gb)) ||
	    ((phba->cfg_link_speed == LPFC_USER_LINK_SPEED_4G) &&
	     !(phba->lmt & LMT_4Gb)) ||
	    ((phba->cfg_link_speed == LPFC_USER_LINK_SPEED_8G) &&
	     !(phba->lmt & LMT_8Gb)) ||
	    ((phba->cfg_link_speed == LPFC_USER_LINK_SPEED_10G) &&
	     !(phba->lmt & LMT_10Gb)) ||
	    ((phba->cfg_link_speed == LPFC_USER_LINK_SPEED_16G) &&
	     !(phba->lmt & LMT_16Gb)) ||
	    ((phba->cfg_link_speed == LPFC_USER_LINK_SPEED_32G) &&
	     !(phba->lmt & LMT_32Gb))) {
		/* Reset link speed to auto */
		lpfc_printf_log(phba, KERN_ERR, LOG_LINK_EVENT,
			"1302 Invalid speed for this board:%d "
			"Reset link speed to auto.\n",
			phba->cfg_link_speed);
			phba->cfg_link_speed = LPFC_USER_LINK_SPEED_AUTO;
	}
	lpfc_init_link(phba, pmb, fc_topology, phba->cfg_link_speed);
	pmb->mbox_cmpl = lpfc_sli_def_mbox_cmpl;
	if (phba->sli_rev < LPFC_SLI_REV4)
		lpfc_set_loopback_flag(phba);
	rc = lpfc_sli_issue_mbox(phba, pmb, flag);
	if ((rc != MBX_BUSY) && (rc != MBX_SUCCESS)) {
		lpfc_printf_log(phba, KERN_ERR, LOG_INIT,
			"0498 Adapter failed to init, mbxCmd x%x "
			"INIT_LINK, mbxStatus x%x\n",
			mb->mbxCommand, mb->mbxStatus);
		if (phba->sli_rev <= LPFC_SLI_REV3) {
			/* Clear all interrupt enable conditions */
			writel(0, phba->HCregaddr);
			readl(phba->HCregaddr); /* flush */
			/* Clear all pending interrupts */
			writel(0xffffffff, phba->HAregaddr);
			readl(phba->HAregaddr); /* flush */
		}
		phba->link_state = LPFC_HBA_ERROR;
		if (rc != MBX_BUSY || flag == MBX_POLL)
			mempool_free(pmb, phba->mbox_mem_pool);
		return -EIO;
	}
	phba->cfg_suppress_link_up = LPFC_INITIALIZE_LINK;
	if (flag == MBX_POLL)
		mempool_free(pmb, phba->mbox_mem_pool);

	return 0;
}

/**
 * lpfc_hba_down_link - this routine downs the FC link
 * @phba: pointer to lpfc hba data structure.
 * @flag: mailbox command issue mode - either MBX_POLL or MBX_NOWAIT
 *
 * This routine will issue the DOWN_LINK mailbox command call.
 * It is available to other drivers through the lpfc_hba data
 * structure for use to stop the link.
 *
 * Return code
 *		0 - success
 *		Any other value - error
 **/
static int
lpfc_hba_down_link(struct lpfc_hba *phba, uint32_t flag)
{
	LPFC_MBOXQ_t *pmb;
	int rc;

	pmb = mempool_alloc(phba->mbox_mem_pool, GFP_KERNEL);
	if (!pmb) {
		phba->link_state = LPFC_HBA_ERROR;
		return -ENOMEM;
	}

	lpfc_printf_log(phba,
		KERN_ERR, LOG_INIT,
		"0491 Adapter Link is disabled.\n");
	lpfc_down_link(phba, pmb);
	pmb->mbox_cmpl = lpfc_sli_def_mbox_cmpl;
	rc = lpfc_sli_issue_mbox(phba, pmb, flag);
	if ((rc != MBX_SUCCESS) && (rc != MBX_BUSY)) {
		lpfc_printf_log(phba,
		KERN_ERR, LOG_INIT,
		"2522 Adapter failed to issue DOWN_LINK"
		" mbox command rc 0x%x\n", rc);

		mempool_free(pmb, phba->mbox_mem_pool);
		return -EIO;
	}
	if (flag == MBX_POLL)
		mempool_free(pmb, phba->mbox_mem_pool);

	return 0;
}

/**
 * lpfc_hba_down_prep - Perform lpfc uninitialization prior to HBA reset
 * @phba: pointer to lpfc HBA data structure.
 *
 * This routine will do LPFC uninitialization before the HBA is reset when
 * bringing down the SLI Layer.
 *
 * Return codes
 *   0 - success.
 *   Any other value - error.
 **/
int
lpfc_hba_down_prep(struct lpfc_hba *phba)
{
	struct lpfc_vport **vports;
	int i;

	if (phba->sli_rev <= LPFC_SLI_REV3) {
		/* Disable interrupts */
		writel(0, phba->HCregaddr);
		readl(phba->HCregaddr); /* flush */
	}

	if (phba->pport->load_flag & FC_UNLOADING)
		lpfc_cleanup_discovery_resources(phba->pport);
	else {
		vports = lpfc_create_vport_work_array(phba);
		if (vports != NULL)
			for (i = 0; i <= phba->max_vports &&
				vports[i] != NULL; i++)
				lpfc_cleanup_discovery_resources(vports[i]);
		lpfc_destroy_vport_work_array(phba, vports);
	}
	return 0;
}

/**
 * lpfc_sli4_free_sp_events - Cleanup sp_queue_events to free
 * rspiocb which got deferred
 *
 * @phba: pointer to lpfc HBA data structure.
 *
 * This routine will cleanup completed slow path events after HBA is reset
 * when bringing down the SLI Layer.
 *
 *
 * Return codes
 *   void.
 **/
static void
lpfc_sli4_free_sp_events(struct lpfc_hba *phba)
{
	struct lpfc_iocbq *rspiocbq;
	struct hbq_dmabuf *dmabuf;
	struct lpfc_cq_event *cq_event;

	spin_lock_irq(&phba->hbalock);
	phba->hba_flag &= ~HBA_SP_QUEUE_EVT;
	spin_unlock_irq(&phba->hbalock);

	while (!list_empty(&phba->sli4_hba.sp_queue_event)) {
		/* Get the response iocb from the head of work queue */
		spin_lock_irq(&phba->hbalock);
		list_remove_head(&phba->sli4_hba.sp_queue_event,
				 cq_event, struct lpfc_cq_event, list);
		spin_unlock_irq(&phba->hbalock);

		switch (bf_get(lpfc_wcqe_c_code, &cq_event->cqe.wcqe_cmpl)) {
		case CQE_CODE_COMPL_WQE:
			rspiocbq = container_of(cq_event, struct lpfc_iocbq,
						 cq_event);
			lpfc_sli_release_iocbq(phba, rspiocbq);
			break;
		case CQE_CODE_RECEIVE:
		case CQE_CODE_RECEIVE_V1:
			dmabuf = container_of(cq_event, struct hbq_dmabuf,
					      cq_event);
			lpfc_in_buf_free(phba, &dmabuf->dbuf);
		}
	}
}

/**
 * lpfc_hba_free_post_buf - Perform lpfc uninitialization after HBA reset
 * @phba: pointer to lpfc HBA data structure.
 *
 * This routine will cleanup posted ELS buffers after the HBA is reset
 * when bringing down the SLI Layer.
 *
 *
 * Return codes
 *   void.
 **/
static void
lpfc_hba_free_post_buf(struct lpfc_hba *phba)
{
	struct lpfc_sli *psli = &phba->sli;
	struct lpfc_sli_ring *pring;
	struct lpfc_dmabuf *mp, *next_mp;
	LIST_HEAD(buflist);
	int count;

	if (phba->sli3_options & LPFC_SLI3_HBQ_ENABLED)
		lpfc_sli_hbqbuf_free_all(phba);
	else {
		/* Cleanup preposted buffers on the ELS ring */
		pring = &psli->ring[LPFC_ELS_RING];
		spin_lock_irq(&phba->hbalock);
		list_splice_init(&pring->postbufq, &buflist);
		spin_unlock_irq(&phba->hbalock);

		count = 0;
		list_for_each_entry_safe(mp, next_mp, &buflist, list) {
			list_del(&mp->list);
			count++;
			lpfc_mbuf_free(phba, mp->virt, mp->phys);
			kfree(mp);
		}

		spin_lock_irq(&phba->hbalock);
		pring->postbufq_cnt -= count;
		spin_unlock_irq(&phba->hbalock);
	}
}

/**
 * lpfc_hba_clean_txcmplq - Perform lpfc uninitialization after HBA reset
 * @phba: pointer to lpfc HBA data structure.
 *
 * This routine will cleanup the txcmplq after the HBA is reset when bringing
 * down the SLI Layer.
 *
 * Return codes
 *   void
 **/
static void
lpfc_hba_clean_txcmplq(struct lpfc_hba *phba)
{
	struct lpfc_sli *psli = &phba->sli;
	struct lpfc_sli_ring *pring;
	LIST_HEAD(completions);
	int i;

	for (i = 0; i < psli->num_rings; i++) {
		pring = &psli->ring[i];
		if (phba->sli_rev >= LPFC_SLI_REV4)
			spin_lock_irq(&pring->ring_lock);
		else
			spin_lock_irq(&phba->hbalock);
		/* At this point in time the HBA is either reset or DOA. Either
		 * way, nothing should be on txcmplq as it will NEVER complete.
		 */
		list_splice_init(&pring->txcmplq, &completions);
		pring->txcmplq_cnt = 0;

		if (phba->sli_rev >= LPFC_SLI_REV4)
			spin_unlock_irq(&pring->ring_lock);
		else
			spin_unlock_irq(&phba->hbalock);

		/* Cancel all the IOCBs from the completions list */
		lpfc_sli_cancel_iocbs(phba, &completions, IOSTAT_LOCAL_REJECT,
				      IOERR_SLI_ABORTED);
		lpfc_sli_abort_iocb_ring(phba, pring);
	}
}

/**
 * lpfc_hba_down_post_s3 - Perform lpfc uninitialization after HBA reset
	int i;
 * @phba: pointer to lpfc HBA data structure.
 *
 * This routine will do uninitialization after the HBA is reset when bring
 * down the SLI Layer.
 *
 * Return codes
 *   0 - success.
 *   Any other value - error.
 **/
static int
lpfc_hba_down_post_s3(struct lpfc_hba *phba)
{
	lpfc_hba_free_post_buf(phba);
	lpfc_hba_clean_txcmplq(phba);
	return 0;
}

/**
 * lpfc_hba_down_post_s4 - Perform lpfc uninitialization after HBA reset
 * @phba: pointer to lpfc HBA data structure.
 *
 * This routine will do uninitialization after the HBA is reset when bring
 * down the SLI Layer.
 *
 * Return codes
 *   0 - success.
 *   Any other value - error.
 **/
static int
lpfc_hba_down_post_s4(struct lpfc_hba *phba)
{
	struct lpfc_scsi_buf *psb, *psb_next;
	LIST_HEAD(aborts);
	unsigned long iflag = 0;
	struct lpfc_sglq *sglq_entry = NULL;
	struct lpfc_sli *psli = &phba->sli;
	struct lpfc_sli_ring *pring;

	lpfc_hba_free_post_buf(phba);
	lpfc_hba_clean_txcmplq(phba);
	pring = &psli->ring[LPFC_ELS_RING];

	/* At this point in time the HBA is either reset or DOA. Either
	 * way, nothing should be on lpfc_abts_els_sgl_list, it needs to be
	 * on the lpfc_sgl_list so that it can either be freed if the
	 * driver is unloading or reposted if the driver is restarting
	 * the port.
	 */
	spin_lock_irq(&phba->hbalock);  /* required for lpfc_sgl_list and */
					/* scsl_buf_list */
	/* abts_sgl_list_lock required because worker thread uses this
	 * list.
	 */
	spin_lock(&phba->sli4_hba.abts_sgl_list_lock);
	list_for_each_entry(sglq_entry,
		&phba->sli4_hba.lpfc_abts_els_sgl_list, list)
		sglq_entry->state = SGL_FREED;

	spin_lock(&pring->ring_lock);
	list_splice_init(&phba->sli4_hba.lpfc_abts_els_sgl_list,
			&phba->sli4_hba.lpfc_sgl_list);
	spin_unlock(&pring->ring_lock);
	spin_unlock(&phba->sli4_hba.abts_sgl_list_lock);
	/* abts_scsi_buf_list_lock required because worker thread uses this
	 * list.
	 */
	spin_lock(&phba->sli4_hba.abts_scsi_buf_list_lock);
	list_splice_init(&phba->sli4_hba.lpfc_abts_scsi_buf_list,
			&aborts);
	spin_unlock(&phba->sli4_hba.abts_scsi_buf_list_lock);
	spin_unlock_irq(&phba->hbalock);

	list_for_each_entry_safe(psb, psb_next, &aborts, list) {
		psb->pCmd = NULL;
		psb->status = IOSTAT_SUCCESS;
	}
	spin_lock_irqsave(&phba->scsi_buf_list_put_lock, iflag);
	list_splice(&aborts, &phba->lpfc_scsi_buf_list_put);
	spin_unlock_irqrestore(&phba->scsi_buf_list_put_lock, iflag);

	lpfc_sli4_free_sp_events(phba);
	return 0;
}

/**
 * lpfc_hba_down_post - Wrapper func for hba down post routine
 * @phba: pointer to lpfc HBA data structure.
 *
 * This routine wraps the actual SLI3 or SLI4 routine for performing
 * uninitialization after the HBA is reset when bring down the SLI Layer.
 *
 * Return codes
 *   0 - success.
 *   Any other value - error.
 **/
int
lpfc_hba_down_post(struct lpfc_hba *phba)
{
	return (*phba->lpfc_hba_down_post)(phba);
}

/**
 * lpfc_hb_timeout - The HBA-timer timeout handler
 * @ptr: unsigned long holds the pointer to lpfc hba data structure.
 *
 * This is the HBA-timer timeout handler registered to the lpfc driver. When
 * this timer fires, a HBA timeout event shall be posted to the lpfc driver
 * work-port-events bitmap and the worker thread is notified. This timeout
 * event will be used by the worker thread to invoke the actual timeout
 * handler routine, lpfc_hb_timeout_handler. Any periodical operations will
 * be performed in the timeout handler and the HBA timeout event bit shall
 * be cleared by the worker thread after it has taken the event bitmap out.
 **/
static void
lpfc_hb_timeout(unsigned long ptr)
{
	struct lpfc_hba *phba;
	uint32_t tmo_posted;
	unsigned long iflag;

	phba = (struct lpfc_hba *)ptr;

	/* Check for heart beat timeout conditions */
	spin_lock_irqsave(&phba->pport->work_port_lock, iflag);
	tmo_posted = phba->pport->work_port_events & WORKER_HB_TMO;
	if (!tmo_posted)
		phba->pport->work_port_events |= WORKER_HB_TMO;
	spin_unlock_irqrestore(&phba->pport->work_port_lock, iflag);

	/* Tell the worker thread there is work to do */
	if (!tmo_posted)
		lpfc_worker_wake_up(phba);
	return;
}

/**
 * lpfc_rrq_timeout - The RRQ-timer timeout handler
 * @ptr: unsigned long holds the pointer to lpfc hba data structure.
 *
 * This is the RRQ-timer timeout handler registered to the lpfc driver. When
 * this timer fires, a RRQ timeout event shall be posted to the lpfc driver
 * work-port-events bitmap and the worker thread is notified. This timeout
 * event will be used by the worker thread to invoke the actual timeout
 * handler routine, lpfc_rrq_handler. Any periodical operations will
 * be performed in the timeout handler and the RRQ timeout event bit shall
 * be cleared by the worker thread after it has taken the event bitmap out.
 **/
static void
lpfc_rrq_timeout(unsigned long ptr)
{
	struct lpfc_hba *phba;
	unsigned long iflag;

	phba = (struct lpfc_hba *)ptr;
	spin_lock_irqsave(&phba->pport->work_port_lock, iflag);
	if (!(phba->pport->load_flag & FC_UNLOADING))
		phba->hba_flag |= HBA_RRQ_ACTIVE;
	else
		phba->hba_flag &= ~HBA_RRQ_ACTIVE;
	spin_unlock_irqrestore(&phba->pport->work_port_lock, iflag);

	if (!(phba->pport->load_flag & FC_UNLOADING))
		lpfc_worker_wake_up(phba);
}

/**
 * lpfc_hb_mbox_cmpl - The lpfc heart-beat mailbox command callback function
 * @phba: pointer to lpfc hba data structure.
 * @pmboxq: pointer to the driver internal queue element for mailbox command.
 *
 * This is the callback function to the lpfc heart-beat mailbox command.
 * If configured, the lpfc driver issues the heart-beat mailbox command to
 * the HBA every LPFC_HB_MBOX_INTERVAL (current 5) seconds. At the time the
 * heart-beat mailbox command is issued, the driver shall set up heart-beat
 * timeout timer to LPFC_HB_MBOX_TIMEOUT (current 30) seconds and marks
 * heart-beat outstanding state. Once the mailbox command comes back and
 * no error conditions detected, the heart-beat mailbox command timer is
 * reset to LPFC_HB_MBOX_INTERVAL seconds and the heart-beat outstanding
 * state is cleared for the next heart-beat. If the timer expired with the
 * heart-beat outstanding state set, the driver will put the HBA offline.
 **/
static void
lpfc_hb_mbox_cmpl(struct lpfc_hba * phba, LPFC_MBOXQ_t * pmboxq)
{
	unsigned long drvr_flag;

	spin_lock_irqsave(&phba->hbalock, drvr_flag);
	phba->hb_outstanding = 0;
	spin_unlock_irqrestore(&phba->hbalock, drvr_flag);

	/* Check and reset heart-beat timer is necessary */
	mempool_free(pmboxq, phba->mbox_mem_pool);
	if (!(phba->pport->fc_flag & FC_OFFLINE_MODE) &&
		!(phba->link_state == LPFC_HBA_ERROR) &&
		!(phba->pport->load_flag & FC_UNLOADING))
		mod_timer(&phba->hb_tmofunc,
			  jiffies +
			  msecs_to_jiffies(1000 * LPFC_HB_MBOX_INTERVAL));
	return;
}

/**
 * lpfc_hb_timeout_handler - The HBA-timer timeout handler
 * @phba: pointer to lpfc hba data structure.
 *
 * This is the actual HBA-timer timeout handler to be invoked by the worker
 * thread whenever the HBA timer fired and HBA-timeout event posted. This
 * handler performs any periodic operations needed for the device. If such
 * periodic event has already been attended to either in the interrupt handler
 * or by processing slow-ring or fast-ring events within the HBA-timer
 * timeout window (LPFC_HB_MBOX_INTERVAL), this handler just simply resets
 * the timer for the next timeout period. If lpfc heart-beat mailbox command
 * is configured and there is no heart-beat mailbox command outstanding, a
 * heart-beat mailbox is issued and timer set properly. Otherwise, if there
 * has been a heart-beat mailbox command outstanding, the HBA shall be put
 * to offline.
 **/
void
lpfc_hb_timeout_handler(struct lpfc_hba *phba)
{
	struct lpfc_vport **vports;
	LPFC_MBOXQ_t *pmboxq;
	struct lpfc_dmabuf *buf_ptr;
	int retval, i;
	struct lpfc_sli *psli = &phba->sli;
	LIST_HEAD(completions);

	vports = lpfc_create_vport_work_array(phba);
	if (vports != NULL)
		for (i = 0; i <= phba->max_vports && vports[i] != NULL; i++)
			lpfc_rcv_seq_check_edtov(vports[i]);
	lpfc_destroy_vport_work_array(phba, vports);

	if ((phba->link_state == LPFC_HBA_ERROR) ||
		(phba->pport->load_flag & FC_UNLOADING) ||
		(phba->pport->fc_flag & FC_OFFLINE_MODE))
		return;

	spin_lock_irq(&phba->pport->work_port_lock);

	if (time_after(phba->last_completion_time +
			msecs_to_jiffies(1000 * LPFC_HB_MBOX_INTERVAL),
			jiffies)) {
		spin_unlock_irq(&phba->pport->work_port_lock);
		if (!phba->hb_outstanding)
			mod_timer(&phba->hb_tmofunc,
				jiffies +
				msecs_to_jiffies(1000 * LPFC_HB_MBOX_INTERVAL));
		else
			mod_timer(&phba->hb_tmofunc,
				jiffies +
				msecs_to_jiffies(1000 * LPFC_HB_MBOX_TIMEOUT));
		return;
	}
	spin_unlock_irq(&phba->pport->work_port_lock);

	if (phba->elsbuf_cnt &&
		(phba->elsbuf_cnt == phba->elsbuf_prev_cnt)) {
		spin_lock_irq(&phba->hbalock);
		list_splice_init(&phba->elsbuf, &completions);
		phba->elsbuf_cnt = 0;
		phba->elsbuf_prev_cnt = 0;
		spin_unlock_irq(&phba->hbalock);

		while (!list_empty(&completions)) {
			list_remove_head(&completions, buf_ptr,
				struct lpfc_dmabuf, list);
			lpfc_mbuf_free(phba, buf_ptr->virt, buf_ptr->phys);
			kfree(buf_ptr);
		}
	}
	phba->elsbuf_prev_cnt = phba->elsbuf_cnt;

	/* If there is no heart beat outstanding, issue a heartbeat command */
	if (phba->cfg_enable_hba_heartbeat) {
		if (!phba->hb_outstanding) {
			if ((!(psli->sli_flag & LPFC_SLI_MBOX_ACTIVE)) &&
				(list_empty(&psli->mboxq))) {
				pmboxq = mempool_alloc(phba->mbox_mem_pool,
							GFP_KERNEL);
				if (!pmboxq) {
					mod_timer(&phba->hb_tmofunc,
						 jiffies +
						 msecs_to_jiffies(1000 *
						 LPFC_HB_MBOX_INTERVAL));
					return;
				}

				lpfc_heart_beat(phba, pmboxq);
				pmboxq->mbox_cmpl = lpfc_hb_mbox_cmpl;
				pmboxq->vport = phba->pport;
				retval = lpfc_sli_issue_mbox(phba, pmboxq,
						MBX_NOWAIT);

				if (retval != MBX_BUSY &&
					retval != MBX_SUCCESS) {
					mempool_free(pmboxq,
							phba->mbox_mem_pool);
					mod_timer(&phba->hb_tmofunc,
						jiffies +
						msecs_to_jiffies(1000 *
						LPFC_HB_MBOX_INTERVAL));
					return;
				}
				phba->skipped_hb = 0;
				phba->hb_outstanding = 1;
			} else if (time_before_eq(phba->last_completion_time,
					phba->skipped_hb)) {
				lpfc_printf_log(phba, KERN_INFO, LOG_INIT,
					"2857 Last completion time not "
					" updated in %d ms\n",
					jiffies_to_msecs(jiffies
						 - phba->last_completion_time));
			} else
				phba->skipped_hb = jiffies;

			mod_timer(&phba->hb_tmofunc,
				 jiffies +
				 msecs_to_jiffies(1000 * LPFC_HB_MBOX_TIMEOUT));
			return;
		} else {
			/*
			* If heart beat timeout called with hb_outstanding set
			* we need to give the hb mailbox cmd a chance to
			* complete or TMO.
			*/
			lpfc_printf_log(phba, KERN_WARNING, LOG_INIT,
					"0459 Adapter heartbeat still out"
					"standing:last compl time was %d ms.\n",
					jiffies_to_msecs(jiffies
						 - phba->last_completion_time));
			mod_timer(&phba->hb_tmofunc,
				jiffies +
				msecs_to_jiffies(1000 * LPFC_HB_MBOX_TIMEOUT));
		}
	}
}

/**
 * lpfc_offline_eratt - Bring lpfc offline on hardware error attention
 * @phba: pointer to lpfc hba data structure.
 *
 * This routine is called to bring the HBA offline when HBA hardware error
 * other than Port Error 6 has been detected.
 **/
static void
lpfc_offline_eratt(struct lpfc_hba *phba)
{
	struct lpfc_sli   *psli = &phba->sli;

	spin_lock_irq(&phba->hbalock);
	psli->sli_flag &= ~LPFC_SLI_ACTIVE;
	spin_unlock_irq(&phba->hbalock);
	lpfc_offline_prep(phba, LPFC_MBX_NO_WAIT);

	lpfc_offline(phba);
	lpfc_reset_barrier(phba);
	spin_lock_irq(&phba->hbalock);
	lpfc_sli_brdreset(phba);
	spin_unlock_irq(&phba->hbalock);
	lpfc_hba_down_post(phba);
	lpfc_sli_brdready(phba, HS_MBRDY);
	lpfc_unblock_mgmt_io(phba);
	phba->link_state = LPFC_HBA_ERROR;
	return;
}

/**
 * lpfc_sli4_offline_eratt - Bring lpfc offline on SLI4 hardware error attention
 * @phba: pointer to lpfc hba data structure.
 *
 * This routine is called to bring a SLI4 HBA offline when HBA hardware error
 * other than Port Error 6 has been detected.
 **/
void
lpfc_sli4_offline_eratt(struct lpfc_hba *phba)
{
	spin_lock_irq(&phba->hbalock);
	phba->link_state = LPFC_HBA_ERROR;
	spin_unlock_irq(&phba->hbalock);

	lpfc_offline_prep(phba, LPFC_MBX_NO_WAIT);
	lpfc_offline(phba);
	lpfc_hba_down_post(phba);
	lpfc_unblock_mgmt_io(phba);
}

/**
 * lpfc_handle_deferred_eratt - The HBA hardware deferred error handler
 * @phba: pointer to lpfc hba data structure.
 *
 * This routine is invoked to handle the deferred HBA hardware error
 * conditions. This type of error is indicated by HBA by setting ER1
 * and another ER bit in the host status register. The driver will
 * wait until the ER1 bit clears before handling the error condition.
 **/
static void
lpfc_handle_deferred_eratt(struct lpfc_hba *phba)
{
	uint32_t old_host_status = phba->work_hs;
	struct lpfc_sli *psli = &phba->sli;

	/* If the pci channel is offline, ignore possible errors,
	 * since we cannot communicate with the pci card anyway.
	 */
	if (pci_channel_offline(phba->pcidev)) {
		spin_lock_irq(&phba->hbalock);
		phba->hba_flag &= ~DEFER_ERATT;
		spin_unlock_irq(&phba->hbalock);
		return;
	}

	lpfc_printf_log(phba, KERN_ERR, LOG_INIT,
		"0479 Deferred Adapter Hardware Error "
		"Data: x%x x%x x%x\n",
		phba->work_hs,
		phba->work_status[0], phba->work_status[1]);

	spin_lock_irq(&phba->hbalock);
	psli->sli_flag &= ~LPFC_SLI_ACTIVE;
	spin_unlock_irq(&phba->hbalock);


	/*
	 * Firmware stops when it triggred erratt. That could cause the I/Os
	 * dropped by the firmware. Error iocb (I/O) on txcmplq and let the
	 * SCSI layer retry it after re-establishing link.
	 */
	lpfc_sli_abort_fcp_rings(phba);

	/*
	 * There was a firmware error. Take the hba offline and then
	 * attempt to restart it.
	 */
	lpfc_offline_prep(phba, LPFC_MBX_WAIT);
	lpfc_offline(phba);

	/* Wait for the ER1 bit to clear.*/
	while (phba->work_hs & HS_FFER1) {
		msleep(100);
		if (lpfc_readl(phba->HSregaddr, &phba->work_hs)) {
			phba->work_hs = UNPLUG_ERR ;
			break;
		}
		/* If driver is unloading let the worker thread continue */
		if (phba->pport->load_flag & FC_UNLOADING) {
			phba->work_hs = 0;
			break;
		}
	}

	/*
	 * This is to ptrotect against a race condition in which
	 * first write to the host attention register clear the
	 * host status register.
	 */
	if ((!phba->work_hs) && (!(phba->pport->load_flag & FC_UNLOADING)))
		phba->work_hs = old_host_status & ~HS_FFER1;

	spin_lock_irq(&phba->hbalock);
	phba->hba_flag &= ~DEFER_ERATT;
	spin_unlock_irq(&phba->hbalock);
	phba->work_status[0] = readl(phba->MBslimaddr + 0xa8);
	phba->work_status[1] = readl(phba->MBslimaddr + 0xac);
}

static void
lpfc_board_errevt_to_mgmt(struct lpfc_hba *phba)
{
	struct lpfc_board_event_header board_event;
	struct Scsi_Host *shost;

	board_event.event_type = FC_REG_BOARD_EVENT;
	board_event.subcategory = LPFC_EVENT_PORTINTERR;
	shost = lpfc_shost_from_vport(phba->pport);
	fc_host_post_vendor_event(shost, fc_get_event_number(),
				  sizeof(board_event),
				  (char *) &board_event,
				  LPFC_NL_VENDOR_ID);
}

/**
 * lpfc_handle_eratt_s3 - The SLI3 HBA hardware error handler
 * @phba: pointer to lpfc hba data structure.
 *
 * This routine is invoked to handle the following HBA hardware error
 * conditions:
 * 1 - HBA error attention interrupt
 * 2 - DMA ring index out of range
 * 3 - Mailbox command came back as unknown
 **/
static void
lpfc_handle_eratt_s3(struct lpfc_hba *phba)
{
	struct lpfc_vport *vport = phba->pport;
	struct lpfc_sli   *psli = &phba->sli;
	uint32_t event_data;
	unsigned long temperature;
	struct temp_event temp_event_data;
	struct Scsi_Host  *shost;

	/* If the pci channel is offline, ignore possible errors,
	 * since we cannot communicate with the pci card anyway.
	 */
	if (pci_channel_offline(phba->pcidev)) {
		spin_lock_irq(&phba->hbalock);
		phba->hba_flag &= ~DEFER_ERATT;
		spin_unlock_irq(&phba->hbalock);
		return;
	}

	/* If resets are disabled then leave the HBA alone and return */
	if (!phba->cfg_enable_hba_reset)
		return;

	/* Send an internal error event to mgmt application */
	lpfc_board_errevt_to_mgmt(phba);

	if (phba->hba_flag & DEFER_ERATT)
		lpfc_handle_deferred_eratt(phba);

	if ((phba->work_hs & HS_FFER6) || (phba->work_hs & HS_FFER8)) {
		if (phba->work_hs & HS_FFER6)
			/* Re-establishing Link */
			lpfc_printf_log(phba, KERN_INFO, LOG_LINK_EVENT,
					"1301 Re-establishing Link "
					"Data: x%x x%x x%x\n",
					phba->work_hs, phba->work_status[0],
					phba->work_status[1]);
		if (phba->work_hs & HS_FFER8)
			/* Device Zeroization */
			lpfc_printf_log(phba, KERN_INFO, LOG_LINK_EVENT,
					"2861 Host Authentication device "
					"zeroization Data:x%x x%x x%x\n",
					phba->work_hs, phba->work_status[0],
					phba->work_status[1]);

		spin_lock_irq(&phba->hbalock);
		psli->sli_flag &= ~LPFC_SLI_ACTIVE;
		spin_unlock_irq(&phba->hbalock);

		/*
		* Firmware stops when it triggled erratt with HS_FFER6.
		* That could cause the I/Os dropped by the firmware.
		* Error iocb (I/O) on txcmplq and let the SCSI layer
		* retry it after re-establishing link.
		*/
		lpfc_sli_abort_fcp_rings(phba);

		/*
		 * There was a firmware error.  Take the hba offline and then
		 * attempt to restart it.
		 */
		lpfc_offline_prep(phba, LPFC_MBX_NO_WAIT);
		lpfc_offline(phba);
		lpfc_sli_brdrestart(phba);
		if (lpfc_online(phba) == 0) {	/* Initialize the HBA */
			lpfc_unblock_mgmt_io(phba);
			return;
		}
		lpfc_unblock_mgmt_io(phba);
	} else if (phba->work_hs & HS_CRIT_TEMP) {
		temperature = readl(phba->MBslimaddr + TEMPERATURE_OFFSET);
		temp_event_data.event_type = FC_REG_TEMPERATURE_EVENT;
		temp_event_data.event_code = LPFC_CRIT_TEMP;
		temp_event_data.data = (uint32_t)temperature;

		lpfc_printf_log(phba, KERN_ERR, LOG_INIT,
				"0406 Adapter maximum temperature exceeded "
				"(%ld), taking this port offline "
				"Data: x%x x%x x%x\n",
				temperature, phba->work_hs,
				phba->work_status[0], phba->work_status[1]);

		shost = lpfc_shost_from_vport(phba->pport);
		fc_host_post_vendor_event(shost, fc_get_event_number(),
					  sizeof(temp_event_data),
					  (char *) &temp_event_data,
					  SCSI_NL_VID_TYPE_PCI
					  | PCI_VENDOR_ID_EMULEX);

		spin_lock_irq(&phba->hbalock);
		phba->over_temp_state = HBA_OVER_TEMP;
		spin_unlock_irq(&phba->hbalock);
		lpfc_offline_eratt(phba);

	} else {
		/* The if clause above forces this code path when the status
		 * failure is a value other than FFER6. Do not call the offline
		 * twice. This is the adapter hardware error path.
		 */
		lpfc_printf_log(phba, KERN_ERR, LOG_INIT,
				"0457 Adapter Hardware Error "
				"Data: x%x x%x x%x\n",
				phba->work_hs,
				phba->work_status[0], phba->work_status[1]);

		event_data = FC_REG_DUMP_EVENT;
		shost = lpfc_shost_from_vport(vport);
		fc_host_post_vendor_event(shost, fc_get_event_number(),
				sizeof(event_data), (char *) &event_data,
				SCSI_NL_VID_TYPE_PCI | PCI_VENDOR_ID_EMULEX);

		lpfc_offline_eratt(phba);
	}
	return;
}

/**
 * lpfc_sli4_port_sta_fn_reset - The SLI4 function reset due to port status reg
 * @phba: pointer to lpfc hba data structure.
 * @mbx_action: flag for mailbox shutdown action.
 *
 * This routine is invoked to perform an SLI4 port PCI function reset in
 * response to port status register polling attention. It waits for port
 * status register (ERR, RDY, RN) bits before proceeding with function reset.
 * During this process, interrupt vectors are freed and later requested
 * for handling possible port resource change.
 **/
static int
lpfc_sli4_port_sta_fn_reset(struct lpfc_hba *phba, int mbx_action,
			    bool en_rn_msg)
{
	int rc;
	uint32_t intr_mode;

	/*
	 * On error status condition, driver need to wait for port
	 * ready before performing reset.
	 */
	rc = lpfc_sli4_pdev_status_reg_wait(phba);
	if (!rc) {
		/* need reset: attempt for port recovery */
		if (en_rn_msg)
			lpfc_printf_log(phba, KERN_ERR, LOG_INIT,
					"2887 Reset Needed: Attempting Port "
					"Recovery...\n");
		lpfc_offline_prep(phba, mbx_action);
		lpfc_offline(phba);
		/* release interrupt for possible resource change */
		lpfc_sli4_disable_intr(phba);
		lpfc_sli_brdrestart(phba);
		/* request and enable interrupt */
		intr_mode = lpfc_sli4_enable_intr(phba, phba->intr_mode);
		if (intr_mode == LPFC_INTR_ERROR) {
			lpfc_printf_log(phba, KERN_ERR, LOG_INIT,
					"3175 Failed to enable interrupt\n");
			return -EIO;
		} else {
			phba->intr_mode = intr_mode;
		}
		rc = lpfc_online(phba);
		if (rc == 0)
			lpfc_unblock_mgmt_io(phba);
	}
	return rc;
}

/**
 * lpfc_handle_eratt_s4 - The SLI4 HBA hardware error handler
 * @phba: pointer to lpfc hba data structure.
 *
 * This routine is invoked to handle the SLI4 HBA hardware error attention
 * conditions.
 **/
static void
lpfc_handle_eratt_s4(struct lpfc_hba *phba)
{
	struct lpfc_vport *vport = phba->pport;
	uint32_t event_data;
	struct Scsi_Host *shost;
	uint32_t if_type;
	struct lpfc_register portstat_reg = {0};
	uint32_t reg_err1, reg_err2;
	uint32_t uerrlo_reg, uemasklo_reg;
	uint32_t pci_rd_rc1, pci_rd_rc2;
	bool en_rn_msg = true;
	struct temp_event temp_event_data;
	int rc;

	/* If the pci channel is offline, ignore possible errors, since
	 * we cannot communicate with the pci card anyway.
	 */
	if (pci_channel_offline(phba->pcidev))
		return;

	if_type = bf_get(lpfc_sli_intf_if_type, &phba->sli4_hba.sli_intf);
	switch (if_type) {
	case LPFC_SLI_INTF_IF_TYPE_0:
		pci_rd_rc1 = lpfc_readl(
				phba->sli4_hba.u.if_type0.UERRLOregaddr,
				&uerrlo_reg);
		pci_rd_rc2 = lpfc_readl(
				phba->sli4_hba.u.if_type0.UEMASKLOregaddr,
				&uemasklo_reg);
		/* consider PCI bus read error as pci_channel_offline */
		if (pci_rd_rc1 == -EIO && pci_rd_rc2 == -EIO)
			return;
		lpfc_sli4_offline_eratt(phba);
		break;

	case LPFC_SLI_INTF_IF_TYPE_2:
		pci_rd_rc1 = lpfc_readl(
				phba->sli4_hba.u.if_type2.STATUSregaddr,
				&portstat_reg.word0);
		/* consider PCI bus read error as pci_channel_offline */
		if (pci_rd_rc1 == -EIO) {
			lpfc_printf_log(phba, KERN_ERR, LOG_INIT,
				"3151 PCI bus read access failure: x%x\n",
				readl(phba->sli4_hba.u.if_type2.STATUSregaddr));
			return;
		}
		reg_err1 = readl(phba->sli4_hba.u.if_type2.ERR1regaddr);
		reg_err2 = readl(phba->sli4_hba.u.if_type2.ERR2regaddr);
		if (bf_get(lpfc_sliport_status_oti, &portstat_reg)) {
			lpfc_printf_log(phba, KERN_ERR, LOG_INIT,
				"2889 Port Overtemperature event, "
				"taking port offline Data: x%x x%x\n",
				reg_err1, reg_err2);

			temp_event_data.event_type = FC_REG_TEMPERATURE_EVENT;
			temp_event_data.event_code = LPFC_CRIT_TEMP;
			temp_event_data.data = 0xFFFFFFFF;

			shost = lpfc_shost_from_vport(phba->pport);
			fc_host_post_vendor_event(shost, fc_get_event_number(),
						  sizeof(temp_event_data),
						  (char *)&temp_event_data,
						  SCSI_NL_VID_TYPE_PCI
						  | PCI_VENDOR_ID_EMULEX);

			spin_lock_irq(&phba->hbalock);
			phba->over_temp_state = HBA_OVER_TEMP;
			spin_unlock_irq(&phba->hbalock);
			lpfc_sli4_offline_eratt(phba);
			return;
		}
		if (reg_err1 == SLIPORT_ERR1_REG_ERR_CODE_2 &&
		    reg_err2 == SLIPORT_ERR2_REG_FW_RESTART) {
			lpfc_printf_log(phba, KERN_ERR, LOG_INIT,
					"3143 Port Down: Firmware Update "
					"Detected\n");
			en_rn_msg = false;
		} else if (reg_err1 == SLIPORT_ERR1_REG_ERR_CODE_2 &&
			 reg_err2 == SLIPORT_ERR2_REG_FORCED_DUMP)
			lpfc_printf_log(phba, KERN_ERR, LOG_INIT,
					"3144 Port Down: Debug Dump\n");
		else if (reg_err1 == SLIPORT_ERR1_REG_ERR_CODE_2 &&
			 reg_err2 == SLIPORT_ERR2_REG_FUNC_PROVISON)
			lpfc_printf_log(phba, KERN_ERR, LOG_INIT,
					"3145 Port Down: Provisioning\n");

		/* If resets are disabled then leave the HBA alone and return */
		if (!phba->cfg_enable_hba_reset)
			return;

		/* Check port status register for function reset */
		rc = lpfc_sli4_port_sta_fn_reset(phba, LPFC_MBX_NO_WAIT,
				en_rn_msg);
		if (rc == 0) {
			/* don't report event on forced debug dump */
			if (reg_err1 == SLIPORT_ERR1_REG_ERR_CODE_2 &&
			    reg_err2 == SLIPORT_ERR2_REG_FORCED_DUMP)
				return;
			else
				break;
		}
		/* fall through for not able to recover */
		lpfc_printf_log(phba, KERN_ERR, LOG_INIT,
				"3152 Unrecoverable error, bring the port "
				"offline\n");
		lpfc_sli4_offline_eratt(phba);
		break;
	case LPFC_SLI_INTF_IF_TYPE_1:
	default:
		break;
	}
	lpfc_printf_log(phba, KERN_WARNING, LOG_INIT,
			"3123 Report dump event to upper layer\n");
	/* Send an internal error event to mgmt application */
	lpfc_board_errevt_to_mgmt(phba);

	event_data = FC_REG_DUMP_EVENT;
	shost = lpfc_shost_from_vport(vport);
	fc_host_post_vendor_event(shost, fc_get_event_number(),
				  sizeof(event_data), (char *) &event_data,
				  SCSI_NL_VID_TYPE_PCI | PCI_VENDOR_ID_EMULEX);
}

/**
 * lpfc_handle_eratt - Wrapper func for handling hba error attention
 * @phba: pointer to lpfc HBA data structure.
 *
 * This routine wraps the actual SLI3 or SLI4 hba error attention handling
 * routine from the API jump table function pointer from the lpfc_hba struct.
 *
 * Return codes
 *   0 - success.
 *   Any other value - error.
 **/
void
lpfc_handle_eratt(struct lpfc_hba *phba)
{
	(*phba->lpfc_handle_eratt)(phba);
}

/**
 * lpfc_handle_latt - The HBA link event handler
 * @phba: pointer to lpfc hba data structure.
 *
 * This routine is invoked from the worker thread to handle a HBA host
 * attention link event.
 **/
void
lpfc_handle_latt(struct lpfc_hba *phba)
{
	struct lpfc_vport *vport = phba->pport;
	struct lpfc_sli   *psli = &phba->sli;
	LPFC_MBOXQ_t *pmb;
	volatile uint32_t control;
	struct lpfc_dmabuf *mp;
	int rc = 0;

	pmb = (LPFC_MBOXQ_t *)mempool_alloc(phba->mbox_mem_pool, GFP_KERNEL);
	if (!pmb) {
		rc = 1;
		goto lpfc_handle_latt_err_exit;
	}

	mp = kmalloc(sizeof(struct lpfc_dmabuf), GFP_KERNEL);
	if (!mp) {
		rc = 2;
		goto lpfc_handle_latt_free_pmb;
	}

	mp->virt = lpfc_mbuf_alloc(phba, 0, &mp->phys);
	if (!mp->virt) {
		rc = 3;
		goto lpfc_handle_latt_free_mp;
	}

	/* Cleanup any outstanding ELS commands */
	lpfc_els_flush_all_cmd(phba);

	psli->slistat.link_event++;
	lpfc_read_topology(phba, pmb, mp);
	pmb->mbox_cmpl = lpfc_mbx_cmpl_read_topology;
	pmb->vport = vport;
	/* Block ELS IOCBs until we have processed this mbox command */
	phba->sli.ring[LPFC_ELS_RING].flag |= LPFC_STOP_IOCB_EVENT;
	rc = lpfc_sli_issue_mbox (phba, pmb, MBX_NOWAIT);
	if (rc == MBX_NOT_FINISHED) {
		rc = 4;
		goto lpfc_handle_latt_free_mbuf;
	}

	/* Clear Link Attention in HA REG */
	spin_lock_irq(&phba->hbalock);
	writel(HA_LATT, phba->HAregaddr);
	readl(phba->HAregaddr); /* flush */
	spin_unlock_irq(&phba->hbalock);

	return;

lpfc_handle_latt_free_mbuf:
	phba->sli.ring[LPFC_ELS_RING].flag &= ~LPFC_STOP_IOCB_EVENT;
	lpfc_mbuf_free(phba, mp->virt, mp->phys);
lpfc_handle_latt_free_mp:
	kfree(mp);
lpfc_handle_latt_free_pmb:
	mempool_free(pmb, phba->mbox_mem_pool);
lpfc_handle_latt_err_exit:
	/* Enable Link attention interrupts */
	spin_lock_irq(&phba->hbalock);
	psli->sli_flag |= LPFC_PROCESS_LA;
	control = readl(phba->HCregaddr);
	control |= HC_LAINT_ENA;
	writel(control, phba->HCregaddr);
	readl(phba->HCregaddr); /* flush */

	/* Clear Link Attention in HA REG */
	writel(HA_LATT, phba->HAregaddr);
	readl(phba->HAregaddr); /* flush */
	spin_unlock_irq(&phba->hbalock);
	lpfc_linkdown(phba);
	phba->link_state = LPFC_HBA_ERROR;

	lpfc_printf_log(phba, KERN_ERR, LOG_MBOX,
		     "0300 LATT: Cannot issue READ_LA: Data:%d\n", rc);

	return;
}

/**
 * lpfc_parse_vpd - Parse VPD (Vital Product Data)
 * @phba: pointer to lpfc hba data structure.
 * @vpd: pointer to the vital product data.
 * @len: length of the vital product data in bytes.
 *
 * This routine parses the Vital Product Data (VPD). The VPD is treated as
 * an array of characters. In this routine, the ModelName, ProgramType, and
 * ModelDesc, etc. fields of the phba data structure will be populated.
 *
 * Return codes
 *   0 - pointer to the VPD passed in is NULL
 *   1 - success
 **/
int
lpfc_parse_vpd(struct lpfc_hba *phba, uint8_t *vpd, int len)
{
	uint8_t lenlo, lenhi;
	int Length;
	int i, j;
	int finished = 0;
	int index = 0;

	if (!vpd)
		return 0;

	/* Vital Product */
	lpfc_printf_log(phba, KERN_INFO, LOG_INIT,
			"0455 Vital Product Data: x%x x%x x%x x%x\n",
			(uint32_t) vpd[0], (uint32_t) vpd[1], (uint32_t) vpd[2],
			(uint32_t) vpd[3]);
	while (!finished && (index < (len - 4))) {
		switch (vpd[index]) {
		case 0x82:
		case 0x91:
			index += 1;
			lenlo = vpd[index];
			index += 1;
			lenhi = vpd[index];
			index += 1;
			i = ((((unsigned short)lenhi) << 8) + lenlo);
			index += i;
			break;
		case 0x90:
			index += 1;
			lenlo = vpd[index];
			index += 1;
			lenhi = vpd[index];
			index += 1;
			Length = ((((unsigned short)lenhi) << 8) + lenlo);
			if (Length > len - index)
				Length = len - index;
			while (Length > 0) {
			/* Look for Serial Number */
			if ((vpd[index] == 'S') && (vpd[index+1] == 'N')) {
				index += 2;
				i = vpd[index];
				index += 1;
				j = 0;
				Length -= (3+i);
				while(i--) {
					phba->SerialNumber[j++] = vpd[index++];
					if (j == 31)
						break;
				}
				phba->SerialNumber[j] = 0;
				continue;
			}
			else if ((vpd[index] == 'V') && (vpd[index+1] == '1')) {
				phba->vpd_flag |= VPD_MODEL_DESC;
				index += 2;
				i = vpd[index];
				index += 1;
				j = 0;
				Length -= (3+i);
				while(i--) {
					phba->ModelDesc[j++] = vpd[index++];
					if (j == 255)
						break;
				}
				phba->ModelDesc[j] = 0;
				continue;
			}
			else if ((vpd[index] == 'V') && (vpd[index+1] == '2')) {
				phba->vpd_flag |= VPD_MODEL_NAME;
				index += 2;
				i = vpd[index];
				index += 1;
				j = 0;
				Length -= (3+i);
				while(i--) {
					phba->ModelName[j++] = vpd[index++];
					if (j == 79)
						break;
				}
				phba->ModelName[j] = 0;
				continue;
			}
			else if ((vpd[index] == 'V') && (vpd[index+1] == '3')) {
				phba->vpd_flag |= VPD_PROGRAM_TYPE;
				index += 2;
				i = vpd[index];
				index += 1;
				j = 0;
				Length -= (3+i);
				while(i--) {
					phba->ProgramType[j++] = vpd[index++];
					if (j == 255)
						break;
				}
				phba->ProgramType[j] = 0;
				continue;
			}
			else if ((vpd[index] == 'V') && (vpd[index+1] == '4')) {
				phba->vpd_flag |= VPD_PORT;
				index += 2;
				i = vpd[index];
				index += 1;
				j = 0;
				Length -= (3+i);
				while(i--) {
					if ((phba->sli_rev == LPFC_SLI_REV4) &&
					    (phba->sli4_hba.pport_name_sta ==
					     LPFC_SLI4_PPNAME_GET)) {
						j++;
						index++;
					} else
						phba->Port[j++] = vpd[index++];
					if (j == 19)
						break;
				}
				if ((phba->sli_rev != LPFC_SLI_REV4) ||
				    (phba->sli4_hba.pport_name_sta ==
				     LPFC_SLI4_PPNAME_NON))
					phba->Port[j] = 0;
				continue;
			}
			else {
				index += 2;
				i = vpd[index];
				index += 1;
				index += i;
				Length -= (3 + i);
			}
		}
		finished = 0;
		break;
		case 0x78:
			finished = 1;
			break;
		default:
			index ++;
			break;
		}
	}

	return(1);
}

/**
 * lpfc_get_hba_model_desc - Retrieve HBA device model name and description
 * @phba: pointer to lpfc hba data structure.
 * @mdp: pointer to the data structure to hold the derived model name.
 * @descp: pointer to the data structure to hold the derived description.
 *
 * This routine retrieves HBA's description based on its registered PCI device
 * ID. The @descp passed into this function points to an array of 256 chars. It
 * shall be returned with the model name, maximum speed, and the host bus type.
 * The @mdp passed into this function points to an array of 80 chars. When the
 * function returns, the @mdp will be filled with the model name.
 **/
static void
lpfc_get_hba_model_desc(struct lpfc_hba *phba, uint8_t *mdp, uint8_t *descp)
{
	lpfc_vpd_t *vp;
	uint16_t dev_id = phba->pcidev->device;
	int max_speed;
	int GE = 0;
	int oneConnect = 0; /* default is not a oneConnect */
	struct {
		char *name;
		char *bus;
		char *function;
	} m = {"<Unknown>", "", ""};

	if (mdp && mdp[0] != '\0'
		&& descp && descp[0] != '\0')
		return;

	if (phba->lmt & LMT_32Gb)
		max_speed = 32;
	else if (phba->lmt & LMT_16Gb)
		max_speed = 16;
	else if (phba->lmt & LMT_10Gb)
		max_speed = 10;
	else if (phba->lmt & LMT_8Gb)
		max_speed = 8;
	else if (phba->lmt & LMT_4Gb)
		max_speed = 4;
	else if (phba->lmt & LMT_2Gb)
		max_speed = 2;
	else if (phba->lmt & LMT_1Gb)
		max_speed = 1;
	else
		max_speed = 0;

	vp = &phba->vpd;

	switch (dev_id) {
	case PCI_DEVICE_ID_FIREFLY:
		m = (typeof(m)){"LP6000", "PCI",
				"Obsolete, Unsupported Fibre Channel Adapter"};
		break;
	case PCI_DEVICE_ID_SUPERFLY:
		if (vp->rev.biuRev >= 1 && vp->rev.biuRev <= 3)
			m = (typeof(m)){"LP7000", "PCI", ""};
		else
			m = (typeof(m)){"LP7000E", "PCI", ""};
		m.function = "Obsolete, Unsupported Fibre Channel Adapter";
		break;
	case PCI_DEVICE_ID_DRAGONFLY:
		m = (typeof(m)){"LP8000", "PCI",
				"Obsolete, Unsupported Fibre Channel Adapter"};
		break;
	case PCI_DEVICE_ID_CENTAUR:
		if (FC_JEDEC_ID(vp->rev.biuRev) == CENTAUR_2G_JEDEC_ID)
			m = (typeof(m)){"LP9002", "PCI", ""};
		else
			m = (typeof(m)){"LP9000", "PCI", ""};
		m.function = "Obsolete, Unsupported Fibre Channel Adapter";
		break;
	case PCI_DEVICE_ID_RFLY:
		m = (typeof(m)){"LP952", "PCI",
				"Obsolete, Unsupported Fibre Channel Adapter"};
		break;
	case PCI_DEVICE_ID_PEGASUS:
		m = (typeof(m)){"LP9802", "PCI-X",
				"Obsolete, Unsupported Fibre Channel Adapter"};
		break;
	case PCI_DEVICE_ID_THOR:
		m = (typeof(m)){"LP10000", "PCI-X",
				"Obsolete, Unsupported Fibre Channel Adapter"};
		break;
	case PCI_DEVICE_ID_VIPER:
		m = (typeof(m)){"LPX1000",  "PCI-X",
				"Obsolete, Unsupported Fibre Channel Adapter"};
		break;
	case PCI_DEVICE_ID_PFLY:
		m = (typeof(m)){"LP982", "PCI-X",
				"Obsolete, Unsupported Fibre Channel Adapter"};
		break;
	case PCI_DEVICE_ID_TFLY:
		m = (typeof(m)){"LP1050", "PCI-X",
				"Obsolete, Unsupported Fibre Channel Adapter"};
		break;
	case PCI_DEVICE_ID_HELIOS:
		m = (typeof(m)){"LP11000", "PCI-X2",
				"Obsolete, Unsupported Fibre Channel Adapter"};
		break;
	case PCI_DEVICE_ID_HELIOS_SCSP:
		m = (typeof(m)){"LP11000-SP", "PCI-X2",
				"Obsolete, Unsupported Fibre Channel Adapter"};
		break;
	case PCI_DEVICE_ID_HELIOS_DCSP:
		m = (typeof(m)){"LP11002-SP",  "PCI-X2",
				"Obsolete, Unsupported Fibre Channel Adapter"};
		break;
	case PCI_DEVICE_ID_NEPTUNE:
		m = (typeof(m)){"LPe1000", "PCIe",
				"Obsolete, Unsupported Fibre Channel Adapter"};
		break;
	case PCI_DEVICE_ID_NEPTUNE_SCSP:
		m = (typeof(m)){"LPe1000-SP", "PCIe",
				"Obsolete, Unsupported Fibre Channel Adapter"};
		break;
	case PCI_DEVICE_ID_NEPTUNE_DCSP:
		m = (typeof(m)){"LPe1002-SP", "PCIe",
				"Obsolete, Unsupported Fibre Channel Adapter"};
		break;
	case PCI_DEVICE_ID_BMID:
		m = (typeof(m)){"LP1150", "PCI-X2", "Fibre Channel Adapter"};
		break;
	case PCI_DEVICE_ID_BSMB:
		m = (typeof(m)){"LP111", "PCI-X2",
				"Obsolete, Unsupported Fibre Channel Adapter"};
		break;
	case PCI_DEVICE_ID_ZEPHYR:
		m = (typeof(m)){"LPe11000", "PCIe", "Fibre Channel Adapter"};
		break;
	case PCI_DEVICE_ID_ZEPHYR_SCSP:
		m = (typeof(m)){"LPe11000", "PCIe", "Fibre Channel Adapter"};
		break;
	case PCI_DEVICE_ID_ZEPHYR_DCSP:
		m = (typeof(m)){"LP2105", "PCIe", "FCoE Adapter"};
		GE = 1;
		break;
	case PCI_DEVICE_ID_ZMID:
		m = (typeof(m)){"LPe1150", "PCIe", "Fibre Channel Adapter"};
		break;
	case PCI_DEVICE_ID_ZSMB:
		m = (typeof(m)){"LPe111", "PCIe", "Fibre Channel Adapter"};
		break;
	case PCI_DEVICE_ID_LP101:
		m = (typeof(m)){"LP101", "PCI-X",
				"Obsolete, Unsupported Fibre Channel Adapter"};
		break;
	case PCI_DEVICE_ID_LP10000S:
		m = (typeof(m)){"LP10000-S", "PCI",
				"Obsolete, Unsupported Fibre Channel Adapter"};
		break;
	case PCI_DEVICE_ID_LP11000S:
		m = (typeof(m)){"LP11000-S", "PCI-X2",
				"Obsolete, Unsupported Fibre Channel Adapter"};
		break;
	case PCI_DEVICE_ID_LPE11000S:
		m = (typeof(m)){"LPe11000-S", "PCIe",
				"Obsolete, Unsupported Fibre Channel Adapter"};
		break;
	case PCI_DEVICE_ID_SAT:
		m = (typeof(m)){"LPe12000", "PCIe", "Fibre Channel Adapter"};
		break;
	case PCI_DEVICE_ID_SAT_MID:
		m = (typeof(m)){"LPe1250", "PCIe", "Fibre Channel Adapter"};
		break;
	case PCI_DEVICE_ID_SAT_SMB:
		m = (typeof(m)){"LPe121", "PCIe", "Fibre Channel Adapter"};
		break;
	case PCI_DEVICE_ID_SAT_DCSP:
		m = (typeof(m)){"LPe12002-SP", "PCIe", "Fibre Channel Adapter"};
		break;
	case PCI_DEVICE_ID_SAT_SCSP:
		m = (typeof(m)){"LPe12000-SP", "PCIe", "Fibre Channel Adapter"};
		break;
	case PCI_DEVICE_ID_SAT_S:
		m = (typeof(m)){"LPe12000-S", "PCIe", "Fibre Channel Adapter"};
		break;
	case PCI_DEVICE_ID_HORNET:
		m = (typeof(m)){"LP21000", "PCIe",
				"Obsolete, Unsupported FCoE Adapter"};
		GE = 1;
		break;
	case PCI_DEVICE_ID_PROTEUS_VF:
		m = (typeof(m)){"LPev12000", "PCIe IOV",
				"Obsolete, Unsupported Fibre Channel Adapter"};
		break;
	case PCI_DEVICE_ID_PROTEUS_PF:
		m = (typeof(m)){"LPev12000", "PCIe IOV",
				"Obsolete, Unsupported Fibre Channel Adapter"};
		break;
	case PCI_DEVICE_ID_PROTEUS_S:
		m = (typeof(m)){"LPemv12002-S", "PCIe IOV",
				"Obsolete, Unsupported Fibre Channel Adapter"};
		break;
	case PCI_DEVICE_ID_TIGERSHARK:
		oneConnect = 1;
		m = (typeof(m)){"OCe10100", "PCIe", "FCoE"};
		break;
	case PCI_DEVICE_ID_TOMCAT:
		oneConnect = 1;
		m = (typeof(m)){"OCe11100", "PCIe", "FCoE"};
		break;
	case PCI_DEVICE_ID_FALCON:
		m = (typeof(m)){"LPSe12002-ML1-E", "PCIe",
				"EmulexSecure Fibre"};
		break;
	case PCI_DEVICE_ID_BALIUS:
		m = (typeof(m)){"LPVe12002", "PCIe Shared I/O",
				"Obsolete, Unsupported Fibre Channel Adapter"};
		break;
	case PCI_DEVICE_ID_LANCER_FC:
		m = (typeof(m)){"LPe16000", "PCIe", "Fibre Channel Adapter"};
		break;
	case PCI_DEVICE_ID_LANCER_FC_VF:
		m = (typeof(m)){"LPe16000", "PCIe",
				"Obsolete, Unsupported Fibre Channel Adapter"};
		break;
	case PCI_DEVICE_ID_LANCER_FCOE:
		oneConnect = 1;
		m = (typeof(m)){"OCe15100", "PCIe", "FCoE"};
		break;
	case PCI_DEVICE_ID_LANCER_FCOE_VF:
		oneConnect = 1;
		m = (typeof(m)){"OCe15100", "PCIe",
				"Obsolete, Unsupported FCoE"};
		break;
	case PCI_DEVICE_ID_LANCER_G6_FC:
		m = (typeof(m)){"LPe32000", "PCIe", "Fibre Channel Adapter"};
		break;
	case PCI_DEVICE_ID_SKYHAWK:
	case PCI_DEVICE_ID_SKYHAWK_VF:
		oneConnect = 1;
		m = (typeof(m)){"OCe14000", "PCIe", "FCoE"};
		break;
	default:
		m = (typeof(m)){"Unknown", "", ""};
		break;
	}

	if (mdp && mdp[0] == '\0')
		snprintf(mdp, 79,"%s", m.name);
	/*
	 * oneConnect hba requires special processing, they are all initiators
	 * and we put the port number on the end
	 */
	if (descp && descp[0] == '\0') {
		if (oneConnect)
			snprintf(descp, 255,
				"Emulex OneConnect %s, %s Initiator %s",
				m.name, m.function,
				phba->Port);
		else if (max_speed == 0)
			snprintf(descp, 255,
				"Emulex %s %s %s",
				m.name, m.bus, m.function);
		else
			snprintf(descp, 255,
				"Emulex %s %d%s %s %s",
				m.name, max_speed, (GE) ? "GE" : "Gb",
				m.bus, m.function);
	}
}

/**
 * lpfc_post_buffer - Post IOCB(s) with DMA buffer descriptor(s) to a IOCB ring
 * @phba: pointer to lpfc hba data structure.
 * @pring: pointer to a IOCB ring.
 * @cnt: the number of IOCBs to be posted to the IOCB ring.
 *
 * This routine posts a given number of IOCBs with the associated DMA buffer
 * descriptors specified by the cnt argument to the given IOCB ring.
 *
 * Return codes
 *   The number of IOCBs NOT able to be posted to the IOCB ring.
 **/
int
lpfc_post_buffer(struct lpfc_hba *phba, struct lpfc_sli_ring *pring, int cnt)
{
	IOCB_t *icmd;
	struct lpfc_iocbq *iocb;
	struct lpfc_dmabuf *mp1, *mp2;

	cnt += pring->missbufcnt;

	/* While there are buffers to post */
	while (cnt > 0) {
		/* Allocate buffer for  command iocb */
		iocb = lpfc_sli_get_iocbq(phba);
		if (iocb == NULL) {
			pring->missbufcnt = cnt;
			return cnt;
		}
		icmd = &iocb->iocb;

		/* 2 buffers can be posted per command */
		/* Allocate buffer to post */
		mp1 = kmalloc(sizeof (struct lpfc_dmabuf), GFP_KERNEL);
		if (mp1)
		    mp1->virt = lpfc_mbuf_alloc(phba, MEM_PRI, &mp1->phys);
		if (!mp1 || !mp1->virt) {
			kfree(mp1);
			lpfc_sli_release_iocbq(phba, iocb);
			pring->missbufcnt = cnt;
			return cnt;
		}

		INIT_LIST_HEAD(&mp1->list);
		/* Allocate buffer to post */
		if (cnt > 1) {
			mp2 = kmalloc(sizeof (struct lpfc_dmabuf), GFP_KERNEL);
			if (mp2)
				mp2->virt = lpfc_mbuf_alloc(phba, MEM_PRI,
							    &mp2->phys);
			if (!mp2 || !mp2->virt) {
				kfree(mp2);
				lpfc_mbuf_free(phba, mp1->virt, mp1->phys);
				kfree(mp1);
				lpfc_sli_release_iocbq(phba, iocb);
				pring->missbufcnt = cnt;
				return cnt;
			}

			INIT_LIST_HEAD(&mp2->list);
		} else {
			mp2 = NULL;
		}

		icmd->un.cont64[0].addrHigh = putPaddrHigh(mp1->phys);
		icmd->un.cont64[0].addrLow = putPaddrLow(mp1->phys);
		icmd->un.cont64[0].tus.f.bdeSize = FCELSSIZE;
		icmd->ulpBdeCount = 1;
		cnt--;
		if (mp2) {
			icmd->un.cont64[1].addrHigh = putPaddrHigh(mp2->phys);
			icmd->un.cont64[1].addrLow = putPaddrLow(mp2->phys);
			icmd->un.cont64[1].tus.f.bdeSize = FCELSSIZE;
			cnt--;
			icmd->ulpBdeCount = 2;
		}

		icmd->ulpCommand = CMD_QUE_RING_BUF64_CN;
		icmd->ulpLe = 1;

		if (lpfc_sli_issue_iocb(phba, pring->ringno, iocb, 0) ==
		    IOCB_ERROR) {
			lpfc_mbuf_free(phba, mp1->virt, mp1->phys);
			kfree(mp1);
			cnt++;
			if (mp2) {
				lpfc_mbuf_free(phba, mp2->virt, mp2->phys);
				kfree(mp2);
				cnt++;
			}
			lpfc_sli_release_iocbq(phba, iocb);
			pring->missbufcnt = cnt;
			return cnt;
		}
		lpfc_sli_ringpostbuf_put(phba, pring, mp1);
		if (mp2)
			lpfc_sli_ringpostbuf_put(phba, pring, mp2);
	}
	pring->missbufcnt = 0;
	return 0;
}

/**
 * lpfc_post_rcv_buf - Post the initial receive IOCB buffers to ELS ring
 * @phba: pointer to lpfc hba data structure.
 *
 * This routine posts initial receive IOCB buffers to the ELS ring. The
 * current number of initial IOCB buffers specified by LPFC_BUF_RING0 is
 * set to 64 IOCBs.
 *
 * Return codes
 *   0 - success (currently always success)
 **/
static int
lpfc_post_rcv_buf(struct lpfc_hba *phba)
{
	struct lpfc_sli *psli = &phba->sli;

	/* Ring 0, ELS / CT buffers */
	lpfc_post_buffer(phba, &psli->ring[LPFC_ELS_RING], LPFC_BUF_RING0);
	/* Ring 2 - FCP no buffers needed */

	return 0;
}

#define S(N,V) (((V)<<(N))|((V)>>(32-(N))))

/**
 * lpfc_sha_init - Set up initial array of hash table entries
 * @HashResultPointer: pointer to an array as hash table.
 *
 * This routine sets up the initial values to the array of hash table entries
 * for the LC HBAs.
 **/
static void
lpfc_sha_init(uint32_t * HashResultPointer)
{
	HashResultPointer[0] = 0x67452301;
	HashResultPointer[1] = 0xEFCDAB89;
	HashResultPointer[2] = 0x98BADCFE;
	HashResultPointer[3] = 0x10325476;
	HashResultPointer[4] = 0xC3D2E1F0;
}

/**
 * lpfc_sha_iterate - Iterate initial hash table with the working hash table
 * @HashResultPointer: pointer to an initial/result hash table.
 * @HashWorkingPointer: pointer to an working hash table.
 *
 * This routine iterates an initial hash table pointed by @HashResultPointer
 * with the values from the working hash table pointeed by @HashWorkingPointer.
 * The results are putting back to the initial hash table, returned through
 * the @HashResultPointer as the result hash table.
 **/
static void
lpfc_sha_iterate(uint32_t * HashResultPointer, uint32_t * HashWorkingPointer)
{
	int t;
	uint32_t TEMP;
	uint32_t A, B, C, D, E;
	t = 16;
	do {
		HashWorkingPointer[t] =
		    S(1,
		      HashWorkingPointer[t - 3] ^ HashWorkingPointer[t -
								     8] ^
		      HashWorkingPointer[t - 14] ^ HashWorkingPointer[t - 16]);
	} while (++t <= 79);
	t = 0;
	A = HashResultPointer[0];
	B = HashResultPointer[1];
	C = HashResultPointer[2];
	D = HashResultPointer[3];
	E = HashResultPointer[4];

	do {
		if (t < 20) {
			TEMP = ((B & C) | ((~B) & D)) + 0x5A827999;
		} else if (t < 40) {
			TEMP = (B ^ C ^ D) + 0x6ED9EBA1;
		} else if (t < 60) {
			TEMP = ((B & C) | (B & D) | (C & D)) + 0x8F1BBCDC;
		} else {
			TEMP = (B ^ C ^ D) + 0xCA62C1D6;
		}
		TEMP += S(5, A) + E + HashWorkingPointer[t];
		E = D;
		D = C;
		C = S(30, B);
		B = A;
		A = TEMP;
	} while (++t <= 79);

	HashResultPointer[0] += A;
	HashResultPointer[1] += B;
	HashResultPointer[2] += C;
	HashResultPointer[3] += D;
	HashResultPointer[4] += E;

}

/**
 * lpfc_challenge_key - Create challenge key based on WWPN of the HBA
 * @RandomChallenge: pointer to the entry of host challenge random number array.
 * @HashWorking: pointer to the entry of the working hash array.
 *
 * This routine calculates the working hash array referred by @HashWorking
 * from the challenge random numbers associated with the host, referred by
 * @RandomChallenge. The result is put into the entry of the working hash
 * array and returned by reference through @HashWorking.
 **/
static void
lpfc_challenge_key(uint32_t * RandomChallenge, uint32_t * HashWorking)
{
	*HashWorking = (*RandomChallenge ^ *HashWorking);
}

/**
 * lpfc_hba_init - Perform special handling for LC HBA initialization
 * @phba: pointer to lpfc hba data structure.
 * @hbainit: pointer to an array of unsigned 32-bit integers.
 *
 * This routine performs the special handling for LC HBA initialization.
 **/
void
lpfc_hba_init(struct lpfc_hba *phba, uint32_t *hbainit)
{
	int t;
	uint32_t *HashWorking;
	uint32_t *pwwnn = (uint32_t *) phba->wwnn;

	HashWorking = kcalloc(80, sizeof(uint32_t), GFP_KERNEL);
	if (!HashWorking)
		return;

	HashWorking[0] = HashWorking[78] = *pwwnn++;
	HashWorking[1] = HashWorking[79] = *pwwnn;

	for (t = 0; t < 7; t++)
		lpfc_challenge_key(phba->RandomData + t, HashWorking + t);

	lpfc_sha_init(hbainit);
	lpfc_sha_iterate(hbainit, HashWorking);
	kfree(HashWorking);
}

/**
 * lpfc_cleanup - Performs vport cleanups before deleting a vport
 * @vport: pointer to a virtual N_Port data structure.
 *
 * This routine performs the necessary cleanups before deleting the @vport.
 * It invokes the discovery state machine to perform necessary state
 * transitions and to release the ndlps associated with the @vport. Note,
 * the physical port is treated as @vport 0.
 **/
void
lpfc_cleanup(struct lpfc_vport *vport)
{
	struct lpfc_hba   *phba = vport->phba;
	struct lpfc_nodelist *ndlp, *next_ndlp;
	int i = 0;

	if (phba->link_state > LPFC_LINK_DOWN)
		lpfc_port_link_failure(vport);

	list_for_each_entry_safe(ndlp, next_ndlp, &vport->fc_nodes, nlp_listp) {
		if (!NLP_CHK_NODE_ACT(ndlp)) {
			ndlp = lpfc_enable_node(vport, ndlp,
						NLP_STE_UNUSED_NODE);
			if (!ndlp)
				continue;
			spin_lock_irq(&phba->ndlp_lock);
			NLP_SET_FREE_REQ(ndlp);
			spin_unlock_irq(&phba->ndlp_lock);
			/* Trigger the release of the ndlp memory */
			lpfc_nlp_put(ndlp);
			continue;
		}
		spin_lock_irq(&phba->ndlp_lock);
		if (NLP_CHK_FREE_REQ(ndlp)) {
			/* The ndlp should not be in memory free mode already */
			spin_unlock_irq(&phba->ndlp_lock);
			continue;
		} else
			/* Indicate request for freeing ndlp memory */
			NLP_SET_FREE_REQ(ndlp);
		spin_unlock_irq(&phba->ndlp_lock);

		if (vport->port_type != LPFC_PHYSICAL_PORT &&
		    ndlp->nlp_DID == Fabric_DID) {
			/* Just free up ndlp with Fabric_DID for vports */
			lpfc_nlp_put(ndlp);
			continue;
		}

		/* take care of nodes in unused state before the state
		 * machine taking action.
		 */
		if (ndlp->nlp_state == NLP_STE_UNUSED_NODE) {
			lpfc_nlp_put(ndlp);
			continue;
		}

		if (ndlp->nlp_type & NLP_FABRIC)
			lpfc_disc_state_machine(vport, ndlp, NULL,
					NLP_EVT_DEVICE_RECOVERY);

		lpfc_disc_state_machine(vport, ndlp, NULL,
					     NLP_EVT_DEVICE_RM);
	}

	/* At this point, ALL ndlp's should be gone
	 * because of the previous NLP_EVT_DEVICE_RM.
	 * Lets wait for this to happen, if needed.
	 */
	while (!list_empty(&vport->fc_nodes)) {
		if (i++ > 3000) {
			lpfc_printf_vlog(vport, KERN_ERR, LOG_DISCOVERY,
				"0233 Nodelist not empty\n");
			list_for_each_entry_safe(ndlp, next_ndlp,
						&vport->fc_nodes, nlp_listp) {
				lpfc_printf_vlog(ndlp->vport, KERN_ERR,
						LOG_NODE,
						"0282 did:x%x ndlp:x%p "
						"usgmap:x%x refcnt:%d\n",
						ndlp->nlp_DID, (void *)ndlp,
						ndlp->nlp_usg_map,
						atomic_read(
							&ndlp->kref.refcount));
			}
			break;
		}

		/* Wait for any activity on ndlps to settle */
		msleep(10);
	}
	lpfc_cleanup_vports_rrqs(vport, NULL);
}

/**
 * lpfc_stop_vport_timers - Stop all the timers associated with a vport
 * @vport: pointer to a virtual N_Port data structure.
 *
 * This routine stops all the timers associated with a @vport. This function
 * is invoked before disabling or deleting a @vport. Note that the physical
 * port is treated as @vport 0.
 **/
void
lpfc_stop_vport_timers(struct lpfc_vport *vport)
{
	del_timer_sync(&vport->els_tmofunc);
	del_timer_sync(&vport->fc_fdmitmo);
	del_timer_sync(&vport->delayed_disc_tmo);
	lpfc_can_disctmo(vport);
	return;
}

/**
 * __lpfc_sli4_stop_fcf_redisc_wait_timer - Stop FCF rediscovery wait timer
 * @phba: pointer to lpfc hba data structure.
 *
 * This routine stops the SLI4 FCF rediscover wait timer if it's on. The
 * caller of this routine should already hold the host lock.
 **/
void
__lpfc_sli4_stop_fcf_redisc_wait_timer(struct lpfc_hba *phba)
{
	/* Clear pending FCF rediscovery wait flag */
	phba->fcf.fcf_flag &= ~FCF_REDISC_PEND;

	/* Now, try to stop the timer */
	del_timer(&phba->fcf.redisc_wait);
}

/**
 * lpfc_sli4_stop_fcf_redisc_wait_timer - Stop FCF rediscovery wait timer
 * @phba: pointer to lpfc hba data structure.
 *
 * This routine stops the SLI4 FCF rediscover wait timer if it's on. It
 * checks whether the FCF rediscovery wait timer is pending with the host
 * lock held before proceeding with disabling the timer and clearing the
 * wait timer pendig flag.
 **/
void
lpfc_sli4_stop_fcf_redisc_wait_timer(struct lpfc_hba *phba)
{
	spin_lock_irq(&phba->hbalock);
	if (!(phba->fcf.fcf_flag & FCF_REDISC_PEND)) {
		/* FCF rediscovery timer already fired or stopped */
		spin_unlock_irq(&phba->hbalock);
		return;
	}
	__lpfc_sli4_stop_fcf_redisc_wait_timer(phba);
	/* Clear failover in progress flags */
	phba->fcf.fcf_flag &= ~(FCF_DEAD_DISC | FCF_ACVL_DISC);
	spin_unlock_irq(&phba->hbalock);
}

/**
 * lpfc_stop_hba_timers - Stop all the timers associated with an HBA
 * @phba: pointer to lpfc hba data structure.
 *
 * This routine stops all the timers associated with a HBA. This function is
 * invoked before either putting a HBA offline or unloading the driver.
 **/
void
lpfc_stop_hba_timers(struct lpfc_hba *phba)
{
	lpfc_stop_vport_timers(phba->pport);
	del_timer_sync(&phba->sli.mbox_tmo);
	del_timer_sync(&phba->fabric_block_timer);
	del_timer_sync(&phba->eratt_poll);
	del_timer_sync(&phba->hb_tmofunc);
	if (phba->sli_rev == LPFC_SLI_REV4) {
		del_timer_sync(&phba->rrq_tmr);
		phba->hba_flag &= ~HBA_RRQ_ACTIVE;
	}
	phba->hb_outstanding = 0;

	switch (phba->pci_dev_grp) {
	case LPFC_PCI_DEV_LP:
		/* Stop any LightPulse device specific driver timers */
		del_timer_sync(&phba->fcp_poll_timer);
		break;
	case LPFC_PCI_DEV_OC:
		/* Stop any OneConnect device sepcific driver timers */
		lpfc_sli4_stop_fcf_redisc_wait_timer(phba);
		break;
	default:
		lpfc_printf_log(phba, KERN_ERR, LOG_INIT,
				"0297 Invalid device group (x%x)\n",
				phba->pci_dev_grp);
		break;
	}
	return;
}

/**
 * lpfc_block_mgmt_io - Mark a HBA's management interface as blocked
 * @phba: pointer to lpfc hba data structure.
 *
 * This routine marks a HBA's management interface as blocked. Once the HBA's
 * management interface is marked as blocked, all the user space access to
 * the HBA, whether they are from sysfs interface or libdfc interface will
 * all be blocked. The HBA is set to block the management interface when the
 * driver prepares the HBA interface for online or offline.
 **/
static void
lpfc_block_mgmt_io(struct lpfc_hba *phba, int mbx_action)
{
	unsigned long iflag;
	uint8_t actcmd = MBX_HEARTBEAT;
	unsigned long timeout;

	spin_lock_irqsave(&phba->hbalock, iflag);
	phba->sli.sli_flag |= LPFC_BLOCK_MGMT_IO;
	spin_unlock_irqrestore(&phba->hbalock, iflag);
	if (mbx_action == LPFC_MBX_NO_WAIT)
		return;
	timeout = msecs_to_jiffies(LPFC_MBOX_TMO * 1000) + jiffies;
	spin_lock_irqsave(&phba->hbalock, iflag);
	if (phba->sli.mbox_active) {
		actcmd = phba->sli.mbox_active->u.mb.mbxCommand;
		/* Determine how long we might wait for the active mailbox
		 * command to be gracefully completed by firmware.
		 */
		timeout = msecs_to_jiffies(lpfc_mbox_tmo_val(phba,
				phba->sli.mbox_active) * 1000) + jiffies;
	}
	spin_unlock_irqrestore(&phba->hbalock, iflag);

	/* Wait for the outstnading mailbox command to complete */
	while (phba->sli.mbox_active) {
		/* Check active mailbox complete status every 2ms */
		msleep(2);
		if (time_after(jiffies, timeout)) {
			lpfc_printf_log(phba, KERN_ERR, LOG_SLI,
				"2813 Mgmt IO is Blocked %x "
				"- mbox cmd %x still active\n",
				phba->sli.sli_flag, actcmd);
			break;
		}
	}
}

/**
 * lpfc_sli4_node_prep - Assign RPIs for active nodes.
 * @phba: pointer to lpfc hba data structure.
 *
 * Allocate RPIs for all active remote nodes. This is needed whenever
 * an SLI4 adapter is reset and the driver is not unloading. Its purpose
 * is to fixup the temporary rpi assignments.
 **/
void
lpfc_sli4_node_prep(struct lpfc_hba *phba)
{
	struct lpfc_nodelist  *ndlp, *next_ndlp;
	struct lpfc_vport **vports;
	int i;

	if (phba->sli_rev != LPFC_SLI_REV4)
		return;

	vports = lpfc_create_vport_work_array(phba);
	if (vports != NULL) {
		for (i = 0; i <= phba->max_vports && vports[i] != NULL; i++) {
			if (vports[i]->load_flag & FC_UNLOADING)
				continue;

			list_for_each_entry_safe(ndlp, next_ndlp,
						 &vports[i]->fc_nodes,
						 nlp_listp) {
				if (NLP_CHK_NODE_ACT(ndlp)) {
					ndlp->nlp_rpi =
						lpfc_sli4_alloc_rpi(phba);
					lpfc_printf_vlog(ndlp->vport, KERN_INFO,
							 LOG_NODE,
							 "0009 rpi:%x DID:%x "
							 "flg:%x map:%x %p\n",
							 ndlp->nlp_rpi,
							 ndlp->nlp_DID,
							 ndlp->nlp_flag,
							 ndlp->nlp_usg_map,
							 ndlp);
				}
			}
		}
	}
	lpfc_destroy_vport_work_array(phba, vports);
}

/**
 * lpfc_online - Initialize and bring a HBA online
 * @phba: pointer to lpfc hba data structure.
 *
 * This routine initializes the HBA and brings a HBA online. During this
 * process, the management interface is blocked to prevent user space access
 * to the HBA interfering with the driver initialization.
 *
 * Return codes
 *   0 - successful
 *   1 - failed
 **/
int
lpfc_online(struct lpfc_hba *phba)
{
	struct lpfc_vport *vport;
	struct lpfc_vport **vports;
	int i;
	bool vpis_cleared = false;

	if (!phba)
		return 0;
	vport = phba->pport;

	if (!(vport->fc_flag & FC_OFFLINE_MODE))
		return 0;

	lpfc_printf_log(phba, KERN_WARNING, LOG_INIT,
			"0458 Bring Adapter online\n");

	lpfc_block_mgmt_io(phba, LPFC_MBX_WAIT);

	if (!lpfc_sli_queue_setup(phba)) {
		lpfc_unblock_mgmt_io(phba);
		return 1;
	}

	if (phba->sli_rev == LPFC_SLI_REV4) {
		if (lpfc_sli4_hba_setup(phba)) { /* Initialize SLI4 HBA */
			lpfc_unblock_mgmt_io(phba);
			return 1;
		}
		spin_lock_irq(&phba->hbalock);
		if (!phba->sli4_hba.max_cfg_param.vpi_used)
			vpis_cleared = true;
		spin_unlock_irq(&phba->hbalock);
	} else {
		if (lpfc_sli_hba_setup(phba)) {	/* Initialize SLI2/SLI3 HBA */
			lpfc_unblock_mgmt_io(phba);
			return 1;
		}
	}

	vports = lpfc_create_vport_work_array(phba);
	if (vports != NULL)
		for (i = 0; i <= phba->max_vports && vports[i] != NULL; i++) {
			struct Scsi_Host *shost;
			shost = lpfc_shost_from_vport(vports[i]);
			spin_lock_irq(shost->host_lock);
			vports[i]->fc_flag &= ~FC_OFFLINE_MODE;
			if (phba->sli3_options & LPFC_SLI3_NPIV_ENABLED)
				vports[i]->fc_flag |= FC_VPORT_NEEDS_REG_VPI;
			if (phba->sli_rev == LPFC_SLI_REV4) {
				vports[i]->fc_flag |= FC_VPORT_NEEDS_INIT_VPI;
				if ((vpis_cleared) &&
				    (vports[i]->port_type !=
					LPFC_PHYSICAL_PORT))
					vports[i]->vpi = 0;
			}
			spin_unlock_irq(shost->host_lock);
		}
		lpfc_destroy_vport_work_array(phba, vports);

	lpfc_unblock_mgmt_io(phba);
	return 0;
}

/**
 * lpfc_unblock_mgmt_io - Mark a HBA's management interface to be not blocked
 * @phba: pointer to lpfc hba data structure.
 *
 * This routine marks a HBA's management interface as not blocked. Once the
 * HBA's management interface is marked as not blocked, all the user space
 * access to the HBA, whether they are from sysfs interface or libdfc
 * interface will be allowed. The HBA is set to block the management interface
 * when the driver prepares the HBA interface for online or offline and then
 * set to unblock the management interface afterwards.
 **/
void
lpfc_unblock_mgmt_io(struct lpfc_hba * phba)
{
	unsigned long iflag;

	spin_lock_irqsave(&phba->hbalock, iflag);
	phba->sli.sli_flag &= ~LPFC_BLOCK_MGMT_IO;
	spin_unlock_irqrestore(&phba->hbalock, iflag);
}

/**
 * lpfc_offline_prep - Prepare a HBA to be brought offline
 * @phba: pointer to lpfc hba data structure.
 *
 * This routine is invoked to prepare a HBA to be brought offline. It performs
 * unregistration login to all the nodes on all vports and flushes the mailbox
 * queue to make it ready to be brought offline.
 **/
void
lpfc_offline_prep(struct lpfc_hba *phba, int mbx_action)
{
	struct lpfc_vport *vport = phba->pport;
	struct lpfc_nodelist  *ndlp, *next_ndlp;
	struct lpfc_vport **vports;
	struct Scsi_Host *shost;
	int i;

	if (vport->fc_flag & FC_OFFLINE_MODE)
		return;

	lpfc_block_mgmt_io(phba, mbx_action);

	lpfc_linkdown(phba);

	/* Issue an unreg_login to all nodes on all vports */
	vports = lpfc_create_vport_work_array(phba);
	if (vports != NULL) {
		for (i = 0; i <= phba->max_vports && vports[i] != NULL; i++) {
			if (vports[i]->load_flag & FC_UNLOADING)
				continue;
			shost = lpfc_shost_from_vport(vports[i]);
			spin_lock_irq(shost->host_lock);
			vports[i]->vpi_state &= ~LPFC_VPI_REGISTERED;
			vports[i]->fc_flag |= FC_VPORT_NEEDS_REG_VPI;
			vports[i]->fc_flag &= ~FC_VFI_REGISTERED;
			spin_unlock_irq(shost->host_lock);

			shost =	lpfc_shost_from_vport(vports[i]);
			list_for_each_entry_safe(ndlp, next_ndlp,
						 &vports[i]->fc_nodes,
						 nlp_listp) {
				if (!NLP_CHK_NODE_ACT(ndlp))
					continue;
				if (ndlp->nlp_state == NLP_STE_UNUSED_NODE)
					continue;
				if (ndlp->nlp_type & NLP_FABRIC) {
					lpfc_disc_state_machine(vports[i], ndlp,
						NULL, NLP_EVT_DEVICE_RECOVERY);
					lpfc_disc_state_machine(vports[i], ndlp,
						NULL, NLP_EVT_DEVICE_RM);
				}
				spin_lock_irq(shost->host_lock);
				ndlp->nlp_flag &= ~NLP_NPR_ADISC;
				spin_unlock_irq(shost->host_lock);
				/*
				 * Whenever an SLI4 port goes offline, free the
				 * RPI. Get a new RPI when the adapter port
				 * comes back online.
				 */
				if (phba->sli_rev == LPFC_SLI_REV4) {
					lpfc_printf_vlog(ndlp->vport,
							 KERN_INFO, LOG_NODE,
							 "0011 lpfc_offline: "
							 "ndlp:x%p did %x "
							 "usgmap:x%x rpi:%x\n",
							 ndlp, ndlp->nlp_DID,
							 ndlp->nlp_usg_map,
							 ndlp->nlp_rpi);

					lpfc_sli4_free_rpi(phba, ndlp->nlp_rpi);
				}
				lpfc_unreg_rpi(vports[i], ndlp);
			}
		}
	}
	lpfc_destroy_vport_work_array(phba, vports);

	lpfc_sli_mbox_sys_shutdown(phba, mbx_action);
}

/**
 * lpfc_offline - Bring a HBA offline
 * @phba: pointer to lpfc hba data structure.
 *
 * This routine actually brings a HBA offline. It stops all the timers
 * associated with the HBA, brings down the SLI layer, and eventually
 * marks the HBA as in offline state for the upper layer protocol.
 **/
void
lpfc_offline(struct lpfc_hba *phba)
{
	struct Scsi_Host  *shost;
	struct lpfc_vport **vports;
	int i;

	if (phba->pport->fc_flag & FC_OFFLINE_MODE)
		return;

	/* stop port and all timers associated with this hba */
	lpfc_stop_port(phba);
	vports = lpfc_create_vport_work_array(phba);
	if (vports != NULL)
		for (i = 0; i <= phba->max_vports && vports[i] != NULL; i++)
			lpfc_stop_vport_timers(vports[i]);
	lpfc_destroy_vport_work_array(phba, vports);
	lpfc_printf_log(phba, KERN_WARNING, LOG_INIT,
			"0460 Bring Adapter offline\n");
	/* Bring down the SLI Layer and cleanup.  The HBA is offline
	   now.  */
	lpfc_sli_hba_down(phba);
	spin_lock_irq(&phba->hbalock);
	phba->work_ha = 0;
	spin_unlock_irq(&phba->hbalock);
	vports = lpfc_create_vport_work_array(phba);
	if (vports != NULL)
		for (i = 0; i <= phba->max_vports && vports[i] != NULL; i++) {
			shost = lpfc_shost_from_vport(vports[i]);
			spin_lock_irq(shost->host_lock);
			vports[i]->work_port_events = 0;
			vports[i]->fc_flag |= FC_OFFLINE_MODE;
			spin_unlock_irq(shost->host_lock);
		}
	lpfc_destroy_vport_work_array(phba, vports);
}

/**
 * lpfc_scsi_free - Free all the SCSI buffers and IOCBs from driver lists
 * @phba: pointer to lpfc hba data structure.
 *
 * This routine is to free all the SCSI buffers and IOCBs from the driver
 * list back to kernel. It is called from lpfc_pci_remove_one to free
 * the internal resources before the device is removed from the system.
 **/
static void
lpfc_scsi_free(struct lpfc_hba *phba)
{
	struct lpfc_scsi_buf *sb, *sb_next;
	struct lpfc_iocbq *io, *io_next;

	spin_lock_irq(&phba->hbalock);

	/* Release all the lpfc_scsi_bufs maintained by this host. */

	spin_lock(&phba->scsi_buf_list_put_lock);
	list_for_each_entry_safe(sb, sb_next, &phba->lpfc_scsi_buf_list_put,
				 list) {
		list_del(&sb->list);
		pci_pool_free(phba->lpfc_scsi_dma_buf_pool, sb->data,
			      sb->dma_handle);
		kfree(sb);
		phba->total_scsi_bufs--;
	}
	spin_unlock(&phba->scsi_buf_list_put_lock);

	spin_lock(&phba->scsi_buf_list_get_lock);
	list_for_each_entry_safe(sb, sb_next, &phba->lpfc_scsi_buf_list_get,
				 list) {
		list_del(&sb->list);
		pci_pool_free(phba->lpfc_scsi_dma_buf_pool, sb->data,
			      sb->dma_handle);
		kfree(sb);
		phba->total_scsi_bufs--;
	}
	spin_unlock(&phba->scsi_buf_list_get_lock);

	/* Release all the lpfc_iocbq entries maintained by this host. */
	list_for_each_entry_safe(io, io_next, &phba->lpfc_iocb_list, list) {
		list_del(&io->list);
		kfree(io);
		phba->total_iocbq_bufs--;
	}

	spin_unlock_irq(&phba->hbalock);
}

/**
 * lpfc_sli4_xri_sgl_update - update xri-sgl sizing and mapping
 * @phba: pointer to lpfc hba data structure.
 *
 * This routine first calculates the sizes of the current els and allocated
 * scsi sgl lists, and then goes through all sgls to updates the physical
 * XRIs assigned due to port function reset. During port initialization, the
 * current els and allocated scsi sgl lists are 0s.
 *
 * Return codes
 *   0 - successful (for now, it always returns 0)
 **/
int
lpfc_sli4_xri_sgl_update(struct lpfc_hba *phba)
{
	struct lpfc_sglq *sglq_entry = NULL, *sglq_entry_next = NULL;
	struct lpfc_scsi_buf *psb = NULL, *psb_next = NULL;
	uint16_t i, lxri, xri_cnt, els_xri_cnt, scsi_xri_cnt;
	LIST_HEAD(els_sgl_list);
	LIST_HEAD(scsi_sgl_list);
	int rc;
	struct lpfc_sli_ring *pring = &phba->sli.ring[LPFC_ELS_RING];

	/*
	 * update on pci function's els xri-sgl list
	 */
	els_xri_cnt = lpfc_sli4_get_els_iocb_cnt(phba);
	if (els_xri_cnt > phba->sli4_hba.els_xri_cnt) {
		/* els xri-sgl expanded */
		xri_cnt = els_xri_cnt - phba->sli4_hba.els_xri_cnt;
		lpfc_printf_log(phba, KERN_INFO, LOG_SLI,
				"3157 ELS xri-sgl count increased from "
				"%d to %d\n", phba->sli4_hba.els_xri_cnt,
				els_xri_cnt);
		/* allocate the additional els sgls */
		for (i = 0; i < xri_cnt; i++) {
			sglq_entry = kzalloc(sizeof(struct lpfc_sglq),
					     GFP_KERNEL);
			if (sglq_entry == NULL) {
				lpfc_printf_log(phba, KERN_ERR, LOG_SLI,
						"2562 Failure to allocate an "
						"ELS sgl entry:%d\n", i);
				rc = -ENOMEM;
				goto out_free_mem;
			}
			sglq_entry->buff_type = GEN_BUFF_TYPE;
			sglq_entry->virt = lpfc_mbuf_alloc(phba, 0,
							   &sglq_entry->phys);
			if (sglq_entry->virt == NULL) {
				kfree(sglq_entry);
				lpfc_printf_log(phba, KERN_ERR, LOG_SLI,
						"2563 Failure to allocate an "
						"ELS mbuf:%d\n", i);
				rc = -ENOMEM;
				goto out_free_mem;
			}
			sglq_entry->sgl = sglq_entry->virt;
			memset(sglq_entry->sgl, 0, LPFC_BPL_SIZE);
			sglq_entry->state = SGL_FREED;
			list_add_tail(&sglq_entry->list, &els_sgl_list);
		}
		spin_lock_irq(&phba->hbalock);
		spin_lock(&pring->ring_lock);
		list_splice_init(&els_sgl_list, &phba->sli4_hba.lpfc_sgl_list);
		spin_unlock(&pring->ring_lock);
		spin_unlock_irq(&phba->hbalock);
	} else if (els_xri_cnt < phba->sli4_hba.els_xri_cnt) {
		/* els xri-sgl shrinked */
		xri_cnt = phba->sli4_hba.els_xri_cnt - els_xri_cnt;
		lpfc_printf_log(phba, KERN_INFO, LOG_SLI,
				"3158 ELS xri-sgl count decreased from "
				"%d to %d\n", phba->sli4_hba.els_xri_cnt,
				els_xri_cnt);
		spin_lock_irq(&phba->hbalock);
		spin_lock(&pring->ring_lock);
		list_splice_init(&phba->sli4_hba.lpfc_sgl_list, &els_sgl_list);
		spin_unlock(&pring->ring_lock);
		spin_unlock_irq(&phba->hbalock);
		/* release extra els sgls from list */
		for (i = 0; i < xri_cnt; i++) {
			list_remove_head(&els_sgl_list,
					 sglq_entry, struct lpfc_sglq, list);
			if (sglq_entry) {
				lpfc_mbuf_free(phba, sglq_entry->virt,
					       sglq_entry->phys);
				kfree(sglq_entry);
			}
		}
		spin_lock_irq(&phba->hbalock);
		spin_lock(&pring->ring_lock);
		list_splice_init(&els_sgl_list, &phba->sli4_hba.lpfc_sgl_list);
		spin_unlock(&pring->ring_lock);
		spin_unlock_irq(&phba->hbalock);
	} else
		lpfc_printf_log(phba, KERN_INFO, LOG_SLI,
				"3163 ELS xri-sgl count unchanged: %d\n",
				els_xri_cnt);
	phba->sli4_hba.els_xri_cnt = els_xri_cnt;

	/* update xris to els sgls on the list */
	sglq_entry = NULL;
	sglq_entry_next = NULL;
	list_for_each_entry_safe(sglq_entry, sglq_entry_next,
				 &phba->sli4_hba.lpfc_sgl_list, list) {
		lxri = lpfc_sli4_next_xritag(phba);
		if (lxri == NO_XRI) {
			lpfc_printf_log(phba, KERN_ERR, LOG_SLI,
					"2400 Failed to allocate xri for "
					"ELS sgl\n");
			rc = -ENOMEM;
			goto out_free_mem;
		}
		sglq_entry->sli4_lxritag = lxri;
		sglq_entry->sli4_xritag = phba->sli4_hba.xri_ids[lxri];
	}

	/*
	 * update on pci function's allocated scsi xri-sgl list
	 */
	phba->total_scsi_bufs = 0;

	/* maximum number of xris available for scsi buffers */
	phba->sli4_hba.scsi_xri_max = phba->sli4_hba.max_cfg_param.max_xri -
				      els_xri_cnt;

	lpfc_printf_log(phba, KERN_INFO, LOG_SLI,
			"2401 Current allocated SCSI xri-sgl count:%d, "
			"maximum  SCSI xri count:%d\n",
			phba->sli4_hba.scsi_xri_cnt,
			phba->sli4_hba.scsi_xri_max);

	spin_lock_irq(&phba->scsi_buf_list_get_lock);
	spin_lock(&phba->scsi_buf_list_put_lock);
	list_splice_init(&phba->lpfc_scsi_buf_list_get, &scsi_sgl_list);
	list_splice(&phba->lpfc_scsi_buf_list_put, &scsi_sgl_list);
	spin_unlock(&phba->scsi_buf_list_put_lock);
	spin_unlock_irq(&phba->scsi_buf_list_get_lock);

	if (phba->sli4_hba.scsi_xri_cnt > phba->sli4_hba.scsi_xri_max) {
		/* max scsi xri shrinked below the allocated scsi buffers */
		scsi_xri_cnt = phba->sli4_hba.scsi_xri_cnt -
					phba->sli4_hba.scsi_xri_max;
		/* release the extra allocated scsi buffers */
		for (i = 0; i < scsi_xri_cnt; i++) {
			list_remove_head(&scsi_sgl_list, psb,
					 struct lpfc_scsi_buf, list);
			if (psb) {
				pci_pool_free(phba->lpfc_scsi_dma_buf_pool,
					      psb->data, psb->dma_handle);
				kfree(psb);
			}
		}
		spin_lock_irq(&phba->scsi_buf_list_get_lock);
		phba->sli4_hba.scsi_xri_cnt -= scsi_xri_cnt;
		spin_unlock_irq(&phba->scsi_buf_list_get_lock);
	}

	/* update xris associated to remaining allocated scsi buffers */
	psb = NULL;
	psb_next = NULL;
	list_for_each_entry_safe(psb, psb_next, &scsi_sgl_list, list) {
		lxri = lpfc_sli4_next_xritag(phba);
		if (lxri == NO_XRI) {
			lpfc_printf_log(phba, KERN_ERR, LOG_SLI,
					"2560 Failed to allocate xri for "
					"scsi buffer\n");
			rc = -ENOMEM;
			goto out_free_mem;
		}
		psb->cur_iocbq.sli4_lxritag = lxri;
		psb->cur_iocbq.sli4_xritag = phba->sli4_hba.xri_ids[lxri];
	}
	spin_lock_irq(&phba->scsi_buf_list_get_lock);
	spin_lock(&phba->scsi_buf_list_put_lock);
	list_splice_init(&scsi_sgl_list, &phba->lpfc_scsi_buf_list_get);
	INIT_LIST_HEAD(&phba->lpfc_scsi_buf_list_put);
	spin_unlock(&phba->scsi_buf_list_put_lock);
	spin_unlock_irq(&phba->scsi_buf_list_get_lock);

	return 0;

out_free_mem:
	lpfc_free_els_sgl_list(phba);
	lpfc_scsi_free(phba);
	return rc;
}

/**
 * lpfc_create_port - Create an FC port
 * @phba: pointer to lpfc hba data structure.
 * @instance: a unique integer ID to this FC port.
 * @dev: pointer to the device data structure.
 *
 * This routine creates a FC port for the upper layer protocol. The FC port
 * can be created on top of either a physical port or a virtual port provided
 * by the HBA. This routine also allocates a SCSI host data structure (shost)
 * and associates the FC port created before adding the shost into the SCSI
 * layer.
 *
 * Return codes
 *   @vport - pointer to the virtual N_Port data structure.
 *   NULL - port create failed.
 **/
struct lpfc_vport *
lpfc_create_port(struct lpfc_hba *phba, int instance, struct device *dev)
{
	struct lpfc_vport *vport;
	struct Scsi_Host  *shost;
	int error = 0;

	if (dev != &phba->pcidev->dev) {
		shost = scsi_host_alloc(&lpfc_vport_template,
					sizeof(struct lpfc_vport));
	} else {
		if (phba->sli_rev == LPFC_SLI_REV4)
			shost = scsi_host_alloc(&lpfc_template,
					sizeof(struct lpfc_vport));
		else
			shost = scsi_host_alloc(&lpfc_template_s3,
					sizeof(struct lpfc_vport));
	}
	if (!shost)
		goto out;

	vport = (struct lpfc_vport *) shost->hostdata;
	vport->phba = phba;
	vport->load_flag |= FC_LOADING;
	vport->fc_flag |= FC_VPORT_NEEDS_REG_VPI;
	vport->fc_rscn_flush = 0;

	lpfc_get_vport_cfgparam(vport);
	shost->unique_id = instance;
	shost->max_id = LPFC_MAX_TARGET;
	shost->max_lun = vport->cfg_max_luns;
	shost->this_id = -1;
	shost->max_cmd_len = 16;
	shost->nr_hw_queues = phba->cfg_fcp_io_channel;
	if (phba->sli_rev == LPFC_SLI_REV4) {
		shost->dma_boundary =
			phba->sli4_hba.pc_sli4_params.sge_supp_len-1;
		shost->sg_tablesize = phba->cfg_sg_seg_cnt;
	}

	/*
	 * Set initial can_queue value since 0 is no longer supported and
	 * scsi_add_host will fail. This will be adjusted later based on the
	 * max xri value determined in hba setup.
	 */
	shost->can_queue = phba->cfg_hba_queue_depth - 10;
	if (dev != &phba->pcidev->dev) {
		shost->transportt = lpfc_vport_transport_template;
		vport->port_type = LPFC_NPIV_PORT;
	} else {
		shost->transportt = lpfc_transport_template;
		vport->port_type = LPFC_PHYSICAL_PORT;
	}

	/* Initialize all internally managed lists. */
	INIT_LIST_HEAD(&vport->fc_nodes);
	INIT_LIST_HEAD(&vport->rcv_buffer_list);
	spin_lock_init(&vport->work_port_lock);

	init_timer(&vport->fc_disctmo);
	vport->fc_disctmo.function = lpfc_disc_timeout;
	vport->fc_disctmo.data = (unsigned long)vport;

	init_timer(&vport->fc_fdmitmo);
	vport->fc_fdmitmo.function = lpfc_fdmi_tmo;
	vport->fc_fdmitmo.data = (unsigned long)vport;

	init_timer(&vport->els_tmofunc);
	vport->els_tmofunc.function = lpfc_els_timeout;
	vport->els_tmofunc.data = (unsigned long)vport;

	init_timer(&vport->delayed_disc_tmo);
	vport->delayed_disc_tmo.function = lpfc_delayed_disc_tmo;
	vport->delayed_disc_tmo.data = (unsigned long)vport;

	error = scsi_add_host_with_dma(shost, dev, &phba->pcidev->dev);
	if (error)
		goto out_put_shost;

	spin_lock_irq(&phba->hbalock);
	list_add_tail(&vport->listentry, &phba->port_list);
	spin_unlock_irq(&phba->hbalock);
	return vport;

out_put_shost:
	scsi_host_put(shost);
out:
	return NULL;
}

/**
 * destroy_port -  destroy an FC port
 * @vport: pointer to an lpfc virtual N_Port data structure.
 *
 * This routine destroys a FC port from the upper layer protocol. All the
 * resources associated with the port are released.
 **/
void
destroy_port(struct lpfc_vport *vport)
{
	struct Scsi_Host *shost = lpfc_shost_from_vport(vport);
	struct lpfc_hba  *phba = vport->phba;

	lpfc_debugfs_terminate(vport);
	fc_remove_host(shost);
	scsi_remove_host(shost);

	spin_lock_irq(&phba->hbalock);
	list_del_init(&vport->listentry);
	spin_unlock_irq(&phba->hbalock);

	lpfc_cleanup(vport);
	return;
}

/**
 * lpfc_get_instance - Get a unique integer ID
 *
 * This routine allocates a unique integer ID from lpfc_hba_index pool. It
 * uses the kernel idr facility to perform the task.
 *
 * Return codes:
 *   instance - a unique integer ID allocated as the new instance.
 *   -1 - lpfc get instance failed.
 **/
int
lpfc_get_instance(void)
{
	int ret;

	ret = idr_alloc(&lpfc_hba_index, NULL, 0, 0, GFP_KERNEL);
	return ret < 0 ? -1 : ret;
}

/**
 * lpfc_scan_finished - method for SCSI layer to detect whether scan is done
 * @shost: pointer to SCSI host data structure.
 * @time: elapsed time of the scan in jiffies.
 *
 * This routine is called by the SCSI layer with a SCSI host to determine
 * whether the scan host is finished.
 *
 * Note: there is no scan_start function as adapter initialization will have
 * asynchronously kicked off the link initialization.
 *
 * Return codes
 *   0 - SCSI host scan is not over yet.
 *   1 - SCSI host scan is over.
 **/
int lpfc_scan_finished(struct Scsi_Host *shost, unsigned long time)
{
	struct lpfc_vport *vport = (struct lpfc_vport *) shost->hostdata;
	struct lpfc_hba   *phba = vport->phba;
	int stat = 0;

	spin_lock_irq(shost->host_lock);

	if (vport->load_flag & FC_UNLOADING) {
		stat = 1;
		goto finished;
	}
	if (time >= msecs_to_jiffies(30 * 1000)) {
		lpfc_printf_log(phba, KERN_INFO, LOG_INIT,
				"0461 Scanning longer than 30 "
				"seconds.  Continuing initialization\n");
		stat = 1;
		goto finished;
	}
	if (time >= msecs_to_jiffies(15 * 1000) &&
	    phba->link_state <= LPFC_LINK_DOWN) {
		lpfc_printf_log(phba, KERN_INFO, LOG_INIT,
				"0465 Link down longer than 15 "
				"seconds.  Continuing initialization\n");
		stat = 1;
		goto finished;
	}

	if (vport->port_state != LPFC_VPORT_READY)
		goto finished;
	if (vport->num_disc_nodes || vport->fc_prli_sent)
		goto finished;
	if (vport->fc_map_cnt == 0 && time < msecs_to_jiffies(2 * 1000))
		goto finished;
	if ((phba->sli.sli_flag & LPFC_SLI_MBOX_ACTIVE) != 0)
		goto finished;

	stat = 1;

finished:
	spin_unlock_irq(shost->host_lock);
	return stat;
}

/**
 * lpfc_host_attrib_init - Initialize SCSI host attributes on a FC port
 * @shost: pointer to SCSI host data structure.
 *
 * This routine initializes a given SCSI host attributes on a FC port. The
 * SCSI host can be either on top of a physical port or a virtual port.
 **/
void lpfc_host_attrib_init(struct Scsi_Host *shost)
{
	struct lpfc_vport *vport = (struct lpfc_vport *) shost->hostdata;
	struct lpfc_hba   *phba = vport->phba;
	/*
	 * Set fixed host attributes.  Must done after lpfc_sli_hba_setup().
	 */

	fc_host_node_name(shost) = wwn_to_u64(vport->fc_nodename.u.wwn);
	fc_host_port_name(shost) = wwn_to_u64(vport->fc_portname.u.wwn);
	fc_host_supported_classes(shost) = FC_COS_CLASS3;

	memset(fc_host_supported_fc4s(shost), 0,
	       sizeof(fc_host_supported_fc4s(shost)));
	fc_host_supported_fc4s(shost)[2] = 1;
	fc_host_supported_fc4s(shost)[7] = 1;

	lpfc_vport_symbolic_node_name(vport, fc_host_symbolic_name(shost),
				 sizeof fc_host_symbolic_name(shost));

	fc_host_supported_speeds(shost) = 0;
	if (phba->lmt & LMT_32Gb)
		fc_host_supported_speeds(shost) |= FC_PORTSPEED_32GBIT;
	if (phba->lmt & LMT_16Gb)
		fc_host_supported_speeds(shost) |= FC_PORTSPEED_16GBIT;
	if (phba->lmt & LMT_10Gb)
		fc_host_supported_speeds(shost) |= FC_PORTSPEED_10GBIT;
	if (phba->lmt & LMT_8Gb)
		fc_host_supported_speeds(shost) |= FC_PORTSPEED_8GBIT;
	if (phba->lmt & LMT_4Gb)
		fc_host_supported_speeds(shost) |= FC_PORTSPEED_4GBIT;
	if (phba->lmt & LMT_2Gb)
		fc_host_supported_speeds(shost) |= FC_PORTSPEED_2GBIT;
	if (phba->lmt & LMT_1Gb)
		fc_host_supported_speeds(shost) |= FC_PORTSPEED_1GBIT;

	fc_host_maxframe_size(shost) =
		(((uint32_t) vport->fc_sparam.cmn.bbRcvSizeMsb & 0x0F) << 8) |
		(uint32_t) vport->fc_sparam.cmn.bbRcvSizeLsb;

	fc_host_dev_loss_tmo(shost) = vport->cfg_devloss_tmo;

	/* This value is also unchanging */
	memset(fc_host_active_fc4s(shost), 0,
	       sizeof(fc_host_active_fc4s(shost)));
	fc_host_active_fc4s(shost)[2] = 1;
	fc_host_active_fc4s(shost)[7] = 1;

	fc_host_max_npiv_vports(shost) = phba->max_vpi;
	spin_lock_irq(shost->host_lock);
	vport->load_flag &= ~FC_LOADING;
	spin_unlock_irq(shost->host_lock);
}

/**
 * lpfc_stop_port_s3 - Stop SLI3 device port
 * @phba: pointer to lpfc hba data structure.
 *
 * This routine is invoked to stop an SLI3 device port, it stops the device
 * from generating interrupts and stops the device driver's timers for the
 * device.
 **/
static void
lpfc_stop_port_s3(struct lpfc_hba *phba)
{
	/* Clear all interrupt enable conditions */
	writel(0, phba->HCregaddr);
	readl(phba->HCregaddr); /* flush */
	/* Clear all pending interrupts */
	writel(0xffffffff, phba->HAregaddr);
	readl(phba->HAregaddr); /* flush */

	/* Reset some HBA SLI setup states */
	lpfc_stop_hba_timers(phba);
	phba->pport->work_port_events = 0;
}

/**
 * lpfc_stop_port_s4 - Stop SLI4 device port
 * @phba: pointer to lpfc hba data structure.
 *
 * This routine is invoked to stop an SLI4 device port, it stops the device
 * from generating interrupts and stops the device driver's timers for the
 * device.
 **/
static void
lpfc_stop_port_s4(struct lpfc_hba *phba)
{
	/* Reset some HBA SLI4 setup states */
	lpfc_stop_hba_timers(phba);
	phba->pport->work_port_events = 0;
	phba->sli4_hba.intr_enable = 0;
}

/**
 * lpfc_stop_port - Wrapper function for stopping hba port
 * @phba: Pointer to HBA context object.
 *
 * This routine wraps the actual SLI3 or SLI4 hba stop port routine from
 * the API jump table function pointer from the lpfc_hba struct.
 **/
void
lpfc_stop_port(struct lpfc_hba *phba)
{
	phba->lpfc_stop_port(phba);
}

/**
 * lpfc_fcf_redisc_wait_start_timer - Start fcf rediscover wait timer
 * @phba: Pointer to hba for which this call is being executed.
 *
 * This routine starts the timer waiting for the FCF rediscovery to complete.
 **/
void
lpfc_fcf_redisc_wait_start_timer(struct lpfc_hba *phba)
{
	unsigned long fcf_redisc_wait_tmo =
		(jiffies + msecs_to_jiffies(LPFC_FCF_REDISCOVER_WAIT_TMO));
	/* Start fcf rediscovery wait period timer */
	mod_timer(&phba->fcf.redisc_wait, fcf_redisc_wait_tmo);
	spin_lock_irq(&phba->hbalock);
	/* Allow action to new fcf asynchronous event */
	phba->fcf.fcf_flag &= ~(FCF_AVAILABLE | FCF_SCAN_DONE);
	/* Mark the FCF rediscovery pending state */
	phba->fcf.fcf_flag |= FCF_REDISC_PEND;
	spin_unlock_irq(&phba->hbalock);
}

/**
 * lpfc_sli4_fcf_redisc_wait_tmo - FCF table rediscover wait timeout
 * @ptr: Map to lpfc_hba data structure pointer.
 *
 * This routine is invoked when waiting for FCF table rediscover has been
 * timed out. If new FCF record(s) has (have) been discovered during the
 * wait period, a new FCF event shall be added to the FCOE async event
 * list, and then worker thread shall be waked up for processing from the
 * worker thread context.
 **/
static void
lpfc_sli4_fcf_redisc_wait_tmo(unsigned long ptr)
{
	struct lpfc_hba *phba = (struct lpfc_hba *)ptr;

	/* Don't send FCF rediscovery event if timer cancelled */
	spin_lock_irq(&phba->hbalock);
	if (!(phba->fcf.fcf_flag & FCF_REDISC_PEND)) {
		spin_unlock_irq(&phba->hbalock);
		return;
	}
	/* Clear FCF rediscovery timer pending flag */
	phba->fcf.fcf_flag &= ~FCF_REDISC_PEND;
	/* FCF rediscovery event to worker thread */
	phba->fcf.fcf_flag |= FCF_REDISC_EVT;
	spin_unlock_irq(&phba->hbalock);
	lpfc_printf_log(phba, KERN_INFO, LOG_FIP,
			"2776 FCF rediscover quiescent timer expired\n");
	/* wake up worker thread */
	lpfc_worker_wake_up(phba);
}

/**
 * lpfc_sli4_parse_latt_fault - Parse sli4 link-attention link fault code
 * @phba: pointer to lpfc hba data structure.
 * @acqe_link: pointer to the async link completion queue entry.
 *
 * This routine is to parse the SLI4 link-attention link fault code and
 * translate it into the base driver's read link attention mailbox command
 * status.
 *
 * Return: Link-attention status in terms of base driver's coding.
 **/
static uint16_t
lpfc_sli4_parse_latt_fault(struct lpfc_hba *phba,
			   struct lpfc_acqe_link *acqe_link)
{
	uint16_t latt_fault;

	switch (bf_get(lpfc_acqe_link_fault, acqe_link)) {
	case LPFC_ASYNC_LINK_FAULT_NONE:
	case LPFC_ASYNC_LINK_FAULT_LOCAL:
	case LPFC_ASYNC_LINK_FAULT_REMOTE:
		latt_fault = 0;
		break;
	default:
		lpfc_printf_log(phba, KERN_ERR, LOG_INIT,
				"0398 Invalid link fault code: x%x\n",
				bf_get(lpfc_acqe_link_fault, acqe_link));
		latt_fault = MBXERR_ERROR;
		break;
	}
	return latt_fault;
}

/**
 * lpfc_sli4_parse_latt_type - Parse sli4 link attention type
 * @phba: pointer to lpfc hba data structure.
 * @acqe_link: pointer to the async link completion queue entry.
 *
 * This routine is to parse the SLI4 link attention type and translate it
 * into the base driver's link attention type coding.
 *
 * Return: Link attention type in terms of base driver's coding.
 **/
static uint8_t
lpfc_sli4_parse_latt_type(struct lpfc_hba *phba,
			  struct lpfc_acqe_link *acqe_link)
{
	uint8_t att_type;

	switch (bf_get(lpfc_acqe_link_status, acqe_link)) {
	case LPFC_ASYNC_LINK_STATUS_DOWN:
	case LPFC_ASYNC_LINK_STATUS_LOGICAL_DOWN:
		att_type = LPFC_ATT_LINK_DOWN;
		break;
	case LPFC_ASYNC_LINK_STATUS_UP:
		/* Ignore physical link up events - wait for logical link up */
		att_type = LPFC_ATT_RESERVED;
		break;
	case LPFC_ASYNC_LINK_STATUS_LOGICAL_UP:
		att_type = LPFC_ATT_LINK_UP;
		break;
	default:
		lpfc_printf_log(phba, KERN_ERR, LOG_INIT,
				"0399 Invalid link attention type: x%x\n",
				bf_get(lpfc_acqe_link_status, acqe_link));
		att_type = LPFC_ATT_RESERVED;
		break;
	}
	return att_type;
}

/**
 * lpfc_sli4_parse_latt_link_speed - Parse sli4 link-attention link speed
 * @phba: pointer to lpfc hba data structure.
 * @acqe_link: pointer to the async link completion queue entry.
 *
 * This routine is to parse the SLI4 link-attention link speed and translate
 * it into the base driver's link-attention link speed coding.
 *
 * Return: Link-attention link speed in terms of base driver's coding.
 **/
static uint8_t
lpfc_sli4_parse_latt_link_speed(struct lpfc_hba *phba,
				struct lpfc_acqe_link *acqe_link)
{
	uint8_t link_speed;

	switch (bf_get(lpfc_acqe_link_speed, acqe_link)) {
	case LPFC_ASYNC_LINK_SPEED_ZERO:
	case LPFC_ASYNC_LINK_SPEED_10MBPS:
	case LPFC_ASYNC_LINK_SPEED_100MBPS:
		link_speed = LPFC_LINK_SPEED_UNKNOWN;
		break;
	case LPFC_ASYNC_LINK_SPEED_1GBPS:
		link_speed = LPFC_LINK_SPEED_1GHZ;
		break;
	case LPFC_ASYNC_LINK_SPEED_10GBPS:
		link_speed = LPFC_LINK_SPEED_10GHZ;
		break;
	case LPFC_ASYNC_LINK_SPEED_20GBPS:
	case LPFC_ASYNC_LINK_SPEED_25GBPS:
	case LPFC_ASYNC_LINK_SPEED_40GBPS:
		link_speed = LPFC_LINK_SPEED_UNKNOWN;
		break;
	default:
		lpfc_printf_log(phba, KERN_ERR, LOG_INIT,
				"0483 Invalid link-attention link speed: x%x\n",
				bf_get(lpfc_acqe_link_speed, acqe_link));
		link_speed = LPFC_LINK_SPEED_UNKNOWN;
		break;
	}
	return link_speed;
}

/**
 * lpfc_sli_port_speed_get - Get sli3 link speed code to link speed
 * @phba: pointer to lpfc hba data structure.
 *
 * This routine is to get an SLI3 FC port's link speed in Mbps.
 *
 * Return: link speed in terms of Mbps.
 **/
uint32_t
lpfc_sli_port_speed_get(struct lpfc_hba *phba)
{
	uint32_t link_speed;

	if (!lpfc_is_link_up(phba))
		return 0;

	switch (phba->fc_linkspeed) {
	case LPFC_LINK_SPEED_1GHZ:
		link_speed = 1000;
		break;
	case LPFC_LINK_SPEED_2GHZ:
		link_speed = 2000;
		break;
	case LPFC_LINK_SPEED_4GHZ:
		link_speed = 4000;
		break;
	case LPFC_LINK_SPEED_8GHZ:
		link_speed = 8000;
		break;
	case LPFC_LINK_SPEED_10GHZ:
		link_speed = 10000;
		break;
	case LPFC_LINK_SPEED_16GHZ:
		link_speed = 16000;
		break;
	default:
		link_speed = 0;
	}
	return link_speed;
}

/**
 * lpfc_sli4_port_speed_parse - Parse async evt link speed code to link speed
 * @phba: pointer to lpfc hba data structure.
 * @evt_code: asynchronous event code.
 * @speed_code: asynchronous event link speed code.
 *
 * This routine is to parse the giving SLI4 async event link speed code into
 * value of Mbps for the link speed.
 *
 * Return: link speed in terms of Mbps.
 **/
static uint32_t
lpfc_sli4_port_speed_parse(struct lpfc_hba *phba, uint32_t evt_code,
			   uint8_t speed_code)
{
	uint32_t port_speed;

	switch (evt_code) {
	case LPFC_TRAILER_CODE_LINK:
		switch (speed_code) {
		case LPFC_ASYNC_LINK_SPEED_ZERO:
			port_speed = 0;
			break;
		case LPFC_ASYNC_LINK_SPEED_10MBPS:
			port_speed = 10;
			break;
		case LPFC_ASYNC_LINK_SPEED_100MBPS:
			port_speed = 100;
			break;
		case LPFC_ASYNC_LINK_SPEED_1GBPS:
			port_speed = 1000;
			break;
		case LPFC_ASYNC_LINK_SPEED_10GBPS:
			port_speed = 10000;
			break;
		case LPFC_ASYNC_LINK_SPEED_20GBPS:
			port_speed = 20000;
			break;
		case LPFC_ASYNC_LINK_SPEED_25GBPS:
			port_speed = 25000;
			break;
		case LPFC_ASYNC_LINK_SPEED_40GBPS:
			port_speed = 40000;
			break;
		default:
			port_speed = 0;
		}
		break;
	case LPFC_TRAILER_CODE_FC:
		switch (speed_code) {
		case LPFC_FC_LA_SPEED_UNKNOWN:
			port_speed = 0;
			break;
		case LPFC_FC_LA_SPEED_1G:
			port_speed = 1000;
			break;
		case LPFC_FC_LA_SPEED_2G:
			port_speed = 2000;
			break;
		case LPFC_FC_LA_SPEED_4G:
			port_speed = 4000;
			break;
		case LPFC_FC_LA_SPEED_8G:
			port_speed = 8000;
			break;
		case LPFC_FC_LA_SPEED_10G:
			port_speed = 10000;
			break;
		case LPFC_FC_LA_SPEED_16G:
			port_speed = 16000;
			break;
		case LPFC_FC_LA_SPEED_32G:
			port_speed = 32000;
			break;
		default:
			port_speed = 0;
		}
		break;
	default:
		port_speed = 0;
	}
	return port_speed;
}

/**
 * lpfc_sli4_async_link_evt - Process the asynchronous FCoE link event
 * @phba: pointer to lpfc hba data structure.
 * @acqe_link: pointer to the async link completion queue entry.
 *
 * This routine is to handle the SLI4 asynchronous FCoE link event.
 **/
static void
lpfc_sli4_async_link_evt(struct lpfc_hba *phba,
			 struct lpfc_acqe_link *acqe_link)
{
	struct lpfc_dmabuf *mp;
	LPFC_MBOXQ_t *pmb;
	MAILBOX_t *mb;
	struct lpfc_mbx_read_top *la;
	uint8_t att_type;
	int rc;

	att_type = lpfc_sli4_parse_latt_type(phba, acqe_link);
	if (att_type != LPFC_ATT_LINK_DOWN && att_type != LPFC_ATT_LINK_UP)
		return;
	phba->fcoe_eventtag = acqe_link->event_tag;
	pmb = (LPFC_MBOXQ_t *)mempool_alloc(phba->mbox_mem_pool, GFP_KERNEL);
	if (!pmb) {
		lpfc_printf_log(phba, KERN_ERR, LOG_SLI,
				"0395 The mboxq allocation failed\n");
		return;
	}
	mp = kmalloc(sizeof(struct lpfc_dmabuf), GFP_KERNEL);
	if (!mp) {
		lpfc_printf_log(phba, KERN_ERR, LOG_SLI,
				"0396 The lpfc_dmabuf allocation failed\n");
		goto out_free_pmb;
	}
	mp->virt = lpfc_mbuf_alloc(phba, 0, &mp->phys);
	if (!mp->virt) {
		lpfc_printf_log(phba, KERN_ERR, LOG_SLI,
				"0397 The mbuf allocation failed\n");
		goto out_free_dmabuf;
	}

	/* Cleanup any outstanding ELS commands */
	lpfc_els_flush_all_cmd(phba);

	/* Block ELS IOCBs until we have done process link event */
	phba->sli.ring[LPFC_ELS_RING].flag |= LPFC_STOP_IOCB_EVENT;

	/* Update link event statistics */
	phba->sli.slistat.link_event++;

	/* Create lpfc_handle_latt mailbox command from link ACQE */
	lpfc_read_topology(phba, pmb, mp);
	pmb->mbox_cmpl = lpfc_mbx_cmpl_read_topology;
	pmb->vport = phba->pport;

	/* Keep the link status for extra SLI4 state machine reference */
	phba->sli4_hba.link_state.speed =
			lpfc_sli4_port_speed_parse(phba, LPFC_TRAILER_CODE_LINK,
				bf_get(lpfc_acqe_link_speed, acqe_link));
	phba->sli4_hba.link_state.duplex =
				bf_get(lpfc_acqe_link_duplex, acqe_link);
	phba->sli4_hba.link_state.status =
				bf_get(lpfc_acqe_link_status, acqe_link);
	phba->sli4_hba.link_state.type =
				bf_get(lpfc_acqe_link_type, acqe_link);
	phba->sli4_hba.link_state.number =
				bf_get(lpfc_acqe_link_number, acqe_link);
	phba->sli4_hba.link_state.fault =
				bf_get(lpfc_acqe_link_fault, acqe_link);
	phba->sli4_hba.link_state.logical_speed =
			bf_get(lpfc_acqe_logical_link_speed, acqe_link) * 10;

	lpfc_printf_log(phba, KERN_INFO, LOG_SLI,
			"2900 Async FC/FCoE Link event - Speed:%dGBit "
			"duplex:x%x LA Type:x%x Port Type:%d Port Number:%d "
			"Logical speed:%dMbps Fault:%d\n",
			phba->sli4_hba.link_state.speed,
			phba->sli4_hba.link_state.topology,
			phba->sli4_hba.link_state.status,
			phba->sli4_hba.link_state.type,
			phba->sli4_hba.link_state.number,
			phba->sli4_hba.link_state.logical_speed,
			phba->sli4_hba.link_state.fault);
	/*
	 * For FC Mode: issue the READ_TOPOLOGY mailbox command to fetch
	 * topology info. Note: Optional for non FC-AL ports.
	 */
	if (!(phba->hba_flag & HBA_FCOE_MODE)) {
		rc = lpfc_sli_issue_mbox(phba, pmb, MBX_NOWAIT);
		if (rc == MBX_NOT_FINISHED)
			goto out_free_dmabuf;
		return;
	}
	/*
	 * For FCoE Mode: fill in all the topology information we need and call
	 * the READ_TOPOLOGY completion routine to continue without actually
	 * sending the READ_TOPOLOGY mailbox command to the port.
	 */
	/* Parse and translate status field */
	mb = &pmb->u.mb;
	mb->mbxStatus = lpfc_sli4_parse_latt_fault(phba, acqe_link);

	/* Parse and translate link attention fields */
	la = (struct lpfc_mbx_read_top *) &pmb->u.mb.un.varReadTop;
	la->eventTag = acqe_link->event_tag;
	bf_set(lpfc_mbx_read_top_att_type, la, att_type);
	bf_set(lpfc_mbx_read_top_link_spd, la,
	       lpfc_sli4_parse_latt_link_speed(phba, acqe_link));

	/* Fake the the following irrelvant fields */
	bf_set(lpfc_mbx_read_top_topology, la, LPFC_TOPOLOGY_PT_PT);
	bf_set(lpfc_mbx_read_top_alpa_granted, la, 0);
	bf_set(lpfc_mbx_read_top_il, la, 0);
	bf_set(lpfc_mbx_read_top_pb, la, 0);
	bf_set(lpfc_mbx_read_top_fa, la, 0);
	bf_set(lpfc_mbx_read_top_mm, la, 0);

	/* Invoke the lpfc_handle_latt mailbox command callback function */
	lpfc_mbx_cmpl_read_topology(phba, pmb);

	return;

out_free_dmabuf:
	kfree(mp);
out_free_pmb:
	mempool_free(pmb, phba->mbox_mem_pool);
}

/**
 * lpfc_sli4_async_fc_evt - Process the asynchronous FC link event
 * @phba: pointer to lpfc hba data structure.
 * @acqe_fc: pointer to the async fc completion queue entry.
 *
 * This routine is to handle the SLI4 asynchronous FC event. It will simply log
 * that the event was received and then issue a read_topology mailbox command so
 * that the rest of the driver will treat it the same as SLI3.
 **/
static void
lpfc_sli4_async_fc_evt(struct lpfc_hba *phba, struct lpfc_acqe_fc_la *acqe_fc)
{
	struct lpfc_dmabuf *mp;
	LPFC_MBOXQ_t *pmb;
	int rc;

	if (bf_get(lpfc_trailer_type, acqe_fc) !=
	    LPFC_FC_LA_EVENT_TYPE_FC_LINK) {
		lpfc_printf_log(phba, KERN_ERR, LOG_SLI,
				"2895 Non FC link Event detected.(%d)\n",
				bf_get(lpfc_trailer_type, acqe_fc));
		return;
	}
	/* Keep the link status for extra SLI4 state machine reference */
	phba->sli4_hba.link_state.speed =
			lpfc_sli4_port_speed_parse(phba, LPFC_TRAILER_CODE_FC,
				bf_get(lpfc_acqe_fc_la_speed, acqe_fc));
	phba->sli4_hba.link_state.duplex = LPFC_ASYNC_LINK_DUPLEX_FULL;
	phba->sli4_hba.link_state.topology =
				bf_get(lpfc_acqe_fc_la_topology, acqe_fc);
	phba->sli4_hba.link_state.status =
				bf_get(lpfc_acqe_fc_la_att_type, acqe_fc);
	phba->sli4_hba.link_state.type =
				bf_get(lpfc_acqe_fc_la_port_type, acqe_fc);
	phba->sli4_hba.link_state.number =
				bf_get(lpfc_acqe_fc_la_port_number, acqe_fc);
	phba->sli4_hba.link_state.fault =
				bf_get(lpfc_acqe_link_fault, acqe_fc);
	phba->sli4_hba.link_state.logical_speed =
				bf_get(lpfc_acqe_fc_la_llink_spd, acqe_fc) * 10;
	lpfc_printf_log(phba, KERN_INFO, LOG_SLI,
			"2896 Async FC event - Speed:%dGBaud Topology:x%x "
			"LA Type:x%x Port Type:%d Port Number:%d Logical speed:"
			"%dMbps Fault:%d\n",
			phba->sli4_hba.link_state.speed,
			phba->sli4_hba.link_state.topology,
			phba->sli4_hba.link_state.status,
			phba->sli4_hba.link_state.type,
			phba->sli4_hba.link_state.number,
			phba->sli4_hba.link_state.logical_speed,
			phba->sli4_hba.link_state.fault);
	pmb = (LPFC_MBOXQ_t *)mempool_alloc(phba->mbox_mem_pool, GFP_KERNEL);
	if (!pmb) {
		lpfc_printf_log(phba, KERN_ERR, LOG_SLI,
				"2897 The mboxq allocation failed\n");
		return;
	}
	mp = kmalloc(sizeof(struct lpfc_dmabuf), GFP_KERNEL);
	if (!mp) {
		lpfc_printf_log(phba, KERN_ERR, LOG_SLI,
				"2898 The lpfc_dmabuf allocation failed\n");
		goto out_free_pmb;
	}
	mp->virt = lpfc_mbuf_alloc(phba, 0, &mp->phys);
	if (!mp->virt) {
		lpfc_printf_log(phba, KERN_ERR, LOG_SLI,
				"2899 The mbuf allocation failed\n");
		goto out_free_dmabuf;
	}

	/* Cleanup any outstanding ELS commands */
	lpfc_els_flush_all_cmd(phba);

	/* Block ELS IOCBs until we have done process link event */
	phba->sli.ring[LPFC_ELS_RING].flag |= LPFC_STOP_IOCB_EVENT;

	/* Update link event statistics */
	phba->sli.slistat.link_event++;

	/* Create lpfc_handle_latt mailbox command from link ACQE */
	lpfc_read_topology(phba, pmb, mp);
	pmb->mbox_cmpl = lpfc_mbx_cmpl_read_topology;
	pmb->vport = phba->pport;

	rc = lpfc_sli_issue_mbox(phba, pmb, MBX_NOWAIT);
	if (rc == MBX_NOT_FINISHED)
		goto out_free_dmabuf;
	return;

out_free_dmabuf:
	kfree(mp);
out_free_pmb:
	mempool_free(pmb, phba->mbox_mem_pool);
}

/**
 * lpfc_sli4_async_sli_evt - Process the asynchronous SLI link event
 * @phba: pointer to lpfc hba data structure.
 * @acqe_fc: pointer to the async SLI completion queue entry.
 *
 * This routine is to handle the SLI4 asynchronous SLI events.
 **/
static void
lpfc_sli4_async_sli_evt(struct lpfc_hba *phba, struct lpfc_acqe_sli *acqe_sli)
{
	char port_name;
	char message[128];
	uint8_t status;
	uint8_t evt_type;
	struct temp_event temp_event_data;
	struct lpfc_acqe_misconfigured_event *misconfigured;
	struct Scsi_Host  *shost;

	evt_type = bf_get(lpfc_trailer_type, acqe_sli);

	/* Special case Lancer */
	if (bf_get(lpfc_sli_intf_if_type, &phba->sli4_hba.sli_intf) !=
		 LPFC_SLI_INTF_IF_TYPE_2) {
		lpfc_printf_log(phba, KERN_INFO, LOG_SLI,
				"2901 Async SLI event - Event Data1:x%08x Event Data2:"
				"x%08x SLI Event Type:%d\n",
				acqe_sli->event_data1, acqe_sli->event_data2,
				evt_type);
		return;
	}

	port_name = phba->Port[0];
	if (port_name == 0x00)
		port_name = '?'; /* get port name is empty */

	switch (evt_type) {
	case LPFC_SLI_EVENT_TYPE_OVER_TEMP:
		temp_event_data.event_type = FC_REG_TEMPERATURE_EVENT;
		temp_event_data.event_code = LPFC_THRESHOLD_TEMP;
		temp_event_data.data = (uint32_t)acqe_sli->event_data1;

		lpfc_printf_log(phba, KERN_WARNING, LOG_SLI,
				"3190 Over Temperature:%d Celsius- Port Name %c\n",
				acqe_sli->event_data1, port_name);

		shost = lpfc_shost_from_vport(phba->pport);
		fc_host_post_vendor_event(shost, fc_get_event_number(),
					  sizeof(temp_event_data),
					  (char *)&temp_event_data,
					  SCSI_NL_VID_TYPE_PCI
					  | PCI_VENDOR_ID_EMULEX);
		break;
	case LPFC_SLI_EVENT_TYPE_NORM_TEMP:
		temp_event_data.event_type = FC_REG_TEMPERATURE_EVENT;
		temp_event_data.event_code = LPFC_NORMAL_TEMP;
		temp_event_data.data = (uint32_t)acqe_sli->event_data1;

		lpfc_printf_log(phba, KERN_INFO, LOG_SLI,
				"3191 Normal Temperature:%d Celsius - Port Name %c\n",
				acqe_sli->event_data1, port_name);

		shost = lpfc_shost_from_vport(phba->pport);
		fc_host_post_vendor_event(shost, fc_get_event_number(),
					  sizeof(temp_event_data),
					  (char *)&temp_event_data,
					  SCSI_NL_VID_TYPE_PCI
					  | PCI_VENDOR_ID_EMULEX);
		break;
	case LPFC_SLI_EVENT_TYPE_MISCONFIGURED:
		misconfigured = (struct lpfc_acqe_misconfigured_event *)
					&acqe_sli->event_data1;

		/* fetch the status for this port */
		switch (phba->sli4_hba.lnk_info.lnk_no) {
		case LPFC_LINK_NUMBER_0:
			status = bf_get(lpfc_sli_misconfigured_port0,
					&misconfigured->theEvent);
			break;
		case LPFC_LINK_NUMBER_1:
			status = bf_get(lpfc_sli_misconfigured_port1,
					&misconfigured->theEvent);
			break;
		case LPFC_LINK_NUMBER_2:
			status = bf_get(lpfc_sli_misconfigured_port2,
					&misconfigured->theEvent);
			break;
		case LPFC_LINK_NUMBER_3:
			status = bf_get(lpfc_sli_misconfigured_port3,
					&misconfigured->theEvent);
			break;
		default:
			status = ~LPFC_SLI_EVENT_STATUS_VALID;
			break;
		}

		switch (status) {
		case LPFC_SLI_EVENT_STATUS_VALID:
			return; /* no message if the sfp is okay */
		case LPFC_SLI_EVENT_STATUS_NOT_PRESENT:
			sprintf(message, "Optics faulted/incorrectly "
				"installed/not installed - Reseat optics, "
				"if issue not resolved, replace.");
			break;
		case LPFC_SLI_EVENT_STATUS_WRONG_TYPE:
			sprintf(message,
				"Optics of two types installed - Remove one "
				"optic or install matching pair of optics.");
			break;
		case LPFC_SLI_EVENT_STATUS_UNSUPPORTED:
			sprintf(message, "Incompatible optics - Replace with "
				"compatible optics for card to function.");
			break;
		default:
			/* firmware is reporting a status we don't know about */
			sprintf(message, "Unknown event status x%02x", status);
			break;
		}

		lpfc_printf_log(phba, KERN_ERR, LOG_SLI,
				"3176 Misconfigured Physical Port - "
				"Port Name %c %s\n", port_name, message);
		break;
	case LPFC_SLI_EVENT_TYPE_REMOTE_DPORT:
		lpfc_printf_log(phba, KERN_INFO, LOG_SLI,
				"3192 Remote DPort Test Initiated - "
				"Event Data1:x%08x Event Data2: x%08x\n",
				acqe_sli->event_data1, acqe_sli->event_data2);
		break;
	default:
		lpfc_printf_log(phba, KERN_INFO, LOG_SLI,
				"3193 Async SLI event - Event Data1:x%08x Event Data2:"
				"x%08x SLI Event Type:%d\n",
				acqe_sli->event_data1, acqe_sli->event_data2,
				evt_type);
		break;
	}
}

/**
 * lpfc_sli4_perform_vport_cvl - Perform clear virtual link on a vport
 * @vport: pointer to vport data structure.
 *
 * This routine is to perform Clear Virtual Link (CVL) on a vport in
 * response to a CVL event.
 *
 * Return the pointer to the ndlp with the vport if successful, otherwise
 * return NULL.
 **/
static struct lpfc_nodelist *
lpfc_sli4_perform_vport_cvl(struct lpfc_vport *vport)
{
	struct lpfc_nodelist *ndlp;
	struct Scsi_Host *shost;
	struct lpfc_hba *phba;

	if (!vport)
		return NULL;
	phba = vport->phba;
	if (!phba)
		return NULL;
	ndlp = lpfc_findnode_did(vport, Fabric_DID);
	if (!ndlp) {
		/* Cannot find existing Fabric ndlp, so allocate a new one */
		ndlp = mempool_alloc(phba->nlp_mem_pool, GFP_KERNEL);
		if (!ndlp)
			return 0;
		lpfc_nlp_init(vport, ndlp, Fabric_DID);
		/* Set the node type */
		ndlp->nlp_type |= NLP_FABRIC;
		/* Put ndlp onto node list */
		lpfc_enqueue_node(vport, ndlp);
	} else if (!NLP_CHK_NODE_ACT(ndlp)) {
		/* re-setup ndlp without removing from node list */
		ndlp = lpfc_enable_node(vport, ndlp, NLP_STE_UNUSED_NODE);
		if (!ndlp)
			return 0;
	}
	if ((phba->pport->port_state < LPFC_FLOGI) &&
		(phba->pport->port_state != LPFC_VPORT_FAILED))
		return NULL;
	/* If virtual link is not yet instantiated ignore CVL */
	if ((vport != phba->pport) && (vport->port_state < LPFC_FDISC)
		&& (vport->port_state != LPFC_VPORT_FAILED))
		return NULL;
	shost = lpfc_shost_from_vport(vport);
	if (!shost)
		return NULL;
	lpfc_linkdown_port(vport);
	lpfc_cleanup_pending_mbox(vport);
	spin_lock_irq(shost->host_lock);
	vport->fc_flag |= FC_VPORT_CVL_RCVD;
	spin_unlock_irq(shost->host_lock);

	return ndlp;
}

/**
 * lpfc_sli4_perform_all_vport_cvl - Perform clear virtual link on all vports
 * @vport: pointer to lpfc hba data structure.
 *
 * This routine is to perform Clear Virtual Link (CVL) on all vports in
 * response to a FCF dead event.
 **/
static void
lpfc_sli4_perform_all_vport_cvl(struct lpfc_hba *phba)
{
	struct lpfc_vport **vports;
	int i;

	vports = lpfc_create_vport_work_array(phba);
	if (vports)
		for (i = 0; i <= phba->max_vports && vports[i] != NULL; i++)
			lpfc_sli4_perform_vport_cvl(vports[i]);
	lpfc_destroy_vport_work_array(phba, vports);
}

/**
 * lpfc_sli4_async_fip_evt - Process the asynchronous FCoE FIP event
 * @phba: pointer to lpfc hba data structure.
 * @acqe_link: pointer to the async fcoe completion queue entry.
 *
 * This routine is to handle the SLI4 asynchronous fcoe event.
 **/
static void
lpfc_sli4_async_fip_evt(struct lpfc_hba *phba,
			struct lpfc_acqe_fip *acqe_fip)
{
	uint8_t event_type = bf_get(lpfc_trailer_type, acqe_fip);
	int rc;
	struct lpfc_vport *vport;
	struct lpfc_nodelist *ndlp;
	struct Scsi_Host  *shost;
	int active_vlink_present;
	struct lpfc_vport **vports;
	int i;

	phba->fc_eventTag = acqe_fip->event_tag;
	phba->fcoe_eventtag = acqe_fip->event_tag;
	switch (event_type) {
	case LPFC_FIP_EVENT_TYPE_NEW_FCF:
	case LPFC_FIP_EVENT_TYPE_FCF_PARAM_MOD:
		if (event_type == LPFC_FIP_EVENT_TYPE_NEW_FCF)
			lpfc_printf_log(phba, KERN_ERR, LOG_FIP |
					LOG_DISCOVERY,
					"2546 New FCF event, evt_tag:x%x, "
					"index:x%x\n",
					acqe_fip->event_tag,
					acqe_fip->index);
		else
			lpfc_printf_log(phba, KERN_WARNING, LOG_FIP |
					LOG_DISCOVERY,
					"2788 FCF param modified event, "
					"evt_tag:x%x, index:x%x\n",
					acqe_fip->event_tag,
					acqe_fip->index);
		if (phba->fcf.fcf_flag & FCF_DISCOVERY) {
			/*
			 * During period of FCF discovery, read the FCF
			 * table record indexed by the event to update
			 * FCF roundrobin failover eligible FCF bmask.
			 */
			lpfc_printf_log(phba, KERN_INFO, LOG_FIP |
					LOG_DISCOVERY,
					"2779 Read FCF (x%x) for updating "
					"roundrobin FCF failover bmask\n",
					acqe_fip->index);
			rc = lpfc_sli4_read_fcf_rec(phba, acqe_fip->index);
		}

		/* If the FCF discovery is in progress, do nothing. */
		spin_lock_irq(&phba->hbalock);
		if (phba->hba_flag & FCF_TS_INPROG) {
			spin_unlock_irq(&phba->hbalock);
			break;
		}
		/* If fast FCF failover rescan event is pending, do nothing */
		if (phba->fcf.fcf_flag & FCF_REDISC_EVT) {
			spin_unlock_irq(&phba->hbalock);
			break;
		}

		/* If the FCF has been in discovered state, do nothing. */
		if (phba->fcf.fcf_flag & FCF_SCAN_DONE) {
			spin_unlock_irq(&phba->hbalock);
			break;
		}
		spin_unlock_irq(&phba->hbalock);

		/* Otherwise, scan the entire FCF table and re-discover SAN */
		lpfc_printf_log(phba, KERN_INFO, LOG_FIP | LOG_DISCOVERY,
				"2770 Start FCF table scan per async FCF "
				"event, evt_tag:x%x, index:x%x\n",
				acqe_fip->event_tag, acqe_fip->index);
		rc = lpfc_sli4_fcf_scan_read_fcf_rec(phba,
						     LPFC_FCOE_FCF_GET_FIRST);
		if (rc)
			lpfc_printf_log(phba, KERN_ERR, LOG_FIP | LOG_DISCOVERY,
					"2547 Issue FCF scan read FCF mailbox "
					"command failed (x%x)\n", rc);
		break;

	case LPFC_FIP_EVENT_TYPE_FCF_TABLE_FULL:
		lpfc_printf_log(phba, KERN_ERR, LOG_SLI,
			"2548 FCF Table full count 0x%x tag 0x%x\n",
			bf_get(lpfc_acqe_fip_fcf_count, acqe_fip),
			acqe_fip->event_tag);
		break;

	case LPFC_FIP_EVENT_TYPE_FCF_DEAD:
		phba->fcoe_cvl_eventtag = acqe_fip->event_tag;
		lpfc_printf_log(phba, KERN_ERR, LOG_FIP | LOG_DISCOVERY,
			"2549 FCF (x%x) disconnected from network, "
			"tag:x%x\n", acqe_fip->index, acqe_fip->event_tag);
		/*
		 * If we are in the middle of FCF failover process, clear
		 * the corresponding FCF bit in the roundrobin bitmap.
		 */
		spin_lock_irq(&phba->hbalock);
		if (phba->fcf.fcf_flag & FCF_DISCOVERY) {
			spin_unlock_irq(&phba->hbalock);
			/* Update FLOGI FCF failover eligible FCF bmask */
			lpfc_sli4_fcf_rr_index_clear(phba, acqe_fip->index);
			break;
		}
		spin_unlock_irq(&phba->hbalock);

		/* If the event is not for currently used fcf do nothing */
		if (phba->fcf.current_rec.fcf_indx != acqe_fip->index)
			break;

		/*
		 * Otherwise, request the port to rediscover the entire FCF
		 * table for a fast recovery from case that the current FCF
		 * is no longer valid as we are not in the middle of FCF
		 * failover process already.
		 */
		spin_lock_irq(&phba->hbalock);
		/* Mark the fast failover process in progress */
		phba->fcf.fcf_flag |= FCF_DEAD_DISC;
		spin_unlock_irq(&phba->hbalock);

		lpfc_printf_log(phba, KERN_INFO, LOG_FIP | LOG_DISCOVERY,
				"2771 Start FCF fast failover process due to "
				"FCF DEAD event: evt_tag:x%x, fcf_index:x%x "
				"\n", acqe_fip->event_tag, acqe_fip->index);
		rc = lpfc_sli4_redisc_fcf_table(phba);
		if (rc) {
			lpfc_printf_log(phba, KERN_ERR, LOG_FIP |
					LOG_DISCOVERY,
					"2772 Issue FCF rediscover mabilbox "
					"command failed, fail through to FCF "
					"dead event\n");
			spin_lock_irq(&phba->hbalock);
			phba->fcf.fcf_flag &= ~FCF_DEAD_DISC;
			spin_unlock_irq(&phba->hbalock);
			/*
			 * Last resort will fail over by treating this
			 * as a link down to FCF registration.
			 */
			lpfc_sli4_fcf_dead_failthrough(phba);
		} else {
			/* Reset FCF roundrobin bmask for new discovery */
			lpfc_sli4_clear_fcf_rr_bmask(phba);
			/*
			 * Handling fast FCF failover to a DEAD FCF event is
			 * considered equalivant to receiving CVL to all vports.
			 */
			lpfc_sli4_perform_all_vport_cvl(phba);
		}
		break;
	case LPFC_FIP_EVENT_TYPE_CVL:
		phba->fcoe_cvl_eventtag = acqe_fip->event_tag;
		lpfc_printf_log(phba, KERN_ERR, LOG_FIP | LOG_DISCOVERY,
			"2718 Clear Virtual Link Received for VPI 0x%x"
			" tag 0x%x\n", acqe_fip->index, acqe_fip->event_tag);

		vport = lpfc_find_vport_by_vpid(phba,
						acqe_fip->index);
		ndlp = lpfc_sli4_perform_vport_cvl(vport);
		if (!ndlp)
			break;
		active_vlink_present = 0;

		vports = lpfc_create_vport_work_array(phba);
		if (vports) {
			for (i = 0; i <= phba->max_vports && vports[i] != NULL;
					i++) {
				if ((!(vports[i]->fc_flag &
					FC_VPORT_CVL_RCVD)) &&
					(vports[i]->port_state > LPFC_FDISC)) {
					active_vlink_present = 1;
					break;
				}
			}
			lpfc_destroy_vport_work_array(phba, vports);
		}

		/*
		 * Don't re-instantiate if vport is marked for deletion.
		 * If we are here first then vport_delete is going to wait
		 * for discovery to complete.
		 */
		if (!(vport->load_flag & FC_UNLOADING) &&
					active_vlink_present) {
			/*
			 * If there are other active VLinks present,
			 * re-instantiate the Vlink using FDISC.
			 */
			mod_timer(&ndlp->nlp_delayfunc,
				  jiffies + msecs_to_jiffies(1000));
			shost = lpfc_shost_from_vport(vport);
			spin_lock_irq(shost->host_lock);
			ndlp->nlp_flag |= NLP_DELAY_TMO;
			spin_unlock_irq(shost->host_lock);
			ndlp->nlp_last_elscmd = ELS_CMD_FDISC;
			vport->port_state = LPFC_FDISC;
		} else {
			/*
			 * Otherwise, we request port to rediscover
			 * the entire FCF table for a fast recovery
			 * from possible case that the current FCF
			 * is no longer valid if we are not already
			 * in the FCF failover process.
			 */
			spin_lock_irq(&phba->hbalock);
			if (phba->fcf.fcf_flag & FCF_DISCOVERY) {
				spin_unlock_irq(&phba->hbalock);
				break;
			}
			/* Mark the fast failover process in progress */
			phba->fcf.fcf_flag |= FCF_ACVL_DISC;
			spin_unlock_irq(&phba->hbalock);
			lpfc_printf_log(phba, KERN_INFO, LOG_FIP |
					LOG_DISCOVERY,
					"2773 Start FCF failover per CVL, "
					"evt_tag:x%x\n", acqe_fip->event_tag);
			rc = lpfc_sli4_redisc_fcf_table(phba);
			if (rc) {
				lpfc_printf_log(phba, KERN_ERR, LOG_FIP |
						LOG_DISCOVERY,
						"2774 Issue FCF rediscover "
						"mabilbox command failed, "
						"through to CVL event\n");
				spin_lock_irq(&phba->hbalock);
				phba->fcf.fcf_flag &= ~FCF_ACVL_DISC;
				spin_unlock_irq(&phba->hbalock);
				/*
				 * Last resort will be re-try on the
				 * the current registered FCF entry.
				 */
				lpfc_retry_pport_discovery(phba);
			} else
				/*
				 * Reset FCF roundrobin bmask for new
				 * discovery.
				 */
				lpfc_sli4_clear_fcf_rr_bmask(phba);
		}
		break;
	default:
		lpfc_printf_log(phba, KERN_ERR, LOG_SLI,
			"0288 Unknown FCoE event type 0x%x event tag "
			"0x%x\n", event_type, acqe_fip->event_tag);
		break;
	}
}

/**
 * lpfc_sli4_async_dcbx_evt - Process the asynchronous dcbx event
 * @phba: pointer to lpfc hba data structure.
 * @acqe_link: pointer to the async dcbx completion queue entry.
 *
 * This routine is to handle the SLI4 asynchronous dcbx event.
 **/
static void
lpfc_sli4_async_dcbx_evt(struct lpfc_hba *phba,
			 struct lpfc_acqe_dcbx *acqe_dcbx)
{
	phba->fc_eventTag = acqe_dcbx->event_tag;
	lpfc_printf_log(phba, KERN_ERR, LOG_SLI,
			"0290 The SLI4 DCBX asynchronous event is not "
			"handled yet\n");
}

/**
 * lpfc_sli4_async_grp5_evt - Process the asynchronous group5 event
 * @phba: pointer to lpfc hba data structure.
 * @acqe_link: pointer to the async grp5 completion queue entry.
 *
 * This routine is to handle the SLI4 asynchronous grp5 event. A grp5 event
 * is an asynchronous notified of a logical link speed change.  The Port
 * reports the logical link speed in units of 10Mbps.
 **/
static void
lpfc_sli4_async_grp5_evt(struct lpfc_hba *phba,
			 struct lpfc_acqe_grp5 *acqe_grp5)
{
	uint16_t prev_ll_spd;

	phba->fc_eventTag = acqe_grp5->event_tag;
	phba->fcoe_eventtag = acqe_grp5->event_tag;
	prev_ll_spd = phba->sli4_hba.link_state.logical_speed;
	phba->sli4_hba.link_state.logical_speed =
		(bf_get(lpfc_acqe_grp5_llink_spd, acqe_grp5)) * 10;
	lpfc_printf_log(phba, KERN_INFO, LOG_SLI,
			"2789 GRP5 Async Event: Updating logical link speed "
			"from %dMbps to %dMbps\n", prev_ll_spd,
			phba->sli4_hba.link_state.logical_speed);
}

/**
 * lpfc_sli4_async_event_proc - Process all the pending asynchronous event
 * @phba: pointer to lpfc hba data structure.
 *
 * This routine is invoked by the worker thread to process all the pending
 * SLI4 asynchronous events.
 **/
void lpfc_sli4_async_event_proc(struct lpfc_hba *phba)
{
	struct lpfc_cq_event *cq_event;

	/* First, declare the async event has been handled */
	spin_lock_irq(&phba->hbalock);
	phba->hba_flag &= ~ASYNC_EVENT;
	spin_unlock_irq(&phba->hbalock);
	/* Now, handle all the async events */
	while (!list_empty(&phba->sli4_hba.sp_asynce_work_queue)) {
		/* Get the first event from the head of the event queue */
		spin_lock_irq(&phba->hbalock);
		list_remove_head(&phba->sli4_hba.sp_asynce_work_queue,
				 cq_event, struct lpfc_cq_event, list);
		spin_unlock_irq(&phba->hbalock);
		/* Process the asynchronous event */
		switch (bf_get(lpfc_trailer_code, &cq_event->cqe.mcqe_cmpl)) {
		case LPFC_TRAILER_CODE_LINK:
			lpfc_sli4_async_link_evt(phba,
						 &cq_event->cqe.acqe_link);
			break;
		case LPFC_TRAILER_CODE_FCOE:
			lpfc_sli4_async_fip_evt(phba, &cq_event->cqe.acqe_fip);
			break;
		case LPFC_TRAILER_CODE_DCBX:
			lpfc_sli4_async_dcbx_evt(phba,
						 &cq_event->cqe.acqe_dcbx);
			break;
		case LPFC_TRAILER_CODE_GRP5:
			lpfc_sli4_async_grp5_evt(phba,
						 &cq_event->cqe.acqe_grp5);
			break;
		case LPFC_TRAILER_CODE_FC:
			lpfc_sli4_async_fc_evt(phba, &cq_event->cqe.acqe_fc);
			break;
		case LPFC_TRAILER_CODE_SLI:
			lpfc_sli4_async_sli_evt(phba, &cq_event->cqe.acqe_sli);
			break;
		default:
			lpfc_printf_log(phba, KERN_ERR, LOG_SLI,
					"1804 Invalid asynchrous event code: "
					"x%x\n", bf_get(lpfc_trailer_code,
					&cq_event->cqe.mcqe_cmpl));
			break;
		}
		/* Free the completion event processed to the free pool */
		lpfc_sli4_cq_event_release(phba, cq_event);
	}
}

/**
 * lpfc_sli4_fcf_redisc_event_proc - Process fcf table rediscovery event
 * @phba: pointer to lpfc hba data structure.
 *
 * This routine is invoked by the worker thread to process FCF table
 * rediscovery pending completion event.
 **/
void lpfc_sli4_fcf_redisc_event_proc(struct lpfc_hba *phba)
{
	int rc;

	spin_lock_irq(&phba->hbalock);
	/* Clear FCF rediscovery timeout event */
	phba->fcf.fcf_flag &= ~FCF_REDISC_EVT;
	/* Clear driver fast failover FCF record flag */
	phba->fcf.failover_rec.flag = 0;
	/* Set state for FCF fast failover */
	phba->fcf.fcf_flag |= FCF_REDISC_FOV;
	spin_unlock_irq(&phba->hbalock);

	/* Scan FCF table from the first entry to re-discover SAN */
	lpfc_printf_log(phba, KERN_INFO, LOG_FIP | LOG_DISCOVERY,
			"2777 Start post-quiescent FCF table scan\n");
	rc = lpfc_sli4_fcf_scan_read_fcf_rec(phba, LPFC_FCOE_FCF_GET_FIRST);
	if (rc)
		lpfc_printf_log(phba, KERN_ERR, LOG_FIP | LOG_DISCOVERY,
				"2747 Issue FCF scan read FCF mailbox "
				"command failed 0x%x\n", rc);
}

/**
 * lpfc_api_table_setup - Set up per hba pci-device group func api jump table
 * @phba: pointer to lpfc hba data structure.
 * @dev_grp: The HBA PCI-Device group number.
 *
 * This routine is invoked to set up the per HBA PCI-Device group function
 * API jump table entries.
 *
 * Return: 0 if success, otherwise -ENODEV
 **/
int
lpfc_api_table_setup(struct lpfc_hba *phba, uint8_t dev_grp)
{
	int rc;

	/* Set up lpfc PCI-device group */
	phba->pci_dev_grp = dev_grp;

	/* The LPFC_PCI_DEV_OC uses SLI4 */
	if (dev_grp == LPFC_PCI_DEV_OC)
		phba->sli_rev = LPFC_SLI_REV4;

	/* Set up device INIT API function jump table */
	rc = lpfc_init_api_table_setup(phba, dev_grp);
	if (rc)
		return -ENODEV;
	/* Set up SCSI API function jump table */
	rc = lpfc_scsi_api_table_setup(phba, dev_grp);
	if (rc)
		return -ENODEV;
	/* Set up SLI API function jump table */
	rc = lpfc_sli_api_table_setup(phba, dev_grp);
	if (rc)
		return -ENODEV;
	/* Set up MBOX API function jump table */
	rc = lpfc_mbox_api_table_setup(phba, dev_grp);
	if (rc)
		return -ENODEV;

	return 0;
}

/**
 * lpfc_log_intr_mode - Log the active interrupt mode
 * @phba: pointer to lpfc hba data structure.
 * @intr_mode: active interrupt mode adopted.
 *
 * This routine it invoked to log the currently used active interrupt mode
 * to the device.
 **/
static void lpfc_log_intr_mode(struct lpfc_hba *phba, uint32_t intr_mode)
{
	switch (intr_mode) {
	case 0:
		lpfc_printf_log(phba, KERN_INFO, LOG_INIT,
				"0470 Enable INTx interrupt mode.\n");
		break;
	case 1:
		lpfc_printf_log(phba, KERN_INFO, LOG_INIT,
				"0481 Enabled MSI interrupt mode.\n");
		break;
	case 2:
		lpfc_printf_log(phba, KERN_INFO, LOG_INIT,
				"0480 Enabled MSI-X interrupt mode.\n");
		break;
	default:
		lpfc_printf_log(phba, KERN_ERR, LOG_INIT,
				"0482 Illegal interrupt mode.\n");
		break;
	}
	return;
}

/**
 * lpfc_enable_pci_dev - Enable a generic PCI device.
 * @phba: pointer to lpfc hba data structure.
 *
 * This routine is invoked to enable the PCI device that is common to all
 * PCI devices.
 *
 * Return codes
 * 	0 - successful
 * 	other values - error
 **/
static int
lpfc_enable_pci_dev(struct lpfc_hba *phba)
{
	struct pci_dev *pdev;
	int bars = 0;

	/* Obtain PCI device reference */
	if (!phba->pcidev)
		goto out_error;
	else
		pdev = phba->pcidev;
	/* Select PCI BARs */
	bars = pci_select_bars(pdev, IORESOURCE_MEM);
	/* Enable PCI device */
	if (pci_enable_device_mem(pdev))
		goto out_error;
	/* Request PCI resource for the device */
	if (pci_request_selected_regions(pdev, bars, LPFC_DRIVER_NAME))
		goto out_disable_device;
	/* Set up device as PCI master and save state for EEH */
	pci_set_master(pdev);
	pci_try_set_mwi(pdev);
	pci_save_state(pdev);

	/* PCIe EEH recovery on powerpc platforms needs fundamental reset */
	if (pci_is_pcie(pdev))
		pdev->needs_freset = 1;

	return 0;

out_disable_device:
	pci_disable_device(pdev);
out_error:
	lpfc_printf_log(phba, KERN_ERR, LOG_INIT,
			"1401 Failed to enable pci device, bars:x%x\n", bars);
	return -ENODEV;
}

/**
 * lpfc_disable_pci_dev - Disable a generic PCI device.
 * @phba: pointer to lpfc hba data structure.
 *
 * This routine is invoked to disable the PCI device that is common to all
 * PCI devices.
 **/
static void
lpfc_disable_pci_dev(struct lpfc_hba *phba)
{
	struct pci_dev *pdev;
	int bars;

	/* Obtain PCI device reference */
	if (!phba->pcidev)
		return;
	else
		pdev = phba->pcidev;
	/* Select PCI BARs */
	bars = pci_select_bars(pdev, IORESOURCE_MEM);
	/* Release PCI resource and disable PCI device */
	pci_release_selected_regions(pdev, bars);
	pci_disable_device(pdev);

	return;
}

/**
 * lpfc_reset_hba - Reset a hba
 * @phba: pointer to lpfc hba data structure.
 *
 * This routine is invoked to reset a hba device. It brings the HBA
 * offline, performs a board restart, and then brings the board back
 * online. The lpfc_offline calls lpfc_sli_hba_down which will clean up
 * on outstanding mailbox commands.
 **/
void
lpfc_reset_hba(struct lpfc_hba *phba)
{
	/* If resets are disabled then set error state and return. */
	if (!phba->cfg_enable_hba_reset) {
		phba->link_state = LPFC_HBA_ERROR;
		return;
	}
	if (phba->sli.sli_flag & LPFC_SLI_ACTIVE)
		lpfc_offline_prep(phba, LPFC_MBX_WAIT);
	else
		lpfc_offline_prep(phba, LPFC_MBX_NO_WAIT);
	lpfc_offline(phba);
	lpfc_sli_brdrestart(phba);
	lpfc_online(phba);
	lpfc_unblock_mgmt_io(phba);
}

/**
 * lpfc_sli_sriov_nr_virtfn_get - Get the number of sr-iov virtual functions
 * @phba: pointer to lpfc hba data structure.
 *
 * This function enables the PCI SR-IOV virtual functions to a physical
 * function. It invokes the PCI SR-IOV api with the @nr_vfn provided to
 * enable the number of virtual functions to the physical function. As
 * not all devices support SR-IOV, the return code from the pci_enable_sriov()
 * API call does not considered as an error condition for most of the device.
 **/
uint16_t
lpfc_sli_sriov_nr_virtfn_get(struct lpfc_hba *phba)
{
	struct pci_dev *pdev = phba->pcidev;
	uint16_t nr_virtfn;
	int pos;

	pos = pci_find_ext_capability(pdev, PCI_EXT_CAP_ID_SRIOV);
	if (pos == 0)
		return 0;

	pci_read_config_word(pdev, pos + PCI_SRIOV_TOTAL_VF, &nr_virtfn);
	return nr_virtfn;
}

/**
 * lpfc_sli_probe_sriov_nr_virtfn - Enable a number of sr-iov virtual functions
 * @phba: pointer to lpfc hba data structure.
 * @nr_vfn: number of virtual functions to be enabled.
 *
 * This function enables the PCI SR-IOV virtual functions to a physical
 * function. It invokes the PCI SR-IOV api with the @nr_vfn provided to
 * enable the number of virtual functions to the physical function. As
 * not all devices support SR-IOV, the return code from the pci_enable_sriov()
 * API call does not considered as an error condition for most of the device.
 **/
int
lpfc_sli_probe_sriov_nr_virtfn(struct lpfc_hba *phba, int nr_vfn)
{
	struct pci_dev *pdev = phba->pcidev;
	uint16_t max_nr_vfn;
	int rc;

	max_nr_vfn = lpfc_sli_sriov_nr_virtfn_get(phba);
	if (nr_vfn > max_nr_vfn) {
		lpfc_printf_log(phba, KERN_ERR, LOG_INIT,
				"3057 Requested vfs (%d) greater than "
				"supported vfs (%d)", nr_vfn, max_nr_vfn);
		return -EINVAL;
	}

	rc = pci_enable_sriov(pdev, nr_vfn);
	if (rc) {
		lpfc_printf_log(phba, KERN_WARNING, LOG_INIT,
				"2806 Failed to enable sriov on this device "
				"with vfn number nr_vf:%d, rc:%d\n",
				nr_vfn, rc);
	} else
		lpfc_printf_log(phba, KERN_WARNING, LOG_INIT,
				"2807 Successful enable sriov on this device "
				"with vfn number nr_vf:%d\n", nr_vfn);
	return rc;
}

/**
 * lpfc_sli_driver_resource_setup - Setup driver internal resources for SLI3 dev.
 * @phba: pointer to lpfc hba data structure.
 *
 * This routine is invoked to set up the driver internal resources specific to
 * support the SLI-3 HBA device it attached to.
 *
 * Return codes
 * 	0 - successful
 * 	other values - error
 **/
static int
lpfc_sli_driver_resource_setup(struct lpfc_hba *phba)
{
	struct lpfc_sli *psli;
	int rc;

	/*
	 * Initialize timers used by driver
	 */

	/* Heartbeat timer */
	init_timer(&phba->hb_tmofunc);
	phba->hb_tmofunc.function = lpfc_hb_timeout;
	phba->hb_tmofunc.data = (unsigned long)phba;

	psli = &phba->sli;
	/* MBOX heartbeat timer */
	init_timer(&psli->mbox_tmo);
	psli->mbox_tmo.function = lpfc_mbox_timeout;
	psli->mbox_tmo.data = (unsigned long) phba;
	/* FCP polling mode timer */
	init_timer(&phba->fcp_poll_timer);
	phba->fcp_poll_timer.function = lpfc_poll_timeout;
	phba->fcp_poll_timer.data = (unsigned long) phba;
	/* Fabric block timer */
	init_timer(&phba->fabric_block_timer);
	phba->fabric_block_timer.function = lpfc_fabric_block_timeout;
	phba->fabric_block_timer.data = (unsigned long) phba;
	/* EA polling mode timer */
	init_timer(&phba->eratt_poll);
	phba->eratt_poll.function = lpfc_poll_eratt;
	phba->eratt_poll.data = (unsigned long) phba;

	/* Host attention work mask setup */
	phba->work_ha_mask = (HA_ERATT | HA_MBATT | HA_LATT);
	phba->work_ha_mask |= (HA_RXMASK << (LPFC_ELS_RING * 4));

	/* Get all the module params for configuring this host */
	lpfc_get_cfgparam(phba);
	if (phba->pcidev->device == PCI_DEVICE_ID_HORNET) {
		phba->menlo_flag |= HBA_MENLO_SUPPORT;
		/* check for menlo minimum sg count */
		if (phba->cfg_sg_seg_cnt < LPFC_DEFAULT_MENLO_SG_SEG_CNT)
			phba->cfg_sg_seg_cnt = LPFC_DEFAULT_MENLO_SG_SEG_CNT;
	}

	if (!phba->sli.ring)
		phba->sli.ring = kzalloc(LPFC_SLI3_MAX_RING *
			sizeof(struct lpfc_sli_ring), GFP_KERNEL);
	if (!phba->sli.ring)
		return -ENOMEM;

	/*
	 * Since lpfc_sg_seg_cnt is module parameter, the sg_dma_buf_size
	 * used to create the sg_dma_buf_pool must be dynamically calculated.
	 */

	/* Initialize the host templates the configured values. */
	lpfc_vport_template.sg_tablesize = phba->cfg_sg_seg_cnt;
	lpfc_template_s3.sg_tablesize = phba->cfg_sg_seg_cnt;

	/* There are going to be 2 reserved BDEs: 1 FCP cmnd + 1 FCP rsp */
	if (phba->cfg_enable_bg) {
		/*
		 * The scsi_buf for a T10-DIF I/O will hold the FCP cmnd,
		 * the FCP rsp, and a BDE for each. Sice we have no control
		 * over how many protection data segments the SCSI Layer
		 * will hand us (ie: there could be one for every block
		 * in the IO), we just allocate enough BDEs to accomidate
		 * our max amount and we need to limit lpfc_sg_seg_cnt to
		 * minimize the risk of running out.
		 */
		phba->cfg_sg_dma_buf_size = sizeof(struct fcp_cmnd) +
			sizeof(struct fcp_rsp) +
			(LPFC_MAX_SG_SEG_CNT * sizeof(struct ulp_bde64));

		if (phba->cfg_sg_seg_cnt > LPFC_MAX_SG_SEG_CNT_DIF)
			phba->cfg_sg_seg_cnt = LPFC_MAX_SG_SEG_CNT_DIF;

		/* Total BDEs in BPL for scsi_sg_list and scsi_sg_prot_list */
		phba->cfg_total_seg_cnt = LPFC_MAX_SG_SEG_CNT;
	} else {
		/*
		 * The scsi_buf for a regular I/O will hold the FCP cmnd,
		 * the FCP rsp, a BDE for each, and a BDE for up to
		 * cfg_sg_seg_cnt data segments.
		 */
		phba->cfg_sg_dma_buf_size = sizeof(struct fcp_cmnd) +
			sizeof(struct fcp_rsp) +
			((phba->cfg_sg_seg_cnt + 2) * sizeof(struct ulp_bde64));

		/* Total BDEs in BPL for scsi_sg_list */
		phba->cfg_total_seg_cnt = phba->cfg_sg_seg_cnt + 2;
	}

	lpfc_printf_log(phba, KERN_INFO, LOG_INIT | LOG_FCP,
			"9088 sg_tablesize:%d dmabuf_size:%d total_bde:%d\n",
			phba->cfg_sg_seg_cnt, phba->cfg_sg_dma_buf_size,
			phba->cfg_total_seg_cnt);

	phba->max_vpi = LPFC_MAX_VPI;
	/* This will be set to correct value after config_port mbox */
	phba->max_vports = 0;

	/*
	 * Initialize the SLI Layer to run with lpfc HBAs.
	 */
	lpfc_sli_setup(phba);
	lpfc_sli_queue_setup(phba);

	/* Allocate device driver memory */
	if (lpfc_mem_alloc(phba, BPL_ALIGN_SZ))
		return -ENOMEM;

	/*
	 * Enable sr-iov virtual functions if supported and configured
	 * through the module parameter.
	 */
	if (phba->cfg_sriov_nr_virtfn > 0) {
		rc = lpfc_sli_probe_sriov_nr_virtfn(phba,
						 phba->cfg_sriov_nr_virtfn);
		if (rc) {
			lpfc_printf_log(phba, KERN_WARNING, LOG_INIT,
					"2808 Requested number of SR-IOV "
					"virtual functions (%d) is not "
					"supported\n",
					phba->cfg_sriov_nr_virtfn);
			phba->cfg_sriov_nr_virtfn = 0;
		}
	}

	return 0;
}

/**
 * lpfc_sli_driver_resource_unset - Unset drvr internal resources for SLI3 dev
 * @phba: pointer to lpfc hba data structure.
 *
 * This routine is invoked to unset the driver internal resources set up
 * specific for supporting the SLI-3 HBA device it attached to.
 **/
static void
lpfc_sli_driver_resource_unset(struct lpfc_hba *phba)
{
	/* Free device driver memory allocated */
	lpfc_mem_free_all(phba);

	return;
}

/**
 * lpfc_sli4_driver_resource_setup - Setup drvr internal resources for SLI4 dev
 * @phba: pointer to lpfc hba data structure.
 *
 * This routine is invoked to set up the driver internal resources specific to
 * support the SLI-4 HBA device it attached to.
 *
 * Return codes
 * 	0 - successful
 * 	other values - error
 **/
static int
lpfc_sli4_driver_resource_setup(struct lpfc_hba *phba)
{
	struct lpfc_vector_map_info *cpup;
	struct lpfc_sli *psli;
	LPFC_MBOXQ_t *mboxq;
	int rc, i, hbq_count, max_buf_size;
	uint8_t pn_page[LPFC_MAX_SUPPORTED_PAGES] = {0};
	struct lpfc_mqe *mqe;
	int longs;
	int fof_vectors = 0;

	/* Get all the module params for configuring this host */
	lpfc_get_cfgparam(phba);

	/* Before proceed, wait for POST done and device ready */
	rc = lpfc_sli4_post_status_check(phba);
	if (rc)
		return -ENODEV;

	/*
	 * Initialize timers used by driver
	 */

	/* Heartbeat timer */
	init_timer(&phba->hb_tmofunc);
	phba->hb_tmofunc.function = lpfc_hb_timeout;
	phba->hb_tmofunc.data = (unsigned long)phba;
	init_timer(&phba->rrq_tmr);
	phba->rrq_tmr.function = lpfc_rrq_timeout;
	phba->rrq_tmr.data = (unsigned long)phba;

	psli = &phba->sli;
	/* MBOX heartbeat timer */
	init_timer(&psli->mbox_tmo);
	psli->mbox_tmo.function = lpfc_mbox_timeout;
	psli->mbox_tmo.data = (unsigned long) phba;
	/* Fabric block timer */
	init_timer(&phba->fabric_block_timer);
	phba->fabric_block_timer.function = lpfc_fabric_block_timeout;
	phba->fabric_block_timer.data = (unsigned long) phba;
	/* EA polling mode timer */
	init_timer(&phba->eratt_poll);
	phba->eratt_poll.function = lpfc_poll_eratt;
	phba->eratt_poll.data = (unsigned long) phba;
	/* FCF rediscover timer */
	init_timer(&phba->fcf.redisc_wait);
	phba->fcf.redisc_wait.function = lpfc_sli4_fcf_redisc_wait_tmo;
	phba->fcf.redisc_wait.data = (unsigned long)phba;

	/*
	 * Control structure for handling external multi-buffer mailbox
	 * command pass-through.
	 */
	memset((uint8_t *)&phba->mbox_ext_buf_ctx, 0,
		sizeof(struct lpfc_mbox_ext_buf_ctx));
	INIT_LIST_HEAD(&phba->mbox_ext_buf_ctx.ext_dmabuf_list);

	phba->max_vpi = LPFC_MAX_VPI;

	/* This will be set to correct value after the read_config mbox */
	phba->max_vports = 0;

	/* Program the default value of vlan_id and fc_map */
	phba->valid_vlan = 0;
	phba->fc_map[0] = LPFC_FCOE_FCF_MAP0;
	phba->fc_map[1] = LPFC_FCOE_FCF_MAP1;
	phba->fc_map[2] = LPFC_FCOE_FCF_MAP2;

	/*
	 * For SLI4, instead of using ring 0 (LPFC_FCP_RING) for FCP commands
	 * we will associate a new ring, for each FCP fastpath EQ/CQ/WQ tuple.
	 */
	if (!phba->sli.ring)
		phba->sli.ring = kzalloc(
			(LPFC_SLI3_MAX_RING + phba->cfg_fcp_io_channel) *
			sizeof(struct lpfc_sli_ring), GFP_KERNEL);
	if (!phba->sli.ring)
		return -ENOMEM;

	/*
	 * It doesn't matter what family our adapter is in, we are
	 * limited to 2 Pages, 512 SGEs, for our SGL.
	 * There are going to be 2 reserved SGEs: 1 FCP cmnd + 1 FCP rsp
	 */
	max_buf_size = (2 * SLI4_PAGE_SIZE);
	if (phba->cfg_sg_seg_cnt > LPFC_MAX_SGL_SEG_CNT - 2)
		phba->cfg_sg_seg_cnt = LPFC_MAX_SGL_SEG_CNT - 2;

	/*
	 * Since lpfc_sg_seg_cnt is module parameter, the sg_dma_buf_size
	 * used to create the sg_dma_buf_pool must be dynamically calculated.
	 */

	if (phba->cfg_enable_bg) {
		/*
		 * The scsi_buf for a T10-DIF I/O will hold the FCP cmnd,
		 * the FCP rsp, and a SGE for each. Sice we have no control
		 * over how many protection data segments the SCSI Layer
		 * will hand us (ie: there could be one for every block
		 * in the IO), we just allocate enough SGEs to accomidate
		 * our max amount and we need to limit lpfc_sg_seg_cnt to
		 * minimize the risk of running out.
		 */
		phba->cfg_sg_dma_buf_size = sizeof(struct fcp_cmnd) +
			sizeof(struct fcp_rsp) + max_buf_size;

		/* Total SGEs for scsi_sg_list and scsi_sg_prot_list */
		phba->cfg_total_seg_cnt = LPFC_MAX_SGL_SEG_CNT;

		if (phba->cfg_sg_seg_cnt > LPFC_MAX_SG_SLI4_SEG_CNT_DIF)
			phba->cfg_sg_seg_cnt = LPFC_MAX_SG_SLI4_SEG_CNT_DIF;
	} else {
		/*
		 * The scsi_buf for a regular I/O will hold the FCP cmnd,
		 * the FCP rsp, a SGE for each, and a SGE for up to
		 * cfg_sg_seg_cnt data segments.
		 */
		phba->cfg_sg_dma_buf_size = sizeof(struct fcp_cmnd) +
			sizeof(struct fcp_rsp) +
			((phba->cfg_sg_seg_cnt + 2) * sizeof(struct sli4_sge));

		/* Total SGEs for scsi_sg_list */
		phba->cfg_total_seg_cnt = phba->cfg_sg_seg_cnt + 2;
		/*
		 * NOTE: if (phba->cfg_sg_seg_cnt + 2) <= 256 we only need
		 * to post 1 page for the SGL.
		 */
	}

	/* Initialize the host templates with the updated values. */
	lpfc_vport_template.sg_tablesize = phba->cfg_sg_seg_cnt;
	lpfc_template.sg_tablesize = phba->cfg_sg_seg_cnt;

	if (phba->cfg_sg_dma_buf_size  <= LPFC_MIN_SG_SLI4_BUF_SZ)
		phba->cfg_sg_dma_buf_size = LPFC_MIN_SG_SLI4_BUF_SZ;
	else
		phba->cfg_sg_dma_buf_size =
			SLI4_PAGE_ALIGN(phba->cfg_sg_dma_buf_size);

	lpfc_printf_log(phba, KERN_INFO, LOG_INIT | LOG_FCP,
			"9087 sg_tablesize:%d dmabuf_size:%d total_sge:%d\n",
			phba->cfg_sg_seg_cnt, phba->cfg_sg_dma_buf_size,
			phba->cfg_total_seg_cnt);

	/* Initialize buffer queue management fields */
	hbq_count = lpfc_sli_hbq_count();
	for (i = 0; i < hbq_count; ++i)
		INIT_LIST_HEAD(&phba->hbqs[i].hbq_buffer_list);
	INIT_LIST_HEAD(&phba->rb_pend_list);
	phba->hbqs[LPFC_ELS_HBQ].hbq_alloc_buffer = lpfc_sli4_rb_alloc;
	phba->hbqs[LPFC_ELS_HBQ].hbq_free_buffer = lpfc_sli4_rb_free;

	/*
	 * Initialize the SLI Layer to run with lpfc SLI4 HBAs.
	 */
	/* Initialize the Abort scsi buffer list used by driver */
	spin_lock_init(&phba->sli4_hba.abts_scsi_buf_list_lock);
	INIT_LIST_HEAD(&phba->sli4_hba.lpfc_abts_scsi_buf_list);
	/* This abort list used by worker thread */
	spin_lock_init(&phba->sli4_hba.abts_sgl_list_lock);

	/*
	 * Initialize driver internal slow-path work queues
	 */

	/* Driver internel slow-path CQ Event pool */
	INIT_LIST_HEAD(&phba->sli4_hba.sp_cqe_event_pool);
	/* Response IOCB work queue list */
	INIT_LIST_HEAD(&phba->sli4_hba.sp_queue_event);
	/* Asynchronous event CQ Event work queue list */
	INIT_LIST_HEAD(&phba->sli4_hba.sp_asynce_work_queue);
	/* Fast-path XRI aborted CQ Event work queue list */
	INIT_LIST_HEAD(&phba->sli4_hba.sp_fcp_xri_aborted_work_queue);
	/* Slow-path XRI aborted CQ Event work queue list */
	INIT_LIST_HEAD(&phba->sli4_hba.sp_els_xri_aborted_work_queue);
	/* Receive queue CQ Event work queue list */
	INIT_LIST_HEAD(&phba->sli4_hba.sp_unsol_work_queue);

	/* Initialize extent block lists. */
	INIT_LIST_HEAD(&phba->sli4_hba.lpfc_rpi_blk_list);
	INIT_LIST_HEAD(&phba->sli4_hba.lpfc_xri_blk_list);
	INIT_LIST_HEAD(&phba->sli4_hba.lpfc_vfi_blk_list);
	INIT_LIST_HEAD(&phba->lpfc_vpi_blk_list);

	/* Initialize the driver internal SLI layer lists. */
	lpfc_sli_setup(phba);
	lpfc_sli_queue_setup(phba);

	/* Allocate device driver memory */
	rc = lpfc_mem_alloc(phba, SGL_ALIGN_SZ);
	if (rc)
		return -ENOMEM;

	/* IF Type 2 ports get initialized now. */
	if (bf_get(lpfc_sli_intf_if_type, &phba->sli4_hba.sli_intf) ==
	    LPFC_SLI_INTF_IF_TYPE_2) {
		rc = lpfc_pci_function_reset(phba);
		if (unlikely(rc))
			return -ENODEV;
		phba->temp_sensor_support = 1;
	}

	/* Create the bootstrap mailbox command */
	rc = lpfc_create_bootstrap_mbox(phba);
	if (unlikely(rc))
		goto out_free_mem;

	/* Set up the host's endian order with the device. */
	rc = lpfc_setup_endian_order(phba);
	if (unlikely(rc))
		goto out_free_bsmbx;

	/* Set up the hba's configuration parameters. */
	rc = lpfc_sli4_read_config(phba);
	if (unlikely(rc))
		goto out_free_bsmbx;
	rc = lpfc_mem_alloc_active_rrq_pool_s4(phba);
	if (unlikely(rc))
		goto out_free_bsmbx;

	/* IF Type 0 ports get initialized now. */
	if (bf_get(lpfc_sli_intf_if_type, &phba->sli4_hba.sli_intf) ==
	    LPFC_SLI_INTF_IF_TYPE_0) {
		rc = lpfc_pci_function_reset(phba);
		if (unlikely(rc))
			goto out_free_bsmbx;
	}

	mboxq = (LPFC_MBOXQ_t *) mempool_alloc(phba->mbox_mem_pool,
						       GFP_KERNEL);
	if (!mboxq) {
		rc = -ENOMEM;
		goto out_free_bsmbx;
	}

	/* Get the Supported Pages if PORT_CAPABILITIES is supported by port. */
	lpfc_supported_pages(mboxq);
	rc = lpfc_sli_issue_mbox(phba, mboxq, MBX_POLL);
	if (!rc) {
		mqe = &mboxq->u.mqe;
		memcpy(&pn_page[0], ((uint8_t *)&mqe->un.supp_pages.word3),
		       LPFC_MAX_SUPPORTED_PAGES);
		for (i = 0; i < LPFC_MAX_SUPPORTED_PAGES; i++) {
			switch (pn_page[i]) {
			case LPFC_SLI4_PARAMETERS:
				phba->sli4_hba.pc_sli4_params.supported = 1;
				break;
			default:
				break;
			}
		}
		/* Read the port's SLI4 Parameters capabilities if supported. */
		if (phba->sli4_hba.pc_sli4_params.supported)
			rc = lpfc_pc_sli4_params_get(phba, mboxq);
		if (rc) {
			mempool_free(mboxq, phba->mbox_mem_pool);
			rc = -EIO;
			goto out_free_bsmbx;
		}
	}
	/*
	 * Get sli4 parameters that override parameters from Port capabilities.
	 * If this call fails, it isn't critical unless the SLI4 parameters come
	 * back in conflict.
	 */
	rc = lpfc_get_sli4_parameters(phba, mboxq);
	if (rc) {
		if (phba->sli4_hba.extents_in_use &&
		    phba->sli4_hba.rpi_hdrs_in_use) {
			lpfc_printf_log(phba, KERN_ERR, LOG_INIT,
				"2999 Unsupported SLI4 Parameters "
				"Extents and RPI headers enabled.\n");
			goto out_free_bsmbx;
		}
	}
	mempool_free(mboxq, phba->mbox_mem_pool);

	/* Verify OAS is supported */
	lpfc_sli4_oas_verify(phba);
	if (phba->cfg_fof)
		fof_vectors = 1;

	/* Verify all the SLI4 queues */
	rc = lpfc_sli4_queue_verify(phba);
	if (rc)
		goto out_free_bsmbx;

	/* Create driver internal CQE event pool */
	rc = lpfc_sli4_cq_event_pool_create(phba);
	if (rc)
		goto out_free_bsmbx;

	/* Initialize sgl lists per host */
	lpfc_init_sgl_list(phba);

	/* Allocate and initialize active sgl array */
	rc = lpfc_init_active_sgl_array(phba);
	if (rc) {
		lpfc_printf_log(phba, KERN_ERR, LOG_INIT,
				"1430 Failed to initialize sgl list.\n");
		goto out_destroy_cq_event_pool;
	}
	rc = lpfc_sli4_init_rpi_hdrs(phba);
	if (rc) {
		lpfc_printf_log(phba, KERN_ERR, LOG_INIT,
				"1432 Failed to initialize rpi headers.\n");
		goto out_free_active_sgl;
	}

	/* Allocate eligible FCF bmask memory for FCF roundrobin failover */
	longs = (LPFC_SLI4_FCF_TBL_INDX_MAX + BITS_PER_LONG - 1)/BITS_PER_LONG;
	phba->fcf.fcf_rr_bmask = kzalloc(longs * sizeof(unsigned long),
					 GFP_KERNEL);
	if (!phba->fcf.fcf_rr_bmask) {
		lpfc_printf_log(phba, KERN_ERR, LOG_INIT,
				"2759 Failed allocate memory for FCF round "
				"robin failover bmask\n");
		rc = -ENOMEM;
		goto out_remove_rpi_hdrs;
	}

	phba->sli4_hba.fcp_eq_hdl =
			kzalloc((sizeof(struct lpfc_fcp_eq_hdl) *
			    (fof_vectors + phba->cfg_fcp_io_channel)),
			    GFP_KERNEL);
	if (!phba->sli4_hba.fcp_eq_hdl) {
		lpfc_printf_log(phba, KERN_ERR, LOG_INIT,
				"2572 Failed allocate memory for "
				"fast-path per-EQ handle array\n");
		rc = -ENOMEM;
		goto out_free_fcf_rr_bmask;
	}

	phba->sli4_hba.msix_entries = kzalloc((sizeof(struct msix_entry) *
				  (fof_vectors +
				   phba->cfg_fcp_io_channel)), GFP_KERNEL);
	if (!phba->sli4_hba.msix_entries) {
		lpfc_printf_log(phba, KERN_ERR, LOG_INIT,
				"2573 Failed allocate memory for msi-x "
				"interrupt vector entries\n");
		rc = -ENOMEM;
		goto out_free_fcp_eq_hdl;
	}

	phba->sli4_hba.cpu_map = kzalloc((sizeof(struct lpfc_vector_map_info) *
					 phba->sli4_hba.num_present_cpu),
					 GFP_KERNEL);
	if (!phba->sli4_hba.cpu_map) {
		lpfc_printf_log(phba, KERN_ERR, LOG_INIT,
				"3327 Failed allocate memory for msi-x "
				"interrupt vector mapping\n");
		rc = -ENOMEM;
		goto out_free_msix;
	}
	if (lpfc_used_cpu == NULL) {
		lpfc_used_cpu = kzalloc((sizeof(uint16_t) * lpfc_present_cpu),
					 GFP_KERNEL);
		if (!lpfc_used_cpu) {
			lpfc_printf_log(phba, KERN_ERR, LOG_INIT,
					"3335 Failed allocate memory for msi-x "
					"interrupt vector mapping\n");
			kfree(phba->sli4_hba.cpu_map);
			rc = -ENOMEM;
			goto out_free_msix;
		}
		for (i = 0; i < lpfc_present_cpu; i++)
			lpfc_used_cpu[i] = LPFC_VECTOR_MAP_EMPTY;
	}

	/* Initialize io channels for round robin */
	cpup = phba->sli4_hba.cpu_map;
	rc = 0;
	for (i = 0; i < phba->sli4_hba.num_present_cpu; i++) {
		cpup->channel_id = rc;
		rc++;
		if (rc >= phba->cfg_fcp_io_channel)
			rc = 0;
	}

	/*
	 * Enable sr-iov virtual functions if supported and configured
	 * through the module parameter.
	 */
	if (phba->cfg_sriov_nr_virtfn > 0) {
		rc = lpfc_sli_probe_sriov_nr_virtfn(phba,
						 phba->cfg_sriov_nr_virtfn);
		if (rc) {
			lpfc_printf_log(phba, KERN_WARNING, LOG_INIT,
					"3020 Requested number of SR-IOV "
					"virtual functions (%d) is not "
					"supported\n",
					phba->cfg_sriov_nr_virtfn);
			phba->cfg_sriov_nr_virtfn = 0;
		}
	}

	return 0;

out_free_msix:
	kfree(phba->sli4_hba.msix_entries);
out_free_fcp_eq_hdl:
	kfree(phba->sli4_hba.fcp_eq_hdl);
out_free_fcf_rr_bmask:
	kfree(phba->fcf.fcf_rr_bmask);
out_remove_rpi_hdrs:
	lpfc_sli4_remove_rpi_hdrs(phba);
out_free_active_sgl:
	lpfc_free_active_sgl(phba);
out_destroy_cq_event_pool:
	lpfc_sli4_cq_event_pool_destroy(phba);
out_free_bsmbx:
	lpfc_destroy_bootstrap_mbox(phba);
out_free_mem:
	lpfc_mem_free(phba);
	return rc;
}

/**
 * lpfc_sli4_driver_resource_unset - Unset drvr internal resources for SLI4 dev
 * @phba: pointer to lpfc hba data structure.
 *
 * This routine is invoked to unset the driver internal resources set up
 * specific for supporting the SLI-4 HBA device it attached to.
 **/
static void
lpfc_sli4_driver_resource_unset(struct lpfc_hba *phba)
{
	struct lpfc_fcf_conn_entry *conn_entry, *next_conn_entry;

	/* Free memory allocated for msi-x interrupt vector to CPU mapping */
	kfree(phba->sli4_hba.cpu_map);
	phba->sli4_hba.num_present_cpu = 0;
	phba->sli4_hba.num_online_cpu = 0;
	phba->sli4_hba.curr_disp_cpu = 0;

	/* Free memory allocated for msi-x interrupt vector entries */
	kfree(phba->sli4_hba.msix_entries);

	/* Free memory allocated for fast-path work queue handles */
	kfree(phba->sli4_hba.fcp_eq_hdl);

	/* Free the allocated rpi headers. */
	lpfc_sli4_remove_rpi_hdrs(phba);
	lpfc_sli4_remove_rpis(phba);

	/* Free eligible FCF index bmask */
	kfree(phba->fcf.fcf_rr_bmask);

	/* Free the ELS sgl list */
	lpfc_free_active_sgl(phba);
	lpfc_free_els_sgl_list(phba);

	/* Free the completion queue EQ event pool */
	lpfc_sli4_cq_event_release_all(phba);
	lpfc_sli4_cq_event_pool_destroy(phba);

	/* Release resource identifiers. */
	lpfc_sli4_dealloc_resource_identifiers(phba);

	/* Free the bsmbx region. */
	lpfc_destroy_bootstrap_mbox(phba);

	/* Free the SLI Layer memory with SLI4 HBAs */
	lpfc_mem_free_all(phba);

	/* Free the current connect table */
	list_for_each_entry_safe(conn_entry, next_conn_entry,
		&phba->fcf_conn_rec_list, list) {
		list_del_init(&conn_entry->list);
		kfree(conn_entry);
	}

	return;
}

/**
 * lpfc_init_api_table_setup - Set up init api function jump table
 * @phba: The hba struct for which this call is being executed.
 * @dev_grp: The HBA PCI-Device group number.
 *
 * This routine sets up the device INIT interface API function jump table
 * in @phba struct.
 *
 * Returns: 0 - success, -ENODEV - failure.
 **/
int
lpfc_init_api_table_setup(struct lpfc_hba *phba, uint8_t dev_grp)
{
	phba->lpfc_hba_init_link = lpfc_hba_init_link;
	phba->lpfc_hba_down_link = lpfc_hba_down_link;
	phba->lpfc_selective_reset = lpfc_selective_reset;
	switch (dev_grp) {
	case LPFC_PCI_DEV_LP:
		phba->lpfc_hba_down_post = lpfc_hba_down_post_s3;
		phba->lpfc_handle_eratt = lpfc_handle_eratt_s3;
		phba->lpfc_stop_port = lpfc_stop_port_s3;
		break;
	case LPFC_PCI_DEV_OC:
		phba->lpfc_hba_down_post = lpfc_hba_down_post_s4;
		phba->lpfc_handle_eratt = lpfc_handle_eratt_s4;
		phba->lpfc_stop_port = lpfc_stop_port_s4;
		break;
	default:
		lpfc_printf_log(phba, KERN_ERR, LOG_INIT,
				"1431 Invalid HBA PCI-device group: 0x%x\n",
				dev_grp);
		return -ENODEV;
		break;
	}
	return 0;
}

/**
 * lpfc_setup_driver_resource_phase1 - Phase1 etup driver internal resources.
 * @phba: pointer to lpfc hba data structure.
 *
 * This routine is invoked to set up the driver internal resources before the
 * device specific resource setup to support the HBA device it attached to.
 *
 * Return codes
 *	0 - successful
 *	other values - error
 **/
static int
lpfc_setup_driver_resource_phase1(struct lpfc_hba *phba)
{
	/*
	 * Driver resources common to all SLI revisions
	 */
	atomic_set(&phba->fast_event_count, 0);
	spin_lock_init(&phba->hbalock);

	/* Initialize ndlp management spinlock */
	spin_lock_init(&phba->ndlp_lock);

	INIT_LIST_HEAD(&phba->port_list);
	INIT_LIST_HEAD(&phba->work_list);
	init_waitqueue_head(&phba->wait_4_mlo_m_q);

	/* Initialize the wait queue head for the kernel thread */
	init_waitqueue_head(&phba->work_waitq);

	/* Initialize the scsi buffer list used by driver for scsi IO */
	spin_lock_init(&phba->scsi_buf_list_get_lock);
	INIT_LIST_HEAD(&phba->lpfc_scsi_buf_list_get);
	spin_lock_init(&phba->scsi_buf_list_put_lock);
	INIT_LIST_HEAD(&phba->lpfc_scsi_buf_list_put);

	/* Initialize the fabric iocb list */
	INIT_LIST_HEAD(&phba->fabric_iocb_list);

	/* Initialize list to save ELS buffers */
	INIT_LIST_HEAD(&phba->elsbuf);

	/* Initialize FCF connection rec list */
	INIT_LIST_HEAD(&phba->fcf_conn_rec_list);

	/* Initialize OAS configuration list */
	spin_lock_init(&phba->devicelock);
	INIT_LIST_HEAD(&phba->luns);

	return 0;
}

/**
 * lpfc_setup_driver_resource_phase2 - Phase2 setup driver internal resources.
 * @phba: pointer to lpfc hba data structure.
 *
 * This routine is invoked to set up the driver internal resources after the
 * device specific resource setup to support the HBA device it attached to.
 *
 * Return codes
 * 	0 - successful
 * 	other values - error
 **/
static int
lpfc_setup_driver_resource_phase2(struct lpfc_hba *phba)
{
	int error;

	/* Startup the kernel thread for this host adapter. */
	phba->worker_thread = kthread_run(lpfc_do_work, phba,
					  "lpfc_worker_%d", phba->brd_no);
	if (IS_ERR(phba->worker_thread)) {
		error = PTR_ERR(phba->worker_thread);
		return error;
	}

	return 0;
}

/**
 * lpfc_unset_driver_resource_phase2 - Phase2 unset driver internal resources.
 * @phba: pointer to lpfc hba data structure.
 *
 * This routine is invoked to unset the driver internal resources set up after
 * the device specific resource setup for supporting the HBA device it
 * attached to.
 **/
static void
lpfc_unset_driver_resource_phase2(struct lpfc_hba *phba)
{
	/* Stop kernel worker thread */
	kthread_stop(phba->worker_thread);
}

/**
 * lpfc_free_iocb_list - Free iocb list.
 * @phba: pointer to lpfc hba data structure.
 *
 * This routine is invoked to free the driver's IOCB list and memory.
 **/
static void
lpfc_free_iocb_list(struct lpfc_hba *phba)
{
	struct lpfc_iocbq *iocbq_entry = NULL, *iocbq_next = NULL;

	spin_lock_irq(&phba->hbalock);
	list_for_each_entry_safe(iocbq_entry, iocbq_next,
				 &phba->lpfc_iocb_list, list) {
		list_del(&iocbq_entry->list);
		kfree(iocbq_entry);
		phba->total_iocbq_bufs--;
	}
	spin_unlock_irq(&phba->hbalock);

	return;
}

/**
 * lpfc_init_iocb_list - Allocate and initialize iocb list.
 * @phba: pointer to lpfc hba data structure.
 *
 * This routine is invoked to allocate and initizlize the driver's IOCB
 * list and set up the IOCB tag array accordingly.
 *
 * Return codes
 *	0 - successful
 *	other values - error
 **/
static int
lpfc_init_iocb_list(struct lpfc_hba *phba, int iocb_count)
{
	struct lpfc_iocbq *iocbq_entry = NULL;
	uint16_t iotag;
	int i;

	/* Initialize and populate the iocb list per host.  */
	INIT_LIST_HEAD(&phba->lpfc_iocb_list);
	for (i = 0; i < iocb_count; i++) {
		iocbq_entry = kzalloc(sizeof(struct lpfc_iocbq), GFP_KERNEL);
		if (iocbq_entry == NULL) {
			printk(KERN_ERR "%s: only allocated %d iocbs of "
				"expected %d count. Unloading driver.\n",
				__func__, i, LPFC_IOCB_LIST_CNT);
			goto out_free_iocbq;
		}

		iotag = lpfc_sli_next_iotag(phba, iocbq_entry);
		if (iotag == 0) {
			kfree(iocbq_entry);
			printk(KERN_ERR "%s: failed to allocate IOTAG. "
				"Unloading driver.\n", __func__);
			goto out_free_iocbq;
		}
		iocbq_entry->sli4_lxritag = NO_XRI;
		iocbq_entry->sli4_xritag = NO_XRI;

		spin_lock_irq(&phba->hbalock);
		list_add(&iocbq_entry->list, &phba->lpfc_iocb_list);
		phba->total_iocbq_bufs++;
		spin_unlock_irq(&phba->hbalock);
	}

	return 0;

out_free_iocbq:
	lpfc_free_iocb_list(phba);

	return -ENOMEM;
}

/**
 * lpfc_free_sgl_list - Free a given sgl list.
 * @phba: pointer to lpfc hba data structure.
 * @sglq_list: pointer to the head of sgl list.
 *
 * This routine is invoked to free a give sgl list and memory.
 **/
void
lpfc_free_sgl_list(struct lpfc_hba *phba, struct list_head *sglq_list)
{
	struct lpfc_sglq *sglq_entry = NULL, *sglq_next = NULL;

	list_for_each_entry_safe(sglq_entry, sglq_next, sglq_list, list) {
		list_del(&sglq_entry->list);
		lpfc_mbuf_free(phba, sglq_entry->virt, sglq_entry->phys);
		kfree(sglq_entry);
	}
}

/**
 * lpfc_free_els_sgl_list - Free els sgl list.
 * @phba: pointer to lpfc hba data structure.
 *
 * This routine is invoked to free the driver's els sgl list and memory.
 **/
static void
lpfc_free_els_sgl_list(struct lpfc_hba *phba)
{
	LIST_HEAD(sglq_list);
	struct lpfc_sli_ring *pring = &phba->sli.ring[LPFC_ELS_RING];

	/* Retrieve all els sgls from driver list */
	spin_lock_irq(&phba->hbalock);
	spin_lock(&pring->ring_lock);
	list_splice_init(&phba->sli4_hba.lpfc_sgl_list, &sglq_list);
	spin_unlock(&pring->ring_lock);
	spin_unlock_irq(&phba->hbalock);

	/* Now free the sgl list */
	lpfc_free_sgl_list(phba, &sglq_list);
}

/**
 * lpfc_init_active_sgl_array - Allocate the buf to track active ELS XRIs.
 * @phba: pointer to lpfc hba data structure.
 *
 * This routine is invoked to allocate the driver's active sgl memory.
 * This array will hold the sglq_entry's for active IOs.
 **/
static int
lpfc_init_active_sgl_array(struct lpfc_hba *phba)
{
	int size;
	size = sizeof(struct lpfc_sglq *);
	size *= phba->sli4_hba.max_cfg_param.max_xri;

	phba->sli4_hba.lpfc_sglq_active_list =
		kzalloc(size, GFP_KERNEL);
	if (!phba->sli4_hba.lpfc_sglq_active_list)
		return -ENOMEM;
	return 0;
}

/**
 * lpfc_free_active_sgl - Free the buf that tracks active ELS XRIs.
 * @phba: pointer to lpfc hba data structure.
 *
 * This routine is invoked to walk through the array of active sglq entries
 * and free all of the resources.
 * This is just a place holder for now.
 **/
static void
lpfc_free_active_sgl(struct lpfc_hba *phba)
{
	kfree(phba->sli4_hba.lpfc_sglq_active_list);
}

/**
 * lpfc_init_sgl_list - Allocate and initialize sgl list.
 * @phba: pointer to lpfc hba data structure.
 *
 * This routine is invoked to allocate and initizlize the driver's sgl
 * list and set up the sgl xritag tag array accordingly.
 *
 **/
static void
lpfc_init_sgl_list(struct lpfc_hba *phba)
{
	/* Initialize and populate the sglq list per host/VF. */
	INIT_LIST_HEAD(&phba->sli4_hba.lpfc_sgl_list);
	INIT_LIST_HEAD(&phba->sli4_hba.lpfc_abts_els_sgl_list);

	/* els xri-sgl book keeping */
	phba->sli4_hba.els_xri_cnt = 0;

	/* scsi xri-buffer book keeping */
	phba->sli4_hba.scsi_xri_cnt = 0;
}

/**
 * lpfc_sli4_init_rpi_hdrs - Post the rpi header memory region to the port
 * @phba: pointer to lpfc hba data structure.
 *
 * This routine is invoked to post rpi header templates to the
 * port for those SLI4 ports that do not support extents.  This routine
 * posts a PAGE_SIZE memory region to the port to hold up to
 * PAGE_SIZE modulo 64 rpi context headers.  This is an initialization routine
 * and should be called only when interrupts are disabled.
 *
 * Return codes
 * 	0 - successful
 *	-ERROR - otherwise.
 **/
int
lpfc_sli4_init_rpi_hdrs(struct lpfc_hba *phba)
{
	int rc = 0;
	struct lpfc_rpi_hdr *rpi_hdr;

	INIT_LIST_HEAD(&phba->sli4_hba.lpfc_rpi_hdr_list);
	if (!phba->sli4_hba.rpi_hdrs_in_use)
		return rc;
	if (phba->sli4_hba.extents_in_use)
		return -EIO;

	rpi_hdr = lpfc_sli4_create_rpi_hdr(phba);
	if (!rpi_hdr) {
		lpfc_printf_log(phba, KERN_ERR, LOG_MBOX | LOG_SLI,
				"0391 Error during rpi post operation\n");
		lpfc_sli4_remove_rpis(phba);
		rc = -ENODEV;
	}

	return rc;
}

/**
 * lpfc_sli4_create_rpi_hdr - Allocate an rpi header memory region
 * @phba: pointer to lpfc hba data structure.
 *
 * This routine is invoked to allocate a single 4KB memory region to
 * support rpis and stores them in the phba.  This single region
 * provides support for up to 64 rpis.  The region is used globally
 * by the device.
 *
 * Returns:
 *   A valid rpi hdr on success.
 *   A NULL pointer on any failure.
 **/
struct lpfc_rpi_hdr *
lpfc_sli4_create_rpi_hdr(struct lpfc_hba *phba)
{
	uint16_t rpi_limit, curr_rpi_range;
	struct lpfc_dmabuf *dmabuf;
	struct lpfc_rpi_hdr *rpi_hdr;
	uint32_t rpi_count;

	/*
	 * If the SLI4 port supports extents, posting the rpi header isn't
	 * required.  Set the expected maximum count and let the actual value
	 * get set when extents are fully allocated.
	 */
	if (!phba->sli4_hba.rpi_hdrs_in_use)
		return NULL;
	if (phba->sli4_hba.extents_in_use)
		return NULL;

	/* The limit on the logical index is just the max_rpi count. */
	rpi_limit = phba->sli4_hba.max_cfg_param.rpi_base +
	phba->sli4_hba.max_cfg_param.max_rpi - 1;

	spin_lock_irq(&phba->hbalock);
	/*
	 * Establish the starting RPI in this header block.  The starting
	 * rpi is normalized to a zero base because the physical rpi is
	 * port based.
	 */
	curr_rpi_range = phba->sli4_hba.next_rpi;
	spin_unlock_irq(&phba->hbalock);

	/*
	 * The port has a limited number of rpis. The increment here
	 * is LPFC_RPI_HDR_COUNT - 1 to account for the starting value
	 * and to allow the full max_rpi range per port.
	 */
	if ((curr_rpi_range + (LPFC_RPI_HDR_COUNT - 1)) > rpi_limit)
		rpi_count = rpi_limit - curr_rpi_range;
	else
		rpi_count = LPFC_RPI_HDR_COUNT;

	if (!rpi_count)
		return NULL;
	/*
	 * First allocate the protocol header region for the port.  The
	 * port expects a 4KB DMA-mapped memory region that is 4K aligned.
	 */
	dmabuf = kzalloc(sizeof(struct lpfc_dmabuf), GFP_KERNEL);
	if (!dmabuf)
		return NULL;

	dmabuf->virt = dma_zalloc_coherent(&phba->pcidev->dev,
					   LPFC_HDR_TEMPLATE_SIZE,
					   &dmabuf->phys, GFP_KERNEL);
	if (!dmabuf->virt) {
		rpi_hdr = NULL;
		goto err_free_dmabuf;
	}

	if (!IS_ALIGNED(dmabuf->phys, LPFC_HDR_TEMPLATE_SIZE)) {
		rpi_hdr = NULL;
		goto err_free_coherent;
	}

	/* Save the rpi header data for cleanup later. */
	rpi_hdr = kzalloc(sizeof(struct lpfc_rpi_hdr), GFP_KERNEL);
	if (!rpi_hdr)
		goto err_free_coherent;

	rpi_hdr->dmabuf = dmabuf;
	rpi_hdr->len = LPFC_HDR_TEMPLATE_SIZE;
	rpi_hdr->page_count = 1;
	spin_lock_irq(&phba->hbalock);

	/* The rpi_hdr stores the logical index only. */
	rpi_hdr->start_rpi = curr_rpi_range;
	list_add_tail(&rpi_hdr->list, &phba->sli4_hba.lpfc_rpi_hdr_list);

	/*
	 * The next_rpi stores the next logical module-64 rpi value used
	 * to post physical rpis in subsequent rpi postings.
	 */
	phba->sli4_hba.next_rpi += rpi_count;
	spin_unlock_irq(&phba->hbalock);
	return rpi_hdr;

 err_free_coherent:
	dma_free_coherent(&phba->pcidev->dev, LPFC_HDR_TEMPLATE_SIZE,
			  dmabuf->virt, dmabuf->phys);
 err_free_dmabuf:
	kfree(dmabuf);
	return NULL;
}

/**
 * lpfc_sli4_remove_rpi_hdrs - Remove all rpi header memory regions
 * @phba: pointer to lpfc hba data structure.
 *
 * This routine is invoked to remove all memory resources allocated
 * to support rpis for SLI4 ports not supporting extents. This routine
 * presumes the caller has released all rpis consumed by fabric or port
 * logins and is prepared to have the header pages removed.
 **/
void
lpfc_sli4_remove_rpi_hdrs(struct lpfc_hba *phba)
{
	struct lpfc_rpi_hdr *rpi_hdr, *next_rpi_hdr;

	if (!phba->sli4_hba.rpi_hdrs_in_use)
		goto exit;

	list_for_each_entry_safe(rpi_hdr, next_rpi_hdr,
				 &phba->sli4_hba.lpfc_rpi_hdr_list, list) {
		list_del(&rpi_hdr->list);
		dma_free_coherent(&phba->pcidev->dev, rpi_hdr->len,
				  rpi_hdr->dmabuf->virt, rpi_hdr->dmabuf->phys);
		kfree(rpi_hdr->dmabuf);
		kfree(rpi_hdr);
	}
 exit:
	/* There are no rpis available to the port now. */
	phba->sli4_hba.next_rpi = 0;
}

/**
 * lpfc_hba_alloc - Allocate driver hba data structure for a device.
 * @pdev: pointer to pci device data structure.
 *
 * This routine is invoked to allocate the driver hba data structure for an
 * HBA device. If the allocation is successful, the phba reference to the
 * PCI device data structure is set.
 *
 * Return codes
 *      pointer to @phba - successful
 *      NULL - error
 **/
static struct lpfc_hba *
lpfc_hba_alloc(struct pci_dev *pdev)
{
	struct lpfc_hba *phba;

	/* Allocate memory for HBA structure */
	phba = kzalloc(sizeof(struct lpfc_hba), GFP_KERNEL);
	if (!phba) {
		dev_err(&pdev->dev, "failed to allocate hba struct\n");
		return NULL;
	}

	/* Set reference to PCI device in HBA structure */
	phba->pcidev = pdev;

	/* Assign an unused board number */
	phba->brd_no = lpfc_get_instance();
	if (phba->brd_no < 0) {
		kfree(phba);
		return NULL;
	}

	spin_lock_init(&phba->ct_ev_lock);
	INIT_LIST_HEAD(&phba->ct_ev_waiters);

	return phba;
}

/**
 * lpfc_hba_free - Free driver hba data structure with a device.
 * @phba: pointer to lpfc hba data structure.
 *
 * This routine is invoked to free the driver hba data structure with an
 * HBA device.
 **/
static void
lpfc_hba_free(struct lpfc_hba *phba)
{
	/* Release the driver assigned board number */
	idr_remove(&lpfc_hba_index, phba->brd_no);

	/* Free memory allocated with sli rings */
	kfree(phba->sli.ring);
	phba->sli.ring = NULL;

	kfree(phba);
	return;
}

/**
 * lpfc_create_shost - Create hba physical port with associated scsi host.
 * @phba: pointer to lpfc hba data structure.
 *
 * This routine is invoked to create HBA physical port and associate a SCSI
 * host with it.
 *
 * Return codes
 *      0 - successful
 *      other values - error
 **/
static int
lpfc_create_shost(struct lpfc_hba *phba)
{
	struct lpfc_vport *vport;
	struct Scsi_Host  *shost;

	/* Initialize HBA FC structure */
	phba->fc_edtov = FF_DEF_EDTOV;
	phba->fc_ratov = FF_DEF_RATOV;
	phba->fc_altov = FF_DEF_ALTOV;
	phba->fc_arbtov = FF_DEF_ARBTOV;

	atomic_set(&phba->sdev_cnt, 0);
	vport = lpfc_create_port(phba, phba->brd_no, &phba->pcidev->dev);
	if (!vport)
		return -ENODEV;

	shost = lpfc_shost_from_vport(vport);
	phba->pport = vport;
	lpfc_debugfs_initialize(vport);
	/* Put reference to SCSI host to driver's device private data */
	pci_set_drvdata(phba->pcidev, shost);

	return 0;
}

/**
 * lpfc_destroy_shost - Destroy hba physical port with associated scsi host.
 * @phba: pointer to lpfc hba data structure.
 *
 * This routine is invoked to destroy HBA physical port and the associated
 * SCSI host.
 **/
static void
lpfc_destroy_shost(struct lpfc_hba *phba)
{
	struct lpfc_vport *vport = phba->pport;

	/* Destroy physical port that associated with the SCSI host */
	destroy_port(vport);

	return;
}

/**
 * lpfc_setup_bg - Setup Block guard structures and debug areas.
 * @phba: pointer to lpfc hba data structure.
 * @shost: the shost to be used to detect Block guard settings.
 *
 * This routine sets up the local Block guard protocol settings for @shost.
 * This routine also allocates memory for debugging bg buffers.
 **/
static void
lpfc_setup_bg(struct lpfc_hba *phba, struct Scsi_Host *shost)
{
	uint32_t old_mask;
	uint32_t old_guard;

	int pagecnt = 10;
	if (lpfc_prot_mask && lpfc_prot_guard) {
		lpfc_printf_log(phba, KERN_INFO, LOG_INIT,
				"1478 Registering BlockGuard with the "
				"SCSI layer\n");

		old_mask = lpfc_prot_mask;
		old_guard = lpfc_prot_guard;

		/* Only allow supported values */
		lpfc_prot_mask &= (SHOST_DIF_TYPE1_PROTECTION |
			SHOST_DIX_TYPE0_PROTECTION |
			SHOST_DIX_TYPE1_PROTECTION);
		lpfc_prot_guard &= (SHOST_DIX_GUARD_IP | SHOST_DIX_GUARD_CRC);

		/* DIF Type 1 protection for profiles AST1/C1 is end to end */
		if (lpfc_prot_mask == SHOST_DIX_TYPE1_PROTECTION)
			lpfc_prot_mask |= SHOST_DIF_TYPE1_PROTECTION;

		if (lpfc_prot_mask && lpfc_prot_guard) {
			if ((old_mask != lpfc_prot_mask) ||
				(old_guard != lpfc_prot_guard))
				lpfc_printf_log(phba, KERN_ERR, LOG_INIT,
					"1475 Registering BlockGuard with the "
					"SCSI layer: mask %d  guard %d\n",
					lpfc_prot_mask, lpfc_prot_guard);

			scsi_host_set_prot(shost, lpfc_prot_mask);
			scsi_host_set_guard(shost, lpfc_prot_guard);
		} else
			lpfc_printf_log(phba, KERN_ERR, LOG_INIT,
				"1479 Not Registering BlockGuard with the SCSI "
				"layer, Bad protection parameters: %d %d\n",
				old_mask, old_guard);
	}

	if (!_dump_buf_data) {
		while (pagecnt) {
			spin_lock_init(&_dump_buf_lock);
			_dump_buf_data =
				(char *) __get_free_pages(GFP_KERNEL, pagecnt);
			if (_dump_buf_data) {
				lpfc_printf_log(phba, KERN_ERR, LOG_BG,
					"9043 BLKGRD: allocated %d pages for "
				       "_dump_buf_data at 0x%p\n",
				       (1 << pagecnt), _dump_buf_data);
				_dump_buf_data_order = pagecnt;
				memset(_dump_buf_data, 0,
				       ((1 << PAGE_SHIFT) << pagecnt));
				break;
			} else
				--pagecnt;
		}
		if (!_dump_buf_data_order)
			lpfc_printf_log(phba, KERN_ERR, LOG_BG,
				"9044 BLKGRD: ERROR unable to allocate "
			       "memory for hexdump\n");
	} else
		lpfc_printf_log(phba, KERN_ERR, LOG_BG,
			"9045 BLKGRD: already allocated _dump_buf_data=0x%p"
		       "\n", _dump_buf_data);
	if (!_dump_buf_dif) {
		while (pagecnt) {
			_dump_buf_dif =
				(char *) __get_free_pages(GFP_KERNEL, pagecnt);
			if (_dump_buf_dif) {
				lpfc_printf_log(phba, KERN_ERR, LOG_BG,
					"9046 BLKGRD: allocated %d pages for "
				       "_dump_buf_dif at 0x%p\n",
				       (1 << pagecnt), _dump_buf_dif);
				_dump_buf_dif_order = pagecnt;
				memset(_dump_buf_dif, 0,
				       ((1 << PAGE_SHIFT) << pagecnt));
				break;
			} else
				--pagecnt;
		}
		if (!_dump_buf_dif_order)
			lpfc_printf_log(phba, KERN_ERR, LOG_BG,
			"9047 BLKGRD: ERROR unable to allocate "
			       "memory for hexdump\n");
	} else
		lpfc_printf_log(phba, KERN_ERR, LOG_BG,
			"9048 BLKGRD: already allocated _dump_buf_dif=0x%p\n",
		       _dump_buf_dif);
}

/**
 * lpfc_post_init_setup - Perform necessary device post initialization setup.
 * @phba: pointer to lpfc hba data structure.
 *
 * This routine is invoked to perform all the necessary post initialization
 * setup for the device.
 **/
static void
lpfc_post_init_setup(struct lpfc_hba *phba)
{
	struct Scsi_Host  *shost;
	struct lpfc_adapter_event_header adapter_event;

	/* Get the default values for Model Name and Description */
	lpfc_get_hba_model_desc(phba, phba->ModelName, phba->ModelDesc);

	/*
	 * hba setup may have changed the hba_queue_depth so we need to
	 * adjust the value of can_queue.
	 */
	shost = pci_get_drvdata(phba->pcidev);
	shost->can_queue = phba->cfg_hba_queue_depth - 10;
	if (phba->sli3_options & LPFC_SLI3_BG_ENABLED)
		lpfc_setup_bg(phba, shost);

	lpfc_host_attrib_init(shost);

	if (phba->cfg_poll & DISABLE_FCP_RING_INT) {
		spin_lock_irq(shost->host_lock);
		lpfc_poll_start_timer(phba);
		spin_unlock_irq(shost->host_lock);
	}

	lpfc_printf_log(phba, KERN_INFO, LOG_INIT,
			"0428 Perform SCSI scan\n");
	/* Send board arrival event to upper layer */
	adapter_event.event_type = FC_REG_ADAPTER_EVENT;
	adapter_event.subcategory = LPFC_EVENT_ARRIVAL;
	fc_host_post_vendor_event(shost, fc_get_event_number(),
				  sizeof(adapter_event),
				  (char *) &adapter_event,
				  LPFC_NL_VENDOR_ID);
	return;
}

/**
 * lpfc_sli_pci_mem_setup - Setup SLI3 HBA PCI memory space.
 * @phba: pointer to lpfc hba data structure.
 *
 * This routine is invoked to set up the PCI device memory space for device
 * with SLI-3 interface spec.
 *
 * Return codes
 * 	0 - successful
 * 	other values - error
 **/
static int
lpfc_sli_pci_mem_setup(struct lpfc_hba *phba)
{
	struct pci_dev *pdev;
	unsigned long bar0map_len, bar2map_len;
	int i, hbq_count;
	void *ptr;
	int error = -ENODEV;

	/* Obtain PCI device reference */
	if (!phba->pcidev)
		return error;
	else
		pdev = phba->pcidev;

	/* Set the device DMA mask size */
	if (pci_set_dma_mask(pdev, DMA_BIT_MASK(64)) != 0
	 || pci_set_consistent_dma_mask(pdev,DMA_BIT_MASK(64)) != 0) {
		if (pci_set_dma_mask(pdev, DMA_BIT_MASK(32)) != 0
		 || pci_set_consistent_dma_mask(pdev,DMA_BIT_MASK(32)) != 0) {
			return error;
		}
	}

	/* Get the bus address of Bar0 and Bar2 and the number of bytes
	 * required by each mapping.
	 */
	phba->pci_bar0_map = pci_resource_start(pdev, 0);
	bar0map_len = pci_resource_len(pdev, 0);

	phba->pci_bar2_map = pci_resource_start(pdev, 2);
	bar2map_len = pci_resource_len(pdev, 2);

	/* Map HBA SLIM to a kernel virtual address. */
	phba->slim_memmap_p = ioremap(phba->pci_bar0_map, bar0map_len);
	if (!phba->slim_memmap_p) {
		dev_printk(KERN_ERR, &pdev->dev,
			   "ioremap failed for SLIM memory.\n");
		goto out;
	}

	/* Map HBA Control Registers to a kernel virtual address. */
	phba->ctrl_regs_memmap_p = ioremap(phba->pci_bar2_map, bar2map_len);
	if (!phba->ctrl_regs_memmap_p) {
		dev_printk(KERN_ERR, &pdev->dev,
			   "ioremap failed for HBA control registers.\n");
		goto out_iounmap_slim;
	}

	/* Allocate memory for SLI-2 structures */
	phba->slim2p.virt = dma_zalloc_coherent(&pdev->dev, SLI2_SLIM_SIZE,
						&phba->slim2p.phys, GFP_KERNEL);
	if (!phba->slim2p.virt)
		goto out_iounmap;

	phba->mbox = phba->slim2p.virt + offsetof(struct lpfc_sli2_slim, mbx);
	phba->mbox_ext = (phba->slim2p.virt +
		offsetof(struct lpfc_sli2_slim, mbx_ext_words));
	phba->pcb = (phba->slim2p.virt + offsetof(struct lpfc_sli2_slim, pcb));
	phba->IOCBs = (phba->slim2p.virt +
		       offsetof(struct lpfc_sli2_slim, IOCBs));

	phba->hbqslimp.virt = dma_alloc_coherent(&pdev->dev,
						 lpfc_sli_hbq_size(),
						 &phba->hbqslimp.phys,
						 GFP_KERNEL);
	if (!phba->hbqslimp.virt)
		goto out_free_slim;

	hbq_count = lpfc_sli_hbq_count();
	ptr = phba->hbqslimp.virt;
	for (i = 0; i < hbq_count; ++i) {
		phba->hbqs[i].hbq_virt = ptr;
		INIT_LIST_HEAD(&phba->hbqs[i].hbq_buffer_list);
		ptr += (lpfc_hbq_defs[i]->entry_count *
			sizeof(struct lpfc_hbq_entry));
	}
	phba->hbqs[LPFC_ELS_HBQ].hbq_alloc_buffer = lpfc_els_hbq_alloc;
	phba->hbqs[LPFC_ELS_HBQ].hbq_free_buffer = lpfc_els_hbq_free;

	memset(phba->hbqslimp.virt, 0, lpfc_sli_hbq_size());

	INIT_LIST_HEAD(&phba->rb_pend_list);

	phba->MBslimaddr = phba->slim_memmap_p;
	phba->HAregaddr = phba->ctrl_regs_memmap_p + HA_REG_OFFSET;
	phba->CAregaddr = phba->ctrl_regs_memmap_p + CA_REG_OFFSET;
	phba->HSregaddr = phba->ctrl_regs_memmap_p + HS_REG_OFFSET;
	phba->HCregaddr = phba->ctrl_regs_memmap_p + HC_REG_OFFSET;

	return 0;

out_free_slim:
	dma_free_coherent(&pdev->dev, SLI2_SLIM_SIZE,
			  phba->slim2p.virt, phba->slim2p.phys);
out_iounmap:
	iounmap(phba->ctrl_regs_memmap_p);
out_iounmap_slim:
	iounmap(phba->slim_memmap_p);
out:
	return error;
}

/**
 * lpfc_sli_pci_mem_unset - Unset SLI3 HBA PCI memory space.
 * @phba: pointer to lpfc hba data structure.
 *
 * This routine is invoked to unset the PCI device memory space for device
 * with SLI-3 interface spec.
 **/
static void
lpfc_sli_pci_mem_unset(struct lpfc_hba *phba)
{
	struct pci_dev *pdev;

	/* Obtain PCI device reference */
	if (!phba->pcidev)
		return;
	else
		pdev = phba->pcidev;

	/* Free coherent DMA memory allocated */
	dma_free_coherent(&pdev->dev, lpfc_sli_hbq_size(),
			  phba->hbqslimp.virt, phba->hbqslimp.phys);
	dma_free_coherent(&pdev->dev, SLI2_SLIM_SIZE,
			  phba->slim2p.virt, phba->slim2p.phys);

	/* I/O memory unmap */
	iounmap(phba->ctrl_regs_memmap_p);
	iounmap(phba->slim_memmap_p);

	return;
}

/**
 * lpfc_sli4_post_status_check - Wait for SLI4 POST done and check status
 * @phba: pointer to lpfc hba data structure.
 *
 * This routine is invoked to wait for SLI4 device Power On Self Test (POST)
 * done and check status.
 *
 * Return 0 if successful, otherwise -ENODEV.
 **/
int
lpfc_sli4_post_status_check(struct lpfc_hba *phba)
{
	struct lpfc_register portsmphr_reg, uerrlo_reg, uerrhi_reg;
	struct lpfc_register reg_data;
	int i, port_error = 0;
	uint32_t if_type;

	memset(&portsmphr_reg, 0, sizeof(portsmphr_reg));
	memset(&reg_data, 0, sizeof(reg_data));
	if (!phba->sli4_hba.PSMPHRregaddr)
		return -ENODEV;

	/* Wait up to 30 seconds for the SLI Port POST done and ready */
	for (i = 0; i < 3000; i++) {
		if (lpfc_readl(phba->sli4_hba.PSMPHRregaddr,
			&portsmphr_reg.word0) ||
			(bf_get(lpfc_port_smphr_perr, &portsmphr_reg))) {
			/* Port has a fatal POST error, break out */
			port_error = -ENODEV;
			break;
		}
		if (LPFC_POST_STAGE_PORT_READY ==
		    bf_get(lpfc_port_smphr_port_status, &portsmphr_reg))
			break;
		msleep(10);
	}

	/*
	 * If there was a port error during POST, then don't proceed with
	 * other register reads as the data may not be valid.  Just exit.
	 */
	if (port_error) {
		lpfc_printf_log(phba, KERN_ERR, LOG_INIT,
			"1408 Port Failed POST - portsmphr=0x%x, "
			"perr=x%x, sfi=x%x, nip=x%x, ipc=x%x, scr1=x%x, "
			"scr2=x%x, hscratch=x%x, pstatus=x%x\n",
			portsmphr_reg.word0,
			bf_get(lpfc_port_smphr_perr, &portsmphr_reg),
			bf_get(lpfc_port_smphr_sfi, &portsmphr_reg),
			bf_get(lpfc_port_smphr_nip, &portsmphr_reg),
			bf_get(lpfc_port_smphr_ipc, &portsmphr_reg),
			bf_get(lpfc_port_smphr_scr1, &portsmphr_reg),
			bf_get(lpfc_port_smphr_scr2, &portsmphr_reg),
			bf_get(lpfc_port_smphr_host_scratch, &portsmphr_reg),
			bf_get(lpfc_port_smphr_port_status, &portsmphr_reg));
	} else {
		lpfc_printf_log(phba, KERN_INFO, LOG_INIT,
				"2534 Device Info: SLIFamily=0x%x, "
				"SLIRev=0x%x, IFType=0x%x, SLIHint_1=0x%x, "
				"SLIHint_2=0x%x, FT=0x%x\n",
				bf_get(lpfc_sli_intf_sli_family,
				       &phba->sli4_hba.sli_intf),
				bf_get(lpfc_sli_intf_slirev,
				       &phba->sli4_hba.sli_intf),
				bf_get(lpfc_sli_intf_if_type,
				       &phba->sli4_hba.sli_intf),
				bf_get(lpfc_sli_intf_sli_hint1,
				       &phba->sli4_hba.sli_intf),
				bf_get(lpfc_sli_intf_sli_hint2,
				       &phba->sli4_hba.sli_intf),
				bf_get(lpfc_sli_intf_func_type,
				       &phba->sli4_hba.sli_intf));
		/*
		 * Check for other Port errors during the initialization
		 * process.  Fail the load if the port did not come up
		 * correctly.
		 */
		if_type = bf_get(lpfc_sli_intf_if_type,
				 &phba->sli4_hba.sli_intf);
		switch (if_type) {
		case LPFC_SLI_INTF_IF_TYPE_0:
			phba->sli4_hba.ue_mask_lo =
			      readl(phba->sli4_hba.u.if_type0.UEMASKLOregaddr);
			phba->sli4_hba.ue_mask_hi =
			      readl(phba->sli4_hba.u.if_type0.UEMASKHIregaddr);
			uerrlo_reg.word0 =
			      readl(phba->sli4_hba.u.if_type0.UERRLOregaddr);
			uerrhi_reg.word0 =
				readl(phba->sli4_hba.u.if_type0.UERRHIregaddr);
			if ((~phba->sli4_hba.ue_mask_lo & uerrlo_reg.word0) ||
			    (~phba->sli4_hba.ue_mask_hi & uerrhi_reg.word0)) {
				lpfc_printf_log(phba, KERN_ERR, LOG_INIT,
						"1422 Unrecoverable Error "
						"Detected during POST "
						"uerr_lo_reg=0x%x, "
						"uerr_hi_reg=0x%x, "
						"ue_mask_lo_reg=0x%x, "
						"ue_mask_hi_reg=0x%x\n",
						uerrlo_reg.word0,
						uerrhi_reg.word0,
						phba->sli4_hba.ue_mask_lo,
						phba->sli4_hba.ue_mask_hi);
				port_error = -ENODEV;
			}
			break;
		case LPFC_SLI_INTF_IF_TYPE_2:
			/* Final checks.  The port status should be clean. */
			if (lpfc_readl(phba->sli4_hba.u.if_type2.STATUSregaddr,
				&reg_data.word0) ||
				(bf_get(lpfc_sliport_status_err, &reg_data) &&
				 !bf_get(lpfc_sliport_status_rn, &reg_data))) {
				phba->work_status[0] =
					readl(phba->sli4_hba.u.if_type2.
					      ERR1regaddr);
				phba->work_status[1] =
					readl(phba->sli4_hba.u.if_type2.
					      ERR2regaddr);
				lpfc_printf_log(phba, KERN_ERR, LOG_INIT,
					"2888 Unrecoverable port error "
					"following POST: port status reg "
					"0x%x, port_smphr reg 0x%x, "
					"error 1=0x%x, error 2=0x%x\n",
					reg_data.word0,
					portsmphr_reg.word0,
					phba->work_status[0],
					phba->work_status[1]);
				port_error = -ENODEV;
			}
			break;
		case LPFC_SLI_INTF_IF_TYPE_1:
		default:
			break;
		}
	}
	return port_error;
}

/**
 * lpfc_sli4_bar0_register_memmap - Set up SLI4 BAR0 register memory map.
 * @phba: pointer to lpfc hba data structure.
 * @if_type:  The SLI4 interface type getting configured.
 *
 * This routine is invoked to set up SLI4 BAR0 PCI config space register
 * memory map.
 **/
static void
lpfc_sli4_bar0_register_memmap(struct lpfc_hba *phba, uint32_t if_type)
{
	switch (if_type) {
	case LPFC_SLI_INTF_IF_TYPE_0:
		phba->sli4_hba.u.if_type0.UERRLOregaddr =
			phba->sli4_hba.conf_regs_memmap_p + LPFC_UERR_STATUS_LO;
		phba->sli4_hba.u.if_type0.UERRHIregaddr =
			phba->sli4_hba.conf_regs_memmap_p + LPFC_UERR_STATUS_HI;
		phba->sli4_hba.u.if_type0.UEMASKLOregaddr =
			phba->sli4_hba.conf_regs_memmap_p + LPFC_UE_MASK_LO;
		phba->sli4_hba.u.if_type0.UEMASKHIregaddr =
			phba->sli4_hba.conf_regs_memmap_p + LPFC_UE_MASK_HI;
		phba->sli4_hba.SLIINTFregaddr =
			phba->sli4_hba.conf_regs_memmap_p + LPFC_SLI_INTF;
		break;
	case LPFC_SLI_INTF_IF_TYPE_2:
		phba->sli4_hba.u.if_type2.ERR1regaddr =
			phba->sli4_hba.conf_regs_memmap_p +
						LPFC_CTL_PORT_ER1_OFFSET;
		phba->sli4_hba.u.if_type2.ERR2regaddr =
			phba->sli4_hba.conf_regs_memmap_p +
						LPFC_CTL_PORT_ER2_OFFSET;
		phba->sli4_hba.u.if_type2.CTRLregaddr =
			phba->sli4_hba.conf_regs_memmap_p +
						LPFC_CTL_PORT_CTL_OFFSET;
		phba->sli4_hba.u.if_type2.STATUSregaddr =
			phba->sli4_hba.conf_regs_memmap_p +
						LPFC_CTL_PORT_STA_OFFSET;
		phba->sli4_hba.SLIINTFregaddr =
			phba->sli4_hba.conf_regs_memmap_p + LPFC_SLI_INTF;
		phba->sli4_hba.PSMPHRregaddr =
			phba->sli4_hba.conf_regs_memmap_p +
						LPFC_CTL_PORT_SEM_OFFSET;
		phba->sli4_hba.RQDBregaddr =
			phba->sli4_hba.conf_regs_memmap_p +
						LPFC_ULP0_RQ_DOORBELL;
		phba->sli4_hba.WQDBregaddr =
			phba->sli4_hba.conf_regs_memmap_p +
						LPFC_ULP0_WQ_DOORBELL;
		phba->sli4_hba.EQCQDBregaddr =
			phba->sli4_hba.conf_regs_memmap_p + LPFC_EQCQ_DOORBELL;
		phba->sli4_hba.MQDBregaddr =
			phba->sli4_hba.conf_regs_memmap_p + LPFC_MQ_DOORBELL;
		phba->sli4_hba.BMBXregaddr =
			phba->sli4_hba.conf_regs_memmap_p + LPFC_BMBX;
		break;
	case LPFC_SLI_INTF_IF_TYPE_1:
	default:
		dev_printk(KERN_ERR, &phba->pcidev->dev,
			   "FATAL - unsupported SLI4 interface type - %d\n",
			   if_type);
		break;
	}
}

/**
 * lpfc_sli4_bar1_register_memmap - Set up SLI4 BAR1 register memory map.
 * @phba: pointer to lpfc hba data structure.
 *
 * This routine is invoked to set up SLI4 BAR1 control status register (CSR)
 * memory map.
 **/
static void
lpfc_sli4_bar1_register_memmap(struct lpfc_hba *phba)
{
	phba->sli4_hba.PSMPHRregaddr = phba->sli4_hba.ctrl_regs_memmap_p +
		LPFC_SLIPORT_IF0_SMPHR;
	phba->sli4_hba.ISRregaddr = phba->sli4_hba.ctrl_regs_memmap_p +
		LPFC_HST_ISR0;
	phba->sli4_hba.IMRregaddr = phba->sli4_hba.ctrl_regs_memmap_p +
		LPFC_HST_IMR0;
	phba->sli4_hba.ISCRregaddr = phba->sli4_hba.ctrl_regs_memmap_p +
		LPFC_HST_ISCR0;
}

/**
 * lpfc_sli4_bar2_register_memmap - Set up SLI4 BAR2 register memory map.
 * @phba: pointer to lpfc hba data structure.
 * @vf: virtual function number
 *
 * This routine is invoked to set up SLI4 BAR2 doorbell register memory map
 * based on the given viftual function number, @vf.
 *
 * Return 0 if successful, otherwise -ENODEV.
 **/
static int
lpfc_sli4_bar2_register_memmap(struct lpfc_hba *phba, uint32_t vf)
{
	if (vf > LPFC_VIR_FUNC_MAX)
		return -ENODEV;

	phba->sli4_hba.RQDBregaddr = (phba->sli4_hba.drbl_regs_memmap_p +
				vf * LPFC_VFR_PAGE_SIZE +
					LPFC_ULP0_RQ_DOORBELL);
	phba->sli4_hba.WQDBregaddr = (phba->sli4_hba.drbl_regs_memmap_p +
				vf * LPFC_VFR_PAGE_SIZE +
					LPFC_ULP0_WQ_DOORBELL);
	phba->sli4_hba.EQCQDBregaddr = (phba->sli4_hba.drbl_regs_memmap_p +
				vf * LPFC_VFR_PAGE_SIZE + LPFC_EQCQ_DOORBELL);
	phba->sli4_hba.MQDBregaddr = (phba->sli4_hba.drbl_regs_memmap_p +
				vf * LPFC_VFR_PAGE_SIZE + LPFC_MQ_DOORBELL);
	phba->sli4_hba.BMBXregaddr = (phba->sli4_hba.drbl_regs_memmap_p +
				vf * LPFC_VFR_PAGE_SIZE + LPFC_BMBX);
	return 0;
}

/**
 * lpfc_create_bootstrap_mbox - Create the bootstrap mailbox
 * @phba: pointer to lpfc hba data structure.
 *
 * This routine is invoked to create the bootstrap mailbox
 * region consistent with the SLI-4 interface spec.  This
 * routine allocates all memory necessary to communicate
 * mailbox commands to the port and sets up all alignment
 * needs.  No locks are expected to be held when calling
 * this routine.
 *
 * Return codes
 * 	0 - successful
 * 	-ENOMEM - could not allocated memory.
 **/
static int
lpfc_create_bootstrap_mbox(struct lpfc_hba *phba)
{
	uint32_t bmbx_size;
	struct lpfc_dmabuf *dmabuf;
	struct dma_address *dma_address;
	uint32_t pa_addr;
	uint64_t phys_addr;

	dmabuf = kzalloc(sizeof(struct lpfc_dmabuf), GFP_KERNEL);
	if (!dmabuf)
		return -ENOMEM;

	/*
	 * The bootstrap mailbox region is comprised of 2 parts
	 * plus an alignment restriction of 16 bytes.
	 */
	bmbx_size = sizeof(struct lpfc_bmbx_create) + (LPFC_ALIGN_16_BYTE - 1);
	dmabuf->virt = dma_zalloc_coherent(&phba->pcidev->dev, bmbx_size,
					   &dmabuf->phys, GFP_KERNEL);
	if (!dmabuf->virt) {
		kfree(dmabuf);
		return -ENOMEM;
	}

	/*
	 * Initialize the bootstrap mailbox pointers now so that the register
	 * operations are simple later.  The mailbox dma address is required
	 * to be 16-byte aligned.  Also align the virtual memory as each
	 * maibox is copied into the bmbx mailbox region before issuing the
	 * command to the port.
	 */
	phba->sli4_hba.bmbx.dmabuf = dmabuf;
	phba->sli4_hba.bmbx.bmbx_size = bmbx_size;

	phba->sli4_hba.bmbx.avirt = PTR_ALIGN(dmabuf->virt,
					      LPFC_ALIGN_16_BYTE);
	phba->sli4_hba.bmbx.aphys = ALIGN(dmabuf->phys,
					      LPFC_ALIGN_16_BYTE);

	/*
	 * Set the high and low physical addresses now.  The SLI4 alignment
	 * requirement is 16 bytes and the mailbox is posted to the port
	 * as two 30-bit addresses.  The other data is a bit marking whether
	 * the 30-bit address is the high or low address.
	 * Upcast bmbx aphys to 64bits so shift instruction compiles
	 * clean on 32 bit machines.
	 */
	dma_address = &phba->sli4_hba.bmbx.dma_address;
	phys_addr = (uint64_t)phba->sli4_hba.bmbx.aphys;
	pa_addr = (uint32_t) ((phys_addr >> 34) & 0x3fffffff);
	dma_address->addr_hi = (uint32_t) ((pa_addr << 2) |
					   LPFC_BMBX_BIT1_ADDR_HI);

	pa_addr = (uint32_t) ((phba->sli4_hba.bmbx.aphys >> 4) & 0x3fffffff);
	dma_address->addr_lo = (uint32_t) ((pa_addr << 2) |
					   LPFC_BMBX_BIT1_ADDR_LO);
	return 0;
}

/**
 * lpfc_destroy_bootstrap_mbox - Destroy all bootstrap mailbox resources
 * @phba: pointer to lpfc hba data structure.
 *
 * This routine is invoked to teardown the bootstrap mailbox
 * region and release all host resources. This routine requires
 * the caller to ensure all mailbox commands recovered, no
 * additional mailbox comands are sent, and interrupts are disabled
 * before calling this routine.
 *
 **/
static void
lpfc_destroy_bootstrap_mbox(struct lpfc_hba *phba)
{
	dma_free_coherent(&phba->pcidev->dev,
			  phba->sli4_hba.bmbx.bmbx_size,
			  phba->sli4_hba.bmbx.dmabuf->virt,
			  phba->sli4_hba.bmbx.dmabuf->phys);

	kfree(phba->sli4_hba.bmbx.dmabuf);
	memset(&phba->sli4_hba.bmbx, 0, sizeof(struct lpfc_bmbx));
}

/**
 * lpfc_sli4_read_config - Get the config parameters.
 * @phba: pointer to lpfc hba data structure.
 *
 * This routine is invoked to read the configuration parameters from the HBA.
 * The configuration parameters are used to set the base and maximum values
 * for RPI's XRI's VPI's VFI's and FCFIs. These values also affect the resource
 * allocation for the port.
 *
 * Return codes
 * 	0 - successful
 * 	-ENOMEM - No available memory
 *      -EIO - The mailbox failed to complete successfully.
 **/
int
lpfc_sli4_read_config(struct lpfc_hba *phba)
{
	LPFC_MBOXQ_t *pmb;
	struct lpfc_mbx_read_config *rd_config;
	union  lpfc_sli4_cfg_shdr *shdr;
	uint32_t shdr_status, shdr_add_status;
	struct lpfc_mbx_get_func_cfg *get_func_cfg;
	struct lpfc_rsrc_desc_fcfcoe *desc;
	char *pdesc_0;
	int length, i, rc = 0, rc2;

	pmb = (LPFC_MBOXQ_t *) mempool_alloc(phba->mbox_mem_pool, GFP_KERNEL);
	if (!pmb) {
		lpfc_printf_log(phba, KERN_ERR, LOG_SLI,
				"2011 Unable to allocate memory for issuing "
				"SLI_CONFIG_SPECIAL mailbox command\n");
		return -ENOMEM;
	}

	lpfc_read_config(phba, pmb);

	rc = lpfc_sli_issue_mbox(phba, pmb, MBX_POLL);
	if (rc != MBX_SUCCESS) {
		lpfc_printf_log(phba, KERN_ERR, LOG_SLI,
			"2012 Mailbox failed , mbxCmd x%x "
			"READ_CONFIG, mbxStatus x%x\n",
			bf_get(lpfc_mqe_command, &pmb->u.mqe),
			bf_get(lpfc_mqe_status, &pmb->u.mqe));
		rc = -EIO;
	} else {
		rd_config = &pmb->u.mqe.un.rd_config;
		if (bf_get(lpfc_mbx_rd_conf_lnk_ldv, rd_config)) {
			phba->sli4_hba.lnk_info.lnk_dv = LPFC_LNK_DAT_VAL;
			phba->sli4_hba.lnk_info.lnk_tp =
				bf_get(lpfc_mbx_rd_conf_lnk_type, rd_config);
			phba->sli4_hba.lnk_info.lnk_no =
				bf_get(lpfc_mbx_rd_conf_lnk_numb, rd_config);
			lpfc_printf_log(phba, KERN_INFO, LOG_SLI,
					"3081 lnk_type:%d, lnk_numb:%d\n",
					phba->sli4_hba.lnk_info.lnk_tp,
					phba->sli4_hba.lnk_info.lnk_no);
		} else
			lpfc_printf_log(phba, KERN_WARNING, LOG_SLI,
					"3082 Mailbox (x%x) returned ldv:x0\n",
					bf_get(lpfc_mqe_command, &pmb->u.mqe));
		phba->sli4_hba.extents_in_use =
			bf_get(lpfc_mbx_rd_conf_extnts_inuse, rd_config);
		phba->sli4_hba.max_cfg_param.max_xri =
			bf_get(lpfc_mbx_rd_conf_xri_count, rd_config);
		phba->sli4_hba.max_cfg_param.xri_base =
			bf_get(lpfc_mbx_rd_conf_xri_base, rd_config);
		phba->sli4_hba.max_cfg_param.max_vpi =
			bf_get(lpfc_mbx_rd_conf_vpi_count, rd_config);
		phba->sli4_hba.max_cfg_param.vpi_base =
			bf_get(lpfc_mbx_rd_conf_vpi_base, rd_config);
		phba->sli4_hba.max_cfg_param.max_rpi =
			bf_get(lpfc_mbx_rd_conf_rpi_count, rd_config);
		phba->sli4_hba.max_cfg_param.rpi_base =
			bf_get(lpfc_mbx_rd_conf_rpi_base, rd_config);
		phba->sli4_hba.max_cfg_param.max_vfi =
			bf_get(lpfc_mbx_rd_conf_vfi_count, rd_config);
		phba->sli4_hba.max_cfg_param.vfi_base =
			bf_get(lpfc_mbx_rd_conf_vfi_base, rd_config);
		phba->sli4_hba.max_cfg_param.max_fcfi =
			bf_get(lpfc_mbx_rd_conf_fcfi_count, rd_config);
		phba->sli4_hba.max_cfg_param.max_eq =
			bf_get(lpfc_mbx_rd_conf_eq_count, rd_config);
		phba->sli4_hba.max_cfg_param.max_rq =
			bf_get(lpfc_mbx_rd_conf_rq_count, rd_config);
		phba->sli4_hba.max_cfg_param.max_wq =
			bf_get(lpfc_mbx_rd_conf_wq_count, rd_config);
		phba->sli4_hba.max_cfg_param.max_cq =
			bf_get(lpfc_mbx_rd_conf_cq_count, rd_config);
		phba->lmt = bf_get(lpfc_mbx_rd_conf_lmt, rd_config);
		phba->sli4_hba.next_xri = phba->sli4_hba.max_cfg_param.xri_base;
		phba->vpi_base = phba->sli4_hba.max_cfg_param.vpi_base;
		phba->vfi_base = phba->sli4_hba.max_cfg_param.vfi_base;
		phba->max_vpi = (phba->sli4_hba.max_cfg_param.max_vpi > 0) ?
				(phba->sli4_hba.max_cfg_param.max_vpi - 1) : 0;
		phba->max_vports = phba->max_vpi;
		lpfc_printf_log(phba, KERN_INFO, LOG_SLI,
				"2003 cfg params Extents? %d "
				"XRI(B:%d M:%d), "
				"VPI(B:%d M:%d) "
				"VFI(B:%d M:%d) "
				"RPI(B:%d M:%d) "
				"FCFI(Count:%d)\n",
				phba->sli4_hba.extents_in_use,
				phba->sli4_hba.max_cfg_param.xri_base,
				phba->sli4_hba.max_cfg_param.max_xri,
				phba->sli4_hba.max_cfg_param.vpi_base,
				phba->sli4_hba.max_cfg_param.max_vpi,
				phba->sli4_hba.max_cfg_param.vfi_base,
				phba->sli4_hba.max_cfg_param.max_vfi,
				phba->sli4_hba.max_cfg_param.rpi_base,
				phba->sli4_hba.max_cfg_param.max_rpi,
				phba->sli4_hba.max_cfg_param.max_fcfi);
	}

	if (rc)
		goto read_cfg_out;

	/* Reset the DFT_HBA_Q_DEPTH to the max xri  */
	length = phba->sli4_hba.max_cfg_param.max_xri -
			lpfc_sli4_get_els_iocb_cnt(phba);
	if (phba->cfg_hba_queue_depth > length) {
		lpfc_printf_log(phba, KERN_WARNING, LOG_INIT,
				"3361 HBA queue depth changed from %d to %d\n",
				phba->cfg_hba_queue_depth, length);
		phba->cfg_hba_queue_depth = length;
	}

	if (bf_get(lpfc_sli_intf_if_type, &phba->sli4_hba.sli_intf) !=
	    LPFC_SLI_INTF_IF_TYPE_2)
		goto read_cfg_out;

	/* get the pf# and vf# for SLI4 if_type 2 port */
	length = (sizeof(struct lpfc_mbx_get_func_cfg) -
		  sizeof(struct lpfc_sli4_cfg_mhdr));
	lpfc_sli4_config(phba, pmb, LPFC_MBOX_SUBSYSTEM_COMMON,
			 LPFC_MBOX_OPCODE_GET_FUNCTION_CONFIG,
			 length, LPFC_SLI4_MBX_EMBED);

	rc2 = lpfc_sli_issue_mbox(phba, pmb, MBX_POLL);
	shdr = (union lpfc_sli4_cfg_shdr *)
				&pmb->u.mqe.un.sli4_config.header.cfg_shdr;
	shdr_status = bf_get(lpfc_mbox_hdr_status, &shdr->response);
	shdr_add_status = bf_get(lpfc_mbox_hdr_add_status, &shdr->response);
	if (rc2 || shdr_status || shdr_add_status) {
		lpfc_printf_log(phba, KERN_ERR, LOG_SLI,
				"3026 Mailbox failed , mbxCmd x%x "
				"GET_FUNCTION_CONFIG, mbxStatus x%x\n",
				bf_get(lpfc_mqe_command, &pmb->u.mqe),
				bf_get(lpfc_mqe_status, &pmb->u.mqe));
		goto read_cfg_out;
	}

	/* search for fc_fcoe resrouce descriptor */
	get_func_cfg = &pmb->u.mqe.un.get_func_cfg;

	pdesc_0 = (char *)&get_func_cfg->func_cfg.desc[0];
	desc = (struct lpfc_rsrc_desc_fcfcoe *)pdesc_0;
	length = bf_get(lpfc_rsrc_desc_fcfcoe_length, desc);
	if (length == LPFC_RSRC_DESC_TYPE_FCFCOE_V0_RSVD)
		length = LPFC_RSRC_DESC_TYPE_FCFCOE_V0_LENGTH;
	else if (length != LPFC_RSRC_DESC_TYPE_FCFCOE_V1_LENGTH)
		goto read_cfg_out;

	for (i = 0; i < LPFC_RSRC_DESC_MAX_NUM; i++) {
		desc = (struct lpfc_rsrc_desc_fcfcoe *)(pdesc_0 + length * i);
		if (LPFC_RSRC_DESC_TYPE_FCFCOE ==
		    bf_get(lpfc_rsrc_desc_fcfcoe_type, desc)) {
			phba->sli4_hba.iov.pf_number =
				bf_get(lpfc_rsrc_desc_fcfcoe_pfnum, desc);
			phba->sli4_hba.iov.vf_number =
				bf_get(lpfc_rsrc_desc_fcfcoe_vfnum, desc);
			break;
		}
	}

	if (i < LPFC_RSRC_DESC_MAX_NUM)
		lpfc_printf_log(phba, KERN_INFO, LOG_SLI,
				"3027 GET_FUNCTION_CONFIG: pf_number:%d, "
				"vf_number:%d\n", phba->sli4_hba.iov.pf_number,
				phba->sli4_hba.iov.vf_number);
	else
		lpfc_printf_log(phba, KERN_ERR, LOG_SLI,
				"3028 GET_FUNCTION_CONFIG: failed to find "
				"Resrouce Descriptor:x%x\n",
				LPFC_RSRC_DESC_TYPE_FCFCOE);

read_cfg_out:
	mempool_free(pmb, phba->mbox_mem_pool);
	return rc;
}

/**
 * lpfc_setup_endian_order - Write endian order to an SLI4 if_type 0 port.
 * @phba: pointer to lpfc hba data structure.
 *
 * This routine is invoked to setup the port-side endian order when
 * the port if_type is 0.  This routine has no function for other
 * if_types.
 *
 * Return codes
 * 	0 - successful
 * 	-ENOMEM - No available memory
 *      -EIO - The mailbox failed to complete successfully.
 **/
static int
lpfc_setup_endian_order(struct lpfc_hba *phba)
{
	LPFC_MBOXQ_t *mboxq;
	uint32_t if_type, rc = 0;
	uint32_t endian_mb_data[2] = {HOST_ENDIAN_LOW_WORD0,
				      HOST_ENDIAN_HIGH_WORD1};

	if_type = bf_get(lpfc_sli_intf_if_type, &phba->sli4_hba.sli_intf);
	switch (if_type) {
	case LPFC_SLI_INTF_IF_TYPE_0:
		mboxq = (LPFC_MBOXQ_t *) mempool_alloc(phba->mbox_mem_pool,
						       GFP_KERNEL);
		if (!mboxq) {
			lpfc_printf_log(phba, KERN_ERR, LOG_INIT,
					"0492 Unable to allocate memory for "
					"issuing SLI_CONFIG_SPECIAL mailbox "
					"command\n");
			return -ENOMEM;
		}

		/*
		 * The SLI4_CONFIG_SPECIAL mailbox command requires the first
		 * two words to contain special data values and no other data.
		 */
		memset(mboxq, 0, sizeof(LPFC_MBOXQ_t));
		memcpy(&mboxq->u.mqe, &endian_mb_data, sizeof(endian_mb_data));
		rc = lpfc_sli_issue_mbox(phba, mboxq, MBX_POLL);
		if (rc != MBX_SUCCESS) {
			lpfc_printf_log(phba, KERN_ERR, LOG_INIT,
					"0493 SLI_CONFIG_SPECIAL mailbox "
					"failed with status x%x\n",
					rc);
			rc = -EIO;
		}
		mempool_free(mboxq, phba->mbox_mem_pool);
		break;
	case LPFC_SLI_INTF_IF_TYPE_2:
	case LPFC_SLI_INTF_IF_TYPE_1:
	default:
		break;
	}
	return rc;
}

/**
 * lpfc_sli4_queue_verify - Verify and update EQ and CQ counts
 * @phba: pointer to lpfc hba data structure.
 *
 * This routine is invoked to check the user settable queue counts for EQs and
 * CQs. after this routine is called the counts will be set to valid values that
 * adhere to the constraints of the system's interrupt vectors and the port's
 * queue resources.
 *
 * Return codes
 *      0 - successful
 *      -ENOMEM - No available memory
 **/
static int
lpfc_sli4_queue_verify(struct lpfc_hba *phba)
{
	int cfg_fcp_io_channel;
	uint32_t cpu;
	uint32_t i = 0;
	int fof_vectors = phba->cfg_fof ? 1 : 0;

	/*
	 * Sanity check for configured queue parameters against the run-time
	 * device parameters
	 */

	/* Sanity check on HBA EQ parameters */
	cfg_fcp_io_channel = phba->cfg_fcp_io_channel;

	/* It doesn't make sense to have more io channels then online CPUs */
	for_each_present_cpu(cpu) {
		if (cpu_online(cpu))
			i++;
	}
	phba->sli4_hba.num_online_cpu = i;
	phba->sli4_hba.num_present_cpu = lpfc_present_cpu;
	phba->sli4_hba.curr_disp_cpu = 0;

	if (i < cfg_fcp_io_channel) {
		lpfc_printf_log(phba,
				KERN_ERR, LOG_INIT,
				"3188 Reducing IO channels to match number of "
				"online CPUs: from %d to %d\n",
				cfg_fcp_io_channel, i);
		cfg_fcp_io_channel = i;
	}

	if (cfg_fcp_io_channel + fof_vectors >
	    phba->sli4_hba.max_cfg_param.max_eq) {
		if (phba->sli4_hba.max_cfg_param.max_eq <
		    LPFC_FCP_IO_CHAN_MIN) {
			lpfc_printf_log(phba, KERN_ERR, LOG_INIT,
					"2574 Not enough EQs (%d) from the "
					"pci function for supporting FCP "
					"EQs (%d)\n",
					phba->sli4_hba.max_cfg_param.max_eq,
					phba->cfg_fcp_io_channel);
			goto out_error;
		}
		lpfc_printf_log(phba, KERN_ERR, LOG_INIT,
				"2575 Reducing IO channels to match number of "
				"available EQs: from %d to %d\n",
				cfg_fcp_io_channel,
				phba->sli4_hba.max_cfg_param.max_eq);
		cfg_fcp_io_channel = phba->sli4_hba.max_cfg_param.max_eq -
			fof_vectors;
	}

	/* The actual number of FCP event queues adopted */
	phba->cfg_fcp_io_channel = cfg_fcp_io_channel;

	/* Get EQ depth from module parameter, fake the default for now */
	phba->sli4_hba.eq_esize = LPFC_EQE_SIZE_4B;
	phba->sli4_hba.eq_ecount = LPFC_EQE_DEF_COUNT;

	/* Get CQ depth from module parameter, fake the default for now */
	phba->sli4_hba.cq_esize = LPFC_CQE_SIZE;
	phba->sli4_hba.cq_ecount = LPFC_CQE_DEF_COUNT;

	return 0;
out_error:
	return -ENOMEM;
}

/**
 * lpfc_sli4_queue_create - Create all the SLI4 queues
 * @phba: pointer to lpfc hba data structure.
 *
 * This routine is invoked to allocate all the SLI4 queues for the FCoE HBA
 * operation. For each SLI4 queue type, the parameters such as queue entry
 * count (queue depth) shall be taken from the module parameter. For now,
 * we just use some constant number as place holder.
 *
 * Return codes
 *      0 - successful
 *      -ENOMEM - No availble memory
 *      -EIO - The mailbox failed to complete successfully.
 **/
int
lpfc_sli4_queue_create(struct lpfc_hba *phba)
{
	struct lpfc_queue *qdesc;
	int idx;

	/*
	 * Create HBA Record arrays.
	 */
	if (!phba->cfg_fcp_io_channel)
		return -ERANGE;

	phba->sli4_hba.mq_esize = LPFC_MQE_SIZE;
	phba->sli4_hba.mq_ecount = LPFC_MQE_DEF_COUNT;
	phba->sli4_hba.wq_esize = LPFC_WQE_SIZE;
	phba->sli4_hba.wq_ecount = LPFC_WQE_DEF_COUNT;
	phba->sli4_hba.rq_esize = LPFC_RQE_SIZE;
	phba->sli4_hba.rq_ecount = LPFC_RQE_DEF_COUNT;

	phba->sli4_hba.hba_eq =  kzalloc((sizeof(struct lpfc_queue *) *
				phba->cfg_fcp_io_channel), GFP_KERNEL);
	if (!phba->sli4_hba.hba_eq) {
		lpfc_printf_log(phba, KERN_ERR, LOG_INIT,
			"2576 Failed allocate memory for "
			"fast-path EQ record array\n");
		goto out_error;
	}

	phba->sli4_hba.fcp_cq = kzalloc((sizeof(struct lpfc_queue *) *
				phba->cfg_fcp_io_channel), GFP_KERNEL);
	if (!phba->sli4_hba.fcp_cq) {
		lpfc_printf_log(phba, KERN_ERR, LOG_INIT,
				"2577 Failed allocate memory for fast-path "
				"CQ record array\n");
		goto out_error;
	}

	phba->sli4_hba.fcp_wq = kzalloc((sizeof(struct lpfc_queue *) *
				phba->cfg_fcp_io_channel), GFP_KERNEL);
	if (!phba->sli4_hba.fcp_wq) {
		lpfc_printf_log(phba, KERN_ERR, LOG_INIT,
				"2578 Failed allocate memory for fast-path "
				"WQ record array\n");
		goto out_error;
	}

	/*
	 * Since the first EQ can have multiple CQs associated with it,
	 * this array is used to quickly see if we have a FCP fast-path
	 * CQ match.
	 */
	phba->sli4_hba.fcp_cq_map = kzalloc((sizeof(uint16_t) *
					 phba->cfg_fcp_io_channel), GFP_KERNEL);
	if (!phba->sli4_hba.fcp_cq_map) {
		lpfc_printf_log(phba, KERN_ERR, LOG_INIT,
				"2545 Failed allocate memory for fast-path "
				"CQ map\n");
		goto out_error;
	}

	/*
	 * Create HBA Event Queues (EQs).  The cfg_fcp_io_channel specifies
	 * how many EQs to create.
	 */
	for (idx = 0; idx < phba->cfg_fcp_io_channel; idx++) {

		/* Create EQs */
		qdesc = lpfc_sli4_queue_alloc(phba, phba->sli4_hba.eq_esize,
					      phba->sli4_hba.eq_ecount);
		if (!qdesc) {
			lpfc_printf_log(phba, KERN_ERR, LOG_INIT,
					"0497 Failed allocate EQ (%d)\n", idx);
			goto out_error;
		}
		phba->sli4_hba.hba_eq[idx] = qdesc;

		/* Create Fast Path FCP CQs */
		qdesc = lpfc_sli4_queue_alloc(phba, phba->sli4_hba.cq_esize,
					      phba->sli4_hba.cq_ecount);
		if (!qdesc) {
			lpfc_printf_log(phba, KERN_ERR, LOG_INIT,
					"0499 Failed allocate fast-path FCP "
					"CQ (%d)\n", idx);
			goto out_error;
		}
		phba->sli4_hba.fcp_cq[idx] = qdesc;

		/* Create Fast Path FCP WQs */
		qdesc = lpfc_sli4_queue_alloc(phba, phba->sli4_hba.wq_esize,
					      phba->sli4_hba.wq_ecount);
		if (!qdesc) {
			lpfc_printf_log(phba, KERN_ERR, LOG_INIT,
					"0503 Failed allocate fast-path FCP "
					"WQ (%d)\n", idx);
			goto out_error;
		}
		phba->sli4_hba.fcp_wq[idx] = qdesc;
	}


	/*
	 * Create Slow Path Completion Queues (CQs)
	 */

	/* Create slow-path Mailbox Command Complete Queue */
	qdesc = lpfc_sli4_queue_alloc(phba, phba->sli4_hba.cq_esize,
				      phba->sli4_hba.cq_ecount);
	if (!qdesc) {
		lpfc_printf_log(phba, KERN_ERR, LOG_INIT,
				"0500 Failed allocate slow-path mailbox CQ\n");
		goto out_error;
	}
	phba->sli4_hba.mbx_cq = qdesc;

	/* Create slow-path ELS Complete Queue */
	qdesc = lpfc_sli4_queue_alloc(phba, phba->sli4_hba.cq_esize,
				      phba->sli4_hba.cq_ecount);
	if (!qdesc) {
		lpfc_printf_log(phba, KERN_ERR, LOG_INIT,
				"0501 Failed allocate slow-path ELS CQ\n");
		goto out_error;
	}
	phba->sli4_hba.els_cq = qdesc;


	/*
	 * Create Slow Path Work Queues (WQs)
	 */

	/* Create Mailbox Command Queue */

	qdesc = lpfc_sli4_queue_alloc(phba, phba->sli4_hba.mq_esize,
				      phba->sli4_hba.mq_ecount);
	if (!qdesc) {
		lpfc_printf_log(phba, KERN_ERR, LOG_INIT,
				"0505 Failed allocate slow-path MQ\n");
		goto out_error;
	}
	phba->sli4_hba.mbx_wq = qdesc;

	/*
	 * Create ELS Work Queues
	 */

	/* Create slow-path ELS Work Queue */
	qdesc = lpfc_sli4_queue_alloc(phba, phba->sli4_hba.wq_esize,
				      phba->sli4_hba.wq_ecount);
	if (!qdesc) {
		lpfc_printf_log(phba, KERN_ERR, LOG_INIT,
				"0504 Failed allocate slow-path ELS WQ\n");
		goto out_error;
	}
	phba->sli4_hba.els_wq = qdesc;

	/*
	 * Create Receive Queue (RQ)
	 */

	/* Create Receive Queue for header */
	qdesc = lpfc_sli4_queue_alloc(phba, phba->sli4_hba.rq_esize,
				      phba->sli4_hba.rq_ecount);
	if (!qdesc) {
		lpfc_printf_log(phba, KERN_ERR, LOG_INIT,
				"0506 Failed allocate receive HRQ\n");
		goto out_error;
	}
	phba->sli4_hba.hdr_rq = qdesc;

	/* Create Receive Queue for data */
	qdesc = lpfc_sli4_queue_alloc(phba, phba->sli4_hba.rq_esize,
				      phba->sli4_hba.rq_ecount);
	if (!qdesc) {
		lpfc_printf_log(phba, KERN_ERR, LOG_INIT,
				"0507 Failed allocate receive DRQ\n");
		goto out_error;
	}
	phba->sli4_hba.dat_rq = qdesc;

	/* Create the Queues needed for Flash Optimized Fabric operations */
	if (phba->cfg_fof)
		lpfc_fof_queue_create(phba);
	return 0;

out_error:
	lpfc_sli4_queue_destroy(phba);
	return -ENOMEM;
}

/**
 * lpfc_sli4_queue_destroy - Destroy all the SLI4 queues
 * @phba: pointer to lpfc hba data structure.
 *
 * This routine is invoked to release all the SLI4 queues with the FCoE HBA
 * operation.
 *
 * Return codes
 *      0 - successful
 *      -ENOMEM - No available memory
 *      -EIO - The mailbox failed to complete successfully.
 **/
void
lpfc_sli4_queue_destroy(struct lpfc_hba *phba)
{
	int idx;

	if (phba->cfg_fof)
		lpfc_fof_queue_destroy(phba);

	if (phba->sli4_hba.hba_eq != NULL) {
		/* Release HBA event queue */
		for (idx = 0; idx < phba->cfg_fcp_io_channel; idx++) {
			if (phba->sli4_hba.hba_eq[idx] != NULL) {
				lpfc_sli4_queue_free(
					phba->sli4_hba.hba_eq[idx]);
				phba->sli4_hba.hba_eq[idx] = NULL;
			}
		}
		kfree(phba->sli4_hba.hba_eq);
		phba->sli4_hba.hba_eq = NULL;
	}

	if (phba->sli4_hba.fcp_cq != NULL) {
		/* Release FCP completion queue */
		for (idx = 0; idx < phba->cfg_fcp_io_channel; idx++) {
			if (phba->sli4_hba.fcp_cq[idx] != NULL) {
				lpfc_sli4_queue_free(
					phba->sli4_hba.fcp_cq[idx]);
				phba->sli4_hba.fcp_cq[idx] = NULL;
			}
		}
		kfree(phba->sli4_hba.fcp_cq);
		phba->sli4_hba.fcp_cq = NULL;
	}

	if (phba->sli4_hba.fcp_wq != NULL) {
		/* Release FCP work queue */
		for (idx = 0; idx < phba->cfg_fcp_io_channel; idx++) {
			if (phba->sli4_hba.fcp_wq[idx] != NULL) {
				lpfc_sli4_queue_free(
					phba->sli4_hba.fcp_wq[idx]);
				phba->sli4_hba.fcp_wq[idx] = NULL;
			}
		}
		kfree(phba->sli4_hba.fcp_wq);
		phba->sli4_hba.fcp_wq = NULL;
	}

	/* Release FCP CQ mapping array */
	if (phba->sli4_hba.fcp_cq_map != NULL) {
		kfree(phba->sli4_hba.fcp_cq_map);
		phba->sli4_hba.fcp_cq_map = NULL;
	}

	/* Release mailbox command work queue */
	if (phba->sli4_hba.mbx_wq != NULL) {
		lpfc_sli4_queue_free(phba->sli4_hba.mbx_wq);
		phba->sli4_hba.mbx_wq = NULL;
	}

	/* Release ELS work queue */
	if (phba->sli4_hba.els_wq != NULL) {
		lpfc_sli4_queue_free(phba->sli4_hba.els_wq);
		phba->sli4_hba.els_wq = NULL;
	}

	/* Release unsolicited receive queue */
	if (phba->sli4_hba.hdr_rq != NULL) {
		lpfc_sli4_queue_free(phba->sli4_hba.hdr_rq);
		phba->sli4_hba.hdr_rq = NULL;
	}
	if (phba->sli4_hba.dat_rq != NULL) {
		lpfc_sli4_queue_free(phba->sli4_hba.dat_rq);
		phba->sli4_hba.dat_rq = NULL;
	}

	/* Release ELS complete queue */
	if (phba->sli4_hba.els_cq != NULL) {
		lpfc_sli4_queue_free(phba->sli4_hba.els_cq);
		phba->sli4_hba.els_cq = NULL;
	}

	/* Release mailbox command complete queue */
	if (phba->sli4_hba.mbx_cq != NULL) {
		lpfc_sli4_queue_free(phba->sli4_hba.mbx_cq);
		phba->sli4_hba.mbx_cq = NULL;
	}

	return;
}

/**
 * lpfc_sli4_queue_setup - Set up all the SLI4 queues
 * @phba: pointer to lpfc hba data structure.
 *
 * This routine is invoked to set up all the SLI4 queues for the FCoE HBA
 * operation.
 *
 * Return codes
 *      0 - successful
 *      -ENOMEM - No available memory
 *      -EIO - The mailbox failed to complete successfully.
 **/
int
lpfc_sli4_queue_setup(struct lpfc_hba *phba)
{
	struct lpfc_sli *psli = &phba->sli;
	struct lpfc_sli_ring *pring;
	int rc = -ENOMEM;
	int fcp_eqidx, fcp_cqidx, fcp_wqidx;
	int fcp_cq_index = 0;
	uint32_t shdr_status, shdr_add_status;
	union lpfc_sli4_cfg_shdr *shdr;
	LPFC_MBOXQ_t *mboxq;
	uint32_t length;

	/* Check for dual-ULP support */
	mboxq = (LPFC_MBOXQ_t *)mempool_alloc(phba->mbox_mem_pool, GFP_KERNEL);
	if (!mboxq) {
		lpfc_printf_log(phba, KERN_ERR, LOG_INIT,
				"3249 Unable to allocate memory for "
				"QUERY_FW_CFG mailbox command\n");
		return -ENOMEM;
	}
	length = (sizeof(struct lpfc_mbx_query_fw_config) -
		  sizeof(struct lpfc_sli4_cfg_mhdr));
	lpfc_sli4_config(phba, mboxq, LPFC_MBOX_SUBSYSTEM_COMMON,
			 LPFC_MBOX_OPCODE_QUERY_FW_CFG,
			 length, LPFC_SLI4_MBX_EMBED);

	rc = lpfc_sli_issue_mbox(phba, mboxq, MBX_POLL);

	shdr = (union lpfc_sli4_cfg_shdr *)
			&mboxq->u.mqe.un.sli4_config.header.cfg_shdr;
	shdr_status = bf_get(lpfc_mbox_hdr_status, &shdr->response);
	shdr_add_status = bf_get(lpfc_mbox_hdr_add_status, &shdr->response);
	if (shdr_status || shdr_add_status || rc) {
		lpfc_printf_log(phba, KERN_ERR, LOG_INIT,
				"3250 QUERY_FW_CFG mailbox failed with status "
				"x%x add_status x%x, mbx status x%x\n",
				shdr_status, shdr_add_status, rc);
		if (rc != MBX_TIMEOUT)
			mempool_free(mboxq, phba->mbox_mem_pool);
		rc = -ENXIO;
		goto out_error;
	}

	phba->sli4_hba.fw_func_mode =
			mboxq->u.mqe.un.query_fw_cfg.rsp.function_mode;
	phba->sli4_hba.ulp0_mode = mboxq->u.mqe.un.query_fw_cfg.rsp.ulp0_mode;
	phba->sli4_hba.ulp1_mode = mboxq->u.mqe.un.query_fw_cfg.rsp.ulp1_mode;
	phba->sli4_hba.physical_port =
			mboxq->u.mqe.un.query_fw_cfg.rsp.physical_port;
	lpfc_printf_log(phba, KERN_INFO, LOG_INIT,
			"3251 QUERY_FW_CFG: func_mode:x%x, ulp0_mode:x%x, "
			"ulp1_mode:x%x\n", phba->sli4_hba.fw_func_mode,
			phba->sli4_hba.ulp0_mode, phba->sli4_hba.ulp1_mode);

	if (rc != MBX_TIMEOUT)
		mempool_free(mboxq, phba->mbox_mem_pool);

	/*
	 * Set up HBA Event Queues (EQs)
	 */

	/* Set up HBA event queue */
	if (phba->cfg_fcp_io_channel && !phba->sli4_hba.hba_eq) {
		lpfc_printf_log(phba, KERN_ERR, LOG_INIT,
				"3147 Fast-path EQs not allocated\n");
		rc = -ENOMEM;
		goto out_error;
	}
	for (fcp_eqidx = 0; fcp_eqidx < phba->cfg_fcp_io_channel; fcp_eqidx++) {
		if (!phba->sli4_hba.hba_eq[fcp_eqidx]) {
			lpfc_printf_log(phba, KERN_ERR, LOG_INIT,
					"0522 Fast-path EQ (%d) not "
					"allocated\n", fcp_eqidx);
			rc = -ENOMEM;
			goto out_destroy_hba_eq;
		}
		rc = lpfc_eq_create(phba, phba->sli4_hba.hba_eq[fcp_eqidx],
			 (phba->cfg_fcp_imax / phba->cfg_fcp_io_channel));
		if (rc) {
			lpfc_printf_log(phba, KERN_ERR, LOG_INIT,
					"0523 Failed setup of fast-path EQ "
					"(%d), rc = 0x%x\n", fcp_eqidx,
					(uint32_t)rc);
			goto out_destroy_hba_eq;
		}
		lpfc_printf_log(phba, KERN_INFO, LOG_INIT,
				"2584 HBA EQ setup: "
				"queue[%d]-id=%d\n", fcp_eqidx,
				phba->sli4_hba.hba_eq[fcp_eqidx]->queue_id);
	}

	/* Set up fast-path FCP Response Complete Queue */
	if (!phba->sli4_hba.fcp_cq) {
		lpfc_printf_log(phba, KERN_ERR, LOG_INIT,
				"3148 Fast-path FCP CQ array not "
				"allocated\n");
		rc = -ENOMEM;
		goto out_destroy_hba_eq;
	}

	for (fcp_cqidx = 0; fcp_cqidx < phba->cfg_fcp_io_channel; fcp_cqidx++) {
		if (!phba->sli4_hba.fcp_cq[fcp_cqidx]) {
			lpfc_printf_log(phba, KERN_ERR, LOG_INIT,
					"0526 Fast-path FCP CQ (%d) not "
					"allocated\n", fcp_cqidx);
			rc = -ENOMEM;
			goto out_destroy_fcp_cq;
		}
		rc = lpfc_cq_create(phba, phba->sli4_hba.fcp_cq[fcp_cqidx],
			phba->sli4_hba.hba_eq[fcp_cqidx], LPFC_WCQ, LPFC_FCP);
		if (rc) {
			lpfc_printf_log(phba, KERN_ERR, LOG_INIT,
					"0527 Failed setup of fast-path FCP "
					"CQ (%d), rc = 0x%x\n", fcp_cqidx,
					(uint32_t)rc);
			goto out_destroy_fcp_cq;
		}

		/* Setup fcp_cq_map for fast lookup */
		phba->sli4_hba.fcp_cq_map[fcp_cqidx] =
				phba->sli4_hba.fcp_cq[fcp_cqidx]->queue_id;

		lpfc_printf_log(phba, KERN_INFO, LOG_INIT,
				"2588 FCP CQ setup: cq[%d]-id=%d, "
				"parent seq[%d]-id=%d\n",
				fcp_cqidx,
				phba->sli4_hba.fcp_cq[fcp_cqidx]->queue_id,
				fcp_cqidx,
				phba->sli4_hba.hba_eq[fcp_cqidx]->queue_id);
	}

	/* Set up fast-path FCP Work Queue */
	if (!phba->sli4_hba.fcp_wq) {
		lpfc_printf_log(phba, KERN_ERR, LOG_INIT,
				"3149 Fast-path FCP WQ array not "
				"allocated\n");
		rc = -ENOMEM;
		goto out_destroy_fcp_cq;
	}

	for (fcp_wqidx = 0; fcp_wqidx < phba->cfg_fcp_io_channel; fcp_wqidx++) {
		if (!phba->sli4_hba.fcp_wq[fcp_wqidx]) {
			lpfc_printf_log(phba, KERN_ERR, LOG_INIT,
					"0534 Fast-path FCP WQ (%d) not "
					"allocated\n", fcp_wqidx);
			rc = -ENOMEM;
			goto out_destroy_fcp_wq;
		}
		rc = lpfc_wq_create(phba, phba->sli4_hba.fcp_wq[fcp_wqidx],
				    phba->sli4_hba.fcp_cq[fcp_wqidx],
				    LPFC_FCP);
		if (rc) {
			lpfc_printf_log(phba, KERN_ERR, LOG_INIT,
					"0535 Failed setup of fast-path FCP "
					"WQ (%d), rc = 0x%x\n", fcp_wqidx,
					(uint32_t)rc);
			goto out_destroy_fcp_wq;
		}

		/* Bind this WQ to the next FCP ring */
		pring = &psli->ring[MAX_SLI3_CONFIGURED_RINGS + fcp_wqidx];
		pring->sli.sli4.wqp = (void *)phba->sli4_hba.fcp_wq[fcp_wqidx];
		phba->sli4_hba.fcp_cq[fcp_wqidx]->pring = pring;

		lpfc_printf_log(phba, KERN_INFO, LOG_INIT,
				"2591 FCP WQ setup: wq[%d]-id=%d, "
				"parent cq[%d]-id=%d\n",
				fcp_wqidx,
				phba->sli4_hba.fcp_wq[fcp_wqidx]->queue_id,
				fcp_cq_index,
				phba->sli4_hba.fcp_cq[fcp_wqidx]->queue_id);
	}
	/*
	 * Set up Complete Queues (CQs)
	 */

	/* Set up slow-path MBOX Complete Queue as the first CQ */
	if (!phba->sli4_hba.mbx_cq) {
		lpfc_printf_log(phba, KERN_ERR, LOG_INIT,
				"0528 Mailbox CQ not allocated\n");
		rc = -ENOMEM;
		goto out_destroy_fcp_wq;
	}
	rc = lpfc_cq_create(phba, phba->sli4_hba.mbx_cq,
			phba->sli4_hba.hba_eq[0], LPFC_MCQ, LPFC_MBOX);
	if (rc) {
		lpfc_printf_log(phba, KERN_ERR, LOG_INIT,
				"0529 Failed setup of slow-path mailbox CQ: "
				"rc = 0x%x\n", (uint32_t)rc);
		goto out_destroy_fcp_wq;
	}
	lpfc_printf_log(phba, KERN_INFO, LOG_INIT,
			"2585 MBX CQ setup: cq-id=%d, parent eq-id=%d\n",
			phba->sli4_hba.mbx_cq->queue_id,
			phba->sli4_hba.hba_eq[0]->queue_id);

	/* Set up slow-path ELS Complete Queue */
	if (!phba->sli4_hba.els_cq) {
		lpfc_printf_log(phba, KERN_ERR, LOG_INIT,
				"0530 ELS CQ not allocated\n");
		rc = -ENOMEM;
		goto out_destroy_mbx_cq;
	}
	rc = lpfc_cq_create(phba, phba->sli4_hba.els_cq,
			phba->sli4_hba.hba_eq[0], LPFC_WCQ, LPFC_ELS);
	if (rc) {
		lpfc_printf_log(phba, KERN_ERR, LOG_INIT,
				"0531 Failed setup of slow-path ELS CQ: "
				"rc = 0x%x\n", (uint32_t)rc);
		goto out_destroy_mbx_cq;
	}
	lpfc_printf_log(phba, KERN_INFO, LOG_INIT,
			"2586 ELS CQ setup: cq-id=%d, parent eq-id=%d\n",
			phba->sli4_hba.els_cq->queue_id,
			phba->sli4_hba.hba_eq[0]->queue_id);

	/*
	 * Set up all the Work Queues (WQs)
	 */

	/* Set up Mailbox Command Queue */
	if (!phba->sli4_hba.mbx_wq) {
		lpfc_printf_log(phba, KERN_ERR, LOG_INIT,
				"0538 Slow-path MQ not allocated\n");
		rc = -ENOMEM;
		goto out_destroy_els_cq;
	}
	rc = lpfc_mq_create(phba, phba->sli4_hba.mbx_wq,
			    phba->sli4_hba.mbx_cq, LPFC_MBOX);
	if (rc) {
		lpfc_printf_log(phba, KERN_ERR, LOG_INIT,
				"0539 Failed setup of slow-path MQ: "
				"rc = 0x%x\n", rc);
		goto out_destroy_els_cq;
	}
	lpfc_printf_log(phba, KERN_INFO, LOG_INIT,
			"2589 MBX MQ setup: wq-id=%d, parent cq-id=%d\n",
			phba->sli4_hba.mbx_wq->queue_id,
			phba->sli4_hba.mbx_cq->queue_id);

	/* Set up slow-path ELS Work Queue */
	if (!phba->sli4_hba.els_wq) {
		lpfc_printf_log(phba, KERN_ERR, LOG_INIT,
				"0536 Slow-path ELS WQ not allocated\n");
		rc = -ENOMEM;
		goto out_destroy_mbx_wq;
	}
	rc = lpfc_wq_create(phba, phba->sli4_hba.els_wq,
			    phba->sli4_hba.els_cq, LPFC_ELS);
	if (rc) {
		lpfc_printf_log(phba, KERN_ERR, LOG_INIT,
				"0537 Failed setup of slow-path ELS WQ: "
				"rc = 0x%x\n", (uint32_t)rc);
		goto out_destroy_mbx_wq;
	}

	/* Bind this WQ to the ELS ring */
	pring = &psli->ring[LPFC_ELS_RING];
	pring->sli.sli4.wqp = (void *)phba->sli4_hba.els_wq;
	phba->sli4_hba.els_cq->pring = pring;

	lpfc_printf_log(phba, KERN_INFO, LOG_INIT,
			"2590 ELS WQ setup: wq-id=%d, parent cq-id=%d\n",
			phba->sli4_hba.els_wq->queue_id,
			phba->sli4_hba.els_cq->queue_id);

	/*
	 * Create Receive Queue (RQ)
	 */
	if (!phba->sli4_hba.hdr_rq || !phba->sli4_hba.dat_rq) {
		lpfc_printf_log(phba, KERN_ERR, LOG_INIT,
				"0540 Receive Queue not allocated\n");
		rc = -ENOMEM;
		goto out_destroy_els_wq;
	}

	lpfc_rq_adjust_repost(phba, phba->sli4_hba.hdr_rq, LPFC_ELS_HBQ);
	lpfc_rq_adjust_repost(phba, phba->sli4_hba.dat_rq, LPFC_ELS_HBQ);

	rc = lpfc_rq_create(phba, phba->sli4_hba.hdr_rq, phba->sli4_hba.dat_rq,
			    phba->sli4_hba.els_cq, LPFC_USOL);
	if (rc) {
		lpfc_printf_log(phba, KERN_ERR, LOG_INIT,
				"0541 Failed setup of Receive Queue: "
				"rc = 0x%x\n", (uint32_t)rc);
		goto out_destroy_fcp_wq;
	}

	lpfc_printf_log(phba, KERN_INFO, LOG_INIT,
			"2592 USL RQ setup: hdr-rq-id=%d, dat-rq-id=%d "
			"parent cq-id=%d\n",
			phba->sli4_hba.hdr_rq->queue_id,
			phba->sli4_hba.dat_rq->queue_id,
			phba->sli4_hba.els_cq->queue_id);

	if (phba->cfg_fof) {
		rc = lpfc_fof_queue_setup(phba);
		if (rc) {
			lpfc_printf_log(phba, KERN_ERR, LOG_INIT,
					"0549 Failed setup of FOF Queues: "
					"rc = 0x%x\n", rc);
			goto out_destroy_els_rq;
		}
	}

	/*
	 * Configure EQ delay multipier for interrupt coalescing using
	 * MODIFY_EQ_DELAY for all EQs created, LPFC_MAX_EQ_DELAY at a time.
	 */
	for (fcp_eqidx = 0; fcp_eqidx < phba->cfg_fcp_io_channel;
			fcp_eqidx += LPFC_MAX_EQ_DELAY)
		lpfc_modify_fcp_eq_delay(phba, fcp_eqidx);
	return 0;

out_destroy_els_rq:
	lpfc_rq_destroy(phba, phba->sli4_hba.hdr_rq, phba->sli4_hba.dat_rq);
out_destroy_els_wq:
	lpfc_wq_destroy(phba, phba->sli4_hba.els_wq);
out_destroy_mbx_wq:
	lpfc_mq_destroy(phba, phba->sli4_hba.mbx_wq);
out_destroy_els_cq:
	lpfc_cq_destroy(phba, phba->sli4_hba.els_cq);
out_destroy_mbx_cq:
	lpfc_cq_destroy(phba, phba->sli4_hba.mbx_cq);
out_destroy_fcp_wq:
	for (--fcp_wqidx; fcp_wqidx >= 0; fcp_wqidx--)
		lpfc_wq_destroy(phba, phba->sli4_hba.fcp_wq[fcp_wqidx]);
out_destroy_fcp_cq:
	for (--fcp_cqidx; fcp_cqidx >= 0; fcp_cqidx--)
		lpfc_cq_destroy(phba, phba->sli4_hba.fcp_cq[fcp_cqidx]);
out_destroy_hba_eq:
	for (--fcp_eqidx; fcp_eqidx >= 0; fcp_eqidx--)
		lpfc_eq_destroy(phba, phba->sli4_hba.hba_eq[fcp_eqidx]);
out_error:
	return rc;
}

/**
 * lpfc_sli4_queue_unset - Unset all the SLI4 queues
 * @phba: pointer to lpfc hba data structure.
 *
 * This routine is invoked to unset all the SLI4 queues with the FCoE HBA
 * operation.
 *
 * Return codes
 *      0 - successful
 *      -ENOMEM - No available memory
 *      -EIO - The mailbox failed to complete successfully.
 **/
void
lpfc_sli4_queue_unset(struct lpfc_hba *phba)
{
	int fcp_qidx;

	/* Unset the queues created for Flash Optimized Fabric operations */
	if (phba->cfg_fof)
		lpfc_fof_queue_destroy(phba);
	/* Unset mailbox command work queue */
	lpfc_mq_destroy(phba, phba->sli4_hba.mbx_wq);
	/* Unset ELS work queue */
	lpfc_wq_destroy(phba, phba->sli4_hba.els_wq);
	/* Unset unsolicited receive queue */
	lpfc_rq_destroy(phba, phba->sli4_hba.hdr_rq, phba->sli4_hba.dat_rq);
	/* Unset FCP work queue */
	if (phba->sli4_hba.fcp_wq) {
		for (fcp_qidx = 0; fcp_qidx < phba->cfg_fcp_io_channel;
		     fcp_qidx++)
			lpfc_wq_destroy(phba, phba->sli4_hba.fcp_wq[fcp_qidx]);
	}
	/* Unset mailbox command complete queue */
	lpfc_cq_destroy(phba, phba->sli4_hba.mbx_cq);
	/* Unset ELS complete queue */
	lpfc_cq_destroy(phba, phba->sli4_hba.els_cq);
	/* Unset FCP response complete queue */
	if (phba->sli4_hba.fcp_cq) {
		for (fcp_qidx = 0; fcp_qidx < phba->cfg_fcp_io_channel;
		     fcp_qidx++)
			lpfc_cq_destroy(phba, phba->sli4_hba.fcp_cq[fcp_qidx]);
	}
	/* Unset fast-path event queue */
	if (phba->sli4_hba.hba_eq) {
		for (fcp_qidx = 0; fcp_qidx < phba->cfg_fcp_io_channel;
		     fcp_qidx++)
			lpfc_eq_destroy(phba, phba->sli4_hba.hba_eq[fcp_qidx]);
	}
}

/**
 * lpfc_sli4_cq_event_pool_create - Create completion-queue event free pool
 * @phba: pointer to lpfc hba data structure.
 *
 * This routine is invoked to allocate and set up a pool of completion queue
 * events. The body of the completion queue event is a completion queue entry
 * CQE. For now, this pool is used for the interrupt service routine to queue
 * the following HBA completion queue events for the worker thread to process:
 *   - Mailbox asynchronous events
 *   - Receive queue completion unsolicited events
 * Later, this can be used for all the slow-path events.
 *
 * Return codes
 *      0 - successful
 *      -ENOMEM - No available memory
 **/
static int
lpfc_sli4_cq_event_pool_create(struct lpfc_hba *phba)
{
	struct lpfc_cq_event *cq_event;
	int i;

	for (i = 0; i < (4 * phba->sli4_hba.cq_ecount); i++) {
		cq_event = kmalloc(sizeof(struct lpfc_cq_event), GFP_KERNEL);
		if (!cq_event)
			goto out_pool_create_fail;
		list_add_tail(&cq_event->list,
			      &phba->sli4_hba.sp_cqe_event_pool);
	}
	return 0;

out_pool_create_fail:
	lpfc_sli4_cq_event_pool_destroy(phba);
	return -ENOMEM;
}

/**
 * lpfc_sli4_cq_event_pool_destroy - Free completion-queue event free pool
 * @phba: pointer to lpfc hba data structure.
 *
 * This routine is invoked to free the pool of completion queue events at
 * driver unload time. Note that, it is the responsibility of the driver
 * cleanup routine to free all the outstanding completion-queue events
 * allocated from this pool back into the pool before invoking this routine
 * to destroy the pool.
 **/
static void
lpfc_sli4_cq_event_pool_destroy(struct lpfc_hba *phba)
{
	struct lpfc_cq_event *cq_event, *next_cq_event;

	list_for_each_entry_safe(cq_event, next_cq_event,
				 &phba->sli4_hba.sp_cqe_event_pool, list) {
		list_del(&cq_event->list);
		kfree(cq_event);
	}
}

/**
 * __lpfc_sli4_cq_event_alloc - Allocate a completion-queue event from free pool
 * @phba: pointer to lpfc hba data structure.
 *
 * This routine is the lock free version of the API invoked to allocate a
 * completion-queue event from the free pool.
 *
 * Return: Pointer to the newly allocated completion-queue event if successful
 *         NULL otherwise.
 **/
struct lpfc_cq_event *
__lpfc_sli4_cq_event_alloc(struct lpfc_hba *phba)
{
	struct lpfc_cq_event *cq_event = NULL;

	list_remove_head(&phba->sli4_hba.sp_cqe_event_pool, cq_event,
			 struct lpfc_cq_event, list);
	return cq_event;
}

/**
 * lpfc_sli4_cq_event_alloc - Allocate a completion-queue event from free pool
 * @phba: pointer to lpfc hba data structure.
 *
 * This routine is the lock version of the API invoked to allocate a
 * completion-queue event from the free pool.
 *
 * Return: Pointer to the newly allocated completion-queue event if successful
 *         NULL otherwise.
 **/
struct lpfc_cq_event *
lpfc_sli4_cq_event_alloc(struct lpfc_hba *phba)
{
	struct lpfc_cq_event *cq_event;
	unsigned long iflags;

	spin_lock_irqsave(&phba->hbalock, iflags);
	cq_event = __lpfc_sli4_cq_event_alloc(phba);
	spin_unlock_irqrestore(&phba->hbalock, iflags);
	return cq_event;
}

/**
 * __lpfc_sli4_cq_event_release - Release a completion-queue event to free pool
 * @phba: pointer to lpfc hba data structure.
 * @cq_event: pointer to the completion queue event to be freed.
 *
 * This routine is the lock free version of the API invoked to release a
 * completion-queue event back into the free pool.
 **/
void
__lpfc_sli4_cq_event_release(struct lpfc_hba *phba,
			     struct lpfc_cq_event *cq_event)
{
	list_add_tail(&cq_event->list, &phba->sli4_hba.sp_cqe_event_pool);
}

/**
 * lpfc_sli4_cq_event_release - Release a completion-queue event to free pool
 * @phba: pointer to lpfc hba data structure.
 * @cq_event: pointer to the completion queue event to be freed.
 *
 * This routine is the lock version of the API invoked to release a
 * completion-queue event back into the free pool.
 **/
void
lpfc_sli4_cq_event_release(struct lpfc_hba *phba,
			   struct lpfc_cq_event *cq_event)
{
	unsigned long iflags;
	spin_lock_irqsave(&phba->hbalock, iflags);
	__lpfc_sli4_cq_event_release(phba, cq_event);
	spin_unlock_irqrestore(&phba->hbalock, iflags);
}

/**
 * lpfc_sli4_cq_event_release_all - Release all cq events to the free pool
 * @phba: pointer to lpfc hba data structure.
 *
 * This routine is to free all the pending completion-queue events to the
 * back into the free pool for device reset.
 **/
static void
lpfc_sli4_cq_event_release_all(struct lpfc_hba *phba)
{
	LIST_HEAD(cqelist);
	struct lpfc_cq_event *cqe;
	unsigned long iflags;

	/* Retrieve all the pending WCQEs from pending WCQE lists */
	spin_lock_irqsave(&phba->hbalock, iflags);
	/* Pending FCP XRI abort events */
	list_splice_init(&phba->sli4_hba.sp_fcp_xri_aborted_work_queue,
			 &cqelist);
	/* Pending ELS XRI abort events */
	list_splice_init(&phba->sli4_hba.sp_els_xri_aborted_work_queue,
			 &cqelist);
	/* Pending asynnc events */
	list_splice_init(&phba->sli4_hba.sp_asynce_work_queue,
			 &cqelist);
	spin_unlock_irqrestore(&phba->hbalock, iflags);

	while (!list_empty(&cqelist)) {
		list_remove_head(&cqelist, cqe, struct lpfc_cq_event, list);
		lpfc_sli4_cq_event_release(phba, cqe);
	}
}

/**
 * lpfc_pci_function_reset - Reset pci function.
 * @phba: pointer to lpfc hba data structure.
 *
 * This routine is invoked to request a PCI function reset. It will destroys
 * all resources assigned to the PCI function which originates this request.
 *
 * Return codes
 *      0 - successful
 *      -ENOMEM - No available memory
 *      -EIO - The mailbox failed to complete successfully.
 **/
int
lpfc_pci_function_reset(struct lpfc_hba *phba)
{
	LPFC_MBOXQ_t *mboxq;
	uint32_t rc = 0, if_type;
	uint32_t shdr_status, shdr_add_status;
	uint32_t rdy_chk;
	uint32_t port_reset = 0;
	union lpfc_sli4_cfg_shdr *shdr;
	struct lpfc_register reg_data;
	uint16_t devid;

	if_type = bf_get(lpfc_sli_intf_if_type, &phba->sli4_hba.sli_intf);
	switch (if_type) {
	case LPFC_SLI_INTF_IF_TYPE_0:
		mboxq = (LPFC_MBOXQ_t *) mempool_alloc(phba->mbox_mem_pool,
						       GFP_KERNEL);
		if (!mboxq) {
			lpfc_printf_log(phba, KERN_ERR, LOG_INIT,
					"0494 Unable to allocate memory for "
					"issuing SLI_FUNCTION_RESET mailbox "
					"command\n");
			return -ENOMEM;
		}

		/* Setup PCI function reset mailbox-ioctl command */
		lpfc_sli4_config(phba, mboxq, LPFC_MBOX_SUBSYSTEM_COMMON,
				 LPFC_MBOX_OPCODE_FUNCTION_RESET, 0,
				 LPFC_SLI4_MBX_EMBED);
		rc = lpfc_sli_issue_mbox(phba, mboxq, MBX_POLL);
		shdr = (union lpfc_sli4_cfg_shdr *)
			&mboxq->u.mqe.un.sli4_config.header.cfg_shdr;
		shdr_status = bf_get(lpfc_mbox_hdr_status, &shdr->response);
		shdr_add_status = bf_get(lpfc_mbox_hdr_add_status,
					 &shdr->response);
		if (rc != MBX_TIMEOUT)
			mempool_free(mboxq, phba->mbox_mem_pool);
		if (shdr_status || shdr_add_status || rc) {
			lpfc_printf_log(phba, KERN_ERR, LOG_INIT,
					"0495 SLI_FUNCTION_RESET mailbox "
					"failed with status x%x add_status x%x,"
					" mbx status x%x\n",
					shdr_status, shdr_add_status, rc);
			rc = -ENXIO;
		}
		break;
	case LPFC_SLI_INTF_IF_TYPE_2:
wait:
		/*
		 * Poll the Port Status Register and wait for RDY for
		 * up to 30 seconds. If the port doesn't respond, treat
		 * it as an error.
		 */
		for (rdy_chk = 0; rdy_chk < 1500; rdy_chk++) {
			if (lpfc_readl(phba->sli4_hba.u.if_type2.
				STATUSregaddr, &reg_data.word0)) {
				rc = -ENODEV;
				goto out;
			}
			if (bf_get(lpfc_sliport_status_rdy, &reg_data))
				break;
			msleep(20);
		}

		if (!bf_get(lpfc_sliport_status_rdy, &reg_data)) {
			phba->work_status[0] = readl(
				phba->sli4_hba.u.if_type2.ERR1regaddr);
			phba->work_status[1] = readl(
				phba->sli4_hba.u.if_type2.ERR2regaddr);
			lpfc_printf_log(phba, KERN_ERR, LOG_INIT,
					"2890 Port not ready, port status reg "
					"0x%x error 1=0x%x, error 2=0x%x\n",
					reg_data.word0,
					phba->work_status[0],
					phba->work_status[1]);
			rc = -ENODEV;
			goto out;
		}

		if (!port_reset) {
			/*
			 * Reset the port now
			 */
			reg_data.word0 = 0;
			bf_set(lpfc_sliport_ctrl_end, &reg_data,
			       LPFC_SLIPORT_LITTLE_ENDIAN);
			bf_set(lpfc_sliport_ctrl_ip, &reg_data,
			       LPFC_SLIPORT_INIT_PORT);
			writel(reg_data.word0, phba->sli4_hba.u.if_type2.
			       CTRLregaddr);
			/* flush */
			pci_read_config_word(phba->pcidev,
					     PCI_DEVICE_ID, &devid);

			port_reset = 1;
			msleep(20);
			goto wait;
		} else if (bf_get(lpfc_sliport_status_rn, &reg_data)) {
			rc = -ENODEV;
			goto out;
		}
		break;

	case LPFC_SLI_INTF_IF_TYPE_1:
	default:
		break;
	}

out:
	/* Catch the not-ready port failure after a port reset. */
	if (rc) {
		lpfc_printf_log(phba, KERN_ERR, LOG_INIT,
				"3317 HBA not functional: IP Reset Failed "
				"try: echo fw_reset > board_mode\n");
		rc = -ENODEV;
	}

	return rc;
}

/**
 * lpfc_sli4_pci_mem_setup - Setup SLI4 HBA PCI memory space.
 * @phba: pointer to lpfc hba data structure.
 *
 * This routine is invoked to set up the PCI device memory space for device
 * with SLI-4 interface spec.
 *
 * Return codes
 * 	0 - successful
 * 	other values - error
 **/
static int
lpfc_sli4_pci_mem_setup(struct lpfc_hba *phba)
{
	struct pci_dev *pdev;
	unsigned long bar0map_len, bar1map_len, bar2map_len;
	int error = -ENODEV;
	uint32_t if_type;

	/* Obtain PCI device reference */
	if (!phba->pcidev)
		return error;
	else
		pdev = phba->pcidev;

	/* Set the device DMA mask size */
	if (pci_set_dma_mask(pdev, DMA_BIT_MASK(64)) != 0
	 || pci_set_consistent_dma_mask(pdev,DMA_BIT_MASK(64)) != 0) {
		if (pci_set_dma_mask(pdev, DMA_BIT_MASK(32)) != 0
		 || pci_set_consistent_dma_mask(pdev,DMA_BIT_MASK(32)) != 0) {
			return error;
		}
	}

	/*
	 * The BARs and register set definitions and offset locations are
	 * dependent on the if_type.
	 */
	if (pci_read_config_dword(pdev, LPFC_SLI_INTF,
				  &phba->sli4_hba.sli_intf.word0)) {
		return error;
	}

	/* There is no SLI3 failback for SLI4 devices. */
	if (bf_get(lpfc_sli_intf_valid, &phba->sli4_hba.sli_intf) !=
	    LPFC_SLI_INTF_VALID) {
		lpfc_printf_log(phba, KERN_ERR, LOG_INIT,
				"2894 SLI_INTF reg contents invalid "
				"sli_intf reg 0x%x\n",
				phba->sli4_hba.sli_intf.word0);
		return error;
	}

	if_type = bf_get(lpfc_sli_intf_if_type, &phba->sli4_hba.sli_intf);
	/*
	 * Get the bus address of SLI4 device Bar regions and the
	 * number of bytes required by each mapping. The mapping of the
	 * particular PCI BARs regions is dependent on the type of
	 * SLI4 device.
	 */
	if (pci_resource_start(pdev, PCI_64BIT_BAR0)) {
		phba->pci_bar0_map = pci_resource_start(pdev, PCI_64BIT_BAR0);
		bar0map_len = pci_resource_len(pdev, PCI_64BIT_BAR0);

		/*
		 * Map SLI4 PCI Config Space Register base to a kernel virtual
		 * addr
		 */
		phba->sli4_hba.conf_regs_memmap_p =
			ioremap(phba->pci_bar0_map, bar0map_len);
		if (!phba->sli4_hba.conf_regs_memmap_p) {
			dev_printk(KERN_ERR, &pdev->dev,
				   "ioremap failed for SLI4 PCI config "
				   "registers.\n");
			goto out;
		}
		phba->pci_bar0_memmap_p = phba->sli4_hba.conf_regs_memmap_p;
		/* Set up BAR0 PCI config space register memory map */
		lpfc_sli4_bar0_register_memmap(phba, if_type);
	} else {
		phba->pci_bar0_map = pci_resource_start(pdev, 1);
		bar0map_len = pci_resource_len(pdev, 1);
		if (if_type == LPFC_SLI_INTF_IF_TYPE_2) {
			dev_printk(KERN_ERR, &pdev->dev,
			   "FATAL - No BAR0 mapping for SLI4, if_type 2\n");
			goto out;
		}
		phba->sli4_hba.conf_regs_memmap_p =
				ioremap(phba->pci_bar0_map, bar0map_len);
		if (!phba->sli4_hba.conf_regs_memmap_p) {
			dev_printk(KERN_ERR, &pdev->dev,
				"ioremap failed for SLI4 PCI config "
				"registers.\n");
				goto out;
		}
		lpfc_sli4_bar0_register_memmap(phba, if_type);
	}

	if ((if_type == LPFC_SLI_INTF_IF_TYPE_0) &&
	    (pci_resource_start(pdev, PCI_64BIT_BAR2))) {
		/*
		 * Map SLI4 if type 0 HBA Control Register base to a kernel
		 * virtual address and setup the registers.
		 */
		phba->pci_bar1_map = pci_resource_start(pdev, PCI_64BIT_BAR2);
		bar1map_len = pci_resource_len(pdev, PCI_64BIT_BAR2);
		phba->sli4_hba.ctrl_regs_memmap_p =
				ioremap(phba->pci_bar1_map, bar1map_len);
		if (!phba->sli4_hba.ctrl_regs_memmap_p) {
			dev_printk(KERN_ERR, &pdev->dev,
			   "ioremap failed for SLI4 HBA control registers.\n");
			goto out_iounmap_conf;
		}
		phba->pci_bar2_memmap_p = phba->sli4_hba.ctrl_regs_memmap_p;
		lpfc_sli4_bar1_register_memmap(phba);
	}

	if ((if_type == LPFC_SLI_INTF_IF_TYPE_0) &&
	    (pci_resource_start(pdev, PCI_64BIT_BAR4))) {
		/*
		 * Map SLI4 if type 0 HBA Doorbell Register base to a kernel
		 * virtual address and setup the registers.
		 */
		phba->pci_bar2_map = pci_resource_start(pdev, PCI_64BIT_BAR4);
		bar2map_len = pci_resource_len(pdev, PCI_64BIT_BAR4);
		phba->sli4_hba.drbl_regs_memmap_p =
				ioremap(phba->pci_bar2_map, bar2map_len);
		if (!phba->sli4_hba.drbl_regs_memmap_p) {
			dev_printk(KERN_ERR, &pdev->dev,
			   "ioremap failed for SLI4 HBA doorbell registers.\n");
			goto out_iounmap_ctrl;
		}
		phba->pci_bar4_memmap_p = phba->sli4_hba.drbl_regs_memmap_p;
		error = lpfc_sli4_bar2_register_memmap(phba, LPFC_VF0);
		if (error)
			goto out_iounmap_all;
	}

	return 0;

out_iounmap_all:
	iounmap(phba->sli4_hba.drbl_regs_memmap_p);
out_iounmap_ctrl:
	iounmap(phba->sli4_hba.ctrl_regs_memmap_p);
out_iounmap_conf:
	iounmap(phba->sli4_hba.conf_regs_memmap_p);
out:
	return error;
}

/**
 * lpfc_sli4_pci_mem_unset - Unset SLI4 HBA PCI memory space.
 * @phba: pointer to lpfc hba data structure.
 *
 * This routine is invoked to unset the PCI device memory space for device
 * with SLI-4 interface spec.
 **/
static void
lpfc_sli4_pci_mem_unset(struct lpfc_hba *phba)
{
	uint32_t if_type;
	if_type = bf_get(lpfc_sli_intf_if_type, &phba->sli4_hba.sli_intf);

	switch (if_type) {
	case LPFC_SLI_INTF_IF_TYPE_0:
		iounmap(phba->sli4_hba.drbl_regs_memmap_p);
		iounmap(phba->sli4_hba.ctrl_regs_memmap_p);
		iounmap(phba->sli4_hba.conf_regs_memmap_p);
		break;
	case LPFC_SLI_INTF_IF_TYPE_2:
		iounmap(phba->sli4_hba.conf_regs_memmap_p);
		break;
	case LPFC_SLI_INTF_IF_TYPE_1:
	default:
		dev_printk(KERN_ERR, &phba->pcidev->dev,
			   "FATAL - unsupported SLI4 interface type - %d\n",
			   if_type);
		break;
	}
}

/**
 * lpfc_sli_enable_msix - Enable MSI-X interrupt mode on SLI-3 device
 * @phba: pointer to lpfc hba data structure.
 *
 * This routine is invoked to enable the MSI-X interrupt vectors to device
 * with SLI-3 interface specs. The kernel function pci_enable_msix_exact()
 * is called to enable the MSI-X vectors. Note that pci_enable_msix_exact(),
 * once invoked, enables either all or nothing, depending on the current
 * availability of PCI vector resources. The device driver is responsible
 * for calling the individual request_irq() to register each MSI-X vector
 * with a interrupt handler, which is done in this function. Note that
 * later when device is unloading, the driver should always call free_irq()
 * on all MSI-X vectors it has done request_irq() on before calling
 * pci_disable_msix(). Failure to do so results in a BUG_ON() and a device
 * will be left with MSI-X enabled and leaks its vectors.
 *
 * Return codes
 *   0 - successful
 *   other values - error
 **/
static int
lpfc_sli_enable_msix(struct lpfc_hba *phba)
{
	int rc, i;
	LPFC_MBOXQ_t *pmb;

	/* Set up MSI-X multi-message vectors */
	for (i = 0; i < LPFC_MSIX_VECTORS; i++)
		phba->msix_entries[i].entry = i;

	/* Configure MSI-X capability structure */
	rc = pci_enable_msix_exact(phba->pcidev, phba->msix_entries,
				   LPFC_MSIX_VECTORS);
	if (rc) {
		lpfc_printf_log(phba, KERN_INFO, LOG_INIT,
				"0420 PCI enable MSI-X failed (%d)\n", rc);
		goto vec_fail_out;
	}
	for (i = 0; i < LPFC_MSIX_VECTORS; i++)
		lpfc_printf_log(phba, KERN_INFO, LOG_INIT,
				"0477 MSI-X entry[%d]: vector=x%x "
				"message=%d\n", i,
				phba->msix_entries[i].vector,
				phba->msix_entries[i].entry);
	/*
	 * Assign MSI-X vectors to interrupt handlers
	 */

	/* vector-0 is associated to slow-path handler */
	rc = request_irq(phba->msix_entries[0].vector,
			 &lpfc_sli_sp_intr_handler, 0,
			 LPFC_SP_DRIVER_HANDLER_NAME, phba);
	if (rc) {
		lpfc_printf_log(phba, KERN_WARNING, LOG_INIT,
				"0421 MSI-X slow-path request_irq failed "
				"(%d)\n", rc);
		goto msi_fail_out;
	}

	/* vector-1 is associated to fast-path handler */
	rc = request_irq(phba->msix_entries[1].vector,
			 &lpfc_sli_fp_intr_handler, 0,
			 LPFC_FP_DRIVER_HANDLER_NAME, phba);

	if (rc) {
		lpfc_printf_log(phba, KERN_WARNING, LOG_INIT,
				"0429 MSI-X fast-path request_irq failed "
				"(%d)\n", rc);
		goto irq_fail_out;
	}

	/*
	 * Configure HBA MSI-X attention conditions to messages
	 */
	pmb = (LPFC_MBOXQ_t *) mempool_alloc(phba->mbox_mem_pool, GFP_KERNEL);

	if (!pmb) {
		rc = -ENOMEM;
		lpfc_printf_log(phba, KERN_ERR, LOG_INIT,
				"0474 Unable to allocate memory for issuing "
				"MBOX_CONFIG_MSI command\n");
		goto mem_fail_out;
	}
	rc = lpfc_config_msi(phba, pmb);
	if (rc)
		goto mbx_fail_out;
	rc = lpfc_sli_issue_mbox(phba, pmb, MBX_POLL);
	if (rc != MBX_SUCCESS) {
		lpfc_printf_log(phba, KERN_WARNING, LOG_MBOX,
				"0351 Config MSI mailbox command failed, "
				"mbxCmd x%x, mbxStatus x%x\n",
				pmb->u.mb.mbxCommand, pmb->u.mb.mbxStatus);
		goto mbx_fail_out;
	}

	/* Free memory allocated for mailbox command */
	mempool_free(pmb, phba->mbox_mem_pool);
	return rc;

mbx_fail_out:
	/* Free memory allocated for mailbox command */
	mempool_free(pmb, phba->mbox_mem_pool);

mem_fail_out:
	/* free the irq already requested */
	free_irq(phba->msix_entries[1].vector, phba);

irq_fail_out:
	/* free the irq already requested */
	free_irq(phba->msix_entries[0].vector, phba);

msi_fail_out:
	/* Unconfigure MSI-X capability structure */
	pci_disable_msix(phba->pcidev);

vec_fail_out:
	return rc;
}

/**
 * lpfc_sli_disable_msix - Disable MSI-X interrupt mode on SLI-3 device.
 * @phba: pointer to lpfc hba data structure.
 *
 * This routine is invoked to release the MSI-X vectors and then disable the
 * MSI-X interrupt mode to device with SLI-3 interface spec.
 **/
static void
lpfc_sli_disable_msix(struct lpfc_hba *phba)
{
	int i;

	/* Free up MSI-X multi-message vectors */
	for (i = 0; i < LPFC_MSIX_VECTORS; i++)
		free_irq(phba->msix_entries[i].vector, phba);
	/* Disable MSI-X */
	pci_disable_msix(phba->pcidev);

	return;
}

/**
 * lpfc_sli_enable_msi - Enable MSI interrupt mode on SLI-3 device.
 * @phba: pointer to lpfc hba data structure.
 *
 * This routine is invoked to enable the MSI interrupt mode to device with
 * SLI-3 interface spec. The kernel function pci_enable_msi() is called to
 * enable the MSI vector. The device driver is responsible for calling the
 * request_irq() to register MSI vector with a interrupt the handler, which
 * is done in this function.
 *
 * Return codes
 * 	0 - successful
 * 	other values - error
 */
static int
lpfc_sli_enable_msi(struct lpfc_hba *phba)
{
	int rc;

	rc = pci_enable_msi(phba->pcidev);
	if (!rc)
		lpfc_printf_log(phba, KERN_INFO, LOG_INIT,
				"0462 PCI enable MSI mode success.\n");
	else {
		lpfc_printf_log(phba, KERN_INFO, LOG_INIT,
				"0471 PCI enable MSI mode failed (%d)\n", rc);
		return rc;
	}

	rc = request_irq(phba->pcidev->irq, lpfc_sli_intr_handler,
			 0, LPFC_DRIVER_NAME, phba);
	if (rc) {
		pci_disable_msi(phba->pcidev);
		lpfc_printf_log(phba, KERN_WARNING, LOG_INIT,
				"0478 MSI request_irq failed (%d)\n", rc);
	}
	return rc;
}

/**
 * lpfc_sli_disable_msi - Disable MSI interrupt mode to SLI-3 device.
 * @phba: pointer to lpfc hba data structure.
 *
 * This routine is invoked to disable the MSI interrupt mode to device with
 * SLI-3 interface spec. The driver calls free_irq() on MSI vector it has
 * done request_irq() on before calling pci_disable_msi(). Failure to do so
 * results in a BUG_ON() and a device will be left with MSI enabled and leaks
 * its vector.
 */
static void
lpfc_sli_disable_msi(struct lpfc_hba *phba)
{
	free_irq(phba->pcidev->irq, phba);
	pci_disable_msi(phba->pcidev);
	return;
}

/**
 * lpfc_sli_enable_intr - Enable device interrupt to SLI-3 device.
 * @phba: pointer to lpfc hba data structure.
 *
 * This routine is invoked to enable device interrupt and associate driver's
 * interrupt handler(s) to interrupt vector(s) to device with SLI-3 interface
 * spec. Depends on the interrupt mode configured to the driver, the driver
 * will try to fallback from the configured interrupt mode to an interrupt
 * mode which is supported by the platform, kernel, and device in the order
 * of:
 * MSI-X -> MSI -> IRQ.
 *
 * Return codes
 *   0 - successful
 *   other values - error
 **/
static uint32_t
lpfc_sli_enable_intr(struct lpfc_hba *phba, uint32_t cfg_mode)
{
	uint32_t intr_mode = LPFC_INTR_ERROR;
	int retval;

	if (cfg_mode == 2) {
		/* Need to issue conf_port mbox cmd before conf_msi mbox cmd */
		retval = lpfc_sli_config_port(phba, LPFC_SLI_REV3);
		if (!retval) {
			/* Now, try to enable MSI-X interrupt mode */
			retval = lpfc_sli_enable_msix(phba);
			if (!retval) {
				/* Indicate initialization to MSI-X mode */
				phba->intr_type = MSIX;
				intr_mode = 2;
			}
		}
	}

	/* Fallback to MSI if MSI-X initialization failed */
	if (cfg_mode >= 1 && phba->intr_type == NONE) {
		retval = lpfc_sli_enable_msi(phba);
		if (!retval) {
			/* Indicate initialization to MSI mode */
			phba->intr_type = MSI;
			intr_mode = 1;
		}
	}

	/* Fallback to INTx if both MSI-X/MSI initalization failed */
	if (phba->intr_type == NONE) {
		retval = request_irq(phba->pcidev->irq, lpfc_sli_intr_handler,
				     IRQF_SHARED, LPFC_DRIVER_NAME, phba);
		if (!retval) {
			/* Indicate initialization to INTx mode */
			phba->intr_type = INTx;
			intr_mode = 0;
		}
	}
	return intr_mode;
}

/**
 * lpfc_sli_disable_intr - Disable device interrupt to SLI-3 device.
 * @phba: pointer to lpfc hba data structure.
 *
 * This routine is invoked to disable device interrupt and disassociate the
 * driver's interrupt handler(s) from interrupt vector(s) to device with
 * SLI-3 interface spec. Depending on the interrupt mode, the driver will
 * release the interrupt vector(s) for the message signaled interrupt.
 **/
static void
lpfc_sli_disable_intr(struct lpfc_hba *phba)
{
	/* Disable the currently initialized interrupt mode */
	if (phba->intr_type == MSIX)
		lpfc_sli_disable_msix(phba);
	else if (phba->intr_type == MSI)
		lpfc_sli_disable_msi(phba);
	else if (phba->intr_type == INTx)
		free_irq(phba->pcidev->irq, phba);

	/* Reset interrupt management states */
	phba->intr_type = NONE;
	phba->sli.slistat.sli_intr = 0;

	return;
}

/**
 * lpfc_find_next_cpu - Find next available CPU that matches the phys_id
 * @phba: pointer to lpfc hba data structure.
 *
 * Find next available CPU to use for IRQ to CPU affinity.
 */
static int
lpfc_find_next_cpu(struct lpfc_hba *phba, uint32_t phys_id)
{
	struct lpfc_vector_map_info *cpup;
	int cpu;

	cpup = phba->sli4_hba.cpu_map;
	for (cpu = 0; cpu < phba->sli4_hba.num_present_cpu; cpu++) {
		/* CPU must be online */
		if (cpu_online(cpu)) {
			if ((cpup->irq == LPFC_VECTOR_MAP_EMPTY) &&
			    (lpfc_used_cpu[cpu] == LPFC_VECTOR_MAP_EMPTY) &&
			    (cpup->phys_id == phys_id)) {
				return cpu;
			}
		}
		cpup++;
	}

	/*
	 * If we get here, we have used ALL CPUs for the specific
	 * phys_id. Now we need to clear out lpfc_used_cpu and start
	 * reusing CPUs.
	 */

	for (cpu = 0; cpu < phba->sli4_hba.num_present_cpu; cpu++) {
		if (lpfc_used_cpu[cpu] == phys_id)
			lpfc_used_cpu[cpu] = LPFC_VECTOR_MAP_EMPTY;
	}

	cpup = phba->sli4_hba.cpu_map;
	for (cpu = 0; cpu < phba->sli4_hba.num_present_cpu; cpu++) {
		/* CPU must be online */
		if (cpu_online(cpu)) {
			if ((cpup->irq == LPFC_VECTOR_MAP_EMPTY) &&
			    (cpup->phys_id == phys_id)) {
				return cpu;
			}
		}
		cpup++;
	}
	return LPFC_VECTOR_MAP_EMPTY;
}

/**
 * lpfc_sli4_set_affinity - Set affinity for HBA IRQ vectors
 * @phba:	pointer to lpfc hba data structure.
 * @vectors:	number of HBA vectors
 *
 * Affinitize MSIX IRQ vectors to CPUs. Try to equally spread vector
 * affinization across multple physical CPUs (numa nodes).
 * In addition, this routine will assign an IO channel for each CPU
 * to use when issuing I/Os.
 */
static int
lpfc_sli4_set_affinity(struct lpfc_hba *phba, int vectors)
{
	int i, idx, saved_chann, used_chann, cpu, phys_id;
	int max_phys_id, min_phys_id;
	int num_io_channel, first_cpu, chan;
	struct lpfc_vector_map_info *cpup;
<<<<<<< HEAD
	struct cpumask *mask;
=======
#ifdef CONFIG_X86
	struct cpuinfo_x86 *cpuinfo;
#endif
>>>>>>> 8005c49d
	uint8_t chann[LPFC_FCP_IO_CHAN_MAX+1];

	/* If there is no mapping, just return */
	if (!phba->cfg_fcp_cpu_map)
		return 1;

	/* Init cpu_map array */
	memset(phba->sli4_hba.cpu_map, 0xff,
	       (sizeof(struct lpfc_vector_map_info) *
		phba->sli4_hba.num_present_cpu));

	max_phys_id = 0;
	min_phys_id = 0xff;
	phys_id = 0;
	num_io_channel = 0;
	first_cpu = LPFC_VECTOR_MAP_EMPTY;

	/* Update CPU map with physical id and core id of each CPU */
	cpup = phba->sli4_hba.cpu_map;
	for (cpu = 0; cpu < phba->sli4_hba.num_present_cpu; cpu++) {
#if defined(CONFIG_X86) && !defined(CONFIG_XEN)
		const struct cpuinfo_x86 *cpuinfo = &cpu_data(cpu);
		cpup->phys_id = cpuinfo->phys_proc_id;
		cpup->core_id = cpuinfo->cpu_core_id;
#else
		/* No distinction between CPUs for other platforms */
		cpup->phys_id = 0;
		cpup->core_id = 0;
#endif

		lpfc_printf_log(phba, KERN_INFO, LOG_INIT,
				"3328 CPU physid %d coreid %d\n",
				cpup->phys_id, cpup->core_id);

		if (cpup->phys_id > max_phys_id)
			max_phys_id = cpup->phys_id;
		if (cpup->phys_id < min_phys_id)
			min_phys_id = cpup->phys_id;
		cpup++;
	}

	phys_id = min_phys_id;
	/* Now associate the HBA vectors with specific CPUs */
	for (idx = 0; idx < vectors; idx++) {
		cpup = phba->sli4_hba.cpu_map;
		cpu = lpfc_find_next_cpu(phba, phys_id);
		if (cpu == LPFC_VECTOR_MAP_EMPTY) {

			/* Try for all phys_id's */
			for (i = 1; i < max_phys_id; i++) {
				phys_id++;
				if (phys_id > max_phys_id)
					phys_id = min_phys_id;
				cpu = lpfc_find_next_cpu(phba, phys_id);
				if (cpu == LPFC_VECTOR_MAP_EMPTY)
					continue;
				goto found;
			}

			/* Use round robin for scheduling */
			phba->cfg_fcp_io_sched = LPFC_FCP_SCHED_ROUND_ROBIN;
			chan = 0;
			cpup = phba->sli4_hba.cpu_map;
			for (i = 0; i < phba->sli4_hba.num_present_cpu; i++) {
				cpup->channel_id = chan;
				cpup++;
				chan++;
				if (chan >= phba->cfg_fcp_io_channel)
					chan = 0;
			}

			lpfc_printf_log(phba, KERN_ERR, LOG_INIT,
					"3329 Cannot set affinity:"
					"Error mapping vector %d (%d)\n",
					idx, vectors);
			return 0;
		}
found:
		cpup += cpu;
		if (phba->cfg_fcp_cpu_map == LPFC_DRIVER_CPU_MAP)
			lpfc_used_cpu[cpu] = phys_id;

		/* Associate vector with selected CPU */
		cpup->irq = phba->sli4_hba.msix_entries[idx].vector;

		/* Associate IO channel with selected CPU */
		cpup->channel_id = idx;
		num_io_channel++;

		if (first_cpu == LPFC_VECTOR_MAP_EMPTY)
			first_cpu = cpu;

		/* Now affinitize to the selected CPU */
		i = irq_set_affinity_hint(phba->sli4_hba.msix_entries[idx].
					  vector, get_cpu_mask(cpu));

		lpfc_printf_log(phba, KERN_INFO, LOG_INIT,
				"3330 Set Affinity: CPU %d channel %d "
				"irq %d (%x)\n",
				cpu, cpup->channel_id,
				phba->sli4_hba.msix_entries[idx].vector, i);

		/* Spread vector mapping across multple physical CPU nodes */
		phys_id++;
		if (phys_id > max_phys_id)
			phys_id = min_phys_id;
	}

	/*
	 * Finally fill in the IO channel for any remaining CPUs.
	 * At this point, all IO channels have been assigned to a specific
	 * MSIx vector, mapped to a specific CPU.
	 * Base the remaining IO channel assigned, to IO channels already
	 * assigned to other CPUs on the same phys_id.
	 */
	for (i = min_phys_id; i <= max_phys_id; i++) {
		/*
		 * If there are no io channels already mapped to
		 * this phys_id, just round robin thru the io_channels.
		 * Setup chann[] for round robin.
		 */
		for (idx = 0; idx < phba->cfg_fcp_io_channel; idx++)
			chann[idx] = idx;

		saved_chann = 0;
		used_chann = 0;

		/*
		 * First build a list of IO channels already assigned
		 * to this phys_id before reassigning the same IO
		 * channels to the remaining CPUs.
		 */
		cpup = phba->sli4_hba.cpu_map;
		cpu = first_cpu;
		cpup += cpu;
		for (idx = 0; idx < phba->sli4_hba.num_present_cpu;
		     idx++) {
			if (cpup->phys_id == i) {
				/*
				 * Save any IO channels that are
				 * already mapped to this phys_id.
				 */
				if (cpup->irq != LPFC_VECTOR_MAP_EMPTY) {
					chann[saved_chann] =
						cpup->channel_id;
					saved_chann++;
					goto out;
				}

				/* See if we are using round-robin */
				if (saved_chann == 0)
					saved_chann =
						phba->cfg_fcp_io_channel;

				/* Associate next IO channel with CPU */
				cpup->channel_id = chann[used_chann];
				num_io_channel++;
				used_chann++;
				if (used_chann == saved_chann)
					used_chann = 0;

				lpfc_printf_log(phba, KERN_INFO, LOG_INIT,
						"3331 Set IO_CHANN "
						"CPU %d channel %d\n",
						idx, cpup->channel_id);
			}
out:
			cpu++;
			if (cpu >= phba->sli4_hba.num_present_cpu) {
				cpup = phba->sli4_hba.cpu_map;
				cpu = 0;
			} else {
				cpup++;
			}
		}
	}

	if (phba->sli4_hba.num_online_cpu != phba->sli4_hba.num_present_cpu) {
		cpup = phba->sli4_hba.cpu_map;
		for (idx = 0; idx < phba->sli4_hba.num_present_cpu; idx++) {
			if (cpup->channel_id == LPFC_VECTOR_MAP_EMPTY) {
				cpup->channel_id = 0;
				num_io_channel++;

				lpfc_printf_log(phba, KERN_INFO, LOG_INIT,
						"3332 Assign IO_CHANN "
						"CPU %d channel %d\n",
						idx, cpup->channel_id);
			}
			cpup++;
		}
	}

	/* Sanity check */
	if (num_io_channel != phba->sli4_hba.num_present_cpu)
		lpfc_printf_log(phba, KERN_ERR, LOG_INIT,
				"3333 Set affinity mismatch:"
				"%d chann != %d cpus: %d vectors\n",
				num_io_channel, phba->sli4_hba.num_present_cpu,
				vectors);

	/* Enable using cpu affinity for scheduling */
	phba->cfg_fcp_io_sched = LPFC_FCP_SCHED_BY_CPU;
	return 1;
}


/**
 * lpfc_sli4_enable_msix - Enable MSI-X interrupt mode to SLI-4 device
 * @phba: pointer to lpfc hba data structure.
 *
 * This routine is invoked to enable the MSI-X interrupt vectors to device
 * with SLI-4 interface spec. The kernel function pci_enable_msix_range()
 * is called to enable the MSI-X vectors. The device driver is responsible
 * for calling the individual request_irq() to register each MSI-X vector
 * with a interrupt handler, which is done in this function. Note that
 * later when device is unloading, the driver should always call free_irq()
 * on all MSI-X vectors it has done request_irq() on before calling
 * pci_disable_msix(). Failure to do so results in a BUG_ON() and a device
 * will be left with MSI-X enabled and leaks its vectors.
 *
 * Return codes
 * 0 - successful
 * other values - error
 **/
static int
lpfc_sli4_enable_msix(struct lpfc_hba *phba)
{
	int vectors, rc, index;

	/* Set up MSI-X multi-message vectors */
	for (index = 0; index < phba->cfg_fcp_io_channel; index++)
		phba->sli4_hba.msix_entries[index].entry = index;

	/* Configure MSI-X capability structure */
	vectors = phba->cfg_fcp_io_channel;
	if (phba->cfg_fof) {
		phba->sli4_hba.msix_entries[index].entry = index;
		vectors++;
	}
	rc = pci_enable_msix_range(phba->pcidev, phba->sli4_hba.msix_entries,
				   2, vectors);
	if (rc < 0) {
		lpfc_printf_log(phba, KERN_INFO, LOG_INIT,
				"0484 PCI enable MSI-X failed (%d)\n", rc);
		goto vec_fail_out;
	}
	vectors = rc;

	/* Log MSI-X vector assignment */
	for (index = 0; index < vectors; index++)
		lpfc_printf_log(phba, KERN_INFO, LOG_INIT,
				"0489 MSI-X entry[%d]: vector=x%x "
				"message=%d\n", index,
				phba->sli4_hba.msix_entries[index].vector,
				phba->sli4_hba.msix_entries[index].entry);

	/* Assign MSI-X vectors to interrupt handlers */
	for (index = 0; index < vectors; index++) {
		memset(&phba->sli4_hba.handler_name[index], 0, 16);
		snprintf((char *)&phba->sli4_hba.handler_name[index],
			 LPFC_SLI4_HANDLER_NAME_SZ,
			 LPFC_DRIVER_HANDLER_NAME"%d", index);

		phba->sli4_hba.fcp_eq_hdl[index].idx = index;
		phba->sli4_hba.fcp_eq_hdl[index].phba = phba;
		atomic_set(&phba->sli4_hba.fcp_eq_hdl[index].fcp_eq_in_use, 1);
		if (phba->cfg_fof && (index == (vectors - 1)))
			rc = request_irq(
				phba->sli4_hba.msix_entries[index].vector,
				 &lpfc_sli4_fof_intr_handler, 0,
				 (char *)&phba->sli4_hba.handler_name[index],
				 &phba->sli4_hba.fcp_eq_hdl[index]);
		else
			rc = request_irq(
				phba->sli4_hba.msix_entries[index].vector,
				 &lpfc_sli4_hba_intr_handler, 0,
				 (char *)&phba->sli4_hba.handler_name[index],
				 &phba->sli4_hba.fcp_eq_hdl[index]);
		if (rc) {
			lpfc_printf_log(phba, KERN_WARNING, LOG_INIT,
					"0486 MSI-X fast-path (%d) "
					"request_irq failed (%d)\n", index, rc);
			goto cfg_fail_out;
		}
	}

	if (phba->cfg_fof)
		vectors--;

	if (vectors != phba->cfg_fcp_io_channel) {
		lpfc_printf_log(phba, KERN_ERR, LOG_INIT,
				"3238 Reducing IO channels to match number of "
				"MSI-X vectors, requested %d got %d\n",
				phba->cfg_fcp_io_channel, vectors);
		phba->cfg_fcp_io_channel = vectors;
	}

	if (!shost_use_blk_mq(lpfc_shost_from_vport(phba->pport)))
		lpfc_sli4_set_affinity(phba, vectors);
	return rc;

cfg_fail_out:
	/* free the irq already requested */
	for (--index; index >= 0; index--) {
		irq_set_affinity_hint(phba->sli4_hba.msix_entries[index].
					  vector, NULL);
		free_irq(phba->sli4_hba.msix_entries[index].vector,
			 &phba->sli4_hba.fcp_eq_hdl[index]);
	}

	/* Unconfigure MSI-X capability structure */
	pci_disable_msix(phba->pcidev);

vec_fail_out:
	return rc;
}

/**
 * lpfc_sli4_disable_msix - Disable MSI-X interrupt mode to SLI-4 device
 * @phba: pointer to lpfc hba data structure.
 *
 * This routine is invoked to release the MSI-X vectors and then disable the
 * MSI-X interrupt mode to device with SLI-4 interface spec.
 **/
static void
lpfc_sli4_disable_msix(struct lpfc_hba *phba)
{
	int index;

	/* Free up MSI-X multi-message vectors */
	for (index = 0; index < phba->cfg_fcp_io_channel; index++) {
		irq_set_affinity_hint(phba->sli4_hba.msix_entries[index].
					  vector, NULL);
		free_irq(phba->sli4_hba.msix_entries[index].vector,
			 &phba->sli4_hba.fcp_eq_hdl[index]);
	}
	if (phba->cfg_fof) {
		free_irq(phba->sli4_hba.msix_entries[index].vector,
			 &phba->sli4_hba.fcp_eq_hdl[index]);
	}
	/* Disable MSI-X */
	pci_disable_msix(phba->pcidev);

	return;
}

/**
 * lpfc_sli4_enable_msi - Enable MSI interrupt mode to SLI-4 device
 * @phba: pointer to lpfc hba data structure.
 *
 * This routine is invoked to enable the MSI interrupt mode to device with
 * SLI-4 interface spec. The kernel function pci_enable_msi() is called
 * to enable the MSI vector. The device driver is responsible for calling
 * the request_irq() to register MSI vector with a interrupt the handler,
 * which is done in this function.
 *
 * Return codes
 * 	0 - successful
 * 	other values - error
 **/
static int
lpfc_sli4_enable_msi(struct lpfc_hba *phba)
{
	int rc, index;

	rc = pci_enable_msi(phba->pcidev);
	if (!rc)
		lpfc_printf_log(phba, KERN_INFO, LOG_INIT,
				"0487 PCI enable MSI mode success.\n");
	else {
		lpfc_printf_log(phba, KERN_INFO, LOG_INIT,
				"0488 PCI enable MSI mode failed (%d)\n", rc);
		return rc;
	}

	rc = request_irq(phba->pcidev->irq, lpfc_sli4_intr_handler,
			 0, LPFC_DRIVER_NAME, phba);
	if (rc) {
		pci_disable_msi(phba->pcidev);
		lpfc_printf_log(phba, KERN_WARNING, LOG_INIT,
				"0490 MSI request_irq failed (%d)\n", rc);
		return rc;
	}

	for (index = 0; index < phba->cfg_fcp_io_channel; index++) {
		phba->sli4_hba.fcp_eq_hdl[index].idx = index;
		phba->sli4_hba.fcp_eq_hdl[index].phba = phba;
	}

	if (phba->cfg_fof) {
		phba->sli4_hba.fcp_eq_hdl[index].idx = index;
		phba->sli4_hba.fcp_eq_hdl[index].phba = phba;
	}
	return 0;
}

/**
 * lpfc_sli4_disable_msi - Disable MSI interrupt mode to SLI-4 device
 * @phba: pointer to lpfc hba data structure.
 *
 * This routine is invoked to disable the MSI interrupt mode to device with
 * SLI-4 interface spec. The driver calls free_irq() on MSI vector it has
 * done request_irq() on before calling pci_disable_msi(). Failure to do so
 * results in a BUG_ON() and a device will be left with MSI enabled and leaks
 * its vector.
 **/
static void
lpfc_sli4_disable_msi(struct lpfc_hba *phba)
{
	free_irq(phba->pcidev->irq, phba);
	pci_disable_msi(phba->pcidev);
	return;
}

/**
 * lpfc_sli4_enable_intr - Enable device interrupt to SLI-4 device
 * @phba: pointer to lpfc hba data structure.
 *
 * This routine is invoked to enable device interrupt and associate driver's
 * interrupt handler(s) to interrupt vector(s) to device with SLI-4
 * interface spec. Depends on the interrupt mode configured to the driver,
 * the driver will try to fallback from the configured interrupt mode to an
 * interrupt mode which is supported by the platform, kernel, and device in
 * the order of:
 * MSI-X -> MSI -> IRQ.
 *
 * Return codes
 * 	0 - successful
 * 	other values - error
 **/
static uint32_t
lpfc_sli4_enable_intr(struct lpfc_hba *phba, uint32_t cfg_mode)
{
	uint32_t intr_mode = LPFC_INTR_ERROR;
	int retval, index;

	if (cfg_mode == 2) {
		/* Preparation before conf_msi mbox cmd */
		retval = 0;
		if (!retval) {
			/* Now, try to enable MSI-X interrupt mode */
			retval = lpfc_sli4_enable_msix(phba);
			if (!retval) {
				/* Indicate initialization to MSI-X mode */
				phba->intr_type = MSIX;
				intr_mode = 2;
			}
		}
	}

	/* Fallback to MSI if MSI-X initialization failed */
	if (cfg_mode >= 1 && phba->intr_type == NONE) {
		retval = lpfc_sli4_enable_msi(phba);
		if (!retval) {
			/* Indicate initialization to MSI mode */
			phba->intr_type = MSI;
			intr_mode = 1;
		}
	}

	/* Fallback to INTx if both MSI-X/MSI initalization failed */
	if (phba->intr_type == NONE) {
		retval = request_irq(phba->pcidev->irq, lpfc_sli4_intr_handler,
				     IRQF_SHARED, LPFC_DRIVER_NAME, phba);
		if (!retval) {
			/* Indicate initialization to INTx mode */
			phba->intr_type = INTx;
			intr_mode = 0;
			for (index = 0; index < phba->cfg_fcp_io_channel;
			     index++) {
				phba->sli4_hba.fcp_eq_hdl[index].idx = index;
				phba->sli4_hba.fcp_eq_hdl[index].phba = phba;
				atomic_set(&phba->sli4_hba.fcp_eq_hdl[index].
					fcp_eq_in_use, 1);
			}
			if (phba->cfg_fof) {
				phba->sli4_hba.fcp_eq_hdl[index].idx = index;
				phba->sli4_hba.fcp_eq_hdl[index].phba = phba;
				atomic_set(&phba->sli4_hba.fcp_eq_hdl[index].
					fcp_eq_in_use, 1);
			}
		}
	}
	return intr_mode;
}

/**
 * lpfc_sli4_disable_intr - Disable device interrupt to SLI-4 device
 * @phba: pointer to lpfc hba data structure.
 *
 * This routine is invoked to disable device interrupt and disassociate
 * the driver's interrupt handler(s) from interrupt vector(s) to device
 * with SLI-4 interface spec. Depending on the interrupt mode, the driver
 * will release the interrupt vector(s) for the message signaled interrupt.
 **/
static void
lpfc_sli4_disable_intr(struct lpfc_hba *phba)
{
	/* Disable the currently initialized interrupt mode */
	if (phba->intr_type == MSIX)
		lpfc_sli4_disable_msix(phba);
	else if (phba->intr_type == MSI)
		lpfc_sli4_disable_msi(phba);
	else if (phba->intr_type == INTx)
		free_irq(phba->pcidev->irq, phba);

	/* Reset interrupt management states */
	phba->intr_type = NONE;
	phba->sli.slistat.sli_intr = 0;

	return;
}

/**
 * lpfc_unset_hba - Unset SLI3 hba device initialization
 * @phba: pointer to lpfc hba data structure.
 *
 * This routine is invoked to unset the HBA device initialization steps to
 * a device with SLI-3 interface spec.
 **/
static void
lpfc_unset_hba(struct lpfc_hba *phba)
{
	struct lpfc_vport *vport = phba->pport;
	struct Scsi_Host  *shost = lpfc_shost_from_vport(vport);

	spin_lock_irq(shost->host_lock);
	vport->load_flag |= FC_UNLOADING;
	spin_unlock_irq(shost->host_lock);

	kfree(phba->vpi_bmask);
	kfree(phba->vpi_ids);

	lpfc_stop_hba_timers(phba);

	phba->pport->work_port_events = 0;

	lpfc_sli_hba_down(phba);

	lpfc_sli_brdrestart(phba);

	lpfc_sli_disable_intr(phba);

	return;
}

/**
 * lpfc_sli4_xri_exchange_busy_wait - Wait for device XRI exchange busy
 * @phba: Pointer to HBA context object.
 *
 * This function is called in the SLI4 code path to wait for completion
 * of device's XRIs exchange busy. It will check the XRI exchange busy
 * on outstanding FCP and ELS I/Os every 10ms for up to 10 seconds; after
 * that, it will check the XRI exchange busy on outstanding FCP and ELS
 * I/Os every 30 seconds, log error message, and wait forever. Only when
 * all XRI exchange busy complete, the driver unload shall proceed with
 * invoking the function reset ioctl mailbox command to the CNA and the
 * the rest of the driver unload resource release.
 **/
static void
lpfc_sli4_xri_exchange_busy_wait(struct lpfc_hba *phba)
{
	int wait_time = 0;
	int fcp_xri_cmpl = list_empty(&phba->sli4_hba.lpfc_abts_scsi_buf_list);
	int els_xri_cmpl = list_empty(&phba->sli4_hba.lpfc_abts_els_sgl_list);

	while (!fcp_xri_cmpl || !els_xri_cmpl) {
		if (wait_time > LPFC_XRI_EXCH_BUSY_WAIT_TMO) {
			if (!fcp_xri_cmpl)
				lpfc_printf_log(phba, KERN_ERR, LOG_INIT,
						"2877 FCP XRI exchange busy "
						"wait time: %d seconds.\n",
						wait_time/1000);
			if (!els_xri_cmpl)
				lpfc_printf_log(phba, KERN_ERR, LOG_INIT,
						"2878 ELS XRI exchange busy "
						"wait time: %d seconds.\n",
						wait_time/1000);
			msleep(LPFC_XRI_EXCH_BUSY_WAIT_T2);
			wait_time += LPFC_XRI_EXCH_BUSY_WAIT_T2;
		} else {
			msleep(LPFC_XRI_EXCH_BUSY_WAIT_T1);
			wait_time += LPFC_XRI_EXCH_BUSY_WAIT_T1;
		}
		fcp_xri_cmpl =
			list_empty(&phba->sli4_hba.lpfc_abts_scsi_buf_list);
		els_xri_cmpl =
			list_empty(&phba->sli4_hba.lpfc_abts_els_sgl_list);
	}
}

/**
 * lpfc_sli4_hba_unset - Unset the fcoe hba
 * @phba: Pointer to HBA context object.
 *
 * This function is called in the SLI4 code path to reset the HBA's FCoE
 * function. The caller is not required to hold any lock. This routine
 * issues PCI function reset mailbox command to reset the FCoE function.
 * At the end of the function, it calls lpfc_hba_down_post function to
 * free any pending commands.
 **/
static void
lpfc_sli4_hba_unset(struct lpfc_hba *phba)
{
	int wait_cnt = 0;
	LPFC_MBOXQ_t *mboxq;
	struct pci_dev *pdev = phba->pcidev;

	lpfc_stop_hba_timers(phba);
	phba->sli4_hba.intr_enable = 0;

	/*
	 * Gracefully wait out the potential current outstanding asynchronous
	 * mailbox command.
	 */

	/* First, block any pending async mailbox command from posted */
	spin_lock_irq(&phba->hbalock);
	phba->sli.sli_flag |= LPFC_SLI_ASYNC_MBX_BLK;
	spin_unlock_irq(&phba->hbalock);
	/* Now, trying to wait it out if we can */
	while (phba->sli.sli_flag & LPFC_SLI_MBOX_ACTIVE) {
		msleep(10);
		if (++wait_cnt > LPFC_ACTIVE_MBOX_WAIT_CNT)
			break;
	}
	/* Forcefully release the outstanding mailbox command if timed out */
	if (phba->sli.sli_flag & LPFC_SLI_MBOX_ACTIVE) {
		spin_lock_irq(&phba->hbalock);
		mboxq = phba->sli.mbox_active;
		mboxq->u.mb.mbxStatus = MBX_NOT_FINISHED;
		__lpfc_mbox_cmpl_put(phba, mboxq);
		phba->sli.sli_flag &= ~LPFC_SLI_MBOX_ACTIVE;
		phba->sli.mbox_active = NULL;
		spin_unlock_irq(&phba->hbalock);
	}

	/* Abort all iocbs associated with the hba */
	lpfc_sli_hba_iocb_abort(phba);

	/* Wait for completion of device XRI exchange busy */
	lpfc_sli4_xri_exchange_busy_wait(phba);

	/* Disable PCI subsystem interrupt */
	lpfc_sli4_disable_intr(phba);

	/* Disable SR-IOV if enabled */
	if (phba->cfg_sriov_nr_virtfn)
		pci_disable_sriov(pdev);

	/* Stop kthread signal shall trigger work_done one more time */
	kthread_stop(phba->worker_thread);

	/* Reset SLI4 HBA FCoE function */
	lpfc_pci_function_reset(phba);
	lpfc_sli4_queue_destroy(phba);

	/* Stop the SLI4 device port */
	phba->pport->work_port_events = 0;
}

 /**
 * lpfc_pc_sli4_params_get - Get the SLI4_PARAMS port capabilities.
 * @phba: Pointer to HBA context object.
 * @mboxq: Pointer to the mailboxq memory for the mailbox command response.
 *
 * This function is called in the SLI4 code path to read the port's
 * sli4 capabilities.
 *
 * This function may be be called from any context that can block-wait
 * for the completion.  The expectation is that this routine is called
 * typically from probe_one or from the online routine.
 **/
int
lpfc_pc_sli4_params_get(struct lpfc_hba *phba, LPFC_MBOXQ_t *mboxq)
{
	int rc;
	struct lpfc_mqe *mqe;
	struct lpfc_pc_sli4_params *sli4_params;
	uint32_t mbox_tmo;

	rc = 0;
	mqe = &mboxq->u.mqe;

	/* Read the port's SLI4 Parameters port capabilities */
	lpfc_pc_sli4_params(mboxq);
	if (!phba->sli4_hba.intr_enable)
		rc = lpfc_sli_issue_mbox(phba, mboxq, MBX_POLL);
	else {
		mbox_tmo = lpfc_mbox_tmo_val(phba, mboxq);
		rc = lpfc_sli_issue_mbox_wait(phba, mboxq, mbox_tmo);
	}

	if (unlikely(rc))
		return 1;

	sli4_params = &phba->sli4_hba.pc_sli4_params;
	sli4_params->if_type = bf_get(if_type, &mqe->un.sli4_params);
	sli4_params->sli_rev = bf_get(sli_rev, &mqe->un.sli4_params);
	sli4_params->sli_family = bf_get(sli_family, &mqe->un.sli4_params);
	sli4_params->featurelevel_1 = bf_get(featurelevel_1,
					     &mqe->un.sli4_params);
	sli4_params->featurelevel_2 = bf_get(featurelevel_2,
					     &mqe->un.sli4_params);
	sli4_params->proto_types = mqe->un.sli4_params.word3;
	sli4_params->sge_supp_len = mqe->un.sli4_params.sge_supp_len;
	sli4_params->if_page_sz = bf_get(if_page_sz, &mqe->un.sli4_params);
	sli4_params->rq_db_window = bf_get(rq_db_window, &mqe->un.sli4_params);
	sli4_params->loopbk_scope = bf_get(loopbk_scope, &mqe->un.sli4_params);
	sli4_params->eq_pages_max = bf_get(eq_pages, &mqe->un.sli4_params);
	sli4_params->eqe_size = bf_get(eqe_size, &mqe->un.sli4_params);
	sli4_params->cq_pages_max = bf_get(cq_pages, &mqe->un.sli4_params);
	sli4_params->cqe_size = bf_get(cqe_size, &mqe->un.sli4_params);
	sli4_params->mq_pages_max = bf_get(mq_pages, &mqe->un.sli4_params);
	sli4_params->mqe_size = bf_get(mqe_size, &mqe->un.sli4_params);
	sli4_params->mq_elem_cnt = bf_get(mq_elem_cnt, &mqe->un.sli4_params);
	sli4_params->wq_pages_max = bf_get(wq_pages, &mqe->un.sli4_params);
	sli4_params->wqe_size = bf_get(wqe_size, &mqe->un.sli4_params);
	sli4_params->rq_pages_max = bf_get(rq_pages, &mqe->un.sli4_params);
	sli4_params->rqe_size = bf_get(rqe_size, &mqe->un.sli4_params);
	sli4_params->hdr_pages_max = bf_get(hdr_pages, &mqe->un.sli4_params);
	sli4_params->hdr_size = bf_get(hdr_size, &mqe->un.sli4_params);
	sli4_params->hdr_pp_align = bf_get(hdr_pp_align, &mqe->un.sli4_params);
	sli4_params->sgl_pages_max = bf_get(sgl_pages, &mqe->un.sli4_params);
	sli4_params->sgl_pp_align = bf_get(sgl_pp_align, &mqe->un.sli4_params);

	/* Make sure that sge_supp_len can be handled by the driver */
	if (sli4_params->sge_supp_len > LPFC_MAX_SGE_SIZE)
		sli4_params->sge_supp_len = LPFC_MAX_SGE_SIZE;

	return rc;
}

/**
 * lpfc_get_sli4_parameters - Get the SLI4 Config PARAMETERS.
 * @phba: Pointer to HBA context object.
 * @mboxq: Pointer to the mailboxq memory for the mailbox command response.
 *
 * This function is called in the SLI4 code path to read the port's
 * sli4 capabilities.
 *
 * This function may be be called from any context that can block-wait
 * for the completion.  The expectation is that this routine is called
 * typically from probe_one or from the online routine.
 **/
int
lpfc_get_sli4_parameters(struct lpfc_hba *phba, LPFC_MBOXQ_t *mboxq)
{
	int rc;
	struct lpfc_mqe *mqe = &mboxq->u.mqe;
	struct lpfc_pc_sli4_params *sli4_params;
	uint32_t mbox_tmo;
	int length;
	struct lpfc_sli4_parameters *mbx_sli4_parameters;

	/*
	 * By default, the driver assumes the SLI4 port requires RPI
	 * header postings.  The SLI4_PARAM response will correct this
	 * assumption.
	 */
	phba->sli4_hba.rpi_hdrs_in_use = 1;

	/* Read the port's SLI4 Config Parameters */
	length = (sizeof(struct lpfc_mbx_get_sli4_parameters) -
		  sizeof(struct lpfc_sli4_cfg_mhdr));
	lpfc_sli4_config(phba, mboxq, LPFC_MBOX_SUBSYSTEM_COMMON,
			 LPFC_MBOX_OPCODE_GET_SLI4_PARAMETERS,
			 length, LPFC_SLI4_MBX_EMBED);
	if (!phba->sli4_hba.intr_enable)
		rc = lpfc_sli_issue_mbox(phba, mboxq, MBX_POLL);
	else {
		mbox_tmo = lpfc_mbox_tmo_val(phba, mboxq);
		rc = lpfc_sli_issue_mbox_wait(phba, mboxq, mbox_tmo);
	}
	if (unlikely(rc))
		return rc;
	sli4_params = &phba->sli4_hba.pc_sli4_params;
	mbx_sli4_parameters = &mqe->un.get_sli4_parameters.sli4_parameters;
	sli4_params->if_type = bf_get(cfg_if_type, mbx_sli4_parameters);
	sli4_params->sli_rev = bf_get(cfg_sli_rev, mbx_sli4_parameters);
	sli4_params->sli_family = bf_get(cfg_sli_family, mbx_sli4_parameters);
	sli4_params->featurelevel_1 = bf_get(cfg_sli_hint_1,
					     mbx_sli4_parameters);
	sli4_params->featurelevel_2 = bf_get(cfg_sli_hint_2,
					     mbx_sli4_parameters);
	if (bf_get(cfg_phwq, mbx_sli4_parameters))
		phba->sli3_options |= LPFC_SLI4_PHWQ_ENABLED;
	else
		phba->sli3_options &= ~LPFC_SLI4_PHWQ_ENABLED;
	sli4_params->sge_supp_len = mbx_sli4_parameters->sge_supp_len;
	sli4_params->loopbk_scope = bf_get(loopbk_scope, mbx_sli4_parameters);
	sli4_params->oas_supported = bf_get(cfg_oas, mbx_sli4_parameters);
	sli4_params->cqv = bf_get(cfg_cqv, mbx_sli4_parameters);
	sli4_params->mqv = bf_get(cfg_mqv, mbx_sli4_parameters);
	sli4_params->wqv = bf_get(cfg_wqv, mbx_sli4_parameters);
	sli4_params->rqv = bf_get(cfg_rqv, mbx_sli4_parameters);
	sli4_params->wqsize = bf_get(cfg_wqsize, mbx_sli4_parameters);
	sli4_params->sgl_pages_max = bf_get(cfg_sgl_page_cnt,
					    mbx_sli4_parameters);
	sli4_params->sgl_pp_align = bf_get(cfg_sgl_pp_align,
					   mbx_sli4_parameters);
	phba->sli4_hba.extents_in_use = bf_get(cfg_ext, mbx_sli4_parameters);
	phba->sli4_hba.rpi_hdrs_in_use = bf_get(cfg_hdrr, mbx_sli4_parameters);

	/* Make sure that sge_supp_len can be handled by the driver */
	if (sli4_params->sge_supp_len > LPFC_MAX_SGE_SIZE)
		sli4_params->sge_supp_len = LPFC_MAX_SGE_SIZE;

	return 0;
}

/**
 * lpfc_pci_probe_one_s3 - PCI probe func to reg SLI-3 device to PCI subsystem.
 * @pdev: pointer to PCI device
 * @pid: pointer to PCI device identifier
 *
 * This routine is to be called to attach a device with SLI-3 interface spec
 * to the PCI subsystem. When an Emulex HBA with SLI-3 interface spec is
 * presented on PCI bus, the kernel PCI subsystem looks at PCI device-specific
 * information of the device and driver to see if the driver state that it can
 * support this kind of device. If the match is successful, the driver core
 * invokes this routine. If this routine determines it can claim the HBA, it
 * does all the initialization that it needs to do to handle the HBA properly.
 *
 * Return code
 * 	0 - driver can claim the device
 * 	negative value - driver can not claim the device
 **/
static int
lpfc_pci_probe_one_s3(struct pci_dev *pdev, const struct pci_device_id *pid)
{
	struct lpfc_hba   *phba;
	struct lpfc_vport *vport = NULL;
	struct Scsi_Host  *shost = NULL;
	int error;
	uint32_t cfg_mode, intr_mode;

	/* Allocate memory for HBA structure */
	phba = lpfc_hba_alloc(pdev);
	if (!phba)
		return -ENOMEM;

	/* Perform generic PCI device enabling operation */
	error = lpfc_enable_pci_dev(phba);
	if (error)
		goto out_free_phba;

	/* Set up SLI API function jump table for PCI-device group-0 HBAs */
	error = lpfc_api_table_setup(phba, LPFC_PCI_DEV_LP);
	if (error)
		goto out_disable_pci_dev;

	/* Set up SLI-3 specific device PCI memory space */
	error = lpfc_sli_pci_mem_setup(phba);
	if (error) {
		lpfc_printf_log(phba, KERN_ERR, LOG_INIT,
				"1402 Failed to set up pci memory space.\n");
		goto out_disable_pci_dev;
	}

	/* Set up phase-1 common device driver resources */
	error = lpfc_setup_driver_resource_phase1(phba);
	if (error) {
		lpfc_printf_log(phba, KERN_ERR, LOG_INIT,
				"1403 Failed to set up driver resource.\n");
		goto out_unset_pci_mem_s3;
	}

	/* Set up SLI-3 specific device driver resources */
	error = lpfc_sli_driver_resource_setup(phba);
	if (error) {
		lpfc_printf_log(phba, KERN_ERR, LOG_INIT,
				"1404 Failed to set up driver resource.\n");
		goto out_unset_pci_mem_s3;
	}

	/* Initialize and populate the iocb list per host */
	error = lpfc_init_iocb_list(phba, LPFC_IOCB_LIST_CNT);
	if (error) {
		lpfc_printf_log(phba, KERN_ERR, LOG_INIT,
				"1405 Failed to initialize iocb list.\n");
		goto out_unset_driver_resource_s3;
	}

	/* Set up common device driver resources */
	error = lpfc_setup_driver_resource_phase2(phba);
	if (error) {
		lpfc_printf_log(phba, KERN_ERR, LOG_INIT,
				"1406 Failed to set up driver resource.\n");
		goto out_free_iocb_list;
	}

	/* Get the default values for Model Name and Description */
	lpfc_get_hba_model_desc(phba, phba->ModelName, phba->ModelDesc);

	/* Create SCSI host to the physical port */
	error = lpfc_create_shost(phba);
	if (error) {
		lpfc_printf_log(phba, KERN_ERR, LOG_INIT,
				"1407 Failed to create scsi host.\n");
		goto out_unset_driver_resource;
	}

	/* Configure sysfs attributes */
	vport = phba->pport;
	error = lpfc_alloc_sysfs_attr(vport);
	if (error) {
		lpfc_printf_log(phba, KERN_ERR, LOG_INIT,
				"1476 Failed to allocate sysfs attr\n");
		goto out_destroy_shost;
	}

	shost = lpfc_shost_from_vport(vport); /* save shost for error cleanup */
	/* Now, trying to enable interrupt and bring up the device */
	cfg_mode = phba->cfg_use_msi;
	while (true) {
		/* Put device to a known state before enabling interrupt */
		lpfc_stop_port(phba);
		/* Configure and enable interrupt */
		intr_mode = lpfc_sli_enable_intr(phba, cfg_mode);
		if (intr_mode == LPFC_INTR_ERROR) {
			lpfc_printf_log(phba, KERN_ERR, LOG_INIT,
					"0431 Failed to enable interrupt.\n");
			error = -ENODEV;
			goto out_free_sysfs_attr;
		}
		/* SLI-3 HBA setup */
		if (lpfc_sli_hba_setup(phba)) {
			lpfc_printf_log(phba, KERN_ERR, LOG_INIT,
					"1477 Failed to set up hba\n");
			error = -ENODEV;
			goto out_remove_device;
		}

		/* Wait 50ms for the interrupts of previous mailbox commands */
		msleep(50);
		/* Check active interrupts on message signaled interrupts */
		if (intr_mode == 0 ||
		    phba->sli.slistat.sli_intr > LPFC_MSIX_VECTORS) {
			/* Log the current active interrupt mode */
			phba->intr_mode = intr_mode;
			lpfc_log_intr_mode(phba, intr_mode);
			break;
		} else {
			lpfc_printf_log(phba, KERN_INFO, LOG_INIT,
					"0447 Configure interrupt mode (%d) "
					"failed active interrupt test.\n",
					intr_mode);
			/* Disable the current interrupt mode */
			lpfc_sli_disable_intr(phba);
			/* Try next level of interrupt mode */
			cfg_mode = --intr_mode;
		}
	}

	/* Perform post initialization setup */
	lpfc_post_init_setup(phba);

	/* Check if there are static vports to be created. */
	lpfc_create_static_vport(phba);

	return 0;

out_remove_device:
	lpfc_unset_hba(phba);
out_free_sysfs_attr:
	lpfc_free_sysfs_attr(vport);
out_destroy_shost:
	lpfc_destroy_shost(phba);
out_unset_driver_resource:
	lpfc_unset_driver_resource_phase2(phba);
out_free_iocb_list:
	lpfc_free_iocb_list(phba);
out_unset_driver_resource_s3:
	lpfc_sli_driver_resource_unset(phba);
out_unset_pci_mem_s3:
	lpfc_sli_pci_mem_unset(phba);
out_disable_pci_dev:
	lpfc_disable_pci_dev(phba);
	if (shost)
		scsi_host_put(shost);
out_free_phba:
	lpfc_hba_free(phba);
	return error;
}

/**
 * lpfc_pci_remove_one_s3 - PCI func to unreg SLI-3 device from PCI subsystem.
 * @pdev: pointer to PCI device
 *
 * This routine is to be called to disattach a device with SLI-3 interface
 * spec from PCI subsystem. When an Emulex HBA with SLI-3 interface spec is
 * removed from PCI bus, it performs all the necessary cleanup for the HBA
 * device to be removed from the PCI subsystem properly.
 **/
static void
lpfc_pci_remove_one_s3(struct pci_dev *pdev)
{
	struct Scsi_Host  *shost = pci_get_drvdata(pdev);
	struct lpfc_vport *vport = (struct lpfc_vport *) shost->hostdata;
	struct lpfc_vport **vports;
	struct lpfc_hba   *phba = vport->phba;
	int i;
	int bars = pci_select_bars(pdev, IORESOURCE_MEM);

	spin_lock_irq(&phba->hbalock);
	vport->load_flag |= FC_UNLOADING;
	spin_unlock_irq(&phba->hbalock);

	lpfc_free_sysfs_attr(vport);

	/* Release all the vports against this physical port */
	vports = lpfc_create_vport_work_array(phba);
	if (vports != NULL)
		for (i = 0; i <= phba->max_vports && vports[i] != NULL; i++) {
			if (vports[i]->port_type == LPFC_PHYSICAL_PORT)
				continue;
			fc_vport_terminate(vports[i]->fc_vport);
		}
	lpfc_destroy_vport_work_array(phba, vports);

	/* Remove FC host and then SCSI host with the physical port */
	fc_remove_host(shost);
	scsi_remove_host(shost);
	lpfc_cleanup(vport);

	/*
	 * Bring down the SLI Layer. This step disable all interrupts,
	 * clears the rings, discards all mailbox commands, and resets
	 * the HBA.
	 */

	/* HBA interrupt will be disabled after this call */
	lpfc_sli_hba_down(phba);
	/* Stop kthread signal shall trigger work_done one more time */
	kthread_stop(phba->worker_thread);
	/* Final cleanup of txcmplq and reset the HBA */
	lpfc_sli_brdrestart(phba);

	kfree(phba->vpi_bmask);
	kfree(phba->vpi_ids);

	lpfc_stop_hba_timers(phba);
	spin_lock_irq(&phba->hbalock);
	list_del_init(&vport->listentry);
	spin_unlock_irq(&phba->hbalock);

	lpfc_debugfs_terminate(vport);

	/* Disable SR-IOV if enabled */
	if (phba->cfg_sriov_nr_virtfn)
		pci_disable_sriov(pdev);

	/* Disable interrupt */
	lpfc_sli_disable_intr(phba);

	scsi_host_put(shost);

	/*
	 * Call scsi_free before mem_free since scsi bufs are released to their
	 * corresponding pools here.
	 */
	lpfc_scsi_free(phba);
	lpfc_mem_free_all(phba);

	dma_free_coherent(&pdev->dev, lpfc_sli_hbq_size(),
			  phba->hbqslimp.virt, phba->hbqslimp.phys);

	/* Free resources associated with SLI2 interface */
	dma_free_coherent(&pdev->dev, SLI2_SLIM_SIZE,
			  phba->slim2p.virt, phba->slim2p.phys);

	/* unmap adapter SLIM and Control Registers */
	iounmap(phba->ctrl_regs_memmap_p);
	iounmap(phba->slim_memmap_p);

	lpfc_hba_free(phba);

	pci_release_selected_regions(pdev, bars);
	pci_disable_device(pdev);
}

/**
 * lpfc_pci_suspend_one_s3 - PCI func to suspend SLI-3 device for power mgmnt
 * @pdev: pointer to PCI device
 * @msg: power management message
 *
 * This routine is to be called from the kernel's PCI subsystem to support
 * system Power Management (PM) to device with SLI-3 interface spec. When
 * PM invokes this method, it quiesces the device by stopping the driver's
 * worker thread for the device, turning off device's interrupt and DMA,
 * and bring the device offline. Note that as the driver implements the
 * minimum PM requirements to a power-aware driver's PM support for the
 * suspend/resume -- all the possible PM messages (SUSPEND, HIBERNATE, FREEZE)
 * to the suspend() method call will be treated as SUSPEND and the driver will
 * fully reinitialize its device during resume() method call, the driver will
 * set device to PCI_D3hot state in PCI config space instead of setting it
 * according to the @msg provided by the PM.
 *
 * Return code
 * 	0 - driver suspended the device
 * 	Error otherwise
 **/
static int
lpfc_pci_suspend_one_s3(struct pci_dev *pdev, pm_message_t msg)
{
	struct Scsi_Host *shost = pci_get_drvdata(pdev);
	struct lpfc_hba *phba = ((struct lpfc_vport *)shost->hostdata)->phba;

	lpfc_printf_log(phba, KERN_INFO, LOG_INIT,
			"0473 PCI device Power Management suspend.\n");

	/* Bring down the device */
	lpfc_offline_prep(phba, LPFC_MBX_WAIT);
	lpfc_offline(phba);
	kthread_stop(phba->worker_thread);

	/* Disable interrupt from device */
	lpfc_sli_disable_intr(phba);

	/* Save device state to PCI config space */
	pci_save_state(pdev);
	pci_set_power_state(pdev, PCI_D3hot);

	return 0;
}

/**
 * lpfc_pci_resume_one_s3 - PCI func to resume SLI-3 device for power mgmnt
 * @pdev: pointer to PCI device
 *
 * This routine is to be called from the kernel's PCI subsystem to support
 * system Power Management (PM) to device with SLI-3 interface spec. When PM
 * invokes this method, it restores the device's PCI config space state and
 * fully reinitializes the device and brings it online. Note that as the
 * driver implements the minimum PM requirements to a power-aware driver's
 * PM for suspend/resume -- all the possible PM messages (SUSPEND, HIBERNATE,
 * FREEZE) to the suspend() method call will be treated as SUSPEND and the
 * driver will fully reinitialize its device during resume() method call,
 * the device will be set to PCI_D0 directly in PCI config space before
 * restoring the state.
 *
 * Return code
 * 	0 - driver suspended the device
 * 	Error otherwise
 **/
static int
lpfc_pci_resume_one_s3(struct pci_dev *pdev)
{
	struct Scsi_Host *shost = pci_get_drvdata(pdev);
	struct lpfc_hba *phba = ((struct lpfc_vport *)shost->hostdata)->phba;
	uint32_t intr_mode;
	int error;

	lpfc_printf_log(phba, KERN_INFO, LOG_INIT,
			"0452 PCI device Power Management resume.\n");

	/* Restore device state from PCI config space */
	pci_set_power_state(pdev, PCI_D0);
	pci_restore_state(pdev);

	/*
	 * As the new kernel behavior of pci_restore_state() API call clears
	 * device saved_state flag, need to save the restored state again.
	 */
	pci_save_state(pdev);

	if (pdev->is_busmaster)
		pci_set_master(pdev);

	/* Startup the kernel thread for this host adapter. */
	phba->worker_thread = kthread_run(lpfc_do_work, phba,
					"lpfc_worker_%d", phba->brd_no);
	if (IS_ERR(phba->worker_thread)) {
		error = PTR_ERR(phba->worker_thread);
		lpfc_printf_log(phba, KERN_ERR, LOG_INIT,
				"0434 PM resume failed to start worker "
				"thread: error=x%x.\n", error);
		return error;
	}

	/* Configure and enable interrupt */
	intr_mode = lpfc_sli_enable_intr(phba, phba->intr_mode);
	if (intr_mode == LPFC_INTR_ERROR) {
		lpfc_printf_log(phba, KERN_ERR, LOG_INIT,
				"0430 PM resume Failed to enable interrupt\n");
		return -EIO;
	} else
		phba->intr_mode = intr_mode;

	/* Restart HBA and bring it online */
	lpfc_sli_brdrestart(phba);
	lpfc_online(phba);

	/* Log the current active interrupt mode */
	lpfc_log_intr_mode(phba, phba->intr_mode);

	return 0;
}

/**
 * lpfc_sli_prep_dev_for_recover - Prepare SLI3 device for pci slot recover
 * @phba: pointer to lpfc hba data structure.
 *
 * This routine is called to prepare the SLI3 device for PCI slot recover. It
 * aborts all the outstanding SCSI I/Os to the pci device.
 **/
static void
lpfc_sli_prep_dev_for_recover(struct lpfc_hba *phba)
{
	lpfc_printf_log(phba, KERN_ERR, LOG_INIT,
			"2723 PCI channel I/O abort preparing for recovery\n");

	/*
	 * There may be errored I/Os through HBA, abort all I/Os on txcmplq
	 * and let the SCSI mid-layer to retry them to recover.
	 */
	lpfc_sli_abort_fcp_rings(phba);
}

/**
 * lpfc_sli_prep_dev_for_reset - Prepare SLI3 device for pci slot reset
 * @phba: pointer to lpfc hba data structure.
 *
 * This routine is called to prepare the SLI3 device for PCI slot reset. It
 * disables the device interrupt and pci device, and aborts the internal FCP
 * pending I/Os.
 **/
static void
lpfc_sli_prep_dev_for_reset(struct lpfc_hba *phba)
{
	lpfc_printf_log(phba, KERN_ERR, LOG_INIT,
			"2710 PCI channel disable preparing for reset\n");

	/* Block any management I/Os to the device */
	lpfc_block_mgmt_io(phba, LPFC_MBX_WAIT);

	/* Block all SCSI devices' I/Os on the host */
	lpfc_scsi_dev_block(phba);

	/* Flush all driver's outstanding SCSI I/Os as we are to reset */
	lpfc_sli_flush_fcp_rings(phba);

	/* stop all timers */
	lpfc_stop_hba_timers(phba);

	/* Disable interrupt and pci device */
	lpfc_sli_disable_intr(phba);
	pci_disable_device(phba->pcidev);
}

/**
 * lpfc_sli_prep_dev_for_perm_failure - Prepare SLI3 dev for pci slot disable
 * @phba: pointer to lpfc hba data structure.
 *
 * This routine is called to prepare the SLI3 device for PCI slot permanently
 * disabling. It blocks the SCSI transport layer traffic and flushes the FCP
 * pending I/Os.
 **/
static void
lpfc_sli_prep_dev_for_perm_failure(struct lpfc_hba *phba)
{
	lpfc_printf_log(phba, KERN_ERR, LOG_INIT,
			"2711 PCI channel permanent disable for failure\n");
	/* Block all SCSI devices' I/Os on the host */
	lpfc_scsi_dev_block(phba);

	/* stop all timers */
	lpfc_stop_hba_timers(phba);

	/* Clean up all driver's outstanding SCSI I/Os */
	lpfc_sli_flush_fcp_rings(phba);
}

/**
 * lpfc_io_error_detected_s3 - Method for handling SLI-3 device PCI I/O error
 * @pdev: pointer to PCI device.
 * @state: the current PCI connection state.
 *
 * This routine is called from the PCI subsystem for I/O error handling to
 * device with SLI-3 interface spec. This function is called by the PCI
 * subsystem after a PCI bus error affecting this device has been detected.
 * When this function is invoked, it will need to stop all the I/Os and
 * interrupt(s) to the device. Once that is done, it will return
 * PCI_ERS_RESULT_NEED_RESET for the PCI subsystem to perform proper recovery
 * as desired.
 *
 * Return codes
 * 	PCI_ERS_RESULT_CAN_RECOVER - can be recovered with reset_link
 * 	PCI_ERS_RESULT_NEED_RESET - need to reset before recovery
 * 	PCI_ERS_RESULT_DISCONNECT - device could not be recovered
 **/
static pci_ers_result_t
lpfc_io_error_detected_s3(struct pci_dev *pdev, pci_channel_state_t state)
{
	struct Scsi_Host *shost = pci_get_drvdata(pdev);
	struct lpfc_hba *phba = ((struct lpfc_vport *)shost->hostdata)->phba;

	switch (state) {
	case pci_channel_io_normal:
		/* Non-fatal error, prepare for recovery */
		lpfc_sli_prep_dev_for_recover(phba);
		return PCI_ERS_RESULT_CAN_RECOVER;
	case pci_channel_io_frozen:
		/* Fatal error, prepare for slot reset */
		lpfc_sli_prep_dev_for_reset(phba);
		return PCI_ERS_RESULT_NEED_RESET;
	case pci_channel_io_perm_failure:
		/* Permanent failure, prepare for device down */
		lpfc_sli_prep_dev_for_perm_failure(phba);
		return PCI_ERS_RESULT_DISCONNECT;
	default:
		/* Unknown state, prepare and request slot reset */
		lpfc_printf_log(phba, KERN_ERR, LOG_INIT,
				"0472 Unknown PCI error state: x%x\n", state);
		lpfc_sli_prep_dev_for_reset(phba);
		return PCI_ERS_RESULT_NEED_RESET;
	}
}

/**
 * lpfc_io_slot_reset_s3 - Method for restarting PCI SLI-3 device from scratch.
 * @pdev: pointer to PCI device.
 *
 * This routine is called from the PCI subsystem for error handling to
 * device with SLI-3 interface spec. This is called after PCI bus has been
 * reset to restart the PCI card from scratch, as if from a cold-boot.
 * During the PCI subsystem error recovery, after driver returns
 * PCI_ERS_RESULT_NEED_RESET, the PCI subsystem will perform proper error
 * recovery and then call this routine before calling the .resume method
 * to recover the device. This function will initialize the HBA device,
 * enable the interrupt, but it will just put the HBA to offline state
 * without passing any I/O traffic.
 *
 * Return codes
 * 	PCI_ERS_RESULT_RECOVERED - the device has been recovered
 * 	PCI_ERS_RESULT_DISCONNECT - device could not be recovered
 */
static pci_ers_result_t
lpfc_io_slot_reset_s3(struct pci_dev *pdev)
{
	struct Scsi_Host *shost = pci_get_drvdata(pdev);
	struct lpfc_hba *phba = ((struct lpfc_vport *)shost->hostdata)->phba;
	struct lpfc_sli *psli = &phba->sli;
	uint32_t intr_mode;

	dev_printk(KERN_INFO, &pdev->dev, "recovering from a slot reset.\n");
	if (pci_enable_device_mem(pdev)) {
		printk(KERN_ERR "lpfc: Cannot re-enable "
			"PCI device after reset.\n");
		return PCI_ERS_RESULT_DISCONNECT;
	}

	pci_restore_state(pdev);

	/*
	 * As the new kernel behavior of pci_restore_state() API call clears
	 * device saved_state flag, need to save the restored state again.
	 */
	pci_save_state(pdev);

	if (pdev->is_busmaster)
		pci_set_master(pdev);

	spin_lock_irq(&phba->hbalock);
	psli->sli_flag &= ~LPFC_SLI_ACTIVE;
	spin_unlock_irq(&phba->hbalock);

	/* Configure and enable interrupt */
	intr_mode = lpfc_sli_enable_intr(phba, phba->intr_mode);
	if (intr_mode == LPFC_INTR_ERROR) {
		lpfc_printf_log(phba, KERN_ERR, LOG_INIT,
				"0427 Cannot re-enable interrupt after "
				"slot reset.\n");
		return PCI_ERS_RESULT_DISCONNECT;
	} else
		phba->intr_mode = intr_mode;

	/* Take device offline, it will perform cleanup */
	lpfc_offline_prep(phba, LPFC_MBX_WAIT);
	lpfc_offline(phba);
	lpfc_sli_brdrestart(phba);

	/* Log the current active interrupt mode */
	lpfc_log_intr_mode(phba, phba->intr_mode);

	return PCI_ERS_RESULT_RECOVERED;
}

/**
 * lpfc_io_resume_s3 - Method for resuming PCI I/O operation on SLI-3 device.
 * @pdev: pointer to PCI device
 *
 * This routine is called from the PCI subsystem for error handling to device
 * with SLI-3 interface spec. It is called when kernel error recovery tells
 * the lpfc driver that it is ok to resume normal PCI operation after PCI bus
 * error recovery. After this call, traffic can start to flow from this device
 * again.
 */
static void
lpfc_io_resume_s3(struct pci_dev *pdev)
{
	struct Scsi_Host *shost = pci_get_drvdata(pdev);
	struct lpfc_hba *phba = ((struct lpfc_vport *)shost->hostdata)->phba;

	/* Bring device online, it will be no-op for non-fatal error resume */
	lpfc_online(phba);

	/* Clean up Advanced Error Reporting (AER) if needed */
	if (phba->hba_flag & HBA_AER_ENABLED)
		pci_cleanup_aer_uncorrect_error_status(pdev);
}

/**
 * lpfc_sli4_get_els_iocb_cnt - Calculate the # of ELS IOCBs to reserve
 * @phba: pointer to lpfc hba data structure.
 *
 * returns the number of ELS/CT IOCBs to reserve
 **/
int
lpfc_sli4_get_els_iocb_cnt(struct lpfc_hba *phba)
{
	int max_xri = phba->sli4_hba.max_cfg_param.max_xri;

	if (phba->sli_rev == LPFC_SLI_REV4) {
		if (max_xri <= 100)
			return 10;
		else if (max_xri <= 256)
			return 25;
		else if (max_xri <= 512)
			return 50;
		else if (max_xri <= 1024)
			return 100;
		else if (max_xri <= 1536)
			return 150;
		else if (max_xri <= 2048)
			return 200;
		else
			return 250;
	} else
		return 0;
}

/**
 * lpfc_write_firmware - attempt to write a firmware image to the port
 * @fw: pointer to firmware image returned from request_firmware.
 * @phba: pointer to lpfc hba data structure.
 *
 **/
static void
lpfc_write_firmware(const struct firmware *fw, void *context)
{
	struct lpfc_hba *phba = (struct lpfc_hba *)context;
	char fwrev[FW_REV_STR_SIZE];
	struct lpfc_grp_hdr *image;
	struct list_head dma_buffer_list;
	int i, rc = 0;
	struct lpfc_dmabuf *dmabuf, *next;
	uint32_t offset = 0, temp_offset = 0;

	/* It can be null in no-wait mode, sanity check */
	if (!fw) {
		rc = -ENXIO;
		goto out;
	}
	image = (struct lpfc_grp_hdr *)fw->data;

	INIT_LIST_HEAD(&dma_buffer_list);
	if ((be32_to_cpu(image->magic_number) != LPFC_GROUP_OJECT_MAGIC_NUM) ||
	    (bf_get_be32(lpfc_grp_hdr_file_type, image) !=
	     LPFC_FILE_TYPE_GROUP) ||
	    (bf_get_be32(lpfc_grp_hdr_id, image) != LPFC_FILE_ID_GROUP) ||
	    (be32_to_cpu(image->size) != fw->size)) {
		lpfc_printf_log(phba, KERN_ERR, LOG_INIT,
				"3022 Invalid FW image found. "
				"Magic:%x Type:%x ID:%x\n",
				be32_to_cpu(image->magic_number),
				bf_get_be32(lpfc_grp_hdr_file_type, image),
				bf_get_be32(lpfc_grp_hdr_id, image));
		rc = -EINVAL;
		goto release_out;
	}
	lpfc_decode_firmware_rev(phba, fwrev, 1);
	if (strncmp(fwrev, image->revision, strnlen(image->revision, 16))) {
		lpfc_printf_log(phba, KERN_ERR, LOG_INIT,
				"3023 Updating Firmware, Current Version:%s "
				"New Version:%s\n",
				fwrev, image->revision);
		for (i = 0; i < LPFC_MBX_WR_CONFIG_MAX_BDE; i++) {
			dmabuf = kzalloc(sizeof(struct lpfc_dmabuf),
					 GFP_KERNEL);
			if (!dmabuf) {
				rc = -ENOMEM;
				goto release_out;
			}
			dmabuf->virt = dma_alloc_coherent(&phba->pcidev->dev,
							  SLI4_PAGE_SIZE,
							  &dmabuf->phys,
							  GFP_KERNEL);
			if (!dmabuf->virt) {
				kfree(dmabuf);
				rc = -ENOMEM;
				goto release_out;
			}
			list_add_tail(&dmabuf->list, &dma_buffer_list);
		}
		while (offset < fw->size) {
			temp_offset = offset;
			list_for_each_entry(dmabuf, &dma_buffer_list, list) {
				if (temp_offset + SLI4_PAGE_SIZE > fw->size) {
					memcpy(dmabuf->virt,
					       fw->data + temp_offset,
					       fw->size - temp_offset);
					temp_offset = fw->size;
					break;
				}
				memcpy(dmabuf->virt, fw->data + temp_offset,
				       SLI4_PAGE_SIZE);
				temp_offset += SLI4_PAGE_SIZE;
			}
			rc = lpfc_wr_object(phba, &dma_buffer_list,
				    (fw->size - offset), &offset);
			if (rc)
				goto release_out;
		}
		rc = offset;
	}

release_out:
	list_for_each_entry_safe(dmabuf, next, &dma_buffer_list, list) {
		list_del(&dmabuf->list);
		dma_free_coherent(&phba->pcidev->dev, SLI4_PAGE_SIZE,
				  dmabuf->virt, dmabuf->phys);
		kfree(dmabuf);
	}
	release_firmware(fw);
out:
	lpfc_printf_log(phba, KERN_ERR, LOG_INIT,
			"3024 Firmware update done: %d.\n", rc);
	return;
}

/**
 * lpfc_sli4_request_firmware_update - Request linux generic firmware upgrade
 * @phba: pointer to lpfc hba data structure.
 *
 * This routine is called to perform Linux generic firmware upgrade on device
 * that supports such feature.
 **/
int
lpfc_sli4_request_firmware_update(struct lpfc_hba *phba, uint8_t fw_upgrade)
{
	uint8_t file_name[ELX_MODEL_NAME_SIZE];
	int ret;
	const struct firmware *fw;

	/* Only supported on SLI4 interface type 2 for now */
	if (bf_get(lpfc_sli_intf_if_type, &phba->sli4_hba.sli_intf) !=
	    LPFC_SLI_INTF_IF_TYPE_2)
		return -EPERM;

	snprintf(file_name, ELX_MODEL_NAME_SIZE, "%s.grp", phba->ModelName);

	if (fw_upgrade == INT_FW_UPGRADE) {
		ret = request_firmware_nowait(THIS_MODULE, FW_ACTION_HOTPLUG,
					file_name, &phba->pcidev->dev,
					GFP_KERNEL, (void *)phba,
					lpfc_write_firmware);
	} else if (fw_upgrade == RUN_FW_UPGRADE) {
		ret = request_firmware(&fw, file_name, &phba->pcidev->dev);
		if (!ret)
			lpfc_write_firmware(fw, (void *)phba);
	} else {
		ret = -EINVAL;
	}

	return ret;
}

/**
 * lpfc_pci_probe_one_s4 - PCI probe func to reg SLI-4 device to PCI subsys
 * @pdev: pointer to PCI device
 * @pid: pointer to PCI device identifier
 *
 * This routine is called from the kernel's PCI subsystem to device with
 * SLI-4 interface spec. When an Emulex HBA with SLI-4 interface spec is
 * presented on PCI bus, the kernel PCI subsystem looks at PCI device-specific
 * information of the device and driver to see if the driver state that it
 * can support this kind of device. If the match is successful, the driver
 * core invokes this routine. If this routine determines it can claim the HBA,
 * it does all the initialization that it needs to do to handle the HBA
 * properly.
 *
 * Return code
 * 	0 - driver can claim the device
 * 	negative value - driver can not claim the device
 **/
static int
lpfc_pci_probe_one_s4(struct pci_dev *pdev, const struct pci_device_id *pid)
{
	struct lpfc_hba   *phba;
	struct lpfc_vport *vport = NULL;
	struct Scsi_Host  *shost = NULL;
	int error;
	uint32_t cfg_mode, intr_mode;
	int adjusted_fcp_io_channel;

	/* Allocate memory for HBA structure */
	phba = lpfc_hba_alloc(pdev);
	if (!phba)
		return -ENOMEM;

	/* Perform generic PCI device enabling operation */
	error = lpfc_enable_pci_dev(phba);
	if (error)
		goto out_free_phba;

	/* Set up SLI API function jump table for PCI-device group-1 HBAs */
	error = lpfc_api_table_setup(phba, LPFC_PCI_DEV_OC);
	if (error)
		goto out_disable_pci_dev;

	/* Set up SLI-4 specific device PCI memory space */
	error = lpfc_sli4_pci_mem_setup(phba);
	if (error) {
		lpfc_printf_log(phba, KERN_ERR, LOG_INIT,
				"1410 Failed to set up pci memory space.\n");
		goto out_disable_pci_dev;
	}

	/* Set up phase-1 common device driver resources */
	error = lpfc_setup_driver_resource_phase1(phba);
	if (error) {
		lpfc_printf_log(phba, KERN_ERR, LOG_INIT,
				"1411 Failed to set up driver resource.\n");
		goto out_unset_pci_mem_s4;
	}

	/* Set up SLI-4 Specific device driver resources */
	error = lpfc_sli4_driver_resource_setup(phba);
	if (error) {
		lpfc_printf_log(phba, KERN_ERR, LOG_INIT,
				"1412 Failed to set up driver resource.\n");
		goto out_unset_pci_mem_s4;
	}

	/* Initialize and populate the iocb list per host */

	lpfc_printf_log(phba, KERN_INFO, LOG_INIT,
			"2821 initialize iocb list %d.\n",
			phba->cfg_iocb_cnt*1024);
	error = lpfc_init_iocb_list(phba, phba->cfg_iocb_cnt*1024);

	if (error) {
		lpfc_printf_log(phba, KERN_ERR, LOG_INIT,
				"1413 Failed to initialize iocb list.\n");
		goto out_unset_driver_resource_s4;
	}

	INIT_LIST_HEAD(&phba->active_rrq_list);
	INIT_LIST_HEAD(&phba->fcf.fcf_pri_list);

	/* Set up common device driver resources */
	error = lpfc_setup_driver_resource_phase2(phba);
	if (error) {
		lpfc_printf_log(phba, KERN_ERR, LOG_INIT,
				"1414 Failed to set up driver resource.\n");
		goto out_free_iocb_list;
	}

	/* Get the default values for Model Name and Description */
	lpfc_get_hba_model_desc(phba, phba->ModelName, phba->ModelDesc);

	/* Create SCSI host to the physical port */
	error = lpfc_create_shost(phba);
	if (error) {
		lpfc_printf_log(phba, KERN_ERR, LOG_INIT,
				"1415 Failed to create scsi host.\n");
		goto out_unset_driver_resource;
	}

	/* Configure sysfs attributes */
	vport = phba->pport;
	error = lpfc_alloc_sysfs_attr(vport);
	if (error) {
		lpfc_printf_log(phba, KERN_ERR, LOG_INIT,
				"1416 Failed to allocate sysfs attr\n");
		goto out_destroy_shost;
	}

	shost = lpfc_shost_from_vport(vport); /* save shost for error cleanup */
	/* Now, trying to enable interrupt and bring up the device */
	cfg_mode = phba->cfg_use_msi;

	/* Put device to a known state before enabling interrupt */
	lpfc_stop_port(phba);
	/* Configure and enable interrupt */
	intr_mode = lpfc_sli4_enable_intr(phba, cfg_mode);
	if (intr_mode == LPFC_INTR_ERROR) {
		lpfc_printf_log(phba, KERN_ERR, LOG_INIT,
				"0426 Failed to enable interrupt.\n");
		error = -ENODEV;
		goto out_free_sysfs_attr;
	}
	/* Default to single EQ for non-MSI-X */
	if (phba->intr_type != MSIX)
		adjusted_fcp_io_channel = 1;
	else
		adjusted_fcp_io_channel = phba->cfg_fcp_io_channel;
	phba->cfg_fcp_io_channel = adjusted_fcp_io_channel;
	/* Set up SLI-4 HBA */
	if (lpfc_sli4_hba_setup(phba)) {
		lpfc_printf_log(phba, KERN_ERR, LOG_INIT,
				"1421 Failed to set up hba\n");
		error = -ENODEV;
		goto out_disable_intr;
	}

	/* Log the current active interrupt mode */
	phba->intr_mode = intr_mode;
	lpfc_log_intr_mode(phba, intr_mode);

	/* Perform post initialization setup */
	lpfc_post_init_setup(phba);

	/* check for firmware upgrade or downgrade */
	if (phba->cfg_request_firmware_upgrade)
		lpfc_sli4_request_firmware_update(phba, INT_FW_UPGRADE);

	/* Check if there are static vports to be created. */
	lpfc_create_static_vport(phba);
	return 0;

out_disable_intr:
	lpfc_sli4_disable_intr(phba);
out_free_sysfs_attr:
	lpfc_free_sysfs_attr(vport);
out_destroy_shost:
	lpfc_destroy_shost(phba);
out_unset_driver_resource:
	lpfc_unset_driver_resource_phase2(phba);
out_free_iocb_list:
	lpfc_free_iocb_list(phba);
out_unset_driver_resource_s4:
	lpfc_sli4_driver_resource_unset(phba);
out_unset_pci_mem_s4:
	lpfc_sli4_pci_mem_unset(phba);
out_disable_pci_dev:
	lpfc_disable_pci_dev(phba);
	if (shost)
		scsi_host_put(shost);
out_free_phba:
	lpfc_hba_free(phba);
	return error;
}

/**
 * lpfc_pci_remove_one_s4 - PCI func to unreg SLI-4 device from PCI subsystem
 * @pdev: pointer to PCI device
 *
 * This routine is called from the kernel's PCI subsystem to device with
 * SLI-4 interface spec. When an Emulex HBA with SLI-4 interface spec is
 * removed from PCI bus, it performs all the necessary cleanup for the HBA
 * device to be removed from the PCI subsystem properly.
 **/
static void
lpfc_pci_remove_one_s4(struct pci_dev *pdev)
{
	struct Scsi_Host *shost = pci_get_drvdata(pdev);
	struct lpfc_vport *vport = (struct lpfc_vport *) shost->hostdata;
	struct lpfc_vport **vports;
	struct lpfc_hba *phba = vport->phba;
	int i;

	/* Mark the device unloading flag */
	spin_lock_irq(&phba->hbalock);
	vport->load_flag |= FC_UNLOADING;
	spin_unlock_irq(&phba->hbalock);

	/* Free the HBA sysfs attributes */
	lpfc_free_sysfs_attr(vport);

	/* Release all the vports against this physical port */
	vports = lpfc_create_vport_work_array(phba);
	if (vports != NULL)
		for (i = 0; i <= phba->max_vports && vports[i] != NULL; i++) {
			if (vports[i]->port_type == LPFC_PHYSICAL_PORT)
				continue;
			fc_vport_terminate(vports[i]->fc_vport);
		}
	lpfc_destroy_vport_work_array(phba, vports);

	/* Remove FC host and then SCSI host with the physical port */
	fc_remove_host(shost);
	scsi_remove_host(shost);

	/* Perform cleanup on the physical port */
	lpfc_cleanup(vport);

	/*
	 * Bring down the SLI Layer. This step disables all interrupts,
	 * clears the rings, discards all mailbox commands, and resets
	 * the HBA FCoE function.
	 */
	lpfc_debugfs_terminate(vport);
	lpfc_sli4_hba_unset(phba);

	spin_lock_irq(&phba->hbalock);
	list_del_init(&vport->listentry);
	spin_unlock_irq(&phba->hbalock);

	/* Perform scsi free before driver resource_unset since scsi
	 * buffers are released to their corresponding pools here.
	 */
	lpfc_scsi_free(phba);

	lpfc_sli4_driver_resource_unset(phba);

	/* Unmap adapter Control and Doorbell registers */
	lpfc_sli4_pci_mem_unset(phba);

	/* Release PCI resources and disable device's PCI function */
	scsi_host_put(shost);
	lpfc_disable_pci_dev(phba);

	/* Finally, free the driver's device data structure */
	lpfc_hba_free(phba);

	return;
}

/**
 * lpfc_pci_suspend_one_s4 - PCI func to suspend SLI-4 device for power mgmnt
 * @pdev: pointer to PCI device
 * @msg: power management message
 *
 * This routine is called from the kernel's PCI subsystem to support system
 * Power Management (PM) to device with SLI-4 interface spec. When PM invokes
 * this method, it quiesces the device by stopping the driver's worker
 * thread for the device, turning off device's interrupt and DMA, and bring
 * the device offline. Note that as the driver implements the minimum PM
 * requirements to a power-aware driver's PM support for suspend/resume -- all
 * the possible PM messages (SUSPEND, HIBERNATE, FREEZE) to the suspend()
 * method call will be treated as SUSPEND and the driver will fully
 * reinitialize its device during resume() method call, the driver will set
 * device to PCI_D3hot state in PCI config space instead of setting it
 * according to the @msg provided by the PM.
 *
 * Return code
 * 	0 - driver suspended the device
 * 	Error otherwise
 **/
static int
lpfc_pci_suspend_one_s4(struct pci_dev *pdev, pm_message_t msg)
{
	struct Scsi_Host *shost = pci_get_drvdata(pdev);
	struct lpfc_hba *phba = ((struct lpfc_vport *)shost->hostdata)->phba;

	lpfc_printf_log(phba, KERN_INFO, LOG_INIT,
			"2843 PCI device Power Management suspend.\n");

	/* Bring down the device */
	lpfc_offline_prep(phba, LPFC_MBX_WAIT);
	lpfc_offline(phba);
	kthread_stop(phba->worker_thread);

	/* Disable interrupt from device */
	lpfc_sli4_disable_intr(phba);
	lpfc_sli4_queue_destroy(phba);

	/* Save device state to PCI config space */
	pci_save_state(pdev);
	pci_set_power_state(pdev, PCI_D3hot);

	return 0;
}

/**
 * lpfc_pci_resume_one_s4 - PCI func to resume SLI-4 device for power mgmnt
 * @pdev: pointer to PCI device
 *
 * This routine is called from the kernel's PCI subsystem to support system
 * Power Management (PM) to device with SLI-4 interface spac. When PM invokes
 * this method, it restores the device's PCI config space state and fully
 * reinitializes the device and brings it online. Note that as the driver
 * implements the minimum PM requirements to a power-aware driver's PM for
 * suspend/resume -- all the possible PM messages (SUSPEND, HIBERNATE, FREEZE)
 * to the suspend() method call will be treated as SUSPEND and the driver
 * will fully reinitialize its device during resume() method call, the device
 * will be set to PCI_D0 directly in PCI config space before restoring the
 * state.
 *
 * Return code
 * 	0 - driver suspended the device
 * 	Error otherwise
 **/
static int
lpfc_pci_resume_one_s4(struct pci_dev *pdev)
{
	struct Scsi_Host *shost = pci_get_drvdata(pdev);
	struct lpfc_hba *phba = ((struct lpfc_vport *)shost->hostdata)->phba;
	uint32_t intr_mode;
	int error;

	lpfc_printf_log(phba, KERN_INFO, LOG_INIT,
			"0292 PCI device Power Management resume.\n");

	/* Restore device state from PCI config space */
	pci_set_power_state(pdev, PCI_D0);
	pci_restore_state(pdev);

	/*
	 * As the new kernel behavior of pci_restore_state() API call clears
	 * device saved_state flag, need to save the restored state again.
	 */
	pci_save_state(pdev);

	if (pdev->is_busmaster)
		pci_set_master(pdev);

	 /* Startup the kernel thread for this host adapter. */
	phba->worker_thread = kthread_run(lpfc_do_work, phba,
					"lpfc_worker_%d", phba->brd_no);
	if (IS_ERR(phba->worker_thread)) {
		error = PTR_ERR(phba->worker_thread);
		lpfc_printf_log(phba, KERN_ERR, LOG_INIT,
				"0293 PM resume failed to start worker "
				"thread: error=x%x.\n", error);
		return error;
	}

	/* Configure and enable interrupt */
	intr_mode = lpfc_sli4_enable_intr(phba, phba->intr_mode);
	if (intr_mode == LPFC_INTR_ERROR) {
		lpfc_printf_log(phba, KERN_ERR, LOG_INIT,
				"0294 PM resume Failed to enable interrupt\n");
		return -EIO;
	} else
		phba->intr_mode = intr_mode;

	/* Restart HBA and bring it online */
	lpfc_sli_brdrestart(phba);
	lpfc_online(phba);

	/* Log the current active interrupt mode */
	lpfc_log_intr_mode(phba, phba->intr_mode);

	return 0;
}

/**
 * lpfc_sli4_prep_dev_for_recover - Prepare SLI4 device for pci slot recover
 * @phba: pointer to lpfc hba data structure.
 *
 * This routine is called to prepare the SLI4 device for PCI slot recover. It
 * aborts all the outstanding SCSI I/Os to the pci device.
 **/
static void
lpfc_sli4_prep_dev_for_recover(struct lpfc_hba *phba)
{
	lpfc_printf_log(phba, KERN_ERR, LOG_INIT,
			"2828 PCI channel I/O abort preparing for recovery\n");
	/*
	 * There may be errored I/Os through HBA, abort all I/Os on txcmplq
	 * and let the SCSI mid-layer to retry them to recover.
	 */
	lpfc_sli_abort_fcp_rings(phba);
}

/**
 * lpfc_sli4_prep_dev_for_reset - Prepare SLI4 device for pci slot reset
 * @phba: pointer to lpfc hba data structure.
 *
 * This routine is called to prepare the SLI4 device for PCI slot reset. It
 * disables the device interrupt and pci device, and aborts the internal FCP
 * pending I/Os.
 **/
static void
lpfc_sli4_prep_dev_for_reset(struct lpfc_hba *phba)
{
	lpfc_printf_log(phba, KERN_ERR, LOG_INIT,
			"2826 PCI channel disable preparing for reset\n");

	/* Block any management I/Os to the device */
	lpfc_block_mgmt_io(phba, LPFC_MBX_NO_WAIT);

	/* Block all SCSI devices' I/Os on the host */
	lpfc_scsi_dev_block(phba);

	/* Flush all driver's outstanding SCSI I/Os as we are to reset */
	lpfc_sli_flush_fcp_rings(phba);

	/* stop all timers */
	lpfc_stop_hba_timers(phba);

	/* Disable interrupt and pci device */
	lpfc_sli4_disable_intr(phba);
	lpfc_sli4_queue_destroy(phba);
	pci_disable_device(phba->pcidev);
}

/**
 * lpfc_sli4_prep_dev_for_perm_failure - Prepare SLI4 dev for pci slot disable
 * @phba: pointer to lpfc hba data structure.
 *
 * This routine is called to prepare the SLI4 device for PCI slot permanently
 * disabling. It blocks the SCSI transport layer traffic and flushes the FCP
 * pending I/Os.
 **/
static void
lpfc_sli4_prep_dev_for_perm_failure(struct lpfc_hba *phba)
{
	lpfc_printf_log(phba, KERN_ERR, LOG_INIT,
			"2827 PCI channel permanent disable for failure\n");

	/* Block all SCSI devices' I/Os on the host */
	lpfc_scsi_dev_block(phba);

	/* stop all timers */
	lpfc_stop_hba_timers(phba);

	/* Clean up all driver's outstanding SCSI I/Os */
	lpfc_sli_flush_fcp_rings(phba);
}

/**
 * lpfc_io_error_detected_s4 - Method for handling PCI I/O error to SLI-4 device
 * @pdev: pointer to PCI device.
 * @state: the current PCI connection state.
 *
 * This routine is called from the PCI subsystem for error handling to device
 * with SLI-4 interface spec. This function is called by the PCI subsystem
 * after a PCI bus error affecting this device has been detected. When this
 * function is invoked, it will need to stop all the I/Os and interrupt(s)
 * to the device. Once that is done, it will return PCI_ERS_RESULT_NEED_RESET
 * for the PCI subsystem to perform proper recovery as desired.
 *
 * Return codes
 * 	PCI_ERS_RESULT_NEED_RESET - need to reset before recovery
 * 	PCI_ERS_RESULT_DISCONNECT - device could not be recovered
 **/
static pci_ers_result_t
lpfc_io_error_detected_s4(struct pci_dev *pdev, pci_channel_state_t state)
{
	struct Scsi_Host *shost = pci_get_drvdata(pdev);
	struct lpfc_hba *phba = ((struct lpfc_vport *)shost->hostdata)->phba;

	switch (state) {
	case pci_channel_io_normal:
		/* Non-fatal error, prepare for recovery */
		lpfc_sli4_prep_dev_for_recover(phba);
		return PCI_ERS_RESULT_CAN_RECOVER;
	case pci_channel_io_frozen:
		/* Fatal error, prepare for slot reset */
		lpfc_sli4_prep_dev_for_reset(phba);
		return PCI_ERS_RESULT_NEED_RESET;
	case pci_channel_io_perm_failure:
		/* Permanent failure, prepare for device down */
		lpfc_sli4_prep_dev_for_perm_failure(phba);
		return PCI_ERS_RESULT_DISCONNECT;
	default:
		/* Unknown state, prepare and request slot reset */
		lpfc_printf_log(phba, KERN_ERR, LOG_INIT,
				"2825 Unknown PCI error state: x%x\n", state);
		lpfc_sli4_prep_dev_for_reset(phba);
		return PCI_ERS_RESULT_NEED_RESET;
	}
}

/**
 * lpfc_io_slot_reset_s4 - Method for restart PCI SLI-4 device from scratch
 * @pdev: pointer to PCI device.
 *
 * This routine is called from the PCI subsystem for error handling to device
 * with SLI-4 interface spec. It is called after PCI bus has been reset to
 * restart the PCI card from scratch, as if from a cold-boot. During the
 * PCI subsystem error recovery, after the driver returns
 * PCI_ERS_RESULT_NEED_RESET, the PCI subsystem will perform proper error
 * recovery and then call this routine before calling the .resume method to
 * recover the device. This function will initialize the HBA device, enable
 * the interrupt, but it will just put the HBA to offline state without
 * passing any I/O traffic.
 *
 * Return codes
 * 	PCI_ERS_RESULT_RECOVERED - the device has been recovered
 * 	PCI_ERS_RESULT_DISCONNECT - device could not be recovered
 */
static pci_ers_result_t
lpfc_io_slot_reset_s4(struct pci_dev *pdev)
{
	struct Scsi_Host *shost = pci_get_drvdata(pdev);
	struct lpfc_hba *phba = ((struct lpfc_vport *)shost->hostdata)->phba;
	struct lpfc_sli *psli = &phba->sli;
	uint32_t intr_mode;

	dev_printk(KERN_INFO, &pdev->dev, "recovering from a slot reset.\n");
	if (pci_enable_device_mem(pdev)) {
		printk(KERN_ERR "lpfc: Cannot re-enable "
			"PCI device after reset.\n");
		return PCI_ERS_RESULT_DISCONNECT;
	}

	pci_restore_state(pdev);

	/*
	 * As the new kernel behavior of pci_restore_state() API call clears
	 * device saved_state flag, need to save the restored state again.
	 */
	pci_save_state(pdev);

	if (pdev->is_busmaster)
		pci_set_master(pdev);

	spin_lock_irq(&phba->hbalock);
	psli->sli_flag &= ~LPFC_SLI_ACTIVE;
	spin_unlock_irq(&phba->hbalock);

	/* Configure and enable interrupt */
	intr_mode = lpfc_sli4_enable_intr(phba, phba->intr_mode);
	if (intr_mode == LPFC_INTR_ERROR) {
		lpfc_printf_log(phba, KERN_ERR, LOG_INIT,
				"2824 Cannot re-enable interrupt after "
				"slot reset.\n");
		return PCI_ERS_RESULT_DISCONNECT;
	} else
		phba->intr_mode = intr_mode;

	/* Log the current active interrupt mode */
	lpfc_log_intr_mode(phba, phba->intr_mode);

	return PCI_ERS_RESULT_RECOVERED;
}

/**
 * lpfc_io_resume_s4 - Method for resuming PCI I/O operation to SLI-4 device
 * @pdev: pointer to PCI device
 *
 * This routine is called from the PCI subsystem for error handling to device
 * with SLI-4 interface spec. It is called when kernel error recovery tells
 * the lpfc driver that it is ok to resume normal PCI operation after PCI bus
 * error recovery. After this call, traffic can start to flow from this device
 * again.
 **/
static void
lpfc_io_resume_s4(struct pci_dev *pdev)
{
	struct Scsi_Host *shost = pci_get_drvdata(pdev);
	struct lpfc_hba *phba = ((struct lpfc_vport *)shost->hostdata)->phba;

	/*
	 * In case of slot reset, as function reset is performed through
	 * mailbox command which needs DMA to be enabled, this operation
	 * has to be moved to the io resume phase. Taking device offline
	 * will perform the necessary cleanup.
	 */
	if (!(phba->sli.sli_flag & LPFC_SLI_ACTIVE)) {
		/* Perform device reset */
		lpfc_offline_prep(phba, LPFC_MBX_WAIT);
		lpfc_offline(phba);
		lpfc_sli_brdrestart(phba);
		/* Bring the device back online */
		lpfc_online(phba);
	}

	/* Clean up Advanced Error Reporting (AER) if needed */
	if (phba->hba_flag & HBA_AER_ENABLED)
		pci_cleanup_aer_uncorrect_error_status(pdev);
}

/**
 * lpfc_pci_probe_one - lpfc PCI probe func to reg dev to PCI subsystem
 * @pdev: pointer to PCI device
 * @pid: pointer to PCI device identifier
 *
 * This routine is to be registered to the kernel's PCI subsystem. When an
 * Emulex HBA device is presented on PCI bus, the kernel PCI subsystem looks
 * at PCI device-specific information of the device and driver to see if the
 * driver state that it can support this kind of device. If the match is
 * successful, the driver core invokes this routine. This routine dispatches
 * the action to the proper SLI-3 or SLI-4 device probing routine, which will
 * do all the initialization that it needs to do to handle the HBA device
 * properly.
 *
 * Return code
 * 	0 - driver can claim the device
 * 	negative value - driver can not claim the device
 **/
static int
lpfc_pci_probe_one(struct pci_dev *pdev, const struct pci_device_id *pid)
{
	int rc;
	struct lpfc_sli_intf intf;

	if (pci_read_config_dword(pdev, LPFC_SLI_INTF, &intf.word0))
		return -ENODEV;

	if ((bf_get(lpfc_sli_intf_valid, &intf) == LPFC_SLI_INTF_VALID) &&
	    (bf_get(lpfc_sli_intf_slirev, &intf) == LPFC_SLI_INTF_REV_SLI4))
		rc = lpfc_pci_probe_one_s4(pdev, pid);
	else
		rc = lpfc_pci_probe_one_s3(pdev, pid);

	return rc;
}

/**
 * lpfc_pci_remove_one - lpfc PCI func to unreg dev from PCI subsystem
 * @pdev: pointer to PCI device
 *
 * This routine is to be registered to the kernel's PCI subsystem. When an
 * Emulex HBA is removed from PCI bus, the driver core invokes this routine.
 * This routine dispatches the action to the proper SLI-3 or SLI-4 device
 * remove routine, which will perform all the necessary cleanup for the
 * device to be removed from the PCI subsystem properly.
 **/
static void
lpfc_pci_remove_one(struct pci_dev *pdev)
{
	struct Scsi_Host *shost = pci_get_drvdata(pdev);
	struct lpfc_hba *phba = ((struct lpfc_vport *)shost->hostdata)->phba;

	switch (phba->pci_dev_grp) {
	case LPFC_PCI_DEV_LP:
		lpfc_pci_remove_one_s3(pdev);
		break;
	case LPFC_PCI_DEV_OC:
		lpfc_pci_remove_one_s4(pdev);
		break;
	default:
		lpfc_printf_log(phba, KERN_ERR, LOG_INIT,
				"1424 Invalid PCI device group: 0x%x\n",
				phba->pci_dev_grp);
		break;
	}
	return;
}

/**
 * lpfc_pci_suspend_one - lpfc PCI func to suspend dev for power management
 * @pdev: pointer to PCI device
 * @msg: power management message
 *
 * This routine is to be registered to the kernel's PCI subsystem to support
 * system Power Management (PM). When PM invokes this method, it dispatches
 * the action to the proper SLI-3 or SLI-4 device suspend routine, which will
 * suspend the device.
 *
 * Return code
 * 	0 - driver suspended the device
 * 	Error otherwise
 **/
static int
lpfc_pci_suspend_one(struct pci_dev *pdev, pm_message_t msg)
{
	struct Scsi_Host *shost = pci_get_drvdata(pdev);
	struct lpfc_hba *phba = ((struct lpfc_vport *)shost->hostdata)->phba;
	int rc = -ENODEV;

	switch (phba->pci_dev_grp) {
	case LPFC_PCI_DEV_LP:
		rc = lpfc_pci_suspend_one_s3(pdev, msg);
		break;
	case LPFC_PCI_DEV_OC:
		rc = lpfc_pci_suspend_one_s4(pdev, msg);
		break;
	default:
		lpfc_printf_log(phba, KERN_ERR, LOG_INIT,
				"1425 Invalid PCI device group: 0x%x\n",
				phba->pci_dev_grp);
		break;
	}
	return rc;
}

/**
 * lpfc_pci_resume_one - lpfc PCI func to resume dev for power management
 * @pdev: pointer to PCI device
 *
 * This routine is to be registered to the kernel's PCI subsystem to support
 * system Power Management (PM). When PM invokes this method, it dispatches
 * the action to the proper SLI-3 or SLI-4 device resume routine, which will
 * resume the device.
 *
 * Return code
 * 	0 - driver suspended the device
 * 	Error otherwise
 **/
static int
lpfc_pci_resume_one(struct pci_dev *pdev)
{
	struct Scsi_Host *shost = pci_get_drvdata(pdev);
	struct lpfc_hba *phba = ((struct lpfc_vport *)shost->hostdata)->phba;
	int rc = -ENODEV;

	switch (phba->pci_dev_grp) {
	case LPFC_PCI_DEV_LP:
		rc = lpfc_pci_resume_one_s3(pdev);
		break;
	case LPFC_PCI_DEV_OC:
		rc = lpfc_pci_resume_one_s4(pdev);
		break;
	default:
		lpfc_printf_log(phba, KERN_ERR, LOG_INIT,
				"1426 Invalid PCI device group: 0x%x\n",
				phba->pci_dev_grp);
		break;
	}
	return rc;
}

/**
 * lpfc_io_error_detected - lpfc method for handling PCI I/O error
 * @pdev: pointer to PCI device.
 * @state: the current PCI connection state.
 *
 * This routine is registered to the PCI subsystem for error handling. This
 * function is called by the PCI subsystem after a PCI bus error affecting
 * this device has been detected. When this routine is invoked, it dispatches
 * the action to the proper SLI-3 or SLI-4 device error detected handling
 * routine, which will perform the proper error detected operation.
 *
 * Return codes
 * 	PCI_ERS_RESULT_NEED_RESET - need to reset before recovery
 * 	PCI_ERS_RESULT_DISCONNECT - device could not be recovered
 **/
static pci_ers_result_t
lpfc_io_error_detected(struct pci_dev *pdev, pci_channel_state_t state)
{
	struct Scsi_Host *shost = pci_get_drvdata(pdev);
	struct lpfc_hba *phba = ((struct lpfc_vport *)shost->hostdata)->phba;
	pci_ers_result_t rc = PCI_ERS_RESULT_DISCONNECT;

	switch (phba->pci_dev_grp) {
	case LPFC_PCI_DEV_LP:
		rc = lpfc_io_error_detected_s3(pdev, state);
		break;
	case LPFC_PCI_DEV_OC:
		rc = lpfc_io_error_detected_s4(pdev, state);
		break;
	default:
		lpfc_printf_log(phba, KERN_ERR, LOG_INIT,
				"1427 Invalid PCI device group: 0x%x\n",
				phba->pci_dev_grp);
		break;
	}
	return rc;
}

/**
 * lpfc_io_slot_reset - lpfc method for restart PCI dev from scratch
 * @pdev: pointer to PCI device.
 *
 * This routine is registered to the PCI subsystem for error handling. This
 * function is called after PCI bus has been reset to restart the PCI card
 * from scratch, as if from a cold-boot. When this routine is invoked, it
 * dispatches the action to the proper SLI-3 or SLI-4 device reset handling
 * routine, which will perform the proper device reset.
 *
 * Return codes
 * 	PCI_ERS_RESULT_RECOVERED - the device has been recovered
 * 	PCI_ERS_RESULT_DISCONNECT - device could not be recovered
 **/
static pci_ers_result_t
lpfc_io_slot_reset(struct pci_dev *pdev)
{
	struct Scsi_Host *shost = pci_get_drvdata(pdev);
	struct lpfc_hba *phba = ((struct lpfc_vport *)shost->hostdata)->phba;
	pci_ers_result_t rc = PCI_ERS_RESULT_DISCONNECT;

	switch (phba->pci_dev_grp) {
	case LPFC_PCI_DEV_LP:
		rc = lpfc_io_slot_reset_s3(pdev);
		break;
	case LPFC_PCI_DEV_OC:
		rc = lpfc_io_slot_reset_s4(pdev);
		break;
	default:
		lpfc_printf_log(phba, KERN_ERR, LOG_INIT,
				"1428 Invalid PCI device group: 0x%x\n",
				phba->pci_dev_grp);
		break;
	}
	return rc;
}

/**
 * lpfc_io_resume - lpfc method for resuming PCI I/O operation
 * @pdev: pointer to PCI device
 *
 * This routine is registered to the PCI subsystem for error handling. It
 * is called when kernel error recovery tells the lpfc driver that it is
 * OK to resume normal PCI operation after PCI bus error recovery. When
 * this routine is invoked, it dispatches the action to the proper SLI-3
 * or SLI-4 device io_resume routine, which will resume the device operation.
 **/
static void
lpfc_io_resume(struct pci_dev *pdev)
{
	struct Scsi_Host *shost = pci_get_drvdata(pdev);
	struct lpfc_hba *phba = ((struct lpfc_vport *)shost->hostdata)->phba;

	switch (phba->pci_dev_grp) {
	case LPFC_PCI_DEV_LP:
		lpfc_io_resume_s3(pdev);
		break;
	case LPFC_PCI_DEV_OC:
		lpfc_io_resume_s4(pdev);
		break;
	default:
		lpfc_printf_log(phba, KERN_ERR, LOG_INIT,
				"1429 Invalid PCI device group: 0x%x\n",
				phba->pci_dev_grp);
		break;
	}
	return;
}

/**
 * lpfc_sli4_oas_verify - Verify OAS is supported by this adapter
 * @phba: pointer to lpfc hba data structure.
 *
 * This routine checks to see if OAS is supported for this adapter. If
 * supported, the configure Flash Optimized Fabric flag is set.  Otherwise,
 * the enable oas flag is cleared and the pool created for OAS device data
 * is destroyed.
 *
 **/
void
lpfc_sli4_oas_verify(struct lpfc_hba *phba)
{

	if (!phba->cfg_EnableXLane)
		return;

	if (phba->sli4_hba.pc_sli4_params.oas_supported) {
		phba->cfg_fof = 1;
	} else {
		phba->cfg_fof = 0;
		if (phba->device_data_mem_pool)
			mempool_destroy(phba->device_data_mem_pool);
		phba->device_data_mem_pool = NULL;
	}

	return;
}

/**
 * lpfc_fof_queue_setup - Set up all the fof queues
 * @phba: pointer to lpfc hba data structure.
 *
 * This routine is invoked to set up all the fof queues for the FC HBA
 * operation.
 *
 * Return codes
 *      0 - successful
 *      -ENOMEM - No available memory
 **/
int
lpfc_fof_queue_setup(struct lpfc_hba *phba)
{
	struct lpfc_sli *psli = &phba->sli;
	int rc;

	rc = lpfc_eq_create(phba, phba->sli4_hba.fof_eq, LPFC_MAX_IMAX);
	if (rc)
		return -ENOMEM;

	if (phba->cfg_fof) {

		rc = lpfc_cq_create(phba, phba->sli4_hba.oas_cq,
				    phba->sli4_hba.fof_eq, LPFC_WCQ, LPFC_FCP);
		if (rc)
			goto out_oas_cq;

		rc = lpfc_wq_create(phba, phba->sli4_hba.oas_wq,
				    phba->sli4_hba.oas_cq, LPFC_FCP);
		if (rc)
			goto out_oas_wq;

		phba->sli4_hba.oas_cq->pring = &psli->ring[LPFC_FCP_OAS_RING];
		phba->sli4_hba.oas_ring = &psli->ring[LPFC_FCP_OAS_RING];
	}

	return 0;

out_oas_wq:
	lpfc_cq_destroy(phba, phba->sli4_hba.oas_cq);
out_oas_cq:
	lpfc_eq_destroy(phba, phba->sli4_hba.fof_eq);
	return rc;

}

/**
 * lpfc_fof_queue_create - Create all the fof queues
 * @phba: pointer to lpfc hba data structure.
 *
 * This routine is invoked to allocate all the fof queues for the FC HBA
 * operation. For each SLI4 queue type, the parameters such as queue entry
 * count (queue depth) shall be taken from the module parameter. For now,
 * we just use some constant number as place holder.
 *
 * Return codes
 *      0 - successful
 *      -ENOMEM - No availble memory
 *      -EIO - The mailbox failed to complete successfully.
 **/
int
lpfc_fof_queue_create(struct lpfc_hba *phba)
{
	struct lpfc_queue *qdesc;

	/* Create FOF EQ */
	qdesc = lpfc_sli4_queue_alloc(phba, phba->sli4_hba.eq_esize,
				      phba->sli4_hba.eq_ecount);
	if (!qdesc)
		goto out_error;

	phba->sli4_hba.fof_eq = qdesc;

	if (phba->cfg_fof) {

		/* Create OAS CQ */
		qdesc = lpfc_sli4_queue_alloc(phba, phba->sli4_hba.cq_esize,
						      phba->sli4_hba.cq_ecount);
		if (!qdesc)
			goto out_error;

		phba->sli4_hba.oas_cq = qdesc;

		/* Create OAS WQ */
		qdesc = lpfc_sli4_queue_alloc(phba, phba->sli4_hba.wq_esize,
					      phba->sli4_hba.wq_ecount);
		if (!qdesc)
			goto out_error;

		phba->sli4_hba.oas_wq = qdesc;

	}
	return 0;

out_error:
	lpfc_fof_queue_destroy(phba);
	return -ENOMEM;
}

/**
 * lpfc_fof_queue_destroy - Destroy all the fof queues
 * @phba: pointer to lpfc hba data structure.
 *
 * This routine is invoked to release all the SLI4 queues with the FC HBA
 * operation.
 *
 * Return codes
 *      0 - successful
 **/
int
lpfc_fof_queue_destroy(struct lpfc_hba *phba)
{
	/* Release FOF Event queue */
	if (phba->sli4_hba.fof_eq != NULL) {
		lpfc_sli4_queue_free(phba->sli4_hba.fof_eq);
		phba->sli4_hba.fof_eq = NULL;
	}

	/* Release OAS Completion queue */
	if (phba->sli4_hba.oas_cq != NULL) {
		lpfc_sli4_queue_free(phba->sli4_hba.oas_cq);
		phba->sli4_hba.oas_cq = NULL;
	}

	/* Release OAS Work queue */
	if (phba->sli4_hba.oas_wq != NULL) {
		lpfc_sli4_queue_free(phba->sli4_hba.oas_wq);
		phba->sli4_hba.oas_wq = NULL;
	}
	return 0;
}

static struct pci_device_id lpfc_id_table[] = {
	{PCI_VENDOR_ID_EMULEX, PCI_DEVICE_ID_VIPER,
		PCI_ANY_ID, PCI_ANY_ID, },
	{PCI_VENDOR_ID_EMULEX, PCI_DEVICE_ID_FIREFLY,
		PCI_ANY_ID, PCI_ANY_ID, },
	{PCI_VENDOR_ID_EMULEX, PCI_DEVICE_ID_THOR,
		PCI_ANY_ID, PCI_ANY_ID, },
	{PCI_VENDOR_ID_EMULEX, PCI_DEVICE_ID_PEGASUS,
		PCI_ANY_ID, PCI_ANY_ID, },
	{PCI_VENDOR_ID_EMULEX, PCI_DEVICE_ID_CENTAUR,
		PCI_ANY_ID, PCI_ANY_ID, },
	{PCI_VENDOR_ID_EMULEX, PCI_DEVICE_ID_DRAGONFLY,
		PCI_ANY_ID, PCI_ANY_ID, },
	{PCI_VENDOR_ID_EMULEX, PCI_DEVICE_ID_SUPERFLY,
		PCI_ANY_ID, PCI_ANY_ID, },
	{PCI_VENDOR_ID_EMULEX, PCI_DEVICE_ID_RFLY,
		PCI_ANY_ID, PCI_ANY_ID, },
	{PCI_VENDOR_ID_EMULEX, PCI_DEVICE_ID_PFLY,
		PCI_ANY_ID, PCI_ANY_ID, },
	{PCI_VENDOR_ID_EMULEX, PCI_DEVICE_ID_NEPTUNE,
		PCI_ANY_ID, PCI_ANY_ID, },
	{PCI_VENDOR_ID_EMULEX, PCI_DEVICE_ID_NEPTUNE_SCSP,
		PCI_ANY_ID, PCI_ANY_ID, },
	{PCI_VENDOR_ID_EMULEX, PCI_DEVICE_ID_NEPTUNE_DCSP,
		PCI_ANY_ID, PCI_ANY_ID, },
	{PCI_VENDOR_ID_EMULEX, PCI_DEVICE_ID_HELIOS,
		PCI_ANY_ID, PCI_ANY_ID, },
	{PCI_VENDOR_ID_EMULEX, PCI_DEVICE_ID_HELIOS_SCSP,
		PCI_ANY_ID, PCI_ANY_ID, },
	{PCI_VENDOR_ID_EMULEX, PCI_DEVICE_ID_HELIOS_DCSP,
		PCI_ANY_ID, PCI_ANY_ID, },
	{PCI_VENDOR_ID_EMULEX, PCI_DEVICE_ID_BMID,
		PCI_ANY_ID, PCI_ANY_ID, },
	{PCI_VENDOR_ID_EMULEX, PCI_DEVICE_ID_BSMB,
		PCI_ANY_ID, PCI_ANY_ID, },
	{PCI_VENDOR_ID_EMULEX, PCI_DEVICE_ID_ZEPHYR,
		PCI_ANY_ID, PCI_ANY_ID, },
	{PCI_VENDOR_ID_EMULEX, PCI_DEVICE_ID_HORNET,
		PCI_ANY_ID, PCI_ANY_ID, },
	{PCI_VENDOR_ID_EMULEX, PCI_DEVICE_ID_ZEPHYR_SCSP,
		PCI_ANY_ID, PCI_ANY_ID, },
	{PCI_VENDOR_ID_EMULEX, PCI_DEVICE_ID_ZEPHYR_DCSP,
		PCI_ANY_ID, PCI_ANY_ID, },
	{PCI_VENDOR_ID_EMULEX, PCI_DEVICE_ID_ZMID,
		PCI_ANY_ID, PCI_ANY_ID, },
	{PCI_VENDOR_ID_EMULEX, PCI_DEVICE_ID_ZSMB,
		PCI_ANY_ID, PCI_ANY_ID, },
	{PCI_VENDOR_ID_EMULEX, PCI_DEVICE_ID_TFLY,
		PCI_ANY_ID, PCI_ANY_ID, },
	{PCI_VENDOR_ID_EMULEX, PCI_DEVICE_ID_LP101,
		PCI_ANY_ID, PCI_ANY_ID, },
	{PCI_VENDOR_ID_EMULEX, PCI_DEVICE_ID_LP10000S,
		PCI_ANY_ID, PCI_ANY_ID, },
	{PCI_VENDOR_ID_EMULEX, PCI_DEVICE_ID_LP11000S,
		PCI_ANY_ID, PCI_ANY_ID, },
	{PCI_VENDOR_ID_EMULEX, PCI_DEVICE_ID_LPE11000S,
		PCI_ANY_ID, PCI_ANY_ID, },
	{PCI_VENDOR_ID_EMULEX, PCI_DEVICE_ID_SAT,
		PCI_ANY_ID, PCI_ANY_ID, },
	{PCI_VENDOR_ID_EMULEX, PCI_DEVICE_ID_SAT_MID,
		PCI_ANY_ID, PCI_ANY_ID, },
	{PCI_VENDOR_ID_EMULEX, PCI_DEVICE_ID_SAT_SMB,
		PCI_ANY_ID, PCI_ANY_ID, },
	{PCI_VENDOR_ID_EMULEX, PCI_DEVICE_ID_SAT_DCSP,
		PCI_ANY_ID, PCI_ANY_ID, },
	{PCI_VENDOR_ID_EMULEX, PCI_DEVICE_ID_SAT_SCSP,
		PCI_ANY_ID, PCI_ANY_ID, },
	{PCI_VENDOR_ID_EMULEX, PCI_DEVICE_ID_SAT_S,
		PCI_ANY_ID, PCI_ANY_ID, },
	{PCI_VENDOR_ID_EMULEX, PCI_DEVICE_ID_PROTEUS_VF,
		PCI_ANY_ID, PCI_ANY_ID, },
	{PCI_VENDOR_ID_EMULEX, PCI_DEVICE_ID_PROTEUS_PF,
		PCI_ANY_ID, PCI_ANY_ID, },
	{PCI_VENDOR_ID_EMULEX, PCI_DEVICE_ID_PROTEUS_S,
		PCI_ANY_ID, PCI_ANY_ID, },
	{PCI_VENDOR_ID_SERVERENGINE, PCI_DEVICE_ID_TIGERSHARK,
		PCI_ANY_ID, PCI_ANY_ID, },
	{PCI_VENDOR_ID_SERVERENGINE, PCI_DEVICE_ID_TOMCAT,
		PCI_ANY_ID, PCI_ANY_ID, },
	{PCI_VENDOR_ID_EMULEX, PCI_DEVICE_ID_FALCON,
		PCI_ANY_ID, PCI_ANY_ID, },
	{PCI_VENDOR_ID_EMULEX, PCI_DEVICE_ID_BALIUS,
		PCI_ANY_ID, PCI_ANY_ID, },
	{PCI_VENDOR_ID_EMULEX, PCI_DEVICE_ID_LANCER_FC,
		PCI_ANY_ID, PCI_ANY_ID, },
	{PCI_VENDOR_ID_EMULEX, PCI_DEVICE_ID_LANCER_FCOE,
		PCI_ANY_ID, PCI_ANY_ID, },
	{PCI_VENDOR_ID_EMULEX, PCI_DEVICE_ID_LANCER_FC_VF,
		PCI_ANY_ID, PCI_ANY_ID, },
	{PCI_VENDOR_ID_EMULEX, PCI_DEVICE_ID_LANCER_FCOE_VF,
		PCI_ANY_ID, PCI_ANY_ID, },
	{PCI_VENDOR_ID_EMULEX, PCI_DEVICE_ID_LANCER_G6_FC,
		PCI_ANY_ID, PCI_ANY_ID, },
	{PCI_VENDOR_ID_EMULEX, PCI_DEVICE_ID_SKYHAWK,
		PCI_ANY_ID, PCI_ANY_ID, },
	{PCI_VENDOR_ID_EMULEX, PCI_DEVICE_ID_SKYHAWK_VF,
		PCI_ANY_ID, PCI_ANY_ID, },
	{ 0 }
};

MODULE_DEVICE_TABLE(pci, lpfc_id_table);

static const struct pci_error_handlers lpfc_err_handler = {
	.error_detected = lpfc_io_error_detected,
	.slot_reset = lpfc_io_slot_reset,
	.resume = lpfc_io_resume,
};

static struct pci_driver lpfc_driver = {
	.name		= LPFC_DRIVER_NAME,
	.id_table	= lpfc_id_table,
	.probe		= lpfc_pci_probe_one,
	.remove		= lpfc_pci_remove_one,
	.suspend        = lpfc_pci_suspend_one,
	.resume		= lpfc_pci_resume_one,
	.err_handler    = &lpfc_err_handler,
};

static const struct file_operations lpfc_mgmt_fop = {
	.owner = THIS_MODULE,
};

static struct miscdevice lpfc_mgmt_dev = {
	.minor = MISC_DYNAMIC_MINOR,
	.name = "lpfcmgmt",
	.fops = &lpfc_mgmt_fop,
};

/**
 * lpfc_init - lpfc module initialization routine
 *
 * This routine is to be invoked when the lpfc module is loaded into the
 * kernel. The special kernel macro module_init() is used to indicate the
 * role of this routine to the kernel as lpfc module entry point.
 *
 * Return codes
 *   0 - successful
 *   -ENOMEM - FC attach transport failed
 *   all others - failed
 */
static int __init
lpfc_init(void)
{
	int cpu;
	int error = 0;

	printk(LPFC_MODULE_DESC "\n");
	printk(LPFC_COPYRIGHT "\n");

	error = misc_register(&lpfc_mgmt_dev);
	if (error)
		printk(KERN_ERR "Could not register lpfcmgmt device, "
			"misc_register returned with status %d", error);

	if (lpfc_enable_npiv) {
		lpfc_transport_functions.vport_create = lpfc_vport_create;
		lpfc_transport_functions.vport_delete = lpfc_vport_delete;
	}
	lpfc_transport_template =
				fc_attach_transport(&lpfc_transport_functions);
	if (lpfc_transport_template == NULL)
		return -ENOMEM;
	if (lpfc_enable_npiv) {
		lpfc_vport_transport_template =
			fc_attach_transport(&lpfc_vport_transport_functions);
		if (lpfc_vport_transport_template == NULL) {
			fc_release_transport(lpfc_transport_template);
			return -ENOMEM;
		}
	}

	/* Initialize in case vector mapping is needed */
	lpfc_used_cpu = NULL;
	lpfc_present_cpu = 0;
	for_each_present_cpu(cpu)
		lpfc_present_cpu++;

	error = pci_register_driver(&lpfc_driver);
	if (error) {
		fc_release_transport(lpfc_transport_template);
		if (lpfc_enable_npiv)
			fc_release_transport(lpfc_vport_transport_template);
	}

	return error;
}

/**
 * lpfc_exit - lpfc module removal routine
 *
 * This routine is invoked when the lpfc module is removed from the kernel.
 * The special kernel macro module_exit() is used to indicate the role of
 * this routine to the kernel as lpfc module exit point.
 */
static void __exit
lpfc_exit(void)
{
	misc_deregister(&lpfc_mgmt_dev);
	pci_unregister_driver(&lpfc_driver);
	fc_release_transport(lpfc_transport_template);
	if (lpfc_enable_npiv)
		fc_release_transport(lpfc_vport_transport_template);
	if (_dump_buf_data) {
		printk(KERN_ERR	"9062 BLKGRD: freeing %lu pages for "
				"_dump_buf_data at 0x%p\n",
				(1L << _dump_buf_data_order), _dump_buf_data);
		free_pages((unsigned long)_dump_buf_data, _dump_buf_data_order);
	}

	if (_dump_buf_dif) {
		printk(KERN_ERR	"9049 BLKGRD: freeing %lu pages for "
				"_dump_buf_dif at 0x%p\n",
				(1L << _dump_buf_dif_order), _dump_buf_dif);
		free_pages((unsigned long)_dump_buf_dif, _dump_buf_dif_order);
	}
	kfree(lpfc_used_cpu);
	idr_destroy(&lpfc_hba_index);
}

module_init(lpfc_init);
module_exit(lpfc_exit);
MODULE_LICENSE("GPL");
MODULE_DESCRIPTION(LPFC_MODULE_DESC);
MODULE_AUTHOR("Emulex Corporation - tech.support@emulex.com");
MODULE_VERSION("0:" LPFC_DRIVER_VERSION);<|MERGE_RESOLUTION|>--- conflicted
+++ resolved
@@ -8687,13 +8687,9 @@
 	int max_phys_id, min_phys_id;
 	int num_io_channel, first_cpu, chan;
 	struct lpfc_vector_map_info *cpup;
-<<<<<<< HEAD
-	struct cpumask *mask;
-=======
 #ifdef CONFIG_X86
 	struct cpuinfo_x86 *cpuinfo;
 #endif
->>>>>>> 8005c49d
 	uint8_t chann[LPFC_FCP_IO_CHAN_MAX+1];
 
 	/* If there is no mapping, just return */
@@ -8714,8 +8710,8 @@
 	/* Update CPU map with physical id and core id of each CPU */
 	cpup = phba->sli4_hba.cpu_map;
 	for (cpu = 0; cpu < phba->sli4_hba.num_present_cpu; cpu++) {
-#if defined(CONFIG_X86) && !defined(CONFIG_XEN)
-		const struct cpuinfo_x86 *cpuinfo = &cpu_data(cpu);
+#ifdef CONFIG_X86
+		cpuinfo = &cpu_data(cpu);
 		cpup->phys_id = cpuinfo->phys_proc_id;
 		cpup->core_id = cpuinfo->cpu_core_id;
 #else
