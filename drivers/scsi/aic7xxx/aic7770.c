--- conflicted
+++ resolved
@@ -37,11 +37,7 @@
  * IN ANY WAY OUT OF THE USE OF THIS SOFTWARE, EVEN IF ADVISED OF THE
  * POSSIBILITY OF SUCH DAMAGES.
  *
-<<<<<<< HEAD
- * $Id: //depot/aic7xxx/aic7xxx/aic7770.c#29 $
-=======
  * $Id: //depot/aic7xxx/aic7xxx/aic7770.c#30 $
->>>>>>> 59b52f22
  *
  * $FreeBSD$
  */
