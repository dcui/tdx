--- conflicted
+++ resolved
@@ -25,32 +25,4 @@
 
 #define SCSI_DEBUG_MAX_CMD_LEN 16
 
-<<<<<<< HEAD
-=======
-static Scsi_Host_Template sdebug_driver_template = {
-	.proc_info =		scsi_debug_proc_info,
-	.name =			"SCSI DEBUG",
-	.release =		scsi_debug_release,
-	.info =			scsi_debug_info,
-	.slave_alloc =		scsi_debug_slave_alloc,
-	.slave_configure =	scsi_debug_slave_configure,
-	.slave_destroy =	scsi_debug_slave_destroy,
-	.ioctl =		scsi_debug_ioctl,
-	.queuecommand =		scsi_debug_queuecommand,
-	.eh_abort_handler =	scsi_debug_abort,
-	.eh_bus_reset_handler = scsi_debug_bus_reset,
-	.eh_device_reset_handler = scsi_debug_device_reset,
-	.eh_host_reset_handler = scsi_debug_host_reset,
-	.bios_param =		scsi_debug_biosparam,
-	.can_queue =		SCSI_DEBUG_CANQUEUE,
-	.this_id =		7,
-	.sg_tablesize =		64,
-	.cmd_per_lun =		3,
-	.max_sectors =		4096,
-	.unchecked_isa_dma = 	0,
-	.use_clustering = 	ENABLE_CLUSTERING,
-	.module =		THIS_MODULE,
-};
-
->>>>>>> 154173a0
 #endif