#ifndef _QLOGICFAS_H
#define _QLOGICFAS_H

<<<<<<< HEAD
int qlogicfas_detect(Scsi_Host_Template * );
const char * qlogicfas_info(struct Scsi_Host *);
int qlogicfas_command(Scsi_Cmnd *);
int qlogicfas_queuecommand(Scsi_Cmnd *, void (* done)(Scsi_Cmnd *));
int qlogicfas_abort(Scsi_Cmnd *);
int qlogicfas_reset(Scsi_Cmnd *, unsigned int);
int qlogicfas_biosparam(struct scsi_device *, struct block_device *,
		sector_t, int[]);
=======
static int qlogicfas_detect(Scsi_Host_Template * );
static const char * qlogicfas_info(struct Scsi_Host *);
static int qlogicfas_command(Scsi_Cmnd *);
static int qlogicfas_queuecommand(Scsi_Cmnd *, void (* done)(Scsi_Cmnd *));
static int qlogicfas_abort(Scsi_Cmnd *);
static int qlogicfas_bus_reset(Scsi_Cmnd *);
static int qlogicfas_device_reset(Scsi_Cmnd *);
static int qlogicfas_host_reset(Scsi_Cmnd *);
static int qlogicfas_biosparam(Disk *, struct block_device *, int[]);
>>>>>>> 0c152879

#define QLOGICFAS {						\
	detect:         		qlogicfas_detect,	\
	info:           		qlogicfas_info,		\
	command:     			qlogicfas_command, 	\
	queuecommand:			qlogicfas_queuecommand,	\
	eh_abort_handler:          	qlogicfas_abort,	\
	eh_bus_reset_handler:		qlogicfas_bus_reset,	\
	eh_device_reset_handler:        qlogicfas_device_reset,	\
	eh_host_reset_handler:          qlogicfas_host_reset,	\
	bios_param:     qlogicfas_biosparam,			\
	can_queue:      0,					\
	this_id:        -1,					\
	sg_tablesize:   SG_ALL,					\
	cmd_per_lun:    1,					\
	use_clustering: DISABLE_CLUSTERING			\
}

#endif /* _QLOGICFAS_H */


<|MERGE_RESOLUTION|>--- conflicted
+++ resolved
@@ -1,16 +1,6 @@
 #ifndef _QLOGICFAS_H
 #define _QLOGICFAS_H
 
-<<<<<<< HEAD
-int qlogicfas_detect(Scsi_Host_Template * );
-const char * qlogicfas_info(struct Scsi_Host *);
-int qlogicfas_command(Scsi_Cmnd *);
-int qlogicfas_queuecommand(Scsi_Cmnd *, void (* done)(Scsi_Cmnd *));
-int qlogicfas_abort(Scsi_Cmnd *);
-int qlogicfas_reset(Scsi_Cmnd *, unsigned int);
-int qlogicfas_biosparam(struct scsi_device *, struct block_device *,
-		sector_t, int[]);
-=======
 static int qlogicfas_detect(Scsi_Host_Template * );
 static const char * qlogicfas_info(struct Scsi_Host *);
 static int qlogicfas_command(Scsi_Cmnd *);
@@ -19,24 +9,8 @@
 static int qlogicfas_bus_reset(Scsi_Cmnd *);
 static int qlogicfas_device_reset(Scsi_Cmnd *);
 static int qlogicfas_host_reset(Scsi_Cmnd *);
-static int qlogicfas_biosparam(Disk *, struct block_device *, int[]);
->>>>>>> 0c152879
-
-#define QLOGICFAS {						\
-	detect:         		qlogicfas_detect,	\
-	info:           		qlogicfas_info,		\
-	command:     			qlogicfas_command, 	\
-	queuecommand:			qlogicfas_queuecommand,	\
-	eh_abort_handler:          	qlogicfas_abort,	\
-	eh_bus_reset_handler:		qlogicfas_bus_reset,	\
-	eh_device_reset_handler:        qlogicfas_device_reset,	\
-	eh_host_reset_handler:          qlogicfas_host_reset,	\
-	bios_param:     qlogicfas_biosparam,			\
-	can_queue:      0,					\
-	this_id:        -1,					\
-	sg_tablesize:   SG_ALL,					\
-	cmd_per_lun:    1,					\
-	use_clustering: DISABLE_CLUSTERING			\
+static int qlogicfas_biosparam(struct scsi_disk *, struct block_device *,
+			       sector_t, int[]);
 }
 
 #endif /* _QLOGICFAS_H */
