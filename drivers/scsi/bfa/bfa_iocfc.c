--- conflicted
+++ resolved
@@ -49,7 +49,7 @@
 static void bfa_iocfc_reset_cbfn(void *bfa_arg);
 static void bfa_iocfc_stats_clear(void *bfa_arg);
 static void bfa_iocfc_stats_swap(struct bfa_fw_stats_s *d,
-				 struct bfa_fw_stats_s *s);
+			struct bfa_fw_stats_s *s);
 static void bfa_iocfc_stats_clr_cb(void *bfa_arg, bfa_boolean_t complete);
 static void bfa_iocfc_stats_clr_timeout(void *bfa_arg);
 static void bfa_iocfc_stats_cb(void *bfa_arg, bfa_boolean_t complete);
@@ -64,12 +64,12 @@
 static void
 bfa_iocfc_cqs_sz(struct bfa_iocfc_cfg_s *cfg, u32 *dm_len)
 {
-	int		i, per_reqq_sz, per_rspq_sz;
+	int             i, per_reqq_sz, per_rspq_sz;
 
 	per_reqq_sz = BFA_ROUNDUP((cfg->drvcfg.num_reqq_elems * BFI_LMSG_SZ),
-				  BFA_DMA_ALIGN_SZ);
+							BFA_DMA_ALIGN_SZ);
 	per_rspq_sz = BFA_ROUNDUP((cfg->drvcfg.num_rspq_elems * BFI_LMSG_SZ),
-				  BFA_DMA_ALIGN_SZ);
+							BFA_DMA_ALIGN_SZ);
 
 	/*
 	 * Calculate CQ size
@@ -107,8 +107,8 @@
 	struct bfa_iocfc_s *iocfc = &bfa->iocfc;
 	struct bfi_iocfc_cfg_req_s cfg_req;
 	struct bfi_iocfc_cfg_s *cfg_info = iocfc->cfginfo;
-	struct bfa_iocfc_cfg_s	*cfg = &iocfc->cfg;
-	int		i;
+	struct bfa_iocfc_cfg_s  *cfg = &iocfc->cfg;
+	int             i;
 
 	bfa_assert(cfg->fwcfg.num_cqs <= BFI_IOC_MAX_CQS);
 	bfa_trc(bfa, cfg->fwcfg.num_cqs);
@@ -130,16 +130,16 @@
 	 */
 	for (i = 0; i < cfg->fwcfg.num_cqs; i++) {
 		bfa_dma_be_addr_set(cfg_info->req_cq_ba[i],
-				    iocfc->req_cq_ba[i].pa);
+				       iocfc->req_cq_ba[i].pa);
 		bfa_dma_be_addr_set(cfg_info->req_shadow_ci[i],
-				    iocfc->req_cq_shadow_ci[i].pa);
+				       iocfc->req_cq_shadow_ci[i].pa);
 		cfg_info->req_cq_elems[i] =
 			bfa_os_htons(cfg->drvcfg.num_reqq_elems);
 
 		bfa_dma_be_addr_set(cfg_info->rsp_cq_ba[i],
-				    iocfc->rsp_cq_ba[i].pa);
+				       iocfc->rsp_cq_ba[i].pa);
 		bfa_dma_be_addr_set(cfg_info->rsp_shadow_pi[i],
-				    iocfc->rsp_cq_shadow_pi[i].pa);
+				       iocfc->rsp_cq_shadow_pi[i].pa);
 		cfg_info->rsp_cq_elems[i] =
 			bfa_os_htons(cfg->drvcfg.num_rspq_elems);
 	}
@@ -148,16 +148,16 @@
 	 * dma map IOC configuration itself
 	 */
 	bfi_h2i_set(cfg_req.mh, BFI_MC_IOCFC, BFI_IOCFC_H2I_CFG_REQ,
-		    bfa_lpuid(bfa));
+			bfa_lpuid(bfa));
 	bfa_dma_be_addr_set(cfg_req.ioc_cfg_dma_addr, iocfc->cfg_info.pa);
 
 	bfa_ioc_mbox_send(&bfa->ioc, &cfg_req,
-			  sizeof(struct bfi_iocfc_cfg_req_s));
+			sizeof(struct bfi_iocfc_cfg_req_s));
 }
 
 static void
 bfa_iocfc_init_mem(struct bfa_s *bfa, void *bfad, struct bfa_iocfc_cfg_s *cfg,
-		   struct bfa_pcidev_s *pcidev)
+		    struct bfa_pcidev_s *pcidev)
 {
 	struct bfa_iocfc_s	*iocfc = &bfa->iocfc;
 
@@ -172,7 +172,6 @@
 	 */
 	if (bfa_ioc_devid(&bfa->ioc) == BFA_PCI_DEVICE_ID_CT) {
 		iocfc->hwif.hw_reginit = bfa_hwct_reginit;
-		iocfc->hwif.hw_reqq_ack = bfa_hwct_reqq_ack;
 		iocfc->hwif.hw_rspq_ack = bfa_hwct_rspq_ack;
 		iocfc->hwif.hw_msix_init = bfa_hwct_msix_init;
 		iocfc->hwif.hw_msix_install = bfa_hwct_msix_install;
@@ -181,7 +180,6 @@
 		iocfc->hwif.hw_msix_getvecs = bfa_hwct_msix_getvecs;
 	} else {
 		iocfc->hwif.hw_reginit = bfa_hwcb_reginit;
-		iocfc->hwif.hw_reqq_ack = bfa_hwcb_reqq_ack;
 		iocfc->hwif.hw_rspq_ack = bfa_hwcb_rspq_ack;
 		iocfc->hwif.hw_msix_init = bfa_hwcb_msix_init;
 		iocfc->hwif.hw_msix_install = bfa_hwcb_msix_install;
@@ -196,11 +194,11 @@
 
 static void
 bfa_iocfc_mem_claim(struct bfa_s *bfa, struct bfa_iocfc_cfg_s *cfg,
-		    struct bfa_meminfo_s *meminfo)
-{
-	u8	       *dm_kva;
-	u64	dm_pa;
-	int		i, per_reqq_sz, per_rspq_sz;
+		      struct bfa_meminfo_s *meminfo)
+{
+	u8        *dm_kva;
+	u64        dm_pa;
+	int             i, per_reqq_sz, per_rspq_sz;
 	struct bfa_iocfc_s  *iocfc = &bfa->iocfc;
 	int		dbgsz;
 
@@ -219,9 +217,9 @@
 	 * ci/pi registers
 	 */
 	per_reqq_sz = BFA_ROUNDUP((cfg->drvcfg.num_reqq_elems * BFI_LMSG_SZ),
-				  BFA_DMA_ALIGN_SZ);
+							BFA_DMA_ALIGN_SZ);
 	per_rspq_sz = BFA_ROUNDUP((cfg->drvcfg.num_rspq_elems * BFI_LMSG_SZ),
-				  BFA_DMA_ALIGN_SZ);
+							BFA_DMA_ALIGN_SZ);
 
 	for (i = 0; i < cfg->fwcfg.num_cqs; i++) {
 		iocfc->req_cq_ba[i].kva = dm_kva;
@@ -296,7 +294,7 @@
 static void
 bfa_iocfc_initdone_submod(struct bfa_s *bfa)
 {
-	int		i;
+	int             i;
 
 	for (i = 0; hal_mods[i]; i++)
 		hal_mods[i]->initdone(bfa);
@@ -308,7 +306,7 @@
 static void
 bfa_iocfc_start_submod(struct bfa_s *bfa)
 {
-	int		i;
+	int             i;
 
 	bfa->rme_process = BFA_TRUE;
 
@@ -322,7 +320,7 @@
 static void
 bfa_iocfc_disable_submod(struct bfa_s *bfa)
 {
-	int		i;
+	int             i;
 
 	for (i = 0; hal_mods[i]; i++)
 		hal_mods[i]->iocdisable(bfa);
@@ -338,10 +336,8 @@
 			bfa_cb_init(bfa->bfad, BFA_STATUS_OK);
 		else
 			bfa_cb_init(bfa->bfad, BFA_STATUS_FAILED);
-	} else {
-		if (bfa->iocfc.cfgdone)
-			bfa->iocfc.action = BFA_IOCFC_ACT_NONE;
-	}
+	} else
+		bfa->iocfc.action = BFA_IOCFC_ACT_NONE;
 }
 
 static void
@@ -352,6 +348,7 @@
 
 	if (compl)
 		complete(&bfad->comp);
+
 	else
 		bfa->iocfc.action = BFA_IOCFC_ACT_NONE;
 }
@@ -373,11 +370,11 @@
 bfa_iocfc_cfgrsp(struct bfa_s *bfa)
 {
 	struct bfa_iocfc_s		*iocfc	 = &bfa->iocfc;
-	struct bfi_iocfc_cfgrsp_s	*cfgrsp	 = iocfc->cfgrsp;
-	struct bfa_iocfc_fwcfg_s	*fwcfg	 = &cfgrsp->fwcfg;
-	struct bfi_iocfc_cfg_s		*cfginfo = iocfc->cfginfo;
-
-	fwcfg->num_cqs	      = fwcfg->num_cqs;
+	struct bfi_iocfc_cfgrsp_s	*cfgrsp  = iocfc->cfgrsp;
+	struct bfa_iocfc_fwcfg_s	*fwcfg   = &cfgrsp->fwcfg;
+	struct bfi_iocfc_cfg_s 		*cfginfo = iocfc->cfginfo;
+
+	fwcfg->num_cqs        = fwcfg->num_cqs;
 	fwcfg->num_ioim_reqs  = bfa_os_ntohs(fwcfg->num_ioim_reqs);
 	fwcfg->num_tskim_reqs = bfa_os_ntohs(fwcfg->num_tskim_reqs);
 	fwcfg->num_fcxp_reqs  = bfa_os_ntohs(fwcfg->num_fcxp_reqs);
@@ -407,21 +404,21 @@
 	struct bfi_iocfc_stats_req_s stats_req;
 
 	bfa_timer_start(bfa, &iocfc->stats_timer,
-			bfa_iocfc_stats_clr_timeout, bfa,
-			BFA_IOCFC_TOV);
+			    bfa_iocfc_stats_clr_timeout, bfa,
+			    BFA_IOCFC_TOV);
 
 	bfi_h2i_set(stats_req.mh, BFI_MC_IOCFC, BFI_IOCFC_H2I_CLEAR_STATS_REQ,
-		    bfa_lpuid(bfa));
+		bfa_lpuid(bfa));
 	bfa_ioc_mbox_send(&bfa->ioc, &stats_req,
-			  sizeof(struct bfi_iocfc_stats_req_s));
+		sizeof(struct bfi_iocfc_stats_req_s));
 }
 
 static void
 bfa_iocfc_stats_swap(struct bfa_fw_stats_s *d, struct bfa_fw_stats_s *s)
 {
-	u32 *dip = (u32 *) d;
-	u32 *sip = (u32 *) s;
-	int i;
+	u32       *dip = (u32 *) d;
+	u32       *sip = (u32 *) s;
+	int             i;
 
 	for (i = 0; i < (sizeof(struct bfa_fw_stats_s) / sizeof(u32)); i++)
 		dip[i] = bfa_os_ntohl(sip[i]);
@@ -463,9 +460,9 @@
 	if (complete) {
 		if (iocfc->stats_status == BFA_STATUS_OK) {
 			bfa_os_memset(iocfc->stats_ret, 0,
-				      sizeof(*iocfc->stats_ret));
+				sizeof(*iocfc->stats_ret));
 			bfa_iocfc_stats_swap(&iocfc->stats_ret->fw_stats,
-					     iocfc->fw_stats);
+				iocfc->fw_stats);
 		}
 		iocfc->stats_cbfn(iocfc->stats_cbarg, iocfc->stats_status);
 	} else {
@@ -493,18 +490,18 @@
 	struct bfi_iocfc_stats_req_s stats_req;
 
 	bfa_timer_start(bfa, &iocfc->stats_timer,
-			bfa_iocfc_stats_timeout, bfa, BFA_IOCFC_TOV);
+			    bfa_iocfc_stats_timeout, bfa, BFA_IOCFC_TOV);
 
 	bfi_h2i_set(stats_req.mh, BFI_MC_IOCFC, BFI_IOCFC_H2I_GET_STATS_REQ,
-		    bfa_lpuid(bfa));
+			bfa_lpuid(bfa));
 	bfa_ioc_mbox_send(&bfa->ioc, &stats_req,
-			  sizeof(struct bfi_iocfc_stats_req_s));
+		sizeof(struct bfi_iocfc_stats_req_s));
 }
 
 void
 bfa_iocfc_reset_queues(struct bfa_s *bfa)
 {
-	int		q;
+	int             q;
 
 	for (q = 0; q < BFI_IOC_MAX_CQS; q++) {
 		bfa_reqq_ci(bfa, q) = 0;
@@ -596,7 +593,7 @@
  */
 void
 bfa_iocfc_meminfo(struct bfa_iocfc_cfg_s *cfg, u32 *km_len,
-		  u32 *dm_len)
+		u32 *dm_len)
 {
 	/* dma memory for IOC */
 	*dm_len += bfa_ioc_meminfo();
@@ -611,9 +608,9 @@
  */
 void
 bfa_iocfc_attach(struct bfa_s *bfa, void *bfad, struct bfa_iocfc_cfg_s *cfg,
-		 struct bfa_meminfo_s *meminfo, struct bfa_pcidev_s *pcidev)
-{
-	int		i;
+		   struct bfa_meminfo_s *meminfo, struct bfa_pcidev_s *pcidev)
+{
+	int             i;
 
 	bfa_iocfc_cbfn.enable_cbfn = bfa_iocfc_enable_cbfn;
 	bfa_iocfc_cbfn.disable_cbfn = bfa_iocfc_disable_cbfn;
@@ -621,16 +618,15 @@
 	bfa_iocfc_cbfn.reset_cbfn = bfa_iocfc_reset_cbfn;
 
 	bfa_ioc_attach(&bfa->ioc, bfa, &bfa_iocfc_cbfn, &bfa->timer_mod,
-		       bfa->trcmod, bfa->aen, bfa->logm);
+		bfa->trcmod, bfa->aen, bfa->logm);
+	bfa_ioc_pci_init(&bfa->ioc, pcidev, BFI_MC_IOCFC);
+	bfa_ioc_mbox_register(&bfa->ioc, bfa_mbox_isrs);
 
 	/**
 	 * Choose FC (ssid: 0x1C) v/s FCoE (ssid: 0x14) mode.
 	 */
 	if (0)
 		bfa_ioc_set_fcmode(&bfa->ioc);
-
-	bfa_ioc_pci_init(&bfa->ioc, pcidev, BFI_MC_IOCFC);
-	bfa_ioc_mbox_register(&bfa->ioc, bfa_mbox_isrs);
 
 	bfa_iocfc_init_mem(bfa, bfad, cfg, pcidev);
 	bfa_iocfc_mem_claim(bfa, cfg, meminfo);
@@ -658,6 +654,7 @@
 {
 	bfa->iocfc.action = BFA_IOCFC_ACT_INIT;
 	bfa_ioc_enable(&bfa->ioc);
+	bfa_msix_install(bfa);
 }
 
 /**
@@ -701,27 +698,27 @@
 		break;
 
 	case BFI_IOCFC_I2H_GET_STATS_RSP:
-		if (iocfc->stats_busy == BFA_FALSE ||
-		    iocfc->stats_status == BFA_STATUS_ETIMER)
+		if (iocfc->stats_busy == BFA_FALSE
+		    || iocfc->stats_status == BFA_STATUS_ETIMER)
 			break;
 
 		bfa_timer_stop(&iocfc->stats_timer);
 		iocfc->stats_status = BFA_STATUS_OK;
 		bfa_cb_queue(bfa, &iocfc->stats_hcb_qe, bfa_iocfc_stats_cb,
-			     bfa);
+			      bfa);
 		break;
 	case BFI_IOCFC_I2H_CLEAR_STATS_RSP:
 		/*
 		 * check for timer pop before processing the rsp
 		 */
-		if (iocfc->stats_busy == BFA_FALSE ||
-		    iocfc->stats_status == BFA_STATUS_ETIMER)
+		if (iocfc->stats_busy == BFA_FALSE
+		    || iocfc->stats_status == BFA_STATUS_ETIMER)
 			break;
 
 		bfa_timer_stop(&iocfc->stats_timer);
 		iocfc->stats_status = BFA_STATUS_OK;
 		bfa_cb_queue(bfa, &iocfc->stats_hcb_qe,
-			     bfa_iocfc_stats_clr_cb, bfa);
+			      bfa_iocfc_stats_clr_cb, bfa);
 		break;
 	case BFI_IOCFC_I2H_UPDATEQ_RSP:
 		iocfc->updateq_cbfn(iocfc->updateq_cbarg, BFA_STATUS_OK);
@@ -768,7 +765,7 @@
 		return BFA_STATUS_DEVBUSY;
 
 	bfi_h2i_set(m->mh, BFI_MC_IOCFC, BFI_IOCFC_H2I_SET_INTR_REQ,
-		    bfa_lpuid(bfa));
+			bfa_lpuid(bfa));
 	m->coalesce = attr->coalesce;
 	m->delay    = bfa_os_htons(attr->delay);
 	m->latency  = bfa_os_htons(attr->latency);
@@ -783,7 +780,7 @@
 void
 bfa_iocfc_set_snsbase(struct bfa_s *bfa, u64 snsbase_pa)
 {
-	struct bfa_iocfc_s	*iocfc = &bfa->iocfc;
+	struct bfa_iocfc_s      *iocfc = &bfa->iocfc;
 
 	iocfc->cfginfo->sense_buf_len = (BFI_IOIM_SNSLEN - 1);
 	bfa_dma_be_addr_set(iocfc->cfginfo->ioim_snsbase, snsbase_pa);
@@ -791,21 +788,13 @@
 
 bfa_status_t
 bfa_iocfc_get_stats(struct bfa_s *bfa, struct bfa_iocfc_stats_s *stats,
-		    bfa_cb_ioc_t cbfn, void *cbarg)
+		      bfa_cb_ioc_t cbfn, void *cbarg)
 {
 	struct bfa_iocfc_s	*iocfc = &bfa->iocfc;
 
 	if (iocfc->stats_busy) {
 		bfa_trc(bfa, iocfc->stats_busy);
 		return BFA_STATUS_DEVBUSY;
-<<<<<<< HEAD
-	}
-
-	if (!bfa_iocfc_is_operational(bfa)) {
-		bfa_trc(bfa, 0);
-		return BFA_STATUS_IOC_NON_OP;
-=======
->>>>>>> 92dcffb9
 	}
 
 	iocfc->stats_busy = BFA_TRUE;
@@ -826,14 +815,6 @@
 	if (iocfc->stats_busy) {
 		bfa_trc(bfa, iocfc->stats_busy);
 		return BFA_STATUS_DEVBUSY;
-<<<<<<< HEAD
-	}
-
-	if (!bfa_iocfc_is_operational(bfa)) {
-		bfa_trc(bfa, 0);
-		return BFA_STATUS_IOC_NON_OP;
-=======
->>>>>>> 92dcffb9
 	}
 
 	iocfc->stats_busy = BFA_TRUE;
@@ -880,7 +861,7 @@
 bfa_iocfc_get_bootwwns(struct bfa_s *bfa, u8 *nwwns, wwn_t **wwns)
 {
 	struct bfa_iocfc_s		*iocfc	 = &bfa->iocfc;
-	struct bfi_iocfc_cfgrsp_s	*cfgrsp	 = iocfc->cfgrsp;
+	struct bfi_iocfc_cfgrsp_s	*cfgrsp  = iocfc->cfgrsp;
 
 	*nwwns = cfgrsp->bootwwns.nwwns;
 	*wwns = cfgrsp->bootwwns.wwn;
