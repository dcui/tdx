/*
 * PMC-Sierra SPCv/ve 8088/8089 SAS/SATA based host adapters driver
 *
 * Copyright (c) 2008-2009 PMC-Sierra, Inc.,
 * All rights reserved.
 *
 * Redistribution and use in source and binary forms, with or without
 * modification, are permitted provided that the following conditions
 * are met:
 * 1. Redistributions of source code must retain the above copyright
 * notice, this list of conditions, and the following disclaimer,
 * without modification.
 * 2. Redistributions in binary form must reproduce at minimum a disclaimer
 * substantially similar to the "NO WARRANTY" disclaimer below
 * ("Disclaimer") and any redistribution must be conditioned upon
 * including a substantially similar Disclaimer requirement for further
 * binary redistribution.
 * 3. Neither the names of the above-listed copyright holders nor the names
 * of any contributors may be used to endorse or promote products derived
 * from this software without specific prior written permission.
 *
 * Alternatively, this software may be distributed under the terms of the
 * GNU General Public License ("GPL") version 2 as published by the Free
 * Software Foundation.
 *
 * NO WARRANTY
 * THIS SOFTWARE IS PROVIDED BY THE COPYRIGHT HOLDERS AND CONTRIBUTORS
 * "AS IS" AND ANY EXPRESS OR IMPLIED WARRANTIES, INCLUDING, BUT NOT
 * LIMITED TO, THE IMPLIED WARRANTIES OF MERCHANTIBILITY AND FITNESS FOR
 * A PARTICULAR PURPOSE ARE DISCLAIMED. IN NO EVENT SHALL THE COPYRIGHT
 * HOLDERS OR CONTRIBUTORS BE LIABLE FOR SPECIAL, EXEMPLARY, OR CONSEQUENTIAL
 * DAMAGES (INCLUDING, BUT NOT LIMITED TO, PROCUREMENT OF SUBSTITUTE GOODS
 * OR SERVICES; LOSS OF USE, DATA, OR PROFITS; OR BUSINESS INTERRUPTION)
 * HOWEVER CAUSED AND ON ANY THEORY OF LIABILITY, WHETHER IN CONTRACT,
 * STRICT LIABILITY, OR TORT (INCLUDING NEGLIGENCE OR OTHERWISE) ARISING
 * IN ANY WAY OUT OF THE USE OF THIS SOFTWARE, EVEN IF ADVISED OF THE
 * POSSIBILITY OF SUCH DAMAGES.
 *
 */
 #include <linux/slab.h>
 #include "pm8001_sas.h"
 #include "pm80xx_hwi.h"
 #include "pm8001_chips.h"
 #include "pm8001_ctl.h"
#include "pm80xx_tracepoints.h"

#define SMP_DIRECT 1
#define SMP_INDIRECT 2


int pm80xx_bar4_shift(struct pm8001_hba_info *pm8001_ha, u32 shift_value)
{
	u32 reg_val;
	unsigned long start;
	pm8001_cw32(pm8001_ha, 0, MEMBASE_II_SHIFT_REGISTER, shift_value);
	/* confirm the setting is written */
	start = jiffies + HZ; /* 1 sec */
	do {
		reg_val = pm8001_cr32(pm8001_ha, 0, MEMBASE_II_SHIFT_REGISTER);
	} while ((reg_val != shift_value) && time_before(jiffies, start));
	if (reg_val != shift_value) {
		pm8001_dbg(pm8001_ha, FAIL, "TIMEOUT:MEMBASE_II_SHIFT_REGISTER = 0x%x\n",
			   reg_val);
		return -1;
	}
	return 0;
}

static void pm80xx_pci_mem_copy(struct pm8001_hba_info  *pm8001_ha, u32 soffset,
				__le32 *destination,
				u32 dw_count, u32 bus_base_number)
{
	u32 index, value, offset;

	for (index = 0; index < dw_count; index += 4, destination++) {
		offset = (soffset + index);
		if (offset < (64 * 1024)) {
			value = pm8001_cr32(pm8001_ha, bus_base_number, offset);
			*destination = cpu_to_le32(value);
		}
	}
	return;
}

ssize_t pm80xx_get_fatal_dump(struct device *cdev,
	struct device_attribute *attr, char *buf)
{
	struct Scsi_Host *shost = class_to_shost(cdev);
	struct sas_ha_struct *sha = SHOST_TO_SAS_HA(shost);
	struct pm8001_hba_info *pm8001_ha = sha->lldd_ha;
	void __iomem *fatal_table_address = pm8001_ha->fatal_tbl_addr;
	u32 accum_len, reg_val, index, *temp;
	u32 status = 1;
	unsigned long start;
	u8 *direct_data;
	char *fatal_error_data = buf;
	u32 length_to_read;
	u32 offset;

	pm8001_ha->forensic_info.data_buf.direct_data = buf;
	if (pm8001_ha->chip_id == chip_8001) {
		pm8001_ha->forensic_info.data_buf.direct_data +=
			sprintf(pm8001_ha->forensic_info.data_buf.direct_data,
			"Not supported for SPC controller");
		return (char *)pm8001_ha->forensic_info.data_buf.direct_data -
			(char *)buf;
	}
	/* initialize variables for very first call from host application */
	if (pm8001_ha->forensic_info.data_buf.direct_offset == 0) {
		pm8001_dbg(pm8001_ha, IO,
			   "forensic_info TYPE_NON_FATAL..............\n");
		direct_data = (u8 *)fatal_error_data;
		pm8001_ha->forensic_info.data_type = TYPE_NON_FATAL;
		pm8001_ha->forensic_info.data_buf.direct_len = SYSFS_OFFSET;
		pm8001_ha->forensic_info.data_buf.direct_offset = 0;
		pm8001_ha->forensic_info.data_buf.read_len = 0;
		pm8001_ha->forensic_preserved_accumulated_transfer = 0;

		/* Write signature to fatal dump table */
		pm8001_mw32(fatal_table_address,
				MPI_FATAL_EDUMP_TABLE_SIGNATURE, 0x1234abcd);

		pm8001_ha->forensic_info.data_buf.direct_data = direct_data;
		pm8001_dbg(pm8001_ha, IO, "ossaHwCB: status1 %d\n", status);
		pm8001_dbg(pm8001_ha, IO, "ossaHwCB: read_len 0x%x\n",
			   pm8001_ha->forensic_info.data_buf.read_len);
		pm8001_dbg(pm8001_ha, IO, "ossaHwCB: direct_len 0x%x\n",
			   pm8001_ha->forensic_info.data_buf.direct_len);
		pm8001_dbg(pm8001_ha, IO, "ossaHwCB: direct_offset 0x%x\n",
			   pm8001_ha->forensic_info.data_buf.direct_offset);
	}
	if (pm8001_ha->forensic_info.data_buf.direct_offset == 0) {
		/* start to get data */
		/* Program the MEMBASE II Shifting Register with 0x00.*/
		pm8001_cw32(pm8001_ha, 0, MEMBASE_II_SHIFT_REGISTER,
				pm8001_ha->fatal_forensic_shift_offset);
		pm8001_ha->forensic_last_offset = 0;
		pm8001_ha->forensic_fatal_step = 0;
		pm8001_ha->fatal_bar_loc = 0;
	}

	/* Read until accum_len is retrieved */
	accum_len = pm8001_mr32(fatal_table_address,
				MPI_FATAL_EDUMP_TABLE_ACCUM_LEN);
	/* Determine length of data between previously stored transfer length
	 * and current accumulated transfer length
	 */
	length_to_read =
		accum_len - pm8001_ha->forensic_preserved_accumulated_transfer;
	pm8001_dbg(pm8001_ha, IO, "get_fatal_spcv: accum_len 0x%x\n",
		   accum_len);
	pm8001_dbg(pm8001_ha, IO, "get_fatal_spcv: length_to_read 0x%x\n",
		   length_to_read);
	pm8001_dbg(pm8001_ha, IO, "get_fatal_spcv: last_offset 0x%x\n",
		   pm8001_ha->forensic_last_offset);
	pm8001_dbg(pm8001_ha, IO, "get_fatal_spcv: read_len 0x%x\n",
		   pm8001_ha->forensic_info.data_buf.read_len);
	pm8001_dbg(pm8001_ha, IO, "get_fatal_spcv:: direct_len 0x%x\n",
		   pm8001_ha->forensic_info.data_buf.direct_len);
	pm8001_dbg(pm8001_ha, IO, "get_fatal_spcv:: direct_offset 0x%x\n",
		   pm8001_ha->forensic_info.data_buf.direct_offset);

	/* If accumulated length failed to read correctly fail the attempt.*/
	if (accum_len == 0xFFFFFFFF) {
		pm8001_dbg(pm8001_ha, IO,
			   "Possible PCI issue 0x%x not expected\n",
			   accum_len);
		return status;
	}
	/* If accumulated length is zero fail the attempt */
	if (accum_len == 0) {
		pm8001_ha->forensic_info.data_buf.direct_data +=
			sprintf(pm8001_ha->forensic_info.data_buf.direct_data,
			"%08x ", 0xFFFFFFFF);
		return (char *)pm8001_ha->forensic_info.data_buf.direct_data -
			(char *)buf;
	}
	/* Accumulated length is good so start capturing the first data */
	temp = (u32 *)pm8001_ha->memoryMap.region[FORENSIC_MEM].virt_ptr;
	if (pm8001_ha->forensic_fatal_step == 0) {
moreData:
		/* If data to read is less than SYSFS_OFFSET then reduce the
		 * length of dataLen
		 */
		if (pm8001_ha->forensic_last_offset + SYSFS_OFFSET
				> length_to_read) {
			pm8001_ha->forensic_info.data_buf.direct_len =
				length_to_read -
				pm8001_ha->forensic_last_offset;
		} else {
			pm8001_ha->forensic_info.data_buf.direct_len =
				SYSFS_OFFSET;
		}
		if (pm8001_ha->forensic_info.data_buf.direct_data) {
			/* Data is in bar, copy to host memory */
			pm80xx_pci_mem_copy(pm8001_ha,
			pm8001_ha->fatal_bar_loc,
			pm8001_ha->memoryMap.region[FORENSIC_MEM].virt_ptr,
			pm8001_ha->forensic_info.data_buf.direct_len, 1);
		}
		pm8001_ha->fatal_bar_loc +=
			pm8001_ha->forensic_info.data_buf.direct_len;
		pm8001_ha->forensic_info.data_buf.direct_offset +=
			pm8001_ha->forensic_info.data_buf.direct_len;
		pm8001_ha->forensic_last_offset	+=
			pm8001_ha->forensic_info.data_buf.direct_len;
		pm8001_ha->forensic_info.data_buf.read_len =
			pm8001_ha->forensic_info.data_buf.direct_len;

		if (pm8001_ha->forensic_last_offset  >= length_to_read) {
			pm8001_ha->forensic_info.data_buf.direct_data +=
			sprintf(pm8001_ha->forensic_info.data_buf.direct_data,
				"%08x ", 3);
			for (index = 0; index <
				(pm8001_ha->forensic_info.data_buf.direct_len
				 / 4); index++) {
				pm8001_ha->forensic_info.data_buf.direct_data +=
				sprintf(
				pm8001_ha->forensic_info.data_buf.direct_data,
				"%08x ", *(temp + index));
			}

			pm8001_ha->fatal_bar_loc = 0;
			pm8001_ha->forensic_fatal_step = 1;
			pm8001_ha->fatal_forensic_shift_offset = 0;
			pm8001_ha->forensic_last_offset	= 0;
			status = 0;
			offset = (int)
			((char *)pm8001_ha->forensic_info.data_buf.direct_data
			- (char *)buf);
			pm8001_dbg(pm8001_ha, IO,
				   "get_fatal_spcv:return1 0x%x\n", offset);
			return (char *)pm8001_ha->
				forensic_info.data_buf.direct_data -
				(char *)buf;
		}
		if (pm8001_ha->fatal_bar_loc < (64 * 1024)) {
			pm8001_ha->forensic_info.data_buf.direct_data +=
				sprintf(pm8001_ha->
					forensic_info.data_buf.direct_data,
					"%08x ", 2);
			for (index = 0; index <
				(pm8001_ha->forensic_info.data_buf.direct_len
				 / 4); index++) {
				pm8001_ha->forensic_info.data_buf.direct_data
					+= sprintf(pm8001_ha->
					forensic_info.data_buf.direct_data,
					"%08x ", *(temp + index));
			}
			status = 0;
			offset = (int)
			((char *)pm8001_ha->forensic_info.data_buf.direct_data
			- (char *)buf);
			pm8001_dbg(pm8001_ha, IO,
				   "get_fatal_spcv:return2 0x%x\n", offset);
			return (char *)pm8001_ha->
				forensic_info.data_buf.direct_data -
				(char *)buf;
		}

		/* Increment the MEMBASE II Shifting Register value by 0x100.*/
		pm8001_ha->forensic_info.data_buf.direct_data +=
			sprintf(pm8001_ha->forensic_info.data_buf.direct_data,
				"%08x ", 2);
		for (index = 0; index <
			(pm8001_ha->forensic_info.data_buf.direct_len
			 / 4) ; index++) {
			pm8001_ha->forensic_info.data_buf.direct_data +=
				sprintf(pm8001_ha->
				forensic_info.data_buf.direct_data,
				"%08x ", *(temp + index));
		}
		pm8001_ha->fatal_forensic_shift_offset += 0x100;
		pm8001_cw32(pm8001_ha, 0, MEMBASE_II_SHIFT_REGISTER,
			pm8001_ha->fatal_forensic_shift_offset);
		pm8001_ha->fatal_bar_loc = 0;
		status = 0;
		offset = (int)
			((char *)pm8001_ha->forensic_info.data_buf.direct_data
			- (char *)buf);
		pm8001_dbg(pm8001_ha, IO, "get_fatal_spcv: return3 0x%x\n",
			   offset);
		return (char *)pm8001_ha->forensic_info.data_buf.direct_data -
			(char *)buf;
	}
	if (pm8001_ha->forensic_fatal_step == 1) {
		/* store previous accumulated length before triggering next
		 * accumulated length update
		 */
		pm8001_ha->forensic_preserved_accumulated_transfer =
			pm8001_mr32(fatal_table_address,
			MPI_FATAL_EDUMP_TABLE_ACCUM_LEN);

		/* continue capturing the fatal log until Dump status is 0x3 */
		if (pm8001_mr32(fatal_table_address,
			MPI_FATAL_EDUMP_TABLE_STATUS) <
			MPI_FATAL_EDUMP_TABLE_STAT_NF_SUCCESS_DONE) {

			/* reset fddstat bit by writing to zero*/
			pm8001_mw32(fatal_table_address,
					MPI_FATAL_EDUMP_TABLE_STATUS, 0x0);

			/* set dump control value to '1' so that new data will
			 * be transferred to shared memory
			 */
			pm8001_mw32(fatal_table_address,
				MPI_FATAL_EDUMP_TABLE_HANDSHAKE,
				MPI_FATAL_EDUMP_HANDSHAKE_RDY);

			/*Poll FDDHSHK  until clear */
			start = jiffies + (2 * HZ); /* 2 sec */

			do {
				reg_val = pm8001_mr32(fatal_table_address,
					MPI_FATAL_EDUMP_TABLE_HANDSHAKE);
			} while ((reg_val) && time_before(jiffies, start));

			if (reg_val != 0) {
				pm8001_dbg(pm8001_ha, FAIL,
					   "TIMEOUT:MPI_FATAL_EDUMP_TABLE_HDSHAKE 0x%x\n",
					   reg_val);
			       /* Fail the dump if a timeout occurs */
				pm8001_ha->forensic_info.data_buf.direct_data +=
				sprintf(
				pm8001_ha->forensic_info.data_buf.direct_data,
				"%08x ", 0xFFFFFFFF);
				return((char *)
				pm8001_ha->forensic_info.data_buf.direct_data
				- (char *)buf);
			}
			/* Poll status register until set to 2 or
			 * 3 for up to 2 seconds
			 */
			start = jiffies + (2 * HZ); /* 2 sec */

			do {
				reg_val = pm8001_mr32(fatal_table_address,
					MPI_FATAL_EDUMP_TABLE_STATUS);
			} while (((reg_val != 2) && (reg_val != 3)) &&
					time_before(jiffies, start));

			if (reg_val < 2) {
				pm8001_dbg(pm8001_ha, FAIL,
					   "TIMEOUT:MPI_FATAL_EDUMP_TABLE_STATUS = 0x%x\n",
					   reg_val);
				/* Fail the dump if a timeout occurs */
				pm8001_ha->forensic_info.data_buf.direct_data +=
				sprintf(
				pm8001_ha->forensic_info.data_buf.direct_data,
				"%08x ", 0xFFFFFFFF);
				return((char *)pm8001_ha->forensic_info.data_buf.direct_data -
						(char *)buf);
			}
	/* reset fatal_forensic_shift_offset back to zero and reset MEMBASE 2 register to zero */
			pm8001_ha->fatal_forensic_shift_offset = 0; /* location in 64k region */
			pm8001_cw32(pm8001_ha, 0,
					MEMBASE_II_SHIFT_REGISTER,
					pm8001_ha->fatal_forensic_shift_offset);
		}
		/* Read the next block of the debug data.*/
		length_to_read = pm8001_mr32(fatal_table_address,
		MPI_FATAL_EDUMP_TABLE_ACCUM_LEN) -
		pm8001_ha->forensic_preserved_accumulated_transfer;
		if (length_to_read != 0x0) {
			pm8001_ha->forensic_fatal_step = 0;
			goto moreData;
		} else {
			pm8001_ha->forensic_info.data_buf.direct_data +=
			sprintf(pm8001_ha->forensic_info.data_buf.direct_data,
				"%08x ", 4);
			pm8001_ha->forensic_info.data_buf.read_len = 0xFFFFFFFF;
			pm8001_ha->forensic_info.data_buf.direct_len =  0;
			pm8001_ha->forensic_info.data_buf.direct_offset = 0;
			pm8001_ha->forensic_info.data_buf.read_len = 0;
		}
	}
	offset = (int)((char *)pm8001_ha->forensic_info.data_buf.direct_data
			- (char *)buf);
	pm8001_dbg(pm8001_ha, IO, "get_fatal_spcv: return4 0x%x\n", offset);
	return ((char *)pm8001_ha->forensic_info.data_buf.direct_data -
		(char *)buf);
}

/* pm80xx_get_non_fatal_dump - dump the nonfatal data from the dma
 * location by the firmware.
 */
ssize_t pm80xx_get_non_fatal_dump(struct device *cdev,
	struct device_attribute *attr, char *buf)
{
	struct Scsi_Host *shost = class_to_shost(cdev);
	struct sas_ha_struct *sha = SHOST_TO_SAS_HA(shost);
	struct pm8001_hba_info *pm8001_ha = sha->lldd_ha;
	void __iomem *nonfatal_table_address = pm8001_ha->fatal_tbl_addr;
	u32 accum_len = 0;
	u32 total_len = 0;
	u32 reg_val = 0;
	u32 *temp = NULL;
	u32 index = 0;
	u32 output_length;
	unsigned long start = 0;
	char *buf_copy = buf;

	temp = (u32 *)pm8001_ha->memoryMap.region[FORENSIC_MEM].virt_ptr;
	if (++pm8001_ha->non_fatal_count == 1) {
		if (pm8001_ha->chip_id == chip_8001) {
			snprintf(pm8001_ha->forensic_info.data_buf.direct_data,
				PAGE_SIZE, "Not supported for SPC controller");
			return 0;
		}
		pm8001_dbg(pm8001_ha, IO, "forensic_info TYPE_NON_FATAL...\n");
		/*
		 * Step 1: Write the host buffer parameters in the MPI Fatal and
		 * Non-Fatal Error Dump Capture Table.This is the buffer
		 * where debug data will be DMAed to.
		 */
		pm8001_mw32(nonfatal_table_address,
		MPI_FATAL_EDUMP_TABLE_LO_OFFSET,
		pm8001_ha->memoryMap.region[FORENSIC_MEM].phys_addr_lo);

		pm8001_mw32(nonfatal_table_address,
		MPI_FATAL_EDUMP_TABLE_HI_OFFSET,
		pm8001_ha->memoryMap.region[FORENSIC_MEM].phys_addr_hi);

		pm8001_mw32(nonfatal_table_address,
		MPI_FATAL_EDUMP_TABLE_LENGTH, SYSFS_OFFSET);

		/* Optionally, set the DUMPCTRL bit to 1 if the host
		 * keeps sending active I/Os while capturing the non-fatal
		 * debug data. Otherwise, leave this bit set to zero
		 */
		pm8001_mw32(nonfatal_table_address,
		MPI_FATAL_EDUMP_TABLE_HANDSHAKE, MPI_FATAL_EDUMP_HANDSHAKE_RDY);

		/*
		 * Step 2: Clear Accumulative Length of Debug Data Transferred
		 * [ACCDDLEN] field in the MPI Fatal and Non-Fatal Error Dump
		 * Capture Table to zero.
		 */
		pm8001_mw32(nonfatal_table_address,
				MPI_FATAL_EDUMP_TABLE_ACCUM_LEN, 0);

		/* initiallize previous accumulated length to 0 */
		pm8001_ha->forensic_preserved_accumulated_transfer = 0;
		pm8001_ha->non_fatal_read_length = 0;
	}

	total_len = pm8001_mr32(nonfatal_table_address,
			MPI_FATAL_EDUMP_TABLE_TOTAL_LEN);
	/*
	 * Step 3:Clear Fatal/Non-Fatal Debug Data Transfer Status [FDDTSTAT]
	 * field and then request that the SPCv controller transfer the debug
	 * data by setting bit 7 of the Inbound Doorbell Set Register.
	 */
	pm8001_mw32(nonfatal_table_address, MPI_FATAL_EDUMP_TABLE_STATUS, 0);
	pm8001_cw32(pm8001_ha, 0, MSGU_IBDB_SET,
			SPCv_MSGU_CFG_TABLE_NONFATAL_DUMP);

	/*
	 * Step 4.1: Read back the Inbound Doorbell Set Register (by polling for
	 * 2 seconds) until register bit 7 is cleared.
	 * This step only indicates the request is accepted by the controller.
	 */
	start = jiffies + (2 * HZ); /* 2 sec */
	do {
		reg_val = pm8001_cr32(pm8001_ha, 0, MSGU_IBDB_SET) &
			SPCv_MSGU_CFG_TABLE_NONFATAL_DUMP;
	} while ((reg_val != 0) && time_before(jiffies, start));

	/* Step 4.2: To check the completion of the transfer, poll the Fatal/Non
	 * Fatal Debug Data Transfer Status [FDDTSTAT] field for 2 seconds in
	 * the MPI Fatal and Non-Fatal Error Dump Capture Table.
	 */
	start = jiffies + (2 * HZ); /* 2 sec */
	do {
		reg_val = pm8001_mr32(nonfatal_table_address,
				MPI_FATAL_EDUMP_TABLE_STATUS);
	} while ((!reg_val) && time_before(jiffies, start));

	if ((reg_val == 0x00) ||
		(reg_val == MPI_FATAL_EDUMP_TABLE_STAT_DMA_FAILED) ||
		(reg_val > MPI_FATAL_EDUMP_TABLE_STAT_NF_SUCCESS_DONE)) {
		pm8001_ha->non_fatal_read_length = 0;
		buf_copy += snprintf(buf_copy, PAGE_SIZE, "%08x ", 0xFFFFFFFF);
		pm8001_ha->non_fatal_count = 0;
		return (buf_copy - buf);
	} else if (reg_val ==
			MPI_FATAL_EDUMP_TABLE_STAT_NF_SUCCESS_MORE_DATA) {
		buf_copy += snprintf(buf_copy, PAGE_SIZE, "%08x ", 2);
	} else if ((reg_val == MPI_FATAL_EDUMP_TABLE_STAT_NF_SUCCESS_DONE) ||
		(pm8001_ha->non_fatal_read_length >= total_len)) {
		pm8001_ha->non_fatal_read_length = 0;
		buf_copy += snprintf(buf_copy, PAGE_SIZE, "%08x ", 4);
		pm8001_ha->non_fatal_count = 0;
	}
	accum_len = pm8001_mr32(nonfatal_table_address,
			MPI_FATAL_EDUMP_TABLE_ACCUM_LEN);
	output_length = accum_len -
		pm8001_ha->forensic_preserved_accumulated_transfer;

	for (index = 0; index < output_length/4; index++)
		buf_copy += snprintf(buf_copy, PAGE_SIZE,
				"%08x ", *(temp+index));

	pm8001_ha->non_fatal_read_length += output_length;

	/* store current accumulated length to use in next iteration as
	 * the previous accumulated length
	 */
	pm8001_ha->forensic_preserved_accumulated_transfer = accum_len;
	return (buf_copy - buf);
}

/**
 * read_main_config_table - read the configure table and save it.
 * @pm8001_ha: our hba card information
 */
static void read_main_config_table(struct pm8001_hba_info *pm8001_ha)
{
	void __iomem *address = pm8001_ha->main_cfg_tbl_addr;

	pm8001_ha->main_cfg_tbl.pm80xx_tbl.signature	=
		pm8001_mr32(address, MAIN_SIGNATURE_OFFSET);
	pm8001_ha->main_cfg_tbl.pm80xx_tbl.interface_rev =
		pm8001_mr32(address, MAIN_INTERFACE_REVISION);
	pm8001_ha->main_cfg_tbl.pm80xx_tbl.firmware_rev	=
		pm8001_mr32(address, MAIN_FW_REVISION);
	pm8001_ha->main_cfg_tbl.pm80xx_tbl.max_out_io	=
		pm8001_mr32(address, MAIN_MAX_OUTSTANDING_IO_OFFSET);
	pm8001_ha->main_cfg_tbl.pm80xx_tbl.max_sgl	=
		pm8001_mr32(address, MAIN_MAX_SGL_OFFSET);
	pm8001_ha->main_cfg_tbl.pm80xx_tbl.ctrl_cap_flag =
		pm8001_mr32(address, MAIN_CNTRL_CAP_OFFSET);
	pm8001_ha->main_cfg_tbl.pm80xx_tbl.gst_offset	=
		pm8001_mr32(address, MAIN_GST_OFFSET);
	pm8001_ha->main_cfg_tbl.pm80xx_tbl.inbound_queue_offset =
		pm8001_mr32(address, MAIN_IBQ_OFFSET);
	pm8001_ha->main_cfg_tbl.pm80xx_tbl.outbound_queue_offset =
		pm8001_mr32(address, MAIN_OBQ_OFFSET);

	/* read Error Dump Offset and Length */
	pm8001_ha->main_cfg_tbl.pm80xx_tbl.fatal_err_dump_offset0 =
		pm8001_mr32(address, MAIN_FATAL_ERROR_RDUMP0_OFFSET);
	pm8001_ha->main_cfg_tbl.pm80xx_tbl.fatal_err_dump_length0 =
		pm8001_mr32(address, MAIN_FATAL_ERROR_RDUMP0_LENGTH);
	pm8001_ha->main_cfg_tbl.pm80xx_tbl.fatal_err_dump_offset1 =
		pm8001_mr32(address, MAIN_FATAL_ERROR_RDUMP1_OFFSET);
	pm8001_ha->main_cfg_tbl.pm80xx_tbl.fatal_err_dump_length1 =
		pm8001_mr32(address, MAIN_FATAL_ERROR_RDUMP1_LENGTH);

	/* read GPIO LED settings from the configuration table */
	pm8001_ha->main_cfg_tbl.pm80xx_tbl.gpio_led_mapping =
		pm8001_mr32(address, MAIN_GPIO_LED_FLAGS_OFFSET);

	/* read analog Setting offset from the configuration table */
	pm8001_ha->main_cfg_tbl.pm80xx_tbl.analog_setup_table_offset =
		pm8001_mr32(address, MAIN_ANALOG_SETUP_OFFSET);

	pm8001_ha->main_cfg_tbl.pm80xx_tbl.int_vec_table_offset =
		pm8001_mr32(address, MAIN_INT_VECTOR_TABLE_OFFSET);
	pm8001_ha->main_cfg_tbl.pm80xx_tbl.phy_attr_table_offset =
		pm8001_mr32(address, MAIN_SAS_PHY_ATTR_TABLE_OFFSET);
	/* read port recover and reset timeout */
	pm8001_ha->main_cfg_tbl.pm80xx_tbl.port_recovery_timer =
		pm8001_mr32(address, MAIN_PORT_RECOVERY_TIMER);
	/* read ILA and inactive firmware version */
	pm8001_ha->main_cfg_tbl.pm80xx_tbl.ila_version =
		pm8001_mr32(address, MAIN_MPI_ILA_RELEASE_TYPE);
	pm8001_ha->main_cfg_tbl.pm80xx_tbl.inc_fw_version =
		pm8001_mr32(address, MAIN_MPI_INACTIVE_FW_VERSION);

	pm8001_dbg(pm8001_ha, DEV,
		   "Main cfg table: sign:%x interface rev:%x fw_rev:%x\n",
		   pm8001_ha->main_cfg_tbl.pm80xx_tbl.signature,
		   pm8001_ha->main_cfg_tbl.pm80xx_tbl.interface_rev,
		   pm8001_ha->main_cfg_tbl.pm80xx_tbl.firmware_rev);

	pm8001_dbg(pm8001_ha, DEV,
		   "table offset: gst:%x iq:%x oq:%x int vec:%x phy attr:%x\n",
		   pm8001_ha->main_cfg_tbl.pm80xx_tbl.gst_offset,
		   pm8001_ha->main_cfg_tbl.pm80xx_tbl.inbound_queue_offset,
		   pm8001_ha->main_cfg_tbl.pm80xx_tbl.outbound_queue_offset,
		   pm8001_ha->main_cfg_tbl.pm80xx_tbl.int_vec_table_offset,
		   pm8001_ha->main_cfg_tbl.pm80xx_tbl.phy_attr_table_offset);

	pm8001_dbg(pm8001_ha, DEV,
		   "Main cfg table; ila rev:%x Inactive fw rev:%x\n",
		   pm8001_ha->main_cfg_tbl.pm80xx_tbl.ila_version,
		   pm8001_ha->main_cfg_tbl.pm80xx_tbl.inc_fw_version);
}

/**
 * read_general_status_table - read the general status table and save it.
 * @pm8001_ha: our hba card information
 */
static void read_general_status_table(struct pm8001_hba_info *pm8001_ha)
{
	void __iomem *address = pm8001_ha->general_stat_tbl_addr;
	pm8001_ha->gs_tbl.pm80xx_tbl.gst_len_mpistate	=
			pm8001_mr32(address, GST_GSTLEN_MPIS_OFFSET);
	pm8001_ha->gs_tbl.pm80xx_tbl.iq_freeze_state0	=
			pm8001_mr32(address, GST_IQ_FREEZE_STATE0_OFFSET);
	pm8001_ha->gs_tbl.pm80xx_tbl.iq_freeze_state1	=
			pm8001_mr32(address, GST_IQ_FREEZE_STATE1_OFFSET);
	pm8001_ha->gs_tbl.pm80xx_tbl.msgu_tcnt		=
			pm8001_mr32(address, GST_MSGUTCNT_OFFSET);
	pm8001_ha->gs_tbl.pm80xx_tbl.iop_tcnt		=
			pm8001_mr32(address, GST_IOPTCNT_OFFSET);
	pm8001_ha->gs_tbl.pm80xx_tbl.gpio_input_val	=
			pm8001_mr32(address, GST_GPIO_INPUT_VAL);
	pm8001_ha->gs_tbl.pm80xx_tbl.recover_err_info[0] =
			pm8001_mr32(address, GST_RERRINFO_OFFSET0);
	pm8001_ha->gs_tbl.pm80xx_tbl.recover_err_info[1] =
			pm8001_mr32(address, GST_RERRINFO_OFFSET1);
	pm8001_ha->gs_tbl.pm80xx_tbl.recover_err_info[2] =
			pm8001_mr32(address, GST_RERRINFO_OFFSET2);
	pm8001_ha->gs_tbl.pm80xx_tbl.recover_err_info[3] =
			pm8001_mr32(address, GST_RERRINFO_OFFSET3);
	pm8001_ha->gs_tbl.pm80xx_tbl.recover_err_info[4] =
			pm8001_mr32(address, GST_RERRINFO_OFFSET4);
	pm8001_ha->gs_tbl.pm80xx_tbl.recover_err_info[5] =
			pm8001_mr32(address, GST_RERRINFO_OFFSET5);
	pm8001_ha->gs_tbl.pm80xx_tbl.recover_err_info[6] =
			pm8001_mr32(address, GST_RERRINFO_OFFSET6);
	pm8001_ha->gs_tbl.pm80xx_tbl.recover_err_info[7] =
			 pm8001_mr32(address, GST_RERRINFO_OFFSET7);
}
/**
 * read_phy_attr_table - read the phy attribute table and save it.
 * @pm8001_ha: our hba card information
 */
static void read_phy_attr_table(struct pm8001_hba_info *pm8001_ha)
{
	void __iomem *address = pm8001_ha->pspa_q_tbl_addr;
	pm8001_ha->phy_attr_table.phystart1_16[0] =
			pm8001_mr32(address, PSPA_PHYSTATE0_OFFSET);
	pm8001_ha->phy_attr_table.phystart1_16[1] =
			pm8001_mr32(address, PSPA_PHYSTATE1_OFFSET);
	pm8001_ha->phy_attr_table.phystart1_16[2] =
			pm8001_mr32(address, PSPA_PHYSTATE2_OFFSET);
	pm8001_ha->phy_attr_table.phystart1_16[3] =
			pm8001_mr32(address, PSPA_PHYSTATE3_OFFSET);
	pm8001_ha->phy_attr_table.phystart1_16[4] =
			pm8001_mr32(address, PSPA_PHYSTATE4_OFFSET);
	pm8001_ha->phy_attr_table.phystart1_16[5] =
			pm8001_mr32(address, PSPA_PHYSTATE5_OFFSET);
	pm8001_ha->phy_attr_table.phystart1_16[6] =
			pm8001_mr32(address, PSPA_PHYSTATE6_OFFSET);
	pm8001_ha->phy_attr_table.phystart1_16[7] =
			pm8001_mr32(address, PSPA_PHYSTATE7_OFFSET);
	pm8001_ha->phy_attr_table.phystart1_16[8] =
			pm8001_mr32(address, PSPA_PHYSTATE8_OFFSET);
	pm8001_ha->phy_attr_table.phystart1_16[9] =
			pm8001_mr32(address, PSPA_PHYSTATE9_OFFSET);
	pm8001_ha->phy_attr_table.phystart1_16[10] =
			pm8001_mr32(address, PSPA_PHYSTATE10_OFFSET);
	pm8001_ha->phy_attr_table.phystart1_16[11] =
			pm8001_mr32(address, PSPA_PHYSTATE11_OFFSET);
	pm8001_ha->phy_attr_table.phystart1_16[12] =
			pm8001_mr32(address, PSPA_PHYSTATE12_OFFSET);
	pm8001_ha->phy_attr_table.phystart1_16[13] =
			pm8001_mr32(address, PSPA_PHYSTATE13_OFFSET);
	pm8001_ha->phy_attr_table.phystart1_16[14] =
			pm8001_mr32(address, PSPA_PHYSTATE14_OFFSET);
	pm8001_ha->phy_attr_table.phystart1_16[15] =
			pm8001_mr32(address, PSPA_PHYSTATE15_OFFSET);

	pm8001_ha->phy_attr_table.outbound_hw_event_pid1_16[0] =
			pm8001_mr32(address, PSPA_OB_HW_EVENT_PID0_OFFSET);
	pm8001_ha->phy_attr_table.outbound_hw_event_pid1_16[1] =
			pm8001_mr32(address, PSPA_OB_HW_EVENT_PID1_OFFSET);
	pm8001_ha->phy_attr_table.outbound_hw_event_pid1_16[2] =
			pm8001_mr32(address, PSPA_OB_HW_EVENT_PID2_OFFSET);
	pm8001_ha->phy_attr_table.outbound_hw_event_pid1_16[3] =
			pm8001_mr32(address, PSPA_OB_HW_EVENT_PID3_OFFSET);
	pm8001_ha->phy_attr_table.outbound_hw_event_pid1_16[4] =
			pm8001_mr32(address, PSPA_OB_HW_EVENT_PID4_OFFSET);
	pm8001_ha->phy_attr_table.outbound_hw_event_pid1_16[5] =
			pm8001_mr32(address, PSPA_OB_HW_EVENT_PID5_OFFSET);
	pm8001_ha->phy_attr_table.outbound_hw_event_pid1_16[6] =
			pm8001_mr32(address, PSPA_OB_HW_EVENT_PID6_OFFSET);
	pm8001_ha->phy_attr_table.outbound_hw_event_pid1_16[7] =
			pm8001_mr32(address, PSPA_OB_HW_EVENT_PID7_OFFSET);
	pm8001_ha->phy_attr_table.outbound_hw_event_pid1_16[8] =
			pm8001_mr32(address, PSPA_OB_HW_EVENT_PID8_OFFSET);
	pm8001_ha->phy_attr_table.outbound_hw_event_pid1_16[9] =
			pm8001_mr32(address, PSPA_OB_HW_EVENT_PID9_OFFSET);
	pm8001_ha->phy_attr_table.outbound_hw_event_pid1_16[10] =
			pm8001_mr32(address, PSPA_OB_HW_EVENT_PID10_OFFSET);
	pm8001_ha->phy_attr_table.outbound_hw_event_pid1_16[11] =
			pm8001_mr32(address, PSPA_OB_HW_EVENT_PID11_OFFSET);
	pm8001_ha->phy_attr_table.outbound_hw_event_pid1_16[12] =
			pm8001_mr32(address, PSPA_OB_HW_EVENT_PID12_OFFSET);
	pm8001_ha->phy_attr_table.outbound_hw_event_pid1_16[13] =
			pm8001_mr32(address, PSPA_OB_HW_EVENT_PID13_OFFSET);
	pm8001_ha->phy_attr_table.outbound_hw_event_pid1_16[14] =
			pm8001_mr32(address, PSPA_OB_HW_EVENT_PID14_OFFSET);
	pm8001_ha->phy_attr_table.outbound_hw_event_pid1_16[15] =
			pm8001_mr32(address, PSPA_OB_HW_EVENT_PID15_OFFSET);

}

/**
 * read_inbnd_queue_table - read the inbound queue table and save it.
 * @pm8001_ha: our hba card information
 */
static void read_inbnd_queue_table(struct pm8001_hba_info *pm8001_ha)
{
	int i;
	void __iomem *address = pm8001_ha->inbnd_q_tbl_addr;
	for (i = 0; i < PM8001_MAX_INB_NUM; i++) {
		u32 offset = i * 0x20;
		pm8001_ha->inbnd_q_tbl[i].pi_pci_bar =
			get_pci_bar_index(pm8001_mr32(address,
				(offset + IB_PIPCI_BAR)));
		pm8001_ha->inbnd_q_tbl[i].pi_offset =
			pm8001_mr32(address, (offset + IB_PIPCI_BAR_OFFSET));
	}
}

/**
 * read_outbnd_queue_table - read the outbound queue table and save it.
 * @pm8001_ha: our hba card information
 */
static void read_outbnd_queue_table(struct pm8001_hba_info *pm8001_ha)
{
	int i;
	void __iomem *address = pm8001_ha->outbnd_q_tbl_addr;
	for (i = 0; i < PM8001_MAX_OUTB_NUM; i++) {
		u32 offset = i * 0x24;
		pm8001_ha->outbnd_q_tbl[i].ci_pci_bar =
			get_pci_bar_index(pm8001_mr32(address,
				(offset + OB_CIPCI_BAR)));
		pm8001_ha->outbnd_q_tbl[i].ci_offset =
			pm8001_mr32(address, (offset + OB_CIPCI_BAR_OFFSET));
	}
}

/**
 * init_default_table_values - init the default table.
 * @pm8001_ha: our hba card information
 */
static void init_default_table_values(struct pm8001_hba_info *pm8001_ha)
{
	int i;
	u32 offsetib, offsetob;
	void __iomem *addressib = pm8001_ha->inbnd_q_tbl_addr;
	void __iomem *addressob = pm8001_ha->outbnd_q_tbl_addr;
	u32 ib_offset = pm8001_ha->ib_offset;
	u32 ob_offset = pm8001_ha->ob_offset;
	u32 ci_offset = pm8001_ha->ci_offset;
	u32 pi_offset = pm8001_ha->pi_offset;

	pm8001_ha->main_cfg_tbl.pm80xx_tbl.upper_event_log_addr		=
		pm8001_ha->memoryMap.region[AAP1].phys_addr_hi;
	pm8001_ha->main_cfg_tbl.pm80xx_tbl.lower_event_log_addr		=
		pm8001_ha->memoryMap.region[AAP1].phys_addr_lo;
	pm8001_ha->main_cfg_tbl.pm80xx_tbl.event_log_size		=
							PM8001_EVENT_LOG_SIZE;
	pm8001_ha->main_cfg_tbl.pm80xx_tbl.event_log_severity		= 0x01;
	pm8001_ha->main_cfg_tbl.pm80xx_tbl.upper_pcs_event_log_addr	=
		pm8001_ha->memoryMap.region[IOP].phys_addr_hi;
	pm8001_ha->main_cfg_tbl.pm80xx_tbl.lower_pcs_event_log_addr	=
		pm8001_ha->memoryMap.region[IOP].phys_addr_lo;
	pm8001_ha->main_cfg_tbl.pm80xx_tbl.pcs_event_log_size		=
							PM8001_EVENT_LOG_SIZE;
	pm8001_ha->main_cfg_tbl.pm80xx_tbl.pcs_event_log_severity	= 0x01;
	pm8001_ha->main_cfg_tbl.pm80xx_tbl.fatal_err_interrupt		= 0x01;

	/* Enable higher IQs and OQs, 32 to 63, bit 16 */
	if (pm8001_ha->max_q_num > 32)
		pm8001_ha->main_cfg_tbl.pm80xx_tbl.fatal_err_interrupt |=
							1 << 16;
	/* Disable end to end CRC checking */
	pm8001_ha->main_cfg_tbl.pm80xx_tbl.crc_core_dump = (0x1 << 16);

	for (i = 0; i < pm8001_ha->max_q_num; i++) {
		pm8001_ha->inbnd_q_tbl[i].element_pri_size_cnt	=
			PM8001_MPI_QUEUE | (pm8001_ha->iomb_size << 16) | (0x00<<30);
		pm8001_ha->inbnd_q_tbl[i].upper_base_addr	=
			pm8001_ha->memoryMap.region[ib_offset + i].phys_addr_hi;
		pm8001_ha->inbnd_q_tbl[i].lower_base_addr	=
		pm8001_ha->memoryMap.region[ib_offset + i].phys_addr_lo;
		pm8001_ha->inbnd_q_tbl[i].base_virt		=
		  (u8 *)pm8001_ha->memoryMap.region[ib_offset + i].virt_ptr;
		pm8001_ha->inbnd_q_tbl[i].total_length		=
			pm8001_ha->memoryMap.region[ib_offset + i].total_len;
		pm8001_ha->inbnd_q_tbl[i].ci_upper_base_addr	=
			pm8001_ha->memoryMap.region[ci_offset + i].phys_addr_hi;
		pm8001_ha->inbnd_q_tbl[i].ci_lower_base_addr	=
			pm8001_ha->memoryMap.region[ci_offset + i].phys_addr_lo;
		pm8001_ha->inbnd_q_tbl[i].ci_virt		=
			pm8001_ha->memoryMap.region[ci_offset + i].virt_ptr;
		pm8001_write_32(pm8001_ha->inbnd_q_tbl[i].ci_virt, 0, 0);
		offsetib = i * 0x20;
		pm8001_ha->inbnd_q_tbl[i].pi_pci_bar		=
			get_pci_bar_index(pm8001_mr32(addressib,
				(offsetib + 0x14)));
		pm8001_ha->inbnd_q_tbl[i].pi_offset		=
			pm8001_mr32(addressib, (offsetib + 0x18));
		pm8001_ha->inbnd_q_tbl[i].producer_idx		= 0;
		pm8001_ha->inbnd_q_tbl[i].consumer_index	= 0;

		pm8001_dbg(pm8001_ha, DEV,
			   "IQ %d pi_bar 0x%x pi_offset 0x%x\n", i,
			   pm8001_ha->inbnd_q_tbl[i].pi_pci_bar,
			   pm8001_ha->inbnd_q_tbl[i].pi_offset);
	}
	for (i = 0; i < pm8001_ha->max_q_num; i++) {
		pm8001_ha->outbnd_q_tbl[i].element_size_cnt	=
			PM8001_MPI_QUEUE | (pm8001_ha->iomb_size << 16) | (0x01<<30);
		pm8001_ha->outbnd_q_tbl[i].upper_base_addr	=
			pm8001_ha->memoryMap.region[ob_offset + i].phys_addr_hi;
		pm8001_ha->outbnd_q_tbl[i].lower_base_addr	=
			pm8001_ha->memoryMap.region[ob_offset + i].phys_addr_lo;
		pm8001_ha->outbnd_q_tbl[i].base_virt		=
		  (u8 *)pm8001_ha->memoryMap.region[ob_offset + i].virt_ptr;
		pm8001_ha->outbnd_q_tbl[i].total_length		=
			pm8001_ha->memoryMap.region[ob_offset + i].total_len;
		pm8001_ha->outbnd_q_tbl[i].pi_upper_base_addr	=
			pm8001_ha->memoryMap.region[pi_offset + i].phys_addr_hi;
		pm8001_ha->outbnd_q_tbl[i].pi_lower_base_addr	=
			pm8001_ha->memoryMap.region[pi_offset + i].phys_addr_lo;
		/* interrupt vector based on oq */
		pm8001_ha->outbnd_q_tbl[i].interrup_vec_cnt_delay = (i << 24);
		pm8001_ha->outbnd_q_tbl[i].pi_virt		=
			pm8001_ha->memoryMap.region[pi_offset + i].virt_ptr;
		pm8001_write_32(pm8001_ha->outbnd_q_tbl[i].pi_virt, 0, 0);
		offsetob = i * 0x24;
		pm8001_ha->outbnd_q_tbl[i].ci_pci_bar		=
			get_pci_bar_index(pm8001_mr32(addressob,
			offsetob + 0x14));
		pm8001_ha->outbnd_q_tbl[i].ci_offset		=
			pm8001_mr32(addressob, (offsetob + 0x18));
		pm8001_ha->outbnd_q_tbl[i].consumer_idx		= 0;
		pm8001_ha->outbnd_q_tbl[i].producer_index	= 0;

		pm8001_dbg(pm8001_ha, DEV,
			   "OQ %d ci_bar 0x%x ci_offset 0x%x\n", i,
			   pm8001_ha->outbnd_q_tbl[i].ci_pci_bar,
			   pm8001_ha->outbnd_q_tbl[i].ci_offset);
	}
}

/**
 * update_main_config_table - update the main default table to the HBA.
 * @pm8001_ha: our hba card information
 */
static void update_main_config_table(struct pm8001_hba_info *pm8001_ha)
{
	void __iomem *address = pm8001_ha->main_cfg_tbl_addr;
	pm8001_mw32(address, MAIN_IQNPPD_HPPD_OFFSET,
		pm8001_ha->main_cfg_tbl.pm80xx_tbl.inbound_q_nppd_hppd);
	pm8001_mw32(address, MAIN_EVENT_LOG_ADDR_HI,
		pm8001_ha->main_cfg_tbl.pm80xx_tbl.upper_event_log_addr);
	pm8001_mw32(address, MAIN_EVENT_LOG_ADDR_LO,
		pm8001_ha->main_cfg_tbl.pm80xx_tbl.lower_event_log_addr);
	pm8001_mw32(address, MAIN_EVENT_LOG_BUFF_SIZE,
		pm8001_ha->main_cfg_tbl.pm80xx_tbl.event_log_size);
	pm8001_mw32(address, MAIN_EVENT_LOG_OPTION,
		pm8001_ha->main_cfg_tbl.pm80xx_tbl.event_log_severity);
	pm8001_mw32(address, MAIN_PCS_EVENT_LOG_ADDR_HI,
		pm8001_ha->main_cfg_tbl.pm80xx_tbl.upper_pcs_event_log_addr);
	pm8001_mw32(address, MAIN_PCS_EVENT_LOG_ADDR_LO,
		pm8001_ha->main_cfg_tbl.pm80xx_tbl.lower_pcs_event_log_addr);
	pm8001_mw32(address, MAIN_PCS_EVENT_LOG_BUFF_SIZE,
		pm8001_ha->main_cfg_tbl.pm80xx_tbl.pcs_event_log_size);
	pm8001_mw32(address, MAIN_PCS_EVENT_LOG_OPTION,
		pm8001_ha->main_cfg_tbl.pm80xx_tbl.pcs_event_log_severity);
	/* Update Fatal error interrupt vector */
	pm8001_ha->main_cfg_tbl.pm80xx_tbl.fatal_err_interrupt |=
					((pm8001_ha->max_q_num - 1) << 8);
	pm8001_mw32(address, MAIN_FATAL_ERROR_INTERRUPT,
		pm8001_ha->main_cfg_tbl.pm80xx_tbl.fatal_err_interrupt);
	pm8001_dbg(pm8001_ha, DEV,
		   "Updated Fatal error interrupt vector 0x%x\n",
		   pm8001_mr32(address, MAIN_FATAL_ERROR_INTERRUPT));

	pm8001_mw32(address, MAIN_EVENT_CRC_CHECK,
		pm8001_ha->main_cfg_tbl.pm80xx_tbl.crc_core_dump);

	/* SPCv specific */
	pm8001_ha->main_cfg_tbl.pm80xx_tbl.gpio_led_mapping &= 0xCFFFFFFF;
	/* Set GPIOLED to 0x2 for LED indicator */
	pm8001_ha->main_cfg_tbl.pm80xx_tbl.gpio_led_mapping |= 0x20000000;
	pm8001_mw32(address, MAIN_GPIO_LED_FLAGS_OFFSET,
		pm8001_ha->main_cfg_tbl.pm80xx_tbl.gpio_led_mapping);
	pm8001_dbg(pm8001_ha, DEV,
		   "Programming DW 0x21 in main cfg table with 0x%x\n",
		   pm8001_mr32(address, MAIN_GPIO_LED_FLAGS_OFFSET));

	pm8001_mw32(address, MAIN_PORT_RECOVERY_TIMER,
		pm8001_ha->main_cfg_tbl.pm80xx_tbl.port_recovery_timer);
	pm8001_mw32(address, MAIN_INT_REASSERTION_DELAY,
		pm8001_ha->main_cfg_tbl.pm80xx_tbl.interrupt_reassertion_delay);

	pm8001_ha->main_cfg_tbl.pm80xx_tbl.port_recovery_timer &= 0xffff0000;
	pm8001_ha->main_cfg_tbl.pm80xx_tbl.port_recovery_timer |=
							PORT_RECOVERY_TIMEOUT;
	if (pm8001_ha->chip_id == chip_8006) {
		pm8001_ha->main_cfg_tbl.pm80xx_tbl.port_recovery_timer &=
					0x0000ffff;
		pm8001_ha->main_cfg_tbl.pm80xx_tbl.port_recovery_timer |=
					CHIP_8006_PORT_RECOVERY_TIMEOUT;
	}
	pm8001_mw32(address, MAIN_PORT_RECOVERY_TIMER,
			pm8001_ha->main_cfg_tbl.pm80xx_tbl.port_recovery_timer);
}

/**
 * update_inbnd_queue_table - update the inbound queue table to the HBA.
 * @pm8001_ha: our hba card information
 * @number: entry in the queue
 */
static void update_inbnd_queue_table(struct pm8001_hba_info *pm8001_ha,
					 int number)
{
	void __iomem *address = pm8001_ha->inbnd_q_tbl_addr;
	u16 offset = number * 0x20;
	pm8001_mw32(address, offset + IB_PROPERITY_OFFSET,
		pm8001_ha->inbnd_q_tbl[number].element_pri_size_cnt);
	pm8001_mw32(address, offset + IB_BASE_ADDR_HI_OFFSET,
		pm8001_ha->inbnd_q_tbl[number].upper_base_addr);
	pm8001_mw32(address, offset + IB_BASE_ADDR_LO_OFFSET,
		pm8001_ha->inbnd_q_tbl[number].lower_base_addr);
	pm8001_mw32(address, offset + IB_CI_BASE_ADDR_HI_OFFSET,
		pm8001_ha->inbnd_q_tbl[number].ci_upper_base_addr);
	pm8001_mw32(address, offset + IB_CI_BASE_ADDR_LO_OFFSET,
		pm8001_ha->inbnd_q_tbl[number].ci_lower_base_addr);

	pm8001_dbg(pm8001_ha, DEV,
		   "IQ %d: Element pri size 0x%x\n",
		   number,
		   pm8001_ha->inbnd_q_tbl[number].element_pri_size_cnt);

	pm8001_dbg(pm8001_ha, DEV,
		   "IQ upr base addr 0x%x IQ lwr base addr 0x%x\n",
		   pm8001_ha->inbnd_q_tbl[number].upper_base_addr,
		   pm8001_ha->inbnd_q_tbl[number].lower_base_addr);

	pm8001_dbg(pm8001_ha, DEV,
		   "CI upper base addr 0x%x CI lower base addr 0x%x\n",
		   pm8001_ha->inbnd_q_tbl[number].ci_upper_base_addr,
		   pm8001_ha->inbnd_q_tbl[number].ci_lower_base_addr);
}

/**
 * update_outbnd_queue_table - update the outbound queue table to the HBA.
 * @pm8001_ha: our hba card information
 * @number: entry in the queue
 */
static void update_outbnd_queue_table(struct pm8001_hba_info *pm8001_ha,
						 int number)
{
	void __iomem *address = pm8001_ha->outbnd_q_tbl_addr;
	u16 offset = number * 0x24;
	pm8001_mw32(address, offset + OB_PROPERITY_OFFSET,
		pm8001_ha->outbnd_q_tbl[number].element_size_cnt);
	pm8001_mw32(address, offset + OB_BASE_ADDR_HI_OFFSET,
		pm8001_ha->outbnd_q_tbl[number].upper_base_addr);
	pm8001_mw32(address, offset + OB_BASE_ADDR_LO_OFFSET,
		pm8001_ha->outbnd_q_tbl[number].lower_base_addr);
	pm8001_mw32(address, offset + OB_PI_BASE_ADDR_HI_OFFSET,
		pm8001_ha->outbnd_q_tbl[number].pi_upper_base_addr);
	pm8001_mw32(address, offset + OB_PI_BASE_ADDR_LO_OFFSET,
		pm8001_ha->outbnd_q_tbl[number].pi_lower_base_addr);
	pm8001_mw32(address, offset + OB_INTERRUPT_COALES_OFFSET,
		pm8001_ha->outbnd_q_tbl[number].interrup_vec_cnt_delay);

	pm8001_dbg(pm8001_ha, DEV,
		   "OQ %d: Element pri size 0x%x\n",
		   number,
		   pm8001_ha->outbnd_q_tbl[number].element_size_cnt);

	pm8001_dbg(pm8001_ha, DEV,
		   "OQ upr base addr 0x%x OQ lwr base addr 0x%x\n",
		   pm8001_ha->outbnd_q_tbl[number].upper_base_addr,
		   pm8001_ha->outbnd_q_tbl[number].lower_base_addr);

	pm8001_dbg(pm8001_ha, DEV,
		   "PI upper base addr 0x%x PI lower base addr 0x%x\n",
		   pm8001_ha->outbnd_q_tbl[number].pi_upper_base_addr,
		   pm8001_ha->outbnd_q_tbl[number].pi_lower_base_addr);
}

/**
 * mpi_init_check - check firmware initialization status.
 * @pm8001_ha: our hba card information
 */
static int mpi_init_check(struct pm8001_hba_info *pm8001_ha)
{
	u32 max_wait_count;
	u32 value;
	u32 gst_len_mpistate;

	/* Write bit0=1 to Inbound DoorBell Register to tell the SPC FW the
	table is updated */
	pm8001_cw32(pm8001_ha, 0, MSGU_IBDB_SET, SPCv_MSGU_CFG_TABLE_UPDATE);
	/* wait until Inbound DoorBell Clear Register toggled */
	if (IS_SPCV_12G(pm8001_ha->pdev)) {
		max_wait_count = SPCV_DOORBELL_CLEAR_TIMEOUT;
	} else {
		max_wait_count = SPC_DOORBELL_CLEAR_TIMEOUT;
	}
	do {
		msleep(FW_READY_INTERVAL);
		value = pm8001_cr32(pm8001_ha, 0, MSGU_IBDB_SET);
		value &= SPCv_MSGU_CFG_TABLE_UPDATE;
	} while ((value != 0) && (--max_wait_count));

	if (!max_wait_count) {
		/* additional check */
		pm8001_dbg(pm8001_ha, FAIL,
			   "Inb doorbell clear not toggled[value:%x]\n",
			   value);
		return -EBUSY;
	}
	/* check the MPI-State for initialization up to 100ms*/
	max_wait_count = 5;/* 100 msec */
	do {
		msleep(FW_READY_INTERVAL);
		gst_len_mpistate =
			pm8001_mr32(pm8001_ha->general_stat_tbl_addr,
					GST_GSTLEN_MPIS_OFFSET);
	} while ((GST_MPI_STATE_INIT !=
		(gst_len_mpistate & GST_MPI_STATE_MASK)) && (--max_wait_count));
	if (!max_wait_count)
		return -EBUSY;

	/* check MPI Initialization error */
	gst_len_mpistate = gst_len_mpistate >> 16;
	if (0x0000 != gst_len_mpistate)
		return -EBUSY;

	/*
	 *  As per controller datasheet, after successful MPI
	 *  initialization minimum 500ms delay is required before
	 *  issuing commands.
	 */
	msleep(500);

	return 0;
}

/**
 * check_fw_ready - The LLDD check if the FW is ready, if not, return error.
 * This function sleeps hence it must not be used in atomic context.
 * @pm8001_ha: our hba card information
 */
static int check_fw_ready(struct pm8001_hba_info *pm8001_ha)
{
	u32 value;
	u32 max_wait_count;
	u32 max_wait_time;
	u32 expected_mask;
	int ret = 0;

	/* reset / PCIe ready */
	max_wait_time = max_wait_count = 5;	/* 100 milli sec */
	do {
		msleep(FW_READY_INTERVAL);
		value = pm8001_cr32(pm8001_ha, 0, MSGU_SCRATCH_PAD_1);
	} while ((value == 0xFFFFFFFF) && (--max_wait_count));

	/* check ila, RAAE and iops status */
	if ((pm8001_ha->chip_id != chip_8008) &&
			(pm8001_ha->chip_id != chip_8009)) {
		max_wait_time = max_wait_count = 180;   /* 3600 milli sec */
		expected_mask = SCRATCH_PAD_ILA_READY |
			SCRATCH_PAD_RAAE_READY |
			SCRATCH_PAD_IOP0_READY |
			SCRATCH_PAD_IOP1_READY;
	} else {
		max_wait_time = max_wait_count = 170;   /* 3400 milli sec */
		expected_mask = SCRATCH_PAD_ILA_READY |
			SCRATCH_PAD_RAAE_READY |
			SCRATCH_PAD_IOP0_READY;
	}
	do {
		msleep(FW_READY_INTERVAL);
		value = pm8001_cr32(pm8001_ha, 0, MSGU_SCRATCH_PAD_1);
	} while (((value & expected_mask) !=
				 expected_mask) && (--max_wait_count));
	if (!max_wait_count) {
		pm8001_dbg(pm8001_ha, INIT,
		"At least one FW component failed to load within %d millisec: Scratchpad1: 0x%x\n",
			max_wait_time * FW_READY_INTERVAL, value);
		ret = -1;
	} else {
		pm8001_dbg(pm8001_ha, MSG,
			"All FW components ready by %d ms\n",
			(max_wait_time - max_wait_count) * FW_READY_INTERVAL);
	}
	return ret;
}

static int init_pci_device_addresses(struct pm8001_hba_info *pm8001_ha)
{
	void __iomem *base_addr;
	u32	value;
	u32	offset;
	u32	pcibar;
	u32	pcilogic;

	value = pm8001_cr32(pm8001_ha, 0, MSGU_SCRATCH_PAD_0);

	/*
	 * lower 26 bits of SCRATCHPAD0 register describes offset within the
	 * PCIe BAR where the MPI configuration table is present
	 */
	offset = value & 0x03FFFFFF; /* scratch pad 0 TBL address */

	pm8001_dbg(pm8001_ha, DEV, "Scratchpad 0 Offset: 0x%x value 0x%x\n",
		   offset, value);
	/*
	 * Upper 6 bits describe the offset within PCI config space where BAR
	 * is located.
	 */
	pcilogic = (value & 0xFC000000) >> 26;
	pcibar = get_pci_bar_index(pcilogic);
	pm8001_dbg(pm8001_ha, INIT, "Scratchpad 0 PCI BAR: %d\n", pcibar);

	/*
	 * Make sure the offset falls inside the ioremapped PCI BAR
	 */
	if (offset > pm8001_ha->io_mem[pcibar].memsize) {
		pm8001_dbg(pm8001_ha, FAIL,
			"Main cfg tbl offset outside %u > %u\n",
				offset, pm8001_ha->io_mem[pcibar].memsize);
		return -EBUSY;
	}
	pm8001_ha->main_cfg_tbl_addr = base_addr =
		pm8001_ha->io_mem[pcibar].memvirtaddr + offset;

	/*
	 * Validate main configuration table address: first DWord should read
	 * "PMCS"
	 */
	value = pm8001_mr32(pm8001_ha->main_cfg_tbl_addr, 0);
	if (memcmp(&value, "PMCS", 4) != 0) {
		pm8001_dbg(pm8001_ha, FAIL,
			"BAD main config signature 0x%x\n",
				value);
		return -EBUSY;
	}
	pm8001_dbg(pm8001_ha, INIT,
			"VALID main config signature 0x%x\n", value);
	pm8001_ha->general_stat_tbl_addr =
		base_addr + (pm8001_cr32(pm8001_ha, pcibar, offset + 0x18) &
					0xFFFFFF);
	pm8001_ha->inbnd_q_tbl_addr =
		base_addr + (pm8001_cr32(pm8001_ha, pcibar, offset + 0x1C) &
					0xFFFFFF);
	pm8001_ha->outbnd_q_tbl_addr =
		base_addr + (pm8001_cr32(pm8001_ha, pcibar, offset + 0x20) &
					0xFFFFFF);
	pm8001_ha->ivt_tbl_addr =
		base_addr + (pm8001_cr32(pm8001_ha, pcibar, offset + 0x8C) &
					0xFFFFFF);
	pm8001_ha->pspa_q_tbl_addr =
		base_addr + (pm8001_cr32(pm8001_ha, pcibar, offset + 0x90) &
					0xFFFFFF);
	pm8001_ha->fatal_tbl_addr =
		base_addr + (pm8001_cr32(pm8001_ha, pcibar, offset + 0xA0) &
					0xFFFFFF);

	pm8001_dbg(pm8001_ha, INIT, "GST OFFSET 0x%x\n",
		   pm8001_cr32(pm8001_ha, pcibar, offset + 0x18));
	pm8001_dbg(pm8001_ha, INIT, "INBND OFFSET 0x%x\n",
		   pm8001_cr32(pm8001_ha, pcibar, offset + 0x1C));
	pm8001_dbg(pm8001_ha, INIT, "OBND OFFSET 0x%x\n",
		   pm8001_cr32(pm8001_ha, pcibar, offset + 0x20));
	pm8001_dbg(pm8001_ha, INIT, "IVT OFFSET 0x%x\n",
		   pm8001_cr32(pm8001_ha, pcibar, offset + 0x8C));
	pm8001_dbg(pm8001_ha, INIT, "PSPA OFFSET 0x%x\n",
		   pm8001_cr32(pm8001_ha, pcibar, offset + 0x90));
	pm8001_dbg(pm8001_ha, INIT, "addr - main cfg %p general status %p\n",
		   pm8001_ha->main_cfg_tbl_addr,
		   pm8001_ha->general_stat_tbl_addr);
	pm8001_dbg(pm8001_ha, INIT, "addr - inbnd %p obnd %p\n",
		   pm8001_ha->inbnd_q_tbl_addr,
		   pm8001_ha->outbnd_q_tbl_addr);
	pm8001_dbg(pm8001_ha, INIT, "addr - pspa %p ivt %p\n",
		   pm8001_ha->pspa_q_tbl_addr,
		   pm8001_ha->ivt_tbl_addr);
	return 0;
}

/**
 * pm80xx_set_thermal_config - support the thermal configuration
 * @pm8001_ha: our hba card information.
 */
int
pm80xx_set_thermal_config(struct pm8001_hba_info *pm8001_ha)
{
	struct set_ctrl_cfg_req payload;
	int rc;
	u32 tag;
	u32 opc = OPC_INB_SET_CONTROLLER_CONFIG;
	u32 page_code;

	memset(&payload, 0, sizeof(struct set_ctrl_cfg_req));
	rc = pm8001_tag_alloc(pm8001_ha, &tag);
	if (rc)
		return rc;

	payload.tag = cpu_to_le32(tag);

	if (IS_SPCV_12G(pm8001_ha->pdev))
		page_code = THERMAL_PAGE_CODE_7H;
	else
		page_code = THERMAL_PAGE_CODE_8H;

	payload.cfg_pg[0] =
		cpu_to_le32((THERMAL_LOG_ENABLE << 9) |
			    (THERMAL_ENABLE << 8) | page_code);
	payload.cfg_pg[1] =
		cpu_to_le32((LTEMPHIL << 24) | (RTEMPHIL << 8));

	pm8001_dbg(pm8001_ha, DEV,
		   "Setting up thermal config. cfg_pg 0 0x%x cfg_pg 1 0x%x\n",
		   payload.cfg_pg[0], payload.cfg_pg[1]);

	rc = pm8001_mpi_build_cmd(pm8001_ha, 0, opc, &payload,
			sizeof(payload), 0);
	if (rc)
		pm8001_tag_free(pm8001_ha, tag);
	return rc;

}

/**
* pm80xx_set_sas_protocol_timer_config - support the SAS Protocol
* Timer configuration page
* @pm8001_ha: our hba card information.
*/
static int
pm80xx_set_sas_protocol_timer_config(struct pm8001_hba_info *pm8001_ha)
{
	struct set_ctrl_cfg_req payload;
	SASProtocolTimerConfig_t SASConfigPage;
	int rc;
	u32 tag;
	u32 opc = OPC_INB_SET_CONTROLLER_CONFIG;

	memset(&payload, 0, sizeof(struct set_ctrl_cfg_req));
	memset(&SASConfigPage, 0, sizeof(SASProtocolTimerConfig_t));

	rc = pm8001_tag_alloc(pm8001_ha, &tag);
	if (rc)
		return rc;

	payload.tag = cpu_to_le32(tag);

	SASConfigPage.pageCode = cpu_to_le32(SAS_PROTOCOL_TIMER_CONFIG_PAGE);
	SASConfigPage.MST_MSI = cpu_to_le32(3 << 15);
	SASConfigPage.STP_SSP_MCT_TMO =
		cpu_to_le32((STP_MCT_TMO << 16) | SSP_MCT_TMO);
	SASConfigPage.STP_FRM_TMO =
		cpu_to_le32((SAS_MAX_OPEN_TIME << 24) |
			    (SMP_MAX_CONN_TIMER << 16) | STP_FRM_TIMER);
	SASConfigPage.STP_IDLE_TMO = cpu_to_le32(STP_IDLE_TIME);

	SASConfigPage.OPNRJT_RTRY_INTVL =
		cpu_to_le32((SAS_MFD << 16) | SAS_OPNRJT_RTRY_INTVL);
	SASConfigPage.Data_Cmd_OPNRJT_RTRY_TMO =
		cpu_to_le32((SAS_DOPNRJT_RTRY_TMO << 16) | SAS_COPNRJT_RTRY_TMO);
	SASConfigPage.Data_Cmd_OPNRJT_RTRY_THR =
		cpu_to_le32((SAS_DOPNRJT_RTRY_THR << 16) | SAS_COPNRJT_RTRY_THR);
	SASConfigPage.MAX_AIP = cpu_to_le32(SAS_MAX_AIP);

	pm8001_dbg(pm8001_ha, INIT, "SASConfigPage.pageCode 0x%08x\n",
		   le32_to_cpu(SASConfigPage.pageCode));
	pm8001_dbg(pm8001_ha, INIT, "SASConfigPage.MST_MSI  0x%08x\n",
		   le32_to_cpu(SASConfigPage.MST_MSI));
	pm8001_dbg(pm8001_ha, INIT, "SASConfigPage.STP_SSP_MCT_TMO  0x%08x\n",
		   le32_to_cpu(SASConfigPage.STP_SSP_MCT_TMO));
	pm8001_dbg(pm8001_ha, INIT, "SASConfigPage.STP_FRM_TMO  0x%08x\n",
		   le32_to_cpu(SASConfigPage.STP_FRM_TMO));
	pm8001_dbg(pm8001_ha, INIT, "SASConfigPage.STP_IDLE_TMO  0x%08x\n",
		   le32_to_cpu(SASConfigPage.STP_IDLE_TMO));
	pm8001_dbg(pm8001_ha, INIT, "SASConfigPage.OPNRJT_RTRY_INTVL  0x%08x\n",
		   le32_to_cpu(SASConfigPage.OPNRJT_RTRY_INTVL));
	pm8001_dbg(pm8001_ha, INIT, "SASConfigPage.Data_Cmd_OPNRJT_RTRY_TMO  0x%08x\n",
		   le32_to_cpu(SASConfigPage.Data_Cmd_OPNRJT_RTRY_TMO));
	pm8001_dbg(pm8001_ha, INIT, "SASConfigPage.Data_Cmd_OPNRJT_RTRY_THR  0x%08x\n",
		   le32_to_cpu(SASConfigPage.Data_Cmd_OPNRJT_RTRY_THR));
	pm8001_dbg(pm8001_ha, INIT, "SASConfigPage.MAX_AIP  0x%08x\n",
		   le32_to_cpu(SASConfigPage.MAX_AIP));

	memcpy(&payload.cfg_pg, &SASConfigPage,
			 sizeof(SASProtocolTimerConfig_t));

	rc = pm8001_mpi_build_cmd(pm8001_ha, 0, opc, &payload,
			sizeof(payload), 0);
	if (rc)
		pm8001_tag_free(pm8001_ha, tag);

	return rc;
}

/**
 * pm80xx_get_encrypt_info - Check for encryption
 * @pm8001_ha: our hba card information.
 */
static int
pm80xx_get_encrypt_info(struct pm8001_hba_info *pm8001_ha)
{
	u32 scratch3_value;
	int ret = -1;

	/* Read encryption status from SCRATCH PAD 3 */
	scratch3_value = pm8001_cr32(pm8001_ha, 0, MSGU_SCRATCH_PAD_3);

	if ((scratch3_value & SCRATCH_PAD3_ENC_MASK) ==
					SCRATCH_PAD3_ENC_READY) {
		if (scratch3_value & SCRATCH_PAD3_XTS_ENABLED)
			pm8001_ha->encrypt_info.cipher_mode = CIPHER_MODE_XTS;
		if ((scratch3_value & SCRATCH_PAD3_SM_MASK) ==
						SCRATCH_PAD3_SMF_ENABLED)
			pm8001_ha->encrypt_info.sec_mode = SEC_MODE_SMF;
		if ((scratch3_value & SCRATCH_PAD3_SM_MASK) ==
						SCRATCH_PAD3_SMA_ENABLED)
			pm8001_ha->encrypt_info.sec_mode = SEC_MODE_SMA;
		if ((scratch3_value & SCRATCH_PAD3_SM_MASK) ==
						SCRATCH_PAD3_SMB_ENABLED)
			pm8001_ha->encrypt_info.sec_mode = SEC_MODE_SMB;
		pm8001_ha->encrypt_info.status = 0;
		pm8001_dbg(pm8001_ha, INIT,
			   "Encryption: SCRATCH_PAD3_ENC_READY 0x%08X.Cipher mode 0x%x Sec mode 0x%x status 0x%x\n",
			   scratch3_value,
			   pm8001_ha->encrypt_info.cipher_mode,
			   pm8001_ha->encrypt_info.sec_mode,
			   pm8001_ha->encrypt_info.status);
		ret = 0;
	} else if ((scratch3_value & SCRATCH_PAD3_ENC_READY) ==
					SCRATCH_PAD3_ENC_DISABLED) {
		pm8001_dbg(pm8001_ha, INIT,
			   "Encryption: SCRATCH_PAD3_ENC_DISABLED 0x%08X\n",
			   scratch3_value);
		pm8001_ha->encrypt_info.status = 0xFFFFFFFF;
		pm8001_ha->encrypt_info.cipher_mode = 0;
		pm8001_ha->encrypt_info.sec_mode = 0;
		ret = 0;
	} else if ((scratch3_value & SCRATCH_PAD3_ENC_MASK) ==
				SCRATCH_PAD3_ENC_DIS_ERR) {
		pm8001_ha->encrypt_info.status =
			(scratch3_value & SCRATCH_PAD3_ERR_CODE) >> 16;
		if (scratch3_value & SCRATCH_PAD3_XTS_ENABLED)
			pm8001_ha->encrypt_info.cipher_mode = CIPHER_MODE_XTS;
		if ((scratch3_value & SCRATCH_PAD3_SM_MASK) ==
					SCRATCH_PAD3_SMF_ENABLED)
			pm8001_ha->encrypt_info.sec_mode = SEC_MODE_SMF;
		if ((scratch3_value & SCRATCH_PAD3_SM_MASK) ==
					SCRATCH_PAD3_SMA_ENABLED)
			pm8001_ha->encrypt_info.sec_mode = SEC_MODE_SMA;
		if ((scratch3_value & SCRATCH_PAD3_SM_MASK) ==
					SCRATCH_PAD3_SMB_ENABLED)
			pm8001_ha->encrypt_info.sec_mode = SEC_MODE_SMB;
		pm8001_dbg(pm8001_ha, INIT,
			   "Encryption: SCRATCH_PAD3_DIS_ERR 0x%08X.Cipher mode 0x%x sec mode 0x%x status 0x%x\n",
			   scratch3_value,
			   pm8001_ha->encrypt_info.cipher_mode,
			   pm8001_ha->encrypt_info.sec_mode,
			   pm8001_ha->encrypt_info.status);
	} else if ((scratch3_value & SCRATCH_PAD3_ENC_MASK) ==
				 SCRATCH_PAD3_ENC_ENA_ERR) {

		pm8001_ha->encrypt_info.status =
			(scratch3_value & SCRATCH_PAD3_ERR_CODE) >> 16;
		if (scratch3_value & SCRATCH_PAD3_XTS_ENABLED)
			pm8001_ha->encrypt_info.cipher_mode = CIPHER_MODE_XTS;
		if ((scratch3_value & SCRATCH_PAD3_SM_MASK) ==
					SCRATCH_PAD3_SMF_ENABLED)
			pm8001_ha->encrypt_info.sec_mode = SEC_MODE_SMF;
		if ((scratch3_value & SCRATCH_PAD3_SM_MASK) ==
					SCRATCH_PAD3_SMA_ENABLED)
			pm8001_ha->encrypt_info.sec_mode = SEC_MODE_SMA;
		if ((scratch3_value & SCRATCH_PAD3_SM_MASK) ==
					SCRATCH_PAD3_SMB_ENABLED)
			pm8001_ha->encrypt_info.sec_mode = SEC_MODE_SMB;

		pm8001_dbg(pm8001_ha, INIT,
			   "Encryption: SCRATCH_PAD3_ENA_ERR 0x%08X.Cipher mode 0x%x sec mode 0x%x status 0x%x\n",
			   scratch3_value,
			   pm8001_ha->encrypt_info.cipher_mode,
			   pm8001_ha->encrypt_info.sec_mode,
			   pm8001_ha->encrypt_info.status);
	}
	return ret;
}

/**
 * pm80xx_encrypt_update - update flash with encryption information
 * @pm8001_ha: our hba card information.
 */
static int pm80xx_encrypt_update(struct pm8001_hba_info *pm8001_ha)
{
	struct kek_mgmt_req payload;
	int rc;
	u32 tag;
	u32 opc = OPC_INB_KEK_MANAGEMENT;

	memset(&payload, 0, sizeof(struct kek_mgmt_req));
	rc = pm8001_tag_alloc(pm8001_ha, &tag);
	if (rc)
		return rc;

	payload.tag = cpu_to_le32(tag);
	/* Currently only one key is used. New KEK index is 1.
	 * Current KEK index is 1. Store KEK to NVRAM is 1.
	 */
	payload.new_curidx_ksop =
		cpu_to_le32(((1 << 24) | (1 << 16) | (1 << 8) |
			     KEK_MGMT_SUBOP_KEYCARDUPDATE));

	pm8001_dbg(pm8001_ha, DEV,
		   "Saving Encryption info to flash. payload 0x%x\n",
		   le32_to_cpu(payload.new_curidx_ksop));

	rc = pm8001_mpi_build_cmd(pm8001_ha, 0, opc, &payload,
			sizeof(payload), 0);
	if (rc)
		pm8001_tag_free(pm8001_ha, tag);

	return rc;
}

/**
 * pm80xx_chip_init - the main init function that initializes whole PM8001 chip.
 * @pm8001_ha: our hba card information
 */
static int pm80xx_chip_init(struct pm8001_hba_info *pm8001_ha)
{
	int ret;
	u8 i = 0;

	/* check the firmware status */
	if (-1 == check_fw_ready(pm8001_ha)) {
		pm8001_dbg(pm8001_ha, FAIL, "Firmware is not ready!\n");
		return -EBUSY;
	}

	/* Initialize the controller fatal error flag */
	pm8001_ha->controller_fatal_error = false;

	/* Initialize pci space address eg: mpi offset */
	ret = init_pci_device_addresses(pm8001_ha);
	if (ret) {
		pm8001_dbg(pm8001_ha, FAIL,
			"Failed to init pci addresses");
		return ret;
	}
	init_default_table_values(pm8001_ha);
	read_main_config_table(pm8001_ha);
	read_general_status_table(pm8001_ha);
	read_inbnd_queue_table(pm8001_ha);
	read_outbnd_queue_table(pm8001_ha);
	read_phy_attr_table(pm8001_ha);

	/* update main config table ,inbound table and outbound table */
	update_main_config_table(pm8001_ha);
	for (i = 0; i < pm8001_ha->max_q_num; i++) {
		update_inbnd_queue_table(pm8001_ha, i);
		update_outbnd_queue_table(pm8001_ha, i);
	}
	/* notify firmware update finished and check initialization status */
	if (0 == mpi_init_check(pm8001_ha)) {
		pm8001_dbg(pm8001_ha, INIT, "MPI initialize successful!\n");
	} else
		return -EBUSY;

	return 0;
}

static void pm80xx_chip_post_init(struct pm8001_hba_info *pm8001_ha)
{
	/* send SAS protocol timer configuration page to FW */
	pm80xx_set_sas_protocol_timer_config(pm8001_ha);

	/* Check for encryption */
	if (pm8001_ha->chip->encrypt) {
		int ret;

		pm8001_dbg(pm8001_ha, INIT, "Checking for encryption\n");
		ret = pm80xx_get_encrypt_info(pm8001_ha);
		if (ret == -1) {
			pm8001_dbg(pm8001_ha, INIT, "Encryption error !!\n");
			if (pm8001_ha->encrypt_info.status == 0x81) {
				pm8001_dbg(pm8001_ha, INIT,
					   "Encryption enabled with error.Saving encryption key to flash\n");
				pm80xx_encrypt_update(pm8001_ha);
			}
		}
	}
}

static int mpi_uninit_check(struct pm8001_hba_info *pm8001_ha)
{
	u32 max_wait_count;
	u32 value;
	u32 gst_len_mpistate;
	int ret;

	ret = init_pci_device_addresses(pm8001_ha);
	if (ret) {
		pm8001_dbg(pm8001_ha, FAIL,
			"Failed to init pci addresses");
		return ret;
	}

	/* Write bit1=1 to Inbound DoorBell Register to tell the SPC FW the
	table is stop */
	pm8001_cw32(pm8001_ha, 0, MSGU_IBDB_SET, SPCv_MSGU_CFG_TABLE_RESET);

	/* wait until Inbound DoorBell Clear Register toggled */
	if (IS_SPCV_12G(pm8001_ha->pdev)) {
		max_wait_count = SPCV_DOORBELL_CLEAR_TIMEOUT;
	} else {
		max_wait_count = SPC_DOORBELL_CLEAR_TIMEOUT;
	}
	do {
		msleep(FW_READY_INTERVAL);
		value = pm8001_cr32(pm8001_ha, 0, MSGU_IBDB_SET);
		value &= SPCv_MSGU_CFG_TABLE_RESET;
	} while ((value != 0) && (--max_wait_count));

	if (!max_wait_count) {
		pm8001_dbg(pm8001_ha, FAIL, "TIMEOUT:IBDB value/=%x\n", value);
		return -1;
	}

	/* check the MPI-State for termination in progress */
	/* wait until Inbound DoorBell Clear Register toggled */
	max_wait_count = 100; /* 2 sec for spcv/ve */
	do {
		msleep(FW_READY_INTERVAL);
		gst_len_mpistate =
			pm8001_mr32(pm8001_ha->general_stat_tbl_addr,
			GST_GSTLEN_MPIS_OFFSET);
		if (GST_MPI_STATE_UNINIT ==
			(gst_len_mpistate & GST_MPI_STATE_MASK))
			break;
	} while (--max_wait_count);
	if (!max_wait_count) {
		pm8001_dbg(pm8001_ha, FAIL, " TIME OUT MPI State = 0x%x\n",
			   gst_len_mpistate & GST_MPI_STATE_MASK);
		return -1;
	}

	return 0;
}

/**
 * pm80xx_fatal_errors - returns non-zero *ONLY* when fatal errors
 * @pm8001_ha: our hba card information
 *
 * Fatal errors are recoverable only after a host reboot.
 */
int
pm80xx_fatal_errors(struct pm8001_hba_info *pm8001_ha)
{
	int ret = 0;
	u32 scratch_pad_rsvd0 = pm8001_cr32(pm8001_ha, 0,
					    MSGU_SCRATCH_PAD_RSVD_0);
	u32 scratch_pad_rsvd1 = pm8001_cr32(pm8001_ha, 0,
					    MSGU_SCRATCH_PAD_RSVD_1);
	u32 scratch_pad1 = pm8001_cr32(pm8001_ha, 0, MSGU_SCRATCH_PAD_1);
	u32 scratch_pad2 = pm8001_cr32(pm8001_ha, 0, MSGU_SCRATCH_PAD_2);
	u32 scratch_pad3 = pm8001_cr32(pm8001_ha, 0, MSGU_SCRATCH_PAD_3);

	if (pm8001_ha->chip_id != chip_8006 &&
			pm8001_ha->chip_id != chip_8074 &&
			pm8001_ha->chip_id != chip_8076) {
		return 0;
	}

	if (MSGU_SCRATCHPAD1_STATE_FATAL_ERROR(scratch_pad1)) {
		pm8001_dbg(pm8001_ha, FAIL,
			"Fatal error SCRATCHPAD1 = 0x%x SCRATCHPAD2 = 0x%x SCRATCHPAD3 = 0x%x SCRATCHPAD_RSVD0 = 0x%x SCRATCHPAD_RSVD1 = 0x%x\n",
				scratch_pad1, scratch_pad2, scratch_pad3,
				scratch_pad_rsvd0, scratch_pad_rsvd1);
		ret = 1;
	}

	return ret;
}

/**
 * pm80xx_chip_soft_rst - soft reset the PM8001 chip, so that all
 * FW register status are reset to the originated status.
 * @pm8001_ha: our hba card information
 */

static int
pm80xx_chip_soft_rst(struct pm8001_hba_info *pm8001_ha)
{
	u32 regval;
	u32 bootloader_state;
	u32 ibutton0, ibutton1;

	/* Process MPI table uninitialization only if FW is ready */
	if (!pm8001_ha->controller_fatal_error) {
		/* Check if MPI is in ready state to reset */
		if (mpi_uninit_check(pm8001_ha) != 0) {
			u32 r0 = pm8001_cr32(pm8001_ha, 0, MSGU_SCRATCH_PAD_0);
			u32 r1 = pm8001_cr32(pm8001_ha, 0, MSGU_SCRATCH_PAD_1);
			u32 r2 = pm8001_cr32(pm8001_ha, 0, MSGU_SCRATCH_PAD_2);
			u32 r3 = pm8001_cr32(pm8001_ha, 0, MSGU_SCRATCH_PAD_3);
			pm8001_dbg(pm8001_ha, FAIL,
				   "MPI state is not ready scratch: %x:%x:%x:%x\n",
				   r0, r1, r2, r3);
			/* if things aren't ready but the bootloader is ok then
			 * try the reset anyway.
			 */
			if (r1 & SCRATCH_PAD1_BOOTSTATE_MASK)
				return -1;
		}
	}
	/* checked for reset register normal state; 0x0 */
	regval = pm8001_cr32(pm8001_ha, 0, SPC_REG_SOFT_RESET);
	pm8001_dbg(pm8001_ha, INIT, "reset register before write : 0x%x\n",
		   regval);

	pm8001_cw32(pm8001_ha, 0, SPC_REG_SOFT_RESET, SPCv_NORMAL_RESET_VALUE);
	msleep(500);

	regval = pm8001_cr32(pm8001_ha, 0, SPC_REG_SOFT_RESET);
	pm8001_dbg(pm8001_ha, INIT, "reset register after write 0x%x\n",
		   regval);

	if ((regval & SPCv_SOFT_RESET_READ_MASK) ==
			SPCv_SOFT_RESET_NORMAL_RESET_OCCURED) {
		pm8001_dbg(pm8001_ha, MSG,
			   " soft reset successful [regval: 0x%x]\n",
			   regval);
	} else {
		pm8001_dbg(pm8001_ha, MSG,
			   " soft reset failed [regval: 0x%x]\n",
			   regval);

		/* check bootloader is successfully executed or in HDA mode */
		bootloader_state =
			pm8001_cr32(pm8001_ha, 0, MSGU_SCRATCH_PAD_1) &
			SCRATCH_PAD1_BOOTSTATE_MASK;

		if (bootloader_state == SCRATCH_PAD1_BOOTSTATE_HDA_SEEPROM) {
			pm8001_dbg(pm8001_ha, MSG,
				   "Bootloader state - HDA mode SEEPROM\n");
		} else if (bootloader_state ==
				SCRATCH_PAD1_BOOTSTATE_HDA_BOOTSTRAP) {
			pm8001_dbg(pm8001_ha, MSG,
				   "Bootloader state - HDA mode Bootstrap Pin\n");
		} else if (bootloader_state ==
				SCRATCH_PAD1_BOOTSTATE_HDA_SOFTRESET) {
			pm8001_dbg(pm8001_ha, MSG,
				   "Bootloader state - HDA mode soft reset\n");
		} else if (bootloader_state ==
					SCRATCH_PAD1_BOOTSTATE_CRIT_ERROR) {
			pm8001_dbg(pm8001_ha, MSG,
				   "Bootloader state-HDA mode critical error\n");
		}
		return -EBUSY;
	}

	/* check the firmware status after reset */
	if (-1 == check_fw_ready(pm8001_ha)) {
		pm8001_dbg(pm8001_ha, FAIL, "Firmware is not ready!\n");
		/* check iButton feature support for motherboard controller */
		if (pm8001_ha->pdev->subsystem_vendor !=
			PCI_VENDOR_ID_ADAPTEC2 &&
			pm8001_ha->pdev->subsystem_vendor !=
			PCI_VENDOR_ID_ATTO &&
			pm8001_ha->pdev->subsystem_vendor != 0) {
			ibutton0 = pm8001_cr32(pm8001_ha, 0,
					       MSGU_SCRATCH_PAD_RSVD_0);
			ibutton1 = pm8001_cr32(pm8001_ha, 0,
					       MSGU_SCRATCH_PAD_RSVD_1);
			if (!ibutton0 && !ibutton1) {
				pm8001_dbg(pm8001_ha, FAIL,
					   "iButton Feature is not Available!!!\n");
				return -EBUSY;
			}
			if (ibutton0 == 0xdeadbeef && ibutton1 == 0xdeadbeef) {
				pm8001_dbg(pm8001_ha, FAIL,
					   "CRC Check for iButton Feature Failed!!!\n");
				return -EBUSY;
			}
		}
	}
	pm8001_dbg(pm8001_ha, INIT, "SPCv soft reset Complete\n");
	return 0;
}

static void pm80xx_hw_chip_rst(struct pm8001_hba_info *pm8001_ha)
{
	u32 i;

	pm8001_dbg(pm8001_ha, INIT, "chip reset start\n");

	/* do SPCv chip reset. */
	pm8001_cw32(pm8001_ha, 0, SPC_REG_SOFT_RESET, 0x11);
	pm8001_dbg(pm8001_ha, INIT, "SPC soft reset Complete\n");

	/* Check this ..whether delay is required or no */
	/* delay 10 usec */
	udelay(10);

	/* wait for 20 msec until the firmware gets reloaded */
	i = 20;
	do {
		mdelay(1);
	} while ((--i) != 0);

	pm8001_dbg(pm8001_ha, INIT, "chip reset finished\n");
}

/**
 * pm80xx_chip_intx_interrupt_enable - enable PM8001 chip interrupt
 * @pm8001_ha: our hba card information
 */
static void
pm80xx_chip_intx_interrupt_enable(struct pm8001_hba_info *pm8001_ha)
{
	pm8001_cw32(pm8001_ha, 0, MSGU_ODMR, ODMR_CLEAR_ALL);
	pm8001_cw32(pm8001_ha, 0, MSGU_ODCR, ODCR_CLEAR_ALL);
}

/**
 * pm80xx_chip_intx_interrupt_disable - disable PM8001 chip interrupt
 * @pm8001_ha: our hba card information
 */
static void
pm80xx_chip_intx_interrupt_disable(struct pm8001_hba_info *pm8001_ha)
{
	pm8001_cw32(pm8001_ha, 0, MSGU_ODMR_CLR, ODMR_MASK_ALL);
}

/**
 * pm80xx_chip_interrupt_enable - enable PM8001 chip interrupt
 * @pm8001_ha: our hba card information
 * @vec: interrupt number to enable
 */
static void
pm80xx_chip_interrupt_enable(struct pm8001_hba_info *pm8001_ha, u8 vec)
{
#ifdef PM8001_USE_MSIX
	if (vec < 32)
		pm8001_cw32(pm8001_ha, 0, MSGU_ODMR_CLR, 1U << vec);
	else
		pm8001_cw32(pm8001_ha, 0, MSGU_ODMR_CLR_U,
			    1U << (vec - 32));
	return;
#endif
	pm80xx_chip_intx_interrupt_enable(pm8001_ha);

}

/**
 * pm80xx_chip_interrupt_disable - disable PM8001 chip interrupt
 * @pm8001_ha: our hba card information
 * @vec: interrupt number to disable
 */
static void
pm80xx_chip_interrupt_disable(struct pm8001_hba_info *pm8001_ha, u8 vec)
{
#ifdef PM8001_USE_MSIX
	if (vec == 0xFF) {
		/* disable all vectors 0-31, 32-63 */
		pm8001_cw32(pm8001_ha, 0, MSGU_ODMR, 0xFFFFFFFF);
		pm8001_cw32(pm8001_ha, 0, MSGU_ODMR_U, 0xFFFFFFFF);
	} else if (vec < 32)
		pm8001_cw32(pm8001_ha, 0, MSGU_ODMR, 1U << vec);
	else
		pm8001_cw32(pm8001_ha, 0, MSGU_ODMR_U,
			    1U << (vec - 32));
	return;
#endif
	pm80xx_chip_intx_interrupt_disable(pm8001_ha);
}

static void pm80xx_send_abort_all(struct pm8001_hba_info *pm8001_ha,
		struct pm8001_device *pm8001_ha_dev)
{
	struct pm8001_ccb_info *ccb;
	struct sas_task *task;
	struct task_abort_req task_abort;
	u32 opc = OPC_INB_SATA_ABORT;
	int ret;

	pm8001_ha_dev->id |= NCQ_ABORT_ALL_FLAG;
	pm8001_ha_dev->id &= ~NCQ_READ_LOG_FLAG;

	task = sas_alloc_slow_task(GFP_ATOMIC);
	if (!task) {
		pm8001_dbg(pm8001_ha, FAIL, "cannot allocate task\n");
		return;
	}
	task->task_done = pm8001_task_done;

	ccb = pm8001_ccb_alloc(pm8001_ha, pm8001_ha_dev, task);
	if (!ccb) {
		sas_free_task(task);
		return;
	}

	memset(&task_abort, 0, sizeof(task_abort));
	task_abort.abort_all = cpu_to_le32(1);
	task_abort.device_id = cpu_to_le32(pm8001_ha_dev->device_id);
	task_abort.tag = cpu_to_le32(ccb->ccb_tag);

	ret = pm8001_mpi_build_cmd(pm8001_ha, 0, opc, &task_abort,
				   sizeof(task_abort), 0);
	pm8001_dbg(pm8001_ha, FAIL, "Executing abort task end\n");
	if (ret) {
		sas_free_task(task);
		pm8001_ccb_free(pm8001_ha, ccb);
	}
}

static void pm80xx_send_read_log(struct pm8001_hba_info *pm8001_ha,
		struct pm8001_device *pm8001_ha_dev)
{
	struct sata_start_req sata_cmd;
	int res;
	struct pm8001_ccb_info *ccb;
	struct sas_task *task = NULL;
	struct host_to_dev_fis fis;
	struct domain_device *dev;
	u32 opc = OPC_INB_SATA_HOST_OPSTART;

	task = sas_alloc_slow_task(GFP_ATOMIC);
	if (!task) {
		pm8001_dbg(pm8001_ha, FAIL, "cannot allocate task !!!\n");
		return;
	}
	task->task_done = pm8001_task_done;

	/*
	 * Allocate domain device by ourselves as libsas is not going to
	 * provide any.
	 */
	dev = kzalloc(sizeof(struct domain_device), GFP_ATOMIC);
	if (!dev) {
		sas_free_task(task);
		pm8001_dbg(pm8001_ha, FAIL,
			   "Domain device cannot be allocated\n");
		return;
	}

	task->dev = dev;
	task->dev->lldd_dev = pm8001_ha_dev;

	ccb = pm8001_ccb_alloc(pm8001_ha, pm8001_ha_dev, task);
	if (!ccb) {
		sas_free_task(task);
		kfree(dev);
		return;
	}

	pm8001_ha_dev->id |= NCQ_READ_LOG_FLAG;
	pm8001_ha_dev->id |= NCQ_2ND_RLE_FLAG;

	memset(&sata_cmd, 0, sizeof(sata_cmd));

	/* construct read log FIS */
	memset(&fis, 0, sizeof(struct host_to_dev_fis));
	fis.fis_type = 0x27;
	fis.flags = 0x80;
	fis.command = ATA_CMD_READ_LOG_EXT;
	fis.lbal = 0x10;
	fis.sector_count = 0x1;

	sata_cmd.tag = cpu_to_le32(ccb->ccb_tag);
	sata_cmd.device_id = cpu_to_le32(pm8001_ha_dev->device_id);
	sata_cmd.ncqtag_atap_dir_m_dad = cpu_to_le32(((0x1 << 7) | (0x5 << 9)));
	memcpy(&sata_cmd.sata_fis, &fis, sizeof(struct host_to_dev_fis));

	res = pm8001_mpi_build_cmd(pm8001_ha, 0, opc, &sata_cmd,
				   sizeof(sata_cmd), 0);
	pm8001_dbg(pm8001_ha, FAIL, "Executing read log end\n");
	if (res) {
		sas_free_task(task);
		pm8001_ccb_free(pm8001_ha, ccb);
		kfree(dev);
	}
}

/**
 * mpi_ssp_completion - process the event that FW response to the SSP request.
 * @pm8001_ha: our hba card information
 * @piomb: the message contents of this outbound message.
 *
 * When FW has completed a ssp request for example a IO request, after it has
 * filled the SG data with the data, it will trigger this event representing
 * that he has finished the job; please check the corresponding buffer.
 * So we will tell the caller who maybe waiting the result to tell upper layer
 * that the task has been finished.
 */
static void
mpi_ssp_completion(struct pm8001_hba_info *pm8001_ha, void *piomb)
{
	struct sas_task *t;
	struct pm8001_ccb_info *ccb;
	unsigned long flags;
	u32 status;
	u32 param;
	u32 tag;
	struct ssp_completion_resp *psspPayload;
	struct task_status_struct *ts;
	struct ssp_response_iu *iu;
	struct pm8001_device *pm8001_dev;
	psspPayload = (struct ssp_completion_resp *)(piomb + 4);
	status = le32_to_cpu(psspPayload->status);
	tag = le32_to_cpu(psspPayload->tag);
	ccb = &pm8001_ha->ccb_info[tag];
	if ((status == IO_ABORTED) && ccb->open_retry) {
		/* Being completed by another */
		ccb->open_retry = 0;
		return;
	}
	pm8001_dev = ccb->device;
	param = le32_to_cpu(psspPayload->param);
	t = ccb->task;

	if (status && status != IO_UNDERFLOW)
		pm8001_dbg(pm8001_ha, FAIL, "sas IO status 0x%x\n", status);
	if (unlikely(!t || !t->lldd_task || !t->dev))
		return;
	ts = &t->task_status;

	pm8001_dbg(pm8001_ha, DEV,
		   "tag::0x%x, status::0x%x task::0x%p\n", tag, status, t);

	/* Print sas address of IO failed device */
	if ((status != IO_SUCCESS) && (status != IO_OVERFLOW) &&
		(status != IO_UNDERFLOW))
		pm8001_dbg(pm8001_ha, FAIL, "SAS Address of IO Failure Drive:%016llx\n",
			   SAS_ADDR(t->dev->sas_addr));

	switch (status) {
	case IO_SUCCESS:
		pm8001_dbg(pm8001_ha, IO, "IO_SUCCESS ,param = 0x%x\n",
			   param);
		if (param == 0) {
			ts->resp = SAS_TASK_COMPLETE;
			ts->stat = SAS_SAM_STAT_GOOD;
		} else {
			ts->resp = SAS_TASK_COMPLETE;
			ts->stat = SAS_PROTO_RESPONSE;
			ts->residual = param;
			iu = &psspPayload->ssp_resp_iu;
			sas_ssp_task_response(pm8001_ha->dev, t, iu);
		}
		if (pm8001_dev)
			atomic_dec(&pm8001_dev->running_req);
		break;
	case IO_ABORTED:
		pm8001_dbg(pm8001_ha, IO, "IO_ABORTED IOMB Tag\n");
		ts->resp = SAS_TASK_COMPLETE;
		ts->stat = SAS_ABORTED_TASK;
		if (pm8001_dev)
			atomic_dec(&pm8001_dev->running_req);
		break;
	case IO_UNDERFLOW:
		/* SSP Completion with error */
		pm8001_dbg(pm8001_ha, IO, "IO_UNDERFLOW ,param = 0x%x\n",
			   param);
		ts->resp = SAS_TASK_COMPLETE;
		ts->stat = SAS_DATA_UNDERRUN;
		ts->residual = param;
		if (pm8001_dev)
			atomic_dec(&pm8001_dev->running_req);
		break;
	case IO_NO_DEVICE:
		pm8001_dbg(pm8001_ha, IO, "IO_NO_DEVICE\n");
		ts->resp = SAS_TASK_UNDELIVERED;
		ts->stat = SAS_PHY_DOWN;
		if (pm8001_dev)
			atomic_dec(&pm8001_dev->running_req);
		break;
	case IO_XFER_ERROR_BREAK:
		pm8001_dbg(pm8001_ha, IO, "IO_XFER_ERROR_BREAK\n");
		ts->resp = SAS_TASK_COMPLETE;
		ts->stat = SAS_OPEN_REJECT;
		/* Force the midlayer to retry */
		ts->open_rej_reason = SAS_OREJ_RSVD_RETRY;
		if (pm8001_dev)
			atomic_dec(&pm8001_dev->running_req);
		break;
	case IO_XFER_ERROR_PHY_NOT_READY:
		pm8001_dbg(pm8001_ha, IO, "IO_XFER_ERROR_PHY_NOT_READY\n");
		ts->resp = SAS_TASK_COMPLETE;
		ts->stat = SAS_OPEN_REJECT;
		ts->open_rej_reason = SAS_OREJ_RSVD_RETRY;
		if (pm8001_dev)
			atomic_dec(&pm8001_dev->running_req);
		break;
	case IO_XFER_ERROR_INVALID_SSP_RSP_FRAME:
		pm8001_dbg(pm8001_ha, IO,
			   "IO_XFER_ERROR_INVALID_SSP_RSP_FRAME\n");
		ts->resp = SAS_TASK_COMPLETE;
		ts->stat = SAS_OPEN_REJECT;
		ts->open_rej_reason = SAS_OREJ_RSVD_RETRY;
		if (pm8001_dev)
			atomic_dec(&pm8001_dev->running_req);
		break;
	case IO_OPEN_CNX_ERROR_PROTOCOL_NOT_SUPPORTED:
		pm8001_dbg(pm8001_ha, IO,
			   "IO_OPEN_CNX_ERROR_PROTOCOL_NOT_SUPPORTED\n");
		ts->resp = SAS_TASK_COMPLETE;
		ts->stat = SAS_OPEN_REJECT;
		ts->open_rej_reason = SAS_OREJ_EPROTO;
		if (pm8001_dev)
			atomic_dec(&pm8001_dev->running_req);
		break;
	case IO_OPEN_CNX_ERROR_ZONE_VIOLATION:
		pm8001_dbg(pm8001_ha, IO,
			   "IO_OPEN_CNX_ERROR_ZONE_VIOLATION\n");
		ts->resp = SAS_TASK_COMPLETE;
		ts->stat = SAS_OPEN_REJECT;
		ts->open_rej_reason = SAS_OREJ_UNKNOWN;
		if (pm8001_dev)
			atomic_dec(&pm8001_dev->running_req);
		break;
	case IO_OPEN_CNX_ERROR_BREAK:
		pm8001_dbg(pm8001_ha, IO, "IO_OPEN_CNX_ERROR_BREAK\n");
		ts->resp = SAS_TASK_COMPLETE;
		ts->stat = SAS_OPEN_REJECT;
		ts->open_rej_reason = SAS_OREJ_RSVD_RETRY;
		if (pm8001_dev)
			atomic_dec(&pm8001_dev->running_req);
		break;
	case IO_OPEN_CNX_ERROR_IT_NEXUS_LOSS:
	case IO_XFER_OPEN_RETRY_BACKOFF_THRESHOLD_REACHED:
	case IO_OPEN_CNX_ERROR_IT_NEXUS_LOSS_OPEN_TMO:
	case IO_OPEN_CNX_ERROR_IT_NEXUS_LOSS_NO_DEST:
	case IO_OPEN_CNX_ERROR_IT_NEXUS_LOSS_OPEN_COLLIDE:
	case IO_OPEN_CNX_ERROR_IT_NEXUS_LOSS_PATHWAY_BLOCKED:
		pm8001_dbg(pm8001_ha, IO, "IO_OPEN_CNX_ERROR_IT_NEXUS_LOSS\n");
		ts->resp = SAS_TASK_COMPLETE;
		ts->stat = SAS_OPEN_REJECT;
		ts->open_rej_reason = SAS_OREJ_UNKNOWN;
		if (!t->uldd_task)
			pm8001_handle_event(pm8001_ha,
				pm8001_dev,
				IO_OPEN_CNX_ERROR_IT_NEXUS_LOSS);
		break;
	case IO_OPEN_CNX_ERROR_BAD_DESTINATION:
		pm8001_dbg(pm8001_ha, IO,
			   "IO_OPEN_CNX_ERROR_BAD_DESTINATION\n");
		ts->resp = SAS_TASK_COMPLETE;
		ts->stat = SAS_OPEN_REJECT;
		ts->open_rej_reason = SAS_OREJ_BAD_DEST;
		if (pm8001_dev)
			atomic_dec(&pm8001_dev->running_req);
		break;
	case IO_OPEN_CNX_ERROR_CONNECTION_RATE_NOT_SUPPORTED:
		pm8001_dbg(pm8001_ha, IO,
			   "IO_OPEN_CNX_ERROR_CONNECTION_RATE_NOT_SUPPORTED\n");
		ts->resp = SAS_TASK_COMPLETE;
		ts->stat = SAS_OPEN_REJECT;
		ts->open_rej_reason = SAS_OREJ_CONN_RATE;
		if (pm8001_dev)
			atomic_dec(&pm8001_dev->running_req);
		break;
	case IO_OPEN_CNX_ERROR_WRONG_DESTINATION:
		pm8001_dbg(pm8001_ha, IO,
			   "IO_OPEN_CNX_ERROR_WRONG_DESTINATION\n");
		ts->resp = SAS_TASK_UNDELIVERED;
		ts->stat = SAS_OPEN_REJECT;
		ts->open_rej_reason = SAS_OREJ_WRONG_DEST;
		if (pm8001_dev)
			atomic_dec(&pm8001_dev->running_req);
		break;
	case IO_XFER_ERROR_NAK_RECEIVED:
		pm8001_dbg(pm8001_ha, IO, "IO_XFER_ERROR_NAK_RECEIVED\n");
		ts->resp = SAS_TASK_COMPLETE;
		ts->stat = SAS_OPEN_REJECT;
		ts->open_rej_reason = SAS_OREJ_RSVD_RETRY;
		if (pm8001_dev)
			atomic_dec(&pm8001_dev->running_req);
		break;
	case IO_XFER_ERROR_ACK_NAK_TIMEOUT:
		pm8001_dbg(pm8001_ha, IO, "IO_XFER_ERROR_ACK_NAK_TIMEOUT\n");
		ts->resp = SAS_TASK_COMPLETE;
		ts->stat = SAS_NAK_R_ERR;
		if (pm8001_dev)
			atomic_dec(&pm8001_dev->running_req);
		break;
	case IO_XFER_ERROR_DMA:
		pm8001_dbg(pm8001_ha, IO, "IO_XFER_ERROR_DMA\n");
		ts->resp = SAS_TASK_COMPLETE;
		ts->stat = SAS_OPEN_REJECT;
		if (pm8001_dev)
			atomic_dec(&pm8001_dev->running_req);
		break;
	case IO_XFER_OPEN_RETRY_TIMEOUT:
		pm8001_dbg(pm8001_ha, IO, "IO_XFER_OPEN_RETRY_TIMEOUT\n");
		ts->resp = SAS_TASK_COMPLETE;
		ts->stat = SAS_OPEN_REJECT;
		ts->open_rej_reason = SAS_OREJ_RSVD_RETRY;
		if (pm8001_dev)
			atomic_dec(&pm8001_dev->running_req);
		break;
	case IO_XFER_ERROR_OFFSET_MISMATCH:
		pm8001_dbg(pm8001_ha, IO, "IO_XFER_ERROR_OFFSET_MISMATCH\n");
		ts->resp = SAS_TASK_COMPLETE;
		ts->stat = SAS_OPEN_REJECT;
		if (pm8001_dev)
			atomic_dec(&pm8001_dev->running_req);
		break;
	case IO_PORT_IN_RESET:
		pm8001_dbg(pm8001_ha, IO, "IO_PORT_IN_RESET\n");
		ts->resp = SAS_TASK_COMPLETE;
		ts->stat = SAS_OPEN_REJECT;
		if (pm8001_dev)
			atomic_dec(&pm8001_dev->running_req);
		break;
	case IO_DS_NON_OPERATIONAL:
		pm8001_dbg(pm8001_ha, IO, "IO_DS_NON_OPERATIONAL\n");
		ts->resp = SAS_TASK_COMPLETE;
		ts->stat = SAS_OPEN_REJECT;
		if (!t->uldd_task)
			pm8001_handle_event(pm8001_ha,
				pm8001_dev,
				IO_DS_NON_OPERATIONAL);
		break;
	case IO_DS_IN_RECOVERY:
		pm8001_dbg(pm8001_ha, IO, "IO_DS_IN_RECOVERY\n");
		ts->resp = SAS_TASK_COMPLETE;
		ts->stat = SAS_OPEN_REJECT;
		if (pm8001_dev)
			atomic_dec(&pm8001_dev->running_req);
		break;
	case IO_TM_TAG_NOT_FOUND:
		pm8001_dbg(pm8001_ha, IO, "IO_TM_TAG_NOT_FOUND\n");
		ts->resp = SAS_TASK_COMPLETE;
		ts->stat = SAS_OPEN_REJECT;
		if (pm8001_dev)
			atomic_dec(&pm8001_dev->running_req);
		break;
	case IO_SSP_EXT_IU_ZERO_LEN_ERROR:
		pm8001_dbg(pm8001_ha, IO, "IO_SSP_EXT_IU_ZERO_LEN_ERROR\n");
		ts->resp = SAS_TASK_COMPLETE;
		ts->stat = SAS_OPEN_REJECT;
		if (pm8001_dev)
			atomic_dec(&pm8001_dev->running_req);
		break;
	case IO_OPEN_CNX_ERROR_HW_RESOURCE_BUSY:
		pm8001_dbg(pm8001_ha, IO,
			   "IO_OPEN_CNX_ERROR_HW_RESOURCE_BUSY\n");
		ts->resp = SAS_TASK_COMPLETE;
		ts->stat = SAS_OPEN_REJECT;
		ts->open_rej_reason = SAS_OREJ_RSVD_RETRY;
		if (pm8001_dev)
			atomic_dec(&pm8001_dev->running_req);
		break;
	default:
		pm8001_dbg(pm8001_ha, DEVIO, "Unknown status 0x%x\n", status);
		/* not allowed case. Therefore, return failed status */
		ts->resp = SAS_TASK_COMPLETE;
		ts->stat = SAS_OPEN_REJECT;
		if (pm8001_dev)
			atomic_dec(&pm8001_dev->running_req);
		break;
	}
	pm8001_dbg(pm8001_ha, IO, "scsi_status = 0x%x\n ",
		   psspPayload->ssp_resp_iu.status);
	spin_lock_irqsave(&t->task_state_lock, flags);
	t->task_state_flags &= ~SAS_TASK_STATE_PENDING;
	t->task_state_flags |= SAS_TASK_STATE_DONE;
	if (unlikely((t->task_state_flags & SAS_TASK_STATE_ABORTED))) {
		spin_unlock_irqrestore(&t->task_state_lock, flags);
		pm8001_dbg(pm8001_ha, FAIL,
			   "task 0x%p done with io_status 0x%x resp 0x%x stat 0x%x but aborted by upper layer!\n",
			   t, status, ts->resp, ts->stat);
<<<<<<< HEAD
		pm8001_ccb_task_free(pm8001_ha, ccb);
=======
		pm8001_ccb_task_free(pm8001_ha, t, ccb, tag);
>>>>>>> 67b8bdb0
		if (t->slow_task)
			complete(&t->slow_task->completion);
	} else {
		spin_unlock_irqrestore(&t->task_state_lock, flags);
		pm8001_ccb_task_free_done(pm8001_ha, ccb);
	}
}

/*See the comments for mpi_ssp_completion */
static void mpi_ssp_event(struct pm8001_hba_info *pm8001_ha, void *piomb)
{
	struct sas_task *t;
	unsigned long flags;
	struct task_status_struct *ts;
	struct pm8001_ccb_info *ccb;
	struct pm8001_device *pm8001_dev;
	struct ssp_event_resp *psspPayload =
		(struct ssp_event_resp *)(piomb + 4);
	u32 event = le32_to_cpu(psspPayload->event);
	u32 tag = le32_to_cpu(psspPayload->tag);
	u32 port_id = le32_to_cpu(psspPayload->port_id);

	ccb = &pm8001_ha->ccb_info[tag];
	t = ccb->task;
	pm8001_dev = ccb->device;
	if (event)
		pm8001_dbg(pm8001_ha, FAIL, "sas IO status 0x%x\n", event);
	if (unlikely(!t || !t->lldd_task || !t->dev))
		return;
	ts = &t->task_status;
	pm8001_dbg(pm8001_ha, IOERR, "port_id:0x%x, tag:0x%x, event:0x%x\n",
		   port_id, tag, event);
	switch (event) {
	case IO_OVERFLOW:
		pm8001_dbg(pm8001_ha, IO, "IO_UNDERFLOW\n");
		ts->resp = SAS_TASK_COMPLETE;
		ts->stat = SAS_DATA_OVERRUN;
		ts->residual = 0;
		if (pm8001_dev)
			atomic_dec(&pm8001_dev->running_req);
		break;
	case IO_XFER_ERROR_BREAK:
		pm8001_dbg(pm8001_ha, IO, "IO_XFER_ERROR_BREAK\n");
		pm8001_handle_event(pm8001_ha, t, IO_XFER_ERROR_BREAK);
		return;
	case IO_XFER_ERROR_PHY_NOT_READY:
		pm8001_dbg(pm8001_ha, IO, "IO_XFER_ERROR_PHY_NOT_READY\n");
		ts->resp = SAS_TASK_COMPLETE;
		ts->stat = SAS_OPEN_REJECT;
		ts->open_rej_reason = SAS_OREJ_RSVD_RETRY;
		break;
	case IO_OPEN_CNX_ERROR_PROTOCOL_NOT_SUPPORTED:
		pm8001_dbg(pm8001_ha, IO,
			   "IO_OPEN_CNX_ERROR_PROTOCOL_NOT_SUPPORTED\n");
		ts->resp = SAS_TASK_COMPLETE;
		ts->stat = SAS_OPEN_REJECT;
		ts->open_rej_reason = SAS_OREJ_EPROTO;
		break;
	case IO_OPEN_CNX_ERROR_ZONE_VIOLATION:
		pm8001_dbg(pm8001_ha, IO,
			   "IO_OPEN_CNX_ERROR_ZONE_VIOLATION\n");
		ts->resp = SAS_TASK_COMPLETE;
		ts->stat = SAS_OPEN_REJECT;
		ts->open_rej_reason = SAS_OREJ_UNKNOWN;
		break;
	case IO_OPEN_CNX_ERROR_BREAK:
		pm8001_dbg(pm8001_ha, IO, "IO_OPEN_CNX_ERROR_BREAK\n");
		ts->resp = SAS_TASK_COMPLETE;
		ts->stat = SAS_OPEN_REJECT;
		ts->open_rej_reason = SAS_OREJ_RSVD_RETRY;
		break;
	case IO_OPEN_CNX_ERROR_IT_NEXUS_LOSS:
	case IO_XFER_OPEN_RETRY_BACKOFF_THRESHOLD_REACHED:
	case IO_OPEN_CNX_ERROR_IT_NEXUS_LOSS_OPEN_TMO:
	case IO_OPEN_CNX_ERROR_IT_NEXUS_LOSS_NO_DEST:
	case IO_OPEN_CNX_ERROR_IT_NEXUS_LOSS_OPEN_COLLIDE:
	case IO_OPEN_CNX_ERROR_IT_NEXUS_LOSS_PATHWAY_BLOCKED:
		pm8001_dbg(pm8001_ha, IO, "IO_OPEN_CNX_ERROR_IT_NEXUS_LOSS\n");
		ts->resp = SAS_TASK_COMPLETE;
		ts->stat = SAS_OPEN_REJECT;
		ts->open_rej_reason = SAS_OREJ_UNKNOWN;
		if (!t->uldd_task)
			pm8001_handle_event(pm8001_ha,
				pm8001_dev,
				IO_OPEN_CNX_ERROR_IT_NEXUS_LOSS);
		break;
	case IO_OPEN_CNX_ERROR_BAD_DESTINATION:
		pm8001_dbg(pm8001_ha, IO,
			   "IO_OPEN_CNX_ERROR_BAD_DESTINATION\n");
		ts->resp = SAS_TASK_COMPLETE;
		ts->stat = SAS_OPEN_REJECT;
		ts->open_rej_reason = SAS_OREJ_BAD_DEST;
		break;
	case IO_OPEN_CNX_ERROR_CONNECTION_RATE_NOT_SUPPORTED:
		pm8001_dbg(pm8001_ha, IO,
			   "IO_OPEN_CNX_ERROR_CONNECTION_RATE_NOT_SUPPORTED\n");
		ts->resp = SAS_TASK_COMPLETE;
		ts->stat = SAS_OPEN_REJECT;
		ts->open_rej_reason = SAS_OREJ_CONN_RATE;
		break;
	case IO_OPEN_CNX_ERROR_WRONG_DESTINATION:
		pm8001_dbg(pm8001_ha, IO,
			   "IO_OPEN_CNX_ERROR_WRONG_DESTINATION\n");
		ts->resp = SAS_TASK_COMPLETE;
		ts->stat = SAS_OPEN_REJECT;
		ts->open_rej_reason = SAS_OREJ_WRONG_DEST;
		break;
	case IO_XFER_ERROR_NAK_RECEIVED:
		pm8001_dbg(pm8001_ha, IO, "IO_XFER_ERROR_NAK_RECEIVED\n");
		ts->resp = SAS_TASK_COMPLETE;
		ts->stat = SAS_OPEN_REJECT;
		ts->open_rej_reason = SAS_OREJ_RSVD_RETRY;
		break;
	case IO_XFER_ERROR_ACK_NAK_TIMEOUT:
		pm8001_dbg(pm8001_ha, IO, "IO_XFER_ERROR_ACK_NAK_TIMEOUT\n");
		ts->resp = SAS_TASK_COMPLETE;
		ts->stat = SAS_NAK_R_ERR;
		break;
	case IO_XFER_OPEN_RETRY_TIMEOUT:
		pm8001_dbg(pm8001_ha, IO, "IO_XFER_OPEN_RETRY_TIMEOUT\n");
		pm8001_handle_event(pm8001_ha, t, IO_XFER_OPEN_RETRY_TIMEOUT);
		return;
	case IO_XFER_ERROR_UNEXPECTED_PHASE:
		pm8001_dbg(pm8001_ha, IO, "IO_XFER_ERROR_UNEXPECTED_PHASE\n");
		ts->resp = SAS_TASK_COMPLETE;
		ts->stat = SAS_DATA_OVERRUN;
		break;
	case IO_XFER_ERROR_XFER_RDY_OVERRUN:
		pm8001_dbg(pm8001_ha, IO, "IO_XFER_ERROR_XFER_RDY_OVERRUN\n");
		ts->resp = SAS_TASK_COMPLETE;
		ts->stat = SAS_DATA_OVERRUN;
		break;
	case IO_XFER_ERROR_XFER_RDY_NOT_EXPECTED:
		pm8001_dbg(pm8001_ha, IO,
			   "IO_XFER_ERROR_XFER_RDY_NOT_EXPECTED\n");
		ts->resp = SAS_TASK_COMPLETE;
		ts->stat = SAS_DATA_OVERRUN;
		break;
	case IO_XFER_ERROR_CMD_ISSUE_ACK_NAK_TIMEOUT:
		pm8001_dbg(pm8001_ha, IO,
			   "IO_XFER_ERROR_CMD_ISSUE_ACK_NAK_TIMEOUT\n");
		ts->resp = SAS_TASK_COMPLETE;
		ts->stat = SAS_DATA_OVERRUN;
		break;
	case IO_XFER_ERROR_OFFSET_MISMATCH:
		pm8001_dbg(pm8001_ha, IO, "IO_XFER_ERROR_OFFSET_MISMATCH\n");
		ts->resp = SAS_TASK_COMPLETE;
		ts->stat = SAS_DATA_OVERRUN;
		break;
	case IO_XFER_ERROR_XFER_ZERO_DATA_LEN:
		pm8001_dbg(pm8001_ha, IO,
			   "IO_XFER_ERROR_XFER_ZERO_DATA_LEN\n");
		ts->resp = SAS_TASK_COMPLETE;
		ts->stat = SAS_DATA_OVERRUN;
		break;
	case IO_XFER_ERROR_INTERNAL_CRC_ERROR:
		pm8001_dbg(pm8001_ha, IOERR,
			   "IO_XFR_ERROR_INTERNAL_CRC_ERROR\n");
		/* TBC: used default set values */
		ts->resp = SAS_TASK_COMPLETE;
		ts->stat = SAS_DATA_OVERRUN;
		break;
	case IO_XFER_CMD_FRAME_ISSUED:
		pm8001_dbg(pm8001_ha, IO, "IO_XFER_CMD_FRAME_ISSUED\n");
		return;
	default:
		pm8001_dbg(pm8001_ha, DEVIO, "Unknown status 0x%x\n", event);
		/* not allowed case. Therefore, return failed status */
		ts->resp = SAS_TASK_COMPLETE;
		ts->stat = SAS_DATA_OVERRUN;
		break;
	}
	spin_lock_irqsave(&t->task_state_lock, flags);
	t->task_state_flags &= ~SAS_TASK_STATE_PENDING;
	t->task_state_flags |= SAS_TASK_STATE_DONE;
	if (unlikely((t->task_state_flags & SAS_TASK_STATE_ABORTED))) {
		spin_unlock_irqrestore(&t->task_state_lock, flags);
		pm8001_dbg(pm8001_ha, FAIL,
			   "task 0x%p done with event 0x%x resp 0x%x stat 0x%x but aborted by upper layer!\n",
			   t, event, ts->resp, ts->stat);
		pm8001_ccb_task_free(pm8001_ha, ccb);
	} else {
		spin_unlock_irqrestore(&t->task_state_lock, flags);
		pm8001_ccb_task_free_done(pm8001_ha, ccb);
	}
}

/*See the comments for mpi_ssp_completion */
static void
mpi_sata_completion(struct pm8001_hba_info *pm8001_ha,
		struct outbound_queue_table *circularQ, void *piomb)
{
	struct sas_task *t;
	struct pm8001_ccb_info *ccb;
	u32 param;
	u32 status;
	u32 tag;
	int i, j;
	u8 sata_addr_low[4];
	u32 temp_sata_addr_low, temp_sata_addr_hi;
	u8 sata_addr_hi[4];
	struct sata_completion_resp *psataPayload;
	struct task_status_struct *ts;
	struct ata_task_resp *resp ;
	u32 *sata_resp;
	struct pm8001_device *pm8001_dev;
	unsigned long flags;

	psataPayload = (struct sata_completion_resp *)(piomb + 4);
	status = le32_to_cpu(psataPayload->status);
	param = le32_to_cpu(psataPayload->param);
	tag = le32_to_cpu(psataPayload->tag);

	ccb = &pm8001_ha->ccb_info[tag];
	t = ccb->task;
	pm8001_dev = ccb->device;

	if (t) {
		if (t->dev && (t->dev->lldd_dev))
			pm8001_dev = t->dev->lldd_dev;
	} else {
		pm8001_dbg(pm8001_ha, FAIL, "task null\n");
		return;
	}

	if ((pm8001_dev && !(pm8001_dev->id & NCQ_READ_LOG_FLAG))
		&& unlikely(!t || !t->lldd_task || !t->dev)) {
		pm8001_dbg(pm8001_ha, FAIL, "task or dev null\n");
		return;
	}

	ts = &t->task_status;

	if (status != IO_SUCCESS) {
		pm8001_dbg(pm8001_ha, FAIL,
			"IO failed device_id %u status 0x%x tag %d\n",
			pm8001_dev->device_id, status, tag);
	}

	/* Print sas address of IO failed device */
	if ((status != IO_SUCCESS) && (status != IO_OVERFLOW) &&
		(status != IO_UNDERFLOW)) {
		if (!((t->dev->parent) &&
			(dev_is_expander(t->dev->parent->dev_type)))) {
			for (i = 0, j = 4; i <= 3 && j <= 7; i++, j++)
				sata_addr_low[i] = pm8001_ha->sas_addr[j];
			for (i = 0, j = 0; i <= 3 && j <= 3; i++, j++)
				sata_addr_hi[i] = pm8001_ha->sas_addr[j];
			memcpy(&temp_sata_addr_low, sata_addr_low,
				sizeof(sata_addr_low));
			memcpy(&temp_sata_addr_hi, sata_addr_hi,
				sizeof(sata_addr_hi));
			temp_sata_addr_hi = (((temp_sata_addr_hi >> 24) & 0xff)
						|((temp_sata_addr_hi << 8) &
						0xff0000) |
						((temp_sata_addr_hi >> 8)
						& 0xff00) |
						((temp_sata_addr_hi << 24) &
						0xff000000));
			temp_sata_addr_low = ((((temp_sata_addr_low >> 24)
						& 0xff) |
						((temp_sata_addr_low << 8)
						& 0xff0000) |
						((temp_sata_addr_low >> 8)
						& 0xff00) |
						((temp_sata_addr_low << 24)
						& 0xff000000)) +
						pm8001_dev->attached_phy +
						0x10);
			pm8001_dbg(pm8001_ha, FAIL,
				   "SAS Address of IO Failure Drive:%08x%08x\n",
				   temp_sata_addr_hi,
				   temp_sata_addr_low);

		} else {
			pm8001_dbg(pm8001_ha, FAIL,
				   "SAS Address of IO Failure Drive:%016llx\n",
				   SAS_ADDR(t->dev->sas_addr));
		}
	}
	switch (status) {
	case IO_SUCCESS:
		pm8001_dbg(pm8001_ha, IO, "IO_SUCCESS\n");
		if (param == 0) {
			ts->resp = SAS_TASK_COMPLETE;
			ts->stat = SAS_SAM_STAT_GOOD;
			/* check if response is for SEND READ LOG */
			if (pm8001_dev &&
			    (pm8001_dev->id & NCQ_READ_LOG_FLAG)) {
				pm80xx_send_abort_all(pm8001_ha, pm8001_dev);
				/* Free the tag */
				pm8001_tag_free(pm8001_ha, tag);
				sas_free_task(t);
				return;
			}
		} else {
			u8 len;
			ts->resp = SAS_TASK_COMPLETE;
			ts->stat = SAS_PROTO_RESPONSE;
			ts->residual = param;
			pm8001_dbg(pm8001_ha, IO,
				   "SAS_PROTO_RESPONSE len = %d\n",
				   param);
			sata_resp = &psataPayload->sata_resp[0];
			resp = (struct ata_task_resp *)ts->buf;
			if (t->ata_task.dma_xfer == 0 &&
			    t->data_dir == DMA_FROM_DEVICE) {
				len = sizeof(struct pio_setup_fis);
				pm8001_dbg(pm8001_ha, IO,
					   "PIO read len = %d\n", len);
			} else if (t->ata_task.use_ncq &&
				   t->data_dir != DMA_NONE) {
				len = sizeof(struct set_dev_bits_fis);
				pm8001_dbg(pm8001_ha, IO, "FPDMA len = %d\n",
					   len);
			} else {
				len = sizeof(struct dev_to_host_fis);
				pm8001_dbg(pm8001_ha, IO, "other len = %d\n",
					   len);
			}
			if (SAS_STATUS_BUF_SIZE >= sizeof(*resp)) {
				resp->frame_len = len;
				memcpy(&resp->ending_fis[0], sata_resp, len);
				ts->buf_valid_size = sizeof(*resp);
			} else
				pm8001_dbg(pm8001_ha, IO,
					   "response too large\n");
		}
		if (pm8001_dev)
			atomic_dec(&pm8001_dev->running_req);
		break;
	case IO_ABORTED:
		pm8001_dbg(pm8001_ha, IO, "IO_ABORTED IOMB Tag\n");
		ts->resp = SAS_TASK_COMPLETE;
		ts->stat = SAS_ABORTED_TASK;
		if (pm8001_dev)
			atomic_dec(&pm8001_dev->running_req);
		break;
		/* following cases are to do cases */
	case IO_UNDERFLOW:
		/* SATA Completion with error */
		pm8001_dbg(pm8001_ha, IO, "IO_UNDERFLOW param = %d\n", param);
		ts->resp = SAS_TASK_COMPLETE;
		ts->stat = SAS_DATA_UNDERRUN;
		ts->residual = param;
		if (pm8001_dev)
			atomic_dec(&pm8001_dev->running_req);
		break;
	case IO_NO_DEVICE:
		pm8001_dbg(pm8001_ha, IO, "IO_NO_DEVICE\n");
		ts->resp = SAS_TASK_UNDELIVERED;
		ts->stat = SAS_PHY_DOWN;
		if (pm8001_dev)
			atomic_dec(&pm8001_dev->running_req);
		break;
	case IO_XFER_ERROR_BREAK:
		pm8001_dbg(pm8001_ha, IO, "IO_XFER_ERROR_BREAK\n");
		ts->resp = SAS_TASK_COMPLETE;
		ts->stat = SAS_INTERRUPTED;
		if (pm8001_dev)
			atomic_dec(&pm8001_dev->running_req);
		break;
	case IO_XFER_ERROR_PHY_NOT_READY:
		pm8001_dbg(pm8001_ha, IO, "IO_XFER_ERROR_PHY_NOT_READY\n");
		ts->resp = SAS_TASK_COMPLETE;
		ts->stat = SAS_OPEN_REJECT;
		ts->open_rej_reason = SAS_OREJ_RSVD_RETRY;
		if (pm8001_dev)
			atomic_dec(&pm8001_dev->running_req);
		break;
	case IO_OPEN_CNX_ERROR_PROTOCOL_NOT_SUPPORTED:
		pm8001_dbg(pm8001_ha, IO,
			   "IO_OPEN_CNX_ERROR_PROTOCOL_NOT_SUPPORTED\n");
		ts->resp = SAS_TASK_COMPLETE;
		ts->stat = SAS_OPEN_REJECT;
		ts->open_rej_reason = SAS_OREJ_EPROTO;
		if (pm8001_dev)
			atomic_dec(&pm8001_dev->running_req);
		break;
	case IO_OPEN_CNX_ERROR_ZONE_VIOLATION:
		pm8001_dbg(pm8001_ha, IO,
			   "IO_OPEN_CNX_ERROR_ZONE_VIOLATION\n");
		ts->resp = SAS_TASK_COMPLETE;
		ts->stat = SAS_OPEN_REJECT;
		ts->open_rej_reason = SAS_OREJ_UNKNOWN;
		if (pm8001_dev)
			atomic_dec(&pm8001_dev->running_req);
		break;
	case IO_OPEN_CNX_ERROR_BREAK:
		pm8001_dbg(pm8001_ha, IO, "IO_OPEN_CNX_ERROR_BREAK\n");
		ts->resp = SAS_TASK_COMPLETE;
		ts->stat = SAS_OPEN_REJECT;
		ts->open_rej_reason = SAS_OREJ_RSVD_CONT0;
		if (pm8001_dev)
			atomic_dec(&pm8001_dev->running_req);
		break;
	case IO_OPEN_CNX_ERROR_IT_NEXUS_LOSS:
	case IO_XFER_OPEN_RETRY_BACKOFF_THRESHOLD_REACHED:
	case IO_OPEN_CNX_ERROR_IT_NEXUS_LOSS_OPEN_TMO:
	case IO_OPEN_CNX_ERROR_IT_NEXUS_LOSS_NO_DEST:
	case IO_OPEN_CNX_ERROR_IT_NEXUS_LOSS_OPEN_COLLIDE:
	case IO_OPEN_CNX_ERROR_IT_NEXUS_LOSS_PATHWAY_BLOCKED:
		pm8001_dbg(pm8001_ha, IO, "IO_OPEN_CNX_ERROR_IT_NEXUS_LOSS\n");
		ts->resp = SAS_TASK_COMPLETE;
		ts->stat = SAS_DEV_NO_RESPONSE;
		if (!t->uldd_task) {
			pm8001_handle_event(pm8001_ha,
				pm8001_dev,
				IO_OPEN_CNX_ERROR_IT_NEXUS_LOSS);
			ts->resp = SAS_TASK_UNDELIVERED;
			ts->stat = SAS_QUEUE_FULL;
			spin_unlock_irqrestore(&circularQ->oq_lock,
					circularQ->lock_flags);
			pm8001_ccb_task_free_done(pm8001_ha, ccb);
			spin_lock_irqsave(&circularQ->oq_lock,
					circularQ->lock_flags);
			return;
		}
		break;
	case IO_OPEN_CNX_ERROR_BAD_DESTINATION:
		pm8001_dbg(pm8001_ha, IO,
			   "IO_OPEN_CNX_ERROR_BAD_DESTINATION\n");
		ts->resp = SAS_TASK_UNDELIVERED;
		ts->stat = SAS_OPEN_REJECT;
		ts->open_rej_reason = SAS_OREJ_BAD_DEST;
		if (!t->uldd_task) {
			pm8001_handle_event(pm8001_ha,
				pm8001_dev,
				IO_OPEN_CNX_ERROR_IT_NEXUS_LOSS);
			ts->resp = SAS_TASK_UNDELIVERED;
			ts->stat = SAS_QUEUE_FULL;
			spin_unlock_irqrestore(&circularQ->oq_lock,
					circularQ->lock_flags);
			pm8001_ccb_task_free_done(pm8001_ha, ccb);
			spin_lock_irqsave(&circularQ->oq_lock,
					circularQ->lock_flags);
			return;
		}
		break;
	case IO_OPEN_CNX_ERROR_CONNECTION_RATE_NOT_SUPPORTED:
		pm8001_dbg(pm8001_ha, IO,
			   "IO_OPEN_CNX_ERROR_CONNECTION_RATE_NOT_SUPPORTED\n");
		ts->resp = SAS_TASK_COMPLETE;
		ts->stat = SAS_OPEN_REJECT;
		ts->open_rej_reason = SAS_OREJ_CONN_RATE;
		if (pm8001_dev)
			atomic_dec(&pm8001_dev->running_req);
		break;
	case IO_OPEN_CNX_ERROR_STP_RESOURCES_BUSY:
		pm8001_dbg(pm8001_ha, IO,
			   "IO_OPEN_CNX_ERROR_STP_RESOURCES_BUSY\n");
		ts->resp = SAS_TASK_COMPLETE;
		ts->stat = SAS_DEV_NO_RESPONSE;
		if (!t->uldd_task) {
			pm8001_handle_event(pm8001_ha,
				pm8001_dev,
				IO_OPEN_CNX_ERROR_STP_RESOURCES_BUSY);
			ts->resp = SAS_TASK_UNDELIVERED;
			ts->stat = SAS_QUEUE_FULL;
			spin_unlock_irqrestore(&circularQ->oq_lock,
					circularQ->lock_flags);
			pm8001_ccb_task_free_done(pm8001_ha, ccb);
			spin_lock_irqsave(&circularQ->oq_lock,
					circularQ->lock_flags);
			return;
		}
		break;
	case IO_OPEN_CNX_ERROR_WRONG_DESTINATION:
		pm8001_dbg(pm8001_ha, IO,
			   "IO_OPEN_CNX_ERROR_WRONG_DESTINATION\n");
		ts->resp = SAS_TASK_COMPLETE;
		ts->stat = SAS_OPEN_REJECT;
		ts->open_rej_reason = SAS_OREJ_WRONG_DEST;
		if (pm8001_dev)
			atomic_dec(&pm8001_dev->running_req);
		break;
	case IO_XFER_ERROR_NAK_RECEIVED:
		pm8001_dbg(pm8001_ha, IO, "IO_XFER_ERROR_NAK_RECEIVED\n");
		ts->resp = SAS_TASK_COMPLETE;
		ts->stat = SAS_NAK_R_ERR;
		if (pm8001_dev)
			atomic_dec(&pm8001_dev->running_req);
		break;
	case IO_XFER_ERROR_ACK_NAK_TIMEOUT:
		pm8001_dbg(pm8001_ha, IO, "IO_XFER_ERROR_ACK_NAK_TIMEOUT\n");
		ts->resp = SAS_TASK_COMPLETE;
		ts->stat = SAS_NAK_R_ERR;
		if (pm8001_dev)
			atomic_dec(&pm8001_dev->running_req);
		break;
	case IO_XFER_ERROR_DMA:
		pm8001_dbg(pm8001_ha, IO, "IO_XFER_ERROR_DMA\n");
		ts->resp = SAS_TASK_COMPLETE;
		ts->stat = SAS_ABORTED_TASK;
		if (pm8001_dev)
			atomic_dec(&pm8001_dev->running_req);
		break;
	case IO_XFER_ERROR_SATA_LINK_TIMEOUT:
		pm8001_dbg(pm8001_ha, IO, "IO_XFER_ERROR_SATA_LINK_TIMEOUT\n");
		ts->resp = SAS_TASK_UNDELIVERED;
		ts->stat = SAS_DEV_NO_RESPONSE;
		if (pm8001_dev)
			atomic_dec(&pm8001_dev->running_req);
		break;
	case IO_XFER_ERROR_REJECTED_NCQ_MODE:
		pm8001_dbg(pm8001_ha, IO, "IO_XFER_ERROR_REJECTED_NCQ_MODE\n");
		ts->resp = SAS_TASK_COMPLETE;
		ts->stat = SAS_DATA_UNDERRUN;
		if (pm8001_dev)
			atomic_dec(&pm8001_dev->running_req);
		break;
	case IO_XFER_OPEN_RETRY_TIMEOUT:
		pm8001_dbg(pm8001_ha, IO, "IO_XFER_OPEN_RETRY_TIMEOUT\n");
		ts->resp = SAS_TASK_COMPLETE;
		ts->stat = SAS_OPEN_TO;
		if (pm8001_dev)
			atomic_dec(&pm8001_dev->running_req);
		break;
	case IO_PORT_IN_RESET:
		pm8001_dbg(pm8001_ha, IO, "IO_PORT_IN_RESET\n");
		ts->resp = SAS_TASK_COMPLETE;
		ts->stat = SAS_DEV_NO_RESPONSE;
		if (pm8001_dev)
			atomic_dec(&pm8001_dev->running_req);
		break;
	case IO_DS_NON_OPERATIONAL:
		pm8001_dbg(pm8001_ha, IO, "IO_DS_NON_OPERATIONAL\n");
		ts->resp = SAS_TASK_COMPLETE;
		ts->stat = SAS_DEV_NO_RESPONSE;
		if (!t->uldd_task) {
			pm8001_handle_event(pm8001_ha, pm8001_dev,
					IO_DS_NON_OPERATIONAL);
			ts->resp = SAS_TASK_UNDELIVERED;
			ts->stat = SAS_QUEUE_FULL;
			spin_unlock_irqrestore(&circularQ->oq_lock,
					circularQ->lock_flags);
			pm8001_ccb_task_free_done(pm8001_ha, ccb);
			spin_lock_irqsave(&circularQ->oq_lock,
					circularQ->lock_flags);
			return;
		}
		break;
	case IO_DS_IN_RECOVERY:
		pm8001_dbg(pm8001_ha, IO, "IO_DS_IN_RECOVERY\n");
		ts->resp = SAS_TASK_COMPLETE;
		ts->stat = SAS_DEV_NO_RESPONSE;
		if (pm8001_dev)
			atomic_dec(&pm8001_dev->running_req);
		break;
	case IO_DS_IN_ERROR:
		pm8001_dbg(pm8001_ha, IO, "IO_DS_IN_ERROR\n");
		ts->resp = SAS_TASK_COMPLETE;
		ts->stat = SAS_DEV_NO_RESPONSE;
		if (!t->uldd_task) {
			pm8001_handle_event(pm8001_ha, pm8001_dev,
					IO_DS_IN_ERROR);
			ts->resp = SAS_TASK_UNDELIVERED;
			ts->stat = SAS_QUEUE_FULL;
			spin_unlock_irqrestore(&circularQ->oq_lock,
					circularQ->lock_flags);
			pm8001_ccb_task_free_done(pm8001_ha, ccb);
			spin_lock_irqsave(&circularQ->oq_lock,
					circularQ->lock_flags);
			return;
		}
		break;
	case IO_OPEN_CNX_ERROR_HW_RESOURCE_BUSY:
		pm8001_dbg(pm8001_ha, IO,
			   "IO_OPEN_CNX_ERROR_HW_RESOURCE_BUSY\n");
		ts->resp = SAS_TASK_COMPLETE;
		ts->stat = SAS_OPEN_REJECT;
		ts->open_rej_reason = SAS_OREJ_RSVD_RETRY;
		if (pm8001_dev)
			atomic_dec(&pm8001_dev->running_req);
		break;
	default:
		pm8001_dbg(pm8001_ha, DEVIO,
				"Unknown status device_id %u status 0x%x tag %d\n",
			pm8001_dev->device_id, status, tag);
		/* not allowed case. Therefore, return failed status */
		ts->resp = SAS_TASK_COMPLETE;
		ts->stat = SAS_DEV_NO_RESPONSE;
		if (pm8001_dev)
			atomic_dec(&pm8001_dev->running_req);
		break;
	}
	spin_lock_irqsave(&t->task_state_lock, flags);
	t->task_state_flags &= ~SAS_TASK_STATE_PENDING;
	t->task_state_flags |= SAS_TASK_STATE_DONE;
	if (unlikely((t->task_state_flags & SAS_TASK_STATE_ABORTED))) {
		spin_unlock_irqrestore(&t->task_state_lock, flags);
		pm8001_dbg(pm8001_ha, FAIL,
			   "task 0x%p done with io_status 0x%x resp 0x%x stat 0x%x but aborted by upper layer!\n",
			   t, status, ts->resp, ts->stat);
<<<<<<< HEAD
		pm8001_ccb_task_free(pm8001_ha, ccb);
=======
		pm8001_ccb_task_free(pm8001_ha, t, ccb, tag);
>>>>>>> 67b8bdb0
		if (t->slow_task)
			complete(&t->slow_task->completion);
	} else {
		spin_unlock_irqrestore(&t->task_state_lock, flags);
		spin_unlock_irqrestore(&circularQ->oq_lock,
				circularQ->lock_flags);
		pm8001_ccb_task_free_done(pm8001_ha, ccb);
		spin_lock_irqsave(&circularQ->oq_lock,
				circularQ->lock_flags);
	}
}

/*See the comments for mpi_ssp_completion */
static void mpi_sata_event(struct pm8001_hba_info *pm8001_ha,
		struct outbound_queue_table *circularQ, void *piomb)
{
	struct sas_task *t;
	struct task_status_struct *ts;
	struct pm8001_ccb_info *ccb;
	struct pm8001_device *pm8001_dev;
	struct sata_event_resp *psataPayload =
		(struct sata_event_resp *)(piomb + 4);
	u32 event = le32_to_cpu(psataPayload->event);
	u32 tag = le32_to_cpu(psataPayload->tag);
	u32 port_id = le32_to_cpu(psataPayload->port_id);
	u32 dev_id = le32_to_cpu(psataPayload->device_id);
<<<<<<< HEAD
=======

	ccb = &pm8001_ha->ccb_info[tag];
>>>>>>> 67b8bdb0

	if (event)
		pm8001_dbg(pm8001_ha, FAIL, "SATA EVENT 0x%x\n", event);

	/* Check if this is NCQ error */
	if (event == IO_XFER_ERROR_ABORTED_NCQ_MODE) {
		/* find device using device id */
		pm8001_dev = pm8001_find_dev(pm8001_ha, dev_id);
		/* send read log extension */
		if (pm8001_dev)
			pm80xx_send_read_log(pm8001_ha, pm8001_dev);
		return;
	}

	ccb = &pm8001_ha->ccb_info[tag];
	t = ccb->task;
	pm8001_dev = ccb->device;

	if (unlikely(!t || !t->lldd_task || !t->dev)) {
		pm8001_dbg(pm8001_ha, FAIL, "task or dev null\n");
		return;
	}

	ts = &t->task_status;
	pm8001_dbg(pm8001_ha, IOERR, "port_id:0x%x, tag:0x%x, event:0x%x\n",
		   port_id, tag, event);
	switch (event) {
	case IO_OVERFLOW:
		pm8001_dbg(pm8001_ha, IO, "IO_UNDERFLOW\n");
		ts->resp = SAS_TASK_COMPLETE;
		ts->stat = SAS_DATA_OVERRUN;
		ts->residual = 0;
		break;
	case IO_XFER_ERROR_BREAK:
		pm8001_dbg(pm8001_ha, IO, "IO_XFER_ERROR_BREAK\n");
		ts->resp = SAS_TASK_COMPLETE;
		ts->stat = SAS_INTERRUPTED;
		break;
	case IO_XFER_ERROR_PHY_NOT_READY:
		pm8001_dbg(pm8001_ha, IO, "IO_XFER_ERROR_PHY_NOT_READY\n");
		ts->resp = SAS_TASK_COMPLETE;
		ts->stat = SAS_OPEN_REJECT;
		ts->open_rej_reason = SAS_OREJ_RSVD_RETRY;
		break;
	case IO_OPEN_CNX_ERROR_PROTOCOL_NOT_SUPPORTED:
		pm8001_dbg(pm8001_ha, IO,
			   "IO_OPEN_CNX_ERROR_PROTOCOL_NOT_SUPPORTED\n");
		ts->resp = SAS_TASK_COMPLETE;
		ts->stat = SAS_OPEN_REJECT;
		ts->open_rej_reason = SAS_OREJ_EPROTO;
		break;
	case IO_OPEN_CNX_ERROR_ZONE_VIOLATION:
		pm8001_dbg(pm8001_ha, IO,
			   "IO_OPEN_CNX_ERROR_ZONE_VIOLATION\n");
		ts->resp = SAS_TASK_COMPLETE;
		ts->stat = SAS_OPEN_REJECT;
		ts->open_rej_reason = SAS_OREJ_UNKNOWN;
		break;
	case IO_OPEN_CNX_ERROR_BREAK:
		pm8001_dbg(pm8001_ha, IO, "IO_OPEN_CNX_ERROR_BREAK\n");
		ts->resp = SAS_TASK_COMPLETE;
		ts->stat = SAS_OPEN_REJECT;
		ts->open_rej_reason = SAS_OREJ_RSVD_CONT0;
		break;
	case IO_OPEN_CNX_ERROR_IT_NEXUS_LOSS:
	case IO_XFER_OPEN_RETRY_BACKOFF_THRESHOLD_REACHED:
	case IO_OPEN_CNX_ERROR_IT_NEXUS_LOSS_OPEN_TMO:
	case IO_OPEN_CNX_ERROR_IT_NEXUS_LOSS_NO_DEST:
	case IO_OPEN_CNX_ERROR_IT_NEXUS_LOSS_OPEN_COLLIDE:
	case IO_OPEN_CNX_ERROR_IT_NEXUS_LOSS_PATHWAY_BLOCKED:
		pm8001_dbg(pm8001_ha, FAIL,
			   "IO_OPEN_CNX_ERROR_IT_NEXUS_LOSS\n");
		ts->resp = SAS_TASK_UNDELIVERED;
		ts->stat = SAS_DEV_NO_RESPONSE;
		if (!t->uldd_task) {
			pm8001_handle_event(pm8001_ha,
				pm8001_dev,
				IO_OPEN_CNX_ERROR_IT_NEXUS_LOSS);
			ts->resp = SAS_TASK_COMPLETE;
			ts->stat = SAS_QUEUE_FULL;
			return;
		}
		break;
	case IO_OPEN_CNX_ERROR_BAD_DESTINATION:
		pm8001_dbg(pm8001_ha, IO,
			   "IO_OPEN_CNX_ERROR_BAD_DESTINATION\n");
		ts->resp = SAS_TASK_UNDELIVERED;
		ts->stat = SAS_OPEN_REJECT;
		ts->open_rej_reason = SAS_OREJ_BAD_DEST;
		break;
	case IO_OPEN_CNX_ERROR_CONNECTION_RATE_NOT_SUPPORTED:
		pm8001_dbg(pm8001_ha, IO,
			   "IO_OPEN_CNX_ERROR_CONNECTION_RATE_NOT_SUPPORTED\n");
		ts->resp = SAS_TASK_COMPLETE;
		ts->stat = SAS_OPEN_REJECT;
		ts->open_rej_reason = SAS_OREJ_CONN_RATE;
		break;
	case IO_OPEN_CNX_ERROR_WRONG_DESTINATION:
		pm8001_dbg(pm8001_ha, IO,
			   "IO_OPEN_CNX_ERROR_WRONG_DESTINATION\n");
		ts->resp = SAS_TASK_COMPLETE;
		ts->stat = SAS_OPEN_REJECT;
		ts->open_rej_reason = SAS_OREJ_WRONG_DEST;
		break;
	case IO_XFER_ERROR_NAK_RECEIVED:
		pm8001_dbg(pm8001_ha, IO, "IO_XFER_ERROR_NAK_RECEIVED\n");
		ts->resp = SAS_TASK_COMPLETE;
		ts->stat = SAS_NAK_R_ERR;
		break;
	case IO_XFER_ERROR_PEER_ABORTED:
		pm8001_dbg(pm8001_ha, IO, "IO_XFER_ERROR_PEER_ABORTED\n");
		ts->resp = SAS_TASK_COMPLETE;
		ts->stat = SAS_NAK_R_ERR;
		break;
	case IO_XFER_ERROR_REJECTED_NCQ_MODE:
		pm8001_dbg(pm8001_ha, IO, "IO_XFER_ERROR_REJECTED_NCQ_MODE\n");
		ts->resp = SAS_TASK_COMPLETE;
		ts->stat = SAS_DATA_UNDERRUN;
		break;
	case IO_XFER_OPEN_RETRY_TIMEOUT:
		pm8001_dbg(pm8001_ha, IO, "IO_XFER_OPEN_RETRY_TIMEOUT\n");
		ts->resp = SAS_TASK_COMPLETE;
		ts->stat = SAS_OPEN_TO;
		break;
	case IO_XFER_ERROR_UNEXPECTED_PHASE:
		pm8001_dbg(pm8001_ha, IO, "IO_XFER_ERROR_UNEXPECTED_PHASE\n");
		ts->resp = SAS_TASK_COMPLETE;
		ts->stat = SAS_OPEN_TO;
		break;
	case IO_XFER_ERROR_XFER_RDY_OVERRUN:
		pm8001_dbg(pm8001_ha, IO, "IO_XFER_ERROR_XFER_RDY_OVERRUN\n");
		ts->resp = SAS_TASK_COMPLETE;
		ts->stat = SAS_OPEN_TO;
		break;
	case IO_XFER_ERROR_XFER_RDY_NOT_EXPECTED:
		pm8001_dbg(pm8001_ha, IO,
			   "IO_XFER_ERROR_XFER_RDY_NOT_EXPECTED\n");
		ts->resp = SAS_TASK_COMPLETE;
		ts->stat = SAS_OPEN_TO;
		break;
	case IO_XFER_ERROR_OFFSET_MISMATCH:
		pm8001_dbg(pm8001_ha, IO, "IO_XFER_ERROR_OFFSET_MISMATCH\n");
		ts->resp = SAS_TASK_COMPLETE;
		ts->stat = SAS_OPEN_TO;
		break;
	case IO_XFER_ERROR_XFER_ZERO_DATA_LEN:
		pm8001_dbg(pm8001_ha, IO,
			   "IO_XFER_ERROR_XFER_ZERO_DATA_LEN\n");
		ts->resp = SAS_TASK_COMPLETE;
		ts->stat = SAS_OPEN_TO;
		break;
	case IO_XFER_CMD_FRAME_ISSUED:
		pm8001_dbg(pm8001_ha, IO, "IO_XFER_CMD_FRAME_ISSUED\n");
		break;
	case IO_XFER_PIO_SETUP_ERROR:
		pm8001_dbg(pm8001_ha, IO, "IO_XFER_PIO_SETUP_ERROR\n");
		ts->resp = SAS_TASK_COMPLETE;
		ts->stat = SAS_OPEN_TO;
		break;
	case IO_XFER_ERROR_INTERNAL_CRC_ERROR:
		pm8001_dbg(pm8001_ha, FAIL,
			   "IO_XFR_ERROR_INTERNAL_CRC_ERROR\n");
		/* TBC: used default set values */
		ts->resp = SAS_TASK_COMPLETE;
		ts->stat = SAS_OPEN_TO;
		break;
	case IO_XFER_DMA_ACTIVATE_TIMEOUT:
		pm8001_dbg(pm8001_ha, FAIL, "IO_XFR_DMA_ACTIVATE_TIMEOUT\n");
		/* TBC: used default set values */
		ts->resp = SAS_TASK_COMPLETE;
		ts->stat = SAS_OPEN_TO;
		break;
	default:
		pm8001_dbg(pm8001_ha, IO, "Unknown status 0x%x\n", event);
		/* not allowed case. Therefore, return failed status */
		ts->resp = SAS_TASK_COMPLETE;
		ts->stat = SAS_OPEN_TO;
		break;
	}
}

/*See the comments for mpi_ssp_completion */
static void
mpi_smp_completion(struct pm8001_hba_info *pm8001_ha, void *piomb)
{
	u32 param, i;
	struct sas_task *t;
	struct pm8001_ccb_info *ccb;
	unsigned long flags;
	u32 status;
	u32 tag;
	struct smp_completion_resp *psmpPayload;
	struct task_status_struct *ts;
	struct pm8001_device *pm8001_dev;

	psmpPayload = (struct smp_completion_resp *)(piomb + 4);
	status = le32_to_cpu(psmpPayload->status);
	tag = le32_to_cpu(psmpPayload->tag);

	ccb = &pm8001_ha->ccb_info[tag];
	param = le32_to_cpu(psmpPayload->param);
	t = ccb->task;
	ts = &t->task_status;
	pm8001_dev = ccb->device;
	if (status)
		pm8001_dbg(pm8001_ha, FAIL, "smp IO status 0x%x\n", status);
	if (unlikely(!t || !t->lldd_task || !t->dev))
		return;

	pm8001_dbg(pm8001_ha, DEV, "tag::0x%x status::0x%x\n", tag, status);

	switch (status) {

	case IO_SUCCESS:
		pm8001_dbg(pm8001_ha, IO, "IO_SUCCESS\n");
		ts->resp = SAS_TASK_COMPLETE;
		ts->stat = SAS_SAM_STAT_GOOD;
		if (pm8001_dev)
			atomic_dec(&pm8001_dev->running_req);
		if (pm8001_ha->smp_exp_mode == SMP_DIRECT) {
			struct scatterlist *sg_resp = &t->smp_task.smp_resp;
			u8 *payload;
			void *to;

			pm8001_dbg(pm8001_ha, IO,
				   "DIRECT RESPONSE Length:%d\n",
				   param);
			to = kmap_atomic(sg_page(sg_resp));
			payload = to + sg_resp->offset;
			for (i = 0; i < param; i++) {
				*(payload + i) = psmpPayload->_r_a[i];
				pm8001_dbg(pm8001_ha, IO,
					   "SMP Byte%d DMA data 0x%x psmp 0x%x\n",
					   i, *(payload + i),
					   psmpPayload->_r_a[i]);
			}
			kunmap_atomic(to);
		}
		break;
	case IO_ABORTED:
		pm8001_dbg(pm8001_ha, IO, "IO_ABORTED IOMB\n");
		ts->resp = SAS_TASK_COMPLETE;
		ts->stat = SAS_ABORTED_TASK;
		if (pm8001_dev)
			atomic_dec(&pm8001_dev->running_req);
		break;
	case IO_OVERFLOW:
		pm8001_dbg(pm8001_ha, IO, "IO_UNDERFLOW\n");
		ts->resp = SAS_TASK_COMPLETE;
		ts->stat = SAS_DATA_OVERRUN;
		ts->residual = 0;
		if (pm8001_dev)
			atomic_dec(&pm8001_dev->running_req);
		break;
	case IO_NO_DEVICE:
		pm8001_dbg(pm8001_ha, IO, "IO_NO_DEVICE\n");
		ts->resp = SAS_TASK_COMPLETE;
		ts->stat = SAS_PHY_DOWN;
		break;
	case IO_ERROR_HW_TIMEOUT:
		pm8001_dbg(pm8001_ha, IO, "IO_ERROR_HW_TIMEOUT\n");
		ts->resp = SAS_TASK_COMPLETE;
		ts->stat = SAS_SAM_STAT_BUSY;
		break;
	case IO_XFER_ERROR_BREAK:
		pm8001_dbg(pm8001_ha, IO, "IO_XFER_ERROR_BREAK\n");
		ts->resp = SAS_TASK_COMPLETE;
		ts->stat = SAS_SAM_STAT_BUSY;
		break;
	case IO_XFER_ERROR_PHY_NOT_READY:
		pm8001_dbg(pm8001_ha, IO, "IO_XFER_ERROR_PHY_NOT_READY\n");
		ts->resp = SAS_TASK_COMPLETE;
		ts->stat = SAS_SAM_STAT_BUSY;
		break;
	case IO_OPEN_CNX_ERROR_PROTOCOL_NOT_SUPPORTED:
		pm8001_dbg(pm8001_ha, IO,
			   "IO_OPEN_CNX_ERROR_PROTOCOL_NOT_SUPPORTED\n");
		ts->resp = SAS_TASK_COMPLETE;
		ts->stat = SAS_OPEN_REJECT;
		ts->open_rej_reason = SAS_OREJ_UNKNOWN;
		break;
	case IO_OPEN_CNX_ERROR_ZONE_VIOLATION:
		pm8001_dbg(pm8001_ha, IO,
			   "IO_OPEN_CNX_ERROR_ZONE_VIOLATION\n");
		ts->resp = SAS_TASK_COMPLETE;
		ts->stat = SAS_OPEN_REJECT;
		ts->open_rej_reason = SAS_OREJ_UNKNOWN;
		break;
	case IO_OPEN_CNX_ERROR_BREAK:
		pm8001_dbg(pm8001_ha, IO, "IO_OPEN_CNX_ERROR_BREAK\n");
		ts->resp = SAS_TASK_COMPLETE;
		ts->stat = SAS_OPEN_REJECT;
		ts->open_rej_reason = SAS_OREJ_RSVD_CONT0;
		break;
	case IO_OPEN_CNX_ERROR_IT_NEXUS_LOSS:
	case IO_XFER_OPEN_RETRY_BACKOFF_THRESHOLD_REACHED:
	case IO_OPEN_CNX_ERROR_IT_NEXUS_LOSS_OPEN_TMO:
	case IO_OPEN_CNX_ERROR_IT_NEXUS_LOSS_NO_DEST:
	case IO_OPEN_CNX_ERROR_IT_NEXUS_LOSS_OPEN_COLLIDE:
	case IO_OPEN_CNX_ERROR_IT_NEXUS_LOSS_PATHWAY_BLOCKED:
		pm8001_dbg(pm8001_ha, IO, "IO_OPEN_CNX_ERROR_IT_NEXUS_LOSS\n");
		ts->resp = SAS_TASK_COMPLETE;
		ts->stat = SAS_OPEN_REJECT;
		ts->open_rej_reason = SAS_OREJ_UNKNOWN;
		pm8001_handle_event(pm8001_ha,
				pm8001_dev,
				IO_OPEN_CNX_ERROR_IT_NEXUS_LOSS);
		break;
	case IO_OPEN_CNX_ERROR_BAD_DESTINATION:
		pm8001_dbg(pm8001_ha, IO,
			   "IO_OPEN_CNX_ERROR_BAD_DESTINATION\n");
		ts->resp = SAS_TASK_COMPLETE;
		ts->stat = SAS_OPEN_REJECT;
		ts->open_rej_reason = SAS_OREJ_BAD_DEST;
		break;
	case IO_OPEN_CNX_ERROR_CONNECTION_RATE_NOT_SUPPORTED:
		pm8001_dbg(pm8001_ha, IO,
			   "IO_OPEN_CNX_ERROR_CONNECTION_RATE_NOT_SUPPORTED\n");
		ts->resp = SAS_TASK_COMPLETE;
		ts->stat = SAS_OPEN_REJECT;
		ts->open_rej_reason = SAS_OREJ_CONN_RATE;
		break;
	case IO_OPEN_CNX_ERROR_WRONG_DESTINATION:
		pm8001_dbg(pm8001_ha, IO,
			   "IO_OPEN_CNX_ERROR_WRONG_DESTINATION\n");
		ts->resp = SAS_TASK_COMPLETE;
		ts->stat = SAS_OPEN_REJECT;
		ts->open_rej_reason = SAS_OREJ_WRONG_DEST;
		break;
	case IO_XFER_ERROR_RX_FRAME:
		pm8001_dbg(pm8001_ha, IO, "IO_XFER_ERROR_RX_FRAME\n");
		ts->resp = SAS_TASK_COMPLETE;
		ts->stat = SAS_DEV_NO_RESPONSE;
		break;
	case IO_XFER_OPEN_RETRY_TIMEOUT:
		pm8001_dbg(pm8001_ha, IO, "IO_XFER_OPEN_RETRY_TIMEOUT\n");
		ts->resp = SAS_TASK_COMPLETE;
		ts->stat = SAS_OPEN_REJECT;
		ts->open_rej_reason = SAS_OREJ_RSVD_RETRY;
		break;
	case IO_ERROR_INTERNAL_SMP_RESOURCE:
		pm8001_dbg(pm8001_ha, IO, "IO_ERROR_INTERNAL_SMP_RESOURCE\n");
		ts->resp = SAS_TASK_COMPLETE;
		ts->stat = SAS_QUEUE_FULL;
		break;
	case IO_PORT_IN_RESET:
		pm8001_dbg(pm8001_ha, IO, "IO_PORT_IN_RESET\n");
		ts->resp = SAS_TASK_COMPLETE;
		ts->stat = SAS_OPEN_REJECT;
		ts->open_rej_reason = SAS_OREJ_RSVD_RETRY;
		break;
	case IO_DS_NON_OPERATIONAL:
		pm8001_dbg(pm8001_ha, IO, "IO_DS_NON_OPERATIONAL\n");
		ts->resp = SAS_TASK_COMPLETE;
		ts->stat = SAS_DEV_NO_RESPONSE;
		break;
	case IO_DS_IN_RECOVERY:
		pm8001_dbg(pm8001_ha, IO, "IO_DS_IN_RECOVERY\n");
		ts->resp = SAS_TASK_COMPLETE;
		ts->stat = SAS_OPEN_REJECT;
		ts->open_rej_reason = SAS_OREJ_RSVD_RETRY;
		break;
	case IO_OPEN_CNX_ERROR_HW_RESOURCE_BUSY:
		pm8001_dbg(pm8001_ha, IO,
			   "IO_OPEN_CNX_ERROR_HW_RESOURCE_BUSY\n");
		ts->resp = SAS_TASK_COMPLETE;
		ts->stat = SAS_OPEN_REJECT;
		ts->open_rej_reason = SAS_OREJ_RSVD_RETRY;
		break;
	default:
		pm8001_dbg(pm8001_ha, DEVIO, "Unknown status 0x%x\n", status);
		ts->resp = SAS_TASK_COMPLETE;
		ts->stat = SAS_DEV_NO_RESPONSE;
		/* not allowed case. Therefore, return failed status */
		break;
	}
	spin_lock_irqsave(&t->task_state_lock, flags);
	t->task_state_flags &= ~SAS_TASK_STATE_PENDING;
	t->task_state_flags |= SAS_TASK_STATE_DONE;
	if (unlikely((t->task_state_flags & SAS_TASK_STATE_ABORTED))) {
		spin_unlock_irqrestore(&t->task_state_lock, flags);
		pm8001_dbg(pm8001_ha, FAIL,
			   "task 0x%p done with io_status 0x%x resp 0x%xstat 0x%x but aborted by upper layer!\n",
			   t, status, ts->resp, ts->stat);
		pm8001_ccb_task_free(pm8001_ha, ccb);
	} else {
		spin_unlock_irqrestore(&t->task_state_lock, flags);
		pm8001_ccb_task_free(pm8001_ha, ccb);
		mb();/* in order to force CPU ordering */
		t->task_done(t);
	}
}

/**
 * pm80xx_hw_event_ack_req- For PM8001, some events need to acknowledge to FW.
 * @pm8001_ha: our hba card information
 * @Qnum: the outbound queue message number.
 * @SEA: source of event to ack
 * @port_id: port id.
 * @phyId: phy id.
 * @param0: parameter 0.
 * @param1: parameter 1.
 */
static void pm80xx_hw_event_ack_req(struct pm8001_hba_info *pm8001_ha,
	u32 Qnum, u32 SEA, u32 port_id, u32 phyId, u32 param0, u32 param1)
{
	struct hw_event_ack_req	 payload;
	u32 opc = OPC_INB_SAS_HW_EVENT_ACK;

	memset((u8 *)&payload, 0, sizeof(payload));
	payload.tag = cpu_to_le32(1);
	payload.phyid_sea_portid = cpu_to_le32(((SEA & 0xFFFF) << 8) |
		((phyId & 0xFF) << 24) | (port_id & 0xFF));
	payload.param0 = cpu_to_le32(param0);
	payload.param1 = cpu_to_le32(param1);

	pm8001_mpi_build_cmd(pm8001_ha, Qnum, opc, &payload,
			     sizeof(payload), 0);
}

static int pm80xx_chip_phy_ctl_req(struct pm8001_hba_info *pm8001_ha,
	u32 phyId, u32 phy_op);

static void hw_event_port_recover(struct pm8001_hba_info *pm8001_ha,
					void *piomb)
{
	struct hw_event_resp *pPayload = (struct hw_event_resp *)(piomb + 4);
	u32 phyid_npip_portstate = le32_to_cpu(pPayload->phyid_npip_portstate);
	u8 phy_id = (u8)((phyid_npip_portstate & 0xFF0000) >> 16);
	u32 lr_status_evt_portid =
		le32_to_cpu(pPayload->lr_status_evt_portid);
	u8 deviceType = pPayload->sas_identify.dev_type;
	u8 link_rate = (u8)((lr_status_evt_portid & 0xF0000000) >> 28);
	struct pm8001_phy *phy = &pm8001_ha->phy[phy_id];
	u8 port_id = (u8)(lr_status_evt_portid & 0x000000FF);
	struct pm8001_port *port = &pm8001_ha->port[port_id];

	if (deviceType == SAS_END_DEVICE) {
		pm80xx_chip_phy_ctl_req(pm8001_ha, phy_id,
					PHY_NOTIFY_ENABLE_SPINUP);
	}

	port->wide_port_phymap |= (1U << phy_id);
	pm8001_get_lrate_mode(phy, link_rate);
	phy->sas_phy.oob_mode = SAS_OOB_MODE;
	phy->phy_state = PHY_STATE_LINK_UP_SPCV;
	phy->phy_attached = 1;
}

/**
 * hw_event_sas_phy_up - FW tells me a SAS phy up event.
 * @pm8001_ha: our hba card information
 * @piomb: IO message buffer
 */
static void
hw_event_sas_phy_up(struct pm8001_hba_info *pm8001_ha, void *piomb)
{
	struct hw_event_resp *pPayload =
		(struct hw_event_resp *)(piomb + 4);
	u32 lr_status_evt_portid =
		le32_to_cpu(pPayload->lr_status_evt_portid);
	u32 phyid_npip_portstate = le32_to_cpu(pPayload->phyid_npip_portstate);

	u8 link_rate =
		(u8)((lr_status_evt_portid & 0xF0000000) >> 28);
	u8 port_id = (u8)(lr_status_evt_portid & 0x000000FF);
	u8 phy_id =
		(u8)((phyid_npip_portstate & 0xFF0000) >> 16);
	u8 portstate = (u8)(phyid_npip_portstate & 0x0000000F);

	struct pm8001_port *port = &pm8001_ha->port[port_id];
	struct pm8001_phy *phy = &pm8001_ha->phy[phy_id];
	unsigned long flags;
	u8 deviceType = pPayload->sas_identify.dev_type;
	phy->port = port;
	port->port_id = port_id;
	port->port_state = portstate;
	port->wide_port_phymap |= (1U << phy_id);
	phy->phy_state = PHY_STATE_LINK_UP_SPCV;
	pm8001_dbg(pm8001_ha, MSG,
		   "portid:%d; phyid:%d; linkrate:%d; portstate:%x; devicetype:%x\n",
		   port_id, phy_id, link_rate, portstate, deviceType);

	switch (deviceType) {
	case SAS_PHY_UNUSED:
		pm8001_dbg(pm8001_ha, MSG, "device type no device.\n");
		break;
	case SAS_END_DEVICE:
		pm8001_dbg(pm8001_ha, MSG, "end device.\n");
		pm80xx_chip_phy_ctl_req(pm8001_ha, phy_id,
			PHY_NOTIFY_ENABLE_SPINUP);
		port->port_attached = 1;
		pm8001_get_lrate_mode(phy, link_rate);
		break;
	case SAS_EDGE_EXPANDER_DEVICE:
		pm8001_dbg(pm8001_ha, MSG, "expander device.\n");
		port->port_attached = 1;
		pm8001_get_lrate_mode(phy, link_rate);
		break;
	case SAS_FANOUT_EXPANDER_DEVICE:
		pm8001_dbg(pm8001_ha, MSG, "fanout expander device.\n");
		port->port_attached = 1;
		pm8001_get_lrate_mode(phy, link_rate);
		break;
	default:
		pm8001_dbg(pm8001_ha, DEVIO, "unknown device type(%x)\n",
			   deviceType);
		break;
	}
	phy->phy_type |= PORT_TYPE_SAS;
	phy->identify.device_type = deviceType;
	phy->phy_attached = 1;
	if (phy->identify.device_type == SAS_END_DEVICE)
		phy->identify.target_port_protocols = SAS_PROTOCOL_SSP;
	else if (phy->identify.device_type != SAS_PHY_UNUSED)
		phy->identify.target_port_protocols = SAS_PROTOCOL_SMP;
	phy->sas_phy.oob_mode = SAS_OOB_MODE;
	sas_notify_phy_event(&phy->sas_phy, PHYE_OOB_DONE, GFP_ATOMIC);
	spin_lock_irqsave(&phy->sas_phy.frame_rcvd_lock, flags);
	memcpy(phy->frame_rcvd, &pPayload->sas_identify,
		sizeof(struct sas_identify_frame)-4);
	phy->frame_rcvd_size = sizeof(struct sas_identify_frame) - 4;
	pm8001_get_attached_sas_addr(phy, phy->sas_phy.attached_sas_addr);
	spin_unlock_irqrestore(&phy->sas_phy.frame_rcvd_lock, flags);
	if (pm8001_ha->flags == PM8001F_RUN_TIME)
		mdelay(200); /* delay a moment to wait for disk to spin up */
	pm8001_bytes_dmaed(pm8001_ha, phy_id);
}

/**
 * hw_event_sata_phy_up - FW tells me a SATA phy up event.
 * @pm8001_ha: our hba card information
 * @piomb: IO message buffer
 */
static void
hw_event_sata_phy_up(struct pm8001_hba_info *pm8001_ha, void *piomb)
{
	struct hw_event_resp *pPayload =
		(struct hw_event_resp *)(piomb + 4);
	u32 phyid_npip_portstate = le32_to_cpu(pPayload->phyid_npip_portstate);
	u32 lr_status_evt_portid =
		le32_to_cpu(pPayload->lr_status_evt_portid);
	u8 link_rate =
		(u8)((lr_status_evt_portid & 0xF0000000) >> 28);
	u8 port_id = (u8)(lr_status_evt_portid & 0x000000FF);
	u8 phy_id =
		(u8)((phyid_npip_portstate & 0xFF0000) >> 16);

	u8 portstate = (u8)(phyid_npip_portstate & 0x0000000F);

	struct pm8001_port *port = &pm8001_ha->port[port_id];
	struct pm8001_phy *phy = &pm8001_ha->phy[phy_id];
	unsigned long flags;
	pm8001_dbg(pm8001_ha, DEVIO,
		   "port id %d, phy id %d link_rate %d portstate 0x%x\n",
		   port_id, phy_id, link_rate, portstate);

	phy->port = port;
	port->port_id = port_id;
	port->port_state = portstate;
	phy->phy_state = PHY_STATE_LINK_UP_SPCV;
	port->port_attached = 1;
	pm8001_get_lrate_mode(phy, link_rate);
	phy->phy_type |= PORT_TYPE_SATA;
	phy->phy_attached = 1;
	phy->sas_phy.oob_mode = SATA_OOB_MODE;
	sas_notify_phy_event(&phy->sas_phy, PHYE_OOB_DONE, GFP_ATOMIC);
	spin_lock_irqsave(&phy->sas_phy.frame_rcvd_lock, flags);
	memcpy(phy->frame_rcvd, ((u8 *)&pPayload->sata_fis - 4),
		sizeof(struct dev_to_host_fis));
	phy->frame_rcvd_size = sizeof(struct dev_to_host_fis);
	phy->identify.target_port_protocols = SAS_PROTOCOL_SATA;
	phy->identify.device_type = SAS_SATA_DEV;
	pm8001_get_attached_sas_addr(phy, phy->sas_phy.attached_sas_addr);
	spin_unlock_irqrestore(&phy->sas_phy.frame_rcvd_lock, flags);
	pm8001_bytes_dmaed(pm8001_ha, phy_id);
}

/**
 * hw_event_phy_down - we should notify the libsas the phy is down.
 * @pm8001_ha: our hba card information
 * @piomb: IO message buffer
 */
static void
hw_event_phy_down(struct pm8001_hba_info *pm8001_ha, void *piomb)
{
	struct hw_event_resp *pPayload =
		(struct hw_event_resp *)(piomb + 4);

	u32 lr_status_evt_portid =
		le32_to_cpu(pPayload->lr_status_evt_portid);
	u8 port_id = (u8)(lr_status_evt_portid & 0x000000FF);
	u32 phyid_npip_portstate = le32_to_cpu(pPayload->phyid_npip_portstate);
	u8 phy_id =
		(u8)((phyid_npip_portstate & 0xFF0000) >> 16);
	u8 portstate = (u8)(phyid_npip_portstate & 0x0000000F);

	struct pm8001_port *port = &pm8001_ha->port[port_id];
	struct pm8001_phy *phy = &pm8001_ha->phy[phy_id];
	u32 port_sata = (phy->phy_type & PORT_TYPE_SATA);
	port->port_state = portstate;
	phy->identify.device_type = 0;
	phy->phy_attached = 0;
	switch (portstate) {
	case PORT_VALID:
		break;
	case PORT_INVALID:
		pm8001_dbg(pm8001_ha, MSG, " PortInvalid portID %d\n",
			   port_id);
		pm8001_dbg(pm8001_ha, MSG,
			   " Last phy Down and port invalid\n");
		if (port_sata) {
			phy->phy_type = 0;
			port->port_attached = 0;
			pm80xx_hw_event_ack_req(pm8001_ha, 0, HW_EVENT_PHY_DOWN,
					port_id, phy_id, 0, 0);
		}
		sas_phy_disconnected(&phy->sas_phy);
		break;
	case PORT_IN_RESET:
		pm8001_dbg(pm8001_ha, MSG, " Port In Reset portID %d\n",
			   port_id);
		break;
	case PORT_NOT_ESTABLISHED:
		pm8001_dbg(pm8001_ha, MSG,
			   " Phy Down and PORT_NOT_ESTABLISHED\n");
		port->port_attached = 0;
		break;
	case PORT_LOSTCOMM:
		pm8001_dbg(pm8001_ha, MSG, " Phy Down and PORT_LOSTCOMM\n");
		pm8001_dbg(pm8001_ha, MSG,
			   " Last phy Down and port invalid\n");
		if (port_sata) {
			port->port_attached = 0;
			phy->phy_type = 0;
			pm80xx_hw_event_ack_req(pm8001_ha, 0, HW_EVENT_PHY_DOWN,
					port_id, phy_id, 0, 0);
		}
		sas_phy_disconnected(&phy->sas_phy);
		break;
	default:
		port->port_attached = 0;
		pm8001_dbg(pm8001_ha, DEVIO,
			   " Phy Down and(default) = 0x%x\n",
			   portstate);
		break;

	}
	if (port_sata && (portstate != PORT_IN_RESET))
		sas_notify_phy_event(&phy->sas_phy, PHYE_LOSS_OF_SIGNAL,
				GFP_ATOMIC);
}

static int mpi_phy_start_resp(struct pm8001_hba_info *pm8001_ha, void *piomb)
{
	struct phy_start_resp *pPayload =
		(struct phy_start_resp *)(piomb + 4);
	u32 status =
		le32_to_cpu(pPayload->status);
	u32 phy_id =
		le32_to_cpu(pPayload->phyid) & 0xFF;
	struct pm8001_phy *phy = &pm8001_ha->phy[phy_id];

	pm8001_dbg(pm8001_ha, INIT,
		   "phy start resp status:0x%x, phyid:0x%x\n",
		   status, phy_id);
	if (status == 0)
		phy->phy_state = PHY_LINK_DOWN;

	if (pm8001_ha->flags == PM8001F_RUN_TIME &&
			phy->enable_completion != NULL) {
		complete(phy->enable_completion);
		phy->enable_completion = NULL;
	}
	return 0;

}

/**
 * mpi_thermal_hw_event - a thermal hw event has come.
 * @pm8001_ha: our hba card information
 * @piomb: IO message buffer
 */
static int mpi_thermal_hw_event(struct pm8001_hba_info *pm8001_ha, void *piomb)
{
	struct thermal_hw_event *pPayload =
		(struct thermal_hw_event *)(piomb + 4);

	u32 thermal_event = le32_to_cpu(pPayload->thermal_event);
	u32 rht_lht = le32_to_cpu(pPayload->rht_lht);

	if (thermal_event & 0x40) {
		pm8001_dbg(pm8001_ha, IO,
			   "Thermal Event: Local high temperature violated!\n");
		pm8001_dbg(pm8001_ha, IO,
			   "Thermal Event: Measured local high temperature %d\n",
			   ((rht_lht & 0xFF00) >> 8));
	}
	if (thermal_event & 0x10) {
		pm8001_dbg(pm8001_ha, IO,
			   "Thermal Event: Remote high temperature violated!\n");
		pm8001_dbg(pm8001_ha, IO,
			   "Thermal Event: Measured remote high temperature %d\n",
			   ((rht_lht & 0xFF000000) >> 24));
	}
	return 0;
}

/**
 * mpi_hw_event - The hw event has come.
 * @pm8001_ha: our hba card information
 * @piomb: IO message buffer
 */
static int mpi_hw_event(struct pm8001_hba_info *pm8001_ha, void *piomb)
{
	unsigned long flags, i;
	struct hw_event_resp *pPayload =
		(struct hw_event_resp *)(piomb + 4);
	u32 lr_status_evt_portid =
		le32_to_cpu(pPayload->lr_status_evt_portid);
	u32 phyid_npip_portstate = le32_to_cpu(pPayload->phyid_npip_portstate);
	u8 port_id = (u8)(lr_status_evt_portid & 0x000000FF);
	u8 phy_id =
		(u8)((phyid_npip_portstate & 0xFF0000) >> 16);
	u16 eventType =
		(u16)((lr_status_evt_portid & 0x00FFFF00) >> 8);
	u8 status =
		(u8)((lr_status_evt_portid & 0x0F000000) >> 24);
	struct sas_ha_struct *sas_ha = pm8001_ha->sas;
	struct pm8001_phy *phy = &pm8001_ha->phy[phy_id];
	struct pm8001_port *port = &pm8001_ha->port[port_id];
	struct asd_sas_phy *sas_phy = sas_ha->sas_phy[phy_id];
	pm8001_dbg(pm8001_ha, DEV,
		   "portid:%d phyid:%d event:0x%x status:0x%x\n",
		   port_id, phy_id, eventType, status);

	switch (eventType) {

	case HW_EVENT_SAS_PHY_UP:
		pm8001_dbg(pm8001_ha, MSG, "HW_EVENT_PHY_START_STATUS\n");
		hw_event_sas_phy_up(pm8001_ha, piomb);
		break;
	case HW_EVENT_SATA_PHY_UP:
		pm8001_dbg(pm8001_ha, MSG, "HW_EVENT_SATA_PHY_UP\n");
		hw_event_sata_phy_up(pm8001_ha, piomb);
		break;
	case HW_EVENT_SATA_SPINUP_HOLD:
		pm8001_dbg(pm8001_ha, MSG, "HW_EVENT_SATA_SPINUP_HOLD\n");
		sas_notify_phy_event(&phy->sas_phy, PHYE_SPINUP_HOLD,
			GFP_ATOMIC);
		break;
	case HW_EVENT_PHY_DOWN:
		pm8001_dbg(pm8001_ha, MSG, "HW_EVENT_PHY_DOWN\n");
		hw_event_phy_down(pm8001_ha, piomb);
		if (pm8001_ha->reset_in_progress) {
			pm8001_dbg(pm8001_ha, MSG, "Reset in progress\n");
			return 0;
		}
		phy->phy_attached = 0;
		phy->phy_state = PHY_LINK_DISABLE;
		break;
	case HW_EVENT_PORT_INVALID:
		pm8001_dbg(pm8001_ha, MSG, "HW_EVENT_PORT_INVALID\n");
		sas_phy_disconnected(sas_phy);
		phy->phy_attached = 0;
		sas_notify_port_event(sas_phy, PORTE_LINK_RESET_ERR,
			GFP_ATOMIC);
		break;
	/* the broadcast change primitive received, tell the LIBSAS this event
	to revalidate the sas domain*/
	case HW_EVENT_BROADCAST_CHANGE:
		pm8001_dbg(pm8001_ha, MSG, "HW_EVENT_BROADCAST_CHANGE\n");
		pm80xx_hw_event_ack_req(pm8001_ha, 0, HW_EVENT_BROADCAST_CHANGE,
			port_id, phy_id, 1, 0);
		spin_lock_irqsave(&sas_phy->sas_prim_lock, flags);
		sas_phy->sas_prim = HW_EVENT_BROADCAST_CHANGE;
		spin_unlock_irqrestore(&sas_phy->sas_prim_lock, flags);
		sas_notify_port_event(sas_phy, PORTE_BROADCAST_RCVD,
			GFP_ATOMIC);
		break;
	case HW_EVENT_PHY_ERROR:
		pm8001_dbg(pm8001_ha, MSG, "HW_EVENT_PHY_ERROR\n");
		sas_phy_disconnected(&phy->sas_phy);
		phy->phy_attached = 0;
		sas_notify_phy_event(&phy->sas_phy, PHYE_OOB_ERROR, GFP_ATOMIC);
		break;
	case HW_EVENT_BROADCAST_EXP:
		pm8001_dbg(pm8001_ha, MSG, "HW_EVENT_BROADCAST_EXP\n");
		spin_lock_irqsave(&sas_phy->sas_prim_lock, flags);
		sas_phy->sas_prim = HW_EVENT_BROADCAST_EXP;
		spin_unlock_irqrestore(&sas_phy->sas_prim_lock, flags);
		sas_notify_port_event(sas_phy, PORTE_BROADCAST_RCVD,
			GFP_ATOMIC);
		break;
	case HW_EVENT_LINK_ERR_INVALID_DWORD:
		pm8001_dbg(pm8001_ha, MSG,
			   "HW_EVENT_LINK_ERR_INVALID_DWORD\n");
		pm80xx_hw_event_ack_req(pm8001_ha, 0,
			HW_EVENT_LINK_ERR_INVALID_DWORD, port_id, phy_id, 0, 0);
		break;
	case HW_EVENT_LINK_ERR_DISPARITY_ERROR:
		pm8001_dbg(pm8001_ha, MSG,
			   "HW_EVENT_LINK_ERR_DISPARITY_ERROR\n");
		pm80xx_hw_event_ack_req(pm8001_ha, 0,
			HW_EVENT_LINK_ERR_DISPARITY_ERROR,
			port_id, phy_id, 0, 0);
		break;
	case HW_EVENT_LINK_ERR_CODE_VIOLATION:
		pm8001_dbg(pm8001_ha, MSG,
			   "HW_EVENT_LINK_ERR_CODE_VIOLATION\n");
		pm80xx_hw_event_ack_req(pm8001_ha, 0,
			HW_EVENT_LINK_ERR_CODE_VIOLATION,
			port_id, phy_id, 0, 0);
		break;
	case HW_EVENT_LINK_ERR_LOSS_OF_DWORD_SYNCH:
		pm8001_dbg(pm8001_ha, MSG,
			   "HW_EVENT_LINK_ERR_LOSS_OF_DWORD_SYNCH\n");
		pm80xx_hw_event_ack_req(pm8001_ha, 0,
			HW_EVENT_LINK_ERR_LOSS_OF_DWORD_SYNCH,
			port_id, phy_id, 0, 0);
		break;
	case HW_EVENT_MALFUNCTION:
		pm8001_dbg(pm8001_ha, MSG, "HW_EVENT_MALFUNCTION\n");
		break;
	case HW_EVENT_BROADCAST_SES:
		pm8001_dbg(pm8001_ha, MSG, "HW_EVENT_BROADCAST_SES\n");
		spin_lock_irqsave(&sas_phy->sas_prim_lock, flags);
		sas_phy->sas_prim = HW_EVENT_BROADCAST_SES;
		spin_unlock_irqrestore(&sas_phy->sas_prim_lock, flags);
		sas_notify_port_event(sas_phy, PORTE_BROADCAST_RCVD,
			GFP_ATOMIC);
		break;
	case HW_EVENT_INBOUND_CRC_ERROR:
		pm8001_dbg(pm8001_ha, MSG, "HW_EVENT_INBOUND_CRC_ERROR\n");
		pm80xx_hw_event_ack_req(pm8001_ha, 0,
			HW_EVENT_INBOUND_CRC_ERROR,
			port_id, phy_id, 0, 0);
		break;
	case HW_EVENT_HARD_RESET_RECEIVED:
		pm8001_dbg(pm8001_ha, MSG, "HW_EVENT_HARD_RESET_RECEIVED\n");
		sas_notify_port_event(sas_phy, PORTE_HARD_RESET, GFP_ATOMIC);
		break;
	case HW_EVENT_ID_FRAME_TIMEOUT:
		pm8001_dbg(pm8001_ha, MSG, "HW_EVENT_ID_FRAME_TIMEOUT\n");
		sas_phy_disconnected(sas_phy);
		phy->phy_attached = 0;
		sas_notify_port_event(sas_phy, PORTE_LINK_RESET_ERR,
			GFP_ATOMIC);
		break;
	case HW_EVENT_LINK_ERR_PHY_RESET_FAILED:
		pm8001_dbg(pm8001_ha, MSG,
			   "HW_EVENT_LINK_ERR_PHY_RESET_FAILED\n");
		pm80xx_hw_event_ack_req(pm8001_ha, 0,
			HW_EVENT_LINK_ERR_PHY_RESET_FAILED,
			port_id, phy_id, 0, 0);
		sas_phy_disconnected(sas_phy);
		phy->phy_attached = 0;
		sas_notify_port_event(sas_phy, PORTE_LINK_RESET_ERR,
			GFP_ATOMIC);
		break;
	case HW_EVENT_PORT_RESET_TIMER_TMO:
		pm8001_dbg(pm8001_ha, MSG, "HW_EVENT_PORT_RESET_TIMER_TMO\n");
		if (!pm8001_ha->phy[phy_id].reset_completion) {
			pm80xx_hw_event_ack_req(pm8001_ha, 0, HW_EVENT_PHY_DOWN,
				port_id, phy_id, 0, 0);
		}
		sas_phy_disconnected(sas_phy);
		phy->phy_attached = 0;
		sas_notify_port_event(sas_phy, PORTE_LINK_RESET_ERR,
			GFP_ATOMIC);
		if (pm8001_ha->phy[phy_id].reset_completion) {
			pm8001_ha->phy[phy_id].port_reset_status =
					PORT_RESET_TMO;
			complete(pm8001_ha->phy[phy_id].reset_completion);
			pm8001_ha->phy[phy_id].reset_completion = NULL;
		}
		break;
	case HW_EVENT_PORT_RECOVERY_TIMER_TMO:
		pm8001_dbg(pm8001_ha, MSG,
			   "HW_EVENT_PORT_RECOVERY_TIMER_TMO\n");
		pm80xx_hw_event_ack_req(pm8001_ha, 0,
			HW_EVENT_PORT_RECOVERY_TIMER_TMO,
			port_id, phy_id, 0, 0);
		for (i = 0; i < pm8001_ha->chip->n_phy; i++) {
			if (port->wide_port_phymap & (1 << i)) {
				phy = &pm8001_ha->phy[i];
				sas_notify_phy_event(&phy->sas_phy,
					PHYE_LOSS_OF_SIGNAL, GFP_ATOMIC);
				port->wide_port_phymap &= ~(1 << i);
			}
		}
		break;
	case HW_EVENT_PORT_RECOVER:
		pm8001_dbg(pm8001_ha, MSG, "HW_EVENT_PORT_RECOVER\n");
		hw_event_port_recover(pm8001_ha, piomb);
		break;
	case HW_EVENT_PORT_RESET_COMPLETE:
		pm8001_dbg(pm8001_ha, MSG, "HW_EVENT_PORT_RESET_COMPLETE\n");
		if (pm8001_ha->phy[phy_id].reset_completion) {
			pm8001_ha->phy[phy_id].port_reset_status =
					PORT_RESET_SUCCESS;
			complete(pm8001_ha->phy[phy_id].reset_completion);
			pm8001_ha->phy[phy_id].reset_completion = NULL;
		}
		break;
	case EVENT_BROADCAST_ASYNCH_EVENT:
		pm8001_dbg(pm8001_ha, MSG, "EVENT_BROADCAST_ASYNCH_EVENT\n");
		break;
	default:
		pm8001_dbg(pm8001_ha, DEVIO, "Unknown event type 0x%x\n",
			   eventType);
		break;
	}
	return 0;
}

/**
 * mpi_phy_stop_resp - SPCv specific
 * @pm8001_ha: our hba card information
 * @piomb: IO message buffer
 */
static int mpi_phy_stop_resp(struct pm8001_hba_info *pm8001_ha, void *piomb)
{
	struct phy_stop_resp *pPayload =
		(struct phy_stop_resp *)(piomb + 4);
	u32 status =
		le32_to_cpu(pPayload->status);
	u32 phyid =
		le32_to_cpu(pPayload->phyid) & 0xFF;
	struct pm8001_phy *phy = &pm8001_ha->phy[phyid];
	pm8001_dbg(pm8001_ha, MSG, "phy:0x%x status:0x%x\n",
		   phyid, status);
	if (status == PHY_STOP_SUCCESS ||
		status == PHY_STOP_ERR_DEVICE_ATTACHED) {
		phy->phy_state = PHY_LINK_DISABLE;
		phy->sas_phy.phy->negotiated_linkrate = SAS_PHY_DISABLED;
		phy->sas_phy.linkrate = SAS_PHY_DISABLED;
	}

	return 0;
}

/**
 * mpi_set_controller_config_resp - SPCv specific
 * @pm8001_ha: our hba card information
 * @piomb: IO message buffer
 */
static int mpi_set_controller_config_resp(struct pm8001_hba_info *pm8001_ha,
			void *piomb)
{
	struct set_ctrl_cfg_resp *pPayload =
			(struct set_ctrl_cfg_resp *)(piomb + 4);
	u32 status = le32_to_cpu(pPayload->status);
	u32 err_qlfr_pgcd = le32_to_cpu(pPayload->err_qlfr_pgcd);

	pm8001_dbg(pm8001_ha, MSG,
		   "SET CONTROLLER RESP: status 0x%x qlfr_pgcd 0x%x\n",
		   status, err_qlfr_pgcd);

	return 0;
}

/**
 * mpi_get_controller_config_resp - SPCv specific
 * @pm8001_ha: our hba card information
 * @piomb: IO message buffer
 */
static int mpi_get_controller_config_resp(struct pm8001_hba_info *pm8001_ha,
			void *piomb)
{
	pm8001_dbg(pm8001_ha, MSG, " pm80xx_addition_functionality\n");

	return 0;
}

/**
 * mpi_get_phy_profile_resp - SPCv specific
 * @pm8001_ha: our hba card information
 * @piomb: IO message buffer
 */
static int mpi_get_phy_profile_resp(struct pm8001_hba_info *pm8001_ha,
			void *piomb)
{
	pm8001_dbg(pm8001_ha, MSG, " pm80xx_addition_functionality\n");

	return 0;
}

/**
 * mpi_flash_op_ext_resp - SPCv specific
 * @pm8001_ha: our hba card information
 * @piomb: IO message buffer
 */
static int mpi_flash_op_ext_resp(struct pm8001_hba_info *pm8001_ha, void *piomb)
{
	pm8001_dbg(pm8001_ha, MSG, " pm80xx_addition_functionality\n");

	return 0;
}

/**
 * mpi_set_phy_profile_resp - SPCv specific
 * @pm8001_ha: our hba card information
 * @piomb: IO message buffer
 */
static int mpi_set_phy_profile_resp(struct pm8001_hba_info *pm8001_ha,
			void *piomb)
{
	u32 tag;
	u8 page_code;
	int rc = 0;
	struct set_phy_profile_resp *pPayload =
		(struct set_phy_profile_resp *)(piomb + 4);
	u32 ppc_phyid = le32_to_cpu(pPayload->ppc_phyid);
	u32 status = le32_to_cpu(pPayload->status);

	tag = le32_to_cpu(pPayload->tag);
	page_code = (u8)((ppc_phyid & 0xFF00) >> 8);
	if (status) {
		/* status is FAILED */
		pm8001_dbg(pm8001_ha, FAIL,
			   "PhyProfile command failed  with status 0x%08X\n",
			   status);
		rc = -1;
	} else {
		if (page_code != SAS_PHY_ANALOG_SETTINGS_PAGE) {
			pm8001_dbg(pm8001_ha, FAIL, "Invalid page code 0x%X\n",
				   page_code);
			rc = -1;
		}
	}
	pm8001_tag_free(pm8001_ha, tag);
	return rc;
}

/**
 * mpi_kek_management_resp - SPCv specific
 * @pm8001_ha: our hba card information
 * @piomb: IO message buffer
 */
static int mpi_kek_management_resp(struct pm8001_hba_info *pm8001_ha,
			void *piomb)
{
	struct kek_mgmt_resp *pPayload = (struct kek_mgmt_resp *)(piomb + 4);

	u32 status = le32_to_cpu(pPayload->status);
	u32 kidx_new_curr_ksop = le32_to_cpu(pPayload->kidx_new_curr_ksop);
	u32 err_qlfr = le32_to_cpu(pPayload->err_qlfr);

	pm8001_dbg(pm8001_ha, MSG,
		   "KEK MGMT RESP. Status 0x%x idx_ksop 0x%x err_qlfr 0x%x\n",
		   status, kidx_new_curr_ksop, err_qlfr);

	return 0;
}

/**
 * mpi_dek_management_resp - SPCv specific
 * @pm8001_ha: our hba card information
 * @piomb: IO message buffer
 */
static int mpi_dek_management_resp(struct pm8001_hba_info *pm8001_ha,
			void *piomb)
{
	pm8001_dbg(pm8001_ha, MSG, " pm80xx_addition_functionality\n");

	return 0;
}

/**
 * ssp_coalesced_comp_resp - SPCv specific
 * @pm8001_ha: our hba card information
 * @piomb: IO message buffer
 */
static int ssp_coalesced_comp_resp(struct pm8001_hba_info *pm8001_ha,
			void *piomb)
{
	pm8001_dbg(pm8001_ha, MSG, " pm80xx_addition_functionality\n");

	return 0;
}

/**
 * process_one_iomb - process one outbound Queue memory block
 * @pm8001_ha: our hba card information
 * @circularQ: outbound circular queue
 * @piomb: IO message buffer
 */
static void process_one_iomb(struct pm8001_hba_info *pm8001_ha,
		struct outbound_queue_table *circularQ, void *piomb)
{
	__le32 pHeader = *(__le32 *)piomb;
	u32 opc = (u32)((le32_to_cpu(pHeader)) & 0xFFF);

	switch (opc) {
	case OPC_OUB_ECHO:
		pm8001_dbg(pm8001_ha, MSG, "OPC_OUB_ECHO\n");
		break;
	case OPC_OUB_HW_EVENT:
		pm8001_dbg(pm8001_ha, MSG, "OPC_OUB_HW_EVENT\n");
		mpi_hw_event(pm8001_ha, piomb);
		break;
	case OPC_OUB_THERM_HW_EVENT:
		pm8001_dbg(pm8001_ha, MSG, "OPC_OUB_THERMAL_EVENT\n");
		mpi_thermal_hw_event(pm8001_ha, piomb);
		break;
	case OPC_OUB_SSP_COMP:
		pm8001_dbg(pm8001_ha, MSG, "OPC_OUB_SSP_COMP\n");
		mpi_ssp_completion(pm8001_ha, piomb);
		break;
	case OPC_OUB_SMP_COMP:
		pm8001_dbg(pm8001_ha, MSG, "OPC_OUB_SMP_COMP\n");
		mpi_smp_completion(pm8001_ha, piomb);
		break;
	case OPC_OUB_LOCAL_PHY_CNTRL:
		pm8001_dbg(pm8001_ha, MSG, "OPC_OUB_LOCAL_PHY_CNTRL\n");
		pm8001_mpi_local_phy_ctl(pm8001_ha, piomb);
		break;
	case OPC_OUB_DEV_REGIST:
		pm8001_dbg(pm8001_ha, MSG, "OPC_OUB_DEV_REGIST\n");
		pm8001_mpi_reg_resp(pm8001_ha, piomb);
		break;
	case OPC_OUB_DEREG_DEV:
		pm8001_dbg(pm8001_ha, MSG, "unregister the device\n");
		pm8001_mpi_dereg_resp(pm8001_ha, piomb);
		break;
	case OPC_OUB_GET_DEV_HANDLE:
		pm8001_dbg(pm8001_ha, MSG, "OPC_OUB_GET_DEV_HANDLE\n");
		break;
	case OPC_OUB_SATA_COMP:
		pm8001_dbg(pm8001_ha, MSG, "OPC_OUB_SATA_COMP\n");
		mpi_sata_completion(pm8001_ha, circularQ, piomb);
		break;
	case OPC_OUB_SATA_EVENT:
		pm8001_dbg(pm8001_ha, MSG, "OPC_OUB_SATA_EVENT\n");
		mpi_sata_event(pm8001_ha, circularQ, piomb);
		break;
	case OPC_OUB_SSP_EVENT:
		pm8001_dbg(pm8001_ha, MSG, "OPC_OUB_SSP_EVENT\n");
		mpi_ssp_event(pm8001_ha, piomb);
		break;
	case OPC_OUB_DEV_HANDLE_ARRIV:
		pm8001_dbg(pm8001_ha, MSG, "OPC_OUB_DEV_HANDLE_ARRIV\n");
		/*This is for target*/
		break;
	case OPC_OUB_SSP_RECV_EVENT:
		pm8001_dbg(pm8001_ha, MSG, "OPC_OUB_SSP_RECV_EVENT\n");
		/*This is for target*/
		break;
	case OPC_OUB_FW_FLASH_UPDATE:
		pm8001_dbg(pm8001_ha, MSG, "OPC_OUB_FW_FLASH_UPDATE\n");
		pm8001_mpi_fw_flash_update_resp(pm8001_ha, piomb);
		break;
	case OPC_OUB_GPIO_RESPONSE:
		pm8001_dbg(pm8001_ha, MSG, "OPC_OUB_GPIO_RESPONSE\n");
		break;
	case OPC_OUB_GPIO_EVENT:
		pm8001_dbg(pm8001_ha, MSG, "OPC_OUB_GPIO_EVENT\n");
		break;
	case OPC_OUB_GENERAL_EVENT:
		pm8001_dbg(pm8001_ha, MSG, "OPC_OUB_GENERAL_EVENT\n");
		pm8001_mpi_general_event(pm8001_ha, piomb);
		break;
	case OPC_OUB_SSP_ABORT_RSP:
		pm8001_dbg(pm8001_ha, MSG, "OPC_OUB_SSP_ABORT_RSP\n");
		pm8001_mpi_task_abort_resp(pm8001_ha, piomb);
		break;
	case OPC_OUB_SATA_ABORT_RSP:
		pm8001_dbg(pm8001_ha, MSG, "OPC_OUB_SATA_ABORT_RSP\n");
		pm8001_mpi_task_abort_resp(pm8001_ha, piomb);
		break;
	case OPC_OUB_SAS_DIAG_MODE_START_END:
		pm8001_dbg(pm8001_ha, MSG,
			   "OPC_OUB_SAS_DIAG_MODE_START_END\n");
		break;
	case OPC_OUB_SAS_DIAG_EXECUTE:
		pm8001_dbg(pm8001_ha, MSG, "OPC_OUB_SAS_DIAG_EXECUTE\n");
		break;
	case OPC_OUB_GET_TIME_STAMP:
		pm8001_dbg(pm8001_ha, MSG, "OPC_OUB_GET_TIME_STAMP\n");
		break;
	case OPC_OUB_SAS_HW_EVENT_ACK:
		pm8001_dbg(pm8001_ha, MSG, "OPC_OUB_SAS_HW_EVENT_ACK\n");
		break;
	case OPC_OUB_PORT_CONTROL:
		pm8001_dbg(pm8001_ha, MSG, "OPC_OUB_PORT_CONTROL\n");
		break;
	case OPC_OUB_SMP_ABORT_RSP:
		pm8001_dbg(pm8001_ha, MSG, "OPC_OUB_SMP_ABORT_RSP\n");
		pm8001_mpi_task_abort_resp(pm8001_ha, piomb);
		break;
	case OPC_OUB_GET_NVMD_DATA:
		pm8001_dbg(pm8001_ha, MSG, "OPC_OUB_GET_NVMD_DATA\n");
		pm8001_mpi_get_nvmd_resp(pm8001_ha, piomb);
		break;
	case OPC_OUB_SET_NVMD_DATA:
		pm8001_dbg(pm8001_ha, MSG, "OPC_OUB_SET_NVMD_DATA\n");
		pm8001_mpi_set_nvmd_resp(pm8001_ha, piomb);
		break;
	case OPC_OUB_DEVICE_HANDLE_REMOVAL:
		pm8001_dbg(pm8001_ha, MSG, "OPC_OUB_DEVICE_HANDLE_REMOVAL\n");
		break;
	case OPC_OUB_SET_DEVICE_STATE:
		pm8001_dbg(pm8001_ha, MSG, "OPC_OUB_SET_DEVICE_STATE\n");
		pm8001_mpi_set_dev_state_resp(pm8001_ha, piomb);
		break;
	case OPC_OUB_GET_DEVICE_STATE:
		pm8001_dbg(pm8001_ha, MSG, "OPC_OUB_GET_DEVICE_STATE\n");
		break;
	case OPC_OUB_SET_DEV_INFO:
		pm8001_dbg(pm8001_ha, MSG, "OPC_OUB_SET_DEV_INFO\n");
		break;
	/* spcv specific commands */
	case OPC_OUB_PHY_START_RESP:
		pm8001_dbg(pm8001_ha, MSG,
			   "OPC_OUB_PHY_START_RESP opcode:%x\n", opc);
		mpi_phy_start_resp(pm8001_ha, piomb);
		break;
	case OPC_OUB_PHY_STOP_RESP:
		pm8001_dbg(pm8001_ha, MSG,
			   "OPC_OUB_PHY_STOP_RESP opcode:%x\n", opc);
		mpi_phy_stop_resp(pm8001_ha, piomb);
		break;
	case OPC_OUB_SET_CONTROLLER_CONFIG:
		pm8001_dbg(pm8001_ha, MSG,
			   "OPC_OUB_SET_CONTROLLER_CONFIG opcode:%x\n", opc);
		mpi_set_controller_config_resp(pm8001_ha, piomb);
		break;
	case OPC_OUB_GET_CONTROLLER_CONFIG:
		pm8001_dbg(pm8001_ha, MSG,
			   "OPC_OUB_GET_CONTROLLER_CONFIG opcode:%x\n", opc);
		mpi_get_controller_config_resp(pm8001_ha, piomb);
		break;
	case OPC_OUB_GET_PHY_PROFILE:
		pm8001_dbg(pm8001_ha, MSG,
			   "OPC_OUB_GET_PHY_PROFILE opcode:%x\n", opc);
		mpi_get_phy_profile_resp(pm8001_ha, piomb);
		break;
	case OPC_OUB_FLASH_OP_EXT:
		pm8001_dbg(pm8001_ha, MSG,
			   "OPC_OUB_FLASH_OP_EXT opcode:%x\n", opc);
		mpi_flash_op_ext_resp(pm8001_ha, piomb);
		break;
	case OPC_OUB_SET_PHY_PROFILE:
		pm8001_dbg(pm8001_ha, MSG,
			   "OPC_OUB_SET_PHY_PROFILE opcode:%x\n", opc);
		mpi_set_phy_profile_resp(pm8001_ha, piomb);
		break;
	case OPC_OUB_KEK_MANAGEMENT_RESP:
		pm8001_dbg(pm8001_ha, MSG,
			   "OPC_OUB_KEK_MANAGEMENT_RESP opcode:%x\n", opc);
		mpi_kek_management_resp(pm8001_ha, piomb);
		break;
	case OPC_OUB_DEK_MANAGEMENT_RESP:
		pm8001_dbg(pm8001_ha, MSG,
			   "OPC_OUB_DEK_MANAGEMENT_RESP opcode:%x\n", opc);
		mpi_dek_management_resp(pm8001_ha, piomb);
		break;
	case OPC_OUB_SSP_COALESCED_COMP_RESP:
		pm8001_dbg(pm8001_ha, MSG,
			   "OPC_OUB_SSP_COALESCED_COMP_RESP opcode:%x\n", opc);
		ssp_coalesced_comp_resp(pm8001_ha, piomb);
		break;
	default:
		pm8001_dbg(pm8001_ha, DEVIO,
			   "Unknown outbound Queue IOMB OPC = 0x%x\n", opc);
		break;
	}
}

static void print_scratchpad_registers(struct pm8001_hba_info *pm8001_ha)
{
	pm8001_dbg(pm8001_ha, FAIL, "MSGU_SCRATCH_PAD_0: 0x%x\n",
		   pm8001_cr32(pm8001_ha, 0, MSGU_SCRATCH_PAD_0));
	pm8001_dbg(pm8001_ha, FAIL, "MSGU_SCRATCH_PAD_1:0x%x\n",
		   pm8001_cr32(pm8001_ha, 0, MSGU_SCRATCH_PAD_1));
	pm8001_dbg(pm8001_ha, FAIL, "MSGU_SCRATCH_PAD_2: 0x%x\n",
		   pm8001_cr32(pm8001_ha, 0, MSGU_SCRATCH_PAD_2));
	pm8001_dbg(pm8001_ha, FAIL, "MSGU_SCRATCH_PAD_3: 0x%x\n",
		   pm8001_cr32(pm8001_ha, 0, MSGU_SCRATCH_PAD_3));
	pm8001_dbg(pm8001_ha, FAIL, "MSGU_HOST_SCRATCH_PAD_0: 0x%x\n",
		   pm8001_cr32(pm8001_ha, 0, MSGU_HOST_SCRATCH_PAD_0));
	pm8001_dbg(pm8001_ha, FAIL, "MSGU_HOST_SCRATCH_PAD_1: 0x%x\n",
		   pm8001_cr32(pm8001_ha, 0, MSGU_HOST_SCRATCH_PAD_1));
	pm8001_dbg(pm8001_ha, FAIL, "MSGU_HOST_SCRATCH_PAD_2: 0x%x\n",
		   pm8001_cr32(pm8001_ha, 0, MSGU_HOST_SCRATCH_PAD_2));
	pm8001_dbg(pm8001_ha, FAIL, "MSGU_HOST_SCRATCH_PAD_3: 0x%x\n",
		   pm8001_cr32(pm8001_ha, 0, MSGU_HOST_SCRATCH_PAD_3));
	pm8001_dbg(pm8001_ha, FAIL, "MSGU_HOST_SCRATCH_PAD_4: 0x%x\n",
		   pm8001_cr32(pm8001_ha, 0, MSGU_HOST_SCRATCH_PAD_4));
	pm8001_dbg(pm8001_ha, FAIL, "MSGU_HOST_SCRATCH_PAD_5: 0x%x\n",
		   pm8001_cr32(pm8001_ha, 0, MSGU_HOST_SCRATCH_PAD_5));
	pm8001_dbg(pm8001_ha, FAIL, "MSGU_RSVD_SCRATCH_PAD_0: 0x%x\n",
		   pm8001_cr32(pm8001_ha, 0, MSGU_SCRATCH_PAD_RSVD_0));
	pm8001_dbg(pm8001_ha, FAIL, "MSGU_RSVD_SCRATCH_PAD_1: 0x%x\n",
		   pm8001_cr32(pm8001_ha, 0, MSGU_SCRATCH_PAD_RSVD_1));
}

static int process_oq(struct pm8001_hba_info *pm8001_ha, u8 vec)
{
	struct outbound_queue_table *circularQ;
	void *pMsg1 = NULL;
	u8 bc;
	u32 ret = MPI_IO_STATUS_FAIL;
	u32 regval;

	/*
	 * Fatal errors are programmed to be signalled in irq vector
	 * pm8001_ha->max_q_num - 1 through pm8001_ha->main_cfg_tbl.pm80xx_tbl.
	 * fatal_err_interrupt
	 */
	if (vec == (pm8001_ha->max_q_num - 1)) {
		u32 mipsall_ready;

		if (pm8001_ha->chip_id == chip_8008 ||
		    pm8001_ha->chip_id == chip_8009)
			mipsall_ready = SCRATCH_PAD_MIPSALL_READY_8PORT;
		else
			mipsall_ready = SCRATCH_PAD_MIPSALL_READY_16PORT;

		regval = pm8001_cr32(pm8001_ha, 0, MSGU_SCRATCH_PAD_1);
		if ((regval & mipsall_ready) != mipsall_ready) {
			pm8001_ha->controller_fatal_error = true;
			pm8001_dbg(pm8001_ha, FAIL,
				   "Firmware Fatal error! Regval:0x%x\n",
				   regval);
			pm8001_handle_event(pm8001_ha, NULL, IO_FATAL_ERROR);
			print_scratchpad_registers(pm8001_ha);
			return ret;
		} else {
			/*read scratchpad rsvd 0 register*/
			regval = pm8001_cr32(pm8001_ha, 0,
					     MSGU_SCRATCH_PAD_RSVD_0);
			switch (regval) {
			case NON_FATAL_SPBC_LBUS_ECC_ERR:
			case NON_FATAL_BDMA_ERR:
			case NON_FATAL_THERM_OVERTEMP_ERR:
				/*Clear the register*/
				pm8001_cw32(pm8001_ha, 0,
					    MSGU_SCRATCH_PAD_RSVD_0,
					    0x00000000);
				break;
			default:
				break;
			}
		}
	}
	circularQ = &pm8001_ha->outbnd_q_tbl[vec];
	spin_lock_irqsave(&circularQ->oq_lock, circularQ->lock_flags);
	do {
		/* spurious interrupt during setup if kexec-ing and
		 * driver doing a doorbell access w/ the pre-kexec oq
		 * interrupt setup.
		 */
		if (!circularQ->pi_virt)
			break;
		ret = pm8001_mpi_msg_consume(pm8001_ha, circularQ, &pMsg1, &bc);
		if (MPI_IO_STATUS_SUCCESS == ret) {
			/* process the outbound message */
			process_one_iomb(pm8001_ha, circularQ,
						(void *)(pMsg1 - 4));
			/* free the message from the outbound circular buffer */
			pm8001_mpi_msg_free_set(pm8001_ha, pMsg1,
							circularQ, bc);
		}
		if (MPI_IO_STATUS_BUSY == ret) {
			/* Update the producer index from SPC */
			circularQ->producer_index =
				cpu_to_le32(pm8001_read_32(circularQ->pi_virt));
			if (le32_to_cpu(circularQ->producer_index) ==
				circularQ->consumer_idx)
				/* OQ is empty */
				break;
		}
	} while (1);
	spin_unlock_irqrestore(&circularQ->oq_lock, circularQ->lock_flags);
	return ret;
}

/* DMA_... to our direction translation. */
static const u8 data_dir_flags[] = {
	[DMA_BIDIRECTIONAL]	= DATA_DIR_BYRECIPIENT,	/* UNSPECIFIED */
	[DMA_TO_DEVICE]		= DATA_DIR_OUT,		/* OUTBOUND */
	[DMA_FROM_DEVICE]	= DATA_DIR_IN,		/* INBOUND */
	[DMA_NONE]		= DATA_DIR_NONE,	/* NO TRANSFER */
};

static void build_smp_cmd(u32 deviceID, __le32 hTag,
			struct smp_req *psmp_cmd, int mode, int length)
{
	psmp_cmd->tag = hTag;
	psmp_cmd->device_id = cpu_to_le32(deviceID);
	if (mode == SMP_DIRECT) {
		length = length - 4; /* subtract crc */
		psmp_cmd->len_ip_ir = cpu_to_le32(length << 16);
	} else {
		psmp_cmd->len_ip_ir = cpu_to_le32(1|(1 << 1));
	}
}

/**
 * pm80xx_chip_smp_req - send an SMP task to FW
 * @pm8001_ha: our hba card information.
 * @ccb: the ccb information this request used.
 */
static int pm80xx_chip_smp_req(struct pm8001_hba_info *pm8001_ha,
	struct pm8001_ccb_info *ccb)
{
	int elem, rc;
	struct sas_task *task = ccb->task;
	struct domain_device *dev = task->dev;
	struct pm8001_device *pm8001_dev = dev->lldd_dev;
	struct scatterlist *sg_req, *sg_resp, *smp_req;
	u32 req_len, resp_len;
	struct smp_req smp_cmd;
	u32 opc;
	u32 i, length;
	u8 *payload;
	u8 *to;

	memset(&smp_cmd, 0, sizeof(smp_cmd));
	/*
	 * DMA-map SMP request, response buffers
	 */
	sg_req = &task->smp_task.smp_req;
	elem = dma_map_sg(pm8001_ha->dev, sg_req, 1, DMA_TO_DEVICE);
	if (!elem)
		return -ENOMEM;
	req_len = sg_dma_len(sg_req);

	sg_resp = &task->smp_task.smp_resp;
	elem = dma_map_sg(pm8001_ha->dev, sg_resp, 1, DMA_FROM_DEVICE);
	if (!elem) {
		rc = -ENOMEM;
		goto err_out;
	}
	resp_len = sg_dma_len(sg_resp);
	/* must be in dwords */
	if ((req_len & 0x3) || (resp_len & 0x3)) {
		rc = -EINVAL;
		goto err_out_2;
	}

	opc = OPC_INB_SMP_REQUEST;
	smp_cmd.tag = cpu_to_le32(ccb->ccb_tag);

	length = sg_req->length;
	pm8001_dbg(pm8001_ha, IO, "SMP Frame Length %d\n", sg_req->length);
	if (!(length - 8))
		pm8001_ha->smp_exp_mode = SMP_DIRECT;
	else
		pm8001_ha->smp_exp_mode = SMP_INDIRECT;


	smp_req = &task->smp_task.smp_req;
	to = kmap_atomic(sg_page(smp_req));
	payload = to + smp_req->offset;

	/* INDIRECT MODE command settings. Use DMA */
	if (pm8001_ha->smp_exp_mode == SMP_INDIRECT) {
		pm8001_dbg(pm8001_ha, IO, "SMP REQUEST INDIRECT MODE\n");
		/* for SPCv indirect mode. Place the top 4 bytes of
		 * SMP Request header here. */
		for (i = 0; i < 4; i++)
			smp_cmd.smp_req16[i] = *(payload + i);
		/* exclude top 4 bytes for SMP req header */
		smp_cmd.long_smp_req.long_req_addr =
			cpu_to_le64((u64)sg_dma_address
				(&task->smp_task.smp_req) + 4);
		/* exclude 4 bytes for SMP req header and CRC */
		smp_cmd.long_smp_req.long_req_size =
			cpu_to_le32((u32)sg_dma_len(&task->smp_task.smp_req)-8);
		smp_cmd.long_smp_req.long_resp_addr =
				cpu_to_le64((u64)sg_dma_address
					(&task->smp_task.smp_resp));
		smp_cmd.long_smp_req.long_resp_size =
				cpu_to_le32((u32)sg_dma_len
					(&task->smp_task.smp_resp)-4);
	} else { /* DIRECT MODE */
		smp_cmd.long_smp_req.long_req_addr =
			cpu_to_le64((u64)sg_dma_address
					(&task->smp_task.smp_req));
		smp_cmd.long_smp_req.long_req_size =
			cpu_to_le32((u32)sg_dma_len(&task->smp_task.smp_req)-4);
		smp_cmd.long_smp_req.long_resp_addr =
			cpu_to_le64((u64)sg_dma_address
				(&task->smp_task.smp_resp));
		smp_cmd.long_smp_req.long_resp_size =
			cpu_to_le32
			((u32)sg_dma_len(&task->smp_task.smp_resp)-4);
	}
	if (pm8001_ha->smp_exp_mode == SMP_DIRECT) {
		pm8001_dbg(pm8001_ha, IO, "SMP REQUEST DIRECT MODE\n");
		for (i = 0; i < length; i++)
			if (i < 16) {
				smp_cmd.smp_req16[i] = *(payload + i);
				pm8001_dbg(pm8001_ha, IO,
					   "Byte[%d]:%x (DMA data:%x)\n",
					   i, smp_cmd.smp_req16[i],
					   *(payload));
			} else {
				smp_cmd.smp_req[i] = *(payload + i);
				pm8001_dbg(pm8001_ha, IO,
					   "Byte[%d]:%x (DMA data:%x)\n",
					   i, smp_cmd.smp_req[i],
					   *(payload));
			}
	}
	kunmap_atomic(to);
	build_smp_cmd(pm8001_dev->device_id, smp_cmd.tag,
				&smp_cmd, pm8001_ha->smp_exp_mode, length);
	rc = pm8001_mpi_build_cmd(pm8001_ha, 0, opc, &smp_cmd,
				  sizeof(smp_cmd), 0);
	if (rc)
		goto err_out_2;
	return 0;

err_out_2:
	dma_unmap_sg(pm8001_ha->dev, &ccb->task->smp_task.smp_resp, 1,
			DMA_FROM_DEVICE);
err_out:
	dma_unmap_sg(pm8001_ha->dev, &ccb->task->smp_task.smp_req, 1,
			DMA_TO_DEVICE);
	return rc;
}

static int check_enc_sas_cmd(struct sas_task *task)
{
	u8 cmd = task->ssp_task.cmd->cmnd[0];

	if (cmd == READ_10 || cmd == WRITE_10 || cmd == WRITE_VERIFY)
		return 1;
	else
		return 0;
}

static int check_enc_sat_cmd(struct sas_task *task)
{
	int ret = 0;
	switch (task->ata_task.fis.command) {
	case ATA_CMD_FPDMA_READ:
	case ATA_CMD_READ_EXT:
	case ATA_CMD_READ:
	case ATA_CMD_FPDMA_WRITE:
	case ATA_CMD_WRITE_EXT:
	case ATA_CMD_WRITE:
	case ATA_CMD_PIO_READ:
	case ATA_CMD_PIO_READ_EXT:
	case ATA_CMD_PIO_WRITE:
	case ATA_CMD_PIO_WRITE_EXT:
		ret = 1;
		break;
	default:
		ret = 0;
		break;
	}
	return ret;
}

static u32 pm80xx_chip_get_q_index(struct sas_task *task)
{
	struct scsi_cmnd *scmd = NULL;
	u32 blk_tag;

	if (task->uldd_task) {
		struct ata_queued_cmd *qc;

		if (dev_is_sata(task->dev)) {
			qc = task->uldd_task;
			scmd = qc->scsicmd;
		} else {
			scmd = task->uldd_task;
		}
	}

	if (!scmd)
		return 0;

	blk_tag = blk_mq_unique_tag(scsi_cmd_to_rq(scmd));
	return blk_mq_unique_tag_to_hwq(blk_tag);
}

/**
 * pm80xx_chip_ssp_io_req - send an SSP task to FW
 * @pm8001_ha: our hba card information.
 * @ccb: the ccb information this request used.
 */
static int pm80xx_chip_ssp_io_req(struct pm8001_hba_info *pm8001_ha,
	struct pm8001_ccb_info *ccb)
{
	struct sas_task *task = ccb->task;
	struct domain_device *dev = task->dev;
	struct pm8001_device *pm8001_dev = dev->lldd_dev;
	struct ssp_ini_io_start_req ssp_cmd;
	u32 tag = ccb->ccb_tag;
	u64 phys_addr, end_addr;
	u32 end_addr_high, end_addr_low;
	u32 q_index;
	u32 opc = OPC_INB_SSPINIIOSTART;

	memset(&ssp_cmd, 0, sizeof(ssp_cmd));
	memcpy(ssp_cmd.ssp_iu.lun, task->ssp_task.LUN, 8);

	/* data address domain added for spcv; set to 0 by host,
	 * used internally by controller
	 * 0 for SAS 1.1 and SAS 2.0 compatible TLR
	 */
	ssp_cmd.dad_dir_m_tlr =
		cpu_to_le32(data_dir_flags[task->data_dir] << 8 | 0x0);
	ssp_cmd.data_len = cpu_to_le32(task->total_xfer_len);
	ssp_cmd.device_id = cpu_to_le32(pm8001_dev->device_id);
	ssp_cmd.tag = cpu_to_le32(tag);
	if (task->ssp_task.enable_first_burst)
		ssp_cmd.ssp_iu.efb_prio_attr = 0x80;
	ssp_cmd.ssp_iu.efb_prio_attr |= (task->ssp_task.task_prio << 3);
	ssp_cmd.ssp_iu.efb_prio_attr |= (task->ssp_task.task_attr & 7);
	memcpy(ssp_cmd.ssp_iu.cdb, task->ssp_task.cmd->cmnd,
		       task->ssp_task.cmd->cmd_len);
	q_index = pm80xx_chip_get_q_index(task);

	/* Check if encryption is set */
	if (pm8001_ha->chip->encrypt &&
		!(pm8001_ha->encrypt_info.status) && check_enc_sas_cmd(task)) {
		pm8001_dbg(pm8001_ha, IO,
			   "Encryption enabled.Sending Encrypt SAS command 0x%x\n",
			   task->ssp_task.cmd->cmnd[0]);
		opc = OPC_INB_SSP_INI_DIF_ENC_IO;
		/* enable encryption. 0 for SAS 1.1 and SAS 2.0 compatible TLR*/
		ssp_cmd.dad_dir_m_tlr =	cpu_to_le32
			((data_dir_flags[task->data_dir] << 8) | 0x20 | 0x0);

		/* fill in PRD (scatter/gather) table, if any */
		if (task->num_scatter > 1) {
			pm8001_chip_make_sg(task->scatter,
						ccb->n_elem, ccb->buf_prd);
			phys_addr = ccb->ccb_dma_handle;
			ssp_cmd.enc_addr_low =
				cpu_to_le32(lower_32_bits(phys_addr));
			ssp_cmd.enc_addr_high =
				cpu_to_le32(upper_32_bits(phys_addr));
			ssp_cmd.enc_esgl = cpu_to_le32(1<<31);
		} else if (task->num_scatter == 1) {
			u64 dma_addr = sg_dma_address(task->scatter);

			ssp_cmd.enc_addr_low =
				cpu_to_le32(lower_32_bits(dma_addr));
			ssp_cmd.enc_addr_high =
				cpu_to_le32(upper_32_bits(dma_addr));
			ssp_cmd.enc_len = cpu_to_le32(task->total_xfer_len);
			ssp_cmd.enc_esgl = 0;

			/* Check 4G Boundary */
			end_addr = dma_addr + le32_to_cpu(ssp_cmd.enc_len) - 1;
			end_addr_low = lower_32_bits(end_addr);
			end_addr_high = upper_32_bits(end_addr);

			if (end_addr_high != le32_to_cpu(ssp_cmd.enc_addr_high)) {
				pm8001_dbg(pm8001_ha, FAIL,
					   "The sg list address start_addr=0x%016llx data_len=0x%x end_addr_high=0x%08x end_addr_low=0x%08x has crossed 4G boundary\n",
					   dma_addr,
					   le32_to_cpu(ssp_cmd.enc_len),
					   end_addr_high, end_addr_low);
				pm8001_chip_make_sg(task->scatter, 1,
					ccb->buf_prd);
				phys_addr = ccb->ccb_dma_handle;
				ssp_cmd.enc_addr_low =
					cpu_to_le32(lower_32_bits(phys_addr));
				ssp_cmd.enc_addr_high =
					cpu_to_le32(upper_32_bits(phys_addr));
				ssp_cmd.enc_esgl = cpu_to_le32(1U<<31);
			}
		} else if (task->num_scatter == 0) {
			ssp_cmd.enc_addr_low = 0;
			ssp_cmd.enc_addr_high = 0;
			ssp_cmd.enc_len = cpu_to_le32(task->total_xfer_len);
			ssp_cmd.enc_esgl = 0;
		}

		/* XTS mode. All other fields are 0 */
		ssp_cmd.key_cmode = cpu_to_le32(0x6 << 4);

		/* set tweak values. Should be the start lba */
		ssp_cmd.twk_val0 = cpu_to_le32((task->ssp_task.cmd->cmnd[2] << 24) |
						(task->ssp_task.cmd->cmnd[3] << 16) |
						(task->ssp_task.cmd->cmnd[4] << 8) |
						(task->ssp_task.cmd->cmnd[5]));
	} else {
		pm8001_dbg(pm8001_ha, IO,
			   "Sending Normal SAS command 0x%x inb q %x\n",
			   task->ssp_task.cmd->cmnd[0], q_index);
		/* fill in PRD (scatter/gather) table, if any */
		if (task->num_scatter > 1) {
			pm8001_chip_make_sg(task->scatter, ccb->n_elem,
					ccb->buf_prd);
			phys_addr = ccb->ccb_dma_handle;
			ssp_cmd.addr_low =
				cpu_to_le32(lower_32_bits(phys_addr));
			ssp_cmd.addr_high =
				cpu_to_le32(upper_32_bits(phys_addr));
			ssp_cmd.esgl = cpu_to_le32(1<<31);
		} else if (task->num_scatter == 1) {
			u64 dma_addr = sg_dma_address(task->scatter);

			ssp_cmd.addr_low = cpu_to_le32(lower_32_bits(dma_addr));
			ssp_cmd.addr_high =
				cpu_to_le32(upper_32_bits(dma_addr));
			ssp_cmd.len = cpu_to_le32(task->total_xfer_len);
			ssp_cmd.esgl = 0;

			/* Check 4G Boundary */
			end_addr = dma_addr + le32_to_cpu(ssp_cmd.len) - 1;
			end_addr_low = lower_32_bits(end_addr);
			end_addr_high = upper_32_bits(end_addr);
			if (end_addr_high != le32_to_cpu(ssp_cmd.addr_high)) {
				pm8001_dbg(pm8001_ha, FAIL,
					   "The sg list address start_addr=0x%016llx data_len=0x%x end_addr_high=0x%08x end_addr_low=0x%08x has crossed 4G boundary\n",
					   dma_addr,
					   le32_to_cpu(ssp_cmd.len),
					   end_addr_high, end_addr_low);
				pm8001_chip_make_sg(task->scatter, 1,
					ccb->buf_prd);
				phys_addr = ccb->ccb_dma_handle;
				ssp_cmd.addr_low =
					cpu_to_le32(lower_32_bits(phys_addr));
				ssp_cmd.addr_high =
					cpu_to_le32(upper_32_bits(phys_addr));
				ssp_cmd.esgl = cpu_to_le32(1<<31);
			}
		} else if (task->num_scatter == 0) {
			ssp_cmd.addr_low = 0;
			ssp_cmd.addr_high = 0;
			ssp_cmd.len = cpu_to_le32(task->total_xfer_len);
			ssp_cmd.esgl = 0;
		}
	}

	return pm8001_mpi_build_cmd(pm8001_ha, q_index, opc, &ssp_cmd,
				    sizeof(ssp_cmd), q_index);
}

static int pm80xx_chip_sata_req(struct pm8001_hba_info *pm8001_ha,
	struct pm8001_ccb_info *ccb)
{
	struct sas_task *task = ccb->task;
	struct domain_device *dev = task->dev;
	struct pm8001_device *pm8001_ha_dev = dev->lldd_dev;
	struct ata_queued_cmd *qc = task->uldd_task;
	u32 tag = ccb->ccb_tag, q_index;
	struct sata_start_req sata_cmd;
	u32 hdr_tag, ncg_tag = 0;
	u64 phys_addr, end_addr;
	u32 end_addr_high, end_addr_low;
	u32 ATAP = 0x0;
	u32 dir;
	unsigned long flags;
	u32 opc = OPC_INB_SATA_HOST_OPSTART;
	memset(&sata_cmd, 0, sizeof(sata_cmd));

	q_index = pm80xx_chip_get_q_index(task);

	if (task->data_dir == DMA_NONE && !task->ata_task.use_ncq) {
		ATAP = 0x04; /* no data*/
		pm8001_dbg(pm8001_ha, IO, "no data\n");
	} else if (likely(!task->ata_task.device_control_reg_update)) {
		if (task->ata_task.use_ncq &&
		    dev->sata_dev.class != ATA_DEV_ATAPI) {
			ATAP = 0x07; /* FPDMA */
			pm8001_dbg(pm8001_ha, IO, "FPDMA\n");
		} else if (task->ata_task.dma_xfer) {
			ATAP = 0x06; /* DMA */
			pm8001_dbg(pm8001_ha, IO, "DMA\n");
		} else {
			ATAP = 0x05; /* PIO*/
			pm8001_dbg(pm8001_ha, IO, "PIO\n");
		}
	}
	if (task->ata_task.use_ncq && pm8001_get_ncq_tag(task, &hdr_tag)) {
		task->ata_task.fis.sector_count |= (u8) (hdr_tag << 3);
		ncg_tag = hdr_tag;
	}
	dir = data_dir_flags[task->data_dir] << 8;
	sata_cmd.tag = cpu_to_le32(tag);
	sata_cmd.device_id = cpu_to_le32(pm8001_ha_dev->device_id);
	sata_cmd.data_len = cpu_to_le32(task->total_xfer_len);

	sata_cmd.sata_fis = task->ata_task.fis;
	if (likely(!task->ata_task.device_control_reg_update))
		sata_cmd.sata_fis.flags |= 0x80;/* C=1: update ATA cmd reg */
	sata_cmd.sata_fis.flags &= 0xF0;/* PM_PORT field shall be 0 */

	/* Check if encryption is set */
	if (pm8001_ha->chip->encrypt &&
		!(pm8001_ha->encrypt_info.status) && check_enc_sat_cmd(task)) {
		pm8001_dbg(pm8001_ha, IO,
			   "Encryption enabled.Sending Encrypt SATA cmd 0x%x\n",
			   sata_cmd.sata_fis.command);
		opc = OPC_INB_SATA_DIF_ENC_IO;

		/* set encryption bit */
		sata_cmd.ncqtag_atap_dir_m_dad =
			cpu_to_le32(((ncg_tag & 0xff)<<16)|
				((ATAP & 0x3f) << 10) | 0x20 | dir);
							/* dad (bit 0-1) is 0 */
		/* fill in PRD (scatter/gather) table, if any */
		if (task->num_scatter > 1) {
			pm8001_chip_make_sg(task->scatter,
						ccb->n_elem, ccb->buf_prd);
			phys_addr = ccb->ccb_dma_handle;
			sata_cmd.enc_addr_low =
				cpu_to_le32(lower_32_bits(phys_addr));
			sata_cmd.enc_addr_high =
				cpu_to_le32(upper_32_bits(phys_addr));
			sata_cmd.enc_esgl = cpu_to_le32(1 << 31);
		} else if (task->num_scatter == 1) {
			u64 dma_addr = sg_dma_address(task->scatter);

			sata_cmd.enc_addr_low =
				cpu_to_le32(lower_32_bits(dma_addr));
			sata_cmd.enc_addr_high =
				cpu_to_le32(upper_32_bits(dma_addr));
			sata_cmd.enc_len = cpu_to_le32(task->total_xfer_len);
			sata_cmd.enc_esgl = 0;

			/* Check 4G Boundary */
			end_addr = dma_addr + le32_to_cpu(sata_cmd.enc_len) - 1;
			end_addr_low = lower_32_bits(end_addr);
			end_addr_high = upper_32_bits(end_addr);
			if (end_addr_high != le32_to_cpu(sata_cmd.enc_addr_high)) {
				pm8001_dbg(pm8001_ha, FAIL,
					   "The sg list address start_addr=0x%016llx data_len=0x%x end_addr_high=0x%08x end_addr_low=0x%08x has crossed 4G boundary\n",
					   dma_addr,
					   le32_to_cpu(sata_cmd.enc_len),
					   end_addr_high, end_addr_low);
				pm8001_chip_make_sg(task->scatter, 1,
					ccb->buf_prd);
				phys_addr = ccb->ccb_dma_handle;
				sata_cmd.enc_addr_low =
					cpu_to_le32(lower_32_bits(phys_addr));
				sata_cmd.enc_addr_high =
					cpu_to_le32(upper_32_bits(phys_addr));
				sata_cmd.enc_esgl =
					cpu_to_le32(1 << 31);
			}
		} else if (task->num_scatter == 0) {
			sata_cmd.enc_addr_low = 0;
			sata_cmd.enc_addr_high = 0;
			sata_cmd.enc_len = cpu_to_le32(task->total_xfer_len);
			sata_cmd.enc_esgl = 0;
		}
		/* XTS mode. All other fields are 0 */
		sata_cmd.key_index_mode = cpu_to_le32(0x6 << 4);

		/* set tweak values. Should be the start lba */
		sata_cmd.twk_val0 =
			cpu_to_le32((sata_cmd.sata_fis.lbal_exp << 24) |
					(sata_cmd.sata_fis.lbah << 16) |
					(sata_cmd.sata_fis.lbam << 8) |
					(sata_cmd.sata_fis.lbal));
		sata_cmd.twk_val1 =
			cpu_to_le32((sata_cmd.sata_fis.lbah_exp << 8) |
					 (sata_cmd.sata_fis.lbam_exp));
	} else {
		pm8001_dbg(pm8001_ha, IO,
			   "Sending Normal SATA command 0x%x inb %x\n",
			   sata_cmd.sata_fis.command, q_index);
		/* dad (bit 0-1) is 0 */
		sata_cmd.ncqtag_atap_dir_m_dad =
			cpu_to_le32(((ncg_tag & 0xff)<<16) |
					((ATAP & 0x3f) << 10) | dir);

		/* fill in PRD (scatter/gather) table, if any */
		if (task->num_scatter > 1) {
			pm8001_chip_make_sg(task->scatter,
					ccb->n_elem, ccb->buf_prd);
			phys_addr = ccb->ccb_dma_handle;
			sata_cmd.addr_low = lower_32_bits(phys_addr);
			sata_cmd.addr_high = upper_32_bits(phys_addr);
			sata_cmd.esgl = cpu_to_le32(1U << 31);
		} else if (task->num_scatter == 1) {
			u64 dma_addr = sg_dma_address(task->scatter);

			sata_cmd.addr_low = lower_32_bits(dma_addr);
			sata_cmd.addr_high = upper_32_bits(dma_addr);
			sata_cmd.len = cpu_to_le32(task->total_xfer_len);
			sata_cmd.esgl = 0;

			/* Check 4G Boundary */
			end_addr = dma_addr + le32_to_cpu(sata_cmd.len) - 1;
			end_addr_low = lower_32_bits(end_addr);
			end_addr_high = upper_32_bits(end_addr);
			if (end_addr_high != sata_cmd.addr_high) {
				pm8001_dbg(pm8001_ha, FAIL,
					   "The sg list address start_addr=0x%016llx data_len=0x%xend_addr_high=0x%08x end_addr_low=0x%08x has crossed 4G boundary\n",
					   dma_addr,
					   le32_to_cpu(sata_cmd.len),
					   end_addr_high, end_addr_low);
				pm8001_chip_make_sg(task->scatter, 1,
					ccb->buf_prd);
				phys_addr = ccb->ccb_dma_handle;
				sata_cmd.addr_low = lower_32_bits(phys_addr);
				sata_cmd.addr_high = upper_32_bits(phys_addr);
				sata_cmd.esgl = cpu_to_le32(1U << 31);
			}
		} else if (task->num_scatter == 0) {
			sata_cmd.addr_low = 0;
			sata_cmd.addr_high = 0;
			sata_cmd.len = cpu_to_le32(task->total_xfer_len);
			sata_cmd.esgl = 0;
		}

		/* scsi cdb */
		sata_cmd.atapi_scsi_cdb[0] =
			cpu_to_le32(((task->ata_task.atapi_packet[0]) |
				     (task->ata_task.atapi_packet[1] << 8) |
				     (task->ata_task.atapi_packet[2] << 16) |
				     (task->ata_task.atapi_packet[3] << 24)));
		sata_cmd.atapi_scsi_cdb[1] =
			cpu_to_le32(((task->ata_task.atapi_packet[4]) |
				     (task->ata_task.atapi_packet[5] << 8) |
				     (task->ata_task.atapi_packet[6] << 16) |
				     (task->ata_task.atapi_packet[7] << 24)));
		sata_cmd.atapi_scsi_cdb[2] =
			cpu_to_le32(((task->ata_task.atapi_packet[8]) |
				     (task->ata_task.atapi_packet[9] << 8) |
				     (task->ata_task.atapi_packet[10] << 16) |
				     (task->ata_task.atapi_packet[11] << 24)));
		sata_cmd.atapi_scsi_cdb[3] =
			cpu_to_le32(((task->ata_task.atapi_packet[12]) |
				     (task->ata_task.atapi_packet[13] << 8) |
				     (task->ata_task.atapi_packet[14] << 16) |
				     (task->ata_task.atapi_packet[15] << 24)));
	}

	/* Check for read log for failed drive and return */
	if (sata_cmd.sata_fis.command == 0x2f) {
		if (pm8001_ha_dev && ((pm8001_ha_dev->id & NCQ_READ_LOG_FLAG) ||
			(pm8001_ha_dev->id & NCQ_ABORT_ALL_FLAG) ||
			(pm8001_ha_dev->id & NCQ_2ND_RLE_FLAG))) {
			struct task_status_struct *ts;

			pm8001_ha_dev->id &= 0xDFFFFFFF;
			ts = &task->task_status;

			spin_lock_irqsave(&task->task_state_lock, flags);
			ts->resp = SAS_TASK_COMPLETE;
			ts->stat = SAS_SAM_STAT_GOOD;
			task->task_state_flags &= ~SAS_TASK_STATE_PENDING;
			task->task_state_flags |= SAS_TASK_STATE_DONE;
			if (unlikely((task->task_state_flags &
					SAS_TASK_STATE_ABORTED))) {
				spin_unlock_irqrestore(&task->task_state_lock,
							flags);
				pm8001_dbg(pm8001_ha, FAIL,
					   "task 0x%p resp 0x%x  stat 0x%x but aborted by upper layer\n",
					   task, ts->resp,
					   ts->stat);
				pm8001_ccb_task_free(pm8001_ha, ccb);
				return 0;
			} else {
				spin_unlock_irqrestore(&task->task_state_lock,
							flags);
				pm8001_ccb_task_free_done(pm8001_ha, ccb);
				atomic_dec(&pm8001_ha_dev->running_req);
				return 0;
			}
		}
	}
	trace_pm80xx_request_issue(pm8001_ha->id,
				ccb->device ? ccb->device->attached_phy : PM8001_MAX_PHYS,
				ccb->ccb_tag, opc,
				qc ? qc->tf.command : 0, // ata opcode
				ccb->device ? atomic_read(&ccb->device->running_req) : 0);
	return pm8001_mpi_build_cmd(pm8001_ha, q_index, opc, &sata_cmd,
				    sizeof(sata_cmd), q_index);
}

/**
 * pm80xx_chip_phy_start_req - start phy via PHY_START COMMAND
 * @pm8001_ha: our hba card information.
 * @phy_id: the phy id which we wanted to start up.
 */
static int
pm80xx_chip_phy_start_req(struct pm8001_hba_info *pm8001_ha, u8 phy_id)
{
	struct phy_start_req payload;
	u32 tag = 0x01;
	u32 opcode = OPC_INB_PHYSTART;

	memset(&payload, 0, sizeof(payload));
	payload.tag = cpu_to_le32(tag);

	pm8001_dbg(pm8001_ha, INIT, "PHY START REQ for phy_id %d\n", phy_id);

	payload.ase_sh_lm_slr_phyid = cpu_to_le32(SPINHOLD_DISABLE |
			LINKMODE_AUTO | pm8001_ha->link_rate | phy_id);
	/* SSC Disable and SAS Analog ST configuration */
	/*
	payload.ase_sh_lm_slr_phyid =
		cpu_to_le32(SSC_DISABLE_30 | SAS_ASE | SPINHOLD_DISABLE |
		LINKMODE_AUTO | LINKRATE_15 | LINKRATE_30 | LINKRATE_60 |
		phy_id);
	Have to add "SAS PHY Analog Setup SPASTI 1 Byte" Based on need
	*/

	payload.sas_identify.dev_type = SAS_END_DEVICE;
	payload.sas_identify.initiator_bits = SAS_PROTOCOL_ALL;
	memcpy(payload.sas_identify.sas_addr,
	  &pm8001_ha->sas_addr, SAS_ADDR_SIZE);
	payload.sas_identify.phy_id = phy_id;

	return pm8001_mpi_build_cmd(pm8001_ha, 0, opcode, &payload,
				    sizeof(payload), 0);
}

/**
 * pm80xx_chip_phy_stop_req - start phy via PHY_STOP COMMAND
 * @pm8001_ha: our hba card information.
 * @phy_id: the phy id which we wanted to start up.
 */
static int pm80xx_chip_phy_stop_req(struct pm8001_hba_info *pm8001_ha,
	u8 phy_id)
{
	struct phy_stop_req payload;
	u32 tag = 0x01;
	u32 opcode = OPC_INB_PHYSTOP;

	memset(&payload, 0, sizeof(payload));
	payload.tag = cpu_to_le32(tag);
	payload.phy_id = cpu_to_le32(phy_id);

	return pm8001_mpi_build_cmd(pm8001_ha, 0, opcode, &payload,
				    sizeof(payload), 0);
}

/*
 * see comments on pm8001_mpi_reg_resp.
 */
static int pm80xx_chip_reg_dev_req(struct pm8001_hba_info *pm8001_ha,
	struct pm8001_device *pm8001_dev, u32 flag)
{
	struct reg_dev_req payload;
	u32	opc;
	u32 stp_sspsmp_sata = 0x4;
	u32 linkrate, phy_id;
	int rc;
	struct pm8001_ccb_info *ccb;
	u8 retryFlag = 0x1;
	u16 firstBurstSize = 0;
	u16 ITNT = 2000;
	struct domain_device *dev = pm8001_dev->sas_device;
	struct domain_device *parent_dev = dev->parent;
	struct pm8001_port *port = dev->port->lldd_port;

	memset(&payload, 0, sizeof(payload));
	ccb = pm8001_ccb_alloc(pm8001_ha, pm8001_dev, NULL);
	if (!ccb)
		return -SAS_QUEUE_FULL;

	payload.tag = cpu_to_le32(ccb->ccb_tag);

	if (flag == 1) {
		stp_sspsmp_sata = 0x02; /*direct attached sata */
	} else {
		if (pm8001_dev->dev_type == SAS_SATA_DEV)
			stp_sspsmp_sata = 0x00; /* stp*/
		else if (pm8001_dev->dev_type == SAS_END_DEVICE ||
			dev_is_expander(pm8001_dev->dev_type))
			stp_sspsmp_sata = 0x01; /*ssp or smp*/
	}
	if (parent_dev && dev_is_expander(parent_dev->dev_type))
		phy_id = parent_dev->ex_dev.ex_phy->phy_id;
	else
		phy_id = pm8001_dev->attached_phy;

	opc = OPC_INB_REG_DEV;

	linkrate = (pm8001_dev->sas_device->linkrate < dev->port->linkrate) ?
			pm8001_dev->sas_device->linkrate : dev->port->linkrate;

	payload.phyid_portid =
		cpu_to_le32(((port->port_id) & 0xFF) |
		((phy_id & 0xFF) << 8));

	payload.dtype_dlr_mcn_ir_retry = cpu_to_le32((retryFlag & 0x01) |
		((linkrate & 0x0F) << 24) |
		((stp_sspsmp_sata & 0x03) << 28));
	payload.firstburstsize_ITNexustimeout =
		cpu_to_le32(ITNT | (firstBurstSize * 0x10000));

	memcpy(payload.sas_addr, pm8001_dev->sas_device->sas_addr,
		SAS_ADDR_SIZE);

	rc = pm8001_mpi_build_cmd(pm8001_ha, 0, opc, &payload,
			sizeof(payload), 0);
	if (rc)
		pm8001_ccb_free(pm8001_ha, ccb);

	return rc;
}

/**
 * pm80xx_chip_phy_ctl_req - support the local phy operation
 * @pm8001_ha: our hba card information.
 * @phyId: the phy id which we wanted to operate
 * @phy_op: phy operation to request
 */
static int pm80xx_chip_phy_ctl_req(struct pm8001_hba_info *pm8001_ha,
	u32 phyId, u32 phy_op)
{
	u32 tag;
	int rc;
	struct local_phy_ctl_req payload;
	u32 opc = OPC_INB_LOCAL_PHY_CONTROL;

	memset(&payload, 0, sizeof(payload));
	rc = pm8001_tag_alloc(pm8001_ha, &tag);
	if (rc)
		return rc;

	payload.tag = cpu_to_le32(tag);
	payload.phyop_phyid =
		cpu_to_le32(((phy_op & 0xFF) << 8) | (phyId & 0xFF));

<<<<<<< HEAD
	rc = pm8001_mpi_build_cmd(pm8001_ha, 0, opc, &payload,
=======
	rc = pm8001_mpi_build_cmd(pm8001_ha, circularQ, opc, &payload,
>>>>>>> 67b8bdb0
				  sizeof(payload), 0);
	if (rc)
		pm8001_tag_free(pm8001_ha, tag);

	return rc;
}

static u32 pm80xx_chip_is_our_interrupt(struct pm8001_hba_info *pm8001_ha)
{
#ifdef PM8001_USE_MSIX
	return 1;
#else
	u32 value;

	value = pm8001_cr32(pm8001_ha, 0, MSGU_ODR);
	if (value)
		return 1;
	return 0;
#endif
}

/**
 * pm80xx_chip_isr - PM8001 isr handler.
 * @pm8001_ha: our hba card information.
 * @vec: irq number.
 */
static irqreturn_t
pm80xx_chip_isr(struct pm8001_hba_info *pm8001_ha, u8 vec)
{
	pm80xx_chip_interrupt_disable(pm8001_ha, vec);
	pm8001_dbg(pm8001_ha, DEVIO,
		   "irq vec %d, ODMR:0x%x\n",
		   vec, pm8001_cr32(pm8001_ha, 0, 0x30));
	process_oq(pm8001_ha, vec);
	pm80xx_chip_interrupt_enable(pm8001_ha, vec);
	return IRQ_HANDLED;
}

static void mpi_set_phy_profile_req(struct pm8001_hba_info *pm8001_ha,
				    u32 operation, u32 phyid,
				    u32 length, u32 *buf)
{
	u32 tag, i, j = 0;
	int rc;
	struct set_phy_profile_req payload;
	u32 opc = OPC_INB_SET_PHY_PROFILE;

	memset(&payload, 0, sizeof(payload));
	rc = pm8001_tag_alloc(pm8001_ha, &tag);
	if (rc) {
		pm8001_dbg(pm8001_ha, FAIL, "Invalid tag\n");
		return;
	}

	payload.tag = cpu_to_le32(tag);
	payload.ppc_phyid =
		cpu_to_le32(((operation & 0xF) << 8) | (phyid  & 0xFF));
	pm8001_dbg(pm8001_ha, INIT,
		   " phy profile command for phy %x ,length is %d\n",
		   le32_to_cpu(payload.ppc_phyid), length);
	for (i = length; i < (length + PHY_DWORD_LENGTH - 1); i++) {
		payload.reserved[j] = cpu_to_le32(*((u32 *)buf + i));
		j++;
	}
	rc = pm8001_mpi_build_cmd(pm8001_ha, 0, opc, &payload,
				  sizeof(payload), 0);
	if (rc)
		pm8001_tag_free(pm8001_ha, tag);
}

void pm8001_set_phy_profile(struct pm8001_hba_info *pm8001_ha,
	u32 length, u8 *buf)
{
	u32 i;

	for (i = 0; i < pm8001_ha->chip->n_phy; i++) {
		mpi_set_phy_profile_req(pm8001_ha,
			SAS_PHY_ANALOG_SETTINGS_PAGE, i, length, (u32 *)buf);
		length = length + PHY_DWORD_LENGTH;
	}
	pm8001_dbg(pm8001_ha, INIT, "phy settings completed\n");
}

void pm8001_set_phy_profile_single(struct pm8001_hba_info *pm8001_ha,
		u32 phy, u32 length, u32 *buf)
{
	u32 tag, opc;
	int rc, i;
	struct set_phy_profile_req payload;

	memset(&payload, 0, sizeof(payload));

	rc = pm8001_tag_alloc(pm8001_ha, &tag);
	if (rc) {
		pm8001_dbg(pm8001_ha, INIT, "Invalid tag\n");
		return;
	}

	opc = OPC_INB_SET_PHY_PROFILE;

	payload.tag = cpu_to_le32(tag);
	payload.ppc_phyid =
		cpu_to_le32(((SAS_PHY_ANALOG_SETTINGS_PAGE & 0xF) << 8)
			    | (phy & 0xFF));

	for (i = 0; i < length; i++)
		payload.reserved[i] = cpu_to_le32(*(buf + i));

	rc = pm8001_mpi_build_cmd(pm8001_ha, 0, opc, &payload,
			sizeof(payload), 0);
	if (rc)
		pm8001_tag_free(pm8001_ha, tag);

	pm8001_dbg(pm8001_ha, INIT, "PHY %d settings applied\n", phy);
}
const struct pm8001_dispatch pm8001_80xx_dispatch = {
	.name			= "pmc80xx",
	.chip_init		= pm80xx_chip_init,
	.chip_post_init		= pm80xx_chip_post_init,
	.chip_soft_rst		= pm80xx_chip_soft_rst,
	.chip_rst		= pm80xx_hw_chip_rst,
	.chip_iounmap		= pm8001_chip_iounmap,
	.isr			= pm80xx_chip_isr,
	.is_our_interrupt	= pm80xx_chip_is_our_interrupt,
	.isr_process_oq		= process_oq,
	.interrupt_enable	= pm80xx_chip_interrupt_enable,
	.interrupt_disable	= pm80xx_chip_interrupt_disable,
	.make_prd		= pm8001_chip_make_sg,
	.smp_req		= pm80xx_chip_smp_req,
	.ssp_io_req		= pm80xx_chip_ssp_io_req,
	.sata_req		= pm80xx_chip_sata_req,
	.phy_start_req		= pm80xx_chip_phy_start_req,
	.phy_stop_req		= pm80xx_chip_phy_stop_req,
	.reg_dev_req		= pm80xx_chip_reg_dev_req,
	.dereg_dev_req		= pm8001_chip_dereg_dev_req,
	.phy_ctl_req		= pm80xx_chip_phy_ctl_req,
	.task_abort		= pm8001_chip_abort_task,
	.ssp_tm_req		= pm8001_chip_ssp_tm_req,
	.get_nvmd_req		= pm8001_chip_get_nvmd_req,
	.set_nvmd_req		= pm8001_chip_set_nvmd_req,
	.fw_flash_update_req	= pm8001_chip_fw_flash_update_req,
	.set_dev_state_req	= pm8001_chip_set_dev_state_req,
	.fatal_errors		= pm80xx_fatal_errors,
	.hw_event_ack_req	= pm80xx_hw_event_ack_req,
};<|MERGE_RESOLUTION|>--- conflicted
+++ resolved
@@ -2174,11 +2174,7 @@
 		pm8001_dbg(pm8001_ha, FAIL,
 			   "task 0x%p done with io_status 0x%x resp 0x%x stat 0x%x but aborted by upper layer!\n",
 			   t, status, ts->resp, ts->stat);
-<<<<<<< HEAD
 		pm8001_ccb_task_free(pm8001_ha, ccb);
-=======
-		pm8001_ccb_task_free(pm8001_ha, t, ccb, tag);
->>>>>>> 67b8bdb0
 		if (t->slow_task)
 			complete(&t->slow_task->completion);
 	} else {
@@ -2773,11 +2769,7 @@
 		pm8001_dbg(pm8001_ha, FAIL,
 			   "task 0x%p done with io_status 0x%x resp 0x%x stat 0x%x but aborted by upper layer!\n",
 			   t, status, ts->resp, ts->stat);
-<<<<<<< HEAD
 		pm8001_ccb_task_free(pm8001_ha, ccb);
-=======
-		pm8001_ccb_task_free(pm8001_ha, t, ccb, tag);
->>>>>>> 67b8bdb0
 		if (t->slow_task)
 			complete(&t->slow_task->completion);
 	} else {
@@ -2804,11 +2796,6 @@
 	u32 tag = le32_to_cpu(psataPayload->tag);
 	u32 port_id = le32_to_cpu(psataPayload->port_id);
 	u32 dev_id = le32_to_cpu(psataPayload->device_id);
-<<<<<<< HEAD
-=======
-
-	ccb = &pm8001_ha->ccb_info[tag];
->>>>>>> 67b8bdb0
 
 	if (event)
 		pm8001_dbg(pm8001_ha, FAIL, "SATA EVENT 0x%x\n", event);
@@ -4932,11 +4919,7 @@
 	payload.phyop_phyid =
 		cpu_to_le32(((phy_op & 0xFF) << 8) | (phyId & 0xFF));
 
-<<<<<<< HEAD
 	rc = pm8001_mpi_build_cmd(pm8001_ha, 0, opc, &payload,
-=======
-	rc = pm8001_mpi_build_cmd(pm8001_ha, circularQ, opc, &payload,
->>>>>>> 67b8bdb0
 				  sizeof(payload), 0);
 	if (rc)
 		pm8001_tag_free(pm8001_ha, tag);
