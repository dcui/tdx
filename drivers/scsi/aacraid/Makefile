--- conflicted
+++ resolved
@@ -2,16 +2,7 @@
  
 obj-$(CONFIG_SCSI_AACRAID) := aacraid.o
 
-aacraid-objs := linit.o aachba.o commctrl.o comminit.o commsup.o \
-		dpcsup.o rx.o sa.o
-
-<<<<<<< HEAD
-obj-$(CONFIG_SCSI_AACRAID) := aacraid.o
-
 aacraid-objs	:= linit.o aachba.o commctrl.o comminit.o commsup.o \
 		   dpcsup.o rx.o sa.o
-=======
-EXTRA_CFLAGS	+= -Idrivers/scsi
->>>>>>> ead51f68
 
 include $(TOPDIR)/Rules.make