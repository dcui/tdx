/******************************************************************************
 * acpi.c
 * acpi file for domain 0 kernel
 *
 * Copyright (c) 2011 Konrad Rzeszutek Wilk <konrad.wilk@oracle.com>
 * Copyright (c) 2011 Yu Ke ke.yu@intel.com
 *
 * This program is free software; you can redistribute it and/or
 * modify it under the terms of the GNU General Public License version 2
 * as published by the Free Software Foundation; or, when distributed
 * separately from the Linux kernel or incorporated into other
 * software packages, subject to the following license:
 *
 * Permission is hereby granted, free of charge, to any person obtaining a copy
 * of this source file (the "Software"), to deal in the Software without
 * restriction, including without limitation the rights to use, copy, modify,
 * merge, publish, distribute, sublicense, and/or sell copies of the Software,
 * and to permit persons to whom the Software is furnished to do so, subject to
 * the following conditions:
 *
 * The above copyright notice and this permission notice shall be included in
 * all copies or substantial portions of the Software.
 *
 * THE SOFTWARE IS PROVIDED "AS IS", WITHOUT WARRANTY OF ANY KIND, EXPRESS OR
 * IMPLIED, INCLUDING BUT NOT LIMITED TO THE WARRANTIES OF MERCHANTABILITY,
 * FITNESS FOR A PARTICULAR PURPOSE AND NONINFRINGEMENT. IN NO EVENT SHALL THE
 * AUTHORS OR COPYRIGHT HOLDERS BE LIABLE FOR ANY CLAIM, DAMAGES OR OTHER
 * LIABILITY, WHETHER IN AN ACTION OF CONTRACT, TORT OR OTHERWISE, ARISING
 * FROM, OUT OF OR IN CONNECTION WITH THE SOFTWARE OR THE USE OR OTHER DEALINGS
 * IN THE SOFTWARE.
 */

#include <xen/acpi.h>
#include <xen/interface/platform.h>
#include <asm/xen/hypercall.h>
#include <asm/xen/hypervisor.h>

<<<<<<< HEAD
int xen_acpi_notify_hypervisor_state(u8 sleep_state, u32 val_a, u32 val_b,
				     bool extended)
=======
static int xen_acpi_notify_hypervisor_state(u8 sleep_state,
					    u32 val_a, u32 val_b,
					    bool extended)
>>>>>>> 61e6cfa8
{
	unsigned int bits = extended ? 8 : 16;

	struct xen_platform_op op = {
		.cmd = XENPF_enter_acpi_sleep,
		.interface_version = XENPF_INTERFACE_VERSION,
		.u.enter_acpi_sleep = {
			.val_a = (u16)val_a,
			.val_b = (u16)val_b,
			.sleep_state = sleep_state,
			.flags = extended ? XENPF_ACPI_SLEEP_EXTENDED : 0,
		},
	};

	if (WARN((val_a & (~0 << bits)) || (val_b & (~0 << bits)),
		 "Using more than %u bits of sleep control values %#x/%#x!"
		 "Email xen-devel@lists.xen.org - Thank you.\n", \
		 bits, val_a, val_b))
		return -1;

	HYPERVISOR_dom0_op(&op);
	return 1;
}

int xen_acpi_notify_hypervisor_sleep(u8 sleep_state,
				     u32 pm1a_cnt, u32 pm1b_cnt)
{
	return xen_acpi_notify_hypervisor_state(sleep_state, pm1a_cnt,
						pm1b_cnt, false);
}

int xen_acpi_notify_hypervisor_extended_sleep(u8 sleep_state,
				     u32 val_a, u32 val_b)
{
	return xen_acpi_notify_hypervisor_state(sleep_state, val_a,
						val_b, true);
}<|MERGE_RESOLUTION|>--- conflicted
+++ resolved
@@ -35,14 +35,9 @@
 #include <asm/xen/hypercall.h>
 #include <asm/xen/hypervisor.h>
 
-<<<<<<< HEAD
-int xen_acpi_notify_hypervisor_state(u8 sleep_state, u32 val_a, u32 val_b,
-				     bool extended)
-=======
 static int xen_acpi_notify_hypervisor_state(u8 sleep_state,
 					    u32 val_a, u32 val_b,
 					    bool extended)
->>>>>>> 61e6cfa8
 {
 	unsigned int bits = extended ? 8 : 16;
 
