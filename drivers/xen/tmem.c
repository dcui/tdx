--- conflicted
+++ resolved
@@ -19,14 +19,27 @@
 
 #include <xen/xen.h>
 #include <xen/interface/xen.h>
-#include <xen/interface/tmem.h>
-#ifdef CONFIG_PARAVIRT_XEN
 #include <asm/xen/hypercall.h>
 #include <asm/xen/page.h>
 #include <asm/xen/hypervisor.h>
-#else
-#include <asm/hypervisor.h>
-#endif
+
+#define TMEM_CONTROL               0
+#define TMEM_NEW_POOL              1
+#define TMEM_DESTROY_POOL          2
+#define TMEM_NEW_PAGE              3
+#define TMEM_PUT_PAGE              4
+#define TMEM_GET_PAGE              5
+#define TMEM_FLUSH_PAGE            6
+#define TMEM_FLUSH_OBJECT          7
+#define TMEM_READ                  8
+#define TMEM_WRITE                 9
+#define TMEM_XCHG                 10
+
+/* Bits for HYPERVISOR_tmem_op(TMEM_NEW_POOL) */
+#define TMEM_POOL_PERSIST          1
+#define TMEM_POOL_SHARED           2
+#define TMEM_POOL_PAGESIZE_SHIFT   4
+#define TMEM_VERSION_SHIFT        24
 
 
 struct tmem_pool_uuid {
@@ -61,7 +74,7 @@
 	op.u.gen.tmem_offset = tmem_offset;
 	op.u.gen.pfn_offset = pfn_offset;
 	op.u.gen.len = len;
-	op.u.gen.cmfn = gmfn;
+	set_xen_guest_handle(op.u.gen.gmfn, (void *)gmfn);
 	rc = HYPERVISOR_tmem_op(&op);
 	return rc;
 }
@@ -75,11 +88,11 @@
 	for (pageshift = 0; pagesize != 1; pageshift++)
 		pagesize >>= 1;
 	flags |= (pageshift - 12) << TMEM_POOL_PAGESIZE_SHIFT;
-	flags |= TMEM_SPEC_VERSION << TMEM_POOL_VERSION_SHIFT;
+	flags |= TMEM_SPEC_VERSION << TMEM_VERSION_SHIFT;
 	op.cmd = TMEM_NEW_POOL;
-	op.u.creat.uuid[0] = uuid.uuid_lo;
-	op.u.creat.uuid[1] = uuid.uuid_hi;
-	op.u.creat.flags = flags;
+	op.u.new.uuid[0] = uuid.uuid_lo;
+	op.u.new.uuid[1] = uuid.uuid_hi;
+	op.u.new.flags = flags;
 	rc = HYPERVISOR_tmem_op(&op);
 	return rc;
 }
@@ -258,7 +271,6 @@
 	oid.oid[0] = _oswiz(type, ind);
 	return oid;
 }
-<<<<<<< HEAD
 
 /* returns 0 if the page was successfully put into frontswap, -1 if not */
 static int tmem_frontswap_put_page(unsigned type, pgoff_t offset,
@@ -270,19 +282,6 @@
 	int pool = tmem_frontswap_poolid;
 	int ret;
 
-=======
-
-/* returns 0 if the page was successfully put into frontswap, -1 if not */
-static int tmem_frontswap_put_page(unsigned type, pgoff_t offset,
-				   struct page *page)
-{
-	u64 ind64 = (u64)offset;
-	u32 ind = (u32)offset;
-	unsigned long pfn = page_to_pfn(page);
-	int pool = tmem_frontswap_poolid;
-	int ret;
-
->>>>>>> fcb8ce5c
 	if (pool < 0)
 		return -1;
 	if (ind64 != ind)
@@ -296,15 +295,10 @@
 		return -1;
 }
 
-<<<<<<< HEAD
-/* returns 0 if the page was successfully gotten from frontswap, -1 if
- * was not present (should never happen!) */
-=======
 /*
  * returns 0 if the page was successfully gotten from frontswap, -1 if
  * was not present (should never happen!)
  */
->>>>>>> fcb8ce5c
 static int tmem_frontswap_get_page(unsigned type, pgoff_t offset,
 				   struct page *page)
 {
@@ -362,11 +356,7 @@
 		    xen_tmem_new_pool(private, TMEM_POOL_PERSIST, PAGE_SIZE);
 }
 
-<<<<<<< HEAD
-static int use_frontswap = 1;
-=======
 static int __initdata use_frontswap = 1;
->>>>>>> fcb8ce5c
 
 static int __init no_frontswap(char *s)
 {
@@ -403,7 +393,7 @@
 	}
 #endif
 #ifdef CONFIG_CLEANCACHE
-	BUILD_BUG_ON(sizeof(struct cleancache_filekey) != sizeof(struct tmem_oid));
+	BUG_ON(sizeof(struct cleancache_filekey) != sizeof(struct tmem_oid));
 	if (tmem_enabled && use_cleancache) {
 		char *s = "";
 		struct cleancache_ops old_ops =
