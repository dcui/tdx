--- conflicted
+++ resolved
@@ -415,7 +415,6 @@
 			goto unlock_and_exit;
 		}
 
-<<<<<<< HEAD
 		/* Make sure all deferred tasks are completed */
 
 		(void) acpi_ut_release_mutex (ACPI_MTX_NAMESPACE);
@@ -425,10 +424,7 @@
 			return_ACPI_STATUS (status);
  		}
 
-		if (handler_type == ACPI_SYSTEM_NOTIFY) {
-=======
 		if (handler_type & ACPI_SYSTEM_NOTIFY) {
->>>>>>> 9614d5d0
 			acpi_gbl_system_notify.node  = NULL;
 			acpi_gbl_system_notify.handler = NULL;
 			acpi_gbl_system_notify.context = NULL;
@@ -469,22 +465,16 @@
 				status = AE_BAD_PARAMETER;
 				goto unlock_and_exit;
 			}
-
-<<<<<<< HEAD
-		/* Make sure all deferred tasks are completed */
-
-		(void) acpi_ut_release_mutex (ACPI_MTX_NAMESPACE);
-		acpi_os_wait_events_complete(NULL);
-		status = acpi_ut_acquire_mutex (ACPI_MTX_NAMESPACE);
-		if (ACPI_FAILURE (status)) {
-			return_ACPI_STATUS (status);
- 		}
-
-		/* Remove the handler */
-=======
+			/* Make sure all deferred tasks are completed */
+
+			(void) acpi_ut_release_mutex (ACPI_MTX_NAMESPACE);
+			acpi_os_wait_events_complete(NULL);
+			status = acpi_ut_acquire_mutex (ACPI_MTX_NAMESPACE);
+			if (ACPI_FAILURE (status)) {
+				return_ACPI_STATUS (status);
+ 			}
+
 			/* Remove the handler */
->>>>>>> 9614d5d0
-
 			obj_desc->common_notify.system_notify = NULL;
 			acpi_ut_remove_reference (notify_obj);
 		}
@@ -496,9 +486,16 @@
 				status = AE_BAD_PARAMETER;
 				goto unlock_and_exit;
 			}
+			/* Make sure all deferred tasks are completed */
+
+			(void) acpi_ut_release_mutex (ACPI_MTX_NAMESPACE);
+			acpi_os_wait_events_complete(NULL);
+			status = acpi_ut_acquire_mutex (ACPI_MTX_NAMESPACE);
+			if (ACPI_FAILURE (status)) {
+				return_ACPI_STATUS (status);
+ 			}
 
 			/* Remove the handler */
-
 			obj_desc->common_notify.device_notify = NULL;
 			acpi_ut_remove_reference (notify_obj);
 		}
@@ -669,7 +666,13 @@
 		goto unlock_and_exit;
 	}
 
-<<<<<<< HEAD
+	/* Disable the GPE before removing the handler */
+
+	status = acpi_ev_disable_gpe (gpe_event_info);
+	if (ACPI_FAILURE (status)) {
+		goto unlock_and_exit;
+	}
+
 	/* Make sure all deferred tasks are completed */
 
 	(void) acpi_ut_release_mutex (ACPI_MTX_EVENTS);
@@ -678,14 +681,6 @@
 	if (ACPI_FAILURE (status)) {
 		return_ACPI_STATUS (status);
  	}
-=======
-	/* Disable the GPE before removing the handler */
-
-	status = acpi_ev_disable_gpe (gpe_event_info);
-	if (ACPI_FAILURE (status)) {
-		goto unlock_and_exit;
-	}
->>>>>>> 9614d5d0
 
 	/* Remove the handler */
 
