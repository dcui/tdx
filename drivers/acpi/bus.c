--- conflicted
+++ resolved
@@ -1354,12 +1354,9 @@
 
 	pci_mmcfg_late_init();
 	acpi_iort_init();
-<<<<<<< HEAD
 	acpi_hest_init();
 	acpi_ghes_init();
-=======
 	acpi_viot_early_init();
->>>>>>> c72a81f1
 	acpi_scan_init();
 	acpi_ec_init();
 	acpi_debugfs_init();
