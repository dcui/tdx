--- conflicted
+++ resolved
@@ -519,11 +519,7 @@
 
 static int acpi_thermal_passive(struct acpi_thermal *tz)
 {
-<<<<<<< HEAD
-	int			result = 1;
-=======
 	int result = 0;
->>>>>>> 1c9426e8
 	struct acpi_thermal_passive *passive = NULL;
 	int trend = 0;
 	int i = 0;
@@ -543,15 +539,6 @@
 	 * accordingly.  Note that we assume symmetry.
 	 */
 	if (tz->temperature >= passive->temperature) {
-<<<<<<< HEAD
-		trend = (passive->tc1 * (tz->temperature - tz->last_temperature)) + (passive->tc2 * (tz->temperature - passive->temperature));
-		ACPI_DEBUG_PRINT((ACPI_DB_INFO, 
-			"trend[%d]=(tc1[%lu]*(tmp[%lu]-last[%lu]))+(tc2[%lu]*(tmp[%lu]-psv[%lu]))\n", 
-			trend, passive->tc1, tz->temperature, 
-			tz->last_temperature, passive->tc2, 
-			tz->temperature, passive->temperature));
-		passive->flags.enabled = 1;
-=======
 		trend =
 		    (passive->tc1 * (tz->temperature - tz->last_temperature)) +
 		    (passive->tc2 * (tz->temperature - passive->temperature));
@@ -561,7 +548,6 @@
 				  tz->last_temperature, passive->tc2,
 				  tz->temperature, passive->temperature));
 		tz->trips.passive.flags.enabled = 1;
->>>>>>> 1c9426e8
 		/* Heating up? */
 		if (trend > 0)
 			for (i = 0; i < passive->devices.count; i++)
@@ -570,33 +556,12 @@
 								 handles[i],
 								 ACPI_PROCESSOR_LIMIT_INCREMENT);
 		/* Cooling off? */
-<<<<<<< HEAD
-		else if (trend < 0){
-			for (i=0; i<passive->devices.count; i++)
-				// assume that we are on highest freq/lowest thrott
-				// and can leave passive mode, even in error case
-				if (!acpi_processor_set_thermal_limit(
-					    passive->devices.handles[i], 
-					    ACPI_PROCESSOR_LIMIT_DECREMENT))
-					result = 0;
-			// Leave cooling mode, even we the temp might higher than trip point.
-			// This is because some machines might have long thermal polling frequencies
-			// (tsp) defined. We will fall back into passive mode in next cycle (probably quicker)
-			if (result){
-				passive->flags.enabled = 0;
-				ACPI_DEBUG_PRINT((ACPI_DB_INFO, 
-						  "Disabling passive cooling, still above threshold,"
-						  " but we are cooling down\n"));
-			}
-		}
-=======
 		else if (trend < 0)
 			for (i = 0; i < passive->devices.count; i++)
 				acpi_processor_set_thermal_limit(passive->
 								 devices.
 								 handles[i],
 								 ACPI_PROCESSOR_LIMIT_DECREMENT);
->>>>>>> 1c9426e8
 	}
 
 	/*
@@ -606,18 +571,6 @@
 	 * and avoid thrashing around the passive trip point.  Note that we
 	 * assume symmetry.
 	 */
-<<<<<<< HEAD
-	else if (passive->flags.enabled) {
-		for (i=0; i<passive->devices.count; i++)
-			if (!acpi_processor_set_thermal_limit(
-				    passive->devices.handles[i], 
-				    ACPI_PROCESSOR_LIMIT_DECREMENT))
-				result = 0;
-		if (result) {
-			passive->flags.enabled = 0;
-			ACPI_DEBUG_PRINT((ACPI_DB_INFO, 
-				"Disabling passive cooling (zone is cool)\n"));
-=======
 	else if (tz->trips.passive.flags.enabled) {
 		for (i = 0; i < passive->devices.count; i++)
 			result =
@@ -628,7 +581,6 @@
 			tz->trips.passive.flags.enabled = 0;
 			ACPI_DEBUG_PRINT((ACPI_DB_INFO,
 					  "Disabling passive cooling (zone is cool)\n"));
->>>>>>> 1c9426e8
 		}
 	}
 
@@ -792,15 +744,6 @@
 	 * Again, separated from the above two to allow independent policy
 	 * decisions.
 	 */
-<<<<<<< HEAD
-	tz->state.critical = tz->trips.critical.flags.enabled;
-	tz->state.hot = tz->trips.hot.flags.enabled;
-	tz->state.passive = tz->trips.passive.flags.enabled;
-	tz->state.active = 0;
-	for (i=0; i<ACPI_THERMAL_MAX_ACTIVE; i++)
-		tz->state.active |= tz->trips.active[i].flags.enabled;
-			
-=======
 	if (tz->trips.critical.flags.enabled)
 		tz->state.critical = 1;
 	if (tz->trips.hot.flags.enabled)
@@ -810,7 +753,6 @@
 	for (i = 0; i < ACPI_THERMAL_MAX_ACTIVE; i++)
 		if (tz->trips.active[i].flags.enabled)
 			tz->state.active = 1;
->>>>>>> 1c9426e8
 
 	/*
 	 * Calculate Sleep Time
