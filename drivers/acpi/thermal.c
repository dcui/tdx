--- conflicted
+++ resolved
@@ -1071,7 +1071,13 @@
 		tz->kelvin_offset = 2732;
 }
 
-<<<<<<< HEAD
+static void acpi_thermal_check_fn(struct work_struct *work)
+{
+	struct acpi_thermal *tz = container_of(work, struct acpi_thermal,
+					       thermal_check_work);
+	acpi_thermal_check(tz);
+}
+
 static struct dmi_system_id thermal_psv_dmi_table[] = {
 	{
 		.ident = "IBM ThinkPad T41",
@@ -1150,13 +1156,6 @@
 			 tz->polling_frequency/10));
 
        return 0;
-=======
-static void acpi_thermal_check_fn(struct work_struct *work)
-{
-	struct acpi_thermal *tz = container_of(work, struct acpi_thermal,
-					       thermal_check_work);
-	acpi_thermal_check(tz);
->>>>>>> d6d211db
 }
 
 static int acpi_thermal_add(struct acpi_device *device)
@@ -1188,7 +1187,6 @@
 	if (result)
 		goto free_memory;
 
-<<<<<<< HEAD
 	if (dmi_check_system(thermal_psv_dmi_table)) {
 		if (tz->trips.passive.flags.valid &&
 		    tz->trips.passive.temperature > CELSIUS_TO_KELVIN(85)) {
@@ -1200,9 +1198,8 @@
 			acpi_thermal_set_polling(tz, 5);
 		}
 	}
-=======
+
 	INIT_WORK(&tz->thermal_check_work, acpi_thermal_check_fn);
->>>>>>> d6d211db
 
 	pr_info(PREFIX "%s [%s] (%ld C)\n", acpi_device_name(device),
 		acpi_device_bid(device), KELVIN_TO_CELSIUS(tz->temperature));
