// SPDX-License-Identifier: GPL-2.0-or-later
/*
 * processor_thermal.c - Passive cooling submodule of the ACPI processor driver
 *
 *  Copyright (C) 2001, 2002 Andy Grover <andrew.grover@intel.com>
 *  Copyright (C) 2001, 2002 Paul Diefenbaugh <paul.s.diefenbaugh@intel.com>
 *  Copyright (C) 2004       Dominik Brodowski <linux@brodo.de>
 *  Copyright (C) 2004  Anil S Keshavamurthy <anil.s.keshavamurthy@intel.com>
 *  			- Added processor hotplug support
 */

#include <linux/kernel.h>
#include <linux/module.h>
#include <linux/init.h>
#include <linux/cpufreq.h>
#include <linux/acpi.h>
#include <acpi/processor.h>
#include <linux/uaccess.h>

<<<<<<< HEAD
#define PREFIX "ACPI: "

#define ACPI_PROCESSOR_CLASS            "processor"

=======
>>>>>>> 7d2a07b7
#ifdef CONFIG_CPU_FREQ

/* If a passive cooling situation is detected, primarily CPUfreq is used, as it
 * offers (in most cases) voltage scaling in addition to frequency scaling, and
 * thus a cubic (instead of linear) reduction of energy. Also, we allow for
 * _any_ cpufreq driver and not only the acpi-cpufreq driver.
 */

#define CPUFREQ_THERMAL_MIN_STEP 0
#define CPUFREQ_THERMAL_MAX_STEP 3

static DEFINE_PER_CPU(unsigned int, cpufreq_thermal_reduction_pctg);

#define reduction_pctg(cpu) \
	per_cpu(cpufreq_thermal_reduction_pctg, phys_package_first_cpu(cpu))

/*
 * Emulate "per package data" using per cpu data (which should really be
 * provided elsewhere)
 *
 * Note we can lose a CPU on cpu hotunplug, in this case we forget the state
 * temporarily. Fortunately that's not a big issue here (I hope)
 */
static int phys_package_first_cpu(int cpu)
{
	int i;
	int id = topology_physical_package_id(cpu);

	for_each_online_cpu(i)
		if (topology_physical_package_id(i) == id)
			return i;
	return 0;
}

static int cpu_has_cpufreq(unsigned int cpu)
{
	struct cpufreq_policy policy;
	if (!acpi_processor_cpufreq_init || cpufreq_get_policy(&policy, cpu))
		return 0;
	return 1;
}

static int cpufreq_get_max_state(unsigned int cpu)
{
	if (!cpu_has_cpufreq(cpu))
		return 0;

	return CPUFREQ_THERMAL_MAX_STEP;
}

static int cpufreq_get_cur_state(unsigned int cpu)
{
	if (!cpu_has_cpufreq(cpu))
		return 0;

	return reduction_pctg(cpu);
}

static int cpufreq_set_cur_state(unsigned int cpu, int state)
{
	struct cpufreq_policy *policy;
	struct acpi_processor *pr;
	unsigned long max_freq;
	int i, ret;

	if (!cpu_has_cpufreq(cpu))
		return 0;

	reduction_pctg(cpu) = state;

	/*
	 * Update all the CPUs in the same package because they all
	 * contribute to the temperature and often share the same
	 * frequency.
	 */
	for_each_online_cpu(i) {
		if (topology_physical_package_id(i) !=
		    topology_physical_package_id(cpu))
			continue;

		pr = per_cpu(processors, i);

		if (unlikely(!freq_qos_request_active(&pr->thermal_req)))
			continue;

		policy = cpufreq_cpu_get(i);
		if (!policy)
			return -EINVAL;

		max_freq = (policy->cpuinfo.max_freq * (100 - reduction_pctg(i) * 20)) / 100;

		cpufreq_cpu_put(policy);

		ret = freq_qos_update_request(&pr->thermal_req, max_freq);
		if (ret < 0) {
			pr_warn("Failed to update thermal freq constraint: CPU%d (%d)\n",
				pr->id, ret);
		}
	}
	return 0;
}

void acpi_thermal_cpufreq_init(struct cpufreq_policy *policy)
{
	unsigned int cpu;

	for_each_cpu(cpu, policy->related_cpus) {
		struct acpi_processor *pr = per_cpu(processors, cpu);
		int ret;

		if (!pr)
			continue;

		ret = freq_qos_add_request(&policy->constraints,
					   &pr->thermal_req,
					   FREQ_QOS_MAX, INT_MAX);
		if (ret < 0)
			pr_err("Failed to add freq constraint for CPU%d (%d)\n",
			       cpu, ret);
	}
}

void acpi_thermal_cpufreq_exit(struct cpufreq_policy *policy)
{
	unsigned int cpu;

	for_each_cpu(cpu, policy->related_cpus) {
		struct acpi_processor *pr = per_cpu(processors, policy->cpu);

		if (pr)
			freq_qos_remove_request(&pr->thermal_req);
	}
}
#else				/* ! CONFIG_CPU_FREQ */
static int cpufreq_get_max_state(unsigned int cpu)
{
	return 0;
}

static int cpufreq_get_cur_state(unsigned int cpu)
{
	return 0;
}

static int cpufreq_set_cur_state(unsigned int cpu, int state)
{
	return 0;
}

#endif

/* thermal cooling device callbacks */
static int acpi_processor_max_state(struct acpi_processor *pr)
{
	int max_state = 0;

	/*
	 * There exists four states according to
	 * cpufreq_thermal_reduction_pctg. 0, 1, 2, 3
	 */
	max_state += cpufreq_get_max_state(pr->id);
	if (pr->flags.throttling)
		max_state += (pr->throttling.state_count -1);

	return max_state;
}
static int
processor_get_max_state(struct thermal_cooling_device *cdev,
			unsigned long *state)
{
	struct acpi_device *device = cdev->devdata;
	struct acpi_processor *pr;

	if (!device)
		return -EINVAL;

	pr = acpi_driver_data(device);
	if (!pr)
		return -EINVAL;

	*state = acpi_processor_max_state(pr);
	return 0;
}

static int
processor_get_cur_state(struct thermal_cooling_device *cdev,
			unsigned long *cur_state)
{
	struct acpi_device *device = cdev->devdata;
	struct acpi_processor *pr;

	if (!device)
		return -EINVAL;

	pr = acpi_driver_data(device);
	if (!pr)
		return -EINVAL;

	*cur_state = cpufreq_get_cur_state(pr->id);
	if (pr->flags.throttling)
		*cur_state += pr->throttling.state;
	return 0;
}

static int
processor_set_cur_state(struct thermal_cooling_device *cdev,
			unsigned long state)
{
	struct acpi_device *device = cdev->devdata;
	struct acpi_processor *pr;
	int result = 0;
	int max_pstate;

	if (!device)
		return -EINVAL;

	pr = acpi_driver_data(device);
	if (!pr)
		return -EINVAL;

	max_pstate = cpufreq_get_max_state(pr->id);

	if (state > acpi_processor_max_state(pr))
		return -EINVAL;

	if (state <= max_pstate) {
		if (pr->flags.throttling && pr->throttling.state)
			result = acpi_processor_set_throttling(pr, 0, false);
		cpufreq_set_cur_state(pr->id, state);
	} else {
		cpufreq_set_cur_state(pr->id, max_pstate);
		result = acpi_processor_set_throttling(pr,
				state - max_pstate, false);
	}
	return result;
}

const struct thermal_cooling_device_ops processor_cooling_ops = {
	.get_max_state = processor_get_max_state,
	.get_cur_state = processor_get_cur_state,
	.set_cur_state = processor_set_cur_state,
};<|MERGE_RESOLUTION|>--- conflicted
+++ resolved
@@ -17,13 +17,6 @@
 #include <acpi/processor.h>
 #include <linux/uaccess.h>
 
-<<<<<<< HEAD
-#define PREFIX "ACPI: "
-
-#define ACPI_PROCESSOR_CLASS            "processor"
-
-=======
->>>>>>> 7d2a07b7
 #ifdef CONFIG_CPU_FREQ
 
 /* If a passive cooling situation is detected, primarily CPUfreq is used, as it
