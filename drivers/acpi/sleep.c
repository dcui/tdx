/*
 * sleep.c - ACPI sleep support.
 *
 * Copyright (c) 2005 Alexey Starikovskiy <alexey.y.starikovskiy@intel.com>
 * Copyright (c) 2004 David Shaohua Li <shaohua.li@intel.com>
 * Copyright (c) 2000-2003 Patrick Mochel
 * Copyright (c) 2003 Open Source Development Lab
 *
 * This file is released under the GPLv2.
 *
 */

#include <linux/delay.h>
#include <linux/irq.h>
#include <linux/dmi.h>
#include <linux/device.h>
#include <linux/suspend.h>
#include <linux/reboot.h>
#include <linux/acpi.h>

#include <asm/io.h>

#include <acpi/acpi_bus.h>
#include <acpi/acpi_drivers.h>

#include "internal.h"
#include "sleep.h"

static u8 sleep_states[ACPI_S_STATE_COUNT];

static void acpi_sleep_tts_switch(u32 acpi_state)
{
	union acpi_object in_arg = { ACPI_TYPE_INTEGER };
	struct acpi_object_list arg_list = { 1, &in_arg };
	acpi_status status = AE_OK;

	in_arg.integer.value = acpi_state;
	status = acpi_evaluate_object(NULL, "\\_TTS", &arg_list, NULL);
	if (ACPI_FAILURE(status) && status != AE_NOT_FOUND) {
		/*
		 * OS can't evaluate the _TTS object correctly. Some warning
		 * message will be printed. But it won't break anything.
		 */
		printk(KERN_NOTICE "Failure in evaluating _TTS object\n");
	}
}

static int tts_notify_reboot(struct notifier_block *this,
			unsigned long code, void *x)
{
	acpi_sleep_tts_switch(ACPI_STATE_S5);
	return NOTIFY_DONE;
}

static struct notifier_block tts_notifier = {
	.notifier_call	= tts_notify_reboot,
	.next		= NULL,
	.priority	= 0,
};

static int acpi_sleep_prepare(u32 acpi_state)
{
#ifdef CONFIG_ACPI_SLEEP
#ifndef CONFIG_ACPI_PV_SLEEP
	/* do we have a wakeup address for S2 and S3? */
	if (acpi_state == ACPI_STATE_S3) {
		if (!acpi_wakeup_address) {
			return -EFAULT;
		}
		acpi_set_firmware_waking_vector(
				(acpi_physical_address)acpi_wakeup_address);

	}
#endif
	ACPI_FLUSH_CPU_CACHE();
#endif
	printk(KERN_INFO PREFIX "Preparing to enter system sleep state S%d\n",
		acpi_state);
	acpi_enable_wakeup_devices(acpi_state);
	acpi_enter_sleep_state_prep(acpi_state);
	return 0;
}

#ifdef CONFIG_ACPI_SLEEP
static u32 acpi_target_sleep_state = ACPI_STATE_S0;

/*
 * The ACPI specification wants us to save NVS memory regions during hibernation
 * and to restore them during the subsequent resume.  Windows does that also for
 * suspend to RAM.  However, it is known that this mechanism does not work on
 * all machines, so we allow the user to disable it with the help of the
 * 'acpi_sleep=nonvs' kernel command line option.
 */
static bool nvs_nosave;

void __init acpi_nvs_nosave(void)
{
	nvs_nosave = true;
}

/*
 * ACPI 1.0 wants us to execute _PTS before suspending devices, so we allow the
 * user to request that behavior by using the 'acpi_old_suspend_ordering'
 * kernel command line option that causes the following variable to be set.
 */
static bool old_suspend_ordering;

void __init acpi_old_suspend_ordering(void)
{
	old_suspend_ordering = true;
}

/**
 * acpi_pm_freeze - Disable the GPEs and suspend EC transactions.
 */
static int acpi_pm_freeze(void)
{
	acpi_disable_all_gpes();
	acpi_os_wait_events_complete(NULL);
	acpi_ec_block_transactions();
	return 0;
}

/**
 * acpi_pre_suspend - Enable wakeup devices, "freeze" EC and save NVS.
 */
static int acpi_pm_pre_suspend(void)
{
	acpi_pm_freeze();
	return suspend_nvs_save();
}

/**
 *	__acpi_pm_prepare - Prepare the platform to enter the target state.
 *
 *	If necessary, set the firmware waking vector and do arch-specific
 *	nastiness to get the wakeup code to the waking vector.
 */
static int __acpi_pm_prepare(void)
{
	int error = acpi_sleep_prepare(acpi_target_sleep_state);
	if (error)
		acpi_target_sleep_state = ACPI_STATE_S0;

	return error;
}

/**
 *	acpi_pm_prepare - Prepare the platform to enter the target sleep
 *		state and disable the GPEs.
 */
static int acpi_pm_prepare(void)
{
	int error = __acpi_pm_prepare();
	if (!error)
		error = acpi_pm_pre_suspend();

	return error;
}

/**
 *	acpi_pm_finish - Instruct the platform to leave a sleep state.
 *
 *	This is called after we wake back up (or if entering the sleep state
 *	failed).
 */
static void acpi_pm_finish(void)
{
	u32 acpi_state = acpi_target_sleep_state;

	acpi_ec_unblock_transactions();
	suspend_nvs_free();

	if (acpi_state == ACPI_STATE_S0)
		return;

	printk(KERN_INFO PREFIX "Waking up from system sleep state S%d\n",
		acpi_state);
	acpi_disable_wakeup_devices(acpi_state);
	acpi_leave_sleep_state(acpi_state);

	/* reset firmware waking vector */
	acpi_set_firmware_waking_vector((acpi_physical_address) 0);

	acpi_target_sleep_state = ACPI_STATE_S0;
}

/**
 *	acpi_pm_end - Finish up suspend sequence.
 */
static void acpi_pm_end(void)
{
	/*
	 * This is necessary in case acpi_pm_finish() is not called during a
	 * failing transition to a sleep state.
	 */
	acpi_target_sleep_state = ACPI_STATE_S0;
	acpi_sleep_tts_switch(acpi_target_sleep_state);
}
#else /* !CONFIG_ACPI_SLEEP */
#define acpi_target_sleep_state	ACPI_STATE_S0
#endif /* CONFIG_ACPI_SLEEP */

#ifdef CONFIG_SUSPEND
static u32 acpi_suspend_states[] = {
	[PM_SUSPEND_ON] = ACPI_STATE_S0,
	[PM_SUSPEND_STANDBY] = ACPI_STATE_S1,
	[PM_SUSPEND_MEM] = ACPI_STATE_S3,
	[PM_SUSPEND_MAX] = ACPI_STATE_S5
};

/**
 *	acpi_suspend_begin - Set the target system sleep state to the state
 *		associated with given @pm_state, if supported.
 */
static int acpi_suspend_begin(suspend_state_t pm_state)
{
	u32 acpi_state = acpi_suspend_states[pm_state];
	int error = 0;

	error = nvs_nosave ? 0 : suspend_nvs_alloc();
	if (error)
		return error;

	if (sleep_states[acpi_state]) {
		acpi_target_sleep_state = acpi_state;
		acpi_sleep_tts_switch(acpi_target_sleep_state);
	} else {
		printk(KERN_ERR "ACPI does not support this state: %d\n",
			pm_state);
		error = -ENOSYS;
	}
	return error;
}

/**
 *	acpi_suspend_enter - Actually enter a sleep state.
 *	@pm_state: ignored
 *
 *	Flush caches and go to sleep. For STR we have to call arch-specific
 *	assembly, which in turn call acpi_enter_sleep_state().
 *	It's unfortunate, but it works. Please fix if you're feeling frisky.
 */
static int acpi_suspend_enter(suspend_state_t pm_state)
{
	acpi_status status = AE_OK;
	u32 acpi_state = acpi_target_sleep_state;
	int error;

	ACPI_FLUSH_CPU_CACHE();

	switch (acpi_state) {
	case ACPI_STATE_S1:
		barrier();
		status = acpi_enter_sleep_state(acpi_state);
		break;

	case ACPI_STATE_S3:
<<<<<<< HEAD
#ifdef CONFIG_ACPI_PV_SLEEP
		/* Hyperviosr will save and restore CPU context
		 * and then we can skip low level housekeeping here.
		 */
		acpi_enter_sleep_state(acpi_state);
#else
		do_suspend_lowlevel();
#endif
=======
		error = acpi_suspend_lowlevel();
		if (error)
			return error;
		pr_info(PREFIX "Low-level resume complete\n");
>>>>>>> 6221f222
		break;
	}

	/* This violates the spec but is required for bug compatibility. */
	acpi_write_bit_register(ACPI_BITREG_SCI_ENABLE, 1);

	/* Reprogram control registers and execute _BFS */
	acpi_leave_sleep_state_prep(acpi_state);

	/* ACPI 3.0 specs (P62) says that it's the responsibility
	 * of the OSPM to clear the status bit [ implying that the
	 * POWER_BUTTON event should not reach userspace ]
	 */
	if (ACPI_SUCCESS(status) && (acpi_state == ACPI_STATE_S3))
		acpi_clear_event(ACPI_EVENT_POWER_BUTTON);

	/*
	 * Disable and clear GPE status before interrupt is enabled. Some GPEs
	 * (like wakeup GPE) haven't handler, this can avoid such GPE misfire.
	 * acpi_leave_sleep_state will reenable specific GPEs later
	 */
	acpi_disable_all_gpes();
	/* Allow EC transactions to happen. */
	acpi_ec_unblock_transactions_early();

	suspend_nvs_restore();

	return ACPI_SUCCESS(status) ? 0 : -EFAULT;
}

static int acpi_suspend_state_valid(suspend_state_t pm_state)
{
	u32 acpi_state;

	switch (pm_state) {
	case PM_SUSPEND_ON:
	case PM_SUSPEND_STANDBY:
	case PM_SUSPEND_MEM:
		acpi_state = acpi_suspend_states[pm_state];

		return sleep_states[acpi_state];
	default:
		return 0;
	}
}

static const struct platform_suspend_ops acpi_suspend_ops = {
	.valid = acpi_suspend_state_valid,
	.begin = acpi_suspend_begin,
	.prepare_late = acpi_pm_prepare,
	.enter = acpi_suspend_enter,
	.wake = acpi_pm_finish,
	.end = acpi_pm_end,
};

/**
 *	acpi_suspend_begin_old - Set the target system sleep state to the
 *		state associated with given @pm_state, if supported, and
 *		execute the _PTS control method.  This function is used if the
 *		pre-ACPI 2.0 suspend ordering has been requested.
 */
static int acpi_suspend_begin_old(suspend_state_t pm_state)
{
	int error = acpi_suspend_begin(pm_state);
	if (!error)
		error = __acpi_pm_prepare();

	return error;
}

/*
 * The following callbacks are used if the pre-ACPI 2.0 suspend ordering has
 * been requested.
 */
static const struct platform_suspend_ops acpi_suspend_ops_old = {
	.valid = acpi_suspend_state_valid,
	.begin = acpi_suspend_begin_old,
	.prepare_late = acpi_pm_pre_suspend,
	.enter = acpi_suspend_enter,
	.wake = acpi_pm_finish,
	.end = acpi_pm_end,
	.recover = acpi_pm_finish,
};

static int __init init_old_suspend_ordering(const struct dmi_system_id *d)
{
	old_suspend_ordering = true;
	return 0;
}

static int __init init_nvs_nosave(const struct dmi_system_id *d)
{
	acpi_nvs_nosave();
	return 0;
}

static struct dmi_system_id __initdata acpisleep_dmi_table[] = {
	{
	.callback = init_old_suspend_ordering,
	.ident = "Abit KN9 (nForce4 variant)",
	.matches = {
		DMI_MATCH(DMI_BOARD_VENDOR, "http://www.abit.com.tw/"),
		DMI_MATCH(DMI_BOARD_NAME, "KN9 Series(NF-CK804)"),
		},
	},
	{
	.callback = init_old_suspend_ordering,
	.ident = "HP xw4600 Workstation",
	.matches = {
		DMI_MATCH(DMI_SYS_VENDOR, "Hewlett-Packard"),
		DMI_MATCH(DMI_PRODUCT_NAME, "HP xw4600 Workstation"),
		},
	},
	{
	.callback = init_old_suspend_ordering,
	.ident = "Asus Pundit P1-AH2 (M2N8L motherboard)",
	.matches = {
		DMI_MATCH(DMI_BOARD_VENDOR, "ASUSTek Computer INC."),
		DMI_MATCH(DMI_BOARD_NAME, "M2N8L"),
		},
	},
	{
	.callback = init_old_suspend_ordering,
	.ident = "Panasonic CF51-2L",
	.matches = {
		DMI_MATCH(DMI_BOARD_VENDOR,
				"Matsushita Electric Industrial Co.,Ltd."),
		DMI_MATCH(DMI_BOARD_NAME, "CF51-2L"),
		},
	},
	{
	.callback = init_nvs_nosave,
	.ident = "Sony Vaio VGN-SR11M",
	.matches = {
		DMI_MATCH(DMI_SYS_VENDOR, "Sony Corporation"),
		DMI_MATCH(DMI_PRODUCT_NAME, "VGN-SR11M"),
		},
	},
	{
	.callback = init_nvs_nosave,
	.ident = "Everex StepNote Series",
	.matches = {
		DMI_MATCH(DMI_SYS_VENDOR, "Everex Systems, Inc."),
		DMI_MATCH(DMI_PRODUCT_NAME, "Everex StepNote Series"),
		},
	},
	{
	.callback = init_nvs_nosave,
	.ident = "Sony Vaio VPCEB1Z1E",
	.matches = {
		DMI_MATCH(DMI_SYS_VENDOR, "Sony Corporation"),
		DMI_MATCH(DMI_PRODUCT_NAME, "VPCEB1Z1E"),
		},
	},
	{
	.callback = init_nvs_nosave,
	.ident = "Sony Vaio VGN-NW130D",
	.matches = {
		DMI_MATCH(DMI_SYS_VENDOR, "Sony Corporation"),
		DMI_MATCH(DMI_PRODUCT_NAME, "VGN-NW130D"),
		},
	},
	{
	.callback = init_nvs_nosave,
	.ident = "Averatec AV1020-ED2",
	.matches = {
		DMI_MATCH(DMI_SYS_VENDOR, "AVERATEC"),
		DMI_MATCH(DMI_PRODUCT_NAME, "1000 Series"),
		},
	},
	{},
};
#endif /* CONFIG_SUSPEND */

#ifdef CONFIG_HIBERNATION
static unsigned long s4_hardware_signature;
static struct acpi_table_facs *facs;
static bool nosigcheck;

void __init acpi_no_s4_hw_signature(void)
{
	nosigcheck = true;
}

static int acpi_hibernation_begin(void)
{
	int error;

	error = nvs_nosave ? 0 : suspend_nvs_alloc();
	if (!error) {
		acpi_target_sleep_state = ACPI_STATE_S4;
		acpi_sleep_tts_switch(acpi_target_sleep_state);
	}

	return error;
}

static int acpi_hibernation_enter(void)
{
	acpi_status status = AE_OK;

	ACPI_FLUSH_CPU_CACHE();

	/* This shouldn't return.  If it returns, we have a problem */
	status = acpi_enter_sleep_state(ACPI_STATE_S4);
	/* Reprogram control registers and execute _BFS */
	acpi_leave_sleep_state_prep(ACPI_STATE_S4);

	return ACPI_SUCCESS(status) ? 0 : -EFAULT;
}

static void acpi_hibernation_leave(void)
{
	/*
	 * If ACPI is not enabled by the BIOS and the boot kernel, we need to
	 * enable it here.
	 */
	acpi_enable();
	/* Reprogram control registers and execute _BFS */
	acpi_leave_sleep_state_prep(ACPI_STATE_S4);
	/* Check the hardware signature */
	if (facs && s4_hardware_signature != facs->hardware_signature) {
		printk(KERN_EMERG "ACPI: Hardware changed while hibernated, "
			"cannot resume!\n");
		panic("ACPI S4 hardware signature mismatch");
	}
	/* Restore the NVS memory area */
	suspend_nvs_restore();
	/* Allow EC transactions to happen. */
	acpi_ec_unblock_transactions_early();
}

static void acpi_pm_thaw(void)
{
	acpi_ec_unblock_transactions();
	acpi_enable_all_runtime_gpes();
}

static const struct platform_hibernation_ops acpi_hibernation_ops = {
	.begin = acpi_hibernation_begin,
	.end = acpi_pm_end,
	.pre_snapshot = acpi_pm_prepare,
	.finish = acpi_pm_finish,
	.prepare = acpi_pm_prepare,
	.enter = acpi_hibernation_enter,
	.leave = acpi_hibernation_leave,
	.pre_restore = acpi_pm_freeze,
	.restore_cleanup = acpi_pm_thaw,
};

/**
 *	acpi_hibernation_begin_old - Set the target system sleep state to
 *		ACPI_STATE_S4 and execute the _PTS control method.  This
 *		function is used if the pre-ACPI 2.0 suspend ordering has been
 *		requested.
 */
static int acpi_hibernation_begin_old(void)
{
	int error;
	/*
	 * The _TTS object should always be evaluated before the _PTS object.
	 * When the old_suspended_ordering is true, the _PTS object is
	 * evaluated in the acpi_sleep_prepare.
	 */
	acpi_sleep_tts_switch(ACPI_STATE_S4);

	error = acpi_sleep_prepare(ACPI_STATE_S4);

	if (!error) {
		if (!nvs_nosave)
			error = suspend_nvs_alloc();
		if (!error)
			acpi_target_sleep_state = ACPI_STATE_S4;
	}
	return error;
}

/*
 * The following callbacks are used if the pre-ACPI 2.0 suspend ordering has
 * been requested.
 */
static const struct platform_hibernation_ops acpi_hibernation_ops_old = {
	.begin = acpi_hibernation_begin_old,
	.end = acpi_pm_end,
	.pre_snapshot = acpi_pm_pre_suspend,
	.prepare = acpi_pm_freeze,
	.finish = acpi_pm_finish,
	.enter = acpi_hibernation_enter,
	.leave = acpi_hibernation_leave,
	.pre_restore = acpi_pm_freeze,
	.restore_cleanup = acpi_pm_thaw,
	.recover = acpi_pm_finish,
};
#endif /* CONFIG_HIBERNATION */

int acpi_suspend(u32 acpi_state)
{
	suspend_state_t states[] = {
		[1] = PM_SUSPEND_STANDBY,
		[3] = PM_SUSPEND_MEM,
		[5] = PM_SUSPEND_MAX
	};

	if (acpi_state < 6 && states[acpi_state])
		return pm_suspend(states[acpi_state]);
	if (acpi_state == 4)
		return hibernate();
	return -EINVAL;
}

#ifdef CONFIG_PM
/**
 *	acpi_pm_device_sleep_state - return preferred power state of ACPI device
 *		in the system sleep state given by %acpi_target_sleep_state
 *	@dev: device to examine; its driver model wakeup flags control
 *		whether it should be able to wake up the system
 *	@d_min_p: used to store the upper limit of allowed states range
 *	Return value: preferred power state of the device on success, -ENODEV on
 *		failure (ie. if there's no 'struct acpi_device' for @dev)
 *
 *	Find the lowest power (highest number) ACPI device power state that
 *	device @dev can be in while the system is in the sleep state represented
 *	by %acpi_target_sleep_state.  If @wake is nonzero, the device should be
 *	able to wake up the system from this sleep state.  If @d_min_p is set,
 *	the highest power (lowest number) device power state of @dev allowed
 *	in this system sleep state is stored at the location pointed to by it.
 *
 *	The caller must ensure that @dev is valid before using this function.
 *	The caller is also responsible for figuring out if the device is
 *	supposed to be able to wake up the system and passing this information
 *	via @wake.
 */

int acpi_pm_device_sleep_state(struct device *dev, int *d_min_p)
{
	acpi_handle handle = DEVICE_ACPI_HANDLE(dev);
	struct acpi_device *adev;
	char acpi_method[] = "_SxD";
	unsigned long long d_min, d_max;

	if (!handle || ACPI_FAILURE(acpi_bus_get_device(handle, &adev))) {
		printk(KERN_DEBUG "ACPI handle has no context!\n");
		return -ENODEV;
	}

	acpi_method[2] = '0' + acpi_target_sleep_state;
	/*
	 * If the sleep state is S0, we will return D3, but if the device has
	 * _S0W, we will use the value from _S0W
	 */
	d_min = ACPI_STATE_D0;
	d_max = ACPI_STATE_D3;

	/*
	 * If present, _SxD methods return the minimum D-state (highest power
	 * state) we can use for the corresponding S-states.  Otherwise, the
	 * minimum D-state is D0 (ACPI 3.x).
	 *
	 * NOTE: We rely on acpi_evaluate_integer() not clobbering the integer
	 * provided -- that's our fault recovery, we ignore retval.
	 */
	if (acpi_target_sleep_state > ACPI_STATE_S0)
		acpi_evaluate_integer(handle, acpi_method, NULL, &d_min);

	/*
	 * If _PRW says we can wake up the system from the target sleep state,
	 * the D-state returned by _SxD is sufficient for that (we assume a
	 * wakeup-aware driver if wake is set).  Still, if _SxW exists
	 * (ACPI 3.x), it should return the maximum (lowest power) D-state that
	 * can wake the system.  _S0W may be valid, too.
	 */
	if (acpi_target_sleep_state == ACPI_STATE_S0 ||
	    (device_may_wakeup(dev) &&
	     adev->wakeup.sleep_state <= acpi_target_sleep_state)) {
		acpi_status status;

		acpi_method[3] = 'W';
		status = acpi_evaluate_integer(handle, acpi_method, NULL,
						&d_max);
		if (ACPI_FAILURE(status)) {
			if (acpi_target_sleep_state != ACPI_STATE_S0 ||
			    status != AE_NOT_FOUND)
				d_max = d_min;
		} else if (d_max < d_min) {
			/* Warn the user of the broken DSDT */
			printk(KERN_WARNING "ACPI: Wrong value from %s\n",
				acpi_method);
			/* Sanitize it */
			d_min = d_max;
		}
	}

	if (d_min_p)
		*d_min_p = d_min;
	return d_max;
}
#endif /* CONFIG_PM */

#ifdef CONFIG_PM_SLEEP
/**
 *	acpi_pm_device_sleep_wake - enable or disable the system wake-up
 *                                  capability of given device
 *	@dev: device to handle
 *	@enable: 'true' - enable, 'false' - disable the wake-up capability
 */
int acpi_pm_device_sleep_wake(struct device *dev, bool enable)
{
	acpi_handle handle;
	struct acpi_device *adev;
	int error;

	if (!device_can_wakeup(dev))
		return -EINVAL;

	handle = DEVICE_ACPI_HANDLE(dev);
	if (!handle || ACPI_FAILURE(acpi_bus_get_device(handle, &adev))) {
		dev_dbg(dev, "ACPI handle has no context in %s!\n", __func__);
		return -ENODEV;
	}

	error = enable ?
		acpi_enable_wakeup_device_power(adev, acpi_target_sleep_state) :
		acpi_disable_wakeup_device_power(adev);
	if (!error)
		dev_info(dev, "wake-up capability %s by ACPI\n",
				enable ? "enabled" : "disabled");

	return error;
}
#endif  /* CONFIG_PM_SLEEP */

static void acpi_power_off_prepare(void)
{
	/* Prepare to power off the system */
	acpi_sleep_prepare(ACPI_STATE_S5);
	acpi_disable_all_gpes();
}

static void acpi_power_off(void)
{
	/* acpi_sleep_prepare(ACPI_STATE_S5) should have already been called */
	printk(KERN_DEBUG "%s called\n", __func__);
	local_irq_disable();
	acpi_enter_sleep_state(ACPI_STATE_S5);
}

/*
 * ACPI 2.0 created the optional _GTS and _BFS,
 * but industry adoption has been neither rapid nor broad.
 *
 * Linux gets into trouble when it executes poorly validated
 * paths through the BIOS, so disable _GTS and _BFS by default,
 * but do speak up and offer the option to enable them.
 */
static void __init acpi_gts_bfs_check(void)
{
	acpi_handle dummy;

	if (ACPI_SUCCESS(acpi_get_handle(ACPI_ROOT_OBJECT, METHOD_NAME__GTS, &dummy)))
	{
		printk(KERN_NOTICE PREFIX "BIOS offers _GTS\n");
		printk(KERN_NOTICE PREFIX "If \"acpi.gts=1\" improves suspend, "
			"please notify linux-acpi@vger.kernel.org\n");
	}
	if (ACPI_SUCCESS(acpi_get_handle(ACPI_ROOT_OBJECT, METHOD_NAME__BFS, &dummy)))
	{
		printk(KERN_NOTICE PREFIX "BIOS offers _BFS\n");
		printk(KERN_NOTICE PREFIX "If \"acpi.bfs=1\" improves resume, "
			"please notify linux-acpi@vger.kernel.org\n");
	}
}

int __init acpi_sleep_init(void)
{
	acpi_status status;
	u8 type_a, type_b;
#ifdef CONFIG_SUSPEND
	int i = 0;

	dmi_check_system(acpisleep_dmi_table);
#endif

	if (acpi_disabled)
		return 0;

	sleep_states[ACPI_STATE_S0] = 1;
	printk(KERN_INFO PREFIX "(supports S0");

#ifdef CONFIG_SUSPEND
	for (i = ACPI_STATE_S1; i < ACPI_STATE_S4; i++) {
		status = acpi_get_sleep_type_data(i, &type_a, &type_b);
		if (ACPI_SUCCESS(status)) {
			sleep_states[i] = 1;
			printk(" S%d", i);
		}
	}

	suspend_set_ops(old_suspend_ordering ?
		&acpi_suspend_ops_old : &acpi_suspend_ops);
#endif

#ifdef CONFIG_HIBERNATION
	status = acpi_get_sleep_type_data(ACPI_STATE_S4, &type_a, &type_b);
	if (ACPI_SUCCESS(status)) {
		hibernation_set_ops(old_suspend_ordering ?
			&acpi_hibernation_ops_old : &acpi_hibernation_ops);
		sleep_states[ACPI_STATE_S4] = 1;
		printk(" S4");
		if (!nosigcheck) {
			acpi_get_table(ACPI_SIG_FACS, 1,
				(struct acpi_table_header **)&facs);
			if (facs)
				s4_hardware_signature =
					facs->hardware_signature;
		}
	}
#endif
	status = acpi_get_sleep_type_data(ACPI_STATE_S5, &type_a, &type_b);
	if (ACPI_SUCCESS(status)) {
		sleep_states[ACPI_STATE_S5] = 1;
		printk(" S5");
		pm_power_off_prepare = acpi_power_off_prepare;
		pm_power_off = acpi_power_off;
	}
	printk(")\n");
	/*
	 * Register the tts_notifier to reboot notifier list so that the _TTS
	 * object can also be evaluated when the system enters S5.
	 */
	register_reboot_notifier(&tts_notifier);
	acpi_gts_bfs_check();
	return 0;
}<|MERGE_RESOLUTION|>--- conflicted
+++ resolved
@@ -61,7 +61,6 @@
 static int acpi_sleep_prepare(u32 acpi_state)
 {
 #ifdef CONFIG_ACPI_SLEEP
-#ifndef CONFIG_ACPI_PV_SLEEP
 	/* do we have a wakeup address for S2 and S3? */
 	if (acpi_state == ACPI_STATE_S3) {
 		if (!acpi_wakeup_address) {
@@ -71,7 +70,6 @@
 				(acpi_physical_address)acpi_wakeup_address);
 
 	}
-#endif
 	ACPI_FLUSH_CPU_CACHE();
 #endif
 	printk(KERN_INFO PREFIX "Preparing to enter system sleep state S%d\n",
@@ -256,21 +254,10 @@
 		break;
 
 	case ACPI_STATE_S3:
-<<<<<<< HEAD
-#ifdef CONFIG_ACPI_PV_SLEEP
-		/* Hyperviosr will save and restore CPU context
-		 * and then we can skip low level housekeeping here.
-		 */
-		acpi_enter_sleep_state(acpi_state);
-#else
-		do_suspend_lowlevel();
-#endif
-=======
 		error = acpi_suspend_lowlevel();
 		if (error)
 			return error;
 		pr_info(PREFIX "Low-level resume complete\n");
->>>>>>> 6221f222
 		break;
 	}
 
