/*
 *  acpi_osl.c - OS-dependent functions ($Revision: 83 $)
 *
 *  Copyright (C) 2000       Andrew Henroid
 *  Copyright (C) 2001, 2002 Andy Grover <andrew.grover@intel.com>
 *  Copyright (C) 2001, 2002 Paul Diefenbaugh <paul.s.diefenbaugh@intel.com>
 *  Copyright (c) 2008 Intel Corporation
 *   Author: Matthew Wilcox <willy@linux.intel.com>
 *
 * ~~~~~~~~~~~~~~~~~~~~~~~~~~~~~~~~~~~~~~~~~~~~~~~~~~~~~~~~~~~~~~~~~~~~~~~~~~
 *
 *  This program is free software; you can redistribute it and/or modify
 *  it under the terms of the GNU General Public License as published by
 *  the Free Software Foundation; either version 2 of the License, or
 *  (at your option) any later version.
 *
 *  This program is distributed in the hope that it will be useful,
 *  but WITHOUT ANY WARRANTY; without even the implied warranty of
 *  MERCHANTABILITY or FITNESS FOR A PARTICULAR PURPOSE.  See the
 *  GNU General Public License for more details.
 *
 *  You should have received a copy of the GNU General Public License
 *  along with this program; if not, write to the Free Software
 *  Foundation, Inc., 59 Temple Place, Suite 330, Boston, MA  02111-1307  USA
 *
 * ~~~~~~~~~~~~~~~~~~~~~~~~~~~~~~~~~~~~~~~~~~~~~~~~~~~~~~~~~~~~~~~~~~~~~~~~~~
 *
 */

#include <linux/module.h>
#include <linux/kernel.h>
#include <linux/slab.h>
#include <linux/mm.h>
#include <linux/highmem.h>
#include <linux/pci.h>
#include <linux/interrupt.h>
#include <linux/kmod.h>
#include <linux/delay.h>
#include <linux/workqueue.h>
#include <linux/nmi.h>
#include <linux/acpi.h>
#include <linux/acpi_io.h>
#include <linux/efi.h>
#include <linux/ioport.h>
#include <linux/list.h>
#include <linux/jiffies.h>
#include <linux/semaphore.h>

#include <asm/io.h>
#include <asm/uaccess.h>

#include <acpi/acpi.h>
#include <acpi/acpi_bus.h>
#include <acpi/processor.h>
#include "internal.h"

#define _COMPONENT		ACPI_OS_SERVICES
ACPI_MODULE_NAME("osl");
#define PREFIX		"ACPI: "
struct acpi_os_dpc {
	acpi_osd_exec_callback function;
	void *context;
	struct work_struct work;
	int wait;
};

#ifdef CONFIG_ACPI_CUSTOM_DSDT
#include CONFIG_ACPI_CUSTOM_DSDT_FILE
#endif

#ifdef ENABLE_DEBUGGER
#include <linux/kdb.h>

/* stuff for debugger support */
int acpi_in_debugger;
EXPORT_SYMBOL(acpi_in_debugger);

extern char line_buf[80];
#endif				/*ENABLE_DEBUGGER */

<<<<<<< HEAD
static int (*__acpi_os_prepare_sleep)(u8 sleep_state, u32 val_a, u32 val_b,
				      bool extended);
=======
static int (*__acpi_os_prepare_sleep)(u8 sleep_state, u32 pm1a_ctrl,
				      u32 pm1b_ctrl);
static int (*__acpi_os_prepare_extended_sleep)(u8 sleep_state, u32 val_a,
				      u32 val_b);
>>>>>>> 61e6cfa8

static acpi_osd_handler acpi_irq_handler;
static void *acpi_irq_context;
static struct workqueue_struct *kacpid_wq;
static struct workqueue_struct *kacpi_notify_wq;
static struct workqueue_struct *kacpi_hotplug_wq;

/*
 * This list of permanent mappings is for memory that may be accessed from
 * interrupt context, where we can't do the ioremap().
 */
struct acpi_ioremap {
	struct list_head list;
	void __iomem *virt;
	acpi_physical_address phys;
	acpi_size size;
	unsigned long refcount;
};

static LIST_HEAD(acpi_ioremaps);
static DEFINE_MUTEX(acpi_ioremap_lock);

static void __init acpi_osi_setup_late(void);

/*
 * The story of _OSI(Linux)
 *
 * From pre-history through Linux-2.6.22,
 * Linux responded TRUE upon a BIOS OSI(Linux) query.
 *
 * Unfortunately, reference BIOS writers got wind of this
 * and put OSI(Linux) in their example code, quickly exposing
 * this string as ill-conceived and opening the door to
 * an un-bounded number of BIOS incompatibilities.
 *
 * For example, OSI(Linux) was used on resume to re-POST a
 * video card on one system, because Linux at that time
 * could not do a speedy restore in its native driver.
 * But then upon gaining quick native restore capability,
 * Linux has no way to tell the BIOS to skip the time-consuming
 * POST -- putting Linux at a permanent performance disadvantage.
 * On another system, the BIOS writer used OSI(Linux)
 * to infer native OS support for IPMI!  On other systems,
 * OSI(Linux) simply got in the way of Linux claiming to
 * be compatible with other operating systems, exposing
 * BIOS issues such as skipped device initialization.
 *
 * So "Linux" turned out to be a really poor chose of
 * OSI string, and from Linux-2.6.23 onward we respond FALSE.
 *
 * BIOS writers should NOT query _OSI(Linux) on future systems.
 * Linux will complain on the console when it sees it, and return FALSE.
 * To get Linux to return TRUE for your system  will require
 * a kernel source update to add a DMI entry,
 * or boot with "acpi_osi=Linux"
 */

static struct osi_linux {
	unsigned int	enable:1;
	unsigned int	dmi:1;
	unsigned int	cmdline:1;
	unsigned int	default_disabling:1;
} osi_linux = {0, 0, 0, 0};

static u32 acpi_osi_handler(acpi_string interface, u32 supported)
{
	if (!strcmp("Linux", interface)) {

		printk_once(KERN_NOTICE FW_BUG PREFIX
			"BIOS _OSI(Linux) query %s%s\n",
			osi_linux.enable ? "honored" : "ignored",
			osi_linux.cmdline ? " via cmdline" :
			osi_linux.dmi ? " via DMI" : "");
	}

	return supported;
}

static void __init acpi_request_region (struct acpi_generic_address *gas,
	unsigned int length, char *desc)
{
	u64 addr;

	/* Handle possible alignment issues */
	memcpy(&addr, &gas->address, sizeof(addr));
	if (!addr || !length)
		return;

	/* Resources are never freed */
	if (gas->space_id == ACPI_ADR_SPACE_SYSTEM_IO)
		request_region(addr, length, desc);
	else if (gas->space_id == ACPI_ADR_SPACE_SYSTEM_MEMORY)
		request_mem_region(addr, length, desc);
}

static int __init acpi_reserve_resources(void)
{
	acpi_request_region(&acpi_gbl_FADT.xpm1a_event_block, acpi_gbl_FADT.pm1_event_length,
		"ACPI PM1a_EVT_BLK");

	acpi_request_region(&acpi_gbl_FADT.xpm1b_event_block, acpi_gbl_FADT.pm1_event_length,
		"ACPI PM1b_EVT_BLK");

	acpi_request_region(&acpi_gbl_FADT.xpm1a_control_block, acpi_gbl_FADT.pm1_control_length,
		"ACPI PM1a_CNT_BLK");

	acpi_request_region(&acpi_gbl_FADT.xpm1b_control_block, acpi_gbl_FADT.pm1_control_length,
		"ACPI PM1b_CNT_BLK");

	if (acpi_gbl_FADT.pm_timer_length == 4)
		acpi_request_region(&acpi_gbl_FADT.xpm_timer_block, 4, "ACPI PM_TMR");

	acpi_request_region(&acpi_gbl_FADT.xpm2_control_block, acpi_gbl_FADT.pm2_control_length,
		"ACPI PM2_CNT_BLK");

	/* Length of GPE blocks must be a non-negative multiple of 2 */

	if (!(acpi_gbl_FADT.gpe0_block_length & 0x1))
		acpi_request_region(&acpi_gbl_FADT.xgpe0_block,
			       acpi_gbl_FADT.gpe0_block_length, "ACPI GPE0_BLK");

	if (!(acpi_gbl_FADT.gpe1_block_length & 0x1))
		acpi_request_region(&acpi_gbl_FADT.xgpe1_block,
			       acpi_gbl_FADT.gpe1_block_length, "ACPI GPE1_BLK");

	return 0;
}
device_initcall(acpi_reserve_resources);

void acpi_os_printf(const char *fmt, ...)
{
	va_list args;
	va_start(args, fmt);
	acpi_os_vprintf(fmt, args);
	va_end(args);
}

void acpi_os_vprintf(const char *fmt, va_list args)
{
	static char buffer[512];

	vsprintf(buffer, fmt, args);

#ifdef ENABLE_DEBUGGER
	if (acpi_in_debugger) {
		kdb_printf("%s", buffer);
	} else {
		printk(KERN_CONT "%s", buffer);
	}
#else
	printk(KERN_CONT "%s", buffer);
#endif
}

#ifdef CONFIG_KEXEC
static unsigned long acpi_rsdp;
static int __init setup_acpi_rsdp(char *arg)
{
	acpi_rsdp = simple_strtoul(arg, NULL, 16);
	return 0;
}
early_param("acpi_rsdp", setup_acpi_rsdp);
#endif

acpi_physical_address __init acpi_os_get_root_pointer(void)
{
#ifdef CONFIG_KEXEC
	if (acpi_rsdp)
		return acpi_rsdp;
#endif

	if (efi_enabled(EFI_CONFIG_TABLES)) {
		if (efi.acpi20 != EFI_INVALID_TABLE_ADDR)
			return efi.acpi20;
		else if (efi.acpi != EFI_INVALID_TABLE_ADDR)
			return efi.acpi;
		else {
			printk(KERN_ERR PREFIX
			       "System description tables not found\n");
			return 0;
		}
	} else {
		acpi_physical_address pa = 0;

		acpi_find_root_pointer(&pa);
		return pa;
	}
}

/* Must be called with 'acpi_ioremap_lock' or RCU read lock held. */
static struct acpi_ioremap *
acpi_map_lookup(acpi_physical_address phys, acpi_size size)
{
	struct acpi_ioremap *map;

	list_for_each_entry_rcu(map, &acpi_ioremaps, list)
		if (map->phys <= phys &&
		    phys + size <= map->phys + map->size)
			return map;

	return NULL;
}

/* Must be called with 'acpi_ioremap_lock' or RCU read lock held. */
static void __iomem *
acpi_map_vaddr_lookup(acpi_physical_address phys, unsigned int size)
{
	struct acpi_ioremap *map;

	map = acpi_map_lookup(phys, size);
	if (map)
		return map->virt + (phys - map->phys);

	return NULL;
}

void __iomem *acpi_os_get_iomem(acpi_physical_address phys, unsigned int size)
{
	struct acpi_ioremap *map;
	void __iomem *virt = NULL;

	mutex_lock(&acpi_ioremap_lock);
	map = acpi_map_lookup(phys, size);
	if (map) {
		virt = map->virt + (phys - map->phys);
		map->refcount++;
	}
	mutex_unlock(&acpi_ioremap_lock);
	return virt;
}
EXPORT_SYMBOL_GPL(acpi_os_get_iomem);

/* Must be called with 'acpi_ioremap_lock' or RCU read lock held. */
static struct acpi_ioremap *
acpi_map_lookup_virt(void __iomem *virt, acpi_size size)
{
	struct acpi_ioremap *map;

	list_for_each_entry_rcu(map, &acpi_ioremaps, list)
		if (map->virt <= virt &&
		    virt + size <= map->virt + map->size)
			return map;

	return NULL;
}

#ifndef CONFIG_IA64
#ifndef CONFIG_XEN
#define should_use_kmap(pfn)   page_is_ram(pfn)
#else
#define should_use_kmap(mfn)   pfn_valid(pfn = mfn_to_local_pfn(mfn))
#endif
#else
/* ioremap will take care of cache attributes */
#define should_use_kmap(pfn)   0
#endif

static void __iomem *acpi_map(acpi_physical_address pg_off, unsigned long pg_sz)
{
	unsigned long pfn;

	pfn = pg_off >> PAGE_SHIFT;
	if (should_use_kmap(pfn)) {
		if (pg_sz > PAGE_SIZE)
			return NULL;
		return (void __iomem __force *)kmap(pfn_to_page(pfn));
	} else
		return acpi_os_ioremap(pg_off, pg_sz);
}

static void acpi_unmap(acpi_physical_address pg_off, void __iomem *vaddr)
{
	unsigned long pfn;

	pfn = pg_off >> PAGE_SHIFT;
	if (should_use_kmap(pfn))
		kunmap(pfn_to_page(pfn));
	else
		iounmap(vaddr);
}

void __iomem *__init_refok
acpi_os_map_memory(acpi_physical_address phys, acpi_size size)
{
	struct acpi_ioremap *map;
	void __iomem *virt;
	acpi_physical_address pg_off;
	acpi_size pg_sz;

	if (phys > ULONG_MAX) {
		printk(KERN_ERR PREFIX "Cannot map memory that high\n");
		return NULL;
	}

	if (!acpi_gbl_permanent_mmap)
		return __acpi_map_table((unsigned long)phys, size);

	mutex_lock(&acpi_ioremap_lock);
	/* Check if there's a suitable mapping already. */
	map = acpi_map_lookup(phys, size);
	if (map) {
		map->refcount++;
		goto out;
	}

	map = kzalloc(sizeof(*map), GFP_KERNEL);
	if (!map) {
		mutex_unlock(&acpi_ioremap_lock);
		return NULL;
	}

	pg_off = round_down(phys, PAGE_SIZE);
	pg_sz = round_up(phys + size, PAGE_SIZE) - pg_off;
	virt = acpi_map(pg_off, pg_sz);
	if (!virt) {
		mutex_unlock(&acpi_ioremap_lock);
		kfree(map);
		return NULL;
	}

	INIT_LIST_HEAD(&map->list);
	map->virt = virt;
	map->phys = pg_off;
	map->size = pg_sz;
	map->refcount = 1;

	list_add_tail_rcu(&map->list, &acpi_ioremaps);

 out:
	mutex_unlock(&acpi_ioremap_lock);
	return map->virt + (phys - map->phys);
}
EXPORT_SYMBOL_GPL(acpi_os_map_memory);

static void acpi_os_drop_map_ref(struct acpi_ioremap *map)
{
	if (!--map->refcount)
		list_del_rcu(&map->list);
}

static void acpi_os_map_cleanup(struct acpi_ioremap *map)
{
	if (!map->refcount) {
		synchronize_rcu();
		acpi_unmap(map->phys, map->virt);
		kfree(map);
	}
}

void __ref acpi_os_unmap_memory(void __iomem *virt, acpi_size size)
{
	struct acpi_ioremap *map;

	if (!acpi_gbl_permanent_mmap) {
		__acpi_unmap_table(virt, size);
		return;
	}

	mutex_lock(&acpi_ioremap_lock);
	map = acpi_map_lookup_virt(virt, size);
	if (!map) {
		mutex_unlock(&acpi_ioremap_lock);
		WARN(true, PREFIX "%s: bad address %p\n", __func__, virt);
		return;
	}
	acpi_os_drop_map_ref(map);
	mutex_unlock(&acpi_ioremap_lock);

	acpi_os_map_cleanup(map);
}
EXPORT_SYMBOL_GPL(acpi_os_unmap_memory);

void __init early_acpi_os_unmap_memory(void __iomem *virt, acpi_size size)
{
	if (!acpi_gbl_permanent_mmap)
		__acpi_unmap_table(virt, size);
}

int acpi_os_map_generic_address(struct acpi_generic_address *gas)
{
	u64 addr;
	void __iomem *virt;

	if (gas->space_id != ACPI_ADR_SPACE_SYSTEM_MEMORY)
		return 0;

	/* Handle possible alignment issues */
	memcpy(&addr, &gas->address, sizeof(addr));
	if (!addr || !gas->bit_width)
		return -EINVAL;

	virt = acpi_os_map_memory(addr, gas->bit_width / 8);
	if (!virt)
		return -EIO;

	return 0;
}
EXPORT_SYMBOL(acpi_os_map_generic_address);

void acpi_os_unmap_generic_address(struct acpi_generic_address *gas)
{
	u64 addr;
	struct acpi_ioremap *map;

	if (gas->space_id != ACPI_ADR_SPACE_SYSTEM_MEMORY)
		return;

	/* Handle possible alignment issues */
	memcpy(&addr, &gas->address, sizeof(addr));
	if (!addr || !gas->bit_width)
		return;

	mutex_lock(&acpi_ioremap_lock);
	map = acpi_map_lookup(addr, gas->bit_width / 8);
	if (!map) {
		mutex_unlock(&acpi_ioremap_lock);
		return;
	}
	acpi_os_drop_map_ref(map);
	mutex_unlock(&acpi_ioremap_lock);

	acpi_os_map_cleanup(map);
}
EXPORT_SYMBOL(acpi_os_unmap_generic_address);

#ifdef ACPI_FUTURE_USAGE
acpi_status
acpi_os_get_physical_address(void *virt, acpi_physical_address * phys)
{
	if (!phys || !virt)
		return AE_BAD_PARAMETER;

	*phys = virt_to_phys(virt);

	return AE_OK;
}
#endif

#define ACPI_MAX_OVERRIDE_LEN 100

static char acpi_os_name[ACPI_MAX_OVERRIDE_LEN];

acpi_status
acpi_os_predefined_override(const struct acpi_predefined_names *init_val,
			    acpi_string * new_val)
{
	if (!init_val || !new_val)
		return AE_BAD_PARAMETER;

	*new_val = NULL;
	if (!memcmp(init_val->name, "_OS_", 4) && strlen(acpi_os_name)) {
		printk(KERN_INFO PREFIX "Overriding _OS definition to '%s'\n",
		       acpi_os_name);
		*new_val = acpi_os_name;
	}

	return AE_OK;
}

#ifdef CONFIG_ACPI_INITRD_TABLE_OVERRIDE
#include <linux/earlycpio.h>
#include <linux/memblock.h>

static u64 acpi_tables_addr;
static int all_tables_size;

/* Copied from acpica/tbutils.c:acpi_tb_checksum() */
u8 __init acpi_table_checksum(u8 *buffer, u32 length)
{
	u8 sum = 0;
	u8 *end = buffer + length;

	while (buffer < end)
		sum = (u8) (sum + *(buffer++));
	return sum;
}

/* All but ACPI_SIG_RSDP and ACPI_SIG_FACS: */
static const char * const table_sigs[] = {
	ACPI_SIG_BERT, ACPI_SIG_CPEP, ACPI_SIG_ECDT, ACPI_SIG_EINJ,
	ACPI_SIG_ERST, ACPI_SIG_HEST, ACPI_SIG_MADT, ACPI_SIG_MSCT,
	ACPI_SIG_SBST, ACPI_SIG_SLIT, ACPI_SIG_SRAT, ACPI_SIG_ASF,
	ACPI_SIG_BOOT, ACPI_SIG_DBGP, ACPI_SIG_DMAR, ACPI_SIG_HPET,
	ACPI_SIG_IBFT, ACPI_SIG_IVRS, ACPI_SIG_MCFG, ACPI_SIG_MCHI,
	ACPI_SIG_SLIC, ACPI_SIG_SPCR, ACPI_SIG_SPMI, ACPI_SIG_TCPA,
	ACPI_SIG_UEFI, ACPI_SIG_WAET, ACPI_SIG_WDAT, ACPI_SIG_WDDT,
	ACPI_SIG_WDRT, ACPI_SIG_DSDT, ACPI_SIG_FADT, ACPI_SIG_PSDT,
	ACPI_SIG_RSDT, ACPI_SIG_XSDT, ACPI_SIG_SSDT, NULL };

#define ACPI_HEADER_SIZE sizeof(struct acpi_table_header)

/* Must not increase 10 or needs code modification below */
#define ACPI_OVERRIDE_TABLES 10

void __init acpi_initrd_override(void *data, size_t size)
{
	int sig, no, table_nr = 0, total_offset = 0;
	long offset = 0;
	struct acpi_table_header *table;
	char cpio_path[32] = "kernel/firmware/acpi/";
	struct cpio_data file;
	struct cpio_data early_initrd_files[ACPI_OVERRIDE_TABLES];
	char *p;

	if (data == NULL || size == 0)
		return;

	for (no = 0; no < ACPI_OVERRIDE_TABLES; no++) {
		file = find_cpio_data(cpio_path, data, size, &offset);
		if (!file.data)
			break;

		data += offset;
		size -= offset;

		if (file.size < sizeof(struct acpi_table_header)) {
			pr_err("ACPI OVERRIDE: Table smaller than ACPI header [%s%s]\n",
				cpio_path, file.name);
			continue;
		}

		table = file.data;

		for (sig = 0; table_sigs[sig]; sig++)
			if (!memcmp(table->signature, table_sigs[sig], 4))
				break;

		if (!table_sigs[sig]) {
			pr_err("ACPI OVERRIDE: Unknown signature [%s%s]\n",
				cpio_path, file.name);
			continue;
		}
		if (file.size != table->length) {
			pr_err("ACPI OVERRIDE: File length does not match table length [%s%s]\n",
				cpio_path, file.name);
			continue;
		}
		if (acpi_table_checksum(file.data, table->length)) {
			pr_err("ACPI OVERRIDE: Bad table checksum [%s%s]\n",
				cpio_path, file.name);
			continue;
		}

		pr_info("%4.4s ACPI table found in initrd [%s%s][0x%x]\n",
			table->signature, cpio_path, file.name, table->length);

		all_tables_size += table->length;
		early_initrd_files[table_nr].data = file.data;
		early_initrd_files[table_nr].size = file.size;
		table_nr++;
	}
	if (table_nr == 0)
		return;

	acpi_tables_addr =
		memblock_find_in_range(0, max_low_pfn_mapped << PAGE_SHIFT,
				       all_tables_size, PAGE_SIZE);
	if (!acpi_tables_addr) {
		WARN_ON(1);
		return;
	}
	/*
	 * Only calling e820_add_reserve does not work and the
	 * tables are invalid (memory got used) later.
	 * memblock_reserve works as expected and the tables won't get modified.
	 * But it's not enough on X86 because ioremap will
	 * complain later (used by acpi_os_map_memory) that the pages
	 * that should get mapped are not marked "reserved".
	 * Both memblock_reserve and e820_add_region (via arch_reserve_mem_area)
	 * works fine.
	 */
	memblock_reserve(acpi_tables_addr, all_tables_size);
	arch_reserve_mem_area(acpi_tables_addr, all_tables_size);

	p = early_ioremap(acpi_tables_addr, all_tables_size);

	for (no = 0; no < table_nr; no++) {
		memcpy(p + total_offset, early_initrd_files[no].data,
		       early_initrd_files[no].size);
		total_offset += early_initrd_files[no].size;
	}
	early_iounmap(p, all_tables_size);
}
#endif /* CONFIG_ACPI_INITRD_TABLE_OVERRIDE */

static void acpi_table_taint(struct acpi_table_header *table)
{
	pr_warn(PREFIX
		"Override [%4.4s-%8.8s], this is unsafe: tainting kernel\n",
		table->signature, table->oem_table_id);
	add_taint(TAINT_OVERRIDDEN_ACPI_TABLE, LOCKDEP_NOW_UNRELIABLE);
}


acpi_status
acpi_os_table_override(struct acpi_table_header * existing_table,
		       struct acpi_table_header ** new_table)
{
	if (!existing_table || !new_table)
		return AE_BAD_PARAMETER;

	*new_table = NULL;

#ifdef CONFIG_ACPI_CUSTOM_DSDT
	if (strncmp(existing_table->signature, "DSDT", 4) == 0)
		*new_table = (struct acpi_table_header *)AmlCode;
#endif
	if (*new_table != NULL)
		acpi_table_taint(existing_table);
	return AE_OK;
}

acpi_status
acpi_os_physical_table_override(struct acpi_table_header *existing_table,
				acpi_physical_address *address,
				u32 *table_length)
{
#ifndef CONFIG_ACPI_INITRD_TABLE_OVERRIDE
	*table_length = 0;
	*address = 0;
	return AE_OK;
#else
	int table_offset = 0;
	struct acpi_table_header *table;

	*table_length = 0;
	*address = 0;

	if (!acpi_tables_addr)
		return AE_OK;

	do {
		if (table_offset + ACPI_HEADER_SIZE > all_tables_size) {
			WARN_ON(1);
			return AE_OK;
		}

		table = acpi_os_map_memory(acpi_tables_addr + table_offset,
					   ACPI_HEADER_SIZE);

		if (table_offset + table->length > all_tables_size) {
			acpi_os_unmap_memory(table, ACPI_HEADER_SIZE);
			WARN_ON(1);
			return AE_OK;
		}

		table_offset += table->length;

		if (memcmp(existing_table->signature, table->signature, 4)) {
			acpi_os_unmap_memory(table,
				     ACPI_HEADER_SIZE);
			continue;
		}

		/* Only override tables with matching oem id */
		if (memcmp(table->oem_table_id, existing_table->oem_table_id,
			   ACPI_OEM_TABLE_ID_SIZE)) {
			acpi_os_unmap_memory(table,
				     ACPI_HEADER_SIZE);
			continue;
		}

		table_offset -= table->length;
		*table_length = table->length;
		acpi_os_unmap_memory(table, ACPI_HEADER_SIZE);
		*address = acpi_tables_addr + table_offset;
		break;
	} while (table_offset + ACPI_HEADER_SIZE < all_tables_size);

	if (*address != 0)
		acpi_table_taint(existing_table);
	return AE_OK;
#endif
}

static irqreturn_t acpi_irq(int irq, void *dev_id)
{
	u32 handled;

	handled = (*acpi_irq_handler) (acpi_irq_context);

	if (handled) {
		acpi_irq_handled++;
		return IRQ_HANDLED;
	} else {
		acpi_irq_not_handled++;
		return IRQ_NONE;
	}
}

acpi_status
acpi_os_install_interrupt_handler(u32 gsi, acpi_osd_handler handler,
				  void *context)
{
	unsigned int irq;

	acpi_irq_stats_init();

	/*
	 * ACPI interrupts different from the SCI in our copy of the FADT are
	 * not supported.
	 */
	if (gsi != acpi_gbl_FADT.sci_interrupt)
		return AE_BAD_PARAMETER;

	if (acpi_irq_handler)
		return AE_ALREADY_ACQUIRED;

	if (acpi_gsi_to_irq(gsi, &irq) < 0) {
		printk(KERN_ERR PREFIX "SCI (ACPI GSI %d) not registered\n",
		       gsi);
		return AE_OK;
	}

	acpi_irq_handler = handler;
	acpi_irq_context = context;
	if (request_irq(irq, acpi_irq, IRQF_SHARED | IRQF_NO_SUSPEND, "acpi", acpi_irq)) {
		printk(KERN_ERR PREFIX "SCI (IRQ%d) allocation failed\n", irq);
		acpi_irq_handler = NULL;
		return AE_NOT_ACQUIRED;
	}

	return AE_OK;
}

acpi_status acpi_os_remove_interrupt_handler(u32 irq, acpi_osd_handler handler)
{
	if (irq != acpi_gbl_FADT.sci_interrupt)
		return AE_BAD_PARAMETER;

	free_irq(irq, acpi_irq);
	acpi_irq_handler = NULL;

	return AE_OK;
}

/*
 * Running in interpreter thread context, safe to sleep
 */

void acpi_os_sleep(u64 ms)
{
	schedule_timeout_interruptible(msecs_to_jiffies(ms));
}

void acpi_os_stall(u32 us)
{
	while (us) {
		u32 delay = 1000;

		if (delay > us)
			delay = us;
		udelay(delay);
		touch_nmi_watchdog();
		us -= delay;
	}
}

/*
 * Support ACPI 3.0 AML Timer operand
 * Returns 64-bit free-running, monotonically increasing timer
 * with 100ns granularity
 */
u64 acpi_os_get_timer(void)
{
	u64 time_ns = ktime_to_ns(ktime_get());
	do_div(time_ns, 100);
	return time_ns;
}

acpi_status acpi_os_read_port(acpi_io_address port, u32 * value, u32 width)
{
	u32 dummy;

	if (!value)
		value = &dummy;

	*value = 0;
	if (width <= 8) {
		*(u8 *) value = inb(port);
	} else if (width <= 16) {
		*(u16 *) value = inw(port);
	} else if (width <= 32) {
		*(u32 *) value = inl(port);
	} else {
		BUG();
	}

	return AE_OK;
}

EXPORT_SYMBOL(acpi_os_read_port);

acpi_status acpi_os_write_port(acpi_io_address port, u32 value, u32 width)
{
	if (width <= 8) {
		outb(value, port);
	} else if (width <= 16) {
		outw(value, port);
	} else if (width <= 32) {
		outl(value, port);
	} else {
		BUG();
	}

	return AE_OK;
}

EXPORT_SYMBOL(acpi_os_write_port);

#ifdef readq
static inline u64 read64(const volatile void __iomem *addr)
{
	return readq(addr);
}
#else
static inline u64 read64(const volatile void __iomem *addr)
{
	u64 l, h;
	l = readl(addr);
	h = readl(addr+4);
	return l | (h << 32);
}
#endif

acpi_status
acpi_os_read_memory(acpi_physical_address phys_addr, u64 *value, u32 width)
{
	void __iomem *virt_addr;
	unsigned int size = width / 8;
	bool unmap = false;
	u64 dummy;

	rcu_read_lock();
	virt_addr = acpi_map_vaddr_lookup(phys_addr, size);
	if (!virt_addr) {
		rcu_read_unlock();
		virt_addr = acpi_os_ioremap(phys_addr, size);
		if (!virt_addr)
			return AE_BAD_ADDRESS;
		unmap = true;
	}

	if (!value)
		value = &dummy;

	switch (width) {
	case 8:
		*(u8 *) value = readb(virt_addr);
		break;
	case 16:
		*(u16 *) value = readw(virt_addr);
		break;
	case 32:
		*(u32 *) value = readl(virt_addr);
		break;
	case 64:
		*(u64 *) value = read64(virt_addr);
		break;
	default:
		BUG();
	}

	if (unmap)
		iounmap(virt_addr);
	else
		rcu_read_unlock();

	return AE_OK;
}

#ifdef writeq
static inline void write64(u64 val, volatile void __iomem *addr)
{
	writeq(val, addr);
}
#else
static inline void write64(u64 val, volatile void __iomem *addr)
{
	writel(val, addr);
	writel(val>>32, addr+4);
}
#endif

acpi_status
acpi_os_write_memory(acpi_physical_address phys_addr, u64 value, u32 width)
{
	void __iomem *virt_addr;
	unsigned int size = width / 8;
	bool unmap = false;

	rcu_read_lock();
	virt_addr = acpi_map_vaddr_lookup(phys_addr, size);
	if (!virt_addr) {
		rcu_read_unlock();
		virt_addr = acpi_os_ioremap(phys_addr, size);
		if (!virt_addr)
			return AE_BAD_ADDRESS;
		unmap = true;
	}

	switch (width) {
	case 8:
		writeb(value, virt_addr);
		break;
	case 16:
		writew(value, virt_addr);
		break;
	case 32:
		writel(value, virt_addr);
		break;
	case 64:
		write64(value, virt_addr);
		break;
	default:
		BUG();
	}

	if (unmap)
		iounmap(virt_addr);
	else
		rcu_read_unlock();

	return AE_OK;
}

acpi_status
acpi_os_read_pci_configuration(struct acpi_pci_id * pci_id, u32 reg,
			       u64 *value, u32 width)
{
	int result, size;
	u32 value32;

	if (!value)
		return AE_BAD_PARAMETER;

	switch (width) {
	case 8:
		size = 1;
		break;
	case 16:
		size = 2;
		break;
	case 32:
		size = 4;
		break;
	default:
		return AE_ERROR;
	}

	result = raw_pci_read(pci_id->segment, pci_id->bus,
				PCI_DEVFN(pci_id->device, pci_id->function),
				reg, size, &value32);
	*value = value32;

	return (result ? AE_ERROR : AE_OK);
}

acpi_status
acpi_os_write_pci_configuration(struct acpi_pci_id * pci_id, u32 reg,
				u64 value, u32 width)
{
	int result, size;

	switch (width) {
	case 8:
		size = 1;
		break;
	case 16:
		size = 2;
		break;
	case 32:
		size = 4;
		break;
	default:
		return AE_ERROR;
	}

	result = raw_pci_write(pci_id->segment, pci_id->bus,
				PCI_DEVFN(pci_id->device, pci_id->function),
				reg, size, value);

	return (result ? AE_ERROR : AE_OK);
}

static void acpi_os_execute_deferred(struct work_struct *work)
{
	struct acpi_os_dpc *dpc = container_of(work, struct acpi_os_dpc, work);

	if (dpc->wait)
		acpi_os_wait_events_complete();

	dpc->function(dpc->context);
	kfree(dpc);
}

/*******************************************************************************
 *
 * FUNCTION:    acpi_os_execute
 *
 * PARAMETERS:  Type               - Type of the callback
 *              Function           - Function to be executed
 *              Context            - Function parameters
 *
 * RETURN:      Status
 *
 * DESCRIPTION: Depending on type, either queues function for deferred execution or
 *              immediately executes function on a separate thread.
 *
 ******************************************************************************/

static acpi_status __acpi_os_execute(acpi_execute_type type,
	acpi_osd_exec_callback function, void *context, int hp)
{
	acpi_status status = AE_OK;
	struct acpi_os_dpc *dpc;
	struct workqueue_struct *queue;
	int ret;
	ACPI_DEBUG_PRINT((ACPI_DB_EXEC,
			  "Scheduling function [%p(%p)] for deferred execution.\n",
			  function, context));

	/*
	 * Allocate/initialize DPC structure.  Note that this memory will be
	 * freed by the callee.  The kernel handles the work_struct list  in a
	 * way that allows us to also free its memory inside the callee.
	 * Because we may want to schedule several tasks with different
	 * parameters we can't use the approach some kernel code uses of
	 * having a static work_struct.
	 */

	dpc = kzalloc(sizeof(struct acpi_os_dpc), GFP_ATOMIC);
	if (!dpc)
		return AE_NO_MEMORY;

	dpc->function = function;
	dpc->context = context;

	/*
	 * We can't run hotplug code in keventd_wq/kacpid_wq/kacpid_notify_wq
	 * because the hotplug code may call driver .remove() functions,
	 * which invoke flush_scheduled_work/acpi_os_wait_events_complete
	 * to flush these workqueues.
	 *
	 * To prevent lockdep from complaining unnecessarily, make sure that
	 * there is a different static lockdep key for each workqueue by using
	 * INIT_WORK() for each of them separately.
	 */
	if (hp) {
		queue = kacpi_hotplug_wq;
		dpc->wait = 1;
		INIT_WORK(&dpc->work, acpi_os_execute_deferred);
	} else if (type == OSL_NOTIFY_HANDLER) {
		queue = kacpi_notify_wq;
		INIT_WORK(&dpc->work, acpi_os_execute_deferred);
	} else {
		queue = kacpid_wq;
		INIT_WORK(&dpc->work, acpi_os_execute_deferred);
	}

	/*
	 * On some machines, a software-initiated SMI causes corruption unless
	 * the SMI runs on CPU 0.  An SMI can be initiated by any AML, but
	 * typically it's done in GPE-related methods that are run via
	 * workqueues, so we can avoid the known corruption cases by always
	 * queueing on CPU 0.
	 */
	ret = queue_work_on(0, queue, &dpc->work);

	if (!ret) {
		printk(KERN_ERR PREFIX
			  "Call to queue_work() failed.\n");
		status = AE_ERROR;
		kfree(dpc);
	}
	return status;
}

acpi_status acpi_os_execute(acpi_execute_type type,
			    acpi_osd_exec_callback function, void *context)
{
	return __acpi_os_execute(type, function, context, 0);
}
EXPORT_SYMBOL(acpi_os_execute);

acpi_status acpi_os_hotplug_execute(acpi_osd_exec_callback function,
	void *context)
{
	return __acpi_os_execute(0, function, context, 1);
}
EXPORT_SYMBOL(acpi_os_hotplug_execute);

void acpi_os_wait_events_complete(void)
{
	flush_workqueue(kacpid_wq);
	flush_workqueue(kacpi_notify_wq);
}

EXPORT_SYMBOL(acpi_os_wait_events_complete);

acpi_status
acpi_os_create_semaphore(u32 max_units, u32 initial_units, acpi_handle * handle)
{
	struct semaphore *sem = NULL;

	sem = acpi_os_allocate(sizeof(struct semaphore));
	if (!sem)
		return AE_NO_MEMORY;
	memset(sem, 0, sizeof(struct semaphore));

	sema_init(sem, initial_units);

	*handle = (acpi_handle *) sem;

	ACPI_DEBUG_PRINT((ACPI_DB_MUTEX, "Creating semaphore[%p|%d].\n",
			  *handle, initial_units));

	return AE_OK;
}

/*
 * TODO: A better way to delete semaphores?  Linux doesn't have a
 * 'delete_semaphore()' function -- may result in an invalid
 * pointer dereference for non-synchronized consumers.	Should
 * we at least check for blocked threads and signal/cancel them?
 */

acpi_status acpi_os_delete_semaphore(acpi_handle handle)
{
	struct semaphore *sem = (struct semaphore *)handle;

	if (!sem)
		return AE_BAD_PARAMETER;

	ACPI_DEBUG_PRINT((ACPI_DB_MUTEX, "Deleting semaphore[%p].\n", handle));

	BUG_ON(!list_empty(&sem->wait_list));
	kfree(sem);
	sem = NULL;

	return AE_OK;
}

/*
 * TODO: Support for units > 1?
 */
acpi_status acpi_os_wait_semaphore(acpi_handle handle, u32 units, u16 timeout)
{
	acpi_status status = AE_OK;
	struct semaphore *sem = (struct semaphore *)handle;
	long jiffies;
	int ret = 0;

	if (!sem || (units < 1))
		return AE_BAD_PARAMETER;

	if (units > 1)
		return AE_SUPPORT;

	ACPI_DEBUG_PRINT((ACPI_DB_MUTEX, "Waiting for semaphore[%p|%d|%d]\n",
			  handle, units, timeout));

	if (timeout == ACPI_WAIT_FOREVER)
		jiffies = MAX_SCHEDULE_TIMEOUT;
	else
		jiffies = msecs_to_jiffies(timeout);
	
	ret = down_timeout(sem, jiffies);
	if (ret)
		status = AE_TIME;

	if (ACPI_FAILURE(status)) {
		ACPI_DEBUG_PRINT((ACPI_DB_MUTEX,
				  "Failed to acquire semaphore[%p|%d|%d], %s",
				  handle, units, timeout,
				  acpi_format_exception(status)));
	} else {
		ACPI_DEBUG_PRINT((ACPI_DB_MUTEX,
				  "Acquired semaphore[%p|%d|%d]", handle,
				  units, timeout));
	}

	return status;
}

/*
 * TODO: Support for units > 1?
 */
acpi_status acpi_os_signal_semaphore(acpi_handle handle, u32 units)
{
	struct semaphore *sem = (struct semaphore *)handle;

	if (!sem || (units < 1))
		return AE_BAD_PARAMETER;

	if (units > 1)
		return AE_SUPPORT;

	ACPI_DEBUG_PRINT((ACPI_DB_MUTEX, "Signaling semaphore[%p|%d]\n", handle,
			  units));

	up(sem);

	return AE_OK;
}

#ifdef ACPI_FUTURE_USAGE
u32 acpi_os_get_line(char *buffer)
{

#ifdef ENABLE_DEBUGGER
	if (acpi_in_debugger) {
		u32 chars;

		kdb_read(buffer, sizeof(line_buf));

		/* remove the CR kdb includes */
		chars = strlen(buffer) - 1;
		buffer[chars] = '\0';
	}
#endif

	return 0;
}
#endif				/*  ACPI_FUTURE_USAGE  */

acpi_status acpi_os_signal(u32 function, void *info)
{
	switch (function) {
	case ACPI_SIGNAL_FATAL:
		printk(KERN_ERR PREFIX "Fatal opcode executed\n");
		break;
	case ACPI_SIGNAL_BREAKPOINT:
		/*
		 * AML Breakpoint
		 * ACPI spec. says to treat it as a NOP unless
		 * you are debugging.  So if/when we integrate
		 * AML debugger into the kernel debugger its
		 * hook will go here.  But until then it is
		 * not useful to print anything on breakpoints.
		 */
		break;
	default:
		break;
	}

	return AE_OK;
}

static int __init acpi_os_name_setup(char *str)
{
	char *p = acpi_os_name;
	int count = ACPI_MAX_OVERRIDE_LEN - 1;

	if (!str || !*str)
		return 0;

	for (; count-- && str && *str; str++) {
		if (isalnum(*str) || *str == ' ' || *str == ':')
			*p++ = *str;
		else if (*str == '\'' || *str == '"')
			continue;
		else
			break;
	}
	*p = 0;

	return 1;

}

__setup("acpi_os_name=", acpi_os_name_setup);

#define	OSI_STRING_LENGTH_MAX 64	/* arbitrary */
#define	OSI_STRING_ENTRIES_MAX 16	/* arbitrary */

struct osi_setup_entry {
	char string[OSI_STRING_LENGTH_MAX];
	bool enable;
};

static struct osi_setup_entry
		osi_setup_entries[OSI_STRING_ENTRIES_MAX] __initdata = {
	{"Module Device", true},
	{"Processor Device", true},
	{"3.0 _SCP Extensions", true},
	{"Processor Aggregator Device", true},
};

void __init acpi_osi_setup(char *str)
{
	struct osi_setup_entry *osi;
	bool enable = true;
	int i;

	if (!acpi_gbl_create_osi_method)
		return;

	if (str == NULL || *str == '\0') {
		printk(KERN_INFO PREFIX "_OSI method disabled\n");
		acpi_gbl_create_osi_method = FALSE;
		return;
	}

	if (*str == '!') {
		str++;
		if (*str == '\0') {
			osi_linux.default_disabling = 1;
			return;
		} else if (*str == '*') {
			acpi_update_interfaces(ACPI_DISABLE_ALL_STRINGS);
			for (i = 0; i < OSI_STRING_ENTRIES_MAX; i++) {
				osi = &osi_setup_entries[i];
				osi->enable = false;
			}
			return;
		}
		enable = false;
	}

	for (i = 0; i < OSI_STRING_ENTRIES_MAX; i++) {
		osi = &osi_setup_entries[i];
		if (!strcmp(osi->string, str)) {
			osi->enable = enable;
			break;
		} else if (osi->string[0] == '\0') {
			osi->enable = enable;
			strncpy(osi->string, str, OSI_STRING_LENGTH_MAX);
			break;
		}
	}
}

static void __init set_osi_linux(unsigned int enable)
{
	if (osi_linux.enable != enable)
		osi_linux.enable = enable;

	if (osi_linux.enable)
		acpi_osi_setup("Linux");
	else
		acpi_osi_setup("!Linux");

	return;
}

static void __init acpi_cmdline_osi_linux(unsigned int enable)
{
	osi_linux.cmdline = 1;	/* cmdline set the default and override DMI */
	osi_linux.dmi = 0;
	set_osi_linux(enable);

	return;
}

void __init acpi_dmi_osi_linux(int enable, const struct dmi_system_id *d)
{
	printk(KERN_NOTICE PREFIX "DMI detected: %s\n", d->ident);

	if (enable == -1)
		return;

	osi_linux.dmi = 1;	/* DMI knows that this box asks OSI(Linux) */
	set_osi_linux(enable);

	return;
}

/*
 * Modify the list of "OS Interfaces" reported to BIOS via _OSI
 *
 * empty string disables _OSI
 * string starting with '!' disables that string
 * otherwise string is added to list, augmenting built-in strings
 */
static void __init acpi_osi_setup_late(void)
{
	struct osi_setup_entry *osi;
	char *str;
	int i;
	acpi_status status;

	if (osi_linux.default_disabling) {
		status = acpi_update_interfaces(ACPI_DISABLE_ALL_VENDOR_STRINGS);

		if (ACPI_SUCCESS(status))
			printk(KERN_INFO PREFIX "Disabled all _OSI OS vendors\n");
	}

	for (i = 0; i < OSI_STRING_ENTRIES_MAX; i++) {
		osi = &osi_setup_entries[i];
		str = osi->string;

		if (*str == '\0')
			break;
		if (osi->enable) {
			status = acpi_install_interface(str);

			if (ACPI_SUCCESS(status))
				printk(KERN_INFO PREFIX "Added _OSI(%s)\n", str);
		} else {
			status = acpi_remove_interface(str);

			if (ACPI_SUCCESS(status))
				printk(KERN_INFO PREFIX "Deleted _OSI(%s)\n", str);
		}
	}
}

static int __init osi_setup(char *str)
{
	if (str && !strcmp("Linux", str))
		acpi_cmdline_osi_linux(1);
	else if (str && !strcmp("!Linux", str))
		acpi_cmdline_osi_linux(0);
	else
		acpi_osi_setup(str);

	return 1;
}

__setup("acpi_osi=", osi_setup);

/* enable serialization to combat AE_ALREADY_EXISTS errors */
static int __init acpi_serialize_setup(char *str)
{
	printk(KERN_INFO PREFIX "serialize enabled\n");

	acpi_gbl_all_methods_serialized = TRUE;

	return 1;
}

__setup("acpi_serialize", acpi_serialize_setup);

/* Check of resource interference between native drivers and ACPI
 * OperationRegions (SystemIO and System Memory only).
 * IO ports and memory declared in ACPI might be used by the ACPI subsystem
 * in arbitrary AML code and can interfere with legacy drivers.
 * acpi_enforce_resources= can be set to:
 *
 *   - strict (default) (2)
 *     -> further driver trying to access the resources will not load
 *   - lax              (1)
 *     -> further driver trying to access the resources will load, but you
 *     get a system message that something might go wrong...
 *
 *   - no               (0)
 *     -> ACPI Operation Region resources will not be registered
 *
 */
#define ENFORCE_RESOURCES_STRICT 2
#define ENFORCE_RESOURCES_LAX    1
#define ENFORCE_RESOURCES_NO     0

static unsigned int acpi_enforce_resources = ENFORCE_RESOURCES_STRICT;

static int __init acpi_enforce_resources_setup(char *str)
{
	if (str == NULL || *str == '\0')
		return 0;

	if (!strcmp("strict", str))
		acpi_enforce_resources = ENFORCE_RESOURCES_STRICT;
	else if (!strcmp("lax", str))
		acpi_enforce_resources = ENFORCE_RESOURCES_LAX;
	else if (!strcmp("no", str))
		acpi_enforce_resources = ENFORCE_RESOURCES_NO;

	return 1;
}

__setup("acpi_enforce_resources=", acpi_enforce_resources_setup);

/* Check for resource conflicts between ACPI OperationRegions and native
 * drivers */
int acpi_check_resource_conflict(const struct resource *res)
{
	acpi_adr_space_type space_id;
	acpi_size length;
	u8 warn = 0;
	int clash = 0;

	if (acpi_enforce_resources == ENFORCE_RESOURCES_NO)
		return 0;
	if (!(res->flags & IORESOURCE_IO) && !(res->flags & IORESOURCE_MEM))
		return 0;

	if (res->flags & IORESOURCE_IO)
		space_id = ACPI_ADR_SPACE_SYSTEM_IO;
	else
		space_id = ACPI_ADR_SPACE_SYSTEM_MEMORY;

	length = resource_size(res);
	if (acpi_enforce_resources != ENFORCE_RESOURCES_NO)
		warn = 1;
	clash = acpi_check_address_range(space_id, res->start, length, warn);

	if (clash) {
		if (acpi_enforce_resources != ENFORCE_RESOURCES_NO) {
			if (acpi_enforce_resources == ENFORCE_RESOURCES_LAX)
				printk(KERN_NOTICE "ACPI: This conflict may"
				       " cause random problems and system"
				       " instability\n");
			printk(KERN_INFO "ACPI: If an ACPI driver is available"
			       " for this device, you should use it instead of"
			       " the native driver\n");
		}
		if (acpi_enforce_resources == ENFORCE_RESOURCES_STRICT)
			return -EBUSY;
	}
	return 0;
}
EXPORT_SYMBOL(acpi_check_resource_conflict);

int acpi_check_region(resource_size_t start, resource_size_t n,
		      const char *name)
{
	struct resource res = {
		.start = start,
		.end   = start + n - 1,
		.name  = name,
		.flags = IORESOURCE_IO,
	};

	return acpi_check_resource_conflict(&res);
}
EXPORT_SYMBOL(acpi_check_region);

/*
 * Let drivers know whether the resource checks are effective
 */
int acpi_resources_are_enforced(void)
{
	return acpi_enforce_resources == ENFORCE_RESOURCES_STRICT;
}
EXPORT_SYMBOL(acpi_resources_are_enforced);

/*
 * Deallocate the memory for a spinlock.
 */
void acpi_os_delete_lock(acpi_spinlock handle)
{
	ACPI_FREE(handle);
}

/*
 * Acquire a spinlock.
 *
 * handle is a pointer to the spinlock_t.
 */

acpi_cpu_flags acpi_os_acquire_lock(acpi_spinlock lockp)
{
	acpi_cpu_flags flags;
	spin_lock_irqsave(lockp, flags);
	return flags;
}

/*
 * Release a spinlock. See above.
 */

void acpi_os_release_lock(acpi_spinlock lockp, acpi_cpu_flags flags)
{
	spin_unlock_irqrestore(lockp, flags);
}

#ifndef ACPI_USE_LOCAL_CACHE

/*******************************************************************************
 *
 * FUNCTION:    acpi_os_create_cache
 *
 * PARAMETERS:  name      - Ascii name for the cache
 *              size      - Size of each cached object
 *              depth     - Maximum depth of the cache (in objects) <ignored>
 *              cache     - Where the new cache object is returned
 *
 * RETURN:      status
 *
 * DESCRIPTION: Create a cache object
 *
 ******************************************************************************/

acpi_status
acpi_os_create_cache(char *name, u16 size, u16 depth, acpi_cache_t ** cache)
{
	*cache = kmem_cache_create(name, size, 0, 0, NULL);
	if (*cache == NULL)
		return AE_ERROR;
	else
		return AE_OK;
}

/*******************************************************************************
 *
 * FUNCTION:    acpi_os_purge_cache
 *
 * PARAMETERS:  Cache           - Handle to cache object
 *
 * RETURN:      Status
 *
 * DESCRIPTION: Free all objects within the requested cache.
 *
 ******************************************************************************/

acpi_status acpi_os_purge_cache(acpi_cache_t * cache)
{
	kmem_cache_shrink(cache);
	return (AE_OK);
}

/*******************************************************************************
 *
 * FUNCTION:    acpi_os_delete_cache
 *
 * PARAMETERS:  Cache           - Handle to cache object
 *
 * RETURN:      Status
 *
 * DESCRIPTION: Free all objects within the requested cache and delete the
 *              cache object.
 *
 ******************************************************************************/

acpi_status acpi_os_delete_cache(acpi_cache_t * cache)
{
	kmem_cache_destroy(cache);
	return (AE_OK);
}

/*******************************************************************************
 *
 * FUNCTION:    acpi_os_release_object
 *
 * PARAMETERS:  Cache       - Handle to cache object
 *              Object      - The object to be released
 *
 * RETURN:      None
 *
 * DESCRIPTION: Release an object to the specified cache.  If cache is full,
 *              the object is deleted.
 *
 ******************************************************************************/

acpi_status acpi_os_release_object(acpi_cache_t * cache, void *object)
{
	kmem_cache_free(cache, object);
	return (AE_OK);
}
#endif

static int __init acpi_no_auto_ssdt_setup(char *s)
{
        printk(KERN_NOTICE PREFIX "SSDT auto-load disabled\n");

        acpi_gbl_disable_ssdt_table_load = TRUE;

        return 1;
}

__setup("acpi_no_auto_ssdt", acpi_no_auto_ssdt_setup);

acpi_status __init acpi_os_initialize(void)
{
	acpi_os_map_generic_address(&acpi_gbl_FADT.xpm1a_event_block);
	acpi_os_map_generic_address(&acpi_gbl_FADT.xpm1b_event_block);
	acpi_os_map_generic_address(&acpi_gbl_FADT.xgpe0_block);
	acpi_os_map_generic_address(&acpi_gbl_FADT.xgpe1_block);

	return AE_OK;
}

acpi_status __init acpi_os_initialize1(void)
{
	kacpid_wq = alloc_workqueue("kacpid", 0, 1);
	kacpi_notify_wq = alloc_workqueue("kacpi_notify", 0, 1);
	kacpi_hotplug_wq = alloc_workqueue("kacpi_hotplug", 0, 1);
	BUG_ON(!kacpid_wq);
	BUG_ON(!kacpi_notify_wq);
	BUG_ON(!kacpi_hotplug_wq);
	acpi_install_interface_handler(acpi_osi_handler);
	acpi_osi_setup_late();
	return AE_OK;
}

acpi_status acpi_os_terminate(void)
{
	if (acpi_irq_handler) {
		acpi_os_remove_interrupt_handler(acpi_gbl_FADT.sci_interrupt,
						 acpi_irq_handler);
	}

	acpi_os_unmap_generic_address(&acpi_gbl_FADT.xgpe1_block);
	acpi_os_unmap_generic_address(&acpi_gbl_FADT.xgpe0_block);
	acpi_os_unmap_generic_address(&acpi_gbl_FADT.xpm1b_event_block);
	acpi_os_unmap_generic_address(&acpi_gbl_FADT.xpm1a_event_block);

	destroy_workqueue(kacpid_wq);
	destroy_workqueue(kacpi_notify_wq);
	destroy_workqueue(kacpi_hotplug_wq);

	return AE_OK;
}

acpi_status acpi_os_prepare_sleep(u8 sleep_state, u32 val_a, u32 val_b,
				  bool extended)
{
	int rc = 0;
	if (__acpi_os_prepare_sleep)
		rc = __acpi_os_prepare_sleep(sleep_state, val_a, val_b,
					     extended);
	if (rc < 0)
		return AE_ERROR;
	else if (rc > 0)
		return AE_CTRL_SKIP;

	return AE_OK;
}

void acpi_os_set_prepare_sleep(int (*func)(u8 sleep_state, u32 val_a,
					   u32 val_b, bool extended))
{
	__acpi_os_prepare_sleep = func;
}

acpi_status acpi_os_prepare_extended_sleep(u8 sleep_state, u32 val_a,
				  u32 val_b)
{
	int rc = 0;
	if (__acpi_os_prepare_extended_sleep)
		rc = __acpi_os_prepare_extended_sleep(sleep_state,
					     val_a, val_b);
	if (rc < 0)
		return AE_ERROR;
	else if (rc > 0)
		return AE_CTRL_SKIP;

	return AE_OK;
}

void acpi_os_set_prepare_extended_sleep(int (*func)(u8 sleep_state,
			       u32 val_a, u32 val_b))
{
	__acpi_os_prepare_extended_sleep = func;
}


void alloc_acpi_hp_work(acpi_handle handle, u32 type, void *context,
			void (*func)(struct work_struct *work))
{
	struct acpi_hp_work *hp_work;
	int ret;

	hp_work = kmalloc(sizeof(*hp_work), GFP_KERNEL);
	if (!hp_work)
		return;

	hp_work->handle = handle;
	hp_work->type = type;
	hp_work->context = context;

	INIT_WORK(&hp_work->work, func);
	ret = queue_work(kacpi_hotplug_wq, &hp_work->work);
	if (!ret)
		kfree(hp_work);
}
EXPORT_SYMBOL_GPL(alloc_acpi_hp_work);<|MERGE_RESOLUTION|>--- conflicted
+++ resolved
@@ -78,15 +78,10 @@
 extern char line_buf[80];
 #endif				/*ENABLE_DEBUGGER */
 
-<<<<<<< HEAD
-static int (*__acpi_os_prepare_sleep)(u8 sleep_state, u32 val_a, u32 val_b,
-				      bool extended);
-=======
 static int (*__acpi_os_prepare_sleep)(u8 sleep_state, u32 pm1a_ctrl,
 				      u32 pm1b_ctrl);
 static int (*__acpi_os_prepare_extended_sleep)(u8 sleep_state, u32 val_a,
 				      u32 val_b);
->>>>>>> 61e6cfa8
 
 static acpi_osd_handler acpi_irq_handler;
 static void *acpi_irq_context;
@@ -1793,13 +1788,13 @@
 	return AE_OK;
 }
 
-acpi_status acpi_os_prepare_sleep(u8 sleep_state, u32 val_a, u32 val_b,
-				  bool extended)
+acpi_status acpi_os_prepare_sleep(u8 sleep_state, u32 pm1a_control,
+				  u32 pm1b_control)
 {
 	int rc = 0;
 	if (__acpi_os_prepare_sleep)
-		rc = __acpi_os_prepare_sleep(sleep_state, val_a, val_b,
-					     extended);
+		rc = __acpi_os_prepare_sleep(sleep_state,
+					     pm1a_control, pm1b_control);
 	if (rc < 0)
 		return AE_ERROR;
 	else if (rc > 0)
@@ -1808,8 +1803,8 @@
 	return AE_OK;
 }
 
-void acpi_os_set_prepare_sleep(int (*func)(u8 sleep_state, u32 val_a,
-					   u32 val_b, bool extended))
+void acpi_os_set_prepare_sleep(int (*func)(u8 sleep_state,
+			       u32 pm1a_ctrl, u32 pm1b_ctrl))
 {
 	__acpi_os_prepare_sleep = func;
 }
