/*
 *  acpi_osl.c - OS-dependent functions ($Revision: 83 $)
 *
 *  Copyright (C) 2000       Andrew Henroid
 *  Copyright (C) 2001, 2002 Andy Grover <andrew.grover@intel.com>
 *  Copyright (C) 2001, 2002 Paul Diefenbaugh <paul.s.diefenbaugh@intel.com>
 *  Copyright (c) 2008 Intel Corporation
 *   Author: Matthew Wilcox <willy@linux.intel.com>
 *
 * ~~~~~~~~~~~~~~~~~~~~~~~~~~~~~~~~~~~~~~~~~~~~~~~~~~~~~~~~~~~~~~~~~~~~~~~~~~
 *
 *  This program is free software; you can redistribute it and/or modify
 *  it under the terms of the GNU General Public License as published by
 *  the Free Software Foundation; either version 2 of the License, or
 *  (at your option) any later version.
 *
 *  This program is distributed in the hope that it will be useful,
 *  but WITHOUT ANY WARRANTY; without even the implied warranty of
 *  MERCHANTABILITY or FITNESS FOR A PARTICULAR PURPOSE.  See the
 *  GNU General Public License for more details.
 *
 *  You should have received a copy of the GNU General Public License
 *  along with this program; if not, write to the Free Software
 *  Foundation, Inc., 59 Temple Place, Suite 330, Boston, MA  02111-1307  USA
 *
 * ~~~~~~~~~~~~~~~~~~~~~~~~~~~~~~~~~~~~~~~~~~~~~~~~~~~~~~~~~~~~~~~~~~~~~~~~~~
 *
 */

#include <linux/module.h>
#include <linux/kernel.h>
#include <linux/slab.h>
#include <linux/mm.h>
#include <linux/highmem.h>
#include <linux/pci.h>
#include <linux/interrupt.h>
#include <linux/kmod.h>
#include <linux/delay.h>
#include <linux/workqueue.h>
#include <linux/nmi.h>
#include <linux/acpi.h>
#include <linux/acpi_io.h>
#include <linux/efi.h>
#include <linux/ioport.h>
#include <linux/list.h>
#include <linux/jiffies.h>
#include <linux/semaphore.h>

#include <asm/io.h>
#include <asm/uaccess.h>

#include <acpi/acpi.h>
#include <acpi/acpi_bus.h>
#include <acpi/processor.h>

#define _COMPONENT		ACPI_OS_SERVICES
ACPI_MODULE_NAME("osl");
#define PREFIX		"ACPI: "
struct acpi_os_dpc {
	acpi_osd_exec_callback function;
	void *context;
	struct work_struct work;
	int wait;
};

#ifdef CONFIG_ACPI_CUSTOM_DSDT
#include CONFIG_ACPI_CUSTOM_DSDT_FILE
#endif

#ifdef ENABLE_DEBUGGER
#include <linux/kdb.h>

/* stuff for debugger support */
int acpi_in_debugger;
EXPORT_SYMBOL(acpi_in_debugger);

extern char line_buf[80];
#endif				/*ENABLE_DEBUGGER */

static int (*__acpi_os_prepare_sleep)(u8 sleep_state, u32 pm1a_ctrl,
				      u32 pm1b_ctrl);

static acpi_osd_handler acpi_irq_handler;
static void *acpi_irq_context;
static struct workqueue_struct *kacpid_wq;
static struct workqueue_struct *kacpi_notify_wq;
struct workqueue_struct *kacpi_hotplug_wq;
EXPORT_SYMBOL(kacpi_hotplug_wq);

/*
 * This list of permanent mappings is for memory that may be accessed from
 * interrupt context, where we can't do the ioremap().
 */
struct acpi_ioremap {
	struct list_head list;
	void __iomem *virt;
	acpi_physical_address phys;
	acpi_size size;
	unsigned long refcount;
};

static LIST_HEAD(acpi_ioremaps);
static DEFINE_MUTEX(acpi_ioremap_lock);

static void __init acpi_osi_setup_late(void);

/*
 * The story of _OSI(Linux)
 *
 * From pre-history through Linux-2.6.22,
 * Linux responded TRUE upon a BIOS OSI(Linux) query.
 *
 * Unfortunately, reference BIOS writers got wind of this
 * and put OSI(Linux) in their example code, quickly exposing
 * this string as ill-conceived and opening the door to
 * an un-bounded number of BIOS incompatibilities.
 *
 * For example, OSI(Linux) was used on resume to re-POST a
 * video card on one system, because Linux at that time
 * could not do a speedy restore in its native driver.
 * But then upon gaining quick native restore capability,
 * Linux has no way to tell the BIOS to skip the time-consuming
 * POST -- putting Linux at a permanent performance disadvantage.
 * On another system, the BIOS writer used OSI(Linux)
 * to infer native OS support for IPMI!  On other systems,
 * OSI(Linux) simply got in the way of Linux claiming to
 * be compatible with other operating systems, exposing
 * BIOS issues such as skipped device initialization.
 *
 * So "Linux" turned out to be a really poor chose of
 * OSI string, and from Linux-2.6.23 onward we respond FALSE.
 *
 * BIOS writers should NOT query _OSI(Linux) on future systems.
 * Linux will complain on the console when it sees it, and return FALSE.
 * To get Linux to return TRUE for your system  will require
 * a kernel source update to add a DMI entry,
 * or boot with "acpi_osi=Linux"
 */

static struct osi_linux {
	unsigned int	enable:1;
	unsigned int	dmi:1;
	unsigned int	cmdline:1;
} osi_linux = {0, 0, 0};

static u32 acpi_osi_handler(acpi_string interface, u32 supported)
{
	if (!strcmp("Linux", interface)) {

		printk_once(KERN_NOTICE FW_BUG PREFIX
			"BIOS _OSI(Linux) query %s%s\n",
			osi_linux.enable ? "honored" : "ignored",
			osi_linux.cmdline ? " via cmdline" :
			osi_linux.dmi ? " via DMI" : "");
	}

	return supported;
}

static void __init acpi_request_region (struct acpi_generic_address *gas,
	unsigned int length, char *desc)
{
	u64 addr;

	/* Handle possible alignment issues */
	memcpy(&addr, &gas->address, sizeof(addr));
	if (!addr || !length)
		return;

	/* Resources are never freed */
	if (gas->space_id == ACPI_ADR_SPACE_SYSTEM_IO)
		request_region(addr, length, desc);
	else if (gas->space_id == ACPI_ADR_SPACE_SYSTEM_MEMORY)
		request_mem_region(addr, length, desc);
}

static int __init acpi_reserve_resources(void)
{
	acpi_request_region(&acpi_gbl_FADT.xpm1a_event_block, acpi_gbl_FADT.pm1_event_length,
		"ACPI PM1a_EVT_BLK");

	acpi_request_region(&acpi_gbl_FADT.xpm1b_event_block, acpi_gbl_FADT.pm1_event_length,
		"ACPI PM1b_EVT_BLK");

	acpi_request_region(&acpi_gbl_FADT.xpm1a_control_block, acpi_gbl_FADT.pm1_control_length,
		"ACPI PM1a_CNT_BLK");

	acpi_request_region(&acpi_gbl_FADT.xpm1b_control_block, acpi_gbl_FADT.pm1_control_length,
		"ACPI PM1b_CNT_BLK");

	if (acpi_gbl_FADT.pm_timer_length == 4)
		acpi_request_region(&acpi_gbl_FADT.xpm_timer_block, 4, "ACPI PM_TMR");

	acpi_request_region(&acpi_gbl_FADT.xpm2_control_block, acpi_gbl_FADT.pm2_control_length,
		"ACPI PM2_CNT_BLK");

	/* Length of GPE blocks must be a non-negative multiple of 2 */

	if (!(acpi_gbl_FADT.gpe0_block_length & 0x1))
		acpi_request_region(&acpi_gbl_FADT.xgpe0_block,
			       acpi_gbl_FADT.gpe0_block_length, "ACPI GPE0_BLK");

	if (!(acpi_gbl_FADT.gpe1_block_length & 0x1))
		acpi_request_region(&acpi_gbl_FADT.xgpe1_block,
			       acpi_gbl_FADT.gpe1_block_length, "ACPI GPE1_BLK");

	return 0;
}
device_initcall(acpi_reserve_resources);

void acpi_os_printf(const char *fmt, ...)
{
	va_list args;
	va_start(args, fmt);
	acpi_os_vprintf(fmt, args);
	va_end(args);
}

void acpi_os_vprintf(const char *fmt, va_list args)
{
	static char buffer[512];

	vsprintf(buffer, fmt, args);

#ifdef ENABLE_DEBUGGER
	if (acpi_in_debugger) {
		kdb_printf("%s", buffer);
	} else {
		printk(KERN_CONT "%s", buffer);
	}
#else
	printk(KERN_CONT "%s", buffer);
#endif
}

#ifdef CONFIG_KEXEC
static unsigned long acpi_rsdp;
static int __init setup_acpi_rsdp(char *arg)
{
	acpi_rsdp = simple_strtoul(arg, NULL, 16);
	return 0;
}
early_param("acpi_rsdp", setup_acpi_rsdp);
#endif

acpi_physical_address __init acpi_os_get_root_pointer(void)
{
#ifdef CONFIG_KEXEC
	if (acpi_rsdp)
		return acpi_rsdp;
#endif

	if (efi_enabled) {
		if (efi.acpi20 != EFI_INVALID_TABLE_ADDR)
			return efi.acpi20;
		else if (efi.acpi != EFI_INVALID_TABLE_ADDR)
			return efi.acpi;
		else {
			printk(KERN_ERR PREFIX
			       "System description tables not found\n");
			return 0;
		}
	} else {
		acpi_physical_address pa = 0;

		acpi_find_root_pointer(&pa);
		return pa;
	}
}

/* Must be called with 'acpi_ioremap_lock' or RCU read lock held. */
static struct acpi_ioremap *
acpi_map_lookup(acpi_physical_address phys, acpi_size size)
{
	struct acpi_ioremap *map;

	list_for_each_entry_rcu(map, &acpi_ioremaps, list)
		if (map->phys <= phys &&
		    phys + size <= map->phys + map->size)
			return map;

	return NULL;
}

/* Must be called with 'acpi_ioremap_lock' or RCU read lock held. */
static void __iomem *
acpi_map_vaddr_lookup(acpi_physical_address phys, unsigned int size)
{
	struct acpi_ioremap *map;

	map = acpi_map_lookup(phys, size);
	if (map)
		return map->virt + (phys - map->phys);

	return NULL;
}

void __iomem *acpi_os_get_iomem(acpi_physical_address phys, unsigned int size)
{
	struct acpi_ioremap *map;
	void __iomem *virt = NULL;

	mutex_lock(&acpi_ioremap_lock);
	map = acpi_map_lookup(phys, size);
	if (map) {
		virt = map->virt + (phys - map->phys);
		map->refcount++;
	}
	mutex_unlock(&acpi_ioremap_lock);
	return virt;
}
EXPORT_SYMBOL_GPL(acpi_os_get_iomem);

/* Must be called with 'acpi_ioremap_lock' or RCU read lock held. */
static struct acpi_ioremap *
acpi_map_lookup_virt(void __iomem *virt, acpi_size size)
{
	struct acpi_ioremap *map;

	list_for_each_entry_rcu(map, &acpi_ioremaps, list)
		if (map->virt <= virt &&
		    virt + size <= map->virt + map->size)
			return map;

	return NULL;
}

#ifndef CONFIG_IA64
#ifndef CONFIG_XEN
#define should_use_kmap(pfn)   page_is_ram(pfn)
#else
#define should_use_kmap(mfn)   pfn_valid(pfn = mfn_to_local_pfn(mfn))
#endif
#else
/* ioremap will take care of cache attributes */
#define should_use_kmap(pfn)   0
#endif

static void __iomem *acpi_map(acpi_physical_address pg_off, unsigned long pg_sz)
{
	unsigned long pfn;

	pfn = pg_off >> PAGE_SHIFT;
	if (should_use_kmap(pfn)) {
		if (pg_sz > PAGE_SIZE)
			return NULL;
		return (void __iomem __force *)kmap(pfn_to_page(pfn));
	} else
		return acpi_os_ioremap(pg_off, pg_sz);
}

static void acpi_unmap(acpi_physical_address pg_off, void __iomem *vaddr)
{
	unsigned long pfn;

	pfn = pg_off >> PAGE_SHIFT;
	if (should_use_kmap(pfn))
		kunmap(pfn_to_page(pfn));
	else
		iounmap(vaddr);
}

void __iomem *__init_refok
acpi_os_map_memory(acpi_physical_address phys, acpi_size size)
{
	struct acpi_ioremap *map;
	void __iomem *virt;
	acpi_physical_address pg_off;
	acpi_size pg_sz;

	if (phys > ULONG_MAX) {
		printk(KERN_ERR PREFIX "Cannot map memory that high\n");
		return NULL;
	}

	if (!acpi_gbl_permanent_mmap)
		return __acpi_map_table((unsigned long)phys, size);

	mutex_lock(&acpi_ioremap_lock);
	/* Check if there's a suitable mapping already. */
	map = acpi_map_lookup(phys, size);
	if (map) {
		map->refcount++;
		goto out;
	}

	map = kzalloc(sizeof(*map), GFP_KERNEL);
	if (!map) {
		mutex_unlock(&acpi_ioremap_lock);
		return NULL;
	}

	pg_off = round_down(phys, PAGE_SIZE);
	pg_sz = round_up(phys + size, PAGE_SIZE) - pg_off;
	virt = acpi_map(pg_off, pg_sz);
	if (!virt) {
		mutex_unlock(&acpi_ioremap_lock);
		kfree(map);
		return NULL;
	}

	INIT_LIST_HEAD(&map->list);
	map->virt = virt;
	map->phys = pg_off;
	map->size = pg_sz;
	map->refcount = 1;

	list_add_tail_rcu(&map->list, &acpi_ioremaps);

 out:
	mutex_unlock(&acpi_ioremap_lock);
	return map->virt + (phys - map->phys);
}
EXPORT_SYMBOL_GPL(acpi_os_map_memory);

static void acpi_os_drop_map_ref(struct acpi_ioremap *map)
{
	if (!--map->refcount)
		list_del_rcu(&map->list);
}

static void acpi_os_map_cleanup(struct acpi_ioremap *map)
{
	if (!map->refcount) {
		synchronize_rcu();
		acpi_unmap(map->phys, map->virt);
		kfree(map);
	}
}

void __ref acpi_os_unmap_memory(void __iomem *virt, acpi_size size)
{
	struct acpi_ioremap *map;

	if (!acpi_gbl_permanent_mmap) {
		__acpi_unmap_table(virt, size);
		return;
	}

	mutex_lock(&acpi_ioremap_lock);
	map = acpi_map_lookup_virt(virt, size);
	if (!map) {
		mutex_unlock(&acpi_ioremap_lock);
		WARN(true, PREFIX "%s: bad address %p\n", __func__, virt);
		return;
	}
	acpi_os_drop_map_ref(map);
	mutex_unlock(&acpi_ioremap_lock);

	acpi_os_map_cleanup(map);
}
EXPORT_SYMBOL_GPL(acpi_os_unmap_memory);

void __init early_acpi_os_unmap_memory(void __iomem *virt, acpi_size size)
{
	if (!acpi_gbl_permanent_mmap)
		__acpi_unmap_table(virt, size);
}

int acpi_os_map_generic_address(struct acpi_generic_address *gas)
{
	u64 addr;
	void __iomem *virt;

	if (gas->space_id != ACPI_ADR_SPACE_SYSTEM_MEMORY)
		return 0;

	/* Handle possible alignment issues */
	memcpy(&addr, &gas->address, sizeof(addr));
	if (!addr || !gas->bit_width)
		return -EINVAL;

	virt = acpi_os_map_memory(addr, gas->bit_width / 8);
	if (!virt)
		return -EIO;

	return 0;
}
EXPORT_SYMBOL(acpi_os_map_generic_address);

void acpi_os_unmap_generic_address(struct acpi_generic_address *gas)
{
	u64 addr;
	struct acpi_ioremap *map;

	if (gas->space_id != ACPI_ADR_SPACE_SYSTEM_MEMORY)
		return;

	/* Handle possible alignment issues */
	memcpy(&addr, &gas->address, sizeof(addr));
	if (!addr || !gas->bit_width)
		return;

	mutex_lock(&acpi_ioremap_lock);
	map = acpi_map_lookup(addr, gas->bit_width / 8);
	if (!map) {
		mutex_unlock(&acpi_ioremap_lock);
		return;
	}
	acpi_os_drop_map_ref(map);
	mutex_unlock(&acpi_ioremap_lock);

	acpi_os_map_cleanup(map);
}
EXPORT_SYMBOL(acpi_os_unmap_generic_address);

#ifdef ACPI_FUTURE_USAGE
acpi_status
acpi_os_get_physical_address(void *virt, acpi_physical_address * phys)
{
	if (!phys || !virt)
		return AE_BAD_PARAMETER;

	*phys = virt_to_phys(virt);

	return AE_OK;
}
#endif

#define ACPI_MAX_OVERRIDE_LEN 100

static char acpi_os_name[ACPI_MAX_OVERRIDE_LEN];

acpi_status
acpi_os_predefined_override(const struct acpi_predefined_names *init_val,
			    acpi_string * new_val)
{
	if (!init_val || !new_val)
		return AE_BAD_PARAMETER;

	*new_val = NULL;
	if (!memcmp(init_val->name, "_OS_", 4) && strlen(acpi_os_name)) {
		printk(KERN_INFO PREFIX "Overriding _OS definition to '%s'\n",
		       acpi_os_name);
		*new_val = acpi_os_name;
	}

	return AE_OK;
}

#ifdef CONFIG_ACPI_INITRD_TABLE_OVERRIDE
#include <linux/earlycpio.h>
#include <linux/memblock.h>

static u64 acpi_tables_addr;
static int all_tables_size;

/* Copied from acpica/tbutils.c:acpi_tb_checksum() */
u8 __init acpi_table_checksum(u8 *buffer, u32 length)
{
	u8 sum = 0;
	u8 *end = buffer + length;

	while (buffer < end)
		sum = (u8) (sum + *(buffer++));
	return sum;
}

/* All but ACPI_SIG_RSDP and ACPI_SIG_FACS: */
static const char * const table_sigs[] = {
	ACPI_SIG_BERT, ACPI_SIG_CPEP, ACPI_SIG_ECDT, ACPI_SIG_EINJ,
	ACPI_SIG_ERST, ACPI_SIG_HEST, ACPI_SIG_MADT, ACPI_SIG_MSCT,
	ACPI_SIG_SBST, ACPI_SIG_SLIT, ACPI_SIG_SRAT, ACPI_SIG_ASF,
	ACPI_SIG_BOOT, ACPI_SIG_DBGP, ACPI_SIG_DMAR, ACPI_SIG_HPET,
	ACPI_SIG_IBFT, ACPI_SIG_IVRS, ACPI_SIG_MCFG, ACPI_SIG_MCHI,
	ACPI_SIG_SLIC, ACPI_SIG_SPCR, ACPI_SIG_SPMI, ACPI_SIG_TCPA,
	ACPI_SIG_UEFI, ACPI_SIG_WAET, ACPI_SIG_WDAT, ACPI_SIG_WDDT,
	ACPI_SIG_WDRT, ACPI_SIG_DSDT, ACPI_SIG_FADT, ACPI_SIG_PSDT,
	ACPI_SIG_RSDT, ACPI_SIG_XSDT, ACPI_SIG_SSDT, NULL };

/* Non-fatal errors: Affected tables/files are ignored */
#define INVALID_TABLE(x, path, name)					\
	{ pr_err("ACPI OVERRIDE: " x " [%s%s]\n", path, name); continue; }

#define ACPI_HEADER_SIZE sizeof(struct acpi_table_header)

/* Must not increase 10 or needs code modification below */
#define ACPI_OVERRIDE_TABLES 10

void __init acpi_initrd_override(void *data, size_t size)
{
	int sig, no, table_nr = 0, total_offset = 0;
	long offset = 0;
	struct acpi_table_header *table;
	char cpio_path[32] = "kernel/firmware/acpi/";
	struct cpio_data file;
	struct cpio_data early_initrd_files[ACPI_OVERRIDE_TABLES];
	char *p;

	if (data == NULL || size == 0)
		return;

	for (no = 0; no < ACPI_OVERRIDE_TABLES; no++) {
		file = find_cpio_data(cpio_path, data, size, &offset);
		if (!file.data)
			break;

		data += offset;
		size -= offset;

		if (file.size < sizeof(struct acpi_table_header))
			INVALID_TABLE("Table smaller than ACPI header",
				      cpio_path, file.name);

		table = file.data;

		for (sig = 0; table_sigs[sig]; sig++)
			if (!memcmp(table->signature, table_sigs[sig], 4))
				break;

		if (!table_sigs[sig])
			INVALID_TABLE("Unknown signature",
				      cpio_path, file.name);
		if (file.size != table->length)
			INVALID_TABLE("File length does not match table length",
				      cpio_path, file.name);
		if (acpi_table_checksum(file.data, table->length))
			INVALID_TABLE("Bad table checksum",
				      cpio_path, file.name);

		pr_info("%4.4s ACPI table found in initrd [%s%s][0x%x]\n",
			table->signature, cpio_path, file.name, table->length);

		all_tables_size += table->length;
		early_initrd_files[table_nr].data = file.data;
		early_initrd_files[table_nr].size = file.size;
		table_nr++;
	}
	if (table_nr == 0)
		return;

	acpi_tables_addr =
		memblock_find_in_range(0, max_low_pfn_mapped << PAGE_SHIFT,
				       all_tables_size, PAGE_SIZE);
	if (!acpi_tables_addr) {
		WARN_ON(1);
		return;
	}
	/*
	 * Only calling e820_add_reserve does not work and the
	 * tables are invalid (memory got used) later.
	 * memblock_reserve works as expected and the tables won't get modified.
	 * But it's not enough on X86 because ioremap will
	 * complain later (used by acpi_os_map_memory) that the pages
	 * that should get mapped are not marked "reserved".
	 * Both memblock_reserve and e820_add_region (via arch_reserve_mem_area)
	 * works fine.
	 */
	memblock_reserve(acpi_tables_addr, acpi_tables_addr + all_tables_size);
	arch_reserve_mem_area(acpi_tables_addr, all_tables_size);

	p = early_ioremap(acpi_tables_addr, all_tables_size);

	for (no = 0; no < table_nr; no++) {
		memcpy(p + total_offset, early_initrd_files[no].data,
		       early_initrd_files[no].size);
		total_offset += early_initrd_files[no].size;
	}
	early_iounmap(p, all_tables_size);
}
#endif /* CONFIG_ACPI_INITRD_TABLE_OVERRIDE */

static void acpi_table_taint(struct acpi_table_header *table)
{
	pr_warn(PREFIX
		"Override [%4.4s-%8.8s], this is unsafe: tainting kernel\n",
		table->signature, table->oem_table_id);
	add_taint(TAINT_OVERRIDDEN_ACPI_TABLE);
}


acpi_status
acpi_os_table_override(struct acpi_table_header * existing_table,
		       struct acpi_table_header ** new_table)
{
	if (!existing_table || !new_table)
		return AE_BAD_PARAMETER;

	*new_table = NULL;

#ifdef CONFIG_ACPI_CUSTOM_DSDT
	if (strncmp(existing_table->signature, "DSDT", 4) == 0)
		*new_table = (struct acpi_table_header *)AmlCode;
#endif
	if (*new_table != NULL)
		acpi_table_taint(existing_table);
	return AE_OK;
}

acpi_status
acpi_os_physical_table_override(struct acpi_table_header *existing_table,
				acpi_physical_address *address,
				u32 *table_length)
{
#ifndef CONFIG_ACPI_INITRD_TABLE_OVERRIDE
	*table_length = 0;
	*address = 0;
	return AE_OK;
#else
	int table_offset = 0;
	struct acpi_table_header *table;

	*table_length = 0;
	*address = 0;

	if (!acpi_tables_addr)
		return AE_OK;

	do {
		if (table_offset + ACPI_HEADER_SIZE > all_tables_size) {
			WARN_ON(1);
			return AE_OK;
		}

		table = acpi_os_map_memory(acpi_tables_addr + table_offset,
					   ACPI_HEADER_SIZE);

		if (table_offset + table->length > all_tables_size) {
			acpi_os_unmap_memory(table, ACPI_HEADER_SIZE);
			WARN_ON(1);
			return AE_OK;
		}
<<<<<<< HEAD

		table_offset += table->length;

		if (memcmp(existing_table->signature, table->signature, 4)) {
			acpi_os_unmap_memory(table,
				     ACPI_HEADER_SIZE);
			continue;
		}

=======

		table_offset += table->length;

		if (memcmp(existing_table->signature, table->signature, 4)) {
			acpi_os_unmap_memory(table,
				     ACPI_HEADER_SIZE);
			continue;
		}

>>>>>>> a49f0d1e
		/* Only override tables with matching oem id */
		if (memcmp(table->oem_table_id, existing_table->oem_table_id,
			   ACPI_OEM_TABLE_ID_SIZE)) {
			acpi_os_unmap_memory(table,
				     ACPI_HEADER_SIZE);
			continue;
		}

		table_offset -= table->length;
		*table_length = table->length;
		acpi_os_unmap_memory(table, ACPI_HEADER_SIZE);
		*address = acpi_tables_addr + table_offset;
		break;
	} while (table_offset + ACPI_HEADER_SIZE < all_tables_size);

	if (*address != 0)
		acpi_table_taint(existing_table);
	return AE_OK;
#endif
}

static irqreturn_t acpi_irq(int irq, void *dev_id)
{
	u32 handled;

	handled = (*acpi_irq_handler) (acpi_irq_context);

	if (handled) {
		acpi_irq_handled++;
		return IRQ_HANDLED;
	} else {
		acpi_irq_not_handled++;
		return IRQ_NONE;
	}
}

acpi_status
acpi_os_install_interrupt_handler(u32 gsi, acpi_osd_handler handler,
				  void *context)
{
	unsigned int irq;

	acpi_irq_stats_init();

	/*
	 * ACPI interrupts different from the SCI in our copy of the FADT are
	 * not supported.
	 */
	if (gsi != acpi_gbl_FADT.sci_interrupt)
		return AE_BAD_PARAMETER;

	if (acpi_irq_handler)
		return AE_ALREADY_ACQUIRED;

	if (acpi_gsi_to_irq(gsi, &irq) < 0) {
		printk(KERN_ERR PREFIX "SCI (ACPI GSI %d) not registered\n",
		       gsi);
		return AE_OK;
	}

	acpi_irq_handler = handler;
	acpi_irq_context = context;
	if (request_irq(irq, acpi_irq, IRQF_SHARED, "acpi", acpi_irq)) {
		printk(KERN_ERR PREFIX "SCI (IRQ%d) allocation failed\n", irq);
		acpi_irq_handler = NULL;
		return AE_NOT_ACQUIRED;
	}

	return AE_OK;
}

acpi_status acpi_os_remove_interrupt_handler(u32 irq, acpi_osd_handler handler)
{
	if (irq != acpi_gbl_FADT.sci_interrupt)
		return AE_BAD_PARAMETER;

	free_irq(irq, acpi_irq);
	acpi_irq_handler = NULL;

	return AE_OK;
}

/*
 * Running in interpreter thread context, safe to sleep
 */

void acpi_os_sleep(u64 ms)
{
	schedule_timeout_interruptible(msecs_to_jiffies(ms));
}

void acpi_os_stall(u32 us)
{
	while (us) {
		u32 delay = 1000;

		if (delay > us)
			delay = us;
		udelay(delay);
		touch_nmi_watchdog();
		us -= delay;
	}
}

/*
 * Support ACPI 3.0 AML Timer operand
 * Returns 64-bit free-running, monotonically increasing timer
 * with 100ns granularity
 */
u64 acpi_os_get_timer(void)
{
	static u64 t;

#ifdef	CONFIG_HPET
	/* TBD: use HPET if available */
#endif

#ifdef	CONFIG_X86_PM_TIMER
	/* TBD: default to PM timer if HPET was not available */
#endif
	if (!t)
		printk(KERN_ERR PREFIX "acpi_os_get_timer() TBD\n");

	return ++t;
}

acpi_status acpi_os_read_port(acpi_io_address port, u32 * value, u32 width)
{
	u32 dummy;

	if (!value)
		value = &dummy;

	*value = 0;
	if (width <= 8) {
		*(u8 *) value = inb(port);
	} else if (width <= 16) {
		*(u16 *) value = inw(port);
	} else if (width <= 32) {
		*(u32 *) value = inl(port);
	} else {
		BUG();
	}

	return AE_OK;
}

EXPORT_SYMBOL(acpi_os_read_port);

acpi_status acpi_os_write_port(acpi_io_address port, u32 value, u32 width)
{
	if (width <= 8) {
		outb(value, port);
	} else if (width <= 16) {
		outw(value, port);
	} else if (width <= 32) {
		outl(value, port);
	} else {
		BUG();
	}

	return AE_OK;
}

EXPORT_SYMBOL(acpi_os_write_port);

#ifdef readq
static inline u64 read64(const volatile void __iomem *addr)
{
	return readq(addr);
}
#else
static inline u64 read64(const volatile void __iomem *addr)
{
	u64 l, h;
	l = readl(addr);
	h = readl(addr+4);
	return l | (h << 32);
}
#endif

acpi_status
acpi_os_read_memory(acpi_physical_address phys_addr, u64 *value, u32 width)
{
	void __iomem *virt_addr;
	unsigned int size = width / 8;
	bool unmap = false;
	u64 dummy;

	rcu_read_lock();
	virt_addr = acpi_map_vaddr_lookup(phys_addr, size);
	if (!virt_addr) {
		rcu_read_unlock();
		virt_addr = acpi_os_ioremap(phys_addr, size);
		if (!virt_addr)
			return AE_BAD_ADDRESS;
		unmap = true;
	}

	if (!value)
		value = &dummy;

	switch (width) {
	case 8:
		*(u8 *) value = readb(virt_addr);
		break;
	case 16:
		*(u16 *) value = readw(virt_addr);
		break;
	case 32:
		*(u32 *) value = readl(virt_addr);
		break;
	case 64:
		*(u64 *) value = read64(virt_addr);
		break;
	default:
		BUG();
	}

	if (unmap)
		iounmap(virt_addr);
	else
		rcu_read_unlock();

	return AE_OK;
}

#ifdef writeq
static inline void write64(u64 val, volatile void __iomem *addr)
{
	writeq(val, addr);
}
#else
static inline void write64(u64 val, volatile void __iomem *addr)
{
	writel(val, addr);
	writel(val>>32, addr+4);
}
#endif

acpi_status
acpi_os_write_memory(acpi_physical_address phys_addr, u64 value, u32 width)
{
	void __iomem *virt_addr;
	unsigned int size = width / 8;
	bool unmap = false;

	rcu_read_lock();
	virt_addr = acpi_map_vaddr_lookup(phys_addr, size);
	if (!virt_addr) {
		rcu_read_unlock();
		virt_addr = acpi_os_ioremap(phys_addr, size);
		if (!virt_addr)
			return AE_BAD_ADDRESS;
		unmap = true;
	}

	switch (width) {
	case 8:
		writeb(value, virt_addr);
		break;
	case 16:
		writew(value, virt_addr);
		break;
	case 32:
		writel(value, virt_addr);
		break;
	case 64:
		write64(value, virt_addr);
		break;
	default:
		BUG();
	}

	if (unmap)
		iounmap(virt_addr);
	else
		rcu_read_unlock();

	return AE_OK;
}

acpi_status
acpi_os_read_pci_configuration(struct acpi_pci_id * pci_id, u32 reg,
			       u64 *value, u32 width)
{
	int result, size;
	u32 value32;

	if (!value)
		return AE_BAD_PARAMETER;

	switch (width) {
	case 8:
		size = 1;
		break;
	case 16:
		size = 2;
		break;
	case 32:
		size = 4;
		break;
	default:
		return AE_ERROR;
	}

	result = raw_pci_read(pci_id->segment, pci_id->bus,
				PCI_DEVFN(pci_id->device, pci_id->function),
				reg, size, &value32);
	*value = value32;

	return (result ? AE_ERROR : AE_OK);
}

acpi_status
acpi_os_write_pci_configuration(struct acpi_pci_id * pci_id, u32 reg,
				u64 value, u32 width)
{
	int result, size;

	switch (width) {
	case 8:
		size = 1;
		break;
	case 16:
		size = 2;
		break;
	case 32:
		size = 4;
		break;
	default:
		return AE_ERROR;
	}

	result = raw_pci_write(pci_id->segment, pci_id->bus,
				PCI_DEVFN(pci_id->device, pci_id->function),
				reg, size, value);

	return (result ? AE_ERROR : AE_OK);
}

static void acpi_os_execute_deferred(struct work_struct *work)
{
	struct acpi_os_dpc *dpc = container_of(work, struct acpi_os_dpc, work);

	if (dpc->wait)
		acpi_os_wait_events_complete();

	dpc->function(dpc->context);
	kfree(dpc);
}

/*******************************************************************************
 *
 * FUNCTION:    acpi_os_execute
 *
 * PARAMETERS:  Type               - Type of the callback
 *              Function           - Function to be executed
 *              Context            - Function parameters
 *
 * RETURN:      Status
 *
 * DESCRIPTION: Depending on type, either queues function for deferred execution or
 *              immediately executes function on a separate thread.
 *
 ******************************************************************************/

static acpi_status __acpi_os_execute(acpi_execute_type type,
	acpi_osd_exec_callback function, void *context, int hp)
{
	acpi_status status = AE_OK;
	struct acpi_os_dpc *dpc;
	struct workqueue_struct *queue;
	int ret;
	ACPI_DEBUG_PRINT((ACPI_DB_EXEC,
			  "Scheduling function [%p(%p)] for deferred execution.\n",
			  function, context));

	/*
	 * Allocate/initialize DPC structure.  Note that this memory will be
	 * freed by the callee.  The kernel handles the work_struct list  in a
	 * way that allows us to also free its memory inside the callee.
	 * Because we may want to schedule several tasks with different
	 * parameters we can't use the approach some kernel code uses of
	 * having a static work_struct.
	 */

	dpc = kzalloc(sizeof(struct acpi_os_dpc), GFP_ATOMIC);
	if (!dpc)
		return AE_NO_MEMORY;

	dpc->function = function;
	dpc->context = context;

	/*
	 * We can't run hotplug code in keventd_wq/kacpid_wq/kacpid_notify_wq
	 * because the hotplug code may call driver .remove() functions,
	 * which invoke flush_scheduled_work/acpi_os_wait_events_complete
	 * to flush these workqueues.
	 *
	 * To prevent lockdep from complaining unnecessarily, make sure that
	 * there is a different static lockdep key for each workqueue by using
	 * INIT_WORK() for each of them separately.
	 */
	if (hp) {
		queue = kacpi_hotplug_wq;
		dpc->wait = 1;
		INIT_WORK(&dpc->work, acpi_os_execute_deferred);
	} else if (type == OSL_NOTIFY_HANDLER) {
		queue = kacpi_notify_wq;
		INIT_WORK(&dpc->work, acpi_os_execute_deferred);
	} else {
		queue = kacpid_wq;
		INIT_WORK(&dpc->work, acpi_os_execute_deferred);
	}

	/*
	 * On some machines, a software-initiated SMI causes corruption unless
	 * the SMI runs on CPU 0.  An SMI can be initiated by any AML, but
	 * typically it's done in GPE-related methods that are run via
	 * workqueues, so we can avoid the known corruption cases by always
	 * queueing on CPU 0.
	 */
	ret = queue_work_on(0, queue, &dpc->work);

	if (!ret) {
		printk(KERN_ERR PREFIX
			  "Call to queue_work() failed.\n");
		status = AE_ERROR;
		kfree(dpc);
	}
	return status;
}

acpi_status acpi_os_execute(acpi_execute_type type,
			    acpi_osd_exec_callback function, void *context)
{
	return __acpi_os_execute(type, function, context, 0);
}
EXPORT_SYMBOL(acpi_os_execute);

acpi_status acpi_os_hotplug_execute(acpi_osd_exec_callback function,
	void *context)
{
	return __acpi_os_execute(0, function, context, 1);
}
EXPORT_SYMBOL(acpi_os_hotplug_execute);

void acpi_os_wait_events_complete(void)
{
	flush_workqueue(kacpid_wq);
	flush_workqueue(kacpi_notify_wq);
}

EXPORT_SYMBOL(acpi_os_wait_events_complete);

acpi_status
acpi_os_create_semaphore(u32 max_units, u32 initial_units, acpi_handle * handle)
{
	struct semaphore *sem = NULL;

	sem = acpi_os_allocate(sizeof(struct semaphore));
	if (!sem)
		return AE_NO_MEMORY;
	memset(sem, 0, sizeof(struct semaphore));

	sema_init(sem, initial_units);

	*handle = (acpi_handle *) sem;

	ACPI_DEBUG_PRINT((ACPI_DB_MUTEX, "Creating semaphore[%p|%d].\n",
			  *handle, initial_units));

	return AE_OK;
}

/*
 * TODO: A better way to delete semaphores?  Linux doesn't have a
 * 'delete_semaphore()' function -- may result in an invalid
 * pointer dereference for non-synchronized consumers.	Should
 * we at least check for blocked threads and signal/cancel them?
 */

acpi_status acpi_os_delete_semaphore(acpi_handle handle)
{
	struct semaphore *sem = (struct semaphore *)handle;

	if (!sem)
		return AE_BAD_PARAMETER;

	ACPI_DEBUG_PRINT((ACPI_DB_MUTEX, "Deleting semaphore[%p].\n", handle));

	BUG_ON(!list_empty(&sem->wait_list));
	kfree(sem);
	sem = NULL;

	return AE_OK;
}

/*
 * TODO: Support for units > 1?
 */
acpi_status acpi_os_wait_semaphore(acpi_handle handle, u32 units, u16 timeout)
{
	acpi_status status = AE_OK;
	struct semaphore *sem = (struct semaphore *)handle;
	long jiffies;
	int ret = 0;

	if (!sem || (units < 1))
		return AE_BAD_PARAMETER;

	if (units > 1)
		return AE_SUPPORT;

	ACPI_DEBUG_PRINT((ACPI_DB_MUTEX, "Waiting for semaphore[%p|%d|%d]\n",
			  handle, units, timeout));

	if (timeout == ACPI_WAIT_FOREVER)
		jiffies = MAX_SCHEDULE_TIMEOUT;
	else
		jiffies = msecs_to_jiffies(timeout);
	
	ret = down_timeout(sem, jiffies);
	if (ret)
		status = AE_TIME;

	if (ACPI_FAILURE(status)) {
		ACPI_DEBUG_PRINT((ACPI_DB_MUTEX,
				  "Failed to acquire semaphore[%p|%d|%d], %s",
				  handle, units, timeout,
				  acpi_format_exception(status)));
	} else {
		ACPI_DEBUG_PRINT((ACPI_DB_MUTEX,
				  "Acquired semaphore[%p|%d|%d]", handle,
				  units, timeout));
	}

	return status;
}

/*
 * TODO: Support for units > 1?
 */
acpi_status acpi_os_signal_semaphore(acpi_handle handle, u32 units)
{
	struct semaphore *sem = (struct semaphore *)handle;

	if (!sem || (units < 1))
		return AE_BAD_PARAMETER;

	if (units > 1)
		return AE_SUPPORT;

	ACPI_DEBUG_PRINT((ACPI_DB_MUTEX, "Signaling semaphore[%p|%d]\n", handle,
			  units));

	up(sem);

	return AE_OK;
}

#ifdef ACPI_FUTURE_USAGE
u32 acpi_os_get_line(char *buffer)
{

#ifdef ENABLE_DEBUGGER
	if (acpi_in_debugger) {
		u32 chars;

		kdb_read(buffer, sizeof(line_buf));

		/* remove the CR kdb includes */
		chars = strlen(buffer) - 1;
		buffer[chars] = '\0';
	}
#endif

	return 0;
}
#endif				/*  ACPI_FUTURE_USAGE  */

acpi_status acpi_os_signal(u32 function, void *info)
{
	switch (function) {
	case ACPI_SIGNAL_FATAL:
		printk(KERN_ERR PREFIX "Fatal opcode executed\n");
		break;
	case ACPI_SIGNAL_BREAKPOINT:
		/*
		 * AML Breakpoint
		 * ACPI spec. says to treat it as a NOP unless
		 * you are debugging.  So if/when we integrate
		 * AML debugger into the kernel debugger its
		 * hook will go here.  But until then it is
		 * not useful to print anything on breakpoints.
		 */
		break;
	default:
		break;
	}

	return AE_OK;
}

static int __init acpi_os_name_setup(char *str)
{
	char *p = acpi_os_name;
	int count = ACPI_MAX_OVERRIDE_LEN - 1;

	if (!str || !*str)
		return 0;

	for (; count-- && str && *str; str++) {
		if (isalnum(*str) || *str == ' ' || *str == ':')
			*p++ = *str;
		else if (*str == '\'' || *str == '"')
			continue;
		else
			break;
	}
	*p = 0;

	return 1;

}

__setup("acpi_os_name=", acpi_os_name_setup);

#define	OSI_STRING_LENGTH_MAX 64	/* arbitrary */
#define	OSI_STRING_ENTRIES_MAX 16	/* arbitrary */

struct osi_setup_entry {
	char string[OSI_STRING_LENGTH_MAX];
	bool enable;
};

static struct osi_setup_entry __initdata
		osi_setup_entries[OSI_STRING_ENTRIES_MAX] = {
	{"Module Device", true},
	{"Processor Device", true},
	{"3.0 _SCP Extensions", true},
	{"Processor Aggregator Device", true},
};

void __init acpi_osi_setup(char *str)
{
	struct osi_setup_entry *osi;
	bool enable = true;
	int i;

	if (!acpi_gbl_create_osi_method)
		return;

	if (str == NULL || *str == '\0') {
		printk(KERN_INFO PREFIX "_OSI method disabled\n");
		acpi_gbl_create_osi_method = FALSE;
		return;
	}

	if (*str == '!') {
		str++;
		enable = false;
	}

	for (i = 0; i < OSI_STRING_ENTRIES_MAX; i++) {
		osi = &osi_setup_entries[i];
		if (!strcmp(osi->string, str)) {
			osi->enable = enable;
			break;
		} else if (osi->string[0] == '\0') {
			osi->enable = enable;
			strncpy(osi->string, str, OSI_STRING_LENGTH_MAX);
			break;
		}
	}
}

static void __init set_osi_linux(unsigned int enable)
{
	if (osi_linux.enable != enable)
		osi_linux.enable = enable;

	if (osi_linux.enable)
		acpi_osi_setup("Linux");
	else
		acpi_osi_setup("!Linux");

	return;
}

static void __init acpi_cmdline_osi_linux(unsigned int enable)
{
	osi_linux.cmdline = 1;	/* cmdline set the default and override DMI */
	osi_linux.dmi = 0;
	set_osi_linux(enable);

	return;
}

void __init acpi_dmi_osi_linux(int enable, const struct dmi_system_id *d)
{
	printk(KERN_NOTICE PREFIX "DMI detected: %s\n", d->ident);

	if (enable == -1)
		return;

	osi_linux.dmi = 1;	/* DMI knows that this box asks OSI(Linux) */
	set_osi_linux(enable);

	return;
}

/*
 * Modify the list of "OS Interfaces" reported to BIOS via _OSI
 *
 * empty string disables _OSI
 * string starting with '!' disables that string
 * otherwise string is added to list, augmenting built-in strings
 */
static void __init acpi_osi_setup_late(void)
{
	struct osi_setup_entry *osi;
	char *str;
	int i;
	acpi_status status;

	for (i = 0; i < OSI_STRING_ENTRIES_MAX; i++) {
		osi = &osi_setup_entries[i];
		str = osi->string;

		if (*str == '\0')
			break;
		if (osi->enable) {
			status = acpi_install_interface(str);

			if (ACPI_SUCCESS(status))
				printk(KERN_INFO PREFIX "Added _OSI(%s)\n", str);
		} else {
			status = acpi_remove_interface(str);

			if (ACPI_SUCCESS(status))
				printk(KERN_INFO PREFIX "Deleted _OSI(%s)\n", str);
		}
	}
}

static int __init osi_setup(char *str)
{
	if (str && !strcmp("Linux", str))
		acpi_cmdline_osi_linux(1);
	else if (str && !strcmp("!Linux", str))
		acpi_cmdline_osi_linux(0);
	else
		acpi_osi_setup(str);

	return 1;
}

__setup("acpi_osi=", osi_setup);

/* enable serialization to combat AE_ALREADY_EXISTS errors */
static int __init acpi_serialize_setup(char *str)
{
	printk(KERN_INFO PREFIX "serialize enabled\n");

	acpi_gbl_all_methods_serialized = TRUE;

	return 1;
}

__setup("acpi_serialize", acpi_serialize_setup);

/* Check of resource interference between native drivers and ACPI
 * OperationRegions (SystemIO and System Memory only).
 * IO ports and memory declared in ACPI might be used by the ACPI subsystem
 * in arbitrary AML code and can interfere with legacy drivers.
 * acpi_enforce_resources= can be set to:
 *
 *   - strict (default) (2)
 *     -> further driver trying to access the resources will not load
 *   - lax              (1)
 *     -> further driver trying to access the resources will load, but you
 *     get a system message that something might go wrong...
 *
 *   - no               (0)
 *     -> ACPI Operation Region resources will not be registered
 *
 */
#define ENFORCE_RESOURCES_STRICT 2
#define ENFORCE_RESOURCES_LAX    1
#define ENFORCE_RESOURCES_NO     0

static unsigned int acpi_enforce_resources = ENFORCE_RESOURCES_STRICT;

static int __init acpi_enforce_resources_setup(char *str)
{
	if (str == NULL || *str == '\0')
		return 0;

	if (!strcmp("strict", str))
		acpi_enforce_resources = ENFORCE_RESOURCES_STRICT;
	else if (!strcmp("lax", str))
		acpi_enforce_resources = ENFORCE_RESOURCES_LAX;
	else if (!strcmp("no", str))
		acpi_enforce_resources = ENFORCE_RESOURCES_NO;

	return 1;
}

__setup("acpi_enforce_resources=", acpi_enforce_resources_setup);

/* Check for resource conflicts between ACPI OperationRegions and native
 * drivers */
int acpi_check_resource_conflict(const struct resource *res)
{
	acpi_adr_space_type space_id;
	acpi_size length;
	u8 warn = 0;
	int clash = 0;

	if (acpi_enforce_resources == ENFORCE_RESOURCES_NO)
		return 0;
	if (!(res->flags & IORESOURCE_IO) && !(res->flags & IORESOURCE_MEM))
		return 0;

	if (res->flags & IORESOURCE_IO)
		space_id = ACPI_ADR_SPACE_SYSTEM_IO;
	else
		space_id = ACPI_ADR_SPACE_SYSTEM_MEMORY;

	length = res->end - res->start + 1;
	if (acpi_enforce_resources != ENFORCE_RESOURCES_NO)
		warn = 1;
	clash = acpi_check_address_range(space_id, res->start, length, warn);

	if (clash) {
		if (acpi_enforce_resources != ENFORCE_RESOURCES_NO) {
			if (acpi_enforce_resources == ENFORCE_RESOURCES_LAX)
				printk(KERN_NOTICE "ACPI: This conflict may"
				       " cause random problems and system"
				       " instability\n");
			printk(KERN_INFO "ACPI: If an ACPI driver is available"
			       " for this device, you should use it instead of"
			       " the native driver\n");
		}
		if (acpi_enforce_resources == ENFORCE_RESOURCES_STRICT)
			return -EBUSY;
	}
	return 0;
}
EXPORT_SYMBOL(acpi_check_resource_conflict);

int acpi_check_region(resource_size_t start, resource_size_t n,
		      const char *name)
{
	struct resource res = {
		.start = start,
		.end   = start + n - 1,
		.name  = name,
		.flags = IORESOURCE_IO,
	};

	return acpi_check_resource_conflict(&res);
}
EXPORT_SYMBOL(acpi_check_region);

/*
 * Let drivers know whether the resource checks are effective
 */
int acpi_resources_are_enforced(void)
{
	return acpi_enforce_resources == ENFORCE_RESOURCES_STRICT;
}
EXPORT_SYMBOL(acpi_resources_are_enforced);

/*
 * Deallocate the memory for a spinlock.
 */
void acpi_os_delete_lock(acpi_spinlock handle)
{
	ACPI_FREE(handle);
}

/*
 * Acquire a spinlock.
 *
 * handle is a pointer to the spinlock_t.
 */

acpi_cpu_flags acpi_os_acquire_lock(acpi_spinlock lockp)
{
	acpi_cpu_flags flags;
	spin_lock_irqsave(lockp, flags);
	return flags;
}

/*
 * Release a spinlock. See above.
 */

void acpi_os_release_lock(acpi_spinlock lockp, acpi_cpu_flags flags)
{
	spin_unlock_irqrestore(lockp, flags);
}

#ifndef ACPI_USE_LOCAL_CACHE

/*******************************************************************************
 *
 * FUNCTION:    acpi_os_create_cache
 *
 * PARAMETERS:  name      - Ascii name for the cache
 *              size      - Size of each cached object
 *              depth     - Maximum depth of the cache (in objects) <ignored>
 *              cache     - Where the new cache object is returned
 *
 * RETURN:      status
 *
 * DESCRIPTION: Create a cache object
 *
 ******************************************************************************/

acpi_status
acpi_os_create_cache(char *name, u16 size, u16 depth, acpi_cache_t ** cache)
{
	*cache = kmem_cache_create(name, size, 0, 0, NULL);
	if (*cache == NULL)
		return AE_ERROR;
	else
		return AE_OK;
}

/*******************************************************************************
 *
 * FUNCTION:    acpi_os_purge_cache
 *
 * PARAMETERS:  Cache           - Handle to cache object
 *
 * RETURN:      Status
 *
 * DESCRIPTION: Free all objects within the requested cache.
 *
 ******************************************************************************/

acpi_status acpi_os_purge_cache(acpi_cache_t * cache)
{
	kmem_cache_shrink(cache);
	return (AE_OK);
}

/*******************************************************************************
 *
 * FUNCTION:    acpi_os_delete_cache
 *
 * PARAMETERS:  Cache           - Handle to cache object
 *
 * RETURN:      Status
 *
 * DESCRIPTION: Free all objects within the requested cache and delete the
 *              cache object.
 *
 ******************************************************************************/

acpi_status acpi_os_delete_cache(acpi_cache_t * cache)
{
	kmem_cache_destroy(cache);
	return (AE_OK);
}

/*******************************************************************************
 *
 * FUNCTION:    acpi_os_release_object
 *
 * PARAMETERS:  Cache       - Handle to cache object
 *              Object      - The object to be released
 *
 * RETURN:      None
 *
 * DESCRIPTION: Release an object to the specified cache.  If cache is full,
 *              the object is deleted.
 *
 ******************************************************************************/

acpi_status acpi_os_release_object(acpi_cache_t * cache, void *object)
{
	kmem_cache_free(cache, object);
	return (AE_OK);
}
#endif

acpi_status __init acpi_os_initialize(void)
{
	acpi_os_map_generic_address(&acpi_gbl_FADT.xpm1a_event_block);
	acpi_os_map_generic_address(&acpi_gbl_FADT.xpm1b_event_block);
	acpi_os_map_generic_address(&acpi_gbl_FADT.xgpe0_block);
	acpi_os_map_generic_address(&acpi_gbl_FADT.xgpe1_block);

	return AE_OK;
}

acpi_status __init acpi_os_initialize1(void)
{
	kacpid_wq = alloc_workqueue("kacpid", 0, 1);
	kacpi_notify_wq = alloc_workqueue("kacpi_notify", 0, 1);
	kacpi_hotplug_wq = alloc_workqueue("kacpi_hotplug", 0, 1);
	BUG_ON(!kacpid_wq);
	BUG_ON(!kacpi_notify_wq);
	BUG_ON(!kacpi_hotplug_wq);
	acpi_install_interface_handler(acpi_osi_handler);
	acpi_osi_setup_late();
	return AE_OK;
}

acpi_status acpi_os_terminate(void)
{
	if (acpi_irq_handler) {
		acpi_os_remove_interrupt_handler(acpi_gbl_FADT.sci_interrupt,
						 acpi_irq_handler);
	}

	acpi_os_unmap_generic_address(&acpi_gbl_FADT.xgpe1_block);
	acpi_os_unmap_generic_address(&acpi_gbl_FADT.xgpe0_block);
	acpi_os_unmap_generic_address(&acpi_gbl_FADT.xpm1b_event_block);
	acpi_os_unmap_generic_address(&acpi_gbl_FADT.xpm1a_event_block);

	destroy_workqueue(kacpid_wq);
	destroy_workqueue(kacpi_notify_wq);
	destroy_workqueue(kacpi_hotplug_wq);

	return AE_OK;
}

acpi_status acpi_os_prepare_sleep(u8 sleep_state, u32 pm1a_control,
				  u32 pm1b_control)
{
	int rc = 0;
	if (__acpi_os_prepare_sleep)
		rc = __acpi_os_prepare_sleep(sleep_state,
					     pm1a_control, pm1b_control);
	if (rc < 0)
		return AE_ERROR;
	else if (rc > 0)
		return AE_CTRL_SKIP;

	return AE_OK;
}

void acpi_os_set_prepare_sleep(int (*func)(u8 sleep_state,
			       u32 pm1a_ctrl, u32 pm1b_ctrl))
{
	__acpi_os_prepare_sleep = func;
}<|MERGE_RESOLUTION|>--- conflicted
+++ resolved
@@ -326,11 +326,7 @@
 }
 
 #ifndef CONFIG_IA64
-#ifndef CONFIG_XEN
 #define should_use_kmap(pfn)   page_is_ram(pfn)
-#else
-#define should_use_kmap(mfn)   pfn_valid(pfn = mfn_to_local_pfn(mfn))
-#endif
 #else
 /* ioremap will take care of cache attributes */
 #define should_use_kmap(pfn)   0
@@ -720,7 +716,6 @@
 			WARN_ON(1);
 			return AE_OK;
 		}
-<<<<<<< HEAD
 
 		table_offset += table->length;
 
@@ -730,17 +725,6 @@
 			continue;
 		}
 
-=======
-
-		table_offset += table->length;
-
-		if (memcmp(existing_table->signature, table->signature, 4)) {
-			acpi_os_unmap_memory(table,
-				     ACPI_HEADER_SIZE);
-			continue;
-		}
-
->>>>>>> a49f0d1e
 		/* Only override tables with matching oem id */
 		if (memcmp(table->oem_table_id, existing_table->oem_table_id,
 			   ACPI_OEM_TABLE_ID_SIZE)) {
