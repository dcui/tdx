--- conflicted
+++ resolved
@@ -19,47 +19,6 @@
 #define PREFIX			"ACPI: "
 #define _COMPONENT		ACPI_PROCESSOR_COMPONENT
 ACPI_MODULE_NAME("processor_core");
-
-#ifdef CONFIG_PROCESSOR_EXTERNAL_CONTROL
-/*
- * External processor control logic may register with its own set of
- * ops to get ACPI related notification. One example is like VMM.
- */
-const struct processor_extcntl_ops *processor_extcntl_ops;
-EXPORT_SYMBOL(processor_extcntl_ops);
-
-int processor_notify_external(struct acpi_processor *pr, int event, int type)
-{
-	int ret = -EINVAL;
-
-	if (!processor_cntl_external())
-		return -EINVAL;
-
-	switch (event) {
-	case PROCESSOR_PM_INIT:
-	case PROCESSOR_PM_CHANGE:
-		if (type >= PM_TYPE_MAX
-		    || !processor_extcntl_ops->pm_ops[type])
-			break;
-
-		ret = processor_extcntl_ops->pm_ops[type](pr, event);
-		break;
-#ifdef CONFIG_ACPI_HOTPLUG_CPU
-	case PROCESSOR_HOTPLUG:
-		if (processor_extcntl_ops->hotplug)
-			ret = processor_extcntl_ops->hotplug(pr, type);
-		xen_pcpu_hotplug(type);
-		break;
-#endif
-	default:
-		pr_err("Unsupported processor event %d.\n", event);
-		break;
-	}
-
-	return ret;
-}
-EXPORT_SYMBOL_GPL(processor_notify_external);
-#endif
 
 static int __init set_no_mwait(const struct dmi_system_id *id)
 {
@@ -205,25 +164,11 @@
 
 int acpi_get_apicid(acpi_handle handle, int type, u32 acpi_id)
 {
-<<<<<<< HEAD
-	int i = 0, apic_id = -1;
-
-	if (type < 0) {
-		if (!processor_cntl_external())
-			return -1;
-		type = ~type;
-		i = 1;
-	}
-=======
 	int apic_id;
->>>>>>> 6ce4eac1
 
 	apic_id = map_mat_entry(handle, type, acpi_id);
 	if (apic_id == -1)
 		apic_id = map_madt_entry(type, acpi_id);
-<<<<<<< HEAD
-	if (apic_id == -1 || i) {
-=======
 
 	return apic_id;
 }
@@ -235,7 +180,6 @@
 #endif
 
 	if (apic_id == -1) {
->>>>>>> 6ce4eac1
 		/*
 		 * On UP processor, there is no _MAT or MADT table.
 		 * So above apic_id is always set to -1.
@@ -256,27 +200,17 @@
 		 * This should be the case if SMP tables are not found.
 		 * Return -1 for other CPU's handle.
 		 */
-		if (nr_cpu_ids <= 1 && acpi_id == 0 && !i)
+		if (nr_cpu_ids <= 1 && acpi_id == 0)
 			return acpi_id;
 		else
 			return apic_id;
 	}
 
 #ifdef CONFIG_SMP
-#ifndef CONFIG_PROCESSOR_EXTERNAL_CONTROL
 	for_each_possible_cpu(i) {
 		if (cpu_physical_id(i) == apic_id)
 			return i;
 	}
-#else
-	/*
-	 * Use of cpu_physical_id() is bogus here. Rather than defining a
-	 * stub enforcing a 1:1 mapping, we keep it undefined to catch bad
-	 * uses. Return as if there was a 1:1 mapping.
-	 */
-	if (apic_id < nr_cpu_ids && cpu_possible(apic_id))
-		return apic_id;
-#endif
 #else
 	/* In UP kernel, only processor 0 is valid */
 	if (apic_id == 0)
@@ -327,8 +261,6 @@
 	}
 
 	type = (acpi_type == ACPI_TYPE_DEVICE) ? 1 : 0;
-	if (processor_cntl_external())
-		type = ~type;
 	cpuid = acpi_get_cpuid(handle, type, acpi_id);
 
 	if (cpuid == -1)
@@ -397,31 +329,19 @@
 {
 	acpi_status status = AE_OK;
 
-#ifndef CONFIG_XEN
 	if (boot_option_idle_override == IDLE_NOMWAIT) {
 		/*
 		 * If mwait is disabled for CPU C-states, the C2C3_FFH access
 		 * mode will be disabled in the parameter of _PDC object.
 		 * Of course C1_FFH access mode will also be disabled.
 		 */
-#else
-	{
-		struct xen_platform_op op;
-#endif
 		union acpi_object *obj;
 		u32 *buffer = NULL;
 
 		obj = pdc_in->pointer;
 		buffer = (u32 *)(obj->buffer.pointer);
-#ifndef CONFIG_XEN
 		buffer[2] &= ~(ACPI_PDC_C_C2C3_FFH | ACPI_PDC_C_C1_FFH);
-#else
-		op.cmd = XENPF_set_processor_pminfo;
-		op.u.set_pminfo.id = -1;
-		op.u.set_pminfo.type = XEN_PM_PDC;
-		set_xen_guest_handle(op.u.set_pminfo.u.pdc, buffer);
-		VOID(HYPERVISOR_platform_op(&op));
-#endif
+
 	}
 	status = acpi_evaluate_object(handle, "_PDC", pdc_in, NULL);
 
