--- conflicted
+++ resolved
@@ -78,16 +78,9 @@
 {
 	int i, ret = 0;
 
-<<<<<<< HEAD
-	ret = pm_runtime_get_sync(pm->device);
-	if (ret < 0) {
-		pm_runtime_put_noidle(pm->device);
-=======
 	ret = pm_runtime_resume_and_get(pm->device);
 	if (ret < 0)
->>>>>>> 7d2a07b7
 		return ret;
-	}
 
 	/* clock control */
 	for (i = 0; i < pm->num_clocks; i++) {
