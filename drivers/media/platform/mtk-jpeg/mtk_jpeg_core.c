--- conflicted
+++ resolved
@@ -662,11 +662,7 @@
 
 	if (*num_planes) {
 		for (i = 0; i < *num_planes; i++)
-<<<<<<< HEAD
-			if (sizes[i] < q_data->sizeimage[i])
-=======
 			if (sizes[i] < q_data->pix_mp.plane_fmt[i].sizeimage)
->>>>>>> 7d2a07b7
 				return -EINVAL;
 		return 0;
 	}
