--- conflicted
+++ resolved
@@ -574,8 +574,6 @@
 	return ERR_PTR(-EINVAL);
 }
 
-<<<<<<< HEAD
-=======
 /* optee_remove - Device Removal Routine
  * @pdev: platform device information struct
  *
@@ -583,7 +581,6 @@
  * that it should release the device
  */
 
->>>>>>> 7d2a07b7
 static int optee_remove(struct platform_device *pdev)
 {
 	struct optee *optee = platform_get_drvdata(pdev);
@@ -614,8 +611,6 @@
 	return 0;
 }
 
-<<<<<<< HEAD
-=======
 /* optee_shutdown - Device Removal Routine
  * @pdev: platform device information struct
  *
@@ -628,7 +623,6 @@
 	optee_disable_shm_cache(platform_get_drvdata(pdev));
 }
 
->>>>>>> 7d2a07b7
 static int optee_probe(struct platform_device *pdev)
 {
 	optee_invoke_fn *invoke_fn;
@@ -639,8 +633,6 @@
 	u32 sec_caps;
 	int rc;
 
-<<<<<<< HEAD
-=======
 	/*
 	 * The kernel may have crashed at the same time that all available
 	 * secure world threads were suspended and we cannot reschedule the
@@ -651,7 +643,6 @@
 	if (is_kdump_kernel())
 		return -ENODEV;
 
->>>>>>> 7d2a07b7
 	invoke_fn = get_invoke_func(&pdev->dev);
 	if (IS_ERR(invoke_fn))
 		return PTR_ERR(invoke_fn);
@@ -742,11 +733,7 @@
 
 	platform_set_drvdata(pdev, optee);
 
-<<<<<<< HEAD
-	rc = optee_enumerate_devices();
-=======
 	rc = optee_enumerate_devices(PTA_CMD_GET_DEVICES);
->>>>>>> 7d2a07b7
 	if (rc) {
 		optee_remove(pdev);
 		return rc;
@@ -781,10 +768,7 @@
 static struct platform_driver optee_driver = {
 	.probe  = optee_probe,
 	.remove = optee_remove,
-<<<<<<< HEAD
-=======
 	.shutdown = optee_shutdown,
->>>>>>> 7d2a07b7
 	.driver = {
 		.name = "optee",
 		.of_match_table = optee_dt_match,
