--- conflicted
+++ resolved
@@ -73,16 +73,6 @@
 	  Further information on this driver and the supported hardware
 	  can be found at http://www.trust.rub.de/projects/linux-device-driver-infineon-tpm/ 
 
-<<<<<<< HEAD
-config TCG_XEN
-	tristate "XEN TPM Interface"
-	depends on XEN
-	---help---
-	  If you want to make TPM support available to a Xen user domain,
-	  say Yes and it will be accessible from within Linux.
-	  To compile this driver as a module, choose M here; the module
-	  will be called tpm_xenu.
-=======
 config TCG_IBMVTPM
 	tristate "IBM VTPM Interface"
 	depends on PPC64
@@ -90,6 +80,5 @@
 	  If you have IBM virtual TPM (VTPM) support say Yes and it
 	  will be accessible from within Linux.  To compile this driver
 	  as a module, choose M here; the module will be called tpm_ibmvtpm.
->>>>>>> ddffeb8c
 
 endif # TCG_TPM