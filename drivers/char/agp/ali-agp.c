--- conflicted
+++ resolved
@@ -152,11 +152,7 @@
 	pci_read_config_dword(agp_bridge->dev, ALI_CACHE_FLUSH_CTRL, &temp);
 	pci_write_config_dword(agp_bridge->dev, ALI_CACHE_FLUSH_CTRL,
 			(((temp & ALI_CACHE_FLUSH_ADDR_MASK) |
-<<<<<<< HEAD
-			  page_to_gart(page)) | ALI_CACHE_FLUSH_EN ));
-=======
 			  page_to_phys(page)) | ALI_CACHE_FLUSH_EN ));
->>>>>>> 17d857be
 	return page;
 }
 
@@ -184,11 +180,7 @@
 		pci_read_config_dword(agp_bridge->dev, ALI_CACHE_FLUSH_CTRL, &temp);
 		pci_write_config_dword(agp_bridge->dev, ALI_CACHE_FLUSH_CTRL,
 				       (((temp & ALI_CACHE_FLUSH_ADDR_MASK) |
-<<<<<<< HEAD
-					 page_to_gart(page)) | ALI_CACHE_FLUSH_EN));
-=======
 					 page_to_phys(page)) | ALI_CACHE_FLUSH_EN));
->>>>>>> 17d857be
 	}
 	agp_generic_destroy_page(page, flags);
 }
