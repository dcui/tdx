/*
 * For documentation on the i460 AGP interface, see Chapter 7 (AGP Subsystem) of
 * the "Intel 460GTX Chipset Software Developer's Manual":
 * http://developer.intel.com/design/itanium/downloads/24870401s.htm
 */
/*
 * 460GX support by Chris Ahna <christopher.j.ahna@intel.com>
 * Clean up & simplification by David Mosberger-Tang <davidm@hpl.hp.com>
 */
#include <linux/module.h>
#include <linux/pci.h>
#include <linux/init.h>
#include <linux/string.h>
#include <linux/slab.h>
#include <linux/agp_backend.h>
#include <linux/log2.h>

#include "agp.h"

#define INTEL_I460_BAPBASE		0x98
#define INTEL_I460_GXBCTL		0xa0
#define INTEL_I460_AGPSIZ		0xa2
#define INTEL_I460_ATTBASE		0xfe200000
#define INTEL_I460_GATT_VALID		(1UL << 24)
#define INTEL_I460_GATT_COHERENT	(1UL << 25)

/*
 * The i460 can operate with large (4MB) pages, but there is no sane way to support this
 * within the current kernel/DRM environment, so we disable the relevant code for now.
 * See also comments in ia64_alloc_page()...
 */
#define I460_LARGE_IO_PAGES		0

#if I460_LARGE_IO_PAGES
# define I460_IO_PAGE_SHIFT		i460.io_page_shift
#else
# define I460_IO_PAGE_SHIFT		12
#endif

#define I460_IOPAGES_PER_KPAGE		(PAGE_SIZE >> I460_IO_PAGE_SHIFT)
#define I460_KPAGES_PER_IOPAGE		(1 << (I460_IO_PAGE_SHIFT - PAGE_SHIFT))
#define I460_SRAM_IO_DISABLE		(1 << 4)
#define I460_BAPBASE_ENABLE		(1 << 3)
#define I460_AGPSIZ_MASK		0x7
#define I460_4M_PS			(1 << 1)

/* Control bits for Out-Of-GART coherency and Burst Write Combining */
#define I460_GXBCTL_OOG		(1UL << 0)
#define I460_GXBCTL_BWC		(1UL << 2)

/*
 * gatt_table entries are 32-bits wide on the i460; the generic code ought to declare the
 * gatt_table and gatt_table_real pointers a "void *"...
 */
#define RD_GATT(index)		readl((u32 *) i460.gatt + (index))
#define WR_GATT(index, val)	writel((val), (u32 *) i460.gatt + (index))
/*
 * The 460 spec says we have to read the last location written to make sure that all
 * writes have taken effect
 */
#define WR_FLUSH_GATT(index)	RD_GATT(index)

static unsigned long i460_mask_memory (struct agp_bridge_data *bridge,
				       dma_addr_t addr, int type);

static struct {
	void *gatt;				/* ioremap'd GATT area */

	/* i460 supports multiple GART page sizes, so GART pageshift is dynamic: */
	u8 io_page_shift;

	/* BIOS configures chipset to one of 2 possible apbase values: */
	u8 dynamic_apbase;

	/* structure for tracking partial use of 4MB GART pages: */
	struct lp_desc {
		unsigned long *alloced_map;	/* bitmap of kernel-pages in use */
		int refcount;			/* number of kernel pages using the large page */
		u64 paddr;			/* physical address of large page */
		struct page *page; 		/* page pointer */
	} *lp_desc;
} i460;

static const struct aper_size_info_8 i460_sizes[3] =
{
	/*
	 * The 32GB aperture is only available with a 4M GART page size.  Due to the
	 * dynamic GART page size, we can't figure out page_order or num_entries until
	 * runtime.
	 */
	{32768, 0, 0, 4},
	{1024, 0, 0, 2},
	{256, 0, 0, 1}
};

static struct gatt_mask i460_masks[] =
{
	{
	  .mask = INTEL_I460_GATT_VALID | INTEL_I460_GATT_COHERENT,
	  .type = 0
	}
};

static int i460_fetch_size (void)
{
	int i;
	u8 temp;
	struct aper_size_info_8 *values;

	/* Determine the GART page size */
	pci_read_config_byte(agp_bridge->dev, INTEL_I460_GXBCTL, &temp);
	i460.io_page_shift = (temp & I460_4M_PS) ? 22 : 12;
	pr_debug("i460_fetch_size: io_page_shift=%d\n", i460.io_page_shift);

	if (i460.io_page_shift != I460_IO_PAGE_SHIFT) {
		printk(KERN_ERR PFX
			"I/O (GART) page-size %luKB doesn't match expected "
				"size %luKB\n",
			1UL << (i460.io_page_shift - 10),
			1UL << (I460_IO_PAGE_SHIFT));
		return 0;
	}

	values = A_SIZE_8(agp_bridge->driver->aperture_sizes);

	pci_read_config_byte(agp_bridge->dev, INTEL_I460_AGPSIZ, &temp);

	/* Exit now if the IO drivers for the GART SRAMS are turned off */
	if (temp & I460_SRAM_IO_DISABLE) {
		printk(KERN_ERR PFX "GART SRAMS disabled on 460GX chipset\n");
		printk(KERN_ERR PFX "AGPGART operation not possible\n");
		return 0;
	}

	/* Make sure we don't try to create an 2 ^ 23 entry GATT */
	if ((i460.io_page_shift == 0) && ((temp & I460_AGPSIZ_MASK) == 4)) {
		printk(KERN_ERR PFX "We can't have a 32GB aperture with 4KB GART pages\n");
		return 0;
	}

	/* Determine the proper APBASE register */
	if (temp & I460_BAPBASE_ENABLE)
		i460.dynamic_apbase = INTEL_I460_BAPBASE;
	else
		i460.dynamic_apbase = AGP_APBASE;

	for (i = 0; i < agp_bridge->driver->num_aperture_sizes; i++) {
		/*
		 * Dynamically calculate the proper num_entries and page_order values for
		 * the define aperture sizes. Take care not to shift off the end of
		 * values[i].size.
		 */
		values[i].num_entries = (values[i].size << 8) >> (I460_IO_PAGE_SHIFT - 12);
		values[i].page_order = ilog2((sizeof(u32)*values[i].num_entries) >> PAGE_SHIFT);
	}

	for (i = 0; i < agp_bridge->driver->num_aperture_sizes; i++) {
		/* Neglect control bits when matching up size_value */
		if ((temp & I460_AGPSIZ_MASK) == values[i].size_value) {
			agp_bridge->previous_size = agp_bridge->current_size = (void *) (values + i);
			agp_bridge->aperture_size_idx = i;
			return values[i].size;
		}
	}

	return 0;
}

/* There isn't anything to do here since 460 has no GART TLB. */
static void i460_tlb_flush (struct agp_memory *mem)
{
	return;
}

/*
 * This utility function is needed to prevent corruption of the control bits
 * which are stored along with the aperture size in 460's AGPSIZ register
 */
static void i460_write_agpsiz (u8 size_value)
{
	u8 temp;

	pci_read_config_byte(agp_bridge->dev, INTEL_I460_AGPSIZ, &temp);
	pci_write_config_byte(agp_bridge->dev, INTEL_I460_AGPSIZ,
			      ((temp & ~I460_AGPSIZ_MASK) | size_value));
}

static void i460_cleanup (void)
{
	struct aper_size_info_8 *previous_size;

	previous_size = A_SIZE_8(agp_bridge->previous_size);
	i460_write_agpsiz(previous_size->size_value);

	if (I460_IO_PAGE_SHIFT > PAGE_SHIFT)
		kfree(i460.lp_desc);
}

static int i460_configure (void)
{
	union {
		u32 small[2];
		u64 large;
	} temp;
	size_t size;
	u8 scratch;
	struct aper_size_info_8 *current_size;

	temp.large = 0;

	current_size = A_SIZE_8(agp_bridge->current_size);
	i460_write_agpsiz(current_size->size_value);

	/*
	 * Do the necessary rigmarole to read all eight bytes of APBASE.
	 * This has to be done since the AGP aperture can be above 4GB on
	 * 460 based systems.
	 */
	pci_read_config_dword(agp_bridge->dev, i460.dynamic_apbase, &(temp.small[0]));
	pci_read_config_dword(agp_bridge->dev, i460.dynamic_apbase + 4, &(temp.small[1]));

	/* Clear BAR control bits */
	agp_bridge->gart_bus_addr = temp.large & ~((1UL << 3) - 1);

	pci_read_config_byte(agp_bridge->dev, INTEL_I460_GXBCTL, &scratch);
	pci_write_config_byte(agp_bridge->dev, INTEL_I460_GXBCTL,
			      (scratch & 0x02) | I460_GXBCTL_OOG | I460_GXBCTL_BWC);

	/*
	 * Initialize partial allocation trackers if a GART page is bigger than a kernel
	 * page.
	 */
	if (I460_IO_PAGE_SHIFT > PAGE_SHIFT) {
		size = current_size->num_entries * sizeof(i460.lp_desc[0]);
		i460.lp_desc = kzalloc(size, GFP_KERNEL);
		if (!i460.lp_desc)
			return -ENOMEM;
	}
	return 0;
}

static int i460_create_gatt_table (struct agp_bridge_data *bridge)
{
	int page_order, num_entries, i;
	void *temp;

	/*
	 * Load up the fixed address of the GART SRAMS which hold our GATT table.
	 */
	temp = agp_bridge->current_size;
	page_order = A_SIZE_8(temp)->page_order;
	num_entries = A_SIZE_8(temp)->num_entries;

	i460.gatt = ioremap(INTEL_I460_ATTBASE, PAGE_SIZE << page_order);
	if (!i460.gatt) {
		printk(KERN_ERR PFX "ioremap failed\n");
		return -ENOMEM;
	}

	/* These are no good, the should be removed from the agp_bridge strucure... */
	agp_bridge->gatt_table_real = NULL;
	agp_bridge->gatt_table = NULL;
	agp_bridge->gatt_bus_addr = 0;

	for (i = 0; i < num_entries; ++i)
		WR_GATT(i, 0);
	WR_FLUSH_GATT(i - 1);
	return 0;
}

static int i460_free_gatt_table (struct agp_bridge_data *bridge)
{
	int num_entries, i;
	void *temp;

	temp = agp_bridge->current_size;

	num_entries = A_SIZE_8(temp)->num_entries;

	for (i = 0; i < num_entries; ++i)
		WR_GATT(i, 0);
	WR_FLUSH_GATT(num_entries - 1);

	iounmap(i460.gatt);
	return 0;
}

/*
 * The following functions are called when the I/O (GART) page size is smaller than
 * PAGE_SIZE.
 */

static int i460_insert_memory_small_io_page (struct agp_memory *mem,
				off_t pg_start, int type)
{
	unsigned long paddr, io_pg_start, io_page_size;
	int i, j, k, num_entries;
	void *temp;

	pr_debug("i460_insert_memory_small_io_page(mem=%p, pg_start=%ld, type=%d, paddr0=0x%lx)\n",
		 mem, pg_start, type, page_to_phys(mem->pages[0]));

	if (type >= AGP_USER_TYPES || mem->type >= AGP_USER_TYPES)
		return -EINVAL;

	io_pg_start = I460_IOPAGES_PER_KPAGE * pg_start;

	temp = agp_bridge->current_size;
	num_entries = A_SIZE_8(temp)->num_entries;

	if ((io_pg_start + I460_IOPAGES_PER_KPAGE * mem->page_count) > num_entries) {
		printk(KERN_ERR PFX "Looks like we're out of AGP memory\n");
		return -EINVAL;
	}

	j = io_pg_start;
	while (j < (io_pg_start + I460_IOPAGES_PER_KPAGE * mem->page_count)) {
		if (!PGE_EMPTY(agp_bridge, RD_GATT(j))) {
			pr_debug("i460_insert_memory_small_io_page: GATT[%d]=0x%x is busy\n",
				 j, RD_GATT(j));
			return -EBUSY;
		}
		j++;
	}

	io_page_size = 1UL << I460_IO_PAGE_SHIFT;
	for (i = 0, j = io_pg_start; i < mem->page_count; i++) {
<<<<<<< HEAD
		paddr = page_to_gart(mem->pages[i]);
=======
		paddr = page_to_phys(mem->pages[i]);
>>>>>>> 17d857be
		for (k = 0; k < I460_IOPAGES_PER_KPAGE; k++, j++, paddr += io_page_size)
			WR_GATT(j, i460_mask_memory(agp_bridge, paddr, mem->type));
	}
	WR_FLUSH_GATT(j - 1);
	return 0;
}

static int i460_remove_memory_small_io_page(struct agp_memory *mem,
				off_t pg_start, int type)
{
	int i;

	pr_debug("i460_remove_memory_small_io_page(mem=%p, pg_start=%ld, type=%d)\n",
		 mem, pg_start, type);

	pg_start = I460_IOPAGES_PER_KPAGE * pg_start;

	for (i = pg_start; i < (pg_start + I460_IOPAGES_PER_KPAGE * mem->page_count); i++)
		WR_GATT(i, 0);
	WR_FLUSH_GATT(i - 1);
	return 0;
}

#if I460_LARGE_IO_PAGES

/*
 * These functions are called when the I/O (GART) page size exceeds PAGE_SIZE.
 *
 * This situation is interesting since AGP memory allocations that are smaller than a
 * single GART page are possible.  The i460.lp_desc array tracks partial allocation of the
 * large GART pages to work around this issue.
 *
 * i460.lp_desc[pg_num].refcount tracks the number of kernel pages in use within GART page
 * pg_num.  i460.lp_desc[pg_num].paddr is the physical address of the large page and
 * i460.lp_desc[pg_num].alloced_map is a bitmap of kernel pages that are in use (allocated).
 */

static int i460_alloc_large_page (struct lp_desc *lp)
{
	unsigned long order = I460_IO_PAGE_SHIFT - PAGE_SHIFT;
	size_t map_size;

	lp->page = alloc_pages(GFP_KERNEL, order);
	if (!lp->page) {
		printk(KERN_ERR PFX "Couldn't alloc 4M GART page...\n");
		return -ENOMEM;
	}

	map_size = ((I460_KPAGES_PER_IOPAGE + BITS_PER_LONG - 1) & -BITS_PER_LONG)/8;
	lp->alloced_map = kzalloc(map_size, GFP_KERNEL);
	if (!lp->alloced_map) {
		__free_pages(lp->page, order);
		printk(KERN_ERR PFX "Out of memory, we're in trouble...\n");
		return -ENOMEM;
	}

<<<<<<< HEAD
	lp->paddr = page_to_gart(lp->page);
=======
	lp->paddr = page_to_phys(lp->page);
>>>>>>> 17d857be
	lp->refcount = 0;
	atomic_add(I460_KPAGES_PER_IOPAGE, &agp_bridge->current_memory_agp);
	return 0;
}

static void i460_free_large_page (struct lp_desc *lp)
{
	kfree(lp->alloced_map);
	lp->alloced_map = NULL;

	__free_pages(lp->page, I460_IO_PAGE_SHIFT - PAGE_SHIFT);
	atomic_sub(I460_KPAGES_PER_IOPAGE, &agp_bridge->current_memory_agp);
}

static int i460_insert_memory_large_io_page (struct agp_memory *mem,
				off_t pg_start, int type)
{
	int i, start_offset, end_offset, idx, pg, num_entries;
	struct lp_desc *start, *end, *lp;
	void *temp;

	if (type >= AGP_USER_TYPES || mem->type >= AGP_USER_TYPES)
		return -EINVAL;

	temp = agp_bridge->current_size;
	num_entries = A_SIZE_8(temp)->num_entries;

	/* Figure out what pg_start means in terms of our large GART pages */
	start = &i460.lp_desc[pg_start / I460_KPAGES_PER_IOPAGE];
	end = &i460.lp_desc[(pg_start + mem->page_count - 1) / I460_KPAGES_PER_IOPAGE];
	start_offset = pg_start % I460_KPAGES_PER_IOPAGE;
	end_offset = (pg_start + mem->page_count - 1) % I460_KPAGES_PER_IOPAGE;

	if (end > i460.lp_desc + num_entries) {
		printk(KERN_ERR PFX "Looks like we're out of AGP memory\n");
		return -EINVAL;
	}

	/* Check if the requested region of the aperture is free */
	for (lp = start; lp <= end; ++lp) {
		if (!lp->alloced_map)
			continue;	/* OK, the entire large page is available... */

		for (idx = ((lp == start) ? start_offset : 0);
		     idx < ((lp == end) ? (end_offset + 1) : I460_KPAGES_PER_IOPAGE);
		     idx++)
		{
			if (test_bit(idx, lp->alloced_map))
				return -EBUSY;
		}
	}

	for (lp = start, i = 0; lp <= end; ++lp) {
		if (!lp->alloced_map) {
			/* Allocate new GART pages... */
			if (i460_alloc_large_page(lp) < 0)
				return -ENOMEM;
			pg = lp - i460.lp_desc;
			WR_GATT(pg, i460_mask_memory(agp_bridge,
						     lp->paddr, 0));
			WR_FLUSH_GATT(pg);
		}

		for (idx = ((lp == start) ? start_offset : 0);
		     idx < ((lp == end) ? (end_offset + 1) : I460_KPAGES_PER_IOPAGE);
		     idx++, i++)
		{
			mem->pages[i] = lp->page;
			__set_bit(idx, lp->alloced_map);
			++lp->refcount;
		}
	}
	return 0;
}

static int i460_remove_memory_large_io_page (struct agp_memory *mem,
				off_t pg_start, int type)
{
	int i, pg, start_offset, end_offset, idx, num_entries;
	struct lp_desc *start, *end, *lp;
	void *temp;

	temp = agp_bridge->current_size;
	num_entries = A_SIZE_8(temp)->num_entries;

	/* Figure out what pg_start means in terms of our large GART pages */
	start = &i460.lp_desc[pg_start / I460_KPAGES_PER_IOPAGE];
	end = &i460.lp_desc[(pg_start + mem->page_count - 1) / I460_KPAGES_PER_IOPAGE];
	start_offset = pg_start % I460_KPAGES_PER_IOPAGE;
	end_offset = (pg_start + mem->page_count - 1) % I460_KPAGES_PER_IOPAGE;

	for (i = 0, lp = start; lp <= end; ++lp) {
		for (idx = ((lp == start) ? start_offset : 0);
		     idx < ((lp == end) ? (end_offset + 1) : I460_KPAGES_PER_IOPAGE);
		     idx++, i++)
		{
			mem->pages[i] = NULL;
			__clear_bit(idx, lp->alloced_map);
			--lp->refcount;
		}

		/* Free GART pages if they are unused */
		if (lp->refcount == 0) {
			pg = lp - i460.lp_desc;
			WR_GATT(pg, 0);
			WR_FLUSH_GATT(pg);
			i460_free_large_page(lp);
		}
	}
	return 0;
}

/* Wrapper routines to call the approriate {small_io_page,large_io_page} function */

static int i460_insert_memory (struct agp_memory *mem,
				off_t pg_start, int type)
{
	if (I460_IO_PAGE_SHIFT <= PAGE_SHIFT)
		return i460_insert_memory_small_io_page(mem, pg_start, type);
	else
		return i460_insert_memory_large_io_page(mem, pg_start, type);
}

static int i460_remove_memory (struct agp_memory *mem,
				off_t pg_start, int type)
{
	if (I460_IO_PAGE_SHIFT <= PAGE_SHIFT)
		return i460_remove_memory_small_io_page(mem, pg_start, type);
	else
		return i460_remove_memory_large_io_page(mem, pg_start, type);
}

/*
 * If the I/O (GART) page size is bigger than the kernel page size, we don't want to
 * allocate memory until we know where it is to be bound in the aperture (a
 * multi-kernel-page alloc might fit inside of an already allocated GART page).
 *
 * Let's just hope nobody counts on the allocated AGP memory being there before bind time
 * (I don't think current drivers do)...
 */
static struct page *i460_alloc_page (struct agp_bridge_data *bridge)
{
	void *page;

	if (I460_IO_PAGE_SHIFT <= PAGE_SHIFT) {
		page = agp_generic_alloc_page(agp_bridge);
	} else
		/* Returning NULL would cause problems */
		/* AK: really dubious code. */
		page = (void *)~0UL;
	return page;
}

static void i460_destroy_page (struct page *page, int flags)
{
	if (I460_IO_PAGE_SHIFT <= PAGE_SHIFT) {
		agp_generic_destroy_page(page, flags);
	}
}

#endif /* I460_LARGE_IO_PAGES */

static unsigned long i460_mask_memory (struct agp_bridge_data *bridge,
				       dma_addr_t addr, int type)
{
	/* Make sure the returned address is a valid GATT entry */
	return bridge->driver->masks[0].mask
		| (((addr & ~((1 << I460_IO_PAGE_SHIFT) - 1)) & 0xfffff000) >> 12);
}

<<<<<<< HEAD
static unsigned long i460_page_mask_memory(struct agp_bridge_data *bridge,
					   struct page *page, int type)
{
	unsigned long addr = page_to_gart(page);
	return i460_mask_memory(bridge, addr, type);
}

=======
>>>>>>> 17d857be
const struct agp_bridge_driver intel_i460_driver = {
	.owner			= THIS_MODULE,
	.aperture_sizes		= i460_sizes,
	.size_type		= U8_APER_SIZE,
	.num_aperture_sizes	= 3,
	.configure		= i460_configure,
	.fetch_size		= i460_fetch_size,
	.cleanup		= i460_cleanup,
	.tlb_flush		= i460_tlb_flush,
	.mask_memory		= i460_mask_memory,
	.masks			= i460_masks,
	.agp_enable		= agp_generic_enable,
	.cache_flush		= global_cache_flush,
	.create_gatt_table	= i460_create_gatt_table,
	.free_gatt_table	= i460_free_gatt_table,
#if I460_LARGE_IO_PAGES
	.insert_memory		= i460_insert_memory,
	.remove_memory		= i460_remove_memory,
	.agp_alloc_page		= i460_alloc_page,
	.agp_destroy_page	= i460_destroy_page,
#else
	.insert_memory		= i460_insert_memory_small_io_page,
	.remove_memory		= i460_remove_memory_small_io_page,
	.agp_alloc_page		= agp_generic_alloc_page,
	.agp_alloc_pages	= agp_generic_alloc_pages,
	.agp_destroy_page	= agp_generic_destroy_page,
	.agp_destroy_pages	= agp_generic_destroy_pages,
#endif
	.alloc_by_type		= agp_generic_alloc_by_type,
	.free_by_type		= agp_generic_free_by_type,
	.agp_type_to_mask_type  = agp_generic_type_to_mask_type,
	.cant_use_aperture	= true,
};

static int __devinit agp_intel_i460_probe(struct pci_dev *pdev,
					  const struct pci_device_id *ent)
{
	struct agp_bridge_data *bridge;
	u8 cap_ptr;

	cap_ptr = pci_find_capability(pdev, PCI_CAP_ID_AGP);
	if (!cap_ptr)
		return -ENODEV;

	bridge = agp_alloc_bridge();
	if (!bridge)
		return -ENOMEM;

	bridge->driver = &intel_i460_driver;
	bridge->dev = pdev;
	bridge->capndx = cap_ptr;

	printk(KERN_INFO PFX "Detected Intel 460GX chipset\n");

	pci_set_drvdata(pdev, bridge);
	return agp_add_bridge(bridge);
}

static void __devexit agp_intel_i460_remove(struct pci_dev *pdev)
{
	struct agp_bridge_data *bridge = pci_get_drvdata(pdev);

	agp_remove_bridge(bridge);
	agp_put_bridge(bridge);
}

static struct pci_device_id agp_intel_i460_pci_table[] = {
	{
	.class		= (PCI_CLASS_BRIDGE_HOST << 8),
	.class_mask	= ~0,
	.vendor		= PCI_VENDOR_ID_INTEL,
	.device		= PCI_DEVICE_ID_INTEL_84460GX,
	.subvendor	= PCI_ANY_ID,
	.subdevice	= PCI_ANY_ID,
	},
	{ }
};

MODULE_DEVICE_TABLE(pci, agp_intel_i460_pci_table);

static struct pci_driver agp_intel_i460_pci_driver = {
	.name		= "agpgart-intel-i460",
	.id_table	= agp_intel_i460_pci_table,
	.probe		= agp_intel_i460_probe,
	.remove		= __devexit_p(agp_intel_i460_remove),
};

static int __init agp_intel_i460_init(void)
{
	if (agp_off)
		return -EINVAL;
	return pci_register_driver(&agp_intel_i460_pci_driver);
}

static void __exit agp_intel_i460_cleanup(void)
{
	pci_unregister_driver(&agp_intel_i460_pci_driver);
}

module_init(agp_intel_i460_init);
module_exit(agp_intel_i460_cleanup);

MODULE_AUTHOR("Chris Ahna <Christopher.J.Ahna@intel.com>");
MODULE_LICENSE("GPL and additional rights");<|MERGE_RESOLUTION|>--- conflicted
+++ resolved
@@ -325,11 +325,7 @@
 
 	io_page_size = 1UL << I460_IO_PAGE_SHIFT;
 	for (i = 0, j = io_pg_start; i < mem->page_count; i++) {
-<<<<<<< HEAD
-		paddr = page_to_gart(mem->pages[i]);
-=======
 		paddr = page_to_phys(mem->pages[i]);
->>>>>>> 17d857be
 		for (k = 0; k < I460_IOPAGES_PER_KPAGE; k++, j++, paddr += io_page_size)
 			WR_GATT(j, i460_mask_memory(agp_bridge, paddr, mem->type));
 	}
@@ -386,11 +382,7 @@
 		return -ENOMEM;
 	}
 
-<<<<<<< HEAD
-	lp->paddr = page_to_gart(lp->page);
-=======
 	lp->paddr = page_to_phys(lp->page);
->>>>>>> 17d857be
 	lp->refcount = 0;
 	atomic_add(I460_KPAGES_PER_IOPAGE, &agp_bridge->current_memory_agp);
 	return 0;
@@ -561,16 +553,6 @@
 		| (((addr & ~((1 << I460_IO_PAGE_SHIFT) - 1)) & 0xfffff000) >> 12);
 }
 
-<<<<<<< HEAD
-static unsigned long i460_page_mask_memory(struct agp_bridge_data *bridge,
-					   struct page *page, int type)
-{
-	unsigned long addr = page_to_gart(page);
-	return i460_mask_memory(bridge, addr, type);
-}
-
-=======
->>>>>>> 17d857be
 const struct agp_bridge_driver intel_i460_driver = {
 	.owner			= THIS_MODULE,
 	.aperture_sizes		= i460_sizes,
