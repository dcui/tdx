--- conflicted
+++ resolved
@@ -18,10 +18,7 @@
 #include <linux/workqueue.h>
 #include <linux/clk.h>
 #include <linux/err.h>
-<<<<<<< HEAD
-=======
 #include <linux/io.h>
->>>>>>> 7d2a07b7
 #include <linux/of.h>
 #include <linux/of_device.h>
 #include <linux/platform_device.h>
@@ -104,11 +101,6 @@
 	return 0;
 }
 
-<<<<<<< HEAD
-static struct hwrng omap3_rom_rng_ops = {
-	.name		= "omap3-rom",
-};
-=======
 static void omap_rom_rng_finish(void *data)
 {
 	struct omap_rom_rng *ddata = data;
@@ -116,25 +108,15 @@
 	pm_runtime_dont_use_autosuspend(ddata->dev);
 	pm_runtime_disable(ddata->dev);
 }
->>>>>>> 7d2a07b7
 
 static int omap3_rom_rng_probe(struct platform_device *pdev)
 {
 	struct omap_rom_rng *ddata;
 	int ret = 0;
 
-<<<<<<< HEAD
-	omap3_rom_rng_ops.read = of_device_get_match_data(&pdev->dev);
-	if (!omap3_rom_rng_ops.read) {
-		dev_err(&pdev->dev, "missing rom code handler\n");
-
-		return -ENODEV;
-	}
-=======
 	ddata = devm_kzalloc(&pdev->dev, sizeof(*ddata), GFP_KERNEL);
 	if (!ddata)
 		return -ENOMEM;
->>>>>>> 7d2a07b7
 
 	ddata->dev = &pdev->dev;
 	ddata->ops.priv = (unsigned long)ddata;
@@ -183,20 +165,11 @@
 				omap_rom_rng_runtime_resume)
 };
 
-static const struct of_device_id omap_rom_rng_match[] = {
-	{ .compatible = "nokia,n900-rom-rng", .data = omap3_rom_rng_read, },
-	{ /* sentinel */ },
-};
-MODULE_DEVICE_TABLE(of, omap_rom_rng_match);
-
 static struct platform_driver omap3_rom_rng_driver = {
 	.driver = {
 		.name		= "omap3-rom-rng",
 		.of_match_table = omap_rom_rng_match,
-<<<<<<< HEAD
-=======
 		.pm = &omap_rom_rng_pm_ops,
->>>>>>> 7d2a07b7
 	},
 	.probe		= omap3_rom_rng_probe,
 };
