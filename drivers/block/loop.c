/*
 *  linux/drivers/block/loop.c
 *
 *  Written by Theodore Ts'o, 3/29/93
 *
 * Copyright 1993 by Theodore Ts'o.  Redistribution of this file is
 * permitted under the GNU General Public License.
 *
 * DES encryption plus some minor changes by Werner Almesberger, 30-MAY-1993
 * more DES encryption plus IDEA encryption by Nicholas J. Leon, June 20, 1996
 *
 * Modularized and updated for 1.1.16 kernel - Mitch Dsouza 28th May 1994
 * Adapted for 1.3.59 kernel - Andries Brouwer, 1 Feb 1996
 *
 * Fixed do_loop_request() re-entrancy - Vincent.Renardias@waw.com Mar 20, 1997
 *
 * Added devfs support - Richard Gooch <rgooch@atnf.csiro.au> 16-Jan-1998
 *
 * Handle sparse backing files correctly - Kenn Humborg, Jun 28, 1998
 *
 * Loadable modules and other fixes by AK, 1998
 *
 * Make real block number available to downstream transfer functions, enables
 * CBC (and relatives) mode encryption requiring unique IVs per data block.
 * Reed H. Petty, rhp@draper.net
 *
 * Maximum number of loop devices now dynamic via max_loop module parameter.
 * Russell Kroll <rkroll@exploits.org> 19990701
 *
 * Maximum number of loop devices when compiled-in now selectable by passing
 * max_loop=<1-255> to the kernel on boot.
 * Erik I. Bolsø, <eriki@himolde.no>, Oct 31, 1999
 *
 * Completely rewrite request handling to be make_request_fn style and
 * non blocking, pushing work to a helper thread. Lots of fixes from
 * Al Viro too.
 * Jens Axboe <axboe@suse.de>, Nov 2000
 *
 * Support up to 256 loop devices
 * Heinz Mauelshagen <mge@sistina.com>, Feb 2002
 *
 * Support for falling back on the write file operation when the address space
 * operations write_begin is not available on the backing filesystem.
 * Anton Altaparmakov, 16 Feb 2005
 *
 * Still To Fix:
 * - Advisory locking is ignored here.
 * - Should use an own CAP_* category instead of CAP_SYS_ADMIN
 *
 */

#include <linux/module.h>
#include <linux/moduleparam.h>
#include <linux/sched.h>
#include <linux/fs.h>
#include <linux/pagemap.h>
#include <linux/file.h>
#include <linux/stat.h>
#include <linux/errno.h>
#include <linux/major.h>
#include <linux/wait.h>
#include <linux/blkdev.h>
#include <linux/blkpg.h>
#include <linux/init.h>
#include <linux/swap.h>
#include <linux/slab.h>
#include <linux/compat.h>
#include <linux/suspend.h>
#include <linux/freezer.h>
#include <linux/mutex.h>
#include <linux/writeback.h>
#include <linux/completion.h>
#include <linux/highmem.h>
#include <linux/splice.h>
#include <linux/sysfs.h>
#include <linux/miscdevice.h>
#include <linux/falloc.h>
#include <linux/uio.h>
#include <linux/ioprio.h>
#include <linux/blk-cgroup.h>
#include <linux/sched/mm.h>

#include "loop.h"

#include <linux/uaccess.h>

#define LOOP_IDLE_WORKER_TIMEOUT (60 * HZ)

static DEFINE_IDR(loop_index_idr);
static DEFINE_MUTEX(loop_ctl_mutex);
static DEFINE_MUTEX(loop_validate_mutex);

/**
 * loop_global_lock_killable() - take locks for safe loop_validate_file() test
 *
 * @lo: struct loop_device
 * @global: true if @lo is about to bind another "struct loop_device", false otherwise
 *
 * Returns 0 on success, -EINTR otherwise.
 *
 * Since loop_validate_file() traverses on other "struct loop_device" if
 * is_loop_device() is true, we need a global lock for serializing concurrent
 * loop_configure()/loop_change_fd()/__loop_clr_fd() calls.
 */
static int loop_global_lock_killable(struct loop_device *lo, bool global)
{
	int err;

	if (global) {
		err = mutex_lock_killable(&loop_validate_mutex);
		if (err)
			return err;
	}
	err = mutex_lock_killable(&lo->lo_mutex);
	if (err && global)
		mutex_unlock(&loop_validate_mutex);
	return err;
}

/**
 * loop_global_unlock() - release locks taken by loop_global_lock_killable()
 *
 * @lo: struct loop_device
 * @global: true if @lo was about to bind another "struct loop_device", false otherwise
 */
static void loop_global_unlock(struct loop_device *lo, bool global)
{
	mutex_unlock(&lo->lo_mutex);
	if (global)
		mutex_unlock(&loop_validate_mutex);
}

static int max_part;
static int part_shift;

static int transfer_xor(struct loop_device *lo, int cmd,
			struct page *raw_page, unsigned raw_off,
			struct page *loop_page, unsigned loop_off,
			int size, sector_t real_block)
{
	char *raw_buf = kmap_atomic(raw_page) + raw_off;
	char *loop_buf = kmap_atomic(loop_page) + loop_off;
	char *in, *out, *key;
	int i, keysize;

	if (cmd == READ) {
		in = raw_buf;
		out = loop_buf;
	} else {
		in = loop_buf;
		out = raw_buf;
	}

	key = lo->lo_encrypt_key;
	keysize = lo->lo_encrypt_key_size;
	for (i = 0; i < size; i++)
		*out++ = *in++ ^ key[(i & 511) % keysize];

	kunmap_atomic(loop_buf);
	kunmap_atomic(raw_buf);
	cond_resched();
	return 0;
}

static int xor_init(struct loop_device *lo, const struct loop_info64 *info)
{
	if (unlikely(info->lo_encrypt_key_size <= 0))
		return -EINVAL;
	return 0;
}

static struct loop_func_table none_funcs = {
	.number = LO_CRYPT_NONE,
}; 

static struct loop_func_table xor_funcs = {
	.number = LO_CRYPT_XOR,
	.transfer = transfer_xor,
	.init = xor_init
}; 

/* xfer_funcs[0] is special - its release function is never called */
static struct loop_func_table *xfer_funcs[MAX_LO_CRYPT] = {
	&none_funcs,
	&xor_funcs
};

static loff_t get_size(loff_t offset, loff_t sizelimit, struct file *file)
{
	loff_t loopsize;

	/* Compute loopsize in bytes */
	loopsize = i_size_read(file->f_mapping->host);
	if (offset > 0)
		loopsize -= offset;
	/* offset is beyond i_size, weird but possible */
	if (loopsize < 0)
		return 0;

	if (sizelimit > 0 && sizelimit < loopsize)
		loopsize = sizelimit;
	/*
	 * Unfortunately, if we want to do I/O on the device,
	 * the number of 512-byte sectors has to fit into a sector_t.
	 */
	return loopsize >> 9;
}

static loff_t get_loop_size(struct loop_device *lo, struct file *file)
{
	return get_size(lo->lo_offset, lo->lo_sizelimit, file);
}

static void __loop_update_dio(struct loop_device *lo, bool dio)
{
	struct file *file = lo->lo_backing_file;
	struct address_space *mapping = file->f_mapping;
	struct inode *inode = mapping->host;
	unsigned short sb_bsize = 0;
	unsigned dio_align = 0;
	bool use_dio;

	if (inode->i_sb->s_bdev) {
		sb_bsize = bdev_logical_block_size(inode->i_sb->s_bdev);
		dio_align = sb_bsize - 1;
	}

	/*
	 * We support direct I/O only if lo_offset is aligned with the
	 * logical I/O size of backing device, and the logical block
	 * size of loop is bigger than the backing device's and the loop
	 * needn't transform transfer.
	 *
	 * TODO: the above condition may be loosed in the future, and
	 * direct I/O may be switched runtime at that time because most
	 * of requests in sane applications should be PAGE_SIZE aligned
	 */
	if (dio) {
		if (queue_logical_block_size(lo->lo_queue) >= sb_bsize &&
				!(lo->lo_offset & dio_align) &&
				mapping->a_ops->direct_IO &&
				!lo->transfer)
			use_dio = true;
		else
			use_dio = false;
	} else {
		use_dio = false;
	}

	if (lo->use_dio == use_dio)
		return;

	/* flush dirty pages before changing direct IO */
	vfs_fsync(file, 0);

	/*
	 * The flag of LO_FLAGS_DIRECT_IO is handled similarly with
	 * LO_FLAGS_READ_ONLY, both are set from kernel, and losetup
	 * will get updated by ioctl(LOOP_GET_STATUS)
	 */
	if (lo->lo_state == Lo_bound)
		blk_mq_freeze_queue(lo->lo_queue);
	lo->use_dio = use_dio;
	if (use_dio) {
		blk_queue_flag_clear(QUEUE_FLAG_NOMERGES, lo->lo_queue);
		lo->lo_flags |= LO_FLAGS_DIRECT_IO;
	} else {
		blk_queue_flag_set(QUEUE_FLAG_NOMERGES, lo->lo_queue);
		lo->lo_flags &= ~LO_FLAGS_DIRECT_IO;
	}
	if (lo->lo_state == Lo_bound)
		blk_mq_unfreeze_queue(lo->lo_queue);
}

/**
 * loop_validate_block_size() - validates the passed in block size
 * @bsize: size to validate
 */
static int
loop_validate_block_size(unsigned short bsize)
{
	if (bsize < 512 || bsize > PAGE_SIZE || !is_power_of_2(bsize))
		return -EINVAL;

	return 0;
}

/**
 * loop_set_size() - sets device size and notifies userspace
 * @lo: struct loop_device to set the size for
 * @size: new size of the loop device
 *
 * Callers must validate that the size passed into this function fits into
 * a sector_t, eg using loop_validate_size()
 */
static void loop_set_size(struct loop_device *lo, loff_t size)
{
<<<<<<< HEAD
	struct block_device *bdev = lo->lo_device;

	bd_set_nr_sectors(bdev, size);

	if (!set_capacity_revalidate_and_notify(lo->lo_disk, size, false))
		kobject_uevent(&disk_to_dev(bdev->bd_disk)->kobj, KOBJ_CHANGE);
=======
	if (!set_capacity_and_notify(lo->lo_disk, size))
		kobject_uevent(&disk_to_dev(lo->lo_disk)->kobj, KOBJ_CHANGE);
>>>>>>> 7d2a07b7
}

static inline int
lo_do_transfer(struct loop_device *lo, int cmd,
	       struct page *rpage, unsigned roffs,
	       struct page *lpage, unsigned loffs,
	       int size, sector_t rblock)
{
	int ret;

	ret = lo->transfer(lo, cmd, rpage, roffs, lpage, loffs, size, rblock);
	if (likely(!ret))
		return 0;

	printk_ratelimited(KERN_ERR
		"loop: Transfer error at byte offset %llu, length %i.\n",
		(unsigned long long)rblock << 9, size);
	return ret;
}

static int lo_write_bvec(struct file *file, struct bio_vec *bvec, loff_t *ppos)
{
	struct iov_iter i;
	ssize_t bw;

	iov_iter_bvec(&i, WRITE, bvec, 1, bvec->bv_len);

	file_start_write(file);
	bw = vfs_iter_write(file, &i, ppos, 0);
	file_end_write(file);

	if (likely(bw ==  bvec->bv_len))
		return 0;

	printk_ratelimited(KERN_ERR
		"loop: Write error at byte offset %llu, length %i.\n",
		(unsigned long long)*ppos, bvec->bv_len);
	if (bw >= 0)
		bw = -EIO;
	return bw;
}

static int lo_write_simple(struct loop_device *lo, struct request *rq,
		loff_t pos)
{
	struct bio_vec bvec;
	struct req_iterator iter;
	int ret = 0;

	rq_for_each_segment(bvec, rq, iter) {
		ret = lo_write_bvec(lo->lo_backing_file, &bvec, &pos);
		if (ret < 0)
			break;
		cond_resched();
	}

	return ret;
}

/*
 * This is the slow, transforming version that needs to double buffer the
 * data as it cannot do the transformations in place without having direct
 * access to the destination pages of the backing file.
 */
static int lo_write_transfer(struct loop_device *lo, struct request *rq,
		loff_t pos)
{
	struct bio_vec bvec, b;
	struct req_iterator iter;
	struct page *page;
	int ret = 0;

	page = alloc_page(GFP_NOIO);
	if (unlikely(!page))
		return -ENOMEM;

	rq_for_each_segment(bvec, rq, iter) {
		ret = lo_do_transfer(lo, WRITE, page, 0, bvec.bv_page,
			bvec.bv_offset, bvec.bv_len, pos >> 9);
		if (unlikely(ret))
			break;

		b.bv_page = page;
		b.bv_offset = 0;
		b.bv_len = bvec.bv_len;
		ret = lo_write_bvec(lo->lo_backing_file, &b, &pos);
		if (ret < 0)
			break;
	}

	__free_page(page);
	return ret;
}

static int lo_read_simple(struct loop_device *lo, struct request *rq,
		loff_t pos)
{
	struct bio_vec bvec;
	struct req_iterator iter;
	struct iov_iter i;
	ssize_t len;

	rq_for_each_segment(bvec, rq, iter) {
		iov_iter_bvec(&i, READ, &bvec, 1, bvec.bv_len);
		len = vfs_iter_read(lo->lo_backing_file, &i, &pos, 0);
		if (len < 0)
			return len;

		flush_dcache_page(bvec.bv_page);

		if (len != bvec.bv_len) {
			struct bio *bio;

			__rq_for_each_bio(bio, rq)
				zero_fill_bio(bio);
			break;
		}
		cond_resched();
	}

	return 0;
}

static int lo_read_transfer(struct loop_device *lo, struct request *rq,
		loff_t pos)
{
	struct bio_vec bvec, b;
	struct req_iterator iter;
	struct iov_iter i;
	struct page *page;
	ssize_t len;
	int ret = 0;

	page = alloc_page(GFP_NOIO);
	if (unlikely(!page))
		return -ENOMEM;

	rq_for_each_segment(bvec, rq, iter) {
		loff_t offset = pos;

		b.bv_page = page;
		b.bv_offset = 0;
		b.bv_len = bvec.bv_len;

		iov_iter_bvec(&i, READ, &b, 1, b.bv_len);
		len = vfs_iter_read(lo->lo_backing_file, &i, &pos, 0);
		if (len < 0) {
			ret = len;
			goto out_free_page;
		}

		ret = lo_do_transfer(lo, READ, page, 0, bvec.bv_page,
			bvec.bv_offset, len, offset >> 9);
		if (ret)
			goto out_free_page;

		flush_dcache_page(bvec.bv_page);

		if (len != bvec.bv_len) {
			struct bio *bio;

			__rq_for_each_bio(bio, rq)
				zero_fill_bio(bio);
			break;
		}
	}

	ret = 0;
out_free_page:
	__free_page(page);
	return ret;
}

static int lo_fallocate(struct loop_device *lo, struct request *rq, loff_t pos,
			int mode)
{
	/*
	 * We use fallocate to manipulate the space mappings used by the image
	 * a.k.a. discard/zerorange. However we do not support this if
	 * encryption is enabled, because it may give an attacker useful
	 * information.
	 */
	struct file *file = lo->lo_backing_file;
	struct request_queue *q = lo->lo_queue;
	int ret;

	mode |= FALLOC_FL_KEEP_SIZE;

	if (!blk_queue_discard(q)) {
		ret = -EOPNOTSUPP;
		goto out;
	}

	ret = file->f_op->fallocate(file, mode, pos, blk_rq_bytes(rq));
	if (unlikely(ret && ret != -EINVAL && ret != -EOPNOTSUPP))
		ret = -EIO;
 out:
	return ret;
}

static int lo_req_flush(struct loop_device *lo, struct request *rq)
{
	struct file *file = lo->lo_backing_file;
	int ret = vfs_fsync(file, 0);
	if (unlikely(ret && ret != -EINVAL))
		ret = -EIO;

	return ret;
}

static void lo_complete_rq(struct request *rq)
{
	struct loop_cmd *cmd = blk_mq_rq_to_pdu(rq);
	blk_status_t ret = BLK_STS_OK;

	if (!cmd->use_aio || cmd->ret < 0 || cmd->ret == blk_rq_bytes(rq) ||
	    req_op(rq) != REQ_OP_READ) {
		if (cmd->ret < 0)
			ret = errno_to_blk_status(cmd->ret);
		goto end_io;
	}

	/*
	 * Short READ - if we got some data, advance our request and
	 * retry it. If we got no data, end the rest with EIO.
	 */
	if (cmd->ret) {
		blk_update_request(rq, BLK_STS_OK, cmd->ret);
		cmd->ret = 0;
		blk_mq_requeue_request(rq, true);
	} else {
		if (cmd->use_aio) {
			struct bio *bio = rq->bio;

			while (bio) {
				zero_fill_bio(bio);
				bio = bio->bi_next;
			}
		}
		ret = BLK_STS_IOERR;
end_io:
		blk_mq_end_request(rq, ret);
	}
}

static void lo_rw_aio_do_completion(struct loop_cmd *cmd)
{
	struct request *rq = blk_mq_rq_from_pdu(cmd);

	if (!atomic_dec_and_test(&cmd->ref))
		return;
	kfree(cmd->bvec);
	cmd->bvec = NULL;
	if (likely(!blk_should_fake_timeout(rq->q)))
		blk_mq_complete_request(rq);
}

static void lo_rw_aio_complete(struct kiocb *iocb, long ret, long ret2)
{
	struct loop_cmd *cmd = container_of(iocb, struct loop_cmd, iocb);

	cmd->ret = ret;
	lo_rw_aio_do_completion(cmd);
}

static int lo_rw_aio(struct loop_device *lo, struct loop_cmd *cmd,
		     loff_t pos, bool rw)
{
	struct iov_iter iter;
	struct req_iterator rq_iter;
	struct bio_vec *bvec;
	struct request *rq = blk_mq_rq_from_pdu(cmd);
	struct bio *bio = rq->bio;
	struct file *file = lo->lo_backing_file;
	struct bio_vec tmp;
	unsigned int offset;
	int nr_bvec = 0;
	int ret;

	rq_for_each_bvec(tmp, rq, rq_iter)
		nr_bvec++;

	if (rq->bio != rq->biotail) {

		bvec = kmalloc_array(nr_bvec, sizeof(struct bio_vec),
				     GFP_NOIO);
		if (!bvec)
			return -EIO;
		cmd->bvec = bvec;

		/*
		 * The bios of the request may be started from the middle of
		 * the 'bvec' because of bio splitting, so we can't directly
		 * copy bio->bi_iov_vec to new bvec. The rq_for_each_bvec
		 * API will take care of all details for us.
		 */
		rq_for_each_bvec(tmp, rq, rq_iter) {
			*bvec = tmp;
			bvec++;
		}
		bvec = cmd->bvec;
		offset = 0;
	} else {
		/*
		 * Same here, this bio may be started from the middle of the
		 * 'bvec' because of bio splitting, so offset from the bvec
		 * must be passed to iov iterator
		 */
		offset = bio->bi_iter.bi_bvec_done;
		bvec = __bvec_iter_bvec(bio->bi_io_vec, bio->bi_iter);
	}
	atomic_set(&cmd->ref, 2);

	iov_iter_bvec(&iter, rw, bvec, nr_bvec, blk_rq_bytes(rq));
	iter.iov_offset = offset;

	cmd->iocb.ki_pos = pos;
	cmd->iocb.ki_filp = file;
	cmd->iocb.ki_complete = lo_rw_aio_complete;
	cmd->iocb.ki_flags = IOCB_DIRECT;
	cmd->iocb.ki_ioprio = IOPRIO_PRIO_VALUE(IOPRIO_CLASS_NONE, 0);

	if (rw == WRITE)
		ret = call_write_iter(file, &cmd->iocb, &iter);
	else
		ret = call_read_iter(file, &cmd->iocb, &iter);

	lo_rw_aio_do_completion(cmd);

	if (ret != -EIOCBQUEUED)
		cmd->iocb.ki_complete(&cmd->iocb, ret, 0);
	return 0;
}

static int do_req_filebacked(struct loop_device *lo, struct request *rq)
{
	struct loop_cmd *cmd = blk_mq_rq_to_pdu(rq);
	loff_t pos = ((loff_t) blk_rq_pos(rq) << 9) + lo->lo_offset;

	/*
	 * lo_write_simple and lo_read_simple should have been covered
	 * by io submit style function like lo_rw_aio(), one blocker
	 * is that lo_read_simple() need to call flush_dcache_page after
	 * the page is written from kernel, and it isn't easy to handle
	 * this in io submit style function which submits all segments
	 * of the req at one time. And direct read IO doesn't need to
	 * run flush_dcache_page().
	 */
	switch (req_op(rq)) {
	case REQ_OP_FLUSH:
		return lo_req_flush(lo, rq);
	case REQ_OP_WRITE_ZEROES:
		/*
		 * If the caller doesn't want deallocation, call zeroout to
		 * write zeroes the range.  Otherwise, punch them out.
		 */
		return lo_fallocate(lo, rq, pos,
			(rq->cmd_flags & REQ_NOUNMAP) ?
				FALLOC_FL_ZERO_RANGE :
				FALLOC_FL_PUNCH_HOLE);
	case REQ_OP_DISCARD:
		return lo_fallocate(lo, rq, pos, FALLOC_FL_PUNCH_HOLE);
	case REQ_OP_WRITE:
		if (lo->transfer)
			return lo_write_transfer(lo, rq, pos);
		else if (cmd->use_aio)
			return lo_rw_aio(lo, cmd, pos, WRITE);
		else
			return lo_write_simple(lo, rq, pos);
	case REQ_OP_READ:
		if (lo->transfer)
			return lo_read_transfer(lo, rq, pos);
		else if (cmd->use_aio)
			return lo_rw_aio(lo, cmd, pos, READ);
		else
			return lo_read_simple(lo, rq, pos);
	default:
		WARN_ON_ONCE(1);
		return -EIO;
	}
}

static inline void loop_update_dio(struct loop_device *lo)
{
	__loop_update_dio(lo, (lo->lo_backing_file->f_flags & O_DIRECT) |
				lo->use_dio);
}

static void loop_reread_partitions(struct loop_device *lo)
{
	int rc;

<<<<<<< HEAD
	mutex_lock(&bdev->bd_mutex);
	rc = bdev_disk_changed(bdev, false);
	mutex_unlock(&bdev->bd_mutex);
=======
	mutex_lock(&lo->lo_disk->open_mutex);
	rc = bdev_disk_changed(lo->lo_disk, false);
	mutex_unlock(&lo->lo_disk->open_mutex);
>>>>>>> 7d2a07b7
	if (rc)
		pr_warn("%s: partition scan of loop%d (%s) failed (rc=%d)\n",
			__func__, lo->lo_number, lo->lo_file_name, rc);
}

static inline int is_loop_device(struct file *file)
{
	struct inode *i = file->f_mapping->host;

	return i && S_ISBLK(i->i_mode) && imajor(i) == LOOP_MAJOR;
}

static int loop_validate_file(struct file *file, struct block_device *bdev)
{
	struct inode	*inode = file->f_mapping->host;
	struct file	*f = file;

	/* Avoid recursion */
	while (is_loop_device(f)) {
		struct loop_device *l;

		lockdep_assert_held(&loop_validate_mutex);
		if (f->f_mapping->host->i_rdev == bdev->bd_dev)
			return -EBADF;

		l = I_BDEV(f->f_mapping->host)->bd_disk->private_data;
		if (l->lo_state != Lo_bound)
			return -EINVAL;
		/* Order wrt setting lo->lo_backing_file in loop_configure(). */
		rmb();
		f = l->lo_backing_file;
	}
	if (!S_ISREG(inode->i_mode) && !S_ISBLK(inode->i_mode))
		return -EINVAL;
	return 0;
}

/*
 * loop_change_fd switched the backing store of a loopback device to
 * a new file. This is useful for operating system installers to free up
 * the original file and in High Availability environments to switch to
 * an alternative location for the content in case of server meltdown.
 * This can only work if the loop device is used read-only, and if the
 * new backing store is the same size and type as the old backing store.
 */
static int loop_change_fd(struct loop_device *lo, struct block_device *bdev,
			  unsigned int arg)
{
	struct file *file = fget(arg);
	struct file *old_file;
	int error;
	bool partscan;
	bool is_loop;

	if (!file)
		return -EBADF;
	is_loop = is_loop_device(file);
	error = loop_global_lock_killable(lo, is_loop);
	if (error)
		goto out_putf;
	error = -ENXIO;
	if (lo->lo_state != Lo_bound)
		goto out_err;

	/* the loop device has to be read-only */
	error = -EINVAL;
	if (!(lo->lo_flags & LO_FLAGS_READ_ONLY))
		goto out_err;

	error = loop_validate_file(file, bdev);
	if (error)
		goto out_err;

	old_file = lo->lo_backing_file;

	error = -EINVAL;

	/* size of the new backing store needs to be the same */
	if (get_loop_size(lo, file) != get_loop_size(lo, old_file))
		goto out_err;

	/* and ... switch */
	blk_mq_freeze_queue(lo->lo_queue);
	mapping_set_gfp_mask(old_file->f_mapping, lo->old_gfp_mask);
	lo->lo_backing_file = file;
	lo->old_gfp_mask = mapping_gfp_mask(file->f_mapping);
	mapping_set_gfp_mask(file->f_mapping,
			     lo->old_gfp_mask & ~(__GFP_IO|__GFP_FS));
	loop_update_dio(lo);
	blk_mq_unfreeze_queue(lo->lo_queue);
	partscan = lo->lo_flags & LO_FLAGS_PARTSCAN;
	loop_global_unlock(lo, is_loop);

	/*
	 * Flush loop_validate_file() before fput(), for l->lo_backing_file
	 * might be pointing at old_file which might be the last reference.
	 */
	if (!is_loop) {
		mutex_lock(&loop_validate_mutex);
		mutex_unlock(&loop_validate_mutex);
	}
	/*
	 * We must drop file reference outside of lo_mutex as dropping
	 * the file ref can take open_mutex which creates circular locking
	 * dependency.
	 */
	fput(old_file);
	if (partscan)
		loop_reread_partitions(lo);
	return 0;

out_err:
	loop_global_unlock(lo, is_loop);
out_putf:
	fput(file);
	return error;
}

/* loop sysfs attributes */

static ssize_t loop_attr_show(struct device *dev, char *page,
			      ssize_t (*callback)(struct loop_device *, char *))
{
	struct gendisk *disk = dev_to_disk(dev);
	struct loop_device *lo = disk->private_data;

	return callback(lo, page);
}

#define LOOP_ATTR_RO(_name)						\
static ssize_t loop_attr_##_name##_show(struct loop_device *, char *);	\
static ssize_t loop_attr_do_show_##_name(struct device *d,		\
				struct device_attribute *attr, char *b)	\
{									\
	return loop_attr_show(d, b, loop_attr_##_name##_show);		\
}									\
static struct device_attribute loop_attr_##_name =			\
	__ATTR(_name, 0444, loop_attr_do_show_##_name, NULL);

static ssize_t loop_attr_backing_file_show(struct loop_device *lo, char *buf)
{
	ssize_t ret;
	char *p = NULL;

	spin_lock_irq(&lo->lo_lock);
	if (lo->lo_backing_file)
		p = file_path(lo->lo_backing_file, buf, PAGE_SIZE - 1);
	spin_unlock_irq(&lo->lo_lock);

	if (IS_ERR_OR_NULL(p))
		ret = PTR_ERR(p);
	else {
		ret = strlen(p);
		memmove(buf, p, ret);
		buf[ret++] = '\n';
		buf[ret] = 0;
	}

	return ret;
}

static ssize_t loop_attr_offset_show(struct loop_device *lo, char *buf)
{
	return sprintf(buf, "%llu\n", (unsigned long long)lo->lo_offset);
}

static ssize_t loop_attr_sizelimit_show(struct loop_device *lo, char *buf)
{
	return sprintf(buf, "%llu\n", (unsigned long long)lo->lo_sizelimit);
}

static ssize_t loop_attr_autoclear_show(struct loop_device *lo, char *buf)
{
	int autoclear = (lo->lo_flags & LO_FLAGS_AUTOCLEAR);

	return sprintf(buf, "%s\n", autoclear ? "1" : "0");
}

static ssize_t loop_attr_partscan_show(struct loop_device *lo, char *buf)
{
	int partscan = (lo->lo_flags & LO_FLAGS_PARTSCAN);

	return sprintf(buf, "%s\n", partscan ? "1" : "0");
}

static ssize_t loop_attr_dio_show(struct loop_device *lo, char *buf)
{
	int dio = (lo->lo_flags & LO_FLAGS_DIRECT_IO);

	return sprintf(buf, "%s\n", dio ? "1" : "0");
}

LOOP_ATTR_RO(backing_file);
LOOP_ATTR_RO(offset);
LOOP_ATTR_RO(sizelimit);
LOOP_ATTR_RO(autoclear);
LOOP_ATTR_RO(partscan);
LOOP_ATTR_RO(dio);

static struct attribute *loop_attrs[] = {
	&loop_attr_backing_file.attr,
	&loop_attr_offset.attr,
	&loop_attr_sizelimit.attr,
	&loop_attr_autoclear.attr,
	&loop_attr_partscan.attr,
	&loop_attr_dio.attr,
	NULL,
};

static struct attribute_group loop_attribute_group = {
	.name = "loop",
	.attrs= loop_attrs,
};

static void loop_sysfs_init(struct loop_device *lo)
{
	lo->sysfs_inited = !sysfs_create_group(&disk_to_dev(lo->lo_disk)->kobj,
						&loop_attribute_group);
}

static void loop_sysfs_exit(struct loop_device *lo)
{
	if (lo->sysfs_inited)
		sysfs_remove_group(&disk_to_dev(lo->lo_disk)->kobj,
				   &loop_attribute_group);
}

static void loop_config_discard(struct loop_device *lo)
{
	struct file *file = lo->lo_backing_file;
	struct inode *inode = file->f_mapping->host;
	struct request_queue *q = lo->lo_queue;
	u32 granularity, max_discard_sectors;

	/*
	 * If the backing device is a block device, mirror its zeroing
	 * capability. Set the discard sectors to the block device's zeroing
	 * capabilities because loop discards result in blkdev_issue_zeroout(),
	 * not blkdev_issue_discard(). This maintains consistent behavior with
	 * file-backed loop devices: discarded regions read back as zero.
	 */
	if (S_ISBLK(inode->i_mode) && !lo->lo_encrypt_key_size) {
<<<<<<< HEAD
		struct request_queue *backingq;

		backingq = bdev_get_queue(inode->i_bdev);
=======
		struct request_queue *backingq = bdev_get_queue(I_BDEV(inode));
>>>>>>> 7d2a07b7

		max_discard_sectors = backingq->limits.max_write_zeroes_sectors;
		granularity = backingq->limits.discard_granularity ?:
			queue_physical_block_size(backingq);

	/*
	 * We use punch hole to reclaim the free space used by the
	 * image a.k.a. discard. However we do not support discard if
	 * encryption is enabled, because it may give an attacker
	 * useful information.
	 */
	} else if (!file->f_op->fallocate || lo->lo_encrypt_key_size) {
		max_discard_sectors = 0;
		granularity = 0;

	} else {
		max_discard_sectors = UINT_MAX >> 9;
		granularity = inode->i_sb->s_blocksize;
	}

	if (max_discard_sectors) {
		q->limits.discard_granularity = granularity;
		blk_queue_max_discard_sectors(q, max_discard_sectors);
		blk_queue_max_write_zeroes_sectors(q, max_discard_sectors);
		blk_queue_flag_set(QUEUE_FLAG_DISCARD, q);
	} else {
		q->limits.discard_granularity = 0;
		blk_queue_max_discard_sectors(q, 0);
		blk_queue_max_write_zeroes_sectors(q, 0);
		blk_queue_flag_clear(QUEUE_FLAG_DISCARD, q);
	}
	q->limits.discard_alignment = 0;
}

struct loop_worker {
	struct rb_node rb_node;
	struct work_struct work;
	struct list_head cmd_list;
	struct list_head idle_list;
	struct loop_device *lo;
	struct cgroup_subsys_state *blkcg_css;
	unsigned long last_ran_at;
};

static void loop_workfn(struct work_struct *work);
static void loop_rootcg_workfn(struct work_struct *work);
static void loop_free_idle_workers(struct timer_list *timer);

#ifdef CONFIG_BLK_CGROUP
static inline int queue_on_root_worker(struct cgroup_subsys_state *css)
{
	return !css || css == blkcg_root_css;
}
#else
static inline int queue_on_root_worker(struct cgroup_subsys_state *css)
{
<<<<<<< HEAD
	current->flags |= PF_LOCAL_THROTTLE | PF_MEMALLOC_NOIO;
	return kthread_worker_fn(worker_ptr);
=======
	return !css;
>>>>>>> 7d2a07b7
}
#endif

static void loop_queue_work(struct loop_device *lo, struct loop_cmd *cmd)
{
	struct rb_node **node = &(lo->worker_tree.rb_node), *parent = NULL;
	struct loop_worker *cur_worker, *worker = NULL;
	struct work_struct *work;
	struct list_head *cmd_list;

	spin_lock_irq(&lo->lo_work_lock);

	if (queue_on_root_worker(cmd->blkcg_css))
		goto queue_work;

	node = &lo->worker_tree.rb_node;

	while (*node) {
		parent = *node;
		cur_worker = container_of(*node, struct loop_worker, rb_node);
		if (cur_worker->blkcg_css == cmd->blkcg_css) {
			worker = cur_worker;
			break;
		} else if ((long)cur_worker->blkcg_css < (long)cmd->blkcg_css) {
			node = &(*node)->rb_left;
		} else {
			node = &(*node)->rb_right;
		}
	}
	if (worker)
		goto queue_work;

	worker = kzalloc(sizeof(struct loop_worker), GFP_NOWAIT | __GFP_NOWARN);
	/*
	 * In the event we cannot allocate a worker, just queue on the
	 * rootcg worker and issue the I/O as the rootcg
	 */
	if (!worker) {
		cmd->blkcg_css = NULL;
		if (cmd->memcg_css)
			css_put(cmd->memcg_css);
		cmd->memcg_css = NULL;
		goto queue_work;
	}

	worker->blkcg_css = cmd->blkcg_css;
	css_get(worker->blkcg_css);
	INIT_WORK(&worker->work, loop_workfn);
	INIT_LIST_HEAD(&worker->cmd_list);
	INIT_LIST_HEAD(&worker->idle_list);
	worker->lo = lo;
	rb_link_node(&worker->rb_node, parent, node);
	rb_insert_color(&worker->rb_node, &lo->worker_tree);
queue_work:
	if (worker) {
		/*
		 * We need to remove from the idle list here while
		 * holding the lock so that the idle timer doesn't
		 * free the worker
		 */
		if (!list_empty(&worker->idle_list))
			list_del_init(&worker->idle_list);
		work = &worker->work;
		cmd_list = &worker->cmd_list;
	} else {
		work = &lo->rootcg_work;
		cmd_list = &lo->rootcg_cmd_list;
	}
	list_add_tail(&cmd->list_entry, cmd_list);
	queue_work(lo->workqueue, work);
	spin_unlock_irq(&lo->lo_work_lock);
}

static void loop_update_rotational(struct loop_device *lo)
{
	struct file *file = lo->lo_backing_file;
	struct inode *file_inode = file->f_mapping->host;
	struct block_device *file_bdev = file_inode->i_sb->s_bdev;
	struct request_queue *q = lo->lo_queue;
	bool nonrot = true;

	/* not all filesystems (e.g. tmpfs) have a sb->s_bdev */
	if (file_bdev)
		nonrot = blk_queue_nonrot(bdev_get_queue(file_bdev));

	if (nonrot)
		blk_queue_flag_set(QUEUE_FLAG_NONROT, q);
	else
		blk_queue_flag_clear(QUEUE_FLAG_NONROT, q);
}

static int
loop_release_xfer(struct loop_device *lo)
<<<<<<< HEAD
{
	int err = 0;
	struct loop_func_table *xfer = lo->lo_encryption;

	if (xfer) {
		if (xfer->release)
			err = xfer->release(lo);
		lo->transfer = NULL;
		lo->lo_encryption = NULL;
		module_put(xfer->owner);
	}
	return err;
}

static int
loop_init_xfer(struct loop_device *lo, struct loop_func_table *xfer,
	       const struct loop_info64 *i)
{
	int err = 0;

	if (xfer) {
		struct module *owner = xfer->owner;

		if (!try_module_get(owner))
			return -EINVAL;
		if (xfer->init)
			err = xfer->init(lo, i);
		if (err)
			module_put(owner);
		else
			lo->lo_encryption = xfer;
	}
	return err;
}

/**
 * loop_set_status_from_info - configure device from loop_info
 * @lo: struct loop_device to configure
 * @info: struct loop_info64 to configure the device with
 *
 * Configures the loop device parameters according to the passed
 * in loop_info64 configuration.
 */
static int
loop_set_status_from_info(struct loop_device *lo,
			  const struct loop_info64 *info)
{
	int err;
	struct loop_func_table *xfer;
	kuid_t uid = current_uid();

	if ((unsigned int) info->lo_encrypt_key_size > LO_KEY_SIZE)
		return -EINVAL;

	err = loop_release_xfer(lo);
	if (err)
		return err;

	if (info->lo_encrypt_type) {
		unsigned int type = info->lo_encrypt_type;

		if (type >= MAX_LO_CRYPT)
			return -EINVAL;
		xfer = xfer_funcs[type];
		if (xfer == NULL)
			return -EINVAL;
	} else
		xfer = NULL;

	err = loop_init_xfer(lo, xfer, info);
	if (err)
		return err;

	lo->lo_offset = info->lo_offset;
	lo->lo_sizelimit = info->lo_sizelimit;
	memcpy(lo->lo_file_name, info->lo_file_name, LO_NAME_SIZE);
	memcpy(lo->lo_crypt_name, info->lo_crypt_name, LO_NAME_SIZE);
	lo->lo_file_name[LO_NAME_SIZE-1] = 0;
	lo->lo_crypt_name[LO_NAME_SIZE-1] = 0;

	if (!xfer)
		xfer = &none_funcs;
	lo->transfer = xfer->transfer;
	lo->ioctl = xfer->ioctl;

	lo->lo_flags = info->lo_flags;

	lo->lo_encrypt_key_size = info->lo_encrypt_key_size;
	lo->lo_init[0] = info->lo_init[0];
	lo->lo_init[1] = info->lo_init[1];
	if (info->lo_encrypt_key_size) {
		memcpy(lo->lo_encrypt_key, info->lo_encrypt_key,
		       info->lo_encrypt_key_size);
		lo->lo_key_owner = uid;
	}

	return 0;
}

static int loop_configure(struct loop_device *lo, fmode_t mode,
			  struct block_device *bdev,
			  const struct loop_config *config)
=======
>>>>>>> 7d2a07b7
{
	int err = 0;
	struct loop_func_table *xfer = lo->lo_encryption;

	if (xfer) {
		if (xfer->release)
			err = xfer->release(lo);
		lo->transfer = NULL;
		lo->lo_encryption = NULL;
		module_put(xfer->owner);
	}
	return err;
}

static int
loop_init_xfer(struct loop_device *lo, struct loop_func_table *xfer,
	       const struct loop_info64 *i)
{
	int err = 0;

	if (xfer) {
		struct module *owner = xfer->owner;

		if (!try_module_get(owner))
			return -EINVAL;
		if (xfer->init)
			err = xfer->init(lo, i);
		if (err)
			module_put(owner);
		else
			lo->lo_encryption = xfer;
	}
	return err;
}

/**
 * loop_set_status_from_info - configure device from loop_info
 * @lo: struct loop_device to configure
 * @info: struct loop_info64 to configure the device with
 *
 * Configures the loop device parameters according to the passed
 * in loop_info64 configuration.
 */
static int
loop_set_status_from_info(struct loop_device *lo,
			  const struct loop_info64 *info)
{
	int err;
	struct loop_func_table *xfer;
	kuid_t uid = current_uid();

	if ((unsigned int) info->lo_encrypt_key_size > LO_KEY_SIZE)
		return -EINVAL;

	err = loop_release_xfer(lo);
	if (err)
		return err;

	if (info->lo_encrypt_type) {
		unsigned int type = info->lo_encrypt_type;

		if (type >= MAX_LO_CRYPT)
			return -EINVAL;
		xfer = xfer_funcs[type];
		if (xfer == NULL)
			return -EINVAL;
	} else
		xfer = NULL;

	err = loop_init_xfer(lo, xfer, info);
	if (err)
		return err;

	lo->lo_offset = info->lo_offset;
	lo->lo_sizelimit = info->lo_sizelimit;
	memcpy(lo->lo_file_name, info->lo_file_name, LO_NAME_SIZE);
	memcpy(lo->lo_crypt_name, info->lo_crypt_name, LO_NAME_SIZE);
	lo->lo_file_name[LO_NAME_SIZE-1] = 0;
	lo->lo_crypt_name[LO_NAME_SIZE-1] = 0;

	if (!xfer)
		xfer = &none_funcs;
	lo->transfer = xfer->transfer;
	lo->ioctl = xfer->ioctl;

	lo->lo_flags = info->lo_flags;

	lo->lo_encrypt_key_size = info->lo_encrypt_key_size;
	lo->lo_init[0] = info->lo_init[0];
	lo->lo_init[1] = info->lo_init[1];
	if (info->lo_encrypt_key_size) {
		memcpy(lo->lo_encrypt_key, info->lo_encrypt_key,
		       info->lo_encrypt_key_size);
		lo->lo_key_owner = uid;
	}

	return 0;
}

static int loop_configure(struct loop_device *lo, fmode_t mode,
			  struct block_device *bdev,
			  const struct loop_config *config)
{
	struct file *file = fget(config->fd);
	struct inode *inode;
	struct address_space *mapping;
<<<<<<< HEAD
	struct block_device *claimed_bdev = NULL;
	int		error;
	loff_t		size;
	bool		partscan;
	unsigned short  bsize;
=======
	int error;
	loff_t size;
	bool partscan;
	unsigned short bsize;
	bool is_loop;

	if (!file)
		return -EBADF;
	is_loop = is_loop_device(file);
>>>>>>> 7d2a07b7

	/* This is safe, since we have a reference from open(). */
	__module_get(THIS_MODULE);

<<<<<<< HEAD
	error = -EBADF;
	file = fget(config->fd);
	if (!file)
		goto out;

=======
>>>>>>> 7d2a07b7
	/*
	 * If we don't hold exclusive handle for the device, upgrade to it
	 * here to avoid changing device under exclusive owner.
	 */
	if (!(mode & FMODE_EXCL)) {
<<<<<<< HEAD
		claimed_bdev = bdev->bd_contains;
		error = bd_prepare_to_claim(bdev, claimed_bdev, loop_configure);
=======
		error = bd_prepare_to_claim(bdev, loop_configure);
>>>>>>> 7d2a07b7
		if (error)
			goto out_putf;
	}

	error = loop_global_lock_killable(lo, is_loop);
	if (error)
		goto out_bdev;

	error = -EBUSY;
	if (lo->lo_state != Lo_unbound)
		goto out_unlock;

	error = loop_validate_file(file, bdev);
	if (error)
		goto out_unlock;

	mapping = file->f_mapping;
	inode = mapping->host;

	if ((config->info.lo_flags & ~LOOP_CONFIGURE_SETTABLE_FLAGS) != 0) {
		error = -EINVAL;
		goto out_unlock;
	}

	if (config->block_size) {
		error = loop_validate_block_size(config->block_size);
		if (error)
			goto out_unlock;
	}

	error = loop_set_status_from_info(lo, &config->info);
<<<<<<< HEAD
	if (error)
		goto out_unlock;

	if (!(file->f_mode & FMODE_WRITE) || !(mode & FMODE_WRITE) ||
	    !file->f_op->write_iter)
		lo->lo_flags |= LO_FLAGS_READ_ONLY;

	error = loop_prepare_queue(lo);
	if (error)
		goto out_unlock;

	set_device_ro(bdev, (lo->lo_flags & LO_FLAGS_READ_ONLY) != 0);

=======
	if (error)
		goto out_unlock;

	if (!(file->f_mode & FMODE_WRITE) || !(mode & FMODE_WRITE) ||
	    !file->f_op->write_iter)
		lo->lo_flags |= LO_FLAGS_READ_ONLY;

	lo->workqueue = alloc_workqueue("loop%d",
					WQ_UNBOUND | WQ_FREEZABLE,
					0,
					lo->lo_number);
	if (!lo->workqueue) {
		error = -ENOMEM;
		goto out_unlock;
	}

	set_disk_ro(lo->lo_disk, (lo->lo_flags & LO_FLAGS_READ_ONLY) != 0);

	INIT_WORK(&lo->rootcg_work, loop_rootcg_workfn);
	INIT_LIST_HEAD(&lo->rootcg_cmd_list);
	INIT_LIST_HEAD(&lo->idle_worker_list);
	lo->worker_tree = RB_ROOT;
	timer_setup(&lo->timer, loop_free_idle_workers,
		TIMER_DEFERRABLE);
>>>>>>> 7d2a07b7
	lo->use_dio = lo->lo_flags & LO_FLAGS_DIRECT_IO;
	lo->lo_device = bdev;
	lo->lo_backing_file = file;
	lo->old_gfp_mask = mapping_gfp_mask(mapping);
	mapping_set_gfp_mask(mapping, lo->old_gfp_mask & ~(__GFP_IO|__GFP_FS));

	if (!(lo->lo_flags & LO_FLAGS_READ_ONLY) && file->f_op->fsync)
		blk_queue_write_cache(lo->lo_queue, true, false);

	if (config->block_size)
		bsize = config->block_size;
<<<<<<< HEAD
	else if ((lo->lo_backing_file->f_flags & O_DIRECT) &&
		 inode->i_sb->s_bdev) {
		/* In case of direct I/O, match underlying block size */
		bsize = bdev_logical_block_size(inode->i_sb->s_bdev);
	} else
=======
	else if ((lo->lo_backing_file->f_flags & O_DIRECT) && inode->i_sb->s_bdev)
		/* In case of direct I/O, match underlying block size */
		bsize = bdev_logical_block_size(inode->i_sb->s_bdev);
	else
>>>>>>> 7d2a07b7
		bsize = 512;

	blk_queue_logical_block_size(lo->lo_queue, bsize);
	blk_queue_physical_block_size(lo->lo_queue, bsize);
	blk_queue_io_min(lo->lo_queue, bsize);

<<<<<<< HEAD
	loop_update_rotational(lo);
	loop_update_dio(lo);
	loop_sysfs_init(lo);

	size = get_loop_size(lo, file);
	loop_set_size(lo, size);
=======
	loop_config_discard(lo);
	loop_update_rotational(lo);
	loop_update_dio(lo);
	loop_sysfs_init(lo);
>>>>>>> 7d2a07b7

	size = get_loop_size(lo, file);
	loop_set_size(lo, size);

	/* Order wrt reading lo_state in loop_validate_file(). */
	wmb();

	lo->lo_state = Lo_bound;
	if (part_shift)
		lo->lo_flags |= LO_FLAGS_PARTSCAN;
	partscan = lo->lo_flags & LO_FLAGS_PARTSCAN;
	if (partscan)
		lo->lo_disk->flags &= ~GENHD_FL_NO_PART_SCAN;

	/* Grab the block_device to prevent its destruction after we
	 * put /dev/loopXX inode. Later in __loop_clr_fd() we bdput(bdev).
	 */
	bdgrab(bdev);
	loop_global_unlock(lo, is_loop);
	if (partscan)
<<<<<<< HEAD
		loop_reread_partitions(lo, bdev);
	if (claimed_bdev)
		bd_abort_claiming(bdev, claimed_bdev, loop_configure);
=======
		loop_reread_partitions(lo);
	if (!(mode & FMODE_EXCL))
		bd_abort_claiming(bdev, loop_configure);
>>>>>>> 7d2a07b7
	return 0;

out_unlock:
	loop_global_unlock(lo, is_loop);
out_bdev:
<<<<<<< HEAD
	if (claimed_bdev)
		bd_abort_claiming(bdev, claimed_bdev, loop_configure);
=======
	if (!(mode & FMODE_EXCL))
		bd_abort_claiming(bdev, loop_configure);
>>>>>>> 7d2a07b7
out_putf:
	fput(file);
	/* This is safe: open() is still holding a reference. */
	module_put(THIS_MODULE);
	return error;
}

static int __loop_clr_fd(struct loop_device *lo, bool release)
{
	struct file *filp = NULL;
	gfp_t gfp = lo->old_gfp_mask;
	struct block_device *bdev = lo->lo_device;
	int err = 0;
	bool partscan = false;
	int lo_number;
	struct loop_worker *pos, *worker;

	/*
	 * Flush loop_configure() and loop_change_fd(). It is acceptable for
	 * loop_validate_file() to succeed, for actual clear operation has not
	 * started yet.
	 */
	mutex_lock(&loop_validate_mutex);
	mutex_unlock(&loop_validate_mutex);
	/*
	 * loop_validate_file() now fails because l->lo_state != Lo_bound
	 * became visible.
	 */

	mutex_lock(&lo->lo_mutex);
	if (WARN_ON_ONCE(lo->lo_state != Lo_rundown)) {
		err = -ENXIO;
		goto out_unlock;
	}

	filp = lo->lo_backing_file;
	if (filp == NULL) {
		err = -EINVAL;
		goto out_unlock;
	}

	if (test_bit(QUEUE_FLAG_WC, &lo->lo_queue->queue_flags))
		blk_queue_write_cache(lo->lo_queue, false, false);

	/* freeze request queue during the transition */
	blk_mq_freeze_queue(lo->lo_queue);

	destroy_workqueue(lo->workqueue);
	spin_lock_irq(&lo->lo_work_lock);
	list_for_each_entry_safe(worker, pos, &lo->idle_worker_list,
				idle_list) {
		list_del(&worker->idle_list);
		rb_erase(&worker->rb_node, &lo->worker_tree);
		css_put(worker->blkcg_css);
		kfree(worker);
	}
	spin_unlock_irq(&lo->lo_work_lock);
	del_timer_sync(&lo->timer);

	spin_lock_irq(&lo->lo_lock);
	lo->lo_backing_file = NULL;
	spin_unlock_irq(&lo->lo_lock);

	loop_release_xfer(lo);
	lo->transfer = NULL;
	lo->ioctl = NULL;
	lo->lo_device = NULL;
	lo->lo_encryption = NULL;
	lo->lo_offset = 0;
	lo->lo_sizelimit = 0;
	lo->lo_encrypt_key_size = 0;
	memset(lo->lo_encrypt_key, 0, LO_KEY_SIZE);
	memset(lo->lo_crypt_name, 0, LO_NAME_SIZE);
	memset(lo->lo_file_name, 0, LO_NAME_SIZE);
	blk_queue_logical_block_size(lo->lo_queue, 512);
	blk_queue_physical_block_size(lo->lo_queue, 512);
	blk_queue_io_min(lo->lo_queue, 512);
	if (bdev) {
		bdput(bdev);
		invalidate_bdev(bdev);
		bdev->bd_inode->i_mapping->wb_err = 0;
	}
	set_capacity(lo->lo_disk, 0);
	loop_sysfs_exit(lo);
	if (bdev) {
<<<<<<< HEAD
		bd_set_nr_sectors(bdev, 0);
=======
>>>>>>> 7d2a07b7
		/* let user-space know about this change */
		kobject_uevent(&disk_to_dev(bdev->bd_disk)->kobj, KOBJ_CHANGE);
	}
	mapping_set_gfp_mask(filp->f_mapping, gfp);
	/* This is safe: open() is still holding a reference. */
	module_put(THIS_MODULE);
	blk_mq_unfreeze_queue(lo->lo_queue);

	partscan = lo->lo_flags & LO_FLAGS_PARTSCAN && bdev;
	lo_number = lo->lo_number;
out_unlock:
	mutex_unlock(&lo->lo_mutex);
	if (partscan) {
		/*
		 * open_mutex has been held already in release path, so don't
		 * acquire it if this function is called in such case.
		 *
		 * If the reread partition isn't from release path, lo_refcnt
		 * must be at least one and it can only become zero when the
		 * current holder is released.
		 */
		if (!release)
<<<<<<< HEAD
			mutex_lock(&bdev->bd_mutex);
		err = bdev_disk_changed(bdev, false);
		if (!release)
			mutex_unlock(&bdev->bd_mutex);
=======
			mutex_lock(&lo->lo_disk->open_mutex);
		err = bdev_disk_changed(lo->lo_disk, false);
		if (!release)
			mutex_unlock(&lo->lo_disk->open_mutex);
>>>>>>> 7d2a07b7
		if (err)
			pr_warn("%s: partition scan of loop%d failed (rc=%d)\n",
				__func__, lo_number, err);
		/* Device is gone, no point in returning error */
		err = 0;
	}

	/*
	 * lo->lo_state is set to Lo_unbound here after above partscan has
	 * finished.
	 *
	 * There cannot be anybody else entering __loop_clr_fd() as
	 * lo->lo_backing_file is already cleared and Lo_rundown state
	 * protects us from all the other places trying to change the 'lo'
	 * device.
	 */
	mutex_lock(&lo->lo_mutex);
	lo->lo_flags = 0;
	if (!part_shift)
		lo->lo_disk->flags |= GENHD_FL_NO_PART_SCAN;
	lo->lo_state = Lo_unbound;
	mutex_unlock(&lo->lo_mutex);

	/*
	 * Need not hold lo_mutex to fput backing file. Calling fput holding
	 * lo_mutex triggers a circular lock dependency possibility warning as
	 * fput can take open_mutex which is usually taken before lo_mutex.
	 */
	if (filp)
		fput(filp);
	return err;
}

static int loop_clr_fd(struct loop_device *lo)
{
	int err;

	err = mutex_lock_killable(&lo->lo_mutex);
	if (err)
		return err;
	if (lo->lo_state != Lo_bound) {
		mutex_unlock(&lo->lo_mutex);
		return -ENXIO;
	}
	/*
	 * If we've explicitly asked to tear down the loop device,
	 * and it has an elevated reference count, set it for auto-teardown when
	 * the last reference goes away. This stops $!~#$@ udev from
	 * preventing teardown because it decided that it needs to run blkid on
	 * the loopback device whenever they appear. xfstests is notorious for
	 * failing tests because blkid via udev races with a losetup
	 * <dev>/do something like mkfs/losetup -d <dev> causing the losetup -d
	 * command to fail with EBUSY.
	 */
	if (atomic_read(&lo->lo_refcnt) > 1) {
		lo->lo_flags |= LO_FLAGS_AUTOCLEAR;
		mutex_unlock(&lo->lo_mutex);
		return 0;
	}
	lo->lo_state = Lo_rundown;
	mutex_unlock(&lo->lo_mutex);

	return __loop_clr_fd(lo, false);
}

static int
loop_set_status(struct loop_device *lo, const struct loop_info64 *info)
{
	int err;
<<<<<<< HEAD
	struct block_device *bdev;
=======
>>>>>>> 7d2a07b7
	kuid_t uid = current_uid();
	int prev_lo_flags;
	bool partscan = false;
	bool size_changed = false;

	err = mutex_lock_killable(&lo->lo_mutex);
	if (err)
		return err;
	if (lo->lo_encrypt_key_size &&
	    !uid_eq(lo->lo_key_owner, uid) &&
	    !capable(CAP_SYS_ADMIN)) {
		err = -EPERM;
		goto out_unlock;
	}
	if (lo->lo_state != Lo_bound) {
		err = -ENXIO;
		goto out_unlock;
	}

	if (lo->lo_offset != info->lo_offset ||
	    lo->lo_sizelimit != info->lo_sizelimit) {
		size_changed = true;
		sync_blockdev(lo->lo_device);
		invalidate_bdev(lo->lo_device);
	}

	/* I/O need to be drained during transfer transition */
	blk_mq_freeze_queue(lo->lo_queue);

	if (size_changed && lo->lo_device->bd_inode->i_mapping->nrpages) {
		/* If any pages were dirtied after invalidate_bdev(), try again */
		err = -EAGAIN;
		pr_warn("%s: loop%d (%s) has still dirty pages (nrpages=%lu)\n",
			__func__, lo->lo_number, lo->lo_file_name,
			lo->lo_device->bd_inode->i_mapping->nrpages);
		goto out_unfreeze;
	}

	prev_lo_flags = lo->lo_flags;

	err = loop_set_status_from_info(lo, info);
	if (err)
		goto out_unfreeze;

	/* Mask out flags that can't be set using LOOP_SET_STATUS. */
	lo->lo_flags &= LOOP_SET_STATUS_SETTABLE_FLAGS;
	/* For those flags, use the previous values instead */
	lo->lo_flags |= prev_lo_flags & ~LOOP_SET_STATUS_SETTABLE_FLAGS;
	/* For flags that can't be cleared, use previous values too */
	lo->lo_flags |= prev_lo_flags & ~LOOP_SET_STATUS_CLEARABLE_FLAGS;

	if (size_changed) {
		loff_t new_size = get_size(lo->lo_offset, lo->lo_sizelimit,
					   lo->lo_backing_file);
		loop_set_size(lo, new_size);
	}

	loop_config_discard(lo);

	/* update dio if lo_offset or transfer is changed */
	__loop_update_dio(lo, lo->use_dio);

out_unfreeze:
	blk_mq_unfreeze_queue(lo->lo_queue);

	if (!err && (lo->lo_flags & LO_FLAGS_PARTSCAN) &&
	     !(prev_lo_flags & LO_FLAGS_PARTSCAN)) {
		lo->lo_disk->flags &= ~GENHD_FL_NO_PART_SCAN;
		partscan = true;
	}
out_unlock:
	mutex_unlock(&lo->lo_mutex);
	if (partscan)
		loop_reread_partitions(lo);

	return err;
}

static int
loop_get_status(struct loop_device *lo, struct loop_info64 *info)
{
	struct path path;
	struct kstat stat;
	int ret;

	ret = mutex_lock_killable(&lo->lo_mutex);
	if (ret)
		return ret;
	if (lo->lo_state != Lo_bound) {
		mutex_unlock(&lo->lo_mutex);
		return -ENXIO;
	}

	memset(info, 0, sizeof(*info));
	info->lo_number = lo->lo_number;
	info->lo_offset = lo->lo_offset;
	info->lo_sizelimit = lo->lo_sizelimit;
	info->lo_flags = lo->lo_flags;
	memcpy(info->lo_file_name, lo->lo_file_name, LO_NAME_SIZE);
	memcpy(info->lo_crypt_name, lo->lo_crypt_name, LO_NAME_SIZE);
	info->lo_encrypt_type =
		lo->lo_encryption ? lo->lo_encryption->number : 0;
	if (lo->lo_encrypt_key_size && capable(CAP_SYS_ADMIN)) {
		info->lo_encrypt_key_size = lo->lo_encrypt_key_size;
		memcpy(info->lo_encrypt_key, lo->lo_encrypt_key,
		       lo->lo_encrypt_key_size);
	}

	/* Drop lo_mutex while we call into the filesystem. */
	path = lo->lo_backing_file->f_path;
	path_get(&path);
	mutex_unlock(&lo->lo_mutex);
	ret = vfs_getattr(&path, &stat, STATX_INO, AT_STATX_SYNC_AS_STAT);
	if (!ret) {
		info->lo_device = huge_encode_dev(stat.dev);
		info->lo_inode = stat.ino;
		info->lo_rdevice = huge_encode_dev(stat.rdev);
	}
	path_put(&path);
	return ret;
}

static void
loop_info64_from_old(const struct loop_info *info, struct loop_info64 *info64)
{
	memset(info64, 0, sizeof(*info64));
	info64->lo_number = info->lo_number;
	info64->lo_device = info->lo_device;
	info64->lo_inode = info->lo_inode;
	info64->lo_rdevice = info->lo_rdevice;
	info64->lo_offset = info->lo_offset;
	info64->lo_sizelimit = 0;
	info64->lo_encrypt_type = info->lo_encrypt_type;
	info64->lo_encrypt_key_size = info->lo_encrypt_key_size;
	info64->lo_flags = info->lo_flags;
	info64->lo_init[0] = info->lo_init[0];
	info64->lo_init[1] = info->lo_init[1];
	if (info->lo_encrypt_type == LO_CRYPT_CRYPTOAPI)
		memcpy(info64->lo_crypt_name, info->lo_name, LO_NAME_SIZE);
	else
		memcpy(info64->lo_file_name, info->lo_name, LO_NAME_SIZE);
	memcpy(info64->lo_encrypt_key, info->lo_encrypt_key, LO_KEY_SIZE);
}

static int
loop_info64_to_old(const struct loop_info64 *info64, struct loop_info *info)
{
	memset(info, 0, sizeof(*info));
	info->lo_number = info64->lo_number;
	info->lo_device = info64->lo_device;
	info->lo_inode = info64->lo_inode;
	info->lo_rdevice = info64->lo_rdevice;
	info->lo_offset = info64->lo_offset;
	info->lo_encrypt_type = info64->lo_encrypt_type;
	info->lo_encrypt_key_size = info64->lo_encrypt_key_size;
	info->lo_flags = info64->lo_flags;
	info->lo_init[0] = info64->lo_init[0];
	info->lo_init[1] = info64->lo_init[1];
	if (info->lo_encrypt_type == LO_CRYPT_CRYPTOAPI)
		memcpy(info->lo_name, info64->lo_crypt_name, LO_NAME_SIZE);
	else
		memcpy(info->lo_name, info64->lo_file_name, LO_NAME_SIZE);
	memcpy(info->lo_encrypt_key, info64->lo_encrypt_key, LO_KEY_SIZE);

	/* error in case values were truncated */
	if (info->lo_device != info64->lo_device ||
	    info->lo_rdevice != info64->lo_rdevice ||
	    info->lo_inode != info64->lo_inode ||
	    info->lo_offset != info64->lo_offset)
		return -EOVERFLOW;

	return 0;
}

static int
loop_set_status_old(struct loop_device *lo, const struct loop_info __user *arg)
{
	struct loop_info info;
	struct loop_info64 info64;

	if (copy_from_user(&info, arg, sizeof (struct loop_info)))
		return -EFAULT;
	loop_info64_from_old(&info, &info64);
	return loop_set_status(lo, &info64);
}

static int
loop_set_status64(struct loop_device *lo, const struct loop_info64 __user *arg)
{
	struct loop_info64 info64;

	if (copy_from_user(&info64, arg, sizeof (struct loop_info64)))
		return -EFAULT;
	return loop_set_status(lo, &info64);
}

static int
loop_get_status_old(struct loop_device *lo, struct loop_info __user *arg) {
	struct loop_info info;
	struct loop_info64 info64;
	int err;

	if (!arg)
		return -EINVAL;
	err = loop_get_status(lo, &info64);
	if (!err)
		err = loop_info64_to_old(&info64, &info);
	if (!err && copy_to_user(arg, &info, sizeof(info)))
		err = -EFAULT;

	return err;
}

static int
loop_get_status64(struct loop_device *lo, struct loop_info64 __user *arg) {
	struct loop_info64 info64;
	int err;

	if (!arg)
		return -EINVAL;
	err = loop_get_status(lo, &info64);
	if (!err && copy_to_user(arg, &info64, sizeof(info64)))
		err = -EFAULT;

	return err;
}

static int loop_set_capacity(struct loop_device *lo)
{
	loff_t size;

	if (unlikely(lo->lo_state != Lo_bound))
		return -ENXIO;

	size = get_loop_size(lo, lo->lo_backing_file);
	loop_set_size(lo, size);

	return 0;
}

static int loop_set_dio(struct loop_device *lo, unsigned long arg)
{
	int error = -ENXIO;
	if (lo->lo_state != Lo_bound)
		goto out;

	__loop_update_dio(lo, !!arg);
	if (lo->use_dio == !!arg)
		return 0;
	error = -EINVAL;
 out:
	return error;
}

static int loop_set_block_size(struct loop_device *lo, unsigned long arg)
{
	int err = 0;

	if (lo->lo_state != Lo_bound)
		return -ENXIO;

	err = loop_validate_block_size(arg);
	if (err)
		return err;

	if (lo->lo_queue->limits.logical_block_size == arg)
		return 0;

	sync_blockdev(lo->lo_device);
	invalidate_bdev(lo->lo_device);

	blk_mq_freeze_queue(lo->lo_queue);

	/* invalidate_bdev should have truncated all the pages */
	if (lo->lo_device->bd_inode->i_mapping->nrpages) {
		err = -EAGAIN;
		pr_warn("%s: loop%d (%s) has still dirty pages (nrpages=%lu)\n",
			__func__, lo->lo_number, lo->lo_file_name,
			lo->lo_device->bd_inode->i_mapping->nrpages);
		goto out_unfreeze;
	}

	blk_queue_logical_block_size(lo->lo_queue, arg);
	blk_queue_physical_block_size(lo->lo_queue, arg);
	blk_queue_io_min(lo->lo_queue, arg);
	loop_update_dio(lo);
out_unfreeze:
	blk_mq_unfreeze_queue(lo->lo_queue);

	return err;
}

static int lo_simple_ioctl(struct loop_device *lo, unsigned int cmd,
			   unsigned long arg)
{
	int err;

	err = mutex_lock_killable(&lo->lo_mutex);
	if (err)
		return err;
	switch (cmd) {
	case LOOP_SET_CAPACITY:
		err = loop_set_capacity(lo);
		break;
	case LOOP_SET_DIRECT_IO:
		err = loop_set_dio(lo, arg);
		break;
	case LOOP_SET_BLOCK_SIZE:
		err = loop_set_block_size(lo, arg);
		break;
	default:
		err = lo->ioctl ? lo->ioctl(lo, cmd, arg) : -EINVAL;
	}
	mutex_unlock(&lo->lo_mutex);
	return err;
}

static int lo_ioctl(struct block_device *bdev, fmode_t mode,
	unsigned int cmd, unsigned long arg)
{
	struct loop_device *lo = bdev->bd_disk->private_data;
	void __user *argp = (void __user *) arg;
	int err;

	switch (cmd) {
	case LOOP_SET_FD: {
		/*
		 * Legacy case - pass in a zeroed out struct loop_config with
		 * only the file descriptor set , which corresponds with the
		 * default parameters we'd have used otherwise.
		 */
		struct loop_config config;

		memset(&config, 0, sizeof(config));
		config.fd = arg;

		return loop_configure(lo, mode, bdev, &config);
	}
	case LOOP_CONFIGURE: {
		struct loop_config config;

		if (copy_from_user(&config, argp, sizeof(config)))
			return -EFAULT;

		return loop_configure(lo, mode, bdev, &config);
	}
	case LOOP_CHANGE_FD:
		return loop_change_fd(lo, bdev, arg);
	case LOOP_CLR_FD:
		return loop_clr_fd(lo);
	case LOOP_SET_STATUS:
		err = -EPERM;
		if ((mode & FMODE_WRITE) || capable(CAP_SYS_ADMIN)) {
			err = loop_set_status_old(lo, argp);
		}
		break;
	case LOOP_GET_STATUS:
		return loop_get_status_old(lo, argp);
	case LOOP_SET_STATUS64:
		err = -EPERM;
		if ((mode & FMODE_WRITE) || capable(CAP_SYS_ADMIN)) {
			err = loop_set_status64(lo, argp);
		}
		break;
	case LOOP_GET_STATUS64:
		return loop_get_status64(lo, argp);
	case LOOP_SET_CAPACITY:
	case LOOP_SET_DIRECT_IO:
	case LOOP_SET_BLOCK_SIZE:
		if (!(mode & FMODE_WRITE) && !capable(CAP_SYS_ADMIN))
			return -EPERM;
		fallthrough;
	default:
		err = lo_simple_ioctl(lo, cmd, arg);
		break;
	}

	return err;
}

#ifdef CONFIG_COMPAT
struct compat_loop_info {
	compat_int_t	lo_number;      /* ioctl r/o */
	compat_dev_t	lo_device;      /* ioctl r/o */
	compat_ulong_t	lo_inode;       /* ioctl r/o */
	compat_dev_t	lo_rdevice;     /* ioctl r/o */
	compat_int_t	lo_offset;
	compat_int_t	lo_encrypt_type;
	compat_int_t	lo_encrypt_key_size;    /* ioctl w/o */
	compat_int_t	lo_flags;       /* ioctl r/o */
	char		lo_name[LO_NAME_SIZE];
	unsigned char	lo_encrypt_key[LO_KEY_SIZE]; /* ioctl w/o */
	compat_ulong_t	lo_init[2];
	char		reserved[4];
};

/*
 * Transfer 32-bit compatibility structure in userspace to 64-bit loop info
 * - noinlined to reduce stack space usage in main part of driver
 */
static noinline int
loop_info64_from_compat(const struct compat_loop_info __user *arg,
			struct loop_info64 *info64)
{
	struct compat_loop_info info;

	if (copy_from_user(&info, arg, sizeof(info)))
		return -EFAULT;

	memset(info64, 0, sizeof(*info64));
	info64->lo_number = info.lo_number;
	info64->lo_device = info.lo_device;
	info64->lo_inode = info.lo_inode;
	info64->lo_rdevice = info.lo_rdevice;
	info64->lo_offset = info.lo_offset;
	info64->lo_sizelimit = 0;
	info64->lo_encrypt_type = info.lo_encrypt_type;
	info64->lo_encrypt_key_size = info.lo_encrypt_key_size;
	info64->lo_flags = info.lo_flags;
	info64->lo_init[0] = info.lo_init[0];
	info64->lo_init[1] = info.lo_init[1];
	if (info.lo_encrypt_type == LO_CRYPT_CRYPTOAPI)
		memcpy(info64->lo_crypt_name, info.lo_name, LO_NAME_SIZE);
	else
		memcpy(info64->lo_file_name, info.lo_name, LO_NAME_SIZE);
	memcpy(info64->lo_encrypt_key, info.lo_encrypt_key, LO_KEY_SIZE);
	return 0;
}

/*
 * Transfer 64-bit loop info to 32-bit compatibility structure in userspace
 * - noinlined to reduce stack space usage in main part of driver
 */
static noinline int
loop_info64_to_compat(const struct loop_info64 *info64,
		      struct compat_loop_info __user *arg)
{
	struct compat_loop_info info;

	memset(&info, 0, sizeof(info));
	info.lo_number = info64->lo_number;
	info.lo_device = info64->lo_device;
	info.lo_inode = info64->lo_inode;
	info.lo_rdevice = info64->lo_rdevice;
	info.lo_offset = info64->lo_offset;
	info.lo_encrypt_type = info64->lo_encrypt_type;
	info.lo_encrypt_key_size = info64->lo_encrypt_key_size;
	info.lo_flags = info64->lo_flags;
	info.lo_init[0] = info64->lo_init[0];
	info.lo_init[1] = info64->lo_init[1];
	if (info.lo_encrypt_type == LO_CRYPT_CRYPTOAPI)
		memcpy(info.lo_name, info64->lo_crypt_name, LO_NAME_SIZE);
	else
		memcpy(info.lo_name, info64->lo_file_name, LO_NAME_SIZE);
	memcpy(info.lo_encrypt_key, info64->lo_encrypt_key, LO_KEY_SIZE);

	/* error in case values were truncated */
	if (info.lo_device != info64->lo_device ||
	    info.lo_rdevice != info64->lo_rdevice ||
	    info.lo_inode != info64->lo_inode ||
	    info.lo_offset != info64->lo_offset ||
	    info.lo_init[0] != info64->lo_init[0] ||
	    info.lo_init[1] != info64->lo_init[1])
		return -EOVERFLOW;

	if (copy_to_user(arg, &info, sizeof(info)))
		return -EFAULT;
	return 0;
}

static int
loop_set_status_compat(struct loop_device *lo,
		       const struct compat_loop_info __user *arg)
{
	struct loop_info64 info64;
	int ret;

	ret = loop_info64_from_compat(arg, &info64);
	if (ret < 0)
		return ret;
	return loop_set_status(lo, &info64);
}

static int
loop_get_status_compat(struct loop_device *lo,
		       struct compat_loop_info __user *arg)
{
	struct loop_info64 info64;
	int err;

	if (!arg)
		return -EINVAL;
	err = loop_get_status(lo, &info64);
	if (!err)
		err = loop_info64_to_compat(&info64, arg);
	return err;
}

static int lo_compat_ioctl(struct block_device *bdev, fmode_t mode,
			   unsigned int cmd, unsigned long arg)
{
	struct loop_device *lo = bdev->bd_disk->private_data;
	int err;

	switch(cmd) {
	case LOOP_SET_STATUS:
		err = loop_set_status_compat(lo,
			     (const struct compat_loop_info __user *)arg);
		break;
	case LOOP_GET_STATUS:
		err = loop_get_status_compat(lo,
				     (struct compat_loop_info __user *)arg);
		break;
	case LOOP_SET_CAPACITY:
	case LOOP_CLR_FD:
	case LOOP_GET_STATUS64:
	case LOOP_SET_STATUS64:
	case LOOP_CONFIGURE:
		arg = (unsigned long) compat_ptr(arg);
		fallthrough;
	case LOOP_SET_FD:
	case LOOP_CHANGE_FD:
	case LOOP_SET_BLOCK_SIZE:
	case LOOP_SET_DIRECT_IO:
		err = lo_ioctl(bdev, mode, cmd, arg);
		break;
	default:
		err = -ENOIOCTLCMD;
		break;
	}
	return err;
}
#endif

static int lo_open(struct block_device *bdev, fmode_t mode)
{
	struct loop_device *lo = bdev->bd_disk->private_data;
	int err;

	err = mutex_lock_killable(&lo->lo_mutex);
	if (err)
		return err;
	if (lo->lo_state == Lo_deleting)
		err = -ENXIO;
	else
		atomic_inc(&lo->lo_refcnt);
	mutex_unlock(&lo->lo_mutex);
	return err;
}

static void lo_release(struct gendisk *disk, fmode_t mode)
{
	struct loop_device *lo = disk->private_data;

	mutex_lock(&lo->lo_mutex);
	if (atomic_dec_return(&lo->lo_refcnt))
		goto out_unlock;

	if (lo->lo_flags & LO_FLAGS_AUTOCLEAR) {
		if (lo->lo_state != Lo_bound)
			goto out_unlock;
		lo->lo_state = Lo_rundown;
		mutex_unlock(&lo->lo_mutex);
		/*
		 * In autoclear mode, stop the loop thread
		 * and remove configuration after last close.
		 */
		__loop_clr_fd(lo, true);
		return;
	} else if (lo->lo_state == Lo_bound) {
		/*
		 * Otherwise keep thread (if running) and config,
		 * but flush possible ongoing bios in thread.
		 */
		blk_mq_freeze_queue(lo->lo_queue);
		blk_mq_unfreeze_queue(lo->lo_queue);
	}

out_unlock:
	mutex_unlock(&lo->lo_mutex);
}

static const struct block_device_operations lo_fops = {
	.owner =	THIS_MODULE,
	.open =		lo_open,
	.release =	lo_release,
	.ioctl =	lo_ioctl,
#ifdef CONFIG_COMPAT
	.compat_ioctl =	lo_compat_ioctl,
#endif
};

/*
 * And now the modules code and kernel interface.
 */
static int max_loop;
module_param(max_loop, int, 0444);
MODULE_PARM_DESC(max_loop, "Maximum number of loop devices");
module_param(max_part, int, 0444);
MODULE_PARM_DESC(max_part, "Maximum number of partitions per loop device");
MODULE_LICENSE("GPL");
MODULE_ALIAS_BLOCKDEV_MAJOR(LOOP_MAJOR);

int loop_register_transfer(struct loop_func_table *funcs)
{
	unsigned int n = funcs->number;

	if (n >= MAX_LO_CRYPT || xfer_funcs[n])
		return -EINVAL;
	xfer_funcs[n] = funcs;
	return 0;
}

static int unregister_transfer_cb(int id, void *ptr, void *data)
{
	struct loop_device *lo = ptr;
	struct loop_func_table *xfer = data;

	mutex_lock(&lo->lo_mutex);
	if (lo->lo_encryption == xfer)
		loop_release_xfer(lo);
	mutex_unlock(&lo->lo_mutex);
	return 0;
}

int loop_unregister_transfer(int number)
{
	unsigned int n = number;
	struct loop_func_table *xfer;

	if (n == 0 || n >= MAX_LO_CRYPT || (xfer = xfer_funcs[n]) == NULL)
		return -EINVAL;

	xfer_funcs[n] = NULL;
	idr_for_each(&loop_index_idr, &unregister_transfer_cb, xfer);
	return 0;
}

EXPORT_SYMBOL(loop_register_transfer);
EXPORT_SYMBOL(loop_unregister_transfer);

static blk_status_t loop_queue_rq(struct blk_mq_hw_ctx *hctx,
		const struct blk_mq_queue_data *bd)
{
	struct request *rq = bd->rq;
	struct loop_cmd *cmd = blk_mq_rq_to_pdu(rq);
	struct loop_device *lo = rq->q->queuedata;

	blk_mq_start_request(rq);

	if (lo->lo_state != Lo_bound)
		return BLK_STS_IOERR;

	switch (req_op(rq)) {
	case REQ_OP_FLUSH:
	case REQ_OP_DISCARD:
	case REQ_OP_WRITE_ZEROES:
		cmd->use_aio = false;
		break;
	default:
		cmd->use_aio = lo->use_dio;
		break;
	}

	/* always use the first bio's css */
	cmd->blkcg_css = NULL;
	cmd->memcg_css = NULL;
#ifdef CONFIG_BLK_CGROUP
	if (rq->bio && rq->bio->bi_blkg) {
		cmd->blkcg_css = &bio_blkcg(rq->bio)->css;
#ifdef CONFIG_MEMCG
		cmd->memcg_css =
			cgroup_get_e_css(cmd->blkcg_css->cgroup,
					&memory_cgrp_subsys);
#endif
	}
#endif
	loop_queue_work(lo, cmd);

	return BLK_STS_OK;
}

static void loop_handle_cmd(struct loop_cmd *cmd)
{
	struct request *rq = blk_mq_rq_from_pdu(cmd);
	const bool write = op_is_write(req_op(rq));
	struct loop_device *lo = rq->q->queuedata;
	int ret = 0;
	struct mem_cgroup *old_memcg = NULL;

	if (write && (lo->lo_flags & LO_FLAGS_READ_ONLY)) {
		ret = -EIO;
		goto failed;
	}

	if (cmd->blkcg_css)
		kthread_associate_blkcg(cmd->blkcg_css);
	if (cmd->memcg_css)
		old_memcg = set_active_memcg(
			mem_cgroup_from_css(cmd->memcg_css));

	ret = do_req_filebacked(lo, rq);

	if (cmd->blkcg_css)
		kthread_associate_blkcg(NULL);

	if (cmd->memcg_css) {
		set_active_memcg(old_memcg);
		css_put(cmd->memcg_css);
	}
 failed:
	/* complete non-aio request */
	if (!cmd->use_aio || ret) {
		if (ret == -EOPNOTSUPP)
			cmd->ret = ret;
		else
			cmd->ret = ret ? -EIO : 0;
		if (likely(!blk_should_fake_timeout(rq->q)))
			blk_mq_complete_request(rq);
<<<<<<< HEAD
=======
	}
}

static void loop_set_timer(struct loop_device *lo)
{
	timer_reduce(&lo->timer, jiffies + LOOP_IDLE_WORKER_TIMEOUT);
}

static void loop_process_work(struct loop_worker *worker,
			struct list_head *cmd_list, struct loop_device *lo)
{
	int orig_flags = current->flags;
	struct loop_cmd *cmd;

	current->flags |= PF_LOCAL_THROTTLE | PF_MEMALLOC_NOIO;
	spin_lock_irq(&lo->lo_work_lock);
	while (!list_empty(cmd_list)) {
		cmd = container_of(
			cmd_list->next, struct loop_cmd, list_entry);
		list_del(cmd_list->next);
		spin_unlock_irq(&lo->lo_work_lock);

		loop_handle_cmd(cmd);
		cond_resched();

		spin_lock_irq(&lo->lo_work_lock);
	}

	/*
	 * We only add to the idle list if there are no pending cmds
	 * *and* the worker will not run again which ensures that it
	 * is safe to free any worker on the idle list
	 */
	if (worker && !work_pending(&worker->work)) {
		worker->last_ran_at = jiffies;
		list_add_tail(&worker->idle_list, &lo->idle_worker_list);
		loop_set_timer(lo);
>>>>>>> 7d2a07b7
	}
	spin_unlock_irq(&lo->lo_work_lock);
	current->flags = orig_flags;
}

static void loop_workfn(struct work_struct *work)
{
	struct loop_worker *worker =
		container_of(work, struct loop_worker, work);
	loop_process_work(worker, &worker->cmd_list, worker->lo);
}

static void loop_rootcg_workfn(struct work_struct *work)
{
	struct loop_device *lo =
		container_of(work, struct loop_device, rootcg_work);
	loop_process_work(NULL, &lo->rootcg_cmd_list, lo);
}

static void loop_free_idle_workers(struct timer_list *timer)
{
	struct loop_device *lo = container_of(timer, struct loop_device, timer);
	struct loop_worker *pos, *worker;

	spin_lock_irq(&lo->lo_work_lock);
	list_for_each_entry_safe(worker, pos, &lo->idle_worker_list,
				idle_list) {
		if (time_is_after_jiffies(worker->last_ran_at +
						LOOP_IDLE_WORKER_TIMEOUT))
			break;
		list_del(&worker->idle_list);
		rb_erase(&worker->rb_node, &lo->worker_tree);
		css_put(worker->blkcg_css);
		kfree(worker);
	}
	if (!list_empty(&lo->idle_worker_list))
		loop_set_timer(lo);
	spin_unlock_irq(&lo->lo_work_lock);
}

static const struct blk_mq_ops loop_mq_ops = {
	.queue_rq       = loop_queue_rq,
	.complete	= lo_complete_rq,
};

static int loop_add(int i)
{
	struct loop_device *lo;
	struct gendisk *disk;
	int err;

	err = -ENOMEM;
	lo = kzalloc(sizeof(*lo), GFP_KERNEL);
	if (!lo)
		goto out;
	lo->lo_state = Lo_unbound;

	err = mutex_lock_killable(&loop_ctl_mutex);
	if (err)
		goto out_free_dev;

	/* allocate id, if @id >= 0, we're requesting that specific id */
	if (i >= 0) {
		err = idr_alloc(&loop_index_idr, lo, i, i + 1, GFP_KERNEL);
		if (err == -ENOSPC)
			err = -EEXIST;
	} else {
		err = idr_alloc(&loop_index_idr, lo, 0, 0, GFP_KERNEL);
	}
	if (err < 0)
		goto out_unlock;
	i = err;

	err = -ENOMEM;
	lo->tag_set.ops = &loop_mq_ops;
	lo->tag_set.nr_hw_queues = 1;
	lo->tag_set.queue_depth = 128;
	lo->tag_set.numa_node = NUMA_NO_NODE;
	lo->tag_set.cmd_size = sizeof(struct loop_cmd);
	lo->tag_set.flags = BLK_MQ_F_SHOULD_MERGE | BLK_MQ_F_STACKING;
	lo->tag_set.driver_data = lo;

	err = blk_mq_alloc_tag_set(&lo->tag_set);
	if (err)
		goto out_free_idr;

	disk = lo->lo_disk = blk_mq_alloc_disk(&lo->tag_set, lo);
	if (IS_ERR(disk)) {
		err = PTR_ERR(disk);
		goto out_cleanup_tags;
	}
	lo->lo_queue = lo->lo_disk->queue;

	blk_queue_max_hw_sectors(lo->lo_queue, BLK_DEF_MAX_SECTORS);

	/*
	 * By default, we do buffer IO, so it doesn't make sense to enable
	 * merge because the I/O submitted to backing file is handled page by
	 * page. For directio mode, merge does help to dispatch bigger request
	 * to underlayer disk. We will enable merge once directio is enabled.
	 */
	blk_queue_flag_set(QUEUE_FLAG_NOMERGES, lo->lo_queue);

	/*
	 * Disable partition scanning by default. The in-kernel partition
	 * scanning can be requested individually per-device during its
	 * setup. Userspace can always add and remove partitions from all
	 * devices. The needed partition minors are allocated from the
	 * extended minor space, the main loop device numbers will continue
	 * to match the loop minors, regardless of the number of partitions
	 * used.
	 *
	 * If max_part is given, partition scanning is globally enabled for
	 * all loop devices. The minors for the main loop devices will be
	 * multiples of max_part.
	 *
	 * Note: Global-for-all-devices, set-only-at-init, read-only module
	 * parameteters like 'max_loop' and 'max_part' make things needlessly
	 * complicated, are too static, inflexible and may surprise
	 * userspace tools. Parameters like this in general should be avoided.
	 */
	if (!part_shift)
		disk->flags |= GENHD_FL_NO_PART_SCAN;
	disk->flags |= GENHD_FL_EXT_DEVT;
	atomic_set(&lo->lo_refcnt, 0);
	mutex_init(&lo->lo_mutex);
	lo->lo_number		= i;
	spin_lock_init(&lo->lo_lock);
	spin_lock_init(&lo->lo_work_lock);
	disk->major		= LOOP_MAJOR;
	disk->first_minor	= i << part_shift;
	disk->minors		= 1 << part_shift;
	disk->fops		= &lo_fops;
	disk->private_data	= lo;
	disk->queue		= lo->lo_queue;
	sprintf(disk->disk_name, "loop%d", i);
	add_disk(disk);
	mutex_unlock(&loop_ctl_mutex);
	return i;

out_cleanup_tags:
	blk_mq_free_tag_set(&lo->tag_set);
out_free_idr:
	idr_remove(&loop_index_idr, i);
out_unlock:
	mutex_unlock(&loop_ctl_mutex);
out_free_dev:
	kfree(lo);
out:
	return err;
}

static void loop_remove(struct loop_device *lo)
{
	del_gendisk(lo->lo_disk);
	blk_cleanup_disk(lo->lo_disk);
	blk_mq_free_tag_set(&lo->tag_set);
	mutex_destroy(&lo->lo_mutex);
	kfree(lo);
}

static void loop_probe(dev_t dev)
{
	int idx = MINOR(dev) >> part_shift;

	if (max_loop && idx >= max_loop)
		return;
	loop_add(idx);
}

static int loop_control_remove(int idx)
{
	struct loop_device *lo;
	int ret;

	if (idx < 0) {
		pr_warn("deleting an unspecified loop device is not supported.\n");
		return -EINVAL;
	}
		
	ret = mutex_lock_killable(&loop_ctl_mutex);
	if (ret)
		return ret;

	lo = idr_find(&loop_index_idr, idx);
	if (!lo) {
		ret = -ENODEV;
		goto out_unlock_ctrl;
	}

	ret = mutex_lock_killable(&lo->lo_mutex);
	if (ret)
		goto out_unlock_ctrl;
	if (lo->lo_state != Lo_unbound ||
	    atomic_read(&lo->lo_refcnt) > 0) {
		mutex_unlock(&lo->lo_mutex);
		ret = -EBUSY;
		goto out_unlock_ctrl;
	}
	lo->lo_state = Lo_deleting;
	mutex_unlock(&lo->lo_mutex);

	idr_remove(&loop_index_idr, lo->lo_number);
	loop_remove(lo);
out_unlock_ctrl:
	mutex_unlock(&loop_ctl_mutex);
	return ret;
}

static int loop_control_get_free(int idx)
{
	struct loop_device *lo;
	int id, ret;

	ret = mutex_lock_killable(&loop_ctl_mutex);
	if (ret)
		return ret;
	idr_for_each_entry(&loop_index_idr, lo, id) {
		if (lo->lo_state == Lo_unbound)
			goto found;
	}
	mutex_unlock(&loop_ctl_mutex);
	return loop_add(-1);
found:
	mutex_unlock(&loop_ctl_mutex);
	return id;
}

static long loop_control_ioctl(struct file *file, unsigned int cmd,
			       unsigned long parm)
{
	switch (cmd) {
	case LOOP_CTL_ADD:
		return loop_add(parm);
	case LOOP_CTL_REMOVE:
		return loop_control_remove(parm);
	case LOOP_CTL_GET_FREE:
		return loop_control_get_free(parm);
	default:
		return -ENOSYS;
	}
}

static const struct file_operations loop_ctl_fops = {
	.open		= nonseekable_open,
	.unlocked_ioctl	= loop_control_ioctl,
	.compat_ioctl	= loop_control_ioctl,
	.owner		= THIS_MODULE,
	.llseek		= noop_llseek,
};

static struct miscdevice loop_misc = {
	.minor		= LOOP_CTRL_MINOR,
	.name		= "loop-control",
	.fops		= &loop_ctl_fops,
};

MODULE_ALIAS_MISCDEV(LOOP_CTRL_MINOR);
MODULE_ALIAS("devname:loop-control");

static int __init loop_init(void)
{
	int i, nr;
	int err;

	part_shift = 0;
	if (max_part > 0) {
		part_shift = fls(max_part);

		/*
		 * Adjust max_part according to part_shift as it is exported
		 * to user space so that user can decide correct minor number
		 * if [s]he want to create more devices.
		 *
		 * Note that -1 is required because partition 0 is reserved
		 * for the whole disk.
		 */
		max_part = (1UL << part_shift) - 1;
	}

	if ((1UL << part_shift) > DISK_MAX_PARTS) {
		err = -EINVAL;
		goto err_out;
	}

	if (max_loop > 1UL << (MINORBITS - part_shift)) {
		err = -EINVAL;
		goto err_out;
	}

	/*
	 * If max_loop is specified, create that many devices upfront.
	 * This also becomes a hard limit. If max_loop is not specified,
	 * create CONFIG_BLK_DEV_LOOP_MIN_COUNT loop devices at module
	 * init time. Loop devices can be requested on-demand with the
	 * /dev/loop-control interface, or be instantiated by accessing
	 * a 'dead' device node.
	 */
	if (max_loop)
		nr = max_loop;
	else
		nr = CONFIG_BLK_DEV_LOOP_MIN_COUNT;

	err = misc_register(&loop_misc);
	if (err < 0)
		goto err_out;


	if (__register_blkdev(LOOP_MAJOR, "loop", loop_probe)) {
		err = -EIO;
		goto misc_out;
	}

	/* pre-create number of devices given by config or max_loop */
	for (i = 0; i < nr; i++)
		loop_add(i);

	printk(KERN_INFO "loop: module loaded\n");
	return 0;

misc_out:
	misc_deregister(&loop_misc);
err_out:
	return err;
}

static void __exit loop_exit(void)
{
<<<<<<< HEAD
	unsigned long range;

	range = max_loop ? max_loop << part_shift : 1UL << MINORBITS;

	mutex_lock(&loop_ctl_mutex);

	idr_for_each(&loop_index_idr, &loop_exit_cb, NULL);
	idr_destroy(&loop_index_idr);
=======
	struct loop_device *lo;
	int id;
>>>>>>> 7d2a07b7

	unregister_blkdev(LOOP_MAJOR, "loop");
	misc_deregister(&loop_misc);

<<<<<<< HEAD
	mutex_unlock(&loop_ctl_mutex);
=======
	mutex_lock(&loop_ctl_mutex);
	idr_for_each_entry(&loop_index_idr, lo, id)
		loop_remove(lo);
	mutex_unlock(&loop_ctl_mutex);

	idr_destroy(&loop_index_idr);
>>>>>>> 7d2a07b7
}

module_init(loop_init);
module_exit(loop_exit);

#ifndef MODULE
static int __init max_loop_setup(char *str)
{
	max_loop = simple_strtol(str, NULL, 0);
	return 1;
}

__setup("max_loop=", max_loop_setup);
#endif<|MERGE_RESOLUTION|>--- conflicted
+++ resolved
@@ -295,17 +295,8 @@
  */
 static void loop_set_size(struct loop_device *lo, loff_t size)
 {
-<<<<<<< HEAD
-	struct block_device *bdev = lo->lo_device;
-
-	bd_set_nr_sectors(bdev, size);
-
-	if (!set_capacity_revalidate_and_notify(lo->lo_disk, size, false))
-		kobject_uevent(&disk_to_dev(bdev->bd_disk)->kobj, KOBJ_CHANGE);
-=======
 	if (!set_capacity_and_notify(lo->lo_disk, size))
 		kobject_uevent(&disk_to_dev(lo->lo_disk)->kobj, KOBJ_CHANGE);
->>>>>>> 7d2a07b7
 }
 
 static inline int
@@ -698,15 +689,9 @@
 {
 	int rc;
 
-<<<<<<< HEAD
-	mutex_lock(&bdev->bd_mutex);
-	rc = bdev_disk_changed(bdev, false);
-	mutex_unlock(&bdev->bd_mutex);
-=======
 	mutex_lock(&lo->lo_disk->open_mutex);
 	rc = bdev_disk_changed(lo->lo_disk, false);
 	mutex_unlock(&lo->lo_disk->open_mutex);
->>>>>>> 7d2a07b7
 	if (rc)
 		pr_warn("%s: partition scan of loop%d (%s) failed (rc=%d)\n",
 			__func__, lo->lo_number, lo->lo_file_name, rc);
@@ -949,13 +934,7 @@
 	 * file-backed loop devices: discarded regions read back as zero.
 	 */
 	if (S_ISBLK(inode->i_mode) && !lo->lo_encrypt_key_size) {
-<<<<<<< HEAD
-		struct request_queue *backingq;
-
-		backingq = bdev_get_queue(inode->i_bdev);
-=======
 		struct request_queue *backingq = bdev_get_queue(I_BDEV(inode));
->>>>>>> 7d2a07b7
 
 		max_discard_sectors = backingq->limits.max_write_zeroes_sectors;
 		granularity = backingq->limits.discard_granularity ?:
@@ -1012,12 +991,7 @@
 #else
 static inline int queue_on_root_worker(struct cgroup_subsys_state *css)
 {
-<<<<<<< HEAD
-	current->flags |= PF_LOCAL_THROTTLE | PF_MEMALLOC_NOIO;
-	return kthread_worker_fn(worker_ptr);
-=======
 	return !css;
->>>>>>> 7d2a07b7
 }
 #endif
 
@@ -1111,7 +1085,6 @@
 
 static int
 loop_release_xfer(struct loop_device *lo)
-<<<<<<< HEAD
 {
 	int err = 0;
 	struct loop_func_table *xfer = lo->lo_encryption;
@@ -1214,121 +1187,10 @@
 static int loop_configure(struct loop_device *lo, fmode_t mode,
 			  struct block_device *bdev,
 			  const struct loop_config *config)
-=======
->>>>>>> 7d2a07b7
-{
-	int err = 0;
-	struct loop_func_table *xfer = lo->lo_encryption;
-
-	if (xfer) {
-		if (xfer->release)
-			err = xfer->release(lo);
-		lo->transfer = NULL;
-		lo->lo_encryption = NULL;
-		module_put(xfer->owner);
-	}
-	return err;
-}
-
-static int
-loop_init_xfer(struct loop_device *lo, struct loop_func_table *xfer,
-	       const struct loop_info64 *i)
-{
-	int err = 0;
-
-	if (xfer) {
-		struct module *owner = xfer->owner;
-
-		if (!try_module_get(owner))
-			return -EINVAL;
-		if (xfer->init)
-			err = xfer->init(lo, i);
-		if (err)
-			module_put(owner);
-		else
-			lo->lo_encryption = xfer;
-	}
-	return err;
-}
-
-/**
- * loop_set_status_from_info - configure device from loop_info
- * @lo: struct loop_device to configure
- * @info: struct loop_info64 to configure the device with
- *
- * Configures the loop device parameters according to the passed
- * in loop_info64 configuration.
- */
-static int
-loop_set_status_from_info(struct loop_device *lo,
-			  const struct loop_info64 *info)
-{
-	int err;
-	struct loop_func_table *xfer;
-	kuid_t uid = current_uid();
-
-	if ((unsigned int) info->lo_encrypt_key_size > LO_KEY_SIZE)
-		return -EINVAL;
-
-	err = loop_release_xfer(lo);
-	if (err)
-		return err;
-
-	if (info->lo_encrypt_type) {
-		unsigned int type = info->lo_encrypt_type;
-
-		if (type >= MAX_LO_CRYPT)
-			return -EINVAL;
-		xfer = xfer_funcs[type];
-		if (xfer == NULL)
-			return -EINVAL;
-	} else
-		xfer = NULL;
-
-	err = loop_init_xfer(lo, xfer, info);
-	if (err)
-		return err;
-
-	lo->lo_offset = info->lo_offset;
-	lo->lo_sizelimit = info->lo_sizelimit;
-	memcpy(lo->lo_file_name, info->lo_file_name, LO_NAME_SIZE);
-	memcpy(lo->lo_crypt_name, info->lo_crypt_name, LO_NAME_SIZE);
-	lo->lo_file_name[LO_NAME_SIZE-1] = 0;
-	lo->lo_crypt_name[LO_NAME_SIZE-1] = 0;
-
-	if (!xfer)
-		xfer = &none_funcs;
-	lo->transfer = xfer->transfer;
-	lo->ioctl = xfer->ioctl;
-
-	lo->lo_flags = info->lo_flags;
-
-	lo->lo_encrypt_key_size = info->lo_encrypt_key_size;
-	lo->lo_init[0] = info->lo_init[0];
-	lo->lo_init[1] = info->lo_init[1];
-	if (info->lo_encrypt_key_size) {
-		memcpy(lo->lo_encrypt_key, info->lo_encrypt_key,
-		       info->lo_encrypt_key_size);
-		lo->lo_key_owner = uid;
-	}
-
-	return 0;
-}
-
-static int loop_configure(struct loop_device *lo, fmode_t mode,
-			  struct block_device *bdev,
-			  const struct loop_config *config)
 {
 	struct file *file = fget(config->fd);
 	struct inode *inode;
 	struct address_space *mapping;
-<<<<<<< HEAD
-	struct block_device *claimed_bdev = NULL;
-	int		error;
-	loff_t		size;
-	bool		partscan;
-	unsigned short  bsize;
-=======
 	int error;
 	loff_t size;
 	bool partscan;
@@ -1338,30 +1200,16 @@
 	if (!file)
 		return -EBADF;
 	is_loop = is_loop_device(file);
->>>>>>> 7d2a07b7
 
 	/* This is safe, since we have a reference from open(). */
 	__module_get(THIS_MODULE);
 
-<<<<<<< HEAD
-	error = -EBADF;
-	file = fget(config->fd);
-	if (!file)
-		goto out;
-
-=======
->>>>>>> 7d2a07b7
 	/*
 	 * If we don't hold exclusive handle for the device, upgrade to it
 	 * here to avoid changing device under exclusive owner.
 	 */
 	if (!(mode & FMODE_EXCL)) {
-<<<<<<< HEAD
-		claimed_bdev = bdev->bd_contains;
-		error = bd_prepare_to_claim(bdev, claimed_bdev, loop_configure);
-=======
 		error = bd_prepare_to_claim(bdev, loop_configure);
->>>>>>> 7d2a07b7
 		if (error)
 			goto out_putf;
 	}
@@ -1393,21 +1241,6 @@
 	}
 
 	error = loop_set_status_from_info(lo, &config->info);
-<<<<<<< HEAD
-	if (error)
-		goto out_unlock;
-
-	if (!(file->f_mode & FMODE_WRITE) || !(mode & FMODE_WRITE) ||
-	    !file->f_op->write_iter)
-		lo->lo_flags |= LO_FLAGS_READ_ONLY;
-
-	error = loop_prepare_queue(lo);
-	if (error)
-		goto out_unlock;
-
-	set_device_ro(bdev, (lo->lo_flags & LO_FLAGS_READ_ONLY) != 0);
-
-=======
 	if (error)
 		goto out_unlock;
 
@@ -1432,7 +1265,6 @@
 	lo->worker_tree = RB_ROOT;
 	timer_setup(&lo->timer, loop_free_idle_workers,
 		TIMER_DEFERRABLE);
->>>>>>> 7d2a07b7
 	lo->use_dio = lo->lo_flags & LO_FLAGS_DIRECT_IO;
 	lo->lo_device = bdev;
 	lo->lo_backing_file = file;
@@ -1444,37 +1276,20 @@
 
 	if (config->block_size)
 		bsize = config->block_size;
-<<<<<<< HEAD
-	else if ((lo->lo_backing_file->f_flags & O_DIRECT) &&
-		 inode->i_sb->s_bdev) {
-		/* In case of direct I/O, match underlying block size */
-		bsize = bdev_logical_block_size(inode->i_sb->s_bdev);
-	} else
-=======
 	else if ((lo->lo_backing_file->f_flags & O_DIRECT) && inode->i_sb->s_bdev)
 		/* In case of direct I/O, match underlying block size */
 		bsize = bdev_logical_block_size(inode->i_sb->s_bdev);
 	else
->>>>>>> 7d2a07b7
 		bsize = 512;
 
 	blk_queue_logical_block_size(lo->lo_queue, bsize);
 	blk_queue_physical_block_size(lo->lo_queue, bsize);
 	blk_queue_io_min(lo->lo_queue, bsize);
 
-<<<<<<< HEAD
-	loop_update_rotational(lo);
-	loop_update_dio(lo);
-	loop_sysfs_init(lo);
-
-	size = get_loop_size(lo, file);
-	loop_set_size(lo, size);
-=======
 	loop_config_discard(lo);
 	loop_update_rotational(lo);
 	loop_update_dio(lo);
 	loop_sysfs_init(lo);
->>>>>>> 7d2a07b7
 
 	size = get_loop_size(lo, file);
 	loop_set_size(lo, size);
@@ -1495,27 +1310,16 @@
 	bdgrab(bdev);
 	loop_global_unlock(lo, is_loop);
 	if (partscan)
-<<<<<<< HEAD
-		loop_reread_partitions(lo, bdev);
-	if (claimed_bdev)
-		bd_abort_claiming(bdev, claimed_bdev, loop_configure);
-=======
 		loop_reread_partitions(lo);
 	if (!(mode & FMODE_EXCL))
 		bd_abort_claiming(bdev, loop_configure);
->>>>>>> 7d2a07b7
 	return 0;
 
 out_unlock:
 	loop_global_unlock(lo, is_loop);
 out_bdev:
-<<<<<<< HEAD
-	if (claimed_bdev)
-		bd_abort_claiming(bdev, claimed_bdev, loop_configure);
-=======
 	if (!(mode & FMODE_EXCL))
 		bd_abort_claiming(bdev, loop_configure);
->>>>>>> 7d2a07b7
 out_putf:
 	fput(file);
 	/* This is safe: open() is still holding a reference. */
@@ -1601,10 +1405,6 @@
 	set_capacity(lo->lo_disk, 0);
 	loop_sysfs_exit(lo);
 	if (bdev) {
-<<<<<<< HEAD
-		bd_set_nr_sectors(bdev, 0);
-=======
->>>>>>> 7d2a07b7
 		/* let user-space know about this change */
 		kobject_uevent(&disk_to_dev(bdev->bd_disk)->kobj, KOBJ_CHANGE);
 	}
@@ -1627,17 +1427,10 @@
 		 * current holder is released.
 		 */
 		if (!release)
-<<<<<<< HEAD
-			mutex_lock(&bdev->bd_mutex);
-		err = bdev_disk_changed(bdev, false);
-		if (!release)
-			mutex_unlock(&bdev->bd_mutex);
-=======
 			mutex_lock(&lo->lo_disk->open_mutex);
 		err = bdev_disk_changed(lo->lo_disk, false);
 		if (!release)
 			mutex_unlock(&lo->lo_disk->open_mutex);
->>>>>>> 7d2a07b7
 		if (err)
 			pr_warn("%s: partition scan of loop%d failed (rc=%d)\n",
 				__func__, lo_number, err);
@@ -1707,10 +1500,6 @@
 loop_set_status(struct loop_device *lo, const struct loop_info64 *info)
 {
 	int err;
-<<<<<<< HEAD
-	struct block_device *bdev;
-=======
->>>>>>> 7d2a07b7
 	kuid_t uid = current_uid();
 	int prev_lo_flags;
 	bool partscan = false;
@@ -2430,8 +2219,6 @@
 			cmd->ret = ret ? -EIO : 0;
 		if (likely(!blk_should_fake_timeout(rq->q)))
 			blk_mq_complete_request(rq);
-<<<<<<< HEAD
-=======
 	}
 }
 
@@ -2469,7 +2256,6 @@
 		worker->last_ran_at = jiffies;
 		list_add_tail(&worker->idle_list, &lo->idle_worker_list);
 		loop_set_timer(lo);
->>>>>>> 7d2a07b7
 	}
 	spin_unlock_irq(&lo->lo_work_lock);
 	current->flags = orig_flags;
@@ -2798,33 +2584,18 @@
 
 static void __exit loop_exit(void)
 {
-<<<<<<< HEAD
-	unsigned long range;
-
-	range = max_loop ? max_loop << part_shift : 1UL << MINORBITS;
-
-	mutex_lock(&loop_ctl_mutex);
-
-	idr_for_each(&loop_index_idr, &loop_exit_cb, NULL);
-	idr_destroy(&loop_index_idr);
-=======
 	struct loop_device *lo;
 	int id;
->>>>>>> 7d2a07b7
 
 	unregister_blkdev(LOOP_MAJOR, "loop");
 	misc_deregister(&loop_misc);
 
-<<<<<<< HEAD
-	mutex_unlock(&loop_ctl_mutex);
-=======
 	mutex_lock(&loop_ctl_mutex);
 	idr_for_each_entry(&loop_index_idr, lo, id)
 		loop_remove(lo);
 	mutex_unlock(&loop_ctl_mutex);
 
 	idr_destroy(&loop_index_idr);
->>>>>>> 7d2a07b7
 }
 
 module_init(loop_init);
