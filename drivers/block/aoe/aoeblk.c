--- conflicted
+++ resolved
@@ -396,13 +396,8 @@
 	WARN_ON(d->flags & DEVFL_TKILL);
 	WARN_ON(d->gd);
 	WARN_ON(d->flags & DEVFL_UP);
-<<<<<<< HEAD
-	blk_queue_max_hw_sectors(q, BLK_DEF_MAX_SECTORS);
-	q->backing_dev_info->ra_pages = READ_AHEAD / PAGE_SIZE;
-=======
 	blk_queue_max_hw_sectors(gd->queue, BLK_DEF_MAX_SECTORS);
 	blk_queue_io_opt(gd->queue, SZ_2M);
->>>>>>> 7d2a07b7
 	d->bufpool = mp;
 	d->blkq = gd->queue;
 	d->gd = gd;
