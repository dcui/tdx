--- conflicted
+++ resolved
@@ -41,7 +41,7 @@
 
 config EDAC_DECODE_MCE
 	tristate "Decode MCEs in human-readable form (only on AMD for now)"
-	depends on CPU_SUP_AMD && (X86_MCE_AMD || X86_XEN_MCE)
+	depends on CPU_SUP_AMD && X86_MCE_AMD
 	default y
 	---help---
 	  Enable this option if you want to decode Machine Check Exceptions
@@ -74,7 +74,6 @@
 config EDAC_AMD64
 	tristate "AMD64 (Opteron, Athlon64) K8, F10h"
 	depends on EDAC_MM_EDAC && AMD_NB && X86_64 && EDAC_DECODE_MCE
-	depends on !XEN
 	help
 	  Support for error detection and correction of DRAM ECC errors on
 	  the AMD64 families of memory controllers (K8 and F10h)
@@ -171,7 +170,7 @@
 
 config EDAC_I7CORE
 	tristate "Intel i7 Core (Nehalem) processors"
-	depends on EDAC_MM_EDAC && PCI && X86 && (X86_MCE_INTEL || X86_XEN_MCE)
+	depends on EDAC_MM_EDAC && PCI && X86 && X86_MCE_INTEL
 	help
 	  Support for error detection and correction the Intel
 	  i7 Core (Nehalem) Integrated Memory Controller that exists on
@@ -215,13 +214,8 @@
 
 config EDAC_SBRIDGE
 	tristate "Intel Sandy-Bridge Integrated MC"
-<<<<<<< HEAD
-	depends on EDAC_MM_EDAC && PCI && X86_64 && (X86_MCE_INTEL || X86_XEN_MCE)
-	depends on EXPERIMENTAL
-=======
 	depends on EDAC_MM_EDAC && PCI && X86_64 && X86_MCE_INTEL
 	depends on PCI_MMCONFIG && EXPERIMENTAL
->>>>>>> dd775ae2
 	help
 	  Support for error detection and correction the Intel
 	  Sandy Bridge Integrated Memory Controller.
