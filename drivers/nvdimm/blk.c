// SPDX-License-Identifier: GPL-2.0-only
/*
 * NVDIMM Block Window Driver
 * Copyright (c) 2014, Intel Corporation.
 */

#include <linux/blkdev.h>
#include <linux/fs.h>
#include <linux/genhd.h>
#include <linux/module.h>
#include <linux/moduleparam.h>
#include <linux/nd.h>
#include <linux/sizes.h>
#include "nd.h"

static u32 nsblk_meta_size(struct nd_namespace_blk *nsblk)
{
	return nsblk->lbasize - ((nsblk->lbasize >= 4096) ? 4096 : 512);
}

static u32 nsblk_internal_lbasize(struct nd_namespace_blk *nsblk)
{
	return roundup(nsblk->lbasize, INT_LBASIZE_ALIGNMENT);
}

static u32 nsblk_sector_size(struct nd_namespace_blk *nsblk)
{
	return nsblk->lbasize - nsblk_meta_size(nsblk);
}

static resource_size_t to_dev_offset(struct nd_namespace_blk *nsblk,
				resource_size_t ns_offset, unsigned int len)
{
	int i;

	for (i = 0; i < nsblk->num_resources; i++) {
		if (ns_offset < resource_size(nsblk->res[i])) {
			if (ns_offset + len > resource_size(nsblk->res[i])) {
				dev_WARN_ONCE(&nsblk->common.dev, 1,
					"illegal request\n");
				return SIZE_MAX;
			}
			return nsblk->res[i]->start + ns_offset;
		}
		ns_offset -= resource_size(nsblk->res[i]);
	}

	dev_WARN_ONCE(&nsblk->common.dev, 1, "request out of range\n");
	return SIZE_MAX;
}

static struct nd_blk_region *to_ndbr(struct nd_namespace_blk *nsblk)
{
	struct nd_region *nd_region;
	struct device *parent;

	parent = nsblk->common.dev.parent;
	nd_region = container_of(parent, struct nd_region, dev);
	return container_of(nd_region, struct nd_blk_region, nd_region);
}

#ifdef CONFIG_BLK_DEV_INTEGRITY
static int nd_blk_rw_integrity(struct nd_namespace_blk *nsblk,
		struct bio_integrity_payload *bip, u64 lba, int rw)
{
	struct nd_blk_region *ndbr = to_ndbr(nsblk);
	unsigned int len = nsblk_meta_size(nsblk);
	resource_size_t	dev_offset, ns_offset;
	u32 internal_lbasize, sector_size;
	int err = 0;

	internal_lbasize = nsblk_internal_lbasize(nsblk);
	sector_size = nsblk_sector_size(nsblk);
	ns_offset = lba * internal_lbasize + sector_size;
	dev_offset = to_dev_offset(nsblk, ns_offset, len);
	if (dev_offset == SIZE_MAX)
		return -EIO;

	while (len) {
		unsigned int cur_len;
		struct bio_vec bv;
		void *iobuf;

		bv = bvec_iter_bvec(bip->bip_vec, bip->bip_iter);
		/*
		 * The 'bv' obtained from bvec_iter_bvec has its .bv_len and
		 * .bv_offset already adjusted for iter->bi_bvec_done, and we
		 * can use those directly
		 */

		cur_len = min(len, bv.bv_len);
		iobuf = kmap_atomic(bv.bv_page);
		err = ndbr->do_io(ndbr, dev_offset, iobuf + bv.bv_offset,
				cur_len, rw);
		kunmap_atomic(iobuf);
		if (err)
			return err;

		len -= cur_len;
		dev_offset += cur_len;
		if (!bvec_iter_advance(bip->bip_vec, &bip->bip_iter, cur_len))
			return -EIO;
	}

	return err;
}

#else /* CONFIG_BLK_DEV_INTEGRITY */
static int nd_blk_rw_integrity(struct nd_namespace_blk *nsblk,
		struct bio_integrity_payload *bip, u64 lba, int rw)
{
	return 0;
}
#endif

static int nsblk_do_bvec(struct nd_namespace_blk *nsblk,
		struct bio_integrity_payload *bip, struct page *page,
		unsigned int len, unsigned int off, int rw, sector_t sector)
{
	struct nd_blk_region *ndbr = to_ndbr(nsblk);
	resource_size_t	dev_offset, ns_offset;
	u32 internal_lbasize, sector_size;
	int err = 0;
	void *iobuf;
	u64 lba;

	internal_lbasize = nsblk_internal_lbasize(nsblk);
	sector_size = nsblk_sector_size(nsblk);
	while (len) {
		unsigned int cur_len;

		/*
		 * If we don't have an integrity payload, we don't have to
		 * split the bvec into sectors, as this would cause unnecessary
		 * Block Window setup/move steps. the do_io routine is capable
		 * of handling len <= PAGE_SIZE.
		 */
		cur_len = bip ? min(len, sector_size) : len;

		lba = div_u64(sector << SECTOR_SHIFT, sector_size);
		ns_offset = lba * internal_lbasize;
		dev_offset = to_dev_offset(nsblk, ns_offset, cur_len);
		if (dev_offset == SIZE_MAX)
			return -EIO;

		iobuf = kmap_atomic(page);
		err = ndbr->do_io(ndbr, dev_offset, iobuf + off, cur_len, rw);
		kunmap_atomic(iobuf);
		if (err)
			return err;

		if (bip) {
			err = nd_blk_rw_integrity(nsblk, bip, lba, rw);
			if (err)
				return err;
		}
		len -= cur_len;
		off += cur_len;
		sector += sector_size >> SECTOR_SHIFT;
	}

	return err;
}

static blk_qc_t nd_blk_submit_bio(struct bio *bio)
{
	struct bio_integrity_payload *bip;
<<<<<<< HEAD
	struct nd_namespace_blk *nsblk = bio->bi_disk->private_data;
=======
	struct nd_namespace_blk *nsblk = bio->bi_bdev->bd_disk->private_data;
>>>>>>> 7d2a07b7
	struct bvec_iter iter;
	unsigned long start;
	struct bio_vec bvec;
	int err = 0, rw;
	bool do_acct;

	if (!bio_integrity_prep(bio))
		return BLK_QC_T_NONE;

	bip = bio_integrity(bio);
	rw = bio_data_dir(bio);
<<<<<<< HEAD
	do_acct = blk_queue_io_stat(bio->bi_disk->queue);
=======
	do_acct = blk_queue_io_stat(bio->bi_bdev->bd_disk->queue);
>>>>>>> 7d2a07b7
	if (do_acct)
		start = bio_start_io_acct(bio);
	bio_for_each_segment(bvec, bio, iter) {
		unsigned int len = bvec.bv_len;

		BUG_ON(len > PAGE_SIZE);
		err = nsblk_do_bvec(nsblk, bip, bvec.bv_page, len,
				bvec.bv_offset, rw, iter.bi_sector);
		if (err) {
			dev_dbg(&nsblk->common.dev,
					"io error in %s sector %lld, len %d,\n",
					(rw == READ) ? "READ" : "WRITE",
					(unsigned long long) iter.bi_sector, len);
			bio->bi_status = errno_to_blk_status(err);
			break;
		}
	}
	if (do_acct)
		bio_end_io_acct(bio, start);

	bio_endio(bio);
	return BLK_QC_T_NONE;
}

static int nsblk_rw_bytes(struct nd_namespace_common *ndns,
		resource_size_t offset, void *iobuf, size_t n, int rw,
		unsigned long flags)
{
	struct nd_namespace_blk *nsblk = to_nd_namespace_blk(&ndns->dev);
	struct nd_blk_region *ndbr = to_ndbr(nsblk);
	resource_size_t	dev_offset;

	dev_offset = to_dev_offset(nsblk, offset, n);

	if (unlikely(offset + n > nsblk->size)) {
		dev_WARN_ONCE(&ndns->dev, 1, "request out of range\n");
		return -EFAULT;
	}

	if (dev_offset == SIZE_MAX)
		return -EIO;

	return ndbr->do_io(ndbr, dev_offset, iobuf, n, rw);
}

static const struct block_device_operations nd_blk_fops = {
	.owner = THIS_MODULE,
	.submit_bio =  nd_blk_submit_bio,
<<<<<<< HEAD
	.revalidate_disk = nvdimm_revalidate_disk,
=======
>>>>>>> 7d2a07b7
};

static void nd_blk_release_disk(void *disk)
{
	del_gendisk(disk);
	blk_cleanup_disk(disk);
}

static int nsblk_attach_disk(struct nd_namespace_blk *nsblk)
{
	struct device *dev = &nsblk->common.dev;
	resource_size_t available_disk_size;
	struct gendisk *disk;
	u64 internal_nlba;

	internal_nlba = div_u64(nsblk->size, nsblk_internal_lbasize(nsblk));
	available_disk_size = internal_nlba * nsblk_sector_size(nsblk);

<<<<<<< HEAD
	q = blk_alloc_queue(NUMA_NO_NODE);
	if (!q)
		return -ENOMEM;
	if (devm_add_action_or_reset(dev, nd_blk_release_queue, q))
		return -ENOMEM;

	blk_queue_max_hw_sectors(q, UINT_MAX);
	blk_queue_logical_block_size(q, nsblk_sector_size(nsblk));
	blk_queue_flag_set(QUEUE_FLAG_NONROT, q);

	disk = alloc_disk(0);
=======
	disk = blk_alloc_disk(NUMA_NO_NODE);
>>>>>>> 7d2a07b7
	if (!disk)
		return -ENOMEM;

	disk->fops		= &nd_blk_fops;
<<<<<<< HEAD
	disk->queue		= q;
	disk->flags		= GENHD_FL_EXT_DEVT;
=======
>>>>>>> 7d2a07b7
	disk->private_data	= nsblk;
	nvdimm_namespace_disk_name(&nsblk->common, disk->disk_name);

	blk_queue_max_hw_sectors(disk->queue, UINT_MAX);
	blk_queue_logical_block_size(disk->queue, nsblk_sector_size(nsblk));
	blk_queue_flag_set(QUEUE_FLAG_NONROT, disk->queue);

	if (devm_add_action_or_reset(dev, nd_blk_release_disk, disk))
		return -ENOMEM;

	if (nsblk_meta_size(nsblk)) {
		int rc = nd_integrity_init(disk, nsblk_meta_size(nsblk));

		if (rc)
			return rc;
	}

	set_capacity(disk, available_disk_size >> SECTOR_SHIFT);
	device_add_disk(dev, disk, NULL);
	nvdimm_check_and_set_ro(disk);
	return 0;
}

static int nd_blk_probe(struct device *dev)
{
	struct nd_namespace_common *ndns;
	struct nd_namespace_blk *nsblk;

	ndns = nvdimm_namespace_common_probe(dev);
	if (IS_ERR(ndns))
		return PTR_ERR(ndns);

	nsblk = to_nd_namespace_blk(&ndns->dev);
	nsblk->size = nvdimm_namespace_capacity(ndns);
	dev_set_drvdata(dev, nsblk);

	ndns->rw_bytes = nsblk_rw_bytes;
	if (is_nd_btt(dev))
		return nvdimm_namespace_attach_btt(ndns);
	else if (nd_btt_probe(dev, ndns) == 0) {
		/* we'll come back as btt-blk */
		return -ENXIO;
	} else
		return nsblk_attach_disk(nsblk);
}

static void nd_blk_remove(struct device *dev)
{
	if (is_nd_btt(dev))
		nvdimm_namespace_detach_btt(to_nd_btt(dev));
}

static struct nd_device_driver nd_blk_driver = {
	.probe = nd_blk_probe,
	.remove = nd_blk_remove,
	.drv = {
		.name = "nd_blk",
	},
	.type = ND_DRIVER_NAMESPACE_BLK,
};

static int __init nd_blk_init(void)
{
	return nd_driver_register(&nd_blk_driver);
}

static void __exit nd_blk_exit(void)
{
	driver_unregister(&nd_blk_driver.drv);
}

MODULE_AUTHOR("Ross Zwisler <ross.zwisler@linux.intel.com>");
MODULE_LICENSE("GPL v2");
MODULE_ALIAS_ND_DEVICE(ND_DEVICE_NAMESPACE_BLK);
module_init(nd_blk_init);
module_exit(nd_blk_exit);<|MERGE_RESOLUTION|>--- conflicted
+++ resolved
@@ -165,11 +165,7 @@
 static blk_qc_t nd_blk_submit_bio(struct bio *bio)
 {
 	struct bio_integrity_payload *bip;
-<<<<<<< HEAD
-	struct nd_namespace_blk *nsblk = bio->bi_disk->private_data;
-=======
 	struct nd_namespace_blk *nsblk = bio->bi_bdev->bd_disk->private_data;
->>>>>>> 7d2a07b7
 	struct bvec_iter iter;
 	unsigned long start;
 	struct bio_vec bvec;
@@ -181,11 +177,7 @@
 
 	bip = bio_integrity(bio);
 	rw = bio_data_dir(bio);
-<<<<<<< HEAD
-	do_acct = blk_queue_io_stat(bio->bi_disk->queue);
-=======
 	do_acct = blk_queue_io_stat(bio->bi_bdev->bd_disk->queue);
->>>>>>> 7d2a07b7
 	if (do_acct)
 		start = bio_start_io_acct(bio);
 	bio_for_each_segment(bvec, bio, iter) {
@@ -234,10 +226,6 @@
 static const struct block_device_operations nd_blk_fops = {
 	.owner = THIS_MODULE,
 	.submit_bio =  nd_blk_submit_bio,
-<<<<<<< HEAD
-	.revalidate_disk = nvdimm_revalidate_disk,
-=======
->>>>>>> 7d2a07b7
 };
 
 static void nd_blk_release_disk(void *disk)
@@ -256,30 +244,11 @@
 	internal_nlba = div_u64(nsblk->size, nsblk_internal_lbasize(nsblk));
 	available_disk_size = internal_nlba * nsblk_sector_size(nsblk);
 
-<<<<<<< HEAD
-	q = blk_alloc_queue(NUMA_NO_NODE);
-	if (!q)
-		return -ENOMEM;
-	if (devm_add_action_or_reset(dev, nd_blk_release_queue, q))
-		return -ENOMEM;
-
-	blk_queue_max_hw_sectors(q, UINT_MAX);
-	blk_queue_logical_block_size(q, nsblk_sector_size(nsblk));
-	blk_queue_flag_set(QUEUE_FLAG_NONROT, q);
-
-	disk = alloc_disk(0);
-=======
 	disk = blk_alloc_disk(NUMA_NO_NODE);
->>>>>>> 7d2a07b7
 	if (!disk)
 		return -ENOMEM;
 
 	disk->fops		= &nd_blk_fops;
-<<<<<<< HEAD
-	disk->queue		= q;
-	disk->flags		= GENHD_FL_EXT_DEVT;
-=======
->>>>>>> 7d2a07b7
 	disk->private_data	= nsblk;
 	nvdimm_namespace_disk_name(&nsblk->common, disk->disk_name);
 
