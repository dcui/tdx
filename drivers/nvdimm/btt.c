// SPDX-License-Identifier: GPL-2.0-only
/*
 * Block Translation Table
 * Copyright (c) 2014-2015, Intel Corporation.
 */
#include <linux/highmem.h>
#include <linux/debugfs.h>
#include <linux/blkdev.h>
#include <linux/pagemap.h>
#include <linux/module.h>
#include <linux/device.h>
#include <linux/mutex.h>
#include <linux/hdreg.h>
#include <linux/genhd.h>
#include <linux/sizes.h>
#include <linux/ndctl.h>
#include <linux/fs.h>
#include <linux/nd.h>
#include <linux/backing-dev.h>
#include "btt.h"
#include "nd.h"

enum log_ent_request {
	LOG_NEW_ENT = 0,
	LOG_OLD_ENT
};

static struct device *to_dev(struct arena_info *arena)
{
	return &arena->nd_btt->dev;
}

static u64 adjust_initial_offset(struct nd_btt *nd_btt, u64 offset)
{
	return offset + nd_btt->initial_offset;
}

static int arena_read_bytes(struct arena_info *arena, resource_size_t offset,
		void *buf, size_t n, unsigned long flags)
{
	struct nd_btt *nd_btt = arena->nd_btt;
	struct nd_namespace_common *ndns = nd_btt->ndns;

	/* arena offsets may be shifted from the base of the device */
	offset = adjust_initial_offset(nd_btt, offset);
	return nvdimm_read_bytes(ndns, offset, buf, n, flags);
}

static int arena_write_bytes(struct arena_info *arena, resource_size_t offset,
		void *buf, size_t n, unsigned long flags)
{
	struct nd_btt *nd_btt = arena->nd_btt;
	struct nd_namespace_common *ndns = nd_btt->ndns;

	/* arena offsets may be shifted from the base of the device */
	offset = adjust_initial_offset(nd_btt, offset);
	return nvdimm_write_bytes(ndns, offset, buf, n, flags);
}

static int btt_info_write(struct arena_info *arena, struct btt_sb *super)
{
	int ret;

	/*
	 * infooff and info2off should always be at least 512B aligned.
	 * We rely on that to make sure rw_bytes does error clearing
	 * correctly, so make sure that is the case.
	 */
	dev_WARN_ONCE(to_dev(arena), !IS_ALIGNED(arena->infooff, 512),
		"arena->infooff: %#llx is unaligned\n", arena->infooff);
	dev_WARN_ONCE(to_dev(arena), !IS_ALIGNED(arena->info2off, 512),
		"arena->info2off: %#llx is unaligned\n", arena->info2off);

	ret = arena_write_bytes(arena, arena->info2off, super,
			sizeof(struct btt_sb), 0);
	if (ret)
		return ret;

	return arena_write_bytes(arena, arena->infooff, super,
			sizeof(struct btt_sb), 0);
}

static int btt_info_read(struct arena_info *arena, struct btt_sb *super)
{
	return arena_read_bytes(arena, arena->infooff, super,
			sizeof(struct btt_sb), 0);
}

/*
 * 'raw' version of btt_map write
 * Assumptions:
 *   mapping is in little-endian
 *   mapping contains 'E' and 'Z' flags as desired
 */
static int __btt_map_write(struct arena_info *arena, u32 lba, __le32 mapping,
		unsigned long flags)
{
	u64 ns_off = arena->mapoff + (lba * MAP_ENT_SIZE);

	if (unlikely(lba >= arena->external_nlba))
		dev_err_ratelimited(to_dev(arena),
			"%s: lba %#x out of range (max: %#x)\n",
			__func__, lba, arena->external_nlba);
	return arena_write_bytes(arena, ns_off, &mapping, MAP_ENT_SIZE, flags);
}

static int btt_map_write(struct arena_info *arena, u32 lba, u32 mapping,
			u32 z_flag, u32 e_flag, unsigned long rwb_flags)
{
	u32 ze;
	__le32 mapping_le;

	/*
	 * This 'mapping' is supposed to be just the LBA mapping, without
	 * any flags set, so strip the flag bits.
	 */
	mapping = ent_lba(mapping);

	ze = (z_flag << 1) + e_flag;
	switch (ze) {
	case 0:
		/*
		 * We want to set neither of the Z or E flags, and
		 * in the actual layout, this means setting the bit
		 * positions of both to '1' to indicate a 'normal'
		 * map entry
		 */
		mapping |= MAP_ENT_NORMAL;
		break;
	case 1:
		mapping |= (1 << MAP_ERR_SHIFT);
		break;
	case 2:
		mapping |= (1 << MAP_TRIM_SHIFT);
		break;
	default:
		/*
		 * The case where Z and E are both sent in as '1' could be
		 * construed as a valid 'normal' case, but we decide not to,
		 * to avoid confusion
		 */
		dev_err_ratelimited(to_dev(arena),
			"Invalid use of Z and E flags\n");
		return -EIO;
	}

	mapping_le = cpu_to_le32(mapping);
	return __btt_map_write(arena, lba, mapping_le, rwb_flags);
}

static int btt_map_read(struct arena_info *arena, u32 lba, u32 *mapping,
			int *trim, int *error, unsigned long rwb_flags)
{
	int ret;
	__le32 in;
	u32 raw_mapping, postmap, ze, z_flag, e_flag;
	u64 ns_off = arena->mapoff + (lba * MAP_ENT_SIZE);

	if (unlikely(lba >= arena->external_nlba))
		dev_err_ratelimited(to_dev(arena),
			"%s: lba %#x out of range (max: %#x)\n",
			__func__, lba, arena->external_nlba);

	ret = arena_read_bytes(arena, ns_off, &in, MAP_ENT_SIZE, rwb_flags);
	if (ret)
		return ret;

	raw_mapping = le32_to_cpu(in);

	z_flag = ent_z_flag(raw_mapping);
	e_flag = ent_e_flag(raw_mapping);
	ze = (z_flag << 1) + e_flag;
	postmap = ent_lba(raw_mapping);

	/* Reuse the {z,e}_flag variables for *trim and *error */
	z_flag = 0;
	e_flag = 0;

	switch (ze) {
	case 0:
		/* Initial state. Return postmap = premap */
		*mapping = lba;
		break;
	case 1:
		*mapping = postmap;
		e_flag = 1;
		break;
	case 2:
		*mapping = postmap;
		z_flag = 1;
		break;
	case 3:
		*mapping = postmap;
		break;
	default:
		return -EIO;
	}

	if (trim)
		*trim = z_flag;
	if (error)
		*error = e_flag;

	return ret;
}

static int btt_log_group_read(struct arena_info *arena, u32 lane,
			struct log_group *log)
{
	return arena_read_bytes(arena,
			arena->logoff + (lane * LOG_GRP_SIZE), log,
			LOG_GRP_SIZE, 0);
}

static struct dentry *debugfs_root;

static void arena_debugfs_init(struct arena_info *a, struct dentry *parent,
				int idx)
{
	char dirname[32];
	struct dentry *d;

	/* If for some reason, parent bttN was not created, exit */
	if (!parent)
		return;

	snprintf(dirname, 32, "arena%d", idx);
	d = debugfs_create_dir(dirname, parent);
	if (IS_ERR_OR_NULL(d))
		return;
	a->debugfs_dir = d;

	debugfs_create_x64("size", S_IRUGO, d, &a->size);
	debugfs_create_x64("external_lba_start", S_IRUGO, d,
				&a->external_lba_start);
	debugfs_create_x32("internal_nlba", S_IRUGO, d, &a->internal_nlba);
	debugfs_create_u32("internal_lbasize", S_IRUGO, d,
				&a->internal_lbasize);
	debugfs_create_x32("external_nlba", S_IRUGO, d, &a->external_nlba);
	debugfs_create_u32("external_lbasize", S_IRUGO, d,
				&a->external_lbasize);
	debugfs_create_u32("nfree", S_IRUGO, d, &a->nfree);
	debugfs_create_u16("version_major", S_IRUGO, d, &a->version_major);
	debugfs_create_u16("version_minor", S_IRUGO, d, &a->version_minor);
	debugfs_create_x64("nextoff", S_IRUGO, d, &a->nextoff);
	debugfs_create_x64("infooff", S_IRUGO, d, &a->infooff);
	debugfs_create_x64("dataoff", S_IRUGO, d, &a->dataoff);
	debugfs_create_x64("mapoff", S_IRUGO, d, &a->mapoff);
	debugfs_create_x64("logoff", S_IRUGO, d, &a->logoff);
	debugfs_create_x64("info2off", S_IRUGO, d, &a->info2off);
	debugfs_create_x32("flags", S_IRUGO, d, &a->flags);
	debugfs_create_u32("log_index_0", S_IRUGO, d, &a->log_index[0]);
	debugfs_create_u32("log_index_1", S_IRUGO, d, &a->log_index[1]);
}

static void btt_debugfs_init(struct btt *btt)
{
	int i = 0;
	struct arena_info *arena;

	btt->debugfs_dir = debugfs_create_dir(dev_name(&btt->nd_btt->dev),
						debugfs_root);
	if (IS_ERR_OR_NULL(btt->debugfs_dir))
		return;

	list_for_each_entry(arena, &btt->arena_list, list) {
		arena_debugfs_init(arena, btt->debugfs_dir, i);
		i++;
	}
}

static u32 log_seq(struct log_group *log, int log_idx)
{
	return le32_to_cpu(log->ent[log_idx].seq);
}

/*
 * This function accepts two log entries, and uses the
 * sequence number to find the 'older' entry.
 * It also updates the sequence number in this old entry to
 * make it the 'new' one if the mark_flag is set.
 * Finally, it returns which of the entries was the older one.
 *
 * TODO The logic feels a bit kludge-y. make it better..
 */
static int btt_log_get_old(struct arena_info *a, struct log_group *log)
{
	int idx0 = a->log_index[0];
	int idx1 = a->log_index[1];
	int old;

	/*
	 * the first ever time this is seen, the entry goes into [0]
	 * the next time, the following logic works out to put this
	 * (next) entry into [1]
	 */
	if (log_seq(log, idx0) == 0) {
		log->ent[idx0].seq = cpu_to_le32(1);
		return 0;
	}

	if (log_seq(log, idx0) == log_seq(log, idx1))
		return -EINVAL;
	if (log_seq(log, idx0) + log_seq(log, idx1) > 5)
		return -EINVAL;

	if (log_seq(log, idx0) < log_seq(log, idx1)) {
		if ((log_seq(log, idx1) - log_seq(log, idx0)) == 1)
			old = 0;
		else
			old = 1;
	} else {
		if ((log_seq(log, idx0) - log_seq(log, idx1)) == 1)
			old = 1;
		else
			old = 0;
	}

	return old;
}

/*
 * This function copies the desired (old/new) log entry into ent if
 * it is not NULL. It returns the sub-slot number (0 or 1)
 * where the desired log entry was found. Negative return values
 * indicate errors.
 */
static int btt_log_read(struct arena_info *arena, u32 lane,
			struct log_entry *ent, int old_flag)
{
	int ret;
	int old_ent, ret_ent;
	struct log_group log;

	ret = btt_log_group_read(arena, lane, &log);
	if (ret)
		return -EIO;

	old_ent = btt_log_get_old(arena, &log);
	if (old_ent < 0 || old_ent > 1) {
		dev_err(to_dev(arena),
				"log corruption (%d): lane %d seq [%d, %d]\n",
				old_ent, lane, log.ent[arena->log_index[0]].seq,
				log.ent[arena->log_index[1]].seq);
		/* TODO set error state? */
		return -EIO;
	}

	ret_ent = (old_flag ? old_ent : (1 - old_ent));

	if (ent != NULL)
		memcpy(ent, &log.ent[arena->log_index[ret_ent]], LOG_ENT_SIZE);

	return ret_ent;
}

/*
 * This function commits a log entry to media
 * It does _not_ prepare the freelist entry for the next write
 * btt_flog_write is the wrapper for updating the freelist elements
 */
static int __btt_log_write(struct arena_info *arena, u32 lane,
			u32 sub, struct log_entry *ent, unsigned long flags)
{
	int ret;
	u32 group_slot = arena->log_index[sub];
	unsigned int log_half = LOG_ENT_SIZE / 2;
	void *src = ent;
	u64 ns_off;

	ns_off = arena->logoff + (lane * LOG_GRP_SIZE) +
		(group_slot * LOG_ENT_SIZE);
	/* split the 16B write into atomic, durable halves */
	ret = arena_write_bytes(arena, ns_off, src, log_half, flags);
	if (ret)
		return ret;

	ns_off += log_half;
	src += log_half;
	return arena_write_bytes(arena, ns_off, src, log_half, flags);
}

static int btt_flog_write(struct arena_info *arena, u32 lane, u32 sub,
			struct log_entry *ent)
{
	int ret;

	ret = __btt_log_write(arena, lane, sub, ent, NVDIMM_IO_ATOMIC);
	if (ret)
		return ret;

	/* prepare the next free entry */
	arena->freelist[lane].sub = 1 - arena->freelist[lane].sub;
	if (++(arena->freelist[lane].seq) == 4)
		arena->freelist[lane].seq = 1;
	if (ent_e_flag(le32_to_cpu(ent->old_map)))
		arena->freelist[lane].has_err = 1;
	arena->freelist[lane].block = ent_lba(le32_to_cpu(ent->old_map));

	return ret;
}

/*
 * This function initializes the BTT map to the initial state, which is
 * all-zeroes, and indicates an identity mapping
 */
static int btt_map_init(struct arena_info *arena)
{
	int ret = -EINVAL;
	void *zerobuf;
	size_t offset = 0;
	size_t chunk_size = SZ_2M;
	size_t mapsize = arena->logoff - arena->mapoff;

	zerobuf = kzalloc(chunk_size, GFP_KERNEL);
	if (!zerobuf)
		return -ENOMEM;

	/*
	 * mapoff should always be at least 512B  aligned. We rely on that to
	 * make sure rw_bytes does error clearing correctly, so make sure that
	 * is the case.
	 */
	dev_WARN_ONCE(to_dev(arena), !IS_ALIGNED(arena->mapoff, 512),
		"arena->mapoff: %#llx is unaligned\n", arena->mapoff);

	while (mapsize) {
		size_t size = min(mapsize, chunk_size);

		dev_WARN_ONCE(to_dev(arena), size < 512,
			"chunk size: %#zx is unaligned\n", size);
		ret = arena_write_bytes(arena, arena->mapoff + offset, zerobuf,
				size, 0);
		if (ret)
			goto free;

		offset += size;
		mapsize -= size;
		cond_resched();
	}

 free:
	kfree(zerobuf);
	return ret;
}

/*
 * This function initializes the BTT log with 'fake' entries pointing
 * to the initial reserved set of blocks as being free
 */
static int btt_log_init(struct arena_info *arena)
{
	size_t logsize = arena->info2off - arena->logoff;
	size_t chunk_size = SZ_4K, offset = 0;
	struct log_entry ent;
	void *zerobuf;
	int ret;
	u32 i;

	zerobuf = kzalloc(chunk_size, GFP_KERNEL);
	if (!zerobuf)
		return -ENOMEM;
	/*
	 * logoff should always be at least 512B  aligned. We rely on that to
	 * make sure rw_bytes does error clearing correctly, so make sure that
	 * is the case.
	 */
	dev_WARN_ONCE(to_dev(arena), !IS_ALIGNED(arena->logoff, 512),
		"arena->logoff: %#llx is unaligned\n", arena->logoff);

	while (logsize) {
		size_t size = min(logsize, chunk_size);

		dev_WARN_ONCE(to_dev(arena), size < 512,
			"chunk size: %#zx is unaligned\n", size);
		ret = arena_write_bytes(arena, arena->logoff + offset, zerobuf,
				size, 0);
		if (ret)
			goto free;

		offset += size;
		logsize -= size;
		cond_resched();
	}

	for (i = 0; i < arena->nfree; i++) {
		ent.lba = cpu_to_le32(i);
		ent.old_map = cpu_to_le32(arena->external_nlba + i);
		ent.new_map = cpu_to_le32(arena->external_nlba + i);
		ent.seq = cpu_to_le32(LOG_SEQ_INIT);
		ret = __btt_log_write(arena, i, 0, &ent, 0);
		if (ret)
			goto free;
	}

 free:
	kfree(zerobuf);
	return ret;
}

static u64 to_namespace_offset(struct arena_info *arena, u64 lba)
{
	return arena->dataoff + ((u64)lba * arena->internal_lbasize);
}

static int arena_clear_freelist_error(struct arena_info *arena, u32 lane)
{
	int ret = 0;

	if (arena->freelist[lane].has_err) {
		void *zero_page = page_address(ZERO_PAGE(0));
		u32 lba = arena->freelist[lane].block;
		u64 nsoff = to_namespace_offset(arena, lba);
		unsigned long len = arena->sector_size;

		mutex_lock(&arena->err_lock);

		while (len) {
			unsigned long chunk = min(len, PAGE_SIZE);

			ret = arena_write_bytes(arena, nsoff, zero_page,
				chunk, 0);
			if (ret)
				break;
			len -= chunk;
			nsoff += chunk;
			if (len == 0)
				arena->freelist[lane].has_err = 0;
		}
		mutex_unlock(&arena->err_lock);
	}
	return ret;
}

static int btt_freelist_init(struct arena_info *arena)
{
	int new, ret;
	struct log_entry log_new;
	u32 i, map_entry, log_oldmap, log_newmap;

	arena->freelist = kcalloc(arena->nfree, sizeof(struct free_entry),
					GFP_KERNEL);
	if (!arena->freelist)
		return -ENOMEM;

	for (i = 0; i < arena->nfree; i++) {
		new = btt_log_read(arena, i, &log_new, LOG_NEW_ENT);
		if (new < 0)
			return new;

		/* old and new map entries with any flags stripped out */
		log_oldmap = ent_lba(le32_to_cpu(log_new.old_map));
		log_newmap = ent_lba(le32_to_cpu(log_new.new_map));

		/* sub points to the next one to be overwritten */
		arena->freelist[i].sub = 1 - new;
		arena->freelist[i].seq = nd_inc_seq(le32_to_cpu(log_new.seq));
		arena->freelist[i].block = log_oldmap;

		/*
		 * FIXME: if error clearing fails during init, we want to make
		 * the BTT read-only
		 */
		if (ent_e_flag(le32_to_cpu(log_new.old_map)) &&
		    !ent_normal(le32_to_cpu(log_new.old_map))) {
			arena->freelist[i].has_err = 1;
			ret = arena_clear_freelist_error(arena, i);
			if (ret)
				dev_err_ratelimited(to_dev(arena),
					"Unable to clear known errors\n");
		}

		/* This implies a newly created or untouched flog entry */
		if (log_oldmap == log_newmap)
			continue;

		/* Check if map recovery is needed */
		ret = btt_map_read(arena, le32_to_cpu(log_new.lba), &map_entry,
				NULL, NULL, 0);
		if (ret)
			return ret;

		/*
		 * The map_entry from btt_read_map is stripped of any flag bits,
		 * so use the stripped out versions from the log as well for
		 * testing whether recovery is needed. For restoration, use the
		 * 'raw' version of the log entries as that captured what we
		 * were going to write originally.
		 */
		if ((log_newmap != map_entry) && (log_oldmap == map_entry)) {
			/*
			 * Last transaction wrote the flog, but wasn't able
			 * to complete the map write. So fix up the map.
			 */
			ret = btt_map_write(arena, le32_to_cpu(log_new.lba),
					le32_to_cpu(log_new.new_map), 0, 0, 0);
			if (ret)
				return ret;
		}
	}

	return 0;
}

static bool ent_is_padding(struct log_entry *ent)
{
	return (ent->lba == 0) && (ent->old_map == 0) && (ent->new_map == 0)
		&& (ent->seq == 0);
}

/*
 * Detecting valid log indices: We read a log group (see the comments in btt.h
 * for a description of a 'log_group' and its 'slots'), and iterate over its
 * four slots. We expect that a padding slot will be all-zeroes, and use this
 * to detect a padding slot vs. an actual entry.
 *
 * If a log_group is in the initial state, i.e. hasn't been used since the
 * creation of this BTT layout, it will have three of the four slots with
 * zeroes. We skip over these log_groups for the detection of log_index. If
 * all log_groups are in the initial state (i.e. the BTT has never been
 * written to), it is safe to assume the 'new format' of log entries in slots
 * (0, 1).
 */
static int log_set_indices(struct arena_info *arena)
{
	bool idx_set = false, initial_state = true;
	int ret, log_index[2] = {-1, -1};
	u32 i, j, next_idx = 0;
	struct log_group log;
	u32 pad_count = 0;

	for (i = 0; i < arena->nfree; i++) {
		ret = btt_log_group_read(arena, i, &log);
		if (ret < 0)
			return ret;

		for (j = 0; j < 4; j++) {
			if (!idx_set) {
				if (ent_is_padding(&log.ent[j])) {
					pad_count++;
					continue;
				} else {
					/* Skip if index has been recorded */
					if ((next_idx == 1) &&
						(j == log_index[0]))
						continue;
					/* valid entry, record index */
					log_index[next_idx] = j;
					next_idx++;
				}
				if (next_idx == 2) {
					/* two valid entries found */
					idx_set = true;
				} else if (next_idx > 2) {
					/* too many valid indices */
					return -ENXIO;
				}
			} else {
				/*
				 * once the indices have been set, just verify
				 * that all subsequent log groups are either in
				 * their initial state or follow the same
				 * indices.
				 */
				if (j == log_index[0]) {
					/* entry must be 'valid' */
					if (ent_is_padding(&log.ent[j]))
						return -ENXIO;
				} else if (j == log_index[1]) {
					;
					/*
					 * log_index[1] can be padding if the
					 * lane never got used and it is still
					 * in the initial state (three 'padding'
					 * entries)
					 */
				} else {
					/* entry must be invalid (padding) */
					if (!ent_is_padding(&log.ent[j]))
						return -ENXIO;
				}
			}
		}
		/*
		 * If any of the log_groups have more than one valid,
		 * non-padding entry, then the we are no longer in the
		 * initial_state
		 */
		if (pad_count < 3)
			initial_state = false;
		pad_count = 0;
	}

	if (!initial_state && !idx_set)
		return -ENXIO;

	/*
	 * If all the entries in the log were in the initial state,
	 * assume new padding scheme
	 */
	if (initial_state)
		log_index[1] = 1;

	/*
	 * Only allow the known permutations of log/padding indices,
	 * i.e. (0, 1), and (0, 2)
	 */
	if ((log_index[0] == 0) && ((log_index[1] == 1) || (log_index[1] == 2)))
		; /* known index possibilities */
	else {
		dev_err(to_dev(arena), "Found an unknown padding scheme\n");
		return -ENXIO;
	}

	arena->log_index[0] = log_index[0];
	arena->log_index[1] = log_index[1];
	dev_dbg(to_dev(arena), "log_index_0 = %d\n", log_index[0]);
	dev_dbg(to_dev(arena), "log_index_1 = %d\n", log_index[1]);
	return 0;
}

static int btt_rtt_init(struct arena_info *arena)
{
	arena->rtt = kcalloc(arena->nfree, sizeof(u32), GFP_KERNEL);
	if (arena->rtt == NULL)
		return -ENOMEM;

	return 0;
}

static int btt_maplocks_init(struct arena_info *arena)
{
	u32 i;

	arena->map_locks = kcalloc(arena->nfree, sizeof(struct aligned_lock),
				GFP_KERNEL);
	if (!arena->map_locks)
		return -ENOMEM;

	for (i = 0; i < arena->nfree; i++)
		spin_lock_init(&arena->map_locks[i].lock);

	return 0;
}

static struct arena_info *alloc_arena(struct btt *btt, size_t size,
				size_t start, size_t arena_off)
{
	struct arena_info *arena;
	u64 logsize, mapsize, datasize;
	u64 available = size;

	arena = kzalloc(sizeof(struct arena_info), GFP_KERNEL);
	if (!arena)
		return NULL;
	arena->nd_btt = btt->nd_btt;
	arena->sector_size = btt->sector_size;
	mutex_init(&arena->err_lock);

	if (!size)
		return arena;

	arena->size = size;
	arena->external_lba_start = start;
	arena->external_lbasize = btt->lbasize;
	arena->internal_lbasize = roundup(arena->external_lbasize,
					INT_LBASIZE_ALIGNMENT);
	arena->nfree = BTT_DEFAULT_NFREE;
	arena->version_major = btt->nd_btt->version_major;
	arena->version_minor = btt->nd_btt->version_minor;

	if (available % BTT_PG_SIZE)
		available -= (available % BTT_PG_SIZE);

	/* Two pages are reserved for the super block and its copy */
	available -= 2 * BTT_PG_SIZE;

	/* The log takes a fixed amount of space based on nfree */
	logsize = roundup(arena->nfree * LOG_GRP_SIZE, BTT_PG_SIZE);
	available -= logsize;

	/* Calculate optimal split between map and data area */
	arena->internal_nlba = div_u64(available - BTT_PG_SIZE,
			arena->internal_lbasize + MAP_ENT_SIZE);
	arena->external_nlba = arena->internal_nlba - arena->nfree;

	mapsize = roundup((arena->external_nlba * MAP_ENT_SIZE), BTT_PG_SIZE);
	datasize = available - mapsize;

	/* 'Absolute' values, relative to start of storage space */
	arena->infooff = arena_off;
	arena->dataoff = arena->infooff + BTT_PG_SIZE;
	arena->mapoff = arena->dataoff + datasize;
	arena->logoff = arena->mapoff + mapsize;
	arena->info2off = arena->logoff + logsize;

	/* Default log indices are (0,1) */
	arena->log_index[0] = 0;
	arena->log_index[1] = 1;
	return arena;
}

static void free_arenas(struct btt *btt)
{
	struct arena_info *arena, *next;

	list_for_each_entry_safe(arena, next, &btt->arena_list, list) {
		list_del(&arena->list);
		kfree(arena->rtt);
		kfree(arena->map_locks);
		kfree(arena->freelist);
		debugfs_remove_recursive(arena->debugfs_dir);
		kfree(arena);
	}
}

/*
 * This function reads an existing valid btt superblock and
 * populates the corresponding arena_info struct
 */
static void parse_arena_meta(struct arena_info *arena, struct btt_sb *super,
				u64 arena_off)
{
	arena->internal_nlba = le32_to_cpu(super->internal_nlba);
	arena->internal_lbasize = le32_to_cpu(super->internal_lbasize);
	arena->external_nlba = le32_to_cpu(super->external_nlba);
	arena->external_lbasize = le32_to_cpu(super->external_lbasize);
	arena->nfree = le32_to_cpu(super->nfree);
	arena->version_major = le16_to_cpu(super->version_major);
	arena->version_minor = le16_to_cpu(super->version_minor);

	arena->nextoff = (super->nextoff == 0) ? 0 : (arena_off +
			le64_to_cpu(super->nextoff));
	arena->infooff = arena_off;
	arena->dataoff = arena_off + le64_to_cpu(super->dataoff);
	arena->mapoff = arena_off + le64_to_cpu(super->mapoff);
	arena->logoff = arena_off + le64_to_cpu(super->logoff);
	arena->info2off = arena_off + le64_to_cpu(super->info2off);

	arena->size = (le64_to_cpu(super->nextoff) > 0)
		? (le64_to_cpu(super->nextoff))
		: (arena->info2off - arena->infooff + BTT_PG_SIZE);

	arena->flags = le32_to_cpu(super->flags);
}

static int discover_arenas(struct btt *btt)
{
	int ret = 0;
	struct arena_info *arena;
	struct btt_sb *super;
	size_t remaining = btt->rawsize;
	u64 cur_nlba = 0;
	size_t cur_off = 0;
	int num_arenas = 0;

	super = kzalloc(sizeof(*super), GFP_KERNEL);
	if (!super)
		return -ENOMEM;

	while (remaining) {
		/* Alloc memory for arena */
		arena = alloc_arena(btt, 0, 0, 0);
		if (!arena) {
			ret = -ENOMEM;
			goto out_super;
		}

		arena->infooff = cur_off;
		ret = btt_info_read(arena, super);
		if (ret)
			goto out;

		if (!nd_btt_arena_is_valid(btt->nd_btt, super)) {
			if (remaining == btt->rawsize) {
				btt->init_state = INIT_NOTFOUND;
				dev_info(to_dev(arena), "No existing arenas\n");
				goto out;
			} else {
				dev_err(to_dev(arena),
						"Found corrupted metadata!\n");
				ret = -ENODEV;
				goto out;
			}
		}

		arena->external_lba_start = cur_nlba;
		parse_arena_meta(arena, super, cur_off);

		ret = log_set_indices(arena);
		if (ret) {
			dev_err(to_dev(arena),
				"Unable to deduce log/padding indices\n");
			goto out;
		}

		ret = btt_freelist_init(arena);
		if (ret)
			goto out;

		ret = btt_rtt_init(arena);
		if (ret)
			goto out;

		ret = btt_maplocks_init(arena);
		if (ret)
			goto out;

		list_add_tail(&arena->list, &btt->arena_list);

		remaining -= arena->size;
		cur_off += arena->size;
		cur_nlba += arena->external_nlba;
		num_arenas++;

		if (arena->nextoff == 0)
			break;
	}
	btt->num_arenas = num_arenas;
	btt->nlba = cur_nlba;
	btt->init_state = INIT_READY;

	kfree(super);
	return ret;

 out:
	kfree(arena);
	free_arenas(btt);
 out_super:
	kfree(super);
	return ret;
}

static int create_arenas(struct btt *btt)
{
	size_t remaining = btt->rawsize;
	size_t cur_off = 0;

	while (remaining) {
		struct arena_info *arena;
		size_t arena_size = min_t(u64, ARENA_MAX_SIZE, remaining);

		remaining -= arena_size;
		if (arena_size < ARENA_MIN_SIZE)
			break;

		arena = alloc_arena(btt, arena_size, btt->nlba, cur_off);
		if (!arena) {
			free_arenas(btt);
			return -ENOMEM;
		}
		btt->nlba += arena->external_nlba;
		if (remaining >= ARENA_MIN_SIZE)
			arena->nextoff = arena->size;
		else
			arena->nextoff = 0;
		cur_off += arena_size;
		list_add_tail(&arena->list, &btt->arena_list);
	}

	return 0;
}

/*
 * This function completes arena initialization by writing
 * all the metadata.
 * It is only called for an uninitialized arena when a write
 * to that arena occurs for the first time.
 */
static int btt_arena_write_layout(struct arena_info *arena)
{
	int ret;
	u64 sum;
	struct btt_sb *super;
	struct nd_btt *nd_btt = arena->nd_btt;
	const u8 *parent_uuid = nd_dev_to_uuid(&nd_btt->ndns->dev);

	ret = btt_map_init(arena);
	if (ret)
		return ret;

	ret = btt_log_init(arena);
	if (ret)
		return ret;

	super = kzalloc(sizeof(struct btt_sb), GFP_NOIO);
	if (!super)
		return -ENOMEM;

	strncpy(super->signature, BTT_SIG, BTT_SIG_LEN);
	memcpy(super->uuid, nd_btt->uuid, 16);
	memcpy(super->parent_uuid, parent_uuid, 16);
	super->flags = cpu_to_le32(arena->flags);
	super->version_major = cpu_to_le16(arena->version_major);
	super->version_minor = cpu_to_le16(arena->version_minor);
	super->external_lbasize = cpu_to_le32(arena->external_lbasize);
	super->external_nlba = cpu_to_le32(arena->external_nlba);
	super->internal_lbasize = cpu_to_le32(arena->internal_lbasize);
	super->internal_nlba = cpu_to_le32(arena->internal_nlba);
	super->nfree = cpu_to_le32(arena->nfree);
	super->infosize = cpu_to_le32(sizeof(struct btt_sb));
	super->nextoff = cpu_to_le64(arena->nextoff);
	/*
	 * Subtract arena->infooff (arena start) so numbers are relative
	 * to 'this' arena
	 */
	super->dataoff = cpu_to_le64(arena->dataoff - arena->infooff);
	super->mapoff = cpu_to_le64(arena->mapoff - arena->infooff);
	super->logoff = cpu_to_le64(arena->logoff - arena->infooff);
	super->info2off = cpu_to_le64(arena->info2off - arena->infooff);

	super->flags = 0;
	sum = nd_sb_checksum((struct nd_gen_sb *) super);
	super->checksum = cpu_to_le64(sum);

	ret = btt_info_write(arena, super);

	kfree(super);
	return ret;
}

/*
 * This function completes the initialization for the BTT namespace
 * such that it is ready to accept IOs
 */
static int btt_meta_init(struct btt *btt)
{
	int ret = 0;
	struct arena_info *arena;

	mutex_lock(&btt->init_lock);
	list_for_each_entry(arena, &btt->arena_list, list) {
		ret = btt_arena_write_layout(arena);
		if (ret)
			goto unlock;

		ret = btt_freelist_init(arena);
		if (ret)
			goto unlock;

		ret = btt_rtt_init(arena);
		if (ret)
			goto unlock;

		ret = btt_maplocks_init(arena);
		if (ret)
			goto unlock;
	}

	btt->init_state = INIT_READY;

 unlock:
	mutex_unlock(&btt->init_lock);
	return ret;
}

static u32 btt_meta_size(struct btt *btt)
{
	return btt->lbasize - btt->sector_size;
}

/*
 * This function calculates the arena in which the given LBA lies
 * by doing a linear walk. This is acceptable since we expect only
 * a few arenas. If we have backing devices that get much larger,
 * we can construct a balanced binary tree of arenas at init time
 * so that this range search becomes faster.
 */
static int lba_to_arena(struct btt *btt, sector_t sector, __u32 *premap,
				struct arena_info **arena)
{
	struct arena_info *arena_list;
	__u64 lba = div_u64(sector << SECTOR_SHIFT, btt->sector_size);

	list_for_each_entry(arena_list, &btt->arena_list, list) {
		if (lba < arena_list->external_nlba) {
			*arena = arena_list;
			*premap = lba;
			return 0;
		}
		lba -= arena_list->external_nlba;
	}

	return -EIO;
}

/*
 * The following (lock_map, unlock_map) are mostly just to improve
 * readability, since they index into an array of locks
 */
static void lock_map(struct arena_info *arena, u32 premap)
		__acquires(&arena->map_locks[idx].lock)
{
	u32 idx = (premap * MAP_ENT_SIZE / L1_CACHE_BYTES) % arena->nfree;

	spin_lock(&arena->map_locks[idx].lock);
}

static void unlock_map(struct arena_info *arena, u32 premap)
		__releases(&arena->map_locks[idx].lock)
{
	u32 idx = (premap * MAP_ENT_SIZE / L1_CACHE_BYTES) % arena->nfree;

	spin_unlock(&arena->map_locks[idx].lock);
}

static int btt_data_read(struct arena_info *arena, struct page *page,
			unsigned int off, u32 lba, u32 len)
{
	int ret;
	u64 nsoff = to_namespace_offset(arena, lba);
	void *mem = kmap_atomic(page);

	ret = arena_read_bytes(arena, nsoff, mem + off, len, NVDIMM_IO_ATOMIC);
	kunmap_atomic(mem);

	return ret;
}

static int btt_data_write(struct arena_info *arena, u32 lba,
			struct page *page, unsigned int off, u32 len)
{
	int ret;
	u64 nsoff = to_namespace_offset(arena, lba);
	void *mem = kmap_atomic(page);

	ret = arena_write_bytes(arena, nsoff, mem + off, len, NVDIMM_IO_ATOMIC);
	kunmap_atomic(mem);

	return ret;
}

static void zero_fill_data(struct page *page, unsigned int off, u32 len)
{
	void *mem = kmap_atomic(page);

	memset(mem + off, 0, len);
	kunmap_atomic(mem);
}

#ifdef CONFIG_BLK_DEV_INTEGRITY
static int btt_rw_integrity(struct btt *btt, struct bio_integrity_payload *bip,
			struct arena_info *arena, u32 postmap, int rw)
{
	unsigned int len = btt_meta_size(btt);
	u64 meta_nsoff;
	int ret = 0;

	if (bip == NULL)
		return 0;

	meta_nsoff = to_namespace_offset(arena, postmap) + btt->sector_size;

	while (len) {
		unsigned int cur_len;
		struct bio_vec bv;
		void *mem;

		bv = bvec_iter_bvec(bip->bip_vec, bip->bip_iter);
		/*
		 * The 'bv' obtained from bvec_iter_bvec has its .bv_len and
		 * .bv_offset already adjusted for iter->bi_bvec_done, and we
		 * can use those directly
		 */

		cur_len = min(len, bv.bv_len);
		mem = kmap_atomic(bv.bv_page);
		if (rw)
			ret = arena_write_bytes(arena, meta_nsoff,
					mem + bv.bv_offset, cur_len,
					NVDIMM_IO_ATOMIC);
		else
			ret = arena_read_bytes(arena, meta_nsoff,
					mem + bv.bv_offset, cur_len,
					NVDIMM_IO_ATOMIC);

		kunmap_atomic(mem);
		if (ret)
			return ret;

		len -= cur_len;
		meta_nsoff += cur_len;
		if (!bvec_iter_advance(bip->bip_vec, &bip->bip_iter, cur_len))
			return -EIO;
	}

	return ret;
}

#else /* CONFIG_BLK_DEV_INTEGRITY */
static int btt_rw_integrity(struct btt *btt, struct bio_integrity_payload *bip,
			struct arena_info *arena, u32 postmap, int rw)
{
	return 0;
}
#endif

static int btt_read_pg(struct btt *btt, struct bio_integrity_payload *bip,
			struct page *page, unsigned int off, sector_t sector,
			unsigned int len)
{
	int ret = 0;
	int t_flag, e_flag;
	struct arena_info *arena = NULL;
	u32 lane = 0, premap, postmap;

	while (len) {
		u32 cur_len;

		lane = nd_region_acquire_lane(btt->nd_region);

		ret = lba_to_arena(btt, sector, &premap, &arena);
		if (ret)
			goto out_lane;

		cur_len = min(btt->sector_size, len);

		ret = btt_map_read(arena, premap, &postmap, &t_flag, &e_flag,
				NVDIMM_IO_ATOMIC);
		if (ret)
			goto out_lane;

		/*
		 * We loop to make sure that the post map LBA didn't change
		 * from under us between writing the RTT and doing the actual
		 * read.
		 */
		while (1) {
			u32 new_map;
			int new_t, new_e;

			if (t_flag) {
				zero_fill_data(page, off, cur_len);
				goto out_lane;
			}

			if (e_flag) {
				ret = -EIO;
				goto out_lane;
			}

			arena->rtt[lane] = RTT_VALID | postmap;
			/*
			 * Barrier to make sure this write is not reordered
			 * to do the verification map_read before the RTT store
			 */
			barrier();

			ret = btt_map_read(arena, premap, &new_map, &new_t,
						&new_e, NVDIMM_IO_ATOMIC);
			if (ret)
				goto out_rtt;

			if ((postmap == new_map) && (t_flag == new_t) &&
					(e_flag == new_e))
				break;

			postmap = new_map;
			t_flag = new_t;
			e_flag = new_e;
		}

		ret = btt_data_read(arena, page, off, postmap, cur_len);
		if (ret) {
			/* Media error - set the e_flag */
			if (btt_map_write(arena, premap, postmap, 0, 1, NVDIMM_IO_ATOMIC))
				dev_warn_ratelimited(to_dev(arena),
					"Error persistently tracking bad blocks at %#x\n",
					premap);
			goto out_rtt;
		}

		if (bip) {
			ret = btt_rw_integrity(btt, bip, arena, postmap, READ);
			if (ret)
				goto out_rtt;
		}

		arena->rtt[lane] = RTT_INVALID;
		nd_region_release_lane(btt->nd_region, lane);

		len -= cur_len;
		off += cur_len;
		sector += btt->sector_size >> SECTOR_SHIFT;
	}

	return 0;

 out_rtt:
	arena->rtt[lane] = RTT_INVALID;
 out_lane:
	nd_region_release_lane(btt->nd_region, lane);
	return ret;
}

/*
 * Normally, arena_{read,write}_bytes will take care of the initial offset
 * adjustment, but in the case of btt_is_badblock, where we query is_bad_pmem,
 * we need the final, raw namespace offset here
 */
static bool btt_is_badblock(struct btt *btt, struct arena_info *arena,
		u32 postmap)
{
	u64 nsoff = adjust_initial_offset(arena->nd_btt,
			to_namespace_offset(arena, postmap));
	sector_t phys_sector = nsoff >> 9;

	return is_bad_pmem(btt->phys_bb, phys_sector, arena->internal_lbasize);
}

static int btt_write_pg(struct btt *btt, struct bio_integrity_payload *bip,
			sector_t sector, struct page *page, unsigned int off,
			unsigned int len)
{
	int ret = 0;
	struct arena_info *arena = NULL;
	u32 premap = 0, old_postmap, new_postmap, lane = 0, i;
	struct log_entry log;
	int sub;

	while (len) {
		u32 cur_len;
		int e_flag;

 retry:
		lane = nd_region_acquire_lane(btt->nd_region);

		ret = lba_to_arena(btt, sector, &premap, &arena);
		if (ret)
			goto out_lane;
		cur_len = min(btt->sector_size, len);

		if ((arena->flags & IB_FLAG_ERROR_MASK) != 0) {
			ret = -EIO;
			goto out_lane;
		}

		if (btt_is_badblock(btt, arena, arena->freelist[lane].block))
			arena->freelist[lane].has_err = 1;

		if (mutex_is_locked(&arena->err_lock)
				|| arena->freelist[lane].has_err) {
			nd_region_release_lane(btt->nd_region, lane);

			ret = arena_clear_freelist_error(arena, lane);
			if (ret)
				return ret;

			/* OK to acquire a different lane/free block */
			goto retry;
		}

		new_postmap = arena->freelist[lane].block;

		/* Wait if the new block is being read from */
		for (i = 0; i < arena->nfree; i++)
			while (arena->rtt[i] == (RTT_VALID | new_postmap))
				cpu_relax();


		if (new_postmap >= arena->internal_nlba) {
			ret = -EIO;
			goto out_lane;
		}

		ret = btt_data_write(arena, new_postmap, page, off, cur_len);
		if (ret)
			goto out_lane;

		if (bip) {
			ret = btt_rw_integrity(btt, bip, arena, new_postmap,
						WRITE);
			if (ret)
				goto out_lane;
		}

		lock_map(arena, premap);
		ret = btt_map_read(arena, premap, &old_postmap, NULL, &e_flag,
				NVDIMM_IO_ATOMIC);
		if (ret)
			goto out_map;
		if (old_postmap >= arena->internal_nlba) {
			ret = -EIO;
			goto out_map;
		}
		if (e_flag)
			set_e_flag(old_postmap);

		log.lba = cpu_to_le32(premap);
		log.old_map = cpu_to_le32(old_postmap);
		log.new_map = cpu_to_le32(new_postmap);
		log.seq = cpu_to_le32(arena->freelist[lane].seq);
		sub = arena->freelist[lane].sub;
		ret = btt_flog_write(arena, lane, sub, &log);
		if (ret)
			goto out_map;

		ret = btt_map_write(arena, premap, new_postmap, 0, 0,
			NVDIMM_IO_ATOMIC);
		if (ret)
			goto out_map;

		unlock_map(arena, premap);
		nd_region_release_lane(btt->nd_region, lane);

		if (e_flag) {
			ret = arena_clear_freelist_error(arena, lane);
			if (ret)
				return ret;
		}

		len -= cur_len;
		off += cur_len;
		sector += btt->sector_size >> SECTOR_SHIFT;
	}

	return 0;

 out_map:
	unlock_map(arena, premap);
 out_lane:
	nd_region_release_lane(btt->nd_region, lane);
	return ret;
}

static int btt_do_bvec(struct btt *btt, struct bio_integrity_payload *bip,
			struct page *page, unsigned int len, unsigned int off,
			unsigned int op, sector_t sector)
{
	int ret;

	if (!op_is_write(op)) {
		ret = btt_read_pg(btt, bip, page, off, sector, len);
		flush_dcache_page(page);
	} else {
		flush_dcache_page(page);
		ret = btt_write_pg(btt, bip, sector, page, off, len);
	}

	return ret;
}

static blk_qc_t btt_submit_bio(struct bio *bio)
{
	struct bio_integrity_payload *bip = bio_integrity(bio);
<<<<<<< HEAD
	struct btt *btt = bio->bi_disk->private_data;
=======
	struct btt *btt = bio->bi_bdev->bd_disk->private_data;
>>>>>>> 7d2a07b7
	struct bvec_iter iter;
	unsigned long start;
	struct bio_vec bvec;
	int err = 0;
	bool do_acct;

	if (!bio_integrity_prep(bio))
		return BLK_QC_T_NONE;

<<<<<<< HEAD
	do_acct = blk_queue_io_stat(bio->bi_disk->queue);
=======
	do_acct = blk_queue_io_stat(bio->bi_bdev->bd_disk->queue);
>>>>>>> 7d2a07b7
	if (do_acct)
		start = bio_start_io_acct(bio);
	bio_for_each_segment(bvec, bio, iter) {
		unsigned int len = bvec.bv_len;

		if (len > PAGE_SIZE || len < btt->sector_size ||
				len % btt->sector_size) {
			dev_err_ratelimited(&btt->nd_btt->dev,
				"unaligned bio segment (len: %d)\n", len);
			bio->bi_status = BLK_STS_IOERR;
			break;
		}

		err = btt_do_bvec(btt, bip, bvec.bv_page, len, bvec.bv_offset,
				  bio_op(bio), iter.bi_sector);
		if (err) {
			dev_err(&btt->nd_btt->dev,
					"io error in %s sector %lld, len %d,\n",
					(op_is_write(bio_op(bio))) ? "WRITE" :
					"READ",
					(unsigned long long) iter.bi_sector, len);
			bio->bi_status = errno_to_blk_status(err);
			break;
		}
	}
	if (do_acct)
		bio_end_io_acct(bio, start);

	bio_endio(bio);
	return BLK_QC_T_NONE;
}

static int btt_rw_page(struct block_device *bdev, sector_t sector,
		struct page *page, unsigned int op)
{
	struct btt *btt = bdev->bd_disk->private_data;
	int rc;

	rc = btt_do_bvec(btt, NULL, page, thp_size(page), 0, op, sector);
	if (rc == 0)
		page_endio(page, op_is_write(op), 0);

	return rc;
}


static int btt_getgeo(struct block_device *bd, struct hd_geometry *geo)
{
	/* some standard values */
	geo->heads = 1 << 6;
	geo->sectors = 1 << 5;
	geo->cylinders = get_capacity(bd->bd_disk) >> 11;
	return 0;
}

static const struct block_device_operations btt_fops = {
	.owner =		THIS_MODULE,
	.submit_bio =		btt_submit_bio,
	.rw_page =		btt_rw_page,
	.getgeo =		btt_getgeo,
};

static int btt_blk_init(struct btt *btt)
{
	struct nd_btt *nd_btt = btt->nd_btt;
	struct nd_namespace_common *ndns = nd_btt->ndns;

<<<<<<< HEAD
	/* create a new disk and request queue for btt */
	btt->btt_queue = blk_alloc_queue(NUMA_NO_NODE);
	if (!btt->btt_queue)
		return -ENOMEM;

	btt->btt_disk = alloc_disk(0);
	if (!btt->btt_disk) {
		blk_cleanup_queue(btt->btt_queue);
=======
	btt->btt_disk = blk_alloc_disk(NUMA_NO_NODE);
	if (!btt->btt_disk)
>>>>>>> 7d2a07b7
		return -ENOMEM;

	nvdimm_namespace_disk_name(ndns, btt->btt_disk->disk_name);
	btt->btt_disk->first_minor = 0;
	btt->btt_disk->fops = &btt_fops;
	btt->btt_disk->private_data = btt;

<<<<<<< HEAD
	blk_queue_logical_block_size(btt->btt_queue, btt->sector_size);
	blk_queue_max_hw_sectors(btt->btt_queue, UINT_MAX);
	blk_queue_flag_set(QUEUE_FLAG_NONROT, btt->btt_queue);
=======
	blk_queue_logical_block_size(btt->btt_disk->queue, btt->sector_size);
	blk_queue_max_hw_sectors(btt->btt_disk->queue, UINT_MAX);
	blk_queue_flag_set(QUEUE_FLAG_NONROT, btt->btt_disk->queue);
>>>>>>> 7d2a07b7

	if (btt_meta_size(btt)) {
		int rc = nd_integrity_init(btt->btt_disk, btt_meta_size(btt));

		if (rc) {
			del_gendisk(btt->btt_disk);
			blk_cleanup_disk(btt->btt_disk);
			return rc;
		}
	}
	set_capacity(btt->btt_disk, btt->nlba * btt->sector_size >> 9);
	device_add_disk(&btt->nd_btt->dev, btt->btt_disk, NULL);
	btt->nd_btt->size = btt->nlba * (u64)btt->sector_size;
	nvdimm_check_and_set_ro(btt->btt_disk);

	return 0;
}

static void btt_blk_cleanup(struct btt *btt)
{
	del_gendisk(btt->btt_disk);
	blk_cleanup_disk(btt->btt_disk);
}

/**
 * btt_init - initialize a block translation table for the given device
 * @nd_btt:	device with BTT geometry and backing device info
 * @rawsize:	raw size in bytes of the backing device
 * @lbasize:	lba size of the backing device
 * @uuid:	A uuid for the backing device - this is stored on media
 * @maxlane:	maximum number of parallel requests the device can handle
 *
 * Initialize a Block Translation Table on a backing device to provide
 * single sector power fail atomicity.
 *
 * Context:
 * Might sleep.
 *
 * Returns:
 * Pointer to a new struct btt on success, NULL on failure.
 */
static struct btt *btt_init(struct nd_btt *nd_btt, unsigned long long rawsize,
		u32 lbasize, u8 *uuid, struct nd_region *nd_region)
{
	int ret;
	struct btt *btt;
	struct nd_namespace_io *nsio;
	struct device *dev = &nd_btt->dev;

	btt = devm_kzalloc(dev, sizeof(struct btt), GFP_KERNEL);
	if (!btt)
		return NULL;

	btt->nd_btt = nd_btt;
	btt->rawsize = rawsize;
	btt->lbasize = lbasize;
	btt->sector_size = ((lbasize >= 4096) ? 4096 : 512);
	INIT_LIST_HEAD(&btt->arena_list);
	mutex_init(&btt->init_lock);
	btt->nd_region = nd_region;
	nsio = to_nd_namespace_io(&nd_btt->ndns->dev);
	btt->phys_bb = &nsio->bb;

	ret = discover_arenas(btt);
	if (ret) {
		dev_err(dev, "init: error in arena_discover: %d\n", ret);
		return NULL;
	}

	if (btt->init_state != INIT_READY && nd_region->ro) {
		dev_warn(dev, "%s is read-only, unable to init btt metadata\n",
				dev_name(&nd_region->dev));
		return NULL;
	} else if (btt->init_state != INIT_READY) {
		btt->num_arenas = (rawsize / ARENA_MAX_SIZE) +
			((rawsize % ARENA_MAX_SIZE) ? 1 : 0);
		dev_dbg(dev, "init: %d arenas for %llu rawsize\n",
				btt->num_arenas, rawsize);

		ret = create_arenas(btt);
		if (ret) {
			dev_info(dev, "init: create_arenas: %d\n", ret);
			return NULL;
		}

		ret = btt_meta_init(btt);
		if (ret) {
			dev_err(dev, "init: error in meta_init: %d\n", ret);
			return NULL;
		}
	}

	ret = btt_blk_init(btt);
	if (ret) {
		dev_err(dev, "init: error in blk_init: %d\n", ret);
		return NULL;
	}

	btt_debugfs_init(btt);

	return btt;
}

/**
 * btt_fini - de-initialize a BTT
 * @btt:	the BTT handle that was generated by btt_init
 *
 * De-initialize a Block Translation Table on device removal
 *
 * Context:
 * Might sleep.
 */
static void btt_fini(struct btt *btt)
{
	if (btt) {
		btt_blk_cleanup(btt);
		free_arenas(btt);
		debugfs_remove_recursive(btt->debugfs_dir);
	}
}

int nvdimm_namespace_attach_btt(struct nd_namespace_common *ndns)
{
	struct nd_btt *nd_btt = to_nd_btt(ndns->claim);
	struct nd_region *nd_region;
	struct btt_sb *btt_sb;
	struct btt *btt;
	size_t size, rawsize;
	int rc;

	if (!nd_btt->uuid || !nd_btt->ndns || !nd_btt->lbasize) {
		dev_dbg(&nd_btt->dev, "incomplete btt configuration\n");
		return -ENODEV;
	}

	btt_sb = devm_kzalloc(&nd_btt->dev, sizeof(*btt_sb), GFP_KERNEL);
	if (!btt_sb)
		return -ENOMEM;

	size = nvdimm_namespace_capacity(ndns);
	rc = devm_namespace_enable(&nd_btt->dev, ndns, size);
	if (rc)
		return rc;

	/*
	 * If this returns < 0, that is ok as it just means there wasn't
	 * an existing BTT, and we're creating a new one. We still need to
	 * call this as we need the version dependent fields in nd_btt to be
	 * set correctly based on the holder class
	 */
	nd_btt_version(nd_btt, ndns, btt_sb);

	rawsize = size - nd_btt->initial_offset;
	if (rawsize < ARENA_MIN_SIZE) {
		dev_dbg(&nd_btt->dev, "%s must be at least %ld bytes\n",
				dev_name(&ndns->dev),
				ARENA_MIN_SIZE + nd_btt->initial_offset);
		return -ENXIO;
	}
	nd_region = to_nd_region(nd_btt->dev.parent);
	btt = btt_init(nd_btt, rawsize, nd_btt->lbasize, nd_btt->uuid,
			nd_region);
	if (!btt)
		return -ENOMEM;
	nd_btt->btt = btt;

	return 0;
}
EXPORT_SYMBOL(nvdimm_namespace_attach_btt);

int nvdimm_namespace_detach_btt(struct nd_btt *nd_btt)
{
	struct btt *btt = nd_btt->btt;

	btt_fini(btt);
	nd_btt->btt = NULL;

	return 0;
}
EXPORT_SYMBOL(nvdimm_namespace_detach_btt);

static int __init nd_btt_init(void)
{
	int rc = 0;

	debugfs_root = debugfs_create_dir("btt", NULL);
	if (IS_ERR_OR_NULL(debugfs_root))
		rc = -ENXIO;

	return rc;
}

static void __exit nd_btt_exit(void)
{
	debugfs_remove_recursive(debugfs_root);
}

MODULE_ALIAS_ND_DEVICE(ND_DEVICE_BTT);
MODULE_AUTHOR("Vishal Verma <vishal.l.verma@linux.intel.com>");
MODULE_LICENSE("GPL v2");
module_init(nd_btt_init);
module_exit(nd_btt_exit);<|MERGE_RESOLUTION|>--- conflicted
+++ resolved
@@ -1443,11 +1443,7 @@
 static blk_qc_t btt_submit_bio(struct bio *bio)
 {
 	struct bio_integrity_payload *bip = bio_integrity(bio);
-<<<<<<< HEAD
-	struct btt *btt = bio->bi_disk->private_data;
-=======
 	struct btt *btt = bio->bi_bdev->bd_disk->private_data;
->>>>>>> 7d2a07b7
 	struct bvec_iter iter;
 	unsigned long start;
 	struct bio_vec bvec;
@@ -1457,11 +1453,7 @@
 	if (!bio_integrity_prep(bio))
 		return BLK_QC_T_NONE;
 
-<<<<<<< HEAD
-	do_acct = blk_queue_io_stat(bio->bi_disk->queue);
-=======
 	do_acct = blk_queue_io_stat(bio->bi_bdev->bd_disk->queue);
->>>>>>> 7d2a07b7
 	if (do_acct)
 		start = bio_start_io_acct(bio);
 	bio_for_each_segment(bvec, bio, iter) {
@@ -1529,19 +1521,8 @@
 	struct nd_btt *nd_btt = btt->nd_btt;
 	struct nd_namespace_common *ndns = nd_btt->ndns;
 
-<<<<<<< HEAD
-	/* create a new disk and request queue for btt */
-	btt->btt_queue = blk_alloc_queue(NUMA_NO_NODE);
-	if (!btt->btt_queue)
-		return -ENOMEM;
-
-	btt->btt_disk = alloc_disk(0);
-	if (!btt->btt_disk) {
-		blk_cleanup_queue(btt->btt_queue);
-=======
 	btt->btt_disk = blk_alloc_disk(NUMA_NO_NODE);
 	if (!btt->btt_disk)
->>>>>>> 7d2a07b7
 		return -ENOMEM;
 
 	nvdimm_namespace_disk_name(ndns, btt->btt_disk->disk_name);
@@ -1549,15 +1530,9 @@
 	btt->btt_disk->fops = &btt_fops;
 	btt->btt_disk->private_data = btt;
 
-<<<<<<< HEAD
-	blk_queue_logical_block_size(btt->btt_queue, btt->sector_size);
-	blk_queue_max_hw_sectors(btt->btt_queue, UINT_MAX);
-	blk_queue_flag_set(QUEUE_FLAG_NONROT, btt->btt_queue);
-=======
 	blk_queue_logical_block_size(btt->btt_disk->queue, btt->sector_size);
 	blk_queue_max_hw_sectors(btt->btt_disk->queue, UINT_MAX);
 	blk_queue_flag_set(QUEUE_FLAG_NONROT, btt->btt_disk->queue);
->>>>>>> 7d2a07b7
 
 	if (btt_meta_size(btt)) {
 		int rc = nd_integrity_init(btt->btt_disk, btt_meta_size(btt));
