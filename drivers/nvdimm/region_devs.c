--- conflicted
+++ resolved
@@ -665,17 +665,8 @@
 	if (!is_memory(dev) && a == &dev_attr_badblocks.attr)
 		return 0;
 
-<<<<<<< HEAD
-	if (a == &dev_attr_resource.attr) {
-		if (is_memory(dev))
-			return 0400;
-		else
-			return 0;
-	}
-=======
 	if (a == &dev_attr_resource.attr && !is_memory(dev))
 		return 0;
->>>>>>> 7d2a07b7
 
 	if (a == &dev_attr_deep_flush.attr) {
 		int has_flush = nvdimm_has_flush(nd_region);
@@ -695,23 +686,8 @@
 		return a->mode;
 	}
 
-<<<<<<< HEAD
-	if (a == &dev_attr_align.attr) {
-		int i;
-
-		for (i = 0; i < nd_region->ndr_mappings; i++) {
-			struct nd_mapping *nd_mapping = &nd_region->mapping[i];
-			struct nvdimm *nvdimm = nd_mapping->nvdimm;
-
-			if (test_bit(NDD_LABELING, &nvdimm->flags))
-				return a->mode;
-		}
-		return 0;
-	}
-=======
 	if (a == &dev_attr_align.attr)
 		return a->mode;
->>>>>>> 7d2a07b7
 
 	if (a != &dev_attr_set_cookie.attr
 			&& a != &dev_attr_available_size.attr)
