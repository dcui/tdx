# SPDX-License-Identifier: GPL-2.0-only
config PINCTRL_IMX
	tristate
	depends on OF
	select GENERIC_PINCTRL_GROUPS
	select GENERIC_PINMUX_FUNCTIONS
	select GENERIC_PINCONF
	select REGMAP

config PINCTRL_IMX_SCU
	tristate
	depends on IMX_SCU
	select PINCTRL_IMX

config PINCTRL_IMX1_CORE
	bool
	select PINMUX
	select PINCONF

config PINCTRL_IMX1
	bool "IMX1 pinctrl driver"
	depends on SOC_IMX1
	select PINCTRL_IMX1_CORE
	help
	  Say Y here to enable the imx1 pinctrl driver

config PINCTRL_IMX27
	bool "IMX27 pinctrl driver"
	depends on SOC_IMX27
	select PINCTRL_IMX1_CORE
	help
	  Say Y here to enable the imx27 pinctrl driver


config PINCTRL_IMX25
	bool "IMX25 pinctrl driver"
	depends on OF
	depends on SOC_IMX25
	select PINCTRL_IMX
	help
	  Say Y here to enable the imx25 pinctrl driver

config PINCTRL_IMX35
	bool "IMX35 pinctrl driver"
	depends on SOC_IMX35
	select PINCTRL_IMX
	help
	  Say Y here to enable the imx35 pinctrl driver

config PINCTRL_IMX50
	bool "IMX50 pinctrl driver"
	depends on SOC_IMX50
	select PINCTRL_IMX
	help
	  Say Y here to enable the imx50 pinctrl driver

config PINCTRL_IMX51
	bool "IMX51 pinctrl driver"
	depends on SOC_IMX51
	select PINCTRL_IMX
	help
	  Say Y here to enable the imx51 pinctrl driver

config PINCTRL_IMX53
	bool "IMX53 pinctrl driver"
	depends on SOC_IMX53
	select PINCTRL_IMX
	help
	  Say Y here to enable the imx53 pinctrl driver

config PINCTRL_IMX6Q
	bool "IMX6Q/DL pinctrl driver"
	depends on SOC_IMX6Q
	select PINCTRL_IMX
	help
	  Say Y here to enable the imx6q/dl pinctrl driver

config PINCTRL_IMX6SL
	bool "IMX6SL pinctrl driver"
	depends on SOC_IMX6SL
	select PINCTRL_IMX
	help
	  Say Y here to enable the imx6sl pinctrl driver

config PINCTRL_IMX6SLL
	bool "IMX6SLL pinctrl driver"
	depends on SOC_IMX6SLL
	select PINCTRL_IMX
	help
	  Say Y here to enable the imx6sll pinctrl driver

config PINCTRL_IMX6SX
	bool "IMX6SX pinctrl driver"
	depends on SOC_IMX6SX
	select PINCTRL_IMX
	help
	  Say Y here to enable the imx6sx pinctrl driver

config PINCTRL_IMX6UL
	bool "IMX6UL pinctrl driver"
	depends on SOC_IMX6UL
	select PINCTRL_IMX
	help
	  Say Y here to enable the imx6ul pinctrl driver

config PINCTRL_IMX7D
	bool "IMX7D pinctrl driver"
	depends on SOC_IMX7D
	select PINCTRL_IMX
	help
	  Say Y here to enable the imx7d pinctrl driver

config PINCTRL_IMX7ULP
	bool "IMX7ULP pinctrl driver"
	depends on SOC_IMX7ULP
	select PINCTRL_IMX
	help
	  Say Y here to enable the imx7ulp pinctrl driver

config PINCTRL_IMX8MM
	tristate "IMX8MM pinctrl driver"
	depends on ARCH_MXC
	select PINCTRL_IMX
	help
	  Say Y here to enable the imx8mm pinctrl driver

config PINCTRL_IMX8MN
	tristate "IMX8MN pinctrl driver"
	depends on ARCH_MXC
	select PINCTRL_IMX
	help
	  Say Y here to enable the imx8mn pinctrl driver

config PINCTRL_IMX8MP
<<<<<<< HEAD
	bool "IMX8MP pinctrl driver"
	depends on ARCH_MXC && ARM64
=======
	tristate "IMX8MP pinctrl driver"
	depends on ARCH_MXC
>>>>>>> 7d2a07b7
	select PINCTRL_IMX
	help
	  Say Y here to enable the imx8mp pinctrl driver

config PINCTRL_IMX8MQ
	tristate "IMX8MQ pinctrl driver"
	depends on ARCH_MXC
	select PINCTRL_IMX
	help
	  Say Y here to enable the imx8mq pinctrl driver

config PINCTRL_IMX8QM
	tristate "IMX8QM pinctrl driver"
	depends on IMX_SCU && ARCH_MXC && ARM64
	select PINCTRL_IMX_SCU
	help
	  Say Y here to enable the imx8qm pinctrl driver

config PINCTRL_IMX8QXP
	tristate "IMX8QXP pinctrl driver"
	depends on IMX_SCU && ARCH_MXC && ARM64
	select PINCTRL_IMX_SCU
	help
	  Say Y here to enable the imx8qxp pinctrl driver

config PINCTRL_IMX8DXL
	tristate "IMX8DXL pinctrl driver"
	depends on IMX_SCU && ARCH_MXC && ARM64
	select PINCTRL_IMX_SCU
	help
	  Say Y here to enable the imx8dxl pinctrl driver

config PINCTRL_VF610
	bool "Freescale Vybrid VF610 pinctrl driver"
	depends on SOC_VF610
	select PINCTRL_IMX
	help
	  Say Y here to enable the Freescale Vybrid VF610 pinctrl driver

config PINCTRL_MXS
	bool
	select PINMUX
	select PINCONF

config PINCTRL_IMX23
	bool
	select PINCTRL_MXS

config PINCTRL_IMX28
	bool
	select PINCTRL_MXS<|MERGE_RESOLUTION|>--- conflicted
+++ resolved
@@ -132,13 +132,8 @@
 	  Say Y here to enable the imx8mn pinctrl driver
 
 config PINCTRL_IMX8MP
-<<<<<<< HEAD
-	bool "IMX8MP pinctrl driver"
-	depends on ARCH_MXC && ARM64
-=======
 	tristate "IMX8MP pinctrl driver"
 	depends on ARCH_MXC
->>>>>>> 7d2a07b7
 	select PINCTRL_IMX
 	help
 	  Say Y here to enable the imx8mp pinctrl driver
