--- conflicted
+++ resolved
@@ -815,10 +815,6 @@
 		chip->io_ctrl = devm_ioremap_resource(dev, res);
 		if (IS_ERR(chip->io_ctrl))
 			return PTR_ERR(chip->io_ctrl);
-<<<<<<< HEAD
-		}
-=======
->>>>>>> 7d2a07b7
 		if (of_device_is_compatible(dev->of_node,
 					    "brcm,cygnus-ccm-gpio"))
 			io_ctrl_type = IOCTRL_TYPE_CDRU;
