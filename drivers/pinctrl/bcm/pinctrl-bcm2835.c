// SPDX-License-Identifier: GPL-2.0+
/*
 * Driver for Broadcom BCM2835 GPIO unit (pinctrl + GPIO)
 *
 * Copyright (C) 2012 Chris Boot, Simon Arlott, Stephen Warren
 *
 * This driver is inspired by:
 * pinctrl-nomadik.c, please see original file for copyright information
 * pinctrl-tegra.c, please see original file for copyright information
 */

#include <linux/bitmap.h>
#include <linux/bug.h>
#include <linux/delay.h>
#include <linux/device.h>
#include <linux/err.h>
#include <linux/gpio/driver.h>
#include <linux/io.h>
#include <linux/irq.h>
#include <linux/irqdesc.h>
#include <linux/init.h>
#include <linux/interrupt.h>
#include <linux/of_address.h>
#include <linux/of.h>
#include <linux/of_irq.h>
#include <linux/pinctrl/consumer.h>
#include <linux/pinctrl/machine.h>
#include <linux/pinctrl/pinconf.h>
#include <linux/pinctrl/pinctrl.h>
#include <linux/pinctrl/pinmux.h>
#include <linux/pinctrl/pinconf-generic.h>
#include <linux/platform_device.h>
#include <linux/seq_file.h>
#include <linux/slab.h>
#include <linux/spinlock.h>
#include <linux/types.h>
#include <dt-bindings/pinctrl/bcm2835.h>

#define MODULE_NAME "pinctrl-bcm2835"
#define BCM2835_NUM_GPIOS 54
#define BCM2711_NUM_GPIOS 58
#define BCM2835_NUM_BANKS 2
#define BCM2835_NUM_IRQS  3

/* GPIO register offsets */
#define GPFSEL0		0x0	/* Function Select */
#define GPSET0		0x1c	/* Pin Output Set */
#define GPCLR0		0x28	/* Pin Output Clear */
#define GPLEV0		0x34	/* Pin Level */
#define GPEDS0		0x40	/* Pin Event Detect Status */
#define GPREN0		0x4c	/* Pin Rising Edge Detect Enable */
#define GPFEN0		0x58	/* Pin Falling Edge Detect Enable */
#define GPHEN0		0x64	/* Pin High Detect Enable */
#define GPLEN0		0x70	/* Pin Low Detect Enable */
#define GPAREN0		0x7c	/* Pin Async Rising Edge Detect */
#define GPAFEN0		0x88	/* Pin Async Falling Edge Detect */
#define GPPUD		0x94	/* Pin Pull-up/down Enable */
#define GPPUDCLK0	0x98	/* Pin Pull-up/down Enable Clock */
#define GP_GPIO_PUP_PDN_CNTRL_REG0 0xe4 /* 2711 Pin Pull-up/down select */

#define FSEL_REG(p)		(GPFSEL0 + (((p) / 10) * 4))
#define FSEL_SHIFT(p)		(((p) % 10) * 3)
#define GPIO_REG_OFFSET(p)	((p) / 32)
#define GPIO_REG_SHIFT(p)	((p) % 32)

#define PUD_2711_MASK		0x3
#define PUD_2711_REG_OFFSET(p)	((p) / 16)
#define PUD_2711_REG_SHIFT(p)	(((p) % 16) * 2)

/* argument: bcm2835_pinconf_pull */
#define BCM2835_PINCONF_PARAM_PULL	(PIN_CONFIG_END + 1)

#define BCM2711_PULL_NONE	0x0
#define BCM2711_PULL_UP		0x1
#define BCM2711_PULL_DOWN	0x2

struct bcm2835_pinctrl {
	struct device *dev;
	void __iomem *base;
<<<<<<< HEAD
=======
	int *wake_irq;
>>>>>>> 7d2a07b7

	/* note: locking assumes each bank will have its own unsigned long */
	unsigned long enabled_irq_map[BCM2835_NUM_BANKS];
	unsigned int irq_type[BCM2711_NUM_GPIOS];

	struct pinctrl_dev *pctl_dev;
	struct gpio_chip gpio_chip;
	struct pinctrl_desc pctl_desc;
	struct pinctrl_gpio_range gpio_range;

	raw_spinlock_t irq_lock[BCM2835_NUM_BANKS];
};

/* pins are just named GPIO0..GPIO53 */
#define BCM2835_GPIO_PIN(a) PINCTRL_PIN(a, "gpio" #a)
static struct pinctrl_pin_desc bcm2835_gpio_pins[] = {
	BCM2835_GPIO_PIN(0),
	BCM2835_GPIO_PIN(1),
	BCM2835_GPIO_PIN(2),
	BCM2835_GPIO_PIN(3),
	BCM2835_GPIO_PIN(4),
	BCM2835_GPIO_PIN(5),
	BCM2835_GPIO_PIN(6),
	BCM2835_GPIO_PIN(7),
	BCM2835_GPIO_PIN(8),
	BCM2835_GPIO_PIN(9),
	BCM2835_GPIO_PIN(10),
	BCM2835_GPIO_PIN(11),
	BCM2835_GPIO_PIN(12),
	BCM2835_GPIO_PIN(13),
	BCM2835_GPIO_PIN(14),
	BCM2835_GPIO_PIN(15),
	BCM2835_GPIO_PIN(16),
	BCM2835_GPIO_PIN(17),
	BCM2835_GPIO_PIN(18),
	BCM2835_GPIO_PIN(19),
	BCM2835_GPIO_PIN(20),
	BCM2835_GPIO_PIN(21),
	BCM2835_GPIO_PIN(22),
	BCM2835_GPIO_PIN(23),
	BCM2835_GPIO_PIN(24),
	BCM2835_GPIO_PIN(25),
	BCM2835_GPIO_PIN(26),
	BCM2835_GPIO_PIN(27),
	BCM2835_GPIO_PIN(28),
	BCM2835_GPIO_PIN(29),
	BCM2835_GPIO_PIN(30),
	BCM2835_GPIO_PIN(31),
	BCM2835_GPIO_PIN(32),
	BCM2835_GPIO_PIN(33),
	BCM2835_GPIO_PIN(34),
	BCM2835_GPIO_PIN(35),
	BCM2835_GPIO_PIN(36),
	BCM2835_GPIO_PIN(37),
	BCM2835_GPIO_PIN(38),
	BCM2835_GPIO_PIN(39),
	BCM2835_GPIO_PIN(40),
	BCM2835_GPIO_PIN(41),
	BCM2835_GPIO_PIN(42),
	BCM2835_GPIO_PIN(43),
	BCM2835_GPIO_PIN(44),
	BCM2835_GPIO_PIN(45),
	BCM2835_GPIO_PIN(46),
	BCM2835_GPIO_PIN(47),
	BCM2835_GPIO_PIN(48),
	BCM2835_GPIO_PIN(49),
	BCM2835_GPIO_PIN(50),
	BCM2835_GPIO_PIN(51),
	BCM2835_GPIO_PIN(52),
	BCM2835_GPIO_PIN(53),
	BCM2835_GPIO_PIN(54),
	BCM2835_GPIO_PIN(55),
	BCM2835_GPIO_PIN(56),
	BCM2835_GPIO_PIN(57),
};

/* one pin per group */
static const char * const bcm2835_gpio_groups[] = {
	"gpio0",
	"gpio1",
	"gpio2",
	"gpio3",
	"gpio4",
	"gpio5",
	"gpio6",
	"gpio7",
	"gpio8",
	"gpio9",
	"gpio10",
	"gpio11",
	"gpio12",
	"gpio13",
	"gpio14",
	"gpio15",
	"gpio16",
	"gpio17",
	"gpio18",
	"gpio19",
	"gpio20",
	"gpio21",
	"gpio22",
	"gpio23",
	"gpio24",
	"gpio25",
	"gpio26",
	"gpio27",
	"gpio28",
	"gpio29",
	"gpio30",
	"gpio31",
	"gpio32",
	"gpio33",
	"gpio34",
	"gpio35",
	"gpio36",
	"gpio37",
	"gpio38",
	"gpio39",
	"gpio40",
	"gpio41",
	"gpio42",
	"gpio43",
	"gpio44",
	"gpio45",
	"gpio46",
	"gpio47",
	"gpio48",
	"gpio49",
	"gpio50",
	"gpio51",
	"gpio52",
	"gpio53",
	"gpio54",
	"gpio55",
	"gpio56",
	"gpio57",
};

enum bcm2835_fsel {
	BCM2835_FSEL_COUNT = 8,
	BCM2835_FSEL_MASK = 0x7,
};

static const char * const bcm2835_functions[BCM2835_FSEL_COUNT] = {
	[BCM2835_FSEL_GPIO_IN] = "gpio_in",
	[BCM2835_FSEL_GPIO_OUT] = "gpio_out",
	[BCM2835_FSEL_ALT0] = "alt0",
	[BCM2835_FSEL_ALT1] = "alt1",
	[BCM2835_FSEL_ALT2] = "alt2",
	[BCM2835_FSEL_ALT3] = "alt3",
	[BCM2835_FSEL_ALT4] = "alt4",
	[BCM2835_FSEL_ALT5] = "alt5",
};

static const char * const irq_type_names[] = {
	[IRQ_TYPE_NONE] = "none",
	[IRQ_TYPE_EDGE_RISING] = "edge-rising",
	[IRQ_TYPE_EDGE_FALLING] = "edge-falling",
	[IRQ_TYPE_EDGE_BOTH] = "edge-both",
	[IRQ_TYPE_LEVEL_HIGH] = "level-high",
	[IRQ_TYPE_LEVEL_LOW] = "level-low",
};

static inline u32 bcm2835_gpio_rd(struct bcm2835_pinctrl *pc, unsigned reg)
{
	return readl(pc->base + reg);
}

static inline void bcm2835_gpio_wr(struct bcm2835_pinctrl *pc, unsigned reg,
		u32 val)
{
	writel(val, pc->base + reg);
}

static inline int bcm2835_gpio_get_bit(struct bcm2835_pinctrl *pc, unsigned reg,
		unsigned bit)
{
	reg += GPIO_REG_OFFSET(bit) * 4;
	return (bcm2835_gpio_rd(pc, reg) >> GPIO_REG_SHIFT(bit)) & 1;
}

/* note NOT a read/modify/write cycle */
static inline void bcm2835_gpio_set_bit(struct bcm2835_pinctrl *pc,
		unsigned reg, unsigned bit)
{
	reg += GPIO_REG_OFFSET(bit) * 4;
	bcm2835_gpio_wr(pc, reg, BIT(GPIO_REG_SHIFT(bit)));
}

static inline enum bcm2835_fsel bcm2835_pinctrl_fsel_get(
		struct bcm2835_pinctrl *pc, unsigned pin)
{
	u32 val = bcm2835_gpio_rd(pc, FSEL_REG(pin));
	enum bcm2835_fsel status = (val >> FSEL_SHIFT(pin)) & BCM2835_FSEL_MASK;

	dev_dbg(pc->dev, "get %08x (%u => %s)\n", val, pin,
			bcm2835_functions[status]);

	return status;
}

static inline void bcm2835_pinctrl_fsel_set(
		struct bcm2835_pinctrl *pc, unsigned pin,
		enum bcm2835_fsel fsel)
{
	u32 val = bcm2835_gpio_rd(pc, FSEL_REG(pin));
	enum bcm2835_fsel cur = (val >> FSEL_SHIFT(pin)) & BCM2835_FSEL_MASK;

	dev_dbg(pc->dev, "read %08x (%u => %s)\n", val, pin,
			bcm2835_functions[cur]);

	if (cur == fsel)
		return;

	if (cur != BCM2835_FSEL_GPIO_IN && fsel != BCM2835_FSEL_GPIO_IN) {
		/* always transition through GPIO_IN */
		val &= ~(BCM2835_FSEL_MASK << FSEL_SHIFT(pin));
		val |= BCM2835_FSEL_GPIO_IN << FSEL_SHIFT(pin);

		dev_dbg(pc->dev, "trans %08x (%u <= %s)\n", val, pin,
				bcm2835_functions[BCM2835_FSEL_GPIO_IN]);
		bcm2835_gpio_wr(pc, FSEL_REG(pin), val);
	}

	val &= ~(BCM2835_FSEL_MASK << FSEL_SHIFT(pin));
	val |= fsel << FSEL_SHIFT(pin);

	dev_dbg(pc->dev, "write %08x (%u <= %s)\n", val, pin,
			bcm2835_functions[fsel]);
	bcm2835_gpio_wr(pc, FSEL_REG(pin), val);
}

static int bcm2835_gpio_direction_input(struct gpio_chip *chip, unsigned offset)
{
	return pinctrl_gpio_direction_input(chip->base + offset);
}

static int bcm2835_gpio_get(struct gpio_chip *chip, unsigned offset)
{
	struct bcm2835_pinctrl *pc = gpiochip_get_data(chip);

	return bcm2835_gpio_get_bit(pc, GPLEV0, offset);
}

static int bcm2835_gpio_get_direction(struct gpio_chip *chip, unsigned int offset)
{
	struct bcm2835_pinctrl *pc = gpiochip_get_data(chip);
	enum bcm2835_fsel fsel = bcm2835_pinctrl_fsel_get(pc, offset);

	/* Alternative function doesn't clearly provide a direction */
	if (fsel > BCM2835_FSEL_GPIO_OUT)
		return -EINVAL;

	if (fsel == BCM2835_FSEL_GPIO_IN)
		return GPIO_LINE_DIRECTION_IN;

	return GPIO_LINE_DIRECTION_OUT;
}

static void bcm2835_gpio_set(struct gpio_chip *chip, unsigned offset, int value)
{
	struct bcm2835_pinctrl *pc = gpiochip_get_data(chip);

	bcm2835_gpio_set_bit(pc, value ? GPSET0 : GPCLR0, offset);
}

static int bcm2835_gpio_direction_output(struct gpio_chip *chip,
		unsigned offset, int value)
{
	bcm2835_gpio_set(chip, offset, value);
	return pinctrl_gpio_direction_output(chip->base + offset);
}

static const struct gpio_chip bcm2835_gpio_chip = {
	.label = MODULE_NAME,
	.owner = THIS_MODULE,
	.request = gpiochip_generic_request,
	.free = gpiochip_generic_free,
	.direction_input = bcm2835_gpio_direction_input,
	.direction_output = bcm2835_gpio_direction_output,
	.get_direction = bcm2835_gpio_get_direction,
	.get = bcm2835_gpio_get,
	.set = bcm2835_gpio_set,
	.set_config = gpiochip_generic_config,
	.base = -1,
	.ngpio = BCM2835_NUM_GPIOS,
	.can_sleep = false,
};

static const struct gpio_chip bcm2711_gpio_chip = {
	.label = "pinctrl-bcm2711",
	.owner = THIS_MODULE,
	.request = gpiochip_generic_request,
	.free = gpiochip_generic_free,
	.direction_input = bcm2835_gpio_direction_input,
	.direction_output = bcm2835_gpio_direction_output,
	.get_direction = bcm2835_gpio_get_direction,
	.get = bcm2835_gpio_get,
	.set = bcm2835_gpio_set,
	.set_config = gpiochip_generic_config,
	.base = -1,
	.ngpio = BCM2711_NUM_GPIOS,
	.can_sleep = false,
};

static void bcm2835_gpio_irq_handle_bank(struct bcm2835_pinctrl *pc,
					 unsigned int bank, u32 mask)
{
	unsigned long events;
	unsigned offset;
	unsigned gpio;

	events = bcm2835_gpio_rd(pc, GPEDS0 + bank * 4);
	events &= mask;
	events &= pc->enabled_irq_map[bank];
	for_each_set_bit(offset, &events, 32) {
		gpio = (32 * bank) + offset;
		generic_handle_irq(irq_linear_revmap(pc->gpio_chip.irq.domain,
						     gpio));
	}
}

static void bcm2835_gpio_irq_handler(struct irq_desc *desc)
{
	struct gpio_chip *chip = irq_desc_get_handler_data(desc);
	struct bcm2835_pinctrl *pc = gpiochip_get_data(chip);
	struct irq_chip *host_chip = irq_desc_get_chip(desc);
	int irq = irq_desc_get_irq(desc);
	int group;
	int i;

	for (i = 0; i < BCM2835_NUM_IRQS; i++) {
		if (chip->irq.parents[i] == irq) {
			group = i;
			break;
		}
	}
	/* This should not happen, every IRQ has a bank */
	if (i == BCM2835_NUM_IRQS)
		BUG();

	chained_irq_enter(host_chip, desc);

	switch (group) {
	case 0: /* IRQ0 covers GPIOs 0-27 */
		bcm2835_gpio_irq_handle_bank(pc, 0, 0x0fffffff);
		break;
	case 1: /* IRQ1 covers GPIOs 28-45 */
		bcm2835_gpio_irq_handle_bank(pc, 0, 0xf0000000);
		bcm2835_gpio_irq_handle_bank(pc, 1, 0x00003fff);
		break;
	case 2: /* IRQ2 covers GPIOs 46-57 */
		bcm2835_gpio_irq_handle_bank(pc, 1, 0x003fc000);
		break;
	}

	chained_irq_exit(host_chip, desc);
}

static irqreturn_t bcm2835_gpio_wake_irq_handler(int irq, void *dev_id)
{
	return IRQ_HANDLED;
}

static inline void __bcm2835_gpio_irq_config(struct bcm2835_pinctrl *pc,
	unsigned reg, unsigned offset, bool enable)
{
	u32 value;
	reg += GPIO_REG_OFFSET(offset) * 4;
	value = bcm2835_gpio_rd(pc, reg);
	if (enable)
		value |= BIT(GPIO_REG_SHIFT(offset));
	else
		value &= ~(BIT(GPIO_REG_SHIFT(offset)));
	bcm2835_gpio_wr(pc, reg, value);
}

/* fast path for IRQ handler */
static void bcm2835_gpio_irq_config(struct bcm2835_pinctrl *pc,
	unsigned offset, bool enable)
{
	switch (pc->irq_type[offset]) {
	case IRQ_TYPE_EDGE_RISING:
		__bcm2835_gpio_irq_config(pc, GPREN0, offset, enable);
		break;

	case IRQ_TYPE_EDGE_FALLING:
		__bcm2835_gpio_irq_config(pc, GPFEN0, offset, enable);
		break;

	case IRQ_TYPE_EDGE_BOTH:
		__bcm2835_gpio_irq_config(pc, GPREN0, offset, enable);
		__bcm2835_gpio_irq_config(pc, GPFEN0, offset, enable);
		break;

	case IRQ_TYPE_LEVEL_HIGH:
		__bcm2835_gpio_irq_config(pc, GPHEN0, offset, enable);
		break;

	case IRQ_TYPE_LEVEL_LOW:
		__bcm2835_gpio_irq_config(pc, GPLEN0, offset, enable);
		break;
	}
}

static void bcm2835_gpio_irq_enable(struct irq_data *data)
{
	struct gpio_chip *chip = irq_data_get_irq_chip_data(data);
	struct bcm2835_pinctrl *pc = gpiochip_get_data(chip);
	unsigned gpio = irqd_to_hwirq(data);
	unsigned offset = GPIO_REG_SHIFT(gpio);
	unsigned bank = GPIO_REG_OFFSET(gpio);
	unsigned long flags;

	raw_spin_lock_irqsave(&pc->irq_lock[bank], flags);
	set_bit(offset, &pc->enabled_irq_map[bank]);
	bcm2835_gpio_irq_config(pc, gpio, true);
	raw_spin_unlock_irqrestore(&pc->irq_lock[bank], flags);
}

static void bcm2835_gpio_irq_disable(struct irq_data *data)
{
	struct gpio_chip *chip = irq_data_get_irq_chip_data(data);
	struct bcm2835_pinctrl *pc = gpiochip_get_data(chip);
	unsigned gpio = irqd_to_hwirq(data);
	unsigned offset = GPIO_REG_SHIFT(gpio);
	unsigned bank = GPIO_REG_OFFSET(gpio);
	unsigned long flags;

	raw_spin_lock_irqsave(&pc->irq_lock[bank], flags);
	bcm2835_gpio_irq_config(pc, gpio, false);
	/* Clear events that were latched prior to clearing event sources */
	bcm2835_gpio_set_bit(pc, GPEDS0, gpio);
	clear_bit(offset, &pc->enabled_irq_map[bank]);
	raw_spin_unlock_irqrestore(&pc->irq_lock[bank], flags);
}

static int __bcm2835_gpio_irq_set_type_disabled(struct bcm2835_pinctrl *pc,
	unsigned offset, unsigned int type)
{
	switch (type) {
	case IRQ_TYPE_NONE:
	case IRQ_TYPE_EDGE_RISING:
	case IRQ_TYPE_EDGE_FALLING:
	case IRQ_TYPE_EDGE_BOTH:
	case IRQ_TYPE_LEVEL_HIGH:
	case IRQ_TYPE_LEVEL_LOW:
		pc->irq_type[offset] = type;
		break;

	default:
		return -EINVAL;
	}
	return 0;
}

/* slower path for reconfiguring IRQ type */
static int __bcm2835_gpio_irq_set_type_enabled(struct bcm2835_pinctrl *pc,
	unsigned offset, unsigned int type)
{
	switch (type) {
	case IRQ_TYPE_NONE:
		if (pc->irq_type[offset] != type) {
			bcm2835_gpio_irq_config(pc, offset, false);
			pc->irq_type[offset] = type;
		}
		break;

	case IRQ_TYPE_EDGE_RISING:
		if (pc->irq_type[offset] == IRQ_TYPE_EDGE_BOTH) {
			/* RISING already enabled, disable FALLING */
			pc->irq_type[offset] = IRQ_TYPE_EDGE_FALLING;
			bcm2835_gpio_irq_config(pc, offset, false);
			pc->irq_type[offset] = type;
		} else if (pc->irq_type[offset] != type) {
			bcm2835_gpio_irq_config(pc, offset, false);
			pc->irq_type[offset] = type;
			bcm2835_gpio_irq_config(pc, offset, true);
		}
		break;

	case IRQ_TYPE_EDGE_FALLING:
		if (pc->irq_type[offset] == IRQ_TYPE_EDGE_BOTH) {
			/* FALLING already enabled, disable RISING */
			pc->irq_type[offset] = IRQ_TYPE_EDGE_RISING;
			bcm2835_gpio_irq_config(pc, offset, false);
			pc->irq_type[offset] = type;
		} else if (pc->irq_type[offset] != type) {
			bcm2835_gpio_irq_config(pc, offset, false);
			pc->irq_type[offset] = type;
			bcm2835_gpio_irq_config(pc, offset, true);
		}
		break;

	case IRQ_TYPE_EDGE_BOTH:
		if (pc->irq_type[offset] == IRQ_TYPE_EDGE_RISING) {
			/* RISING already enabled, enable FALLING too */
			pc->irq_type[offset] = IRQ_TYPE_EDGE_FALLING;
			bcm2835_gpio_irq_config(pc, offset, true);
			pc->irq_type[offset] = type;
		} else if (pc->irq_type[offset] == IRQ_TYPE_EDGE_FALLING) {
			/* FALLING already enabled, enable RISING too */
			pc->irq_type[offset] = IRQ_TYPE_EDGE_RISING;
			bcm2835_gpio_irq_config(pc, offset, true);
			pc->irq_type[offset] = type;
		} else if (pc->irq_type[offset] != type) {
			bcm2835_gpio_irq_config(pc, offset, false);
			pc->irq_type[offset] = type;
			bcm2835_gpio_irq_config(pc, offset, true);
		}
		break;

	case IRQ_TYPE_LEVEL_HIGH:
	case IRQ_TYPE_LEVEL_LOW:
		if (pc->irq_type[offset] != type) {
			bcm2835_gpio_irq_config(pc, offset, false);
			pc->irq_type[offset] = type;
			bcm2835_gpio_irq_config(pc, offset, true);
		}
		break;

	default:
		return -EINVAL;
	}
	return 0;
}

static int bcm2835_gpio_irq_set_type(struct irq_data *data, unsigned int type)
{
	struct gpio_chip *chip = irq_data_get_irq_chip_data(data);
	struct bcm2835_pinctrl *pc = gpiochip_get_data(chip);
	unsigned gpio = irqd_to_hwirq(data);
	unsigned offset = GPIO_REG_SHIFT(gpio);
	unsigned bank = GPIO_REG_OFFSET(gpio);
	unsigned long flags;
	int ret;

	raw_spin_lock_irqsave(&pc->irq_lock[bank], flags);

	if (test_bit(offset, &pc->enabled_irq_map[bank]))
		ret = __bcm2835_gpio_irq_set_type_enabled(pc, gpio, type);
	else
		ret = __bcm2835_gpio_irq_set_type_disabled(pc, gpio, type);

	if (type & IRQ_TYPE_EDGE_BOTH)
		irq_set_handler_locked(data, handle_edge_irq);
	else
		irq_set_handler_locked(data, handle_level_irq);

	raw_spin_unlock_irqrestore(&pc->irq_lock[bank], flags);

	return ret;
}

static void bcm2835_gpio_irq_ack(struct irq_data *data)
{
	struct gpio_chip *chip = irq_data_get_irq_chip_data(data);
	struct bcm2835_pinctrl *pc = gpiochip_get_data(chip);
	unsigned gpio = irqd_to_hwirq(data);

	bcm2835_gpio_set_bit(pc, GPEDS0, gpio);
}

static int bcm2835_gpio_irq_set_wake(struct irq_data *data, unsigned int on)
{
	struct gpio_chip *chip = irq_data_get_irq_chip_data(data);
	struct bcm2835_pinctrl *pc = gpiochip_get_data(chip);
	unsigned gpio = irqd_to_hwirq(data);
	unsigned int irqgroup;
	int ret = -EINVAL;

	if (!pc->wake_irq)
		return ret;

	if (gpio <= 27)
		irqgroup = 0;
	else if (gpio >= 28 && gpio <= 45)
		irqgroup = 1;
	else if (gpio >= 46 && gpio <= 57)
		irqgroup = 2;
	else
		return ret;

	if (on)
		ret = enable_irq_wake(pc->wake_irq[irqgroup]);
	else
		ret = disable_irq_wake(pc->wake_irq[irqgroup]);

	return ret;
}

static struct irq_chip bcm2835_gpio_irq_chip = {
	.name = MODULE_NAME,
	.irq_enable = bcm2835_gpio_irq_enable,
	.irq_disable = bcm2835_gpio_irq_disable,
	.irq_set_type = bcm2835_gpio_irq_set_type,
	.irq_ack = bcm2835_gpio_irq_ack,
	.irq_mask = bcm2835_gpio_irq_disable,
	.irq_unmask = bcm2835_gpio_irq_enable,
	.irq_set_wake = bcm2835_gpio_irq_set_wake,
	.flags = IRQCHIP_MASK_ON_SUSPEND,
};

static int bcm2835_pctl_get_groups_count(struct pinctrl_dev *pctldev)
{
	return BCM2835_NUM_GPIOS;
}

static const char *bcm2835_pctl_get_group_name(struct pinctrl_dev *pctldev,
		unsigned selector)
{
	return bcm2835_gpio_groups[selector];
}

static int bcm2835_pctl_get_group_pins(struct pinctrl_dev *pctldev,
		unsigned selector,
		const unsigned **pins,
		unsigned *num_pins)
{
	*pins = &bcm2835_gpio_pins[selector].number;
	*num_pins = 1;

	return 0;
}

static void bcm2835_pctl_pin_dbg_show(struct pinctrl_dev *pctldev,
		struct seq_file *s,
		unsigned offset)
{
	struct bcm2835_pinctrl *pc = pinctrl_dev_get_drvdata(pctldev);
	struct gpio_chip *chip = &pc->gpio_chip;
	enum bcm2835_fsel fsel = bcm2835_pinctrl_fsel_get(pc, offset);
	const char *fname = bcm2835_functions[fsel];
	int value = bcm2835_gpio_get_bit(pc, GPLEV0, offset);
	int irq = irq_find_mapping(chip->irq.domain, offset);

	seq_printf(s, "function %s in %s; irq %d (%s)",
		fname, value ? "hi" : "lo",
		irq, irq_type_names[pc->irq_type[offset]]);
}

static void bcm2835_pctl_dt_free_map(struct pinctrl_dev *pctldev,
		struct pinctrl_map *maps, unsigned num_maps)
{
	int i;

	for (i = 0; i < num_maps; i++)
		if (maps[i].type == PIN_MAP_TYPE_CONFIGS_PIN)
			kfree(maps[i].data.configs.configs);

	kfree(maps);
}

static int bcm2835_pctl_dt_node_to_map_func(struct bcm2835_pinctrl *pc,
		struct device_node *np, u32 pin, u32 fnum,
		struct pinctrl_map **maps)
{
	struct pinctrl_map *map = *maps;

	if (fnum >= ARRAY_SIZE(bcm2835_functions)) {
		dev_err(pc->dev, "%pOF: invalid brcm,function %d\n", np, fnum);
		return -EINVAL;
	}

	map->type = PIN_MAP_TYPE_MUX_GROUP;
	map->data.mux.group = bcm2835_gpio_groups[pin];
	map->data.mux.function = bcm2835_functions[fnum];
	(*maps)++;

	return 0;
}

static int bcm2835_pctl_dt_node_to_map_pull(struct bcm2835_pinctrl *pc,
		struct device_node *np, u32 pin, u32 pull,
		struct pinctrl_map **maps)
{
	struct pinctrl_map *map = *maps;
	unsigned long *configs;

	if (pull > 2) {
		dev_err(pc->dev, "%pOF: invalid brcm,pull %d\n", np, pull);
		return -EINVAL;
	}

	configs = kzalloc(sizeof(*configs), GFP_KERNEL);
	if (!configs)
		return -ENOMEM;
	configs[0] = pinconf_to_config_packed(BCM2835_PINCONF_PARAM_PULL, pull);

	map->type = PIN_MAP_TYPE_CONFIGS_PIN;
	map->data.configs.group_or_pin = bcm2835_gpio_pins[pin].name;
	map->data.configs.configs = configs;
	map->data.configs.num_configs = 1;
	(*maps)++;

	return 0;
}

static int bcm2835_pctl_dt_node_to_map(struct pinctrl_dev *pctldev,
		struct device_node *np,
		struct pinctrl_map **map, unsigned int *num_maps)
{
	struct bcm2835_pinctrl *pc = pinctrl_dev_get_drvdata(pctldev);
	struct property *pins, *funcs, *pulls;
	int num_pins, num_funcs, num_pulls, maps_per_pin;
	struct pinctrl_map *maps, *cur_map;
	int i, err;
	u32 pin, func, pull;

	/* Check for generic binding in this node */
	err = pinconf_generic_dt_node_to_map_all(pctldev, np, map, num_maps);
	if (err || *num_maps)
		return err;

	/* Generic binding did not find anything continue with legacy parse */
	pins = of_find_property(np, "brcm,pins", NULL);
	if (!pins) {
		dev_err(pc->dev, "%pOF: missing brcm,pins property\n", np);
		return -EINVAL;
	}

	funcs = of_find_property(np, "brcm,function", NULL);
	pulls = of_find_property(np, "brcm,pull", NULL);

	if (!funcs && !pulls) {
		dev_err(pc->dev,
			"%pOF: neither brcm,function nor brcm,pull specified\n",
			np);
		return -EINVAL;
	}

	num_pins = pins->length / 4;
	num_funcs = funcs ? (funcs->length / 4) : 0;
	num_pulls = pulls ? (pulls->length / 4) : 0;

	if (num_funcs > 1 && num_funcs != num_pins) {
		dev_err(pc->dev,
			"%pOF: brcm,function must have 1 or %d entries\n",
			np, num_pins);
		return -EINVAL;
	}

	if (num_pulls > 1 && num_pulls != num_pins) {
		dev_err(pc->dev,
			"%pOF: brcm,pull must have 1 or %d entries\n",
			np, num_pins);
		return -EINVAL;
	}

	maps_per_pin = 0;
	if (num_funcs)
		maps_per_pin++;
	if (num_pulls)
		maps_per_pin++;
	cur_map = maps = kcalloc(num_pins * maps_per_pin, sizeof(*maps),
				 GFP_KERNEL);
	if (!maps)
		return -ENOMEM;

	for (i = 0; i < num_pins; i++) {
		err = of_property_read_u32_index(np, "brcm,pins", i, &pin);
		if (err)
			goto out;
		if (pin >= pc->pctl_desc.npins) {
			dev_err(pc->dev, "%pOF: invalid brcm,pins value %d\n",
				np, pin);
			err = -EINVAL;
			goto out;
		}

		if (num_funcs) {
			err = of_property_read_u32_index(np, "brcm,function",
					(num_funcs > 1) ? i : 0, &func);
			if (err)
				goto out;
			err = bcm2835_pctl_dt_node_to_map_func(pc, np, pin,
							func, &cur_map);
			if (err)
				goto out;
		}
		if (num_pulls) {
			err = of_property_read_u32_index(np, "brcm,pull",
					(num_pulls > 1) ? i : 0, &pull);
			if (err)
				goto out;
			err = bcm2835_pctl_dt_node_to_map_pull(pc, np, pin,
							pull, &cur_map);
			if (err)
				goto out;
		}
	}

	*map = maps;
	*num_maps = num_pins * maps_per_pin;

	return 0;

out:
	bcm2835_pctl_dt_free_map(pctldev, maps, num_pins * maps_per_pin);
	return err;
}

static const struct pinctrl_ops bcm2835_pctl_ops = {
	.get_groups_count = bcm2835_pctl_get_groups_count,
	.get_group_name = bcm2835_pctl_get_group_name,
	.get_group_pins = bcm2835_pctl_get_group_pins,
	.pin_dbg_show = bcm2835_pctl_pin_dbg_show,
	.dt_node_to_map = bcm2835_pctl_dt_node_to_map,
	.dt_free_map = bcm2835_pctl_dt_free_map,
};

static int bcm2835_pmx_free(struct pinctrl_dev *pctldev,
		unsigned offset)
{
	struct bcm2835_pinctrl *pc = pinctrl_dev_get_drvdata(pctldev);

	/* disable by setting to GPIO_IN */
	bcm2835_pinctrl_fsel_set(pc, offset, BCM2835_FSEL_GPIO_IN);
	return 0;
}

static int bcm2835_pmx_get_functions_count(struct pinctrl_dev *pctldev)
{
	return BCM2835_FSEL_COUNT;
}

static const char *bcm2835_pmx_get_function_name(struct pinctrl_dev *pctldev,
		unsigned selector)
{
	return bcm2835_functions[selector];
}

static int bcm2835_pmx_get_function_groups(struct pinctrl_dev *pctldev,
		unsigned selector,
		const char * const **groups,
		unsigned * const num_groups)
{
	/* every pin can do every function */
	*groups = bcm2835_gpio_groups;
	*num_groups = BCM2835_NUM_GPIOS;

	return 0;
}

static int bcm2835_pmx_set(struct pinctrl_dev *pctldev,
		unsigned func_selector,
		unsigned group_selector)
{
	struct bcm2835_pinctrl *pc = pinctrl_dev_get_drvdata(pctldev);

	bcm2835_pinctrl_fsel_set(pc, group_selector, func_selector);

	return 0;
}

static void bcm2835_pmx_gpio_disable_free(struct pinctrl_dev *pctldev,
		struct pinctrl_gpio_range *range,
		unsigned offset)
{
	struct bcm2835_pinctrl *pc = pinctrl_dev_get_drvdata(pctldev);

	/* disable by setting to GPIO_IN */
	bcm2835_pinctrl_fsel_set(pc, offset, BCM2835_FSEL_GPIO_IN);
}

static int bcm2835_pmx_gpio_set_direction(struct pinctrl_dev *pctldev,
		struct pinctrl_gpio_range *range,
		unsigned offset,
		bool input)
{
	struct bcm2835_pinctrl *pc = pinctrl_dev_get_drvdata(pctldev);
	enum bcm2835_fsel fsel = input ?
		BCM2835_FSEL_GPIO_IN : BCM2835_FSEL_GPIO_OUT;

	bcm2835_pinctrl_fsel_set(pc, offset, fsel);

	return 0;
}

static const struct pinmux_ops bcm2835_pmx_ops = {
	.free = bcm2835_pmx_free,
	.get_functions_count = bcm2835_pmx_get_functions_count,
	.get_function_name = bcm2835_pmx_get_function_name,
	.get_function_groups = bcm2835_pmx_get_function_groups,
	.set_mux = bcm2835_pmx_set,
	.gpio_disable_free = bcm2835_pmx_gpio_disable_free,
	.gpio_set_direction = bcm2835_pmx_gpio_set_direction,
};

static int bcm2835_pinconf_get(struct pinctrl_dev *pctldev,
			unsigned pin, unsigned long *config)
{
	/* No way to read back config in HW */
	return -ENOTSUPP;
}

static void bcm2835_pull_config_set(struct bcm2835_pinctrl *pc,
		unsigned int pin, unsigned int arg)
{
	u32 off, bit;

	off = GPIO_REG_OFFSET(pin);
	bit = GPIO_REG_SHIFT(pin);

	bcm2835_gpio_wr(pc, GPPUD, arg & 3);
	/*
	 * BCM2835 datasheet say to wait 150 cycles, but not of what.
	 * But the VideoCore firmware delay for this operation
	 * based nearly on the same amount of VPU cycles and this clock
	 * runs at 250 MHz.
	 */
	udelay(1);
	bcm2835_gpio_wr(pc, GPPUDCLK0 + (off * 4), BIT(bit));
	udelay(1);
	bcm2835_gpio_wr(pc, GPPUDCLK0 + (off * 4), 0);
}

static int bcm2835_pinconf_set(struct pinctrl_dev *pctldev,
			unsigned int pin, unsigned long *configs,
			unsigned int num_configs)
{
	struct bcm2835_pinctrl *pc = pinctrl_dev_get_drvdata(pctldev);
	u32 param, arg;
	int i;

	for (i = 0; i < num_configs; i++) {
		param = pinconf_to_config_param(configs[i]);
		arg = pinconf_to_config_argument(configs[i]);

		switch (param) {
		/* Set legacy brcm,pull */
		case BCM2835_PINCONF_PARAM_PULL:
			bcm2835_pull_config_set(pc, pin, arg);
			break;

		/* Set pull generic bindings */
		case PIN_CONFIG_BIAS_DISABLE:
			bcm2835_pull_config_set(pc, pin, BCM2835_PUD_OFF);
			break;

		case PIN_CONFIG_BIAS_PULL_DOWN:
			bcm2835_pull_config_set(pc, pin, BCM2835_PUD_DOWN);
			break;

		case PIN_CONFIG_BIAS_PULL_UP:
			bcm2835_pull_config_set(pc, pin, BCM2835_PUD_UP);
			break;

		/* Set output-high or output-low */
		case PIN_CONFIG_OUTPUT:
			bcm2835_gpio_set_bit(pc, arg ? GPSET0 : GPCLR0, pin);
			break;

		default:
			return -ENOTSUPP;

		} /* switch param type */
	} /* for each config */

	return 0;
}

static const struct pinconf_ops bcm2835_pinconf_ops = {
	.is_generic = true,
	.pin_config_get = bcm2835_pinconf_get,
	.pin_config_set = bcm2835_pinconf_set,
};

static void bcm2711_pull_config_set(struct bcm2835_pinctrl *pc,
				    unsigned int pin, unsigned int arg)
{
	u32 shifter;
	u32 value;
	u32 off;

	off = PUD_2711_REG_OFFSET(pin);
	shifter = PUD_2711_REG_SHIFT(pin);

	value = bcm2835_gpio_rd(pc, GP_GPIO_PUP_PDN_CNTRL_REG0 + (off * 4));
	value &= ~(PUD_2711_MASK << shifter);
	value |= (arg << shifter);
	bcm2835_gpio_wr(pc, GP_GPIO_PUP_PDN_CNTRL_REG0 + (off * 4), value);
}

static int bcm2711_pinconf_set(struct pinctrl_dev *pctldev,
			       unsigned int pin, unsigned long *configs,
			       unsigned int num_configs)
{
	struct bcm2835_pinctrl *pc = pinctrl_dev_get_drvdata(pctldev);
	u32 param, arg;
	int i;

	for (i = 0; i < num_configs; i++) {
		param = pinconf_to_config_param(configs[i]);
		arg = pinconf_to_config_argument(configs[i]);

		switch (param) {
		/* convert legacy brcm,pull */
		case BCM2835_PINCONF_PARAM_PULL:
			if (arg == BCM2835_PUD_UP)
				arg = BCM2711_PULL_UP;
			else if (arg == BCM2835_PUD_DOWN)
				arg = BCM2711_PULL_DOWN;
			else
				arg = BCM2711_PULL_NONE;

			bcm2711_pull_config_set(pc, pin, arg);
			break;

		/* Set pull generic bindings */
		case PIN_CONFIG_BIAS_DISABLE:
			bcm2711_pull_config_set(pc, pin, BCM2711_PULL_NONE);
			break;
		case PIN_CONFIG_BIAS_PULL_DOWN:
			bcm2711_pull_config_set(pc, pin, BCM2711_PULL_DOWN);
			break;
		case PIN_CONFIG_BIAS_PULL_UP:
			bcm2711_pull_config_set(pc, pin, BCM2711_PULL_UP);
			break;

		/* Set output-high or output-low */
		case PIN_CONFIG_OUTPUT:
			bcm2835_gpio_set_bit(pc, arg ? GPSET0 : GPCLR0, pin);
			break;

		default:
			return -ENOTSUPP;
		}
	} /* for each config */

	return 0;
}

static const struct pinconf_ops bcm2711_pinconf_ops = {
	.is_generic = true,
	.pin_config_get = bcm2835_pinconf_get,
	.pin_config_set = bcm2711_pinconf_set,
};

static const struct pinctrl_desc bcm2835_pinctrl_desc = {
	.name = MODULE_NAME,
	.pins = bcm2835_gpio_pins,
	.npins = BCM2835_NUM_GPIOS,
	.pctlops = &bcm2835_pctl_ops,
	.pmxops = &bcm2835_pmx_ops,
	.confops = &bcm2835_pinconf_ops,
	.owner = THIS_MODULE,
};

static const struct pinctrl_desc bcm2711_pinctrl_desc = {
	.name = "pinctrl-bcm2711",
	.pins = bcm2835_gpio_pins,
	.npins = BCM2711_NUM_GPIOS,
	.pctlops = &bcm2835_pctl_ops,
	.pmxops = &bcm2835_pmx_ops,
	.confops = &bcm2711_pinconf_ops,
	.owner = THIS_MODULE,
};

static const struct pinctrl_gpio_range bcm2835_pinctrl_gpio_range = {
	.name = MODULE_NAME,
	.npins = BCM2835_NUM_GPIOS,
};

static const struct pinctrl_gpio_range bcm2711_pinctrl_gpio_range = {
	.name = "pinctrl-bcm2711",
	.npins = BCM2711_NUM_GPIOS,
};

struct bcm_plat_data {
	const struct gpio_chip *gpio_chip;
	const struct pinctrl_desc *pctl_desc;
	const struct pinctrl_gpio_range *gpio_range;
};

static const struct bcm_plat_data bcm2835_plat_data = {
	.gpio_chip = &bcm2835_gpio_chip,
	.pctl_desc = &bcm2835_pinctrl_desc,
	.gpio_range = &bcm2835_pinctrl_gpio_range,
};

static const struct bcm_plat_data bcm2711_plat_data = {
	.gpio_chip = &bcm2711_gpio_chip,
	.pctl_desc = &bcm2711_pinctrl_desc,
	.gpio_range = &bcm2711_pinctrl_gpio_range,
};

static const struct of_device_id bcm2835_pinctrl_match[] = {
	{
		.compatible = "brcm,bcm2835-gpio",
		.data = &bcm2835_plat_data,
	},
	{
		.compatible = "brcm,bcm2711-gpio",
		.data = &bcm2711_plat_data,
	},
<<<<<<< HEAD
=======
	{
		.compatible = "brcm,bcm7211-gpio",
		.data = &bcm2711_plat_data,
	},
>>>>>>> 7d2a07b7
	{}
};

static int bcm2835_pinctrl_probe(struct platform_device *pdev)
{
	struct device *dev = &pdev->dev;
	struct device_node *np = dev->of_node;
	const struct bcm_plat_data *pdata;
	struct bcm2835_pinctrl *pc;
	struct gpio_irq_chip *girq;
	struct resource iomem;
	int err, i;
	const struct of_device_id *match;
<<<<<<< HEAD
=======
	int is_7211 = 0;
>>>>>>> 7d2a07b7

	BUILD_BUG_ON(ARRAY_SIZE(bcm2835_gpio_pins) != BCM2711_NUM_GPIOS);
	BUILD_BUG_ON(ARRAY_SIZE(bcm2835_gpio_groups) != BCM2711_NUM_GPIOS);

	pc = devm_kzalloc(dev, sizeof(*pc), GFP_KERNEL);
	if (!pc)
		return -ENOMEM;

	platform_set_drvdata(pdev, pc);
	pc->dev = dev;

	err = of_address_to_resource(np, 0, &iomem);
	if (err) {
		dev_err(dev, "could not get IO memory\n");
		return err;
	}

	pc->base = devm_ioremap_resource(dev, &iomem);
	if (IS_ERR(pc->base))
		return PTR_ERR(pc->base);

	match = of_match_node(bcm2835_pinctrl_match, pdev->dev.of_node);
	if (!match)
		return -EINVAL;

	pdata = match->data;
<<<<<<< HEAD
=======
	is_7211 = of_device_is_compatible(np, "brcm,bcm7211-gpio");
>>>>>>> 7d2a07b7

	pc->gpio_chip = *pdata->gpio_chip;
	pc->gpio_chip.parent = dev;
	pc->gpio_chip.of_node = np;

	for (i = 0; i < BCM2835_NUM_BANKS; i++) {
		unsigned long events;
		unsigned offset;

		/* clear event detection flags */
		bcm2835_gpio_wr(pc, GPREN0 + i * 4, 0);
		bcm2835_gpio_wr(pc, GPFEN0 + i * 4, 0);
		bcm2835_gpio_wr(pc, GPHEN0 + i * 4, 0);
		bcm2835_gpio_wr(pc, GPLEN0 + i * 4, 0);
		bcm2835_gpio_wr(pc, GPAREN0 + i * 4, 0);
		bcm2835_gpio_wr(pc, GPAFEN0 + i * 4, 0);

		/* clear all the events */
		events = bcm2835_gpio_rd(pc, GPEDS0 + i * 4);
		for_each_set_bit(offset, &events, 32)
			bcm2835_gpio_wr(pc, GPEDS0 + i * 4, BIT(offset));

		raw_spin_lock_init(&pc->irq_lock[i]);
	}

	girq = &pc->gpio_chip.irq;
	girq->chip = &bcm2835_gpio_irq_chip;
	girq->parent_handler = bcm2835_gpio_irq_handler;
	girq->num_parents = BCM2835_NUM_IRQS;
	girq->parents = devm_kcalloc(dev, BCM2835_NUM_IRQS,
				     sizeof(*girq->parents),
				     GFP_KERNEL);
	if (!girq->parents)
		return -ENOMEM;
<<<<<<< HEAD
	/*
	 * Use the same handler for all groups: this is necessary
	 * since we use one gpiochip to cover all lines - the
	 * irq handler then needs to figure out which group and
	 * bank that was firing the IRQ and look up the per-group
	 * and bank data.
	 */
	for (i = 0; i < BCM2835_NUM_IRQS; i++)
		girq->parents[i] = irq_of_parse_and_map(np, i);
	girq->default_type = IRQ_TYPE_NONE;
	girq->handler = handle_level_irq;

	err = gpiochip_add_data(&pc->gpio_chip, pc);
	if (err) {
		dev_err(dev, "could not add GPIO chip\n");
		return err;
	}

=======

	if (is_7211) {
		pc->wake_irq = devm_kcalloc(dev, BCM2835_NUM_IRQS,
					    sizeof(*pc->wake_irq),
					    GFP_KERNEL);
		if (!pc->wake_irq)
			return -ENOMEM;
	}

	/*
	 * Use the same handler for all groups: this is necessary
	 * since we use one gpiochip to cover all lines - the
	 * irq handler then needs to figure out which group and
	 * bank that was firing the IRQ and look up the per-group
	 * and bank data.
	 */
	for (i = 0; i < BCM2835_NUM_IRQS; i++) {
		int len;
		char *name;

		girq->parents[i] = irq_of_parse_and_map(np, i);
		if (!is_7211) {
			if (!girq->parents[i]) {
				girq->num_parents = i;
				break;
			}
			continue;
		}
		/* Skip over the all banks interrupts */
		pc->wake_irq[i] = irq_of_parse_and_map(np, i +
						       BCM2835_NUM_IRQS + 1);

		len = strlen(dev_name(pc->dev)) + 16;
		name = devm_kzalloc(pc->dev, len, GFP_KERNEL);
		if (!name)
			return -ENOMEM;

		snprintf(name, len, "%s:bank%d", dev_name(pc->dev), i);

		/* These are optional interrupts */
		err = devm_request_irq(dev, pc->wake_irq[i],
				       bcm2835_gpio_wake_irq_handler,
				       IRQF_SHARED, name, pc);
		if (err)
			dev_warn(dev, "unable to request wake IRQ %d\n",
				 pc->wake_irq[i]);
	}

	girq->default_type = IRQ_TYPE_NONE;
	girq->handler = handle_level_irq;

	err = gpiochip_add_data(&pc->gpio_chip, pc);
	if (err) {
		dev_err(dev, "could not add GPIO chip\n");
		return err;
	}

>>>>>>> 7d2a07b7
	pc->pctl_desc = *pdata->pctl_desc;
	pc->pctl_dev = devm_pinctrl_register(dev, &pc->pctl_desc, pc);
	if (IS_ERR(pc->pctl_dev)) {
		gpiochip_remove(&pc->gpio_chip);
		return PTR_ERR(pc->pctl_dev);
	}

	pc->gpio_range = *pdata->gpio_range;
	pc->gpio_range.base = pc->gpio_chip.base;
	pc->gpio_range.gc = &pc->gpio_chip;
	pinctrl_add_gpio_range(pc->pctl_dev, &pc->gpio_range);

	return 0;
}

static struct platform_driver bcm2835_pinctrl_driver = {
	.probe = bcm2835_pinctrl_probe,
	.driver = {
		.name = MODULE_NAME,
		.of_match_table = bcm2835_pinctrl_match,
		.suppress_bind_attrs = true,
	},
};
builtin_platform_driver(bcm2835_pinctrl_driver);<|MERGE_RESOLUTION|>--- conflicted
+++ resolved
@@ -77,10 +77,7 @@
 struct bcm2835_pinctrl {
 	struct device *dev;
 	void __iomem *base;
-<<<<<<< HEAD
-=======
 	int *wake_irq;
->>>>>>> 7d2a07b7
 
 	/* note: locking assumes each bank will have its own unsigned long */
 	unsigned long enabled_irq_map[BCM2835_NUM_BANKS];
@@ -1177,13 +1174,10 @@
 		.compatible = "brcm,bcm2711-gpio",
 		.data = &bcm2711_plat_data,
 	},
-<<<<<<< HEAD
-=======
 	{
 		.compatible = "brcm,bcm7211-gpio",
 		.data = &bcm2711_plat_data,
 	},
->>>>>>> 7d2a07b7
 	{}
 };
 
@@ -1197,10 +1191,7 @@
 	struct resource iomem;
 	int err, i;
 	const struct of_device_id *match;
-<<<<<<< HEAD
-=======
 	int is_7211 = 0;
->>>>>>> 7d2a07b7
 
 	BUILD_BUG_ON(ARRAY_SIZE(bcm2835_gpio_pins) != BCM2711_NUM_GPIOS);
 	BUILD_BUG_ON(ARRAY_SIZE(bcm2835_gpio_groups) != BCM2711_NUM_GPIOS);
@@ -1227,10 +1218,7 @@
 		return -EINVAL;
 
 	pdata = match->data;
-<<<<<<< HEAD
-=======
 	is_7211 = of_device_is_compatible(np, "brcm,bcm7211-gpio");
->>>>>>> 7d2a07b7
 
 	pc->gpio_chip = *pdata->gpio_chip;
 	pc->gpio_chip.parent = dev;
@@ -1265,26 +1253,6 @@
 				     GFP_KERNEL);
 	if (!girq->parents)
 		return -ENOMEM;
-<<<<<<< HEAD
-	/*
-	 * Use the same handler for all groups: this is necessary
-	 * since we use one gpiochip to cover all lines - the
-	 * irq handler then needs to figure out which group and
-	 * bank that was firing the IRQ and look up the per-group
-	 * and bank data.
-	 */
-	for (i = 0; i < BCM2835_NUM_IRQS; i++)
-		girq->parents[i] = irq_of_parse_and_map(np, i);
-	girq->default_type = IRQ_TYPE_NONE;
-	girq->handler = handle_level_irq;
-
-	err = gpiochip_add_data(&pc->gpio_chip, pc);
-	if (err) {
-		dev_err(dev, "could not add GPIO chip\n");
-		return err;
-	}
-
-=======
 
 	if (is_7211) {
 		pc->wake_irq = devm_kcalloc(dev, BCM2835_NUM_IRQS,
@@ -1342,7 +1310,6 @@
 		return err;
 	}
 
->>>>>>> 7d2a07b7
 	pc->pctl_desc = *pdata->pctl_desc;
 	pc->pctl_dev = devm_pinctrl_register(dev, &pc->pctl_desc, pc);
 	if (IS_ERR(pc->pctl_dev)) {
