// SPDX-License-Identifier: GPL-2.0-or-later
/*
 * 2007+ Copyright (c) Evgeniy Polyakov <johnpol@2ka.mipt.ru>
 * All rights reserved.
 */

#include <linux/kernel.h>
#include <linux/module.h>
#include <linux/moduleparam.h>
#include <linux/mod_devicetable.h>
#include <linux/interrupt.h>
#include <linux/pci.h>
#include <linux/slab.h>
#include <linux/delay.h>
#include <linux/mm.h>
#include <linux/dma-mapping.h>
#include <linux/scatterlist.h>
#include <linux/highmem.h>
#include <linux/crypto.h>
#include <linux/hw_random.h>
#include <linux/ktime.h>

#include <crypto/algapi.h>
#include <crypto/internal/des.h>
<<<<<<< HEAD
=======
#include <crypto/internal/skcipher.h>
>>>>>>> 7d2a07b7

static char hifn_pll_ref[sizeof("extNNN")] = "ext";
module_param_string(hifn_pll_ref, hifn_pll_ref, sizeof(hifn_pll_ref), 0444);
MODULE_PARM_DESC(hifn_pll_ref,
		 "PLL reference clock (pci[freq] or ext[freq], default ext)");

static atomic_t hifn_dev_number;

#define ACRYPTO_OP_DECRYPT	0
#define ACRYPTO_OP_ENCRYPT	1
#define ACRYPTO_OP_HMAC		2
#define ACRYPTO_OP_RNG		3

#define ACRYPTO_MODE_ECB		0
#define ACRYPTO_MODE_CBC		1
#define ACRYPTO_MODE_CFB		2
#define ACRYPTO_MODE_OFB		3

#define ACRYPTO_TYPE_AES_128	0
#define ACRYPTO_TYPE_AES_192	1
#define ACRYPTO_TYPE_AES_256	2
#define ACRYPTO_TYPE_3DES	3
#define ACRYPTO_TYPE_DES	4

#define PCI_VENDOR_ID_HIFN		0x13A3
#define PCI_DEVICE_ID_HIFN_7955		0x0020
#define	PCI_DEVICE_ID_HIFN_7956		0x001d

/* I/O region sizes */

#define HIFN_BAR0_SIZE			0x1000
#define HIFN_BAR1_SIZE			0x2000
#define HIFN_BAR2_SIZE			0x8000

/* DMA registres */

#define HIFN_DMA_CRA			0x0C	/* DMA Command Ring Address */
#define HIFN_DMA_SDRA			0x1C	/* DMA Source Data Ring Address */
#define HIFN_DMA_RRA			0x2C	/* DMA Result Ring Address */
#define HIFN_DMA_DDRA			0x3C	/* DMA Destination Data Ring Address */
#define HIFN_DMA_STCTL			0x40	/* DMA Status and Control */
#define HIFN_DMA_INTREN			0x44	/* DMA Interrupt Enable */
#define HIFN_DMA_CFG1			0x48	/* DMA Configuration #1 */
#define HIFN_DMA_CFG2			0x6C	/* DMA Configuration #2 */
#define HIFN_CHIP_ID			0x98	/* Chip ID */

/*
 * Processing Unit Registers (offset from BASEREG0)
 */
#define	HIFN_0_PUDATA		0x00	/* Processing Unit Data */
#define	HIFN_0_PUCTRL		0x04	/* Processing Unit Control */
#define	HIFN_0_PUISR		0x08	/* Processing Unit Interrupt Status */
#define	HIFN_0_PUCNFG		0x0c	/* Processing Unit Configuration */
#define	HIFN_0_PUIER		0x10	/* Processing Unit Interrupt Enable */
#define	HIFN_0_PUSTAT		0x14	/* Processing Unit Status/Chip ID */
#define	HIFN_0_FIFOSTAT		0x18	/* FIFO Status */
#define	HIFN_0_FIFOCNFG		0x1c	/* FIFO Configuration */
#define	HIFN_0_SPACESIZE	0x20	/* Register space size */

/* Processing Unit Control Register (HIFN_0_PUCTRL) */
#define	HIFN_PUCTRL_CLRSRCFIFO	0x0010	/* clear source fifo */
#define	HIFN_PUCTRL_STOP	0x0008	/* stop pu */
#define	HIFN_PUCTRL_LOCKRAM	0x0004	/* lock ram */
#define	HIFN_PUCTRL_DMAENA	0x0002	/* enable dma */
#define	HIFN_PUCTRL_RESET	0x0001	/* Reset processing unit */

/* Processing Unit Interrupt Status Register (HIFN_0_PUISR) */
#define	HIFN_PUISR_CMDINVAL	0x8000	/* Invalid command interrupt */
#define	HIFN_PUISR_DATAERR	0x4000	/* Data error interrupt */
#define	HIFN_PUISR_SRCFIFO	0x2000	/* Source FIFO ready interrupt */
#define	HIFN_PUISR_DSTFIFO	0x1000	/* Destination FIFO ready interrupt */
#define	HIFN_PUISR_DSTOVER	0x0200	/* Destination overrun interrupt */
#define	HIFN_PUISR_SRCCMD	0x0080	/* Source command interrupt */
#define	HIFN_PUISR_SRCCTX	0x0040	/* Source context interrupt */
#define	HIFN_PUISR_SRCDATA	0x0020	/* Source data interrupt */
#define	HIFN_PUISR_DSTDATA	0x0010	/* Destination data interrupt */
#define	HIFN_PUISR_DSTRESULT	0x0004	/* Destination result interrupt */

/* Processing Unit Configuration Register (HIFN_0_PUCNFG) */
#define	HIFN_PUCNFG_DRAMMASK	0xe000	/* DRAM size mask */
#define	HIFN_PUCNFG_DSZ_256K	0x0000	/* 256k dram */
#define	HIFN_PUCNFG_DSZ_512K	0x2000	/* 512k dram */
#define	HIFN_PUCNFG_DSZ_1M	0x4000	/* 1m dram */
#define	HIFN_PUCNFG_DSZ_2M	0x6000	/* 2m dram */
#define	HIFN_PUCNFG_DSZ_4M	0x8000	/* 4m dram */
#define	HIFN_PUCNFG_DSZ_8M	0xa000	/* 8m dram */
#define	HIFN_PUNCFG_DSZ_16M	0xc000	/* 16m dram */
#define	HIFN_PUCNFG_DSZ_32M	0xe000	/* 32m dram */
#define	HIFN_PUCNFG_DRAMREFRESH	0x1800	/* DRAM refresh rate mask */
#define	HIFN_PUCNFG_DRFR_512	0x0000	/* 512 divisor of ECLK */
#define	HIFN_PUCNFG_DRFR_256	0x0800	/* 256 divisor of ECLK */
#define	HIFN_PUCNFG_DRFR_128	0x1000	/* 128 divisor of ECLK */
#define	HIFN_PUCNFG_TCALLPHASES	0x0200	/* your guess is as good as mine... */
#define	HIFN_PUCNFG_TCDRVTOTEM	0x0100	/* your guess is as good as mine... */
#define	HIFN_PUCNFG_BIGENDIAN	0x0080	/* DMA big endian mode */
#define	HIFN_PUCNFG_BUS32	0x0040	/* Bus width 32bits */
#define	HIFN_PUCNFG_BUS16	0x0000	/* Bus width 16 bits */
#define	HIFN_PUCNFG_CHIPID	0x0020	/* Allow chipid from PUSTAT */
#define	HIFN_PUCNFG_DRAM	0x0010	/* Context RAM is DRAM */
#define	HIFN_PUCNFG_SRAM	0x0000	/* Context RAM is SRAM */
#define	HIFN_PUCNFG_COMPSING	0x0004	/* Enable single compression context */
#define	HIFN_PUCNFG_ENCCNFG	0x0002	/* Encryption configuration */

/* Processing Unit Interrupt Enable Register (HIFN_0_PUIER) */
#define	HIFN_PUIER_CMDINVAL	0x8000	/* Invalid command interrupt */
#define	HIFN_PUIER_DATAERR	0x4000	/* Data error interrupt */
#define	HIFN_PUIER_SRCFIFO	0x2000	/* Source FIFO ready interrupt */
#define	HIFN_PUIER_DSTFIFO	0x1000	/* Destination FIFO ready interrupt */
#define	HIFN_PUIER_DSTOVER	0x0200	/* Destination overrun interrupt */
#define	HIFN_PUIER_SRCCMD	0x0080	/* Source command interrupt */
#define	HIFN_PUIER_SRCCTX	0x0040	/* Source context interrupt */
#define	HIFN_PUIER_SRCDATA	0x0020	/* Source data interrupt */
#define	HIFN_PUIER_DSTDATA	0x0010	/* Destination data interrupt */
#define	HIFN_PUIER_DSTRESULT	0x0004	/* Destination result interrupt */

/* Processing Unit Status Register/Chip ID (HIFN_0_PUSTAT) */
#define	HIFN_PUSTAT_CMDINVAL	0x8000	/* Invalid command interrupt */
#define	HIFN_PUSTAT_DATAERR	0x4000	/* Data error interrupt */
#define	HIFN_PUSTAT_SRCFIFO	0x2000	/* Source FIFO ready interrupt */
#define	HIFN_PUSTAT_DSTFIFO	0x1000	/* Destination FIFO ready interrupt */
#define	HIFN_PUSTAT_DSTOVER	0x0200	/* Destination overrun interrupt */
#define	HIFN_PUSTAT_SRCCMD	0x0080	/* Source command interrupt */
#define	HIFN_PUSTAT_SRCCTX	0x0040	/* Source context interrupt */
#define	HIFN_PUSTAT_SRCDATA	0x0020	/* Source data interrupt */
#define	HIFN_PUSTAT_DSTDATA	0x0010	/* Destination data interrupt */
#define	HIFN_PUSTAT_DSTRESULT	0x0004	/* Destination result interrupt */
#define	HIFN_PUSTAT_CHIPREV	0x00ff	/* Chip revision mask */
#define	HIFN_PUSTAT_CHIPENA	0xff00	/* Chip enabled mask */
#define	HIFN_PUSTAT_ENA_2	0x1100	/* Level 2 enabled */
#define	HIFN_PUSTAT_ENA_1	0x1000	/* Level 1 enabled */
#define	HIFN_PUSTAT_ENA_0	0x3000	/* Level 0 enabled */
#define	HIFN_PUSTAT_REV_2	0x0020	/* 7751 PT6/2 */
#define	HIFN_PUSTAT_REV_3	0x0030	/* 7751 PT6/3 */

/* FIFO Status Register (HIFN_0_FIFOSTAT) */
#define	HIFN_FIFOSTAT_SRC	0x7f00	/* Source FIFO available */
#define	HIFN_FIFOSTAT_DST	0x007f	/* Destination FIFO available */

/* FIFO Configuration Register (HIFN_0_FIFOCNFG) */
#define	HIFN_FIFOCNFG_THRESHOLD	0x0400	/* must be written as 1 */

/*
 * DMA Interface Registers (offset from BASEREG1)
 */
#define	HIFN_1_DMA_CRAR		0x0c	/* DMA Command Ring Address */
#define	HIFN_1_DMA_SRAR		0x1c	/* DMA Source Ring Address */
#define	HIFN_1_DMA_RRAR		0x2c	/* DMA Result Ring Address */
#define	HIFN_1_DMA_DRAR		0x3c	/* DMA Destination Ring Address */
#define	HIFN_1_DMA_CSR		0x40	/* DMA Status and Control */
#define	HIFN_1_DMA_IER		0x44	/* DMA Interrupt Enable */
#define	HIFN_1_DMA_CNFG		0x48	/* DMA Configuration */
#define	HIFN_1_PLL		0x4c	/* 795x: PLL config */
#define	HIFN_1_7811_RNGENA	0x60	/* 7811: rng enable */
#define	HIFN_1_7811_RNGCFG	0x64	/* 7811: rng config */
#define	HIFN_1_7811_RNGDAT	0x68	/* 7811: rng data */
#define	HIFN_1_7811_RNGSTS	0x6c	/* 7811: rng status */
#define	HIFN_1_7811_MIPSRST	0x94	/* 7811: MIPS reset */
#define	HIFN_1_REVID		0x98	/* Revision ID */
#define	HIFN_1_UNLOCK_SECRET1	0xf4
#define	HIFN_1_UNLOCK_SECRET2	0xfc
#define	HIFN_1_PUB_RESET	0x204	/* Public/RNG Reset */
#define	HIFN_1_PUB_BASE		0x300	/* Public Base Address */
#define	HIFN_1_PUB_OPLEN	0x304	/* Public Operand Length */
#define	HIFN_1_PUB_OP		0x308	/* Public Operand */
#define	HIFN_1_PUB_STATUS	0x30c	/* Public Status */
#define	HIFN_1_PUB_IEN		0x310	/* Public Interrupt enable */
#define	HIFN_1_RNG_CONFIG	0x314	/* RNG config */
#define	HIFN_1_RNG_DATA		0x318	/* RNG data */
#define	HIFN_1_PUB_MEM		0x400	/* start of Public key memory */
#define	HIFN_1_PUB_MEMEND	0xbff	/* end of Public key memory */

/* DMA Status and Control Register (HIFN_1_DMA_CSR) */
#define	HIFN_DMACSR_D_CTRLMASK	0xc0000000	/* Destinition Ring Control */
#define	HIFN_DMACSR_D_CTRL_NOP	0x00000000	/* Dest. Control: no-op */
#define	HIFN_DMACSR_D_CTRL_DIS	0x40000000	/* Dest. Control: disable */
#define	HIFN_DMACSR_D_CTRL_ENA	0x80000000	/* Dest. Control: enable */
#define	HIFN_DMACSR_D_ABORT	0x20000000	/* Destinition Ring PCIAbort */
#define	HIFN_DMACSR_D_DONE	0x10000000	/* Destinition Ring Done */
#define	HIFN_DMACSR_D_LAST	0x08000000	/* Destinition Ring Last */
#define	HIFN_DMACSR_D_WAIT	0x04000000	/* Destinition Ring Waiting */
#define	HIFN_DMACSR_D_OVER	0x02000000	/* Destinition Ring Overflow */
#define	HIFN_DMACSR_R_CTRL	0x00c00000	/* Result Ring Control */
#define	HIFN_DMACSR_R_CTRL_NOP	0x00000000	/* Result Control: no-op */
#define	HIFN_DMACSR_R_CTRL_DIS	0x00400000	/* Result Control: disable */
#define	HIFN_DMACSR_R_CTRL_ENA	0x00800000	/* Result Control: enable */
#define	HIFN_DMACSR_R_ABORT	0x00200000	/* Result Ring PCI Abort */
#define	HIFN_DMACSR_R_DONE	0x00100000	/* Result Ring Done */
#define	HIFN_DMACSR_R_LAST	0x00080000	/* Result Ring Last */
#define	HIFN_DMACSR_R_WAIT	0x00040000	/* Result Ring Waiting */
#define	HIFN_DMACSR_R_OVER	0x00020000	/* Result Ring Overflow */
#define	HIFN_DMACSR_S_CTRL	0x0000c000	/* Source Ring Control */
#define	HIFN_DMACSR_S_CTRL_NOP	0x00000000	/* Source Control: no-op */
#define	HIFN_DMACSR_S_CTRL_DIS	0x00004000	/* Source Control: disable */
#define	HIFN_DMACSR_S_CTRL_ENA	0x00008000	/* Source Control: enable */
#define	HIFN_DMACSR_S_ABORT	0x00002000	/* Source Ring PCI Abort */
#define	HIFN_DMACSR_S_DONE	0x00001000	/* Source Ring Done */
#define	HIFN_DMACSR_S_LAST	0x00000800	/* Source Ring Last */
#define	HIFN_DMACSR_S_WAIT	0x00000400	/* Source Ring Waiting */
#define	HIFN_DMACSR_ILLW	0x00000200	/* Illegal write (7811 only) */
#define	HIFN_DMACSR_ILLR	0x00000100	/* Illegal read (7811 only) */
#define	HIFN_DMACSR_C_CTRL	0x000000c0	/* Command Ring Control */
#define	HIFN_DMACSR_C_CTRL_NOP	0x00000000	/* Command Control: no-op */
#define	HIFN_DMACSR_C_CTRL_DIS	0x00000040	/* Command Control: disable */
#define	HIFN_DMACSR_C_CTRL_ENA	0x00000080	/* Command Control: enable */
#define	HIFN_DMACSR_C_ABORT	0x00000020	/* Command Ring PCI Abort */
#define	HIFN_DMACSR_C_DONE	0x00000010	/* Command Ring Done */
#define	HIFN_DMACSR_C_LAST	0x00000008	/* Command Ring Last */
#define	HIFN_DMACSR_C_WAIT	0x00000004	/* Command Ring Waiting */
#define	HIFN_DMACSR_PUBDONE	0x00000002	/* Public op done (7951 only) */
#define	HIFN_DMACSR_ENGINE	0x00000001	/* Command Ring Engine IRQ */

/* DMA Interrupt Enable Register (HIFN_1_DMA_IER) */
#define	HIFN_DMAIER_D_ABORT	0x20000000	/* Destination Ring PCIAbort */
#define	HIFN_DMAIER_D_DONE	0x10000000	/* Destination Ring Done */
#define	HIFN_DMAIER_D_LAST	0x08000000	/* Destination Ring Last */
#define	HIFN_DMAIER_D_WAIT	0x04000000	/* Destination Ring Waiting */
#define	HIFN_DMAIER_D_OVER	0x02000000	/* Destination Ring Overflow */
#define	HIFN_DMAIER_R_ABORT	0x00200000	/* Result Ring PCI Abort */
#define	HIFN_DMAIER_R_DONE	0x00100000	/* Result Ring Done */
#define	HIFN_DMAIER_R_LAST	0x00080000	/* Result Ring Last */
#define	HIFN_DMAIER_R_WAIT	0x00040000	/* Result Ring Waiting */
#define	HIFN_DMAIER_R_OVER	0x00020000	/* Result Ring Overflow */
#define	HIFN_DMAIER_S_ABORT	0x00002000	/* Source Ring PCI Abort */
#define	HIFN_DMAIER_S_DONE	0x00001000	/* Source Ring Done */
#define	HIFN_DMAIER_S_LAST	0x00000800	/* Source Ring Last */
#define	HIFN_DMAIER_S_WAIT	0x00000400	/* Source Ring Waiting */
#define	HIFN_DMAIER_ILLW	0x00000200	/* Illegal write (7811 only) */
#define	HIFN_DMAIER_ILLR	0x00000100	/* Illegal read (7811 only) */
#define	HIFN_DMAIER_C_ABORT	0x00000020	/* Command Ring PCI Abort */
#define	HIFN_DMAIER_C_DONE	0x00000010	/* Command Ring Done */
#define	HIFN_DMAIER_C_LAST	0x00000008	/* Command Ring Last */
#define	HIFN_DMAIER_C_WAIT	0x00000004	/* Command Ring Waiting */
#define	HIFN_DMAIER_PUBDONE	0x00000002	/* public op done (7951 only) */
#define	HIFN_DMAIER_ENGINE	0x00000001	/* Engine IRQ */

/* DMA Configuration Register (HIFN_1_DMA_CNFG) */
#define	HIFN_DMACNFG_BIGENDIAN	0x10000000	/* big endian mode */
#define	HIFN_DMACNFG_POLLFREQ	0x00ff0000	/* Poll frequency mask */
#define	HIFN_DMACNFG_UNLOCK	0x00000800
#define	HIFN_DMACNFG_POLLINVAL	0x00000700	/* Invalid Poll Scalar */
#define	HIFN_DMACNFG_LAST	0x00000010	/* Host control LAST bit */
#define	HIFN_DMACNFG_MODE	0x00000004	/* DMA mode */
#define	HIFN_DMACNFG_DMARESET	0x00000002	/* DMA Reset # */
#define	HIFN_DMACNFG_MSTRESET	0x00000001	/* Master Reset # */

/* PLL configuration register */
#define HIFN_PLL_REF_CLK_HBI	0x00000000	/* HBI reference clock */
#define HIFN_PLL_REF_CLK_PLL	0x00000001	/* PLL reference clock */
#define HIFN_PLL_BP		0x00000002	/* Reference clock bypass */
#define HIFN_PLL_PK_CLK_HBI	0x00000000	/* PK engine HBI clock */
#define HIFN_PLL_PK_CLK_PLL	0x00000008	/* PK engine PLL clock */
#define HIFN_PLL_PE_CLK_HBI	0x00000000	/* PE engine HBI clock */
#define HIFN_PLL_PE_CLK_PLL	0x00000010	/* PE engine PLL clock */
#define HIFN_PLL_RESERVED_1	0x00000400	/* Reserved bit, must be 1 */
#define HIFN_PLL_ND_SHIFT	11		/* Clock multiplier shift */
#define HIFN_PLL_ND_MULT_2	0x00000000	/* PLL clock multiplier 2 */
#define HIFN_PLL_ND_MULT_4	0x00000800	/* PLL clock multiplier 4 */
#define HIFN_PLL_ND_MULT_6	0x00001000	/* PLL clock multiplier 6 */
#define HIFN_PLL_ND_MULT_8	0x00001800	/* PLL clock multiplier 8 */
#define HIFN_PLL_ND_MULT_10	0x00002000	/* PLL clock multiplier 10 */
#define HIFN_PLL_ND_MULT_12	0x00002800	/* PLL clock multiplier 12 */
#define HIFN_PLL_IS_1_8		0x00000000	/* charge pump (mult. 1-8) */
#define HIFN_PLL_IS_9_12	0x00010000	/* charge pump (mult. 9-12) */

#define HIFN_PLL_FCK_MAX	266		/* Maximum PLL frequency */

/* Public key reset register (HIFN_1_PUB_RESET) */
#define	HIFN_PUBRST_RESET	0x00000001	/* reset public/rng unit */

/* Public base address register (HIFN_1_PUB_BASE) */
#define	HIFN_PUBBASE_ADDR	0x00003fff	/* base address */

/* Public operand length register (HIFN_1_PUB_OPLEN) */
#define	HIFN_PUBOPLEN_MOD_M	0x0000007f	/* modulus length mask */
#define	HIFN_PUBOPLEN_MOD_S	0		/* modulus length shift */
#define	HIFN_PUBOPLEN_EXP_M	0x0003ff80	/* exponent length mask */
#define	HIFN_PUBOPLEN_EXP_S	7		/* exponent length shift */
#define	HIFN_PUBOPLEN_RED_M	0x003c0000	/* reducend length mask */
#define	HIFN_PUBOPLEN_RED_S	18		/* reducend length shift */

/* Public operation register (HIFN_1_PUB_OP) */
#define	HIFN_PUBOP_AOFFSET_M	0x0000007f	/* A offset mask */
#define	HIFN_PUBOP_AOFFSET_S	0		/* A offset shift */
#define	HIFN_PUBOP_BOFFSET_M	0x00000f80	/* B offset mask */
#define	HIFN_PUBOP_BOFFSET_S	7		/* B offset shift */
#define	HIFN_PUBOP_MOFFSET_M	0x0003f000	/* M offset mask */
#define	HIFN_PUBOP_MOFFSET_S	12		/* M offset shift */
#define	HIFN_PUBOP_OP_MASK	0x003c0000	/* Opcode: */
#define	HIFN_PUBOP_OP_NOP	0x00000000	/*  NOP */
#define	HIFN_PUBOP_OP_ADD	0x00040000	/*  ADD */
#define	HIFN_PUBOP_OP_ADDC	0x00080000	/*  ADD w/carry */
#define	HIFN_PUBOP_OP_SUB	0x000c0000	/*  SUB */
#define	HIFN_PUBOP_OP_SUBC	0x00100000	/*  SUB w/carry */
#define	HIFN_PUBOP_OP_MODADD	0x00140000	/*  Modular ADD */
#define	HIFN_PUBOP_OP_MODSUB	0x00180000	/*  Modular SUB */
#define	HIFN_PUBOP_OP_INCA	0x001c0000	/*  INC A */
#define	HIFN_PUBOP_OP_DECA	0x00200000	/*  DEC A */
#define	HIFN_PUBOP_OP_MULT	0x00240000	/*  MULT */
#define	HIFN_PUBOP_OP_MODMULT	0x00280000	/*  Modular MULT */
#define	HIFN_PUBOP_OP_MODRED	0x002c0000	/*  Modular RED */
#define	HIFN_PUBOP_OP_MODEXP	0x00300000	/*  Modular EXP */

/* Public status register (HIFN_1_PUB_STATUS) */
#define	HIFN_PUBSTS_DONE	0x00000001	/* operation done */
#define	HIFN_PUBSTS_CARRY	0x00000002	/* carry */

/* Public interrupt enable register (HIFN_1_PUB_IEN) */
#define	HIFN_PUBIEN_DONE	0x00000001	/* operation done interrupt */

/* Random number generator config register (HIFN_1_RNG_CONFIG) */
#define	HIFN_RNGCFG_ENA		0x00000001	/* enable rng */

#define HIFN_NAMESIZE			32
#define HIFN_MAX_RESULT_ORDER		5

#define	HIFN_D_CMD_RSIZE		(24 * 1)
#define	HIFN_D_SRC_RSIZE		(80 * 1)
#define	HIFN_D_DST_RSIZE		(80 * 1)
#define	HIFN_D_RES_RSIZE		(24 * 1)

#define HIFN_D_DST_DALIGN		4

#define HIFN_QUEUE_LENGTH		(HIFN_D_CMD_RSIZE - 1)

#define AES_MIN_KEY_SIZE		16
#define AES_MAX_KEY_SIZE		32

#define HIFN_DES_KEY_LENGTH		8
#define HIFN_3DES_KEY_LENGTH		24
#define HIFN_MAX_CRYPT_KEY_LENGTH	AES_MAX_KEY_SIZE
#define HIFN_IV_LENGTH			8
#define HIFN_AES_IV_LENGTH		16
#define	HIFN_MAX_IV_LENGTH		HIFN_AES_IV_LENGTH

#define HIFN_MAC_KEY_LENGTH		64
#define HIFN_MD5_LENGTH			16
#define HIFN_SHA1_LENGTH		20
#define HIFN_MAC_TRUNC_LENGTH		12

#define	HIFN_MAX_COMMAND		(8 + 8 + 8 + 64 + 260)
#define	HIFN_MAX_RESULT			(8 + 4 + 4 + 20 + 4)
#define HIFN_USED_RESULT		12

struct hifn_desc {
	volatile __le32		l;
	volatile __le32		p;
};

struct hifn_dma {
	struct hifn_desc	cmdr[HIFN_D_CMD_RSIZE + 1];
	struct hifn_desc	srcr[HIFN_D_SRC_RSIZE + 1];
	struct hifn_desc	dstr[HIFN_D_DST_RSIZE + 1];
	struct hifn_desc	resr[HIFN_D_RES_RSIZE + 1];

	u8			command_bufs[HIFN_D_CMD_RSIZE][HIFN_MAX_COMMAND];
	u8			result_bufs[HIFN_D_CMD_RSIZE][HIFN_MAX_RESULT];

	/*
	 *  Our current positions for insertion and removal from the descriptor
	 *  rings.
	 */
	volatile int		cmdi, srci, dsti, resi;
	volatile int		cmdu, srcu, dstu, resu;
	int			cmdk, srck, dstk, resk;
};

#define HIFN_FLAG_CMD_BUSY	(1 << 0)
#define HIFN_FLAG_SRC_BUSY	(1 << 1)
#define HIFN_FLAG_DST_BUSY	(1 << 2)
#define HIFN_FLAG_RES_BUSY	(1 << 3)
#define HIFN_FLAG_OLD_KEY	(1 << 4)

#define HIFN_DEFAULT_ACTIVE_NUM	5

struct hifn_device {
	char			name[HIFN_NAMESIZE];

	int			irq;

	struct pci_dev		*pdev;
	void __iomem		*bar[3];

	void			*desc_virt;
	dma_addr_t		desc_dma;

	u32			dmareg;

	void			*sa[HIFN_D_RES_RSIZE];

	spinlock_t		lock;

	u32			flags;
	int			active, started;
	struct delayed_work	work;
	unsigned long		reset;
	unsigned long		success;
	unsigned long		prev_success;

	u8			snum;

	struct tasklet_struct	tasklet;

	struct crypto_queue	queue;
	struct list_head	alg_list;

	unsigned int		pk_clk_freq;

#ifdef CONFIG_CRYPTO_DEV_HIFN_795X_RNG
	unsigned int		rng_wait_time;
	ktime_t			rngtime;
	struct hwrng		rng;
#endif
};

#define	HIFN_D_LENGTH			0x0000ffff
#define	HIFN_D_NOINVALID		0x01000000
#define	HIFN_D_MASKDONEIRQ		0x02000000
#define	HIFN_D_DESTOVER			0x04000000
#define	HIFN_D_OVER			0x08000000
#define	HIFN_D_LAST			0x20000000
#define	HIFN_D_JUMP			0x40000000
#define	HIFN_D_VALID			0x80000000

struct hifn_base_command {
	volatile __le16		masks;
	volatile __le16		session_num;
	volatile __le16		total_source_count;
	volatile __le16		total_dest_count;
};

#define	HIFN_BASE_CMD_COMP		0x0100	/* enable compression engine */
#define	HIFN_BASE_CMD_PAD		0x0200	/* enable padding engine */
#define	HIFN_BASE_CMD_MAC		0x0400	/* enable MAC engine */
#define	HIFN_BASE_CMD_CRYPT		0x0800	/* enable crypt engine */
#define	HIFN_BASE_CMD_DECODE		0x2000
#define	HIFN_BASE_CMD_SRCLEN_M		0xc000
#define	HIFN_BASE_CMD_SRCLEN_S		14
#define	HIFN_BASE_CMD_DSTLEN_M		0x3000
#define	HIFN_BASE_CMD_DSTLEN_S		12
#define	HIFN_BASE_CMD_LENMASK_HI	0x30000
#define	HIFN_BASE_CMD_LENMASK_LO	0x0ffff

/*
 * Structure to help build up the command data structure.
 */
struct hifn_crypt_command {
	volatile __le16		masks;
	volatile __le16		header_skip;
	volatile __le16		source_count;
	volatile __le16		reserved;
};

#define	HIFN_CRYPT_CMD_ALG_MASK		0x0003		/* algorithm: */
#define	HIFN_CRYPT_CMD_ALG_DES		0x0000		/*   DES */
#define	HIFN_CRYPT_CMD_ALG_3DES		0x0001		/*   3DES */
#define	HIFN_CRYPT_CMD_ALG_RC4		0x0002		/*   RC4 */
#define	HIFN_CRYPT_CMD_ALG_AES		0x0003		/*   AES */
#define	HIFN_CRYPT_CMD_MODE_MASK	0x0018		/* Encrypt mode: */
#define	HIFN_CRYPT_CMD_MODE_ECB		0x0000		/*   ECB */
#define	HIFN_CRYPT_CMD_MODE_CBC		0x0008		/*   CBC */
#define	HIFN_CRYPT_CMD_MODE_CFB		0x0010		/*   CFB */
#define	HIFN_CRYPT_CMD_MODE_OFB		0x0018		/*   OFB */
#define	HIFN_CRYPT_CMD_CLR_CTX		0x0040		/* clear context */
#define	HIFN_CRYPT_CMD_KSZ_MASK		0x0600		/* AES key size: */
#define	HIFN_CRYPT_CMD_KSZ_128		0x0000		/*  128 bit */
#define	HIFN_CRYPT_CMD_KSZ_192		0x0200		/*  192 bit */
#define	HIFN_CRYPT_CMD_KSZ_256		0x0400		/*  256 bit */
#define	HIFN_CRYPT_CMD_NEW_KEY		0x0800		/* expect new key */
#define	HIFN_CRYPT_CMD_NEW_IV		0x1000		/* expect new iv */
#define	HIFN_CRYPT_CMD_SRCLEN_M		0xc000
#define	HIFN_CRYPT_CMD_SRCLEN_S		14

/*
 * Structure to help build up the command data structure.
 */
struct hifn_mac_command {
	volatile __le16	masks;
	volatile __le16	header_skip;
	volatile __le16	source_count;
	volatile __le16	reserved;
};

#define	HIFN_MAC_CMD_ALG_MASK		0x0001
#define	HIFN_MAC_CMD_ALG_SHA1		0x0000
#define	HIFN_MAC_CMD_ALG_MD5		0x0001
#define	HIFN_MAC_CMD_MODE_MASK		0x000c
#define	HIFN_MAC_CMD_MODE_HMAC		0x0000
#define	HIFN_MAC_CMD_MODE_SSL_MAC	0x0004
#define	HIFN_MAC_CMD_MODE_HASH		0x0008
#define	HIFN_MAC_CMD_MODE_FULL		0x0004
#define	HIFN_MAC_CMD_TRUNC		0x0010
#define	HIFN_MAC_CMD_RESULT		0x0020
#define	HIFN_MAC_CMD_APPEND		0x0040
#define	HIFN_MAC_CMD_SRCLEN_M		0xc000
#define	HIFN_MAC_CMD_SRCLEN_S		14

/*
 * MAC POS IPsec initiates authentication after encryption on encodes
 * and before decryption on decodes.
 */
#define	HIFN_MAC_CMD_POS_IPSEC		0x0200
#define	HIFN_MAC_CMD_NEW_KEY		0x0800

struct hifn_comp_command {
	volatile __le16		masks;
	volatile __le16		header_skip;
	volatile __le16		source_count;
	volatile __le16		reserved;
};

#define	HIFN_COMP_CMD_SRCLEN_M		0xc000
#define	HIFN_COMP_CMD_SRCLEN_S		14
#define	HIFN_COMP_CMD_ONE		0x0100	/* must be one */
#define	HIFN_COMP_CMD_CLEARHIST		0x0010	/* clear history */
#define	HIFN_COMP_CMD_UPDATEHIST	0x0008	/* update history */
#define	HIFN_COMP_CMD_LZS_STRIP0	0x0004	/* LZS: strip zero */
#define	HIFN_COMP_CMD_MPPC_RESTART	0x0004	/* MPPC: restart */
#define	HIFN_COMP_CMD_ALG_MASK		0x0001	/* compression mode: */
#define	HIFN_COMP_CMD_ALG_MPPC		0x0001	/*   MPPC */
#define	HIFN_COMP_CMD_ALG_LZS		0x0000	/*   LZS */

struct hifn_base_result {
	volatile __le16		flags;
	volatile __le16		session;
	volatile __le16		src_cnt;		/* 15:0 of source count */
	volatile __le16		dst_cnt;		/* 15:0 of dest count */
};

#define	HIFN_BASE_RES_DSTOVERRUN	0x0200	/* destination overrun */
#define	HIFN_BASE_RES_SRCLEN_M		0xc000	/* 17:16 of source count */
#define	HIFN_BASE_RES_SRCLEN_S		14
#define	HIFN_BASE_RES_DSTLEN_M		0x3000	/* 17:16 of dest count */
#define	HIFN_BASE_RES_DSTLEN_S		12

struct hifn_comp_result {
	volatile __le16		flags;
	volatile __le16		crc;
};

#define	HIFN_COMP_RES_LCB_M		0xff00	/* longitudinal check byte */
#define	HIFN_COMP_RES_LCB_S		8
#define	HIFN_COMP_RES_RESTART		0x0004	/* MPPC: restart */
#define	HIFN_COMP_RES_ENDMARKER		0x0002	/* LZS: end marker seen */
#define	HIFN_COMP_RES_SRC_NOTZERO	0x0001	/* source expired */

struct hifn_mac_result {
	volatile __le16		flags;
	volatile __le16		reserved;
	/* followed by 0, 6, 8, or 10 u16's of the MAC, then crypt */
};

#define	HIFN_MAC_RES_MISCOMPARE		0x0002	/* compare failed */
#define	HIFN_MAC_RES_SRC_NOTZERO	0x0001	/* source expired */

struct hifn_crypt_result {
	volatile __le16		flags;
	volatile __le16		reserved;
};

#define	HIFN_CRYPT_RES_SRC_NOTZERO	0x0001	/* source expired */

#ifndef HIFN_POLL_FREQUENCY
#define	HIFN_POLL_FREQUENCY	0x1
#endif

#ifndef HIFN_POLL_SCALAR
#define	HIFN_POLL_SCALAR	0x0
#endif

#define	HIFN_MAX_SEGLEN		0xffff		/* maximum dma segment len */
#define	HIFN_MAX_DMALEN		0x3ffff		/* maximum dma length */

struct hifn_crypto_alg {
	struct list_head	entry;
	struct skcipher_alg	alg;
	struct hifn_device	*dev;
};

#define ASYNC_SCATTERLIST_CACHE	16

#define ASYNC_FLAGS_MISALIGNED	(1 << 0)

struct hifn_cipher_walk {
	struct scatterlist	cache[ASYNC_SCATTERLIST_CACHE];
	u32			flags;
	int			num;
};

struct hifn_context {
	u8			key[HIFN_MAX_CRYPT_KEY_LENGTH];
	struct hifn_device	*dev;
	unsigned int		keysize;
};

struct hifn_request_context {
	u8			*iv;
	unsigned int		ivsize;
	u8			op, type, mode, unused;
	struct hifn_cipher_walk	walk;
};

#define crypto_alg_to_hifn(a)	container_of(a, struct hifn_crypto_alg, alg)

static inline u32 hifn_read_0(struct hifn_device *dev, u32 reg)
{
	return readl(dev->bar[0] + reg);
}

static inline u32 hifn_read_1(struct hifn_device *dev, u32 reg)
{
	return readl(dev->bar[1] + reg);
}

static inline void hifn_write_0(struct hifn_device *dev, u32 reg, u32 val)
{
	writel((__force u32)cpu_to_le32(val), dev->bar[0] + reg);
}

static inline void hifn_write_1(struct hifn_device *dev, u32 reg, u32 val)
{
	writel((__force u32)cpu_to_le32(val), dev->bar[1] + reg);
}

static void hifn_wait_puc(struct hifn_device *dev)
{
	int i;
	u32 ret;

	for (i = 10000; i > 0; --i) {
		ret = hifn_read_0(dev, HIFN_0_PUCTRL);
		if (!(ret & HIFN_PUCTRL_RESET))
			break;

		udelay(1);
	}

	if (!i)
		dev_err(&dev->pdev->dev, "Failed to reset PUC unit.\n");
}

static void hifn_reset_puc(struct hifn_device *dev)
{
	hifn_write_0(dev, HIFN_0_PUCTRL, HIFN_PUCTRL_DMAENA);
	hifn_wait_puc(dev);
}

static void hifn_stop_device(struct hifn_device *dev)
{
	hifn_write_1(dev, HIFN_1_DMA_CSR,
		HIFN_DMACSR_D_CTRL_DIS | HIFN_DMACSR_R_CTRL_DIS |
		HIFN_DMACSR_S_CTRL_DIS | HIFN_DMACSR_C_CTRL_DIS);
	hifn_write_0(dev, HIFN_0_PUIER, 0);
	hifn_write_1(dev, HIFN_1_DMA_IER, 0);
}

static void hifn_reset_dma(struct hifn_device *dev, int full)
{
	hifn_stop_device(dev);

	/*
	 * Setting poll frequency and others to 0.
	 */
	hifn_write_1(dev, HIFN_1_DMA_CNFG, HIFN_DMACNFG_MSTRESET |
			HIFN_DMACNFG_DMARESET | HIFN_DMACNFG_MODE);
	mdelay(1);

	/*
	 * Reset DMA.
	 */
	if (full) {
		hifn_write_1(dev, HIFN_1_DMA_CNFG, HIFN_DMACNFG_MODE);
		mdelay(1);
	} else {
		hifn_write_1(dev, HIFN_1_DMA_CNFG, HIFN_DMACNFG_MODE |
				HIFN_DMACNFG_MSTRESET);
		hifn_reset_puc(dev);
	}

	hifn_write_1(dev, HIFN_1_DMA_CNFG, HIFN_DMACNFG_MSTRESET |
			HIFN_DMACNFG_DMARESET | HIFN_DMACNFG_MODE);

	hifn_reset_puc(dev);
}

static u32 hifn_next_signature(u32 a, u_int cnt)
{
	int i;
	u32 v;

	for (i = 0; i < cnt; i++) {
		/* get the parity */
		v = a & 0x80080125;
		v ^= v >> 16;
		v ^= v >> 8;
		v ^= v >> 4;
		v ^= v >> 2;
		v ^= v >> 1;

		a = (v & 1) ^ (a << 1);
	}

	return a;
}

static struct pci2id {
	u_short		pci_vendor;
	u_short		pci_prod;
	char		card_id[13];
} pci2id[] = {
	{
		PCI_VENDOR_ID_HIFN,
		PCI_DEVICE_ID_HIFN_7955,
		{ 0x00, 0x00, 0x00, 0x00, 0x00, 0x00, 0x00, 0x00,
		  0x00, 0x00, 0x00, 0x00, 0x00 }
	},
	{
		PCI_VENDOR_ID_HIFN,
		PCI_DEVICE_ID_HIFN_7956,
		{ 0x00, 0x00, 0x00, 0x00, 0x00, 0x00, 0x00, 0x00,
		  0x00, 0x00, 0x00, 0x00, 0x00 }
	}
};

#ifdef CONFIG_CRYPTO_DEV_HIFN_795X_RNG
static int hifn_rng_data_present(struct hwrng *rng, int wait)
{
	struct hifn_device *dev = (struct hifn_device *)rng->priv;
	s64 nsec;

	nsec = ktime_to_ns(ktime_sub(ktime_get(), dev->rngtime));
	nsec -= dev->rng_wait_time;
	if (nsec <= 0)
		return 1;
	if (!wait)
		return 0;
	ndelay(nsec);
	return 1;
}

static int hifn_rng_data_read(struct hwrng *rng, u32 *data)
{
	struct hifn_device *dev = (struct hifn_device *)rng->priv;

	*data = hifn_read_1(dev, HIFN_1_RNG_DATA);
	dev->rngtime = ktime_get();
	return 4;
}

static int hifn_register_rng(struct hifn_device *dev)
{
	/*
	 * We must wait at least 256 Pk_clk cycles between two reads of the rng.
	 */
	dev->rng_wait_time	= DIV_ROUND_UP_ULL(NSEC_PER_SEC,
						   dev->pk_clk_freq) * 256;

	dev->rng.name		= dev->name;
	dev->rng.data_present	= hifn_rng_data_present;
	dev->rng.data_read	= hifn_rng_data_read;
	dev->rng.priv		= (unsigned long)dev;

	return hwrng_register(&dev->rng);
}

static void hifn_unregister_rng(struct hifn_device *dev)
{
	hwrng_unregister(&dev->rng);
}
#else
#define hifn_register_rng(dev)		0
#define hifn_unregister_rng(dev)
#endif

static int hifn_init_pubrng(struct hifn_device *dev)
{
	int i;

	hifn_write_1(dev, HIFN_1_PUB_RESET, hifn_read_1(dev, HIFN_1_PUB_RESET) |
			HIFN_PUBRST_RESET);

	for (i = 100; i > 0; --i) {
		mdelay(1);

		if ((hifn_read_1(dev, HIFN_1_PUB_RESET) & HIFN_PUBRST_RESET) == 0)
			break;
	}

	if (!i) {
		dev_err(&dev->pdev->dev, "Failed to initialise public key engine.\n");
	} else {
		hifn_write_1(dev, HIFN_1_PUB_IEN, HIFN_PUBIEN_DONE);
		dev->dmareg |= HIFN_DMAIER_PUBDONE;
		hifn_write_1(dev, HIFN_1_DMA_IER, dev->dmareg);

		dev_dbg(&dev->pdev->dev, "Public key engine has been successfully initialised.\n");
	}

	/* Enable RNG engine. */

	hifn_write_1(dev, HIFN_1_RNG_CONFIG,
			hifn_read_1(dev, HIFN_1_RNG_CONFIG) | HIFN_RNGCFG_ENA);
	dev_dbg(&dev->pdev->dev, "RNG engine has been successfully initialised.\n");

#ifdef CONFIG_CRYPTO_DEV_HIFN_795X_RNG
	/* First value must be discarded */
	hifn_read_1(dev, HIFN_1_RNG_DATA);
	dev->rngtime = ktime_get();
#endif
	return 0;
}

static int hifn_enable_crypto(struct hifn_device *dev)
{
	u32 dmacfg, addr;
	char *offtbl = NULL;
	int i;

	for (i = 0; i < ARRAY_SIZE(pci2id); i++) {
		if (pci2id[i].pci_vendor == dev->pdev->vendor &&
				pci2id[i].pci_prod == dev->pdev->device) {
			offtbl = pci2id[i].card_id;
			break;
		}
	}

	if (!offtbl) {
		dev_err(&dev->pdev->dev, "Unknown card!\n");
		return -ENODEV;
	}

	dmacfg = hifn_read_1(dev, HIFN_1_DMA_CNFG);

	hifn_write_1(dev, HIFN_1_DMA_CNFG,
			HIFN_DMACNFG_UNLOCK | HIFN_DMACNFG_MSTRESET |
			HIFN_DMACNFG_DMARESET | HIFN_DMACNFG_MODE);
	mdelay(1);
	addr = hifn_read_1(dev, HIFN_1_UNLOCK_SECRET1);
	mdelay(1);
	hifn_write_1(dev, HIFN_1_UNLOCK_SECRET2, 0);
	mdelay(1);

	for (i = 0; i < 12; ++i) {
		addr = hifn_next_signature(addr, offtbl[i] + 0x101);
		hifn_write_1(dev, HIFN_1_UNLOCK_SECRET2, addr);

		mdelay(1);
	}
	hifn_write_1(dev, HIFN_1_DMA_CNFG, dmacfg);

	dev_dbg(&dev->pdev->dev, "%s %s.\n", dev->name, pci_name(dev->pdev));

	return 0;
}

static void hifn_init_dma(struct hifn_device *dev)
{
	struct hifn_dma *dma = (struct hifn_dma *)dev->desc_virt;
	u32 dptr = dev->desc_dma;
	int i;

	for (i = 0; i < HIFN_D_CMD_RSIZE; ++i)
		dma->cmdr[i].p = __cpu_to_le32(dptr +
				offsetof(struct hifn_dma, command_bufs[i][0]));
	for (i = 0; i < HIFN_D_RES_RSIZE; ++i)
		dma->resr[i].p = __cpu_to_le32(dptr +
				offsetof(struct hifn_dma, result_bufs[i][0]));

	/* Setup LAST descriptors. */
	dma->cmdr[HIFN_D_CMD_RSIZE].p = __cpu_to_le32(dptr +
			offsetof(struct hifn_dma, cmdr[0]));
	dma->srcr[HIFN_D_SRC_RSIZE].p = __cpu_to_le32(dptr +
			offsetof(struct hifn_dma, srcr[0]));
	dma->dstr[HIFN_D_DST_RSIZE].p = __cpu_to_le32(dptr +
			offsetof(struct hifn_dma, dstr[0]));
	dma->resr[HIFN_D_RES_RSIZE].p = __cpu_to_le32(dptr +
			offsetof(struct hifn_dma, resr[0]));

	dma->cmdu = dma->srcu = dma->dstu = dma->resu = 0;
	dma->cmdi = dma->srci = dma->dsti = dma->resi = 0;
	dma->cmdk = dma->srck = dma->dstk = dma->resk = 0;
}

/*
 * Initialize the PLL. We need to know the frequency of the reference clock
 * to calculate the optimal multiplier. For PCI we assume 66MHz, since that
 * allows us to operate without the risk of overclocking the chip. If it
 * actually uses 33MHz, the chip will operate at half the speed, this can be
 * overridden by specifying the frequency as module parameter (pci33).
 *
 * Unfortunately the PCI clock is not very suitable since the HIFN needs a
 * stable clock and the PCI clock frequency may vary, so the default is the
 * external clock. There is no way to find out its frequency, we default to
 * 66MHz since according to Mike Ham of HiFn, almost every board in existence
 * has an external crystal populated at 66MHz.
 */
static void hifn_init_pll(struct hifn_device *dev)
{
	unsigned int freq, m;
	u32 pllcfg;

	pllcfg = HIFN_1_PLL | HIFN_PLL_RESERVED_1;

	if (strncmp(hifn_pll_ref, "ext", 3) == 0)
		pllcfg |= HIFN_PLL_REF_CLK_PLL;
	else
		pllcfg |= HIFN_PLL_REF_CLK_HBI;

	if (hifn_pll_ref[3] != '\0')
		freq = simple_strtoul(hifn_pll_ref + 3, NULL, 10);
	else {
		freq = 66;
		dev_info(&dev->pdev->dev, "assuming %uMHz clock speed, override with hifn_pll_ref=%.3s<frequency>\n",
			 freq, hifn_pll_ref);
	}

	m = HIFN_PLL_FCK_MAX / freq;

	pllcfg |= (m / 2 - 1) << HIFN_PLL_ND_SHIFT;
	if (m <= 8)
		pllcfg |= HIFN_PLL_IS_1_8;
	else
		pllcfg |= HIFN_PLL_IS_9_12;

	/* Select clock source and enable clock bypass */
	hifn_write_1(dev, HIFN_1_PLL, pllcfg |
		     HIFN_PLL_PK_CLK_HBI | HIFN_PLL_PE_CLK_HBI | HIFN_PLL_BP);

	/* Let the chip lock to the input clock */
	mdelay(10);

	/* Disable clock bypass */
	hifn_write_1(dev, HIFN_1_PLL, pllcfg |
		     HIFN_PLL_PK_CLK_HBI | HIFN_PLL_PE_CLK_HBI);

	/* Switch the engines to the PLL */
	hifn_write_1(dev, HIFN_1_PLL, pllcfg |
		     HIFN_PLL_PK_CLK_PLL | HIFN_PLL_PE_CLK_PLL);

	/*
	 * The Fpk_clk runs at half the total speed. Its frequency is needed to
	 * calculate the minimum time between two reads of the rng. Since 33MHz
	 * is actually 33.333... we overestimate the frequency here, resulting
	 * in slightly larger intervals.
	 */
	dev->pk_clk_freq = 1000000 * (freq + 1) * m / 2;
}

static void hifn_init_registers(struct hifn_device *dev)
{
	u32 dptr = dev->desc_dma;

	/* Initialization magic... */
	hifn_write_0(dev, HIFN_0_PUCTRL, HIFN_PUCTRL_DMAENA);
	hifn_write_0(dev, HIFN_0_FIFOCNFG, HIFN_FIFOCNFG_THRESHOLD);
	hifn_write_0(dev, HIFN_0_PUIER, HIFN_PUIER_DSTOVER);

	/* write all 4 ring address registers */
	hifn_write_1(dev, HIFN_1_DMA_CRAR, dptr +
				offsetof(struct hifn_dma, cmdr[0]));
	hifn_write_1(dev, HIFN_1_DMA_SRAR, dptr +
				offsetof(struct hifn_dma, srcr[0]));
	hifn_write_1(dev, HIFN_1_DMA_DRAR, dptr +
				offsetof(struct hifn_dma, dstr[0]));
	hifn_write_1(dev, HIFN_1_DMA_RRAR, dptr +
				offsetof(struct hifn_dma, resr[0]));

	mdelay(2);
#if 0
	hifn_write_1(dev, HIFN_1_DMA_CSR,
	    HIFN_DMACSR_D_CTRL_DIS | HIFN_DMACSR_R_CTRL_DIS |
	    HIFN_DMACSR_S_CTRL_DIS | HIFN_DMACSR_C_CTRL_DIS |
	    HIFN_DMACSR_D_ABORT | HIFN_DMACSR_D_DONE | HIFN_DMACSR_D_LAST |
	    HIFN_DMACSR_D_WAIT | HIFN_DMACSR_D_OVER |
	    HIFN_DMACSR_R_ABORT | HIFN_DMACSR_R_DONE | HIFN_DMACSR_R_LAST |
	    HIFN_DMACSR_R_WAIT | HIFN_DMACSR_R_OVER |
	    HIFN_DMACSR_S_ABORT | HIFN_DMACSR_S_DONE | HIFN_DMACSR_S_LAST |
	    HIFN_DMACSR_S_WAIT |
	    HIFN_DMACSR_C_ABORT | HIFN_DMACSR_C_DONE | HIFN_DMACSR_C_LAST |
	    HIFN_DMACSR_C_WAIT |
	    HIFN_DMACSR_ENGINE |
	    HIFN_DMACSR_PUBDONE);
#else
	hifn_write_1(dev, HIFN_1_DMA_CSR,
	    HIFN_DMACSR_C_CTRL_ENA | HIFN_DMACSR_S_CTRL_ENA |
	    HIFN_DMACSR_D_CTRL_ENA | HIFN_DMACSR_R_CTRL_ENA |
	    HIFN_DMACSR_D_ABORT | HIFN_DMACSR_D_DONE | HIFN_DMACSR_D_LAST |
	    HIFN_DMACSR_D_WAIT | HIFN_DMACSR_D_OVER |
	    HIFN_DMACSR_R_ABORT | HIFN_DMACSR_R_DONE | HIFN_DMACSR_R_LAST |
	    HIFN_DMACSR_R_WAIT | HIFN_DMACSR_R_OVER |
	    HIFN_DMACSR_S_ABORT | HIFN_DMACSR_S_DONE | HIFN_DMACSR_S_LAST |
	    HIFN_DMACSR_S_WAIT |
	    HIFN_DMACSR_C_ABORT | HIFN_DMACSR_C_DONE | HIFN_DMACSR_C_LAST |
	    HIFN_DMACSR_C_WAIT |
	    HIFN_DMACSR_ENGINE |
	    HIFN_DMACSR_PUBDONE);
#endif
	hifn_read_1(dev, HIFN_1_DMA_CSR);

	dev->dmareg |= HIFN_DMAIER_R_DONE | HIFN_DMAIER_C_ABORT |
	    HIFN_DMAIER_D_OVER | HIFN_DMAIER_R_OVER |
	    HIFN_DMAIER_S_ABORT | HIFN_DMAIER_D_ABORT | HIFN_DMAIER_R_ABORT |
	    HIFN_DMAIER_ENGINE;
	dev->dmareg &= ~HIFN_DMAIER_C_WAIT;

	hifn_write_1(dev, HIFN_1_DMA_IER, dev->dmareg);
	hifn_read_1(dev, HIFN_1_DMA_IER);
#if 0
	hifn_write_0(dev, HIFN_0_PUCNFG, HIFN_PUCNFG_ENCCNFG |
		    HIFN_PUCNFG_DRFR_128 | HIFN_PUCNFG_TCALLPHASES |
		    HIFN_PUCNFG_TCDRVTOTEM | HIFN_PUCNFG_BUS32 |
		    HIFN_PUCNFG_DRAM);
#else
	hifn_write_0(dev, HIFN_0_PUCNFG, 0x10342);
#endif
	hifn_init_pll(dev);

	hifn_write_0(dev, HIFN_0_PUISR, HIFN_PUISR_DSTOVER);
	hifn_write_1(dev, HIFN_1_DMA_CNFG, HIFN_DMACNFG_MSTRESET |
	    HIFN_DMACNFG_DMARESET | HIFN_DMACNFG_MODE | HIFN_DMACNFG_LAST |
	    ((HIFN_POLL_FREQUENCY << 16 ) & HIFN_DMACNFG_POLLFREQ) |
	    ((HIFN_POLL_SCALAR << 8) & HIFN_DMACNFG_POLLINVAL));
}

static int hifn_setup_base_command(struct hifn_device *dev, u8 *buf,
		unsigned dlen, unsigned slen, u16 mask, u8 snum)
{
	struct hifn_base_command *base_cmd;
	u8 *buf_pos = buf;

	base_cmd = (struct hifn_base_command *)buf_pos;
	base_cmd->masks = __cpu_to_le16(mask);
	base_cmd->total_source_count =
		__cpu_to_le16(slen & HIFN_BASE_CMD_LENMASK_LO);
	base_cmd->total_dest_count =
		__cpu_to_le16(dlen & HIFN_BASE_CMD_LENMASK_LO);

	dlen >>= 16;
	slen >>= 16;
	base_cmd->session_num = __cpu_to_le16(snum |
	    ((slen << HIFN_BASE_CMD_SRCLEN_S) & HIFN_BASE_CMD_SRCLEN_M) |
	    ((dlen << HIFN_BASE_CMD_DSTLEN_S) & HIFN_BASE_CMD_DSTLEN_M));

	return sizeof(struct hifn_base_command);
}

static int hifn_setup_crypto_command(struct hifn_device *dev,
		u8 *buf, unsigned dlen, unsigned slen,
		u8 *key, int keylen, u8 *iv, int ivsize, u16 mode)
{
	struct hifn_dma *dma = (struct hifn_dma *)dev->desc_virt;
	struct hifn_crypt_command *cry_cmd;
	u8 *buf_pos = buf;
	u16 cmd_len;

	cry_cmd = (struct hifn_crypt_command *)buf_pos;

	cry_cmd->source_count = __cpu_to_le16(dlen & 0xffff);
	dlen >>= 16;
	cry_cmd->masks = __cpu_to_le16(mode |
			((dlen << HIFN_CRYPT_CMD_SRCLEN_S) &
			 HIFN_CRYPT_CMD_SRCLEN_M));
	cry_cmd->header_skip = 0;
	cry_cmd->reserved = 0;

	buf_pos += sizeof(struct hifn_crypt_command);

	dma->cmdu++;
	if (dma->cmdu > 1) {
		dev->dmareg |= HIFN_DMAIER_C_WAIT;
		hifn_write_1(dev, HIFN_1_DMA_IER, dev->dmareg);
	}

	if (keylen) {
		memcpy(buf_pos, key, keylen);
		buf_pos += keylen;
	}
	if (ivsize) {
		memcpy(buf_pos, iv, ivsize);
		buf_pos += ivsize;
	}

	cmd_len = buf_pos - buf;

	return cmd_len;
}

static int hifn_setup_cmd_desc(struct hifn_device *dev,
		struct hifn_context *ctx, struct hifn_request_context *rctx,
		void *priv, unsigned int nbytes)
{
	struct hifn_dma *dma = (struct hifn_dma *)dev->desc_virt;
	int cmd_len, sa_idx;
	u8 *buf, *buf_pos;
	u16 mask;

	sa_idx = dma->cmdi;
	buf_pos = buf = dma->command_bufs[dma->cmdi];

	mask = 0;
	switch (rctx->op) {
	case ACRYPTO_OP_DECRYPT:
		mask = HIFN_BASE_CMD_CRYPT | HIFN_BASE_CMD_DECODE;
		break;
	case ACRYPTO_OP_ENCRYPT:
		mask = HIFN_BASE_CMD_CRYPT;
		break;
	case ACRYPTO_OP_HMAC:
		mask = HIFN_BASE_CMD_MAC;
		break;
	default:
		goto err_out;
	}

	buf_pos += hifn_setup_base_command(dev, buf_pos, nbytes,
			nbytes, mask, dev->snum);

	if (rctx->op == ACRYPTO_OP_ENCRYPT || rctx->op == ACRYPTO_OP_DECRYPT) {
		u16 md = 0;

		if (ctx->keysize)
			md |= HIFN_CRYPT_CMD_NEW_KEY;
		if (rctx->iv && rctx->mode != ACRYPTO_MODE_ECB)
			md |= HIFN_CRYPT_CMD_NEW_IV;

		switch (rctx->mode) {
		case ACRYPTO_MODE_ECB:
			md |= HIFN_CRYPT_CMD_MODE_ECB;
			break;
		case ACRYPTO_MODE_CBC:
			md |= HIFN_CRYPT_CMD_MODE_CBC;
			break;
		case ACRYPTO_MODE_CFB:
			md |= HIFN_CRYPT_CMD_MODE_CFB;
			break;
		case ACRYPTO_MODE_OFB:
			md |= HIFN_CRYPT_CMD_MODE_OFB;
			break;
		default:
			goto err_out;
		}

		switch (rctx->type) {
		case ACRYPTO_TYPE_AES_128:
			if (ctx->keysize != 16)
				goto err_out;
			md |= HIFN_CRYPT_CMD_KSZ_128 |
				HIFN_CRYPT_CMD_ALG_AES;
			break;
		case ACRYPTO_TYPE_AES_192:
			if (ctx->keysize != 24)
				goto err_out;
			md |= HIFN_CRYPT_CMD_KSZ_192 |
				HIFN_CRYPT_CMD_ALG_AES;
			break;
		case ACRYPTO_TYPE_AES_256:
			if (ctx->keysize != 32)
				goto err_out;
			md |= HIFN_CRYPT_CMD_KSZ_256 |
				HIFN_CRYPT_CMD_ALG_AES;
			break;
		case ACRYPTO_TYPE_3DES:
			if (ctx->keysize != 24)
				goto err_out;
			md |= HIFN_CRYPT_CMD_ALG_3DES;
			break;
		case ACRYPTO_TYPE_DES:
			if (ctx->keysize != 8)
				goto err_out;
			md |= HIFN_CRYPT_CMD_ALG_DES;
			break;
		default:
			goto err_out;
		}

		buf_pos += hifn_setup_crypto_command(dev, buf_pos,
				nbytes, nbytes, ctx->key, ctx->keysize,
				rctx->iv, rctx->ivsize, md);
	}

	dev->sa[sa_idx] = priv;
	dev->started++;

	cmd_len = buf_pos - buf;
	dma->cmdr[dma->cmdi].l = __cpu_to_le32(cmd_len | HIFN_D_VALID |
			HIFN_D_LAST | HIFN_D_MASKDONEIRQ);

	if (++dma->cmdi == HIFN_D_CMD_RSIZE) {
		dma->cmdr[dma->cmdi].l = __cpu_to_le32(
			HIFN_D_VALID | HIFN_D_LAST |
			HIFN_D_MASKDONEIRQ | HIFN_D_JUMP);
		dma->cmdi = 0;
	} else {
		dma->cmdr[dma->cmdi - 1].l |= __cpu_to_le32(HIFN_D_VALID);
	}

	if (!(dev->flags & HIFN_FLAG_CMD_BUSY)) {
		hifn_write_1(dev, HIFN_1_DMA_CSR, HIFN_DMACSR_C_CTRL_ENA);
		dev->flags |= HIFN_FLAG_CMD_BUSY;
	}
	return 0;

err_out:
	return -EINVAL;
}

static int hifn_setup_src_desc(struct hifn_device *dev, struct page *page,
		unsigned int offset, unsigned int size, int last)
{
	struct hifn_dma *dma = (struct hifn_dma *)dev->desc_virt;
	int idx;
	dma_addr_t addr;

	addr = dma_map_page(&dev->pdev->dev, page, offset, size,
			    DMA_TO_DEVICE);

	idx = dma->srci;

	dma->srcr[idx].p = __cpu_to_le32(addr);
	dma->srcr[idx].l = __cpu_to_le32(size | HIFN_D_VALID |
			HIFN_D_MASKDONEIRQ | (last ? HIFN_D_LAST : 0));

	if (++idx == HIFN_D_SRC_RSIZE) {
		dma->srcr[idx].l = __cpu_to_le32(HIFN_D_VALID |
				HIFN_D_JUMP | HIFN_D_MASKDONEIRQ |
				(last ? HIFN_D_LAST : 0));
		idx = 0;
	}

	dma->srci = idx;
	dma->srcu++;

	if (!(dev->flags & HIFN_FLAG_SRC_BUSY)) {
		hifn_write_1(dev, HIFN_1_DMA_CSR, HIFN_DMACSR_S_CTRL_ENA);
		dev->flags |= HIFN_FLAG_SRC_BUSY;
	}

	return size;
}

static void hifn_setup_res_desc(struct hifn_device *dev)
{
	struct hifn_dma *dma = (struct hifn_dma *)dev->desc_virt;

	dma->resr[dma->resi].l = __cpu_to_le32(HIFN_USED_RESULT |
			HIFN_D_VALID | HIFN_D_LAST);
	/*
	 * dma->resr[dma->resi].l = __cpu_to_le32(HIFN_MAX_RESULT | HIFN_D_VALID |
	 *					HIFN_D_LAST);
	 */

	if (++dma->resi == HIFN_D_RES_RSIZE) {
		dma->resr[HIFN_D_RES_RSIZE].l = __cpu_to_le32(HIFN_D_VALID |
				HIFN_D_JUMP | HIFN_D_MASKDONEIRQ | HIFN_D_LAST);
		dma->resi = 0;
	}

	dma->resu++;

	if (!(dev->flags & HIFN_FLAG_RES_BUSY)) {
		hifn_write_1(dev, HIFN_1_DMA_CSR, HIFN_DMACSR_R_CTRL_ENA);
		dev->flags |= HIFN_FLAG_RES_BUSY;
	}
}

static void hifn_setup_dst_desc(struct hifn_device *dev, struct page *page,
		unsigned offset, unsigned size, int last)
{
	struct hifn_dma *dma = (struct hifn_dma *)dev->desc_virt;
	int idx;
	dma_addr_t addr;

	addr = dma_map_page(&dev->pdev->dev, page, offset, size,
			    DMA_FROM_DEVICE);

	idx = dma->dsti;
	dma->dstr[idx].p = __cpu_to_le32(addr);
	dma->dstr[idx].l = __cpu_to_le32(size |	HIFN_D_VALID |
			HIFN_D_MASKDONEIRQ | (last ? HIFN_D_LAST : 0));

	if (++idx == HIFN_D_DST_RSIZE) {
		dma->dstr[idx].l = __cpu_to_le32(HIFN_D_VALID |
				HIFN_D_JUMP | HIFN_D_MASKDONEIRQ |
				(last ? HIFN_D_LAST : 0));
		idx = 0;
	}
	dma->dsti = idx;
	dma->dstu++;

	if (!(dev->flags & HIFN_FLAG_DST_BUSY)) {
		hifn_write_1(dev, HIFN_1_DMA_CSR, HIFN_DMACSR_D_CTRL_ENA);
		dev->flags |= HIFN_FLAG_DST_BUSY;
	}
}

static int hifn_setup_dma(struct hifn_device *dev,
		struct hifn_context *ctx, struct hifn_request_context *rctx,
		struct scatterlist *src, struct scatterlist *dst,
		unsigned int nbytes, void *priv)
{
	struct scatterlist *t;
	struct page *spage, *dpage;
	unsigned int soff, doff;
	unsigned int n, len;

	n = nbytes;
	while (n) {
		spage = sg_page(src);
		soff = src->offset;
		len = min(src->length, n);

		hifn_setup_src_desc(dev, spage, soff, len, n - len == 0);

		src++;
		n -= len;
	}

	t = &rctx->walk.cache[0];
	n = nbytes;
	while (n) {
		if (t->length && rctx->walk.flags & ASYNC_FLAGS_MISALIGNED) {
			BUG_ON(!sg_page(t));
			dpage = sg_page(t);
			doff = 0;
			len = t->length;
		} else {
			BUG_ON(!sg_page(dst));
			dpage = sg_page(dst);
			doff = dst->offset;
			len = dst->length;
		}
		len = min(len, n);

		hifn_setup_dst_desc(dev, dpage, doff, len, n - len == 0);

		dst++;
		t++;
		n -= len;
	}

	hifn_setup_cmd_desc(dev, ctx, rctx, priv, nbytes);
	hifn_setup_res_desc(dev);
	return 0;
}

static int hifn_cipher_walk_init(struct hifn_cipher_walk *w,
		int num, gfp_t gfp_flags)
{
	int i;

	num = min(ASYNC_SCATTERLIST_CACHE, num);
	sg_init_table(w->cache, num);

	w->num = 0;
	for (i = 0; i < num; ++i) {
		struct page *page = alloc_page(gfp_flags);
		struct scatterlist *s;

		if (!page)
			break;

		s = &w->cache[i];

		sg_set_page(s, page, PAGE_SIZE, 0);
		w->num++;
	}

	return i;
}

static void hifn_cipher_walk_exit(struct hifn_cipher_walk *w)
{
	int i;

	for (i = 0; i < w->num; ++i) {
		struct scatterlist *s = &w->cache[i];

		__free_page(sg_page(s));

		s->length = 0;
	}

	w->num = 0;
}

static int skcipher_add(unsigned int *drestp, struct scatterlist *dst,
		unsigned int size, unsigned int *nbytesp)
{
	unsigned int copy, drest = *drestp, nbytes = *nbytesp;
	int idx = 0;

	if (drest < size || size > nbytes)
		return -EINVAL;

	while (size) {
		copy = min3(drest, size, dst->length);

		size -= copy;
		drest -= copy;
		nbytes -= copy;

		pr_debug("%s: copy: %u, size: %u, drest: %u, nbytes: %u.\n",
			 __func__, copy, size, drest, nbytes);

		dst++;
		idx++;
	}

	*nbytesp = nbytes;
	*drestp = drest;

	return idx;
}

static int hifn_cipher_walk(struct skcipher_request *req,
		struct hifn_cipher_walk *w)
{
	struct scatterlist *dst, *t;
	unsigned int nbytes = req->cryptlen, offset, copy, diff;
	int idx, tidx, err;

	tidx = idx = 0;
	offset = 0;
	while (nbytes) {
		if (idx >= w->num && (w->flags & ASYNC_FLAGS_MISALIGNED))
			return -EINVAL;

		dst = &req->dst[idx];

		pr_debug("\n%s: dlen: %u, doff: %u, offset: %u, nbytes: %u.\n",
			 __func__, dst->length, dst->offset, offset, nbytes);

		if (!IS_ALIGNED(dst->offset, HIFN_D_DST_DALIGN) ||
		    !IS_ALIGNED(dst->length, HIFN_D_DST_DALIGN) ||
		    offset) {
			unsigned slen = min(dst->length - offset, nbytes);
			unsigned dlen = PAGE_SIZE;

			t = &w->cache[idx];

			err = skcipher_add(&dlen, dst, slen, &nbytes);
			if (err < 0)
				return err;

			idx += err;

			copy = slen & ~(HIFN_D_DST_DALIGN - 1);
			diff = slen & (HIFN_D_DST_DALIGN - 1);

			if (dlen < nbytes) {
				/*
				 * Destination page does not have enough space
				 * to put there additional blocksized chunk,
				 * so we mark that page as containing only
				 * blocksize aligned chunks:
				 *	t->length = (slen & ~(HIFN_D_DST_DALIGN - 1));
				 * and increase number of bytes to be processed
				 * in next chunk:
				 *	nbytes += diff;
				 */
				nbytes += diff;

				/*
				 * Temporary of course...
				 * Kick author if you will catch this one.
				 */
				pr_err("%s: dlen: %u, nbytes: %u, slen: %u, offset: %u.\n",
				       __func__, dlen, nbytes, slen, offset);
				pr_err("%s: please contact author to fix this "
				       "issue, generally you should not catch "
				       "this path under any condition but who "
				       "knows how did you use crypto code.\n"
				       "Thank you.\n",	__func__);
				BUG();
			} else {
				copy += diff + nbytes;

				dst = &req->dst[idx];

				err = skcipher_add(&dlen, dst, nbytes, &nbytes);
				if (err < 0)
					return err;

				idx += err;
			}

			t->length = copy;
			t->offset = offset;
		} else {
			nbytes -= min(dst->length, nbytes);
			idx++;
		}

		tidx++;
	}

	return tidx;
}

static int hifn_setup_session(struct skcipher_request *req)
{
	struct hifn_context *ctx = crypto_tfm_ctx(req->base.tfm);
	struct hifn_request_context *rctx = skcipher_request_ctx(req);
	struct hifn_device *dev = ctx->dev;
	unsigned long dlen, flags;
	unsigned int nbytes = req->cryptlen, idx = 0;
	int err = -EINVAL, sg_num;
	struct scatterlist *dst;

	if (rctx->iv && !rctx->ivsize && rctx->mode != ACRYPTO_MODE_ECB)
		goto err_out_exit;

	rctx->walk.flags = 0;

	while (nbytes) {
		dst = &req->dst[idx];
		dlen = min(dst->length, nbytes);

		if (!IS_ALIGNED(dst->offset, HIFN_D_DST_DALIGN) ||
		    !IS_ALIGNED(dlen, HIFN_D_DST_DALIGN))
			rctx->walk.flags |= ASYNC_FLAGS_MISALIGNED;

		nbytes -= dlen;
		idx++;
	}

	if (rctx->walk.flags & ASYNC_FLAGS_MISALIGNED) {
		err = hifn_cipher_walk_init(&rctx->walk, idx, GFP_ATOMIC);
		if (err < 0)
			return err;
	}

	sg_num = hifn_cipher_walk(req, &rctx->walk);
	if (sg_num < 0) {
		err = sg_num;
		goto err_out_exit;
	}

	spin_lock_irqsave(&dev->lock, flags);
	if (dev->started + sg_num > HIFN_QUEUE_LENGTH) {
		err = -EAGAIN;
		goto err_out;
	}

	err = hifn_setup_dma(dev, ctx, rctx, req->src, req->dst, req->cryptlen, req);
	if (err)
		goto err_out;

	dev->snum++;

	dev->active = HIFN_DEFAULT_ACTIVE_NUM;
	spin_unlock_irqrestore(&dev->lock, flags);

	return 0;

err_out:
	spin_unlock_irqrestore(&dev->lock, flags);
err_out_exit:
	if (err) {
		dev_info(&dev->pdev->dev, "iv: %p [%d], key: %p [%d], mode: %u, op: %u, "
			 "type: %u, err: %d.\n",
			 rctx->iv, rctx->ivsize,
			 ctx->key, ctx->keysize,
			 rctx->mode, rctx->op, rctx->type, err);
	}

	return err;
}

static int hifn_start_device(struct hifn_device *dev)
{
	int err;

	dev->started = dev->active = 0;
	hifn_reset_dma(dev, 1);

	err = hifn_enable_crypto(dev);
	if (err)
		return err;

	hifn_reset_puc(dev);

	hifn_init_dma(dev);

	hifn_init_registers(dev);

	hifn_init_pubrng(dev);

	return 0;
}

static int skcipher_get(void *saddr, unsigned int *srestp, unsigned int offset,
		struct scatterlist *dst, unsigned int size, unsigned int *nbytesp)
{
	unsigned int srest = *srestp, nbytes = *nbytesp, copy;
	void *daddr;
	int idx = 0;

	if (srest < size || size > nbytes)
		return -EINVAL;

	while (size) {
		copy = min3(srest, dst->length, size);

		daddr = kmap_atomic(sg_page(dst));
		memcpy(daddr + dst->offset + offset, saddr, copy);
		kunmap_atomic(daddr);

		nbytes -= copy;
		size -= copy;
		srest -= copy;
		saddr += copy;
		offset = 0;

		pr_debug("%s: copy: %u, size: %u, srest: %u, nbytes: %u.\n",
			 __func__, copy, size, srest, nbytes);

		dst++;
		idx++;
	}

	*nbytesp = nbytes;
	*srestp = srest;

	return idx;
}

static inline void hifn_complete_sa(struct hifn_device *dev, int i)
{
	unsigned long flags;

	spin_lock_irqsave(&dev->lock, flags);
	dev->sa[i] = NULL;
	dev->started--;
	if (dev->started < 0)
		dev_info(&dev->pdev->dev, "%s: started: %d.\n", __func__,
			 dev->started);
	spin_unlock_irqrestore(&dev->lock, flags);
	BUG_ON(dev->started < 0);
}

static void hifn_process_ready(struct skcipher_request *req, int error)
{
	struct hifn_request_context *rctx = skcipher_request_ctx(req);

	if (rctx->walk.flags & ASYNC_FLAGS_MISALIGNED) {
		unsigned int nbytes = req->cryptlen;
		int idx = 0, err;
		struct scatterlist *dst, *t;
		void *saddr;

		while (nbytes) {
			t = &rctx->walk.cache[idx];
			dst = &req->dst[idx];

			pr_debug("\n%s: sg_page(t): %p, t->length: %u, "
				"sg_page(dst): %p, dst->length: %u, "
				"nbytes: %u.\n",
				__func__, sg_page(t), t->length,
				sg_page(dst), dst->length, nbytes);

			if (!t->length) {
				nbytes -= min(dst->length, nbytes);
				idx++;
				continue;
			}

			saddr = kmap_atomic(sg_page(t));

			err = skcipher_get(saddr, &t->length, t->offset,
					dst, nbytes, &nbytes);
			if (err < 0) {
				kunmap_atomic(saddr);
				break;
			}

			idx += err;
			kunmap_atomic(saddr);
		}

		hifn_cipher_walk_exit(&rctx->walk);
	}

	req->base.complete(&req->base, error);
}

static void hifn_clear_rings(struct hifn_device *dev, int error)
{
	struct hifn_dma *dma = (struct hifn_dma *)dev->desc_virt;
	int i, u;

	dev_dbg(&dev->pdev->dev, "ring cleanup 1: i: %d.%d.%d.%d, u: %d.%d.%d.%d, "
			"k: %d.%d.%d.%d.\n",
			dma->cmdi, dma->srci, dma->dsti, dma->resi,
			dma->cmdu, dma->srcu, dma->dstu, dma->resu,
			dma->cmdk, dma->srck, dma->dstk, dma->resk);

	i = dma->resk; u = dma->resu;
	while (u != 0) {
		if (dma->resr[i].l & __cpu_to_le32(HIFN_D_VALID))
			break;

		if (dev->sa[i]) {
			dev->success++;
			dev->reset = 0;
			hifn_process_ready(dev->sa[i], error);
			hifn_complete_sa(dev, i);
		}

		if (++i == HIFN_D_RES_RSIZE)
			i = 0;
		u--;
	}
	dma->resk = i; dma->resu = u;

	i = dma->srck; u = dma->srcu;
	while (u != 0) {
		if (dma->srcr[i].l & __cpu_to_le32(HIFN_D_VALID))
			break;
		if (++i == HIFN_D_SRC_RSIZE)
			i = 0;
		u--;
	}
	dma->srck = i; dma->srcu = u;

	i = dma->cmdk; u = dma->cmdu;
	while (u != 0) {
		if (dma->cmdr[i].l & __cpu_to_le32(HIFN_D_VALID))
			break;
		if (++i == HIFN_D_CMD_RSIZE)
			i = 0;
		u--;
	}
	dma->cmdk = i; dma->cmdu = u;

	i = dma->dstk; u = dma->dstu;
	while (u != 0) {
		if (dma->dstr[i].l & __cpu_to_le32(HIFN_D_VALID))
			break;
		if (++i == HIFN_D_DST_RSIZE)
			i = 0;
		u--;
	}
	dma->dstk = i; dma->dstu = u;

	dev_dbg(&dev->pdev->dev, "ring cleanup 2: i: %d.%d.%d.%d, u: %d.%d.%d.%d, "
			"k: %d.%d.%d.%d.\n",
			dma->cmdi, dma->srci, dma->dsti, dma->resi,
			dma->cmdu, dma->srcu, dma->dstu, dma->resu,
			dma->cmdk, dma->srck, dma->dstk, dma->resk);
}

static void hifn_work(struct work_struct *work)
{
	struct delayed_work *dw = to_delayed_work(work);
	struct hifn_device *dev = container_of(dw, struct hifn_device, work);
	unsigned long flags;
	int reset = 0;
	u32 r = 0;

	spin_lock_irqsave(&dev->lock, flags);
	if (dev->active == 0) {
		struct hifn_dma *dma = (struct hifn_dma *)dev->desc_virt;

		if (dma->cmdu == 0 && (dev->flags & HIFN_FLAG_CMD_BUSY)) {
			dev->flags &= ~HIFN_FLAG_CMD_BUSY;
			r |= HIFN_DMACSR_C_CTRL_DIS;
		}
		if (dma->srcu == 0 && (dev->flags & HIFN_FLAG_SRC_BUSY)) {
			dev->flags &= ~HIFN_FLAG_SRC_BUSY;
			r |= HIFN_DMACSR_S_CTRL_DIS;
		}
		if (dma->dstu == 0 && (dev->flags & HIFN_FLAG_DST_BUSY)) {
			dev->flags &= ~HIFN_FLAG_DST_BUSY;
			r |= HIFN_DMACSR_D_CTRL_DIS;
		}
		if (dma->resu == 0 && (dev->flags & HIFN_FLAG_RES_BUSY)) {
			dev->flags &= ~HIFN_FLAG_RES_BUSY;
			r |= HIFN_DMACSR_R_CTRL_DIS;
		}
		if (r)
			hifn_write_1(dev, HIFN_1_DMA_CSR, r);
	} else
		dev->active--;

	if ((dev->prev_success == dev->success) && dev->started)
		reset = 1;
	dev->prev_success = dev->success;
	spin_unlock_irqrestore(&dev->lock, flags);

	if (reset) {
		if (++dev->reset >= 5) {
			int i;
			struct hifn_dma *dma = (struct hifn_dma *)dev->desc_virt;

			dev_info(&dev->pdev->dev,
				 "r: %08x, active: %d, started: %d, "
				 "success: %lu: qlen: %u/%u, reset: %d.\n",
				 r, dev->active, dev->started,
				 dev->success, dev->queue.qlen, dev->queue.max_qlen,
				 reset);

			dev_info(&dev->pdev->dev, "%s: res: ", __func__);
			for (i = 0; i < HIFN_D_RES_RSIZE; ++i) {
				pr_info("%x.%p ", dma->resr[i].l, dev->sa[i]);
				if (dev->sa[i]) {
					hifn_process_ready(dev->sa[i], -ENODEV);
					hifn_complete_sa(dev, i);
				}
			}
			pr_info("\n");

			hifn_reset_dma(dev, 1);
			hifn_stop_device(dev);
			hifn_start_device(dev);
			dev->reset = 0;
		}

		tasklet_schedule(&dev->tasklet);
	}

	schedule_delayed_work(&dev->work, HZ);
}

static irqreturn_t hifn_interrupt(int irq, void *data)
{
	struct hifn_device *dev = (struct hifn_device *)data;
	struct hifn_dma *dma = (struct hifn_dma *)dev->desc_virt;
	u32 dmacsr, restart;

	dmacsr = hifn_read_1(dev, HIFN_1_DMA_CSR);

	dev_dbg(&dev->pdev->dev, "1 dmacsr: %08x, dmareg: %08x, res: %08x [%d], "
			"i: %d.%d.%d.%d, u: %d.%d.%d.%d.\n",
		dmacsr, dev->dmareg, dmacsr & dev->dmareg, dma->cmdi,
		dma->cmdi, dma->srci, dma->dsti, dma->resi,
		dma->cmdu, dma->srcu, dma->dstu, dma->resu);

	if ((dmacsr & dev->dmareg) == 0)
		return IRQ_NONE;

	hifn_write_1(dev, HIFN_1_DMA_CSR, dmacsr & dev->dmareg);

	if (dmacsr & HIFN_DMACSR_ENGINE)
		hifn_write_0(dev, HIFN_0_PUISR, hifn_read_0(dev, HIFN_0_PUISR));
	if (dmacsr & HIFN_DMACSR_PUBDONE)
		hifn_write_1(dev, HIFN_1_PUB_STATUS,
			hifn_read_1(dev, HIFN_1_PUB_STATUS) | HIFN_PUBSTS_DONE);

	restart = dmacsr & (HIFN_DMACSR_R_OVER | HIFN_DMACSR_D_OVER);
	if (restart) {
		u32 puisr = hifn_read_0(dev, HIFN_0_PUISR);

		dev_warn(&dev->pdev->dev, "overflow: r: %d, d: %d, puisr: %08x, d: %u.\n",
			 !!(dmacsr & HIFN_DMACSR_R_OVER),
			 !!(dmacsr & HIFN_DMACSR_D_OVER),
			puisr, !!(puisr & HIFN_PUISR_DSTOVER));
		if (!!(puisr & HIFN_PUISR_DSTOVER))
			hifn_write_0(dev, HIFN_0_PUISR, HIFN_PUISR_DSTOVER);
		hifn_write_1(dev, HIFN_1_DMA_CSR, dmacsr & (HIFN_DMACSR_R_OVER |
					HIFN_DMACSR_D_OVER));
	}

	restart = dmacsr & (HIFN_DMACSR_C_ABORT | HIFN_DMACSR_S_ABORT |
			HIFN_DMACSR_D_ABORT | HIFN_DMACSR_R_ABORT);
	if (restart) {
		dev_warn(&dev->pdev->dev, "abort: c: %d, s: %d, d: %d, r: %d.\n",
			 !!(dmacsr & HIFN_DMACSR_C_ABORT),
			 !!(dmacsr & HIFN_DMACSR_S_ABORT),
			 !!(dmacsr & HIFN_DMACSR_D_ABORT),
			 !!(dmacsr & HIFN_DMACSR_R_ABORT));
		hifn_reset_dma(dev, 1);
		hifn_init_dma(dev);
		hifn_init_registers(dev);
	}

	if ((dmacsr & HIFN_DMACSR_C_WAIT) && (dma->cmdu == 0)) {
		dev_dbg(&dev->pdev->dev, "wait on command.\n");
		dev->dmareg &= ~(HIFN_DMAIER_C_WAIT);
		hifn_write_1(dev, HIFN_1_DMA_IER, dev->dmareg);
	}

	tasklet_schedule(&dev->tasklet);

	return IRQ_HANDLED;
}

static void hifn_flush(struct hifn_device *dev)
{
	unsigned long flags;
	struct crypto_async_request *async_req;
	struct skcipher_request *req;
	struct hifn_dma *dma = (struct hifn_dma *)dev->desc_virt;
	int i;

	for (i = 0; i < HIFN_D_RES_RSIZE; ++i) {
		struct hifn_desc *d = &dma->resr[i];

		if (dev->sa[i]) {
			hifn_process_ready(dev->sa[i],
				(d->l & __cpu_to_le32(HIFN_D_VALID)) ? -ENODEV : 0);
			hifn_complete_sa(dev, i);
		}
	}

	spin_lock_irqsave(&dev->lock, flags);
	while ((async_req = crypto_dequeue_request(&dev->queue))) {
		req = skcipher_request_cast(async_req);
		spin_unlock_irqrestore(&dev->lock, flags);

		hifn_process_ready(req, -ENODEV);

		spin_lock_irqsave(&dev->lock, flags);
	}
	spin_unlock_irqrestore(&dev->lock, flags);
}

static int hifn_setkey(struct crypto_skcipher *cipher, const u8 *key,
		unsigned int len)
{
<<<<<<< HEAD
	struct hifn_context *ctx = crypto_ablkcipher_ctx(cipher);
	struct hifn_device *dev = ctx->dev;
	int err;

	err = verify_ablkcipher_des_key(cipher, key);
=======
	struct hifn_context *ctx = crypto_skcipher_ctx(cipher);
	struct hifn_device *dev = ctx->dev;
	int err;

	err = verify_skcipher_des_key(cipher, key);
>>>>>>> 7d2a07b7
	if (err)
		return err;

	dev->flags &= ~HIFN_FLAG_OLD_KEY;

	memcpy(ctx->key, key, len);
	ctx->keysize = len;

	return 0;
}

static int hifn_des3_setkey(struct crypto_skcipher *cipher, const u8 *key,
			    unsigned int len)
{
	struct hifn_context *ctx = crypto_skcipher_ctx(cipher);
	struct hifn_device *dev = ctx->dev;
	int err;

<<<<<<< HEAD
	err = verify_ablkcipher_des3_key(cipher, key);
=======
	err = verify_skcipher_des3_key(cipher, key);
>>>>>>> 7d2a07b7
	if (err)
		return err;

	dev->flags &= ~HIFN_FLAG_OLD_KEY;

	memcpy(ctx->key, key, len);
	ctx->keysize = len;

	return 0;
}

static int hifn_handle_req(struct skcipher_request *req)
{
	struct hifn_context *ctx = crypto_tfm_ctx(req->base.tfm);
	struct hifn_device *dev = ctx->dev;
	int err = -EAGAIN;

	if (dev->started + DIV_ROUND_UP(req->cryptlen, PAGE_SIZE) <= HIFN_QUEUE_LENGTH)
		err = hifn_setup_session(req);

	if (err == -EAGAIN) {
		unsigned long flags;

		spin_lock_irqsave(&dev->lock, flags);
		err = crypto_enqueue_request(&dev->queue, &req->base);
		spin_unlock_irqrestore(&dev->lock, flags);
	}

	return err;
}

static int hifn_setup_crypto_req(struct skcipher_request *req, u8 op,
		u8 type, u8 mode)
{
	struct hifn_context *ctx = crypto_tfm_ctx(req->base.tfm);
	struct hifn_request_context *rctx = skcipher_request_ctx(req);
	unsigned ivsize;

	ivsize = crypto_skcipher_ivsize(crypto_skcipher_reqtfm(req));

	if (req->iv && mode != ACRYPTO_MODE_ECB) {
		if (type == ACRYPTO_TYPE_AES_128)
			ivsize = HIFN_AES_IV_LENGTH;
		else if (type == ACRYPTO_TYPE_DES)
			ivsize = HIFN_DES_KEY_LENGTH;
		else if (type == ACRYPTO_TYPE_3DES)
			ivsize = HIFN_3DES_KEY_LENGTH;
	}

	if (ctx->keysize != 16 && type == ACRYPTO_TYPE_AES_128) {
		if (ctx->keysize == 24)
			type = ACRYPTO_TYPE_AES_192;
		else if (ctx->keysize == 32)
			type = ACRYPTO_TYPE_AES_256;
	}

	rctx->op = op;
	rctx->mode = mode;
	rctx->type = type;
	rctx->iv = req->iv;
	rctx->ivsize = ivsize;

	/*
	 * HEAVY TODO: needs to kick Herbert XU to write documentation.
	 * HEAVY TODO: needs to kick Herbert XU to write documentation.
	 * HEAVY TODO: needs to kick Herbert XU to write documentation.
	 */

	return hifn_handle_req(req);
}

static int hifn_process_queue(struct hifn_device *dev)
{
	struct crypto_async_request *async_req, *backlog;
	struct skcipher_request *req;
	unsigned long flags;
	int err = 0;

	while (dev->started < HIFN_QUEUE_LENGTH) {
		spin_lock_irqsave(&dev->lock, flags);
		backlog = crypto_get_backlog(&dev->queue);
		async_req = crypto_dequeue_request(&dev->queue);
		spin_unlock_irqrestore(&dev->lock, flags);

		if (!async_req)
			break;

		if (backlog)
			backlog->complete(backlog, -EINPROGRESS);

		req = skcipher_request_cast(async_req);

		err = hifn_handle_req(req);
		if (err)
			break;
	}

	return err;
}

static int hifn_setup_crypto(struct skcipher_request *req, u8 op,
		u8 type, u8 mode)
{
	int err;
	struct hifn_context *ctx = crypto_tfm_ctx(req->base.tfm);
	struct hifn_device *dev = ctx->dev;

	err = hifn_setup_crypto_req(req, op, type, mode);
	if (err)
		return err;

	if (dev->started < HIFN_QUEUE_LENGTH &&	dev->queue.qlen)
		hifn_process_queue(dev);

	return -EINPROGRESS;
}

/*
 * AES ecryption functions.
 */
static inline int hifn_encrypt_aes_ecb(struct skcipher_request *req)
{
	return hifn_setup_crypto(req, ACRYPTO_OP_ENCRYPT,
			ACRYPTO_TYPE_AES_128, ACRYPTO_MODE_ECB);
}
static inline int hifn_encrypt_aes_cbc(struct skcipher_request *req)
{
	return hifn_setup_crypto(req, ACRYPTO_OP_ENCRYPT,
			ACRYPTO_TYPE_AES_128, ACRYPTO_MODE_CBC);
}
static inline int hifn_encrypt_aes_cfb(struct skcipher_request *req)
{
	return hifn_setup_crypto(req, ACRYPTO_OP_ENCRYPT,
			ACRYPTO_TYPE_AES_128, ACRYPTO_MODE_CFB);
}
static inline int hifn_encrypt_aes_ofb(struct skcipher_request *req)
{
	return hifn_setup_crypto(req, ACRYPTO_OP_ENCRYPT,
			ACRYPTO_TYPE_AES_128, ACRYPTO_MODE_OFB);
}

/*
 * AES decryption functions.
 */
static inline int hifn_decrypt_aes_ecb(struct skcipher_request *req)
{
	return hifn_setup_crypto(req, ACRYPTO_OP_DECRYPT,
			ACRYPTO_TYPE_AES_128, ACRYPTO_MODE_ECB);
}
static inline int hifn_decrypt_aes_cbc(struct skcipher_request *req)
{
	return hifn_setup_crypto(req, ACRYPTO_OP_DECRYPT,
			ACRYPTO_TYPE_AES_128, ACRYPTO_MODE_CBC);
}
static inline int hifn_decrypt_aes_cfb(struct skcipher_request *req)
{
	return hifn_setup_crypto(req, ACRYPTO_OP_DECRYPT,
			ACRYPTO_TYPE_AES_128, ACRYPTO_MODE_CFB);
}
static inline int hifn_decrypt_aes_ofb(struct skcipher_request *req)
{
	return hifn_setup_crypto(req, ACRYPTO_OP_DECRYPT,
			ACRYPTO_TYPE_AES_128, ACRYPTO_MODE_OFB);
}

/*
 * DES ecryption functions.
 */
static inline int hifn_encrypt_des_ecb(struct skcipher_request *req)
{
	return hifn_setup_crypto(req, ACRYPTO_OP_ENCRYPT,
			ACRYPTO_TYPE_DES, ACRYPTO_MODE_ECB);
}
static inline int hifn_encrypt_des_cbc(struct skcipher_request *req)
{
	return hifn_setup_crypto(req, ACRYPTO_OP_ENCRYPT,
			ACRYPTO_TYPE_DES, ACRYPTO_MODE_CBC);
}
static inline int hifn_encrypt_des_cfb(struct skcipher_request *req)
{
	return hifn_setup_crypto(req, ACRYPTO_OP_ENCRYPT,
			ACRYPTO_TYPE_DES, ACRYPTO_MODE_CFB);
}
static inline int hifn_encrypt_des_ofb(struct skcipher_request *req)
{
	return hifn_setup_crypto(req, ACRYPTO_OP_ENCRYPT,
			ACRYPTO_TYPE_DES, ACRYPTO_MODE_OFB);
}

/*
 * DES decryption functions.
 */
static inline int hifn_decrypt_des_ecb(struct skcipher_request *req)
{
	return hifn_setup_crypto(req, ACRYPTO_OP_DECRYPT,
			ACRYPTO_TYPE_DES, ACRYPTO_MODE_ECB);
}
static inline int hifn_decrypt_des_cbc(struct skcipher_request *req)
{
	return hifn_setup_crypto(req, ACRYPTO_OP_DECRYPT,
			ACRYPTO_TYPE_DES, ACRYPTO_MODE_CBC);
}
static inline int hifn_decrypt_des_cfb(struct skcipher_request *req)
{
	return hifn_setup_crypto(req, ACRYPTO_OP_DECRYPT,
			ACRYPTO_TYPE_DES, ACRYPTO_MODE_CFB);
}
static inline int hifn_decrypt_des_ofb(struct skcipher_request *req)
{
	return hifn_setup_crypto(req, ACRYPTO_OP_DECRYPT,
			ACRYPTO_TYPE_DES, ACRYPTO_MODE_OFB);
}

/*
 * 3DES ecryption functions.
 */
static inline int hifn_encrypt_3des_ecb(struct skcipher_request *req)
{
	return hifn_setup_crypto(req, ACRYPTO_OP_ENCRYPT,
			ACRYPTO_TYPE_3DES, ACRYPTO_MODE_ECB);
}
static inline int hifn_encrypt_3des_cbc(struct skcipher_request *req)
{
	return hifn_setup_crypto(req, ACRYPTO_OP_ENCRYPT,
			ACRYPTO_TYPE_3DES, ACRYPTO_MODE_CBC);
}
static inline int hifn_encrypt_3des_cfb(struct skcipher_request *req)
{
	return hifn_setup_crypto(req, ACRYPTO_OP_ENCRYPT,
			ACRYPTO_TYPE_3DES, ACRYPTO_MODE_CFB);
}
static inline int hifn_encrypt_3des_ofb(struct skcipher_request *req)
{
	return hifn_setup_crypto(req, ACRYPTO_OP_ENCRYPT,
			ACRYPTO_TYPE_3DES, ACRYPTO_MODE_OFB);
}

/* 3DES decryption functions. */
static inline int hifn_decrypt_3des_ecb(struct skcipher_request *req)
{
	return hifn_setup_crypto(req, ACRYPTO_OP_DECRYPT,
			ACRYPTO_TYPE_3DES, ACRYPTO_MODE_ECB);
}
static inline int hifn_decrypt_3des_cbc(struct skcipher_request *req)
{
	return hifn_setup_crypto(req, ACRYPTO_OP_DECRYPT,
			ACRYPTO_TYPE_3DES, ACRYPTO_MODE_CBC);
}
static inline int hifn_decrypt_3des_cfb(struct skcipher_request *req)
{
	return hifn_setup_crypto(req, ACRYPTO_OP_DECRYPT,
			ACRYPTO_TYPE_3DES, ACRYPTO_MODE_CFB);
}
static inline int hifn_decrypt_3des_ofb(struct skcipher_request *req)
{
	return hifn_setup_crypto(req, ACRYPTO_OP_DECRYPT,
			ACRYPTO_TYPE_3DES, ACRYPTO_MODE_OFB);
}

struct hifn_alg_template {
	char name[CRYPTO_MAX_ALG_NAME];
	char drv_name[CRYPTO_MAX_ALG_NAME];
	unsigned int bsize;
	struct skcipher_alg skcipher;
};

static const struct hifn_alg_template hifn_alg_templates[] = {
	/*
	 * 3DES ECB, CBC, CFB and OFB modes.
	 */
	{
		.name = "cfb(des3_ede)", .drv_name = "cfb-3des", .bsize = 8,
		.skcipher = {
			.min_keysize	=	HIFN_3DES_KEY_LENGTH,
			.max_keysize	=	HIFN_3DES_KEY_LENGTH,
			.setkey		=	hifn_des3_setkey,
			.encrypt	=	hifn_encrypt_3des_cfb,
			.decrypt	=	hifn_decrypt_3des_cfb,
		},
	},
	{
		.name = "ofb(des3_ede)", .drv_name = "ofb-3des", .bsize = 8,
		.skcipher = {
			.min_keysize	=	HIFN_3DES_KEY_LENGTH,
			.max_keysize	=	HIFN_3DES_KEY_LENGTH,
			.setkey		=	hifn_des3_setkey,
			.encrypt	=	hifn_encrypt_3des_ofb,
			.decrypt	=	hifn_decrypt_3des_ofb,
		},
	},
	{
		.name = "cbc(des3_ede)", .drv_name = "cbc-3des", .bsize = 8,
		.skcipher = {
			.ivsize		=	HIFN_IV_LENGTH,
			.min_keysize	=	HIFN_3DES_KEY_LENGTH,
			.max_keysize	=	HIFN_3DES_KEY_LENGTH,
			.setkey		=	hifn_des3_setkey,
			.encrypt	=	hifn_encrypt_3des_cbc,
			.decrypt	=	hifn_decrypt_3des_cbc,
		},
	},
	{
		.name = "ecb(des3_ede)", .drv_name = "ecb-3des", .bsize = 8,
		.skcipher = {
			.min_keysize	=	HIFN_3DES_KEY_LENGTH,
			.max_keysize	=	HIFN_3DES_KEY_LENGTH,
			.setkey		=	hifn_des3_setkey,
			.encrypt	=	hifn_encrypt_3des_ecb,
			.decrypt	=	hifn_decrypt_3des_ecb,
		},
	},

	/*
	 * DES ECB, CBC, CFB and OFB modes.
	 */
	{
		.name = "cfb(des)", .drv_name = "cfb-des", .bsize = 8,
		.skcipher = {
			.min_keysize	=	HIFN_DES_KEY_LENGTH,
			.max_keysize	=	HIFN_DES_KEY_LENGTH,
			.setkey		=	hifn_setkey,
			.encrypt	=	hifn_encrypt_des_cfb,
			.decrypt	=	hifn_decrypt_des_cfb,
		},
	},
	{
		.name = "ofb(des)", .drv_name = "ofb-des", .bsize = 8,
		.skcipher = {
			.min_keysize	=	HIFN_DES_KEY_LENGTH,
			.max_keysize	=	HIFN_DES_KEY_LENGTH,
			.setkey		=	hifn_setkey,
			.encrypt	=	hifn_encrypt_des_ofb,
			.decrypt	=	hifn_decrypt_des_ofb,
		},
	},
	{
		.name = "cbc(des)", .drv_name = "cbc-des", .bsize = 8,
		.skcipher = {
			.ivsize		=	HIFN_IV_LENGTH,
			.min_keysize	=	HIFN_DES_KEY_LENGTH,
			.max_keysize	=	HIFN_DES_KEY_LENGTH,
			.setkey		=	hifn_setkey,
			.encrypt	=	hifn_encrypt_des_cbc,
			.decrypt	=	hifn_decrypt_des_cbc,
		},
	},
	{
		.name = "ecb(des)", .drv_name = "ecb-des", .bsize = 8,
		.skcipher = {
			.min_keysize	=	HIFN_DES_KEY_LENGTH,
			.max_keysize	=	HIFN_DES_KEY_LENGTH,
			.setkey		=	hifn_setkey,
			.encrypt	=	hifn_encrypt_des_ecb,
			.decrypt	=	hifn_decrypt_des_ecb,
		},
	},

	/*
	 * AES ECB, CBC, CFB and OFB modes.
	 */
	{
		.name = "ecb(aes)", .drv_name = "ecb-aes", .bsize = 16,
		.skcipher = {
			.min_keysize	=	AES_MIN_KEY_SIZE,
			.max_keysize	=	AES_MAX_KEY_SIZE,
			.setkey		=	hifn_setkey,
			.encrypt	=	hifn_encrypt_aes_ecb,
			.decrypt	=	hifn_decrypt_aes_ecb,
		},
	},
	{
		.name = "cbc(aes)", .drv_name = "cbc-aes", .bsize = 16,
		.skcipher = {
			.ivsize		=	HIFN_AES_IV_LENGTH,
			.min_keysize	=	AES_MIN_KEY_SIZE,
			.max_keysize	=	AES_MAX_KEY_SIZE,
			.setkey		=	hifn_setkey,
			.encrypt	=	hifn_encrypt_aes_cbc,
			.decrypt	=	hifn_decrypt_aes_cbc,
		},
	},
	{
		.name = "cfb(aes)", .drv_name = "cfb-aes", .bsize = 16,
		.skcipher = {
			.min_keysize	=	AES_MIN_KEY_SIZE,
			.max_keysize	=	AES_MAX_KEY_SIZE,
			.setkey		=	hifn_setkey,
			.encrypt	=	hifn_encrypt_aes_cfb,
			.decrypt	=	hifn_decrypt_aes_cfb,
		},
	},
	{
		.name = "ofb(aes)", .drv_name = "ofb-aes", .bsize = 16,
		.skcipher = {
			.min_keysize	=	AES_MIN_KEY_SIZE,
			.max_keysize	=	AES_MAX_KEY_SIZE,
			.setkey		=	hifn_setkey,
			.encrypt	=	hifn_encrypt_aes_ofb,
			.decrypt	=	hifn_decrypt_aes_ofb,
		},
	},
};

static int hifn_init_tfm(struct crypto_skcipher *tfm)
{
	struct skcipher_alg *alg = crypto_skcipher_alg(tfm);
	struct hifn_crypto_alg *ha = crypto_alg_to_hifn(alg);
	struct hifn_context *ctx = crypto_skcipher_ctx(tfm);

	ctx->dev = ha->dev;
	crypto_skcipher_set_reqsize(tfm, sizeof(struct hifn_request_context));

	return 0;
}

static int hifn_alg_alloc(struct hifn_device *dev, const struct hifn_alg_template *t)
{
	struct hifn_crypto_alg *alg;
	int err;

	alg = kzalloc(sizeof(*alg), GFP_KERNEL);
	if (!alg)
		return -ENOMEM;

	alg->alg = t->skcipher;
	alg->alg.init = hifn_init_tfm;

	snprintf(alg->alg.base.cra_name, CRYPTO_MAX_ALG_NAME, "%s", t->name);
	snprintf(alg->alg.base.cra_driver_name, CRYPTO_MAX_ALG_NAME, "%s-%s",
		 t->drv_name, dev->name);

	alg->alg.base.cra_priority = 300;
	alg->alg.base.cra_flags = CRYPTO_ALG_KERN_DRIVER_ONLY | CRYPTO_ALG_ASYNC;
	alg->alg.base.cra_blocksize = t->bsize;
	alg->alg.base.cra_ctxsize = sizeof(struct hifn_context);
	alg->alg.base.cra_alignmask = 0;
	alg->alg.base.cra_module = THIS_MODULE;

	alg->dev = dev;

	list_add_tail(&alg->entry, &dev->alg_list);

	err = crypto_register_skcipher(&alg->alg);
	if (err) {
		list_del(&alg->entry);
		kfree(alg);
	}

	return err;
}

static void hifn_unregister_alg(struct hifn_device *dev)
{
	struct hifn_crypto_alg *a, *n;

	list_for_each_entry_safe(a, n, &dev->alg_list, entry) {
		list_del(&a->entry);
		crypto_unregister_skcipher(&a->alg);
		kfree(a);
	}
}

static int hifn_register_alg(struct hifn_device *dev)
{
	int i, err;

	for (i = 0; i < ARRAY_SIZE(hifn_alg_templates); ++i) {
		err = hifn_alg_alloc(dev, &hifn_alg_templates[i]);
		if (err)
			goto err_out_exit;
	}

	return 0;

err_out_exit:
	hifn_unregister_alg(dev);
	return err;
}

static void hifn_tasklet_callback(unsigned long data)
{
	struct hifn_device *dev = (struct hifn_device *)data;

	/*
	 * This is ok to call this without lock being held,
	 * althogh it modifies some parameters used in parallel,
	 * (like dev->success), but they are used in process
	 * context or update is atomic (like setting dev->sa[i] to NULL).
	 */
	hifn_clear_rings(dev, 0);

	if (dev->started < HIFN_QUEUE_LENGTH &&	dev->queue.qlen)
		hifn_process_queue(dev);
}

static int hifn_probe(struct pci_dev *pdev, const struct pci_device_id *id)
{
	int err, i;
	struct hifn_device *dev;
	char name[8];

	err = pci_enable_device(pdev);
	if (err)
		return err;
	pci_set_master(pdev);

	err = dma_set_mask(&pdev->dev, DMA_BIT_MASK(32));
	if (err)
		goto err_out_disable_pci_device;

	snprintf(name, sizeof(name), "hifn%d",
			atomic_inc_return(&hifn_dev_number) - 1);

	err = pci_request_regions(pdev, name);
	if (err)
		goto err_out_disable_pci_device;

	if (pci_resource_len(pdev, 0) < HIFN_BAR0_SIZE ||
	    pci_resource_len(pdev, 1) < HIFN_BAR1_SIZE ||
	    pci_resource_len(pdev, 2) < HIFN_BAR2_SIZE) {
		dev_err(&pdev->dev, "Broken hardware - I/O regions are too small.\n");
		err = -ENODEV;
		goto err_out_free_regions;
	}

	dev = kzalloc(sizeof(struct hifn_device) + sizeof(struct crypto_alg),
			GFP_KERNEL);
	if (!dev) {
		err = -ENOMEM;
		goto err_out_free_regions;
	}

	INIT_LIST_HEAD(&dev->alg_list);

	snprintf(dev->name, sizeof(dev->name), "%s", name);
	spin_lock_init(&dev->lock);

	for (i = 0; i < 3; ++i) {
		unsigned long addr, size;

		addr = pci_resource_start(pdev, i);
		size = pci_resource_len(pdev, i);

		dev->bar[i] = ioremap(addr, size);
		if (!dev->bar[i]) {
			err = -ENOMEM;
			goto err_out_unmap_bars;
		}
	}

	dev->desc_virt = dma_alloc_coherent(&pdev->dev,
					    sizeof(struct hifn_dma),
					    &dev->desc_dma, GFP_KERNEL);
	if (!dev->desc_virt) {
		dev_err(&pdev->dev, "Failed to allocate descriptor rings.\n");
		err = -ENOMEM;
		goto err_out_unmap_bars;
	}

	dev->pdev = pdev;
	dev->irq = pdev->irq;

	for (i = 0; i < HIFN_D_RES_RSIZE; ++i)
		dev->sa[i] = NULL;

	pci_set_drvdata(pdev, dev);

	tasklet_init(&dev->tasklet, hifn_tasklet_callback, (unsigned long)dev);

	crypto_init_queue(&dev->queue, 1);

	err = request_irq(dev->irq, hifn_interrupt, IRQF_SHARED, dev->name, dev);
	if (err) {
		dev_err(&pdev->dev, "Failed to request IRQ%d: err: %d.\n",
			dev->irq, err);
		dev->irq = 0;
		goto err_out_free_desc;
	}

	err = hifn_start_device(dev);
	if (err)
		goto err_out_free_irq;

	err = hifn_register_rng(dev);
	if (err)
		goto err_out_stop_device;

	err = hifn_register_alg(dev);
	if (err)
		goto err_out_unregister_rng;

	INIT_DELAYED_WORK(&dev->work, hifn_work);
	schedule_delayed_work(&dev->work, HZ);

	dev_dbg(&pdev->dev, "HIFN crypto accelerator card at %s has been "
		"successfully registered as %s.\n",
		pci_name(pdev), dev->name);

	return 0;

err_out_unregister_rng:
	hifn_unregister_rng(dev);
err_out_stop_device:
	hifn_reset_dma(dev, 1);
	hifn_stop_device(dev);
err_out_free_irq:
	free_irq(dev->irq, dev);
	tasklet_kill(&dev->tasklet);
err_out_free_desc:
	dma_free_coherent(&pdev->dev, sizeof(struct hifn_dma), dev->desc_virt,
			  dev->desc_dma);

err_out_unmap_bars:
	for (i = 0; i < 3; ++i)
		if (dev->bar[i])
			iounmap(dev->bar[i]);
	kfree(dev);

err_out_free_regions:
	pci_release_regions(pdev);

err_out_disable_pci_device:
	pci_disable_device(pdev);

	return err;
}

static void hifn_remove(struct pci_dev *pdev)
{
	int i;
	struct hifn_device *dev;

	dev = pci_get_drvdata(pdev);

	if (dev) {
		cancel_delayed_work_sync(&dev->work);

		hifn_unregister_rng(dev);
		hifn_unregister_alg(dev);
		hifn_reset_dma(dev, 1);
		hifn_stop_device(dev);

		free_irq(dev->irq, dev);
		tasklet_kill(&dev->tasklet);

		hifn_flush(dev);

		dma_free_coherent(&pdev->dev, sizeof(struct hifn_dma),
				  dev->desc_virt, dev->desc_dma);
		for (i = 0; i < 3; ++i)
			if (dev->bar[i])
				iounmap(dev->bar[i]);

		kfree(dev);
	}

	pci_release_regions(pdev);
	pci_disable_device(pdev);
}

static struct pci_device_id hifn_pci_tbl[] = {
	{ PCI_DEVICE(PCI_VENDOR_ID_HIFN, PCI_DEVICE_ID_HIFN_7955) },
	{ PCI_DEVICE(PCI_VENDOR_ID_HIFN, PCI_DEVICE_ID_HIFN_7956) },
	{ 0 }
};
MODULE_DEVICE_TABLE(pci, hifn_pci_tbl);

static struct pci_driver hifn_pci_driver = {
	.name     = "hifn795x",
	.id_table = hifn_pci_tbl,
	.probe    = hifn_probe,
	.remove   = hifn_remove,
};

static int __init hifn_init(void)
{
	unsigned int freq;
	int err;

	if (strncmp(hifn_pll_ref, "ext", 3) &&
	    strncmp(hifn_pll_ref, "pci", 3)) {
		pr_err("hifn795x: invalid hifn_pll_ref clock, must be pci or ext");
		return -EINVAL;
	}

	/*
	 * For the 7955/7956 the reference clock frequency must be in the
	 * range of 20MHz-100MHz. For the 7954 the upper bound is 66.67MHz,
	 * but this chip is currently not supported.
	 */
	if (hifn_pll_ref[3] != '\0') {
		freq = simple_strtoul(hifn_pll_ref + 3, NULL, 10);
		if (freq < 20 || freq > 100) {
			pr_err("hifn795x: invalid hifn_pll_ref frequency, must"
			       "be in the range of 20-100");
			return -EINVAL;
		}
	}

	err = pci_register_driver(&hifn_pci_driver);
	if (err < 0) {
		pr_err("Failed to register PCI driver for %s device.\n",
		       hifn_pci_driver.name);
		return -ENODEV;
	}

	pr_info("Driver for HIFN 795x crypto accelerator chip "
		"has been successfully registered.\n");

	return 0;
}

static void __exit hifn_fini(void)
{
	pci_unregister_driver(&hifn_pci_driver);

	pr_info("Driver for HIFN 795x crypto accelerator chip "
		"has been successfully unregistered.\n");
}

module_init(hifn_init);
module_exit(hifn_fini);

MODULE_LICENSE("GPL");
MODULE_AUTHOR("Evgeniy Polyakov <johnpol@2ka.mipt.ru>");
MODULE_DESCRIPTION("Driver for HIFN 795x crypto accelerator chip.");<|MERGE_RESOLUTION|>--- conflicted
+++ resolved
@@ -22,10 +22,7 @@
 
 #include <crypto/algapi.h>
 #include <crypto/internal/des.h>
-<<<<<<< HEAD
-=======
 #include <crypto/internal/skcipher.h>
->>>>>>> 7d2a07b7
 
 static char hifn_pll_ref[sizeof("extNNN")] = "ext";
 module_param_string(hifn_pll_ref, hifn_pll_ref, sizeof(hifn_pll_ref), 0444);
@@ -1945,19 +1942,11 @@
 static int hifn_setkey(struct crypto_skcipher *cipher, const u8 *key,
 		unsigned int len)
 {
-<<<<<<< HEAD
-	struct hifn_context *ctx = crypto_ablkcipher_ctx(cipher);
-	struct hifn_device *dev = ctx->dev;
-	int err;
-
-	err = verify_ablkcipher_des_key(cipher, key);
-=======
 	struct hifn_context *ctx = crypto_skcipher_ctx(cipher);
 	struct hifn_device *dev = ctx->dev;
 	int err;
 
 	err = verify_skcipher_des_key(cipher, key);
->>>>>>> 7d2a07b7
 	if (err)
 		return err;
 
@@ -1976,11 +1965,7 @@
 	struct hifn_device *dev = ctx->dev;
 	int err;
 
-<<<<<<< HEAD
-	err = verify_ablkcipher_des3_key(cipher, key);
-=======
 	err = verify_skcipher_des3_key(cipher, key);
->>>>>>> 7d2a07b7
 	if (err)
 		return err;
 
