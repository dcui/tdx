// SPDX-License-Identifier: (BSD-3-Clause OR GPL-2.0-only)
/* Copyright(c) 2014 - 2020 Intel Corporation */
#include "adf_accel_devices.h"
#include "adf_common_drv.h"
#include "adf_transport_internal.h"

#define ADF_ARB_NUM 4
#define ADF_ARB_REG_SIZE 0x4

#define WRITE_CSR_ARB_SARCONFIG(csr_addr, arb_offset, index, value) \
	ADF_CSR_WR(csr_addr, (arb_offset) + \
	(ADF_ARB_REG_SIZE * (index)), value)

#define WRITE_CSR_ARB_WT2SAM(csr_addr, arb_offset, wt_offset, index, value) \
	ADF_CSR_WR(csr_addr, ((arb_offset) + (wt_offset)) + \
	(ADF_ARB_REG_SIZE * (index)), value)

int adf_init_arb(struct adf_accel_dev *accel_dev)
{
	struct adf_hw_device_data *hw_data = accel_dev->hw_device;
	void __iomem *csr = accel_dev->transport->banks[0].csr_addr;
<<<<<<< HEAD
=======
	unsigned long ae_mask = hw_data->ae_mask;
>>>>>>> 7d2a07b7
	u32 arb_off, wt_off, arb_cfg;
	const u32 *thd_2_arb_cfg;
	struct arb_info info;
	int arb, i;

	hw_data->get_arb_info(&info);
	arb_cfg = info.arb_cfg;
	arb_off = info.arb_offset;
	wt_off = info.wt2sam_offset;

	/* Service arb configured for 32 bytes responses and
	 * ring flow control check enabled. */
	for (arb = 0; arb < ADF_ARB_NUM; arb++)
		WRITE_CSR_ARB_SARCONFIG(csr, arb_off, arb, arb_cfg);

	/* Map worker threads to service arbiters */
	thd_2_arb_cfg = hw_data->get_arb_mapping();

<<<<<<< HEAD
	for (i = 0; i < hw_data->num_engines; i++)
=======
	for_each_set_bit(i, &ae_mask, hw_data->num_engines)
>>>>>>> 7d2a07b7
		WRITE_CSR_ARB_WT2SAM(csr, arb_off, wt_off, i, thd_2_arb_cfg[i]);

	return 0;
}
EXPORT_SYMBOL_GPL(adf_init_arb);

void adf_update_ring_arb(struct adf_etr_ring_data *ring)
{
	struct adf_accel_dev *accel_dev = ring->bank->accel_dev;
	struct adf_hw_device_data *hw_data = accel_dev->hw_device;
	struct adf_hw_csr_ops *csr_ops = GET_CSR_OPS(accel_dev);
	u32 tx_ring_mask = hw_data->tx_rings_mask;
	u32 shift = hw_data->tx_rx_gap;
	u32 arben, arben_tx, arben_rx;
	u32 rx_ring_mask;

	/*
	 * Enable arbitration on a ring only if the TX half of the ring mask
	 * matches the RX part. This results in writes to CSR on both TX and
	 * RX update - only one is necessary, but both are done for
	 * simplicity.
	 */
	rx_ring_mask = tx_ring_mask << shift;
	arben_tx = (ring->bank->ring_mask & tx_ring_mask) >> 0;
	arben_rx = (ring->bank->ring_mask & rx_ring_mask) >> shift;
	arben = arben_tx & arben_rx;

	csr_ops->write_csr_ring_srv_arb_en(ring->bank->csr_addr,
					   ring->bank->bank_number, arben);
}

void adf_exit_arb(struct adf_accel_dev *accel_dev)
{
	struct adf_hw_device_data *hw_data = accel_dev->hw_device;
	struct adf_hw_csr_ops *csr_ops = GET_CSR_OPS(accel_dev);
	u32 arb_off, wt_off;
	struct arb_info info;
	void __iomem *csr;
	unsigned int i;

	hw_data->get_arb_info(&info);
	arb_off = info.arb_offset;
	wt_off = info.wt2sam_offset;

	if (!accel_dev->transport)
		return;

	csr = accel_dev->transport->banks[0].csr_addr;

	hw_data->get_arb_info(&info);

	/* Reset arbiter configuration */
	for (i = 0; i < ADF_ARB_NUM; i++)
		WRITE_CSR_ARB_SARCONFIG(csr, arb_off, i, 0);

	/* Unmap worker threads to service arbiters */
	for (i = 0; i < hw_data->num_engines; i++)
		WRITE_CSR_ARB_WT2SAM(csr, arb_off, wt_off, i, 0);

	/* Disable arbitration on all rings */
	for (i = 0; i < GET_MAX_BANKS(accel_dev); i++)
		csr_ops->write_csr_ring_srv_arb_en(csr, i, 0);
}
EXPORT_SYMBOL_GPL(adf_exit_arb);<|MERGE_RESOLUTION|>--- conflicted
+++ resolved
@@ -19,10 +19,7 @@
 {
 	struct adf_hw_device_data *hw_data = accel_dev->hw_device;
 	void __iomem *csr = accel_dev->transport->banks[0].csr_addr;
-<<<<<<< HEAD
-=======
 	unsigned long ae_mask = hw_data->ae_mask;
->>>>>>> 7d2a07b7
 	u32 arb_off, wt_off, arb_cfg;
 	const u32 *thd_2_arb_cfg;
 	struct arb_info info;
@@ -41,11 +38,7 @@
 	/* Map worker threads to service arbiters */
 	thd_2_arb_cfg = hw_data->get_arb_mapping();
 
-<<<<<<< HEAD
-	for (i = 0; i < hw_data->num_engines; i++)
-=======
 	for_each_set_bit(i, &ae_mask, hw_data->num_engines)
->>>>>>> 7d2a07b7
 		WRITE_CSR_ARB_WT2SAM(csr, arb_off, wt_off, i, thd_2_arb_cfg[i]);
 
 	return 0;
