--- conflicted
+++ resolved
@@ -269,38 +269,23 @@
 }
 
 
-<<<<<<< HEAD
-static void orion_spi_work(struct orion_spi *orion_spi, struct spi_message *m)
-{
-	struct spi_device *spi;
-=======
 static int orion_spi_transfer_one_message(struct spi_master *master,
 					   struct spi_message *m)
 {
 	struct orion_spi *orion_spi = spi_master_get_devdata(master);
 	struct spi_device *spi = m->spi;
->>>>>>> ddffeb8c
 	struct spi_transfer *t = NULL;
 	int par_override = 0;
 	int status = 0;
 	int cs_active = 0;
 
-<<<<<<< HEAD
-	spi = m->spi;
-
 	/* Load defaults */
 	status = orion_spi_setup_transfer(spi, NULL);
-=======
-	/* Load defaults */
-	status = orion_spi_setup_transfer(spi, NULL);
-
->>>>>>> ddffeb8c
+
 	if (status < 0)
 		goto msg_done;
 
 	list_for_each_entry(t, &m->transfers, transfer_list) {
-<<<<<<< HEAD
-=======
 		/* make sure buffer length is even when working in 16
 		 * bit mode*/
 		if ((t->bits_per_word == 16) && (t->len & 1)) {
@@ -322,7 +307,6 @@
 			goto msg_done;
 		}
 
->>>>>>> ddffeb8c
 		if (par_override || t->speed_hz || t->bits_per_word) {
 			par_override = 1;
 			status = orion_spi_setup_transfer(spi, t);
@@ -336,7 +320,6 @@
 			orion_spi_set_cs(orion_spi, 1);
 			cs_active = 1;
 		}
-<<<<<<< HEAD
 
 		if (t->len)
 			m->actual_length += orion_spi_write_read(spi, t);
@@ -344,15 +327,6 @@
 		if (t->delay_usecs)
 			udelay(t->delay_usecs);
 
-=======
-
-		if (t->len)
-			m->actual_length += orion_spi_write_read(spi, t);
-
-		if (t->delay_usecs)
-			udelay(t->delay_usecs);
-
->>>>>>> ddffeb8c
 		if (t->cs_change) {
 			orion_spi_set_cs(orion_spi, 0);
 			cs_active = 0;
@@ -364,12 +338,9 @@
 		orion_spi_set_cs(orion_spi, 0);
 
 	m->status = status;
-<<<<<<< HEAD
-=======
 	spi_finalize_current_message(master);
 
 	return 0;
->>>>>>> ddffeb8c
 }
 
 static int __init orion_spi_reset(struct orion_spi *orion_spi)
@@ -402,72 +373,6 @@
 	return 0;
 }
 
-<<<<<<< HEAD
-static int orion_spi_transfer_one_message(struct spi_master *spi,
-					  struct spi_message *m)
-{
-	struct orion_spi *orion_spi;
-	struct spi_transfer *t = NULL;
-
-	orion_spi = spi_master_get_devdata(spi);
-	m->actual_length = 0;
-	m->status = 0;
-
-	/* reject invalid messages and transfers */
-	if (list_empty(&m->transfers))
-		return -EINVAL;
-
-	list_for_each_entry(t, &m->transfers, transfer_list) {
-		unsigned int bits_per_word = m->spi->bits_per_word;
-
-		if (t->tx_buf == NULL && t->rx_buf == NULL && t->len) {
-			dev_err(&spi->dev,
-				"message rejected : "
-				"invalid transfer data buffers\n");
-			goto msg_rejected;
-		}
-
-		if (t->bits_per_word)
-			bits_per_word = t->bits_per_word;
-
-		if ((bits_per_word != 8) && (bits_per_word != 16)) {
-			dev_err(&spi->dev,
-				"message rejected : "
-				"invalid transfer bits_per_word (%d bits)\n",
-				bits_per_word);
-			goto msg_rejected;
-		}
-		/*make sure buffer length is even when working in 16 bit mode*/
-		if ((t->bits_per_word == 16) && (t->len & 1)) {
-			dev_err(&spi->dev,
-				"message rejected : "
-				"odd data length (%d) while in 16 bit mode\n",
-				t->len);
-			goto msg_rejected;
-		}
-
-		if (t->speed_hz && t->speed_hz < orion_spi->min_speed) {
-			dev_err(&spi->dev,
-				"message rejected : "
-				"device min speed (%d Hz) exceeds "
-				"required transfer speed (%d Hz)\n",
-				orion_spi->min_speed, t->speed_hz);
-			goto msg_rejected;
-		}
-	}
-
-	orion_spi_work(orion_spi, m);
-	spi_finalize_current_message(spi);
-
-	return 0;
-msg_rejected:
-	/* Message rejected and not queued */
-	m->status = -EINVAL;
-	return -EINVAL;
-}
-
-=======
->>>>>>> ddffeb8c
 static int __init orion_spi_probe(struct platform_device *pdev)
 {
 	struct spi_master *master;
