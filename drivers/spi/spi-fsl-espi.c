// SPDX-License-Identifier: GPL-2.0-or-later
/*
 * Freescale eSPI controller driver.
 *
 * Copyright 2010 Freescale Semiconductor, Inc.
 */
#include <linux/delay.h>
#include <linux/err.h>
#include <linux/fsl_devices.h>
#include <linux/interrupt.h>
#include <linux/module.h>
#include <linux/mm.h>
#include <linux/of.h>
#include <linux/of_address.h>
#include <linux/of_irq.h>
#include <linux/of_platform.h>
#include <linux/platform_device.h>
#include <linux/spi/spi.h>
#include <linux/pm_runtime.h>
#include <sysdev/fsl_soc.h>

/* eSPI Controller registers */
#define ESPI_SPMODE	0x00	/* eSPI mode register */
#define ESPI_SPIE	0x04	/* eSPI event register */
#define ESPI_SPIM	0x08	/* eSPI mask register */
#define ESPI_SPCOM	0x0c	/* eSPI command register */
#define ESPI_SPITF	0x10	/* eSPI transmit FIFO access register*/
#define ESPI_SPIRF	0x14	/* eSPI receive FIFO access register*/
#define ESPI_SPMODE0	0x20	/* eSPI cs0 mode register */

#define ESPI_SPMODEx(x)	(ESPI_SPMODE0 + (x) * 4)

/* eSPI Controller mode register definitions */
#define SPMODE_ENABLE		BIT(31)
#define SPMODE_LOOP		BIT(30)
#define SPMODE_TXTHR(x)		((x) << 8)
#define SPMODE_RXTHR(x)		((x) << 0)

/* eSPI Controller CS mode register definitions */
#define CSMODE_CI_INACTIVEHIGH	BIT(31)
#define CSMODE_CP_BEGIN_EDGECLK	BIT(30)
#define CSMODE_REV		BIT(29)
#define CSMODE_DIV16		BIT(28)
#define CSMODE_PM(x)		((x) << 24)
#define CSMODE_POL_1		BIT(20)
#define CSMODE_LEN(x)		((x) << 16)
#define CSMODE_BEF(x)		((x) << 12)
#define CSMODE_AFT(x)		((x) << 8)
#define CSMODE_CG(x)		((x) << 3)

#define FSL_ESPI_FIFO_SIZE	32
#define FSL_ESPI_RXTHR		15

/* Default mode/csmode for eSPI controller */
#define SPMODE_INIT_VAL (SPMODE_TXTHR(4) | SPMODE_RXTHR(FSL_ESPI_RXTHR))
#define CSMODE_INIT_VAL (CSMODE_POL_1 | CSMODE_BEF(0) \
		| CSMODE_AFT(0) | CSMODE_CG(1))

/* SPIE register values */
#define SPIE_RXCNT(reg)     ((reg >> 24) & 0x3F)
#define SPIE_TXCNT(reg)     ((reg >> 16) & 0x3F)
#define	SPIE_TXE		BIT(15)	/* TX FIFO empty */
#define	SPIE_DON		BIT(14)	/* TX done */
#define	SPIE_RXT		BIT(13)	/* RX FIFO threshold */
#define	SPIE_RXF		BIT(12)	/* RX FIFO full */
#define	SPIE_TXT		BIT(11)	/* TX FIFO threshold*/
#define	SPIE_RNE		BIT(9)	/* RX FIFO not empty */
#define	SPIE_TNF		BIT(8)	/* TX FIFO not full */

/* SPIM register values */
#define	SPIM_TXE		BIT(15)	/* TX FIFO empty */
#define	SPIM_DON		BIT(14)	/* TX done */
#define	SPIM_RXT		BIT(13)	/* RX FIFO threshold */
#define	SPIM_RXF		BIT(12)	/* RX FIFO full */
#define	SPIM_TXT		BIT(11)	/* TX FIFO threshold*/
#define	SPIM_RNE		BIT(9)	/* RX FIFO not empty */
#define	SPIM_TNF		BIT(8)	/* TX FIFO not full */

/* SPCOM register values */
#define SPCOM_CS(x)		((x) << 30)
#define SPCOM_DO		BIT(28) /* Dual output */
#define SPCOM_TO		BIT(27) /* TX only */
#define SPCOM_RXSKIP(x)		((x) << 16)
#define SPCOM_TRANLEN(x)	((x) << 0)

#define	SPCOM_TRANLEN_MAX	0x10000	/* Max transaction length */

#define AUTOSUSPEND_TIMEOUT 2000

struct fsl_espi {
	struct device *dev;
	void __iomem *reg_base;

	struct list_head *m_transfers;
	struct spi_transfer *tx_t;
	unsigned int tx_pos;
	bool tx_done;
	struct spi_transfer *rx_t;
	unsigned int rx_pos;
	bool rx_done;

	bool swab;
	unsigned int rxskip;

	spinlock_t lock;

	u32 spibrg;             /* SPIBRG input clock */

	struct completion done;
};

struct fsl_espi_cs {
	u32 hw_mode;
};

static inline u32 fsl_espi_read_reg(struct fsl_espi *espi, int offset)
{
	return ioread32be(espi->reg_base + offset);
}

static inline u16 fsl_espi_read_reg16(struct fsl_espi *espi, int offset)
{
	return ioread16be(espi->reg_base + offset);
}

static inline u8 fsl_espi_read_reg8(struct fsl_espi *espi, int offset)
{
	return ioread8(espi->reg_base + offset);
}

static inline void fsl_espi_write_reg(struct fsl_espi *espi, int offset,
				      u32 val)
{
	iowrite32be(val, espi->reg_base + offset);
}

static inline void fsl_espi_write_reg16(struct fsl_espi *espi, int offset,
					u16 val)
{
	iowrite16be(val, espi->reg_base + offset);
}

static inline void fsl_espi_write_reg8(struct fsl_espi *espi, int offset,
				       u8 val)
{
	iowrite8(val, espi->reg_base + offset);
}

static int fsl_espi_check_message(struct spi_message *m)
{
	struct fsl_espi *espi = spi_master_get_devdata(m->spi->master);
	struct spi_transfer *t, *first;

	if (m->frame_length > SPCOM_TRANLEN_MAX) {
		dev_err(espi->dev, "message too long, size is %u bytes\n",
			m->frame_length);
		return -EMSGSIZE;
	}

	first = list_first_entry(&m->transfers, struct spi_transfer,
				 transfer_list);

	list_for_each_entry(t, &m->transfers, transfer_list) {
		if (first->bits_per_word != t->bits_per_word ||
		    first->speed_hz != t->speed_hz) {
			dev_err(espi->dev, "bits_per_word/speed_hz should be the same for all transfers\n");
			return -EINVAL;
		}
	}

	/* ESPI supports MSB-first transfers for word size 8 / 16 only */
	if (!(m->spi->mode & SPI_LSB_FIRST) && first->bits_per_word != 8 &&
	    first->bits_per_word != 16) {
		dev_err(espi->dev,
			"MSB-first transfer not supported for wordsize %u\n",
			first->bits_per_word);
		return -EINVAL;
	}

	return 0;
}

static unsigned int fsl_espi_check_rxskip_mode(struct spi_message *m)
{
	struct spi_transfer *t;
	unsigned int i = 0, rxskip = 0;

	/*
	 * prerequisites for ESPI rxskip mode:
	 * - message has two transfers
	 * - first transfer is a write and second is a read
	 *
	 * In addition the current low-level transfer mechanism requires
	 * that the rxskip bytes fit into the TX FIFO. Else the transfer
	 * would hang because after the first FSL_ESPI_FIFO_SIZE bytes
	 * the TX FIFO isn't re-filled.
	 */
	list_for_each_entry(t, &m->transfers, transfer_list) {
		if (i == 0) {
			if (!t->tx_buf || t->rx_buf ||
			    t->len > FSL_ESPI_FIFO_SIZE)
				return 0;
			rxskip = t->len;
		} else if (i == 1) {
			if (t->tx_buf || !t->rx_buf)
				return 0;
		}
		i++;
	}

	return i == 2 ? rxskip : 0;
}

static void fsl_espi_fill_tx_fifo(struct fsl_espi *espi, u32 events)
{
	u32 tx_fifo_avail;
	unsigned int tx_left;
	const void *tx_buf;

	/* if events is zero transfer has not started and tx fifo is empty */
	tx_fifo_avail = events ? SPIE_TXCNT(events) :  FSL_ESPI_FIFO_SIZE;
start:
	tx_left = espi->tx_t->len - espi->tx_pos;
	tx_buf = espi->tx_t->tx_buf;
	while (tx_fifo_avail >= min(4U, tx_left) && tx_left) {
		if (tx_left >= 4) {
			if (!tx_buf)
				fsl_espi_write_reg(espi, ESPI_SPITF, 0);
			else if (espi->swab)
				fsl_espi_write_reg(espi, ESPI_SPITF,
					swahb32p(tx_buf + espi->tx_pos));
			else
				fsl_espi_write_reg(espi, ESPI_SPITF,
					*(u32 *)(tx_buf + espi->tx_pos));
			espi->tx_pos += 4;
			tx_left -= 4;
			tx_fifo_avail -= 4;
		} else if (tx_left >= 2 && tx_buf && espi->swab) {
			fsl_espi_write_reg16(espi, ESPI_SPITF,
					swab16p(tx_buf + espi->tx_pos));
			espi->tx_pos += 2;
			tx_left -= 2;
			tx_fifo_avail -= 2;
		} else {
			if (!tx_buf)
				fsl_espi_write_reg8(espi, ESPI_SPITF, 0);
			else
				fsl_espi_write_reg8(espi, ESPI_SPITF,
					*(u8 *)(tx_buf + espi->tx_pos));
			espi->tx_pos += 1;
			tx_left -= 1;
			tx_fifo_avail -= 1;
		}
	}

	if (!tx_left) {
		/* Last transfer finished, in rxskip mode only one is needed */
		if (list_is_last(&espi->tx_t->transfer_list,
		    espi->m_transfers) || espi->rxskip) {
			espi->tx_done = true;
			return;
		}
		espi->tx_t = list_next_entry(espi->tx_t, transfer_list);
		espi->tx_pos = 0;
		/* continue with next transfer if tx fifo is not full */
		if (tx_fifo_avail)
			goto start;
	}
}

static void fsl_espi_read_rx_fifo(struct fsl_espi *espi, u32 events)
{
	u32 rx_fifo_avail = SPIE_RXCNT(events);
	unsigned int rx_left;
	void *rx_buf;

start:
	rx_left = espi->rx_t->len - espi->rx_pos;
	rx_buf = espi->rx_t->rx_buf;
	while (rx_fifo_avail >= min(4U, rx_left) && rx_left) {
		if (rx_left >= 4) {
			u32 val = fsl_espi_read_reg(espi, ESPI_SPIRF);

			if (rx_buf && espi->swab)
				*(u32 *)(rx_buf + espi->rx_pos) = swahb32(val);
			else if (rx_buf)
				*(u32 *)(rx_buf + espi->rx_pos) = val;
			espi->rx_pos += 4;
			rx_left -= 4;
			rx_fifo_avail -= 4;
		} else if (rx_left >= 2 && rx_buf && espi->swab) {
			u16 val = fsl_espi_read_reg16(espi, ESPI_SPIRF);

			*(u16 *)(rx_buf + espi->rx_pos) = swab16(val);
			espi->rx_pos += 2;
			rx_left -= 2;
			rx_fifo_avail -= 2;
		} else {
			u8 val = fsl_espi_read_reg8(espi, ESPI_SPIRF);

			if (rx_buf)
				*(u8 *)(rx_buf + espi->rx_pos) = val;
			espi->rx_pos += 1;
			rx_left -= 1;
			rx_fifo_avail -= 1;
		}
	}

	if (!rx_left) {
		if (list_is_last(&espi->rx_t->transfer_list,
		    espi->m_transfers)) {
			espi->rx_done = true;
			return;
		}
		espi->rx_t = list_next_entry(espi->rx_t, transfer_list);
		espi->rx_pos = 0;
		/* continue with next transfer if rx fifo is not empty */
		if (rx_fifo_avail)
			goto start;
	}
}

static void fsl_espi_setup_transfer(struct spi_device *spi,
					struct spi_transfer *t)
{
	struct fsl_espi *espi = spi_master_get_devdata(spi->master);
	int bits_per_word = t ? t->bits_per_word : spi->bits_per_word;
	u32 pm, hz = t ? t->speed_hz : spi->max_speed_hz;
	struct fsl_espi_cs *cs = spi_get_ctldata(spi);
	u32 hw_mode_old = cs->hw_mode;

	/* mask out bits we are going to set */
	cs->hw_mode &= ~(CSMODE_LEN(0xF) | CSMODE_DIV16 | CSMODE_PM(0xF));

	cs->hw_mode |= CSMODE_LEN(bits_per_word - 1);

	pm = DIV_ROUND_UP(espi->spibrg, hz * 4) - 1;

	if (pm > 15) {
		cs->hw_mode |= CSMODE_DIV16;
		pm = DIV_ROUND_UP(espi->spibrg, hz * 16 * 4) - 1;
	}

	cs->hw_mode |= CSMODE_PM(pm);

	/* don't write the mode register if the mode doesn't change */
	if (cs->hw_mode != hw_mode_old)
		fsl_espi_write_reg(espi, ESPI_SPMODEx(spi->chip_select),
				   cs->hw_mode);
}

static int fsl_espi_bufs(struct spi_device *spi, struct spi_transfer *t)
{
	struct fsl_espi *espi = spi_master_get_devdata(spi->master);
	unsigned int rx_len = t->len;
	u32 mask, spcom;
	int ret;

	reinit_completion(&espi->done);

	/* Set SPCOM[CS] and SPCOM[TRANLEN] field */
	spcom = SPCOM_CS(spi->chip_select);
	spcom |= SPCOM_TRANLEN(t->len - 1);

	/* configure RXSKIP mode */
	if (espi->rxskip) {
		spcom |= SPCOM_RXSKIP(espi->rxskip);
		rx_len = t->len - espi->rxskip;
		if (t->rx_nbits == SPI_NBITS_DUAL)
			spcom |= SPCOM_DO;
	}

	fsl_espi_write_reg(espi, ESPI_SPCOM, spcom);

	/* enable interrupts */
	mask = SPIM_DON;
	if (rx_len > FSL_ESPI_FIFO_SIZE)
		mask |= SPIM_RXT;
	fsl_espi_write_reg(espi, ESPI_SPIM, mask);

	/* Prevent filling the fifo from getting interrupted */
	spin_lock_irq(&espi->lock);
	fsl_espi_fill_tx_fifo(espi, 0);
	spin_unlock_irq(&espi->lock);

	/* Won't hang up forever, SPI bus sometimes got lost interrupts... */
	ret = wait_for_completion_timeout(&espi->done, 2 * HZ);
	if (ret == 0)
		dev_err(espi->dev, "Transfer timed out!\n");

	/* disable rx ints */
	fsl_espi_write_reg(espi, ESPI_SPIM, 0);

	return ret == 0 ? -ETIMEDOUT : 0;
}

static int fsl_espi_trans(struct spi_message *m, struct spi_transfer *trans)
{
	struct fsl_espi *espi = spi_master_get_devdata(m->spi->master);
	struct spi_device *spi = m->spi;
	int ret;

	/* In case of LSB-first and bits_per_word > 8 byte-swap all words */
	espi->swab = spi->mode & SPI_LSB_FIRST && trans->bits_per_word > 8;

	espi->m_transfers = &m->transfers;
	espi->tx_t = list_first_entry(&m->transfers, struct spi_transfer,
				      transfer_list);
	espi->tx_pos = 0;
	espi->tx_done = false;
	espi->rx_t = list_first_entry(&m->transfers, struct spi_transfer,
				      transfer_list);
	espi->rx_pos = 0;
	espi->rx_done = false;

	espi->rxskip = fsl_espi_check_rxskip_mode(m);
	if (trans->rx_nbits == SPI_NBITS_DUAL && !espi->rxskip) {
		dev_err(espi->dev, "Dual output mode requires RXSKIP mode!\n");
		return -EINVAL;
	}

	/* In RXSKIP mode skip first transfer for reads */
	if (espi->rxskip)
		espi->rx_t = list_next_entry(espi->rx_t, transfer_list);

	fsl_espi_setup_transfer(spi, trans);

	ret = fsl_espi_bufs(spi, trans);

	spi_transfer_delay_exec(trans);

	return ret;
}

static int fsl_espi_do_one_msg(struct spi_master *master,
			       struct spi_message *m)
{
<<<<<<< HEAD
	unsigned int delay_usecs = 0, rx_nbits = 0;
	unsigned int delay_nsecs = 0, delay_nsecs1 = 0;
=======
	unsigned int rx_nbits = 0, delay_nsecs = 0;
>>>>>>> 7d2a07b7
	struct spi_transfer *t, trans = {};
	int ret;

	ret = fsl_espi_check_message(m);
	if (ret)
		goto out;

	list_for_each_entry(t, &m->transfers, transfer_list) {
<<<<<<< HEAD
		if (t->delay_usecs) {
			if (t->delay_usecs > delay_usecs) {
				delay_usecs = t->delay_usecs;
				delay_nsecs = delay_usecs * 1000;
			}
		} else {
			delay_nsecs1 = spi_delay_to_ns(&t->delay, t);
			if (delay_nsecs1 > delay_nsecs)
				delay_nsecs = delay_nsecs1;
		}
=======
		unsigned int delay = spi_delay_to_ns(&t->delay, t);

		if (delay > delay_nsecs)
			delay_nsecs = delay;
>>>>>>> 7d2a07b7
		if (t->rx_nbits > rx_nbits)
			rx_nbits = t->rx_nbits;
	}

	t = list_first_entry(&m->transfers, struct spi_transfer,
			     transfer_list);

	trans.len = m->frame_length;
	trans.speed_hz = t->speed_hz;
	trans.bits_per_word = t->bits_per_word;
	trans.delay.value = delay_nsecs;
	trans.delay.unit = SPI_DELAY_UNIT_NSECS;
	trans.rx_nbits = rx_nbits;

	if (trans.len)
		ret = fsl_espi_trans(m, &trans);

	m->actual_length = ret ? 0 : trans.len;
out:
	if (m->status == -EINPROGRESS)
		m->status = ret;

	spi_finalize_current_message(master);

	return ret;
}

static int fsl_espi_setup(struct spi_device *spi)
{
	struct fsl_espi *espi;
	u32 loop_mode;
	struct fsl_espi_cs *cs = spi_get_ctldata(spi);

	if (!cs) {
		cs = kzalloc(sizeof(*cs), GFP_KERNEL);
		if (!cs)
			return -ENOMEM;
		spi_set_ctldata(spi, cs);
	}

	espi = spi_master_get_devdata(spi->master);

	pm_runtime_get_sync(espi->dev);

	cs->hw_mode = fsl_espi_read_reg(espi, ESPI_SPMODEx(spi->chip_select));
	/* mask out bits we are going to set */
	cs->hw_mode &= ~(CSMODE_CP_BEGIN_EDGECLK | CSMODE_CI_INACTIVEHIGH
			 | CSMODE_REV);

	if (spi->mode & SPI_CPHA)
		cs->hw_mode |= CSMODE_CP_BEGIN_EDGECLK;
	if (spi->mode & SPI_CPOL)
		cs->hw_mode |= CSMODE_CI_INACTIVEHIGH;
	if (!(spi->mode & SPI_LSB_FIRST))
		cs->hw_mode |= CSMODE_REV;

	/* Handle the loop mode */
	loop_mode = fsl_espi_read_reg(espi, ESPI_SPMODE);
	loop_mode &= ~SPMODE_LOOP;
	if (spi->mode & SPI_LOOP)
		loop_mode |= SPMODE_LOOP;
	fsl_espi_write_reg(espi, ESPI_SPMODE, loop_mode);

	fsl_espi_setup_transfer(spi, NULL);

	pm_runtime_mark_last_busy(espi->dev);
	pm_runtime_put_autosuspend(espi->dev);

	return 0;
}

static void fsl_espi_cleanup(struct spi_device *spi)
{
	struct fsl_espi_cs *cs = spi_get_ctldata(spi);

	kfree(cs);
	spi_set_ctldata(spi, NULL);
}

static void fsl_espi_cpu_irq(struct fsl_espi *espi, u32 events)
{
	if (!espi->rx_done)
		fsl_espi_read_rx_fifo(espi, events);

	if (!espi->tx_done)
		fsl_espi_fill_tx_fifo(espi, events);

	if (!espi->tx_done || !espi->rx_done)
		return;

	/* we're done, but check for errors before returning */
	events = fsl_espi_read_reg(espi, ESPI_SPIE);

	if (!(events & SPIE_DON))
		dev_err(espi->dev,
			"Transfer done but SPIE_DON isn't set!\n");

	if (SPIE_RXCNT(events) || SPIE_TXCNT(events) != FSL_ESPI_FIFO_SIZE) {
		dev_err(espi->dev, "Transfer done but rx/tx fifo's aren't empty!\n");
		dev_err(espi->dev, "SPIE_RXCNT = %d, SPIE_TXCNT = %d\n",
			SPIE_RXCNT(events), SPIE_TXCNT(events));
	}

	complete(&espi->done);
}

static irqreturn_t fsl_espi_irq(s32 irq, void *context_data)
{
	struct fsl_espi *espi = context_data;
	u32 events, mask;

	spin_lock(&espi->lock);

	/* Get interrupt events(tx/rx) */
	events = fsl_espi_read_reg(espi, ESPI_SPIE);
	mask = fsl_espi_read_reg(espi, ESPI_SPIM);
	if (!(events & mask)) {
		spin_unlock(&espi->lock);
		return IRQ_NONE;
	}

	dev_vdbg(espi->dev, "%s: events %x\n", __func__, events);

	fsl_espi_cpu_irq(espi, events);

	/* Clear the events */
	fsl_espi_write_reg(espi, ESPI_SPIE, events);

	spin_unlock(&espi->lock);

	return IRQ_HANDLED;
}

#ifdef CONFIG_PM
static int fsl_espi_runtime_suspend(struct device *dev)
{
	struct spi_master *master = dev_get_drvdata(dev);
	struct fsl_espi *espi = spi_master_get_devdata(master);
	u32 regval;

	regval = fsl_espi_read_reg(espi, ESPI_SPMODE);
	regval &= ~SPMODE_ENABLE;
	fsl_espi_write_reg(espi, ESPI_SPMODE, regval);

	return 0;
}

static int fsl_espi_runtime_resume(struct device *dev)
{
	struct spi_master *master = dev_get_drvdata(dev);
	struct fsl_espi *espi = spi_master_get_devdata(master);
	u32 regval;

	regval = fsl_espi_read_reg(espi, ESPI_SPMODE);
	regval |= SPMODE_ENABLE;
	fsl_espi_write_reg(espi, ESPI_SPMODE, regval);

	return 0;
}
#endif

static size_t fsl_espi_max_message_size(struct spi_device *spi)
{
	return SPCOM_TRANLEN_MAX;
}

static void fsl_espi_init_regs(struct device *dev, bool initial)
{
	struct spi_master *master = dev_get_drvdata(dev);
	struct fsl_espi *espi = spi_master_get_devdata(master);
	struct device_node *nc;
	u32 csmode, cs, prop;
	int ret;

	/* SPI controller initializations */
	fsl_espi_write_reg(espi, ESPI_SPMODE, 0);
	fsl_espi_write_reg(espi, ESPI_SPIM, 0);
	fsl_espi_write_reg(espi, ESPI_SPCOM, 0);
	fsl_espi_write_reg(espi, ESPI_SPIE, 0xffffffff);

	/* Init eSPI CS mode register */
	for_each_available_child_of_node(master->dev.of_node, nc) {
		/* get chip select */
		ret = of_property_read_u32(nc, "reg", &cs);
		if (ret || cs >= master->num_chipselect)
			continue;

		csmode = CSMODE_INIT_VAL;

		/* check if CSBEF is set in device tree */
		ret = of_property_read_u32(nc, "fsl,csbef", &prop);
		if (!ret) {
			csmode &= ~(CSMODE_BEF(0xf));
			csmode |= CSMODE_BEF(prop);
		}

		/* check if CSAFT is set in device tree */
		ret = of_property_read_u32(nc, "fsl,csaft", &prop);
		if (!ret) {
			csmode &= ~(CSMODE_AFT(0xf));
			csmode |= CSMODE_AFT(prop);
		}

		fsl_espi_write_reg(espi, ESPI_SPMODEx(cs), csmode);

		if (initial)
			dev_info(dev, "cs=%u, init_csmode=0x%x\n", cs, csmode);
	}

	/* Enable SPI interface */
	fsl_espi_write_reg(espi, ESPI_SPMODE, SPMODE_INIT_VAL | SPMODE_ENABLE);
}

static int fsl_espi_probe(struct device *dev, struct resource *mem,
			  unsigned int irq, unsigned int num_cs)
{
	struct spi_master *master;
	struct fsl_espi *espi;
	int ret;

	master = spi_alloc_master(dev, sizeof(struct fsl_espi));
	if (!master)
		return -ENOMEM;

	dev_set_drvdata(dev, master);

	master->mode_bits = SPI_RX_DUAL | SPI_CPOL | SPI_CPHA | SPI_CS_HIGH |
			    SPI_LSB_FIRST | SPI_LOOP;
	master->dev.of_node = dev->of_node;
	master->bits_per_word_mask = SPI_BPW_RANGE_MASK(4, 16);
	master->setup = fsl_espi_setup;
	master->cleanup = fsl_espi_cleanup;
	master->transfer_one_message = fsl_espi_do_one_msg;
	master->auto_runtime_pm = true;
	master->max_message_size = fsl_espi_max_message_size;
	master->num_chipselect = num_cs;

	espi = spi_master_get_devdata(master);
	spin_lock_init(&espi->lock);

	espi->dev = dev;
	espi->spibrg = fsl_get_sys_freq();
	if (espi->spibrg == -1) {
		dev_err(dev, "Can't get sys frequency!\n");
		ret = -EINVAL;
		goto err_probe;
	}
	/* determined by clock divider fields DIV16/PM in register SPMODEx */
	master->min_speed_hz = DIV_ROUND_UP(espi->spibrg, 4 * 16 * 16);
	master->max_speed_hz = DIV_ROUND_UP(espi->spibrg, 4);

	init_completion(&espi->done);

	espi->reg_base = devm_ioremap_resource(dev, mem);
	if (IS_ERR(espi->reg_base)) {
		ret = PTR_ERR(espi->reg_base);
		goto err_probe;
	}

	/* Register for SPI Interrupt */
	ret = devm_request_irq(dev, irq, fsl_espi_irq, 0, "fsl_espi", espi);
	if (ret)
		goto err_probe;

	fsl_espi_init_regs(dev, true);

	pm_runtime_set_autosuspend_delay(dev, AUTOSUSPEND_TIMEOUT);
	pm_runtime_use_autosuspend(dev);
	pm_runtime_set_active(dev);
	pm_runtime_enable(dev);
	pm_runtime_get_sync(dev);

	ret = devm_spi_register_master(dev, master);
	if (ret < 0)
		goto err_pm;

	dev_info(dev, "irq = %u\n", irq);

	pm_runtime_mark_last_busy(dev);
	pm_runtime_put_autosuspend(dev);

	return 0;

err_pm:
	pm_runtime_put_noidle(dev);
	pm_runtime_disable(dev);
	pm_runtime_set_suspended(dev);
err_probe:
	spi_master_put(master);
	return ret;
}

static int of_fsl_espi_get_chipselects(struct device *dev)
{
	struct device_node *np = dev->of_node;
	u32 num_cs;
	int ret;

	ret = of_property_read_u32(np, "fsl,espi-num-chipselects", &num_cs);
	if (ret) {
		dev_err(dev, "No 'fsl,espi-num-chipselects' property\n");
		return 0;
	}

	return num_cs;
}

static int of_fsl_espi_probe(struct platform_device *ofdev)
{
	struct device *dev = &ofdev->dev;
	struct device_node *np = ofdev->dev.of_node;
	struct resource mem;
	unsigned int irq, num_cs;
	int ret;

	if (of_property_read_bool(np, "mode")) {
		dev_err(dev, "mode property is not supported on ESPI!\n");
		return -EINVAL;
	}

	num_cs = of_fsl_espi_get_chipselects(dev);
	if (!num_cs)
		return -EINVAL;

	ret = of_address_to_resource(np, 0, &mem);
	if (ret)
		return ret;

	irq = irq_of_parse_and_map(np, 0);
	if (!irq)
		return -EINVAL;

	return fsl_espi_probe(dev, &mem, irq, num_cs);
}

static int of_fsl_espi_remove(struct platform_device *dev)
{
	pm_runtime_disable(&dev->dev);

	return 0;
}

#ifdef CONFIG_PM_SLEEP
static int of_fsl_espi_suspend(struct device *dev)
{
	struct spi_master *master = dev_get_drvdata(dev);
	int ret;

	ret = spi_master_suspend(master);
	if (ret)
		return ret;

	return pm_runtime_force_suspend(dev);
}

static int of_fsl_espi_resume(struct device *dev)
{
	struct spi_master *master = dev_get_drvdata(dev);
	int ret;

	fsl_espi_init_regs(dev, false);

	ret = pm_runtime_force_resume(dev);
	if (ret < 0)
		return ret;

	return spi_master_resume(master);
}
#endif /* CONFIG_PM_SLEEP */

static const struct dev_pm_ops espi_pm = {
	SET_RUNTIME_PM_OPS(fsl_espi_runtime_suspend,
			   fsl_espi_runtime_resume, NULL)
	SET_SYSTEM_SLEEP_PM_OPS(of_fsl_espi_suspend, of_fsl_espi_resume)
};

static const struct of_device_id of_fsl_espi_match[] = {
	{ .compatible = "fsl,mpc8536-espi" },
	{}
};
MODULE_DEVICE_TABLE(of, of_fsl_espi_match);

static struct platform_driver fsl_espi_driver = {
	.driver = {
		.name = "fsl_espi",
		.of_match_table = of_fsl_espi_match,
		.pm = &espi_pm,
	},
	.probe		= of_fsl_espi_probe,
	.remove		= of_fsl_espi_remove,
};
module_platform_driver(fsl_espi_driver);

MODULE_AUTHOR("Mingkai Hu");
MODULE_DESCRIPTION("Enhanced Freescale SPI Driver");
MODULE_LICENSE("GPL");<|MERGE_RESOLUTION|>--- conflicted
+++ resolved
@@ -435,12 +435,7 @@
 static int fsl_espi_do_one_msg(struct spi_master *master,
 			       struct spi_message *m)
 {
-<<<<<<< HEAD
-	unsigned int delay_usecs = 0, rx_nbits = 0;
-	unsigned int delay_nsecs = 0, delay_nsecs1 = 0;
-=======
 	unsigned int rx_nbits = 0, delay_nsecs = 0;
->>>>>>> 7d2a07b7
 	struct spi_transfer *t, trans = {};
 	int ret;
 
@@ -449,23 +444,10 @@
 		goto out;
 
 	list_for_each_entry(t, &m->transfers, transfer_list) {
-<<<<<<< HEAD
-		if (t->delay_usecs) {
-			if (t->delay_usecs > delay_usecs) {
-				delay_usecs = t->delay_usecs;
-				delay_nsecs = delay_usecs * 1000;
-			}
-		} else {
-			delay_nsecs1 = spi_delay_to_ns(&t->delay, t);
-			if (delay_nsecs1 > delay_nsecs)
-				delay_nsecs = delay_nsecs1;
-		}
-=======
 		unsigned int delay = spi_delay_to_ns(&t->delay, t);
 
 		if (delay > delay_nsecs)
 			delay_nsecs = delay;
->>>>>>> 7d2a07b7
 		if (t->rx_nbits > rx_nbits)
 			rx_nbits = t->rx_nbits;
 	}
