// SPDX-License-Identifier: GPL-2.0-only
/*
 * Driver for Allwinner sun4i Pulse Width Modulation Controller
 *
 * Copyright (C) 2014 Alexandre Belloni <alexandre.belloni@free-electrons.com>
 *
 * Limitations:
 * - When outputing the source clock directly, the PWM logic will be bypassed
 *   and the currently running period is not guaranteed to be completed
 */

#include <linux/bitops.h>
#include <linux/clk.h>
#include <linux/delay.h>
#include <linux/err.h>
#include <linux/io.h>
#include <linux/jiffies.h>
#include <linux/module.h>
#include <linux/of.h>
#include <linux/of_device.h>
#include <linux/platform_device.h>
#include <linux/pwm.h>
#include <linux/reset.h>
#include <linux/slab.h>
#include <linux/spinlock.h>
#include <linux/time.h>

#define PWM_CTRL_REG		0x0

#define PWM_CH_PRD_BASE		0x4
#define PWM_CH_PRD_OFFSET	0x4
#define PWM_CH_PRD(ch)		(PWM_CH_PRD_BASE + PWM_CH_PRD_OFFSET * (ch))

#define PWMCH_OFFSET		15
#define PWM_PRESCAL_MASK	GENMASK(3, 0)
#define PWM_PRESCAL_OFF		0
#define PWM_EN			BIT(4)
#define PWM_ACT_STATE		BIT(5)
#define PWM_CLK_GATING		BIT(6)
#define PWM_MODE		BIT(7)
#define PWM_PULSE		BIT(8)
#define PWM_BYPASS		BIT(9)

#define PWM_RDY_BASE		28
#define PWM_RDY_OFFSET		1
#define PWM_RDY(ch)		BIT(PWM_RDY_BASE + PWM_RDY_OFFSET * (ch))

#define PWM_PRD(prd)		(((prd) - 1) << 16)
#define PWM_PRD_MASK		GENMASK(15, 0)

#define PWM_DTY_MASK		GENMASK(15, 0)

#define PWM_REG_PRD(reg)	((((reg) >> 16) & PWM_PRD_MASK) + 1)
#define PWM_REG_DTY(reg)	((reg) & PWM_DTY_MASK)
#define PWM_REG_PRESCAL(reg, chan)	(((reg) >> ((chan) * PWMCH_OFFSET)) & PWM_PRESCAL_MASK)

#define BIT_CH(bit, chan)	((bit) << ((chan) * PWMCH_OFFSET))

static const u32 prescaler_table[] = {
	120,
	180,
	240,
	360,
	480,
	0,
	0,
	0,
	12000,
	24000,
	36000,
	48000,
	72000,
	0,
	0,
	0, /* Actually 1 but tested separately */
};

struct sun4i_pwm_data {
	bool has_prescaler_bypass;
	bool has_direct_mod_clk_output;
	unsigned int npwm;
};

struct sun4i_pwm_chip {
	struct pwm_chip chip;
	struct clk *bus_clk;
	struct clk *clk;
	struct reset_control *rst;
	void __iomem *base;
	spinlock_t ctrl_lock;
	const struct sun4i_pwm_data *data;
	unsigned long next_period[2];
};

static inline struct sun4i_pwm_chip *to_sun4i_pwm_chip(struct pwm_chip *chip)
{
	return container_of(chip, struct sun4i_pwm_chip, chip);
}

static inline u32 sun4i_pwm_readl(struct sun4i_pwm_chip *chip,
				  unsigned long offset)
{
	return readl(chip->base + offset);
}

static inline void sun4i_pwm_writel(struct sun4i_pwm_chip *chip,
				    u32 val, unsigned long offset)
{
	writel(val, chip->base + offset);
}

static void sun4i_pwm_get_state(struct pwm_chip *chip,
				struct pwm_device *pwm,
				struct pwm_state *state)
{
	struct sun4i_pwm_chip *sun4i_pwm = to_sun4i_pwm_chip(chip);
	u64 clk_rate, tmp;
	u32 val;
	unsigned int prescaler;

	clk_rate = clk_get_rate(sun4i_pwm->clk);

	val = sun4i_pwm_readl(sun4i_pwm, PWM_CTRL_REG);

	/*
	 * PWM chapter in H6 manual has a diagram which explains that if bypass
	 * bit is set, no other setting has any meaning. Even more, experiment
	 * proved that also enable bit is ignored in this case.
	 */
	if ((val & BIT_CH(PWM_BYPASS, pwm->hwpwm)) &&
	    sun4i_pwm->data->has_direct_mod_clk_output) {
		state->period = DIV_ROUND_UP_ULL(NSEC_PER_SEC, clk_rate);
		state->duty_cycle = DIV_ROUND_UP_ULL(state->period, 2);
		state->polarity = PWM_POLARITY_NORMAL;
		state->enabled = true;
		return;
	}

	if ((PWM_REG_PRESCAL(val, pwm->hwpwm) == PWM_PRESCAL_MASK) &&
	    sun4i_pwm->data->has_prescaler_bypass)
		prescaler = 1;
	else
		prescaler = prescaler_table[PWM_REG_PRESCAL(val, pwm->hwpwm)];

	if (prescaler == 0)
		return;

	if (val & BIT_CH(PWM_ACT_STATE, pwm->hwpwm))
		state->polarity = PWM_POLARITY_NORMAL;
	else
		state->polarity = PWM_POLARITY_INVERSED;

	if ((val & BIT_CH(PWM_CLK_GATING | PWM_EN, pwm->hwpwm)) ==
	    BIT_CH(PWM_CLK_GATING | PWM_EN, pwm->hwpwm))
		state->enabled = true;
	else
		state->enabled = false;

	val = sun4i_pwm_readl(sun4i_pwm, PWM_CH_PRD(pwm->hwpwm));

	tmp = (u64)prescaler * NSEC_PER_SEC * PWM_REG_DTY(val);
	state->duty_cycle = DIV_ROUND_CLOSEST_ULL(tmp, clk_rate);

	tmp = (u64)prescaler * NSEC_PER_SEC * PWM_REG_PRD(val);
	state->period = DIV_ROUND_CLOSEST_ULL(tmp, clk_rate);
}

static int sun4i_pwm_calculate(struct sun4i_pwm_chip *sun4i_pwm,
			       const struct pwm_state *state,
			       u32 *dty, u32 *prd, unsigned int *prsclr,
			       bool *bypass)
{
	u64 clk_rate, div = 0;
	unsigned int prescaler = 0;

	clk_rate = clk_get_rate(sun4i_pwm->clk);

	*bypass = sun4i_pwm->data->has_direct_mod_clk_output &&
		  state->enabled &&
		  (state->period * clk_rate >= NSEC_PER_SEC) &&
		  (state->period * clk_rate < 2 * NSEC_PER_SEC) &&
		  (state->duty_cycle * clk_rate * 2 >= NSEC_PER_SEC);

	/* Skip calculation of other parameters if we bypass them */
	if (*bypass)
		return 0;

	if (sun4i_pwm->data->has_prescaler_bypass) {
		/* First, test without any prescaler when available */
		prescaler = PWM_PRESCAL_MASK;
		/*
		 * When not using any prescaler, the clock period in nanoseconds
		 * is not an integer so round it half up instead of
		 * truncating to get less surprising values.
		 */
		div = clk_rate * state->period + NSEC_PER_SEC / 2;
		do_div(div, NSEC_PER_SEC);
		if (div - 1 > PWM_PRD_MASK)
			prescaler = 0;
	}

	if (prescaler == 0) {
		/* Go up from the first divider */
		for (prescaler = 0; prescaler < PWM_PRESCAL_MASK; prescaler++) {
			unsigned int pval = prescaler_table[prescaler];

			if (!pval)
				continue;

			div = clk_rate;
			do_div(div, pval);
			div = div * state->period;
			do_div(div, NSEC_PER_SEC);
			if (div - 1 <= PWM_PRD_MASK)
				break;
		}

		if (div - 1 > PWM_PRD_MASK)
			return -EINVAL;
	}

	*prd = div;
	div *= state->duty_cycle;
	do_div(div, state->period);
	*dty = div;
	*prsclr = prescaler;

	return 0;
}

static int sun4i_pwm_apply(struct pwm_chip *chip, struct pwm_device *pwm,
			   const struct pwm_state *state)
{
	struct sun4i_pwm_chip *sun4i_pwm = to_sun4i_pwm_chip(chip);
	u32 period = 0, duty = 0, val = 0;
	unsigned int prescaler = 0;
	struct pwm_state cstate;
	u32 ctrl, duty = 0, period = 0, val;
	int ret;
	unsigned int delay_us, prescaler = 0;
	unsigned long now;
	bool bypass;

	pwm_get_state(pwm, &cstate);

	if (!cstate.enabled) {
		ret = clk_prepare_enable(sun4i_pwm->clk);
		if (ret) {
			dev_err(chip->dev, "failed to enable PWM clock\n");
			return ret;
		}
	}

<<<<<<< HEAD
	if ((cstate.period != state->period) ||
	    (cstate.duty_cycle != state->duty_cycle)) {

		ret = sun4i_pwm_calculate(sun4i_pwm, state,
					  &duty, &period, &prescaler);
		if (ret) {
			dev_err(chip->dev, "period exceeds the maximum value\n");
			if (!cstate.enabled)
				clk_disable_unprepare(sun4i_pwm->clk);
			return ret;
=======
	ret = sun4i_pwm_calculate(sun4i_pwm, state, &duty, &period, &prescaler,
				  &bypass);
	if (ret) {
		dev_err(chip->dev, "period exceeds the maximum value\n");
		if (!cstate.enabled)
			clk_disable_unprepare(sun4i_pwm->clk);
		return ret;
	}

	spin_lock(&sun4i_pwm->ctrl_lock);
	ctrl = sun4i_pwm_readl(sun4i_pwm, PWM_CTRL_REG);

	if (sun4i_pwm->data->has_direct_mod_clk_output) {
		if (bypass) {
			ctrl |= BIT_CH(PWM_BYPASS, pwm->hwpwm);
			/* We can skip other parameter */
			sun4i_pwm_writel(sun4i_pwm, ctrl, PWM_CTRL_REG);
			spin_unlock(&sun4i_pwm->ctrl_lock);
			return 0;
>>>>>>> 7d2a07b7
		}
	}

<<<<<<< HEAD
	spin_lock(&sun4i_pwm->ctrl_lock);
	ctrl = sun4i_pwm_readl(sun4i_pwm, PWM_CTRL_REG);

	if ((cstate.period != state->period) ||
	    (cstate.duty_cycle != state->duty_cycle)) {
		if (PWM_REG_PRESCAL(ctrl, pwm->hwpwm) != prescaler) {
			/* Prescaler changed, the clock has to be gated */
			ctrl &= ~BIT_CH(PWM_CLK_GATING, pwm->hwpwm);
			sun4i_pwm_writel(sun4i_pwm, ctrl, PWM_CTRL_REG);
=======
		ctrl &= ~BIT_CH(PWM_BYPASS, pwm->hwpwm);
	}
>>>>>>> 7d2a07b7

	if (PWM_REG_PRESCAL(ctrl, pwm->hwpwm) != prescaler) {
		/* Prescaler changed, the clock has to be gated */
		ctrl &= ~BIT_CH(PWM_CLK_GATING, pwm->hwpwm);
		sun4i_pwm_writel(sun4i_pwm, ctrl, PWM_CTRL_REG);

		ctrl &= ~BIT_CH(PWM_PRESCAL_MASK, pwm->hwpwm);
		ctrl |= BIT_CH(prescaler, pwm->hwpwm);
	}

	val = (duty & PWM_DTY_MASK) | PWM_PRD(period);
	sun4i_pwm_writel(sun4i_pwm, val, PWM_CH_PRD(pwm->hwpwm));
	sun4i_pwm->next_period[pwm->hwpwm] = jiffies +
		nsecs_to_jiffies(cstate.period + 1000);

	if (state->polarity != PWM_POLARITY_NORMAL)
		ctrl &= ~BIT_CH(PWM_ACT_STATE, pwm->hwpwm);
	else
		ctrl |= BIT_CH(PWM_ACT_STATE, pwm->hwpwm);

	ctrl |= BIT_CH(PWM_CLK_GATING, pwm->hwpwm);

	if (state->enabled)
		ctrl |= BIT_CH(PWM_EN, pwm->hwpwm);

	sun4i_pwm_writel(sun4i_pwm, ctrl, PWM_CTRL_REG);

	spin_unlock(&sun4i_pwm->ctrl_lock);

	if (state->enabled)
		return 0;

	/* We need a full period to elapse before disabling the channel. */
	now = jiffies;
	if (time_before(now, sun4i_pwm->next_period[pwm->hwpwm])) {
		delay_us = jiffies_to_usecs(sun4i_pwm->next_period[pwm->hwpwm] -
					   now);
		if ((delay_us / 500) > MAX_UDELAY_MS)
			msleep(delay_us / 1000 + 1);
		else
			usleep_range(delay_us, delay_us * 2);
	}

	spin_lock(&sun4i_pwm->ctrl_lock);
	ctrl = sun4i_pwm_readl(sun4i_pwm, PWM_CTRL_REG);
	ctrl &= ~BIT_CH(PWM_CLK_GATING, pwm->hwpwm);
	ctrl &= ~BIT_CH(PWM_EN, pwm->hwpwm);
	sun4i_pwm_writel(sun4i_pwm, ctrl, PWM_CTRL_REG);
	spin_unlock(&sun4i_pwm->ctrl_lock);

	clk_disable_unprepare(sun4i_pwm->clk);

	return 0;
}

static const struct pwm_ops sun4i_pwm_ops = {
	.apply = sun4i_pwm_apply,
	.get_state = sun4i_pwm_get_state,
	.owner = THIS_MODULE,
};

static const struct sun4i_pwm_data sun4i_pwm_dual_nobypass = {
	.has_prescaler_bypass = false,
	.npwm = 2,
};

static const struct sun4i_pwm_data sun4i_pwm_dual_bypass = {
	.has_prescaler_bypass = true,
	.npwm = 2,
};

static const struct sun4i_pwm_data sun4i_pwm_single_bypass = {
	.has_prescaler_bypass = true,
	.npwm = 1,
};

static const struct sun4i_pwm_data sun50i_a64_pwm_data = {
	.has_prescaler_bypass = true,
	.has_direct_mod_clk_output = true,
	.npwm = 1,
};

static const struct sun4i_pwm_data sun50i_h6_pwm_data = {
	.has_prescaler_bypass = true,
	.has_direct_mod_clk_output = true,
	.npwm = 2,
};

static const struct of_device_id sun4i_pwm_dt_ids[] = {
	{
		.compatible = "allwinner,sun4i-a10-pwm",
		.data = &sun4i_pwm_dual_nobypass,
	}, {
		.compatible = "allwinner,sun5i-a10s-pwm",
		.data = &sun4i_pwm_dual_bypass,
	}, {
		.compatible = "allwinner,sun5i-a13-pwm",
		.data = &sun4i_pwm_single_bypass,
	}, {
		.compatible = "allwinner,sun7i-a20-pwm",
		.data = &sun4i_pwm_dual_bypass,
	}, {
		.compatible = "allwinner,sun8i-h3-pwm",
		.data = &sun4i_pwm_single_bypass,
	}, {
		.compatible = "allwinner,sun50i-a64-pwm",
		.data = &sun50i_a64_pwm_data,
	}, {
		.compatible = "allwinner,sun50i-h6-pwm",
		.data = &sun50i_h6_pwm_data,
	}, {
		/* sentinel */
	},
};
MODULE_DEVICE_TABLE(of, sun4i_pwm_dt_ids);

static int sun4i_pwm_probe(struct platform_device *pdev)
{
	struct sun4i_pwm_chip *pwm;
	int ret;

	pwm = devm_kzalloc(&pdev->dev, sizeof(*pwm), GFP_KERNEL);
	if (!pwm)
		return -ENOMEM;

	pwm->data = of_device_get_match_data(&pdev->dev);
	if (!pwm->data)
		return -ENODEV;

	pwm->base = devm_platform_ioremap_resource(pdev, 0);
	if (IS_ERR(pwm->base))
		return PTR_ERR(pwm->base);

	/*
	 * All hardware variants need a source clock that is divided and
	 * then feeds the counter that defines the output wave form. In the
	 * device tree this clock is either unnamed or called "mod".
	 * Some variants (e.g. H6) need another clock to access the
	 * hardware registers; this is called "bus".
	 * So we request "mod" first (and ignore the corner case that a
	 * parent provides a "mod" clock while the right one would be the
	 * unnamed one of the PWM device) and if this is not found we fall
	 * back to the first clock of the PWM.
	 */
	pwm->clk = devm_clk_get_optional(&pdev->dev, "mod");
	if (IS_ERR(pwm->clk))
		return dev_err_probe(&pdev->dev, PTR_ERR(pwm->clk),
				     "get mod clock failed\n");

	if (!pwm->clk) {
		pwm->clk = devm_clk_get(&pdev->dev, NULL);
		if (IS_ERR(pwm->clk))
			return dev_err_probe(&pdev->dev, PTR_ERR(pwm->clk),
					     "get unnamed clock failed\n");
	}

	pwm->bus_clk = devm_clk_get_optional(&pdev->dev, "bus");
	if (IS_ERR(pwm->bus_clk))
		return dev_err_probe(&pdev->dev, PTR_ERR(pwm->bus_clk),
				     "get bus clock failed\n");

	pwm->rst = devm_reset_control_get_optional_shared(&pdev->dev, NULL);
	if (IS_ERR(pwm->rst))
		return dev_err_probe(&pdev->dev, PTR_ERR(pwm->rst),
				     "get reset failed\n");

	/* Deassert reset */
	ret = reset_control_deassert(pwm->rst);
	if (ret) {
		dev_err(&pdev->dev, "cannot deassert reset control: %pe\n",
			ERR_PTR(ret));
		return ret;
	}

	/*
	 * We're keeping the bus clock on for the sake of simplicity.
	 * Actually it only needs to be on for hardware register accesses.
	 */
	ret = clk_prepare_enable(pwm->bus_clk);
	if (ret) {
		dev_err(&pdev->dev, "cannot prepare and enable bus_clk %pe\n",
			ERR_PTR(ret));
		goto err_bus;
	}

	pwm->chip.dev = &pdev->dev;
	pwm->chip.ops = &sun4i_pwm_ops;
	pwm->chip.npwm = pwm->data->npwm;

	spin_lock_init(&pwm->ctrl_lock);

	ret = pwmchip_add(&pwm->chip);
	if (ret < 0) {
		dev_err(&pdev->dev, "failed to add PWM chip: %d\n", ret);
		goto err_pwm_add;
	}

	platform_set_drvdata(pdev, pwm);

	return 0;

err_pwm_add:
	clk_disable_unprepare(pwm->bus_clk);
err_bus:
	reset_control_assert(pwm->rst);

	return ret;
}

static int sun4i_pwm_remove(struct platform_device *pdev)
{
	struct sun4i_pwm_chip *pwm = platform_get_drvdata(pdev);
	int ret;

	ret = pwmchip_remove(&pwm->chip);
	if (ret)
		return ret;

	clk_disable_unprepare(pwm->bus_clk);
	reset_control_assert(pwm->rst);

	return 0;
}

static struct platform_driver sun4i_pwm_driver = {
	.driver = {
		.name = "sun4i-pwm",
		.of_match_table = sun4i_pwm_dt_ids,
	},
	.probe = sun4i_pwm_probe,
	.remove = sun4i_pwm_remove,
};
module_platform_driver(sun4i_pwm_driver);

MODULE_ALIAS("platform:sun4i-pwm");
MODULE_AUTHOR("Alexandre Belloni <alexandre.belloni@free-electrons.com>");
MODULE_DESCRIPTION("Allwinner sun4i PWM driver");
MODULE_LICENSE("GPL v2");<|MERGE_RESOLUTION|>--- conflicted
+++ resolved
@@ -232,8 +232,6 @@
 			   const struct pwm_state *state)
 {
 	struct sun4i_pwm_chip *sun4i_pwm = to_sun4i_pwm_chip(chip);
-	u32 period = 0, duty = 0, val = 0;
-	unsigned int prescaler = 0;
 	struct pwm_state cstate;
 	u32 ctrl, duty = 0, period = 0, val;
 	int ret;
@@ -251,18 +249,6 @@
 		}
 	}
 
-<<<<<<< HEAD
-	if ((cstate.period != state->period) ||
-	    (cstate.duty_cycle != state->duty_cycle)) {
-
-		ret = sun4i_pwm_calculate(sun4i_pwm, state,
-					  &duty, &period, &prescaler);
-		if (ret) {
-			dev_err(chip->dev, "period exceeds the maximum value\n");
-			if (!cstate.enabled)
-				clk_disable_unprepare(sun4i_pwm->clk);
-			return ret;
-=======
 	ret = sun4i_pwm_calculate(sun4i_pwm, state, &duty, &period, &prescaler,
 				  &bypass);
 	if (ret) {
@@ -282,24 +268,10 @@
 			sun4i_pwm_writel(sun4i_pwm, ctrl, PWM_CTRL_REG);
 			spin_unlock(&sun4i_pwm->ctrl_lock);
 			return 0;
->>>>>>> 7d2a07b7
 		}
-	}
-
-<<<<<<< HEAD
-	spin_lock(&sun4i_pwm->ctrl_lock);
-	ctrl = sun4i_pwm_readl(sun4i_pwm, PWM_CTRL_REG);
-
-	if ((cstate.period != state->period) ||
-	    (cstate.duty_cycle != state->duty_cycle)) {
-		if (PWM_REG_PRESCAL(ctrl, pwm->hwpwm) != prescaler) {
-			/* Prescaler changed, the clock has to be gated */
-			ctrl &= ~BIT_CH(PWM_CLK_GATING, pwm->hwpwm);
-			sun4i_pwm_writel(sun4i_pwm, ctrl, PWM_CTRL_REG);
-=======
+
 		ctrl &= ~BIT_CH(PWM_BYPASS, pwm->hwpwm);
 	}
->>>>>>> 7d2a07b7
 
 	if (PWM_REG_PRESCAL(ctrl, pwm->hwpwm) != prescaler) {
 		/* Prescaler changed, the clock has to be gated */
