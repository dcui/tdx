--- conflicted
+++ resolved
@@ -55,11 +55,7 @@
 		goto free_pages;
 	} else if (pinned != npages) {
 		ret = -EFAULT;
-<<<<<<< HEAD
-		goto put_pages;
-=======
 		goto unpin_pages;
->>>>>>> 7d2a07b7
 	}
 
 	dev_dbg(dev, "%d pages pinned\n", pinned);
