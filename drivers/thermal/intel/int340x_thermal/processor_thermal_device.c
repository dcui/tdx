--- conflicted
+++ resolved
@@ -12,41 +12,6 @@
 #include "processor_thermal_device.h"
 #include "../intel_soc_dts_iosf.h"
 
-<<<<<<< HEAD
-/* Broadwell-U/HSB thermal reporting device */
-#define PCI_DEVICE_ID_PROC_BDW_THERMAL	0x1603
-#define PCI_DEVICE_ID_PROC_HSB_THERMAL	0x0A03
-
-/* Skylake thermal reporting device */
-#define PCI_DEVICE_ID_PROC_SKL_THERMAL	0x1903
-
-/* CannonLake thermal reporting device */
-#define PCI_DEVICE_ID_PROC_CNL_THERMAL	0x5a03
-#define PCI_DEVICE_ID_PROC_CFL_THERMAL	0x3E83
-
-/* Braswell thermal reporting device */
-#define PCI_DEVICE_ID_PROC_BSW_THERMAL	0x22DC
-
-/* Broxton thermal reporting device */
-#define PCI_DEVICE_ID_PROC_BXT0_THERMAL  0x0A8C
-#define PCI_DEVICE_ID_PROC_BXT1_THERMAL  0x1A8C
-#define PCI_DEVICE_ID_PROC_BXTX_THERMAL  0x4A8C
-#define PCI_DEVICE_ID_PROC_BXTP_THERMAL  0x5A8C
-
-/* GeminiLake thermal reporting device */
-#define PCI_DEVICE_ID_PROC_GLK_THERMAL	0x318C
-
-/* IceLake thermal reporting device */
-#define PCI_DEVICE_ID_PROC_ICL_THERMAL	0x8a03
-
-/* JasperLake thermal reporting device */
-#define PCI_DEVICE_ID_PROC_JSL_THERMAL	0x4E03
-
-/* TigerLake thermal reporting device */
-#define PCI_DEVICE_ID_PROC_TGL_THERMAL	0x9A03
-
-=======
->>>>>>> 7d2a07b7
 #define DRV_NAME "proc_thermal"
 
 #define POWER_LIMIT_SHOW(index, suffix) \
@@ -384,21 +349,8 @@
 {
 	struct proc_thermal_device *proc_dev;
 
-<<<<<<< HEAD
-	ret = sysfs_create_file(&pdev->dev.kobj, &dev_attr_tcc_offset_degree_celsius.attr);
-	if (ret)
-		return ret;
-
-	ret = sysfs_create_group(&pdev->dev.kobj, &power_limit_attribute_group);
-	if (ret)
-		sysfs_remove_file(&pdev->dev.kobj, &dev_attr_tcc_offset_degree_celsius.attr);
-
-	return ret;
-}
-=======
 	proc_dev = dev_get_drvdata(dev);
 	proc_thermal_read_ppcc(proc_dev);
->>>>>>> 7d2a07b7
 
 	tcc_offset_update(tcc_offset_save);
 
@@ -454,82 +406,15 @@
 		}
 	}
 
-<<<<<<< HEAD
-	dev_info(&pdev->dev, "Creating sysfs group for PROC_THERMAL_PCI\n");
-
-	ret = sysfs_create_file(&pdev->dev.kobj, &dev_attr_tcc_offset_degree_celsius.attr);
-	if (ret)
-		return ret;
-
-	ret = sysfs_create_group(&pdev->dev.kobj, &power_limit_attribute_group);
-	if (ret)
-		sysfs_remove_file(&pdev->dev.kobj, &dev_attr_tcc_offset_degree_celsius.attr);
-
-	return ret;
-}
-
-static void  proc_thermal_pci_remove(struct pci_dev *pdev)
-{
-	struct proc_thermal_device *proc_priv = pci_get_drvdata(pdev);
-
-	if (proc_priv->soc_dts) {
-		intel_soc_dts_iosf_exit(proc_priv->soc_dts);
-		if (pdev->irq) {
-			free_irq(pdev->irq, pdev);
-			pci_disable_msi(pdev);
-=======
 	if (feature_mask & PROC_THERMAL_FEATURE_MBOX) {
 		ret = proc_thermal_mbox_add(pdev, proc_priv);
 		if (ret) {
 			dev_err(&pdev->dev, "failed to add MBOX interface\n");
 			goto err_rem_rfim;
->>>>>>> 7d2a07b7
 		}
 	}
 
-	tcc_offset_update(tcc_offset_save);
-
-	return 0;
-<<<<<<< HEAD
-}
-#else
-#define proc_thermal_resume NULL
-#endif
-
-static SIMPLE_DEV_PM_OPS(proc_thermal_pm, NULL, proc_thermal_resume);
-
-static const struct pci_device_id proc_thermal_pci_ids[] = {
-	{ PCI_DEVICE(PCI_VENDOR_ID_INTEL, PCI_DEVICE_ID_PROC_BDW_THERMAL)},
-	{ PCI_DEVICE(PCI_VENDOR_ID_INTEL, PCI_DEVICE_ID_PROC_HSB_THERMAL)},
-	{ PCI_DEVICE(PCI_VENDOR_ID_INTEL, PCI_DEVICE_ID_PROC_SKL_THERMAL),
-		.driver_data = (kernel_ulong_t)&rapl_mmio_hsw, },
-	{ PCI_DEVICE(PCI_VENDOR_ID_INTEL, PCI_DEVICE_ID_PROC_BSW_THERMAL)},
-	{ PCI_DEVICE(PCI_VENDOR_ID_INTEL, PCI_DEVICE_ID_PROC_BXT0_THERMAL)},
-	{ PCI_DEVICE(PCI_VENDOR_ID_INTEL, PCI_DEVICE_ID_PROC_BXT1_THERMAL)},
-	{ PCI_DEVICE(PCI_VENDOR_ID_INTEL, PCI_DEVICE_ID_PROC_BXTX_THERMAL)},
-	{ PCI_DEVICE(PCI_VENDOR_ID_INTEL, PCI_DEVICE_ID_PROC_BXTP_THERMAL)},
-	{ PCI_DEVICE(PCI_VENDOR_ID_INTEL, PCI_DEVICE_ID_PROC_CNL_THERMAL)},
-	{ PCI_DEVICE(PCI_VENDOR_ID_INTEL, PCI_DEVICE_ID_PROC_CFL_THERMAL)},
-	{ PCI_DEVICE(PCI_VENDOR_ID_INTEL, PCI_DEVICE_ID_PROC_GLK_THERMAL)},
-	{ PCI_DEVICE(PCI_VENDOR_ID_INTEL, PCI_DEVICE_ID_PROC_ICL_THERMAL),
-		.driver_data = (kernel_ulong_t)&rapl_mmio_hsw, },
-	{ PCI_DEVICE(PCI_VENDOR_ID_INTEL, PCI_DEVICE_ID_PROC_JSL_THERMAL)},
-	{ PCI_DEVICE(PCI_VENDOR_ID_INTEL, PCI_DEVICE_ID_PROC_TGL_THERMAL),
-		.driver_data = (kernel_ulong_t)&rapl_mmio_hsw, },
-	{ 0, },
-};
-
-MODULE_DEVICE_TABLE(pci, proc_thermal_pci_ids);
-
-static struct pci_driver proc_thermal_pci_driver = {
-	.name		= DRV_NAME,
-	.probe		= proc_thermal_pci_probe,
-	.remove		= proc_thermal_pci_remove,
-	.id_table	= proc_thermal_pci_ids,
-	.driver.pm	= &proc_thermal_pm,
-};
-=======
->>>>>>> 7d2a07b7
+	return 0;
 
 err_rem_rfim:
 	proc_thermal_rfim_remove(pdev);
