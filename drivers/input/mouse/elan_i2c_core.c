// SPDX-License-Identifier: GPL-2.0-only
/*
 * Elan I2C/SMBus Touchpad driver
 *
 * Copyright (c) 2013 ELAN Microelectronics Corp.
 *
 * Author: 林政維 (Duson Lin) <dusonlin@emc.com.tw>
 * Author: KT Liao <kt.liao@emc.com.tw>
 * Version: 1.6.3
 *
 * Based on cyapa driver:
 * copyright (c) 2011-2012 Cypress Semiconductor, Inc.
 * copyright (c) 2011-2012 Google, Inc.
 *
 * Trademarks are the property of their respective owners.
 */

#include <linux/acpi.h>
#include <linux/delay.h>
#include <linux/device.h>
#include <linux/firmware.h>
#include <linux/i2c.h>
#include <linux/init.h>
#include <linux/input/mt.h>
#include <linux/interrupt.h>
#include <linux/irq.h>
#include <linux/module.h>
#include <linux/slab.h>
#include <linux/kernel.h>
#include <linux/sched.h>
#include <linux/input.h>
#include <linux/uaccess.h>
#include <linux/jiffies.h>
#include <linux/completion.h>
#include <linux/of.h>
#include <linux/property.h>
#include <linux/regulator/consumer.h>
#include <asm/unaligned.h>

#include "elan_i2c.h"

#define DRIVER_NAME		"elan_i2c"
#define ELAN_VENDOR_ID		0x04f3
#define ETP_MAX_PRESSURE	255
#define ETP_FWIDTH_REDUCE	90
#define ETP_FINGER_WIDTH	15
#define ETP_RETRY_COUNT		3

<<<<<<< HEAD
=======
/* quirks to control the device */
#define ETP_QUIRK_QUICK_WAKEUP	BIT(0)

>>>>>>> 7d2a07b7
/* The main device structure */
struct elan_tp_data {
	struct i2c_client	*client;
	struct input_dev	*input;
	struct input_dev	*tp_input; /* trackpoint input node */
	struct regulator	*vcc;

	const struct elan_transport_ops *ops;

	/* for fw update */
	struct completion	fw_completion;
	bool			in_fw_update;

	struct mutex		sysfs_mutex;

	unsigned int		max_x;
	unsigned int		max_y;
	unsigned int		width_x;
	unsigned int		width_y;
	unsigned int		x_res;
	unsigned int		y_res;

	u8			pattern;
	u16			product_id;
	u8			fw_version;
	u8			sm_version;
	u8			iap_version;
	u16			fw_checksum;
	unsigned int		report_features;
	unsigned int		report_len;
	int			pressure_adjustment;
	u8			mode;
	u16			ic_type;
	u16			fw_validpage_count;
	u16			fw_page_size;
	u32			fw_signature_address;

	bool			irq_wake;

	u8			min_baseline;
	u8			max_baseline;
	bool			baseline_ready;
	u8			clickpad;
	bool			middle_button;

	u32			quirks;		/* Various quirks */
};

<<<<<<< HEAD
=======
static u32 elan_i2c_lookup_quirks(u16 ic_type, u16 product_id)
{
	static const struct {
		u16 ic_type;
		u16 product_id;
		u32 quirks;
	} elan_i2c_quirks[] = {
		{ 0x0D, ETP_PRODUCT_ID_DELBIN, ETP_QUIRK_QUICK_WAKEUP },
		{ 0x10, ETP_PRODUCT_ID_VOXEL, ETP_QUIRK_QUICK_WAKEUP },
		{ 0x14, ETP_PRODUCT_ID_MAGPIE, ETP_QUIRK_QUICK_WAKEUP },
		{ 0x14, ETP_PRODUCT_ID_BOBBA, ETP_QUIRK_QUICK_WAKEUP },
	};
	u32 quirks = 0;
	int i;

	for (i = 0; i < ARRAY_SIZE(elan_i2c_quirks); i++) {
		if (elan_i2c_quirks[i].ic_type == ic_type &&
		    elan_i2c_quirks[i].product_id == product_id) {
			quirks = elan_i2c_quirks[i].quirks;
		}
	}

	if (ic_type >= 0x0D && product_id >= 0x123)
		quirks |= ETP_QUIRK_QUICK_WAKEUP;

	return quirks;
}

>>>>>>> 7d2a07b7
static int elan_get_fwinfo(u16 ic_type, u8 iap_version, u16 *validpage_count,
			   u32 *signature_address, u16 *page_size)
{
	switch (ic_type) {
	case 0x00:
	case 0x06:
	case 0x08:
		*validpage_count = 512;
		break;
	case 0x03:
	case 0x07:
	case 0x09:
	case 0x0A:
	case 0x0B:
	case 0x0C:
		*validpage_count = 768;
		break;
	case 0x0D:
		*validpage_count = 896;
		break;
	case 0x0E:
		*validpage_count = 640;
		break;
	case 0x10:
		*validpage_count = 1024;
		break;
	case 0x11:
		*validpage_count = 1280;
		break;
	case 0x13:
		*validpage_count = 2048;
		break;
	case 0x14:
	case 0x15:
		*validpage_count = 1024;
		break;
	default:
		/* unknown ic type clear value */
		*validpage_count = 0;
		*signature_address = 0;
		*page_size = 0;
		return -ENXIO;
	}

	*signature_address =
		(*validpage_count * ETP_FW_PAGE_SIZE) - ETP_FW_SIGNATURE_SIZE;

	if ((ic_type == 0x14 || ic_type == 0x15) && iap_version >= 2) {
		*validpage_count /= 8;
		*page_size = ETP_FW_PAGE_SIZE_512;
	} else if (ic_type >= 0x0D && iap_version >= 1) {
		*validpage_count /= 2;
		*page_size = ETP_FW_PAGE_SIZE_128;
	} else {
		*page_size = ETP_FW_PAGE_SIZE;
	}

	return 0;
}

static int elan_enable_power(struct elan_tp_data *data)
{
	int repeat = ETP_RETRY_COUNT;
	int error;

	error = regulator_enable(data->vcc);
	if (error) {
		dev_err(&data->client->dev,
			"failed to enable regulator: %d\n", error);
		return error;
	}

	do {
		error = data->ops->power_control(data->client, true);
		if (error >= 0)
			return 0;

		msleep(30);
	} while (--repeat > 0);

	dev_err(&data->client->dev, "failed to enable power: %d\n", error);
	return error;
}

static int elan_disable_power(struct elan_tp_data *data)
{
	int repeat = ETP_RETRY_COUNT;
	int error;

	do {
		error = data->ops->power_control(data->client, false);
		if (!error) {
			error = regulator_disable(data->vcc);
			if (error) {
				dev_err(&data->client->dev,
					"failed to disable regulator: %d\n",
					error);
				/* Attempt to power the chip back up */
				data->ops->power_control(data->client, true);
				break;
			}

			return 0;
		}

		msleep(30);
	} while (--repeat > 0);

	dev_err(&data->client->dev, "failed to disable power: %d\n", error);
	return error;
}

static int elan_sleep(struct elan_tp_data *data)
{
	int repeat = ETP_RETRY_COUNT;
	int error;

	do {
		error = data->ops->sleep_control(data->client, true);
		if (!error)
			return 0;

		msleep(30);
	} while (--repeat > 0);

	return error;
}

static int elan_query_product(struct elan_tp_data *data)
{
	int error;

	error = data->ops->get_product_id(data->client, &data->product_id);
	if (error)
		return error;

	error = data->ops->get_pattern(data->client, &data->pattern);
	if (error)
		return error;

	error = data->ops->get_sm_version(data->client, data->pattern,
					  &data->ic_type, &data->sm_version,
					  &data->clickpad);
	if (error)
		return error;

	return 0;
}

static int elan_check_ASUS_special_fw(struct elan_tp_data *data)
{
	if (data->ic_type == 0x0E) {
		switch (data->product_id) {
		case 0x05 ... 0x07:
		case 0x09:
		case 0x13:
			return true;
		}
	} else if (data->ic_type == 0x08 && data->product_id == 0x26) {
		/* ASUS EeeBook X205TA */
		return true;
	}

	return false;
}

static int __elan_initialize(struct elan_tp_data *data, bool skip_reset)
{
	struct i2c_client *client = data->client;
	bool woken_up = false;
	int error;

	if (!skip_reset) {
		error = data->ops->initialize(client);
		if (error) {
			dev_err(&client->dev, "device initialize failed: %d\n", error);
			return error;
		}
	}

	error = elan_query_product(data);
	if (error)
		return error;

	/*
	 * Some ASUS devices were shipped with firmware that requires
	 * touchpads to be woken up first, before attempting to switch
	 * them into absolute reporting mode.
	 */
	if (elan_check_ASUS_special_fw(data)) {
		error = data->ops->sleep_control(client, false);
		if (error) {
			dev_err(&client->dev,
				"failed to wake device up: %d\n", error);
			return error;
		}

		msleep(200);
		woken_up = true;
	}

	data->mode |= ETP_ENABLE_ABS;
	error = data->ops->set_mode(client, data->mode);
	if (error) {
		dev_err(&client->dev,
			"failed to switch to absolute mode: %d\n", error);
		return error;
	}

	if (!woken_up) {
		error = data->ops->sleep_control(client, false);
		if (error) {
			dev_err(&client->dev,
				"failed to wake device up: %d\n", error);
			return error;
		}
	}

	return 0;
}

static int elan_initialize(struct elan_tp_data *data, bool skip_reset)
{
	int repeat = ETP_RETRY_COUNT;
	int error;

	do {
		error = __elan_initialize(data, skip_reset);
		if (!error)
			return 0;

		skip_reset = false;
		msleep(30);
	} while (--repeat > 0);

	return error;
}

static int elan_query_device_info(struct elan_tp_data *data)
{
	int error;

	error = data->ops->get_version(data->client, data->pattern, false,
				       &data->fw_version);
	if (error)
		return error;

	error = data->ops->get_checksum(data->client, false,
					&data->fw_checksum);
	if (error)
		return error;

	error = data->ops->get_version(data->client, data->pattern,
				       true, &data->iap_version);
	if (error)
		return error;

	error = data->ops->get_pressure_adjustment(data->client,
						   &data->pressure_adjustment);
	if (error)
		return error;

	error = data->ops->get_report_features(data->client, data->pattern,
					       &data->report_features,
					       &data->report_len);
	if (error)
		return error;

<<<<<<< HEAD
=======
	data->quirks = elan_i2c_lookup_quirks(data->ic_type, data->product_id);

>>>>>>> 7d2a07b7
	error = elan_get_fwinfo(data->ic_type, data->iap_version,
				&data->fw_validpage_count,
				&data->fw_signature_address,
				&data->fw_page_size);
	if (error)
		dev_warn(&data->client->dev,
			 "unexpected iap version %#04x (ic type: %#04x), firmware update will not work\n",
			 data->iap_version, data->ic_type);

	return 0;
}

static unsigned int elan_convert_resolution(u8 val, u8 pattern)
{
	/*
	 * pattern <= 0x01:
	 *	(value from firmware) * 10 + 790 = dpi
	 * else
	 *	((value from firmware) + 3) * 100 = dpi
	 */
	int res = pattern <= 0x01 ?
		(int)(char)val * 10 + 790 : ((int)(char)val + 3) * 100;
	/*
	 * We also have to convert dpi to dots/mm (*10/254 to avoid floating
	 * point).
	 */
	return res * 10 / 254;
}

static int elan_query_device_parameters(struct elan_tp_data *data)
{
	struct i2c_client *client = data->client;
	unsigned int x_traces, y_traces;
	u32 x_mm, y_mm;
	u8 hw_x_res, hw_y_res;
	int error;

	if (device_property_read_u32(&client->dev,
				     "touchscreen-size-x", &data->max_x) ||
	    device_property_read_u32(&client->dev,
				     "touchscreen-size-y", &data->max_y)) {
		error = data->ops->get_max(data->client,
					   &data->max_x,
					   &data->max_y);
		if (error)
			return error;
	} else {
		/* size is the maximum + 1 */
		--data->max_x;
		--data->max_y;
	}

	if (device_property_read_u32(&client->dev,
				     "elan,x_traces",
				     &x_traces) ||
	    device_property_read_u32(&client->dev,
				     "elan,y_traces",
				     &y_traces)) {
		error = data->ops->get_num_traces(data->client,
						  &x_traces, &y_traces);
		if (error)
			return error;
	}
	data->width_x = data->max_x / x_traces;
	data->width_y = data->max_y / y_traces;

	if (device_property_read_u32(&client->dev,
				     "touchscreen-x-mm", &x_mm) ||
	    device_property_read_u32(&client->dev,
				     "touchscreen-y-mm", &y_mm)) {
		error = data->ops->get_resolution(data->client,
						  &hw_x_res, &hw_y_res);
		if (error)
			return error;

		data->x_res = elan_convert_resolution(hw_x_res, data->pattern);
		data->y_res = elan_convert_resolution(hw_y_res, data->pattern);
	} else {
		data->x_res = (data->max_x + 1) / x_mm;
		data->y_res = (data->max_y + 1) / y_mm;
	}

	if (device_property_read_bool(&client->dev, "elan,clickpad"))
		data->clickpad = 1;

	if (device_property_read_bool(&client->dev, "elan,middle-button"))
		data->middle_button = true;

	return 0;
}

/*
 **********************************************************
 * IAP firmware updater related routines
 **********************************************************
 */
static int elan_write_fw_block(struct elan_tp_data *data, u16 page_size,
			       const u8 *page, u16 checksum, int idx)
{
	int retry = ETP_RETRY_COUNT;
	int error;

	do {
		error = data->ops->write_fw_block(data->client, page_size,
						  page, checksum, idx);
		if (!error)
			return 0;

		dev_dbg(&data->client->dev,
			"IAP retrying page %d (error: %d)\n", idx, error);
	} while (--retry > 0);

	return error;
}

static int __elan_update_firmware(struct elan_tp_data *data,
				  const struct firmware *fw)
{
	struct i2c_client *client = data->client;
	struct device *dev = &client->dev;
	int i, j;
	int error;
	u16 iap_start_addr;
	u16 boot_page_count;
	u16 sw_checksum = 0, fw_checksum = 0;

	error = data->ops->prepare_fw_update(client, data->ic_type,
					     data->iap_version,
					     data->fw_page_size);
	if (error)
		return error;

	iap_start_addr = get_unaligned_le16(&fw->data[ETP_IAP_START_ADDR * 2]);

	boot_page_count = (iap_start_addr * 2) / data->fw_page_size;
	for (i = boot_page_count; i < data->fw_validpage_count; i++) {
		u16 checksum = 0;
		const u8 *page = &fw->data[i * data->fw_page_size];

		for (j = 0; j < data->fw_page_size; j += 2)
			checksum += ((page[j + 1] << 8) | page[j]);

		error = elan_write_fw_block(data, data->fw_page_size,
					    page, checksum, i);
		if (error) {
			dev_err(dev, "write page %d fail: %d\n", i, error);
			return error;
		}

		sw_checksum += checksum;
	}

	/* Wait WDT reset and power on reset */
	msleep(600);

	error = data->ops->finish_fw_update(client, &data->fw_completion);
	if (error)
		return error;

	error = data->ops->get_checksum(client, true, &fw_checksum);
	if (error)
		return error;

	if (sw_checksum != fw_checksum) {
		dev_err(dev, "checksum diff sw=[%04X], fw=[%04X]\n",
			sw_checksum, fw_checksum);
		return -EIO;
	}

	return 0;
}

static int elan_update_firmware(struct elan_tp_data *data,
				const struct firmware *fw)
{
	struct i2c_client *client = data->client;
	int retval;

	dev_dbg(&client->dev, "Starting firmware update....\n");

	disable_irq(client->irq);
	data->in_fw_update = true;

	retval = __elan_update_firmware(data, fw);
	if (retval) {
		dev_err(&client->dev, "firmware update failed: %d\n", retval);
		data->ops->iap_reset(client);
	} else {
		/* Reinitialize TP after fw is updated */
		elan_initialize(data, false);
		elan_query_device_info(data);
	}

	data->in_fw_update = false;
	enable_irq(client->irq);

	return retval;
}

/*
 *******************************************************************
 * SYSFS attributes
 *******************************************************************
 */
static ssize_t elan_sysfs_read_fw_checksum(struct device *dev,
					   struct device_attribute *attr,
					   char *buf)
{
	struct i2c_client *client = to_i2c_client(dev);
	struct elan_tp_data *data = i2c_get_clientdata(client);

	return sprintf(buf, "0x%04x\n", data->fw_checksum);
}

static ssize_t elan_sysfs_read_product_id(struct device *dev,
					 struct device_attribute *attr,
					 char *buf)
{
	struct i2c_client *client = to_i2c_client(dev);
	struct elan_tp_data *data = i2c_get_clientdata(client);

	return sprintf(buf, ETP_PRODUCT_ID_FORMAT_STRING "\n",
		       data->product_id);
}

static ssize_t elan_sysfs_read_fw_ver(struct device *dev,
				      struct device_attribute *attr,
				      char *buf)
{
	struct i2c_client *client = to_i2c_client(dev);
	struct elan_tp_data *data = i2c_get_clientdata(client);

	return sprintf(buf, "%d.0\n", data->fw_version);
}

static ssize_t elan_sysfs_read_sm_ver(struct device *dev,
				      struct device_attribute *attr,
				      char *buf)
{
	struct i2c_client *client = to_i2c_client(dev);
	struct elan_tp_data *data = i2c_get_clientdata(client);

	return sprintf(buf, "%d.0\n", data->sm_version);
}

static ssize_t elan_sysfs_read_iap_ver(struct device *dev,
				       struct device_attribute *attr,
				       char *buf)
{
	struct i2c_client *client = to_i2c_client(dev);
	struct elan_tp_data *data = i2c_get_clientdata(client);

	return sprintf(buf, "%d.0\n", data->iap_version);
}

static ssize_t elan_sysfs_update_fw(struct device *dev,
				    struct device_attribute *attr,
				    const char *buf, size_t count)
{
	struct elan_tp_data *data = dev_get_drvdata(dev);
	const struct firmware *fw;
	char *fw_name;
	int error;
	const u8 *fw_signature;
	static const u8 signature[] = {0xAA, 0x55, 0xCC, 0x33, 0xFF, 0xFF};

	if (data->fw_validpage_count == 0)
		return -EINVAL;

	/* Look for a firmware with the product id appended. */
	fw_name = kasprintf(GFP_KERNEL, ETP_FW_NAME, data->product_id);
	if (!fw_name) {
		dev_err(dev, "failed to allocate memory for firmware name\n");
		return -ENOMEM;
	}

	dev_info(dev, "requesting fw '%s'\n", fw_name);
	error = request_firmware(&fw, fw_name, dev);
	kfree(fw_name);
	if (error) {
		dev_err(dev, "failed to request firmware: %d\n", error);
		return error;
	}

	/* Firmware file must match signature data */
	fw_signature = &fw->data[data->fw_signature_address];
	if (memcmp(fw_signature, signature, sizeof(signature)) != 0) {
		dev_err(dev, "signature mismatch (expected %*ph, got %*ph)\n",
			(int)sizeof(signature), signature,
			(int)sizeof(signature), fw_signature);
		error = -EBADF;
		goto out_release_fw;
	}

	error = mutex_lock_interruptible(&data->sysfs_mutex);
	if (error)
		goto out_release_fw;

	error = elan_update_firmware(data, fw);

	mutex_unlock(&data->sysfs_mutex);

out_release_fw:
	release_firmware(fw);
	return error ?: count;
}

static ssize_t calibrate_store(struct device *dev,
			       struct device_attribute *attr,
			       const char *buf, size_t count)
{
	struct i2c_client *client = to_i2c_client(dev);
	struct elan_tp_data *data = i2c_get_clientdata(client);
	int tries = 20;
	int retval;
	int error;
	u8 val[ETP_CALIBRATE_MAX_LEN];

	retval = mutex_lock_interruptible(&data->sysfs_mutex);
	if (retval)
		return retval;

	disable_irq(client->irq);

	data->mode |= ETP_ENABLE_CALIBRATE;
	retval = data->ops->set_mode(client, data->mode);
	if (retval) {
		dev_err(dev, "failed to enable calibration mode: %d\n",
			retval);
		goto out;
	}

	retval = data->ops->calibrate(client);
	if (retval) {
		dev_err(dev, "failed to start calibration: %d\n",
			retval);
		goto out_disable_calibrate;
	}

	val[0] = 0xff;
	do {
		/* Wait 250ms before checking if calibration has completed. */
		msleep(250);

		retval = data->ops->calibrate_result(client, val);
		if (retval)
			dev_err(dev, "failed to check calibration result: %d\n",
				retval);
		else if (val[0] == 0)
			break; /* calibration done */

	} while (--tries);

	if (tries == 0) {
		dev_err(dev, "failed to calibrate. Timeout.\n");
		retval = -ETIMEDOUT;
	}

out_disable_calibrate:
	data->mode &= ~ETP_ENABLE_CALIBRATE;
	error = data->ops->set_mode(data->client, data->mode);
	if (error) {
		dev_err(dev, "failed to disable calibration mode: %d\n",
			error);
		if (!retval)
			retval = error;
	}
out:
	enable_irq(client->irq);
	mutex_unlock(&data->sysfs_mutex);
	return retval ?: count;
}

static ssize_t elan_sysfs_read_mode(struct device *dev,
				    struct device_attribute *attr,
				    char *buf)
{
	struct i2c_client *client = to_i2c_client(dev);
	struct elan_tp_data *data = i2c_get_clientdata(client);
	int error;
	enum tp_mode mode;

	error = mutex_lock_interruptible(&data->sysfs_mutex);
	if (error)
		return error;

	error = data->ops->iap_get_mode(data->client, &mode);

	mutex_unlock(&data->sysfs_mutex);

	if (error)
		return error;

	return sprintf(buf, "%d\n", (int)mode);
}

static DEVICE_ATTR(product_id, S_IRUGO, elan_sysfs_read_product_id, NULL);
static DEVICE_ATTR(firmware_version, S_IRUGO, elan_sysfs_read_fw_ver, NULL);
static DEVICE_ATTR(sample_version, S_IRUGO, elan_sysfs_read_sm_ver, NULL);
static DEVICE_ATTR(iap_version, S_IRUGO, elan_sysfs_read_iap_ver, NULL);
static DEVICE_ATTR(fw_checksum, S_IRUGO, elan_sysfs_read_fw_checksum, NULL);
static DEVICE_ATTR(mode, S_IRUGO, elan_sysfs_read_mode, NULL);
static DEVICE_ATTR(update_fw, S_IWUSR, NULL, elan_sysfs_update_fw);

static DEVICE_ATTR_WO(calibrate);

static struct attribute *elan_sysfs_entries[] = {
	&dev_attr_product_id.attr,
	&dev_attr_firmware_version.attr,
	&dev_attr_sample_version.attr,
	&dev_attr_iap_version.attr,
	&dev_attr_fw_checksum.attr,
	&dev_attr_calibrate.attr,
	&dev_attr_mode.attr,
	&dev_attr_update_fw.attr,
	NULL,
};

static const struct attribute_group elan_sysfs_group = {
	.attrs = elan_sysfs_entries,
};

static ssize_t acquire_store(struct device *dev, struct device_attribute *attr,
			     const char *buf, size_t count)
{
	struct i2c_client *client = to_i2c_client(dev);
	struct elan_tp_data *data = i2c_get_clientdata(client);
	int error;
	int retval;

	retval = mutex_lock_interruptible(&data->sysfs_mutex);
	if (retval)
		return retval;

	disable_irq(client->irq);

	data->baseline_ready = false;

	data->mode |= ETP_ENABLE_CALIBRATE;
	retval = data->ops->set_mode(data->client, data->mode);
	if (retval) {
		dev_err(dev, "Failed to enable calibration mode to get baseline: %d\n",
			retval);
		goto out;
	}

	msleep(250);

	retval = data->ops->get_baseline_data(data->client, true,
					      &data->max_baseline);
	if (retval) {
		dev_err(dev, "Failed to read max baseline form device: %d\n",
			retval);
		goto out_disable_calibrate;
	}

	retval = data->ops->get_baseline_data(data->client, false,
					      &data->min_baseline);
	if (retval) {
		dev_err(dev, "Failed to read min baseline form device: %d\n",
			retval);
		goto out_disable_calibrate;
	}

	data->baseline_ready = true;

out_disable_calibrate:
	data->mode &= ~ETP_ENABLE_CALIBRATE;
	error = data->ops->set_mode(data->client, data->mode);
	if (error) {
		dev_err(dev, "Failed to disable calibration mode after acquiring baseline: %d\n",
			error);
		if (!retval)
			retval = error;
	}
out:
	enable_irq(client->irq);
	mutex_unlock(&data->sysfs_mutex);
	return retval ?: count;
}

static ssize_t min_show(struct device *dev,
			struct device_attribute *attr, char *buf)
{
	struct i2c_client *client = to_i2c_client(dev);
	struct elan_tp_data *data = i2c_get_clientdata(client);
	int retval;

	retval = mutex_lock_interruptible(&data->sysfs_mutex);
	if (retval)
		return retval;

	if (!data->baseline_ready) {
		retval = -ENODATA;
		goto out;
	}

	retval = snprintf(buf, PAGE_SIZE, "%d", data->min_baseline);

out:
	mutex_unlock(&data->sysfs_mutex);
	return retval;
}

static ssize_t max_show(struct device *dev,
			struct device_attribute *attr, char *buf)
{
	struct i2c_client *client = to_i2c_client(dev);
	struct elan_tp_data *data = i2c_get_clientdata(client);
	int retval;

	retval = mutex_lock_interruptible(&data->sysfs_mutex);
	if (retval)
		return retval;

	if (!data->baseline_ready) {
		retval = -ENODATA;
		goto out;
	}

	retval = snprintf(buf, PAGE_SIZE, "%d", data->max_baseline);

out:
	mutex_unlock(&data->sysfs_mutex);
	return retval;
}


static DEVICE_ATTR_WO(acquire);
static DEVICE_ATTR_RO(min);
static DEVICE_ATTR_RO(max);

static struct attribute *elan_baseline_sysfs_entries[] = {
	&dev_attr_acquire.attr,
	&dev_attr_min.attr,
	&dev_attr_max.attr,
	NULL,
};

static const struct attribute_group elan_baseline_sysfs_group = {
	.name = "baseline",
	.attrs = elan_baseline_sysfs_entries,
};

static const struct attribute_group *elan_sysfs_groups[] = {
	&elan_sysfs_group,
	&elan_baseline_sysfs_group,
	NULL
};

/*
 ******************************************************************
 * Elan isr functions
 ******************************************************************
 */
static void elan_report_contact(struct elan_tp_data *data, int contact_num,
				bool contact_valid, bool high_precision,
				u8 *packet, u8 *finger_data)
{
	struct input_dev *input = data->input;
	unsigned int pos_x, pos_y;
	unsigned int pressure, scaled_pressure;

	if (contact_valid) {
		if (high_precision) {
			pos_x = get_unaligned_be16(&finger_data[0]);
			pos_y = get_unaligned_be16(&finger_data[2]);
		} else {
			pos_x = ((finger_data[0] & 0xf0) << 4) | finger_data[1];
			pos_y = ((finger_data[0] & 0x0f) << 8) | finger_data[2];
		}

		if (pos_x > data->max_x || pos_y > data->max_y) {
			dev_dbg(input->dev.parent,
				"[%d] x=%d y=%d over max (%d, %d)",
				contact_num, pos_x, pos_y,
				data->max_x, data->max_y);
			return;
		}

		pressure = finger_data[4];
		scaled_pressure = pressure + data->pressure_adjustment;
		if (scaled_pressure > ETP_MAX_PRESSURE)
			scaled_pressure = ETP_MAX_PRESSURE;

		input_mt_slot(input, contact_num);
		input_mt_report_slot_state(input, MT_TOOL_FINGER, true);
		input_report_abs(input, ABS_MT_POSITION_X, pos_x);
		input_report_abs(input, ABS_MT_POSITION_Y, data->max_y - pos_y);
		input_report_abs(input, ABS_MT_PRESSURE, scaled_pressure);

		if (data->report_features & ETP_FEATURE_REPORT_MK) {
			unsigned int mk_x, mk_y, area_x, area_y;
			u8 mk_data = high_precision ?
				packet[ETP_MK_DATA_OFFSET + contact_num] :
				finger_data[3];

			mk_x = mk_data & 0x0f;
			mk_y = mk_data >> 4;

			/*
			 * To avoid treating large finger as palm, let's reduce
			 * the width x and y per trace.
			 */
			area_x = mk_x * (data->width_x - ETP_FWIDTH_REDUCE);
			area_y = mk_y * (data->width_y - ETP_FWIDTH_REDUCE);

			input_report_abs(input, ABS_TOOL_WIDTH, mk_x);
			input_report_abs(input, ABS_MT_TOUCH_MAJOR,
					 max(area_x, area_y));
			input_report_abs(input, ABS_MT_TOUCH_MINOR,
					 min(area_x, area_y));
		}
	} else {
		input_mt_slot(input, contact_num);
		input_mt_report_slot_inactive(input);
	}
}

static void elan_report_absolute(struct elan_tp_data *data, u8 *packet,
				 bool high_precision)
{
	struct input_dev *input = data->input;
	u8 *finger_data = &packet[ETP_FINGER_DATA_OFFSET];
	int i;
	u8 tp_info = packet[ETP_TOUCH_INFO_OFFSET];
	u8 hover_info = packet[ETP_HOVER_INFO_OFFSET];
	bool contact_valid, hover_event;

	pm_wakeup_event(&data->client->dev, 0);

	hover_event = hover_info & BIT(6);

	for (i = 0; i < ETP_MAX_FINGERS; i++) {
		contact_valid = tp_info & BIT(3 + i);
		elan_report_contact(data, i, contact_valid, high_precision,
				    packet, finger_data);
		if (contact_valid)
			finger_data += ETP_FINGER_DATA_LEN;
	}

	input_report_key(input, BTN_LEFT,   tp_info & BIT(0));
	input_report_key(input, BTN_MIDDLE, tp_info & BIT(2));
	input_report_key(input, BTN_RIGHT,  tp_info & BIT(1));
	input_report_abs(input, ABS_DISTANCE, hover_event != 0);
	input_mt_report_pointer_emulation(input, true);
	input_sync(input);
}

static void elan_report_trackpoint(struct elan_tp_data *data, u8 *report)
{
	struct input_dev *input = data->tp_input;
	u8 *packet = &report[ETP_REPORT_ID_OFFSET + 1];
	int x, y;

	pm_wakeup_event(&data->client->dev, 0);

	if (!data->tp_input) {
		dev_warn_once(&data->client->dev,
			      "received a trackpoint report while no trackpoint device has been created. Please report upstream.\n");
		return;
	}

	input_report_key(input, BTN_LEFT, packet[0] & 0x01);
	input_report_key(input, BTN_RIGHT, packet[0] & 0x02);
	input_report_key(input, BTN_MIDDLE, packet[0] & 0x04);

	if ((packet[3] & 0x0F) == 0x06) {
		x = packet[4] - (int)((packet[1] ^ 0x80) << 1);
		y = (int)((packet[2] ^ 0x80) << 1) - packet[5];

		input_report_rel(input, REL_X, x);
		input_report_rel(input, REL_Y, y);
	}

	input_sync(input);
}

static irqreturn_t elan_isr(int irq, void *dev_id)
{
	struct elan_tp_data *data = dev_id;
	int error;
	u8 report[ETP_MAX_REPORT_LEN];

	/*
	 * When device is connected to i2c bus, when all IAP page writes
	 * complete, the driver will receive interrupt and must read
	 * 0000 to confirm that IAP is finished.
	*/
	if (data->in_fw_update) {
		complete(&data->fw_completion);
		goto out;
	}

	error = data->ops->get_report(data->client, report, data->report_len);
	if (error)
		goto out;

	switch (report[ETP_REPORT_ID_OFFSET]) {
	case ETP_REPORT_ID:
		elan_report_absolute(data, report, false);
		break;
	case ETP_REPORT_ID2:
		elan_report_absolute(data, report, true);
		break;
	case ETP_TP_REPORT_ID:
	case ETP_TP_REPORT_ID2:
		elan_report_trackpoint(data, report);
		break;
	default:
		dev_err(&data->client->dev, "invalid report id data (%x)\n",
			report[ETP_REPORT_ID_OFFSET]);
	}

out:
	return IRQ_HANDLED;
}

/*
 ******************************************************************
 * Elan initialization functions
 ******************************************************************
 */

static int elan_setup_trackpoint_input_device(struct elan_tp_data *data)
{
	struct device *dev = &data->client->dev;
	struct input_dev *input;

	input = devm_input_allocate_device(dev);
	if (!input)
		return -ENOMEM;

	input->name = "Elan TrackPoint";
	input->id.bustype = BUS_I2C;
	input->id.vendor = ELAN_VENDOR_ID;
	input->id.product = data->product_id;
	input_set_drvdata(input, data);

	input_set_capability(input, EV_REL, REL_X);
	input_set_capability(input, EV_REL, REL_Y);
	input_set_capability(input, EV_KEY, BTN_LEFT);
	input_set_capability(input, EV_KEY, BTN_RIGHT);
	input_set_capability(input, EV_KEY, BTN_MIDDLE);

	__set_bit(INPUT_PROP_POINTER, input->propbit);
	__set_bit(INPUT_PROP_POINTING_STICK, input->propbit);

	data->tp_input = input;

	return 0;
}

static int elan_setup_input_device(struct elan_tp_data *data)
{
	struct device *dev = &data->client->dev;
	struct input_dev *input;
	unsigned int max_width = max(data->width_x, data->width_y);
	unsigned int min_width = min(data->width_x, data->width_y);
	int error;

	input = devm_input_allocate_device(dev);
	if (!input)
		return -ENOMEM;

	input->name = "Elan Touchpad";
	input->id.bustype = BUS_I2C;
	input->id.vendor = ELAN_VENDOR_ID;
	input->id.product = data->product_id;
	input_set_drvdata(input, data);

	error = input_mt_init_slots(input, ETP_MAX_FINGERS,
				    INPUT_MT_POINTER | INPUT_MT_DROP_UNUSED);
	if (error) {
		dev_err(dev, "failed to initialize MT slots: %d\n", error);
		return error;
	}

	__set_bit(EV_ABS, input->evbit);
	__set_bit(INPUT_PROP_POINTER, input->propbit);
	if (data->clickpad) {
		__set_bit(INPUT_PROP_BUTTONPAD, input->propbit);
	} else {
		__set_bit(BTN_RIGHT, input->keybit);
		if (data->middle_button)
			__set_bit(BTN_MIDDLE, input->keybit);
	}
	__set_bit(BTN_LEFT, input->keybit);

	/* Set up ST parameters */
	input_set_abs_params(input, ABS_X, 0, data->max_x, 0, 0);
	input_set_abs_params(input, ABS_Y, 0, data->max_y, 0, 0);
	input_abs_set_res(input, ABS_X, data->x_res);
	input_abs_set_res(input, ABS_Y, data->y_res);
	input_set_abs_params(input, ABS_PRESSURE, 0, ETP_MAX_PRESSURE, 0, 0);
	if (data->report_features & ETP_FEATURE_REPORT_MK)
		input_set_abs_params(input, ABS_TOOL_WIDTH,
				     0, ETP_FINGER_WIDTH, 0, 0);
	input_set_abs_params(input, ABS_DISTANCE, 0, 1, 0, 0);

	/* And MT parameters */
	input_set_abs_params(input, ABS_MT_POSITION_X, 0, data->max_x, 0, 0);
	input_set_abs_params(input, ABS_MT_POSITION_Y, 0, data->max_y, 0, 0);
	input_abs_set_res(input, ABS_MT_POSITION_X, data->x_res);
	input_abs_set_res(input, ABS_MT_POSITION_Y, data->y_res);
	input_set_abs_params(input, ABS_MT_PRESSURE, 0,
			     ETP_MAX_PRESSURE, 0, 0);
	if (data->report_features & ETP_FEATURE_REPORT_MK) {
		input_set_abs_params(input, ABS_MT_TOUCH_MAJOR,
				     0, ETP_FINGER_WIDTH * max_width, 0, 0);
		input_set_abs_params(input, ABS_MT_TOUCH_MINOR,
				     0, ETP_FINGER_WIDTH * min_width, 0, 0);
	}

	data->input = input;

	return 0;
}

static void elan_disable_regulator(void *_data)
{
	struct elan_tp_data *data = _data;

	regulator_disable(data->vcc);
}

static int elan_probe(struct i2c_client *client,
		      const struct i2c_device_id *dev_id)
{
	const struct elan_transport_ops *transport_ops;
	struct device *dev = &client->dev;
	struct elan_tp_data *data;
	unsigned long irqflags;
	int error;

	if (IS_ENABLED(CONFIG_MOUSE_ELAN_I2C_I2C) &&
	    i2c_check_functionality(client->adapter, I2C_FUNC_I2C)) {
		transport_ops = &elan_i2c_ops;
	} else if (IS_ENABLED(CONFIG_MOUSE_ELAN_I2C_SMBUS) &&
		   i2c_check_functionality(client->adapter,
					   I2C_FUNC_SMBUS_BYTE_DATA |
						I2C_FUNC_SMBUS_BLOCK_DATA |
						I2C_FUNC_SMBUS_I2C_BLOCK)) {
		transport_ops = &elan_smbus_ops;
	} else {
		dev_err(dev, "not a supported I2C/SMBus adapter\n");
		return -EIO;
	}

	data = devm_kzalloc(dev, sizeof(struct elan_tp_data), GFP_KERNEL);
	if (!data)
		return -ENOMEM;

	i2c_set_clientdata(client, data);

	data->ops = transport_ops;
	data->client = client;
	init_completion(&data->fw_completion);
	mutex_init(&data->sysfs_mutex);

	data->vcc = devm_regulator_get(dev, "vcc");
	if (IS_ERR(data->vcc)) {
		error = PTR_ERR(data->vcc);
		if (error != -EPROBE_DEFER)
			dev_err(dev, "Failed to get 'vcc' regulator: %d\n",
				error);
		return error;
	}

	error = regulator_enable(data->vcc);
	if (error) {
		dev_err(dev, "Failed to enable regulator: %d\n", error);
		return error;
	}

	error = devm_add_action_or_reset(dev, elan_disable_regulator, data);
	if (error) {
		dev_err(dev, "Failed to add disable regulator action: %d\n",
			error);
		return error;
	}

	/* Make sure there is something at this address */
	error = i2c_smbus_read_byte(client);
	if (error < 0) {
		dev_dbg(&client->dev, "nothing at this address: %d\n", error);
		return -ENXIO;
	}

	/* Initialize the touchpad. */
	error = elan_initialize(data, false);
	if (error)
		return error;

	error = elan_query_device_info(data);
	if (error)
		return error;

	error = elan_query_device_parameters(data);
	if (error)
		return error;

	dev_info(dev,
		 "Elan Touchpad: Module ID: 0x%04x, Firmware: 0x%04x, Sample: 0x%04x, IAP: 0x%04x\n",
		 data->product_id,
		 data->fw_version,
		 data->sm_version,
		 data->iap_version);

	dev_dbg(dev,
		"Elan Touchpad Extra Information:\n"
		"    Max ABS X,Y:   %d,%d\n"
		"    Width X,Y:   %d,%d\n"
		"    Resolution X,Y:   %d,%d (dots/mm)\n"
		"    ic type: 0x%x\n"
		"    info pattern: 0x%x\n",
		data->max_x, data->max_y,
		data->width_x, data->width_y,
		data->x_res, data->y_res,
		data->ic_type, data->pattern);

	/* Set up input device properties based on queried parameters. */
	error = elan_setup_input_device(data);
	if (error)
		return error;

	if (device_property_read_bool(&client->dev, "elan,trackpoint")) {
		error = elan_setup_trackpoint_input_device(data);
		if (error)
			return error;
	}

	/*
	 * Platform code (ACPI, DTS) should normally set up interrupt
	 * for us, but in case it did not let's fall back to using falling
	 * edge to be compatible with older Chromebooks.
	 */
	irqflags = irq_get_trigger_type(client->irq);
	if (!irqflags)
		irqflags = IRQF_TRIGGER_FALLING;

	error = devm_request_threaded_irq(dev, client->irq, NULL, elan_isr,
					  irqflags | IRQF_ONESHOT,
					  client->name, data);
	if (error) {
		dev_err(dev, "cannot register irq=%d\n", client->irq);
		return error;
	}

	error = devm_device_add_groups(dev, elan_sysfs_groups);
	if (error) {
		dev_err(dev, "failed to create sysfs attributes: %d\n", error);
		return error;
	}

	error = input_register_device(data->input);
	if (error) {
		dev_err(dev, "failed to register input device: %d\n", error);
		return error;
	}

	if (data->tp_input) {
		error = input_register_device(data->tp_input);
		if (error) {
			dev_err(&client->dev,
				"failed to register TrackPoint input device: %d\n",
				error);
			return error;
		}
	}

	/*
	 * Systems using device tree should set up wakeup via DTS,
	 * the rest will configure device as wakeup source by default.
	 */
	if (!dev->of_node)
		device_init_wakeup(dev, true);

	return 0;
}

static int __maybe_unused elan_suspend(struct device *dev)
{
	struct i2c_client *client = to_i2c_client(dev);
	struct elan_tp_data *data = i2c_get_clientdata(client);
	int ret;

	/*
	 * We are taking the mutex to make sure sysfs operations are
	 * complete before we attempt to bring the device into low[er]
	 * power mode.
	 */
	ret = mutex_lock_interruptible(&data->sysfs_mutex);
	if (ret)
		return ret;

	disable_irq(client->irq);

	if (device_may_wakeup(dev)) {
		ret = elan_sleep(data);
		/* Enable wake from IRQ */
		data->irq_wake = (enable_irq_wake(client->irq) == 0);
	} else {
		ret = elan_disable_power(data);
	}

	mutex_unlock(&data->sysfs_mutex);
	return ret;
}

static int __maybe_unused elan_resume(struct device *dev)
{
	struct i2c_client *client = to_i2c_client(dev);
	struct elan_tp_data *data = i2c_get_clientdata(client);
	int error;

	if (device_may_wakeup(dev) && data->irq_wake) {
		disable_irq_wake(client->irq);
		data->irq_wake = false;
	}

	error = elan_enable_power(data);
	if (error) {
		dev_err(dev, "power up when resuming failed: %d\n", error);
		goto err;
	}

	error = elan_initialize(data, data->quirks & ETP_QUIRK_QUICK_WAKEUP);
	if (error)
		dev_err(dev, "initialize when resuming failed: %d\n", error);

err:
	enable_irq(data->client->irq);
	return error;
}

static SIMPLE_DEV_PM_OPS(elan_pm_ops, elan_suspend, elan_resume);

static const struct i2c_device_id elan_id[] = {
	{ DRIVER_NAME, 0 },
	{ },
};
MODULE_DEVICE_TABLE(i2c, elan_id);

#ifdef CONFIG_ACPI
#include <linux/input/elan-i2c-ids.h>
MODULE_DEVICE_TABLE(acpi, elan_acpi_id);
#endif

#ifdef CONFIG_OF
static const struct of_device_id elan_of_match[] = {
	{ .compatible = "elan,ekth3000" },
	{ /* sentinel */ }
};
MODULE_DEVICE_TABLE(of, elan_of_match);
#endif

static struct i2c_driver elan_driver = {
	.driver = {
		.name	= DRIVER_NAME,
		.pm	= &elan_pm_ops,
		.acpi_match_table = ACPI_PTR(elan_acpi_id),
		.of_match_table = of_match_ptr(elan_of_match),
		.probe_type = PROBE_PREFER_ASYNCHRONOUS,
	},
	.probe		= elan_probe,
	.id_table	= elan_id,
};

module_i2c_driver(elan_driver);

MODULE_AUTHOR("Duson Lin <dusonlin@emc.com.tw>");
MODULE_DESCRIPTION("Elan I2C/SMBus Touchpad driver");
MODULE_LICENSE("GPL");<|MERGE_RESOLUTION|>--- conflicted
+++ resolved
@@ -46,12 +46,9 @@
 #define ETP_FINGER_WIDTH	15
 #define ETP_RETRY_COUNT		3
 
-<<<<<<< HEAD
-=======
 /* quirks to control the device */
 #define ETP_QUIRK_QUICK_WAKEUP	BIT(0)
 
->>>>>>> 7d2a07b7
 /* The main device structure */
 struct elan_tp_data {
 	struct i2c_client	*client;
@@ -100,8 +97,6 @@
 	u32			quirks;		/* Various quirks */
 };
 
-<<<<<<< HEAD
-=======
 static u32 elan_i2c_lookup_quirks(u16 ic_type, u16 product_id)
 {
 	static const struct {
@@ -130,7 +125,6 @@
 	return quirks;
 }
 
->>>>>>> 7d2a07b7
 static int elan_get_fwinfo(u16 ic_type, u8 iap_version, u16 *validpage_count,
 			   u32 *signature_address, u16 *page_size)
 {
@@ -399,11 +393,8 @@
 	if (error)
 		return error;
 
-<<<<<<< HEAD
-=======
 	data->quirks = elan_i2c_lookup_quirks(data->ic_type, data->product_id);
 
->>>>>>> 7d2a07b7
 	error = elan_get_fwinfo(data->ic_type, data->iap_version,
 				&data->fw_validpage_count,
 				&data->fw_signature_address,
