// SPDX-License-Identifier: GPL-2.0-only
#include <linux/delay.h>
#include <linux/gpio/consumer.h>
#include <linux/i2c.h>
#include <linux/input.h>
#include <linux/input/mt.h>
#include <linux/input/touchscreen.h>
#include <linux/interrupt.h>
#include <linux/module.h>
#include <linux/of_device.h>
#include <linux/sizes.h>
#include <linux/slab.h>
#include <asm/unaligned.h>

#define ILI2XXX_POLL_PERIOD	20

#define ILI210X_DATA_SIZE	64
#define ILI211X_DATA_SIZE	43
#define ILI251X_DATA_SIZE1	31
#define ILI251X_DATA_SIZE2	20

/* Touchscreen commands */
#define REG_TOUCHDATA		0x10
#define REG_PANEL_INFO		0x20
#define REG_CALIBRATE		0xcc

struct ili2xxx_chip {
	int (*read_reg)(struct i2c_client *client, u8 reg,
			void *buf, size_t len);
	int (*get_touch_data)(struct i2c_client *client, u8 *data);
	bool (*parse_touch_data)(const u8 *data, unsigned int finger,
				 unsigned int *x, unsigned int *y,
				 unsigned int *z);
	bool (*continue_polling)(const u8 *data, bool touch);
	unsigned int max_touches;
	unsigned int resolution;
	bool has_calibrate_reg;
	bool has_pressure_reg;
};

struct ili210x {
	struct i2c_client *client;
	struct input_dev *input;
	struct gpio_desc *reset_gpio;
	struct touchscreen_properties prop;
	const struct ili2xxx_chip *chip;
	bool stop;
};

static int ili210x_read_reg(struct i2c_client *client,
			    u8 reg, void *buf, size_t len)
{
	struct i2c_msg msg[] = {
		{
			.addr	= client->addr,
			.flags	= 0,
			.len	= 1,
			.buf	= &reg,
		},
		{
			.addr	= client->addr,
			.flags	= I2C_M_RD,
			.len	= len,
			.buf	= buf,
		}
	};
	int error, ret;

	ret = i2c_transfer(client->adapter, msg, ARRAY_SIZE(msg));
	if (ret != ARRAY_SIZE(msg)) {
		error = ret < 0 ? ret : -EIO;
		dev_err(&client->dev, "%s failed: %d\n", __func__, error);
		return error;
	}

	return 0;
}

static int ili210x_read_touch_data(struct i2c_client *client, u8 *data)
{
	return ili210x_read_reg(client, REG_TOUCHDATA,
				data, ILI210X_DATA_SIZE);
}

static bool ili210x_touchdata_to_coords(const u8 *touchdata,
					unsigned int finger,
					unsigned int *x, unsigned int *y,
					unsigned int *z)
{
	if (!(touchdata[0] & BIT(finger)))
		return false;

	*x = get_unaligned_be16(touchdata + 1 + (finger * 4) + 0);
	*y = get_unaligned_be16(touchdata + 1 + (finger * 4) + 2);

	return true;
}

static bool ili210x_check_continue_polling(const u8 *data, bool touch)
{
	return data[0] & 0xf3;
}

static const struct ili2xxx_chip ili210x_chip = {
	.read_reg		= ili210x_read_reg,
	.get_touch_data		= ili210x_read_touch_data,
	.parse_touch_data	= ili210x_touchdata_to_coords,
	.continue_polling	= ili210x_check_continue_polling,
	.max_touches		= 2,
	.has_calibrate_reg	= true,
};

static int ili211x_read_touch_data(struct i2c_client *client, u8 *data)
{
	s16 sum = 0;
	int error;
	int ret;
	int i;

	ret = i2c_master_recv(client, data, ILI211X_DATA_SIZE);
	if (ret != ILI211X_DATA_SIZE) {
		error = ret < 0 ? ret : -EIO;
		dev_err(&client->dev, "%s failed: %d\n", __func__, error);
		return error;
	}

	/* This chip uses custom checksum at the end of data */
	for (i = 0; i < ILI211X_DATA_SIZE - 1; i++)
		sum = (sum + data[i]) & 0xff;

	if ((-sum & 0xff) != data[ILI211X_DATA_SIZE - 1]) {
		dev_err(&client->dev,
			"CRC error (crc=0x%02x expected=0x%02x)\n",
			sum, data[ILI211X_DATA_SIZE - 1]);
		return -EIO;
	}

	return 0;
}

static bool ili211x_touchdata_to_coords(const u8 *touchdata,
					unsigned int finger,
					unsigned int *x, unsigned int *y,
					unsigned int *z)
{
	u32 data;

<<<<<<< HEAD
	if (!(touchdata[0] & BIT(finger)))
=======
	data = get_unaligned_be32(touchdata + 1 + (finger * 4) + 0);
	if (data == 0xffffffff)	/* Finger up */
>>>>>>> 7d2a07b7
		return false;

	*x = ((touchdata[1 + (finger * 4) + 0] & 0xf0) << 4) |
	     touchdata[1 + (finger * 4) + 1];
	*y = ((touchdata[1 + (finger * 4) + 0] & 0x0f) << 8) |
	     touchdata[1 + (finger * 4) + 2];

	return true;
}

static bool ili211x_decline_polling(const u8 *data, bool touch)
{
	return false;
}

static const struct ili2xxx_chip ili211x_chip = {
	.read_reg		= ili210x_read_reg,
	.get_touch_data		= ili211x_read_touch_data,
	.parse_touch_data	= ili211x_touchdata_to_coords,
	.continue_polling	= ili211x_decline_polling,
	.max_touches		= 10,
	.resolution		= 2048,
};

static bool ili212x_touchdata_to_coords(const u8 *touchdata,
					unsigned int finger,
					unsigned int *x, unsigned int *y,
					unsigned int *z)
{
	u16 val;

	val = get_unaligned_be16(touchdata + 3 + (finger * 5) + 0);
	if (!(val & BIT(15)))	/* Touch indication */
		return false;

	*x = val & 0x3fff;
	*y = get_unaligned_be16(touchdata + 3 + (finger * 5) + 2);

	return true;
}

static bool ili212x_check_continue_polling(const u8 *data, bool touch)
{
	return touch;
}

static const struct ili2xxx_chip ili212x_chip = {
	.read_reg		= ili210x_read_reg,
	.get_touch_data		= ili210x_read_touch_data,
	.parse_touch_data	= ili212x_touchdata_to_coords,
	.continue_polling	= ili212x_check_continue_polling,
	.max_touches		= 10,
	.has_calibrate_reg	= true,
};

static int ili251x_read_reg(struct i2c_client *client,
			    u8 reg, void *buf, size_t len)
{
	int error;
	int ret;

	ret = i2c_master_send(client, &reg, 1);
	if (ret == 1) {
		usleep_range(5000, 5500);

		ret = i2c_master_recv(client, buf, len);
		if (ret == len)
			return 0;
	}

	error = ret < 0 ? ret : -EIO;
	dev_err(&client->dev, "%s failed: %d\n", __func__, error);
	return ret;
}

static int ili251x_read_touch_data(struct i2c_client *client, u8 *data)
{
	int error;

	error = ili251x_read_reg(client, REG_TOUCHDATA,
				 data, ILI251X_DATA_SIZE1);
	if (!error && data[0] == 2) {
		error = i2c_master_recv(client, data + ILI251X_DATA_SIZE1,
					ILI251X_DATA_SIZE2);
		if (error >= 0 && error != ILI251X_DATA_SIZE2)
			error = -EIO;
	}

	return error;
}

static bool ili251x_touchdata_to_coords(const u8 *touchdata,
					unsigned int finger,
					unsigned int *x, unsigned int *y,
					unsigned int *z)
{
	u16 val;

	val = get_unaligned_be16(touchdata + 1 + (finger * 5) + 0);
	if (!(val & BIT(15)))	/* Touch indication */
		return false;

	*x = val & 0x3fff;
	*y = get_unaligned_be16(touchdata + 1 + (finger * 5) + 2);
	*z = touchdata[1 + (finger * 5) + 4];

	return true;
}

static bool ili251x_check_continue_polling(const u8 *data, bool touch)
{
	return touch;
}

static const struct ili2xxx_chip ili251x_chip = {
	.read_reg		= ili251x_read_reg,
	.get_touch_data		= ili251x_read_touch_data,
	.parse_touch_data	= ili251x_touchdata_to_coords,
	.continue_polling	= ili251x_check_continue_polling,
	.max_touches		= 10,
	.has_calibrate_reg	= true,
	.has_pressure_reg	= true,
};

static bool ili210x_report_events(struct ili210x *priv, u8 *touchdata)
{
	struct input_dev *input = priv->input;
	int i;
	bool contact = false, touch;
	unsigned int x = 0, y = 0, z = 0;

	for (i = 0; i < priv->chip->max_touches; i++) {
		touch = priv->chip->parse_touch_data(touchdata, i, &x, &y, &z);

		input_mt_slot(input, i);
		if (input_mt_report_slot_state(input, MT_TOOL_FINGER, touch)) {
			touchscreen_report_pos(input, &priv->prop, x, y, true);
			if (priv->chip->has_pressure_reg)
				input_report_abs(input, ABS_MT_PRESSURE, z);
			contact = true;
		}
	}

	input_mt_report_pointer_emulation(input, false);
	input_sync(input);

	return contact;
}

static irqreturn_t ili210x_irq(int irq, void *irq_data)
{
	struct ili210x *priv = irq_data;
	struct i2c_client *client = priv->client;
	const struct ili2xxx_chip *chip = priv->chip;
	u8 touchdata[ILI210X_DATA_SIZE] = { 0 };
	bool keep_polling;
	bool touch;
	int error;

	do {
		error = chip->get_touch_data(client, touchdata);
		if (error) {
			dev_err(&client->dev,
				"Unable to get touch data: %d\n", error);
			break;
		}

		touch = ili210x_report_events(priv, touchdata);
		keep_polling = chip->continue_polling(touchdata, touch);
		if (keep_polling)
			msleep(ILI2XXX_POLL_PERIOD);
	} while (!priv->stop && keep_polling);

	return IRQ_HANDLED;
}

static ssize_t ili210x_calibrate(struct device *dev,
				 struct device_attribute *attr,
				 const char *buf, size_t count)
{
	struct i2c_client *client = to_i2c_client(dev);
	struct ili210x *priv = i2c_get_clientdata(client);
	unsigned long calibrate;
	int rc;
	u8 cmd = REG_CALIBRATE;

	if (kstrtoul(buf, 10, &calibrate))
		return -EINVAL;

	if (calibrate > 1)
		return -EINVAL;

	if (calibrate) {
		rc = i2c_master_send(priv->client, &cmd, sizeof(cmd));
		if (rc != sizeof(cmd))
			return -EIO;
	}

	return count;
}
static DEVICE_ATTR(calibrate, S_IWUSR, NULL, ili210x_calibrate);

static struct attribute *ili210x_attributes[] = {
	&dev_attr_calibrate.attr,
	NULL,
};

static umode_t ili210x_calibrate_visible(struct kobject *kobj,
					  struct attribute *attr, int index)
{
	struct device *dev = kobj_to_dev(kobj);
	struct i2c_client *client = to_i2c_client(dev);
	struct ili210x *priv = i2c_get_clientdata(client);

	return priv->chip->has_calibrate_reg ? attr->mode : 0;
}

static const struct attribute_group ili210x_attr_group = {
	.attrs = ili210x_attributes,
	.is_visible = ili210x_calibrate_visible,
};

static void ili210x_power_down(void *data)
{
	struct gpio_desc *reset_gpio = data;

	gpiod_set_value_cansleep(reset_gpio, 1);
}

static void ili210x_stop(void *data)
{
	struct ili210x *priv = data;

	/* Tell ISR to quit even if there is a contact. */
	priv->stop = true;
}

static int ili210x_i2c_probe(struct i2c_client *client,
			     const struct i2c_device_id *id)
{
	struct device *dev = &client->dev;
	const struct ili2xxx_chip *chip;
	struct ili210x *priv;
	struct gpio_desc *reset_gpio;
	struct input_dev *input;
	int error;
	unsigned int max_xy;

	dev_dbg(dev, "Probing for ILI210X I2C Touschreen driver");

	chip = device_get_match_data(dev);
	if (!chip && id)
		chip = (const struct ili2xxx_chip *)id->driver_data;
	if (!chip) {
		dev_err(&client->dev, "unknown device model\n");
		return -ENODEV;
	}

	if (client->irq <= 0) {
		dev_err(dev, "No IRQ!\n");
		return -EINVAL;
	}

	reset_gpio = devm_gpiod_get_optional(dev, "reset", GPIOD_OUT_HIGH);
	if (IS_ERR(reset_gpio))
		return PTR_ERR(reset_gpio);

	if (reset_gpio) {
		error = devm_add_action_or_reset(dev, ili210x_power_down,
						 reset_gpio);
		if (error)
			return error;

		usleep_range(50, 100);
		gpiod_set_value_cansleep(reset_gpio, 0);
		msleep(100);
	}

	priv = devm_kzalloc(dev, sizeof(*priv), GFP_KERNEL);
	if (!priv)
		return -ENOMEM;

	input = devm_input_allocate_device(dev);
	if (!input)
		return -ENOMEM;

	priv->client = client;
	priv->input = input;
	priv->reset_gpio = reset_gpio;
	priv->chip = chip;
	i2c_set_clientdata(client, priv);

	/* Setup input device */
	input->name = "ILI210x Touchscreen";
	input->id.bustype = BUS_I2C;

	/* Multi touch */
	max_xy = (chip->resolution ?: SZ_64K) - 1;
	input_set_abs_params(input, ABS_MT_POSITION_X, 0, max_xy, 0, 0);
	input_set_abs_params(input, ABS_MT_POSITION_Y, 0, max_xy, 0, 0);
	if (priv->chip->has_pressure_reg)
		input_set_abs_params(input, ABS_MT_PRESSURE, 0, 0xa, 0, 0);
	touchscreen_parse_properties(input, true, &priv->prop);
<<<<<<< HEAD

	error = input_mt_init_slots(input, priv->max_touches, INPUT_MT_DIRECT);
	if (error) {
		dev_err(dev, "Unable to set up slots, err: %d\n", error);
		return error;
	}
=======
>>>>>>> 7d2a07b7

	error = input_mt_init_slots(input, priv->chip->max_touches,
				    INPUT_MT_DIRECT);
	if (error) {
		dev_err(dev, "Unable to set up slots, err: %d\n", error);
		return error;
	}

	error = devm_request_threaded_irq(dev, client->irq, NULL, ili210x_irq,
					  IRQF_ONESHOT, client->name, priv);
	if (error) {
		dev_err(dev, "Unable to request touchscreen IRQ, err: %d\n",
			error);
		return error;
	}

	error = devm_add_action_or_reset(dev, ili210x_stop, priv);
	if (error)
		return error;

	error = devm_device_add_group(dev, &ili210x_attr_group);
	if (error) {
		dev_err(dev, "Unable to create sysfs attributes, err: %d\n",
			error);
		return error;
	}

	error = input_register_device(priv->input);
	if (error) {
		dev_err(dev, "Cannot register input device, err: %d\n", error);
		return error;
	}

	return 0;
}

static const struct i2c_device_id ili210x_i2c_id[] = {
	{ "ili210x", (long)&ili210x_chip },
	{ "ili2117", (long)&ili211x_chip },
	{ "ili2120", (long)&ili212x_chip },
	{ "ili251x", (long)&ili251x_chip },
	{ }
};
MODULE_DEVICE_TABLE(i2c, ili210x_i2c_id);

static const struct of_device_id ili210x_dt_ids[] = {
	{ .compatible = "ilitek,ili210x", .data = &ili210x_chip },
	{ .compatible = "ilitek,ili2117", .data = &ili211x_chip },
	{ .compatible = "ilitek,ili2120", .data = &ili212x_chip },
	{ .compatible = "ilitek,ili251x", .data = &ili251x_chip },
	{ }
};
MODULE_DEVICE_TABLE(of, ili210x_dt_ids);

static struct i2c_driver ili210x_ts_driver = {
	.driver = {
		.name = "ili210x_i2c",
		.of_match_table = ili210x_dt_ids,
	},
	.id_table = ili210x_i2c_id,
	.probe = ili210x_i2c_probe,
};

module_i2c_driver(ili210x_ts_driver);

MODULE_AUTHOR("Olivier Sobrie <olivier@sobrie.be>");
MODULE_DESCRIPTION("ILI210X I2C Touchscreen Driver");
MODULE_LICENSE("GPL");<|MERGE_RESOLUTION|>--- conflicted
+++ resolved
@@ -145,12 +145,8 @@
 {
 	u32 data;
 
-<<<<<<< HEAD
-	if (!(touchdata[0] & BIT(finger)))
-=======
 	data = get_unaligned_be32(touchdata + 1 + (finger * 4) + 0);
 	if (data == 0xffffffff)	/* Finger up */
->>>>>>> 7d2a07b7
 		return false;
 
 	*x = ((touchdata[1 + (finger * 4) + 0] & 0xf0) << 4) |
@@ -454,15 +450,6 @@
 	if (priv->chip->has_pressure_reg)
 		input_set_abs_params(input, ABS_MT_PRESSURE, 0, 0xa, 0, 0);
 	touchscreen_parse_properties(input, true, &priv->prop);
-<<<<<<< HEAD
-
-	error = input_mt_init_slots(input, priv->max_touches, INPUT_MT_DIRECT);
-	if (error) {
-		dev_err(dev, "Unable to set up slots, err: %d\n", error);
-		return error;
-	}
-=======
->>>>>>> 7d2a07b7
 
 	error = input_mt_init_slots(input, priv->chip->max_touches,
 				    INPUT_MT_DIRECT);
