--- conflicted
+++ resolved
@@ -41,54 +41,8 @@
 	u8 op;
 };
 
-<<<<<<< HEAD
-struct cmdq_instruction {
-	union {
-		u32 value;
-		u32 mask;
-	};
-	union {
-		u16 offset;
-		u16 event;
-	};
-	u8 subsys;
-	u8 op;
-};
-
 int cmdq_dev_get_client_reg(struct device *dev,
 			    struct cmdq_client_reg *client_reg, int idx)
-{
-	struct of_phandle_args spec;
-	int err;
-
-	if (!client_reg)
-		return -ENOENT;
-
-	err = of_parse_phandle_with_fixed_args(dev->of_node,
-					       "mediatek,gce-client-reg",
-					       3, idx, &spec);
-	if (err < 0) {
-		dev_err(dev,
-			"error %d can't parse gce-client-reg property (%d)",
-			err, idx);
-
-		return err;
-	}
-
-	client_reg->subsys = (u8)spec.args[0];
-	client_reg->offset = (u16)spec.args[1];
-	client_reg->size = (u16)spec.args[2];
-	of_node_put(spec.np);
-
-	return 0;
-}
-EXPORT_SYMBOL(cmdq_dev_get_client_reg);
-
-static void cmdq_client_timeout(struct timer_list *t)
-=======
-int cmdq_dev_get_client_reg(struct device *dev,
-			    struct cmdq_client_reg *client_reg, int idx)
->>>>>>> 7d2a07b7
 {
 	struct of_phandle_args spec;
 	int err;
@@ -224,21 +178,12 @@
 int cmdq_pkt_write(struct cmdq_pkt *pkt, u8 subsys, u16 offset, u32 value)
 {
 	struct cmdq_instruction inst;
-<<<<<<< HEAD
 
 	inst.op = CMDQ_CODE_WRITE;
 	inst.value = value;
 	inst.offset = offset;
 	inst.subsys = subsys;
 
-=======
-
-	inst.op = CMDQ_CODE_WRITE;
-	inst.value = value;
-	inst.offset = offset;
-	inst.subsys = subsys;
-
->>>>>>> 7d2a07b7
 	return cmdq_pkt_append_command(pkt, inst);
 }
 EXPORT_SYMBOL(cmdq_pkt_write);
@@ -248,11 +193,6 @@
 {
 	struct cmdq_instruction inst = { {0} };
 	u16 offset_mask = offset;
-<<<<<<< HEAD
-	int err = 0;
-
-	if (mask != 0xffffffff) {
-=======
 	int err;
 
 	if (mask != 0xffffffff) {
@@ -262,11 +202,7 @@
 		if (err < 0)
 			return err;
 
->>>>>>> 7d2a07b7
 		offset_mask |= CMDQ_WRITE_ENABLE_MASK;
-		inst.op = CMDQ_CODE_MASK;
-		inst.mask = ~mask;
-		err = cmdq_pkt_append_command(pkt, inst);
 	}
 	err = cmdq_pkt_write(pkt, subsys, offset_mask, value);
 
@@ -330,9 +266,6 @@
 int cmdq_pkt_write_s_value(struct cmdq_pkt *pkt, u8 high_addr_reg_idx,
 			   u16 addr_low, u32 value)
 {
-<<<<<<< HEAD
-	struct cmdq_instruction inst = { {0} };
-=======
 	struct cmdq_instruction inst = {};
 
 	inst.op = CMDQ_CODE_WRITE_S;
@@ -369,17 +302,12 @@
 {
 	struct cmdq_instruction inst = { {0} };
 	u32 clear_option = clear ? CMDQ_WFE_UPDATE : 0;
->>>>>>> 7d2a07b7
 
 	if (event >= CMDQ_MAX_EVENT)
 		return -EINVAL;
 
 	inst.op = CMDQ_CODE_WFE;
-<<<<<<< HEAD
-	inst.value = CMDQ_WFE_OPTION;
-=======
 	inst.value = CMDQ_WFE_OPTION | clear_option;
->>>>>>> 7d2a07b7
 	inst.event = event;
 
 	return cmdq_pkt_append_command(pkt, inst);
@@ -401,8 +329,6 @@
 }
 EXPORT_SYMBOL(cmdq_pkt_clear_event);
 
-<<<<<<< HEAD
-=======
 int cmdq_pkt_set_event(struct cmdq_pkt *pkt, u16 event)
 {
 	struct cmdq_instruction inst = {};
@@ -418,7 +344,6 @@
 }
 EXPORT_SYMBOL(cmdq_pkt_set_event);
 
->>>>>>> 7d2a07b7
 int cmdq_pkt_poll(struct cmdq_pkt *pkt, u8 subsys,
 		  u16 offset, u32 value)
 {
@@ -454,9 +379,6 @@
 }
 EXPORT_SYMBOL(cmdq_pkt_poll_mask);
 
-<<<<<<< HEAD
-static int cmdq_pkt_finalize(struct cmdq_pkt *pkt)
-=======
 int cmdq_pkt_assign(struct cmdq_pkt *pkt, u16 reg_idx, u32 value)
 {
 	struct cmdq_instruction inst = {};
@@ -482,7 +404,6 @@
 EXPORT_SYMBOL(cmdq_pkt_jump);
 
 int cmdq_pkt_finalize(struct cmdq_pkt *pkt)
->>>>>>> 7d2a07b7
 {
 	struct cmdq_instruction inst = { {0} };
 	int err;
@@ -491,12 +412,6 @@
 	inst.op = CMDQ_CODE_EOC;
 	inst.value = CMDQ_EOC_IRQ_EN;
 	err = cmdq_pkt_append_command(pkt, inst);
-<<<<<<< HEAD
-
-	/* JUMP to end */
-	inst.op = CMDQ_CODE_JUMP;
-	inst.value = CMDQ_JUMP_PASS;
-=======
 	if (err < 0)
 		return err;
 
@@ -504,7 +419,6 @@
 	inst.op = CMDQ_CODE_JUMP;
 	inst.value = CMDQ_JUMP_PASS >>
 		cmdq_get_shift_pa(((struct cmdq_client *)pkt->cl)->chan);
->>>>>>> 7d2a07b7
 	err = cmdq_pkt_append_command(pkt, inst);
 
 	return err;
@@ -539,17 +453,6 @@
 	dma_sync_single_for_device(client->chan->mbox->dev, pkt->pa_base,
 				   pkt->cmd_buf_size, DMA_TO_DEVICE);
 
-<<<<<<< HEAD
-	if (client->timeout_ms != CMDQ_NO_TIMEOUT) {
-		spin_lock_irqsave(&client->lock, flags);
-		if (client->pkt_cnt++ == 0)
-			mod_timer(&client->timer, jiffies +
-				  msecs_to_jiffies(client->timeout_ms));
-		spin_unlock_irqrestore(&client->lock, flags);
-	}
-
-=======
->>>>>>> 7d2a07b7
 	err = mbox_send_message(client->chan, pkt);
 	if (err < 0)
 		return err;
