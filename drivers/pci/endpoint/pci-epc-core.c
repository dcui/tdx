--- conflicted
+++ resolved
@@ -544,17 +544,12 @@
 int pci_epc_add_epf(struct pci_epc *epc, struct pci_epf *epf,
 		    enum pci_epc_interface_type type)
 {
-<<<<<<< HEAD
-	u32 func_no;
-	int ret = 0;
-=======
 	struct list_head *list;
 	u32 func_no;
 	int ret = 0;
 
 	if (IS_ERR_OR_NULL(epc))
 		return -EINVAL;
->>>>>>> 7d2a07b7
 
 	if (type == PRIMARY_INTERFACE && epf->epc)
 		return -EBUSY;
@@ -569,21 +564,6 @@
 		ret = -EINVAL;
 		goto ret;
 	}
-<<<<<<< HEAD
-
-	if (func_no > epc->max_functions - 1) {
-		dev_err(&epc->dev, "Exceeding max supported Function Number\n");
-		ret = -EINVAL;
-		goto ret;
-	}
-
-	set_bit(func_no, &epc->function_num_map);
-	epf->func_no = func_no;
-	epf->epc = epc;
-
-	list_add_tail(&epf->list, &epc->pci_epf);
-
-=======
 
 	if (func_no > epc->max_functions - 1) {
 		dev_err(&epc->dev, "Exceeding max supported Function Number\n");
@@ -603,7 +583,6 @@
 	}
 
 	list_add_tail(list, &epc->pci_epf);
->>>>>>> 7d2a07b7
 ret:
 	mutex_unlock(&epc->lock);
 
@@ -623,14 +602,6 @@
 void pci_epc_remove_epf(struct pci_epc *epc, struct pci_epf *epf,
 			enum pci_epc_interface_type type)
 {
-<<<<<<< HEAD
-	if (!epc || IS_ERR(epc) || !epf)
-		return;
-
-	mutex_lock(&epc->lock);
-	clear_bit(epf->func_no, &epc->function_num_map);
-	list_del(&epf->list);
-=======
 	struct list_head *list;
 	u32 func_no = 0;
 
@@ -648,7 +619,6 @@
 	mutex_lock(&epc->lock);
 	clear_bit(func_no, &epc->function_num_map);
 	list_del(list);
->>>>>>> 7d2a07b7
 	epf->epc = NULL;
 	mutex_unlock(&epc->lock);
 }
