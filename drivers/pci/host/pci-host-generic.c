/*
 * Simple, generic PCI host controller driver targetting firmware-initialised
 * systems and virtual machines (e.g. the PCI emulation provided by kvmtool).
 *
 * This program is free software; you can redistribute it and/or modify
 * it under the terms of the GNU General Public License version 2 as
 * published by the Free Software Foundation.
 *
 * This program is distributed in the hope that it will be useful,
 * but WITHOUT ANY WARRANTY; without even the implied warranty of
 * MERCHANTABILITY or FITNESS FOR A PARTICULAR PURPOSE.  See the
 * GNU General Public License for more details.
 *
 * You should have received a copy of the GNU General Public License
 * along with this program.  If not, see <http://www.gnu.org/licenses/>.
 *
 * Copyright (C) 2014 ARM Limited
 *
 * Author: Will Deacon <will.deacon@arm.com>
 */

#include <linux/kernel.h>
#include <linux/module.h>
#include <linux/of_address.h>
#include <linux/of_pci.h>
#include <linux/platform_device.h>

struct gen_pci_cfg_bus_ops {
	u32 bus_shift;
	void __iomem *(*map_bus)(struct pci_bus *, unsigned int, int);
};

struct gen_pci_cfg_windows {
	struct resource				res;
	struct resource				*bus_range;
	void __iomem				**win;

	const struct gen_pci_cfg_bus_ops	*ops;
};

struct gen_pci {
	struct pci_host_bridge			host;
	struct gen_pci_cfg_windows		cfg;
	struct list_head			resources;
};

/* fake sysdata for cheating ARCH's pcibios code */
static char	gen_sysdata[256];

static struct gen_pci *gen_pci_get_drvdata(struct pci_bus *bus)
{
	struct device *dev = bus->dev.parent->parent;
	struct gen_pci *pci;

	while (dev) {
		pci = dev_get_drvdata(dev);
		if (pci)
			return pci;
		dev = dev->parent;
	}

	return NULL;
}

static void __iomem *gen_pci_map_cfg_bus_cam(struct pci_bus *bus,
					     unsigned int devfn,
					     int where)
{
	struct gen_pci *pci = gen_pci_get_drvdata(bus);
	resource_size_t idx = bus->number - pci->cfg.bus_range->start;

	return pci->cfg.win[idx] + ((devfn << 8) | where);
}

static struct gen_pci_cfg_bus_ops gen_pci_cfg_cam_bus_ops = {
	.bus_shift	= 16,
	.map_bus	= gen_pci_map_cfg_bus_cam,
};

static void __iomem *gen_pci_map_cfg_bus_ecam(struct pci_bus *bus,
					      unsigned int devfn,
					      int where)
{
	struct gen_pci *pci = gen_pci_get_drvdata(bus);
	resource_size_t idx = bus->number - pci->cfg.bus_range->start;

	return pci->cfg.win[idx] + ((devfn << 12) | where);
}

static struct gen_pci_cfg_bus_ops gen_pci_cfg_ecam_bus_ops = {
	.bus_shift	= 20,
	.map_bus	= gen_pci_map_cfg_bus_ecam,
};

<<<<<<< HEAD
static int gen_pci_config_read(struct pci_bus *bus, unsigned int devfn,
				int where, int size, u32 *val)
{
	void __iomem *addr;
	struct gen_pci *pci = gen_pci_get_drvdata(bus);

	WARN_ON(!pci);
	if (!pci)
		return PCIBIOS_DEVICE_NOT_FOUND;

	addr = pci->cfg.ops->map_bus(bus, devfn, where);

	switch (size) {
	case 1:
		*val = readb(addr);
		break;
	case 2:
		*val = readw(addr);
		break;
	default:
		*val = readl(addr);
	}

	return PCIBIOS_SUCCESSFUL;
}

static int gen_pci_config_write(struct pci_bus *bus, unsigned int devfn,
				 int where, int size, u32 val)
{
	void __iomem *addr;
	struct gen_pci *pci = gen_pci_get_drvdata(bus);

	WARN_ON(!pci);
	if (!pci)
		return PCIBIOS_DEVICE_NOT_FOUND;

	addr = pci->cfg.ops->map_bus(bus, devfn, where);

	switch (size) {
	case 1:
		writeb(val, addr);
		break;
	case 2:
		writew(val, addr);
		break;
	default:
		writel(val, addr);
	}

	return PCIBIOS_SUCCESSFUL;
}

=======
>>>>>>> 06e5801b
static struct pci_ops gen_pci_ops = {
	.read	= pci_generic_config_read,
	.write	= pci_generic_config_write,
};

static const struct of_device_id gen_pci_of_match[] = {
	{ .compatible = "pci-host-cam-generic",
	  .data = &gen_pci_cfg_cam_bus_ops },

	{ .compatible = "pci-host-ecam-generic",
	  .data = &gen_pci_cfg_ecam_bus_ops },

	{ },
};
MODULE_DEVICE_TABLE(of, gen_pci_of_match);

static void gen_pci_release_of_pci_ranges(struct gen_pci *pci)
{
	pci_free_resource_list(&pci->resources);
}

<<<<<<< HEAD
=======
static int gen_pci_parse_request_of_pci_ranges(struct gen_pci *pci)
{
	int err, res_valid = 0;
	struct device *dev = pci->host.dev.parent;
	struct device_node *np = dev->of_node;
	resource_size_t iobase;
	struct resource_entry *win;

	err = of_pci_get_host_bridge_resources(np, 0, 0xff, &pci->resources,
					       &iobase);
	if (err)
		return err;

	resource_list_for_each_entry(win, &pci->resources) {
		struct resource *parent, *res = win->res;

		switch (resource_type(res)) {
		case IORESOURCE_IO:
			parent = &ioport_resource;
			err = pci_remap_iospace(res, iobase);
			if (err) {
				dev_warn(dev, "error %d: failed to map resource %pR\n",
					 err, res);
				continue;
			}
			break;
		case IORESOURCE_MEM:
			parent = &iomem_resource;
			res_valid |= !(res->flags & IORESOURCE_PREFETCH);
			break;
		case IORESOURCE_BUS:
			pci->cfg.bus_range = res;
		default:
			continue;
		}

		err = devm_request_resource(dev, parent, res);
		if (err)
			goto out_release_res;
	}

	if (!res_valid) {
		dev_err(dev, "non-prefetchable memory resource required\n");
		err = -EINVAL;
		goto out_release_res;
	}

	return 0;

out_release_res:
	gen_pci_release_of_pci_ranges(pci);
	return err;
}

>>>>>>> 06e5801b
static int gen_pci_parse_map_cfg_windows(struct gen_pci *pci)
{
	int err;
	u8 bus_max;
	resource_size_t busn;
	struct resource *bus_range;
	struct device *dev = pci->host.dev.parent;
	struct device_node *np = dev->of_node;

	err = of_address_to_resource(np, 0, &pci->cfg.res);
	if (err) {
		dev_err(dev, "missing \"reg\" property\n");
		return err;
	}

	/* Limit the bus-range to fit within reg */
	bus_max = pci->cfg.bus_range->start +
		  (resource_size(&pci->cfg.res) >> pci->cfg.ops->bus_shift) - 1;
	pci->cfg.bus_range->end = min_t(resource_size_t,
					pci->cfg.bus_range->end, bus_max);

	pci->cfg.win = devm_kcalloc(dev, resource_size(pci->cfg.bus_range),
				    sizeof(*pci->cfg.win), GFP_KERNEL);
	if (!pci->cfg.win)
		return -ENOMEM;

	/* Map our Configuration Space windows */
	if (!devm_request_mem_region(dev, pci->cfg.res.start,
				     resource_size(&pci->cfg.res),
				     "Configuration Space"))
		return -ENOMEM;

	bus_range = pci->cfg.bus_range;
	for (busn = bus_range->start; busn <= bus_range->end; ++busn) {
		u32 idx = busn - bus_range->start;
		u32 sz = 1 << pci->cfg.ops->bus_shift;

		pci->cfg.win[idx] = devm_ioremap(dev,
						 pci->cfg.res.start + busn * sz,
						 sz);
		if (!pci->cfg.win[idx])
			return -ENOMEM;
	}

	return 0;
}

static int gen_pci_map_ranges(struct gen_pci *pci,
		resource_size_t io_base)
{
	struct list_head *res = &pci->resources;
	struct pci_host_bridge_window *window;
	int ret;

	list_for_each_entry(window, res, list) {
		struct resource *res = window->res;
		u64 restype = resource_type(res);

		switch (restype) {
		case IORESOURCE_IO:
			ret = pci_remap_iospace(res, io_base);
			if (ret < 0)
				return ret;
			break;
		case IORESOURCE_MEM:
			break;
		case IORESOURCE_BUS:
			pci->cfg.bus_range = res;
			break;
		default:
			return -EINVAL;
		}
	}
	return 0;
}

static int gen_pci_probe(struct platform_device *pdev)
{
	int err;
	const char *type;
	const struct of_device_id *of_id;
	const int *prop;
	struct device *dev = &pdev->dev;
	struct device_node *np = dev->of_node;
	resource_size_t iobase = 0;
	struct gen_pci *pci = devm_kzalloc(dev, sizeof(*pci), GFP_KERNEL);
	struct pci_bus *bus;
	struct pci_dev *pci_dev = NULL;
	bool probe_only = false;

	if (!pci)
		return -ENOMEM;

	type = of_get_property(np, "device_type", NULL);
	if (!type || strcmp(type, "pci")) {
		dev_err(dev, "invalid \"device_type\" %s\n", type);
		return -EINVAL;
	}

	prop = of_get_property(of_chosen, "linux,pci-probe-only", NULL);
	if (prop) {
		if (*prop)
			probe_only = true;
		else
			probe_only = false;
	}

	of_id = of_match_node(gen_pci_of_match, np);
	pci->cfg.ops = of_id->data;
	gen_pci_ops.map_bus = pci->cfg.ops->map_bus;
	pci->host.dev.parent = dev;
	INIT_LIST_HEAD(&pci->host.windows);
	INIT_LIST_HEAD(&pci->resources);

	err = of_pci_get_host_bridge_resources(np, 0, 0xff,
			&pci->resources, &iobase);
	if (err)
		return err;

	err = gen_pci_map_ranges(pci, iobase);
	if (err)
		goto fail;

	/* Parse and map our Configuration Space windows */
	err = gen_pci_parse_map_cfg_windows(pci);
	if (err)
		goto fail;

	err = -ENOMEM;
	platform_set_drvdata(pdev, pci);
	bus = pci_scan_root_bus(dev, 0, &gen_pci_ops, gen_sysdata,
				&pci->resources);
	if (!bus)
		goto fail;

	for_each_pci_dev(pci_dev)
		pci_dev->irq = of_irq_parse_and_map_pci(pci_dev, 0, 0);

	if (!probe_only) {
		pci_bus_size_bridges(bus);
		pci_bus_assign_resources(bus);
		pci_bus_add_devices(bus);
	}

	return 0;
 fail:
	gen_pci_release_of_pci_ranges(pci);
	return err;
}

static struct platform_driver gen_pci_driver = {
	.driver = {
		.name = "pci-host-generic",
		.of_match_table = gen_pci_of_match,
	},
	.probe = gen_pci_probe,
};
module_platform_driver(gen_pci_driver);

MODULE_DESCRIPTION("Generic PCI host driver");
MODULE_AUTHOR("Will Deacon <will.deacon@arm.com>");
MODULE_LICENSE("GPL v2");<|MERGE_RESOLUTION|>--- conflicted
+++ resolved
@@ -44,29 +44,12 @@
 	struct list_head			resources;
 };
 
-/* fake sysdata for cheating ARCH's pcibios code */
-static char	gen_sysdata[256];
-
-static struct gen_pci *gen_pci_get_drvdata(struct pci_bus *bus)
-{
-	struct device *dev = bus->dev.parent->parent;
-	struct gen_pci *pci;
-
-	while (dev) {
-		pci = dev_get_drvdata(dev);
-		if (pci)
-			return pci;
-		dev = dev->parent;
-	}
-
-	return NULL;
-}
-
 static void __iomem *gen_pci_map_cfg_bus_cam(struct pci_bus *bus,
 					     unsigned int devfn,
 					     int where)
 {
-	struct gen_pci *pci = gen_pci_get_drvdata(bus);
+	struct pci_sys_data *sys = bus->sysdata;
+	struct gen_pci *pci = sys->private_data;
 	resource_size_t idx = bus->number - pci->cfg.bus_range->start;
 
 	return pci->cfg.win[idx] + ((devfn << 8) | where);
@@ -81,7 +64,8 @@
 					      unsigned int devfn,
 					      int where)
 {
-	struct gen_pci *pci = gen_pci_get_drvdata(bus);
+	struct pci_sys_data *sys = bus->sysdata;
+	struct gen_pci *pci = sys->private_data;
 	resource_size_t idx = bus->number - pci->cfg.bus_range->start;
 
 	return pci->cfg.win[idx] + ((devfn << 12) | where);
@@ -92,61 +76,6 @@
 	.map_bus	= gen_pci_map_cfg_bus_ecam,
 };
 
-<<<<<<< HEAD
-static int gen_pci_config_read(struct pci_bus *bus, unsigned int devfn,
-				int where, int size, u32 *val)
-{
-	void __iomem *addr;
-	struct gen_pci *pci = gen_pci_get_drvdata(bus);
-
-	WARN_ON(!pci);
-	if (!pci)
-		return PCIBIOS_DEVICE_NOT_FOUND;
-
-	addr = pci->cfg.ops->map_bus(bus, devfn, where);
-
-	switch (size) {
-	case 1:
-		*val = readb(addr);
-		break;
-	case 2:
-		*val = readw(addr);
-		break;
-	default:
-		*val = readl(addr);
-	}
-
-	return PCIBIOS_SUCCESSFUL;
-}
-
-static int gen_pci_config_write(struct pci_bus *bus, unsigned int devfn,
-				 int where, int size, u32 val)
-{
-	void __iomem *addr;
-	struct gen_pci *pci = gen_pci_get_drvdata(bus);
-
-	WARN_ON(!pci);
-	if (!pci)
-		return PCIBIOS_DEVICE_NOT_FOUND;
-
-	addr = pci->cfg.ops->map_bus(bus, devfn, where);
-
-	switch (size) {
-	case 1:
-		writeb(val, addr);
-		break;
-	case 2:
-		writew(val, addr);
-		break;
-	default:
-		writel(val, addr);
-	}
-
-	return PCIBIOS_SUCCESSFUL;
-}
-
-=======
->>>>>>> 06e5801b
 static struct pci_ops gen_pci_ops = {
 	.read	= pci_generic_config_read,
 	.write	= pci_generic_config_write,
@@ -168,8 +97,6 @@
 	pci_free_resource_list(&pci->resources);
 }
 
-<<<<<<< HEAD
-=======
 static int gen_pci_parse_request_of_pci_ranges(struct gen_pci *pci)
 {
 	int err, res_valid = 0;
@@ -224,7 +151,6 @@
 	return err;
 }
 
->>>>>>> 06e5801b
 static int gen_pci_parse_map_cfg_windows(struct gen_pci *pci)
 {
 	int err;
@@ -272,33 +198,11 @@
 	return 0;
 }
 
-static int gen_pci_map_ranges(struct gen_pci *pci,
-		resource_size_t io_base)
-{
-	struct list_head *res = &pci->resources;
-	struct pci_host_bridge_window *window;
-	int ret;
-
-	list_for_each_entry(window, res, list) {
-		struct resource *res = window->res;
-		u64 restype = resource_type(res);
-
-		switch (restype) {
-		case IORESOURCE_IO:
-			ret = pci_remap_iospace(res, io_base);
-			if (ret < 0)
-				return ret;
-			break;
-		case IORESOURCE_MEM:
-			break;
-		case IORESOURCE_BUS:
-			pci->cfg.bus_range = res;
-			break;
-		default:
-			return -EINVAL;
-		}
-	}
-	return 0;
+static int gen_pci_setup(int nr, struct pci_sys_data *sys)
+{
+	struct gen_pci *pci = sys->private_data;
+	list_splice_init(&pci->resources, &sys->resources);
+	return 1;
 }
 
 static int gen_pci_probe(struct platform_device *pdev)
@@ -309,11 +213,14 @@
 	const int *prop;
 	struct device *dev = &pdev->dev;
 	struct device_node *np = dev->of_node;
-	resource_size_t iobase = 0;
 	struct gen_pci *pci = devm_kzalloc(dev, sizeof(*pci), GFP_KERNEL);
-	struct pci_bus *bus;
-	struct pci_dev *pci_dev = NULL;
-	bool probe_only = false;
+	struct hw_pci hw = {
+		.nr_controllers	= 1,
+		.private_data	= (void **)&pci,
+		.setup		= gen_pci_setup,
+		.map_irq	= of_irq_parse_and_map_pci,
+		.ops		= &gen_pci_ops,
+	};
 
 	if (!pci)
 		return -ENOMEM;
@@ -327,9 +234,9 @@
 	prop = of_get_property(of_chosen, "linux,pci-probe-only", NULL);
 	if (prop) {
 		if (*prop)
-			probe_only = true;
+			pci_add_flags(PCI_PROBE_ONLY);
 		else
-			probe_only = false;
+			pci_clear_flags(PCI_PROBE_ONLY);
 	}
 
 	of_id = of_match_node(gen_pci_of_match, np);
@@ -339,40 +246,20 @@
 	INIT_LIST_HEAD(&pci->host.windows);
 	INIT_LIST_HEAD(&pci->resources);
 
-	err = of_pci_get_host_bridge_resources(np, 0, 0xff,
-			&pci->resources, &iobase);
+	/* Parse our PCI ranges and request their resources */
+	err = gen_pci_parse_request_of_pci_ranges(pci);
 	if (err)
 		return err;
-
-	err = gen_pci_map_ranges(pci, iobase);
-	if (err)
-		goto fail;
 
 	/* Parse and map our Configuration Space windows */
 	err = gen_pci_parse_map_cfg_windows(pci);
-	if (err)
-		goto fail;
-
-	err = -ENOMEM;
-	platform_set_drvdata(pdev, pci);
-	bus = pci_scan_root_bus(dev, 0, &gen_pci_ops, gen_sysdata,
-				&pci->resources);
-	if (!bus)
-		goto fail;
-
-	for_each_pci_dev(pci_dev)
-		pci_dev->irq = of_irq_parse_and_map_pci(pci_dev, 0, 0);
-
-	if (!probe_only) {
-		pci_bus_size_bridges(bus);
-		pci_bus_assign_resources(bus);
-		pci_bus_add_devices(bus);
-	}
-
+	if (err) {
+		gen_pci_release_of_pci_ranges(pci);
+		return err;
+	}
+
+	pci_common_init_dev(dev, &hw);
 	return 0;
- fail:
-	gen_pci_release_of_pci_ranges(pci);
-	return err;
 }
 
 static struct platform_driver gen_pci_driver = {
