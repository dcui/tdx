--- conflicted
+++ resolved
@@ -580,12 +580,8 @@
 {
 	struct pci_dev *dev;
 	struct resource *b_res = find_free_bus_resource(bus, IORESOURCE_IO);
-<<<<<<< HEAD
-	unsigned long size = 0, size0 = 0, size1 = 0, res_size;
-=======
 	unsigned long size = 0, size0 = 0, size1 = 0;
 	resource_size_t children_add_size = 0;
->>>>>>> fcb8ce5c
 
 	if (!b_res)
  		return;
@@ -618,11 +614,6 @@
 	size1 = (!realloc_head || (realloc_head && !add_size)) ? size0 :
 		calculate_iosize(size, min_size+add_size, size1,
 			resource_size(b_res), 4096);
-	res_size = pci_reserve_size_io(bus);
-	if (size0 < res_size)
-		size0 = ALIGN(res_size, 4096);
-	if (size1 < res_size)
-		size1 = ALIGN(res_size, 4096);
 	if (!size0 && !size1) {
 		if (b_res->start || b_res->end)
 			dev_info(&bus->self->dev, "disabling bridge window "
@@ -731,7 +722,6 @@
 			min_align = align1 >> 1;
 		align += aligns[order];
 	}
-	size = max(size, (resource_size_t)pci_reserve_size_mem(bus));
 	size0 = calculate_memsize(size, min_size, 0, resource_size(b_res), min_align);
 	if (children_add_size > add_size)
 		add_size = children_add_size;
