// SPDX-License-Identifier: GPL-2.0
/*
 * Copyright (C) 2018 Marvell
 *
 * Author: Thomas Petazzoni <thomas.petazzoni@bootlin.com>
 *
 * This file helps PCI controller drivers implement a fake root port
 * PCI bridge when the HW doesn't provide such a root port PCI
 * bridge.
 *
 * It emulates a PCI bridge by providing a fake PCI configuration
 * space (and optionally a PCIe capability configuration space) in
 * memory. By default the read/write operations simply read and update
 * this fake configuration space in memory. However, PCI controller
 * drivers can provide through the 'struct pci_sw_bridge_ops'
 * structure a set of operations to override or complement this
 * default behavior.
 */

#include <linux/pci.h>
#include "pci-bridge-emul.h"

#define PCI_BRIDGE_CONF_END	PCI_STD_HEADER_SIZEOF
#define PCI_CAP_PCIE_SIZEOF	(PCI_EXP_SLTSTA2 + 2)
#define PCI_CAP_PCIE_START	PCI_BRIDGE_CONF_END
#define PCI_CAP_PCIE_END	(PCI_CAP_PCIE_START + PCI_CAP_PCIE_SIZEOF)

/**
 * struct pci_bridge_reg_behavior - register bits behaviors
 * @ro:		Read-Only bits
 * @rw:		Read-Write bits
 * @w1c:	Write-1-to-Clear bits
 *
 * Reads and Writes will be filtered by specified behavior. All other bits not
 * declared are assumed 'Reserved' and will return 0 on reads, per PCIe 5.0:
 * "Reserved register fields must be read only and must return 0 (all 0's for
 * multi-bit fields) when read".
 */
struct pci_bridge_reg_behavior {
	/* Read-only bits */
	u32 ro;

	/* Read-write bits */
	u32 rw;

	/* Write-1-to-clear bits */
	u32 w1c;
};

<<<<<<< HEAD
static const struct pci_bridge_reg_behavior pci_regs_behavior[] = {
=======
static const
struct pci_bridge_reg_behavior pci_regs_behavior[PCI_STD_HEADER_SIZEOF / 4] = {
>>>>>>> 7d2a07b7
	[PCI_VENDOR_ID / 4] = { .ro = ~0 },
	[PCI_COMMAND / 4] = {
		.rw = (PCI_COMMAND_IO | PCI_COMMAND_MEMORY |
		       PCI_COMMAND_MASTER | PCI_COMMAND_PARITY |
		       PCI_COMMAND_SERR),
		.ro = ((PCI_COMMAND_SPECIAL | PCI_COMMAND_INVALIDATE |
			PCI_COMMAND_VGA_PALETTE | PCI_COMMAND_WAIT |
			PCI_COMMAND_FAST_BACK) |
		       (PCI_STATUS_CAP_LIST | PCI_STATUS_66MHZ |
			PCI_STATUS_FAST_BACK | PCI_STATUS_DEVSEL_MASK) << 16),
		.w1c = PCI_STATUS_ERROR_BITS << 16,
	},
	[PCI_CLASS_REVISION / 4] = { .ro = ~0 },

	/*
	 * Cache Line Size register: implement as read-only, we do not
	 * pretend implementing "Memory Write and Invalidate"
	 * transactions"
	 *
	 * Latency Timer Register: implemented as read-only, as "A
	 * bridge that is not capable of a burst transfer of more than
	 * two data phases on its primary interface is permitted to
	 * hardwire the Latency Timer to a value of 16 or less"
	 *
	 * Header Type: always read-only
	 *
	 * BIST register: implemented as read-only, as "A bridge that
	 * does not support BIST must implement this register as a
	 * read-only register that returns 0 when read"
	 */
	[PCI_CACHE_LINE_SIZE / 4] = { .ro = ~0 },

	/*
	 * Base Address registers not used must be implemented as
	 * read-only registers that return 0 when read.
	 */
	[PCI_BASE_ADDRESS_0 / 4] = { .ro = ~0 },
	[PCI_BASE_ADDRESS_1 / 4] = { .ro = ~0 },

	[PCI_PRIMARY_BUS / 4] = {
		/* Primary, secondary and subordinate bus are RW */
		.rw = GENMASK(24, 0),
		/* Secondary latency is read-only */
		.ro = GENMASK(31, 24),
	},

	[PCI_IO_BASE / 4] = {
		/* The high four bits of I/O base/limit are RW */
		.rw = (GENMASK(15, 12) | GENMASK(7, 4)),

		/* The low four bits of I/O base/limit are RO */
		.ro = (((PCI_STATUS_66MHZ | PCI_STATUS_FAST_BACK |
			 PCI_STATUS_DEVSEL_MASK) << 16) |
		       GENMASK(11, 8) | GENMASK(3, 0)),

		.w1c = PCI_STATUS_ERROR_BITS << 16,
	},

	[PCI_MEMORY_BASE / 4] = {
		/* The high 12-bits of mem base/limit are RW */
		.rw = GENMASK(31, 20) | GENMASK(15, 4),

		/* The low four bits of mem base/limit are RO */
		.ro = GENMASK(19, 16) | GENMASK(3, 0),
	},

	[PCI_PREF_MEMORY_BASE / 4] = {
		/* The high 12-bits of pref mem base/limit are RW */
		.rw = GENMASK(31, 20) | GENMASK(15, 4),

		/* The low four bits of pref mem base/limit are RO */
		.ro = GENMASK(19, 16) | GENMASK(3, 0),
	},

	[PCI_PREF_BASE_UPPER32 / 4] = {
		.rw = ~0,
	},

	[PCI_PREF_LIMIT_UPPER32 / 4] = {
		.rw = ~0,
	},

	[PCI_IO_BASE_UPPER16 / 4] = {
		.rw = ~0,
	},

	[PCI_CAPABILITY_LIST / 4] = {
		.ro = GENMASK(7, 0),
	},

	[PCI_ROM_ADDRESS1 / 4] = {
		.rw = GENMASK(31, 11) | BIT(0),
	},

	/*
	 * Interrupt line (bits 7:0) are RW, interrupt pin (bits 15:8)
	 * are RO, and bridge control (31:16) are a mix of RW, RO,
	 * reserved and W1C bits
	 */
	[PCI_INTERRUPT_LINE / 4] = {
		/* Interrupt line is RW */
		.rw = (GENMASK(7, 0) |
		       ((PCI_BRIDGE_CTL_PARITY |
			 PCI_BRIDGE_CTL_SERR |
			 PCI_BRIDGE_CTL_ISA |
			 PCI_BRIDGE_CTL_VGA |
			 PCI_BRIDGE_CTL_MASTER_ABORT |
			 PCI_BRIDGE_CTL_BUS_RESET |
			 BIT(8) | BIT(9) | BIT(11)) << 16)),

		/* Interrupt pin is RO */
		.ro = (GENMASK(15, 8) | ((PCI_BRIDGE_CTL_FAST_BACK) << 16)),

		.w1c = BIT(10) << 16,
	},
};

<<<<<<< HEAD
static const struct pci_bridge_reg_behavior pcie_cap_regs_behavior[] = {
=======
static const
struct pci_bridge_reg_behavior pcie_cap_regs_behavior[PCI_CAP_PCIE_SIZEOF / 4] = {
>>>>>>> 7d2a07b7
	[PCI_CAP_LIST_ID / 4] = {
		/*
		 * Capability ID, Next Capability Pointer and
		 * Capabilities register are all read-only.
		 */
		.ro = ~0,
	},

	[PCI_EXP_DEVCAP / 4] = {
		.ro = ~0,
	},

	[PCI_EXP_DEVCTL / 4] = {
		/* Device control register is RW */
		.rw = GENMASK(15, 0),

		/*
		 * Device status register has bits 6 and [3:0] W1C, [5:4] RO,
		 * the rest is reserved
		 */
<<<<<<< HEAD
		.w1c = GENMASK(19, 16),
		.ro = GENMASK(21, 20),
		.rsvd = GENMASK(31, 22),
=======
		.w1c = (BIT(6) | GENMASK(3, 0)) << 16,
		.ro = GENMASK(5, 4) << 16,
>>>>>>> 7d2a07b7
	},

	[PCI_EXP_LNKCAP / 4] = {
		/* All bits are RO, except bit 23 which is reserved */
		.ro = lower_32_bits(~BIT(23)),
	},

	[PCI_EXP_LNKCTL / 4] = {
		/*
		 * Link control has bits [15:14], [11:3] and [1:0] RW, the
		 * rest is reserved.
		 *
		 * Link status has bits [13:0] RO, and bits [15:14]
		 * W1C.
		 */
		.rw = GENMASK(15, 14) | GENMASK(11, 3) | GENMASK(1, 0),
		.ro = GENMASK(13, 0) << 16,
		.w1c = GENMASK(15, 14) << 16,
	},

	[PCI_EXP_SLTCAP / 4] = {
		.ro = ~0,
	},

	[PCI_EXP_SLTCTL / 4] = {
		/*
		 * Slot control has bits [14:0] RW, the rest is
		 * reserved.
		 *
		 * Slot status has bits 8 and [4:0] W1C, bits [7:5] RO, the
		 * rest is reserved.
		 */
		.rw = GENMASK(14, 0),
		.w1c = (PCI_EXP_SLTSTA_ABP | PCI_EXP_SLTSTA_PFD |
			PCI_EXP_SLTSTA_MRLSC | PCI_EXP_SLTSTA_PDC |
			PCI_EXP_SLTSTA_CC | PCI_EXP_SLTSTA_DLLSC) << 16,
		.ro = (PCI_EXP_SLTSTA_MRLSS | PCI_EXP_SLTSTA_PDS |
		       PCI_EXP_SLTSTA_EIS) << 16,
<<<<<<< HEAD
		.rsvd = GENMASK(15, 13) | (GENMASK(15, 9) << 16),
=======
>>>>>>> 7d2a07b7
	},

	[PCI_EXP_RTCTL / 4] = {
		/*
		 * Root control has bits [4:0] RW, the rest is
		 * reserved.
		 *
		 * Root capabilities has bit 0 RO, the rest is reserved.
		 */
		.rw = (PCI_EXP_RTCTL_SECEE | PCI_EXP_RTCTL_SENFEE |
		       PCI_EXP_RTCTL_SEFEE | PCI_EXP_RTCTL_PMEIE |
		       PCI_EXP_RTCTL_CRSSVE),
		.ro = PCI_EXP_RTCAP_CRSVIS << 16,
	},

	[PCI_EXP_RTSTA / 4] = {
		/*
		 * Root status has bits 17 and [15:0] RO, bit 16 W1C, the rest
		 * is reserved.
		 */
		.ro = GENMASK(15, 0) | PCI_EXP_RTSTA_PENDING,
		.w1c = PCI_EXP_RTSTA_PME,
	},
};

/*
 * Initialize a pci_bridge_emul structure to represent a fake PCI
 * bridge configuration space. The caller needs to have initialized
 * the PCI configuration space with whatever values make sense
 * (typically at least vendor, device, revision), the ->ops pointer,
 * and optionally ->data and ->has_pcie.
 */
int pci_bridge_emul_init(struct pci_bridge_emul *bridge,
			 unsigned int flags)
{
	BUILD_BUG_ON(sizeof(bridge->conf) != PCI_BRIDGE_CONF_END);

	bridge->conf.class_revision |= cpu_to_le32(PCI_CLASS_BRIDGE_PCI << 16);
	bridge->conf.header_type = PCI_HEADER_TYPE_BRIDGE;
	bridge->conf.cache_line_size = 0x10;
	bridge->conf.status = cpu_to_le16(PCI_STATUS_CAP_LIST);
	bridge->pci_regs_behavior = kmemdup(pci_regs_behavior,
					    sizeof(pci_regs_behavior),
					    GFP_KERNEL);
	if (!bridge->pci_regs_behavior)
		return -ENOMEM;

	if (bridge->has_pcie) {
		bridge->conf.capabilities_pointer = PCI_CAP_PCIE_START;
		bridge->pcie_conf.cap_id = PCI_CAP_ID_EXP;
		/* Set PCIe v2, root port, slot support */
		bridge->pcie_conf.cap =
			cpu_to_le16(PCI_EXP_TYPE_ROOT_PORT << 4 | 2 |
				    PCI_EXP_FLAGS_SLOT);
		bridge->pcie_cap_regs_behavior =
			kmemdup(pcie_cap_regs_behavior,
				sizeof(pcie_cap_regs_behavior),
				GFP_KERNEL);
		if (!bridge->pcie_cap_regs_behavior) {
			kfree(bridge->pci_regs_behavior);
			return -ENOMEM;
		}
	}

	if (flags & PCI_BRIDGE_EMUL_NO_PREFETCHABLE_BAR) {
		bridge->pci_regs_behavior[PCI_PREF_MEMORY_BASE / 4].ro = ~0;
		bridge->pci_regs_behavior[PCI_PREF_MEMORY_BASE / 4].rw = 0;
	}

	return 0;
}
EXPORT_SYMBOL_GPL(pci_bridge_emul_init);

/*
 * Cleanup a pci_bridge_emul structure that was previously initialized
 * using pci_bridge_emul_init().
 */
void pci_bridge_emul_cleanup(struct pci_bridge_emul *bridge)
{
	if (bridge->has_pcie)
		kfree(bridge->pcie_cap_regs_behavior);
	kfree(bridge->pci_regs_behavior);
}
EXPORT_SYMBOL_GPL(pci_bridge_emul_cleanup);

/*
 * Should be called by the PCI controller driver when reading the PCI
 * configuration space of the fake bridge. It will call back the
 * ->ops->read_base or ->ops->read_pcie operations.
 */
int pci_bridge_emul_conf_read(struct pci_bridge_emul *bridge, int where,
			      int size, u32 *value)
{
	int ret;
	int reg = where & ~3;
	pci_bridge_emul_read_status_t (*read_op)(struct pci_bridge_emul *bridge,
						 int reg, u32 *value);
	__le32 *cfgspace;
	const struct pci_bridge_reg_behavior *behavior;

	if (bridge->has_pcie && reg >= PCI_CAP_PCIE_END) {
		*value = 0;
		return PCIBIOS_SUCCESSFUL;
	}

	if (!bridge->has_pcie && reg >= PCI_BRIDGE_CONF_END) {
		*value = 0;
		return PCIBIOS_SUCCESSFUL;
	}

	if (bridge->has_pcie && reg >= PCI_CAP_PCIE_START) {
		reg -= PCI_CAP_PCIE_START;
		read_op = bridge->ops->read_pcie;
		cfgspace = (__le32 *) &bridge->pcie_conf;
		behavior = bridge->pcie_cap_regs_behavior;
	} else {
		read_op = bridge->ops->read_base;
		cfgspace = (__le32 *) &bridge->conf;
		behavior = bridge->pci_regs_behavior;
	}

	if (read_op)
		ret = read_op(bridge, reg, value);
	else
		ret = PCI_BRIDGE_EMUL_NOT_HANDLED;

	if (ret == PCI_BRIDGE_EMUL_NOT_HANDLED)
		*value = le32_to_cpu(cfgspace[reg / 4]);

	/*
	 * Make sure we never return any reserved bit with a value
	 * different from 0.
	 */
	*value &= behavior[reg / 4].ro | behavior[reg / 4].rw |
		  behavior[reg / 4].w1c;

	if (size == 1)
		*value = (*value >> (8 * (where & 3))) & 0xff;
	else if (size == 2)
		*value = (*value >> (8 * (where & 3))) & 0xffff;
	else if (size != 4)
		return PCIBIOS_BAD_REGISTER_NUMBER;

	return PCIBIOS_SUCCESSFUL;
}
EXPORT_SYMBOL_GPL(pci_bridge_emul_conf_read);

/*
 * Should be called by the PCI controller driver when writing the PCI
 * configuration space of the fake bridge. It will call back the
 * ->ops->write_base or ->ops->write_pcie operations.
 */
int pci_bridge_emul_conf_write(struct pci_bridge_emul *bridge, int where,
			       int size, u32 value)
{
	int reg = where & ~3;
	int mask, ret, old, new, shift;
	void (*write_op)(struct pci_bridge_emul *bridge, int reg,
			 u32 old, u32 new, u32 mask);
	__le32 *cfgspace;
	const struct pci_bridge_reg_behavior *behavior;

	if (bridge->has_pcie && reg >= PCI_CAP_PCIE_END)
		return PCIBIOS_SUCCESSFUL;

	if (!bridge->has_pcie && reg >= PCI_BRIDGE_CONF_END)
		return PCIBIOS_SUCCESSFUL;

	shift = (where & 0x3) * 8;

	if (size == 4)
		mask = 0xffffffff;
	else if (size == 2)
		mask = 0xffff << shift;
	else if (size == 1)
		mask = 0xff << shift;
	else
		return PCIBIOS_BAD_REGISTER_NUMBER;

	ret = pci_bridge_emul_conf_read(bridge, reg, 4, &old);
	if (ret != PCIBIOS_SUCCESSFUL)
		return ret;

	if (bridge->has_pcie && reg >= PCI_CAP_PCIE_START) {
		reg -= PCI_CAP_PCIE_START;
		write_op = bridge->ops->write_pcie;
		cfgspace = (__le32 *) &bridge->pcie_conf;
		behavior = bridge->pcie_cap_regs_behavior;
	} else {
		write_op = bridge->ops->write_base;
		cfgspace = (__le32 *) &bridge->conf;
		behavior = bridge->pci_regs_behavior;
	}

	/* Keep all bits, except the RW bits */
	new = old & (~mask | ~behavior[reg / 4].rw);

	/* Update the value of the RW bits */
	new |= (value << shift) & (behavior[reg / 4].rw & mask);

	/* Clear the W1C bits */
	new &= ~((value << shift) & (behavior[reg / 4].w1c & mask));

	cfgspace[reg / 4] = cpu_to_le32(new);

	if (write_op)
		write_op(bridge, reg, old, new, mask);

	return PCIBIOS_SUCCESSFUL;
}
EXPORT_SYMBOL_GPL(pci_bridge_emul_conf_write);<|MERGE_RESOLUTION|>--- conflicted
+++ resolved
@@ -47,12 +47,8 @@
 	u32 w1c;
 };
 
-<<<<<<< HEAD
-static const struct pci_bridge_reg_behavior pci_regs_behavior[] = {
-=======
 static const
 struct pci_bridge_reg_behavior pci_regs_behavior[PCI_STD_HEADER_SIZEOF / 4] = {
->>>>>>> 7d2a07b7
 	[PCI_VENDOR_ID / 4] = { .ro = ~0 },
 	[PCI_COMMAND / 4] = {
 		.rw = (PCI_COMMAND_IO | PCI_COMMAND_MEMORY |
@@ -170,12 +166,8 @@
 	},
 };
 
-<<<<<<< HEAD
-static const struct pci_bridge_reg_behavior pcie_cap_regs_behavior[] = {
-=======
 static const
 struct pci_bridge_reg_behavior pcie_cap_regs_behavior[PCI_CAP_PCIE_SIZEOF / 4] = {
->>>>>>> 7d2a07b7
 	[PCI_CAP_LIST_ID / 4] = {
 		/*
 		 * Capability ID, Next Capability Pointer and
@@ -196,14 +188,8 @@
 		 * Device status register has bits 6 and [3:0] W1C, [5:4] RO,
 		 * the rest is reserved
 		 */
-<<<<<<< HEAD
-		.w1c = GENMASK(19, 16),
-		.ro = GENMASK(21, 20),
-		.rsvd = GENMASK(31, 22),
-=======
 		.w1c = (BIT(6) | GENMASK(3, 0)) << 16,
 		.ro = GENMASK(5, 4) << 16,
->>>>>>> 7d2a07b7
 	},
 
 	[PCI_EXP_LNKCAP / 4] = {
@@ -242,10 +228,6 @@
 			PCI_EXP_SLTSTA_CC | PCI_EXP_SLTSTA_DLLSC) << 16,
 		.ro = (PCI_EXP_SLTSTA_MRLSS | PCI_EXP_SLTSTA_PDS |
 		       PCI_EXP_SLTSTA_EIS) << 16,
-<<<<<<< HEAD
-		.rsvd = GENMASK(15, 13) | (GENMASK(15, 9) << 16),
-=======
->>>>>>> 7d2a07b7
 	},
 
 	[PCI_EXP_RTCTL / 4] = {
