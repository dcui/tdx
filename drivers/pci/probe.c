--- conflicted
+++ resolved
@@ -990,16 +990,8 @@
 	/* Fix up broken headers */
 	pci_fixup_device(pci_fixup_header, dev);
 
-<<<<<<< HEAD
-	/* Buffers for saving PCIe and PCI-X capabilities */
-	pci_allocate_cap_save_buffers(dev);
-
-	/* Initialize power management of the device */
-	pci_pm_init(dev);
-=======
 	/* Initialize various capabilities */
 	pci_init_capabilities(dev);
->>>>>>> 18e352e4
 
 	/*
 	 * Add the device to our list of discovered devices
