/*
 * Standard Hot Plug Controller Driver
 *
 * Copyright (C) 1995,2001 Compaq Computer Corporation
 * Copyright (C) 2001 Greg Kroah-Hartman (greg@kroah.com)
 * Copyright (C) 2001 IBM Corp.
 * Copyright (C) 2003-2004 Intel Corporation
 *
 * All rights reserved.
 *
 * This program is free software; you can redistribute it and/or modify
 * it under the terms of the GNU General Public License as published by
 * the Free Software Foundation; either version 2 of the License, or (at
 * your option) any later version.
 *
 * This program is distributed in the hope that it will be useful, but
 * WITHOUT ANY WARRANTY; without even the implied warranty of
 * MERCHANTABILITY OR FITNESS FOR A PARTICULAR PURPOSE, GOOD TITLE or
 * NON INFRINGEMENT.  See the GNU General Public License for more
 * details.
 *
 * You should have received a copy of the GNU General Public License
 * along with this program; if not, write to the Free Software
 * Foundation, Inc., 675 Mass Ave, Cambridge, MA 02139, USA.
 *
 * Send feedback to <greg@kroah.com>, <kristen.c.accardi@intel.com>
 *
 */

#include <linux/module.h>
#include <linux/kernel.h>
#include <linux/types.h>
#include <linux/pci.h>
#include "../pci.h"
#include "shpchp.h"

static void program_fw_provided_values(struct pci_dev *dev)
{
	u16 pci_cmd, pci_bctl;
	struct pci_dev *cdev;
	struct hotplug_params hpp;

	/* Program hpp values for this device */
	if (!(dev->hdr_type == PCI_HEADER_TYPE_NORMAL ||
			(dev->hdr_type == PCI_HEADER_TYPE_BRIDGE &&
			(dev->class >> 8) == PCI_CLASS_BRIDGE_PCI)))
		return;

	/* use default values if we can't get them from firmware */
<<<<<<< HEAD
	if (get_hp_params_from_firmware(dev, &hpp)) {
		hpp.cache_line_size = 8;
		hpp.latency_timer = 0x40;
		hpp.enable_serr = 0;
		hpp.enable_perr = 0;
=======
	if (get_hp_params_from_firmware(dev, &hpp) ||
	    !hpp.t0 || (hpp.t0->revision > 1)) {
		printk(KERN_WARNING
		       "%s: Could not get hotplug parameters. Use defaults\n",
		       __FUNCTION__);
		hpp.t0 = &hpp.type0_data;
		hpp.t0->revision = 0;
		hpp.t0->cache_line_size = 8;
		hpp.t0->latency_timer = 0x40;
		hpp.t0->enable_serr = 0;
		hpp.t0->enable_perr = 0;
>>>>>>> 120bda20
	}

	pci_write_config_byte(dev,
			      PCI_CACHE_LINE_SIZE, hpp.t0->cache_line_size);
	pci_write_config_byte(dev, PCI_LATENCY_TIMER, hpp.t0->latency_timer);
	pci_read_config_word(dev, PCI_COMMAND, &pci_cmd);
	if (hpp.t0->enable_serr)
		pci_cmd |= PCI_COMMAND_SERR;
	else
		pci_cmd &= ~PCI_COMMAND_SERR;
	if (hpp.t0->enable_perr)
		pci_cmd |= PCI_COMMAND_PARITY;
	else
		pci_cmd &= ~PCI_COMMAND_PARITY;
	pci_write_config_word(dev, PCI_COMMAND, pci_cmd);

	/* Program bridge control value and child devices */
	if ((dev->class >> 8) == PCI_CLASS_BRIDGE_PCI) {
		pci_write_config_byte(dev, PCI_SEC_LATENCY_TIMER,
				hpp.t0->latency_timer);
		pci_read_config_word(dev, PCI_BRIDGE_CONTROL, &pci_bctl);
		if (hpp.t0->enable_serr)
			pci_bctl |= PCI_BRIDGE_CTL_SERR;
		else
			pci_bctl &= ~PCI_BRIDGE_CTL_SERR;
		if (hpp.t0->enable_perr)
			pci_bctl |= PCI_BRIDGE_CTL_PARITY;
		else
			pci_bctl &= ~PCI_BRIDGE_CTL_PARITY;
		pci_write_config_word(dev, PCI_BRIDGE_CONTROL, pci_bctl);
		if (dev->subordinate) {
			list_for_each_entry(cdev, &dev->subordinate->devices,
					bus_list)
				program_fw_provided_values(cdev);
		}
	}
}

int shpchp_configure_device(struct slot *p_slot)
{
	struct pci_dev *dev;
	struct pci_bus *parent = p_slot->ctrl->pci_dev->subordinate;
	int num, fn;

	dev = pci_get_slot(parent, PCI_DEVFN(p_slot->device, 0));
	if (dev) {
		err("Device %s already exists at %x:%x, cannot hot-add\n",
				pci_name(dev), p_slot->bus, p_slot->device);
		pci_dev_put(dev);
		return -EINVAL;
	}

	num = pci_scan_slot(parent, PCI_DEVFN(p_slot->device, 0));
	if (num == 0) {
		err("No new device found\n");
		return -ENODEV;
	}

	for (fn = 0; fn < 8; fn++) {
		dev = pci_get_slot(parent, PCI_DEVFN(p_slot->device, fn));
		if (!dev)
			continue;
		if ((dev->class >> 16) == PCI_BASE_CLASS_DISPLAY) {
			err("Cannot hot-add display device %s\n",
					pci_name(dev));
			pci_dev_put(dev);
			continue;
		}
		if ((dev->hdr_type == PCI_HEADER_TYPE_BRIDGE) ||
				(dev->hdr_type == PCI_HEADER_TYPE_CARDBUS)) {
			/* Find an unused bus number for the new bridge */
			struct pci_bus *child;
			unsigned char busnr, start = parent->secondary;
			unsigned char end = parent->subordinate;
			for (busnr = start; busnr <= end; busnr++) {
				if (!pci_find_bus(pci_domain_nr(parent),
							busnr))
					break;
			}
			if (busnr >= end) {
				err("No free bus for hot-added bridge\n");
				pci_dev_put(dev);
				continue;
			}
			child = pci_add_new_bus(parent, dev, busnr);
			if (!child) {
				err("Cannot add new bus for %s\n",
						pci_name(dev));
				pci_dev_put(dev);
				continue;
			}
			child->subordinate = pci_do_scan_bus(child);
			pci_bus_size_bridges(child);
		}
		program_fw_provided_values(dev);
		pci_dev_put(dev);
	}

	pci_bus_assign_resources(parent);
	pci_bus_add_devices(parent);
	pci_enable_bridges(parent);
	return 0;
}

int shpchp_unconfigure_device(struct slot *p_slot)
{
	int rc = 0;
	int j;
	u8 bctl = 0;
	struct pci_bus *parent = p_slot->ctrl->pci_dev->subordinate;

	dbg("%s: bus/dev = %x/%x\n", __FUNCTION__, p_slot->bus, p_slot->device);

	for (j=0; j<8 ; j++) {
		struct pci_dev* temp = pci_get_slot(parent,
				(p_slot->device << 3) | j);
		if (!temp)
			continue;
		if ((temp->class >> 16) == PCI_BASE_CLASS_DISPLAY) {
			err("Cannot remove display device %s\n",
					pci_name(temp));
			pci_dev_put(temp);
			continue;
		}
		if (temp->hdr_type == PCI_HEADER_TYPE_BRIDGE) {
			pci_read_config_byte(temp, PCI_BRIDGE_CONTROL, &bctl);
			if (bctl & PCI_BRIDGE_CTL_VGA) {
				err("Cannot remove display device %s\n",
						pci_name(temp));
				pci_dev_put(temp);
				continue;
			}
		}
		pci_remove_bus_device(temp);
		pci_dev_put(temp);
	}
	return rc;
}
<|MERGE_RESOLUTION|>--- conflicted
+++ resolved
@@ -47,13 +47,6 @@
 		return;
 
 	/* use default values if we can't get them from firmware */
-<<<<<<< HEAD
-	if (get_hp_params_from_firmware(dev, &hpp)) {
-		hpp.cache_line_size = 8;
-		hpp.latency_timer = 0x40;
-		hpp.enable_serr = 0;
-		hpp.enable_perr = 0;
-=======
 	if (get_hp_params_from_firmware(dev, &hpp) ||
 	    !hpp.t0 || (hpp.t0->revision > 1)) {
 		printk(KERN_WARNING
@@ -65,7 +58,6 @@
 		hpp.t0->latency_timer = 0x40;
 		hpp.t0->enable_serr = 0;
 		hpp.t0->enable_perr = 0;
->>>>>>> 120bda20
 	}
 
 	pci_write_config_byte(dev,
