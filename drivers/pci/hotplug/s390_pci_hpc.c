// SPDX-License-Identifier: GPL-2.0+
/*
 * PCI Hot Plug Controller Driver for System z
 *
 * Copyright 2012 IBM Corp.
 *
 * Author(s):
 *   Jan Glauber <jang@linux.vnet.ibm.com>
 */

#define KMSG_COMPONENT "zpci"
#define pr_fmt(fmt) KMSG_COMPONENT ": " fmt

#include <linux/kernel.h>
#include <linux/slab.h>
#include <linux/pci.h>
#include <linux/pci_hotplug.h>
#include <asm/pci_debug.h>
#include <asm/sclp.h>

#define SLOT_NAME_SIZE	10
<<<<<<< HEAD

static int zpci_fn_configured(enum zpci_state state)
{
	return state == ZPCI_FN_STATE_CONFIGURED ||
	       state == ZPCI_FN_STATE_ONLINE;
}

static inline int zdev_configure(struct zpci_dev *zdev)
{
	int ret = sclp_pci_configure(zdev->fid);

	zpci_dbg(3, "conf fid:%x, rc:%d\n", zdev->fid, ret);
	if (!ret)
		zdev->state = ZPCI_FN_STATE_CONFIGURED;

	return ret;
}

static inline int zdev_deconfigure(struct zpci_dev *zdev)
{
	int ret = sclp_pci_deconfigure(zdev->fid);

	zpci_dbg(3, "deconf fid:%x, rc:%d\n", zdev->fid, ret);
	if (!ret)
		zdev->state = ZPCI_FN_STATE_STANDBY;

	return ret;
}
=======
>>>>>>> 7d2a07b7

static int enable_slot(struct hotplug_slot *hotplug_slot)
{
	struct zpci_dev *zdev = container_of(hotplug_slot, struct zpci_dev,
					     hotplug_slot);
<<<<<<< HEAD
	struct zpci_bus *zbus = zdev->zbus;
=======
>>>>>>> 7d2a07b7
	int rc;

	if (zdev->state != ZPCI_FN_STATE_STANDBY)
		return -EIO;

<<<<<<< HEAD
	rc = zdev_configure(zdev);
=======
	rc = sclp_pci_configure(zdev->fid);
	zpci_dbg(3, "conf fid:%x, rc:%d\n", zdev->fid, rc);
>>>>>>> 7d2a07b7
	if (rc)
		return rc;
	zdev->state = ZPCI_FN_STATE_CONFIGURED;

<<<<<<< HEAD
	rc = zpci_enable_device(zdev);
	if (rc)
		goto out_deconfigure;

	pci_scan_slot(zbus->bus, zdev->devfn);
	pci_lock_rescan_remove();
	pci_bus_add_devices(zbus->bus);
	pci_unlock_rescan_remove();

	return rc;

out_deconfigure:
	zdev_deconfigure(zdev);
	return rc;
=======
	return zpci_scan_configured_device(zdev, zdev->fh);
>>>>>>> 7d2a07b7
}

static int disable_slot(struct hotplug_slot *hotplug_slot)
{
	struct zpci_dev *zdev = container_of(hotplug_slot, struct zpci_dev,
					     hotplug_slot);
	struct pci_dev *pdev;

<<<<<<< HEAD
	if (!zpci_fn_configured(zdev->state))
=======
	if (zdev->state != ZPCI_FN_STATE_CONFIGURED)
>>>>>>> 7d2a07b7
		return -EIO;

	pdev = pci_get_slot(zdev->zbus->bus, zdev->devfn);
	if (pdev && pci_num_vf(pdev)) {
		pci_dev_put(pdev);
		return -EBUSY;
	}
	pci_dev_put(pdev);
<<<<<<< HEAD

	zpci_remove_device(zdev, false);

	rc = zpci_disable_device(zdev);
	if (rc)
		return rc;

	return zdev_deconfigure(zdev);
=======

	return zpci_deconfigure_device(zdev);
>>>>>>> 7d2a07b7
}

static int get_power_status(struct hotplug_slot *hotplug_slot, u8 *value)
{
	struct zpci_dev *zdev = container_of(hotplug_slot, struct zpci_dev,
					     hotplug_slot);

	switch (zdev->state) {
	case ZPCI_FN_STATE_STANDBY:
		*value = 0;
		break;
	default:
		*value = 1;
		break;
	}
	return 0;
}

static int get_adapter_status(struct hotplug_slot *hotplug_slot, u8 *value)
{
	/* if the slot exits it always contains a function */
	*value = 1;
	return 0;
}

static const struct hotplug_slot_ops s390_hotplug_slot_ops = {
	.enable_slot =		enable_slot,
	.disable_slot =		disable_slot,
	.get_power_status =	get_power_status,
	.get_adapter_status =	get_adapter_status,
};

int zpci_init_slot(struct zpci_dev *zdev)
{
	char name[SLOT_NAME_SIZE];
	struct zpci_bus *zbus = zdev->zbus;

	zdev->hotplug_slot.ops = &s390_hotplug_slot_ops;

	snprintf(name, SLOT_NAME_SIZE, "%08x", zdev->fid);
	return pci_hp_register(&zdev->hotplug_slot, zbus->bus,
			       zdev->devfn, name);
}

void zpci_exit_slot(struct zpci_dev *zdev)
{
	pci_hp_deregister(&zdev->hotplug_slot);
}<|MERGE_RESOLUTION|>--- conflicted
+++ resolved
@@ -19,79 +19,23 @@
 #include <asm/sclp.h>
 
 #define SLOT_NAME_SIZE	10
-<<<<<<< HEAD
-
-static int zpci_fn_configured(enum zpci_state state)
-{
-	return state == ZPCI_FN_STATE_CONFIGURED ||
-	       state == ZPCI_FN_STATE_ONLINE;
-}
-
-static inline int zdev_configure(struct zpci_dev *zdev)
-{
-	int ret = sclp_pci_configure(zdev->fid);
-
-	zpci_dbg(3, "conf fid:%x, rc:%d\n", zdev->fid, ret);
-	if (!ret)
-		zdev->state = ZPCI_FN_STATE_CONFIGURED;
-
-	return ret;
-}
-
-static inline int zdev_deconfigure(struct zpci_dev *zdev)
-{
-	int ret = sclp_pci_deconfigure(zdev->fid);
-
-	zpci_dbg(3, "deconf fid:%x, rc:%d\n", zdev->fid, ret);
-	if (!ret)
-		zdev->state = ZPCI_FN_STATE_STANDBY;
-
-	return ret;
-}
-=======
->>>>>>> 7d2a07b7
 
 static int enable_slot(struct hotplug_slot *hotplug_slot)
 {
 	struct zpci_dev *zdev = container_of(hotplug_slot, struct zpci_dev,
 					     hotplug_slot);
-<<<<<<< HEAD
-	struct zpci_bus *zbus = zdev->zbus;
-=======
->>>>>>> 7d2a07b7
 	int rc;
 
 	if (zdev->state != ZPCI_FN_STATE_STANDBY)
 		return -EIO;
 
-<<<<<<< HEAD
-	rc = zdev_configure(zdev);
-=======
 	rc = sclp_pci_configure(zdev->fid);
 	zpci_dbg(3, "conf fid:%x, rc:%d\n", zdev->fid, rc);
->>>>>>> 7d2a07b7
 	if (rc)
 		return rc;
 	zdev->state = ZPCI_FN_STATE_CONFIGURED;
 
-<<<<<<< HEAD
-	rc = zpci_enable_device(zdev);
-	if (rc)
-		goto out_deconfigure;
-
-	pci_scan_slot(zbus->bus, zdev->devfn);
-	pci_lock_rescan_remove();
-	pci_bus_add_devices(zbus->bus);
-	pci_unlock_rescan_remove();
-
-	return rc;
-
-out_deconfigure:
-	zdev_deconfigure(zdev);
-	return rc;
-=======
 	return zpci_scan_configured_device(zdev, zdev->fh);
->>>>>>> 7d2a07b7
 }
 
 static int disable_slot(struct hotplug_slot *hotplug_slot)
@@ -100,11 +44,7 @@
 					     hotplug_slot);
 	struct pci_dev *pdev;
 
-<<<<<<< HEAD
-	if (!zpci_fn_configured(zdev->state))
-=======
 	if (zdev->state != ZPCI_FN_STATE_CONFIGURED)
->>>>>>> 7d2a07b7
 		return -EIO;
 
 	pdev = pci_get_slot(zdev->zbus->bus, zdev->devfn);
@@ -113,19 +53,8 @@
 		return -EBUSY;
 	}
 	pci_dev_put(pdev);
-<<<<<<< HEAD
-
-	zpci_remove_device(zdev, false);
-
-	rc = zpci_disable_device(zdev);
-	if (rc)
-		return rc;
-
-	return zdev_deconfigure(zdev);
-=======
 
 	return zpci_deconfigure_device(zdev);
->>>>>>> 7d2a07b7
 }
 
 static int get_power_status(struct hotplug_slot *hotplug_slot, u8 *value)
