--- conflicted
+++ resolved
@@ -218,12 +218,8 @@
 
 static atomic_t shpchp_num_controllers = ATOMIC_INIT(0);
 
-<<<<<<< HEAD
-static void start_int_poll_timer(struct php_ctlr_state_s *php_ctlr, int seconds);
-=======
 static irqreturn_t shpc_isr(int irq, void *dev_id, struct pt_regs *regs);
 static void start_int_poll_timer(struct php_ctlr_state_s *php_ctlr, int sec);
->>>>>>> 120bda20
 static int hpc_check_cmd_status(struct controller *ctrl);
 
 static inline u8 shpc_readb(struct controller *ctrl, int reg)
@@ -336,15 +332,6 @@
 	DBG_ENTER_ROUTINE 
 
 	mutex_lock(&slot->ctrl->cmd_lock);
-<<<<<<< HEAD
-
-	if (!php_ctlr) {
-		err("%s: Invalid HPC controller handle!\n", __FUNCTION__);
-		retval = -EINVAL;
-		goto out;
-	}
-=======
->>>>>>> 120bda20
 
 	for (i = 0; i < 10; i++) {
 		cmd_status = shpc_readw(ctrl, CMD_STATUS);
@@ -534,15 +521,6 @@
 static int hpc_get_adapter_speed(struct slot *slot, enum pci_bus_speed *value)
 {
 	int retval = 0;
-<<<<<<< HEAD
-	struct php_ctlr_state_s *php_ctlr = slot->ctrl->hpc_ctlr_handle;
-	u32 slot_reg = readl(php_ctlr->creg + SLOT1 + 4 * slot->hp_slot);
-	u8 pcix_cap = (slot_reg >> 12) & 7;
-	u8 m66_cap  = (slot_reg >> 9) & 1;
-
-	DBG_ENTER_ROUTINE 
-
-=======
 	struct controller *ctrl = slot->ctrl;
 	u32 slot_reg = shpc_readl(ctrl, SLOT_REG(slot->hp_slot));
 	u8 m66_cap  = !!(slot_reg & MHZ66_CAP);
@@ -564,7 +542,6 @@
 		return -ENODEV;
 	}
 
->>>>>>> 120bda20
 	dbg("%s: slot_reg = %x, pcix_cap = %x, m66_cap = %x\n",
 	    __FUNCTION__, slot_reg, pcix_cap, m66_cap);
 
@@ -699,10 +676,7 @@
 	struct php_ctlr_state_s *php_ctlr = ctrl->hpc_ctlr_handle;
 	struct php_ctlr_state_s *p, *p_prev;
 	int i;
-<<<<<<< HEAD
-=======
 	u32 slot_reg, serr_int;
->>>>>>> 120bda20
 
 	DBG_ENTER_ROUTINE 
 
@@ -719,15 +693,6 @@
 		shpc_writel(ctrl, SLOT_REG(i), slot_reg);
 	}
 
-<<<<<<< HEAD
-	/*
-	 * Mask all slot event interrupts
-	 */
-	for (i = 0; i < ctrl->num_slots; i++)
-		writel(0xffff3fff, php_ctlr->creg + SLOT1 + (4 * i));
-
-	cleanup_slots(ctrl);
-=======
 	cleanup_slots(ctrl);
 
 	/*
@@ -738,7 +703,6 @@
 		     COMMAND_INTR_MASK | ARBITER_SERR_MASK);
 	serr_int &= ~SERR_INTR_RSVDZ_MASK;
 	shpc_writel(ctrl, SERR_INTR_ENABLE, serr_int);
->>>>>>> 120bda20
 
 	if (shpchp_poll_mode) {
 	    del_timer(&php_ctlr->int_poll_timer);
@@ -842,20 +806,12 @@
 static int hpc_set_bus_speed_mode(struct slot * slot, enum pci_bus_speed value)
 {
 	int retval;
-<<<<<<< HEAD
-	struct php_ctlr_state_s *php_ctlr = slot->ctrl->hpc_ctlr_handle;
-=======
 	struct controller *ctrl = slot->ctrl;
->>>>>>> 120bda20
 	u8 pi, cmd;
 
 	DBG_ENTER_ROUTINE 
 
-<<<<<<< HEAD
-	pi = readb(php_ctlr->creg + PROG_INTERFACE);
-=======
 	pi = shpc_readb(ctrl, PROG_INTERFACE);
->>>>>>> 120bda20
 	if ((pi == 1) && (value > PCI_SPEED_133MHz_PCIX))
 		return -EINVAL;
 
@@ -956,11 +912,7 @@
 		wake_up_interruptible(&ctrl->queue);
 	}
 
-<<<<<<< HEAD
-	if ((intr_loc = (intr_loc >> 1)) == 0)
-=======
 	if (!(intr_loc & ~CMD_INTR_PENDING))
->>>>>>> 120bda20
 		goto out;
 
 	for (hp_slot = 0; hp_slot < ctrl->num_slots; hp_slot++) { 
@@ -1006,19 +958,11 @@
 static int hpc_get_max_bus_speed (struct slot *slot, enum pci_bus_speed *value)
 {
 	int retval = 0;
-<<<<<<< HEAD
-	struct php_ctlr_state_s *php_ctlr = slot->ctrl->hpc_ctlr_handle;
-	enum pci_bus_speed bus_speed = PCI_SPEED_UNKNOWN;
-	u8 pi = readb(php_ctlr->creg + PROG_INTERFACE);
-	u32 slot_avail1 = readl(php_ctlr->creg + SLOT_AVAIL1);
-	u32 slot_avail2 = readl(php_ctlr->creg + SLOT_AVAIL2);
-=======
 	struct controller *ctrl = slot->ctrl;
 	enum pci_bus_speed bus_speed = PCI_SPEED_UNKNOWN;
 	u8 pi = shpc_readb(ctrl, PROG_INTERFACE);
 	u32 slot_avail1 = shpc_readl(ctrl, SLOT_AVAIL1);
 	u32 slot_avail2 = shpc_readl(ctrl, SLOT_AVAIL2);
->>>>>>> 120bda20
 
 	DBG_ENTER_ROUTINE 
 
@@ -1061,17 +1005,10 @@
 static int hpc_get_cur_bus_speed (struct slot *slot, enum pci_bus_speed *value)
 {
 	int retval = 0;
-<<<<<<< HEAD
-	struct php_ctlr_state_s *php_ctlr = slot->ctrl->hpc_ctlr_handle;
-	enum pci_bus_speed bus_speed = PCI_SPEED_UNKNOWN;
-	u16 sec_bus_reg = readw(php_ctlr->creg + SEC_BUS_CONFIG);
-	u8 pi = readb(php_ctlr->creg + PROG_INTERFACE);
-=======
 	struct controller *ctrl = slot->ctrl;
 	enum pci_bus_speed bus_speed = PCI_SPEED_UNKNOWN;
 	u16 sec_bus_reg = shpc_readw(ctrl, SEC_BUS_CONFIG);
 	u8 pi = shpc_readb(ctrl, PROG_INTERFACE);
->>>>>>> 120bda20
 	u8 speed_mode = (pi == 2) ? (sec_bus_reg & 0xF) : (sec_bus_reg & 0x7);
 
 	DBG_ENTER_ROUTINE 
