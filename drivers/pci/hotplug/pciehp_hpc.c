/*
 * PCI Express PCI Hot Plug Driver
 *
 * Copyright (C) 1995,2001 Compaq Computer Corporation
 * Copyright (C) 2001 Greg Kroah-Hartman (greg@kroah.com)
 * Copyright (C) 2001 IBM Corp.
 * Copyright (C) 2003-2004 Intel Corporation
 *
 * All rights reserved.
 *
 * This program is free software; you can redistribute it and/or modify
 * it under the terms of the GNU General Public License as published by
 * the Free Software Foundation; either version 2 of the License, or (at
 * your option) any later version.
 *
 * This program is distributed in the hope that it will be useful, but
 * WITHOUT ANY WARRANTY; without even the implied warranty of
 * MERCHANTABILITY OR FITNESS FOR A PARTICULAR PURPOSE, GOOD TITLE or
 * NON INFRINGEMENT.  See the GNU General Public License for more
 * details.
 *
 * You should have received a copy of the GNU General Public License
 * along with this program; if not, write to the Free Software
 * Foundation, Inc., 675 Mass Ave, Cambridge, MA 02139, USA.
 *
 * Send feedback to <greg@kroah.com>,<dely.l.sy@intel.com>
 *
 */

#include <linux/config.h>
#include <linux/kernel.h>
#include <linux/module.h>
#include <linux/types.h>
#include <linux/slab.h>
#include <linux/vmalloc.h>
#include <linux/interrupt.h>
#include <linux/spinlock.h>
#include <linux/pci.h>
#include <asm/system.h>
#include "../pci.h"
#include "pciehp.h"

#ifdef DEBUG
#define DBG_K_TRACE_ENTRY      ((unsigned int)0x00000001)	/* On function entry */
#define DBG_K_TRACE_EXIT       ((unsigned int)0x00000002)	/* On function exit */
#define DBG_K_INFO             ((unsigned int)0x00000004)	/* Info messages */
#define DBG_K_ERROR            ((unsigned int)0x00000008)	/* Error messages */
#define DBG_K_TRACE            (DBG_K_TRACE_ENTRY|DBG_K_TRACE_EXIT)
#define DBG_K_STANDARD         (DBG_K_INFO|DBG_K_ERROR|DBG_K_TRACE)
/* Redefine this flagword to set debug level */
#define DEBUG_LEVEL            DBG_K_STANDARD

#define DEFINE_DBG_BUFFER     char __dbg_str_buf[256];

#define DBG_PRINT( dbg_flags, args... )              \
	do {                                             \
	  if ( DEBUG_LEVEL & ( dbg_flags ) )             \
	  {                                              \
	    int len;                                     \
	    len = sprintf( __dbg_str_buf, "%s:%d: %s: ", \
		  __FILE__, __LINE__, __FUNCTION__ );    \
	    sprintf( __dbg_str_buf + len, args );        \
	    printk( KERN_NOTICE "%s\n", __dbg_str_buf ); \
	  }                                              \
	} while (0)

#define DBG_ENTER_ROUTINE	DBG_PRINT (DBG_K_TRACE_ENTRY, "%s", "[Entry]");
#define DBG_LEAVE_ROUTINE	DBG_PRINT (DBG_K_TRACE_EXIT, "%s", "[Exit]");
#else
#define DEFINE_DBG_BUFFER
#define DBG_ENTER_ROUTINE
#define DBG_LEAVE_ROUTINE
#endif				/* DEBUG */

struct ctrl_reg {
	u8 cap_id;
	u8 nxt_ptr;
	u16 cap_reg;
	u32 dev_cap;
	u16 dev_ctrl;
	u16 dev_status;
	u32 lnk_cap;
	u16 lnk_ctrl;
	u16 lnk_status;
	u32 slot_cap;
	u16 slot_ctrl;
	u16 slot_status;
	u16 root_ctrl;
	u16 rsvp;
	u32 root_status;
} __attribute__ ((packed));

/* offsets to the controller registers based on the above structure layout */
enum ctrl_offsets {
	PCIECAPID	=	offsetof(struct ctrl_reg, cap_id),
	NXTCAPPTR	=	offsetof(struct ctrl_reg, nxt_ptr),
	CAPREG		=	offsetof(struct ctrl_reg, cap_reg),
	DEVCAP		=	offsetof(struct ctrl_reg, dev_cap),
	DEVCTRL		=	offsetof(struct ctrl_reg, dev_ctrl),
	DEVSTATUS	=	offsetof(struct ctrl_reg, dev_status),
	LNKCAP		=	offsetof(struct ctrl_reg, lnk_cap),
	LNKCTRL		=	offsetof(struct ctrl_reg, lnk_ctrl),
	LNKSTATUS	=	offsetof(struct ctrl_reg, lnk_status),
	SLOTCAP		=	offsetof(struct ctrl_reg, slot_cap),
	SLOTCTRL	=	offsetof(struct ctrl_reg, slot_ctrl),
	SLOTSTATUS	=	offsetof(struct ctrl_reg, slot_status),
	ROOTCTRL	=	offsetof(struct ctrl_reg, root_ctrl),
	ROOTSTATUS	=	offsetof(struct ctrl_reg, root_status),
};
static int pcie_cap_base = 0;		/* Base of the PCI Express capability item structure */ 

#define PCIE_CAP_ID	( pcie_cap_base + PCIECAPID )
#define NXT_CAP_PTR	( pcie_cap_base + NXTCAPPTR )
#define CAP_REG		( pcie_cap_base + CAPREG )
#define DEV_CAP		( pcie_cap_base + DEVCAP )
#define DEV_CTRL	( pcie_cap_base + DEVCTRL )
#define DEV_STATUS	( pcie_cap_base + DEVSTATUS )
#define LNK_CAP		( pcie_cap_base + LNKCAP )
#define LNK_CTRL	( pcie_cap_base + LNKCTRL )
#define LNK_STATUS	( pcie_cap_base + LNKSTATUS )
#define SLOT_CAP	( pcie_cap_base + SLOTCAP )
#define SLOT_CTRL	( pcie_cap_base + SLOTCTRL )
#define SLOT_STATUS	( pcie_cap_base + SLOTSTATUS )
#define ROOT_CTRL	( pcie_cap_base + ROOTCTRL )
#define ROOT_STATUS	( pcie_cap_base + ROOTSTATUS )

#define hp_register_read_word(pdev, reg , value)		\
	pci_read_config_word(pdev, reg, &value)

#define hp_register_read_dword(pdev, reg , value)		\
	pci_read_config_dword(pdev, reg, &value)
 
#define hp_register_write_word(pdev, reg , value)		\
	pci_write_config_word(pdev, reg, value)

#define hp_register_dwrite_word(pdev, reg , value)		\
	pci_write_config_dword(pdev, reg, value)

/* Field definitions in PCI Express Capabilities Register */
#define CAP_VER			0x000F
#define DEV_PORT_TYPE		0x00F0
#define SLOT_IMPL		0x0100
#define MSG_NUM			0x3E00

/* Device or Port Type */
#define NAT_ENDPT		0x00
#define LEG_ENDPT		0x01
#define ROOT_PORT		0x04
#define UP_STREAM		0x05
#define	DN_STREAM		0x06
#define PCIE_PCI_BRDG		0x07
#define PCI_PCIE_BRDG		0x10

/* Field definitions in Device Capabilities Register */
#define DATTN_BUTTN_PRSN	0x1000
#define DATTN_LED_PRSN		0x2000
#define DPWR_LED_PRSN		0x4000

/* Field definitions in Link Capabilities Register */
#define MAX_LNK_SPEED		0x000F
#define MAX_LNK_WIDTH		0x03F0

/* Link Width Encoding */
#define LNK_X1		0x01
#define LNK_X2		0x02
#define LNK_X4		0x04	
#define LNK_X8		0x08
#define LNK_X12		0x0C
#define LNK_X16		0x10	
#define LNK_X32		0x20

/*Field definitions of Link Status Register */
#define LNK_SPEED	0x000F
#define NEG_LINK_WD	0x03F0
#define LNK_TRN_ERR	0x0400
#define	LNK_TRN		0x0800
#define SLOT_CLK_CONF	0x1000

/* Field definitions in Slot Capabilities Register */
#define ATTN_BUTTN_PRSN	0x00000001
#define	PWR_CTRL_PRSN	0x00000002
#define MRL_SENS_PRSN	0x00000004
#define ATTN_LED_PRSN	0x00000008
#define PWR_LED_PRSN	0x00000010
#define HP_SUPR_RM	0x00000020
#define HP_CAP		0x00000040
#define SLOT_PWR_VALUE	0x000003F8
#define SLOT_PWR_LIMIT	0x00000C00
#define PSN		0xFFF80000	/* PSN: Physical Slot Number */

/* Field definitions in Slot Control Register */
#define ATTN_BUTTN_ENABLE		0x0001
#define PWR_FAULT_DETECT_ENABLE		0x0002
#define MRL_DETECT_ENABLE		0x0004
#define PRSN_DETECT_ENABLE		0x0008
#define CMD_CMPL_INTR_ENABLE		0x0010
#define HP_INTR_ENABLE			0x0020
#define ATTN_LED_CTRL			0x00C0
#define PWR_LED_CTRL			0x0300
#define PWR_CTRL			0x0400

/* Attention indicator and Power indicator states */
#define LED_ON		0x01
#define LED_BLINK	0x10
#define LED_OFF		0x11

/* Power Control Command */
#define POWER_ON	0
#define POWER_OFF	0x0400

/* Field definitions in Slot Status Register */
#define ATTN_BUTTN_PRESSED	0x0001
#define PWR_FAULT_DETECTED	0x0002
#define MRL_SENS_CHANGED	0x0004
#define PRSN_DETECT_CHANGED	0x0008
#define CMD_COMPLETED		0x0010
#define MRL_STATE		0x0020
#define PRSN_STATE		0x0040

struct php_ctlr_state_s {
	struct php_ctlr_state_s *pnext;
	struct pci_dev *pci_dev;
	unsigned int irq;
	unsigned long flags;				/* spinlock's */
	u32 slot_device_offset;
	u32 num_slots;
    	struct timer_list	int_poll_timer;		/* Added for poll event */
	php_intr_callback_t 	attention_button_callback;
	php_intr_callback_t 	switch_change_callback;
	php_intr_callback_t 	presence_change_callback;
	php_intr_callback_t 	power_fault_callback;
	void 			*callback_instance_id;
	struct ctrl_reg 	*creg;				/* Ptr to controller register space */
};


static spinlock_t hpc_event_lock;

DEFINE_DBG_BUFFER		/* Debug string buffer for entire HPC defined here */
static struct php_ctlr_state_s *php_ctlr_list_head;	/* HPC state linked list */
static int ctlr_seq_num;	/* Controller sequence # */
static spinlock_t list_lock;

static irqreturn_t pcie_isr(int IRQ, void *dev_id, struct pt_regs *regs);

static void start_int_poll_timer(struct php_ctlr_state_s *php_ctlr, int seconds);

/* This is the interrupt polling timeout function. */
static void int_poll_timeout(unsigned long lphp_ctlr)
{
	struct php_ctlr_state_s *php_ctlr = (struct php_ctlr_state_s *)lphp_ctlr;

	DBG_ENTER_ROUTINE

	if ( !php_ctlr ) {
		err("%s: Invalid HPC controller handle!\n", __FUNCTION__);
		return;
	}

	/* Poll for interrupt events.  regs == NULL => polling */
	pcie_isr( 0, (void *)php_ctlr, NULL );

	init_timer(&php_ctlr->int_poll_timer);

	if (!pciehp_poll_time)
		pciehp_poll_time = 2; /* reset timer to poll in 2 secs if user doesn't specify at module installation*/

	start_int_poll_timer(php_ctlr, pciehp_poll_time);  
	
	return;
}

/* This function starts the interrupt polling timer. */
static void start_int_poll_timer(struct php_ctlr_state_s *php_ctlr, int seconds)
{
	if (!php_ctlr) {
		err("%s: Invalid HPC controller handle!\n", __FUNCTION__);
		return;
	}

	if ( ( seconds <= 0 ) || ( seconds > 60 ) )
        	seconds = 2;            /* Clamp to sane value */

	php_ctlr->int_poll_timer.function = &int_poll_timeout;
	php_ctlr->int_poll_timer.data = (unsigned long)php_ctlr;    /* Instance data */
	php_ctlr->int_poll_timer.expires = jiffies + seconds * HZ;
	add_timer(&php_ctlr->int_poll_timer);

	return;
}

static int pcie_write_cmd(struct slot *slot, u16 cmd)
{
	struct php_ctlr_state_s *php_ctlr = slot->ctrl->hpc_ctlr_handle;
	int retval = 0;
	u16 slot_status;

	DBG_ENTER_ROUTINE 
	
	dbg("%s : Enter\n", __FUNCTION__);
	if (!php_ctlr) {
		err("%s: Invalid HPC controller handle!\n", __FUNCTION__);
		return -1;
	}

	retval = hp_register_read_word(php_ctlr->pci_dev, SLOT_STATUS, slot_status);
	if (retval) {
			err("%s : hp_register_read_word SLOT_STATUS failed\n", __FUNCTION__);
			return retval;
		}
	dbg("%s : hp_register_read_word SLOT_STATUS %x\n", __FUNCTION__, slot_status);
	
	if ((slot_status & CMD_COMPLETED) == CMD_COMPLETED ) { 
		/* After 1 sec and CMD_COMPLETED still not set, just proceed forward to issue 
		   the next command according to spec.  Just print out the error message */
		dbg("%s : CMD_COMPLETED not clear after 1 sec.\n", __FUNCTION__);
	}

	dbg("%s: Before hp_register_write_word SLOT_CTRL %x\n", __FUNCTION__, cmd);
	retval = hp_register_write_word(php_ctlr->pci_dev, SLOT_CTRL, cmd | CMD_CMPL_INTR_ENABLE);
	if (retval) {
		err("%s : hp_register_write_word SLOT_CTRL failed\n", __FUNCTION__);
		return retval;
	}
	dbg("%s : hp_register_write_word SLOT_CTRL %x\n", __FUNCTION__, cmd | CMD_CMPL_INTR_ENABLE);
	dbg("%s : Exit\n", __FUNCTION__);

	DBG_LEAVE_ROUTINE 
	return retval;
}

static int hpc_check_lnk_status(struct controller *ctrl)
{
	struct php_ctlr_state_s *php_ctlr = ctrl->hpc_ctlr_handle;
	u16 lnk_status;
	int retval = 0;

	DBG_ENTER_ROUTINE 

	if (!php_ctlr) {
		err("%s: Invalid HPC controller handle!\n", __FUNCTION__);
		return -1;
	}
	
	retval = hp_register_read_word(php_ctlr->pci_dev, LNK_STATUS, lnk_status);

	if (retval) {
		err("%s : hp_register_read_word LNK_STATUS failed\n", __FUNCTION__);
		return retval;
	}

	dbg("%s: lnk_status = %x\n", __FUNCTION__, lnk_status);
	if ( (lnk_status & LNK_TRN) || (lnk_status & LNK_TRN_ERR) || 
		!(lnk_status & NEG_LINK_WD)) {
		err("%s : Link Training Error occurs \n", __FUNCTION__);
		retval = -1;
		return retval;
	}

	DBG_LEAVE_ROUTINE 
	return retval;
}


static int hpc_get_attention_status(struct slot *slot, u8 *status)
{
	struct php_ctlr_state_s *php_ctlr = slot->ctrl->hpc_ctlr_handle;
	u16 slot_ctrl;
	u8 atten_led_state;
	int retval = 0;
	
	DBG_ENTER_ROUTINE 

	if (!php_ctlr) {
		err("%s: Invalid HPC controller handle!\n", __FUNCTION__);
		return -1;
	}

	retval = hp_register_read_word(php_ctlr->pci_dev, SLOT_CTRL, slot_ctrl);

	if (retval) {
		err("%s : hp_register_read_word SLOT_CTRL failed\n", __FUNCTION__);
		return retval;
	}

	dbg("%s: SLOT_CTRL %x, value read %x\n", __FUNCTION__,SLOT_CTRL, slot_ctrl);

	atten_led_state = (slot_ctrl & ATTN_LED_CTRL) >> 6;

	switch (atten_led_state) {
	case 0:
		*status = 0xFF;	/* Reserved */
		break;
	case 1:
		*status = 1;	/* On */
		break;
	case 2:
		*status = 2;	/* Blink */
		break;
	case 3:
		*status = 0;	/* Off */
		break;
	default:
		*status = 0xFF;
		break;
	}

	DBG_LEAVE_ROUTINE 
	return 0;
}

static int hpc_get_power_status(struct slot * slot, u8 *status)
{
	struct php_ctlr_state_s *php_ctlr = slot->ctrl->hpc_ctlr_handle;
	u16 slot_ctrl;
	u8 pwr_state;
	int	retval = 0;
	
	DBG_ENTER_ROUTINE 

	if (!php_ctlr) {
		err("%s: Invalid HPC controller handle!\n", __FUNCTION__);
		return -1;
	}

	retval = hp_register_read_word(php_ctlr->pci_dev, SLOT_CTRL, slot_ctrl);

	if (retval) {
		err("%s : hp_register_read_word SLOT_CTRL failed\n", __FUNCTION__);
		return retval;
	}
	dbg("%s: SLOT_CTRL %x value read %x\n", __FUNCTION__, SLOT_CTRL, slot_ctrl);

	pwr_state = (slot_ctrl & PWR_CTRL) >> 10;

	switch (pwr_state) {
	case 0:
		*status = 1;
		break;
	case 1:
		*status = 0;	
		break;
	default:
		*status = 0xFF;
		break;
	}

	DBG_LEAVE_ROUTINE 
	return retval;
}


static int hpc_get_latch_status(struct slot *slot, u8 *status)
{
	struct php_ctlr_state_s *php_ctlr = slot->ctrl->hpc_ctlr_handle;
	u16 slot_status;
	int retval = 0;

	DBG_ENTER_ROUTINE 

	if (!php_ctlr) {
		err("%s: Invalid HPC controller handle!\n", __FUNCTION__);
		return -1;
	}

	retval = hp_register_read_word(php_ctlr->pci_dev, SLOT_STATUS, slot_status);

	if (retval) {
		err("%s : hp_register_read_word SLOT_STATUS failed\n", __FUNCTION__);
		return retval;
	}

	*status = (((slot_status & MRL_STATE) >> 5) == 0) ? 0 : 1;  

	DBG_LEAVE_ROUTINE 
	return 0;
}

static int hpc_get_adapter_status(struct slot *slot, u8 *status)
{
	struct php_ctlr_state_s *php_ctlr = slot->ctrl->hpc_ctlr_handle;
	u16 slot_status;
	u8 card_state;
	int retval = 0;

	DBG_ENTER_ROUTINE 

	if (!php_ctlr) {
		err("%s: Invalid HPC controller handle!\n", __FUNCTION__);
		return -1;
	}

	retval = hp_register_read_word(php_ctlr->pci_dev, SLOT_STATUS, slot_status);

	if (retval) {
		err("%s : hp_register_read_word SLOT_STATUS failed\n", __FUNCTION__);
		return retval;
	}
	card_state = (u8)((slot_status & PRSN_STATE) >> 6);
	*status = (card_state == 1) ? 1 : 0;

	DBG_LEAVE_ROUTINE 
	return 0;
}

static int hpc_query_power_fault(struct slot * slot)
{
	struct php_ctlr_state_s *php_ctlr = slot->ctrl->hpc_ctlr_handle;
	u16 slot_status;
	u8 pwr_fault;
	int retval = 0;
	u8 status;

	DBG_ENTER_ROUTINE 

	if (!php_ctlr) {
		err("%s: Invalid HPC controller handle!\n", __FUNCTION__);
		return -1;
	}

	retval = hp_register_read_word(php_ctlr->pci_dev, SLOT_STATUS, slot_status);

	if (retval) {
		err("%s : hp_register_read_word SLOT_STATUS failed\n", __FUNCTION__);
		return retval;
	}
	pwr_fault = (u8)((slot_status & PWR_FAULT_DETECTED) >> 1);
	status = (pwr_fault != 1) ? 1 : 0;
	
	DBG_LEAVE_ROUTINE
	/* Note: Logic 0 => fault */
	return status;
}

static int hpc_set_attention_status(struct slot *slot, u8 value)
{
	struct php_ctlr_state_s *php_ctlr = slot->ctrl->hpc_ctlr_handle;
	u16 slot_cmd = 0;
	u16 slot_ctrl;
	int rc = 0;

	dbg("%s: \n", __FUNCTION__);
	if (!php_ctlr) {
		err("%s: Invalid HPC controller handle!\n", __FUNCTION__);
		return -1;
	}

	if (slot->hp_slot >= php_ctlr->num_slots) {
		err("%s: Invalid HPC slot number!\n", __FUNCTION__);
		return -1;
	}
	rc = hp_register_read_word(php_ctlr->pci_dev, SLOT_CTRL, slot_ctrl);

	if (rc) {
		err("%s : hp_register_read_word SLOT_CTRL failed\n", __FUNCTION__);
		return rc;
	}
	dbg("%s : hp_register_read_word SLOT_CTRL %x\n", __FUNCTION__, slot_ctrl);

	switch (value) {
		case 0 :	/* turn off */
			slot_cmd = (slot_ctrl & ~ATTN_LED_CTRL) | 0x00C0;
			break;
		case 1:		/* turn on */
			slot_cmd = (slot_ctrl & ~ATTN_LED_CTRL) | 0x0040;
			break;
		case 2:		/* turn blink */
			slot_cmd = (slot_ctrl & ~ATTN_LED_CTRL) | 0x0080;
			break;
		default:
			return -1;
	}
	if (!pciehp_poll_mode)
		slot_cmd = slot_cmd | HP_INTR_ENABLE; 

	pcie_write_cmd(slot, slot_cmd);
	dbg("%s: SLOT_CTRL %x write cmd %x\n", __FUNCTION__, SLOT_CTRL, slot_cmd);
	
	return rc;
}


static void hpc_set_green_led_on(struct slot *slot)
{
	struct php_ctlr_state_s *php_ctlr = slot->ctrl->hpc_ctlr_handle;
	u16 slot_cmd;
	u16 slot_ctrl;
	int rc = 0;
       	
	dbg("%s: \n", __FUNCTION__);	
	if (!php_ctlr) {
		err("%s: Invalid HPC controller handle!\n", __FUNCTION__);
		return ;
	}

	if (slot->hp_slot >= php_ctlr->num_slots) {
		err("%s: Invalid HPC slot number!\n", __FUNCTION__);
		return ;
	}

	rc = hp_register_read_word(php_ctlr->pci_dev, SLOT_CTRL, slot_ctrl);

	if (rc) {
		err("%s : hp_register_read_word SLOT_CTRL failed\n", __FUNCTION__);
		return;
	}
	dbg("%s : hp_register_read_word SLOT_CTRL %x\n", __FUNCTION__, slot_ctrl);
	slot_cmd = (slot_ctrl & ~PWR_LED_CTRL) | 0x0100;
	if (!pciehp_poll_mode)
		slot_cmd = slot_cmd | HP_INTR_ENABLE; 

	pcie_write_cmd(slot, slot_cmd);

	dbg("%s: SLOT_CTRL %x write cmd %x\n",__FUNCTION__, SLOT_CTRL, slot_cmd);
	return;
}

static void hpc_set_green_led_off(struct slot *slot)
{
	struct php_ctlr_state_s *php_ctlr = slot->ctrl->hpc_ctlr_handle;
	u16 slot_cmd;
	u16 slot_ctrl;
	int rc = 0;

	dbg("%s: \n", __FUNCTION__);	
	if (!php_ctlr) {
		err("%s: Invalid HPC controller handle!\n", __FUNCTION__);
		return ;
	}

	if (slot->hp_slot >= php_ctlr->num_slots) {
		err("%s: Invalid HPC slot number!\n", __FUNCTION__);
		return ;
	}

	rc = hp_register_read_word(php_ctlr->pci_dev, SLOT_CTRL, slot_ctrl);

	if (rc) {
		err("%s : hp_register_read_word SLOT_CTRL failed\n", __FUNCTION__);
		return;
	}
	dbg("%s : hp_register_read_word SLOT_CTRL %x\n", __FUNCTION__, slot_ctrl);

	slot_cmd = (slot_ctrl & ~PWR_LED_CTRL) | 0x0300;

	if (!pciehp_poll_mode)
		slot_cmd = slot_cmd | HP_INTR_ENABLE; 
	pcie_write_cmd(slot, slot_cmd);
	dbg("%s: SLOT_CTRL %x write cmd %x\n", __FUNCTION__, SLOT_CTRL, slot_cmd);

	return;
}

static void hpc_set_green_led_blink(struct slot *slot)
{
	struct php_ctlr_state_s *php_ctlr = slot->ctrl->hpc_ctlr_handle;
	u16 slot_cmd;
	u16 slot_ctrl;
	int rc = 0; 
	
	dbg("%s: \n", __FUNCTION__);	
	if (!php_ctlr) {
		err("%s: Invalid HPC controller handle!\n", __FUNCTION__);
		return ;
	}

	if (slot->hp_slot >= php_ctlr->num_slots) {
		err("%s: Invalid HPC slot number!\n", __FUNCTION__);
		return ;
	}

	rc = hp_register_read_word(php_ctlr->pci_dev, SLOT_CTRL, slot_ctrl);

	if (rc) {
		err("%s : hp_register_read_word SLOT_CTRL failed\n", __FUNCTION__);
		return;
	}
	dbg("%s : hp_register_read_word SLOT_CTRL %x\n", __FUNCTION__, slot_ctrl);

	slot_cmd = (slot_ctrl & ~PWR_LED_CTRL) | 0x0200;

	if (!pciehp_poll_mode)
		slot_cmd = slot_cmd | HP_INTR_ENABLE; 
	pcie_write_cmd(slot, slot_cmd);

	dbg("%s: SLOT_CTRL %x write cmd %x\n",__FUNCTION__, SLOT_CTRL, slot_cmd);
	return;
}

int pcie_get_ctlr_slot_config(struct controller *ctrl,
	int *num_ctlr_slots,	/* number of slots in this HPC; only 1 in PCIE  */	
	int *first_device_num,	/* PCI dev num of the first slot in this PCIE	*/
	int *physical_slot_num,	/* phy slot num of the first slot in this PCIE	*/
	int *updown,		/* physical_slot_num increament: 1 or -1	*/
	int *flags)
{
	struct php_ctlr_state_s *php_ctlr = ctrl->hpc_ctlr_handle;
	u32 slot_cap;
	int rc = 0;
	
	DBG_ENTER_ROUTINE 

	if (!php_ctlr) {
		err("%s: Invalid HPC controller handle!\n", __FUNCTION__);
		return -1;
	}

	*first_device_num = 0;
	*num_ctlr_slots = 1; 

	rc = hp_register_read_dword(php_ctlr->pci_dev, SLOT_CAP, slot_cap);

	if (rc) {
		err("%s : hp_register_read_dword SLOT_CAP failed\n", __FUNCTION__);
		return -1;
	}
	
	*physical_slot_num = slot_cap >> 19;

	*updown = -1;

	DBG_LEAVE_ROUTINE 
	return 0;
}

static void hpc_release_ctlr(struct controller *ctrl)
{
	struct php_ctlr_state_s *php_ctlr = ctrl->hpc_ctlr_handle;
	struct php_ctlr_state_s *p, *p_prev;

	DBG_ENTER_ROUTINE 

	if (!php_ctlr) {
		err("%s: Invalid HPC controller handle!\n", __FUNCTION__);
		return ;
	}

	if (pciehp_poll_mode) {
	    del_timer(&php_ctlr->int_poll_timer);
	} else {	
		if (php_ctlr->irq) {
			free_irq(php_ctlr->irq, ctrl);
			php_ctlr->irq = 0;
		}
	}
	if (php_ctlr->pci_dev) 
		php_ctlr->pci_dev = NULL;

	spin_lock(&list_lock);
	p = php_ctlr_list_head;
	p_prev = NULL;
	while (p) {
		if (p == php_ctlr) {
			if (p_prev)
				p_prev->pnext = p->pnext;
			else
				php_ctlr_list_head = p->pnext;
			break;
		} else {
			p_prev = p;
			p = p->pnext;
		}
	}
	spin_unlock(&list_lock);

	kfree(php_ctlr);

	DBG_LEAVE_ROUTINE
			  
}

static int hpc_power_on_slot(struct slot * slot)
{
	struct php_ctlr_state_s *php_ctlr = slot->ctrl->hpc_ctlr_handle;
	u16 slot_cmd;
	u16 slot_ctrl;

	int retval = 0;

	DBG_ENTER_ROUTINE 
	dbg("%s: \n", __FUNCTION__);	

	if (!php_ctlr) {
		err("%s: Invalid HPC controller handle!\n", __FUNCTION__);
		return -1;
	}

	dbg("%s: slot->hp_slot %x\n", __FUNCTION__, slot->hp_slot);
	if (slot->hp_slot >= php_ctlr->num_slots) {
		err("%s: Invalid HPC slot number!\n", __FUNCTION__);
		return -1;
	}

	retval = hp_register_read_word(php_ctlr->pci_dev, SLOT_CTRL, slot_ctrl);

	if (retval) {
		err("%s : hp_register_read_word SLOT_CTRL failed\n", __FUNCTION__);
		return retval;
	}
	dbg("%s: SLOT_CTRL %x, value read %xn", __FUNCTION__, SLOT_CTRL, 
		slot_ctrl);

	slot_cmd = (slot_ctrl & ~PWR_CTRL) | POWER_ON;

	if (!pciehp_poll_mode)
		slot_cmd = slot_cmd | HP_INTR_ENABLE; 

	retval = pcie_write_cmd(slot, slot_cmd);

	if (retval) {
		err("%s: Write %x command failed!\n", __FUNCTION__, slot_cmd);
		return -1;
	}
	dbg("%s: SLOT_CTRL %x write cmd %x\n",__FUNCTION__, SLOT_CTRL, slot_cmd);

	DBG_LEAVE_ROUTINE

	return retval;
}

static int hpc_power_off_slot(struct slot * slot)
{
	struct php_ctlr_state_s *php_ctlr = slot->ctrl->hpc_ctlr_handle;
	u16 slot_cmd;
	u16 slot_ctrl;

	int retval = 0;

	DBG_ENTER_ROUTINE 
	dbg("%s: \n", __FUNCTION__);	

	if (!php_ctlr) {
		err("%s: Invalid HPC controller handle!\n", __FUNCTION__);
		return -1;
	}

	dbg("%s: slot->hp_slot %x\n", __FUNCTION__, slot->hp_slot);
	slot->hp_slot = 0;
	if (slot->hp_slot >= php_ctlr->num_slots) {
		err("%s: Invalid HPC slot number!\n", __FUNCTION__);
		return -1;
	}
	retval = hp_register_read_word(php_ctlr->pci_dev, SLOT_CTRL, slot_ctrl);

	if (retval) {
		err("%s : hp_register_read_word SLOT_CTRL failed\n", __FUNCTION__);
		return retval;
	}
	dbg("%s: SLOT_CTRL %x, value read %x\n", __FUNCTION__, SLOT_CTRL, 
		slot_ctrl);

	slot_cmd = (slot_ctrl & ~PWR_CTRL) | POWER_OFF;

	if (!pciehp_poll_mode)
		slot_cmd = slot_cmd | HP_INTR_ENABLE; 

	retval = pcie_write_cmd(slot, slot_cmd);

	if (retval) {
		err("%s: Write command failed!\n", __FUNCTION__);
		return -1;
	}
	dbg("%s: SLOT_CTRL %x write cmd %x\n",__FUNCTION__, SLOT_CTRL, slot_cmd);

	DBG_LEAVE_ROUTINE

	return retval;
}

static irqreturn_t pcie_isr(int IRQ, void *dev_id, struct pt_regs *regs)
{
	struct controller *ctrl = NULL;
	struct php_ctlr_state_s *php_ctlr;
	u8 schedule_flag = 0;
	u16 slot_status, intr_detect, intr_loc;
	u16 temp_word;
	int hp_slot = 0;	/* only 1 slot per PCI Express port */
	int rc = 0;

	if (!dev_id)
		return IRQ_NONE;

	if (!pciehp_poll_mode) { 
		ctrl = dev_id;
		php_ctlr = ctrl->hpc_ctlr_handle;
	} else {
		php_ctlr = dev_id;
		ctrl = (struct controller *)php_ctlr->callback_instance_id;
	}

	if (!ctrl) {
		dbg("%s: dev_id %p ctlr == NULL\n", __FUNCTION__, (void*) dev_id);
		return IRQ_NONE;
	}
	
	if (!php_ctlr) {
		dbg("%s: php_ctlr == NULL\n", __FUNCTION__);
		return IRQ_NONE;
	}

	rc = hp_register_read_word(php_ctlr->pci_dev, SLOT_STATUS, slot_status);
	if (rc) {
		err("%s : hp_register_read_word SLOT_STATUS failed\n", __FUNCTION__);
		return IRQ_NONE;
	}

	intr_detect = ( ATTN_BUTTN_PRESSED | PWR_FAULT_DETECTED | MRL_SENS_CHANGED |
					PRSN_DETECT_CHANGED | CMD_COMPLETED );

	intr_loc = slot_status & intr_detect;

	/* Check to see if it was our interrupt */
	if ( !intr_loc )
		return IRQ_NONE;

	dbg("%s: intr_loc %x\n", __FUNCTION__, intr_loc);
	/* Mask Hot-plug Interrupt Enable */
	if (!pciehp_poll_mode) {
		rc = hp_register_read_word(php_ctlr->pci_dev, SLOT_CTRL, temp_word);
		if (rc) {
			err("%s : hp_register_read_word SLOT_CTRL failed\n", __FUNCTION__);
			return IRQ_NONE;
		}

		dbg("%s: Set Mask Hot-plug Interrupt Enable\n", __FUNCTION__);
		dbg("%s: hp_register_read_word SLOT_CTRL with value %x\n", __FUNCTION__, temp_word);
		temp_word = (temp_word & ~HP_INTR_ENABLE & ~CMD_CMPL_INTR_ENABLE) | 0x00;

		rc = hp_register_write_word(php_ctlr->pci_dev, SLOT_CTRL, temp_word);
		if (rc) {
			err("%s : hp_register_write_word SLOT_CTRL failed\n", __FUNCTION__);
			return IRQ_NONE;
		}
		dbg("%s: hp_register_write_word SLOT_CTRL with value %x\n", __FUNCTION__, temp_word);
		
		rc = hp_register_read_word(php_ctlr->pci_dev, SLOT_STATUS, slot_status);
		if (rc) {
			err("%s : hp_register_read_word SLOT_STATUS failed\n", __FUNCTION__);
			return IRQ_NONE;
		}
		dbg("%s: hp_register_read_word SLOT_STATUS with value %x\n", __FUNCTION__, slot_status); 
		
		/* Clear command complete interrupt caused by this write */
		temp_word = 0x1f;
		rc = hp_register_write_word(php_ctlr->pci_dev, SLOT_STATUS, temp_word);
		if (rc) {
			err("%s : hp_register_write_word SLOT_STATUS failed\n", __FUNCTION__);
			return IRQ_NONE;
<<<<<<< HEAD
 		}
=======
		}
>>>>>>> 30e74fea
		dbg("%s: hp_register_write_word SLOT_STATUS with value %x\n", __FUNCTION__, temp_word);
	}
	
	if (intr_loc & CMD_COMPLETED) {
		/* 
		 * Command Complete Interrupt Pending 
		 */
		dbg("%s: In Command Complete Interrupt Pending\n", __FUNCTION__);
		wake_up_interruptible(&ctrl->queue);
	}

	if ((php_ctlr->switch_change_callback) && (intr_loc & MRL_SENS_CHANGED))
		schedule_flag += php_ctlr->switch_change_callback(
			hp_slot, php_ctlr->callback_instance_id);
	if ((php_ctlr->attention_button_callback) && (intr_loc & ATTN_BUTTN_PRESSED))
		schedule_flag += php_ctlr->attention_button_callback(
			hp_slot, php_ctlr->callback_instance_id);
	if ((php_ctlr->presence_change_callback) && (intr_loc & PRSN_DETECT_CHANGED))
		schedule_flag += php_ctlr->presence_change_callback(
			hp_slot , php_ctlr->callback_instance_id);
	if ((php_ctlr->power_fault_callback) && (intr_loc & PWR_FAULT_DETECTED))
		schedule_flag += php_ctlr->power_fault_callback(
			hp_slot, php_ctlr->callback_instance_id);

	/* Clear all events after serving them */
	temp_word = 0x1F;
	rc = hp_register_write_word(php_ctlr->pci_dev, SLOT_STATUS, temp_word);
	if (rc) {
		err("%s : hp_register_write_word SLOT_STATUS failed\n", __FUNCTION__);
		return IRQ_NONE;
	}
	/* Unmask Hot-plug Interrupt Enable */
	if (!pciehp_poll_mode) {
		rc = hp_register_read_word(php_ctlr->pci_dev, SLOT_CTRL, temp_word);
		if (rc) {
			err("%s : hp_register_read_word SLOT_CTRL failed\n", __FUNCTION__);
			return IRQ_NONE;
		}

		dbg("%s: Unmask Hot-plug Interrupt Enable\n", __FUNCTION__);
		dbg("%s: hp_register_read_word SLOT_CTRL with value %x\n", __FUNCTION__, temp_word);
		temp_word = (temp_word & ~HP_INTR_ENABLE) | HP_INTR_ENABLE;

		rc = hp_register_write_word(php_ctlr->pci_dev, SLOT_CTRL, temp_word);
		if (rc) {
			err("%s : hp_register_write_word SLOT_CTRL failed\n", __FUNCTION__);
			return IRQ_NONE;
		}
		dbg("%s: hp_register_write_word SLOT_CTRL with value %x\n", __FUNCTION__, temp_word); 	
	
		rc = hp_register_read_word(php_ctlr->pci_dev, SLOT_STATUS, slot_status);
		if (rc) {
			err("%s : hp_register_read_word SLOT_STATUS failed\n", __FUNCTION__);
			return IRQ_NONE;
		}
		dbg("%s: hp_register_read_word SLOT_STATUS with value %x\n", __FUNCTION__, slot_status); 
		
		/* Clear command complete interrupt caused by this write */
		temp_word = 0x1F;
		rc = hp_register_write_word(php_ctlr->pci_dev, SLOT_STATUS, temp_word);
		if (rc) {
			err("%s : hp_register_write_word SLOT_STATUS failed\n", __FUNCTION__);
			return IRQ_NONE;
		}
		dbg("%s: hp_register_write_word SLOT_STATUS with value %x\n", __FUNCTION__, temp_word); 
	}
	
	return IRQ_HANDLED;
}

static int hpc_get_max_lnk_speed (struct slot *slot, enum pcie_link_speed *value)
{
	struct php_ctlr_state_s *php_ctlr = slot->ctrl->hpc_ctlr_handle;
	enum pcie_link_speed lnk_speed;
	u32	lnk_cap;
	int retval = 0;

	DBG_ENTER_ROUTINE 

	if (!php_ctlr) {
		err("%s: Invalid HPC controller handle!\n", __FUNCTION__);
		return -1;
	}

	if (slot->hp_slot >= php_ctlr->num_slots) {
		err("%s: Invalid HPC slot number!\n", __FUNCTION__);
		return -1;
	}

	retval = hp_register_read_dword(php_ctlr->pci_dev, LNK_CAP, lnk_cap);

	if (retval) {
		err("%s : hp_register_read_dword  LNK_CAP failed\n", __FUNCTION__);
		return retval;
	}

	switch (lnk_cap & 0x000F) {
	case 1:
		lnk_speed = PCIE_2PT5GB;
		break;
	default:
		lnk_speed = PCIE_LNK_SPEED_UNKNOWN;
		break;
	}

	*value = lnk_speed;
	dbg("Max link speed = %d\n", lnk_speed);
	DBG_LEAVE_ROUTINE 
	return retval;
}

static int hpc_get_max_lnk_width (struct slot *slot, enum pcie_link_width *value)
{
	struct php_ctlr_state_s *php_ctlr = slot->ctrl->hpc_ctlr_handle;
	enum pcie_link_width lnk_wdth;
	u32	lnk_cap;
	int retval = 0;

	DBG_ENTER_ROUTINE 

	if (!php_ctlr) {
		err("%s: Invalid HPC controller handle!\n", __FUNCTION__);
		return -1;
	}

	if (slot->hp_slot >= php_ctlr->num_slots) {
		err("%s: Invalid HPC slot number!\n", __FUNCTION__);
		return -1;
	}

	retval = hp_register_read_dword(php_ctlr->pci_dev, LNK_CAP, lnk_cap);

	if (retval) {
		err("%s : hp_register_read_dword  LNK_CAP failed\n", __FUNCTION__);
		return retval;
	}

	switch ((lnk_cap & 0x03F0) >> 4){
	case 0:
		lnk_wdth = PCIE_LNK_WIDTH_RESRV;
		break;
	case 1:
		lnk_wdth = PCIE_LNK_X1;
		break;
	case 2:
		lnk_wdth = PCIE_LNK_X2;
		break;
	case 4:
		lnk_wdth = PCIE_LNK_X4;
		break;
	case 8:
		lnk_wdth = PCIE_LNK_X8;
		break;
	case 12:
		lnk_wdth = PCIE_LNK_X12;
		break;
	case 16:
		lnk_wdth = PCIE_LNK_X16;
		break;
	case 32:
		lnk_wdth = PCIE_LNK_X32;
		break;
	default:
		lnk_wdth = PCIE_LNK_WIDTH_UNKNOWN;
		break;
	}

	*value = lnk_wdth;
	dbg("Max link width = %d\n", lnk_wdth);
	DBG_LEAVE_ROUTINE 
	return retval;
}

static int hpc_get_cur_lnk_speed (struct slot *slot, enum pcie_link_speed *value)
{
	struct php_ctlr_state_s *php_ctlr = slot->ctrl->hpc_ctlr_handle;
	enum pcie_link_speed lnk_speed = PCI_SPEED_UNKNOWN;
	int retval = 0;
	u16 lnk_status;

	DBG_ENTER_ROUTINE 

	if (!php_ctlr) {
		err("%s: Invalid HPC controller handle!\n", __FUNCTION__);
		return -1;
	}

	if (slot->hp_slot >= php_ctlr->num_slots) {
		err("%s: Invalid HPC slot number!\n", __FUNCTION__);
		return -1;
	}

	retval = hp_register_read_word(php_ctlr->pci_dev, LNK_STATUS, lnk_status);

	if (retval) {
		err("%s : hp_register_read_word LNK_STATUS failed\n", __FUNCTION__);
		return retval;
	}

	switch (lnk_status & 0x0F) {
	case 1:
		lnk_speed = PCIE_2PT5GB;
		break;
	default:
		lnk_speed = PCIE_LNK_SPEED_UNKNOWN;
		break;
	}

	*value = lnk_speed;
	dbg("Current link speed = %d\n", lnk_speed);
	DBG_LEAVE_ROUTINE 
	return retval;
}

static int hpc_get_cur_lnk_width (struct slot *slot, enum pcie_link_width *value)
{
	struct php_ctlr_state_s *php_ctlr = slot->ctrl->hpc_ctlr_handle;
	enum pcie_link_width lnk_wdth = PCIE_LNK_WIDTH_UNKNOWN;
	int retval = 0;
	u16 lnk_status;

	DBG_ENTER_ROUTINE 

	if (!php_ctlr) {
		err("%s: Invalid HPC controller handle!\n", __FUNCTION__);
		return -1;
	}

	if (slot->hp_slot >= php_ctlr->num_slots) {
		err("%s: Invalid HPC slot number!\n", __FUNCTION__);
		return -1;
	}

	retval = hp_register_read_word(php_ctlr->pci_dev, LNK_STATUS, lnk_status);

	if (retval) {
		err("%s : hp_register_read_word LNK_STATUS failed\n", __FUNCTION__);
		return retval;
	}
	
	switch ((lnk_status & 0x03F0) >> 4){
	case 0:
		lnk_wdth = PCIE_LNK_WIDTH_RESRV;
		break;
	case 1:
		lnk_wdth = PCIE_LNK_X1;
		break;
	case 2:
		lnk_wdth = PCIE_LNK_X2;
		break;
	case 4:
		lnk_wdth = PCIE_LNK_X4;
		break;
	case 8:
		lnk_wdth = PCIE_LNK_X8;
		break;
	case 12:
		lnk_wdth = PCIE_LNK_X12;
		break;
	case 16:
		lnk_wdth = PCIE_LNK_X16;
		break;
	case 32:
		lnk_wdth = PCIE_LNK_X32;
		break;
	default:
		lnk_wdth = PCIE_LNK_WIDTH_UNKNOWN;
		break;
	}

	*value = lnk_wdth;
	dbg("Current link width = %d\n", lnk_wdth);
	DBG_LEAVE_ROUTINE 
	return retval;
}

static struct hpc_ops pciehp_hpc_ops = {
	.power_on_slot			= hpc_power_on_slot,
	.power_off_slot			= hpc_power_off_slot,
	.set_attention_status		= hpc_set_attention_status,
	.get_power_status		= hpc_get_power_status,
	.get_attention_status		= hpc_get_attention_status,
	.get_latch_status		= hpc_get_latch_status,
	.get_adapter_status		= hpc_get_adapter_status,

	.get_max_bus_speed		= hpc_get_max_lnk_speed,
	.get_cur_bus_speed		= hpc_get_cur_lnk_speed,
	.get_max_lnk_width		= hpc_get_max_lnk_width,
	.get_cur_lnk_width		= hpc_get_cur_lnk_width,
	
	.query_power_fault		= hpc_query_power_fault,
	.green_led_on			= hpc_set_green_led_on,
	.green_led_off			= hpc_set_green_led_off,
	.green_led_blink		= hpc_set_green_led_blink,
	
	.release_ctlr			= hpc_release_ctlr,
	.check_lnk_status		= hpc_check_lnk_status,
};

int pcie_init(struct controller * ctrl,
	struct pci_dev *pdev,
	php_intr_callback_t attention_button_callback,
	php_intr_callback_t switch_change_callback,
	php_intr_callback_t presence_change_callback,
	php_intr_callback_t power_fault_callback)
{
	struct php_ctlr_state_s *php_ctlr, *p;
	void *instance_id = ctrl;
	int rc;
	static int first = 1;
	u16 temp_word;
	u16 cap_reg;
	u16 intr_enable;
	u32 slot_cap;
	int cap_base, saved_cap_base;
	u16 slot_status, slot_ctrl;

	DBG_ENTER_ROUTINE
	
	spin_lock_init(&list_lock);	
	php_ctlr = (struct php_ctlr_state_s *) kmalloc(sizeof(struct php_ctlr_state_s), GFP_KERNEL);

	if (!php_ctlr) {	/* allocate controller state data */
		err("%s: HPC controller memory allocation error!\n", __FUNCTION__);
		goto abort;
	}

	memset(php_ctlr, 0, sizeof(struct php_ctlr_state_s));

	php_ctlr->pci_dev = pdev;	/* save pci_dev in context */

	dbg("%s: pdev->vendor %x pdev->device %x\n", __FUNCTION__,
		pdev->vendor, pdev->device);

	saved_cap_base = pcie_cap_base;

	if ((cap_base = pci_find_capability(pdev, PCI_CAP_ID_EXP)) == 0) {
		dbg("%s: Can't find PCI_CAP_ID_EXP (0x10)\n", __FUNCTION__);
		goto abort_free_ctlr;
	}

	pcie_cap_base = cap_base;

	dbg("%s: pcie_cap_base %x\n", __FUNCTION__, pcie_cap_base);

	rc = hp_register_read_word(pdev, CAP_REG, cap_reg);
	if (rc) {
		err("%s : hp_register_read_word CAP_REG failed\n", __FUNCTION__);
		goto abort_free_ctlr;
	}
	dbg("%s: CAP_REG offset %x cap_reg %x\n", __FUNCTION__, CAP_REG, cap_reg);

	if (((cap_reg & SLOT_IMPL) == 0) || ((cap_reg & DEV_PORT_TYPE) != 0x0040)){
		dbg("%s : This is not a root port or the port is not connected to a slot\n", __FUNCTION__);
		goto abort_free_ctlr;
	}

	rc = hp_register_read_dword(php_ctlr->pci_dev, SLOT_CAP, slot_cap);
	if (rc) {
		err("%s : hp_register_read_word CAP_REG failed\n", __FUNCTION__);
		goto abort_free_ctlr;
	}
	dbg("%s: SLOT_CAP offset %x slot_cap %x\n", __FUNCTION__, SLOT_CAP, slot_cap);

	if (!(slot_cap & HP_CAP)) {
		dbg("%s : This slot is not hot-plug capable\n", __FUNCTION__);
		goto abort_free_ctlr;
	}
	/* For debugging purpose */
	rc = hp_register_read_word(php_ctlr->pci_dev, SLOT_STATUS, slot_status);
	if (rc) {
		err("%s : hp_register_read_word SLOT_STATUS failed\n", __FUNCTION__);
		goto abort_free_ctlr;
	}
	dbg("%s: SLOT_STATUS offset %x slot_status %x\n", __FUNCTION__, SLOT_STATUS, slot_status);

	rc = hp_register_read_word(php_ctlr->pci_dev, SLOT_CTRL, slot_ctrl);
	if (rc) {
		err("%s : hp_register_read_word SLOT_CTRL failed\n", __FUNCTION__);
		goto abort_free_ctlr;
	}
	dbg("%s: SLOT_CTRL offset %x slot_ctrl %x\n", __FUNCTION__, SLOT_CTRL, slot_ctrl);

	if (first) {
		spin_lock_init(&hpc_event_lock);
		first = 0;
	}

	dbg("pdev = %p: b:d:f:irq=0x%x:%x:%x:%x\n", pdev, pdev->bus->number, 
		PCI_SLOT(pdev->devfn), PCI_FUNC(pdev->devfn), pdev->irq);
	for ( rc = 0; rc < DEVICE_COUNT_RESOURCE; rc++)
		if (pci_resource_len(pdev, rc) > 0)
			dbg("pci resource[%d] start=0x%lx(len=0x%lx)\n", rc,
				pci_resource_start(pdev, rc), pci_resource_len(pdev, rc));

	info("HPC vendor_id %x device_id %x ss_vid %x ss_did %x\n", pdev->vendor, pdev->device, 
		pdev->subsystem_vendor, pdev->subsystem_device);

	init_MUTEX(&ctrl->crit_sect);
	/* setup wait queue */
	init_waitqueue_head(&ctrl->queue);

	/* find the IRQ */
	php_ctlr->irq = pdev->irq;
	dbg("HPC interrupt = %d\n", php_ctlr->irq);

	/* Save interrupt callback info */
	php_ctlr->attention_button_callback = attention_button_callback;
	php_ctlr->switch_change_callback = switch_change_callback;
	php_ctlr->presence_change_callback = presence_change_callback;
	php_ctlr->power_fault_callback = power_fault_callback;
	php_ctlr->callback_instance_id = instance_id;

	/* return PCI Controller Info */
	php_ctlr->slot_device_offset = 0;
	php_ctlr->num_slots = 1;

	/* Mask Hot-plug Interrupt Enable */
	rc = hp_register_read_word(pdev, SLOT_CTRL, temp_word);
	if (rc) {
		err("%s : hp_register_read_word SLOT_CTRL failed\n", __FUNCTION__);
		goto abort_free_ctlr;
	}

	dbg("%s: SLOT_CTRL %x value read %x\n", __FUNCTION__, SLOT_CTRL, temp_word);
	temp_word = (temp_word & ~HP_INTR_ENABLE & ~CMD_CMPL_INTR_ENABLE) | 0x00;

	rc = hp_register_write_word(pdev, SLOT_CTRL, temp_word);
	if (rc) {
		err("%s : hp_register_write_word SLOT_CTRL failed\n", __FUNCTION__);
		goto abort_free_ctlr;
	}
	dbg("%s : Mask HPIE hp_register_write_word SLOT_CTRL %x\n", __FUNCTION__, temp_word);

	rc = hp_register_read_word(php_ctlr->pci_dev, SLOT_STATUS, slot_status);
	if (rc) {
		err("%s : hp_register_read_word SLOT_STATUS failed\n", __FUNCTION__);
		goto abort_free_ctlr;
	}
	dbg("%s: Mask HPIE SLOT_STATUS offset %x reads slot_status %x\n", __FUNCTION__, SLOT_STATUS, slot_status);

	temp_word = 0x1F; /* Clear all events */
	rc = hp_register_write_word(php_ctlr->pci_dev, SLOT_STATUS, temp_word);
	if (rc) {
		err("%s : hp_register_write_word SLOT_STATUS failed\n", __FUNCTION__);
		goto abort_free_ctlr;
	}
	dbg("%s: SLOT_STATUS offset %x writes slot_status %x\n", __FUNCTION__, SLOT_STATUS, temp_word);

	if (pciehp_poll_mode)  {/* Install interrupt polling code */
		/* Install and start the interrupt polling timer */
		init_timer(&php_ctlr->int_poll_timer);
		start_int_poll_timer( php_ctlr, 10 );   /* start with 10 second delay */
	} else {
		/* Installs the interrupt handler */
		dbg("%s: pciehp_msi_quirk = %x\n", __FUNCTION__, pciehp_msi_quirk);
		if (!pciehp_msi_quirk) {
			rc = pci_enable_msi(pdev);
			if (rc) {
				info("Can't get msi for the hotplug controller\n");
				info("Use INTx for the hotplug controller\n");
				dbg("%s: rc = %x\n", __FUNCTION__, rc);
			} else 
				php_ctlr->irq = pdev->irq;
		}
		rc = request_irq(php_ctlr->irq, pcie_isr, SA_SHIRQ, MY_NAME, (void *) ctrl);
		dbg("%s: request_irq %d for hpc%d (returns %d)\n", __FUNCTION__, php_ctlr->irq, ctlr_seq_num, rc);
		if (rc) {
			err("Can't get irq %d for the hotplug controller\n", php_ctlr->irq);
			goto abort_free_ctlr;
		}
	}

	rc = hp_register_read_word(pdev, SLOT_CTRL, temp_word);
	if (rc) {
		err("%s : hp_register_read_word SLOT_CTRL failed\n", __FUNCTION__);
		goto abort_free_ctlr;
	}
	dbg("%s: SLOT_CTRL %x value read %x\n", __FUNCTION__, SLOT_CTRL, temp_word);

	intr_enable = ATTN_BUTTN_ENABLE | PWR_FAULT_DETECT_ENABLE | MRL_DETECT_ENABLE |
					PRSN_DETECT_ENABLE;

	temp_word = (temp_word & ~intr_enable) | intr_enable; 

	if (pciehp_poll_mode) {
		temp_word = (temp_word & ~HP_INTR_ENABLE) | 0x0;
	} else {
		temp_word = (temp_word & ~HP_INTR_ENABLE) | HP_INTR_ENABLE;
	}
	dbg("%s: temp_word %x\n", __FUNCTION__, temp_word);

	/* Unmask Hot-plug Interrupt Enable for the interrupt notification mechanism case */
	rc = hp_register_write_word(pdev, SLOT_CTRL, temp_word);
	if (rc) {
		err("%s : hp_register_write_word SLOT_CTRL failed\n", __FUNCTION__);
		goto abort_free_ctlr;
	}
	dbg("%s : Unmask HPIE hp_register_write_word SLOT_CTRL with %x\n", __FUNCTION__, temp_word);
	rc = hp_register_read_word(php_ctlr->pci_dev, SLOT_STATUS, slot_status);
	if (rc) {
		err("%s : hp_register_read_word SLOT_STATUS failed\n", __FUNCTION__);
		goto abort_free_ctlr;
	}
	dbg("%s: Unmask HPIE SLOT_STATUS offset %x reads slot_status %x\n", __FUNCTION__, 
		SLOT_STATUS, slot_status);
	
	temp_word =  0x1F; /* Clear all events */
	rc = hp_register_write_word(php_ctlr->pci_dev, SLOT_STATUS, temp_word);
	if (rc) {
		err("%s : hp_register_write_word SLOT_STATUS failed\n", __FUNCTION__);
		goto abort_free_ctlr;
	}
	dbg("%s: SLOT_STATUS offset %x writes slot_status %x\n", __FUNCTION__, SLOT_STATUS, temp_word);
	
	/*  Add this HPC instance into the HPC list */
	spin_lock(&list_lock);
	if (php_ctlr_list_head == 0) {
		php_ctlr_list_head = php_ctlr;
		p = php_ctlr_list_head;
		p->pnext = NULL;
	} else {
		p = php_ctlr_list_head;

		while (p->pnext)
			p = p->pnext;

		p->pnext = php_ctlr;
	}
	spin_unlock(&list_lock);

	ctlr_seq_num++;
	ctrl->hpc_ctlr_handle = php_ctlr;
	ctrl->hpc_ops = &pciehp_hpc_ops;

	DBG_LEAVE_ROUTINE
	return 0;

	/* We end up here for the many possible ways to fail this API.  */
abort_free_ctlr:
	pcie_cap_base = saved_cap_base;
	kfree(php_ctlr);
abort:
	DBG_LEAVE_ROUTINE
	return -1;
}<|MERGE_RESOLUTION|>--- conflicted
+++ resolved
@@ -946,11 +946,7 @@
 		if (rc) {
 			err("%s : hp_register_write_word SLOT_STATUS failed\n", __FUNCTION__);
 			return IRQ_NONE;
-<<<<<<< HEAD
- 		}
-=======
 		}
->>>>>>> 30e74fea
 		dbg("%s: hp_register_write_word SLOT_STATUS with value %x\n", __FUNCTION__, temp_word);
 	}
 	
