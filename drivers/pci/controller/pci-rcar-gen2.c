// SPDX-License-Identifier: GPL-2.0
/*
 *  pci-rcar-gen2: internal PCI bus support
 *
 * Copyright (C) 2013 Renesas Solutions Corp.
 * Copyright (C) 2013 Cogent Embedded, Inc.
 *
 * Author: Valentine Barshak <valentine.barshak@cogentembedded.com>
 */

#include <linux/delay.h>
#include <linux/init.h>
#include <linux/interrupt.h>
#include <linux/io.h>
#include <linux/kernel.h>
#include <linux/of_address.h>
#include <linux/of_pci.h>
#include <linux/pci.h>
#include <linux/platform_device.h>
#include <linux/pm_runtime.h>
#include <linux/sizes.h>
#include <linux/slab.h>

#include "../pci.h"

/* AHB-PCI Bridge PCI communication registers */
#define RCAR_AHBPCI_PCICOM_OFFSET	0x800

#define RCAR_PCIAHB_WIN1_CTR_REG	(RCAR_AHBPCI_PCICOM_OFFSET + 0x00)
#define RCAR_PCIAHB_WIN2_CTR_REG	(RCAR_AHBPCI_PCICOM_OFFSET + 0x04)
#define RCAR_PCIAHB_PREFETCH0		0x0
#define RCAR_PCIAHB_PREFETCH4		0x1
#define RCAR_PCIAHB_PREFETCH8		0x2
#define RCAR_PCIAHB_PREFETCH16		0x3

#define RCAR_AHBPCI_WIN1_CTR_REG	(RCAR_AHBPCI_PCICOM_OFFSET + 0x10)
#define RCAR_AHBPCI_WIN2_CTR_REG	(RCAR_AHBPCI_PCICOM_OFFSET + 0x14)
#define RCAR_AHBPCI_WIN_CTR_MEM		(3 << 1)
#define RCAR_AHBPCI_WIN_CTR_CFG		(5 << 1)
#define RCAR_AHBPCI_WIN1_HOST		(1 << 30)
#define RCAR_AHBPCI_WIN1_DEVICE		(1 << 31)

#define RCAR_PCI_INT_ENABLE_REG		(RCAR_AHBPCI_PCICOM_OFFSET + 0x20)
#define RCAR_PCI_INT_STATUS_REG		(RCAR_AHBPCI_PCICOM_OFFSET + 0x24)
#define RCAR_PCI_INT_SIGTABORT		(1 << 0)
#define RCAR_PCI_INT_SIGRETABORT	(1 << 1)
#define RCAR_PCI_INT_REMABORT		(1 << 2)
#define RCAR_PCI_INT_PERR		(1 << 3)
#define RCAR_PCI_INT_SIGSERR		(1 << 4)
#define RCAR_PCI_INT_RESERR		(1 << 5)
#define RCAR_PCI_INT_WIN1ERR		(1 << 12)
#define RCAR_PCI_INT_WIN2ERR		(1 << 13)
#define RCAR_PCI_INT_A			(1 << 16)
#define RCAR_PCI_INT_B			(1 << 17)
#define RCAR_PCI_INT_PME		(1 << 19)
#define RCAR_PCI_INT_ALLERRORS (RCAR_PCI_INT_SIGTABORT		| \
				RCAR_PCI_INT_SIGRETABORT	| \
				RCAR_PCI_INT_REMABORT		| \
				RCAR_PCI_INT_PERR		| \
				RCAR_PCI_INT_SIGSERR		| \
				RCAR_PCI_INT_RESERR		| \
				RCAR_PCI_INT_WIN1ERR		| \
				RCAR_PCI_INT_WIN2ERR)

#define RCAR_AHB_BUS_CTR_REG		(RCAR_AHBPCI_PCICOM_OFFSET + 0x30)
#define RCAR_AHB_BUS_MMODE_HTRANS	(1 << 0)
#define RCAR_AHB_BUS_MMODE_BYTE_BURST	(1 << 1)
#define RCAR_AHB_BUS_MMODE_WR_INCR	(1 << 2)
#define RCAR_AHB_BUS_MMODE_HBUS_REQ	(1 << 7)
#define RCAR_AHB_BUS_SMODE_READYCTR	(1 << 17)
#define RCAR_AHB_BUS_MODE		(RCAR_AHB_BUS_MMODE_HTRANS |	\
					RCAR_AHB_BUS_MMODE_BYTE_BURST |	\
					RCAR_AHB_BUS_MMODE_WR_INCR |	\
					RCAR_AHB_BUS_MMODE_HBUS_REQ |	\
					RCAR_AHB_BUS_SMODE_READYCTR)

#define RCAR_USBCTR_REG			(RCAR_AHBPCI_PCICOM_OFFSET + 0x34)
#define RCAR_USBCTR_USBH_RST		(1 << 0)
#define RCAR_USBCTR_PCICLK_MASK		(1 << 1)
#define RCAR_USBCTR_PLL_RST		(1 << 2)
#define RCAR_USBCTR_DIRPD		(1 << 8)
#define RCAR_USBCTR_PCIAHB_WIN2_EN	(1 << 9)
#define RCAR_USBCTR_PCIAHB_WIN1_256M	(0 << 10)
#define RCAR_USBCTR_PCIAHB_WIN1_512M	(1 << 10)
#define RCAR_USBCTR_PCIAHB_WIN1_1G	(2 << 10)
#define RCAR_USBCTR_PCIAHB_WIN1_2G	(3 << 10)
#define RCAR_USBCTR_PCIAHB_WIN1_MASK	(3 << 10)

#define RCAR_PCI_ARBITER_CTR_REG	(RCAR_AHBPCI_PCICOM_OFFSET + 0x40)
#define RCAR_PCI_ARBITER_PCIREQ0	(1 << 0)
#define RCAR_PCI_ARBITER_PCIREQ1	(1 << 1)
#define RCAR_PCI_ARBITER_PCIBP_MODE	(1 << 12)

#define RCAR_PCI_UNIT_REV_REG		(RCAR_AHBPCI_PCICOM_OFFSET + 0x48)

struct rcar_pci_priv {
	struct device *dev;
	void __iomem *reg;
	struct resource mem_res;
	struct resource *cfg_res;
	int irq;
};

/* PCI configuration space operations */
static void __iomem *rcar_pci_cfg_base(struct pci_bus *bus, unsigned int devfn,
				       int where)
{
	struct rcar_pci_priv *priv = bus->sysdata;
	int slot, val;

	if (!pci_is_root_bus(bus) || PCI_FUNC(devfn))
		return NULL;

	/* Only one EHCI/OHCI device built-in */
	slot = PCI_SLOT(devfn);
	if (slot > 2)
		return NULL;

	/* bridge logic only has registers to 0x40 */
	if (slot == 0x0 && where >= 0x40)
		return NULL;

	val = slot ? RCAR_AHBPCI_WIN1_DEVICE | RCAR_AHBPCI_WIN_CTR_CFG :
		     RCAR_AHBPCI_WIN1_HOST | RCAR_AHBPCI_WIN_CTR_CFG;

	iowrite32(val, priv->reg + RCAR_AHBPCI_WIN1_CTR_REG);
	return priv->reg + (slot >> 1) * 0x100 + where;
}

#ifdef CONFIG_PCI_DEBUG
/* if debug enabled, then attach an error handler irq to the bridge */

static irqreturn_t rcar_pci_err_irq(int irq, void *pw)
{
	struct rcar_pci_priv *priv = pw;
	struct device *dev = priv->dev;
	u32 status = ioread32(priv->reg + RCAR_PCI_INT_STATUS_REG);

	if (status & RCAR_PCI_INT_ALLERRORS) {
		dev_err(dev, "error irq: status %08x\n", status);

		/* clear the error(s) */
		iowrite32(status & RCAR_PCI_INT_ALLERRORS,
			  priv->reg + RCAR_PCI_INT_STATUS_REG);
		return IRQ_HANDLED;
	}

	return IRQ_NONE;
}

static void rcar_pci_setup_errirq(struct rcar_pci_priv *priv)
{
	struct device *dev = priv->dev;
	int ret;
	u32 val;

	ret = devm_request_irq(dev, priv->irq, rcar_pci_err_irq,
			       IRQF_SHARED, "error irq", priv);
	if (ret) {
		dev_err(dev, "cannot claim IRQ for error handling\n");
		return;
	}

	val = ioread32(priv->reg + RCAR_PCI_INT_ENABLE_REG);
	val |= RCAR_PCI_INT_ALLERRORS;
	iowrite32(val, priv->reg + RCAR_PCI_INT_ENABLE_REG);
}
#else
static inline void rcar_pci_setup_errirq(struct rcar_pci_priv *priv) { }
#endif

/* PCI host controller setup */
static void rcar_pci_setup(struct rcar_pci_priv *priv)
{
	struct pci_host_bridge *bridge = pci_host_bridge_from_priv(priv);
	struct device *dev = priv->dev;
	void __iomem *reg = priv->reg;
	struct resource_entry *entry;
	unsigned long window_size;
	unsigned long window_addr;
	unsigned long window_pci;
	u32 val;

	entry = resource_list_first_type(&bridge->dma_ranges, IORESOURCE_MEM);
	if (!entry) {
		window_addr = 0x40000000;
		window_pci = 0x40000000;
		window_size = SZ_1G;
	} else {
		window_addr = entry->res->start;
		window_pci = entry->res->start - entry->offset;
		window_size = resource_size(entry->res);
	}

	pm_runtime_enable(dev);
	pm_runtime_get_sync(dev);

	val = ioread32(reg + RCAR_PCI_UNIT_REV_REG);
	dev_info(dev, "PCI: revision %x\n", val);

	/* Disable Direct Power Down State and assert reset */
	val = ioread32(reg + RCAR_USBCTR_REG) & ~RCAR_USBCTR_DIRPD;
	val |= RCAR_USBCTR_USBH_RST | RCAR_USBCTR_PLL_RST;
	iowrite32(val, reg + RCAR_USBCTR_REG);
	udelay(4);

	/* De-assert reset and reset PCIAHB window1 size */
	val &= ~(RCAR_USBCTR_PCIAHB_WIN1_MASK | RCAR_USBCTR_PCICLK_MASK |
		 RCAR_USBCTR_USBH_RST | RCAR_USBCTR_PLL_RST);

	/* Setup PCIAHB window1 size */
	switch (window_size) {
	case SZ_2G:
		val |= RCAR_USBCTR_PCIAHB_WIN1_2G;
		break;
	case SZ_1G:
		val |= RCAR_USBCTR_PCIAHB_WIN1_1G;
		break;
	case SZ_512M:
		val |= RCAR_USBCTR_PCIAHB_WIN1_512M;
		break;
	default:
		pr_warn("unknown window size %ld - defaulting to 256M\n",
			window_size);
		window_size = SZ_256M;
<<<<<<< HEAD
		/* fall-through */
=======
		fallthrough;
>>>>>>> 7d2a07b7
	case SZ_256M:
		val |= RCAR_USBCTR_PCIAHB_WIN1_256M;
		break;
	}
	iowrite32(val, reg + RCAR_USBCTR_REG);

	/* Configure AHB master and slave modes */
	iowrite32(RCAR_AHB_BUS_MODE, reg + RCAR_AHB_BUS_CTR_REG);

	/* Configure PCI arbiter */
	val = ioread32(reg + RCAR_PCI_ARBITER_CTR_REG);
	val |= RCAR_PCI_ARBITER_PCIREQ0 | RCAR_PCI_ARBITER_PCIREQ1 |
	       RCAR_PCI_ARBITER_PCIBP_MODE;
	iowrite32(val, reg + RCAR_PCI_ARBITER_CTR_REG);

	/* PCI-AHB mapping */
	iowrite32(window_addr | RCAR_PCIAHB_PREFETCH16,
		  reg + RCAR_PCIAHB_WIN1_CTR_REG);

	/* AHB-PCI mapping: OHCI/EHCI registers */
	val = priv->mem_res.start | RCAR_AHBPCI_WIN_CTR_MEM;
	iowrite32(val, reg + RCAR_AHBPCI_WIN2_CTR_REG);

	/* Enable AHB-PCI bridge PCI configuration access */
	iowrite32(RCAR_AHBPCI_WIN1_HOST | RCAR_AHBPCI_WIN_CTR_CFG,
		  reg + RCAR_AHBPCI_WIN1_CTR_REG);
	/* Set PCI-AHB Window1 address */
	iowrite32(window_pci | PCI_BASE_ADDRESS_MEM_PREFETCH,
		  reg + PCI_BASE_ADDRESS_1);
	/* Set AHB-PCI bridge PCI communication area address */
	val = priv->cfg_res->start + RCAR_AHBPCI_PCICOM_OFFSET;
	iowrite32(val, reg + PCI_BASE_ADDRESS_0);

	val = ioread32(reg + PCI_COMMAND);
	val |= PCI_COMMAND_SERR | PCI_COMMAND_PARITY |
	       PCI_COMMAND_MEMORY | PCI_COMMAND_MASTER;
	iowrite32(val, reg + PCI_COMMAND);

	/* Enable PCI interrupts */
	iowrite32(RCAR_PCI_INT_A | RCAR_PCI_INT_B | RCAR_PCI_INT_PME,
		  reg + RCAR_PCI_INT_ENABLE_REG);

	rcar_pci_setup_errirq(priv);
}

static struct pci_ops rcar_pci_ops = {
	.map_bus = rcar_pci_cfg_base,
	.read	= pci_generic_config_read,
	.write	= pci_generic_config_write,
};

static int rcar_pci_probe(struct platform_device *pdev)
{
	struct device *dev = &pdev->dev;
	struct resource *cfg_res, *mem_res;
	struct rcar_pci_priv *priv;
	struct pci_host_bridge *bridge;
	void __iomem *reg;

	bridge = devm_pci_alloc_host_bridge(dev, sizeof(*priv));
	if (!bridge)
		return -ENOMEM;

	priv = pci_host_bridge_priv(bridge);
	bridge->sysdata = priv;

	cfg_res = platform_get_resource(pdev, IORESOURCE_MEM, 0);
	reg = devm_ioremap_resource(dev, cfg_res);
	if (IS_ERR(reg))
		return PTR_ERR(reg);

	mem_res = platform_get_resource(pdev, IORESOURCE_MEM, 1);
	if (!mem_res || !mem_res->start)
		return -ENODEV;

	if (mem_res->start & 0xFFFF)
		return -EINVAL;

	priv->mem_res = *mem_res;
	priv->cfg_res = cfg_res;

	priv->irq = platform_get_irq(pdev, 0);
	priv->reg = reg;
	priv->dev = dev;

	if (priv->irq < 0) {
		dev_err(dev, "no valid irq found\n");
		return priv->irq;
	}

	bridge->ops = &rcar_pci_ops;

	pci_add_flags(PCI_REASSIGN_ALL_BUS);

	rcar_pci_setup(priv);

	return pci_host_probe(bridge);
}

static const struct of_device_id rcar_pci_of_match[] = {
	{ .compatible = "renesas,pci-r8a7790", },
	{ .compatible = "renesas,pci-r8a7791", },
	{ .compatible = "renesas,pci-r8a7794", },
	{ .compatible = "renesas,pci-rcar-gen2", },
	{ },
};

static struct platform_driver rcar_pci_driver = {
	.driver = {
		.name = "pci-rcar-gen2",
		.suppress_bind_attrs = true,
		.of_match_table = rcar_pci_of_match,
	},
	.probe = rcar_pci_probe,
};
builtin_platform_driver(rcar_pci_driver);<|MERGE_RESOLUTION|>--- conflicted
+++ resolved
@@ -223,11 +223,7 @@
 		pr_warn("unknown window size %ld - defaulting to 256M\n",
 			window_size);
 		window_size = SZ_256M;
-<<<<<<< HEAD
-		/* fall-through */
-=======
 		fallthrough;
->>>>>>> 7d2a07b7
 	case SZ_256M:
 		val |= RCAR_USBCTR_PCIAHB_WIN1_256M;
 		break;
