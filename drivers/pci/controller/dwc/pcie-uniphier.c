// SPDX-License-Identifier: GPL-2.0
/*
 * PCIe host controller driver for UniPhier SoCs
 * Copyright 2018 Socionext Inc.
 * Author: Kunihiko Hayashi <hayashi.kunihiko@socionext.com>
 */

#include <linux/bitops.h>
#include <linux/bitfield.h>
#include <linux/clk.h>
#include <linux/delay.h>
#include <linux/init.h>
#include <linux/interrupt.h>
#include <linux/iopoll.h>
#include <linux/irqchip/chained_irq.h>
#include <linux/irqdomain.h>
#include <linux/of_irq.h>
#include <linux/pci.h>
#include <linux/phy/phy.h>
#include <linux/platform_device.h>
#include <linux/reset.h>

#include "pcie-designware.h"

#define PCL_PINCTRL0			0x002c
#define PCL_PERST_PLDN_REGEN		BIT(12)
#define PCL_PERST_NOE_REGEN		BIT(11)
#define PCL_PERST_OUT_REGEN		BIT(8)
#define PCL_PERST_PLDN_REGVAL		BIT(4)
#define PCL_PERST_NOE_REGVAL		BIT(3)
#define PCL_PERST_OUT_REGVAL		BIT(0)

#define PCL_PIPEMON			0x0044
#define PCL_PCLK_ALIVE			BIT(15)

#define PCL_MODE			0x8000
#define PCL_MODE_REGEN			BIT(8)
#define PCL_MODE_REGVAL			BIT(0)

#define PCL_APP_READY_CTRL		0x8008
#define PCL_APP_LTSSM_ENABLE		BIT(0)

#define PCL_APP_PM0			0x8078
#define PCL_SYS_AUX_PWR_DET		BIT(8)

#define PCL_RCV_INT			0x8108
#define PCL_RCV_INT_ALL_ENABLE		GENMASK(20, 17)
#define PCL_CFG_BW_MGT_STATUS		BIT(4)
#define PCL_CFG_LINK_AUTO_BW_STATUS	BIT(3)
#define PCL_CFG_AER_RC_ERR_MSI_STATUS	BIT(2)
#define PCL_CFG_PME_MSI_STATUS		BIT(1)

#define PCL_RCV_INTX			0x810c
#define PCL_RCV_INTX_ALL_ENABLE		GENMASK(19, 16)
#define PCL_RCV_INTX_ALL_MASK		GENMASK(11, 8)
#define PCL_RCV_INTX_MASK_SHIFT		8
#define PCL_RCV_INTX_ALL_STATUS		GENMASK(3, 0)
#define PCL_RCV_INTX_STATUS_SHIFT	0

#define PCL_STATUS_LINK			0x8140
#define PCL_RDLH_LINK_UP		BIT(1)
#define PCL_XMLH_LINK_UP		BIT(0)

struct uniphier_pcie_priv {
	void __iomem *base;
	struct dw_pcie pci;
	struct clk *clk;
	struct reset_control *rst;
	struct phy *phy;
	struct irq_domain *legacy_irq_domain;
};

#define to_uniphier_pcie(x)	dev_get_drvdata((x)->dev)

static void uniphier_pcie_ltssm_enable(struct uniphier_pcie_priv *priv,
				       bool enable)
{
	u32 val;

	val = readl(priv->base + PCL_APP_READY_CTRL);
	if (enable)
		val |= PCL_APP_LTSSM_ENABLE;
	else
		val &= ~PCL_APP_LTSSM_ENABLE;
	writel(val, priv->base + PCL_APP_READY_CTRL);
}

static void uniphier_pcie_init_rc(struct uniphier_pcie_priv *priv)
{
	u32 val;

	/* set RC MODE */
	val = readl(priv->base + PCL_MODE);
	val |= PCL_MODE_REGEN;
	val &= ~PCL_MODE_REGVAL;
	writel(val, priv->base + PCL_MODE);

	/* use auxiliary power detection */
	val = readl(priv->base + PCL_APP_PM0);
	val |= PCL_SYS_AUX_PWR_DET;
	writel(val, priv->base + PCL_APP_PM0);

	/* assert PERST# */
	val = readl(priv->base + PCL_PINCTRL0);
	val &= ~(PCL_PERST_NOE_REGVAL | PCL_PERST_OUT_REGVAL
		 | PCL_PERST_PLDN_REGVAL);
	val |= PCL_PERST_NOE_REGEN | PCL_PERST_OUT_REGEN
		| PCL_PERST_PLDN_REGEN;
	writel(val, priv->base + PCL_PINCTRL0);

	uniphier_pcie_ltssm_enable(priv, false);

	usleep_range(100000, 200000);

	/* deassert PERST# */
	val = readl(priv->base + PCL_PINCTRL0);
	val |= PCL_PERST_OUT_REGVAL | PCL_PERST_OUT_REGEN;
	writel(val, priv->base + PCL_PINCTRL0);
}

static int uniphier_pcie_wait_rc(struct uniphier_pcie_priv *priv)
{
	u32 status;
	int ret;

	/* wait PIPE clock */
	ret = readl_poll_timeout(priv->base + PCL_PIPEMON, status,
				 status & PCL_PCLK_ALIVE, 100000, 1000000);
	if (ret) {
		dev_err(priv->pci.dev,
			"Failed to initialize controller in RC mode\n");
		return ret;
	}

	return 0;
}

static int uniphier_pcie_link_up(struct dw_pcie *pci)
{
	struct uniphier_pcie_priv *priv = to_uniphier_pcie(pci);
	u32 val, mask;

	val = readl(priv->base + PCL_STATUS_LINK);
	mask = PCL_RDLH_LINK_UP | PCL_XMLH_LINK_UP;

	return (val & mask) == mask;
}

static int uniphier_pcie_start_link(struct dw_pcie *pci)
{
	struct uniphier_pcie_priv *priv = to_uniphier_pcie(pci);

	uniphier_pcie_ltssm_enable(priv, true);

	return 0;
}

static void uniphier_pcie_stop_link(struct dw_pcie *pci)
{
	struct uniphier_pcie_priv *priv = to_uniphier_pcie(pci);

	uniphier_pcie_ltssm_enable(priv, false);
}

static void uniphier_pcie_irq_enable(struct uniphier_pcie_priv *priv)
{
	writel(PCL_RCV_INT_ALL_ENABLE, priv->base + PCL_RCV_INT);
	writel(PCL_RCV_INTX_ALL_ENABLE, priv->base + PCL_RCV_INTX);
}

static void uniphier_pcie_irq_ack(struct irq_data *d)
{
	struct pcie_port *pp = irq_data_get_irq_chip_data(d);
	struct dw_pcie *pci = to_dw_pcie_from_pp(pp);
	struct uniphier_pcie_priv *priv = to_uniphier_pcie(pci);
	u32 val;

	val = readl(priv->base + PCL_RCV_INTX);
	val &= ~PCL_RCV_INTX_ALL_STATUS;
	val |= BIT(irqd_to_hwirq(d) + PCL_RCV_INTX_STATUS_SHIFT);
	writel(val, priv->base + PCL_RCV_INTX);
}

static void uniphier_pcie_irq_mask(struct irq_data *d)
{
	struct pcie_port *pp = irq_data_get_irq_chip_data(d);
	struct dw_pcie *pci = to_dw_pcie_from_pp(pp);
	struct uniphier_pcie_priv *priv = to_uniphier_pcie(pci);
	u32 val;

	val = readl(priv->base + PCL_RCV_INTX);
	val &= ~PCL_RCV_INTX_ALL_MASK;
	val |= BIT(irqd_to_hwirq(d) + PCL_RCV_INTX_MASK_SHIFT);
	writel(val, priv->base + PCL_RCV_INTX);
}

static void uniphier_pcie_irq_unmask(struct irq_data *d)
{
	struct pcie_port *pp = irq_data_get_irq_chip_data(d);
	struct dw_pcie *pci = to_dw_pcie_from_pp(pp);
	struct uniphier_pcie_priv *priv = to_uniphier_pcie(pci);
	u32 val;

	val = readl(priv->base + PCL_RCV_INTX);
	val &= ~PCL_RCV_INTX_ALL_MASK;
	val &= ~BIT(irqd_to_hwirq(d) + PCL_RCV_INTX_MASK_SHIFT);
	writel(val, priv->base + PCL_RCV_INTX);
}

static struct irq_chip uniphier_pcie_irq_chip = {
	.name = "PCI",
	.irq_ack = uniphier_pcie_irq_ack,
	.irq_mask = uniphier_pcie_irq_mask,
	.irq_unmask = uniphier_pcie_irq_unmask,
};

static int uniphier_pcie_intx_map(struct irq_domain *domain, unsigned int irq,
				  irq_hw_number_t hwirq)
{
	irq_set_chip_and_handler(irq, &uniphier_pcie_irq_chip,
				 handle_level_irq);
	irq_set_chip_data(irq, domain->host_data);

	return 0;
}

static const struct irq_domain_ops uniphier_intx_domain_ops = {
	.map = uniphier_pcie_intx_map,
};

static void uniphier_pcie_irq_handler(struct irq_desc *desc)
{
	struct pcie_port *pp = irq_desc_get_handler_data(desc);
	struct dw_pcie *pci = to_dw_pcie_from_pp(pp);
	struct uniphier_pcie_priv *priv = to_uniphier_pcie(pci);
	struct irq_chip *chip = irq_desc_get_chip(desc);
	unsigned long reg;
	u32 val, bit, virq;

	/* INT for debug */
	val = readl(priv->base + PCL_RCV_INT);

	if (val & PCL_CFG_BW_MGT_STATUS)
		dev_dbg(pci->dev, "Link Bandwidth Management Event\n");
	if (val & PCL_CFG_LINK_AUTO_BW_STATUS)
		dev_dbg(pci->dev, "Link Autonomous Bandwidth Event\n");
	if (val & PCL_CFG_AER_RC_ERR_MSI_STATUS)
		dev_dbg(pci->dev, "Root Error\n");
	if (val & PCL_CFG_PME_MSI_STATUS)
		dev_dbg(pci->dev, "PME Interrupt\n");

	writel(val, priv->base + PCL_RCV_INT);

	/* INTx */
	chained_irq_enter(chip, desc);

	val = readl(priv->base + PCL_RCV_INTX);
	reg = FIELD_GET(PCL_RCV_INTX_ALL_STATUS, val);

	for_each_set_bit(bit, &reg, PCI_NUM_INTX) {
		virq = irq_linear_revmap(priv->legacy_irq_domain, bit);
		generic_handle_irq(virq);
	}

	chained_irq_exit(chip, desc);
}

static int uniphier_pcie_config_legacy_irq(struct pcie_port *pp)
{
	struct dw_pcie *pci = to_dw_pcie_from_pp(pp);
	struct uniphier_pcie_priv *priv = to_uniphier_pcie(pci);
	struct device_node *np = pci->dev->of_node;
	struct device_node *np_intc;
	int ret = 0;

	np_intc = of_get_child_by_name(np, "legacy-interrupt-controller");
	if (!np_intc) {
		dev_err(pci->dev, "Failed to get legacy-interrupt-controller node\n");
		return -EINVAL;
	}

	pp->irq = irq_of_parse_and_map(np_intc, 0);
	if (!pp->irq) {
		dev_err(pci->dev, "Failed to get an IRQ entry in legacy-interrupt-controller\n");
		ret = -EINVAL;
		goto out_put_node;
	}

	priv->legacy_irq_domain = irq_domain_add_linear(np_intc, PCI_NUM_INTX,
						&uniphier_intx_domain_ops, pp);
	if (!priv->legacy_irq_domain) {
		dev_err(pci->dev, "Failed to get INTx domain\n");
		ret = -ENODEV;
		goto out_put_node;
	}

	irq_set_chained_handler_and_data(pp->irq, uniphier_pcie_irq_handler,
					 pp);

out_put_node:
	of_node_put(np_intc);
	return ret;
}

static int uniphier_pcie_host_init(struct pcie_port *pp)
{
	struct dw_pcie *pci = to_dw_pcie_from_pp(pp);
	struct uniphier_pcie_priv *priv = to_uniphier_pcie(pci);
	int ret;

	ret = uniphier_pcie_config_legacy_irq(pp);
	if (ret)
		return ret;

	uniphier_pcie_irq_enable(priv);

<<<<<<< HEAD
	dw_pcie_setup_rc(pp);

=======
>>>>>>> 7d2a07b7
	return 0;
}

static const struct dw_pcie_host_ops uniphier_pcie_host_ops = {
	.host_init = uniphier_pcie_host_init,
};

static int uniphier_pcie_host_enable(struct uniphier_pcie_priv *priv)
{
	int ret;

	ret = clk_prepare_enable(priv->clk);
	if (ret)
		return ret;

	ret = reset_control_deassert(priv->rst);
	if (ret)
		goto out_clk_disable;

	uniphier_pcie_init_rc(priv);

	ret = phy_init(priv->phy);
	if (ret)
		goto out_rst_assert;

	ret = uniphier_pcie_wait_rc(priv);
	if (ret)
		goto out_phy_exit;

	return 0;

out_phy_exit:
	phy_exit(priv->phy);
out_rst_assert:
	reset_control_assert(priv->rst);
out_clk_disable:
	clk_disable_unprepare(priv->clk);

	return ret;
}

static const struct dw_pcie_ops dw_pcie_ops = {
	.start_link = uniphier_pcie_start_link,
	.stop_link = uniphier_pcie_stop_link,
	.link_up = uniphier_pcie_link_up,
};

static int uniphier_pcie_probe(struct platform_device *pdev)
{
	struct device *dev = &pdev->dev;
	struct uniphier_pcie_priv *priv;
	int ret;

	priv = devm_kzalloc(dev, sizeof(*priv), GFP_KERNEL);
	if (!priv)
		return -ENOMEM;

	priv->pci.dev = dev;
	priv->pci.ops = &dw_pcie_ops;

	priv->base = devm_platform_ioremap_resource_byname(pdev, "link");
	if (IS_ERR(priv->base))
		return PTR_ERR(priv->base);

	priv->clk = devm_clk_get(dev, NULL);
	if (IS_ERR(priv->clk))
		return PTR_ERR(priv->clk);

	priv->rst = devm_reset_control_get_shared(dev, NULL);
	if (IS_ERR(priv->rst))
		return PTR_ERR(priv->rst);

	priv->phy = devm_phy_optional_get(dev, "pcie-phy");
	if (IS_ERR(priv->phy))
		return PTR_ERR(priv->phy);

	platform_set_drvdata(pdev, priv);

	ret = uniphier_pcie_host_enable(priv);
	if (ret)
		return ret;

	priv->pci.pp.ops = &uniphier_pcie_host_ops;

	return dw_pcie_host_init(&priv->pci.pp);
}

static const struct of_device_id uniphier_pcie_match[] = {
	{ .compatible = "socionext,uniphier-pcie", },
	{ /* sentinel */ },
};

static struct platform_driver uniphier_pcie_driver = {
	.probe  = uniphier_pcie_probe,
	.driver = {
		.name = "uniphier-pcie",
		.of_match_table = uniphier_pcie_match,
	},
};
builtin_platform_driver(uniphier_pcie_driver);<|MERGE_RESOLUTION|>--- conflicted
+++ resolved
@@ -314,11 +314,6 @@
 
 	uniphier_pcie_irq_enable(priv);
 
-<<<<<<< HEAD
-	dw_pcie_setup_rc(pp);
-
-=======
->>>>>>> 7d2a07b7
 	return 0;
 }
 
