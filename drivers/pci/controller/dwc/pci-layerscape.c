--- conflicted
+++ resolved
@@ -232,11 +232,7 @@
 	{ },
 };
 
-<<<<<<< HEAD
-static int __init ls_pcie_probe(struct platform_device *pdev)
-=======
 static int ls_pcie_probe(struct platform_device *pdev)
->>>>>>> 7d2a07b7
 {
 	struct device *dev = &pdev->dev;
 	struct dw_pcie *pci;
