--- conflicted
+++ resolved
@@ -43,27 +43,6 @@
 
 	  When in doubt, say N.
 
-config PCI_GUESTDEV
-	bool "PCI Device Reservation for Passthrough"
-	depends on PCI && ACPI && XEN
-	default y
-	help
-	  Say Y here if you want to reserve PCI device for passthrough.
-
-config PCI_IOMULTI
-	tristate "PCI Device IO Multiplex for Passthrough"
-	depends on PCI && ACPI && XEN
-	default y
-	help
-	  Say Y here if you need io multiplexing.
-
-config PCI_RESERVE
-	bool "PCI IO/MEMORY space reserve"
-	depends on PCI && XEN_PRIVILEGED_GUEST
-	default y
-	help
-	  Say Y here if you need PCI IO/MEMORY space reserve
-
 config PCI_STUB
 	tristate "PCI Stub driver"
 	depends on PCI
@@ -73,14 +52,9 @@
 
 	  When in doubt, say N.
 
-config PARAVIRT_XEN_PCIDEV_FRONTEND
+config XEN_PCIDEV_FRONTEND
         tristate "Xen PCI Frontend"
-<<<<<<< HEAD
-        depends on PCI && X86 && PARAVIRT_XEN
-        select HOTPLUG
-=======
         depends on PCI && X86 && XEN
->>>>>>> ad81f054
         select PCI_XEN
 	select XEN_XENBUS_FRONTEND
         default y
@@ -88,29 +62,10 @@
           The PCI device frontend driver allows the kernel to import arbitrary
           PCI devices from a PCI backend to support PCI driver domains.
 
-config XEN_PCIDEV_FRONTEND
-	def_bool y
-	prompt "Xen PCI Frontend" if X86_64 && !XEN_UNPRIVILEGED_GUEST
-	depends on PCI && XEN && (PCI_GOXEN_FE || PCI_GOANY || X86_64)
-	help
-	  The PCI device frontend driver allows the kernel to import arbitrary
-	  PCI devices from a PCI backend to support PCI driver domains.
-
-config XEN_PCIDEV_FE_DEBUG
-        bool "Xen PCI Frontend debugging"
-        depends on XEN_PCIDEV_FRONTEND
-	help
-	  Say Y here if you want the Xen PCI frontend to produce a bunch of debug
-	  messages to the system log.  Select this if you are having a
-	  problem with Xen PCI frontend support and want to see more of what is
-	  going on.
-
-	  When in doubt, say N.
-
 config HT_IRQ
 	bool "Interrupts on hypertransport devices"
 	default y
-	depends on PCI && X86_LOCAL_APIC && X86_IO_APIC && !XEN
+	depends on PCI && X86_LOCAL_APIC && X86_IO_APIC
 	help
 	   This allows native hypertransport devices to use interrupts.
 
@@ -122,7 +77,7 @@
 config PCI_IOV
 	bool "PCI IOV support"
 	depends on PCI
-	select PCI_ATS if !XEN
+	select PCI_ATS
 	help
 	  I/O Virtualization is a PCI feature supported by some devices
 	  which allows them to create virtual devices which share their
@@ -132,7 +87,7 @@
 
 config PCI_PRI
 	bool "PCI PRI support"
-	depends on PCI && !XEN
+	depends on PCI
 	select PCI_ATS
 	help
 	  PRI is the PCI Page Request Interface. It allows PCI devices that are
@@ -142,7 +97,7 @@
 
 config PCI_PASID
 	bool "PCI PASID support"
-	depends on PCI && !XEN
+	depends on PCI
 	select PCI_ATS
 	help
 	  Process Address Space Identifiers (PASIDs) can be used by PCI devices
@@ -155,7 +110,7 @@
 
 config PCI_IOAPIC
 	tristate "PCI IO-APIC hotplug support" if X86
-	depends on PCI && !XEN
+	depends on PCI
 	depends on ACPI
 	default !X86
 
