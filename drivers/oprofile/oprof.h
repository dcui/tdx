/**
 * @file oprof.h
 *
 * @remark Copyright 2002 OProfile authors
 * @remark Read the file COPYING
 *
 * @author John Levon <levon@movementarian.org>
 */

#ifndef OPROF_H
#define OPROF_H

int oprofile_setup(void);
void oprofile_shutdown(void);

int oprofilefs_register(void);
void oprofilefs_unregister(void);

int oprofile_start(void);
void oprofile_stop(void);

struct oprofile_operations;

extern unsigned long oprofile_buffer_size;
extern unsigned long oprofile_cpu_buffer_size;
extern unsigned long oprofile_buffer_watershed;
extern struct oprofile_operations oprofile_ops;
extern unsigned long oprofile_started;
extern unsigned long oprofile_backtrace_depth;

struct super_block;
struct dentry;

void oprofile_create_files(struct super_block *sb, struct dentry *root);
void oprofile_timer_init(struct oprofile_operations *ops);

int oprofile_set_backtrace(unsigned long depth);

<<<<<<< HEAD
int oprofile_set_active(int active_domains[], unsigned int adomains);
int oprofile_set_passive(int passive_domains[], unsigned int pdomains);
 
=======
>>>>>>> 18e352e4
#endif /* OPROF_H */<|MERGE_RESOLUTION|>--- conflicted
+++ resolved
@@ -36,10 +36,4 @@
 
 int oprofile_set_backtrace(unsigned long depth);
 
-<<<<<<< HEAD
-int oprofile_set_active(int active_domains[], unsigned int adomains);
-int oprofile_set_passive(int passive_domains[], unsigned int pdomains);
- 
-=======
->>>>>>> 18e352e4
 #endif /* OPROF_H */