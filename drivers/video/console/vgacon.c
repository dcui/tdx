--- conflicted
+++ resolved
@@ -358,11 +358,6 @@
 	vgacon_xres = screen_info.orig_video_cols * VGA_FONTWIDTH;
 	vgacon_yres = vga_scan_lines;
 
-<<<<<<< HEAD
-	vga_init_done = true;
-
-=======
->>>>>>> 7d2a07b7
 	return display_desc;
 }
 
@@ -1098,20 +1093,12 @@
 		 */
 		screen_info.orig_video_cols = width;
 		screen_info.orig_video_lines = height;
-<<<<<<< HEAD
-		vga_default_font_height = c->vc_font.height;
-=======
 		vga_default_font_height = c->vc_cell_height;
->>>>>>> 7d2a07b7
 		return 0;
 	}
 	if (width % 2 || width > screen_info.orig_video_cols ||
 	    height > (screen_info.orig_video_lines * vga_default_font_height)/
-<<<<<<< HEAD
-	    c->vc_font.height)
-=======
 	    c->vc_cell_height)
->>>>>>> 7d2a07b7
 		return -EINVAL;
 
 	if (con_is_visible(c) && !vga_is_gfx) /* who knows */
