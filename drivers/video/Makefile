# Makefile for the Linux video drivers.
# 5 Aug 1999, James Simmons, <mailto:jsimmons@users.sf.net>
# Rewritten to use lists instead of if-statements.

O_TARGET := video.o

mod-subdirs	:= matrox

# All of the (potential) objects that export symbols.
# This list comes from 'grep -l EXPORT_SYMBOL *.[hc]'.

export-objs    := fbmem.o fbcmap.o fbcon.o fbmon.o modedb.o \
<<<<<<< HEAD
		  fbcon-afb.o fbcon-ilbm.o \
=======
		  fbcon-afb.o fbcon-ilbm.o fbcon-accel.o \
>>>>>>> 7726d376
		  fbcon-vga.o fbcon-iplan2p2.o fbcon-iplan2p4.o \
		  fbcon-iplan2p8.o fbcon-vga-planes.o fbcon-cfb16.o \
		  fbcon-cfb2.o fbcon-cfb24.o fbcon-cfb32.o fbcon-cfb4.o \
		  fbcon-cfb8.o fbcon-mac.o fbcon-mfb.o \
		  cyber2000fb.o sa1100fb.o fbcon-hga.o fbgen.o

# Each configuration option enables a list of files.

obj-$(CONFIG_DUMMY_CONSOLE)       += dummycon.o
obj-$(CONFIG_SGI_NEWPORT_CONSOLE) += newport_con.o
obj-$(CONFIG_PROM_CONSOLE)        += promcon.o promcon_tbl.o
obj-$(CONFIG_STI_CONSOLE)         += sticon.o sticon-bmode.o sticore.o
obj-$(CONFIG_VGA_CONSOLE)         += vgacon.o
obj-$(CONFIG_MDA_CONSOLE)         += mdacon.o

obj-$(CONFIG_FONT_SUN8x16)        += font_sun8x16.o
obj-$(CONFIG_FONT_SUN12x22)       += font_sun12x22.o
obj-$(CONFIG_FONT_8x8)            += font_8x8.o
obj-$(CONFIG_FONT_8x16)           += font_8x16.o
obj-$(CONFIG_FONT_6x11)           += font_6x11.o
obj-$(CONFIG_FONT_PEARL_8x8)      += font_pearl_8x8.o
obj-$(CONFIG_FONT_ACORN_8x8)      += font_acorn_8x8.o

# Add fbmon.o back into obj-$(CONFIG_FB) in 2.5.x
obj-$(CONFIG_FB)                  += fbmem.o fbcmap.o modedb.o fbcon.o fonts.o fbgen.o
# Only include macmodes.o if we have FB support and are PPC
ifeq ($(CONFIG_FB),y)
obj-$(CONFIG_PPC)                 += macmodes.o
endif

obj-$(CONFIG_FB_ACORN)            += acornfb.o
obj-$(CONFIG_FB_AMIGA)            += amifb.o
obj-$(CONFIG_FB_PM2)              += pm2fb.o
obj-$(CONFIG_FB_APOLLO)           += dnfb.o
obj-$(CONFIG_FB_Q40)              += q40fb.o
obj-$(CONFIG_FB_ATARI)            += atafb.o
obj-$(CONFIG_FB_ATY128)           += aty128fb.o
obj-$(CONFIG_FB_RADEON)		  += radeonfb.o
obj-$(CONFIG_FB_NEOMAGIC)         += neofb.o
obj-$(CONFIG_FB_IGA)              += igafb.o
obj-$(CONFIG_FB_CONTROL)          += controlfb.o
obj-$(CONFIG_FB_PLATINUM)         += platinumfb.o
obj-$(CONFIG_FB_VALKYRIE)         += valkyriefb.o
obj-$(CONFIG_FB_CT65550)          += chipsfb.o
obj-$(CONFIG_FB_ANAKIN)           += anakinfb.o
obj-$(CONFIG_FB_CLPS711X)         += clps711xfb.o
obj-$(CONFIG_FB_CYBER)            += cyberfb.o
obj-$(CONFIG_FB_CYBER2000)        += cyber2000fb.o
obj-$(CONFIG_FB_SGIVW)            += sgivwfb.o
obj-$(CONFIG_FB_3DFX)             += tdfxfb.o
obj-$(CONFIG_FB_MAC)              += macfb.o macmodes.o
obj-$(CONFIG_FB_HP300)            += hpfb.o
obj-$(CONFIG_FB_OF)               += offb.o
obj-$(CONFIG_FB_IMSTT)            += imsttfb.o
obj-$(CONFIG_FB_RETINAZ3)         += retz3fb.o
obj-$(CONFIG_FB_CLGEN)            += clgenfb.o
obj-$(CONFIG_FB_S3TRIO)           += S3triofb.o
obj-$(CONFIG_FB_TGA)              += tgafb.o
obj-$(CONFIG_FB_VESA)             += vesafb.o 
obj-$(CONFIG_FB_VGA16)            += vga16fb.o fbcon-vga-planes.o
obj-$(CONFIG_FB_VIRGE)            += virgefb.o
obj-$(CONFIG_FB_G364)             += g364fb.o
obj-$(CONFIG_FB_FM2)              += fm2fb.o
obj-$(CONFIG_FB_CREATOR)          += creatorfb.o sbusfb.o
obj-$(CONFIG_FB_CGSIX)            += cgsixfb.o sbusfb.o
obj-$(CONFIG_FB_BWTWO)            += bwtwofb.o sbusfb.o
obj-$(CONFIG_FB_CGTHREE)          += cgthreefb.o sbusfb.o
obj-$(CONFIG_FB_TCX)              += tcxfb.o sbusfb.o
obj-$(CONFIG_FB_CGFOURTEEN)       += cgfourteenfb.o sbusfb.o
obj-$(CONFIG_FB_P9100)            += p9100fb.o sbusfb.o
obj-$(CONFIG_FB_LEO)              += leofb.o sbusfb.o
obj-$(CONFIG_FB_STI)	          += stifb.o sticore.o
obj-$(CONFIG_FB_PMAG_BA)          += pmag-ba-fb.o
obj-$(CONFIG_FB_PMAGB_B)          += pmagb-b-fb.o
obj-$(CONFIG_FB_MAXINE)           += maxinefb.o
obj-$(CONFIG_FB_TX3912)           += tx3912fb.o


subdir-$(CONFIG_FB_MATROX)	  += matrox
ifeq ($(CONFIG_FB_MATROX),y)
obj-y				  += matrox/matrox.o
endif

subdir-$(CONFIG_FB_RIVA)	  += riva
ifeq ($(CONFIG_FB_RIVA),y)
obj-y				  += riva/rivafb.o
endif

subdir-$(CONFIG_FB_SIS)		  += sis
ifeq ($(CONFIG_FB_SIS),y)
obj-y				  += sis/sisfb.o
endif

subdir-$(CONFIG_FB_ATY)		  += aty
ifeq ($(CONFIG_FB_ATY),y)
obj-y				  += aty/atyfb.o
endif

obj-$(CONFIG_FB_SUN3)             += sun3fb.o
obj-$(CONFIG_FB_BWTWO)            += bwtwofb.o
obj-$(CONFIG_FB_HGA)              += hgafb.o  
obj-$(CONFIG_FB_SA1100)           += sa1100fb.o
obj-$(CONFIG_FB_VIRTUAL)          += vfb.o  
obj-$(CONFIG_FB_HIT)              += hitfb.o
obj-$(CONFIG_FB_E1355)            += epson1355fb.o
obj-$(CONFIG_FB_PVR2)             += pvr2fb.o
obj-$(CONFIG_FB_VOODOO1)          += sstfb.o

# Generic Low Level Drivers

obj-$(CONFIG_FBCON_AFB)           += fbcon-afb.o
obj-$(CONFIG_FBCON_CFB2)          += fbcon-cfb2.o
obj-$(CONFIG_FBCON_CFB4)          += fbcon-cfb4.o
obj-$(CONFIG_FBCON_CFB8)          += fbcon-cfb8.o
obj-$(CONFIG_FBCON_CFB16)         += fbcon-cfb16.o
obj-$(CONFIG_FBCON_CFB24)         += fbcon-cfb24.o
obj-$(CONFIG_FBCON_CFB32)         += fbcon-cfb32.o
obj-$(CONFIG_FBCON_ILBM)          += fbcon-ilbm.o
obj-$(CONFIG_FBCON_IPLAN2P2)      += fbcon-iplan2p2.o
obj-$(CONFIG_FBCON_IPLAN2P4)      += fbcon-iplan2p4.o
obj-$(CONFIG_FBCON_IPLAN2P8)      += fbcon-iplan2p8.o
obj-$(CONFIG_FBCON_IPLAN2P16)     += fbcon-iplan2p16.o
obj-$(CONFIG_FBCON_MAC)           += fbcon-mac.o
obj-$(CONFIG_FBCON_MFB)           += fbcon-mfb.o
obj-$(CONFIG_FBCON_VGA)           += fbcon-vga.o
obj-$(CONFIG_FBCON_HGA)           += fbcon-hga.o
obj-$(CONFIG_FBCON_STI)           += fbcon-sti.o

include $(TOPDIR)/Rules.make

clean:
	rm -f core *.o *.a *.s

../conmakehash: ../conmakehash.c
	$(HOSTCC) $(HOSTCFLAGS) -o ../conmakehash ../conmakehash.c

promcon_tbl.c: prom.uni ../char/conmakehash
	../char/conmakehash prom.uni | \
	sed -e '/#include <[^>]*>/p' -e 's/types/init/' \
	    -e 's/dfont\(_uni.*\]\)/promfont\1 __initdata/' > promcon_tbl.c

promcon_tbl.o: promcon_tbl.c $(TOPDIR)/include/linux/types.h
<|MERGE_RESOLUTION|>--- conflicted
+++ resolved
@@ -10,11 +10,7 @@
 # This list comes from 'grep -l EXPORT_SYMBOL *.[hc]'.
 
 export-objs    := fbmem.o fbcmap.o fbcon.o fbmon.o modedb.o \
-<<<<<<< HEAD
-		  fbcon-afb.o fbcon-ilbm.o \
-=======
 		  fbcon-afb.o fbcon-ilbm.o fbcon-accel.o \
->>>>>>> 7726d376
 		  fbcon-vga.o fbcon-iplan2p2.o fbcon-iplan2p4.o \
 		  fbcon-iplan2p8.o fbcon-vga-planes.o fbcon-cfb16.o \
 		  fbcon-cfb2.o fbcon-cfb24.o fbcon-cfb32.o fbcon-cfb4.o \
