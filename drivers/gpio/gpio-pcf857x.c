--- conflicted
+++ resolved
@@ -333,13 +333,6 @@
 	 */
 	gpio->out = ~n_latch;
 	gpio->status = gpio->read(gpio->client);
-<<<<<<< HEAD
-
-	status = devm_gpiochip_add_data(&client->dev, &gpio->chip, gpio);
-	if (status < 0)
-		goto fail;
-=======
->>>>>>> 7d2a07b7
 
 	/* Enable irqchip if we have an interrupt */
 	if (client->irq) {
