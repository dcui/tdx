// SPDX-License-Identifier: GPL-2.0
/*
 * Prolific PL2303 USB to serial adaptor driver
 *
 * Copyright (C) 2001-2007 Greg Kroah-Hartman (greg@kroah.com)
 * Copyright (C) 2003 IBM Corp.
 *
 * Original driver for 2.2.x by anonymous
 *
 * See Documentation/usb/usb-serial.rst for more information on using this
 * driver
 */

#include <linux/kernel.h>
#include <linux/errno.h>
#include <linux/slab.h>
#include <linux/tty.h>
#include <linux/tty_driver.h>
#include <linux/tty_flip.h>
#include <linux/serial.h>
#include <linux/module.h>
#include <linux/moduleparam.h>
#include <linux/spinlock.h>
#include <linux/uaccess.h>
#include <linux/usb.h>
#include <linux/usb/serial.h>
#include <asm/unaligned.h>
#include "pl2303.h"


#define PL2303_QUIRK_UART_STATE_IDX0		BIT(0)
#define PL2303_QUIRK_LEGACY			BIT(1)
#define PL2303_QUIRK_ENDPOINT_HACK		BIT(2)

static const struct usb_device_id id_table[] = {
	{ USB_DEVICE(PL2303_VENDOR_ID, PL2303_PRODUCT_ID),
		.driver_info = PL2303_QUIRK_ENDPOINT_HACK },
	{ USB_DEVICE(PL2303_VENDOR_ID, PL2303_PRODUCT_ID_RSAQ2) },
	{ USB_DEVICE(PL2303_VENDOR_ID, PL2303_PRODUCT_ID_DCU11) },
	{ USB_DEVICE(PL2303_VENDOR_ID, PL2303_PRODUCT_ID_RSAQ3) },
	{ USB_DEVICE(PL2303_VENDOR_ID, PL2303_PRODUCT_ID_CHILITAG) },
	{ USB_DEVICE(PL2303_VENDOR_ID, PL2303_PRODUCT_ID_PHAROS) },
	{ USB_DEVICE(PL2303_VENDOR_ID, PL2303_PRODUCT_ID_ALDIGA) },
	{ USB_DEVICE(PL2303_VENDOR_ID, PL2303_PRODUCT_ID_MMX) },
	{ USB_DEVICE(PL2303_VENDOR_ID, PL2303_PRODUCT_ID_GPRS) },
	{ USB_DEVICE(PL2303_VENDOR_ID, PL2303_PRODUCT_ID_HCR331) },
	{ USB_DEVICE(PL2303_VENDOR_ID, PL2303_PRODUCT_ID_MOTOROLA) },
	{ USB_DEVICE(PL2303_VENDOR_ID, PL2303_PRODUCT_ID_ZTEK) },
	{ USB_DEVICE(PL2303_VENDOR_ID, PL2303_PRODUCT_ID_TB) },
	{ USB_DEVICE(PL2303_VENDOR_ID, PL2303_PRODUCT_ID_GC) },
	{ USB_DEVICE(PL2303_VENDOR_ID, PL2303_PRODUCT_ID_GB) },
	{ USB_DEVICE(PL2303_VENDOR_ID, PL2303_PRODUCT_ID_GT) },
	{ USB_DEVICE(PL2303_VENDOR_ID, PL2303_PRODUCT_ID_GL) },
	{ USB_DEVICE(PL2303_VENDOR_ID, PL2303_PRODUCT_ID_GE) },
	{ USB_DEVICE(PL2303_VENDOR_ID, PL2303_PRODUCT_ID_GS) },
	{ USB_DEVICE(IODATA_VENDOR_ID, IODATA_PRODUCT_ID) },
	{ USB_DEVICE(IODATA_VENDOR_ID, IODATA_PRODUCT_ID_RSAQ5) },
	{ USB_DEVICE(ATEN_VENDOR_ID, ATEN_PRODUCT_ID),
		.driver_info = PL2303_QUIRK_ENDPOINT_HACK },
	{ USB_DEVICE(ATEN_VENDOR_ID, ATEN_PRODUCT_UC485),
		.driver_info = PL2303_QUIRK_ENDPOINT_HACK },
	{ USB_DEVICE(ATEN_VENDOR_ID, ATEN_PRODUCT_UC232B),
		.driver_info = PL2303_QUIRK_ENDPOINT_HACK },
	{ USB_DEVICE(ATEN_VENDOR_ID, ATEN_PRODUCT_ID2) },
	{ USB_DEVICE(ATEN_VENDOR_ID2, ATEN_PRODUCT_ID) },
	{ USB_DEVICE(ELCOM_VENDOR_ID, ELCOM_PRODUCT_ID) },
	{ USB_DEVICE(ELCOM_VENDOR_ID, ELCOM_PRODUCT_ID_UCSGT) },
	{ USB_DEVICE(ITEGNO_VENDOR_ID, ITEGNO_PRODUCT_ID) },
	{ USB_DEVICE(ITEGNO_VENDOR_ID, ITEGNO_PRODUCT_ID_2080) },
	{ USB_DEVICE(MA620_VENDOR_ID, MA620_PRODUCT_ID) },
	{ USB_DEVICE(RATOC_VENDOR_ID, RATOC_PRODUCT_ID) },
	{ USB_DEVICE(TRIPP_VENDOR_ID, TRIPP_PRODUCT_ID) },
	{ USB_DEVICE(RADIOSHACK_VENDOR_ID, RADIOSHACK_PRODUCT_ID) },
	{ USB_DEVICE(DCU10_VENDOR_ID, DCU10_PRODUCT_ID) },
	{ USB_DEVICE(SITECOM_VENDOR_ID, SITECOM_PRODUCT_ID) },
	{ USB_DEVICE(ALCATEL_VENDOR_ID, ALCATEL_PRODUCT_ID) },
	{ USB_DEVICE(SIEMENS_VENDOR_ID, SIEMENS_PRODUCT_ID_SX1),
		.driver_info = PL2303_QUIRK_UART_STATE_IDX0 },
	{ USB_DEVICE(SIEMENS_VENDOR_ID, SIEMENS_PRODUCT_ID_X65),
		.driver_info = PL2303_QUIRK_UART_STATE_IDX0 },
	{ USB_DEVICE(SIEMENS_VENDOR_ID, SIEMENS_PRODUCT_ID_X75),
		.driver_info = PL2303_QUIRK_UART_STATE_IDX0 },
	{ USB_DEVICE(SIEMENS_VENDOR_ID, SIEMENS_PRODUCT_ID_EF81),
		.driver_info = PL2303_QUIRK_ENDPOINT_HACK },
	{ USB_DEVICE(BENQ_VENDOR_ID, BENQ_PRODUCT_ID_S81) }, /* Benq/Siemens S81 */
	{ USB_DEVICE(SYNTECH_VENDOR_ID, SYNTECH_PRODUCT_ID) },
	{ USB_DEVICE(NOKIA_CA42_VENDOR_ID, NOKIA_CA42_PRODUCT_ID) },
	{ USB_DEVICE(CA_42_CA42_VENDOR_ID, CA_42_CA42_PRODUCT_ID) },
	{ USB_DEVICE(SAGEM_VENDOR_ID, SAGEM_PRODUCT_ID) },
	{ USB_DEVICE(LEADTEK_VENDOR_ID, LEADTEK_9531_PRODUCT_ID) },
	{ USB_DEVICE(SPEEDDRAGON_VENDOR_ID, SPEEDDRAGON_PRODUCT_ID) },
	{ USB_DEVICE(DATAPILOT_U2_VENDOR_ID, DATAPILOT_U2_PRODUCT_ID) },
	{ USB_DEVICE(BELKIN_VENDOR_ID, BELKIN_PRODUCT_ID) },
	{ USB_DEVICE(ALCOR_VENDOR_ID, ALCOR_PRODUCT_ID),
		.driver_info = PL2303_QUIRK_ENDPOINT_HACK },
	{ USB_DEVICE(WS002IN_VENDOR_ID, WS002IN_PRODUCT_ID) },
	{ USB_DEVICE(COREGA_VENDOR_ID, COREGA_PRODUCT_ID) },
	{ USB_DEVICE(YCCABLE_VENDOR_ID, YCCABLE_PRODUCT_ID) },
	{ USB_DEVICE(SUPERIAL_VENDOR_ID, SUPERIAL_PRODUCT_ID) },
	{ USB_DEVICE(HP_VENDOR_ID, HP_LD220_PRODUCT_ID) },
	{ USB_DEVICE(HP_VENDOR_ID, HP_LD220TA_PRODUCT_ID) },
	{ USB_DEVICE(HP_VENDOR_ID, HP_LD381_PRODUCT_ID) },
	{ USB_DEVICE(HP_VENDOR_ID, HP_LD381GC_PRODUCT_ID) },
	{ USB_DEVICE(HP_VENDOR_ID, HP_LD960_PRODUCT_ID) },
	{ USB_DEVICE(HP_VENDOR_ID, HP_LD960TA_PRODUCT_ID) },
	{ USB_DEVICE(HP_VENDOR_ID, HP_LCM220_PRODUCT_ID) },
	{ USB_DEVICE(HP_VENDOR_ID, HP_LCM960_PRODUCT_ID) },
	{ USB_DEVICE(HP_VENDOR_ID, HP_LM920_PRODUCT_ID) },
	{ USB_DEVICE(HP_VENDOR_ID, HP_LM940_PRODUCT_ID) },
	{ USB_DEVICE(HP_VENDOR_ID, HP_TD620_PRODUCT_ID) },
	{ USB_DEVICE(CRESSI_VENDOR_ID, CRESSI_EDY_PRODUCT_ID) },
	{ USB_DEVICE(ZEAGLE_VENDOR_ID, ZEAGLE_N2ITION3_PRODUCT_ID) },
	{ USB_DEVICE(SONY_VENDOR_ID, SONY_QN3USB_PRODUCT_ID) },
	{ USB_DEVICE(SANWA_VENDOR_ID, SANWA_PRODUCT_ID) },
	{ USB_DEVICE(ADLINK_VENDOR_ID, ADLINK_ND6530_PRODUCT_ID) },
	{ USB_DEVICE(ADLINK_VENDOR_ID, ADLINK_ND6530GC_PRODUCT_ID) },
	{ USB_DEVICE(SMART_VENDOR_ID, SMART_PRODUCT_ID) },
	{ USB_DEVICE(AT_VENDOR_ID, AT_VTKIT3_PRODUCT_ID) },
	{ }					/* Terminating entry */
};

MODULE_DEVICE_TABLE(usb, id_table);

#define SET_LINE_REQUEST_TYPE		0x21
#define SET_LINE_REQUEST		0x20

#define SET_CONTROL_REQUEST_TYPE	0x21
#define SET_CONTROL_REQUEST		0x22
#define CONTROL_DTR			0x01
#define CONTROL_RTS			0x02

#define BREAK_REQUEST_TYPE		0x21
#define BREAK_REQUEST			0x23
#define BREAK_ON			0xffff
#define BREAK_OFF			0x0000

#define GET_LINE_REQUEST_TYPE		0xa1
#define GET_LINE_REQUEST		0x21

#define VENDOR_WRITE_REQUEST_TYPE	0x40
#define VENDOR_WRITE_REQUEST		0x01
#define VENDOR_WRITE_NREQUEST		0x80

#define VENDOR_READ_REQUEST_TYPE	0xc0
#define VENDOR_READ_REQUEST		0x01
#define VENDOR_READ_NREQUEST		0x81

#define UART_STATE_INDEX		8
#define UART_STATE_MSR_MASK		0x8b
#define UART_STATE_TRANSIENT_MASK	0x74
#define UART_DCD			0x01
#define UART_DSR			0x02
#define UART_BREAK_ERROR		0x04
#define UART_RING			0x08
#define UART_FRAME_ERROR		0x10
#define UART_PARITY_ERROR		0x20
#define UART_OVERRUN_ERROR		0x40
#define UART_CTS			0x80

#define PL2303_FLOWCTRL_MASK		0xf0

#define PL2303_READ_TYPE_HX_STATUS	0x8080

#define PL2303_HXN_RESET_REG		0x07
#define PL2303_HXN_RESET_UPSTREAM_PIPE	0x02
#define PL2303_HXN_RESET_DOWNSTREAM_PIPE	0x01

#define PL2303_HXN_FLOWCTRL_REG		0x0a
#define PL2303_HXN_FLOWCTRL_MASK	0x1c
#define PL2303_HXN_FLOWCTRL_NONE	0x1c
#define PL2303_HXN_FLOWCTRL_RTS_CTS	0x18
#define PL2303_HXN_FLOWCTRL_XON_XOFF	0x0c

static void pl2303_set_break(struct usb_serial_port *port, bool enable);

enum pl2303_type {
<<<<<<< HEAD
	TYPE_01,	/* Type 0 and 1 (difference unknown) */
	TYPE_HX,	/* HX version of the pl2303 chip */
	TYPE_HXN,	/* HXN version of the pl2303 chip */
=======
	TYPE_H,
	TYPE_HX,
	TYPE_TA,
	TYPE_TB,
	TYPE_HXD,
	TYPE_HXN,
>>>>>>> 7d2a07b7
	TYPE_COUNT
};

struct pl2303_type_data {
	const char *name;
	speed_t max_baud_rate;
	unsigned long quirks;
	unsigned int no_autoxonxoff:1;
	unsigned int no_divisors:1;
<<<<<<< HEAD
=======
	unsigned int alt_divisors:1;
>>>>>>> 7d2a07b7
};

struct pl2303_serial_private {
	const struct pl2303_type_data *type;
	unsigned long quirks;
};

struct pl2303_private {
	spinlock_t lock;
	u8 line_control;
	u8 line_status;

	u8 line_settings[7];
};

static const struct pl2303_type_data pl2303_type_data[TYPE_COUNT] = {
	[TYPE_H] = {
		.name			= "H",
		.max_baud_rate		= 1228800,
		.quirks			= PL2303_QUIRK_LEGACY,
		.no_autoxonxoff		= true,
	},
	[TYPE_HX] = {
		.name			= "HX",
		.max_baud_rate		= 6000000,
	},
	[TYPE_TA] = {
		.name			= "TA",
		.max_baud_rate		= 6000000,
		.alt_divisors		= true,
	},
	[TYPE_TB] = {
		.name			= "TB",
		.max_baud_rate		= 12000000,
		.alt_divisors		= true,
	},
	[TYPE_HXD] = {
		.name			= "HXD",
		.max_baud_rate		= 12000000,
	},
	[TYPE_HXN] = {
<<<<<<< HEAD
=======
		.name			= "G",
>>>>>>> 7d2a07b7
		.max_baud_rate		= 12000000,
		.no_divisors		= true,
	},
};

static int pl2303_vendor_read(struct usb_serial *serial, u16 value,
							unsigned char buf[1])
{
	struct pl2303_serial_private *spriv = usb_get_serial_data(serial);
	struct device *dev = &serial->interface->dev;
	u8 request;
	int res;

	if (spriv->type == &pl2303_type_data[TYPE_HXN])
		request = VENDOR_READ_NREQUEST;
	else
		request = VENDOR_READ_REQUEST;

	res = usb_control_msg(serial->dev, usb_rcvctrlpipe(serial->dev, 0),
			request, VENDOR_READ_REQUEST_TYPE,
			value, 0, buf, 1, 100);
	if (res != 1) {
		dev_err(dev, "%s - failed to read [%04x]: %d\n", __func__,
								value, res);
		if (res >= 0)
			res = -EIO;

		return res;
	}

	dev_dbg(dev, "%s - [%04x] = %02x\n", __func__, value, buf[0]);

	return 0;
}

static int pl2303_vendor_write(struct usb_serial *serial, u16 value, u16 index)
{
	struct pl2303_serial_private *spriv = usb_get_serial_data(serial);
	struct device *dev = &serial->interface->dev;
	u8 request;
	int res;

	dev_dbg(dev, "%s - [%04x] = %02x\n", __func__, value, index);

	if (spriv->type == &pl2303_type_data[TYPE_HXN])
		request = VENDOR_WRITE_NREQUEST;
	else
		request = VENDOR_WRITE_REQUEST;

	res = usb_control_msg(serial->dev, usb_sndctrlpipe(serial->dev, 0),
			request, VENDOR_WRITE_REQUEST_TYPE,
			value, index, NULL, 0, 100);
	if (res) {
		dev_err(dev, "%s - failed to write [%04x]: %d\n", __func__,
								value, res);
		return res;
	}

	return 0;
}

static int pl2303_update_reg(struct usb_serial *serial, u8 reg, u8 mask, u8 val)
{
	struct pl2303_serial_private *spriv = usb_get_serial_data(serial);
	int ret = 0;
	u8 *buf;

	buf = kmalloc(1, GFP_KERNEL);
	if (!buf)
		return -ENOMEM;

	if (spriv->type == &pl2303_type_data[TYPE_HXN])
		ret = pl2303_vendor_read(serial, reg, buf);
	else
		ret = pl2303_vendor_read(serial, reg | 0x80, buf);

	if (ret)
		goto out_free;

	*buf &= ~mask;
	*buf |= val & mask;

	ret = pl2303_vendor_write(serial, reg, *buf);
out_free:
	kfree(buf);

	return ret;
}

static int pl2303_probe(struct usb_serial *serial,
					const struct usb_device_id *id)
{
	usb_set_serial_data(serial, (void *)id->driver_info);

	return 0;
}

/*
 * Use interrupt endpoint from first interface if available.
 *
 * This is needed due to the looney way its endpoints are set up.
 */
static int pl2303_endpoint_hack(struct usb_serial *serial,
					struct usb_serial_endpoints *epds)
{
	struct usb_interface *interface = serial->interface;
	struct usb_device *dev = serial->dev;
	struct device *ddev = &interface->dev;
	struct usb_host_interface *iface_desc;
	struct usb_endpoint_descriptor *endpoint;
	unsigned int i;

	if (interface == dev->actconfig->interface[0])
		return 0;

	/* check out the endpoints of the other interface */
	iface_desc = dev->actconfig->interface[0]->cur_altsetting;

	for (i = 0; i < iface_desc->desc.bNumEndpoints; ++i) {
		endpoint = &iface_desc->endpoint[i].desc;

		if (!usb_endpoint_is_int_in(endpoint))
			continue;

		dev_dbg(ddev, "found interrupt in on separate interface\n");
		if (epds->num_interrupt_in < ARRAY_SIZE(epds->interrupt_in))
			epds->interrupt_in[epds->num_interrupt_in++] = endpoint;
	}

	return 0;
}

static int pl2303_calc_num_ports(struct usb_serial *serial,
					struct usb_serial_endpoints *epds)
{
	unsigned long quirks = (unsigned long)usb_get_serial_data(serial);
	struct device *dev = &serial->interface->dev;
	int ret;

	if (quirks & PL2303_QUIRK_ENDPOINT_HACK) {
		ret = pl2303_endpoint_hack(serial, epds);
		if (ret)
			return ret;
	}

	if (epds->num_interrupt_in < 1) {
		dev_err(dev, "required interrupt-in endpoint missing\n");
		return -ENODEV;
	}

	return 1;
}

static bool pl2303_supports_hx_status(struct usb_serial *serial)
{
	int ret;
	u8 buf;

	ret = usb_control_msg_recv(serial->dev, 0, VENDOR_READ_REQUEST,
			VENDOR_READ_REQUEST_TYPE, PL2303_READ_TYPE_HX_STATUS,
			0, &buf, 1, 100, GFP_KERNEL);

	return ret == 0;
}

static int pl2303_detect_type(struct usb_serial *serial)
{
	struct usb_device_descriptor *desc = &serial->dev->descriptor;
	u16 bcdDevice, bcdUSB;

	/*
	 * Legacy PL2303H, variants 0 and 1 (difference unknown).
	 */
	if (desc->bDeviceClass == 0x02)
		return TYPE_H;		/* variant 0 */

	if (desc->bMaxPacketSize0 != 0x40) {
		if (desc->bDeviceClass == 0x00 || desc->bDeviceClass == 0xff)
			return TYPE_H;	/* variant 1 */

		return TYPE_H;		/* variant 0 */
	}

	bcdDevice = le16_to_cpu(desc->bcdDevice);
	bcdUSB = le16_to_cpu(desc->bcdUSB);

	switch (bcdUSB) {
	case 0x110:
		switch (bcdDevice) {
		case 0x300:
			return TYPE_HX;
		case 0x400:
			return TYPE_HXD;
		default:
			return TYPE_HX;
		}
		break;
	case 0x200:
		switch (bcdDevice) {
		case 0x100:
		case 0x305:
			/*
			 * Assume it's an HXN-type if the device doesn't
			 * support the old read request value.
			 */
			if (!pl2303_supports_hx_status(serial))
				return TYPE_HXN;
			break;
		case 0x300:
			return TYPE_TA;
		case 0x500:
			return TYPE_TB;
		}
		break;
	}

	dev_err(&serial->interface->dev,
			"unknown device type, please report to linux-usb@vger.kernel.org\n");
	return -ENODEV;
}

static int pl2303_startup(struct usb_serial *serial)
{
	struct pl2303_serial_private *spriv;
	enum pl2303_type type;
	unsigned char *buf;
<<<<<<< HEAD
	int res;
=======
	int ret;

	ret = pl2303_detect_type(serial);
	if (ret < 0)
		return ret;

	type = ret;
	dev_dbg(&serial->interface->dev, "device type: %s\n", pl2303_type_data[type].name);
>>>>>>> 7d2a07b7

	spriv = kzalloc(sizeof(*spriv), GFP_KERNEL);
	if (!spriv)
		return -ENOMEM;

<<<<<<< HEAD
	buf = kmalloc(1, GFP_KERNEL);
	if (!buf) {
		kfree(spriv);
		return -ENOMEM;
	}

	if (serial->dev->descriptor.bDeviceClass == 0x02)
		type = TYPE_01;		/* type 0 */
	else if (serial->dev->descriptor.bMaxPacketSize0 == 0x40)
		type = TYPE_HX;
	else if (serial->dev->descriptor.bDeviceClass == 0x00)
		type = TYPE_01;		/* type 1 */
	else if (serial->dev->descriptor.bDeviceClass == 0xFF)
		type = TYPE_01;		/* type 1 */
	dev_dbg(&serial->interface->dev, "device type: %d\n", type);

	if (type == TYPE_HX) {
		res = usb_control_msg(serial->dev,
				usb_rcvctrlpipe(serial->dev, 0),
				VENDOR_READ_REQUEST, VENDOR_READ_REQUEST_TYPE,
				PL2303_READ_TYPE_HX_STATUS, 0, buf, 1, 100);
		if (res != 1)
			type = TYPE_HXN;
	}

=======
>>>>>>> 7d2a07b7
	spriv->type = &pl2303_type_data[type];
	spriv->quirks = (unsigned long)usb_get_serial_data(serial);
	spriv->quirks |= spriv->type->quirks;

	usb_set_serial_data(serial, spriv);

	if (type != TYPE_HXN) {
<<<<<<< HEAD
		pl2303_vendor_read(serial, 0x8484, buf);
		pl2303_vendor_write(serial, 0x0404, 0);
		pl2303_vendor_read(serial, 0x8484, buf);
		pl2303_vendor_read(serial, 0x8383, buf);
		pl2303_vendor_read(serial, 0x8484, buf);
		pl2303_vendor_write(serial, 0x0404, 1);
		pl2303_vendor_read(serial, 0x8484, buf);
		pl2303_vendor_read(serial, 0x8383, buf);
		pl2303_vendor_write(serial, 0, 1);
		pl2303_vendor_write(serial, 1, 0);
		if (spriv->quirks & PL2303_QUIRK_LEGACY)
			pl2303_vendor_write(serial, 2, 0x24);
		else
			pl2303_vendor_write(serial, 2, 0x44);
	}
=======
		buf = kmalloc(1, GFP_KERNEL);
		if (!buf) {
			kfree(spriv);
			return -ENOMEM;
		}
>>>>>>> 7d2a07b7

		pl2303_vendor_read(serial, 0x8484, buf);
		pl2303_vendor_write(serial, 0x0404, 0);
		pl2303_vendor_read(serial, 0x8484, buf);
		pl2303_vendor_read(serial, 0x8383, buf);
		pl2303_vendor_read(serial, 0x8484, buf);
		pl2303_vendor_write(serial, 0x0404, 1);
		pl2303_vendor_read(serial, 0x8484, buf);
		pl2303_vendor_read(serial, 0x8383, buf);
		pl2303_vendor_write(serial, 0, 1);
		pl2303_vendor_write(serial, 1, 0);
		if (spriv->quirks & PL2303_QUIRK_LEGACY)
			pl2303_vendor_write(serial, 2, 0x24);
		else
			pl2303_vendor_write(serial, 2, 0x44);

		kfree(buf);
	}

	return 0;
}

static void pl2303_release(struct usb_serial *serial)
{
	struct pl2303_serial_private *spriv = usb_get_serial_data(serial);

	kfree(spriv);
}

static int pl2303_port_probe(struct usb_serial_port *port)
{
	struct pl2303_private *priv;

	priv = kzalloc(sizeof(*priv), GFP_KERNEL);
	if (!priv)
		return -ENOMEM;

	spin_lock_init(&priv->lock);

	usb_set_serial_port_data(port, priv);

	port->port.drain_delay = 256;

	return 0;
}

static void pl2303_port_remove(struct usb_serial_port *port)
{
	struct pl2303_private *priv = usb_get_serial_port_data(port);

	kfree(priv);
}

static int pl2303_set_control_lines(struct usb_serial_port *port, u8 value)
{
	struct usb_device *dev = port->serial->dev;
	int retval;

	dev_dbg(&port->dev, "%s - %02x\n", __func__, value);

	retval = usb_control_msg(dev, usb_sndctrlpipe(dev, 0),
				 SET_CONTROL_REQUEST, SET_CONTROL_REQUEST_TYPE,
				 value, 0, NULL, 0, 100);
	if (retval)
		dev_err(&port->dev, "%s - failed: %d\n", __func__, retval);

	return retval;
}

/*
 * Returns the nearest supported baud rate that can be set directly without
 * using divisors.
 */
static speed_t pl2303_get_supported_baud_rate(speed_t baud)
{
	static const speed_t baud_sup[] = {
		75, 150, 300, 600, 1200, 1800, 2400, 3600, 4800, 7200, 9600,
		14400, 19200, 28800, 38400, 57600, 115200, 230400, 460800,
		614400, 921600, 1228800, 2457600, 3000000, 6000000
	};

	unsigned i;

	for (i = 0; i < ARRAY_SIZE(baud_sup); ++i) {
		if (baud_sup[i] > baud)
			break;
	}

	if (i == ARRAY_SIZE(baud_sup))
		baud = baud_sup[i - 1];
	else if (i > 0 && (baud_sup[i] - baud) > (baud - baud_sup[i - 1]))
		baud = baud_sup[i - 1];
	else
		baud = baud_sup[i];

	return baud;
}

/*
 * NOTE: If unsupported baud rates are set directly, the PL2303 seems to
 *       use 9600 baud.
 */
static speed_t pl2303_encode_baud_rate_direct(unsigned char buf[4],
								speed_t baud)
{
	put_unaligned_le32(baud, buf);

	return baud;
}

static speed_t pl2303_encode_baud_rate_divisor(unsigned char buf[4],
								speed_t baud)
{
	unsigned int baseline, mantissa, exponent;

	/*
	 * Apparently the formula is:
	 *   baudrate = 12M * 32 / (mantissa * 4^exponent)
	 * where
	 *   mantissa = buf[8:0]
	 *   exponent = buf[11:9]
	 */
	baseline = 12000000 * 32;
	mantissa = baseline / baud;
	if (mantissa == 0)
		mantissa = 1;	/* Avoid dividing by zero if baud > 32*12M. */
	exponent = 0;
	while (mantissa >= 512) {
		if (exponent < 7) {
			mantissa >>= 2;	/* divide by 4 */
			exponent++;
		} else {
			/* Exponent is maxed. Trim mantissa and leave. */
			mantissa = 511;
			break;
		}
	}

	buf[3] = 0x80;
	buf[2] = 0;
	buf[1] = exponent << 1 | mantissa >> 8;
	buf[0] = mantissa & 0xff;

	/* Calculate and return the exact baud rate. */
	baud = (baseline / mantissa) >> (exponent << 1);

	return baud;
}

static speed_t pl2303_encode_baud_rate_divisor_alt(unsigned char buf[4],
								speed_t baud)
{
	unsigned int baseline, mantissa, exponent;

	/*
	 * Apparently, for the TA version the formula is:
	 *   baudrate = 12M * 32 / (mantissa * 2^exponent)
	 * where
	 *   mantissa = buf[10:0]
	 *   exponent = buf[15:13 16]
	 */
	baseline = 12000000 * 32;
	mantissa = baseline / baud;
	if (mantissa == 0)
		mantissa = 1;   /* Avoid dividing by zero if baud > 32*12M. */
	exponent = 0;
	while (mantissa >= 2048) {
		if (exponent < 15) {
			mantissa >>= 1; /* divide by 2 */
			exponent++;
		} else {
			/* Exponent is maxed. Trim mantissa and leave. */
			mantissa = 2047;
			break;
		}
	}

	buf[3] = 0x80;
	buf[2] = exponent & 0x01;
	buf[1] = (exponent & ~0x01) << 4 | mantissa >> 8;
	buf[0] = mantissa & 0xff;

	/* Calculate and return the exact baud rate. */
	baud = (baseline / mantissa) >> exponent;

	return baud;
}

static void pl2303_encode_baud_rate(struct tty_struct *tty,
					struct usb_serial_port *port,
					u8 buf[4])
{
	struct usb_serial *serial = port->serial;
	struct pl2303_serial_private *spriv = usb_get_serial_data(serial);
	speed_t	baud_sup;
	speed_t baud;

	baud = tty_get_baud_rate(tty);
	dev_dbg(&port->dev, "baud requested = %u\n", baud);
	if (!baud)
		return;

	if (spriv->type->max_baud_rate)
		baud = min_t(speed_t, baud, spriv->type->max_baud_rate);
	/*
	 * Use direct method for supported baud rates, otherwise use divisors.
	 * Newer chip types do not support divisor encoding.
	 */
	if (spriv->type->no_divisors)
		baud_sup = baud;
	else
		baud_sup = pl2303_get_supported_baud_rate(baud);

	if (baud == baud_sup)
		baud = pl2303_encode_baud_rate_direct(buf, baud);
	else if (spriv->type->alt_divisors)
		baud = pl2303_encode_baud_rate_divisor_alt(buf, baud);
	else
		baud = pl2303_encode_baud_rate_divisor(buf, baud);

	/* Save resulting baud rate */
	tty_encode_baud_rate(tty, baud, baud);
	dev_dbg(&port->dev, "baud set = %u\n", baud);
}

static int pl2303_get_line_request(struct usb_serial_port *port,
							unsigned char buf[7])
{
	struct usb_device *udev = port->serial->dev;
	int ret;

	ret = usb_control_msg(udev, usb_rcvctrlpipe(udev, 0),
				GET_LINE_REQUEST, GET_LINE_REQUEST_TYPE,
				0, 0, buf, 7, 100);
	if (ret != 7) {
		dev_err(&port->dev, "%s - failed: %d\n", __func__, ret);

		if (ret >= 0)
			ret = -EIO;

		return ret;
	}

	dev_dbg(&port->dev, "%s - %7ph\n", __func__, buf);

	return 0;
}

static int pl2303_set_line_request(struct usb_serial_port *port,
							unsigned char buf[7])
{
	struct usb_device *udev = port->serial->dev;
	int ret;

	ret = usb_control_msg(udev, usb_sndctrlpipe(udev, 0),
				SET_LINE_REQUEST, SET_LINE_REQUEST_TYPE,
				0, 0, buf, 7, 100);
	if (ret < 0) {
		dev_err(&port->dev, "%s - failed: %d\n", __func__, ret);
		return ret;
	}

	dev_dbg(&port->dev, "%s - %7ph\n", __func__, buf);

	return 0;
}

static bool pl2303_termios_change(const struct ktermios *a, const struct ktermios *b)
{
	bool ixon_change;

	ixon_change = ((a->c_iflag ^ b->c_iflag) & (IXON | IXANY)) ||
			a->c_cc[VSTART] != b->c_cc[VSTART] ||
			a->c_cc[VSTOP] != b->c_cc[VSTOP];

	return tty_termios_hw_change(a, b) || ixon_change;
}

static bool pl2303_enable_xonxoff(struct tty_struct *tty, const struct pl2303_type_data *type)
{
	if (!I_IXON(tty) || I_IXANY(tty))
		return false;

	if (START_CHAR(tty) != 0x11 || STOP_CHAR(tty) != 0x13)
		return false;

	if (type->no_autoxonxoff)
		return false;

	return true;
}

static void pl2303_set_termios(struct tty_struct *tty,
		struct usb_serial_port *port, struct ktermios *old_termios)
{
	struct usb_serial *serial = port->serial;
	struct pl2303_serial_private *spriv = usb_get_serial_data(serial);
	struct pl2303_private *priv = usb_get_serial_port_data(port);
	unsigned long flags;
	unsigned char *buf;
	int ret;
	u8 control;

	if (old_termios && !pl2303_termios_change(&tty->termios, old_termios))
		return;

	buf = kzalloc(7, GFP_KERNEL);
	if (!buf) {
		/* Report back no change occurred */
		if (old_termios)
			tty->termios = *old_termios;
		return;
	}

	pl2303_get_line_request(port, buf);

	buf[6] = tty_get_char_size(tty->termios.c_cflag);
	dev_dbg(&port->dev, "data bits = %d\n", buf[6]);

	/* For reference buf[0]:buf[3] baud rate value */
	pl2303_encode_baud_rate(tty, port, &buf[0]);

	/* For reference buf[4]=0 is 1 stop bits */
	/* For reference buf[4]=1 is 1.5 stop bits */
	/* For reference buf[4]=2 is 2 stop bits */
	if (C_CSTOPB(tty)) {
		/*
		 * NOTE: Comply with "real" UARTs / RS232:
		 *       use 1.5 instead of 2 stop bits with 5 data bits
		 */
		if (C_CSIZE(tty) == CS5) {
			buf[4] = 1;
			dev_dbg(&port->dev, "stop bits = 1.5\n");
		} else {
			buf[4] = 2;
			dev_dbg(&port->dev, "stop bits = 2\n");
		}
	} else {
		buf[4] = 0;
		dev_dbg(&port->dev, "stop bits = 1\n");
	}

	if (C_PARENB(tty)) {
		/* For reference buf[5]=0 is none parity */
		/* For reference buf[5]=1 is odd parity */
		/* For reference buf[5]=2 is even parity */
		/* For reference buf[5]=3 is mark parity */
		/* For reference buf[5]=4 is space parity */
		if (C_PARODD(tty)) {
			if (C_CMSPAR(tty)) {
				buf[5] = 3;
				dev_dbg(&port->dev, "parity = mark\n");
			} else {
				buf[5] = 1;
				dev_dbg(&port->dev, "parity = odd\n");
			}
		} else {
			if (C_CMSPAR(tty)) {
				buf[5] = 4;
				dev_dbg(&port->dev, "parity = space\n");
			} else {
				buf[5] = 2;
				dev_dbg(&port->dev, "parity = even\n");
			}
		}
	} else {
		buf[5] = 0;
		dev_dbg(&port->dev, "parity = none\n");
	}

	/*
	 * Some PL2303 are known to lose bytes if you change serial settings
	 * even to the same values as before. Thus we actually need to filter
	 * in this specific case.
	 *
	 * Note that the tty_termios_hw_change check above is not sufficient
	 * as a previously requested baud rate may differ from the one
	 * actually used (and stored in old_termios).
	 *
	 * NOTE: No additional locking needed for line_settings as it is
	 *       only used in set_termios, which is serialised against itself.
	 */
	if (!old_termios || memcmp(buf, priv->line_settings, 7)) {
		ret = pl2303_set_line_request(port, buf);
		if (!ret)
			memcpy(priv->line_settings, buf, 7);
	}

	/* change control lines if we are switching to or from B0 */
	spin_lock_irqsave(&priv->lock, flags);
	control = priv->line_control;
	if (C_BAUD(tty) == B0)
		priv->line_control &= ~(CONTROL_DTR | CONTROL_RTS);
	else if (old_termios && (old_termios->c_cflag & CBAUD) == B0)
		priv->line_control |= (CONTROL_DTR | CONTROL_RTS);
	if (control != priv->line_control) {
		control = priv->line_control;
		spin_unlock_irqrestore(&priv->lock, flags);
		pl2303_set_control_lines(port, control);
	} else {
		spin_unlock_irqrestore(&priv->lock, flags);
	}

	if (C_CRTSCTS(tty)) {
		if (spriv->quirks & PL2303_QUIRK_LEGACY) {
			pl2303_update_reg(serial, 0, PL2303_FLOWCTRL_MASK, 0x40);
		} else if (spriv->type == &pl2303_type_data[TYPE_HXN]) {
			pl2303_update_reg(serial, PL2303_HXN_FLOWCTRL_REG,
					PL2303_HXN_FLOWCTRL_MASK,
					PL2303_HXN_FLOWCTRL_RTS_CTS);
		} else {
			pl2303_update_reg(serial, 0, PL2303_FLOWCTRL_MASK, 0x60);
		}
	} else if (pl2303_enable_xonxoff(tty, spriv->type)) {
		if (spriv->type == &pl2303_type_data[TYPE_HXN]) {
			pl2303_update_reg(serial, PL2303_HXN_FLOWCTRL_REG,
					PL2303_HXN_FLOWCTRL_MASK,
					PL2303_HXN_FLOWCTRL_XON_XOFF);
		} else {
			pl2303_update_reg(serial, 0, PL2303_FLOWCTRL_MASK, 0xc0);
		}
	} else {
		if (spriv->type == &pl2303_type_data[TYPE_HXN]) {
			pl2303_update_reg(serial, PL2303_HXN_FLOWCTRL_REG,
					PL2303_HXN_FLOWCTRL_MASK,
					PL2303_HXN_FLOWCTRL_NONE);
		} else {
			pl2303_update_reg(serial, 0, PL2303_FLOWCTRL_MASK, 0);
		}
	}

	kfree(buf);
}

static void pl2303_dtr_rts(struct usb_serial_port *port, int on)
{
	struct pl2303_private *priv = usb_get_serial_port_data(port);
	unsigned long flags;
	u8 control;

	spin_lock_irqsave(&priv->lock, flags);
	if (on)
		priv->line_control |= (CONTROL_DTR | CONTROL_RTS);
	else
		priv->line_control &= ~(CONTROL_DTR | CONTROL_RTS);
	control = priv->line_control;
	spin_unlock_irqrestore(&priv->lock, flags);

	pl2303_set_control_lines(port, control);
}

static void pl2303_close(struct usb_serial_port *port)
{
	usb_serial_generic_close(port);
	usb_kill_urb(port->interrupt_in_urb);
	pl2303_set_break(port, false);
}

static int pl2303_open(struct tty_struct *tty, struct usb_serial_port *port)
{
	struct usb_serial *serial = port->serial;
	struct pl2303_serial_private *spriv = usb_get_serial_data(serial);
	int result;

	if (spriv->quirks & PL2303_QUIRK_LEGACY) {
		usb_clear_halt(serial->dev, port->write_urb->pipe);
		usb_clear_halt(serial->dev, port->read_urb->pipe);
	} else {
		/* reset upstream data pipes */
		if (spriv->type == &pl2303_type_data[TYPE_HXN]) {
			pl2303_vendor_write(serial, PL2303_HXN_RESET_REG,
					PL2303_HXN_RESET_UPSTREAM_PIPE |
					PL2303_HXN_RESET_DOWNSTREAM_PIPE);
		} else {
			pl2303_vendor_write(serial, 8, 0);
			pl2303_vendor_write(serial, 9, 0);
		}
	}

	/* Setup termios */
	if (tty)
		pl2303_set_termios(tty, port, NULL);

	result = usb_submit_urb(port->interrupt_in_urb, GFP_KERNEL);
	if (result) {
		dev_err(&port->dev, "failed to submit interrupt urb: %d\n",
			result);
		return result;
	}

	result = usb_serial_generic_open(tty, port);
	if (result) {
		usb_kill_urb(port->interrupt_in_urb);
		return result;
	}

	return 0;
}

static int pl2303_tiocmset(struct tty_struct *tty,
			   unsigned int set, unsigned int clear)
{
	struct usb_serial_port *port = tty->driver_data;
	struct pl2303_private *priv = usb_get_serial_port_data(port);
	unsigned long flags;
	u8 control;
	int ret;

	spin_lock_irqsave(&priv->lock, flags);
	if (set & TIOCM_RTS)
		priv->line_control |= CONTROL_RTS;
	if (set & TIOCM_DTR)
		priv->line_control |= CONTROL_DTR;
	if (clear & TIOCM_RTS)
		priv->line_control &= ~CONTROL_RTS;
	if (clear & TIOCM_DTR)
		priv->line_control &= ~CONTROL_DTR;
	control = priv->line_control;
	spin_unlock_irqrestore(&priv->lock, flags);

	ret = pl2303_set_control_lines(port, control);
	if (ret)
		return usb_translate_errors(ret);

	return 0;
}

static int pl2303_tiocmget(struct tty_struct *tty)
{
	struct usb_serial_port *port = tty->driver_data;
	struct pl2303_private *priv = usb_get_serial_port_data(port);
	unsigned long flags;
	unsigned int mcr;
	unsigned int status;
	unsigned int result;

	spin_lock_irqsave(&priv->lock, flags);
	mcr = priv->line_control;
	status = priv->line_status;
	spin_unlock_irqrestore(&priv->lock, flags);

	result = ((mcr & CONTROL_DTR)		? TIOCM_DTR : 0)
		  | ((mcr & CONTROL_RTS)	? TIOCM_RTS : 0)
		  | ((status & UART_CTS)	? TIOCM_CTS : 0)
		  | ((status & UART_DSR)	? TIOCM_DSR : 0)
		  | ((status & UART_RING)	? TIOCM_RI  : 0)
		  | ((status & UART_DCD)	? TIOCM_CD  : 0);

	dev_dbg(&port->dev, "%s - result = %x\n", __func__, result);

	return result;
}

static int pl2303_carrier_raised(struct usb_serial_port *port)
{
	struct pl2303_private *priv = usb_get_serial_port_data(port);

	if (priv->line_status & UART_DCD)
		return 1;

	return 0;
}

static void pl2303_set_break(struct usb_serial_port *port, bool enable)
{
	struct usb_serial *serial = port->serial;
	u16 state;
	int result;

	if (enable)
		state = BREAK_ON;
	else
		state = BREAK_OFF;

	dev_dbg(&port->dev, "%s - turning break %s\n", __func__,
			state == BREAK_OFF ? "off" : "on");

	result = usb_control_msg(serial->dev, usb_sndctrlpipe(serial->dev, 0),
				 BREAK_REQUEST, BREAK_REQUEST_TYPE, state,
				 0, NULL, 0, 100);
	if (result)
		dev_err(&port->dev, "error sending break = %d\n", result);
}

static void pl2303_break_ctl(struct tty_struct *tty, int state)
{
	struct usb_serial_port *port = tty->driver_data;

	pl2303_set_break(port, state);
}

static void pl2303_update_line_status(struct usb_serial_port *port,
				      unsigned char *data,
				      unsigned int actual_length)
{
	struct usb_serial *serial = port->serial;
	struct pl2303_serial_private *spriv = usb_get_serial_data(serial);
	struct pl2303_private *priv = usb_get_serial_port_data(port);
	struct tty_struct *tty;
	unsigned long flags;
	unsigned int status_idx = UART_STATE_INDEX;
	u8 status;
	u8 delta;

	if (spriv->quirks & PL2303_QUIRK_UART_STATE_IDX0)
		status_idx = 0;

	if (actual_length < status_idx + 1)
		return;

	status = data[status_idx];

	/* Save off the uart status for others to look at */
	spin_lock_irqsave(&priv->lock, flags);
	delta = priv->line_status ^ status;
	priv->line_status = status;
	spin_unlock_irqrestore(&priv->lock, flags);

	if (status & UART_BREAK_ERROR)
		usb_serial_handle_break(port);

	if (delta & UART_STATE_MSR_MASK) {
		if (delta & UART_CTS)
			port->icount.cts++;
		if (delta & UART_DSR)
			port->icount.dsr++;
		if (delta & UART_RING)
			port->icount.rng++;
		if (delta & UART_DCD) {
			port->icount.dcd++;
			tty = tty_port_tty_get(&port->port);
			if (tty) {
				usb_serial_handle_dcd_change(port, tty,
							status & UART_DCD);
				tty_kref_put(tty);
			}
		}

		wake_up_interruptible(&port->port.delta_msr_wait);
	}
}

static void pl2303_read_int_callback(struct urb *urb)
{
	struct usb_serial_port *port =  urb->context;
	unsigned char *data = urb->transfer_buffer;
	unsigned int actual_length = urb->actual_length;
	int status = urb->status;
	int retval;

	switch (status) {
	case 0:
		/* success */
		break;
	case -ECONNRESET:
	case -ENOENT:
	case -ESHUTDOWN:
		/* this urb is terminated, clean up */
		dev_dbg(&port->dev, "%s - urb shutting down with status: %d\n",
			__func__, status);
		return;
	default:
		dev_dbg(&port->dev, "%s - nonzero urb status received: %d\n",
			__func__, status);
		goto exit;
	}

	usb_serial_debug_data(&port->dev, __func__,
			      urb->actual_length, urb->transfer_buffer);

	pl2303_update_line_status(port, data, actual_length);

exit:
	retval = usb_submit_urb(urb, GFP_ATOMIC);
	if (retval) {
		dev_err(&port->dev,
			"%s - usb_submit_urb failed with result %d\n",
			__func__, retval);
	}
}

static void pl2303_process_read_urb(struct urb *urb)
{
	struct usb_serial_port *port = urb->context;
	struct pl2303_private *priv = usb_get_serial_port_data(port);
	unsigned char *data = urb->transfer_buffer;
	char tty_flag = TTY_NORMAL;
	unsigned long flags;
	u8 line_status;
	int i;

	/* update line status */
	spin_lock_irqsave(&priv->lock, flags);
	line_status = priv->line_status;
	priv->line_status &= ~UART_STATE_TRANSIENT_MASK;
	spin_unlock_irqrestore(&priv->lock, flags);

	if (!urb->actual_length)
		return;

	/*
	 * Break takes precedence over parity, which takes precedence over
	 * framing errors.
	 */
	if (line_status & UART_BREAK_ERROR)
		tty_flag = TTY_BREAK;
	else if (line_status & UART_PARITY_ERROR)
		tty_flag = TTY_PARITY;
	else if (line_status & UART_FRAME_ERROR)
		tty_flag = TTY_FRAME;

	if (tty_flag != TTY_NORMAL)
		dev_dbg(&port->dev, "%s - tty_flag = %d\n", __func__,
								tty_flag);
	/* overrun is special, not associated with a char */
	if (line_status & UART_OVERRUN_ERROR)
		tty_insert_flip_char(&port->port, 0, TTY_OVERRUN);

	if (port->sysrq) {
		for (i = 0; i < urb->actual_length; ++i)
			if (!usb_serial_handle_sysrq_char(port, data[i]))
				tty_insert_flip_char(&port->port, data[i],
						tty_flag);
	} else {
		tty_insert_flip_string_fixed_flag(&port->port, data, tty_flag,
							urb->actual_length);
	}

	tty_flip_buffer_push(&port->port);
}

static struct usb_serial_driver pl2303_device = {
	.driver = {
		.owner =	THIS_MODULE,
		.name =		"pl2303",
	},
	.id_table =		id_table,
	.num_bulk_in =		1,
	.num_bulk_out =		1,
	.num_interrupt_in =	0,	/* see pl2303_calc_num_ports */
	.bulk_in_size =		256,
	.bulk_out_size =	256,
	.open =			pl2303_open,
	.close =		pl2303_close,
	.dtr_rts =		pl2303_dtr_rts,
	.carrier_raised =	pl2303_carrier_raised,
	.break_ctl =		pl2303_break_ctl,
	.set_termios =		pl2303_set_termios,
	.tiocmget =		pl2303_tiocmget,
	.tiocmset =		pl2303_tiocmset,
	.tiocmiwait =		usb_serial_generic_tiocmiwait,
	.process_read_urb =	pl2303_process_read_urb,
	.read_int_callback =	pl2303_read_int_callback,
	.probe =		pl2303_probe,
	.calc_num_ports =	pl2303_calc_num_ports,
	.attach =		pl2303_startup,
	.release =		pl2303_release,
	.port_probe =		pl2303_port_probe,
	.port_remove =		pl2303_port_remove,
};

static struct usb_serial_driver * const serial_drivers[] = {
	&pl2303_device, NULL
};

module_usb_serial_driver(serial_drivers, id_table);

MODULE_DESCRIPTION("Prolific PL2303 USB to serial adaptor driver");
MODULE_LICENSE("GPL v2");<|MERGE_RESOLUTION|>--- conflicted
+++ resolved
@@ -174,18 +174,12 @@
 static void pl2303_set_break(struct usb_serial_port *port, bool enable);
 
 enum pl2303_type {
-<<<<<<< HEAD
-	TYPE_01,	/* Type 0 and 1 (difference unknown) */
-	TYPE_HX,	/* HX version of the pl2303 chip */
-	TYPE_HXN,	/* HXN version of the pl2303 chip */
-=======
 	TYPE_H,
 	TYPE_HX,
 	TYPE_TA,
 	TYPE_TB,
 	TYPE_HXD,
 	TYPE_HXN,
->>>>>>> 7d2a07b7
 	TYPE_COUNT
 };
 
@@ -195,10 +189,7 @@
 	unsigned long quirks;
 	unsigned int no_autoxonxoff:1;
 	unsigned int no_divisors:1;
-<<<<<<< HEAD
-=======
 	unsigned int alt_divisors:1;
->>>>>>> 7d2a07b7
 };
 
 struct pl2303_serial_private {
@@ -240,10 +231,7 @@
 		.max_baud_rate		= 12000000,
 	},
 	[TYPE_HXN] = {
-<<<<<<< HEAD
-=======
 		.name			= "G",
->>>>>>> 7d2a07b7
 		.max_baud_rate		= 12000000,
 		.no_divisors		= true,
 	},
@@ -470,9 +458,6 @@
 	struct pl2303_serial_private *spriv;
 	enum pl2303_type type;
 	unsigned char *buf;
-<<<<<<< HEAD
-	int res;
-=======
 	int ret;
 
 	ret = pl2303_detect_type(serial);
@@ -481,40 +466,11 @@
 
 	type = ret;
 	dev_dbg(&serial->interface->dev, "device type: %s\n", pl2303_type_data[type].name);
->>>>>>> 7d2a07b7
 
 	spriv = kzalloc(sizeof(*spriv), GFP_KERNEL);
 	if (!spriv)
 		return -ENOMEM;
 
-<<<<<<< HEAD
-	buf = kmalloc(1, GFP_KERNEL);
-	if (!buf) {
-		kfree(spriv);
-		return -ENOMEM;
-	}
-
-	if (serial->dev->descriptor.bDeviceClass == 0x02)
-		type = TYPE_01;		/* type 0 */
-	else if (serial->dev->descriptor.bMaxPacketSize0 == 0x40)
-		type = TYPE_HX;
-	else if (serial->dev->descriptor.bDeviceClass == 0x00)
-		type = TYPE_01;		/* type 1 */
-	else if (serial->dev->descriptor.bDeviceClass == 0xFF)
-		type = TYPE_01;		/* type 1 */
-	dev_dbg(&serial->interface->dev, "device type: %d\n", type);
-
-	if (type == TYPE_HX) {
-		res = usb_control_msg(serial->dev,
-				usb_rcvctrlpipe(serial->dev, 0),
-				VENDOR_READ_REQUEST, VENDOR_READ_REQUEST_TYPE,
-				PL2303_READ_TYPE_HX_STATUS, 0, buf, 1, 100);
-		if (res != 1)
-			type = TYPE_HXN;
-	}
-
-=======
->>>>>>> 7d2a07b7
 	spriv->type = &pl2303_type_data[type];
 	spriv->quirks = (unsigned long)usb_get_serial_data(serial);
 	spriv->quirks |= spriv->type->quirks;
@@ -522,29 +478,11 @@
 	usb_set_serial_data(serial, spriv);
 
 	if (type != TYPE_HXN) {
-<<<<<<< HEAD
-		pl2303_vendor_read(serial, 0x8484, buf);
-		pl2303_vendor_write(serial, 0x0404, 0);
-		pl2303_vendor_read(serial, 0x8484, buf);
-		pl2303_vendor_read(serial, 0x8383, buf);
-		pl2303_vendor_read(serial, 0x8484, buf);
-		pl2303_vendor_write(serial, 0x0404, 1);
-		pl2303_vendor_read(serial, 0x8484, buf);
-		pl2303_vendor_read(serial, 0x8383, buf);
-		pl2303_vendor_write(serial, 0, 1);
-		pl2303_vendor_write(serial, 1, 0);
-		if (spriv->quirks & PL2303_QUIRK_LEGACY)
-			pl2303_vendor_write(serial, 2, 0x24);
-		else
-			pl2303_vendor_write(serial, 2, 0x44);
-	}
-=======
 		buf = kmalloc(1, GFP_KERNEL);
 		if (!buf) {
 			kfree(spriv);
 			return -ENOMEM;
 		}
->>>>>>> 7d2a07b7
 
 		pl2303_vendor_read(serial, 0x8484, buf);
 		pl2303_vendor_write(serial, 0x0404, 0);
