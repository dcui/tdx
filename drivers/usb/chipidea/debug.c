--- conflicted
+++ resolved
@@ -342,23 +342,6 @@
  */
 void dbg_create_files(struct ci_hdrc *ci)
 {
-<<<<<<< HEAD
-	ci->debugfs = debugfs_create_dir(dev_name(ci->dev), usb_debug_root);
-
-	debugfs_create_file("device", S_IRUGO, ci->debugfs, ci,
-			    &ci_device_fops);
-	debugfs_create_file("port_test", S_IRUGO | S_IWUSR, ci->debugfs, ci,
-			    &ci_port_test_fops);
-	debugfs_create_file("qheads", S_IRUGO, ci->debugfs, ci,
-			    &ci_qheads_fops);
-	debugfs_create_file("requests", S_IRUGO, ci->debugfs, ci,
-			    &ci_requests_fops);
-
-	if (ci_otg_is_fsm_mode(ci)) {
-		debugfs_create_file("otg", S_IRUGO, ci->debugfs, ci,
-				    &ci_otg_fops);
-	}
-=======
 	struct dentry *dir;
 
 	dir = debugfs_create_dir(dev_name(ci->dev), usb_debug_root);
@@ -370,7 +353,6 @@
 
 	if (ci_otg_is_fsm_mode(ci))
 		debugfs_create_file("otg", S_IRUGO, dir, ci, &ci_otg_fops);
->>>>>>> 7d2a07b7
 
 	debugfs_create_file("role", S_IRUGO | S_IWUSR, dir, ci, &ci_role_fops);
 	debugfs_create_file("registers", S_IRUGO, dir, ci, &ci_registers_fops);
