// SPDX-License-Identifier: GPL-2.0
/*
 * xHCI host controller driver
 *
 * Copyright (C) 2008 Intel Corp.
 *
 * Author: Sarah Sharp
 * Some code borrowed from the Linux EHCI driver.
 */


#include <linux/slab.h>
#include <asm/unaligned.h>
#include <linux/bitfield.h>

#include "xhci.h"
#include "xhci-trace.h"

#define	PORT_WAKE_BITS	(PORT_WKOC_E | PORT_WKDISC_E | PORT_WKCONN_E)
#define	PORT_RWC_BITS	(PORT_CSC | PORT_PEC | PORT_WRC | PORT_OCC | \
			 PORT_RC | PORT_PLC | PORT_PE)

/* Default sublink speed attribute of each lane */
static u32 ssp_cap_default_ssa[] = {
	0x00050034, /* USB 3.0 SS Gen1x1 id:4 symmetric rx 5Gbps */
	0x000500b4, /* USB 3.0 SS Gen1x1 id:4 symmetric tx 5Gbps */
	0x000a4035, /* USB 3.1 SSP Gen2x1 id:5 symmetric rx 10Gbps */
	0x000a40b5, /* USB 3.1 SSP Gen2x1 id:5 symmetric tx 10Gbps */
	0x00054036, /* USB 3.2 SSP Gen1x2 id:6 symmetric rx 5Gbps */
	0x000540b6, /* USB 3.2 SSP Gen1x2 id:6 symmetric tx 5Gbps */
	0x000a4037, /* USB 3.2 SSP Gen2x2 id:7 symmetric rx 10Gbps */
	0x000a40b7, /* USB 3.2 SSP Gen2x2 id:7 symmetric tx 10Gbps */
};

static int xhci_create_usb3x_bos_desc(struct xhci_hcd *xhci, char *buf,
				      u16 wLength)
{
<<<<<<< HEAD
	struct xhci_port_cap *port_cap = NULL;
	int i, ssa_count;
	u32 temp;
	u16 desc_size, ssp_cap_size, ssa_size = 0;
	bool usb3_1 = false;

	desc_size = USB_DT_BOS_SIZE + USB_DT_USB_SS_CAP_SIZE;
	ssp_cap_size = sizeof(usb_bos_descriptor) - desc_size;

	/* does xhci support USB 3.1 Enhanced SuperSpeed */
	for (i = 0; i < xhci->num_port_caps; i++) {
		if (xhci->port_caps[i].maj_rev == 0x03 &&
		    xhci->port_caps[i].min_rev >= 0x01) {
			usb3_1 = true;
			port_cap = &xhci->port_caps[i];
			break;
		}
	}

	if (usb3_1) {
		/* does xhci provide a PSI table for SSA speed attributes? */
		if (port_cap->psi_count) {
			/* two SSA entries for each unique PSI ID, RX and TX */
			ssa_count = port_cap->psi_uid_count * 2;
			ssa_size = ssa_count * sizeof(u32);
			ssp_cap_size -= 16; /* skip copying the default SSA */
		}
		desc_size += ssp_cap_size;
=======
	struct usb_bos_descriptor	*bos;
	struct usb_ss_cap_descriptor	*ss_cap;
	struct usb_ssp_cap_descriptor	*ssp_cap;
	struct xhci_port_cap		*port_cap = NULL;
	u16				bcdUSB;
	u32				reg;
	u32				min_rate = 0;
	u8				min_ssid;
	u8				ssac;
	u8				ssic;
	int				offset;
	int				i;

	/* BOS descriptor */
	bos = (struct usb_bos_descriptor *)buf;
	bos->bLength = USB_DT_BOS_SIZE;
	bos->bDescriptorType = USB_DT_BOS;
	bos->wTotalLength = cpu_to_le16(USB_DT_BOS_SIZE +
					USB_DT_USB_SS_CAP_SIZE);
	bos->bNumDeviceCaps = 1;

	/* Create the descriptor for port with the highest revision */
	for (i = 0; i < xhci->num_port_caps; i++) {
		u8 major = xhci->port_caps[i].maj_rev;
		u8 minor = xhci->port_caps[i].min_rev;
		u16 rev = (major << 8) | minor;

		if (i == 0 || bcdUSB < rev) {
			bcdUSB = rev;
			port_cap = &xhci->port_caps[i];
		}
>>>>>>> 7d2a07b7
	}

	if (bcdUSB >= 0x0310) {
		if (port_cap->psi_count) {
			u8 num_sym_ssa = 0;

			for (i = 0; i < port_cap->psi_count; i++) {
				if ((port_cap->psi[i] & PLT_MASK) == PLT_SYM)
					num_sym_ssa++;
			}

			ssac = port_cap->psi_count + num_sym_ssa - 1;
			ssic = port_cap->psi_uid_count - 1;
		} else {
			if (bcdUSB >= 0x0320)
				ssac = 7;
			else
				ssac = 3;

			ssic = (ssac + 1) / 2 - 1;
		}

		bos->bNumDeviceCaps++;
		bos->wTotalLength = cpu_to_le16(USB_DT_BOS_SIZE +
						USB_DT_USB_SS_CAP_SIZE +
						USB_DT_USB_SSP_CAP_SIZE(ssac));
	}

	if (wLength < USB_DT_BOS_SIZE + USB_DT_USB_SS_CAP_SIZE)
		return wLength;

	/* SuperSpeed USB Device Capability */
	ss_cap = (struct usb_ss_cap_descriptor *)&buf[USB_DT_BOS_SIZE];
	ss_cap->bLength = USB_DT_USB_SS_CAP_SIZE;
	ss_cap->bDescriptorType = USB_DT_DEVICE_CAPABILITY;
	ss_cap->bDevCapabilityType = USB_SS_CAP_TYPE;
	ss_cap->bmAttributes = 0; /* set later */
	ss_cap->wSpeedSupported = cpu_to_le16(USB_5GBPS_OPERATION);
	ss_cap->bFunctionalitySupport = USB_LOW_SPEED_OPERATION;
	ss_cap->bU1devExitLat = 0; /* set later */
	ss_cap->bU2DevExitLat = 0; /* set later */

	reg = readl(&xhci->cap_regs->hcc_params);
	if (HCC_LTC(reg))
		ss_cap->bmAttributes |= USB_LTM_SUPPORT;

	if ((xhci->quirks & XHCI_LPM_SUPPORT)) {
		reg = readl(&xhci->cap_regs->hcs_params3);
		ss_cap->bU1devExitLat = HCS_U1_LATENCY(reg);
		ss_cap->bU2DevExitLat = cpu_to_le16(HCS_U2_LATENCY(reg));
	}

<<<<<<< HEAD
	/* If PSI table exists, add the custom speed attributes from it */
	if (usb3_1 && port_cap->psi_count) {
		u32 ssp_cap_base, bm_attrib, psi, psi_mant, psi_exp;
		int offset;
=======
	if (wLength < le16_to_cpu(bos->wTotalLength))
		return wLength;
>>>>>>> 7d2a07b7

	if (bcdUSB < 0x0310)
		return le16_to_cpu(bos->wTotalLength);

	ssp_cap = (struct usb_ssp_cap_descriptor *)&buf[USB_DT_BOS_SIZE +
		USB_DT_USB_SS_CAP_SIZE];
	ssp_cap->bLength = USB_DT_USB_SSP_CAP_SIZE(ssac);
	ssp_cap->bDescriptorType = USB_DT_DEVICE_CAPABILITY;
	ssp_cap->bDevCapabilityType = USB_SSP_CAP_TYPE;
	ssp_cap->bReserved = 0;
	ssp_cap->wReserved = 0;
	ssp_cap->bmAttributes =
		cpu_to_le32(FIELD_PREP(USB_SSP_SUBLINK_SPEED_ATTRIBS, ssac) |
			    FIELD_PREP(USB_SSP_SUBLINK_SPEED_IDS, ssic));

	if (!port_cap->psi_count) {
		for (i = 0; i < ssac + 1; i++)
			ssp_cap->bmSublinkSpeedAttr[i] =
				cpu_to_le32(ssp_cap_default_ssa[i]);

		min_ssid = 4;
		goto out;
	}

	offset = 0;
	for (i = 0; i < port_cap->psi_count; i++) {
		u32 psi;
		u32 attr;
		u8 ssid;
		u8 lp;
		u8 lse;
		u8 psie;
		u16 lane_mantissa;
		u16 psim;
		u16 plt;

		psi = port_cap->psi[i];
		ssid = XHCI_EXT_PORT_PSIV(psi);
		lp = XHCI_EXT_PORT_LP(psi);
		psie = XHCI_EXT_PORT_PSIE(psi);
		psim = XHCI_EXT_PORT_PSIM(psi);
		plt = psi & PLT_MASK;

		lse = psie;
		lane_mantissa = psim;

		/* Shift to Gbps and set SSP Link Protocol if 10Gpbs */
		for (; psie < USB_SSP_SUBLINK_SPEED_LSE_GBPS; psie++)
			psim /= 1000;

		if (!min_rate || psim < min_rate) {
			min_ssid = ssid;
			min_rate = psim;
		}

<<<<<<< HEAD
		/* attribute count SSAC bits 4:0 and ID count SSIC bits 8:5 */
		bm_attrib = (ssa_count - 1) & 0x1f;
		bm_attrib |= (port_cap->psi_uid_count - 1) << 5;
		put_unaligned_le32(bm_attrib, &buf[ssp_cap_base + 4]);
=======
		/* Some host controllers don't set the link protocol for SSP */
		if (psim >= 10)
			lp = USB_SSP_SUBLINK_SPEED_LP_SSP;
>>>>>>> 7d2a07b7

		/*
		 * PSIM and PSIE represent the total speed of PSI. The BOS
		 * descriptor SSP sublink speed attribute lane mantissa
		 * describes the lane speed. E.g. PSIM and PSIE for gen2x2
		 * is 20Gbps, but the BOS descriptor lane speed mantissa is
		 * 10Gbps. Check and modify the mantissa value to match the
		 * lane speed.
		 */
<<<<<<< HEAD
		offset = desc_size;
		for (i = 0; i < port_cap->psi_count; i++) {
			psi = port_cap->psi[i];
			psi &= ~USB_SSP_SUBLINK_SPEED_RSVD;
			psi_exp = XHCI_EXT_PORT_PSIE(psi);
			psi_mant = XHCI_EXT_PORT_PSIM(psi);

			/* Shift to Gbps and set SSP Link BIT(14) if 10Gpbs */
			for (; psi_exp < 3; psi_exp++)
				psi_mant /= 1000;
			if (psi_mant >= 10)
				psi |= BIT(14);

			if ((psi & PLT_MASK) == PLT_SYM) {
			/* Symmetric, create SSA RX and TX from one PSI entry */
				put_unaligned_le32(psi, &buf[offset]);
				psi |= 1 << 7;  /* turn entry to TX */
				offset += 4;
				if (offset >= desc_size + ssa_size)
					return desc_size + ssa_size;
			} else if ((psi & PLT_MASK) == PLT_ASYM_RX) {
				/* Asymetric RX, flip bits 7:6 for SSA */
				psi ^= PLT_MASK;
=======
		if (bcdUSB == 0x0320 && plt == PLT_SYM) {
			/*
			 * The PSI dword for gen1x2 and gen2x1 share the same
			 * values. But the lane speed for gen1x2 is 5Gbps while
			 * gen2x1 is 10Gbps. If the previous PSI dword SSID is
			 * 5 and the PSIE and PSIM match with SSID 6, let's
			 * assume that the controller follows the default speed
			 * id with SSID 6 for gen1x2.
			 */
			if (ssid == 6 && psie == 3 && psim == 10 && i) {
				u32 prev = port_cap->psi[i - 1];

				if ((prev & PLT_MASK) == PLT_SYM &&
				    XHCI_EXT_PORT_PSIV(prev) == 5 &&
				    XHCI_EXT_PORT_PSIE(prev) == 3 &&
				    XHCI_EXT_PORT_PSIM(prev) == 10) {
					lse = USB_SSP_SUBLINK_SPEED_LSE_GBPS;
					lane_mantissa = 5;
				}
			}

			if (psie == 3 && psim > 10) {
				lse = USB_SSP_SUBLINK_SPEED_LSE_GBPS;
				lane_mantissa = 10;
>>>>>>> 7d2a07b7
			}
		}

		attr = (FIELD_PREP(USB_SSP_SUBLINK_SPEED_SSID, ssid) |
			FIELD_PREP(USB_SSP_SUBLINK_SPEED_LP, lp) |
			FIELD_PREP(USB_SSP_SUBLINK_SPEED_LSE, lse) |
			FIELD_PREP(USB_SSP_SUBLINK_SPEED_LSM, lane_mantissa));

		switch (plt) {
		case PLT_SYM:
			attr |= FIELD_PREP(USB_SSP_SUBLINK_SPEED_ST,
					   USB_SSP_SUBLINK_SPEED_ST_SYM_RX);
			ssp_cap->bmSublinkSpeedAttr[offset++] = cpu_to_le32(attr);

			attr &= ~USB_SSP_SUBLINK_SPEED_ST;
			attr |= FIELD_PREP(USB_SSP_SUBLINK_SPEED_ST,
					   USB_SSP_SUBLINK_SPEED_ST_SYM_TX);
			ssp_cap->bmSublinkSpeedAttr[offset++] = cpu_to_le32(attr);
			break;
		case PLT_ASYM_RX:
			attr |= FIELD_PREP(USB_SSP_SUBLINK_SPEED_ST,
					   USB_SSP_SUBLINK_SPEED_ST_ASYM_RX);
			ssp_cap->bmSublinkSpeedAttr[offset++] = cpu_to_le32(attr);
			break;
		case PLT_ASYM_TX:
			attr |= FIELD_PREP(USB_SSP_SUBLINK_SPEED_ST,
					   USB_SSP_SUBLINK_SPEED_ST_ASYM_TX);
			ssp_cap->bmSublinkSpeedAttr[offset++] = cpu_to_le32(attr);
			break;
		}
	}
out:
	ssp_cap->wFunctionalitySupport =
		cpu_to_le16(FIELD_PREP(USB_SSP_MIN_SUBLINK_SPEED_ATTRIBUTE_ID,
				       min_ssid) |
			    FIELD_PREP(USB_SSP_MIN_RX_LANE_COUNT, 1) |
			    FIELD_PREP(USB_SSP_MIN_TX_LANE_COUNT, 1));

	return le16_to_cpu(bos->wTotalLength);
}

static void xhci_common_hub_descriptor(struct xhci_hcd *xhci,
		struct usb_hub_descriptor *desc, int ports)
{
	u16 temp;

	desc->bPwrOn2PwrGood = 10;	/* xhci section 5.4.9 says 20ms max */
	desc->bHubContrCurrent = 0;

	desc->bNbrPorts = ports;
	temp = 0;
	/* Bits 1:0 - support per-port power switching, or power always on */
	if (HCC_PPC(xhci->hcc_params))
		temp |= HUB_CHAR_INDV_PORT_LPSM;
	else
		temp |= HUB_CHAR_NO_LPSM;
	/* Bit  2 - root hubs are not part of a compound device */
	/* Bits 4:3 - individual port over current protection */
	temp |= HUB_CHAR_INDV_PORT_OCPM;
	/* Bits 6:5 - no TTs in root ports */
	/* Bit  7 - no port indicators */
	desc->wHubCharacteristics = cpu_to_le16(temp);
}

/* Fill in the USB 2.0 roothub descriptor */
static void xhci_usb2_hub_descriptor(struct usb_hcd *hcd, struct xhci_hcd *xhci,
		struct usb_hub_descriptor *desc)
{
	int ports;
	u16 temp;
	__u8 port_removable[(USB_MAXCHILDREN + 1 + 7) / 8];
	u32 portsc;
	unsigned int i;
	struct xhci_hub *rhub;

	rhub = &xhci->usb2_rhub;
	ports = rhub->num_ports;
	xhci_common_hub_descriptor(xhci, desc, ports);
	desc->bDescriptorType = USB_DT_HUB;
	temp = 1 + (ports / 8);
	desc->bDescLength = USB_DT_HUB_NONVAR_SIZE + 2 * temp;

	/* The Device Removable bits are reported on a byte granularity.
	 * If the port doesn't exist within that byte, the bit is set to 0.
	 */
	memset(port_removable, 0, sizeof(port_removable));
	for (i = 0; i < ports; i++) {
		portsc = readl(rhub->ports[i]->addr);
		/* If a device is removable, PORTSC reports a 0, same as in the
		 * hub descriptor DeviceRemovable bits.
		 */
		if (portsc & PORT_DEV_REMOVE)
			/* This math is hairy because bit 0 of DeviceRemovable
			 * is reserved, and bit 1 is for port 1, etc.
			 */
			port_removable[(i + 1) / 8] |= 1 << ((i + 1) % 8);
	}

	/* ch11.h defines a hub descriptor that has room for USB_MAXCHILDREN
	 * ports on it.  The USB 2.0 specification says that there are two
	 * variable length fields at the end of the hub descriptor:
	 * DeviceRemovable and PortPwrCtrlMask.  But since we can have less than
	 * USB_MAXCHILDREN ports, we may need to use the DeviceRemovable array
	 * to set PortPwrCtrlMask bits.  PortPwrCtrlMask must always be set to
	 * 0xFF, so we initialize the both arrays (DeviceRemovable and
	 * PortPwrCtrlMask) to 0xFF.  Then we set the DeviceRemovable for each
	 * set of ports that actually exist.
	 */
	memset(desc->u.hs.DeviceRemovable, 0xff,
			sizeof(desc->u.hs.DeviceRemovable));
	memset(desc->u.hs.PortPwrCtrlMask, 0xff,
			sizeof(desc->u.hs.PortPwrCtrlMask));

	for (i = 0; i < (ports + 1 + 7) / 8; i++)
		memset(&desc->u.hs.DeviceRemovable[i], port_removable[i],
				sizeof(__u8));
}

/* Fill in the USB 3.0 roothub descriptor */
static void xhci_usb3_hub_descriptor(struct usb_hcd *hcd, struct xhci_hcd *xhci,
		struct usb_hub_descriptor *desc)
{
	int ports;
	u16 port_removable;
	u32 portsc;
	unsigned int i;
	struct xhci_hub *rhub;

	rhub = &xhci->usb3_rhub;
	ports = rhub->num_ports;
	xhci_common_hub_descriptor(xhci, desc, ports);
	desc->bDescriptorType = USB_DT_SS_HUB;
	desc->bDescLength = USB_DT_SS_HUB_SIZE;

	/* header decode latency should be zero for roothubs,
	 * see section 4.23.5.2.
	 */
	desc->u.ss.bHubHdrDecLat = 0;
	desc->u.ss.wHubDelay = 0;

	port_removable = 0;
	/* bit 0 is reserved, bit 1 is for port 1, etc. */
	for (i = 0; i < ports; i++) {
		portsc = readl(rhub->ports[i]->addr);
		if (portsc & PORT_DEV_REMOVE)
			port_removable |= 1 << (i + 1);
	}

	desc->u.ss.DeviceRemovable = cpu_to_le16(port_removable);
}

static void xhci_hub_descriptor(struct usb_hcd *hcd, struct xhci_hcd *xhci,
		struct usb_hub_descriptor *desc)
{

	if (hcd->speed >= HCD_USB3)
		xhci_usb3_hub_descriptor(hcd, xhci, desc);
	else
		xhci_usb2_hub_descriptor(hcd, xhci, desc);

}

static unsigned int xhci_port_speed(unsigned int port_status)
{
	if (DEV_LOWSPEED(port_status))
		return USB_PORT_STAT_LOW_SPEED;
	if (DEV_HIGHSPEED(port_status))
		return USB_PORT_STAT_HIGH_SPEED;
	/*
	 * FIXME: Yes, we should check for full speed, but the core uses that as
	 * a default in portspeed() in usb/core/hub.c (which is the only place
	 * USB_PORT_STAT_*_SPEED is used).
	 */
	return 0;
}

/*
 * These bits are Read Only (RO) and should be saved and written to the
 * registers: 0, 3, 10:13, 30
 * connect status, over-current status, port speed, and device removable.
 * connect status and port speed are also sticky - meaning they're in
 * the AUX well and they aren't changed by a hot, warm, or cold reset.
 */
#define	XHCI_PORT_RO	((1<<0) | (1<<3) | (0xf<<10) | (1<<30))
/*
 * These bits are RW; writing a 0 clears the bit, writing a 1 sets the bit:
 * bits 5:8, 9, 14:15, 25:27
 * link state, port power, port indicator state, "wake on" enable state
 */
#define XHCI_PORT_RWS	((0xf<<5) | (1<<9) | (0x3<<14) | (0x7<<25))
/*
 * These bits are RW; writing a 1 sets the bit, writing a 0 has no effect:
 * bit 4 (port reset)
 */
#define	XHCI_PORT_RW1S	((1<<4))
/*
 * These bits are RW; writing a 1 clears the bit, writing a 0 has no effect:
 * bits 1, 17, 18, 19, 20, 21, 22, 23
 * port enable/disable, and
 * change bits: connect, PED, warm port reset changed (reserved zero for USB 2.0 ports),
 * over-current, reset, link state, and L1 change
 */
#define XHCI_PORT_RW1CS	((1<<1) | (0x7f<<17))
/*
 * Bit 16 is RW, and writing a '1' to it causes the link state control to be
 * latched in
 */
#define	XHCI_PORT_RW	((1<<16))
/*
 * These bits are Reserved Zero (RsvdZ) and zero should be written to them:
 * bits 2, 24, 28:31
 */
#define	XHCI_PORT_RZ	((1<<2) | (1<<24) | (0xf<<28))

/*
 * Given a port state, this function returns a value that would result in the
 * port being in the same state, if the value was written to the port status
 * control register.
 * Save Read Only (RO) bits and save read/write bits where
 * writing a 0 clears the bit and writing a 1 sets the bit (RWS).
 * For all other types (RW1S, RW1CS, RW, and RZ), writing a '0' has no effect.
 */
u32 xhci_port_state_to_neutral(u32 state)
{
	/* Save read-only status and port state */
	return (state & XHCI_PORT_RO) | (state & XHCI_PORT_RWS);
}

/*
 * find slot id based on port number.
 * @port: The one-based port number from one of the two split roothubs.
 */
int xhci_find_slot_id_by_port(struct usb_hcd *hcd, struct xhci_hcd *xhci,
		u16 port)
{
	int slot_id;
	int i;
	enum usb_device_speed speed;

	slot_id = 0;
	for (i = 0; i < MAX_HC_SLOTS; i++) {
		if (!xhci->devs[i] || !xhci->devs[i]->udev)
			continue;
		speed = xhci->devs[i]->udev->speed;
		if (((speed >= USB_SPEED_SUPER) == (hcd->speed >= HCD_USB3))
				&& xhci->devs[i]->fake_port == port) {
			slot_id = i;
			break;
		}
	}

	return slot_id;
}

/*
 * Stop device
 * It issues stop endpoint command for EP 0 to 30. And wait the last command
 * to complete.
 * suspend will set to 1, if suspend bit need to set in command.
 */
static int xhci_stop_device(struct xhci_hcd *xhci, int slot_id, int suspend)
{
	struct xhci_virt_device *virt_dev;
	struct xhci_command *cmd;
	unsigned long flags;
	int ret;
	int i;

	ret = 0;
	virt_dev = xhci->devs[slot_id];
	if (!virt_dev)
		return -ENODEV;

	trace_xhci_stop_device(virt_dev);

	cmd = xhci_alloc_command(xhci, true, GFP_NOIO);
	if (!cmd)
		return -ENOMEM;

	spin_lock_irqsave(&xhci->lock, flags);
	for (i = LAST_EP_INDEX; i > 0; i--) {
		if (virt_dev->eps[i].ring && virt_dev->eps[i].ring->dequeue) {
			struct xhci_ep_ctx *ep_ctx;
			struct xhci_command *command;

			ep_ctx = xhci_get_ep_ctx(xhci, virt_dev->out_ctx, i);

			/* Check ep is running, required by AMD SNPS 3.1 xHC */
			if (GET_EP_CTX_STATE(ep_ctx) != EP_STATE_RUNNING)
				continue;

			command = xhci_alloc_command(xhci, false, GFP_NOWAIT);
			if (!command) {
				spin_unlock_irqrestore(&xhci->lock, flags);
				ret = -ENOMEM;
				goto cmd_cleanup;
			}

			ret = xhci_queue_stop_endpoint(xhci, command, slot_id,
						       i, suspend);
			if (ret) {
				spin_unlock_irqrestore(&xhci->lock, flags);
				xhci_free_command(xhci, command);
				goto cmd_cleanup;
			}
		}
	}
	ret = xhci_queue_stop_endpoint(xhci, cmd, slot_id, 0, suspend);
	if (ret) {
		spin_unlock_irqrestore(&xhci->lock, flags);
		goto cmd_cleanup;
	}

	xhci_ring_cmd_db(xhci);
	spin_unlock_irqrestore(&xhci->lock, flags);

	/* Wait for last stop endpoint command to finish */
	wait_for_completion(cmd->completion);

	if (cmd->status == COMP_COMMAND_ABORTED ||
	    cmd->status == COMP_COMMAND_RING_STOPPED) {
		xhci_warn(xhci, "Timeout while waiting for stop endpoint command\n");
		ret = -ETIME;
	}

cmd_cleanup:
	xhci_free_command(xhci, cmd);
	return ret;
}

/*
 * Ring device, it rings the all doorbells unconditionally.
 */
void xhci_ring_device(struct xhci_hcd *xhci, int slot_id)
{
	int i, s;
	struct xhci_virt_ep *ep;

	for (i = 0; i < LAST_EP_INDEX + 1; i++) {
		ep = &xhci->devs[slot_id]->eps[i];

		if (ep->ep_state & EP_HAS_STREAMS) {
			for (s = 1; s < ep->stream_info->num_streams; s++)
				xhci_ring_ep_doorbell(xhci, slot_id, i, s);
		} else if (ep->ring && ep->ring->dequeue) {
			xhci_ring_ep_doorbell(xhci, slot_id, i, 0);
		}
	}

	return;
}

static void xhci_disable_port(struct usb_hcd *hcd, struct xhci_hcd *xhci,
		u16 wIndex, __le32 __iomem *addr, u32 port_status)
{
	/* Don't allow the USB core to disable SuperSpeed ports. */
	if (hcd->speed >= HCD_USB3) {
		xhci_dbg(xhci, "Ignoring request to disable "
				"SuperSpeed port.\n");
		return;
	}

	if (xhci->quirks & XHCI_BROKEN_PORT_PED) {
		xhci_dbg(xhci,
			 "Broken Port Enabled/Disabled, ignoring port disable request.\n");
		return;
	}

	/* Write 1 to disable the port */
	writel(port_status | PORT_PE, addr);
	port_status = readl(addr);
	xhci_dbg(xhci, "disable port %d-%d, portsc: 0x%x\n",
		 hcd->self.busnum, wIndex + 1, port_status);
}

static void xhci_clear_port_change_bit(struct xhci_hcd *xhci, u16 wValue,
		u16 wIndex, __le32 __iomem *addr, u32 port_status)
{
	char *port_change_bit;
	u32 status;

	switch (wValue) {
	case USB_PORT_FEAT_C_RESET:
		status = PORT_RC;
		port_change_bit = "reset";
		break;
	case USB_PORT_FEAT_C_BH_PORT_RESET:
		status = PORT_WRC;
		port_change_bit = "warm(BH) reset";
		break;
	case USB_PORT_FEAT_C_CONNECTION:
		status = PORT_CSC;
		port_change_bit = "connect";
		break;
	case USB_PORT_FEAT_C_OVER_CURRENT:
		status = PORT_OCC;
		port_change_bit = "over-current";
		break;
	case USB_PORT_FEAT_C_ENABLE:
		status = PORT_PEC;
		port_change_bit = "enable/disable";
		break;
	case USB_PORT_FEAT_C_SUSPEND:
		status = PORT_PLC;
		port_change_bit = "suspend/resume";
		break;
	case USB_PORT_FEAT_C_PORT_LINK_STATE:
		status = PORT_PLC;
		port_change_bit = "link state";
		break;
	case USB_PORT_FEAT_C_PORT_CONFIG_ERROR:
		status = PORT_CEC;
		port_change_bit = "config error";
		break;
	default:
		/* Should never happen */
		return;
	}
	/* Change bits are all write 1 to clear */
	writel(port_status | status, addr);
	port_status = readl(addr);

	xhci_dbg(xhci, "clear port%d %s change, portsc: 0x%x\n",
		 wIndex + 1, port_change_bit, port_status);
}

struct xhci_hub *xhci_get_rhub(struct usb_hcd *hcd)
{
	struct xhci_hcd	*xhci = hcd_to_xhci(hcd);

	if (hcd->speed >= HCD_USB3)
		return &xhci->usb3_rhub;
	return &xhci->usb2_rhub;
}

/*
 * xhci_set_port_power() must be called with xhci->lock held.
 * It will release and re-aquire the lock while calling ACPI
 * method.
 */
static void xhci_set_port_power(struct xhci_hcd *xhci, struct usb_hcd *hcd,
				u16 index, bool on, unsigned long *flags)
	__must_hold(&xhci->lock)
{
	struct xhci_hub *rhub;
	struct xhci_port *port;
	u32 temp;

	rhub = xhci_get_rhub(hcd);
	port = rhub->ports[index];
	temp = readl(port->addr);

	xhci_dbg(xhci, "set port power %d-%d %s, portsc: 0x%x\n",
		 hcd->self.busnum, index + 1, on ? "ON" : "OFF", temp);

	temp = xhci_port_state_to_neutral(temp);

	if (on) {
		/* Power on */
		writel(temp | PORT_POWER, port->addr);
		readl(port->addr);
	} else {
		/* Power off */
		writel(temp & ~PORT_POWER, port->addr);
	}

	spin_unlock_irqrestore(&xhci->lock, *flags);
	temp = usb_acpi_power_manageable(hcd->self.root_hub,
					index);
	if (temp)
		usb_acpi_set_power_state(hcd->self.root_hub,
			index, on);
	spin_lock_irqsave(&xhci->lock, *flags);
}

static void xhci_port_set_test_mode(struct xhci_hcd *xhci,
	u16 test_mode, u16 wIndex)
{
	u32 temp;
	struct xhci_port *port;

	/* xhci only supports test mode for usb2 ports */
	port = xhci->usb2_rhub.ports[wIndex];
	temp = readl(port->addr + PORTPMSC);
	temp |= test_mode << PORT_TEST_MODE_SHIFT;
	writel(temp, port->addr + PORTPMSC);
	xhci->test_mode = test_mode;
	if (test_mode == USB_TEST_FORCE_ENABLE)
		xhci_start(xhci);
}

static int xhci_enter_test_mode(struct xhci_hcd *xhci,
				u16 test_mode, u16 wIndex, unsigned long *flags)
	__must_hold(&xhci->lock)
{
	int i, retval;

	/* Disable all Device Slots */
	xhci_dbg(xhci, "Disable all slots\n");
	spin_unlock_irqrestore(&xhci->lock, *flags);
	for (i = 1; i <= HCS_MAX_SLOTS(xhci->hcs_params1); i++) {
		if (!xhci->devs[i])
			continue;

		retval = xhci_disable_slot(xhci, i);
		if (retval)
			xhci_err(xhci, "Failed to disable slot %d, %d. Enter test mode anyway\n",
				 i, retval);
	}
	spin_lock_irqsave(&xhci->lock, *flags);
	/* Put all ports to the Disable state by clear PP */
	xhci_dbg(xhci, "Disable all port (PP = 0)\n");
	/* Power off USB3 ports*/
	for (i = 0; i < xhci->usb3_rhub.num_ports; i++)
		xhci_set_port_power(xhci, xhci->shared_hcd, i, false, flags);
	/* Power off USB2 ports*/
	for (i = 0; i < xhci->usb2_rhub.num_ports; i++)
		xhci_set_port_power(xhci, xhci->main_hcd, i, false, flags);
	/* Stop the controller */
	xhci_dbg(xhci, "Stop controller\n");
	retval = xhci_halt(xhci);
	if (retval)
		return retval;
	/* Disable runtime PM for test mode */
	pm_runtime_forbid(xhci_to_hcd(xhci)->self.controller);
	/* Set PORTPMSC.PTC field to enter selected test mode */
	/* Port is selected by wIndex. port_id = wIndex + 1 */
	xhci_dbg(xhci, "Enter Test Mode: %d, Port_id=%d\n",
					test_mode, wIndex + 1);
	xhci_port_set_test_mode(xhci, test_mode, wIndex);
	return retval;
}

static int xhci_exit_test_mode(struct xhci_hcd *xhci)
{
	int retval;

	if (!xhci->test_mode) {
		xhci_err(xhci, "Not in test mode, do nothing.\n");
		return 0;
	}
	if (xhci->test_mode == USB_TEST_FORCE_ENABLE &&
		!(xhci->xhc_state & XHCI_STATE_HALTED)) {
		retval = xhci_halt(xhci);
		if (retval)
			return retval;
	}
	pm_runtime_allow(xhci_to_hcd(xhci)->self.controller);
	xhci->test_mode = 0;
	return xhci_reset(xhci);
}

void xhci_set_link_state(struct xhci_hcd *xhci, struct xhci_port *port,
			 u32 link_state)
{
	u32 temp;
	u32 portsc;

	portsc = readl(port->addr);
	temp = xhci_port_state_to_neutral(portsc);
	temp &= ~PORT_PLS_MASK;
	temp |= PORT_LINK_STROBE | link_state;
	writel(temp, port->addr);

	xhci_dbg(xhci, "Set port %d-%d link state, portsc: 0x%x, write 0x%x",
		 port->rhub->hcd->self.busnum, port->hcd_portnum + 1,
		 portsc, temp);
}

static void xhci_set_remote_wake_mask(struct xhci_hcd *xhci,
				      struct xhci_port *port, u16 wake_mask)
{
	u32 temp;

	temp = readl(port->addr);
	temp = xhci_port_state_to_neutral(temp);

	if (wake_mask & USB_PORT_FEAT_REMOTE_WAKE_CONNECT)
		temp |= PORT_WKCONN_E;
	else
		temp &= ~PORT_WKCONN_E;

	if (wake_mask & USB_PORT_FEAT_REMOTE_WAKE_DISCONNECT)
		temp |= PORT_WKDISC_E;
	else
		temp &= ~PORT_WKDISC_E;

	if (wake_mask & USB_PORT_FEAT_REMOTE_WAKE_OVER_CURRENT)
		temp |= PORT_WKOC_E;
	else
		temp &= ~PORT_WKOC_E;

	writel(temp, port->addr);
}

/* Test and clear port RWC bit */
void xhci_test_and_clear_bit(struct xhci_hcd *xhci, struct xhci_port *port,
			     u32 port_bit)
{
	u32 temp;

	temp = readl(port->addr);
	if (temp & port_bit) {
		temp = xhci_port_state_to_neutral(temp);
		temp |= port_bit;
		writel(temp, port->addr);
	}
}

/* Updates Link Status for super Speed port */
static void xhci_hub_report_usb3_link_state(struct xhci_hcd *xhci,
		u32 *status, u32 status_reg)
{
	u32 pls = status_reg & PORT_PLS_MASK;

	/* When the CAS bit is set then warm reset
	 * should be performed on port
	 */
	if (status_reg & PORT_CAS) {
		/* The CAS bit can be set while the port is
		 * in any link state.
		 * Only roothubs have CAS bit, so we
		 * pretend to be in compliance mode
		 * unless we're already in compliance
		 * or the inactive state.
		 */
		if (pls != USB_SS_PORT_LS_COMP_MOD &&
		    pls != USB_SS_PORT_LS_SS_INACTIVE) {
			pls = USB_SS_PORT_LS_COMP_MOD;
		}
		/* Return also connection bit -
		 * hub state machine resets port
		 * when this bit is set.
		 */
		pls |= USB_PORT_STAT_CONNECTION;
	} else {
		/*
		 * Resume state is an xHCI internal state.  Do not report it to
		 * usb core, instead, pretend to be U3, thus usb core knows
		 * it's not ready for transfer.
		 */
		if (pls == XDEV_RESUME) {
			*status |= USB_SS_PORT_LS_U3;
			return;
		}

		/*
		 * If CAS bit isn't set but the Port is already at
		 * Compliance Mode, fake a connection so the USB core
		 * notices the Compliance state and resets the port.
		 * This resolves an issue generated by the SN65LVPE502CP
		 * in which sometimes the port enters compliance mode
		 * caused by a delay on the host-device negotiation.
		 */
		if ((xhci->quirks & XHCI_COMP_MODE_QUIRK) &&
				(pls == USB_SS_PORT_LS_COMP_MOD))
			pls |= USB_PORT_STAT_CONNECTION;
	}

	/* update status field */
	*status |= pls;
}

/*
 * Function for Compliance Mode Quirk.
 *
 * This Function verifies if all xhc USB3 ports have entered U0, if so,
 * the compliance mode timer is deleted. A port won't enter
 * compliance mode if it has previously entered U0.
 */
static void xhci_del_comp_mod_timer(struct xhci_hcd *xhci, u32 status,
				    u16 wIndex)
{
	u32 all_ports_seen_u0 = ((1 << xhci->usb3_rhub.num_ports) - 1);
	bool port_in_u0 = ((status & PORT_PLS_MASK) == XDEV_U0);

	if (!(xhci->quirks & XHCI_COMP_MODE_QUIRK))
		return;

	if ((xhci->port_status_u0 != all_ports_seen_u0) && port_in_u0) {
		xhci->port_status_u0 |= 1 << wIndex;
		if (xhci->port_status_u0 == all_ports_seen_u0) {
			del_timer_sync(&xhci->comp_mode_recovery_timer);
			xhci_dbg_trace(xhci, trace_xhci_dbg_quirks,
				"All USB3 ports have entered U0 already!");
			xhci_dbg_trace(xhci, trace_xhci_dbg_quirks,
				"Compliance Mode Recovery Timer Deleted.");
		}
	}
}

static int xhci_handle_usb2_port_link_resume(struct xhci_port *port,
					     u32 *status, u32 portsc,
					     unsigned long *flags)
{
	struct xhci_bus_state *bus_state;
	struct xhci_hcd	*xhci;
	struct usb_hcd *hcd;
	int slot_id;
	u32 wIndex;

	hcd = port->rhub->hcd;
	bus_state = &port->rhub->bus_state;
	xhci = hcd_to_xhci(hcd);
	wIndex = port->hcd_portnum;

	if ((portsc & PORT_RESET) || !(portsc & PORT_PE)) {
		*status = 0xffffffff;
		return -EINVAL;
	}
	/* did port event handler already start resume timing? */
	if (!bus_state->resume_done[wIndex]) {
		/* If not, maybe we are in a host initated resume? */
		if (test_bit(wIndex, &bus_state->resuming_ports)) {
			/* Host initated resume doesn't time the resume
			 * signalling using resume_done[].
			 * It manually sets RESUME state, sleeps 20ms
			 * and sets U0 state. This should probably be
			 * changed, but not right now.
			 */
		} else {
			/* port resume was discovered now and here,
			 * start resume timing
			 */
			unsigned long timeout = jiffies +
				msecs_to_jiffies(USB_RESUME_TIMEOUT);

			set_bit(wIndex, &bus_state->resuming_ports);
			bus_state->resume_done[wIndex] = timeout;
			mod_timer(&hcd->rh_timer, timeout);
			usb_hcd_start_port_resume(&hcd->self, wIndex);
		}
	/* Has resume been signalled for USB_RESUME_TIME yet? */
	} else if (time_after_eq(jiffies, bus_state->resume_done[wIndex])) {
		int time_left;

		xhci_dbg(xhci, "resume USB2 port %d-%d\n",
			 hcd->self.busnum, wIndex + 1);

		bus_state->resume_done[wIndex] = 0;
		clear_bit(wIndex, &bus_state->resuming_ports);

		set_bit(wIndex, &bus_state->rexit_ports);

		xhci_test_and_clear_bit(xhci, port, PORT_PLC);
		xhci_set_link_state(xhci, port, XDEV_U0);

		spin_unlock_irqrestore(&xhci->lock, *flags);
		time_left = wait_for_completion_timeout(
			&bus_state->rexit_done[wIndex],
			msecs_to_jiffies(XHCI_MAX_REXIT_TIMEOUT_MS));
		spin_lock_irqsave(&xhci->lock, *flags);

		if (time_left) {
			slot_id = xhci_find_slot_id_by_port(hcd, xhci,
							    wIndex + 1);
			if (!slot_id) {
				xhci_dbg(xhci, "slot_id is zero\n");
				*status = 0xffffffff;
				return -ENODEV;
			}
			xhci_ring_device(xhci, slot_id);
		} else {
			int port_status = readl(port->addr);

			xhci_warn(xhci, "Port resume timed out, port %d-%d: 0x%x\n",
				  hcd->self.busnum, wIndex + 1, port_status);
			*status |= USB_PORT_STAT_SUSPEND;
			clear_bit(wIndex, &bus_state->rexit_ports);
		}

		usb_hcd_end_port_resume(&hcd->self, wIndex);
		bus_state->port_c_suspend |= 1 << wIndex;
		bus_state->suspended_ports &= ~(1 << wIndex);
	} else {
		/*
		 * The resume has been signaling for less than
		 * USB_RESUME_TIME. Report the port status as SUSPEND,
		 * let the usbcore check port status again and clear
		 * resume signaling later.
		 */
		*status |= USB_PORT_STAT_SUSPEND;
	}
	return 0;
}

static u32 xhci_get_ext_port_status(u32 raw_port_status, u32 port_li)
{
	u32 ext_stat = 0;
	int speed_id;

	/* only support rx and tx lane counts of 1 in usb3.1 spec */
	speed_id = DEV_PORT_SPEED(raw_port_status);
	ext_stat |= speed_id;		/* bits 3:0, RX speed id */
	ext_stat |= speed_id << 4;	/* bits 7:4, TX speed id */

	ext_stat |= PORT_RX_LANES(port_li) << 8;  /* bits 11:8 Rx lane count */
	ext_stat |= PORT_TX_LANES(port_li) << 12; /* bits 15:12 Tx lane count */

	return ext_stat;
}

static void xhci_get_usb3_port_status(struct xhci_port *port, u32 *status,
				      u32 portsc)
{
	struct xhci_bus_state *bus_state;
	struct xhci_hcd	*xhci;
	struct usb_hcd *hcd;
	u32 link_state;
	u32 portnum;

	bus_state = &port->rhub->bus_state;
	xhci = hcd_to_xhci(port->rhub->hcd);
	hcd = port->rhub->hcd;
	link_state = portsc & PORT_PLS_MASK;
	portnum = port->hcd_portnum;

	/* USB3 specific wPortChange bits
	 *
	 * Port link change with port in resume state should not be
	 * reported to usbcore, as this is an internal state to be
	 * handled by xhci driver. Reporting PLC to usbcore may
	 * cause usbcore clearing PLC first and port change event
	 * irq won't be generated.
	 */

	if (portsc & PORT_PLC && (link_state != XDEV_RESUME))
		*status |= USB_PORT_STAT_C_LINK_STATE << 16;
	if (portsc & PORT_WRC)
		*status |= USB_PORT_STAT_C_BH_RESET << 16;
	if (portsc & PORT_CEC)
		*status |= USB_PORT_STAT_C_CONFIG_ERROR << 16;

	/* USB3 specific wPortStatus bits */
	if (portsc & PORT_POWER) {
		*status |= USB_SS_PORT_STAT_POWER;
		/* link state handling */
		if (link_state == XDEV_U0)
			bus_state->suspended_ports &= ~(1 << portnum);
	}

	/* remote wake resume signaling complete */
	if (bus_state->port_remote_wakeup & (1 << portnum) &&
	    link_state != XDEV_RESUME &&
	    link_state != XDEV_RECOVERY) {
		bus_state->port_remote_wakeup &= ~(1 << portnum);
		usb_hcd_end_port_resume(&hcd->self, portnum);
	}

	xhci_hub_report_usb3_link_state(xhci, status, portsc);
	xhci_del_comp_mod_timer(xhci, portsc, portnum);
}

static void xhci_get_usb2_port_status(struct xhci_port *port, u32 *status,
				      u32 portsc, unsigned long *flags)
{
	struct xhci_bus_state *bus_state;
	u32 link_state;
	u32 portnum;
	int ret;

	bus_state = &port->rhub->bus_state;
	link_state = portsc & PORT_PLS_MASK;
	portnum = port->hcd_portnum;

	/* USB2 wPortStatus bits */
	if (portsc & PORT_POWER) {
		*status |= USB_PORT_STAT_POWER;

		/* link state is only valid if port is powered */
		if (link_state == XDEV_U3)
			*status |= USB_PORT_STAT_SUSPEND;
		if (link_state == XDEV_U2)
			*status |= USB_PORT_STAT_L1;
		if (link_state == XDEV_U0) {
			bus_state->resume_done[portnum] = 0;
			clear_bit(portnum, &bus_state->resuming_ports);
			if (bus_state->suspended_ports & (1 << portnum)) {
				bus_state->suspended_ports &= ~(1 << portnum);
				bus_state->port_c_suspend |= 1 << portnum;
			}
		}
		if (link_state == XDEV_RESUME) {
			ret = xhci_handle_usb2_port_link_resume(port, status,
								portsc, flags);
			if (ret)
				return;
		}
	}
}

/*
 * Converts a raw xHCI port status into the format that external USB 2.0 or USB
 * 3.0 hubs use.
 *
 * Possible side effects:
 *  - Mark a port as being done with device resume,
 *    and ring the endpoint doorbells.
 *  - Stop the Synopsys redriver Compliance Mode polling.
 *  - Drop and reacquire the xHCI lock, in order to wait for port resume.
 */
static u32 xhci_get_port_status(struct usb_hcd *hcd,
		struct xhci_bus_state *bus_state,
	u16 wIndex, u32 raw_port_status,
		unsigned long *flags)
	__releases(&xhci->lock)
	__acquires(&xhci->lock)
{
	u32 status = 0;
	struct xhci_hub *rhub;
	struct xhci_port *port;

	rhub = xhci_get_rhub(hcd);
	port = rhub->ports[wIndex];

	/* common wPortChange bits */
	if (raw_port_status & PORT_CSC)
		status |= USB_PORT_STAT_C_CONNECTION << 16;
	if (raw_port_status & PORT_PEC)
		status |= USB_PORT_STAT_C_ENABLE << 16;
	if ((raw_port_status & PORT_OCC))
		status |= USB_PORT_STAT_C_OVERCURRENT << 16;
	if ((raw_port_status & PORT_RC))
		status |= USB_PORT_STAT_C_RESET << 16;

	/* common wPortStatus bits */
	if (raw_port_status & PORT_CONNECT) {
		status |= USB_PORT_STAT_CONNECTION;
		status |= xhci_port_speed(raw_port_status);
	}
	if (raw_port_status & PORT_PE)
		status |= USB_PORT_STAT_ENABLE;
	if (raw_port_status & PORT_OC)
		status |= USB_PORT_STAT_OVERCURRENT;
	if (raw_port_status & PORT_RESET)
		status |= USB_PORT_STAT_RESET;

	/* USB2 and USB3 specific bits, including Port Link State */
	if (hcd->speed >= HCD_USB3)
		xhci_get_usb3_port_status(port, &status, raw_port_status);
	else
		xhci_get_usb2_port_status(port, &status, raw_port_status,
					  flags);
	/*
	 * Clear stale usb2 resume signalling variables in case port changed
	 * state during resume signalling. For example on error
	 */
	if ((bus_state->resume_done[wIndex] ||
	     test_bit(wIndex, &bus_state->resuming_ports)) &&
	    (raw_port_status & PORT_PLS_MASK) != XDEV_U3 &&
	    (raw_port_status & PORT_PLS_MASK) != XDEV_RESUME) {
		bus_state->resume_done[wIndex] = 0;
		clear_bit(wIndex, &bus_state->resuming_ports);
		usb_hcd_end_port_resume(&hcd->self, wIndex);
	}

	if (bus_state->port_c_suspend & (1 << wIndex))
		status |= USB_PORT_STAT_C_SUSPEND << 16;

	return status;
}

int xhci_hub_control(struct usb_hcd *hcd, u16 typeReq, u16 wValue,
		u16 wIndex, char *buf, u16 wLength)
{
	struct xhci_hcd	*xhci = hcd_to_xhci(hcd);
	int max_ports;
	unsigned long flags;
	u32 temp, status;
	int retval = 0;
	int slot_id;
	struct xhci_bus_state *bus_state;
	u16 link_state = 0;
	u16 wake_mask = 0;
	u16 timeout = 0;
	u16 test_mode = 0;
	struct xhci_hub *rhub;
	struct xhci_port **ports;

	rhub = xhci_get_rhub(hcd);
	ports = rhub->ports;
	max_ports = rhub->num_ports;
	bus_state = &rhub->bus_state;

	spin_lock_irqsave(&xhci->lock, flags);
	switch (typeReq) {
	case GetHubStatus:
		/* No power source, over-current reported per port */
		memset(buf, 0, 4);
		break;
	case GetHubDescriptor:
		/* Check to make sure userspace is asking for the USB 3.0 hub
		 * descriptor for the USB 3.0 roothub.  If not, we stall the
		 * endpoint, like external hubs do.
		 */
		if (hcd->speed >= HCD_USB3 &&
				(wLength < USB_DT_SS_HUB_SIZE ||
				 wValue != (USB_DT_SS_HUB << 8))) {
			xhci_dbg(xhci, "Wrong hub descriptor type for "
					"USB 3.0 roothub.\n");
			goto error;
		}
		xhci_hub_descriptor(hcd, xhci,
				(struct usb_hub_descriptor *) buf);
		break;
	case DeviceRequest | USB_REQ_GET_DESCRIPTOR:
		if ((wValue & 0xff00) != (USB_DT_BOS << 8))
			goto error;

		if (hcd->speed < HCD_USB3)
			goto error;

		retval = xhci_create_usb3x_bos_desc(xhci, buf, wLength);
		spin_unlock_irqrestore(&xhci->lock, flags);
		return retval;
	case GetPortStatus:
		if (!wIndex || wIndex > max_ports)
			goto error;
		wIndex--;
		temp = readl(ports[wIndex]->addr);
		if (temp == ~(u32)0) {
			xhci_hc_died(xhci);
			retval = -ENODEV;
			break;
		}
		trace_xhci_get_port_status(wIndex, temp);
		status = xhci_get_port_status(hcd, bus_state, wIndex, temp,
					      &flags);
		if (status == 0xffffffff)
			goto error;

		xhci_dbg(xhci, "Get port status %d-%d read: 0x%x, return 0x%x",
			 hcd->self.busnum, wIndex + 1, temp, status);

		put_unaligned(cpu_to_le32(status), (__le32 *) buf);
		/* if USB 3.1 extended port status return additional 4 bytes */
		if (wValue == 0x02) {
			u32 port_li;

			if (hcd->speed < HCD_USB31 || wLength != 8) {
				xhci_err(xhci, "get ext port status invalid parameter\n");
				retval = -EINVAL;
				break;
			}
			port_li = readl(ports[wIndex]->addr + PORTLI);
			status = xhci_get_ext_port_status(temp, port_li);
			put_unaligned_le32(status, &buf[4]);
		}
		break;
	case SetPortFeature:
		if (wValue == USB_PORT_FEAT_LINK_STATE)
			link_state = (wIndex & 0xff00) >> 3;
		if (wValue == USB_PORT_FEAT_REMOTE_WAKE_MASK)
			wake_mask = wIndex & 0xff00;
		if (wValue == USB_PORT_FEAT_TEST)
			test_mode = (wIndex & 0xff00) >> 8;
		/* The MSB of wIndex is the U1/U2 timeout */
		timeout = (wIndex & 0xff00) >> 8;
		wIndex &= 0xff;
		if (!wIndex || wIndex > max_ports)
			goto error;
		wIndex--;
		temp = readl(ports[wIndex]->addr);
		if (temp == ~(u32)0) {
			xhci_hc_died(xhci);
			retval = -ENODEV;
			break;
		}
		temp = xhci_port_state_to_neutral(temp);
		/* FIXME: What new port features do we need to support? */
		switch (wValue) {
		case USB_PORT_FEAT_SUSPEND:
			temp = readl(ports[wIndex]->addr);
			if ((temp & PORT_PLS_MASK) != XDEV_U0) {
				/* Resume the port to U0 first */
				xhci_set_link_state(xhci, ports[wIndex],
							XDEV_U0);
				spin_unlock_irqrestore(&xhci->lock, flags);
				msleep(10);
				spin_lock_irqsave(&xhci->lock, flags);
			}
			/* In spec software should not attempt to suspend
			 * a port unless the port reports that it is in the
			 * enabled (PED = ‘1’,PLS < ‘3’) state.
			 */
			temp = readl(ports[wIndex]->addr);
			if ((temp & PORT_PE) == 0 || (temp & PORT_RESET)
				|| (temp & PORT_PLS_MASK) >= XDEV_U3) {
				xhci_warn(xhci, "USB core suspending port %d-%d not in U0/U1/U2\n",
					  hcd->self.busnum, wIndex + 1);
				goto error;
			}

			slot_id = xhci_find_slot_id_by_port(hcd, xhci,
					wIndex + 1);
			if (!slot_id) {
				xhci_warn(xhci, "slot_id is zero\n");
				goto error;
			}
			/* unlock to execute stop endpoint commands */
			spin_unlock_irqrestore(&xhci->lock, flags);
			xhci_stop_device(xhci, slot_id, 1);
			spin_lock_irqsave(&xhci->lock, flags);

			xhci_set_link_state(xhci, ports[wIndex], XDEV_U3);

			spin_unlock_irqrestore(&xhci->lock, flags);
			msleep(10); /* wait device to enter */
			spin_lock_irqsave(&xhci->lock, flags);

			temp = readl(ports[wIndex]->addr);
			bus_state->suspended_ports |= 1 << wIndex;
			break;
		case USB_PORT_FEAT_LINK_STATE:
			temp = readl(ports[wIndex]->addr);
			/* Disable port */
			if (link_state == USB_SS_PORT_LS_SS_DISABLED) {
				xhci_dbg(xhci, "Disable port %d-%d\n",
					 hcd->self.busnum, wIndex + 1);
				temp = xhci_port_state_to_neutral(temp);
				/*
				 * Clear all change bits, so that we get a new
				 * connection event.
				 */
				temp |= PORT_CSC | PORT_PEC | PORT_WRC |
					PORT_OCC | PORT_RC | PORT_PLC |
					PORT_CEC;
				writel(temp | PORT_PE, ports[wIndex]->addr);
				temp = readl(ports[wIndex]->addr);
				break;
			}

			/* Put link in RxDetect (enable port) */
			if (link_state == USB_SS_PORT_LS_RX_DETECT) {
				xhci_dbg(xhci, "Enable port %d-%d\n",
					 hcd->self.busnum, wIndex + 1);
				xhci_set_link_state(xhci, ports[wIndex],
							link_state);
				temp = readl(ports[wIndex]->addr);
				break;
			}

			/*
			 * For xHCI 1.1 according to section 4.19.1.2.4.1 a
			 * root hub port's transition to compliance mode upon
			 * detecting LFPS timeout may be controlled by an
			 * Compliance Transition Enabled (CTE) flag (not
			 * software visible). This flag is set by writing 0xA
			 * to PORTSC PLS field which will allow transition to
			 * compliance mode the next time LFPS timeout is
			 * encountered. A warm reset will clear it.
			 *
			 * The CTE flag is only supported if the HCCPARAMS2 CTC
			 * flag is set, otherwise, the compliance substate is
			 * automatically entered as on 1.0 and prior.
			 */
			if (link_state == USB_SS_PORT_LS_COMP_MOD) {
				if (!HCC2_CTC(xhci->hcc_params2)) {
					xhci_dbg(xhci, "CTC flag is 0, port already supports entering compliance mode\n");
					break;
				}

				if ((temp & PORT_CONNECT)) {
					xhci_warn(xhci, "Can't set compliance mode when port is connected\n");
					goto error;
				}

				xhci_dbg(xhci, "Enable compliance mode transition for port %d-%d\n",
					 hcd->self.busnum, wIndex + 1);
				xhci_set_link_state(xhci, ports[wIndex],
						link_state);

				temp = readl(ports[wIndex]->addr);
				break;
			}
			/* Port must be enabled */
			if (!(temp & PORT_PE)) {
				retval = -ENODEV;
				break;
			}
			/* Can't set port link state above '3' (U3) */
			if (link_state > USB_SS_PORT_LS_U3) {
				xhci_warn(xhci, "Cannot set port %d-%d link state %d\n",
					  hcd->self.busnum, wIndex + 1,
					  link_state);
				goto error;
			}

			/*
			 * set link to U0, steps depend on current link state.
			 * U3: set link to U0 and wait for u3exit completion.
			 * U1/U2:  no PLC complete event, only set link to U0.
			 * Resume/Recovery: device initiated U0, only wait for
			 * completion
			 */
			if (link_state == USB_SS_PORT_LS_U0) {
				u32 pls = temp & PORT_PLS_MASK;
				bool wait_u0 = false;

				/* already in U0 */
				if (pls == XDEV_U0)
					break;
				if (pls == XDEV_U3 ||
				    pls == XDEV_RESUME ||
				    pls == XDEV_RECOVERY) {
					wait_u0 = true;
					reinit_completion(&bus_state->u3exit_done[wIndex]);
				}
				if (pls <= XDEV_U3) /* U1, U2, U3 */
					xhci_set_link_state(xhci, ports[wIndex],
							    USB_SS_PORT_LS_U0);
				if (!wait_u0) {
					if (pls > XDEV_U3)
						goto error;
					break;
				}
				spin_unlock_irqrestore(&xhci->lock, flags);
				if (!wait_for_completion_timeout(&bus_state->u3exit_done[wIndex],
								 msecs_to_jiffies(100)))
					xhci_dbg(xhci, "missing U0 port change event for port %d-%d\n",
						 hcd->self.busnum, wIndex + 1);
				spin_lock_irqsave(&xhci->lock, flags);
				temp = readl(ports[wIndex]->addr);
				break;
			}

			if (link_state == USB_SS_PORT_LS_U3) {
				int retries = 16;
				slot_id = xhci_find_slot_id_by_port(hcd, xhci,
						wIndex + 1);
				if (slot_id) {
					/* unlock to execute stop endpoint
					 * commands */
					spin_unlock_irqrestore(&xhci->lock,
								flags);
					xhci_stop_device(xhci, slot_id, 1);
					spin_lock_irqsave(&xhci->lock, flags);
				}
				xhci_set_link_state(xhci, ports[wIndex], USB_SS_PORT_LS_U3);
				spin_unlock_irqrestore(&xhci->lock, flags);
				while (retries--) {
					usleep_range(4000, 8000);
					temp = readl(ports[wIndex]->addr);
					if ((temp & PORT_PLS_MASK) == XDEV_U3)
						break;
				}
				spin_lock_irqsave(&xhci->lock, flags);
				temp = readl(ports[wIndex]->addr);
				bus_state->suspended_ports |= 1 << wIndex;
			}
			break;
		case USB_PORT_FEAT_POWER:
			/*
			 * Turn on ports, even if there isn't per-port switching.
			 * HC will report connect events even before this is set.
			 * However, hub_wq will ignore the roothub events until
			 * the roothub is registered.
			 */
			xhci_set_port_power(xhci, hcd, wIndex, true, &flags);
			break;
		case USB_PORT_FEAT_RESET:
			temp = (temp | PORT_RESET);
			writel(temp, ports[wIndex]->addr);

			temp = readl(ports[wIndex]->addr);
			xhci_dbg(xhci, "set port reset, actual port %d-%d status  = 0x%x\n",
				 hcd->self.busnum, wIndex + 1, temp);
			break;
		case USB_PORT_FEAT_REMOTE_WAKE_MASK:
			xhci_set_remote_wake_mask(xhci, ports[wIndex],
						  wake_mask);
			temp = readl(ports[wIndex]->addr);
			xhci_dbg(xhci, "set port remote wake mask, actual port %d-%d status  = 0x%x\n",
				 hcd->self.busnum, wIndex + 1, temp);
			break;
		case USB_PORT_FEAT_BH_PORT_RESET:
			temp |= PORT_WR;
			writel(temp, ports[wIndex]->addr);
			temp = readl(ports[wIndex]->addr);
			break;
		case USB_PORT_FEAT_U1_TIMEOUT:
			if (hcd->speed < HCD_USB3)
				goto error;
			temp = readl(ports[wIndex]->addr + PORTPMSC);
			temp &= ~PORT_U1_TIMEOUT_MASK;
			temp |= PORT_U1_TIMEOUT(timeout);
			writel(temp, ports[wIndex]->addr + PORTPMSC);
			break;
		case USB_PORT_FEAT_U2_TIMEOUT:
			if (hcd->speed < HCD_USB3)
				goto error;
			temp = readl(ports[wIndex]->addr + PORTPMSC);
			temp &= ~PORT_U2_TIMEOUT_MASK;
			temp |= PORT_U2_TIMEOUT(timeout);
			writel(temp, ports[wIndex]->addr + PORTPMSC);
			break;
		case USB_PORT_FEAT_TEST:
			/* 4.19.6 Port Test Modes (USB2 Test Mode) */
			if (hcd->speed != HCD_USB2)
				goto error;
			if (test_mode > USB_TEST_FORCE_ENABLE ||
			    test_mode < USB_TEST_J)
				goto error;
			retval = xhci_enter_test_mode(xhci, test_mode, wIndex,
						      &flags);
			break;
		default:
			goto error;
		}
		/* unblock any posted writes */
		temp = readl(ports[wIndex]->addr);
		break;
	case ClearPortFeature:
		if (!wIndex || wIndex > max_ports)
			goto error;
		wIndex--;
		temp = readl(ports[wIndex]->addr);
		if (temp == ~(u32)0) {
			xhci_hc_died(xhci);
			retval = -ENODEV;
			break;
		}
		/* FIXME: What new port features do we need to support? */
		temp = xhci_port_state_to_neutral(temp);
		switch (wValue) {
		case USB_PORT_FEAT_SUSPEND:
			temp = readl(ports[wIndex]->addr);
			xhci_dbg(xhci, "clear USB_PORT_FEAT_SUSPEND\n");
			xhci_dbg(xhci, "PORTSC %04x\n", temp);
			if (temp & PORT_RESET)
				goto error;
			if ((temp & PORT_PLS_MASK) == XDEV_U3) {
				if ((temp & PORT_PE) == 0)
					goto error;

				set_bit(wIndex, &bus_state->resuming_ports);
				usb_hcd_start_port_resume(&hcd->self, wIndex);
				xhci_set_link_state(xhci, ports[wIndex],
						    XDEV_RESUME);
				spin_unlock_irqrestore(&xhci->lock, flags);
				msleep(USB_RESUME_TIMEOUT);
				spin_lock_irqsave(&xhci->lock, flags);
				xhci_set_link_state(xhci, ports[wIndex],
							XDEV_U0);
				clear_bit(wIndex, &bus_state->resuming_ports);
				usb_hcd_end_port_resume(&hcd->self, wIndex);
			}
			bus_state->port_c_suspend |= 1 << wIndex;

			slot_id = xhci_find_slot_id_by_port(hcd, xhci,
					wIndex + 1);
			if (!slot_id) {
				xhci_dbg(xhci, "slot_id is zero\n");
				goto error;
			}
			xhci_ring_device(xhci, slot_id);
			break;
		case USB_PORT_FEAT_C_SUSPEND:
			bus_state->port_c_suspend &= ~(1 << wIndex);
			fallthrough;
		case USB_PORT_FEAT_C_RESET:
		case USB_PORT_FEAT_C_BH_PORT_RESET:
		case USB_PORT_FEAT_C_CONNECTION:
		case USB_PORT_FEAT_C_OVER_CURRENT:
		case USB_PORT_FEAT_C_ENABLE:
		case USB_PORT_FEAT_C_PORT_LINK_STATE:
		case USB_PORT_FEAT_C_PORT_CONFIG_ERROR:
			xhci_clear_port_change_bit(xhci, wValue, wIndex,
					ports[wIndex]->addr, temp);
			break;
		case USB_PORT_FEAT_ENABLE:
			xhci_disable_port(hcd, xhci, wIndex,
					ports[wIndex]->addr, temp);
			break;
		case USB_PORT_FEAT_POWER:
			xhci_set_port_power(xhci, hcd, wIndex, false, &flags);
			break;
		case USB_PORT_FEAT_TEST:
			retval = xhci_exit_test_mode(xhci);
			break;
		default:
			goto error;
		}
		break;
	default:
error:
		/* "stall" on error */
		retval = -EPIPE;
	}
	spin_unlock_irqrestore(&xhci->lock, flags);
	return retval;
}

/*
 * Returns 0 if the status hasn't changed, or the number of bytes in buf.
 * Ports are 0-indexed from the HCD point of view,
 * and 1-indexed from the USB core pointer of view.
 *
 * Note that the status change bits will be cleared as soon as a port status
 * change event is generated, so we use the saved status from that event.
 */
int xhci_hub_status_data(struct usb_hcd *hcd, char *buf)
{
	unsigned long flags;
	u32 temp, status;
	u32 mask;
	int i, retval;
	struct xhci_hcd	*xhci = hcd_to_xhci(hcd);
	int max_ports;
	struct xhci_bus_state *bus_state;
	bool reset_change = false;
	struct xhci_hub *rhub;
	struct xhci_port **ports;

	rhub = xhci_get_rhub(hcd);
	ports = rhub->ports;
	max_ports = rhub->num_ports;
	bus_state = &rhub->bus_state;

	/* Initial status is no changes */
	retval = (max_ports + 8) / 8;
	memset(buf, 0, retval);

	/*
	 * Inform the usbcore about resume-in-progress by returning
	 * a non-zero value even if there are no status changes.
	 */
	spin_lock_irqsave(&xhci->lock, flags);

	status = bus_state->resuming_ports;

	mask = PORT_CSC | PORT_PEC | PORT_OCC | PORT_PLC | PORT_WRC | PORT_CEC;

	/* For each port, did anything change?  If so, set that bit in buf. */
	for (i = 0; i < max_ports; i++) {
		temp = readl(ports[i]->addr);
		if (temp == ~(u32)0) {
			xhci_hc_died(xhci);
			retval = -ENODEV;
			break;
		}
		trace_xhci_hub_status_data(i, temp);

		if ((temp & mask) != 0 ||
			(bus_state->port_c_suspend & 1 << i) ||
			(bus_state->resume_done[i] && time_after_eq(
			    jiffies, bus_state->resume_done[i]))) {
			buf[(i + 1) / 8] |= 1 << (i + 1) % 8;
			status = 1;
		}
		if ((temp & PORT_RC))
			reset_change = true;
		if (temp & PORT_OC)
			status = 1;
	}
	if (!status && !reset_change) {
		xhci_dbg(xhci, "%s: stopping port polling.\n", __func__);
		clear_bit(HCD_FLAG_POLL_RH, &hcd->flags);
	}
	spin_unlock_irqrestore(&xhci->lock, flags);
	return status ? retval : 0;
}

#ifdef CONFIG_PM

int xhci_bus_suspend(struct usb_hcd *hcd)
{
	struct xhci_hcd	*xhci = hcd_to_xhci(hcd);
	int max_ports, port_index;
	struct xhci_bus_state *bus_state;
	unsigned long flags;
	struct xhci_hub *rhub;
	struct xhci_port **ports;
	u32 portsc_buf[USB_MAXCHILDREN];
	bool wake_enabled;

	rhub = xhci_get_rhub(hcd);
	ports = rhub->ports;
	max_ports = rhub->num_ports;
	bus_state = &rhub->bus_state;
	wake_enabled = hcd->self.root_hub->do_remote_wakeup;

	spin_lock_irqsave(&xhci->lock, flags);

	if (wake_enabled) {
		if (bus_state->resuming_ports ||	/* USB2 */
		    bus_state->port_remote_wakeup) {	/* USB3 */
			spin_unlock_irqrestore(&xhci->lock, flags);
			xhci_dbg(xhci, "suspend failed because a port is resuming\n");
			return -EBUSY;
		}
	}
	/*
	 * Prepare ports for suspend, but don't write anything before all ports
	 * are checked and we know bus suspend can proceed
	 */
	bus_state->bus_suspended = 0;
	port_index = max_ports;
	while (port_index--) {
		u32 t1, t2;
		int retries = 10;
retry:
		t1 = readl(ports[port_index]->addr);
		t2 = xhci_port_state_to_neutral(t1);
		portsc_buf[port_index] = 0;

		/*
		 * Give a USB3 port in link training time to finish, but don't
		 * prevent suspend as port might be stuck
		 */
		if ((hcd->speed >= HCD_USB3) && retries-- &&
		    (t1 & PORT_PLS_MASK) == XDEV_POLLING) {
			spin_unlock_irqrestore(&xhci->lock, flags);
			msleep(XHCI_PORT_POLLING_LFPS_TIME);
			spin_lock_irqsave(&xhci->lock, flags);
			xhci_dbg(xhci, "port %d-%d polling in bus suspend, waiting\n",
				 hcd->self.busnum, port_index + 1);
			goto retry;
		}
		/* bail out if port detected a over-current condition */
		if (t1 & PORT_OC) {
			bus_state->bus_suspended = 0;
			spin_unlock_irqrestore(&xhci->lock, flags);
			xhci_dbg(xhci, "Bus suspend bailout, port over-current detected\n");
			return -EBUSY;
		}
		/* suspend ports in U0, or bail out for new connect changes */
		if ((t1 & PORT_PE) && (t1 & PORT_PLS_MASK) == XDEV_U0) {
			if ((t1 & PORT_CSC) && wake_enabled) {
				bus_state->bus_suspended = 0;
				spin_unlock_irqrestore(&xhci->lock, flags);
				xhci_dbg(xhci, "Bus suspend bailout, port connect change\n");
				return -EBUSY;
			}
			xhci_dbg(xhci, "port %d-%d not suspended\n",
				 hcd->self.busnum, port_index + 1);
			t2 &= ~PORT_PLS_MASK;
			t2 |= PORT_LINK_STROBE | XDEV_U3;
			set_bit(port_index, &bus_state->bus_suspended);
		}
		/* USB core sets remote wake mask for USB 3.0 hubs,
		 * including the USB 3.0 roothub, but only if CONFIG_PM
		 * is enabled, so also enable remote wake here.
		 */
		if (wake_enabled) {
			if (t1 & PORT_CONNECT) {
				t2 |= PORT_WKOC_E | PORT_WKDISC_E;
				t2 &= ~PORT_WKCONN_E;
			} else {
				t2 |= PORT_WKOC_E | PORT_WKCONN_E;
				t2 &= ~PORT_WKDISC_E;
			}

			if ((xhci->quirks & XHCI_U2_DISABLE_WAKE) &&
			    (hcd->speed < HCD_USB3)) {
				if (usb_amd_pt_check_port(hcd->self.controller,
							  port_index))
					t2 &= ~PORT_WAKE_BITS;
			}
		} else
			t2 &= ~PORT_WAKE_BITS;

		t1 = xhci_port_state_to_neutral(t1);
		if (t1 != t2)
			portsc_buf[port_index] = t2;
	}

	/* write port settings, stopping and suspending ports if needed */
	port_index = max_ports;
	while (port_index--) {
		if (!portsc_buf[port_index])
			continue;
		if (test_bit(port_index, &bus_state->bus_suspended)) {
			int slot_id;

			slot_id = xhci_find_slot_id_by_port(hcd, xhci,
							    port_index + 1);
			if (slot_id) {
				spin_unlock_irqrestore(&xhci->lock, flags);
				xhci_stop_device(xhci, slot_id, 1);
				spin_lock_irqsave(&xhci->lock, flags);
			}
		}
		writel(portsc_buf[port_index], ports[port_index]->addr);
	}
	hcd->state = HC_STATE_SUSPENDED;
	bus_state->next_statechange = jiffies + msecs_to_jiffies(10);
	spin_unlock_irqrestore(&xhci->lock, flags);

	if (bus_state->bus_suspended)
		usleep_range(5000, 10000);

	return 0;
}

/*
 * Workaround for missing Cold Attach Status (CAS) if device re-plugged in S3.
 * warm reset a USB3 device stuck in polling or compliance mode after resume.
 * See Intel 100/c230 series PCH specification update Doc #332692-006 Errata #8
 */
static bool xhci_port_missing_cas_quirk(struct xhci_port *port)
{
	u32 portsc;

	portsc = readl(port->addr);

	/* if any of these are set we are not stuck */
	if (portsc & (PORT_CONNECT | PORT_CAS))
		return false;

	if (((portsc & PORT_PLS_MASK) != XDEV_POLLING) &&
	    ((portsc & PORT_PLS_MASK) != XDEV_COMP_MODE))
		return false;

	/* clear wakeup/change bits, and do a warm port reset */
	portsc &= ~(PORT_RWC_BITS | PORT_CEC | PORT_WAKE_BITS);
	portsc |= PORT_WR;
	writel(portsc, port->addr);
	/* flush write */
	readl(port->addr);
	return true;
}

int xhci_bus_resume(struct usb_hcd *hcd)
{
	struct xhci_hcd	*xhci = hcd_to_xhci(hcd);
	struct xhci_bus_state *bus_state;
	unsigned long flags;
	int max_ports, port_index;
	int slot_id;
	int sret;
	u32 next_state;
	u32 temp, portsc;
	struct xhci_hub *rhub;
	struct xhci_port **ports;

	rhub = xhci_get_rhub(hcd);
	ports = rhub->ports;
	max_ports = rhub->num_ports;
	bus_state = &rhub->bus_state;

	if (time_before(jiffies, bus_state->next_statechange))
		msleep(5);

	spin_lock_irqsave(&xhci->lock, flags);
	if (!HCD_HW_ACCESSIBLE(hcd)) {
		spin_unlock_irqrestore(&xhci->lock, flags);
		return -ESHUTDOWN;
	}

	/* delay the irqs */
	temp = readl(&xhci->op_regs->command);
	temp &= ~CMD_EIE;
	writel(temp, &xhci->op_regs->command);

	/* bus specific resume for ports we suspended at bus_suspend */
	if (hcd->speed >= HCD_USB3)
		next_state = XDEV_U0;
	else
		next_state = XDEV_RESUME;

	port_index = max_ports;
	while (port_index--) {
		portsc = readl(ports[port_index]->addr);

		/* warm reset CAS limited ports stuck in polling/compliance */
		if ((xhci->quirks & XHCI_MISSING_CAS) &&
		    (hcd->speed >= HCD_USB3) &&
		    xhci_port_missing_cas_quirk(ports[port_index])) {
			xhci_dbg(xhci, "reset stuck port %d-%d\n",
				 hcd->self.busnum, port_index + 1);
			clear_bit(port_index, &bus_state->bus_suspended);
			continue;
		}
		/* resume if we suspended the link, and it is still suspended */
		if (test_bit(port_index, &bus_state->bus_suspended))
			switch (portsc & PORT_PLS_MASK) {
			case XDEV_U3:
				portsc = xhci_port_state_to_neutral(portsc);
				portsc &= ~PORT_PLS_MASK;
				portsc |= PORT_LINK_STROBE | next_state;
				break;
			case XDEV_RESUME:
				/* resume already initiated */
				break;
			default:
				/* not in a resumeable state, ignore it */
				clear_bit(port_index,
					  &bus_state->bus_suspended);
				break;
			}
		/* disable wake for all ports, write new link state if needed */
		portsc &= ~(PORT_RWC_BITS | PORT_CEC | PORT_WAKE_BITS);
		writel(portsc, ports[port_index]->addr);
	}

	/* USB2 specific resume signaling delay and U0 link state transition */
	if (hcd->speed < HCD_USB3) {
		if (bus_state->bus_suspended) {
			spin_unlock_irqrestore(&xhci->lock, flags);
			msleep(USB_RESUME_TIMEOUT);
			spin_lock_irqsave(&xhci->lock, flags);
		}
		for_each_set_bit(port_index, &bus_state->bus_suspended,
				 BITS_PER_LONG) {
			/* Clear PLC to poll it later for U0 transition */
			xhci_test_and_clear_bit(xhci, ports[port_index],
						PORT_PLC);
			xhci_set_link_state(xhci, ports[port_index], XDEV_U0);
		}
	}

	/* poll for U0 link state complete, both USB2 and USB3 */
	for_each_set_bit(port_index, &bus_state->bus_suspended, BITS_PER_LONG) {
		sret = xhci_handshake(ports[port_index]->addr, PORT_PLC,
				      PORT_PLC, 10 * 1000);
		if (sret) {
			xhci_warn(xhci, "port %d-%d resume PLC timeout\n",
				  hcd->self.busnum, port_index + 1);
			continue;
		}
		xhci_test_and_clear_bit(xhci, ports[port_index], PORT_PLC);
		slot_id = xhci_find_slot_id_by_port(hcd, xhci, port_index + 1);
		if (slot_id)
			xhci_ring_device(xhci, slot_id);
	}
	(void) readl(&xhci->op_regs->command);

	bus_state->next_statechange = jiffies + msecs_to_jiffies(5);
	/* re-enable irqs */
	temp = readl(&xhci->op_regs->command);
	temp |= CMD_EIE;
	writel(temp, &xhci->op_regs->command);
	temp = readl(&xhci->op_regs->command);

	spin_unlock_irqrestore(&xhci->lock, flags);
	return 0;
}

unsigned long xhci_get_resuming_ports(struct usb_hcd *hcd)
{
	struct xhci_hub *rhub = xhci_get_rhub(hcd);

	/* USB3 port wakeups are reported via usb_wakeup_notification() */
	return rhub->bus_state.resuming_ports;	/* USB2 ports only */
}

#endif	/* CONFIG_PM */<|MERGE_RESOLUTION|>--- conflicted
+++ resolved
@@ -35,36 +35,6 @@
 static int xhci_create_usb3x_bos_desc(struct xhci_hcd *xhci, char *buf,
 				      u16 wLength)
 {
-<<<<<<< HEAD
-	struct xhci_port_cap *port_cap = NULL;
-	int i, ssa_count;
-	u32 temp;
-	u16 desc_size, ssp_cap_size, ssa_size = 0;
-	bool usb3_1 = false;
-
-	desc_size = USB_DT_BOS_SIZE + USB_DT_USB_SS_CAP_SIZE;
-	ssp_cap_size = sizeof(usb_bos_descriptor) - desc_size;
-
-	/* does xhci support USB 3.1 Enhanced SuperSpeed */
-	for (i = 0; i < xhci->num_port_caps; i++) {
-		if (xhci->port_caps[i].maj_rev == 0x03 &&
-		    xhci->port_caps[i].min_rev >= 0x01) {
-			usb3_1 = true;
-			port_cap = &xhci->port_caps[i];
-			break;
-		}
-	}
-
-	if (usb3_1) {
-		/* does xhci provide a PSI table for SSA speed attributes? */
-		if (port_cap->psi_count) {
-			/* two SSA entries for each unique PSI ID, RX and TX */
-			ssa_count = port_cap->psi_uid_count * 2;
-			ssa_size = ssa_count * sizeof(u32);
-			ssp_cap_size -= 16; /* skip copying the default SSA */
-		}
-		desc_size += ssp_cap_size;
-=======
 	struct usb_bos_descriptor	*bos;
 	struct usb_ss_cap_descriptor	*ss_cap;
 	struct usb_ssp_cap_descriptor	*ssp_cap;
@@ -96,7 +66,6 @@
 			bcdUSB = rev;
 			port_cap = &xhci->port_caps[i];
 		}
->>>>>>> 7d2a07b7
 	}
 
 	if (bcdUSB >= 0x0310) {
@@ -149,15 +118,8 @@
 		ss_cap->bU2DevExitLat = cpu_to_le16(HCS_U2_LATENCY(reg));
 	}
 
-<<<<<<< HEAD
-	/* If PSI table exists, add the custom speed attributes from it */
-	if (usb3_1 && port_cap->psi_count) {
-		u32 ssp_cap_base, bm_attrib, psi, psi_mant, psi_exp;
-		int offset;
-=======
 	if (wLength < le16_to_cpu(bos->wTotalLength))
 		return wLength;
->>>>>>> 7d2a07b7
 
 	if (bcdUSB < 0x0310)
 		return le16_to_cpu(bos->wTotalLength);
@@ -213,16 +175,9 @@
 			min_rate = psim;
 		}
 
-<<<<<<< HEAD
-		/* attribute count SSAC bits 4:0 and ID count SSIC bits 8:5 */
-		bm_attrib = (ssa_count - 1) & 0x1f;
-		bm_attrib |= (port_cap->psi_uid_count - 1) << 5;
-		put_unaligned_le32(bm_attrib, &buf[ssp_cap_base + 4]);
-=======
 		/* Some host controllers don't set the link protocol for SSP */
 		if (psim >= 10)
 			lp = USB_SSP_SUBLINK_SPEED_LP_SSP;
->>>>>>> 7d2a07b7
 
 		/*
 		 * PSIM and PSIE represent the total speed of PSI. The BOS
@@ -232,31 +187,6 @@
 		 * 10Gbps. Check and modify the mantissa value to match the
 		 * lane speed.
 		 */
-<<<<<<< HEAD
-		offset = desc_size;
-		for (i = 0; i < port_cap->psi_count; i++) {
-			psi = port_cap->psi[i];
-			psi &= ~USB_SSP_SUBLINK_SPEED_RSVD;
-			psi_exp = XHCI_EXT_PORT_PSIE(psi);
-			psi_mant = XHCI_EXT_PORT_PSIM(psi);
-
-			/* Shift to Gbps and set SSP Link BIT(14) if 10Gpbs */
-			for (; psi_exp < 3; psi_exp++)
-				psi_mant /= 1000;
-			if (psi_mant >= 10)
-				psi |= BIT(14);
-
-			if ((psi & PLT_MASK) == PLT_SYM) {
-			/* Symmetric, create SSA RX and TX from one PSI entry */
-				put_unaligned_le32(psi, &buf[offset]);
-				psi |= 1 << 7;  /* turn entry to TX */
-				offset += 4;
-				if (offset >= desc_size + ssa_size)
-					return desc_size + ssa_size;
-			} else if ((psi & PLT_MASK) == PLT_ASYM_RX) {
-				/* Asymetric RX, flip bits 7:6 for SSA */
-				psi ^= PLT_MASK;
-=======
 		if (bcdUSB == 0x0320 && plt == PLT_SYM) {
 			/*
 			 * The PSI dword for gen1x2 and gen2x1 share the same
@@ -281,7 +211,6 @@
 			if (psie == 3 && psim > 10) {
 				lse = USB_SSP_SUBLINK_SPEED_LSE_GBPS;
 				lane_mantissa = 10;
->>>>>>> 7d2a07b7
 			}
 		}
 
