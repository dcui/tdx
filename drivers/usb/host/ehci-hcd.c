--- conflicted
+++ resolved
@@ -294,11 +294,7 @@
 
 		/* request handoff to OS */
 		cap |= 1 << 24;
-<<<<<<< HEAD
-		pci_write_config_dword (to_pci_dev(ehci->hcd.self.controller), where, cap);
-=======
 		pci_write_config_dword(pdev, where, cap);
->>>>>>> 30e74fea
 
 		/* and wait a while for it to happen */
 		do {
@@ -436,23 +432,17 @@
 #ifdef	CONFIG_PCI
 	if (hcd->self.controller->bus == &pci_bus_type) {
 		struct pci_dev		*pdev;
-<<<<<<< HEAD
-=======
 		u16			port_wake;
->>>>>>> 30e74fea
 
 		pdev = to_pci_dev(hcd->self.controller);
 
 		/* Serial Bus Release Number is at PCI 0x60 offset */
 		pci_read_config_byte(pdev, 0x60, &sbrn);
 
-<<<<<<< HEAD
-=======
 		/* port wake capability, reported by boot firmware */
 		pci_read_config_word(pdev, 0x62, &port_wake);
 		hcd->can_wakeup = (port_wake & 1) != 0;
 
->>>>>>> 30e74fea
 		/* help hc dma work well with cachelines */
 		pci_set_mwi (pdev);
 
