--- conflicted
+++ resolved
@@ -229,11 +229,7 @@
 	if (urb->status != -EINPROGRESS) {
 		spin_unlock (&urb->lock);
 		urb->hcpriv = urb_priv;
-<<<<<<< HEAD
-		finish_urb (ohci, urb, 0);
-=======
 		finish_urb (ohci, urb, NULL);
->>>>>>> 30e74fea
 		retval = 0;
 		goto fail;
 	}
@@ -344,14 +340,9 @@
 		goto done;
 
 	if (!HCD_IS_RUNNING (ohci->hcd.state)) {
-<<<<<<< HEAD
-		ed->state = ED_IDLE;
-		finish_unlinks (ohci, 0, 0);
-=======
 sanitize:
 		ed->state = ED_IDLE;
 		finish_unlinks (ohci, 0, NULL);
->>>>>>> 30e74fea
 	}
 
 	switch (ed->state) {
