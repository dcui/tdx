--- conflicted
+++ resolved
@@ -103,20 +103,12 @@
 	if (ret)
 		return;
 
-<<<<<<< HEAD
+	if (UCSI_CCI_CONNECTOR(cci))
+		ucsi_connector_change(ua->ucsi, UCSI_CCI_CONNECTOR(cci));
+
 	if (test_bit(COMMAND_PENDING, &ua->flags) &&
 	    cci & (UCSI_CCI_ACK_COMPLETE | UCSI_CCI_COMMAND_COMPLETE))
 		complete(&ua->complete);
-	else if (UCSI_CCI_CONNECTOR(cci))
-		ucsi_connector_change(ua->ucsi, UCSI_CCI_CONNECTOR(cci));
-=======
-	if (UCSI_CCI_CONNECTOR(cci))
-		ucsi_connector_change(ua->ucsi, UCSI_CCI_CONNECTOR(cci));
-
-	if (test_bit(COMMAND_PENDING, &ua->flags) &&
-	    cci & (UCSI_CCI_ACK_COMPLETE | UCSI_CCI_COMMAND_COMPLETE))
-		complete(&ua->complete);
->>>>>>> 7d2a07b7
 }
 
 static int ucsi_acpi_probe(struct platform_device *pdev)
