// SPDX-License-Identifier: GPL-2.0+
/*
 * Copyright 2015-2017 Google, Inc
 *
 * USB Power Delivery protocol stack.
 */

#include <linux/completion.h>
#include <linux/debugfs.h>
#include <linux/device.h>
#include <linux/jiffies.h>
#include <linux/kernel.h>
#include <linux/module.h>
#include <linux/mutex.h>
#include <linux/power_supply.h>
#include <linux/proc_fs.h>
#include <linux/property.h>
#include <linux/sched/clock.h>
#include <linux/seq_file.h>
#include <linux/slab.h>
#include <linux/spinlock.h>
#include <linux/usb.h>
#include <linux/usb/pd.h>
#include <linux/usb/pd_ado.h>
#include <linux/usb/pd_bdo.h>
#include <linux/usb/pd_ext_sdb.h>
#include <linux/usb/pd_vdo.h>
#include <linux/usb/role.h>
#include <linux/usb/tcpm.h>
#include <linux/usb/typec_altmode.h>
#include <linux/workqueue.h>

#define FOREACH_STATE(S)			\
	S(INVALID_STATE),			\
	S(TOGGLING),			\
	S(SRC_UNATTACHED),			\
	S(SRC_ATTACH_WAIT),			\
	S(SRC_ATTACHED),			\
	S(SRC_STARTUP),				\
	S(SRC_SEND_CAPABILITIES),		\
	S(SRC_SEND_CAPABILITIES_TIMEOUT),	\
	S(SRC_NEGOTIATE_CAPABILITIES),		\
	S(SRC_TRANSITION_SUPPLY),		\
	S(SRC_READY),				\
	S(SRC_WAIT_NEW_CAPABILITIES),		\
						\
	S(SNK_UNATTACHED),			\
	S(SNK_ATTACH_WAIT),			\
	S(SNK_DEBOUNCED),			\
	S(SNK_ATTACHED),			\
	S(SNK_STARTUP),				\
	S(SNK_DISCOVERY),			\
	S(SNK_DISCOVERY_DEBOUNCE),		\
	S(SNK_DISCOVERY_DEBOUNCE_DONE),		\
	S(SNK_WAIT_CAPABILITIES),		\
	S(SNK_NEGOTIATE_CAPABILITIES),		\
	S(SNK_NEGOTIATE_PPS_CAPABILITIES),	\
	S(SNK_TRANSITION_SINK),			\
	S(SNK_TRANSITION_SINK_VBUS),		\
	S(SNK_READY),				\
						\
	S(ACC_UNATTACHED),			\
	S(DEBUG_ACC_ATTACHED),			\
	S(AUDIO_ACC_ATTACHED),			\
	S(AUDIO_ACC_DEBOUNCE),			\
						\
	S(HARD_RESET_SEND),			\
	S(HARD_RESET_START),			\
	S(SRC_HARD_RESET_VBUS_OFF),		\
	S(SRC_HARD_RESET_VBUS_ON),		\
	S(SNK_HARD_RESET_SINK_OFF),		\
	S(SNK_HARD_RESET_WAIT_VBUS),		\
	S(SNK_HARD_RESET_SINK_ON),		\
						\
	S(SOFT_RESET),				\
	S(SOFT_RESET_SEND),			\
						\
	S(DR_SWAP_ACCEPT),			\
	S(DR_SWAP_SEND),			\
	S(DR_SWAP_SEND_TIMEOUT),		\
	S(DR_SWAP_CANCEL),			\
	S(DR_SWAP_CHANGE_DR),			\
						\
	S(PR_SWAP_ACCEPT),			\
	S(PR_SWAP_SEND),			\
	S(PR_SWAP_SEND_TIMEOUT),		\
	S(PR_SWAP_CANCEL),			\
	S(PR_SWAP_START),			\
	S(PR_SWAP_SRC_SNK_TRANSITION_OFF),	\
	S(PR_SWAP_SRC_SNK_SOURCE_OFF),		\
	S(PR_SWAP_SRC_SNK_SOURCE_OFF_CC_DEBOUNCED), \
	S(PR_SWAP_SRC_SNK_SINK_ON),		\
	S(PR_SWAP_SNK_SRC_SINK_OFF),		\
	S(PR_SWAP_SNK_SRC_SOURCE_ON),		\
	S(PR_SWAP_SNK_SRC_SOURCE_ON_VBUS_RAMPED_UP),    \
						\
	S(VCONN_SWAP_ACCEPT),			\
	S(VCONN_SWAP_SEND),			\
	S(VCONN_SWAP_SEND_TIMEOUT),		\
	S(VCONN_SWAP_CANCEL),			\
	S(VCONN_SWAP_START),			\
	S(VCONN_SWAP_WAIT_FOR_VCONN),		\
	S(VCONN_SWAP_TURN_ON_VCONN),		\
	S(VCONN_SWAP_TURN_OFF_VCONN),		\
						\
	S(SNK_TRY),				\
	S(SNK_TRY_WAIT),			\
	S(SNK_TRY_WAIT_DEBOUNCE),               \
	S(SNK_TRY_WAIT_DEBOUNCE_CHECK_VBUS),    \
	S(SRC_TRYWAIT),				\
	S(SRC_TRYWAIT_DEBOUNCE),		\
	S(SRC_TRYWAIT_UNATTACHED),		\
						\
	S(SRC_TRY),				\
	S(SRC_TRY_WAIT),                        \
	S(SRC_TRY_DEBOUNCE),			\
	S(SNK_TRYWAIT),				\
	S(SNK_TRYWAIT_DEBOUNCE),		\
	S(SNK_TRYWAIT_VBUS),			\
	S(BIST_RX),				\
						\
	S(GET_STATUS_SEND),			\
	S(GET_STATUS_SEND_TIMEOUT),		\
	S(GET_PPS_STATUS_SEND),			\
	S(GET_PPS_STATUS_SEND_TIMEOUT),		\
						\
	S(ERROR_RECOVERY),			\
	S(PORT_RESET),				\
	S(PORT_RESET_WAIT_OFF)

#define GENERATE_ENUM(e)	e
#define GENERATE_STRING(s)	#s

enum tcpm_state {
	FOREACH_STATE(GENERATE_ENUM)
};

static const char * const tcpm_states[] = {
	FOREACH_STATE(GENERATE_STRING)
};

enum vdm_states {
	VDM_STATE_ERR_BUSY = -3,
	VDM_STATE_ERR_SEND = -2,
	VDM_STATE_ERR_TMOUT = -1,
	VDM_STATE_DONE = 0,
	/* Anything >0 represents an active state */
	VDM_STATE_READY = 1,
	VDM_STATE_BUSY = 2,
	VDM_STATE_WAIT_RSP_BUSY = 3,
};

enum pd_msg_request {
	PD_MSG_NONE = 0,
	PD_MSG_CTRL_REJECT,
	PD_MSG_CTRL_WAIT,
	PD_MSG_CTRL_NOT_SUPP,
	PD_MSG_DATA_SINK_CAP,
	PD_MSG_DATA_SOURCE_CAP,
};

enum adev_actions {
	ADEV_NONE = 0,
	ADEV_NOTIFY_USB_AND_QUEUE_VDM,
	ADEV_QUEUE_VDM,
	ADEV_QUEUE_VDM_SEND_EXIT_MODE_ON_FAIL,
	ADEV_ATTENTION,
};

/* Events from low level driver */

#define TCPM_CC_EVENT		BIT(0)
#define TCPM_VBUS_EVENT		BIT(1)
#define TCPM_RESET_EVENT	BIT(2)

#define LOG_BUFFER_ENTRIES	1024
#define LOG_BUFFER_ENTRY_SIZE	128

/* Alternate mode support */

#define SVID_DISCOVERY_MAX	16
#define ALTMODE_DISCOVERY_MAX	(SVID_DISCOVERY_MAX * MODE_DISCOVERY_MAX)

struct pd_mode_data {
	int svid_index;		/* current SVID index		*/
	int nsvids;
	u16 svids[SVID_DISCOVERY_MAX];
	int altmodes;		/* number of alternate modes	*/
	struct typec_altmode_desc altmode_desc[ALTMODE_DISCOVERY_MAX];
};

struct pd_pps_data {
	u32 min_volt;
	u32 max_volt;
	u32 max_curr;
	u32 out_volt;
	u32 op_curr;
	bool supported;
	bool active;
};

struct tcpm_port {
	struct device *dev;

	struct mutex lock;		/* tcpm state machine lock */
	struct workqueue_struct *wq;

	struct typec_capability typec_caps;
	struct typec_port *typec_port;

	struct tcpc_dev	*tcpc;
	struct usb_role_switch *role_sw;

	enum typec_role vconn_role;
	enum typec_role pwr_role;
	enum typec_data_role data_role;
	enum typec_pwr_opmode pwr_opmode;

	struct usb_pd_identity partner_ident;
	struct typec_partner_desc partner_desc;
	struct typec_partner *partner;

	enum typec_cc_status cc_req;

	enum typec_cc_status cc1;
	enum typec_cc_status cc2;
	enum typec_cc_polarity polarity;

	bool attached;
	bool connected;
	enum typec_port_type port_type;
	bool vbus_present;
	bool vbus_never_low;
	bool vbus_source;
	bool vbus_charge;

	bool send_discover;
	bool op_vsafe5v;

	int try_role;
	int try_snk_count;
	int try_src_count;

	enum pd_msg_request queued_message;

	enum tcpm_state enter_state;
	enum tcpm_state prev_state;
	enum tcpm_state state;
	enum tcpm_state delayed_state;
	unsigned long delayed_runtime;
	unsigned long delay_ms;

	spinlock_t pd_event_lock;
	u32 pd_events;

	struct work_struct event_work;
	struct delayed_work state_machine;
	struct delayed_work vdm_state_machine;
	bool state_machine_running;

	struct completion tx_complete;
	enum tcpm_transmit_status tx_status;

	struct mutex swap_lock;		/* swap command lock */
	bool swap_pending;
	bool non_pd_role_swap;
	struct completion swap_complete;
	int swap_status;

	unsigned int negotiated_rev;
	unsigned int message_id;
	unsigned int caps_count;
	unsigned int hard_reset_count;
	bool pd_capable;
	bool explicit_contract;
	unsigned int rx_msgid;

	/* Partner capabilities/requests */
	u32 sink_request;
	u32 source_caps[PDO_MAX_OBJECTS];
	unsigned int nr_source_caps;
	u32 sink_caps[PDO_MAX_OBJECTS];
	unsigned int nr_sink_caps;

	/* Local capabilities */
	u32 src_pdo[PDO_MAX_OBJECTS];
	unsigned int nr_src_pdo;
	u32 snk_pdo[PDO_MAX_OBJECTS];
	unsigned int nr_snk_pdo;
	u32 snk_vdo[VDO_MAX_OBJECTS];
	unsigned int nr_snk_vdo;

	unsigned int operating_snk_mw;
	bool update_sink_caps;

	/* Requested current / voltage */
	u32 current_limit;
	u32 supply_voltage;

	/* Used to export TA voltage and current */
	struct power_supply *psy;
	struct power_supply_desc psy_desc;
	enum power_supply_usb_type usb_type;

	u32 bist_request;

	/* PD state for Vendor Defined Messages */
	enum vdm_states vdm_state;
	u32 vdm_retries;
	/* next Vendor Defined Message to send */
	u32 vdo_data[VDO_MAX_SIZE];
	u8 vdo_count;
	/* VDO to retry if UFP responder replied busy */
	u32 vdo_retry;

	/* PPS */
	struct pd_pps_data pps_data;
	struct completion pps_complete;
	bool pps_pending;
	int pps_status;

	/* Alternate mode data */
	struct pd_mode_data mode_data;
	struct typec_altmode *partner_altmode[ALTMODE_DISCOVERY_MAX];
	struct typec_altmode *port_altmode[ALTMODE_DISCOVERY_MAX];

	/* Deadline in jiffies to exit src_try_wait state */
	unsigned long max_wait;

	/* port belongs to a self powered device */
	bool self_powered;

#ifdef CONFIG_DEBUG_FS
	struct dentry *dentry;
	struct mutex logbuffer_lock;	/* log buffer access lock */
	int logbuffer_head;
	int logbuffer_tail;
	u8 *logbuffer[LOG_BUFFER_ENTRIES];
#endif
};

struct pd_rx_event {
	struct work_struct work;
	struct tcpm_port *port;
	struct pd_message msg;
};

#define tcpm_cc_is_sink(cc) \
	((cc) == TYPEC_CC_RP_DEF || (cc) == TYPEC_CC_RP_1_5 || \
	 (cc) == TYPEC_CC_RP_3_0)

#define tcpm_port_is_sink(port) \
	((tcpm_cc_is_sink((port)->cc1) && !tcpm_cc_is_sink((port)->cc2)) || \
	 (tcpm_cc_is_sink((port)->cc2) && !tcpm_cc_is_sink((port)->cc1)))

#define tcpm_cc_is_source(cc) ((cc) == TYPEC_CC_RD)
#define tcpm_cc_is_audio(cc) ((cc) == TYPEC_CC_RA)
#define tcpm_cc_is_open(cc) ((cc) == TYPEC_CC_OPEN)

#define tcpm_port_is_source(port) \
	((tcpm_cc_is_source((port)->cc1) && \
	 !tcpm_cc_is_source((port)->cc2)) || \
	 (tcpm_cc_is_source((port)->cc2) && \
	  !tcpm_cc_is_source((port)->cc1)))

#define tcpm_port_is_debug(port) \
	(tcpm_cc_is_source((port)->cc1) && tcpm_cc_is_source((port)->cc2))

#define tcpm_port_is_audio(port) \
	(tcpm_cc_is_audio((port)->cc1) && tcpm_cc_is_audio((port)->cc2))

#define tcpm_port_is_audio_detached(port) \
	((tcpm_cc_is_audio((port)->cc1) && tcpm_cc_is_open((port)->cc2)) || \
	 (tcpm_cc_is_audio((port)->cc2) && tcpm_cc_is_open((port)->cc1)))

#define tcpm_try_snk(port) \
	((port)->try_snk_count == 0 && (port)->try_role == TYPEC_SINK && \
	(port)->port_type == TYPEC_PORT_DRP)

#define tcpm_try_src(port) \
	((port)->try_src_count == 0 && (port)->try_role == TYPEC_SOURCE && \
	(port)->port_type == TYPEC_PORT_DRP)

#define tcpm_data_role_for_source(port) \
	((port)->typec_caps.data == TYPEC_PORT_UFP ? \
	TYPEC_DEVICE : TYPEC_HOST)

#define tcpm_data_role_for_sink(port) \
	((port)->typec_caps.data == TYPEC_PORT_DFP ? \
	TYPEC_HOST : TYPEC_DEVICE)

static enum tcpm_state tcpm_default_state(struct tcpm_port *port)
{
	if (port->port_type == TYPEC_PORT_DRP) {
		if (port->try_role == TYPEC_SINK)
			return SNK_UNATTACHED;
		else if (port->try_role == TYPEC_SOURCE)
			return SRC_UNATTACHED;
		/* Fall through to return SRC_UNATTACHED */
	} else if (port->port_type == TYPEC_PORT_SNK) {
		return SNK_UNATTACHED;
	}
	return SRC_UNATTACHED;
}

static bool tcpm_port_is_disconnected(struct tcpm_port *port)
{
	return (!port->attached && port->cc1 == TYPEC_CC_OPEN &&
		port->cc2 == TYPEC_CC_OPEN) ||
	       (port->attached && ((port->polarity == TYPEC_POLARITY_CC1 &&
				    port->cc1 == TYPEC_CC_OPEN) ||
				   (port->polarity == TYPEC_POLARITY_CC2 &&
				    port->cc2 == TYPEC_CC_OPEN)));
}

/*
 * Logging
 */

#ifdef CONFIG_DEBUG_FS

static bool tcpm_log_full(struct tcpm_port *port)
{
	return port->logbuffer_tail ==
		(port->logbuffer_head + 1) % LOG_BUFFER_ENTRIES;
}

__printf(2, 0)
static void _tcpm_log(struct tcpm_port *port, const char *fmt, va_list args)
{
	char tmpbuffer[LOG_BUFFER_ENTRY_SIZE];
	u64 ts_nsec = local_clock();
	unsigned long rem_nsec;

	mutex_lock(&port->logbuffer_lock);
	if (!port->logbuffer[port->logbuffer_head]) {
		port->logbuffer[port->logbuffer_head] =
				kzalloc(LOG_BUFFER_ENTRY_SIZE, GFP_KERNEL);
		if (!port->logbuffer[port->logbuffer_head]) {
			mutex_unlock(&port->logbuffer_lock);
			return;
		}
	}

	vsnprintf(tmpbuffer, sizeof(tmpbuffer), fmt, args);

	if (tcpm_log_full(port)) {
		port->logbuffer_head = max(port->logbuffer_head - 1, 0);
		strcpy(tmpbuffer, "overflow");
	}

	if (port->logbuffer_head < 0 ||
	    port->logbuffer_head >= LOG_BUFFER_ENTRIES) {
		dev_warn(port->dev,
			 "Bad log buffer index %d\n", port->logbuffer_head);
		goto abort;
	}

	if (!port->logbuffer[port->logbuffer_head]) {
		dev_warn(port->dev,
			 "Log buffer index %d is NULL\n", port->logbuffer_head);
		goto abort;
	}

	rem_nsec = do_div(ts_nsec, 1000000000);
	scnprintf(port->logbuffer[port->logbuffer_head],
		  LOG_BUFFER_ENTRY_SIZE, "[%5lu.%06lu] %s",
		  (unsigned long)ts_nsec, rem_nsec / 1000,
		  tmpbuffer);
	port->logbuffer_head = (port->logbuffer_head + 1) % LOG_BUFFER_ENTRIES;

abort:
	mutex_unlock(&port->logbuffer_lock);
}

__printf(2, 3)
static void tcpm_log(struct tcpm_port *port, const char *fmt, ...)
{
	va_list args;

	/* Do not log while disconnected and unattached */
	if (tcpm_port_is_disconnected(port) &&
	    (port->state == SRC_UNATTACHED || port->state == SNK_UNATTACHED ||
	     port->state == TOGGLING))
		return;

	va_start(args, fmt);
	_tcpm_log(port, fmt, args);
	va_end(args);
}

__printf(2, 3)
static void tcpm_log_force(struct tcpm_port *port, const char *fmt, ...)
{
	va_list args;

	va_start(args, fmt);
	_tcpm_log(port, fmt, args);
	va_end(args);
}

static void tcpm_log_source_caps(struct tcpm_port *port)
{
	int i;

	for (i = 0; i < port->nr_source_caps; i++) {
		u32 pdo = port->source_caps[i];
		enum pd_pdo_type type = pdo_type(pdo);
		char msg[64];

		switch (type) {
		case PDO_TYPE_FIXED:
			scnprintf(msg, sizeof(msg),
				  "%u mV, %u mA [%s%s%s%s%s%s]",
				  pdo_fixed_voltage(pdo),
				  pdo_max_current(pdo),
				  (pdo & PDO_FIXED_DUAL_ROLE) ?
							"R" : "",
				  (pdo & PDO_FIXED_SUSPEND) ?
							"S" : "",
				  (pdo & PDO_FIXED_HIGHER_CAP) ?
							"H" : "",
				  (pdo & PDO_FIXED_USB_COMM) ?
							"U" : "",
				  (pdo & PDO_FIXED_DATA_SWAP) ?
							"D" : "",
				  (pdo & PDO_FIXED_EXTPOWER) ?
							"E" : "");
			break;
		case PDO_TYPE_VAR:
			scnprintf(msg, sizeof(msg),
				  "%u-%u mV, %u mA",
				  pdo_min_voltage(pdo),
				  pdo_max_voltage(pdo),
				  pdo_max_current(pdo));
			break;
		case PDO_TYPE_BATT:
			scnprintf(msg, sizeof(msg),
				  "%u-%u mV, %u mW",
				  pdo_min_voltage(pdo),
				  pdo_max_voltage(pdo),
				  pdo_max_power(pdo));
			break;
		case PDO_TYPE_APDO:
			if (pdo_apdo_type(pdo) == APDO_TYPE_PPS)
				scnprintf(msg, sizeof(msg),
					  "%u-%u mV, %u mA",
					  pdo_pps_apdo_min_voltage(pdo),
					  pdo_pps_apdo_max_voltage(pdo),
					  pdo_pps_apdo_max_current(pdo));
			else
				strcpy(msg, "undefined APDO");
			break;
		default:
			strcpy(msg, "undefined");
			break;
		}
		tcpm_log(port, " PDO %d: type %d, %s",
			 i, type, msg);
	}
}

static int tcpm_debug_show(struct seq_file *s, void *v)
{
	struct tcpm_port *port = (struct tcpm_port *)s->private;
	int tail;

	mutex_lock(&port->logbuffer_lock);
	tail = port->logbuffer_tail;
	while (tail != port->logbuffer_head) {
		seq_printf(s, "%s\n", port->logbuffer[tail]);
		tail = (tail + 1) % LOG_BUFFER_ENTRIES;
	}
	if (!seq_has_overflowed(s))
		port->logbuffer_tail = tail;
	mutex_unlock(&port->logbuffer_lock);

	return 0;
}
DEFINE_SHOW_ATTRIBUTE(tcpm_debug);

static void tcpm_debugfs_init(struct tcpm_port *port)
{
	char name[NAME_MAX];

	mutex_init(&port->logbuffer_lock);
	snprintf(name, NAME_MAX, "tcpm-%s", dev_name(port->dev));
	port->dentry = debugfs_create_file(name, S_IFREG | 0444, usb_debug_root,
					   port, &tcpm_debug_fops);
}

static void tcpm_debugfs_exit(struct tcpm_port *port)
{
	int i;

	mutex_lock(&port->logbuffer_lock);
	for (i = 0; i < LOG_BUFFER_ENTRIES; i++) {
		kfree(port->logbuffer[i]);
		port->logbuffer[i] = NULL;
	}
	mutex_unlock(&port->logbuffer_lock);

	debugfs_remove(port->dentry);
}

#else

__printf(2, 3)
static void tcpm_log(const struct tcpm_port *port, const char *fmt, ...) { }
__printf(2, 3)
static void tcpm_log_force(struct tcpm_port *port, const char *fmt, ...) { }
static void tcpm_log_source_caps(struct tcpm_port *port) { }
static void tcpm_debugfs_init(const struct tcpm_port *port) { }
static void tcpm_debugfs_exit(const struct tcpm_port *port) { }

#endif

static int tcpm_pd_transmit(struct tcpm_port *port,
			    enum tcpm_transmit_type type,
			    const struct pd_message *msg)
{
	unsigned long timeout;
	int ret;

	if (msg)
		tcpm_log(port, "PD TX, header: %#x", le16_to_cpu(msg->header));
	else
		tcpm_log(port, "PD TX, type: %#x", type);

	reinit_completion(&port->tx_complete);
	ret = port->tcpc->pd_transmit(port->tcpc, type, msg);
	if (ret < 0)
		return ret;

	mutex_unlock(&port->lock);
	timeout = wait_for_completion_timeout(&port->tx_complete,
				msecs_to_jiffies(PD_T_TCPC_TX_TIMEOUT));
	mutex_lock(&port->lock);
	if (!timeout)
		return -ETIMEDOUT;

	switch (port->tx_status) {
	case TCPC_TX_SUCCESS:
		port->message_id = (port->message_id + 1) & PD_HEADER_ID_MASK;
		return 0;
	case TCPC_TX_DISCARDED:
		return -EAGAIN;
	case TCPC_TX_FAILED:
	default:
		return -EIO;
	}
}

void tcpm_pd_transmit_complete(struct tcpm_port *port,
			       enum tcpm_transmit_status status)
{
	tcpm_log(port, "PD TX complete, status: %u", status);
	port->tx_status = status;
	complete(&port->tx_complete);
}
EXPORT_SYMBOL_GPL(tcpm_pd_transmit_complete);

static int tcpm_mux_set(struct tcpm_port *port, int state,
			enum usb_role usb_role,
			enum typec_orientation orientation)
{
	int ret;

	tcpm_log(port, "Requesting mux state %d, usb-role %d, orientation %d",
		 state, usb_role, orientation);

	ret = typec_set_orientation(port->typec_port, orientation);
	if (ret)
		return ret;

	if (port->role_sw) {
		ret = usb_role_switch_set_role(port->role_sw, usb_role);
		if (ret)
			return ret;
	}

	return typec_set_mode(port->typec_port, state);
}

static int tcpm_set_polarity(struct tcpm_port *port,
			     enum typec_cc_polarity polarity)
{
	int ret;

	tcpm_log(port, "polarity %d", polarity);

	ret = port->tcpc->set_polarity(port->tcpc, polarity);
	if (ret < 0)
		return ret;

	port->polarity = polarity;

	return 0;
}

static int tcpm_set_vconn(struct tcpm_port *port, bool enable)
{
	int ret;

	tcpm_log(port, "vconn:=%d", enable);

	ret = port->tcpc->set_vconn(port->tcpc, enable);
	if (!ret) {
		port->vconn_role = enable ? TYPEC_SOURCE : TYPEC_SINK;
		typec_set_vconn_role(port->typec_port, port->vconn_role);
	}

	return ret;
}

static u32 tcpm_get_current_limit(struct tcpm_port *port)
{
	enum typec_cc_status cc;
	u32 limit;

	cc = port->polarity ? port->cc2 : port->cc1;
	switch (cc) {
	case TYPEC_CC_RP_1_5:
		limit = 1500;
		break;
	case TYPEC_CC_RP_3_0:
		limit = 3000;
		break;
	case TYPEC_CC_RP_DEF:
	default:
		if (port->tcpc->get_current_limit)
			limit = port->tcpc->get_current_limit(port->tcpc);
		else
			limit = 0;
		break;
	}

	return limit;
}

static int tcpm_set_current_limit(struct tcpm_port *port, u32 max_ma, u32 mv)
{
	int ret = -EOPNOTSUPP;

	tcpm_log(port, "Setting voltage/current limit %u mV %u mA", mv, max_ma);

	port->supply_voltage = mv;
	port->current_limit = max_ma;

	if (port->tcpc->set_current_limit)
		ret = port->tcpc->set_current_limit(port->tcpc, max_ma, mv);

	return ret;
}

/*
 * Determine RP value to set based on maximum current supported
 * by a port if configured as source.
 * Returns CC value to report to link partner.
 */
static enum typec_cc_status tcpm_rp_cc(struct tcpm_port *port)
{
	const u32 *src_pdo = port->src_pdo;
	int nr_pdo = port->nr_src_pdo;
	int i;

	/*
	 * Search for first entry with matching voltage.
	 * It should report the maximum supported current.
	 */
	for (i = 0; i < nr_pdo; i++) {
		const u32 pdo = src_pdo[i];

		if (pdo_type(pdo) == PDO_TYPE_FIXED &&
		    pdo_fixed_voltage(pdo) == 5000) {
			unsigned int curr = pdo_max_current(pdo);

			if (curr >= 3000)
				return TYPEC_CC_RP_3_0;
			else if (curr >= 1500)
				return TYPEC_CC_RP_1_5;
			return TYPEC_CC_RP_DEF;
		}
	}

	return TYPEC_CC_RP_DEF;
}

static int tcpm_set_attached_state(struct tcpm_port *port, bool attached)
{
	return port->tcpc->set_roles(port->tcpc, attached, port->pwr_role,
				     port->data_role);
}

static int tcpm_set_roles(struct tcpm_port *port, bool attached,
			  enum typec_role role, enum typec_data_role data)
{
	enum typec_orientation orientation;
	enum usb_role usb_role;
	int ret;

	if (port->polarity == TYPEC_POLARITY_CC1)
		orientation = TYPEC_ORIENTATION_NORMAL;
	else
		orientation = TYPEC_ORIENTATION_REVERSE;

	if (port->typec_caps.data == TYPEC_PORT_DRD) {
		if (data == TYPEC_HOST)
			usb_role = USB_ROLE_HOST;
		else
			usb_role = USB_ROLE_DEVICE;
	} else if (port->typec_caps.data == TYPEC_PORT_DFP) {
		if (data == TYPEC_HOST) {
			if (role == TYPEC_SOURCE)
				usb_role = USB_ROLE_HOST;
			else
				usb_role = USB_ROLE_NONE;
		} else {
			return -ENOTSUPP;
		}
	} else {
		if (data == TYPEC_DEVICE) {
			if (role == TYPEC_SINK)
				usb_role = USB_ROLE_DEVICE;
			else
				usb_role = USB_ROLE_NONE;
		} else {
			return -ENOTSUPP;
		}
	}

	ret = tcpm_mux_set(port, TYPEC_STATE_USB, usb_role, orientation);
	if (ret < 0)
		return ret;

	ret = port->tcpc->set_roles(port->tcpc, attached, role, data);
	if (ret < 0)
		return ret;

	port->pwr_role = role;
	port->data_role = data;
	typec_set_data_role(port->typec_port, data);
	typec_set_pwr_role(port->typec_port, role);

	return 0;
}

static int tcpm_set_pwr_role(struct tcpm_port *port, enum typec_role role)
{
	int ret;

	ret = port->tcpc->set_roles(port->tcpc, true, role,
				    port->data_role);
	if (ret < 0)
		return ret;

	port->pwr_role = role;
	typec_set_pwr_role(port->typec_port, role);

	return 0;
}

static int tcpm_pd_send_source_caps(struct tcpm_port *port)
{
	struct pd_message msg;
	int i;

	memset(&msg, 0, sizeof(msg));
	if (!port->nr_src_pdo) {
		/* No source capabilities defined, sink only */
		msg.header = PD_HEADER_LE(PD_CTRL_REJECT,
					  port->pwr_role,
					  port->data_role,
					  port->negotiated_rev,
					  port->message_id, 0);
	} else {
		msg.header = PD_HEADER_LE(PD_DATA_SOURCE_CAP,
					  port->pwr_role,
					  port->data_role,
					  port->negotiated_rev,
					  port->message_id,
					  port->nr_src_pdo);
	}
	for (i = 0; i < port->nr_src_pdo; i++)
		msg.payload[i] = cpu_to_le32(port->src_pdo[i]);

	return tcpm_pd_transmit(port, TCPC_TX_SOP, &msg);
}

static int tcpm_pd_send_sink_caps(struct tcpm_port *port)
{
	struct pd_message msg;
	int i;

	memset(&msg, 0, sizeof(msg));
	if (!port->nr_snk_pdo) {
		/* No sink capabilities defined, source only */
		msg.header = PD_HEADER_LE(PD_CTRL_REJECT,
					  port->pwr_role,
					  port->data_role,
					  port->negotiated_rev,
					  port->message_id, 0);
	} else {
		msg.header = PD_HEADER_LE(PD_DATA_SINK_CAP,
					  port->pwr_role,
					  port->data_role,
					  port->negotiated_rev,
					  port->message_id,
					  port->nr_snk_pdo);
	}
	for (i = 0; i < port->nr_snk_pdo; i++)
		msg.payload[i] = cpu_to_le32(port->snk_pdo[i]);

	return tcpm_pd_transmit(port, TCPC_TX_SOP, &msg);
}

static void tcpm_set_state(struct tcpm_port *port, enum tcpm_state state,
			   unsigned int delay_ms)
{
	if (delay_ms) {
		tcpm_log(port, "pending state change %s -> %s @ %u ms",
			 tcpm_states[port->state], tcpm_states[state],
			 delay_ms);
		port->delayed_state = state;
		mod_delayed_work(port->wq, &port->state_machine,
				 msecs_to_jiffies(delay_ms));
		port->delayed_runtime = jiffies + msecs_to_jiffies(delay_ms);
		port->delay_ms = delay_ms;
	} else {
		tcpm_log(port, "state change %s -> %s",
			 tcpm_states[port->state], tcpm_states[state]);
		port->delayed_state = INVALID_STATE;
		port->prev_state = port->state;
		port->state = state;
		/*
		 * Don't re-queue the state machine work item if we're currently
		 * in the state machine and we're immediately changing states.
		 * tcpm_state_machine_work() will continue running the state
		 * machine.
		 */
		if (!port->state_machine_running)
			mod_delayed_work(port->wq, &port->state_machine, 0);
	}
}

static void tcpm_set_state_cond(struct tcpm_port *port, enum tcpm_state state,
				unsigned int delay_ms)
{
	if (port->enter_state == port->state)
		tcpm_set_state(port, state, delay_ms);
	else
		tcpm_log(port,
			 "skipped %sstate change %s -> %s [%u ms], context state %s",
			 delay_ms ? "delayed " : "",
			 tcpm_states[port->state], tcpm_states[state],
			 delay_ms, tcpm_states[port->enter_state]);
}

static void tcpm_queue_message(struct tcpm_port *port,
			       enum pd_msg_request message)
{
	port->queued_message = message;
	mod_delayed_work(port->wq, &port->state_machine, 0);
}

/*
 * VDM/VDO handling functions
 */
static void tcpm_queue_vdm(struct tcpm_port *port, const u32 header,
			   const u32 *data, int cnt)
{
	WARN_ON(!mutex_is_locked(&port->lock));

	/* Make sure we are not still processing a previous VDM packet */
	WARN_ON(port->vdm_state > VDM_STATE_DONE);

	port->vdo_count = cnt + 1;
	port->vdo_data[0] = header;
	memcpy(&port->vdo_data[1], data, sizeof(u32) * cnt);
	/* Set ready, vdm state machine will actually send */
	port->vdm_retries = 0;
	port->vdm_state = VDM_STATE_READY;

	mod_delayed_work(port->wq, &port->vdm_state_machine, 0);
}

static void tcpm_queue_vdm_unlocked(struct tcpm_port *port, const u32 header,
				    const u32 *data, int cnt)
{
	mutex_lock(&port->lock);
	tcpm_queue_vdm(port, header, data, cnt);
	mutex_unlock(&port->lock);
}

static void svdm_consume_identity(struct tcpm_port *port, const u32 *p, int cnt)
{
	u32 vdo = p[VDO_INDEX_IDH];
	u32 product = p[VDO_INDEX_PRODUCT];

	memset(&port->mode_data, 0, sizeof(port->mode_data));

	port->partner_ident.id_header = vdo;
	port->partner_ident.cert_stat = p[VDO_INDEX_CSTAT];
	port->partner_ident.product = product;

	typec_partner_set_identity(port->partner);

	tcpm_log(port, "Identity: %04x:%04x.%04x",
		 PD_IDH_VID(vdo),
		 PD_PRODUCT_PID(product), product & 0xffff);
}

static bool svdm_consume_svids(struct tcpm_port *port, const u32 *p, int cnt)
{
	struct pd_mode_data *pmdata = &port->mode_data;
	int i;

	for (i = 1; i < cnt; i++) {
		u16 svid;

		svid = (p[i] >> 16) & 0xffff;
		if (!svid)
			return false;

		if (pmdata->nsvids >= SVID_DISCOVERY_MAX)
			goto abort;

		pmdata->svids[pmdata->nsvids++] = svid;
		tcpm_log(port, "SVID %d: 0x%x", pmdata->nsvids, svid);

		svid = p[i] & 0xffff;
		if (!svid)
			return false;

		if (pmdata->nsvids >= SVID_DISCOVERY_MAX)
			goto abort;

		pmdata->svids[pmdata->nsvids++] = svid;
		tcpm_log(port, "SVID %d: 0x%x", pmdata->nsvids, svid);
	}
	return true;
abort:
	tcpm_log(port, "SVID_DISCOVERY_MAX(%d) too low!", SVID_DISCOVERY_MAX);
	return false;
}

static void svdm_consume_modes(struct tcpm_port *port, const u32 *p, int cnt)
{
	struct pd_mode_data *pmdata = &port->mode_data;
	struct typec_altmode_desc *paltmode;
	int i;

	if (pmdata->altmodes >= ARRAY_SIZE(port->partner_altmode)) {
		/* Already logged in svdm_consume_svids() */
		return;
	}

	for (i = 1; i < cnt; i++) {
		paltmode = &pmdata->altmode_desc[pmdata->altmodes];
		memset(paltmode, 0, sizeof(*paltmode));

		paltmode->svid = pmdata->svids[pmdata->svid_index];
		paltmode->mode = i;
		paltmode->vdo = p[i];

		tcpm_log(port, " Alternate mode %d: SVID 0x%04x, VDO %d: 0x%08x",
			 pmdata->altmodes, paltmode->svid,
			 paltmode->mode, paltmode->vdo);

		pmdata->altmodes++;
	}
}

static void tcpm_register_partner_altmodes(struct tcpm_port *port)
{
	struct pd_mode_data *modep = &port->mode_data;
	struct typec_altmode *altmode;
	int i;

	for (i = 0; i < modep->altmodes; i++) {
		altmode = typec_partner_register_altmode(port->partner,
						&modep->altmode_desc[i]);
		if (IS_ERR(altmode)) {
			tcpm_log(port, "Failed to register partner SVID 0x%04x",
				 modep->altmode_desc[i].svid);
			altmode = NULL;
		}
		port->partner_altmode[i] = altmode;
	}
}

#define supports_modal(port)	PD_IDH_MODAL_SUPP((port)->partner_ident.id_header)

static int tcpm_pd_svdm(struct tcpm_port *port, struct typec_altmode *adev,
			const u32 *p, int cnt, u32 *response,
			enum adev_actions *adev_action)
{
	struct typec_altmode *pdev;
	struct pd_mode_data *modep;
	int rlen = 0;
	int cmd_type;
	int cmd;
	int i;

	cmd_type = PD_VDO_CMDT(p[0]);
	cmd = PD_VDO_CMD(p[0]);

	tcpm_log(port, "Rx VDM cmd 0x%x type %d cmd %d len %d",
		 p[0], cmd_type, cmd, cnt);

	modep = &port->mode_data;

	pdev = typec_match_altmode(port->partner_altmode, ALTMODE_DISCOVERY_MAX,
				   PD_VDO_VID(p[0]), PD_VDO_OPOS(p[0]));

	switch (cmd_type) {
	case CMDT_INIT:
		switch (cmd) {
		case CMD_DISCOVER_IDENT:
			/* 6.4.4.3.1: Only respond as UFP (device) */
			if (port->data_role == TYPEC_DEVICE &&
			    port->nr_snk_vdo) {
				for (i = 0; i <  port->nr_snk_vdo; i++)
					response[i + 1] = port->snk_vdo[i];
				rlen = port->nr_snk_vdo + 1;
			}
			break;
		case CMD_DISCOVER_SVID:
			break;
		case CMD_DISCOVER_MODES:
			break;
		case CMD_ENTER_MODE:
			break;
		case CMD_EXIT_MODE:
			break;
		case CMD_ATTENTION:
			/* Attention command does not have response */
			*adev_action = ADEV_ATTENTION;
			return 0;
		default:
			break;
		}
		if (rlen >= 1) {
			response[0] = p[0] | VDO_CMDT(CMDT_RSP_ACK);
		} else if (rlen == 0) {
			response[0] = p[0] | VDO_CMDT(CMDT_RSP_NAK);
			rlen = 1;
		} else {
			response[0] = p[0] | VDO_CMDT(CMDT_RSP_BUSY);
			rlen = 1;
		}
		break;
	case CMDT_RSP_ACK:
		/* silently drop message if we are not connected */
		if (IS_ERR_OR_NULL(port->partner))
			break;

		switch (cmd) {
		case CMD_DISCOVER_IDENT:
			/* 6.4.4.3.1 */
			svdm_consume_identity(port, p, cnt);
			response[0] = VDO(USB_SID_PD, 1, CMD_DISCOVER_SVID);
			rlen = 1;
			break;
		case CMD_DISCOVER_SVID:
			/* 6.4.4.3.2 */
			if (svdm_consume_svids(port, p, cnt)) {
				response[0] = VDO(USB_SID_PD, 1,
						  CMD_DISCOVER_SVID);
				rlen = 1;
			} else if (modep->nsvids && supports_modal(port)) {
				response[0] = VDO(modep->svids[0], 1,
						  CMD_DISCOVER_MODES);
				rlen = 1;
			}
			break;
		case CMD_DISCOVER_MODES:
			/* 6.4.4.3.3 */
			svdm_consume_modes(port, p, cnt);
			modep->svid_index++;
			if (modep->svid_index < modep->nsvids) {
				u16 svid = modep->svids[modep->svid_index];
				response[0] = VDO(svid, 1, CMD_DISCOVER_MODES);
				rlen = 1;
			} else {
				tcpm_register_partner_altmodes(port);
			}
			break;
		case CMD_ENTER_MODE:
			if (adev && pdev) {
				typec_altmode_update_active(pdev, true);
				*adev_action = ADEV_QUEUE_VDM_SEND_EXIT_MODE_ON_FAIL;
			}
			return 0;
		case CMD_EXIT_MODE:
			if (adev && pdev) {
				typec_altmode_update_active(pdev, false);
				/* Back to USB Operation */
				*adev_action = ADEV_NOTIFY_USB_AND_QUEUE_VDM;
				return 0;
			}
			break;
		default:
			break;
		}
		break;
	case CMDT_RSP_NAK:
		switch (cmd) {
		case CMD_ENTER_MODE:
			/* Back to USB Operation */
			*adev_action = ADEV_NOTIFY_USB_AND_QUEUE_VDM;
			return 0;
		default:
			break;
		}
		break;
	default:
		break;
	}

	/* Informing the alternate mode drivers about everything */
	*adev_action = ADEV_QUEUE_VDM;
	return rlen;
}

static void tcpm_handle_vdm_request(struct tcpm_port *port,
				    const __le32 *payload, int cnt)
{
	enum adev_actions adev_action = ADEV_NONE;
	struct typec_altmode *adev;
	u32 p[PD_MAX_PAYLOAD];
	u32 response[8] = { };
	int i, rlen = 0;

	for (i = 0; i < cnt; i++)
		p[i] = le32_to_cpu(payload[i]);

	adev = typec_match_altmode(port->port_altmode, ALTMODE_DISCOVERY_MAX,
				   PD_VDO_VID(p[0]), PD_VDO_OPOS(p[0]));

	if (port->vdm_state == VDM_STATE_BUSY) {
		/* If UFP responded busy retry after timeout */
		if (PD_VDO_CMDT(p[0]) == CMDT_RSP_BUSY) {
			port->vdm_state = VDM_STATE_WAIT_RSP_BUSY;
			port->vdo_retry = (p[0] & ~VDO_CMDT_MASK) |
				CMDT_INIT;
			mod_delayed_work(port->wq, &port->vdm_state_machine,
					 msecs_to_jiffies(PD_T_VDM_BUSY));
			return;
		}
		port->vdm_state = VDM_STATE_DONE;
	}

	if (PD_VDO_SVDM(p[0]))
		rlen = tcpm_pd_svdm(port, adev, p, cnt, response, &adev_action);

	/*
	 * We are done with any state stored in the port struct now, except
	 * for any port struct changes done by the tcpm_queue_vdm() call
	 * below, which is a separate operation.
	 *
	 * So we can safely release the lock here; and we MUST release the
	 * lock here to avoid an AB BA lock inversion:
	 *
	 * If we keep the lock here then the lock ordering in this path is:
	 * 1. tcpm_pd_rx_handler take the tcpm port lock
	 * 2. One of the typec_altmode_* calls below takes the alt-mode's lock
	 *
	 * And we also have this ordering:
	 * 1. alt-mode driver takes the alt-mode's lock
	 * 2. alt-mode driver calls tcpm_altmode_enter which takes the
	 *    tcpm port lock
	 *
	 * Dropping our lock here avoids this.
	 */
	mutex_unlock(&port->lock);

	if (adev) {
		switch (adev_action) {
		case ADEV_NONE:
			break;
		case ADEV_NOTIFY_USB_AND_QUEUE_VDM:
			WARN_ON(typec_altmode_notify(adev, TYPEC_STATE_USB, NULL));
			typec_altmode_vdm(adev, p[0], &p[1], cnt);
			break;
		case ADEV_QUEUE_VDM:
			typec_altmode_vdm(adev, p[0], &p[1], cnt);
			break;
		case ADEV_QUEUE_VDM_SEND_EXIT_MODE_ON_FAIL:
			if (typec_altmode_vdm(adev, p[0], &p[1], cnt)) {
				response[0] = VDO(adev->svid, 1, CMD_EXIT_MODE);
				response[0] |= VDO_OPOS(adev->mode);
				rlen = 1;
			}
			break;
		case ADEV_ATTENTION:
			typec_altmode_attention(adev, p[1]);
			break;
		}
	}

	/*
	 * We must re-take the lock here to balance the unlock in
	 * tcpm_pd_rx_handler, note that no changes, other then the
	 * tcpm_queue_vdm call, are made while the lock is held again.
	 * All that is done after the call is unwinding the call stack until
	 * we return to tcpm_pd_rx_handler and do the unlock there.
	 */
	mutex_lock(&port->lock);

	if (rlen > 0)
		tcpm_queue_vdm(port, response[0], &response[1], rlen - 1);
}

static void tcpm_send_vdm(struct tcpm_port *port, u32 vid, int cmd,
			  const u32 *data, int count)
{
	u32 header;

	if (WARN_ON(count > VDO_MAX_SIZE - 1))
		count = VDO_MAX_SIZE - 1;

	/* set VDM header with VID & CMD */
	header = VDO(vid, ((vid & USB_SID_PD) == USB_SID_PD) ?
			1 : (PD_VDO_CMD(cmd) <= CMD_ATTENTION), cmd);
	tcpm_queue_vdm(port, header, data, count);
}

static unsigned int vdm_ready_timeout(u32 vdm_hdr)
{
	unsigned int timeout;
	int cmd = PD_VDO_CMD(vdm_hdr);

	/* its not a structured VDM command */
	if (!PD_VDO_SVDM(vdm_hdr))
		return PD_T_VDM_UNSTRUCTURED;

	switch (PD_VDO_CMDT(vdm_hdr)) {
	case CMDT_INIT:
		if (cmd == CMD_ENTER_MODE || cmd == CMD_EXIT_MODE)
			timeout = PD_T_VDM_WAIT_MODE_E;
		else
			timeout = PD_T_VDM_SNDR_RSP;
		break;
	default:
		if (cmd == CMD_ENTER_MODE || cmd == CMD_EXIT_MODE)
			timeout = PD_T_VDM_E_MODE;
		else
			timeout = PD_T_VDM_RCVR_RSP;
		break;
	}
	return timeout;
}

static void vdm_run_state_machine(struct tcpm_port *port)
{
	struct pd_message msg;
	int i, res;

	switch (port->vdm_state) {
	case VDM_STATE_READY:
		/* Only transmit VDM if attached */
		if (!port->attached) {
			port->vdm_state = VDM_STATE_ERR_BUSY;
			break;
		}

		/*
		 * if there's traffic or we're not in PDO ready state don't send
		 * a VDM.
		 */
		if (port->state != SRC_READY && port->state != SNK_READY)
			break;

		/* Prepare and send VDM */
		memset(&msg, 0, sizeof(msg));
		msg.header = PD_HEADER_LE(PD_DATA_VENDOR_DEF,
					  port->pwr_role,
					  port->data_role,
					  port->negotiated_rev,
					  port->message_id, port->vdo_count);
		for (i = 0; i < port->vdo_count; i++)
			msg.payload[i] = cpu_to_le32(port->vdo_data[i]);
		res = tcpm_pd_transmit(port, TCPC_TX_SOP, &msg);
		if (res < 0) {
			port->vdm_state = VDM_STATE_ERR_SEND;
		} else {
			unsigned long timeout;

			port->vdm_retries = 0;
			port->vdm_state = VDM_STATE_BUSY;
			timeout = vdm_ready_timeout(port->vdo_data[0]);
			mod_delayed_work(port->wq, &port->vdm_state_machine,
					 timeout);
		}
		break;
	case VDM_STATE_WAIT_RSP_BUSY:
		port->vdo_data[0] = port->vdo_retry;
		port->vdo_count = 1;
		port->vdm_state = VDM_STATE_READY;
		break;
	case VDM_STATE_BUSY:
		port->vdm_state = VDM_STATE_ERR_TMOUT;
		break;
	case VDM_STATE_ERR_SEND:
		/*
		 * A partner which does not support USB PD will not reply,
		 * so this is not a fatal error. At the same time, some
		 * devices may not return GoodCRC under some circumstances,
		 * so we need to retry.
		 */
		if (port->vdm_retries < 3) {
			tcpm_log(port, "VDM Tx error, retry");
			port->vdm_retries++;
			port->vdm_state = VDM_STATE_READY;
		}
		break;
	default:
		break;
	}
}

static void vdm_state_machine_work(struct work_struct *work)
{
	struct tcpm_port *port = container_of(work, struct tcpm_port,
					      vdm_state_machine.work);
	enum vdm_states prev_state;

	mutex_lock(&port->lock);

	/*
	 * Continue running as long as the port is not busy and there was
	 * a state change.
	 */
	do {
		prev_state = port->vdm_state;
		vdm_run_state_machine(port);
	} while (port->vdm_state != prev_state &&
		 port->vdm_state != VDM_STATE_BUSY);

	mutex_unlock(&port->lock);
}

enum pdo_err {
	PDO_NO_ERR,
	PDO_ERR_NO_VSAFE5V,
	PDO_ERR_VSAFE5V_NOT_FIRST,
	PDO_ERR_PDO_TYPE_NOT_IN_ORDER,
	PDO_ERR_FIXED_NOT_SORTED,
	PDO_ERR_VARIABLE_BATT_NOT_SORTED,
	PDO_ERR_DUPE_PDO,
	PDO_ERR_PPS_APDO_NOT_SORTED,
	PDO_ERR_DUPE_PPS_APDO,
};

static const char * const pdo_err_msg[] = {
	[PDO_ERR_NO_VSAFE5V] =
	" err: source/sink caps should atleast have vSafe5V",
	[PDO_ERR_VSAFE5V_NOT_FIRST] =
	" err: vSafe5V Fixed Supply Object Shall always be the first object",
	[PDO_ERR_PDO_TYPE_NOT_IN_ORDER] =
	" err: PDOs should be in the following order: Fixed; Battery; Variable",
	[PDO_ERR_FIXED_NOT_SORTED] =
	" err: Fixed supply pdos should be in increasing order of their fixed voltage",
	[PDO_ERR_VARIABLE_BATT_NOT_SORTED] =
	" err: Variable/Battery supply pdos should be in increasing order of their minimum voltage",
	[PDO_ERR_DUPE_PDO] =
	" err: Variable/Batt supply pdos cannot have same min/max voltage",
	[PDO_ERR_PPS_APDO_NOT_SORTED] =
	" err: Programmable power supply apdos should be in increasing order of their maximum voltage",
	[PDO_ERR_DUPE_PPS_APDO] =
	" err: Programmable power supply apdos cannot have same min/max voltage and max current",
};

static enum pdo_err tcpm_caps_err(struct tcpm_port *port, const u32 *pdo,
				  unsigned int nr_pdo)
{
	unsigned int i;

	/* Should at least contain vSafe5v */
	if (nr_pdo < 1)
		return PDO_ERR_NO_VSAFE5V;

	/* The vSafe5V Fixed Supply Object Shall always be the first object */
	if (pdo_type(pdo[0]) != PDO_TYPE_FIXED ||
	    pdo_fixed_voltage(pdo[0]) != VSAFE5V)
		return PDO_ERR_VSAFE5V_NOT_FIRST;

	for (i = 1; i < nr_pdo; i++) {
		if (pdo_type(pdo[i]) < pdo_type(pdo[i - 1])) {
			return PDO_ERR_PDO_TYPE_NOT_IN_ORDER;
		} else if (pdo_type(pdo[i]) == pdo_type(pdo[i - 1])) {
			enum pd_pdo_type type = pdo_type(pdo[i]);

			switch (type) {
			/*
			 * The remaining Fixed Supply Objects, if
			 * present, shall be sent in voltage order;
			 * lowest to highest.
			 */
			case PDO_TYPE_FIXED:
				if (pdo_fixed_voltage(pdo[i]) <=
				    pdo_fixed_voltage(pdo[i - 1]))
					return PDO_ERR_FIXED_NOT_SORTED;
				break;
			/*
			 * The Battery Supply Objects and Variable
			 * supply, if present shall be sent in Minimum
			 * Voltage order; lowest to highest.
			 */
			case PDO_TYPE_VAR:
			case PDO_TYPE_BATT:
				if (pdo_min_voltage(pdo[i]) <
				    pdo_min_voltage(pdo[i - 1]))
					return PDO_ERR_VARIABLE_BATT_NOT_SORTED;
				else if ((pdo_min_voltage(pdo[i]) ==
					  pdo_min_voltage(pdo[i - 1])) &&
					 (pdo_max_voltage(pdo[i]) ==
					  pdo_max_voltage(pdo[i - 1])))
					return PDO_ERR_DUPE_PDO;
				break;
			/*
			 * The Programmable Power Supply APDOs, if present,
			 * shall be sent in Maximum Voltage order;
			 * lowest to highest.
			 */
			case PDO_TYPE_APDO:
				if (pdo_apdo_type(pdo[i]) != APDO_TYPE_PPS)
					break;

				if (pdo_pps_apdo_max_voltage(pdo[i]) <
				    pdo_pps_apdo_max_voltage(pdo[i - 1]))
					return PDO_ERR_PPS_APDO_NOT_SORTED;
				else if (pdo_pps_apdo_min_voltage(pdo[i]) ==
					  pdo_pps_apdo_min_voltage(pdo[i - 1]) &&
					 pdo_pps_apdo_max_voltage(pdo[i]) ==
					  pdo_pps_apdo_max_voltage(pdo[i - 1]) &&
					 pdo_pps_apdo_max_current(pdo[i]) ==
					  pdo_pps_apdo_max_current(pdo[i - 1]))
					return PDO_ERR_DUPE_PPS_APDO;
				break;
			default:
				tcpm_log_force(port, " Unknown pdo type");
			}
		}
	}

	return PDO_NO_ERR;
}

static int tcpm_validate_caps(struct tcpm_port *port, const u32 *pdo,
			      unsigned int nr_pdo)
{
	enum pdo_err err_index = tcpm_caps_err(port, pdo, nr_pdo);

	if (err_index != PDO_NO_ERR) {
		tcpm_log_force(port, " %s", pdo_err_msg[err_index]);
		return -EINVAL;
	}

	return 0;
}

static int tcpm_altmode_enter(struct typec_altmode *altmode, u32 *vdo)
{
	struct tcpm_port *port = typec_altmode_get_drvdata(altmode);
	u32 header;

	header = VDO(altmode->svid, vdo ? 2 : 1, CMD_ENTER_MODE);
	header |= VDO_OPOS(altmode->mode);

	tcpm_queue_vdm_unlocked(port, header, vdo, vdo ? 1 : 0);
	return 0;
}

static int tcpm_altmode_exit(struct typec_altmode *altmode)
{
	struct tcpm_port *port = typec_altmode_get_drvdata(altmode);
	u32 header;

	header = VDO(altmode->svid, 1, CMD_EXIT_MODE);
	header |= VDO_OPOS(altmode->mode);

	tcpm_queue_vdm_unlocked(port, header, NULL, 0);
	return 0;
}

static int tcpm_altmode_vdm(struct typec_altmode *altmode,
			    u32 header, const u32 *data, int count)
{
	struct tcpm_port *port = typec_altmode_get_drvdata(altmode);

	tcpm_queue_vdm_unlocked(port, header, data, count - 1);
	return 0;
}

static const struct typec_altmode_ops tcpm_altmode_ops = {
	.enter = tcpm_altmode_enter,
	.exit = tcpm_altmode_exit,
	.vdm = tcpm_altmode_vdm,
};

/*
 * PD (data, control) command handling functions
 */
static inline enum tcpm_state ready_state(struct tcpm_port *port)
{
	if (port->pwr_role == TYPEC_SOURCE)
		return SRC_READY;
	else
		return SNK_READY;
}

static int tcpm_pd_send_control(struct tcpm_port *port,
				enum pd_ctrl_msg_type type);

static void tcpm_handle_alert(struct tcpm_port *port, const __le32 *payload,
			      int cnt)
{
	u32 p0 = le32_to_cpu(payload[0]);
	unsigned int type = usb_pd_ado_type(p0);

	if (!type) {
		tcpm_log(port, "Alert message received with no type");
		return;
	}

	/* Just handling non-battery alerts for now */
	if (!(type & USB_PD_ADO_TYPE_BATT_STATUS_CHANGE)) {
		switch (port->state) {
		case SRC_READY:
		case SNK_READY:
			tcpm_set_state(port, GET_STATUS_SEND, 0);
			break;
		default:
			tcpm_queue_message(port, PD_MSG_CTRL_WAIT);
			break;
		}
	}
}

static void tcpm_pd_data_request(struct tcpm_port *port,
				 const struct pd_message *msg)
{
	enum pd_data_msg_type type = pd_header_type_le(msg->header);
	unsigned int cnt = pd_header_cnt_le(msg->header);
	unsigned int rev = pd_header_rev_le(msg->header);
	unsigned int i;

	switch (type) {
	case PD_DATA_SOURCE_CAP:
		if (port->pwr_role != TYPEC_SINK)
			break;

		for (i = 0; i < cnt; i++)
			port->source_caps[i] = le32_to_cpu(msg->payload[i]);

		port->nr_source_caps = cnt;

		tcpm_log_source_caps(port);

		tcpm_validate_caps(port, port->source_caps,
				   port->nr_source_caps);

		/*
		 * Adjust revision in subsequent message headers, as required,
		 * to comply with 6.2.1.1.5 of the USB PD 3.0 spec. We don't
		 * support Rev 1.0 so just do nothing in that scenario.
		 */
		if (rev == PD_REV10)
			break;

		if (rev < PD_MAX_REV)
			port->negotiated_rev = rev;

		/*
		 * This message may be received even if VBUS is not
		 * present. This is quite unexpected; see USB PD
		 * specification, sections 8.3.3.6.3.1 and 8.3.3.6.3.2.
		 * However, at the same time, we must be ready to
		 * receive this message and respond to it 15ms after
		 * receiving PS_RDY during power swap operations, no matter
		 * if VBUS is available or not (USB PD specification,
		 * section 6.5.9.2).
		 * So we need to accept the message either way,
		 * but be prepared to keep waiting for VBUS after it was
		 * handled.
		 */
		tcpm_set_state(port, SNK_NEGOTIATE_CAPABILITIES, 0);
		break;
	case PD_DATA_REQUEST:
		if (port->pwr_role != TYPEC_SOURCE ||
		    cnt != 1) {
			tcpm_queue_message(port, PD_MSG_CTRL_REJECT);
			break;
		}

		/*
		 * Adjust revision in subsequent message headers, as required,
		 * to comply with 6.2.1.1.5 of the USB PD 3.0 spec. We don't
		 * support Rev 1.0 so just reject in that scenario.
		 */
		if (rev == PD_REV10) {
			tcpm_queue_message(port, PD_MSG_CTRL_REJECT);
			break;
		}

		if (rev < PD_MAX_REV)
			port->negotiated_rev = rev;

		port->sink_request = le32_to_cpu(msg->payload[0]);
		tcpm_set_state(port, SRC_NEGOTIATE_CAPABILITIES, 0);
		break;
	case PD_DATA_SINK_CAP:
		/* We don't do anything with this at the moment... */
		for (i = 0; i < cnt; i++)
			port->sink_caps[i] = le32_to_cpu(msg->payload[i]);
		port->nr_sink_caps = cnt;
		break;
	case PD_DATA_VENDOR_DEF:
		tcpm_handle_vdm_request(port, msg->payload, cnt);
		break;
	case PD_DATA_BIST:
		if (port->state == SRC_READY || port->state == SNK_READY) {
			port->bist_request = le32_to_cpu(msg->payload[0]);
			tcpm_set_state(port, BIST_RX, 0);
		}
		break;
	case PD_DATA_ALERT:
		tcpm_handle_alert(port, msg->payload, cnt);
		break;
	case PD_DATA_BATT_STATUS:
	case PD_DATA_GET_COUNTRY_INFO:
		/* Currently unsupported */
		tcpm_queue_message(port, PD_MSG_CTRL_NOT_SUPP);
		break;
	default:
		tcpm_log(port, "Unhandled data message type %#x", type);
		break;
	}
}

static void tcpm_pps_complete(struct tcpm_port *port, int result)
{
	if (port->pps_pending) {
		port->pps_status = result;
		port->pps_pending = false;
		complete(&port->pps_complete);
	}
}

static void tcpm_pd_ctrl_request(struct tcpm_port *port,
				 const struct pd_message *msg)
{
	enum pd_ctrl_msg_type type = pd_header_type_le(msg->header);
	enum tcpm_state next_state;

	switch (type) {
	case PD_CTRL_GOOD_CRC:
	case PD_CTRL_PING:
		break;
	case PD_CTRL_GET_SOURCE_CAP:
		switch (port->state) {
		case SRC_READY:
		case SNK_READY:
			tcpm_queue_message(port, PD_MSG_DATA_SOURCE_CAP);
			break;
		default:
			tcpm_queue_message(port, PD_MSG_CTRL_REJECT);
			break;
		}
		break;
	case PD_CTRL_GET_SINK_CAP:
		switch (port->state) {
		case SRC_READY:
		case SNK_READY:
			tcpm_queue_message(port, PD_MSG_DATA_SINK_CAP);
			break;
		default:
			tcpm_queue_message(port, PD_MSG_CTRL_REJECT);
			break;
		}
		break;
	case PD_CTRL_GOTO_MIN:
		break;
	case PD_CTRL_PS_RDY:
		switch (port->state) {
		case SNK_TRANSITION_SINK:
			if (port->vbus_present) {
				tcpm_set_current_limit(port,
						       port->current_limit,
						       port->supply_voltage);
				port->explicit_contract = true;
				tcpm_set_state(port, SNK_READY, 0);
			} else {
				/*
				 * Seen after power swap. Keep waiting for VBUS
				 * in a transitional state.
				 */
				tcpm_set_state(port,
					       SNK_TRANSITION_SINK_VBUS, 0);
			}
			break;
		case PR_SWAP_SRC_SNK_SOURCE_OFF_CC_DEBOUNCED:
			tcpm_set_state(port, PR_SWAP_SRC_SNK_SINK_ON, 0);
			break;
		case PR_SWAP_SNK_SRC_SINK_OFF:
			tcpm_set_state(port, PR_SWAP_SNK_SRC_SOURCE_ON, 0);
			break;
		case VCONN_SWAP_WAIT_FOR_VCONN:
			tcpm_set_state(port, VCONN_SWAP_TURN_OFF_VCONN, 0);
			break;
		default:
			break;
		}
		break;
	case PD_CTRL_REJECT:
	case PD_CTRL_WAIT:
	case PD_CTRL_NOT_SUPP:
		switch (port->state) {
		case SNK_NEGOTIATE_CAPABILITIES:
			/* USB PD specification, Figure 8-43 */
			if (port->explicit_contract)
				next_state = SNK_READY;
			else
				next_state = SNK_WAIT_CAPABILITIES;
			tcpm_set_state(port, next_state, 0);
			break;
		case SNK_NEGOTIATE_PPS_CAPABILITIES:
			/* Revert data back from any requested PPS updates */
			port->pps_data.out_volt = port->supply_voltage;
			port->pps_data.op_curr = port->current_limit;
			port->pps_status = (type == PD_CTRL_WAIT ?
					    -EAGAIN : -EOPNOTSUPP);
			tcpm_set_state(port, SNK_READY, 0);
			break;
		case DR_SWAP_SEND:
			port->swap_status = (type == PD_CTRL_WAIT ?
					     -EAGAIN : -EOPNOTSUPP);
			tcpm_set_state(port, DR_SWAP_CANCEL, 0);
			break;
		case PR_SWAP_SEND:
			port->swap_status = (type == PD_CTRL_WAIT ?
					     -EAGAIN : -EOPNOTSUPP);
			tcpm_set_state(port, PR_SWAP_CANCEL, 0);
			break;
		case VCONN_SWAP_SEND:
			port->swap_status = (type == PD_CTRL_WAIT ?
					     -EAGAIN : -EOPNOTSUPP);
			tcpm_set_state(port, VCONN_SWAP_CANCEL, 0);
			break;
		default:
			break;
		}
		break;
	case PD_CTRL_ACCEPT:
		switch (port->state) {
		case SNK_NEGOTIATE_CAPABILITIES:
			port->pps_data.active = false;
			tcpm_set_state(port, SNK_TRANSITION_SINK, 0);
			break;
		case SNK_NEGOTIATE_PPS_CAPABILITIES:
			port->pps_data.active = true;
			port->supply_voltage = port->pps_data.out_volt;
			port->current_limit = port->pps_data.op_curr;
			tcpm_set_state(port, SNK_TRANSITION_SINK, 0);
			break;
		case SOFT_RESET_SEND:
			port->message_id = 0;
			port->rx_msgid = -1;
			if (port->pwr_role == TYPEC_SOURCE)
				next_state = SRC_SEND_CAPABILITIES;
			else
				next_state = SNK_WAIT_CAPABILITIES;
			tcpm_set_state(port, next_state, 0);
			break;
		case DR_SWAP_SEND:
			tcpm_set_state(port, DR_SWAP_CHANGE_DR, 0);
			break;
		case PR_SWAP_SEND:
			tcpm_set_state(port, PR_SWAP_START, 0);
			break;
		case VCONN_SWAP_SEND:
			tcpm_set_state(port, VCONN_SWAP_START, 0);
			break;
		default:
			break;
		}
		break;
	case PD_CTRL_SOFT_RESET:
		tcpm_set_state(port, SOFT_RESET, 0);
		break;
	case PD_CTRL_DR_SWAP:
		if (port->typec_caps.data != TYPEC_PORT_DRD) {
			tcpm_queue_message(port, PD_MSG_CTRL_REJECT);
			break;
		}
		/*
		 * XXX
		 * 6.3.9: If an alternate mode is active, a request to swap
		 * alternate modes shall trigger a port reset.
		 */
		switch (port->state) {
		case SRC_READY:
		case SNK_READY:
			tcpm_set_state(port, DR_SWAP_ACCEPT, 0);
			break;
		default:
			tcpm_queue_message(port, PD_MSG_CTRL_WAIT);
			break;
		}
		break;
	case PD_CTRL_PR_SWAP:
		if (port->port_type != TYPEC_PORT_DRP) {
			tcpm_queue_message(port, PD_MSG_CTRL_REJECT);
			break;
		}
		switch (port->state) {
		case SRC_READY:
		case SNK_READY:
			tcpm_set_state(port, PR_SWAP_ACCEPT, 0);
			break;
		default:
			tcpm_queue_message(port, PD_MSG_CTRL_WAIT);
			break;
		}
		break;
	case PD_CTRL_VCONN_SWAP:
		switch (port->state) {
		case SRC_READY:
		case SNK_READY:
			tcpm_set_state(port, VCONN_SWAP_ACCEPT, 0);
			break;
		default:
			tcpm_queue_message(port, PD_MSG_CTRL_WAIT);
			break;
		}
		break;
	case PD_CTRL_GET_SOURCE_CAP_EXT:
	case PD_CTRL_GET_STATUS:
	case PD_CTRL_FR_SWAP:
	case PD_CTRL_GET_PPS_STATUS:
	case PD_CTRL_GET_COUNTRY_CODES:
		/* Currently not supported */
		tcpm_queue_message(port, PD_MSG_CTRL_NOT_SUPP);
		break;
	default:
		tcpm_log(port, "Unhandled ctrl message type %#x", type);
		break;
	}
}

static void tcpm_pd_ext_msg_request(struct tcpm_port *port,
				    const struct pd_message *msg)
{
	enum pd_ext_msg_type type = pd_header_type_le(msg->header);
	unsigned int data_size = pd_ext_header_data_size_le(msg->ext_msg.header);

	if (!(msg->ext_msg.header & PD_EXT_HDR_CHUNKED)) {
		tcpm_log(port, "Unchunked extended messages unsupported");
		return;
	}

	if (data_size > PD_EXT_MAX_CHUNK_DATA) {
		tcpm_log(port, "Chunk handling not yet supported");
		return;
	}

	switch (type) {
	case PD_EXT_STATUS:
		/*
		 * If PPS related events raised then get PPS status to clear
		 * (see USB PD 3.0 Spec, 6.5.2.4)
		 */
		if (msg->ext_msg.data[USB_PD_EXT_SDB_EVENT_FLAGS] &
		    USB_PD_EXT_SDB_PPS_EVENTS)
			tcpm_set_state(port, GET_PPS_STATUS_SEND, 0);
		else
			tcpm_set_state(port, ready_state(port), 0);
		break;
	case PD_EXT_PPS_STATUS:
		/*
		 * For now the PPS status message is used to clear events
		 * and nothing more.
		 */
		tcpm_set_state(port, ready_state(port), 0);
		break;
	case PD_EXT_SOURCE_CAP_EXT:
	case PD_EXT_GET_BATT_CAP:
	case PD_EXT_GET_BATT_STATUS:
	case PD_EXT_BATT_CAP:
	case PD_EXT_GET_MANUFACTURER_INFO:
	case PD_EXT_MANUFACTURER_INFO:
	case PD_EXT_SECURITY_REQUEST:
	case PD_EXT_SECURITY_RESPONSE:
	case PD_EXT_FW_UPDATE_REQUEST:
	case PD_EXT_FW_UPDATE_RESPONSE:
	case PD_EXT_COUNTRY_INFO:
	case PD_EXT_COUNTRY_CODES:
		tcpm_queue_message(port, PD_MSG_CTRL_NOT_SUPP);
		break;
	default:
		tcpm_log(port, "Unhandled extended message type %#x", type);
		break;
	}
}

static void tcpm_pd_rx_handler(struct work_struct *work)
{
	struct pd_rx_event *event = container_of(work,
						 struct pd_rx_event, work);
	const struct pd_message *msg = &event->msg;
	unsigned int cnt = pd_header_cnt_le(msg->header);
	struct tcpm_port *port = event->port;

	mutex_lock(&port->lock);

	tcpm_log(port, "PD RX, header: %#x [%d]", le16_to_cpu(msg->header),
		 port->attached);

	if (port->attached) {
		enum pd_ctrl_msg_type type = pd_header_type_le(msg->header);
		unsigned int msgid = pd_header_msgid_le(msg->header);

		/*
		 * USB PD standard, 6.6.1.2:
		 * "... if MessageID value in a received Message is the
		 * same as the stored value, the receiver shall return a
		 * GoodCRC Message with that MessageID value and drop
		 * the Message (this is a retry of an already received
		 * Message). Note: this shall not apply to the Soft_Reset
		 * Message which always has a MessageID value of zero."
		 */
		if (msgid == port->rx_msgid && type != PD_CTRL_SOFT_RESET)
			goto done;
		port->rx_msgid = msgid;

		/*
		 * If both ends believe to be DFP/host, we have a data role
		 * mismatch.
		 */
		if (!!(le16_to_cpu(msg->header) & PD_HEADER_DATA_ROLE) ==
		    (port->data_role == TYPEC_HOST)) {
			tcpm_log(port,
				 "Data role mismatch, initiating error recovery");
			tcpm_set_state(port, ERROR_RECOVERY, 0);
		} else {
			if (msg->header & PD_HEADER_EXT_HDR)
				tcpm_pd_ext_msg_request(port, msg);
			else if (cnt)
				tcpm_pd_data_request(port, msg);
			else
				tcpm_pd_ctrl_request(port, msg);
		}
	}

done:
	mutex_unlock(&port->lock);
	kfree(event);
}

void tcpm_pd_receive(struct tcpm_port *port, const struct pd_message *msg)
{
	struct pd_rx_event *event;

	event = kzalloc(sizeof(*event), GFP_ATOMIC);
	if (!event)
		return;

	INIT_WORK(&event->work, tcpm_pd_rx_handler);
	event->port = port;
	memcpy(&event->msg, msg, sizeof(*msg));
	queue_work(port->wq, &event->work);
}
EXPORT_SYMBOL_GPL(tcpm_pd_receive);

static int tcpm_pd_send_control(struct tcpm_port *port,
				enum pd_ctrl_msg_type type)
{
	struct pd_message msg;

	memset(&msg, 0, sizeof(msg));
	msg.header = PD_HEADER_LE(type, port->pwr_role,
				  port->data_role,
				  port->negotiated_rev,
				  port->message_id, 0);

	return tcpm_pd_transmit(port, TCPC_TX_SOP, &msg);
}

/*
 * Send queued message without affecting state.
 * Return true if state machine should go back to sleep,
 * false otherwise.
 */
static bool tcpm_send_queued_message(struct tcpm_port *port)
{
	enum pd_msg_request queued_message;

	do {
		queued_message = port->queued_message;
		port->queued_message = PD_MSG_NONE;

		switch (queued_message) {
		case PD_MSG_CTRL_WAIT:
			tcpm_pd_send_control(port, PD_CTRL_WAIT);
			break;
		case PD_MSG_CTRL_REJECT:
			tcpm_pd_send_control(port, PD_CTRL_REJECT);
			break;
		case PD_MSG_CTRL_NOT_SUPP:
			tcpm_pd_send_control(port, PD_CTRL_NOT_SUPP);
			break;
		case PD_MSG_DATA_SINK_CAP:
			tcpm_pd_send_sink_caps(port);
			break;
		case PD_MSG_DATA_SOURCE_CAP:
			tcpm_pd_send_source_caps(port);
			break;
		default:
			break;
		}
	} while (port->queued_message != PD_MSG_NONE);

	if (port->delayed_state != INVALID_STATE) {
		if (time_is_after_jiffies(port->delayed_runtime)) {
			mod_delayed_work(port->wq, &port->state_machine,
					 port->delayed_runtime - jiffies);
			return true;
		}
		port->delayed_state = INVALID_STATE;
	}
	return false;
}

static int tcpm_pd_check_request(struct tcpm_port *port)
{
	u32 pdo, rdo = port->sink_request;
	unsigned int max, op, pdo_max, index;
	enum pd_pdo_type type;

	index = rdo_index(rdo);
	if (!index || index > port->nr_src_pdo)
		return -EINVAL;

	pdo = port->src_pdo[index - 1];
	type = pdo_type(pdo);
	switch (type) {
	case PDO_TYPE_FIXED:
	case PDO_TYPE_VAR:
		max = rdo_max_current(rdo);
		op = rdo_op_current(rdo);
		pdo_max = pdo_max_current(pdo);

		if (op > pdo_max)
			return -EINVAL;
		if (max > pdo_max && !(rdo & RDO_CAP_MISMATCH))
			return -EINVAL;

		if (type == PDO_TYPE_FIXED)
			tcpm_log(port,
				 "Requested %u mV, %u mA for %u / %u mA",
				 pdo_fixed_voltage(pdo), pdo_max, op, max);
		else
			tcpm_log(port,
				 "Requested %u -> %u mV, %u mA for %u / %u mA",
				 pdo_min_voltage(pdo), pdo_max_voltage(pdo),
				 pdo_max, op, max);
		break;
	case PDO_TYPE_BATT:
		max = rdo_max_power(rdo);
		op = rdo_op_power(rdo);
		pdo_max = pdo_max_power(pdo);

		if (op > pdo_max)
			return -EINVAL;
		if (max > pdo_max && !(rdo & RDO_CAP_MISMATCH))
			return -EINVAL;
		tcpm_log(port,
			 "Requested %u -> %u mV, %u mW for %u / %u mW",
			 pdo_min_voltage(pdo), pdo_max_voltage(pdo),
			 pdo_max, op, max);
		break;
	default:
		return -EINVAL;
	}

	port->op_vsafe5v = index == 1;

	return 0;
}

#define min_power(x, y) min(pdo_max_power(x), pdo_max_power(y))
#define min_current(x, y) min(pdo_max_current(x), pdo_max_current(y))

static int tcpm_pd_select_pdo(struct tcpm_port *port, int *sink_pdo,
			      int *src_pdo)
{
	unsigned int i, j, max_src_mv = 0, min_src_mv = 0, max_mw = 0,
		     max_mv = 0, src_mw = 0, src_ma = 0, max_snk_mv = 0,
		     min_snk_mv = 0;
	int ret = -EINVAL;

	port->pps_data.supported = false;
	port->usb_type = POWER_SUPPLY_USB_TYPE_PD;

	/*
	 * Select the source PDO providing the most power which has a
	 * matchig sink cap.
	 */
	for (i = 0; i < port->nr_source_caps; i++) {
		u32 pdo = port->source_caps[i];
		enum pd_pdo_type type = pdo_type(pdo);

		switch (type) {
		case PDO_TYPE_FIXED:
			max_src_mv = pdo_fixed_voltage(pdo);
			min_src_mv = max_src_mv;
			break;
		case PDO_TYPE_BATT:
		case PDO_TYPE_VAR:
			max_src_mv = pdo_max_voltage(pdo);
			min_src_mv = pdo_min_voltage(pdo);
			break;
		case PDO_TYPE_APDO:
			if (pdo_apdo_type(pdo) == APDO_TYPE_PPS) {
				port->pps_data.supported = true;
				port->usb_type =
					POWER_SUPPLY_USB_TYPE_PD_PPS;
			}
			continue;
		default:
			tcpm_log(port, "Invalid source PDO type, ignoring");
			continue;
		}

		switch (type) {
		case PDO_TYPE_FIXED:
		case PDO_TYPE_VAR:
			src_ma = pdo_max_current(pdo);
			src_mw = src_ma * min_src_mv / 1000;
			break;
		case PDO_TYPE_BATT:
			src_mw = pdo_max_power(pdo);
			break;
		case PDO_TYPE_APDO:
			continue;
		default:
			tcpm_log(port, "Invalid source PDO type, ignoring");
			continue;
		}

		for (j = 0; j < port->nr_snk_pdo; j++) {
			pdo = port->snk_pdo[j];

			switch (pdo_type(pdo)) {
			case PDO_TYPE_FIXED:
				max_snk_mv = pdo_fixed_voltage(pdo);
				min_snk_mv = max_snk_mv;
				break;
			case PDO_TYPE_BATT:
			case PDO_TYPE_VAR:
				max_snk_mv = pdo_max_voltage(pdo);
				min_snk_mv = pdo_min_voltage(pdo);
				break;
			case PDO_TYPE_APDO:
				continue;
			default:
				tcpm_log(port, "Invalid sink PDO type, ignoring");
				continue;
			}

			if (max_src_mv <= max_snk_mv &&
				min_src_mv >= min_snk_mv) {
				/* Prefer higher voltages if available */
				if ((src_mw == max_mw && min_src_mv > max_mv) ||
							src_mw > max_mw) {
					*src_pdo = i;
					*sink_pdo = j;
					max_mw = src_mw;
					max_mv = min_src_mv;
					ret = 0;
				}
			}
		}
	}

	return ret;
}

#define min_pps_apdo_current(x, y)	\
	min(pdo_pps_apdo_max_current(x), pdo_pps_apdo_max_current(y))

static unsigned int tcpm_pd_select_pps_apdo(struct tcpm_port *port)
{
	unsigned int i, j, max_mw = 0, max_mv = 0;
	unsigned int min_src_mv, max_src_mv, src_ma, src_mw;
	unsigned int min_snk_mv, max_snk_mv;
	unsigned int max_op_mv;
	u32 pdo, src, snk;
	unsigned int src_pdo = 0, snk_pdo = 0;

	/*
	 * Select the source PPS APDO providing the most power while staying
	 * within the board's limits. We skip the first PDO as this is always
	 * 5V 3A.
	 */
	for (i = 1; i < port->nr_source_caps; ++i) {
		pdo = port->source_caps[i];

		switch (pdo_type(pdo)) {
		case PDO_TYPE_APDO:
			if (pdo_apdo_type(pdo) != APDO_TYPE_PPS) {
				tcpm_log(port, "Not PPS APDO (source), ignoring");
				continue;
			}

			min_src_mv = pdo_pps_apdo_min_voltage(pdo);
			max_src_mv = pdo_pps_apdo_max_voltage(pdo);
			src_ma = pdo_pps_apdo_max_current(pdo);
			src_mw = (src_ma * max_src_mv) / 1000;

			/*
			 * Now search through the sink PDOs to find a matching
			 * PPS APDO. Again skip the first sink PDO as this will
			 * always be 5V 3A.
			 */
			for (j = 1; j < port->nr_snk_pdo; j++) {
				pdo = port->snk_pdo[j];

				switch (pdo_type(pdo)) {
				case PDO_TYPE_APDO:
					if (pdo_apdo_type(pdo) != APDO_TYPE_PPS) {
						tcpm_log(port,
							 "Not PPS APDO (sink), ignoring");
						continue;
					}

					min_snk_mv =
						pdo_pps_apdo_min_voltage(pdo);
					max_snk_mv =
						pdo_pps_apdo_max_voltage(pdo);
					break;
				default:
					tcpm_log(port,
						 "Not APDO type (sink), ignoring");
					continue;
				}

				if (min_src_mv <= max_snk_mv &&
				    max_src_mv >= min_snk_mv) {
					max_op_mv = min(max_src_mv, max_snk_mv);
					src_mw = (max_op_mv * src_ma) / 1000;
					/* Prefer higher voltages if available */
					if ((src_mw == max_mw &&
					     max_op_mv > max_mv) ||
					    src_mw > max_mw) {
						src_pdo = i;
						snk_pdo = j;
						max_mw = src_mw;
						max_mv = max_op_mv;
					}
				}
			}

			break;
		default:
			tcpm_log(port, "Not APDO type (source), ignoring");
			continue;
		}
	}

	if (src_pdo) {
		src = port->source_caps[src_pdo];
		snk = port->snk_pdo[snk_pdo];

		port->pps_data.min_volt = max(pdo_pps_apdo_min_voltage(src),
					      pdo_pps_apdo_min_voltage(snk));
		port->pps_data.max_volt = min(pdo_pps_apdo_max_voltage(src),
					      pdo_pps_apdo_max_voltage(snk));
		port->pps_data.max_curr = min_pps_apdo_current(src, snk);
		port->pps_data.out_volt = min(port->pps_data.max_volt,
					      max(port->pps_data.min_volt,
						  port->pps_data.out_volt));
		port->pps_data.op_curr = min(port->pps_data.max_curr,
					     port->pps_data.op_curr);
	}

	return src_pdo;
}

static int tcpm_pd_build_request(struct tcpm_port *port, u32 *rdo)
{
	unsigned int mv, ma, mw, flags;
	unsigned int max_ma, max_mw;
	enum pd_pdo_type type;
	u32 pdo, matching_snk_pdo;
	int src_pdo_index = 0;
	int snk_pdo_index = 0;
	int ret;

	ret = tcpm_pd_select_pdo(port, &snk_pdo_index, &src_pdo_index);
	if (ret < 0)
		return ret;

	pdo = port->source_caps[src_pdo_index];
	matching_snk_pdo = port->snk_pdo[snk_pdo_index];
	type = pdo_type(pdo);

	switch (type) {
	case PDO_TYPE_FIXED:
		mv = pdo_fixed_voltage(pdo);
		break;
	case PDO_TYPE_BATT:
	case PDO_TYPE_VAR:
		mv = pdo_min_voltage(pdo);
		break;
	default:
		tcpm_log(port, "Invalid PDO selected!");
		return -EINVAL;
	}

	/* Select maximum available current within the sink pdo's limit */
	if (type == PDO_TYPE_BATT) {
		mw = min_power(pdo, matching_snk_pdo);
		ma = 1000 * mw / mv;
	} else {
		ma = min_current(pdo, matching_snk_pdo);
		mw = ma * mv / 1000;
	}

	flags = RDO_USB_COMM | RDO_NO_SUSPEND;

	/* Set mismatch bit if offered power is less than operating power */
	max_ma = ma;
	max_mw = mw;
	if (mw < port->operating_snk_mw) {
		flags |= RDO_CAP_MISMATCH;
		if (type == PDO_TYPE_BATT &&
		    (pdo_max_power(matching_snk_pdo) > pdo_max_power(pdo)))
			max_mw = pdo_max_power(matching_snk_pdo);
		else if (pdo_max_current(matching_snk_pdo) >
			 pdo_max_current(pdo))
			max_ma = pdo_max_current(matching_snk_pdo);
	}

	tcpm_log(port, "cc=%d cc1=%d cc2=%d vbus=%d vconn=%s polarity=%d",
		 port->cc_req, port->cc1, port->cc2, port->vbus_source,
		 port->vconn_role == TYPEC_SOURCE ? "source" : "sink",
		 port->polarity);

	if (type == PDO_TYPE_BATT) {
		*rdo = RDO_BATT(src_pdo_index + 1, mw, max_mw, flags);

		tcpm_log(port, "Requesting PDO %d: %u mV, %u mW%s",
			 src_pdo_index, mv, mw,
			 flags & RDO_CAP_MISMATCH ? " [mismatch]" : "");
	} else {
		*rdo = RDO_FIXED(src_pdo_index + 1, ma, max_ma, flags);

		tcpm_log(port, "Requesting PDO %d: %u mV, %u mA%s",
			 src_pdo_index, mv, ma,
			 flags & RDO_CAP_MISMATCH ? " [mismatch]" : "");
	}

	port->current_limit = ma;
	port->supply_voltage = mv;

	return 0;
}

static int tcpm_pd_send_request(struct tcpm_port *port)
{
	struct pd_message msg;
	int ret;
	u32 rdo;

	ret = tcpm_pd_build_request(port, &rdo);
	if (ret < 0)
		return ret;

	memset(&msg, 0, sizeof(msg));
	msg.header = PD_HEADER_LE(PD_DATA_REQUEST,
				  port->pwr_role,
				  port->data_role,
				  port->negotiated_rev,
				  port->message_id, 1);
	msg.payload[0] = cpu_to_le32(rdo);

	return tcpm_pd_transmit(port, TCPC_TX_SOP, &msg);
}

static int tcpm_pd_build_pps_request(struct tcpm_port *port, u32 *rdo)
{
	unsigned int out_mv, op_ma, op_mw, max_mv, max_ma, flags;
	enum pd_pdo_type type;
	unsigned int src_pdo_index;
	u32 pdo;

	src_pdo_index = tcpm_pd_select_pps_apdo(port);
	if (!src_pdo_index)
		return -EOPNOTSUPP;

	pdo = port->source_caps[src_pdo_index];
	type = pdo_type(pdo);

	switch (type) {
	case PDO_TYPE_APDO:
		if (pdo_apdo_type(pdo) != APDO_TYPE_PPS) {
			tcpm_log(port, "Invalid APDO selected!");
			return -EINVAL;
		}
		max_mv = port->pps_data.max_volt;
		max_ma = port->pps_data.max_curr;
		out_mv = port->pps_data.out_volt;
		op_ma = port->pps_data.op_curr;
		break;
	default:
		tcpm_log(port, "Invalid PDO selected!");
		return -EINVAL;
	}

	flags = RDO_USB_COMM | RDO_NO_SUSPEND;

	op_mw = (op_ma * out_mv) / 1000;
	if (op_mw < port->operating_snk_mw) {
		/*
		 * Try raising current to meet power needs. If that's not enough
		 * then try upping the voltage. If that's still not enough
		 * then we've obviously chosen a PPS APDO which really isn't
		 * suitable so abandon ship.
		 */
		op_ma = (port->operating_snk_mw * 1000) / out_mv;
		if ((port->operating_snk_mw * 1000) % out_mv)
			++op_ma;
		op_ma += RDO_PROG_CURR_MA_STEP - (op_ma % RDO_PROG_CURR_MA_STEP);

		if (op_ma > max_ma) {
			op_ma = max_ma;
			out_mv = (port->operating_snk_mw * 1000) / op_ma;
			if ((port->operating_snk_mw * 1000) % op_ma)
				++out_mv;
			out_mv += RDO_PROG_VOLT_MV_STEP -
				  (out_mv % RDO_PROG_VOLT_MV_STEP);

			if (out_mv > max_mv) {
				tcpm_log(port, "Invalid PPS APDO selected!");
				return -EINVAL;
			}
		}
	}

	tcpm_log(port, "cc=%d cc1=%d cc2=%d vbus=%d vconn=%s polarity=%d",
		 port->cc_req, port->cc1, port->cc2, port->vbus_source,
		 port->vconn_role == TYPEC_SOURCE ? "source" : "sink",
		 port->polarity);

	*rdo = RDO_PROG(src_pdo_index + 1, out_mv, op_ma, flags);

	tcpm_log(port, "Requesting APDO %d: %u mV, %u mA",
		 src_pdo_index, out_mv, op_ma);

	port->pps_data.op_curr = op_ma;
	port->pps_data.out_volt = out_mv;

	return 0;
}

static int tcpm_pd_send_pps_request(struct tcpm_port *port)
{
	struct pd_message msg;
	int ret;
	u32 rdo;

	ret = tcpm_pd_build_pps_request(port, &rdo);
	if (ret < 0)
		return ret;

	memset(&msg, 0, sizeof(msg));
	msg.header = PD_HEADER_LE(PD_DATA_REQUEST,
				  port->pwr_role,
				  port->data_role,
				  port->negotiated_rev,
				  port->message_id, 1);
	msg.payload[0] = cpu_to_le32(rdo);

	return tcpm_pd_transmit(port, TCPC_TX_SOP, &msg);
}

static int tcpm_set_vbus(struct tcpm_port *port, bool enable)
{
	int ret;

	if (enable && port->vbus_charge)
		return -EINVAL;

	tcpm_log(port, "vbus:=%d charge=%d", enable, port->vbus_charge);

	ret = port->tcpc->set_vbus(port->tcpc, enable, port->vbus_charge);
	if (ret < 0)
		return ret;

	port->vbus_source = enable;
	return 0;
}

static int tcpm_set_charge(struct tcpm_port *port, bool charge)
{
	int ret;

	if (charge && port->vbus_source)
		return -EINVAL;

	if (charge != port->vbus_charge) {
		tcpm_log(port, "vbus=%d charge:=%d", port->vbus_source, charge);
		ret = port->tcpc->set_vbus(port->tcpc, port->vbus_source,
					   charge);
		if (ret < 0)
			return ret;
	}
	port->vbus_charge = charge;
	return 0;
}

static bool tcpm_start_toggling(struct tcpm_port *port, enum typec_cc_status cc)
{
	int ret;

	if (!port->tcpc->start_toggling)
		return false;

	tcpm_log_force(port, "Start toggling");
	ret = port->tcpc->start_toggling(port->tcpc, port->port_type, cc);
	return ret == 0;
}

static void tcpm_set_cc(struct tcpm_port *port, enum typec_cc_status cc)
{
	tcpm_log(port, "cc:=%d", cc);
	port->cc_req = cc;
	port->tcpc->set_cc(port->tcpc, cc);
}

static int tcpm_init_vbus(struct tcpm_port *port)
{
	int ret;

	ret = port->tcpc->set_vbus(port->tcpc, false, false);
	port->vbus_source = false;
	port->vbus_charge = false;
	return ret;
}

static int tcpm_init_vconn(struct tcpm_port *port)
{
	int ret;

	ret = port->tcpc->set_vconn(port->tcpc, false);
	port->vconn_role = TYPEC_SINK;
	return ret;
}

static void tcpm_typec_connect(struct tcpm_port *port)
{
	if (!port->connected) {
		/* Make sure we don't report stale identity information */
		memset(&port->partner_ident, 0, sizeof(port->partner_ident));
		port->partner_desc.usb_pd = port->pd_capable;
		if (tcpm_port_is_debug(port))
			port->partner_desc.accessory = TYPEC_ACCESSORY_DEBUG;
		else if (tcpm_port_is_audio(port))
			port->partner_desc.accessory = TYPEC_ACCESSORY_AUDIO;
		else
			port->partner_desc.accessory = TYPEC_ACCESSORY_NONE;
		port->partner = typec_register_partner(port->typec_port,
						       &port->partner_desc);
		port->connected = true;
	}
}

static int tcpm_src_attach(struct tcpm_port *port)
{
	enum typec_cc_polarity polarity =
				port->cc2 == TYPEC_CC_RD ? TYPEC_POLARITY_CC2
							 : TYPEC_POLARITY_CC1;
	int ret;

	if (port->attached)
		return 0;

	ret = tcpm_set_polarity(port, polarity);
	if (ret < 0)
		return ret;

	ret = tcpm_set_roles(port, true, TYPEC_SOURCE,
			     tcpm_data_role_for_source(port));
	if (ret < 0)
		return ret;

	ret = port->tcpc->set_pd_rx(port->tcpc, true);
	if (ret < 0)
		goto out_disable_mux;

	/*
	 * USB Type-C specification, version 1.2,
	 * chapter 4.5.2.2.8.1 (Attached.SRC Requirements)
	 * Enable VCONN only if the non-RD port is set to RA.
	 */
	if ((polarity == TYPEC_POLARITY_CC1 && port->cc2 == TYPEC_CC_RA) ||
	    (polarity == TYPEC_POLARITY_CC2 && port->cc1 == TYPEC_CC_RA)) {
		ret = tcpm_set_vconn(port, true);
		if (ret < 0)
			goto out_disable_pd;
	}

	ret = tcpm_set_vbus(port, true);
	if (ret < 0)
		goto out_disable_vconn;

	port->pd_capable = false;

	port->partner = NULL;

	port->attached = true;
	port->send_discover = true;

	return 0;

out_disable_vconn:
	tcpm_set_vconn(port, false);
out_disable_pd:
	port->tcpc->set_pd_rx(port->tcpc, false);
out_disable_mux:
	tcpm_mux_set(port, TYPEC_STATE_SAFE, USB_ROLE_NONE,
		     TYPEC_ORIENTATION_NONE);
	return ret;
}

static void tcpm_typec_disconnect(struct tcpm_port *port)
{
	if (port->connected) {
		typec_unregister_partner(port->partner);
		port->partner = NULL;
		port->connected = false;
	}
}

static void tcpm_unregister_altmodes(struct tcpm_port *port)
{
	struct pd_mode_data *modep = &port->mode_data;
	int i;

	for (i = 0; i < modep->altmodes; i++) {
		typec_unregister_altmode(port->partner_altmode[i]);
		port->partner_altmode[i] = NULL;
	}

	memset(modep, 0, sizeof(*modep));
}

static void tcpm_reset_port(struct tcpm_port *port)
{
	tcpm_unregister_altmodes(port);
	tcpm_typec_disconnect(port);
	port->attached = false;
	port->pd_capable = false;
	port->pps_data.supported = false;

	/*
	 * First Rx ID should be 0; set this to a sentinel of -1 so that
	 * we can check tcpm_pd_rx_handler() if we had seen it before.
	 */
	port->rx_msgid = -1;

	port->tcpc->set_pd_rx(port->tcpc, false);
	tcpm_init_vbus(port);	/* also disables charging */
	tcpm_init_vconn(port);
	tcpm_set_current_limit(port, 0, 0);
	tcpm_set_polarity(port, TYPEC_POLARITY_CC1);
	tcpm_mux_set(port, TYPEC_STATE_SAFE, USB_ROLE_NONE,
		     TYPEC_ORIENTATION_NONE);
	tcpm_set_attached_state(port, false);
	port->try_src_count = 0;
	port->try_snk_count = 0;
	port->usb_type = POWER_SUPPLY_USB_TYPE_C;

	power_supply_changed(port->psy);
}

static void tcpm_detach(struct tcpm_port *port)
{
<<<<<<< HEAD
	if (!port->attached)
		return;

	if (port->tcpc->set_bist_data) {
		tcpm_log(port, "disable BIST MODE TESTDATA");
		port->tcpc->set_bist_data(port->tcpc, false);
	}

=======
>>>>>>> 5e72b99c
	if (tcpm_port_is_disconnected(port))
		port->hard_reset_count = 0;

	if (!port->attached)
		return;

	tcpm_reset_port(port);
}

static void tcpm_src_detach(struct tcpm_port *port)
{
	tcpm_detach(port);
}

static int tcpm_snk_attach(struct tcpm_port *port)
{
	int ret;

	if (port->attached)
		return 0;

	ret = tcpm_set_polarity(port, port->cc2 != TYPEC_CC_OPEN ?
				TYPEC_POLARITY_CC2 : TYPEC_POLARITY_CC1);
	if (ret < 0)
		return ret;

	ret = tcpm_set_roles(port, true, TYPEC_SINK,
			     tcpm_data_role_for_sink(port));
	if (ret < 0)
		return ret;

	port->pd_capable = false;

	port->partner = NULL;

	port->attached = true;
	port->send_discover = true;

	return 0;
}

static void tcpm_snk_detach(struct tcpm_port *port)
{
	tcpm_detach(port);
}

static int tcpm_acc_attach(struct tcpm_port *port)
{
	int ret;

	if (port->attached)
		return 0;

	ret = tcpm_set_roles(port, true, TYPEC_SOURCE,
			     tcpm_data_role_for_source(port));
	if (ret < 0)
		return ret;

	port->partner = NULL;

	tcpm_typec_connect(port);

	port->attached = true;

	return 0;
}

static void tcpm_acc_detach(struct tcpm_port *port)
{
	tcpm_detach(port);
}

static inline enum tcpm_state hard_reset_state(struct tcpm_port *port)
{
	if (port->hard_reset_count < PD_N_HARD_RESET_COUNT)
		return HARD_RESET_SEND;
	if (port->pd_capable)
		return ERROR_RECOVERY;
	if (port->pwr_role == TYPEC_SOURCE)
		return SRC_UNATTACHED;
	if (port->state == SNK_WAIT_CAPABILITIES)
		return SNK_READY;
	return SNK_UNATTACHED;
}

static inline enum tcpm_state unattached_state(struct tcpm_port *port)
{
	if (port->port_type == TYPEC_PORT_DRP) {
		if (port->pwr_role == TYPEC_SOURCE)
			return SRC_UNATTACHED;
		else
			return SNK_UNATTACHED;
	} else if (port->port_type == TYPEC_PORT_SRC) {
		return SRC_UNATTACHED;
	}

	return SNK_UNATTACHED;
}

static void tcpm_check_send_discover(struct tcpm_port *port)
{
	if (port->data_role == TYPEC_HOST && port->send_discover &&
	    port->pd_capable) {
		tcpm_send_vdm(port, USB_SID_PD, CMD_DISCOVER_IDENT, NULL, 0);
		port->send_discover = false;
	}
}

static void tcpm_swap_complete(struct tcpm_port *port, int result)
{
	if (port->swap_pending) {
		port->swap_status = result;
		port->swap_pending = false;
		port->non_pd_role_swap = false;
		complete(&port->swap_complete);
	}
}

static enum typec_pwr_opmode tcpm_get_pwr_opmode(enum typec_cc_status cc)
{
	switch (cc) {
	case TYPEC_CC_RP_1_5:
		return TYPEC_PWR_MODE_1_5A;
	case TYPEC_CC_RP_3_0:
		return TYPEC_PWR_MODE_3_0A;
	case TYPEC_CC_RP_DEF:
	default:
		return TYPEC_PWR_MODE_USB;
	}
}

static void run_state_machine(struct tcpm_port *port)
{
	int ret;
	enum typec_pwr_opmode opmode;
	unsigned int msecs;

	port->enter_state = port->state;
	switch (port->state) {
	case TOGGLING:
		break;
	/* SRC states */
	case SRC_UNATTACHED:
		if (!port->non_pd_role_swap)
			tcpm_swap_complete(port, -ENOTCONN);
		tcpm_src_detach(port);
		if (tcpm_start_toggling(port, tcpm_rp_cc(port))) {
			tcpm_set_state(port, TOGGLING, 0);
			break;
		}
		tcpm_set_cc(port, tcpm_rp_cc(port));
		if (port->port_type == TYPEC_PORT_DRP)
			tcpm_set_state(port, SNK_UNATTACHED, PD_T_DRP_SNK);
		break;
	case SRC_ATTACH_WAIT:
		if (tcpm_port_is_debug(port))
			tcpm_set_state(port, DEBUG_ACC_ATTACHED,
				       PD_T_CC_DEBOUNCE);
		else if (tcpm_port_is_audio(port))
			tcpm_set_state(port, AUDIO_ACC_ATTACHED,
				       PD_T_CC_DEBOUNCE);
		else if (tcpm_port_is_source(port))
			tcpm_set_state(port,
				       tcpm_try_snk(port) ? SNK_TRY
							  : SRC_ATTACHED,
				       PD_T_CC_DEBOUNCE);
		break;

	case SNK_TRY:
		port->try_snk_count++;
		/*
		 * Requirements:
		 * - Do not drive vconn or vbus
		 * - Terminate CC pins (both) to Rd
		 * Action:
		 * - Wait for tDRPTry (PD_T_DRP_TRY).
		 *   Until then, ignore any state changes.
		 */
		tcpm_set_cc(port, TYPEC_CC_RD);
		tcpm_set_state(port, SNK_TRY_WAIT, PD_T_DRP_TRY);
		break;
	case SNK_TRY_WAIT:
		if (tcpm_port_is_sink(port)) {
			tcpm_set_state(port, SNK_TRY_WAIT_DEBOUNCE, 0);
		} else {
			tcpm_set_state(port, SRC_TRYWAIT, 0);
			port->max_wait = 0;
		}
		break;
	case SNK_TRY_WAIT_DEBOUNCE:
		tcpm_set_state(port, SNK_TRY_WAIT_DEBOUNCE_CHECK_VBUS,
			       PD_T_PD_DEBOUNCE);
		break;
	case SNK_TRY_WAIT_DEBOUNCE_CHECK_VBUS:
		if (port->vbus_present && tcpm_port_is_sink(port)) {
			tcpm_set_state(port, SNK_ATTACHED, 0);
		} else {
			tcpm_set_state(port, SRC_TRYWAIT, 0);
			port->max_wait = 0;
		}
		break;
	case SRC_TRYWAIT:
		tcpm_set_cc(port, tcpm_rp_cc(port));
		if (port->max_wait == 0) {
			port->max_wait = jiffies +
					 msecs_to_jiffies(PD_T_DRP_TRY);
			tcpm_set_state(port, SRC_TRYWAIT_UNATTACHED,
				       PD_T_DRP_TRY);
		} else {
			if (time_is_after_jiffies(port->max_wait))
				tcpm_set_state(port, SRC_TRYWAIT_UNATTACHED,
					       jiffies_to_msecs(port->max_wait -
								jiffies));
			else
				tcpm_set_state(port, SNK_UNATTACHED, 0);
		}
		break;
	case SRC_TRYWAIT_DEBOUNCE:
		tcpm_set_state(port, SRC_ATTACHED, PD_T_CC_DEBOUNCE);
		break;
	case SRC_TRYWAIT_UNATTACHED:
		tcpm_set_state(port, SNK_UNATTACHED, 0);
		break;

	case SRC_ATTACHED:
		ret = tcpm_src_attach(port);
		tcpm_set_state(port, SRC_UNATTACHED,
			       ret < 0 ? 0 : PD_T_PS_SOURCE_ON);
		break;
	case SRC_STARTUP:
		opmode =  tcpm_get_pwr_opmode(tcpm_rp_cc(port));
		typec_set_pwr_opmode(port->typec_port, opmode);
		port->pwr_opmode = TYPEC_PWR_MODE_USB;
		port->caps_count = 0;
		port->negotiated_rev = PD_MAX_REV;
		port->message_id = 0;
		port->rx_msgid = -1;
		port->explicit_contract = false;
		tcpm_set_state(port, SRC_SEND_CAPABILITIES, 0);
		break;
	case SRC_SEND_CAPABILITIES:
		port->caps_count++;
		if (port->caps_count > PD_N_CAPS_COUNT) {
			tcpm_set_state(port, SRC_READY, 0);
			break;
		}
		ret = tcpm_pd_send_source_caps(port);
		if (ret < 0) {
			tcpm_set_state(port, SRC_SEND_CAPABILITIES,
				       PD_T_SEND_SOURCE_CAP);
		} else {
			/*
			 * Per standard, we should clear the reset counter here.
			 * However, that can result in state machine hang-ups.
			 * Reset it only in READY state to improve stability.
			 */
			/* port->hard_reset_count = 0; */
			port->caps_count = 0;
			port->pd_capable = true;
			tcpm_set_state_cond(port, SRC_SEND_CAPABILITIES_TIMEOUT,
					    PD_T_SEND_SOURCE_CAP);
		}
		break;
	case SRC_SEND_CAPABILITIES_TIMEOUT:
		/*
		 * Error recovery for a PD_DATA_SOURCE_CAP reply timeout.
		 *
		 * PD 2.0 sinks are supposed to accept src-capabilities with a
		 * 3.0 header and simply ignore any src PDOs which the sink does
		 * not understand such as PPS but some 2.0 sinks instead ignore
		 * the entire PD_DATA_SOURCE_CAP message, causing contract
		 * negotiation to fail.
		 *
		 * After PD_N_HARD_RESET_COUNT hard-reset attempts, we try
		 * sending src-capabilities with a lower PD revision to
		 * make these broken sinks work.
		 */
		if (port->hard_reset_count < PD_N_HARD_RESET_COUNT) {
			tcpm_set_state(port, HARD_RESET_SEND, 0);
		} else if (port->negotiated_rev > PD_REV20) {
			port->negotiated_rev--;
			port->hard_reset_count = 0;
			tcpm_set_state(port, SRC_SEND_CAPABILITIES, 0);
		} else {
			tcpm_set_state(port, hard_reset_state(port), 0);
		}
		break;
	case SRC_NEGOTIATE_CAPABILITIES:
		ret = tcpm_pd_check_request(port);
		if (ret < 0) {
			tcpm_pd_send_control(port, PD_CTRL_REJECT);
			if (!port->explicit_contract) {
				tcpm_set_state(port,
					       SRC_WAIT_NEW_CAPABILITIES, 0);
			} else {
				tcpm_set_state(port, SRC_READY, 0);
			}
		} else {
			tcpm_pd_send_control(port, PD_CTRL_ACCEPT);
			tcpm_set_state(port, SRC_TRANSITION_SUPPLY,
				       PD_T_SRC_TRANSITION);
		}
		break;
	case SRC_TRANSITION_SUPPLY:
		/* XXX: regulator_set_voltage(vbus, ...) */
		tcpm_pd_send_control(port, PD_CTRL_PS_RDY);
		port->explicit_contract = true;
		typec_set_pwr_opmode(port->typec_port, TYPEC_PWR_MODE_PD);
		port->pwr_opmode = TYPEC_PWR_MODE_PD;
		tcpm_set_state_cond(port, SRC_READY, 0);
		break;
	case SRC_READY:
#if 1
		port->hard_reset_count = 0;
#endif
		port->try_src_count = 0;

		tcpm_swap_complete(port, 0);
		tcpm_typec_connect(port);

		tcpm_check_send_discover(port);
		/*
		 * 6.3.5
		 * Sending ping messages is not necessary if
		 * - the source operates at vSafe5V
		 * or
		 * - The system is not operating in PD mode
		 * or
		 * - Both partners are connected using a Type-C connector
		 *
		 * There is no actual need to send PD messages since the local
		 * port type-c and the spec does not clearly say whether PD is
		 * possible when type-c is connected to Type-A/B
		 */
		break;
	case SRC_WAIT_NEW_CAPABILITIES:
		/* Nothing to do... */
		break;

	/* SNK states */
	case SNK_UNATTACHED:
		if (!port->non_pd_role_swap)
			tcpm_swap_complete(port, -ENOTCONN);
		tcpm_pps_complete(port, -ENOTCONN);
		tcpm_snk_detach(port);
		if (tcpm_start_toggling(port, TYPEC_CC_RD)) {
			tcpm_set_state(port, TOGGLING, 0);
			break;
		}
		tcpm_set_cc(port, TYPEC_CC_RD);
		if (port->port_type == TYPEC_PORT_DRP)
			tcpm_set_state(port, SRC_UNATTACHED, PD_T_DRP_SRC);
		break;
	case SNK_ATTACH_WAIT:
		if ((port->cc1 == TYPEC_CC_OPEN &&
		     port->cc2 != TYPEC_CC_OPEN) ||
		    (port->cc1 != TYPEC_CC_OPEN &&
		     port->cc2 == TYPEC_CC_OPEN))
			tcpm_set_state(port, SNK_DEBOUNCED,
				       PD_T_CC_DEBOUNCE);
		else if (tcpm_port_is_disconnected(port))
			tcpm_set_state(port, SNK_UNATTACHED,
				       PD_T_PD_DEBOUNCE);
		break;
	case SNK_DEBOUNCED:
		if (tcpm_port_is_disconnected(port))
			tcpm_set_state(port, SNK_UNATTACHED,
				       PD_T_PD_DEBOUNCE);
		else if (port->vbus_present)
			tcpm_set_state(port,
				       tcpm_try_src(port) ? SRC_TRY
							  : SNK_ATTACHED,
				       0);
		else
			/* Wait for VBUS, but not forever */
			tcpm_set_state(port, PORT_RESET, PD_T_PS_SOURCE_ON);
		break;

	case SRC_TRY:
		port->try_src_count++;
		tcpm_set_cc(port, tcpm_rp_cc(port));
		port->max_wait = 0;
		tcpm_set_state(port, SRC_TRY_WAIT, 0);
		break;
	case SRC_TRY_WAIT:
		if (port->max_wait == 0) {
			port->max_wait = jiffies +
					 msecs_to_jiffies(PD_T_DRP_TRY);
			msecs = PD_T_DRP_TRY;
		} else {
			if (time_is_after_jiffies(port->max_wait))
				msecs = jiffies_to_msecs(port->max_wait -
							 jiffies);
			else
				msecs = 0;
		}
		tcpm_set_state(port, SNK_TRYWAIT, msecs);
		break;
	case SRC_TRY_DEBOUNCE:
		tcpm_set_state(port, SRC_ATTACHED, PD_T_PD_DEBOUNCE);
		break;
	case SNK_TRYWAIT:
		tcpm_set_cc(port, TYPEC_CC_RD);
		tcpm_set_state(port, SNK_TRYWAIT_VBUS, PD_T_CC_DEBOUNCE);
		break;
	case SNK_TRYWAIT_VBUS:
		/*
		 * TCPM stays in this state indefinitely until VBUS
		 * is detected as long as Rp is not detected for
		 * more than a time period of tPDDebounce.
		 */
		if (port->vbus_present && tcpm_port_is_sink(port)) {
			tcpm_set_state(port, SNK_ATTACHED, 0);
			break;
		}
		if (!tcpm_port_is_sink(port))
			tcpm_set_state(port, SNK_TRYWAIT_DEBOUNCE, 0);
		break;
	case SNK_TRYWAIT_DEBOUNCE:
		tcpm_set_state(port, SNK_UNATTACHED, PD_T_PD_DEBOUNCE);
		break;
	case SNK_ATTACHED:
		ret = tcpm_snk_attach(port);
		if (ret < 0)
			tcpm_set_state(port, SNK_UNATTACHED, 0);
		else
			tcpm_set_state(port, SNK_STARTUP, 0);
		break;
	case SNK_STARTUP:
		opmode =  tcpm_get_pwr_opmode(port->polarity ?
					      port->cc2 : port->cc1);
		typec_set_pwr_opmode(port->typec_port, opmode);
		port->pwr_opmode = TYPEC_PWR_MODE_USB;
		port->negotiated_rev = PD_MAX_REV;
		port->message_id = 0;
		port->rx_msgid = -1;
		port->explicit_contract = false;
		tcpm_set_state(port, SNK_DISCOVERY, 0);
		break;
	case SNK_DISCOVERY:
		if (port->vbus_present) {
			tcpm_set_current_limit(port,
					       tcpm_get_current_limit(port),
					       5000);
			tcpm_set_charge(port, true);
			tcpm_set_state(port, SNK_WAIT_CAPABILITIES, 0);
			break;
		}
		/*
		 * For DRP, timeouts differ. Also, handling is supposed to be
		 * different and much more complex (dead battery detection;
		 * see USB power delivery specification, section 8.3.3.6.1.5.1).
		 */
		tcpm_set_state(port, hard_reset_state(port),
			       port->port_type == TYPEC_PORT_DRP ?
					PD_T_DB_DETECT : PD_T_NO_RESPONSE);
		break;
	case SNK_DISCOVERY_DEBOUNCE:
		tcpm_set_state(port, SNK_DISCOVERY_DEBOUNCE_DONE,
			       PD_T_CC_DEBOUNCE);
		break;
	case SNK_DISCOVERY_DEBOUNCE_DONE:
		if (!tcpm_port_is_disconnected(port) &&
		    tcpm_port_is_sink(port) &&
		    time_is_after_jiffies(port->delayed_runtime)) {
			tcpm_set_state(port, SNK_DISCOVERY,
				       jiffies_to_msecs(port->delayed_runtime -
							jiffies));
			break;
		}
		tcpm_set_state(port, unattached_state(port), 0);
		break;
	case SNK_WAIT_CAPABILITIES:
		ret = port->tcpc->set_pd_rx(port->tcpc, true);
		if (ret < 0) {
			tcpm_set_state(port, SNK_READY, 0);
			break;
		}
		/*
		 * If VBUS has never been low, and we time out waiting
		 * for source cap, try a soft reset first, in case we
		 * were already in a stable contract before this boot.
		 * Do this only once.
		 */
		if (port->vbus_never_low) {
			port->vbus_never_low = false;
			tcpm_set_state(port, SOFT_RESET_SEND,
				       PD_T_SINK_WAIT_CAP);
		} else {
			tcpm_set_state(port, hard_reset_state(port),
				       PD_T_SINK_WAIT_CAP);
		}
		break;
	case SNK_NEGOTIATE_CAPABILITIES:
		port->pd_capable = true;
		port->hard_reset_count = 0;
		ret = tcpm_pd_send_request(port);
		if (ret < 0) {
			/* Let the Source send capabilities again. */
			tcpm_set_state(port, SNK_WAIT_CAPABILITIES, 0);
		} else {
			tcpm_set_state_cond(port, hard_reset_state(port),
					    PD_T_SENDER_RESPONSE);
		}
		break;
	case SNK_NEGOTIATE_PPS_CAPABILITIES:
		ret = tcpm_pd_send_pps_request(port);
		if (ret < 0) {
			port->pps_status = ret;
			/*
			 * If this was called due to updates to sink
			 * capabilities, and pps is no longer valid, we should
			 * safely fall back to a standard PDO.
			 */
			if (port->update_sink_caps)
				tcpm_set_state(port, SNK_NEGOTIATE_CAPABILITIES, 0);
			else
				tcpm_set_state(port, SNK_READY, 0);
		} else {
			tcpm_set_state_cond(port, hard_reset_state(port),
					    PD_T_SENDER_RESPONSE);
		}
		break;
	case SNK_TRANSITION_SINK:
	case SNK_TRANSITION_SINK_VBUS:
		tcpm_set_state(port, hard_reset_state(port),
			       PD_T_PS_TRANSITION);
		break;
	case SNK_READY:
		port->try_snk_count = 0;
		port->update_sink_caps = false;
		if (port->explicit_contract) {
			typec_set_pwr_opmode(port->typec_port,
					     TYPEC_PWR_MODE_PD);
			port->pwr_opmode = TYPEC_PWR_MODE_PD;
		}

		tcpm_swap_complete(port, 0);
		tcpm_typec_connect(port);
		tcpm_check_send_discover(port);
		tcpm_pps_complete(port, port->pps_status);

		power_supply_changed(port->psy);

		break;

	/* Accessory states */
	case ACC_UNATTACHED:
		tcpm_acc_detach(port);
		tcpm_set_state(port, SRC_UNATTACHED, 0);
		break;
	case DEBUG_ACC_ATTACHED:
	case AUDIO_ACC_ATTACHED:
		ret = tcpm_acc_attach(port);
		if (ret < 0)
			tcpm_set_state(port, ACC_UNATTACHED, 0);
		break;
	case AUDIO_ACC_DEBOUNCE:
		tcpm_set_state(port, ACC_UNATTACHED, PD_T_CC_DEBOUNCE);
		break;

	/* Hard_Reset states */
	case HARD_RESET_SEND:
		tcpm_pd_transmit(port, TCPC_TX_HARD_RESET, NULL);
		tcpm_set_state(port, HARD_RESET_START, 0);
		break;
	case HARD_RESET_START:
		port->hard_reset_count++;
		port->tcpc->set_pd_rx(port->tcpc, false);
		tcpm_unregister_altmodes(port);
		port->send_discover = true;
		if (port->pwr_role == TYPEC_SOURCE)
			tcpm_set_state(port, SRC_HARD_RESET_VBUS_OFF,
				       PD_T_PS_HARD_RESET);
		else
			tcpm_set_state(port, SNK_HARD_RESET_SINK_OFF, 0);
		break;
	case SRC_HARD_RESET_VBUS_OFF:
		/*
		 * 7.1.5 Response to Hard Resets
		 * Hard Reset Signaling indicates a communication failure has occurred and the
		 * Source Shall stop driving VCONN, Shall remove Rp from the VCONN pin and Shall
		 * drive VBUS to vSafe0V as shown in Figure 7-9.
		 */
		tcpm_set_vconn(port, false);
		tcpm_set_vbus(port, false);
		tcpm_set_roles(port, port->self_powered, TYPEC_SOURCE,
			       tcpm_data_role_for_source(port));
		/*
		 * If tcpc fails to notify vbus off, TCPM will wait for PD_T_SAFE_0V +
		 * PD_T_SRC_RECOVER before turning vbus back on.
		 * From Table 7-12 Sequence Description for a Source Initiated Hard Reset:
		 * 4. Policy Engine waits tPSHardReset after sending Hard Reset Signaling and then
		 * tells the Device Policy Manager to instruct the power supply to perform a
		 * Hard Reset. The transition to vSafe0V Shall occur within tSafe0V (t2).
		 * 5. After tSrcRecover the Source applies power to VBUS in an attempt to
		 * re-establish communication with the Sink and resume USB Default Operation.
		 * The transition to vSafe5V Shall occur within tSrcTurnOn(t4).
		 */
		tcpm_set_state(port, SRC_HARD_RESET_VBUS_ON, PD_T_SAFE_0V + PD_T_SRC_RECOVER);
		break;
	case SRC_HARD_RESET_VBUS_ON:
		tcpm_set_vconn(port, true);
		tcpm_set_vbus(port, true);
		port->tcpc->set_pd_rx(port->tcpc, true);
		tcpm_set_attached_state(port, true);
		tcpm_set_state(port, SRC_UNATTACHED, PD_T_PS_SOURCE_ON);
		break;
	case SNK_HARD_RESET_SINK_OFF:
		memset(&port->pps_data, 0, sizeof(port->pps_data));
		tcpm_set_vconn(port, false);
		if (port->pd_capable)
			tcpm_set_charge(port, false);
		tcpm_set_roles(port, port->self_powered, TYPEC_SINK,
			       tcpm_data_role_for_sink(port));
		/*
		 * VBUS may or may not toggle, depending on the adapter.
		 * If it doesn't toggle, transition to SNK_HARD_RESET_SINK_ON
		 * directly after timeout.
		 */
		tcpm_set_state(port, SNK_HARD_RESET_SINK_ON, PD_T_SAFE_0V);
		break;
	case SNK_HARD_RESET_WAIT_VBUS:
		/* Assume we're disconnected if VBUS doesn't come back. */
		tcpm_set_state(port, SNK_UNATTACHED,
			       PD_T_SRC_RECOVER_MAX + PD_T_SRC_TURN_ON);
		break;
	case SNK_HARD_RESET_SINK_ON:
		/* Note: There is no guarantee that VBUS is on in this state */
		/*
		 * XXX:
		 * The specification suggests that dual mode ports in sink
		 * mode should transition to state PE_SRC_Transition_to_default.
		 * See USB power delivery specification chapter 8.3.3.6.1.3.
		 * This would mean to to
		 * - turn off VCONN, reset power supply
		 * - request hardware reset
		 * - turn on VCONN
		 * - Transition to state PE_Src_Startup
		 * SNK only ports shall transition to state Snk_Startup
		 * (see chapter 8.3.3.3.8).
		 * Similar, dual-mode ports in source mode should transition
		 * to PE_SNK_Transition_to_default.
		 */
		if (port->pd_capable) {
			tcpm_set_current_limit(port,
					       tcpm_get_current_limit(port),
					       5000);
			tcpm_set_charge(port, true);
		}
		tcpm_set_attached_state(port, true);
		tcpm_set_state(port, SNK_STARTUP, 0);
		break;

	/* Soft_Reset states */
	case SOFT_RESET:
		port->message_id = 0;
		port->rx_msgid = -1;
		tcpm_pd_send_control(port, PD_CTRL_ACCEPT);
		if (port->pwr_role == TYPEC_SOURCE)
			tcpm_set_state(port, SRC_SEND_CAPABILITIES, 0);
		else
			tcpm_set_state(port, SNK_WAIT_CAPABILITIES, 0);
		break;
	case SOFT_RESET_SEND:
		port->message_id = 0;
		port->rx_msgid = -1;
		if (tcpm_pd_send_control(port, PD_CTRL_SOFT_RESET))
			tcpm_set_state_cond(port, hard_reset_state(port), 0);
		else
			tcpm_set_state_cond(port, hard_reset_state(port),
					    PD_T_SENDER_RESPONSE);
		break;

	/* DR_Swap states */
	case DR_SWAP_SEND:
		tcpm_pd_send_control(port, PD_CTRL_DR_SWAP);
		tcpm_set_state_cond(port, DR_SWAP_SEND_TIMEOUT,
				    PD_T_SENDER_RESPONSE);
		break;
	case DR_SWAP_ACCEPT:
		tcpm_pd_send_control(port, PD_CTRL_ACCEPT);
		tcpm_set_state_cond(port, DR_SWAP_CHANGE_DR, 0);
		break;
	case DR_SWAP_SEND_TIMEOUT:
		tcpm_swap_complete(port, -ETIMEDOUT);
		tcpm_set_state(port, ready_state(port), 0);
		break;
	case DR_SWAP_CHANGE_DR:
		if (port->data_role == TYPEC_HOST) {
			tcpm_unregister_altmodes(port);
			tcpm_set_roles(port, true, port->pwr_role,
				       TYPEC_DEVICE);
		} else {
			tcpm_set_roles(port, true, port->pwr_role,
				       TYPEC_HOST);
			port->send_discover = true;
		}
		tcpm_set_state(port, ready_state(port), 0);
		break;

	/* PR_Swap states */
	case PR_SWAP_ACCEPT:
		tcpm_pd_send_control(port, PD_CTRL_ACCEPT);
		tcpm_set_state(port, PR_SWAP_START, 0);
		break;
	case PR_SWAP_SEND:
		tcpm_pd_send_control(port, PD_CTRL_PR_SWAP);
		tcpm_set_state_cond(port, PR_SWAP_SEND_TIMEOUT,
				    PD_T_SENDER_RESPONSE);
		break;
	case PR_SWAP_SEND_TIMEOUT:
		tcpm_swap_complete(port, -ETIMEDOUT);
		tcpm_set_state(port, ready_state(port), 0);
		break;
	case PR_SWAP_START:
		if (port->pwr_role == TYPEC_SOURCE)
			tcpm_set_state(port, PR_SWAP_SRC_SNK_TRANSITION_OFF,
				       PD_T_SRC_TRANSITION);
		else
			tcpm_set_state(port, PR_SWAP_SNK_SRC_SINK_OFF, 0);
		break;
	case PR_SWAP_SRC_SNK_TRANSITION_OFF:
		tcpm_set_vbus(port, false);
		port->explicit_contract = false;
		/* allow time for Vbus discharge, must be < tSrcSwapStdby */
		tcpm_set_state(port, PR_SWAP_SRC_SNK_SOURCE_OFF,
			       PD_T_SRCSWAPSTDBY);
		break;
	case PR_SWAP_SRC_SNK_SOURCE_OFF:
		tcpm_set_cc(port, TYPEC_CC_RD);
		/* allow CC debounce */
		tcpm_set_state(port, PR_SWAP_SRC_SNK_SOURCE_OFF_CC_DEBOUNCED,
			       PD_T_CC_DEBOUNCE);
		break;
	case PR_SWAP_SRC_SNK_SOURCE_OFF_CC_DEBOUNCED:
		/*
		 * USB-PD standard, 6.2.1.4, Port Power Role:
		 * "During the Power Role Swap Sequence, for the initial Source
		 * Port, the Port Power Role field shall be set to Sink in the
		 * PS_RDY Message indicating that the initial Source’s power
		 * supply is turned off"
		 */
		tcpm_set_pwr_role(port, TYPEC_SINK);
		if (tcpm_pd_send_control(port, PD_CTRL_PS_RDY)) {
			tcpm_set_state(port, ERROR_RECOVERY, 0);
			break;
		}
		tcpm_set_state_cond(port, SNK_UNATTACHED, PD_T_PS_SOURCE_ON);
		break;
	case PR_SWAP_SRC_SNK_SINK_ON:
		tcpm_set_state(port, SNK_STARTUP, 0);
		break;
	case PR_SWAP_SNK_SRC_SINK_OFF:
		tcpm_set_charge(port, false);
		tcpm_set_state(port, hard_reset_state(port),
			       PD_T_PS_SOURCE_OFF);
		break;
	case PR_SWAP_SNK_SRC_SOURCE_ON:
		tcpm_set_cc(port, tcpm_rp_cc(port));
		tcpm_set_vbus(port, true);
		/*
		 * allow time VBUS ramp-up, must be < tNewSrc
		 * Also, this window overlaps with CC debounce as well.
		 * So, Wait for the max of two which is PD_T_NEWSRC
		 */
		tcpm_set_state(port, PR_SWAP_SNK_SRC_SOURCE_ON_VBUS_RAMPED_UP,
			       PD_T_NEWSRC);
		break;
	case PR_SWAP_SNK_SRC_SOURCE_ON_VBUS_RAMPED_UP:
		/*
		 * USB PD standard, 6.2.1.4:
		 * "Subsequent Messages initiated by the Policy Engine,
		 * such as the PS_RDY Message sent to indicate that Vbus
		 * is ready, will have the Port Power Role field set to
		 * Source."
		 */
		tcpm_set_pwr_role(port, TYPEC_SOURCE);
		tcpm_pd_send_control(port, PD_CTRL_PS_RDY);
		tcpm_set_state(port, SRC_STARTUP, PD_T_SWAP_SRC_START);
		break;

	case VCONN_SWAP_ACCEPT:
		tcpm_pd_send_control(port, PD_CTRL_ACCEPT);
		tcpm_set_state(port, VCONN_SWAP_START, 0);
		break;
	case VCONN_SWAP_SEND:
		tcpm_pd_send_control(port, PD_CTRL_VCONN_SWAP);
		tcpm_set_state(port, VCONN_SWAP_SEND_TIMEOUT,
			       PD_T_SENDER_RESPONSE);
		break;
	case VCONN_SWAP_SEND_TIMEOUT:
		tcpm_swap_complete(port, -ETIMEDOUT);
		tcpm_set_state(port, ready_state(port), 0);
		break;
	case VCONN_SWAP_START:
		if (port->vconn_role == TYPEC_SOURCE)
			tcpm_set_state(port, VCONN_SWAP_WAIT_FOR_VCONN, 0);
		else
			tcpm_set_state(port, VCONN_SWAP_TURN_ON_VCONN, 0);
		break;
	case VCONN_SWAP_WAIT_FOR_VCONN:
		tcpm_set_state(port, hard_reset_state(port),
			       PD_T_VCONN_SOURCE_ON);
		break;
	case VCONN_SWAP_TURN_ON_VCONN:
		tcpm_set_vconn(port, true);
		tcpm_pd_send_control(port, PD_CTRL_PS_RDY);
		tcpm_set_state(port, ready_state(port), 0);
		break;
	case VCONN_SWAP_TURN_OFF_VCONN:
		tcpm_set_vconn(port, false);
		tcpm_set_state(port, ready_state(port), 0);
		break;

	case DR_SWAP_CANCEL:
	case PR_SWAP_CANCEL:
	case VCONN_SWAP_CANCEL:
		tcpm_swap_complete(port, port->swap_status);
		if (port->pwr_role == TYPEC_SOURCE)
			tcpm_set_state(port, SRC_READY, 0);
		else
			tcpm_set_state(port, SNK_READY, 0);
		break;

	case BIST_RX:
		switch (BDO_MODE_MASK(port->bist_request)) {
		case BDO_MODE_CARRIER2:
			tcpm_pd_transmit(port, TCPC_TX_BIST_MODE_2, NULL);
			tcpm_set_state(port, unattached_state(port),
				       PD_T_BIST_CONT_MODE);
			break;
		case BDO_MODE_TESTDATA:
			if (port->tcpc->set_bist_data) {
				tcpm_log(port, "Enable BIST MODE TESTDATA");
				port->tcpc->set_bist_data(port->tcpc, true);
			}
			break;
		default:
			break;
		}
		break;
	case GET_STATUS_SEND:
		tcpm_pd_send_control(port, PD_CTRL_GET_STATUS);
		tcpm_set_state(port, GET_STATUS_SEND_TIMEOUT,
			       PD_T_SENDER_RESPONSE);
		break;
	case GET_STATUS_SEND_TIMEOUT:
		tcpm_set_state(port, ready_state(port), 0);
		break;
	case GET_PPS_STATUS_SEND:
		tcpm_pd_send_control(port, PD_CTRL_GET_PPS_STATUS);
		tcpm_set_state(port, GET_PPS_STATUS_SEND_TIMEOUT,
			       PD_T_SENDER_RESPONSE);
		break;
	case GET_PPS_STATUS_SEND_TIMEOUT:
		tcpm_set_state(port, ready_state(port), 0);
		break;
	case ERROR_RECOVERY:
		tcpm_swap_complete(port, -EPROTO);
		tcpm_pps_complete(port, -EPROTO);
		tcpm_set_state(port, PORT_RESET, 0);
		break;
	case PORT_RESET:
		tcpm_reset_port(port);
		tcpm_set_cc(port, TYPEC_CC_OPEN);
		tcpm_set_state(port, PORT_RESET_WAIT_OFF,
			       PD_T_ERROR_RECOVERY);
		break;
	case PORT_RESET_WAIT_OFF:
		tcpm_set_state(port,
			       tcpm_default_state(port),
			       port->vbus_present ? PD_T_PS_SOURCE_OFF : 0);
		break;
	default:
		WARN(1, "Unexpected port state %d\n", port->state);
		break;
	}
}

static void tcpm_state_machine_work(struct work_struct *work)
{
	struct tcpm_port *port = container_of(work, struct tcpm_port,
					      state_machine.work);
	enum tcpm_state prev_state;

	mutex_lock(&port->lock);
	port->state_machine_running = true;

	if (port->queued_message && tcpm_send_queued_message(port))
		goto done;

	/* If we were queued due to a delayed state change, update it now */
	if (port->delayed_state) {
		tcpm_log(port, "state change %s -> %s [delayed %ld ms]",
			 tcpm_states[port->state],
			 tcpm_states[port->delayed_state], port->delay_ms);
		port->prev_state = port->state;
		port->state = port->delayed_state;
		port->delayed_state = INVALID_STATE;
	}

	/*
	 * Continue running as long as we have (non-delayed) state changes
	 * to make.
	 */
	do {
		prev_state = port->state;
		run_state_machine(port);
		if (port->queued_message)
			tcpm_send_queued_message(port);
	} while (port->state != prev_state && !port->delayed_state);

done:
	port->state_machine_running = false;
	mutex_unlock(&port->lock);
}

static void _tcpm_cc_change(struct tcpm_port *port, enum typec_cc_status cc1,
			    enum typec_cc_status cc2)
{
	enum typec_cc_status old_cc1, old_cc2;
	enum tcpm_state new_state;

	old_cc1 = port->cc1;
	old_cc2 = port->cc2;
	port->cc1 = cc1;
	port->cc2 = cc2;

	tcpm_log_force(port,
		       "CC1: %u -> %u, CC2: %u -> %u [state %s, polarity %d, %s]",
		       old_cc1, cc1, old_cc2, cc2, tcpm_states[port->state],
		       port->polarity,
		       tcpm_port_is_disconnected(port) ? "disconnected"
						       : "connected");

	switch (port->state) {
	case TOGGLING:
		if (tcpm_port_is_debug(port) || tcpm_port_is_audio(port) ||
		    tcpm_port_is_source(port))
			tcpm_set_state(port, SRC_ATTACH_WAIT, 0);
		else if (tcpm_port_is_sink(port))
			tcpm_set_state(port, SNK_ATTACH_WAIT, 0);
		break;
	case SRC_UNATTACHED:
	case ACC_UNATTACHED:
		if (tcpm_port_is_debug(port) || tcpm_port_is_audio(port) ||
		    tcpm_port_is_source(port))
			tcpm_set_state(port, SRC_ATTACH_WAIT, 0);
		break;
	case SRC_ATTACH_WAIT:
		if (tcpm_port_is_disconnected(port) ||
		    tcpm_port_is_audio_detached(port))
			tcpm_set_state(port, SRC_UNATTACHED, 0);
		else if (cc1 != old_cc1 || cc2 != old_cc2)
			tcpm_set_state(port, SRC_ATTACH_WAIT, 0);
		break;
	case SRC_ATTACHED:
	case SRC_SEND_CAPABILITIES:
	case SRC_READY:
		if (tcpm_port_is_disconnected(port) ||
		    !tcpm_port_is_source(port)) {
			if (port->port_type == TYPEC_PORT_SRC)
				tcpm_set_state(port, SRC_UNATTACHED, 0);
			else
				tcpm_set_state(port, SNK_UNATTACHED, 0);
		}
		break;
	case SNK_UNATTACHED:
		if (tcpm_port_is_sink(port))
			tcpm_set_state(port, SNK_ATTACH_WAIT, 0);
		break;
	case SNK_ATTACH_WAIT:
		if ((port->cc1 == TYPEC_CC_OPEN &&
		     port->cc2 != TYPEC_CC_OPEN) ||
		    (port->cc1 != TYPEC_CC_OPEN &&
		     port->cc2 == TYPEC_CC_OPEN))
			new_state = SNK_DEBOUNCED;
		else if (tcpm_port_is_disconnected(port))
			new_state = SNK_UNATTACHED;
		else
			break;
		if (new_state != port->delayed_state)
			tcpm_set_state(port, SNK_ATTACH_WAIT, 0);
		break;
	case SNK_DEBOUNCED:
		if (tcpm_port_is_disconnected(port))
			new_state = SNK_UNATTACHED;
		else if (port->vbus_present)
			new_state = tcpm_try_src(port) ? SRC_TRY : SNK_ATTACHED;
		else
			new_state = SNK_UNATTACHED;
		if (new_state != port->delayed_state)
			tcpm_set_state(port, SNK_DEBOUNCED, 0);
		break;
	case SNK_READY:
		if (tcpm_port_is_disconnected(port))
			tcpm_set_state(port, unattached_state(port), 0);
		else if (!port->pd_capable &&
			 (cc1 != old_cc1 || cc2 != old_cc2))
			tcpm_set_current_limit(port,
					       tcpm_get_current_limit(port),
					       5000);
		break;

	case AUDIO_ACC_ATTACHED:
		if (cc1 == TYPEC_CC_OPEN || cc2 == TYPEC_CC_OPEN)
			tcpm_set_state(port, AUDIO_ACC_DEBOUNCE, 0);
		break;
	case AUDIO_ACC_DEBOUNCE:
		if (tcpm_port_is_audio(port))
			tcpm_set_state(port, AUDIO_ACC_ATTACHED, 0);
		break;

	case DEBUG_ACC_ATTACHED:
		if (cc1 == TYPEC_CC_OPEN || cc2 == TYPEC_CC_OPEN)
			tcpm_set_state(port, ACC_UNATTACHED, 0);
		break;

	case SNK_TRY:
		/* Do nothing, waiting for timeout */
		break;

	case SNK_DISCOVERY:
		/* CC line is unstable, wait for debounce */
		if (tcpm_port_is_disconnected(port))
			tcpm_set_state(port, SNK_DISCOVERY_DEBOUNCE, 0);
		break;
	case SNK_DISCOVERY_DEBOUNCE:
		break;

	case SRC_TRYWAIT:
		/* Hand over to state machine if needed */
		if (!port->vbus_present && tcpm_port_is_source(port))
			tcpm_set_state(port, SRC_TRYWAIT_DEBOUNCE, 0);
		break;
	case SRC_TRYWAIT_DEBOUNCE:
		if (port->vbus_present || !tcpm_port_is_source(port))
			tcpm_set_state(port, SRC_TRYWAIT, 0);
		break;
	case SNK_TRY_WAIT_DEBOUNCE:
		if (!tcpm_port_is_sink(port)) {
			port->max_wait = 0;
			tcpm_set_state(port, SRC_TRYWAIT, 0);
		}
		break;
	case SRC_TRY_WAIT:
		if (tcpm_port_is_source(port))
			tcpm_set_state(port, SRC_TRY_DEBOUNCE, 0);
		break;
	case SRC_TRY_DEBOUNCE:
		tcpm_set_state(port, SRC_TRY_WAIT, 0);
		break;
	case SNK_TRYWAIT_DEBOUNCE:
		if (tcpm_port_is_sink(port))
			tcpm_set_state(port, SNK_TRYWAIT_VBUS, 0);
		break;
	case SNK_TRYWAIT_VBUS:
		if (!tcpm_port_is_sink(port))
			tcpm_set_state(port, SNK_TRYWAIT_DEBOUNCE, 0);
		break;
	case SNK_TRYWAIT:
		/* Do nothing, waiting for tCCDebounce */
		break;
	case PR_SWAP_SNK_SRC_SINK_OFF:
	case PR_SWAP_SRC_SNK_TRANSITION_OFF:
	case PR_SWAP_SRC_SNK_SOURCE_OFF:
	case PR_SWAP_SRC_SNK_SOURCE_OFF_CC_DEBOUNCED:
	case PR_SWAP_SNK_SRC_SOURCE_ON:
		/*
		 * CC state change is expected in PR_SWAP
		 * Ignore it.
		 */
		break;

	case PORT_RESET:
	case PORT_RESET_WAIT_OFF:
		/*
		 * State set back to default mode once the timer completes.
		 * Ignore CC changes here.
		 */
		break;

	default:
		if (tcpm_port_is_disconnected(port))
			tcpm_set_state(port, unattached_state(port), 0);
		break;
	}
}

static void _tcpm_pd_vbus_on(struct tcpm_port *port)
{
	tcpm_log_force(port, "VBUS on");
	port->vbus_present = true;
	switch (port->state) {
	case SNK_TRANSITION_SINK_VBUS:
		port->explicit_contract = true;
		tcpm_set_state(port, SNK_READY, 0);
		break;
	case SNK_DISCOVERY:
		tcpm_set_state(port, SNK_DISCOVERY, 0);
		break;

	case SNK_DEBOUNCED:
		tcpm_set_state(port, tcpm_try_src(port) ? SRC_TRY
							: SNK_ATTACHED,
				       0);
		break;
	case SNK_HARD_RESET_WAIT_VBUS:
		tcpm_set_state(port, SNK_HARD_RESET_SINK_ON, 0);
		break;
	case SRC_ATTACHED:
		tcpm_set_state(port, SRC_STARTUP, 0);
		break;
	case SRC_HARD_RESET_VBUS_ON:
		tcpm_set_state(port, SRC_STARTUP, 0);
		break;

	case SNK_TRY:
		/* Do nothing, waiting for timeout */
		break;
	case SRC_TRYWAIT:
		/* Do nothing, Waiting for Rd to be detected */
		break;
	case SRC_TRYWAIT_DEBOUNCE:
		tcpm_set_state(port, SRC_TRYWAIT, 0);
		break;
	case SNK_TRY_WAIT_DEBOUNCE:
		/* Do nothing, waiting for PD_DEBOUNCE to do be done */
		break;
	case SNK_TRYWAIT:
		/* Do nothing, waiting for tCCDebounce */
		break;
	case SNK_TRYWAIT_VBUS:
		if (tcpm_port_is_sink(port))
			tcpm_set_state(port, SNK_ATTACHED, 0);
		break;
	case SNK_TRYWAIT_DEBOUNCE:
		/* Do nothing, waiting for Rp */
		break;
	case SRC_TRY_WAIT:
	case SRC_TRY_DEBOUNCE:
		/* Do nothing, waiting for sink detection */
		break;

	case PORT_RESET:
	case PORT_RESET_WAIT_OFF:
		/*
		 * State set back to default mode once the timer completes.
		 * Ignore vbus changes here.
		 */
		break;

	default:
		break;
	}
}

static void _tcpm_pd_vbus_off(struct tcpm_port *port)
{
	tcpm_log_force(port, "VBUS off");
	port->vbus_present = false;
	port->vbus_never_low = false;
	switch (port->state) {
	case SNK_HARD_RESET_SINK_OFF:
		tcpm_set_state(port, SNK_HARD_RESET_WAIT_VBUS, 0);
		break;
	case SRC_HARD_RESET_VBUS_OFF:
		/*
		 * After establishing the vSafe0V voltage condition on VBUS, the Source Shall wait
		 * tSrcRecover before re-applying VCONN and restoring VBUS to vSafe5V.
		 */
		tcpm_set_state(port, SRC_HARD_RESET_VBUS_ON, PD_T_SRC_RECOVER);
		break;
	case HARD_RESET_SEND:
		break;

	case SNK_TRY:
		/* Do nothing, waiting for timeout */
		break;
	case SRC_TRYWAIT:
		/* Hand over to state machine if needed */
		if (tcpm_port_is_source(port))
			tcpm_set_state(port, SRC_TRYWAIT_DEBOUNCE, 0);
		break;
	case SNK_TRY_WAIT_DEBOUNCE:
		/* Do nothing, waiting for PD_DEBOUNCE to do be done */
		break;
	case SNK_TRYWAIT:
	case SNK_TRYWAIT_VBUS:
	case SNK_TRYWAIT_DEBOUNCE:
		break;
	case SNK_ATTACH_WAIT:
		tcpm_set_state(port, SNK_UNATTACHED, 0);
		break;

	case SNK_NEGOTIATE_CAPABILITIES:
		break;

	case PR_SWAP_SRC_SNK_TRANSITION_OFF:
		tcpm_set_state(port, PR_SWAP_SRC_SNK_SOURCE_OFF, 0);
		break;

	case PR_SWAP_SNK_SRC_SINK_OFF:
		/* Do nothing, expected */
		break;

	case PORT_RESET_WAIT_OFF:
		tcpm_set_state(port, tcpm_default_state(port), 0);
		break;

	case SRC_TRY_WAIT:
	case SRC_TRY_DEBOUNCE:
		/* Do nothing, waiting for sink detection */
		break;

	case PORT_RESET:
		/*
		 * State set back to default mode once the timer completes.
		 * Ignore vbus changes here.
		 */
		break;

	default:
		if (port->pwr_role == TYPEC_SINK &&
		    port->attached)
			tcpm_set_state(port, SNK_UNATTACHED, 0);
		break;
	}
}

static void _tcpm_pd_hard_reset(struct tcpm_port *port)
{
	tcpm_log_force(port, "Received hard reset");
	if (port->bist_request == BDO_MODE_TESTDATA && port->tcpc->set_bist_data)
		port->tcpc->set_bist_data(port->tcpc, false);

	/*
	 * If we keep receiving hard reset requests, executing the hard reset
	 * must have failed. Revert to error recovery if that happens.
	 */
	tcpm_set_state(port,
		       port->hard_reset_count < PD_N_HARD_RESET_COUNT ?
				HARD_RESET_START : ERROR_RECOVERY,
		       0);
}

static void tcpm_pd_event_handler(struct work_struct *work)
{
	struct tcpm_port *port = container_of(work, struct tcpm_port,
					      event_work);
	u32 events;

	mutex_lock(&port->lock);

	spin_lock(&port->pd_event_lock);
	while (port->pd_events) {
		events = port->pd_events;
		port->pd_events = 0;
		spin_unlock(&port->pd_event_lock);
		if (events & TCPM_RESET_EVENT)
			_tcpm_pd_hard_reset(port);
		if (events & TCPM_VBUS_EVENT) {
			bool vbus;

			vbus = port->tcpc->get_vbus(port->tcpc);
			if (vbus)
				_tcpm_pd_vbus_on(port);
			else
				_tcpm_pd_vbus_off(port);
		}
		if (events & TCPM_CC_EVENT) {
			enum typec_cc_status cc1, cc2;

			if (port->tcpc->get_cc(port->tcpc, &cc1, &cc2) == 0)
				_tcpm_cc_change(port, cc1, cc2);
		}
		spin_lock(&port->pd_event_lock);
	}
	spin_unlock(&port->pd_event_lock);
	mutex_unlock(&port->lock);
}

void tcpm_cc_change(struct tcpm_port *port)
{
	spin_lock(&port->pd_event_lock);
	port->pd_events |= TCPM_CC_EVENT;
	spin_unlock(&port->pd_event_lock);
	queue_work(port->wq, &port->event_work);
}
EXPORT_SYMBOL_GPL(tcpm_cc_change);

void tcpm_vbus_change(struct tcpm_port *port)
{
	spin_lock(&port->pd_event_lock);
	port->pd_events |= TCPM_VBUS_EVENT;
	spin_unlock(&port->pd_event_lock);
	queue_work(port->wq, &port->event_work);
}
EXPORT_SYMBOL_GPL(tcpm_vbus_change);

void tcpm_pd_hard_reset(struct tcpm_port *port)
{
	spin_lock(&port->pd_event_lock);
	port->pd_events = TCPM_RESET_EVENT;
	spin_unlock(&port->pd_event_lock);
	queue_work(port->wq, &port->event_work);
}
EXPORT_SYMBOL_GPL(tcpm_pd_hard_reset);

static int tcpm_dr_set(struct typec_port *p, enum typec_data_role data)
{
	struct tcpm_port *port = typec_get_drvdata(p);
	int ret;

	mutex_lock(&port->swap_lock);
	mutex_lock(&port->lock);

	if (port->typec_caps.data != TYPEC_PORT_DRD) {
		ret = -EINVAL;
		goto port_unlock;
	}
	if (port->state != SRC_READY && port->state != SNK_READY) {
		ret = -EAGAIN;
		goto port_unlock;
	}

	if (port->data_role == data) {
		ret = 0;
		goto port_unlock;
	}

	/*
	 * XXX
	 * 6.3.9: If an alternate mode is active, a request to swap
	 * alternate modes shall trigger a port reset.
	 * Reject data role swap request in this case.
	 */

	if (!port->pd_capable) {
		/*
		 * If the partner is not PD capable, reset the port to
		 * trigger a role change. This can only work if a preferred
		 * role is configured, and if it matches the requested role.
		 */
		if (port->try_role == TYPEC_NO_PREFERRED_ROLE ||
		    port->try_role == port->pwr_role) {
			ret = -EINVAL;
			goto port_unlock;
		}
		port->non_pd_role_swap = true;
		tcpm_set_state(port, PORT_RESET, 0);
	} else {
		tcpm_set_state(port, DR_SWAP_SEND, 0);
	}

	port->swap_status = 0;
	port->swap_pending = true;
	reinit_completion(&port->swap_complete);
	mutex_unlock(&port->lock);

	if (!wait_for_completion_timeout(&port->swap_complete,
				msecs_to_jiffies(PD_ROLE_SWAP_TIMEOUT)))
		ret = -ETIMEDOUT;
	else
		ret = port->swap_status;

	port->non_pd_role_swap = false;
	goto swap_unlock;

port_unlock:
	mutex_unlock(&port->lock);
swap_unlock:
	mutex_unlock(&port->swap_lock);
	return ret;
}

static int tcpm_pr_set(struct typec_port *p, enum typec_role role)
{
	struct tcpm_port *port = typec_get_drvdata(p);
	int ret;

	mutex_lock(&port->swap_lock);
	mutex_lock(&port->lock);

	if (port->port_type != TYPEC_PORT_DRP) {
		ret = -EINVAL;
		goto port_unlock;
	}
	if (port->state != SRC_READY && port->state != SNK_READY) {
		ret = -EAGAIN;
		goto port_unlock;
	}

	if (role == port->pwr_role) {
		ret = 0;
		goto port_unlock;
	}

	port->swap_status = 0;
	port->swap_pending = true;
	reinit_completion(&port->swap_complete);
	tcpm_set_state(port, PR_SWAP_SEND, 0);
	mutex_unlock(&port->lock);

	if (!wait_for_completion_timeout(&port->swap_complete,
				msecs_to_jiffies(PD_ROLE_SWAP_TIMEOUT)))
		ret = -ETIMEDOUT;
	else
		ret = port->swap_status;

	goto swap_unlock;

port_unlock:
	mutex_unlock(&port->lock);
swap_unlock:
	mutex_unlock(&port->swap_lock);
	return ret;
}

static int tcpm_vconn_set(struct typec_port *p, enum typec_role role)
{
	struct tcpm_port *port = typec_get_drvdata(p);
	int ret;

	mutex_lock(&port->swap_lock);
	mutex_lock(&port->lock);

	if (port->state != SRC_READY && port->state != SNK_READY) {
		ret = -EAGAIN;
		goto port_unlock;
	}

	if (role == port->vconn_role) {
		ret = 0;
		goto port_unlock;
	}

	port->swap_status = 0;
	port->swap_pending = true;
	reinit_completion(&port->swap_complete);
	tcpm_set_state(port, VCONN_SWAP_SEND, 0);
	mutex_unlock(&port->lock);

	if (!wait_for_completion_timeout(&port->swap_complete,
				msecs_to_jiffies(PD_ROLE_SWAP_TIMEOUT)))
		ret = -ETIMEDOUT;
	else
		ret = port->swap_status;

	goto swap_unlock;

port_unlock:
	mutex_unlock(&port->lock);
swap_unlock:
	mutex_unlock(&port->swap_lock);
	return ret;
}

static int tcpm_try_role(struct typec_port *p, int role)
{
	struct tcpm_port *port = typec_get_drvdata(p);
	struct tcpc_dev	*tcpc = port->tcpc;
	int ret = 0;

	mutex_lock(&port->lock);
	if (tcpc->try_role)
		ret = tcpc->try_role(tcpc, role);
	if (!ret)
		port->try_role = role;
	port->try_src_count = 0;
	port->try_snk_count = 0;
	mutex_unlock(&port->lock);

	return ret;
}

static int tcpm_pps_set_op_curr(struct tcpm_port *port, u16 op_curr)
{
	unsigned int target_mw;
	int ret;

	mutex_lock(&port->swap_lock);
	mutex_lock(&port->lock);

	if (!port->pps_data.active) {
		ret = -EOPNOTSUPP;
		goto port_unlock;
	}

	if (port->state != SNK_READY) {
		ret = -EAGAIN;
		goto port_unlock;
	}

	if (op_curr > port->pps_data.max_curr) {
		ret = -EINVAL;
		goto port_unlock;
	}

	target_mw = (op_curr * port->pps_data.out_volt) / 1000;
	if (target_mw < port->operating_snk_mw) {
		ret = -EINVAL;
		goto port_unlock;
	}

	/* Round down operating current to align with PPS valid steps */
	op_curr = op_curr - (op_curr % RDO_PROG_CURR_MA_STEP);

	reinit_completion(&port->pps_complete);
	port->pps_data.op_curr = op_curr;
	port->pps_status = 0;
	port->pps_pending = true;
	tcpm_set_state(port, SNK_NEGOTIATE_PPS_CAPABILITIES, 0);
	mutex_unlock(&port->lock);

	if (!wait_for_completion_timeout(&port->pps_complete,
				msecs_to_jiffies(PD_PPS_CTRL_TIMEOUT)))
		ret = -ETIMEDOUT;
	else
		ret = port->pps_status;

	goto swap_unlock;

port_unlock:
	mutex_unlock(&port->lock);
swap_unlock:
	mutex_unlock(&port->swap_lock);

	return ret;
}

static int tcpm_pps_set_out_volt(struct tcpm_port *port, u16 out_volt)
{
	unsigned int target_mw;
	int ret;

	mutex_lock(&port->swap_lock);
	mutex_lock(&port->lock);

	if (!port->pps_data.active) {
		ret = -EOPNOTSUPP;
		goto port_unlock;
	}

	if (port->state != SNK_READY) {
		ret = -EAGAIN;
		goto port_unlock;
	}

	if (out_volt < port->pps_data.min_volt ||
	    out_volt > port->pps_data.max_volt) {
		ret = -EINVAL;
		goto port_unlock;
	}

	target_mw = (port->pps_data.op_curr * out_volt) / 1000;
	if (target_mw < port->operating_snk_mw) {
		ret = -EINVAL;
		goto port_unlock;
	}

	/* Round down output voltage to align with PPS valid steps */
	out_volt = out_volt - (out_volt % RDO_PROG_VOLT_MV_STEP);

	reinit_completion(&port->pps_complete);
	port->pps_data.out_volt = out_volt;
	port->pps_status = 0;
	port->pps_pending = true;
	tcpm_set_state(port, SNK_NEGOTIATE_PPS_CAPABILITIES, 0);
	mutex_unlock(&port->lock);

	if (!wait_for_completion_timeout(&port->pps_complete,
				msecs_to_jiffies(PD_PPS_CTRL_TIMEOUT)))
		ret = -ETIMEDOUT;
	else
		ret = port->pps_status;

	goto swap_unlock;

port_unlock:
	mutex_unlock(&port->lock);
swap_unlock:
	mutex_unlock(&port->swap_lock);

	return ret;
}

static int tcpm_pps_activate(struct tcpm_port *port, bool activate)
{
	int ret = 0;

	mutex_lock(&port->swap_lock);
	mutex_lock(&port->lock);

	if (!port->pps_data.supported) {
		ret = -EOPNOTSUPP;
		goto port_unlock;
	}

	/* Trying to deactivate PPS when already deactivated so just bail */
	if (!port->pps_data.active && !activate)
		goto port_unlock;

	if (port->state != SNK_READY) {
		ret = -EAGAIN;
		goto port_unlock;
	}

	reinit_completion(&port->pps_complete);
	port->pps_status = 0;
	port->pps_pending = true;

	/* Trigger PPS request or move back to standard PDO contract */
	if (activate) {
		port->pps_data.out_volt = port->supply_voltage;
		port->pps_data.op_curr = port->current_limit;
		tcpm_set_state(port, SNK_NEGOTIATE_PPS_CAPABILITIES, 0);
	} else {
		tcpm_set_state(port, SNK_NEGOTIATE_CAPABILITIES, 0);
	}
	mutex_unlock(&port->lock);

	if (!wait_for_completion_timeout(&port->pps_complete,
				msecs_to_jiffies(PD_PPS_CTRL_TIMEOUT)))
		ret = -ETIMEDOUT;
	else
		ret = port->pps_status;

	goto swap_unlock;

port_unlock:
	mutex_unlock(&port->lock);
swap_unlock:
	mutex_unlock(&port->swap_lock);

	return ret;
}

static void tcpm_init(struct tcpm_port *port)
{
	enum typec_cc_status cc1, cc2;

	port->tcpc->init(port->tcpc);

	tcpm_reset_port(port);

	/*
	 * XXX
	 * Should possibly wait for VBUS to settle if it was enabled locally
	 * since tcpm_reset_port() will disable VBUS.
	 */
	port->vbus_present = port->tcpc->get_vbus(port->tcpc);
	if (port->vbus_present)
		port->vbus_never_low = true;

	tcpm_set_state(port, tcpm_default_state(port), 0);

	if (port->tcpc->get_cc(port->tcpc, &cc1, &cc2) == 0)
		_tcpm_cc_change(port, cc1, cc2);

	/*
	 * Some adapters need a clean slate at startup, and won't recover
	 * otherwise. So do not try to be fancy and force a clean disconnect.
	 */
	tcpm_set_state(port, PORT_RESET, 0);
}

static int tcpm_port_type_set(struct typec_port *p, enum typec_port_type type)
{
	struct tcpm_port *port = typec_get_drvdata(p);

	mutex_lock(&port->lock);
	if (type == port->port_type)
		goto port_unlock;

	port->port_type = type;

	if (!port->connected) {
		tcpm_set_state(port, PORT_RESET, 0);
	} else if (type == TYPEC_PORT_SNK) {
		if (!(port->pwr_role == TYPEC_SINK &&
		      port->data_role == TYPEC_DEVICE))
			tcpm_set_state(port, PORT_RESET, 0);
	} else if (type == TYPEC_PORT_SRC) {
		if (!(port->pwr_role == TYPEC_SOURCE &&
		      port->data_role == TYPEC_HOST))
			tcpm_set_state(port, PORT_RESET, 0);
	}

port_unlock:
	mutex_unlock(&port->lock);
	return 0;
}

static const struct typec_operations tcpm_ops = {
	.try_role = tcpm_try_role,
	.dr_set = tcpm_dr_set,
	.pr_set = tcpm_pr_set,
	.vconn_set = tcpm_vconn_set,
	.port_type_set = tcpm_port_type_set
};

void tcpm_tcpc_reset(struct tcpm_port *port)
{
	mutex_lock(&port->lock);
	/* XXX: Maintain PD connection if possible? */
	tcpm_init(port);
	mutex_unlock(&port->lock);
}
EXPORT_SYMBOL_GPL(tcpm_tcpc_reset);

static int tcpm_fw_get_caps(struct tcpm_port *port,
			    struct fwnode_handle *fwnode)
{
	const char *cap_str;
	int ret;
	u32 mw;

	if (!fwnode)
		return -EINVAL;

	/* USB data support is optional */
	ret = fwnode_property_read_string(fwnode, "data-role", &cap_str);
	if (ret == 0) {
		ret = typec_find_port_data_role(cap_str);
		if (ret < 0)
			return ret;
		port->typec_caps.data = ret;
	}

	ret = fwnode_property_read_string(fwnode, "power-role", &cap_str);
	if (ret < 0)
		return ret;

	ret = typec_find_port_power_role(cap_str);
	if (ret < 0)
		return ret;
	port->typec_caps.type = ret;
	port->port_type = port->typec_caps.type;

	if (port->port_type == TYPEC_PORT_SNK)
		goto sink;

	/* Get source pdos */
	ret = fwnode_property_count_u32(fwnode, "source-pdos");
	if (ret <= 0)
		return -EINVAL;

	port->nr_src_pdo = min(ret, PDO_MAX_OBJECTS);
	ret = fwnode_property_read_u32_array(fwnode, "source-pdos",
					     port->src_pdo, port->nr_src_pdo);
	if ((ret < 0) || tcpm_validate_caps(port, port->src_pdo,
					    port->nr_src_pdo))
		return -EINVAL;

	if (port->port_type == TYPEC_PORT_SRC)
		return 0;

	/* Get the preferred power role for DRP */
	ret = fwnode_property_read_string(fwnode, "try-power-role", &cap_str);
	if (ret < 0)
		return ret;

	port->typec_caps.prefer_role = typec_find_power_role(cap_str);
	if (port->typec_caps.prefer_role < 0)
		return -EINVAL;
sink:
	/* Get sink pdos */
	ret = fwnode_property_count_u32(fwnode, "sink-pdos");
	if (ret <= 0)
		return -EINVAL;

	port->nr_snk_pdo = min(ret, PDO_MAX_OBJECTS);
	ret = fwnode_property_read_u32_array(fwnode, "sink-pdos",
					     port->snk_pdo, port->nr_snk_pdo);
	if ((ret < 0) || tcpm_validate_caps(port, port->snk_pdo,
					    port->nr_snk_pdo))
		return -EINVAL;

	if (fwnode_property_read_u32(fwnode, "op-sink-microwatt", &mw) < 0)
		return -EINVAL;
	port->operating_snk_mw = mw / 1000;

	port->self_powered = fwnode_property_read_bool(fwnode, "self-powered");

	return 0;
}

/* Power Supply access to expose source power information */
enum tcpm_psy_online_states {
	TCPM_PSY_OFFLINE = 0,
	TCPM_PSY_FIXED_ONLINE,
	TCPM_PSY_PROG_ONLINE,
};

static enum power_supply_property tcpm_psy_props[] = {
	POWER_SUPPLY_PROP_USB_TYPE,
	POWER_SUPPLY_PROP_ONLINE,
	POWER_SUPPLY_PROP_VOLTAGE_MIN,
	POWER_SUPPLY_PROP_VOLTAGE_MAX,
	POWER_SUPPLY_PROP_VOLTAGE_NOW,
	POWER_SUPPLY_PROP_CURRENT_MAX,
	POWER_SUPPLY_PROP_CURRENT_NOW,
};

static int tcpm_psy_get_online(struct tcpm_port *port,
			       union power_supply_propval *val)
{
	if (port->vbus_charge) {
		if (port->pps_data.active)
			val->intval = TCPM_PSY_PROG_ONLINE;
		else
			val->intval = TCPM_PSY_FIXED_ONLINE;
	} else {
		val->intval = TCPM_PSY_OFFLINE;
	}

	return 0;
}

static int tcpm_psy_get_voltage_min(struct tcpm_port *port,
				    union power_supply_propval *val)
{
	if (port->pps_data.active)
		val->intval = port->pps_data.min_volt * 1000;
	else
		val->intval = port->supply_voltage * 1000;

	return 0;
}

static int tcpm_psy_get_voltage_max(struct tcpm_port *port,
				    union power_supply_propval *val)
{
	if (port->pps_data.active)
		val->intval = port->pps_data.max_volt * 1000;
	else
		val->intval = port->supply_voltage * 1000;

	return 0;
}

static int tcpm_psy_get_voltage_now(struct tcpm_port *port,
				    union power_supply_propval *val)
{
	val->intval = port->supply_voltage * 1000;

	return 0;
}

static int tcpm_psy_get_current_max(struct tcpm_port *port,
				    union power_supply_propval *val)
{
	if (port->pps_data.active)
		val->intval = port->pps_data.max_curr * 1000;
	else
		val->intval = port->current_limit * 1000;

	return 0;
}

static int tcpm_psy_get_current_now(struct tcpm_port *port,
				    union power_supply_propval *val)
{
	val->intval = port->current_limit * 1000;

	return 0;
}

static int tcpm_psy_get_prop(struct power_supply *psy,
			     enum power_supply_property psp,
			     union power_supply_propval *val)
{
	struct tcpm_port *port = power_supply_get_drvdata(psy);
	int ret = 0;

	switch (psp) {
	case POWER_SUPPLY_PROP_USB_TYPE:
		val->intval = port->usb_type;
		break;
	case POWER_SUPPLY_PROP_ONLINE:
		ret = tcpm_psy_get_online(port, val);
		break;
	case POWER_SUPPLY_PROP_VOLTAGE_MIN:
		ret = tcpm_psy_get_voltage_min(port, val);
		break;
	case POWER_SUPPLY_PROP_VOLTAGE_MAX:
		ret = tcpm_psy_get_voltage_max(port, val);
		break;
	case POWER_SUPPLY_PROP_VOLTAGE_NOW:
		ret = tcpm_psy_get_voltage_now(port, val);
		break;
	case POWER_SUPPLY_PROP_CURRENT_MAX:
		ret = tcpm_psy_get_current_max(port, val);
		break;
	case POWER_SUPPLY_PROP_CURRENT_NOW:
		ret = tcpm_psy_get_current_now(port, val);
		break;
	default:
		ret = -EINVAL;
		break;
	}

	return ret;
}

static int tcpm_psy_set_online(struct tcpm_port *port,
			       const union power_supply_propval *val)
{
	int ret;

	switch (val->intval) {
	case TCPM_PSY_FIXED_ONLINE:
		ret = tcpm_pps_activate(port, false);
		break;
	case TCPM_PSY_PROG_ONLINE:
		ret = tcpm_pps_activate(port, true);
		break;
	default:
		ret = -EINVAL;
		break;
	}

	return ret;
}

static int tcpm_psy_set_prop(struct power_supply *psy,
			     enum power_supply_property psp,
			     const union power_supply_propval *val)
{
	struct tcpm_port *port = power_supply_get_drvdata(psy);
	int ret;

	switch (psp) {
	case POWER_SUPPLY_PROP_ONLINE:
		ret = tcpm_psy_set_online(port, val);
		break;
	case POWER_SUPPLY_PROP_VOLTAGE_NOW:
		if (val->intval < port->pps_data.min_volt * 1000 ||
		    val->intval > port->pps_data.max_volt * 1000)
			ret = -EINVAL;
		else
			ret = tcpm_pps_set_out_volt(port, val->intval / 1000);
		break;
	case POWER_SUPPLY_PROP_CURRENT_NOW:
		if (val->intval > port->pps_data.max_curr * 1000)
			ret = -EINVAL;
		else
			ret = tcpm_pps_set_op_curr(port, val->intval / 1000);
		break;
	default:
		ret = -EINVAL;
		break;
	}

	return ret;
}

static int tcpm_psy_prop_writeable(struct power_supply *psy,
				   enum power_supply_property psp)
{
	switch (psp) {
	case POWER_SUPPLY_PROP_ONLINE:
	case POWER_SUPPLY_PROP_VOLTAGE_NOW:
	case POWER_SUPPLY_PROP_CURRENT_NOW:
		return 1;
	default:
		return 0;
	}
}

static enum power_supply_usb_type tcpm_psy_usb_types[] = {
	POWER_SUPPLY_USB_TYPE_C,
	POWER_SUPPLY_USB_TYPE_PD,
	POWER_SUPPLY_USB_TYPE_PD_PPS,
};

static const char *tcpm_psy_name_prefix = "tcpm-source-psy-";

static int devm_tcpm_psy_register(struct tcpm_port *port)
{
	struct power_supply_config psy_cfg = {};
	const char *port_dev_name = dev_name(port->dev);
	size_t psy_name_len = strlen(tcpm_psy_name_prefix) +
				     strlen(port_dev_name) + 1;
	char *psy_name;

	psy_cfg.drv_data = port;
	psy_cfg.fwnode = dev_fwnode(port->dev);
	psy_name = devm_kzalloc(port->dev, psy_name_len, GFP_KERNEL);
	if (!psy_name)
		return -ENOMEM;

	snprintf(psy_name, psy_name_len, "%s%s", tcpm_psy_name_prefix,
		 port_dev_name);
	port->psy_desc.name = psy_name;
	port->psy_desc.type = POWER_SUPPLY_TYPE_USB,
	port->psy_desc.usb_types = tcpm_psy_usb_types;
	port->psy_desc.num_usb_types = ARRAY_SIZE(tcpm_psy_usb_types);
	port->psy_desc.properties = tcpm_psy_props,
	port->psy_desc.num_properties = ARRAY_SIZE(tcpm_psy_props),
	port->psy_desc.get_property = tcpm_psy_get_prop,
	port->psy_desc.set_property = tcpm_psy_set_prop,
	port->psy_desc.property_is_writeable = tcpm_psy_prop_writeable,

	port->usb_type = POWER_SUPPLY_USB_TYPE_C;

	port->psy = devm_power_supply_register(port->dev, &port->psy_desc,
					       &psy_cfg);

	return PTR_ERR_OR_ZERO(port->psy);
}

struct tcpm_port *tcpm_register_port(struct device *dev, struct tcpc_dev *tcpc)
{
	struct tcpm_port *port;
	int err;

	if (!dev || !tcpc ||
	    !tcpc->get_vbus || !tcpc->set_cc || !tcpc->get_cc ||
	    !tcpc->set_polarity || !tcpc->set_vconn || !tcpc->set_vbus ||
	    !tcpc->set_pd_rx || !tcpc->set_roles || !tcpc->pd_transmit)
		return ERR_PTR(-EINVAL);

	port = devm_kzalloc(dev, sizeof(*port), GFP_KERNEL);
	if (!port)
		return ERR_PTR(-ENOMEM);

	port->dev = dev;
	port->tcpc = tcpc;

	mutex_init(&port->lock);
	mutex_init(&port->swap_lock);

	port->wq = create_singlethread_workqueue(dev_name(dev));
	if (!port->wq)
		return ERR_PTR(-ENOMEM);
	INIT_DELAYED_WORK(&port->state_machine, tcpm_state_machine_work);
	INIT_DELAYED_WORK(&port->vdm_state_machine, vdm_state_machine_work);
	INIT_WORK(&port->event_work, tcpm_pd_event_handler);

	spin_lock_init(&port->pd_event_lock);

	init_completion(&port->tx_complete);
	init_completion(&port->swap_complete);
	init_completion(&port->pps_complete);
	tcpm_debugfs_init(port);

	err = tcpm_fw_get_caps(port, tcpc->fwnode);
	if (err < 0)
		goto out_destroy_wq;

	port->try_role = port->typec_caps.prefer_role;

	port->typec_caps.fwnode = tcpc->fwnode;
	port->typec_caps.revision = 0x0120;	/* Type-C spec release 1.2 */
	port->typec_caps.pd_revision = 0x0300;	/* USB-PD spec release 3.0 */
	port->typec_caps.driver_data = port;
	port->typec_caps.ops = &tcpm_ops;
	port->typec_caps.orientation_aware = 1;

	port->partner_desc.identity = &port->partner_ident;
	port->port_type = port->typec_caps.type;

	port->role_sw = usb_role_switch_get(port->dev);
	if (IS_ERR(port->role_sw)) {
		err = PTR_ERR(port->role_sw);
		goto out_destroy_wq;
	}

	err = devm_tcpm_psy_register(port);
	if (err)
		goto out_role_sw_put;

	port->typec_port = typec_register_port(port->dev, &port->typec_caps);
	if (IS_ERR(port->typec_port)) {
		err = PTR_ERR(port->typec_port);
		goto out_role_sw_put;
	}

	mutex_lock(&port->lock);
	tcpm_init(port);
	mutex_unlock(&port->lock);

	tcpm_log(port, "%s: registered", dev_name(dev));
	return port;

out_role_sw_put:
	usb_role_switch_put(port->role_sw);
out_destroy_wq:
	tcpm_debugfs_exit(port);
	destroy_workqueue(port->wq);
	return ERR_PTR(err);
}
EXPORT_SYMBOL_GPL(tcpm_register_port);

void tcpm_unregister_port(struct tcpm_port *port)
{
	int i;

	tcpm_reset_port(port);
	for (i = 0; i < ARRAY_SIZE(port->port_altmode); i++)
		typec_unregister_altmode(port->port_altmode[i]);
	typec_unregister_port(port->typec_port);
	usb_role_switch_put(port->role_sw);
	tcpm_debugfs_exit(port);
	destroy_workqueue(port->wq);
}
EXPORT_SYMBOL_GPL(tcpm_unregister_port);

MODULE_AUTHOR("Guenter Roeck <groeck@chromium.org>");
MODULE_DESCRIPTION("USB Type-C Port Manager");
MODULE_LICENSE("GPL");<|MERGE_RESOLUTION|>--- conflicted
+++ resolved
@@ -2789,17 +2789,11 @@
 
 static void tcpm_detach(struct tcpm_port *port)
 {
-<<<<<<< HEAD
-	if (!port->attached)
-		return;
-
 	if (port->tcpc->set_bist_data) {
 		tcpm_log(port, "disable BIST MODE TESTDATA");
 		port->tcpc->set_bist_data(port->tcpc, false);
 	}
 
-=======
->>>>>>> 5e72b99c
 	if (tcpm_port_is_disconnected(port))
 		port->hard_reset_count = 0;
 
