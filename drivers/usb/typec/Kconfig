--- conflicted
+++ resolved
@@ -50,31 +50,12 @@
 
 source "drivers/usb/typec/ucsi/Kconfig"
 
-<<<<<<< HEAD
-config TYPEC_HD3SS3220
-	tristate "TI HD3SS3220 Type-C DRP Port controller driver"
-	depends on I2C
-	depends on USB_ROLE_SWITCH
-	help
-	  Say Y or M here if your system has TI HD3SS3220 Type-C DRP Port
-	  controller driver.
-
-	  If you choose to build this driver as a dynamically linked module, the
-	  module will be called hd3ss3220.ko.
-
-config TYPEC_TPS6598X
-	tristate "TI TPS6598x USB Power Delivery controller driver"
-	depends on I2C
-	depends on REGMAP_I2C
-	depends on USB_ROLE_SWITCH || !USB_ROLE_SWITCH
-=======
 source "drivers/usb/typec/tipd/Kconfig"
 
 config TYPEC_HD3SS3220
 	tristate "TI HD3SS3220 Type-C DRP Port controller driver"
 	depends on I2C
 	depends on USB_ROLE_SWITCH
->>>>>>> 7d2a07b7
 	help
 	  Say Y or M here if your system has TI HD3SS3220 Type-C DRP Port
 	  controller driver.
