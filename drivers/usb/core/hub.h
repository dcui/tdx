--- conflicted
+++ resolved
@@ -212,11 +212,8 @@
 	struct usb_hub_descriptor *descriptor;	/* class descriptor */
 	struct usb_tt		tt;		/* Transaction Translator */
 
-<<<<<<< HEAD
-=======
 	u8			power_budget;	/* in 2mA units; or zero */
 
->>>>>>> 30e74fea
 	unsigned		has_indicators:1;
 	enum hub_led_mode	indicator[USB_MAXCHILDREN];
 	struct work_struct	leds;
