/*
 * USB hub driver.
 *
 * (C) Copyright 1999 Linus Torvalds
 * (C) Copyright 1999 Johannes Erdfelt
 * (C) Copyright 1999 Gregory P. Smith
 * (C) Copyright 2001 Brad Hards (bhards@bigpond.net.au)
 *
 */

#include <linux/kernel.h>
#include <linux/errno.h>
#include <linux/module.h>
#include <linux/moduleparam.h>
#include <linux/completion.h>
#include <linux/sched.h>
#include <linux/list.h>
#include <linux/slab.h>
#include <linux/ioctl.h>
#include <linux/usb.h>
#include <linux/usbdevice_fs.h>
#include <linux/kthread.h>
#include <linux/mutex.h>
#include <linux/freezer.h>

#include <asm/uaccess.h>
#include <asm/byteorder.h>

#include "usb.h"
#include "hcd.h"
#include "hub.h"

/* if we are in debug mode, always announce new devices */
#ifdef DEBUG
#ifndef CONFIG_USB_ANNOUNCE_NEW_DEVICES
#define CONFIG_USB_ANNOUNCE_NEW_DEVICES
#endif
#endif

struct usb_hub {
	struct device		*intfdev;	/* the "interface" device */
	struct usb_device	*hdev;
	struct kref		kref;
	struct urb		*urb;		/* for interrupt polling pipe */

	/* buffer for urb ... with extra space in case of babble */
	char			(*buffer)[8];
	dma_addr_t		buffer_dma;	/* DMA address for buffer */
	union {
		struct usb_hub_status	hub;
		struct usb_port_status	port;
	}			*status;	/* buffer for status reports */
	struct mutex		status_mutex;	/* for the status buffer */

	int			error;		/* last reported error */
	int			nerrors;	/* track consecutive errors */

	struct list_head	event_list;	/* hubs w/data or errs ready */
	unsigned long		event_bits[1];	/* status change bitmask */
	unsigned long		change_bits[1];	/* ports with logical connect
							status change */
	unsigned long		busy_bits[1];	/* ports being reset or
							resumed */
#if USB_MAXCHILDREN > 31 /* 8*sizeof(unsigned long) - 1 */
#error event_bits[] is too short!
#endif

	struct usb_hub_descriptor *descriptor;	/* class descriptor */
	struct usb_tt		tt;		/* Transaction Translator */

	unsigned		mA_per_port;	/* current for each child */

	unsigned		limited_power:1;
	unsigned		quiescing:1;
	unsigned		activating:1;
	unsigned		disconnected:1;

	unsigned		has_indicators:1;
	u8			indicator[USB_MAXCHILDREN];
	struct delayed_work	leds;
};


/* Protect struct usb_device->state and ->children members
 * Note: Both are also protected by ->dev.sem, except that ->state can
 * change to USB_STATE_NOTATTACHED even when the semaphore isn't held. */
static DEFINE_SPINLOCK(device_state_lock);

/* khubd's worklist and its lock */
static DEFINE_SPINLOCK(hub_event_lock);
static LIST_HEAD(hub_event_list);	/* List of hubs needing servicing */

/* Wakes up khubd */
static DECLARE_WAIT_QUEUE_HEAD(khubd_wait);

static struct task_struct *khubd_task;

/* cycle leds on hubs that aren't blinking for attention */
static int blinkenlights = 0;
module_param (blinkenlights, bool, S_IRUGO);
MODULE_PARM_DESC (blinkenlights, "true to cycle leds on hubs");

/*
 * As of 2.6.10 we introduce a new USB device initialization scheme which
 * closely resembles the way Windows works.  Hopefully it will be compatible
 * with a wider range of devices than the old scheme.  However some previously
 * working devices may start giving rise to "device not accepting address"
 * errors; if that happens the user can try the old scheme by adjusting the
 * following module parameters.
 *
 * For maximum flexibility there are two boolean parameters to control the
 * hub driver's behavior.  On the first initialization attempt, if the
 * "old_scheme_first" parameter is set then the old scheme will be used,
 * otherwise the new scheme is used.  If that fails and "use_both_schemes"
 * is set, then the driver will make another attempt, using the other scheme.
 */
static int old_scheme_first = 0;
module_param(old_scheme_first, bool, S_IRUGO | S_IWUSR);
MODULE_PARM_DESC(old_scheme_first,
		 "start with the old device initialization scheme");

static int use_both_schemes = 1;
module_param(use_both_schemes, bool, S_IRUGO | S_IWUSR);
MODULE_PARM_DESC(use_both_schemes,
		"try the other device initialization scheme if the "
		"first one fails");

/* Mutual exclusion for EHCI CF initialization.  This interferes with
 * port reset on some companion controllers.
 */
DECLARE_RWSEM(ehci_cf_port_reset_rwsem);
EXPORT_SYMBOL_GPL(ehci_cf_port_reset_rwsem);


static inline char *portspeed(int portstatus)
{
	if (portstatus & (1 << USB_PORT_FEAT_HIGHSPEED))
    		return "480 Mb/s";
	else if (portstatus & (1 << USB_PORT_FEAT_LOWSPEED))
		return "1.5 Mb/s";
	else
		return "12 Mb/s";
}

/* Note that hdev or one of its children must be locked! */
static inline struct usb_hub *hdev_to_hub(struct usb_device *hdev)
{
	return usb_get_intfdata(hdev->actconfig->interface[0]);
}

/* USB 2.0 spec Section 11.24.4.5 */
static int get_hub_descriptor(struct usb_device *hdev, void *data, int size)
{
	int i, ret;

	for (i = 0; i < 3; i++) {
		ret = usb_control_msg(hdev, usb_rcvctrlpipe(hdev, 0),
			USB_REQ_GET_DESCRIPTOR, USB_DIR_IN | USB_RT_HUB,
			USB_DT_HUB << 8, 0, data, size,
			USB_CTRL_GET_TIMEOUT);
		if (ret >= (USB_DT_HUB_NONVAR_SIZE + 2))
			return ret;
	}
	return -EINVAL;
}

/*
 * USB 2.0 spec Section 11.24.2.1
 */
static int clear_hub_feature(struct usb_device *hdev, int feature)
{
	return usb_control_msg(hdev, usb_sndctrlpipe(hdev, 0),
		USB_REQ_CLEAR_FEATURE, USB_RT_HUB, feature, 0, NULL, 0, 1000);
}

/*
 * USB 2.0 spec Section 11.24.2.2
 */
static int clear_port_feature(struct usb_device *hdev, int port1, int feature)
{
	return usb_control_msg(hdev, usb_sndctrlpipe(hdev, 0),
		USB_REQ_CLEAR_FEATURE, USB_RT_PORT, feature, port1,
		NULL, 0, 1000);
}

/*
 * USB 2.0 spec Section 11.24.2.13
 */
static int set_port_feature(struct usb_device *hdev, int port1, int feature)
{
	return usb_control_msg(hdev, usb_sndctrlpipe(hdev, 0),
		USB_REQ_SET_FEATURE, USB_RT_PORT, feature, port1,
		NULL, 0, 1000);
}

/*
 * USB 2.0 spec Section 11.24.2.7.1.10 and table 11-7
 * for info about using port indicators
 */
static void set_port_led(
	struct usb_hub *hub,
	int port1,
	int selector
)
{
	int status = set_port_feature(hub->hdev, (selector << 8) | port1,
			USB_PORT_FEAT_INDICATOR);
	if (status < 0)
		dev_dbg (hub->intfdev,
			"port %d indicator %s status %d\n",
			port1,
			({ char *s; switch (selector) {
			case HUB_LED_AMBER: s = "amber"; break;
			case HUB_LED_GREEN: s = "green"; break;
			case HUB_LED_OFF: s = "off"; break;
			case HUB_LED_AUTO: s = "auto"; break;
			default: s = "??"; break;
			}; s; }),
			status);
}

#define	LED_CYCLE_PERIOD	((2*HZ)/3)

static void led_work (struct work_struct *work)
{
	struct usb_hub		*hub =
		container_of(work, struct usb_hub, leds.work);
	struct usb_device	*hdev = hub->hdev;
	unsigned		i;
	unsigned		changed = 0;
	int			cursor = -1;

	if (hdev->state != USB_STATE_CONFIGURED || hub->quiescing)
		return;

	for (i = 0; i < hub->descriptor->bNbrPorts; i++) {
		unsigned	selector, mode;

		/* 30%-50% duty cycle */

		switch (hub->indicator[i]) {
		/* cycle marker */
		case INDICATOR_CYCLE:
			cursor = i;
			selector = HUB_LED_AUTO;
			mode = INDICATOR_AUTO;
			break;
		/* blinking green = sw attention */
		case INDICATOR_GREEN_BLINK:
			selector = HUB_LED_GREEN;
			mode = INDICATOR_GREEN_BLINK_OFF;
			break;
		case INDICATOR_GREEN_BLINK_OFF:
			selector = HUB_LED_OFF;
			mode = INDICATOR_GREEN_BLINK;
			break;
		/* blinking amber = hw attention */
		case INDICATOR_AMBER_BLINK:
			selector = HUB_LED_AMBER;
			mode = INDICATOR_AMBER_BLINK_OFF;
			break;
		case INDICATOR_AMBER_BLINK_OFF:
			selector = HUB_LED_OFF;
			mode = INDICATOR_AMBER_BLINK;
			break;
		/* blink green/amber = reserved */
		case INDICATOR_ALT_BLINK:
			selector = HUB_LED_GREEN;
			mode = INDICATOR_ALT_BLINK_OFF;
			break;
		case INDICATOR_ALT_BLINK_OFF:
			selector = HUB_LED_AMBER;
			mode = INDICATOR_ALT_BLINK;
			break;
		default:
			continue;
		}
		if (selector != HUB_LED_AUTO)
			changed = 1;
		set_port_led(hub, i + 1, selector);
		hub->indicator[i] = mode;
	}
	if (!changed && blinkenlights) {
		cursor++;
		cursor %= hub->descriptor->bNbrPorts;
		set_port_led(hub, cursor + 1, HUB_LED_GREEN);
		hub->indicator[cursor] = INDICATOR_CYCLE;
		changed++;
	}
	if (changed)
		schedule_delayed_work(&hub->leds, LED_CYCLE_PERIOD);
}

/* use a short timeout for hub/port status fetches */
#define	USB_STS_TIMEOUT		1000
#define	USB_STS_RETRIES		5

/*
 * USB 2.0 spec Section 11.24.2.6
 */
static int get_hub_status(struct usb_device *hdev,
		struct usb_hub_status *data)
{
	int i, status = -ETIMEDOUT;

	for (i = 0; i < USB_STS_RETRIES && status == -ETIMEDOUT; i++) {
		status = usb_control_msg(hdev, usb_rcvctrlpipe(hdev, 0),
			USB_REQ_GET_STATUS, USB_DIR_IN | USB_RT_HUB, 0, 0,
			data, sizeof(*data), USB_STS_TIMEOUT);
	}
	return status;
}

/*
 * USB 2.0 spec Section 11.24.2.7
 */
static int get_port_status(struct usb_device *hdev, int port1,
		struct usb_port_status *data)
{
	int i, status = -ETIMEDOUT;

	for (i = 0; i < USB_STS_RETRIES && status == -ETIMEDOUT; i++) {
		status = usb_control_msg(hdev, usb_rcvctrlpipe(hdev, 0),
			USB_REQ_GET_STATUS, USB_DIR_IN | USB_RT_PORT, 0, port1,
			data, sizeof(*data), USB_STS_TIMEOUT);
	}
	return status;
}

static int hub_port_status(struct usb_hub *hub, int port1,
		u16 *status, u16 *change)
{
	int ret;

	mutex_lock(&hub->status_mutex);
	ret = get_port_status(hub->hdev, port1, &hub->status->port);
	if (ret < 4) {
		dev_err(hub->intfdev,
			"%s failed (err = %d)\n", __func__, ret);
		if (ret >= 0)
			ret = -EIO;
	} else {
		*status = le16_to_cpu(hub->status->port.wPortStatus);
		*change = le16_to_cpu(hub->status->port.wPortChange);
		ret = 0;
	}
	mutex_unlock(&hub->status_mutex);
	return ret;
}

static void kick_khubd(struct usb_hub *hub)
{
	unsigned long	flags;

	/* Suppress autosuspend until khubd runs */
	to_usb_interface(hub->intfdev)->pm_usage_cnt = 1;

	spin_lock_irqsave(&hub_event_lock, flags);
	if (!hub->disconnected && list_empty(&hub->event_list)) {
		list_add_tail(&hub->event_list, &hub_event_list);
		wake_up(&khubd_wait);
	}
	spin_unlock_irqrestore(&hub_event_lock, flags);
}

void usb_kick_khubd(struct usb_device *hdev)
{
	/* FIXME: What if hdev isn't bound to the hub driver? */
	kick_khubd(hdev_to_hub(hdev));
}


/* completion function, fires on port status changes and various faults */
static void hub_irq(struct urb *urb)
{
	struct usb_hub *hub = urb->context;
	int status = urb->status;
	int i;
	unsigned long bits;

	switch (status) {
	case -ENOENT:		/* synchronous unlink */
	case -ECONNRESET:	/* async unlink */
	case -ESHUTDOWN:	/* hardware going away */
		return;

	default:		/* presumably an error */
		/* Cause a hub reset after 10 consecutive errors */
		dev_dbg (hub->intfdev, "transfer --> %d\n", status);
		if ((++hub->nerrors < 10) || hub->error)
			goto resubmit;
		hub->error = status;
		/* FALL THROUGH */

	/* let khubd handle things */
	case 0:			/* we got data:  port status changed */
		bits = 0;
		for (i = 0; i < urb->actual_length; ++i)
			bits |= ((unsigned long) ((*hub->buffer)[i]))
					<< (i*8);
		hub->event_bits[0] = bits;
		break;
	}

	hub->nerrors = 0;

	/* Something happened, let khubd figure it out */
	kick_khubd(hub);

resubmit:
	if (hub->quiescing)
		return;

	if ((status = usb_submit_urb (hub->urb, GFP_ATOMIC)) != 0
			&& status != -ENODEV && status != -EPERM)
		dev_err (hub->intfdev, "resubmit --> %d\n", status);
}

/* USB 2.0 spec Section 11.24.2.3 */
static inline int
hub_clear_tt_buffer (struct usb_device *hdev, u16 devinfo, u16 tt)
{
	return usb_control_msg(hdev, usb_rcvctrlpipe(hdev, 0),
			       HUB_CLEAR_TT_BUFFER, USB_RT_PORT, devinfo,
			       tt, NULL, 0, 1000);
}

/*
 * enumeration blocks khubd for a long time. we use keventd instead, since
 * long blocking there is the exception, not the rule.  accordingly, HCDs
 * talking to TTs must queue control transfers (not just bulk and iso), so
 * both can talk to the same hub concurrently.
 */
static void hub_tt_kevent (struct work_struct *work)
{
	struct usb_hub		*hub =
		container_of(work, struct usb_hub, tt.kevent);
	unsigned long		flags;
	int			limit = 100;

	spin_lock_irqsave (&hub->tt.lock, flags);
	while (--limit && !list_empty (&hub->tt.clear_list)) {
		struct list_head	*temp;
		struct usb_tt_clear	*clear;
		struct usb_device	*hdev = hub->hdev;
		int			status;

		temp = hub->tt.clear_list.next;
		clear = list_entry (temp, struct usb_tt_clear, clear_list);
		list_del (&clear->clear_list);

		/* drop lock so HCD can concurrently report other TT errors */
		spin_unlock_irqrestore (&hub->tt.lock, flags);
		status = hub_clear_tt_buffer (hdev, clear->devinfo, clear->tt);
		spin_lock_irqsave (&hub->tt.lock, flags);

		if (status)
			dev_err (&hdev->dev,
				"clear tt %d (%04x) error %d\n",
				clear->tt, clear->devinfo, status);
		kfree(clear);
	}
	spin_unlock_irqrestore (&hub->tt.lock, flags);
}

/**
 * usb_hub_tt_clear_buffer - clear control/bulk TT state in high speed hub
 * @udev: the device whose split transaction failed
 * @pipe: identifies the endpoint of the failed transaction
 *
 * High speed HCDs use this to tell the hub driver that some split control or
 * bulk transaction failed in a way that requires clearing internal state of
 * a transaction translator.  This is normally detected (and reported) from
 * interrupt context.
 *
 * It may not be possible for that hub to handle additional full (or low)
 * speed transactions until that state is fully cleared out.
 */
void usb_hub_tt_clear_buffer (struct usb_device *udev, int pipe)
{
	struct usb_tt		*tt = udev->tt;
	unsigned long		flags;
	struct usb_tt_clear	*clear;

	/* we've got to cope with an arbitrary number of pending TT clears,
	 * since each TT has "at least two" buffers that can need it (and
	 * there can be many TTs per hub).  even if they're uncommon.
	 */
	if ((clear = kmalloc (sizeof *clear, GFP_ATOMIC)) == NULL) {
		dev_err (&udev->dev, "can't save CLEAR_TT_BUFFER state\n");
		/* FIXME recover somehow ... RESET_TT? */
		return;
	}

	/* info that CLEAR_TT_BUFFER needs */
	clear->tt = tt->multi ? udev->ttport : 1;
	clear->devinfo = usb_pipeendpoint (pipe);
	clear->devinfo |= udev->devnum << 4;
	clear->devinfo |= usb_pipecontrol (pipe)
			? (USB_ENDPOINT_XFER_CONTROL << 11)
			: (USB_ENDPOINT_XFER_BULK << 11);
	if (usb_pipein (pipe))
		clear->devinfo |= 1 << 15;
	
	/* tell keventd to clear state for this TT */
	spin_lock_irqsave (&tt->lock, flags);
	list_add_tail (&clear->clear_list, &tt->clear_list);
	schedule_work (&tt->kevent);
	spin_unlock_irqrestore (&tt->lock, flags);
}
EXPORT_SYMBOL_GPL(usb_hub_tt_clear_buffer);

static void hub_power_on(struct usb_hub *hub)
{
	int port1;
	unsigned pgood_delay = hub->descriptor->bPwrOn2PwrGood * 2;
	u16 wHubCharacteristics =
			le16_to_cpu(hub->descriptor->wHubCharacteristics);

	/* Enable power on each port.  Some hubs have reserved values
	 * of LPSM (> 2) in their descriptors, even though they are
	 * USB 2.0 hubs.  Some hubs do not implement port-power switching
	 * but only emulate it.  In all cases, the ports won't work
	 * unless we send these messages to the hub.
	 */
	if ((wHubCharacteristics & HUB_CHAR_LPSM) < 2)
		dev_dbg(hub->intfdev, "enabling power on all ports\n");
	else
		dev_dbg(hub->intfdev, "trying to enable port power on "
				"non-switchable hub\n");
	for (port1 = 1; port1 <= hub->descriptor->bNbrPorts; port1++)
		set_port_feature(hub->hdev, port1, USB_PORT_FEAT_POWER);

	/* Wait at least 100 msec for power to become stable */
	msleep(max(pgood_delay, (unsigned) 100));
}

static void hub_quiesce(struct usb_hub *hub)
{
	/* (nonblocking) khubd and related activity won't re-trigger */
	hub->quiescing = 1;
	hub->activating = 0;

	/* (blocking) stop khubd and related activity */
	usb_kill_urb(hub->urb);
	if (hub->has_indicators)
		cancel_delayed_work_sync(&hub->leds);
	if (hub->tt.hub)
		cancel_work_sync(&hub->tt.kevent);
}

static void hub_activate(struct usb_hub *hub)
{
	int	status;

	hub->quiescing = 0;
	hub->activating = 1;

	status = usb_submit_urb(hub->urb, GFP_NOIO);
	if (status < 0)
		dev_err(hub->intfdev, "activate --> %d\n", status);
	if (hub->has_indicators && blinkenlights)
		schedule_delayed_work(&hub->leds, LED_CYCLE_PERIOD);

	/* scan all ports ASAP */
	kick_khubd(hub);
}

static int hub_hub_status(struct usb_hub *hub,
		u16 *status, u16 *change)
{
	int ret;

	mutex_lock(&hub->status_mutex);
	ret = get_hub_status(hub->hdev, &hub->status->hub);
	if (ret < 0)
		dev_err (hub->intfdev,
			"%s failed (err = %d)\n", __func__, ret);
	else {
		*status = le16_to_cpu(hub->status->hub.wHubStatus);
		*change = le16_to_cpu(hub->status->hub.wHubChange); 
		ret = 0;
	}
	mutex_unlock(&hub->status_mutex);
	return ret;
}

static int hub_port_disable(struct usb_hub *hub, int port1, int set_state)
{
	struct usb_device *hdev = hub->hdev;
	int ret = 0;

	if (hdev->children[port1-1] && set_state)
		usb_set_device_state(hdev->children[port1-1],
				USB_STATE_NOTATTACHED);
	if (!hub->error)
		ret = clear_port_feature(hdev, port1, USB_PORT_FEAT_ENABLE);
	if (ret)
		dev_err(hub->intfdev, "cannot disable port %d (err = %d)\n",
				port1, ret);
	return ret;
}

/*
 * Disable a port and mark a logical connnect-change event, so that some
 * time later khubd will disconnect() any existing usb_device on the port
 * and will re-enumerate if there actually is a device attached.
 */
static void hub_port_logical_disconnect(struct usb_hub *hub, int port1)
{
	dev_dbg(hub->intfdev, "logical disconnect on port %d\n", port1);
	hub_port_disable(hub, port1, 1);

	/* FIXME let caller ask to power down the port:
	 *  - some devices won't enumerate without a VBUS power cycle
	 *  - SRP saves power that way
	 *  - ... new call, TBD ...
	 * That's easy if this hub can switch power per-port, and
	 * khubd reactivates the port later (timer, SRP, etc).
	 * Powerdown must be optional, because of reset/DFU.
	 */

	set_bit(port1, hub->change_bits);
 	kick_khubd(hub);
}

/* caller has locked the hub device */
static void hub_stop(struct usb_hub *hub)
{
	struct usb_device *hdev = hub->hdev;
	int i;

	/* Disconnect all the children */
	for (i = 0; i < hdev->maxchild; ++i) {
		if (hdev->children[i])
			usb_disconnect(&hdev->children[i]);
	}
	hub_quiesce(hub);
}

#define HUB_RESET		1
#define HUB_RESUME		2
#define HUB_RESET_RESUME	3

#ifdef CONFIG_PM

<<<<<<< HEAD
/* Try to identify which devices need USB-PERSIST handling */
static int persistent_device(struct usb_device *udev)
{
	int i;
	int retval;
	struct usb_host_config *actconfig;

	/* Explicitly not marked persistent? */
	if (!udev->persist_enabled)
		return 0;

	/* No active config? */
	actconfig = udev->actconfig;
	if (!actconfig)
		return 0;

	/* FIXME! We should check whether it's open here or not! */

	/*
	 * Check that all the interface drivers have a
	 * 'reset_resume' entrypoint
	 */
	retval = 0;
	for (i = 0; i < actconfig->desc.bNumInterfaces; i++) {
		struct usb_interface *intf;
		struct usb_driver *driver;

		intf = actconfig->interface[i];
		if (!intf->dev.driver)
			continue;
		driver = to_usb_driver(intf->dev.driver);
		if (!driver->reset_resume)
			return 0;
		/*
		 * We have at least one driver, and that one
		 * has a reset_resume method.
		 */
		retval = 1;
	}
	return retval;
}

=======
>>>>>>> 28ffb5d3
static void hub_restart(struct usb_hub *hub, int type)
{
	struct usb_device *hdev = hub->hdev;
	int port1;

	/* Check each of the children to see if they require
	 * USB-PERSIST handling or disconnection.  Also check
	 * each unoccupied port to make sure it is still disabled.
	 */
	for (port1 = 1; port1 <= hdev->maxchild; ++port1) {
		struct usb_device *udev = hdev->children[port1-1];
		int status = 0;
		u16 portstatus, portchange;

		if (!udev || udev->state == USB_STATE_NOTATTACHED) {
			if (type != HUB_RESET) {
				status = hub_port_status(hub, port1,
						&portstatus, &portchange);
				if (status == 0 && (portstatus &
						USB_PORT_STAT_ENABLE))
					clear_port_feature(hdev, port1,
							USB_PORT_FEAT_ENABLE);
			}
			continue;
		}

		/* Was the power session lost while we were suspended? */
		switch (type) {
		case HUB_RESET_RESUME:
			portstatus = 0;
			portchange = USB_PORT_STAT_C_CONNECTION;
			break;

		case HUB_RESET:
		case HUB_RESUME:
			status = hub_port_status(hub, port1,
					&portstatus, &portchange);
			break;
		}

		/* For "USB_PERSIST"-enabled children we must
		 * mark the child device for reset-resume and
		 * turn off the various status changes to prevent
		 * khubd from disconnecting it later.
		 */
<<<<<<< HEAD
		if (status == 0 && !(portstatus & USB_PORT_STAT_ENABLE) &&
				persistent_device(udev)) {
=======
		if (udev->persist_enabled && status == 0 &&
				!(portstatus & USB_PORT_STAT_ENABLE)) {
>>>>>>> 28ffb5d3
			if (portchange & USB_PORT_STAT_C_ENABLE)
				clear_port_feature(hub->hdev, port1,
						USB_PORT_FEAT_C_ENABLE);
			if (portchange & USB_PORT_STAT_C_CONNECTION)
				clear_port_feature(hub->hdev, port1,
						USB_PORT_FEAT_C_CONNECTION);
			udev->reset_resume = 1;
		}

		/* Otherwise for a reset_resume we must disconnect the child,
		 * but as we may not lock the child device here
		 * we have to do a "logical" disconnect.
		 */
		else if (type == HUB_RESET_RESUME)
			hub_port_logical_disconnect(hub, port1);
	}

	hub_activate(hub);
}

#endif	/* CONFIG_PM */

/* caller has locked the hub device */
static int hub_pre_reset(struct usb_interface *intf)
{
	struct usb_hub *hub = usb_get_intfdata(intf);

	hub_stop(hub);
	return 0;
}

/* caller has locked the hub device */
static int hub_post_reset(struct usb_interface *intf)
{
	struct usb_hub *hub = usb_get_intfdata(intf);

	hub_power_on(hub);
	hub_activate(hub);
	return 0;
}

static int hub_configure(struct usb_hub *hub,
	struct usb_endpoint_descriptor *endpoint)
{
	struct usb_device *hdev = hub->hdev;
	struct device *hub_dev = hub->intfdev;
	u16 hubstatus, hubchange;
	u16 wHubCharacteristics;
	unsigned int pipe;
	int maxp, ret;
	char *message;

	hub->buffer = usb_buffer_alloc(hdev, sizeof(*hub->buffer), GFP_KERNEL,
			&hub->buffer_dma);
	if (!hub->buffer) {
		message = "can't allocate hub irq buffer";
		ret = -ENOMEM;
		goto fail;
	}

	hub->status = kmalloc(sizeof(*hub->status), GFP_KERNEL);
	if (!hub->status) {
		message = "can't kmalloc hub status buffer";
		ret = -ENOMEM;
		goto fail;
	}
	mutex_init(&hub->status_mutex);

	hub->descriptor = kmalloc(sizeof(*hub->descriptor), GFP_KERNEL);
	if (!hub->descriptor) {
		message = "can't kmalloc hub descriptor";
		ret = -ENOMEM;
		goto fail;
	}

	/* Request the entire hub descriptor.
	 * hub->descriptor can handle USB_MAXCHILDREN ports,
	 * but the hub can/will return fewer bytes here.
	 */
	ret = get_hub_descriptor(hdev, hub->descriptor,
			sizeof(*hub->descriptor));
	if (ret < 0) {
		message = "can't read hub descriptor";
		goto fail;
	} else if (hub->descriptor->bNbrPorts > USB_MAXCHILDREN) {
		message = "hub has too many ports!";
		ret = -ENODEV;
		goto fail;
	}

	hdev->maxchild = hub->descriptor->bNbrPorts;
	dev_info (hub_dev, "%d port%s detected\n", hdev->maxchild,
		(hdev->maxchild == 1) ? "" : "s");

	wHubCharacteristics = le16_to_cpu(hub->descriptor->wHubCharacteristics);

	if (wHubCharacteristics & HUB_CHAR_COMPOUND) {
		int	i;
		char	portstr [USB_MAXCHILDREN + 1];

		for (i = 0; i < hdev->maxchild; i++)
			portstr[i] = hub->descriptor->DeviceRemovable
				    [((i + 1) / 8)] & (1 << ((i + 1) % 8))
				? 'F' : 'R';
		portstr[hdev->maxchild] = 0;
		dev_dbg(hub_dev, "compound device; port removable status: %s\n", portstr);
	} else
		dev_dbg(hub_dev, "standalone hub\n");

	switch (wHubCharacteristics & HUB_CHAR_LPSM) {
		case 0x00:
			dev_dbg(hub_dev, "ganged power switching\n");
			break;
		case 0x01:
			dev_dbg(hub_dev, "individual port power switching\n");
			break;
		case 0x02:
		case 0x03:
			dev_dbg(hub_dev, "no power switching (usb 1.0)\n");
			break;
	}

	switch (wHubCharacteristics & HUB_CHAR_OCPM) {
		case 0x00:
			dev_dbg(hub_dev, "global over-current protection\n");
			break;
		case 0x08:
			dev_dbg(hub_dev, "individual port over-current protection\n");
			break;
		case 0x10:
		case 0x18:
			dev_dbg(hub_dev, "no over-current protection\n");
                        break;
	}

	spin_lock_init (&hub->tt.lock);
	INIT_LIST_HEAD (&hub->tt.clear_list);
	INIT_WORK (&hub->tt.kevent, hub_tt_kevent);
	switch (hdev->descriptor.bDeviceProtocol) {
		case 0:
			break;
		case 1:
			dev_dbg(hub_dev, "Single TT\n");
			hub->tt.hub = hdev;
			break;
		case 2:
			ret = usb_set_interface(hdev, 0, 1);
			if (ret == 0) {
				dev_dbg(hub_dev, "TT per port\n");
				hub->tt.multi = 1;
			} else
				dev_err(hub_dev, "Using single TT (err %d)\n",
					ret);
			hub->tt.hub = hdev;
			break;
		default:
			dev_dbg(hub_dev, "Unrecognized hub protocol %d\n",
				hdev->descriptor.bDeviceProtocol);
			break;
	}

	/* Note 8 FS bit times == (8 bits / 12000000 bps) ~= 666ns */
	switch (wHubCharacteristics & HUB_CHAR_TTTT) {
		case HUB_TTTT_8_BITS:
			if (hdev->descriptor.bDeviceProtocol != 0) {
				hub->tt.think_time = 666;
				dev_dbg(hub_dev, "TT requires at most %d "
						"FS bit times (%d ns)\n",
					8, hub->tt.think_time);
			}
			break;
		case HUB_TTTT_16_BITS:
			hub->tt.think_time = 666 * 2;
			dev_dbg(hub_dev, "TT requires at most %d "
					"FS bit times (%d ns)\n",
				16, hub->tt.think_time);
			break;
		case HUB_TTTT_24_BITS:
			hub->tt.think_time = 666 * 3;
			dev_dbg(hub_dev, "TT requires at most %d "
					"FS bit times (%d ns)\n",
				24, hub->tt.think_time);
			break;
		case HUB_TTTT_32_BITS:
			hub->tt.think_time = 666 * 4;
			dev_dbg(hub_dev, "TT requires at most %d "
					"FS bit times (%d ns)\n",
				32, hub->tt.think_time);
			break;
	}

	/* probe() zeroes hub->indicator[] */
	if (wHubCharacteristics & HUB_CHAR_PORTIND) {
		hub->has_indicators = 1;
		dev_dbg(hub_dev, "Port indicators are supported\n");
	}

	dev_dbg(hub_dev, "power on to power good time: %dms\n",
		hub->descriptor->bPwrOn2PwrGood * 2);

	/* power budgeting mostly matters with bus-powered hubs,
	 * and battery-powered root hubs (may provide just 8 mA).
	 */
	ret = usb_get_status(hdev, USB_RECIP_DEVICE, 0, &hubstatus);
	if (ret < 2) {
		message = "can't get hub status";
		goto fail;
	}
	le16_to_cpus(&hubstatus);
	if (hdev == hdev->bus->root_hub) {
		if (hdev->bus_mA == 0 || hdev->bus_mA >= 500)
			hub->mA_per_port = 500;
		else {
			hub->mA_per_port = hdev->bus_mA;
			hub->limited_power = 1;
		}
	} else if ((hubstatus & (1 << USB_DEVICE_SELF_POWERED)) == 0) {
		dev_dbg(hub_dev, "hub controller current requirement: %dmA\n",
			hub->descriptor->bHubContrCurrent);
		hub->limited_power = 1;
		if (hdev->maxchild > 0) {
			int remaining = hdev->bus_mA -
					hub->descriptor->bHubContrCurrent;

			if (remaining < hdev->maxchild * 100)
				dev_warn(hub_dev,
					"insufficient power available "
					"to use all downstream ports\n");
			hub->mA_per_port = 100;		/* 7.2.1.1 */
		}
	} else {	/* Self-powered external hub */
		/* FIXME: What about battery-powered external hubs that
		 * provide less current per port? */
		hub->mA_per_port = 500;
	}
	if (hub->mA_per_port < 500)
		dev_dbg(hub_dev, "%umA bus power budget for each child\n",
				hub->mA_per_port);

	ret = hub_hub_status(hub, &hubstatus, &hubchange);
	if (ret < 0) {
		message = "can't get hub status";
		goto fail;
	}

	/* local power status reports aren't always correct */
	if (hdev->actconfig->desc.bmAttributes & USB_CONFIG_ATT_SELFPOWER)
		dev_dbg(hub_dev, "local power source is %s\n",
			(hubstatus & HUB_STATUS_LOCAL_POWER)
			? "lost (inactive)" : "good");

	if ((wHubCharacteristics & HUB_CHAR_OCPM) == 0)
		dev_dbg(hub_dev, "%sover-current condition exists\n",
			(hubstatus & HUB_STATUS_OVERCURRENT) ? "" : "no ");

	/* set up the interrupt endpoint
	 * We use the EP's maxpacket size instead of (PORTS+1+7)/8
	 * bytes as USB2.0[11.12.3] says because some hubs are known
	 * to send more data (and thus cause overflow). For root hubs,
	 * maxpktsize is defined in hcd.c's fake endpoint descriptors
	 * to be big enough for at least USB_MAXCHILDREN ports. */
	pipe = usb_rcvintpipe(hdev, endpoint->bEndpointAddress);
	maxp = usb_maxpacket(hdev, pipe, usb_pipeout(pipe));

	if (maxp > sizeof(*hub->buffer))
		maxp = sizeof(*hub->buffer);

	hub->urb = usb_alloc_urb(0, GFP_KERNEL);
	if (!hub->urb) {
		message = "couldn't allocate interrupt urb";
		ret = -ENOMEM;
		goto fail;
	}

	usb_fill_int_urb(hub->urb, hdev, pipe, *hub->buffer, maxp, hub_irq,
		hub, endpoint->bInterval);
	hub->urb->transfer_dma = hub->buffer_dma;
	hub->urb->transfer_flags |= URB_NO_TRANSFER_DMA_MAP;

	/* maybe cycle the hub leds */
	if (hub->has_indicators && blinkenlights)
		hub->indicator [0] = INDICATOR_CYCLE;

	hub_power_on(hub);
	hub_activate(hub);
	return 0;

fail:
	dev_err (hub_dev, "config failed, %s (err %d)\n",
			message, ret);
	/* hub_disconnect() frees urb and descriptor */
	return ret;
}

static void hub_release(struct kref *kref)
{
	struct usb_hub *hub = container_of(kref, struct usb_hub, kref);

	usb_put_intf(to_usb_interface(hub->intfdev));
	kfree(hub);
}

static unsigned highspeed_hubs;

static void hub_disconnect(struct usb_interface *intf)
{
	struct usb_hub *hub = usb_get_intfdata (intf);

	/* Take the hub off the event list and don't let it be added again */
	spin_lock_irq(&hub_event_lock);
	list_del_init(&hub->event_list);
	hub->disconnected = 1;
	spin_unlock_irq(&hub_event_lock);

	/* Disconnect all children and quiesce the hub */
	hub->error = 0;
	hub_stop(hub);

	usb_set_intfdata (intf, NULL);

	if (hub->hdev->speed == USB_SPEED_HIGH)
		highspeed_hubs--;

	usb_free_urb(hub->urb);
	kfree(hub->descriptor);
	kfree(hub->status);
	usb_buffer_free(hub->hdev, sizeof(*hub->buffer), hub->buffer,
			hub->buffer_dma);

	kref_put(&hub->kref, hub_release);
}

static int hub_probe(struct usb_interface *intf, const struct usb_device_id *id)
{
	struct usb_host_interface *desc;
	struct usb_endpoint_descriptor *endpoint;
	struct usb_device *hdev;
	struct usb_hub *hub;

	desc = intf->cur_altsetting;
	hdev = interface_to_usbdev(intf);

#ifdef	CONFIG_USB_OTG_BLACKLIST_HUB
	if (hdev->parent) {
		dev_warn(&intf->dev, "ignoring external hub\n");
		return -ENODEV;
	}
#endif

	/* Some hubs have a subclass of 1, which AFAICT according to the */
	/*  specs is not defined, but it works */
	if ((desc->desc.bInterfaceSubClass != 0) &&
	    (desc->desc.bInterfaceSubClass != 1)) {
descriptor_error:
		dev_err (&intf->dev, "bad descriptor, ignoring hub\n");
		return -EIO;
	}

	/* Multiple endpoints? What kind of mutant ninja-hub is this? */
	if (desc->desc.bNumEndpoints != 1)
		goto descriptor_error;

	endpoint = &desc->endpoint[0].desc;

	/* If it's not an interrupt in endpoint, we'd better punt! */
	if (!usb_endpoint_is_int_in(endpoint))
		goto descriptor_error;

	/* We found a hub */
	dev_info (&intf->dev, "USB hub found\n");

	hub = kzalloc(sizeof(*hub), GFP_KERNEL);
	if (!hub) {
		dev_dbg (&intf->dev, "couldn't kmalloc hub struct\n");
		return -ENOMEM;
	}

	kref_init(&hub->kref);
	INIT_LIST_HEAD(&hub->event_list);
	hub->intfdev = &intf->dev;
	hub->hdev = hdev;
	INIT_DELAYED_WORK(&hub->leds, led_work);
	usb_get_intf(intf);

	usb_set_intfdata (intf, hub);
	intf->needs_remote_wakeup = 1;

	if (hdev->speed == USB_SPEED_HIGH)
		highspeed_hubs++;

	if (hub_configure(hub, endpoint) >= 0)
		return 0;

	hub_disconnect (intf);
	return -ENODEV;
}

static int
hub_ioctl(struct usb_interface *intf, unsigned int code, void *user_data)
{
	struct usb_device *hdev = interface_to_usbdev (intf);

	/* assert ifno == 0 (part of hub spec) */
	switch (code) {
	case USBDEVFS_HUB_PORTINFO: {
		struct usbdevfs_hub_portinfo *info = user_data;
		int i;

		spin_lock_irq(&device_state_lock);
		if (hdev->devnum <= 0)
			info->nports = 0;
		else {
			info->nports = hdev->maxchild;
			for (i = 0; i < info->nports; i++) {
				if (hdev->children[i] == NULL)
					info->port[i] = 0;
				else
					info->port[i] =
						hdev->children[i]->devnum;
			}
		}
		spin_unlock_irq(&device_state_lock);

		return info->nports + 1;
		}

	default:
		return -ENOSYS;
	}
}


static void recursively_mark_NOTATTACHED(struct usb_device *udev)
{
	int i;

	for (i = 0; i < udev->maxchild; ++i) {
		if (udev->children[i])
			recursively_mark_NOTATTACHED(udev->children[i]);
	}
	if (udev->state == USB_STATE_SUSPENDED) {
		udev->discon_suspended = 1;
		udev->active_duration -= jiffies;
	}
	udev->state = USB_STATE_NOTATTACHED;
}

/**
 * usb_set_device_state - change a device's current state (usbcore, hcds)
 * @udev: pointer to device whose state should be changed
 * @new_state: new state value to be stored
 *
 * udev->state is _not_ fully protected by the device lock.  Although
 * most transitions are made only while holding the lock, the state can
 * can change to USB_STATE_NOTATTACHED at almost any time.  This
 * is so that devices can be marked as disconnected as soon as possible,
 * without having to wait for any semaphores to be released.  As a result,
 * all changes to any device's state must be protected by the
 * device_state_lock spinlock.
 *
 * Once a device has been added to the device tree, all changes to its state
 * should be made using this routine.  The state should _not_ be set directly.
 *
 * If udev->state is already USB_STATE_NOTATTACHED then no change is made.
 * Otherwise udev->state is set to new_state, and if new_state is
 * USB_STATE_NOTATTACHED then all of udev's descendants' states are also set
 * to USB_STATE_NOTATTACHED.
 */
void usb_set_device_state(struct usb_device *udev,
		enum usb_device_state new_state)
{
	unsigned long flags;

	spin_lock_irqsave(&device_state_lock, flags);
	if (udev->state == USB_STATE_NOTATTACHED)
		;	/* do nothing */
	else if (new_state != USB_STATE_NOTATTACHED) {

		/* root hub wakeup capabilities are managed out-of-band
		 * and may involve silicon errata ... ignore them here.
		 */
		if (udev->parent) {
			if (udev->state == USB_STATE_SUSPENDED
					|| new_state == USB_STATE_SUSPENDED)
				;	/* No change to wakeup settings */
			else if (new_state == USB_STATE_CONFIGURED)
				device_init_wakeup(&udev->dev,
					(udev->actconfig->desc.bmAttributes
					 & USB_CONFIG_ATT_WAKEUP));
			else
				device_init_wakeup(&udev->dev, 0);
		}
		if (udev->state == USB_STATE_SUSPENDED &&
			new_state != USB_STATE_SUSPENDED)
			udev->active_duration -= jiffies;
		else if (new_state == USB_STATE_SUSPENDED &&
				udev->state != USB_STATE_SUSPENDED)
			udev->active_duration += jiffies;
		udev->state = new_state;
	} else
		recursively_mark_NOTATTACHED(udev);
	spin_unlock_irqrestore(&device_state_lock, flags);
}

/*
 * WUSB devices are simple: they have no hubs behind, so the mapping
 * device <-> virtual port number becomes 1:1. Why? to simplify the
 * life of the device connection logic in
 * drivers/usb/wusbcore/devconnect.c. When we do the initial secret
 * handshake we need to assign a temporary address in the unauthorized
 * space. For simplicity we use the first virtual port number found to
 * be free [drivers/usb/wusbcore/devconnect.c:wusbhc_devconnect_ack()]
 * and that becomes it's address [X < 128] or its unauthorized address
 * [X | 0x80].
 *
 * We add 1 as an offset to the one-based USB-stack port number
 * (zero-based wusb virtual port index) for two reasons: (a) dev addr
 * 0 is reserved by USB for default address; (b) Linux's USB stack
 * uses always #1 for the root hub of the controller. So USB stack's
 * port #1, which is wusb virtual-port #0 has address #2.
 */
static void choose_address(struct usb_device *udev)
{
	int		devnum;
	struct usb_bus	*bus = udev->bus;

	/* If khubd ever becomes multithreaded, this will need a lock */
	if (udev->wusb) {
		devnum = udev->portnum + 1;
		BUG_ON(test_bit(devnum, bus->devmap.devicemap));
	} else {
		/* Try to allocate the next devnum beginning at
		 * bus->devnum_next. */
		devnum = find_next_zero_bit(bus->devmap.devicemap, 128,
					    bus->devnum_next);
		if (devnum >= 128)
			devnum = find_next_zero_bit(bus->devmap.devicemap,
						    128, 1);
		bus->devnum_next = ( devnum >= 127 ? 1 : devnum + 1);
	}
	if (devnum < 128) {
		set_bit(devnum, bus->devmap.devicemap);
		udev->devnum = devnum;
	}
}

static void release_address(struct usb_device *udev)
{
	if (udev->devnum > 0) {
		clear_bit(udev->devnum, udev->bus->devmap.devicemap);
		udev->devnum = -1;
	}
}

static void update_address(struct usb_device *udev, int devnum)
{
	/* The address for a WUSB device is managed by wusbcore. */
	if (!udev->wusb)
		udev->devnum = devnum;
}

#ifdef	CONFIG_USB_SUSPEND

static void usb_stop_pm(struct usb_device *udev)
{
	/* Synchronize with the ksuspend thread to prevent any more
	 * autosuspend requests from being submitted, and decrement
	 * the parent's count of unsuspended children.
	 */
	usb_pm_lock(udev);
	if (udev->parent && !udev->discon_suspended)
		usb_autosuspend_device(udev->parent);
	usb_pm_unlock(udev);

	/* Stop any autosuspend requests already submitted */
	cancel_rearming_delayed_work(&udev->autosuspend);
}

#else

static inline void usb_stop_pm(struct usb_device *udev)
{ }

#endif

/**
 * usb_disconnect - disconnect a device (usbcore-internal)
 * @pdev: pointer to device being disconnected
 * Context: !in_interrupt ()
 *
 * Something got disconnected. Get rid of it and all of its children.
 *
 * If *pdev is a normal device then the parent hub must already be locked.
 * If *pdev is a root hub then this routine will acquire the
 * usb_bus_list_lock on behalf of the caller.
 *
 * Only hub drivers (including virtual root hub drivers for host
 * controllers) should ever call this.
 *
 * This call is synchronous, and may not be used in an interrupt context.
 */
void usb_disconnect(struct usb_device **pdev)
{
	struct usb_device	*udev = *pdev;
	int			i;

	if (!udev) {
		pr_debug ("%s nodev\n", __func__);
		return;
	}

	/* mark the device as inactive, so any further urb submissions for
	 * this device (and any of its children) will fail immediately.
	 * this quiesces everyting except pending urbs.
	 */
	usb_set_device_state(udev, USB_STATE_NOTATTACHED);
	dev_info (&udev->dev, "USB disconnect, address %d\n", udev->devnum);

	usb_lock_device(udev);

	/* Free up all the children before we remove this device */
	for (i = 0; i < USB_MAXCHILDREN; i++) {
		if (udev->children[i])
			usb_disconnect(&udev->children[i]);
	}

	/* deallocate hcd/hardware state ... nuking all pending urbs and
	 * cleaning up all state associated with the current configuration
	 * so that the hardware is now fully quiesced.
	 */
	dev_dbg (&udev->dev, "unregistering device\n");
	usb_disable_device(udev, 0);

	usb_unlock_device(udev);

	/* Remove the device-specific files from sysfs.  This must be
	 * done with udev unlocked, because some of the attribute
	 * routines try to acquire the device lock.
	 */
	usb_remove_sysfs_dev_files(udev);

	/* Unregister the device.  The device driver is responsible
	 * for removing the device files from usbfs and sysfs and for
	 * de-configuring the device.
	 */
	device_del(&udev->dev);

	/* Free the device number and delete the parent's children[]
	 * (or root_hub) pointer.
	 */
	release_address(udev);

	/* Avoid races with recursively_mark_NOTATTACHED() */
	spin_lock_irq(&device_state_lock);
	*pdev = NULL;
	spin_unlock_irq(&device_state_lock);

	usb_stop_pm(udev);

	put_device(&udev->dev);
}

#ifdef CONFIG_USB_ANNOUNCE_NEW_DEVICES
static void show_string(struct usb_device *udev, char *id, char *string)
{
	if (!string)
		return;
	dev_printk(KERN_INFO, &udev->dev, "%s: %s\n", id, string);
}

static void announce_device(struct usb_device *udev)
{
	dev_info(&udev->dev, "New USB device found, idVendor=%04x, idProduct=%04x\n",
		le16_to_cpu(udev->descriptor.idVendor),
		le16_to_cpu(udev->descriptor.idProduct));
	dev_info(&udev->dev, "New USB device strings: Mfr=%d, Product=%d, "
		"SerialNumber=%d\n",
		udev->descriptor.iManufacturer,
		udev->descriptor.iProduct,
		udev->descriptor.iSerialNumber);
	show_string(udev, "Product", udev->product);
	show_string(udev, "Manufacturer", udev->manufacturer);
	show_string(udev, "SerialNumber", udev->serial);
}
#else
static inline void announce_device(struct usb_device *udev) { }
#endif

#ifdef	CONFIG_USB_OTG
#include "otg_whitelist.h"
#endif

/**
 * usb_configure_device_otg - FIXME (usbcore-internal)
 * @udev: newly addressed device (in ADDRESS state)
 *
 * Do configuration for On-The-Go devices
 */
static int usb_configure_device_otg(struct usb_device *udev)
{
	int err = 0;

#ifdef	CONFIG_USB_OTG
	/*
	 * OTG-aware devices on OTG-capable root hubs may be able to use SRP,
	 * to wake us after we've powered off VBUS; and HNP, switching roles
	 * "host" to "peripheral".  The OTG descriptor helps figure this out.
	 */
	if (!udev->bus->is_b_host
			&& udev->config
			&& udev->parent == udev->bus->root_hub) {
		struct usb_otg_descriptor	*desc = 0;
		struct usb_bus			*bus = udev->bus;

		/* descriptor may appear anywhere in config */
		if (__usb_get_extra_descriptor (udev->rawdescriptors[0],
					le16_to_cpu(udev->config[0].desc.wTotalLength),
					USB_DT_OTG, (void **) &desc) == 0) {
			if (desc->bmAttributes & USB_OTG_HNP) {
				unsigned		port1 = udev->portnum;

				dev_info(&udev->dev,
					"Dual-Role OTG device on %sHNP port\n",
					(port1 == bus->otg_port)
						? "" : "non-");

				/* enable HNP before suspend, it's simpler */
				if (port1 == bus->otg_port)
					bus->b_hnp_enable = 1;
				err = usb_control_msg(udev,
					usb_sndctrlpipe(udev, 0),
					USB_REQ_SET_FEATURE, 0,
					bus->b_hnp_enable
						? USB_DEVICE_B_HNP_ENABLE
						: USB_DEVICE_A_ALT_HNP_SUPPORT,
					0, NULL, 0, USB_CTRL_SET_TIMEOUT);
				if (err < 0) {
					/* OTG MESSAGE: report errors here,
					 * customize to match your product.
					 */
					dev_info(&udev->dev,
						"can't set HNP mode; %d\n",
						err);
					bus->b_hnp_enable = 0;
				}
			}
		}
	}

	if (!is_targeted(udev)) {

		/* Maybe it can talk to us, though we can't talk to it.
		 * (Includes HNP test device.)
		 */
		if (udev->bus->b_hnp_enable || udev->bus->is_b_host) {
			err = usb_port_suspend(udev);
			if (err < 0)
				dev_dbg(&udev->dev, "HNP fail, %d\n", err);
		}
		err = -ENOTSUPP;
		goto fail;
	}
fail:
#endif
	return err;
}


/**
 * usb_configure_device - Detect and probe device intfs/otg (usbcore-internal)
 * @udev: newly addressed device (in ADDRESS state)
 *
 * This is only called by usb_new_device() and usb_authorize_device()
 * and FIXME -- all comments that apply to them apply here wrt to
 * environment.
 *
 * If the device is WUSB and not authorized, we don't attempt to read
 * the string descriptors, as they will be errored out by the device
 * until it has been authorized.
 */
static int usb_configure_device(struct usb_device *udev)
{
	int err;

	if (udev->config == NULL) {
		err = usb_get_configuration(udev);
		if (err < 0) {
			dev_err(&udev->dev, "can't read configurations, error %d\n",
				err);
			goto fail;
		}
	}
	if (udev->wusb == 1 && udev->authorized == 0) {
		udev->product = kstrdup("n/a (unauthorized)", GFP_KERNEL);
		udev->manufacturer = kstrdup("n/a (unauthorized)", GFP_KERNEL);
		udev->serial = kstrdup("n/a (unauthorized)", GFP_KERNEL);
	}
	else {
		/* read the standard strings and cache them if present */
		udev->product = usb_cache_string(udev, udev->descriptor.iProduct);
		udev->manufacturer = usb_cache_string(udev,
						      udev->descriptor.iManufacturer);
		udev->serial = usb_cache_string(udev, udev->descriptor.iSerialNumber);
	}
	err = usb_configure_device_otg(udev);
fail:
	return err;
}


/**
 * usb_new_device - perform initial device setup (usbcore-internal)
 * @udev: newly addressed device (in ADDRESS state)
 *
 * This is called with devices which have been enumerated, but not yet
 * configured.  The device descriptor is available, but not descriptors
 * for any device configuration.  The caller must have locked either
 * the parent hub (if udev is a normal device) or else the
 * usb_bus_list_lock (if udev is a root hub).  The parent's pointer to
 * udev has already been installed, but udev is not yet visible through
 * sysfs or other filesystem code.
 *
 * It will return if the device is configured properly or not.  Zero if
 * the interface was registered with the driver core; else a negative
 * errno value.
 *
 * This call is synchronous, and may not be used in an interrupt context.
 *
 * Only the hub driver or root-hub registrar should ever call this.
 */
int usb_new_device(struct usb_device *udev)
{
	int err;

	usb_detect_quirks(udev);		/* Determine quirks */
	err = usb_configure_device(udev);	/* detect & probe dev/intfs */
	if (err < 0)
		goto fail;
	/* export the usbdev device-node for libusb */
	udev->dev.devt = MKDEV(USB_DEVICE_MAJOR,
			(((udev->bus->busnum-1) * 128) + (udev->devnum-1)));

	/* Increment the parent's count of unsuspended children */
	if (udev->parent)
		usb_autoresume_device(udev->parent);

	/* Register the device.  The device driver is responsible
	 * for adding the device files to sysfs and for configuring
	 * the device.
	 */
	err = device_add(&udev->dev);
	if (err) {
		dev_err(&udev->dev, "can't device_add, error %d\n", err);
		goto fail;
	}

	/* put device-specific files into sysfs */
	usb_create_sysfs_dev_files(udev);

	/* Tell the world! */
	announce_device(udev);
	return err;

fail:
	usb_set_device_state(udev, USB_STATE_NOTATTACHED);
	return err;
}


/**
 * usb_deauthorize_device - deauthorize a device (usbcore-internal)
 * @usb_dev: USB device
 *
 * Move the USB device to a very basic state where interfaces are disabled
 * and the device is in fact unconfigured and unusable.
 *
 * We share a lock (that we have) with device_del(), so we need to
 * defer its call.
 */
int usb_deauthorize_device(struct usb_device *usb_dev)
{
	unsigned cnt;
	usb_lock_device(usb_dev);
	if (usb_dev->authorized == 0)
		goto out_unauthorized;
	usb_dev->authorized = 0;
	usb_set_configuration(usb_dev, -1);
	usb_dev->product = kstrdup("n/a (unauthorized)", GFP_KERNEL);
	usb_dev->manufacturer = kstrdup("n/a (unauthorized)", GFP_KERNEL);
	usb_dev->serial = kstrdup("n/a (unauthorized)", GFP_KERNEL);
	kfree(usb_dev->config);
	usb_dev->config = NULL;
	for (cnt = 0; cnt < usb_dev->descriptor.bNumConfigurations; cnt++)
		kfree(usb_dev->rawdescriptors[cnt]);
	usb_dev->descriptor.bNumConfigurations = 0;
	kfree(usb_dev->rawdescriptors);
out_unauthorized:
	usb_unlock_device(usb_dev);
	return 0;
}


int usb_authorize_device(struct usb_device *usb_dev)
{
	int result = 0, c;
	usb_lock_device(usb_dev);
	if (usb_dev->authorized == 1)
		goto out_authorized;
	kfree(usb_dev->product);
	usb_dev->product = NULL;
	kfree(usb_dev->manufacturer);
	usb_dev->manufacturer = NULL;
	kfree(usb_dev->serial);
	usb_dev->serial = NULL;
	result = usb_autoresume_device(usb_dev);
	if (result < 0) {
		dev_err(&usb_dev->dev,
			"can't autoresume for authorization: %d\n", result);
		goto error_autoresume;
	}
	result = usb_get_device_descriptor(usb_dev, sizeof(usb_dev->descriptor));
	if (result < 0) {
		dev_err(&usb_dev->dev, "can't re-read device descriptor for "
			"authorization: %d\n", result);
		goto error_device_descriptor;
	}
	usb_dev->authorized = 1;
	result = usb_configure_device(usb_dev);
	if (result < 0)
		goto error_configure;
	/* Choose and set the configuration.  This registers the interfaces
	 * with the driver core and lets interface drivers bind to them.
	 */
	c = usb_choose_configuration(usb_dev);
	if (c >= 0) {
		result = usb_set_configuration(usb_dev, c);
		if (result) {
			dev_err(&usb_dev->dev,
				"can't set config #%d, error %d\n", c, result);
			/* This need not be fatal.  The user can try to
			 * set other configurations. */
		}
	}
	dev_info(&usb_dev->dev, "authorized to connect\n");
error_configure:
error_device_descriptor:
error_autoresume:
out_authorized:
	usb_unlock_device(usb_dev);	// complements locktree
	return result;
}


/* Returns 1 if @hub is a WUSB root hub, 0 otherwise */
static unsigned hub_is_wusb(struct usb_hub *hub)
{
	struct usb_hcd *hcd;
	if (hub->hdev->parent != NULL)  /* not a root hub? */
		return 0;
	hcd = container_of(hub->hdev->bus, struct usb_hcd, self);
	return hcd->wireless;
}


#define PORT_RESET_TRIES	5
#define SET_ADDRESS_TRIES	2
#define GET_DESCRIPTOR_TRIES	2
#define SET_CONFIG_TRIES	(2 * (use_both_schemes + 1))
#define USE_NEW_SCHEME(i)	((i) / 2 == old_scheme_first)

#define HUB_ROOT_RESET_TIME	50	/* times are in msec */
#define HUB_SHORT_RESET_TIME	10
#define HUB_LONG_RESET_TIME	200
#define HUB_RESET_TIMEOUT	500

static int hub_port_wait_reset(struct usb_hub *hub, int port1,
				struct usb_device *udev, unsigned int delay)
{
	int delay_time, ret;
	u16 portstatus;
	u16 portchange;

	for (delay_time = 0;
			delay_time < HUB_RESET_TIMEOUT;
			delay_time += delay) {
		/* wait to give the device a chance to reset */
		msleep(delay);

		/* read and decode port status */
		ret = hub_port_status(hub, port1, &portstatus, &portchange);
		if (ret < 0)
			return ret;

		/* Device went away? */
		if (!(portstatus & USB_PORT_STAT_CONNECTION))
			return -ENOTCONN;

		/* bomb out completely if the connection bounced */
		if ((portchange & USB_PORT_STAT_C_CONNECTION))
			return -ENOTCONN;

		/* if we`ve finished resetting, then break out of the loop */
		if (!(portstatus & USB_PORT_STAT_RESET) &&
		    (portstatus & USB_PORT_STAT_ENABLE)) {
			if (hub_is_wusb(hub))
				udev->speed = USB_SPEED_VARIABLE;
			else if (portstatus & USB_PORT_STAT_HIGH_SPEED)
				udev->speed = USB_SPEED_HIGH;
			else if (portstatus & USB_PORT_STAT_LOW_SPEED)
				udev->speed = USB_SPEED_LOW;
			else
				udev->speed = USB_SPEED_FULL;
			return 0;
		}

		/* switch to the long delay after two short delay failures */
		if (delay_time >= 2 * HUB_SHORT_RESET_TIME)
			delay = HUB_LONG_RESET_TIME;

		dev_dbg (hub->intfdev,
			"port %d not reset yet, waiting %dms\n",
			port1, delay);
	}

	return -EBUSY;
}

static int hub_port_reset(struct usb_hub *hub, int port1,
				struct usb_device *udev, unsigned int delay)
{
	int i, status;

	/* Block EHCI CF initialization during the port reset.
	 * Some companion controllers don't like it when they mix.
	 */
	down_read(&ehci_cf_port_reset_rwsem);

	/* Reset the port */
	for (i = 0; i < PORT_RESET_TRIES; i++) {
		status = set_port_feature(hub->hdev,
				port1, USB_PORT_FEAT_RESET);
		if (status)
			dev_err(hub->intfdev,
					"cannot reset port %d (err = %d)\n",
					port1, status);
		else {
			status = hub_port_wait_reset(hub, port1, udev, delay);
			if (status && status != -ENOTCONN)
				dev_dbg(hub->intfdev,
						"port_wait_reset: err = %d\n",
						status);
		}

		/* return on disconnect or reset */
		switch (status) {
		case 0:
			/* TRSTRCY = 10 ms; plus some extra */
			msleep(10 + 40);
			update_address(udev, 0);
			/* FALL THROUGH */
		case -ENOTCONN:
		case -ENODEV:
			clear_port_feature(hub->hdev,
				port1, USB_PORT_FEAT_C_RESET);
			/* FIXME need disconnect() for NOTATTACHED device */
			usb_set_device_state(udev, status
					? USB_STATE_NOTATTACHED
					: USB_STATE_DEFAULT);
			goto done;
		}

		dev_dbg (hub->intfdev,
			"port %d not enabled, trying reset again...\n",
			port1);
		delay = HUB_LONG_RESET_TIME;
	}

	dev_err (hub->intfdev,
		"Cannot enable port %i.  Maybe the USB cable is bad?\n",
		port1);

 done:
	up_read(&ehci_cf_port_reset_rwsem);
	return status;
}

#ifdef	CONFIG_PM

#ifdef	CONFIG_USB_SUSPEND

/*
 * usb_port_suspend - suspend a usb device's upstream port
 * @udev: device that's no longer in active use, not a root hub
 * Context: must be able to sleep; device not locked; pm locks held
 *
 * Suspends a USB device that isn't in active use, conserving power.
 * Devices may wake out of a suspend, if anything important happens,
 * using the remote wakeup mechanism.  They may also be taken out of
 * suspend by the host, using usb_port_resume().  It's also routine
 * to disconnect devices while they are suspended.
 *
 * This only affects the USB hardware for a device; its interfaces
 * (and, for hubs, child devices) must already have been suspended.
 *
 * Selective port suspend reduces power; most suspended devices draw
 * less than 500 uA.  It's also used in OTG, along with remote wakeup.
 * All devices below the suspended port are also suspended.
 *
 * Devices leave suspend state when the host wakes them up.  Some devices
 * also support "remote wakeup", where the device can activate the USB
 * tree above them to deliver data, such as a keypress or packet.  In
 * some cases, this wakes the USB host.
 *
 * Suspending OTG devices may trigger HNP, if that's been enabled
 * between a pair of dual-role devices.  That will change roles, such
 * as from A-Host to A-Peripheral or from B-Host back to B-Peripheral.
 *
 * Devices on USB hub ports have only one "suspend" state, corresponding
 * to ACPI D2, "may cause the device to lose some context".
 * State transitions include:
 *
 *   - suspend, resume ... when the VBUS power link stays live
 *   - suspend, disconnect ... VBUS lost
 *
 * Once VBUS drop breaks the circuit, the port it's using has to go through
 * normal re-enumeration procedures, starting with enabling VBUS power.
 * Other than re-initializing the hub (plug/unplug, except for root hubs),
 * Linux (2.6) currently has NO mechanisms to initiate that:  no khubd
 * timer, no SRP, no requests through sysfs.
 *
 * If CONFIG_USB_SUSPEND isn't enabled, devices only really suspend when
 * the root hub for their bus goes into global suspend ... so we don't
 * (falsely) update the device power state to say it suspended.
 *
 * Returns 0 on success, else negative errno.
 */
int usb_port_suspend(struct usb_device *udev)
{
	struct usb_hub	*hub = hdev_to_hub(udev->parent);
	int		port1 = udev->portnum;
	int		status;

	// dev_dbg(hub->intfdev, "suspend port %d\n", port1);

	/* enable remote wakeup when appropriate; this lets the device
	 * wake up the upstream hub (including maybe the root hub).
	 *
	 * NOTE:  OTG devices may issue remote wakeup (or SRP) even when
	 * we don't explicitly enable it here.
	 */
	if (udev->do_remote_wakeup) {
		status = usb_control_msg(udev, usb_sndctrlpipe(udev, 0),
				USB_REQ_SET_FEATURE, USB_RECIP_DEVICE,
				USB_DEVICE_REMOTE_WAKEUP, 0,
				NULL, 0,
				USB_CTRL_SET_TIMEOUT);
		if (status)
			dev_dbg(&udev->dev, "won't remote wakeup, status %d\n",
					status);
	}

	/* see 7.1.7.6 */
	status = set_port_feature(hub->hdev, port1, USB_PORT_FEAT_SUSPEND);
	if (status) {
		dev_dbg(hub->intfdev, "can't suspend port %d, status %d\n",
				port1, status);
		/* paranoia:  "should not happen" */
		(void) usb_control_msg(udev, usb_sndctrlpipe(udev, 0),
				USB_REQ_CLEAR_FEATURE, USB_RECIP_DEVICE,
				USB_DEVICE_REMOTE_WAKEUP, 0,
				NULL, 0,
				USB_CTRL_SET_TIMEOUT);
	} else {
		/* device has up to 10 msec to fully suspend */
		dev_dbg(&udev->dev, "usb %ssuspend\n",
				udev->auto_pm ? "auto-" : "");
		usb_set_device_state(udev, USB_STATE_SUSPENDED);
		msleep(10);
	}
	return status;
}

/*
 * If the USB "suspend" state is in use (rather than "global suspend"),
 * many devices will be individually taken out of suspend state using
 * special "resume" signaling.  This routine kicks in shortly after
 * hardware resume signaling is finished, either because of selective
 * resume (by host) or remote wakeup (by device) ... now see what changed
 * in the tree that's rooted at this device.
 *
 * If @udev->reset_resume is set then the device is reset before the
 * status check is done.
 */
static int finish_port_resume(struct usb_device *udev)
{
	int	status = 0;
	u16	devstatus;

	/* caller owns the udev device lock */
	dev_dbg(&udev->dev, "finish %sresume\n",
			udev->reset_resume ? "reset-" : "");

	/* usb ch9 identifies four variants of SUSPENDED, based on what
	 * state the device resumes to.  Linux currently won't see the
	 * first two on the host side; they'd be inside hub_port_init()
	 * during many timeouts, but khubd can't suspend until later.
	 */
	usb_set_device_state(udev, udev->actconfig
			? USB_STATE_CONFIGURED
			: USB_STATE_ADDRESS);

	/* 10.5.4.5 says not to reset a suspended port if the attached
	 * device is enabled for remote wakeup.  Hence the reset
	 * operation is carried out here, after the port has been
	 * resumed.
	 */
	if (udev->reset_resume)
		status = usb_reset_device(udev);

 	/* 10.5.4.5 says be sure devices in the tree are still there.
 	 * For now let's assume the device didn't go crazy on resume,
	 * and device drivers will know about any resume quirks.
	 */
	if (status == 0) {
		devstatus = 0;
		status = usb_get_status(udev, USB_RECIP_DEVICE, 0, &devstatus);
		if (status >= 0)
			status = (status > 0 ? 0 : -ENODEV);
	}

	if (status) {
		dev_dbg(&udev->dev, "gone after usb resume? status %d\n",
				status);
	} else if (udev->actconfig) {
		le16_to_cpus(&devstatus);
		if (devstatus & (1 << USB_DEVICE_REMOTE_WAKEUP)) {
			status = usb_control_msg(udev,
					usb_sndctrlpipe(udev, 0),
					USB_REQ_CLEAR_FEATURE,
						USB_RECIP_DEVICE,
					USB_DEVICE_REMOTE_WAKEUP, 0,
					NULL, 0,
					USB_CTRL_SET_TIMEOUT);
			if (status)
				dev_dbg(&udev->dev, "disable remote "
					"wakeup, status %d\n", status);
		}
		status = 0;
	}
	return status;
}

/*
 * usb_port_resume - re-activate a suspended usb device's upstream port
 * @udev: device to re-activate, not a root hub
 * Context: must be able to sleep; device not locked; pm locks held
 *
 * This will re-activate the suspended device, increasing power usage
 * while letting drivers communicate again with its endpoints.
 * USB resume explicitly guarantees that the power session between
 * the host and the device is the same as it was when the device
 * suspended.
 *
 * If @udev->reset_resume is set then this routine won't check that the
 * port is still enabled.  Furthermore, finish_port_resume() above will
 * reset @udev.  The end result is that a broken power session can be
 * recovered and @udev will appear to persist across a loss of VBUS power.
 *
 * For example, if a host controller doesn't maintain VBUS suspend current
 * during a system sleep or is reset when the system wakes up, all the USB
 * power sessions below it will be broken.  This is especially troublesome
 * for mass-storage devices containing mounted filesystems, since the
 * device will appear to have disconnected and all the memory mappings
 * to it will be lost.  Using the USB_PERSIST facility, the device can be
 * made to appear as if it had not disconnected.
 *
 * This facility can be dangerous.  Although usb_reset_device() makes
 * every effort to insure that the same device is present after the
 * reset as before, it cannot provide a 100% guarantee.  Furthermore it's
 * quite possible for a device to remain unaltered but its media to be
 * changed.  If the user replaces a flash memory card while the system is
 * asleep, he will have only himself to blame when the filesystem on the
 * new card is corrupted and the system crashes.
 *
 * Returns 0 on success, else negative errno.
 */
int usb_port_resume(struct usb_device *udev)
{
	struct usb_hub	*hub = hdev_to_hub(udev->parent);
	int		port1 = udev->portnum;
	int		status;
	u16		portchange, portstatus;
	unsigned	mask_flags, want_flags;

	/* Skip the initial Clear-Suspend step for a remote wakeup */
	status = hub_port_status(hub, port1, &portstatus, &portchange);
	if (status == 0 && !(portstatus & USB_PORT_STAT_SUSPEND))
		goto SuspendCleared;

	// dev_dbg(hub->intfdev, "resume port %d\n", port1);

	set_bit(port1, hub->busy_bits);

	/* see 7.1.7.7; affects power usage, but not budgeting */
	status = clear_port_feature(hub->hdev,
			port1, USB_PORT_FEAT_SUSPEND);
	if (status) {
		dev_dbg(hub->intfdev, "can't resume port %d, status %d\n",
				port1, status);
	} else {
		/* drive resume for at least 20 msec */
		dev_dbg(&udev->dev, "usb %sresume\n",
				udev->auto_pm ? "auto-" : "");
		msleep(25);

		/* Virtual root hubs can trigger on GET_PORT_STATUS to
		 * stop resume signaling.  Then finish the resume
		 * sequence.
		 */
		status = hub_port_status(hub, port1, &portstatus, &portchange);

 SuspendCleared:
		if (udev->reset_resume)
			want_flags = USB_PORT_STAT_POWER
					| USB_PORT_STAT_CONNECTION;
		else
			want_flags = USB_PORT_STAT_POWER
					| USB_PORT_STAT_CONNECTION
					| USB_PORT_STAT_ENABLE;
		mask_flags = want_flags | USB_PORT_STAT_SUSPEND;

		if (status < 0 || (portstatus & mask_flags) != want_flags) {
			dev_dbg(hub->intfdev,
				"port %d status %04x.%04x after resume, %d\n",
				port1, portchange, portstatus, status);
			if (status >= 0)
				status = -ENODEV;
		} else {
			if (portchange & USB_PORT_STAT_C_SUSPEND)
				clear_port_feature(hub->hdev, port1,
						USB_PORT_FEAT_C_SUSPEND);
			/* TRSMRCY = 10 msec */
			msleep(10);
		}
	}

	clear_bit(port1, hub->busy_bits);

	if (status == 0)
		status = finish_port_resume(udev);
	if (status < 0) {
		dev_dbg(&udev->dev, "can't resume, status %d\n", status);
		hub_port_logical_disconnect(hub, port1);
	}
	return status;
}

static int remote_wakeup(struct usb_device *udev)
{
	int	status = 0;

	usb_lock_device(udev);
	if (udev->state == USB_STATE_SUSPENDED) {
		dev_dbg(&udev->dev, "usb %sresume\n", "wakeup-");
		usb_mark_last_busy(udev);
		status = usb_external_resume_device(udev);
	}
	usb_unlock_device(udev);
	return status;
}

#else	/* CONFIG_USB_SUSPEND */

/* When CONFIG_USB_SUSPEND isn't set, we never suspend or resume any ports. */

int usb_port_suspend(struct usb_device *udev)
{
	return 0;
}

int usb_port_resume(struct usb_device *udev)
{
	int status = 0;

	/* However we may need to do a reset-resume */
	if (udev->reset_resume) {
		dev_dbg(&udev->dev, "reset-resume\n");
		status = usb_reset_device(udev);
	}
	return status;
}

static inline int remote_wakeup(struct usb_device *udev)
{
	return 0;
}

#endif

static int hub_suspend(struct usb_interface *intf, pm_message_t msg)
{
	struct usb_hub		*hub = usb_get_intfdata (intf);
	struct usb_device	*hdev = hub->hdev;
	unsigned		port1;

	/* fail if children aren't already suspended */
	for (port1 = 1; port1 <= hdev->maxchild; port1++) {
		struct usb_device	*udev;

		udev = hdev->children [port1-1];
		if (udev && udev->can_submit) {
			if (!hdev->auto_pm)
				dev_dbg(&intf->dev, "port %d nyet suspended\n",
						port1);
			return -EBUSY;
		}
	}

	dev_dbg(&intf->dev, "%s\n", __func__);

	/* stop khubd and related activity */
	hub_quiesce(hub);
	return 0;
}

static int hub_resume(struct usb_interface *intf)
{
	struct usb_hub *hub = usb_get_intfdata(intf);

	dev_dbg(&intf->dev, "%s\n", __func__);
	hub_restart(hub, HUB_RESUME);
	return 0;
}

static int hub_reset_resume(struct usb_interface *intf)
{
	struct usb_hub *hub = usb_get_intfdata(intf);

	dev_dbg(&intf->dev, "%s\n", __func__);
	hub_power_on(hub);
	hub_restart(hub, HUB_RESET_RESUME);
	return 0;
}

/**
 * usb_root_hub_lost_power - called by HCD if the root hub lost Vbus power
 * @rhdev: struct usb_device for the root hub
 *
 * The USB host controller driver calls this function when its root hub
 * is resumed and Vbus power has been interrupted or the controller
 * has been reset.  The routine marks @rhdev as having lost power.
 * When the hub driver is resumed it will take notice and carry out
 * power-session recovery for all the "USB-PERSIST"-enabled child devices;
 * the others will be disconnected.
 */
void usb_root_hub_lost_power(struct usb_device *rhdev)
{
	dev_warn(&rhdev->dev, "root hub lost power or was reset\n");
	rhdev->reset_resume = 1;
}
EXPORT_SYMBOL_GPL(usb_root_hub_lost_power);

#else	/* CONFIG_PM */

static inline int remote_wakeup(struct usb_device *udev)
{
	return 0;
}

#define hub_suspend		NULL
#define hub_resume		NULL
#define hub_reset_resume	NULL
#endif


/* USB 2.0 spec, 7.1.7.3 / fig 7-29:
 *
 * Between connect detection and reset signaling there must be a delay
 * of 100ms at least for debounce and power-settling.  The corresponding
 * timer shall restart whenever the downstream port detects a disconnect.
 * 
 * Apparently there are some bluetooth and irda-dongles and a number of
 * low-speed devices for which this debounce period may last over a second.
 * Not covered by the spec - but easy to deal with.
 *
 * This implementation uses a 1500ms total debounce timeout; if the
 * connection isn't stable by then it returns -ETIMEDOUT.  It checks
 * every 25ms for transient disconnects.  When the port status has been
 * unchanged for 100ms it returns the port status.
 */

#define HUB_DEBOUNCE_TIMEOUT	1500
#define HUB_DEBOUNCE_STEP	  25
#define HUB_DEBOUNCE_STABLE	 100

static int hub_port_debounce(struct usb_hub *hub, int port1)
{
	int ret;
	int total_time, stable_time = 0;
	u16 portchange, portstatus;
	unsigned connection = 0xffff;

	for (total_time = 0; ; total_time += HUB_DEBOUNCE_STEP) {
		ret = hub_port_status(hub, port1, &portstatus, &portchange);
		if (ret < 0)
			return ret;

		if (!(portchange & USB_PORT_STAT_C_CONNECTION) &&
		     (portstatus & USB_PORT_STAT_CONNECTION) == connection) {
			stable_time += HUB_DEBOUNCE_STEP;
			if (stable_time >= HUB_DEBOUNCE_STABLE)
				break;
		} else {
			stable_time = 0;
			connection = portstatus & USB_PORT_STAT_CONNECTION;
		}

		if (portchange & USB_PORT_STAT_C_CONNECTION) {
			clear_port_feature(hub->hdev, port1,
					USB_PORT_FEAT_C_CONNECTION);
		}

		if (total_time >= HUB_DEBOUNCE_TIMEOUT)
			break;
		msleep(HUB_DEBOUNCE_STEP);
	}

	dev_dbg (hub->intfdev,
		"debounce: port %d: total %dms stable %dms status 0x%x\n",
		port1, total_time, stable_time, portstatus);

	if (stable_time < HUB_DEBOUNCE_STABLE)
		return -ETIMEDOUT;
	return portstatus;
}

void usb_ep0_reinit(struct usb_device *udev)
{
	usb_disable_endpoint(udev, 0 + USB_DIR_IN);
	usb_disable_endpoint(udev, 0 + USB_DIR_OUT);
	usb_enable_endpoint(udev, &udev->ep0);
}
EXPORT_SYMBOL_GPL(usb_ep0_reinit);

#define usb_sndaddr0pipe()	(PIPE_CONTROL << 30)
#define usb_rcvaddr0pipe()	((PIPE_CONTROL << 30) | USB_DIR_IN)

static int hub_set_address(struct usb_device *udev, int devnum)
{
	int retval;

	if (devnum <= 1)
		return -EINVAL;
	if (udev->state == USB_STATE_ADDRESS)
		return 0;
	if (udev->state != USB_STATE_DEFAULT)
		return -EINVAL;
	retval = usb_control_msg(udev, usb_sndaddr0pipe(),
		USB_REQ_SET_ADDRESS, 0, devnum, 0,
		NULL, 0, USB_CTRL_SET_TIMEOUT);
	if (retval == 0) {
		/* Device now using proper address. */
		update_address(udev, devnum);
		usb_set_device_state(udev, USB_STATE_ADDRESS);
		usb_ep0_reinit(udev);
	}
	return retval;
}

/* Reset device, (re)assign address, get device descriptor.
 * Device connection must be stable, no more debouncing needed.
 * Returns device in USB_STATE_ADDRESS, except on error.
 *
 * If this is called for an already-existing device (as part of
 * usb_reset_device), the caller must own the device lock.  For a
 * newly detected device that is not accessible through any global
 * pointers, it's not necessary to lock the device.
 */
static int
hub_port_init (struct usb_hub *hub, struct usb_device *udev, int port1,
		int retry_counter)
{
	static DEFINE_MUTEX(usb_address0_mutex);

	struct usb_device	*hdev = hub->hdev;
	int			i, j, retval;
	unsigned		delay = HUB_SHORT_RESET_TIME;
	enum usb_device_speed	oldspeed = udev->speed;
	char 			*speed, *type;
	int			devnum = udev->devnum;

	/* root hub ports have a slightly longer reset period
	 * (from USB 2.0 spec, section 7.1.7.5)
	 */
	if (!hdev->parent) {
		delay = HUB_ROOT_RESET_TIME;
		if (port1 == hdev->bus->otg_port)
			hdev->bus->b_hnp_enable = 0;
	}

	/* Some low speed devices have problems with the quick delay, so */
	/*  be a bit pessimistic with those devices. RHbug #23670 */
	if (oldspeed == USB_SPEED_LOW)
		delay = HUB_LONG_RESET_TIME;

	mutex_lock(&usb_address0_mutex);

	/* Reset the device; full speed may morph to high speed */
	retval = hub_port_reset(hub, port1, udev, delay);
	if (retval < 0)		/* error or disconnect */
		goto fail;
				/* success, speed is known */
	retval = -ENODEV;

	if (oldspeed != USB_SPEED_UNKNOWN && oldspeed != udev->speed) {
		dev_dbg(&udev->dev, "device reset changed speed!\n");
		goto fail;
	}
	oldspeed = udev->speed;

	/* USB 2.0 section 5.5.3 talks about ep0 maxpacket ...
	 * it's fixed size except for full speed devices.
	 * For Wireless USB devices, ep0 max packet is always 512 (tho
	 * reported as 0xff in the device descriptor). WUSB1.0[4.8.1].
	 */
	switch (udev->speed) {
	case USB_SPEED_VARIABLE:	/* fixed at 512 */
		udev->ep0.desc.wMaxPacketSize = __constant_cpu_to_le16(512);
		break;
	case USB_SPEED_HIGH:		/* fixed at 64 */
		udev->ep0.desc.wMaxPacketSize = __constant_cpu_to_le16(64);
		break;
	case USB_SPEED_FULL:		/* 8, 16, 32, or 64 */
		/* to determine the ep0 maxpacket size, try to read
		 * the device descriptor to get bMaxPacketSize0 and
		 * then correct our initial guess.
		 */
		udev->ep0.desc.wMaxPacketSize = __constant_cpu_to_le16(64);
		break;
	case USB_SPEED_LOW:		/* fixed at 8 */
		udev->ep0.desc.wMaxPacketSize = __constant_cpu_to_le16(8);
		break;
	default:
		goto fail;
	}
 
	type = "";
	switch (udev->speed) {
	case USB_SPEED_LOW:	speed = "low";	break;
	case USB_SPEED_FULL:	speed = "full";	break;
	case USB_SPEED_HIGH:	speed = "high";	break;
	case USB_SPEED_VARIABLE:
				speed = "variable";
				type = "Wireless ";
				break;
	default: 		speed = "?";	break;
	}
	dev_info (&udev->dev,
		  "%s %s speed %sUSB device using %s and address %d\n",
		  (udev->config) ? "reset" : "new", speed, type,
		  udev->bus->controller->driver->name, devnum);

	/* Set up TT records, if needed  */
	if (hdev->tt) {
		udev->tt = hdev->tt;
		udev->ttport = hdev->ttport;
	} else if (udev->speed != USB_SPEED_HIGH
			&& hdev->speed == USB_SPEED_HIGH) {
		udev->tt = &hub->tt;
		udev->ttport = port1;
	}
 
	/* Why interleave GET_DESCRIPTOR and SET_ADDRESS this way?
	 * Because device hardware and firmware is sometimes buggy in
	 * this area, and this is how Linux has done it for ages.
	 * Change it cautiously.
	 *
	 * NOTE:  If USE_NEW_SCHEME() is true we will start by issuing
	 * a 64-byte GET_DESCRIPTOR request.  This is what Windows does,
	 * so it may help with some non-standards-compliant devices.
	 * Otherwise we start with SET_ADDRESS and then try to read the
	 * first 8 bytes of the device descriptor to get the ep0 maxpacket
	 * value.
	 */
	for (i = 0; i < GET_DESCRIPTOR_TRIES; (++i, msleep(100))) {
		if (USE_NEW_SCHEME(retry_counter)) {
			struct usb_device_descriptor *buf;
			int r = 0;

#define GET_DESCRIPTOR_BUFSIZE	64
			buf = kmalloc(GET_DESCRIPTOR_BUFSIZE, GFP_NOIO);
			if (!buf) {
				retval = -ENOMEM;
				continue;
			}

			/* Retry on all errors; some devices are flakey.
			 * 255 is for WUSB devices, we actually need to use
			 * 512 (WUSB1.0[4.8.1]).
			 */
			for (j = 0; j < 3; ++j) {
				buf->bMaxPacketSize0 = 0;
				r = usb_control_msg(udev, usb_rcvaddr0pipe(),
					USB_REQ_GET_DESCRIPTOR, USB_DIR_IN,
					USB_DT_DEVICE << 8, 0,
					buf, GET_DESCRIPTOR_BUFSIZE,
					USB_CTRL_GET_TIMEOUT);
				switch (buf->bMaxPacketSize0) {
				case 8: case 16: case 32: case 64: case 255:
					if (buf->bDescriptorType ==
							USB_DT_DEVICE) {
						r = 0;
						break;
					}
					/* FALL THROUGH */
				default:
					if (r == 0)
						r = -EPROTO;
					break;
				}
				if (r == 0)
					break;
			}
			udev->descriptor.bMaxPacketSize0 =
					buf->bMaxPacketSize0;
			kfree(buf);

			retval = hub_port_reset(hub, port1, udev, delay);
			if (retval < 0)		/* error or disconnect */
				goto fail;
			if (oldspeed != udev->speed) {
				dev_dbg(&udev->dev,
					"device reset changed speed!\n");
				retval = -ENODEV;
				goto fail;
			}
			if (r) {
				dev_err(&udev->dev, "device descriptor "
						"read/%s, error %d\n",
						"64", r);
				retval = -EMSGSIZE;
				continue;
			}
#undef GET_DESCRIPTOR_BUFSIZE
		}

 		/*
 		 * If device is WUSB, we already assigned an
 		 * unauthorized address in the Connect Ack sequence;
 		 * authorization will assign the final address.
 		 */
 		if (udev->wusb == 0) {
			for (j = 0; j < SET_ADDRESS_TRIES; ++j) {
				retval = hub_set_address(udev, devnum);
				if (retval >= 0)
					break;
				msleep(200);
			}
			if (retval < 0) {
				dev_err(&udev->dev,
					"device not accepting address %d, error %d\n",
					devnum, retval);
				goto fail;
			}

			/* cope with hardware quirkiness:
			 *  - let SET_ADDRESS settle, some device hardware wants it
			 *  - read ep0 maxpacket even for high and low speed,
			 */
			msleep(10);
			if (USE_NEW_SCHEME(retry_counter))
				break;
  		}

		retval = usb_get_device_descriptor(udev, 8);
		if (retval < 8) {
			dev_err(&udev->dev, "device descriptor "
					"read/%s, error %d\n",
					"8", retval);
			if (retval >= 0)
				retval = -EMSGSIZE;
		} else {
			retval = 0;
			break;
		}
	}
	if (retval)
		goto fail;

	i = udev->descriptor.bMaxPacketSize0 == 0xff?	/* wusb device? */
	    512 : udev->descriptor.bMaxPacketSize0;
	if (le16_to_cpu(udev->ep0.desc.wMaxPacketSize) != i) {
		if (udev->speed != USB_SPEED_FULL ||
				!(i == 8 || i == 16 || i == 32 || i == 64)) {
			dev_err(&udev->dev, "ep0 maxpacket = %d\n", i);
			retval = -EMSGSIZE;
			goto fail;
		}
		dev_dbg(&udev->dev, "ep0 maxpacket = %d\n", i);
		udev->ep0.desc.wMaxPacketSize = cpu_to_le16(i);
		usb_ep0_reinit(udev);
	}
  
	retval = usb_get_device_descriptor(udev, USB_DT_DEVICE_SIZE);
	if (retval < (signed)sizeof(udev->descriptor)) {
		dev_err(&udev->dev, "device descriptor read/%s, error %d\n",
			"all", retval);
		if (retval >= 0)
			retval = -ENOMSG;
		goto fail;
	}

	retval = 0;

fail:
	if (retval) {
		hub_port_disable(hub, port1, 0);
		update_address(udev, devnum);	/* for disconnect processing */
	}
	mutex_unlock(&usb_address0_mutex);
	return retval;
}

static void
check_highspeed (struct usb_hub *hub, struct usb_device *udev, int port1)
{
	struct usb_qualifier_descriptor	*qual;
	int				status;

	qual = kmalloc (sizeof *qual, GFP_KERNEL);
	if (qual == NULL)
		return;

	status = usb_get_descriptor (udev, USB_DT_DEVICE_QUALIFIER, 0,
			qual, sizeof *qual);
	if (status == sizeof *qual) {
		dev_info(&udev->dev, "not running at top speed; "
			"connect to a high speed hub\n");
		/* hub LEDs are probably harder to miss than syslog */
		if (hub->has_indicators) {
			hub->indicator[port1-1] = INDICATOR_GREEN_BLINK;
			schedule_delayed_work (&hub->leds, 0);
		}
	}
	kfree(qual);
}

static unsigned
hub_power_remaining (struct usb_hub *hub)
{
	struct usb_device *hdev = hub->hdev;
	int remaining;
	int port1;

	if (!hub->limited_power)
		return 0;

	remaining = hdev->bus_mA - hub->descriptor->bHubContrCurrent;
	for (port1 = 1; port1 <= hdev->maxchild; ++port1) {
		struct usb_device	*udev = hdev->children[port1 - 1];
		int			delta;

		if (!udev)
			continue;

		/* Unconfigured devices may not use more than 100mA,
		 * or 8mA for OTG ports */
		if (udev->actconfig)
			delta = udev->actconfig->desc.bMaxPower * 2;
		else if (port1 != udev->bus->otg_port || hdev->parent)
			delta = 100;
		else
			delta = 8;
		if (delta > hub->mA_per_port)
			dev_warn(&udev->dev, "%dmA is over %umA budget "
					"for port %d!\n",
					delta, hub->mA_per_port, port1);
		remaining -= delta;
	}
	if (remaining < 0) {
		dev_warn(hub->intfdev, "%dmA over power budget!\n",
			- remaining);
		remaining = 0;
	}
	return remaining;
}

/* Handle physical or logical connection change events.
 * This routine is called when:
 * 	a port connection-change occurs;
 *	a port enable-change occurs (often caused by EMI);
 *	usb_reset_device() encounters changed descriptors (as from
 *		a firmware download)
 * caller already locked the hub
 */
static void hub_port_connect_change(struct usb_hub *hub, int port1,
					u16 portstatus, u16 portchange)
{
	struct usb_device *hdev = hub->hdev;
	struct device *hub_dev = hub->intfdev;
	struct usb_hcd *hcd = bus_to_hcd(hdev->bus);
	u16 wHubCharacteristics = le16_to_cpu(hub->descriptor->wHubCharacteristics);
	int status, i;
 
	dev_dbg (hub_dev,
		"port %d, status %04x, change %04x, %s\n",
		port1, portstatus, portchange, portspeed (portstatus));

	if (hub->has_indicators) {
		set_port_led(hub, port1, HUB_LED_AUTO);
		hub->indicator[port1-1] = INDICATOR_AUTO;
	}
 
	/* Disconnect any existing devices under this port */
	if (hdev->children[port1-1])
		usb_disconnect(&hdev->children[port1-1]);
	clear_bit(port1, hub->change_bits);

#ifdef	CONFIG_USB_OTG
	/* during HNP, don't repeat the debounce */
	if (hdev->bus->is_b_host)
		portchange &= ~USB_PORT_STAT_C_CONNECTION;
#endif

	if (portchange & USB_PORT_STAT_C_CONNECTION) {
		status = hub_port_debounce(hub, port1);
		if (status < 0) {
			if (printk_ratelimit())
				dev_err (hub_dev, "connect-debounce failed, "
						"port %d disabled\n", port1);
			goto done;
		}
		portstatus = status;
	}

	/* Return now if nothing is connected */
	if (!(portstatus & USB_PORT_STAT_CONNECTION)) {

		/* maybe switch power back on (e.g. root hub was reset) */
		if ((wHubCharacteristics & HUB_CHAR_LPSM) < 2
				&& !(portstatus & (1 << USB_PORT_FEAT_POWER)))
			set_port_feature(hdev, port1, USB_PORT_FEAT_POWER);
 
		if (portstatus & USB_PORT_STAT_ENABLE)
  			goto done;
		return;
	}

	for (i = 0; i < SET_CONFIG_TRIES; i++) {
		struct usb_device *udev;

		/* reallocate for each attempt, since references
		 * to the previous one can escape in various ways
		 */
		udev = usb_alloc_dev(hdev, hdev->bus, port1);
		if (!udev) {
			dev_err (hub_dev,
				"couldn't allocate port %d usb_device\n",
				port1);
			goto done;
		}

		usb_set_device_state(udev, USB_STATE_POWERED);
		udev->speed = USB_SPEED_UNKNOWN;
 		udev->bus_mA = hub->mA_per_port;
		udev->level = hdev->level + 1;
		udev->wusb = hub_is_wusb(hub);

		/* set the address */
		choose_address(udev);
		if (udev->devnum <= 0) {
			status = -ENOTCONN;	/* Don't retry */
			goto loop;
		}

		/* reset and get descriptor */
		status = hub_port_init(hub, udev, port1, i);
		if (status < 0)
			goto loop;

		/* consecutive bus-powered hubs aren't reliable; they can
		 * violate the voltage drop budget.  if the new child has
		 * a "powered" LED, users should notice we didn't enable it
		 * (without reading syslog), even without per-port LEDs
		 * on the parent.
		 */
		if (udev->descriptor.bDeviceClass == USB_CLASS_HUB
				&& udev->bus_mA <= 100) {
			u16	devstat;

			status = usb_get_status(udev, USB_RECIP_DEVICE, 0,
					&devstat);
			if (status < 2) {
				dev_dbg(&udev->dev, "get status %d ?\n", status);
				goto loop_disable;
			}
			le16_to_cpus(&devstat);
			if ((devstat & (1 << USB_DEVICE_SELF_POWERED)) == 0) {
				dev_err(&udev->dev,
					"can't connect bus-powered hub "
					"to this port\n");
				if (hub->has_indicators) {
					hub->indicator[port1-1] =
						INDICATOR_AMBER_BLINK;
					schedule_delayed_work (&hub->leds, 0);
				}
				status = -ENOTCONN;	/* Don't retry */
				goto loop_disable;
			}
		}
 
		/* check for devices running slower than they could */
		if (le16_to_cpu(udev->descriptor.bcdUSB) >= 0x0200
				&& udev->speed == USB_SPEED_FULL
				&& highspeed_hubs != 0)
			check_highspeed (hub, udev, port1);

		/* Store the parent's children[] pointer.  At this point
		 * udev becomes globally accessible, although presumably
		 * no one will look at it until hdev is unlocked.
		 */
		status = 0;

		/* We mustn't add new devices if the parent hub has
		 * been disconnected; we would race with the
		 * recursively_mark_NOTATTACHED() routine.
		 */
		spin_lock_irq(&device_state_lock);
		if (hdev->state == USB_STATE_NOTATTACHED)
			status = -ENOTCONN;
		else
			hdev->children[port1-1] = udev;
		spin_unlock_irq(&device_state_lock);

		/* Run it through the hoops (find a driver, etc) */
		if (!status) {
			status = usb_new_device(udev);
			if (status) {
				spin_lock_irq(&device_state_lock);
				hdev->children[port1-1] = NULL;
				spin_unlock_irq(&device_state_lock);
			}
		}

		if (status)
			goto loop_disable;

		status = hub_power_remaining(hub);
		if (status)
			dev_dbg(hub_dev, "%dmA power budget left\n", status);

		return;

loop_disable:
		hub_port_disable(hub, port1, 1);
loop:
		usb_ep0_reinit(udev);
		release_address(udev);
		usb_put_dev(udev);
		if ((status == -ENOTCONN) || (status == -ENOTSUPP))
			break;
	}
<<<<<<< HEAD
	dev_err(hub_dev, "unable to enumerate USB device on port %d\n", port1);
=======
	if (hub->hdev->parent ||
			!hcd->driver->port_handed_over ||
			!(hcd->driver->port_handed_over)(hcd, port1))
		dev_err(hub_dev, "unable to enumerate USB device on port %d\n",
				port1);
>>>>>>> 28ffb5d3
 
done:
	hub_port_disable(hub, port1, 1);
	if (hcd->driver->relinquish_port && !hub->hdev->parent)
		hcd->driver->relinquish_port(hcd, port1);
}

static void hub_events(void)
{
	struct list_head *tmp;
	struct usb_device *hdev;
	struct usb_interface *intf;
	struct usb_hub *hub;
	struct device *hub_dev;
	u16 hubstatus;
	u16 hubchange;
	u16 portstatus;
	u16 portchange;
	int i, ret;
	int connect_change;

	/*
	 *  We restart the list every time to avoid a deadlock with
	 * deleting hubs downstream from this one. This should be
	 * safe since we delete the hub from the event list.
	 * Not the most efficient, but avoids deadlocks.
	 */
	while (1) {

		/* Grab the first entry at the beginning of the list */
		spin_lock_irq(&hub_event_lock);
		if (list_empty(&hub_event_list)) {
			spin_unlock_irq(&hub_event_lock);
			break;
		}

		tmp = hub_event_list.next;
		list_del_init(tmp);

		hub = list_entry(tmp, struct usb_hub, event_list);
		kref_get(&hub->kref);
		spin_unlock_irq(&hub_event_lock);

		hdev = hub->hdev;
		hub_dev = hub->intfdev;
		intf = to_usb_interface(hub_dev);
		dev_dbg(hub_dev, "state %d ports %d chg %04x evt %04x\n",
				hdev->state, hub->descriptor
					? hub->descriptor->bNbrPorts
					: 0,
				/* NOTE: expects max 15 ports... */
				(u16) hub->change_bits[0],
				(u16) hub->event_bits[0]);

		/* Lock the device, then check to see if we were
		 * disconnected while waiting for the lock to succeed. */
		usb_lock_device(hdev);
		if (unlikely(hub->disconnected))
			goto loop;

		/* If the hub has died, clean up after it */
		if (hdev->state == USB_STATE_NOTATTACHED) {
			hub->error = -ENODEV;
			hub_stop(hub);
			goto loop;
		}

		/* Autoresume */
		ret = usb_autopm_get_interface(intf);
		if (ret) {
			dev_dbg(hub_dev, "Can't autoresume: %d\n", ret);
			goto loop;
		}

		/* If this is an inactive hub, do nothing */
		if (hub->quiescing)
			goto loop_autopm;

		if (hub->error) {
			dev_dbg (hub_dev, "resetting for error %d\n",
				hub->error);

			ret = usb_reset_composite_device(hdev, intf);
			if (ret) {
				dev_dbg (hub_dev,
					"error resetting hub: %d\n", ret);
				goto loop_autopm;
			}

			hub->nerrors = 0;
			hub->error = 0;
		}

		/* deal with port status changes */
		for (i = 1; i <= hub->descriptor->bNbrPorts; i++) {
			if (test_bit(i, hub->busy_bits))
				continue;
			connect_change = test_bit(i, hub->change_bits);
			if (!test_and_clear_bit(i, hub->event_bits) &&
					!connect_change && !hub->activating)
				continue;

			ret = hub_port_status(hub, i,
					&portstatus, &portchange);
			if (ret < 0)
				continue;

			if (hub->activating && !hdev->children[i-1] &&
					(portstatus &
						USB_PORT_STAT_CONNECTION))
				connect_change = 1;

			if (portchange & USB_PORT_STAT_C_CONNECTION) {
				clear_port_feature(hdev, i,
					USB_PORT_FEAT_C_CONNECTION);
				connect_change = 1;
			}

			if (portchange & USB_PORT_STAT_C_ENABLE) {
				if (!connect_change)
					dev_dbg (hub_dev,
						"port %d enable change, "
						"status %08x\n",
						i, portstatus);
				clear_port_feature(hdev, i,
					USB_PORT_FEAT_C_ENABLE);

				/*
				 * EM interference sometimes causes badly
				 * shielded USB devices to be shutdown by
				 * the hub, this hack enables them again.
				 * Works at least with mouse driver. 
				 */
				if (!(portstatus & USB_PORT_STAT_ENABLE)
				    && !connect_change
				    && hdev->children[i-1]) {
					dev_err (hub_dev,
					    "port %i "
					    "disabled by hub (EMI?), "
					    "re-enabling...\n",
						i);
					connect_change = 1;
				}
			}

			if (portchange & USB_PORT_STAT_C_SUSPEND) {
				clear_port_feature(hdev, i,
					USB_PORT_FEAT_C_SUSPEND);
				if (hdev->children[i-1]) {
					ret = remote_wakeup(hdev->
							children[i-1]);
					if (ret < 0)
						connect_change = 1;
				} else {
					ret = -ENODEV;
					hub_port_disable(hub, i, 1);
				}
				dev_dbg (hub_dev,
					"resume on port %d, status %d\n",
					i, ret);
			}
			
			if (portchange & USB_PORT_STAT_C_OVERCURRENT) {
				dev_err (hub_dev,
					"over-current change on port %d\n",
					i);
				clear_port_feature(hdev, i,
					USB_PORT_FEAT_C_OVER_CURRENT);
				hub_power_on(hub);
			}

			if (portchange & USB_PORT_STAT_C_RESET) {
				dev_dbg (hub_dev,
					"reset change on port %d\n",
					i);
				clear_port_feature(hdev, i,
					USB_PORT_FEAT_C_RESET);
			}

			if (connect_change)
				hub_port_connect_change(hub, i,
						portstatus, portchange);
		} /* end for i */

		/* deal with hub status changes */
		if (test_and_clear_bit(0, hub->event_bits) == 0)
			;	/* do nothing */
		else if (hub_hub_status(hub, &hubstatus, &hubchange) < 0)
			dev_err (hub_dev, "get_hub_status failed\n");
		else {
			if (hubchange & HUB_CHANGE_LOCAL_POWER) {
				dev_dbg (hub_dev, "power change\n");
				clear_hub_feature(hdev, C_HUB_LOCAL_POWER);
				if (hubstatus & HUB_STATUS_LOCAL_POWER)
					/* FIXME: Is this always true? */
					hub->limited_power = 1;
				else
					hub->limited_power = 0;
			}
			if (hubchange & HUB_CHANGE_OVERCURRENT) {
				dev_dbg (hub_dev, "overcurrent change\n");
				msleep(500);	/* Cool down */
				clear_hub_feature(hdev, C_HUB_OVER_CURRENT);
                        	hub_power_on(hub);
			}
		}

		hub->activating = 0;

loop_autopm:
		/* Allow autosuspend if we're not going to run again */
		if (list_empty(&hub->event_list))
			usb_autopm_enable(intf);
loop:
		usb_unlock_device(hdev);
		kref_put(&hub->kref, hub_release);

        } /* end while (1) */
}

static int hub_thread(void *__unused)
{
	/* khubd needs to be freezable to avoid intefering with USB-PERSIST
	 * port handover.  Otherwise it might see that a full-speed device
	 * was gone before the EHCI controller had handed its port over to
	 * the companion full-speed controller.
	 */
	set_freezable();

	do {
		hub_events();
		wait_event_freezable(khubd_wait,
				!list_empty(&hub_event_list) ||
				kthread_should_stop());
	} while (!kthread_should_stop() || !list_empty(&hub_event_list));

	pr_debug("%s: khubd exiting\n", usbcore_name);
	return 0;
}

static struct usb_device_id hub_id_table [] = {
    { .match_flags = USB_DEVICE_ID_MATCH_DEV_CLASS,
      .bDeviceClass = USB_CLASS_HUB},
    { .match_flags = USB_DEVICE_ID_MATCH_INT_CLASS,
      .bInterfaceClass = USB_CLASS_HUB},
    { }						/* Terminating entry */
};

MODULE_DEVICE_TABLE (usb, hub_id_table);

static struct usb_driver hub_driver = {
	.name =		"hub",
	.probe =	hub_probe,
	.disconnect =	hub_disconnect,
	.suspend =	hub_suspend,
	.resume =	hub_resume,
	.reset_resume =	hub_reset_resume,
	.pre_reset =	hub_pre_reset,
	.post_reset =	hub_post_reset,
	.ioctl =	hub_ioctl,
	.id_table =	hub_id_table,
	.supports_autosuspend =	1,
};

int usb_hub_init(void)
{
	if (usb_register(&hub_driver) < 0) {
		printk(KERN_ERR "%s: can't register hub driver\n",
			usbcore_name);
		return -1;
	}

	khubd_task = kthread_run(hub_thread, NULL, "khubd");
	if (!IS_ERR(khubd_task))
		return 0;

	/* Fall through if kernel_thread failed */
	usb_deregister(&hub_driver);
	printk(KERN_ERR "%s: can't start khubd\n", usbcore_name);

	return -1;
}

void usb_hub_cleanup(void)
{
	kthread_stop(khubd_task);

	/*
	 * Hub resources are freed for us by usb_deregister. It calls
	 * usb_driver_purge on every device which in turn calls that
	 * devices disconnect function if it is using this driver.
	 * The hub_disconnect function takes care of releasing the
	 * individual hub resources. -greg
	 */
	usb_deregister(&hub_driver);
} /* usb_hub_cleanup() */

static int descriptors_changed(struct usb_device *udev,
		struct usb_device_descriptor *old_device_descriptor)
{
	int		changed = 0;
	unsigned	index;
	unsigned	serial_len = 0;
	unsigned	len;
	unsigned	old_length;
	int		length;
	char		*buf;
<<<<<<< HEAD

	if (memcmp(&udev->descriptor, old_device_descriptor,
			sizeof(*old_device_descriptor)) != 0)
		return 1;

=======

	if (memcmp(&udev->descriptor, old_device_descriptor,
			sizeof(*old_device_descriptor)) != 0)
		return 1;

>>>>>>> 28ffb5d3
	/* Since the idVendor, idProduct, and bcdDevice values in the
	 * device descriptor haven't changed, we will assume the
	 * Manufacturer and Product strings haven't changed either.
	 * But the SerialNumber string could be different (e.g., a
	 * different flash card of the same brand).
	 */
	if (udev->serial)
		serial_len = strlen(udev->serial) + 1;

	len = serial_len;
	for (index = 0; index < udev->descriptor.bNumConfigurations; index++) {
		old_length = le16_to_cpu(udev->config[index].desc.wTotalLength);
		len = max(len, old_length);
	}

	buf = kmalloc(len, GFP_NOIO);
	if (buf == NULL) {
		dev_err(&udev->dev, "no mem to re-read configs after reset\n");
		/* assume the worst */
		return 1;
	}
	for (index = 0; index < udev->descriptor.bNumConfigurations; index++) {
		old_length = le16_to_cpu(udev->config[index].desc.wTotalLength);
		length = usb_get_descriptor(udev, USB_DT_CONFIG, index, buf,
				old_length);
		if (length != old_length) {
			dev_dbg(&udev->dev, "config index %d, error %d\n",
					index, length);
			changed = 1;
			break;
		}
		if (memcmp (buf, udev->rawdescriptors[index], old_length)
				!= 0) {
			dev_dbg(&udev->dev, "config index %d changed (#%d)\n",
				index,
				((struct usb_config_descriptor *) buf)->
					bConfigurationValue);
			changed = 1;
			break;
		}
	}

	if (!changed && serial_len) {
		length = usb_string(udev, udev->descriptor.iSerialNumber,
				buf, serial_len);
		if (length + 1 != serial_len) {
			dev_dbg(&udev->dev, "serial string error %d\n",
					length);
			changed = 1;
		} else if (memcmp(buf, udev->serial, length) != 0) {
			dev_dbg(&udev->dev, "serial string changed\n");
			changed = 1;
		}
	}

	kfree(buf);
	return changed;
}

/**
 * usb_reset_device - perform a USB port reset to reinitialize a device
 * @udev: device to reset (not in SUSPENDED or NOTATTACHED state)
 *
 * WARNING - don't use this routine to reset a composite device
 * (one with multiple interfaces owned by separate drivers)!
 * Use usb_reset_composite_device() instead.
 *
 * Do a port reset, reassign the device's address, and establish its
 * former operating configuration.  If the reset fails, or the device's
 * descriptors change from their values before the reset, or the original
 * configuration and altsettings cannot be restored, a flag will be set
 * telling khubd to pretend the device has been disconnected and then
 * re-connected.  All drivers will be unbound, and the device will be
 * re-enumerated and probed all over again.
 *
 * Returns 0 if the reset succeeded, -ENODEV if the device has been
 * flagged for logical disconnection, or some other negative error code
 * if the reset wasn't even attempted.
 *
 * The caller must own the device lock.  For example, it's safe to use
 * this from a driver probe() routine after downloading new firmware.
 * For calls that might not occur during probe(), drivers should lock
 * the device using usb_lock_device_for_reset().
 *
 * Locking exception: This routine may also be called from within an
 * autoresume handler.  Such usage won't conflict with other tasks
 * holding the device lock because these tasks should always call
 * usb_autopm_resume_device(), thereby preventing any unwanted autoresume.
 */
int usb_reset_device(struct usb_device *udev)
{
	struct usb_device		*parent_hdev = udev->parent;
	struct usb_hub			*parent_hub;
	struct usb_device_descriptor	descriptor = udev->descriptor;
	int 				i, ret = 0;
	int				port1 = udev->portnum;

	if (udev->state == USB_STATE_NOTATTACHED ||
			udev->state == USB_STATE_SUSPENDED) {
		dev_dbg(&udev->dev, "device reset not allowed in state %d\n",
				udev->state);
		return -EINVAL;
	}

	if (!parent_hdev) {
		/* this requires hcd-specific logic; see OHCI hc_restart() */
		dev_dbg(&udev->dev, "%s for root hub!\n", __func__);
		return -EISDIR;
	}
	parent_hub = hdev_to_hub(parent_hdev);

	set_bit(port1, parent_hub->busy_bits);
	for (i = 0; i < SET_CONFIG_TRIES; ++i) {

		/* ep0 maxpacket size may change; let the HCD know about it.
		 * Other endpoints will be handled by re-enumeration. */
		usb_ep0_reinit(udev);
		ret = hub_port_init(parent_hub, udev, port1, i);
		if (ret >= 0 || ret == -ENOTCONN || ret == -ENODEV)
			break;
	}
	clear_bit(port1, parent_hub->busy_bits);

	if (ret < 0)
		goto re_enumerate;
 
	/* Device might have changed firmware (DFU or similar) */
	if (descriptors_changed(udev, &descriptor)) {
		dev_info(&udev->dev, "device firmware changed\n");
		udev->descriptor = descriptor;	/* for disconnect() calls */
		goto re_enumerate;
  	}
  
	if (!udev->actconfig)
		goto done;

	ret = usb_control_msg(udev, usb_sndctrlpipe(udev, 0),
			USB_REQ_SET_CONFIGURATION, 0,
			udev->actconfig->desc.bConfigurationValue, 0,
			NULL, 0, USB_CTRL_SET_TIMEOUT);
	if (ret < 0) {
		dev_err(&udev->dev,
			"can't restore configuration #%d (error=%d)\n",
			udev->actconfig->desc.bConfigurationValue, ret);
		goto re_enumerate;
  	}
	usb_set_device_state(udev, USB_STATE_CONFIGURED);

	for (i = 0; i < udev->actconfig->desc.bNumInterfaces; i++) {
		struct usb_interface *intf = udev->actconfig->interface[i];
		struct usb_interface_descriptor *desc;

		/* set_interface resets host side toggle even
		 * for altsetting zero.  the interface may have no driver.
		 */
		desc = &intf->cur_altsetting->desc;
		ret = usb_set_interface(udev, desc->bInterfaceNumber,
			desc->bAlternateSetting);
		if (ret < 0) {
			dev_err(&udev->dev, "failed to restore interface %d "
				"altsetting %d (error=%d)\n",
				desc->bInterfaceNumber,
				desc->bAlternateSetting,
				ret);
			goto re_enumerate;
		}
	}

done:
	return 0;
 
re_enumerate:
	hub_port_logical_disconnect(parent_hub, port1);
	return -ENODEV;
}
EXPORT_SYMBOL_GPL(usb_reset_device);

/**
 * usb_reset_composite_device - warn interface drivers and perform a USB port reset
 * @udev: device to reset (not in SUSPENDED or NOTATTACHED state)
 * @iface: interface bound to the driver making the request (optional)
 *
 * Warns all drivers bound to registered interfaces (using their pre_reset
 * method), performs the port reset, and then lets the drivers know that
 * the reset is over (using their post_reset method).
 *
 * Return value is the same as for usb_reset_device().
 *
 * The caller must own the device lock.  For example, it's safe to use
 * this from a driver probe() routine after downloading new firmware.
 * For calls that might not occur during probe(), drivers should lock
 * the device using usb_lock_device_for_reset().
 */
int usb_reset_composite_device(struct usb_device *udev,
		struct usb_interface *iface)
{
	int ret;
	int i;
	struct usb_host_config *config = udev->actconfig;

	if (udev->state == USB_STATE_NOTATTACHED ||
			udev->state == USB_STATE_SUSPENDED) {
		dev_dbg(&udev->dev, "device reset not allowed in state %d\n",
				udev->state);
		return -EINVAL;
	}

	/* Prevent autosuspend during the reset */
	usb_autoresume_device(udev);

	if (iface && iface->condition != USB_INTERFACE_BINDING)
		iface = NULL;

	if (config) {
		for (i = 0; i < config->desc.bNumInterfaces; ++i) {
			struct usb_interface *cintf = config->interface[i];
			struct usb_driver *drv;

			if (cintf->dev.driver) {
				drv = to_usb_driver(cintf->dev.driver);
				if (drv->pre_reset)
					(drv->pre_reset)(cintf);
	/* FIXME: Unbind if pre_reset returns an error or isn't defined */
			}
		}
	}

	ret = usb_reset_device(udev);

	if (config) {
		for (i = config->desc.bNumInterfaces - 1; i >= 0; --i) {
			struct usb_interface *cintf = config->interface[i];
			struct usb_driver *drv;

			if (cintf->dev.driver) {
				drv = to_usb_driver(cintf->dev.driver);
				if (drv->post_reset)
					(drv->post_reset)(cintf);
	/* FIXME: Unbind if post_reset returns an error or isn't defined */
			}
		}
	}

	usb_autosuspend_device(udev);
	return ret;
}
EXPORT_SYMBOL_GPL(usb_reset_composite_device);<|MERGE_RESOLUTION|>--- conflicted
+++ resolved
@@ -644,51 +644,6 @@
 
 #ifdef CONFIG_PM
 
-<<<<<<< HEAD
-/* Try to identify which devices need USB-PERSIST handling */
-static int persistent_device(struct usb_device *udev)
-{
-	int i;
-	int retval;
-	struct usb_host_config *actconfig;
-
-	/* Explicitly not marked persistent? */
-	if (!udev->persist_enabled)
-		return 0;
-
-	/* No active config? */
-	actconfig = udev->actconfig;
-	if (!actconfig)
-		return 0;
-
-	/* FIXME! We should check whether it's open here or not! */
-
-	/*
-	 * Check that all the interface drivers have a
-	 * 'reset_resume' entrypoint
-	 */
-	retval = 0;
-	for (i = 0; i < actconfig->desc.bNumInterfaces; i++) {
-		struct usb_interface *intf;
-		struct usb_driver *driver;
-
-		intf = actconfig->interface[i];
-		if (!intf->dev.driver)
-			continue;
-		driver = to_usb_driver(intf->dev.driver);
-		if (!driver->reset_resume)
-			return 0;
-		/*
-		 * We have at least one driver, and that one
-		 * has a reset_resume method.
-		 */
-		retval = 1;
-	}
-	return retval;
-}
-
-=======
->>>>>>> 28ffb5d3
 static void hub_restart(struct usb_hub *hub, int type)
 {
 	struct usb_device *hdev = hub->hdev;
@@ -734,13 +689,8 @@
 		 * turn off the various status changes to prevent
 		 * khubd from disconnecting it later.
 		 */
-<<<<<<< HEAD
-		if (status == 0 && !(portstatus & USB_PORT_STAT_ENABLE) &&
-				persistent_device(udev)) {
-=======
 		if (udev->persist_enabled && status == 0 &&
 				!(portstatus & USB_PORT_STAT_ENABLE)) {
->>>>>>> 28ffb5d3
 			if (portchange & USB_PORT_STAT_C_ENABLE)
 				clear_port_feature(hub->hdev, port1,
 						USB_PORT_FEAT_C_ENABLE);
@@ -2803,15 +2753,11 @@
 		if ((status == -ENOTCONN) || (status == -ENOTSUPP))
 			break;
 	}
-<<<<<<< HEAD
-	dev_err(hub_dev, "unable to enumerate USB device on port %d\n", port1);
-=======
 	if (hub->hdev->parent ||
 			!hcd->driver->port_handed_over ||
 			!(hcd->driver->port_handed_over)(hcd, port1))
 		dev_err(hub_dev, "unable to enumerate USB device on port %d\n",
 				port1);
->>>>>>> 28ffb5d3
  
 done:
 	hub_port_disable(hub, port1, 1);
@@ -3119,19 +3065,11 @@
 	unsigned	old_length;
 	int		length;
 	char		*buf;
-<<<<<<< HEAD
 
 	if (memcmp(&udev->descriptor, old_device_descriptor,
 			sizeof(*old_device_descriptor)) != 0)
 		return 1;
 
-=======
-
-	if (memcmp(&udev->descriptor, old_device_descriptor,
-			sizeof(*old_device_descriptor)) != 0)
-		return 1;
-
->>>>>>> 28ffb5d3
 	/* Since the idVendor, idProduct, and bcdDevice values in the
 	 * device descriptor haven't changed, we will assume the
 	 * Manufacturer and Product strings haven't changed either.
