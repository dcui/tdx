// SPDX-License-Identifier: GPL-2.0
/*
 * Helper functions used by the EFI stub on multiple
 * architectures. This should be #included by the EFI stub
 * implementation files.
 *
 * Copyright 2011 Intel Corporation; author Matt Fleming
 */

#include <stdarg.h>

#include <linux/ctype.h>
#include <linux/efi.h>
#include <linux/kernel.h>
#include <linux/printk.h> /* For CONSOLE_LOGLEVEL_* */
#include <asm/efi.h>
#include <asm/setup.h>

#include "efistub.h"

bool efi_nochunk;
bool efi_nokaslr = !IS_ENABLED(CONFIG_RANDOMIZE_BASE);
bool efi_noinitrd;
int efi_loglevel = CONSOLE_LOGLEVEL_DEFAULT;
bool efi_novamap;

static bool efi_nosoftreserve;
static bool efi_disable_pci_dma = IS_ENABLED(CONFIG_EFI_DISABLE_PCI_DMA);

bool __pure __efi_soft_reserve_enabled(void)
{
	return !efi_nosoftreserve;
}

/**
 * efi_char16_puts() - Write a UCS-2 encoded string to the console
 * @str:	UCS-2 encoded string
 */
void efi_char16_puts(efi_char16_t *str)
{
	efi_call_proto(efi_table_attr(efi_system_table, con_out),
		       output_string, str);
}

static
u32 utf8_to_utf32(const u8 **s8)
{
	u32 c32;
	u8 c0, cx;
	size_t clen, i;

	c0 = cx = *(*s8)++;
	/*
	 * The position of the most-significant 0 bit gives us the length of
	 * a multi-octet encoding.
	 */
	for (clen = 0; cx & 0x80; ++clen)
		cx <<= 1;
	/*
	 * If the 0 bit is in position 8, this is a valid single-octet
	 * encoding. If the 0 bit is in position 7 or positions 1-3, the
	 * encoding is invalid.
	 * In either case, we just return the first octet.
	 */
	if (clen < 2 || clen > 4)
		return c0;
	/* Get the bits from the first octet. */
	c32 = cx >> clen--;
	for (i = 0; i < clen; ++i) {
		/* Trailing octets must have 10 in most significant bits. */
		cx = (*s8)[i] ^ 0x80;
		if (cx & 0xc0)
			return c0;
		c32 = (c32 << 6) | cx;
	}
	/*
	 * Check for validity:
	 * - The character must be in the Unicode range.
	 * - It must not be a surrogate.
	 * - It must be encoded using the correct number of octets.
	 */
	if (c32 > 0x10ffff ||
	    (c32 & 0xf800) == 0xd800 ||
	    clen != (c32 >= 0x80) + (c32 >= 0x800) + (c32 >= 0x10000))
		return c0;
	*s8 += clen;
	return c32;
}

/**
 * efi_puts() - Write a UTF-8 encoded string to the console
 * @str:	UTF-8 encoded string
 */
void efi_puts(const char *str)
{
	efi_char16_t buf[128];
	size_t pos = 0, lim = ARRAY_SIZE(buf);
	const u8 *s8 = (const u8 *)str;
	u32 c32;

	while (*s8) {
		if (*s8 == '\n')
			buf[pos++] = L'\r';
		c32 = utf8_to_utf32(&s8);
		if (c32 < 0x10000) {
			/* Characters in plane 0 use a single word. */
			buf[pos++] = c32;
		} else {
			/*
			 * Characters in other planes encode into a surrogate
			 * pair.
			 */
			buf[pos++] = (0xd800 - (0x10000 >> 10)) + (c32 >> 10);
			buf[pos++] = 0xdc00 + (c32 & 0x3ff);
		}
		if (*s8 == '\0' || pos >= lim - 2) {
			buf[pos] = L'\0';
			efi_char16_puts(buf);
			pos = 0;
		}
	}
}

/**
 * efi_printk() - Print a kernel message
 * @fmt:	format string
 *
 * The first letter of the format string is used to determine the logging level
 * of the message. If the level is less then the current EFI logging level, the
 * message is suppressed. The message will be truncated to 255 bytes.
 *
 * Return:	number of printed characters
 */
int efi_printk(const char *fmt, ...)
{
	char printf_buf[256];
	va_list args;
	int printed;
	int loglevel = printk_get_level(fmt);

	switch (loglevel) {
	case '0' ... '9':
		loglevel -= '0';
		break;
	default:
		/*
		 * Use loglevel -1 for cases where we just want to print to
		 * the screen.
		 */
		loglevel = -1;
		break;
	}

	if (loglevel >= efi_loglevel)
		return 0;

	if (loglevel >= 0)
		efi_puts("EFI stub: ");

	fmt = printk_skip_level(fmt);

	va_start(args, fmt);
	printed = vsnprintf(printf_buf, sizeof(printf_buf), fmt, args);
	va_end(args);

	efi_puts(printf_buf);
	if (printed >= sizeof(printf_buf)) {
		efi_puts("[Message truncated]\n");
		return -1;
	}

	return printed;
}

/**
 * efi_parse_options() - Parse EFI command line options
 * @cmdline:	kernel command line
 *
 * Parse the ASCII string @cmdline for EFI options, denoted by the efi=
 * option, e.g. efi=nochunk.
 *
 * It should be noted that efi= is parsed in two very different
 * environments, first in the early boot environment of the EFI boot
 * stub, and subsequently during the kernel boot.
 *
 * Return:	status code
 */
efi_status_t efi_parse_options(char const *cmdline)
{
	size_t len;
	efi_status_t status;
	char *str, *buf;

	if (!cmdline)
		return EFI_SUCCESS;

	len = strnlen(cmdline, COMMAND_LINE_SIZE - 1) + 1;
	status = efi_bs_call(allocate_pool, EFI_LOADER_DATA, len, (void **)&buf);
	if (status != EFI_SUCCESS)
		return status;

	memcpy(buf, cmdline, len - 1);
	buf[len - 1] = '\0';
	str = skip_spaces(buf);

	while (*str) {
		char *param, *val;

		str = next_arg(str, &param, &val);
		if (!val && !strcmp(param, "--"))
			break;

		if (!strcmp(param, "nokaslr")) {
			efi_nokaslr = true;
		} else if (!strcmp(param, "quiet")) {
			efi_loglevel = CONSOLE_LOGLEVEL_QUIET;
		} else if (!strcmp(param, "noinitrd")) {
			efi_noinitrd = true;
		} else if (!strcmp(param, "efi") && val) {
			efi_nochunk = parse_option_str(val, "nochunk");
			efi_novamap = parse_option_str(val, "novamap");

			efi_nosoftreserve = IS_ENABLED(CONFIG_EFI_SOFT_RESERVE) &&
					    parse_option_str(val, "nosoftreserve");

			if (parse_option_str(val, "disable_early_pci_dma"))
				efi_disable_pci_dma = true;
			if (parse_option_str(val, "no_disable_early_pci_dma"))
				efi_disable_pci_dma = false;
			if (parse_option_str(val, "debug"))
				efi_loglevel = CONSOLE_LOGLEVEL_DEBUG;
		} else if (!strcmp(param, "video") &&
			   val && strstarts(val, "efifb:")) {
			efi_parse_option_graphics(val + strlen("efifb:"));
		}
	}
	efi_bs_call(free_pool, buf);
	return EFI_SUCCESS;
}

/*
 * The EFI_LOAD_OPTION descriptor has the following layout:
 *	u32 Attributes;
 *	u16 FilePathListLength;
 *	u16 Description[];
 *	efi_device_path_protocol_t FilePathList[];
 *	u8 OptionalData[];
 *
 * This function validates and unpacks the variable-size data fields.
 */
static
bool efi_load_option_unpack(efi_load_option_unpacked_t *dest,
			    const efi_load_option_t *src, size_t size)
{
	const void *pos;
	u16 c;
	efi_device_path_protocol_t header;
	const efi_char16_t *description;
	const efi_device_path_protocol_t *file_path_list;

	if (size < offsetof(efi_load_option_t, variable_data))
		return false;
	pos = src->variable_data;
	size -= offsetof(efi_load_option_t, variable_data);

	if ((src->attributes & ~EFI_LOAD_OPTION_MASK) != 0)
		return false;

	/* Scan description. */
	description = pos;
	do {
		if (size < sizeof(c))
			return false;
		c = *(const u16 *)pos;
		pos += sizeof(c);
		size -= sizeof(c);
	} while (c != L'\0');

	/* Scan file_path_list. */
	file_path_list = pos;
	do {
		if (size < sizeof(header))
			return false;
		header = *(const efi_device_path_protocol_t *)pos;
		if (header.length < sizeof(header))
			return false;
		if (size < header.length)
			return false;
		pos += header.length;
		size -= header.length;
	} while ((header.type != EFI_DEV_END_PATH && header.type != EFI_DEV_END_PATH2) ||
		 (header.sub_type != EFI_DEV_END_ENTIRE));
	if (pos != (const void *)file_path_list + src->file_path_list_length)
		return false;

	dest->attributes = src->attributes;
	dest->file_path_list_length = src->file_path_list_length;
	dest->description = description;
	dest->file_path_list = file_path_list;
	dest->optional_data_size = size;
	dest->optional_data = size ? pos : NULL;

	return true;
}

/*
 * At least some versions of Dell firmware pass the entire contents of the
 * Boot#### variable, i.e. the EFI_LOAD_OPTION descriptor, rather than just the
 * OptionalData field.
 *
 * Detect this case and extract OptionalData.
 */
void efi_apply_loadoptions_quirk(const void **load_options, int *load_options_size)
{
	const efi_load_option_t *load_option = *load_options;
	efi_load_option_unpacked_t load_option_unpacked;

	if (!IS_ENABLED(CONFIG_X86))
		return;
	if (!load_option)
		return;
	if (*load_options_size < sizeof(*load_option))
		return;
	if ((load_option->attributes & ~EFI_LOAD_OPTION_BOOT_MASK) != 0)
		return;

	if (!efi_load_option_unpack(&load_option_unpacked, load_option, *load_options_size))
		return;

	efi_warn_once(FW_BUG "LoadOptions is an EFI_LOAD_OPTION descriptor\n");
	efi_warn_once(FW_BUG "Using OptionalData as a workaround\n");

	*load_options = load_option_unpacked.optional_data;
	*load_options_size = load_option_unpacked.optional_data_size;
}

/*
 * Convert the unicode UEFI command line to ASCII to pass to kernel.
 * Size of memory allocated return in *cmd_line_len.
 * Returns NULL on error.
 */
char *efi_convert_cmdline(efi_loaded_image_t *image, int *cmd_line_len)
{
	const u16 *s2;
	unsigned long cmdline_addr = 0;
	int options_chars = efi_table_attr(image, load_options_size);
	const u16 *options = efi_table_attr(image, load_options);
	int options_bytes = 0, safe_options_bytes = 0;  /* UTF-8 bytes */
	bool in_quote = false;
	efi_status_t status;

	efi_apply_loadoptions_quirk((const void **)&options, &options_chars);
	options_chars /= sizeof(*options);

	if (options) {
		s2 = options;
		while (options_bytes < COMMAND_LINE_SIZE && options_chars--) {
			u16 c = *s2++;

			if (c < 0x80) {
				if (c == L'\0' || c == L'\n')
					break;
				if (c == L'"')
					in_quote = !in_quote;
				else if (!in_quote && isspace((char)c))
					safe_options_bytes = options_bytes;

				options_bytes++;
				continue;
			}

			/*
			 * Get the number of UTF-8 bytes corresponding to a
			 * UTF-16 character.
			 * The first part handles everything in the BMP.
			 */
			options_bytes += 2 + (c >= 0x800);
			/*
			 * Add one more byte for valid surrogate pairs. Invalid
			 * surrogates will be replaced with 0xfffd and take up
			 * only 3 bytes.
			 */
			if ((c & 0xfc00) == 0xd800) {
				/*
				 * If the very last word is a high surrogate,
				 * we must ignore it since we can't access the
				 * low surrogate.
				 */
				if (!options_chars) {
					options_bytes -= 3;
				} else if ((*s2 & 0xfc00) == 0xdc00) {
					options_bytes++;
					options_chars--;
					s2++;
				}
			}
		}
		if (options_bytes >= COMMAND_LINE_SIZE) {
			options_bytes = safe_options_bytes;
			efi_err("Command line is too long: truncated to %d bytes\n",
				options_bytes);
		}
	}

	options_bytes++;	/* NUL termination */

	status = efi_bs_call(allocate_pool, EFI_LOADER_DATA, options_bytes,
			     (void **)&cmdline_addr);
	if (status != EFI_SUCCESS)
		return NULL;

	snprintf((char *)cmdline_addr, options_bytes, "%.*ls",
		 options_bytes - 1, options);

	*cmd_line_len = options_bytes;
	return (char *)cmdline_addr;
}

/**
 * efi_exit_boot_services() - Exit boot services
 * @handle:	handle of the exiting image
 * @map:	pointer to receive the memory map
 * @priv:	argument to be passed to @priv_func
 * @priv_func:	function to process the memory map before exiting boot services
 *
 * Handle calling ExitBootServices according to the requirements set out by the
 * spec.  Obtains the current memory map, and returns that info after calling
 * ExitBootServices.  The client must specify a function to perform any
 * processing of the memory map data prior to ExitBootServices.  A client
 * specific structure may be passed to the function via priv.  The client
 * function may be called multiple times.
 *
 * Return:	status code
 */
efi_status_t efi_exit_boot_services(void *handle,
				    struct efi_boot_memmap *map,
				    void *priv,
				    efi_exit_boot_map_processing priv_func)
{
	efi_status_t status;

	status = efi_get_memory_map(map);

	if (status != EFI_SUCCESS)
		goto fail;

	status = priv_func(map, priv);
	if (status != EFI_SUCCESS)
		goto free_map;

	if (efi_disable_pci_dma)
		efi_pci_disable_bridge_busmaster();

	status = efi_bs_call(exit_boot_services, handle, *map->key_ptr);

	if (status == EFI_INVALID_PARAMETER) {
		/*
		 * The memory map changed between efi_get_memory_map() and
		 * exit_boot_services().  Per the UEFI Spec v2.6, Section 6.4:
		 * EFI_BOOT_SERVICES.ExitBootServices we need to get the
		 * updated map, and try again.  The spec implies one retry
		 * should be sufficent, which is confirmed against the EDK2
		 * implementation.  Per the spec, we can only invoke
		 * get_memory_map() and exit_boot_services() - we cannot alloc
		 * so efi_get_memory_map() cannot be used, and we must reuse
		 * the buffer.  For all practical purposes, the headroom in the
		 * buffer should account for any changes in the map so the call
		 * to get_memory_map() is expected to succeed here.
		 */
		*map->map_size = *map->buff_size;
		status = efi_bs_call(get_memory_map,
				     map->map_size,
				     *map->map,
				     map->key_ptr,
				     map->desc_size,
				     map->desc_ver);

		/* exit_boot_services() was called, thus cannot free */
		if (status != EFI_SUCCESS)
			goto fail;

		status = priv_func(map, priv);
		/* exit_boot_services() was called, thus cannot free */
		if (status != EFI_SUCCESS)
			goto fail;

		status = efi_bs_call(exit_boot_services, handle, *map->key_ptr);
	}

	/* exit_boot_services() was called, thus cannot free */
	if (status != EFI_SUCCESS)
		goto fail;

	return EFI_SUCCESS;

free_map:
	efi_bs_call(free_pool, *map->map);
fail:
	return status;
}

/**
 * get_efi_config_table() - retrieve UEFI configuration table
 * @guid:	GUID of the configuration table to be retrieved
 * Return:	pointer to the configuration table or NULL
 */
void *get_efi_config_table(efi_guid_t guid)
{
	unsigned long tables = efi_table_attr(efi_system_table, tables);
	int nr_tables = efi_table_attr(efi_system_table, nr_tables);
	int i;

	for (i = 0; i < nr_tables; i++) {
		efi_config_table_t *t = (void *)tables;

		if (efi_guidcmp(t->guid, guid) == 0)
			return efi_table_attr(t, table);

		tables += efi_is_native() ? sizeof(efi_config_table_t)
					  : sizeof(efi_config_table_32_t);
	}
	return NULL;
}

/*
 * The LINUX_EFI_INITRD_MEDIA_GUID vendor media device path below provides a way
 * for the firmware or bootloader to expose the initrd data directly to the stub
 * via the trivial LoadFile2 protocol, which is defined in the UEFI spec, and is
 * very easy to implement. It is a simple Linux initrd specific conduit between
 * kernel and firmware, allowing us to put the EFI stub (being part of the
 * kernel) in charge of where and when to load the initrd, while leaving it up
 * to the firmware to decide whether it needs to expose its filesystem hierarchy
 * via EFI protocols.
 */
static const struct {
	struct efi_vendor_dev_path	vendor;
	struct efi_generic_dev_path	end;
} __packed initrd_dev_path = {
	{
		{
			EFI_DEV_MEDIA,
			EFI_DEV_MEDIA_VENDOR,
			sizeof(struct efi_vendor_dev_path),
		},
		LINUX_EFI_INITRD_MEDIA_GUID
	}, {
		EFI_DEV_END_PATH,
		EFI_DEV_END_ENTIRE,
		sizeof(struct efi_generic_dev_path)
	}
};

/**
 * efi_load_initrd_dev_path() - load the initrd from the Linux initrd device path
 * @load_addr:	pointer to store the address where the initrd was loaded
 * @load_size:	pointer to store the size of the loaded initrd
 * @max:	upper limit for the initrd memory allocation
 *
 * Return:
 * * %EFI_SUCCESS if the initrd was loaded successfully, in which
 *   case @load_addr and @load_size are assigned accordingly
 * * %EFI_NOT_FOUND if no LoadFile2 protocol exists on the initrd device path
 * * %EFI_INVALID_PARAMETER if load_addr == NULL or load_size == NULL
 * * %EFI_OUT_OF_RESOURCES if memory allocation failed
 * * %EFI_LOAD_ERROR in all other cases
 */
static
efi_status_t efi_load_initrd_dev_path(unsigned long *load_addr,
				      unsigned long *load_size,
				      unsigned long max)
{
	efi_guid_t lf2_proto_guid = EFI_LOAD_FILE2_PROTOCOL_GUID;
	efi_device_path_protocol_t *dp;
	efi_load_file2_protocol_t *lf2;
	unsigned long initrd_addr;
	unsigned long initrd_size;
	efi_handle_t handle;
	efi_status_t status;

	dp = (efi_device_path_protocol_t *)&initrd_dev_path;
	status = efi_bs_call(locate_device_path, &lf2_proto_guid, &dp, &handle);
	if (status != EFI_SUCCESS)
		return status;

	status = efi_bs_call(handle_protocol, handle, &lf2_proto_guid,
			     (void **)&lf2);
	if (status != EFI_SUCCESS)
		return status;

	status = efi_call_proto(lf2, load_file, dp, false, &initrd_size, NULL);
	if (status != EFI_BUFFER_TOO_SMALL)
		return EFI_LOAD_ERROR;

	status = efi_allocate_pages(initrd_size, &initrd_addr, max);
	if (status != EFI_SUCCESS)
		return status;

	status = efi_call_proto(lf2, load_file, dp, false, &initrd_size,
				(void *)initrd_addr);
	if (status != EFI_SUCCESS) {
		efi_free(initrd_size, initrd_addr);
		return EFI_LOAD_ERROR;
	}

	*load_addr = initrd_addr;
	*load_size = initrd_size;
	return EFI_SUCCESS;
}

static
efi_status_t efi_load_initrd_cmdline(efi_loaded_image_t *image,
				     unsigned long *load_addr,
				     unsigned long *load_size,
				     unsigned long soft_limit,
				     unsigned long hard_limit)
{
	if (!IS_ENABLED(CONFIG_EFI_GENERIC_STUB_INITRD_CMDLINE_LOADER) ||
	    (IS_ENABLED(CONFIG_X86) && (!efi_is_native() || image == NULL))) {
		*load_addr = *load_size = 0;
		return EFI_SUCCESS;
	}

	return handle_cmdline_files(image, L"initrd=", sizeof(L"initrd=") - 2,
				    soft_limit, hard_limit,
				    load_addr, load_size);
}

/**
 * efi_load_initrd() - Load initial RAM disk
 * @image:	EFI loaded image protocol
 * @load_addr:	pointer to loaded initrd
 * @load_size:	size of loaded initrd
<<<<<<< HEAD
 * @soft_limit:	preferred size of allocated memory for loading the initrd
 * @hard_limit:	minimum size of allocated memory
=======
 * @soft_limit:	preferred address for loading the initrd
 * @hard_limit:	upper limit address for loading the initrd
>>>>>>> 7d2a07b7
 *
 * Return:	status code
 */
efi_status_t efi_load_initrd(efi_loaded_image_t *image,
			     unsigned long *load_addr,
			     unsigned long *load_size,
			     unsigned long soft_limit,
			     unsigned long hard_limit)
{
	efi_status_t status;

	if (!load_addr || !load_size)
		return EFI_INVALID_PARAMETER;

	status = efi_load_initrd_dev_path(load_addr, load_size, hard_limit);
	if (status == EFI_SUCCESS) {
		efi_info("Loaded initrd from LINUX_EFI_INITRD_MEDIA_GUID device path\n");
	} else if (status == EFI_NOT_FOUND) {
		status = efi_load_initrd_cmdline(image, load_addr, load_size,
						 soft_limit, hard_limit);
		if (status == EFI_SUCCESS && *load_size > 0)
			efi_info("Loaded initrd from command line option\n");
	}

	return status;
}

/**
 * efi_wait_for_key() - Wait for key stroke
 * @usec:	number of microseconds to wait for key stroke
 * @key:	key entered
 *
 * Wait for up to @usec microseconds for a key stroke.
 *
 * Return:	status code, EFI_SUCCESS if key received
 */
efi_status_t efi_wait_for_key(unsigned long usec, efi_input_key_t *key)
{
	efi_event_t events[2], timer;
	unsigned long index;
	efi_simple_text_input_protocol_t *con_in;
	efi_status_t status;

	con_in = efi_table_attr(efi_system_table, con_in);
	if (!con_in)
		return EFI_UNSUPPORTED;
	efi_set_event_at(events, 0, efi_table_attr(con_in, wait_for_key));

	status = efi_bs_call(create_event, EFI_EVT_TIMER, 0, NULL, NULL, &timer);
	if (status != EFI_SUCCESS)
		return status;

	status = efi_bs_call(set_timer, timer, EfiTimerRelative,
			     EFI_100NSEC_PER_USEC * usec);
	if (status != EFI_SUCCESS)
		return status;
	efi_set_event_at(events, 1, timer);

	status = efi_bs_call(wait_for_event, 2, events, &index);
	if (status == EFI_SUCCESS) {
		if (index == 0)
			status = efi_call_proto(con_in, read_keystroke, key);
		else
			status = EFI_TIMEOUT;
	}

	efi_bs_call(close_event, timer);

	return status;
}<|MERGE_RESOLUTION|>--- conflicted
+++ resolved
@@ -630,13 +630,8 @@
  * @image:	EFI loaded image protocol
  * @load_addr:	pointer to loaded initrd
  * @load_size:	size of loaded initrd
-<<<<<<< HEAD
- * @soft_limit:	preferred size of allocated memory for loading the initrd
- * @hard_limit:	minimum size of allocated memory
-=======
  * @soft_limit:	preferred address for loading the initrd
  * @hard_limit:	upper limit address for loading the initrd
->>>>>>> 7d2a07b7
  *
  * Return:	status code
  */
