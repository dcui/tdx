/* envctrl.c: Temperature and Fan monitoring on Machines providing it.
 *
 * Copyright (C) 1998  Eddie C. Dost  (ecd@skynet.be)
 * Copyright (C) 2000  Vinh Truong    (vinh.truong@eng.sun.com)
 * VT - The implementation is to support Sun Microelectronics (SME) platform
 *      environment monitoring.  SME platforms use pcf8584 as the i2c bus 
 *      controller to access pcf8591 (8-bit A/D and D/A converter) and 
 *      pcf8571 (256 x 8-bit static low-voltage RAM with I2C-bus interface).
 *      At board level, it follows SME Firmware I2C Specification. Reference:
 * 	http://www-eu2.semiconductors.com/pip/PCF8584P
 * 	http://www-eu2.semiconductors.com/pip/PCF8574AP
 * 	http://www-eu2.semiconductors.com/pip/PCF8591P
 *
 * EB - Added support for CP1500 Global Address and PS/Voltage monitoring.
 * 		Eric Brower <ebrower@usa.net>
 *
 * DB - Audit every copy_to_user in envctrl_read.
 *              Daniele Bellucci <bellucda@tiscali.it>
 */

#include <linux/module.h>
#include <linux/init.h>
#include <linux/kthread.h>
#include <linux/delay.h>
#include <linux/ioport.h>
#include <linux/miscdevice.h>
#include <linux/kmod.h>
#include <linux/reboot.h>
#include <linux/slab.h>
#include <linux/smp_lock.h>
#include <linux/of.h>
#include <linux/of_device.h>

#include <asm/uaccess.h>
#include <asm/envctrl.h>
#include <asm/io.h>

#define DRIVER_NAME	"envctrl"
#define PFX		DRIVER_NAME ": "

#define ENVCTRL_MINOR	162

#define PCF8584_ADDRESS	0x55

#define CONTROL_PIN	0x80
#define CONTROL_ES0	0x40
#define CONTROL_ES1	0x20
#define CONTROL_ES2	0x10
#define CONTROL_ENI	0x08
#define CONTROL_STA	0x04
#define CONTROL_STO	0x02
#define CONTROL_ACK	0x01

#define STATUS_PIN	0x80
#define STATUS_STS	0x20
#define STATUS_BER	0x10
#define STATUS_LRB	0x08
#define STATUS_AD0	0x08
#define STATUS_AAB	0x04
#define STATUS_LAB	0x02
#define STATUS_BB	0x01

/*
 * CLK Mode Register.
 */
#define BUS_CLK_90	0x00
#define BUS_CLK_45	0x01
#define BUS_CLK_11	0x02
#define BUS_CLK_1_5	0x03

#define CLK_3		0x00
#define CLK_4_43	0x10
#define CLK_6		0x14
#define CLK_8		0x18
#define CLK_12		0x1c

#define OBD_SEND_START	0xc5    /* value to generate I2c_bus START condition */
#define OBD_SEND_STOP 	0xc3    /* value to generate I2c_bus STOP condition */

/* Monitor type of i2c child device.
 * Firmware definitions.
 */
#define PCF8584_MAX_CHANNELS            8
#define PCF8584_GLOBALADDR_TYPE			6  /* global address monitor */
#define PCF8584_FANSTAT_TYPE            3  /* fan status monitor */
#define PCF8584_VOLTAGE_TYPE            2  /* voltage monitor    */
#define PCF8584_TEMP_TYPE	        	1  /* temperature monitor*/

/* Monitor type of i2c child device.
 * Driver definitions.
 */
#define ENVCTRL_NOMON				0
#define ENVCTRL_CPUTEMP_MON			1    /* cpu temperature monitor */
#define ENVCTRL_CPUVOLTAGE_MON	  	2    /* voltage monitor         */
#define ENVCTRL_FANSTAT_MON  		3    /* fan status monitor      */
#define ENVCTRL_ETHERTEMP_MON		4    /* ethernet temperature */
					     /* monitor                     */
#define ENVCTRL_VOLTAGESTAT_MON	  	5    /* voltage status monitor  */
#define ENVCTRL_MTHRBDTEMP_MON		6    /* motherboard temperature */
#define ENVCTRL_SCSITEMP_MON		7    /* scsi temperature */
#define ENVCTRL_GLOBALADDR_MON		8    /* global address */

/* Child device type.
 * Driver definitions.
 */
#define I2C_ADC				0    /* pcf8591 */
#define I2C_GPIO			1    /* pcf8571 */

/* Data read from child device may need to decode
 * through a data table and a scale.
 * Translation type as defined by firmware.
 */
#define ENVCTRL_TRANSLATE_NO		0
#define ENVCTRL_TRANSLATE_PARTIAL	1
#define ENVCTRL_TRANSLATE_COMBINED	2
#define ENVCTRL_TRANSLATE_FULL		3     /* table[data] */
#define ENVCTRL_TRANSLATE_SCALE		4     /* table[data]/scale */

/* Driver miscellaneous definitions. */
#define ENVCTRL_MAX_CPU			4
#define CHANNEL_DESC_SZ			256

/* Mask values for combined GlobalAddress/PowerStatus node */
#define ENVCTRL_GLOBALADDR_ADDR_MASK 	0x1F
#define ENVCTRL_GLOBALADDR_PSTAT_MASK	0x60

/* Node 0x70 ignored on CompactPCI CP1400/1500 platforms 
 * (see envctrl_init_i2c_child)
 */
#define ENVCTRL_CPCI_IGNORED_NODE		0x70

#define PCF8584_DATA	0x00
#define PCF8584_CSR	0x01

/* Each child device can be monitored by up to PCF8584_MAX_CHANNELS.
 * Property of a port or channel as defined by the firmware.
 */
struct pcf8584_channel {
        unsigned char chnl_no;
        unsigned char io_direction;
        unsigned char type;
        unsigned char last;
};

/* Each child device may have one or more tables of bytes to help decode
 * data. Table property as defined by the firmware.
 */ 
struct pcf8584_tblprop {
        unsigned int type;
        unsigned int scale;  
        unsigned int offset; /* offset from the beginning of the table */
        unsigned int size;
};

/* i2c child */
struct i2c_child_t {
	/* Either ADC or GPIO. */
	unsigned char i2ctype;
        unsigned long addr;    
        struct pcf8584_channel chnl_array[PCF8584_MAX_CHANNELS];

	/* Channel info. */ 
	unsigned int total_chnls;	/* Number of monitor channels. */
	unsigned char fan_mask;		/* Byte mask for fan status channels. */
	unsigned char voltage_mask;	/* Byte mask for voltage status channels. */
        struct pcf8584_tblprop tblprop_array[PCF8584_MAX_CHANNELS];

	/* Properties of all monitor channels. */
	unsigned int total_tbls;	/* Number of monitor tables. */
        char *tables;			/* Pointer to table(s). */
	char chnls_desc[CHANNEL_DESC_SZ]; /* Channel description. */
	char mon_type[PCF8584_MAX_CHANNELS];
};

static void __iomem *i2c;
static struct i2c_child_t i2c_childlist[ENVCTRL_MAX_CPU*2];
static unsigned char chnls_mask[] = { 0x01, 0x02, 0x04, 0x08, 0x10, 0x20, 0x40, 0x80 };
static unsigned int warning_temperature = 0;
static unsigned int shutdown_temperature = 0;
static char read_cpu;

/* Forward declarations. */
static struct i2c_child_t *envctrl_get_i2c_child(unsigned char);

/* Function Description: Test the PIN bit (Pending Interrupt Not) 
 * 			 to test when serial transmission is completed .
 * Return : None.
 */
static void envtrl_i2c_test_pin(void)
{
	int limit = 1000000;

	while (--limit > 0) {
		if (!(readb(i2c + PCF8584_CSR) & STATUS_PIN)) 
			break;
		udelay(1);
	} 

	if (limit <= 0)
		printk(KERN_INFO PFX "Pin status will not clear.\n");
}

/* Function Description: Test busy bit.
 * Return : None.
 */
static void envctrl_i2c_test_bb(void)
{
	int limit = 1000000;

	while (--limit > 0) {
		/* Busy bit 0 means busy. */
		if (readb(i2c + PCF8584_CSR) & STATUS_BB)
			break;
		udelay(1);
	} 

	if (limit <= 0)
		printk(KERN_INFO PFX "Busy bit will not clear.\n");
}

/* Function Description: Send the address for a read access.
 * Return : 0 if not acknowledged, otherwise acknowledged.
 */
static int envctrl_i2c_read_addr(unsigned char addr)
{
	envctrl_i2c_test_bb();

	/* Load address. */
	writeb(addr + 1, i2c + PCF8584_DATA);

	envctrl_i2c_test_bb();

	writeb(OBD_SEND_START, i2c + PCF8584_CSR);

	/* Wait for PIN. */
	envtrl_i2c_test_pin();

	/* CSR 0 means acknowledged. */
	if (!(readb(i2c + PCF8584_CSR) & STATUS_LRB)) {
		return readb(i2c + PCF8584_DATA);
	} else {
		writeb(OBD_SEND_STOP, i2c + PCF8584_CSR);
		return 0;
	}
}

/* Function Description: Send the address for write mode.  
 * Return : None.
 */
static void envctrl_i2c_write_addr(unsigned char addr)
{
	envctrl_i2c_test_bb();
	writeb(addr, i2c + PCF8584_DATA);

	/* Generate Start condition. */
	writeb(OBD_SEND_START, i2c + PCF8584_CSR);
}

/* Function Description: Read 1 byte of data from addr 
 *			 set by envctrl_i2c_read_addr() 
 * Return : Data from address set by envctrl_i2c_read_addr().
 */
static unsigned char envctrl_i2c_read_data(void)
{
	envtrl_i2c_test_pin();
	writeb(CONTROL_ES0, i2c + PCF8584_CSR);  /* Send neg ack. */
	return readb(i2c + PCF8584_DATA);
}

/* Function Description: Instruct the device which port to read data from.  
 * Return : None.
 */
static void envctrl_i2c_write_data(unsigned char port)
{
	envtrl_i2c_test_pin();
	writeb(port, i2c + PCF8584_DATA);
}

/* Function Description: Generate Stop condition after last byte is sent.
 * Return : None.
 */
static void envctrl_i2c_stop(void)
{
	envtrl_i2c_test_pin();
	writeb(OBD_SEND_STOP, i2c + PCF8584_CSR);
}

/* Function Description: Read adc device.
 * Return : Data at address and port.
 */
static unsigned char envctrl_i2c_read_8591(unsigned char addr, unsigned char port)
{
	/* Send address. */
	envctrl_i2c_write_addr(addr);

	/* Setup port to read. */
	envctrl_i2c_write_data(port);
	envctrl_i2c_stop();

	/* Read port. */
	envctrl_i2c_read_addr(addr);

	/* Do a single byte read and send stop. */
	envctrl_i2c_read_data();
	envctrl_i2c_stop();

	return readb(i2c + PCF8584_DATA);
}

/* Function Description: Read gpio device.
 * Return : Data at address.
 */
static unsigned char envctrl_i2c_read_8574(unsigned char addr)
{
	unsigned char rd;

	envctrl_i2c_read_addr(addr);

	/* Do a single byte read and send stop. */
	rd = envctrl_i2c_read_data();
	envctrl_i2c_stop();
	return rd;
}

/* Function Description: Decode data read from an adc device using firmware
 *                       table.
 * Return: Number of read bytes. Data is stored in bufdata in ascii format.
 */
static int envctrl_i2c_data_translate(unsigned char data, int translate_type,
				      int scale, char *tbl, char *bufdata)
{
	int len = 0;

	switch (translate_type) {
	case ENVCTRL_TRANSLATE_NO:
		/* No decode necessary. */
		len = 1;
		bufdata[0] = data;
		break;

	case ENVCTRL_TRANSLATE_FULL:
		/* Decode this way: data = table[data]. */
		len = 1;
		bufdata[0] = tbl[data];
		break;

	case ENVCTRL_TRANSLATE_SCALE:
		/* Decode this way: data = table[data]/scale */
		sprintf(bufdata,"%d ", (tbl[data] * 10) / (scale));
		len = strlen(bufdata);
		bufdata[len - 1] = bufdata[len - 2];
		bufdata[len - 2] = '.';
		break;

	default:
		break;
	};

	return len;
}

/* Function Description: Read cpu-related data such as cpu temperature, voltage.
 * Return: Number of read bytes. Data is stored in bufdata in ascii format.
 */
static int envctrl_read_cpu_info(int cpu, struct i2c_child_t *pchild,
				 char mon_type, unsigned char *bufdata)
{
	unsigned char data;
	int i;
	char *tbl, j = -1;

	/* Find the right monitor type and channel. */
	for (i = 0; i < PCF8584_MAX_CHANNELS; i++) {
		if (pchild->mon_type[i] == mon_type) {
			if (++j == cpu) {
				break;
			}
		}
	}

	if (j != cpu)
		return 0;

        /* Read data from address and port. */
	data = envctrl_i2c_read_8591((unsigned char)pchild->addr,
				     (unsigned char)pchild->chnl_array[i].chnl_no);

	/* Find decoding table. */
	tbl = pchild->tables + pchild->tblprop_array[i].offset;

	return envctrl_i2c_data_translate(data, pchild->tblprop_array[i].type,
					  pchild->tblprop_array[i].scale,
					  tbl, bufdata);
}

/* Function Description: Read noncpu-related data such as motherboard 
 *                       temperature.
 * Return: Number of read bytes. Data is stored in bufdata in ascii format.
 */
static int envctrl_read_noncpu_info(struct i2c_child_t *pchild,
				    char mon_type, unsigned char *bufdata)
{
	unsigned char data;
	int i;
	char *tbl = NULL;

	for (i = 0; i < PCF8584_MAX_CHANNELS; i++) {
		if (pchild->mon_type[i] == mon_type)
			break;
	}

	if (i >= PCF8584_MAX_CHANNELS)
		return 0;

        /* Read data from address and port. */
	data = envctrl_i2c_read_8591((unsigned char)pchild->addr,
				     (unsigned char)pchild->chnl_array[i].chnl_no);

	/* Find decoding table. */
	tbl = pchild->tables + pchild->tblprop_array[i].offset;

	return envctrl_i2c_data_translate(data, pchild->tblprop_array[i].type,
					  pchild->tblprop_array[i].scale,
					  tbl, bufdata);
}

/* Function Description: Read fan status.
 * Return : Always 1 byte. Status stored in bufdata.
 */
static int envctrl_i2c_fan_status(struct i2c_child_t *pchild,
				  unsigned char data,
				  char *bufdata)
{
	unsigned char tmp, ret = 0;
	int i, j = 0;

	tmp = data & pchild->fan_mask;

	if (tmp == pchild->fan_mask) {
		/* All bits are on. All fans are functioning. */
		ret = ENVCTRL_ALL_FANS_GOOD;
	} else if (tmp == 0) {
		/* No bits are on. No fans are functioning. */
		ret = ENVCTRL_ALL_FANS_BAD;
	} else {
		/* Go through all channels, mark 'on' the matched bits.
		 * Notice that fan_mask may have discontiguous bits but
		 * return mask are always contiguous. For example if we
		 * monitor 4 fans at channels 0,1,2,4, the return mask
		 * should be 00010000 if only fan at channel 4 is working.
		 */
		for (i = 0; i < PCF8584_MAX_CHANNELS;i++) {
			if (pchild->fan_mask & chnls_mask[i]) {
				if (!(chnls_mask[i] & tmp))
					ret |= chnls_mask[j];

				j++;
			}
		}
	}

	bufdata[0] = ret;
	return 1;
}

/* Function Description: Read global addressing line.
 * Return : Always 1 byte. Status stored in bufdata.
 */
static int envctrl_i2c_globaladdr(struct i2c_child_t *pchild,
				  unsigned char data,
				  char *bufdata)
{
	/* Translatation table is not necessary, as global
	 * addr is the integer value of the GA# bits.
	 *
	 * NOTE: MSB is documented as zero, but I see it as '1' always....
	 *
	 * -----------------------------------------------
	 * | 0 | FAL | DEG | GA4 | GA3 | GA2 | GA1 | GA0 |
	 * -----------------------------------------------
	 * GA0 - GA4	integer value of Global Address (backplane slot#)
	 * DEG			0 = cPCI Power supply output is starting to degrade
	 * 				1 = cPCI Power supply output is OK
	 * FAL			0 = cPCI Power supply has failed
	 * 				1 = cPCI Power supply output is OK
	 */
	bufdata[0] = (data & ENVCTRL_GLOBALADDR_ADDR_MASK);
	return 1;
}

/* Function Description: Read standard voltage and power supply status.
 * Return : Always 1 byte. Status stored in bufdata.
 */
static unsigned char envctrl_i2c_voltage_status(struct i2c_child_t *pchild,
						unsigned char data,
						char *bufdata)
{
	unsigned char tmp, ret = 0;
	int i, j = 0;

	tmp = data & pchild->voltage_mask;

	/* Two channels are used to monitor voltage and power supply. */
	if (tmp == pchild->voltage_mask) {
		/* All bits are on. Voltage and power supply are okay. */
		ret = ENVCTRL_VOLTAGE_POWERSUPPLY_GOOD;
	} else if (tmp == 0) {
		/* All bits are off. Voltage and power supply are bad */
		ret = ENVCTRL_VOLTAGE_POWERSUPPLY_BAD;
	} else {
		/* Either voltage or power supply has problem. */
		for (i = 0; i < PCF8584_MAX_CHANNELS; i++) {
			if (pchild->voltage_mask & chnls_mask[i]) {
				j++;

				/* Break out when there is a mismatch. */
				if (!(chnls_mask[i] & tmp))
					break; 
			}
		}

		/* Make a wish that hardware will always use the
		 * first channel for voltage and the second for
		 * power supply.
		 */
		if (j == 1)
			ret = ENVCTRL_VOLTAGE_BAD;
		else
			ret = ENVCTRL_POWERSUPPLY_BAD;
	}

	bufdata[0] = ret;
	return 1;
}

/* Function Description: Read a byte from /dev/envctrl. Mapped to user read().
 * Return: Number of read bytes. 0 for error.
 */
static ssize_t
envctrl_read(struct file *file, char __user *buf, size_t count, loff_t *ppos)
{
	struct i2c_child_t *pchild;
	unsigned char data[10];
	int ret = 0;

	/* Get the type of read as decided in ioctl() call.
	 * Find the appropriate i2c child.
	 * Get the data and put back to the user buffer.
	 */

	switch ((int)(long)file->private_data) {
	case ENVCTRL_RD_WARNING_TEMPERATURE:
		if (warning_temperature == 0)
			return 0;

		data[0] = (unsigned char)(warning_temperature);
		ret = 1;
		if (copy_to_user(buf, data, ret))
			ret = -EFAULT;
		break;

	case ENVCTRL_RD_SHUTDOWN_TEMPERATURE:
		if (shutdown_temperature == 0)
			return 0;

		data[0] = (unsigned char)(shutdown_temperature);
		ret = 1;
		if (copy_to_user(buf, data, ret))
			ret = -EFAULT;
		break;

	case ENVCTRL_RD_MTHRBD_TEMPERATURE:
		if (!(pchild = envctrl_get_i2c_child(ENVCTRL_MTHRBDTEMP_MON)))
			return 0;
		ret = envctrl_read_noncpu_info(pchild, ENVCTRL_MTHRBDTEMP_MON, data);
		if (copy_to_user(buf, data, ret))
			ret = -EFAULT;
		break;

	case ENVCTRL_RD_CPU_TEMPERATURE:
		if (!(pchild = envctrl_get_i2c_child(ENVCTRL_CPUTEMP_MON)))
			return 0;
		ret = envctrl_read_cpu_info(read_cpu, pchild, ENVCTRL_CPUTEMP_MON, data);

		/* Reset cpu to the default cpu0. */
		if (copy_to_user(buf, data, ret))
			ret = -EFAULT;
		break;

	case ENVCTRL_RD_CPU_VOLTAGE:
		if (!(pchild = envctrl_get_i2c_child(ENVCTRL_CPUVOLTAGE_MON)))
			return 0;
		ret = envctrl_read_cpu_info(read_cpu, pchild, ENVCTRL_CPUVOLTAGE_MON, data);

		/* Reset cpu to the default cpu0. */
		if (copy_to_user(buf, data, ret))
			ret = -EFAULT;
		break;

	case ENVCTRL_RD_SCSI_TEMPERATURE:
		if (!(pchild = envctrl_get_i2c_child(ENVCTRL_SCSITEMP_MON)))
			return 0;
		ret = envctrl_read_noncpu_info(pchild, ENVCTRL_SCSITEMP_MON, data);
		if (copy_to_user(buf, data, ret))
			ret = -EFAULT;
		break;

	case ENVCTRL_RD_ETHERNET_TEMPERATURE:
		if (!(pchild = envctrl_get_i2c_child(ENVCTRL_ETHERTEMP_MON)))
			return 0;
		ret = envctrl_read_noncpu_info(pchild, ENVCTRL_ETHERTEMP_MON, data);
		if (copy_to_user(buf, data, ret))
			ret = -EFAULT;
		break;

	case ENVCTRL_RD_FAN_STATUS:
		if (!(pchild = envctrl_get_i2c_child(ENVCTRL_FANSTAT_MON)))
			return 0;
		data[0] = envctrl_i2c_read_8574(pchild->addr);
		ret = envctrl_i2c_fan_status(pchild,data[0], data);
		if (copy_to_user(buf, data, ret))
			ret = -EFAULT;
		break;
	
	case ENVCTRL_RD_GLOBALADDRESS:
		if (!(pchild = envctrl_get_i2c_child(ENVCTRL_GLOBALADDR_MON)))
			return 0;
		data[0] = envctrl_i2c_read_8574(pchild->addr);
		ret = envctrl_i2c_globaladdr(pchild, data[0], data);
		if (copy_to_user(buf, data, ret))
			ret = -EFAULT;
		break;

	case ENVCTRL_RD_VOLTAGE_STATUS:
		if (!(pchild = envctrl_get_i2c_child(ENVCTRL_VOLTAGESTAT_MON)))
			/* If voltage monitor not present, check for CPCI equivalent */
			if (!(pchild = envctrl_get_i2c_child(ENVCTRL_GLOBALADDR_MON)))
				return 0;
		data[0] = envctrl_i2c_read_8574(pchild->addr);
		ret = envctrl_i2c_voltage_status(pchild, data[0], data);
		if (copy_to_user(buf, data, ret))
			ret = -EFAULT;
		break;

	default:
		break;

	};

	return ret;
}

/* Function Description: Command what to read.  Mapped to user ioctl().
 * Return: Gives 0 for implemented commands, -EINVAL otherwise.
 */
static long
envctrl_ioctl(struct file *file, unsigned int cmd, unsigned long arg)
{
	char __user *infobuf;

	switch (cmd) {
	case ENVCTRL_RD_WARNING_TEMPERATURE:
	case ENVCTRL_RD_SHUTDOWN_TEMPERATURE:
	case ENVCTRL_RD_MTHRBD_TEMPERATURE:
	case ENVCTRL_RD_FAN_STATUS:
	case ENVCTRL_RD_VOLTAGE_STATUS:
	case ENVCTRL_RD_ETHERNET_TEMPERATURE:
	case ENVCTRL_RD_SCSI_TEMPERATURE:
	case ENVCTRL_RD_GLOBALADDRESS:
		file->private_data = (void *)(long)cmd;
		break;

	case ENVCTRL_RD_CPU_TEMPERATURE:
	case ENVCTRL_RD_CPU_VOLTAGE:
		/* Check to see if application passes in any cpu number,
		 * the default is cpu0.
		 */
		infobuf = (char __user *) arg;
		if (infobuf == NULL) {
			read_cpu = 0;
		}else {
			get_user(read_cpu, infobuf);
		}

		/* Save the command for use when reading. */
		file->private_data = (void *)(long)cmd;
		break;

	default:
		return -EINVAL;
	};

	return 0;
}

/* Function Description: open device. Mapped to user open().
 * Return: Always 0.
 */
static int
envctrl_open(struct inode *inode, struct file *file)
{
	cycle_kernel_lock();
	file->private_data = NULL;
	return 0;
}

/* Function Description: Open device. Mapped to user close().
 * Return: Always 0.
 */
static int
envctrl_release(struct inode *inode, struct file *file)
{
	return 0;
}

static const struct file_operations envctrl_fops = {
	.owner =		THIS_MODULE,
	.read =			envctrl_read,
	.unlocked_ioctl =	envctrl_ioctl,
#ifdef CONFIG_COMPAT
	.compat_ioctl =		envctrl_ioctl,
#endif
	.open =			envctrl_open,
	.release =		envctrl_release,
};	

static struct miscdevice envctrl_dev = {
	ENVCTRL_MINOR,
	"envctrl",
	&envctrl_fops
};

/* Function Description: Set monitor type based on firmware description.
 * Return: None.
 */
static void envctrl_set_mon(struct i2c_child_t *pchild,
			    const char *chnl_desc,
			    int chnl_no)
{
	/* Firmware only has temperature type.  It does not distinguish
	 * different kinds of temperatures.  We use channel description
	 * to disinguish them.
	 */
	if (!(strcmp(chnl_desc,"temp,cpu")) ||
	    !(strcmp(chnl_desc,"temp,cpu0")) ||
	    !(strcmp(chnl_desc,"temp,cpu1")) ||
	    !(strcmp(chnl_desc,"temp,cpu2")) ||
	    !(strcmp(chnl_desc,"temp,cpu3")))
		pchild->mon_type[chnl_no] = ENVCTRL_CPUTEMP_MON;

	if (!(strcmp(chnl_desc,"vddcore,cpu0")) ||
	    !(strcmp(chnl_desc,"vddcore,cpu1")) ||
	    !(strcmp(chnl_desc,"vddcore,cpu2")) ||
	    !(strcmp(chnl_desc,"vddcore,cpu3")))
		pchild->mon_type[chnl_no] = ENVCTRL_CPUVOLTAGE_MON;

	if (!(strcmp(chnl_desc,"temp,motherboard")))
		pchild->mon_type[chnl_no] = ENVCTRL_MTHRBDTEMP_MON;

	if (!(strcmp(chnl_desc,"temp,scsi")))
		pchild->mon_type[chnl_no] = ENVCTRL_SCSITEMP_MON;

	if (!(strcmp(chnl_desc,"temp,ethernet")))
		pchild->mon_type[chnl_no] = ENVCTRL_ETHERTEMP_MON;
}

/* Function Description: Initialize monitor channel with channel desc,
 *                       decoding tables, monitor type, optional properties.
 * Return: None.
 */
static void envctrl_init_adc(struct i2c_child_t *pchild, struct device_node *dp)
{
	int i = 0, len;
	const char *pos;
	const unsigned int *pval;

	/* Firmware describe channels into a stream separated by a '\0'. */
	pos = of_get_property(dp, "channels-description", &len);

	while (len > 0) {
		int l = strlen(pos) + 1;
		envctrl_set_mon(pchild, pos, i++);
		len -= l;
		pos += l;
	}

	/* Get optional properties. */
	pval = of_get_property(dp, "warning-temp", NULL);
	if (pval)
		warning_temperature = *pval;

	pval = of_get_property(dp, "shutdown-temp", NULL);
	if (pval)
		shutdown_temperature = *pval;
}

/* Function Description: Initialize child device monitoring fan status.
 * Return: None.
 */
static void envctrl_init_fanstat(struct i2c_child_t *pchild)
{
	int i;

	/* Go through all channels and set up the mask. */
	for (i = 0; i < pchild->total_chnls; i++)
		pchild->fan_mask |= chnls_mask[(pchild->chnl_array[i]).chnl_no];

	/* We only need to know if this child has fan status monitored.
	 * We don't care which channels since we have the mask already.
	 */
	pchild->mon_type[0] = ENVCTRL_FANSTAT_MON;
}

/* Function Description: Initialize child device for global addressing line.
 * Return: None.
 */
static void envctrl_init_globaladdr(struct i2c_child_t *pchild)
{
	int i;

	/* Voltage/PowerSupply monitoring is piggybacked 
	 * with Global Address on CompactPCI.  See comments
	 * within envctrl_i2c_globaladdr for bit assignments.
	 *
	 * The mask is created here by assigning mask bits to each
	 * bit position that represents PCF8584_VOLTAGE_TYPE data.
	 * Channel numbers are not consecutive within the globaladdr
	 * node (why?), so we use the actual counter value as chnls_mask
	 * index instead of the chnl_array[x].chnl_no value.
	 *
	 * NOTE: This loop could be replaced with a constant representing
	 * a mask of bits 5&6 (ENVCTRL_GLOBALADDR_PSTAT_MASK).
	 */
	for (i = 0; i < pchild->total_chnls; i++) {
		if (PCF8584_VOLTAGE_TYPE == pchild->chnl_array[i].type) {
			pchild->voltage_mask |= chnls_mask[i];
		}
	}

	/* We only need to know if this child has global addressing 
	 * line monitored.  We don't care which channels since we know 
	 * the mask already (ENVCTRL_GLOBALADDR_ADDR_MASK).
	 */
	pchild->mon_type[0] = ENVCTRL_GLOBALADDR_MON;
}

/* Initialize child device monitoring voltage status. */
static void envctrl_init_voltage_status(struct i2c_child_t *pchild)
{
	int i;

	/* Go through all channels and set up the mask. */
	for (i = 0; i < pchild->total_chnls; i++)
		pchild->voltage_mask |= chnls_mask[(pchild->chnl_array[i]).chnl_no];

	/* We only need to know if this child has voltage status monitored.
	 * We don't care which channels since we have the mask already.
	 */
	pchild->mon_type[0] = ENVCTRL_VOLTAGESTAT_MON;
}

/* Function Description: Initialize i2c child device.
 * Return: None.
 */
static void envctrl_init_i2c_child(struct device_node *dp,
				   struct i2c_child_t *pchild)
{
	int len, i, tbls_size = 0;
	const void *pval;

	/* Get device address. */
	pval = of_get_property(dp, "reg", &len);
	memcpy(&pchild->addr, pval, len);

	/* Get tables property.  Read firmware temperature tables. */
	pval = of_get_property(dp, "translation", &len);
	if (pval && len > 0) {
		memcpy(pchild->tblprop_array, pval, len);
                pchild->total_tbls = len / sizeof(struct pcf8584_tblprop);
		for (i = 0; i < pchild->total_tbls; i++) {
			if ((pchild->tblprop_array[i].size + pchild->tblprop_array[i].offset) > tbls_size) {
				tbls_size = pchild->tblprop_array[i].size + pchild->tblprop_array[i].offset;
			}
		}

                pchild->tables = kmalloc(tbls_size, GFP_KERNEL);
		if (pchild->tables == NULL){
			printk(KERN_ERR PFX "Failed to allocate table.\n");
			return;
		}
		pval = of_get_property(dp, "tables", &len);
                if (!pval || len <= 0) {
			printk(KERN_ERR PFX "Failed to get table.\n");
			return;
		}
		memcpy(pchild->tables, pval, len);
	}

	/* SPARCengine ASM Reference Manual (ref. SMI doc 805-7581-04)
	 * sections 2.5, 3.5, 4.5 state node 0x70 for CP1400/1500 is
	 * "For Factory Use Only."
	 *
	 * We ignore the node on these platforms by assigning the
	 * 'NULL' monitor type.
	 */
	if (ENVCTRL_CPCI_IGNORED_NODE == pchild->addr) {
		struct device_node *root_node;
		int len;

		root_node = of_find_node_by_path("/");
		if (!strcmp(root_node->name, "SUNW,UltraSPARC-IIi-cEngine")) {
			for (len = 0; len < PCF8584_MAX_CHANNELS; ++len) {
				pchild->mon_type[len] = ENVCTRL_NOMON;
			}
			return;
		}
	}

	/* Get the monitor channels. */
	pval = of_get_property(dp, "channels-in-use", &len);
	memcpy(pchild->chnl_array, pval, len);
	pchild->total_chnls = len / sizeof(struct pcf8584_channel);

	for (i = 0; i < pchild->total_chnls; i++) {
		switch (pchild->chnl_array[i].type) {
		case PCF8584_TEMP_TYPE:
			envctrl_init_adc(pchild, dp);
			break;

		case PCF8584_GLOBALADDR_TYPE:
			envctrl_init_globaladdr(pchild);
			i = pchild->total_chnls;
			break;

		case PCF8584_FANSTAT_TYPE:
			envctrl_init_fanstat(pchild);
			i = pchild->total_chnls;
			break;

		case PCF8584_VOLTAGE_TYPE:
			if (pchild->i2ctype == I2C_ADC) {
				envctrl_init_adc(pchild,dp);
			} else {
				envctrl_init_voltage_status(pchild);
			}
			i = pchild->total_chnls;
			break;

		default:
			break;
		};
	}
}

/* Function Description: Search the child device list for a device.
 * Return : The i2c child if found. NULL otherwise.
 */
static struct i2c_child_t *envctrl_get_i2c_child(unsigned char mon_type)
{
	int i, j;

	for (i = 0; i < ENVCTRL_MAX_CPU*2; i++) {
		for (j = 0; j < PCF8584_MAX_CHANNELS; j++) {
			if (i2c_childlist[i].mon_type[j] == mon_type) {
				return (struct i2c_child_t *)(&(i2c_childlist[i]));
			}
		}
	}
	return NULL;
}

static void envctrl_do_shutdown(void)
{
	static int inprog = 0;
	int ret;

	if (inprog != 0)
		return;

	inprog = 1;
	printk(KERN_CRIT "kenvctrld: WARNING: Shutting down the system now.\n");
	ret = orderly_poweroff(true);
	if (ret < 0) {
		printk(KERN_CRIT "kenvctrld: WARNING: system shutdown failed!\n"); 
		inprog = 0;  /* unlikely to succeed, but we could try again */
	}
}

static struct task_struct *kenvctrld_task;

static int kenvctrld(void *__unused)
{
	int poll_interval;
	int whichcpu;
	char tempbuf[10];
	struct i2c_child_t *cputemp;

	if (NULL == (cputemp = envctrl_get_i2c_child(ENVCTRL_CPUTEMP_MON))) {
		printk(KERN_ERR  PFX
		       "kenvctrld unable to monitor CPU temp-- exiting\n");
		return -ENODEV;
	}

	poll_interval = 5000; /* TODO env_mon_interval */

	printk(KERN_INFO PFX "%s starting...\n", current->comm);
	for (;;) {
		msleep_interruptible(poll_interval);

		if (kthread_should_stop())
			break;
		
		for (whichcpu = 0; whichcpu < ENVCTRL_MAX_CPU; ++whichcpu) {
			if (0 < envctrl_read_cpu_info(whichcpu, cputemp,
						      ENVCTRL_CPUTEMP_MON,
						      tempbuf)) {
				if (tempbuf[0] >= shutdown_temperature) {
					printk(KERN_CRIT 
						"%s: WARNING: CPU%i temperature %i C meets or exceeds "\
						"shutdown threshold %i C\n", 
						current->comm, whichcpu, 
						tempbuf[0], shutdown_temperature);
					envctrl_do_shutdown();
				}
			}
		}
	}
	printk(KERN_INFO PFX "%s exiting...\n", current->comm);
	return 0;
}

static int __devinit envctrl_probe(struct of_device *op,
				   const struct of_device_id *match)
{
	struct device_node *dp;
	int index, err;

	if (i2c)
		return -EINVAL;

	i2c = of_ioremap(&op->resource[0], 0, 0x2, DRIVER_NAME);
	if (!i2c)
		return -ENOMEM;

	index = 0;
	dp = op->dev.of_node->child;
	while (dp) {
		if (!strcmp(dp->name, "gpio")) {
			i2c_childlist[index].i2ctype = I2C_GPIO;
			envctrl_init_i2c_child(dp, &(i2c_childlist[index++]));
		} else if (!strcmp(dp->name, "adc")) {
			i2c_childlist[index].i2ctype = I2C_ADC;
			envctrl_init_i2c_child(dp, &(i2c_childlist[index++]));
		}

		dp = dp->sibling;
	}

	/* Set device address. */
	writeb(CONTROL_PIN, i2c + PCF8584_CSR);
	writeb(PCF8584_ADDRESS, i2c + PCF8584_DATA);

	/* Set system clock and SCL frequencies. */ 
	writeb(CONTROL_PIN | CONTROL_ES1, i2c + PCF8584_CSR);
	writeb(CLK_4_43 | BUS_CLK_90, i2c + PCF8584_DATA);

	/* Enable serial interface. */
	writeb(CONTROL_PIN | CONTROL_ES0 | CONTROL_ACK, i2c + PCF8584_CSR);
	udelay(200);

	/* Register the device as a minor miscellaneous device. */
	err = misc_register(&envctrl_dev);
	if (err) {
		printk(KERN_ERR PFX "Unable to get misc minor %d\n",
		       envctrl_dev.minor);
		goto out_iounmap;
	}

	/* Note above traversal routine post-incremented 'i' to accommodate 
	 * a next child device, so we decrement before reverse-traversal of
	 * child devices.
	 */
	printk(KERN_INFO PFX "Initialized ");
	for (--index; index >= 0; --index) {
		printk("[%s 0x%lx]%s", 
			(I2C_ADC == i2c_childlist[index].i2ctype) ? "adc" : 
			((I2C_GPIO == i2c_childlist[index].i2ctype) ? "gpio" : "unknown"), 
			i2c_childlist[index].addr, (0 == index) ? "\n" : " ");
	}

	kenvctrld_task = kthread_run(kenvctrld, NULL, "kenvctrld");
	if (IS_ERR(kenvctrld_task)) {
		err = PTR_ERR(kenvctrld_task);
		goto out_deregister;
	}

	return 0;

out_deregister:
	misc_deregister(&envctrl_dev);
out_iounmap:
	of_iounmap(&op->resource[0], i2c, 0x2);
	for (index = 0; index < ENVCTRL_MAX_CPU * 2; index++)
		kfree(i2c_childlist[index].tables);

	return err;
}

static int __devexit envctrl_remove(struct of_device *op)
{
	int index;

	kthread_stop(kenvctrld_task);

	of_iounmap(&op->resource[0], i2c, 0x2);
	misc_deregister(&envctrl_dev);

	for (index = 0; index < ENVCTRL_MAX_CPU * 2; index++)
		kfree(i2c_childlist[index].tables);

	return 0;
}

static const struct of_device_id envctrl_match[] = {
	{
		.name = "i2c",
		.compatible = "i2cpcf,8584",
	},
	{},
};
MODULE_DEVICE_TABLE(of, envctrl_match);

static struct of_platform_driver envctrl_driver = {
<<<<<<< HEAD
	.owner		= THIS_MODULE,
	.name		= DRIVER_NAME,
	.match_table	= envctrl_match,
=======
	.driver = {
		.name = DRIVER_NAME,
		.owner = THIS_MODULE,
		.of_match_table = envctrl_match,
	},
>>>>>>> e44a21b7
	.probe		= envctrl_probe,
	.remove		= __devexit_p(envctrl_remove),
};

static int __init envctrl_init(void)
{
	return of_register_driver(&envctrl_driver, &of_bus_type);
}

static void __exit envctrl_exit(void)
{
	of_unregister_driver(&envctrl_driver);
}

module_init(envctrl_init);
module_exit(envctrl_exit);
MODULE_LICENSE("GPL");<|MERGE_RESOLUTION|>--- conflicted
+++ resolved
@@ -1131,17 +1131,11 @@
 MODULE_DEVICE_TABLE(of, envctrl_match);
 
 static struct of_platform_driver envctrl_driver = {
-<<<<<<< HEAD
-	.owner		= THIS_MODULE,
-	.name		= DRIVER_NAME,
-	.match_table	= envctrl_match,
-=======
 	.driver = {
 		.name = DRIVER_NAME,
 		.owner = THIS_MODULE,
 		.of_match_table = envctrl_match,
 	},
->>>>>>> e44a21b7
 	.probe		= envctrl_probe,
 	.remove		= __devexit_p(envctrl_remove),
 };
