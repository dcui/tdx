--- conflicted
+++ resolved
@@ -776,7 +776,6 @@
 
 	if (!dpm_wait_for_superior(dev, async))
 		goto Out;
-<<<<<<< HEAD
 
 	if (dev->pm_domain) {
 		info = "early power domain ";
@@ -797,28 +796,6 @@
 	if (dev_pm_skip_resume(dev))
 		goto Skip;
 
-=======
-
-	if (dev->pm_domain) {
-		info = "early power domain ";
-		callback = pm_late_early_op(&dev->pm_domain->ops, state);
-	} else if (dev->type && dev->type->pm) {
-		info = "early type ";
-		callback = pm_late_early_op(dev->type->pm, state);
-	} else if (dev->class && dev->class->pm) {
-		info = "early class ";
-		callback = pm_late_early_op(dev->class->pm, state);
-	} else if (dev->bus && dev->bus->pm) {
-		info = "early bus ";
-		callback = pm_late_early_op(dev->bus->pm, state);
-	}
-	if (callback)
-		goto Run;
-
-	if (dev_pm_skip_resume(dev))
-		goto Skip;
-
->>>>>>> 7d2a07b7
 	if (dev->driver && dev->driver->pm) {
 		info = "early driver ";
 		callback = pm_late_early_op(dev->driver->pm, state);
