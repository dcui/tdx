// SPDX-License-Identifier: GPL-2.0
/*
 * platform.c - platform 'pseudo' bus for legacy devices
 *
 * Copyright (c) 2002-3 Patrick Mochel
 * Copyright (c) 2002-3 Open Source Development Labs
 *
 * Please see Documentation/driver-api/driver-model/platform.rst for more
 * information.
 */

#include <linux/string.h>
#include <linux/platform_device.h>
#include <linux/of_device.h>
#include <linux/of_irq.h>
#include <linux/module.h>
#include <linux/init.h>
#include <linux/interrupt.h>
#include <linux/ioport.h>
#include <linux/dma-mapping.h>
#include <linux/memblock.h>
#include <linux/err.h>
#include <linux/slab.h>
#include <linux/pm_runtime.h>
#include <linux/pm_domain.h>
#include <linux/idr.h>
#include <linux/acpi.h>
#include <linux/clk/clk-conf.h>
#include <linux/limits.h>
#include <linux/property.h>
#include <linux/kmemleak.h>
#include <linux/types.h>

#include "base.h"
#include "power/power.h"

/* For automatically allocated device IDs */
static DEFINE_IDA(platform_devid_ida);

struct device platform_bus = {
	.init_name	= "platform",
};
EXPORT_SYMBOL_GPL(platform_bus);

/**
 * platform_get_resource - get a resource for a device
 * @dev: platform device
 * @type: resource type
 * @num: resource index
 *
 * Return: a pointer to the resource or NULL on failure.
 */
struct resource *platform_get_resource(struct platform_device *dev,
				       unsigned int type, unsigned int num)
{
	u32 i;

	for (i = 0; i < dev->num_resources; i++) {
		struct resource *r = &dev->resource[i];

		if (type == resource_type(r) && num-- == 0)
			return r;
	}
	return NULL;
}
EXPORT_SYMBOL_GPL(platform_get_resource);

<<<<<<< HEAD
=======
struct resource *platform_get_mem_or_io(struct platform_device *dev,
					unsigned int num)
{
	u32 i;

	for (i = 0; i < dev->num_resources; i++) {
		struct resource *r = &dev->resource[i];

		if ((resource_type(r) & (IORESOURCE_MEM|IORESOURCE_IO)) && num-- == 0)
			return r;
	}
	return NULL;
}
EXPORT_SYMBOL_GPL(platform_get_mem_or_io);

>>>>>>> 7d2a07b7
#ifdef CONFIG_HAS_IOMEM
/**
 * devm_platform_get_and_ioremap_resource - call devm_ioremap_resource() for a
 *					    platform device and get resource
 *
 * @pdev: platform device to use both for memory resource lookup as well as
 *        resource management
 * @index: resource index
 * @res: optional output parameter to store a pointer to the obtained resource.
<<<<<<< HEAD
=======
 *
 * Return: a pointer to the remapped memory or an ERR_PTR() encoded error code
 * on failure.
>>>>>>> 7d2a07b7
 */
void __iomem *
devm_platform_get_and_ioremap_resource(struct platform_device *pdev,
				unsigned int index, struct resource **res)
{
	struct resource *r;

	r = platform_get_resource(pdev, IORESOURCE_MEM, index);
	if (res)
		*res = r;
	return devm_ioremap_resource(&pdev->dev, r);
}
EXPORT_SYMBOL_GPL(devm_platform_get_and_ioremap_resource);

/**
 * devm_platform_ioremap_resource - call devm_ioremap_resource() for a platform
 *				    device
 *
 * @pdev: platform device to use both for memory resource lookup as well as
 *        resource management
 * @index: resource index
 *
 * Return: a pointer to the remapped memory or an ERR_PTR() encoded error code
 * on failure.
 */
void __iomem *devm_platform_ioremap_resource(struct platform_device *pdev,
					     unsigned int index)
{
	return devm_platform_get_and_ioremap_resource(pdev, index, NULL);
}
EXPORT_SYMBOL_GPL(devm_platform_ioremap_resource);

/**
 * devm_platform_ioremap_resource_byname - call devm_ioremap_resource for
 *					   a platform device, retrieve the
 *					   resource by name
 *
 * @pdev: platform device to use both for memory resource lookup as well as
 *	  resource management
 * @name: name of the resource
 *
 * Return: a pointer to the remapped memory or an ERR_PTR() encoded error code
 * on failure.
 */
void __iomem *
devm_platform_ioremap_resource_byname(struct platform_device *pdev,
				      const char *name)
{
	struct resource *res;

	res = platform_get_resource_byname(pdev, IORESOURCE_MEM, name);
	return devm_ioremap_resource(&pdev->dev, res);
}
<<<<<<< HEAD
EXPORT_SYMBOL_GPL(devm_platform_ioremap_resource);

/**
 * devm_platform_ioremap_resource_wc - write-combined variant of
 *                                     devm_platform_ioremap_resource()
 *
 * @pdev: platform device to use both for memory resource lookup as well as
 *        resource management
 * @index: resource index
 */
void __iomem *devm_platform_ioremap_resource_wc(struct platform_device *pdev,
						unsigned int index)
{
	struct resource *res;

	res = platform_get_resource(pdev, IORESOURCE_MEM, index);
	return devm_ioremap_resource_wc(&pdev->dev, res);
}

/**
 * devm_platform_ioremap_resource_byname - call devm_ioremap_resource for
 *					   a platform device, retrieve the
 *					   resource by name
 *
 * @pdev: platform device to use both for memory resource lookup as well as
 *	  resource management
 * @name: name of the resource
 */
void __iomem *
devm_platform_ioremap_resource_byname(struct platform_device *pdev,
				      const char *name)
{
	struct resource *res;

	res = platform_get_resource_byname(pdev, IORESOURCE_MEM, name);
	return devm_ioremap_resource(&pdev->dev, res);
}
=======
>>>>>>> 7d2a07b7
EXPORT_SYMBOL_GPL(devm_platform_ioremap_resource_byname);
#endif /* CONFIG_HAS_IOMEM */

/**
 * platform_get_irq_optional - get an optional IRQ for a device
 * @dev: platform device
 * @num: IRQ number index
 *
 * Gets an IRQ for a platform device. Device drivers should check the return
 * value for errors so as to not pass a negative integer value to the
 * request_irq() APIs. This is the same as platform_get_irq(), except that it
 * does not print an error message if an IRQ can not be obtained.
 *
<<<<<<< HEAD
 * Example:
=======
 * For example::
 *
>>>>>>> 7d2a07b7
 *		int irq = platform_get_irq_optional(pdev, 0);
 *		if (irq < 0)
 *			return irq;
 *
<<<<<<< HEAD
 * Return: IRQ number on success, negative error number on failure.
=======
 * Return: non-zero IRQ number on success, negative error number on failure.
>>>>>>> 7d2a07b7
 */
int platform_get_irq_optional(struct platform_device *dev, unsigned int num)
{
	int ret;
#ifdef CONFIG_SPARC
	/* sparc does not have irqs represented as IORESOURCE_IRQ resources */
	if (!dev || num >= dev->archdata.num_irqs)
		goto out_not_found;
	ret = dev->archdata.irqs[num];
	goto out;
#else
	struct resource *r;

	if (IS_ENABLED(CONFIG_OF_IRQ) && dev->dev.of_node) {
		ret = of_irq_get(dev->dev.of_node, num);
		if (ret > 0 || ret == -EPROBE_DEFER)
			goto out;
	}

	r = platform_get_resource(dev, IORESOURCE_IRQ, num);
	if (has_acpi_companion(&dev->dev)) {
		if (r && r->flags & IORESOURCE_DISABLED) {
			ret = acpi_irq_get(ACPI_HANDLE(&dev->dev), num, r);
			if (ret)
				goto out;
		}
	}

	/*
	 * The resources may pass trigger flags to the irqs that need
	 * to be set up. It so happens that the trigger flags for
	 * IORESOURCE_BITS correspond 1-to-1 to the IRQF_TRIGGER*
	 * settings.
	 */
	if (r && r->flags & IORESOURCE_BITS) {
		struct irq_data *irqd;

		irqd = irq_get_irq_data(r->start);
		if (!irqd)
			goto out_not_found;
		irqd_set_trigger_type(irqd, r->flags & IORESOURCE_BITS);
	}

	if (r) {
		ret = r->start;
		goto out;
	}

	/*
	 * For the index 0 interrupt, allow falling back to GpioInt
	 * resources. While a device could have both Interrupt and GpioInt
	 * resources, making this fallback ambiguous, in many common cases
	 * the device will only expose one IRQ, and this fallback
	 * allows a common code path across either kind of resource.
	 */
	if (num == 0 && has_acpi_companion(&dev->dev)) {
		ret = acpi_dev_gpio_irq_get(ACPI_COMPANION(&dev->dev), num);
		/* Our callers expect -ENXIO for missing IRQs. */
		if (ret >= 0 || ret == -EPROBE_DEFER)
			goto out;
	}

#endif
out_not_found:
	ret = -ENXIO;
out:
	WARN(ret == 0, "0 is an invalid IRQ number\n");
	return ret;
}
EXPORT_SYMBOL_GPL(platform_get_irq_optional);

/**
 * platform_get_irq - get an IRQ for a device
 * @dev: platform device
 * @num: IRQ number index
 *
 * Gets an IRQ for a platform device and prints an error message if finding the
 * IRQ fails. Device drivers should check the return value for errors so as to
 * not pass a negative integer value to the request_irq() APIs.
 *
 * For example::
 *
 *		int irq = platform_get_irq(pdev, 0);
 *		if (irq < 0)
 *			return irq;
 *
 * Return: non-zero IRQ number on success, negative error number on failure.
 */
int platform_get_irq(struct platform_device *dev, unsigned int num)
{
	int ret;

	ret = platform_get_irq_optional(dev, num);
	if (ret < 0 && ret != -EPROBE_DEFER)
		dev_err(&dev->dev, "IRQ index %u not found\n", num);

	return ret;
}
EXPORT_SYMBOL_GPL(platform_get_irq_optional);

/**
 * platform_get_irq - get an IRQ for a device
 * @dev: platform device
 * @num: IRQ number index
 *
 * Gets an IRQ for a platform device and prints an error message if finding the
 * IRQ fails. Device drivers should check the return value for errors so as to
 * not pass a negative integer value to the request_irq() APIs.
 *
 * Example:
 *		int irq = platform_get_irq(pdev, 0);
 *		if (irq < 0)
 *			return irq;
 *
 * Return: IRQ number on success, negative error number on failure.
 */
int platform_get_irq(struct platform_device *dev, unsigned int num)
{
	int ret;

	ret = platform_get_irq_optional(dev, num);
	if (ret < 0 && ret != -EPROBE_DEFER)
		dev_err(&dev->dev, "IRQ index %u not found\n", num);

	return ret;
}
EXPORT_SYMBOL_GPL(platform_get_irq);

/**
 * platform_irq_count - Count the number of IRQs a platform device uses
 * @dev: platform device
 *
 * Return: Number of IRQs a platform device uses or EPROBE_DEFER
 */
int platform_irq_count(struct platform_device *dev)
{
	int ret, nr = 0;

	while ((ret = platform_get_irq_optional(dev, nr)) >= 0)
		nr++;

	if (ret == -EPROBE_DEFER)
		return ret;

	return nr;
}
EXPORT_SYMBOL_GPL(platform_irq_count);

struct irq_affinity_devres {
	unsigned int count;
	unsigned int irq[];
};

static void platform_disable_acpi_irq(struct platform_device *pdev, int index)
{
	struct resource *r;

	r = platform_get_resource(pdev, IORESOURCE_IRQ, index);
	if (r)
		irqresource_disabled(r, 0);
}

static void devm_platform_get_irqs_affinity_release(struct device *dev,
						    void *res)
{
	struct irq_affinity_devres *ptr = res;
	int i;

	for (i = 0; i < ptr->count; i++) {
		irq_dispose_mapping(ptr->irq[i]);

		if (has_acpi_companion(dev))
			platform_disable_acpi_irq(to_platform_device(dev), i);
	}
}

/**
 * devm_platform_get_irqs_affinity - devm method to get a set of IRQs for a
 *				device using an interrupt affinity descriptor
 * @dev: platform device pointer
 * @affd: affinity descriptor
 * @minvec: minimum count of interrupt vectors
 * @maxvec: maximum count of interrupt vectors
 * @irqs: pointer holder for IRQ numbers
 *
 * Gets a set of IRQs for a platform device, and updates IRQ afffinty according
 * to the passed affinity descriptor
 *
 * Return: Number of vectors on success, negative error number on failure.
 */
int devm_platform_get_irqs_affinity(struct platform_device *dev,
				    struct irq_affinity *affd,
				    unsigned int minvec,
				    unsigned int maxvec,
				    int **irqs)
{
	struct irq_affinity_devres *ptr;
	struct irq_affinity_desc *desc;
	size_t size;
	int i, ret, nvec;

	if (!affd)
		return -EPERM;

	if (maxvec < minvec)
		return -ERANGE;

	nvec = platform_irq_count(dev);
	if (nvec < 0)
		return nvec;

	if (nvec < minvec)
		return -ENOSPC;

	nvec = irq_calc_affinity_vectors(minvec, nvec, affd);
	if (nvec < minvec)
		return -ENOSPC;

	if (nvec > maxvec)
		nvec = maxvec;

	size = sizeof(*ptr) + sizeof(unsigned int) * nvec;
	ptr = devres_alloc(devm_platform_get_irqs_affinity_release, size,
			   GFP_KERNEL);
	if (!ptr)
		return -ENOMEM;

	ptr->count = nvec;

	for (i = 0; i < nvec; i++) {
		int irq = platform_get_irq(dev, i);
		if (irq < 0) {
			ret = irq;
			goto err_free_devres;
		}
		ptr->irq[i] = irq;
	}

	desc = irq_create_affinity_masks(nvec, affd);
	if (!desc) {
		ret = -ENOMEM;
		goto err_free_devres;
	}

	for (i = 0; i < nvec; i++) {
		ret = irq_update_affinity_desc(ptr->irq[i], &desc[i]);
		if (ret) {
			dev_err(&dev->dev, "failed to update irq%d affinity descriptor (%d)\n",
				ptr->irq[i], ret);
			goto err_free_desc;
		}
	}

	devres_add(&dev->dev, ptr);

	kfree(desc);

	*irqs = ptr->irq;

	return nvec;

err_free_desc:
	kfree(desc);
err_free_devres:
	devres_free(ptr);
	return ret;
}
EXPORT_SYMBOL_GPL(devm_platform_get_irqs_affinity);

/**
 * platform_get_resource_byname - get a resource for a device by name
 * @dev: platform device
 * @type: resource type
 * @name: resource name
 */
struct resource *platform_get_resource_byname(struct platform_device *dev,
					      unsigned int type,
					      const char *name)
{
	u32 i;

	for (i = 0; i < dev->num_resources; i++) {
		struct resource *r = &dev->resource[i];

		if (unlikely(!r->name))
			continue;

		if (type == resource_type(r) && !strcmp(r->name, name))
			return r;
	}
	return NULL;
}
EXPORT_SYMBOL_GPL(platform_get_resource_byname);

static int __platform_get_irq_byname(struct platform_device *dev,
				     const char *name)
{
	struct resource *r;
	int ret;

	if (IS_ENABLED(CONFIG_OF_IRQ) && dev->dev.of_node) {
		ret = of_irq_get_byname(dev->dev.of_node, name);
		if (ret > 0 || ret == -EPROBE_DEFER)
			return ret;
	}

	r = platform_get_resource_byname(dev, IORESOURCE_IRQ, name);
<<<<<<< HEAD
	if (r)
		return r->start;
=======
	if (r) {
		WARN(r->start == 0, "0 is an invalid IRQ number\n");
		return r->start;
	}
>>>>>>> 7d2a07b7

	return -ENXIO;
}

/**
 * platform_get_irq_byname - get an IRQ for a device by name
 * @dev: platform device
 * @name: IRQ name
 *
 * Get an IRQ like platform_get_irq(), but then by name rather then by index.
 *
<<<<<<< HEAD
 * Return: IRQ number on success, negative error number on failure.
=======
 * Return: non-zero IRQ number on success, negative error number on failure.
>>>>>>> 7d2a07b7
 */
int platform_get_irq_byname(struct platform_device *dev, const char *name)
{
	int ret;

	ret = __platform_get_irq_byname(dev, name);
	if (ret < 0 && ret != -EPROBE_DEFER)
		dev_err(&dev->dev, "IRQ %s not found\n", name);

	return ret;
}
EXPORT_SYMBOL_GPL(platform_get_irq_byname);

/**
 * platform_get_irq_byname_optional - get an optional IRQ for a device by name
 * @dev: platform device
 * @name: IRQ name
 *
 * Get an optional IRQ by name like platform_get_irq_byname(). Except that it
 * does not print an error message if an IRQ can not be obtained.
 *
<<<<<<< HEAD
 * Return: IRQ number on success, negative error number on failure.
=======
 * Return: non-zero IRQ number on success, negative error number on failure.
>>>>>>> 7d2a07b7
 */
int platform_get_irq_byname_optional(struct platform_device *dev,
				     const char *name)
{
	return __platform_get_irq_byname(dev, name);
}
EXPORT_SYMBOL_GPL(platform_get_irq_byname_optional);

/**
 * platform_add_devices - add a numbers of platform devices
 * @devs: array of platform devices to add
 * @num: number of platform devices in array
 */
int platform_add_devices(struct platform_device **devs, int num)
{
	int i, ret = 0;

	for (i = 0; i < num; i++) {
		ret = platform_device_register(devs[i]);
		if (ret) {
			while (--i >= 0)
				platform_device_unregister(devs[i]);
			break;
		}
	}

	return ret;
}
EXPORT_SYMBOL_GPL(platform_add_devices);

struct platform_object {
	struct platform_device pdev;
	char name[];
};

/*
 * Set up default DMA mask for platform devices if the they weren't
 * previously set by the architecture / DT.
 */
static void setup_pdev_dma_masks(struct platform_device *pdev)
{
	pdev->dev.dma_parms = &pdev->dma_parms;

	if (!pdev->dev.coherent_dma_mask)
		pdev->dev.coherent_dma_mask = DMA_BIT_MASK(32);
	if (!pdev->dev.dma_mask) {
		pdev->platform_dma_mask = DMA_BIT_MASK(32);
		pdev->dev.dma_mask = &pdev->platform_dma_mask;
	}
};

/**
 * platform_device_put - destroy a platform device
 * @pdev: platform device to free
 *
 * Free all memory associated with a platform device.  This function must
 * _only_ be externally called in error cases.  All other usage is a bug.
 */
void platform_device_put(struct platform_device *pdev)
{
	if (!IS_ERR_OR_NULL(pdev))
		put_device(&pdev->dev);
}
EXPORT_SYMBOL_GPL(platform_device_put);

static void platform_device_release(struct device *dev)
{
	struct platform_object *pa = container_of(dev, struct platform_object,
						  pdev.dev);

	of_node_put(pa->pdev.dev.of_node);
	kfree(pa->pdev.dev.platform_data);
	kfree(pa->pdev.mfd_cell);
	kfree(pa->pdev.resource);
	kfree(pa->pdev.driver_override);
	kfree(pa);
}

/**
 * platform_device_alloc - create a platform device
 * @name: base name of the device we're adding
 * @id: instance id
 *
 * Create a platform device object which can have other objects attached
 * to it, and which will have attached objects freed when it is released.
 */
struct platform_device *platform_device_alloc(const char *name, int id)
{
	struct platform_object *pa;

	pa = kzalloc(sizeof(*pa) + strlen(name) + 1, GFP_KERNEL);
	if (pa) {
		strcpy(pa->name, name);
		pa->pdev.name = pa->name;
		pa->pdev.id = id;
		device_initialize(&pa->pdev.dev);
		pa->pdev.dev.release = platform_device_release;
		setup_pdev_dma_masks(&pa->pdev);
	}

	return pa ? &pa->pdev : NULL;
}
EXPORT_SYMBOL_GPL(platform_device_alloc);

/**
 * platform_device_add_resources - add resources to a platform device
 * @pdev: platform device allocated by platform_device_alloc to add resources to
 * @res: set of resources that needs to be allocated for the device
 * @num: number of resources
 *
 * Add a copy of the resources to the platform device.  The memory
 * associated with the resources will be freed when the platform device is
 * released.
 */
int platform_device_add_resources(struct platform_device *pdev,
				  const struct resource *res, unsigned int num)
{
	struct resource *r = NULL;

	if (res) {
		r = kmemdup(res, sizeof(struct resource) * num, GFP_KERNEL);
		if (!r)
			return -ENOMEM;
	}

	kfree(pdev->resource);
	pdev->resource = r;
	pdev->num_resources = num;
	return 0;
}
EXPORT_SYMBOL_GPL(platform_device_add_resources);

/**
 * platform_device_add_data - add platform-specific data to a platform device
 * @pdev: platform device allocated by platform_device_alloc to add resources to
 * @data: platform specific data for this platform device
 * @size: size of platform specific data
 *
 * Add a copy of platform specific data to the platform device's
 * platform_data pointer.  The memory associated with the platform data
 * will be freed when the platform device is released.
 */
int platform_device_add_data(struct platform_device *pdev, const void *data,
			     size_t size)
{
	void *d = NULL;

	if (data) {
		d = kmemdup(data, size, GFP_KERNEL);
		if (!d)
			return -ENOMEM;
	}

	kfree(pdev->dev.platform_data);
	pdev->dev.platform_data = d;
	return 0;
}
EXPORT_SYMBOL_GPL(platform_device_add_data);

/**
 * platform_device_add_properties - add built-in properties to a platform device
 * @pdev: platform device to add properties to
 * @properties: null terminated array of properties to add
 *
 * The function will take deep copy of @properties and attach the copy to the
 * platform device. The memory associated with properties will be freed when the
 * platform device is released.
 */
int platform_device_add_properties(struct platform_device *pdev,
				   const struct property_entry *properties)
{
	return device_add_properties(&pdev->dev, properties);
}
EXPORT_SYMBOL_GPL(platform_device_add_properties);

/**
 * platform_device_add - add a platform device to device hierarchy
 * @pdev: platform device we're adding
 *
 * This is part 2 of platform_device_register(), though may be called
 * separately _iff_ pdev was allocated by platform_device_alloc().
 */
int platform_device_add(struct platform_device *pdev)
{
	u32 i;
	int ret;

	if (!pdev)
		return -EINVAL;

	if (!pdev->dev.parent)
		pdev->dev.parent = &platform_bus;

	pdev->dev.bus = &platform_bus_type;

	switch (pdev->id) {
	default:
		dev_set_name(&pdev->dev, "%s.%d", pdev->name,  pdev->id);
		break;
	case PLATFORM_DEVID_NONE:
		dev_set_name(&pdev->dev, "%s", pdev->name);
		break;
	case PLATFORM_DEVID_AUTO:
		/*
		 * Automatically allocated device ID. We mark it as such so
		 * that we remember it must be freed, and we append a suffix
		 * to avoid namespace collision with explicit IDs.
		 */
		ret = ida_alloc(&platform_devid_ida, GFP_KERNEL);
		if (ret < 0)
			goto err_out;
		pdev->id = ret;
		pdev->id_auto = true;
		dev_set_name(&pdev->dev, "%s.%d.auto", pdev->name, pdev->id);
		break;
	}

	for (i = 0; i < pdev->num_resources; i++) {
		struct resource *p, *r = &pdev->resource[i];

		if (r->name == NULL)
			r->name = dev_name(&pdev->dev);

		p = r->parent;
		if (!p) {
			if (resource_type(r) == IORESOURCE_MEM)
				p = &iomem_resource;
			else if (resource_type(r) == IORESOURCE_IO)
				p = &ioport_resource;
		}

		if (p) {
			ret = insert_resource(p, r);
			if (ret) {
				dev_err(&pdev->dev, "failed to claim resource %d: %pR\n", i, r);
				goto failed;
			}
		}
	}

	pr_debug("Registering platform device '%s'. Parent at %s\n",
		 dev_name(&pdev->dev), dev_name(pdev->dev.parent));

	ret = device_add(&pdev->dev);
	if (ret == 0)
		return ret;

 failed:
	if (pdev->id_auto) {
		ida_free(&platform_devid_ida, pdev->id);
		pdev->id = PLATFORM_DEVID_AUTO;
	}

	while (i--) {
		struct resource *r = &pdev->resource[i];
		if (r->parent)
			release_resource(r);
	}

 err_out:
	return ret;
}
EXPORT_SYMBOL_GPL(platform_device_add);

/**
 * platform_device_del - remove a platform-level device
 * @pdev: platform device we're removing
 *
 * Note that this function will also release all memory- and port-based
 * resources owned by the device (@dev->resource).  This function must
 * _only_ be externally called in error cases.  All other usage is a bug.
 */
void platform_device_del(struct platform_device *pdev)
{
	u32 i;

	if (!IS_ERR_OR_NULL(pdev)) {
		device_del(&pdev->dev);

		if (pdev->id_auto) {
			ida_free(&platform_devid_ida, pdev->id);
			pdev->id = PLATFORM_DEVID_AUTO;
		}

		for (i = 0; i < pdev->num_resources; i++) {
			struct resource *r = &pdev->resource[i];
			if (r->parent)
				release_resource(r);
		}
	}
}
EXPORT_SYMBOL_GPL(platform_device_del);

/**
 * platform_device_register - add a platform-level device
 * @pdev: platform device we're adding
 */
int platform_device_register(struct platform_device *pdev)
{
	device_initialize(&pdev->dev);
	setup_pdev_dma_masks(pdev);
	return platform_device_add(pdev);
}
EXPORT_SYMBOL_GPL(platform_device_register);

/**
 * platform_device_unregister - unregister a platform-level device
 * @pdev: platform device we're unregistering
 *
 * Unregistration is done in 2 steps. First we release all resources
 * and remove it from the subsystem, then we drop reference count by
 * calling platform_device_put().
 */
void platform_device_unregister(struct platform_device *pdev)
{
	platform_device_del(pdev);
	platform_device_put(pdev);
}
EXPORT_SYMBOL_GPL(platform_device_unregister);

/**
 * platform_device_register_full - add a platform-level device with
 * resources and platform-specific data
 *
 * @pdevinfo: data used to create device
 *
 * Returns &struct platform_device pointer on success, or ERR_PTR() on error.
 */
struct platform_device *platform_device_register_full(
		const struct platform_device_info *pdevinfo)
{
	int ret;
	struct platform_device *pdev;

	pdev = platform_device_alloc(pdevinfo->name, pdevinfo->id);
	if (!pdev)
		return ERR_PTR(-ENOMEM);

	pdev->dev.parent = pdevinfo->parent;
	pdev->dev.fwnode = pdevinfo->fwnode;
	pdev->dev.of_node = of_node_get(to_of_node(pdev->dev.fwnode));
	pdev->dev.of_node_reused = pdevinfo->of_node_reused;

	if (pdevinfo->dma_mask) {
		pdev->platform_dma_mask = pdevinfo->dma_mask;
		pdev->dev.dma_mask = &pdev->platform_dma_mask;
		pdev->dev.coherent_dma_mask = pdevinfo->dma_mask;
	}

	ret = platform_device_add_resources(pdev,
			pdevinfo->res, pdevinfo->num_res);
	if (ret)
		goto err;

	ret = platform_device_add_data(pdev,
			pdevinfo->data, pdevinfo->size_data);
	if (ret)
		goto err;

	if (pdevinfo->properties) {
		ret = platform_device_add_properties(pdev,
						     pdevinfo->properties);
		if (ret)
			goto err;
	}

	ret = platform_device_add(pdev);
	if (ret) {
err:
		ACPI_COMPANION_SET(&pdev->dev, NULL);
		platform_device_put(pdev);
		return ERR_PTR(ret);
	}

	return pdev;
}
EXPORT_SYMBOL_GPL(platform_device_register_full);

/**
 * __platform_driver_register - register a driver for platform-level devices
 * @drv: platform driver structure
 * @owner: owning module/driver
 */
int __platform_driver_register(struct platform_driver *drv,
				struct module *owner)
{
	drv->driver.owner = owner;
	drv->driver.bus = &platform_bus_type;

	return driver_register(&drv->driver);
}
EXPORT_SYMBOL_GPL(__platform_driver_register);

/**
 * platform_driver_unregister - unregister a driver for platform-level devices
 * @drv: platform driver structure
 */
void platform_driver_unregister(struct platform_driver *drv)
{
	driver_unregister(&drv->driver);
}
EXPORT_SYMBOL_GPL(platform_driver_unregister);

static int platform_probe_fail(struct platform_device *pdev)
{
	return -ENXIO;
}

/**
 * __platform_driver_probe - register driver for non-hotpluggable device
 * @drv: platform driver structure
 * @probe: the driver probe routine, probably from an __init section
 * @module: module which will be the owner of the driver
 *
 * Use this instead of platform_driver_register() when you know the device
 * is not hotpluggable and has already been registered, and you want to
 * remove its run-once probe() infrastructure from memory after the driver
 * has bound to the device.
 *
 * One typical use for this would be with drivers for controllers integrated
 * into system-on-chip processors, where the controller devices have been
 * configured as part of board setup.
 *
 * Note that this is incompatible with deferred probing.
 *
 * Returns zero if the driver registered and bound to a device, else returns
 * a negative error code and with the driver not registered.
 */
int __init_or_module __platform_driver_probe(struct platform_driver *drv,
		int (*probe)(struct platform_device *), struct module *module)
{
	int retval, code;

	if (drv->driver.probe_type == PROBE_PREFER_ASYNCHRONOUS) {
		pr_err("%s: drivers registered with %s can not be probed asynchronously\n",
			 drv->driver.name, __func__);
		return -EINVAL;
	}

	/*
	 * We have to run our probes synchronously because we check if
	 * we find any devices to bind to and exit with error if there
	 * are any.
	 */
	drv->driver.probe_type = PROBE_FORCE_SYNCHRONOUS;

	/*
	 * Prevent driver from requesting probe deferral to avoid further
	 * futile probe attempts.
	 */
	drv->prevent_deferred_probe = true;

	/* make sure driver won't have bind/unbind attributes */
	drv->driver.suppress_bind_attrs = true;

	/* temporary section violation during probe() */
	drv->probe = probe;
	retval = code = __platform_driver_register(drv, module);
	if (retval)
		return retval;

	/*
	 * Fixup that section violation, being paranoid about code scanning
	 * the list of drivers in order to probe new devices.  Check to see
	 * if the probe was successful, and make sure any forced probes of
	 * new devices fail.
	 */
	spin_lock(&drv->driver.bus->p->klist_drivers.k_lock);
	drv->probe = platform_probe_fail;
	if (code == 0 && list_empty(&drv->driver.p->klist_devices.k_list))
		retval = -ENODEV;
	spin_unlock(&drv->driver.bus->p->klist_drivers.k_lock);

	if (code != retval)
		platform_driver_unregister(drv);
	return retval;
}
EXPORT_SYMBOL_GPL(__platform_driver_probe);

/**
 * __platform_create_bundle - register driver and create corresponding device
 * @driver: platform driver structure
 * @probe: the driver probe routine, probably from an __init section
 * @res: set of resources that needs to be allocated for the device
 * @n_res: number of resources
 * @data: platform specific data for this platform device
 * @size: size of platform specific data
 * @module: module which will be the owner of the driver
 *
 * Use this in legacy-style modules that probe hardware directly and
 * register a single platform device and corresponding platform driver.
 *
 * Returns &struct platform_device pointer on success, or ERR_PTR() on error.
 */
struct platform_device * __init_or_module __platform_create_bundle(
			struct platform_driver *driver,
			int (*probe)(struct platform_device *),
			struct resource *res, unsigned int n_res,
			const void *data, size_t size, struct module *module)
{
	struct platform_device *pdev;
	int error;

	pdev = platform_device_alloc(driver->driver.name, -1);
	if (!pdev) {
		error = -ENOMEM;
		goto err_out;
	}

	error = platform_device_add_resources(pdev, res, n_res);
	if (error)
		goto err_pdev_put;

	error = platform_device_add_data(pdev, data, size);
	if (error)
		goto err_pdev_put;

	error = platform_device_add(pdev);
	if (error)
		goto err_pdev_put;

	error = __platform_driver_probe(driver, probe, module);
	if (error)
		goto err_pdev_del;

	return pdev;

err_pdev_del:
	platform_device_del(pdev);
err_pdev_put:
	platform_device_put(pdev);
err_out:
	return ERR_PTR(error);
}
EXPORT_SYMBOL_GPL(__platform_create_bundle);

/**
 * __platform_register_drivers - register an array of platform drivers
 * @drivers: an array of drivers to register
 * @count: the number of drivers to register
 * @owner: module owning the drivers
 *
 * Registers platform drivers specified by an array. On failure to register a
 * driver, all previously registered drivers will be unregistered. Callers of
 * this API should use platform_unregister_drivers() to unregister drivers in
 * the reverse order.
 *
 * Returns: 0 on success or a negative error code on failure.
 */
int __platform_register_drivers(struct platform_driver * const *drivers,
				unsigned int count, struct module *owner)
{
	unsigned int i;
	int err;

	for (i = 0; i < count; i++) {
		pr_debug("registering platform driver %ps\n", drivers[i]);

		err = __platform_driver_register(drivers[i], owner);
		if (err < 0) {
			pr_err("failed to register platform driver %ps: %d\n",
			       drivers[i], err);
			goto error;
		}
	}

	return 0;

error:
	while (i--) {
		pr_debug("unregistering platform driver %ps\n", drivers[i]);
		platform_driver_unregister(drivers[i]);
	}

	return err;
}
EXPORT_SYMBOL_GPL(__platform_register_drivers);

/**
 * platform_unregister_drivers - unregister an array of platform drivers
 * @drivers: an array of drivers to unregister
 * @count: the number of drivers to unregister
 *
 * Unregisters platform drivers specified by an array. This is typically used
 * to complement an earlier call to platform_register_drivers(). Drivers are
 * unregistered in the reverse order in which they were registered.
 */
void platform_unregister_drivers(struct platform_driver * const *drivers,
				 unsigned int count)
{
	while (count--) {
		pr_debug("unregistering platform driver %ps\n", drivers[count]);
		platform_driver_unregister(drivers[count]);
	}
}
EXPORT_SYMBOL_GPL(platform_unregister_drivers);

static const struct platform_device_id *platform_match_id(
			const struct platform_device_id *id,
			struct platform_device *pdev)
{
	while (id->name[0]) {
		if (strcmp(pdev->name, id->name) == 0) {
			pdev->id_entry = id;
			return id;
		}
		id++;
	}
	return NULL;
}

#ifdef CONFIG_PM_SLEEP

static int platform_legacy_suspend(struct device *dev, pm_message_t mesg)
{
	struct platform_driver *pdrv = to_platform_driver(dev->driver);
	struct platform_device *pdev = to_platform_device(dev);
	int ret = 0;

	if (dev->driver && pdrv->suspend)
		ret = pdrv->suspend(pdev, mesg);

	return ret;
}

static int platform_legacy_resume(struct device *dev)
{
	struct platform_driver *pdrv = to_platform_driver(dev->driver);
	struct platform_device *pdev = to_platform_device(dev);
	int ret = 0;

	if (dev->driver && pdrv->resume)
		ret = pdrv->resume(pdev);

	return ret;
}

#endif /* CONFIG_PM_SLEEP */

#ifdef CONFIG_SUSPEND

int platform_pm_suspend(struct device *dev)
{
	struct device_driver *drv = dev->driver;
	int ret = 0;

	if (!drv)
		return 0;

	if (drv->pm) {
		if (drv->pm->suspend)
			ret = drv->pm->suspend(dev);
	} else {
		ret = platform_legacy_suspend(dev, PMSG_SUSPEND);
	}

	return ret;
}

int platform_pm_resume(struct device *dev)
{
	struct device_driver *drv = dev->driver;
	int ret = 0;

	if (!drv)
		return 0;

	if (drv->pm) {
		if (drv->pm->resume)
			ret = drv->pm->resume(dev);
	} else {
		ret = platform_legacy_resume(dev);
	}

	return ret;
}

#endif /* CONFIG_SUSPEND */

#ifdef CONFIG_HIBERNATE_CALLBACKS

int platform_pm_freeze(struct device *dev)
{
	struct device_driver *drv = dev->driver;
	int ret = 0;

	if (!drv)
		return 0;

	if (drv->pm) {
		if (drv->pm->freeze)
			ret = drv->pm->freeze(dev);
	} else {
		ret = platform_legacy_suspend(dev, PMSG_FREEZE);
	}

	return ret;
}

int platform_pm_thaw(struct device *dev)
{
	struct device_driver *drv = dev->driver;
	int ret = 0;

	if (!drv)
		return 0;

	if (drv->pm) {
		if (drv->pm->thaw)
			ret = drv->pm->thaw(dev);
	} else {
		ret = platform_legacy_resume(dev);
	}

	return ret;
}

int platform_pm_poweroff(struct device *dev)
{
	struct device_driver *drv = dev->driver;
	int ret = 0;

	if (!drv)
		return 0;

	if (drv->pm) {
		if (drv->pm->poweroff)
			ret = drv->pm->poweroff(dev);
	} else {
		ret = platform_legacy_suspend(dev, PMSG_HIBERNATE);
	}

	return ret;
}

int platform_pm_restore(struct device *dev)
{
	struct device_driver *drv = dev->driver;
	int ret = 0;

	if (!drv)
		return 0;

	if (drv->pm) {
		if (drv->pm->restore)
			ret = drv->pm->restore(dev);
	} else {
		ret = platform_legacy_resume(dev);
	}

	return ret;
}

#endif /* CONFIG_HIBERNATE_CALLBACKS */

/* modalias support enables more hands-off userspace setup:
 * (a) environment variable lets new-style hotplug events work once system is
 *     fully running:  "modprobe $MODALIAS"
 * (b) sysfs attribute lets new-style coldplug recover from hotplug events
 *     mishandled before system is fully running:  "modprobe $(cat modalias)"
 */
static ssize_t modalias_show(struct device *dev,
			     struct device_attribute *attr, char *buf)
{
	struct platform_device *pdev = to_platform_device(dev);
	int len;

	len = of_device_modalias(dev, buf, PAGE_SIZE);
	if (len != -ENODEV)
		return len;

	len = acpi_device_modalias(dev, buf, PAGE_SIZE - 1);
	if (len != -ENODEV)
		return len;

	return sysfs_emit(buf, "platform:%s\n", pdev->name);
}
static DEVICE_ATTR_RO(modalias);

static ssize_t numa_node_show(struct device *dev,
			      struct device_attribute *attr, char *buf)
{
	return sysfs_emit(buf, "%d\n", dev_to_node(dev));
}
static DEVICE_ATTR_RO(numa_node);

<<<<<<< HEAD
/**
 * platform_find_device_by_driver - Find a platform device with a given
 * driver.
 * @start: The device to start the search from.
 * @drv: The device driver to look for.
 */
struct device *platform_find_device_by_driver(struct device *start,
					      const struct device_driver *drv)
{
	return bus_find_device(&platform_bus_type, start, drv,
			       (void *)platform_match);
}
EXPORT_SYMBOL_GPL(platform_find_device_by_driver);

int __init platform_bus_init(void)
=======
static ssize_t driver_override_show(struct device *dev,
				    struct device_attribute *attr, char *buf)
>>>>>>> 7d2a07b7
{
	struct platform_device *pdev = to_platform_device(dev);
	ssize_t len;

	device_lock(dev);
	len = sysfs_emit(buf, "%s\n", pdev->driver_override);
	device_unlock(dev);

	return len;
}

static ssize_t driver_override_store(struct device *dev,
				     struct device_attribute *attr,
				     const char *buf, size_t count)
{
	struct platform_device *pdev = to_platform_device(dev);
	char *driver_override, *old, *cp;

	/* We need to keep extra room for a newline */
	if (count >= (PAGE_SIZE - 1))
		return -EINVAL;

	driver_override = kstrndup(buf, count, GFP_KERNEL);
	if (!driver_override)
		return -ENOMEM;

	cp = strchr(driver_override, '\n');
	if (cp)
		*cp = '\0';

	device_lock(dev);
	old = pdev->driver_override;
	if (strlen(driver_override)) {
		pdev->driver_override = driver_override;
	} else {
		kfree(driver_override);
		pdev->driver_override = NULL;
	}
	device_unlock(dev);

	kfree(old);

	return count;
}
static DEVICE_ATTR_RW(driver_override);

static struct attribute *platform_dev_attrs[] = {
	&dev_attr_modalias.attr,
	&dev_attr_numa_node.attr,
	&dev_attr_driver_override.attr,
	NULL,
};

static umode_t platform_dev_attrs_visible(struct kobject *kobj, struct attribute *a,
		int n)
{
	struct device *dev = container_of(kobj, typeof(*dev), kobj);

	if (a == &dev_attr_numa_node.attr &&
			dev_to_node(dev) == NUMA_NO_NODE)
		return 0;

	return a->mode;
}

static const struct attribute_group platform_dev_group = {
	.attrs = platform_dev_attrs,
	.is_visible = platform_dev_attrs_visible,
};
__ATTRIBUTE_GROUPS(platform_dev);


/**
 * platform_match - bind platform device to platform driver.
 * @dev: device.
 * @drv: driver.
 *
 * Platform device IDs are assumed to be encoded like this:
 * "<name><instance>", where <name> is a short description of the type of
 * device, like "pci" or "floppy", and <instance> is the enumerated
 * instance of the device, like '0' or '42'.  Driver IDs are simply
 * "<name>".  So, extract the <name> from the platform_device structure,
 * and compare it against the name of the driver. Return whether they match
 * or not.
 */
static int platform_match(struct device *dev, struct device_driver *drv)
{
	struct platform_device *pdev = to_platform_device(dev);
	struct platform_driver *pdrv = to_platform_driver(drv);

	/* When driver_override is set, only bind to the matching driver */
	if (pdev->driver_override)
		return !strcmp(pdev->driver_override, drv->name);

	/* Attempt an OF style match first */
	if (of_driver_match_device(dev, drv))
		return 1;

	/* Then try ACPI style match */
	if (acpi_driver_match_device(dev, drv))
		return 1;

	/* Then try to match against the id table */
	if (pdrv->id_table)
		return platform_match_id(pdrv->id_table, pdev) != NULL;

	/* fall-back to driver name match */
	return (strcmp(pdev->name, drv->name) == 0);
}

static int platform_uevent(struct device *dev, struct kobj_uevent_env *env)
{
	struct platform_device	*pdev = to_platform_device(dev);
	int rc;

	/* Some devices have extra OF data and an OF-style MODALIAS */
	rc = of_device_uevent_modalias(dev, env);
	if (rc != -ENODEV)
		return rc;

	rc = acpi_device_uevent_modalias(dev, env);
	if (rc != -ENODEV)
		return rc;

	add_uevent_var(env, "MODALIAS=%s%s", PLATFORM_MODULE_PREFIX,
			pdev->name);
	return 0;
}

static int platform_probe(struct device *_dev)
{
	struct platform_driver *drv = to_platform_driver(_dev->driver);
	struct platform_device *dev = to_platform_device(_dev);
	int ret;

	/*
	 * A driver registered using platform_driver_probe() cannot be bound
	 * again later because the probe function usually lives in __init code
	 * and so is gone. For these drivers .probe is set to
	 * platform_probe_fail in __platform_driver_probe(). Don't even prepare
	 * clocks and PM domains for these to match the traditional behaviour.
	 */
	if (unlikely(drv->probe == platform_probe_fail))
		return -ENXIO;

	ret = of_clk_set_defaults(_dev->of_node, false);
	if (ret < 0)
		return ret;

	ret = dev_pm_domain_attach(_dev, true);
	if (ret)
		goto out;

	if (drv->probe) {
		ret = drv->probe(dev);
		if (ret)
			dev_pm_domain_detach(_dev, true);
	}

out:
	if (drv->prevent_deferred_probe && ret == -EPROBE_DEFER) {
		dev_warn(_dev, "probe deferral not supported\n");
		ret = -ENXIO;
	}

	return ret;
}

static int platform_remove(struct device *_dev)
{
	struct platform_driver *drv = to_platform_driver(_dev->driver);
	struct platform_device *dev = to_platform_device(_dev);

	if (drv->remove) {
		int ret = drv->remove(dev);

		if (ret)
			dev_warn(_dev, "remove callback returned a non-zero value. This will be ignored.\n");
	}
	dev_pm_domain_detach(_dev, true);

	return 0;
}

static void platform_shutdown(struct device *_dev)
{
	struct platform_device *dev = to_platform_device(_dev);
	struct platform_driver *drv;

	if (!_dev->driver)
		return;

	drv = to_platform_driver(_dev->driver);
	if (drv->shutdown)
		drv->shutdown(dev);
}


int platform_dma_configure(struct device *dev)
{
	enum dev_dma_attr attr;
	int ret = 0;

	if (dev->of_node) {
		ret = of_dma_configure(dev, dev->of_node, true);
	} else if (has_acpi_companion(dev)) {
		attr = acpi_get_dma_attr(to_acpi_device_node(dev->fwnode));
		ret = acpi_dma_configure(dev, attr);
	}

	return ret;
}

static const struct dev_pm_ops platform_dev_pm_ops = {
	.runtime_suspend = pm_generic_runtime_suspend,
	.runtime_resume = pm_generic_runtime_resume,
	USE_PLATFORM_PM_SLEEP_OPS
};

struct bus_type platform_bus_type = {
	.name		= "platform",
	.dev_groups	= platform_dev_groups,
	.match		= platform_match,
	.uevent		= platform_uevent,
	.probe		= platform_probe,
	.remove		= platform_remove,
	.shutdown	= platform_shutdown,
	.dma_configure	= platform_dma_configure,
	.pm		= &platform_dev_pm_ops,
};
EXPORT_SYMBOL_GPL(platform_bus_type);

static inline int __platform_match(struct device *dev, const void *drv)
{
	return platform_match(dev, (struct device_driver *)drv);
}

/**
 * platform_find_device_by_driver - Find a platform device with a given
 * driver.
 * @start: The device to start the search from.
 * @drv: The device driver to look for.
 */
struct device *platform_find_device_by_driver(struct device *start,
					      const struct device_driver *drv)
{
	return bus_find_device(&platform_bus_type, start, drv,
			       __platform_match);
}
EXPORT_SYMBOL_GPL(platform_find_device_by_driver);

void __weak __init early_platform_cleanup(void) { }

int __init platform_bus_init(void)
{
	int error;

	early_platform_cleanup();

	error = device_register(&platform_bus);
	if (error) {
		put_device(&platform_bus);
		return error;
	}
	error =  bus_register(&platform_bus_type);
	if (error)
		device_unregister(&platform_bus);
	of_platform_register_reconfig_notifier();
	return error;
}<|MERGE_RESOLUTION|>--- conflicted
+++ resolved
@@ -65,8 +65,6 @@
 }
 EXPORT_SYMBOL_GPL(platform_get_resource);
 
-<<<<<<< HEAD
-=======
 struct resource *platform_get_mem_or_io(struct platform_device *dev,
 					unsigned int num)
 {
@@ -82,7 +80,6 @@
 }
 EXPORT_SYMBOL_GPL(platform_get_mem_or_io);
 
->>>>>>> 7d2a07b7
 #ifdef CONFIG_HAS_IOMEM
 /**
  * devm_platform_get_and_ioremap_resource - call devm_ioremap_resource() for a
@@ -92,12 +89,9 @@
  *        resource management
  * @index: resource index
  * @res: optional output parameter to store a pointer to the obtained resource.
-<<<<<<< HEAD
-=======
  *
  * Return: a pointer to the remapped memory or an ERR_PTR() encoded error code
  * on failure.
->>>>>>> 7d2a07b7
  */
 void __iomem *
 devm_platform_get_and_ioremap_resource(struct platform_device *pdev,
@@ -151,46 +145,6 @@
 	res = platform_get_resource_byname(pdev, IORESOURCE_MEM, name);
 	return devm_ioremap_resource(&pdev->dev, res);
 }
-<<<<<<< HEAD
-EXPORT_SYMBOL_GPL(devm_platform_ioremap_resource);
-
-/**
- * devm_platform_ioremap_resource_wc - write-combined variant of
- *                                     devm_platform_ioremap_resource()
- *
- * @pdev: platform device to use both for memory resource lookup as well as
- *        resource management
- * @index: resource index
- */
-void __iomem *devm_platform_ioremap_resource_wc(struct platform_device *pdev,
-						unsigned int index)
-{
-	struct resource *res;
-
-	res = platform_get_resource(pdev, IORESOURCE_MEM, index);
-	return devm_ioremap_resource_wc(&pdev->dev, res);
-}
-
-/**
- * devm_platform_ioremap_resource_byname - call devm_ioremap_resource for
- *					   a platform device, retrieve the
- *					   resource by name
- *
- * @pdev: platform device to use both for memory resource lookup as well as
- *	  resource management
- * @name: name of the resource
- */
-void __iomem *
-devm_platform_ioremap_resource_byname(struct platform_device *pdev,
-				      const char *name)
-{
-	struct resource *res;
-
-	res = platform_get_resource_byname(pdev, IORESOURCE_MEM, name);
-	return devm_ioremap_resource(&pdev->dev, res);
-}
-=======
->>>>>>> 7d2a07b7
 EXPORT_SYMBOL_GPL(devm_platform_ioremap_resource_byname);
 #endif /* CONFIG_HAS_IOMEM */
 
@@ -204,21 +158,13 @@
  * request_irq() APIs. This is the same as platform_get_irq(), except that it
  * does not print an error message if an IRQ can not be obtained.
  *
-<<<<<<< HEAD
- * Example:
-=======
  * For example::
  *
->>>>>>> 7d2a07b7
  *		int irq = platform_get_irq_optional(pdev, 0);
  *		if (irq < 0)
  *			return irq;
  *
-<<<<<<< HEAD
- * Return: IRQ number on success, negative error number on failure.
-=======
  * Return: non-zero IRQ number on success, negative error number on failure.
->>>>>>> 7d2a07b7
  */
 int platform_get_irq_optional(struct platform_device *dev, unsigned int num)
 {
@@ -317,34 +263,6 @@
 
 	return ret;
 }
-EXPORT_SYMBOL_GPL(platform_get_irq_optional);
-
-/**
- * platform_get_irq - get an IRQ for a device
- * @dev: platform device
- * @num: IRQ number index
- *
- * Gets an IRQ for a platform device and prints an error message if finding the
- * IRQ fails. Device drivers should check the return value for errors so as to
- * not pass a negative integer value to the request_irq() APIs.
- *
- * Example:
- *		int irq = platform_get_irq(pdev, 0);
- *		if (irq < 0)
- *			return irq;
- *
- * Return: IRQ number on success, negative error number on failure.
- */
-int platform_get_irq(struct platform_device *dev, unsigned int num)
-{
-	int ret;
-
-	ret = platform_get_irq_optional(dev, num);
-	if (ret < 0 && ret != -EPROBE_DEFER)
-		dev_err(&dev->dev, "IRQ index %u not found\n", num);
-
-	return ret;
-}
 EXPORT_SYMBOL_GPL(platform_get_irq);
 
 /**
@@ -526,15 +444,10 @@
 	}
 
 	r = platform_get_resource_byname(dev, IORESOURCE_IRQ, name);
-<<<<<<< HEAD
-	if (r)
-		return r->start;
-=======
 	if (r) {
 		WARN(r->start == 0, "0 is an invalid IRQ number\n");
 		return r->start;
 	}
->>>>>>> 7d2a07b7
 
 	return -ENXIO;
 }
@@ -546,11 +459,7 @@
  *
  * Get an IRQ like platform_get_irq(), but then by name rather then by index.
  *
-<<<<<<< HEAD
- * Return: IRQ number on success, negative error number on failure.
-=======
  * Return: non-zero IRQ number on success, negative error number on failure.
->>>>>>> 7d2a07b7
  */
 int platform_get_irq_byname(struct platform_device *dev, const char *name)
 {
@@ -572,11 +481,7 @@
  * Get an optional IRQ by name like platform_get_irq_byname(). Except that it
  * does not print an error message if an IRQ can not be obtained.
  *
-<<<<<<< HEAD
- * Return: IRQ number on success, negative error number on failure.
-=======
  * Return: non-zero IRQ number on success, negative error number on failure.
->>>>>>> 7d2a07b7
  */
 int platform_get_irq_byname_optional(struct platform_device *dev,
 				     const char *name)
@@ -1363,26 +1268,8 @@
 }
 static DEVICE_ATTR_RO(numa_node);
 
-<<<<<<< HEAD
-/**
- * platform_find_device_by_driver - Find a platform device with a given
- * driver.
- * @start: The device to start the search from.
- * @drv: The device driver to look for.
- */
-struct device *platform_find_device_by_driver(struct device *start,
-					      const struct device_driver *drv)
-{
-	return bus_find_device(&platform_bus_type, start, drv,
-			       (void *)platform_match);
-}
-EXPORT_SYMBOL_GPL(platform_find_device_by_driver);
-
-int __init platform_bus_init(void)
-=======
 static ssize_t driver_override_show(struct device *dev,
 				    struct device_attribute *attr, char *buf)
->>>>>>> 7d2a07b7
 {
 	struct platform_device *pdev = to_platform_device(dev);
 	ssize_t len;
