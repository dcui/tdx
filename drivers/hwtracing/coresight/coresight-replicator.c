// SPDX-License-Identifier: GPL-2.0
/*
 * Copyright (c) 2011-2015, The Linux Foundation. All rights reserved.
 *
 * Description: CoreSight Replicator driver
 */

#include <linux/acpi.h>
#include <linux/amba/bus.h>
#include <linux/kernel.h>
#include <linux/device.h>
#include <linux/platform_device.h>
#include <linux/io.h>
#include <linux/err.h>
#include <linux/slab.h>
#include <linux/pm_runtime.h>
#include <linux/property.h>
#include <linux/clk.h>
#include <linux/of.h>
#include <linux/coresight.h>

#include "coresight-priv.h"

#define REPLICATOR_IDFILTER0		0x000
#define REPLICATOR_IDFILTER1		0x004

DEFINE_CORESIGHT_DEVLIST(replicator_devs, "replicator");

/**
 * struct replicator_drvdata - specifics associated to a replicator component
 * @base:	memory mapped base address for this component. Also indicates
 *		whether this one is programmable or not.
 * @atclk:	optional clock for the core parts of the replicator.
 * @csdev:	component vitals needed by the framework
 * @spinlock:	serialize enable/disable operations.
 * @check_idfilter_val: check if the context is lost upon clock removal.
 */
struct replicator_drvdata {
	void __iomem		*base;
	struct clk		*atclk;
	struct coresight_device	*csdev;
	spinlock_t		spinlock;
	bool			check_idfilter_val;
};

static void dynamic_replicator_reset(struct replicator_drvdata *drvdata)
{
	struct coresight_device *csdev = drvdata->csdev;

	CS_UNLOCK(drvdata->base);

	if (!coresight_claim_device_unlocked(csdev)) {
		writel_relaxed(0xff, drvdata->base + REPLICATOR_IDFILTER0);
		writel_relaxed(0xff, drvdata->base + REPLICATOR_IDFILTER1);
		coresight_disclaim_device_unlocked(csdev);
	}

	CS_LOCK(drvdata->base);
}

/*
 * replicator_reset : Reset the replicator configuration to sane values.
 */
static inline void replicator_reset(struct replicator_drvdata *drvdata)
{
	if (drvdata->base)
		dynamic_replicator_reset(drvdata);
}

static int dynamic_replicator_enable(struct replicator_drvdata *drvdata,
				     int inport, int outport)
{
	int rc = 0;
	u32 id0val, id1val;
<<<<<<< HEAD
=======
	struct coresight_device *csdev = drvdata->csdev;
>>>>>>> 7d2a07b7

	CS_UNLOCK(drvdata->base);

	id0val = readl_relaxed(drvdata->base + REPLICATOR_IDFILTER0);
	id1val = readl_relaxed(drvdata->base + REPLICATOR_IDFILTER1);

	/*
	 * Some replicator designs lose context when AMBA clocks are removed,
	 * so have a check for this.
	 */
	if (drvdata->check_idfilter_val && id0val == 0x0 && id1val == 0x0)
		id0val = id1val = 0xff;

	if (id0val == 0xff && id1val == 0xff)
<<<<<<< HEAD
		rc = coresight_claim_device_unlocked(drvdata->base);
=======
		rc = coresight_claim_device_unlocked(csdev);

	if (!rc) {
		switch (outport) {
		case 0:
			id0val = 0x0;
			break;
		case 1:
			id1val = 0x0;
			break;
		default:
			WARN_ON(1);
			rc = -EINVAL;
		}
	}
>>>>>>> 7d2a07b7

	if (!rc) {
		switch (outport) {
		case 0:
			id0val = 0x0;
			break;
		case 1:
			id1val = 0x0;
			break;
		default:
			WARN_ON(1);
			rc = -EINVAL;
		}
	}

	/* Ensure that the outport is enabled. */
	if (!rc) {
		writel_relaxed(id0val, drvdata->base + REPLICATOR_IDFILTER0);
		writel_relaxed(id1val, drvdata->base + REPLICATOR_IDFILTER1);
	}

	CS_LOCK(drvdata->base);

	return rc;
}

static int replicator_enable(struct coresight_device *csdev, int inport,
			     int outport)
{
	int rc = 0;
	struct replicator_drvdata *drvdata = dev_get_drvdata(csdev->dev.parent);
	unsigned long flags;
	bool first_enable = false;

	spin_lock_irqsave(&drvdata->spinlock, flags);
	if (atomic_read(&csdev->refcnt[outport]) == 0) {
		if (drvdata->base)
			rc = dynamic_replicator_enable(drvdata, inport,
						       outport);
		if (!rc)
			first_enable = true;
	}
	if (!rc)
		atomic_inc(&csdev->refcnt[outport]);
	spin_unlock_irqrestore(&drvdata->spinlock, flags);

	if (first_enable)
		dev_dbg(&csdev->dev, "REPLICATOR enabled\n");
	return rc;
}

static void dynamic_replicator_disable(struct replicator_drvdata *drvdata,
				       int inport, int outport)
{
	u32 reg;
	struct coresight_device *csdev = drvdata->csdev;

	switch (outport) {
	case 0:
		reg = REPLICATOR_IDFILTER0;
		break;
	case 1:
		reg = REPLICATOR_IDFILTER1;
		break;
	default:
		WARN_ON(1);
		return;
	}

	CS_UNLOCK(drvdata->base);

	/* disable the flow of ATB data through port */
	writel_relaxed(0xff, drvdata->base + reg);

	if ((readl_relaxed(drvdata->base + REPLICATOR_IDFILTER0) == 0xff) &&
	    (readl_relaxed(drvdata->base + REPLICATOR_IDFILTER1) == 0xff))
		coresight_disclaim_device_unlocked(csdev);
	CS_LOCK(drvdata->base);
}

static void replicator_disable(struct coresight_device *csdev, int inport,
			       int outport)
{
	struct replicator_drvdata *drvdata = dev_get_drvdata(csdev->dev.parent);
	unsigned long flags;
	bool last_disable = false;

	spin_lock_irqsave(&drvdata->spinlock, flags);
	if (atomic_dec_return(&csdev->refcnt[outport]) == 0) {
		if (drvdata->base)
			dynamic_replicator_disable(drvdata, inport, outport);
		last_disable = true;
	}
	spin_unlock_irqrestore(&drvdata->spinlock, flags);

	if (last_disable)
		dev_dbg(&csdev->dev, "REPLICATOR disabled\n");
}

static const struct coresight_ops_link replicator_link_ops = {
	.enable		= replicator_enable,
	.disable	= replicator_disable,
};

static const struct coresight_ops replicator_cs_ops = {
	.link_ops	= &replicator_link_ops,
};

#define coresight_replicator_reg(name, offset) \
	coresight_simple_reg32(struct replicator_drvdata, name, offset)

coresight_replicator_reg(idfilter0, REPLICATOR_IDFILTER0);
coresight_replicator_reg(idfilter1, REPLICATOR_IDFILTER1);

static struct attribute *replicator_mgmt_attrs[] = {
	&dev_attr_idfilter0.attr,
	&dev_attr_idfilter1.attr,
	NULL,
};

static const struct attribute_group replicator_mgmt_group = {
	.attrs = replicator_mgmt_attrs,
	.name = "mgmt",
};

static const struct attribute_group *replicator_groups[] = {
	&replicator_mgmt_group,
	NULL,
};

static int replicator_probe(struct device *dev, struct resource *res)
{
	int ret = 0;
	struct coresight_platform_data *pdata = NULL;
	struct replicator_drvdata *drvdata;
	struct coresight_desc desc = { 0 };
	void __iomem *base;

	if (is_of_node(dev_fwnode(dev)) &&
	    of_device_is_compatible(dev->of_node, "arm,coresight-replicator"))
		dev_warn_once(dev,
			      "Uses OBSOLETE CoreSight replicator binding\n");

	desc.name = coresight_alloc_device_name(&replicator_devs, dev);
	if (!desc.name)
		return -ENOMEM;

	drvdata = devm_kzalloc(dev, sizeof(*drvdata), GFP_KERNEL);
	if (!drvdata)
		return -ENOMEM;

	drvdata->atclk = devm_clk_get(dev, "atclk"); /* optional */
	if (!IS_ERR(drvdata->atclk)) {
		ret = clk_prepare_enable(drvdata->atclk);
		if (ret)
			return ret;
	}

	/*
	 * Map the device base for dynamic-replicator, which has been
	 * validated by AMBA core
	 */
	if (res) {
		base = devm_ioremap_resource(dev, res);
		if (IS_ERR(base)) {
			ret = PTR_ERR(base);
			goto out_disable_clk;
		}
		drvdata->base = base;
		desc.groups = replicator_groups;
		desc.access = CSDEV_ACCESS_IOMEM(base);
	}

	if (fwnode_property_present(dev_fwnode(dev),
				    "qcom,replicator-loses-context"))
		drvdata->check_idfilter_val = true;

	dev_set_drvdata(dev, drvdata);

	pdata = coresight_get_platform_data(dev);
	if (IS_ERR(pdata)) {
		ret = PTR_ERR(pdata);
		goto out_disable_clk;
	}
	dev->platform_data = pdata;

	spin_lock_init(&drvdata->spinlock);
	desc.type = CORESIGHT_DEV_TYPE_LINK;
	desc.subtype.link_subtype = CORESIGHT_DEV_SUBTYPE_LINK_SPLIT;
	desc.ops = &replicator_cs_ops;
	desc.pdata = dev->platform_data;
	desc.dev = dev;

	drvdata->csdev = coresight_register(&desc);
	if (IS_ERR(drvdata->csdev)) {
		ret = PTR_ERR(drvdata->csdev);
		goto out_disable_clk;
	}

	replicator_reset(drvdata);
	pm_runtime_put(dev);

out_disable_clk:
	if (ret && !IS_ERR_OR_NULL(drvdata->atclk))
		clk_disable_unprepare(drvdata->atclk);
	return ret;
}

static int replicator_remove(struct device *dev)
{
	struct replicator_drvdata *drvdata = dev_get_drvdata(dev);

	coresight_unregister(drvdata->csdev);
	return 0;
}

static int static_replicator_probe(struct platform_device *pdev)
{
	int ret;

	pm_runtime_get_noresume(&pdev->dev);
	pm_runtime_set_active(&pdev->dev);
	pm_runtime_enable(&pdev->dev);

	/* Static replicators do not have programming base */
	ret = replicator_probe(&pdev->dev, NULL);

	if (ret) {
		pm_runtime_put_noidle(&pdev->dev);
		pm_runtime_disable(&pdev->dev);
	}

	return ret;
}

static int static_replicator_remove(struct platform_device *pdev)
{
	replicator_remove(&pdev->dev);
	pm_runtime_disable(&pdev->dev);
	return 0;
}

#ifdef CONFIG_PM
static int replicator_runtime_suspend(struct device *dev)
{
	struct replicator_drvdata *drvdata = dev_get_drvdata(dev);

	if (drvdata && !IS_ERR(drvdata->atclk))
		clk_disable_unprepare(drvdata->atclk);

	return 0;
}

static int replicator_runtime_resume(struct device *dev)
{
	struct replicator_drvdata *drvdata = dev_get_drvdata(dev);

	if (drvdata && !IS_ERR(drvdata->atclk))
		clk_prepare_enable(drvdata->atclk);

	return 0;
}
#endif

static const struct dev_pm_ops replicator_dev_pm_ops = {
	SET_RUNTIME_PM_OPS(replicator_runtime_suspend,
			   replicator_runtime_resume, NULL)
};

static const struct of_device_id static_replicator_match[] = {
	{.compatible = "arm,coresight-replicator"},
	{.compatible = "arm,coresight-static-replicator"},
	{}
};

MODULE_DEVICE_TABLE(of, static_replicator_match);

#ifdef CONFIG_ACPI
static const struct acpi_device_id static_replicator_acpi_ids[] = {
	{"ARMHC985", 0}, /* ARM CoreSight Static Replicator */
	{}
};

MODULE_DEVICE_TABLE(acpi, static_replicator_acpi_ids);
#endif

static struct platform_driver static_replicator_driver = {
	.probe          = static_replicator_probe,
	.remove         = static_replicator_remove,
	.driver         = {
		.name   = "coresight-static-replicator",
		/* THIS_MODULE is taken care of by platform_driver_register() */
		.of_match_table = of_match_ptr(static_replicator_match),
		.acpi_match_table = ACPI_PTR(static_replicator_acpi_ids),
		.pm	= &replicator_dev_pm_ops,
		.suppress_bind_attrs = true,
	},
};

static int dynamic_replicator_probe(struct amba_device *adev,
				    const struct amba_id *id)
{
	return replicator_probe(&adev->dev, &adev->res);
}

<<<<<<< HEAD
static int dynamic_replicator_remove(struct amba_device *adev)
{
	return replicator_remove(&adev->dev);
=======
static void dynamic_replicator_remove(struct amba_device *adev)
{
	replicator_remove(&adev->dev);
>>>>>>> 7d2a07b7
}

static const struct amba_id dynamic_replicator_ids[] = {
	CS_AMBA_ID(0x000bb909),
	CS_AMBA_ID(0x000bb9ec),		/* Coresight SoC-600 */
	{},
};

MODULE_DEVICE_TABLE(amba, dynamic_replicator_ids);

static struct amba_driver dynamic_replicator_driver = {
	.drv = {
		.name	= "coresight-dynamic-replicator",
		.pm	= &replicator_dev_pm_ops,
		.owner	= THIS_MODULE,
		.suppress_bind_attrs = true,
	},
	.probe		= dynamic_replicator_probe,
	.remove         = dynamic_replicator_remove,
	.id_table	= dynamic_replicator_ids,
};

static int __init replicator_init(void)
{
	int ret;

	ret = platform_driver_register(&static_replicator_driver);
	if (ret) {
		pr_info("Error registering platform driver\n");
		return ret;
	}

	ret = amba_driver_register(&dynamic_replicator_driver);
	if (ret) {
		pr_info("Error registering amba driver\n");
		platform_driver_unregister(&static_replicator_driver);
	}

	return ret;
}

static void __exit replicator_exit(void)
{
	platform_driver_unregister(&static_replicator_driver);
	amba_driver_unregister(&dynamic_replicator_driver);
}

module_init(replicator_init);
module_exit(replicator_exit);

MODULE_AUTHOR("Pratik Patel <pratikp@codeaurora.org>");
MODULE_AUTHOR("Mathieu Poirier <mathieu.poirier@linaro.org>");
MODULE_DESCRIPTION("Arm CoreSight Replicator Driver");
MODULE_LICENSE("GPL v2");<|MERGE_RESOLUTION|>--- conflicted
+++ resolved
@@ -72,10 +72,7 @@
 {
 	int rc = 0;
 	u32 id0val, id1val;
-<<<<<<< HEAD
-=======
 	struct coresight_device *csdev = drvdata->csdev;
->>>>>>> 7d2a07b7
 
 	CS_UNLOCK(drvdata->base);
 
@@ -90,25 +87,7 @@
 		id0val = id1val = 0xff;
 
 	if (id0val == 0xff && id1val == 0xff)
-<<<<<<< HEAD
-		rc = coresight_claim_device_unlocked(drvdata->base);
-=======
 		rc = coresight_claim_device_unlocked(csdev);
-
-	if (!rc) {
-		switch (outport) {
-		case 0:
-			id0val = 0x0;
-			break;
-		case 1:
-			id1val = 0x0;
-			break;
-		default:
-			WARN_ON(1);
-			rc = -EINVAL;
-		}
-	}
->>>>>>> 7d2a07b7
 
 	if (!rc) {
 		switch (outport) {
@@ -414,15 +393,9 @@
 	return replicator_probe(&adev->dev, &adev->res);
 }
 
-<<<<<<< HEAD
-static int dynamic_replicator_remove(struct amba_device *adev)
-{
-	return replicator_remove(&adev->dev);
-=======
 static void dynamic_replicator_remove(struct amba_device *adev)
 {
 	replicator_remove(&adev->dev);
->>>>>>> 7d2a07b7
 }
 
 static const struct amba_id dynamic_replicator_ids[] = {
