// SPDX-License-Identifier: GPL-2.0
/*
 * Intel(R) Trace Hub Memory Storage Unit
 *
 * Copyright (C) 2014-2015 Intel Corporation.
 */

#define pr_fmt(fmt)	KBUILD_MODNAME ": " fmt

#include <linux/types.h>
#include <linux/module.h>
#include <linux/device.h>
#include <linux/uaccess.h>
#include <linux/sizes.h>
#include <linux/printk.h>
#include <linux/slab.h>
#include <linux/mm.h>
#include <linux/fs.h>
#include <linux/io.h>
#include <linux/workqueue.h>
#include <linux/dma-mapping.h>

#ifdef CONFIG_X86
#include <asm/set_memory.h>
#endif

#include <linux/intel_th.h>
#include "intel_th.h"
#include "msu.h"

#define msc_dev(x) (&(x)->thdev->dev)

/*
 * Lockout state transitions:
 *   READY -> INUSE -+-> LOCKED -+-> READY -> etc.
 *                   \-----------/
 * WIN_READY:	window can be used by HW
 * WIN_INUSE:	window is in use
 * WIN_LOCKED:	window is filled up and is being processed by the buffer
 * handling code
 *
 * All state transitions happen automatically, except for the LOCKED->READY,
 * which needs to be signalled by the buffer code by calling
 * intel_th_msc_window_unlock().
 *
 * When the interrupt handler has to switch to the next window, it checks
 * whether it's READY, and if it is, it performs the switch and tracing
 * continues. If it's LOCKED, it stops the trace.
 */
enum lockout_state {
	WIN_READY = 0,
	WIN_INUSE,
	WIN_LOCKED
};

/**
 * struct msc_window - multiblock mode window descriptor
 * @entry:	window list linkage (msc::win_list)
 * @pgoff:	page offset into the buffer that this window starts at
 * @lockout:	lockout state, see comment below
 * @lo_lock:	lockout state serialization
 * @nr_blocks:	number of blocks (pages) in this window
 * @nr_segs:	number of segments in this window (<= @nr_blocks)
 * @_sgt:	array of block descriptors
 * @sgt:	array of block descriptors
 */
struct msc_window {
	struct list_head	entry;
	unsigned long		pgoff;
	enum lockout_state	lockout;
	spinlock_t		lo_lock;
	unsigned int		nr_blocks;
	unsigned int		nr_segs;
	struct msc		*msc;
	struct sg_table		_sgt;
	struct sg_table		*sgt;
};

/**
 * struct msc_iter - iterator for msc buffer
 * @entry:		msc::iter_list linkage
 * @msc:		pointer to the MSC device
 * @start_win:		oldest window
 * @win:		current window
 * @offset:		current logical offset into the buffer
 * @start_block:	oldest block in the window
 * @block:		block number in the window
 * @block_off:		offset into current block
 * @wrap_count:		block wrapping handling
 * @eof:		end of buffer reached
 */
struct msc_iter {
	struct list_head	entry;
	struct msc		*msc;
	struct msc_window	*start_win;
	struct msc_window	*win;
	unsigned long		offset;
	struct scatterlist	*start_block;
	struct scatterlist	*block;
	unsigned int		block_off;
	unsigned int		wrap_count;
	unsigned int		eof;
};

/**
 * struct msc - MSC device representation
 * @reg_base:		register window base address
 * @thdev:		intel_th_device pointer
 * @mbuf:		MSU buffer, if assigned
 * @mbuf_priv		MSU buffer's private data, if @mbuf
 * @win_list:		list of windows in multiblock mode
 * @single_sgt:		single mode buffer
 * @cur_win:		current window
 * @nr_pages:		total number of pages allocated for this buffer
 * @single_sz:		amount of data in single mode
 * @single_wrap:	single mode wrap occurred
 * @base:		buffer's base pointer
 * @base_addr:		buffer's base address
 * @user_count:		number of users of the buffer
 * @mmap_count:		number of mappings
 * @buf_mutex:		mutex to serialize access to buffer-related bits

 * @enabled:		MSC is enabled
 * @wrap:		wrapping is enabled
 * @mode:		MSC operating mode
 * @burst_len:		write burst length
 * @index:		number of this MSC in the MSU
 */
struct msc {
	void __iomem		*reg_base;
	void __iomem		*msu_base;
	struct intel_th_device	*thdev;

	const struct msu_buffer	*mbuf;
	void			*mbuf_priv;

	struct work_struct	work;
	struct list_head	win_list;
	struct sg_table		single_sgt;
	struct msc_window	*cur_win;
	struct msc_window	*switch_on_unlock;
	unsigned long		nr_pages;
	unsigned long		single_sz;
	unsigned int		single_wrap : 1;
	void			*base;
	dma_addr_t		base_addr;
	u32			orig_addr;
	u32			orig_sz;

	/* <0: no buffer, 0: no users, >0: active users */
	atomic_t		user_count;

	atomic_t		mmap_count;
	struct mutex		buf_mutex;

	struct list_head	iter_list;

	bool			stop_on_full;

	/* config */
	unsigned int		enabled : 1,
				wrap	: 1,
				do_irq	: 1,
				multi_is_broken : 1;
	unsigned int		mode;
	unsigned int		burst_len;
	unsigned int		index;
};

static LIST_HEAD(msu_buffer_list);
static DEFINE_MUTEX(msu_buffer_mutex);

/**
 * struct msu_buffer_entry - internal MSU buffer bookkeeping
 * @entry:	link to msu_buffer_list
 * @mbuf:	MSU buffer object
 * @owner:	module that provides this MSU buffer
 */
struct msu_buffer_entry {
	struct list_head	entry;
	const struct msu_buffer	*mbuf;
	struct module		*owner;
};

static struct msu_buffer_entry *__msu_buffer_entry_find(const char *name)
{
	struct msu_buffer_entry *mbe;

	lockdep_assert_held(&msu_buffer_mutex);

	list_for_each_entry(mbe, &msu_buffer_list, entry) {
		if (!strcmp(mbe->mbuf->name, name))
			return mbe;
	}

	return NULL;
}

static const struct msu_buffer *
msu_buffer_get(const char *name)
{
	struct msu_buffer_entry *mbe;

	mutex_lock(&msu_buffer_mutex);
	mbe = __msu_buffer_entry_find(name);
	if (mbe && !try_module_get(mbe->owner))
		mbe = NULL;
	mutex_unlock(&msu_buffer_mutex);

	return mbe ? mbe->mbuf : NULL;
}

static void msu_buffer_put(const struct msu_buffer *mbuf)
{
	struct msu_buffer_entry *mbe;

	mutex_lock(&msu_buffer_mutex);
	mbe = __msu_buffer_entry_find(mbuf->name);
	if (mbe)
		module_put(mbe->owner);
	mutex_unlock(&msu_buffer_mutex);
}

int intel_th_msu_buffer_register(const struct msu_buffer *mbuf,
				 struct module *owner)
{
	struct msu_buffer_entry *mbe;
	int ret = 0;

	mbe = kzalloc(sizeof(*mbe), GFP_KERNEL);
	if (!mbe)
		return -ENOMEM;

	mutex_lock(&msu_buffer_mutex);
	if (__msu_buffer_entry_find(mbuf->name)) {
		ret = -EEXIST;
		kfree(mbe);
		goto unlock;
	}

	mbe->mbuf = mbuf;
	mbe->owner = owner;
	list_add_tail(&mbe->entry, &msu_buffer_list);
unlock:
	mutex_unlock(&msu_buffer_mutex);

	return ret;
}
EXPORT_SYMBOL_GPL(intel_th_msu_buffer_register);

void intel_th_msu_buffer_unregister(const struct msu_buffer *mbuf)
{
	struct msu_buffer_entry *mbe;

	mutex_lock(&msu_buffer_mutex);
	mbe = __msu_buffer_entry_find(mbuf->name);
	if (mbe) {
		list_del(&mbe->entry);
		kfree(mbe);
	}
	mutex_unlock(&msu_buffer_mutex);
}
EXPORT_SYMBOL_GPL(intel_th_msu_buffer_unregister);

static inline bool msc_block_is_empty(struct msc_block_desc *bdesc)
{
	/* header hasn't been written */
	if (!bdesc->valid_dw)
		return true;

	/* valid_dw includes the header */
	if (!msc_data_sz(bdesc))
		return true;

	return false;
}

static inline struct scatterlist *msc_win_base_sg(struct msc_window *win)
{
	return win->sgt->sgl;
}

static inline struct msc_block_desc *msc_win_base(struct msc_window *win)
{
	return sg_virt(msc_win_base_sg(win));
}

static inline dma_addr_t msc_win_base_dma(struct msc_window *win)
{
	return sg_dma_address(msc_win_base_sg(win));
}

static inline unsigned long
msc_win_base_pfn(struct msc_window *win)
{
	return PFN_DOWN(msc_win_base_dma(win));
}

/**
 * msc_is_last_win() - check if a window is the last one for a given MSC
 * @win:	window
 * Return:	true if @win is the last window in MSC's multiblock buffer
 */
static inline bool msc_is_last_win(struct msc_window *win)
{
	return win->entry.next == &win->msc->win_list;
}

/**
 * msc_next_window() - return next window in the multiblock buffer
 * @win:	current window
 *
 * Return:	window following the current one
 */
static struct msc_window *msc_next_window(struct msc_window *win)
{
	if (msc_is_last_win(win))
		return list_first_entry(&win->msc->win_list, struct msc_window,
					entry);

	return list_next_entry(win, entry);
}

static size_t msc_win_total_sz(struct msc_window *win)
{
	struct scatterlist *sg;
	unsigned int blk;
	size_t size = 0;

	for_each_sg(win->sgt->sgl, sg, win->nr_segs, blk) {
		struct msc_block_desc *bdesc = sg_virt(sg);

		if (msc_block_wrapped(bdesc))
			return (size_t)win->nr_blocks << PAGE_SHIFT;

		size += msc_total_sz(bdesc);
		if (msc_block_last_written(bdesc))
			break;
	}

	return size;
}

/**
 * msc_find_window() - find a window matching a given sg_table
 * @msc:	MSC device
 * @sgt:	SG table of the window
 * @nonempty:	skip over empty windows
 *
 * Return:	MSC window structure pointer or NULL if the window
 *		could not be found.
 */
static struct msc_window *
msc_find_window(struct msc *msc, struct sg_table *sgt, bool nonempty)
{
	struct msc_window *win;
	unsigned int found = 0;

	if (list_empty(&msc->win_list))
		return NULL;

	/*
	 * we might need a radix tree for this, depending on how
	 * many windows a typical user would allocate; ideally it's
	 * something like 2, in which case we're good
	 */
	list_for_each_entry(win, &msc->win_list, entry) {
		if (win->sgt == sgt)
			found++;

		/* skip the empty ones */
		if (nonempty && msc_block_is_empty(msc_win_base(win)))
			continue;

		if (found)
			return win;
	}

	return NULL;
}

/**
 * msc_oldest_window() - locate the window with oldest data
 * @msc:	MSC device
 *
 * This should only be used in multiblock mode. Caller should hold the
 * msc::user_count reference.
 *
 * Return:	the oldest window with valid data
 */
static struct msc_window *msc_oldest_window(struct msc *msc)
{
	struct msc_window *win;

	if (list_empty(&msc->win_list))
		return NULL;

	win = msc_find_window(msc, msc_next_window(msc->cur_win)->sgt, true);
	if (win)
		return win;

	return list_first_entry(&msc->win_list, struct msc_window, entry);
}

/**
 * msc_win_oldest_sg() - locate the oldest block in a given window
 * @win:	window to look at
 *
 * Return:	index of the block with the oldest data
 */
static struct scatterlist *msc_win_oldest_sg(struct msc_window *win)
{
	unsigned int blk;
	struct scatterlist *sg;
	struct msc_block_desc *bdesc = msc_win_base(win);

	/* without wrapping, first block is the oldest */
	if (!msc_block_wrapped(bdesc))
		return msc_win_base_sg(win);

	/*
	 * with wrapping, last written block contains both the newest and the
	 * oldest data for this window.
	 */
	for_each_sg(win->sgt->sgl, sg, win->nr_segs, blk) {
		struct msc_block_desc *bdesc = sg_virt(sg);

		if (msc_block_last_written(bdesc))
			return sg;
	}

	return msc_win_base_sg(win);
}

static struct msc_block_desc *msc_iter_bdesc(struct msc_iter *iter)
{
	return sg_virt(iter->block);
}

static struct msc_iter *msc_iter_install(struct msc *msc)
{
	struct msc_iter *iter;

	iter = kzalloc(sizeof(*iter), GFP_KERNEL);
	if (!iter)
		return ERR_PTR(-ENOMEM);

	mutex_lock(&msc->buf_mutex);

	/*
	 * Reading and tracing are mutually exclusive; if msc is
	 * enabled, open() will fail; otherwise existing readers
	 * will prevent enabling the msc and the rest of fops don't
	 * need to worry about it.
	 */
	if (msc->enabled) {
		kfree(iter);
		iter = ERR_PTR(-EBUSY);
		goto unlock;
	}

	iter->msc = msc;

	list_add_tail(&iter->entry, &msc->iter_list);
unlock:
	mutex_unlock(&msc->buf_mutex);

	return iter;
}

static void msc_iter_remove(struct msc_iter *iter, struct msc *msc)
{
	mutex_lock(&msc->buf_mutex);
	list_del(&iter->entry);
	mutex_unlock(&msc->buf_mutex);

	kfree(iter);
}

static void msc_iter_block_start(struct msc_iter *iter)
{
	if (iter->start_block)
		return;

	iter->start_block = msc_win_oldest_sg(iter->win);
	iter->block = iter->start_block;
	iter->wrap_count = 0;

	/*
	 * start with the block with oldest data; if data has wrapped
	 * in this window, it should be in this block
	 */
	if (msc_block_wrapped(msc_iter_bdesc(iter)))
		iter->wrap_count = 2;

}

static int msc_iter_win_start(struct msc_iter *iter, struct msc *msc)
{
	/* already started, nothing to do */
	if (iter->start_win)
		return 0;

	iter->start_win = msc_oldest_window(msc);
	if (!iter->start_win)
		return -EINVAL;

	iter->win = iter->start_win;
	iter->start_block = NULL;

	msc_iter_block_start(iter);

	return 0;
}

static int msc_iter_win_advance(struct msc_iter *iter)
{
	iter->win = msc_next_window(iter->win);
	iter->start_block = NULL;

	if (iter->win == iter->start_win) {
		iter->eof++;
		return 1;
	}

	msc_iter_block_start(iter);

	return 0;
}

static int msc_iter_block_advance(struct msc_iter *iter)
{
	iter->block_off = 0;

	/* wrapping */
	if (iter->wrap_count && iter->block == iter->start_block) {
		iter->wrap_count--;
		if (!iter->wrap_count)
			/* copied newest data from the wrapped block */
			return msc_iter_win_advance(iter);
	}

	/* no wrapping, check for last written block */
	if (!iter->wrap_count && msc_block_last_written(msc_iter_bdesc(iter)))
		/* copied newest data for the window */
		return msc_iter_win_advance(iter);

	/* block advance */
	if (sg_is_last(iter->block))
		iter->block = msc_win_base_sg(iter->win);
	else
		iter->block = sg_next(iter->block);

	/* no wrapping, sanity check in case there is no last written block */
	if (!iter->wrap_count && iter->block == iter->start_block)
		return msc_iter_win_advance(iter);

	return 0;
}

/**
 * msc_buffer_iterate() - go through multiblock buffer's data
 * @iter:	iterator structure
 * @size:	amount of data to scan
 * @data:	callback's private data
 * @fn:		iterator callback
 *
 * This will start at the window which will be written to next (containing
 * the oldest data) and work its way to the current window, calling @fn
 * for each chunk of data as it goes.
 *
 * Caller should have msc::user_count reference to make sure the buffer
 * doesn't disappear from under us.
 *
 * Return:	amount of data actually scanned.
 */
static ssize_t
msc_buffer_iterate(struct msc_iter *iter, size_t size, void *data,
		   unsigned long (*fn)(void *, void *, size_t))
{
	struct msc *msc = iter->msc;
	size_t len = size;
	unsigned int advance;

	if (iter->eof)
		return 0;

	/* start with the oldest window */
	if (msc_iter_win_start(iter, msc))
		return 0;

	do {
		unsigned long data_bytes = msc_data_sz(msc_iter_bdesc(iter));
		void *src = (void *)msc_iter_bdesc(iter) + MSC_BDESC;
		size_t tocopy = data_bytes, copied = 0;
		size_t remaining = 0;

		advance = 1;

		/*
		 * If block wrapping happened, we need to visit the last block
		 * twice, because it contains both the oldest and the newest
		 * data in this window.
		 *
		 * First time (wrap_count==2), in the very beginning, to collect
		 * the oldest data, which is in the range
		 * (data_bytes..DATA_IN_PAGE).
		 *
		 * Second time (wrap_count==1), it's just like any other block,
		 * containing data in the range of [MSC_BDESC..data_bytes].
		 */
		if (iter->block == iter->start_block && iter->wrap_count == 2) {
			tocopy = DATA_IN_PAGE - data_bytes;
			src += data_bytes;
		}

		if (!tocopy)
			goto next_block;

		tocopy -= iter->block_off;
		src += iter->block_off;

		if (len < tocopy) {
			tocopy = len;
			advance = 0;
		}

		remaining = fn(data, src, tocopy);

		if (remaining)
			advance = 0;

		copied = tocopy - remaining;
		len -= copied;
		iter->block_off += copied;
		iter->offset += copied;

		if (!advance)
			break;

next_block:
		if (msc_iter_block_advance(iter))
			break;

	} while (len);

	return size - len;
}

/**
 * msc_buffer_clear_hw_header() - clear hw header for multiblock
 * @msc:	MSC device
 */
static void msc_buffer_clear_hw_header(struct msc *msc)
{
	struct msc_window *win;
	struct scatterlist *sg;

	list_for_each_entry(win, &msc->win_list, entry) {
		unsigned int blk;
		size_t hw_sz = sizeof(struct msc_block_desc) -
			offsetof(struct msc_block_desc, hw_tag);

		for_each_sg(win->sgt->sgl, sg, win->nr_segs, blk) {
			struct msc_block_desc *bdesc = sg_virt(sg);

			memset(&bdesc->hw_tag, 0, hw_sz);
		}
	}
}

static int intel_th_msu_init(struct msc *msc)
{
	u32 mintctl, msusts;

	if (!msc->do_irq)
		return 0;

	if (!msc->mbuf)
		return 0;

	mintctl = ioread32(msc->msu_base + REG_MSU_MINTCTL);
	mintctl |= msc->index ? M1BLIE : M0BLIE;
	iowrite32(mintctl, msc->msu_base + REG_MSU_MINTCTL);
	if (mintctl != ioread32(msc->msu_base + REG_MSU_MINTCTL)) {
		dev_info(msc_dev(msc), "MINTCTL ignores writes: no usable interrupts\n");
		msc->do_irq = 0;
		return 0;
	}

	msusts = ioread32(msc->msu_base + REG_MSU_MSUSTS);
	iowrite32(msusts, msc->msu_base + REG_MSU_MSUSTS);

	return 0;
}

static void intel_th_msu_deinit(struct msc *msc)
{
	u32 mintctl;

	if (!msc->do_irq)
		return;

	mintctl = ioread32(msc->msu_base + REG_MSU_MINTCTL);
	mintctl &= msc->index ? ~M1BLIE : ~M0BLIE;
	iowrite32(mintctl, msc->msu_base + REG_MSU_MINTCTL);
}

static int msc_win_set_lockout(struct msc_window *win,
			       enum lockout_state expect,
			       enum lockout_state new)
{
	enum lockout_state old;
	unsigned long flags;
	int ret = 0;

	if (!win->msc->mbuf)
		return 0;

	spin_lock_irqsave(&win->lo_lock, flags);
	old = win->lockout;

	if (old != expect) {
		ret = -EINVAL;
		goto unlock;
	}

	win->lockout = new;

	if (old == expect && new == WIN_LOCKED)
		atomic_inc(&win->msc->user_count);
	else if (old == expect && old == WIN_LOCKED)
		atomic_dec(&win->msc->user_count);

unlock:
	spin_unlock_irqrestore(&win->lo_lock, flags);

	if (ret) {
		if (expect == WIN_READY && old == WIN_LOCKED)
			return -EBUSY;

		/* from intel_th_msc_window_unlock(), don't warn if not locked */
		if (expect == WIN_LOCKED && old == new)
			return 0;

		dev_warn_ratelimited(msc_dev(win->msc),
				     "expected lockout state %d, got %d\n",
				     expect, old);
	}

	return ret;
}
/**
 * msc_configure() - set up MSC hardware
 * @msc:	the MSC device to configure
 *
 * Program storage mode, wrapping, burst length and trace buffer address
 * into a given MSC. Then, enable tracing and set msc::enabled.
 * The latter is serialized on msc::buf_mutex, so make sure to hold it.
 */
static int msc_configure(struct msc *msc)
{
	u32 reg;

	lockdep_assert_held(&msc->buf_mutex);

	if (msc->mode > MSC_MODE_MULTI)
		return -EINVAL;

	if (msc->mode == MSC_MODE_MULTI) {
		if (msc_win_set_lockout(msc->cur_win, WIN_READY, WIN_INUSE))
			return -EBUSY;

		msc_buffer_clear_hw_header(msc);
	}

	msc->orig_addr = ioread32(msc->reg_base + REG_MSU_MSC0BAR);
	msc->orig_sz   = ioread32(msc->reg_base + REG_MSU_MSC0SIZE);

	reg = msc->base_addr >> PAGE_SHIFT;
	iowrite32(reg, msc->reg_base + REG_MSU_MSC0BAR);

	if (msc->mode == MSC_MODE_SINGLE) {
		reg = msc->nr_pages;
		iowrite32(reg, msc->reg_base + REG_MSU_MSC0SIZE);
	}

	reg = ioread32(msc->reg_base + REG_MSU_MSC0CTL);
	reg &= ~(MSC_MODE | MSC_WRAPEN | MSC_EN | MSC_RD_HDR_OVRD);

	reg |= MSC_EN;
	reg |= msc->mode << __ffs(MSC_MODE);
	reg |= msc->burst_len << __ffs(MSC_LEN);

	if (msc->wrap)
		reg |= MSC_WRAPEN;

	iowrite32(reg, msc->reg_base + REG_MSU_MSC0CTL);

	intel_th_msu_init(msc);

	msc->thdev->output.multiblock = msc->mode == MSC_MODE_MULTI;
	intel_th_trace_enable(msc->thdev);
	msc->enabled = 1;

	if (msc->mbuf && msc->mbuf->activate)
		msc->mbuf->activate(msc->mbuf_priv);

	return 0;
}

/**
 * msc_disable() - disable MSC hardware
 * @msc:	MSC device to disable
 *
 * If @msc is enabled, disable tracing on the switch and then disable MSC
 * storage. Caller must hold msc::buf_mutex.
 */
static void msc_disable(struct msc *msc)
{
	struct msc_window *win = msc->cur_win;
	u32 reg;

	lockdep_assert_held(&msc->buf_mutex);

	if (msc->mode == MSC_MODE_MULTI)
		msc_win_set_lockout(win, WIN_INUSE, WIN_LOCKED);

	if (msc->mbuf && msc->mbuf->deactivate)
		msc->mbuf->deactivate(msc->mbuf_priv);
	intel_th_msu_deinit(msc);
	intel_th_trace_disable(msc->thdev);

	if (msc->mode == MSC_MODE_SINGLE) {
		reg = ioread32(msc->reg_base + REG_MSU_MSC0STS);
		msc->single_wrap = !!(reg & MSCSTS_WRAPSTAT);

		reg = ioread32(msc->reg_base + REG_MSU_MSC0MWP);
		msc->single_sz = reg & ((msc->nr_pages << PAGE_SHIFT) - 1);
		dev_dbg(msc_dev(msc), "MSCnMWP: %08x/%08lx, wrap: %d\n",
			reg, msc->single_sz, msc->single_wrap);
	}

	reg = ioread32(msc->reg_base + REG_MSU_MSC0CTL);
	reg &= ~MSC_EN;
	iowrite32(reg, msc->reg_base + REG_MSU_MSC0CTL);

	if (msc->mbuf && msc->mbuf->ready)
		msc->mbuf->ready(msc->mbuf_priv, win->sgt,
				 msc_win_total_sz(win));

	msc->enabled = 0;

	iowrite32(msc->orig_addr, msc->reg_base + REG_MSU_MSC0BAR);
	iowrite32(msc->orig_sz, msc->reg_base + REG_MSU_MSC0SIZE);

	dev_dbg(msc_dev(msc), "MSCnNWSA: %08x\n",
		ioread32(msc->reg_base + REG_MSU_MSC0NWSA));

	reg = ioread32(msc->reg_base + REG_MSU_MSC0STS);
	dev_dbg(msc_dev(msc), "MSCnSTS: %08x\n", reg);

	reg = ioread32(msc->reg_base + REG_MSU_MSUSTS);
	reg &= msc->index ? MSUSTS_MSC1BLAST : MSUSTS_MSC0BLAST;
	iowrite32(reg, msc->reg_base + REG_MSU_MSUSTS);
}

static int intel_th_msc_activate(struct intel_th_device *thdev)
{
	struct msc *msc = dev_get_drvdata(&thdev->dev);
	int ret = -EBUSY;

	if (!atomic_inc_unless_negative(&msc->user_count))
		return -ENODEV;

	mutex_lock(&msc->buf_mutex);

	/* if there are readers, refuse */
	if (list_empty(&msc->iter_list))
		ret = msc_configure(msc);

	mutex_unlock(&msc->buf_mutex);

	if (ret)
		atomic_dec(&msc->user_count);

	return ret;
}

static void intel_th_msc_deactivate(struct intel_th_device *thdev)
{
	struct msc *msc = dev_get_drvdata(&thdev->dev);

	mutex_lock(&msc->buf_mutex);
	if (msc->enabled) {
		msc_disable(msc);
		atomic_dec(&msc->user_count);
	}
	mutex_unlock(&msc->buf_mutex);
}

/**
 * msc_buffer_contig_alloc() - allocate a contiguous buffer for SINGLE mode
 * @msc:	MSC device
 * @size:	allocation size in bytes
 *
 * This modifies msc::base, which requires msc::buf_mutex to serialize, so the
 * caller is expected to hold it.
 *
 * Return:	0 on success, -errno otherwise.
 */
static int msc_buffer_contig_alloc(struct msc *msc, unsigned long size)
{
	unsigned long nr_pages = size >> PAGE_SHIFT;
	unsigned int order = get_order(size);
	struct page *page;
	int ret;

	if (!size)
		return 0;

	ret = sg_alloc_table(&msc->single_sgt, 1, GFP_KERNEL);
	if (ret)
		goto err_out;

	ret = -ENOMEM;
	page = alloc_pages(GFP_KERNEL | __GFP_ZERO | GFP_DMA32, order);
	if (!page)
		goto err_free_sgt;

	split_page(page, order);
	sg_set_buf(msc->single_sgt.sgl, page_address(page), size);

	ret = dma_map_sg(msc_dev(msc)->parent->parent, msc->single_sgt.sgl, 1,
			 DMA_FROM_DEVICE);
	if (ret < 0)
		goto err_free_pages;

	msc->nr_pages = nr_pages;
	msc->base = page_address(page);
	msc->base_addr = sg_dma_address(msc->single_sgt.sgl);

	return 0;

err_free_pages:
	__free_pages(page, order);

err_free_sgt:
	sg_free_table(&msc->single_sgt);

err_out:
	return ret;
}

/**
 * msc_buffer_contig_free() - free a contiguous buffer
 * @msc:	MSC configured in SINGLE mode
 */
static void msc_buffer_contig_free(struct msc *msc)
{
	unsigned long off;

	dma_unmap_sg(msc_dev(msc)->parent->parent, msc->single_sgt.sgl,
		     1, DMA_FROM_DEVICE);
	sg_free_table(&msc->single_sgt);

	for (off = 0; off < msc->nr_pages << PAGE_SHIFT; off += PAGE_SIZE) {
		struct page *page = virt_to_page(msc->base + off);

		page->mapping = NULL;
		__free_page(page);
	}

	msc->nr_pages = 0;
}

/**
 * msc_buffer_contig_get_page() - find a page at a given offset
 * @msc:	MSC configured in SINGLE mode
 * @pgoff:	page offset
 *
 * Return:	page, if @pgoff is within the range, NULL otherwise.
 */
static struct page *msc_buffer_contig_get_page(struct msc *msc,
					       unsigned long pgoff)
{
	if (pgoff >= msc->nr_pages)
		return NULL;

	return virt_to_page(msc->base + (pgoff << PAGE_SHIFT));
}

static int __msc_buffer_win_alloc(struct msc_window *win,
				  unsigned int nr_segs)
{
	struct scatterlist *sg_ptr;
	void *block;
	int i, ret;

	ret = sg_alloc_table(win->sgt, nr_segs, GFP_KERNEL);
	if (ret)
		return -ENOMEM;

	for_each_sg(win->sgt->sgl, sg_ptr, nr_segs, i) {
		block = dma_alloc_coherent(msc_dev(win->msc)->parent->parent,
					  PAGE_SIZE, &sg_dma_address(sg_ptr),
					  GFP_KERNEL);
		if (!block)
			goto err_nomem;

		sg_set_buf(sg_ptr, block, PAGE_SIZE);
	}

	return nr_segs;

err_nomem:
	for_each_sg(win->sgt->sgl, sg_ptr, i, ret)
		dma_free_coherent(msc_dev(win->msc)->parent->parent, PAGE_SIZE,
				  sg_virt(sg_ptr), sg_dma_address(sg_ptr));

	sg_free_table(win->sgt);

	return -ENOMEM;
}

#ifdef CONFIG_X86
static void msc_buffer_set_uc(struct msc *msc)
{
	struct scatterlist *sg_ptr;
<<<<<<< HEAD
	int i;

	for_each_sg(win->sgt->sgl, sg_ptr, nr_segs, i) {
		/* Set the page as uncached */
		set_memory_uc((unsigned long)sg_virt(sg_ptr),
			      PFN_DOWN(sg_ptr->length));
=======
	struct msc_window *win;
	int i;

	if (msc->mode == MSC_MODE_SINGLE) {
		set_memory_uc((unsigned long)msc->base, msc->nr_pages);
		return;
	}

	list_for_each_entry(win, &msc->win_list, entry) {
		for_each_sg(win->sgt->sgl, sg_ptr, win->nr_segs, i) {
			/* Set the page as uncached */
			set_memory_uc((unsigned long)sg_virt(sg_ptr),
					PFN_DOWN(sg_ptr->length));
		}
>>>>>>> 7d2a07b7
	}
}

static void msc_buffer_set_wb(struct msc *msc)
{
	struct scatterlist *sg_ptr;
<<<<<<< HEAD
	int i;

	for_each_sg(win->sgt->sgl, sg_ptr, win->nr_segs, i) {
		/* Reset the page to write-back */
		set_memory_wb((unsigned long)sg_virt(sg_ptr),
			      PFN_DOWN(sg_ptr->length));
=======
	struct msc_window *win;
	int i;

	if (msc->mode == MSC_MODE_SINGLE) {
		set_memory_wb((unsigned long)msc->base, msc->nr_pages);
		return;
	}

	list_for_each_entry(win, &msc->win_list, entry) {
		for_each_sg(win->sgt->sgl, sg_ptr, win->nr_segs, i) {
			/* Reset the page to write-back */
			set_memory_wb((unsigned long)sg_virt(sg_ptr),
					PFN_DOWN(sg_ptr->length));
		}
>>>>>>> 7d2a07b7
	}
}
#else /* !X86 */
static inline void
msc_buffer_set_uc(struct msc *msc) {}
static inline void msc_buffer_set_wb(struct msc *msc) {}
#endif /* CONFIG_X86 */

/**
 * msc_buffer_win_alloc() - alloc a window for a multiblock mode
 * @msc:	MSC device
 * @nr_blocks:	number of pages in this window
 *
 * This modifies msc::win_list and msc::base, which requires msc::buf_mutex
 * to serialize, so the caller is expected to hold it.
 *
 * Return:	0 on success, -errno otherwise.
 */
static int msc_buffer_win_alloc(struct msc *msc, unsigned int nr_blocks)
{
	struct msc_window *win;
	int ret = -ENOMEM;

	if (!nr_blocks)
		return 0;

	win = kzalloc(sizeof(*win), GFP_KERNEL);
	if (!win)
		return -ENOMEM;

	win->msc = msc;
	win->sgt = &win->_sgt;
	win->lockout = WIN_READY;
	spin_lock_init(&win->lo_lock);

	if (!list_empty(&msc->win_list)) {
		struct msc_window *prev = list_last_entry(&msc->win_list,
							  struct msc_window,
							  entry);

		win->pgoff = prev->pgoff + prev->nr_blocks;
	}

	if (msc->mbuf && msc->mbuf->alloc_window)
		ret = msc->mbuf->alloc_window(msc->mbuf_priv, &win->sgt,
					      nr_blocks << PAGE_SHIFT);
	else
		ret = __msc_buffer_win_alloc(win, nr_blocks);
<<<<<<< HEAD

	if (ret <= 0)
		goto err_nomem;
=======
>>>>>>> 7d2a07b7

	if (ret <= 0)
		goto err_nomem;

	win->nr_segs = ret;
	win->nr_blocks = nr_blocks;

	if (list_empty(&msc->win_list)) {
		msc->base = msc_win_base(win);
		msc->base_addr = msc_win_base_dma(win);
		msc->cur_win = win;
	}

	list_add_tail(&win->entry, &msc->win_list);
	msc->nr_pages += nr_blocks;

	return 0;

err_nomem:
	kfree(win);

	return ret;
}

static void __msc_buffer_win_free(struct msc *msc, struct msc_window *win)
{
	struct scatterlist *sg;
	int i;

	for_each_sg(win->sgt->sgl, sg, win->nr_segs, i) {
		struct page *page = sg_page(sg);

		page->mapping = NULL;
		dma_free_coherent(msc_dev(win->msc)->parent->parent, PAGE_SIZE,
				  sg_virt(sg), sg_dma_address(sg));
	}
	sg_free_table(win->sgt);
}

/**
 * msc_buffer_win_free() - free a window from MSC's window list
 * @msc:	MSC device
 * @win:	window to free
 *
 * This modifies msc::win_list and msc::base, which requires msc::buf_mutex
 * to serialize, so the caller is expected to hold it.
 */
static void msc_buffer_win_free(struct msc *msc, struct msc_window *win)
{
	msc->nr_pages -= win->nr_blocks;

	list_del(&win->entry);
	if (list_empty(&msc->win_list)) {
		msc->base = NULL;
		msc->base_addr = 0;
	}

<<<<<<< HEAD
	msc_buffer_set_wb(win);

=======
>>>>>>> 7d2a07b7
	if (msc->mbuf && msc->mbuf->free_window)
		msc->mbuf->free_window(msc->mbuf_priv, win->sgt);
	else
		__msc_buffer_win_free(msc, win);

	kfree(win);
}

/**
 * msc_buffer_relink() - set up block descriptors for multiblock mode
 * @msc:	MSC device
 *
 * This traverses msc::win_list, which requires msc::buf_mutex to serialize,
 * so the caller is expected to hold it.
 */
static void msc_buffer_relink(struct msc *msc)
{
	struct msc_window *win, *next_win;

	/* call with msc::mutex locked */
	list_for_each_entry(win, &msc->win_list, entry) {
		struct scatterlist *sg;
		unsigned int blk;
		u32 sw_tag = 0;

		/*
		 * Last window's next_win should point to the first window
		 * and MSC_SW_TAG_LASTWIN should be set.
		 */
		if (msc_is_last_win(win)) {
			sw_tag |= MSC_SW_TAG_LASTWIN;
			next_win = list_first_entry(&msc->win_list,
						    struct msc_window, entry);
		} else {
			next_win = list_next_entry(win, entry);
		}

		for_each_sg(win->sgt->sgl, sg, win->nr_segs, blk) {
			struct msc_block_desc *bdesc = sg_virt(sg);

			memset(bdesc, 0, sizeof(*bdesc));

			bdesc->next_win = msc_win_base_pfn(next_win);

			/*
			 * Similarly to last window, last block should point
			 * to the first one.
			 */
			if (blk == win->nr_segs - 1) {
				sw_tag |= MSC_SW_TAG_LASTBLK;
				bdesc->next_blk = msc_win_base_pfn(win);
			} else {
				dma_addr_t addr = sg_dma_address(sg_next(sg));

				bdesc->next_blk = PFN_DOWN(addr);
			}

			bdesc->sw_tag = sw_tag;
			bdesc->block_sz = sg->length / 64;
		}
	}

	/*
	 * Make the above writes globally visible before tracing is
	 * enabled to make sure hardware sees them coherently.
	 */
	wmb();
}

static void msc_buffer_multi_free(struct msc *msc)
{
	struct msc_window *win, *iter;

	list_for_each_entry_safe(win, iter, &msc->win_list, entry)
		msc_buffer_win_free(msc, win);
}

static int msc_buffer_multi_alloc(struct msc *msc, unsigned long *nr_pages,
				  unsigned int nr_wins)
{
	int ret, i;

	for (i = 0; i < nr_wins; i++) {
		ret = msc_buffer_win_alloc(msc, nr_pages[i]);
		if (ret) {
			msc_buffer_multi_free(msc);
			return ret;
		}
	}

	msc_buffer_relink(msc);

	return 0;
}

/**
 * msc_buffer_free() - free buffers for MSC
 * @msc:	MSC device
 *
 * Free MSC's storage buffers.
 *
 * This modifies msc::win_list and msc::base, which requires msc::buf_mutex to
 * serialize, so the caller is expected to hold it.
 */
static void msc_buffer_free(struct msc *msc)
{
	msc_buffer_set_wb(msc);

	if (msc->mode == MSC_MODE_SINGLE)
		msc_buffer_contig_free(msc);
	else if (msc->mode == MSC_MODE_MULTI)
		msc_buffer_multi_free(msc);
}

/**
 * msc_buffer_alloc() - allocate a buffer for MSC
 * @msc:	MSC device
 * @size:	allocation size in bytes
 *
 * Allocate a storage buffer for MSC, depending on the msc::mode, it will be
 * either done via msc_buffer_contig_alloc() for SINGLE operation mode or
 * msc_buffer_win_alloc() for multiblock operation. The latter allocates one
 * window per invocation, so in multiblock mode this can be called multiple
 * times for the same MSC to allocate multiple windows.
 *
 * This modifies msc::win_list and msc::base, which requires msc::buf_mutex
 * to serialize, so the caller is expected to hold it.
 *
 * Return:	0 on success, -errno otherwise.
 */
static int msc_buffer_alloc(struct msc *msc, unsigned long *nr_pages,
			    unsigned int nr_wins)
{
	int ret;

	/* -1: buffer not allocated */
	if (atomic_read(&msc->user_count) != -1)
		return -EBUSY;

	if (msc->mode == MSC_MODE_SINGLE) {
		if (nr_wins != 1)
			return -EINVAL;

		ret = msc_buffer_contig_alloc(msc, nr_pages[0] << PAGE_SHIFT);
	} else if (msc->mode == MSC_MODE_MULTI) {
		ret = msc_buffer_multi_alloc(msc, nr_pages, nr_wins);
	} else {
		ret = -EINVAL;
	}

	if (!ret) {
		msc_buffer_set_uc(msc);

		/* allocation should be visible before the counter goes to 0 */
		smp_mb__before_atomic();

		if (WARN_ON_ONCE(atomic_cmpxchg(&msc->user_count, -1, 0) != -1))
			return -EINVAL;
	}

	return ret;
}

/**
 * msc_buffer_unlocked_free_unless_used() - free a buffer unless it's in use
 * @msc:	MSC device
 *
 * This will free MSC buffer unless it is in use or there is no allocated
 * buffer.
 * Caller needs to hold msc::buf_mutex.
 *
 * Return:	0 on successful deallocation or if there was no buffer to
 *		deallocate, -EBUSY if there are active users.
 */
static int msc_buffer_unlocked_free_unless_used(struct msc *msc)
{
	int count, ret = 0;

	count = atomic_cmpxchg(&msc->user_count, 0, -1);

	/* > 0: buffer is allocated and has users */
	if (count > 0)
		ret = -EBUSY;
	/* 0: buffer is allocated, no users */
	else if (!count)
		msc_buffer_free(msc);
	/* < 0: no buffer, nothing to do */

	return ret;
}

/**
 * msc_buffer_free_unless_used() - free a buffer unless it's in use
 * @msc:	MSC device
 *
 * This is a locked version of msc_buffer_unlocked_free_unless_used().
 */
static int msc_buffer_free_unless_used(struct msc *msc)
{
	int ret;

	mutex_lock(&msc->buf_mutex);
	ret = msc_buffer_unlocked_free_unless_used(msc);
	mutex_unlock(&msc->buf_mutex);

	return ret;
}

/**
 * msc_buffer_get_page() - get MSC buffer page at a given offset
 * @msc:	MSC device
 * @pgoff:	page offset into the storage buffer
 *
 * This traverses msc::win_list, so holding msc::buf_mutex is expected from
 * the caller.
 *
 * Return:	page if @pgoff corresponds to a valid buffer page or NULL.
 */
static struct page *msc_buffer_get_page(struct msc *msc, unsigned long pgoff)
{
	struct msc_window *win;
	struct scatterlist *sg;
	unsigned int blk;

	if (msc->mode == MSC_MODE_SINGLE)
		return msc_buffer_contig_get_page(msc, pgoff);

	list_for_each_entry(win, &msc->win_list, entry)
		if (pgoff >= win->pgoff && pgoff < win->pgoff + win->nr_blocks)
			goto found;

	return NULL;

found:
	pgoff -= win->pgoff;

	for_each_sg(win->sgt->sgl, sg, win->nr_segs, blk) {
		struct page *page = sg_page(sg);
		size_t pgsz = PFN_DOWN(sg->length);

		if (pgoff < pgsz)
			return page + pgoff;

		pgoff -= pgsz;
	}

	return NULL;
}

/**
 * struct msc_win_to_user_struct - data for copy_to_user() callback
 * @buf:	userspace buffer to copy data to
 * @offset:	running offset
 */
struct msc_win_to_user_struct {
	char __user	*buf;
	unsigned long	offset;
};

/**
 * msc_win_to_user() - iterator for msc_buffer_iterate() to copy data to user
 * @data:	callback's private data
 * @src:	source buffer
 * @len:	amount of data to copy from the source buffer
 */
static unsigned long msc_win_to_user(void *data, void *src, size_t len)
{
	struct msc_win_to_user_struct *u = data;
	unsigned long ret;

	ret = copy_to_user(u->buf + u->offset, src, len);
	u->offset += len - ret;

	return ret;
}


/*
 * file operations' callbacks
 */

static int intel_th_msc_open(struct inode *inode, struct file *file)
{
	struct intel_th_device *thdev = file->private_data;
	struct msc *msc = dev_get_drvdata(&thdev->dev);
	struct msc_iter *iter;

	if (!capable(CAP_SYS_RAWIO))
		return -EPERM;

	iter = msc_iter_install(msc);
	if (IS_ERR(iter))
		return PTR_ERR(iter);

	file->private_data = iter;

	return nonseekable_open(inode, file);
}

static int intel_th_msc_release(struct inode *inode, struct file *file)
{
	struct msc_iter *iter = file->private_data;
	struct msc *msc = iter->msc;

	msc_iter_remove(iter, msc);

	return 0;
}

static ssize_t
msc_single_to_user(struct msc *msc, char __user *buf, loff_t off, size_t len)
{
	unsigned long size = msc->nr_pages << PAGE_SHIFT, rem = len;
	unsigned long start = off, tocopy = 0;

	if (msc->single_wrap) {
		start += msc->single_sz;
		if (start < size) {
			tocopy = min(rem, size - start);
			if (copy_to_user(buf, msc->base + start, tocopy))
				return -EFAULT;

			buf += tocopy;
			rem -= tocopy;
			start += tocopy;
		}

		start &= size - 1;
		if (rem) {
			tocopy = min(rem, msc->single_sz - start);
			if (copy_to_user(buf, msc->base + start, tocopy))
				return -EFAULT;

			rem -= tocopy;
		}

		return len - rem;
	}

	if (copy_to_user(buf, msc->base + start, rem))
		return -EFAULT;

	return len;
}

static ssize_t intel_th_msc_read(struct file *file, char __user *buf,
				 size_t len, loff_t *ppos)
{
	struct msc_iter *iter = file->private_data;
	struct msc *msc = iter->msc;
	size_t size;
	loff_t off = *ppos;
	ssize_t ret = 0;

	if (!atomic_inc_unless_negative(&msc->user_count))
		return 0;

	if (msc->mode == MSC_MODE_SINGLE && !msc->single_wrap)
		size = msc->single_sz;
	else
		size = msc->nr_pages << PAGE_SHIFT;

	if (!size)
		goto put_count;

	if (off >= size)
		goto put_count;

	if (off + len >= size)
		len = size - off;

	if (msc->mode == MSC_MODE_SINGLE) {
		ret = msc_single_to_user(msc, buf, off, len);
		if (ret >= 0)
			*ppos += ret;
	} else if (msc->mode == MSC_MODE_MULTI) {
		struct msc_win_to_user_struct u = {
			.buf	= buf,
			.offset	= 0,
		};

		ret = msc_buffer_iterate(iter, len, &u, msc_win_to_user);
		if (ret >= 0)
			*ppos = iter->offset;
	} else {
		ret = -EINVAL;
	}

put_count:
	atomic_dec(&msc->user_count);

	return ret;
}

/*
 * vm operations callbacks (vm_ops)
 */

static void msc_mmap_open(struct vm_area_struct *vma)
{
	struct msc_iter *iter = vma->vm_file->private_data;
	struct msc *msc = iter->msc;

	atomic_inc(&msc->mmap_count);
}

static void msc_mmap_close(struct vm_area_struct *vma)
{
	struct msc_iter *iter = vma->vm_file->private_data;
	struct msc *msc = iter->msc;
	unsigned long pg;

	if (!atomic_dec_and_mutex_lock(&msc->mmap_count, &msc->buf_mutex))
		return;

	/* drop page _refcounts */
	for (pg = 0; pg < msc->nr_pages; pg++) {
		struct page *page = msc_buffer_get_page(msc, pg);

		if (WARN_ON_ONCE(!page))
			continue;

		if (page->mapping)
			page->mapping = NULL;
	}

	/* last mapping -- drop user_count */
	atomic_dec(&msc->user_count);
	mutex_unlock(&msc->buf_mutex);
}

static vm_fault_t msc_mmap_fault(struct vm_fault *vmf)
{
	struct msc_iter *iter = vmf->vma->vm_file->private_data;
	struct msc *msc = iter->msc;

	vmf->page = msc_buffer_get_page(msc, vmf->pgoff);
	if (!vmf->page)
		return VM_FAULT_SIGBUS;

	get_page(vmf->page);
	vmf->page->mapping = vmf->vma->vm_file->f_mapping;
	vmf->page->index = vmf->pgoff;

	return 0;
}

static const struct vm_operations_struct msc_mmap_ops = {
	.open	= msc_mmap_open,
	.close	= msc_mmap_close,
	.fault	= msc_mmap_fault,
};

static int intel_th_msc_mmap(struct file *file, struct vm_area_struct *vma)
{
	unsigned long size = vma->vm_end - vma->vm_start;
	struct msc_iter *iter = vma->vm_file->private_data;
	struct msc *msc = iter->msc;
	int ret = -EINVAL;

	if (!size || offset_in_page(size))
		return -EINVAL;

	if (vma->vm_pgoff)
		return -EINVAL;

	/* grab user_count once per mmap; drop in msc_mmap_close() */
	if (!atomic_inc_unless_negative(&msc->user_count))
		return -EINVAL;

	if (msc->mode != MSC_MODE_SINGLE &&
	    msc->mode != MSC_MODE_MULTI)
		goto out;

	if (size >> PAGE_SHIFT != msc->nr_pages)
		goto out;

	atomic_set(&msc->mmap_count, 1);
	ret = 0;

out:
	if (ret)
		atomic_dec(&msc->user_count);

	vma->vm_page_prot = pgprot_noncached(vma->vm_page_prot);
	vma->vm_flags |= VM_DONTEXPAND | VM_DONTCOPY;
	vma->vm_ops = &msc_mmap_ops;
	return ret;
}

static const struct file_operations intel_th_msc_fops = {
	.open		= intel_th_msc_open,
	.release	= intel_th_msc_release,
	.read		= intel_th_msc_read,
	.mmap		= intel_th_msc_mmap,
	.llseek		= no_llseek,
	.owner		= THIS_MODULE,
};

static void intel_th_msc_wait_empty(struct intel_th_device *thdev)
{
	struct msc *msc = dev_get_drvdata(&thdev->dev);
	unsigned long count;
	u32 reg;

	for (reg = 0, count = MSC_PLE_WAITLOOP_DEPTH;
	     count && !(reg & MSCSTS_PLE); count--) {
		reg = __raw_readl(msc->reg_base + REG_MSU_MSC0STS);
		cpu_relax();
	}

	if (!count)
		dev_dbg(msc_dev(msc), "timeout waiting for MSC0 PLE\n");
}

static int intel_th_msc_init(struct msc *msc)
{
	atomic_set(&msc->user_count, -1);

	msc->mode = msc->multi_is_broken ? MSC_MODE_SINGLE : MSC_MODE_MULTI;
	mutex_init(&msc->buf_mutex);
	INIT_LIST_HEAD(&msc->win_list);
	INIT_LIST_HEAD(&msc->iter_list);

	msc->burst_len =
		(ioread32(msc->reg_base + REG_MSU_MSC0CTL) & MSC_LEN) >>
		__ffs(MSC_LEN);

	return 0;
}

static int msc_win_switch(struct msc *msc)
{
	struct msc_window *first;

	if (list_empty(&msc->win_list))
		return -EINVAL;

	first = list_first_entry(&msc->win_list, struct msc_window, entry);

	if (msc_is_last_win(msc->cur_win))
		msc->cur_win = first;
	else
		msc->cur_win = list_next_entry(msc->cur_win, entry);

	msc->base = msc_win_base(msc->cur_win);
	msc->base_addr = msc_win_base_dma(msc->cur_win);

	intel_th_trace_switch(msc->thdev);

	return 0;
}

/**
 * intel_th_msc_window_unlock - put the window back in rotation
 * @dev:	MSC device to which this relates
 * @sgt:	buffer's sg_table for the window, does nothing if NULL
 */
void intel_th_msc_window_unlock(struct device *dev, struct sg_table *sgt)
{
	struct msc *msc = dev_get_drvdata(dev);
	struct msc_window *win;

	if (!sgt)
		return;

	win = msc_find_window(msc, sgt, false);
	if (!win)
		return;

	msc_win_set_lockout(win, WIN_LOCKED, WIN_READY);
	if (msc->switch_on_unlock == win) {
		msc->switch_on_unlock = NULL;
		msc_win_switch(msc);
	}
}
EXPORT_SYMBOL_GPL(intel_th_msc_window_unlock);

static void msc_work(struct work_struct *work)
{
	struct msc *msc = container_of(work, struct msc, work);

	intel_th_msc_deactivate(msc->thdev);
}

static irqreturn_t intel_th_msc_interrupt(struct intel_th_device *thdev)
{
	struct msc *msc = dev_get_drvdata(&thdev->dev);
	u32 msusts = ioread32(msc->msu_base + REG_MSU_MSUSTS);
	u32 mask = msc->index ? MSUSTS_MSC1BLAST : MSUSTS_MSC0BLAST;
	struct msc_window *win, *next_win;
<<<<<<< HEAD

	if (!msc->do_irq || !msc->mbuf)
		return IRQ_NONE;

	msusts &= mask;

	if (!msusts)
		return msc->enabled ? IRQ_HANDLED : IRQ_NONE;

	iowrite32(msusts, msc->msu_base + REG_MSU_MSUSTS);

	if (!msc->enabled)
		return IRQ_NONE;

=======

	if (!msc->do_irq || !msc->mbuf)
		return IRQ_NONE;

	msusts &= mask;

	if (!msusts)
		return msc->enabled ? IRQ_HANDLED : IRQ_NONE;

	iowrite32(msusts, msc->msu_base + REG_MSU_MSUSTS);

	if (!msc->enabled)
		return IRQ_NONE;

>>>>>>> 7d2a07b7
	/* grab the window before we do the switch */
	win = msc->cur_win;
	if (!win)
		return IRQ_HANDLED;
	next_win = msc_next_window(win);
	if (!next_win)
		return IRQ_HANDLED;

	/* next window: if READY, proceed, if LOCKED, stop the trace */
	if (msc_win_set_lockout(next_win, WIN_READY, WIN_INUSE)) {
		if (msc->stop_on_full)
			schedule_work(&msc->work);
		else
			msc->switch_on_unlock = next_win;

		return IRQ_HANDLED;
	}

	/* current window: INUSE -> LOCKED */
	msc_win_set_lockout(win, WIN_INUSE, WIN_LOCKED);

	msc_win_switch(msc);

	if (msc->mbuf && msc->mbuf->ready)
		msc->mbuf->ready(msc->mbuf_priv, win->sgt,
				 msc_win_total_sz(win));

	return IRQ_HANDLED;
}

static const char * const msc_mode[] = {
	[MSC_MODE_SINGLE]	= "single",
	[MSC_MODE_MULTI]	= "multi",
	[MSC_MODE_EXI]		= "ExI",
	[MSC_MODE_DEBUG]	= "debug",
};

static ssize_t
wrap_show(struct device *dev, struct device_attribute *attr, char *buf)
{
	struct msc *msc = dev_get_drvdata(dev);

	return scnprintf(buf, PAGE_SIZE, "%d\n", msc->wrap);
}

static ssize_t
wrap_store(struct device *dev, struct device_attribute *attr, const char *buf,
	   size_t size)
{
	struct msc *msc = dev_get_drvdata(dev);
	unsigned long val;
	int ret;

	ret = kstrtoul(buf, 10, &val);
	if (ret)
		return ret;

	msc->wrap = !!val;

	return size;
}

static DEVICE_ATTR_RW(wrap);

static void msc_buffer_unassign(struct msc *msc)
{
	lockdep_assert_held(&msc->buf_mutex);

	if (!msc->mbuf)
		return;

	msc->mbuf->unassign(msc->mbuf_priv);
	msu_buffer_put(msc->mbuf);
	msc->mbuf_priv = NULL;
	msc->mbuf = NULL;
}

static ssize_t
mode_show(struct device *dev, struct device_attribute *attr, char *buf)
{
	struct msc *msc = dev_get_drvdata(dev);
	const char *mode = msc_mode[msc->mode];
	ssize_t ret;

	mutex_lock(&msc->buf_mutex);
	if (msc->mbuf)
		mode = msc->mbuf->name;
	ret = scnprintf(buf, PAGE_SIZE, "%s\n", mode);
	mutex_unlock(&msc->buf_mutex);

	return ret;
}

static ssize_t
mode_store(struct device *dev, struct device_attribute *attr, const char *buf,
	   size_t size)
{
	const struct msu_buffer *mbuf = NULL;
	struct msc *msc = dev_get_drvdata(dev);
	size_t len = size;
	char *cp, *mode;
	int i, ret;

	if (!capable(CAP_SYS_RAWIO))
		return -EPERM;

	cp = memchr(buf, '\n', len);
	if (cp)
		len = cp - buf;

	mode = kstrndup(buf, len, GFP_KERNEL);
	if (!mode)
		return -ENOMEM;

	i = match_string(msc_mode, ARRAY_SIZE(msc_mode), mode);
	if (i >= 0) {
		kfree(mode);
		goto found;
	}

	/* Buffer sinks only work with a usable IRQ */
	if (!msc->do_irq) {
		kfree(mode);
		return -EINVAL;
	}

	mbuf = msu_buffer_get(mode);
	kfree(mode);
	if (mbuf)
		goto found;

	return -EINVAL;

found:
	if (i == MSC_MODE_MULTI && msc->multi_is_broken)
		return -EOPNOTSUPP;

	mutex_lock(&msc->buf_mutex);
	ret = 0;

	/* Same buffer: do nothing */
	if (mbuf && mbuf == msc->mbuf) {
		/* put the extra reference we just got */
		msu_buffer_put(mbuf);
		goto unlock;
	}

	ret = msc_buffer_unlocked_free_unless_used(msc);
	if (ret)
		goto unlock;

	if (mbuf) {
		void *mbuf_priv = mbuf->assign(dev, &i);

		if (!mbuf_priv) {
			ret = -ENOMEM;
			goto unlock;
		}

		msc_buffer_unassign(msc);
		msc->mbuf_priv = mbuf_priv;
		msc->mbuf = mbuf;
	} else {
		msc_buffer_unassign(msc);
	}

	msc->mode = i;

unlock:
	if (ret && mbuf)
		msu_buffer_put(mbuf);
	mutex_unlock(&msc->buf_mutex);

	return ret ? ret : size;
}

static DEVICE_ATTR_RW(mode);

static ssize_t
nr_pages_show(struct device *dev, struct device_attribute *attr, char *buf)
{
	struct msc *msc = dev_get_drvdata(dev);
	struct msc_window *win;
	size_t count = 0;

	mutex_lock(&msc->buf_mutex);

	if (msc->mode == MSC_MODE_SINGLE)
		count = scnprintf(buf, PAGE_SIZE, "%ld\n", msc->nr_pages);
	else if (msc->mode == MSC_MODE_MULTI) {
		list_for_each_entry(win, &msc->win_list, entry) {
			count += scnprintf(buf + count, PAGE_SIZE - count,
					   "%d%c", win->nr_blocks,
					   msc_is_last_win(win) ? '\n' : ',');
		}
	} else {
		count = scnprintf(buf, PAGE_SIZE, "unsupported\n");
	}

	mutex_unlock(&msc->buf_mutex);

	return count;
}

static ssize_t
nr_pages_store(struct device *dev, struct device_attribute *attr,
	       const char *buf, size_t size)
{
	struct msc *msc = dev_get_drvdata(dev);
	unsigned long val, *win = NULL, *rewin;
	size_t len = size;
	const char *p = buf;
	char *end, *s;
	int ret, nr_wins = 0;

	if (!capable(CAP_SYS_RAWIO))
		return -EPERM;

	ret = msc_buffer_free_unless_used(msc);
	if (ret)
		return ret;

	/* scan the comma-separated list of allocation sizes */
	end = memchr(buf, '\n', len);
	if (end)
		len = end - buf;

	do {
		end = memchr(p, ',', len);
		s = kstrndup(p, end ? end - p : len, GFP_KERNEL);
		if (!s) {
			ret = -ENOMEM;
			goto free_win;
		}

		ret = kstrtoul(s, 10, &val);
		kfree(s);

		if (ret || !val)
			goto free_win;

		if (nr_wins && msc->mode == MSC_MODE_SINGLE) {
			ret = -EINVAL;
			goto free_win;
		}

		nr_wins++;
		rewin = krealloc_array(win, nr_wins, sizeof(*win), GFP_KERNEL);
		if (!rewin) {
			kfree(win);
			return -ENOMEM;
		}

		win = rewin;
		win[nr_wins - 1] = val;

		if (!end)
			break;

		/* consume the number and the following comma, hence +1 */
		len -= end - p + 1;
		p = end + 1;
	} while (len);

	mutex_lock(&msc->buf_mutex);
	ret = msc_buffer_alloc(msc, win, nr_wins);
	mutex_unlock(&msc->buf_mutex);

free_win:
	kfree(win);

	return ret ? ret : size;
}

static DEVICE_ATTR_RW(nr_pages);

static ssize_t
win_switch_store(struct device *dev, struct device_attribute *attr,
		 const char *buf, size_t size)
{
	struct msc *msc = dev_get_drvdata(dev);
	unsigned long val;
	int ret;

	ret = kstrtoul(buf, 10, &val);
	if (ret)
		return ret;

	if (val != 1)
		return -EINVAL;

	ret = -EINVAL;
	mutex_lock(&msc->buf_mutex);
	/*
	 * Window switch can only happen in the "multi" mode.
	 * If a external buffer is engaged, they have the full
	 * control over window switching.
	 */
	if (msc->mode == MSC_MODE_MULTI && !msc->mbuf)
		ret = msc_win_switch(msc);
	mutex_unlock(&msc->buf_mutex);

	return ret ? ret : size;
}

static DEVICE_ATTR_WO(win_switch);

static ssize_t stop_on_full_show(struct device *dev,
				 struct device_attribute *attr, char *buf)
{
	struct msc *msc = dev_get_drvdata(dev);

	return sprintf(buf, "%d\n", msc->stop_on_full);
}

static ssize_t stop_on_full_store(struct device *dev,
				  struct device_attribute *attr,
				  const char *buf, size_t size)
{
	struct msc *msc = dev_get_drvdata(dev);
	int ret;

	ret = kstrtobool(buf, &msc->stop_on_full);
	if (ret)
		return ret;

	return size;
}

static DEVICE_ATTR_RW(stop_on_full);

static struct attribute *msc_output_attrs[] = {
	&dev_attr_wrap.attr,
	&dev_attr_mode.attr,
	&dev_attr_nr_pages.attr,
	&dev_attr_win_switch.attr,
	&dev_attr_stop_on_full.attr,
	NULL,
};

static const struct attribute_group msc_output_group = {
	.attrs	= msc_output_attrs,
};

static int intel_th_msc_probe(struct intel_th_device *thdev)
{
	struct device *dev = &thdev->dev;
	struct resource *res;
	struct msc *msc;
	void __iomem *base;
	int err;

	res = intel_th_device_get_resource(thdev, IORESOURCE_MEM, 0);
	if (!res)
		return -ENODEV;

	base = devm_ioremap(dev, res->start, resource_size(res));
	if (!base)
		return -ENOMEM;

	msc = devm_kzalloc(dev, sizeof(*msc), GFP_KERNEL);
	if (!msc)
		return -ENOMEM;

	res = intel_th_device_get_resource(thdev, IORESOURCE_IRQ, 1);
	if (!res)
		msc->do_irq = 1;

	if (INTEL_TH_CAP(to_intel_th(thdev), multi_is_broken))
		msc->multi_is_broken = 1;

	msc->index = thdev->id;

	msc->thdev = thdev;
	msc->reg_base = base + msc->index * 0x100;
	msc->msu_base = base;

	INIT_WORK(&msc->work, msc_work);
	err = intel_th_msc_init(msc);
	if (err)
		return err;

	dev_set_drvdata(dev, msc);

	return 0;
}

static void intel_th_msc_remove(struct intel_th_device *thdev)
{
	struct msc *msc = dev_get_drvdata(&thdev->dev);
	int ret;

	intel_th_msc_deactivate(thdev);

	/*
	 * Buffers should not be used at this point except if the
	 * output character device is still open and the parent
	 * device gets detached from its bus, which is a FIXME.
	 */
	ret = msc_buffer_free_unless_used(msc);
	WARN_ON_ONCE(ret);
}

static struct intel_th_driver intel_th_msc_driver = {
	.probe	= intel_th_msc_probe,
	.remove	= intel_th_msc_remove,
	.irq		= intel_th_msc_interrupt,
	.wait_empty	= intel_th_msc_wait_empty,
	.activate	= intel_th_msc_activate,
	.deactivate	= intel_th_msc_deactivate,
	.fops	= &intel_th_msc_fops,
	.attr_group	= &msc_output_group,
	.driver	= {
		.name	= "msc",
		.owner	= THIS_MODULE,
	},
};

module_driver(intel_th_msc_driver,
	      intel_th_driver_register,
	      intel_th_driver_unregister);

MODULE_LICENSE("GPL v2");
MODULE_DESCRIPTION("Intel(R) Trace Hub Memory Storage Unit driver");
MODULE_AUTHOR("Alexander Shishkin <alexander.shishkin@linux.intel.com>");<|MERGE_RESOLUTION|>--- conflicted
+++ resolved
@@ -1027,14 +1027,6 @@
 static void msc_buffer_set_uc(struct msc *msc)
 {
 	struct scatterlist *sg_ptr;
-<<<<<<< HEAD
-	int i;
-
-	for_each_sg(win->sgt->sgl, sg_ptr, nr_segs, i) {
-		/* Set the page as uncached */
-		set_memory_uc((unsigned long)sg_virt(sg_ptr),
-			      PFN_DOWN(sg_ptr->length));
-=======
 	struct msc_window *win;
 	int i;
 
@@ -1049,21 +1041,12 @@
 			set_memory_uc((unsigned long)sg_virt(sg_ptr),
 					PFN_DOWN(sg_ptr->length));
 		}
->>>>>>> 7d2a07b7
 	}
 }
 
 static void msc_buffer_set_wb(struct msc *msc)
 {
 	struct scatterlist *sg_ptr;
-<<<<<<< HEAD
-	int i;
-
-	for_each_sg(win->sgt->sgl, sg_ptr, win->nr_segs, i) {
-		/* Reset the page to write-back */
-		set_memory_wb((unsigned long)sg_virt(sg_ptr),
-			      PFN_DOWN(sg_ptr->length));
-=======
 	struct msc_window *win;
 	int i;
 
@@ -1078,7 +1061,6 @@
 			set_memory_wb((unsigned long)sg_virt(sg_ptr),
 					PFN_DOWN(sg_ptr->length));
 		}
->>>>>>> 7d2a07b7
 	}
 }
 #else /* !X86 */
@@ -1127,12 +1109,6 @@
 					      nr_blocks << PAGE_SHIFT);
 	else
 		ret = __msc_buffer_win_alloc(win, nr_blocks);
-<<<<<<< HEAD
-
-	if (ret <= 0)
-		goto err_nomem;
-=======
->>>>>>> 7d2a07b7
 
 	if (ret <= 0)
 		goto err_nomem;
@@ -1190,11 +1166,6 @@
 		msc->base_addr = 0;
 	}
 
-<<<<<<< HEAD
-	msc_buffer_set_wb(win);
-
-=======
->>>>>>> 7d2a07b7
 	if (msc->mbuf && msc->mbuf->free_window)
 		msc->mbuf->free_window(msc->mbuf_priv, win->sgt);
 	else
@@ -1786,7 +1757,6 @@
 	u32 msusts = ioread32(msc->msu_base + REG_MSU_MSUSTS);
 	u32 mask = msc->index ? MSUSTS_MSC1BLAST : MSUSTS_MSC0BLAST;
 	struct msc_window *win, *next_win;
-<<<<<<< HEAD
 
 	if (!msc->do_irq || !msc->mbuf)
 		return IRQ_NONE;
@@ -1801,22 +1771,6 @@
 	if (!msc->enabled)
 		return IRQ_NONE;
 
-=======
-
-	if (!msc->do_irq || !msc->mbuf)
-		return IRQ_NONE;
-
-	msusts &= mask;
-
-	if (!msusts)
-		return msc->enabled ? IRQ_HANDLED : IRQ_NONE;
-
-	iowrite32(msusts, msc->msu_base + REG_MSU_MSUSTS);
-
-	if (!msc->enabled)
-		return IRQ_NONE;
-
->>>>>>> 7d2a07b7
 	/* grab the window before we do the switch */
 	win = msc->cur_win;
 	if (!win)
