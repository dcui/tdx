--- conflicted
+++ resolved
@@ -815,19 +815,9 @@
 	indio_dev->channels = st->chip_config->channel;
 	indio_dev->num_channels = chip_info->num_channels;
 
-<<<<<<< HEAD
-	ret = ad799x_write_config(st, st->chip_config->default_config);
-	if (ret < 0)
-		goto error_disable_vref;
-	ret = ad799x_read_config(st);
-	if (ret < 0)
-		goto error_disable_vref;
-	st->config = ret;
-=======
 	ret = ad799x_update_config(st, st->chip_config->default_config);
 	if (ret)
 		goto error_disable_vref;
->>>>>>> 7d2a07b7
 
 	ret = iio_triggered_buffer_setup(indio_dev, NULL,
 		&ad799x_trigger_handler, NULL);
