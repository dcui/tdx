--- conflicted
+++ resolved
@@ -1927,8 +1927,6 @@
 		.subdevice	= PCI_ANY_ID,
 		.setup		= pci_default_setup,
 	},
-<<<<<<< HEAD
-=======
 	{
 		.vendor		= PCI_VENDOR_ID_INTEL,
 		.device		= PCI_DEVICE_ID_INTEL_BSW_UART1,
@@ -1943,7 +1941,6 @@
 		.subdevice	= PCI_ANY_ID,
 		.setup		= byt_serial_setup,
 	},
->>>>>>> 0df1f248
 	/*
 	 * ITE
 	 */
