// SPDX-License-Identifier: GPL-2.0
/*
 *  Probe module for 8250/16550-type PCI serial ports.
 *
 *  Based on drivers/char/serial.c, by Linus Torvalds, Theodore Ts'o.
 *
 *  Copyright (C) 2001 Russell King, All Rights Reserved.
 */
#undef DEBUG
#include <linux/module.h>
#include <linux/pci.h>
#include <linux/string.h>
#include <linux/kernel.h>
#include <linux/slab.h>
#include <linux/delay.h>
#include <linux/tty.h>
#include <linux/serial_reg.h>
#include <linux/serial_core.h>
#include <linux/8250_pci.h>
#include <linux/bitops.h>

#include <asm/byteorder.h>
#include <asm/io.h>

#include "8250.h"

/*
 * init function returns:
 *  > 0 - number of ports
 *  = 0 - use board->num_ports
 *  < 0 - error
 */
struct pci_serial_quirk {
	u32	vendor;
	u32	device;
	u32	subvendor;
	u32	subdevice;
	int	(*probe)(struct pci_dev *dev);
	int	(*init)(struct pci_dev *dev);
	int	(*setup)(struct serial_private *,
			 const struct pciserial_board *,
			 struct uart_8250_port *, int);
	void	(*exit)(struct pci_dev *dev);
};

<<<<<<< HEAD
=======
struct f815xxa_data {
	spinlock_t lock;
	int idx;
};

>>>>>>> 7d2a07b7
struct serial_private {
	struct pci_dev		*dev;
	unsigned int		nr;
	struct pci_serial_quirk	*quirk;
	const struct pciserial_board *board;
	int			line[];
};

#define PCI_DEVICE_ID_HPE_PCI_SERIAL	0x37e

static const struct pci_device_id pci_use_msi[] = {
	{ PCI_DEVICE_SUB(PCI_VENDOR_ID_NETMOS, PCI_DEVICE_ID_NETMOS_9900,
			 0xA000, 0x1000) },
	{ PCI_DEVICE_SUB(PCI_VENDOR_ID_NETMOS, PCI_DEVICE_ID_NETMOS_9912,
			 0xA000, 0x1000) },
	{ PCI_DEVICE_SUB(PCI_VENDOR_ID_NETMOS, PCI_DEVICE_ID_NETMOS_9922,
			 0xA000, 0x1000) },
	{ PCI_DEVICE_SUB(PCI_VENDOR_ID_HP_3PAR, PCI_DEVICE_ID_HPE_PCI_SERIAL,
			 PCI_ANY_ID, PCI_ANY_ID) },
	{ }
};

#define PCI_DEVICE_ID_HPE_PCI_SERIAL	0x37e

static const struct pci_device_id pci_use_msi[] = {
	{ PCI_DEVICE_SUB(PCI_VENDOR_ID_NETMOS, PCI_DEVICE_ID_NETMOS_9900,
			 0xA000, 0x1000) },
	{ PCI_DEVICE_SUB(PCI_VENDOR_ID_NETMOS, PCI_DEVICE_ID_NETMOS_9912,
			 0xA000, 0x1000) },
	{ PCI_DEVICE_SUB(PCI_VENDOR_ID_NETMOS, PCI_DEVICE_ID_NETMOS_9922,
			 0xA000, 0x1000) },
	{ PCI_DEVICE_SUB(PCI_VENDOR_ID_HP_3PAR, PCI_DEVICE_ID_HPE_PCI_SERIAL,
			 PCI_ANY_ID, PCI_ANY_ID) },
	{ }
};

static int pci_default_setup(struct serial_private*,
	  const struct pciserial_board*, struct uart_8250_port *, int);

static void moan_device(const char *str, struct pci_dev *dev)
{
	dev_err(&dev->dev,
	       "%s: %s\n"
	       "Please send the output of lspci -vv, this\n"
	       "message (0x%04x,0x%04x,0x%04x,0x%04x), the\n"
	       "manufacturer and name of serial board or\n"
	       "modem board to <linux-serial@vger.kernel.org>.\n",
	       pci_name(dev), str, dev->vendor, dev->device,
	       dev->subsystem_vendor, dev->subsystem_device);
}

static int
setup_port(struct serial_private *priv, struct uart_8250_port *port,
	   int bar, int offset, int regshift)
{
	struct pci_dev *dev = priv->dev;

	if (bar >= PCI_STD_NUM_BARS)
		return -EINVAL;

	if (pci_resource_flags(dev, bar) & IORESOURCE_MEM) {
		if (!pcim_iomap(dev, bar, 0) && !pcim_iomap_table(dev))
			return -ENOMEM;

		port->port.iotype = UPIO_MEM;
		port->port.iobase = 0;
		port->port.mapbase = pci_resource_start(dev, bar) + offset;
		port->port.membase = pcim_iomap_table(dev)[bar] + offset;
		port->port.regshift = regshift;
	} else {
		port->port.iotype = UPIO_PORT;
		port->port.iobase = pci_resource_start(dev, bar) + offset;
		port->port.mapbase = 0;
		port->port.membase = NULL;
		port->port.regshift = 0;
	}
	return 0;
}

/*
 * ADDI-DATA GmbH communication cards <info@addi-data.com>
 */
static int addidata_apci7800_setup(struct serial_private *priv,
				const struct pciserial_board *board,
				struct uart_8250_port *port, int idx)
{
	unsigned int bar = 0, offset = board->first_offset;
	bar = FL_GET_BASE(board->flags);

	if (idx < 2) {
		offset += idx * board->uart_offset;
	} else if ((idx >= 2) && (idx < 4)) {
		bar += 1;
		offset += ((idx - 2) * board->uart_offset);
	} else if ((idx >= 4) && (idx < 6)) {
		bar += 2;
		offset += ((idx - 4) * board->uart_offset);
	} else if (idx >= 6) {
		bar += 3;
		offset += ((idx - 6) * board->uart_offset);
	}

	return setup_port(priv, port, bar, offset, board->reg_shift);
}

/*
 * AFAVLAB uses a different mixture of BARs and offsets
 * Not that ugly ;) -- HW
 */
static int
afavlab_setup(struct serial_private *priv, const struct pciserial_board *board,
	      struct uart_8250_port *port, int idx)
{
	unsigned int bar, offset = board->first_offset;

	bar = FL_GET_BASE(board->flags);
	if (idx < 4)
		bar += idx;
	else {
		bar = 4;
		offset += (idx - 4) * board->uart_offset;
	}

	return setup_port(priv, port, bar, offset, board->reg_shift);
}

/*
 * HP's Remote Management Console.  The Diva chip came in several
 * different versions.  N-class, L2000 and A500 have two Diva chips, each
 * with 3 UARTs (the third UART on the second chip is unused).  Superdome
 * and Keystone have one Diva chip with 3 UARTs.  Some later machines have
 * one Diva chip, but it has been expanded to 5 UARTs.
 */
static int pci_hp_diva_init(struct pci_dev *dev)
{
	int rc = 0;

	switch (dev->subsystem_device) {
	case PCI_DEVICE_ID_HP_DIVA_TOSCA1:
	case PCI_DEVICE_ID_HP_DIVA_HALFDOME:
	case PCI_DEVICE_ID_HP_DIVA_KEYSTONE:
	case PCI_DEVICE_ID_HP_DIVA_EVEREST:
		rc = 3;
		break;
	case PCI_DEVICE_ID_HP_DIVA_TOSCA2:
		rc = 2;
		break;
	case PCI_DEVICE_ID_HP_DIVA_MAESTRO:
		rc = 4;
		break;
	case PCI_DEVICE_ID_HP_DIVA_POWERBAR:
	case PCI_DEVICE_ID_HP_DIVA_HURRICANE:
		rc = 1;
		break;
	}

	return rc;
}

/*
 * HP's Diva chip puts the 4th/5th serial port further out, and
 * some serial ports are supposed to be hidden on certain models.
 */
static int
pci_hp_diva_setup(struct serial_private *priv,
		const struct pciserial_board *board,
		struct uart_8250_port *port, int idx)
{
	unsigned int offset = board->first_offset;
	unsigned int bar = FL_GET_BASE(board->flags);

	switch (priv->dev->subsystem_device) {
	case PCI_DEVICE_ID_HP_DIVA_MAESTRO:
		if (idx == 3)
			idx++;
		break;
	case PCI_DEVICE_ID_HP_DIVA_EVEREST:
		if (idx > 0)
			idx++;
		if (idx > 2)
			idx++;
		break;
	}
	if (idx > 2)
		offset = 0x18;

	offset += idx * board->uart_offset;

	return setup_port(priv, port, bar, offset, board->reg_shift);
}

/*
 * Added for EKF Intel i960 serial boards
 */
static int pci_inteli960ni_init(struct pci_dev *dev)
{
	u32 oldval;

	if (!(dev->subsystem_device & 0x1000))
		return -ENODEV;

	/* is firmware started? */
	pci_read_config_dword(dev, 0x44, &oldval);
	if (oldval == 0x00001000L) { /* RESET value */
		dev_dbg(&dev->dev, "Local i960 firmware missing\n");
		return -ENODEV;
	}
	return 0;
}

/*
 * Some PCI serial cards using the PLX 9050 PCI interface chip require
 * that the card interrupt be explicitly enabled or disabled.  This
 * seems to be mainly needed on card using the PLX which also use I/O
 * mapped memory.
 */
static int pci_plx9050_init(struct pci_dev *dev)
{
	u8 irq_config;
	void __iomem *p;

	if ((pci_resource_flags(dev, 0) & IORESOURCE_MEM) == 0) {
		moan_device("no memory in bar 0", dev);
		return 0;
	}

	irq_config = 0x41;
	if (dev->vendor == PCI_VENDOR_ID_PANACOM ||
	    dev->subsystem_vendor == PCI_SUBVENDOR_ID_EXSYS)
		irq_config = 0x43;

	if ((dev->vendor == PCI_VENDOR_ID_PLX) &&
	    (dev->device == PCI_DEVICE_ID_PLX_ROMULUS))
		/*
		 * As the megawolf cards have the int pins active
		 * high, and have 2 UART chips, both ints must be
		 * enabled on the 9050. Also, the UARTS are set in
		 * 16450 mode by default, so we have to enable the
		 * 16C950 'enhanced' mode so that we can use the
		 * deep FIFOs
		 */
		irq_config = 0x5b;
	/*
	 * enable/disable interrupts
	 */
	p = ioremap(pci_resource_start(dev, 0), 0x80);
	if (p == NULL)
		return -ENOMEM;
	writel(irq_config, p + 0x4c);

	/*
	 * Read the register back to ensure that it took effect.
	 */
	readl(p + 0x4c);
	iounmap(p);

	return 0;
}

static void pci_plx9050_exit(struct pci_dev *dev)
{
	u8 __iomem *p;

	if ((pci_resource_flags(dev, 0) & IORESOURCE_MEM) == 0)
		return;

	/*
	 * disable interrupts
	 */
	p = ioremap(pci_resource_start(dev, 0), 0x80);
	if (p != NULL) {
		writel(0, p + 0x4c);

		/*
		 * Read the register back to ensure that it took effect.
		 */
		readl(p + 0x4c);
		iounmap(p);
	}
}

#define NI8420_INT_ENABLE_REG	0x38
#define NI8420_INT_ENABLE_BIT	0x2000

static void pci_ni8420_exit(struct pci_dev *dev)
{
	void __iomem *p;
	unsigned int bar = 0;

	if ((pci_resource_flags(dev, bar) & IORESOURCE_MEM) == 0) {
		moan_device("no memory in bar", dev);
		return;
	}

	p = pci_ioremap_bar(dev, bar);
	if (p == NULL)
		return;

	/* Disable the CPU Interrupt */
	writel(readl(p + NI8420_INT_ENABLE_REG) & ~(NI8420_INT_ENABLE_BIT),
	       p + NI8420_INT_ENABLE_REG);
	iounmap(p);
}


/* MITE registers */
#define MITE_IOWBSR1	0xc4
#define MITE_IOWCR1	0xf4
#define MITE_LCIMR1	0x08
#define MITE_LCIMR2	0x10

#define MITE_LCIMR2_CLR_CPU_IE	(1 << 30)

static void pci_ni8430_exit(struct pci_dev *dev)
{
	void __iomem *p;
	unsigned int bar = 0;

	if ((pci_resource_flags(dev, bar) & IORESOURCE_MEM) == 0) {
		moan_device("no memory in bar", dev);
		return;
	}

	p = pci_ioremap_bar(dev, bar);
	if (p == NULL)
		return;

	/* Disable the CPU Interrupt */
	writel(MITE_LCIMR2_CLR_CPU_IE, p + MITE_LCIMR2);
	iounmap(p);
}

/* SBS Technologies Inc. PMC-OCTPRO and P-OCTAL cards */
static int
sbs_setup(struct serial_private *priv, const struct pciserial_board *board,
		struct uart_8250_port *port, int idx)
{
	unsigned int bar, offset = board->first_offset;

	bar = 0;

	if (idx < 4) {
		/* first four channels map to 0, 0x100, 0x200, 0x300 */
		offset += idx * board->uart_offset;
	} else if (idx < 8) {
		/* last four channels map to 0x1000, 0x1100, 0x1200, 0x1300 */
		offset += idx * board->uart_offset + 0xC00;
	} else /* we have only 8 ports on PMC-OCTALPRO */
		return 1;

	return setup_port(priv, port, bar, offset, board->reg_shift);
}

/*
* This does initialization for PMC OCTALPRO cards:
* maps the device memory, resets the UARTs (needed, bc
* if the module is removed and inserted again, the card
* is in the sleep mode) and enables global interrupt.
*/

/* global control register offset for SBS PMC-OctalPro */
#define OCT_REG_CR_OFF		0x500

static int sbs_init(struct pci_dev *dev)
{
	u8 __iomem *p;

	p = pci_ioremap_bar(dev, 0);

	if (p == NULL)
		return -ENOMEM;
	/* Set bit-4 Control Register (UART RESET) in to reset the uarts */
	writeb(0x10, p + OCT_REG_CR_OFF);
	udelay(50);
	writeb(0x0, p + OCT_REG_CR_OFF);

	/* Set bit-2 (INTENABLE) of Control Register */
	writeb(0x4, p + OCT_REG_CR_OFF);
	iounmap(p);

	return 0;
}

/*
 * Disables the global interrupt of PMC-OctalPro
 */

static void sbs_exit(struct pci_dev *dev)
{
	u8 __iomem *p;

	p = pci_ioremap_bar(dev, 0);
	/* FIXME: What if resource_len < OCT_REG_CR_OFF */
	if (p != NULL)
		writeb(0, p + OCT_REG_CR_OFF);
	iounmap(p);
}

/*
 * SIIG serial cards have an PCI interface chip which also controls
 * the UART clocking frequency. Each UART can be clocked independently
 * (except cards equipped with 4 UARTs) and initial clocking settings
 * are stored in the EEPROM chip. It can cause problems because this
 * version of serial driver doesn't support differently clocked UART's
 * on single PCI card. To prevent this, initialization functions set
 * high frequency clocking for all UART's on given card. It is safe (I
 * hope) because it doesn't touch EEPROM settings to prevent conflicts
 * with other OSes (like M$ DOS).
 *
 *  SIIG support added by Andrey Panin <pazke@donpac.ru>, 10/1999
 *
 * There is two family of SIIG serial cards with different PCI
 * interface chip and different configuration methods:
 *     - 10x cards have control registers in IO and/or memory space;
 *     - 20x cards have control registers in standard PCI configuration space.
 *
 * Note: all 10x cards have PCI device ids 0x10..
 *       all 20x cards have PCI device ids 0x20..
 *
 * There are also Quartet Serial cards which use Oxford Semiconductor
 * 16954 quad UART PCI chip clocked by 18.432 MHz quartz.
 *
 * Note: some SIIG cards are probed by the parport_serial object.
 */

#define PCI_DEVICE_ID_SIIG_1S_10x (PCI_DEVICE_ID_SIIG_1S_10x_550 & 0xfffc)
#define PCI_DEVICE_ID_SIIG_2S_10x (PCI_DEVICE_ID_SIIG_2S_10x_550 & 0xfff8)

static int pci_siig10x_init(struct pci_dev *dev)
{
	u16 data;
	void __iomem *p;

	switch (dev->device & 0xfff8) {
	case PCI_DEVICE_ID_SIIG_1S_10x:	/* 1S */
		data = 0xffdf;
		break;
	case PCI_DEVICE_ID_SIIG_2S_10x:	/* 2S, 2S1P */
		data = 0xf7ff;
		break;
	default:			/* 1S1P, 4S */
		data = 0xfffb;
		break;
	}

	p = ioremap(pci_resource_start(dev, 0), 0x80);
	if (p == NULL)
		return -ENOMEM;

	writew(readw(p + 0x28) & data, p + 0x28);
	readw(p + 0x28);
	iounmap(p);
	return 0;
}

#define PCI_DEVICE_ID_SIIG_2S_20x (PCI_DEVICE_ID_SIIG_2S_20x_550 & 0xfffc)
#define PCI_DEVICE_ID_SIIG_2S1P_20x (PCI_DEVICE_ID_SIIG_2S1P_20x_550 & 0xfffc)

static int pci_siig20x_init(struct pci_dev *dev)
{
	u8 data;

	/* Change clock frequency for the first UART. */
	pci_read_config_byte(dev, 0x6f, &data);
	pci_write_config_byte(dev, 0x6f, data & 0xef);

	/* If this card has 2 UART, we have to do the same with second UART. */
	if (((dev->device & 0xfffc) == PCI_DEVICE_ID_SIIG_2S_20x) ||
	    ((dev->device & 0xfffc) == PCI_DEVICE_ID_SIIG_2S1P_20x)) {
		pci_read_config_byte(dev, 0x73, &data);
		pci_write_config_byte(dev, 0x73, data & 0xef);
	}
	return 0;
}

static int pci_siig_init(struct pci_dev *dev)
{
	unsigned int type = dev->device & 0xff00;

	if (type == 0x1000)
		return pci_siig10x_init(dev);
	else if (type == 0x2000)
		return pci_siig20x_init(dev);

	moan_device("Unknown SIIG card", dev);
	return -ENODEV;
}

static int pci_siig_setup(struct serial_private *priv,
			  const struct pciserial_board *board,
			  struct uart_8250_port *port, int idx)
{
	unsigned int bar = FL_GET_BASE(board->flags) + idx, offset = 0;

	if (idx > 3) {
		bar = 4;
		offset = (idx - 4) * 8;
	}

	return setup_port(priv, port, bar, offset, 0);
}

/*
 * Timedia has an explosion of boards, and to avoid the PCI table from
 * growing *huge*, we use this function to collapse some 70 entries
 * in the PCI table into one, for sanity's and compactness's sake.
 */
static const unsigned short timedia_single_port[] = {
	0x4025, 0x4027, 0x4028, 0x5025, 0x5027, 0
};

static const unsigned short timedia_dual_port[] = {
	0x0002, 0x4036, 0x4037, 0x4038, 0x4078, 0x4079, 0x4085,
	0x4088, 0x4089, 0x5037, 0x5078, 0x5079, 0x5085, 0x6079,
	0x7079, 0x8079, 0x8137, 0x8138, 0x8237, 0x8238, 0x9079,
	0x9137, 0x9138, 0x9237, 0x9238, 0xA079, 0xB079, 0xC079,
	0xD079, 0
};

static const unsigned short timedia_quad_port[] = {
	0x4055, 0x4056, 0x4095, 0x4096, 0x5056, 0x8156, 0x8157,
	0x8256, 0x8257, 0x9056, 0x9156, 0x9157, 0x9158, 0x9159,
	0x9256, 0x9257, 0xA056, 0xA157, 0xA158, 0xA159, 0xB056,
	0xB157, 0
};

static const unsigned short timedia_eight_port[] = {
	0x4065, 0x4066, 0x5065, 0x5066, 0x8166, 0x9066, 0x9166,
	0x9167, 0x9168, 0xA066, 0xA167, 0xA168, 0
};

static const struct timedia_struct {
	int num;
	const unsigned short *ids;
} timedia_data[] = {
	{ 1, timedia_single_port },
	{ 2, timedia_dual_port },
	{ 4, timedia_quad_port },
	{ 8, timedia_eight_port }
};

/*
 * There are nearly 70 different Timedia/SUNIX PCI serial devices.  Instead of
 * listing them individually, this driver merely grabs them all with
 * PCI_ANY_ID.  Some of these devices, however, also feature a parallel port,
 * and should be left free to be claimed by parport_serial instead.
 */
static int pci_timedia_probe(struct pci_dev *dev)
{
	/*
	 * Check the third digit of the subdevice ID
	 * (0,2,3,5,6: serial only -- 7,8,9: serial + parallel)
	 */
	if ((dev->subsystem_device & 0x00f0) >= 0x70) {
		dev_info(&dev->dev,
			"ignoring Timedia subdevice %04x for parport_serial\n",
			dev->subsystem_device);
		return -ENODEV;
	}

	return 0;
}

static int pci_timedia_init(struct pci_dev *dev)
{
	const unsigned short *ids;
	int i, j;

	for (i = 0; i < ARRAY_SIZE(timedia_data); i++) {
		ids = timedia_data[i].ids;
		for (j = 0; ids[j]; j++)
			if (dev->subsystem_device == ids[j])
				return timedia_data[i].num;
	}
	return 0;
}

/*
 * Timedia/SUNIX uses a mixture of BARs and offsets
 * Ugh, this is ugly as all hell --- TYT
 */
static int
pci_timedia_setup(struct serial_private *priv,
		  const struct pciserial_board *board,
		  struct uart_8250_port *port, int idx)
{
	unsigned int bar = 0, offset = board->first_offset;

	switch (idx) {
	case 0:
		bar = 0;
		break;
	case 1:
		offset = board->uart_offset;
		bar = 0;
		break;
	case 2:
		bar = 1;
		break;
	case 3:
		offset = board->uart_offset;
		fallthrough;
	case 4: /* BAR 2 */
	case 5: /* BAR 3 */
	case 6: /* BAR 4 */
	case 7: /* BAR 5 */
		bar = idx - 2;
	}

	return setup_port(priv, port, bar, offset, board->reg_shift);
}

/*
 * Some Titan cards are also a little weird
 */
static int
titan_400l_800l_setup(struct serial_private *priv,
		      const struct pciserial_board *board,
		      struct uart_8250_port *port, int idx)
{
	unsigned int bar, offset = board->first_offset;

	switch (idx) {
	case 0:
		bar = 1;
		break;
	case 1:
		bar = 2;
		break;
	default:
		bar = 4;
		offset = (idx - 2) * board->uart_offset;
	}

	return setup_port(priv, port, bar, offset, board->reg_shift);
}

static int pci_xircom_init(struct pci_dev *dev)
{
	msleep(100);
	return 0;
}

static int pci_ni8420_init(struct pci_dev *dev)
{
	void __iomem *p;
	unsigned int bar = 0;

	if ((pci_resource_flags(dev, bar) & IORESOURCE_MEM) == 0) {
		moan_device("no memory in bar", dev);
		return 0;
	}

	p = pci_ioremap_bar(dev, bar);
	if (p == NULL)
		return -ENOMEM;

	/* Enable CPU Interrupt */
	writel(readl(p + NI8420_INT_ENABLE_REG) | NI8420_INT_ENABLE_BIT,
	       p + NI8420_INT_ENABLE_REG);

	iounmap(p);
	return 0;
}

#define MITE_IOWBSR1_WSIZE	0xa
#define MITE_IOWBSR1_WIN_OFFSET	0x800
#define MITE_IOWBSR1_WENAB	(1 << 7)
#define MITE_LCIMR1_IO_IE_0	(1 << 24)
#define MITE_LCIMR2_SET_CPU_IE	(1 << 31)
#define MITE_IOWCR1_RAMSEL_MASK	0xfffffffe

static int pci_ni8430_init(struct pci_dev *dev)
{
	void __iomem *p;
	struct pci_bus_region region;
	u32 device_window;
	unsigned int bar = 0;

	if ((pci_resource_flags(dev, bar) & IORESOURCE_MEM) == 0) {
		moan_device("no memory in bar", dev);
		return 0;
	}

	p = pci_ioremap_bar(dev, bar);
	if (p == NULL)
		return -ENOMEM;

	/*
	 * Set device window address and size in BAR0, while acknowledging that
	 * the resource structure may contain a translated address that differs
	 * from the address the device responds to.
	 */
	pcibios_resource_to_bus(dev->bus, &region, &dev->resource[bar]);
	device_window = ((region.start + MITE_IOWBSR1_WIN_OFFSET) & 0xffffff00)
			| MITE_IOWBSR1_WENAB | MITE_IOWBSR1_WSIZE;
	writel(device_window, p + MITE_IOWBSR1);

	/* Set window access to go to RAMSEL IO address space */
	writel((readl(p + MITE_IOWCR1) & MITE_IOWCR1_RAMSEL_MASK),
	       p + MITE_IOWCR1);

	/* Enable IO Bus Interrupt 0 */
	writel(MITE_LCIMR1_IO_IE_0, p + MITE_LCIMR1);

	/* Enable CPU Interrupt */
	writel(MITE_LCIMR2_SET_CPU_IE, p + MITE_LCIMR2);

	iounmap(p);
	return 0;
}

/* UART Port Control Register */
#define NI8430_PORTCON	0x0f
#define NI8430_PORTCON_TXVR_ENABLE	(1 << 3)

static int
pci_ni8430_setup(struct serial_private *priv,
		 const struct pciserial_board *board,
		 struct uart_8250_port *port, int idx)
{
	struct pci_dev *dev = priv->dev;
	void __iomem *p;
	unsigned int bar, offset = board->first_offset;

	if (idx >= board->num_ports)
		return 1;

	bar = FL_GET_BASE(board->flags);
	offset += idx * board->uart_offset;

	p = pci_ioremap_bar(dev, bar);
	if (!p)
		return -ENOMEM;

	/* enable the transceiver */
	writeb(readb(p + offset + NI8430_PORTCON) | NI8430_PORTCON_TXVR_ENABLE,
	       p + offset + NI8430_PORTCON);

	iounmap(p);

	return setup_port(priv, port, bar, offset, board->reg_shift);
}

static int pci_netmos_9900_setup(struct serial_private *priv,
				const struct pciserial_board *board,
				struct uart_8250_port *port, int idx)
{
	unsigned int bar;

	if ((priv->dev->device != PCI_DEVICE_ID_NETMOS_9865) &&
	    (priv->dev->subsystem_device & 0xff00) == 0x3000) {
		/* netmos apparently orders BARs by datasheet layout, so serial
		 * ports get BARs 0 and 3 (or 1 and 4 for memmapped)
		 */
		bar = 3 * idx;

		return setup_port(priv, port, bar, 0, board->reg_shift);
	} else {
		return pci_default_setup(priv, board, port, idx);
	}
}

/* the 99xx series comes with a range of device IDs and a variety
 * of capabilities:
 *
 * 9900 has varying capabilities and can cascade to sub-controllers
 *   (cascading should be purely internal)
 * 9904 is hardwired with 4 serial ports
 * 9912 and 9922 are hardwired with 2 serial ports
 */
static int pci_netmos_9900_numports(struct pci_dev *dev)
{
	unsigned int c = dev->class;
	unsigned int pi;
	unsigned short sub_serports;

	pi = c & 0xff;

	if (pi == 2)
		return 1;

	if ((pi == 0) && (dev->device == PCI_DEVICE_ID_NETMOS_9900)) {
		/* two possibilities: 0x30ps encodes number of parallel and
		 * serial ports, or 0x1000 indicates *something*. This is not
		 * immediately obvious, since the 2s1p+4s configuration seems
		 * to offer all functionality on functions 0..2, while still
		 * advertising the same function 3 as the 4s+2s1p config.
		 */
		sub_serports = dev->subsystem_device & 0xf;
		if (sub_serports > 0)
			return sub_serports;

		dev_err(&dev->dev,
			"NetMos/Mostech serial driver ignoring port on ambiguous config.\n");
		return 0;
	}

	moan_device("unknown NetMos/Mostech program interface", dev);
	return 0;
}

static int pci_netmos_init(struct pci_dev *dev)
{
	/* subdevice 0x00PS means <P> parallel, <S> serial */
	unsigned int num_serial = dev->subsystem_device & 0xf;

	if ((dev->device == PCI_DEVICE_ID_NETMOS_9901) ||
		(dev->device == PCI_DEVICE_ID_NETMOS_9865))
		return 0;

	if (dev->subsystem_vendor == PCI_VENDOR_ID_IBM &&
			dev->subsystem_device == 0x0299)
		return 0;

	switch (dev->device) { /* FALLTHROUGH on all */
	case PCI_DEVICE_ID_NETMOS_9904:
	case PCI_DEVICE_ID_NETMOS_9912:
	case PCI_DEVICE_ID_NETMOS_9922:
	case PCI_DEVICE_ID_NETMOS_9900:
		num_serial = pci_netmos_9900_numports(dev);
		break;

	default:
		break;
	}

	if (num_serial == 0) {
		moan_device("unknown NetMos/Mostech device", dev);
		return -ENODEV;
	}

	return num_serial;
}

/*
 * These chips are available with optionally one parallel port and up to
 * two serial ports. Unfortunately they all have the same product id.
 *
 * Basic configuration is done over a region of 32 I/O ports. The base
 * ioport is called INTA or INTC, depending on docs/other drivers.
 *
 * The region of the 32 I/O ports is configured in POSIO0R...
 */

/* registers */
#define ITE_887x_MISCR		0x9c
#define ITE_887x_INTCBAR	0x78
#define ITE_887x_UARTBAR	0x7c
#define ITE_887x_PS0BAR		0x10
#define ITE_887x_POSIO0		0x60

/* I/O space size */
#define ITE_887x_IOSIZE		32
/* I/O space size (bits 26-24; 8 bytes = 011b) */
#define ITE_887x_POSIO_IOSIZE_8		(3 << 24)
/* I/O space size (bits 26-24; 32 bytes = 101b) */
#define ITE_887x_POSIO_IOSIZE_32	(5 << 24)
/* Decoding speed (1 = slow, 2 = medium, 3 = fast) */
#define ITE_887x_POSIO_SPEED		(3 << 29)
/* enable IO_Space bit */
#define ITE_887x_POSIO_ENABLE		(1 << 31)

static int pci_ite887x_init(struct pci_dev *dev)
{
	/* inta_addr are the configuration addresses of the ITE */
	static const short inta_addr[] = { 0x2a0, 0x2c0, 0x220, 0x240, 0x1e0,
							0x200, 0x280, 0 };
	int ret, i, type;
	struct resource *iobase = NULL;
	u32 miscr, uartbar, ioport;

	/* search for the base-ioport */
	i = 0;
	while (inta_addr[i] && iobase == NULL) {
		iobase = request_region(inta_addr[i], ITE_887x_IOSIZE,
								"ite887x");
		if (iobase != NULL) {
			/* write POSIO0R - speed | size | ioport */
			pci_write_config_dword(dev, ITE_887x_POSIO0,
				ITE_887x_POSIO_ENABLE | ITE_887x_POSIO_SPEED |
				ITE_887x_POSIO_IOSIZE_32 | inta_addr[i]);
			/* write INTCBAR - ioport */
			pci_write_config_dword(dev, ITE_887x_INTCBAR,
								inta_addr[i]);
			ret = inb(inta_addr[i]);
			if (ret != 0xff) {
				/* ioport connected */
				break;
			}
			release_region(iobase->start, ITE_887x_IOSIZE);
			iobase = NULL;
		}
		i++;
	}

	if (!inta_addr[i]) {
		dev_err(&dev->dev, "ite887x: could not find iobase\n");
		return -ENODEV;
	}

	/* start of undocumented type checking (see parport_pc.c) */
	type = inb(iobase->start + 0x18) & 0x0f;

	switch (type) {
	case 0x2:	/* ITE8871 (1P) */
	case 0xa:	/* ITE8875 (1P) */
		ret = 0;
		break;
	case 0xe:	/* ITE8872 (2S1P) */
		ret = 2;
		break;
	case 0x6:	/* ITE8873 (1S) */
		ret = 1;
		break;
	case 0x8:	/* ITE8874 (2S) */
		ret = 2;
		break;
	default:
		moan_device("Unknown ITE887x", dev);
		ret = -ENODEV;
	}

	/* configure all serial ports */
	for (i = 0; i < ret; i++) {
		/* read the I/O port from the device */
		pci_read_config_dword(dev, ITE_887x_PS0BAR + (0x4 * (i + 1)),
								&ioport);
		ioport &= 0x0000FF00;	/* the actual base address */
		pci_write_config_dword(dev, ITE_887x_POSIO0 + (0x4 * (i + 1)),
			ITE_887x_POSIO_ENABLE | ITE_887x_POSIO_SPEED |
			ITE_887x_POSIO_IOSIZE_8 | ioport);

		/* write the ioport to the UARTBAR */
		pci_read_config_dword(dev, ITE_887x_UARTBAR, &uartbar);
		uartbar &= ~(0xffff << (16 * i));	/* clear half the reg */
		uartbar |= (ioport << (16 * i));	/* set the ioport */
		pci_write_config_dword(dev, ITE_887x_UARTBAR, uartbar);

		/* get current config */
		pci_read_config_dword(dev, ITE_887x_MISCR, &miscr);
		/* disable interrupts (UARTx_Routing[3:0]) */
		miscr &= ~(0xf << (12 - 4 * i));
		/* activate the UART (UARTx_En) */
		miscr |= 1 << (23 - i);
		/* write new config with activated UART */
		pci_write_config_dword(dev, ITE_887x_MISCR, miscr);
	}

	if (ret <= 0) {
		/* the device has no UARTs if we get here */
		release_region(iobase->start, ITE_887x_IOSIZE);
	}

	return ret;
}

static void pci_ite887x_exit(struct pci_dev *dev)
{
	u32 ioport;
	/* the ioport is bit 0-15 in POSIO0R */
	pci_read_config_dword(dev, ITE_887x_POSIO0, &ioport);
	ioport &= 0xffff;
	release_region(ioport, ITE_887x_IOSIZE);
}

/*
 * EndRun Technologies.
 * Determine the number of ports available on the device.
 */
#define PCI_VENDOR_ID_ENDRUN			0x7401
#define PCI_DEVICE_ID_ENDRUN_1588	0xe100

static int pci_endrun_init(struct pci_dev *dev)
{
	u8 __iomem *p;
	unsigned long deviceID;
	unsigned int  number_uarts = 0;

	/* EndRun device is all 0xexxx */
	if (dev->vendor == PCI_VENDOR_ID_ENDRUN &&
		(dev->device & 0xf000) != 0xe000)
		return 0;

	p = pci_iomap(dev, 0, 5);
	if (p == NULL)
		return -ENOMEM;

	deviceID = ioread32(p);
	/* EndRun device */
	if (deviceID == 0x07000200) {
		number_uarts = ioread8(p + 4);
		dev_dbg(&dev->dev,
			"%d ports detected on EndRun PCI Express device\n",
			number_uarts);
	}
	pci_iounmap(dev, p);
	return number_uarts;
}

/*
 * Oxford Semiconductor Inc.
 * Check that device is part of the Tornado range of devices, then determine
 * the number of ports available on the device.
 */
static int pci_oxsemi_tornado_init(struct pci_dev *dev)
{
	u8 __iomem *p;
	unsigned long deviceID;
	unsigned int  number_uarts = 0;

	/* OxSemi Tornado devices are all 0xCxxx */
	if (dev->vendor == PCI_VENDOR_ID_OXSEMI &&
	    (dev->device & 0xF000) != 0xC000)
		return 0;

	p = pci_iomap(dev, 0, 5);
	if (p == NULL)
		return -ENOMEM;

	deviceID = ioread32(p);
	/* Tornado device */
	if (deviceID == 0x07000200) {
		number_uarts = ioread8(p + 4);
		dev_dbg(&dev->dev,
			"%d ports detected on Oxford PCI Express device\n",
			number_uarts);
	}
	pci_iounmap(dev, p);
	return number_uarts;
}

static int pci_asix_setup(struct serial_private *priv,
		  const struct pciserial_board *board,
		  struct uart_8250_port *port, int idx)
{
	port->bugs |= UART_BUG_PARITY;
	return pci_default_setup(priv, board, port, idx);
}

/* Quatech devices have their own extra interface features */

struct quatech_feature {
	u16 devid;
	bool amcc;
};

#define QPCR_TEST_FOR1		0x3F
#define QPCR_TEST_GET1		0x00
#define QPCR_TEST_FOR2		0x40
#define QPCR_TEST_GET2		0x40
#define QPCR_TEST_FOR3		0x80
#define QPCR_TEST_GET3		0x40
#define QPCR_TEST_FOR4		0xC0
#define QPCR_TEST_GET4		0x80

#define QOPR_CLOCK_X1		0x0000
#define QOPR_CLOCK_X2		0x0001
#define QOPR_CLOCK_X4		0x0002
#define QOPR_CLOCK_X8		0x0003
#define QOPR_CLOCK_RATE_MASK	0x0003


static struct quatech_feature quatech_cards[] = {
	{ PCI_DEVICE_ID_QUATECH_QSC100,   1 },
	{ PCI_DEVICE_ID_QUATECH_DSC100,   1 },
	{ PCI_DEVICE_ID_QUATECH_DSC100E,  0 },
	{ PCI_DEVICE_ID_QUATECH_DSC200,   1 },
	{ PCI_DEVICE_ID_QUATECH_DSC200E,  0 },
	{ PCI_DEVICE_ID_QUATECH_ESC100D,  1 },
	{ PCI_DEVICE_ID_QUATECH_ESC100M,  1 },
	{ PCI_DEVICE_ID_QUATECH_QSCP100,  1 },
	{ PCI_DEVICE_ID_QUATECH_DSCP100,  1 },
	{ PCI_DEVICE_ID_QUATECH_QSCP200,  1 },
	{ PCI_DEVICE_ID_QUATECH_DSCP200,  1 },
	{ PCI_DEVICE_ID_QUATECH_ESCLP100, 0 },
	{ PCI_DEVICE_ID_QUATECH_QSCLP100, 0 },
	{ PCI_DEVICE_ID_QUATECH_DSCLP100, 0 },
	{ PCI_DEVICE_ID_QUATECH_SSCLP100, 0 },
	{ PCI_DEVICE_ID_QUATECH_QSCLP200, 0 },
	{ PCI_DEVICE_ID_QUATECH_DSCLP200, 0 },
	{ PCI_DEVICE_ID_QUATECH_SSCLP200, 0 },
	{ PCI_DEVICE_ID_QUATECH_SPPXP_100, 0 },
	{ 0, }
};

static int pci_quatech_amcc(u16 devid)
{
	struct quatech_feature *qf = &quatech_cards[0];
	while (qf->devid) {
		if (qf->devid == devid)
			return qf->amcc;
		qf++;
	}
	pr_err("quatech: unknown port type '0x%04X'.\n", devid);
	return 0;
};

static int pci_quatech_rqopr(struct uart_8250_port *port)
{
	unsigned long base = port->port.iobase;
	u8 LCR, val;

	LCR = inb(base + UART_LCR);
	outb(0xBF, base + UART_LCR);
	val = inb(base + UART_SCR);
	outb(LCR, base + UART_LCR);
	return val;
}

static void pci_quatech_wqopr(struct uart_8250_port *port, u8 qopr)
{
	unsigned long base = port->port.iobase;
	u8 LCR;

	LCR = inb(base + UART_LCR);
	outb(0xBF, base + UART_LCR);
	inb(base + UART_SCR);
	outb(qopr, base + UART_SCR);
	outb(LCR, base + UART_LCR);
}

static int pci_quatech_rqmcr(struct uart_8250_port *port)
{
	unsigned long base = port->port.iobase;
	u8 LCR, val, qmcr;

	LCR = inb(base + UART_LCR);
	outb(0xBF, base + UART_LCR);
	val = inb(base + UART_SCR);
	outb(val | 0x10, base + UART_SCR);
	qmcr = inb(base + UART_MCR);
	outb(val, base + UART_SCR);
	outb(LCR, base + UART_LCR);

	return qmcr;
}

static void pci_quatech_wqmcr(struct uart_8250_port *port, u8 qmcr)
{
	unsigned long base = port->port.iobase;
	u8 LCR, val;

	LCR = inb(base + UART_LCR);
	outb(0xBF, base + UART_LCR);
	val = inb(base + UART_SCR);
	outb(val | 0x10, base + UART_SCR);
	outb(qmcr, base + UART_MCR);
	outb(val, base + UART_SCR);
	outb(LCR, base + UART_LCR);
}

static int pci_quatech_has_qmcr(struct uart_8250_port *port)
{
	unsigned long base = port->port.iobase;
	u8 LCR, val;

	LCR = inb(base + UART_LCR);
	outb(0xBF, base + UART_LCR);
	val = inb(base + UART_SCR);
	if (val & 0x20) {
		outb(0x80, UART_LCR);
		if (!(inb(UART_SCR) & 0x20)) {
			outb(LCR, base + UART_LCR);
			return 1;
		}
	}
	return 0;
}

static int pci_quatech_test(struct uart_8250_port *port)
{
	u8 reg, qopr;

	qopr = pci_quatech_rqopr(port);
	pci_quatech_wqopr(port, qopr & QPCR_TEST_FOR1);
	reg = pci_quatech_rqopr(port) & 0xC0;
	if (reg != QPCR_TEST_GET1)
		return -EINVAL;
	pci_quatech_wqopr(port, (qopr & QPCR_TEST_FOR1)|QPCR_TEST_FOR2);
	reg = pci_quatech_rqopr(port) & 0xC0;
	if (reg != QPCR_TEST_GET2)
		return -EINVAL;
	pci_quatech_wqopr(port, (qopr & QPCR_TEST_FOR1)|QPCR_TEST_FOR3);
	reg = pci_quatech_rqopr(port) & 0xC0;
	if (reg != QPCR_TEST_GET3)
		return -EINVAL;
	pci_quatech_wqopr(port, (qopr & QPCR_TEST_FOR1)|QPCR_TEST_FOR4);
	reg = pci_quatech_rqopr(port) & 0xC0;
	if (reg != QPCR_TEST_GET4)
		return -EINVAL;

	pci_quatech_wqopr(port, qopr);
	return 0;
}

static int pci_quatech_clock(struct uart_8250_port *port)
{
	u8 qopr, reg, set;
	unsigned long clock;

	if (pci_quatech_test(port) < 0)
		return 1843200;

	qopr = pci_quatech_rqopr(port);

	pci_quatech_wqopr(port, qopr & ~QOPR_CLOCK_X8);
	reg = pci_quatech_rqopr(port);
	if (reg & QOPR_CLOCK_X8) {
		clock = 1843200;
		goto out;
	}
	pci_quatech_wqopr(port, qopr | QOPR_CLOCK_X8);
	reg = pci_quatech_rqopr(port);
	if (!(reg & QOPR_CLOCK_X8)) {
		clock = 1843200;
		goto out;
	}
	reg &= QOPR_CLOCK_X8;
	if (reg == QOPR_CLOCK_X2) {
		clock =  3685400;
		set = QOPR_CLOCK_X2;
	} else if (reg == QOPR_CLOCK_X4) {
		clock = 7372800;
		set = QOPR_CLOCK_X4;
	} else if (reg == QOPR_CLOCK_X8) {
		clock = 14745600;
		set = QOPR_CLOCK_X8;
	} else {
		clock = 1843200;
		set = QOPR_CLOCK_X1;
	}
	qopr &= ~QOPR_CLOCK_RATE_MASK;
	qopr |= set;

out:
	pci_quatech_wqopr(port, qopr);
	return clock;
}

static int pci_quatech_rs422(struct uart_8250_port *port)
{
	u8 qmcr;
	int rs422 = 0;

	if (!pci_quatech_has_qmcr(port))
		return 0;
	qmcr = pci_quatech_rqmcr(port);
	pci_quatech_wqmcr(port, 0xFF);
	if (pci_quatech_rqmcr(port))
		rs422 = 1;
	pci_quatech_wqmcr(port, qmcr);
	return rs422;
}

static int pci_quatech_init(struct pci_dev *dev)
{
	if (pci_quatech_amcc(dev->device)) {
		unsigned long base = pci_resource_start(dev, 0);
		if (base) {
			u32 tmp;

			outl(inl(base + 0x38) | 0x00002000, base + 0x38);
			tmp = inl(base + 0x3c);
			outl(tmp | 0x01000000, base + 0x3c);
			outl(tmp &= ~0x01000000, base + 0x3c);
		}
	}
	return 0;
}

static int pci_quatech_setup(struct serial_private *priv,
		  const struct pciserial_board *board,
		  struct uart_8250_port *port, int idx)
{
	/* Needed by pci_quatech calls below */
	port->port.iobase = pci_resource_start(priv->dev, FL_GET_BASE(board->flags));
	/* Set up the clocking */
	port->port.uartclk = pci_quatech_clock(port);
	/* For now just warn about RS422 */
	if (pci_quatech_rs422(port))
		pr_warn("quatech: software control of RS422 features not currently supported.\n");
	return pci_default_setup(priv, board, port, idx);
}

static void pci_quatech_exit(struct pci_dev *dev)
{
}

static int pci_default_setup(struct serial_private *priv,
		  const struct pciserial_board *board,
		  struct uart_8250_port *port, int idx)
{
	unsigned int bar, offset = board->first_offset, maxnr;

	bar = FL_GET_BASE(board->flags);
	if (board->flags & FL_BASE_BARS)
		bar += idx;
	else
		offset += idx * board->uart_offset;

	maxnr = (pci_resource_len(priv->dev, bar) - board->first_offset) >>
		(board->reg_shift + 3);

	if (board->flags & FL_REGION_SZ_CAP && idx >= maxnr)
		return 1;

	return setup_port(priv, port, bar, offset, board->reg_shift);
}
static void
pericom_do_set_divisor(struct uart_port *port, unsigned int baud,
			       unsigned int quot, unsigned int quot_frac)
{
	int scr;
	int lcr;
	int actual_baud;
	int tolerance;

	for (scr = 5 ; scr <= 15 ; scr++) {
		actual_baud = 921600 * 16 / scr;
		tolerance = actual_baud / 50;

		if ((baud < actual_baud + tolerance) &&
			(baud > actual_baud - tolerance)) {

			lcr = serial_port_in(port, UART_LCR);
			serial_port_out(port, UART_LCR, lcr | 0x80);

			serial_port_out(port, UART_DLL, 1);
			serial_port_out(port, UART_DLM, 0);
			serial_port_out(port, 2, 16 - scr);
			serial_port_out(port, UART_LCR, lcr);
			return;
		} else if (baud > actual_baud) {
			break;
		}
	}
	serial8250_do_set_divisor(port, baud, quot, quot_frac);
}
static int pci_pericom_setup(struct serial_private *priv,
		  const struct pciserial_board *board,
		  struct uart_8250_port *port, int idx)
{
	unsigned int bar, offset = board->first_offset, maxnr;

	bar = FL_GET_BASE(board->flags);
	if (board->flags & FL_BASE_BARS)
		bar += idx;
	else
		offset += idx * board->uart_offset;


	maxnr = (pci_resource_len(priv->dev, bar) - board->first_offset) >>
		(board->reg_shift + 3);

	if (board->flags & FL_REGION_SZ_CAP && idx >= maxnr)
		return 1;

	port->port.set_divisor = pericom_do_set_divisor;

	return setup_port(priv, port, bar, offset, board->reg_shift);
}

static int pci_pericom_setup_four_at_eight(struct serial_private *priv,
		  const struct pciserial_board *board,
		  struct uart_8250_port *port, int idx)
{
	unsigned int bar, offset = board->first_offset, maxnr;

	bar = FL_GET_BASE(board->flags);
	if (board->flags & FL_BASE_BARS)
		bar += idx;
	else
		offset += idx * board->uart_offset;

	if (idx==3)
		offset = 0x38;

	maxnr = (pci_resource_len(priv->dev, bar) - board->first_offset) >>
		(board->reg_shift + 3);

	if (board->flags & FL_REGION_SZ_CAP && idx >= maxnr)
		return 1;

	port->port.set_divisor = pericom_do_set_divisor;

	return setup_port(priv, port, bar, offset, board->reg_shift);
}

static int
ce4100_serial_setup(struct serial_private *priv,
		  const struct pciserial_board *board,
		  struct uart_8250_port *port, int idx)
{
	int ret;

	ret = setup_port(priv, port, idx, 0, board->reg_shift);
	port->port.iotype = UPIO_MEM32;
	port->port.type = PORT_XSCALE;
	port->port.flags = (port->port.flags | UPF_FIXED_PORT | UPF_FIXED_TYPE);
	port->port.regshift = 2;

	return ret;
}

static int
pci_omegapci_setup(struct serial_private *priv,
		      const struct pciserial_board *board,
		      struct uart_8250_port *port, int idx)
{
	return setup_port(priv, port, 2, idx * 8, 0);
}

static int
pci_brcm_trumanage_setup(struct serial_private *priv,
			 const struct pciserial_board *board,
			 struct uart_8250_port *port, int idx)
{
	int ret = pci_default_setup(priv, board, port, idx);

	port->port.type = PORT_BRCM_TRUMANAGE;
	port->port.flags = (port->port.flags | UPF_FIXED_PORT | UPF_FIXED_TYPE);
	return ret;
}

/* RTS will control by MCR if this bit is 0 */
#define FINTEK_RTS_CONTROL_BY_HW	BIT(4)
/* only worked with FINTEK_RTS_CONTROL_BY_HW on */
#define FINTEK_RTS_INVERT		BIT(5)

/* We should do proper H/W transceiver setting before change to RS485 mode */
static int pci_fintek_rs485_config(struct uart_port *port,
			       struct serial_rs485 *rs485)
{
	struct pci_dev *pci_dev = to_pci_dev(port->dev);
	u8 setting;
	u8 *index = (u8 *) port->private_data;

	pci_read_config_byte(pci_dev, 0x40 + 8 * *index + 7, &setting);

	if (!rs485)
		rs485 = &port->rs485;
	else if (rs485->flags & SER_RS485_ENABLED)
		memset(rs485->padding, 0, sizeof(rs485->padding));
	else
		memset(rs485, 0, sizeof(*rs485));

	/* F81504/508/512 not support RTS delay before or after send */
	rs485->flags &= SER_RS485_ENABLED | SER_RS485_RTS_ON_SEND;

	if (rs485->flags & SER_RS485_ENABLED) {
		/* Enable RTS H/W control mode */
		setting |= FINTEK_RTS_CONTROL_BY_HW;

		if (rs485->flags & SER_RS485_RTS_ON_SEND) {
			/* RTS driving high on TX */
			setting &= ~FINTEK_RTS_INVERT;
		} else {
			/* RTS driving low on TX */
			setting |= FINTEK_RTS_INVERT;
		}

		rs485->delay_rts_after_send = 0;
		rs485->delay_rts_before_send = 0;
	} else {
		/* Disable RTS H/W control mode */
		setting &= ~(FINTEK_RTS_CONTROL_BY_HW | FINTEK_RTS_INVERT);
	}

	pci_write_config_byte(pci_dev, 0x40 + 8 * *index + 7, setting);

	if (rs485 != &port->rs485)
		port->rs485 = *rs485;

	return 0;
}

static int pci_fintek_setup(struct serial_private *priv,
			    const struct pciserial_board *board,
			    struct uart_8250_port *port, int idx)
{
	struct pci_dev *pdev = priv->dev;
	u8 *data;
	u8 config_base;
	u16 iobase;

	config_base = 0x40 + 0x08 * idx;

	/* Get the io address from configuration space */
	pci_read_config_word(pdev, config_base + 4, &iobase);

	dev_dbg(&pdev->dev, "%s: idx=%d iobase=0x%x", __func__, idx, iobase);

	port->port.iotype = UPIO_PORT;
	port->port.iobase = iobase;
	port->port.rs485_config = pci_fintek_rs485_config;

	data = devm_kzalloc(&pdev->dev, sizeof(u8), GFP_KERNEL);
	if (!data)
		return -ENOMEM;

	/* preserve index in PCI configuration space */
	*data = idx;
	port->port.private_data = data;

	return 0;
}

static int pci_fintek_init(struct pci_dev *dev)
{
	unsigned long iobase;
	u32 max_port, i;
	resource_size_t bar_data[3];
	u8 config_base;
	struct serial_private *priv = pci_get_drvdata(dev);
	struct uart_8250_port *port;

	if (!(pci_resource_flags(dev, 5) & IORESOURCE_IO) ||
			!(pci_resource_flags(dev, 4) & IORESOURCE_IO) ||
			!(pci_resource_flags(dev, 3) & IORESOURCE_IO))
		return -ENODEV;

	switch (dev->device) {
	case 0x1104: /* 4 ports */
	case 0x1108: /* 8 ports */
		max_port = dev->device & 0xff;
		break;
	case 0x1112: /* 12 ports */
		max_port = 12;
		break;
	default:
		return -EINVAL;
	}

	/* Get the io address dispatch from the BIOS */
	bar_data[0] = pci_resource_start(dev, 5);
	bar_data[1] = pci_resource_start(dev, 4);
	bar_data[2] = pci_resource_start(dev, 3);

	for (i = 0; i < max_port; ++i) {
		/* UART0 configuration offset start from 0x40 */
		config_base = 0x40 + 0x08 * i;

		/* Calculate Real IO Port */
		iobase = (bar_data[i / 4] & 0xffffffe0) + (i % 4) * 8;

		/* Enable UART I/O port */
		pci_write_config_byte(dev, config_base + 0x00, 0x01);

		/* Select 128-byte FIFO and 8x FIFO threshold */
		pci_write_config_byte(dev, config_base + 0x01, 0x33);

		/* LSB UART */
		pci_write_config_byte(dev, config_base + 0x04,
				(u8)(iobase & 0xff));

		/* MSB UART */
		pci_write_config_byte(dev, config_base + 0x05,
				(u8)((iobase & 0xff00) >> 8));

		pci_write_config_byte(dev, config_base + 0x06, dev->irq);

		if (priv) {
			/* re-apply RS232/485 mode when
			 * pciserial_resume_ports()
			 */
			port = serial8250_get_port(priv->line[i]);
			pci_fintek_rs485_config(&port->port, NULL);
		} else {
			/* First init without port data
			 * force init to RS232 Mode
			 */
			pci_write_config_byte(dev, config_base + 0x07, 0x01);
		}
	}

	return max_port;
}

static void f815xxa_mem_serial_out(struct uart_port *p, int offset, int value)
{
	struct f815xxa_data *data = p->private_data;
	unsigned long flags;

	spin_lock_irqsave(&data->lock, flags);
	writeb(value, p->membase + offset);
	readb(p->membase + UART_SCR); /* Dummy read for flush pcie tx queue */
	spin_unlock_irqrestore(&data->lock, flags);
}

static int pci_fintek_f815xxa_setup(struct serial_private *priv,
			    const struct pciserial_board *board,
			    struct uart_8250_port *port, int idx)
{
	struct pci_dev *pdev = priv->dev;
	struct f815xxa_data *data;

	data = devm_kzalloc(&pdev->dev, sizeof(*data), GFP_KERNEL);
	if (!data)
		return -ENOMEM;

	data->idx = idx;
	spin_lock_init(&data->lock);

	port->port.private_data = data;
	port->port.iotype = UPIO_MEM;
	port->port.flags |= UPF_IOREMAP;
	port->port.mapbase = pci_resource_start(pdev, 0) + 8 * idx;
	port->port.serial_out = f815xxa_mem_serial_out;

	return 0;
}

static int pci_fintek_f815xxa_init(struct pci_dev *dev)
{
	u32 max_port, i;
	int config_base;

	if (!(pci_resource_flags(dev, 0) & IORESOURCE_MEM))
		return -ENODEV;

	switch (dev->device) {
	case 0x1204: /* 4 ports */
	case 0x1208: /* 8 ports */
		max_port = dev->device & 0xff;
		break;
	case 0x1212: /* 12 ports */
		max_port = 12;
		break;
	default:
		return -EINVAL;
	}

	/* Set to mmio decode */
	pci_write_config_byte(dev, 0x209, 0x40);

	for (i = 0; i < max_port; ++i) {
		/* UART0 configuration offset start from 0x2A0 */
		config_base = 0x2A0 + 0x08 * i;

		/* Select 128-byte FIFO and 8x FIFO threshold */
		pci_write_config_byte(dev, config_base + 0x01, 0x33);

		/* Enable UART I/O port */
		pci_write_config_byte(dev, config_base + 0, 0x01);
	}

	return max_port;
}

static int skip_tx_en_setup(struct serial_private *priv,
			const struct pciserial_board *board,
			struct uart_8250_port *port, int idx)
{
	port->port.quirks |= UPQ_NO_TXEN_TEST;
	dev_dbg(&priv->dev->dev,
		"serial8250: skipping TxEn test for device [%04x:%04x] subsystem [%04x:%04x]\n",
		priv->dev->vendor, priv->dev->device,
		priv->dev->subsystem_vendor, priv->dev->subsystem_device);

	return pci_default_setup(priv, board, port, idx);
}

static void kt_handle_break(struct uart_port *p)
{
	struct uart_8250_port *up = up_to_u8250p(p);
	/*
	 * On receipt of a BI, serial device in Intel ME (Intel
	 * management engine) needs to have its fifos cleared for sane
	 * SOL (Serial Over Lan) output.
	 */
	serial8250_clear_and_reinit_fifos(up);
}

static unsigned int kt_serial_in(struct uart_port *p, int offset)
{
	struct uart_8250_port *up = up_to_u8250p(p);
	unsigned int val;

	/*
	 * When the Intel ME (management engine) gets reset its serial
	 * port registers could return 0 momentarily.  Functions like
	 * serial8250_console_write, read and save the IER, perform
	 * some operation and then restore it.  In order to avoid
	 * setting IER register inadvertently to 0, if the value read
	 * is 0, double check with ier value in uart_8250_port and use
	 * that instead.  up->ier should be the same value as what is
	 * currently configured.
	 */
	val = inb(p->iobase + offset);
	if (offset == UART_IER) {
		if (val == 0)
			val = up->ier;
	}
	return val;
}

static int kt_serial_setup(struct serial_private *priv,
			   const struct pciserial_board *board,
			   struct uart_8250_port *port, int idx)
{
	port->port.flags |= UPF_BUG_THRE;
	port->port.serial_in = kt_serial_in;
	port->port.handle_break = kt_handle_break;
	return skip_tx_en_setup(priv, board, port, idx);
}

static int pci_eg20t_init(struct pci_dev *dev)
{
#if defined(CONFIG_SERIAL_PCH_UART) || defined(CONFIG_SERIAL_PCH_UART_MODULE)
	return -ENODEV;
#else
	return 0;
#endif
}

static int
pci_wch_ch353_setup(struct serial_private *priv,
		    const struct pciserial_board *board,
		    struct uart_8250_port *port, int idx)
{
	port->port.flags |= UPF_FIXED_TYPE;
	port->port.type = PORT_16550A;
	return pci_default_setup(priv, board, port, idx);
}

static int
pci_wch_ch355_setup(struct serial_private *priv,
		const struct pciserial_board *board,
		struct uart_8250_port *port, int idx)
{
	port->port.flags |= UPF_FIXED_TYPE;
	port->port.type = PORT_16550A;
	return pci_default_setup(priv, board, port, idx);
}

static int
pci_wch_ch38x_setup(struct serial_private *priv,
		    const struct pciserial_board *board,
		    struct uart_8250_port *port, int idx)
{
	port->port.flags |= UPF_FIXED_TYPE;
	port->port.type = PORT_16850;
	return pci_default_setup(priv, board, port, idx);
}


#define CH384_XINT_ENABLE_REG   0xEB
#define CH384_XINT_ENABLE_BIT   0x02

static int pci_wch_ch38x_init(struct pci_dev *dev)
{
	int max_port;
	unsigned long iobase;


	switch (dev->device) {
	case 0x3853: /* 8 ports */
		max_port = 8;
		break;
	default:
		return -EINVAL;
	}

	iobase = pci_resource_start(dev, 0);
	outb(CH384_XINT_ENABLE_BIT, iobase + CH384_XINT_ENABLE_REG);

	return max_port;
}

static void pci_wch_ch38x_exit(struct pci_dev *dev)
{
	unsigned long iobase;

	iobase = pci_resource_start(dev, 0);
	outb(0x0, iobase + CH384_XINT_ENABLE_REG);
}


static int
pci_sunix_setup(struct serial_private *priv,
		const struct pciserial_board *board,
		struct uart_8250_port *port, int idx)
{
	int bar;
	int offset;

	port->port.flags |= UPF_FIXED_TYPE;
	port->port.type = PORT_SUNIX;

	if (idx < 4) {
		bar = 0;
		offset = idx * board->uart_offset;
	} else {
		bar = 1;
		idx -= 4;
		idx = div_s64_rem(idx, 4, &offset);
		offset = idx * 64 + offset * board->uart_offset;
	}

	return setup_port(priv, port, bar, offset, 0);
}

static int
pci_moxa_setup(struct serial_private *priv,
		const struct pciserial_board *board,
		struct uart_8250_port *port, int idx)
{
	unsigned int bar = FL_GET_BASE(board->flags);
	int offset;

	if (board->num_ports == 4 && idx == 3)
		offset = 7 * board->uart_offset;
	else
		offset = idx * board->uart_offset;

	return setup_port(priv, port, bar, offset, 0);
}

#define PCI_VENDOR_ID_SBSMODULARIO	0x124B
#define PCI_SUBVENDOR_ID_SBSMODULARIO	0x124B
#define PCI_DEVICE_ID_OCTPRO		0x0001
#define PCI_SUBDEVICE_ID_OCTPRO232	0x0108
#define PCI_SUBDEVICE_ID_OCTPRO422	0x0208
#define PCI_SUBDEVICE_ID_POCTAL232	0x0308
#define PCI_SUBDEVICE_ID_POCTAL422	0x0408
#define PCI_SUBDEVICE_ID_SIIG_DUAL_00	0x2500
#define PCI_SUBDEVICE_ID_SIIG_DUAL_30	0x2530
#define PCI_VENDOR_ID_ADVANTECH		0x13fe
#define PCI_DEVICE_ID_INTEL_CE4100_UART 0x2e66
#define PCI_DEVICE_ID_ADVANTECH_PCI3620	0x3620
#define PCI_DEVICE_ID_ADVANTECH_PCI3618	0x3618
#define PCI_DEVICE_ID_ADVANTECH_PCIf618	0xf618
#define PCI_DEVICE_ID_TITAN_200I	0x8028
#define PCI_DEVICE_ID_TITAN_400I	0x8048
#define PCI_DEVICE_ID_TITAN_800I	0x8088
#define PCI_DEVICE_ID_TITAN_800EH	0xA007
#define PCI_DEVICE_ID_TITAN_800EHB	0xA008
#define PCI_DEVICE_ID_TITAN_400EH	0xA009
#define PCI_DEVICE_ID_TITAN_100E	0xA010
#define PCI_DEVICE_ID_TITAN_200E	0xA012
#define PCI_DEVICE_ID_TITAN_400E	0xA013
#define PCI_DEVICE_ID_TITAN_800E	0xA014
#define PCI_DEVICE_ID_TITAN_200EI	0xA016
#define PCI_DEVICE_ID_TITAN_200EISI	0xA017
#define PCI_DEVICE_ID_TITAN_200V3	0xA306
#define PCI_DEVICE_ID_TITAN_400V3	0xA310
#define PCI_DEVICE_ID_TITAN_410V3	0xA312
#define PCI_DEVICE_ID_TITAN_800V3	0xA314
#define PCI_DEVICE_ID_TITAN_800V3B	0xA315
#define PCI_DEVICE_ID_OXSEMI_16PCI958	0x9538
#define PCIE_DEVICE_ID_NEO_2_OX_IBM	0x00F6
#define PCI_DEVICE_ID_PLX_CRONYX_OMEGA	0xc001
#define PCI_DEVICE_ID_INTEL_PATSBURG_KT 0x1d3d
#define PCI_VENDOR_ID_WCH		0x4348
#define PCI_DEVICE_ID_WCH_CH352_2S	0x3253
#define PCI_DEVICE_ID_WCH_CH353_4S	0x3453
#define PCI_DEVICE_ID_WCH_CH353_2S1PF	0x5046
#define PCI_DEVICE_ID_WCH_CH353_1S1P	0x5053
#define PCI_DEVICE_ID_WCH_CH353_2S1P	0x7053
#define PCI_DEVICE_ID_WCH_CH355_4S	0x7173
#define PCI_VENDOR_ID_AGESTAR		0x5372
#define PCI_DEVICE_ID_AGESTAR_9375	0x6872
#define PCI_VENDOR_ID_ASIX		0x9710
#define PCI_DEVICE_ID_BROADCOM_TRUMANAGE 0x160a
#define PCI_DEVICE_ID_AMCC_ADDIDATA_APCI7800 0x818e

#define PCIE_VENDOR_ID_WCH		0x1c00
#define PCIE_DEVICE_ID_WCH_CH382_2S1P	0x3250
#define PCIE_DEVICE_ID_WCH_CH384_4S	0x3470
#define PCIE_DEVICE_ID_WCH_CH384_8S	0x3853
#define PCIE_DEVICE_ID_WCH_CH382_2S	0x3253

#define PCI_VENDOR_ID_ACCESIO			0x494f
#define PCI_DEVICE_ID_ACCESIO_PCIE_COM_2SDB	0x1051
#define PCI_DEVICE_ID_ACCESIO_MPCIE_COM_2S	0x1053
#define PCI_DEVICE_ID_ACCESIO_PCIE_COM_4SDB	0x105C
#define PCI_DEVICE_ID_ACCESIO_MPCIE_COM_4S	0x105E
#define PCI_DEVICE_ID_ACCESIO_PCIE_COM232_2DB	0x1091
#define PCI_DEVICE_ID_ACCESIO_MPCIE_COM232_2	0x1093
#define PCI_DEVICE_ID_ACCESIO_PCIE_COM232_4DB	0x1099
#define PCI_DEVICE_ID_ACCESIO_MPCIE_COM232_4	0x109B
#define PCI_DEVICE_ID_ACCESIO_PCIE_COM_2SMDB	0x10D1
#define PCI_DEVICE_ID_ACCESIO_MPCIE_COM_2SM	0x10D3
#define PCI_DEVICE_ID_ACCESIO_PCIE_COM_4SMDB	0x10DA
#define PCI_DEVICE_ID_ACCESIO_MPCIE_COM_4SM	0x10DC
#define PCI_DEVICE_ID_ACCESIO_MPCIE_ICM485_1	0x1108
#define PCI_DEVICE_ID_ACCESIO_MPCIE_ICM422_2	0x1110
#define PCI_DEVICE_ID_ACCESIO_MPCIE_ICM485_2	0x1111
#define PCI_DEVICE_ID_ACCESIO_MPCIE_ICM422_4	0x1118
#define PCI_DEVICE_ID_ACCESIO_MPCIE_ICM485_4	0x1119
#define PCI_DEVICE_ID_ACCESIO_PCIE_ICM_2S	0x1152
#define PCI_DEVICE_ID_ACCESIO_PCIE_ICM_4S	0x115A
#define PCI_DEVICE_ID_ACCESIO_PCIE_ICM232_2	0x1190
#define PCI_DEVICE_ID_ACCESIO_MPCIE_ICM232_2	0x1191
#define PCI_DEVICE_ID_ACCESIO_PCIE_ICM232_4	0x1198
#define PCI_DEVICE_ID_ACCESIO_MPCIE_ICM232_4	0x1199
#define PCI_DEVICE_ID_ACCESIO_PCIE_ICM_2SM	0x11D0
#define PCI_DEVICE_ID_ACCESIO_PCIE_COM422_4	0x105A
#define PCI_DEVICE_ID_ACCESIO_PCIE_COM485_4	0x105B
#define PCI_DEVICE_ID_ACCESIO_PCIE_COM422_8	0x106A
#define PCI_DEVICE_ID_ACCESIO_PCIE_COM485_8	0x106B
#define PCI_DEVICE_ID_ACCESIO_PCIE_COM232_4	0x1098
#define PCI_DEVICE_ID_ACCESIO_PCIE_COM232_8	0x10A9
#define PCI_DEVICE_ID_ACCESIO_PCIE_COM_4SM	0x10D9
#define PCI_DEVICE_ID_ACCESIO_PCIE_COM_8SM	0x10E9
#define PCI_DEVICE_ID_ACCESIO_PCIE_ICM_4SM	0x11D8


#define	PCI_DEVICE_ID_MOXA_CP102E	0x1024
#define	PCI_DEVICE_ID_MOXA_CP102EL	0x1025
#define	PCI_DEVICE_ID_MOXA_CP104EL_A	0x1045
#define	PCI_DEVICE_ID_MOXA_CP114EL	0x1144
#define	PCI_DEVICE_ID_MOXA_CP116E_A_A	0x1160
#define	PCI_DEVICE_ID_MOXA_CP116E_A_B	0x1161
#define	PCI_DEVICE_ID_MOXA_CP118EL_A	0x1182
#define	PCI_DEVICE_ID_MOXA_CP118E_A_I	0x1183
#define	PCI_DEVICE_ID_MOXA_CP132EL	0x1322
#define	PCI_DEVICE_ID_MOXA_CP134EL_A	0x1342
#define	PCI_DEVICE_ID_MOXA_CP138E_A	0x1381
#define	PCI_DEVICE_ID_MOXA_CP168EL_A	0x1683

/* Unknown vendors/cards - this should not be in linux/pci_ids.h */
#define PCI_SUBDEVICE_ID_UNKNOWN_0x1584	0x1584
#define PCI_SUBDEVICE_ID_UNKNOWN_0x1588	0x1588

/*
 * Master list of serial port init/setup/exit quirks.
 * This does not describe the general nature of the port.
 * (ie, baud base, number and location of ports, etc)
 *
 * This list is ordered alphabetically by vendor then device.
 * Specific entries must come before more generic entries.
 */
static struct pci_serial_quirk pci_serial_quirks[] = {
	/*
	* ADDI-DATA GmbH communication cards <info@addi-data.com>
	*/
	{
		.vendor         = PCI_VENDOR_ID_AMCC,
		.device         = PCI_DEVICE_ID_AMCC_ADDIDATA_APCI7800,
		.subvendor      = PCI_ANY_ID,
		.subdevice      = PCI_ANY_ID,
		.setup          = addidata_apci7800_setup,
	},
	/*
	 * AFAVLAB cards - these may be called via parport_serial
	 *  It is not clear whether this applies to all products.
	 */
	{
		.vendor		= PCI_VENDOR_ID_AFAVLAB,
		.device		= PCI_ANY_ID,
		.subvendor	= PCI_ANY_ID,
		.subdevice	= PCI_ANY_ID,
		.setup		= afavlab_setup,
	},
	/*
	 * HP Diva
	 */
	{
		.vendor		= PCI_VENDOR_ID_HP,
		.device		= PCI_DEVICE_ID_HP_DIVA,
		.subvendor	= PCI_ANY_ID,
		.subdevice	= PCI_ANY_ID,
		.init		= pci_hp_diva_init,
		.setup		= pci_hp_diva_setup,
	},
	/*
	 * HPE PCI serial device
	 */
	{
		.vendor         = PCI_VENDOR_ID_HP_3PAR,
		.device         = PCI_DEVICE_ID_HPE_PCI_SERIAL,
		.subvendor      = PCI_ANY_ID,
		.subdevice      = PCI_ANY_ID,
		.setup		= pci_hp_diva_setup,
	},
	/*
	 * Intel
	 */
	{
		.vendor		= PCI_VENDOR_ID_INTEL,
		.device		= PCI_DEVICE_ID_INTEL_80960_RP,
		.subvendor	= 0xe4bf,
		.subdevice	= PCI_ANY_ID,
		.init		= pci_inteli960ni_init,
		.setup		= pci_default_setup,
	},
	{
		.vendor		= PCI_VENDOR_ID_INTEL,
		.device		= PCI_DEVICE_ID_INTEL_8257X_SOL,
		.subvendor	= PCI_ANY_ID,
		.subdevice	= PCI_ANY_ID,
		.setup		= skip_tx_en_setup,
	},
	{
		.vendor		= PCI_VENDOR_ID_INTEL,
		.device		= PCI_DEVICE_ID_INTEL_82573L_SOL,
		.subvendor	= PCI_ANY_ID,
		.subdevice	= PCI_ANY_ID,
		.setup		= skip_tx_en_setup,
	},
	{
		.vendor		= PCI_VENDOR_ID_INTEL,
		.device		= PCI_DEVICE_ID_INTEL_82573E_SOL,
		.subvendor	= PCI_ANY_ID,
		.subdevice	= PCI_ANY_ID,
		.setup		= skip_tx_en_setup,
	},
	{
		.vendor		= PCI_VENDOR_ID_INTEL,
		.device		= PCI_DEVICE_ID_INTEL_CE4100_UART,
		.subvendor	= PCI_ANY_ID,
		.subdevice	= PCI_ANY_ID,
		.setup		= ce4100_serial_setup,
	},
	{
		.vendor		= PCI_VENDOR_ID_INTEL,
		.device		= PCI_DEVICE_ID_INTEL_PATSBURG_KT,
		.subvendor	= PCI_ANY_ID,
		.subdevice	= PCI_ANY_ID,
		.setup		= kt_serial_setup,
	},
	/*
	 * ITE
	 */
	{
		.vendor		= PCI_VENDOR_ID_ITE,
		.device		= PCI_DEVICE_ID_ITE_8872,
		.subvendor	= PCI_ANY_ID,
		.subdevice	= PCI_ANY_ID,
		.init		= pci_ite887x_init,
		.setup		= pci_default_setup,
		.exit		= pci_ite887x_exit,
	},
	/*
	 * National Instruments
	 */
	{
		.vendor		= PCI_VENDOR_ID_NI,
		.device		= PCI_DEVICE_ID_NI_PCI23216,
		.subvendor	= PCI_ANY_ID,
		.subdevice	= PCI_ANY_ID,
		.init		= pci_ni8420_init,
		.setup		= pci_default_setup,
		.exit		= pci_ni8420_exit,
	},
	{
		.vendor		= PCI_VENDOR_ID_NI,
		.device		= PCI_DEVICE_ID_NI_PCI2328,
		.subvendor	= PCI_ANY_ID,
		.subdevice	= PCI_ANY_ID,
		.init		= pci_ni8420_init,
		.setup		= pci_default_setup,
		.exit		= pci_ni8420_exit,
	},
	{
		.vendor		= PCI_VENDOR_ID_NI,
		.device		= PCI_DEVICE_ID_NI_PCI2324,
		.subvendor	= PCI_ANY_ID,
		.subdevice	= PCI_ANY_ID,
		.init		= pci_ni8420_init,
		.setup		= pci_default_setup,
		.exit		= pci_ni8420_exit,
	},
	{
		.vendor		= PCI_VENDOR_ID_NI,
		.device		= PCI_DEVICE_ID_NI_PCI2322,
		.subvendor	= PCI_ANY_ID,
		.subdevice	= PCI_ANY_ID,
		.init		= pci_ni8420_init,
		.setup		= pci_default_setup,
		.exit		= pci_ni8420_exit,
	},
	{
		.vendor		= PCI_VENDOR_ID_NI,
		.device		= PCI_DEVICE_ID_NI_PCI2324I,
		.subvendor	= PCI_ANY_ID,
		.subdevice	= PCI_ANY_ID,
		.init		= pci_ni8420_init,
		.setup		= pci_default_setup,
		.exit		= pci_ni8420_exit,
	},
	{
		.vendor		= PCI_VENDOR_ID_NI,
		.device		= PCI_DEVICE_ID_NI_PCI2322I,
		.subvendor	= PCI_ANY_ID,
		.subdevice	= PCI_ANY_ID,
		.init		= pci_ni8420_init,
		.setup		= pci_default_setup,
		.exit		= pci_ni8420_exit,
	},
	{
		.vendor		= PCI_VENDOR_ID_NI,
		.device		= PCI_DEVICE_ID_NI_PXI8420_23216,
		.subvendor	= PCI_ANY_ID,
		.subdevice	= PCI_ANY_ID,
		.init		= pci_ni8420_init,
		.setup		= pci_default_setup,
		.exit		= pci_ni8420_exit,
	},
	{
		.vendor		= PCI_VENDOR_ID_NI,
		.device		= PCI_DEVICE_ID_NI_PXI8420_2328,
		.subvendor	= PCI_ANY_ID,
		.subdevice	= PCI_ANY_ID,
		.init		= pci_ni8420_init,
		.setup		= pci_default_setup,
		.exit		= pci_ni8420_exit,
	},
	{
		.vendor		= PCI_VENDOR_ID_NI,
		.device		= PCI_DEVICE_ID_NI_PXI8420_2324,
		.subvendor	= PCI_ANY_ID,
		.subdevice	= PCI_ANY_ID,
		.init		= pci_ni8420_init,
		.setup		= pci_default_setup,
		.exit		= pci_ni8420_exit,
	},
	{
		.vendor		= PCI_VENDOR_ID_NI,
		.device		= PCI_DEVICE_ID_NI_PXI8420_2322,
		.subvendor	= PCI_ANY_ID,
		.subdevice	= PCI_ANY_ID,
		.init		= pci_ni8420_init,
		.setup		= pci_default_setup,
		.exit		= pci_ni8420_exit,
	},
	{
		.vendor		= PCI_VENDOR_ID_NI,
		.device		= PCI_DEVICE_ID_NI_PXI8422_2324,
		.subvendor	= PCI_ANY_ID,
		.subdevice	= PCI_ANY_ID,
		.init		= pci_ni8420_init,
		.setup		= pci_default_setup,
		.exit		= pci_ni8420_exit,
	},
	{
		.vendor		= PCI_VENDOR_ID_NI,
		.device		= PCI_DEVICE_ID_NI_PXI8422_2322,
		.subvendor	= PCI_ANY_ID,
		.subdevice	= PCI_ANY_ID,
		.init		= pci_ni8420_init,
		.setup		= pci_default_setup,
		.exit		= pci_ni8420_exit,
	},
	{
		.vendor		= PCI_VENDOR_ID_NI,
		.device		= PCI_ANY_ID,
		.subvendor	= PCI_ANY_ID,
		.subdevice	= PCI_ANY_ID,
		.init		= pci_ni8430_init,
		.setup		= pci_ni8430_setup,
		.exit		= pci_ni8430_exit,
	},
	/* Quatech */
	{
		.vendor		= PCI_VENDOR_ID_QUATECH,
		.device		= PCI_ANY_ID,
		.subvendor	= PCI_ANY_ID,
		.subdevice	= PCI_ANY_ID,
		.init		= pci_quatech_init,
		.setup		= pci_quatech_setup,
		.exit		= pci_quatech_exit,
	},
	/*
	 * Panacom
	 */
	{
		.vendor		= PCI_VENDOR_ID_PANACOM,
		.device		= PCI_DEVICE_ID_PANACOM_QUADMODEM,
		.subvendor	= PCI_ANY_ID,
		.subdevice	= PCI_ANY_ID,
		.init		= pci_plx9050_init,
		.setup		= pci_default_setup,
		.exit		= pci_plx9050_exit,
	},
	{
		.vendor		= PCI_VENDOR_ID_PANACOM,
		.device		= PCI_DEVICE_ID_PANACOM_DUALMODEM,
		.subvendor	= PCI_ANY_ID,
		.subdevice	= PCI_ANY_ID,
		.init		= pci_plx9050_init,
		.setup		= pci_default_setup,
		.exit		= pci_plx9050_exit,
	},
	/*
	 * Pericom (Only 7954 - It have a offset jump for port 4)
	 */
	{
		.vendor		= PCI_VENDOR_ID_PERICOM,
		.device		= PCI_DEVICE_ID_PERICOM_PI7C9X7954,
		.subvendor	= PCI_ANY_ID,
		.subdevice	= PCI_ANY_ID,
		.setup		= pci_pericom_setup_four_at_eight,
	},
	/*
	 * PLX
	 */
	{
		.vendor		= PCI_VENDOR_ID_PLX,
		.device		= PCI_DEVICE_ID_PLX_9050,
		.subvendor	= PCI_SUBVENDOR_ID_EXSYS,
		.subdevice	= PCI_SUBDEVICE_ID_EXSYS_4055,
		.init		= pci_plx9050_init,
		.setup		= pci_default_setup,
		.exit		= pci_plx9050_exit,
	},
	{
		.vendor		= PCI_VENDOR_ID_PLX,
		.device		= PCI_DEVICE_ID_PLX_9050,
		.subvendor	= PCI_SUBVENDOR_ID_KEYSPAN,
		.subdevice	= PCI_SUBDEVICE_ID_KEYSPAN_SX2,
		.init		= pci_plx9050_init,
		.setup		= pci_default_setup,
		.exit		= pci_plx9050_exit,
	},
	{
		.vendor		= PCI_VENDOR_ID_PLX,
		.device		= PCI_DEVICE_ID_PLX_ROMULUS,
		.subvendor	= PCI_VENDOR_ID_PLX,
		.subdevice	= PCI_DEVICE_ID_PLX_ROMULUS,
		.init		= pci_plx9050_init,
		.setup		= pci_default_setup,
		.exit		= pci_plx9050_exit,
	},
	{
		.vendor     = PCI_VENDOR_ID_ACCESIO,
		.device     = PCI_DEVICE_ID_ACCESIO_PCIE_COM_4SDB,
		.subvendor  = PCI_ANY_ID,
		.subdevice  = PCI_ANY_ID,
		.setup      = pci_pericom_setup_four_at_eight,
	},
	{
		.vendor     = PCI_VENDOR_ID_ACCESIO,
		.device     = PCI_DEVICE_ID_ACCESIO_MPCIE_COM_4S,
		.subvendor  = PCI_ANY_ID,
		.subdevice  = PCI_ANY_ID,
		.setup      = pci_pericom_setup_four_at_eight,
	},
	{
		.vendor     = PCI_VENDOR_ID_ACCESIO,
		.device     = PCI_DEVICE_ID_ACCESIO_PCIE_COM232_4DB,
		.subvendor  = PCI_ANY_ID,
		.subdevice  = PCI_ANY_ID,
		.setup      = pci_pericom_setup_four_at_eight,
	},
	{
		.vendor     = PCI_VENDOR_ID_ACCESIO,
		.device     = PCI_DEVICE_ID_ACCESIO_MPCIE_COM232_4,
		.subvendor  = PCI_ANY_ID,
		.subdevice  = PCI_ANY_ID,
		.setup      = pci_pericom_setup_four_at_eight,
	},
	{
		.vendor     = PCI_VENDOR_ID_ACCESIO,
		.device     = PCI_DEVICE_ID_ACCESIO_PCIE_COM_4SMDB,
		.subvendor  = PCI_ANY_ID,
		.subdevice  = PCI_ANY_ID,
		.setup      = pci_pericom_setup_four_at_eight,
	},
	{
		.vendor     = PCI_VENDOR_ID_ACCESIO,
		.device     = PCI_DEVICE_ID_ACCESIO_MPCIE_COM_4SM,
		.subvendor  = PCI_ANY_ID,
		.subdevice  = PCI_ANY_ID,
		.setup      = pci_pericom_setup_four_at_eight,
	},
	{
		.vendor     = PCI_VENDOR_ID_ACCESIO,
		.device     = PCI_DEVICE_ID_ACCESIO_MPCIE_ICM422_4,
		.subvendor  = PCI_ANY_ID,
		.subdevice  = PCI_ANY_ID,
		.setup      = pci_pericom_setup_four_at_eight,
	},
	{
		.vendor     = PCI_VENDOR_ID_ACCESIO,
		.device     = PCI_DEVICE_ID_ACCESIO_MPCIE_ICM485_4,
		.subvendor  = PCI_ANY_ID,
		.subdevice  = PCI_ANY_ID,
		.setup      = pci_pericom_setup_four_at_eight,
	},
	{
		.vendor     = PCI_DEVICE_ID_ACCESIO_PCIE_ICM_4S,
		.device     = PCI_DEVICE_ID_ACCESIO_PCIE_ICM232_4,
		.subvendor  = PCI_ANY_ID,
		.subdevice  = PCI_ANY_ID,
		.setup      = pci_pericom_setup_four_at_eight,
	},
	{
		.vendor     = PCI_VENDOR_ID_ACCESIO,
		.device     = PCI_DEVICE_ID_ACCESIO_MPCIE_ICM232_4,
		.subvendor  = PCI_ANY_ID,
		.subdevice  = PCI_ANY_ID,
		.setup      = pci_pericom_setup_four_at_eight,
	},
	{
		.vendor     = PCI_VENDOR_ID_ACCESIO,
		.device     = PCI_DEVICE_ID_ACCESIO_PCIE_COM422_4,
		.subvendor  = PCI_ANY_ID,
		.subdevice  = PCI_ANY_ID,
		.setup      = pci_pericom_setup_four_at_eight,
	},
	{
		.vendor     = PCI_VENDOR_ID_ACCESIO,
		.device     = PCI_DEVICE_ID_ACCESIO_PCIE_COM485_4,
		.subvendor  = PCI_ANY_ID,
		.subdevice  = PCI_ANY_ID,
		.setup      = pci_pericom_setup_four_at_eight,
	},
	{
		.vendor     = PCI_VENDOR_ID_ACCESIO,
		.device     = PCI_DEVICE_ID_ACCESIO_PCIE_COM232_4,
		.subvendor  = PCI_ANY_ID,
		.subdevice  = PCI_ANY_ID,
		.setup      = pci_pericom_setup_four_at_eight,
	},
	{
		.vendor     = PCI_VENDOR_ID_ACCESIO,
		.device     = PCI_DEVICE_ID_ACCESIO_PCIE_COM_4SM,
		.subvendor  = PCI_ANY_ID,
		.subdevice  = PCI_ANY_ID,
		.setup      = pci_pericom_setup_four_at_eight,
	},
	{
		.vendor     = PCI_VENDOR_ID_ACCESIO,
		.device     = PCI_DEVICE_ID_ACCESIO_PCIE_ICM_4SM,
		.subvendor  = PCI_ANY_ID,
		.subdevice  = PCI_ANY_ID,
		.setup      = pci_pericom_setup_four_at_eight,
	},
	{
		.vendor     = PCI_VENDOR_ID_ACCESIO,
		.device     = PCI_ANY_ID,
		.subvendor  = PCI_ANY_ID,
		.subdevice  = PCI_ANY_ID,
		.setup      = pci_pericom_setup,
	},	/*
	 * SBS Technologies, Inc., PMC-OCTALPRO 232
	 */
	{
		.vendor		= PCI_VENDOR_ID_SBSMODULARIO,
		.device		= PCI_DEVICE_ID_OCTPRO,
		.subvendor	= PCI_SUBVENDOR_ID_SBSMODULARIO,
		.subdevice	= PCI_SUBDEVICE_ID_OCTPRO232,
		.init		= sbs_init,
		.setup		= sbs_setup,
		.exit		= sbs_exit,
	},
	/*
	 * SBS Technologies, Inc., PMC-OCTALPRO 422
	 */
	{
		.vendor		= PCI_VENDOR_ID_SBSMODULARIO,
		.device		= PCI_DEVICE_ID_OCTPRO,
		.subvendor	= PCI_SUBVENDOR_ID_SBSMODULARIO,
		.subdevice	= PCI_SUBDEVICE_ID_OCTPRO422,
		.init		= sbs_init,
		.setup		= sbs_setup,
		.exit		= sbs_exit,
	},
	/*
	 * SBS Technologies, Inc., P-Octal 232
	 */
	{
		.vendor		= PCI_VENDOR_ID_SBSMODULARIO,
		.device		= PCI_DEVICE_ID_OCTPRO,
		.subvendor	= PCI_SUBVENDOR_ID_SBSMODULARIO,
		.subdevice	= PCI_SUBDEVICE_ID_POCTAL232,
		.init		= sbs_init,
		.setup		= sbs_setup,
		.exit		= sbs_exit,
	},
	/*
	 * SBS Technologies, Inc., P-Octal 422
	 */
	{
		.vendor		= PCI_VENDOR_ID_SBSMODULARIO,
		.device		= PCI_DEVICE_ID_OCTPRO,
		.subvendor	= PCI_SUBVENDOR_ID_SBSMODULARIO,
		.subdevice	= PCI_SUBDEVICE_ID_POCTAL422,
		.init		= sbs_init,
		.setup		= sbs_setup,
		.exit		= sbs_exit,
	},
	/*
	 * SIIG cards - these may be called via parport_serial
	 */
	{
		.vendor		= PCI_VENDOR_ID_SIIG,
		.device		= PCI_ANY_ID,
		.subvendor	= PCI_ANY_ID,
		.subdevice	= PCI_ANY_ID,
		.init		= pci_siig_init,
		.setup		= pci_siig_setup,
	},
	/*
	 * Titan cards
	 */
	{
		.vendor		= PCI_VENDOR_ID_TITAN,
		.device		= PCI_DEVICE_ID_TITAN_400L,
		.subvendor	= PCI_ANY_ID,
		.subdevice	= PCI_ANY_ID,
		.setup		= titan_400l_800l_setup,
	},
	{
		.vendor		= PCI_VENDOR_ID_TITAN,
		.device		= PCI_DEVICE_ID_TITAN_800L,
		.subvendor	= PCI_ANY_ID,
		.subdevice	= PCI_ANY_ID,
		.setup		= titan_400l_800l_setup,
	},
	/*
	 * Timedia cards
	 */
	{
		.vendor		= PCI_VENDOR_ID_TIMEDIA,
		.device		= PCI_DEVICE_ID_TIMEDIA_1889,
		.subvendor	= PCI_VENDOR_ID_TIMEDIA,
		.subdevice	= PCI_ANY_ID,
		.probe		= pci_timedia_probe,
		.init		= pci_timedia_init,
		.setup		= pci_timedia_setup,
	},
	{
		.vendor		= PCI_VENDOR_ID_TIMEDIA,
		.device		= PCI_ANY_ID,
		.subvendor	= PCI_ANY_ID,
		.subdevice	= PCI_ANY_ID,
		.setup		= pci_timedia_setup,
	},
	/*
	 * Sunix PCI serial boards
	 */
	{
		.vendor		= PCI_VENDOR_ID_SUNIX,
		.device		= PCI_DEVICE_ID_SUNIX_1999,
		.subvendor	= PCI_VENDOR_ID_SUNIX,
		.subdevice	= PCI_ANY_ID,
		.setup		= pci_sunix_setup,
	},
	/*
	 * Xircom cards
	 */
	{
		.vendor		= PCI_VENDOR_ID_XIRCOM,
		.device		= PCI_DEVICE_ID_XIRCOM_X3201_MDM,
		.subvendor	= PCI_ANY_ID,
		.subdevice	= PCI_ANY_ID,
		.init		= pci_xircom_init,
		.setup		= pci_default_setup,
	},
	/*
	 * Netmos cards - these may be called via parport_serial
	 */
	{
		.vendor		= PCI_VENDOR_ID_NETMOS,
		.device		= PCI_ANY_ID,
		.subvendor	= PCI_ANY_ID,
		.subdevice	= PCI_ANY_ID,
		.init		= pci_netmos_init,
		.setup		= pci_netmos_9900_setup,
	},
	/*
	 * EndRun Technologies
	*/
	{
		.vendor		= PCI_VENDOR_ID_ENDRUN,
		.device		= PCI_ANY_ID,
		.subvendor	= PCI_ANY_ID,
		.subdevice	= PCI_ANY_ID,
		.init		= pci_endrun_init,
		.setup		= pci_default_setup,
	},
	/*
	 * For Oxford Semiconductor Tornado based devices
	 */
	{
		.vendor		= PCI_VENDOR_ID_OXSEMI,
		.device		= PCI_ANY_ID,
		.subvendor	= PCI_ANY_ID,
		.subdevice	= PCI_ANY_ID,
		.init		= pci_oxsemi_tornado_init,
		.setup		= pci_default_setup,
	},
	{
		.vendor		= PCI_VENDOR_ID_MAINPINE,
		.device		= PCI_ANY_ID,
		.subvendor	= PCI_ANY_ID,
		.subdevice	= PCI_ANY_ID,
		.init		= pci_oxsemi_tornado_init,
		.setup		= pci_default_setup,
	},
	{
		.vendor		= PCI_VENDOR_ID_DIGI,
		.device		= PCIE_DEVICE_ID_NEO_2_OX_IBM,
		.subvendor		= PCI_SUBVENDOR_ID_IBM,
		.subdevice		= PCI_ANY_ID,
		.init			= pci_oxsemi_tornado_init,
		.setup		= pci_default_setup,
	},
	{
		.vendor         = PCI_VENDOR_ID_INTEL,
		.device         = 0x8811,
		.subvendor	= PCI_ANY_ID,
		.subdevice	= PCI_ANY_ID,
		.init		= pci_eg20t_init,
		.setup		= pci_default_setup,
	},
	{
		.vendor         = PCI_VENDOR_ID_INTEL,
		.device         = 0x8812,
		.subvendor	= PCI_ANY_ID,
		.subdevice	= PCI_ANY_ID,
		.init		= pci_eg20t_init,
		.setup		= pci_default_setup,
	},
	{
		.vendor         = PCI_VENDOR_ID_INTEL,
		.device         = 0x8813,
		.subvendor	= PCI_ANY_ID,
		.subdevice	= PCI_ANY_ID,
		.init		= pci_eg20t_init,
		.setup		= pci_default_setup,
	},
	{
		.vendor         = PCI_VENDOR_ID_INTEL,
		.device         = 0x8814,
		.subvendor	= PCI_ANY_ID,
		.subdevice	= PCI_ANY_ID,
		.init		= pci_eg20t_init,
		.setup		= pci_default_setup,
	},
	{
		.vendor         = 0x10DB,
		.device         = 0x8027,
		.subvendor	= PCI_ANY_ID,
		.subdevice	= PCI_ANY_ID,
		.init		= pci_eg20t_init,
		.setup		= pci_default_setup,
	},
	{
		.vendor         = 0x10DB,
		.device         = 0x8028,
		.subvendor	= PCI_ANY_ID,
		.subdevice	= PCI_ANY_ID,
		.init		= pci_eg20t_init,
		.setup		= pci_default_setup,
	},
	{
		.vendor         = 0x10DB,
		.device         = 0x8029,
		.subvendor	= PCI_ANY_ID,
		.subdevice	= PCI_ANY_ID,
		.init		= pci_eg20t_init,
		.setup		= pci_default_setup,
	},
	{
		.vendor         = 0x10DB,
		.device         = 0x800C,
		.subvendor	= PCI_ANY_ID,
		.subdevice	= PCI_ANY_ID,
		.init		= pci_eg20t_init,
		.setup		= pci_default_setup,
	},
	{
		.vendor         = 0x10DB,
		.device         = 0x800D,
		.subvendor	= PCI_ANY_ID,
		.subdevice	= PCI_ANY_ID,
		.init		= pci_eg20t_init,
		.setup		= pci_default_setup,
	},
	/*
	 * Cronyx Omega PCI (PLX-chip based)
	 */
	{
		.vendor		= PCI_VENDOR_ID_PLX,
		.device		= PCI_DEVICE_ID_PLX_CRONYX_OMEGA,
		.subvendor	= PCI_ANY_ID,
		.subdevice	= PCI_ANY_ID,
		.setup		= pci_omegapci_setup,
	},
	/* WCH CH353 1S1P card (16550 clone) */
	{
		.vendor         = PCI_VENDOR_ID_WCH,
		.device         = PCI_DEVICE_ID_WCH_CH353_1S1P,
		.subvendor      = PCI_ANY_ID,
		.subdevice      = PCI_ANY_ID,
		.setup          = pci_wch_ch353_setup,
	},
	/* WCH CH353 2S1P card (16550 clone) */
	{
		.vendor         = PCI_VENDOR_ID_WCH,
		.device         = PCI_DEVICE_ID_WCH_CH353_2S1P,
		.subvendor      = PCI_ANY_ID,
		.subdevice      = PCI_ANY_ID,
		.setup          = pci_wch_ch353_setup,
	},
	/* WCH CH353 4S card (16550 clone) */
	{
		.vendor         = PCI_VENDOR_ID_WCH,
		.device         = PCI_DEVICE_ID_WCH_CH353_4S,
		.subvendor      = PCI_ANY_ID,
		.subdevice      = PCI_ANY_ID,
		.setup          = pci_wch_ch353_setup,
	},
	/* WCH CH353 2S1PF card (16550 clone) */
	{
		.vendor         = PCI_VENDOR_ID_WCH,
		.device         = PCI_DEVICE_ID_WCH_CH353_2S1PF,
		.subvendor      = PCI_ANY_ID,
		.subdevice      = PCI_ANY_ID,
		.setup          = pci_wch_ch353_setup,
	},
	/* WCH CH352 2S card (16550 clone) */
	{
		.vendor		= PCI_VENDOR_ID_WCH,
		.device		= PCI_DEVICE_ID_WCH_CH352_2S,
		.subvendor	= PCI_ANY_ID,
		.subdevice	= PCI_ANY_ID,
		.setup		= pci_wch_ch353_setup,
	},
	/* WCH CH355 4S card (16550 clone) */
	{
		.vendor		= PCI_VENDOR_ID_WCH,
		.device		= PCI_DEVICE_ID_WCH_CH355_4S,
		.subvendor	= PCI_ANY_ID,
		.subdevice	= PCI_ANY_ID,
		.setup		= pci_wch_ch355_setup,
	},
	/* WCH CH382 2S card (16850 clone) */
	{
		.vendor         = PCIE_VENDOR_ID_WCH,
		.device         = PCIE_DEVICE_ID_WCH_CH382_2S,
		.subvendor      = PCI_ANY_ID,
		.subdevice      = PCI_ANY_ID,
		.setup          = pci_wch_ch38x_setup,
	},
	/* WCH CH382 2S1P card (16850 clone) */
	{
		.vendor         = PCIE_VENDOR_ID_WCH,
		.device         = PCIE_DEVICE_ID_WCH_CH382_2S1P,
		.subvendor      = PCI_ANY_ID,
		.subdevice      = PCI_ANY_ID,
		.setup          = pci_wch_ch38x_setup,
	},
	/* WCH CH384 4S card (16850 clone) */
	{
		.vendor         = PCIE_VENDOR_ID_WCH,
		.device         = PCIE_DEVICE_ID_WCH_CH384_4S,
		.subvendor      = PCI_ANY_ID,
		.subdevice      = PCI_ANY_ID,
		.setup          = pci_wch_ch38x_setup,
	},
	/* WCH CH384 8S card (16850 clone) */
	{
		.vendor         = PCIE_VENDOR_ID_WCH,
		.device         = PCIE_DEVICE_ID_WCH_CH384_8S,
		.subvendor      = PCI_ANY_ID,
		.subdevice      = PCI_ANY_ID,
		.init           = pci_wch_ch38x_init,
		.exit		= pci_wch_ch38x_exit,
		.setup          = pci_wch_ch38x_setup,
	},
	/*
	 * ASIX devices with FIFO bug
	 */
	{
		.vendor		= PCI_VENDOR_ID_ASIX,
		.device		= PCI_ANY_ID,
		.subvendor	= PCI_ANY_ID,
		.subdevice	= PCI_ANY_ID,
		.setup		= pci_asix_setup,
	},
	/*
	 * Broadcom TruManage (NetXtreme)
	 */
	{
		.vendor		= PCI_VENDOR_ID_BROADCOM,
		.device		= PCI_DEVICE_ID_BROADCOM_TRUMANAGE,
		.subvendor	= PCI_ANY_ID,
		.subdevice	= PCI_ANY_ID,
		.setup		= pci_brcm_trumanage_setup,
	},
	{
		.vendor		= 0x1c29,
		.device		= 0x1104,
		.subvendor	= PCI_ANY_ID,
		.subdevice	= PCI_ANY_ID,
		.setup		= pci_fintek_setup,
		.init		= pci_fintek_init,
	},
	{
		.vendor		= 0x1c29,
		.device		= 0x1108,
		.subvendor	= PCI_ANY_ID,
		.subdevice	= PCI_ANY_ID,
		.setup		= pci_fintek_setup,
		.init		= pci_fintek_init,
	},
	{
		.vendor		= 0x1c29,
		.device		= 0x1112,
		.subvendor	= PCI_ANY_ID,
		.subdevice	= PCI_ANY_ID,
		.setup		= pci_fintek_setup,
		.init		= pci_fintek_init,
	},
	/*
	 * MOXA
	 */
	{
		.vendor		= PCI_VENDOR_ID_MOXA,
		.device		= PCI_ANY_ID,
		.subvendor	= PCI_ANY_ID,
		.subdevice	= PCI_ANY_ID,
		.setup		= pci_moxa_setup,
	},
	{
		.vendor		= 0x1c29,
		.device		= 0x1204,
		.subvendor	= PCI_ANY_ID,
		.subdevice	= PCI_ANY_ID,
		.setup		= pci_fintek_f815xxa_setup,
		.init		= pci_fintek_f815xxa_init,
	},
	{
		.vendor		= 0x1c29,
		.device		= 0x1208,
		.subvendor	= PCI_ANY_ID,
		.subdevice	= PCI_ANY_ID,
		.setup		= pci_fintek_f815xxa_setup,
		.init		= pci_fintek_f815xxa_init,
	},
	{
		.vendor		= 0x1c29,
		.device		= 0x1212,
		.subvendor	= PCI_ANY_ID,
		.subdevice	= PCI_ANY_ID,
		.setup		= pci_fintek_f815xxa_setup,
		.init		= pci_fintek_f815xxa_init,
	},

	/*
	 * Default "match everything" terminator entry
	 */
	{
		.vendor		= PCI_ANY_ID,
		.device		= PCI_ANY_ID,
		.subvendor	= PCI_ANY_ID,
		.subdevice	= PCI_ANY_ID,
		.setup		= pci_default_setup,
	}
};

static inline int quirk_id_matches(u32 quirk_id, u32 dev_id)
{
	return quirk_id == PCI_ANY_ID || quirk_id == dev_id;
}

static struct pci_serial_quirk *find_quirk(struct pci_dev *dev)
{
	struct pci_serial_quirk *quirk;

	for (quirk = pci_serial_quirks; ; quirk++)
		if (quirk_id_matches(quirk->vendor, dev->vendor) &&
		    quirk_id_matches(quirk->device, dev->device) &&
		    quirk_id_matches(quirk->subvendor, dev->subsystem_vendor) &&
		    quirk_id_matches(quirk->subdevice, dev->subsystem_device))
			break;
	return quirk;
}

/*
 * This is the configuration table for all of the PCI serial boards
 * which we support.  It is directly indexed by the pci_board_num_t enum
 * value, which is encoded in the pci_device_id PCI probe table's
 * driver_data member.
 *
 * The makeup of these names are:
 *  pbn_bn{_bt}_n_baud{_offsetinhex}
 *
 *  bn		= PCI BAR number
 *  bt		= Index using PCI BARs
 *  n		= number of serial ports
 *  baud	= baud rate
 *  offsetinhex	= offset for each sequential port (in hex)
 *
 * This table is sorted by (in order): bn, bt, baud, offsetindex, n.
 *
 * Please note: in theory if n = 1, _bt infix should make no difference.
 * ie, pbn_b0_1_115200 is the same as pbn_b0_bt_1_115200
 */
enum pci_board_num_t {
	pbn_default = 0,

	pbn_b0_1_115200,
	pbn_b0_2_115200,
	pbn_b0_4_115200,
	pbn_b0_5_115200,
	pbn_b0_8_115200,

	pbn_b0_1_921600,
	pbn_b0_2_921600,
	pbn_b0_4_921600,

	pbn_b0_2_1130000,

	pbn_b0_4_1152000,

	pbn_b0_4_1250000,

	pbn_b0_2_1843200,
	pbn_b0_4_1843200,

	pbn_b0_1_3906250,

	pbn_b0_bt_1_115200,
	pbn_b0_bt_2_115200,
	pbn_b0_bt_4_115200,
	pbn_b0_bt_8_115200,

	pbn_b0_bt_1_460800,
	pbn_b0_bt_2_460800,
	pbn_b0_bt_4_460800,

	pbn_b0_bt_1_921600,
	pbn_b0_bt_2_921600,
	pbn_b0_bt_4_921600,
	pbn_b0_bt_8_921600,

	pbn_b1_1_115200,
	pbn_b1_2_115200,
	pbn_b1_4_115200,
	pbn_b1_8_115200,
	pbn_b1_16_115200,

	pbn_b1_1_921600,
	pbn_b1_2_921600,
	pbn_b1_4_921600,
	pbn_b1_8_921600,

	pbn_b1_2_1250000,

	pbn_b1_bt_1_115200,
	pbn_b1_bt_2_115200,
	pbn_b1_bt_4_115200,

	pbn_b1_bt_2_921600,

	pbn_b1_1_1382400,
	pbn_b1_2_1382400,
	pbn_b1_4_1382400,
	pbn_b1_8_1382400,

	pbn_b2_1_115200,
	pbn_b2_2_115200,
	pbn_b2_4_115200,
	pbn_b2_8_115200,

	pbn_b2_1_460800,
	pbn_b2_4_460800,
	pbn_b2_8_460800,
	pbn_b2_16_460800,

	pbn_b2_1_921600,
	pbn_b2_4_921600,
	pbn_b2_8_921600,

	pbn_b2_8_1152000,

	pbn_b2_bt_1_115200,
	pbn_b2_bt_2_115200,
	pbn_b2_bt_4_115200,

	pbn_b2_bt_2_921600,
	pbn_b2_bt_4_921600,

	pbn_b3_2_115200,
	pbn_b3_4_115200,
	pbn_b3_8_115200,

	pbn_b4_bt_2_921600,
	pbn_b4_bt_4_921600,
	pbn_b4_bt_8_921600,

	/*
	 * Board-specific versions.
	 */
	pbn_panacom,
	pbn_panacom2,
	pbn_panacom4,
	pbn_plx_romulus,
	pbn_endrun_2_4000000,
	pbn_oxsemi,
	pbn_oxsemi_1_3906250,
	pbn_oxsemi_2_3906250,
	pbn_oxsemi_4_3906250,
	pbn_oxsemi_8_3906250,
	pbn_intel_i960,
	pbn_sgi_ioc3,
	pbn_computone_4,
	pbn_computone_6,
	pbn_computone_8,
	pbn_sbsxrsio,
	pbn_pasemi_1682M,
	pbn_ni8430_2,
	pbn_ni8430_4,
	pbn_ni8430_8,
	pbn_ni8430_16,
	pbn_ADDIDATA_PCIe_1_3906250,
	pbn_ADDIDATA_PCIe_2_3906250,
	pbn_ADDIDATA_PCIe_4_3906250,
	pbn_ADDIDATA_PCIe_8_3906250,
	pbn_ce4100_1_115200,
	pbn_omegapci,
	pbn_NETMOS9900_2s_115200,
	pbn_brcm_trumanage,
	pbn_fintek_4,
	pbn_fintek_8,
	pbn_fintek_12,
	pbn_fintek_F81504A,
	pbn_fintek_F81508A,
	pbn_fintek_F81512A,
	pbn_wch382_2,
	pbn_wch384_4,
	pbn_wch384_8,
	pbn_pericom_PI7C9X7951,
	pbn_pericom_PI7C9X7952,
	pbn_pericom_PI7C9X7954,
	pbn_pericom_PI7C9X7958,
	pbn_sunix_pci_1s,
	pbn_sunix_pci_2s,
	pbn_sunix_pci_4s,
	pbn_sunix_pci_8s,
	pbn_sunix_pci_16s,
	pbn_titan_1_4000000,
	pbn_titan_2_4000000,
	pbn_titan_4_4000000,
	pbn_titan_8_4000000,
	pbn_moxa8250_2p,
	pbn_moxa8250_4p,
	pbn_moxa8250_8p,
};

/*
 * uart_offset - the space between channels
 * reg_shift   - describes how the UART registers are mapped
 *               to PCI memory by the card.
 * For example IER register on SBS, Inc. PMC-OctPro is located at
 * offset 0x10 from the UART base, while UART_IER is defined as 1
 * in include/linux/serial_reg.h,
 * see first lines of serial_in() and serial_out() in 8250.c
*/

static struct pciserial_board pci_boards[] = {
	[pbn_default] = {
		.flags		= FL_BASE0,
		.num_ports	= 1,
		.base_baud	= 115200,
		.uart_offset	= 8,
	},
	[pbn_b0_1_115200] = {
		.flags		= FL_BASE0,
		.num_ports	= 1,
		.base_baud	= 115200,
		.uart_offset	= 8,
	},
	[pbn_b0_2_115200] = {
		.flags		= FL_BASE0,
		.num_ports	= 2,
		.base_baud	= 115200,
		.uart_offset	= 8,
	},
	[pbn_b0_4_115200] = {
		.flags		= FL_BASE0,
		.num_ports	= 4,
		.base_baud	= 115200,
		.uart_offset	= 8,
	},
	[pbn_b0_5_115200] = {
		.flags		= FL_BASE0,
		.num_ports	= 5,
		.base_baud	= 115200,
		.uart_offset	= 8,
	},
	[pbn_b0_8_115200] = {
		.flags		= FL_BASE0,
		.num_ports	= 8,
		.base_baud	= 115200,
		.uart_offset	= 8,
	},
	[pbn_b0_1_921600] = {
		.flags		= FL_BASE0,
		.num_ports	= 1,
		.base_baud	= 921600,
		.uart_offset	= 8,
	},
	[pbn_b0_2_921600] = {
		.flags		= FL_BASE0,
		.num_ports	= 2,
		.base_baud	= 921600,
		.uart_offset	= 8,
	},
	[pbn_b0_4_921600] = {
		.flags		= FL_BASE0,
		.num_ports	= 4,
		.base_baud	= 921600,
		.uart_offset	= 8,
	},

	[pbn_b0_2_1130000] = {
		.flags          = FL_BASE0,
		.num_ports      = 2,
		.base_baud      = 1130000,
		.uart_offset    = 8,
	},

	[pbn_b0_4_1152000] = {
		.flags		= FL_BASE0,
		.num_ports	= 4,
		.base_baud	= 1152000,
		.uart_offset	= 8,
	},

	[pbn_b0_4_1250000] = {
		.flags		= FL_BASE0,
		.num_ports	= 4,
		.base_baud	= 1250000,
		.uart_offset	= 8,
	},

	[pbn_b0_2_1843200] = {
		.flags		= FL_BASE0,
		.num_ports	= 2,
		.base_baud	= 1843200,
		.uart_offset	= 8,
	},
	[pbn_b0_4_1843200] = {
		.flags		= FL_BASE0,
		.num_ports	= 4,
		.base_baud	= 1843200,
		.uart_offset	= 8,
	},

	[pbn_b0_1_3906250] = {
		.flags		= FL_BASE0,
		.num_ports	= 1,
		.base_baud	= 3906250,
		.uart_offset	= 8,
	},

	[pbn_b0_bt_1_115200] = {
		.flags		= FL_BASE0|FL_BASE_BARS,
		.num_ports	= 1,
		.base_baud	= 115200,
		.uart_offset	= 8,
	},
	[pbn_b0_bt_2_115200] = {
		.flags		= FL_BASE0|FL_BASE_BARS,
		.num_ports	= 2,
		.base_baud	= 115200,
		.uart_offset	= 8,
	},
	[pbn_b0_bt_4_115200] = {
		.flags		= FL_BASE0|FL_BASE_BARS,
		.num_ports	= 4,
		.base_baud	= 115200,
		.uart_offset	= 8,
	},
	[pbn_b0_bt_8_115200] = {
		.flags		= FL_BASE0|FL_BASE_BARS,
		.num_ports	= 8,
		.base_baud	= 115200,
		.uart_offset	= 8,
	},

	[pbn_b0_bt_1_460800] = {
		.flags		= FL_BASE0|FL_BASE_BARS,
		.num_ports	= 1,
		.base_baud	= 460800,
		.uart_offset	= 8,
	},
	[pbn_b0_bt_2_460800] = {
		.flags		= FL_BASE0|FL_BASE_BARS,
		.num_ports	= 2,
		.base_baud	= 460800,
		.uart_offset	= 8,
	},
	[pbn_b0_bt_4_460800] = {
		.flags		= FL_BASE0|FL_BASE_BARS,
		.num_ports	= 4,
		.base_baud	= 460800,
		.uart_offset	= 8,
	},

	[pbn_b0_bt_1_921600] = {
		.flags		= FL_BASE0|FL_BASE_BARS,
		.num_ports	= 1,
		.base_baud	= 921600,
		.uart_offset	= 8,
	},
	[pbn_b0_bt_2_921600] = {
		.flags		= FL_BASE0|FL_BASE_BARS,
		.num_ports	= 2,
		.base_baud	= 921600,
		.uart_offset	= 8,
	},
	[pbn_b0_bt_4_921600] = {
		.flags		= FL_BASE0|FL_BASE_BARS,
		.num_ports	= 4,
		.base_baud	= 921600,
		.uart_offset	= 8,
	},
	[pbn_b0_bt_8_921600] = {
		.flags		= FL_BASE0|FL_BASE_BARS,
		.num_ports	= 8,
		.base_baud	= 921600,
		.uart_offset	= 8,
	},

	[pbn_b1_1_115200] = {
		.flags		= FL_BASE1,
		.num_ports	= 1,
		.base_baud	= 115200,
		.uart_offset	= 8,
	},
	[pbn_b1_2_115200] = {
		.flags		= FL_BASE1,
		.num_ports	= 2,
		.base_baud	= 115200,
		.uart_offset	= 8,
	},
	[pbn_b1_4_115200] = {
		.flags		= FL_BASE1,
		.num_ports	= 4,
		.base_baud	= 115200,
		.uart_offset	= 8,
	},
	[pbn_b1_8_115200] = {
		.flags		= FL_BASE1,
		.num_ports	= 8,
		.base_baud	= 115200,
		.uart_offset	= 8,
	},
	[pbn_b1_16_115200] = {
		.flags		= FL_BASE1,
		.num_ports	= 16,
		.base_baud	= 115200,
		.uart_offset	= 8,
	},

	[pbn_b1_1_921600] = {
		.flags		= FL_BASE1,
		.num_ports	= 1,
		.base_baud	= 921600,
		.uart_offset	= 8,
	},
	[pbn_b1_2_921600] = {
		.flags		= FL_BASE1,
		.num_ports	= 2,
		.base_baud	= 921600,
		.uart_offset	= 8,
	},
	[pbn_b1_4_921600] = {
		.flags		= FL_BASE1,
		.num_ports	= 4,
		.base_baud	= 921600,
		.uart_offset	= 8,
	},
	[pbn_b1_8_921600] = {
		.flags		= FL_BASE1,
		.num_ports	= 8,
		.base_baud	= 921600,
		.uart_offset	= 8,
	},
	[pbn_b1_2_1250000] = {
		.flags		= FL_BASE1,
		.num_ports	= 2,
		.base_baud	= 1250000,
		.uart_offset	= 8,
	},

	[pbn_b1_bt_1_115200] = {
		.flags		= FL_BASE1|FL_BASE_BARS,
		.num_ports	= 1,
		.base_baud	= 115200,
		.uart_offset	= 8,
	},
	[pbn_b1_bt_2_115200] = {
		.flags		= FL_BASE1|FL_BASE_BARS,
		.num_ports	= 2,
		.base_baud	= 115200,
		.uart_offset	= 8,
	},
	[pbn_b1_bt_4_115200] = {
		.flags		= FL_BASE1|FL_BASE_BARS,
		.num_ports	= 4,
		.base_baud	= 115200,
		.uart_offset	= 8,
	},

	[pbn_b1_bt_2_921600] = {
		.flags		= FL_BASE1|FL_BASE_BARS,
		.num_ports	= 2,
		.base_baud	= 921600,
		.uart_offset	= 8,
	},

	[pbn_b1_1_1382400] = {
		.flags		= FL_BASE1,
		.num_ports	= 1,
		.base_baud	= 1382400,
		.uart_offset	= 8,
	},
	[pbn_b1_2_1382400] = {
		.flags		= FL_BASE1,
		.num_ports	= 2,
		.base_baud	= 1382400,
		.uart_offset	= 8,
	},
	[pbn_b1_4_1382400] = {
		.flags		= FL_BASE1,
		.num_ports	= 4,
		.base_baud	= 1382400,
		.uart_offset	= 8,
	},
	[pbn_b1_8_1382400] = {
		.flags		= FL_BASE1,
		.num_ports	= 8,
		.base_baud	= 1382400,
		.uart_offset	= 8,
	},

	[pbn_b2_1_115200] = {
		.flags		= FL_BASE2,
		.num_ports	= 1,
		.base_baud	= 115200,
		.uart_offset	= 8,
	},
	[pbn_b2_2_115200] = {
		.flags		= FL_BASE2,
		.num_ports	= 2,
		.base_baud	= 115200,
		.uart_offset	= 8,
	},
	[pbn_b2_4_115200] = {
		.flags          = FL_BASE2,
		.num_ports      = 4,
		.base_baud      = 115200,
		.uart_offset    = 8,
	},
	[pbn_b2_8_115200] = {
		.flags		= FL_BASE2,
		.num_ports	= 8,
		.base_baud	= 115200,
		.uart_offset	= 8,
	},

	[pbn_b2_1_460800] = {
		.flags		= FL_BASE2,
		.num_ports	= 1,
		.base_baud	= 460800,
		.uart_offset	= 8,
	},
	[pbn_b2_4_460800] = {
		.flags		= FL_BASE2,
		.num_ports	= 4,
		.base_baud	= 460800,
		.uart_offset	= 8,
	},
	[pbn_b2_8_460800] = {
		.flags		= FL_BASE2,
		.num_ports	= 8,
		.base_baud	= 460800,
		.uart_offset	= 8,
	},
	[pbn_b2_16_460800] = {
		.flags		= FL_BASE2,
		.num_ports	= 16,
		.base_baud	= 460800,
		.uart_offset	= 8,
	 },

	[pbn_b2_1_921600] = {
		.flags		= FL_BASE2,
		.num_ports	= 1,
		.base_baud	= 921600,
		.uart_offset	= 8,
	},
	[pbn_b2_4_921600] = {
		.flags		= FL_BASE2,
		.num_ports	= 4,
		.base_baud	= 921600,
		.uart_offset	= 8,
	},
	[pbn_b2_8_921600] = {
		.flags		= FL_BASE2,
		.num_ports	= 8,
		.base_baud	= 921600,
		.uart_offset	= 8,
	},

	[pbn_b2_8_1152000] = {
		.flags		= FL_BASE2,
		.num_ports	= 8,
		.base_baud	= 1152000,
		.uart_offset	= 8,
	},

	[pbn_b2_bt_1_115200] = {
		.flags		= FL_BASE2|FL_BASE_BARS,
		.num_ports	= 1,
		.base_baud	= 115200,
		.uart_offset	= 8,
	},
	[pbn_b2_bt_2_115200] = {
		.flags		= FL_BASE2|FL_BASE_BARS,
		.num_ports	= 2,
		.base_baud	= 115200,
		.uart_offset	= 8,
	},
	[pbn_b2_bt_4_115200] = {
		.flags		= FL_BASE2|FL_BASE_BARS,
		.num_ports	= 4,
		.base_baud	= 115200,
		.uart_offset	= 8,
	},

	[pbn_b2_bt_2_921600] = {
		.flags		= FL_BASE2|FL_BASE_BARS,
		.num_ports	= 2,
		.base_baud	= 921600,
		.uart_offset	= 8,
	},
	[pbn_b2_bt_4_921600] = {
		.flags		= FL_BASE2|FL_BASE_BARS,
		.num_ports	= 4,
		.base_baud	= 921600,
		.uart_offset	= 8,
	},

	[pbn_b3_2_115200] = {
		.flags		= FL_BASE3,
		.num_ports	= 2,
		.base_baud	= 115200,
		.uart_offset	= 8,
	},
	[pbn_b3_4_115200] = {
		.flags		= FL_BASE3,
		.num_ports	= 4,
		.base_baud	= 115200,
		.uart_offset	= 8,
	},
	[pbn_b3_8_115200] = {
		.flags		= FL_BASE3,
		.num_ports	= 8,
		.base_baud	= 115200,
		.uart_offset	= 8,
	},

	[pbn_b4_bt_2_921600] = {
		.flags		= FL_BASE4,
		.num_ports	= 2,
		.base_baud	= 921600,
		.uart_offset	= 8,
	},
	[pbn_b4_bt_4_921600] = {
		.flags		= FL_BASE4,
		.num_ports	= 4,
		.base_baud	= 921600,
		.uart_offset	= 8,
	},
	[pbn_b4_bt_8_921600] = {
		.flags		= FL_BASE4,
		.num_ports	= 8,
		.base_baud	= 921600,
		.uart_offset	= 8,
	},

	/*
	 * Entries following this are board-specific.
	 */

	/*
	 * Panacom - IOMEM
	 */
	[pbn_panacom] = {
		.flags		= FL_BASE2,
		.num_ports	= 2,
		.base_baud	= 921600,
		.uart_offset	= 0x400,
		.reg_shift	= 7,
	},
	[pbn_panacom2] = {
		.flags		= FL_BASE2|FL_BASE_BARS,
		.num_ports	= 2,
		.base_baud	= 921600,
		.uart_offset	= 0x400,
		.reg_shift	= 7,
	},
	[pbn_panacom4] = {
		.flags		= FL_BASE2|FL_BASE_BARS,
		.num_ports	= 4,
		.base_baud	= 921600,
		.uart_offset	= 0x400,
		.reg_shift	= 7,
	},

	/* I think this entry is broken - the first_offset looks wrong --rmk */
	[pbn_plx_romulus] = {
		.flags		= FL_BASE2,
		.num_ports	= 4,
		.base_baud	= 921600,
		.uart_offset	= 8 << 2,
		.reg_shift	= 2,
		.first_offset	= 0x03,
	},

	/*
	 * EndRun Technologies
	* Uses the size of PCI Base region 0 to
	* signal now many ports are available
	* 2 port 952 Uart support
	*/
	[pbn_endrun_2_4000000] = {
		.flags		= FL_BASE0,
		.num_ports	= 2,
		.base_baud	= 4000000,
		.uart_offset	= 0x200,
		.first_offset	= 0x1000,
	},

	/*
	 * This board uses the size of PCI Base region 0 to
	 * signal now many ports are available
	 */
	[pbn_oxsemi] = {
		.flags		= FL_BASE0|FL_REGION_SZ_CAP,
		.num_ports	= 32,
		.base_baud	= 115200,
		.uart_offset	= 8,
	},
	[pbn_oxsemi_1_3906250] = {
		.flags		= FL_BASE0,
		.num_ports	= 1,
		.base_baud	= 3906250,
		.uart_offset	= 0x200,
		.first_offset	= 0x1000,
	},
	[pbn_oxsemi_2_3906250] = {
		.flags		= FL_BASE0,
		.num_ports	= 2,
		.base_baud	= 3906250,
		.uart_offset	= 0x200,
		.first_offset	= 0x1000,
	},
	[pbn_oxsemi_4_3906250] = {
		.flags		= FL_BASE0,
		.num_ports	= 4,
		.base_baud	= 3906250,
		.uart_offset	= 0x200,
		.first_offset	= 0x1000,
	},
	[pbn_oxsemi_8_3906250] = {
		.flags		= FL_BASE0,
		.num_ports	= 8,
		.base_baud	= 3906250,
		.uart_offset	= 0x200,
		.first_offset	= 0x1000,
	},


	/*
	 * EKF addition for i960 Boards form EKF with serial port.
	 * Max 256 ports.
	 */
	[pbn_intel_i960] = {
		.flags		= FL_BASE0,
		.num_ports	= 32,
		.base_baud	= 921600,
		.uart_offset	= 8 << 2,
		.reg_shift	= 2,
		.first_offset	= 0x10000,
	},
	[pbn_sgi_ioc3] = {
		.flags		= FL_BASE0|FL_NOIRQ,
		.num_ports	= 1,
		.base_baud	= 458333,
		.uart_offset	= 8,
		.reg_shift	= 0,
		.first_offset	= 0x20178,
	},

	/*
	 * Computone - uses IOMEM.
	 */
	[pbn_computone_4] = {
		.flags		= FL_BASE0,
		.num_ports	= 4,
		.base_baud	= 921600,
		.uart_offset	= 0x40,
		.reg_shift	= 2,
		.first_offset	= 0x200,
	},
	[pbn_computone_6] = {
		.flags		= FL_BASE0,
		.num_ports	= 6,
		.base_baud	= 921600,
		.uart_offset	= 0x40,
		.reg_shift	= 2,
		.first_offset	= 0x200,
	},
	[pbn_computone_8] = {
		.flags		= FL_BASE0,
		.num_ports	= 8,
		.base_baud	= 921600,
		.uart_offset	= 0x40,
		.reg_shift	= 2,
		.first_offset	= 0x200,
	},
	[pbn_sbsxrsio] = {
		.flags		= FL_BASE0,
		.num_ports	= 8,
		.base_baud	= 460800,
		.uart_offset	= 256,
		.reg_shift	= 4,
	},
	/*
	 * PA Semi PWRficient PA6T-1682M on-chip UART
	 */
	[pbn_pasemi_1682M] = {
		.flags		= FL_BASE0,
		.num_ports	= 1,
		.base_baud	= 8333333,
	},
	/*
	 * National Instruments 843x
	 */
	[pbn_ni8430_16] = {
		.flags		= FL_BASE0,
		.num_ports	= 16,
		.base_baud	= 3686400,
		.uart_offset	= 0x10,
		.first_offset	= 0x800,
	},
	[pbn_ni8430_8] = {
		.flags		= FL_BASE0,
		.num_ports	= 8,
		.base_baud	= 3686400,
		.uart_offset	= 0x10,
		.first_offset	= 0x800,
	},
	[pbn_ni8430_4] = {
		.flags		= FL_BASE0,
		.num_ports	= 4,
		.base_baud	= 3686400,
		.uart_offset	= 0x10,
		.first_offset	= 0x800,
	},
	[pbn_ni8430_2] = {
		.flags		= FL_BASE0,
		.num_ports	= 2,
		.base_baud	= 3686400,
		.uart_offset	= 0x10,
		.first_offset	= 0x800,
	},
	/*
	 * ADDI-DATA GmbH PCI-Express communication cards <info@addi-data.com>
	 */
	[pbn_ADDIDATA_PCIe_1_3906250] = {
		.flags		= FL_BASE0,
		.num_ports	= 1,
		.base_baud	= 3906250,
		.uart_offset	= 0x200,
		.first_offset	= 0x1000,
	},
	[pbn_ADDIDATA_PCIe_2_3906250] = {
		.flags		= FL_BASE0,
		.num_ports	= 2,
		.base_baud	= 3906250,
		.uart_offset	= 0x200,
		.first_offset	= 0x1000,
	},
	[pbn_ADDIDATA_PCIe_4_3906250] = {
		.flags		= FL_BASE0,
		.num_ports	= 4,
		.base_baud	= 3906250,
		.uart_offset	= 0x200,
		.first_offset	= 0x1000,
	},
	[pbn_ADDIDATA_PCIe_8_3906250] = {
		.flags		= FL_BASE0,
		.num_ports	= 8,
		.base_baud	= 3906250,
		.uart_offset	= 0x200,
		.first_offset	= 0x1000,
	},
	[pbn_ce4100_1_115200] = {
		.flags		= FL_BASE_BARS,
		.num_ports	= 2,
		.base_baud	= 921600,
		.reg_shift      = 2,
	},
	[pbn_omegapci] = {
		.flags		= FL_BASE0,
		.num_ports	= 8,
		.base_baud	= 115200,
		.uart_offset	= 0x200,
	},
	[pbn_NETMOS9900_2s_115200] = {
		.flags		= FL_BASE0,
		.num_ports	= 2,
		.base_baud	= 115200,
	},
	[pbn_brcm_trumanage] = {
		.flags		= FL_BASE0,
		.num_ports	= 1,
		.reg_shift	= 2,
		.base_baud	= 115200,
	},
	[pbn_fintek_4] = {
		.num_ports	= 4,
		.uart_offset	= 8,
		.base_baud	= 115200,
		.first_offset	= 0x40,
	},
	[pbn_fintek_8] = {
		.num_ports	= 8,
		.uart_offset	= 8,
		.base_baud	= 115200,
		.first_offset	= 0x40,
	},
	[pbn_fintek_12] = {
		.num_ports	= 12,
		.uart_offset	= 8,
		.base_baud	= 115200,
		.first_offset	= 0x40,
	},
	[pbn_fintek_F81504A] = {
		.num_ports	= 4,
		.uart_offset	= 8,
		.base_baud	= 115200,
	},
	[pbn_fintek_F81508A] = {
		.num_ports	= 8,
		.uart_offset	= 8,
		.base_baud	= 115200,
	},
	[pbn_fintek_F81512A] = {
		.num_ports	= 12,
		.uart_offset	= 8,
		.base_baud	= 115200,
	},
	[pbn_wch382_2] = {
		.flags		= FL_BASE0,
		.num_ports	= 2,
		.base_baud	= 115200,
		.uart_offset	= 8,
		.first_offset	= 0xC0,
	},
	[pbn_wch384_4] = {
		.flags		= FL_BASE0,
		.num_ports	= 4,
		.base_baud      = 115200,
		.uart_offset    = 8,
		.first_offset   = 0xC0,
	},
	[pbn_wch384_8] = {
		.flags		= FL_BASE0,
		.num_ports	= 8,
		.base_baud      = 115200,
		.uart_offset    = 8,
		.first_offset   = 0x00,
	},
	/*
	 * Pericom PI7C9X795[1248] Uno/Dual/Quad/Octal UART
	 */
	[pbn_pericom_PI7C9X7951] = {
		.flags          = FL_BASE0,
		.num_ports      = 1,
		.base_baud      = 921600,
		.uart_offset	= 0x8,
	},
	[pbn_pericom_PI7C9X7952] = {
		.flags          = FL_BASE0,
		.num_ports      = 2,
		.base_baud      = 921600,
		.uart_offset	= 0x8,
	},
	[pbn_pericom_PI7C9X7954] = {
		.flags          = FL_BASE0,
		.num_ports      = 4,
		.base_baud      = 921600,
		.uart_offset	= 0x8,
	},
	[pbn_pericom_PI7C9X7958] = {
		.flags          = FL_BASE0,
		.num_ports      = 8,
		.base_baud      = 921600,
		.uart_offset	= 0x8,
	},
	[pbn_sunix_pci_1s] = {
		.num_ports	= 1,
		.base_baud      = 921600,
		.uart_offset	= 0x8,
	},
	[pbn_sunix_pci_2s] = {
		.num_ports	= 2,
		.base_baud      = 921600,
		.uart_offset	= 0x8,
	},
	[pbn_sunix_pci_4s] = {
		.num_ports	= 4,
		.base_baud      = 921600,
		.uart_offset	= 0x8,
	},
	[pbn_sunix_pci_8s] = {
		.num_ports	= 8,
		.base_baud      = 921600,
		.uart_offset	= 0x8,
	},
	[pbn_sunix_pci_16s] = {
		.num_ports	= 16,
		.base_baud      = 921600,
		.uart_offset	= 0x8,
	},
	[pbn_titan_1_4000000] = {
		.flags		= FL_BASE0,
		.num_ports	= 1,
		.base_baud	= 4000000,
		.uart_offset	= 0x200,
		.first_offset	= 0x1000,
	},
	[pbn_titan_2_4000000] = {
		.flags		= FL_BASE0,
		.num_ports	= 2,
		.base_baud	= 4000000,
		.uart_offset	= 0x200,
		.first_offset	= 0x1000,
	},
	[pbn_titan_4_4000000] = {
		.flags		= FL_BASE0,
		.num_ports	= 4,
		.base_baud	= 4000000,
		.uart_offset	= 0x200,
		.first_offset	= 0x1000,
	},
	[pbn_titan_8_4000000] = {
		.flags		= FL_BASE0,
		.num_ports	= 8,
		.base_baud	= 4000000,
		.uart_offset	= 0x200,
		.first_offset	= 0x1000,
	},
	[pbn_moxa8250_2p] = {
		.flags		= FL_BASE1,
		.num_ports      = 2,
		.base_baud      = 921600,
		.uart_offset	= 0x200,
	},
	[pbn_moxa8250_4p] = {
		.flags		= FL_BASE1,
		.num_ports      = 4,
		.base_baud      = 921600,
		.uart_offset	= 0x200,
	},
	[pbn_moxa8250_8p] = {
		.flags		= FL_BASE1,
		.num_ports      = 8,
		.base_baud      = 921600,
		.uart_offset	= 0x200,
	},
};

static const struct pci_device_id blacklist[] = {
	/* softmodems */
	{ PCI_VDEVICE(AL, 0x5457), }, /* ALi Corporation M5457 AC'97 Modem */
	{ PCI_VDEVICE(MOTOROLA, 0x3052), }, /* Motorola Si3052-based modem */
	{ PCI_DEVICE(0x1543, 0x3052), }, /* Si3052-based modem, default IDs */

	/* multi-io cards handled by parport_serial */
	{ PCI_DEVICE(0x4348, 0x7053), }, /* WCH CH353 2S1P */
	{ PCI_DEVICE(0x4348, 0x5053), }, /* WCH CH353 1S1P */
	{ PCI_DEVICE(0x1c00, 0x3250), }, /* WCH CH382 2S1P */

	/* Intel platforms with MID UART */
	{ PCI_VDEVICE(INTEL, 0x081b), },
	{ PCI_VDEVICE(INTEL, 0x081c), },
	{ PCI_VDEVICE(INTEL, 0x081d), },
	{ PCI_VDEVICE(INTEL, 0x1191), },
	{ PCI_VDEVICE(INTEL, 0x18d8), },
	{ PCI_VDEVICE(INTEL, 0x19d8), },

	/* Intel platforms with DesignWare UART */
	{ PCI_VDEVICE(INTEL, 0x0936), },
	{ PCI_VDEVICE(INTEL, 0x0f0a), },
	{ PCI_VDEVICE(INTEL, 0x0f0c), },
	{ PCI_VDEVICE(INTEL, 0x228a), },
	{ PCI_VDEVICE(INTEL, 0x228c), },
	{ PCI_VDEVICE(INTEL, 0x4b96), },
	{ PCI_VDEVICE(INTEL, 0x4b97), },
	{ PCI_VDEVICE(INTEL, 0x4b98), },
	{ PCI_VDEVICE(INTEL, 0x4b99), },
	{ PCI_VDEVICE(INTEL, 0x4b9a), },
	{ PCI_VDEVICE(INTEL, 0x4b9b), },
	{ PCI_VDEVICE(INTEL, 0x9ce3), },
	{ PCI_VDEVICE(INTEL, 0x9ce4), },

	/* Exar devices */
	{ PCI_VDEVICE(EXAR, PCI_ANY_ID), },
	{ PCI_VDEVICE(COMMTECH, PCI_ANY_ID), },

	/* End of the black list */
	{ }
};

static int serial_pci_is_class_communication(struct pci_dev *dev)
{
	/*
	 * If it is not a communications device or the programming
	 * interface is greater than 6, give up.
	 */
	if ((((dev->class >> 8) != PCI_CLASS_COMMUNICATION_SERIAL) &&
	     ((dev->class >> 8) != PCI_CLASS_COMMUNICATION_MULTISERIAL) &&
	     ((dev->class >> 8) != PCI_CLASS_COMMUNICATION_MODEM)) ||
	    (dev->class & 0xff) > 6)
		return -ENODEV;

	return 0;
}

/*
 * Given a complete unknown PCI device, try to use some heuristics to
 * guess what the configuration might be, based on the pitiful PCI
 * serial specs.  Returns 0 on success, -ENODEV on failure.
 */
static int
serial_pci_guess_board(struct pci_dev *dev, struct pciserial_board *board)
{
	int num_iomem, num_port, first_port = -1, i;
	int rc;

	rc = serial_pci_is_class_communication(dev);
	if (rc)
		return rc;

	/*
	 * Should we try to make guesses for multiport serial devices later?
	 */
	if ((dev->class >> 8) == PCI_CLASS_COMMUNICATION_MULTISERIAL)
		return -ENODEV;

	num_iomem = num_port = 0;
	for (i = 0; i < PCI_STD_NUM_BARS; i++) {
		if (pci_resource_flags(dev, i) & IORESOURCE_IO) {
			num_port++;
			if (first_port == -1)
				first_port = i;
		}
		if (pci_resource_flags(dev, i) & IORESOURCE_MEM)
			num_iomem++;
	}

	/*
	 * If there is 1 or 0 iomem regions, and exactly one port,
	 * use it.  We guess the number of ports based on the IO
	 * region size.
	 */
	if (num_iomem <= 1 && num_port == 1) {
		board->flags = first_port;
		board->num_ports = pci_resource_len(dev, first_port) / 8;
		return 0;
	}

	/*
	 * Now guess if we've got a board which indexes by BARs.
	 * Each IO BAR should be 8 bytes, and they should follow
	 * consecutively.
	 */
	first_port = -1;
	num_port = 0;
	for (i = 0; i < PCI_STD_NUM_BARS; i++) {
		if (pci_resource_flags(dev, i) & IORESOURCE_IO &&
		    pci_resource_len(dev, i) == 8 &&
		    (first_port == -1 || (first_port + num_port) == i)) {
			num_port++;
			if (first_port == -1)
				first_port = i;
		}
	}

	if (num_port > 1) {
		board->flags = first_port | FL_BASE_BARS;
		board->num_ports = num_port;
		return 0;
	}

	return -ENODEV;
}

static inline int
serial_pci_matches(const struct pciserial_board *board,
		   const struct pciserial_board *guessed)
{
	return
	    board->num_ports == guessed->num_ports &&
	    board->base_baud == guessed->base_baud &&
	    board->uart_offset == guessed->uart_offset &&
	    board->reg_shift == guessed->reg_shift &&
	    board->first_offset == guessed->first_offset;
}

struct serial_private *
pciserial_init_ports(struct pci_dev *dev, const struct pciserial_board *board)
{
	struct uart_8250_port uart;
	struct serial_private *priv;
	struct pci_serial_quirk *quirk;
	int rc, nr_ports, i;

	nr_ports = board->num_ports;

	/*
	 * Find an init and setup quirks.
	 */
	quirk = find_quirk(dev);

	/*
	 * Run the new-style initialization function.
	 * The initialization function returns:
	 *  <0  - error
	 *   0  - use board->num_ports
	 *  >0  - number of ports
	 */
	if (quirk->init) {
		rc = quirk->init(dev);
		if (rc < 0) {
			priv = ERR_PTR(rc);
			goto err_out;
		}
		if (rc)
			nr_ports = rc;
	}

	priv = kzalloc(sizeof(struct serial_private) +
		       sizeof(unsigned int) * nr_ports,
		       GFP_KERNEL);
	if (!priv) {
		priv = ERR_PTR(-ENOMEM);
		goto err_deinit;
	}

	priv->dev = dev;
	priv->quirk = quirk;

	memset(&uart, 0, sizeof(uart));
	uart.port.flags = UPF_SKIP_TEST | UPF_BOOT_AUTOCONF | UPF_SHARE_IRQ;
	uart.port.uartclk = board->base_baud * 16;

	if (board->flags & FL_NOIRQ) {
		uart.port.irq = 0;
	} else {
		if (pci_match_id(pci_use_msi, dev)) {
			dev_dbg(&dev->dev, "Using MSI(-X) interrupts\n");
			pci_set_master(dev);
			uart.port.flags &= ~UPF_SHARE_IRQ;
			rc = pci_alloc_irq_vectors(dev, 1, 1, PCI_IRQ_ALL_TYPES);
		} else {
			dev_dbg(&dev->dev, "Using legacy interrupts\n");
			rc = pci_alloc_irq_vectors(dev, 1, 1, PCI_IRQ_LEGACY);
		}
		if (rc < 0) {
			kfree(priv);
			priv = ERR_PTR(rc);
			goto err_deinit;
		}

		uart.port.irq = pci_irq_vector(dev, 0);
	}

	uart.port.dev = &dev->dev;

	for (i = 0; i < nr_ports; i++) {
		if (quirk->setup(priv, board, &uart, i))
			break;

		dev_dbg(&dev->dev, "Setup PCI port: port %lx, irq %d, type %d\n",
			uart.port.iobase, uart.port.irq, uart.port.iotype);

		priv->line[i] = serial8250_register_8250_port(&uart);
		if (priv->line[i] < 0) {
			dev_err(&dev->dev,
				"Couldn't register serial port %lx, irq %d, type %d, error %d\n",
				uart.port.iobase, uart.port.irq,
				uart.port.iotype, priv->line[i]);
			break;
		}
	}
	priv->nr = i;
	priv->board = board;
	return priv;

err_deinit:
	if (quirk->exit)
		quirk->exit(dev);
err_out:
	return priv;
}
EXPORT_SYMBOL_GPL(pciserial_init_ports);

static void pciserial_detach_ports(struct serial_private *priv)
{
	struct pci_serial_quirk *quirk;
	int i;

	for (i = 0; i < priv->nr; i++)
		serial8250_unregister_port(priv->line[i]);

	/*
	 * Find the exit quirks.
	 */
	quirk = find_quirk(priv->dev);
	if (quirk->exit)
		quirk->exit(priv->dev);
}

void pciserial_remove_ports(struct serial_private *priv)
{
	pciserial_detach_ports(priv);
	kfree(priv);
}
EXPORT_SYMBOL_GPL(pciserial_remove_ports);

void pciserial_suspend_ports(struct serial_private *priv)
{
	int i;

	for (i = 0; i < priv->nr; i++)
		if (priv->line[i] >= 0)
			serial8250_suspend_port(priv->line[i]);

	/*
	 * Ensure that every init quirk is properly torn down
	 */
	if (priv->quirk->exit)
		priv->quirk->exit(priv->dev);
}
EXPORT_SYMBOL_GPL(pciserial_suspend_ports);

void pciserial_resume_ports(struct serial_private *priv)
{
	int i;

	/*
	 * Ensure that the board is correctly configured.
	 */
	if (priv->quirk->init)
		priv->quirk->init(priv->dev);

	for (i = 0; i < priv->nr; i++)
		if (priv->line[i] >= 0)
			serial8250_resume_port(priv->line[i]);
}
EXPORT_SYMBOL_GPL(pciserial_resume_ports);

/*
 * Probe one serial board.  Unfortunately, there is no rhyme nor reason
 * to the arrangement of serial ports on a PCI card.
 */
static int
pciserial_init_one(struct pci_dev *dev, const struct pci_device_id *ent)
{
	struct pci_serial_quirk *quirk;
	struct serial_private *priv;
	const struct pciserial_board *board;
	const struct pci_device_id *exclude;
	struct pciserial_board tmp;
	int rc;

	quirk = find_quirk(dev);
	if (quirk->probe) {
		rc = quirk->probe(dev);
		if (rc)
			return rc;
	}

	if (ent->driver_data >= ARRAY_SIZE(pci_boards)) {
		dev_err(&dev->dev, "invalid driver_data: %ld\n",
			ent->driver_data);
		return -EINVAL;
	}

	board = &pci_boards[ent->driver_data];

	exclude = pci_match_id(blacklist, dev);
	if (exclude)
		return -ENODEV;

	rc = pcim_enable_device(dev);
	pci_save_state(dev);
	if (rc)
		return rc;

	if (ent->driver_data == pbn_default) {
		/*
		 * Use a copy of the pci_board entry for this;
		 * avoid changing entries in the table.
		 */
		memcpy(&tmp, board, sizeof(struct pciserial_board));
		board = &tmp;

		/*
		 * We matched one of our class entries.  Try to
		 * determine the parameters of this board.
		 */
		rc = serial_pci_guess_board(dev, &tmp);
		if (rc)
			return rc;
	} else {
		/*
		 * We matched an explicit entry.  If we are able to
		 * detect this boards settings with our heuristic,
		 * then we no longer need this entry.
		 */
		memcpy(&tmp, &pci_boards[pbn_default],
		       sizeof(struct pciserial_board));
		rc = serial_pci_guess_board(dev, &tmp);
		if (rc == 0 && serial_pci_matches(board, &tmp))
			moan_device("Redundant entry in serial pci_table.",
				    dev);
	}

	priv = pciserial_init_ports(dev, board);
	if (IS_ERR(priv))
		return PTR_ERR(priv);

	pci_set_drvdata(dev, priv);
	return 0;
}

static void pciserial_remove_one(struct pci_dev *dev)
{
	struct serial_private *priv = pci_get_drvdata(dev);

	pciserial_remove_ports(priv);
}

#ifdef CONFIG_PM_SLEEP
static int pciserial_suspend_one(struct device *dev)
{
	struct serial_private *priv = dev_get_drvdata(dev);

	if (priv)
		pciserial_suspend_ports(priv);

	return 0;
}

static int pciserial_resume_one(struct device *dev)
{
	struct pci_dev *pdev = to_pci_dev(dev);
	struct serial_private *priv = pci_get_drvdata(pdev);
	int err;

	if (priv) {
		/*
		 * The device may have been disabled.  Re-enable it.
		 */
		err = pci_enable_device(pdev);
		/* FIXME: We cannot simply error out here */
		if (err)
			dev_err(dev, "Unable to re-enable ports, trying to continue.\n");
		pciserial_resume_ports(priv);
	}
	return 0;
}
#endif

static SIMPLE_DEV_PM_OPS(pciserial_pm_ops, pciserial_suspend_one,
			 pciserial_resume_one);

static const struct pci_device_id serial_pci_tbl[] = {
	/* Advantech use PCI_DEVICE_ID_ADVANTECH_PCI3620 (0x3620) as 'PCI_SUBVENDOR_ID' */
	{	PCI_VENDOR_ID_ADVANTECH, PCI_DEVICE_ID_ADVANTECH_PCI3620,
		PCI_DEVICE_ID_ADVANTECH_PCI3620, 0x0001, 0, 0,
		pbn_b2_8_921600 },
	/* Advantech also use 0x3618 and 0xf618 */
	{	PCI_VENDOR_ID_ADVANTECH, PCI_DEVICE_ID_ADVANTECH_PCI3618,
		PCI_DEVICE_ID_ADVANTECH_PCI3618, PCI_ANY_ID, 0, 0,
		pbn_b0_4_921600 },
	{	PCI_VENDOR_ID_ADVANTECH, PCI_DEVICE_ID_ADVANTECH_PCIf618,
		PCI_DEVICE_ID_ADVANTECH_PCI3618, PCI_ANY_ID, 0, 0,
		pbn_b0_4_921600 },
	{	PCI_VENDOR_ID_V3, PCI_DEVICE_ID_V3_V960,
		PCI_SUBVENDOR_ID_CONNECT_TECH,
		PCI_SUBDEVICE_ID_CONNECT_TECH_BH8_232, 0, 0,
		pbn_b1_8_1382400 },
	{	PCI_VENDOR_ID_V3, PCI_DEVICE_ID_V3_V960,
		PCI_SUBVENDOR_ID_CONNECT_TECH,
		PCI_SUBDEVICE_ID_CONNECT_TECH_BH4_232, 0, 0,
		pbn_b1_4_1382400 },
	{	PCI_VENDOR_ID_V3, PCI_DEVICE_ID_V3_V960,
		PCI_SUBVENDOR_ID_CONNECT_TECH,
		PCI_SUBDEVICE_ID_CONNECT_TECH_BH2_232, 0, 0,
		pbn_b1_2_1382400 },
	{	PCI_VENDOR_ID_V3, PCI_DEVICE_ID_V3_V351,
		PCI_SUBVENDOR_ID_CONNECT_TECH,
		PCI_SUBDEVICE_ID_CONNECT_TECH_BH8_232, 0, 0,
		pbn_b1_8_1382400 },
	{	PCI_VENDOR_ID_V3, PCI_DEVICE_ID_V3_V351,
		PCI_SUBVENDOR_ID_CONNECT_TECH,
		PCI_SUBDEVICE_ID_CONNECT_TECH_BH4_232, 0, 0,
		pbn_b1_4_1382400 },
	{	PCI_VENDOR_ID_V3, PCI_DEVICE_ID_V3_V351,
		PCI_SUBVENDOR_ID_CONNECT_TECH,
		PCI_SUBDEVICE_ID_CONNECT_TECH_BH2_232, 0, 0,
		pbn_b1_2_1382400 },
	{	PCI_VENDOR_ID_V3, PCI_DEVICE_ID_V3_V351,
		PCI_SUBVENDOR_ID_CONNECT_TECH,
		PCI_SUBDEVICE_ID_CONNECT_TECH_BH8_485, 0, 0,
		pbn_b1_8_921600 },
	{	PCI_VENDOR_ID_V3, PCI_DEVICE_ID_V3_V351,
		PCI_SUBVENDOR_ID_CONNECT_TECH,
		PCI_SUBDEVICE_ID_CONNECT_TECH_BH8_485_4_4, 0, 0,
		pbn_b1_8_921600 },
	{	PCI_VENDOR_ID_V3, PCI_DEVICE_ID_V3_V351,
		PCI_SUBVENDOR_ID_CONNECT_TECH,
		PCI_SUBDEVICE_ID_CONNECT_TECH_BH4_485, 0, 0,
		pbn_b1_4_921600 },
	{	PCI_VENDOR_ID_V3, PCI_DEVICE_ID_V3_V351,
		PCI_SUBVENDOR_ID_CONNECT_TECH,
		PCI_SUBDEVICE_ID_CONNECT_TECH_BH4_485_2_2, 0, 0,
		pbn_b1_4_921600 },
	{	PCI_VENDOR_ID_V3, PCI_DEVICE_ID_V3_V351,
		PCI_SUBVENDOR_ID_CONNECT_TECH,
		PCI_SUBDEVICE_ID_CONNECT_TECH_BH2_485, 0, 0,
		pbn_b1_2_921600 },
	{	PCI_VENDOR_ID_V3, PCI_DEVICE_ID_V3_V351,
		PCI_SUBVENDOR_ID_CONNECT_TECH,
		PCI_SUBDEVICE_ID_CONNECT_TECH_BH8_485_2_6, 0, 0,
		pbn_b1_8_921600 },
	{	PCI_VENDOR_ID_V3, PCI_DEVICE_ID_V3_V351,
		PCI_SUBVENDOR_ID_CONNECT_TECH,
		PCI_SUBDEVICE_ID_CONNECT_TECH_BH081101V1, 0, 0,
		pbn_b1_8_921600 },
	{	PCI_VENDOR_ID_V3, PCI_DEVICE_ID_V3_V351,
		PCI_SUBVENDOR_ID_CONNECT_TECH,
		PCI_SUBDEVICE_ID_CONNECT_TECH_BH041101V1, 0, 0,
		pbn_b1_4_921600 },
	{	PCI_VENDOR_ID_V3, PCI_DEVICE_ID_V3_V351,
		PCI_SUBVENDOR_ID_CONNECT_TECH,
		PCI_SUBDEVICE_ID_CONNECT_TECH_BH2_20MHZ, 0, 0,
		pbn_b1_2_1250000 },
	{	PCI_VENDOR_ID_OXSEMI, PCI_DEVICE_ID_OXSEMI_16PCI954,
		PCI_SUBVENDOR_ID_CONNECT_TECH,
		PCI_SUBDEVICE_ID_CONNECT_TECH_TITAN_2, 0, 0,
		pbn_b0_2_1843200 },
	{	PCI_VENDOR_ID_OXSEMI, PCI_DEVICE_ID_OXSEMI_16PCI954,
		PCI_SUBVENDOR_ID_CONNECT_TECH,
		PCI_SUBDEVICE_ID_CONNECT_TECH_TITAN_4, 0, 0,
		pbn_b0_4_1843200 },
	{	PCI_VENDOR_ID_OXSEMI, PCI_DEVICE_ID_OXSEMI_16PCI954,
		PCI_VENDOR_ID_AFAVLAB,
		PCI_SUBDEVICE_ID_AFAVLAB_P061, 0, 0,
		pbn_b0_4_1152000 },
	{	PCI_VENDOR_ID_SEALEVEL, PCI_DEVICE_ID_SEALEVEL_U530,
		PCI_ANY_ID, PCI_ANY_ID, 0, 0,
		pbn_b2_bt_1_115200 },
	{	PCI_VENDOR_ID_SEALEVEL, PCI_DEVICE_ID_SEALEVEL_UCOMM2,
		PCI_ANY_ID, PCI_ANY_ID, 0, 0,
		pbn_b2_bt_2_115200 },
	{	PCI_VENDOR_ID_SEALEVEL, PCI_DEVICE_ID_SEALEVEL_UCOMM422,
		PCI_ANY_ID, PCI_ANY_ID, 0, 0,
		pbn_b2_bt_4_115200 },
	{	PCI_VENDOR_ID_SEALEVEL, PCI_DEVICE_ID_SEALEVEL_UCOMM232,
		PCI_ANY_ID, PCI_ANY_ID, 0, 0,
		pbn_b2_bt_2_115200 },
	{	PCI_VENDOR_ID_SEALEVEL, PCI_DEVICE_ID_SEALEVEL_COMM4,
		PCI_ANY_ID, PCI_ANY_ID, 0, 0,
		pbn_b2_bt_4_115200 },
	{	PCI_VENDOR_ID_SEALEVEL, PCI_DEVICE_ID_SEALEVEL_COMM8,
		PCI_ANY_ID, PCI_ANY_ID, 0, 0,
		pbn_b2_8_115200 },
	{	PCI_VENDOR_ID_SEALEVEL, PCI_DEVICE_ID_SEALEVEL_7803,
		PCI_ANY_ID, PCI_ANY_ID, 0, 0,
		pbn_b2_8_460800 },
	{	PCI_VENDOR_ID_SEALEVEL, PCI_DEVICE_ID_SEALEVEL_UCOMM8,
		PCI_ANY_ID, PCI_ANY_ID, 0, 0,
		pbn_b2_8_115200 },

	{	PCI_VENDOR_ID_PLX, PCI_DEVICE_ID_PLX_GTEK_SERIAL2,
		PCI_ANY_ID, PCI_ANY_ID, 0, 0,
		pbn_b2_bt_2_115200 },
	{	PCI_VENDOR_ID_PLX, PCI_DEVICE_ID_PLX_SPCOM200,
		PCI_ANY_ID, PCI_ANY_ID, 0, 0,
		pbn_b2_bt_2_921600 },
	/*
	 * VScom SPCOM800, from sl@s.pl
	 */
	{	PCI_VENDOR_ID_PLX, PCI_DEVICE_ID_PLX_SPCOM800,
		PCI_ANY_ID, PCI_ANY_ID, 0, 0,
		pbn_b2_8_921600 },
	{	PCI_VENDOR_ID_PLX, PCI_DEVICE_ID_PLX_1077,
		PCI_ANY_ID, PCI_ANY_ID, 0, 0,
		pbn_b2_4_921600 },
	/* Unknown card - subdevice 0x1584 */
	{	PCI_VENDOR_ID_PLX, PCI_DEVICE_ID_PLX_9050,
		PCI_VENDOR_ID_PLX,
		PCI_SUBDEVICE_ID_UNKNOWN_0x1584, 0, 0,
		pbn_b2_4_115200 },
	/* Unknown card - subdevice 0x1588 */
	{	PCI_VENDOR_ID_PLX, PCI_DEVICE_ID_PLX_9050,
		PCI_VENDOR_ID_PLX,
		PCI_SUBDEVICE_ID_UNKNOWN_0x1588, 0, 0,
		pbn_b2_8_115200 },
	{	PCI_VENDOR_ID_PLX, PCI_DEVICE_ID_PLX_9050,
		PCI_SUBVENDOR_ID_KEYSPAN,
		PCI_SUBDEVICE_ID_KEYSPAN_SX2, 0, 0,
		pbn_panacom },
	{	PCI_VENDOR_ID_PANACOM, PCI_DEVICE_ID_PANACOM_QUADMODEM,
		PCI_ANY_ID, PCI_ANY_ID, 0, 0,
		pbn_panacom4 },
	{	PCI_VENDOR_ID_PANACOM, PCI_DEVICE_ID_PANACOM_DUALMODEM,
		PCI_ANY_ID, PCI_ANY_ID, 0, 0,
		pbn_panacom2 },
	{	PCI_VENDOR_ID_PLX, PCI_DEVICE_ID_PLX_9030,
		PCI_VENDOR_ID_ESDGMBH,
		PCI_DEVICE_ID_ESDGMBH_CPCIASIO4, 0, 0,
		pbn_b2_4_115200 },
	{	PCI_VENDOR_ID_PLX, PCI_DEVICE_ID_PLX_9050,
		PCI_SUBVENDOR_ID_CHASE_PCIFAST,
		PCI_SUBDEVICE_ID_CHASE_PCIFAST4, 0, 0,
		pbn_b2_4_460800 },
	{	PCI_VENDOR_ID_PLX, PCI_DEVICE_ID_PLX_9050,
		PCI_SUBVENDOR_ID_CHASE_PCIFAST,
		PCI_SUBDEVICE_ID_CHASE_PCIFAST8, 0, 0,
		pbn_b2_8_460800 },
	{	PCI_VENDOR_ID_PLX, PCI_DEVICE_ID_PLX_9050,
		PCI_SUBVENDOR_ID_CHASE_PCIFAST,
		PCI_SUBDEVICE_ID_CHASE_PCIFAST16, 0, 0,
		pbn_b2_16_460800 },
	{	PCI_VENDOR_ID_PLX, PCI_DEVICE_ID_PLX_9050,
		PCI_SUBVENDOR_ID_CHASE_PCIFAST,
		PCI_SUBDEVICE_ID_CHASE_PCIFAST16FMC, 0, 0,
		pbn_b2_16_460800 },
	{	PCI_VENDOR_ID_PLX, PCI_DEVICE_ID_PLX_9050,
		PCI_SUBVENDOR_ID_CHASE_PCIRAS,
		PCI_SUBDEVICE_ID_CHASE_PCIRAS4, 0, 0,
		pbn_b2_4_460800 },
	{	PCI_VENDOR_ID_PLX, PCI_DEVICE_ID_PLX_9050,
		PCI_SUBVENDOR_ID_CHASE_PCIRAS,
		PCI_SUBDEVICE_ID_CHASE_PCIRAS8, 0, 0,
		pbn_b2_8_460800 },
	{	PCI_VENDOR_ID_PLX, PCI_DEVICE_ID_PLX_9050,
		PCI_SUBVENDOR_ID_EXSYS,
		PCI_SUBDEVICE_ID_EXSYS_4055, 0, 0,
		pbn_b2_4_115200 },
	/*
	 * Megawolf Romulus PCI Serial Card, from Mike Hudson
	 * (Exoray@isys.ca)
	 */
	{	PCI_VENDOR_ID_PLX, PCI_DEVICE_ID_PLX_ROMULUS,
		0x10b5, 0x106a, 0, 0,
		pbn_plx_romulus },
	/*
	* EndRun Technologies. PCI express device range.
	*    EndRun PTP/1588 has 2 Native UARTs.
	*/
	{	PCI_VENDOR_ID_ENDRUN, PCI_DEVICE_ID_ENDRUN_1588,
		PCI_ANY_ID, PCI_ANY_ID, 0, 0,
		pbn_endrun_2_4000000 },
	/*
	 * Quatech cards. These actually have configurable clocks but for
	 * now we just use the default.
	 *
	 * 100 series are RS232, 200 series RS422,
	 */
	{	PCI_VENDOR_ID_QUATECH, PCI_DEVICE_ID_QUATECH_QSC100,
		PCI_ANY_ID, PCI_ANY_ID, 0, 0,
		pbn_b1_4_115200 },
	{	PCI_VENDOR_ID_QUATECH, PCI_DEVICE_ID_QUATECH_DSC100,
		PCI_ANY_ID, PCI_ANY_ID, 0, 0,
		pbn_b1_2_115200 },
	{	PCI_VENDOR_ID_QUATECH, PCI_DEVICE_ID_QUATECH_DSC100E,
		PCI_ANY_ID, PCI_ANY_ID, 0, 0,
		pbn_b2_2_115200 },
	{	PCI_VENDOR_ID_QUATECH, PCI_DEVICE_ID_QUATECH_DSC200,
		PCI_ANY_ID, PCI_ANY_ID, 0, 0,
		pbn_b1_2_115200 },
	{	PCI_VENDOR_ID_QUATECH, PCI_DEVICE_ID_QUATECH_DSC200E,
		PCI_ANY_ID, PCI_ANY_ID, 0, 0,
		pbn_b2_2_115200 },
	{	PCI_VENDOR_ID_QUATECH, PCI_DEVICE_ID_QUATECH_QSC200,
		PCI_ANY_ID, PCI_ANY_ID, 0, 0,
		pbn_b1_4_115200 },
	{	PCI_VENDOR_ID_QUATECH, PCI_DEVICE_ID_QUATECH_ESC100D,
		PCI_ANY_ID, PCI_ANY_ID, 0, 0,
		pbn_b1_8_115200 },
	{	PCI_VENDOR_ID_QUATECH, PCI_DEVICE_ID_QUATECH_ESC100M,
		PCI_ANY_ID, PCI_ANY_ID, 0, 0,
		pbn_b1_8_115200 },
	{	PCI_VENDOR_ID_QUATECH, PCI_DEVICE_ID_QUATECH_QSCP100,
		PCI_ANY_ID, PCI_ANY_ID, 0, 0,
		pbn_b1_4_115200 },
	{	PCI_VENDOR_ID_QUATECH, PCI_DEVICE_ID_QUATECH_DSCP100,
		PCI_ANY_ID, PCI_ANY_ID, 0, 0,
		pbn_b1_2_115200 },
	{	PCI_VENDOR_ID_QUATECH, PCI_DEVICE_ID_QUATECH_QSCP200,
		PCI_ANY_ID, PCI_ANY_ID, 0, 0,
		pbn_b1_4_115200 },
	{	PCI_VENDOR_ID_QUATECH, PCI_DEVICE_ID_QUATECH_DSCP200,
		PCI_ANY_ID, PCI_ANY_ID, 0, 0,
		pbn_b1_2_115200 },
	{	PCI_VENDOR_ID_QUATECH, PCI_DEVICE_ID_QUATECH_QSCLP100,
		PCI_ANY_ID, PCI_ANY_ID, 0, 0,
		pbn_b2_4_115200 },
	{	PCI_VENDOR_ID_QUATECH, PCI_DEVICE_ID_QUATECH_DSCLP100,
		PCI_ANY_ID, PCI_ANY_ID, 0, 0,
		pbn_b2_2_115200 },
	{	PCI_VENDOR_ID_QUATECH, PCI_DEVICE_ID_QUATECH_SSCLP100,
		PCI_ANY_ID, PCI_ANY_ID, 0, 0,
		pbn_b2_1_115200 },
	{	PCI_VENDOR_ID_QUATECH, PCI_DEVICE_ID_QUATECH_QSCLP200,
		PCI_ANY_ID, PCI_ANY_ID, 0, 0,
		pbn_b2_4_115200 },
	{	PCI_VENDOR_ID_QUATECH, PCI_DEVICE_ID_QUATECH_DSCLP200,
		PCI_ANY_ID, PCI_ANY_ID, 0, 0,
		pbn_b2_2_115200 },
	{	PCI_VENDOR_ID_QUATECH, PCI_DEVICE_ID_QUATECH_SSCLP200,
		PCI_ANY_ID, PCI_ANY_ID, 0, 0,
		pbn_b2_1_115200 },
	{	PCI_VENDOR_ID_QUATECH, PCI_DEVICE_ID_QUATECH_ESCLP100,
		PCI_ANY_ID, PCI_ANY_ID, 0, 0,
		pbn_b0_8_115200 },

	{	PCI_VENDOR_ID_SPECIALIX, PCI_DEVICE_ID_OXSEMI_16PCI954,
		PCI_VENDOR_ID_SPECIALIX, PCI_SUBDEVICE_ID_SPECIALIX_SPEED4,
		0, 0,
		pbn_b0_4_921600 },
	{	PCI_VENDOR_ID_OXSEMI, PCI_DEVICE_ID_OXSEMI_16PCI954,
		PCI_SUBVENDOR_ID_SIIG, PCI_SUBDEVICE_ID_SIIG_QUARTET_SERIAL,
		0, 0,
		pbn_b0_4_1152000 },
	{	PCI_VENDOR_ID_OXSEMI, 0x9505,
		PCI_ANY_ID, PCI_ANY_ID, 0, 0,
		pbn_b0_bt_2_921600 },

		/*
		 * The below card is a little controversial since it is the
		 * subject of a PCI vendor/device ID clash.  (See
		 * www.ussg.iu.edu/hypermail/linux/kernel/0303.1/0516.html).
		 * For now just used the hex ID 0x950a.
		 */
	{	PCI_VENDOR_ID_OXSEMI, 0x950a,
		PCI_SUBVENDOR_ID_SIIG, PCI_SUBDEVICE_ID_SIIG_DUAL_00,
		0, 0, pbn_b0_2_115200 },
	{	PCI_VENDOR_ID_OXSEMI, 0x950a,
		PCI_SUBVENDOR_ID_SIIG, PCI_SUBDEVICE_ID_SIIG_DUAL_30,
		0, 0, pbn_b0_2_115200 },
	{	PCI_VENDOR_ID_OXSEMI, 0x950a,
		PCI_ANY_ID, PCI_ANY_ID, 0, 0,
		pbn_b0_2_1130000 },
	{	PCI_VENDOR_ID_OXSEMI, PCI_DEVICE_ID_OXSEMI_C950,
		PCI_VENDOR_ID_OXSEMI, PCI_SUBDEVICE_ID_OXSEMI_C950, 0, 0,
		pbn_b0_1_921600 },
	{	PCI_VENDOR_ID_OXSEMI, PCI_DEVICE_ID_OXSEMI_16PCI954,
		PCI_ANY_ID, PCI_ANY_ID, 0, 0,
		pbn_b0_4_115200 },
	{	PCI_VENDOR_ID_OXSEMI, PCI_DEVICE_ID_OXSEMI_16PCI952,
		PCI_ANY_ID, PCI_ANY_ID, 0, 0,
		pbn_b0_bt_2_921600 },
	{	PCI_VENDOR_ID_OXSEMI, PCI_DEVICE_ID_OXSEMI_16PCI958,
		PCI_ANY_ID, PCI_ANY_ID, 0, 0,
		pbn_b2_8_1152000 },

	/*
	 * Oxford Semiconductor Inc. Tornado PCI express device range.
	 */
	{	PCI_VENDOR_ID_OXSEMI, 0xc101,    /* OXPCIe952 1 Legacy UART */
		PCI_ANY_ID, PCI_ANY_ID, 0, 0,
		pbn_b0_1_3906250 },
	{	PCI_VENDOR_ID_OXSEMI, 0xc105,    /* OXPCIe952 1 Legacy UART */
		PCI_ANY_ID, PCI_ANY_ID, 0, 0,
		pbn_b0_1_3906250 },
	{	PCI_VENDOR_ID_OXSEMI, 0xc11b,    /* OXPCIe952 1 Native UART */
		PCI_ANY_ID, PCI_ANY_ID, 0, 0,
		pbn_oxsemi_1_3906250 },
	{	PCI_VENDOR_ID_OXSEMI, 0xc11f,    /* OXPCIe952 1 Native UART */
		PCI_ANY_ID, PCI_ANY_ID, 0, 0,
		pbn_oxsemi_1_3906250 },
	{	PCI_VENDOR_ID_OXSEMI, 0xc120,    /* OXPCIe952 1 Legacy UART */
		PCI_ANY_ID, PCI_ANY_ID, 0, 0,
		pbn_b0_1_3906250 },
	{	PCI_VENDOR_ID_OXSEMI, 0xc124,    /* OXPCIe952 1 Legacy UART */
		PCI_ANY_ID, PCI_ANY_ID, 0, 0,
		pbn_b0_1_3906250 },
	{	PCI_VENDOR_ID_OXSEMI, 0xc138,    /* OXPCIe952 1 Native UART */
		PCI_ANY_ID, PCI_ANY_ID, 0, 0,
		pbn_oxsemi_1_3906250 },
	{	PCI_VENDOR_ID_OXSEMI, 0xc13d,    /* OXPCIe952 1 Native UART */
		PCI_ANY_ID, PCI_ANY_ID, 0, 0,
		pbn_oxsemi_1_3906250 },
	{	PCI_VENDOR_ID_OXSEMI, 0xc140,    /* OXPCIe952 1 Legacy UART */
		PCI_ANY_ID, PCI_ANY_ID, 0, 0,
		pbn_b0_1_3906250 },
	{	PCI_VENDOR_ID_OXSEMI, 0xc141,    /* OXPCIe952 1 Legacy UART */
		PCI_ANY_ID, PCI_ANY_ID, 0, 0,
		pbn_b0_1_3906250 },
	{	PCI_VENDOR_ID_OXSEMI, 0xc144,    /* OXPCIe952 1 Legacy UART */
		PCI_ANY_ID, PCI_ANY_ID, 0, 0,
		pbn_b0_1_3906250 },
	{	PCI_VENDOR_ID_OXSEMI, 0xc145,    /* OXPCIe952 1 Legacy UART */
		PCI_ANY_ID, PCI_ANY_ID, 0, 0,
		pbn_b0_1_3906250 },
	{	PCI_VENDOR_ID_OXSEMI, 0xc158,    /* OXPCIe952 2 Native UART */
		PCI_ANY_ID, PCI_ANY_ID, 0, 0,
		pbn_oxsemi_2_3906250 },
	{	PCI_VENDOR_ID_OXSEMI, 0xc15d,    /* OXPCIe952 2 Native UART */
		PCI_ANY_ID, PCI_ANY_ID, 0, 0,
		pbn_oxsemi_2_3906250 },
	{	PCI_VENDOR_ID_OXSEMI, 0xc208,    /* OXPCIe954 4 Native UART */
		PCI_ANY_ID, PCI_ANY_ID, 0, 0,
		pbn_oxsemi_4_3906250 },
	{	PCI_VENDOR_ID_OXSEMI, 0xc20d,    /* OXPCIe954 4 Native UART */
		PCI_ANY_ID, PCI_ANY_ID, 0, 0,
		pbn_oxsemi_4_3906250 },
	{	PCI_VENDOR_ID_OXSEMI, 0xc308,    /* OXPCIe958 8 Native UART */
		PCI_ANY_ID, PCI_ANY_ID, 0, 0,
		pbn_oxsemi_8_3906250 },
	{	PCI_VENDOR_ID_OXSEMI, 0xc30d,    /* OXPCIe958 8 Native UART */
		PCI_ANY_ID, PCI_ANY_ID, 0, 0,
		pbn_oxsemi_8_3906250 },
	{	PCI_VENDOR_ID_OXSEMI, 0xc40b,    /* OXPCIe200 1 Native UART */
		PCI_ANY_ID, PCI_ANY_ID, 0, 0,
		pbn_oxsemi_1_3906250 },
	{	PCI_VENDOR_ID_OXSEMI, 0xc40f,    /* OXPCIe200 1 Native UART */
		PCI_ANY_ID, PCI_ANY_ID, 0, 0,
		pbn_oxsemi_1_3906250 },
	{	PCI_VENDOR_ID_OXSEMI, 0xc41b,    /* OXPCIe200 1 Native UART */
		PCI_ANY_ID, PCI_ANY_ID, 0, 0,
		pbn_oxsemi_1_3906250 },
	{	PCI_VENDOR_ID_OXSEMI, 0xc41f,    /* OXPCIe200 1 Native UART */
		PCI_ANY_ID, PCI_ANY_ID, 0, 0,
		pbn_oxsemi_1_3906250 },
	{	PCI_VENDOR_ID_OXSEMI, 0xc42b,    /* OXPCIe200 1 Native UART */
		PCI_ANY_ID, PCI_ANY_ID, 0, 0,
		pbn_oxsemi_1_3906250 },
	{	PCI_VENDOR_ID_OXSEMI, 0xc42f,    /* OXPCIe200 1 Native UART */
		PCI_ANY_ID, PCI_ANY_ID, 0, 0,
		pbn_oxsemi_1_3906250 },
	{	PCI_VENDOR_ID_OXSEMI, 0xc43b,    /* OXPCIe200 1 Native UART */
		PCI_ANY_ID, PCI_ANY_ID, 0, 0,
		pbn_oxsemi_1_3906250 },
	{	PCI_VENDOR_ID_OXSEMI, 0xc43f,    /* OXPCIe200 1 Native UART */
		PCI_ANY_ID, PCI_ANY_ID, 0, 0,
		pbn_oxsemi_1_3906250 },
	{	PCI_VENDOR_ID_OXSEMI, 0xc44b,    /* OXPCIe200 1 Native UART */
		PCI_ANY_ID, PCI_ANY_ID, 0, 0,
		pbn_oxsemi_1_3906250 },
	{	PCI_VENDOR_ID_OXSEMI, 0xc44f,    /* OXPCIe200 1 Native UART */
		PCI_ANY_ID, PCI_ANY_ID, 0, 0,
		pbn_oxsemi_1_3906250 },
	{	PCI_VENDOR_ID_OXSEMI, 0xc45b,    /* OXPCIe200 1 Native UART */
		PCI_ANY_ID, PCI_ANY_ID, 0, 0,
		pbn_oxsemi_1_3906250 },
	{	PCI_VENDOR_ID_OXSEMI, 0xc45f,    /* OXPCIe200 1 Native UART */
		PCI_ANY_ID, PCI_ANY_ID, 0, 0,
		pbn_oxsemi_1_3906250 },
	{	PCI_VENDOR_ID_OXSEMI, 0xc46b,    /* OXPCIe200 1 Native UART */
		PCI_ANY_ID, PCI_ANY_ID, 0, 0,
		pbn_oxsemi_1_3906250 },
	{	PCI_VENDOR_ID_OXSEMI, 0xc46f,    /* OXPCIe200 1 Native UART */
		PCI_ANY_ID, PCI_ANY_ID, 0, 0,
		pbn_oxsemi_1_3906250 },
	{	PCI_VENDOR_ID_OXSEMI, 0xc47b,    /* OXPCIe200 1 Native UART */
		PCI_ANY_ID, PCI_ANY_ID, 0, 0,
		pbn_oxsemi_1_3906250 },
	{	PCI_VENDOR_ID_OXSEMI, 0xc47f,    /* OXPCIe200 1 Native UART */
		PCI_ANY_ID, PCI_ANY_ID, 0, 0,
		pbn_oxsemi_1_3906250 },
	{	PCI_VENDOR_ID_OXSEMI, 0xc48b,    /* OXPCIe200 1 Native UART */
		PCI_ANY_ID, PCI_ANY_ID, 0, 0,
		pbn_oxsemi_1_3906250 },
	{	PCI_VENDOR_ID_OXSEMI, 0xc48f,    /* OXPCIe200 1 Native UART */
		PCI_ANY_ID, PCI_ANY_ID, 0, 0,
		pbn_oxsemi_1_3906250 },
	{	PCI_VENDOR_ID_OXSEMI, 0xc49b,    /* OXPCIe200 1 Native UART */
		PCI_ANY_ID, PCI_ANY_ID, 0, 0,
		pbn_oxsemi_1_3906250 },
	{	PCI_VENDOR_ID_OXSEMI, 0xc49f,    /* OXPCIe200 1 Native UART */
		PCI_ANY_ID, PCI_ANY_ID, 0, 0,
		pbn_oxsemi_1_3906250 },
	{	PCI_VENDOR_ID_OXSEMI, 0xc4ab,    /* OXPCIe200 1 Native UART */
		PCI_ANY_ID, PCI_ANY_ID, 0, 0,
		pbn_oxsemi_1_3906250 },
	{	PCI_VENDOR_ID_OXSEMI, 0xc4af,    /* OXPCIe200 1 Native UART */
		PCI_ANY_ID, PCI_ANY_ID, 0, 0,
		pbn_oxsemi_1_3906250 },
	{	PCI_VENDOR_ID_OXSEMI, 0xc4bb,    /* OXPCIe200 1 Native UART */
		PCI_ANY_ID, PCI_ANY_ID, 0, 0,
		pbn_oxsemi_1_3906250 },
	{	PCI_VENDOR_ID_OXSEMI, 0xc4bf,    /* OXPCIe200 1 Native UART */
		PCI_ANY_ID, PCI_ANY_ID, 0, 0,
		pbn_oxsemi_1_3906250 },
	{	PCI_VENDOR_ID_OXSEMI, 0xc4cb,    /* OXPCIe200 1 Native UART */
		PCI_ANY_ID, PCI_ANY_ID, 0, 0,
		pbn_oxsemi_1_3906250 },
	{	PCI_VENDOR_ID_OXSEMI, 0xc4cf,    /* OXPCIe200 1 Native UART */
		PCI_ANY_ID, PCI_ANY_ID, 0, 0,
		pbn_oxsemi_1_3906250 },
	/*
	 * Mainpine Inc. IQ Express "Rev3" utilizing OxSemi Tornado
	 */
	{	PCI_VENDOR_ID_MAINPINE, 0x4000,	/* IQ Express 1 Port V.34 Super-G3 Fax */
		PCI_VENDOR_ID_MAINPINE, 0x4001, 0, 0,
		pbn_oxsemi_1_3906250 },
	{	PCI_VENDOR_ID_MAINPINE, 0x4000,	/* IQ Express 2 Port V.34 Super-G3 Fax */
		PCI_VENDOR_ID_MAINPINE, 0x4002, 0, 0,
		pbn_oxsemi_2_3906250 },
	{	PCI_VENDOR_ID_MAINPINE, 0x4000,	/* IQ Express 4 Port V.34 Super-G3 Fax */
		PCI_VENDOR_ID_MAINPINE, 0x4004, 0, 0,
		pbn_oxsemi_4_3906250 },
	{	PCI_VENDOR_ID_MAINPINE, 0x4000,	/* IQ Express 8 Port V.34 Super-G3 Fax */
		PCI_VENDOR_ID_MAINPINE, 0x4008, 0, 0,
		pbn_oxsemi_8_3906250 },

	/*
	 * Digi/IBM PCIe 2-port Async EIA-232 Adapter utilizing OxSemi Tornado
	 */
	{	PCI_VENDOR_ID_DIGI, PCIE_DEVICE_ID_NEO_2_OX_IBM,
		PCI_SUBVENDOR_ID_IBM, PCI_ANY_ID, 0, 0,
		pbn_oxsemi_2_3906250 },

	/*
	 * SBS Technologies, Inc. P-Octal and PMC-OCTPRO cards,
	 * from skokodyn@yahoo.com
	 */
	{	PCI_VENDOR_ID_SBSMODULARIO, PCI_DEVICE_ID_OCTPRO,
		PCI_SUBVENDOR_ID_SBSMODULARIO, PCI_SUBDEVICE_ID_OCTPRO232, 0, 0,
		pbn_sbsxrsio },
	{	PCI_VENDOR_ID_SBSMODULARIO, PCI_DEVICE_ID_OCTPRO,
		PCI_SUBVENDOR_ID_SBSMODULARIO, PCI_SUBDEVICE_ID_OCTPRO422, 0, 0,
		pbn_sbsxrsio },
	{	PCI_VENDOR_ID_SBSMODULARIO, PCI_DEVICE_ID_OCTPRO,
		PCI_SUBVENDOR_ID_SBSMODULARIO, PCI_SUBDEVICE_ID_POCTAL232, 0, 0,
		pbn_sbsxrsio },
	{	PCI_VENDOR_ID_SBSMODULARIO, PCI_DEVICE_ID_OCTPRO,
		PCI_SUBVENDOR_ID_SBSMODULARIO, PCI_SUBDEVICE_ID_POCTAL422, 0, 0,
		pbn_sbsxrsio },

	/*
	 * Digitan DS560-558, from jimd@esoft.com
	 */
	{	PCI_VENDOR_ID_ATT, PCI_DEVICE_ID_ATT_VENUS_MODEM,
		PCI_ANY_ID, PCI_ANY_ID, 0, 0,
		pbn_b1_1_115200 },

	/*
	 * Titan Electronic cards
	 *  The 400L and 800L have a custom setup quirk.
	 */
	{	PCI_VENDOR_ID_TITAN, PCI_DEVICE_ID_TITAN_100,
		PCI_ANY_ID, PCI_ANY_ID, 0, 0,
		pbn_b0_1_921600 },
	{	PCI_VENDOR_ID_TITAN, PCI_DEVICE_ID_TITAN_200,
		PCI_ANY_ID, PCI_ANY_ID, 0, 0,
		pbn_b0_2_921600 },
	{	PCI_VENDOR_ID_TITAN, PCI_DEVICE_ID_TITAN_400,
		PCI_ANY_ID, PCI_ANY_ID, 0, 0,
		pbn_b0_4_921600 },
	{	PCI_VENDOR_ID_TITAN, PCI_DEVICE_ID_TITAN_800B,
		PCI_ANY_ID, PCI_ANY_ID, 0, 0,
		pbn_b0_4_921600 },
	{	PCI_VENDOR_ID_TITAN, PCI_DEVICE_ID_TITAN_100L,
		PCI_ANY_ID, PCI_ANY_ID, 0, 0,
		pbn_b1_1_921600 },
	{	PCI_VENDOR_ID_TITAN, PCI_DEVICE_ID_TITAN_200L,
		PCI_ANY_ID, PCI_ANY_ID, 0, 0,
		pbn_b1_bt_2_921600 },
	{	PCI_VENDOR_ID_TITAN, PCI_DEVICE_ID_TITAN_400L,
		PCI_ANY_ID, PCI_ANY_ID, 0, 0,
		pbn_b0_bt_4_921600 },
	{	PCI_VENDOR_ID_TITAN, PCI_DEVICE_ID_TITAN_800L,
		PCI_ANY_ID, PCI_ANY_ID, 0, 0,
		pbn_b0_bt_8_921600 },
	{	PCI_VENDOR_ID_TITAN, PCI_DEVICE_ID_TITAN_200I,
		PCI_ANY_ID, PCI_ANY_ID, 0, 0,
		pbn_b4_bt_2_921600 },
	{	PCI_VENDOR_ID_TITAN, PCI_DEVICE_ID_TITAN_400I,
		PCI_ANY_ID, PCI_ANY_ID, 0, 0,
		pbn_b4_bt_4_921600 },
	{	PCI_VENDOR_ID_TITAN, PCI_DEVICE_ID_TITAN_800I,
		PCI_ANY_ID, PCI_ANY_ID, 0, 0,
		pbn_b4_bt_8_921600 },
	{	PCI_VENDOR_ID_TITAN, PCI_DEVICE_ID_TITAN_400EH,
		PCI_ANY_ID, PCI_ANY_ID, 0, 0,
		pbn_b0_4_921600 },
	{	PCI_VENDOR_ID_TITAN, PCI_DEVICE_ID_TITAN_800EH,
		PCI_ANY_ID, PCI_ANY_ID, 0, 0,
		pbn_b0_4_921600 },
	{	PCI_VENDOR_ID_TITAN, PCI_DEVICE_ID_TITAN_800EHB,
		PCI_ANY_ID, PCI_ANY_ID, 0, 0,
		pbn_b0_4_921600 },
	{	PCI_VENDOR_ID_TITAN, PCI_DEVICE_ID_TITAN_100E,
		PCI_ANY_ID, PCI_ANY_ID, 0, 0,
		pbn_titan_1_4000000 },
	{	PCI_VENDOR_ID_TITAN, PCI_DEVICE_ID_TITAN_200E,
		PCI_ANY_ID, PCI_ANY_ID, 0, 0,
		pbn_titan_2_4000000 },
	{	PCI_VENDOR_ID_TITAN, PCI_DEVICE_ID_TITAN_400E,
		PCI_ANY_ID, PCI_ANY_ID, 0, 0,
		pbn_titan_4_4000000 },
	{	PCI_VENDOR_ID_TITAN, PCI_DEVICE_ID_TITAN_800E,
		PCI_ANY_ID, PCI_ANY_ID, 0, 0,
		pbn_titan_8_4000000 },
	{	PCI_VENDOR_ID_TITAN, PCI_DEVICE_ID_TITAN_200EI,
		PCI_ANY_ID, PCI_ANY_ID, 0, 0,
		pbn_titan_2_4000000 },
	{	PCI_VENDOR_ID_TITAN, PCI_DEVICE_ID_TITAN_200EISI,
		PCI_ANY_ID, PCI_ANY_ID, 0, 0,
		pbn_titan_2_4000000 },
	{	PCI_VENDOR_ID_TITAN, PCI_DEVICE_ID_TITAN_200V3,
		PCI_ANY_ID, PCI_ANY_ID, 0, 0,
		pbn_b0_bt_2_921600 },
	{	PCI_VENDOR_ID_TITAN, PCI_DEVICE_ID_TITAN_400V3,
		PCI_ANY_ID, PCI_ANY_ID, 0, 0,
		pbn_b0_4_921600 },
	{	PCI_VENDOR_ID_TITAN, PCI_DEVICE_ID_TITAN_410V3,
		PCI_ANY_ID, PCI_ANY_ID, 0, 0,
		pbn_b0_4_921600 },
	{	PCI_VENDOR_ID_TITAN, PCI_DEVICE_ID_TITAN_800V3,
		PCI_ANY_ID, PCI_ANY_ID, 0, 0,
		pbn_b0_4_921600 },
	{	PCI_VENDOR_ID_TITAN, PCI_DEVICE_ID_TITAN_800V3B,
		PCI_ANY_ID, PCI_ANY_ID, 0, 0,
		pbn_b0_4_921600 },

	{	PCI_VENDOR_ID_SIIG, PCI_DEVICE_ID_SIIG_1S_10x_550,
		PCI_ANY_ID, PCI_ANY_ID, 0, 0,
		pbn_b2_1_460800 },
	{	PCI_VENDOR_ID_SIIG, PCI_DEVICE_ID_SIIG_1S_10x_650,
		PCI_ANY_ID, PCI_ANY_ID, 0, 0,
		pbn_b2_1_460800 },
	{	PCI_VENDOR_ID_SIIG, PCI_DEVICE_ID_SIIG_1S_10x_850,
		PCI_ANY_ID, PCI_ANY_ID, 0, 0,
		pbn_b2_1_460800 },
	{	PCI_VENDOR_ID_SIIG, PCI_DEVICE_ID_SIIG_2S_10x_550,
		PCI_ANY_ID, PCI_ANY_ID, 0, 0,
		pbn_b2_bt_2_921600 },
	{	PCI_VENDOR_ID_SIIG, PCI_DEVICE_ID_SIIG_2S_10x_650,
		PCI_ANY_ID, PCI_ANY_ID, 0, 0,
		pbn_b2_bt_2_921600 },
	{	PCI_VENDOR_ID_SIIG, PCI_DEVICE_ID_SIIG_2S_10x_850,
		PCI_ANY_ID, PCI_ANY_ID, 0, 0,
		pbn_b2_bt_2_921600 },
	{	PCI_VENDOR_ID_SIIG, PCI_DEVICE_ID_SIIG_4S_10x_550,
		PCI_ANY_ID, PCI_ANY_ID, 0, 0,
		pbn_b2_bt_4_921600 },
	{	PCI_VENDOR_ID_SIIG, PCI_DEVICE_ID_SIIG_4S_10x_650,
		PCI_ANY_ID, PCI_ANY_ID, 0, 0,
		pbn_b2_bt_4_921600 },
	{	PCI_VENDOR_ID_SIIG, PCI_DEVICE_ID_SIIG_4S_10x_850,
		PCI_ANY_ID, PCI_ANY_ID, 0, 0,
		pbn_b2_bt_4_921600 },
	{	PCI_VENDOR_ID_SIIG, PCI_DEVICE_ID_SIIG_1S_20x_550,
		PCI_ANY_ID, PCI_ANY_ID, 0, 0,
		pbn_b0_1_921600 },
	{	PCI_VENDOR_ID_SIIG, PCI_DEVICE_ID_SIIG_1S_20x_650,
		PCI_ANY_ID, PCI_ANY_ID, 0, 0,
		pbn_b0_1_921600 },
	{	PCI_VENDOR_ID_SIIG, PCI_DEVICE_ID_SIIG_1S_20x_850,
		PCI_ANY_ID, PCI_ANY_ID, 0, 0,
		pbn_b0_1_921600 },
	{	PCI_VENDOR_ID_SIIG, PCI_DEVICE_ID_SIIG_2S_20x_550,
		PCI_ANY_ID, PCI_ANY_ID, 0, 0,
		pbn_b0_bt_2_921600 },
	{	PCI_VENDOR_ID_SIIG, PCI_DEVICE_ID_SIIG_2S_20x_650,
		PCI_ANY_ID, PCI_ANY_ID, 0, 0,
		pbn_b0_bt_2_921600 },
	{	PCI_VENDOR_ID_SIIG, PCI_DEVICE_ID_SIIG_2S_20x_850,
		PCI_ANY_ID, PCI_ANY_ID, 0, 0,
		pbn_b0_bt_2_921600 },
	{	PCI_VENDOR_ID_SIIG, PCI_DEVICE_ID_SIIG_4S_20x_550,
		PCI_ANY_ID, PCI_ANY_ID, 0, 0,
		pbn_b0_bt_4_921600 },
	{	PCI_VENDOR_ID_SIIG, PCI_DEVICE_ID_SIIG_4S_20x_650,
		PCI_ANY_ID, PCI_ANY_ID, 0, 0,
		pbn_b0_bt_4_921600 },
	{	PCI_VENDOR_ID_SIIG, PCI_DEVICE_ID_SIIG_4S_20x_850,
		PCI_ANY_ID, PCI_ANY_ID, 0, 0,
		pbn_b0_bt_4_921600 },
	{	PCI_VENDOR_ID_SIIG, PCI_DEVICE_ID_SIIG_8S_20x_550,
		PCI_ANY_ID, PCI_ANY_ID, 0, 0,
		pbn_b0_bt_8_921600 },
	{	PCI_VENDOR_ID_SIIG, PCI_DEVICE_ID_SIIG_8S_20x_650,
		PCI_ANY_ID, PCI_ANY_ID, 0, 0,
		pbn_b0_bt_8_921600 },
	{	PCI_VENDOR_ID_SIIG, PCI_DEVICE_ID_SIIG_8S_20x_850,
		PCI_ANY_ID, PCI_ANY_ID, 0, 0,
		pbn_b0_bt_8_921600 },

	/*
	 * Computone devices submitted by Doug McNash dmcnash@computone.com
	 */
	{	PCI_VENDOR_ID_COMPUTONE, PCI_DEVICE_ID_COMPUTONE_PG,
		PCI_SUBVENDOR_ID_COMPUTONE, PCI_SUBDEVICE_ID_COMPUTONE_PG4,
		0, 0, pbn_computone_4 },
	{	PCI_VENDOR_ID_COMPUTONE, PCI_DEVICE_ID_COMPUTONE_PG,
		PCI_SUBVENDOR_ID_COMPUTONE, PCI_SUBDEVICE_ID_COMPUTONE_PG8,
		0, 0, pbn_computone_8 },
	{	PCI_VENDOR_ID_COMPUTONE, PCI_DEVICE_ID_COMPUTONE_PG,
		PCI_SUBVENDOR_ID_COMPUTONE, PCI_SUBDEVICE_ID_COMPUTONE_PG6,
		0, 0, pbn_computone_6 },

	{	PCI_VENDOR_ID_OXSEMI, PCI_DEVICE_ID_OXSEMI_16PCI95N,
		PCI_ANY_ID, PCI_ANY_ID, 0, 0,
		pbn_oxsemi },
	{	PCI_VENDOR_ID_TIMEDIA, PCI_DEVICE_ID_TIMEDIA_1889,
		PCI_VENDOR_ID_TIMEDIA, PCI_ANY_ID, 0, 0,
		pbn_b0_bt_1_921600 },

	/*
	 * Sunix PCI serial boards
	 */
	{	PCI_VENDOR_ID_SUNIX, PCI_DEVICE_ID_SUNIX_1999,
		PCI_VENDOR_ID_SUNIX, 0x0001, 0, 0,
		pbn_sunix_pci_1s },
	{	PCI_VENDOR_ID_SUNIX, PCI_DEVICE_ID_SUNIX_1999,
		PCI_VENDOR_ID_SUNIX, 0x0002, 0, 0,
		pbn_sunix_pci_2s },
	{	PCI_VENDOR_ID_SUNIX, PCI_DEVICE_ID_SUNIX_1999,
		PCI_VENDOR_ID_SUNIX, 0x0004, 0, 0,
		pbn_sunix_pci_4s },
	{	PCI_VENDOR_ID_SUNIX, PCI_DEVICE_ID_SUNIX_1999,
		PCI_VENDOR_ID_SUNIX, 0x0084, 0, 0,
		pbn_sunix_pci_4s },
	{	PCI_VENDOR_ID_SUNIX, PCI_DEVICE_ID_SUNIX_1999,
		PCI_VENDOR_ID_SUNIX, 0x0008, 0, 0,
		pbn_sunix_pci_8s },
	{	PCI_VENDOR_ID_SUNIX, PCI_DEVICE_ID_SUNIX_1999,
		PCI_VENDOR_ID_SUNIX, 0x0088, 0, 0,
		pbn_sunix_pci_8s },
	{	PCI_VENDOR_ID_SUNIX, PCI_DEVICE_ID_SUNIX_1999,
		PCI_VENDOR_ID_SUNIX, 0x0010, 0, 0,
		pbn_sunix_pci_16s },

	/*
	 * AFAVLAB serial card, from Harald Welte <laforge@gnumonks.org>
	 */
	{	PCI_VENDOR_ID_AFAVLAB, PCI_DEVICE_ID_AFAVLAB_P028,
		PCI_ANY_ID, PCI_ANY_ID, 0, 0,
		pbn_b0_bt_8_115200 },
	{	PCI_VENDOR_ID_AFAVLAB, PCI_DEVICE_ID_AFAVLAB_P030,
		PCI_ANY_ID, PCI_ANY_ID, 0, 0,
		pbn_b0_bt_8_115200 },

	{	PCI_VENDOR_ID_LAVA, PCI_DEVICE_ID_LAVA_DSERIAL,
		PCI_ANY_ID, PCI_ANY_ID, 0, 0,
		pbn_b0_bt_2_115200 },
	{	PCI_VENDOR_ID_LAVA, PCI_DEVICE_ID_LAVA_QUATRO_A,
		PCI_ANY_ID, PCI_ANY_ID, 0, 0,
		pbn_b0_bt_2_115200 },
	{	PCI_VENDOR_ID_LAVA, PCI_DEVICE_ID_LAVA_QUATRO_B,
		PCI_ANY_ID, PCI_ANY_ID, 0, 0,
		pbn_b0_bt_2_115200 },
	{	PCI_VENDOR_ID_LAVA, PCI_DEVICE_ID_LAVA_QUATTRO_A,
		PCI_ANY_ID, PCI_ANY_ID, 0, 0,
		pbn_b0_bt_2_115200 },
	{	PCI_VENDOR_ID_LAVA, PCI_DEVICE_ID_LAVA_QUATTRO_B,
		PCI_ANY_ID, PCI_ANY_ID, 0, 0,
		pbn_b0_bt_2_115200 },
	{	PCI_VENDOR_ID_LAVA, PCI_DEVICE_ID_LAVA_OCTO_A,
		PCI_ANY_ID, PCI_ANY_ID, 0, 0,
		pbn_b0_bt_4_460800 },
	{	PCI_VENDOR_ID_LAVA, PCI_DEVICE_ID_LAVA_OCTO_B,
		PCI_ANY_ID, PCI_ANY_ID, 0, 0,
		pbn_b0_bt_4_460800 },
	{	PCI_VENDOR_ID_LAVA, PCI_DEVICE_ID_LAVA_PORT_PLUS,
		PCI_ANY_ID, PCI_ANY_ID, 0, 0,
		pbn_b0_bt_2_460800 },
	{	PCI_VENDOR_ID_LAVA, PCI_DEVICE_ID_LAVA_QUAD_A,
		PCI_ANY_ID, PCI_ANY_ID, 0, 0,
		pbn_b0_bt_2_460800 },
	{	PCI_VENDOR_ID_LAVA, PCI_DEVICE_ID_LAVA_QUAD_B,
		PCI_ANY_ID, PCI_ANY_ID, 0, 0,
		pbn_b0_bt_2_460800 },
	{	PCI_VENDOR_ID_LAVA, PCI_DEVICE_ID_LAVA_SSERIAL,
		PCI_ANY_ID, PCI_ANY_ID, 0, 0,
		pbn_b0_bt_1_115200 },
	{	PCI_VENDOR_ID_LAVA, PCI_DEVICE_ID_LAVA_PORT_650,
		PCI_ANY_ID, PCI_ANY_ID, 0, 0,
		pbn_b0_bt_1_460800 },

	/*
	 * Korenix Jetcard F0/F1 cards (JC1204, JC1208, JC1404, JC1408).
	 * Cards are identified by their subsystem vendor IDs, which
	 * (in hex) match the model number.
	 *
	 * Note that JC140x are RS422/485 cards which require ox950
	 * ACR = 0x10, and as such are not currently fully supported.
	 */
	{	PCI_VENDOR_ID_KORENIX, PCI_DEVICE_ID_KORENIX_JETCARDF0,
		0x1204, 0x0004, 0, 0,
		pbn_b0_4_921600 },
	{	PCI_VENDOR_ID_KORENIX, PCI_DEVICE_ID_KORENIX_JETCARDF0,
		0x1208, 0x0004, 0, 0,
		pbn_b0_4_921600 },
/*	{	PCI_VENDOR_ID_KORENIX, PCI_DEVICE_ID_KORENIX_JETCARDF0,
		0x1402, 0x0002, 0, 0,
		pbn_b0_2_921600 }, */
/*	{	PCI_VENDOR_ID_KORENIX, PCI_DEVICE_ID_KORENIX_JETCARDF0,
		0x1404, 0x0004, 0, 0,
		pbn_b0_4_921600 }, */
	{	PCI_VENDOR_ID_KORENIX, PCI_DEVICE_ID_KORENIX_JETCARDF1,
		0x1208, 0x0004, 0, 0,
		pbn_b0_4_921600 },

	{	PCI_VENDOR_ID_KORENIX, PCI_DEVICE_ID_KORENIX_JETCARDF2,
		0x1204, 0x0004, 0, 0,
		pbn_b0_4_921600 },
	{	PCI_VENDOR_ID_KORENIX, PCI_DEVICE_ID_KORENIX_JETCARDF2,
		0x1208, 0x0004, 0, 0,
		pbn_b0_4_921600 },
	{	PCI_VENDOR_ID_KORENIX, PCI_DEVICE_ID_KORENIX_JETCARDF3,
		0x1208, 0x0004, 0, 0,
		pbn_b0_4_921600 },
	/*
	 * Dell Remote Access Card 4 - Tim_T_Murphy@Dell.com
	 */
	{	PCI_VENDOR_ID_DELL, PCI_DEVICE_ID_DELL_RAC4,
		PCI_ANY_ID, PCI_ANY_ID, 0, 0,
		pbn_b1_1_1382400 },

	/*
	 * Dell Remote Access Card III - Tim_T_Murphy@Dell.com
	 */
	{	PCI_VENDOR_ID_DELL, PCI_DEVICE_ID_DELL_RACIII,
		PCI_ANY_ID, PCI_ANY_ID, 0, 0,
		pbn_b1_1_1382400 },

	/*
	 * RAStel 2 port modem, gerg@moreton.com.au
	 */
	{	PCI_VENDOR_ID_MORETON, PCI_DEVICE_ID_RASTEL_2PORT,
		PCI_ANY_ID, PCI_ANY_ID, 0, 0,
		pbn_b2_bt_2_115200 },

	/*
	 * EKF addition for i960 Boards form EKF with serial port
	 */
	{	PCI_VENDOR_ID_INTEL, PCI_DEVICE_ID_INTEL_80960_RP,
		0xE4BF, PCI_ANY_ID, 0, 0,
		pbn_intel_i960 },

	/*
	 * Xircom Cardbus/Ethernet combos
	 */
	{	PCI_VENDOR_ID_XIRCOM, PCI_DEVICE_ID_XIRCOM_X3201_MDM,
		PCI_ANY_ID, PCI_ANY_ID, 0, 0,
		pbn_b0_1_115200 },
	/*
	 * Xircom RBM56G cardbus modem - Dirk Arnold (temp entry)
	 */
	{	PCI_VENDOR_ID_XIRCOM, PCI_DEVICE_ID_XIRCOM_RBM56G,
		PCI_ANY_ID, PCI_ANY_ID, 0, 0,
		pbn_b0_1_115200 },

	/*
	 * Untested PCI modems, sent in from various folks...
	 */

	/*
	 * Elsa Model 56K PCI Modem, from Andreas Rath <arh@01019freenet.de>
	 */
	{	PCI_VENDOR_ID_ROCKWELL, 0x1004,
		0x1048, 0x1500, 0, 0,
		pbn_b1_1_115200 },

	{	PCI_VENDOR_ID_SGI, PCI_DEVICE_ID_SGI_IOC3,
		0xFF00, 0, 0, 0,
		pbn_sgi_ioc3 },

	/*
	 * HP Diva card
	 */
	{	PCI_VENDOR_ID_HP, PCI_DEVICE_ID_HP_DIVA,
		PCI_VENDOR_ID_HP, PCI_DEVICE_ID_HP_DIVA_RMP3, 0, 0,
		pbn_b1_1_115200 },
	{	PCI_VENDOR_ID_HP, PCI_DEVICE_ID_HP_DIVA,
		PCI_ANY_ID, PCI_ANY_ID, 0, 0,
		pbn_b0_5_115200 },
	{	PCI_VENDOR_ID_HP, PCI_DEVICE_ID_HP_DIVA_AUX,
		PCI_ANY_ID, PCI_ANY_ID, 0, 0,
		pbn_b2_1_115200 },
	/* HPE PCI serial device */
	{	PCI_VENDOR_ID_HP_3PAR, PCI_DEVICE_ID_HPE_PCI_SERIAL,
		PCI_ANY_ID, PCI_ANY_ID, 0, 0,
		pbn_b1_1_115200 },

	{	PCI_VENDOR_ID_DCI, PCI_DEVICE_ID_DCI_PCCOM2,
		PCI_ANY_ID, PCI_ANY_ID, 0, 0,
		pbn_b3_2_115200 },
	{	PCI_VENDOR_ID_DCI, PCI_DEVICE_ID_DCI_PCCOM4,
		PCI_ANY_ID, PCI_ANY_ID, 0, 0,
		pbn_b3_4_115200 },
	{	PCI_VENDOR_ID_DCI, PCI_DEVICE_ID_DCI_PCCOM8,
		PCI_ANY_ID, PCI_ANY_ID, 0, 0,
		pbn_b3_8_115200 },
	/*
	 * Pericom PI7C9X795[1248] Uno/Dual/Quad/Octal UART
	 */
	{   PCI_VENDOR_ID_PERICOM, PCI_DEVICE_ID_PERICOM_PI7C9X7951,
		PCI_ANY_ID, PCI_ANY_ID,
		0,
		0, pbn_pericom_PI7C9X7951 },
	{   PCI_VENDOR_ID_PERICOM, PCI_DEVICE_ID_PERICOM_PI7C9X7952,
		PCI_ANY_ID, PCI_ANY_ID,
		0,
		0, pbn_pericom_PI7C9X7952 },
	{   PCI_VENDOR_ID_PERICOM, PCI_DEVICE_ID_PERICOM_PI7C9X7954,
		PCI_ANY_ID, PCI_ANY_ID,
		0,
		0, pbn_pericom_PI7C9X7954 },
	{   PCI_VENDOR_ID_PERICOM, PCI_DEVICE_ID_PERICOM_PI7C9X7958,
		PCI_ANY_ID, PCI_ANY_ID,
		0,
		0, pbn_pericom_PI7C9X7958 },
	/*
	 * ACCES I/O Products quad
	 */
	{	PCI_VENDOR_ID_ACCESIO, PCI_DEVICE_ID_ACCESIO_PCIE_COM_2SDB,
		PCI_ANY_ID, PCI_ANY_ID, 0, 0,
		pbn_pericom_PI7C9X7952 },
	{	PCI_VENDOR_ID_ACCESIO, PCI_DEVICE_ID_ACCESIO_MPCIE_COM_2S,
		PCI_ANY_ID, PCI_ANY_ID, 0, 0,
		pbn_pericom_PI7C9X7952 },
	{	PCI_VENDOR_ID_ACCESIO, PCI_DEVICE_ID_ACCESIO_PCIE_COM_4SDB,
		PCI_ANY_ID, PCI_ANY_ID, 0, 0,
		pbn_pericom_PI7C9X7954 },
	{	PCI_VENDOR_ID_ACCESIO, PCI_DEVICE_ID_ACCESIO_MPCIE_COM_4S,
		PCI_ANY_ID, PCI_ANY_ID, 0, 0,
		pbn_pericom_PI7C9X7954 },
	{	PCI_VENDOR_ID_ACCESIO, PCI_DEVICE_ID_ACCESIO_PCIE_COM232_2DB,
		PCI_ANY_ID, PCI_ANY_ID, 0, 0,
		pbn_pericom_PI7C9X7952 },
	{	PCI_VENDOR_ID_ACCESIO, PCI_DEVICE_ID_ACCESIO_MPCIE_COM232_2,
		PCI_ANY_ID, PCI_ANY_ID, 0, 0,
		pbn_pericom_PI7C9X7952 },
	{	PCI_VENDOR_ID_ACCESIO, PCI_DEVICE_ID_ACCESIO_PCIE_COM232_4DB,
		PCI_ANY_ID, PCI_ANY_ID, 0, 0,
		pbn_pericom_PI7C9X7954 },
	{	PCI_VENDOR_ID_ACCESIO, PCI_DEVICE_ID_ACCESIO_MPCIE_COM232_4,
		PCI_ANY_ID, PCI_ANY_ID, 0, 0,
		pbn_pericom_PI7C9X7954 },
	{	PCI_VENDOR_ID_ACCESIO, PCI_DEVICE_ID_ACCESIO_PCIE_COM_2SMDB,
		PCI_ANY_ID, PCI_ANY_ID, 0, 0,
		pbn_pericom_PI7C9X7952 },
	{	PCI_VENDOR_ID_ACCESIO, PCI_DEVICE_ID_ACCESIO_MPCIE_COM_2SM,
		PCI_ANY_ID, PCI_ANY_ID, 0, 0,
		pbn_pericom_PI7C9X7952 },
	{	PCI_VENDOR_ID_ACCESIO, PCI_DEVICE_ID_ACCESIO_PCIE_COM_4SMDB,
		PCI_ANY_ID, PCI_ANY_ID, 0, 0,
		pbn_pericom_PI7C9X7954 },
	{	PCI_VENDOR_ID_ACCESIO, PCI_DEVICE_ID_ACCESIO_MPCIE_COM_4SM,
		PCI_ANY_ID, PCI_ANY_ID, 0, 0,
		pbn_pericom_PI7C9X7954 },
	{	PCI_VENDOR_ID_ACCESIO, PCI_DEVICE_ID_ACCESIO_MPCIE_ICM485_1,
		PCI_ANY_ID, PCI_ANY_ID, 0, 0,
		pbn_pericom_PI7C9X7951 },
	{	PCI_VENDOR_ID_ACCESIO, PCI_DEVICE_ID_ACCESIO_MPCIE_ICM422_2,
		PCI_ANY_ID, PCI_ANY_ID, 0, 0,
		pbn_pericom_PI7C9X7952 },
	{	PCI_VENDOR_ID_ACCESIO, PCI_DEVICE_ID_ACCESIO_MPCIE_ICM485_2,
		PCI_ANY_ID, PCI_ANY_ID, 0, 0,
		pbn_pericom_PI7C9X7952 },
	{	PCI_VENDOR_ID_ACCESIO, PCI_DEVICE_ID_ACCESIO_MPCIE_ICM422_4,
		PCI_ANY_ID, PCI_ANY_ID, 0, 0,
		pbn_pericom_PI7C9X7954 },
	{	PCI_VENDOR_ID_ACCESIO, PCI_DEVICE_ID_ACCESIO_MPCIE_ICM485_4,
		PCI_ANY_ID, PCI_ANY_ID, 0, 0,
		pbn_pericom_PI7C9X7954 },
	{	PCI_VENDOR_ID_ACCESIO, PCI_DEVICE_ID_ACCESIO_PCIE_ICM_2S,
		PCI_ANY_ID, PCI_ANY_ID, 0, 0,
		pbn_pericom_PI7C9X7952 },
	{	PCI_VENDOR_ID_ACCESIO, PCI_DEVICE_ID_ACCESIO_PCIE_ICM_4S,
		PCI_ANY_ID, PCI_ANY_ID, 0, 0,
		pbn_pericom_PI7C9X7954 },
	{	PCI_VENDOR_ID_ACCESIO, PCI_DEVICE_ID_ACCESIO_PCIE_ICM232_2,
		PCI_ANY_ID, PCI_ANY_ID, 0, 0,
		pbn_pericom_PI7C9X7952 },
	{	PCI_VENDOR_ID_ACCESIO, PCI_DEVICE_ID_ACCESIO_MPCIE_ICM232_2,
		PCI_ANY_ID, PCI_ANY_ID, 0, 0,
		pbn_pericom_PI7C9X7952 },
	{	PCI_VENDOR_ID_ACCESIO, PCI_DEVICE_ID_ACCESIO_PCIE_ICM232_4,
		PCI_ANY_ID, PCI_ANY_ID, 0, 0,
		pbn_pericom_PI7C9X7954 },
	{	PCI_VENDOR_ID_ACCESIO, PCI_DEVICE_ID_ACCESIO_MPCIE_ICM232_4,
		PCI_ANY_ID, PCI_ANY_ID, 0, 0,
		pbn_pericom_PI7C9X7954 },
	{	PCI_VENDOR_ID_ACCESIO, PCI_DEVICE_ID_ACCESIO_PCIE_ICM_2SM,
		PCI_ANY_ID, PCI_ANY_ID, 0, 0,
		pbn_pericom_PI7C9X7952 },
	{	PCI_VENDOR_ID_ACCESIO, PCI_DEVICE_ID_ACCESIO_PCIE_COM422_4,
		PCI_ANY_ID, PCI_ANY_ID, 0, 0,
		pbn_pericom_PI7C9X7954 },
	{	PCI_VENDOR_ID_ACCESIO, PCI_DEVICE_ID_ACCESIO_PCIE_COM485_4,
		PCI_ANY_ID, PCI_ANY_ID, 0, 0,
		pbn_pericom_PI7C9X7954 },
	{	PCI_VENDOR_ID_ACCESIO, PCI_DEVICE_ID_ACCESIO_PCIE_COM422_8,
		PCI_ANY_ID, PCI_ANY_ID, 0, 0,
		pbn_pericom_PI7C9X7958 },
	{	PCI_VENDOR_ID_ACCESIO, PCI_DEVICE_ID_ACCESIO_PCIE_COM485_8,
		PCI_ANY_ID, PCI_ANY_ID, 0, 0,
		pbn_pericom_PI7C9X7958 },
	{	PCI_VENDOR_ID_ACCESIO, PCI_DEVICE_ID_ACCESIO_PCIE_COM232_4,
		PCI_ANY_ID, PCI_ANY_ID, 0, 0,
		pbn_pericom_PI7C9X7954 },
	{	PCI_VENDOR_ID_ACCESIO, PCI_DEVICE_ID_ACCESIO_PCIE_COM232_8,
		PCI_ANY_ID, PCI_ANY_ID, 0, 0,
		pbn_pericom_PI7C9X7958 },
	{	PCI_VENDOR_ID_ACCESIO, PCI_DEVICE_ID_ACCESIO_PCIE_COM_4SM,
		PCI_ANY_ID, PCI_ANY_ID, 0, 0,
		pbn_pericom_PI7C9X7954 },
	{	PCI_VENDOR_ID_ACCESIO, PCI_DEVICE_ID_ACCESIO_PCIE_COM_8SM,
		PCI_ANY_ID, PCI_ANY_ID, 0, 0,
		pbn_pericom_PI7C9X7958 },
	{	PCI_VENDOR_ID_ACCESIO, PCI_DEVICE_ID_ACCESIO_PCIE_ICM_4SM,
		PCI_ANY_ID, PCI_ANY_ID, 0, 0,
		pbn_pericom_PI7C9X7954 },
	/*
	 * Topic TP560 Data/Fax/Voice 56k modem (reported by Evan Clarke)
	 */
	{	PCI_VENDOR_ID_TOPIC, PCI_DEVICE_ID_TOPIC_TP560,
		PCI_ANY_ID, PCI_ANY_ID, 0, 0,
		pbn_b0_1_115200 },
	/*
	 * ITE
	 */
	{	PCI_VENDOR_ID_ITE, PCI_DEVICE_ID_ITE_8872,
		PCI_ANY_ID, PCI_ANY_ID,
		0, 0,
		pbn_b1_bt_1_115200 },

	/*
	 * IntaShield IS-200
	 */
	{	PCI_VENDOR_ID_INTASHIELD, PCI_DEVICE_ID_INTASHIELD_IS200,
		PCI_ANY_ID, PCI_ANY_ID, 0, 0,	/* 135a.0811 */
		pbn_b2_2_115200 },
	/*
	 * IntaShield IS-400
	 */
	{	PCI_VENDOR_ID_INTASHIELD, PCI_DEVICE_ID_INTASHIELD_IS400,
		PCI_ANY_ID, PCI_ANY_ID, 0, 0,    /* 135a.0dc0 */
		pbn_b2_4_115200 },
	/*
	 * BrainBoxes UC-260
	 */
	{	PCI_VENDOR_ID_INTASHIELD, 0x0D21,
		PCI_ANY_ID, PCI_ANY_ID,
		PCI_CLASS_COMMUNICATION_MULTISERIAL << 8, 0xffff00,
		pbn_b2_4_115200 },
	{	PCI_VENDOR_ID_INTASHIELD, 0x0E34,
		PCI_ANY_ID, PCI_ANY_ID,
		 PCI_CLASS_COMMUNICATION_MULTISERIAL << 8, 0xffff00,
		pbn_b2_4_115200 },
	/*
	 * Perle PCI-RAS cards
	 */
	{       PCI_VENDOR_ID_PLX, PCI_DEVICE_ID_PLX_9030,
		PCI_SUBVENDOR_ID_PERLE, PCI_SUBDEVICE_ID_PCI_RAS4,
		0, 0, pbn_b2_4_921600 },
	{       PCI_VENDOR_ID_PLX, PCI_DEVICE_ID_PLX_9030,
		PCI_SUBVENDOR_ID_PERLE, PCI_SUBDEVICE_ID_PCI_RAS8,
		0, 0, pbn_b2_8_921600 },

	/*
	 * Mainpine series cards: Fairly standard layout but fools
	 * parts of the autodetect in some cases and uses otherwise
	 * unmatched communications subclasses in the PCI Express case
	 */

	{	/* RockForceDUO */
		PCI_VENDOR_ID_MAINPINE, PCI_DEVICE_ID_MAINPINE_PBRIDGE,
		PCI_VENDOR_ID_MAINPINE, 0x0200,
		0, 0, pbn_b0_2_115200 },
	{	/* RockForceQUATRO */
		PCI_VENDOR_ID_MAINPINE, PCI_DEVICE_ID_MAINPINE_PBRIDGE,
		PCI_VENDOR_ID_MAINPINE, 0x0300,
		0, 0, pbn_b0_4_115200 },
	{	/* RockForceDUO+ */
		PCI_VENDOR_ID_MAINPINE, PCI_DEVICE_ID_MAINPINE_PBRIDGE,
		PCI_VENDOR_ID_MAINPINE, 0x0400,
		0, 0, pbn_b0_2_115200 },
	{	/* RockForceQUATRO+ */
		PCI_VENDOR_ID_MAINPINE, PCI_DEVICE_ID_MAINPINE_PBRIDGE,
		PCI_VENDOR_ID_MAINPINE, 0x0500,
		0, 0, pbn_b0_4_115200 },
	{	/* RockForce+ */
		PCI_VENDOR_ID_MAINPINE, PCI_DEVICE_ID_MAINPINE_PBRIDGE,
		PCI_VENDOR_ID_MAINPINE, 0x0600,
		0, 0, pbn_b0_2_115200 },
	{	/* RockForce+ */
		PCI_VENDOR_ID_MAINPINE, PCI_DEVICE_ID_MAINPINE_PBRIDGE,
		PCI_VENDOR_ID_MAINPINE, 0x0700,
		0, 0, pbn_b0_4_115200 },
	{	/* RockForceOCTO+ */
		PCI_VENDOR_ID_MAINPINE, PCI_DEVICE_ID_MAINPINE_PBRIDGE,
		PCI_VENDOR_ID_MAINPINE, 0x0800,
		0, 0, pbn_b0_8_115200 },
	{	/* RockForceDUO+ */
		PCI_VENDOR_ID_MAINPINE, PCI_DEVICE_ID_MAINPINE_PBRIDGE,
		PCI_VENDOR_ID_MAINPINE, 0x0C00,
		0, 0, pbn_b0_2_115200 },
	{	/* RockForceQUARTRO+ */
		PCI_VENDOR_ID_MAINPINE, PCI_DEVICE_ID_MAINPINE_PBRIDGE,
		PCI_VENDOR_ID_MAINPINE, 0x0D00,
		0, 0, pbn_b0_4_115200 },
	{	/* RockForceOCTO+ */
		PCI_VENDOR_ID_MAINPINE, PCI_DEVICE_ID_MAINPINE_PBRIDGE,
		PCI_VENDOR_ID_MAINPINE, 0x1D00,
		0, 0, pbn_b0_8_115200 },
	{	/* RockForceD1 */
		PCI_VENDOR_ID_MAINPINE, PCI_DEVICE_ID_MAINPINE_PBRIDGE,
		PCI_VENDOR_ID_MAINPINE, 0x2000,
		0, 0, pbn_b0_1_115200 },
	{	/* RockForceF1 */
		PCI_VENDOR_ID_MAINPINE, PCI_DEVICE_ID_MAINPINE_PBRIDGE,
		PCI_VENDOR_ID_MAINPINE, 0x2100,
		0, 0, pbn_b0_1_115200 },
	{	/* RockForceD2 */
		PCI_VENDOR_ID_MAINPINE, PCI_DEVICE_ID_MAINPINE_PBRIDGE,
		PCI_VENDOR_ID_MAINPINE, 0x2200,
		0, 0, pbn_b0_2_115200 },
	{	/* RockForceF2 */
		PCI_VENDOR_ID_MAINPINE, PCI_DEVICE_ID_MAINPINE_PBRIDGE,
		PCI_VENDOR_ID_MAINPINE, 0x2300,
		0, 0, pbn_b0_2_115200 },
	{	/* RockForceD4 */
		PCI_VENDOR_ID_MAINPINE, PCI_DEVICE_ID_MAINPINE_PBRIDGE,
		PCI_VENDOR_ID_MAINPINE, 0x2400,
		0, 0, pbn_b0_4_115200 },
	{	/* RockForceF4 */
		PCI_VENDOR_ID_MAINPINE, PCI_DEVICE_ID_MAINPINE_PBRIDGE,
		PCI_VENDOR_ID_MAINPINE, 0x2500,
		0, 0, pbn_b0_4_115200 },
	{	/* RockForceD8 */
		PCI_VENDOR_ID_MAINPINE, PCI_DEVICE_ID_MAINPINE_PBRIDGE,
		PCI_VENDOR_ID_MAINPINE, 0x2600,
		0, 0, pbn_b0_8_115200 },
	{	/* RockForceF8 */
		PCI_VENDOR_ID_MAINPINE, PCI_DEVICE_ID_MAINPINE_PBRIDGE,
		PCI_VENDOR_ID_MAINPINE, 0x2700,
		0, 0, pbn_b0_8_115200 },
	{	/* IQ Express D1 */
		PCI_VENDOR_ID_MAINPINE, PCI_DEVICE_ID_MAINPINE_PBRIDGE,
		PCI_VENDOR_ID_MAINPINE, 0x3000,
		0, 0, pbn_b0_1_115200 },
	{	/* IQ Express F1 */
		PCI_VENDOR_ID_MAINPINE, PCI_DEVICE_ID_MAINPINE_PBRIDGE,
		PCI_VENDOR_ID_MAINPINE, 0x3100,
		0, 0, pbn_b0_1_115200 },
	{	/* IQ Express D2 */
		PCI_VENDOR_ID_MAINPINE, PCI_DEVICE_ID_MAINPINE_PBRIDGE,
		PCI_VENDOR_ID_MAINPINE, 0x3200,
		0, 0, pbn_b0_2_115200 },
	{	/* IQ Express F2 */
		PCI_VENDOR_ID_MAINPINE, PCI_DEVICE_ID_MAINPINE_PBRIDGE,
		PCI_VENDOR_ID_MAINPINE, 0x3300,
		0, 0, pbn_b0_2_115200 },
	{	/* IQ Express D4 */
		PCI_VENDOR_ID_MAINPINE, PCI_DEVICE_ID_MAINPINE_PBRIDGE,
		PCI_VENDOR_ID_MAINPINE, 0x3400,
		0, 0, pbn_b0_4_115200 },
	{	/* IQ Express F4 */
		PCI_VENDOR_ID_MAINPINE, PCI_DEVICE_ID_MAINPINE_PBRIDGE,
		PCI_VENDOR_ID_MAINPINE, 0x3500,
		0, 0, pbn_b0_4_115200 },
	{	/* IQ Express D8 */
		PCI_VENDOR_ID_MAINPINE, PCI_DEVICE_ID_MAINPINE_PBRIDGE,
		PCI_VENDOR_ID_MAINPINE, 0x3C00,
		0, 0, pbn_b0_8_115200 },
	{	/* IQ Express F8 */
		PCI_VENDOR_ID_MAINPINE, PCI_DEVICE_ID_MAINPINE_PBRIDGE,
		PCI_VENDOR_ID_MAINPINE, 0x3D00,
		0, 0, pbn_b0_8_115200 },


	/*
	 * PA Semi PA6T-1682M on-chip UART
	 */
	{	PCI_VENDOR_ID_PASEMI, 0xa004,
		PCI_ANY_ID, PCI_ANY_ID, 0, 0,
		pbn_pasemi_1682M },

	/*
	 * National Instruments
	 */
	{	PCI_VENDOR_ID_NI, PCI_DEVICE_ID_NI_PCI23216,
		PCI_ANY_ID, PCI_ANY_ID, 0, 0,
		pbn_b1_16_115200 },
	{	PCI_VENDOR_ID_NI, PCI_DEVICE_ID_NI_PCI2328,
		PCI_ANY_ID, PCI_ANY_ID, 0, 0,
		pbn_b1_8_115200 },
	{	PCI_VENDOR_ID_NI, PCI_DEVICE_ID_NI_PCI2324,
		PCI_ANY_ID, PCI_ANY_ID, 0, 0,
		pbn_b1_bt_4_115200 },
	{	PCI_VENDOR_ID_NI, PCI_DEVICE_ID_NI_PCI2322,
		PCI_ANY_ID, PCI_ANY_ID, 0, 0,
		pbn_b1_bt_2_115200 },
	{	PCI_VENDOR_ID_NI, PCI_DEVICE_ID_NI_PCI2324I,
		PCI_ANY_ID, PCI_ANY_ID, 0, 0,
		pbn_b1_bt_4_115200 },
	{	PCI_VENDOR_ID_NI, PCI_DEVICE_ID_NI_PCI2322I,
		PCI_ANY_ID, PCI_ANY_ID, 0, 0,
		pbn_b1_bt_2_115200 },
	{	PCI_VENDOR_ID_NI, PCI_DEVICE_ID_NI_PXI8420_23216,
		PCI_ANY_ID, PCI_ANY_ID, 0, 0,
		pbn_b1_16_115200 },
	{	PCI_VENDOR_ID_NI, PCI_DEVICE_ID_NI_PXI8420_2328,
		PCI_ANY_ID, PCI_ANY_ID, 0, 0,
		pbn_b1_8_115200 },
	{	PCI_VENDOR_ID_NI, PCI_DEVICE_ID_NI_PXI8420_2324,
		PCI_ANY_ID, PCI_ANY_ID, 0, 0,
		pbn_b1_bt_4_115200 },
	{	PCI_VENDOR_ID_NI, PCI_DEVICE_ID_NI_PXI8420_2322,
		PCI_ANY_ID, PCI_ANY_ID, 0, 0,
		pbn_b1_bt_2_115200 },
	{	PCI_VENDOR_ID_NI, PCI_DEVICE_ID_NI_PXI8422_2324,
		PCI_ANY_ID, PCI_ANY_ID, 0, 0,
		pbn_b1_bt_4_115200 },
	{	PCI_VENDOR_ID_NI, PCI_DEVICE_ID_NI_PXI8422_2322,
		PCI_ANY_ID, PCI_ANY_ID, 0, 0,
		pbn_b1_bt_2_115200 },
	{	PCI_VENDOR_ID_NI, PCI_DEVICE_ID_NI_PXI8430_2322,
		PCI_ANY_ID, PCI_ANY_ID, 0, 0,
		pbn_ni8430_2 },
	{	PCI_VENDOR_ID_NI, PCI_DEVICE_ID_NI_PCI8430_2322,
		PCI_ANY_ID, PCI_ANY_ID, 0, 0,
		pbn_ni8430_2 },
	{	PCI_VENDOR_ID_NI, PCI_DEVICE_ID_NI_PXI8430_2324,
		PCI_ANY_ID, PCI_ANY_ID, 0, 0,
		pbn_ni8430_4 },
	{	PCI_VENDOR_ID_NI, PCI_DEVICE_ID_NI_PCI8430_2324,
		PCI_ANY_ID, PCI_ANY_ID, 0, 0,
		pbn_ni8430_4 },
	{	PCI_VENDOR_ID_NI, PCI_DEVICE_ID_NI_PXI8430_2328,
		PCI_ANY_ID, PCI_ANY_ID, 0, 0,
		pbn_ni8430_8 },
	{	PCI_VENDOR_ID_NI, PCI_DEVICE_ID_NI_PCI8430_2328,
		PCI_ANY_ID, PCI_ANY_ID, 0, 0,
		pbn_ni8430_8 },
	{	PCI_VENDOR_ID_NI, PCI_DEVICE_ID_NI_PXI8430_23216,
		PCI_ANY_ID, PCI_ANY_ID, 0, 0,
		pbn_ni8430_16 },
	{	PCI_VENDOR_ID_NI, PCI_DEVICE_ID_NI_PCI8430_23216,
		PCI_ANY_ID, PCI_ANY_ID, 0, 0,
		pbn_ni8430_16 },
	{	PCI_VENDOR_ID_NI, PCI_DEVICE_ID_NI_PXI8432_2322,
		PCI_ANY_ID, PCI_ANY_ID, 0, 0,
		pbn_ni8430_2 },
	{	PCI_VENDOR_ID_NI, PCI_DEVICE_ID_NI_PCI8432_2322,
		PCI_ANY_ID, PCI_ANY_ID, 0, 0,
		pbn_ni8430_2 },
	{	PCI_VENDOR_ID_NI, PCI_DEVICE_ID_NI_PXI8432_2324,
		PCI_ANY_ID, PCI_ANY_ID, 0, 0,
		pbn_ni8430_4 },
	{	PCI_VENDOR_ID_NI, PCI_DEVICE_ID_NI_PCI8432_2324,
		PCI_ANY_ID, PCI_ANY_ID, 0, 0,
		pbn_ni8430_4 },

	/*
	 * MOXA
	 */
	{	PCI_VENDOR_ID_MOXA, PCI_DEVICE_ID_MOXA_CP102E,
		PCI_ANY_ID, PCI_ANY_ID, 0, 0,
		pbn_moxa8250_2p },
	{	PCI_VENDOR_ID_MOXA, PCI_DEVICE_ID_MOXA_CP102EL,
		PCI_ANY_ID, PCI_ANY_ID, 0, 0,
		pbn_moxa8250_2p },
	{	PCI_VENDOR_ID_MOXA, PCI_DEVICE_ID_MOXA_CP104EL_A,
		PCI_ANY_ID, PCI_ANY_ID, 0, 0,
		pbn_moxa8250_4p },
	{	PCI_VENDOR_ID_MOXA, PCI_DEVICE_ID_MOXA_CP114EL,
		PCI_ANY_ID, PCI_ANY_ID, 0, 0,
		pbn_moxa8250_4p },
	{	PCI_VENDOR_ID_MOXA, PCI_DEVICE_ID_MOXA_CP116E_A_A,
		PCI_ANY_ID, PCI_ANY_ID, 0, 0,
		pbn_moxa8250_8p },
	{	PCI_VENDOR_ID_MOXA, PCI_DEVICE_ID_MOXA_CP116E_A_B,
		PCI_ANY_ID, PCI_ANY_ID, 0, 0,
		pbn_moxa8250_8p },
	{	PCI_VENDOR_ID_MOXA, PCI_DEVICE_ID_MOXA_CP118EL_A,
		PCI_ANY_ID, PCI_ANY_ID, 0, 0,
		pbn_moxa8250_8p },
	{	PCI_VENDOR_ID_MOXA, PCI_DEVICE_ID_MOXA_CP118E_A_I,
		PCI_ANY_ID, PCI_ANY_ID, 0, 0,
		pbn_moxa8250_8p },
	{	PCI_VENDOR_ID_MOXA, PCI_DEVICE_ID_MOXA_CP132EL,
		PCI_ANY_ID, PCI_ANY_ID, 0, 0,
		pbn_moxa8250_2p },
	{	PCI_VENDOR_ID_MOXA, PCI_DEVICE_ID_MOXA_CP134EL_A,
		PCI_ANY_ID, PCI_ANY_ID, 0, 0,
		pbn_moxa8250_4p },
	{	PCI_VENDOR_ID_MOXA, PCI_DEVICE_ID_MOXA_CP138E_A,
		PCI_ANY_ID, PCI_ANY_ID, 0, 0,
		pbn_moxa8250_8p },
	{	PCI_VENDOR_ID_MOXA, PCI_DEVICE_ID_MOXA_CP168EL_A,
		PCI_ANY_ID, PCI_ANY_ID, 0, 0,
		pbn_moxa8250_8p },

	/*
	* ADDI-DATA GmbH communication cards <info@addi-data.com>
	*/
	{	PCI_VENDOR_ID_ADDIDATA,
		PCI_DEVICE_ID_ADDIDATA_APCI7500,
		PCI_ANY_ID,
		PCI_ANY_ID,
		0,
		0,
		pbn_b0_4_115200 },

	{	PCI_VENDOR_ID_ADDIDATA,
		PCI_DEVICE_ID_ADDIDATA_APCI7420,
		PCI_ANY_ID,
		PCI_ANY_ID,
		0,
		0,
		pbn_b0_2_115200 },

	{	PCI_VENDOR_ID_ADDIDATA,
		PCI_DEVICE_ID_ADDIDATA_APCI7300,
		PCI_ANY_ID,
		PCI_ANY_ID,
		0,
		0,
		pbn_b0_1_115200 },

	{	PCI_VENDOR_ID_AMCC,
		PCI_DEVICE_ID_AMCC_ADDIDATA_APCI7800,
		PCI_ANY_ID,
		PCI_ANY_ID,
		0,
		0,
		pbn_b1_8_115200 },

	{	PCI_VENDOR_ID_ADDIDATA,
		PCI_DEVICE_ID_ADDIDATA_APCI7500_2,
		PCI_ANY_ID,
		PCI_ANY_ID,
		0,
		0,
		pbn_b0_4_115200 },

	{	PCI_VENDOR_ID_ADDIDATA,
		PCI_DEVICE_ID_ADDIDATA_APCI7420_2,
		PCI_ANY_ID,
		PCI_ANY_ID,
		0,
		0,
		pbn_b0_2_115200 },

	{	PCI_VENDOR_ID_ADDIDATA,
		PCI_DEVICE_ID_ADDIDATA_APCI7300_2,
		PCI_ANY_ID,
		PCI_ANY_ID,
		0,
		0,
		pbn_b0_1_115200 },

	{	PCI_VENDOR_ID_ADDIDATA,
		PCI_DEVICE_ID_ADDIDATA_APCI7500_3,
		PCI_ANY_ID,
		PCI_ANY_ID,
		0,
		0,
		pbn_b0_4_115200 },

	{	PCI_VENDOR_ID_ADDIDATA,
		PCI_DEVICE_ID_ADDIDATA_APCI7420_3,
		PCI_ANY_ID,
		PCI_ANY_ID,
		0,
		0,
		pbn_b0_2_115200 },

	{	PCI_VENDOR_ID_ADDIDATA,
		PCI_DEVICE_ID_ADDIDATA_APCI7300_3,
		PCI_ANY_ID,
		PCI_ANY_ID,
		0,
		0,
		pbn_b0_1_115200 },

	{	PCI_VENDOR_ID_ADDIDATA,
		PCI_DEVICE_ID_ADDIDATA_APCI7800_3,
		PCI_ANY_ID,
		PCI_ANY_ID,
		0,
		0,
		pbn_b0_8_115200 },

	{	PCI_VENDOR_ID_ADDIDATA,
		PCI_DEVICE_ID_ADDIDATA_APCIe7500,
		PCI_ANY_ID,
		PCI_ANY_ID,
		0,
		0,
		pbn_ADDIDATA_PCIe_4_3906250 },

	{	PCI_VENDOR_ID_ADDIDATA,
		PCI_DEVICE_ID_ADDIDATA_APCIe7420,
		PCI_ANY_ID,
		PCI_ANY_ID,
		0,
		0,
		pbn_ADDIDATA_PCIe_2_3906250 },

	{	PCI_VENDOR_ID_ADDIDATA,
		PCI_DEVICE_ID_ADDIDATA_APCIe7300,
		PCI_ANY_ID,
		PCI_ANY_ID,
		0,
		0,
		pbn_ADDIDATA_PCIe_1_3906250 },

	{	PCI_VENDOR_ID_ADDIDATA,
		PCI_DEVICE_ID_ADDIDATA_APCIe7800,
		PCI_ANY_ID,
		PCI_ANY_ID,
		0,
		0,
		pbn_ADDIDATA_PCIe_8_3906250 },

	{	PCI_VENDOR_ID_NETMOS, PCI_DEVICE_ID_NETMOS_9835,
		PCI_VENDOR_ID_IBM, 0x0299,
		0, 0, pbn_b0_bt_2_115200 },

	/*
	 * other NetMos 9835 devices are most likely handled by the
	 * parport_serial driver, check drivers/parport/parport_serial.c
	 * before adding them here.
	 */

	{	PCI_VENDOR_ID_NETMOS, PCI_DEVICE_ID_NETMOS_9901,
		0xA000, 0x1000,
		0, 0, pbn_b0_1_115200 },

	/* the 9901 is a rebranded 9912 */
	{	PCI_VENDOR_ID_NETMOS, PCI_DEVICE_ID_NETMOS_9912,
		0xA000, 0x1000,
		0, 0, pbn_b0_1_115200 },

	{	PCI_VENDOR_ID_NETMOS, PCI_DEVICE_ID_NETMOS_9922,
		0xA000, 0x1000,
		0, 0, pbn_b0_1_115200 },

	{	PCI_VENDOR_ID_NETMOS, PCI_DEVICE_ID_NETMOS_9904,
		0xA000, 0x1000,
		0, 0, pbn_b0_1_115200 },

	{	PCI_VENDOR_ID_NETMOS, PCI_DEVICE_ID_NETMOS_9900,
		0xA000, 0x1000,
		0, 0, pbn_b0_1_115200 },

	{	PCI_VENDOR_ID_NETMOS, PCI_DEVICE_ID_NETMOS_9900,
		0xA000, 0x3002,
		0, 0, pbn_NETMOS9900_2s_115200 },

	/*
	 * Best Connectivity and Rosewill PCI Multi I/O cards
	 */

	{	PCI_VENDOR_ID_NETMOS, PCI_DEVICE_ID_NETMOS_9865,
		0xA000, 0x1000,
		0, 0, pbn_b0_1_115200 },

	{	PCI_VENDOR_ID_NETMOS, PCI_DEVICE_ID_NETMOS_9865,
		0xA000, 0x3002,
		0, 0, pbn_b0_bt_2_115200 },

	{	PCI_VENDOR_ID_NETMOS, PCI_DEVICE_ID_NETMOS_9865,
		0xA000, 0x3004,
		0, 0, pbn_b0_bt_4_115200 },
	/* Intel CE4100 */
	{	PCI_VENDOR_ID_INTEL, PCI_DEVICE_ID_INTEL_CE4100_UART,
		PCI_ANY_ID,  PCI_ANY_ID, 0, 0,
		pbn_ce4100_1_115200 },

	/*
	 * Cronyx Omega PCI
	 */
	{	PCI_VENDOR_ID_PLX, PCI_DEVICE_ID_PLX_CRONYX_OMEGA,
		PCI_ANY_ID, PCI_ANY_ID, 0, 0,
		pbn_omegapci },

	/*
	 * Broadcom TruManage
	 */
	{	PCI_VENDOR_ID_BROADCOM, PCI_DEVICE_ID_BROADCOM_TRUMANAGE,
		PCI_ANY_ID, PCI_ANY_ID, 0, 0,
		pbn_brcm_trumanage },

	/*
	 * AgeStar as-prs2-009
	 */
	{	PCI_VENDOR_ID_AGESTAR, PCI_DEVICE_ID_AGESTAR_9375,
		PCI_ANY_ID, PCI_ANY_ID,
		0, 0, pbn_b0_bt_2_115200 },

	/*
	 * WCH CH353 series devices: The 2S1P is handled by parport_serial
	 * so not listed here.
	 */
	{	PCI_VENDOR_ID_WCH, PCI_DEVICE_ID_WCH_CH353_4S,
		PCI_ANY_ID, PCI_ANY_ID,
		0, 0, pbn_b0_bt_4_115200 },

	{	PCI_VENDOR_ID_WCH, PCI_DEVICE_ID_WCH_CH353_2S1PF,
		PCI_ANY_ID, PCI_ANY_ID,
		0, 0, pbn_b0_bt_2_115200 },

	{	PCI_VENDOR_ID_WCH, PCI_DEVICE_ID_WCH_CH355_4S,
		PCI_ANY_ID, PCI_ANY_ID,
		0, 0, pbn_b0_bt_4_115200 },

	{	PCIE_VENDOR_ID_WCH, PCIE_DEVICE_ID_WCH_CH382_2S,
		PCI_ANY_ID, PCI_ANY_ID,
		0, 0, pbn_wch382_2 },

	{	PCIE_VENDOR_ID_WCH, PCIE_DEVICE_ID_WCH_CH384_4S,
		PCI_ANY_ID, PCI_ANY_ID,
		0, 0, pbn_wch384_4 },

<<<<<<< HEAD
=======
	{	PCIE_VENDOR_ID_WCH, PCIE_DEVICE_ID_WCH_CH384_8S,
		PCI_ANY_ID, PCI_ANY_ID,
		0, 0, pbn_wch384_8 },
>>>>>>> 7d2a07b7
	/*
	 * Realtek RealManage
	 */
	{	PCI_VENDOR_ID_REALTEK, 0x816a,
		PCI_ANY_ID, PCI_ANY_ID,
		0, 0, pbn_b0_1_115200 },

	{	PCI_VENDOR_ID_REALTEK, 0x816b,
		PCI_ANY_ID, PCI_ANY_ID,
		0, 0, pbn_b0_1_115200 },

	/* Fintek PCI serial cards */
	{ PCI_DEVICE(0x1c29, 0x1104), .driver_data = pbn_fintek_4 },
	{ PCI_DEVICE(0x1c29, 0x1108), .driver_data = pbn_fintek_8 },
	{ PCI_DEVICE(0x1c29, 0x1112), .driver_data = pbn_fintek_12 },
	{ PCI_DEVICE(0x1c29, 0x1204), .driver_data = pbn_fintek_F81504A },
	{ PCI_DEVICE(0x1c29, 0x1208), .driver_data = pbn_fintek_F81508A },
	{ PCI_DEVICE(0x1c29, 0x1212), .driver_data = pbn_fintek_F81512A },

	/* MKS Tenta SCOM-080x serial cards */
	{ PCI_DEVICE(0x1601, 0x0800), .driver_data = pbn_b0_4_1250000 },
	{ PCI_DEVICE(0x1601, 0xa801), .driver_data = pbn_b0_4_1250000 },

	/* Amazon PCI serial device */
	{ PCI_DEVICE(0x1d0f, 0x8250), .driver_data = pbn_b0_1_115200 },

	/*
	 * These entries match devices with class COMMUNICATION_SERIAL,
	 * COMMUNICATION_MODEM or COMMUNICATION_MULTISERIAL
	 */
	{	PCI_ANY_ID, PCI_ANY_ID,
		PCI_ANY_ID, PCI_ANY_ID,
		PCI_CLASS_COMMUNICATION_SERIAL << 8,
		0xffff00, pbn_default },
	{	PCI_ANY_ID, PCI_ANY_ID,
		PCI_ANY_ID, PCI_ANY_ID,
		PCI_CLASS_COMMUNICATION_MODEM << 8,
		0xffff00, pbn_default },
	{	PCI_ANY_ID, PCI_ANY_ID,
		PCI_ANY_ID, PCI_ANY_ID,
		PCI_CLASS_COMMUNICATION_MULTISERIAL << 8,
		0xffff00, pbn_default },
	{ 0, }
};

static pci_ers_result_t serial8250_io_error_detected(struct pci_dev *dev,
						pci_channel_state_t state)
{
	struct serial_private *priv = pci_get_drvdata(dev);

	if (state == pci_channel_io_perm_failure)
		return PCI_ERS_RESULT_DISCONNECT;

	if (priv)
		pciserial_detach_ports(priv);

	pci_disable_device(dev);

	return PCI_ERS_RESULT_NEED_RESET;
}

static pci_ers_result_t serial8250_io_slot_reset(struct pci_dev *dev)
{
	int rc;

	rc = pci_enable_device(dev);

	if (rc)
		return PCI_ERS_RESULT_DISCONNECT;

	pci_restore_state(dev);
	pci_save_state(dev);

	return PCI_ERS_RESULT_RECOVERED;
}

static void serial8250_io_resume(struct pci_dev *dev)
{
	struct serial_private *priv = pci_get_drvdata(dev);
	struct serial_private *new;

	if (!priv)
		return;

	new = pciserial_init_ports(dev, priv->board);
	if (!IS_ERR(new)) {
		pci_set_drvdata(dev, new);
		kfree(priv);
	}
}

static const struct pci_error_handlers serial8250_err_handler = {
	.error_detected = serial8250_io_error_detected,
	.slot_reset = serial8250_io_slot_reset,
	.resume = serial8250_io_resume,
};

static struct pci_driver serial_pci_driver = {
	.name		= "serial",
	.probe		= pciserial_init_one,
	.remove		= pciserial_remove_one,
	.driver         = {
		.pm     = &pciserial_pm_ops,
	},
	.id_table	= serial_pci_tbl,
	.err_handler	= &serial8250_err_handler,
};

module_pci_driver(serial_pci_driver);

MODULE_LICENSE("GPL");
MODULE_DESCRIPTION("Generic 8250/16x50 PCI serial probe module");
MODULE_DEVICE_TABLE(pci, serial_pci_tbl);<|MERGE_RESOLUTION|>--- conflicted
+++ resolved
@@ -43,34 +43,17 @@
 	void	(*exit)(struct pci_dev *dev);
 };
 
-<<<<<<< HEAD
-=======
 struct f815xxa_data {
 	spinlock_t lock;
 	int idx;
 };
 
->>>>>>> 7d2a07b7
 struct serial_private {
 	struct pci_dev		*dev;
 	unsigned int		nr;
 	struct pci_serial_quirk	*quirk;
 	const struct pciserial_board *board;
 	int			line[];
-};
-
-#define PCI_DEVICE_ID_HPE_PCI_SERIAL	0x37e
-
-static const struct pci_device_id pci_use_msi[] = {
-	{ PCI_DEVICE_SUB(PCI_VENDOR_ID_NETMOS, PCI_DEVICE_ID_NETMOS_9900,
-			 0xA000, 0x1000) },
-	{ PCI_DEVICE_SUB(PCI_VENDOR_ID_NETMOS, PCI_DEVICE_ID_NETMOS_9912,
-			 0xA000, 0x1000) },
-	{ PCI_DEVICE_SUB(PCI_VENDOR_ID_NETMOS, PCI_DEVICE_ID_NETMOS_9922,
-			 0xA000, 0x1000) },
-	{ PCI_DEVICE_SUB(PCI_VENDOR_ID_HP_3PAR, PCI_DEVICE_ID_HPE_PCI_SERIAL,
-			 PCI_ANY_ID, PCI_ANY_ID) },
-	{ }
 };
 
 #define PCI_DEVICE_ID_HPE_PCI_SERIAL	0x37e
@@ -5688,12 +5671,9 @@
 		PCI_ANY_ID, PCI_ANY_ID,
 		0, 0, pbn_wch384_4 },
 
-<<<<<<< HEAD
-=======
 	{	PCIE_VENDOR_ID_WCH, PCIE_DEVICE_ID_WCH_CH384_8S,
 		PCI_ANY_ID, PCI_ANY_ID,
 		0, 0, pbn_wch384_8 },
->>>>>>> 7d2a07b7
 	/*
 	 * Realtek RealManage
 	 */
