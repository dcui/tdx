/*
 *  Driver for 8250/16550-type serial ports
 *
 *  Based on drivers/char/serial.c, by Linus Torvalds, Theodore Ts'o.
 *
 *  Copyright (C) 2001 Russell King.
 *
 * This program is free software; you can redistribute it and/or modify
 * it under the terms of the GNU General Public License as published by
 * the Free Software Foundation; either version 2 of the License, or
 * (at your option) any later version.
 *
 * A note about mapbase / membase
 *
 *  mapbase is the physical address of the IO port.
 *  membase is an 'ioremapped' cookie.
 */

#if defined(CONFIG_SERIAL_8250_CONSOLE) && defined(CONFIG_MAGIC_SYSRQ)
#define SUPPORT_SYSRQ
#endif

#include <linux/module.h>
#include <linux/moduleparam.h>
#include <linux/ioport.h>
#include <linux/init.h>
#include <linux/console.h>
#include <linux/sysrq.h>
#include <linux/delay.h>
#include <linux/platform_device.h>
#include <linux/tty.h>
#include <linux/ratelimit.h>
#include <linux/tty_flip.h>
#include <linux/serial.h>
#include <linux/serial_8250.h>
#include <linux/nmi.h>
#include <linux/mutex.h>
#include <linux/slab.h>
#include <linux/uaccess.h>
#include <linux/pm_runtime.h>
#ifdef CONFIG_SPARC
#include <linux/sunserialcore.h>
#endif

#include <asm/io.h>
#include <asm/irq.h>

#include "8250.h"

/*
 * Configuration:
 *   share_irqs - whether we pass IRQF_SHARED to request_irq().  This option
 *                is unsafe when used on edge-triggered interrupts.
 */
static unsigned int share_irqs = SERIAL8250_SHARE_IRQS;

static unsigned int nr_uarts = CONFIG_SERIAL_8250_RUNTIME_UARTS;

static struct uart_driver serial8250_reg;

static int serial_index(struct uart_port *port)
{
	return port->minor - 64;
}

static unsigned int skip_txen_test; /* force skip of txen test at init time */

/*
 * Debugging.
 */
#if 0
#define DEBUG_AUTOCONF(fmt...)	printk(fmt)
#else
#define DEBUG_AUTOCONF(fmt...)	do { } while (0)
#endif

#if 0
#define DEBUG_INTR(fmt...)	printk(fmt)
#else
#define DEBUG_INTR(fmt...)	do { } while (0)
#endif

#define PASS_LIMIT	512

#define BOTH_EMPTY 	(UART_LSR_TEMT | UART_LSR_THRE)


<<<<<<< HEAD
#ifdef CONFIG_SERIAL_8250_DETECT_IRQ
#define CONFIG_SERIAL_DETECT_IRQ 1
#endif
#ifdef CONFIG_SERIAL_8250_MANY_PORTS
#define CONFIG_SERIAL_MANY_PORTS 1
#endif

#define arch_8250_sysrq_via_ctrl_o(a,b) 0

/*
 * HUB6 is always on.  This will be removed once the header
 * files have been cleaned.
 */
#define CONFIG_HUB6 1

=======
>>>>>>> 2c6625cd
#include <asm/serial.h>
/*
 * SERIAL_PORT_DFNS tells us about built-in ports that have no
 * standard enumeration mechanism.   Platforms that can find all
 * serial ports via mechanisms like ACPI or PCI need not supply it.
 */
#ifndef SERIAL_PORT_DFNS
#define SERIAL_PORT_DFNS
#endif

static const struct old_serial_port old_serial_port[] = {
	SERIAL_PORT_DFNS /* defined in asm/serial.h */
};

#define UART_NR	CONFIG_SERIAL_8250_NR_UARTS

#ifdef CONFIG_SERIAL_8250_RSA

#define PORT_RSA_MAX 4
static unsigned long probe_rsa[PORT_RSA_MAX];
static unsigned int probe_rsa_count;
#endif /* CONFIG_SERIAL_8250_RSA  */

struct irq_info {
	struct			hlist_node node;
	int			irq;
	spinlock_t		lock;	/* Protects list not the hash */
	struct list_head	*head;
};

#define NR_IRQ_HASH		32	/* Can be adjusted later */
static struct hlist_head irq_lists[NR_IRQ_HASH];
static DEFINE_MUTEX(hash_mutex);	/* Used to walk the hash */

/*
 * Here we define the default xmit fifo size used for each type of UART.
 */
static const struct serial8250_config uart_config[] = {
	[PORT_UNKNOWN] = {
		.name		= "unknown",
		.fifo_size	= 1,
		.tx_loadsz	= 1,
	},
	[PORT_8250] = {
		.name		= "8250",
		.fifo_size	= 1,
		.tx_loadsz	= 1,
	},
	[PORT_16450] = {
		.name		= "16450",
		.fifo_size	= 1,
		.tx_loadsz	= 1,
	},
	[PORT_16550] = {
		.name		= "16550",
		.fifo_size	= 1,
		.tx_loadsz	= 1,
	},
	[PORT_16550A] = {
		.name		= "16550A",
		.fifo_size	= 16,
		.tx_loadsz	= 16,
		.fcr		= UART_FCR_ENABLE_FIFO | UART_FCR_R_TRIG_10,
		.rxtrig_bytes	= {1, 4, 8, 14},
		.flags		= UART_CAP_FIFO,
	},
	[PORT_CIRRUS] = {
		.name		= "Cirrus",
		.fifo_size	= 1,
		.tx_loadsz	= 1,
	},
	[PORT_16650] = {
		.name		= "ST16650",
		.fifo_size	= 1,
		.tx_loadsz	= 1,
		.flags		= UART_CAP_FIFO | UART_CAP_EFR | UART_CAP_SLEEP,
	},
	[PORT_16650V2] = {
		.name		= "ST16650V2",
		.fifo_size	= 32,
		.tx_loadsz	= 16,
		.fcr		= UART_FCR_ENABLE_FIFO | UART_FCR_R_TRIG_01 |
				  UART_FCR_T_TRIG_00,
		.rxtrig_bytes	= {8, 16, 24, 28},
		.flags		= UART_CAP_FIFO | UART_CAP_EFR | UART_CAP_SLEEP,
	},
	[PORT_16750] = {
		.name		= "TI16750",
		.fifo_size	= 64,
		.tx_loadsz	= 64,
		.fcr		= UART_FCR_ENABLE_FIFO | UART_FCR_R_TRIG_10 |
				  UART_FCR7_64BYTE,
		.rxtrig_bytes	= {1, 16, 32, 56},
		.flags		= UART_CAP_FIFO | UART_CAP_SLEEP | UART_CAP_AFE,
	},
	[PORT_STARTECH] = {
		.name		= "Startech",
		.fifo_size	= 1,
		.tx_loadsz	= 1,
	},
	[PORT_16C950] = {
		.name		= "16C950/954",
		.fifo_size	= 128,
		.tx_loadsz	= 128,
		.fcr		= UART_FCR_ENABLE_FIFO | UART_FCR_R_TRIG_10,
		/* UART_CAP_EFR breaks billionon CF bluetooth card. */
		.flags		= UART_CAP_FIFO | UART_CAP_SLEEP,
	},
	[PORT_16654] = {
		.name		= "ST16654",
		.fifo_size	= 64,
		.tx_loadsz	= 32,
		.fcr		= UART_FCR_ENABLE_FIFO | UART_FCR_R_TRIG_01 |
				  UART_FCR_T_TRIG_10,
		.rxtrig_bytes	= {8, 16, 56, 60},
		.flags		= UART_CAP_FIFO | UART_CAP_EFR | UART_CAP_SLEEP,
	},
	[PORT_16850] = {
		.name		= "XR16850",
		.fifo_size	= 128,
		.tx_loadsz	= 128,
		.fcr		= UART_FCR_ENABLE_FIFO | UART_FCR_R_TRIG_10,
		.flags		= UART_CAP_FIFO | UART_CAP_EFR | UART_CAP_SLEEP,
	},
	[PORT_RSA] = {
		.name		= "RSA",
		.fifo_size	= 2048,
		.tx_loadsz	= 2048,
		.fcr		= UART_FCR_ENABLE_FIFO | UART_FCR_R_TRIG_11,
		.flags		= UART_CAP_FIFO,
	},
	[PORT_NS16550A] = {
		.name		= "NS16550A",
		.fifo_size	= 16,
		.tx_loadsz	= 16,
		.fcr		= UART_FCR_ENABLE_FIFO | UART_FCR_R_TRIG_10,
		.flags		= UART_CAP_FIFO | UART_NATSEMI,
	},
	[PORT_XSCALE] = {
		.name		= "XScale",
		.fifo_size	= 32,
		.tx_loadsz	= 32,
		.fcr		= UART_FCR_ENABLE_FIFO | UART_FCR_R_TRIG_10,
		.flags		= UART_CAP_FIFO | UART_CAP_UUE | UART_CAP_RTOIE,
	},
	[PORT_OCTEON] = {
		.name		= "OCTEON",
		.fifo_size	= 64,
		.tx_loadsz	= 64,
		.fcr		= UART_FCR_ENABLE_FIFO | UART_FCR_R_TRIG_10,
		.flags		= UART_CAP_FIFO,
	},
	[PORT_AR7] = {
		.name		= "AR7",
		.fifo_size	= 16,
		.tx_loadsz	= 16,
		.fcr		= UART_FCR_ENABLE_FIFO | UART_FCR_R_TRIG_00,
		.flags		= UART_CAP_FIFO | UART_CAP_AFE,
	},
	[PORT_U6_16550A] = {
		.name		= "U6_16550A",
		.fifo_size	= 64,
		.tx_loadsz	= 64,
		.fcr		= UART_FCR_ENABLE_FIFO | UART_FCR_R_TRIG_10,
		.flags		= UART_CAP_FIFO | UART_CAP_AFE,
	},
	[PORT_TEGRA] = {
		.name		= "Tegra",
		.fifo_size	= 32,
		.tx_loadsz	= 8,
		.fcr		= UART_FCR_ENABLE_FIFO | UART_FCR_R_TRIG_01 |
				  UART_FCR_T_TRIG_01,
		.rxtrig_bytes	= {1, 4, 8, 14},
		.flags		= UART_CAP_FIFO | UART_CAP_RTOIE,
	},
	[PORT_XR17D15X] = {
		.name		= "XR17D15X",
		.fifo_size	= 64,
		.tx_loadsz	= 64,
		.fcr		= UART_FCR_ENABLE_FIFO | UART_FCR_R_TRIG_10,
		.flags		= UART_CAP_FIFO | UART_CAP_AFE | UART_CAP_EFR |
				  UART_CAP_SLEEP,
	},
	[PORT_XR17V35X] = {
		.name		= "XR17V35X",
		.fifo_size	= 256,
		.tx_loadsz	= 256,
		.fcr		= UART_FCR_ENABLE_FIFO | UART_FCR_R_TRIG_11 |
				  UART_FCR_T_TRIG_11,
		.flags		= UART_CAP_FIFO | UART_CAP_AFE | UART_CAP_EFR |
				  UART_CAP_SLEEP,
	},
	[PORT_LPC3220] = {
		.name		= "LPC3220",
		.fifo_size	= 64,
		.tx_loadsz	= 32,
		.fcr		= UART_FCR_DMA_SELECT | UART_FCR_ENABLE_FIFO |
				  UART_FCR_R_TRIG_00 | UART_FCR_T_TRIG_00,
		.flags		= UART_CAP_FIFO,
	},
	[PORT_BRCM_TRUMANAGE] = {
		.name		= "TruManage",
		.fifo_size	= 1,
		.tx_loadsz	= 1024,
		.flags		= UART_CAP_HFIFO,
	},
	[PORT_8250_CIR] = {
		.name		= "CIR port"
	},
	[PORT_ALTR_16550_F32] = {
		.name		= "Altera 16550 FIFO32",
		.fifo_size	= 32,
		.tx_loadsz	= 32,
		.fcr		= UART_FCR_ENABLE_FIFO | UART_FCR_R_TRIG_10,
		.flags		= UART_CAP_FIFO | UART_CAP_AFE,
	},
	[PORT_ALTR_16550_F64] = {
		.name		= "Altera 16550 FIFO64",
		.fifo_size	= 64,
		.tx_loadsz	= 64,
		.fcr		= UART_FCR_ENABLE_FIFO | UART_FCR_R_TRIG_10,
		.flags		= UART_CAP_FIFO | UART_CAP_AFE,
	},
	[PORT_ALTR_16550_F128] = {
		.name		= "Altera 16550 FIFO128",
		.fifo_size	= 128,
		.tx_loadsz	= 128,
		.fcr		= UART_FCR_ENABLE_FIFO | UART_FCR_R_TRIG_10,
		.flags		= UART_CAP_FIFO | UART_CAP_AFE,
	},
/* tx_loadsz is set to 63-bytes instead of 64-bytes to implement
workaround of errata A-008006 which states that tx_loadsz should  be
configured less than Maximum supported fifo bytes */
	[PORT_16550A_FSL64] = {
		.name		= "16550A_FSL64",
		.fifo_size	= 64,
		.tx_loadsz	= 63,
		.fcr		= UART_FCR_ENABLE_FIFO | UART_FCR_R_TRIG_10 |
				  UART_FCR7_64BYTE,
		.flags		= UART_CAP_FIFO,
	},
};

/* Uart divisor latch read */
static int default_serial_dl_read(struct uart_8250_port *up)
{
	return serial_in(up, UART_DLL) | serial_in(up, UART_DLM) << 8;
}

/* Uart divisor latch write */
static void default_serial_dl_write(struct uart_8250_port *up, int value)
{
	serial_out(up, UART_DLL, value & 0xff);
	serial_out(up, UART_DLM, value >> 8 & 0xff);
}

#if defined(CONFIG_MIPS_ALCHEMY) || defined(CONFIG_SERIAL_8250_RT288X)

/* Au1x00/RT288x UART hardware has a weird register layout */
static const s8 au_io_in_map[8] = {
	 0,	/* UART_RX  */
	 2,	/* UART_IER */
	 3,	/* UART_IIR */
	 5,	/* UART_LCR */
	 6,	/* UART_MCR */
	 7,	/* UART_LSR */
	 8,	/* UART_MSR */
	-1,	/* UART_SCR (unmapped) */
};

static const s8 au_io_out_map[8] = {
	 1,	/* UART_TX  */
	 2,	/* UART_IER */
	 4,	/* UART_FCR */
	 5,	/* UART_LCR */
	 6,	/* UART_MCR */
	-1,	/* UART_LSR (unmapped) */
	-1,	/* UART_MSR (unmapped) */
	-1,	/* UART_SCR (unmapped) */
};

static unsigned int au_serial_in(struct uart_port *p, int offset)
{
	if (offset >= ARRAY_SIZE(au_io_in_map))
		return UINT_MAX;
	offset = au_io_in_map[offset];
	if (offset < 0)
		return UINT_MAX;
	return __raw_readl(p->membase + (offset << p->regshift));
}

static void au_serial_out(struct uart_port *p, int offset, int value)
{
	if (offset >= ARRAY_SIZE(au_io_out_map))
		return;
	offset = au_io_out_map[offset];
	if (offset < 0)
		return;
	__raw_writel(value, p->membase + (offset << p->regshift));
}

/* Au1x00 haven't got a standard divisor latch */
static int au_serial_dl_read(struct uart_8250_port *up)
{
	return __raw_readl(up->port.membase + 0x28);
}

static void au_serial_dl_write(struct uart_8250_port *up, int value)
{
	__raw_writel(value, up->port.membase + 0x28);
}

#endif

static unsigned int hub6_serial_in(struct uart_port *p, int offset)
{
	offset = offset << p->regshift;
	outb(p->hub6 - 1 + offset, p->iobase);
	return inb(p->iobase + 1);
}

static void hub6_serial_out(struct uart_port *p, int offset, int value)
{
	offset = offset << p->regshift;
	outb(p->hub6 - 1 + offset, p->iobase);
	outb(value, p->iobase + 1);
}

static unsigned int mem_serial_in(struct uart_port *p, int offset)
{
	offset = offset << p->regshift;
	return readb(p->membase + offset);
}

static void mem_serial_out(struct uart_port *p, int offset, int value)
{
	offset = offset << p->regshift;
	writeb(value, p->membase + offset);
}

static void mem32_serial_out(struct uart_port *p, int offset, int value)
{
	offset = offset << p->regshift;
	writel(value, p->membase + offset);
}

static unsigned int mem32_serial_in(struct uart_port *p, int offset)
{
	offset = offset << p->regshift;
	return readl(p->membase + offset);
}

static void mem32be_serial_out(struct uart_port *p, int offset, int value)
{
	offset = offset << p->regshift;
	iowrite32be(value, p->membase + offset);
}

static unsigned int mem32be_serial_in(struct uart_port *p, int offset)
{
	offset = offset << p->regshift;
	return ioread32be(p->membase + offset);
}

static unsigned int io_serial_in(struct uart_port *p, int offset)
{
	offset = offset << p->regshift;
	return inb(p->iobase + offset);
}

static void io_serial_out(struct uart_port *p, int offset, int value)
{
	offset = offset << p->regshift;
	outb(value, p->iobase + offset);
}

static int serial8250_default_handle_irq(struct uart_port *port);
static int exar_handle_irq(struct uart_port *port);

static void set_io_from_upio(struct uart_port *p)
{
	struct uart_8250_port *up = up_to_u8250p(p);

	up->dl_read = default_serial_dl_read;
	up->dl_write = default_serial_dl_write;

	switch (p->iotype) {
	case UPIO_HUB6:
		p->serial_in = hub6_serial_in;
		p->serial_out = hub6_serial_out;
		break;

	case UPIO_MEM:
		p->serial_in = mem_serial_in;
		p->serial_out = mem_serial_out;
		break;

	case UPIO_MEM32:
		p->serial_in = mem32_serial_in;
		p->serial_out = mem32_serial_out;
		break;

	case UPIO_MEM32BE:
		p->serial_in = mem32be_serial_in;
		p->serial_out = mem32be_serial_out;
		break;

#if defined(CONFIG_MIPS_ALCHEMY) || defined(CONFIG_SERIAL_8250_RT288X)
	case UPIO_AU:
		p->serial_in = au_serial_in;
		p->serial_out = au_serial_out;
		up->dl_read = au_serial_dl_read;
		up->dl_write = au_serial_dl_write;
		break;
#endif

	default:
		p->serial_in = io_serial_in;
		p->serial_out = io_serial_out;
		break;
	}
	/* Remember loaded iotype */
	up->cur_iotype = p->iotype;
	p->handle_irq = serial8250_default_handle_irq;
}

static void
serial_port_out_sync(struct uart_port *p, int offset, int value)
{
	switch (p->iotype) {
	case UPIO_MEM:
	case UPIO_MEM32:
	case UPIO_MEM32BE:
	case UPIO_AU:
		p->serial_out(p, offset, value);
		p->serial_in(p, UART_LCR);	/* safe, no side-effects */
		break;
	default:
		p->serial_out(p, offset, value);
	}
}

/*
 * For the 16C950
 */
static void serial_icr_write(struct uart_8250_port *up, int offset, int value)
{
	serial_out(up, UART_SCR, offset);
	serial_out(up, UART_ICR, value);
}

static unsigned int serial_icr_read(struct uart_8250_port *up, int offset)
{
	unsigned int value;

	serial_icr_write(up, UART_ACR, up->acr | UART_ACR_ICRRD);
	serial_out(up, UART_SCR, offset);
	value = serial_in(up, UART_ICR);
	serial_icr_write(up, UART_ACR, up->acr);

	return value;
}

/*
 * FIFO support.
 */
static void serial8250_clear_fifos(struct uart_8250_port *p)
{
	if (p->capabilities & UART_CAP_FIFO) {
		serial_out(p, UART_FCR, UART_FCR_ENABLE_FIFO);
		serial_out(p, UART_FCR, UART_FCR_ENABLE_FIFO |
			       UART_FCR_CLEAR_RCVR | UART_FCR_CLEAR_XMIT);
		serial_out(p, UART_FCR, 0);
	}
}

void serial8250_clear_and_reinit_fifos(struct uart_8250_port *p)
{
	serial8250_clear_fifos(p);
	serial_out(p, UART_FCR, p->fcr);
}
EXPORT_SYMBOL_GPL(serial8250_clear_and_reinit_fifos);

void serial8250_rpm_get(struct uart_8250_port *p)
{
	if (!(p->capabilities & UART_CAP_RPM))
		return;
	pm_runtime_get_sync(p->port.dev);
}
EXPORT_SYMBOL_GPL(serial8250_rpm_get);

void serial8250_rpm_put(struct uart_8250_port *p)
{
	if (!(p->capabilities & UART_CAP_RPM))
		return;
	pm_runtime_mark_last_busy(p->port.dev);
	pm_runtime_put_autosuspend(p->port.dev);
}
EXPORT_SYMBOL_GPL(serial8250_rpm_put);

/*
 * These two wrappers ensure that enable_runtime_pm_tx() can be called more than
 * once and disable_runtime_pm_tx() will still disable RPM because the fifo is
 * empty and the HW can idle again.
 */
static void serial8250_rpm_get_tx(struct uart_8250_port *p)
{
	unsigned char rpm_active;

	if (!(p->capabilities & UART_CAP_RPM))
		return;

	rpm_active = xchg(&p->rpm_tx_active, 1);
	if (rpm_active)
		return;
	pm_runtime_get_sync(p->port.dev);
}

static void serial8250_rpm_put_tx(struct uart_8250_port *p)
{
	unsigned char rpm_active;

	if (!(p->capabilities & UART_CAP_RPM))
		return;

	rpm_active = xchg(&p->rpm_tx_active, 0);
	if (!rpm_active)
		return;
	pm_runtime_mark_last_busy(p->port.dev);
	pm_runtime_put_autosuspend(p->port.dev);
}

/*
 * IER sleep support.  UARTs which have EFRs need the "extended
 * capability" bit enabled.  Note that on XR16C850s, we need to
 * reset LCR to write to IER.
 */
static void serial8250_set_sleep(struct uart_8250_port *p, int sleep)
{
	unsigned char lcr = 0, efr = 0;
	/*
	 * Exar UARTs have a SLEEP register that enables or disables
	 * each UART to enter sleep mode separately.  On the XR17V35x the
	 * register is accessible to each UART at the UART_EXAR_SLEEP
	 * offset but the UART channel may only write to the corresponding
	 * bit.
	 */
	serial8250_rpm_get(p);
	if ((p->port.type == PORT_XR17V35X) ||
	   (p->port.type == PORT_XR17D15X)) {
		serial_out(p, UART_EXAR_SLEEP, sleep ? 0xff : 0);
		goto out;
	}

	if (p->capabilities & UART_CAP_SLEEP) {
		if (p->capabilities & UART_CAP_EFR) {
			lcr = serial_in(p, UART_LCR);
			efr = serial_in(p, UART_EFR);
			serial_out(p, UART_LCR, UART_LCR_CONF_MODE_B);
			serial_out(p, UART_EFR, UART_EFR_ECB);
			serial_out(p, UART_LCR, 0);
		}
		serial_out(p, UART_IER, sleep ? UART_IERX_SLEEP : 0);
		if (p->capabilities & UART_CAP_EFR) {
			serial_out(p, UART_LCR, UART_LCR_CONF_MODE_B);
			serial_out(p, UART_EFR, efr);
			serial_out(p, UART_LCR, lcr);
		}
	}
out:
	serial8250_rpm_put(p);
}

#ifdef CONFIG_SERIAL_8250_RSA
/*
 * Attempts to turn on the RSA FIFO.  Returns zero on failure.
 * We set the port uart clock rate if we succeed.
 */
static int __enable_rsa(struct uart_8250_port *up)
{
	unsigned char mode;
	int result;

	mode = serial_in(up, UART_RSA_MSR);
	result = mode & UART_RSA_MSR_FIFO;

	if (!result) {
		serial_out(up, UART_RSA_MSR, mode | UART_RSA_MSR_FIFO);
		mode = serial_in(up, UART_RSA_MSR);
		result = mode & UART_RSA_MSR_FIFO;
	}

	if (result)
		up->port.uartclk = SERIAL_RSA_BAUD_BASE * 16;

	return result;
}

static void enable_rsa(struct uart_8250_port *up)
{
	if (up->port.type == PORT_RSA) {
		if (up->port.uartclk != SERIAL_RSA_BAUD_BASE * 16) {
			spin_lock_irq(&up->port.lock);
			__enable_rsa(up);
			spin_unlock_irq(&up->port.lock);
		}
		if (up->port.uartclk == SERIAL_RSA_BAUD_BASE * 16)
			serial_out(up, UART_RSA_FRR, 0);
	}
}

/*
 * Attempts to turn off the RSA FIFO.  Returns zero on failure.
 * It is unknown why interrupts were disabled in here.  However,
 * the caller is expected to preserve this behaviour by grabbing
 * the spinlock before calling this function.
 */
static void disable_rsa(struct uart_8250_port *up)
{
	unsigned char mode;
	int result;

	if (up->port.type == PORT_RSA &&
	    up->port.uartclk == SERIAL_RSA_BAUD_BASE * 16) {
		spin_lock_irq(&up->port.lock);

		mode = serial_in(up, UART_RSA_MSR);
		result = !(mode & UART_RSA_MSR_FIFO);

		if (!result) {
			serial_out(up, UART_RSA_MSR, mode & ~UART_RSA_MSR_FIFO);
			mode = serial_in(up, UART_RSA_MSR);
			result = !(mode & UART_RSA_MSR_FIFO);
		}

		if (result)
			up->port.uartclk = SERIAL_RSA_BAUD_BASE_LO * 16;
		spin_unlock_irq(&up->port.lock);
	}
}
#endif /* CONFIG_SERIAL_8250_RSA */

/*
 * This is a quickie test to see how big the FIFO is.
 * It doesn't work at all the time, more's the pity.
 */
static int size_fifo(struct uart_8250_port *up)
{
	unsigned char old_fcr, old_mcr, old_lcr;
	unsigned short old_dl;
	int count;

	old_lcr = serial_in(up, UART_LCR);
	serial_out(up, UART_LCR, 0);
	old_fcr = serial_in(up, UART_FCR);
	old_mcr = serial_in(up, UART_MCR);
	serial_out(up, UART_FCR, UART_FCR_ENABLE_FIFO |
		    UART_FCR_CLEAR_RCVR | UART_FCR_CLEAR_XMIT);
	serial_out(up, UART_MCR, UART_MCR_LOOP);
	serial_out(up, UART_LCR, UART_LCR_CONF_MODE_A);
	old_dl = serial_dl_read(up);
	serial_dl_write(up, 0x0001);
	serial_out(up, UART_LCR, 0x03);
	for (count = 0; count < 256; count++)
		serial_out(up, UART_TX, count);
	mdelay(20);/* FIXME - schedule_timeout */
	for (count = 0; (serial_in(up, UART_LSR) & UART_LSR_DR) &&
	     (count < 256); count++)
		serial_in(up, UART_RX);
	serial_out(up, UART_FCR, old_fcr);
	serial_out(up, UART_MCR, old_mcr);
	serial_out(up, UART_LCR, UART_LCR_CONF_MODE_A);
	serial_dl_write(up, old_dl);
	serial_out(up, UART_LCR, old_lcr);

	return count;
}

/*
 * Read UART ID using the divisor method - set DLL and DLM to zero
 * and the revision will be in DLL and device type in DLM.  We
 * preserve the device state across this.
 */
static unsigned int autoconfig_read_divisor_id(struct uart_8250_port *p)
{
	unsigned char old_dll, old_dlm, old_lcr;
	unsigned int id;

	old_lcr = serial_in(p, UART_LCR);
	serial_out(p, UART_LCR, UART_LCR_CONF_MODE_A);

	old_dll = serial_in(p, UART_DLL);
	old_dlm = serial_in(p, UART_DLM);

	serial_out(p, UART_DLL, 0);
	serial_out(p, UART_DLM, 0);

	id = serial_in(p, UART_DLL) | serial_in(p, UART_DLM) << 8;

	serial_out(p, UART_DLL, old_dll);
	serial_out(p, UART_DLM, old_dlm);
	serial_out(p, UART_LCR, old_lcr);

	return id;
}

/*
 * This is a helper routine to autodetect StarTech/Exar/Oxsemi UART's.
 * When this function is called we know it is at least a StarTech
 * 16650 V2, but it might be one of several StarTech UARTs, or one of
 * its clones.  (We treat the broken original StarTech 16650 V1 as a
 * 16550, and why not?  Startech doesn't seem to even acknowledge its
 * existence.)
 *
 * What evil have men's minds wrought...
 */
static void autoconfig_has_efr(struct uart_8250_port *up)
{
	unsigned int id1, id2, id3, rev;

	/*
	 * Everything with an EFR has SLEEP
	 */
	up->capabilities |= UART_CAP_EFR | UART_CAP_SLEEP;

	/*
	 * First we check to see if it's an Oxford Semiconductor UART.
	 *
	 * If we have to do this here because some non-National
	 * Semiconductor clone chips lock up if you try writing to the
	 * LSR register (which serial_icr_read does)
	 */

	/*
	 * Check for Oxford Semiconductor 16C950.
	 *
	 * EFR [4] must be set else this test fails.
	 *
	 * This shouldn't be necessary, but Mike Hudson (Exoray@isys.ca)
	 * claims that it's needed for 952 dual UART's (which are not
	 * recommended for new designs).
	 */
	up->acr = 0;
	serial_out(up, UART_LCR, UART_LCR_CONF_MODE_B);
	serial_out(up, UART_EFR, UART_EFR_ECB);
	serial_out(up, UART_LCR, 0x00);
	id1 = serial_icr_read(up, UART_ID1);
	id2 = serial_icr_read(up, UART_ID2);
	id3 = serial_icr_read(up, UART_ID3);
	rev = serial_icr_read(up, UART_REV);

	DEBUG_AUTOCONF("950id=%02x:%02x:%02x:%02x ", id1, id2, id3, rev);

	if (id1 == 0x16 && id2 == 0xC9 &&
	    (id3 == 0x50 || id3 == 0x52 || id3 == 0x54)) {
		up->port.type = PORT_16C950;

		/*
		 * Enable work around for the Oxford Semiconductor 952 rev B
		 * chip which causes it to seriously miscalculate baud rates
		 * when DLL is 0.
		 */
		if (id3 == 0x52 && rev == 0x01)
			up->bugs |= UART_BUG_QUOT;
		return;
	}

	/*
	 * We check for a XR16C850 by setting DLL and DLM to 0, and then
	 * reading back DLL and DLM.  The chip type depends on the DLM
	 * value read back:
	 *  0x10 - XR16C850 and the DLL contains the chip revision.
	 *  0x12 - XR16C2850.
	 *  0x14 - XR16C854.
	 */
	id1 = autoconfig_read_divisor_id(up);
	DEBUG_AUTOCONF("850id=%04x ", id1);

	id2 = id1 >> 8;
	if (id2 == 0x10 || id2 == 0x12 || id2 == 0x14) {
		up->port.type = PORT_16850;
		return;
	}

	/*
	 * It wasn't an XR16C850.
	 *
	 * We distinguish between the '654 and the '650 by counting
	 * how many bytes are in the FIFO.  I'm using this for now,
	 * since that's the technique that was sent to me in the
	 * serial driver update, but I'm not convinced this works.
	 * I've had problems doing this in the past.  -TYT
	 */
	if (size_fifo(up) == 64)
		up->port.type = PORT_16654;
	else
		up->port.type = PORT_16650V2;
}

/*
 * We detected a chip without a FIFO.  Only two fall into
 * this category - the original 8250 and the 16450.  The
 * 16450 has a scratch register (accessible with LCR=0)
 */
static void autoconfig_8250(struct uart_8250_port *up)
{
	unsigned char scratch, status1, status2;

	up->port.type = PORT_8250;

	scratch = serial_in(up, UART_SCR);
	serial_out(up, UART_SCR, 0xa5);
	status1 = serial_in(up, UART_SCR);
	serial_out(up, UART_SCR, 0x5a);
	status2 = serial_in(up, UART_SCR);
	serial_out(up, UART_SCR, scratch);

	if (status1 == 0xa5 && status2 == 0x5a)
		up->port.type = PORT_16450;
}

static int broken_efr(struct uart_8250_port *up)
{
	/*
	 * Exar ST16C2550 "A2" devices incorrectly detect as
	 * having an EFR, and report an ID of 0x0201.  See
	 * http://linux.derkeiler.com/Mailing-Lists/Kernel/2004-11/4812.html
	 */
	if (autoconfig_read_divisor_id(up) == 0x0201 && size_fifo(up) == 16)
		return 1;

	return 0;
}

/*
 * We know that the chip has FIFOs.  Does it have an EFR?  The
 * EFR is located in the same register position as the IIR and
 * we know the top two bits of the IIR are currently set.  The
 * EFR should contain zero.  Try to read the EFR.
 */
static void autoconfig_16550a(struct uart_8250_port *up)
{
	unsigned char status1, status2;
	unsigned int iersave;

	up->port.type = PORT_16550A;
	up->capabilities |= UART_CAP_FIFO;

	/*
	 * XR17V35x UARTs have an extra divisor register, DLD
	 * that gets enabled with when DLAB is set which will
	 * cause the device to incorrectly match and assign
	 * port type to PORT_16650.  The EFR for this UART is
	 * found at offset 0x09. Instead check the Deice ID (DVID)
	 * register for a 2, 4 or 8 port UART.
	 */
	if (up->port.flags & UPF_EXAR_EFR) {
		status1 = serial_in(up, UART_EXAR_DVID);
		if (status1 == 0x82 || status1 == 0x84 || status1 == 0x88) {
			DEBUG_AUTOCONF("Exar XR17V35x ");
			up->port.type = PORT_XR17V35X;
			up->capabilities |= UART_CAP_AFE | UART_CAP_EFR |
						UART_CAP_SLEEP;

			return;
		}

	}

	/*
	 * Check for presence of the EFR when DLAB is set.
	 * Only ST16C650V1 UARTs pass this test.
	 */
	serial_out(up, UART_LCR, UART_LCR_CONF_MODE_A);
	if (serial_in(up, UART_EFR) == 0) {
		serial_out(up, UART_EFR, 0xA8);
		if (serial_in(up, UART_EFR) != 0) {
			DEBUG_AUTOCONF("EFRv1 ");
			up->port.type = PORT_16650;
			up->capabilities |= UART_CAP_EFR | UART_CAP_SLEEP;
		} else {
			serial_out(up, UART_LCR, 0);
			serial_out(up, UART_FCR, UART_FCR_ENABLE_FIFO |
				   UART_FCR7_64BYTE);
			status1 = serial_in(up, UART_IIR) >> 5;
			serial_out(up, UART_FCR, 0);
			serial_out(up, UART_LCR, 0);

			if (status1 == 7)
				up->port.type = PORT_16550A_FSL64;
			else
				DEBUG_AUTOCONF("Motorola 8xxx DUART ");
		}
		serial_out(up, UART_EFR, 0);
		return;
	}

	/*
	 * Maybe it requires 0xbf to be written to the LCR.
	 * (other ST16C650V2 UARTs, TI16C752A, etc)
	 */
	serial_out(up, UART_LCR, UART_LCR_CONF_MODE_B);
	if (serial_in(up, UART_EFR) == 0 && !broken_efr(up)) {
		DEBUG_AUTOCONF("EFRv2 ");
		autoconfig_has_efr(up);
		return;
	}

	/*
	 * Check for a National Semiconductor SuperIO chip.
	 * Attempt to switch to bank 2, read the value of the LOOP bit
	 * from EXCR1. Switch back to bank 0, change it in MCR. Then
	 * switch back to bank 2, read it from EXCR1 again and check
	 * it's changed. If so, set baud_base in EXCR2 to 921600. -- dwmw2
	 */
	serial_out(up, UART_LCR, 0);
	status1 = serial_in(up, UART_MCR);
	serial_out(up, UART_LCR, 0xE0);
	status2 = serial_in(up, 0x02); /* EXCR1 */

	if (!((status2 ^ status1) & UART_MCR_LOOP)) {
		serial_out(up, UART_LCR, 0);
		serial_out(up, UART_MCR, status1 ^ UART_MCR_LOOP);
		serial_out(up, UART_LCR, 0xE0);
		status2 = serial_in(up, 0x02); /* EXCR1 */
		serial_out(up, UART_LCR, 0);
		serial_out(up, UART_MCR, status1);

		if ((status2 ^ status1) & UART_MCR_LOOP) {
			unsigned short quot;

			serial_out(up, UART_LCR, 0xE0);

			quot = serial_dl_read(up);
			quot <<= 3;

			if (ns16550a_goto_highspeed(up))
				serial_dl_write(up, quot);

			serial_out(up, UART_LCR, 0);

			up->port.uartclk = 921600*16;
			up->port.type = PORT_NS16550A;
			up->capabilities |= UART_NATSEMI;
			return;
		}
	}

	/*
	 * No EFR.  Try to detect a TI16750, which only sets bit 5 of
	 * the IIR when 64 byte FIFO mode is enabled when DLAB is set.
	 * Try setting it with and without DLAB set.  Cheap clones
	 * set bit 5 without DLAB set.
	 */
	serial_out(up, UART_LCR, 0);
	serial_out(up, UART_FCR, UART_FCR_ENABLE_FIFO | UART_FCR7_64BYTE);
	status1 = serial_in(up, UART_IIR) >> 5;
	serial_out(up, UART_FCR, UART_FCR_ENABLE_FIFO);
	serial_out(up, UART_LCR, UART_LCR_CONF_MODE_A);
	serial_out(up, UART_FCR, UART_FCR_ENABLE_FIFO | UART_FCR7_64BYTE);
	status2 = serial_in(up, UART_IIR) >> 5;
	serial_out(up, UART_FCR, UART_FCR_ENABLE_FIFO);
	serial_out(up, UART_LCR, 0);

	DEBUG_AUTOCONF("iir1=%d iir2=%d ", status1, status2);

	if (status1 == 6 && status2 == 7) {
		up->port.type = PORT_16750;
		up->capabilities |= UART_CAP_AFE | UART_CAP_SLEEP;
		return;
	}

	/*
	 * Try writing and reading the UART_IER_UUE bit (b6).
	 * If it works, this is probably one of the Xscale platform's
	 * internal UARTs.
	 * We're going to explicitly set the UUE bit to 0 before
	 * trying to write and read a 1 just to make sure it's not
	 * already a 1 and maybe locked there before we even start start.
	 */
	iersave = serial_in(up, UART_IER);
	serial_out(up, UART_IER, iersave & ~UART_IER_UUE);
	if (!(serial_in(up, UART_IER) & UART_IER_UUE)) {
		/*
		 * OK it's in a known zero state, try writing and reading
		 * without disturbing the current state of the other bits.
		 */
		serial_out(up, UART_IER, iersave | UART_IER_UUE);
		if (serial_in(up, UART_IER) & UART_IER_UUE) {
			/*
			 * It's an Xscale.
			 * We'll leave the UART_IER_UUE bit set to 1 (enabled).
			 */
			DEBUG_AUTOCONF("Xscale ");
			up->port.type = PORT_XSCALE;
			up->capabilities |= UART_CAP_UUE | UART_CAP_RTOIE;
			return;
		}
	} else {
		/*
		 * If we got here we couldn't force the IER_UUE bit to 0.
		 * Log it and continue.
		 */
		DEBUG_AUTOCONF("Couldn't force IER_UUE to 0 ");
	}
	serial_out(up, UART_IER, iersave);

	/*
	 * Exar uarts have EFR in a weird location
	 */
	if (up->port.flags & UPF_EXAR_EFR) {
		DEBUG_AUTOCONF("Exar XR17D15x ");
		up->port.type = PORT_XR17D15X;
		up->capabilities |= UART_CAP_AFE | UART_CAP_EFR |
				    UART_CAP_SLEEP;

		return;
	}

	/*
	 * We distinguish between 16550A and U6 16550A by counting
	 * how many bytes are in the FIFO.
	 */
	if (up->port.type == PORT_16550A && size_fifo(up) == 64) {
		up->port.type = PORT_U6_16550A;
		up->capabilities |= UART_CAP_AFE;
	}
}

/*
 * This routine is called by rs_init() to initialize a specific serial
 * port.  It determines what type of UART chip this serial port is
 * using: 8250, 16450, 16550, 16550A.  The important question is
 * whether or not this UART is a 16550A or not, since this will
 * determine whether or not we can use its FIFO features or not.
 */
static void autoconfig(struct uart_8250_port *up)
{
	unsigned char status1, scratch, scratch2, scratch3;
	unsigned char save_lcr, save_mcr;
	struct uart_port *port = &up->port;
	unsigned long flags;
	unsigned int old_capabilities;

	if (!port->iobase && !port->mapbase && !port->membase)
		return;

	DEBUG_AUTOCONF("ttyS%d: autoconf (0x%04lx, 0x%p): ",
		       serial_index(port), port->iobase, port->membase);

	/*
	 * We really do need global IRQs disabled here - we're going to
	 * be frobbing the chips IRQ enable register to see if it exists.
	 */
	spin_lock_irqsave(&port->lock, flags);

	up->capabilities = 0;
	up->bugs = 0;

	if (!(port->flags & UPF_BUGGY_UART)) {
		/*
		 * Do a simple existence test first; if we fail this,
		 * there's no point trying anything else.
		 *
		 * 0x80 is used as a nonsense port to prevent against
		 * false positives due to ISA bus float.  The
		 * assumption is that 0x80 is a non-existent port;
		 * which should be safe since include/asm/io.h also
		 * makes this assumption.
		 *
		 * Note: this is safe as long as MCR bit 4 is clear
		 * and the device is in "PC" mode.
		 */
		scratch = serial_in(up, UART_IER);
		serial_out(up, UART_IER, 0);
#ifdef __i386__
		outb(0xff, 0x080);
#endif
		/*
		 * Mask out IER[7:4] bits for test as some UARTs (e.g. TL
		 * 16C754B) allow only to modify them if an EFR bit is set.
		 */
		scratch2 = serial_in(up, UART_IER) & 0x0f;
		serial_out(up, UART_IER, 0x0F);
#ifdef __i386__
		outb(0, 0x080);
#endif
		scratch3 = serial_in(up, UART_IER) & 0x0f;
		serial_out(up, UART_IER, scratch);
		if (scratch2 != 0 || scratch3 != 0x0F) {
			/*
			 * We failed; there's nothing here
			 */
			spin_unlock_irqrestore(&port->lock, flags);
			DEBUG_AUTOCONF("IER test failed (%02x, %02x) ",
				       scratch2, scratch3);
			goto out;
		}
	}

	save_mcr = serial_in(up, UART_MCR);
	save_lcr = serial_in(up, UART_LCR);

	/*
	 * Check to see if a UART is really there.  Certain broken
	 * internal modems based on the Rockwell chipset fail this
	 * test, because they apparently don't implement the loopback
	 * test mode.  So this test is skipped on the COM 1 through
	 * COM 4 ports.  This *should* be safe, since no board
	 * manufacturer would be stupid enough to design a board
	 * that conflicts with COM 1-4 --- we hope!
	 */
	if (!(port->flags & UPF_SKIP_TEST)) {
		serial_out(up, UART_MCR, UART_MCR_LOOP | 0x0A);
		status1 = serial_in(up, UART_MSR) & 0xF0;
		serial_out(up, UART_MCR, save_mcr);
		if (status1 != 0x90) {
			spin_unlock_irqrestore(&port->lock, flags);
			DEBUG_AUTOCONF("LOOP test failed (%02x) ",
				       status1);
			goto out;
		}
	}

	/*
	 * We're pretty sure there's a port here.  Lets find out what
	 * type of port it is.  The IIR top two bits allows us to find
	 * out if it's 8250 or 16450, 16550, 16550A or later.  This
	 * determines what we test for next.
	 *
	 * We also initialise the EFR (if any) to zero for later.  The
	 * EFR occupies the same register location as the FCR and IIR.
	 */
	serial_out(up, UART_LCR, UART_LCR_CONF_MODE_B);
	serial_out(up, UART_EFR, 0);
	serial_out(up, UART_LCR, 0);

	serial_out(up, UART_FCR, UART_FCR_ENABLE_FIFO);
	scratch = serial_in(up, UART_IIR) >> 6;

	switch (scratch) {
	case 0:
		autoconfig_8250(up);
		break;
	case 1:
		port->type = PORT_UNKNOWN;
		break;
	case 2:
		port->type = PORT_16550;
		break;
	case 3:
		autoconfig_16550a(up);
		break;
	}

#ifdef CONFIG_SERIAL_8250_RSA
	/*
	 * Only probe for RSA ports if we got the region.
	 */
	if (port->type == PORT_16550A && up->probe & UART_PROBE_RSA &&
	    __enable_rsa(up))
		port->type = PORT_RSA;
#endif

	serial_out(up, UART_LCR, save_lcr);

	port->fifosize = uart_config[up->port.type].fifo_size;
	old_capabilities = up->capabilities;
	up->capabilities = uart_config[port->type].flags;
	up->tx_loadsz = uart_config[port->type].tx_loadsz;

	if (port->type == PORT_UNKNOWN)
		goto out_lock;

	/*
	 * Reset the UART.
	 */
#ifdef CONFIG_SERIAL_8250_RSA
	if (port->type == PORT_RSA)
		serial_out(up, UART_RSA_FRR, 0);
#endif
	serial_out(up, UART_MCR, save_mcr);
	serial8250_clear_fifos(up);
	serial_in(up, UART_RX);
	if (up->capabilities & UART_CAP_UUE)
		serial_out(up, UART_IER, UART_IER_UUE);
	else
		serial_out(up, UART_IER, 0);

out_lock:
	spin_unlock_irqrestore(&port->lock, flags);
	if (up->capabilities != old_capabilities) {
		printk(KERN_WARNING
		       "ttyS%d: detected caps %08x should be %08x\n",
		       serial_index(port), old_capabilities,
		       up->capabilities);
	}
out:
	DEBUG_AUTOCONF("iir=%d ", scratch);
	DEBUG_AUTOCONF("type=%s\n", uart_config[port->type].name);
}

static void autoconfig_irq(struct uart_8250_port *up)
{
	struct uart_port *port = &up->port;
	unsigned char save_mcr, save_ier;
	unsigned char save_ICP = 0;
	unsigned int ICP = 0;
	unsigned long irqs;
	int irq;

	if (port->flags & UPF_FOURPORT) {
		ICP = (port->iobase & 0xfe0) | 0x1f;
		save_ICP = inb_p(ICP);
		outb_p(0x80, ICP);
		inb_p(ICP);
	}

	/* forget possible initially masked and pending IRQ */
	probe_irq_off(probe_irq_on());
	save_mcr = serial_in(up, UART_MCR);
	save_ier = serial_in(up, UART_IER);
	serial_out(up, UART_MCR, UART_MCR_OUT1 | UART_MCR_OUT2);

	irqs = probe_irq_on();
	serial_out(up, UART_MCR, 0);
	udelay(10);
	if (port->flags & UPF_FOURPORT) {
		serial_out(up, UART_MCR,
			    UART_MCR_DTR | UART_MCR_RTS);
	} else {
		serial_out(up, UART_MCR,
			    UART_MCR_DTR | UART_MCR_RTS | UART_MCR_OUT2);
	}
	serial_out(up, UART_IER, 0x0f);	/* enable all intrs */
	serial_in(up, UART_LSR);
	serial_in(up, UART_RX);
	serial_in(up, UART_IIR);
	serial_in(up, UART_MSR);
	serial_out(up, UART_TX, 0xFF);
	udelay(20);
	irq = probe_irq_off(irqs);

	serial_out(up, UART_MCR, save_mcr);
	serial_out(up, UART_IER, save_ier);

	if (port->flags & UPF_FOURPORT)
		outb_p(save_ICP, ICP);

	port->irq = (irq > 0) ? irq : 0;
}

static inline void __stop_tx(struct uart_8250_port *p)
{
	if (p->ier & UART_IER_THRI) {
		p->ier &= ~UART_IER_THRI;
		serial_out(p, UART_IER, p->ier);
		serial8250_rpm_put_tx(p);
	}
}

static void serial8250_stop_tx(struct uart_port *port)
{
	struct uart_8250_port *up = up_to_u8250p(port);

	serial8250_rpm_get(up);
	__stop_tx(up);

	/*
	 * We really want to stop the transmitter from sending.
	 */
	if (port->type == PORT_16C950) {
		up->acr |= UART_ACR_TXDIS;
		serial_icr_write(up, UART_ACR, up->acr);
	}
	serial8250_rpm_put(up);
}

static void serial8250_start_tx(struct uart_port *port)
{
	struct uart_8250_port *up = up_to_u8250p(port);

	serial8250_rpm_get_tx(up);

	if (up->dma && !up->dma->tx_dma(up))
		return;

	if (!(up->ier & UART_IER_THRI)) {
		up->ier |= UART_IER_THRI;
		serial_port_out(port, UART_IER, up->ier);

		if (up->bugs & UART_BUG_TXEN) {
			unsigned char lsr;
			lsr = serial_in(up, UART_LSR);
			up->lsr_saved_flags |= lsr & LSR_SAVE_FLAGS;
			if (lsr & UART_LSR_THRE)
				serial8250_tx_chars(up);
		}
	}

	/*
	 * Re-enable the transmitter if we disabled it.
	 */
	if (port->type == PORT_16C950 && up->acr & UART_ACR_TXDIS) {
		up->acr &= ~UART_ACR_TXDIS;
		serial_icr_write(up, UART_ACR, up->acr);
	}
}

static void serial8250_throttle(struct uart_port *port)
{
	port->throttle(port);
}

static void serial8250_unthrottle(struct uart_port *port)
{
	port->unthrottle(port);
}

static void serial8250_stop_rx(struct uart_port *port)
{
	struct uart_8250_port *up = up_to_u8250p(port);

	serial8250_rpm_get(up);

	up->ier &= ~(UART_IER_RLSI | UART_IER_RDI);
	up->port.read_status_mask &= ~UART_LSR_DR;
	serial_port_out(port, UART_IER, up->ier);

	serial8250_rpm_put(up);
}

static void serial8250_disable_ms(struct uart_port *port)
{
	struct uart_8250_port *up =
		container_of(port, struct uart_8250_port, port);

	/* no MSR capabilities */
	if (up->bugs & UART_BUG_NOMSR)
		return;

	up->ier &= ~UART_IER_MSI;
	serial_port_out(port, UART_IER, up->ier);
}

static void serial8250_enable_ms(struct uart_port *port)
{
	struct uart_8250_port *up = up_to_u8250p(port);

	/* no MSR capabilities */
	if (up->bugs & UART_BUG_NOMSR)
		return;

	up->ier |= UART_IER_MSI;

	serial8250_rpm_get(up);
	serial_port_out(port, UART_IER, up->ier);
	serial8250_rpm_put(up);
}

/*
 * serial8250_rx_chars: processes according to the passed in LSR
 * value, and returns the remaining LSR bits not handled
 * by this Rx routine.
 */
unsigned char
serial8250_rx_chars(struct uart_8250_port *up, unsigned char lsr)
{
	struct uart_port *port = &up->port;
	unsigned char ch;
	int max_count = 256;
	char flag;

	do {
		if (likely(lsr & UART_LSR_DR))
		{
			ch = serial_in(up, UART_RX);
			if (arch_8250_sysrq_via_ctrl_o(ch, &up->port))
				goto ignore_char;
		}
		else
			/*
			 * Intel 82571 has a Serial Over Lan device that will
			 * set UART_LSR_BI without setting UART_LSR_DR when
			 * it receives a break. To avoid reading from the
			 * receive buffer without UART_LSR_DR bit set, we
			 * just force the read character to be 0
			 */
			ch = 0;

		flag = TTY_NORMAL;
		port->icount.rx++;

		lsr |= up->lsr_saved_flags;
		up->lsr_saved_flags = 0;

		if (unlikely(lsr & UART_LSR_BRK_ERROR_BITS)) {
			if (lsr & UART_LSR_BI) {
				lsr &= ~(UART_LSR_FE | UART_LSR_PE);
				port->icount.brk++;
				/*
				 * We do the SysRQ and SAK checking
				 * here because otherwise the break
				 * may get masked by ignore_status_mask
				 * or read_status_mask.
				 */
				if (uart_handle_break(port))
					goto ignore_char;
			} else if (lsr & UART_LSR_PE)
				port->icount.parity++;
			else if (lsr & UART_LSR_FE)
				port->icount.frame++;
			if (lsr & UART_LSR_OE)
				port->icount.overrun++;

			/*
			 * Mask off conditions which should be ignored.
			 */
			lsr &= port->read_status_mask;

			if (lsr & UART_LSR_BI) {
				DEBUG_INTR("handling break....");
				flag = TTY_BREAK;
			} else if (lsr & UART_LSR_PE)
				flag = TTY_PARITY;
			else if (lsr & UART_LSR_FE)
				flag = TTY_FRAME;
		}
		if (uart_handle_sysrq_char(port, ch))
			goto ignore_char;

		uart_insert_char(port, lsr, UART_LSR_OE, ch, flag);

ignore_char:
		lsr = serial_in(up, UART_LSR);
	} while ((lsr & (UART_LSR_DR | UART_LSR_BI)) && (--max_count > 0));
	spin_unlock(&port->lock);
	tty_flip_buffer_push(&port->state->port);
	spin_lock(&port->lock);
	return lsr;
}
EXPORT_SYMBOL_GPL(serial8250_rx_chars);

void serial8250_tx_chars(struct uart_8250_port *up)
{
	struct uart_port *port = &up->port;
	struct circ_buf *xmit = &port->state->xmit;
	int count;

	if (port->x_char) {
		serial_out(up, UART_TX, port->x_char);
		port->icount.tx++;
		port->x_char = 0;
		return;
	}
	if (uart_tx_stopped(port)) {
		serial8250_stop_tx(port);
		return;
	}
	if (uart_circ_empty(xmit)) {
		__stop_tx(up);
		return;
	}

	count = up->tx_loadsz;
	do {
		serial_out(up, UART_TX, xmit->buf[xmit->tail]);
		xmit->tail = (xmit->tail + 1) & (UART_XMIT_SIZE - 1);
		port->icount.tx++;
		if (uart_circ_empty(xmit))
			break;
		if (up->capabilities & UART_CAP_HFIFO) {
			if ((serial_port_in(port, UART_LSR) & BOTH_EMPTY) !=
			    BOTH_EMPTY)
				break;
		}
	} while (--count > 0);

	if (uart_circ_chars_pending(xmit) < WAKEUP_CHARS)
		uart_write_wakeup(port);

	DEBUG_INTR("THRE...");

	/*
	 * With RPM enabled, we have to wait until the FIFO is empty before the
	 * HW can go idle. So we get here once again with empty FIFO and disable
	 * the interrupt and RPM in __stop_tx()
	 */
	if (uart_circ_empty(xmit) && !(up->capabilities & UART_CAP_RPM))
		__stop_tx(up);
}
EXPORT_SYMBOL_GPL(serial8250_tx_chars);

/* Caller holds uart port lock */
unsigned int serial8250_modem_status(struct uart_8250_port *up)
{
	struct uart_port *port = &up->port;
	unsigned int status = serial_in(up, UART_MSR);

	status |= up->msr_saved_flags;
	up->msr_saved_flags = 0;
	if (status & UART_MSR_ANY_DELTA && up->ier & UART_IER_MSI &&
	    port->state != NULL) {
		if (status & UART_MSR_TERI)
			port->icount.rng++;
		if (status & UART_MSR_DDSR)
			port->icount.dsr++;
		if (status & UART_MSR_DDCD)
			uart_handle_dcd_change(port, status & UART_MSR_DCD);
		if (status & UART_MSR_DCTS)
			uart_handle_cts_change(port, status & UART_MSR_CTS);

		wake_up_interruptible(&port->state->port.delta_msr_wait);
	}

	return status;
}
EXPORT_SYMBOL_GPL(serial8250_modem_status);

/*
 * This handles the interrupt from one port.
 */
int serial8250_handle_irq(struct uart_port *port, unsigned int iir)
{
	unsigned char status;
	unsigned long flags;
	struct uart_8250_port *up = up_to_u8250p(port);
	int dma_err = 0;

	if (iir & UART_IIR_NO_INT)
		return 0;

	spin_lock_irqsave(&port->lock, flags);

	status = serial_port_in(port, UART_LSR);

	DEBUG_INTR("status = %x...", status);

	if (status & (UART_LSR_DR | UART_LSR_BI)) {
		if (up->dma)
			dma_err = up->dma->rx_dma(up, iir);

		if (!up->dma || dma_err)
			status = serial8250_rx_chars(up, status);
	}
	serial8250_modem_status(up);
	if ((!up->dma || (up->dma && up->dma->tx_err)) &&
	    (status & UART_LSR_THRE))
		serial8250_tx_chars(up);

	spin_unlock_irqrestore(&port->lock, flags);
	return 1;
}
EXPORT_SYMBOL_GPL(serial8250_handle_irq);

static int serial8250_default_handle_irq(struct uart_port *port)
{
	struct uart_8250_port *up = up_to_u8250p(port);
	unsigned int iir;
	int ret;

	serial8250_rpm_get(up);

	iir = serial_port_in(port, UART_IIR);
	ret = serial8250_handle_irq(port, iir);

	serial8250_rpm_put(up);
	return ret;
}

/*
 * These Exar UARTs have an extra interrupt indicator that could
 * fire for a few unimplemented interrupts.  One of which is a
 * wakeup event when coming out of sleep.  Put this here just
 * to be on the safe side that these interrupts don't go unhandled.
 */
static int exar_handle_irq(struct uart_port *port)
{
	unsigned char int0, int1, int2, int3;
	unsigned int iir = serial_port_in(port, UART_IIR);
	int ret;

	ret = serial8250_handle_irq(port, iir);

	if ((port->type == PORT_XR17V35X) ||
	   (port->type == PORT_XR17D15X)) {
		int0 = serial_port_in(port, 0x80);
		int1 = serial_port_in(port, 0x81);
		int2 = serial_port_in(port, 0x82);
		int3 = serial_port_in(port, 0x83);
	}

	return ret;
}

/*
 * This is the serial driver's interrupt routine.
 *
 * Arjan thinks the old way was overly complex, so it got simplified.
 * Alan disagrees, saying that need the complexity to handle the weird
 * nature of ISA shared interrupts.  (This is a special exception.)
 *
 * In order to handle ISA shared interrupts properly, we need to check
 * that all ports have been serviced, and therefore the ISA interrupt
 * line has been de-asserted.
 *
 * This means we need to loop through all ports. checking that they
 * don't have an interrupt pending.
 */
static irqreturn_t serial8250_interrupt(int irq, void *dev_id)
{
	struct irq_info *i = dev_id;
	struct list_head *l, *end = NULL;
	int pass_counter = 0, handled = 0;

	DEBUG_INTR("serial8250_interrupt(%d)...", irq);

	spin_lock(&i->lock);

	l = i->head;
	do {
		struct uart_8250_port *up;
		struct uart_port *port;

		up = list_entry(l, struct uart_8250_port, list);
		port = &up->port;

		if (port->handle_irq(port)) {
			handled = 1;
			end = NULL;
		} else if (end == NULL)
			end = l;

		l = l->next;

		if (l == i->head && pass_counter++ > PASS_LIMIT) {
			/* If we hit this, we're dead. */
			printk_ratelimited(KERN_ERR
				"serial8250: too much work for irq%d\n", irq);
			break;
		}
	} while (l != end);

	spin_unlock(&i->lock);

	DEBUG_INTR("end.\n");

	return IRQ_RETVAL(handled);
}

/*
 * To support ISA shared interrupts, we need to have one interrupt
 * handler that ensures that the IRQ line has been deasserted
 * before returning.  Failing to do this will result in the IRQ
 * line being stuck active, and, since ISA irqs are edge triggered,
 * no more IRQs will be seen.
 */
static void serial_do_unlink(struct irq_info *i, struct uart_8250_port *up)
{
	spin_lock_irq(&i->lock);

	if (!list_empty(i->head)) {
		if (i->head == &up->list)
			i->head = i->head->next;
		list_del(&up->list);
	} else {
		BUG_ON(i->head != &up->list);
		i->head = NULL;
	}
	spin_unlock_irq(&i->lock);
	/* List empty so throw away the hash node */
	if (i->head == NULL) {
		hlist_del(&i->node);
		kfree(i);
	}
}

static int serial_link_irq_chain(struct uart_8250_port *up)
{
	struct hlist_head *h;
	struct hlist_node *n;
	struct irq_info *i;
	int ret, irq_flags = up->port.flags & UPF_SHARE_IRQ ? IRQF_SHARED : 0;

	mutex_lock(&hash_mutex);

	h = &irq_lists[up->port.irq % NR_IRQ_HASH];

	hlist_for_each(n, h) {
		i = hlist_entry(n, struct irq_info, node);
		if (i->irq == up->port.irq)
			break;
	}

	if (n == NULL) {
		i = kzalloc(sizeof(struct irq_info), GFP_KERNEL);
		if (i == NULL) {
			mutex_unlock(&hash_mutex);
			return -ENOMEM;
		}
		spin_lock_init(&i->lock);
		i->irq = up->port.irq;
		hlist_add_head(&i->node, h);
	}
	mutex_unlock(&hash_mutex);

	spin_lock_irq(&i->lock);

	if (i->head) {
		list_add(&up->list, i->head);
		spin_unlock_irq(&i->lock);

		ret = 0;
	} else {
		INIT_LIST_HEAD(&up->list);
		i->head = &up->list;
		spin_unlock_irq(&i->lock);
		irq_flags |= up->port.irqflags;
		ret = request_irq(up->port.irq, serial8250_interrupt,
				  irq_flags, "serial", i);
		if (ret < 0)
			serial_do_unlink(i, up);
	}

	return ret;
}

static void serial_unlink_irq_chain(struct uart_8250_port *up)
{
	/*
	 * yes, some broken gcc emit "warning: 'i' may be used uninitialized"
	 * but no, we are not going to take a patch that assigns NULL below.
	 */
	struct irq_info *i;
	struct hlist_node *n;
	struct hlist_head *h;

	mutex_lock(&hash_mutex);

	h = &irq_lists[up->port.irq % NR_IRQ_HASH];

	hlist_for_each(n, h) {
		i = hlist_entry(n, struct irq_info, node);
		if (i->irq == up->port.irq)
			break;
	}

	BUG_ON(n == NULL);
	BUG_ON(i->head == NULL);

	if (list_empty(i->head))
		free_irq(up->port.irq, i);

	serial_do_unlink(i, up);
	mutex_unlock(&hash_mutex);
}

/*
 * This function is used to handle ports that do not have an
 * interrupt.  This doesn't work very well for 16450's, but gives
 * barely passable results for a 16550A.  (Although at the expense
 * of much CPU overhead).
 */
static void serial8250_timeout(unsigned long data)
{
	struct uart_8250_port *up = (struct uart_8250_port *)data;

	up->port.handle_irq(&up->port);
	mod_timer(&up->timer, jiffies + uart_poll_timeout(&up->port));
}

static void serial8250_backup_timeout(unsigned long data)
{
	struct uart_8250_port *up = (struct uart_8250_port *)data;
	unsigned int iir, ier = 0, lsr;
	unsigned long flags;

	spin_lock_irqsave(&up->port.lock, flags);

	/*
	 * Must disable interrupts or else we risk racing with the interrupt
	 * based handler.
	 */
	if (up->port.irq) {
		ier = serial_in(up, UART_IER);
		serial_out(up, UART_IER, 0);
	}

	iir = serial_in(up, UART_IIR);

	/*
	 * This should be a safe test for anyone who doesn't trust the
	 * IIR bits on their UART, but it's specifically designed for
	 * the "Diva" UART used on the management processor on many HP
	 * ia64 and parisc boxes.
	 */
	lsr = serial_in(up, UART_LSR);
	up->lsr_saved_flags |= lsr & LSR_SAVE_FLAGS;
	if ((iir & UART_IIR_NO_INT) && (up->ier & UART_IER_THRI) &&
	    (!uart_circ_empty(&up->port.state->xmit) || up->port.x_char) &&
	    (lsr & UART_LSR_THRE)) {
		iir &= ~(UART_IIR_ID | UART_IIR_NO_INT);
		iir |= UART_IIR_THRI;
	}

	if (!(iir & UART_IIR_NO_INT))
		serial8250_tx_chars(up);

	if (up->port.irq)
		serial_out(up, UART_IER, ier);

	spin_unlock_irqrestore(&up->port.lock, flags);

	/* Standard timer interval plus 0.2s to keep the port running */
	mod_timer(&up->timer,
		jiffies + uart_poll_timeout(&up->port) + HZ / 5);
}

static int univ8250_setup_irq(struct uart_8250_port *up)
{
	struct uart_port *port = &up->port;
	int retval = 0;

	/*
	 * The above check will only give an accurate result the first time
	 * the port is opened so this value needs to be preserved.
	 */
	if (up->bugs & UART_BUG_THRE) {
		pr_debug("ttyS%d - using backup timer\n", serial_index(port));

		up->timer.function = serial8250_backup_timeout;
		up->timer.data = (unsigned long)up;
		mod_timer(&up->timer, jiffies +
			  uart_poll_timeout(port) + HZ / 5);
	}

	/*
	 * If the "interrupt" for this port doesn't correspond with any
	 * hardware interrupt, we use a timer-based system.  The original
	 * driver used to do this with IRQ0.
	 */
	if (!port->irq) {
		up->timer.data = (unsigned long)up;
		mod_timer(&up->timer, jiffies + uart_poll_timeout(port));
	} else
		retval = serial_link_irq_chain(up);

	return retval;
}

static void univ8250_release_irq(struct uart_8250_port *up)
{
	struct uart_port *port = &up->port;

	del_timer_sync(&up->timer);
	up->timer.function = serial8250_timeout;
	if (port->irq)
		serial_unlink_irq_chain(up);
}

static unsigned int serial8250_tx_empty(struct uart_port *port)
{
	struct uart_8250_port *up = up_to_u8250p(port);
	unsigned long flags;
	unsigned int lsr;

	serial8250_rpm_get(up);

	spin_lock_irqsave(&port->lock, flags);
	lsr = serial_port_in(port, UART_LSR);
	up->lsr_saved_flags |= lsr & LSR_SAVE_FLAGS;
	spin_unlock_irqrestore(&port->lock, flags);

	serial8250_rpm_put(up);

	return (lsr & BOTH_EMPTY) == BOTH_EMPTY ? TIOCSER_TEMT : 0;
}

static unsigned int serial8250_get_mctrl(struct uart_port *port)
{
	struct uart_8250_port *up = up_to_u8250p(port);
	unsigned int status;
	unsigned int ret;

	serial8250_rpm_get(up);
	status = serial8250_modem_status(up);
	serial8250_rpm_put(up);

	ret = 0;
	if (status & UART_MSR_DCD)
		ret |= TIOCM_CAR;
	if (status & UART_MSR_RI)
		ret |= TIOCM_RNG;
	if (status & UART_MSR_DSR)
		ret |= TIOCM_DSR;
	if (status & UART_MSR_CTS)
		ret |= TIOCM_CTS;
	return ret;
}

void serial8250_do_set_mctrl(struct uart_port *port, unsigned int mctrl)
{
	struct uart_8250_port *up = up_to_u8250p(port);
	unsigned char mcr = 0;

	if (mctrl & TIOCM_RTS)
		mcr |= UART_MCR_RTS;
	if (mctrl & TIOCM_DTR)
		mcr |= UART_MCR_DTR;
	if (mctrl & TIOCM_OUT1)
		mcr |= UART_MCR_OUT1;
	if (mctrl & TIOCM_OUT2)
		mcr |= UART_MCR_OUT2;
	if (mctrl & TIOCM_LOOP)
		mcr |= UART_MCR_LOOP;

	mcr = (mcr & up->mcr_mask) | up->mcr_force | up->mcr;

	serial_port_out(port, UART_MCR, mcr);
}
EXPORT_SYMBOL_GPL(serial8250_do_set_mctrl);

static void serial8250_set_mctrl(struct uart_port *port, unsigned int mctrl)
{
	if (port->set_mctrl)
		port->set_mctrl(port, mctrl);
	else
		serial8250_do_set_mctrl(port, mctrl);
}

static void serial8250_break_ctl(struct uart_port *port, int break_state)
{
	struct uart_8250_port *up = up_to_u8250p(port);
	unsigned long flags;

	serial8250_rpm_get(up);
	spin_lock_irqsave(&port->lock, flags);
	if (break_state == -1)
		up->lcr |= UART_LCR_SBC;
	else
		up->lcr &= ~UART_LCR_SBC;
	serial_port_out(port, UART_LCR, up->lcr);
	spin_unlock_irqrestore(&port->lock, flags);
	serial8250_rpm_put(up);
}

/*
 *	Wait for transmitter & holding register to empty
 */
static void wait_for_xmitr(struct uart_8250_port *up, int bits)
{
	unsigned int status, tmout = 10000;

	/* Wait up to 10ms for the character(s) to be sent. */
	for (;;) {
		status = serial_in(up, UART_LSR);

		up->lsr_saved_flags |= status & LSR_SAVE_FLAGS;

		if ((status & bits) == bits)
			break;
		if (--tmout == 0)
			break;
		udelay(1);
	}

	/* Wait up to 1s for flow control if necessary */
	if (up->port.flags & UPF_CONS_FLOW) {
		unsigned int tmout;
		for (tmout = 1000000; tmout; tmout--) {
			unsigned int msr = serial_in(up, UART_MSR);
			up->msr_saved_flags |= msr & MSR_SAVE_FLAGS;
			if (msr & UART_MSR_CTS)
				break;
			udelay(1);
			touch_nmi_watchdog();
		}
	}
}

#ifdef CONFIG_CONSOLE_POLL
/*
 * Console polling routines for writing and reading from the uart while
 * in an interrupt or debug context.
 */

static int serial8250_get_poll_char(struct uart_port *port)
{
	struct uart_8250_port *up = up_to_u8250p(port);
	unsigned char lsr;
	int status;

	serial8250_rpm_get(up);

	lsr = serial_port_in(port, UART_LSR);

	if (!(lsr & UART_LSR_DR)) {
		status = NO_POLL_CHAR;
		goto out;
	}

	status = serial_port_in(port, UART_RX);
out:
	serial8250_rpm_put(up);
	return status;
}


static void serial8250_put_poll_char(struct uart_port *port,
			 unsigned char c)
{
	unsigned int ier;
	struct uart_8250_port *up = up_to_u8250p(port);

	serial8250_rpm_get(up);
	/*
	 *	First save the IER then disable the interrupts
	 */
	ier = serial_port_in(port, UART_IER);
	if (up->capabilities & UART_CAP_UUE)
		serial_port_out(port, UART_IER, UART_IER_UUE);
	else
		serial_port_out(port, UART_IER, 0);

	wait_for_xmitr(up, BOTH_EMPTY);
	/*
	 *	Send the character out.
	 */
	serial_port_out(port, UART_TX, c);

	/*
	 *	Finally, wait for transmitter to become empty
	 *	and restore the IER
	 */
	wait_for_xmitr(up, BOTH_EMPTY);
	serial_port_out(port, UART_IER, ier);
	serial8250_rpm_put(up);
}

#endif /* CONFIG_CONSOLE_POLL */

int serial8250_do_startup(struct uart_port *port)
{
	struct uart_8250_port *up = up_to_u8250p(port);
	unsigned long flags;
	unsigned char lsr, iir;
	int retval;

	if (port->type == PORT_8250_CIR)
		return -ENODEV;

	if (!port->fifosize)
		port->fifosize = uart_config[port->type].fifo_size;
	if (!up->tx_loadsz)
		up->tx_loadsz = uart_config[port->type].tx_loadsz;
	if (!up->capabilities)
		up->capabilities = uart_config[port->type].flags;
	up->mcr = 0;

	if (port->iotype != up->cur_iotype)
		set_io_from_upio(port);

	serial8250_rpm_get(up);
	if (port->type == PORT_16C950) {
		/* Wake up and initialize UART */
		up->acr = 0;
		serial_port_out(port, UART_LCR, UART_LCR_CONF_MODE_B);
		serial_port_out(port, UART_EFR, UART_EFR_ECB);
		serial_port_out(port, UART_IER, 0);
		serial_port_out(port, UART_LCR, 0);
		serial_icr_write(up, UART_CSR, 0); /* Reset the UART */
		serial_port_out(port, UART_LCR, UART_LCR_CONF_MODE_B);
		serial_port_out(port, UART_EFR, UART_EFR_ECB);
		serial_port_out(port, UART_LCR, 0);
	}

#ifdef CONFIG_SERIAL_8250_RSA
	/*
	 * If this is an RSA port, see if we can kick it up to the
	 * higher speed clock.
	 */
	enable_rsa(up);
#endif
	/*
	 * Clear the FIFO buffers and disable them.
	 * (they will be reenabled in set_termios())
	 */
	serial8250_clear_fifos(up);

	/*
	 * Clear the interrupt registers.
	 */
	serial_port_in(port, UART_LSR);
	serial_port_in(port, UART_RX);
	serial_port_in(port, UART_IIR);
	serial_port_in(port, UART_MSR);

	/*
	 * At this point, there's no way the LSR could still be 0xff;
	 * if it is, then bail out, because there's likely no UART
	 * here.
	 */
	if (!(port->flags & UPF_BUGGY_UART) &&
	    (serial_port_in(port, UART_LSR) == 0xff)) {
		printk_ratelimited(KERN_INFO "ttyS%d: LSR safety check engaged!\n",
				   serial_index(port));
		retval = -ENODEV;
		goto out;
	}

	/*
	 * For a XR16C850, we need to set the trigger levels
	 */
	if (port->type == PORT_16850) {
		unsigned char fctr;

		serial_out(up, UART_LCR, UART_LCR_CONF_MODE_B);

		fctr = serial_in(up, UART_FCTR) & ~(UART_FCTR_RX|UART_FCTR_TX);
		serial_port_out(port, UART_FCTR,
				fctr | UART_FCTR_TRGD | UART_FCTR_RX);
		serial_port_out(port, UART_TRG, UART_TRG_96);
		serial_port_out(port, UART_FCTR,
				fctr | UART_FCTR_TRGD | UART_FCTR_TX);
		serial_port_out(port, UART_TRG, UART_TRG_96);

		serial_port_out(port, UART_LCR, 0);
	}

	if (port->irq) {
		unsigned char iir1;
		/*
		 * Test for UARTs that do not reassert THRE when the
		 * transmitter is idle and the interrupt has already
		 * been cleared.  Real 16550s should always reassert
		 * this interrupt whenever the transmitter is idle and
		 * the interrupt is enabled.  Delays are necessary to
		 * allow register changes to become visible.
		 */
		spin_lock_irqsave(&port->lock, flags);
		if (up->port.irqflags & IRQF_SHARED)
			disable_irq_nosync(port->irq);

		wait_for_xmitr(up, UART_LSR_THRE);
		serial_port_out_sync(port, UART_IER, UART_IER_THRI);
		udelay(1); /* allow THRE to set */
		iir1 = serial_port_in(port, UART_IIR);
		serial_port_out(port, UART_IER, 0);
		serial_port_out_sync(port, UART_IER, UART_IER_THRI);
		udelay(1); /* allow a working UART time to re-assert THRE */
		iir = serial_port_in(port, UART_IIR);
		serial_port_out(port, UART_IER, 0);

		if (port->irqflags & IRQF_SHARED)
			enable_irq(port->irq);
		spin_unlock_irqrestore(&port->lock, flags);

		/*
		 * If the interrupt is not reasserted, or we otherwise
		 * don't trust the iir, setup a timer to kick the UART
		 * on a regular basis.
		 */
		if ((!(iir1 & UART_IIR_NO_INT) && (iir & UART_IIR_NO_INT)) ||
		    up->port.flags & UPF_BUG_THRE) {
			up->bugs |= UART_BUG_THRE;
		}
	}

	retval = up->ops->setup_irq(up);
	if (retval)
		goto out;

	/*
	 * Now, initialize the UART
	 */
	serial_port_out(port, UART_LCR, UART_LCR_WLEN8);

	spin_lock_irqsave(&port->lock, flags);
	if (up->port.flags & UPF_FOURPORT) {
		if (!up->port.irq)
			up->port.mctrl |= TIOCM_OUT1;
	} else
		/*
		 * Most PC uarts need OUT2 raised to enable interrupts.
		 */
		if (port->irq)
			up->port.mctrl |= TIOCM_OUT2;

	serial8250_set_mctrl(port, port->mctrl);

	/* Serial over Lan (SoL) hack:
	   Intel 8257x Gigabit ethernet chips have a
	   16550 emulation, to be used for Serial Over Lan.
	   Those chips take a longer time than a normal
	   serial device to signalize that a transmission
	   data was queued. Due to that, the above test generally
	   fails. One solution would be to delay the reading of
	   iir. However, this is not reliable, since the timeout
	   is variable. So, let's just don't test if we receive
	   TX irq. This way, we'll never enable UART_BUG_TXEN.
	 */
	if (up->port.flags & UPF_NO_TXEN_TEST)
		goto dont_test_tx_en;

	/*
	 * Do a quick test to see if we receive an
	 * interrupt when we enable the TX irq.
	 */
	serial_port_out(port, UART_IER, UART_IER_THRI);
	lsr = serial_port_in(port, UART_LSR);
	iir = serial_port_in(port, UART_IIR);
	serial_port_out(port, UART_IER, 0);

	if (lsr & UART_LSR_TEMT && iir & UART_IIR_NO_INT) {
		if (!(up->bugs & UART_BUG_TXEN)) {
			up->bugs |= UART_BUG_TXEN;
			pr_debug("ttyS%d - enabling bad tx status workarounds\n",
				 serial_index(port));
		}
	} else {
		up->bugs &= ~UART_BUG_TXEN;
	}

dont_test_tx_en:
	spin_unlock_irqrestore(&port->lock, flags);

	/*
	 * Clear the interrupt registers again for luck, and clear the
	 * saved flags to avoid getting false values from polling
	 * routines or the previous session.
	 */
	serial_port_in(port, UART_LSR);
	serial_port_in(port, UART_RX);
	serial_port_in(port, UART_IIR);
	serial_port_in(port, UART_MSR);
	up->lsr_saved_flags = 0;
	up->msr_saved_flags = 0;

	/*
	 * Request DMA channels for both RX and TX.
	 */
	if (up->dma) {
		retval = serial8250_request_dma(up);
		if (retval) {
			pr_warn_ratelimited("ttyS%d - failed to request DMA\n",
					    serial_index(port));
			up->dma = NULL;
		}
	}

	/*
	 * Finally, enable interrupts.  Note: Modem status interrupts
	 * are set via set_termios(), which will be occurring imminently
	 * anyway, so we don't enable them here.
	 */
	up->ier = UART_IER_RLSI | UART_IER_RDI;
	serial_port_out(port, UART_IER, up->ier);

	if (port->flags & UPF_FOURPORT) {
		unsigned int icp;
		/*
		 * Enable interrupts on the AST Fourport board
		 */
		icp = (port->iobase & 0xfe0) | 0x01f;
		outb_p(0x80, icp);
		inb_p(icp);
	}
	retval = 0;
out:
	serial8250_rpm_put(up);
	return retval;
}
EXPORT_SYMBOL_GPL(serial8250_do_startup);

static int serial8250_startup(struct uart_port *port)
{
	if (port->startup)
		return port->startup(port);
	return serial8250_do_startup(port);
}

void serial8250_do_shutdown(struct uart_port *port)
{
	struct uart_8250_port *up = up_to_u8250p(port);
	unsigned long flags;

	serial8250_rpm_get(up);
	/*
	 * Disable interrupts from this port
	 */
	up->ier = 0;
	serial_port_out(port, UART_IER, 0);

	if (up->dma)
		serial8250_release_dma(up);

	spin_lock_irqsave(&port->lock, flags);
	if (port->flags & UPF_FOURPORT) {
		/* reset interrupts on the AST Fourport board */
		inb((port->iobase & 0xfe0) | 0x1f);
		port->mctrl |= TIOCM_OUT1;
	} else
		port->mctrl &= ~TIOCM_OUT2;

	serial8250_set_mctrl(port, port->mctrl);
	spin_unlock_irqrestore(&port->lock, flags);

	/*
	 * Disable break condition and FIFOs
	 */
	serial_port_out(port, UART_LCR,
			serial_port_in(port, UART_LCR) & ~UART_LCR_SBC);
	serial8250_clear_fifos(up);

#ifdef CONFIG_SERIAL_8250_RSA
	/*
	 * Reset the RSA board back to 115kbps compat mode.
	 */
	disable_rsa(up);
#endif

	/*
	 * Read data port to reset things, and then unlink from
	 * the IRQ chain.
	 */
	serial_port_in(port, UART_RX);
	serial8250_rpm_put(up);

	up->ops->release_irq(up);
}
EXPORT_SYMBOL_GPL(serial8250_do_shutdown);

static void serial8250_shutdown(struct uart_port *port)
{
	if (port->shutdown)
		port->shutdown(port);
	else
		serial8250_do_shutdown(port);
}

/*
 * XR17V35x UARTs have an extra fractional divisor register (DLD)
 * Calculate divisor with extra 4-bit fractional portion
 */
static unsigned int xr17v35x_get_divisor(struct uart_8250_port *up,
					 unsigned int baud,
					 unsigned int *frac)
{
	struct uart_port *port = &up->port;
	unsigned int quot_16;

	quot_16 = DIV_ROUND_CLOSEST(port->uartclk, baud);
	*frac = quot_16 & 0x0f;

	return quot_16 >> 4;
}

static unsigned int serial8250_get_divisor(struct uart_8250_port *up,
					   unsigned int baud,
					   unsigned int *frac)
{
	struct uart_port *port = &up->port;
	unsigned int quot;

	/*
	 * Handle magic divisors for baud rates above baud_base on
	 * SMSC SuperIO chips.
	 *
	 */
	if ((port->flags & UPF_MAGIC_MULTIPLIER) &&
	    baud == (port->uartclk/4))
		quot = 0x8001;
	else if ((port->flags & UPF_MAGIC_MULTIPLIER) &&
		 baud == (port->uartclk/8))
		quot = 0x8002;
	else if (up->port.type == PORT_XR17V35X)
		quot = xr17v35x_get_divisor(up, baud, frac);
	else
		quot = uart_get_divisor(port, baud);

	/*
	 * Oxford Semi 952 rev B workaround
	 */
	if (up->bugs & UART_BUG_QUOT && (quot & 0xff) == 0)
		quot++;

	return quot;
}

static unsigned char serial8250_compute_lcr(struct uart_8250_port *up,
					    tcflag_t c_cflag)
{
	unsigned char cval;

	switch (c_cflag & CSIZE) {
	case CS5:
		cval = UART_LCR_WLEN5;
		break;
	case CS6:
		cval = UART_LCR_WLEN6;
		break;
	case CS7:
		cval = UART_LCR_WLEN7;
		break;
	default:
	case CS8:
		cval = UART_LCR_WLEN8;
		break;
	}

	if (c_cflag & CSTOPB)
		cval |= UART_LCR_STOP;
	if (c_cflag & PARENB) {
		cval |= UART_LCR_PARITY;
		if (up->bugs & UART_BUG_PARITY)
			up->fifo_bug = true;
	}
	if (!(c_cflag & PARODD))
		cval |= UART_LCR_EPAR;
#ifdef CMSPAR
	if (c_cflag & CMSPAR)
		cval |= UART_LCR_SPAR;
#endif

	return cval;
}

static void serial8250_set_divisor(struct uart_port *port, unsigned int baud,
			    unsigned int quot, unsigned int quot_frac)
{
	struct uart_8250_port *up = up_to_u8250p(port);

	/* Workaround to enable 115200 baud on OMAP1510 internal ports */
	if (is_omap1510_8250(up)) {
		if (baud == 115200) {
			quot = 1;
			serial_port_out(port, UART_OMAP_OSC_12M_SEL, 1);
		} else
			serial_port_out(port, UART_OMAP_OSC_12M_SEL, 0);
	}

	/*
	 * For NatSemi, switch to bank 2 not bank 1, to avoid resetting EXCR2,
	 * otherwise just set DLAB
	 */
	if (up->capabilities & UART_NATSEMI)
		serial_port_out(port, UART_LCR, 0xe0);
	else
		serial_port_out(port, UART_LCR, up->lcr | UART_LCR_DLAB);

	serial_dl_write(up, quot);

	/* XR17V35x UARTs have an extra fractional divisor register (DLD) */
	if (up->port.type == PORT_XR17V35X)
		serial_port_out(port, 0x2, quot_frac);
}

void
serial8250_do_set_termios(struct uart_port *port, struct ktermios *termios,
		          struct ktermios *old)
{
	struct uart_8250_port *up = up_to_u8250p(port);
	unsigned char cval;
	unsigned long flags;
	unsigned int baud, quot, frac = 0;

	cval = serial8250_compute_lcr(up, termios->c_cflag);

	/*
	 * Ask the core to calculate the divisor for us.
	 */
	baud = uart_get_baud_rate(port, termios, old,
				  port->uartclk / 16 / 0xffff,
				  port->uartclk / 16);
	quot = serial8250_get_divisor(up, baud, &frac);

	/*
	 * Ok, we're now changing the port state.  Do it with
	 * interrupts disabled.
	 */
	serial8250_rpm_get(up);
	spin_lock_irqsave(&port->lock, flags);

	up->lcr = cval;					/* Save computed LCR */

	if (up->capabilities & UART_CAP_FIFO && port->fifosize > 1) {
		/* NOTE: If fifo_bug is not set, a user can set RX_trigger. */
		if ((baud < 2400 && !up->dma) || up->fifo_bug) {
			up->fcr &= ~UART_FCR_TRIGGER_MASK;
			up->fcr |= UART_FCR_TRIGGER_1;
		}
	}

	/*
	 * MCR-based auto flow control.  When AFE is enabled, RTS will be
	 * deasserted when the receive FIFO contains more characters than
	 * the trigger, or the MCR RTS bit is cleared.  In the case where
	 * the remote UART is not using CTS auto flow control, we must
	 * have sufficient FIFO entries for the latency of the remote
	 * UART to respond.  IOW, at least 32 bytes of FIFO.
	 */
	if (up->capabilities & UART_CAP_AFE && port->fifosize >= 32) {
		up->mcr &= ~UART_MCR_AFE;
		if (termios->c_cflag & CRTSCTS)
			up->mcr |= UART_MCR_AFE;
	}

	/*
	 * Update the per-port timeout.
	 */
	uart_update_timeout(port, termios->c_cflag, baud);

	port->read_status_mask = UART_LSR_OE | UART_LSR_THRE | UART_LSR_DR;
	if (termios->c_iflag & INPCK)
		port->read_status_mask |= UART_LSR_FE | UART_LSR_PE;
	if (termios->c_iflag & (IGNBRK | BRKINT | PARMRK))
		port->read_status_mask |= UART_LSR_BI;

	/*
	 * Characteres to ignore
	 */
	port->ignore_status_mask = 0;
	if (termios->c_iflag & IGNPAR)
		port->ignore_status_mask |= UART_LSR_PE | UART_LSR_FE;
	if (termios->c_iflag & IGNBRK) {
		port->ignore_status_mask |= UART_LSR_BI;
		/*
		 * If we're ignoring parity and break indicators,
		 * ignore overruns too (for real raw support).
		 */
		if (termios->c_iflag & IGNPAR)
			port->ignore_status_mask |= UART_LSR_OE;
	}

	/*
	 * ignore all characters if CREAD is not set
	 */
	if ((termios->c_cflag & CREAD) == 0)
		port->ignore_status_mask |= UART_LSR_DR;

	/*
	 * CTS flow control flag and modem status interrupts
	 */
	up->ier &= ~UART_IER_MSI;
	if (!(up->bugs & UART_BUG_NOMSR) &&
			UART_ENABLE_MS(&up->port, termios->c_cflag))
		up->ier |= UART_IER_MSI;
	if (up->capabilities & UART_CAP_UUE)
		up->ier |= UART_IER_UUE;
	if (up->capabilities & UART_CAP_RTOIE)
		up->ier |= UART_IER_RTOIE;

	serial_port_out(port, UART_IER, up->ier);

	if (up->capabilities & UART_CAP_EFR) {
		unsigned char efr = 0;
		/*
		 * TI16C752/Startech hardware flow control.  FIXME:
		 * - TI16C752 requires control thresholds to be set.
		 * - UART_MCR_RTS is ineffective if auto-RTS mode is enabled.
		 */
		if (termios->c_cflag & CRTSCTS)
			efr |= UART_EFR_CTS;

		serial_port_out(port, UART_LCR, UART_LCR_CONF_MODE_B);
		if (port->flags & UPF_EXAR_EFR)
			serial_port_out(port, UART_XR_EFR, efr);
		else
			serial_port_out(port, UART_EFR, efr);
	}

	serial8250_set_divisor(port, baud, quot, frac);

	/*
	 * LCR DLAB must be set to enable 64-byte FIFO mode. If the FCR
	 * is written without DLAB set, this mode will be disabled.
	 */
	if (port->type == PORT_16750)
		serial_port_out(port, UART_FCR, up->fcr);

	serial_port_out(port, UART_LCR, up->lcr);	/* reset DLAB */
	if (port->type != PORT_16750) {
		/* emulated UARTs (Lucent Venus 167x) need two steps */
		if (up->fcr & UART_FCR_ENABLE_FIFO)
			serial_port_out(port, UART_FCR, UART_FCR_ENABLE_FIFO);
		serial_port_out(port, UART_FCR, up->fcr);	/* set fcr */
	}
	serial8250_set_mctrl(port, port->mctrl);
	spin_unlock_irqrestore(&port->lock, flags);
	serial8250_rpm_put(up);

	/* Don't rewrite B0 */
	if (tty_termios_baud_rate(termios))
		tty_termios_encode_baud_rate(termios, baud, baud);
}
EXPORT_SYMBOL(serial8250_do_set_termios);

static void
serial8250_set_termios(struct uart_port *port, struct ktermios *termios,
		       struct ktermios *old)
{
	if (port->set_termios)
		port->set_termios(port, termios, old);
	else
		serial8250_do_set_termios(port, termios, old);
}

static void
serial8250_set_ldisc(struct uart_port *port, struct ktermios *termios)
{
	if (termios->c_line == N_PPS) {
		port->flags |= UPF_HARDPPS_CD;
		spin_lock_irq(&port->lock);
		serial8250_enable_ms(port);
		spin_unlock_irq(&port->lock);
	} else {
		port->flags &= ~UPF_HARDPPS_CD;
		if (!UART_ENABLE_MS(port, termios->c_cflag)) {
			spin_lock_irq(&port->lock);
			serial8250_disable_ms(port);
			spin_unlock_irq(&port->lock);
		}
	}
}


void serial8250_do_pm(struct uart_port *port, unsigned int state,
		      unsigned int oldstate)
{
	struct uart_8250_port *p = up_to_u8250p(port);

	serial8250_set_sleep(p, state != 0);
}
EXPORT_SYMBOL(serial8250_do_pm);

static void
serial8250_pm(struct uart_port *port, unsigned int state,
	      unsigned int oldstate)
{
	if (port->pm)
		port->pm(port, state, oldstate);
	else
		serial8250_do_pm(port, state, oldstate);
}

static unsigned int serial8250_port_size(struct uart_8250_port *pt)
{
	if (pt->port.mapsize)
		return pt->port.mapsize;
	if (pt->port.iotype == UPIO_AU) {
		if (pt->port.type == PORT_RT2880)
			return 0x100;
		return 0x1000;
	}
	if (is_omap1_8250(pt))
		return 0x16 << pt->port.regshift;

	return 8 << pt->port.regshift;
}

/*
 * Resource handling.
 */
static int serial8250_request_std_resource(struct uart_8250_port *up)
{
	unsigned int size = serial8250_port_size(up);
	struct uart_port *port = &up->port;
	int ret = 0;

	switch (port->iotype) {
	case UPIO_AU:
	case UPIO_TSI:
	case UPIO_MEM32:
	case UPIO_MEM32BE:
	case UPIO_MEM:
		if (!port->mapbase)
			break;

		if (!request_mem_region(port->mapbase, size, "serial")) {
			ret = -EBUSY;
			break;
		}

		if (port->flags & UPF_IOREMAP) {
			port->membase = ioremap_nocache(port->mapbase, size);
			if (!port->membase) {
				release_mem_region(port->mapbase, size);
				ret = -ENOMEM;
			}
		}
		break;

	case UPIO_HUB6:
	case UPIO_PORT:
		if (!request_region(port->iobase, size, "serial"))
			ret = -EBUSY;
		break;
	}
	return ret;
}

static void serial8250_release_std_resource(struct uart_8250_port *up)
{
	unsigned int size = serial8250_port_size(up);
	struct uart_port *port = &up->port;

	switch (port->iotype) {
	case UPIO_AU:
	case UPIO_TSI:
	case UPIO_MEM32:
	case UPIO_MEM32BE:
	case UPIO_MEM:
		if (!port->mapbase)
			break;

		if (port->flags & UPF_IOREMAP) {
			iounmap(port->membase);
			port->membase = NULL;
		}

		release_mem_region(port->mapbase, size);
		break;

	case UPIO_HUB6:
	case UPIO_PORT:
		release_region(port->iobase, size);
		break;
	}
}

#ifdef CONFIG_SERIAL_8250_RSA
static int serial8250_request_rsa_resource(struct uart_8250_port *up)
{
	unsigned long start = UART_RSA_BASE << up->port.regshift;
	unsigned int size = 8 << up->port.regshift;
	struct uart_port *port = &up->port;
	int ret = -EINVAL;

	switch (port->iotype) {
	case UPIO_HUB6:
	case UPIO_PORT:
		start += port->iobase;
		if (request_region(start, size, "serial-rsa"))
			ret = 0;
		else
			ret = -EBUSY;
		break;
	}

	return ret;
}

static void serial8250_release_rsa_resource(struct uart_8250_port *up)
{
	unsigned long offset = UART_RSA_BASE << up->port.regshift;
	unsigned int size = 8 << up->port.regshift;
	struct uart_port *port = &up->port;

	switch (port->iotype) {
	case UPIO_HUB6:
	case UPIO_PORT:
		release_region(port->iobase + offset, size);
		break;
	}
}
#endif

static void serial8250_release_port(struct uart_port *port)
{
	struct uart_8250_port *up = up_to_u8250p(port);

	serial8250_release_std_resource(up);
}

static int serial8250_request_port(struct uart_port *port)
{
	struct uart_8250_port *up = up_to_u8250p(port);
	int ret;

	if (port->type == PORT_8250_CIR)
		return -ENODEV;

	ret = serial8250_request_std_resource(up);

	return ret;
}

static int fcr_get_rxtrig_bytes(struct uart_8250_port *up)
{
	const struct serial8250_config *conf_type = &uart_config[up->port.type];
	unsigned char bytes;

	bytes = conf_type->rxtrig_bytes[UART_FCR_R_TRIG_BITS(up->fcr)];

	return bytes ? bytes : -EOPNOTSUPP;
}

static int bytes_to_fcr_rxtrig(struct uart_8250_port *up, unsigned char bytes)
{
	const struct serial8250_config *conf_type = &uart_config[up->port.type];
	int i;

	if (!conf_type->rxtrig_bytes[UART_FCR_R_TRIG_BITS(UART_FCR_R_TRIG_00)])
		return -EOPNOTSUPP;

	for (i = 1; i < UART_FCR_R_TRIG_MAX_STATE; i++) {
		if (bytes < conf_type->rxtrig_bytes[i])
			/* Use the nearest lower value */
			return (--i) << UART_FCR_R_TRIG_SHIFT;
	}

	return UART_FCR_R_TRIG_11;
}

static int do_get_rxtrig(struct tty_port *port)
{
	struct uart_state *state = container_of(port, struct uart_state, port);
	struct uart_port *uport = state->uart_port;
	struct uart_8250_port *up =
		container_of(uport, struct uart_8250_port, port);

	if (!(up->capabilities & UART_CAP_FIFO) || uport->fifosize <= 1)
		return -EINVAL;

	return fcr_get_rxtrig_bytes(up);
}

static int do_serial8250_get_rxtrig(struct tty_port *port)
{
	int rxtrig_bytes;

	mutex_lock(&port->mutex);
	rxtrig_bytes = do_get_rxtrig(port);
	mutex_unlock(&port->mutex);

	return rxtrig_bytes;
}

static ssize_t serial8250_get_attr_rx_trig_bytes(struct device *dev,
	struct device_attribute *attr, char *buf)
{
	struct tty_port *port = dev_get_drvdata(dev);
	int rxtrig_bytes;

	rxtrig_bytes = do_serial8250_get_rxtrig(port);
	if (rxtrig_bytes < 0)
		return rxtrig_bytes;

	return snprintf(buf, PAGE_SIZE, "%d\n", rxtrig_bytes);
}

static int do_set_rxtrig(struct tty_port *port, unsigned char bytes)
{
	struct uart_state *state = container_of(port, struct uart_state, port);
	struct uart_port *uport = state->uart_port;
	struct uart_8250_port *up =
		container_of(uport, struct uart_8250_port, port);
	int rxtrig;

	if (!(up->capabilities & UART_CAP_FIFO) || uport->fifosize <= 1 ||
	    up->fifo_bug)
		return -EINVAL;

	rxtrig = bytes_to_fcr_rxtrig(up, bytes);
	if (rxtrig < 0)
		return rxtrig;

	serial8250_clear_fifos(up);
	up->fcr &= ~UART_FCR_TRIGGER_MASK;
	up->fcr |= (unsigned char)rxtrig;
	serial_out(up, UART_FCR, up->fcr);
	return 0;
}

static int do_serial8250_set_rxtrig(struct tty_port *port, unsigned char bytes)
{
	int ret;

	mutex_lock(&port->mutex);
	ret = do_set_rxtrig(port, bytes);
	mutex_unlock(&port->mutex);

	return ret;
}

static ssize_t serial8250_set_attr_rx_trig_bytes(struct device *dev,
	struct device_attribute *attr, const char *buf, size_t count)
{
	struct tty_port *port = dev_get_drvdata(dev);
	unsigned char bytes;
	int ret;

	if (!count)
		return -EINVAL;

	ret = kstrtou8(buf, 10, &bytes);
	if (ret < 0)
		return ret;

	ret = do_serial8250_set_rxtrig(port, bytes);
	if (ret < 0)
		return ret;

	return count;
}

static DEVICE_ATTR(rx_trig_bytes, S_IRUSR | S_IWUSR | S_IRGRP,
		   serial8250_get_attr_rx_trig_bytes,
		   serial8250_set_attr_rx_trig_bytes);

static struct attribute *serial8250_dev_attrs[] = {
	&dev_attr_rx_trig_bytes.attr,
	NULL,
	};

static struct attribute_group serial8250_dev_attr_group = {
	.attrs = serial8250_dev_attrs,
	};

static void register_dev_spec_attr_grp(struct uart_8250_port *up)
{
	const struct serial8250_config *conf_type = &uart_config[up->port.type];

	if (conf_type->rxtrig_bytes[0])
		up->port.attr_group = &serial8250_dev_attr_group;
}

static void serial8250_config_port(struct uart_port *port, int flags)
{
	struct uart_8250_port *up = up_to_u8250p(port);
	int ret;

	if (port->type == PORT_8250_CIR)
		return;

	/*
	 * Find the region that we can probe for.  This in turn
	 * tells us whether we can probe for the type of port.
	 */
	ret = serial8250_request_std_resource(up);
	if (ret < 0)
		return;

	if (port->iotype != up->cur_iotype)
		set_io_from_upio(port);

	if (flags & UART_CONFIG_TYPE)
		autoconfig(up);

	/* if access method is AU, it is a 16550 with a quirk */
	if (port->type == PORT_16550A && port->iotype == UPIO_AU)
		up->bugs |= UART_BUG_NOMSR;

	/* HW bugs may trigger IRQ while IIR == NO_INT */
	if (port->type == PORT_TEGRA)
		up->bugs |= UART_BUG_NOMSR;

	if (port->type != PORT_UNKNOWN && flags & UART_CONFIG_IRQ)
		autoconfig_irq(up);

	if (port->type == PORT_UNKNOWN)
		serial8250_release_std_resource(up);

	/* Fixme: probably not the best place for this */
	if ((port->type == PORT_XR17V35X) ||
	   (port->type == PORT_XR17D15X))
		port->handle_irq = exar_handle_irq;

	register_dev_spec_attr_grp(up);
	up->fcr = uart_config[up->port.type].fcr;
}

static int
serial8250_verify_port(struct uart_port *port, struct serial_struct *ser)
{
	if (ser->irq >= nr_irqs || ser->irq < 0 ||
	    ser->baud_base < 9600 || ser->type < PORT_UNKNOWN ||
	    ser->type >= ARRAY_SIZE(uart_config) || ser->type == PORT_CIRRUS ||
	    ser->type == PORT_STARTECH)
		return -EINVAL;
	return 0;
}

static const char *
serial8250_type(struct uart_port *port)
{
	int type = port->type;

	if (type >= ARRAY_SIZE(uart_config))
		type = 0;
	return uart_config[type].name;
}

static const struct uart_ops serial8250_pops = {
	.tx_empty	= serial8250_tx_empty,
	.set_mctrl	= serial8250_set_mctrl,
	.get_mctrl	= serial8250_get_mctrl,
	.stop_tx	= serial8250_stop_tx,
	.start_tx	= serial8250_start_tx,
	.throttle	= serial8250_throttle,
	.unthrottle	= serial8250_unthrottle,
	.stop_rx	= serial8250_stop_rx,
	.enable_ms	= serial8250_enable_ms,
	.break_ctl	= serial8250_break_ctl,
	.startup	= serial8250_startup,
	.shutdown	= serial8250_shutdown,
	.set_termios	= serial8250_set_termios,
	.set_ldisc	= serial8250_set_ldisc,
	.pm		= serial8250_pm,
	.type		= serial8250_type,
	.release_port	= serial8250_release_port,
	.request_port	= serial8250_request_port,
	.config_port	= serial8250_config_port,
	.verify_port	= serial8250_verify_port,
#ifdef CONFIG_CONSOLE_POLL
	.poll_get_char = serial8250_get_poll_char,
	.poll_put_char = serial8250_put_poll_char,
#endif
};

static const struct uart_ops *base_ops;
static struct uart_ops univ8250_port_ops;

static const struct uart_8250_ops univ8250_driver_ops = {
	.setup_irq	= univ8250_setup_irq,
	.release_irq	= univ8250_release_irq,
};

static struct uart_8250_port serial8250_ports[UART_NR];

/**
 * serial8250_get_port - retrieve struct uart_8250_port
 * @line: serial line number
 *
 * This function retrieves struct uart_8250_port for the specific line.
 * This struct *must* *not* be used to perform a 8250 or serial core operation
 * which is not accessible otherwise. Its only purpose is to make the struct
 * accessible to the runtime-pm callbacks for context suspend/restore.
 * The lock assumption made here is none because runtime-pm suspend/resume
 * callbacks should not be invoked if there is any operation performed on the
 * port.
 */
struct uart_8250_port *serial8250_get_port(int line)
{
	return &serial8250_ports[line];
}
EXPORT_SYMBOL_GPL(serial8250_get_port);

static void (*serial8250_isa_config)(int port, struct uart_port *up,
	unsigned short *capabilities);

void serial8250_set_isa_configurator(
	void (*v)(int port, struct uart_port *up, unsigned short *capabilities))
{
	serial8250_isa_config = v;
}
EXPORT_SYMBOL(serial8250_set_isa_configurator);

static void serial8250_init_port(struct uart_8250_port *up)
{
	struct uart_port *port = &up->port;

	spin_lock_init(&port->lock);
	port->ops = &serial8250_pops;

	up->cur_iotype = 0xFF;
}

static void serial8250_set_defaults(struct uart_8250_port *up)
{
	struct uart_port *port = &up->port;

	if (up->port.flags & UPF_FIXED_TYPE) {
		unsigned int type = up->port.type;

		if (!up->port.fifosize)
			up->port.fifosize = uart_config[type].fifo_size;
		if (!up->tx_loadsz)
			up->tx_loadsz = uart_config[type].tx_loadsz;
		if (!up->capabilities)
			up->capabilities = uart_config[type].flags;
	}

	set_io_from_upio(port);

	/* default dma handlers */
	if (up->dma) {
		if (!up->dma->tx_dma)
			up->dma->tx_dma = serial8250_tx_dma;
		if (!up->dma->rx_dma)
			up->dma->rx_dma = serial8250_rx_dma;
	}
}

#ifdef CONFIG_SERIAL_8250_RSA

static void univ8250_config_port(struct uart_port *port, int flags)
{
	struct uart_8250_port *up = up_to_u8250p(port);

	up->probe &= ~UART_PROBE_RSA;
	if (port->type == PORT_RSA) {
		if (serial8250_request_rsa_resource(up) == 0)
			up->probe |= UART_PROBE_RSA;
	} else if (flags & UART_CONFIG_TYPE) {
		int i;

		for (i = 0; i < probe_rsa_count; i++) {
			if (probe_rsa[i] == up->port.iobase) {
				if (serial8250_request_rsa_resource(up) == 0)
					up->probe |= UART_PROBE_RSA;
				break;
			}
		}
	}

	base_ops->config_port(port, flags);

	if (port->type != PORT_RSA && up->probe & UART_PROBE_RSA)
		serial8250_release_rsa_resource(up);
}

static int univ8250_request_port(struct uart_port *port)
{
	struct uart_8250_port *up = up_to_u8250p(port);
	int ret;

	ret = base_ops->request_port(port);
	if (ret == 0 && port->type == PORT_RSA) {
		ret = serial8250_request_rsa_resource(up);
		if (ret < 0)
			base_ops->release_port(port);
	}

	return ret;
}

static void univ8250_release_port(struct uart_port *port)
{
	struct uart_8250_port *up = up_to_u8250p(port);

	if (port->type == PORT_RSA)
		serial8250_release_rsa_resource(up);
	base_ops->release_port(port);
}

static void univ8250_rsa_support(struct uart_ops *ops)
{
	ops->config_port  = univ8250_config_port;
	ops->request_port = univ8250_request_port;
	ops->release_port = univ8250_release_port;
}

#else
#define univ8250_rsa_support(x)		do { } while (0)
#endif /* CONFIG_SERIAL_8250_RSA */

static void __init serial8250_isa_init_ports(void)
{
	struct uart_8250_port *up;
	static int first = 1;
	int i, irqflag = 0;

	if (!first)
		return;
	first = 0;

	if (nr_uarts > UART_NR)
		nr_uarts = UART_NR;

	for (i = 0; i < nr_uarts; i++) {
		struct uart_8250_port *up = &serial8250_ports[i];
		struct uart_port *port = &up->port;

		port->line = i;
		serial8250_init_port(up);
		if (!base_ops)
			base_ops = port->ops;
		port->ops = &univ8250_port_ops;

		init_timer(&up->timer);
		up->timer.function = serial8250_timeout;

		up->ops = &univ8250_driver_ops;

		/*
		 * ALPHA_KLUDGE_MCR needs to be killed.
		 */
		up->mcr_mask = ~ALPHA_KLUDGE_MCR;
		up->mcr_force = ALPHA_KLUDGE_MCR;
	}

	/* chain base port ops to support Remote Supervisor Adapter */
	univ8250_port_ops = *base_ops;
	univ8250_rsa_support(&univ8250_port_ops);

	if (share_irqs)
		irqflag = IRQF_SHARED;

	for (i = 0, up = serial8250_ports;
	     i < ARRAY_SIZE(old_serial_port) && i < nr_uarts;
	     i++, up++) {
		struct uart_port *port = &up->port;

		port->iobase   = old_serial_port[i].port;
		port->irq      = irq_canonicalize(old_serial_port[i].irq);
		port->irqflags = old_serial_port[i].irqflags;
		port->uartclk  = old_serial_port[i].baud_base * 16;
		port->flags    = old_serial_port[i].flags;
		port->hub6     = old_serial_port[i].hub6;
		port->membase  = old_serial_port[i].iomem_base;
		port->iotype   = old_serial_port[i].io_type;
		port->regshift = old_serial_port[i].iomem_reg_shift;
		serial8250_set_defaults(up);

		port->irqflags |= irqflag;
		if (serial8250_isa_config != NULL)
			serial8250_isa_config(i, &up->port, &up->capabilities);
	}
}

static void __init
serial8250_register_ports(struct uart_driver *drv, struct device *dev)
{
	int i;

	for (i = 0; i < nr_uarts; i++) {
		struct uart_8250_port *up = &serial8250_ports[i];

		if (up->port.dev)
			continue;

		up->port.dev = dev;

		if (skip_txen_test)
			up->port.flags |= UPF_NO_TXEN_TEST;

		uart_add_one_port(drv, &up->port);
	}
}

#ifdef CONFIG_SERIAL_8250_CONSOLE

static void serial8250_console_putchar(struct uart_port *port, int ch)
{
	struct uart_8250_port *up = up_to_u8250p(port);

	wait_for_xmitr(up, UART_LSR_THRE);
	serial_port_out(port, UART_TX, ch);
}

/*
 *	Print a string to the serial port trying not to disturb
 *	any possible real use of the port...
 *
 *	The console_lock must be held when we get here.
 */
static void serial8250_console_write(struct uart_8250_port *up, const char *s,
				     unsigned int count)
{
	struct uart_port *port = &up->port;
	unsigned long flags;
	unsigned int ier;
	int locked = 1;

	touch_nmi_watchdog();

	serial8250_rpm_get(up);

	if (port->sysrq)
		locked = 0;
	else if (oops_in_progress)
		locked = spin_trylock_irqsave(&port->lock, flags);
	else
		spin_lock_irqsave(&port->lock, flags);

	/*
	 *	First save the IER then disable the interrupts
	 */
	ier = serial_port_in(port, UART_IER);

	if (up->capabilities & UART_CAP_UUE)
		serial_port_out(port, UART_IER, UART_IER_UUE);
	else
		serial_port_out(port, UART_IER, 0);

	/* check scratch reg to see if port powered off during system sleep */
	if (up->canary && (up->canary != serial_port_in(port, UART_SCR))) {
		struct ktermios termios;
		unsigned int baud, quot, frac = 0;

		termios.c_cflag = port->cons->cflag;
		if (port->state->port.tty && termios.c_cflag == 0)
			termios.c_cflag = port->state->port.tty->termios.c_cflag;

		baud = uart_get_baud_rate(port, &termios, NULL,
					  port->uartclk / 16 / 0xffff,
					  port->uartclk / 16);
		quot = serial8250_get_divisor(up, baud, &frac);

		serial8250_set_divisor(port, baud, quot, frac);
		serial_port_out(port, UART_LCR, up->lcr);
		serial_port_out(port, UART_MCR, UART_MCR_DTR | UART_MCR_RTS);

		up->canary = 0;
	}

	uart_console_write(port, s, count, serial8250_console_putchar);

	/*
	 *	Finally, wait for transmitter to become empty
	 *	and restore the IER
	 */
	wait_for_xmitr(up, BOTH_EMPTY);
	serial_port_out(port, UART_IER, ier);

	/*
	 *	The receive handling will happen properly because the
	 *	receive ready bit will still be set; it is not cleared
	 *	on read.  However, modem control will not, we must
	 *	call it if we have saved something in the saved flags
	 *	while processing with interrupts off.
	 */
	if (up->msr_saved_flags)
		serial8250_modem_status(up);

	if (locked)
		spin_unlock_irqrestore(&port->lock, flags);
	serial8250_rpm_put(up);
}

static void univ8250_console_write(struct console *co, const char *s,
				   unsigned int count)
{
	struct uart_8250_port *up = &serial8250_ports[co->index];

	serial8250_console_write(up, s, count);
}

static unsigned int probe_baud(struct uart_port *port)
{
	unsigned char lcr, dll, dlm;
	unsigned int quot;

	lcr = serial_port_in(port, UART_LCR);
	serial_port_out(port, UART_LCR, lcr | UART_LCR_DLAB);
	dll = serial_port_in(port, UART_DLL);
	dlm = serial_port_in(port, UART_DLM);
	serial_port_out(port, UART_LCR, lcr);

	quot = (dlm << 8) | dll;
	return (port->uartclk / 16) / quot;
}

static int serial8250_console_setup(struct uart_port *port, char *options, bool probe)
{
	int baud = 9600;
	int bits = 8;
	int parity = 'n';
	int flow = 'n';

	if (!port->iobase && !port->membase)
		return -ENODEV;

	if (options)
		uart_parse_options(options, &baud, &parity, &bits, &flow);
	else if (probe)
		baud = probe_baud(port);

	return uart_set_options(port, port->cons, baud, parity, bits, flow);
}

static int univ8250_console_setup(struct console *co, char *options)
{
	struct uart_port *port;

	/*
	 * Check whether an invalid uart number has been specified, and
	 * if so, search for the first available port that does have
	 * console support.
	 */
	if (co->index >= nr_uarts)
		co->index = 0;
	port = &serial8250_ports[co->index].port;
	/* link port to console */
	port->cons = co;

	return serial8250_console_setup(port, options, false);
}

/**
 *	univ8250_console_match - non-standard console matching
 *	@co:	  registering console
 *	@name:	  name from console command line
 *	@idx:	  index from console command line
 *	@options: ptr to option string from console command line
 *
 *	Only attempts to match console command lines of the form:
 *	    console=uart[8250],io|mmio|mmio32,<addr>[,<options>]
 *	    console=uart[8250],0x<addr>[,<options>]
 *	This form is used to register an initial earlycon boot console and
 *	replace it with the serial8250_console at 8250 driver init.
 *
 *	Performs console setup for a match (as required by interface)
 *	If no <options> are specified, then assume the h/w is already setup.
 *
 *	Returns 0 if console matches; otherwise non-zero to use default matching
 */
static int univ8250_console_match(struct console *co, char *name, int idx,
				  char *options)
{
	char match[] = "uart";	/* 8250-specific earlycon name */
	unsigned char iotype;
	unsigned long addr;
	int i;

	if (strncmp(name, match, 4) != 0)
		return -ENODEV;

	if (uart_parse_earlycon(options, &iotype, &addr, &options))
		return -ENODEV;

	/* try to match the port specified on the command line */
	for (i = 0; i < nr_uarts; i++) {
		struct uart_port *port = &serial8250_ports[i].port;

		if (port->iotype != iotype)
			continue;
		if ((iotype == UPIO_MEM || iotype == UPIO_MEM32) &&
		    (port->mapbase != addr))
			continue;
		if (iotype == UPIO_PORT && port->iobase != addr)
			continue;

		co->index = i;
		port->cons = co;
		return serial8250_console_setup(port, options, true);
	}

	return -ENODEV;
}

static struct console univ8250_console = {
	.name		= "ttyS",
	.write		= univ8250_console_write,
	.device		= uart_console_device,
	.setup		= univ8250_console_setup,
	.match		= univ8250_console_match,
	.flags		= CON_PRINTBUFFER | CON_ANYTIME,
	.index		= -1,
	.data		= &serial8250_reg,
};

static int __init univ8250_console_init(void)
{
	if (nr_uarts == 0)
		return -ENODEV;

	serial8250_isa_init_ports();
	register_console(&univ8250_console);
	return 0;
}
console_initcall(univ8250_console_init);

#define SERIAL8250_CONSOLE	&univ8250_console
#else
#define SERIAL8250_CONSOLE	NULL
#endif

static struct uart_driver serial8250_reg = {
	.owner			= THIS_MODULE,
	.driver_name		= "serial",
	.dev_name		= "ttyS",
	.major			= TTY_MAJOR,
	.minor			= 64,
	.cons			= SERIAL8250_CONSOLE,
};

/*
 * early_serial_setup - early registration for 8250 ports
 *
 * Setup an 8250 port structure prior to console initialisation.  Use
 * after console initialisation will cause undefined behaviour.
 */
int __init early_serial_setup(struct uart_port *port)
{
	struct uart_port *p;

	if (port->line >= ARRAY_SIZE(serial8250_ports) || nr_uarts == 0)
		return -ENODEV;

	serial8250_isa_init_ports();
	p = &serial8250_ports[port->line].port;
	p->iobase       = port->iobase;
	p->membase      = port->membase;
	p->irq          = port->irq;
	p->irqflags     = port->irqflags;
	p->uartclk      = port->uartclk;
	p->fifosize     = port->fifosize;
	p->regshift     = port->regshift;
	p->iotype       = port->iotype;
	p->flags        = port->flags;
	p->mapbase      = port->mapbase;
	p->mapsize      = port->mapsize;
	p->private_data = port->private_data;
	p->type		= port->type;
	p->line		= port->line;

	serial8250_set_defaults(up_to_u8250p(p));

	if (port->serial_in)
		p->serial_in = port->serial_in;
	if (port->serial_out)
		p->serial_out = port->serial_out;
	if (port->handle_irq)
		p->handle_irq = port->handle_irq;

	return 0;
}

/**
 *	serial8250_suspend_port - suspend one serial port
 *	@line:  serial line number
 *
 *	Suspend one serial port.
 */
void serial8250_suspend_port(int line)
{
	struct uart_8250_port *up = &serial8250_ports[line];
	struct uart_port *port = &up->port;

	if (!console_suspend_enabled && uart_console(port) &&
	    port->type != PORT_8250) {
		unsigned char canary = 0xa5;
		serial_out(up, UART_SCR, canary);
		if (serial_in(up, UART_SCR) == canary)
			up->canary = canary;
	}

	uart_suspend_port(&serial8250_reg, port);
}

/**
 *	serial8250_resume_port - resume one serial port
 *	@line:  serial line number
 *
 *	Resume one serial port.
 */
void serial8250_resume_port(int line)
{
	struct uart_8250_port *up = &serial8250_ports[line];
	struct uart_port *port = &up->port;

	up->canary = 0;

	if (up->capabilities & UART_NATSEMI) {
		/* Ensure it's still in high speed mode */
		serial_port_out(port, UART_LCR, 0xE0);

		ns16550a_goto_highspeed(up);

		serial_port_out(port, UART_LCR, 0);
		port->uartclk = 921600*16;
	}
	uart_resume_port(&serial8250_reg, port);
}

/*
 * Register a set of serial devices attached to a platform device.  The
 * list is terminated with a zero flags entry, which means we expect
 * all entries to have at least UPF_BOOT_AUTOCONF set.
 */
static int serial8250_probe(struct platform_device *dev)
{
	struct plat_serial8250_port *p = dev_get_platdata(&dev->dev);
	struct uart_8250_port uart;
	int ret, i, irqflag = 0;

	memset(&uart, 0, sizeof(uart));

	if (share_irqs)
		irqflag = IRQF_SHARED;

	for (i = 0; p && p->flags != 0; p++, i++) {
		uart.port.iobase	= p->iobase;
		uart.port.membase	= p->membase;
		uart.port.irq		= p->irq;
		uart.port.irqflags	= p->irqflags;
		uart.port.uartclk	= p->uartclk;
		uart.port.regshift	= p->regshift;
		uart.port.iotype	= p->iotype;
		uart.port.flags		= p->flags;
		uart.port.mapbase	= p->mapbase;
		uart.port.hub6		= p->hub6;
		uart.port.private_data	= p->private_data;
		uart.port.type		= p->type;
		uart.port.serial_in	= p->serial_in;
		uart.port.serial_out	= p->serial_out;
		uart.port.handle_irq	= p->handle_irq;
		uart.port.handle_break	= p->handle_break;
		uart.port.set_termios	= p->set_termios;
		uart.port.pm		= p->pm;
		uart.port.dev		= &dev->dev;
		uart.port.irqflags	|= irqflag;
		ret = serial8250_register_8250_port(&uart);
		if (ret < 0) {
			dev_err(&dev->dev, "unable to register port at index %d "
				"(IO%lx MEM%llx IRQ%d): %d\n", i,
				p->iobase, (unsigned long long)p->mapbase,
				p->irq, ret);
		}
	}
	return 0;
}

/*
 * Remove serial ports registered against a platform device.
 */
static int serial8250_remove(struct platform_device *dev)
{
	int i;

	for (i = 0; i < nr_uarts; i++) {
		struct uart_8250_port *up = &serial8250_ports[i];

		if (up->port.dev == &dev->dev)
			serial8250_unregister_port(i);
	}
	return 0;
}

static int serial8250_suspend(struct platform_device *dev, pm_message_t state)
{
	int i;

	for (i = 0; i < UART_NR; i++) {
		struct uart_8250_port *up = &serial8250_ports[i];

		if (up->port.type != PORT_UNKNOWN && up->port.dev == &dev->dev)
			uart_suspend_port(&serial8250_reg, &up->port);
	}

	return 0;
}

static int serial8250_resume(struct platform_device *dev)
{
	int i;

	for (i = 0; i < UART_NR; i++) {
		struct uart_8250_port *up = &serial8250_ports[i];

		if (up->port.type != PORT_UNKNOWN && up->port.dev == &dev->dev)
			serial8250_resume_port(i);
	}

	return 0;
}

static struct platform_driver serial8250_isa_driver = {
	.probe		= serial8250_probe,
	.remove		= serial8250_remove,
	.suspend	= serial8250_suspend,
	.resume		= serial8250_resume,
	.driver		= {
		.name	= "serial8250",
	},
};

/*
 * This "device" covers _all_ ISA 8250-compatible serial devices listed
 * in the table in include/asm/serial.h
 */
static struct platform_device *serial8250_isa_devs;

/*
 * serial8250_register_8250_port and serial8250_unregister_port allows for
 * 16x50 serial ports to be configured at run-time, to support PCMCIA
 * modems and PCI multiport cards.
 */
static DEFINE_MUTEX(serial_mutex);

static struct uart_8250_port *serial8250_find_match_or_unused(struct uart_port *port)
{
	int i;

	/*
	 * First, find a port entry which matches.
	 */
	for (i = 0; i < nr_uarts; i++)
		if (uart_match_port(&serial8250_ports[i].port, port))
			return &serial8250_ports[i];

	/* try line number first if still available */
	i = port->line;
	if (i < nr_uarts && serial8250_ports[i].port.type == PORT_UNKNOWN &&
			serial8250_ports[i].port.iobase == 0)
		return &serial8250_ports[i];
	/*
	 * We didn't find a matching entry, so look for the first
	 * free entry.  We look for one which hasn't been previously
	 * used (indicated by zero iobase).
	 */
	for (i = 0; i < nr_uarts; i++)
		if (serial8250_ports[i].port.type == PORT_UNKNOWN &&
		    serial8250_ports[i].port.iobase == 0)
			return &serial8250_ports[i];

	/*
	 * That also failed.  Last resort is to find any entry which
	 * doesn't have a real port associated with it.
	 */
	for (i = 0; i < nr_uarts; i++)
		if (serial8250_ports[i].port.type == PORT_UNKNOWN)
			return &serial8250_ports[i];

	return NULL;
}

/**
 *	serial8250_register_8250_port - register a serial port
 *	@up: serial port template
 *
 *	Configure the serial port specified by the request. If the
 *	port exists and is in use, it is hung up and unregistered
 *	first.
 *
 *	The port is then probed and if necessary the IRQ is autodetected
 *	If this fails an error is returned.
 *
 *	On success the port is ready to use and the line number is returned.
 */
int serial8250_register_8250_port(struct uart_8250_port *up)
{
	struct uart_8250_port *uart;
	int ret = -ENOSPC;

	if (up->port.uartclk == 0)
		return -EINVAL;

	mutex_lock(&serial_mutex);

	uart = serial8250_find_match_or_unused(&up->port);
	if (uart && uart->port.type != PORT_8250_CIR) {
		if (uart->port.dev)
			uart_remove_one_port(&serial8250_reg, &uart->port);

		uart->port.iobase       = up->port.iobase;
		uart->port.membase      = up->port.membase;
		uart->port.irq          = up->port.irq;
		uart->port.irqflags     = up->port.irqflags;
		uart->port.uartclk      = up->port.uartclk;
		uart->port.fifosize     = up->port.fifosize;
		uart->port.regshift     = up->port.regshift;
		uart->port.iotype       = up->port.iotype;
		uart->port.flags        = up->port.flags | UPF_BOOT_AUTOCONF;
		uart->bugs		= up->bugs;
		uart->port.mapbase      = up->port.mapbase;
		uart->port.mapsize      = up->port.mapsize;
		uart->port.private_data = up->port.private_data;
		uart->tx_loadsz		= up->tx_loadsz;
		uart->capabilities	= up->capabilities;
		uart->port.throttle	= up->port.throttle;
		uart->port.unthrottle	= up->port.unthrottle;
		uart->port.rs485_config	= up->port.rs485_config;
		uart->port.rs485	= up->port.rs485;
		uart->dma		= up->dma;

		/* Take tx_loadsz from fifosize if it wasn't set separately */
		if (uart->port.fifosize && !uart->tx_loadsz)
			uart->tx_loadsz = uart->port.fifosize;

		if (up->port.dev)
			uart->port.dev = up->port.dev;

		if (skip_txen_test)
			uart->port.flags |= UPF_NO_TXEN_TEST;

		if (up->port.flags & UPF_FIXED_TYPE)
			uart->port.type = up->port.type;

		serial8250_set_defaults(uart);

		/* Possibly override default I/O functions.  */
		if (up->port.serial_in)
			uart->port.serial_in = up->port.serial_in;
		if (up->port.serial_out)
			uart->port.serial_out = up->port.serial_out;
		if (up->port.handle_irq)
			uart->port.handle_irq = up->port.handle_irq;
		/*  Possibly override set_termios call */
		if (up->port.set_termios)
			uart->port.set_termios = up->port.set_termios;
		if (up->port.set_mctrl)
			uart->port.set_mctrl = up->port.set_mctrl;
		if (up->port.startup)
			uart->port.startup = up->port.startup;
		if (up->port.shutdown)
			uart->port.shutdown = up->port.shutdown;
		if (up->port.pm)
			uart->port.pm = up->port.pm;
		if (up->port.handle_break)
			uart->port.handle_break = up->port.handle_break;
		if (up->dl_read)
			uart->dl_read = up->dl_read;
		if (up->dl_write)
			uart->dl_write = up->dl_write;

		if (serial8250_isa_config != NULL)
			serial8250_isa_config(0, &uart->port,
					&uart->capabilities);

		ret = uart_add_one_port(&serial8250_reg, &uart->port);
		if (ret == 0)
			ret = uart->port.line;
	}
	mutex_unlock(&serial_mutex);

	return ret;
}
EXPORT_SYMBOL(serial8250_register_8250_port);

/**
 *	serial8250_unregister_port - remove a 16x50 serial port at runtime
 *	@line: serial line number
 *
 *	Remove one serial port.  This may not be called from interrupt
 *	context.  We hand the port back to the our control.
 */
void serial8250_unregister_port(int line)
{
	struct uart_8250_port *uart = &serial8250_ports[line];

	mutex_lock(&serial_mutex);
	uart_remove_one_port(&serial8250_reg, &uart->port);
	if (serial8250_isa_devs) {
		uart->port.flags &= ~UPF_BOOT_AUTOCONF;
		if (skip_txen_test)
			uart->port.flags |= UPF_NO_TXEN_TEST;
		uart->port.type = PORT_UNKNOWN;
		uart->port.dev = &serial8250_isa_devs->dev;
		uart->capabilities = 0;
		uart_add_one_port(&serial8250_reg, &uart->port);
	} else {
		uart->port.dev = NULL;
	}
	mutex_unlock(&serial_mutex);
}
EXPORT_SYMBOL(serial8250_unregister_port);

static int __init serial8250_init(void)
{
	int ret;

	if (nr_uarts == 0)
		return -ENODEV;

	serial8250_isa_init_ports();

	printk(KERN_INFO "Serial: 8250/16550 driver, "
		"%d ports, IRQ sharing %sabled\n", nr_uarts,
		share_irqs ? "en" : "dis");

#ifdef CONFIG_SPARC
	ret = sunserial_register_minors(&serial8250_reg, UART_NR);
#else
	serial8250_reg.nr = UART_NR;
	ret = uart_register_driver(&serial8250_reg);
#endif
	if (ret)
		goto out;

	ret = serial8250_pnp_init();
	if (ret)
		goto unreg_uart_drv;

	serial8250_isa_devs = platform_device_alloc("serial8250",
						    PLAT8250_DEV_LEGACY);
	if (!serial8250_isa_devs) {
		ret = -ENOMEM;
		goto unreg_pnp;
	}

	ret = platform_device_add(serial8250_isa_devs);
	if (ret)
		goto put_dev;

	serial8250_register_ports(&serial8250_reg, &serial8250_isa_devs->dev);

	ret = platform_driver_register(&serial8250_isa_driver);
	if (ret == 0)
		goto out;

	platform_device_del(serial8250_isa_devs);
put_dev:
	platform_device_put(serial8250_isa_devs);
unreg_pnp:
	serial8250_pnp_exit();
unreg_uart_drv:
#ifdef CONFIG_SPARC
	sunserial_unregister_minors(&serial8250_reg, UART_NR);
#else
	uart_unregister_driver(&serial8250_reg);
#endif
out:
	return ret;
}

static void __exit serial8250_exit(void)
{
	struct platform_device *isa_dev = serial8250_isa_devs;

	/*
	 * This tells serial8250_unregister_port() not to re-register
	 * the ports (thereby making serial8250_isa_driver permanently
	 * in use.)
	 */
	serial8250_isa_devs = NULL;

	platform_driver_unregister(&serial8250_isa_driver);
	platform_device_unregister(isa_dev);

	serial8250_pnp_exit();

#ifdef CONFIG_SPARC
	sunserial_unregister_minors(&serial8250_reg, UART_NR);
#else
	uart_unregister_driver(&serial8250_reg);
#endif
}

module_init(serial8250_init);
module_exit(serial8250_exit);

EXPORT_SYMBOL(serial8250_suspend_port);
EXPORT_SYMBOL(serial8250_resume_port);

MODULE_LICENSE("GPL");
MODULE_DESCRIPTION("Generic 8250/16x50 serial driver");

module_param(share_irqs, uint, 0644);
MODULE_PARM_DESC(share_irqs, "Share IRQs with other non-8250/16x50 devices"
	" (unsafe)");

module_param(nr_uarts, uint, 0644);
MODULE_PARM_DESC(nr_uarts, "Maximum number of UARTs supported. (1-" __MODULE_STRING(CONFIG_SERIAL_8250_NR_UARTS) ")");

module_param(skip_txen_test, uint, 0644);
MODULE_PARM_DESC(skip_txen_test, "Skip checking for the TXEN bug at init time");

#ifdef CONFIG_SERIAL_8250_RSA
module_param_array(probe_rsa, ulong, &probe_rsa_count, 0444);
MODULE_PARM_DESC(probe_rsa, "Probe I/O ports for RSA");
#endif
MODULE_ALIAS_CHARDEV_MAJOR(TTY_MAJOR);

#ifdef CONFIG_SERIAL_8250_DEPRECATED_OPTIONS
#ifndef MODULE
/* This module was renamed to 8250_core in 3.7.  Keep the old "8250" name
 * working as well for the module options so we don't break people.  We
 * need to keep the names identical and the convenient macros will happily
 * refuse to let us do that by failing the build with redefinition errors
 * of global variables.  So we stick them inside a dummy function to avoid
 * those conflicts.  The options still get parsed, and the redefined
 * MODULE_PARAM_PREFIX lets us keep the "8250." syntax alive.
 *
 * This is hacky.  I'm sorry.
 */
static void __used s8250_options(void)
{
#undef MODULE_PARAM_PREFIX
#define MODULE_PARAM_PREFIX "8250_core."

	module_param_cb(share_irqs, &param_ops_uint, &share_irqs, 0644);
	module_param_cb(nr_uarts, &param_ops_uint, &nr_uarts, 0644);
	module_param_cb(skip_txen_test, &param_ops_uint, &skip_txen_test, 0644);
#ifdef CONFIG_SERIAL_8250_RSA
	__module_param_call(MODULE_PARAM_PREFIX, probe_rsa,
		&param_array_ops, .arr = &__param_arr_probe_rsa,
		0444, -1, 0);
#endif
}
#else
MODULE_ALIAS("8250_core");
#endif
#endif<|MERGE_RESOLUTION|>--- conflicted
+++ resolved
@@ -85,24 +85,8 @@
 #define BOTH_EMPTY 	(UART_LSR_TEMT | UART_LSR_THRE)
 
 
-<<<<<<< HEAD
-#ifdef CONFIG_SERIAL_8250_DETECT_IRQ
-#define CONFIG_SERIAL_DETECT_IRQ 1
-#endif
-#ifdef CONFIG_SERIAL_8250_MANY_PORTS
-#define CONFIG_SERIAL_MANY_PORTS 1
-#endif
-
 #define arch_8250_sysrq_via_ctrl_o(a,b) 0
 
-/*
- * HUB6 is always on.  This will be removed once the header
- * files have been cleaned.
- */
-#define CONFIG_HUB6 1
-
-=======
->>>>>>> 2c6625cd
 #include <asm/serial.h>
 /*
  * SERIAL_PORT_DFNS tells us about built-in ports that have no
