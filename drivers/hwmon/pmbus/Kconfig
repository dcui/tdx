# SPDX-License-Identifier: GPL-2.0-only
#
# PMBus chip drivers configuration
#

menuconfig PMBUS
	tristate "PMBus support"
	depends on I2C
	help
	  Say yes here if you want to enable PMBus support.

	  This driver can also be built as a module. If so, the module will
	  be called pmbus_core.

if PMBUS

config SENSORS_PMBUS
	tristate "Generic PMBus devices"
	default y
	help
	  If you say yes here you get hardware monitoring support for generic
	  PMBus devices, including but not limited to ADP4000, BMR310, BMR453,
	  BMR454, BMR456, BMR457, BMR458, BMR480, BMR490, BMR491, BMR492,
	  MAX20796, MDT040, NCP4200, NCP4208, PDT003, PDT006, PDT012,
	  TPS40400, TPS544B20, TPS544B25, TPS544C20, TPS544C25, and UDT020.

	  This driver can also be built as a module. If so, the module will
	  be called pmbus.

config SENSORS_ADM1266
	tristate "Analog Devices ADM1266 Sequencer"
	select CRC8
	depends on GPIOLIB
	help
	  If you say yes here you get hardware monitoring support for Analog
	  Devices ADM1266 Cascadable Super Sequencer.

	  This driver can also be built as a module. If so, the module will
	  be called adm1266.

config SENSORS_ADM1275
	tristate "Analog Devices ADM1275 and compatibles"
	help
	  If you say yes here you get hardware monitoring support for Analog
	  Devices ADM1075, ADM1272, ADM1275, ADM1276, ADM1278, ADM1293,
	  and ADM1294 Hot-Swap Controller and Digital Power Monitors.

	  This driver can also be built as a module. If so, the module will
	  be called adm1275.

config SENSORS_BEL_PFE
	tristate "Bel PFE Compatible Power Supplies"
	help
	  If you say yes here you get hardware monitoring support for BEL
	  PFE1100 and PFE3000 Power Supplies.

	  This driver can also be built as a module. If so, the module will
	  be called bel-pfe.

config SENSORS_BPA_RS600
	tristate "BluTek BPA-RS600 Power Supplies"
	help
	  If you say yes here you get hardware monitoring support for BluTek
	  BPA-RS600 Power Supplies.

	  This driver can also be built as a module. If so, the module will
	  be called bpa-rs600.

config SENSORS_FSP_3Y
	tristate "FSP/3Y-Power power supplies"
	help
	  If you say yes here you get hardware monitoring support for
	  FSP/3Y-Power hot-swap power supplies.
	  Supported models: YH-5151E, YM-2151E

	  This driver can also be built as a module. If so, the module will
	  be called fsp-3y.

config SENSORS_IBM_CFFPS
	tristate "IBM Common Form Factor Power Supply"
	depends on LEDS_CLASS
	help
	  If you say yes here you get hardware monitoring support for the IBM
	  Common Form Factor power supply.

	  This driver can also be built as a module. If so, the module will
	  be called ibm-cffps.

config SENSORS_DPS920AB
	tristate "Delta DPS920AB Power Supply"
	help
	  If you say yes here you get hardware monitoring support for Delta
	  DPS920AB Power Supplies.

	  This driver can also be built as a module. If so, the module will
	  be called dps920ab.

config SENSORS_INSPUR_IPSPS
	tristate "INSPUR Power System Power Supply"
	help
	  If you say yes here you get hardware monitoring support for the INSPUR
	  Power System power supply.

	  This driver can also be built as a module. If so, the module will
	  be called inspur-ipsps.

config SENSORS_IR35221
	tristate "Infineon IR35221"
	help
	  If you say yes here you get hardware monitoring support for the
	  Infineon IR35221 controller.

	  This driver can also be built as a module. If so, the module will
	  be called ir35221.
<<<<<<< HEAD
=======

config SENSORS_IR36021
	tristate "Infineon IR36021"
	help
	  If you say yes here you get hardware monitoring support for Infineon
	  IR36021.

	  This driver can also be built as a module. If so, the module will
	  be called ir36021.
>>>>>>> 7d2a07b7

config SENSORS_IR38064
	tristate "Infineon IR38064"
	help
	  If you say yes here you get hardware monitoring support for Infineon
	  IR38064.

	  This driver can also be built as a module. If so, the module will
	  be called ir38064.

config SENSORS_IRPS5401
	tristate "Infineon IRPS5401"
	help
	  If you say yes here you get hardware monitoring support for the
	  Infineon IRPS5401 controller.

	  This driver can also be built as a module. If so, the module will
	  be called irps5401.

config SENSORS_ISL68137
	tristate "Renesas Digital Multiphase Voltage Regulators"
	help
	  If you say yes here you get hardware monitoring support for Renesas
	  digital multiphase voltage regulators.

	  This driver can also be built as a module. If so, the module will
	  be called isl68137.

config SENSORS_LM25066
	tristate "National Semiconductor LM25066 and compatibles"
	help
	  If you say yes here you get hardware monitoring support for National
	  Semiconductor LM25056, LM25066, LM5064, and LM5066.

	  This driver can also be built as a module. If so, the module will
	  be called lm25066.

config SENSORS_LTC2978
	tristate "Linear Technologies LTC2978 and compatibles"
	help
	  If you say yes here you get hardware monitoring support for Linear
	  Technology LTC2972, LTC2974, LTC2975, LTC2977, LTC2978, LTC2979,
	  LTC2980, and LTM2987.

	  This driver can also be built as a module. If so, the module will
	  be called ltc2978.

config SENSORS_LTC2978_REGULATOR
	bool "Regulator support for LTC2978 and compatibles"
	depends on SENSORS_LTC2978 && REGULATOR
	help
	  If you say yes here you get regulator support for Linear Technology
	  LTC3880, LTC3883, LTC3884, LTC3886, LTC3887, LTC3889, LTC7880, 
	  LTM4644, LTM4675, LTM4676, LTM4677, LTM4678, LTM4680, LTM4686, 
	  and LTM4700.

config SENSORS_LTC3815
	tristate "Linear Technologies LTC3815"
	help
	  If you say yes here you get hardware monitoring support for Linear
	  Technology LTC3815.

	  This driver can also be built as a module. If so, the module will
	  be called ltc3815.

config SENSORS_MAX15301
	tristate "Maxim MAX15301"
	help
	  If you say yes here you get hardware monitoring support for Maxim
	  MAX15301, as well as for Flex BMR461.

	  This driver can also be built as a module. If so, the module will
	  be called max15301.

config SENSORS_MAX16064
	tristate "Maxim MAX16064"
	help
	  If you say yes here you get hardware monitoring support for Maxim
	  MAX16064.

	  This driver can also be built as a module. If so, the module will
	  be called max16064.

config SENSORS_MAX16601
	tristate "Maxim MAX16508, MAX16601"
	help
	  If you say yes here you get hardware monitoring support for Maxim
	  MAX16508 and MAX16601.

	  This driver can also be built as a module. If so, the module will
	  be called max16601.

config SENSORS_MAX20730
	tristate "Maxim MAX20710, MAX20730, MAX20734, MAX20743"
	help
	  If you say yes here you get hardware monitoring support for Maxim
	  MAX20710, MAX20730, MAX20734, and MAX20743.

	  This driver can also be built as a module. If so, the module will
	  be called max20730.

config SENSORS_MAX20751
	tristate "Maxim MAX20751"
	help
	  If you say yes here you get hardware monitoring support for Maxim
	  MAX20751.

	  This driver can also be built as a module. If so, the module will
	  be called max20751.

config SENSORS_MAX31785
	tristate "Maxim MAX31785 and compatibles"
	help
	  If you say yes here you get hardware monitoring support for Maxim
	  MAX31785.

	  This driver can also be built as a module. If so, the module will
	  be called max31785.

config SENSORS_MAX34440
	tristate "Maxim MAX34440 and compatibles"
	help
	  If you say yes here you get hardware monitoring support for Maxim
	  MAX34440, MAX34441, MAX34446, MAX34451, MAX34460, and MAX34461.

	  This driver can also be built as a module. If so, the module will
	  be called max34440.

config SENSORS_MAX8688
	tristate "Maxim MAX8688"
	help
	  If you say yes here you get hardware monitoring support for Maxim
	  MAX8688.

	  This driver can also be built as a module. If so, the module will
	  be called max8688.

config SENSORS_MP2888
	tristate "MPS MP2888"
	help
	  If you say yes here you get hardware monitoring support for MPS
	  MP2888 Digital, Multi-Phase, Pulse-Width Modulation Controller.

	  This driver can also be built as a module. If so, the module will
	  be called mp2888.

config SENSORS_MP2975
	tristate "MPS MP2975"
	help
	  If you say yes here you get hardware monitoring support for MPS
	  MP2975 Dual Loop Digital Multi-Phase Controller.

	  This driver can also be built as a module. If so, the module will
	  be called mp2975.

config SENSORS_PIM4328
	tristate "Flex PIM4328 and compatibles"
	help
	  If you say yes here you get hardware monitoring support for Flex
	  PIM4328, PIM4820 and PIM4006 Power Interface Modules.

	  This driver can also be built as a module. If so, the module will
	  be called pim4328.

config SENSORS_PM6764TR
	tristate "ST PM6764TR"
	help
	  If you say yes here you get hardware monitoring support for ST
	  PM6764TR.

	  This driver can also be built as a module. If so, the module will
	  be called pm6764tr.

config SENSORS_PXE1610
	tristate "Infineon PXE1610"
	help
	  If you say yes here you get hardware monitoring support for Infineon
	  PXE1610.

	  This driver can also be built as a module. If so, the module will
	  be called pxe1610.

config SENSORS_Q54SJ108A2
	tristate "Delta Power Supplies Q54SJ108A2"
	help
	  If you say yes here you get hardware monitoring support for Delta
	  Q54SJ108A2 series Power Supplies.

	  This driver can also be built as a module. If so, the module will
	  be called q54sj108a2.

config SENSORS_STPDDC60
	tristate "ST STPDDC60"
	help
	  If you say yes here you get hardware monitoring support for ST
	  STPDDC60 Universal Digital Multicell Controller, as well as for
	  Flex BMR481.

	  This driver can also be built as a module. If so, the module will
	  be called stpddc60.

config SENSORS_TPS40422
	tristate "TI TPS40422"
	help
	  If you say yes here you get hardware monitoring support for TI
	  TPS40422.

	  This driver can also be built as a module. If so, the module will
	  be called tps40422.

config SENSORS_TPS53679
	tristate "TI TPS53647, TPS53667, TPS53676, TPS53679, TPS53681, TPS53688"
	help
	  If you say yes here you get hardware monitoring support for TI
	  TPS53647, TPS53667, TPS53676, TPS53679, TPS53681, and TPS53688.

	  This driver can also be built as a module. If so, the module will
	  be called tps53679.

config SENSORS_UCD9000
	tristate "TI UCD90120, UCD90124, UCD90160, UCD90320, UCD9090, UCD90910"
	help
	  If you say yes here you get hardware monitoring support for TI
	  UCD90120, UCD90124, UCD90160, UCD90320, UCD9090, UCD90910, Sequencer
	  and System Health Controllers.

	  This driver can also be built as a module. If so, the module will
	  be called ucd9000.

config SENSORS_UCD9200
	tristate "TI UCD9220, UCD9222, UCD9224, UCD9240, UCD9244, UCD9246, UCD9248"
	help
	  If you say yes here you get hardware monitoring support for TI
	  UCD9220, UCD9222, UCD9224, UCD9240, UCD9244, UCD9246, and UCD9248
	  Digital PWM System Controllers.

	  This driver can also be built as a module. If so, the module will
	  be called ucd9200.

config SENSORS_XDPE122
	tristate "Infineon XDPE122 family"
	help
	  If you say yes here you get hardware monitoring support for Infineon
	  XDPE12254, XDPE12284, device.

	  This driver can also be built as a module. If so, the module will
	  be called xdpe12284.

config SENSORS_ZL6100
	tristate "Intersil ZL6100 and compatibles"
	help
	  If you say yes here you get hardware monitoring support for Intersil
	  ZL2004, ZL2005, ZL2006, ZL2008, ZL2105, ZL2106, ZL6100, ZL6105,
	  ZL9101M, and ZL9117M Digital DC/DC Controllers, as well as for
	  Ericsson BMR450, BMR451, BMR462, BMR463, and BMR464.

	  This driver can also be built as a module. If so, the module will
	  be called zl6100.

endif # PMBUS<|MERGE_RESOLUTION|>--- conflicted
+++ resolved
@@ -112,8 +112,6 @@
 
 	  This driver can also be built as a module. If so, the module will
 	  be called ir35221.
-<<<<<<< HEAD
-=======
 
 config SENSORS_IR36021
 	tristate "Infineon IR36021"
@@ -123,7 +121,6 @@
 
 	  This driver can also be built as a module. If so, the module will
 	  be called ir36021.
->>>>>>> 7d2a07b7
 
 config SENSORS_IR38064
 	tristate "Infineon IR38064"
