--- conflicted
+++ resolved
@@ -183,70 +183,13 @@
 
 int hv_ringbuffer_post_init(struct hv_ring_buffer_info *ring_info,
 		       struct page *pages, u32 page_cnt)
-<<<<<<< HEAD
-{
-	struct vm_struct *area;
-	u64 physic_addr = page_to_pfn(pages) << PAGE_SHIFT;
-	unsigned long vaddr;
-	int err = 0;
+{
+	int i;
+	struct page **pages_wraparound;
 
 	if (!hv_isolation_type_snp())
 		return 0;
 
-	physic_addr += ms_hyperv.shared_gpa_boundary;
-	area = get_vm_area((2 * page_cnt - 1) * PAGE_SIZE, VM_IOREMAP);
-	if (!area || !area->addr)
-		return -EFAULT;
-
-	vaddr = (unsigned long)area->addr;
-	err = ioremap_page_range(vaddr, vaddr + page_cnt * PAGE_SIZE,
-			   physic_addr, PAGE_KERNEL_IO);
-	err |= ioremap_page_range(vaddr + page_cnt * PAGE_SIZE,
-				  vaddr + (2 * page_cnt - 1) * PAGE_SIZE,
-				  physic_addr + PAGE_SIZE, PAGE_KERNEL_IO);
-	if (err) {
-		vunmap((void *)vaddr);
-		return -EFAULT;
-	}
-
-	/* Clean memory after setting host visibility. */
-	memset((void *)vaddr, 0x00, page_cnt * PAGE_SIZE);
-
-	ring_info->ring_buffer = (struct hv_ring_buffer *)vaddr;
-	ring_info->ring_buffer->read_index = 0;
-	ring_info->ring_buffer->write_index = 0;
-	ring_info->ring_buffer->feature_bits.value = 1;
-
-	return 0;
-}
-
-/* Initialize the ring buffer. */
-int hv_ringbuffer_init(struct hv_ring_buffer_info *ring_info,
-		       struct page *pages, u32 page_cnt)
-=======
->>>>>>> 6697a47c
-{
-	int i;
-	struct page **pages_wraparound;
-
-	if (!hv_isolation_type_snp())
-		return 0;
-
-<<<<<<< HEAD
-	if (!hv_isolation_type_snp()) {
-		/*
-		 * First page holds struct hv_ring_buffer, do wraparound mapping for
-		 * the rest.
-		 */
-		pages_wraparound = kcalloc(page_cnt * 2 - 1, sizeof(struct page *),
-					   GFP_KERNEL);
-		if (!pages_wraparound)
-			return -ENOMEM;
-
-		pages_wraparound[0] = pages;
-		for (i = 0; i < 2 * (page_cnt - 1); i++)
-			pages_wraparound[i + 1] = &pages[i % (page_cnt - 1) + 1];
-=======
 	pages_wraparound = kcalloc(page_cnt * 2 - 1, sizeof(struct page *),
 					GFP_KERNEL);
 	if (!pages_wraparound)
@@ -258,31 +201,15 @@
 
 	ring_info->ring_buffer = (struct hv_ring_buffer *)
 		vmap(pages_wraparound, page_cnt * 2 - 1, VM_MAP, PAGE_KERNEL_NOENC);
->>>>>>> 6697a47c
-
-		ring_info->ring_buffer = (struct hv_ring_buffer *)
-			vmap(pages_wraparound, page_cnt * 2 - 1, VM_MAP, PAGE_KERNEL);
-
-<<<<<<< HEAD
-		kfree(pages_wraparound);
-
-		if (!ring_info->ring_buffer)
-			return -ENOMEM;
-
-		ring_info->ring_buffer->read_index =
-			ring_info->ring_buffer->write_index = 0;
-
-		/* Set the feature bit for enabling flow control. */
-		ring_info->ring_buffer->feature_bits.value = 1;
-	}
-=======
+
+	kfree(pages_wraparound);
+
 	if (!ring_info->ring_buffer)
 		return -ENOMEM;
 
 	ring_info->ring_buffer->read_index = 0;
 	ring_info->ring_buffer->write_index = 0;
 	ring_info->ring_buffer->feature_bits.value = 1;
->>>>>>> 6697a47c
 
 	return 0;
 }
