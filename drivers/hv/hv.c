/*
 * Copyright (c) 2009, Microsoft Corporation.
 *
 * This program is free software; you can redistribute it and/or modify it
 * under the terms and conditions of the GNU General Public License,
 * version 2, as published by the Free Software Foundation.
 *
 * This program is distributed in the hope it will be useful, but WITHOUT
 * ANY WARRANTY; without even the implied warranty of MERCHANTABILITY or
 * FITNESS FOR A PARTICULAR PURPOSE.  See the GNU General Public License for
 * more details.
 *
 * You should have received a copy of the GNU General Public License along with
 * this program; if not, write to the Free Software Foundation, Inc., 59 Temple
 * Place - Suite 330, Boston, MA 02111-1307 USA.
 *
 * Authors:
 *   Haiyang Zhang <haiyangz@microsoft.com>
 *   Hank Janssen  <hjanssen@microsoft.com>
 *
 */
#define pr_fmt(fmt) KBUILD_MODNAME ": " fmt

#include <linux/kernel.h>
#include <linux/mm.h>
#include <linux/slab.h>
#include <linux/vmalloc.h>
#include <linux/hyperv.h>
#include <linux/version.h>
#include <linux/interrupt.h>
#include <linux/clockchips.h>
#include <asm/hyperv.h>
#include <asm/mshyperv.h>
#include "hyperv_vmbus.h"

/* The one and only */
struct hv_context hv_context = {
	.synic_initialized	= false,
	.hypercall_page		= NULL,
};

#define HV_TIMER_FREQUENCY (10 * 1000 * 1000) /* 100ns period */
#define HV_MAX_MAX_DELTA_TICKS 0xffffffff
#define HV_MIN_DELTA_TICKS 1

/*
 * query_hypervisor_info - Get version info of the windows hypervisor
 */
unsigned int host_info_eax;
unsigned int host_info_ebx;
unsigned int host_info_ecx;
unsigned int host_info_edx;

static int query_hypervisor_info(void)
{
	unsigned int eax;
	unsigned int ebx;
	unsigned int ecx;
	unsigned int edx;
	unsigned int max_leaf;
	unsigned int op;

	/*
	* Its assumed that this is called after confirming that Viridian
	* is present. Query id and revision.
	*/
	eax = 0;
	ebx = 0;
	ecx = 0;
	edx = 0;
	op = HVCPUID_VENDOR_MAXFUNCTION;
	cpuid(op, &eax, &ebx, &ecx, &edx);

	max_leaf = eax;

	if (max_leaf >= HVCPUID_VERSION) {
		eax = 0;
		ebx = 0;
		ecx = 0;
		edx = 0;
		op = HVCPUID_VERSION;
		cpuid(op, &eax, &ebx, &ecx, &edx);
		host_info_eax = eax;
		host_info_ebx = ebx;
		host_info_ecx = ecx;
		host_info_edx = edx;
	}
	return max_leaf;
}

/*
 * do_hypercall- Invoke the specified hypercall
 */
static u64 do_hypercall(u64 control, void *input, void *output)
{
	u64 input_address = (input) ? virt_to_phys(input) : 0;
	u64 output_address = (output) ? virt_to_phys(output) : 0;
	void *hypercall_page = hv_context.hypercall_page;
#ifdef CONFIG_X86_64
	u64 hv_status = 0;

	if (!hypercall_page)
		return (u64)ULLONG_MAX;

	__asm__ __volatile__("mov %0, %%r8" : : "r" (output_address) : "r8");
	__asm__ __volatile__("call *%3" : "=a" (hv_status) :
			     "c" (control), "d" (input_address),
			     "m" (hypercall_page));

	return hv_status;

#else

	u32 control_hi = control >> 32;
	u32 control_lo = control & 0xFFFFFFFF;
	u32 hv_status_hi = 1;
	u32 hv_status_lo = 1;
	u32 input_address_hi = input_address >> 32;
	u32 input_address_lo = input_address & 0xFFFFFFFF;
	u32 output_address_hi = output_address >> 32;
	u32 output_address_lo = output_address & 0xFFFFFFFF;

	if (!hypercall_page)
		return (u64)ULLONG_MAX;

	__asm__ __volatile__ ("call *%8" : "=d"(hv_status_hi),
			      "=a"(hv_status_lo) : "d" (control_hi),
			      "a" (control_lo), "b" (input_address_hi),
			      "c" (input_address_lo), "D"(output_address_hi),
			      "S"(output_address_lo), "m" (hypercall_page));

	return hv_status_lo | ((u64)hv_status_hi << 32);
#endif /* !x86_64 */
}

#ifdef CONFIG_X86_64
static cycle_t read_hv_clock_tsc(struct clocksource *arg)
{
	cycle_t current_tick;
	struct ms_hyperv_tsc_page *tsc_pg = hv_context.tsc_page;

	if (tsc_pg->tsc_sequence != -1) {
		/*
		 * Use the tsc page to compute the value.
		 */

		while (1) {
			cycle_t tmp;
			u32 sequence = tsc_pg->tsc_sequence;
			u64 cur_tsc;
			u64 scale = tsc_pg->tsc_scale;
			s64 offset = tsc_pg->tsc_offset;

			rdtscll(cur_tsc);
			/* current_tick = ((cur_tsc *scale) >> 64) + offset */
			asm("mulq %3"
				: "=d" (current_tick), "=a" (tmp)
				: "a" (cur_tsc), "r" (scale));

			current_tick += offset;
			if (tsc_pg->tsc_sequence == sequence)
				return current_tick;

			if (tsc_pg->tsc_sequence != -1)
				continue;
			/*
			 * Fallback using MSR method.
			 */
			break;
		}
	}
	rdmsrl(HV_X64_MSR_TIME_REF_COUNT, current_tick);
	return current_tick;
}

static struct clocksource hyperv_cs_tsc = {
		.name           = "hyperv_clocksource_tsc_page",
		.rating         = 425,
		.read           = read_hv_clock_tsc,
		.mask           = CLOCKSOURCE_MASK(64),
		.flags          = CLOCK_SOURCE_IS_CONTINUOUS,
};
#endif


/*
 * hv_init - Main initialization routine.
 *
 * This routine must be called before any other routines in here are called
 */
int hv_init(void)
{
	int max_leaf;
	union hv_x64_msr_hypercall_contents hypercall_msr;
	union hv_x64_msr_hypercall_contents tsc_msr;
	void *virtaddr = NULL;
<<<<<<< HEAD
	__u8 d1 = 0x10; /* SuSE */
	__u16 d2 = 0x0; /* -d of a.b.c-d */
=======
	void *va_tsc = NULL;
>>>>>>> 25cb62b7

	memset(hv_context.synic_event_page, 0, sizeof(void *) * NR_CPUS);
	memset(hv_context.synic_message_page, 0,
	       sizeof(void *) * NR_CPUS);
	memset(hv_context.post_msg_page, 0,
	       sizeof(void *) * NR_CPUS);
	memset(hv_context.vp_index, 0,
	       sizeof(int) * NR_CPUS);
	memset(hv_context.event_dpc, 0,
	       sizeof(void *) * NR_CPUS);
	memset(hv_context.clk_evt, 0,
	       sizeof(void *) * NR_CPUS);

	max_leaf = query_hypervisor_info();

	/*
	 * Write our OS ID.
	 */
	hv_context.guestid = generate_guest_id(d1, LINUX_VERSION_CODE, d2);
	wrmsrl(HV_X64_MSR_GUEST_OS_ID, hv_context.guestid);

	/* See if the hypercall page is already set */
	rdmsrl(HV_X64_MSR_HYPERCALL, hypercall_msr.as_uint64);

	virtaddr = __vmalloc(PAGE_SIZE, GFP_KERNEL, PAGE_KERNEL_EXEC);

	if (!virtaddr)
		goto cleanup;

	hypercall_msr.enable = 1;

	hypercall_msr.guest_physical_address = vmalloc_to_pfn(virtaddr);
	wrmsrl(HV_X64_MSR_HYPERCALL, hypercall_msr.as_uint64);

	/* Confirm that hypercall page did get setup. */
	hypercall_msr.as_uint64 = 0;
	rdmsrl(HV_X64_MSR_HYPERCALL, hypercall_msr.as_uint64);

	if (!hypercall_msr.enable)
		goto cleanup;

	hv_context.hypercall_page = virtaddr;

#ifdef CONFIG_X86_64
	if (ms_hyperv.features & HV_X64_MSR_REFERENCE_TSC_AVAILABLE) {
		va_tsc = __vmalloc(PAGE_SIZE, GFP_KERNEL, PAGE_KERNEL);
		if (!va_tsc)
			goto cleanup;
		hv_context.tsc_page = va_tsc;

		rdmsrl(HV_X64_MSR_REFERENCE_TSC, tsc_msr.as_uint64);

		tsc_msr.enable = 1;
		tsc_msr.guest_physical_address = vmalloc_to_pfn(va_tsc);

		wrmsrl(HV_X64_MSR_REFERENCE_TSC, tsc_msr.as_uint64);
		clocksource_register_hz(&hyperv_cs_tsc, NSEC_PER_SEC/100);
	}
#endif
	return 0;

cleanup:
	if (virtaddr) {
		if (hypercall_msr.enable) {
			hypercall_msr.as_uint64 = 0;
			wrmsrl(HV_X64_MSR_HYPERCALL, hypercall_msr.as_uint64);
		}

		vfree(virtaddr);
	}

	return -ENOTSUPP;
}

/*
 * hv_cleanup - Cleanup routine.
 *
 * This routine is called normally during driver unloading or exiting.
 */
void hv_cleanup(void)
{
	union hv_x64_msr_hypercall_contents hypercall_msr;

	/* Reset our OS id */
	wrmsrl(HV_X64_MSR_GUEST_OS_ID, 0);

	if (hv_context.hypercall_page) {
		hypercall_msr.as_uint64 = 0;
		wrmsrl(HV_X64_MSR_HYPERCALL, hypercall_msr.as_uint64);
		vfree(hv_context.hypercall_page);
		hv_context.hypercall_page = NULL;
	}

#ifdef CONFIG_X86_64
	/*
	 * Cleanup the TSC page based CS.
	 */
	if (ms_hyperv.features & HV_X64_MSR_REFERENCE_TSC_AVAILABLE) {
		clocksource_change_rating(&hyperv_cs_tsc, 10);
		clocksource_unregister(&hyperv_cs_tsc);

		hypercall_msr.as_uint64 = 0;
		wrmsrl(HV_X64_MSR_REFERENCE_TSC, hypercall_msr.as_uint64);
		vfree(hv_context.tsc_page);
		hv_context.tsc_page = NULL;
	}
#endif
}

/*
 * hv_post_message - Post a message using the hypervisor message IPC.
 *
 * This involves a hypercall.
 */
int hv_post_message(union hv_connection_id connection_id,
		  enum hv_message_type message_type,
		  void *payload, size_t payload_size)
{

	struct hv_input_post_message *aligned_msg;
	u16 status;

	if (payload_size > HV_MESSAGE_PAYLOAD_BYTE_COUNT)
		return -EMSGSIZE;

	aligned_msg = (struct hv_input_post_message *)
			hv_context.post_msg_page[get_cpu()];

	aligned_msg->connectionid = connection_id;
	aligned_msg->reserved = 0;
	aligned_msg->message_type = message_type;
	aligned_msg->payload_size = payload_size;
	memcpy((void *)aligned_msg->payload, payload, payload_size);

	status = do_hypercall(HVCALL_POST_MESSAGE, aligned_msg, NULL)
		& 0xFFFF;

	put_cpu();
	return status;
}


/*
 * hv_signal_event -
 * Signal an event on the specified connection using the hypervisor event IPC.
 *
 * This involves a hypercall.
 */
u16 hv_signal_event(void *con_id)
{
	u16 status;

	status = (do_hypercall(HVCALL_SIGNAL_EVENT, con_id, NULL) & 0xFFFF);

	return status;
}

static int hv_ce_set_next_event(unsigned long delta,
				struct clock_event_device *evt)
{
	cycle_t current_tick;

	WARN_ON(!clockevent_state_oneshot(evt));

	rdmsrl(HV_X64_MSR_TIME_REF_COUNT, current_tick);
	current_tick += delta;
	wrmsrl(HV_X64_MSR_STIMER0_COUNT, current_tick);
	return 0;
}

static int hv_ce_shutdown(struct clock_event_device *evt)
{
	wrmsrl(HV_X64_MSR_STIMER0_COUNT, 0);
	wrmsrl(HV_X64_MSR_STIMER0_CONFIG, 0);

	return 0;
}

static int hv_ce_set_oneshot(struct clock_event_device *evt)
{
	union hv_timer_config timer_cfg;

	timer_cfg.enable = 1;
	timer_cfg.auto_enable = 1;
	timer_cfg.sintx = VMBUS_MESSAGE_SINT;
	wrmsrl(HV_X64_MSR_STIMER0_CONFIG, timer_cfg.as_uint64);

	return 0;
}

static void hv_init_clockevent_device(struct clock_event_device *dev, int cpu)
{
	dev->name = "Hyper-V clockevent";
	dev->features = CLOCK_EVT_FEAT_ONESHOT;
	dev->cpumask = cpumask_of(cpu);
	dev->rating = 1000;
	/*
	 * Avoid settint dev->owner = THIS_MODULE deliberately as doing so will
	 * result in clockevents_config_and_register() taking additional
	 * references to the hv_vmbus module making it impossible to unload.
	 */

	dev->set_state_shutdown = hv_ce_shutdown;
	dev->set_state_oneshot = hv_ce_set_oneshot;
	dev->set_next_event = hv_ce_set_next_event;
}


int hv_synic_alloc(void)
{
	size_t size = sizeof(struct tasklet_struct);
	size_t ced_size = sizeof(struct clock_event_device);
	int cpu;

	hv_context.hv_numa_map = kzalloc(sizeof(struct cpumask) * nr_node_ids,
					 GFP_ATOMIC);
	if (hv_context.hv_numa_map == NULL) {
		pr_err("Unable to allocate NUMA map\n");
		goto err;
	}

	for_each_online_cpu(cpu) {
		hv_context.event_dpc[cpu] = kmalloc(size, GFP_ATOMIC);
		if (hv_context.event_dpc[cpu] == NULL) {
			pr_err("Unable to allocate event dpc\n");
			goto err;
		}
		tasklet_init(hv_context.event_dpc[cpu], vmbus_on_event, cpu);

		hv_context.clk_evt[cpu] = kzalloc(ced_size, GFP_ATOMIC);
		if (hv_context.clk_evt[cpu] == NULL) {
			pr_err("Unable to allocate clock event device\n");
			goto err;
		}

		hv_init_clockevent_device(hv_context.clk_evt[cpu], cpu);

		hv_context.synic_message_page[cpu] =
			(void *)get_zeroed_page(GFP_ATOMIC);

		if (hv_context.synic_message_page[cpu] == NULL) {
			pr_err("Unable to allocate SYNIC message page\n");
			goto err;
		}

		hv_context.synic_event_page[cpu] =
			(void *)get_zeroed_page(GFP_ATOMIC);

		if (hv_context.synic_event_page[cpu] == NULL) {
			pr_err("Unable to allocate SYNIC event page\n");
			goto err;
		}

		hv_context.post_msg_page[cpu] =
			(void *)get_zeroed_page(GFP_ATOMIC);

		if (hv_context.post_msg_page[cpu] == NULL) {
			pr_err("Unable to allocate post msg page\n");
			goto err;
		}
	}

	return 0;
err:
	return -ENOMEM;
}

static void hv_synic_free_cpu(int cpu)
{
	kfree(hv_context.event_dpc[cpu]);
	kfree(hv_context.clk_evt[cpu]);
	if (hv_context.synic_event_page[cpu])
		free_page((unsigned long)hv_context.synic_event_page[cpu]);
	if (hv_context.synic_message_page[cpu])
		free_page((unsigned long)hv_context.synic_message_page[cpu]);
	if (hv_context.post_msg_page[cpu])
		free_page((unsigned long)hv_context.post_msg_page[cpu]);
}

void hv_synic_free(void)
{
	int cpu;

	kfree(hv_context.hv_numa_map);
	for_each_online_cpu(cpu)
		hv_synic_free_cpu(cpu);
}

/*
 * hv_synic_init - Initialize the Synthethic Interrupt Controller.
 *
 * If it is already initialized by another entity (ie x2v shim), we need to
 * retrieve the initialized message and event pages.  Otherwise, we create and
 * initialize the message and event pages.
 */
void hv_synic_init(void *arg)
{
	u64 version;
	union hv_synic_simp simp;
	union hv_synic_siefp siefp;
	union hv_synic_sint shared_sint;
	union hv_synic_scontrol sctrl;
	u64 vp_index;

	int cpu = smp_processor_id();

	if (!hv_context.hypercall_page)
		return;

	/* Check the version */
	rdmsrl(HV_X64_MSR_SVERSION, version);

	/* Setup the Synic's message page */
	rdmsrl(HV_X64_MSR_SIMP, simp.as_uint64);
	simp.simp_enabled = 1;
	simp.base_simp_gpa = virt_to_phys(hv_context.synic_message_page[cpu])
		>> PAGE_SHIFT;

	wrmsrl(HV_X64_MSR_SIMP, simp.as_uint64);

	/* Setup the Synic's event page */
	rdmsrl(HV_X64_MSR_SIEFP, siefp.as_uint64);
	siefp.siefp_enabled = 1;
	siefp.base_siefp_gpa = virt_to_phys(hv_context.synic_event_page[cpu])
		>> PAGE_SHIFT;

	wrmsrl(HV_X64_MSR_SIEFP, siefp.as_uint64);

	/* Setup the shared SINT. */
	rdmsrl(HV_X64_MSR_SINT0 + VMBUS_MESSAGE_SINT, shared_sint.as_uint64);

	shared_sint.as_uint64 = 0;
	shared_sint.vector = HYPERVISOR_CALLBACK_VECTOR;
	shared_sint.masked = false;
	shared_sint.auto_eoi = true;

	wrmsrl(HV_X64_MSR_SINT0 + VMBUS_MESSAGE_SINT, shared_sint.as_uint64);

	/* Enable the global synic bit */
	rdmsrl(HV_X64_MSR_SCONTROL, sctrl.as_uint64);
	sctrl.enable = 1;

	wrmsrl(HV_X64_MSR_SCONTROL, sctrl.as_uint64);

	hv_context.synic_initialized = true;

	/*
	 * Setup the mapping between Hyper-V's notion
	 * of cpuid and Linux' notion of cpuid.
	 * This array will be indexed using Linux cpuid.
	 */
	rdmsrl(HV_X64_MSR_VP_INDEX, vp_index);
	hv_context.vp_index[cpu] = (u32)vp_index;

	INIT_LIST_HEAD(&hv_context.percpu_list[cpu]);

	/*
	 * Register the per-cpu clockevent source.
	 */
	if (ms_hyperv.features & HV_X64_MSR_SYNTIMER_AVAILABLE)
		clockevents_config_and_register(hv_context.clk_evt[cpu],
						HV_TIMER_FREQUENCY,
						HV_MIN_DELTA_TICKS,
						HV_MAX_MAX_DELTA_TICKS);
	return;
}

/*
 * hv_synic_clockevents_cleanup - Cleanup clockevent devices
 */
void hv_synic_clockevents_cleanup(void)
{
	int cpu;

	if (!(ms_hyperv.features & HV_X64_MSR_SYNTIMER_AVAILABLE))
		return;

	for_each_online_cpu(cpu)
		clockevents_unbind_device(hv_context.clk_evt[cpu], cpu);
}

/*
 * hv_synic_cleanup - Cleanup routine for hv_synic_init().
 */
void hv_synic_cleanup(void *arg)
{
	union hv_synic_sint shared_sint;
	union hv_synic_simp simp;
	union hv_synic_siefp siefp;
	union hv_synic_scontrol sctrl;
	int cpu = smp_processor_id();

	if (!hv_context.synic_initialized)
		return;

	/* Turn off clockevent device */
	if (ms_hyperv.features & HV_X64_MSR_SYNTIMER_AVAILABLE)
		hv_ce_shutdown(hv_context.clk_evt[cpu]);

	rdmsrl(HV_X64_MSR_SINT0 + VMBUS_MESSAGE_SINT, shared_sint.as_uint64);

	shared_sint.masked = 1;

	/* Need to correctly cleanup in the case of SMP!!! */
	/* Disable the interrupt */
	wrmsrl(HV_X64_MSR_SINT0 + VMBUS_MESSAGE_SINT, shared_sint.as_uint64);

	rdmsrl(HV_X64_MSR_SIMP, simp.as_uint64);
	simp.simp_enabled = 0;
	simp.base_simp_gpa = 0;

	wrmsrl(HV_X64_MSR_SIMP, simp.as_uint64);

	rdmsrl(HV_X64_MSR_SIEFP, siefp.as_uint64);
	siefp.siefp_enabled = 0;
	siefp.base_siefp_gpa = 0;

	wrmsrl(HV_X64_MSR_SIEFP, siefp.as_uint64);

	/* Disable the global synic bit */
	rdmsrl(HV_X64_MSR_SCONTROL, sctrl.as_uint64);
	sctrl.enable = 0;
	wrmsrl(HV_X64_MSR_SCONTROL, sctrl.as_uint64);
}<|MERGE_RESOLUTION|>--- conflicted
+++ resolved
@@ -194,12 +194,9 @@
 	union hv_x64_msr_hypercall_contents hypercall_msr;
 	union hv_x64_msr_hypercall_contents tsc_msr;
 	void *virtaddr = NULL;
-<<<<<<< HEAD
+	void *va_tsc = NULL;
 	__u8 d1 = 0x10; /* SuSE */
 	__u16 d2 = 0x0; /* -d of a.b.c-d */
-=======
-	void *va_tsc = NULL;
->>>>>>> 25cb62b7
 
 	memset(hv_context.synic_event_page, 0, sizeof(void *) * NR_CPUS);
 	memset(hv_context.synic_message_page, 0,
