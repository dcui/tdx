--- conflicted
+++ resolved
@@ -906,33 +906,15 @@
 		pbuf = rtw_get_wpa_ie(&bssid->ies[12], &wpa_ielen,
 				      bssid->ie_length - 12);
 		if (pbuf && (wpa_ielen > 0)) {
-<<<<<<< HEAD
-			if (rtw_parse_wpa_ie(pbuf, wpa_ielen + 2, &group_cipher, &pairwise_cipher, &is_8021x) == _SUCCESS) {
-				RT_TRACE(_module_rtl871x_mlme_c_, _drv_info_,
-					 ("%s pnetwork->pairwise_cipher: %d, group_cipher is %d, is_8021x is %d\n", __func__,
-					 pairwise_cipher, group_cipher, is_8021x));
-			}
-=======
 			rtw_parse_wpa_ie(pbuf, wpa_ielen + 2, &group_cipher,
 					 &pairwise_cipher, &is_8021x);
->>>>>>> 7d2a07b7
 		} else {
 			pbuf = rtw_get_wpa2_ie(&bssid->ies[12], &wpa_ielen,
 					       bssid->ie_length - 12);
 
-<<<<<<< HEAD
-			if (pbuf && (wpa_ielen > 0)) {
-				if (rtw_parse_wpa2_ie(pbuf, wpa_ielen + 2, &group_cipher, &pairwise_cipher, &is_8021x) == _SUCCESS) {
-					RT_TRACE(_module_rtl871x_mlme_c_, _drv_info_,
-						 ("%s pnetwork->pairwise_cipher: %d, pnetwork->group_cipher is %d, is_802x is %d\n",
-						  __func__, pairwise_cipher, group_cipher, is_8021x));
-				}
-			}
-=======
 			if (pbuf && (wpa_ielen > 0))
 				rtw_parse_wpa2_ie(pbuf, wpa_ielen + 2, &group_cipher,
 						  &pairwise_cipher, &is_8021x);
->>>>>>> 7d2a07b7
 		}
 
 		if (pairwise_cipher != cur_network->BcnInfo.pairwise_cipher || group_cipher != cur_network->BcnInfo.group_cipher)
@@ -1181,11 +1163,6 @@
 				epigram_vendor_flag = 1;
 				if (ralink_vendor_flag)
 					return HT_IOT_PEER_TENDA;
-<<<<<<< HEAD
-				}
-				DBG_88E("Capture EPIGRAM_OUI\n");
-=======
->>>>>>> 7d2a07b7
 			} else {
 				break;
 			}
@@ -1201,11 +1178,6 @@
 		return HT_IOT_PEER_RALINK;
 	else if (ralink_vendor_flag && epigram_vendor_flag)
 		return HT_IOT_PEER_TENDA;
-<<<<<<< HEAD
-	}
-	DBG_88E("link to new AP\n");
-=======
->>>>>>> 7d2a07b7
 	return HT_IOT_PEER_UNKNOWN;
 }
 
