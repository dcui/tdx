// SPDX-License-Identifier: GPL-2.0
/******************************************************************************
 *
 * Copyright(c) 2007 - 2011 Realtek Corporation. All rights reserved.
 *
 ******************************************************************************/

#define pr_fmt(fmt) "R8188EU: " fmt
#include <osdep_service.h>
#include <drv_types.h>
#include <recv_osdep.h>
#include <xmit_osdep.h>
#include <hal_intf.h>
#include <linux/usb.h>
#include <linux/vmalloc.h>
#include <mon.h>
#include <osdep_intf.h>

#include <usb_ops_linux.h>
#include <rtw_ioctl.h>

#include "rtl8188e_hal.h"

#define USB_VENDER_ID_REALTEK		0x0bda

/* DID_USB_v916_20130116 */
static const struct usb_device_id rtw_usb_id_tbl[] = {
	/*=== Realtek demoboard ===*/
	{USB_DEVICE(USB_VENDER_ID_REALTEK, 0x8179)}, /* 8188EUS */
	{USB_DEVICE(USB_VENDER_ID_REALTEK, 0x0179)}, /* 8188ETV */
	/*=== Customer ID ===*/
	/****** 8188EUS ********/
	{USB_DEVICE(0x056e, 0x4008)}, /* Elecom WDC-150SU2M */
	{USB_DEVICE(0x07b8, 0x8179)}, /* Abocom - Abocom */
	{USB_DEVICE(0x0B05, 0x18F0)}, /* ASUS USB-N10 Nano B1 */
	{USB_DEVICE(0x2001, 0x330F)}, /* DLink DWA-125 REV D1 */
	{USB_DEVICE(0x2001, 0x3310)}, /* Dlink DWA-123 REV D1 */
	{USB_DEVICE(0x2001, 0x3311)}, /* DLink GO-USB-N150 REV B1 */
	{USB_DEVICE(0x2001, 0x331B)}, /* D-Link DWA-121 rev B1 */
	{USB_DEVICE(0x2357, 0x010c)}, /* TP-Link TL-WN722N v2 */
	{USB_DEVICE(0x2357, 0x0111)}, /* TP-Link TL-WN727N v5.21 */
	{USB_DEVICE(0x2C4E, 0x0102)}, /* MERCUSYS MW150US v2 */
	{USB_DEVICE(0x0df6, 0x0076)}, /* Sitecom N150 v2 */
	{USB_DEVICE(0x7392, 0xb811)}, /* Edimax EW-7811UN V2 */
	{USB_DEVICE(USB_VENDER_ID_REALTEK, 0xffef)}, /* Rosewill RNX-N150NUB */
	{}	/* Terminating entry */
};

MODULE_DEVICE_TABLE(usb, rtw_usb_id_tbl);

static int usb_dvobj_init(struct usb_interface *usb_intf)
{
	int	i;
	struct dvobj_priv *pdvobjpriv;
	struct usb_host_config		*phost_conf;
	struct usb_config_descriptor	*pconf_desc;
	struct usb_host_interface	*phost_iface;
	struct usb_interface_descriptor	*piface_desc;
	struct usb_endpoint_descriptor	*pendp_desc;
	struct usb_device	*pusbd;

	pdvobjpriv = kzalloc(sizeof(*pdvobjpriv), GFP_KERNEL);
	if (!pdvobjpriv)
		return -ENOMEM;

	pdvobjpriv->pusbintf = usb_intf;
	pusbd = interface_to_usbdev(usb_intf);
	pdvobjpriv->pusbdev = pusbd;
	usb_set_intfdata(usb_intf, pdvobjpriv);

	pdvobjpriv->RtNumInPipes = 0;
	pdvobjpriv->RtNumOutPipes = 0;

	phost_conf = pusbd->actconfig;
	pconf_desc = &phost_conf->desc;

	phost_iface = usb_intf->cur_altsetting;
	piface_desc = &phost_iface->desc;

	pdvobjpriv->NumInterfaces = pconf_desc->bNumInterfaces;
	pdvobjpriv->InterfaceNumber = piface_desc->bInterfaceNumber;

	for (i = 0; i < piface_desc->bNumEndpoints; i++) {
		int ep_num;

		pendp_desc = &phost_iface->endpoint[i].desc;

		ep_num = usb_endpoint_num(pendp_desc);

		if (usb_endpoint_is_bulk_in(pendp_desc)) {
			pdvobjpriv->RtInPipe[pdvobjpriv->RtNumInPipes] = ep_num;
			pdvobjpriv->RtNumInPipes++;
		} else if (usb_endpoint_is_int_in(pendp_desc)) {
			pdvobjpriv->RtInPipe[pdvobjpriv->RtNumInPipes] = ep_num;
			pdvobjpriv->RtNumInPipes++;
		} else if (usb_endpoint_is_bulk_out(pendp_desc)) {
			pdvobjpriv->RtOutPipe[pdvobjpriv->RtNumOutPipes] =
				ep_num;
			pdvobjpriv->RtNumOutPipes++;
		}
	}

	if (pusbd->speed == USB_SPEED_HIGH)
		pdvobjpriv->ishighspeed = true;
	else
		pdvobjpriv->ishighspeed = false;

	mutex_init(&pdvobjpriv->usb_vendor_req_mutex);
	usb_get_dev(pusbd);

	return 0;
}

static void usb_dvobj_deinit(struct usb_interface *usb_intf)
{
	struct dvobj_priv *dvobj = usb_get_intfdata(usb_intf);

	usb_set_intfdata(usb_intf, NULL);
	if (dvobj) {
		/* Modify condition for 92DU DMDP 2010.11.18, by Thomas */
		if ((dvobj->NumInterfaces != 2 &&
		     dvobj->NumInterfaces != 3) ||
		    (dvobj->InterfaceNumber == 1)) {
			if (interface_to_usbdev(usb_intf)->state !=
			    USB_STATE_NOTATTACHED) {
				/* If we didn't unplug usb dongle and
				 * remove/insert module, driver fails
				 * on sitesurvey for the first time when
				 * device is up . Reset usb port for sitesurvey
				 * fail issue.
				 */
				pr_debug("usb attached..., try to reset usb device\n");
				usb_reset_device(interface_to_usbdev(usb_intf));
			}
		}

		mutex_destroy(&dvobj->usb_vendor_req_mutex);
		kfree(dvobj);
	}

	usb_put_dev(interface_to_usbdev(usb_intf));
}

void usb_intf_stop(struct adapter *padapter)
{
	/* cancel in irp */
	rtw_hal_inirp_deinit(padapter);

	/* cancel out irp */
	usb_write_port_cancel(padapter);

	/* todo:cancel other irps */
}

static void rtw_dev_unload(struct adapter *padapter)
{
	if (padapter->bup) {
		pr_debug("===> %s\n", __func__);
		padapter->bDriverStopped = true;
		if (padapter->xmitpriv.ack_tx)
			rtw_ack_tx_done(&padapter->xmitpriv, RTW_SCTX_DONE_DRV_STOP);
		/* s3. */
		usb_intf_stop(padapter);
		/* s4. */
		if (!padapter->pwrctrlpriv.bInternalAutoSuspend)
			rtw_stop_drv_threads(padapter);

		/* s5. */
		if (!padapter->bSurpriseRemoved) {
			rtw_hal_deinit(padapter);
			padapter->bSurpriseRemoved = true;
		}

		padapter->bup = false;
	}

	pr_debug("<=== %s\n", __func__);
}

static int rtw_suspend(struct usb_interface *pusb_intf, pm_message_t message)
{
	struct dvobj_priv *dvobj = usb_get_intfdata(pusb_intf);
	struct adapter *padapter = dvobj->if1;
	struct net_device *pnetdev = padapter->pnetdev;
	struct mlme_priv *pmlmepriv = &padapter->mlmepriv;
	struct pwrctrl_priv *pwrpriv = &padapter->pwrctrlpriv;
	unsigned long start_time = jiffies;

	pr_debug("==> %s (%s:%d)\n", __func__, current->comm, current->pid);

	if ((!padapter->bup) || (padapter->bDriverStopped) ||
	    (padapter->bSurpriseRemoved)) {
		pr_debug("padapter->bup=%d bDriverStopped=%d bSurpriseRemoved = %d\n",
			 padapter->bup, padapter->bDriverStopped,
			 padapter->bSurpriseRemoved);
		goto exit;
	}

	pwrpriv->bInSuspend = true;
	rtw_cancel_all_timer(padapter);
	LeaveAllPowerSaveMode(padapter);

	mutex_lock(&pwrpriv->mutex_lock);
	/* s1. */
	if (pnetdev) {
		netif_carrier_off(pnetdev);
		netif_tx_stop_all_queues(pnetdev);
	}

	/* s2. */
	rtw_disassoc_cmd(padapter, 0, false);

	if (check_fwstate(pmlmepriv, WIFI_STATION_STATE) &&
	    check_fwstate(pmlmepriv, _FW_LINKED)) {
		pr_debug("%s:%d %s(%pM), length:%d assoc_ssid.length:%d\n",
			 __func__, __LINE__,
			 pmlmepriv->cur_network.network.ssid.ssid,
			 pmlmepriv->cur_network.network.MacAddress,
			 pmlmepriv->cur_network.network.ssid.ssid_length,
			 pmlmepriv->assoc_ssid.ssid_length);

		pmlmepriv->to_roaming = 1;
	}
	/* s2-2.  indicate disconnect to os */
	rtw_indicate_disconnect(padapter);
	/* s2-3. */
	rtw_free_assoc_resources(padapter);
	/* s2-4. */
	rtw_free_network_queue(padapter, true);

	rtw_dev_unload(padapter);
	mutex_unlock(&pwrpriv->mutex_lock);

	if (check_fwstate(pmlmepriv, _FW_UNDER_SURVEY))
		rtw_indicate_scan_done(padapter, 1);

	if (check_fwstate(pmlmepriv, _FW_UNDER_LINKING))
		rtw_indicate_disconnect(padapter);

exit:
	pr_debug("<===  %s .............. in %dms\n", __func__,
		 jiffies_to_msecs(jiffies - start_time));

	return 0;
}

static int rtw_resume_process(struct adapter *padapter)
{
	struct net_device *pnetdev;
	struct pwrctrl_priv *pwrpriv = NULL;
	int ret = -1;
	unsigned long start_time = jiffies;

	pr_debug("==> %s (%s:%d)\n", __func__, current->comm, current->pid);

	if (padapter) {
		pnetdev = padapter->pnetdev;
		pwrpriv = &padapter->pwrctrlpriv;
	} else {
		goto exit;
	}

	mutex_lock(&pwrpriv->mutex_lock);
	rtw_reset_drv_sw(padapter);
	pwrpriv->bkeepfwalive = false;

	pr_debug("bkeepfwalive(%x)\n", pwrpriv->bkeepfwalive);
	if (netdev_open(pnetdev) != 0) {
		mutex_unlock(&pwrpriv->mutex_lock);
		goto exit;
	}

	netif_device_attach(pnetdev);
	netif_carrier_on(pnetdev);

	mutex_unlock(&pwrpriv->mutex_lock);

	rtw_roaming(padapter, NULL);

	ret = 0;
exit:
	if (pwrpriv)
		pwrpriv->bInSuspend = false;
	pr_debug("<===  %s return %d.............. in %dms\n", __func__,
		 ret, jiffies_to_msecs(jiffies - start_time));

	return ret;
}

static int rtw_resume(struct usb_interface *pusb_intf)
{
	struct dvobj_priv *dvobj = usb_get_intfdata(pusb_intf);
	struct adapter *padapter = dvobj->if1;

	return rtw_resume_process(padapter);
}

/*
 * drv_init() - a device potentially for us
 *
 * notes: drv_init() is called when the bus driver has located
 * a card for us to support.
 *        We accept the new device by returning 0.
 */

static int rtw_usb_if1_init(struct usb_interface *pusb_intf)
{
	struct dvobj_priv *dvobj = usb_get_intfdata(pusb_intf);
	struct adapter *padapter;
	struct net_device *pnetdev;
	struct net_device *pmondev;
	int err = 0;

	pnetdev = rtw_init_netdev();
	if (!pnetdev)
		return -ENOMEM;
	SET_NETDEV_DEV(pnetdev, dvobj_to_dev(dvobj));

	padapter = netdev_priv(pnetdev);
	padapter->dvobj = dvobj;
	dvobj->if1 = padapter;

	padapter->bDriverStopped = true;
	mutex_init(&padapter->hw_init_mutex);

	if (padapter->registrypriv.monitor_enable) {
		pmondev = rtl88eu_mon_init();
		if (!pmondev)
			netdev_warn(pnetdev, "Failed to initialize monitor interface");
		padapter->pmondev = pmondev;
	}

	padapter->HalData = kzalloc(sizeof(struct hal_data_8188e), GFP_KERNEL);
	if (!padapter->HalData) {
<<<<<<< HEAD
		DBG_88E("Failed to allocate memory for HAL data\n");
=======
		err = -ENOMEM;
>>>>>>> 7d2a07b7
		goto free_adapter;
	}

	/* step read_chip_version */
	rtw_hal_read_chip_version(padapter);

	/* step usb endpoint mapping */
	rtw_hal_chip_configure(padapter);

	/* step read efuse/eeprom data and get mac_addr */
	rtw_hal_read_chip_info(padapter);

	/* step 5. */
	if (rtw_init_drv_sw(padapter) == _FAIL) {
		err = -ENOMEM;
		goto free_hal_data;
	}

#ifdef CONFIG_PM
	if (padapter->pwrctrlpriv.bSupportRemoteWakeup) {
		dvobj->pusbdev->do_remote_wakeup = 1;
		pusb_intf->needs_remote_wakeup = 1;
		device_init_wakeup(&pusb_intf->dev, 1);
		pr_debug("\n  padapter->pwrctrlpriv.bSupportRemoteWakeup~~~[%d]~~~\n",
			 device_may_wakeup(&pusb_intf->dev));
	}
#endif

	/* 2012-07-11 Move here to prevent the 8723AS-VAU BT auto suspend influence */
	if (usb_autopm_get_interface(pusb_intf) < 0)
		pr_debug("can't get autopm:\n");

	/*  alloc dev name after read efuse. */
	err = dev_alloc_name(pnetdev, padapter->registrypriv.ifname);
	if (err < 0)
		goto free_hal_data;

	netif_carrier_off(pnetdev);

	rtw_macaddr_cfg(padapter->eeprompriv.mac_addr);
	memcpy(pnetdev->dev_addr, padapter->eeprompriv.mac_addr, ETH_ALEN);
	pr_debug("MAC Address from pnetdev->dev_addr =  %pM\n",
		 pnetdev->dev_addr);

	/* step 6. Tell the network stack we exist */
	err = register_netdev(pnetdev);
	if (err) {
		goto free_hal_data;
	}

	pr_debug("bDriverStopped:%d, bSurpriseRemoved:%d, bup:%d, hw_init_completed:%d\n"
		, padapter->bDriverStopped
		, padapter->bSurpriseRemoved
		, padapter->bup
		, padapter->hw_init_completed
	);

	return 0;

free_hal_data:
	kfree(padapter->HalData);
free_adapter:
	free_netdev(pnetdev);
	return err;
}

static void rtw_usb_if1_deinit(struct adapter *if1)
{
	struct net_device *pnetdev = if1->pnetdev;
	struct mlme_priv *pmlmepriv = &if1->mlmepriv;

	if (check_fwstate(pmlmepriv, _FW_LINKED))
		rtw_disassoc_cmd(if1, 0, false);

#ifdef CONFIG_88EU_AP_MODE
	free_mlme_ap_info(if1);
#endif

	if (pnetdev)
		unregister_netdev(pnetdev); /* will call netdev_close() */

	rtl88eu_mon_deinit(if1->pmondev);
	rtw_cancel_all_timer(if1);

	rtw_dev_unload(if1);
	pr_debug("+r871xu_dev_remove, hw_init_completed=%d\n",
		 if1->hw_init_completed);
	rtw_free_drv_sw(if1);
	if (pnetdev)
		free_netdev(pnetdev);
}

static int rtw_drv_init(struct usb_interface *pusb_intf, const struct usb_device_id *pdid)
{
	int err;

	err = usb_dvobj_init(pusb_intf);
	if (err) {
		pr_debug("usb_dvobj_init failed\n");
		return err;
	}

	err = rtw_usb_if1_init(pusb_intf);
	if (err) {
		pr_debug("rtw_usb_if1_init failed\n");
		usb_dvobj_deinit(pusb_intf);
		return err;
	}

	return 0;
}

/*
 * dev_remove() - our device is being removed
 *
 * rmmod module & unplug(SurpriseRemoved) will call r871xu_dev_remove() => how to recognize both
 */
static void rtw_dev_remove(struct usb_interface *pusb_intf)
{
	struct dvobj_priv *dvobj = usb_get_intfdata(pusb_intf);
	struct adapter *padapter = dvobj->if1;

	pr_debug("+%s\n", __func__);

	if (!pusb_intf->unregistering)
		padapter->bSurpriseRemoved = true;

	rtw_pm_set_ips(padapter, IPS_NONE);
	rtw_pm_set_lps(padapter, PS_MODE_ACTIVE);

	LeaveAllPowerSaveMode(padapter);

	rtw_usb_if1_deinit(padapter);

	usb_dvobj_deinit(pusb_intf);

	pr_debug("-r871xu_dev_remove, done\n");
}

static struct usb_driver rtl8188e_usb_drv = {
	.name = "r8188eu",
	.probe = rtw_drv_init,
	.disconnect = rtw_dev_remove,
	.id_table = rtw_usb_id_tbl,
	.suspend =  rtw_suspend,
	.resume = rtw_resume,
	.reset_resume = rtw_resume,
};

module_usb_driver(rtl8188e_usb_drv)<|MERGE_RESOLUTION|>--- conflicted
+++ resolved
@@ -332,11 +332,7 @@
 
 	padapter->HalData = kzalloc(sizeof(struct hal_data_8188e), GFP_KERNEL);
 	if (!padapter->HalData) {
-<<<<<<< HEAD
-		DBG_88E("Failed to allocate memory for HAL data\n");
-=======
 		err = -ENOMEM;
->>>>>>> 7d2a07b7
 		goto free_adapter;
 	}
 
