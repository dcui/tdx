--- conflicted
+++ resolved
@@ -22,12 +22,7 @@
 	int i, res = _SUCCESS;
 	struct recv_buf *precvbuf;
 
-<<<<<<< HEAD
-	tasklet_init(&precvpriv->recv_tasklet, rtl8188eu_recv_tasklet,
-		     (unsigned long)padapter);
-=======
 	tasklet_setup(&precvpriv->recv_tasklet, rtl8188eu_recv_tasklet);
->>>>>>> 7d2a07b7
 
 	/* init recv_buf */
 	_rtw_init_queue(&precvpriv->free_recv_buf_queue);
@@ -36,11 +31,6 @@
 		kcalloc(NR_RECVBUFF, sizeof(struct recv_buf), GFP_KERNEL);
 	if (!precvpriv->precv_buf) {
 		res = _FAIL;
-<<<<<<< HEAD
-		RT_TRACE(_module_rtl871x_recv_c_, _drv_err_,
-			 ("alloc recv_buf fail!\n"));
-=======
->>>>>>> 7d2a07b7
 		goto exit;
 	}
 	precvbuf = precvpriv->precv_buf;
@@ -89,13 +79,5 @@
 
 	kfree(precvpriv->precv_buf);
 	skb_queue_purge(&precvpriv->rx_skb_queue);
-<<<<<<< HEAD
-
-	if (skb_queue_len(&precvpriv->free_recv_skb_queue))
-		DBG_88E(KERN_WARNING "free_recv_skb_queue not empty, %d\n",
-			skb_queue_len(&precvpriv->free_recv_skb_queue));
-
-=======
->>>>>>> 7d2a07b7
 	skb_queue_purge(&precvpriv->free_recv_skb_queue);
 }