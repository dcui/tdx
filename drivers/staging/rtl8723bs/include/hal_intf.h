/* SPDX-License-Identifier: GPL-2.0 */
/******************************************************************************
 *
 * Copyright(c) 2007 - 2012 Realtek Corporation. All rights reserved.
 *
 ******************************************************************************/
#ifndef __HAL_INTF_H__
#define __HAL_INTF_H__


enum {
	RTW_PCIE	= BIT0,
	RTW_USB		= BIT1,
	RTW_SDIO	= BIT2,
	RTW_GSPI	= BIT3,
};

enum {
	HW_VAR_MEDIA_STATUS,
	HW_VAR_MEDIA_STATUS1,
	HW_VAR_SET_OPMODE,
	HW_VAR_MAC_ADDR,
	HW_VAR_BSSID,
	HW_VAR_INIT_RTS_RATE,
	HW_VAR_BASIC_RATE,
	HW_VAR_TXPAUSE,
	HW_VAR_BCN_FUNC,
	HW_VAR_CORRECT_TSF,
	HW_VAR_CHECK_BSSID,
	HW_VAR_MLME_DISCONNECT,
	HW_VAR_MLME_SITESURVEY,
	HW_VAR_MLME_JOIN,
	HW_VAR_ON_RCR_AM,
	HW_VAR_OFF_RCR_AM,
	HW_VAR_BEACON_INTERVAL,
	HW_VAR_SLOT_TIME,
	HW_VAR_RESP_SIFS,
	HW_VAR_ACK_PREAMBLE,
	HW_VAR_SEC_CFG,
	HW_VAR_SEC_DK_CFG,
	HW_VAR_BCN_VALID,
	HW_VAR_RF_TYPE,
	HW_VAR_DM_FLAG,
	HW_VAR_DM_FUNC_OP,
	HW_VAR_DM_FUNC_SET,
	HW_VAR_DM_FUNC_CLR,
	HW_VAR_CAM_EMPTY_ENTRY,
	HW_VAR_CAM_INVALID_ALL,
	HW_VAR_CAM_WRITE,
	HW_VAR_CAM_READ,
	HW_VAR_AC_PARAM_VO,
	HW_VAR_AC_PARAM_VI,
	HW_VAR_AC_PARAM_BE,
	HW_VAR_AC_PARAM_BK,
	HW_VAR_ACM_CTRL,
	HW_VAR_AMPDU_MIN_SPACE,
	HW_VAR_AMPDU_FACTOR,
	HW_VAR_RXDMA_AGG_PG_TH,
	HW_VAR_SET_RPWM,
	HW_VAR_CPWM,
	HW_VAR_H2C_FW_PWRMODE,
	HW_VAR_H2C_PS_TUNE_PARAM,
	HW_VAR_H2C_FW_JOINBSSRPT,
	HW_VAR_FWLPS_RF_ON,
	HW_VAR_H2C_FW_P2P_PS_OFFLOAD,
	HW_VAR_TDLS_WRCR,
	HW_VAR_TDLS_INIT_CH_SEN,
	HW_VAR_TDLS_RS_RCR,
	HW_VAR_TDLS_DONE_CH_SEN,
	HW_VAR_INITIAL_GAIN,
	HW_VAR_TRIGGER_GPIO_0,
	HW_VAR_BT_SET_COEXIST,
	HW_VAR_BT_ISSUE_DELBA,
	HW_VAR_CURRENT_ANTENNA,
	HW_VAR_ANTENNA_DIVERSITY_LINK,
	HW_VAR_ANTENNA_DIVERSITY_SELECT,
	HW_VAR_SWITCH_EPHY_WoWLAN,
	HW_VAR_EFUSE_USAGE,
	HW_VAR_EFUSE_BYTES,
	HW_VAR_EFUSE_BT_USAGE,
	HW_VAR_EFUSE_BT_BYTES,
	HW_VAR_FIFO_CLEARN_UP,
	HW_VAR_CHECK_TXBUF,
	HW_VAR_PCIE_STOP_TX_DMA,
	HW_VAR_APFM_ON_MAC, /* Auto FSM to Turn On, include clock, isolation, power control for MAC only */
	/*  The valid upper nav range for the HW updating, if the true value is larger than the upper range, the HW won't update it. */
	/*  Unit in microsecond. 0 means disable this function. */
	HW_VAR_SYS_CLKR,
	HW_VAR_NAV_UPPER,
	HW_VAR_C2H_HANDLE,
	HW_VAR_RPT_TIMER_SETTING,
	HW_VAR_TX_RPT_MAX_MACID,
	HW_VAR_H2C_MEDIA_STATUS_RPT,
	HW_VAR_CHK_HI_QUEUE_EMPTY,
	HW_VAR_DL_BCN_SEL,
	HW_VAR_AMPDU_MAX_TIME,
	HW_VAR_WIRELESS_MODE,
	HW_VAR_USB_MODE,
	HW_VAR_PORT_SWITCH,
	HW_VAR_DO_IQK,
	HW_VAR_DM_IN_LPS,
	HW_VAR_SET_REQ_FW_PS,
	HW_VAR_FW_PS_STATE,
	HW_VAR_SOUNDING_ENTER,
	HW_VAR_SOUNDING_LEAVE,
	HW_VAR_SOUNDING_RATE,
	HW_VAR_SOUNDING_STATUS,
	HW_VAR_SOUNDING_FW_NDPA,
	HW_VAR_SOUNDING_CLK,
	HW_VAR_DL_RSVD_PAGE,
	HW_VAR_MACID_SLEEP,
	HW_VAR_MACID_WAKEUP,
};

enum hal_def_variable {
	HAL_DEF_UNDERCORATEDSMOOTHEDPWDB,
	HAL_DEF_IS_SUPPORT_ANT_DIV,
	HAL_DEF_CURRENT_ANTENNA,
	HAL_DEF_DRVINFO_SZ,
	HAL_DEF_MAX_RECVBUF_SZ,
	HAL_DEF_RX_PACKET_OFFSET,
	HAL_DEF_DBG_DUMP_RXPKT,/* for dbg */
	HAL_DEF_DBG_DM_FUNC,/* for dbg */
	HAL_DEF_RA_DECISION_RATE,
	HAL_DEF_RA_SGI,
	HAL_DEF_PT_PWR_STATUS,
	HAL_DEF_TX_LDPC,				/*  LDPC support */
	HAL_DEF_RX_LDPC,				/*  LDPC support */
	HAL_DEF_TX_STBC,				/*  TX STBC support */
	HAL_DEF_RX_STBC,				/*  RX STBC support */
	HAL_DEF_EXPLICIT_BEAMFORMER,/*  Explicit  Compressed Steering Capable */
	HAL_DEF_EXPLICIT_BEAMFORMEE,/*  Explicit Compressed Beamforming Feedback Capable */
	HW_VAR_MAX_RX_AMPDU_FACTOR,
	HW_DEF_RA_INFO_DUMP,
	HAL_DEF_DBG_DUMP_TXPKT,
	HW_DEF_FA_CNT_DUMP,
	HW_DEF_ODM_DBG_FLAG,
	HW_DEF_ODM_DBG_LEVEL,
	HAL_DEF_TX_PAGE_SIZE,
	HAL_DEF_TX_PAGE_BOUNDARY,
	HAL_DEF_TX_PAGE_BOUNDARY_WOWLAN,
	HAL_DEF_ANT_DETECT,/* to do for 8723a */
	HAL_DEF_PCI_SUUPORT_L1_BACKDOOR, /*  Determine if the L1 Backdoor setting is turned on. */
	HAL_DEF_PCI_AMD_L1_SUPPORT,
	HAL_DEF_PCI_ASPM_OSC, /*  Support for ASPM OSC, added by Roger, 2013.03.27. */
	HAL_DEF_MACID_SLEEP, /*  Support for MACID sleep */
	HAL_DEF_DBG_RX_INFO_DUMP,
};

enum hal_odm_variable {
	HAL_ODM_STA_INFO,
	HAL_ODM_P2P_STATE,
	HAL_ODM_WIFI_DISPLAY_STATE,
	HAL_ODM_NOISE_MONITOR,
};

enum hal_intf_ps_func {
	HAL_USB_SELECT_SUSPEND,
	HAL_MAX_ID,
};

typedef s32 (*c2h_id_filter)(u8 *c2h_evt);

struct hal_ops {
	u32 (*hal_power_on)(struct adapter *padapter);
	void (*hal_power_off)(struct adapter *padapter);
	u32 (*hal_init)(struct adapter *padapter);
	u32 (*hal_deinit)(struct adapter *padapter);

	void (*free_hal_data)(struct adapter *padapter);

	u32 (*inirp_init)(struct adapter *padapter);
	u32 (*inirp_deinit)(struct adapter *padapter);
	void (*irp_reset)(struct adapter *padapter);

	s32	(*init_xmit_priv)(struct adapter *padapter);
	void (*free_xmit_priv)(struct adapter *padapter);

	s32	(*init_recv_priv)(struct adapter *padapter);
	void (*free_recv_priv)(struct adapter *padapter);

	void (*dm_init)(struct adapter *padapter);
	void (*dm_deinit)(struct adapter *padapter);
	void (*read_chip_version)(struct adapter *padapter);

	void (*init_default_value)(struct adapter *padapter);

	void (*intf_chip_configure)(struct adapter *padapter);

	void (*read_adapter_info)(struct adapter *padapter);

	void (*enable_interrupt)(struct adapter *padapter);
	void (*disable_interrupt)(struct adapter *padapter);
	u8 (*check_ips_status)(struct adapter *padapter);
	s32		(*interrupt_handler)(struct adapter *padapter);
	void    (*clear_interrupt)(struct adapter *padapter);
	void (*set_bwmode_handler)(struct adapter *padapter, enum channel_width Bandwidth, u8 Offset);
	void (*set_channel_handler)(struct adapter *padapter, u8 channel);
	void (*set_chnl_bw_handler)(struct adapter *padapter, u8 channel, enum channel_width Bandwidth, u8 Offset40, u8 Offset80);

	void (*set_tx_power_level_handler)(struct adapter *padapter, u8 channel);
	void (*get_tx_power_level_handler)(struct adapter *padapter, s32 *powerlevel);

	void (*hal_dm_watchdog)(struct adapter *padapter);
	void (*hal_dm_watchdog_in_lps)(struct adapter *padapter);


	void (*SetHwRegHandler)(struct adapter *padapter, u8 variable, u8 *val);
	void (*GetHwRegHandler)(struct adapter *padapter, u8 variable, u8 *val);

	void (*SetHwRegHandlerWithBuf)(struct adapter *padapter, u8 variable, u8 *pbuf, int len);

	u8 (*GetHalDefVarHandler)(struct adapter *padapter, enum hal_def_variable eVariable, void *pValue);
	u8 (*SetHalDefVarHandler)(struct adapter *padapter, enum hal_def_variable eVariable, void *pValue);

	void (*GetHalODMVarHandler)(struct adapter *padapter, enum hal_odm_variable eVariable, void *pValue1, void *pValue2);
	void (*SetHalODMVarHandler)(struct adapter *padapter, enum hal_odm_variable eVariable, void *pValue1, bool bSet);

	void (*UpdateRAMaskHandler)(struct adapter *padapter, u32 mac_id, u8 rssi_level);
	void (*SetBeaconRelatedRegistersHandler)(struct adapter *padapter);

	void (*Add_RateATid)(struct adapter *padapter, u32 bitmap, u8 *arg, u8 rssi_level);

	void (*run_thread)(struct adapter *padapter);
	void (*cancel_thread)(struct adapter *padapter);

	u8 (*interface_ps_func)(struct adapter *padapter, enum hal_intf_ps_func efunc_id, u8 *val);

	s32	(*hal_xmit)(struct adapter *padapter, struct xmit_frame *pxmitframe);
	/*
	 * mgnt_xmit should be implemented to run in interrupt context
	 */
	s32 (*mgnt_xmit)(struct adapter *padapter, struct xmit_frame *pmgntframe);
	s32	(*hal_xmitframe_enqueue)(struct adapter *padapter, struct xmit_frame *pxmitframe);

	u32 (*read_bbreg)(struct adapter *padapter, u32 RegAddr, u32 BitMask);
	void (*write_bbreg)(struct adapter *padapter, u32 RegAddr, u32 BitMask, u32 Data);
	u32 (*read_rfreg)(struct adapter *padapter, u8 eRFPath, u32 RegAddr, u32 BitMask);
	void (*write_rfreg)(struct adapter *padapter, u8 eRFPath, u32 RegAddr, u32 BitMask, u32 Data);

	void (*EfusePowerSwitch)(struct adapter *padapter, u8 bWrite, u8 PwrState);
	void (*BTEfusePowerSwitch)(struct adapter *padapter, u8 bWrite, u8 PwrState);
	void (*ReadEFuse)(struct adapter *padapter, u8 efuseType, u16 _offset, u16 _size_byte, u8 *pbuf, bool bPseudoTest);
	void (*EFUSEGetEfuseDefinition)(struct adapter *padapter, u8 efuseType, u8 type, void *pOut, bool bPseudoTest);
	u16 (*EfuseGetCurrentSize)(struct adapter *padapter, u8 efuseType, bool bPseudoTest);
	int	(*Efuse_PgPacketRead)(struct adapter *padapter, u8 offset, u8 *data, bool bPseudoTest);
	int	(*Efuse_PgPacketWrite)(struct adapter *padapter, u8 offset, u8 word_en, u8 *data, bool bPseudoTest);
	u8 (*Efuse_WordEnableDataWrite)(struct adapter *padapter, u16 efuse_addr, u8 word_en, u8 *data, bool bPseudoTest);
	bool	(*Efuse_PgPacketWrite_BT)(struct adapter *padapter, u8 offset, u8 word_en, u8 *data, bool bPseudoTest);

	s32 (*xmit_thread_handler)(struct adapter *padapter);
	void (*hal_notch_filter)(struct adapter *adapter, bool enable);
	void (*hal_reset_security_engine)(struct adapter *adapter);
	s32 (*c2h_handler)(struct adapter *padapter, u8 *c2h_evt);
	c2h_id_filter c2h_id_filter_ccx;

	s32 (*fill_h2c_cmd)(struct adapter *, u8 ElementID, u32 CmdLen, u8 *pCmdBuffer);
};

#define RF_CHANGE_BY_INIT	0
#define RF_CHANGE_BY_IPS	BIT28
#define RF_CHANGE_BY_PS		BIT29
#define RF_CHANGE_BY_HW		BIT30
#define RF_CHANGE_BY_SW		BIT31

#define GET_EEPROM_EFUSE_PRIV(adapter) (&adapter->eeprompriv)
#define is_boot_from_eeprom(adapter) (adapter->eeprompriv.EepromOrEfuse)

<<<<<<< HEAD
enum wowlan_subcode {
	WOWLAN_PATTERN_MATCH	= 1,
	WOWLAN_MAGIC_PACKET		= 2,
	WOWLAN_UNICAST			= 3,
	WOWLAN_SET_PATTERN		= 4,
	WOWLAN_DUMP_REG			= 5,
	WOWLAN_ENABLE			= 6,
	WOWLAN_DISABLE			= 7,
	WOWLAN_STATUS			= 8,
	WOWLAN_DEBUG_RELOAD_FW	= 9,
	WOWLAN_DEBUG_1			= 10,
	WOWLAN_DEBUG_2			= 11,
	WOWLAN_AP_ENABLE		= 12,
	WOWLAN_AP_DISABLE		= 13
};

struct wowlan_ioctl_param {
	unsigned int subcode;
	unsigned int subcode_value;
	unsigned int wakeup_reason;
	unsigned int len;
	unsigned char pattern[0];
};

=======
>>>>>>> 7d2a07b7
#define Rx_Pairwisekey			0x01
#define Rx_GTK					0x02
#define Rx_DisAssoc				0x04
#define Rx_DeAuth				0x08
#define Rx_ARPReq				0x09
#define FWDecisionDisconnect	0x10
#define Rx_MagicPkt				0x21
#define Rx_UnicastPkt			0x22
#define Rx_PatternPkt			0x23
#define	RX_PNOWakeUp			0x55
#define	AP_WakeUp			0x66

void rtw_hal_def_value_init(struct adapter *padapter);

void rtw_hal_free_data(struct adapter *padapter);

void rtw_hal_dm_init(struct adapter *padapter);
void rtw_hal_dm_deinit(struct adapter *padapter);

uint rtw_hal_init(struct adapter *padapter);
uint rtw_hal_deinit(struct adapter *padapter);
void rtw_hal_stop(struct adapter *padapter);
void rtw_hal_set_hwreg(struct adapter *padapter, u8 variable, u8 *val);
void rtw_hal_get_hwreg(struct adapter *padapter, u8 variable, u8 *val);

void rtw_hal_set_hwreg_with_buf(struct adapter *padapter, u8 variable, u8 *pbuf, int len);

void rtw_hal_chip_configure(struct adapter *padapter);
void rtw_hal_read_chip_info(struct adapter *padapter);
void rtw_hal_read_chip_version(struct adapter *padapter);

u8 rtw_hal_set_def_var(struct adapter *padapter, enum hal_def_variable eVariable, void *pValue);
u8 rtw_hal_get_def_var(struct adapter *padapter, enum hal_def_variable eVariable, void *pValue);

void rtw_hal_set_odm_var(struct adapter *padapter, enum hal_odm_variable eVariable, void *pValue1, bool bSet);
void rtw_hal_get_odm_var(struct adapter *padapter, enum hal_odm_variable eVariable, void *pValue1, void *pValue2);

void rtw_hal_enable_interrupt(struct adapter *padapter);
void rtw_hal_disable_interrupt(struct adapter *padapter);

u8 rtw_hal_check_ips_status(struct adapter *padapter);

s32	rtw_hal_xmitframe_enqueue(struct adapter *padapter, struct xmit_frame *pxmitframe);
s32	rtw_hal_xmit(struct adapter *padapter, struct xmit_frame *pxmitframe);
s32	rtw_hal_mgnt_xmit(struct adapter *padapter, struct xmit_frame *pmgntframe);

s32	rtw_hal_init_xmit_priv(struct adapter *padapter);
void rtw_hal_free_xmit_priv(struct adapter *padapter);

s32	rtw_hal_init_recv_priv(struct adapter *padapter);
void rtw_hal_free_recv_priv(struct adapter *padapter);

void rtw_hal_update_ra_mask(struct sta_info *psta, u8 rssi_level);
void rtw_hal_add_ra_tid(struct adapter *padapter, u32 bitmap, u8 *arg, u8 rssi_level);

void rtw_hal_start_thread(struct adapter *padapter);
void rtw_hal_stop_thread(struct adapter *padapter);

void beacon_timing_control(struct adapter *padapter);

u32 rtw_hal_read_bbreg(struct adapter *padapter, u32 RegAddr, u32 BitMask);
void rtw_hal_write_bbreg(struct adapter *padapter, u32 RegAddr, u32 BitMask, u32 Data);
u32 rtw_hal_read_rfreg(struct adapter *padapter, u32 eRFPath, u32 RegAddr, u32 BitMask);
void rtw_hal_write_rfreg(struct adapter *padapter, u32 eRFPath, u32 RegAddr, u32 BitMask, u32 Data);

#define PHY_QueryBBReg(Adapter, RegAddr, BitMask) rtw_hal_read_bbreg((Adapter), (RegAddr), (BitMask))
#define PHY_SetBBReg(Adapter, RegAddr, BitMask, Data) rtw_hal_write_bbreg((Adapter), (RegAddr), (BitMask), (Data))
#define PHY_QueryRFReg(Adapter, eRFPath, RegAddr, BitMask) rtw_hal_read_rfreg((Adapter), (eRFPath), (RegAddr), (BitMask))
#define PHY_SetRFReg(Adapter, eRFPath, RegAddr, BitMask, Data) rtw_hal_write_rfreg((Adapter), (eRFPath), (RegAddr), (BitMask), (Data))

#define PHY_SetMacReg	PHY_SetBBReg
#define PHY_QueryMacReg PHY_QueryBBReg

void rtw_hal_set_chan(struct adapter *padapter, u8 channel);
void rtw_hal_set_chnl_bw(struct adapter *padapter, u8 channel, enum channel_width Bandwidth, u8 Offset40, u8 Offset80);
void rtw_hal_dm_watchdog(struct adapter *padapter);
void rtw_hal_dm_watchdog_in_lps(struct adapter *padapter);

s32 rtw_hal_xmit_thread_handler(struct adapter *padapter);

void rtw_hal_notch_filter(struct adapter *adapter, bool enable);
void rtw_hal_reset_security_engine(struct adapter *adapter);

bool rtw_hal_c2h_valid(struct adapter *adapter, u8 *buf);
s32 rtw_hal_c2h_handler(struct adapter *adapter, u8 *c2h_evt);
c2h_id_filter rtw_hal_c2h_id_filter_ccx(struct adapter *adapter);

s32 rtw_hal_is_disable_sw_channel_plan(struct adapter *padapter);

s32 rtw_hal_macid_sleep(struct adapter *padapter, u32 macid);
s32 rtw_hal_macid_wakeup(struct adapter *padapter, u32 macid);

s32 rtw_hal_fill_h2c_cmd(struct adapter *, u8 ElementID, u32 CmdLen, u8 *pCmdBuffer);

#endif /* __HAL_INTF_H__ */<|MERGE_RESOLUTION|>--- conflicted
+++ resolved
@@ -266,33 +266,6 @@
 #define GET_EEPROM_EFUSE_PRIV(adapter) (&adapter->eeprompriv)
 #define is_boot_from_eeprom(adapter) (adapter->eeprompriv.EepromOrEfuse)
 
-<<<<<<< HEAD
-enum wowlan_subcode {
-	WOWLAN_PATTERN_MATCH	= 1,
-	WOWLAN_MAGIC_PACKET		= 2,
-	WOWLAN_UNICAST			= 3,
-	WOWLAN_SET_PATTERN		= 4,
-	WOWLAN_DUMP_REG			= 5,
-	WOWLAN_ENABLE			= 6,
-	WOWLAN_DISABLE			= 7,
-	WOWLAN_STATUS			= 8,
-	WOWLAN_DEBUG_RELOAD_FW	= 9,
-	WOWLAN_DEBUG_1			= 10,
-	WOWLAN_DEBUG_2			= 11,
-	WOWLAN_AP_ENABLE		= 12,
-	WOWLAN_AP_DISABLE		= 13
-};
-
-struct wowlan_ioctl_param {
-	unsigned int subcode;
-	unsigned int subcode_value;
-	unsigned int wakeup_reason;
-	unsigned int len;
-	unsigned char pattern[0];
-};
-
-=======
->>>>>>> 7d2a07b7
 #define Rx_Pairwisekey			0x01
 #define Rx_GTK					0x02
 #define Rx_DisAssoc				0x04
