/* SPDX-License-Identifier: GPL-2.0 */
/******************************************************************************
 *
 * Copyright(c) 2007 - 2013 Realtek Corporation. All rights reserved.
 *
 ******************************************************************************/
#ifndef __OSDEP_SERVICE_H_
#define __OSDEP_SERVICE_H_


#define _FAIL		0
#define _SUCCESS	1
#define RTW_RX_HANDLED 2

#include <osdep_service_linux.h>

#ifndef BIT
	#define BIT(x)	(1 << (x))
#endif

#define BIT0	0x00000001
#define BIT1	0x00000002
#define BIT2	0x00000004
#define BIT3	0x00000008
#define BIT4	0x00000010
#define BIT5	0x00000020
#define BIT6	0x00000040
#define BIT7	0x00000080
#define BIT8	0x00000100
#define BIT9	0x00000200
#define BIT10	0x00000400
#define BIT11	0x00000800
#define BIT12	0x00001000
#define BIT13	0x00002000
#define BIT14	0x00004000
#define BIT15	0x00008000
#define BIT16	0x00010000
#define BIT17	0x00020000
#define BIT18	0x00040000
#define BIT19	0x00080000
#define BIT20	0x00100000
#define BIT21	0x00200000
#define BIT22	0x00400000
#define BIT23	0x00800000
#define BIT24	0x01000000
#define BIT25	0x02000000
#define BIT26	0x04000000
#define BIT27	0x08000000
#define BIT28	0x10000000
#define BIT29	0x20000000
#define BIT30	0x40000000
#define BIT31	0x80000000
#define BIT32	0x0100000000
#define BIT33	0x0200000000
#define BIT34	0x0400000000
#define BIT35	0x0800000000
#define BIT36	0x1000000000

extern int RTW_STATUS_CODE(int error_code);

<<<<<<< HEAD
/* flags used for rtw_mstat_update() */
enum mstat_f {
	/* type: 0x00ff */
	MSTAT_TYPE_VIR = 0x00,
	MSTAT_TYPE_PHY = 0x01,
	MSTAT_TYPE_SKB = 0x02,
	MSTAT_TYPE_USB = 0x03,
	MSTAT_TYPE_MAX = 0x04,

	/* func: 0xff00 */
	MSTAT_FUNC_UNSPECIFIED = 0x00<<8,
	MSTAT_FUNC_IO = 0x01<<8,
	MSTAT_FUNC_TX_IO = 0x02<<8,
	MSTAT_FUNC_RX_IO = 0x03<<8,
	MSTAT_FUNC_TX = 0x04<<8,
	MSTAT_FUNC_RX = 0x05<<8,
	MSTAT_FUNC_MAX = 0x06<<8,
};

#define mstat_tf_idx(flags) ((flags)&0xff)
#define mstat_ff_idx(flags) (((flags)&0xff00) >> 8)

typedef enum mstat_status {
	MSTAT_ALLOC_SUCCESS = 0,
	MSTAT_ALLOC_FAIL,
	MSTAT_FREE
} MSTAT_STATUS;

#define rtw_mstat_update(flag, status, sz) do {} while (0)
#define rtw_mstat_dump(sel) do {} while (0)
=======
>>>>>>> 7d2a07b7
void *_rtw_zmalloc(u32 sz);
void *_rtw_malloc(u32 sz);
void _kfree(u8 *pbuf, u32 sz);

struct sk_buff *_rtw_skb_alloc(u32 sz);
struct sk_buff *_rtw_skb_copy(const struct sk_buff *skb);
<<<<<<< HEAD
int _rtw_netif_rx(_nic_hdl ndev, struct sk_buff *skb);
=======
int _rtw_netif_rx(struct net_device *ndev, struct sk_buff *skb);
>>>>>>> 7d2a07b7

#define rtw_malloc(sz)			_rtw_malloc((sz))
#define rtw_zmalloc(sz)			_rtw_zmalloc((sz))

#define rtw_skb_alloc(size) _rtw_skb_alloc((size))
#define rtw_skb_alloc_f(size, mstat_f)	_rtw_skb_alloc((size))
#define rtw_skb_copy(skb)	_rtw_skb_copy((skb))
#define rtw_skb_copy_f(skb, mstat_f)	_rtw_skb_copy((skb))
#define rtw_netif_rx(ndev, skb) _rtw_netif_rx(ndev, skb)

extern void _rtw_init_queue(struct __queue	*pqueue);

static inline void thread_enter(char *name)
{
	allow_signal(SIGTERM);
}

static inline void flush_signals_thread(void)
{
	if (signal_pending(current))
	{
		flush_signals(current);
	}
}

#define rtw_warn_on(condition) WARN_ON(condition)

static inline int rtw_bug_check(void *parg1, void *parg2, void *parg3, void *parg4)
{
	int ret = true;

	return ret;

}

#define _RND(sz, r) ((((sz)+((r)-1))/(r))*(r))
<<<<<<< HEAD
#define RND4(x)	(((x >> 2) + (((x & 3) == 0) ?  0 : 1)) << 2)

static inline u32 _RND4(u32 sz)
{

	u32 val;

	val = ((sz >> 2) + ((sz & 3) ? 1 : 0)) << 2;

	return val;

}

static inline u32 _RND8(u32 sz)
{

	u32 val;

	val = ((sz >> 3) + ((sz & 7) ? 1 : 0)) << 3;
=======
>>>>>>> 7d2a07b7

#ifndef MAC_ARG
#define MAC_ARG(x) (x)
#endif

<<<<<<< HEAD

#ifdef CONFIG_AP_WOWLAN
extern void rtw_softap_lock_suspend(void);
extern void rtw_softap_unlock_suspend(void);
#endif

=======
>>>>>>> 7d2a07b7
extern void rtw_free_netdev(struct net_device * netdev);

/* Macros for handling unaligned memory accesses */

void rtw_buf_free(u8 **buf, u32 *buf_len);
void rtw_buf_update(u8 **buf, u32 *buf_len, u8 *src, u32 src_len);

struct rtw_cbuf {
	u32 write;
	u32 read;
	u32 size;
	void *bufs[0];
};

bool rtw_cbuf_full(struct rtw_cbuf *cbuf);
bool rtw_cbuf_empty(struct rtw_cbuf *cbuf);
bool rtw_cbuf_push(struct rtw_cbuf *cbuf, void *buf);
void *rtw_cbuf_pop(struct rtw_cbuf *cbuf);
struct rtw_cbuf *rtw_cbuf_alloc(u32 size);

/*  String handler */
/*
 * Write formatted output to sized buffer
 */
#define rtw_sprintf(buf, size, format, arg...)	snprintf(buf, size, format, ##arg)

#endif<|MERGE_RESOLUTION|>--- conflicted
+++ resolved
@@ -58,50 +58,13 @@
 
 extern int RTW_STATUS_CODE(int error_code);
 
-<<<<<<< HEAD
-/* flags used for rtw_mstat_update() */
-enum mstat_f {
-	/* type: 0x00ff */
-	MSTAT_TYPE_VIR = 0x00,
-	MSTAT_TYPE_PHY = 0x01,
-	MSTAT_TYPE_SKB = 0x02,
-	MSTAT_TYPE_USB = 0x03,
-	MSTAT_TYPE_MAX = 0x04,
-
-	/* func: 0xff00 */
-	MSTAT_FUNC_UNSPECIFIED = 0x00<<8,
-	MSTAT_FUNC_IO = 0x01<<8,
-	MSTAT_FUNC_TX_IO = 0x02<<8,
-	MSTAT_FUNC_RX_IO = 0x03<<8,
-	MSTAT_FUNC_TX = 0x04<<8,
-	MSTAT_FUNC_RX = 0x05<<8,
-	MSTAT_FUNC_MAX = 0x06<<8,
-};
-
-#define mstat_tf_idx(flags) ((flags)&0xff)
-#define mstat_ff_idx(flags) (((flags)&0xff00) >> 8)
-
-typedef enum mstat_status {
-	MSTAT_ALLOC_SUCCESS = 0,
-	MSTAT_ALLOC_FAIL,
-	MSTAT_FREE
-} MSTAT_STATUS;
-
-#define rtw_mstat_update(flag, status, sz) do {} while (0)
-#define rtw_mstat_dump(sel) do {} while (0)
-=======
->>>>>>> 7d2a07b7
 void *_rtw_zmalloc(u32 sz);
 void *_rtw_malloc(u32 sz);
 void _kfree(u8 *pbuf, u32 sz);
 
 struct sk_buff *_rtw_skb_alloc(u32 sz);
 struct sk_buff *_rtw_skb_copy(const struct sk_buff *skb);
-<<<<<<< HEAD
-int _rtw_netif_rx(_nic_hdl ndev, struct sk_buff *skb);
-=======
 int _rtw_netif_rx(struct net_device *ndev, struct sk_buff *skb);
->>>>>>> 7d2a07b7
 
 #define rtw_malloc(sz)			_rtw_malloc((sz))
 #define rtw_zmalloc(sz)			_rtw_zmalloc((sz))
@@ -138,42 +101,11 @@
 }
 
 #define _RND(sz, r) ((((sz)+((r)-1))/(r))*(r))
-<<<<<<< HEAD
-#define RND4(x)	(((x >> 2) + (((x & 3) == 0) ?  0 : 1)) << 2)
-
-static inline u32 _RND4(u32 sz)
-{
-
-	u32 val;
-
-	val = ((sz >> 2) + ((sz & 3) ? 1 : 0)) << 2;
-
-	return val;
-
-}
-
-static inline u32 _RND8(u32 sz)
-{
-
-	u32 val;
-
-	val = ((sz >> 3) + ((sz & 7) ? 1 : 0)) << 3;
-=======
->>>>>>> 7d2a07b7
 
 #ifndef MAC_ARG
 #define MAC_ARG(x) (x)
 #endif
 
-<<<<<<< HEAD
-
-#ifdef CONFIG_AP_WOWLAN
-extern void rtw_softap_lock_suspend(void);
-extern void rtw_softap_unlock_suspend(void);
-#endif
-
-=======
->>>>>>> 7d2a07b7
 extern void rtw_free_netdev(struct net_device * netdev);
 
 /* Macros for handling unaligned memory accesses */
