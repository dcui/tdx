--- conflicted
+++ resolved
@@ -234,32 +234,20 @@
 		return false;
 }
 
-<<<<<<< HEAD
-static inline unsigned char * get_ra(unsigned char *pframe)
-=======
 static inline unsigned char *rtl8723bs_get_ra(unsigned char *pframe)
->>>>>>> 7d2a07b7
 {
 	unsigned char *ra;
 	ra = GetAddr1Ptr(pframe);
 	return ra;
 }
-<<<<<<< HEAD
-static inline unsigned char * get_ta(unsigned char *pframe)
-=======
 static inline unsigned char *get_ta(unsigned char *pframe)
->>>>>>> 7d2a07b7
 {
 	unsigned char *ta;
 	ta = GetAddr2Ptr(pframe);
 	return ta;
 }
 
-<<<<<<< HEAD
-static inline unsigned char * get_da(unsigned char *pframe)
-=======
 static inline unsigned char *get_da(unsigned char *pframe)
->>>>>>> 7d2a07b7
 {
 	unsigned char *da;
 	unsigned int	to_fr_ds	= (GetToDs(pframe) << 1) | GetFrDs(pframe);
@@ -283,11 +271,7 @@
 }
 
 
-<<<<<<< HEAD
-static inline unsigned char * get_sa(unsigned char *pframe)
-=======
 static inline unsigned char *get_sa(unsigned char *pframe)
->>>>>>> 7d2a07b7
 {
 	unsigned char *sa;
 	unsigned int	to_fr_ds	= (GetToDs(pframe) << 1) | GetFrDs(pframe);
@@ -310,11 +294,7 @@
 	return sa;
 }
 
-<<<<<<< HEAD
-static inline unsigned char * get_hdr_bssid(unsigned char *pframe)
-=======
 static inline unsigned char *get_hdr_bssid(unsigned char *pframe)
->>>>>>> 7d2a07b7
 {
 	unsigned char *sa = NULL;
 	unsigned int	to_fr_ds	= (GetToDs(pframe) << 1) | GetFrDs(pframe);
@@ -421,40 +401,6 @@
 #define ACT_CAT_VENDOR				0x7F/* 127 */
 
 /**
-<<<<<<< HEAD
- * struct rtw_ieee80211_bar - HT Block Ack Request
- *
- * This structure refers to "HT BlockAckReq" as
- * described in 802.11n draft section 7.2.1.7.1
- */
-struct rtw_ieee80211_bar {
-	__le16 frame_control;
-	__le16 duration;
-	unsigned char ra[6];
-	unsigned char ta[6];
-	__le16 control;
-	__le16 start_seq_num;
-} __attribute__((packed));
-
- /**
- * struct rtw_ieee80211_ht_cap - HT capabilities
- *
- * This structure refers to "HT capabilities element" as
- * described in 802.11n draft section 7.3.2.52
- */
-
-struct rtw_ieee80211_ht_cap {
-	__le16	cap_info;
-	unsigned char ampdu_params_info;
-	unsigned char supp_mcs_set[16];
-	__le16	extended_ht_cap_info;
-	__le16		tx_BF_cap_info;
-	unsigned char        antenna_selection_info;
-} __attribute__ ((packed));
-
-/**
-=======
->>>>>>> 7d2a07b7
  * struct rtw_ieee80211_ht_cap - HT additional information
  *
  * This structure refers to "HT information element" as
@@ -797,19 +743,6 @@
 
 #define	P2P_PRIVATE_IOCTL_SET_LEN		64
 
-<<<<<<< HEAD
-enum P2P_PROTO_WK_ID {
-	P2P_FIND_PHASE_WK = 0,
-	P2P_RESTORE_STATE_WK = 1,
-	P2P_PRE_TX_PROVDISC_PROCESS_WK = 2,
-	P2P_PRE_TX_NEGOREQ_PROCESS_WK = 3,
-	P2P_PRE_TX_INVITEREQ_PROCESS_WK = 4,
-	P2P_AP_P2P_CH_SWITCH_PROCESS_WK = 5,
-	P2P_RO_CH_WK = 6,
-};
-
-=======
->>>>>>> 7d2a07b7
 /* 	=====================WFD Section ===================== */
 /* 	For Wi-Fi Display */
 #define	WFD_ATTR_DEVICE_INFO			0x00
