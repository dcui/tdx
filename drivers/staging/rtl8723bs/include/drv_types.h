/* SPDX-License-Identifier: GPL-2.0 */
/******************************************************************************
 *
 * Copyright(c) 2007 - 2012 Realtek Corporation. All rights reserved.
 *
 ******************************************************************************/
/*-------------------------------------------------------------------------------

	For type defines and data structure defines

--------------------------------------------------------------------------------*/


#ifndef __DRV_TYPES_H__
#define __DRV_TYPES_H__

#include <linux/sched/signal.h>
#include <basic_types.h>
#include <osdep_service.h>
#include <rtw_byteorder.h>
#include <wlan_bssdef.h>
#include <wifi.h>
#include <ieee80211.h>

#include <rtw_rf.h>

#include <rtw_ht.h>

#include <rtw_cmd.h>
#include <cmd_osdep.h>
#include <rtw_security.h>
#include <rtw_xmit.h>
#include <xmit_osdep.h>
#include <rtw_recv.h>

#include <recv_osdep.h>
#include <rtw_efuse.h>
#include <hal_intf.h>
#include <hal_com.h>
#include <rtw_qos.h>
#include <rtw_pwrctrl.h>
#include <rtw_mlme.h>
#include <mlme_osdep.h>
#include <rtw_io.h>
#include <rtw_ioctl.h>
#include <rtw_ioctl_set.h>
#include <osdep_intf.h>
#include <rtw_eeprom.h>
#include <sta_info.h>
#include <rtw_event.h>
#include <rtw_mlme_ext.h>
#include <rtw_ap.h>
#include <rtw_version.h>
#include <rtw_odm.h>

#include "ioctl_cfg80211.h"

#include <linux/ip.h>
#include <linux/if_ether.h>
#include <ethernet.h>

#define SPEC_DEV_ID_NONE BIT(0)
#define SPEC_DEV_ID_DISABLE_HT BIT(1)
#define SPEC_DEV_ID_ENABLE_PS BIT(2)
#define SPEC_DEV_ID_RF_CONFIG_1T1R BIT(3)
#define SPEC_DEV_ID_RF_CONFIG_2T2R BIT(4)
#define SPEC_DEV_ID_ASSIGN_IFNAME BIT(5)

<<<<<<< HEAD
struct specific_device_id {

	u32 	flags;

	u16 	idVendor;
	u16 	idProduct;

};

=======
>>>>>>> 7d2a07b7
struct registry_priv {
	u8 chip_version;
	u8 rfintfs;
	u8 lbkmode;
	u8 hci;
	struct ndis_802_11_ssid	ssid;
	u8 network_mode;	/* infra, ad-hoc, auto */
	u8 channel;/* ad-hoc support requirement */
	u8 wireless_mode;/* A, B, G, auto */
	u8 scan_mode;/* active, passive */
	u8 radio_enable;
	u8 preamble;/* long, short, auto */
	u8 vrtl_carrier_sense;/* Enable, Disable, Auto */
	u8 vcs_type;/* RTS/CTS, CTS-to-self */
	u16 rts_thresh;
	u16  frag_thresh;
	u8 adhoc_tx_pwr;
	u8 soft_ap;
	u8 power_mgnt;
	u8 ips_mode;
	u8 smart_ps;
	u8   usb_rxagg_mode;
	u8 long_retry_lmt;
	u8 short_retry_lmt;
	u16 busy_thresh;
	u8 ack_policy;
	u8  mp_dm;
	u8 software_encrypt;
	u8 software_decrypt;
	u8 acm_method;
	  /* UAPSD */
	u8 wmm_enable;
	u8 uapsd_enable;
	u8 uapsd_max_sp;
	u8 uapsd_acbk_en;
	u8 uapsd_acbe_en;
	u8 uapsd_acvi_en;
	u8 uapsd_acvo_en;

	struct wlan_bssid_ex    dev_network;

	u8 ht_enable;
	/*
	 * 0: 20 MHz, 1: 40 MHz
	 * 2.4G use bit 0 ~ 3
	 * 0x01 means enable 2.4G 40MHz
	 */
	u8 bw_mode;
	u8 ampdu_enable;/* for tx */
	u8 rx_stbc;
	u8 ampdu_amsdu;/* A-MPDU Supports A-MSDU is permitted */
	/*  Short GI support Bit Map */
	/*  BIT0 - 20MHz, 1: support, 0: non-support */
	/*  BIT1 - 40MHz, 1: support, 0: non-support */
	/*  BIT2 - 80MHz, 1: support, 0: non-support */
	/*  BIT3 - 160MHz, 1: support, 0: non-support */
	u8 short_gi;
	/*  BIT0: Enable VHT LDPC Rx, BIT1: Enable VHT LDPC Tx, BIT4: Enable HT LDPC Rx, BIT5: Enable HT LDPC Tx */
	u8 ldpc_cap;
	/*  BIT0: Enable VHT STBC Rx, BIT1: Enable VHT STBC Tx, BIT4: Enable HT STBC Rx, BIT5: Enable HT STBC Tx */
	u8 stbc_cap;
	/*  BIT0: Enable VHT Beamformer, BIT1: Enable VHT Beamformee, BIT4: Enable HT Beamformer, BIT5: Enable HT Beamformee */
	u8 beamform_cap;

	u8 lowrate_two_xmit;

	u8 rf_config;
	u8 low_power;

	u8 wifi_spec;/*  !turbo_mode */

	u8 channel_plan;

	u8 btcoex;
	u8 bt_iso;
	u8 bt_sco;
	u8 bt_ampdu;
	s8	ant_num;

	/* false:Reject AP's Add BA req, true:accept AP's Add BA req */
	bool	accept_addba_req;

	u8 antdiv_cfg;
	u8 antdiv_type;

	u8 usbss_enable;/* 0:disable, 1:enable */
	u8 hwpdn_mode;/* 0:disable, 1:enable, 2:decide by EFUSE config */
	u8 hwpwrp_detect;/* 0:disable, 1:enable */

	u8 hw_wps_pbc;/* 0:disable, 1:enable */

	u8 max_roaming_times; /*  the max number driver will try to roaming */

	u8 enable80211d;

	u8 ifname[16];

	u8 notch_filter;

	/* define for tx power adjust */
	u8 RegEnableTxPowerLimit;
	u8 RegEnableTxPowerByRate;
	u8 RegPowerBase;
	u8 RegPwrTblSel;
	s8	TxBBSwing_2G;
	u8 AmplifierType_2G;
	u8 bEn_RFE;
	u8 RFE_Type;
	u8  check_fw_ps;

<<<<<<< HEAD
#ifdef CONFIG_MULTI_VIR_IFACES
	u8 ext_iface_num;/* primary/secondary iface is excluded */
#endif
=======
>>>>>>> 7d2a07b7
	u8 qos_opt_enable;

	u8 hiq_filter;
};


/* For registry parameters */
#define RGTRY_OFT(field) ((u32)FIELD_OFFSET(struct registry_priv, field))
#define RGTRY_SZ(field)   sizeof(((struct registry_priv *)0)->field)
#define BSSID_OFT(field) ((u32)FIELD_OFFSET(struct wlan_bssid_ex, field))
#define BSSID_SZ(field)   sizeof(((struct wlan_bssid_ex *) 0)->field)

#include <drv_types_sdio.h>

#define is_primary_adapter(adapter) (1)
#define get_iface_type(adapter) (IFACE_PORT0)
#define GET_PRIMARY_ADAPTER(padapter) (((struct adapter *)padapter)->dvobj->if1)
#define GET_IFACE_NUMS(padapter) (((struct adapter *)padapter)->dvobj->iface_nums)
#define GET_ADAPTER(padapter, iface_id) (((struct adapter *)padapter)->dvobj->padapters[iface_id])

struct debug_priv {
	u32 dbg_sdio_free_irq_error_cnt;
	u32 dbg_sdio_alloc_irq_error_cnt;
	u32 dbg_sdio_free_irq_cnt;
	u32 dbg_sdio_alloc_irq_cnt;
	u32 dbg_sdio_deinit_error_cnt;
	u32 dbg_sdio_init_error_cnt;
	u32 dbg_suspend_error_cnt;
	u32 dbg_suspend_cnt;
	u32 dbg_resume_cnt;
	u32 dbg_resume_error_cnt;
	u32 dbg_deinit_fail_cnt;
	u32 dbg_carddisable_cnt;
	u32 dbg_carddisable_error_cnt;
	u32 dbg_ps_insuspend_cnt;
	u32 dbg_dev_unload_inIPS_cnt;
	u32 dbg_wow_leave_ps_fail_cnt;
	u32 dbg_scan_pwr_state_cnt;
	u32 dbg_downloadfw_pwr_state_cnt;
	u32 dbg_fw_read_ps_state_fail_cnt;
	u32 dbg_leave_ips_fail_cnt;
	u32 dbg_leave_lps_fail_cnt;
	u32 dbg_h2c_leave32k_fail_cnt;
	u32 dbg_diswow_dload_fw_fail_cnt;
	u32 dbg_enwow_dload_fw_fail_cnt;
	u32 dbg_ips_drvopen_fail_cnt;
	u32 dbg_poll_fail_cnt;
	u32 dbg_rpwm_toggle_cnt;
	u32 dbg_rpwm_timeout_fail_cnt;
	u64 dbg_rx_fifo_last_overflow;
	u64 dbg_rx_fifo_curr_overflow;
	u64 dbg_rx_fifo_diff_overflow;
	u64 dbg_rx_ampdu_drop_count;
	u64 dbg_rx_ampdu_forced_indicate_count;
	u64 dbg_rx_ampdu_loss_count;
	u64 dbg_rx_dup_mgt_frame_drop_count;
	u64 dbg_rx_ampdu_window_shift_cnt;
};

struct rtw_traffic_statistics {
	/*  tx statistics */
	u64	tx_bytes;
	u64	tx_pkts;
	u64	tx_drop;
	u64	cur_tx_bytes;
	u64	last_tx_bytes;
	u32 cur_tx_tp; /*  Tx throughput in MBps. */

	/*  rx statistics */
	u64	rx_bytes;
	u64	rx_pkts;
	u64	rx_drop;
	u64	cur_rx_bytes;
	u64	last_rx_bytes;
	u32 cur_rx_tp; /*  Rx throughput in MBps. */
};

struct cam_ctl_t {
	spinlock_t lock;
	u64 bitmap;
};

struct cam_entry_cache {
	u16 ctrl;
	u8 mac[ETH_ALEN];
	u8 key[16];
};

<<<<<<< HEAD
#define KEY_FMT "%02x%02x%02x%02x%02x%02x%02x%02x%02x%02x%02x%02x%02x%02x%02x%02x"
#define KEY_ARG(x) ((u8 *)(x))[0], ((u8 *)(x))[1], ((u8 *)(x))[2], ((u8 *)(x))[3], ((u8 *)(x))[4], ((u8 *)(x))[5], \
	((u8 *)(x))[6], ((u8 *)(x))[7], ((u8 *)(x))[8], ((u8 *)(x))[9], ((u8 *)(x))[10], ((u8 *)(x))[11], \
	((u8 *)(x))[12], ((u8 *)(x))[13], ((u8 *)(x))[14], ((u8 *)(x))[15]

=======
>>>>>>> 7d2a07b7
struct dvobj_priv {
	/*-------- below is common data --------*/
	struct adapter *if1; /* PRIMARY_ADAPTER */

	s32	processing_dev_remove;

	struct debug_priv drv_dbg;

	/* for local/global synchronization */
	/*  */
	spinlock_t	lock;
	int macid[NUM_STA];

	struct mutex hw_init_mutex;
	struct mutex h2c_fwcmd_mutex;
	struct mutex setch_mutex;
	struct mutex setbw_mutex;

	unsigned char oper_channel; /* saved channel info when call set_channel_bw */
	unsigned char oper_bwmode;
	unsigned char oper_ch_offset;/* PRIME_CHNL_OFFSET */
	unsigned long on_oper_ch_time;

	struct adapter *padapters;

	struct cam_ctl_t cam_ctl;
	struct cam_entry_cache cam_cache[TOTAL_CAM_ENTRY];

	/* In /Out Pipe information */
	int	RtInPipe[2];
	int	RtOutPipe[4];
	u8 Queue2Pipe[HW_QUEUE_ENTRY];/* for out pipe mapping */

	u8 irq_alloc;
	atomic_t continual_io_error;

	atomic_t disable_func;

	struct pwrctrl_priv pwrctl_priv;

	struct rtw_traffic_statistics	traffic_stat;

/*-------- below is for SDIO INTERFACE --------*/

struct sdio_data intf_data;

};

#define dvobj_to_pwrctl(dvobj) (&(dvobj->pwrctl_priv))
#define pwrctl_to_dvobj(pwrctl) container_of(pwrctl, struct dvobj_priv, pwrctl_priv)

static inline struct device *dvobj_to_dev(struct dvobj_priv *dvobj)
{
	/* todo: get interface type from dvobj and the return the dev accordingly */
#ifdef RTW_DVOBJ_CHIP_HW_TYPE
#endif

	return &dvobj->intf_data.func->dev;
}

struct adapter *dvobj_get_port0_adapter(struct dvobj_priv *dvobj);

enum {
	IFACE_PORT0, /* mapping to port0 for C/D series chips */
	IFACE_PORT1, /* mapping to port1 for C/D series chip */
	MAX_IFACE_PORT,
};

<<<<<<< HEAD
enum ADAPTER_TYPE {
	PRIMARY_ADAPTER,
	SECONDARY_ADAPTER,
	MAX_ADAPTER = 0xFF,
};

typedef enum _DRIVER_STATE {
	DRIVER_NORMAL = 0,
	DRIVER_DISAPPEAR = 1,
	DRIVER_REPLACE_DONGLE = 2,
} DRIVER_STATE;
=======
enum {
	DRIVER_NORMAL = 0,
	DRIVER_DISAPPEAR = 1,
	DRIVER_REPLACE_DONGLE = 2,
};
>>>>>>> 7d2a07b7

struct adapter {
	int	DriverState;/*  for disable driver using module, use dongle to replace module. */
	int	pid[3];/* process id from UI, 0:wps, 1:hostapd, 2:dhcpcd */
	int	bDongle;/* build-in module or external dongle */

	struct dvobj_priv *dvobj;
	struct	mlme_priv mlmepriv;
	struct	mlme_ext_priv mlmeextpriv;
	struct	cmd_priv cmdpriv;
	struct	evt_priv evtpriv;
	/* struct	io_queue	*pio_queue; */
	struct	io_priv iopriv;
	struct	xmit_priv xmitpriv;
	struct	recv_priv recvpriv;
	struct	sta_priv stapriv;
	struct	security_priv securitypriv;
	spinlock_t   security_key_mutex; /*  add for CONFIG_IEEE80211W, none 11w also can use */
	struct	registry_priv registrypriv;
	struct	eeprom_priv eeprompriv;

	struct	hostapd_priv *phostapdpriv;

	u32 setband;

	void *HalData;
	u32 hal_data_sz;
	struct hal_ops	HalFunc;

	s32	bDriverStopped;
	s32	bSurpriseRemoved;
	s32  bCardDisableWOHSM;

	u32 IsrContent;
	u32 ImrContent;

	u8 EepromAddressSize;
	u8 hw_init_completed;
	u8 bDriverIsGoingToUnload;
	u8 init_adpt_in_progress;
	u8 bHaltInProgress;

	void *cmdThread;
	void *evtThread;
	void *xmitThread;
	void *recvThread;

	u32 (*intf_init)(struct dvobj_priv *dvobj);
	void (*intf_deinit)(struct dvobj_priv *dvobj);
	int (*intf_alloc_irq)(struct dvobj_priv *dvobj);
	void (*intf_free_irq)(struct dvobj_priv *dvobj);


	void (*intf_start)(struct adapter *adapter);
	void (*intf_stop)(struct adapter *adapter);

	struct net_device *pnetdev;
	char old_ifname[IFNAMSIZ];

	/*  used by rtw_rereg_nd_name related function */
	struct rereg_nd_name_data {
		struct net_device *old_pnetdev;
		char old_ifname[IFNAMSIZ];
		u8 old_bRegUseLed;
	} rereg_nd_name_priv;

	int bup;
	struct net_device_stats stats;
	struct iw_statistics iwstats;

	struct wireless_dev *rtw_wdev;
	struct rtw_wdev_priv wdev_data;

	int net_closed;

	u8 netif_up;

	u8 bFWReady;
	u8 bBTFWReady;
	u8 bLinkInfoDump;
	u8 bRxRSSIDisplay;
	/* 	Added by Albert 2012/10/26 */
	/* 	The driver will show up the desired channel number when this flag is 1. */
	u8 bNotifyChannelChange;

	/* pbuddystruct adapter is used only in two interface case, (iface_nums =2 in struct dvobj_priv) */
	/* PRIMARY ADAPTER's buddy is SECONDARY_ADAPTER */
	/* SECONDARY_ADAPTER's buddy is PRIMARY_ADAPTER */
	/* for iface_id > SECONDARY_ADAPTER(IFACE_ID1), refer to padapters[iface_id]  in struct dvobj_priv */
	/* and their pbuddystruct adapter is PRIMARY_ADAPTER. */
	/* for PRIMARY_ADAPTER(IFACE_ID0) can directly refer to if1 in struct dvobj_priv */
	struct adapter *pbuddy_adapter;

	/* extend to support multi interface */
       /* IFACE_ID0 is equals to PRIMARY_ADAPTER */
       /* IFACE_ID1 is equals to SECONDARY_ADAPTER */
	u8 iface_id;

	/* for debug purpose */
	u8 fix_rate;
	u8 driver_vcs_en; /* Enable = 1, Disable = 0 driver control vrtl_carrier_sense for tx */
	u8 driver_vcs_type;/* force 0:disable VCS, 1:RTS-CTS, 2:CTS-to-self when vcs_en = 1. */
	u8 driver_ampdu_spacing;/* driver control AMPDU Density for peer sta's rx */
	u8 driver_rx_ampdu_factor;/* 0xff: disable drv ctrl, 0:8k, 1:16k, 2:32k, 3:64k; */

	unsigned char     in_cta_test;
};

#define adapter_to_dvobj(adapter) (adapter->dvobj)
#define adapter_to_pwrctl(adapter) (dvobj_to_pwrctl(adapter->dvobj))
#define adapter_wdev_data(adapter) (&((adapter)->wdev_data))

/*  */
/*  Function disabled. */
/*  */
#define DF_TX_BIT		BIT0
#define DF_RX_BIT		BIT1
#define DF_IO_BIT		BIT2

/* define RTW_DISABLE_FUNC(padapter, func) (atomic_add(&adapter_to_dvobj(padapter)->disable_func, (func))) */
/* define RTW_ENABLE_FUNC(padapter, func) (atomic_sub(&adapter_to_dvobj(padapter)->disable_func, (func))) */
static inline void RTW_DISABLE_FUNC(struct adapter *padapter, int func_bit)
{
	int	df = atomic_read(&adapter_to_dvobj(padapter)->disable_func);
	df |= func_bit;
	atomic_set(&adapter_to_dvobj(padapter)->disable_func, df);
}

static inline void RTW_ENABLE_FUNC(struct adapter *padapter, int func_bit)
{
	int	df = atomic_read(&adapter_to_dvobj(padapter)->disable_func);
	df &= ~(func_bit);
	atomic_set(&adapter_to_dvobj(padapter)->disable_func, df);
}

#define RTW_IS_FUNC_DISABLED(padapter, func_bit) (atomic_read(&adapter_to_dvobj(padapter)->disable_func) & (func_bit))

#define RTW_CANNOT_IO(padapter) \
			((padapter)->bSurpriseRemoved || \
			 RTW_IS_FUNC_DISABLED((padapter), DF_IO_BIT))

#define RTW_CANNOT_RX(padapter) \
			((padapter)->bDriverStopped || \
			 (padapter)->bSurpriseRemoved || \
			 RTW_IS_FUNC_DISABLED((padapter), DF_RX_BIT))

#define RTW_CANNOT_TX(padapter) \
			((padapter)->bDriverStopped || \
			 (padapter)->bSurpriseRemoved || \
			 RTW_IS_FUNC_DISABLED((padapter), DF_TX_BIT))

static inline u8 *myid(struct eeprom_priv *peepriv)
{
	return peepriv->mac_addr;
}

/*  HCI Related header file */
#include <sdio_osintf.h>
#include <sdio_ops.h>
#include <sdio_hal.h>

#include <rtw_btcoex.h>

void rtw_indicate_wx_disassoc_event(struct adapter *padapter);
void rtw_indicate_wx_assoc_event(struct adapter *padapter);
void indicate_wx_scan_complete_event(struct adapter *padapter);
int rtw_change_ifname(struct adapter *padapter, const char *ifname);

extern char *rtw_initmac;
extern int rtw_mc2u_disable;
extern int rtw_ht_enable;
extern u32 g_wait_hiq_empty;
extern u8 g_fwdl_wintint_rdy_fail;
extern u8 g_fwdl_chksum_fail;

#endif /* __DRV_TYPES_H__ */<|MERGE_RESOLUTION|>--- conflicted
+++ resolved
@@ -66,18 +66,6 @@
 #define SPEC_DEV_ID_RF_CONFIG_2T2R BIT(4)
 #define SPEC_DEV_ID_ASSIGN_IFNAME BIT(5)
 
-<<<<<<< HEAD
-struct specific_device_id {
-
-	u32 	flags;
-
-	u16 	idVendor;
-	u16 	idProduct;
-
-};
-
-=======
->>>>>>> 7d2a07b7
 struct registry_priv {
 	u8 chip_version;
 	u8 rfintfs;
@@ -188,12 +176,6 @@
 	u8 RFE_Type;
 	u8  check_fw_ps;
 
-<<<<<<< HEAD
-#ifdef CONFIG_MULTI_VIR_IFACES
-	u8 ext_iface_num;/* primary/secondary iface is excluded */
-#endif
-=======
->>>>>>> 7d2a07b7
 	u8 qos_opt_enable;
 
 	u8 hiq_filter;
@@ -282,14 +264,6 @@
 	u8 key[16];
 };
 
-<<<<<<< HEAD
-#define KEY_FMT "%02x%02x%02x%02x%02x%02x%02x%02x%02x%02x%02x%02x%02x%02x%02x%02x"
-#define KEY_ARG(x) ((u8 *)(x))[0], ((u8 *)(x))[1], ((u8 *)(x))[2], ((u8 *)(x))[3], ((u8 *)(x))[4], ((u8 *)(x))[5], \
-	((u8 *)(x))[6], ((u8 *)(x))[7], ((u8 *)(x))[8], ((u8 *)(x))[9], ((u8 *)(x))[10], ((u8 *)(x))[11], \
-	((u8 *)(x))[12], ((u8 *)(x))[13], ((u8 *)(x))[14], ((u8 *)(x))[15]
-
-=======
->>>>>>> 7d2a07b7
 struct dvobj_priv {
 	/*-------- below is common data --------*/
 	struct adapter *if1; /* PRIMARY_ADAPTER */
@@ -358,25 +332,11 @@
 	MAX_IFACE_PORT,
 };
 
-<<<<<<< HEAD
-enum ADAPTER_TYPE {
-	PRIMARY_ADAPTER,
-	SECONDARY_ADAPTER,
-	MAX_ADAPTER = 0xFF,
-};
-
-typedef enum _DRIVER_STATE {
-	DRIVER_NORMAL = 0,
-	DRIVER_DISAPPEAR = 1,
-	DRIVER_REPLACE_DONGLE = 2,
-} DRIVER_STATE;
-=======
 enum {
 	DRIVER_NORMAL = 0,
 	DRIVER_DISAPPEAR = 1,
 	DRIVER_REPLACE_DONGLE = 2,
 };
->>>>>>> 7d2a07b7
 
 struct adapter {
 	int	DriverState;/*  for disable driver using module, use dongle to replace module. */
