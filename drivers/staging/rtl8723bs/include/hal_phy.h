--- conflicted
+++ resolved
@@ -6,34 +6,6 @@
  ******************************************************************************/
 #ifndef __HAL_PHY_H__
 #define __HAL_PHY_H__
-<<<<<<< HEAD
-
-
-#if DISABLE_BB_RF
-#define	HAL_FW_ENABLE				0
-#define	HAL_MAC_ENABLE			0
-#define	HAL_BB_ENABLE				0
-#define	HAL_RF_ENABLE				0
-#else /*  FPGA_PHY and ASIC */
-#define		HAL_FW_ENABLE				1
-#define	HAL_MAC_ENABLE			1
-#define	HAL_BB_ENABLE				1
-#define	HAL_RF_ENABLE				1
-#endif
-
-#define	RF6052_MAX_TX_PWR			0x3F
-#define	RF6052_MAX_REG_88E			0xFF
-#define	RF6052_MAX_REG_92C			0x7F
-
-#define	RF6052_MAX_REG	\
-		(RF6052_MAX_REG_88E > RF6052_MAX_REG_92C) ? RF6052_MAX_REG_88E : RF6052_MAX_REG_92C
-
-#define GET_RF6052_REAL_MAX_REG(_Adapter)	RF6052_MAX_REG_92C
-
-#define	RF6052_MAX_PATH				2
-
-=======
->>>>>>> 7d2a07b7
 /*  */
 /*  Antenna detection method, i.e., using single tone detection or RSSI reported from each antenna detected. */
 /*  Added by Roger, 2013.05.22. */
