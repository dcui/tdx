/* SPDX-License-Identifier: GPL-2.0 */
/******************************************************************************
 *
 * Copyright(c) 2007 - 2012 Realtek Corporation. All rights reserved.
 *
 ******************************************************************************/
#ifndef __RTL8723B_XMIT_H__
#define __RTL8723B_XMIT_H__

/*  */
/*  Queue Select Value in TxDesc */
/*  */
#define QSLT_BK							0x2/* 0x01 */
#define QSLT_BE							0x0
#define QSLT_VI							0x5/* 0x4 */
#define QSLT_VO							0x7/* 0x6 */
#define QSLT_BEACON						0x10
#define QSLT_HIGH						0x11
#define QSLT_MGNT						0x12
#define QSLT_CMD						0x13

#define MAX_TID (15)

/* OFFSET 0 */
#define OFFSET_SZ	0
#define OFFSET_SHT	16
#define BMC		BIT(24)
#define LSG		BIT(26)
#define FSG		BIT(27)
#define OWN		BIT(31)


/* OFFSET 4 */
#define PKT_OFFSET_SZ	0
#define BK		BIT(6)
#define QSEL_SHT	8
#define Rate_ID_SHT	16
#define NAVUSEHDR	BIT(20)
#define PKT_OFFSET_SHT	26
#define HWPC		BIT(31)

/* OFFSET 8 */
#define AGG_EN		BIT(29)

/* OFFSET 12 */
#define SEQ_SHT		16

/* OFFSET 16 */
#define QoS		BIT(6)
#define HW_SEQ_EN	BIT(7)
#define USERATE		BIT(8)
#define DISDATAFB	BIT(10)
#define DATA_SHORT	BIT(24)
#define DATA_BW		BIT(25)

/* OFFSET 20 */
#define SGI		BIT(6)

/*  */
/* defined for TX DESC Operation */
/*  */
<<<<<<< HEAD
typedef struct txdesc_8723b {
=======
struct txdesc_8723b {
>>>>>>> 7d2a07b7
	/*  Offset 0 */
	u32 pktlen:16;
	u32 offset:8;
	u32 bmc:1;
	u32 htc:1;
	u32 rsvd0026:1;
	u32 rsvd0027:1;
	u32 linip:1;
	u32 noacm:1;
	u32 gf:1;
	u32 rsvd0031:1;

	/*  Offset 4 */
	u32 macid:7;
	u32 rsvd0407:1;
	u32 qsel:5;
	u32 rdg_nav_ext:1;
	u32 lsig_txop_en:1;
	u32 pifs:1;
	u32 rate_id:5;
	u32 en_desc_id:1;
	u32 sectype:2;
	u32 pkt_offset:5; /*  unit: 8 bytes */
	u32 moredata:1;
	u32 txop_ps_cap:1;
	u32 txop_ps_mode:1;

	/*  Offset 8 */
	u32 p_aid:9;
	u32 rsvd0809:1;
	u32 cca_rts:2;
	u32 agg_en:1;
	u32 rdg_en:1;
	u32 null_0:1;
	u32 null_1:1;
	u32 bk:1;
	u32 morefrag:1;
	u32 raw:1;
	u32 spe_rpt:1;
	u32 ampdu_density:3;
	u32 bt_null:1;
	u32 g_id:6;
	u32 rsvd0830:2;

	/*  Offset 12 */
	u32 wheader_len:4;
	u32 chk_en:1;
	u32 early_rate:1;
	u32 hw_ssn_sel:2;
	u32 userate:1;
	u32 disrtsfb:1;
	u32 disdatafb:1;
	u32 cts2self:1;
	u32 rtsen:1;
	u32 hw_rts_en:1;
	u32 port_id:1;
	u32 navusehdr:1;
	u32 use_max_len:1;
	u32 max_agg_num:5;
	u32 ndpa:2;
	u32 ampdu_max_time:8;

	/*  Offset 16 */
	u32 datarate:7;
	u32 try_rate:1;
	u32 data_ratefb_lmt:5;
	u32 rts_ratefb_lmt:4;
	u32 rty_lmt_en:1;
	u32 data_rt_lmt:6;
	u32 rtsrate:5;
	u32 pcts_en:1;
	u32 pcts_mask_idx:2;

	/*  Offset 20 */
	u32 data_sc:4;
	u32 data_short:1;
	u32 data_bw:2;
	u32 data_ldpc:1;
	u32 data_stbc:2;
	u32 vcs_stbc:2;
	u32 rts_short:1;
	u32 rts_sc:4;
	u32 rsvd2016:7;
	u32 tx_ant:4;
	u32 txpwr_offset:3;
	u32 rsvd2031:1;

	/*  Offset 24 */
	u32 sw_define:12;
	u32 mbssid:4;
	u32 antsel_A:3;
	u32 antsel_B:3;
	u32 antsel_C:3;
	u32 antsel_D:3;
	u32 rsvd2428:4;

	/*  Offset 28 */
	u32 checksum:16;
	u32 rsvd2816:8;
	u32 usb_txagg_num:8;

	/*  Offset 32 */
	u32 rts_rc:6;
	u32 bar_rty_th:2;
	u32 data_rc:6;
	u32 rsvd3214:1;
	u32 en_hwseq:1;
	u32 nextneadpage:8;
	u32 tailpage:8;

	/*  Offset 36 */
	u32 padding_len:11;
	u32 txbf_path:1;
	u32 seq:12;
	u32 final_data_rate:8;
<<<<<<< HEAD
} TXDESC_8723B, *PTXDESC_8723B;
=======
};
>>>>>>> 7d2a07b7

#ifndef __INC_HAL8723BDESC_H
#define __INC_HAL8723BDESC_H

#define RX_STATUS_DESC_SIZE_8723B		24
#define RX_DRV_INFO_SIZE_UNIT_8723B 8


/* DWORD 0 */
#define SET_RX_STATUS_DESC_PKT_LEN_8723B(__pRxStatusDesc, __Value)		SET_BITS_TO_LE_4BYTE(__pRxStatusDesc, 0, 14, __Value)
#define SET_RX_STATUS_DESC_EOR_8723B(__pRxStatusDesc, __Value)		SET_BITS_TO_LE_4BYTE(__pRxStatusDesc, 30, 1, __Value)
#define SET_RX_STATUS_DESC_OWN_8723B(__pRxStatusDesc, __Value)		SET_BITS_TO_LE_4BYTE(__pRxStatusDesc, 31, 1, __Value)

#define GET_RX_STATUS_DESC_PKT_LEN_8723B(__pRxStatusDesc)			LE_BITS_TO_4BYTE(__pRxStatusDesc, 0, 14)
#define GET_RX_STATUS_DESC_CRC32_8723B(__pRxStatusDesc)			LE_BITS_TO_4BYTE(__pRxStatusDesc, 14, 1)
#define GET_RX_STATUS_DESC_ICV_8723B(__pRxStatusDesc)				LE_BITS_TO_4BYTE(__pRxStatusDesc, 15, 1)
#define GET_RX_STATUS_DESC_DRVINFO_SIZE_8723B(__pRxStatusDesc)		LE_BITS_TO_4BYTE(__pRxStatusDesc, 16, 4)
#define GET_RX_STATUS_DESC_SECURITY_8723B(__pRxStatusDesc)			LE_BITS_TO_4BYTE(__pRxStatusDesc, 20, 3)
#define GET_RX_STATUS_DESC_QOS_8723B(__pRxStatusDesc)				LE_BITS_TO_4BYTE(__pRxStatusDesc, 23, 1)
#define GET_RX_STATUS_DESC_SHIFT_8723B(__pRxStatusDesc)			LE_BITS_TO_4BYTE(__pRxStatusDesc, 24, 2)
#define GET_RX_STATUS_DESC_PHY_STATUS_8723B(__pRxStatusDesc)			LE_BITS_TO_4BYTE(__pRxStatusDesc, 26, 1)
#define GET_RX_STATUS_DESC_SWDEC_8723B(__pRxStatusDesc)			LE_BITS_TO_4BYTE(__pRxStatusDesc, 27, 1)
#define GET_RX_STATUS_DESC_LAST_SEG_8723B(__pRxStatusDesc)			LE_BITS_TO_4BYTE(__pRxStatusDesc, 28, 1)
#define GET_RX_STATUS_DESC_FIRST_SEG_8723B(__pRxStatusDesc)		LE_BITS_TO_4BYTE(__pRxStatusDesc, 29, 1)
#define GET_RX_STATUS_DESC_EOR_8723B(__pRxStatusDesc)				LE_BITS_TO_4BYTE(__pRxStatusDesc, 30, 1)
#define GET_RX_STATUS_DESC_OWN_8723B(__pRxStatusDesc)				LE_BITS_TO_4BYTE(__pRxStatusDesc, 31, 1)

/* DWORD 1 */
#define GET_RX_STATUS_DESC_MACID_8723B(__pRxDesc)					LE_BITS_TO_4BYTE(__pRxDesc+4, 0, 7)
#define GET_RX_STATUS_DESC_TID_8723B(__pRxDesc)						LE_BITS_TO_4BYTE(__pRxDesc+4, 8, 4)
#define GET_RX_STATUS_DESC_AMSDU_8723B(__pRxDesc)					LE_BITS_TO_4BYTE(__pRxDesc+4, 13, 1)
#define GET_RX_STATUS_DESC_RXID_MATCH_8723B(__pRxDesc)		LE_BITS_TO_4BYTE(__pRxDesc+4, 14, 1)
#define GET_RX_STATUS_DESC_PAGGR_8723B(__pRxDesc)				LE_BITS_TO_4BYTE(__pRxDesc+4, 15, 1)
#define GET_RX_STATUS_DESC_A1_FIT_8723B(__pRxDesc)				LE_BITS_TO_4BYTE(__pRxDesc+4, 16, 4)
#define GET_RX_STATUS_DESC_CHKERR_8723B(__pRxDesc)				LE_BITS_TO_4BYTE(__pRxDesc+4, 20, 1)
#define GET_RX_STATUS_DESC_IPVER_8723B(__pRxDesc)			LE_BITS_TO_4BYTE(__pRxDesc+4, 21, 1)
#define GET_RX_STATUS_DESC_IS_TCPUDP__8723B(__pRxDesc)		LE_BITS_TO_4BYTE(__pRxDesc+4, 22, 1)
#define GET_RX_STATUS_DESC_CHK_VLD_8723B(__pRxDesc)	LE_BITS_TO_4BYTE(__pRxDesc+4, 23, 1)
#define GET_RX_STATUS_DESC_PAM_8723B(__pRxDesc)				LE_BITS_TO_4BYTE(__pRxDesc+4, 24, 1)
#define GET_RX_STATUS_DESC_PWR_8723B(__pRxDesc)				LE_BITS_TO_4BYTE(__pRxDesc+4, 25, 1)
#define GET_RX_STATUS_DESC_MORE_DATA_8723B(__pRxDesc)			LE_BITS_TO_4BYTE(__pRxDesc+4, 26, 1)
#define GET_RX_STATUS_DESC_MORE_FRAG_8723B(__pRxDesc)			LE_BITS_TO_4BYTE(__pRxDesc+4, 27, 1)
#define GET_RX_STATUS_DESC_TYPE_8723B(__pRxDesc)			LE_BITS_TO_4BYTE(__pRxDesc+4, 28, 2)
#define GET_RX_STATUS_DESC_MC_8723B(__pRxDesc)				LE_BITS_TO_4BYTE(__pRxDesc+4, 30, 1)
#define GET_RX_STATUS_DESC_BC_8723B(__pRxDesc)				LE_BITS_TO_4BYTE(__pRxDesc+4, 31, 1)

/* DWORD 2 */
#define GET_RX_STATUS_DESC_SEQ_8723B(__pRxStatusDesc)					LE_BITS_TO_4BYTE(__pRxStatusDesc+8, 0, 12)
#define GET_RX_STATUS_DESC_FRAG_8723B(__pRxStatusDesc)				LE_BITS_TO_4BYTE(__pRxStatusDesc+8, 12, 4)
#define GET_RX_STATUS_DESC_RX_IS_QOS_8723B(__pRxStatusDesc)		LE_BITS_TO_4BYTE(__pRxStatusDesc+8, 16, 1)
#define GET_RX_STATUS_DESC_WLANHD_IV_LEN_8723B(__pRxStatusDesc)		LE_BITS_TO_4BYTE(__pRxStatusDesc+8, 18, 6)
#define GET_RX_STATUS_DESC_RPT_SEL_8723B(__pRxStatusDesc)			LE_BITS_TO_4BYTE(__pRxStatusDesc+8, 28, 1)

/* DWORD 3 */
#define GET_RX_STATUS_DESC_RX_RATE_8723B(__pRxStatusDesc)				LE_BITS_TO_4BYTE(__pRxStatusDesc+12, 0, 7)
#define GET_RX_STATUS_DESC_HTC_8723B(__pRxStatusDesc)					LE_BITS_TO_4BYTE(__pRxStatusDesc+12, 10, 1)
#define GET_RX_STATUS_DESC_EOSP_8723B(__pRxStatusDesc)					LE_BITS_TO_4BYTE(__pRxStatusDesc+12, 11, 1)
#define GET_RX_STATUS_DESC_BSSID_FIT_8723B(__pRxStatusDesc)		LE_BITS_TO_4BYTE(__pRxStatusDesc+12, 12, 2)
#define GET_RX_STATUS_DESC_PATTERN_MATCH_8723B(__pRxDesc)			LE_BITS_TO_4BYTE(__pRxDesc+12, 29, 1)
#define GET_RX_STATUS_DESC_UNICAST_MATCH_8723B(__pRxDesc)			LE_BITS_TO_4BYTE(__pRxDesc+12, 30, 1)
#define GET_RX_STATUS_DESC_MAGIC_MATCH_8723B(__pRxDesc)			LE_BITS_TO_4BYTE(__pRxDesc+12, 31, 1)

/* DWORD 6 */
#define GET_RX_STATUS_DESC_SPLCP_8723B(__pRxDesc)			LE_BITS_TO_4BYTE(__pRxDesc+16, 0, 1)
#define GET_RX_STATUS_DESC_LDPC_8723B(__pRxDesc)			LE_BITS_TO_4BYTE(__pRxDesc+16, 1, 1)
#define GET_RX_STATUS_DESC_STBC_8723B(__pRxDesc)			LE_BITS_TO_4BYTE(__pRxDesc+16, 2, 1)
#define GET_RX_STATUS_DESC_BW_8723B(__pRxDesc)			LE_BITS_TO_4BYTE(__pRxDesc+16, 4, 2)

/* DWORD 5 */
#define GET_RX_STATUS_DESC_TSFL_8723B(__pRxStatusDesc)				LE_BITS_TO_4BYTE(__pRxStatusDesc+20, 0, 32)

#define GET_RX_STATUS_DESC_BUFF_ADDR_8723B(__pRxDesc)		LE_BITS_TO_4BYTE(__pRxDesc+24, 0, 32)
#define GET_RX_STATUS_DESC_BUFF_ADDR64_8723B(__pRxDesc)			LE_BITS_TO_4BYTE(__pRxDesc+28, 0, 32)

#define SET_RX_STATUS_DESC_BUFF_ADDR_8723B(__pRxDesc, __Value)	SET_BITS_TO_LE_4BYTE(__pRxDesc+24, 0, 32, __Value)


/*  Dword 0 */
#define GET_TX_DESC_OWN_8723B(__pTxDesc)				LE_BITS_TO_4BYTE(__pTxDesc, 31, 1)

#define SET_TX_DESC_PKT_SIZE_8723B(__pTxDesc, __Value) SET_BITS_TO_LE_4BYTE(__pTxDesc, 0, 16, __Value)
#define SET_TX_DESC_OFFSET_8723B(__pTxDesc, __Value) SET_BITS_TO_LE_4BYTE(__pTxDesc, 16, 8, __Value)
#define SET_TX_DESC_BMC_8723B(__pTxDesc, __Value) SET_BITS_TO_LE_4BYTE(__pTxDesc, 24, 1, __Value)
#define SET_TX_DESC_HTC_8723B(__pTxDesc, __Value) SET_BITS_TO_LE_4BYTE(__pTxDesc, 25, 1, __Value)
#define SET_TX_DESC_LAST_SEG_8723B(__pTxDesc, __Value) SET_BITS_TO_LE_4BYTE(__pTxDesc, 26, 1, __Value)
#define SET_TX_DESC_FIRST_SEG_8723B(__pTxDesc, __Value) SET_BITS_TO_LE_4BYTE(__pTxDesc, 27, 1, __Value)
#define SET_TX_DESC_LINIP_8723B(__pTxDesc, __Value) SET_BITS_TO_LE_4BYTE(__pTxDesc, 28, 1, __Value)
#define SET_TX_DESC_NO_ACM_8723B(__pTxDesc, __Value) SET_BITS_TO_LE_4BYTE(__pTxDesc, 29, 1, __Value)
#define SET_TX_DESC_GF_8723B(__pTxDesc, __Value) SET_BITS_TO_LE_4BYTE(__pTxDesc, 30, 1, __Value)
#define SET_TX_DESC_OWN_8723B(__pTxDesc, __Value) SET_BITS_TO_LE_4BYTE(__pTxDesc, 31, 1, __Value)

/*  Dword 1 */
#define SET_TX_DESC_MACID_8723B(__pTxDesc, __Value) SET_BITS_TO_LE_4BYTE(__pTxDesc+4, 0, 7, __Value)
#define SET_TX_DESC_QUEUE_SEL_8723B(__pTxDesc, __Value) SET_BITS_TO_LE_4BYTE(__pTxDesc+4, 8, 5, __Value)
#define SET_TX_DESC_RDG_NAV_EXT_8723B(__pTxDesc, __Value) SET_BITS_TO_LE_4BYTE(__pTxDesc+4, 13, 1, __Value)
#define SET_TX_DESC_LSIG_TXOP_EN_8723B(__pTxDesc, __Value) SET_BITS_TO_LE_4BYTE(__pTxDesc+4, 14, 1, __Value)
#define SET_TX_DESC_PIFS_8723B(__pTxDesc, __Value) SET_BITS_TO_LE_4BYTE(__pTxDesc+4, 15, 1, __Value)
#define SET_TX_DESC_RATE_ID_8723B(__pTxDesc, __Value) SET_BITS_TO_LE_4BYTE(__pTxDesc+4, 16, 5, __Value)
#define SET_TX_DESC_EN_DESC_ID_8723B(__pTxDesc, __Value) SET_BITS_TO_LE_4BYTE(__pTxDesc+4, 21, 1, __Value)
#define SET_TX_DESC_SEC_TYPE_8723B(__pTxDesc, __Value) SET_BITS_TO_LE_4BYTE(__pTxDesc+4, 22, 2, __Value)
#define SET_TX_DESC_PKT_OFFSET_8723B(__pTxDesc, __Value)		SET_BITS_TO_LE_4BYTE(__pTxDesc+4, 24, 5, __Value)


/*  Dword 2 */
#define SET_TX_DESC_PAID_8723B(__pTxDesc, __Value) SET_BITS_TO_LE_4BYTE(__pTxDesc+8, 0,  9, __Value)
#define SET_TX_DESC_CCA_RTS_8723B(__pTxDesc, __Value) SET_BITS_TO_LE_4BYTE(__pTxDesc+8, 10, 2, __Value)
#define SET_TX_DESC_AGG_ENABLE_8723B(__pTxDesc, __Value)		SET_BITS_TO_LE_4BYTE(__pTxDesc+8, 12, 1, __Value)
#define SET_TX_DESC_RDG_ENABLE_8723B(__pTxDesc, __Value)		SET_BITS_TO_LE_4BYTE(__pTxDesc+8, 13, 1, __Value)
#define SET_TX_DESC_AGG_BREAK_8723B(__pTxDesc, __Value)					SET_BITS_TO_LE_4BYTE(__pTxDesc+8, 16, 1, __Value)
#define SET_TX_DESC_MORE_FRAG_8723B(__pTxDesc, __Value) SET_BITS_TO_LE_4BYTE(__pTxDesc+8, 17, 1, __Value)
#define SET_TX_DESC_RAW_8723B(__pTxDesc, __Value) SET_BITS_TO_LE_4BYTE(__pTxDesc+8, 18, 1, __Value)
#define SET_TX_DESC_SPE_RPT_8723B(__pTxDesc, __Value) SET_BITS_TO_LE_4BYTE(__pTxDesc+8, 19, 1, __Value)
#define SET_TX_DESC_AMPDU_DENSITY_8723B(__pTxDesc, __Value) SET_BITS_TO_LE_4BYTE(__pTxDesc+8, 20, 3, __Value)
#define SET_TX_DESC_BT_INT_8723B(__pTxDesc, __Value)			SET_BITS_TO_LE_4BYTE(__pTxDesc+8, 23, 1, __Value)
#define SET_TX_DESC_GID_8723B(__pTxDesc, __Value)			SET_BITS_TO_LE_4BYTE(__pTxDesc+8, 24, 6, __Value)


/*  Dword 3 */
#define SET_TX_DESC_WHEADER_LEN_8723B(__pTxDesc, __Value) SET_BITS_TO_LE_4BYTE(__pTxDesc+12, 0, 4, __Value)
#define SET_TX_DESC_CHK_EN_8723B(__pTxDesc, __Value) SET_BITS_TO_LE_4BYTE(__pTxDesc+12, 4, 1, __Value)
#define SET_TX_DESC_EARLY_MODE_8723B(__pTxDesc, __Value) SET_BITS_TO_LE_4BYTE(__pTxDesc+12, 5, 1, __Value)
#define SET_TX_DESC_HWSEQ_SEL_8723B(__pTxDesc, __Value) SET_BITS_TO_LE_4BYTE(__pTxDesc+12, 6, 2, __Value)
#define SET_TX_DESC_USE_RATE_8723B(__pTxDesc, __Value) SET_BITS_TO_LE_4BYTE(__pTxDesc+12, 8, 1, __Value)
#define SET_TX_DESC_DISABLE_RTS_FB_8723B(__pTxDesc, __Value) SET_BITS_TO_LE_4BYTE(__pTxDesc+12, 9, 1, __Value)
#define SET_TX_DESC_DISABLE_FB_8723B(__pTxDesc, __Value) SET_BITS_TO_LE_4BYTE(__pTxDesc+12, 10, 1, __Value)
#define SET_TX_DESC_CTS2SELF_8723B(__pTxDesc, __Value) SET_BITS_TO_LE_4BYTE(__pTxDesc+12, 11, 1, __Value)
#define SET_TX_DESC_RTS_ENABLE_8723B(__pTxDesc, __Value) SET_BITS_TO_LE_4BYTE(__pTxDesc+12, 12, 1, __Value)
#define SET_TX_DESC_HW_RTS_ENABLE_8723B(__pTxDesc, __Value) SET_BITS_TO_LE_4BYTE(__pTxDesc+12, 13, 1, __Value)
#define SET_TX_DESC_NAV_USE_HDR_8723B(__pTxDesc, __Value) SET_BITS_TO_LE_4BYTE(__pTxDesc+12, 15, 1, __Value)
#define SET_TX_DESC_USE_MAX_LEN_8723B(__pTxDesc, __Value) SET_BITS_TO_LE_4BYTE(__pTxDesc+12, 16, 1, __Value)
#define SET_TX_DESC_MAX_AGG_NUM_8723B(__pTxDesc, __Value) SET_BITS_TO_LE_4BYTE(__pTxDesc+12, 17, 5, __Value)
#define SET_TX_DESC_NDPA_8723B(__pTxDesc, __Value)		SET_BITS_TO_LE_4BYTE(__pTxDesc+12, 22, 2, __Value)
#define SET_TX_DESC_AMPDU_MAX_TIME_8723B(__pTxDesc, __Value)		SET_BITS_TO_LE_4BYTE(__pTxDesc+12, 24, 8, __Value)

/*  Dword 4 */
#define SET_TX_DESC_TX_RATE_8723B(__pTxDesc, __Value) SET_BITS_TO_LE_4BYTE(__pTxDesc+16, 0, 7, __Value)
#define SET_TX_DESC_DATA_RATE_FB_LIMIT_8723B(__pTxDesc, __Value) SET_BITS_TO_LE_4BYTE(__pTxDesc+16, 8, 5, __Value)
#define SET_TX_DESC_RTS_RATE_FB_LIMIT_8723B(__pTxDesc, __Value) SET_BITS_TO_LE_4BYTE(__pTxDesc+16, 13, 4, __Value)
#define SET_TX_DESC_RETRY_LIMIT_ENABLE_8723B(__pTxDesc, __Value) SET_BITS_TO_LE_4BYTE(__pTxDesc+16, 17, 1, __Value)
#define SET_TX_DESC_DATA_RETRY_LIMIT_8723B(__pTxDesc, __Value) SET_BITS_TO_LE_4BYTE(__pTxDesc+16, 18, 6, __Value)
#define SET_TX_DESC_RTS_RATE_8723B(__pTxDesc, __Value) SET_BITS_TO_LE_4BYTE(__pTxDesc+16, 24, 5, __Value)


/*  Dword 5 */
#define SET_TX_DESC_DATA_SC_8723B(__pTxDesc, __Value) SET_BITS_TO_LE_4BYTE(__pTxDesc+20, 0, 4, __Value)
#define SET_TX_DESC_DATA_SHORT_8723B(__pTxDesc, __Value)	SET_BITS_TO_LE_4BYTE(__pTxDesc+20, 4, 1, __Value)
#define SET_TX_DESC_DATA_BW_8723B(__pTxDesc, __Value) SET_BITS_TO_LE_4BYTE(__pTxDesc+20, 5, 2, __Value)
#define SET_TX_DESC_DATA_LDPC_8723B(__pTxDesc, __Value) SET_BITS_TO_LE_4BYTE(__pTxDesc+20, 7, 1, __Value)
#define SET_TX_DESC_DATA_STBC_8723B(__pTxDesc, __Value) SET_BITS_TO_LE_4BYTE(__pTxDesc+20, 8, 2, __Value)
#define SET_TX_DESC_CTROL_STBC_8723B(__pTxDesc, __Value) SET_BITS_TO_LE_4BYTE(__pTxDesc+20, 10, 2, __Value)
#define SET_TX_DESC_RTS_SHORT_8723B(__pTxDesc, __Value) SET_BITS_TO_LE_4BYTE(__pTxDesc+20, 12, 1, __Value)
#define SET_TX_DESC_RTS_SC_8723B(__pTxDesc, __Value) SET_BITS_TO_LE_4BYTE(__pTxDesc+20, 13, 4, __Value)


/*  Dword 6 */
#define SET_TX_DESC_SW_DEFINE_8723B(__pTxDesc, __Value) SET_BITS_TO_LE_4BYTE(__pTxDesc+24, 0, 12, __Value)
#define SET_TX_DESC_ANTSEL_A_8723B(__pTxDesc, __Value) SET_BITS_TO_LE_4BYTE(__pTxDesc+24, 16, 3, __Value)
#define SET_TX_DESC_ANTSEL_B_8723B(__pTxDesc, __Value) SET_BITS_TO_LE_4BYTE(__pTxDesc+24, 19, 3, __Value)
#define SET_TX_DESC_ANTSEL_C_8723B(__pTxDesc, __Value) SET_BITS_TO_LE_4BYTE(__pTxDesc+24, 22, 3, __Value)
#define SET_TX_DESC_ANTSEL_D_8723B(__pTxDesc, __Value) SET_BITS_TO_LE_4BYTE(__pTxDesc+24, 25, 3, __Value)

/*  Dword 7 */
#define SET_TX_DESC_TX_DESC_CHECKSUM_8723B(__pTxDesc, __Value) SET_BITS_TO_LE_4BYTE(__pTxDesc+28, 0, 16, __Value)
#define SET_TX_DESC_USB_TXAGG_NUM_8723B(__pTxDesc, __Value) SET_BITS_TO_LE_4BYTE(__pTxDesc+28, 24, 8, __Value)
#define SET_TX_DESC_SDIO_TXSEQ_8723B(__pTxDesc, __Value)			SET_BITS_TO_LE_4BYTE(__pTxDesc+28, 16, 8, __Value)

/*  Dword 8 */
#define SET_TX_DESC_HWSEQ_EN_8723B(__pTxDesc, __Value)			SET_BITS_TO_LE_4BYTE(__pTxDesc+32, 15, 1, __Value)

/*  Dword 9 */
#define SET_TX_DESC_SEQ_8723B(__pTxDesc, __Value)					SET_BITS_TO_LE_4BYTE(__pTxDesc+36, 12, 12, __Value)

/*  Dword 10 */
#define SET_TX_DESC_TX_BUFFER_ADDRESS_8723B(__pTxDesc, __Value)		SET_BITS_TO_LE_4BYTE(__pTxDesc+40, 0, 32, __Value)
#define GET_TX_DESC_TX_BUFFER_ADDRESS_8723B(__pTxDesc)	LE_BITS_TO_4BYTE(__pTxDesc+40, 0, 32)

/*  Dword 11 */
#define SET_TX_DESC_NEXT_DESC_ADDRESS_8723B(__pTxDesc, __Value)		SET_BITS_TO_LE_4BYTE(__pTxDesc+48, 0, 32, __Value)


#define SET_EARLYMODE_PKTNUM_8723B(__pAddr, __Value)					SET_BITS_TO_LE_4BYTE(__pAddr, 0, 4, __Value)
#define SET_EARLYMODE_LEN0_8723B(__pAddr, __Value)					SET_BITS_TO_LE_4BYTE(__pAddr, 4, 15, __Value)
#define SET_EARLYMODE_LEN1_1_8723B(__pAddr, __Value)					SET_BITS_TO_LE_4BYTE(__pAddr, 19, 13, __Value)
#define SET_EARLYMODE_LEN1_2_8723B(__pAddr, __Value)					SET_BITS_TO_LE_4BYTE(__pAddr+4, 0, 2, __Value)
#define SET_EARLYMODE_LEN2_8723B(__pAddr, __Value)					SET_BITS_TO_LE_4BYTE(__pAddr+4, 2, 15,	__Value)
#define SET_EARLYMODE_LEN3_8723B(__pAddr, __Value)					SET_BITS_TO_LE_4BYTE(__pAddr+4, 17, 15, __Value)

#endif
/*  */
/*  */
/* 	Rate */
/*  */
/*  */
/*  CCK Rates, TxHT = 0 */
#define DESC8723B_RATE1M				0x00
#define DESC8723B_RATE2M				0x01
#define DESC8723B_RATE5_5M				0x02
#define DESC8723B_RATE11M				0x03

/*  OFDM Rates, TxHT = 0 */
#define DESC8723B_RATE6M				0x04
#define DESC8723B_RATE9M				0x05
#define DESC8723B_RATE12M				0x06
#define DESC8723B_RATE18M				0x07
#define DESC8723B_RATE24M				0x08
#define DESC8723B_RATE36M				0x09
#define DESC8723B_RATE48M				0x0a
#define DESC8723B_RATE54M				0x0b

/*  MCS Rates, TxHT = 1 */
#define DESC8723B_RATEMCS0				0x0c
#define DESC8723B_RATEMCS1				0x0d
#define DESC8723B_RATEMCS2				0x0e
#define DESC8723B_RATEMCS3				0x0f
#define DESC8723B_RATEMCS4				0x10
#define DESC8723B_RATEMCS5				0x11
#define DESC8723B_RATEMCS6				0x12
#define DESC8723B_RATEMCS7				0x13
#define DESC8723B_RATEMCS8				0x14
#define DESC8723B_RATEMCS9				0x15
#define DESC8723B_RATEMCS10		0x16
#define DESC8723B_RATEMCS11		0x17
#define DESC8723B_RATEMCS12		0x18
#define DESC8723B_RATEMCS13		0x19
#define DESC8723B_RATEMCS14		0x1a
#define DESC8723B_RATEMCS15		0x1b

#define		RX_HAL_IS_CCK_RATE_8723B(pDesc)\
			(GET_RX_STATUS_DESC_RX_RATE_8723B(pDesc) == DESC8723B_RATE1M ||\
			GET_RX_STATUS_DESC_RX_RATE_8723B(pDesc) == DESC8723B_RATE2M ||\
			GET_RX_STATUS_DESC_RX_RATE_8723B(pDesc) == DESC8723B_RATE5_5M ||\
			GET_RX_STATUS_DESC_RX_RATE_8723B(pDesc) == DESC8723B_RATE11M)


void rtl8723b_update_txdesc(struct xmit_frame *pxmitframe, u8 *pmem);
void rtl8723b_fill_fake_txdesc(struct adapter *padapter, u8 *pDesc, u32 BufferLen, u8 IsPsPoll, u8 IsBTQosNull, u8 bDataFrame);

s32 rtl8723bs_init_xmit_priv(struct adapter *padapter);
void rtl8723bs_free_xmit_priv(struct adapter *padapter);
s32 rtl8723bs_hal_xmit(struct adapter *padapter, struct xmit_frame *pxmitframe);
s32 rtl8723bs_mgnt_xmit(struct adapter *padapter, struct xmit_frame *pmgntframe);
s32	rtl8723bs_hal_xmitframe_enqueue(struct adapter *padapter, struct xmit_frame *pxmitframe);
s32 rtl8723bs_xmit_buf_handler(struct adapter *padapter);
int rtl8723bs_xmit_thread(void *context);
#define hal_xmit_handler rtl8723bs_xmit_buf_handler

u8 BWMapping_8723B(struct adapter *Adapter, struct pkt_attrib *pattrib);
u8 SCMapping_8723B(struct adapter *Adapter, struct pkt_attrib *pattrib);

#endif<|MERGE_RESOLUTION|>--- conflicted
+++ resolved
@@ -59,11 +59,7 @@
 /*  */
 /* defined for TX DESC Operation */
 /*  */
-<<<<<<< HEAD
-typedef struct txdesc_8723b {
-=======
 struct txdesc_8723b {
->>>>>>> 7d2a07b7
 	/*  Offset 0 */
 	u32 pktlen:16;
 	u32 offset:8;
@@ -179,11 +175,7 @@
 	u32 txbf_path:1;
 	u32 seq:12;
 	u32 final_data_rate:8;
-<<<<<<< HEAD
-} TXDESC_8723B, *PTXDESC_8723B;
-=======
 };
->>>>>>> 7d2a07b7
 
 #ifndef __INC_HAL8723BDESC_H
 #define __INC_HAL8723BDESC_H
