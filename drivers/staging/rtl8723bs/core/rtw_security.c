// SPDX-License-Identifier: GPL-2.0
/******************************************************************************
 *
 * Copyright(c) 2007 - 2011 Realtek Corporation. All rights reserved.
 *
 ******************************************************************************/
#include <linux/crc32.h>
#include <drv_types.h>
#include <rtw_debug.h>
#include <crypto/aes.h>

static const char * const _security_type_str[] = {
	"N/A",
	"WEP40",
	"TKIP",
	"TKIP_WM",
	"AES",
	"WEP104",
	"SMS4",
	"WEP_WPA",
	"BIP",
};

const char *security_type_str(u8 value)
{
	if (value <= _BIP_)
		return _security_type_str[value];
	return NULL;
}

/* WEP related ===== */

/*
	Need to consider the fragment  situation
*/
void rtw_wep_encrypt(struct adapter *padapter, u8 *pxmitframe)
{																	/*  exclude ICV */

	unsigned char crc[4];

	signed int	curfragnum, length;
	u32 keylength;

	u8 *pframe, *payload, *iv;    /* wepkey */
	u8 wepkey[16];
	u8 hw_hdr_offset = 0;
	struct pkt_attrib *pattrib = &((struct xmit_frame *)pxmitframe)->attrib;
	struct security_priv *psecuritypriv = &padapter->securitypriv;
	struct xmit_priv *pxmitpriv = &padapter->xmitpriv;
	struct arc4_ctx *ctx = &psecuritypriv->xmit_arc4_ctx;

	if (((struct xmit_frame *)pxmitframe)->buf_addr == NULL)
		return;

	hw_hdr_offset = TXDESC_OFFSET;
	pframe = ((struct xmit_frame *)pxmitframe)->buf_addr + hw_hdr_offset;

	/* start to encrypt each fragment */
	if ((pattrib->encrypt == _WEP40_) || (pattrib->encrypt == _WEP104_)) {
		keylength = psecuritypriv->dot11DefKeylen[psecuritypriv->dot11PrivacyKeyIndex];

		for (curfragnum = 0; curfragnum < pattrib->nr_frags; curfragnum++) {
			iv = pframe+pattrib->hdrlen;
			memcpy(&wepkey[0], iv, 3);
			memcpy(&wepkey[3], &psecuritypriv->dot11DefKey[psecuritypriv->dot11PrivacyKeyIndex].skey[0], keylength);
			payload = pframe+pattrib->iv_len+pattrib->hdrlen;

			if ((curfragnum+1) == pattrib->nr_frags) {	/* the last fragment */

				length = pattrib->last_txcmdsz-pattrib->hdrlen-pattrib->iv_len-pattrib->icv_len;

				*((__le32 *)crc) = ~crc32_le(~0, payload, length);

				arc4_setkey(ctx, wepkey, 3 + keylength);
				arc4_crypt(ctx, payload, payload, length);
				arc4_crypt(ctx, payload + length, crc, 4);

			} else {
				length = pxmitpriv->frag_len-pattrib->hdrlen-pattrib->iv_len-pattrib->icv_len;
				*((__le32 *)crc) = ~crc32_le(~0, payload, length);
				arc4_setkey(ctx, wepkey, 3 + keylength);
				arc4_crypt(ctx, payload, payload, length);
				arc4_crypt(ctx, payload + length, crc, 4);

				pframe += pxmitpriv->frag_len;
				pframe = (u8 *)round_up((SIZE_PTR)(pframe), 4);
			}
		}
	}
}

void rtw_wep_decrypt(struct adapter  *padapter, u8 *precvframe)
{
	/*  exclude ICV */
	u8 crc[4];
	signed int	length;
	u32 keylength;
	u8 *pframe, *payload, *iv, wepkey[16];
	u8  keyindex;
	struct	rx_pkt_attrib	 *prxattrib = &(((union recv_frame *)precvframe)->u.hdr.attrib);
	struct	security_priv *psecuritypriv = &padapter->securitypriv;
	struct arc4_ctx *ctx = &psecuritypriv->recv_arc4_ctx;

	pframe = (unsigned char *)((union recv_frame *)precvframe)->u.hdr.rx_data;

	/* start to decrypt recvframe */
	if ((prxattrib->encrypt == _WEP40_) || (prxattrib->encrypt == _WEP104_)) {
		iv = pframe+prxattrib->hdrlen;
		/* keyindex =(iv[3]&0x3); */
		keyindex = prxattrib->key_index;
		keylength = psecuritypriv->dot11DefKeylen[keyindex];
		memcpy(&wepkey[0], iv, 3);
		/* memcpy(&wepkey[3], &psecuritypriv->dot11DefKey[psecuritypriv->dot11PrivacyKeyIndex].skey[0], keylength); */
		memcpy(&wepkey[3], &psecuritypriv->dot11DefKey[keyindex].skey[0], keylength);
		length = ((union recv_frame *)precvframe)->u.hdr.len-prxattrib->hdrlen-prxattrib->iv_len;

		payload = pframe+prxattrib->iv_len+prxattrib->hdrlen;

		/* decrypt payload include icv */
		arc4_setkey(ctx, wepkey, 3 + keylength);
		arc4_crypt(ctx, payload, payload,  length);

		/* calculate icv and compare the icv */
		*((u32 *)crc) = le32_to_cpu(~crc32_le(~0, payload, length - 4));

<<<<<<< HEAD
		if (crc[3] != payload[length-1] || crc[2] != payload[length-2] || crc[1] != payload[length-3] || crc[0] != payload[length-4]) {
			RT_TRACE(_module_rtl871x_security_c_,
				 _drv_err_,
				 ("%s:icv error crc[3](%x)!=payload[length-1](%x) || crc[2](%x)!=payload[length-2](%x) || crc[1](%x)!=payload[length-3](%x) || crc[0](%x)!=payload[length-4](%x)\n",
					__func__,
					crc[3], payload[length - 1],
					crc[2], payload[length - 2],
					crc[1], payload[length - 3],
					crc[0], payload[length - 4]));
		}

		WEP_SW_DEC_CNT_INC(psecuritypriv, prxattrib->ra);
=======
>>>>>>> 7d2a07b7
	}
}

/* 3		=====TKIP related ===== */

static u32 secmicgetuint32(u8 *p)
/*  Convert from Byte[] to Us3232 in a portable way */
{
	s32 i;
	u32 res = 0;

	for (i = 0; i < 4; i++)
		res |= ((u32)(*p++)) << (8 * i);

	return res;
}

static void secmicputuint32(u8 *p, u32 val)
/*  Convert from Us3232 to Byte[] in a portable way */
{
	long i;

	for (i = 0; i < 4; i++) {
		*p++ = (u8) (val & 0xff);
		val >>= 8;
	}
}

static void secmicclear(struct mic_data *pmicdata)
{
/*  Reset the state to the empty message. */
	pmicdata->L = pmicdata->K0;
	pmicdata->R = pmicdata->K1;
	pmicdata->nBytesInM = 0;
	pmicdata->M = 0;
}

void rtw_secmicsetkey(struct mic_data *pmicdata, u8 *key)
{
	/*  Set the key */
	pmicdata->K0 = secmicgetuint32(key);
	pmicdata->K1 = secmicgetuint32(key + 4);
	/*  and reset the message */
	secmicclear(pmicdata);
}

void rtw_secmicappendbyte(struct mic_data *pmicdata, u8 b)
{
	/*  Append the byte to our word-sized buffer */
	pmicdata->M |= ((unsigned long)b) << (8*pmicdata->nBytesInM);
	pmicdata->nBytesInM++;
	/*  Process the word if it is full. */
	if (pmicdata->nBytesInM >= 4) {
		pmicdata->L ^= pmicdata->M;
		pmicdata->R ^= ROL32(pmicdata->L, 17);
		pmicdata->L += pmicdata->R;
		pmicdata->R ^= ((pmicdata->L & 0xff00ff00) >> 8) | ((pmicdata->L & 0x00ff00ff) << 8);
		pmicdata->L += pmicdata->R;
		pmicdata->R ^= ROL32(pmicdata->L, 3);
		pmicdata->L += pmicdata->R;
		pmicdata->R ^= ROR32(pmicdata->L, 2);
		pmicdata->L += pmicdata->R;
		/*  Clear the buffer */
		pmicdata->M = 0;
		pmicdata->nBytesInM = 0;
	}
}

void rtw_secmicappend(struct mic_data *pmicdata, u8 *src, u32 nbytes)
{
	/*  This is simple */
	while (nbytes > 0) {
		rtw_secmicappendbyte(pmicdata, *src++);
		nbytes--;
	}
}

void rtw_secgetmic(struct mic_data *pmicdata, u8 *dst)
{
	/*  Append the minimum padding */
	rtw_secmicappendbyte(pmicdata, 0x5a);
	rtw_secmicappendbyte(pmicdata, 0);
	rtw_secmicappendbyte(pmicdata, 0);
	rtw_secmicappendbyte(pmicdata, 0);
	rtw_secmicappendbyte(pmicdata, 0);
	/*  and then zeroes until the length is a multiple of 4 */
	while (pmicdata->nBytesInM != 0)
		rtw_secmicappendbyte(pmicdata, 0);
	/*  The appendByte function has already computed the result. */
	secmicputuint32(dst, pmicdata->L);
	secmicputuint32(dst + 4, pmicdata->R);
	/*  Reset to the empty message. */
	secmicclear(pmicdata);
}


void rtw_seccalctkipmic(u8 *key, u8 *header, u8 *data, u32 data_len, u8 *mic_code, u8 pri)
{

	struct mic_data	micdata;
	u8 priority[4] = {0x0, 0x0, 0x0, 0x0};

	rtw_secmicsetkey(&micdata, key);
	priority[0] = pri;

	/* Michael MIC pseudo header: DA, SA, 3 x 0, Priority */
	if (header[1] & 1) {   /* ToDS == 1 */
		rtw_secmicappend(&micdata, &header[16], 6);  /* DA */
		if (header[1] & 2)  /* From Ds == 1 */
			rtw_secmicappend(&micdata, &header[24], 6);
		else
			rtw_secmicappend(&micdata, &header[10], 6);
	} else {	/* ToDS == 0 */
		rtw_secmicappend(&micdata, &header[4], 6);   /* DA */
		if (header[1] & 2)  /* From Ds == 1 */
			rtw_secmicappend(&micdata, &header[16], 6);
		else
			rtw_secmicappend(&micdata, &header[10], 6);
	}
	rtw_secmicappend(&micdata, &priority[0], 4);


	rtw_secmicappend(&micdata, data, data_len);

	rtw_secgetmic(&micdata, mic_code);
}

/* macros for extraction/creation of unsigned char/unsigned short values  */
#define RotR1(v16)   ((((v16) >> 1) & 0x7FFF) ^ (((v16) & 1) << 15))
#define   Lo8(v16)   ((u8)((v16)       & 0x00FF))
#define   Hi8(v16)   ((u8)(((v16) >> 8) & 0x00FF))
#define  Lo16(v32)   ((u16)((v32)       & 0xFFFF))
#define  Hi16(v32)   ((u16)(((v32) >> 16) & 0xFFFF))
#define  Mk16(hi, lo) ((lo) ^ (((u16)(hi)) << 8))

/* select the Nth 16-bit word of the temporal key unsigned char array TK[]   */
#define  TK16(N)     Mk16(tk[2*(N)+1], tk[2*(N)])

/* S-box lookup: 16 bits --> 16 bits */
#define _S_(v16)     (Sbox1[0][Lo8(v16)] ^ Sbox1[1][Hi8(v16)])

/* fixed algorithm "parameters" */
#define PHASE1_LOOP_CNT   8    /* this needs to be "big enough"     */
#define TA_SIZE           6    /*  48-bit transmitter address       */
#define TK_SIZE          16    /* 128-bit temporal key              */
#define P1K_SIZE         10    /*  80-bit Phase1 key                */
#define RC4_KEY_SIZE     16    /* 128-bit RC4KEY (104 bits unknown) */


/* 2-unsigned char by 2-unsigned char subset of the full AES S-box table */
static const unsigned short Sbox1[2][256] = {      /* Sbox for hash (can be in ROM)     */
{
	 0xC6A5, 0xF884, 0xEE99, 0xF68D, 0xFF0D, 0xD6BD, 0xDEB1, 0x9154,
	 0x6050, 0x0203, 0xCEA9, 0x567D, 0xE719, 0xB562, 0x4DE6, 0xEC9A,
	 0x8F45, 0x1F9D, 0x8940, 0xFA87, 0xEF15, 0xB2EB, 0x8EC9, 0xFB0B,
	 0x41EC, 0xB367, 0x5FFD, 0x45EA, 0x23BF, 0x53F7, 0xE496, 0x9B5B,
	 0x75C2, 0xE11C, 0x3DAE, 0x4C6A, 0x6C5A, 0x7E41, 0xF502, 0x834F,
	 0x685C, 0x51F4, 0xD134, 0xF908, 0xE293, 0xAB73, 0x6253, 0x2A3F,
	 0x080C, 0x9552, 0x4665, 0x9D5E, 0x3028, 0x37A1, 0x0A0F, 0x2FB5,
	 0x0E09, 0x2436, 0x1B9B, 0xDF3D, 0xCD26, 0x4E69, 0x7FCD, 0xEA9F,
	 0x121B, 0x1D9E, 0x5874, 0x342E, 0x362D, 0xDCB2, 0xB4EE, 0x5BFB,
	 0xA4F6, 0x764D, 0xB761, 0x7DCE, 0x527B, 0xDD3E, 0x5E71, 0x1397,
	 0xA6F5, 0xB968, 0x0000, 0xC12C, 0x4060, 0xE31F, 0x79C8, 0xB6ED,
	 0xD4BE, 0x8D46, 0x67D9, 0x724B, 0x94DE, 0x98D4, 0xB0E8, 0x854A,
	 0xBB6B, 0xC52A, 0x4FE5, 0xED16, 0x86C5, 0x9AD7, 0x6655, 0x1194,
	 0x8ACF, 0xE910, 0x0406, 0xFE81, 0xA0F0, 0x7844, 0x25BA, 0x4BE3,
	 0xA2F3, 0x5DFE, 0x80C0, 0x058A, 0x3FAD, 0x21BC, 0x7048, 0xF104,
	 0x63DF, 0x77C1, 0xAF75, 0x4263, 0x2030, 0xE51A, 0xFD0E, 0xBF6D,
	 0x814C, 0x1814, 0x2635, 0xC32F, 0xBEE1, 0x35A2, 0x88CC, 0x2E39,
	 0x9357, 0x55F2, 0xFC82, 0x7A47, 0xC8AC, 0xBAE7, 0x322B, 0xE695,
	 0xC0A0, 0x1998, 0x9ED1, 0xA37F, 0x4466, 0x547E, 0x3BAB, 0x0B83,
	 0x8CCA, 0xC729, 0x6BD3, 0x283C, 0xA779, 0xBCE2, 0x161D, 0xAD76,
	 0xDB3B, 0x6456, 0x744E, 0x141E, 0x92DB, 0x0C0A, 0x486C, 0xB8E4,
	 0x9F5D, 0xBD6E, 0x43EF, 0xC4A6, 0x39A8, 0x31A4, 0xD337, 0xF28B,
	 0xD532, 0x8B43, 0x6E59, 0xDAB7, 0x018C, 0xB164, 0x9CD2, 0x49E0,
	 0xD8B4, 0xACFA, 0xF307, 0xCF25, 0xCAAF, 0xF48E, 0x47E9, 0x1018,
	 0x6FD5, 0xF088, 0x4A6F, 0x5C72, 0x3824, 0x57F1, 0x73C7, 0x9751,
	 0xCB23, 0xA17C, 0xE89C, 0x3E21, 0x96DD, 0x61DC, 0x0D86, 0x0F85,
	 0xE090, 0x7C42, 0x71C4, 0xCCAA, 0x90D8, 0x0605, 0xF701, 0x1C12,
	 0xC2A3, 0x6A5F, 0xAEF9, 0x69D0, 0x1791, 0x9958, 0x3A27, 0x27B9,
	 0xD938, 0xEB13, 0x2BB3, 0x2233, 0xD2BB, 0xA970, 0x0789, 0x33A7,
	 0x2DB6, 0x3C22, 0x1592, 0xC920, 0x8749, 0xAAFF, 0x5078, 0xA57A,
	 0x038F, 0x59F8, 0x0980, 0x1A17, 0x65DA, 0xD731, 0x84C6, 0xD0B8,
	 0x82C3, 0x29B0, 0x5A77, 0x1E11, 0x7BCB, 0xA8FC, 0x6DD6, 0x2C3A,
	},


	{  /* second half of table is unsigned char-reversed version of first! */
	 0xA5C6, 0x84F8, 0x99EE, 0x8DF6, 0x0DFF, 0xBDD6, 0xB1DE, 0x5491,
	 0x5060, 0x0302, 0xA9CE, 0x7D56, 0x19E7, 0x62B5, 0xE64D, 0x9AEC,
	 0x458F, 0x9D1F, 0x4089, 0x87FA, 0x15EF, 0xEBB2, 0xC98E, 0x0BFB,
	 0xEC41, 0x67B3, 0xFD5F, 0xEA45, 0xBF23, 0xF753, 0x96E4, 0x5B9B,
	 0xC275, 0x1CE1, 0xAE3D, 0x6A4C, 0x5A6C, 0x417E, 0x02F5, 0x4F83,
	 0x5C68, 0xF451, 0x34D1, 0x08F9, 0x93E2, 0x73AB, 0x5362, 0x3F2A,
	 0x0C08, 0x5295, 0x6546, 0x5E9D, 0x2830, 0xA137, 0x0F0A, 0xB52F,
	 0x090E, 0x3624, 0x9B1B, 0x3DDF, 0x26CD, 0x694E, 0xCD7F, 0x9FEA,
	 0x1B12, 0x9E1D, 0x7458, 0x2E34, 0x2D36, 0xB2DC, 0xEEB4, 0xFB5B,
	 0xF6A4, 0x4D76, 0x61B7, 0xCE7D, 0x7B52, 0x3EDD, 0x715E, 0x9713,
	 0xF5A6, 0x68B9, 0x0000, 0x2CC1, 0x6040, 0x1FE3, 0xC879, 0xEDB6,
	 0xBED4, 0x468D, 0xD967, 0x4B72, 0xDE94, 0xD498, 0xE8B0, 0x4A85,
	 0x6BBB, 0x2AC5, 0xE54F, 0x16ED, 0xC586, 0xD79A, 0x5566, 0x9411,
	 0xCF8A, 0x10E9, 0x0604, 0x81FE, 0xF0A0, 0x4478, 0xBA25, 0xE34B,
	 0xF3A2, 0xFE5D, 0xC080, 0x8A05, 0xAD3F, 0xBC21, 0x4870, 0x04F1,
	 0xDF63, 0xC177, 0x75AF, 0x6342, 0x3020, 0x1AE5, 0x0EFD, 0x6DBF,
	 0x4C81, 0x1418, 0x3526, 0x2FC3, 0xE1BE, 0xA235, 0xCC88, 0x392E,
	 0x5793, 0xF255, 0x82FC, 0x477A, 0xACC8, 0xE7BA, 0x2B32, 0x95E6,
	 0xA0C0, 0x9819, 0xD19E, 0x7FA3, 0x6644, 0x7E54, 0xAB3B, 0x830B,
	 0xCA8C, 0x29C7, 0xD36B, 0x3C28, 0x79A7, 0xE2BC, 0x1D16, 0x76AD,
	 0x3BDB, 0x5664, 0x4E74, 0x1E14, 0xDB92, 0x0A0C, 0x6C48, 0xE4B8,
	 0x5D9F, 0x6EBD, 0xEF43, 0xA6C4, 0xA839, 0xA431, 0x37D3, 0x8BF2,
	 0x32D5, 0x438B, 0x596E, 0xB7DA, 0x8C01, 0x64B1, 0xD29C, 0xE049,
	 0xB4D8, 0xFAAC, 0x07F3, 0x25CF, 0xAFCA, 0x8EF4, 0xE947, 0x1810,
	 0xD56F, 0x88F0, 0x6F4A, 0x725C, 0x2438, 0xF157, 0xC773, 0x5197,
	 0x23CB, 0x7CA1, 0x9CE8, 0x213E, 0xDD96, 0xDC61, 0x860D, 0x850F,
	 0x90E0, 0x427C, 0xC471, 0xAACC, 0xD890, 0x0506, 0x01F7, 0x121C,
	 0xA3C2, 0x5F6A, 0xF9AE, 0xD069, 0x9117, 0x5899, 0x273A, 0xB927,
	 0x38D9, 0x13EB, 0xB32B, 0x3322, 0xBBD2, 0x70A9, 0x8907, 0xA733,
	 0xB62D, 0x223C, 0x9215, 0x20C9, 0x4987, 0xFFAA, 0x7850, 0x7AA5,
	 0x8F03, 0xF859, 0x8009, 0x171A, 0xDA65, 0x31D7, 0xC684, 0xB8D0,
	 0xC382, 0xB029, 0x775A, 0x111E, 0xCB7B, 0xFCA8, 0xD66D, 0x3A2C,
	}
};

 /*
**********************************************************************
* Routine: Phase 1 -- generate P1K, given TA, TK, IV32
*
* Inputs:
*     tk[]      = temporal key                         [128 bits]
*     ta[]      = transmitter's MAC address            [ 48 bits]
*     iv32      = upper 32 bits of IV                  [ 32 bits]
* Output:
*     p1k[]     = Phase 1 key                          [ 80 bits]
*
* Note:
*     This function only needs to be called every 2**16 packets,
*     although in theory it could be called every packet.
*
**********************************************************************
*/
static void phase1(u16 *p1k, const u8 *tk, const u8 *ta, u32 iv32)
{
	signed int  i;

	/* Initialize the 80 bits of P1K[] from IV32 and TA[0..5]     */
	p1k[0]      = Lo16(iv32);
	p1k[1]      = Hi16(iv32);
	p1k[2]      = Mk16(ta[1], ta[0]); /* use TA[] as little-endian */
	p1k[3]      = Mk16(ta[3], ta[2]);
	p1k[4]      = Mk16(ta[5], ta[4]);

	/* Now compute an unbalanced Feistel cipher with 80-bit block */
	/* size on the 80-bit block P1K[], using the 128-bit key TK[] */
	for (i = 0; i < PHASE1_LOOP_CNT; i++) {
		/* Each add operation here is mod 2**16 */
		p1k[0] += _S_(p1k[4] ^ TK16((i&1)+0));
		p1k[1] += _S_(p1k[0] ^ TK16((i&1)+2));
		p1k[2] += _S_(p1k[1] ^ TK16((i&1)+4));
		p1k[3] += _S_(p1k[2] ^ TK16((i&1)+6));
		p1k[4] += _S_(p1k[3] ^ TK16((i&1)+0));
		p1k[4] +=  (unsigned short)i;          /* avoid "slide attacks" */
	}
}


/*
**********************************************************************
* Routine: Phase 2 -- generate RC4KEY, given TK, P1K, IV16
*
* Inputs:
*     tk[]      = Temporal key                         [128 bits]
*     p1k[]     = Phase 1 output key                   [ 80 bits]
*     iv16      = low 16 bits of IV counter            [ 16 bits]
* Output:
*     rc4key[]  = the key used to encrypt the packet   [128 bits]
*
* Note:
*     The value {TA, IV32, IV16} for Phase1/Phase2 must be unique
*     across all packets using the same key TK value. Then, for a
*     given value of TK[], this TKIP48 construction guarantees that
*     the final RC4KEY value is unique across all packets.
*
* Suggested implementation optimization: if PPK[] is "overlaid"
*     appropriately on RC4KEY[], there is no need for the final
*     for loop below that copies the PPK[] result into RC4KEY[].
*
**********************************************************************
*/
static void phase2(u8 *rc4key, const u8 *tk, const u16 *p1k, u16 iv16)
{
	signed int  i;
	u16 PPK[6];                          /* temporary key for mixing    */

	/* Note: all adds in the PPK[] equations below are mod 2**16         */
	for (i = 0; i < 5; i++)
		PPK[i] = p1k[i];      /* first, copy P1K to PPK      */

	PPK[5]  =  p1k[4]+iv16;             /* next,  add in IV16          */

	/* Bijective non-linear mixing of the 96 bits of PPK[0..5]           */
	PPK[0] +=    _S_(PPK[5] ^ TK16(0));   /* Mix key in each "round"     */
	PPK[1] +=    _S_(PPK[0] ^ TK16(1));
	PPK[2] +=    _S_(PPK[1] ^ TK16(2));
	PPK[3] +=    _S_(PPK[2] ^ TK16(3));
	PPK[4] +=    _S_(PPK[3] ^ TK16(4));
	PPK[5] +=    _S_(PPK[4] ^ TK16(5));   /* Total # S-box lookups == 6  */

	/* Final sweep: bijective, "linear". Rotates kill LSB correlations   */
	PPK[0] +=  RotR1(PPK[5] ^ TK16(6));
	PPK[1] +=  RotR1(PPK[0] ^ TK16(7));   /* Use all of TK[] in Phase2   */
	PPK[2] +=  RotR1(PPK[1]);
	PPK[3] +=  RotR1(PPK[2]);
	PPK[4] +=  RotR1(PPK[3]);
	PPK[5] +=  RotR1(PPK[4]);
	/* Note: At this point, for a given key TK[0..15], the 96-bit output */
	/*       value PPK[0..5] is guaranteed to be unique, as a function   */
	/*       of the 96-bit "input" value   {TA, IV32, IV16}. That is, P1K  */
	/*       is now a keyed permutation of {TA, IV32, IV16}.               */

	/* Set RC4KEY[0..3], which includes "cleartext" portion of RC4 key   */
	rc4key[0] = Hi8(iv16);                /* RC4KEY[0..2] is the WEP IV  */
	rc4key[1] = (Hi8(iv16) | 0x20) & 0x7F; /* Help avoid weak (FMS) keys  */
	rc4key[2] = Lo8(iv16);
	rc4key[3] = Lo8((PPK[5] ^ TK16(0)) >> 1);


	/* Copy 96 bits of PPK[0..5] to RC4KEY[4..15]  (little-endian)       */
	for (i = 0; i < 6; i++) {
		rc4key[4+2*i] = Lo8(PPK[i]);
		rc4key[5+2*i] = Hi8(PPK[i]);
	}
}


/* The hlen isn't include the IV */
u32 rtw_tkip_encrypt(struct adapter *padapter, u8 *pxmitframe)
{																	/*  exclude ICV */
	u16 pnl;
	u32 pnh;
	u8 rc4key[16];
	u8   ttkey[16];
	u8 crc[4];
	u8   hw_hdr_offset = 0;
<<<<<<< HEAD
	struct arc4context mycontext;
	sint			curfragnum, length;

	u8 *pframe, *payload, *iv, *prwskey;
	union pn48 dot11txpn;
	struct	pkt_attrib	 *pattrib = &((struct xmit_frame *)pxmitframe)->attrib;
	struct	security_priv *psecuritypriv = &padapter->securitypriv;
	struct	xmit_priv 	*pxmitpriv = &padapter->xmitpriv;
=======
	signed int			curfragnum, length;

	u8 *pframe, *payload, *iv, *prwskey;
	union pn48 dot11txpn;
	struct pkt_attrib *pattrib = &((struct xmit_frame *)pxmitframe)->attrib;
	struct security_priv *psecuritypriv = &padapter->securitypriv;
	struct xmit_priv *pxmitpriv = &padapter->xmitpriv;
	struct arc4_ctx *ctx = &psecuritypriv->xmit_arc4_ctx;
>>>>>>> 7d2a07b7
	u32 res = _SUCCESS;

	if (((struct xmit_frame *)pxmitframe)->buf_addr == NULL)
		return _FAIL;

	hw_hdr_offset = TXDESC_OFFSET;
	pframe = ((struct xmit_frame *)pxmitframe)->buf_addr + hw_hdr_offset;

	/* 4 start to encrypt each fragment */
	if (pattrib->encrypt == _TKIP_) {

		{
<<<<<<< HEAD
			RT_TRACE(_module_rtl871x_security_c_, _drv_err_, ("%s: stainfo!= NULL!!!\n", __func__));

=======
>>>>>>> 7d2a07b7
			if (IS_MCAST(pattrib->ra))
				prwskey = psecuritypriv->dot118021XGrpKey[psecuritypriv->dot118021XGrpKeyid].skey;
			else
				prwskey = pattrib->dot118021x_UncstKey.skey;

			for (curfragnum = 0; curfragnum < pattrib->nr_frags; curfragnum++) {
				iv = pframe+pattrib->hdrlen;
				payload = pframe+pattrib->iv_len+pattrib->hdrlen;

				GET_TKIP_PN(iv, dot11txpn);

				pnl = (u16)(dot11txpn.val);
				pnh = (u32)(dot11txpn.val>>16);

				phase1((u16 *)&ttkey[0], prwskey, &pattrib->ta[0], pnh);

				phase2(&rc4key[0], prwskey, (u16 *)&ttkey[0], pnl);

				if ((curfragnum+1) == pattrib->nr_frags) {	/* 4 the last fragment */
					length = pattrib->last_txcmdsz-pattrib->hdrlen-pattrib->iv_len-pattrib->icv_len;
					*((__le32 *)crc) = ~crc32_le(~0, payload, length);

					arc4_setkey(ctx, rc4key, 16);
					arc4_crypt(ctx, payload, payload, length);
					arc4_crypt(ctx, payload + length, crc, 4);

				} else {
					length = pxmitpriv->frag_len-pattrib->hdrlen-pattrib->iv_len-pattrib->icv_len;
					*((__le32 *)crc) = ~crc32_le(~0, payload, length);

					arc4_setkey(ctx, rc4key, 16);
					arc4_crypt(ctx, payload, payload, length);
					arc4_crypt(ctx, payload + length, crc, 4);

					pframe += pxmitpriv->frag_len;
					pframe = (u8 *)round_up((SIZE_PTR)(pframe), 4);
				}
			}
		}
	}
	return res;
}


/* The hlen isn't include the IV */
u32 rtw_tkip_decrypt(struct adapter *padapter, u8 *precvframe)
{																	/*  exclude ICV */
	u16 pnl;
	u32 pnh;
	u8   rc4key[16];
	u8   ttkey[16];
	u8 crc[4];
<<<<<<< HEAD
	struct arc4context mycontext;
	sint			length;

	u8 *pframe, *payload, *iv, *prwskey;
	union pn48 dot11txpn;
	struct	sta_info 	*stainfo;
	struct	rx_pkt_attrib	 *prxattrib = &((union recv_frame *)precvframe)->u.hdr.attrib;
	struct	security_priv *psecuritypriv = &padapter->securitypriv;
	u32 	res = _SUCCESS;
=======
	signed int			length;

	u8 *pframe, *payload, *iv, *prwskey;
	union pn48 dot11txpn;
	struct sta_info *stainfo;
	struct rx_pkt_attrib *prxattrib = &((union recv_frame *)precvframe)->u.hdr.attrib;
	struct security_priv *psecuritypriv = &padapter->securitypriv;
	struct arc4_ctx *ctx = &psecuritypriv->recv_arc4_ctx;
	u32 res = _SUCCESS;
>>>>>>> 7d2a07b7

	pframe = (unsigned char *)((union recv_frame *)precvframe)->u.hdr.rx_data;

	/* 4 start to decrypt recvframe */
	if (prxattrib->encrypt == _TKIP_) {
		stainfo = rtw_get_stainfo(&padapter->stapriv, &prxattrib->ta[0]);
		if (stainfo) {
			if (IS_MCAST(prxattrib->ra)) {
				static unsigned long start;
				static u32 no_gkey_bc_cnt;
				static u32 no_gkey_mc_cnt;

				if (!psecuritypriv->binstallGrpkey) {
					res = _FAIL;

					if (start == 0)
						start = jiffies;

					if (is_broadcast_mac_addr(prxattrib->ra))
						no_gkey_bc_cnt++;
					else
						no_gkey_mc_cnt++;

					if (jiffies_to_msecs(jiffies - start) > 1000) {
						if (no_gkey_bc_cnt || no_gkey_mc_cnt) {
							netdev_dbg(padapter->pnetdev,
								   FUNC_ADPT_FMT " no_gkey_bc_cnt:%u, no_gkey_mc_cnt:%u\n",
								   FUNC_ADPT_ARG(padapter),
								   no_gkey_bc_cnt,
								   no_gkey_mc_cnt);
						}
						start = jiffies;
						no_gkey_bc_cnt = 0;
						no_gkey_mc_cnt = 0;
					}
					goto exit;
				}

				if (no_gkey_bc_cnt || no_gkey_mc_cnt) {
					netdev_dbg(padapter->pnetdev,
						   FUNC_ADPT_FMT " gkey installed. no_gkey_bc_cnt:%u, no_gkey_mc_cnt:%u\n",
						   FUNC_ADPT_ARG(padapter),
						   no_gkey_bc_cnt,
						   no_gkey_mc_cnt);
				}
				start = 0;
				no_gkey_bc_cnt = 0;
				no_gkey_mc_cnt = 0;

				prwskey = psecuritypriv->dot118021XGrpKey[prxattrib->key_index].skey;
			} else {
				prwskey = &stainfo->dot118021x_UncstKey.skey[0];
			}

			iv = pframe+prxattrib->hdrlen;
			payload = pframe+prxattrib->iv_len+prxattrib->hdrlen;
			length = ((union recv_frame *)precvframe)->u.hdr.len-prxattrib->hdrlen-prxattrib->iv_len;

			GET_TKIP_PN(iv, dot11txpn);

			pnl = (u16)(dot11txpn.val);
			pnh = (u32)(dot11txpn.val>>16);

			phase1((u16 *)&ttkey[0], prwskey, &prxattrib->ta[0], pnh);
			phase2(&rc4key[0], prwskey, (unsigned short *)&ttkey[0], pnl);

			/* 4 decrypt payload include icv */

			arc4_setkey(ctx, rc4key, 16);
			arc4_crypt(ctx, payload, payload, length);

			*((u32 *)crc) = le32_to_cpu(~crc32_le(~0, payload, length - 4));

<<<<<<< HEAD
			if (crc[3] != payload[length-1] || crc[2] != payload[length-2] || crc[1] != payload[length-3] || crc[0] != payload[length-4]) {
				RT_TRACE(_module_rtl871x_security_c_,
					 _drv_err_,
					 ("rtw_wep_decrypt:icv error crc[3](%x)!=payload[length-1](%x) || crc[2](%x)!=payload[length-2](%x) || crc[1](%x)!=payload[length-3](%x) || crc[0](%x)!=payload[length-4](%x)\n",
						crc[3], payload[length - 1],
						crc[2], payload[length - 2],
						crc[1], payload[length - 3],
						crc[0], payload[length - 4]));
=======
			if (crc[3] != payload[length - 1] || crc[2] != payload[length - 2] ||
			    crc[1] != payload[length - 3] || crc[0] != payload[length - 4])
>>>>>>> 7d2a07b7
				res = _FAIL;
		} else {
<<<<<<< HEAD
			RT_TRACE(_module_rtl871x_security_c_, _drv_err_, ("%s: stainfo == NULL!!!\n", __func__));
=======
>>>>>>> 7d2a07b7
			res = _FAIL;
		}
	}
exit:
	return res;
}


/* 3			=====AES related ===== */



#define MAX_MSG_SIZE	2048
<<<<<<< HEAD
/*****************************/
/******** SBOX Table *********/
/*****************************/

	static const u8 sbox_table[256] = {
			0x63, 0x7c, 0x77, 0x7b, 0xf2, 0x6b, 0x6f, 0xc5,
			0x30, 0x01, 0x67, 0x2b, 0xfe, 0xd7, 0xab, 0x76,
			0xca, 0x82, 0xc9, 0x7d, 0xfa, 0x59, 0x47, 0xf0,
			0xad, 0xd4, 0xa2, 0xaf, 0x9c, 0xa4, 0x72, 0xc0,
			0xb7, 0xfd, 0x93, 0x26, 0x36, 0x3f, 0xf7, 0xcc,
			0x34, 0xa5, 0xe5, 0xf1, 0x71, 0xd8, 0x31, 0x15,
			0x04, 0xc7, 0x23, 0xc3, 0x18, 0x96, 0x05, 0x9a,
			0x07, 0x12, 0x80, 0xe2, 0xeb, 0x27, 0xb2, 0x75,
			0x09, 0x83, 0x2c, 0x1a, 0x1b, 0x6e, 0x5a, 0xa0,
			0x52, 0x3b, 0xd6, 0xb3, 0x29, 0xe3, 0x2f, 0x84,
			0x53, 0xd1, 0x00, 0xed, 0x20, 0xfc, 0xb1, 0x5b,
			0x6a, 0xcb, 0xbe, 0x39, 0x4a, 0x4c, 0x58, 0xcf,
			0xd0, 0xef, 0xaa, 0xfb, 0x43, 0x4d, 0x33, 0x85,
			0x45, 0xf9, 0x02, 0x7f, 0x50, 0x3c, 0x9f, 0xa8,
			0x51, 0xa3, 0x40, 0x8f, 0x92, 0x9d, 0x38, 0xf5,
			0xbc, 0xb6, 0xda, 0x21, 0x10, 0xff, 0xf3, 0xd2,
			0xcd, 0x0c, 0x13, 0xec, 0x5f, 0x97, 0x44, 0x17,
			0xc4, 0xa7, 0x7e, 0x3d, 0x64, 0x5d, 0x19, 0x73,
			0x60, 0x81, 0x4f, 0xdc, 0x22, 0x2a, 0x90, 0x88,
			0x46, 0xee, 0xb8, 0x14, 0xde, 0x5e, 0x0b, 0xdb,
			0xe0, 0x32, 0x3a, 0x0a, 0x49, 0x06, 0x24, 0x5c,
			0xc2, 0xd3, 0xac, 0x62, 0x91, 0x95, 0xe4, 0x79,
			0xe7, 0xc8, 0x37, 0x6d, 0x8d, 0xd5, 0x4e, 0xa9,
			0x6c, 0x56, 0xf4, 0xea, 0x65, 0x7a, 0xae, 0x08,
			0xba, 0x78, 0x25, 0x2e, 0x1c, 0xa6, 0xb4, 0xc6,
			0xe8, 0xdd, 0x74, 0x1f, 0x4b, 0xbd, 0x8b, 0x8a,
			0x70, 0x3e, 0xb5, 0x66, 0x48, 0x03, 0xf6, 0x0e,
			0x61, 0x35, 0x57, 0xb9, 0x86, 0xc1, 0x1d, 0x9e,
			0xe1, 0xf8, 0x98, 0x11, 0x69, 0xd9, 0x8e, 0x94,
			0x9b, 0x1e, 0x87, 0xe9, 0xce, 0x55, 0x28, 0xdf,
			0x8c, 0xa1, 0x89, 0x0d, 0xbf, 0xe6, 0x42, 0x68,
			0x41, 0x99, 0x2d, 0x0f, 0xb0, 0x54, 0xbb, 0x16
		};
=======
>>>>>>> 7d2a07b7

/*****************************/
/**** Function Prototypes ****/
/*****************************/

static void bitwise_xor(u8 *ina, u8 *inb, u8 *out);
static void construct_mic_iv(u8 *mic_header1,
			     signed int qc_exists,
			     signed int a4_exists,
			     u8 *mpdu,
			     uint payload_length,
			     u8 *pn_vector,
			     uint frtype); /*  add for CONFIG_IEEE80211W, none 11w also can use */
static void construct_mic_header1(u8 *mic_header1,
				  signed int header_length,
				  u8 *mpdu,
				  uint frtype); /* for CONFIG_IEEE80211W, none 11w also can use */
static void construct_mic_header2(u8 *mic_header2,
				  u8 *mpdu,
				  signed int a4_exists,
				  signed int qc_exists);
static void construct_ctr_preload(u8 *ctr_preload,
				  signed int a4_exists,
				  signed int qc_exists,
				  u8 *mpdu,
				  u8 *pn_vector,
				  signed int c,
				  uint frtype); /* for CONFIG_IEEE80211W, none 11w also can use */

static void aes128k128d(u8 *key, u8 *data, u8 *ciphertext);


/****************************************/
/* aes128k128d()                        */
/* Performs a 128 bit AES encrypt with  */
/* 128 bit data.                        */
/****************************************/
<<<<<<< HEAD
static void xor_128(u8 *a, u8 *b, u8 *out)
{
		sint i;

		for (i = 0; i < 16; i++) {
			out[i] = a[i] ^ b[i];
		}
}


static void xor_32(u8 *a, u8 *b, u8 *out)
{
		sint i;

		for (i = 0; i < 4; i++) {
			out[i] = a[i] ^ b[i];
		}
}


static u8 sbox(u8 a)
{
		return sbox_table[(sint)a];
}


static void next_key(u8 *key, sint round)
{
		u8 rcon;
		u8 sbox_key[4];
		static const u8 rcon_table[12] = {
			0x01, 0x02, 0x04, 0x08,
			0x10, 0x20, 0x40, 0x80,
			0x1b, 0x36, 0x36, 0x36
		};
		sbox_key[0] = sbox(key[13]);
		sbox_key[1] = sbox(key[14]);
		sbox_key[2] = sbox(key[15]);
		sbox_key[3] = sbox(key[12]);

		rcon = rcon_table[round];

		xor_32(&key[0], sbox_key, &key[0]);
		key[0] = key[0] ^ rcon;

		xor_32(&key[4], &key[0], &key[4]);
		xor_32(&key[8], &key[4], &key[8]);
		xor_32(&key[12], &key[8], &key[12]);
}


static void byte_sub(u8 *in, u8 *out)
{
		sint i;

		for (i = 0; i < 16; i++) {
			out[i] = sbox(in[i]);
		}
}


static void shift_row(u8 *in, u8 *out)
{
		out[0] =  in[0];
		out[1] =  in[5];
		out[2] =  in[10];
		out[3] =  in[15];
		out[4] =  in[4];
		out[5] =  in[9];
		out[6] =  in[14];
		out[7] =  in[3];
		out[8] =  in[8];
		out[9] =  in[13];
		out[10] = in[2];
		out[11] = in[7];
		out[12] = in[12];
		out[13] = in[1];
		out[14] = in[6];
		out[15] = in[11];
}


static void mix_column(u8 *in, u8 *out)
{
		sint i;
		u8 add1b[4];
		u8 add1bf7[4];
		u8 rotl[4];
		u8 swap_halfs[4];
		u8 andf7[4];
		u8 rotr[4];
		u8 temp[4];
		u8 tempb[4];

		for (i = 0; i < 4; i++) {
			if ((in[i] & 0x80) == 0x80)
				add1b[i] = 0x1b;
			else
				add1b[i] = 0x00;
		}

		swap_halfs[0] = in[2];    /* Swap halfs */
		swap_halfs[1] = in[3];
		swap_halfs[2] = in[0];
		swap_halfs[3] = in[1];

		rotl[0] = in[3];        /* Rotate left 8 bits */
		rotl[1] = in[0];
		rotl[2] = in[1];
		rotl[3] = in[2];

		andf7[0] = in[0] & 0x7f;
		andf7[1] = in[1] & 0x7f;
		andf7[2] = in[2] & 0x7f;
		andf7[3] = in[3] & 0x7f;

		for (i = 3; i > 0; i--) {  /* logical shift left 1 bit */
			andf7[i] = andf7[i] << 1;
			if ((andf7[i-1] & 0x80) == 0x80)
				andf7[i] = (andf7[i] | 0x01);
		}
		andf7[0] = andf7[0] << 1;
		andf7[0] = andf7[0] & 0xfe;

		xor_32(add1b, andf7, add1bf7);

		xor_32(in, add1bf7, rotr);

		temp[0] = rotr[0];         /* Rotate right 8 bits */
		rotr[0] = rotr[1];
		rotr[1] = rotr[2];
		rotr[2] = rotr[3];
		rotr[3] = temp[0];

		xor_32(add1bf7, rotr, temp);
		xor_32(swap_halfs, rotl, tempb);
		xor_32(temp, tempb, out);
}

=======
>>>>>>> 7d2a07b7
static void aes128k128d(u8 *key, u8 *data, u8 *ciphertext)
{
	struct crypto_aes_ctx ctx;

	aes_expandkey(&ctx, key, 16);
	aes_encrypt(&ctx, ciphertext, data);
	memzero_explicit(&ctx, sizeof(ctx));
}

/************************************************/
/* construct_mic_iv()                           */
/* Builds the MIC IV from header fields and PN  */
/* Baron think the function is construct CCM    */
/* nonce                                        */
/************************************************/
static void construct_mic_iv(u8 *mic_iv,
			     signed int qc_exists,
			     signed int a4_exists,
			     u8 *mpdu,
			     uint payload_length,
			     u8 *pn_vector,
			     uint frtype) /* add for CONFIG_IEEE80211W, none 11w also can use */
{
		signed int i;

		mic_iv[0] = 0x59;

		if (qc_exists && a4_exists)
			mic_iv[1] = mpdu[30] & 0x0f;    /* QoS_TC           */

		if (qc_exists && !a4_exists)
			mic_iv[1] = mpdu[24] & 0x0f;   /* mute bits 7-4    */

		if (!qc_exists)
			mic_iv[1] = 0x00;

		/* 802.11w management frame should set management bit(4) */
		if (frtype == WIFI_MGT_TYPE)
			mic_iv[1] |= BIT(4);

		for (i = 2; i < 8; i++)
			mic_iv[i] = mpdu[i + 8];   /* mic_iv[2:7] = A2[0:5] = mpdu[10:15] */
		#ifdef CONSISTENT_PN_ORDER
		for (i = 8; i < 14; i++)
			mic_iv[i] = pn_vector[i - 8];           /* mic_iv[8:13] = PN[0:5] */
		#else
		for (i = 8; i < 14; i++)
			mic_iv[i] = pn_vector[13 - i];          /* mic_iv[8:13] = PN[5:0] */
		#endif
		mic_iv[14] = (unsigned char) (payload_length / 256);
		mic_iv[15] = (unsigned char) (payload_length % 256);
}

/************************************************/
/* construct_mic_header1()                      */
/* Builds the first MIC header block from       */
/* header fields.                               */
/* Build AAD SC, A1, A2                           */
/************************************************/
static void construct_mic_header1(u8 *mic_header1,
				  signed int header_length,
				  u8 *mpdu,
				  uint frtype) /* for CONFIG_IEEE80211W, none 11w also can use */
{
		mic_header1[0] = (u8)((header_length - 2) / 256);
		mic_header1[1] = (u8)((header_length - 2) % 256);

		/* 802.11w management frame don't AND subtype bits 4, 5, 6 of frame control field */
		if (frtype == WIFI_MGT_TYPE)
			mic_header1[2] = mpdu[0];
		else
			mic_header1[2] = mpdu[0] & 0xcf;    /* Mute CF poll & CF ack bits */

		mic_header1[3] = mpdu[1] & 0xc7;    /* Mute retry, more data and pwr mgt bits */
		mic_header1[4] = mpdu[4];       /* A1 */
		mic_header1[5] = mpdu[5];
		mic_header1[6] = mpdu[6];
		mic_header1[7] = mpdu[7];
		mic_header1[8] = mpdu[8];
		mic_header1[9] = mpdu[9];
		mic_header1[10] = mpdu[10];     /* A2 */
		mic_header1[11] = mpdu[11];
		mic_header1[12] = mpdu[12];
		mic_header1[13] = mpdu[13];
		mic_header1[14] = mpdu[14];
		mic_header1[15] = mpdu[15];
}

/************************************************/
/* construct_mic_header2()                      */
/* Builds the last MIC header block from        */
/* header fields.                               */
/************************************************/
static void construct_mic_header2(u8 *mic_header2,
				  u8 *mpdu,
				  signed int a4_exists,
				  signed int qc_exists)
{
		signed int i;

		for (i = 0; i < 16; i++)
			mic_header2[i] = 0x00;

		mic_header2[0] = mpdu[16];    /* A3 */
		mic_header2[1] = mpdu[17];
		mic_header2[2] = mpdu[18];
		mic_header2[3] = mpdu[19];
		mic_header2[4] = mpdu[20];
		mic_header2[5] = mpdu[21];

		mic_header2[6] = 0x00;
		mic_header2[7] = 0x00; /* mpdu[23]; */

		if (!qc_exists && a4_exists) {
			for (i = 0; i < 6; i++)
				mic_header2[8+i] = mpdu[24+i];   /* A4 */
		}

		if (qc_exists && !a4_exists) {
			mic_header2[8] = mpdu[24] & 0x0f; /* mute bits 15 - 4 */
			mic_header2[9] = mpdu[25] & 0x00;
		}

		if (qc_exists && a4_exists) {
			for (i = 0; i < 6; i++)
				mic_header2[8+i] = mpdu[24+i];   /* A4 */

			mic_header2[14] = mpdu[30] & 0x0f;
			mic_header2[15] = mpdu[31] & 0x00;
		}
}

/************************************************/
/* construct_mic_header2()                      */
/* Builds the last MIC header block from        */
/* header fields.                               */
/* Baron think the function is construct CCM    */
/* nonce                                        */
/************************************************/
static void construct_ctr_preload(u8 *ctr_preload,
				  signed int a4_exists,
				  signed int qc_exists,
				  u8 *mpdu,
				  u8 *pn_vector,
				  signed int c,
				  uint frtype) /* for CONFIG_IEEE80211W, none 11w also can use */
{
	signed int i = 0;

	for (i = 0; i < 16; i++)
		ctr_preload[i] = 0x00;
	i = 0;

	ctr_preload[0] = 0x01;                                  /* flag */
	if (qc_exists && a4_exists)
		ctr_preload[1] = mpdu[30] & 0x0f;   /* QoC_Control */
	if (qc_exists && !a4_exists)
		ctr_preload[1] = mpdu[24] & 0x0f;

	/* 802.11w management frame should set management bit(4) */
	if (frtype == WIFI_MGT_TYPE)
		ctr_preload[1] |= BIT(4);

	for (i = 2; i < 8; i++)
		ctr_preload[i] = mpdu[i + 8];                       /* ctr_preload[2:7] = A2[0:5] = mpdu[10:15] */
#ifdef CONSISTENT_PN_ORDER
	for (i = 8; i < 14; i++)
		ctr_preload[i] =    pn_vector[i - 8];           /* ctr_preload[8:13] = PN[0:5] */
#else
	for (i = 8; i < 14; i++)
		ctr_preload[i] =    pn_vector[13 - i];          /* ctr_preload[8:13] = PN[5:0] */
#endif
	ctr_preload[14] =  (unsigned char) (c / 256); /* Ctr */
	ctr_preload[15] =  (unsigned char) (c % 256);
}

/************************************/
/* bitwise_xor()                    */
/* A 128 bit, bitwise exclusive or  */
/************************************/
static void bitwise_xor(u8 *ina, u8 *inb, u8 *out)
{
		signed int i;

		for (i = 0; i < 16; i++)
			out[i] = ina[i] ^ inb[i];
}

static signed int aes_cipher(u8 *key, uint	hdrlen,
			u8 *pframe, uint plen)
{
	uint	qc_exists, a4_exists, i, j, payload_remainder,
		num_blocks, payload_index;

	u8 pn_vector[6];
	u8 mic_iv[16];
	u8 mic_header1[16];
	u8 mic_header2[16];
	u8 ctr_preload[16];

	/* Intermediate Buffers */
	u8 chain_buffer[16];
	u8 aes_out[16];
	u8 padded_buffer[16];
	u8 mic[8];
	uint	frtype  = GetFrameType(pframe);
	uint	frsubtype  = GetFrameSubType(pframe);

	frsubtype = frsubtype>>4;

	memset((void *)mic_iv, 0, 16);
	memset((void *)mic_header1, 0, 16);
	memset((void *)mic_header2, 0, 16);
	memset((void *)ctr_preload, 0, 16);
	memset((void *)chain_buffer, 0, 16);
	memset((void *)aes_out, 0, 16);
	memset((void *)padded_buffer, 0, 16);

	if ((hdrlen == WLAN_HDR_A3_LEN) || (hdrlen ==  WLAN_HDR_A3_QOS_LEN))
		a4_exists = 0;
	else
		a4_exists = 1;

	if (((frtype|frsubtype) == WIFI_DATA_CFACK) ||
	    ((frtype|frsubtype) == WIFI_DATA_CFPOLL) ||
	    ((frtype|frsubtype) == WIFI_DATA_CFACKPOLL)) {
		qc_exists = 1;
		if (hdrlen !=  WLAN_HDR_A3_QOS_LEN)
			hdrlen += 2;

	} else if ((frtype == WIFI_DATA) && /*  add for CONFIG_IEEE80211W, none 11w also can use */
		   ((frsubtype == 0x08) ||
		   (frsubtype == 0x09) ||
		   (frsubtype == 0x0a) ||
		   (frsubtype == 0x0b))) {
		if (hdrlen !=  WLAN_HDR_A3_QOS_LEN)
			hdrlen += 2;

		qc_exists = 1;
	} else {
		qc_exists = 0;
	}

	pn_vector[0] = pframe[hdrlen];
	pn_vector[1] = pframe[hdrlen+1];
	pn_vector[2] = pframe[hdrlen+4];
	pn_vector[3] = pframe[hdrlen+5];
	pn_vector[4] = pframe[hdrlen+6];
	pn_vector[5] = pframe[hdrlen+7];

	construct_mic_iv(mic_iv,
			 qc_exists,
			 a4_exists,
			 pframe,	 /* message, */
			 plen,
			 pn_vector,
			 frtype); /*  add for CONFIG_IEEE80211W, none 11w also can use */

	construct_mic_header1(mic_header1,
			      hdrlen,
			      pframe,	/* message */
			      frtype); /*  add for CONFIG_IEEE80211W, none 11w also can use */

	construct_mic_header2(mic_header2,
			      pframe,	/* message, */
			      a4_exists,
			      qc_exists);

	payload_remainder = plen % 16;
	num_blocks = plen / 16;

	/* Find start of payload */
	payload_index = (hdrlen + 8);

	/* Calculate MIC */
	aes128k128d(key, mic_iv, aes_out);
	bitwise_xor(aes_out, mic_header1, chain_buffer);
	aes128k128d(key, chain_buffer, aes_out);
	bitwise_xor(aes_out, mic_header2, chain_buffer);
	aes128k128d(key, chain_buffer, aes_out);

	for (i = 0; i < num_blocks; i++) {
		bitwise_xor(aes_out, &pframe[payload_index], chain_buffer);

		payload_index += 16;
		aes128k128d(key, chain_buffer, aes_out);
	}

	/* Add on the final payload block if it needs padding */
	if (payload_remainder > 0) {
		for (j = 0; j < 16; j++)
			padded_buffer[j] = 0x00;
<<<<<<< HEAD
		for (j = 0; j < payload_remainder; j++) {
			padded_buffer[j] = pframe[payload_index++];
		}
=======
		for (j = 0; j < payload_remainder; j++)
			padded_buffer[j] = pframe[payload_index++];

>>>>>>> 7d2a07b7
		bitwise_xor(aes_out, padded_buffer, chain_buffer);
		aes128k128d(key, chain_buffer, aes_out);
	}

	for (j = 0 ; j < 8; j++)
		mic[j] = aes_out[j];

	/* Insert MIC into payload */
	for (j = 0; j < 8; j++)
		pframe[payload_index+j] = mic[j];

	payload_index = hdrlen + 8;
	for (i = 0; i < num_blocks; i++) {
		construct_ctr_preload(ctr_preload, a4_exists, qc_exists, pframe, /* message, */
				      pn_vector, i+1, frtype);
		/*  add for CONFIG_IEEE80211W, none 11w also can use */
		aes128k128d(key, ctr_preload, aes_out);
		bitwise_xor(aes_out, &pframe[payload_index], chain_buffer);
		for (j = 0; j < 16; j++)
			pframe[payload_index++] = chain_buffer[j];
	}

	if (payload_remainder > 0) {
		/* If there is a short final block, then pad it,*/
		/* encrypt it and copy the unpadded part back   */
		construct_ctr_preload(ctr_preload, a4_exists, qc_exists, pframe, /* message, */
				      pn_vector, num_blocks+1, frtype);
		/*  add for CONFIG_IEEE80211W, none 11w also can use */

		for (j = 0; j < 16; j++)
			padded_buffer[j] = 0x00;
		for (j = 0; j < payload_remainder; j++)
			padded_buffer[j] = pframe[payload_index+j];

		aes128k128d(key, ctr_preload, aes_out);
		bitwise_xor(aes_out, padded_buffer, chain_buffer);
		for (j = 0; j < payload_remainder; j++)
			pframe[payload_index++] = chain_buffer[j];
	}

	/* Encrypt the MIC */
	construct_ctr_preload(ctr_preload, a4_exists, qc_exists, pframe, /* message, */
			      pn_vector, 0, frtype);
	/*  add for CONFIG_IEEE80211W, none 11w also can use */

	for (j = 0; j < 16; j++)
		padded_buffer[j] = 0x00;
	for (j = 0; j < 8; j++)
		padded_buffer[j] = pframe[j+hdrlen+8+plen];

	aes128k128d(key, ctr_preload, aes_out);
	bitwise_xor(aes_out, padded_buffer, chain_buffer);
	for (j = 0; j < 8; j++)
		pframe[payload_index++] = chain_buffer[j];

	return _SUCCESS;
}

u32 rtw_aes_encrypt(struct adapter *padapter, u8 *pxmitframe)
{	/*  exclude ICV */

	/*static*/
	/* unsigned char message[MAX_MSG_SIZE]; */

	/* Intermediate Buffers */
<<<<<<< HEAD
	sint	curfragnum, length;
	u8 *pframe, *prwskey;	/*  *payload,*iv */
	u8   hw_hdr_offset = 0;
	struct	pkt_attrib	 *pattrib = &((struct xmit_frame *)pxmitframe)->attrib;
	struct	security_priv *psecuritypriv = &padapter->securitypriv;
	struct	xmit_priv 	*pxmitpriv = &padapter->xmitpriv;
=======
	signed int curfragnum, length;
	u8 *pframe, *prwskey;	/*  *payload,*iv */
	u8 hw_hdr_offset = 0;
	struct pkt_attrib *pattrib = &((struct xmit_frame *)pxmitframe)->attrib;
	struct security_priv *psecuritypriv = &padapter->securitypriv;
	struct xmit_priv *pxmitpriv = &padapter->xmitpriv;
>>>>>>> 7d2a07b7

	u32 res = _SUCCESS;

	if (((struct xmit_frame *)pxmitframe)->buf_addr == NULL)
		return _FAIL;

	hw_hdr_offset = TXDESC_OFFSET;
	pframe = ((struct xmit_frame *)pxmitframe)->buf_addr + hw_hdr_offset;

	/* 4 start to encrypt each fragment */
	if (pattrib->encrypt == _AES_) {
<<<<<<< HEAD
		RT_TRACE(_module_rtl871x_security_c_, _drv_err_, ("%s: stainfo!= NULL!!!\n", __func__));

=======
>>>>>>> 7d2a07b7
		if (IS_MCAST(pattrib->ra))
			prwskey = psecuritypriv->dot118021XGrpKey[psecuritypriv->dot118021XGrpKeyid].skey;
		else
			prwskey = pattrib->dot118021x_UncstKey.skey;

		for (curfragnum = 0; curfragnum < pattrib->nr_frags; curfragnum++) {
			if ((curfragnum+1) == pattrib->nr_frags) {	/* 4 the last fragment */
				length = pattrib->last_txcmdsz-pattrib->hdrlen-pattrib->iv_len-pattrib->icv_len;

				aes_cipher(prwskey, pattrib->hdrlen, pframe, length);
			} else {
				length = pxmitpriv->frag_len-pattrib->hdrlen-pattrib->iv_len-pattrib->icv_len;

				aes_cipher(prwskey, pattrib->hdrlen, pframe, length);
				pframe += pxmitpriv->frag_len;
				pframe = (u8 *)round_up((SIZE_PTR)(pframe), 4);
			}
		}
	}
	return res;
}

<<<<<<< HEAD
static sint aes_decipher(u8 *key, uint	hdrlen,
=======
static signed int aes_decipher(u8 *key, uint	hdrlen,
>>>>>>> 7d2a07b7
			 u8 *pframe, uint plen)
{
	static u8 message[MAX_MSG_SIZE];
	uint qc_exists, a4_exists, i, j, payload_remainder,
			num_blocks, payload_index;
	signed int res = _SUCCESS;
	u8 pn_vector[6];
	u8 mic_iv[16];
	u8 mic_header1[16];
	u8 mic_header2[16];
	u8 ctr_preload[16];

		/* Intermediate Buffers */
	u8 chain_buffer[16];
	u8 aes_out[16];
	u8 padded_buffer[16];
	u8 mic[8];

<<<<<<< HEAD

=======
>>>>>>> 7d2a07b7
	uint frtype  = GetFrameType(pframe);
	uint frsubtype  = GetFrameSubType(pframe);

	frsubtype = frsubtype>>4;

	memset((void *)mic_iv, 0, 16);
	memset((void *)mic_header1, 0, 16);
	memset((void *)mic_header2, 0, 16);
	memset((void *)ctr_preload, 0, 16);
	memset((void *)chain_buffer, 0, 16);
	memset((void *)aes_out, 0, 16);
	memset((void *)padded_buffer, 0, 16);

	/* start to decrypt the payload */

	num_blocks = (plen-8) / 16; /* plen including LLC, payload_length and mic) */

	payload_remainder = (plen-8) % 16;

	pn_vector[0]  = pframe[hdrlen];
	pn_vector[1]  = pframe[hdrlen + 1];
	pn_vector[2]  = pframe[hdrlen + 4];
	pn_vector[3]  = pframe[hdrlen + 5];
	pn_vector[4]  = pframe[hdrlen + 6];
	pn_vector[5]  = pframe[hdrlen + 7];

	if ((hdrlen == WLAN_HDR_A3_LEN) || (hdrlen ==  WLAN_HDR_A3_QOS_LEN))
		a4_exists = 0;
	else
		a4_exists = 1;

	if (((frtype|frsubtype) == WIFI_DATA_CFACK) ||
	    ((frtype|frsubtype) == WIFI_DATA_CFPOLL) ||
	    ((frtype|frsubtype) == WIFI_DATA_CFACKPOLL)) {
		qc_exists = 1;
		if (hdrlen !=  WLAN_HDR_A3_QOS_LEN)
			hdrlen += 2;

	} else if ((frtype == WIFI_DATA) && /* only for data packet . add for CONFIG_IEEE80211W, none 11w also can use */
		   ((frsubtype == 0x08) ||
		   (frsubtype == 0x09) ||
		   (frsubtype == 0x0a) ||
		   (frsubtype == 0x0b))) {
		if (hdrlen !=  WLAN_HDR_A3_QOS_LEN)
			hdrlen += 2;

		qc_exists = 1;
	} else {
		qc_exists = 0;
	}

	/*  now, decrypt pframe with hdrlen offset and plen long */

	payload_index = hdrlen + 8; /*  8 is for extiv */

	for (i = 0; i < num_blocks; i++) {
		construct_ctr_preload(ctr_preload, a4_exists,
				      qc_exists, pframe,
				      pn_vector, i + 1,
				      frtype); /*  add for CONFIG_IEEE80211W, none 11w also can use */

		aes128k128d(key, ctr_preload, aes_out);
		bitwise_xor(aes_out, &pframe[payload_index], chain_buffer);

		for (j = 0; j < 16; j++)
			pframe[payload_index++] = chain_buffer[j];
	}

	if (payload_remainder > 0) {
		/* If there is a short final block, then pad it,*/
		/* encrypt it and copy the unpadded part back   */
		construct_ctr_preload(ctr_preload, a4_exists, qc_exists, pframe, pn_vector,
				      num_blocks+1, frtype);
		/*  add for CONFIG_IEEE80211W, none 11w also can use */

		for (j = 0; j < 16; j++)
			padded_buffer[j] = 0x00;
		for (j = 0; j < payload_remainder; j++)
			padded_buffer[j] = pframe[payload_index+j];

		aes128k128d(key, ctr_preload, aes_out);
		bitwise_xor(aes_out, padded_buffer, chain_buffer);
		for (j = 0; j < payload_remainder; j++)
			pframe[payload_index++] = chain_buffer[j];
	}

	/* start to calculate the mic */
	if ((hdrlen + plen+8) <= MAX_MSG_SIZE)
		memcpy((void *)message, pframe, (hdrlen + plen+8)); /* 8 is for ext iv len */

	pn_vector[0] = pframe[hdrlen];
	pn_vector[1] = pframe[hdrlen+1];
	pn_vector[2] = pframe[hdrlen+4];
	pn_vector[3] = pframe[hdrlen+5];
	pn_vector[4] = pframe[hdrlen+6];
	pn_vector[5] = pframe[hdrlen+7];

	construct_mic_iv(mic_iv, qc_exists, a4_exists, message, plen-8, pn_vector, frtype);
	/*  add for CONFIG_IEEE80211W, none 11w also can use */

	construct_mic_header1(mic_header1, hdrlen, message, frtype);
	/*  add for CONFIG_IEEE80211W, none 11w also can use */
	construct_mic_header2(mic_header2, message, a4_exists, qc_exists);

	payload_remainder = (plen-8) % 16;
	num_blocks = (plen-8) / 16;

	/* Find start of payload */
	payload_index = (hdrlen + 8);

	/* Calculate MIC */
	aes128k128d(key, mic_iv, aes_out);
	bitwise_xor(aes_out, mic_header1, chain_buffer);
	aes128k128d(key, chain_buffer, aes_out);
	bitwise_xor(aes_out, mic_header2, chain_buffer);
	aes128k128d(key, chain_buffer, aes_out);

	for (i = 0; i < num_blocks; i++) {
		bitwise_xor(aes_out, &message[payload_index], chain_buffer);

		payload_index += 16;
		aes128k128d(key, chain_buffer, aes_out);
	}

	/* Add on the final payload block if it needs padding */
	if (payload_remainder > 0) {
		for (j = 0; j < 16; j++)
			padded_buffer[j] = 0x00;
		for (j = 0; j < payload_remainder; j++)
			padded_buffer[j] = message[payload_index++];

		bitwise_xor(aes_out, padded_buffer, chain_buffer);
		aes128k128d(key, chain_buffer, aes_out);
	}

	for (j = 0; j < 8; j++)
		mic[j] = aes_out[j];

	/* Insert MIC into payload */
	for (j = 0; j < 8; j++)
		message[payload_index+j] = mic[j];

	payload_index = hdrlen + 8;
	for (i = 0; i < num_blocks; i++) {
		construct_ctr_preload(ctr_preload, a4_exists, qc_exists, message, pn_vector, i+1,
				      frtype);
		/*  add for CONFIG_IEEE80211W, none 11w also can use */
		aes128k128d(key, ctr_preload, aes_out);
		bitwise_xor(aes_out, &message[payload_index], chain_buffer);
		for (j = 0; j < 16; j++)
			message[payload_index++] = chain_buffer[j];
	}

	if (payload_remainder > 0) {
		/* If there is a short final block, then pad it,*/
		/* encrypt it and copy the unpadded part back   */
		construct_ctr_preload(ctr_preload, a4_exists, qc_exists, message, pn_vector,
				      num_blocks+1, frtype);
		/*  add for CONFIG_IEEE80211W, none 11w also can use */

		for (j = 0; j < 16; j++)
			padded_buffer[j] = 0x00;
		for (j = 0; j < payload_remainder; j++)
			padded_buffer[j] = message[payload_index+j];

		aes128k128d(key, ctr_preload, aes_out);
		bitwise_xor(aes_out, padded_buffer, chain_buffer);
		for (j = 0; j < payload_remainder; j++)
			message[payload_index++] = chain_buffer[j];
	}

	/* Encrypt the MIC */
	construct_ctr_preload(ctr_preload, a4_exists, qc_exists, message, pn_vector, 0, frtype);
	/*  add for CONFIG_IEEE80211W, none 11w also can use */

	for (j = 0; j < 16; j++)
		padded_buffer[j] = 0x00;
	for (j = 0; j < 8; j++)
		padded_buffer[j] = message[j+hdrlen+8+plen-8];

	aes128k128d(key, ctr_preload, aes_out);
	bitwise_xor(aes_out, padded_buffer, chain_buffer);
	for (j = 0; j < 8; j++)
		message[payload_index++] = chain_buffer[j];

	/* compare the mic */
	for (i = 0; i < 8; i++) {
<<<<<<< HEAD
		if (pframe[hdrlen+8+plen-8+i] != message[hdrlen+8+plen-8+i]) {
			RT_TRACE(_module_rtl871x_security_c_,
				 _drv_err_,
				 ("%s:mic check error mic[%d]: pframe(%x) != message(%x)\n",
					__func__,
					i,
					pframe[hdrlen + 8 + plen - 8 + i],
					message[hdrlen + 8 + plen - 8 + i]));
			DBG_871X("%s:mic check error mic[%d]: pframe(%x) != message(%x)\n",
					__func__,
					i,
					pframe[hdrlen + 8 + plen - 8 + i],
					message[hdrlen + 8 + plen - 8 + i]);
=======
		if (pframe[hdrlen + 8 + plen - 8 + i] != message[hdrlen + 8 + plen - 8 + i])
>>>>>>> 7d2a07b7
			res = _FAIL;
	}
	return res;
}

u32 rtw_aes_decrypt(struct adapter *padapter, u8 *precvframe)
{	/*  exclude ICV */

	/*static*/
	/* unsigned char message[MAX_MSG_SIZE]; */

	/* Intermediate Buffers */

	signed int length;
	u8 *pframe, *prwskey;	/*  *payload,*iv */
<<<<<<< HEAD
	struct	sta_info 	*stainfo;
	struct	rx_pkt_attrib	 *prxattrib = &((union recv_frame *)precvframe)->u.hdr.attrib;
	struct	security_priv *psecuritypriv = &padapter->securitypriv;
=======
	struct sta_info *stainfo;
	struct rx_pkt_attrib *prxattrib = &((union recv_frame *)precvframe)->u.hdr.attrib;
	struct security_priv *psecuritypriv = &padapter->securitypriv;
>>>>>>> 7d2a07b7
	u32 res = _SUCCESS;

	pframe = (unsigned char *)((union recv_frame *)precvframe)->u.hdr.rx_data;
	/* 4 start to encrypt each fragment */
	if (prxattrib->encrypt == _AES_) {
		stainfo = rtw_get_stainfo(&padapter->stapriv, &prxattrib->ta[0]);
<<<<<<< HEAD
		if (stainfo != NULL) {
			RT_TRACE(_module_rtl871x_security_c_,
				 _drv_err_,
				 ("%s: stainfo!= NULL!!!\n", __func__));

=======
		if (stainfo) {
>>>>>>> 7d2a07b7
			if (IS_MCAST(prxattrib->ra)) {
				static unsigned long start;
				static u32 no_gkey_bc_cnt;
				static u32 no_gkey_mc_cnt;

				if (!psecuritypriv->binstallGrpkey) {
					res = _FAIL;

					if (start == 0)
						start = jiffies;

					if (is_broadcast_mac_addr(prxattrib->ra))
						no_gkey_bc_cnt++;
					else
						no_gkey_mc_cnt++;

					if (jiffies_to_msecs(jiffies - start) > 1000) {
						if (no_gkey_bc_cnt || no_gkey_mc_cnt) {
							netdev_dbg(padapter->pnetdev,
								   FUNC_ADPT_FMT " no_gkey_bc_cnt:%u, no_gkey_mc_cnt:%u\n",
								   FUNC_ADPT_ARG(padapter),
								   no_gkey_bc_cnt,
								   no_gkey_mc_cnt);
						}
						start = jiffies;
						no_gkey_bc_cnt = 0;
						no_gkey_mc_cnt = 0;
					}

					goto exit;
				}

				if (no_gkey_bc_cnt || no_gkey_mc_cnt) {
					netdev_dbg(padapter->pnetdev,
						   FUNC_ADPT_FMT " gkey installed. no_gkey_bc_cnt:%u, no_gkey_mc_cnt:%u\n",
						   FUNC_ADPT_ARG(padapter),
						   no_gkey_bc_cnt,
						   no_gkey_mc_cnt);
				}
				start = 0;
				no_gkey_bc_cnt = 0;
				no_gkey_mc_cnt = 0;

				prwskey = psecuritypriv->dot118021XGrpKey[prxattrib->key_index].skey;
				if (psecuritypriv->dot118021XGrpKeyid != prxattrib->key_index) {
					res = _FAIL;
					goto exit;
				}
			} else {
				prwskey = &stainfo->dot118021x_UncstKey.skey[0];
			}

			length = ((union recv_frame *)precvframe)->u.hdr.len-prxattrib->hdrlen-prxattrib->iv_len;

			res = aes_decipher(prwskey, prxattrib->hdrlen, pframe, length);

		} else {
<<<<<<< HEAD
			RT_TRACE(_module_rtl871x_security_c_,
				 _drv_err_,
				 ("%s: stainfo == NULL!!!\n", __func__));
=======
>>>>>>> 7d2a07b7
			res = _FAIL;
		}
	}
exit:
	return res;
}

u32 rtw_BIP_verify(struct adapter *padapter, u8 *precvframe)
{
	struct rx_pkt_attrib *pattrib = &((union recv_frame *)precvframe)->u.hdr.attrib;
	u8 *pframe;
	u8 *BIP_AAD, *p;
	u32 res = _FAIL;
	uint len, ori_len;
	struct ieee80211_hdr *pwlanhdr;
	u8 mic[16];
	struct mlme_ext_priv *pmlmeext = &padapter->mlmeextpriv;
	__le16 le_tmp;
	__le64 le_tmp64;

	ori_len = pattrib->pkt_len-WLAN_HDR_A3_LEN+BIP_AAD_SIZE;
	BIP_AAD = rtw_zmalloc(ori_len);

	if (!BIP_AAD)
		return _FAIL;

	/* PKT start */
	pframe = (unsigned char *)((union recv_frame *)precvframe)->u.hdr.rx_data;
	/* mapping to wlan header */
	pwlanhdr = (struct ieee80211_hdr *)pframe;
	/* save the frame body + MME */
	memcpy(BIP_AAD+BIP_AAD_SIZE, pframe+WLAN_HDR_A3_LEN, pattrib->pkt_len-WLAN_HDR_A3_LEN);
	/* find MME IE pointer */
	p = rtw_get_ie(BIP_AAD+BIP_AAD_SIZE, WLAN_EID_MMIE, &len, pattrib->pkt_len-WLAN_HDR_A3_LEN);
	/* Baron */
	if (p) {
		u16 keyid = 0;
		u64 temp_ipn = 0;
		/* save packet number */
		memcpy(&le_tmp64, p+4, 6);
		temp_ipn = le64_to_cpu(le_tmp64);
		/* BIP packet number should bigger than previous BIP packet */
		if (temp_ipn <= pmlmeext->mgnt_80211w_IPN_rx)
			goto BIP_exit;

		/* copy key index */
		memcpy(&le_tmp, p+2, 2);
		keyid = le16_to_cpu(le_tmp);
		if (keyid != padapter->securitypriv.dot11wBIPKeyid)
			goto BIP_exit;

		/* clear the MIC field of MME to zero */
		memset(p+2+len-8, 0, 8);

		/* conscruct AAD, copy frame control field */
		memcpy(BIP_AAD, &pwlanhdr->frame_control, 2);
		ClearRetry(BIP_AAD);
		ClearPwrMgt(BIP_AAD);
		ClearMData(BIP_AAD);
		/* conscruct AAD, copy address 1 to address 3 */
		memcpy(BIP_AAD+2, pwlanhdr->addr1, 18);

		if (omac1_aes_128(padapter->securitypriv.dot11wBIPKey[padapter->securitypriv.dot11wBIPKeyid].skey
			, BIP_AAD, ori_len, mic))
			goto BIP_exit;

		/* MIC field should be last 8 bytes of packet (packet without FCS) */
		if (!memcmp(mic, pframe+pattrib->pkt_len-8, 8)) {
			pmlmeext->mgnt_80211w_IPN_rx = temp_ipn;
			res = _SUCCESS;
		} else {
		}

	} else {
		res = RTW_RX_HANDLED;
	}
BIP_exit:

	kfree(BIP_AAD);
	return res;
}

static void gf_mulx(u8 *pad)
{
	int i, carry;

	carry = pad[0] & 0x80;
	for (i = 0; i < AES_BLOCK_SIZE - 1; i++)
		pad[i] = (pad[i] << 1) | (pad[i + 1] >> 7);

	pad[AES_BLOCK_SIZE - 1] <<= 1;
	if (carry)
		pad[AES_BLOCK_SIZE - 1] ^= 0x87;
}

<<<<<<< HEAD
static void aes_encrypt_deinit(void *ctx)
{
	kzfree(ctx);
}


=======
>>>>>>> 7d2a07b7
/**
 * omac1_aes_128_vector - One-Key CBC MAC (OMAC1) hash with AES-128
 * @key: 128-bit key for the hash operation
 * @num_elem: Number of elements in the data vector
 * @addr: Pointers to the data areas
 * @len: Lengths of the data blocks
 * @mac: Buffer for MAC (128 bits, i.e., 16 bytes)
 * Returns: 0 on success, -1 on failure
 *
 * This is a mode for using block cipher (AES in this case) for authentication.
 * OMAC1 was standardized with the name CMAC by NIST in a Special Publication
 * (SP) 800-38B.
 */
static int omac1_aes_128_vector(u8 *key, size_t num_elem,
				u8 *addr[], size_t *len, u8 *mac)
{
	struct crypto_aes_ctx ctx;
	u8 cbc[AES_BLOCK_SIZE], pad[AES_BLOCK_SIZE];
	u8 *pos, *end;
	size_t i, e, left, total_len;
	int ret;

	ret = aes_expandkey(&ctx, key, 16);
	if (ret)
		return -1;
	memset(cbc, 0, AES_BLOCK_SIZE);

	total_len = 0;
	for (e = 0; e < num_elem; e++)
		total_len += len[e];
	left = total_len;

	e = 0;
	pos = addr[0];
	end = pos + len[0];

	while (left >= AES_BLOCK_SIZE) {
		for (i = 0; i < AES_BLOCK_SIZE; i++) {
			cbc[i] ^= *pos++;
			if (pos >= end) {
				e++;
				pos = addr[e];
				end = pos + len[e];
			}
		}
		if (left > AES_BLOCK_SIZE)
			aes_encrypt(&ctx, cbc, cbc);
		left -= AES_BLOCK_SIZE;
	}

	memset(pad, 0, AES_BLOCK_SIZE);
	aes_encrypt(&ctx, pad, pad);
	gf_mulx(pad);

	if (left || total_len == 0) {
		for (i = 0; i < left; i++) {
			cbc[i] ^= *pos++;
			if (pos >= end) {
				e++;
				pos = addr[e];
				end = pos + len[e];
			}
		}
		cbc[left] ^= 0x80;
		gf_mulx(pad);
	}

	for (i = 0; i < AES_BLOCK_SIZE; i++)
		pad[i] ^= cbc[i];
	aes_encrypt(&ctx, pad, mac);
	memzero_explicit(&ctx, sizeof(ctx));
	return 0;
}

/**
 * omac1_aes_128 - One-Key CBC MAC (OMAC1) hash with AES-128 (aka AES-CMAC)
 * @key: 128-bit key for the hash operation
 * @data: Data buffer for which a MAC is determined
 * @data_len: Length of data buffer in bytes
 * @mac: Buffer for MAC (128 bits, i.e., 16 bytes)
 * Returns: 0 on success, -1 on failure
 *
 * This is a mode for using block cipher (AES in this case) for authentication.
 * OMAC1 was standardized with the name CMAC by NIST in a Special Publication
 * (SP) 800-38B.
 * modify for CONFIG_IEEE80211W */
int omac1_aes_128(u8 *key, u8 *data, size_t data_len, u8 *mac)
{
	return omac1_aes_128_vector(key, 1, &data, &data_len, mac);
}

/* Restore HW wep key setting according to key_mask */
void rtw_sec_restore_wep_key(struct adapter *adapter)
{
	struct security_priv *securitypriv = &(adapter->securitypriv);
	signed int keyid;

	if ((_WEP40_ == securitypriv->dot11PrivacyAlgrthm) || (_WEP104_ == securitypriv->dot11PrivacyAlgrthm)) {
		for (keyid = 0; keyid < 4; keyid++) {
			if (securitypriv->key_mask & BIT(keyid)) {
				if (keyid == securitypriv->dot11PrivacyKeyIndex)
					rtw_set_key(adapter, securitypriv, keyid, 1, false);
				else
					rtw_set_key(adapter, securitypriv, keyid, 0, false);
			}
		}
	}
}

u8 rtw_handle_tkip_countermeasure(struct adapter *adapter, const char *caller)
{
	struct security_priv *securitypriv = &(adapter->securitypriv);
	u8 status = _SUCCESS;

	if (securitypriv->btkip_countermeasure) {
		unsigned long passing_ms = jiffies_to_msecs(jiffies - securitypriv->btkip_countermeasure_time);

		if (passing_ms > 60*1000) {
			netdev_dbg(adapter->pnetdev,
				   "%s(%s) countermeasure time:%lus > 60s\n",
				   caller, ADPT_ARG(adapter),
				   passing_ms / 1000);
			securitypriv->btkip_countermeasure = false;
			securitypriv->btkip_countermeasure_time = 0;
		} else {
			netdev_dbg(adapter->pnetdev,
				   "%s(%s) countermeasure time:%lus < 60s\n",
				   caller, ADPT_ARG(adapter),
				   passing_ms / 1000);
			status = _FAIL;
		}
	}

	return status;
}<|MERGE_RESOLUTION|>--- conflicted
+++ resolved
@@ -123,21 +123,6 @@
 		/* calculate icv and compare the icv */
 		*((u32 *)crc) = le32_to_cpu(~crc32_le(~0, payload, length - 4));
 
-<<<<<<< HEAD
-		if (crc[3] != payload[length-1] || crc[2] != payload[length-2] || crc[1] != payload[length-3] || crc[0] != payload[length-4]) {
-			RT_TRACE(_module_rtl871x_security_c_,
-				 _drv_err_,
-				 ("%s:icv error crc[3](%x)!=payload[length-1](%x) || crc[2](%x)!=payload[length-2](%x) || crc[1](%x)!=payload[length-3](%x) || crc[0](%x)!=payload[length-4](%x)\n",
-					__func__,
-					crc[3], payload[length - 1],
-					crc[2], payload[length - 2],
-					crc[1], payload[length - 3],
-					crc[0], payload[length - 4]));
-		}
-
-		WEP_SW_DEC_CNT_INC(psecuritypriv, prxattrib->ra);
-=======
->>>>>>> 7d2a07b7
 	}
 }
 
@@ -481,16 +466,6 @@
 	u8   ttkey[16];
 	u8 crc[4];
 	u8   hw_hdr_offset = 0;
-<<<<<<< HEAD
-	struct arc4context mycontext;
-	sint			curfragnum, length;
-
-	u8 *pframe, *payload, *iv, *prwskey;
-	union pn48 dot11txpn;
-	struct	pkt_attrib	 *pattrib = &((struct xmit_frame *)pxmitframe)->attrib;
-	struct	security_priv *psecuritypriv = &padapter->securitypriv;
-	struct	xmit_priv 	*pxmitpriv = &padapter->xmitpriv;
-=======
 	signed int			curfragnum, length;
 
 	u8 *pframe, *payload, *iv, *prwskey;
@@ -499,7 +474,6 @@
 	struct security_priv *psecuritypriv = &padapter->securitypriv;
 	struct xmit_priv *pxmitpriv = &padapter->xmitpriv;
 	struct arc4_ctx *ctx = &psecuritypriv->xmit_arc4_ctx;
->>>>>>> 7d2a07b7
 	u32 res = _SUCCESS;
 
 	if (((struct xmit_frame *)pxmitframe)->buf_addr == NULL)
@@ -512,11 +486,6 @@
 	if (pattrib->encrypt == _TKIP_) {
 
 		{
-<<<<<<< HEAD
-			RT_TRACE(_module_rtl871x_security_c_, _drv_err_, ("%s: stainfo!= NULL!!!\n", __func__));
-
-=======
->>>>>>> 7d2a07b7
 			if (IS_MCAST(pattrib->ra))
 				prwskey = psecuritypriv->dot118021XGrpKey[psecuritypriv->dot118021XGrpKeyid].skey;
 			else
@@ -569,17 +538,6 @@
 	u8   rc4key[16];
 	u8   ttkey[16];
 	u8 crc[4];
-<<<<<<< HEAD
-	struct arc4context mycontext;
-	sint			length;
-
-	u8 *pframe, *payload, *iv, *prwskey;
-	union pn48 dot11txpn;
-	struct	sta_info 	*stainfo;
-	struct	rx_pkt_attrib	 *prxattrib = &((union recv_frame *)precvframe)->u.hdr.attrib;
-	struct	security_priv *psecuritypriv = &padapter->securitypriv;
-	u32 	res = _SUCCESS;
-=======
 	signed int			length;
 
 	u8 *pframe, *payload, *iv, *prwskey;
@@ -589,7 +547,6 @@
 	struct security_priv *psecuritypriv = &padapter->securitypriv;
 	struct arc4_ctx *ctx = &psecuritypriv->recv_arc4_ctx;
 	u32 res = _SUCCESS;
->>>>>>> 7d2a07b7
 
 	pframe = (unsigned char *)((union recv_frame *)precvframe)->u.hdr.rx_data;
 
@@ -663,25 +620,10 @@
 
 			*((u32 *)crc) = le32_to_cpu(~crc32_le(~0, payload, length - 4));
 
-<<<<<<< HEAD
-			if (crc[3] != payload[length-1] || crc[2] != payload[length-2] || crc[1] != payload[length-3] || crc[0] != payload[length-4]) {
-				RT_TRACE(_module_rtl871x_security_c_,
-					 _drv_err_,
-					 ("rtw_wep_decrypt:icv error crc[3](%x)!=payload[length-1](%x) || crc[2](%x)!=payload[length-2](%x) || crc[1](%x)!=payload[length-3](%x) || crc[0](%x)!=payload[length-4](%x)\n",
-						crc[3], payload[length - 1],
-						crc[2], payload[length - 2],
-						crc[1], payload[length - 3],
-						crc[0], payload[length - 4]));
-=======
 			if (crc[3] != payload[length - 1] || crc[2] != payload[length - 2] ||
 			    crc[1] != payload[length - 3] || crc[0] != payload[length - 4])
->>>>>>> 7d2a07b7
 				res = _FAIL;
 		} else {
-<<<<<<< HEAD
-			RT_TRACE(_module_rtl871x_security_c_, _drv_err_, ("%s: stainfo == NULL!!!\n", __func__));
-=======
->>>>>>> 7d2a07b7
 			res = _FAIL;
 		}
 	}
@@ -695,47 +637,6 @@
 
 
 #define MAX_MSG_SIZE	2048
-<<<<<<< HEAD
-/*****************************/
-/******** SBOX Table *********/
-/*****************************/
-
-	static const u8 sbox_table[256] = {
-			0x63, 0x7c, 0x77, 0x7b, 0xf2, 0x6b, 0x6f, 0xc5,
-			0x30, 0x01, 0x67, 0x2b, 0xfe, 0xd7, 0xab, 0x76,
-			0xca, 0x82, 0xc9, 0x7d, 0xfa, 0x59, 0x47, 0xf0,
-			0xad, 0xd4, 0xa2, 0xaf, 0x9c, 0xa4, 0x72, 0xc0,
-			0xb7, 0xfd, 0x93, 0x26, 0x36, 0x3f, 0xf7, 0xcc,
-			0x34, 0xa5, 0xe5, 0xf1, 0x71, 0xd8, 0x31, 0x15,
-			0x04, 0xc7, 0x23, 0xc3, 0x18, 0x96, 0x05, 0x9a,
-			0x07, 0x12, 0x80, 0xe2, 0xeb, 0x27, 0xb2, 0x75,
-			0x09, 0x83, 0x2c, 0x1a, 0x1b, 0x6e, 0x5a, 0xa0,
-			0x52, 0x3b, 0xd6, 0xb3, 0x29, 0xe3, 0x2f, 0x84,
-			0x53, 0xd1, 0x00, 0xed, 0x20, 0xfc, 0xb1, 0x5b,
-			0x6a, 0xcb, 0xbe, 0x39, 0x4a, 0x4c, 0x58, 0xcf,
-			0xd0, 0xef, 0xaa, 0xfb, 0x43, 0x4d, 0x33, 0x85,
-			0x45, 0xf9, 0x02, 0x7f, 0x50, 0x3c, 0x9f, 0xa8,
-			0x51, 0xa3, 0x40, 0x8f, 0x92, 0x9d, 0x38, 0xf5,
-			0xbc, 0xb6, 0xda, 0x21, 0x10, 0xff, 0xf3, 0xd2,
-			0xcd, 0x0c, 0x13, 0xec, 0x5f, 0x97, 0x44, 0x17,
-			0xc4, 0xa7, 0x7e, 0x3d, 0x64, 0x5d, 0x19, 0x73,
-			0x60, 0x81, 0x4f, 0xdc, 0x22, 0x2a, 0x90, 0x88,
-			0x46, 0xee, 0xb8, 0x14, 0xde, 0x5e, 0x0b, 0xdb,
-			0xe0, 0x32, 0x3a, 0x0a, 0x49, 0x06, 0x24, 0x5c,
-			0xc2, 0xd3, 0xac, 0x62, 0x91, 0x95, 0xe4, 0x79,
-			0xe7, 0xc8, 0x37, 0x6d, 0x8d, 0xd5, 0x4e, 0xa9,
-			0x6c, 0x56, 0xf4, 0xea, 0x65, 0x7a, 0xae, 0x08,
-			0xba, 0x78, 0x25, 0x2e, 0x1c, 0xa6, 0xb4, 0xc6,
-			0xe8, 0xdd, 0x74, 0x1f, 0x4b, 0xbd, 0x8b, 0x8a,
-			0x70, 0x3e, 0xb5, 0x66, 0x48, 0x03, 0xf6, 0x0e,
-			0x61, 0x35, 0x57, 0xb9, 0x86, 0xc1, 0x1d, 0x9e,
-			0xe1, 0xf8, 0x98, 0x11, 0x69, 0xd9, 0x8e, 0x94,
-			0x9b, 0x1e, 0x87, 0xe9, 0xce, 0x55, 0x28, 0xdf,
-			0x8c, 0xa1, 0x89, 0x0d, 0xbf, 0xe6, 0x42, 0x68,
-			0x41, 0x99, 0x2d, 0x0f, 0xb0, 0x54, 0xbb, 0x16
-		};
-=======
->>>>>>> 7d2a07b7
 
 /*****************************/
 /**** Function Prototypes ****/
@@ -773,148 +674,6 @@
 /* Performs a 128 bit AES encrypt with  */
 /* 128 bit data.                        */
 /****************************************/
-<<<<<<< HEAD
-static void xor_128(u8 *a, u8 *b, u8 *out)
-{
-		sint i;
-
-		for (i = 0; i < 16; i++) {
-			out[i] = a[i] ^ b[i];
-		}
-}
-
-
-static void xor_32(u8 *a, u8 *b, u8 *out)
-{
-		sint i;
-
-		for (i = 0; i < 4; i++) {
-			out[i] = a[i] ^ b[i];
-		}
-}
-
-
-static u8 sbox(u8 a)
-{
-		return sbox_table[(sint)a];
-}
-
-
-static void next_key(u8 *key, sint round)
-{
-		u8 rcon;
-		u8 sbox_key[4];
-		static const u8 rcon_table[12] = {
-			0x01, 0x02, 0x04, 0x08,
-			0x10, 0x20, 0x40, 0x80,
-			0x1b, 0x36, 0x36, 0x36
-		};
-		sbox_key[0] = sbox(key[13]);
-		sbox_key[1] = sbox(key[14]);
-		sbox_key[2] = sbox(key[15]);
-		sbox_key[3] = sbox(key[12]);
-
-		rcon = rcon_table[round];
-
-		xor_32(&key[0], sbox_key, &key[0]);
-		key[0] = key[0] ^ rcon;
-
-		xor_32(&key[4], &key[0], &key[4]);
-		xor_32(&key[8], &key[4], &key[8]);
-		xor_32(&key[12], &key[8], &key[12]);
-}
-
-
-static void byte_sub(u8 *in, u8 *out)
-{
-		sint i;
-
-		for (i = 0; i < 16; i++) {
-			out[i] = sbox(in[i]);
-		}
-}
-
-
-static void shift_row(u8 *in, u8 *out)
-{
-		out[0] =  in[0];
-		out[1] =  in[5];
-		out[2] =  in[10];
-		out[3] =  in[15];
-		out[4] =  in[4];
-		out[5] =  in[9];
-		out[6] =  in[14];
-		out[7] =  in[3];
-		out[8] =  in[8];
-		out[9] =  in[13];
-		out[10] = in[2];
-		out[11] = in[7];
-		out[12] = in[12];
-		out[13] = in[1];
-		out[14] = in[6];
-		out[15] = in[11];
-}
-
-
-static void mix_column(u8 *in, u8 *out)
-{
-		sint i;
-		u8 add1b[4];
-		u8 add1bf7[4];
-		u8 rotl[4];
-		u8 swap_halfs[4];
-		u8 andf7[4];
-		u8 rotr[4];
-		u8 temp[4];
-		u8 tempb[4];
-
-		for (i = 0; i < 4; i++) {
-			if ((in[i] & 0x80) == 0x80)
-				add1b[i] = 0x1b;
-			else
-				add1b[i] = 0x00;
-		}
-
-		swap_halfs[0] = in[2];    /* Swap halfs */
-		swap_halfs[1] = in[3];
-		swap_halfs[2] = in[0];
-		swap_halfs[3] = in[1];
-
-		rotl[0] = in[3];        /* Rotate left 8 bits */
-		rotl[1] = in[0];
-		rotl[2] = in[1];
-		rotl[3] = in[2];
-
-		andf7[0] = in[0] & 0x7f;
-		andf7[1] = in[1] & 0x7f;
-		andf7[2] = in[2] & 0x7f;
-		andf7[3] = in[3] & 0x7f;
-
-		for (i = 3; i > 0; i--) {  /* logical shift left 1 bit */
-			andf7[i] = andf7[i] << 1;
-			if ((andf7[i-1] & 0x80) == 0x80)
-				andf7[i] = (andf7[i] | 0x01);
-		}
-		andf7[0] = andf7[0] << 1;
-		andf7[0] = andf7[0] & 0xfe;
-
-		xor_32(add1b, andf7, add1bf7);
-
-		xor_32(in, add1bf7, rotr);
-
-		temp[0] = rotr[0];         /* Rotate right 8 bits */
-		rotr[0] = rotr[1];
-		rotr[1] = rotr[2];
-		rotr[2] = rotr[3];
-		rotr[3] = temp[0];
-
-		xor_32(add1bf7, rotr, temp);
-		xor_32(swap_halfs, rotl, tempb);
-		xor_32(temp, tempb, out);
-}
-
-=======
->>>>>>> 7d2a07b7
 static void aes128k128d(u8 *key, u8 *data, u8 *ciphertext)
 {
 	struct crypto_aes_ctx ctx;
@@ -1207,15 +966,9 @@
 	if (payload_remainder > 0) {
 		for (j = 0; j < 16; j++)
 			padded_buffer[j] = 0x00;
-<<<<<<< HEAD
-		for (j = 0; j < payload_remainder; j++) {
-			padded_buffer[j] = pframe[payload_index++];
-		}
-=======
 		for (j = 0; j < payload_remainder; j++)
 			padded_buffer[j] = pframe[payload_index++];
 
->>>>>>> 7d2a07b7
 		bitwise_xor(aes_out, padded_buffer, chain_buffer);
 		aes128k128d(key, chain_buffer, aes_out);
 	}
@@ -1281,21 +1034,12 @@
 	/* unsigned char message[MAX_MSG_SIZE]; */
 
 	/* Intermediate Buffers */
-<<<<<<< HEAD
-	sint	curfragnum, length;
-	u8 *pframe, *prwskey;	/*  *payload,*iv */
-	u8   hw_hdr_offset = 0;
-	struct	pkt_attrib	 *pattrib = &((struct xmit_frame *)pxmitframe)->attrib;
-	struct	security_priv *psecuritypriv = &padapter->securitypriv;
-	struct	xmit_priv 	*pxmitpriv = &padapter->xmitpriv;
-=======
 	signed int curfragnum, length;
 	u8 *pframe, *prwskey;	/*  *payload,*iv */
 	u8 hw_hdr_offset = 0;
 	struct pkt_attrib *pattrib = &((struct xmit_frame *)pxmitframe)->attrib;
 	struct security_priv *psecuritypriv = &padapter->securitypriv;
 	struct xmit_priv *pxmitpriv = &padapter->xmitpriv;
->>>>>>> 7d2a07b7
 
 	u32 res = _SUCCESS;
 
@@ -1307,11 +1051,6 @@
 
 	/* 4 start to encrypt each fragment */
 	if (pattrib->encrypt == _AES_) {
-<<<<<<< HEAD
-		RT_TRACE(_module_rtl871x_security_c_, _drv_err_, ("%s: stainfo!= NULL!!!\n", __func__));
-
-=======
->>>>>>> 7d2a07b7
 		if (IS_MCAST(pattrib->ra))
 			prwskey = psecuritypriv->dot118021XGrpKey[psecuritypriv->dot118021XGrpKeyid].skey;
 		else
@@ -1334,11 +1073,7 @@
 	return res;
 }
 
-<<<<<<< HEAD
-static sint aes_decipher(u8 *key, uint	hdrlen,
-=======
 static signed int aes_decipher(u8 *key, uint	hdrlen,
->>>>>>> 7d2a07b7
 			 u8 *pframe, uint plen)
 {
 	static u8 message[MAX_MSG_SIZE];
@@ -1357,10 +1092,6 @@
 	u8 padded_buffer[16];
 	u8 mic[8];
 
-<<<<<<< HEAD
-
-=======
->>>>>>> 7d2a07b7
 	uint frtype  = GetFrameType(pframe);
 	uint frsubtype  = GetFrameSubType(pframe);
 
@@ -1548,23 +1279,7 @@
 
 	/* compare the mic */
 	for (i = 0; i < 8; i++) {
-<<<<<<< HEAD
-		if (pframe[hdrlen+8+plen-8+i] != message[hdrlen+8+plen-8+i]) {
-			RT_TRACE(_module_rtl871x_security_c_,
-				 _drv_err_,
-				 ("%s:mic check error mic[%d]: pframe(%x) != message(%x)\n",
-					__func__,
-					i,
-					pframe[hdrlen + 8 + plen - 8 + i],
-					message[hdrlen + 8 + plen - 8 + i]));
-			DBG_871X("%s:mic check error mic[%d]: pframe(%x) != message(%x)\n",
-					__func__,
-					i,
-					pframe[hdrlen + 8 + plen - 8 + i],
-					message[hdrlen + 8 + plen - 8 + i]);
-=======
 		if (pframe[hdrlen + 8 + plen - 8 + i] != message[hdrlen + 8 + plen - 8 + i])
->>>>>>> 7d2a07b7
 			res = _FAIL;
 	}
 	return res;
@@ -1580,30 +1295,16 @@
 
 	signed int length;
 	u8 *pframe, *prwskey;	/*  *payload,*iv */
-<<<<<<< HEAD
-	struct	sta_info 	*stainfo;
-	struct	rx_pkt_attrib	 *prxattrib = &((union recv_frame *)precvframe)->u.hdr.attrib;
-	struct	security_priv *psecuritypriv = &padapter->securitypriv;
-=======
 	struct sta_info *stainfo;
 	struct rx_pkt_attrib *prxattrib = &((union recv_frame *)precvframe)->u.hdr.attrib;
 	struct security_priv *psecuritypriv = &padapter->securitypriv;
->>>>>>> 7d2a07b7
 	u32 res = _SUCCESS;
 
 	pframe = (unsigned char *)((union recv_frame *)precvframe)->u.hdr.rx_data;
 	/* 4 start to encrypt each fragment */
 	if (prxattrib->encrypt == _AES_) {
 		stainfo = rtw_get_stainfo(&padapter->stapriv, &prxattrib->ta[0]);
-<<<<<<< HEAD
-		if (stainfo != NULL) {
-			RT_TRACE(_module_rtl871x_security_c_,
-				 _drv_err_,
-				 ("%s: stainfo!= NULL!!!\n", __func__));
-
-=======
 		if (stainfo) {
->>>>>>> 7d2a07b7
 			if (IS_MCAST(prxattrib->ra)) {
 				static unsigned long start;
 				static u32 no_gkey_bc_cnt;
@@ -1661,12 +1362,6 @@
 			res = aes_decipher(prwskey, prxattrib->hdrlen, pframe, length);
 
 		} else {
-<<<<<<< HEAD
-			RT_TRACE(_module_rtl871x_security_c_,
-				 _drv_err_,
-				 ("%s: stainfo == NULL!!!\n", __func__));
-=======
->>>>>>> 7d2a07b7
 			res = _FAIL;
 		}
 	}
@@ -1762,15 +1457,6 @@
 		pad[AES_BLOCK_SIZE - 1] ^= 0x87;
 }
 
-<<<<<<< HEAD
-static void aes_encrypt_deinit(void *ctx)
-{
-	kzfree(ctx);
-}
-
-
-=======
->>>>>>> 7d2a07b7
 /**
  * omac1_aes_128_vector - One-Key CBC MAC (OMAC1) hash with AES-128
  * @key: 128-bit key for the hash operation
