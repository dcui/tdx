--- conflicted
+++ resolved
@@ -486,10 +486,6 @@
 u32 rtw_init_bcmc_stainfo(struct adapter *padapter)
 {
 	struct sta_info *psta;
-<<<<<<< HEAD
-	u32 res = _SUCCESS;
-=======
->>>>>>> 7d2a07b7
 	NDIS_802_11_MAC_ADDRESS	bcast_addr = {0xff, 0xff, 0xff, 0xff, 0xff, 0xff};
 
 	struct	sta_priv *pstapriv = &padapter->stapriv;
@@ -503,10 +499,6 @@
 	/*  default broadcast & multicast use macid 1 */
 	psta->mac_id = 1;
 
-<<<<<<< HEAD
-exit:
-=======
->>>>>>> 7d2a07b7
 	return _SUCCESS;
 }
 
