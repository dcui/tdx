--- conflicted
+++ resolved
@@ -105,12 +105,7 @@
 {
 	if (pmlmepriv) {
 		rtw_free_mlme_priv_ie_data(pmlmepriv);
-<<<<<<< HEAD
-		if (pmlmepriv->free_bss_buf)
-			vfree(pmlmepriv->free_bss_buf);
-=======
 		vfree(pmlmepriv->free_bss_buf);
->>>>>>> 7d2a07b7
 	}
 }
 
@@ -203,11 +198,6 @@
 
 	pmlmepriv->num_of_scanned--;
 
-<<<<<<< HEAD
-	/* DBG_871X("_rtw_free_network:SSID =%s\n", pnetwork->network.Ssid.Ssid); */
-
-=======
->>>>>>> 7d2a07b7
 	spin_unlock_bh(&free_queue->lock);
 }
 
@@ -289,15 +279,9 @@
 	spin_unlock_bh(&scanned_queue->lock);
 }
 
-<<<<<<< HEAD
-sint rtw_if_up(struct adapter *padapter)
-{
-	sint res;
-=======
 signed int rtw_if_up(struct adapter *padapter)
 {
 	signed int res;
->>>>>>> 7d2a07b7
 
 	if (padapter->bDriverStopped || padapter->bSurpriseRemoved ||
 		(check_fwstate(&padapter->mlmepriv, _FW_LINKED) == false))
@@ -454,14 +438,6 @@
 
 		pwlan = list_entry(plist, struct wlan_network, list);
 
-<<<<<<< HEAD
-		if (phead == plist)
-			break;
-
-		pwlan = LIST_CONTAINOR(plist, struct wlan_network, list);
-
-=======
->>>>>>> 7d2a07b7
 		if (!pwlan->fixed) {
 			if (oldest == NULL || time_after(oldest->last_scanned, pwlan->last_scanned))
 				oldest = pwlan;
@@ -579,12 +555,7 @@
 			/* If there are no more slots, expire the oldest */
 			/* list_del_init(&oldest->list); */
 			pnetwork = oldest;
-<<<<<<< HEAD
-			if (!pnetwork) {
-				RT_TRACE(_module_rtl871x_mlme_c_, _drv_err_, ("\n\n\nsomething wrong here\n\n\n"));
-=======
 			if (!pnetwork)
->>>>>>> 7d2a07b7
 				goto exit;
 
 			memcpy(&(pnetwork->network), target,  get_wlan_bssid_ex_sz(target));
@@ -604,12 +575,7 @@
 
 			pnetwork = rtw_alloc_network(pmlmepriv); /*  will update scan_time */
 
-<<<<<<< HEAD
-			if (!pnetwork) {
-				RT_TRACE(_module_rtl871x_mlme_c_, _drv_err_, ("\n\n\nsomething wrong here\n\n\n"));
-=======
 			if (!pnetwork)
->>>>>>> 7d2a07b7
 				goto exit;
 
 			bssid_ex_sz = get_wlan_bssid_ex_sz(target);
@@ -705,11 +671,7 @@
 	    bselected = false;
 
 		if (psecuritypriv->ndisauthtype == Ndis802_11AuthModeWPA2PSK) {
-<<<<<<< HEAD
-			p = rtw_get_ie(pnetwork->network.IEs + _BEACON_IE_OFFSET_, _RSN_IE_2_, &ie_len, (pnetwork->network.IELength - _BEACON_IE_OFFSET_));
-=======
 			p = rtw_get_ie(pnetwork->network.IEs + _BEACON_IE_OFFSET_, WLAN_EID_RSN, &ie_len, (pnetwork->network.IELength - _BEACON_IE_OFFSET_));
->>>>>>> 7d2a07b7
 			if (p && ie_len > 0)
 				bselected = true;
 			else
@@ -717,12 +679,7 @@
 		}
 	}
 
-<<<<<<< HEAD
-	if ((desired_encmode != Ndis802_11EncryptionDisabled) && (privacy == 0)) {
-		DBG_871X("desired_encmode: %d, privacy: %d\n", desired_encmode, privacy);
-=======
 	if ((desired_encmode != Ndis802_11EncryptionDisabled) && (privacy == 0))
->>>>>>> 7d2a07b7
 		bselected = false;
 
 	if (check_fwstate(pmlmepriv, WIFI_ADHOC_STATE) == true) {
@@ -749,10 +706,6 @@
 	len = get_wlan_bssid_ex_sz(pnetwork);
 	if (len > (sizeof(struct wlan_bssid_ex)))
 		return;
-<<<<<<< HEAD
-	}
-=======
->>>>>>> 7d2a07b7
 
 	spin_lock_bh(&pmlmepriv->lock);
 
@@ -800,15 +753,6 @@
 		del_timer_sync(&pmlmepriv->scan_to_timer);
 		_clr_fwstate_(pmlmepriv, _FW_UNDER_SURVEY);
 	}
-<<<<<<< HEAD
-	spin_unlock_bh(&pmlmepriv->lock);
-
-	if (timer_cancelled)
-		_cancel_timer(&pmlmepriv->scan_to_timer, &timer_cancelled);
-
-	spin_lock_bh(&pmlmepriv->lock);
-=======
->>>>>>> 7d2a07b7
 
 	rtw_set_signal_stat_timer(&adapter->recvpriv);
 
@@ -834,12 +778,6 @@
 
 					pmlmepriv->fw_state = WIFI_ADHOC_MASTER_STATE;
 
-<<<<<<< HEAD
-					if (rtw_createbss_cmd(adapter) != _SUCCESS)
-						RT_TRACE(_module_rtl871x_mlme_c_, _drv_err_, ("Error =>rtw_createbss_cmd status FAIL\n"));
-
-=======
->>>>>>> 7d2a07b7
 					pmlmepriv->to_join = false;
 
 					ret = rtw_createbss_cmd(adapter);
@@ -947,11 +885,6 @@
 	pwlan = rtw_find_network(&pmlmepriv->scanned_queue, tgt_network->network.MacAddress);
 	if (pwlan)
 		pwlan->fixed = false;
-<<<<<<< HEAD
-	else
-		RT_TRACE(_module_rtl871x_mlme_c_, _drv_err_, ("rtw_free_assoc_resources : pwlan == NULL\n\n"));
-=======
->>>>>>> 7d2a07b7
 
 	if (check_fwstate(pmlmepriv, WIFI_ADHOC_MASTER_STATE) &&
 	    (adapter->stapriv.asoc_sta_count == 1))
@@ -1177,14 +1110,6 @@
 	struct mlme_priv *pmlmepriv = &(padapter->mlmepriv);
 	struct wlan_network  *cur_network = &(pmlmepriv->cur_network);
 
-<<<<<<< HEAD
-	DBG_871X("%s\n", __func__);
-
-	RT_TRACE(_module_rtl871x_mlme_c_, _drv_info_, ("\nfw_state:%x, BSSID:"MAC_FMT"\n"
-		, get_fwstate(pmlmepriv), MAC_ARG(pnetwork->network.MacAddress)));
-
-=======
->>>>>>> 7d2a07b7
 	/*  why not use ptarget_wlan?? */
 	memcpy(&cur_network->network, &pnetwork->network, pnetwork->network.Length);
 	/*  some IEs in pnetwork is wrong, so we should use ptarget_wlan IEs */
@@ -1247,14 +1172,6 @@
 
 	rtw_get_encrypt_decrypt_from_registrypriv(adapter);
 
-<<<<<<< HEAD
-	if (pmlmepriv->assoc_ssid.SsidLength == 0)
-		RT_TRACE(_module_rtl871x_mlme_c_, _drv_err_, ("@@@@@   joinbss event call back  for Any SSid\n"));
-	else
-		RT_TRACE(_module_rtl871x_mlme_c_, _drv_err_, ("@@@@@   rtw_joinbss_event_callback for SSid:%s\n", pmlmepriv->assoc_ssid.Ssid));
-
-=======
->>>>>>> 7d2a07b7
 	the_same_macaddr = !memcmp(pnetwork->network.MacAddress, cur_network->network.MacAddress, ETH_ALEN);
 
 	pnetwork->network.Length = get_wlan_bssid_ex_sz(&pnetwork->network);
@@ -1312,10 +1229,6 @@
 			if (check_fwstate(pmlmepriv, WIFI_STATION_STATE) == true) {
 				ptarget_sta = rtw_joinbss_update_stainfo(adapter, pnetwork);
 				if (!ptarget_sta) {
-<<<<<<< HEAD
-					RT_TRACE(_module_rtl871x_mlme_c_, _drv_err_, ("Can't update stainfo when joinbss_event callback\n"));
-=======
->>>>>>> 7d2a07b7
 					spin_unlock_bh(&(pmlmepriv->scanned_queue.lock));
 					goto ignore_joinbss_callback;
 				}
@@ -1453,12 +1366,7 @@
 	}
 
 	psta = rtw_alloc_stainfo(&adapter->stapriv, pstassoc->macaddr);
-<<<<<<< HEAD
-	if (!psta) {
-		RT_TRACE(_module_rtl871x_mlme_c_, _drv_err_, ("Can't alloc sta_info when rtw_stassoc_event_callback\n"));
-=======
 	if (!psta)
->>>>>>> 7d2a07b7
 		return;
 
 	/* to do : init sta_info variable */
@@ -1606,14 +1514,9 @@
 				_clr_fwstate_(pmlmepriv, WIFI_ADHOC_STATE);
 			}
 
-<<<<<<< HEAD
-			if (rtw_createbss_cmd(adapter) != _SUCCESS)
-				RT_TRACE(_module_rtl871x_ioctl_set_c_, _drv_err_, ("***Error =>stadel_event_callback: rtw_createbss_cmd status FAIL***\n "));
-=======
 			ret = rtw_createbss_cmd(adapter);
 			if (ret != _SUCCESS)
 				goto unlock;
->>>>>>> 7d2a07b7
 		}
 
 	}
@@ -1729,12 +1632,7 @@
 			if (check_fwstate(pmlmepriv, _FW_UNDER_SURVEY | _FW_UNDER_LINKING) == true)
 				goto exit;
 
-<<<<<<< HEAD
-			if (pmlmepriv->LinkDetectInfo.bBusyTraffic) {
-				DBG_871X(FUNC_ADPT_FMT" exit BusyTraffic\n", FUNC_ADPT_ARG(padapter));
-=======
 			if (pmlmepriv->LinkDetectInfo.bBusyTraffic)
->>>>>>> 7d2a07b7
 				goto exit;
 		}
 
@@ -1759,14 +1657,7 @@
 	if (adapter->net_closed)
 		return;
 
-<<<<<<< HEAD
-	if (is_primary_adapter(adapter))
-		DBG_871X("IsBtDisabled =%d, IsBtControlLps =%d\n", hal_btcoex_IsBtDisabled(adapter), hal_btcoex_IsBtControlLps(adapter));
-
-	if ((adapter_to_pwrctl(adapter)->bFwCurrentInPSMode)
-=======
 	if ((adapter_to_pwrctl(adapter)->fw_current_in_ps_mode)
->>>>>>> 7d2a07b7
 		&& !(hal_btcoex_IsBtControlLps(adapter))
 		) {
 		u8 bEnterPS;
@@ -1871,37 +1762,14 @@
 
 	list_for_each(mlme->pscanned, phead) {
 
-<<<<<<< HEAD
-	while (phead != mlme->pscanned) {
-
-		pnetwork = LIST_CONTAINOR(mlme->pscanned, struct wlan_network, list);
-		if (!pnetwork) {
-			RT_TRACE(_module_rtl871x_mlme_c_, _drv_err_, ("%s return _FAIL:(pnetwork == NULL)\n", __func__));
-			ret = _FAIL;
-			goto exit;
-		}
-
-		mlme->pscanned = get_next(mlme->pscanned);
-
-		DBG_871X("%s("MAC_FMT", ch%u) rssi:%d\n"
-			, pnetwork->network.Ssid.Ssid
-			, MAC_ARG(pnetwork->network.MacAddress)
-			, pnetwork->network.Configuration.DSConfig
-			, (int)pnetwork->network.Rssi);
-=======
 		pnetwork = list_entry(mlme->pscanned, struct wlan_network,
 				      list);
->>>>>>> 7d2a07b7
 
 		rtw_check_roaming_candidate(mlme, &candidate, pnetwork);
 
 	}
 
 	if (!candidate) {
-<<<<<<< HEAD
-		DBG_871X("%s: return _FAIL(candidate == NULL)\n", __func__);
-=======
->>>>>>> 7d2a07b7
 		ret = _FAIL;
 		goto exit;
 	} else {
@@ -1991,40 +1859,14 @@
 	phead = get_list_head(queue);
 	list_for_each(pmlmepriv->pscanned, phead) {
 
-<<<<<<< HEAD
-	while (phead != pmlmepriv->pscanned) {
-
-		pnetwork = LIST_CONTAINOR(pmlmepriv->pscanned, struct wlan_network, list);
-		if (!pnetwork) {
-			RT_TRACE(_module_rtl871x_mlme_c_, _drv_err_, ("%s return _FAIL:(pnetwork == NULL)\n", __func__));
-			ret = _FAIL;
-			goto exit;
-		}
-
-		pmlmepriv->pscanned = get_next(pmlmepriv->pscanned);
-
-		DBG_871X("%s("MAC_FMT", ch%u) rssi:%d\n"
-			, pnetwork->network.Ssid.Ssid
-			, MAC_ARG(pnetwork->network.MacAddress)
-			, pnetwork->network.Configuration.DSConfig
-			, (int)pnetwork->network.Rssi);
-=======
 		pnetwork = list_entry(pmlmepriv->pscanned,
 				      struct wlan_network, list);
->>>>>>> 7d2a07b7
 
 		rtw_check_join_candidate(pmlmepriv, &candidate, pnetwork);
 
 	}
 
 	if (!candidate) {
-<<<<<<< HEAD
-		DBG_871X("%s: return _FAIL(candidate == NULL)\n", __func__);
-#ifdef CONFIG_WOWLAN
-		_clr_fwstate_(pmlmepriv, _FW_LINKED|_FW_UNDER_LINKING);
-#endif
-=======
->>>>>>> 7d2a07b7
 		ret = _FAIL;
 		goto exit;
 	} else {
@@ -2603,11 +2445,7 @@
 	phtpriv->ht_option = true;
 
 	if (in_ie) {
-<<<<<<< HEAD
-		p = rtw_get_ie(in_ie, _HT_ADD_INFO_IE_, &ielen, in_len);
-=======
 		p = rtw_get_ie(in_ie, WLAN_EID_HT_OPERATION, &ielen, in_len);
->>>>>>> 7d2a07b7
 		if (p && (ielen == sizeof(struct ieee80211_ht_addt_info))) {
 			out_len = *pout_len;
 			rtw_set_ie(out_ie+out_len, WLAN_EID_HT_OPERATION, ielen, p+2, pout_len);
@@ -2745,20 +2583,11 @@
 	if (pattrib->psta != psta)
 		return;
 
-<<<<<<< HEAD
-	if (!psta) {
-		DBG_871X("%s, psta ==NUL\n", __func__);
-=======
 	if (!psta)
->>>>>>> 7d2a07b7
 		return;
 
 	if (!(psta->state & _FW_LINKED))
 		return;
-<<<<<<< HEAD
-	}
-=======
->>>>>>> 7d2a07b7
 
 	phtpriv = &psta->htpriv;
 
@@ -2783,11 +2612,7 @@
 	if (phtpriv->bss_coexist)
 		SET_EXT_CAPABILITY_ELE_BSS_COEXIST(cap_content, 1);
 
-<<<<<<< HEAD
-	rtw_set_ie(out_ie + *pout_len, EID_EXTCapability, 8, cap_content, pout_len);
-=======
 	rtw_set_ie(out_ie + *pout_len, WLAN_EID_EXT_CAPABILITY, 8, cap_content, pout_len);
->>>>>>> 7d2a07b7
 }
 
 inline void rtw_set_to_roam(struct adapter *adapter, u8 to_roam)
