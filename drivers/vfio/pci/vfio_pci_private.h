/* SPDX-License-Identifier: GPL-2.0-only */
/*
 * Copyright (C) 2012 Red Hat, Inc.  All rights reserved.
 *     Author: Alex Williamson <alex.williamson@redhat.com>
 *
 * Derived from original vfio:
 * Copyright 2010 Cisco Systems, Inc.  All rights reserved.
 * Author: Tom Lyon, pugs@cisco.com
 */

#include <linux/mutex.h>
#include <linux/pci.h>
#include <linux/irqbypass.h>
#include <linux/types.h>
#include <linux/uuid.h>
#include <linux/notifier.h>

#ifndef VFIO_PCI_PRIVATE_H
#define VFIO_PCI_PRIVATE_H

#define VFIO_PCI_OFFSET_SHIFT   40

#define VFIO_PCI_OFFSET_TO_INDEX(off)	(off >> VFIO_PCI_OFFSET_SHIFT)
#define VFIO_PCI_INDEX_TO_OFFSET(index)	((u64)(index) << VFIO_PCI_OFFSET_SHIFT)
#define VFIO_PCI_OFFSET_MASK	(((u64)(1) << VFIO_PCI_OFFSET_SHIFT) - 1)

/* Special capability IDs predefined access */
#define PCI_CAP_ID_INVALID		0xFF	/* default raw access */
#define PCI_CAP_ID_INVALID_VIRT		0xFE	/* default virt access */

/* Cap maximum number of ioeventfds per device (arbitrary) */
#define VFIO_PCI_IOEVENTFD_MAX		1000

struct vfio_pci_ioeventfd {
	struct list_head	next;
	struct vfio_pci_device	*vdev;
	struct virqfd		*virqfd;
	void __iomem		*addr;
	uint64_t		data;
	loff_t			pos;
	int			bar;
	int			count;
	bool			test_mem;
};

struct vfio_pci_irq_ctx {
	struct eventfd_ctx	*trigger;
	struct virqfd		*unmask;
	struct virqfd		*mask;
	char			*name;
	bool			masked;
	struct irq_bypass_producer	producer;
};

struct vfio_pci_device;
struct vfio_pci_region;

struct vfio_pci_regops {
	size_t	(*rw)(struct vfio_pci_device *vdev, char __user *buf,
		      size_t count, loff_t *ppos, bool iswrite);
	void	(*release)(struct vfio_pci_device *vdev,
			   struct vfio_pci_region *region);
	int	(*mmap)(struct vfio_pci_device *vdev,
			struct vfio_pci_region *region,
			struct vm_area_struct *vma);
	int	(*add_capability)(struct vfio_pci_device *vdev,
				  struct vfio_pci_region *region,
				  struct vfio_info_cap *caps);
};

struct vfio_pci_region {
	u32				type;
	u32				subtype;
	const struct vfio_pci_regops	*ops;
	void				*data;
	size_t				size;
	u32				flags;
};

struct vfio_pci_dummy_resource {
	struct resource		resource;
	int			index;
	struct list_head	res_next;
};

struct vfio_pci_reflck {
	struct kref		kref;
	struct mutex		lock;
};

struct vfio_pci_vf_token {
	struct mutex		lock;
	uuid_t			uuid;
	int			users;
};

struct vfio_pci_mmap_vma {
	struct vm_area_struct	*vma;
	struct list_head	vma_next;
};

struct vfio_pci_device {
	struct vfio_device	vdev;
	struct pci_dev		*pdev;
	void __iomem		*barmap[PCI_STD_NUM_BARS];
	bool			bar_mmap_supported[PCI_STD_NUM_BARS];
	u8			*pci_config_map;
	u8			*vconfig;
	struct perm_bits	*msi_perm;
	spinlock_t		irqlock;
	struct mutex		igate;
	struct vfio_pci_irq_ctx	*ctx;
	int			num_ctx;
	int			irq_type;
	int			num_regions;
	struct vfio_pci_region	*region;
	u8			msi_qmax;
	u8			msix_bar;
	u16			msix_size;
	u32			msix_offset;
	u32			rbar[7];
	bool			pci_2_3;
	bool			virq_disabled;
	bool			reset_works;
	bool			extended_caps;
	bool			bardirty;
	bool			has_vga;
	bool			needs_reset;
	bool			nointx;
	bool			needs_pm_restore;
	struct pci_saved_state	*pci_saved_state;
	struct pci_saved_state	*pm_save;
	struct vfio_pci_reflck	*reflck;
	int			refcnt;
	int			ioeventfds_nr;
	struct eventfd_ctx	*err_trigger;
	struct eventfd_ctx	*req_trigger;
	struct list_head	dummy_resources_list;
	struct mutex		ioeventfds_lock;
	struct list_head	ioeventfds_list;
	struct vfio_pci_vf_token	*vf_token;
	struct notifier_block	nb;
	struct mutex		vma_lock;
	struct list_head	vma_list;
	struct rw_semaphore	memory_lock;
};

#define is_intx(vdev) (vdev->irq_type == VFIO_PCI_INTX_IRQ_INDEX)
#define is_msi(vdev) (vdev->irq_type == VFIO_PCI_MSI_IRQ_INDEX)
#define is_msix(vdev) (vdev->irq_type == VFIO_PCI_MSIX_IRQ_INDEX)
#define is_irq_none(vdev) (!(is_intx(vdev) || is_msi(vdev) || is_msix(vdev)))
#define irq_is(vdev, type) (vdev->irq_type == type)

extern void vfio_pci_intx_mask(struct vfio_pci_device *vdev);
extern void vfio_pci_intx_unmask(struct vfio_pci_device *vdev);

extern int vfio_pci_set_irqs_ioctl(struct vfio_pci_device *vdev,
				   uint32_t flags, unsigned index,
				   unsigned start, unsigned count, void *data);

extern ssize_t vfio_pci_config_rw(struct vfio_pci_device *vdev,
				  char __user *buf, size_t count,
				  loff_t *ppos, bool iswrite);

extern ssize_t vfio_pci_bar_rw(struct vfio_pci_device *vdev, char __user *buf,
			       size_t count, loff_t *ppos, bool iswrite);

extern ssize_t vfio_pci_vga_rw(struct vfio_pci_device *vdev, char __user *buf,
			       size_t count, loff_t *ppos, bool iswrite);

extern long vfio_pci_ioeventfd(struct vfio_pci_device *vdev, loff_t offset,
			       uint64_t data, int count, int fd);

extern int vfio_pci_init_perm_bits(void);
extern void vfio_pci_uninit_perm_bits(void);

extern int vfio_config_init(struct vfio_pci_device *vdev);
extern void vfio_config_free(struct vfio_pci_device *vdev);

extern int vfio_pci_register_dev_region(struct vfio_pci_device *vdev,
					unsigned int type, unsigned int subtype,
					const struct vfio_pci_regops *ops,
					size_t size, u32 flags, void *data);

extern int vfio_pci_set_power_state(struct vfio_pci_device *vdev,
				    pci_power_t state);

extern bool __vfio_pci_memory_enabled(struct vfio_pci_device *vdev);
extern void vfio_pci_zap_and_down_write_memory_lock(struct vfio_pci_device
						    *vdev);
extern u16 vfio_pci_memory_lock_and_enable(struct vfio_pci_device *vdev);
extern void vfio_pci_memory_unlock_and_restore(struct vfio_pci_device *vdev,
					       u16 cmd);

#ifdef CONFIG_VFIO_PCI_IGD
extern int vfio_pci_igd_init(struct vfio_pci_device *vdev);
#else
static inline int vfio_pci_igd_init(struct vfio_pci_device *vdev)
{
	return -ENODEV;
}
#endif

#ifdef CONFIG_S390
extern int vfio_pci_info_zdev_add_caps(struct vfio_pci_device *vdev,
				       struct vfio_info_cap *caps);
#else
static inline int vfio_pci_info_zdev_add_caps(struct vfio_pci_device *vdev,
					      struct vfio_info_cap *caps)
{
	return -ENODEV;
}
#endif

<<<<<<< HEAD
#ifdef CONFIG_VFIO_PCI_ZDEV
extern int vfio_pci_info_zdev_add_caps(struct vfio_pci_device *vdev,
				       struct vfio_info_cap *caps);
#else
static inline int vfio_pci_info_zdev_add_caps(struct vfio_pci_device *vdev,
					      struct vfio_info_cap *caps)
{
	return -ENODEV;
}
#endif

=======
>>>>>>> 7d2a07b7
#endif /* VFIO_PCI_PRIVATE_H */<|MERGE_RESOLUTION|>--- conflicted
+++ resolved
@@ -212,18 +212,4 @@
 }
 #endif
 
-<<<<<<< HEAD
-#ifdef CONFIG_VFIO_PCI_ZDEV
-extern int vfio_pci_info_zdev_add_caps(struct vfio_pci_device *vdev,
-				       struct vfio_info_cap *caps);
-#else
-static inline int vfio_pci_info_zdev_add_caps(struct vfio_pci_device *vdev,
-					      struct vfio_info_cap *caps)
-{
-	return -ENODEV;
-}
-#endif
-
-=======
->>>>>>> 7d2a07b7
 #endif /* VFIO_PCI_PRIVATE_H */