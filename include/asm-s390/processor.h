/*
 *  include/asm-s390/processor.h
 *
 *  S390 version
 *    Copyright (C) 1999 IBM Deutschland Entwicklung GmbH, IBM Corporation
 *    Author(s): Hartmut Penner (hp@de.ibm.com),
 *               Martin Schwidefsky (schwidefsky@de.ibm.com)
 *
 *  Derived from "include/asm-i386/processor.h"
 *    Copyright (C) 1994, Linus Torvalds
 */

#ifndef __ASM_S390_PROCESSOR_H
#define __ASM_S390_PROCESSOR_H

#include <asm/page.h>
#include <asm/ptrace.h>

#ifdef __KERNEL__
/*
 * Default implementation of macro that returns current
 * instruction pointer ("program counter").
 */
#define current_text_addr() ({ void *pc; __asm__("basr %0,0":"=a"(pc)); pc; })

/*
 *  CPU type and hardware bug flags. Kept separately for each CPU.
 *  Members of this structure are referenced in head.S, so think twice
 *  before touching them. [mj]
 */

typedef struct
{
        unsigned int version :  8;
        unsigned int ident   : 24;
        unsigned int machine : 16;
        unsigned int unused  : 16;
} __attribute__ ((packed)) cpuid_t;

struct cpuinfo_S390
{
        cpuid_t  cpu_id;
        __u16    cpu_addr;
        __u16    cpu_nr;
        unsigned long loops_per_jiffy;
        unsigned long *pgd_quick;
#ifdef __s390x__
        unsigned long *pmd_quick;
#endif /* __s390x__ */
        unsigned long *pte_quick;
        unsigned long pgtable_cache_sz;
};

extern void print_cpu_info(struct cpuinfo_S390 *);

/* Lazy FPU handling on uni-processor */
extern struct task_struct *last_task_used_math;

/*
 * User space process size: 2GB for 31 bit, 4TB for 64 bit.
 */
#ifndef __s390x__

# define TASK_SIZE		(0x80000000UL)
# define TASK_UNMAPPED_BASE	(TASK_SIZE / 2)

#else /* __s390x__ */

# define TASK_SIZE		(0x40000000000UL)
# define TASK31_SIZE		(0x80000000UL)
# define TASK_UNMAPPED_BASE	(test_thread_flag(TIF_31BIT) ? \
					(TASK31_SIZE / 2) : (TASK_SIZE / 2))

#endif /* __s390x__ */

typedef struct {
        __u32 ar4;
} mm_segment_t;

/*
 * Thread structure
 */
struct thread_struct {
	s390_fp_regs fp_regs;
	unsigned int ar2;		/* kernel access register 2         */
        unsigned int ar4;               /* kernel access register 4         */
        unsigned long ksp;              /* kernel stack pointer             */
        unsigned long user_seg;         /* HSTD                             */
        unsigned long prot_addr;        /* address of protection-excep.     */
        unsigned int error_code;        /* error-code of last prog-excep.   */
        unsigned int trap_no;
        per_struct per_info;
	/* Used to give failing instruction back to user for ieee exceptions */
	unsigned long ieee_instruction_pointer; 
        /* pfault_wait is used to block the process on a pfault event */
	unsigned long pfault_wait;
};

typedef struct thread_struct thread_struct;

#ifndef __s390x__
# define __SWAPPER_PG_DIR __pa(&swapper_pg_dir[0]) + _SEGMENT_TABLE
#else /* __s390x__ */
# define __SWAPPER_PG_DIR __pa(&swapper_pg_dir[0]) + _REGION_TABLE
#endif /* __s390x__ */

#define INIT_THREAD {{0,{{0},{0},{0},{0},{0},{0},{0},{0},{0},{0},	       \
			    {0},{0},{0},{0},{0},{0}}},			       \
		     0, 0,						       \
		     sizeof(init_stack) + (unsigned long) &init_stack,	       \
		     __SWAPPER_PG_DIR,					       \
		     0,0,0,						       \
		     (per_struct) {{{{0,}}},0,0,0,0,{{0,}}},		       \
		     0, 0						       \
} 

/*
 * Do necessary setup to start up a new thread.
 */
#ifndef __s390x__

#define start_thread(regs, new_psw, new_stackp) do {            \
        regs->psw.mask  = PSW_USER_BITS;                        \
        regs->psw.addr  = new_psw | PSW_ADDR_AMODE;             \
        regs->gprs[15]  = new_stackp ;                          \
} while (0)

#else /* __s390x__ */

#define start_thread(regs, new_psw, new_stackp) do {            \
        regs->psw.mask  = PSW_USER_BITS;                        \
        regs->psw.addr  = new_psw;                              \
        regs->gprs[15]  = new_stackp;                           \
} while (0)

#define start_thread31(regs, new_psw, new_stackp) do {          \
	regs->psw.mask  = PSW_USER32_BITS;			\
        regs->psw.addr  = new_psw;                              \
        regs->gprs[15]  = new_stackp;                           \
} while (0)

#endif /* __s390x__ */

/* Forward declaration, a strange C thing */
struct task_struct;
struct mm_struct;

/* Free all resources held by a thread. */
extern void release_thread(struct task_struct *);
extern int kernel_thread(int (*fn)(void *), void * arg, unsigned long flags);

/* Prepare to copy thread state - unlazy all lazy status */
#define prepare_to_copy(tsk)	do { } while (0)

/*
 * Return saved PC of a blocked thread.
 */
extern unsigned long thread_saved_pc(struct task_struct *t);

/*
 * Print register of task into buffer. Used in fs/proc/array.c.
 */
extern char *task_show_regs(struct task_struct *task, char *buffer);

extern void show_registers(struct pt_regs *regs);
extern void show_trace(struct task_struct *task, unsigned long *sp);

unsigned long get_wchan(struct task_struct *p);
#define __KSTK_PTREGS(tsk) ((struct pt_regs *) \
        (((unsigned long) tsk->thread_info + THREAD_SIZE - sizeof(struct pt_regs)) & -8L))
#define KSTK_EIP(tsk)	(__KSTK_PTREGS(tsk)->psw.addr)
#define KSTK_ESP(tsk)	(__KSTK_PTREGS(tsk)->gprs[15])

/*
 * Give up the time slice of the virtual PU.
 */
#ifndef __s390x__
# define cpu_relax()	asm volatile ("diag 0,0,68" : : : "memory")
#else /* __s390x__ */
# define cpu_relax() \
	asm volatile ("ex 0,%0" : : "i" (__LC_DIAG44_OPCODE) : "memory")
#endif /* __s390x__ */

/*
 * Set PSW mask to specified value, while leaving the
 * PSW addr pointing to the next instruction.
 */

static inline void __load_psw_mask (unsigned long mask)
{
	unsigned long addr;

	psw_t psw;
	psw.mask = mask;

#ifndef __s390x__
	asm volatile (
		"    basr %0,0\n"
		"0:  ahi  %0,1f-0b\n"
		"    st	  %0,4(%1)\n"
		"    lpsw 0(%1)\n"
		"1:"
		: "=&d" (addr) : "a" (&psw), "m" (psw) : "memory", "cc" );
#else /* __s390x__ */
	asm volatile (
		"    larl  %0,1f\n"
		"    stg   %0,8(%1)\n"
		"    lpswe 0(%1)\n"
		"1:"
		: "=&d" (addr) : "a" (&psw), "m" (psw) : "memory", "cc" );
#endif /* __s390x__ */
}
 
/*
 * Function to stop a processor until an interruption occurred
 */
static inline void enabled_wait(void)
{
	unsigned long reg;
	psw_t wait_psw;

	wait_psw.mask = PSW_BASE_BITS | PSW_MASK_IO | PSW_MASK_EXT |
		PSW_MASK_MCHECK | PSW_MASK_WAIT;
#ifndef __s390x__
	asm volatile (
		"    basr %0,0\n"
		"0:  la   %0,1f-0b(%0)\n"
		"    st   %0,4(%1)\n"
		"    oi   4(%1),0x80\n"
		"    lpsw 0(%1)\n"
		"1:"
		: "=&a" (reg) : "a" (&wait_psw), "m" (wait_psw)
		: "memory", "cc" );
#else /* __s390x__ */
	asm volatile (
		"    larl  %0,0f\n"
		"    stg   %0,8(%1)\n"
		"    lpswe 0(%1)\n"
		"0:"
		: "=&a" (reg) : "a" (&wait_psw), "m" (wait_psw)
		: "memory", "cc" );
#endif /* __s390x__ */
}

/*
 * Function to drop a processor into disabled wait state
 */

static inline void disabled_wait(unsigned long code)
{
        char psw_buffer[2*sizeof(psw_t)];
        unsigned long ctl_buf;
        psw_t *dw_psw = (psw_t *)(((unsigned long) &psw_buffer+sizeof(psw_t)-1)
                                  & -sizeof(psw_t));

        dw_psw->mask = PSW_BASE_BITS | PSW_MASK_WAIT;
        dw_psw->addr = code;
        /* 
         * Store status and then load disabled wait psw,
         * the processor is dead afterwards
         */
#ifndef __s390x__
        asm volatile ("    stctl 0,0,0(%2)\n"
                      "    ni    0(%2),0xef\n" /* switch off protection */
                      "    lctl  0,0,0(%2)\n"
                      "    stpt  0xd8\n"       /* store timer */
                      "    stckc 0xe0\n"       /* store clock comparator */
                      "    stpx  0x108\n"      /* store prefix register */
                      "    stam  0,15,0x120\n" /* store access registers */
                      "    std   0,0x160\n"    /* store f0 */
                      "    std   2,0x168\n"    /* store f2 */
                      "    std   4,0x170\n"    /* store f4 */
                      "    std   6,0x178\n"    /* store f6 */
                      "    stm   0,15,0x180\n" /* store general registers */
                      "    stctl 0,15,0x1c0\n" /* store control registers */
<<<<<<< HEAD
                      "    oi    0(%2),0x10\n" /* fake protection bit */
                      "    lpsw 0(%1)"
                      : "=m" (ctl_buf)
		      : "a" (dw_psw), "a" (&ctl_buf), "m" (*dw_psw) : "cc" );
#else /* __s390x__ */
        asm volatile ("    stctg 0,0,0(%2)\n"
                      "    ni    4(%1),0xef\n" /* switch off protection */
=======
                      "    oi    0x1c0,0x10\n" /* fake protection bit */
                      "    lpsw 0(%1)"
                      : "=m" (ctl_buf)
		      : "a" (dw_psw), "a" (&ctl_buf), "m" (dw_psw) : "cc" );
#else /* __s390x__ */
        asm volatile ("    stctg 0,0,0(%2)\n"
                      "    ni    4(%2),0xef\n" /* switch off protection */
>>>>>>> 7508df7c
                      "    lctlg 0,0,0(%2)\n"
                      "    lghi  1,0x1000\n"
                      "    stpt  0x328(1)\n"      /* store timer */
                      "    stckc 0x330(1)\n"      /* store clock comparator */
                      "    stpx  0x318(1)\n"      /* store prefix register */
                      "    stam  0,15,0x340(1)\n" /* store access registers */
                      "    stfpc 0x31c(1)\n"      /* store fpu control */
                      "    std   0,0x200(1)\n"    /* store f0 */
                      "    std   1,0x208(1)\n"    /* store f1 */
                      "    std   2,0x210(1)\n"    /* store f2 */
                      "    std   3,0x218(1)\n"    /* store f3 */
                      "    std   4,0x220(1)\n"    /* store f4 */
                      "    std   5,0x228(1)\n"    /* store f5 */
                      "    std   6,0x230(1)\n"    /* store f6 */
                      "    std   7,0x238(1)\n"    /* store f7 */
                      "    std   8,0x240(1)\n"    /* store f8 */
                      "    std   9,0x248(1)\n"    /* store f9 */
                      "    std   10,0x250(1)\n"   /* store f10 */
                      "    std   11,0x258(1)\n"   /* store f11 */
                      "    std   12,0x260(1)\n"   /* store f12 */
                      "    std   13,0x268(1)\n"   /* store f13 */
                      "    std   14,0x270(1)\n"   /* store f14 */
                      "    std   15,0x278(1)\n"   /* store f15 */
                      "    stmg  0,15,0x280(1)\n" /* store general registers */
                      "    stctg 0,15,0x380(1)\n" /* store control registers */
                      "    oi    0x384(1),0x10\n" /* fake protection bit */
                      "    lpswe 0(%1)"
<<<<<<< HEAD
                      : "=m" (ctl_buf) 
		      : "a" (dw_psw), "a" (&ctl_buf), "m" (*dw_psw)
		      : "cc", "0", "1");
=======
                      : "=m" (ctl_buf)
		      : "a" (dw_psw), "a" (&ctl_buf),
		        "m" (dw_psw) : "cc", "0", "1");
>>>>>>> 7508df7c
#endif /* __s390x__ */
}

#endif

#endif                                 /* __ASM_S390_PROCESSOR_H           */<|MERGE_RESOLUTION|>--- conflicted
+++ resolved
@@ -273,15 +273,6 @@
                       "    std   6,0x178\n"    /* store f6 */
                       "    stm   0,15,0x180\n" /* store general registers */
                       "    stctl 0,15,0x1c0\n" /* store control registers */
-<<<<<<< HEAD
-                      "    oi    0(%2),0x10\n" /* fake protection bit */
-                      "    lpsw 0(%1)"
-                      : "=m" (ctl_buf)
-		      : "a" (dw_psw), "a" (&ctl_buf), "m" (*dw_psw) : "cc" );
-#else /* __s390x__ */
-        asm volatile ("    stctg 0,0,0(%2)\n"
-                      "    ni    4(%1),0xef\n" /* switch off protection */
-=======
                       "    oi    0x1c0,0x10\n" /* fake protection bit */
                       "    lpsw 0(%1)"
                       : "=m" (ctl_buf)
@@ -289,7 +280,6 @@
 #else /* __s390x__ */
         asm volatile ("    stctg 0,0,0(%2)\n"
                       "    ni    4(%2),0xef\n" /* switch off protection */
->>>>>>> 7508df7c
                       "    lctlg 0,0,0(%2)\n"
                       "    lghi  1,0x1000\n"
                       "    stpt  0x328(1)\n"      /* store timer */
@@ -317,15 +307,9 @@
                       "    stctg 0,15,0x380(1)\n" /* store control registers */
                       "    oi    0x384(1),0x10\n" /* fake protection bit */
                       "    lpswe 0(%1)"
-<<<<<<< HEAD
-                      : "=m" (ctl_buf) 
-		      : "a" (dw_psw), "a" (&ctl_buf), "m" (*dw_psw)
-		      : "cc", "0", "1");
-=======
                       : "=m" (ctl_buf)
 		      : "a" (dw_psw), "a" (&ctl_buf),
 		        "m" (dw_psw) : "cc", "0", "1");
->>>>>>> 7508df7c
 #endif /* __s390x__ */
 }
 
