/*
 * This file is subject to the terms and conditions of the GNU General Public
 * License.  See the file "COPYING" in the main directory of this archive
 * for more details.
 *
 * Copyright (C) 1994 - 1999, 2000, 03 Ralf Baechle
 * Copyright (C) 1999, 2000 Silicon Graphics, Inc.
 */
#ifndef _ASM_PAGE_H
#define _ASM_PAGE_H


#ifdef __KERNEL__

#include <spaces.h>

#endif

/*
 * PAGE_SHIFT determines the page size
 */
#ifdef CONFIG_PAGE_SIZE_4KB
#define PAGE_SHIFT	12
#endif
#ifdef CONFIG_PAGE_SIZE_8KB
#define PAGE_SHIFT	13
#endif
#ifdef CONFIG_PAGE_SIZE_16KB
#define PAGE_SHIFT	14
#endif
#ifdef CONFIG_PAGE_SIZE_64KB
#define PAGE_SHIFT	16
#endif
#define PAGE_SIZE	(1UL << PAGE_SHIFT)
#define PAGE_MASK       (~((1 << PAGE_SHIFT) - 1))


#ifdef __KERNEL__
#ifndef __ASSEMBLY__

extern void clear_page(void * page);
extern void copy_page(void * to, void * from);

extern unsigned long shm_align_mask;

static inline unsigned long pages_do_alias(unsigned long addr1,
	unsigned long addr2)
{
	return (addr1 ^ addr2) & shm_align_mask;
}

struct page;

static inline void clear_user_page(void *addr, unsigned long vaddr,
	struct page *page)
{
	extern void (*flush_data_cache_page)(unsigned long addr);

	clear_page(addr);
	if (pages_do_alias((unsigned long) addr, vaddr))
		flush_data_cache_page((unsigned long)addr);
}

static inline void copy_user_page(void *vto, void *vfrom, unsigned long vaddr,
	struct page *to)
{
	extern void (*flush_data_cache_page)(unsigned long addr);

	copy_page(vto, vfrom);
	if (pages_do_alias((unsigned long)vto, vaddr))
		flush_data_cache_page((unsigned long)vto);
}

/*
 * These are used to make use of C type-checking..
 */
#ifdef CONFIG_64BIT_PHYS_ADDR
  #ifdef CONFIG_CPU_MIPS32
    typedef struct { unsigned long pte_low, pte_high; } pte_t;
    #define pte_val(x)    ((x).pte_low | ((unsigned long long)(x).pte_high << 32))
  #else
     typedef struct { unsigned long long pte; } pte_t;
     #define pte_val(x)	((x).pte)
  #endif
#else
typedef struct { unsigned long pte; } pte_t;
#define pte_val(x)	((x).pte)
#endif
#define __pte(x)	((pte_t) { (x) } )

/*
 * For 3-level pagetables we defines these ourselves, for 2-level the
 * definitions are supplied by <asm-generic/pgtable-nopmd.h>.
 */
#ifdef CONFIG_64BIT

typedef struct { unsigned long pmd; } pmd_t;
#define pmd_val(x)	((x).pmd)
#define __pmd(x)	((pmd_t) { (x) } )

#endif

/*
 * Right now we don't support 4-level pagetables, so all pud-related
 * definitions come from <asm-generic/pgtable-nopud.h>.
 */

/*
 * Finall the top of the hierarchy, the pgd
 */
typedef struct { unsigned long pgd; } pgd_t;
#define pgd_val(x)	((x).pgd)
#define __pgd(x)	((pgd_t) { (x) } )

/*
 * Manipulate page protection bits
 */
typedef struct { unsigned long pgprot; } pgprot_t;
#define pgprot_val(x)	((x).pgprot)
#define __pgprot(x)	((pgprot_t) { (x) } )

/*
 * On R4000-style MMUs where a TLB entry is mapping a adjacent even / odd
 * pair of pages we only have a single global bit per pair of pages.  When
 * writing to the TLB make sure we always have the bit set for both pages
 * or none.  This macro is used to access the `buddy' of the pte we're just
 * working on.
 */
#define ptep_buddy(x)	((pte_t *)((unsigned long)(x) ^ sizeof(pte_t)))

#endif /* !__ASSEMBLY__ */

/* to align the pointer to the (next) page boundary */
#define PAGE_ALIGN(addr)	(((addr) + PAGE_SIZE - 1) & PAGE_MASK)

#define __pa(x)			((unsigned long) (x) - PAGE_OFFSET)
#define __va(x)			((void *)((unsigned long) (x) + PAGE_OFFSET))

#define pfn_to_kaddr(pfn)	__va((pfn) << PAGE_SHIFT)

#ifndef CONFIG_SPARSEMEM
#ifndef CONFIG_NEED_MULTIPLE_NODES
#define pfn_valid(pfn)		((pfn) < max_mapnr)
#endif
#endif
<<<<<<< HEAD
=======

#ifdef CONFIG_FLATMEM

#define pfn_valid(pfn)		((pfn) < max_mapnr)

#elif defined(CONFIG_NEED_MULTIPLE_NODES)

#define pfn_valid(pfn)							\
({									\
	unsigned long __pfn = (pfn);					\
	int __n = pfn_to_nid(__pfn);					\
	((__n >= 0) ? (__pfn < NODE_DATA(__n)->node_start_pfn +		\
	                       NODE_DATA(__n)->node_spanned_pages)	\
	            : 0);						\
})

#else
#error Provide a definition of pfn_valid
#endif
>>>>>>> 120bda20

#define virt_to_page(kaddr)	pfn_to_page(__pa(kaddr) >> PAGE_SHIFT)
#define virt_addr_valid(kaddr)	pfn_valid(__pa(kaddr) >> PAGE_SHIFT)

#define VM_DATA_DEFAULT_FLAGS	(VM_READ | VM_WRITE | VM_EXEC | \
				 VM_MAYREAD | VM_MAYWRITE | VM_MAYEXEC)

#define UNCAC_ADDR(addr)	((addr) - PAGE_OFFSET + UNCAC_BASE)
#define CAC_ADDR(addr)		((addr) - UNCAC_BASE + PAGE_OFFSET)

#endif /* defined (__KERNEL__) */

#ifdef CONFIG_LIMITED_DMA
#define WANT_PAGE_VIRTUAL
#endif

#include <asm-generic/memory_model.h>
#include <asm-generic/page.h>

#endif /* _ASM_PAGE_H */<|MERGE_RESOLUTION|>--- conflicted
+++ resolved
@@ -143,8 +143,6 @@
 #define pfn_valid(pfn)		((pfn) < max_mapnr)
 #endif
 #endif
-<<<<<<< HEAD
-=======
 
 #ifdef CONFIG_FLATMEM
 
@@ -164,7 +162,6 @@
 #else
 #error Provide a definition of pfn_valid
 #endif
->>>>>>> 120bda20
 
 #define virt_to_page(kaddr)	pfn_to_page(__pa(kaddr) >> PAGE_SHIFT)
 #define virt_addr_valid(kaddr)	pfn_valid(__pa(kaddr) >> PAGE_SHIFT)
