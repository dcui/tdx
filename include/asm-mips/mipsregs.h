--- conflicted
+++ resolved
@@ -1450,30 +1450,17 @@
 {
 	if ((previous & __EMT_ENABLE))
 		__asm__ __volatile__(
-<<<<<<< HEAD
-		"	.set	noreorder				\n"
-		"	.set	mips32r2				\n"
-		"	.word	0x41600be1		# emt		\n"
-		"	ehb						\n"
-		"	.set	mips0					\n"
-		"	.set	reorder					\n");
-=======
 		"	.set	mips32r2				\n"
 		"	.word	0x41600be1		# emt		\n"
 		"	ehb						\n"
 		"	.set	mips0					\n");
->>>>>>> 120bda20
 }
 
 static inline void __ehb(void)
 {
 	__asm__ __volatile__(
-<<<<<<< HEAD
-	"	ehb							\n");
-=======
 	"	.set	mips32r2					\n"
 	"	ehb							\n"		"	.set	mips0						\n");
->>>>>>> 120bda20
 }
 
 /*
