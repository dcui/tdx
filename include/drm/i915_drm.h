/*
 * Copyright 2003 Tungsten Graphics, Inc., Cedar Park, Texas.
 * All Rights Reserved.
 *
 * Permission is hereby granted, free of charge, to any person obtaining a
 * copy of this software and associated documentation files (the
 * "Software"), to deal in the Software without restriction, including
 * without limitation the rights to use, copy, modify, merge, publish,
 * distribute, sub license, and/or sell copies of the Software, and to
 * permit persons to whom the Software is furnished to do so, subject to
 * the following conditions:
 *
 * The above copyright notice and this permission notice (including the
 * next paragraph) shall be included in all copies or substantial portions
 * of the Software.
 *
 * THE SOFTWARE IS PROVIDED "AS IS", WITHOUT WARRANTY OF ANY KIND, EXPRESS
 * OR IMPLIED, INCLUDING BUT NOT LIMITED TO THE WARRANTIES OF
 * MERCHANTABILITY, FITNESS FOR A PARTICULAR PURPOSE AND NON-INFRINGEMENT.
 * IN NO EVENT SHALL TUNGSTEN GRAPHICS AND/OR ITS SUPPLIERS BE LIABLE FOR
 * ANY CLAIM, DAMAGES OR OTHER LIABILITY, WHETHER IN AN ACTION OF CONTRACT,
 * TORT OR OTHERWISE, ARISING FROM, OUT OF OR IN CONNECTION WITH THE
 * SOFTWARE OR THE USE OR OTHER DEALINGS IN THE SOFTWARE.
 *
 */

#ifndef _I915_DRM_H_
#define _I915_DRM_H_

#include "drm.h"

/* Please note that modifications to all structs defined here are
 * subject to backwards-compatibility constraints.
 */

/* Each region is a minimum of 16k, and there are at most 255 of them.
 */
#define I915_NR_TEX_REGIONS 255	/* table size 2k - maximum due to use
				 * of chars for next/prev indices */
#define I915_LOG_MIN_TEX_REGION_SIZE 14

typedef struct _drm_i915_init {
	enum {
		I915_INIT_DMA = 0x01,
		I915_CLEANUP_DMA = 0x02,
		I915_RESUME_DMA = 0x03
	} func;
	unsigned int mmio_offset;
	int sarea_priv_offset;
	unsigned int ring_start;
	unsigned int ring_end;
	unsigned int ring_size;
	unsigned int front_offset;
	unsigned int back_offset;
	unsigned int depth_offset;
	unsigned int w;
	unsigned int h;
	unsigned int pitch;
	unsigned int pitch_bits;
	unsigned int back_pitch;
	unsigned int depth_pitch;
	unsigned int cpp;
	unsigned int chipset;
} drm_i915_init_t;

typedef struct _drm_i915_sarea {
	struct drm_tex_region texList[I915_NR_TEX_REGIONS + 1];
	int last_upload;	/* last time texture was uploaded */
	int last_enqueue;	/* last time a buffer was enqueued */
	int last_dispatch;	/* age of the most recently dispatched buffer */
	int ctxOwner;		/* last context to upload state */
	int texAge;
	int pf_enabled;		/* is pageflipping allowed? */
	int pf_active;
	int pf_current_page;	/* which buffer is being displayed? */
	int perf_boxes;		/* performance boxes to be displayed */
	int width, height;      /* screen size in pixels */

	drm_handle_t front_handle;
	int front_offset;
	int front_size;

	drm_handle_t back_handle;
	int back_offset;
	int back_size;

	drm_handle_t depth_handle;
	int depth_offset;
	int depth_size;

	drm_handle_t tex_handle;
	int tex_offset;
	int tex_size;
	int log_tex_granularity;
	int pitch;
	int rotation;           /* 0, 90, 180 or 270 */
	int rotated_offset;
	int rotated_size;
	int rotated_pitch;
	int virtualX, virtualY;

	unsigned int front_tiled;
	unsigned int back_tiled;
	unsigned int depth_tiled;
	unsigned int rotated_tiled;
	unsigned int rotated2_tiled;

	int pipeA_x;
	int pipeA_y;
	int pipeA_w;
	int pipeA_h;
	int pipeB_x;
	int pipeB_y;
	int pipeB_w;
	int pipeB_h;

	/* fill out some space for old userspace triple buffer */
	drm_handle_t unused_handle;
	__u32 unused1, unused2, unused3;

	/* buffer object handles for static buffers. May change
	 * over the lifetime of the client.
	 */
	__u32 front_bo_handle;
	__u32 back_bo_handle;
	__u32 unused_bo_handle;
	__u32 depth_bo_handle;

} drm_i915_sarea_t;

/* due to userspace building against these headers we need some compat here */
#define planeA_x pipeA_x
#define planeA_y pipeA_y
#define planeA_w pipeA_w
#define planeA_h pipeA_h
#define planeB_x pipeB_x
#define planeB_y pipeB_y
#define planeB_w pipeB_w
#define planeB_h pipeB_h

/* Flags for perf_boxes
 */
#define I915_BOX_RING_EMPTY    0x1
#define I915_BOX_FLIP          0x2
#define I915_BOX_WAIT          0x4
#define I915_BOX_TEXTURE_LOAD  0x8
#define I915_BOX_LOST_CONTEXT  0x10

/* I915 specific ioctls
 * The device specific ioctl range is 0x40 to 0x79.
 */
#define DRM_I915_INIT		0x00
#define DRM_I915_FLUSH		0x01
#define DRM_I915_FLIP		0x02
#define DRM_I915_BATCHBUFFER	0x03
#define DRM_I915_IRQ_EMIT	0x04
#define DRM_I915_IRQ_WAIT	0x05
#define DRM_I915_GETPARAM	0x06
#define DRM_I915_SETPARAM	0x07
#define DRM_I915_ALLOC		0x08
#define DRM_I915_FREE		0x09
#define DRM_I915_INIT_HEAP	0x0a
#define DRM_I915_CMDBUFFER	0x0b
#define DRM_I915_DESTROY_HEAP	0x0c
#define DRM_I915_SET_VBLANK_PIPE	0x0d
#define DRM_I915_GET_VBLANK_PIPE	0x0e
#define DRM_I915_VBLANK_SWAP	0x0f
#define DRM_I915_HWS_ADDR	0x11
#define DRM_I915_GEM_INIT	0x13
#define DRM_I915_GEM_EXECBUFFER	0x14
#define DRM_I915_GEM_PIN	0x15
#define DRM_I915_GEM_UNPIN	0x16
#define DRM_I915_GEM_BUSY	0x17
#define DRM_I915_GEM_THROTTLE	0x18
#define DRM_I915_GEM_ENTERVT	0x19
#define DRM_I915_GEM_LEAVEVT	0x1a
#define DRM_I915_GEM_CREATE	0x1b
#define DRM_I915_GEM_PREAD	0x1c
#define DRM_I915_GEM_PWRITE	0x1d
#define DRM_I915_GEM_MMAP	0x1e
#define DRM_I915_GEM_SET_DOMAIN	0x1f
#define DRM_I915_GEM_SW_FINISH	0x20
#define DRM_I915_GEM_SET_TILING	0x21
#define DRM_I915_GEM_GET_TILING	0x22
#define DRM_I915_GEM_GET_APERTURE 0x23
#define DRM_I915_GEM_MMAP_GTT	0x24
#define DRM_I915_GET_PIPE_FROM_CRTC_ID	0x25
#define DRM_I915_GEM_MADVISE	0x26
#define DRM_I915_OVERLAY_PUT_IMAGE	0x27
#define DRM_I915_OVERLAY_ATTRS	0x28
<<<<<<< HEAD
=======
#define DRM_I915_GEM_EXECBUFFER2	0x29
>>>>>>> 92dcffb9

#define DRM_IOCTL_I915_INIT		DRM_IOW( DRM_COMMAND_BASE + DRM_I915_INIT, drm_i915_init_t)
#define DRM_IOCTL_I915_FLUSH		DRM_IO ( DRM_COMMAND_BASE + DRM_I915_FLUSH)
#define DRM_IOCTL_I915_FLIP		DRM_IO ( DRM_COMMAND_BASE + DRM_I915_FLIP)
#define DRM_IOCTL_I915_BATCHBUFFER	DRM_IOW( DRM_COMMAND_BASE + DRM_I915_BATCHBUFFER, drm_i915_batchbuffer_t)
#define DRM_IOCTL_I915_IRQ_EMIT         DRM_IOWR(DRM_COMMAND_BASE + DRM_I915_IRQ_EMIT, drm_i915_irq_emit_t)
#define DRM_IOCTL_I915_IRQ_WAIT         DRM_IOW( DRM_COMMAND_BASE + DRM_I915_IRQ_WAIT, drm_i915_irq_wait_t)
#define DRM_IOCTL_I915_GETPARAM         DRM_IOWR(DRM_COMMAND_BASE + DRM_I915_GETPARAM, drm_i915_getparam_t)
#define DRM_IOCTL_I915_SETPARAM         DRM_IOW( DRM_COMMAND_BASE + DRM_I915_SETPARAM, drm_i915_setparam_t)
#define DRM_IOCTL_I915_ALLOC            DRM_IOWR(DRM_COMMAND_BASE + DRM_I915_ALLOC, drm_i915_mem_alloc_t)
#define DRM_IOCTL_I915_FREE             DRM_IOW( DRM_COMMAND_BASE + DRM_I915_FREE, drm_i915_mem_free_t)
#define DRM_IOCTL_I915_INIT_HEAP        DRM_IOW( DRM_COMMAND_BASE + DRM_I915_INIT_HEAP, drm_i915_mem_init_heap_t)
#define DRM_IOCTL_I915_CMDBUFFER	DRM_IOW( DRM_COMMAND_BASE + DRM_I915_CMDBUFFER, drm_i915_cmdbuffer_t)
#define DRM_IOCTL_I915_DESTROY_HEAP	DRM_IOW( DRM_COMMAND_BASE + DRM_I915_DESTROY_HEAP, drm_i915_mem_destroy_heap_t)
#define DRM_IOCTL_I915_SET_VBLANK_PIPE	DRM_IOW( DRM_COMMAND_BASE + DRM_I915_SET_VBLANK_PIPE, drm_i915_vblank_pipe_t)
#define DRM_IOCTL_I915_GET_VBLANK_PIPE	DRM_IOR( DRM_COMMAND_BASE + DRM_I915_GET_VBLANK_PIPE, drm_i915_vblank_pipe_t)
#define DRM_IOCTL_I915_VBLANK_SWAP	DRM_IOWR(DRM_COMMAND_BASE + DRM_I915_VBLANK_SWAP, drm_i915_vblank_swap_t)
#define DRM_IOCTL_I915_GEM_INIT		DRM_IOW(DRM_COMMAND_BASE + DRM_I915_GEM_INIT, struct drm_i915_gem_init)
#define DRM_IOCTL_I915_GEM_EXECBUFFER	DRM_IOW(DRM_COMMAND_BASE + DRM_I915_GEM_EXECBUFFER, struct drm_i915_gem_execbuffer)
#define DRM_IOCTL_I915_GEM_EXECBUFFER2	DRM_IOW(DRM_COMMAND_BASE + DRM_I915_GEM_EXECBUFFER2, struct drm_i915_gem_execbuffer2)
#define DRM_IOCTL_I915_GEM_PIN		DRM_IOWR(DRM_COMMAND_BASE + DRM_I915_GEM_PIN, struct drm_i915_gem_pin)
#define DRM_IOCTL_I915_GEM_UNPIN	DRM_IOW(DRM_COMMAND_BASE + DRM_I915_GEM_UNPIN, struct drm_i915_gem_unpin)
#define DRM_IOCTL_I915_GEM_BUSY		DRM_IOWR(DRM_COMMAND_BASE + DRM_I915_GEM_BUSY, struct drm_i915_gem_busy)
#define DRM_IOCTL_I915_GEM_THROTTLE	DRM_IO ( DRM_COMMAND_BASE + DRM_I915_GEM_THROTTLE)
#define DRM_IOCTL_I915_GEM_ENTERVT	DRM_IO(DRM_COMMAND_BASE + DRM_I915_GEM_ENTERVT)
#define DRM_IOCTL_I915_GEM_LEAVEVT	DRM_IO(DRM_COMMAND_BASE + DRM_I915_GEM_LEAVEVT)
#define DRM_IOCTL_I915_GEM_CREATE	DRM_IOWR(DRM_COMMAND_BASE + DRM_I915_GEM_CREATE, struct drm_i915_gem_create)
#define DRM_IOCTL_I915_GEM_PREAD	DRM_IOW (DRM_COMMAND_BASE + DRM_I915_GEM_PREAD, struct drm_i915_gem_pread)
#define DRM_IOCTL_I915_GEM_PWRITE	DRM_IOW (DRM_COMMAND_BASE + DRM_I915_GEM_PWRITE, struct drm_i915_gem_pwrite)
#define DRM_IOCTL_I915_GEM_MMAP		DRM_IOWR(DRM_COMMAND_BASE + DRM_I915_GEM_MMAP, struct drm_i915_gem_mmap)
#define DRM_IOCTL_I915_GEM_MMAP_GTT	DRM_IOWR(DRM_COMMAND_BASE + DRM_I915_GEM_MMAP_GTT, struct drm_i915_gem_mmap_gtt)
#define DRM_IOCTL_I915_GEM_SET_DOMAIN	DRM_IOW (DRM_COMMAND_BASE + DRM_I915_GEM_SET_DOMAIN, struct drm_i915_gem_set_domain)
#define DRM_IOCTL_I915_GEM_SW_FINISH	DRM_IOW (DRM_COMMAND_BASE + DRM_I915_GEM_SW_FINISH, struct drm_i915_gem_sw_finish)
#define DRM_IOCTL_I915_GEM_SET_TILING	DRM_IOWR (DRM_COMMAND_BASE + DRM_I915_GEM_SET_TILING, struct drm_i915_gem_set_tiling)
#define DRM_IOCTL_I915_GEM_GET_TILING	DRM_IOWR (DRM_COMMAND_BASE + DRM_I915_GEM_GET_TILING, struct drm_i915_gem_get_tiling)
#define DRM_IOCTL_I915_GEM_GET_APERTURE	DRM_IOR  (DRM_COMMAND_BASE + DRM_I915_GEM_GET_APERTURE, struct drm_i915_gem_get_aperture)
#define DRM_IOCTL_I915_GET_PIPE_FROM_CRTC_ID DRM_IOWR(DRM_COMMAND_BASE + DRM_I915_GET_PIPE_FROM_CRTC_ID, struct drm_i915_get_pipe_from_crtc_id)
#define DRM_IOCTL_I915_GEM_MADVISE	DRM_IOWR(DRM_COMMAND_BASE + DRM_I915_GEM_MADVISE, struct drm_i915_gem_madvise)
#define DRM_IOCTL_I915_OVERLAY_PUT_IMAGE	DRM_IOW(DRM_COMMAND_BASE + DRM_IOCTL_I915_OVERLAY_ATTRS, struct drm_intel_overlay_put_image)
#define DRM_IOCTL_I915_OVERLAY_ATTRS	DRM_IOWR(DRM_COMMAND_BASE + DRM_I915_OVERLAY_ATTRS, struct drm_intel_overlay_attrs)

/* Allow drivers to submit batchbuffers directly to hardware, relying
 * on the security mechanisms provided by hardware.
 */
typedef struct drm_i915_batchbuffer {
	int start;		/* agp offset */
	int used;		/* nr bytes in use */
	int DR1;		/* hw flags for GFX_OP_DRAWRECT_INFO */
	int DR4;		/* window origin for GFX_OP_DRAWRECT_INFO */
	int num_cliprects;	/* mulitpass with multiple cliprects? */
	struct drm_clip_rect __user *cliprects;	/* pointer to userspace cliprects */
} drm_i915_batchbuffer_t;

/* As above, but pass a pointer to userspace buffer which can be
 * validated by the kernel prior to sending to hardware.
 */
typedef struct _drm_i915_cmdbuffer {
	char __user *buf;	/* pointer to userspace command buffer */
	int sz;			/* nr bytes in buf */
	int DR1;		/* hw flags for GFX_OP_DRAWRECT_INFO */
	int DR4;		/* window origin for GFX_OP_DRAWRECT_INFO */
	int num_cliprects;	/* mulitpass with multiple cliprects? */
	struct drm_clip_rect __user *cliprects;	/* pointer to userspace cliprects */
} drm_i915_cmdbuffer_t;

/* Userspace can request & wait on irq's:
 */
typedef struct drm_i915_irq_emit {
	int __user *irq_seq;
} drm_i915_irq_emit_t;

typedef struct drm_i915_irq_wait {
	int irq_seq;
} drm_i915_irq_wait_t;

/* Ioctl to query kernel params:
 */
#define I915_PARAM_IRQ_ACTIVE            1
#define I915_PARAM_ALLOW_BATCHBUFFER     2
#define I915_PARAM_LAST_DISPATCH         3
#define I915_PARAM_CHIPSET_ID            4
#define I915_PARAM_HAS_GEM               5
#define I915_PARAM_NUM_FENCES_AVAIL      6
#define I915_PARAM_HAS_OVERLAY           7
<<<<<<< HEAD
=======
#define I915_PARAM_HAS_PAGEFLIPPING	 8
#define I915_PARAM_HAS_EXECBUF2          9
>>>>>>> 92dcffb9

typedef struct drm_i915_getparam {
	int param;
	int __user *value;
} drm_i915_getparam_t;

/* Ioctl to set kernel params:
 */
#define I915_SETPARAM_USE_MI_BATCHBUFFER_START            1
#define I915_SETPARAM_TEX_LRU_LOG_GRANULARITY             2
#define I915_SETPARAM_ALLOW_BATCHBUFFER                   3
#define I915_SETPARAM_NUM_USED_FENCES                     4

typedef struct drm_i915_setparam {
	int param;
	int value;
} drm_i915_setparam_t;

/* A memory manager for regions of shared memory:
 */
#define I915_MEM_REGION_AGP 1

typedef struct drm_i915_mem_alloc {
	int region;
	int alignment;
	int size;
	int __user *region_offset;	/* offset from start of fb or agp */
} drm_i915_mem_alloc_t;

typedef struct drm_i915_mem_free {
	int region;
	int region_offset;
} drm_i915_mem_free_t;

typedef struct drm_i915_mem_init_heap {
	int region;
	int size;
	int start;
} drm_i915_mem_init_heap_t;

/* Allow memory manager to be torn down and re-initialized (eg on
 * rotate):
 */
typedef struct drm_i915_mem_destroy_heap {
	int region;
} drm_i915_mem_destroy_heap_t;

/* Allow X server to configure which pipes to monitor for vblank signals
 */
#define	DRM_I915_VBLANK_PIPE_A	1
#define	DRM_I915_VBLANK_PIPE_B	2

typedef struct drm_i915_vblank_pipe {
	int pipe;
} drm_i915_vblank_pipe_t;

/* Schedule buffer swap at given vertical blank:
 */
typedef struct drm_i915_vblank_swap {
	drm_drawable_t drawable;
	enum drm_vblank_seq_type seqtype;
	unsigned int sequence;
} drm_i915_vblank_swap_t;

typedef struct drm_i915_hws_addr {
	__u64 addr;
} drm_i915_hws_addr_t;

struct drm_i915_gem_init {
	/**
	 * Beginning offset in the GTT to be managed by the DRM memory
	 * manager.
	 */
	__u64 gtt_start;
	/**
	 * Ending offset in the GTT to be managed by the DRM memory
	 * manager.
	 */
	__u64 gtt_end;
};

struct drm_i915_gem_create {
	/**
	 * Requested size for the object.
	 *
	 * The (page-aligned) allocated size for the object will be returned.
	 */
	__u64 size;
	/**
	 * Returned handle for the object.
	 *
	 * Object handles are nonzero.
	 */
	__u32 handle;
	__u32 pad;
};

struct drm_i915_gem_pread {
	/** Handle for the object being read. */
	__u32 handle;
	__u32 pad;
	/** Offset into the object to read from */
	__u64 offset;
	/** Length of data to read */
	__u64 size;
	/**
	 * Pointer to write the data into.
	 *
	 * This is a fixed-size type for 32/64 compatibility.
	 */
	__u64 data_ptr;
};

struct drm_i915_gem_pwrite {
	/** Handle for the object being written to. */
	__u32 handle;
	__u32 pad;
	/** Offset into the object to write to */
	__u64 offset;
	/** Length of data to write */
	__u64 size;
	/**
	 * Pointer to read the data from.
	 *
	 * This is a fixed-size type for 32/64 compatibility.
	 */
	__u64 data_ptr;
};

struct drm_i915_gem_mmap {
	/** Handle for the object being mapped. */
	__u32 handle;
	__u32 pad;
	/** Offset in the object to map. */
	__u64 offset;
	/**
	 * Length of data to map.
	 *
	 * The value will be page-aligned.
	 */
	__u64 size;
	/**
	 * Returned pointer the data was mapped at.
	 *
	 * This is a fixed-size type for 32/64 compatibility.
	 */
	__u64 addr_ptr;
};

struct drm_i915_gem_mmap_gtt {
	/** Handle for the object being mapped. */
	__u32 handle;
	__u32 pad;
	/**
	 * Fake offset to use for subsequent mmap call
	 *
	 * This is a fixed-size type for 32/64 compatibility.
	 */
	__u64 offset;
};

struct drm_i915_gem_set_domain {
	/** Handle for the object */
	__u32 handle;

	/** New read domains */
	__u32 read_domains;

	/** New write domain */
	__u32 write_domain;
};

struct drm_i915_gem_sw_finish {
	/** Handle for the object */
	__u32 handle;
};

struct drm_i915_gem_relocation_entry {
	/**
	 * Handle of the buffer being pointed to by this relocation entry.
	 *
	 * It's appealing to make this be an index into the mm_validate_entry
	 * list to refer to the buffer, but this allows the driver to create
	 * a relocation list for state buffers and not re-write it per
	 * exec using the buffer.
	 */
	__u32 target_handle;

	/**
	 * Value to be added to the offset of the target buffer to make up
	 * the relocation entry.
	 */
	__u32 delta;

	/** Offset in the buffer the relocation entry will be written into */
	__u64 offset;

	/**
	 * Offset value of the target buffer that the relocation entry was last
	 * written as.
	 *
	 * If the buffer has the same offset as last time, we can skip syncing
	 * and writing the relocation.  This value is written back out by
	 * the execbuffer ioctl when the relocation is written.
	 */
	__u64 presumed_offset;

	/**
	 * Target memory domains read by this operation.
	 */
	__u32 read_domains;

	/**
	 * Target memory domains written by this operation.
	 *
	 * Note that only one domain may be written by the whole
	 * execbuffer operation, so that where there are conflicts,
	 * the application will get -EINVAL back.
	 */
	__u32 write_domain;
};

/** @{
 * Intel memory domains
 *
 * Most of these just align with the various caches in
 * the system and are used to flush and invalidate as
 * objects end up cached in different domains.
 */
/** CPU cache */
#define I915_GEM_DOMAIN_CPU		0x00000001
/** Render cache, used by 2D and 3D drawing */
#define I915_GEM_DOMAIN_RENDER		0x00000002
/** Sampler cache, used by texture engine */
#define I915_GEM_DOMAIN_SAMPLER		0x00000004
/** Command queue, used to load batch buffers */
#define I915_GEM_DOMAIN_COMMAND		0x00000008
/** Instruction cache, used by shader programs */
#define I915_GEM_DOMAIN_INSTRUCTION	0x00000010
/** Vertex address cache */
#define I915_GEM_DOMAIN_VERTEX		0x00000020
/** GTT domain - aperture and scanout */
#define I915_GEM_DOMAIN_GTT		0x00000040
/** @} */

struct drm_i915_gem_exec_object {
	/**
	 * User's handle for a buffer to be bound into the GTT for this
	 * operation.
	 */
	__u32 handle;

	/** Number of relocations to be performed on this buffer */
	__u32 relocation_count;
	/**
	 * Pointer to array of struct drm_i915_gem_relocation_entry containing
	 * the relocations to be performed in this buffer.
	 */
	__u64 relocs_ptr;

	/** Required alignment in graphics aperture */
	__u64 alignment;

	/**
	 * Returned value of the updated offset of the object, for future
	 * presumed_offset writes.
	 */
	__u64 offset;
};

struct drm_i915_gem_execbuffer {
	/**
	 * List of buffers to be validated with their relocations to be
	 * performend on them.
	 *
	 * This is a pointer to an array of struct drm_i915_gem_validate_entry.
	 *
	 * These buffers must be listed in an order such that all relocations
	 * a buffer is performing refer to buffers that have already appeared
	 * in the validate list.
	 */
	__u64 buffers_ptr;
	__u32 buffer_count;

	/** Offset in the batchbuffer to start execution from. */
	__u32 batch_start_offset;
	/** Bytes used in batchbuffer from batch_start_offset */
	__u32 batch_len;
	__u32 DR1;
	__u32 DR4;
	__u32 num_cliprects;
	/** This is a struct drm_clip_rect *cliprects */
	__u64 cliprects_ptr;
};

struct drm_i915_gem_exec_object2 {
	/**
	 * User's handle for a buffer to be bound into the GTT for this
	 * operation.
	 */
	__u32 handle;

	/** Number of relocations to be performed on this buffer */
	__u32 relocation_count;
	/**
	 * Pointer to array of struct drm_i915_gem_relocation_entry containing
	 * the relocations to be performed in this buffer.
	 */
	__u64 relocs_ptr;

	/** Required alignment in graphics aperture */
	__u64 alignment;

	/**
	 * Returned value of the updated offset of the object, for future
	 * presumed_offset writes.
	 */
	__u64 offset;

#define EXEC_OBJECT_NEEDS_FENCE (1<<0)
	__u64 flags;
	__u64 rsvd1;
	__u64 rsvd2;
};

struct drm_i915_gem_execbuffer2 {
	/**
	 * List of gem_exec_object2 structs
	 */
	__u64 buffers_ptr;
	__u32 buffer_count;

	/** Offset in the batchbuffer to start execution from. */
	__u32 batch_start_offset;
	/** Bytes used in batchbuffer from batch_start_offset */
	__u32 batch_len;
	__u32 DR1;
	__u32 DR4;
	__u32 num_cliprects;
	/** This is a struct drm_clip_rect *cliprects */
	__u64 cliprects_ptr;
	__u64 flags; /* currently unused */
	__u64 rsvd1;
	__u64 rsvd2;
};

struct drm_i915_gem_pin {
	/** Handle of the buffer to be pinned. */
	__u32 handle;
	__u32 pad;

	/** alignment required within the aperture */
	__u64 alignment;

	/** Returned GTT offset of the buffer. */
	__u64 offset;
};

struct drm_i915_gem_unpin {
	/** Handle of the buffer to be unpinned. */
	__u32 handle;
	__u32 pad;
};

struct drm_i915_gem_busy {
	/** Handle of the buffer to check for busy */
	__u32 handle;

	/** Return busy status (1 if busy, 0 if idle) */
	__u32 busy;
};

#define I915_TILING_NONE	0
#define I915_TILING_X		1
#define I915_TILING_Y		2

#define I915_BIT_6_SWIZZLE_NONE		0
#define I915_BIT_6_SWIZZLE_9		1
#define I915_BIT_6_SWIZZLE_9_10		2
#define I915_BIT_6_SWIZZLE_9_11		3
#define I915_BIT_6_SWIZZLE_9_10_11	4
/* Not seen by userland */
#define I915_BIT_6_SWIZZLE_UNKNOWN	5
/* Seen by userland. */
#define I915_BIT_6_SWIZZLE_9_17		6
#define I915_BIT_6_SWIZZLE_9_10_17	7

struct drm_i915_gem_set_tiling {
	/** Handle of the buffer to have its tiling state updated */
	__u32 handle;

	/**
	 * Tiling mode for the object (I915_TILING_NONE, I915_TILING_X,
	 * I915_TILING_Y).
	 *
	 * This value is to be set on request, and will be updated by the
	 * kernel on successful return with the actual chosen tiling layout.
	 *
	 * The tiling mode may be demoted to I915_TILING_NONE when the system
	 * has bit 6 swizzling that can't be managed correctly by GEM.
	 *
	 * Buffer contents become undefined when changing tiling_mode.
	 */
	__u32 tiling_mode;

	/**
	 * Stride in bytes for the object when in I915_TILING_X or
	 * I915_TILING_Y.
	 */
	__u32 stride;

	/**
	 * Returned address bit 6 swizzling required for CPU access through
	 * mmap mapping.
	 */
	__u32 swizzle_mode;
};

struct drm_i915_gem_get_tiling {
	/** Handle of the buffer to get tiling state for. */
	__u32 handle;

	/**
	 * Current tiling mode for the object (I915_TILING_NONE, I915_TILING_X,
	 * I915_TILING_Y).
	 */
	__u32 tiling_mode;

	/**
	 * Returned address bit 6 swizzling required for CPU access through
	 * mmap mapping.
	 */
	__u32 swizzle_mode;
};

struct drm_i915_gem_get_aperture {
	/** Total size of the aperture used by i915_gem_execbuffer, in bytes */
	__u64 aper_size;

	/**
	 * Available space in the aperture used by i915_gem_execbuffer, in
	 * bytes
	 */
	__u64 aper_available_size;
};

struct drm_i915_get_pipe_from_crtc_id {
	/** ID of CRTC being requested **/
	__u32 crtc_id;

	/** pipe of requested CRTC **/
	__u32 pipe;
};

#define I915_MADV_WILLNEED 0
#define I915_MADV_DONTNEED 1
#define __I915_MADV_PURGED 2 /* internal state */

struct drm_i915_gem_madvise {
	/** Handle of the buffer to change the backing store advice */
	__u32 handle;

	/* Advice: either the buffer will be needed again in the near future,
	 *         or wont be and could be discarded under memory pressure.
	 */
	__u32 madv;

	/** Whether the backing store still exists. */
	__u32 retained;
};

/* flags */
#define I915_OVERLAY_TYPE_MASK 		0xff
#define I915_OVERLAY_YUV_PLANAR 	0x01
#define I915_OVERLAY_YUV_PACKED 	0x02
#define I915_OVERLAY_RGB		0x03

#define I915_OVERLAY_DEPTH_MASK		0xff00
#define I915_OVERLAY_RGB24		0x1000
#define I915_OVERLAY_RGB16		0x2000
#define I915_OVERLAY_RGB15		0x3000
#define I915_OVERLAY_YUV422		0x0100
#define I915_OVERLAY_YUV411		0x0200
#define I915_OVERLAY_YUV420		0x0300
#define I915_OVERLAY_YUV410		0x0400

#define I915_OVERLAY_SWAP_MASK		0xff0000
#define I915_OVERLAY_NO_SWAP		0x000000
#define I915_OVERLAY_UV_SWAP		0x010000
#define I915_OVERLAY_Y_SWAP		0x020000
#define I915_OVERLAY_Y_AND_UV_SWAP	0x030000

#define I915_OVERLAY_FLAGS_MASK		0xff000000
#define I915_OVERLAY_ENABLE		0x01000000

struct drm_intel_overlay_put_image {
	/* various flags and src format description */
	__u32 flags;
	/* source picture description */
	__u32 bo_handle;
	/* stride values and offsets are in bytes, buffer relative */
	__u16 stride_Y; /* stride for packed formats */
	__u16 stride_UV;
	__u32 offset_Y; /* offset for packet formats */
	__u32 offset_U;
	__u32 offset_V;
	/* in pixels */
	__u16 src_width;
	__u16 src_height;
	/* to compensate the scaling factors for partially covered surfaces */
	__u16 src_scan_width;
	__u16 src_scan_height;
	/* output crtc description */
	__u32 crtc_id;
	__u16 dst_x;
	__u16 dst_y;
	__u16 dst_width;
	__u16 dst_height;
};

/* flags */
#define I915_OVERLAY_UPDATE_ATTRS	(1<<0)
#define I915_OVERLAY_UPDATE_GAMMA	(1<<1)
struct drm_intel_overlay_attrs {
	__u32 flags;
	__u32 color_key;
	__s32 brightness;
	__u32 contrast;
	__u32 saturation;
	__u32 gamma0;
	__u32 gamma1;
	__u32 gamma2;
	__u32 gamma3;
	__u32 gamma4;
	__u32 gamma5;
};

#endif				/* _I915_DRM_H_ */<|MERGE_RESOLUTION|>--- conflicted
+++ resolved
@@ -188,10 +188,7 @@
 #define DRM_I915_GEM_MADVISE	0x26
 #define DRM_I915_OVERLAY_PUT_IMAGE	0x27
 #define DRM_I915_OVERLAY_ATTRS	0x28
-<<<<<<< HEAD
-=======
 #define DRM_I915_GEM_EXECBUFFER2	0x29
->>>>>>> 92dcffb9
 
 #define DRM_IOCTL_I915_INIT		DRM_IOW( DRM_COMMAND_BASE + DRM_I915_INIT, drm_i915_init_t)
 #define DRM_IOCTL_I915_FLUSH		DRM_IO ( DRM_COMMAND_BASE + DRM_I915_FLUSH)
@@ -276,11 +273,8 @@
 #define I915_PARAM_HAS_GEM               5
 #define I915_PARAM_NUM_FENCES_AVAIL      6
 #define I915_PARAM_HAS_OVERLAY           7
-<<<<<<< HEAD
-=======
 #define I915_PARAM_HAS_PAGEFLIPPING	 8
 #define I915_PARAM_HAS_EXECBUF2          9
->>>>>>> 92dcffb9
 
 typedef struct drm_i915_getparam {
 	int param;
