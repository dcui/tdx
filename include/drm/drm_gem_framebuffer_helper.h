--- conflicted
+++ resolved
@@ -9,8 +9,6 @@
 struct drm_framebuffer_funcs;
 struct drm_gem_object;
 struct drm_mode_fb_cmd2;
-
-#define AFBC_VENDOR_AND_TYPE_MASK	GENMASK_ULL(63, 52)
 
 #define AFBC_VENDOR_AND_TYPE_MASK	GENMASK_ULL(63, 52)
 
@@ -43,11 +41,4 @@
 			 const struct drm_mode_fb_cmd2 *mode_cmd,
 			 struct drm_afbc_framebuffer *afbc_fb);
 
-<<<<<<< HEAD
-int drm_gem_fb_prepare_fb(struct drm_plane *plane,
-			  struct drm_plane_state *state);
-int drm_gem_fb_simple_display_pipe_prepare_fb(struct drm_simple_display_pipe *pipe,
-					      struct drm_plane_state *plane_state);
-=======
->>>>>>> 7d2a07b7
 #endif