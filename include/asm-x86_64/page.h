--- conflicted
+++ resolved
@@ -135,11 +135,6 @@
 
 #define __HAVE_ARCH_GATE_AREA 1	
 
-<<<<<<< HEAD
-#endif /* __KERNEL__ */
-
-=======
->>>>>>> 120bda20
 #include <asm-generic/memory_model.h>
 #include <asm-generic/page.h>
 
