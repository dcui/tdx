--- conflicted
+++ resolved
@@ -64,85 +64,6 @@
 		".previous"			\
 		: :"r" (value), "r" (0))
 
-<<<<<<< HEAD
-#ifdef __KERNEL__
-struct alt_instr { 
-	__u8 *instr; 		/* original instruction */
-	__u8 *replacement;
-	__u8  cpuid;		/* cpuid bit set for replacement */
-	__u8  instrlen;		/* length of original instruction */
-	__u8  replacementlen; 	/* length of new instruction, <= instrlen */ 
-	__u8  pad[5];
-}; 
-#endif
-
-/*
- * Alternative instructions for different CPU types or capabilities.
- * 
- * This allows to use optimized instructions even on generic binary
- * kernels.
- * 
- * length of oldinstr must be longer or equal the length of newinstr
- * It can be padded with nops as needed.
- * 
- * For non barrier like inlines please define new variants
- * without volatile and memory clobber.
- */
-#define alternative(oldinstr, newinstr, feature) 	\
-	asm volatile ("661:\n\t" oldinstr "\n662:\n" 		     \
-		      ".section .altinstructions,\"a\"\n"     	     \
-		      "  .align 8\n"				       \
-		      "  .quad 661b\n"            /* label */          \
-		      "  .quad 663f\n"		  /* new instruction */ \
-		      "  .byte %c0\n"             /* feature bit */    \
-		      "  .byte 662b-661b\n"       /* sourcelen */      \
-		      "  .byte 664f-663f\n"       /* replacementlen */ \
-		      ".previous\n"					\
-		      ".section .altinstr_replacement,\"ax\"\n"		\
-		      "663:\n\t" newinstr "\n664:\n"   /* replacement */ \
-		      ".previous" :: "i" (feature) : "memory")  
-
-/*
- * Alternative inline assembly with input.
- * 
- * Peculiarities:
- * No memory clobber here. 
- * Argument numbers start with 1.
- * Best is to use constraints that are fixed size (like (%1) ... "r")
- * If you use variable sized constraints like "m" or "g" in the 
- * replacement make sure to pad to the worst case length.
- */
-#define alternative_input(oldinstr, newinstr, feature, input...)	\
-	asm volatile ("661:\n\t" oldinstr "\n662:\n"			\
-		      ".section .altinstructions,\"a\"\n"		\
-		      "  .align 8\n"					\
-		      "  .quad 661b\n"            /* label */		\
-		      "  .quad 663f\n"		  /* new instruction */	\
-		      "  .byte %c0\n"             /* feature bit */	\
-		      "  .byte 662b-661b\n"       /* sourcelen */	\
-		      "  .byte 664f-663f\n"       /* replacementlen */	\
-		      ".previous\n"					\
-		      ".section .altinstr_replacement,\"ax\"\n"		\
-		      "663:\n\t" newinstr "\n664:\n"   /* replacement */ \
-		      ".previous" :: "i" (feature), ##input)
-
-/* Like alternative_input, but with a single output argument */
-#define alternative_io(oldinstr, newinstr, feature, output, input...) \
-	asm volatile ("661:\n\t" oldinstr "\n662:\n"			\
-		      ".section .altinstructions,\"a\"\n"		\
-		      "  .align 8\n"					\
-		      "  .quad 661b\n"            /* label */		\
-		      "  .quad 663f\n"		  /* new instruction */	\
-		      "  .byte %c[feat]\n"        /* feature bit */	\
-		      "  .byte 662b-661b\n"       /* sourcelen */	\
-		      "  .byte 664f-663f\n"       /* replacementlen */	\
-		      ".previous\n"					\
-		      ".section .altinstr_replacement,\"ax\"\n"		\
-		      "663:\n\t" newinstr "\n664:\n"   /* replacement */ \
-		      ".previous" : output : [feat] "i" (feature), ##input)
-
-=======
->>>>>>> 120bda20
 /*
  * Clear and set 'TS' bit respectively
  */
