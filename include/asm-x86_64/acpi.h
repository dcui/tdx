--- conflicted
+++ resolved
@@ -164,25 +164,6 @@
 
 extern int acpi_skip_timer_override;
 
-<<<<<<< HEAD
-extern int unsync_tsc_on_multicluster;
-
-#ifndef CONFIG_XEN
-static inline int acpi_madt_oem_check(char *oem, char *productid) 
-{ 
-	/* Copied from i386. Probably has too many entries. */
-	if (!strncmp(oem, "IBM ENSW", 8) && 
-        	(!strncmp(productid, "VIGIL SMP", 9) 
-             		|| !strncmp(productid, "EXA", 3)
-			|| !strncmp(productid, "RUTHLESS SMP", 12))) {
-		unsync_tsc_on_multicluster = 1;
-        }
-        return 0;
-}
-#endif
-
-=======
->>>>>>> a8b76b49
 #endif /*__KERNEL__*/
 
 #endif /*_ASM_ACPI_H*/