--- conflicted
+++ resolved
@@ -85,17 +85,10 @@
 
 extern void pci_free_consistent(struct pci_dev *, size_t, void *, dma_addr_t);
 
-<<<<<<< HEAD
-/* Map a single buffer of the indicate size for PCI DMA in streaming
-   mode.  The 32-bit PCI bus mastering address to use is returned.
-   Once the device is given the dma address, the device owns this memory
-   until either pci_unmap_single or pci_dma_sync_single_for_cpu is performed.  */
-=======
 /* Map a single buffer of the indicate size for PCI DMA in streaming mode.
    The 32-bit PCI bus mastering address to use is returned.  Once the device
    is given the dma address, the device owns this memory until either
    pci_unmap_single or pci_dma_sync_single_for_cpu is performed.  */
->>>>>>> 196c4ebd
 
 extern dma_addr_t pci_map_single(struct pci_dev *, void *, size_t, int);
 
@@ -168,25 +161,15 @@
    the buffer.  */
 
 static inline void
-<<<<<<< HEAD
-pci_dma_sync_single_for_cpu(struct pci_dev *dev, dma_addr_t dma_addr, long size,
-			    int direction)
-=======
 pci_dma_sync_single_for_cpu(struct pci_dev *dev, dma_addr_t dma_addr,
 			    long size, int direction)
->>>>>>> 196c4ebd
-{
-	/* Nothing to do.  */
-}
-
-static inline void
-<<<<<<< HEAD
-pci_dma_sync_single_for_device(struct pci_dev *dev, dma_addr_t dma_addr, long size,
-			       int direction)
-=======
+{
+	/* Nothing to do.  */
+}
+
+static inline void
 pci_dma_sync_single_for_device(struct pci_dev *dev, dma_addr_t dma_addr,
 			       long size, int direction)
->>>>>>> 196c4ebd
 {
 	/* Nothing to do.  */
 }
@@ -194,19 +177,6 @@
 /* Make physical memory consistent for a set of streaming mode DMA
    translations after a transfer.  The same as pci_dma_sync_single_*
    but for a scatter-gather list, same rules and usage.  */
-<<<<<<< HEAD
-
-static inline void
-pci_dma_sync_sg_for_cpu(struct pci_dev *dev, struct scatterlist *sg, int nents,
-			int direction)
-{
-	/* Nothing to do.  */
-}
-
-static inline void
-pci_dma_sync_sg_for_device(struct pci_dev *dev, struct scatterlist *sg, int nents,
-			int direction)
-=======
 
 static inline void
 pci_dma_sync_sg_for_cpu(struct pci_dev *dev, struct scatterlist *sg,
@@ -218,7 +188,6 @@
 static inline void
 pci_dma_sync_sg_for_device(struct pci_dev *dev, struct scatterlist *sg,
 			   int nents, int direction)
->>>>>>> 196c4ebd
 {
 	/* Nothing to do.  */
 }
@@ -241,23 +210,15 @@
 extern unsigned long pci_dac_dma_to_offset(struct pci_dev *, dma64_addr_t);
 
 static inline void
-<<<<<<< HEAD
-pci_dac_dma_sync_single_for_cpu(struct pci_dev *pdev, dma64_addr_t dma_addr, size_t len, int direction)
-=======
 pci_dac_dma_sync_single_for_cpu(struct pci_dev *pdev, dma64_addr_t dma_addr,
 				size_t len, int direction)
->>>>>>> 196c4ebd
 {
 	/* Nothing to do. */
 }
 
 static inline void
-<<<<<<< HEAD
-pci_dac_dma_sync_single_for_device(struct pci_dev *pdev, dma64_addr_t dma_addr, size_t len, int direction)
-=======
 pci_dac_dma_sync_single_for_device(struct pci_dev *pdev, dma64_addr_t dma_addr,
 				   size_t len, int direction)
->>>>>>> 196c4ebd
 {
 	/* Nothing to do. */
 }
