--- conflicted
+++ resolved
@@ -16,12 +16,6 @@
 #define ACPI_PROCESSOR_MAX_THROTTLING	16
 #define ACPI_PROCESSOR_MAX_THROTTLE	250	/* 25% */
 #define ACPI_PROCESSOR_MAX_DUTY_WIDTH	4
-
-#ifdef CONFIG_XEN
-#define NR_ACPI_CPUS			(NR_CPUS < 256 ? 256 : NR_CPUS)
-#else
-#define NR_ACPI_CPUS			NR_CPUS
-#endif /* CONFIG_XEN */
 
 #define ACPI_PDC_REVISION_ID		0x1
 
@@ -47,17 +41,6 @@
 /* Power Management */
 
 struct acpi_processor_cx;
-
-#ifdef CONFIG_PROCESSOR_EXTERNAL_CONTROL
-struct acpi_csd_package {
-	acpi_integer num_entries;
-	acpi_integer revision;
-	acpi_integer domain;
-	acpi_integer coord_type;
-	acpi_integer num_processors;
-	acpi_integer index;
-} __attribute__ ((packed));
-#endif
 
 struct acpi_power_register {
 	u8 descriptor;
@@ -80,17 +63,6 @@
 	u32 power;
 	u32 usage;
 	u64 time;
-<<<<<<< HEAD
-#ifdef CONFIG_PROCESSOR_EXTERNAL_CONTROL
-	/* Require raw information for external control logic */
-	struct acpi_power_register reg;
-	u32 csd_count;
-	struct acpi_csd_package *domain_info;
-#endif
-	struct acpi_processor_cx_policy promotion;
-	struct acpi_processor_cx_policy demotion;
-=======
->>>>>>> e44a21b7
 	char desc[ACPI_CX_DESC_LEN];
 };
 
@@ -315,9 +287,6 @@
 {
 	return;
 }
-#ifdef CONFIG_PROCESSOR_EXTERNAL_CONTROL
-int acpi_processor_ppc_has_changed(struct acpi_processor *, int event_flag);
-#else
 static inline int acpi_processor_ppc_has_changed(struct acpi_processor *pr,
 								int event_flag)
 {
@@ -335,7 +304,6 @@
 {
 	return -ENODEV;
 }
-#endif				/* CONFIG_PROCESSOR_EXTERNAL_CONTROL */
 
 #endif				/* CONFIG_CPU_FREQ */
 
@@ -385,127 +353,4 @@
 }
 #endif
 
-/*
- * Following are interfaces geared to external processor PM control
- * logic like a VMM
- */
-/* Events notified to external control logic */
-#define PROCESSOR_PM_INIT	1
-#define PROCESSOR_PM_CHANGE	2
-#define PROCESSOR_HOTPLUG	3
-
-/* Objects for the PM events */
-#define PM_TYPE_IDLE		0
-#define PM_TYPE_PERF		1
-#define PM_TYPE_THR		2
-#define PM_TYPE_MAX		3
-
-/* Processor hotplug events */
-#define HOTPLUG_TYPE_ADD	0
-#define HOTPLUG_TYPE_REMOVE	1
-
-#ifdef CONFIG_PROCESSOR_EXTERNAL_CONTROL
-struct processor_extcntl_ops {
-	/* Transfer processor PM events to external control logic */
-	int (*pm_ops[PM_TYPE_MAX])(struct acpi_processor *pr, int event);
-	/* Notify physical processor status to external control logic */
-	int (*hotplug)(struct acpi_processor *pr, int type);
-};
-extern const struct processor_extcntl_ops *processor_extcntl_ops;
-
-static inline int processor_cntl_external(void)
-{
-	return (processor_extcntl_ops != NULL);
-}
-
-static inline int processor_pm_external(void)
-{
-	return processor_cntl_external() &&
-		(processor_extcntl_ops->pm_ops[PM_TYPE_IDLE] != NULL);
-}
-
-static inline int processor_pmperf_external(void)
-{
-	return processor_cntl_external() &&
-		(processor_extcntl_ops->pm_ops[PM_TYPE_PERF] != NULL);
-}
-
-static inline int processor_pmthr_external(void)
-{
-	return processor_cntl_external() &&
-		(processor_extcntl_ops->pm_ops[PM_TYPE_THR] != NULL);
-}
-
-extern int processor_notify_external(struct acpi_processor *pr,
-			int event, int type);
-extern void processor_extcntl_init(void);
-extern int processor_extcntl_prepare(struct acpi_processor *pr);
-extern int acpi_processor_get_performance_info(struct acpi_processor *pr);
-extern int acpi_processor_get_psd(struct acpi_processor *pr);
-void arch_acpi_processor_init_extcntl(const struct processor_extcntl_ops **);
-
-/*
- * Declarations for objects and functions removed in native 2.6.29, and
- * thus moved to drivers/acpi/processor_extcntl.c.
- */
-extern struct notifier_block acpi_processor_latency_notifier;
-int acpi_processor_set_power_policy(struct acpi_processor *);
-#else
-static inline int processor_cntl_external(void) {return 0;}
-static inline int processor_pm_external(void) {return 0;}
-static inline int processor_pmperf_external(void) {return 0;}
-static inline int processor_pmthr_external(void) {return 0;}
-static inline int processor_notify_external(struct acpi_processor *pr,
-			int event, int type)
-{
-	return 0;
-}
-static inline void processor_extcntl_init(void) {}
-static inline int processor_extcntl_prepare(struct acpi_processor *pr)
-{
-	return 0;
-}
-#endif /* CONFIG_PROCESSOR_EXTERNAL_CONTROL */
-
-#ifdef CONFIG_XEN
-static inline void xen_convert_pct_reg(struct xen_pct_register *xpct,
-	struct acpi_pct_register *apct)
-{
-	xpct->descriptor = apct->descriptor;
-	xpct->length     = apct->length;
-	xpct->space_id   = apct->space_id;
-	xpct->bit_width  = apct->bit_width;
-	xpct->bit_offset = apct->bit_offset;
-	xpct->reserved   = apct->reserved;
-	xpct->address    = apct->address;
-}
-
-static inline void xen_convert_pss_states(struct xen_processor_px *xpss,
-	struct acpi_processor_px *apss, int state_count)
-{
-	int i;
-	for(i=0; i<state_count; i++) {
-		xpss->core_frequency     = apss->core_frequency;
-		xpss->power              = apss->power;
-		xpss->transition_latency = apss->transition_latency;
-		xpss->bus_master_latency = apss->bus_master_latency;
-		xpss->control            = apss->control;
-		xpss->status             = apss->status;
-		xpss++;
-		apss++;
-	}
-}
-
-static inline void xen_convert_psd_pack(struct xen_psd_package *xpsd,
-	struct acpi_psd_package *apsd)
-{
-	xpsd->num_entries    = apsd->num_entries;
-	xpsd->revision       = apsd->revision;
-	xpsd->domain         = apsd->domain;
-	xpsd->coord_type     = apsd->coord_type;
-	xpsd->num_processors = apsd->num_processors;
-}
-
-#endif /* CONFIG_XEN */
-
 #endif