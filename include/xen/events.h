/* SPDX-License-Identifier: GPL-2.0 */
#ifndef _XEN_EVENTS_H
#define _XEN_EVENTS_H

#include <linux/interrupt.h>
#include <linux/irq.h>
#ifdef CONFIG_PCI_MSI
#include <linux/msi.h>
#endif

#include <xen/interface/event_channel.h>
#include <asm/xen/hypercall.h>
#include <asm/xen/events.h>

struct xenbus_device;

unsigned xen_evtchn_nr_channels(void);

<<<<<<< HEAD
int bind_evtchn_to_irq(unsigned int evtchn);
int bind_evtchn_to_irq_lateeoi(unsigned int evtchn);
int bind_evtchn_to_irqhandler(unsigned int evtchn,
=======
int bind_evtchn_to_irq(evtchn_port_t evtchn);
int bind_evtchn_to_irqhandler(evtchn_port_t evtchn,
			      irq_handler_t handler,
			      unsigned long irqflags, const char *devname,
			      void *dev_id);
int bind_evtchn_to_irqhandler_lateeoi(evtchn_port_t evtchn,
>>>>>>> 7d2a07b7
			      irq_handler_t handler,
			      unsigned long irqflags, const char *devname,
			      void *dev_id);
int bind_evtchn_to_irqhandler_lateeoi(unsigned int evtchn,
			      irq_handler_t handler,
			      unsigned long irqflags, const char *devname,
			      void *dev_id);
int bind_virq_to_irq(unsigned int virq, unsigned int cpu, bool percpu);
int bind_virq_to_irqhandler(unsigned int virq, unsigned int cpu,
			    irq_handler_t handler,
			    unsigned long irqflags, const char *devname,
			    void *dev_id);
int bind_ipi_to_irqhandler(enum ipi_vector ipi,
			   unsigned int cpu,
			   irq_handler_t handler,
			   unsigned long irqflags,
			   const char *devname,
			   void *dev_id);
<<<<<<< HEAD
int bind_interdomain_evtchn_to_irq(unsigned int remote_domain,
				   unsigned int remote_port);
int bind_interdomain_evtchn_to_irq_lateeoi(unsigned int remote_domain,
					   unsigned int remote_port);
int bind_interdomain_evtchn_to_irqhandler(unsigned int remote_domain,
					  unsigned int remote_port,
					  irq_handler_t handler,
					  unsigned long irqflags,
					  const char *devname,
					  void *dev_id);
int bind_interdomain_evtchn_to_irqhandler_lateeoi(unsigned int remote_domain,
						  unsigned int remote_port,
=======
int bind_interdomain_evtchn_to_irq_lateeoi(struct xenbus_device *dev,
					   evtchn_port_t remote_port);
int bind_interdomain_evtchn_to_irqhandler_lateeoi(struct xenbus_device *dev,
						  evtchn_port_t remote_port,
>>>>>>> 7d2a07b7
						  irq_handler_t handler,
						  unsigned long irqflags,
						  const char *devname,
						  void *dev_id);

/*
 * Common unbind function for all event sources. Takes IRQ to unbind from.
 * Automatically closes the underlying event channel (even for bindings
 * made with bind_evtchn_to_irqhandler()).
 */
void unbind_from_irqhandler(unsigned int irq, void *dev_id);

/*
 * Send late EOI for an IRQ bound to an event channel via one of the *_lateeoi
 * functions above.
 */
void xen_irq_lateeoi(unsigned int irq, unsigned int eoi_flags);
/* Signal an event was spurious, i.e. there was no action resulting from it. */
#define XEN_EOI_FLAG_SPURIOUS	0x00000001

#define XEN_IRQ_PRIORITY_MAX     EVTCHN_FIFO_PRIORITY_MAX
#define XEN_IRQ_PRIORITY_DEFAULT EVTCHN_FIFO_PRIORITY_DEFAULT
#define XEN_IRQ_PRIORITY_MIN     EVTCHN_FIFO_PRIORITY_MIN
int xen_set_irq_priority(unsigned irq, unsigned priority);

/*
 * Allow extra references to event channels exposed to userspace by evtchn
 */
int evtchn_make_refcounted(evtchn_port_t evtchn);
int evtchn_get(evtchn_port_t evtchn);
void evtchn_put(evtchn_port_t evtchn);

void xen_send_IPI_one(unsigned int cpu, enum ipi_vector vector);
void rebind_evtchn_irq(evtchn_port_t evtchn, int irq);
int xen_set_affinity_evtchn(struct irq_desc *desc, unsigned int tcpu);

static inline void notify_remote_via_evtchn(evtchn_port_t port)
{
	struct evtchn_send send = { .port = port };
	(void)HYPERVISOR_event_channel_op(EVTCHNOP_send, &send);
}

void notify_remote_via_irq(int irq);

void xen_irq_resume(void);

/* Clear an irq's pending state, in preparation for polling on it */
void xen_clear_irq_pending(int irq);
void xen_set_irq_pending(int irq);
bool xen_test_irq_pending(int irq);

/* Poll waiting for an irq to become pending.  In the usual case, the
   irq will be disabled so it won't deliver an interrupt. */
void xen_poll_irq(int irq);

/* Poll waiting for an irq to become pending with a timeout.  In the usual case,
 * the irq will be disabled so it won't deliver an interrupt. */
void xen_poll_irq_timeout(int irq, u64 timeout);

/* Determine the IRQ which is bound to an event channel */
unsigned int irq_from_evtchn(evtchn_port_t evtchn);
int irq_from_virq(unsigned int cpu, unsigned int virq);
evtchn_port_t evtchn_from_irq(unsigned irq);

int xen_set_callback_via(uint64_t via);
void xen_evtchn_do_upcall(struct pt_regs *regs);
void xen_hvm_evtchn_do_upcall(void);

/* Bind a pirq for a physical interrupt to an irq. */
int xen_bind_pirq_gsi_to_irq(unsigned gsi,
			     unsigned pirq, int shareable, char *name);

#ifdef CONFIG_PCI_MSI
/* Allocate a pirq for a MSI style physical interrupt. */
int xen_allocate_pirq_msi(struct pci_dev *dev, struct msi_desc *msidesc);
/* Bind an PSI pirq to an irq. */
int xen_bind_pirq_msi_to_irq(struct pci_dev *dev, struct msi_desc *msidesc,
			     int pirq, int nvec, const char *name, domid_t domid);
#endif

/* De-allocates the above mentioned physical interrupt. */
int xen_destroy_irq(int irq);

/* Return irq from pirq */
int xen_irq_from_pirq(unsigned pirq);

/* Return the pirq allocated to the irq. */
int xen_pirq_from_irq(unsigned irq);

/* Return the irq allocated to the gsi */
int xen_irq_from_gsi(unsigned gsi);

/* Determine whether to ignore this IRQ if it is passed to a guest. */
int xen_test_irq_shared(int irq);

/* initialize Xen IRQ subsystem */
void xen_init_IRQ(void);
#endif	/* _XEN_EVENTS_H */<|MERGE_RESOLUTION|>--- conflicted
+++ resolved
@@ -16,22 +16,12 @@
 
 unsigned xen_evtchn_nr_channels(void);
 
-<<<<<<< HEAD
-int bind_evtchn_to_irq(unsigned int evtchn);
-int bind_evtchn_to_irq_lateeoi(unsigned int evtchn);
-int bind_evtchn_to_irqhandler(unsigned int evtchn,
-=======
 int bind_evtchn_to_irq(evtchn_port_t evtchn);
 int bind_evtchn_to_irqhandler(evtchn_port_t evtchn,
 			      irq_handler_t handler,
 			      unsigned long irqflags, const char *devname,
 			      void *dev_id);
 int bind_evtchn_to_irqhandler_lateeoi(evtchn_port_t evtchn,
->>>>>>> 7d2a07b7
-			      irq_handler_t handler,
-			      unsigned long irqflags, const char *devname,
-			      void *dev_id);
-int bind_evtchn_to_irqhandler_lateeoi(unsigned int evtchn,
 			      irq_handler_t handler,
 			      unsigned long irqflags, const char *devname,
 			      void *dev_id);
@@ -46,25 +36,10 @@
 			   unsigned long irqflags,
 			   const char *devname,
 			   void *dev_id);
-<<<<<<< HEAD
-int bind_interdomain_evtchn_to_irq(unsigned int remote_domain,
-				   unsigned int remote_port);
-int bind_interdomain_evtchn_to_irq_lateeoi(unsigned int remote_domain,
-					   unsigned int remote_port);
-int bind_interdomain_evtchn_to_irqhandler(unsigned int remote_domain,
-					  unsigned int remote_port,
-					  irq_handler_t handler,
-					  unsigned long irqflags,
-					  const char *devname,
-					  void *dev_id);
-int bind_interdomain_evtchn_to_irqhandler_lateeoi(unsigned int remote_domain,
-						  unsigned int remote_port,
-=======
 int bind_interdomain_evtchn_to_irq_lateeoi(struct xenbus_device *dev,
 					   evtchn_port_t remote_port);
 int bind_interdomain_evtchn_to_irqhandler_lateeoi(struct xenbus_device *dev,
 						  evtchn_port_t remote_port,
->>>>>>> 7d2a07b7
 						  irq_handler_t handler,
 						  unsigned long irqflags,
 						  const char *devname,
