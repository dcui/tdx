--- conflicted
+++ resolved
@@ -75,15 +75,10 @@
 	return -ENXIO;
 }
 
-<<<<<<< HEAD
-int xen_acpi_notify_hypervisor_state(u8 sleep_state, u32 val_a, u32 val_b,
-				     bool extended);
-=======
 int xen_acpi_notify_hypervisor_sleep(u8 sleep_state,
 				     u32 pm1a_cnt, u32 pm1b_cnd);
 int xen_acpi_notify_hypervisor_extended_sleep(u8 sleep_state,
 				     u32 val_a, u32 val_b);
->>>>>>> 61e6cfa8
 
 static inline int xen_acpi_suspend_lowlevel(void)
 {
