--- conflicted
+++ resolved
@@ -128,12 +128,7 @@
 static inline void qdisc_run(struct Qdisc *q)
 {
 	if (qdisc_run_begin(q)) {
-		/* NOLOCK qdisc must check 'state' under the qdisc seqlock
-		 * to avoid racing with dev_qdisc_reset()
-		 */
-		if (!(q->flags & TCQ_F_NOLOCK) ||
-		    likely(!test_bit(__QDISC_STATE_DEACTIVATED, &q->state)))
-			__qdisc_run(q);
+		__qdisc_run(q);
 		qdisc_run_end(q);
 	}
 }
@@ -188,8 +183,6 @@
 						  *offload);
 void taprio_offload_free(struct tc_taprio_qopt_offload *offload);
 
-<<<<<<< HEAD
-=======
 /* Ensure skb_mstamp_ns, which might have been populated with the txtime, is
  * not mistaken for a software timestamp, because this will otherwise prevent
  * the dispatch of hardware timestamps to the socket.
@@ -199,5 +192,4 @@
 	skb->tstamp = ktime_set(0, 0);
 }
 
->>>>>>> 7d2a07b7
 #endif