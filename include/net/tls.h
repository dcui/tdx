/*
 * Copyright (c) 2016-2017, Mellanox Technologies. All rights reserved.
 * Copyright (c) 2016-2017, Dave Watson <davejwatson@fb.com>. All rights reserved.
 *
 * This software is available to you under a choice of one of two
 * licenses.  You may choose to be licensed under the terms of the GNU
 * General Public License (GPL) Version 2, available from the file
 * COPYING in the main directory of this source tree, or the
 * OpenIB.org BSD license below:
 *
 *     Redistribution and use in source and binary forms, with or
 *     without modification, are permitted provided that the following
 *     conditions are met:
 *
 *      - Redistributions of source code must retain the above
 *        copyright notice, this list of conditions and the following
 *        disclaimer.
 *
 *      - Redistributions in binary form must reproduce the above
 *        copyright notice, this list of conditions and the following
 *        disclaimer in the documentation and/or other materials
 *        provided with the distribution.
 *
 * THE SOFTWARE IS PROVIDED "AS IS", WITHOUT WARRANTY OF ANY KIND,
 * EXPRESS OR IMPLIED, INCLUDING BUT NOT LIMITED TO THE WARRANTIES OF
 * MERCHANTABILITY, FITNESS FOR A PARTICULAR PURPOSE AND
 * NONINFRINGEMENT. IN NO EVENT SHALL THE AUTHORS OR COPYRIGHT HOLDERS
 * BE LIABLE FOR ANY CLAIM, DAMAGES OR OTHER LIABILITY, WHETHER IN AN
 * ACTION OF CONTRACT, TORT OR OTHERWISE, ARISING FROM, OUT OF OR IN
 * CONNECTION WITH THE SOFTWARE OR THE USE OR OTHER DEALINGS IN THE
 * SOFTWARE.
 */

#ifndef _TLS_OFFLOAD_H
#define _TLS_OFFLOAD_H

#include <linux/types.h>
#include <asm/byteorder.h>
#include <linux/crypto.h>
#include <linux/socket.h>
#include <linux/tcp.h>
#include <linux/skmsg.h>
#include <linux/mutex.h>
#include <linux/netdevice.h>
#include <linux/rcupdate.h>

#include <net/net_namespace.h>
#include <net/tcp.h>
#include <net/strparser.h>
#include <crypto/aead.h>
#include <uapi/linux/tls.h>


/* Maximum data size carried in a TLS record */
#define TLS_MAX_PAYLOAD_SIZE		((size_t)1 << 14)

#define TLS_HEADER_SIZE			5
#define TLS_NONCE_OFFSET		TLS_HEADER_SIZE

#define TLS_CRYPTO_INFO_READY(info)	((info)->cipher_type)

#define TLS_RECORD_TYPE_DATA		0x17

#define TLS_AAD_SPACE_SIZE		13

#define MAX_IV_SIZE			16
#define TLS_MAX_REC_SEQ_SIZE		8

/* For AES-CCM, the full 16-bytes of IV is made of '4' fields of given sizes.
 *
 * IV[16] = b0[1] || implicit nonce[4] || explicit nonce[8] || length[3]
 *
 * The field 'length' is encoded in field 'b0' as '(length width - 1)'.
 * Hence b0 contains (3 - 1) = 2.
 */
#define TLS_AES_CCM_IV_B0_BYTE		2

#define __TLS_INC_STATS(net, field)				\
	__SNMP_INC_STATS((net)->mib.tls_statistics, field)
#define TLS_INC_STATS(net, field)				\
	SNMP_INC_STATS((net)->mib.tls_statistics, field)
<<<<<<< HEAD
#define __TLS_DEC_STATS(net, field)				\
	__SNMP_DEC_STATS((net)->mib.tls_statistics, field)
=======
>>>>>>> 7d2a07b7
#define TLS_DEC_STATS(net, field)				\
	SNMP_DEC_STATS((net)->mib.tls_statistics, field)

enum {
	TLS_BASE,
	TLS_SW,
	TLS_HW,
	TLS_HW_RECORD,
	TLS_NUM_CONFIG,
};

/* TLS records are maintained in 'struct tls_rec'. It stores the memory pages
 * allocated or mapped for each TLS record. After encryption, the records are
 * stores in a linked list.
 */
struct tls_rec {
	struct list_head list;
	int tx_ready;
	int tx_flags;

	struct sk_msg msg_plaintext;
	struct sk_msg msg_encrypted;

	/* AAD | msg_plaintext.sg.data | sg_tag */
	struct scatterlist sg_aead_in[2];
	/* AAD | msg_encrypted.sg.data (data contains overhead for hdr & iv & tag) */
	struct scatterlist sg_aead_out[2];

	char content_type;
	struct scatterlist sg_content_type;

	char aad_space[TLS_AAD_SPACE_SIZE];
	u8 iv_data[MAX_IV_SIZE];
	struct aead_request aead_req;
	u8 aead_req_ctx[];
};

struct tls_msg {
	struct strp_msg rxm;
	u8 control;
};

struct tx_work {
	struct delayed_work work;
	struct sock *sk;
};

struct tls_sw_context_tx {
	struct crypto_aead *aead_send;
	struct crypto_wait async_wait;
	struct tx_work tx_work;
	struct tls_rec *open_rec;
	struct list_head tx_list;
	atomic_t encrypt_pending;
	/* protect crypto_wait with encrypt_pending */
	spinlock_t encrypt_compl_lock;
	int async_notify;
	u8 async_capable:1;

#define BIT_TX_SCHEDULED	0
#define BIT_TX_CLOSING		1
	unsigned long tx_bitmask;
};

struct tls_sw_context_rx {
	struct crypto_aead *aead_recv;
	struct crypto_wait async_wait;
	struct strparser strp;
	struct sk_buff_head rx_list;	/* list of decrypted 'data' records */
	void (*saved_data_ready)(struct sock *sk);

	struct sk_buff *recv_pkt;
	u8 control;
	u8 async_capable:1;
	u8 decrypted:1;
	atomic_t decrypt_pending;
	/* protect crypto_wait with decrypt_pending*/
	spinlock_t decrypt_compl_lock;
	bool async_notify;
};

struct tls_record_info {
	struct list_head list;
	u32 end_seq;
	int len;
	int num_frags;
	skb_frag_t frags[MAX_SKB_FRAGS];
};

struct tls_offload_context_tx {
	struct crypto_aead *aead_send;
	spinlock_t lock;	/* protects records list */
	struct list_head records_list;
	struct tls_record_info *open_record;
	struct tls_record_info *retransmit_hint;
	u64 hint_record_sn;
	u64 unacked_record_sn;

	struct scatterlist sg_tx_data[MAX_SKB_FRAGS];
	void (*sk_destruct)(struct sock *sk);
	u8 driver_state[] __aligned(8);
	/* The TLS layer reserves room for driver specific state
	 * Currently the belief is that there is not enough
	 * driver specific state to justify another layer of indirection
	 */
#define TLS_DRIVER_STATE_SIZE_TX	16
};

#define TLS_OFFLOAD_CONTEXT_SIZE_TX                                            \
	(sizeof(struct tls_offload_context_tx) + TLS_DRIVER_STATE_SIZE_TX)

enum tls_context_flags {
	/* tls_device_down was called after the netdev went down, device state
	 * was released, and kTLS works in software, even though rx_conf is
	 * still TLS_HW (needed for transition).
	 */
	TLS_RX_DEV_DEGRADED = 0,
	/* Unlike RX where resync is driven entirely by the core in TX only
	 * the driver knows when things went out of sync, so we need the flag
	 * to be atomic.
	 */
	TLS_TX_SYNC_SCHED = 1,
	/* tls_dev_del was called for the RX side, device state was released,
	 * but tls_ctx->netdev might still be kept, because TX-side driver
	 * resources might not be released yet. Used to prevent the second
	 * tls_dev_del call in tls_device_down if it happens simultaneously.
	 */
	TLS_RX_DEV_CLOSED = 2,
};

struct cipher_context {
	char *iv;
	char *rec_seq;
};

union tls_crypto_context {
	struct tls_crypto_info info;
	union {
		struct tls12_crypto_info_aes_gcm_128 aes_gcm_128;
		struct tls12_crypto_info_aes_gcm_256 aes_gcm_256;
		struct tls12_crypto_info_chacha20_poly1305 chacha20_poly1305;
	};
};

struct tls_prot_info {
	u16 version;
	u16 cipher_type;
	u16 prepend_size;
	u16 tag_size;
	u16 overhead_size;
	u16 iv_size;
	u16 salt_size;
	u16 rec_seq_size;
	u16 aad_size;
	u16 tail_size;
};

struct tls_context {
	/* read-only cache line */
	struct tls_prot_info prot_info;

	u8 tx_conf:3;
	u8 rx_conf:3;

	int (*push_pending_record)(struct sock *sk, int flags);
	void (*sk_write_space)(struct sock *sk);

	void *priv_ctx_tx;
	void *priv_ctx_rx;

	struct net_device *netdev;

	/* rw cache line */
	struct cipher_context tx;
	struct cipher_context rx;

	struct scatterlist *partially_sent_record;
	u16 partially_sent_offset;

	bool in_tcp_sendpages;
	bool pending_open_record_frags;

	struct mutex tx_lock; /* protects partially_sent_* fields and
			       * per-type TX fields
			       */
	unsigned long flags;

	/* cache cold stuff */
	struct proto *sk_proto;
	struct sock *sk;

	void (*sk_destruct)(struct sock *sk);

	union tls_crypto_context crypto_send;
	union tls_crypto_context crypto_recv;

	struct list_head list;
	refcount_t refcount;
	struct rcu_head rcu;
};

enum tls_offload_ctx_dir {
	TLS_OFFLOAD_CTX_DIR_RX,
	TLS_OFFLOAD_CTX_DIR_TX,
};

struct tlsdev_ops {
	int (*tls_dev_add)(struct net_device *netdev, struct sock *sk,
			   enum tls_offload_ctx_dir direction,
			   struct tls_crypto_info *crypto_info,
			   u32 start_offload_tcp_sn);
	void (*tls_dev_del)(struct net_device *netdev,
			    struct tls_context *ctx,
			    enum tls_offload_ctx_dir direction);
	int (*tls_dev_resync)(struct net_device *netdev,
			      struct sock *sk, u32 seq, u8 *rcd_sn,
			      enum tls_offload_ctx_dir direction);
};

enum tls_offload_sync_type {
	TLS_OFFLOAD_SYNC_TYPE_DRIVER_REQ = 0,
	TLS_OFFLOAD_SYNC_TYPE_CORE_NEXT_HINT = 1,
	TLS_OFFLOAD_SYNC_TYPE_DRIVER_REQ_ASYNC = 2,
};

#define TLS_DEVICE_RESYNC_NH_START_IVAL		2
#define TLS_DEVICE_RESYNC_NH_MAX_IVAL		128

#define TLS_DEVICE_RESYNC_ASYNC_LOGMAX		13
struct tls_offload_resync_async {
	atomic64_t req;
	u16 loglen;
	u16 rcd_delta;
	u32 log[TLS_DEVICE_RESYNC_ASYNC_LOGMAX];
};

struct tls_offload_context_rx {
	/* sw must be the first member of tls_offload_context_rx */
	struct tls_sw_context_rx sw;
	enum tls_offload_sync_type resync_type;
	/* this member is set regardless of resync_type, to avoid branches */
	u8 resync_nh_reset:1;
	/* CORE_NEXT_HINT-only member, but use the hole here */
	u8 resync_nh_do_now:1;
	union {
		/* TLS_OFFLOAD_SYNC_TYPE_DRIVER_REQ */
		struct {
			atomic64_t resync_req;
		};
		/* TLS_OFFLOAD_SYNC_TYPE_CORE_NEXT_HINT */
		struct {
			u32 decrypted_failed;
			u32 decrypted_tgt;
		} resync_nh;
		/* TLS_OFFLOAD_SYNC_TYPE_DRIVER_REQ_ASYNC */
		struct {
			struct tls_offload_resync_async *resync_async;
		};
	};
	u8 driver_state[] __aligned(8);
	/* The TLS layer reserves room for driver specific state
	 * Currently the belief is that there is not enough
	 * driver specific state to justify another layer of indirection
	 */
#define TLS_DRIVER_STATE_SIZE_RX	8
};

#define TLS_OFFLOAD_CONTEXT_SIZE_RX					\
	(sizeof(struct tls_offload_context_rx) + TLS_DRIVER_STATE_SIZE_RX)

struct tls_context *tls_ctx_create(struct sock *sk);
void tls_ctx_free(struct sock *sk, struct tls_context *ctx);
void update_sk_prot(struct sock *sk, struct tls_context *ctx);

int wait_on_pending_writer(struct sock *sk, long *timeo);
int tls_sk_query(struct sock *sk, int optname, char __user *optval,
		int __user *optlen);
int tls_sk_attach(struct sock *sk, int optname, char __user *optval,
		  unsigned int optlen);

int tls_set_sw_offload(struct sock *sk, struct tls_context *ctx, int tx);
void tls_sw_strparser_arm(struct sock *sk, struct tls_context *ctx);
void tls_sw_strparser_done(struct tls_context *tls_ctx);
int tls_sw_sendmsg(struct sock *sk, struct msghdr *msg, size_t size);
int tls_sw_sendpage_locked(struct sock *sk, struct page *page,
			   int offset, size_t size, int flags);
int tls_sw_sendpage(struct sock *sk, struct page *page,
		    int offset, size_t size, int flags);
void tls_sw_cancel_work_tx(struct tls_context *tls_ctx);
void tls_sw_release_resources_tx(struct sock *sk);
void tls_sw_free_ctx_tx(struct tls_context *tls_ctx);
void tls_sw_free_resources_rx(struct sock *sk);
void tls_sw_release_resources_rx(struct sock *sk);
void tls_sw_free_ctx_rx(struct tls_context *tls_ctx);
int tls_sw_recvmsg(struct sock *sk, struct msghdr *msg, size_t len,
		   int nonblock, int flags, int *addr_len);
bool tls_sw_stream_read(const struct sock *sk);
ssize_t tls_sw_splice_read(struct socket *sock, loff_t *ppos,
			   struct pipe_inode_info *pipe,
			   size_t len, unsigned int flags);

int tls_device_sendmsg(struct sock *sk, struct msghdr *msg, size_t size);
int tls_device_sendpage(struct sock *sk, struct page *page,
			int offset, size_t size, int flags);
int tls_tx_records(struct sock *sk, int flags);

struct tls_record_info *tls_get_record(struct tls_offload_context_tx *context,
				       u32 seq, u64 *p_record_sn);

static inline bool tls_record_is_start_marker(struct tls_record_info *rec)
{
	return rec->len == 0;
}

static inline u32 tls_record_start_seq(struct tls_record_info *rec)
{
	return rec->end_seq - rec->len;
}

int tls_push_sg(struct sock *sk, struct tls_context *ctx,
		struct scatterlist *sg, u16 first_offset,
		int flags);
int tls_push_partial_record(struct sock *sk, struct tls_context *ctx,
			    int flags);
void tls_free_partial_record(struct sock *sk, struct tls_context *ctx);

static inline struct tls_msg *tls_msg(struct sk_buff *skb)
{
	return (struct tls_msg *)strp_msg(skb);
}

static inline bool tls_is_partially_sent_record(struct tls_context *ctx)
{
	return !!ctx->partially_sent_record;
}

static inline bool tls_is_pending_open_record(struct tls_context *tls_ctx)
{
	return tls_ctx->pending_open_record_frags;
}

static inline bool is_tx_ready(struct tls_sw_context_tx *ctx)
{
	struct tls_rec *rec;

	rec = list_first_entry(&ctx->tx_list, struct tls_rec, list);
	if (!rec)
		return false;

	return READ_ONCE(rec->tx_ready);
}

static inline u16 tls_user_config(struct tls_context *ctx, bool tx)
{
	u16 config = tx ? ctx->tx_conf : ctx->rx_conf;

	switch (config) {
	case TLS_BASE:
		return TLS_CONF_BASE;
	case TLS_SW:
		return TLS_CONF_SW;
	case TLS_HW:
		return TLS_CONF_HW;
	case TLS_HW_RECORD:
		return TLS_CONF_HW_RECORD;
	}
	return 0;
}

struct sk_buff *
tls_validate_xmit_skb(struct sock *sk, struct net_device *dev,
		      struct sk_buff *skb);
struct sk_buff *
tls_validate_xmit_skb_sw(struct sock *sk, struct net_device *dev,
			 struct sk_buff *skb);

static inline bool tls_is_sk_tx_device_offloaded(struct sock *sk)
{
#ifdef CONFIG_SOCK_VALIDATE_XMIT
	return sk_fullsock(sk) &&
	       (smp_load_acquire(&sk->sk_validate_xmit_skb) ==
	       &tls_validate_xmit_skb);
#else
	return false;
#endif
}

static inline void tls_err_abort(struct sock *sk, int err)
{
	sk->sk_err = err;
	sk_error_report(sk);
}

static inline bool tls_bigint_increment(unsigned char *seq, int len)
{
	int i;

	for (i = len - 1; i >= 0; i--) {
		++seq[i];
		if (seq[i] != 0)
			break;
	}

	return (i == -1);
}

static inline void tls_bigint_subtract(unsigned char *seq, int  n)
{
	u64 rcd_sn;
	__be64 *p;

	BUILD_BUG_ON(TLS_MAX_REC_SEQ_SIZE != 8);

	p = (__be64 *)seq;
	rcd_sn = be64_to_cpu(*p);
	*p = cpu_to_be64(rcd_sn - n);
}

static inline struct tls_context *tls_get_ctx(const struct sock *sk)
{
	struct inet_connection_sock *icsk = inet_csk(sk);

	/* Use RCU on icsk_ulp_data only for sock diag code,
	 * TLS data path doesn't need rcu_dereference().
	 */
	return (__force void *)icsk->icsk_ulp_data;
}

static inline void tls_advance_record_sn(struct sock *sk,
					 struct tls_prot_info *prot,
					 struct cipher_context *ctx)
{
	if (tls_bigint_increment(ctx->rec_seq, prot->rec_seq_size))
		tls_err_abort(sk, EBADMSG);

	if (prot->version != TLS_1_3_VERSION &&
	    prot->cipher_type != TLS_CIPHER_CHACHA20_POLY1305)
		tls_bigint_increment(ctx->iv + prot->salt_size,
				     prot->iv_size);
}

static inline void tls_fill_prepend(struct tls_context *ctx,
			     char *buf,
			     size_t plaintext_len,
			     unsigned char record_type)
{
	struct tls_prot_info *prot = &ctx->prot_info;
	size_t pkt_len, iv_size = prot->iv_size;

	pkt_len = plaintext_len + prot->tag_size;
	if (prot->version != TLS_1_3_VERSION &&
	    prot->cipher_type != TLS_CIPHER_CHACHA20_POLY1305) {
		pkt_len += iv_size;

		memcpy(buf + TLS_NONCE_OFFSET,
		       ctx->tx.iv + prot->salt_size, iv_size);
	}

	/* we cover nonce explicit here as well, so buf should be of
	 * size KTLS_DTLS_HEADER_SIZE + KTLS_DTLS_NONCE_EXPLICIT_SIZE
	 */
	buf[0] = prot->version == TLS_1_3_VERSION ?
		   TLS_RECORD_TYPE_DATA : record_type;
	/* Note that VERSION must be TLS_1_2 for both TLS1.2 and TLS1.3 */
	buf[1] = TLS_1_2_VERSION_MINOR;
	buf[2] = TLS_1_2_VERSION_MAJOR;
	/* we can use IV for nonce explicit according to spec */
	buf[3] = pkt_len >> 8;
	buf[4] = pkt_len & 0xFF;
}

static inline void tls_make_aad(char *buf,
				size_t size,
				char *record_sequence,
				unsigned char record_type,
				struct tls_prot_info *prot)
{
	if (prot->version != TLS_1_3_VERSION) {
		memcpy(buf, record_sequence, prot->rec_seq_size);
		buf += 8;
	} else {
		size += prot->tag_size;
	}

	buf[0] = prot->version == TLS_1_3_VERSION ?
		  TLS_RECORD_TYPE_DATA : record_type;
	buf[1] = TLS_1_2_VERSION_MAJOR;
	buf[2] = TLS_1_2_VERSION_MINOR;
	buf[3] = size >> 8;
	buf[4] = size & 0xFF;
}

static inline void xor_iv_with_seq(struct tls_prot_info *prot, char *iv, char *seq)
{
	int i;

	if (prot->version == TLS_1_3_VERSION ||
	    prot->cipher_type == TLS_CIPHER_CHACHA20_POLY1305) {
		for (i = 0; i < 8; i++)
			iv[i + 4] ^= seq[i];
	}
}


static inline struct tls_sw_context_rx *tls_sw_ctx_rx(
		const struct tls_context *tls_ctx)
{
	return (struct tls_sw_context_rx *)tls_ctx->priv_ctx_rx;
}

static inline struct tls_sw_context_tx *tls_sw_ctx_tx(
		const struct tls_context *tls_ctx)
{
	return (struct tls_sw_context_tx *)tls_ctx->priv_ctx_tx;
}

static inline struct tls_offload_context_tx *
tls_offload_ctx_tx(const struct tls_context *tls_ctx)
{
	return (struct tls_offload_context_tx *)tls_ctx->priv_ctx_tx;
}

static inline bool tls_sw_has_ctx_tx(const struct sock *sk)
{
	struct tls_context *ctx = tls_get_ctx(sk);

	if (!ctx)
		return false;
	return !!tls_sw_ctx_tx(ctx);
}

static inline bool tls_sw_has_ctx_rx(const struct sock *sk)
{
	struct tls_context *ctx = tls_get_ctx(sk);

	if (!ctx)
		return false;
	return !!tls_sw_ctx_rx(ctx);
}

void tls_sw_write_space(struct sock *sk, struct tls_context *ctx);
void tls_device_write_space(struct sock *sk, struct tls_context *ctx);

static inline struct tls_offload_context_rx *
tls_offload_ctx_rx(const struct tls_context *tls_ctx)
{
	return (struct tls_offload_context_rx *)tls_ctx->priv_ctx_rx;
}

#if IS_ENABLED(CONFIG_TLS_DEVICE)
static inline void *__tls_driver_ctx(struct tls_context *tls_ctx,
				     enum tls_offload_ctx_dir direction)
{
	if (direction == TLS_OFFLOAD_CTX_DIR_TX)
		return tls_offload_ctx_tx(tls_ctx)->driver_state;
	else
		return tls_offload_ctx_rx(tls_ctx)->driver_state;
}

static inline void *
tls_driver_ctx(const struct sock *sk, enum tls_offload_ctx_dir direction)
{
	return __tls_driver_ctx(tls_get_ctx(sk), direction);
}
#endif

#define RESYNC_REQ BIT(0)
#define RESYNC_REQ_ASYNC BIT(1)
/* The TLS context is valid until sk_destruct is called */
static inline void tls_offload_rx_resync_request(struct sock *sk, __be32 seq)
{
	struct tls_context *tls_ctx = tls_get_ctx(sk);
	struct tls_offload_context_rx *rx_ctx = tls_offload_ctx_rx(tls_ctx);

	atomic64_set(&rx_ctx->resync_req, ((u64)ntohl(seq) << 32) | RESYNC_REQ);
}

/* Log all TLS record header TCP sequences in [seq, seq+len] */
static inline void
tls_offload_rx_resync_async_request_start(struct sock *sk, __be32 seq, u16 len)
{
	struct tls_context *tls_ctx = tls_get_ctx(sk);
	struct tls_offload_context_rx *rx_ctx = tls_offload_ctx_rx(tls_ctx);

	atomic64_set(&rx_ctx->resync_async->req, ((u64)ntohl(seq) << 32) |
		     ((u64)len << 16) | RESYNC_REQ | RESYNC_REQ_ASYNC);
	rx_ctx->resync_async->loglen = 0;
	rx_ctx->resync_async->rcd_delta = 0;
<<<<<<< HEAD
}

static inline void
tls_offload_rx_resync_async_request_end(struct sock *sk, __be32 seq)
{
	struct tls_context *tls_ctx = tls_get_ctx(sk);
	struct tls_offload_context_rx *rx_ctx = tls_offload_ctx_rx(tls_ctx);

	atomic64_set(&rx_ctx->resync_async->req,
		     ((u64)ntohl(seq) << 32) | RESYNC_REQ);
}

static inline void
tls_offload_rx_resync_set_type(struct sock *sk, enum tls_offload_sync_type type)
=======
}

static inline void
tls_offload_rx_resync_async_request_end(struct sock *sk, __be32 seq)
>>>>>>> 7d2a07b7
{
	struct tls_context *tls_ctx = tls_get_ctx(sk);
	struct tls_offload_context_rx *rx_ctx = tls_offload_ctx_rx(tls_ctx);

<<<<<<< HEAD
=======
	atomic64_set(&rx_ctx->resync_async->req,
		     ((u64)ntohl(seq) << 32) | RESYNC_REQ);
}

static inline void
tls_offload_rx_resync_set_type(struct sock *sk, enum tls_offload_sync_type type)
{
	struct tls_context *tls_ctx = tls_get_ctx(sk);

>>>>>>> 7d2a07b7
	tls_offload_ctx_rx(tls_ctx)->resync_type = type;
}

/* Driver's seq tracking has to be disabled until resync succeeded */
static inline bool tls_offload_tx_resync_pending(struct sock *sk)
{
	struct tls_context *tls_ctx = tls_get_ctx(sk);
	bool ret;

	ret = test_bit(TLS_TX_SYNC_SCHED, &tls_ctx->flags);
	smp_mb__after_atomic();
	return ret;
}

int __net_init tls_proc_init(struct net *net);
void __net_exit tls_proc_fini(struct net *net);

int tls_proccess_cmsg(struct sock *sk, struct msghdr *msg,
		      unsigned char *record_type);
int decrypt_skb(struct sock *sk, struct sk_buff *skb,
		struct scatterlist *sgout);
struct sk_buff *tls_encrypt_skb(struct sk_buff *skb);

int tls_sw_fallback_init(struct sock *sk,
			 struct tls_offload_context_tx *offload_ctx,
			 struct tls_crypto_info *crypto_info);

#ifdef CONFIG_TLS_DEVICE
void tls_device_init(void);
void tls_device_cleanup(void);
void tls_device_sk_destruct(struct sock *sk);
int tls_set_device_offload(struct sock *sk, struct tls_context *ctx);
void tls_device_free_resources_tx(struct sock *sk);
int tls_set_device_offload_rx(struct sock *sk, struct tls_context *ctx);
void tls_device_offload_cleanup_rx(struct sock *sk);
void tls_device_rx_resync_new_rec(struct sock *sk, u32 rcd_len, u32 seq);
void tls_offload_tx_resync_request(struct sock *sk, u32 got_seq, u32 exp_seq);
int tls_device_decrypted(struct sock *sk, struct tls_context *tls_ctx,
			 struct sk_buff *skb, struct strp_msg *rxm);
<<<<<<< HEAD

static inline bool tls_is_sk_rx_device_offloaded(struct sock *sk)
{
	if (!sk_fullsock(sk) ||
	    smp_load_acquire(&sk->sk_destruct) != tls_device_sk_destruct)
		return false;
	return tls_get_ctx(sk)->rx_conf == TLS_HW;
}
#else
static inline void tls_device_init(void) {}
static inline void tls_device_cleanup(void) {}

static inline int
tls_set_device_offload(struct sock *sk, struct tls_context *ctx)
{
	return -EOPNOTSUPP;
}

=======

static inline bool tls_is_sk_rx_device_offloaded(struct sock *sk)
{
	if (!sk_fullsock(sk) ||
	    smp_load_acquire(&sk->sk_destruct) != tls_device_sk_destruct)
		return false;
	return tls_get_ctx(sk)->rx_conf == TLS_HW;
}
#else
static inline void tls_device_init(void) {}
static inline void tls_device_cleanup(void) {}

static inline int
tls_set_device_offload(struct sock *sk, struct tls_context *ctx)
{
	return -EOPNOTSUPP;
}

>>>>>>> 7d2a07b7
static inline void tls_device_free_resources_tx(struct sock *sk) {}

static inline int
tls_set_device_offload_rx(struct sock *sk, struct tls_context *ctx)
{
	return -EOPNOTSUPP;
}

static inline void tls_device_offload_cleanup_rx(struct sock *sk) {}
static inline void
tls_device_rx_resync_new_rec(struct sock *sk, u32 rcd_len, u32 seq) {}

static inline int
tls_device_decrypted(struct sock *sk, struct tls_context *tls_ctx,
		     struct sk_buff *skb, struct strp_msg *rxm)
{
	return 0;
}
#endif
#endif /* _TLS_OFFLOAD_H */<|MERGE_RESOLUTION|>--- conflicted
+++ resolved
@@ -79,11 +79,6 @@
 	__SNMP_INC_STATS((net)->mib.tls_statistics, field)
 #define TLS_INC_STATS(net, field)				\
 	SNMP_INC_STATS((net)->mib.tls_statistics, field)
-<<<<<<< HEAD
-#define __TLS_DEC_STATS(net, field)				\
-	__SNMP_DEC_STATS((net)->mib.tls_statistics, field)
-=======
->>>>>>> 7d2a07b7
 #define TLS_DEC_STATS(net, field)				\
 	SNMP_DEC_STATS((net)->mib.tls_statistics, field)
 
@@ -672,7 +667,6 @@
 		     ((u64)len << 16) | RESYNC_REQ | RESYNC_REQ_ASYNC);
 	rx_ctx->resync_async->loglen = 0;
 	rx_ctx->resync_async->rcd_delta = 0;
-<<<<<<< HEAD
 }
 
 static inline void
@@ -687,28 +681,9 @@
 
 static inline void
 tls_offload_rx_resync_set_type(struct sock *sk, enum tls_offload_sync_type type)
-=======
-}
-
-static inline void
-tls_offload_rx_resync_async_request_end(struct sock *sk, __be32 seq)
->>>>>>> 7d2a07b7
 {
 	struct tls_context *tls_ctx = tls_get_ctx(sk);
-	struct tls_offload_context_rx *rx_ctx = tls_offload_ctx_rx(tls_ctx);
-
-<<<<<<< HEAD
-=======
-	atomic64_set(&rx_ctx->resync_async->req,
-		     ((u64)ntohl(seq) << 32) | RESYNC_REQ);
-}
-
-static inline void
-tls_offload_rx_resync_set_type(struct sock *sk, enum tls_offload_sync_type type)
-{
-	struct tls_context *tls_ctx = tls_get_ctx(sk);
-
->>>>>>> 7d2a07b7
+
 	tls_offload_ctx_rx(tls_ctx)->resync_type = type;
 }
 
@@ -748,7 +723,6 @@
 void tls_offload_tx_resync_request(struct sock *sk, u32 got_seq, u32 exp_seq);
 int tls_device_decrypted(struct sock *sk, struct tls_context *tls_ctx,
 			 struct sk_buff *skb, struct strp_msg *rxm);
-<<<<<<< HEAD
 
 static inline bool tls_is_sk_rx_device_offloaded(struct sock *sk)
 {
@@ -767,26 +741,6 @@
 	return -EOPNOTSUPP;
 }
 
-=======
-
-static inline bool tls_is_sk_rx_device_offloaded(struct sock *sk)
-{
-	if (!sk_fullsock(sk) ||
-	    smp_load_acquire(&sk->sk_destruct) != tls_device_sk_destruct)
-		return false;
-	return tls_get_ctx(sk)->rx_conf == TLS_HW;
-}
-#else
-static inline void tls_device_init(void) {}
-static inline void tls_device_cleanup(void) {}
-
-static inline int
-tls_set_device_offload(struct sock *sk, struct tls_context *ctx)
-{
-	return -EOPNOTSUPP;
-}
-
->>>>>>> 7d2a07b7
 static inline void tls_device_free_resources_tx(struct sock *sk) {}
 
 static inline int
