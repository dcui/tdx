--- conflicted
+++ resolved
@@ -350,11 +350,7 @@
 u32 flow_hash_from_keys(struct flow_keys *keys);
 void skb_flow_get_icmp_tci(const struct sk_buff *skb,
 			   struct flow_dissector_key_icmp *key_icmp,
-<<<<<<< HEAD
-			   void *data, int thoff, int hlen);
-=======
 			   const void *data, int thoff, int hlen);
->>>>>>> 7d2a07b7
 
 static inline bool dissector_uses_key(const struct flow_dissector *flow_dissector,
 				      enum flow_dissector_key_id key_id)
