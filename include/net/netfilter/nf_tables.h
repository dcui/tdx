--- conflicted
+++ resolved
@@ -146,25 +146,11 @@
 static inline void nft_reg_store64(u32 *dreg, u64 val)
 {
 	put_unaligned(val, (u64 *)dreg);
-<<<<<<< HEAD
 }
 
 static inline u64 nft_reg_load64(const u32 *sreg)
 {
 	return get_unaligned((u64 *)sreg);
-=======
->>>>>>> 7d2a07b7
-}
-
-static inline u64 nft_reg_load64(const u32 *sreg)
-{
-<<<<<<< HEAD
-	if (len % NFT_REG32_SIZE)
-		dst[len / NFT_REG32_SIZE] = 0;
-	memcpy(dst, src, len);
-=======
-	return get_unaligned((u64 *)sreg);
->>>>>>> 7d2a07b7
 }
 
 static inline void nft_data_copy(u32 *dst, const struct nft_data *src,
@@ -445,8 +431,6 @@
 };
 #define to_set_type(o) container_of(o, struct nft_set_type, ops)
 
-<<<<<<< HEAD
-=======
 struct nft_set_elem_expr {
 	u8				size;
 	unsigned char			data[]
@@ -463,7 +447,6 @@
 
 #define NFT_SET_EXPR_MAX	2
 
->>>>>>> 7d2a07b7
 /**
  * 	struct nft_set - nf_tables set instance
  *
@@ -516,7 +499,6 @@
 	u16				policy;
 	u16				udlen;
 	unsigned char			*udata;
-	struct nft_expr			*expr;
 	/* runtime data below here */
 	const struct nft_set_ops	*ops ____cacheline_aligned;
 	u16				flags:14,
@@ -908,35 +890,6 @@
 	void				*data;
 };
 
-<<<<<<< HEAD
-#define NFT_EXPR_MAXATTR		16
-#define NFT_EXPR_SIZE(size)		(sizeof(struct nft_expr) + \
-					 ALIGN(size, __alignof__(struct nft_expr)))
-
-/**
- *	struct nft_expr - nf_tables expression
- *
- *	@ops: expression ops
- *	@data: expression private data
- */
-struct nft_expr {
-	const struct nft_expr_ops	*ops;
-	unsigned char			data[]
-		__attribute__((aligned(__alignof__(u64))));
-};
-
-static inline void *nft_expr_priv(const struct nft_expr *expr)
-{
-	return (void *)expr->data;
-}
-
-int nft_expr_clone(struct nft_expr *dst, struct nft_expr *src);
-void nft_expr_destroy(const struct nft_ctx *ctx, struct nft_expr *expr);
-int nft_expr_dump(struct sk_buff *skb, unsigned int attr,
-		  const struct nft_expr *expr);
-
-=======
->>>>>>> 7d2a07b7
 /**
  *	struct nft_rule - nf_tables rule
  *
@@ -989,13 +942,6 @@
 					    struct nft_regs *regs,
 					    const struct nft_pktinfo *pkt)
 {
-<<<<<<< HEAD
-	struct nft_expr *expr;
-
-	if (__nft_set_ext_exists(ext, NFT_SET_EXT_EXPR)) {
-		expr = nft_set_ext_expr(ext);
-		expr->ops->eval(expr, regs, pkt);
-=======
 	struct nft_set_elem_expr *elem_expr;
 	struct nft_expr *expr;
 	u32 size;
@@ -1007,7 +953,6 @@
 			if (regs->verdict.code == NFT_BREAK)
 				return;
 		}
->>>>>>> 7d2a07b7
 	}
 }
 
@@ -1625,8 +1570,6 @@
 void nft_chain_route_fini(void);
 
 void nf_tables_trans_destroy_flush_work(void);
-<<<<<<< HEAD
-=======
 
 int nf_msecs_to_jiffies64(const struct nlattr *nla, u64 *result);
 __be64 nf_jiffies64_to_msecs(u64 input);
@@ -1654,5 +1597,4 @@
 	return net_generic(net, nf_tables_net_id);
 }
 
->>>>>>> 7d2a07b7
 #endif /* _NET_NF_TABLES_H */