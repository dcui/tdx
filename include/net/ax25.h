--- conflicted
+++ resolved
@@ -237,11 +237,7 @@
 	ax25_dama_info		dama;
 #endif
 	refcount_t		refcount;
-<<<<<<< HEAD
-=======
 	bool device_up;
-#endif
->>>>>>> 3181c361
 } ax25_dev;
 
 typedef struct ax25_cb {
