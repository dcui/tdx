--- conflicted
+++ resolved
@@ -148,10 +148,6 @@
 					const struct sk_buff *skb)
 {
 #ifdef CONFIG_NET_RX_BUSY_POLL
-<<<<<<< HEAD
-	if (!READ_ONCE(sk->sk_napi_id))
-		WRITE_ONCE(sk->sk_napi_id, skb->napi_id);
-=======
 	__sk_mark_napi_id_once(sk, skb->napi_id);
 #endif
 }
@@ -161,7 +157,6 @@
 {
 #ifdef CONFIG_NET_RX_BUSY_POLL
 	__sk_mark_napi_id_once(sk, xdp->rxq->napi_id);
->>>>>>> 7d2a07b7
 #endif
 }
 
