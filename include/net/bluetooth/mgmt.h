/*
   BlueZ - Bluetooth protocol stack for Linux

   Copyright (C) 2010  Nokia Corporation
   Copyright (C) 2011-2012  Intel Corporation

   This program is free software; you can redistribute it and/or modify
   it under the terms of the GNU General Public License version 2 as
   published by the Free Software Foundation;

   THE SOFTWARE IS PROVIDED "AS IS", WITHOUT WARRANTY OF ANY KIND, EXPRESS
   OR IMPLIED, INCLUDING BUT NOT LIMITED TO THE WARRANTIES OF MERCHANTABILITY,
   FITNESS FOR A PARTICULAR PURPOSE AND NONINFRINGEMENT OF THIRD PARTY RIGHTS.
   IN NO EVENT SHALL THE COPYRIGHT HOLDER(S) AND AUTHOR(S) BE LIABLE FOR ANY
   CLAIM, OR ANY SPECIAL INDIRECT OR CONSEQUENTIAL DAMAGES, OR ANY DAMAGES
   WHATSOEVER RESULTING FROM LOSS OF USE, DATA OR PROFITS, WHETHER IN AN
   ACTION OF CONTRACT, NEGLIGENCE OR OTHER TORTIOUS ACTION, ARISING OUT OF
   OR IN CONNECTION WITH THE USE OR PERFORMANCE OF THIS SOFTWARE.

   ALL LIABILITY, INCLUDING LIABILITY FOR INFRINGEMENT OF ANY PATENTS,
   COPYRIGHTS, TRADEMARKS OR OTHER RIGHTS, RELATING TO USE OF THIS
   SOFTWARE IS DISCLAIMED.
*/

#define MGMT_INDEX_NONE			0xFFFF

#define MGMT_STATUS_SUCCESS		0x00
#define MGMT_STATUS_UNKNOWN_COMMAND	0x01
#define MGMT_STATUS_NOT_CONNECTED	0x02
#define MGMT_STATUS_FAILED		0x03
#define MGMT_STATUS_CONNECT_FAILED	0x04
#define MGMT_STATUS_AUTH_FAILED		0x05
#define MGMT_STATUS_NOT_PAIRED		0x06
#define MGMT_STATUS_NO_RESOURCES	0x07
#define MGMT_STATUS_TIMEOUT		0x08
#define MGMT_STATUS_ALREADY_CONNECTED	0x09
#define MGMT_STATUS_BUSY		0x0a
#define MGMT_STATUS_REJECTED		0x0b
#define MGMT_STATUS_NOT_SUPPORTED	0x0c
#define MGMT_STATUS_INVALID_PARAMS	0x0d
#define MGMT_STATUS_DISCONNECTED	0x0e
#define MGMT_STATUS_NOT_POWERED		0x0f
#define MGMT_STATUS_CANCELLED		0x10
#define MGMT_STATUS_INVALID_INDEX	0x11
#define MGMT_STATUS_RFKILLED		0x12
#define MGMT_STATUS_ALREADY_PAIRED	0x13
#define MGMT_STATUS_PERMISSION_DENIED	0x14

struct mgmt_hdr {
	__le16	opcode;
	__le16	index;
	__le16	len;
} __packed;

struct mgmt_tlv {
	__le16 type;
	__u8   length;
	__u8   value[];
} __packed;

struct mgmt_addr_info {
	bdaddr_t	bdaddr;
	__u8		type;
} __packed;
#define MGMT_ADDR_INFO_SIZE		7

#define MGMT_OP_READ_VERSION		0x0001
#define MGMT_READ_VERSION_SIZE		0
struct mgmt_rp_read_version {
	__u8	version;
	__le16	revision;
} __packed;

#define MGMT_OP_READ_COMMANDS		0x0002
#define MGMT_READ_COMMANDS_SIZE		0
struct mgmt_rp_read_commands {
	__le16	num_commands;
	__le16	num_events;
	__le16	opcodes[];
} __packed;

#define MGMT_OP_READ_INDEX_LIST		0x0003
#define MGMT_READ_INDEX_LIST_SIZE	0
struct mgmt_rp_read_index_list {
	__le16	num_controllers;
	__le16	index[];
} __packed;

/* Reserve one extra byte for names in management messages so that they
 * are always guaranteed to be nul-terminated */
#define MGMT_MAX_NAME_LENGTH		(HCI_MAX_NAME_LENGTH + 1)
#define MGMT_MAX_SHORT_NAME_LENGTH	(HCI_MAX_SHORT_NAME_LENGTH + 1)

#define MGMT_SETTING_POWERED		0x00000001
#define MGMT_SETTING_CONNECTABLE	0x00000002
#define MGMT_SETTING_FAST_CONNECTABLE	0x00000004
#define MGMT_SETTING_DISCOVERABLE	0x00000008
#define MGMT_SETTING_BONDABLE		0x00000010
#define MGMT_SETTING_LINK_SECURITY	0x00000020
#define MGMT_SETTING_SSP		0x00000040
#define MGMT_SETTING_BREDR		0x00000080
#define MGMT_SETTING_HS			0x00000100
#define MGMT_SETTING_LE			0x00000200
#define MGMT_SETTING_ADVERTISING	0x00000400
#define MGMT_SETTING_SECURE_CONN	0x00000800
#define MGMT_SETTING_DEBUG_KEYS		0x00001000
#define MGMT_SETTING_PRIVACY		0x00002000
#define MGMT_SETTING_CONFIGURATION	0x00004000
#define MGMT_SETTING_STATIC_ADDRESS	0x00008000
#define MGMT_SETTING_PHY_CONFIGURATION	0x00010000
#define MGMT_SETTING_WIDEBAND_SPEECH	0x00020000

#define MGMT_OP_READ_INFO		0x0004
#define MGMT_READ_INFO_SIZE		0
struct mgmt_rp_read_info {
	bdaddr_t	bdaddr;
	__u8		version;
	__le16		manufacturer;
	__le32		supported_settings;
	__le32		current_settings;
	__u8		dev_class[3];
	__u8		name[MGMT_MAX_NAME_LENGTH];
	__u8		short_name[MGMT_MAX_SHORT_NAME_LENGTH];
} __packed;

struct mgmt_mode {
	__u8 val;
} __packed;

#define MGMT_SETTING_SIZE		1

#define MGMT_OP_SET_POWERED		0x0005

#define MGMT_OP_SET_DISCOVERABLE	0x0006
struct mgmt_cp_set_discoverable {
	__u8	val;
	__le16	timeout;
} __packed;
#define MGMT_SET_DISCOVERABLE_SIZE	3

#define MGMT_OP_SET_CONNECTABLE		0x0007

#define MGMT_OP_SET_FAST_CONNECTABLE	0x0008

#define MGMT_OP_SET_BONDABLE		0x0009

#define MGMT_OP_SET_LINK_SECURITY	0x000A

#define MGMT_OP_SET_SSP			0x000B

#define MGMT_OP_SET_HS			0x000C

#define MGMT_OP_SET_LE			0x000D
#define MGMT_OP_SET_DEV_CLASS		0x000E
struct mgmt_cp_set_dev_class {
	__u8	major;
	__u8	minor;
} __packed;
#define MGMT_SET_DEV_CLASS_SIZE		2

#define MGMT_OP_SET_LOCAL_NAME		0x000F
struct mgmt_cp_set_local_name {
	__u8	name[MGMT_MAX_NAME_LENGTH];
	__u8	short_name[MGMT_MAX_SHORT_NAME_LENGTH];
} __packed;
#define MGMT_SET_LOCAL_NAME_SIZE	260

#define MGMT_OP_ADD_UUID		0x0010
struct mgmt_cp_add_uuid {
	__u8	uuid[16];
	__u8	svc_hint;
} __packed;
#define MGMT_ADD_UUID_SIZE		17

#define MGMT_OP_REMOVE_UUID		0x0011
struct mgmt_cp_remove_uuid {
	__u8	uuid[16];
} __packed;
#define MGMT_REMOVE_UUID_SIZE		16

struct mgmt_link_key_info {
	struct mgmt_addr_info addr;
	__u8	type;
	__u8	val[16];
	__u8	pin_len;
} __packed;

#define MGMT_OP_LOAD_LINK_KEYS		0x0012
struct mgmt_cp_load_link_keys {
	__u8	debug_keys;
	__le16	key_count;
	struct	mgmt_link_key_info keys[];
} __packed;
#define MGMT_LOAD_LINK_KEYS_SIZE	3

#define MGMT_LTK_UNAUTHENTICATED	0x00
#define MGMT_LTK_AUTHENTICATED		0x01
#define MGMT_LTK_P256_UNAUTH		0x02
#define MGMT_LTK_P256_AUTH		0x03
#define MGMT_LTK_P256_DEBUG		0x04

struct mgmt_ltk_info {
	struct mgmt_addr_info addr;
	__u8	type;
	__u8	initiator;
	__u8	enc_size;
	__le16	ediv;
	__le64	rand;
	__u8	val[16];
} __packed;

#define MGMT_OP_LOAD_LONG_TERM_KEYS	0x0013
struct mgmt_cp_load_long_term_keys {
	__le16	key_count;
	struct	mgmt_ltk_info keys[];
} __packed;
#define MGMT_LOAD_LONG_TERM_KEYS_SIZE	2

#define MGMT_OP_DISCONNECT		0x0014
struct mgmt_cp_disconnect {
	struct mgmt_addr_info addr;
} __packed;
#define MGMT_DISCONNECT_SIZE		MGMT_ADDR_INFO_SIZE
struct mgmt_rp_disconnect {
	struct mgmt_addr_info addr;
} __packed;

#define MGMT_OP_GET_CONNECTIONS		0x0015
#define MGMT_GET_CONNECTIONS_SIZE	0
struct mgmt_rp_get_connections {
	__le16 conn_count;
	struct mgmt_addr_info addr[];
} __packed;

#define MGMT_OP_PIN_CODE_REPLY		0x0016
struct mgmt_cp_pin_code_reply {
	struct mgmt_addr_info addr;
	__u8	pin_len;
	__u8	pin_code[16];
} __packed;
#define MGMT_PIN_CODE_REPLY_SIZE	(MGMT_ADDR_INFO_SIZE + 17)
struct mgmt_rp_pin_code_reply {
	struct mgmt_addr_info addr;
} __packed;

#define MGMT_OP_PIN_CODE_NEG_REPLY	0x0017
struct mgmt_cp_pin_code_neg_reply {
	struct mgmt_addr_info addr;
} __packed;
#define MGMT_PIN_CODE_NEG_REPLY_SIZE	MGMT_ADDR_INFO_SIZE

#define MGMT_OP_SET_IO_CAPABILITY	0x0018
struct mgmt_cp_set_io_capability {
	__u8	io_capability;
} __packed;
#define MGMT_SET_IO_CAPABILITY_SIZE	1

#define MGMT_OP_PAIR_DEVICE		0x0019
struct mgmt_cp_pair_device {
	struct mgmt_addr_info addr;
	__u8	io_cap;
} __packed;
#define MGMT_PAIR_DEVICE_SIZE		(MGMT_ADDR_INFO_SIZE + 1)
struct mgmt_rp_pair_device {
	struct mgmt_addr_info addr;
} __packed;

#define MGMT_OP_CANCEL_PAIR_DEVICE	0x001A
#define MGMT_CANCEL_PAIR_DEVICE_SIZE	MGMT_ADDR_INFO_SIZE

#define MGMT_OP_UNPAIR_DEVICE		0x001B
struct mgmt_cp_unpair_device {
	struct mgmt_addr_info addr;
	__u8 disconnect;
} __packed;
#define MGMT_UNPAIR_DEVICE_SIZE		(MGMT_ADDR_INFO_SIZE + 1)
struct mgmt_rp_unpair_device {
	struct mgmt_addr_info addr;
};

#define MGMT_OP_USER_CONFIRM_REPLY	0x001C
struct mgmt_cp_user_confirm_reply {
	struct mgmt_addr_info addr;
} __packed;
#define MGMT_USER_CONFIRM_REPLY_SIZE	MGMT_ADDR_INFO_SIZE
struct mgmt_rp_user_confirm_reply {
	struct mgmt_addr_info addr;
} __packed;

#define MGMT_OP_USER_CONFIRM_NEG_REPLY	0x001D
struct mgmt_cp_user_confirm_neg_reply {
	struct mgmt_addr_info addr;
} __packed;
#define MGMT_USER_CONFIRM_NEG_REPLY_SIZE MGMT_ADDR_INFO_SIZE

#define MGMT_OP_USER_PASSKEY_REPLY	0x001E
struct mgmt_cp_user_passkey_reply {
	struct mgmt_addr_info addr;
	__le32	passkey;
} __packed;
#define MGMT_USER_PASSKEY_REPLY_SIZE	(MGMT_ADDR_INFO_SIZE + 4)
struct mgmt_rp_user_passkey_reply {
	struct mgmt_addr_info addr;
} __packed;

#define MGMT_OP_USER_PASSKEY_NEG_REPLY	0x001F
struct mgmt_cp_user_passkey_neg_reply {
	struct mgmt_addr_info addr;
} __packed;
#define MGMT_USER_PASSKEY_NEG_REPLY_SIZE MGMT_ADDR_INFO_SIZE

#define MGMT_OP_READ_LOCAL_OOB_DATA	0x0020
#define MGMT_READ_LOCAL_OOB_DATA_SIZE	0
struct mgmt_rp_read_local_oob_data {
	__u8	hash192[16];
	__u8	rand192[16];
	__u8	hash256[16];
	__u8	rand256[16];
} __packed;

#define MGMT_OP_ADD_REMOTE_OOB_DATA	0x0021
struct mgmt_cp_add_remote_oob_data {
	struct mgmt_addr_info addr;
	__u8	hash[16];
	__u8	rand[16];
} __packed;
#define MGMT_ADD_REMOTE_OOB_DATA_SIZE	(MGMT_ADDR_INFO_SIZE + 32)
struct mgmt_cp_add_remote_oob_ext_data {
	struct mgmt_addr_info addr;
	__u8	hash192[16];
	__u8	rand192[16];
	__u8	hash256[16];
	__u8	rand256[16];
} __packed;
#define MGMT_ADD_REMOTE_OOB_EXT_DATA_SIZE (MGMT_ADDR_INFO_SIZE + 64)

#define MGMT_OP_REMOVE_REMOTE_OOB_DATA	0x0022
struct mgmt_cp_remove_remote_oob_data {
	struct mgmt_addr_info addr;
} __packed;
#define MGMT_REMOVE_REMOTE_OOB_DATA_SIZE MGMT_ADDR_INFO_SIZE

#define MGMT_OP_START_DISCOVERY		0x0023
struct mgmt_cp_start_discovery {
	__u8 type;
} __packed;
#define MGMT_START_DISCOVERY_SIZE	1

#define MGMT_OP_STOP_DISCOVERY		0x0024
struct mgmt_cp_stop_discovery {
	__u8 type;
} __packed;
#define MGMT_STOP_DISCOVERY_SIZE	1

#define MGMT_OP_CONFIRM_NAME		0x0025
struct mgmt_cp_confirm_name {
	struct mgmt_addr_info addr;
	__u8	name_known;
} __packed;
#define MGMT_CONFIRM_NAME_SIZE		(MGMT_ADDR_INFO_SIZE + 1)
struct mgmt_rp_confirm_name {
	struct mgmt_addr_info addr;
} __packed;

#define MGMT_OP_BLOCK_DEVICE		0x0026
struct mgmt_cp_block_device {
	struct mgmt_addr_info addr;
} __packed;
#define MGMT_BLOCK_DEVICE_SIZE		MGMT_ADDR_INFO_SIZE

#define MGMT_OP_UNBLOCK_DEVICE		0x0027
struct mgmt_cp_unblock_device {
	struct mgmt_addr_info addr;
} __packed;
#define MGMT_UNBLOCK_DEVICE_SIZE	MGMT_ADDR_INFO_SIZE

#define MGMT_OP_SET_DEVICE_ID		0x0028
struct mgmt_cp_set_device_id {
	__le16	source;
	__le16	vendor;
	__le16	product;
	__le16	version;
} __packed;
#define MGMT_SET_DEVICE_ID_SIZE		8

#define MGMT_OP_SET_ADVERTISING		0x0029

#define MGMT_OP_SET_BREDR		0x002A

#define MGMT_OP_SET_STATIC_ADDRESS	0x002B
struct mgmt_cp_set_static_address {
	bdaddr_t bdaddr;
} __packed;
#define MGMT_SET_STATIC_ADDRESS_SIZE	6

#define MGMT_OP_SET_SCAN_PARAMS		0x002C
struct mgmt_cp_set_scan_params {
	__le16	interval;
	__le16	window;
} __packed;
#define MGMT_SET_SCAN_PARAMS_SIZE	4

#define MGMT_OP_SET_SECURE_CONN		0x002D

#define MGMT_OP_SET_DEBUG_KEYS		0x002E

#define MGMT_OP_SET_PRIVACY		0x002F
struct mgmt_cp_set_privacy {
	__u8 privacy;
	__u8 irk[16];
} __packed;
#define MGMT_SET_PRIVACY_SIZE		17

struct mgmt_irk_info {
	struct mgmt_addr_info addr;
	__u8 val[16];
} __packed;

#define MGMT_OP_LOAD_IRKS		0x0030
struct mgmt_cp_load_irks {
	__le16 irk_count;
	struct mgmt_irk_info irks[];
} __packed;
#define MGMT_LOAD_IRKS_SIZE		2

#define MGMT_OP_GET_CONN_INFO		0x0031
struct mgmt_cp_get_conn_info {
	struct mgmt_addr_info addr;
} __packed;
#define MGMT_GET_CONN_INFO_SIZE		MGMT_ADDR_INFO_SIZE
struct mgmt_rp_get_conn_info {
	struct mgmt_addr_info addr;
	__s8	rssi;
	__s8	tx_power;
	__s8	max_tx_power;
} __packed;

#define MGMT_OP_GET_CLOCK_INFO		0x0032
struct mgmt_cp_get_clock_info {
	struct mgmt_addr_info addr;
} __packed;
#define MGMT_GET_CLOCK_INFO_SIZE	MGMT_ADDR_INFO_SIZE
struct mgmt_rp_get_clock_info {
	struct mgmt_addr_info addr;
	__le32  local_clock;
	__le32  piconet_clock;
	__le16  accuracy;
} __packed;

#define MGMT_OP_ADD_DEVICE		0x0033
struct mgmt_cp_add_device {
	struct mgmt_addr_info addr;
	__u8	action;
} __packed;
#define MGMT_ADD_DEVICE_SIZE		(MGMT_ADDR_INFO_SIZE + 1)

#define MGMT_OP_REMOVE_DEVICE		0x0034
struct mgmt_cp_remove_device {
	struct mgmt_addr_info addr;
} __packed;
#define MGMT_REMOVE_DEVICE_SIZE		MGMT_ADDR_INFO_SIZE

struct mgmt_conn_param {
	struct mgmt_addr_info addr;
	__le16 min_interval;
	__le16 max_interval;
	__le16 latency;
	__le16 timeout;
} __packed;

#define MGMT_OP_LOAD_CONN_PARAM		0x0035
struct mgmt_cp_load_conn_param {
	__le16 param_count;
	struct mgmt_conn_param params[];
} __packed;
#define MGMT_LOAD_CONN_PARAM_SIZE	2

#define MGMT_OP_READ_UNCONF_INDEX_LIST	0x0036
#define MGMT_READ_UNCONF_INDEX_LIST_SIZE 0
struct mgmt_rp_read_unconf_index_list {
	__le16	num_controllers;
	__le16	index[];
} __packed;

#define MGMT_OPTION_EXTERNAL_CONFIG	0x00000001
#define MGMT_OPTION_PUBLIC_ADDRESS	0x00000002

#define MGMT_OP_READ_CONFIG_INFO	0x0037
#define MGMT_READ_CONFIG_INFO_SIZE	0
struct mgmt_rp_read_config_info {
	__le16	manufacturer;
	__le32	supported_options;
	__le32	missing_options;
} __packed;

#define MGMT_OP_SET_EXTERNAL_CONFIG	0x0038
struct mgmt_cp_set_external_config {
	__u8 config;
} __packed;
#define MGMT_SET_EXTERNAL_CONFIG_SIZE	1

#define MGMT_OP_SET_PUBLIC_ADDRESS	0x0039
struct mgmt_cp_set_public_address {
	bdaddr_t bdaddr;
} __packed;
#define MGMT_SET_PUBLIC_ADDRESS_SIZE	6

#define MGMT_OP_START_SERVICE_DISCOVERY	0x003A
struct mgmt_cp_start_service_discovery {
	__u8 type;
	__s8 rssi;
	__le16 uuid_count;
	__u8 uuids[][16];
} __packed;
#define MGMT_START_SERVICE_DISCOVERY_SIZE 4

#define MGMT_OP_READ_LOCAL_OOB_EXT_DATA	0x003B
struct mgmt_cp_read_local_oob_ext_data {
	__u8 type;
} __packed;
#define MGMT_READ_LOCAL_OOB_EXT_DATA_SIZE 1
struct mgmt_rp_read_local_oob_ext_data {
	__u8    type;
	__le16	eir_len;
	__u8	eir[];
} __packed;

#define MGMT_OP_READ_EXT_INDEX_LIST	0x003C
#define MGMT_READ_EXT_INDEX_LIST_SIZE	0
struct mgmt_rp_read_ext_index_list {
	__le16	num_controllers;
	struct {
		__le16 index;
		__u8   type;
		__u8   bus;
	} entry[];
} __packed;

#define MGMT_OP_READ_ADV_FEATURES	0x0003D
#define MGMT_READ_ADV_FEATURES_SIZE	0
struct mgmt_rp_read_adv_features {
	__le32 supported_flags;
	__u8   max_adv_data_len;
	__u8   max_scan_rsp_len;
	__u8   max_instances;
	__u8   num_instances;
	__u8   instance[];
} __packed;

#define MGMT_OP_ADD_ADVERTISING		0x003E
struct mgmt_cp_add_advertising {
	__u8	instance;
	__le32	flags;
	__le16	duration;
	__le16	timeout;
	__u8	adv_data_len;
	__u8	scan_rsp_len;
	__u8	data[];
} __packed;
#define MGMT_ADD_ADVERTISING_SIZE	11
struct mgmt_rp_add_advertising {
	__u8	instance;
} __packed;

#define MGMT_ADV_FLAG_CONNECTABLE	BIT(0)
#define MGMT_ADV_FLAG_DISCOV		BIT(1)
#define MGMT_ADV_FLAG_LIMITED_DISCOV	BIT(2)
#define MGMT_ADV_FLAG_MANAGED_FLAGS	BIT(3)
#define MGMT_ADV_FLAG_TX_POWER		BIT(4)
#define MGMT_ADV_FLAG_APPEARANCE	BIT(5)
#define MGMT_ADV_FLAG_LOCAL_NAME	BIT(6)
#define MGMT_ADV_FLAG_SEC_1M 		BIT(7)
#define MGMT_ADV_FLAG_SEC_2M 		BIT(8)
#define MGMT_ADV_FLAG_SEC_CODED 	BIT(9)
#define MGMT_ADV_FLAG_CAN_SET_TX_POWER	BIT(10)
#define MGMT_ADV_FLAG_HW_OFFLOAD	BIT(11)
#define MGMT_ADV_PARAM_DURATION		BIT(12)
#define MGMT_ADV_PARAM_TIMEOUT		BIT(13)
#define MGMT_ADV_PARAM_INTERVALS	BIT(14)
#define MGMT_ADV_PARAM_TX_POWER		BIT(15)
#define MGMT_ADV_PARAM_SCAN_RSP		BIT(16)

#define MGMT_ADV_FLAG_SEC_MASK	(MGMT_ADV_FLAG_SEC_1M | MGMT_ADV_FLAG_SEC_2M | \
				 MGMT_ADV_FLAG_SEC_CODED)

#define MGMT_OP_REMOVE_ADVERTISING	0x003F
struct mgmt_cp_remove_advertising {
	__u8	instance;
} __packed;
#define MGMT_REMOVE_ADVERTISING_SIZE	1
struct mgmt_rp_remove_advertising {
	__u8	instance;
} __packed;

#define MGMT_OP_GET_ADV_SIZE_INFO	0x0040
struct mgmt_cp_get_adv_size_info {
	__u8	instance;
	__le32	flags;
} __packed;
#define MGMT_GET_ADV_SIZE_INFO_SIZE	5
struct mgmt_rp_get_adv_size_info {
	__u8	instance;
	__le32	flags;
	__u8	max_adv_data_len;
	__u8	max_scan_rsp_len;
} __packed;

#define MGMT_OP_START_LIMITED_DISCOVERY	0x0041

#define MGMT_OP_READ_EXT_INFO		0x0042
#define MGMT_READ_EXT_INFO_SIZE		0
struct mgmt_rp_read_ext_info {
	bdaddr_t bdaddr;
	__u8     version;
	__le16   manufacturer;
	__le32   supported_settings;
	__le32   current_settings;
	__le16   eir_len;
	__u8     eir[];
} __packed;

#define MGMT_OP_SET_APPEARANCE		0x0043
struct mgmt_cp_set_appearance {
	__le16	appearance;
} __packed;
#define MGMT_SET_APPEARANCE_SIZE	2

#define MGMT_OP_GET_PHY_CONFIGURATION	0x0044
struct mgmt_rp_get_phy_configuration {
	__le32	supported_phys;
	__le32	configurable_phys;
	__le32	selected_phys;
} __packed;
#define MGMT_GET_PHY_CONFIGURATION_SIZE	0

#define MGMT_PHY_BR_1M_1SLOT	0x00000001
#define MGMT_PHY_BR_1M_3SLOT	0x00000002
#define MGMT_PHY_BR_1M_5SLOT	0x00000004
#define MGMT_PHY_EDR_2M_1SLOT	0x00000008
#define MGMT_PHY_EDR_2M_3SLOT	0x00000010
#define MGMT_PHY_EDR_2M_5SLOT	0x00000020
#define MGMT_PHY_EDR_3M_1SLOT	0x00000040
#define MGMT_PHY_EDR_3M_3SLOT	0x00000080
#define MGMT_PHY_EDR_3M_5SLOT	0x00000100
#define MGMT_PHY_LE_1M_TX		0x00000200
#define MGMT_PHY_LE_1M_RX		0x00000400
#define MGMT_PHY_LE_2M_TX		0x00000800
#define MGMT_PHY_LE_2M_RX		0x00001000
#define MGMT_PHY_LE_CODED_TX	0x00002000
#define MGMT_PHY_LE_CODED_RX	0x00004000

#define MGMT_PHY_BREDR_MASK (MGMT_PHY_BR_1M_1SLOT | MGMT_PHY_BR_1M_3SLOT | \
			     MGMT_PHY_BR_1M_5SLOT | MGMT_PHY_EDR_2M_1SLOT | \
			     MGMT_PHY_EDR_2M_3SLOT | MGMT_PHY_EDR_2M_5SLOT | \
			     MGMT_PHY_EDR_3M_1SLOT | MGMT_PHY_EDR_3M_3SLOT | \
			     MGMT_PHY_EDR_3M_5SLOT)
#define MGMT_PHY_LE_MASK (MGMT_PHY_LE_1M_TX | MGMT_PHY_LE_1M_RX | \
			  MGMT_PHY_LE_2M_TX | MGMT_PHY_LE_2M_RX | \
			  MGMT_PHY_LE_CODED_TX | MGMT_PHY_LE_CODED_RX)
#define MGMT_PHY_LE_TX_MASK (MGMT_PHY_LE_1M_TX | MGMT_PHY_LE_2M_TX | \
			     MGMT_PHY_LE_CODED_TX)
#define MGMT_PHY_LE_RX_MASK (MGMT_PHY_LE_1M_RX | MGMT_PHY_LE_2M_RX | \
			     MGMT_PHY_LE_CODED_RX)

#define MGMT_OP_SET_PHY_CONFIGURATION	0x0045
struct mgmt_cp_set_phy_configuration {
	__le32	selected_phys;
} __packed;
#define MGMT_SET_PHY_CONFIGURATION_SIZE	4

#define MGMT_OP_SET_BLOCKED_KEYS	0x0046

#define HCI_BLOCKED_KEY_TYPE_LINKKEY	0x00
#define HCI_BLOCKED_KEY_TYPE_LTK	0x01
#define HCI_BLOCKED_KEY_TYPE_IRK	0x02

struct mgmt_blocked_key_info {
	__u8 type;
	__u8 val[16];
} __packed;

struct mgmt_cp_set_blocked_keys {
	__le16 key_count;
<<<<<<< HEAD
	struct mgmt_blocked_key_info keys[0];
=======
	struct mgmt_blocked_key_info keys[];
>>>>>>> 7d2a07b7
} __packed;
#define MGMT_OP_SET_BLOCKED_KEYS_SIZE 2

#define MGMT_OP_SET_WIDEBAND_SPEECH	0x0047

<<<<<<< HEAD
#define MGMT_OP_READ_SECURITY_INFO	0x0048
#define MGMT_READ_SECURITY_INFO_SIZE	0
struct mgmt_rp_read_security_info {
	__le16   sec_len;
	__u8     sec[0];
=======
#define MGMT_CAP_SEC_FLAGS		0x01
#define MGMT_CAP_MAX_ENC_KEY_SIZE	0x02
#define MGMT_CAP_SMP_MAX_ENC_KEY_SIZE	0x03
#define MGMT_CAP_LE_TX_PWR		0x04

#define MGMT_OP_READ_CONTROLLER_CAP	0x0048
#define MGMT_READ_CONTROLLER_CAP_SIZE	0
struct mgmt_rp_read_controller_cap {
	__le16   cap_len;
	__u8     cap[0];
>>>>>>> 7d2a07b7
} __packed;

#define MGMT_OP_READ_EXP_FEATURES_INFO	0x0049
#define MGMT_READ_EXP_FEATURES_INFO_SIZE 0
struct mgmt_rp_read_exp_features_info {
	__le16 feature_count;
	struct {
		__u8   uuid[16];
		__le32 flags;
	} features[];
} __packed;

#define MGMT_OP_SET_EXP_FEATURE		0x004a
struct mgmt_cp_set_exp_feature {
	__u8   uuid[16];
	__u8   param[];
} __packed;
#define MGMT_SET_EXP_FEATURE_SIZE	16
struct mgmt_rp_set_exp_feature {
	__u8   uuid[16];
	__le32 flags;
} __packed;

#define MGMT_OP_READ_DEF_SYSTEM_CONFIG	0x004b
#define MGMT_READ_DEF_SYSTEM_CONFIG_SIZE	0

#define MGMT_OP_SET_DEF_SYSTEM_CONFIG	0x004c
#define MGMT_SET_DEF_SYSTEM_CONFIG_SIZE		0

#define MGMT_OP_READ_DEF_RUNTIME_CONFIG	0x004d
#define MGMT_READ_DEF_RUNTIME_CONFIG_SIZE	0

#define MGMT_OP_SET_DEF_RUNTIME_CONFIG	0x004e
#define MGMT_SET_DEF_RUNTIME_CONFIG_SIZE	0

#define MGMT_OP_GET_DEVICE_FLAGS	0x004F
#define MGMT_GET_DEVICE_FLAGS_SIZE	7
struct mgmt_cp_get_device_flags {
	struct mgmt_addr_info addr;
} __packed;
struct mgmt_rp_get_device_flags {
	struct mgmt_addr_info addr;
	__le32 supported_flags;
	__le32 current_flags;
} __packed;

#define MGMT_OP_SET_DEVICE_FLAGS	0x0050
#define MGMT_SET_DEVICE_FLAGS_SIZE	11
struct mgmt_cp_set_device_flags {
	struct mgmt_addr_info addr;
	__le32 current_flags;
} __packed;
struct mgmt_rp_set_device_flags {
	struct mgmt_addr_info addr;
} __packed;

#define MGMT_ADV_MONITOR_FEATURE_MASK_OR_PATTERNS    BIT(0)

#define MGMT_OP_READ_ADV_MONITOR_FEATURES	0x0051
#define MGMT_READ_ADV_MONITOR_FEATURES_SIZE	0
struct mgmt_rp_read_adv_monitor_features {
	__le32 supported_features;
	__le32 enabled_features;
	__le16 max_num_handles;
	__u8 max_num_patterns;
	__le16 num_handles;
	__le16 handles[];
}  __packed;

struct mgmt_adv_pattern {
	__u8 ad_type;
	__u8 offset;
	__u8 length;
	__u8 value[31];
} __packed;

#define MGMT_OP_ADD_ADV_PATTERNS_MONITOR	0x0052
struct mgmt_cp_add_adv_patterns_monitor {
	__u8 pattern_count;
	struct mgmt_adv_pattern patterns[];
} __packed;
#define MGMT_ADD_ADV_PATTERNS_MONITOR_SIZE	1
struct mgmt_rp_add_adv_patterns_monitor {
	__le16 monitor_handle;
} __packed;

#define MGMT_OP_REMOVE_ADV_MONITOR		0x0053
struct mgmt_cp_remove_adv_monitor {
	__le16 monitor_handle;
} __packed;
#define MGMT_REMOVE_ADV_MONITOR_SIZE		2
struct mgmt_rp_remove_adv_monitor {
	__le16 monitor_handle;
} __packed;

<<<<<<< HEAD
=======
#define MGMT_OP_ADD_EXT_ADV_PARAMS		0x0054
struct mgmt_cp_add_ext_adv_params {
	__u8	instance;
	__le32	flags;
	__le16	duration;
	__le16	timeout;
	__le32	min_interval;
	__le32	max_interval;
	__s8	tx_power;
} __packed;
#define MGMT_ADD_EXT_ADV_PARAMS_MIN_SIZE	18
struct mgmt_rp_add_ext_adv_params {
	__u8	instance;
	__s8	tx_power;
	__u8	max_adv_data_len;
	__u8	max_scan_rsp_len;
} __packed;

#define MGMT_OP_ADD_EXT_ADV_DATA		0x0055
struct mgmt_cp_add_ext_adv_data {
	__u8	instance;
	__u8	adv_data_len;
	__u8	scan_rsp_len;
	__u8	data[];
} __packed;
#define MGMT_ADD_EXT_ADV_DATA_SIZE	3
struct mgmt_rp_add_ext_adv_data {
	__u8	instance;
} __packed;

struct mgmt_adv_rssi_thresholds {
	__s8	high_threshold;
	__le16	high_threshold_timeout;
	__s8	low_threshold;
	__le16	low_threshold_timeout;
	__u8	sampling_period;
} __packed;

#define MGMT_OP_ADD_ADV_PATTERNS_MONITOR_RSSI	0x0056
struct mgmt_cp_add_adv_patterns_monitor_rssi {
	struct mgmt_adv_rssi_thresholds rssi;
	__u8	pattern_count;
	struct mgmt_adv_pattern patterns[];
} __packed;
#define MGMT_ADD_ADV_PATTERNS_MONITOR_RSSI_SIZE	8

>>>>>>> 7d2a07b7
#define MGMT_EV_CMD_COMPLETE		0x0001
struct mgmt_ev_cmd_complete {
	__le16	opcode;
	__u8	status;
	__u8	data[];
} __packed;

#define MGMT_EV_CMD_STATUS		0x0002
struct mgmt_ev_cmd_status {
	__le16	opcode;
	__u8	status;
} __packed;

#define MGMT_EV_CONTROLLER_ERROR	0x0003
struct mgmt_ev_controller_error {
	__u8	error_code;
} __packed;

#define MGMT_EV_INDEX_ADDED		0x0004

#define MGMT_EV_INDEX_REMOVED		0x0005

#define MGMT_EV_NEW_SETTINGS		0x0006

#define MGMT_EV_CLASS_OF_DEV_CHANGED	0x0007
struct mgmt_ev_class_of_dev_changed {
	__u8	dev_class[3];
};

#define MGMT_EV_LOCAL_NAME_CHANGED	0x0008
struct mgmt_ev_local_name_changed {
	__u8	name[MGMT_MAX_NAME_LENGTH];
	__u8	short_name[MGMT_MAX_SHORT_NAME_LENGTH];
} __packed;

#define MGMT_EV_NEW_LINK_KEY		0x0009
struct mgmt_ev_new_link_key {
	__u8	store_hint;
	struct mgmt_link_key_info key;
} __packed;

#define MGMT_EV_NEW_LONG_TERM_KEY	0x000A
struct mgmt_ev_new_long_term_key {
	__u8	store_hint;
	struct mgmt_ltk_info key;
} __packed;

#define MGMT_EV_DEVICE_CONNECTED	0x000B
struct mgmt_ev_device_connected {
	struct mgmt_addr_info addr;
	__le32	flags;
	__le16	eir_len;
	__u8	eir[];
} __packed;

#define MGMT_DEV_DISCONN_UNKNOWN	0x00
#define MGMT_DEV_DISCONN_TIMEOUT	0x01
#define MGMT_DEV_DISCONN_LOCAL_HOST	0x02
#define MGMT_DEV_DISCONN_REMOTE		0x03
#define MGMT_DEV_DISCONN_AUTH_FAILURE	0x04
#define MGMT_DEV_DISCONN_LOCAL_HOST_SUSPEND	0x05

#define MGMT_EV_DEVICE_DISCONNECTED	0x000C
struct mgmt_ev_device_disconnected {
	struct mgmt_addr_info addr;
	__u8	reason;
} __packed;

#define MGMT_EV_CONNECT_FAILED		0x000D
struct mgmt_ev_connect_failed {
	struct mgmt_addr_info addr;
	__u8	status;
} __packed;

#define MGMT_EV_PIN_CODE_REQUEST	0x000E
struct mgmt_ev_pin_code_request {
	struct mgmt_addr_info addr;
	__u8	secure;
} __packed;

#define MGMT_EV_USER_CONFIRM_REQUEST	0x000F
struct mgmt_ev_user_confirm_request {
	struct mgmt_addr_info addr;
	__u8	confirm_hint;
	__le32	value;
} __packed;

#define MGMT_EV_USER_PASSKEY_REQUEST	0x0010
struct mgmt_ev_user_passkey_request {
	struct mgmt_addr_info addr;
} __packed;

#define MGMT_EV_AUTH_FAILED		0x0011
struct mgmt_ev_auth_failed {
	struct mgmt_addr_info addr;
	__u8	status;
} __packed;

#define MGMT_DEV_FOUND_CONFIRM_NAME    0x01
#define MGMT_DEV_FOUND_LEGACY_PAIRING  0x02
#define MGMT_DEV_FOUND_NOT_CONNECTABLE 0x04
#define MGMT_DEV_FOUND_INITIATED_CONN  0x08

#define MGMT_EV_DEVICE_FOUND		0x0012
struct mgmt_ev_device_found {
	struct mgmt_addr_info addr;
	__s8	rssi;
	__le32	flags;
	__le16	eir_len;
	__u8	eir[];
} __packed;

#define MGMT_EV_DISCOVERING		0x0013
struct mgmt_ev_discovering {
	__u8	type;
	__u8	discovering;
} __packed;

#define MGMT_EV_DEVICE_BLOCKED		0x0014
struct mgmt_ev_device_blocked {
	struct mgmt_addr_info addr;
} __packed;

#define MGMT_EV_DEVICE_UNBLOCKED	0x0015
struct mgmt_ev_device_unblocked {
	struct mgmt_addr_info addr;
} __packed;

#define MGMT_EV_DEVICE_UNPAIRED		0x0016
struct mgmt_ev_device_unpaired {
	struct mgmt_addr_info addr;
} __packed;

#define MGMT_EV_PASSKEY_NOTIFY		0x0017
struct mgmt_ev_passkey_notify {
	struct mgmt_addr_info addr;
	__le32	passkey;
	__u8	entered;
} __packed;

#define MGMT_EV_NEW_IRK			0x0018
struct mgmt_ev_new_irk {
	__u8     store_hint;
	bdaddr_t rpa;
	struct mgmt_irk_info irk;
} __packed;

#define MGMT_CSRK_LOCAL_UNAUTHENTICATED		0x00
#define MGMT_CSRK_REMOTE_UNAUTHENTICATED	0x01
#define MGMT_CSRK_LOCAL_AUTHENTICATED		0x02
#define MGMT_CSRK_REMOTE_AUTHENTICATED		0x03

struct mgmt_csrk_info {
	struct mgmt_addr_info addr;
	__u8 type;
	__u8 val[16];
} __packed;

#define MGMT_EV_NEW_CSRK		0x0019
struct mgmt_ev_new_csrk {
	__u8 store_hint;
	struct mgmt_csrk_info key;
} __packed;

#define MGMT_EV_DEVICE_ADDED		0x001a
struct mgmt_ev_device_added {
	struct mgmt_addr_info addr;
	__u8 action;
} __packed;

#define MGMT_EV_DEVICE_REMOVED		0x001b
struct mgmt_ev_device_removed {
	struct mgmt_addr_info addr;
} __packed;

#define MGMT_EV_NEW_CONN_PARAM		0x001c
struct mgmt_ev_new_conn_param {
	struct mgmt_addr_info addr;
	__u8 store_hint;
	__le16 min_interval;
	__le16 max_interval;
	__le16 latency;
	__le16 timeout;
} __packed;

#define MGMT_EV_UNCONF_INDEX_ADDED	0x001d

#define MGMT_EV_UNCONF_INDEX_REMOVED	0x001e

#define MGMT_EV_NEW_CONFIG_OPTIONS	0x001f

struct mgmt_ev_ext_index {
	__u8 type;
	__u8 bus;
} __packed;

#define MGMT_EV_EXT_INDEX_ADDED		0x0020

#define MGMT_EV_EXT_INDEX_REMOVED	0x0021

#define MGMT_EV_LOCAL_OOB_DATA_UPDATED	0x0022
struct mgmt_ev_local_oob_data_updated {
	__u8    type;
	__le16	eir_len;
	__u8	eir[];
} __packed;

#define MGMT_EV_ADVERTISING_ADDED	0x0023
struct mgmt_ev_advertising_added {
	__u8    instance;
} __packed;

#define MGMT_EV_ADVERTISING_REMOVED	0x0024
struct mgmt_ev_advertising_removed {
	__u8    instance;
} __packed;

#define MGMT_EV_EXT_INFO_CHANGED	0x0025
struct mgmt_ev_ext_info_changed {
	__le16	eir_len;
	__u8	eir[];
} __packed;

#define MGMT_EV_PHY_CONFIGURATION_CHANGED	0x0026
struct mgmt_ev_phy_configuration_changed {
	__le32	selected_phys;
} __packed;

#define MGMT_EV_EXP_FEATURE_CHANGED	0x0027
struct mgmt_ev_exp_feature_changed {
	__u8	uuid[16];
	__le32	flags;
} __packed;

#define MGMT_EV_DEVICE_FLAGS_CHANGED		0x002a
struct mgmt_ev_device_flags_changed {
	struct mgmt_addr_info addr;
	__le32 supported_flags;
	__le32 current_flags;
} __packed;

#define MGMT_EV_ADV_MONITOR_ADDED	0x002b
struct mgmt_ev_adv_monitor_added {
	__le16 monitor_handle;
}  __packed;

#define MGMT_EV_ADV_MONITOR_REMOVED	0x002c
struct mgmt_ev_adv_monitor_removed {
	__le16 monitor_handle;
<<<<<<< HEAD
}  __packed;
=======
}  __packed;

#define MGMT_EV_CONTROLLER_SUSPEND		0x002d
struct mgmt_ev_controller_suspend {
	__u8	suspend_state;
} __packed;

#define MGMT_EV_CONTROLLER_RESUME		0x002e
struct mgmt_ev_controller_resume {
	__u8	wake_reason;
	struct mgmt_addr_info addr;
} __packed;

#define MGMT_WAKE_REASON_NON_BT_WAKE		0x0
#define MGMT_WAKE_REASON_UNEXPECTED		0x1
#define MGMT_WAKE_REASON_REMOTE_WAKE		0x2
>>>>>>> 7d2a07b7
<|MERGE_RESOLUTION|>--- conflicted
+++ resolved
@@ -681,23 +681,12 @@
 
 struct mgmt_cp_set_blocked_keys {
 	__le16 key_count;
-<<<<<<< HEAD
-	struct mgmt_blocked_key_info keys[0];
-=======
 	struct mgmt_blocked_key_info keys[];
->>>>>>> 7d2a07b7
 } __packed;
 #define MGMT_OP_SET_BLOCKED_KEYS_SIZE 2
 
 #define MGMT_OP_SET_WIDEBAND_SPEECH	0x0047
 
-<<<<<<< HEAD
-#define MGMT_OP_READ_SECURITY_INFO	0x0048
-#define MGMT_READ_SECURITY_INFO_SIZE	0
-struct mgmt_rp_read_security_info {
-	__le16   sec_len;
-	__u8     sec[0];
-=======
 #define MGMT_CAP_SEC_FLAGS		0x01
 #define MGMT_CAP_MAX_ENC_KEY_SIZE	0x02
 #define MGMT_CAP_SMP_MAX_ENC_KEY_SIZE	0x03
@@ -708,7 +697,6 @@
 struct mgmt_rp_read_controller_cap {
 	__le16   cap_len;
 	__u8     cap[0];
->>>>>>> 7d2a07b7
 } __packed;
 
 #define MGMT_OP_READ_EXP_FEATURES_INFO	0x0049
@@ -804,8 +792,6 @@
 	__le16 monitor_handle;
 } __packed;
 
-<<<<<<< HEAD
-=======
 #define MGMT_OP_ADD_EXT_ADV_PARAMS		0x0054
 struct mgmt_cp_add_ext_adv_params {
 	__u8	instance;
@@ -852,7 +838,6 @@
 } __packed;
 #define MGMT_ADD_ADV_PATTERNS_MONITOR_RSSI_SIZE	8
 
->>>>>>> 7d2a07b7
 #define MGMT_EV_CMD_COMPLETE		0x0001
 struct mgmt_ev_cmd_complete {
 	__le16	opcode;
@@ -1102,9 +1087,6 @@
 #define MGMT_EV_ADV_MONITOR_REMOVED	0x002c
 struct mgmt_ev_adv_monitor_removed {
 	__le16 monitor_handle;
-<<<<<<< HEAD
-}  __packed;
-=======
 }  __packed;
 
 #define MGMT_EV_CONTROLLER_SUSPEND		0x002d
@@ -1120,5 +1102,4 @@
 
 #define MGMT_WAKE_REASON_NON_BT_WAKE		0x0
 #define MGMT_WAKE_REASON_UNEXPECTED		0x1
-#define MGMT_WAKE_REASON_REMOTE_WAKE		0x2
->>>>>>> 7d2a07b7
+#define MGMT_WAKE_REASON_REMOTE_WAKE		0x2