--- conflicted
+++ resolved
@@ -123,11 +123,7 @@
  */
 extern struct sctp_protocol sctp_proto;
 extern struct sock *sctp_get_ctl_sock(void);
-<<<<<<< HEAD
-extern int sctp_copy_local_addr_list(struct sctp_protocol  *, 
-=======
 extern int sctp_copy_local_addr_list(struct sctp_protocol  *,
->>>>>>> d6b6fece
 				     struct sctp_bind_addr *,
 				     sctp_scope_t, int priority, int flags);
 extern struct sctp_pf *sctp_get_pf_specific(sa_family_t family);
