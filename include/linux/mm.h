--- conflicted
+++ resolved
@@ -224,13 +224,7 @@
 int __add_to_page_cache_locked(struct page *page, struct address_space *mapping,
 		pgoff_t index, gfp_t gfp, void **shadowp);
 
-<<<<<<< HEAD
-int overcommit_policy_handler(struct ctl_table *, int, void *, size_t *,
-		loff_t *);
-
-=======
 #if defined(CONFIG_SPARSEMEM) && !defined(CONFIG_SPARSEMEM_VMEMMAP)
->>>>>>> 7d2a07b7
 #define nth_page(page,n) pfn_to_page(page_to_pfn((page)) + (n))
 #else
 #define nth_page(page,n) ((page) + (n))
@@ -838,14 +832,11 @@
 extern void kvfree(const void *addr);
 extern void kvfree_sensitive(const void *addr, size_t len);
 
-<<<<<<< HEAD
-=======
 static inline int head_compound_mapcount(struct page *head)
 {
 	return atomic_read(compound_mapcount_ptr(head)) + 1;
 }
 
->>>>>>> 7d2a07b7
 /*
  * Mapcount of compound page as a whole, does not include mapped sub-pages.
  *
@@ -993,24 +984,6 @@
 	if (!PageHead(page))
 		return 1;
 	return page[1].compound_nr;
-}
-
-/* Returns the number of bytes in this potentially compound page. */
-static inline unsigned long page_size(struct page *page)
-{
-	return PAGE_SIZE << compound_order(page);
-}
-
-/* Returns the number of bits needed for the number of bytes in a page */
-static inline unsigned int page_shift(struct page *page)
-{
-	return PAGE_SHIFT + compound_order(page);
-}
-
-/* Returns the number of pages in this potentially compound page. */
-static inline unsigned long compound_nr(struct page *page)
-{
-	return 1UL << compound_order(page);
 }
 
 /* Returns the number of bytes in this potentially compound page. */
@@ -1356,12 +1329,6 @@
 		GUP_PIN_COUNTING_BIAS;
 }
 
-<<<<<<< HEAD
-void put_user_pages_dirty_lock(struct page **pages, unsigned long npages,
-			       bool make_dirty);
-
-void put_user_pages(struct page **pages, unsigned long npages);
-=======
 static inline bool is_cow_mapping(vm_flags_t flags)
 {
 	return (flags & (VM_SHARED | VM_MAYWRITE)) == VM_MAYWRITE;
@@ -1382,7 +1349,6 @@
 
 	return page_maybe_dma_pinned(page);
 }
->>>>>>> 7d2a07b7
 
 #if defined(CONFIG_SPARSEMEM) && !defined(CONFIG_SPARSEMEM_VMEMMAP)
 #define SECTION_IN_PAGE_FLAGS
@@ -1747,13 +1713,8 @@
 #else
 static inline bool can_do_mlock(void) { return false; }
 #endif
-<<<<<<< HEAD
-extern int user_shm_lock(size_t, struct user_struct *);
-extern void user_shm_unlock(size_t, struct user_struct *);
-=======
 extern int user_shm_lock(size_t, struct ucounts *);
 extern void user_shm_unlock(size_t, struct ucounts *);
->>>>>>> 7d2a07b7
 
 /*
  * Parameter block passed down to zap_pte_range in exceptional cases.
@@ -2510,14 +2471,9 @@
 #endif
 
 extern void set_dma_reserve(unsigned long new_dma_reserve);
-<<<<<<< HEAD
-extern void memmap_init_zone(unsigned long, int, unsigned long, unsigned long,
-		enum meminit_context, struct vmem_altmap *);
-=======
 extern void memmap_init_range(unsigned long, int, unsigned long,
 		unsigned long, unsigned long, enum meminit_context,
 		struct vmem_altmap *, int migratetype);
->>>>>>> 7d2a07b7
 extern void setup_per_zone_wmarks(void);
 extern int __meminit init_per_zone_wmark_min(void);
 extern void mem_init(void);
@@ -2706,28 +2662,6 @@
 int __must_check write_one_page(struct page *page);
 void task_dirty_inc(struct task_struct *tsk);
 
-<<<<<<< HEAD
-/* readahead.c */
-#define VM_READAHEAD_PAGES	(SZ_512K / PAGE_SIZE)
-
-int force_page_cache_readahead(struct address_space *mapping, struct file *filp,
-			pgoff_t offset, unsigned long nr_to_read);
-
-void page_cache_sync_readahead(struct address_space *mapping,
-			       struct file_ra_state *ra,
-			       struct file *filp,
-			       pgoff_t offset,
-			       unsigned long size);
-
-void page_cache_async_readahead(struct address_space *mapping,
-				struct file_ra_state *ra,
-				struct file *filp,
-				struct page *pg,
-				pgoff_t offset,
-				unsigned long size);
-
-=======
->>>>>>> 7d2a07b7
 extern unsigned long stack_guard_gap;
 /* Generic expand stack which grows the stack according to GROWS{UP,DOWN} */
 extern int expand_stack(struct vm_area_struct *vma, unsigned long address);
@@ -3004,10 +2938,7 @@
 				   unsigned long address, unsigned long size,
 				   pte_fn_t fn, void *data);
 
-<<<<<<< HEAD
-=======
 extern void init_mem_debugging_and_hardening(void);
->>>>>>> 7d2a07b7
 #ifdef CONFIG_PAGE_POISONING
 extern void __kernel_poison_pages(struct page *page, int numpages);
 extern void __kernel_unpoison_pages(struct page *page, int numpages);
@@ -3059,14 +2990,6 @@
 				   &init_on_free);
 }
 
-<<<<<<< HEAD
-#ifdef CONFIG_DEBUG_PAGEALLOC
-extern void init_debug_pagealloc(void);
-#else
-static inline void init_debug_pagealloc(void) {}
-#endif
-=======
->>>>>>> 7d2a07b7
 extern bool _debug_pagealloc_enabled_early;
 DECLARE_STATIC_KEY_FALSE(_debug_pagealloc_enabled);
 
@@ -3095,14 +3018,6 @@
  */
 extern void __kernel_map_pages(struct page *page, int numpages, int enable);
 
-<<<<<<< HEAD
-/*
- * When called in DEBUG_PAGEALLOC context, the call should most likely be
- * guarded by debug_pagealloc_enabled() or debug_pagealloc_enabled_static()
- */
-static inline void
-kernel_map_pages(struct page *page, int numpages, int enable)
-=======
 static inline void debug_pagealloc_map_pages(struct page *page, int numpages)
 {
 	if (debug_pagealloc_enabled_static())
@@ -3110,7 +3025,6 @@
 }
 
 static inline void debug_pagealloc_unmap_pages(struct page *page, int numpages)
->>>>>>> 7d2a07b7
 {
 	if (debug_pagealloc_enabled_static())
 		__kernel_map_pages(page, numpages, 0);
@@ -3310,8 +3224,6 @@
 static inline void setup_nr_node_ids(void) {}
 #endif
 
-<<<<<<< HEAD
-=======
 extern int memcmp_pages(struct page *page1, struct page *page2);
 
 static inline int pages_identical(struct page *page1, struct page *page2)
@@ -3319,7 +3231,6 @@
 	return !memcmp_pages(page1, page2);
 }
 
->>>>>>> 7d2a07b7
 #ifdef CONFIG_MAPPING_DIRTY_HELPERS
 unsigned long clean_record_shared_mapping_range(struct address_space *mapping,
 						pgoff_t first_index, pgoff_t nr,
@@ -3332,8 +3243,6 @@
 				      pgoff_t first_index, pgoff_t nr);
 #endif
 
-<<<<<<< HEAD
-=======
 extern int sysctl_nr_trim_pages;
 
 #ifdef CONFIG_PRINTK
@@ -3374,6 +3283,5 @@
 	return 0;
 }
 
->>>>>>> 7d2a07b7
 #endif /* __KERNEL__ */
 #endif /* _LINUX_MM_H */