#ifndef _LINUX_MM_H
#define _LINUX_MM_H

#include <linux/errno.h>

#ifdef __KERNEL__

#include <linux/mmdebug.h>
#include <linux/gfp.h>
#include <linux/bug.h>
#include <linux/list.h>
#include <linux/mmzone.h>
#include <linux/rbtree.h>
#include <linux/atomic.h>
#include <linux/debug_locks.h>
#include <linux/mm_types.h>
#include <linux/range.h>
#include <linux/pfn.h>
#include <linux/bit_spinlock.h>
#include <linux/shrinker.h>
#include <linux/resource.h>
#include <linux/page_ext.h>
#include <linux/err.h>

struct mempolicy;
struct anon_vma;
struct anon_vma_chain;
struct file_ra_state;
struct user_struct;
struct writeback_control;
struct bdi_writeback;

#ifndef CONFIG_NEED_MULTIPLE_NODES	/* Don't use mapnrs, do it properly */
extern unsigned long max_mapnr;

static inline void set_max_mapnr(unsigned long limit)
{
	max_mapnr = limit;
}
#else
static inline void set_max_mapnr(unsigned long limit) { }
#endif

extern unsigned long totalram_pages;
extern void * high_memory;
extern int page_cluster;

#ifdef CONFIG_SYSCTL
extern int sysctl_legacy_va_layout;
#else
#define sysctl_legacy_va_layout 0
#endif

#include <asm/page.h>
#include <asm/pgtable.h>
#include <asm/processor.h>

#ifndef __pa_symbol
#define __pa_symbol(x)  __pa(RELOC_HIDE((unsigned long)(x), 0))
#endif

/*
 * To prevent common memory management code establishing
 * a zero page mapping on a read fault.
 * This macro should be defined within <asm/pgtable.h>.
 * s390 does this to prevent multiplexing of hardware bits
 * related to the physical page in case of virtualization.
 */
#ifndef mm_forbids_zeropage
#define mm_forbids_zeropage(X)	(0)
#endif

extern unsigned long sysctl_user_reserve_kbytes;
extern unsigned long sysctl_admin_reserve_kbytes;

extern int sysctl_overcommit_memory;
extern int sysctl_overcommit_ratio;
extern unsigned long sysctl_overcommit_kbytes;

extern int overcommit_ratio_handler(struct ctl_table *, int, void __user *,
				    size_t *, loff_t *);
extern int overcommit_kbytes_handler(struct ctl_table *, int, void __user *,
				    size_t *, loff_t *);

#define nth_page(page,n) pfn_to_page(page_to_pfn((page)) + (n))

/* to align the pointer to the (next) page boundary */
#define PAGE_ALIGN(addr) ALIGN(addr, PAGE_SIZE)

/* test whether an address (unsigned long or pointer) is aligned to PAGE_SIZE */
#define PAGE_ALIGNED(addr)	IS_ALIGNED((unsigned long)addr, PAGE_SIZE)

/*
 * Linux kernel virtual memory manager primitives.
 * The idea being to have a "virtual" mm in the same way
 * we have a virtual fs - giving a cleaner interface to the
 * mm details, and allowing different kinds of memory mappings
 * (from shared memory to executable loading to arbitrary
 * mmap() functions).
 */

extern struct kmem_cache *vm_area_cachep;

#ifndef CONFIG_MMU
extern struct rb_root nommu_region_tree;
extern struct rw_semaphore nommu_region_sem;

extern unsigned int kobjsize(const void *objp);
#endif

/*
 * vm_flags in vm_area_struct, see mm_types.h.
 */
#define VM_NONE		0x00000000

#define VM_READ		0x00000001	/* currently active flags */
#define VM_WRITE	0x00000002
#define VM_EXEC		0x00000004
#define VM_SHARED	0x00000008

/* mprotect() hardcodes VM_MAYREAD >> 4 == VM_READ, and so for r/w/x bits. */
#define VM_MAYREAD	0x00000010	/* limits for mprotect() etc */
#define VM_MAYWRITE	0x00000020
#define VM_MAYEXEC	0x00000040
#define VM_MAYSHARE	0x00000080

#define VM_GROWSDOWN	0x00000100	/* general info on the segment */
#define VM_UFFD_MISSING	0x00000200	/* missing pages tracking */
#define VM_PFNMAP	0x00000400	/* Page-ranges managed without "struct page", just pure PFN */
#define VM_DENYWRITE	0x00000800	/* ETXTBSY on write attempts.. */
#define VM_UFFD_WP	0x00001000	/* wrprotect pages tracking */

#define VM_LOCKED	0x00002000
#define VM_IO           0x00004000	/* Memory mapped I/O or similar */

					/* Used by sys_madvise() */
#define VM_SEQ_READ	0x00008000	/* App will access data sequentially */
#define VM_RAND_READ	0x00010000	/* App will not benefit from clustered reads */

#define VM_DONTCOPY	0x00020000      /* Do not copy this vma on fork */
#define VM_DONTEXPAND	0x00040000	/* Cannot expand with mremap() */
#define VM_LOCKONFAULT	0x00080000	/* Lock the pages covered when they are faulted in */
#define VM_ACCOUNT	0x00100000	/* Is a VM accounted object */
#define VM_NORESERVE	0x00200000	/* should the VM suppress accounting */
#define VM_HUGETLB	0x00400000	/* Huge TLB Page VM */
#define VM_ARCH_1	0x01000000	/* Architecture-specific flag */
#define VM_ARCH_2	0x02000000
#define VM_DONTDUMP	0x04000000	/* Do not include in the core dump */

#ifdef CONFIG_MEM_SOFT_DIRTY
# define VM_SOFTDIRTY	0x08000000	/* Not soft dirty clean area */
#else
# define VM_SOFTDIRTY	0
#endif

#define VM_MIXEDMAP	0x10000000	/* Can contain "struct page" and pure PFN pages */
#ifndef CONFIG_XEN
#define VM_HUGEPAGE	0x20000000	/* MADV_HUGEPAGE marked this vma */
#define VM_NOHUGEPAGE	0x40000000	/* MADV_NOHUGEPAGE marked this vma */
#else
#define VM_HUGEPAGE	0
#define VM_NOHUGEPAGE	0
#define VM_FOREIGN	0x20000000	/* Has pages belonging to another VM */
#endif
#define VM_MERGEABLE	0x80000000	/* KSM may merge identical pages */

#if defined(CONFIG_X86)
# define VM_PAT		VM_ARCH_1	/* PAT reserves whole VMA at once (x86) */
#elif defined(CONFIG_PPC)
# define VM_SAO		VM_ARCH_1	/* Strong Access Ordering (powerpc) */
#elif defined(CONFIG_PARISC)
# define VM_GROWSUP	VM_ARCH_1
#elif defined(CONFIG_METAG)
# define VM_GROWSUP	VM_ARCH_1
#elif defined(CONFIG_IA64)
# define VM_GROWSUP	VM_ARCH_1
#elif !defined(CONFIG_MMU)
# define VM_MAPPED_COPY	VM_ARCH_1	/* T if mapped copy of data (nommu mmap) */
#endif

#if defined(CONFIG_X86)
/* MPX specific bounds table or bounds directory */
# define VM_MPX		VM_ARCH_2
#endif

#ifndef VM_GROWSUP
# define VM_GROWSUP	VM_NONE
#endif

/* Bits set in the VMA until the stack is in its final location */
#define VM_STACK_INCOMPLETE_SETUP	(VM_RAND_READ | VM_SEQ_READ)

#ifndef VM_STACK_DEFAULT_FLAGS		/* arch can override this */
#define VM_STACK_DEFAULT_FLAGS VM_DATA_DEFAULT_FLAGS
#endif

#ifdef CONFIG_STACK_GROWSUP
#define VM_STACK_FLAGS	(VM_GROWSUP | VM_STACK_DEFAULT_FLAGS | VM_ACCOUNT)
#else
#define VM_STACK_FLAGS	(VM_GROWSDOWN | VM_STACK_DEFAULT_FLAGS | VM_ACCOUNT)
#endif

/*
 * Special vmas that are non-mergable, non-mlock()able.
 * Note: mm/huge_memory.c VM_NO_THP depends on this definition.
 */
#define VM_SPECIAL (VM_IO | VM_DONTEXPAND | VM_PFNMAP | VM_MIXEDMAP)

/* This mask defines which mm->def_flags a process can inherit its parent */
#define VM_INIT_DEF_MASK	VM_NOHUGEPAGE

<<<<<<< HEAD
#ifdef CONFIG_XEN
struct vm_foreign_map {
	struct page **map;
};
#endif
=======
/* This mask is used to clear all the VMA flags used by mlock */
#define VM_LOCKED_CLEAR_MASK	(~(VM_LOCKED | VM_LOCKONFAULT))
>>>>>>> 8005c49d

/*
 * mapping from the currently active vm_flags protection bits (the
 * low four bits) to a page protection mask..
 */
extern pgprot_t protection_map[16];

#define FAULT_FLAG_WRITE	0x01	/* Fault was a write access */
#define FAULT_FLAG_MKWRITE	0x02	/* Fault was mkwrite of existing pte */
#define FAULT_FLAG_ALLOW_RETRY	0x04	/* Retry fault if blocking */
#define FAULT_FLAG_RETRY_NOWAIT	0x08	/* Don't drop mmap_sem and wait when retrying */
#define FAULT_FLAG_KILLABLE	0x10	/* The fault task is in SIGKILL killable region */
#define FAULT_FLAG_TRIED	0x20	/* Second try */
#define FAULT_FLAG_USER		0x40	/* The fault originated in userspace */

/*
 * vm_fault is filled by the the pagefault handler and passed to the vma's
 * ->fault function. The vma's ->fault is responsible for returning a bitmask
 * of VM_FAULT_xxx flags that give details about how the fault was handled.
 *
 * pgoff should be used in favour of virtual_address, if possible.
 */
struct vm_fault {
	unsigned int flags;		/* FAULT_FLAG_xxx flags */
	pgoff_t pgoff;			/* Logical page offset based on vma */
	void __user *virtual_address;	/* Faulting virtual address */

	struct page *cow_page;		/* Handler may choose to COW */
	struct page *page;		/* ->fault handlers should return a
					 * page here, unless VM_FAULT_NOPAGE
					 * is set (which is also implied by
					 * VM_FAULT_ERROR).
					 */
	/* for ->map_pages() only */
	pgoff_t max_pgoff;		/* map pages for offset from pgoff till
					 * max_pgoff inclusive */
	pte_t *pte;			/* pte entry associated with ->pgoff */
};

/*
 * These are the virtual MM functions - opening of an area, closing and
 * unmapping it (needed to keep files on disk up-to-date etc), pointer
 * to the functions called when a no-page or a wp-page exception occurs. 
 */
struct vm_operations_struct {
	void (*open)(struct vm_area_struct * area);
	void (*close)(struct vm_area_struct * area);
	int (*mremap)(struct vm_area_struct * area);
	int (*fault)(struct vm_area_struct *vma, struct vm_fault *vmf);
	int (*pmd_fault)(struct vm_area_struct *, unsigned long address,
						pmd_t *, unsigned int flags);
	void (*map_pages)(struct vm_area_struct *vma, struct vm_fault *vmf);

	/* notification that a previously read-only page is about to become
	 * writable, if an error is returned it will cause a SIGBUS */
	int (*page_mkwrite)(struct vm_area_struct *vma, struct vm_fault *vmf);

	/* same as page_mkwrite when using VM_PFNMAP|VM_MIXEDMAP */
	int (*pfn_mkwrite)(struct vm_area_struct *vma, struct vm_fault *vmf);

	/* called by access_process_vm when get_user_pages() fails, typically
	 * for use by special VMAs that can switch between memory and hardware
	 */
	int (*access)(struct vm_area_struct *vma, unsigned long addr,
		      void *buf, int len, int write);
#ifdef CONFIG_XEN
	/* Area-specific function for clearing the PTE at @ptep. Returns the
	 * original value of @ptep. */
	pte_t (*zap_pte)(struct vm_area_struct *vma,
			 unsigned long addr, pte_t *ptep, int is_fullmm);

	/* called before close() to indicate no more pages should be mapped */
	void (*unmap)(struct vm_area_struct *area);
#endif

	/* Called by the /proc/PID/maps code to ask the vma whether it
	 * has a special name.  Returning non-NULL will also cause this
	 * vma to be dumped unconditionally. */
	const char *(*name)(struct vm_area_struct *vma);

#ifdef CONFIG_NUMA
	/*
	 * set_policy() op must add a reference to any non-NULL @new mempolicy
	 * to hold the policy upon return.  Caller should pass NULL @new to
	 * remove a policy and fall back to surrounding context--i.e. do not
	 * install a MPOL_DEFAULT policy, nor the task or system default
	 * mempolicy.
	 */
	int (*set_policy)(struct vm_area_struct *vma, struct mempolicy *new);

	/*
	 * get_policy() op must add reference [mpol_get()] to any policy at
	 * (vma,addr) marked as MPOL_SHARED.  The shared policy infrastructure
	 * in mm/mempolicy.c will do this automatically.
	 * get_policy() must NOT add a ref if the policy at (vma,addr) is not
	 * marked as MPOL_SHARED. vma policies are protected by the mmap_sem.
	 * If no [shared/vma] mempolicy exists at the addr, get_policy() op
	 * must return NULL--i.e., do not "fallback" to task or system default
	 * policy.
	 */
	struct mempolicy *(*get_policy)(struct vm_area_struct *vma,
					unsigned long addr);
#endif
	/*
	 * Called by vm_normal_page() for special PTEs to find the
	 * page for @addr.  This is useful if the default behavior
	 * (using pte_page()) would not find the correct page.
	 */
	struct page *(*find_special_page)(struct vm_area_struct *vma,
					  unsigned long addr);
};

struct mmu_gather;
struct inode;

#define page_private(page)		((page)->private)
#define set_page_private(page, v)	((page)->private = (v))

/*
 * FIXME: take this include out, include page-flags.h in
 * files which need it (119 of them)
 */
#include <linux/page-flags.h>
#include <linux/huge_mm.h>

/*
 * Methods to modify the page usage count.
 *
 * What counts for a page usage:
 * - cache mapping   (page->mapping)
 * - private data    (page->private)
 * - page mapped in a task's page tables, each mapping
 *   is counted separately
 *
 * Also, many kernel routines increase the page count before a critical
 * routine so they can be sure the page doesn't go away from under them.
 */

/*
 * Drop a ref, return true if the refcount fell to zero (the page has no users)
 */
static inline int put_page_testzero(struct page *page)
{
	VM_BUG_ON_PAGE(atomic_read(&page->_count) == 0, page);
	return atomic_dec_and_test(&page->_count);
}

/*
 * Try to grab a ref unless the page has a refcount of zero, return false if
 * that is the case.
 * This can be called when MMU is off so it must not access
 * any of the virtual mappings.
 */
static inline int get_page_unless_zero(struct page *page)
{
	return atomic_inc_not_zero(&page->_count);
}

extern int page_is_ram(unsigned long pfn);

enum {
	REGION_INTERSECTS,
	REGION_DISJOINT,
	REGION_MIXED,
};

int region_intersects(resource_size_t offset, size_t size, const char *type);

/* Support for virtually mapped pages */
struct page *vmalloc_to_page(const void *addr);
unsigned long vmalloc_to_pfn(const void *addr);

/*
 * Determine if an address is within the vmalloc range
 *
 * On nommu, vmalloc/vfree wrap through kmalloc/kfree directly, so there
 * is no special casing required.
 */
static inline int is_vmalloc_addr(const void *x)
{
#ifdef CONFIG_MMU
	unsigned long addr = (unsigned long)x;

	return addr >= VMALLOC_START && addr < VMALLOC_END;
#else
	return 0;
#endif
}
#ifdef CONFIG_MMU
extern int is_vmalloc_or_module_addr(const void *x);
#else
static inline int is_vmalloc_or_module_addr(const void *x)
{
	return 0;
}
#endif

extern void kvfree(const void *addr);

static inline void compound_lock(struct page *page)
{
#ifdef CONFIG_TRANSPARENT_HUGEPAGE
	VM_BUG_ON_PAGE(PageSlab(page), page);
	bit_spin_lock(PG_compound_lock, &page->flags);
#endif
}

static inline void compound_unlock(struct page *page)
{
#ifdef CONFIG_TRANSPARENT_HUGEPAGE
	VM_BUG_ON_PAGE(PageSlab(page), page);
	bit_spin_unlock(PG_compound_lock, &page->flags);
#endif
}

static inline unsigned long compound_lock_irqsave(struct page *page)
{
	unsigned long uninitialized_var(flags);
#ifdef CONFIG_TRANSPARENT_HUGEPAGE
	local_irq_save(flags);
	compound_lock(page);
#endif
	return flags;
}

static inline void compound_unlock_irqrestore(struct page *page,
					      unsigned long flags)
{
#ifdef CONFIG_TRANSPARENT_HUGEPAGE
	compound_unlock(page);
	local_irq_restore(flags);
#endif
}

/*
 * The atomic page->_mapcount, starts from -1: so that transitions
 * both from it and to it can be tracked, using atomic_inc_and_test
 * and atomic_add_negative(-1).
 */
static inline void page_mapcount_reset(struct page *page)
{
	atomic_set(&(page)->_mapcount, -1);
}

static inline int page_mapcount(struct page *page)
{
	VM_BUG_ON_PAGE(PageSlab(page), page);
	return atomic_read(&page->_mapcount) + 1;
}

static inline int page_count(struct page *page)
{
	return atomic_read(&compound_head(page)->_count);
}

static inline bool __compound_tail_refcounted(struct page *page)
{
	return PageAnon(page) && !PageSlab(page) && !PageHeadHuge(page);
}

/*
 * This takes a head page as parameter and tells if the
 * tail page reference counting can be skipped.
 *
 * For this to be safe, PageSlab and PageHeadHuge must remain true on
 * any given page where they return true here, until all tail pins
 * have been released.
 */
static inline bool compound_tail_refcounted(struct page *page)
{
	VM_BUG_ON_PAGE(!PageHead(page), page);
	return __compound_tail_refcounted(page);
}

static inline void get_huge_page_tail(struct page *page)
{
	/*
	 * __split_huge_page_refcount() cannot run from under us.
	 */
	VM_BUG_ON_PAGE(!PageTail(page), page);
	VM_BUG_ON_PAGE(page_mapcount(page) < 0, page);
	VM_BUG_ON_PAGE(atomic_read(&page->_count) != 0, page);
	if (compound_tail_refcounted(compound_head(page)))
		atomic_inc(&page->_mapcount);
}

extern bool __get_page_tail(struct page *page);

static inline void get_page(struct page *page)
{
	if (unlikely(PageTail(page)))
		if (likely(__get_page_tail(page)))
			return;
	/*
	 * Getting a normal page or the head of a compound page
	 * requires to already have an elevated page->_count.
	 */
	VM_BUG_ON_PAGE(atomic_read(&page->_count) <= 0, page);
	atomic_inc(&page->_count);
}

static inline struct page *virt_to_head_page(const void *x)
{
	struct page *page = virt_to_page(x);

	return compound_head(page);
}

/*
 * Setup the page count before being freed into the page allocator for
 * the first time (boot or memory hotplug)
 */
static inline void init_page_count(struct page *page)
{
	atomic_set(&page->_count, 1);
}

void put_page(struct page *page);
void put_pages_list(struct list_head *pages);

void split_page(struct page *page, unsigned int order);
int split_free_page(struct page *page);

/*
 * Compound pages have a destructor function.  Provide a
 * prototype for that function and accessor functions.
 * These are _only_ valid on the head of a compound page.
 */
typedef void compound_page_dtor(struct page *);

/* Keep the enum in sync with compound_page_dtors array in mm/page_alloc.c */
enum compound_dtor_id {
	NULL_COMPOUND_DTOR,
	COMPOUND_PAGE_DTOR,
#ifdef CONFIG_HUGETLB_PAGE
	HUGETLB_PAGE_DTOR,
#endif
	NR_COMPOUND_DTORS,
};
extern compound_page_dtor * const compound_page_dtors[];

static inline void set_compound_page_dtor(struct page *page,
		enum compound_dtor_id compound_dtor)
{
	VM_BUG_ON_PAGE(compound_dtor >= NR_COMPOUND_DTORS, page);
	page[1].compound_dtor = compound_dtor;
}

static inline compound_page_dtor *get_compound_page_dtor(struct page *page)
{
	VM_BUG_ON_PAGE(page[1].compound_dtor >= NR_COMPOUND_DTORS, page);
	return compound_page_dtors[page[1].compound_dtor];
}

static inline unsigned int compound_order(struct page *page)
{
	if (!PageHead(page))
		return 0;
	return page[1].compound_order;
}

static inline void set_compound_order(struct page *page, unsigned int order)
{
	page[1].compound_order = order;
}

#ifdef CONFIG_MMU
/*
 * Do pte_mkwrite, but only if the vma says VM_WRITE.  We do this when
 * servicing faults for write access.  In the normal case, do always want
 * pte_mkwrite.  But get_user_pages can cause write faults for mappings
 * that do not have writing enabled, when used by access_process_vm.
 */
static inline pte_t maybe_mkwrite(pte_t pte, struct vm_area_struct *vma)
{
	if (likely(vma->vm_flags & VM_WRITE))
		pte = pte_mkwrite(pte);
	return pte;
}

void do_set_pte(struct vm_area_struct *vma, unsigned long address,
		struct page *page, pte_t *pte, bool write, bool anon);
#endif

/*
 * Multiple processes may "see" the same page. E.g. for untouched
 * mappings of /dev/null, all processes see the same page full of
 * zeroes, and text pages of executables and shared libraries have
 * only one copy in memory, at most, normally.
 *
 * For the non-reserved pages, page_count(page) denotes a reference count.
 *   page_count() == 0 means the page is free. page->lru is then used for
 *   freelist management in the buddy allocator.
 *   page_count() > 0  means the page has been allocated.
 *
 * Pages are allocated by the slab allocator in order to provide memory
 * to kmalloc and kmem_cache_alloc. In this case, the management of the
 * page, and the fields in 'struct page' are the responsibility of mm/slab.c
 * unless a particular usage is carefully commented. (the responsibility of
 * freeing the kmalloc memory is the caller's, of course).
 *
 * A page may be used by anyone else who does a __get_free_page().
 * In this case, page_count still tracks the references, and should only
 * be used through the normal accessor functions. The top bits of page->flags
 * and page->virtual store page management information, but all other fields
 * are unused and could be used privately, carefully. The management of this
 * page is the responsibility of the one who allocated it, and those who have
 * subsequently been given references to it.
 *
 * The other pages (we may call them "pagecache pages") are completely
 * managed by the Linux memory manager: I/O, buffers, swapping etc.
 * The following discussion applies only to them.
 *
 * A pagecache page contains an opaque `private' member, which belongs to the
 * page's address_space. Usually, this is the address of a circular list of
 * the page's disk buffers. PG_private must be set to tell the VM to call
 * into the filesystem to release these pages.
 *
 * A page may belong to an inode's memory mapping. In this case, page->mapping
 * is the pointer to the inode, and page->index is the file offset of the page,
 * in units of PAGE_CACHE_SIZE.
 *
 * If pagecache pages are not associated with an inode, they are said to be
 * anonymous pages. These may become associated with the swapcache, and in that
 * case PG_swapcache is set, and page->private is an offset into the swapcache.
 *
 * In either case (swapcache or inode backed), the pagecache itself holds one
 * reference to the page. Setting PG_private should also increment the
 * refcount. The each user mapping also has a reference to the page.
 *
 * The pagecache pages are stored in a per-mapping radix tree, which is
 * rooted at mapping->page_tree, and indexed by offset.
 * Where 2.4 and early 2.6 kernels kept dirty/clean pages in per-address_space
 * lists, we instead now tag pages as dirty/writeback in the radix tree.
 *
 * All pagecache pages may be subject to I/O:
 * - inode pages may need to be read from disk,
 * - inode pages which have been modified and are MAP_SHARED may need
 *   to be written back to the inode on disk,
 * - anonymous pages (including MAP_PRIVATE file mappings) which have been
 *   modified may need to be swapped out to swap space and (later) to be read
 *   back into memory.
 */

/*
 * The zone field is never updated after free_area_init_core()
 * sets it, so none of the operations on it need to be atomic.
 */

/* Page flags: | [SECTION] | [NODE] | ZONE | [LAST_CPUPID] | ... | FLAGS | */
#define SECTIONS_PGOFF		((sizeof(unsigned long)*8) - SECTIONS_WIDTH)
#define NODES_PGOFF		(SECTIONS_PGOFF - NODES_WIDTH)
#define ZONES_PGOFF		(NODES_PGOFF - ZONES_WIDTH)
#define LAST_CPUPID_PGOFF	(ZONES_PGOFF - LAST_CPUPID_WIDTH)

/*
 * Define the bit shifts to access each section.  For non-existent
 * sections we define the shift as 0; that plus a 0 mask ensures
 * the compiler will optimise away reference to them.
 */
#define SECTIONS_PGSHIFT	(SECTIONS_PGOFF * (SECTIONS_WIDTH != 0))
#define NODES_PGSHIFT		(NODES_PGOFF * (NODES_WIDTH != 0))
#define ZONES_PGSHIFT		(ZONES_PGOFF * (ZONES_WIDTH != 0))
#define LAST_CPUPID_PGSHIFT	(LAST_CPUPID_PGOFF * (LAST_CPUPID_WIDTH != 0))

/* NODE:ZONE or SECTION:ZONE is used to ID a zone for the buddy allocator */
#ifdef NODE_NOT_IN_PAGE_FLAGS
#define ZONEID_SHIFT		(SECTIONS_SHIFT + ZONES_SHIFT)
#define ZONEID_PGOFF		((SECTIONS_PGOFF < ZONES_PGOFF)? \
						SECTIONS_PGOFF : ZONES_PGOFF)
#else
#define ZONEID_SHIFT		(NODES_SHIFT + ZONES_SHIFT)
#define ZONEID_PGOFF		((NODES_PGOFF < ZONES_PGOFF)? \
						NODES_PGOFF : ZONES_PGOFF)
#endif

#define ZONEID_PGSHIFT		(ZONEID_PGOFF * (ZONEID_SHIFT != 0))

#if SECTIONS_WIDTH+NODES_WIDTH+ZONES_WIDTH > BITS_PER_LONG - NR_PAGEFLAGS
#error SECTIONS_WIDTH+NODES_WIDTH+ZONES_WIDTH > BITS_PER_LONG - NR_PAGEFLAGS
#endif

#define ZONES_MASK		((1UL << ZONES_WIDTH) - 1)
#define NODES_MASK		((1UL << NODES_WIDTH) - 1)
#define SECTIONS_MASK		((1UL << SECTIONS_WIDTH) - 1)
#define LAST_CPUPID_MASK	((1UL << LAST_CPUPID_SHIFT) - 1)
#define ZONEID_MASK		((1UL << ZONEID_SHIFT) - 1)

static inline enum zone_type page_zonenum(const struct page *page)
{
	return (page->flags >> ZONES_PGSHIFT) & ZONES_MASK;
}

#if defined(CONFIG_SPARSEMEM) && !defined(CONFIG_SPARSEMEM_VMEMMAP)
#define SECTION_IN_PAGE_FLAGS
#endif

/*
 * The identification function is mainly used by the buddy allocator for
 * determining if two pages could be buddies. We are not really identifying
 * the zone since we could be using the section number id if we do not have
 * node id available in page flags.
 * We only guarantee that it will return the same value for two combinable
 * pages in a zone.
 */
static inline int page_zone_id(struct page *page)
{
	return (page->flags >> ZONEID_PGSHIFT) & ZONEID_MASK;
}

static inline int zone_to_nid(struct zone *zone)
{
#ifdef CONFIG_NUMA
	return zone->node;
#else
	return 0;
#endif
}

#ifdef NODE_NOT_IN_PAGE_FLAGS
extern int page_to_nid(const struct page *page);
#else
static inline int page_to_nid(const struct page *page)
{
	return (page->flags >> NODES_PGSHIFT) & NODES_MASK;
}
#endif

#ifdef CONFIG_NUMA_BALANCING
static inline int cpu_pid_to_cpupid(int cpu, int pid)
{
	return ((cpu & LAST__CPU_MASK) << LAST__PID_SHIFT) | (pid & LAST__PID_MASK);
}

static inline int cpupid_to_pid(int cpupid)
{
	return cpupid & LAST__PID_MASK;
}

static inline int cpupid_to_cpu(int cpupid)
{
	return (cpupid >> LAST__PID_SHIFT) & LAST__CPU_MASK;
}

static inline int cpupid_to_nid(int cpupid)
{
	return cpu_to_node(cpupid_to_cpu(cpupid));
}

static inline bool cpupid_pid_unset(int cpupid)
{
	return cpupid_to_pid(cpupid) == (-1 & LAST__PID_MASK);
}

static inline bool cpupid_cpu_unset(int cpupid)
{
	return cpupid_to_cpu(cpupid) == (-1 & LAST__CPU_MASK);
}

static inline bool __cpupid_match_pid(pid_t task_pid, int cpupid)
{
	return (task_pid & LAST__PID_MASK) == cpupid_to_pid(cpupid);
}

#define cpupid_match_pid(task, cpupid) __cpupid_match_pid(task->pid, cpupid)
#ifdef LAST_CPUPID_NOT_IN_PAGE_FLAGS
static inline int page_cpupid_xchg_last(struct page *page, int cpupid)
{
	return xchg(&page->_last_cpupid, cpupid & LAST_CPUPID_MASK);
}

static inline int page_cpupid_last(struct page *page)
{
	return page->_last_cpupid;
}
static inline void page_cpupid_reset_last(struct page *page)
{
	page->_last_cpupid = -1 & LAST_CPUPID_MASK;
}
#else
static inline int page_cpupid_last(struct page *page)
{
	return (page->flags >> LAST_CPUPID_PGSHIFT) & LAST_CPUPID_MASK;
}

extern int page_cpupid_xchg_last(struct page *page, int cpupid);

static inline void page_cpupid_reset_last(struct page *page)
{
	int cpupid = (1 << LAST_CPUPID_SHIFT) - 1;

	page->flags &= ~(LAST_CPUPID_MASK << LAST_CPUPID_PGSHIFT);
	page->flags |= (cpupid & LAST_CPUPID_MASK) << LAST_CPUPID_PGSHIFT;
}
#endif /* LAST_CPUPID_NOT_IN_PAGE_FLAGS */
#else /* !CONFIG_NUMA_BALANCING */
static inline int page_cpupid_xchg_last(struct page *page, int cpupid)
{
	return page_to_nid(page); /* XXX */
}

static inline int page_cpupid_last(struct page *page)
{
	return page_to_nid(page); /* XXX */
}

static inline int cpupid_to_nid(int cpupid)
{
	return -1;
}

static inline int cpupid_to_pid(int cpupid)
{
	return -1;
}

static inline int cpupid_to_cpu(int cpupid)
{
	return -1;
}

static inline int cpu_pid_to_cpupid(int nid, int pid)
{
	return -1;
}

static inline bool cpupid_pid_unset(int cpupid)
{
	return 1;
}

static inline void page_cpupid_reset_last(struct page *page)
{
}

static inline bool cpupid_match_pid(struct task_struct *task, int cpupid)
{
	return false;
}
#endif /* CONFIG_NUMA_BALANCING */

static inline struct zone *page_zone(const struct page *page)
{
	return &NODE_DATA(page_to_nid(page))->node_zones[page_zonenum(page)];
}

#ifdef SECTION_IN_PAGE_FLAGS
static inline void set_page_section(struct page *page, unsigned long section)
{
	page->flags &= ~(SECTIONS_MASK << SECTIONS_PGSHIFT);
	page->flags |= (section & SECTIONS_MASK) << SECTIONS_PGSHIFT;
}

static inline unsigned long page_to_section(const struct page *page)
{
	return (page->flags >> SECTIONS_PGSHIFT) & SECTIONS_MASK;
}
#endif

static inline void set_page_zone(struct page *page, enum zone_type zone)
{
	page->flags &= ~(ZONES_MASK << ZONES_PGSHIFT);
	page->flags |= (zone & ZONES_MASK) << ZONES_PGSHIFT;
}

static inline void set_page_node(struct page *page, unsigned long node)
{
	page->flags &= ~(NODES_MASK << NODES_PGSHIFT);
	page->flags |= (node & NODES_MASK) << NODES_PGSHIFT;
}

static inline void set_page_links(struct page *page, enum zone_type zone,
	unsigned long node, unsigned long pfn)
{
	set_page_zone(page, zone);
	set_page_node(page, node);
#ifdef SECTION_IN_PAGE_FLAGS
	set_page_section(page, pfn_to_section_nr(pfn));
#endif
}

#ifdef CONFIG_MEMCG
static inline struct mem_cgroup *page_memcg(struct page *page)
{
	return page->mem_cgroup;
}

static inline void set_page_memcg(struct page *page, struct mem_cgroup *memcg)
{
	page->mem_cgroup = memcg;
}
#else
static inline struct mem_cgroup *page_memcg(struct page *page)
{
	return NULL;
}

static inline void set_page_memcg(struct page *page, struct mem_cgroup *memcg)
{
}
#endif

/*
 * Some inline functions in vmstat.h depend on page_zone()
 */
#include <linux/vmstat.h>

static __always_inline void *lowmem_page_address(const struct page *page)
{
	return __va(PFN_PHYS(page_to_pfn(page)));
}

#if defined(CONFIG_HIGHMEM) && !defined(WANT_PAGE_VIRTUAL)
#define HASHED_PAGE_VIRTUAL
#endif

#if defined(WANT_PAGE_VIRTUAL)
static inline void *page_address(const struct page *page)
{
	return page->virtual;
}
static inline void set_page_address(struct page *page, void *address)
{
	page->virtual = address;
}
#define page_address_init()  do { } while(0)
#endif

#if defined(HASHED_PAGE_VIRTUAL)
void *page_address(const struct page *page);
void set_page_address(struct page *page, void *virtual);
void page_address_init(void);
#endif

#if !defined(HASHED_PAGE_VIRTUAL) && !defined(WANT_PAGE_VIRTUAL)
#define page_address(page) lowmem_page_address(page)
#define set_page_address(page, address)  do { } while(0)
#define page_address_init()  do { } while(0)
#endif

extern void *page_rmapping(struct page *page);
extern struct anon_vma *page_anon_vma(struct page *page);
extern struct address_space *page_mapping(struct page *page);

extern struct address_space *__page_file_mapping(struct page *);

static inline
struct address_space *page_file_mapping(struct page *page)
{
	if (unlikely(PageSwapCache(page)))
		return __page_file_mapping(page);

	return page->mapping;
}

/*
 * Return the pagecache index of the passed page.  Regular pagecache pages
 * use ->index whereas swapcache pages use ->private
 */
static inline pgoff_t page_index(struct page *page)
{
	if (unlikely(PageSwapCache(page)))
		return page_private(page);
	return page->index;
}

extern pgoff_t __page_file_index(struct page *page);

/*
 * Return the file index of the page. Regular pagecache pages use ->index
 * whereas swapcache pages use swp_offset(->private)
 */
static inline pgoff_t page_file_index(struct page *page)
{
	if (unlikely(PageSwapCache(page)))
		return __page_file_index(page);

	return page->index;
}

/*
 * Return true if this page is mapped into pagetables.
 */
static inline int page_mapped(struct page *page)
{
	return atomic_read(&(page)->_mapcount) >= 0;
}

/*
 * Return true only if the page has been allocated with
 * ALLOC_NO_WATERMARKS and the low watermark was not
 * met implying that the system is under some pressure.
 */
static inline bool page_is_pfmemalloc(struct page *page)
{
	/*
	 * Page index cannot be this large so this must be
	 * a pfmemalloc page.
	 */
	return page->index == -1UL;
}

/*
 * Only to be called by the page allocator on a freshly allocated
 * page.
 */
static inline void set_page_pfmemalloc(struct page *page)
{
	page->index = -1UL;
}

static inline void clear_page_pfmemalloc(struct page *page)
{
	page->index = 0;
}

/*
 * Different kinds of faults, as returned by handle_mm_fault().
 * Used to decide whether a process gets delivered SIGBUS or
 * just gets major/minor fault counters bumped up.
 */

#define VM_FAULT_MINOR	0 /* For backwards compat. Remove me quickly. */

#define VM_FAULT_OOM	0x0001
#define VM_FAULT_SIGBUS	0x0002
#define VM_FAULT_MAJOR	0x0004
#define VM_FAULT_WRITE	0x0008	/* Special case for get_user_pages */
#define VM_FAULT_HWPOISON 0x0010	/* Hit poisoned small page */
#define VM_FAULT_HWPOISON_LARGE 0x0020  /* Hit poisoned large page. Index encoded in upper bits */
#define VM_FAULT_SIGSEGV 0x0040

#define VM_FAULT_NOPAGE	0x0100	/* ->fault installed the pte, not return page */
#define VM_FAULT_LOCKED	0x0200	/* ->fault locked the returned page */
#define VM_FAULT_RETRY	0x0400	/* ->fault blocked, must retry */
#define VM_FAULT_FALLBACK 0x0800	/* huge page fault failed, fall back to small */

#define VM_FAULT_HWPOISON_LARGE_MASK 0xf000 /* encodes hpage index for large hwpoison */

#define VM_FAULT_ERROR	(VM_FAULT_OOM | VM_FAULT_SIGBUS | VM_FAULT_SIGSEGV | \
			 VM_FAULT_HWPOISON | VM_FAULT_HWPOISON_LARGE | \
			 VM_FAULT_FALLBACK)

/* Encode hstate index for a hwpoisoned large page */
#define VM_FAULT_SET_HINDEX(x) ((x) << 12)
#define VM_FAULT_GET_HINDEX(x) (((x) >> 12) & 0xf)

/*
 * Can be called by the pagefault handler when it gets a VM_FAULT_OOM.
 */
extern void pagefault_out_of_memory(void);

#define offset_in_page(p)	((unsigned long)(p) & ~PAGE_MASK)

/*
 * Flags passed to show_mem() and show_free_areas() to suppress output in
 * various contexts.
 */
#define SHOW_MEM_FILTER_NODES		(0x0001u)	/* disallowed nodes */

extern void show_free_areas(unsigned int flags);
extern bool skip_free_areas_node(unsigned int flags, int nid);

int shmem_zero_setup(struct vm_area_struct *);
#ifdef CONFIG_SHMEM
bool shmem_mapping(struct address_space *mapping);
#else
static inline bool shmem_mapping(struct address_space *mapping)
{
	return false;
}
#endif

extern int can_do_mlock(void);
extern int user_shm_lock(size_t, struct user_struct *);
extern void user_shm_unlock(size_t, struct user_struct *);

/*
 * Parameter block passed down to zap_pte_range in exceptional cases.
 */
struct zap_details {
	struct address_space *check_mapping;	/* Check page->mapping if set */
	pgoff_t	first_index;			/* Lowest page->index to unmap */
	pgoff_t last_index;			/* Highest page->index to unmap */
};

struct page *vm_normal_page(struct vm_area_struct *vma, unsigned long addr,
		pte_t pte);

int zap_vma_ptes(struct vm_area_struct *vma, unsigned long address,
		unsigned long size);
void zap_page_range(struct vm_area_struct *vma, unsigned long address,
		unsigned long size, struct zap_details *);
void unmap_vmas(struct mmu_gather *tlb, struct vm_area_struct *start_vma,
		unsigned long start, unsigned long end);

/**
 * mm_walk - callbacks for walk_page_range
 * @pmd_entry: if set, called for each non-empty PMD (3rd-level) entry
 *	       this handler is required to be able to handle
 *	       pmd_trans_huge() pmds.  They may simply choose to
 *	       split_huge_page() instead of handling it explicitly.
 * @pte_entry: if set, called for each non-empty PTE (4th-level) entry
 * @pte_hole: if set, called for each hole at all levels
 * @hugetlb_entry: if set, called for each hugetlb entry
 * @test_walk: caller specific callback function to determine whether
 *             we walk over the current vma or not. A positive returned
 *             value means "do page table walk over the current vma,"
 *             and a negative one means "abort current page table walk
 *             right now." 0 means "skip the current vma."
 * @mm:        mm_struct representing the target process of page table walk
 * @vma:       vma currently walked (NULL if walking outside vmas)
 * @private:   private data for callbacks' usage
 *
 * (see the comment on walk_page_range() for more details)
 */
struct mm_walk {
	int (*pmd_entry)(pmd_t *pmd, unsigned long addr,
			 unsigned long next, struct mm_walk *walk);
	int (*pte_entry)(pte_t *pte, unsigned long addr,
			 unsigned long next, struct mm_walk *walk);
	int (*pte_hole)(unsigned long addr, unsigned long next,
			struct mm_walk *walk);
	int (*hugetlb_entry)(pte_t *pte, unsigned long hmask,
			     unsigned long addr, unsigned long next,
			     struct mm_walk *walk);
	int (*test_walk)(unsigned long addr, unsigned long next,
			struct mm_walk *walk);
	struct mm_struct *mm;
	struct vm_area_struct *vma;
	void *private;
};

int walk_page_range(unsigned long addr, unsigned long end,
		struct mm_walk *walk);
int walk_page_vma(struct vm_area_struct *vma, struct mm_walk *walk);
void free_pgd_range(struct mmu_gather *tlb, unsigned long addr,
		unsigned long end, unsigned long floor, unsigned long ceiling);
int copy_page_range(struct mm_struct *dst, struct mm_struct *src,
			struct vm_area_struct *vma);
void unmap_mapping_range(struct address_space *mapping,
		loff_t const holebegin, loff_t const holelen, int even_cows);
int follow_pfn(struct vm_area_struct *vma, unsigned long address,
	unsigned long *pfn);
int follow_phys(struct vm_area_struct *vma, unsigned long address,
		unsigned int flags, unsigned long *prot, resource_size_t *phys);
int generic_access_phys(struct vm_area_struct *vma, unsigned long addr,
			void *buf, int len, int write);

static inline void unmap_shared_mapping_range(struct address_space *mapping,
		loff_t const holebegin, loff_t const holelen)
{
	unmap_mapping_range(mapping, holebegin, holelen, 0);
}

extern void truncate_pagecache(struct inode *inode, loff_t new);
extern void truncate_setsize(struct inode *inode, loff_t newsize);
void pagecache_isize_extended(struct inode *inode, loff_t from, loff_t to);
void truncate_pagecache_range(struct inode *inode, loff_t offset, loff_t end);
int truncate_inode_page(struct address_space *mapping, struct page *page);
int generic_error_remove_page(struct address_space *mapping, struct page *page);
int invalidate_inode_page(struct page *page);

#ifdef CONFIG_MMU
extern int handle_mm_fault(struct mm_struct *mm, struct vm_area_struct *vma,
			unsigned long address, unsigned int flags);
extern int fixup_user_fault(struct task_struct *tsk, struct mm_struct *mm,
			    unsigned long address, unsigned int fault_flags);
#else
static inline int handle_mm_fault(struct mm_struct *mm,
			struct vm_area_struct *vma, unsigned long address,
			unsigned int flags)
{
	/* should never happen if there's no MMU */
	BUG();
	return VM_FAULT_SIGBUS;
}
static inline int fixup_user_fault(struct task_struct *tsk,
		struct mm_struct *mm, unsigned long address,
		unsigned int fault_flags)
{
	/* should never happen if there's no MMU */
	BUG();
	return -EFAULT;
}
#endif

extern int access_process_vm(struct task_struct *tsk, unsigned long addr, void *buf, int len, int write);
extern int access_remote_vm(struct mm_struct *mm, unsigned long addr,
		void *buf, int len, int write);

long __get_user_pages(struct task_struct *tsk, struct mm_struct *mm,
		      unsigned long start, unsigned long nr_pages,
		      unsigned int foll_flags, struct page **pages,
		      struct vm_area_struct **vmas, int *nonblocking);
long get_user_pages(struct task_struct *tsk, struct mm_struct *mm,
		    unsigned long start, unsigned long nr_pages,
		    int write, int force, struct page **pages,
		    struct vm_area_struct **vmas);
long get_user_pages_locked(struct task_struct *tsk, struct mm_struct *mm,
		    unsigned long start, unsigned long nr_pages,
		    int write, int force, struct page **pages,
		    int *locked);
long __get_user_pages_unlocked(struct task_struct *tsk, struct mm_struct *mm,
			       unsigned long start, unsigned long nr_pages,
			       int write, int force, struct page **pages,
			       unsigned int gup_flags);
long get_user_pages_unlocked(struct task_struct *tsk, struct mm_struct *mm,
		    unsigned long start, unsigned long nr_pages,
		    int write, int force, struct page **pages);
int get_user_pages_fast(unsigned long start, int nr_pages, int write,
			struct page **pages);

/* Container for pinned pfns / pages */
struct frame_vector {
	unsigned int nr_allocated;	/* Number of frames we have space for */
	unsigned int nr_frames;	/* Number of frames stored in ptrs array */
	bool got_ref;		/* Did we pin pages by getting page ref? */
	bool is_pfns;		/* Does array contain pages or pfns? */
	void *ptrs[0];		/* Array of pinned pfns / pages. Use
				 * pfns_vector_pages() or pfns_vector_pfns()
				 * for access */
};

struct frame_vector *frame_vector_create(unsigned int nr_frames);
void frame_vector_destroy(struct frame_vector *vec);
int get_vaddr_frames(unsigned long start, unsigned int nr_pfns,
		     bool write, bool force, struct frame_vector *vec);
void put_vaddr_frames(struct frame_vector *vec);
int frame_vector_to_pages(struct frame_vector *vec);
void frame_vector_to_pfns(struct frame_vector *vec);

static inline unsigned int frame_vector_count(struct frame_vector *vec)
{
	return vec->nr_frames;
}

static inline struct page **frame_vector_pages(struct frame_vector *vec)
{
	if (vec->is_pfns) {
		int err = frame_vector_to_pages(vec);

		if (err)
			return ERR_PTR(err);
	}
	return (struct page **)(vec->ptrs);
}

static inline unsigned long *frame_vector_pfns(struct frame_vector *vec)
{
	if (!vec->is_pfns)
		frame_vector_to_pfns(vec);
	return (unsigned long *)(vec->ptrs);
}

struct kvec;
int get_kernel_pages(const struct kvec *iov, int nr_pages, int write,
			struct page **pages);
int get_kernel_page(unsigned long start, int write, struct page **pages);
struct page *get_dump_page(unsigned long addr);

extern int try_to_release_page(struct page * page, gfp_t gfp_mask);
extern void do_invalidatepage(struct page *page, unsigned int offset,
			      unsigned int length);

int __set_page_dirty_nobuffers(struct page *page);
int __set_page_dirty_no_writeback(struct page *page);
int redirty_page_for_writepage(struct writeback_control *wbc,
				struct page *page);
void account_page_dirtied(struct page *page, struct address_space *mapping,
			  struct mem_cgroup *memcg);
void account_page_cleaned(struct page *page, struct address_space *mapping,
			  struct mem_cgroup *memcg, struct bdi_writeback *wb);
int set_page_dirty(struct page *page);
int set_page_dirty_lock(struct page *page);
void cancel_dirty_page(struct page *page);
int clear_page_dirty_for_io(struct page *page);

int get_cmdline(struct task_struct *task, char *buffer, int buflen);

/* Is the vma a continuation of the stack vma above it? */
static inline int vma_growsdown(struct vm_area_struct *vma, unsigned long addr)
{
	return vma && (vma->vm_end == addr) && (vma->vm_flags & VM_GROWSDOWN);
}

static inline bool vma_is_anonymous(struct vm_area_struct *vma)
{
	return !vma->vm_ops;
}

static inline int stack_guard_page_start(struct vm_area_struct *vma,
					     unsigned long addr)
{
	return (vma->vm_flags & VM_GROWSDOWN) &&
		(vma->vm_start == addr) &&
		!vma_growsdown(vma->vm_prev, addr);
}

/* Is the vma a continuation of the stack vma below it? */
static inline int vma_growsup(struct vm_area_struct *vma, unsigned long addr)
{
	return vma && (vma->vm_start == addr) && (vma->vm_flags & VM_GROWSUP);
}

static inline int stack_guard_page_end(struct vm_area_struct *vma,
					   unsigned long addr)
{
	return (vma->vm_flags & VM_GROWSUP) &&
		(vma->vm_end == addr) &&
		!vma_growsup(vma->vm_next, addr);
}

extern struct task_struct *task_of_stack(struct task_struct *task,
				struct vm_area_struct *vma, bool in_group);

extern unsigned long move_page_tables(struct vm_area_struct *vma,
		unsigned long old_addr, struct vm_area_struct *new_vma,
		unsigned long new_addr, unsigned long len,
		bool need_rmap_locks);
extern unsigned long change_protection(struct vm_area_struct *vma, unsigned long start,
			      unsigned long end, pgprot_t newprot,
			      int dirty_accountable, int prot_numa);
extern int mprotect_fixup(struct vm_area_struct *vma,
			  struct vm_area_struct **pprev, unsigned long start,
			  unsigned long end, unsigned long newflags);

/*
 * doesn't attempt to fault and will return short.
 */
int __get_user_pages_fast(unsigned long start, int nr_pages, int write,
			  struct page **pages);
/*
 * per-process(per-mm_struct) statistics.
 */
static inline unsigned long get_mm_counter(struct mm_struct *mm, int member)
{
	long val = atomic_long_read(&mm->rss_stat.count[member]);

#ifdef SPLIT_RSS_COUNTING
	/*
	 * counter is updated in asynchronous manner and may go to minus.
	 * But it's never be expected number for users.
	 */
	if (val < 0)
		val = 0;
#endif
	return (unsigned long)val;
}

static inline void add_mm_counter(struct mm_struct *mm, int member, long value)
{
	atomic_long_add(value, &mm->rss_stat.count[member]);
}

static inline void inc_mm_counter(struct mm_struct *mm, int member)
{
	atomic_long_inc(&mm->rss_stat.count[member]);
}

static inline void dec_mm_counter(struct mm_struct *mm, int member)
{
	atomic_long_dec(&mm->rss_stat.count[member]);
}

static inline unsigned long get_mm_rss(struct mm_struct *mm)
{
	return get_mm_counter(mm, MM_FILEPAGES) +
		get_mm_counter(mm, MM_ANONPAGES);
}

static inline unsigned long get_mm_hiwater_rss(struct mm_struct *mm)
{
	return max(mm->hiwater_rss, get_mm_rss(mm));
}

static inline unsigned long get_mm_hiwater_vm(struct mm_struct *mm)
{
	return max(mm->hiwater_vm, mm->total_vm);
}

static inline void update_hiwater_rss(struct mm_struct *mm)
{
	unsigned long _rss = get_mm_rss(mm);

	if ((mm)->hiwater_rss < _rss)
		(mm)->hiwater_rss = _rss;
}

static inline void update_hiwater_vm(struct mm_struct *mm)
{
	if (mm->hiwater_vm < mm->total_vm)
		mm->hiwater_vm = mm->total_vm;
}

static inline void reset_mm_hiwater_rss(struct mm_struct *mm)
{
	mm->hiwater_rss = get_mm_rss(mm);
}

static inline void setmax_mm_hiwater_rss(unsigned long *maxrss,
					 struct mm_struct *mm)
{
	unsigned long hiwater_rss = get_mm_hiwater_rss(mm);

	if (*maxrss < hiwater_rss)
		*maxrss = hiwater_rss;
}

#if defined(SPLIT_RSS_COUNTING)
void sync_mm_rss(struct mm_struct *mm);
#else
static inline void sync_mm_rss(struct mm_struct *mm)
{
}
#endif

int vma_wants_writenotify(struct vm_area_struct *vma);

extern pte_t *__get_locked_pte(struct mm_struct *mm, unsigned long addr,
			       spinlock_t **ptl);
static inline pte_t *get_locked_pte(struct mm_struct *mm, unsigned long addr,
				    spinlock_t **ptl)
{
	pte_t *ptep;
	__cond_lock(*ptl, ptep = __get_locked_pte(mm, addr, ptl));
	return ptep;
}

#ifdef __PAGETABLE_PUD_FOLDED
static inline int __pud_alloc(struct mm_struct *mm, pgd_t *pgd,
						unsigned long address)
{
	return 0;
}
#else
int __pud_alloc(struct mm_struct *mm, pgd_t *pgd, unsigned long address);
#endif

#if defined(__PAGETABLE_PMD_FOLDED) || !defined(CONFIG_MMU)
static inline int __pmd_alloc(struct mm_struct *mm, pud_t *pud,
						unsigned long address)
{
	return 0;
}

static inline void mm_nr_pmds_init(struct mm_struct *mm) {}

static inline unsigned long mm_nr_pmds(struct mm_struct *mm)
{
	return 0;
}

static inline void mm_inc_nr_pmds(struct mm_struct *mm) {}
static inline void mm_dec_nr_pmds(struct mm_struct *mm) {}

#else
int __pmd_alloc(struct mm_struct *mm, pud_t *pud, unsigned long address);

static inline void mm_nr_pmds_init(struct mm_struct *mm)
{
	atomic_long_set(&mm->nr_pmds, 0);
}

static inline unsigned long mm_nr_pmds(struct mm_struct *mm)
{
	return atomic_long_read(&mm->nr_pmds);
}

static inline void mm_inc_nr_pmds(struct mm_struct *mm)
{
	atomic_long_inc(&mm->nr_pmds);
}

static inline void mm_dec_nr_pmds(struct mm_struct *mm)
{
	atomic_long_dec(&mm->nr_pmds);
}
#endif

int __pte_alloc(struct mm_struct *mm, struct vm_area_struct *vma,
		pmd_t *pmd, unsigned long address);
int __pte_alloc_kernel(pmd_t *pmd, unsigned long address);

/*
 * The following ifdef needed to get the 4level-fixup.h header to work.
 * Remove it when 4level-fixup.h has been removed.
 */
#if defined(CONFIG_MMU) && !defined(__ARCH_HAS_4LEVEL_HACK)
static inline pud_t *pud_alloc(struct mm_struct *mm, pgd_t *pgd, unsigned long address)
{
	return (unlikely(pgd_none(*pgd)) && __pud_alloc(mm, pgd, address))?
		NULL: pud_offset(pgd, address);
}

static inline pmd_t *pmd_alloc(struct mm_struct *mm, pud_t *pud, unsigned long address)
{
	return (unlikely(pud_none(*pud)) && __pmd_alloc(mm, pud, address))?
		NULL: pmd_offset(pud, address);
}
#endif /* CONFIG_MMU && !__ARCH_HAS_4LEVEL_HACK */

#if USE_SPLIT_PTE_PTLOCKS
#if ALLOC_SPLIT_PTLOCKS
void __init ptlock_cache_init(void);
extern bool ptlock_alloc(struct page *page);
extern void ptlock_free(struct page *page);

static inline spinlock_t *ptlock_ptr(struct page *page)
{
	return page->ptl;
}
#else /* ALLOC_SPLIT_PTLOCKS */
static inline void ptlock_cache_init(void)
{
}

static inline bool ptlock_alloc(struct page *page)
{
	return true;
}

static inline void ptlock_free(struct page *page)
{
}

static inline spinlock_t *ptlock_ptr(struct page *page)
{
	return &page->ptl;
}
#endif /* ALLOC_SPLIT_PTLOCKS */

static inline spinlock_t *pte_lockptr(struct mm_struct *mm, pmd_t *pmd)
{
	return ptlock_ptr(pmd_page(*pmd));
}

static inline bool ptlock_init(struct page *page)
{
	/*
	 * prep_new_page() initialize page->private (and therefore page->ptl)
	 * with 0. Make sure nobody took it in use in between.
	 *
	 * It can happen if arch try to use slab for page table allocation:
	 * slab code uses page->slab_cache, which share storage with page->ptl.
	 */
	VM_BUG_ON_PAGE(*(unsigned long *)&page->ptl, page);
	if (!ptlock_alloc(page))
		return false;
	spin_lock_init(ptlock_ptr(page));
	return true;
}

/* Reset page->mapping so free_pages_check won't complain. */
static inline void pte_lock_deinit(struct page *page)
{
	page->mapping = NULL;
	ptlock_free(page);
}

#else	/* !USE_SPLIT_PTE_PTLOCKS */
/*
 * We use mm->page_table_lock to guard all pagetable pages of the mm.
 */
static inline spinlock_t *pte_lockptr(struct mm_struct *mm, pmd_t *pmd)
{
	return &mm->page_table_lock;
}
static inline void ptlock_cache_init(void) {}
static inline bool ptlock_init(struct page *page) { return true; }
static inline void pte_lock_deinit(struct page *page) {}
#endif /* USE_SPLIT_PTE_PTLOCKS */

static inline void pgtable_init(void)
{
	ptlock_cache_init();
	pgtable_cache_init();
}

static inline bool pgtable_page_ctor(struct page *page)
{
	if (!ptlock_init(page))
		return false;
	inc_zone_page_state(page, NR_PAGETABLE);
	return true;
}

static inline void pgtable_page_dtor(struct page *page)
{
	pte_lock_deinit(page);
	dec_zone_page_state(page, NR_PAGETABLE);
}

#define pte_offset_map_lock(mm, pmd, address, ptlp)	\
({							\
	spinlock_t *__ptl = pte_lockptr(mm, pmd);	\
	pte_t *__pte = pte_offset_map(pmd, address);	\
	*(ptlp) = __ptl;				\
	spin_lock(__ptl);				\
	__pte;						\
})

#define pte_unmap_unlock(pte, ptl)	do {		\
	spin_unlock(ptl);				\
	pte_unmap(pte);					\
} while (0)

#define pte_alloc_map(mm, vma, pmd, address)				\
	((unlikely(pmd_none(*(pmd))) && __pte_alloc(mm, vma,	\
							pmd, address))?	\
	 NULL: pte_offset_map(pmd, address))

#define pte_alloc_map_lock(mm, pmd, address, ptlp)	\
	((unlikely(pmd_none(*(pmd))) && __pte_alloc(mm, NULL,	\
							pmd, address))?	\
		NULL: pte_offset_map_lock(mm, pmd, address, ptlp))

#define pte_alloc_kernel(pmd, address)			\
	((unlikely(pmd_none(*(pmd))) && __pte_alloc_kernel(pmd, address))? \
		NULL: pte_offset_kernel(pmd, address))

#if USE_SPLIT_PMD_PTLOCKS

static struct page *pmd_to_page(pmd_t *pmd)
{
	unsigned long mask = ~(PTRS_PER_PMD * sizeof(pmd_t) - 1);
	return virt_to_page((void *)((unsigned long) pmd & mask));
}

static inline spinlock_t *pmd_lockptr(struct mm_struct *mm, pmd_t *pmd)
{
	return ptlock_ptr(pmd_to_page(pmd));
}

static inline bool pgtable_pmd_page_ctor(struct page *page)
{
#ifdef CONFIG_TRANSPARENT_HUGEPAGE
	page->pmd_huge_pte = NULL;
#endif
	return ptlock_init(page);
}

static inline void pgtable_pmd_page_dtor(struct page *page)
{
#ifdef CONFIG_TRANSPARENT_HUGEPAGE
	VM_BUG_ON_PAGE(page->pmd_huge_pte, page);
#endif
	ptlock_free(page);
}

#define pmd_huge_pte(mm, pmd) (pmd_to_page(pmd)->pmd_huge_pte)

#else

static inline spinlock_t *pmd_lockptr(struct mm_struct *mm, pmd_t *pmd)
{
	return &mm->page_table_lock;
}

static inline bool pgtable_pmd_page_ctor(struct page *page) { return true; }
static inline void pgtable_pmd_page_dtor(struct page *page) {}

#define pmd_huge_pte(mm, pmd) ((mm)->pmd_huge_pte)

#endif

static inline spinlock_t *pmd_lock(struct mm_struct *mm, pmd_t *pmd)
{
	spinlock_t *ptl = pmd_lockptr(mm, pmd);
	spin_lock(ptl);
	return ptl;
}

extern void free_area_init(unsigned long * zones_size);
extern void free_area_init_node(int nid, unsigned long * zones_size,
		unsigned long zone_start_pfn, unsigned long *zholes_size);
extern void free_initmem(void);

/*
 * Free reserved pages within range [PAGE_ALIGN(start), end & PAGE_MASK)
 * into the buddy system. The freed pages will be poisoned with pattern
 * "poison" if it's within range [0, UCHAR_MAX].
 * Return pages freed into the buddy system.
 */
extern unsigned long free_reserved_area(void *start, void *end,
					int poison, char *s);

#ifdef	CONFIG_HIGHMEM
/*
 * Free a highmem page into the buddy system, adjusting totalhigh_pages
 * and totalram_pages.
 */
extern void free_highmem_page(struct page *page);
#endif

extern void adjust_managed_page_count(struct page *page, long count);
extern void mem_init_print_info(const char *str);

extern void reserve_bootmem_region(unsigned long start, unsigned long end);

/* Free the reserved page into the buddy system, so it gets managed. */
static inline void __free_reserved_page(struct page *page)
{
	ClearPageReserved(page);
	init_page_count(page);
	__free_page(page);
}

static inline void free_reserved_page(struct page *page)
{
	__free_reserved_page(page);
	adjust_managed_page_count(page, 1);
}

static inline void mark_page_reserved(struct page *page)
{
	SetPageReserved(page);
	adjust_managed_page_count(page, -1);
}

/*
 * Default method to free all the __init memory into the buddy system.
 * The freed pages will be poisoned with pattern "poison" if it's within
 * range [0, UCHAR_MAX].
 * Return pages freed into the buddy system.
 */
static inline unsigned long free_initmem_default(int poison)
{
	extern char __init_begin[], __init_end[];

	return free_reserved_area(&__init_begin, &__init_end,
				  poison, "unused kernel");
}

static inline unsigned long get_num_physpages(void)
{
	int nid;
	unsigned long phys_pages = 0;

	for_each_online_node(nid)
		phys_pages += node_present_pages(nid);

	return phys_pages;
}

#ifdef CONFIG_HAVE_MEMBLOCK_NODE_MAP
/*
 * With CONFIG_HAVE_MEMBLOCK_NODE_MAP set, an architecture may initialise its
 * zones, allocate the backing mem_map and account for memory holes in a more
 * architecture independent manner. This is a substitute for creating the
 * zone_sizes[] and zholes_size[] arrays and passing them to
 * free_area_init_node()
 *
 * An architecture is expected to register range of page frames backed by
 * physical memory with memblock_add[_node]() before calling
 * free_area_init_nodes() passing in the PFN each zone ends at. At a basic
 * usage, an architecture is expected to do something like
 *
 * unsigned long max_zone_pfns[MAX_NR_ZONES] = {max_dma, max_normal_pfn,
 * 							 max_highmem_pfn};
 * for_each_valid_physical_page_range()
 * 	memblock_add_node(base, size, nid)
 * free_area_init_nodes(max_zone_pfns);
 *
 * free_bootmem_with_active_regions() calls free_bootmem_node() for each
 * registered physical page range.  Similarly
 * sparse_memory_present_with_active_regions() calls memory_present() for
 * each range when SPARSEMEM is enabled.
 *
 * See mm/page_alloc.c for more information on each function exposed by
 * CONFIG_HAVE_MEMBLOCK_NODE_MAP.
 */
extern void free_area_init_nodes(unsigned long *max_zone_pfn);
unsigned long node_map_pfn_alignment(void);
unsigned long __absent_pages_in_range(int nid, unsigned long start_pfn,
						unsigned long end_pfn);
extern unsigned long absent_pages_in_range(unsigned long start_pfn,
						unsigned long end_pfn);
extern void get_pfn_range_for_nid(unsigned int nid,
			unsigned long *start_pfn, unsigned long *end_pfn);
extern unsigned long find_min_pfn_with_active_regions(void);
extern void free_bootmem_with_active_regions(int nid,
						unsigned long max_low_pfn);
extern void sparse_memory_present_with_active_regions(int nid);

#endif /* CONFIG_HAVE_MEMBLOCK_NODE_MAP */

#if !defined(CONFIG_HAVE_MEMBLOCK_NODE_MAP) && \
    !defined(CONFIG_HAVE_ARCH_EARLY_PFN_TO_NID)
static inline int __early_pfn_to_nid(unsigned long pfn,
					struct mminit_pfnnid_cache *state)
{
	return 0;
}
#else
/* please see mm/page_alloc.c */
extern int __meminit early_pfn_to_nid(unsigned long pfn);
/* there is a per-arch backend function. */
extern int __meminit __early_pfn_to_nid(unsigned long pfn,
					struct mminit_pfnnid_cache *state);
#endif

extern void set_dma_reserve(unsigned long new_dma_reserve);
extern void memmap_init_zone(unsigned long, int, unsigned long,
				unsigned long, enum memmap_context);
extern void setup_per_zone_wmarks(void);
extern int __meminit init_per_zone_wmark_min(void);
extern void mem_init(void);
extern void __init mmap_init(void);
extern void show_mem(unsigned int flags);
extern void si_meminfo(struct sysinfo * val);
extern void si_meminfo_node(struct sysinfo *val, int nid);

extern __printf(3, 4)
void warn_alloc_failed(gfp_t gfp_mask, unsigned int order,
		const char *fmt, ...);

extern void setup_per_cpu_pageset(void);

extern void zone_pcp_update(struct zone *zone);
extern void zone_pcp_reset(struct zone *zone);

/* page_alloc.c */
extern int min_free_kbytes;

/* nommu.c */
extern atomic_long_t mmap_pages_allocated;
extern int nommu_shrink_inode_mappings(struct inode *, size_t, size_t);

/* interval_tree.c */
void vma_interval_tree_insert(struct vm_area_struct *node,
			      struct rb_root *root);
void vma_interval_tree_insert_after(struct vm_area_struct *node,
				    struct vm_area_struct *prev,
				    struct rb_root *root);
void vma_interval_tree_remove(struct vm_area_struct *node,
			      struct rb_root *root);
struct vm_area_struct *vma_interval_tree_iter_first(struct rb_root *root,
				unsigned long start, unsigned long last);
struct vm_area_struct *vma_interval_tree_iter_next(struct vm_area_struct *node,
				unsigned long start, unsigned long last);

#define vma_interval_tree_foreach(vma, root, start, last)		\
	for (vma = vma_interval_tree_iter_first(root, start, last);	\
	     vma; vma = vma_interval_tree_iter_next(vma, start, last))

void anon_vma_interval_tree_insert(struct anon_vma_chain *node,
				   struct rb_root *root);
void anon_vma_interval_tree_remove(struct anon_vma_chain *node,
				   struct rb_root *root);
struct anon_vma_chain *anon_vma_interval_tree_iter_first(
	struct rb_root *root, unsigned long start, unsigned long last);
struct anon_vma_chain *anon_vma_interval_tree_iter_next(
	struct anon_vma_chain *node, unsigned long start, unsigned long last);
#ifdef CONFIG_DEBUG_VM_RB
void anon_vma_interval_tree_verify(struct anon_vma_chain *node);
#endif

#define anon_vma_interval_tree_foreach(avc, root, start, last)		 \
	for (avc = anon_vma_interval_tree_iter_first(root, start, last); \
	     avc; avc = anon_vma_interval_tree_iter_next(avc, start, last))

/* mmap.c */
extern int __vm_enough_memory(struct mm_struct *mm, long pages, int cap_sys_admin);
extern int vma_adjust(struct vm_area_struct *vma, unsigned long start,
	unsigned long end, pgoff_t pgoff, struct vm_area_struct *insert);
extern struct vm_area_struct *vma_merge(struct mm_struct *,
	struct vm_area_struct *prev, unsigned long addr, unsigned long end,
	unsigned long vm_flags, struct anon_vma *, struct file *, pgoff_t,
	struct mempolicy *, struct vm_userfaultfd_ctx);
extern struct anon_vma *find_mergeable_anon_vma(struct vm_area_struct *);
extern int split_vma(struct mm_struct *,
	struct vm_area_struct *, unsigned long addr, int new_below);
extern int insert_vm_struct(struct mm_struct *, struct vm_area_struct *);
extern void __vma_link_rb(struct mm_struct *, struct vm_area_struct *,
	struct rb_node **, struct rb_node *);
extern void unlink_file_vma(struct vm_area_struct *);
extern struct vm_area_struct *copy_vma(struct vm_area_struct **,
	unsigned long addr, unsigned long len, pgoff_t pgoff,
	bool *need_rmap_locks);
extern void exit_mmap(struct mm_struct *);

static inline int check_data_rlimit(unsigned long rlim,
				    unsigned long new,
				    unsigned long start,
				    unsigned long end_data,
				    unsigned long start_data)
{
	if (rlim < RLIM_INFINITY) {
		if (((new - start) + (end_data - start_data)) > rlim)
			return -ENOSPC;
	}

	return 0;
}

extern int mm_take_all_locks(struct mm_struct *mm);
extern void mm_drop_all_locks(struct mm_struct *mm);

extern void set_mm_exe_file(struct mm_struct *mm, struct file *new_exe_file);
extern struct file *get_mm_exe_file(struct mm_struct *mm);

extern int may_expand_vm(struct mm_struct *mm, unsigned long npages);
extern struct vm_area_struct *_install_special_mapping(struct mm_struct *mm,
				   unsigned long addr, unsigned long len,
				   unsigned long flags,
				   const struct vm_special_mapping *spec);
/* This is an obsolete alternative to _install_special_mapping. */
extern int install_special_mapping(struct mm_struct *mm,
				   unsigned long addr, unsigned long len,
				   unsigned long flags, struct page **pages);

extern unsigned long get_unmapped_area(struct file *, unsigned long, unsigned long, unsigned long, unsigned long);

extern unsigned long mmap_region(struct file *file, unsigned long addr,
	unsigned long len, vm_flags_t vm_flags, unsigned long pgoff);
extern unsigned long do_mmap(struct file *file, unsigned long addr,
	unsigned long len, unsigned long prot, unsigned long flags,
	vm_flags_t vm_flags, unsigned long pgoff, unsigned long *populate);
extern int do_munmap(struct mm_struct *, unsigned long, size_t);

static inline unsigned long
do_mmap_pgoff(struct file *file, unsigned long addr,
	unsigned long len, unsigned long prot, unsigned long flags,
	unsigned long pgoff, unsigned long *populate)
{
	return do_mmap(file, addr, len, prot, flags, 0, pgoff, populate);
}

#ifdef CONFIG_MMU
extern int __mm_populate(unsigned long addr, unsigned long len,
			 int ignore_errors);
static inline void mm_populate(unsigned long addr, unsigned long len)
{
	/* Ignore errors */
	(void) __mm_populate(addr, len, 1);
}
#else
static inline void mm_populate(unsigned long addr, unsigned long len) {}
#endif

/* These take the mm semaphore themselves */
extern unsigned long vm_brk(unsigned long, unsigned long);
extern int vm_munmap(unsigned long, size_t);
extern unsigned long vm_mmap(struct file *, unsigned long,
        unsigned long, unsigned long,
        unsigned long, unsigned long);

struct vm_unmapped_area_info {
#define VM_UNMAPPED_AREA_TOPDOWN 1
	unsigned long flags;
	unsigned long length;
	unsigned long low_limit;
	unsigned long high_limit;
	unsigned long align_mask;
	unsigned long align_offset;
};

extern unsigned long unmapped_area(struct vm_unmapped_area_info *info);
extern unsigned long unmapped_area_topdown(struct vm_unmapped_area_info *info);

/*
 * Search for an unmapped address range.
 *
 * We are looking for a range that:
 * - does not intersect with any VMA;
 * - is contained within the [low_limit, high_limit) interval;
 * - is at least the desired size.
 * - satisfies (begin_addr & align_mask) == (align_offset & align_mask)
 */
static inline unsigned long
vm_unmapped_area(struct vm_unmapped_area_info *info)
{
	if (info->flags & VM_UNMAPPED_AREA_TOPDOWN)
		return unmapped_area_topdown(info);
	else
		return unmapped_area(info);
}

/* truncate.c */
extern void truncate_inode_pages(struct address_space *, loff_t);
extern void truncate_inode_pages_range(struct address_space *,
				       loff_t lstart, loff_t lend);
extern void truncate_inode_pages_final(struct address_space *);

/* generic vm_area_ops exported for stackable file systems */
extern int filemap_fault(struct vm_area_struct *, struct vm_fault *);
extern void filemap_map_pages(struct vm_area_struct *vma, struct vm_fault *vmf);
extern int filemap_page_mkwrite(struct vm_area_struct *vma, struct vm_fault *vmf);

/* mm/page-writeback.c */
int write_one_page(struct page *page, int wait);
void task_dirty_inc(struct task_struct *tsk);

/* readahead.c */
#ifndef CONFIG_KERNEL_DESKTOP
#define VM_MAX_READAHEAD	512	/* kbytes */
#else
#define VM_MAX_READAHEAD	128	/* kbytes */
#endif
#define VM_MIN_READAHEAD	16	/* kbytes (includes current page) */

int force_page_cache_readahead(struct address_space *mapping, struct file *filp,
			pgoff_t offset, unsigned long nr_to_read);

void page_cache_sync_readahead(struct address_space *mapping,
			       struct file_ra_state *ra,
			       struct file *filp,
			       pgoff_t offset,
			       unsigned long size);

void page_cache_async_readahead(struct address_space *mapping,
				struct file_ra_state *ra,
				struct file *filp,
				struct page *pg,
				pgoff_t offset,
				unsigned long size);

/* Generic expand stack which grows the stack according to GROWS{UP,DOWN} */
extern int expand_stack(struct vm_area_struct *vma, unsigned long address);

/* CONFIG_STACK_GROWSUP still needs to to grow downwards at some places */
extern int expand_downwards(struct vm_area_struct *vma,
		unsigned long address);
#if VM_GROWSUP
extern int expand_upwards(struct vm_area_struct *vma, unsigned long address);
#else
  #define expand_upwards(vma, address) (0)
#endif

/* Look up the first VMA which satisfies  addr < vm_end,  NULL if none. */
extern struct vm_area_struct * find_vma(struct mm_struct * mm, unsigned long addr);
extern struct vm_area_struct * find_vma_prev(struct mm_struct * mm, unsigned long addr,
					     struct vm_area_struct **pprev);

/* Look up the first VMA which intersects the interval start_addr..end_addr-1,
   NULL if none.  Assume start_addr < end_addr. */
static inline struct vm_area_struct * find_vma_intersection(struct mm_struct * mm, unsigned long start_addr, unsigned long end_addr)
{
	struct vm_area_struct * vma = find_vma(mm,start_addr);

	if (vma && end_addr <= vma->vm_start)
		vma = NULL;
	return vma;
}

static inline unsigned long vma_pages(struct vm_area_struct *vma)
{
	return (vma->vm_end - vma->vm_start) >> PAGE_SHIFT;
}

/* Look up the first VMA which exactly match the interval vm_start ... vm_end */
static inline struct vm_area_struct *find_exact_vma(struct mm_struct *mm,
				unsigned long vm_start, unsigned long vm_end)
{
	struct vm_area_struct *vma = find_vma(mm, vm_start);

	if (vma && (vma->vm_start != vm_start || vma->vm_end != vm_end))
		vma = NULL;

	return vma;
}

#ifdef CONFIG_MMU
pgprot_t vm_get_page_prot(unsigned long vm_flags);
void vma_set_page_prot(struct vm_area_struct *vma);
#else
static inline pgprot_t vm_get_page_prot(unsigned long vm_flags)
{
	return __pgprot(0);
}
static inline void vma_set_page_prot(struct vm_area_struct *vma)
{
	vma->vm_page_prot = vm_get_page_prot(vma->vm_flags);
}
#endif

#ifdef CONFIG_NUMA_BALANCING
unsigned long change_prot_numa(struct vm_area_struct *vma,
			unsigned long start, unsigned long end);
#endif

struct vm_area_struct *find_extend_vma(struct mm_struct *, unsigned long addr);
int remap_pfn_range(struct vm_area_struct *, unsigned long addr,
			unsigned long pfn, unsigned long size, pgprot_t);
int vm_insert_page(struct vm_area_struct *, unsigned long addr, struct page *);
int vm_insert_pfn(struct vm_area_struct *vma, unsigned long addr,
			unsigned long pfn);
int vm_insert_mixed(struct vm_area_struct *vma, unsigned long addr,
			unsigned long pfn);
int vm_iomap_memory(struct vm_area_struct *vma, phys_addr_t start, unsigned long len);


struct page *follow_page_mask(struct vm_area_struct *vma,
			      unsigned long address, unsigned int foll_flags,
			      unsigned int *page_mask);

static inline struct page *follow_page(struct vm_area_struct *vma,
		unsigned long address, unsigned int foll_flags)
{
	unsigned int unused_page_mask;
	return follow_page_mask(vma, address, foll_flags, &unused_page_mask);
}

#define FOLL_WRITE	0x01	/* check pte is writable */
#define FOLL_TOUCH	0x02	/* mark page accessed */
#define FOLL_GET	0x04	/* do get_page on page */
#define FOLL_DUMP	0x08	/* give error on hole if it would be zero */
#define FOLL_FORCE	0x10	/* get_user_pages read/write w/o permission */
#define FOLL_NOWAIT	0x20	/* if a disk transfer is needed, start the IO
				 * and return without waiting upon it */
#define FOLL_POPULATE	0x40	/* fault in page */
#define FOLL_SPLIT	0x80	/* don't return transhuge pages, split them */
#define FOLL_HWPOISON	0x100	/* check page is hwpoisoned */
#define FOLL_NUMA	0x200	/* force NUMA hinting page fault */
#define FOLL_MIGRATION	0x400	/* wait for page to replace migration entry */
#define FOLL_TRIED	0x800	/* a retry, previous pass started an IO */
#define FOLL_MLOCK	0x1000	/* lock present pages */

typedef int (*pte_fn_t)(pte_t *pte, pgtable_t token, unsigned long addr,
			void *data);
extern int apply_to_page_range(struct mm_struct *mm, unsigned long address,
			       unsigned long size, pte_fn_t fn, void *data);

#ifdef CONFIG_PROC_FS
void vm_stat_account(struct mm_struct *, unsigned long, struct file *, long);
#else
static inline void vm_stat_account(struct mm_struct *mm,
			unsigned long flags, struct file *file, long pages)
{
	mm->total_vm += pages;
}
#endif /* CONFIG_PROC_FS */

#ifdef CONFIG_DEBUG_PAGEALLOC
extern bool _debug_pagealloc_enabled;
extern void __kernel_map_pages(struct page *page, int numpages, int enable);

static inline bool debug_pagealloc_enabled(void)
{
	return _debug_pagealloc_enabled;
}

static inline void
kernel_map_pages(struct page *page, int numpages, int enable)
{
	if (!debug_pagealloc_enabled())
		return;

	__kernel_map_pages(page, numpages, enable);
}
#ifdef CONFIG_HIBERNATION
extern bool kernel_page_present(struct page *page);
#endif /* CONFIG_HIBERNATION */
#else
static inline void
kernel_map_pages(struct page *page, int numpages, int enable) {}
#ifdef CONFIG_HIBERNATION
static inline bool kernel_page_present(struct page *page) { return true; }
#endif /* CONFIG_HIBERNATION */
#endif

#ifdef __HAVE_ARCH_GATE_AREA
extern struct vm_area_struct *get_gate_vma(struct mm_struct *mm);
extern int in_gate_area_no_mm(unsigned long addr);
extern int in_gate_area(struct mm_struct *mm, unsigned long addr);
#else
static inline struct vm_area_struct *get_gate_vma(struct mm_struct *mm)
{
	return NULL;
}
static inline int in_gate_area_no_mm(unsigned long addr) { return 0; }
static inline int in_gate_area(struct mm_struct *mm, unsigned long addr)
{
	return 0;
}
#endif	/* __HAVE_ARCH_GATE_AREA */

#ifdef CONFIG_SYSCTL
extern int sysctl_drop_caches;
int drop_caches_sysctl_handler(struct ctl_table *, int,
					void __user *, size_t *, loff_t *);
#endif

void drop_slab(void);
void drop_slab_node(int nid);

#ifndef CONFIG_MMU
#define randomize_va_space 0
#else
extern int randomize_va_space;
#endif

const char * arch_vma_name(struct vm_area_struct *vma);
void print_vma_addr(char *prefix, unsigned long rip);

void sparse_mem_maps_populate_node(struct page **map_map,
				   unsigned long pnum_begin,
				   unsigned long pnum_end,
				   unsigned long map_count,
				   int nodeid);

struct page *sparse_mem_map_populate(unsigned long pnum, int nid);
pgd_t *vmemmap_pgd_populate(unsigned long addr, int node);
pud_t *vmemmap_pud_populate(pgd_t *pgd, unsigned long addr, int node);
pmd_t *vmemmap_pmd_populate(pud_t *pud, unsigned long addr, int node);
pte_t *vmemmap_pte_populate(pmd_t *pmd, unsigned long addr, int node);
void *vmemmap_alloc_block(unsigned long size, int node);
void *vmemmap_alloc_block_buf(unsigned long size, int node);
void vmemmap_verify(pte_t *, int, unsigned long, unsigned long);
int vmemmap_populate_basepages(unsigned long start, unsigned long end,
			       int node);
int vmemmap_populate(unsigned long start, unsigned long end, int node);
void vmemmap_populate_print_last(void);
#ifdef CONFIG_MEMORY_HOTPLUG
void vmemmap_free(unsigned long start, unsigned long end);
#endif
void register_page_bootmem_memmap(unsigned long section_nr, struct page *map,
				  unsigned long size);

enum mf_flags {
	MF_COUNT_INCREASED = 1 << 0,
	MF_ACTION_REQUIRED = 1 << 1,
	MF_MUST_KILL = 1 << 2,
	MF_SOFT_OFFLINE = 1 << 3,
};
extern int memory_failure(unsigned long pfn, int trapno, int flags);
extern void memory_failure_queue(unsigned long pfn, int trapno, int flags);
extern int unpoison_memory(unsigned long pfn);
extern int get_hwpoison_page(struct page *page);
extern void put_hwpoison_page(struct page *page);
extern int sysctl_memory_failure_early_kill;
extern int sysctl_memory_failure_recovery;
extern void shake_page(struct page *p, int access);
extern atomic_long_t num_poisoned_pages;
extern int soft_offline_page(struct page *page, int flags);


/*
 * Error handlers for various types of pages.
 */
enum mf_result {
	MF_IGNORED,	/* Error: cannot be handled */
	MF_FAILED,	/* Error: handling failed */
	MF_DELAYED,	/* Will be handled later */
	MF_RECOVERED,	/* Successfully recovered */
};

enum mf_action_page_type {
	MF_MSG_KERNEL,
	MF_MSG_KERNEL_HIGH_ORDER,
	MF_MSG_SLAB,
	MF_MSG_DIFFERENT_COMPOUND,
	MF_MSG_POISONED_HUGE,
	MF_MSG_HUGE,
	MF_MSG_FREE_HUGE,
	MF_MSG_UNMAP_FAILED,
	MF_MSG_DIRTY_SWAPCACHE,
	MF_MSG_CLEAN_SWAPCACHE,
	MF_MSG_DIRTY_MLOCKED_LRU,
	MF_MSG_CLEAN_MLOCKED_LRU,
	MF_MSG_DIRTY_UNEVICTABLE_LRU,
	MF_MSG_CLEAN_UNEVICTABLE_LRU,
	MF_MSG_DIRTY_LRU,
	MF_MSG_CLEAN_LRU,
	MF_MSG_TRUNCATED_LRU,
	MF_MSG_BUDDY,
	MF_MSG_BUDDY_2ND,
	MF_MSG_UNKNOWN,
};

#if defined(CONFIG_TRANSPARENT_HUGEPAGE) || defined(CONFIG_HUGETLBFS)
extern void clear_huge_page(struct page *page,
			    unsigned long addr,
			    unsigned int pages_per_huge_page);
extern void copy_user_huge_page(struct page *dst, struct page *src,
				unsigned long addr, struct vm_area_struct *vma,
				unsigned int pages_per_huge_page);
#endif /* CONFIG_TRANSPARENT_HUGEPAGE || CONFIG_HUGETLBFS */

extern struct page_ext_operations debug_guardpage_ops;
extern struct page_ext_operations page_poisoning_ops;

#ifdef CONFIG_DEBUG_PAGEALLOC
extern unsigned int _debug_guardpage_minorder;
extern bool _debug_guardpage_enabled;

static inline unsigned int debug_guardpage_minorder(void)
{
	return _debug_guardpage_minorder;
}

static inline bool debug_guardpage_enabled(void)
{
	return _debug_guardpage_enabled;
}

static inline bool page_is_guard(struct page *page)
{
	struct page_ext *page_ext;

	if (!debug_guardpage_enabled())
		return false;

	page_ext = lookup_page_ext(page);
	return test_bit(PAGE_EXT_DEBUG_GUARD, &page_ext->flags);
}
#else
static inline unsigned int debug_guardpage_minorder(void) { return 0; }
static inline bool debug_guardpage_enabled(void) { return false; }
static inline bool page_is_guard(struct page *page) { return false; }
#endif /* CONFIG_DEBUG_PAGEALLOC */

#if MAX_NUMNODES > 1
void __init setup_nr_node_ids(void);
#else
static inline void setup_nr_node_ids(void) {}
#endif

#endif /* __KERNEL__ */
#endif /* _LINUX_MM_H */<|MERGE_RESOLUTION|>--- conflicted
+++ resolved
@@ -154,14 +154,8 @@
 #endif
 
 #define VM_MIXEDMAP	0x10000000	/* Can contain "struct page" and pure PFN pages */
-#ifndef CONFIG_XEN
 #define VM_HUGEPAGE	0x20000000	/* MADV_HUGEPAGE marked this vma */
 #define VM_NOHUGEPAGE	0x40000000	/* MADV_NOHUGEPAGE marked this vma */
-#else
-#define VM_HUGEPAGE	0
-#define VM_NOHUGEPAGE	0
-#define VM_FOREIGN	0x20000000	/* Has pages belonging to another VM */
-#endif
 #define VM_MERGEABLE	0x80000000	/* KSM may merge identical pages */
 
 #if defined(CONFIG_X86)
@@ -209,16 +203,8 @@
 /* This mask defines which mm->def_flags a process can inherit its parent */
 #define VM_INIT_DEF_MASK	VM_NOHUGEPAGE
 
-<<<<<<< HEAD
-#ifdef CONFIG_XEN
-struct vm_foreign_map {
-	struct page **map;
-};
-#endif
-=======
 /* This mask is used to clear all the VMA flags used by mlock */
 #define VM_LOCKED_CLEAR_MASK	(~(VM_LOCKED | VM_LOCKONFAULT))
->>>>>>> 8005c49d
 
 /*
  * mapping from the currently active vm_flags protection bits (the
@@ -284,15 +270,6 @@
 	 */
 	int (*access)(struct vm_area_struct *vma, unsigned long addr,
 		      void *buf, int len, int write);
-#ifdef CONFIG_XEN
-	/* Area-specific function for clearing the PTE at @ptep. Returns the
-	 * original value of @ptep. */
-	pte_t (*zap_pte)(struct vm_area_struct *vma,
-			 unsigned long addr, pte_t *ptep, int is_fullmm);
-
-	/* called before close() to indicate no more pages should be mapped */
-	void (*unmap)(struct vm_area_struct *area);
-#endif
 
 	/* Called by the /proc/PID/maps code to ask the vma whether it
 	 * has a special name.  Returning non-NULL will also cause this
