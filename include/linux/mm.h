--- conflicted
+++ resolved
@@ -251,7 +251,6 @@
 	 */
 	int (*access)(struct vm_area_struct *vma, unsigned long addr,
 		      void *buf, int len, int write);
-<<<<<<< HEAD
 #ifdef CONFIG_XEN
 	/* Area-specific function for clearing the PTE at @ptep. Returns the
 	 * original value of @ptep. */
@@ -261,14 +260,12 @@
 	/* called before close() to indicate no more pages should be mapped */
 	void (*unmap)(struct vm_area_struct *area);
 #endif
-=======
 
 	/* Called by the /proc/PID/maps code to ask the vma whether it
 	 * has a special name.  Returning non-NULL will also cause this
 	 * vma to be dumped unconditionally. */
 	const char *(*name)(struct vm_area_struct *vma);
 
->>>>>>> 4c834452
 #ifdef CONFIG_NUMA
 	/*
 	 * set_policy() op must add a reference to any non-NULL @new mempolicy
