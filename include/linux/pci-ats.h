--- conflicted
+++ resolved
@@ -7,14 +7,6 @@
 #ifdef CONFIG_PCI_ATS
 /* Address Translation Service */
 bool pci_ats_supported(struct pci_dev *dev);
-<<<<<<< HEAD
-#else /* CONFIG_PCI_ATS */
-static inline bool pci_ats_supported(struct pci_dev *d)
-{ return false; }
-#endif /* CONFIG_PCI_ATS */
-
-#ifdef CONFIG_PCI_PRI
-=======
 int pci_enable_ats(struct pci_dev *dev, int ps);
 void pci_disable_ats(struct pci_dev *dev);
 int pci_ats_queue_depth(struct pci_dev *dev);
@@ -30,7 +22,6 @@
 static inline int pci_ats_page_aligned(struct pci_dev *dev)
 { return 0; }
 #endif /* CONFIG_PCI_ATS */
->>>>>>> 7d2a07b7
 
 #ifdef CONFIG_PCI_PRI
 int pci_enable_pri(struct pci_dev *pdev, u32 reqs);
