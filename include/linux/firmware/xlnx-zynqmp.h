--- conflicted
+++ resolved
@@ -465,10 +465,7 @@
 int zynqmp_pm_register_notifier(const u32 node, const u32 event,
 				const u32 wake, const u32 enable);
 int zynqmp_pm_feature(const u32 api_id);
-<<<<<<< HEAD
-=======
 int zynqmp_pm_is_function_supported(const u32 api_id, const u32 id);
->>>>>>> 88084a3d
 int zynqmp_pm_set_feature_config(enum pm_feature_config_id id, u32 value);
 int zynqmp_pm_get_feature_config(enum pm_feature_config_id id, u32 *payload);
 #else
