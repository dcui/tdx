/* SPDX-License-Identifier: GPL-2.0 */
#ifndef __LINUX_UACCESS_H__
#define __LINUX_UACCESS_H__

#include <linux/fault-inject-usercopy.h>
#include <linux/instrumented.h>
#include <linux/minmax.h>
#include <linux/sched.h>
#include <linux/thread_info.h>

#include <asm/uaccess.h>

#ifdef CONFIG_SET_FS
/*
 * Force the uaccess routines to be wired up for actual userspace access,
 * overriding any possible set_fs(KERNEL_DS) still lingering around.  Undone
 * using force_uaccess_end below.
 */
static inline mm_segment_t force_uaccess_begin(void)
{
	mm_segment_t fs = get_fs();

	set_fs(USER_DS);
	return fs;
}

static inline void force_uaccess_end(mm_segment_t oldfs)
{
	set_fs(oldfs);
}
#else /* CONFIG_SET_FS */
typedef struct {
	/* empty dummy */
} mm_segment_t;

#ifndef TASK_SIZE_MAX
#define TASK_SIZE_MAX			TASK_SIZE
#endif

#define uaccess_kernel()		(false)
#define user_addr_max()			(TASK_SIZE_MAX)

static inline mm_segment_t force_uaccess_begin(void)
{
	return (mm_segment_t) { };
}

static inline void force_uaccess_end(mm_segment_t oldfs)
{
}
#endif /* CONFIG_SET_FS */

/*
 * Architectures should provide two primitives (raw_copy_{to,from}_user())
 * and get rid of their private instances of copy_{to,from}_user() and
 * __copy_{to,from}_user{,_inatomic}().
 *
 * raw_copy_{to,from}_user(to, from, size) should copy up to size bytes and
 * return the amount left to copy.  They should assume that access_ok() has
 * already been checked (and succeeded); they should *not* zero-pad anything.
 * No KASAN or object size checks either - those belong here.
 *
 * Both of these functions should attempt to copy size bytes starting at from
 * into the area starting at to.  They must not fetch or store anything
 * outside of those areas.  Return value must be between 0 (everything
 * copied successfully) and size (nothing copied).
 *
 * If raw_copy_{to,from}_user(to, from, size) returns N, size - N bytes starting
 * at to must become equal to the bytes fetched from the corresponding area
 * starting at from.  All data past to + size - N must be left unmodified.
 *
 * If copying succeeds, the return value must be 0.  If some data cannot be
 * fetched, it is permitted to copy less than had been fetched; the only
 * hard requirement is that not storing anything at all (i.e. returning size)
 * should happen only when nothing could be copied.  In other words, you don't
 * have to squeeze as much as possible - it is allowed, but not necessary.
 *
 * For raw_copy_from_user() to always points to kernel memory and no faults
 * on store should happen.  Interpretation of from is affected by set_fs().
 * For raw_copy_to_user() it's the other way round.
 *
 * Both can be inlined - it's up to architectures whether it wants to bother
 * with that.  They should not be used directly; they are used to implement
 * the 6 functions (copy_{to,from}_user(), __copy_{to,from}_user_inatomic())
 * that are used instead.  Out of those, __... ones are inlined.  Plain
 * copy_{to,from}_user() might or might not be inlined.  If you want them
 * inlined, have asm/uaccess.h define INLINE_COPY_{TO,FROM}_USER.
 *
 * NOTE: only copy_from_user() zero-pads the destination in case of short copy.
 * Neither __copy_from_user() nor __copy_from_user_inatomic() zero anything
 * at all; their callers absolutely must check the return value.
 *
 * Biarch ones should also provide raw_copy_in_user() - similar to the above,
 * but both source and destination are __user pointers (affected by set_fs()
 * as usual) and both source and destination can trigger faults.
 */

static __always_inline __must_check unsigned long
__copy_from_user_inatomic(void *to, const void __user *from, unsigned long n)
{
	instrument_copy_from_user(to, from, n);
	check_object_size(to, n, false);
	return raw_copy_from_user(to, from, n);
}

static __always_inline __must_check unsigned long
__copy_from_user(void *to, const void __user *from, unsigned long n)
{
	might_fault();
	if (should_fail_usercopy())
		return n;
	instrument_copy_from_user(to, from, n);
	check_object_size(to, n, false);
	return raw_copy_from_user(to, from, n);
}

/**
 * __copy_to_user_inatomic: - Copy a block of data into user space, with less checking.
 * @to:   Destination address, in user space.
 * @from: Source address, in kernel space.
 * @n:    Number of bytes to copy.
 *
 * Context: User context only.
 *
 * Copy data from kernel space to user space.  Caller must check
 * the specified block with access_ok() before calling this function.
 * The caller should also make sure he pins the user space address
 * so that we don't result in page fault and sleep.
 */
static __always_inline __must_check unsigned long
__copy_to_user_inatomic(void __user *to, const void *from, unsigned long n)
{
	if (should_fail_usercopy())
		return n;
	instrument_copy_to_user(to, from, n);
	check_object_size(from, n, true);
	return raw_copy_to_user(to, from, n);
}

static __always_inline __must_check unsigned long
__copy_to_user(void __user *to, const void *from, unsigned long n)
{
	might_fault();
	if (should_fail_usercopy())
		return n;
	instrument_copy_to_user(to, from, n);
	check_object_size(from, n, true);
	return raw_copy_to_user(to, from, n);
}

#ifdef INLINE_COPY_FROM_USER
static inline __must_check unsigned long
_copy_from_user(void *to, const void __user *from, unsigned long n)
{
	unsigned long res = n;
	might_fault();
	if (!should_fail_usercopy() && likely(access_ok(from, n))) {
		instrument_copy_from_user(to, from, n);
		res = raw_copy_from_user(to, from, n);
	}
	if (unlikely(res))
		memset(to + (n - res), 0, res);
	return res;
}
#else
extern __must_check unsigned long
_copy_from_user(void *, const void __user *, unsigned long);
#endif

#ifdef INLINE_COPY_TO_USER
static inline __must_check unsigned long
_copy_to_user(void __user *to, const void *from, unsigned long n)
{
	might_fault();
	if (should_fail_usercopy())
		return n;
	if (access_ok(to, n)) {
		instrument_copy_to_user(to, from, n);
		n = raw_copy_to_user(to, from, n);
	}
	return n;
}
#else
extern __must_check unsigned long
_copy_to_user(void __user *, const void *, unsigned long);
#endif

static __always_inline unsigned long __must_check
copy_from_user(void *to, const void __user *from, unsigned long n)
{
	if (likely(check_copy_size(to, n, false)))
		n = _copy_from_user(to, from, n);
	return n;
}

static __always_inline unsigned long __must_check
copy_to_user(void __user *to, const void *from, unsigned long n)
{
	if (likely(check_copy_size(from, n, true)))
		n = _copy_to_user(to, from, n);
	return n;
}
#ifdef CONFIG_COMPAT
static __always_inline unsigned long __must_check
copy_in_user(void __user *to, const void __user *from, unsigned long n)
{
	might_fault();
	if (access_ok(to, n) && access_ok(from, n))
		n = raw_copy_in_user(to, from, n);
	return n;
}
#endif

#ifndef copy_mc_to_kernel
/*
 * Without arch opt-in this generic copy_mc_to_kernel() will not handle
 * #MC (or arch equivalent) during source read.
 */
static inline unsigned long __must_check
copy_mc_to_kernel(void *dst, const void *src, size_t cnt)
{
	memcpy(dst, src, cnt);
	return 0;
}
#endif

static __always_inline void pagefault_disabled_inc(void)
{
	current->pagefault_disabled++;
}

static __always_inline void pagefault_disabled_dec(void)
{
	current->pagefault_disabled--;
}

/*
 * These routines enable/disable the pagefault handler. If disabled, it will
 * not take any locks and go straight to the fixup table.
 *
 * User access methods will not sleep when called from a pagefault_disabled()
 * environment.
 */
static inline void pagefault_disable(void)
{
	pagefault_disabled_inc();
	/*
	 * make sure to have issued the store before a pagefault
	 * can hit.
	 */
	barrier();
}

static inline void pagefault_enable(void)
{
	/*
	 * make sure to issue those last loads/stores before enabling
	 * the pagefault handler again.
	 */
	barrier();
	pagefault_disabled_dec();
}

/*
 * Is the pagefault handler disabled? If so, user access methods will not sleep.
 */
static inline bool pagefault_disabled(void)
{
	return current->pagefault_disabled != 0;
}

/*
 * The pagefault handler is in general disabled by pagefault_disable() or
 * when in irq context (via in_atomic()).
 *
 * This function should only be used by the fault handlers. Other users should
 * stick to pagefault_disabled().
 * Please NEVER use preempt_disable() to disable the fault handler. With
 * !CONFIG_PREEMPT_COUNT, this is like a NOP. So the handler won't be disabled.
 * in_atomic() will report different values based on !CONFIG_PREEMPT_COUNT.
 */
#define faulthandler_disabled() (pagefault_disabled() || in_atomic())

#ifndef ARCH_HAS_NOCACHE_UACCESS

static inline __must_check unsigned long
__copy_from_user_inatomic_nocache(void *to, const void __user *from,
				  unsigned long n)
{
	return __copy_from_user_inatomic(to, from, n);
}

#endif		/* ARCH_HAS_NOCACHE_UACCESS */

extern __must_check int check_zeroed_user(const void __user *from, size_t size);
<<<<<<< HEAD

/**
 * copy_struct_from_user: copy a struct from userspace
 * @dst:   Destination address, in kernel space. This buffer must be @ksize
 *         bytes long.
 * @ksize: Size of @dst struct.
 * @src:   Source address, in userspace.
 * @usize: (Alleged) size of @src struct.
 *
 * Copies a struct from userspace to kernel space, in a way that guarantees
 * backwards-compatibility for struct syscall arguments (as long as future
 * struct extensions are made such that all new fields are *appended* to the
 * old struct, and zeroed-out new fields have the same meaning as the old
 * struct).
 *
 * @ksize is just sizeof(*dst), and @usize should've been passed by userspace.
 * The recommended usage is something like the following:
 *
 *   SYSCALL_DEFINE2(foobar, const struct foo __user *, uarg, size_t, usize)
 *   {
 *      int err;
 *      struct foo karg = {};
 *
 *      if (usize > PAGE_SIZE)
 *        return -E2BIG;
 *      if (usize < FOO_SIZE_VER0)
 *        return -EINVAL;
 *
 *      err = copy_struct_from_user(&karg, sizeof(karg), uarg, usize);
 *      if (err)
 *        return err;
 *
 *      // ...
 *   }
 *
 * There are three cases to consider:
 *  * If @usize == @ksize, then it's copied verbatim.
 *  * If @usize < @ksize, then the userspace has passed an old struct to a
 *    newer kernel. The rest of the trailing bytes in @dst (@ksize - @usize)
 *    are to be zero-filled.
 *  * If @usize > @ksize, then the userspace has passed a new struct to an
 *    older kernel. The trailing bytes unknown to the kernel (@usize - @ksize)
 *    are checked to ensure they are zeroed, otherwise -E2BIG is returned.
 *
 * Returns (in all cases, some data may have been copied):
 *  * -E2BIG:  (@usize > @ksize) and there are non-zero trailing bytes in @src.
 *  * -EFAULT: access to userspace failed.
 */
static __always_inline __must_check int
copy_struct_from_user(void *dst, size_t ksize, const void __user *src,
		      size_t usize)
{
	size_t size = min(ksize, usize);
	size_t rest = max(ksize, usize) - size;

	/* Deal with trailing bytes. */
	if (usize < ksize) {
		memset(dst + size, 0, rest);
	} else if (usize > ksize) {
		int ret = check_zeroed_user(src + size, rest);
		if (ret <= 0)
			return ret ?: -E2BIG;
	}
	/* Copy the interoperable parts of the struct. */
	if (copy_from_user(dst, src, size))
		return -EFAULT;
	return 0;
}

/*
 * probe_kernel_read(): safely attempt to read from a location
 * @dst: pointer to the buffer that shall take the data
 * @src: address to read from
 * @size: size of the data chunk
 *
 * Safely read from address @src to the buffer at @dst.  If a kernel fault
 * happens, handle that and return -EFAULT.
 */
extern long probe_kernel_read(void *dst, const void *src, size_t size);
extern long probe_kernel_read_strict(void *dst, const void *src, size_t size);
extern long __probe_kernel_read(void *dst, const void *src, size_t size);
=======
>>>>>>> 7d2a07b7

/**
 * copy_struct_from_user: copy a struct from userspace
 * @dst:   Destination address, in kernel space. This buffer must be @ksize
 *         bytes long.
 * @ksize: Size of @dst struct.
 * @src:   Source address, in userspace.
 * @usize: (Alleged) size of @src struct.
 *
 * Copies a struct from userspace to kernel space, in a way that guarantees
 * backwards-compatibility for struct syscall arguments (as long as future
 * struct extensions are made such that all new fields are *appended* to the
 * old struct, and zeroed-out new fields have the same meaning as the old
 * struct).
 *
 * @ksize is just sizeof(*dst), and @usize should've been passed by userspace.
 * The recommended usage is something like the following:
 *
 *   SYSCALL_DEFINE2(foobar, const struct foo __user *, uarg, size_t, usize)
 *   {
 *      int err;
 *      struct foo karg = {};
 *
 *      if (usize > PAGE_SIZE)
 *        return -E2BIG;
 *      if (usize < FOO_SIZE_VER0)
 *        return -EINVAL;
 *
 *      err = copy_struct_from_user(&karg, sizeof(karg), uarg, usize);
 *      if (err)
 *        return err;
 *
 *      // ...
 *   }
 *
 * There are three cases to consider:
 *  * If @usize == @ksize, then it's copied verbatim.
 *  * If @usize < @ksize, then the userspace has passed an old struct to a
 *    newer kernel. The rest of the trailing bytes in @dst (@ksize - @usize)
 *    are to be zero-filled.
 *  * If @usize > @ksize, then the userspace has passed a new struct to an
 *    older kernel. The trailing bytes unknown to the kernel (@usize - @ksize)
 *    are checked to ensure they are zeroed, otherwise -E2BIG is returned.
 *
 * Returns (in all cases, some data may have been copied):
 *  * -E2BIG:  (@usize > @ksize) and there are non-zero trailing bytes in @src.
 *  * -EFAULT: access to userspace failed.
 */
static __always_inline __must_check int
copy_struct_from_user(void *dst, size_t ksize, const void __user *src,
		      size_t usize)
{
	size_t size = min(ksize, usize);
	size_t rest = max(ksize, usize) - size;

	/* Deal with trailing bytes. */
	if (usize < ksize) {
		memset(dst + size, 0, rest);
	} else if (usize > ksize) {
		int ret = check_zeroed_user(src + size, rest);
		if (ret <= 0)
			return ret ?: -E2BIG;
	}
	/* Copy the interoperable parts of the struct. */
	if (copy_from_user(dst, src, size))
		return -EFAULT;
	return 0;
}

<<<<<<< HEAD
/*
 * probe_user_write(): safely attempt to write to a location in user space
 * @dst: address to write to
 * @src: pointer to the data that shall be written
 * @size: size of the data chunk
 *
 * Safely write to address @dst from the buffer at @src.  If a kernel fault
 * happens, handle that and return -EFAULT.
 */
extern long notrace probe_user_write(void __user *dst, const void *src, size_t size);
extern long notrace __probe_user_write(void __user *dst, const void *src, size_t size);

extern long strncpy_from_unsafe(char *dst, const void *unsafe_addr, long count);
extern long strncpy_from_unsafe_strict(char *dst, const void *unsafe_addr,
				       long count);
extern long __strncpy_from_unsafe(char *dst, const void *unsafe_addr, long count);
extern long strncpy_from_unsafe_user(char *dst, const void __user *unsafe_addr,
				     long count);
extern long strnlen_unsafe_user(const void __user *unsafe_addr, long count);
=======
bool copy_from_kernel_nofault_allowed(const void *unsafe_src, size_t size);

long copy_from_kernel_nofault(void *dst, const void *src, size_t size);
long notrace copy_to_kernel_nofault(void *dst, const void *src, size_t size);

long copy_from_user_nofault(void *dst, const void __user *src, size_t size);
long notrace copy_to_user_nofault(void __user *dst, const void *src,
		size_t size);

long strncpy_from_kernel_nofault(char *dst, const void *unsafe_addr,
		long count);

long strncpy_from_user_nofault(char *dst, const void __user *unsafe_addr,
		long count);
long strnlen_user_nofault(const void __user *unsafe_addr, long count);
>>>>>>> 7d2a07b7

/**
 * get_kernel_nofault(): safely attempt to read from a location
 * @val: read into this variable
 * @ptr: address to read from
 *
 * Returns 0 on success, or -EFAULT.
 */
#define get_kernel_nofault(val, ptr) ({				\
	const typeof(val) *__gk_ptr = (ptr);			\
	copy_from_kernel_nofault(&(val), __gk_ptr, sizeof(val));\
})

#ifndef user_access_begin
#define user_access_begin(ptr,len) access_ok(ptr, len)
#define user_access_end() do { } while (0)
#define unsafe_op_wrap(op, err) do { if (unlikely(op)) goto err; } while (0)
#define unsafe_get_user(x,p,e) unsafe_op_wrap(__get_user(x,p),e)
#define unsafe_put_user(x,p,e) unsafe_op_wrap(__put_user(x,p),e)
#define unsafe_copy_to_user(d,s,l,e) unsafe_op_wrap(__copy_to_user(d,s,l),e)
<<<<<<< HEAD
=======
#define unsafe_copy_from_user(d,s,l,e) unsafe_op_wrap(__copy_from_user(d,s,l),e)
>>>>>>> 7d2a07b7
static inline unsigned long user_access_save(void) { return 0UL; }
static inline void user_access_restore(unsigned long flags) { }
#endif
#ifndef user_write_access_begin
#define user_write_access_begin user_access_begin
#define user_write_access_end user_access_end
#endif
#ifndef user_read_access_begin
#define user_read_access_begin user_access_begin
#define user_read_access_end user_access_end
#endif

#ifdef CONFIG_HARDENED_USERCOPY
void usercopy_warn(const char *name, const char *detail, bool to_user,
		   unsigned long offset, unsigned long len);
void __noreturn usercopy_abort(const char *name, const char *detail,
			       bool to_user, unsigned long offset,
			       unsigned long len);
#endif

#endif		/* __LINUX_UACCESS_H__ */<|MERGE_RESOLUTION|>--- conflicted
+++ resolved
@@ -293,7 +293,6 @@
 #endif		/* ARCH_HAS_NOCACHE_UACCESS */
 
 extern __must_check int check_zeroed_user(const void __user *from, size_t size);
-<<<<<<< HEAD
 
 /**
  * copy_struct_from_user: copy a struct from userspace
@@ -363,110 +362,6 @@
 	return 0;
 }
 
-/*
- * probe_kernel_read(): safely attempt to read from a location
- * @dst: pointer to the buffer that shall take the data
- * @src: address to read from
- * @size: size of the data chunk
- *
- * Safely read from address @src to the buffer at @dst.  If a kernel fault
- * happens, handle that and return -EFAULT.
- */
-extern long probe_kernel_read(void *dst, const void *src, size_t size);
-extern long probe_kernel_read_strict(void *dst, const void *src, size_t size);
-extern long __probe_kernel_read(void *dst, const void *src, size_t size);
-=======
->>>>>>> 7d2a07b7
-
-/**
- * copy_struct_from_user: copy a struct from userspace
- * @dst:   Destination address, in kernel space. This buffer must be @ksize
- *         bytes long.
- * @ksize: Size of @dst struct.
- * @src:   Source address, in userspace.
- * @usize: (Alleged) size of @src struct.
- *
- * Copies a struct from userspace to kernel space, in a way that guarantees
- * backwards-compatibility for struct syscall arguments (as long as future
- * struct extensions are made such that all new fields are *appended* to the
- * old struct, and zeroed-out new fields have the same meaning as the old
- * struct).
- *
- * @ksize is just sizeof(*dst), and @usize should've been passed by userspace.
- * The recommended usage is something like the following:
- *
- *   SYSCALL_DEFINE2(foobar, const struct foo __user *, uarg, size_t, usize)
- *   {
- *      int err;
- *      struct foo karg = {};
- *
- *      if (usize > PAGE_SIZE)
- *        return -E2BIG;
- *      if (usize < FOO_SIZE_VER0)
- *        return -EINVAL;
- *
- *      err = copy_struct_from_user(&karg, sizeof(karg), uarg, usize);
- *      if (err)
- *        return err;
- *
- *      // ...
- *   }
- *
- * There are three cases to consider:
- *  * If @usize == @ksize, then it's copied verbatim.
- *  * If @usize < @ksize, then the userspace has passed an old struct to a
- *    newer kernel. The rest of the trailing bytes in @dst (@ksize - @usize)
- *    are to be zero-filled.
- *  * If @usize > @ksize, then the userspace has passed a new struct to an
- *    older kernel. The trailing bytes unknown to the kernel (@usize - @ksize)
- *    are checked to ensure they are zeroed, otherwise -E2BIG is returned.
- *
- * Returns (in all cases, some data may have been copied):
- *  * -E2BIG:  (@usize > @ksize) and there are non-zero trailing bytes in @src.
- *  * -EFAULT: access to userspace failed.
- */
-static __always_inline __must_check int
-copy_struct_from_user(void *dst, size_t ksize, const void __user *src,
-		      size_t usize)
-{
-	size_t size = min(ksize, usize);
-	size_t rest = max(ksize, usize) - size;
-
-	/* Deal with trailing bytes. */
-	if (usize < ksize) {
-		memset(dst + size, 0, rest);
-	} else if (usize > ksize) {
-		int ret = check_zeroed_user(src + size, rest);
-		if (ret <= 0)
-			return ret ?: -E2BIG;
-	}
-	/* Copy the interoperable parts of the struct. */
-	if (copy_from_user(dst, src, size))
-		return -EFAULT;
-	return 0;
-}
-
-<<<<<<< HEAD
-/*
- * probe_user_write(): safely attempt to write to a location in user space
- * @dst: address to write to
- * @src: pointer to the data that shall be written
- * @size: size of the data chunk
- *
- * Safely write to address @dst from the buffer at @src.  If a kernel fault
- * happens, handle that and return -EFAULT.
- */
-extern long notrace probe_user_write(void __user *dst, const void *src, size_t size);
-extern long notrace __probe_user_write(void __user *dst, const void *src, size_t size);
-
-extern long strncpy_from_unsafe(char *dst, const void *unsafe_addr, long count);
-extern long strncpy_from_unsafe_strict(char *dst, const void *unsafe_addr,
-				       long count);
-extern long __strncpy_from_unsafe(char *dst, const void *unsafe_addr, long count);
-extern long strncpy_from_unsafe_user(char *dst, const void __user *unsafe_addr,
-				     long count);
-extern long strnlen_unsafe_user(const void __user *unsafe_addr, long count);
-=======
 bool copy_from_kernel_nofault_allowed(const void *unsafe_src, size_t size);
 
 long copy_from_kernel_nofault(void *dst, const void *src, size_t size);
@@ -482,7 +377,6 @@
 long strncpy_from_user_nofault(char *dst, const void __user *unsafe_addr,
 		long count);
 long strnlen_user_nofault(const void __user *unsafe_addr, long count);
->>>>>>> 7d2a07b7
 
 /**
  * get_kernel_nofault(): safely attempt to read from a location
@@ -503,10 +397,7 @@
 #define unsafe_get_user(x,p,e) unsafe_op_wrap(__get_user(x,p),e)
 #define unsafe_put_user(x,p,e) unsafe_op_wrap(__put_user(x,p),e)
 #define unsafe_copy_to_user(d,s,l,e) unsafe_op_wrap(__copy_to_user(d,s,l),e)
-<<<<<<< HEAD
-=======
 #define unsafe_copy_from_user(d,s,l,e) unsafe_op_wrap(__copy_from_user(d,s,l),e)
->>>>>>> 7d2a07b7
 static inline unsigned long user_access_save(void) { return 0UL; }
 static inline void user_access_restore(unsigned long flags) { }
 #endif
