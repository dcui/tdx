/* SPDX-License-Identifier: GPL-2.0 */
/*
 * linux/include/linux/sunrpc/svc.h
 *
 * RPC server declarations.
 *
 * Copyright (C) 1995, 1996 Olaf Kirch <okir@monad.swb.de>
 */


#ifndef SUNRPC_SVC_H
#define SUNRPC_SVC_H

#include <linux/in.h>
#include <linux/in6.h>
#include <linux/sunrpc/types.h>
#include <linux/sunrpc/xdr.h>
#include <linux/sunrpc/auth.h>
#include <linux/sunrpc/svcauth.h>
#include <linux/wait.h>
#include <linux/mm.h>

/* statistics for svc_pool structures */
struct svc_pool_stats {
	atomic_long_t	packets;
	unsigned long	sockets_queued;
	atomic_long_t	threads_woken;
	atomic_long_t	threads_timedout;
};

/*
 *
 * RPC service thread pool.
 *
 * Pool of threads and temporary sockets.  Generally there is only
 * a single one of these per RPC service, but on NUMA machines those
 * services that can benefit from it (i.e. nfs but not lockd) will
 * have one pool per NUMA node.  This optimisation reduces cross-
 * node traffic on multi-node NUMA NFS servers.
 */
struct svc_pool {
	unsigned int		sp_id;	    	/* pool id; also node id on NUMA */
	spinlock_t		sp_lock;	/* protects all fields */
	struct list_head	sp_sockets;	/* pending sockets */
	unsigned int		sp_nrthreads;	/* # of threads in pool */
	struct list_head	sp_all_threads;	/* all server threads */
	struct svc_pool_stats	sp_stats;	/* statistics on pool operation */
#define	SP_TASK_PENDING		(0)		/* still work to do even if no
						 * xprt is queued. */
#define SP_CONGESTED		(1)
	unsigned long		sp_flags;
} ____cacheline_aligned_in_smp;

struct svc_serv;

struct svc_serv_ops {
	/* Callback to use when last thread exits. */
	void		(*svo_shutdown)(struct svc_serv *, struct net *);

	/* function for service threads to run */
	int		(*svo_function)(void *);

	/* queue up a transport for servicing */
	void		(*svo_enqueue_xprt)(struct svc_xprt *);

	/* set up thread (or whatever) execution context */
	int		(*svo_setup)(struct svc_serv *, struct svc_pool *, int);

	/* optional module to count when adding threads (pooled svcs only) */
	struct module	*svo_module;
};

/*
 * RPC service.
 *
 * An RPC service is a ``daemon,'' possibly multithreaded, which
 * receives and processes incoming RPC messages.
 * It has one or more transport sockets associated with it, and maintains
 * a list of idle threads waiting for input.
 *
 * We currently do not support more than one RPC program per daemon.
 */
struct svc_serv {
	struct svc_program *	sv_program;	/* RPC program */
	struct svc_stat *	sv_stats;	/* RPC statistics */
	spinlock_t		sv_lock;
	unsigned int		sv_nrthreads;	/* # of server threads */
	unsigned int		sv_maxconn;	/* max connections allowed or
						 * '0' causing max to be based
						 * on number of threads. */

	unsigned int		sv_max_payload;	/* datagram payload size */
	unsigned int		sv_max_mesg;	/* max_payload + 1 page for overheads */
	unsigned int		sv_xdrsize;	/* XDR buffer size */
	struct list_head	sv_permsocks;	/* all permanent sockets */
	struct list_head	sv_tempsocks;	/* all temporary sockets */
	int			sv_tmpcnt;	/* count of temporary sockets */
	struct timer_list	sv_temptimer;	/* timer for aging temporary sockets */

	char *			sv_name;	/* service name */

	unsigned int		sv_nrpools;	/* number of thread pools */
	struct svc_pool *	sv_pools;	/* array of thread pools */
	const struct svc_serv_ops *sv_ops;	/* server operations */
#if defined(CONFIG_SUNRPC_BACKCHANNEL)
	struct list_head	sv_cb_list;	/* queue for callback requests
						 * that arrive over the same
						 * connection */
	spinlock_t		sv_cb_lock;	/* protects the svc_cb_list */
	wait_queue_head_t	sv_cb_waitq;	/* sleep here if there are no
						 * entries in the svc_cb_list */
	bool			sv_bc_enabled;	/* service uses backchannel */
#endif /* CONFIG_SUNRPC_BACKCHANNEL */
};

/*
 * We use sv_nrthreads as a reference count.  svc_destroy() drops
 * this refcount, so we need to bump it up around operations that
 * change the number of threads.  Horrible, but there it is.
 * Should be called with the "service mutex" held.
 */
static inline void svc_get(struct svc_serv *serv)
{
	serv->sv_nrthreads++;
}

/*
 * Maximum payload size supported by a kernel RPC server.
 * This is use to determine the max number of pages nfsd is
 * willing to return in a single READ operation.
 *
 * These happen to all be powers of 2, which is not strictly
 * necessary but helps enforce the real limitation, which is
 * that they should be multiples of PAGE_SIZE.
 *
 * For UDP transports, a block plus NFS,RPC, and UDP headers
 * has to fit into the IP datagram limit of 64K.  The largest
 * feasible number for all known page sizes is probably 48K,
 * but we choose 32K here.  This is the same as the historical
 * Linux limit; someone who cares more about NFS/UDP performance
 * can test a larger number.
 *
 * For TCP transports we have more freedom.  A size of 1MB is
 * chosen to match the client limit.  Other OSes are known to
 * have larger limits, but those numbers are probably beyond
 * the point of diminishing returns.
 */
#define RPCSVC_MAXPAYLOAD	(1*1024*1024u)
#define RPCSVC_MAXPAYLOAD_TCP	RPCSVC_MAXPAYLOAD
#define RPCSVC_MAXPAYLOAD_UDP	(32*1024u)

extern u32 svc_max_payload(const struct svc_rqst *rqstp);

/*
 * RPC Requsts and replies are stored in one or more pages.
 * We maintain an array of pages for each server thread.
 * Requests are copied into these pages as they arrive.  Remaining
 * pages are available to write the reply into.
 *
 * Pages are sent using ->sendpage so each server thread needs to
 * allocate more to replace those used in sending.  To help keep track
 * of these pages we have a receive list where all pages initialy live,
 * and a send list where pages are moved to when there are to be part
 * of a reply.
 *
 * We use xdr_buf for holding responses as it fits well with NFS
 * read responses (that have a header, and some data pages, and possibly
 * a tail) and means we can share some client side routines.
 *
 * The xdr_buf.head kvec always points to the first page in the rq_*pages
 * list.  The xdr_buf.pages pointer points to the second page on that
 * list.  xdr_buf.tail points to the end of the first page.
 * This assumes that the non-page part of an rpc reply will fit
 * in a page - NFSd ensures this.  lockd also has no trouble.
 *
 * Each request/reply pair can have at most one "payload", plus two pages,
 * one for the request, and one for the reply.
 * We using ->sendfile to return read data, we might need one extra page
 * if the request is not page-aligned.  So add another '1'.
 */
#define RPCSVC_MAXPAGES		((RPCSVC_MAXPAYLOAD+PAGE_SIZE-1)/PAGE_SIZE \
				+ 2 + 1)

static inline u32 svc_getnl(struct kvec *iov)
{
	__be32 val, *vp;
	vp = iov->iov_base;
	val = *vp++;
	iov->iov_base = (void*)vp;
	iov->iov_len -= sizeof(__be32);
	return ntohl(val);
}

static inline void svc_putnl(struct kvec *iov, u32 val)
{
	__be32 *vp = iov->iov_base + iov->iov_len;
	*vp = htonl(val);
	iov->iov_len += sizeof(__be32);
}

static inline __be32 svc_getu32(struct kvec *iov)
{
	__be32 val, *vp;
	vp = iov->iov_base;
	val = *vp++;
	iov->iov_base = (void*)vp;
	iov->iov_len -= sizeof(__be32);
	return val;
}

static inline void svc_ungetu32(struct kvec *iov)
{
	__be32 *vp = (__be32 *)iov->iov_base;
	iov->iov_base = (void *)(vp - 1);
	iov->iov_len += sizeof(*vp);
}

static inline void svc_putu32(struct kvec *iov, __be32 val)
{
	__be32 *vp = iov->iov_base + iov->iov_len;
	*vp = val;
	iov->iov_len += sizeof(__be32);
}

/*
 * The context of a single thread, including the request currently being
 * processed.
 */
struct svc_rqst {
	struct list_head	rq_all;		/* all threads list */
	struct rcu_head		rq_rcu_head;	/* for RCU deferred kfree */
	struct svc_xprt *	rq_xprt;	/* transport ptr */

	struct sockaddr_storage	rq_addr;	/* peer address */
	size_t			rq_addrlen;
	struct sockaddr_storage	rq_daddr;	/* dest addr of request
						 *  - reply from here */
	size_t			rq_daddrlen;

	struct svc_serv *	rq_server;	/* RPC service definition */
	struct svc_pool *	rq_pool;	/* thread pool */
	const struct svc_procedure *rq_procinfo;/* procedure info */
	struct auth_ops *	rq_authop;	/* authentication flavour */
	struct svc_cred		rq_cred;	/* auth info */
	void *			rq_xprt_ctxt;	/* transport specific context ptr */
	struct svc_deferred_req*rq_deferred;	/* deferred request we are replaying */

	size_t			rq_xprt_hlen;	/* xprt header len */
	struct xdr_buf		rq_arg;
	struct xdr_stream	rq_arg_stream;
	struct xdr_stream	rq_res_stream;
	struct page		*rq_scratch_page;
	struct xdr_buf		rq_res;
	struct page		*rq_pages[RPCSVC_MAXPAGES + 1];
	struct page *		*rq_respages;	/* points into rq_pages */
	struct page *		*rq_next_page; /* next reply page to use */
	struct page *		*rq_page_end;  /* one past the last page */

	struct kvec		rq_vec[RPCSVC_MAXPAGES]; /* generally useful.. */
	struct bio_vec		rq_bvec[RPCSVC_MAXPAGES];

	__be32			rq_xid;		/* transmission id */
	u32			rq_prog;	/* program number */
	u32			rq_vers;	/* program version */
	u32			rq_proc;	/* procedure number */
	u32			rq_prot;	/* IP protocol */
	int			rq_cachetype;	/* catering to nfsd */
#define	RQ_SECURE	(0)			/* secure port */
#define	RQ_LOCAL	(1)			/* local request */
#define	RQ_USEDEFERRAL	(2)			/* use deferral */
#define	RQ_DROPME	(3)			/* drop current reply */
#define	RQ_SPLICE_OK	(4)			/* turned off in gss privacy
						 * to prevent encrypting page
						 * cache pages */
#define	RQ_VICTIM	(5)			/* about to be shut down */
#define	RQ_BUSY		(6)			/* request is busy */
#define	RQ_DATA		(7)			/* request has data */
#define RQ_AUTHERR	(8)			/* Request status is auth error */
	unsigned long		rq_flags;	/* flags field */
	ktime_t			rq_qtime;	/* enqueue time */

	void *			rq_argp;	/* decoded arguments */
	void *			rq_resp;	/* xdr'd results */
	void *			rq_auth_data;	/* flavor-specific data */
	int			rq_auth_slack;	/* extra space xdr code
						 * should leave in head
						 * for krb5i, krb5p.
						 */
	int			rq_reserved;	/* space on socket outq
						 * reserved for this request
						 */
	ktime_t			rq_stime;	/* start time */

	struct cache_req	rq_chandle;	/* handle passed to caches for 
						 * request delaying 
						 */
	/* Catering to nfsd */
	struct auth_domain *	rq_client;	/* RPC peer info */
	struct auth_domain *	rq_gssclient;	/* "gss/"-style peer info */
	struct svc_cacherep *	rq_cacherep;	/* cache info */
	struct task_struct	*rq_task;	/* service thread */
	spinlock_t		rq_lock;	/* per-request lock */
	struct net		*rq_bc_net;	/* pointer to backchannel's
						 * net namespace
						 */
	void **			rq_lease_breaker; /* The v4 client breaking a lease */
};

#define SVC_NET(rqst) (rqst->rq_xprt ? rqst->rq_xprt->xpt_net : rqst->rq_bc_net)

/*
 * Rigorous type checking on sockaddr type conversions
 */
static inline struct sockaddr_in *svc_addr_in(const struct svc_rqst *rqst)
{
	return (struct sockaddr_in *) &rqst->rq_addr;
}

static inline struct sockaddr_in6 *svc_addr_in6(const struct svc_rqst *rqst)
{
	return (struct sockaddr_in6 *) &rqst->rq_addr;
}

static inline struct sockaddr *svc_addr(const struct svc_rqst *rqst)
{
	return (struct sockaddr *) &rqst->rq_addr;
}

static inline struct sockaddr_in *svc_daddr_in(const struct svc_rqst *rqst)
{
	return (struct sockaddr_in *) &rqst->rq_daddr;
}

static inline struct sockaddr_in6 *svc_daddr_in6(const struct svc_rqst *rqst)
{
	return (struct sockaddr_in6 *) &rqst->rq_daddr;
}

static inline struct sockaddr *svc_daddr(const struct svc_rqst *rqst)
{
	return (struct sockaddr *) &rqst->rq_daddr;
}

/*
 * Check buffer bounds after decoding arguments
 */
static inline int
xdr_argsize_check(struct svc_rqst *rqstp, __be32 *p)
{
	char *cp = (char *)p;
	struct kvec *vec = &rqstp->rq_arg.head[0];
	return cp >= (char*)vec->iov_base
		&& cp <= (char*)vec->iov_base + vec->iov_len;
}

static inline int
xdr_ressize_check(struct svc_rqst *rqstp, __be32 *p)
{
	struct kvec *vec = &rqstp->rq_res.head[0];
	char *cp = (char*)p;

	vec->iov_len = cp - (char*)vec->iov_base;

	return vec->iov_len <= PAGE_SIZE;
}

static inline void svc_free_res_pages(struct svc_rqst *rqstp)
{
	while (rqstp->rq_next_page != rqstp->rq_respages) {
		struct page **pp = --rqstp->rq_next_page;
		if (*pp) {
			put_page(*pp);
			*pp = NULL;
		}
	}
}

struct svc_deferred_req {
	u32			prot;	/* protocol (UDP or TCP) */
	struct svc_xprt		*xprt;
	struct sockaddr_storage	addr;	/* where reply must go */
	size_t			addrlen;
	struct sockaddr_storage	daddr;	/* where reply must come from */
	size_t			daddrlen;
	struct cache_deferred_req handle;
	size_t			xprt_hlen;
	int			argslen;
	__be32			args[];
};

struct svc_process_info {
	union {
		int  (*dispatch)(struct svc_rqst *, __be32 *);
		struct {
			unsigned int lovers;
			unsigned int hivers;
		} mismatch;
	};
};

/*
 * List of RPC programs on the same transport endpoint
 */
struct svc_program {
	struct svc_program *	pg_next;	/* other programs (same xprt) */
	u32			pg_prog;	/* program number */
	unsigned int		pg_lovers;	/* lowest version */
	unsigned int		pg_hivers;	/* highest version */
	unsigned int		pg_nvers;	/* number of versions */
	const struct svc_version **pg_vers;	/* version array */
	char *			pg_name;	/* service name */
	char *			pg_class;	/* class name: services sharing authentication */
	struct svc_stat *	pg_stats;	/* rpc statistics */
	int			(*pg_authenticate)(struct svc_rqst *);
	__be32			(*pg_init_request)(struct svc_rqst *,
						   const struct svc_program *,
						   struct svc_process_info *);
	int			(*pg_rpcbind_set)(struct net *net,
						  const struct svc_program *,
						  u32 version, int family,
						  unsigned short proto,
						  unsigned short port);
};

/*
 * RPC program version
 */
struct svc_version {
	u32			vs_vers;	/* version number */
	u32			vs_nproc;	/* number of procedures */
	const struct svc_procedure *vs_proc;	/* per-procedure info */
	unsigned int		*vs_count;	/* call counts */
	u32			vs_xdrsize;	/* xdrsize needed for this version */

	/* Don't register with rpcbind */
	bool			vs_hidden;

	/* Don't care if the rpcbind registration fails */
	bool			vs_rpcb_optnl;

	/* Need xprt with congestion control */
	bool			vs_need_cong_ctrl;

	/* Override dispatch function (e.g. when caching replies).
	 * A return value of 0 means drop the request. 
	 * vs_dispatch == NULL means use default dispatcher.
	 */
	int			(*vs_dispatch)(struct svc_rqst *, __be32 *);
};

/*
 * RPC procedure info
 */
struct svc_procedure {
	/* process the request: */
	__be32			(*pc_func)(struct svc_rqst *);
	/* XDR decode args: */
	int			(*pc_decode)(struct svc_rqst *, __be32 *data);
	/* XDR encode result: */
	int			(*pc_encode)(struct svc_rqst *, __be32 *data);
	/* XDR free result: */
	void			(*pc_release)(struct svc_rqst *);
	unsigned int		pc_argsize;	/* argument struct size */
	unsigned int		pc_ressize;	/* result struct size */
	unsigned int		pc_cachetype;	/* cache info (NFS) */
	unsigned int		pc_xdrressize;	/* maximum size of XDR reply */
	const char *		pc_name;	/* for display */
};

/*
 * Mode for mapping cpus to pools.
 */
enum {
	SVC_POOL_AUTO = -1,	/* choose one of the others */
	SVC_POOL_GLOBAL,	/* no mapping, just a single global pool
				 * (legacy & UP mode) */
	SVC_POOL_PERCPU,	/* one pool per cpu */
	SVC_POOL_PERNODE	/* one pool per numa node */
};

struct svc_pool_map {
	int count;			/* How many svc_servs use us */
	int mode;			/* Note: int not enum to avoid
					 * warnings about "enumeration value
					 * not handled in switch" */
	unsigned int npools;
	unsigned int *pool_to;		/* maps pool id to cpu or node */
	unsigned int *to_pool;		/* maps cpu or node to pool id */
};

extern struct svc_pool_map svc_pool_map;

/*
 * Function prototypes.
 */
int svc_rpcb_setup(struct svc_serv *serv, struct net *net);
void svc_rpcb_cleanup(struct svc_serv *serv, struct net *net);
int svc_bind(struct svc_serv *serv, struct net *net);
struct svc_serv *svc_create(struct svc_program *, unsigned int,
			    const struct svc_serv_ops *);
struct svc_rqst *svc_rqst_alloc(struct svc_serv *serv,
					struct svc_pool *pool, int node);
struct svc_rqst *svc_prepare_thread(struct svc_serv *serv,
					struct svc_pool *pool, int node);
void		   svc_rqst_free(struct svc_rqst *);
void		   svc_exit_thread(struct svc_rqst *);
unsigned int	   svc_pool_map_get(void);
void		   svc_pool_map_put(void);
struct svc_serv *  svc_create_pooled(struct svc_program *, unsigned int,
			const struct svc_serv_ops *);
int		   svc_set_num_threads(struct svc_serv *, struct svc_pool *, int);
int		   svc_set_num_threads_sync(struct svc_serv *, struct svc_pool *, int);
int		   svc_pool_stats_open(struct svc_serv *serv, struct file *file);
void		   svc_destroy(struct svc_serv *);
void		   svc_shutdown_net(struct svc_serv *, struct net *);
int		   svc_process(struct svc_rqst *);
int		   bc_svc_process(struct svc_serv *, struct rpc_rqst *,
			struct svc_rqst *);
int		   svc_register(const struct svc_serv *, struct net *, const int,
				const unsigned short, const unsigned short);

void		   svc_wake_up(struct svc_serv *);
void		   svc_reserve(struct svc_rqst *rqstp, int space);
struct svc_pool *  svc_pool_for_cpu(struct svc_serv *serv, int cpu);
char *		   svc_print_addr(struct svc_rqst *, char *, size_t);
<<<<<<< HEAD
int		   svc_encode_read_payload(struct svc_rqst *rqstp,
					   unsigned int offset,
					   unsigned int length);
=======
int		   svc_encode_result_payload(struct svc_rqst *rqstp,
					     unsigned int offset,
					     unsigned int length);
>>>>>>> 7d2a07b7
unsigned int	   svc_fill_write_vector(struct svc_rqst *rqstp,
					 struct page **pages,
					 struct kvec *first, size_t total);
char		  *svc_fill_symlink_pathname(struct svc_rqst *rqstp,
					     struct kvec *first, void *p,
					     size_t total);
__be32		   svc_return_autherr(struct svc_rqst *rqstp, __be32 auth_err);
__be32		   svc_generic_init_request(struct svc_rqst *rqstp,
					    const struct svc_program *progp,
					    struct svc_process_info *procinfo);
int		   svc_generic_rpcbind_set(struct net *net,
					   const struct svc_program *progp,
					   u32 version, int family,
					   unsigned short proto,
					   unsigned short port);
int		   svc_rpcbind_set_version(struct net *net,
					   const struct svc_program *progp,
					   u32 version, int family,
					   unsigned short proto,
					   unsigned short port);

#define	RPC_MAX_ADDRBUFLEN	(63U)

/*
 * When we want to reduce the size of the reserved space in the response
 * buffer, we need to take into account the size of any checksum data that
 * may be at the end of the packet. This is difficult to determine exactly
 * for all cases without actually generating the checksum, so we just use a
 * static value.
 */
static inline void svc_reserve_auth(struct svc_rqst *rqstp, int space)
{
	svc_reserve(rqstp, space + rqstp->rq_auth_slack);
}

/**
 * svcxdr_init_decode - Prepare an xdr_stream for svc Call decoding
 * @rqstp: controlling server RPC transaction context
 *
 */
static inline void svcxdr_init_decode(struct svc_rqst *rqstp)
{
	struct xdr_stream *xdr = &rqstp->rq_arg_stream;
	struct kvec *argv = rqstp->rq_arg.head;

	xdr_init_decode(xdr, &rqstp->rq_arg, argv->iov_base, NULL);
	xdr_set_scratch_page(xdr, rqstp->rq_scratch_page);
}

/**
 * svcxdr_init_encode - Prepare an xdr_stream for svc Reply encoding
 * @rqstp: controlling server RPC transaction context
 *
 */
static inline void svcxdr_init_encode(struct svc_rqst *rqstp)
{
	struct xdr_stream *xdr = &rqstp->rq_res_stream;
	struct xdr_buf *buf = &rqstp->rq_res;
	struct kvec *resv = buf->head;

	xdr_reset_scratch_buffer(xdr);

	xdr->buf = buf;
	xdr->iov = resv;
	xdr->p   = resv->iov_base + resv->iov_len;
	xdr->end = resv->iov_base + PAGE_SIZE - rqstp->rq_auth_slack;
	buf->len = resv->iov_len;
	xdr->page_ptr = buf->pages - 1;
	buf->buflen = PAGE_SIZE * (1 + rqstp->rq_page_end - buf->pages);
	buf->buflen -= rqstp->rq_auth_slack;
	xdr->rqst = NULL;
}

#endif /* SUNRPC_SVC_H */<|MERGE_RESOLUTION|>--- conflicted
+++ resolved
@@ -523,15 +523,9 @@
 void		   svc_reserve(struct svc_rqst *rqstp, int space);
 struct svc_pool *  svc_pool_for_cpu(struct svc_serv *serv, int cpu);
 char *		   svc_print_addr(struct svc_rqst *, char *, size_t);
-<<<<<<< HEAD
-int		   svc_encode_read_payload(struct svc_rqst *rqstp,
-					   unsigned int offset,
-					   unsigned int length);
-=======
 int		   svc_encode_result_payload(struct svc_rqst *rqstp,
 					     unsigned int offset,
 					     unsigned int length);
->>>>>>> 7d2a07b7
 unsigned int	   svc_fill_write_vector(struct svc_rqst *rqstp,
 					 struct page **pages,
 					 struct kvec *first, size_t total);
