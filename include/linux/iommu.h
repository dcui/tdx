/* SPDX-License-Identifier: GPL-2.0-only */
/*
 * Copyright (C) 2007-2008 Advanced Micro Devices, Inc.
 * Author: Joerg Roedel <joerg.roedel@amd.com>
 */

#ifndef __LINUX_IOMMU_H
#define __LINUX_IOMMU_H

#include <linux/scatterlist.h>
#include <linux/device.h>
#include <linux/types.h>
#include <linux/errno.h>
#include <linux/err.h>
#include <linux/of.h>
#include <linux/ioasid.h>
#include <uapi/linux/iommu.h>

#define IOMMU_READ	(1 << 0)
#define IOMMU_WRITE	(1 << 1)
#define IOMMU_CACHE	(1 << 2) /* DMA cache coherency */
#define IOMMU_NOEXEC	(1 << 3)
#define IOMMU_MMIO	(1 << 4) /* e.g. things like MSI doorbells */
/*
 * Where the bus hardware includes a privilege level as part of its access type
 * markings, and certain devices are capable of issuing transactions marked as
 * either 'supervisor' or 'user', the IOMMU_PRIV flag requests that the other
 * given permission flags only apply to accesses at the higher privilege level,
 * and that unprivileged transactions should have as little access as possible.
 * This would usually imply the same permissions as kernel mappings on the CPU,
 * if the IOMMU page table format is equivalent.
 */
#define IOMMU_PRIV	(1 << 5)
<<<<<<< HEAD
/*
 * Non-coherent masters can use this page protection flag to set cacheable
 * memory attributes for only a transparent outer level of cache, also known as
 * the last-level or system cache.
 */
#define IOMMU_SYS_CACHE_ONLY	(1 << 6)
=======
>>>>>>> 7d2a07b7

struct iommu_ops;
struct iommu_group;
struct bus_type;
struct device;
struct iommu_domain;
struct notifier_block;
struct iommu_sva;
struct iommu_fault_event;

/* iommu fault flags */
#define IOMMU_FAULT_READ	0x0
#define IOMMU_FAULT_WRITE	0x1

typedef int (*iommu_fault_handler_t)(struct iommu_domain *,
			struct device *, unsigned long, int, void *);
typedef int (*iommu_dev_fault_handler_t)(struct iommu_fault *, void *);

struct iommu_domain_geometry {
	dma_addr_t aperture_start; /* First address that can be mapped    */
	dma_addr_t aperture_end;   /* Last address that can be mapped     */
	bool force_aperture;       /* DMA only allowed in mappable range? */
};

/* Domain feature flags */
#define __IOMMU_DOMAIN_PAGING	(1U << 0)  /* Support for iommu_map/unmap */
#define __IOMMU_DOMAIN_DMA_API	(1U << 1)  /* Domain for use in DMA-API
					      implementation              */
#define __IOMMU_DOMAIN_PT	(1U << 2)  /* Domain is identity mapped   */

/*
 * This are the possible domain-types
 *
 *	IOMMU_DOMAIN_BLOCKED	- All DMA is blocked, can be used to isolate
 *				  devices
 *	IOMMU_DOMAIN_IDENTITY	- DMA addresses are system physical addresses
 *	IOMMU_DOMAIN_UNMANAGED	- DMA mappings managed by IOMMU-API user, used
 *				  for VMs
 *	IOMMU_DOMAIN_DMA	- Internally used for DMA-API implementations.
 *				  This flag allows IOMMU drivers to implement
 *				  certain optimizations for these domains
 */
#define IOMMU_DOMAIN_BLOCKED	(0U)
#define IOMMU_DOMAIN_IDENTITY	(__IOMMU_DOMAIN_PT)
#define IOMMU_DOMAIN_UNMANAGED	(__IOMMU_DOMAIN_PAGING)
#define IOMMU_DOMAIN_DMA	(__IOMMU_DOMAIN_PAGING |	\
				 __IOMMU_DOMAIN_DMA_API)

struct iommu_domain {
	unsigned type;
	const struct iommu_ops *ops;
	unsigned long pgsize_bitmap;	/* Bitmap of page sizes in use */
	iommu_fault_handler_t handler;
	void *handler_token;
	struct iommu_domain_geometry geometry;
	void *iova_cookie;
};

enum iommu_cap {
	IOMMU_CAP_CACHE_COHERENCY,	/* IOMMU can enforce cache coherent DMA
					   transactions */
	IOMMU_CAP_INTR_REMAP,		/* IOMMU supports interrupt isolation */
	IOMMU_CAP_NOEXEC,		/* IOMMU_NOEXEC flag */
};

/* These are the possible reserved region types */
enum iommu_resv_type {
	/* Memory regions which must be mapped 1:1 at all times */
	IOMMU_RESV_DIRECT,
	/*
	 * Memory regions which are advertised to be 1:1 but are
	 * commonly considered relaxable in some conditions,
	 * for instance in device assignment use case (USB, Graphics)
	 */
	IOMMU_RESV_DIRECT_RELAXABLE,
	/* Arbitrary "never map this or give it to a device" address ranges */
	IOMMU_RESV_RESERVED,
	/* Hardware MSI region (untranslated) */
	IOMMU_RESV_MSI,
	/* Software-managed MSI translation window */
	IOMMU_RESV_SW_MSI,
};

/**
 * struct iommu_resv_region - descriptor for a reserved memory region
 * @list: Linked list pointers
 * @start: System physical start address of the region
 * @length: Length of the region in bytes
 * @prot: IOMMU Protection flags (READ/WRITE/...)
 * @type: Type of the reserved region
 */
struct iommu_resv_region {
	struct list_head	list;
	phys_addr_t		start;
	size_t			length;
	int			prot;
	enum iommu_resv_type	type;
};

/**
 * enum iommu_dev_features - Per device IOMMU features
 * @IOMMU_DEV_FEAT_AUX: Auxiliary domain feature
 * @IOMMU_DEV_FEAT_SVA: Shared Virtual Addresses
 * @IOMMU_DEV_FEAT_IOPF: I/O Page Faults such as PRI or Stall. Generally
 *			 enabling %IOMMU_DEV_FEAT_SVA requires
 *			 %IOMMU_DEV_FEAT_IOPF, but some devices manage I/O Page
 *			 Faults themselves instead of relying on the IOMMU. When
 *			 supported, this feature must be enabled before and
 *			 disabled after %IOMMU_DEV_FEAT_SVA.
 *
 * Device drivers query whether a feature is supported using
 * iommu_dev_has_feature(), and enable it using iommu_dev_enable_feature().
 */
enum iommu_dev_features {
	IOMMU_DEV_FEAT_AUX,
	IOMMU_DEV_FEAT_SVA,
	IOMMU_DEV_FEAT_IOPF,
};

#define IOMMU_PASID_INVALID	(-1U)

#ifdef CONFIG_IOMMU_API

/**
 * struct iommu_iotlb_gather - Range information for a pending IOTLB flush
 *
 * @start: IOVA representing the start of the range to be flushed
 * @end: IOVA representing the end of the range to be flushed (inclusive)
 * @pgsize: The interval at which to perform the flush
 *
 * This structure is intended to be updated by multiple calls to the
 * ->unmap() function in struct iommu_ops before eventually being passed
 * into ->iotlb_sync().
 */
struct iommu_iotlb_gather {
	unsigned long		start;
	unsigned long		end;
	size_t			pgsize;
<<<<<<< HEAD
=======
	struct page		*freelist;
>>>>>>> 7d2a07b7
};

/**
 * struct iommu_ops - iommu ops and capabilities
 * @capable: check capability
 * @domain_alloc: allocate iommu domain
 * @domain_free: free iommu domain
 * @attach_dev: attach device to an iommu domain
 * @detach_dev: detach device from an iommu domain
 * @map: map a physically contiguous memory region to an iommu domain
 * @unmap: unmap a physically contiguous memory region from an iommu domain
 * @flush_iotlb_all: Synchronously flush all hardware TLBs for this domain
 * @iotlb_sync_map: Sync mappings created recently using @map to the hardware
 * @iotlb_sync: Flush all queued ranges from the hardware TLBs and empty flush
 *            queue
 * @iova_to_phys: translate iova to physical address
 * @probe_device: Add device to iommu driver handling
 * @release_device: Remove device from iommu driver handling
 * @probe_finalize: Do final setup work after the device is added to an IOMMU
 *                  group and attached to the groups domain
 * @device_group: find iommu group for a particular device
 * @enable_nesting: Enable nesting
 * @set_pgtable_quirks: Set io page table quirks (IO_PGTABLE_QUIRK_*)
 * @get_resv_regions: Request list of reserved regions for a device
 * @put_resv_regions: Free list of reserved regions for a device
 * @apply_resv_region: Temporary helper call-back for iova reserved ranges
 * @of_xlate: add OF master IDs to iommu grouping
 * @is_attach_deferred: Check if domain attach should be deferred from iommu
 *                      driver init to device driver init (default no)
 * @dev_has/enable/disable_feat: per device entries to check/enable/disable
 *                               iommu specific features.
 * @dev_feat_enabled: check enabled feature
 * @aux_attach/detach_dev: aux-domain specific attach/detach entries.
 * @aux_get_pasid: get the pasid given an aux-domain
 * @sva_bind: Bind process address space to device
 * @sva_unbind: Unbind process address space from device
 * @sva_get_pasid: Get PASID associated to a SVA handle
 * @page_response: handle page request response
 * @cache_invalidate: invalidate translation caches
 * @sva_bind_gpasid: bind guest pasid and mm
 * @sva_unbind_gpasid: unbind guest pasid and mm
 * @def_domain_type: device default domain type, return value:
 *		- IOMMU_DOMAIN_IDENTITY: must use an identity domain
 *		- IOMMU_DOMAIN_DMA: must use a dma domain
 *		- 0: use the default setting
 * @pgsize_bitmap: bitmap of all possible supported page sizes
 * @owner: Driver module providing these ops
 */
struct iommu_ops {
	bool (*capable)(enum iommu_cap);

	/* Domain allocation and freeing by the iommu driver */
	struct iommu_domain *(*domain_alloc)(unsigned iommu_domain_type);
	void (*domain_free)(struct iommu_domain *);

	int (*attach_dev)(struct iommu_domain *domain, struct device *dev);
	void (*detach_dev)(struct iommu_domain *domain, struct device *dev);
	int (*map)(struct iommu_domain *domain, unsigned long iova,
		   phys_addr_t paddr, size_t size, int prot, gfp_t gfp);
	size_t (*unmap)(struct iommu_domain *domain, unsigned long iova,
		     size_t size, struct iommu_iotlb_gather *iotlb_gather);
	void (*flush_iotlb_all)(struct iommu_domain *domain);
<<<<<<< HEAD
	void (*iotlb_sync_map)(struct iommu_domain *domain);
=======
	void (*iotlb_sync_map)(struct iommu_domain *domain, unsigned long iova,
			       size_t size);
>>>>>>> 7d2a07b7
	void (*iotlb_sync)(struct iommu_domain *domain,
			   struct iommu_iotlb_gather *iotlb_gather);
	phys_addr_t (*iova_to_phys)(struct iommu_domain *domain, dma_addr_t iova);
	struct iommu_device *(*probe_device)(struct device *dev);
	void (*release_device)(struct device *dev);
	void (*probe_finalize)(struct device *dev);
	struct iommu_group *(*device_group)(struct device *dev);
	int (*enable_nesting)(struct iommu_domain *domain);
	int (*set_pgtable_quirks)(struct iommu_domain *domain,
				  unsigned long quirks);

	/* Request/Free a list of reserved regions for a device */
	void (*get_resv_regions)(struct device *dev, struct list_head *list);
	void (*put_resv_regions)(struct device *dev, struct list_head *list);
	void (*apply_resv_region)(struct device *dev,
				  struct iommu_domain *domain,
				  struct iommu_resv_region *region);

	int (*of_xlate)(struct device *dev, struct of_phandle_args *args);
	bool (*is_attach_deferred)(struct iommu_domain *domain, struct device *dev);

	/* Per device IOMMU features */
	bool (*dev_has_feat)(struct device *dev, enum iommu_dev_features f);
	bool (*dev_feat_enabled)(struct device *dev, enum iommu_dev_features f);
	int (*dev_enable_feat)(struct device *dev, enum iommu_dev_features f);
	int (*dev_disable_feat)(struct device *dev, enum iommu_dev_features f);

	/* Aux-domain specific attach/detach entries */
	int (*aux_attach_dev)(struct iommu_domain *domain, struct device *dev);
	void (*aux_detach_dev)(struct iommu_domain *domain, struct device *dev);
	int (*aux_get_pasid)(struct iommu_domain *domain, struct device *dev);

	struct iommu_sva *(*sva_bind)(struct device *dev, struct mm_struct *mm,
				      void *drvdata);
	void (*sva_unbind)(struct iommu_sva *handle);
	u32 (*sva_get_pasid)(struct iommu_sva *handle);

	int (*page_response)(struct device *dev,
			     struct iommu_fault_event *evt,
			     struct iommu_page_response *msg);
	int (*cache_invalidate)(struct iommu_domain *domain, struct device *dev,
				struct iommu_cache_invalidate_info *inv_info);
	int (*sva_bind_gpasid)(struct iommu_domain *domain,
			struct device *dev, struct iommu_gpasid_bind_data *data);

	int (*sva_unbind_gpasid)(struct device *dev, u32 pasid);

	int (*def_domain_type)(struct device *dev);

	unsigned long pgsize_bitmap;
	struct module *owner;
};

/**
 * struct iommu_device - IOMMU core representation of one IOMMU hardware
 *			 instance
 * @list: Used by the iommu-core to keep a list of registered iommus
 * @ops: iommu-ops for talking to this iommu
 * @dev: struct device for sysfs handling
 */
struct iommu_device {
	struct list_head list;
	const struct iommu_ops *ops;
	struct fwnode_handle *fwnode;
	struct device *dev;
};

/**
 * struct iommu_fault_event - Generic fault event
 *
 * Can represent recoverable faults such as a page requests or
 * unrecoverable faults such as DMA or IRQ remapping faults.
 *
 * @fault: fault descriptor
 * @list: pending fault event list, used for tracking responses
 */
struct iommu_fault_event {
	struct iommu_fault fault;
	struct list_head list;
};

/**
 * struct iommu_fault_param - per-device IOMMU fault data
 * @handler: Callback function to handle IOMMU faults at device level
 * @data: handler private data
 * @faults: holds the pending faults which needs response
 * @lock: protect pending faults list
 */
struct iommu_fault_param {
	iommu_dev_fault_handler_t handler;
	void *data;
	struct list_head faults;
	struct mutex lock;
};

/**
 * struct dev_iommu - Collection of per-device IOMMU data
 *
 * @fault_param: IOMMU detected device fault reporting data
<<<<<<< HEAD
=======
 * @iopf_param:	 I/O Page Fault queue and data
>>>>>>> 7d2a07b7
 * @fwspec:	 IOMMU fwspec data
 * @iommu_dev:	 IOMMU device this device is linked to
 * @priv:	 IOMMU Driver private data
 *
 * TODO: migrate other per device data pointers under iommu_dev_data, e.g.
 *	struct iommu_group	*iommu_group;
 */
struct dev_iommu {
	struct mutex lock;
	struct iommu_fault_param	*fault_param;
<<<<<<< HEAD
=======
	struct iopf_device_param	*iopf_param;
>>>>>>> 7d2a07b7
	struct iommu_fwspec		*fwspec;
	struct iommu_device		*iommu_dev;
	void				*priv;
};

int iommu_device_register(struct iommu_device *iommu,
			  const struct iommu_ops *ops,
			  struct device *hwdev);
void iommu_device_unregister(struct iommu_device *iommu);
int  iommu_device_sysfs_add(struct iommu_device *iommu,
			    struct device *parent,
			    const struct attribute_group **groups,
			    const char *fmt, ...) __printf(4, 5);
void iommu_device_sysfs_remove(struct iommu_device *iommu);
int  iommu_device_link(struct iommu_device   *iommu, struct device *link);
void iommu_device_unlink(struct iommu_device *iommu, struct device *link);
int iommu_deferred_attach(struct device *dev, struct iommu_domain *domain);

<<<<<<< HEAD
static inline void __iommu_device_set_ops(struct iommu_device *iommu,
					  const struct iommu_ops *ops)
{
	iommu->ops = ops;
}

#define iommu_device_set_ops(iommu, ops)				\
do {									\
	struct iommu_ops *__ops = (struct iommu_ops *)(ops);		\
	__ops->owner = THIS_MODULE;					\
	__iommu_device_set_ops(iommu, __ops);				\
} while (0)

static inline void iommu_device_set_fwnode(struct iommu_device *iommu,
					   struct fwnode_handle *fwnode)
=======
static inline struct iommu_device *dev_to_iommu_device(struct device *dev)
>>>>>>> 7d2a07b7
{
	return (struct iommu_device *)dev_get_drvdata(dev);
}

static inline void iommu_iotlb_gather_init(struct iommu_iotlb_gather *gather)
{
	*gather = (struct iommu_iotlb_gather) {
		.start	= ULONG_MAX,
	};
}

static inline void iommu_iotlb_gather_init(struct iommu_iotlb_gather *gather)
{
	*gather = (struct iommu_iotlb_gather) {
		.start	= ULONG_MAX,
	};
}

#define IOMMU_GROUP_NOTIFY_ADD_DEVICE		1 /* Device added */
#define IOMMU_GROUP_NOTIFY_DEL_DEVICE		2 /* Pre Device removed */
#define IOMMU_GROUP_NOTIFY_BIND_DRIVER		3 /* Pre Driver bind */
#define IOMMU_GROUP_NOTIFY_BOUND_DRIVER		4 /* Post Driver bind */
#define IOMMU_GROUP_NOTIFY_UNBIND_DRIVER	5 /* Pre Driver unbind */
#define IOMMU_GROUP_NOTIFY_UNBOUND_DRIVER	6 /* Post Driver unbind */

extern int bus_set_iommu(struct bus_type *bus, const struct iommu_ops *ops);
extern int bus_iommu_probe(struct bus_type *bus);
extern bool iommu_present(struct bus_type *bus);
extern bool iommu_capable(struct bus_type *bus, enum iommu_cap cap);
extern struct iommu_domain *iommu_domain_alloc(struct bus_type *bus);
extern struct iommu_group *iommu_group_get_by_id(int id);
extern void iommu_domain_free(struct iommu_domain *domain);
extern int iommu_attach_device(struct iommu_domain *domain,
			       struct device *dev);
extern void iommu_detach_device(struct iommu_domain *domain,
				struct device *dev);
<<<<<<< HEAD
extern int iommu_cache_invalidate(struct iommu_domain *domain,
				  struct device *dev,
				  struct iommu_cache_invalidate_info *inv_info);
extern int iommu_sva_bind_gpasid(struct iommu_domain *domain,
		struct device *dev, struct iommu_gpasid_bind_data *data);
extern int iommu_sva_unbind_gpasid(struct iommu_domain *domain,
				struct device *dev, ioasid_t pasid);
=======
extern int iommu_uapi_cache_invalidate(struct iommu_domain *domain,
				       struct device *dev,
				       void __user *uinfo);

extern int iommu_uapi_sva_bind_gpasid(struct iommu_domain *domain,
				      struct device *dev, void __user *udata);
extern int iommu_uapi_sva_unbind_gpasid(struct iommu_domain *domain,
					struct device *dev, void __user *udata);
extern int iommu_sva_unbind_gpasid(struct iommu_domain *domain,
				   struct device *dev, ioasid_t pasid);
>>>>>>> 7d2a07b7
extern struct iommu_domain *iommu_get_domain_for_dev(struct device *dev);
extern struct iommu_domain *iommu_get_dma_domain(struct device *dev);
extern int iommu_map(struct iommu_domain *domain, unsigned long iova,
		     phys_addr_t paddr, size_t size, int prot);
extern int iommu_map_atomic(struct iommu_domain *domain, unsigned long iova,
			    phys_addr_t paddr, size_t size, int prot);
extern size_t iommu_unmap(struct iommu_domain *domain, unsigned long iova,
			  size_t size);
extern size_t iommu_unmap_fast(struct iommu_domain *domain,
			       unsigned long iova, size_t size,
			       struct iommu_iotlb_gather *iotlb_gather);
extern size_t iommu_map_sg(struct iommu_domain *domain, unsigned long iova,
			   struct scatterlist *sg,unsigned int nents, int prot);
extern size_t iommu_map_sg_atomic(struct iommu_domain *domain,
				  unsigned long iova, struct scatterlist *sg,
				  unsigned int nents, int prot);
extern phys_addr_t iommu_iova_to_phys(struct iommu_domain *domain, dma_addr_t iova);
extern void iommu_set_fault_handler(struct iommu_domain *domain,
			iommu_fault_handler_t handler, void *token);

extern void iommu_get_resv_regions(struct device *dev, struct list_head *list);
extern void iommu_put_resv_regions(struct device *dev, struct list_head *list);
extern void generic_iommu_put_resv_regions(struct device *dev,
					   struct list_head *list);
extern void iommu_set_default_passthrough(bool cmd_line);
extern void iommu_set_default_translated(bool cmd_line);
extern bool iommu_default_passthrough(void);
extern struct iommu_resv_region *
iommu_alloc_resv_region(phys_addr_t start, size_t length, int prot,
			enum iommu_resv_type type);
extern int iommu_get_group_resv_regions(struct iommu_group *group,
					struct list_head *head);

extern int iommu_attach_group(struct iommu_domain *domain,
			      struct iommu_group *group);
extern void iommu_detach_group(struct iommu_domain *domain,
			       struct iommu_group *group);
extern struct iommu_group *iommu_group_alloc(void);
extern void *iommu_group_get_iommudata(struct iommu_group *group);
extern void iommu_group_set_iommudata(struct iommu_group *group,
				      void *iommu_data,
				      void (*release)(void *iommu_data));
extern int iommu_group_set_name(struct iommu_group *group, const char *name);
extern int iommu_group_add_device(struct iommu_group *group,
				  struct device *dev);
extern void iommu_group_remove_device(struct device *dev);
extern int iommu_group_for_each_dev(struct iommu_group *group, void *data,
				    int (*fn)(struct device *, void *));
extern struct iommu_group *iommu_group_get(struct device *dev);
extern struct iommu_group *iommu_group_ref_get(struct iommu_group *group);
extern void iommu_group_put(struct iommu_group *group);
extern int iommu_group_register_notifier(struct iommu_group *group,
					 struct notifier_block *nb);
extern int iommu_group_unregister_notifier(struct iommu_group *group,
					   struct notifier_block *nb);
extern int iommu_register_device_fault_handler(struct device *dev,
					iommu_dev_fault_handler_t handler,
					void *data);

extern int iommu_unregister_device_fault_handler(struct device *dev);

extern int iommu_report_device_fault(struct device *dev,
				     struct iommu_fault_event *evt);
extern int iommu_page_response(struct device *dev,
			       struct iommu_page_response *msg);

extern int iommu_group_id(struct iommu_group *group);
extern struct iommu_domain *iommu_group_default_domain(struct iommu_group *);

int iommu_enable_nesting(struct iommu_domain *domain);
int iommu_set_pgtable_quirks(struct iommu_domain *domain,
		unsigned long quirks);

void iommu_set_dma_strict(bool val);
bool iommu_get_dma_strict(struct iommu_domain *domain);

extern int report_iommu_fault(struct iommu_domain *domain, struct device *dev,
			      unsigned long iova, int flags);

static inline void iommu_flush_iotlb_all(struct iommu_domain *domain)
{
	if (domain->ops->flush_iotlb_all)
		domain->ops->flush_iotlb_all(domain);
}

<<<<<<< HEAD
static inline void iommu_tlb_sync(struct iommu_domain *domain,
=======
static inline void iommu_iotlb_sync(struct iommu_domain *domain,
>>>>>>> 7d2a07b7
				  struct iommu_iotlb_gather *iotlb_gather)
{
	if (domain->ops->iotlb_sync)
		domain->ops->iotlb_sync(domain, iotlb_gather);

	iommu_iotlb_gather_init(iotlb_gather);
}

static inline void iommu_iotlb_gather_add_page(struct iommu_domain *domain,
					       struct iommu_iotlb_gather *gather,
					       unsigned long iova, size_t size)
{
	unsigned long start = iova, end = start + size - 1;

	/*
	 * If the new page is disjoint from the current range or is mapped at
	 * a different granularity, then sync the TLB so that the gather
	 * structure can be rewritten.
	 */
	if (gather->pgsize != size ||
	    end + 1 < gather->start || start > gather->end + 1) {
		if (gather->pgsize)
<<<<<<< HEAD
			iommu_tlb_sync(domain, gather);
=======
			iommu_iotlb_sync(domain, gather);
>>>>>>> 7d2a07b7
		gather->pgsize = size;
	}

	if (gather->end < end)
		gather->end = end;

	if (gather->start > start)
		gather->start = start;
}

/* PCI device grouping function */
extern struct iommu_group *pci_device_group(struct device *dev);
/* Generic device grouping function */
extern struct iommu_group *generic_device_group(struct device *dev);
/* FSL-MC device grouping function */
struct iommu_group *fsl_mc_device_group(struct device *dev);

/**
 * struct iommu_fwspec - per-device IOMMU instance data
 * @ops: ops for this device's IOMMU
 * @iommu_fwnode: firmware handle for this device's IOMMU
<<<<<<< HEAD
 * @iommu_priv: IOMMU driver private data for this device
 * @num_pasid_bits: number of PASID bits supported by this device
=======
 * @flags: IOMMU_FWSPEC_* flags
>>>>>>> 7d2a07b7
 * @num_ids: number of associated device IDs
 * @ids: IDs which this device may present to the IOMMU
 */
struct iommu_fwspec {
	const struct iommu_ops	*ops;
	struct fwnode_handle	*iommu_fwnode;
	u32			flags;
	u32			num_pasid_bits;
	unsigned int		num_ids;
	u32			ids[];
};

/* ATS is supported */
#define IOMMU_FWSPEC_PCI_RC_ATS			(1 << 0)

/**
 * struct iommu_sva - handle to a device-mm bond
 */
struct iommu_sva {
	struct device			*dev;
};

int iommu_fwspec_init(struct device *dev, struct fwnode_handle *iommu_fwnode,
		      const struct iommu_ops *ops);
void iommu_fwspec_free(struct device *dev);
int iommu_fwspec_add_ids(struct device *dev, u32 *ids, int num_ids);
const struct iommu_ops *iommu_ops_from_fwnode(struct fwnode_handle *fwnode);

static inline struct iommu_fwspec *dev_iommu_fwspec_get(struct device *dev)
{
	if (dev->iommu)
		return dev->iommu->fwspec;
	else
		return NULL;
}

static inline void dev_iommu_fwspec_set(struct device *dev,
					struct iommu_fwspec *fwspec)
{
	dev->iommu->fwspec = fwspec;
}

static inline void *dev_iommu_priv_get(struct device *dev)
{
	if (dev->iommu)
		return dev->iommu->priv;
	else
		return NULL;
}

static inline void dev_iommu_priv_set(struct device *dev, void *priv)
{
	dev->iommu->priv = priv;
}

int iommu_probe_device(struct device *dev);
void iommu_release_device(struct device *dev);

int iommu_dev_enable_feature(struct device *dev, enum iommu_dev_features f);
int iommu_dev_disable_feature(struct device *dev, enum iommu_dev_features f);
bool iommu_dev_feature_enabled(struct device *dev, enum iommu_dev_features f);
int iommu_aux_attach_device(struct iommu_domain *domain, struct device *dev);
void iommu_aux_detach_device(struct iommu_domain *domain, struct device *dev);
int iommu_aux_get_pasid(struct iommu_domain *domain, struct device *dev);

struct iommu_sva *iommu_sva_bind_device(struct device *dev,
					struct mm_struct *mm,
					void *drvdata);
void iommu_sva_unbind_device(struct iommu_sva *handle);
u32 iommu_sva_get_pasid(struct iommu_sva *handle);

#else /* CONFIG_IOMMU_API */

struct iommu_ops {};
struct iommu_group {};
struct iommu_fwspec {};
struct iommu_device {};
struct iommu_fault_param {};
struct iommu_iotlb_gather {};

static inline bool iommu_present(struct bus_type *bus)
{
	return false;
}

static inline bool iommu_capable(struct bus_type *bus, enum iommu_cap cap)
{
	return false;
}

static inline struct iommu_domain *iommu_domain_alloc(struct bus_type *bus)
{
	return NULL;
}

static inline struct iommu_group *iommu_group_get_by_id(int id)
{
	return NULL;
}

static inline void iommu_domain_free(struct iommu_domain *domain)
{
}

static inline int iommu_attach_device(struct iommu_domain *domain,
				      struct device *dev)
{
	return -ENODEV;
}

static inline void iommu_detach_device(struct iommu_domain *domain,
				       struct device *dev)
{
}

static inline struct iommu_domain *iommu_get_domain_for_dev(struct device *dev)
{
	return NULL;
}

static inline int iommu_map(struct iommu_domain *domain, unsigned long iova,
			    phys_addr_t paddr, size_t size, int prot)
{
	return -ENODEV;
}

static inline int iommu_map_atomic(struct iommu_domain *domain,
				   unsigned long iova, phys_addr_t paddr,
				   size_t size, int prot)
{
	return -ENODEV;
}

static inline size_t iommu_unmap(struct iommu_domain *domain,
				 unsigned long iova, size_t size)
{
	return 0;
}

static inline size_t iommu_unmap_fast(struct iommu_domain *domain,
				      unsigned long iova, int gfp_order,
				      struct iommu_iotlb_gather *iotlb_gather)
{
	return 0;
}

static inline size_t iommu_map_sg(struct iommu_domain *domain,
				  unsigned long iova, struct scatterlist *sg,
				  unsigned int nents, int prot)
{
	return 0;
}

static inline size_t iommu_map_sg_atomic(struct iommu_domain *domain,
				  unsigned long iova, struct scatterlist *sg,
				  unsigned int nents, int prot)
<<<<<<< HEAD
{
	return 0;
}

static inline void iommu_flush_tlb_all(struct iommu_domain *domain)
{
}

static inline void iommu_tlb_sync(struct iommu_domain *domain,
				  struct iommu_iotlb_gather *iotlb_gather)
=======
>>>>>>> 7d2a07b7
{
	return 0;
}

static inline void iommu_flush_iotlb_all(struct iommu_domain *domain)
{
}

static inline void iommu_iotlb_sync(struct iommu_domain *domain,
				  struct iommu_iotlb_gather *iotlb_gather)
{
}

static inline phys_addr_t iommu_iova_to_phys(struct iommu_domain *domain, dma_addr_t iova)
{
	return 0;
}

static inline void iommu_set_fault_handler(struct iommu_domain *domain,
				iommu_fault_handler_t handler, void *token)
{
}

static inline void iommu_get_resv_regions(struct device *dev,
					struct list_head *list)
{
}

static inline void iommu_put_resv_regions(struct device *dev,
					struct list_head *list)
{
}

static inline int iommu_get_group_resv_regions(struct iommu_group *group,
					       struct list_head *head)
{
	return -ENODEV;
}

static inline void iommu_set_default_passthrough(bool cmd_line)
{
}

static inline void iommu_set_default_translated(bool cmd_line)
{
}

static inline bool iommu_default_passthrough(void)
{
	return true;
}

static inline int iommu_attach_group(struct iommu_domain *domain,
				     struct iommu_group *group)
{
	return -ENODEV;
}

static inline void iommu_detach_group(struct iommu_domain *domain,
				      struct iommu_group *group)
{
}

static inline struct iommu_group *iommu_group_alloc(void)
{
	return ERR_PTR(-ENODEV);
}

static inline void *iommu_group_get_iommudata(struct iommu_group *group)
{
	return NULL;
}

static inline void iommu_group_set_iommudata(struct iommu_group *group,
					     void *iommu_data,
					     void (*release)(void *iommu_data))
{
}

static inline int iommu_group_set_name(struct iommu_group *group,
				       const char *name)
{
	return -ENODEV;
}

static inline int iommu_group_add_device(struct iommu_group *group,
					 struct device *dev)
{
	return -ENODEV;
}

static inline void iommu_group_remove_device(struct device *dev)
{
}

static inline int iommu_group_for_each_dev(struct iommu_group *group,
					   void *data,
					   int (*fn)(struct device *, void *))
{
	return -ENODEV;
}

static inline struct iommu_group *iommu_group_get(struct device *dev)
{
	return NULL;
}

static inline void iommu_group_put(struct iommu_group *group)
{
}

static inline int iommu_group_register_notifier(struct iommu_group *group,
						struct notifier_block *nb)
{
	return -ENODEV;
}

static inline int iommu_group_unregister_notifier(struct iommu_group *group,
						  struct notifier_block *nb)
{
	return 0;
}

static inline
int iommu_register_device_fault_handler(struct device *dev,
					iommu_dev_fault_handler_t handler,
					void *data)
{
	return -ENODEV;
}

static inline int iommu_unregister_device_fault_handler(struct device *dev)
{
	return 0;
}

static inline
int iommu_report_device_fault(struct device *dev, struct iommu_fault_event *evt)
{
	return -ENODEV;
}

static inline int iommu_page_response(struct device *dev,
				      struct iommu_page_response *msg)
{
	return -ENODEV;
}

static inline int iommu_group_id(struct iommu_group *group)
{
	return -ENODEV;
}

static inline int iommu_set_pgtable_quirks(struct iommu_domain *domain,
		unsigned long quirks)
{
	return 0;
}

static inline int iommu_device_register(struct iommu_device *iommu,
					const struct iommu_ops *ops,
					struct device *hwdev)
{
	return -ENODEV;
}

static inline struct iommu_device *dev_to_iommu_device(struct device *dev)
{
	return NULL;
}

static inline void iommu_iotlb_gather_init(struct iommu_iotlb_gather *gather)
{
}

static inline void iommu_iotlb_gather_add_page(struct iommu_domain *domain,
					       struct iommu_iotlb_gather *gather,
					       unsigned long iova, size_t size)
{
}

static inline void iommu_iotlb_gather_init(struct iommu_iotlb_gather *gather)
{
}

static inline void iommu_iotlb_gather_add_page(struct iommu_domain *domain,
					       struct iommu_iotlb_gather *gather,
					       unsigned long iova, size_t size)
{
}

static inline void iommu_device_unregister(struct iommu_device *iommu)
{
}

static inline int  iommu_device_sysfs_add(struct iommu_device *iommu,
					  struct device *parent,
					  const struct attribute_group **groups,
					  const char *fmt, ...)
{
	return -ENODEV;
}

static inline void iommu_device_sysfs_remove(struct iommu_device *iommu)
{
}

static inline int iommu_device_link(struct device *dev, struct device *link)
{
	return -EINVAL;
}

static inline void iommu_device_unlink(struct device *dev, struct device *link)
{
}

static inline int iommu_fwspec_init(struct device *dev,
				    struct fwnode_handle *iommu_fwnode,
				    const struct iommu_ops *ops)
{
	return -ENODEV;
}

static inline void iommu_fwspec_free(struct device *dev)
{
}

static inline int iommu_fwspec_add_ids(struct device *dev, u32 *ids,
				       int num_ids)
{
	return -ENODEV;
}

static inline
const struct iommu_ops *iommu_ops_from_fwnode(struct fwnode_handle *fwnode)
{
	return NULL;
}

static inline bool
iommu_dev_feature_enabled(struct device *dev, enum iommu_dev_features feat)
{
	return false;
}

static inline int
iommu_dev_enable_feature(struct device *dev, enum iommu_dev_features feat)
{
	return -ENODEV;
}

static inline int
iommu_dev_disable_feature(struct device *dev, enum iommu_dev_features feat)
{
	return -ENODEV;
}

static inline int
iommu_aux_attach_device(struct iommu_domain *domain, struct device *dev)
{
	return -ENODEV;
}

static inline void
iommu_aux_detach_device(struct iommu_domain *domain, struct device *dev)
{
}

static inline int
iommu_aux_get_pasid(struct iommu_domain *domain, struct device *dev)
{
	return -ENODEV;
}

static inline struct iommu_sva *
iommu_sva_bind_device(struct device *dev, struct mm_struct *mm, void *drvdata)
{
	return NULL;
}

static inline void iommu_sva_unbind_device(struct iommu_sva *handle)
{
}

static inline u32 iommu_sva_get_pasid(struct iommu_sva *handle)
{
	return IOMMU_PASID_INVALID;
}

static inline int
<<<<<<< HEAD
iommu_cache_invalidate(struct iommu_domain *domain,
		       struct device *dev,
		       struct iommu_cache_invalidate_info *inv_info)
{
	return -ENODEV;
}
static inline int iommu_sva_bind_gpasid(struct iommu_domain *domain,
				struct device *dev, struct iommu_gpasid_bind_data *data)
=======
iommu_uapi_cache_invalidate(struct iommu_domain *domain,
			    struct device *dev,
			    struct iommu_cache_invalidate_info *inv_info)
{
	return -ENODEV;
}

static inline int iommu_uapi_sva_bind_gpasid(struct iommu_domain *domain,
					     struct device *dev, void __user *udata)
>>>>>>> 7d2a07b7
{
	return -ENODEV;
}

<<<<<<< HEAD
static inline int iommu_sva_unbind_gpasid(struct iommu_domain *domain,
					   struct device *dev, u32 pasid)
=======
static inline int iommu_uapi_sva_unbind_gpasid(struct iommu_domain *domain,
					       struct device *dev, void __user *udata)
{
	return -ENODEV;
}

static inline int iommu_sva_unbind_gpasid(struct iommu_domain *domain,
					  struct device *dev,
					  ioasid_t pasid)
>>>>>>> 7d2a07b7
{
	return -ENODEV;
}

static inline struct iommu_fwspec *dev_iommu_fwspec_get(struct device *dev)
{
	return NULL;
}
#endif /* CONFIG_IOMMU_API */

/**
 * iommu_map_sgtable - Map the given buffer to the IOMMU domain
 * @domain:	The IOMMU domain to perform the mapping
 * @iova:	The start address to map the buffer
 * @sgt:	The sg_table object describing the buffer
 * @prot:	IOMMU protection bits
 *
 * Creates a mapping at @iova for the buffer described by a scatterlist
 * stored in the given sg_table object in the provided IOMMU domain.
 */
static inline size_t iommu_map_sgtable(struct iommu_domain *domain,
			unsigned long iova, struct sg_table *sgt, int prot)
{
	return iommu_map_sg(domain, iova, sgt->sgl, sgt->orig_nents, prot);
}

#ifdef CONFIG_IOMMU_DEBUGFS
extern	struct dentry *iommu_debugfs_dir;
void iommu_debugfs_setup(void);
#else
static inline void iommu_debugfs_setup(void) {}
#endif

#endif /* __LINUX_IOMMU_H */<|MERGE_RESOLUTION|>--- conflicted
+++ resolved
@@ -31,15 +31,6 @@
  * if the IOMMU page table format is equivalent.
  */
 #define IOMMU_PRIV	(1 << 5)
-<<<<<<< HEAD
-/*
- * Non-coherent masters can use this page protection flag to set cacheable
- * memory attributes for only a transparent outer level of cache, also known as
- * the last-level or system cache.
- */
-#define IOMMU_SYS_CACHE_ONLY	(1 << 6)
-=======
->>>>>>> 7d2a07b7
 
 struct iommu_ops;
 struct iommu_group;
@@ -178,10 +169,7 @@
 	unsigned long		start;
 	unsigned long		end;
 	size_t			pgsize;
-<<<<<<< HEAD
-=======
 	struct page		*freelist;
->>>>>>> 7d2a07b7
 };
 
 /**
@@ -244,12 +232,8 @@
 	size_t (*unmap)(struct iommu_domain *domain, unsigned long iova,
 		     size_t size, struct iommu_iotlb_gather *iotlb_gather);
 	void (*flush_iotlb_all)(struct iommu_domain *domain);
-<<<<<<< HEAD
-	void (*iotlb_sync_map)(struct iommu_domain *domain);
-=======
 	void (*iotlb_sync_map)(struct iommu_domain *domain, unsigned long iova,
 			       size_t size);
->>>>>>> 7d2a07b7
 	void (*iotlb_sync)(struct iommu_domain *domain,
 			   struct iommu_iotlb_gather *iotlb_gather);
 	phys_addr_t (*iova_to_phys)(struct iommu_domain *domain, dma_addr_t iova);
@@ -349,10 +333,7 @@
  * struct dev_iommu - Collection of per-device IOMMU data
  *
  * @fault_param: IOMMU detected device fault reporting data
-<<<<<<< HEAD
-=======
  * @iopf_param:	 I/O Page Fault queue and data
->>>>>>> 7d2a07b7
  * @fwspec:	 IOMMU fwspec data
  * @iommu_dev:	 IOMMU device this device is linked to
  * @priv:	 IOMMU Driver private data
@@ -363,10 +344,7 @@
 struct dev_iommu {
 	struct mutex lock;
 	struct iommu_fault_param	*fault_param;
-<<<<<<< HEAD
-=======
 	struct iopf_device_param	*iopf_param;
->>>>>>> 7d2a07b7
 	struct iommu_fwspec		*fwspec;
 	struct iommu_device		*iommu_dev;
 	void				*priv;
@@ -385,34 +363,9 @@
 void iommu_device_unlink(struct iommu_device *iommu, struct device *link);
 int iommu_deferred_attach(struct device *dev, struct iommu_domain *domain);
 
-<<<<<<< HEAD
-static inline void __iommu_device_set_ops(struct iommu_device *iommu,
-					  const struct iommu_ops *ops)
-{
-	iommu->ops = ops;
-}
-
-#define iommu_device_set_ops(iommu, ops)				\
-do {									\
-	struct iommu_ops *__ops = (struct iommu_ops *)(ops);		\
-	__ops->owner = THIS_MODULE;					\
-	__iommu_device_set_ops(iommu, __ops);				\
-} while (0)
-
-static inline void iommu_device_set_fwnode(struct iommu_device *iommu,
-					   struct fwnode_handle *fwnode)
-=======
 static inline struct iommu_device *dev_to_iommu_device(struct device *dev)
->>>>>>> 7d2a07b7
 {
 	return (struct iommu_device *)dev_get_drvdata(dev);
-}
-
-static inline void iommu_iotlb_gather_init(struct iommu_iotlb_gather *gather)
-{
-	*gather = (struct iommu_iotlb_gather) {
-		.start	= ULONG_MAX,
-	};
 }
 
 static inline void iommu_iotlb_gather_init(struct iommu_iotlb_gather *gather)
@@ -440,15 +393,6 @@
 			       struct device *dev);
 extern void iommu_detach_device(struct iommu_domain *domain,
 				struct device *dev);
-<<<<<<< HEAD
-extern int iommu_cache_invalidate(struct iommu_domain *domain,
-				  struct device *dev,
-				  struct iommu_cache_invalidate_info *inv_info);
-extern int iommu_sva_bind_gpasid(struct iommu_domain *domain,
-		struct device *dev, struct iommu_gpasid_bind_data *data);
-extern int iommu_sva_unbind_gpasid(struct iommu_domain *domain,
-				struct device *dev, ioasid_t pasid);
-=======
 extern int iommu_uapi_cache_invalidate(struct iommu_domain *domain,
 				       struct device *dev,
 				       void __user *uinfo);
@@ -459,7 +403,6 @@
 					struct device *dev, void __user *udata);
 extern int iommu_sva_unbind_gpasid(struct iommu_domain *domain,
 				   struct device *dev, ioasid_t pasid);
->>>>>>> 7d2a07b7
 extern struct iommu_domain *iommu_get_domain_for_dev(struct device *dev);
 extern struct iommu_domain *iommu_get_dma_domain(struct device *dev);
 extern int iommu_map(struct iommu_domain *domain, unsigned long iova,
@@ -545,11 +488,7 @@
 		domain->ops->flush_iotlb_all(domain);
 }
 
-<<<<<<< HEAD
-static inline void iommu_tlb_sync(struct iommu_domain *domain,
-=======
 static inline void iommu_iotlb_sync(struct iommu_domain *domain,
->>>>>>> 7d2a07b7
 				  struct iommu_iotlb_gather *iotlb_gather)
 {
 	if (domain->ops->iotlb_sync)
@@ -572,11 +511,7 @@
 	if (gather->pgsize != size ||
 	    end + 1 < gather->start || start > gather->end + 1) {
 		if (gather->pgsize)
-<<<<<<< HEAD
-			iommu_tlb_sync(domain, gather);
-=======
 			iommu_iotlb_sync(domain, gather);
->>>>>>> 7d2a07b7
 		gather->pgsize = size;
 	}
 
@@ -598,12 +533,7 @@
  * struct iommu_fwspec - per-device IOMMU instance data
  * @ops: ops for this device's IOMMU
  * @iommu_fwnode: firmware handle for this device's IOMMU
-<<<<<<< HEAD
- * @iommu_priv: IOMMU driver private data for this device
- * @num_pasid_bits: number of PASID bits supported by this device
-=======
  * @flags: IOMMU_FWSPEC_* flags
->>>>>>> 7d2a07b7
  * @num_ids: number of associated device IDs
  * @ids: IDs which this device may present to the IOMMU
  */
@@ -611,7 +541,6 @@
 	const struct iommu_ops	*ops;
 	struct fwnode_handle	*iommu_fwnode;
 	u32			flags;
-	u32			num_pasid_bits;
 	unsigned int		num_ids;
 	u32			ids[];
 };
@@ -760,19 +689,6 @@
 static inline size_t iommu_map_sg_atomic(struct iommu_domain *domain,
 				  unsigned long iova, struct scatterlist *sg,
 				  unsigned int nents, int prot)
-<<<<<<< HEAD
-{
-	return 0;
-}
-
-static inline void iommu_flush_tlb_all(struct iommu_domain *domain)
-{
-}
-
-static inline void iommu_tlb_sync(struct iommu_domain *domain,
-				  struct iommu_iotlb_gather *iotlb_gather)
-=======
->>>>>>> 7d2a07b7
 {
 	return 0;
 }
@@ -954,16 +870,6 @@
 {
 }
 
-static inline void iommu_iotlb_gather_init(struct iommu_iotlb_gather *gather)
-{
-}
-
-static inline void iommu_iotlb_gather_add_page(struct iommu_domain *domain,
-					       struct iommu_iotlb_gather *gather,
-					       unsigned long iova, size_t size)
-{
-}
-
 static inline void iommu_device_unregister(struct iommu_device *iommu)
 {
 }
@@ -1063,16 +969,6 @@
 }
 
 static inline int
-<<<<<<< HEAD
-iommu_cache_invalidate(struct iommu_domain *domain,
-		       struct device *dev,
-		       struct iommu_cache_invalidate_info *inv_info)
-{
-	return -ENODEV;
-}
-static inline int iommu_sva_bind_gpasid(struct iommu_domain *domain,
-				struct device *dev, struct iommu_gpasid_bind_data *data)
-=======
 iommu_uapi_cache_invalidate(struct iommu_domain *domain,
 			    struct device *dev,
 			    struct iommu_cache_invalidate_info *inv_info)
@@ -1082,15 +978,10 @@
 
 static inline int iommu_uapi_sva_bind_gpasid(struct iommu_domain *domain,
 					     struct device *dev, void __user *udata)
->>>>>>> 7d2a07b7
-{
-	return -ENODEV;
-}
-
-<<<<<<< HEAD
-static inline int iommu_sva_unbind_gpasid(struct iommu_domain *domain,
-					   struct device *dev, u32 pasid)
-=======
+{
+	return -ENODEV;
+}
+
 static inline int iommu_uapi_sva_unbind_gpasid(struct iommu_domain *domain,
 					       struct device *dev, void __user *udata)
 {
@@ -1100,7 +991,6 @@
 static inline int iommu_sva_unbind_gpasid(struct iommu_domain *domain,
 					  struct device *dev,
 					  ioasid_t pasid)
->>>>>>> 7d2a07b7
 {
 	return -ENODEV;
 }
