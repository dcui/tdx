/*
 * Tracing hooks
 *
 * Copyright (C) 2008-2009 Red Hat, Inc.  All rights reserved.
 *
 * This copyrighted material is made available to anyone wishing to use,
 * modify, copy, or redistribute it subject to the terms and conditions
 * of the GNU General Public License v.2.
 *
 * This file defines hook entry points called by core code where
 * user tracing/debugging support might need to do something.  These
 * entry points are called tracehook_*().  Each hook declared below
 * has a detailed kerneldoc comment giving the context (locking et
 * al) from which it is called, and the meaning of its return value.
 *
 * Each function here typically has only one call site, so it is ok
 * to have some nontrivial tracehook_*() inlines.  In all cases, the
 * fast path when no tracing is enabled should be very short.
 *
 * The purpose of this file and the tracehook_* layer is to consolidate
 * the interface that the kernel core and arch code uses to enable any
 * user debugging or tracing facility (such as ptrace).  The interfaces
 * here are carefully documented so that maintainers of core and arch
 * code do not need to think about the implementation details of the
 * tracing facilities.  Likewise, maintainers of the tracing code do not
 * need to understand all the calling core or arch code in detail, just
 * documented circumstances of each call, such as locking conditions.
 *
 * If the calling core code changes so that locking is different, then
 * it is ok to change the interface documented here.  The maintainer of
 * core code changing should notify the maintainers of the tracing code
 * that they need to work out the change.
 *
 * Some tracehook_*() inlines take arguments that the current tracing
 * implementations might not necessarily use.  These function signatures
 * are chosen to pass in all the information that is on hand in the
 * caller and might conceivably be relevant to a tracer, so that the
 * core code won't have to be updated when tracing adds more features.
 * If a call site changes so that some of those parameters are no longer
 * already on hand without extra work, then the tracehook_* interface
 * can change so there is no make-work burden on the core code.  The
 * maintainer of core code changing should notify the maintainers of the
 * tracing code that they need to work out the change.
 */

#ifndef _LINUX_TRACEHOOK_H
#define _LINUX_TRACEHOOK_H	1

#include <linux/sched.h>
#include <linux/ptrace.h>
#include <linux/security.h>
#include <linux/utrace.h>
struct linux_binprm;

/**
 * tracehook_expect_breakpoints - guess if task memory might be touched
 * @task:		current task, making a new mapping
 *
 * Return nonzero if @task is expected to want breakpoint insertion in
 * its memory at some point.  A zero return is no guarantee it won't
 * be done, but this is a hint that it's known to be likely.
 *
 * May be called with @task->mm->mmap_sem held for writing.
 */
static inline int tracehook_expect_breakpoints(struct task_struct *task)
{
	if (unlikely(task_utrace_flags(task) & UTRACE_EVENT(SIGNAL_CORE)))
		return 1;
	return (task_ptrace(task) & PT_PTRACED) != 0;
}

/*
 * ptrace report for syscall entry and exit looks identical.
 */
static inline void ptrace_report_syscall(struct pt_regs *regs)
{
	int ptrace = task_ptrace(current);

	if (!(ptrace & PT_PTRACED))
		return;

	ptrace_notify(SIGTRAP | ((ptrace & PT_TRACESYSGOOD) ? 0x80 : 0));

	/*
	 * this isn't the same as continuing with a signal, but it will do
	 * for normal use.  strace only continues with a signal if the
	 * stopping signal is not SIGTRAP.  -brl
	 */
	if (current->exit_code) {
		send_sig(current->exit_code, current, 1);
		current->exit_code = 0;
	}
}

/**
 * tracehook_report_syscall_entry - task is about to attempt a system call
 * @regs:		user register state of current task
 *
 * This will be called if %TIF_SYSCALL_TRACE has been set, when the
 * current task has just entered the kernel for a system call.
 * Full user register state is available here.  Changing the values
 * in @regs can affect the system call number and arguments to be tried.
 * It is safe to block here, preventing the system call from beginning.
 *
 * Returns zero normally, or nonzero if the calling arch code should abort
 * the system call.  That must prevent normal entry so no system call is
 * made.  If @task ever returns to user mode after this, its register state
 * is unspecified, but should be something harmless like an %ENOSYS error
 * return.  It should preserve enough information so that syscall_rollback()
 * can work (see asm-generic/syscall.h).
 *
 * Called without locks, just after entering kernel mode.
 */
static inline __must_check int tracehook_report_syscall_entry(
	struct pt_regs *regs)
{
	if ((task_utrace_flags(current) & UTRACE_EVENT(SYSCALL_ENTRY)) &&
	    utrace_report_syscall_entry(regs))
		return 1;
	ptrace_report_syscall(regs);
	return 0;
}

/**
 * tracehook_report_syscall_exit - task has just finished a system call
 * @regs:		user register state of current task
 * @step:		nonzero if simulating single-step or block-step
 *
 * This will be called if %TIF_SYSCALL_TRACE has been set, when the
 * current task has just finished an attempted system call.  Full
 * user register state is available here.  It is safe to block here,
 * preventing signals from being processed.
 *
 * If @step is nonzero, this report is also in lieu of the normal
 * trap that would follow the system call instruction because
 * user_enable_block_step() or user_enable_single_step() was used.
 * In this case, %TIF_SYSCALL_TRACE might not be set.
 *
 * Called without locks, just before checking for pending signals.
 */
static inline void tracehook_report_syscall_exit(struct pt_regs *regs, int step)
{
<<<<<<< HEAD
	if (task_utrace_flags(current) & UTRACE_EVENT(SYSCALL_EXIT))
		utrace_report_syscall_exit(regs);
=======
	if (step) {
		siginfo_t info;
		user_single_step_siginfo(current, regs, &info);
		force_sig_info(SIGTRAP, &info, current);
		return;
	}

>>>>>>> 92dcffb9
	ptrace_report_syscall(regs);
}

/**
 * tracehook_unsafe_exec - check for exec declared unsafe due to tracing
 * @task:		current task doing exec
 *
 * Return %LSM_UNSAFE_* bits applied to an exec because of tracing.
 *
 * @task->cred_guard_mutex is held by the caller through the do_execve().
 */
static inline int tracehook_unsafe_exec(struct task_struct *task)
{
	int unsafe = 0;
	int ptrace = task_ptrace(task);
	if (ptrace & PT_PTRACED) {
		if (ptrace & PT_PTRACE_CAP)
			unsafe |= LSM_UNSAFE_PTRACE_CAP;
		else
			unsafe |= LSM_UNSAFE_PTRACE;
	}
	return unsafe;
}

/**
 * tracehook_tracer_task - return the task that is tracing the given task
 * @tsk:		task to consider
 *
 * Returns NULL if noone is tracing @task, or the &struct task_struct
 * pointer to its tracer.
 *
 * Must called under rcu_read_lock().  The pointer returned might be kept
 * live only by RCU.  During exec, this may be called with task_lock()
 * held on @task, still held from when tracehook_unsafe_exec() was called.
 */
static inline struct task_struct *tracehook_tracer_task(struct task_struct *tsk)
{
	if (task_ptrace(tsk) & PT_PTRACED)
		return rcu_dereference(tsk->parent);
	return NULL;
}

/**
 * tracehook_report_exec - a successful exec was completed
 * @fmt:		&struct linux_binfmt that performed the exec
 * @bprm:		&struct linux_binprm containing exec details
 * @regs:		user-mode register state
 *
 * An exec just completed, we are shortly going to return to user mode.
 * The freshly initialized register state can be seen and changed in @regs.
 * The name, file and other pointers in @bprm are still on hand to be
 * inspected, but will be freed as soon as this returns.
 *
 * Called with no locks, but with some kernel resources held live
 * and a reference on @fmt->module.
 */
static inline void tracehook_report_exec(struct linux_binfmt *fmt,
					 struct linux_binprm *bprm,
					 struct pt_regs *regs)
{
	if (unlikely(task_utrace_flags(current) & UTRACE_EVENT(EXEC)))
		utrace_report_exec(fmt, bprm, regs);
	if (!ptrace_event(PT_TRACE_EXEC, PTRACE_EVENT_EXEC, 0) &&
	    unlikely(task_ptrace(current) & PT_PTRACED))
		send_sig(SIGTRAP, current, 0);
}

/**
 * tracehook_report_exit - task has begun to exit
 * @exit_code:		pointer to value destined for @current->exit_code
 *
 * @exit_code points to the value passed to do_exit(), which tracing
 * might change here.  This is almost the first thing in do_exit(),
 * before freeing any resources or setting the %PF_EXITING flag.
 *
 * Called with no locks held.
 */
static inline void tracehook_report_exit(long *exit_code)
{
	if (unlikely(task_utrace_flags(current) & UTRACE_EVENT(EXIT)))
		utrace_report_exit(exit_code);
	ptrace_event(PT_TRACE_EXIT, PTRACE_EVENT_EXIT, *exit_code);
}

/**
 * tracehook_prepare_clone - prepare for new child to be cloned
 * @clone_flags:	%CLONE_* flags from clone/fork/vfork system call
 *
 * This is called before a new user task is to be cloned.
 * Its return value will be passed to tracehook_finish_clone().
 *
 * Called with no locks held.
 */
static inline int tracehook_prepare_clone(unsigned clone_flags)
{
	if (clone_flags & CLONE_UNTRACED)
		return 0;

	if (clone_flags & CLONE_VFORK) {
		if (current->ptrace & PT_TRACE_VFORK)
			return PTRACE_EVENT_VFORK;
	} else if ((clone_flags & CSIGNAL) != SIGCHLD) {
		if (current->ptrace & PT_TRACE_CLONE)
			return PTRACE_EVENT_CLONE;
	} else if (current->ptrace & PT_TRACE_FORK)
		return PTRACE_EVENT_FORK;

	return 0;
}

/**
 * tracehook_finish_clone - new child created and being attached
 * @child:		new child task
 * @clone_flags:	%CLONE_* flags from clone/fork/vfork system call
 * @trace:		return value from tracehook_prepare_clone()
 *
 * This is called immediately after adding @child to its parent's children list.
 * The @trace value is that returned by tracehook_prepare_clone().
 *
 * Called with current's siglock and write_lock_irq(&tasklist_lock) held.
 */
static inline void tracehook_finish_clone(struct task_struct *child,
					  unsigned long clone_flags, int trace)
{
	utrace_init_task(child);
	ptrace_init_task(child, (clone_flags & CLONE_PTRACE) || trace);
}

/**
 * tracehook_report_clone - in parent, new child is about to start running
 * @regs:		parent's user register state
 * @clone_flags:	flags from parent's system call
 * @pid:		new child's PID in the parent's namespace
 * @child:		new child task
 *
 * Called after a child is set up, but before it has been started running.
 * This is not a good place to block, because the child has not started
 * yet.  Suspend the child here if desired, and then block in
 * tracehook_report_clone_complete().  This must prevent the child from
 * self-reaping if tracehook_report_clone_complete() uses the @child
 * pointer; otherwise it might have died and been released by the time
 * tracehook_report_clone_complete() is called.
 *
 * Called with no locks held, but the child cannot run until this returns.
 */
static inline void tracehook_report_clone(struct pt_regs *regs,
					  unsigned long clone_flags,
					  pid_t pid, struct task_struct *child)
{
	if (unlikely(task_utrace_flags(current) & UTRACE_EVENT(CLONE)))
		utrace_report_clone(clone_flags, child);
	if (unlikely(task_ptrace(child))) {
		/*
		 * It doesn't matter who attached/attaching to this
		 * task, the pending SIGSTOP is right in any case.
		 */
		sigaddset(&child->pending.signal, SIGSTOP);
		set_tsk_thread_flag(child, TIF_SIGPENDING);
	}
}

/**
 * tracehook_report_clone_complete - new child is running
 * @trace:		return value from tracehook_prepare_clone()
 * @regs:		parent's user register state
 * @clone_flags:	flags from parent's system call
 * @pid:		new child's PID in the parent's namespace
 * @child:		child task, already running
 *
 * This is called just after the child has started running.  This is
 * just before the clone/fork syscall returns, or blocks for vfork
 * child completion if @clone_flags has the %CLONE_VFORK bit set.
 * The @child pointer may be invalid if a self-reaping child died and
 * tracehook_report_clone() took no action to prevent it from self-reaping.
 *
 * Called with no locks held.
 */
static inline void tracehook_report_clone_complete(int trace,
						   struct pt_regs *regs,
						   unsigned long clone_flags,
						   pid_t pid,
						   struct task_struct *child)
{
	if (unlikely(task_utrace_flags(current) & UTRACE_EVENT(CLONE)) &&
	    (clone_flags & CLONE_VFORK))
		utrace_finish_vfork(current);
	if (unlikely(trace))
		ptrace_event(0, trace, pid);
}

/**
 * tracehook_report_vfork_done - vfork parent's child has exited or exec'd
 * @child:		child task, already running
 * @pid:		new child's PID in the parent's namespace
 *
 * Called after a %CLONE_VFORK parent has waited for the child to complete.
 * The clone/vfork system call will return immediately after this.
 * The @child pointer may be invalid if a self-reaping child died and
 * tracehook_report_clone() took no action to prevent it from self-reaping.
 *
 * Called with no locks held.
 */
static inline void tracehook_report_vfork_done(struct task_struct *child,
					       pid_t pid)
{
	ptrace_event(PT_TRACE_VFORK_DONE, PTRACE_EVENT_VFORK_DONE, pid);
}

/**
 * tracehook_prepare_release_task - task is being reaped, clean up tracing
 * @task:		task in %EXIT_DEAD state
 *
 * This is called in release_task() just before @task gets finally reaped
 * and freed.  This would be the ideal place to remove and clean up any
 * tracing-related state for @task.
 *
 * Called with no locks held.
 */
static inline void tracehook_prepare_release_task(struct task_struct *task)
{
	/* see utrace_add_engine() about this barrier */
	smp_mb();
	if (task_utrace_flags(task))
		utrace_release_task(task);
}

/**
 * tracehook_finish_release_task - final tracing clean-up
 * @task:		task in %EXIT_DEAD state
 *
 * This is called in release_task() when @task is being in the middle of
 * being reaped.  After this, there must be no tracing entanglements.
 *
 * Called with write_lock_irq(&tasklist_lock) held.
 */
static inline void tracehook_finish_release_task(struct task_struct *task)
{
	ptrace_release_task(task);
	BUG_ON(task->exit_state != EXIT_DEAD);
}

/**
 * tracehook_signal_handler - signal handler setup is complete
 * @sig:		number of signal being delivered
 * @info:		siginfo_t of signal being delivered
 * @ka:			sigaction setting that chose the handler
 * @regs:		user register state
 * @stepping:		nonzero if debugger single-step or block-step in use
 *
 * Called by the arch code after a signal handler has been set up.
 * Register and stack state reflects the user handler about to run.
 * Signal mask changes have already been made.
 *
 * Called without locks, shortly before returning to user mode
 * (or handling more signals).
 */
static inline void tracehook_signal_handler(int sig, siginfo_t *info,
					    const struct k_sigaction *ka,
					    struct pt_regs *regs, int stepping)
{
	if (task_utrace_flags(current))
		utrace_signal_handler(current, stepping);
	if (stepping)
		ptrace_notify(SIGTRAP);
}

/**
 * tracehook_consider_ignored_signal - suppress short-circuit of ignored signal
 * @task:		task receiving the signal
 * @sig:		signal number being sent
 *
 * Return zero iff tracing doesn't care to examine this ignored signal,
 * so it can short-circuit normal delivery and never even get queued.
 *
 * Called with @task->sighand->siglock held.
 */
static inline int tracehook_consider_ignored_signal(struct task_struct *task,
						    int sig)
{
	if (unlikely(task_utrace_flags(task) & UTRACE_EVENT(SIGNAL_IGN)))
		return 1;
	return (task_ptrace(task) & PT_PTRACED) != 0;
}

/**
 * tracehook_consider_fatal_signal - suppress special handling of fatal signal
 * @task:		task receiving the signal
 * @sig:		signal number being sent
 *
 * Return nonzero to prevent special handling of this termination signal.
 * Normally handler for signal is %SIG_DFL.  It can be %SIG_IGN if @sig is
 * ignored, in which case force_sig() is about to reset it to %SIG_DFL.
 * When this returns zero, this signal might cause a quick termination
 * that does not give the debugger a chance to intercept the signal.
 *
 * Called with or without @task->sighand->siglock held.
 */
static inline int tracehook_consider_fatal_signal(struct task_struct *task,
						  int sig)
{
	if (unlikely(task_utrace_flags(task) & (UTRACE_EVENT(SIGNAL_TERM) |
						UTRACE_EVENT(SIGNAL_CORE))))
		return 1;
	return (task_ptrace(task) & PT_PTRACED) != 0;
}

/**
 * tracehook_force_sigpending - let tracing force signal_pending(current) on
 *
 * Called when recomputing our signal_pending() flag.  Return nonzero
 * to force the signal_pending() flag on, so that tracehook_get_signal()
 * will be called before the next return to user mode.
 *
 * Called with @current->sighand->siglock held.
 */
static inline int tracehook_force_sigpending(void)
{
	if (unlikely(task_utrace_flags(current)))
		return utrace_interrupt_pending();
	return 0;
}

/**
 * tracehook_get_signal - deliver synthetic signal to traced task
 * @task:		@current
 * @regs:		task_pt_regs(@current)
 * @info:		details of synthetic signal
 * @return_ka:		sigaction for synthetic signal
 *
 * Return zero to check for a real pending signal normally.
 * Return -1 after releasing the siglock to repeat the check.
 * Return a signal number to induce an artifical signal delivery,
 * setting *@info and *@return_ka to specify its details and behavior.
 *
 * The @return_ka->sa_handler value controls the disposition of the
 * signal, no matter the signal number.  For %SIG_DFL, the return value
 * is a representative signal to indicate the behavior (e.g. %SIGTERM
 * for death, %SIGQUIT for core dump, %SIGSTOP for job control stop,
 * %SIGTSTP for stop unless in an orphaned pgrp), but the signal number
 * reported will be @info->si_signo instead.
 *
 * Called with @task->sighand->siglock held, before dequeuing pending signals.
 */
static inline int tracehook_get_signal(struct task_struct *task,
				       struct pt_regs *regs,
				       siginfo_t *info,
				       struct k_sigaction *return_ka)
{
	if (unlikely(task_utrace_flags(task)))
		return utrace_get_signal(task, regs, info, return_ka);
	return 0;
}

/**
 * tracehook_notify_jctl - report about job control stop/continue
 * @notify:		zero, %CLD_STOPPED or %CLD_CONTINUED
 * @why:		%CLD_STOPPED or %CLD_CONTINUED
 *
 * This is called when we might call do_notify_parent_cldstop().
 *
 * @notify is zero if we would not ordinarily send a %SIGCHLD,
 * or is the %CLD_STOPPED or %CLD_CONTINUED .si_code for %SIGCHLD.
 *
 * @why is %CLD_STOPPED when about to stop for job control;
 * we are already in %TASK_STOPPED state, about to call schedule().
 * It might also be that we have just exited (check %PF_EXITING),
 * but need to report that a group-wide stop is complete.
 *
 * @why is %CLD_CONTINUED when waking up after job control stop and
 * ready to make a delayed @notify report.
 *
 * Return the %CLD_* value for %SIGCHLD, or zero to generate no signal.
 *
 * Called with the siglock held.
 */
static inline int tracehook_notify_jctl(int notify, int why)
{
	if (task_utrace_flags(current) & UTRACE_EVENT(JCTL))
		utrace_report_jctl(notify, why);
	return notify ?: (current->ptrace & PT_PTRACED) ? why : 0;
}

/**
 * tracehook_finish_jctl - report about return from job control stop
 *
 * This is called by do_signal_stop() after wakeup.
 */
static inline void tracehook_finish_jctl(void)
{
	if (task_utrace_flags(current))
		utrace_finish_jctl();
}

#define DEATH_REAP			-1
#define DEATH_DELAYED_GROUP_LEADER	-2

/**
 * tracehook_notify_death - task is dead, ready to notify parent
 * @task:		@current task now exiting
 * @death_cookie:	value to pass to tracehook_report_death()
 * @group_dead:		nonzero if this was the last thread in the group to die
 *
 * A return value >= 0 means call do_notify_parent() with that signal
 * number.  Negative return value can be %DEATH_REAP to self-reap right
 * now, or %DEATH_DELAYED_GROUP_LEADER to a zombie without notifying our
 * parent.  Note that a return value of 0 means a do_notify_parent() call
 * that sends no signal, but still wakes up a parent blocked in wait*().
 *
 * Called with write_lock_irq(&tasklist_lock) held.
 */
static inline int tracehook_notify_death(struct task_struct *task,
					 void **death_cookie, int group_dead)
{
	*death_cookie = task_utrace_struct(task);

	if (task_detached(task))
		return task->ptrace ? SIGCHLD : DEATH_REAP;

	/*
	 * If something other than our normal parent is ptracing us, then
	 * send it a SIGCHLD instead of honoring exit_signal.  exit_signal
	 * only has special meaning to our real parent.
	 */
	if (thread_group_empty(task) && !ptrace_reparented(task))
		return task->exit_signal;

	return task->ptrace ? SIGCHLD : DEATH_DELAYED_GROUP_LEADER;
}

/**
 * tracehook_report_death - task is dead and ready to be reaped
 * @task:		@current task now exiting
 * @signal:		return value from tracheook_notify_death()
 * @death_cookie:	value passed back from tracehook_notify_death()
 * @group_dead:		nonzero if this was the last thread in the group to die
 *
 * Thread has just become a zombie or is about to self-reap.  If positive,
 * @signal is the signal number just sent to the parent (usually %SIGCHLD).
 * If @signal is %DEATH_REAP, this thread will self-reap.  If @signal is
 * %DEATH_DELAYED_GROUP_LEADER, this is a delayed_group_leader() zombie.
 * The @death_cookie was passed back by tracehook_notify_death().
 *
 * If normal reaping is not inhibited, @task->exit_state might be changing
 * in parallel.
 *
 * Called without locks.
 */
static inline void tracehook_report_death(struct task_struct *task,
					  int signal, void *death_cookie,
					  int group_dead)
{
	/*
	 * This barrier ensures that our caller's setting of
	 * @task->exit_state precedes checking @task->utrace_flags here.
	 * If utrace_set_events() was just called to enable
	 * UTRACE_EVENT(DEATH), then we are obliged to call
	 * utrace_report_death() and not miss it.  utrace_set_events()
	 * uses tasklist_lock to synchronize enabling the bit with the
	 * actual change to @task->exit_state, but we need this barrier
	 * to be sure we see a flags change made just before our caller
	 * took the tasklist_lock.
	 */
	smp_mb();
	if (task_utrace_flags(task) & _UTRACE_DEATH_EVENTS)
		utrace_report_death(task, death_cookie, group_dead, signal);
}

#ifdef TIF_NOTIFY_RESUME
/**
 * set_notify_resume - cause tracehook_notify_resume() to be called
 * @task:		task that will call tracehook_notify_resume()
 *
 * Calling this arranges that @task will call tracehook_notify_resume()
 * before returning to user mode.  If it's already running in user mode,
 * it will enter the kernel and call tracehook_notify_resume() soon.
 * If it's blocked, it will not be woken.
 */
static inline void set_notify_resume(struct task_struct *task)
{
	if (!test_and_set_tsk_thread_flag(task, TIF_NOTIFY_RESUME))
		kick_process(task);
}

/**
 * tracehook_notify_resume - report when about to return to user mode
 * @regs:		user-mode registers of @current task
 *
 * This is called when %TIF_NOTIFY_RESUME has been set.  Now we are
 * about to return to user mode, and the user state in @regs can be
 * inspected or adjusted.  The caller in arch code has cleared
 * %TIF_NOTIFY_RESUME before the call.  If the flag gets set again
 * asynchronously, this will be called again before we return to
 * user mode.
 *
 * Called without locks.  However, on some machines this may be
 * called with interrupts disabled.
 */
static inline void tracehook_notify_resume(struct pt_regs *regs)
{
	struct task_struct *task = current;
	/*
	 * This pairs with the barrier implicit in set_notify_resume().
	 * It ensures that we read the nonzero utrace_flags set before
	 * set_notify_resume() was called by utrace setup.
	 */
	smp_rmb();
	if (task_utrace_flags(task))
		utrace_resume(task, regs);
}
#endif	/* TIF_NOTIFY_RESUME */

#endif	/* <linux/tracehook.h> */<|MERGE_RESOLUTION|>--- conflicted
+++ resolved
@@ -140,10 +140,6 @@
  */
 static inline void tracehook_report_syscall_exit(struct pt_regs *regs, int step)
 {
-<<<<<<< HEAD
-	if (task_utrace_flags(current) & UTRACE_EVENT(SYSCALL_EXIT))
-		utrace_report_syscall_exit(regs);
-=======
 	if (step) {
 		siginfo_t info;
 		user_single_step_siginfo(current, regs, &info);
@@ -151,7 +147,8 @@
 		return;
 	}
 
->>>>>>> 92dcffb9
+	if (task_utrace_flags(current) & UTRACE_EVENT(SYSCALL_EXIT))
+		utrace_report_syscall_exit(regs);
 	ptrace_report_syscall(regs);
 }
 
