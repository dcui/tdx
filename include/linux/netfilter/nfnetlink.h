/* SPDX-License-Identifier: GPL-2.0 */
#ifndef _NFNETLINK_H
#define _NFNETLINK_H

#include <linux/netlink.h>
#include <linux/capability.h>
#include <net/netlink.h>
#include <uapi/linux/netfilter/nfnetlink.h>

struct nfnl_info {
	struct net		*net;
	struct sock		*sk;
	const struct nlmsghdr	*nlh;
	const struct nfgenmsg	*nfmsg;
	struct netlink_ext_ack	*extack;
};

enum nfnl_callback_type {
	NFNL_CB_UNSPEC	= 0,
	NFNL_CB_MUTEX,
	NFNL_CB_RCU,
	NFNL_CB_BATCH,
};

struct nfnl_callback {
	int (*call)(struct sk_buff *skb, const struct nfnl_info *info,
		    const struct nlattr * const cda[]);
	const struct nla_policy	*policy;
	enum nfnl_callback_type	type;
	__u16			attr_count;
};

enum nfnl_abort_action {
	NFNL_ABORT_NONE		= 0,
	NFNL_ABORT_AUTOLOAD,
	NFNL_ABORT_VALIDATE,
};

struct nfnetlink_subsystem {
	const char *name;
	__u8 subsys_id;			/* nfnetlink subsystem ID */
	__u8 cb_count;			/* number of callbacks */
	const struct nfnl_callback *cb;	/* callback for individual types */
	struct module *owner;
	int (*commit)(struct net *net, struct sk_buff *skb);
<<<<<<< HEAD
	int (*abort)(struct net *net, struct sk_buff *skb, bool autoload);
=======
	int (*abort)(struct net *net, struct sk_buff *skb,
		     enum nfnl_abort_action action);
>>>>>>> 7d2a07b7
	void (*cleanup)(struct net *net);
	bool (*valid_genid)(struct net *net, u32 genid);
};

int nfnetlink_subsys_register(const struct nfnetlink_subsystem *n);
int nfnetlink_subsys_unregister(const struct nfnetlink_subsystem *n);

int nfnetlink_has_listeners(struct net *net, unsigned int group);
int nfnetlink_send(struct sk_buff *skb, struct net *net, u32 portid,
		   unsigned int group, int echo, gfp_t flags);
int nfnetlink_set_err(struct net *net, u32 portid, u32 group, int error);
int nfnetlink_unicast(struct sk_buff *skb, struct net *net, u32 portid);
<<<<<<< HEAD
=======
void nfnetlink_broadcast(struct net *net, struct sk_buff *skb, __u32 portid,
			 __u32 group, gfp_t allocation);
>>>>>>> 7d2a07b7

static inline u16 nfnl_msg_type(u8 subsys, u8 msg_type)
{
	return subsys << 8 | msg_type;
}

static inline void nfnl_fill_hdr(struct nlmsghdr *nlh, u8 family, u8 version,
				 __be16 res_id)
{
	struct nfgenmsg *nfmsg;

	nfmsg = nlmsg_data(nlh);
	nfmsg->nfgen_family = family;
	nfmsg->version = version;
	nfmsg->res_id = res_id;
}

static inline struct nlmsghdr *nfnl_msg_put(struct sk_buff *skb, u32 portid,
					    u32 seq, int type, int flags,
					    u8 family, u8 version,
					    __be16 res_id)
{
	struct nlmsghdr *nlh;

	nlh = nlmsg_put(skb, portid, seq, type, sizeof(struct nfgenmsg), flags);
	if (!nlh)
		return NULL;

	nfnl_fill_hdr(nlh, family, version, res_id);

	return nlh;
}

void nfnl_lock(__u8 subsys_id);
void nfnl_unlock(__u8 subsys_id);
#ifdef CONFIG_PROVE_LOCKING
bool lockdep_nfnl_is_held(__u8 subsys_id);
#else
static inline bool lockdep_nfnl_is_held(__u8 subsys_id)
{
	return true;
}
#endif /* CONFIG_PROVE_LOCKING */

#define MODULE_ALIAS_NFNL_SUBSYS(subsys) \
	MODULE_ALIAS("nfnetlink-subsys-" __stringify(subsys))

#endif	/* _NFNETLINK_H */<|MERGE_RESOLUTION|>--- conflicted
+++ resolved
@@ -43,12 +43,8 @@
 	const struct nfnl_callback *cb;	/* callback for individual types */
 	struct module *owner;
 	int (*commit)(struct net *net, struct sk_buff *skb);
-<<<<<<< HEAD
-	int (*abort)(struct net *net, struct sk_buff *skb, bool autoload);
-=======
 	int (*abort)(struct net *net, struct sk_buff *skb,
 		     enum nfnl_abort_action action);
->>>>>>> 7d2a07b7
 	void (*cleanup)(struct net *net);
 	bool (*valid_genid)(struct net *net, u32 genid);
 };
@@ -61,11 +57,8 @@
 		   unsigned int group, int echo, gfp_t flags);
 int nfnetlink_set_err(struct net *net, u32 portid, u32 group, int error);
 int nfnetlink_unicast(struct sk_buff *skb, struct net *net, u32 portid);
-<<<<<<< HEAD
-=======
 void nfnetlink_broadcast(struct net *net, struct sk_buff *skb, __u32 portid,
 			 __u32 group, gfp_t allocation);
->>>>>>> 7d2a07b7
 
 static inline u16 nfnl_msg_type(u8 subsys, u8 msg_type)
 {
