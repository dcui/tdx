--- conflicted
+++ resolved
@@ -267,14 +267,11 @@
 			 struct lockdep_map *nest_lock, unsigned long ip);
 
 extern void lock_release(struct lockdep_map *lock, unsigned long ip);
-<<<<<<< HEAD
-=======
 
 /* lock_is_held_type() returns */
 #define LOCK_STATE_UNKNOWN	-1
 #define LOCK_STATE_NOT_HELD	0
 #define LOCK_STATE_HELD		1
->>>>>>> 7d2a07b7
 
 /*
  * Same "read" as for lock_acquire(), except -1 means any.
@@ -543,9 +540,6 @@
 #define spin_release(l, i)			lock_release(l, i)
 
 #define rwlock_acquire(l, s, t, i)		lock_acquire_exclusive(l, s, t, NULL, i)
-<<<<<<< HEAD
-#define rwlock_acquire_read(l, s, t, i)		lock_acquire_shared_recursive(l, s, t, NULL, i)
-=======
 #define rwlock_acquire_read(l, s, t, i)					\
 do {									\
 	if (read_lock_is_recursive())					\
@@ -554,7 +548,6 @@
 		lock_acquire_shared(l, s, t, NULL, i);			\
 } while (0)
 
->>>>>>> 7d2a07b7
 #define rwlock_release(l, i)			lock_release(l, i)
 
 #define seqcount_acquire(l, s, t, i)		lock_acquire_exclusive(l, s, t, NULL, i)
@@ -588,20 +581,12 @@
 	lock_acquire(&(lock)->dep_map, 0, 0, 1, 1, NULL, _THIS_IP_);	\
 	lock_release(&(lock)->dep_map, _THIS_IP_);			\
 } while (0)
-<<<<<<< HEAD
-# define might_lock_nested(lock, subclass) 				\
-=======
 # define might_lock_nested(lock, subclass)				\
->>>>>>> 7d2a07b7
 do {									\
 	typecheck(struct lockdep_map *, &(lock)->dep_map);		\
 	lock_acquire(&(lock)->dep_map, subclass, 0, 1, 1, NULL,		\
 		     _THIS_IP_);					\
-<<<<<<< HEAD
-	lock_release(&(lock)->dep_map, 0, _THIS_IP_);		\
-=======
 	lock_release(&(lock)->dep_map, _THIS_IP_);			\
->>>>>>> 7d2a07b7
 } while (0)
 
 DECLARE_PER_CPU(int, hardirqs_enabled);
@@ -655,10 +640,7 @@
 # define might_lock(lock) do { } while (0)
 # define might_lock_read(lock) do { } while (0)
 # define might_lock_nested(lock, subclass) do { } while (0)
-<<<<<<< HEAD
-=======
-
->>>>>>> 7d2a07b7
+
 # define lockdep_assert_irqs_enabled() do { } while (0)
 # define lockdep_assert_irqs_disabled() do { } while (0)
 # define lockdep_assert_in_irq() do { } while (0)
