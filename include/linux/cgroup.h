--- conflicted
+++ resolved
@@ -153,7 +153,6 @@
 struct task_struct *cgroup_taskset_next(struct cgroup_taskset *tset,
 					struct cgroup_subsys_state **dst_cssp);
 
-void cgroup_enable_task_cg_lists(void);
 void css_task_iter_start(struct cgroup_subsys_state *css, unsigned int flags,
 			 struct css_task_iter *it);
 struct task_struct *css_task_iter_next(struct css_task_iter *it);
@@ -308,11 +307,7 @@
  * Inline functions.
  */
 
-<<<<<<< HEAD
-static inline u64 cgroup_id(struct cgroup *cgrp)
-=======
 static inline u64 cgroup_id(const struct cgroup *cgrp)
->>>>>>> 7d2a07b7
 {
 	return cgrp->kn->id;
 }
@@ -709,11 +704,7 @@
 struct cgroup_subsys_state;
 struct cgroup;
 
-<<<<<<< HEAD
-static inline u64 cgroup_id(struct cgroup *cgrp) { return 1; }
-=======
 static inline u64 cgroup_id(const struct cgroup *cgrp) { return 1; }
->>>>>>> 7d2a07b7
 static inline void css_get(struct cgroup_subsys_state *css) {}
 static inline void css_put(struct cgroup_subsys_state *css) {}
 static inline int cgroup_attach_task_all(struct task_struct *from,
@@ -763,11 +754,7 @@
 
 static inline struct cgroup *cgroup_get_from_id(u64 id)
 {
-<<<<<<< HEAD
-       return NULL;
-=======
 	return NULL;
->>>>>>> 7d2a07b7
 }
 #endif /* !CONFIG_CGROUPS */
 
