--- conflicted
+++ resolved
@@ -40,8 +40,6 @@
  * written data and requires fdatasync to commit them to persistent storage.
  * This needs to take into account metadata changes that *may* be made at IO
  * completion, such as file size updates from direct IO.
-<<<<<<< HEAD
-=======
  *
  * IOMAP_F_SHARED indicates that the blocks are shared, and will need to be
  * unshared as part a write.
@@ -51,7 +49,6 @@
  *
  * IOMAP_F_BUFFER_HEAD indicates that the file system requires the use of
  * buffer heads for this mapping.
->>>>>>> 7d2a07b7
  */
 #define IOMAP_F_NEW		0x01
 #define IOMAP_F_DIRTY		0x02
@@ -158,27 +155,6 @@
 		unsigned flags, const struct iomap_ops *ops, void *data,
 		iomap_actor_t actor);
 
-<<<<<<< HEAD
-/*
- * Structure allocate for each page when block size < PAGE_SIZE to track
- * sub-page uptodate status and I/O completions.
- */
-struct iomap_page {
-	atomic_t		read_count;
-	atomic_t		write_count;
-	spinlock_t		uptodate_lock;
-	DECLARE_BITMAP(uptodate, PAGE_SIZE / 512);
-};
-
-static inline struct iomap_page *to_iomap_page(struct page *page)
-{
-	if (page_has_private(page))
-		return (struct iomap_page *)page_private(page);
-	return NULL;
-}
-
-=======
->>>>>>> 7d2a07b7
 ssize_t iomap_file_buffered_write(struct kiocb *iocb, struct iov_iter *from,
 		const struct iomap_ops *ops);
 int iomap_readpage(struct page *page, const struct iomap_ops *ops);
