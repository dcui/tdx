/* SPDX-License-Identifier: GPL-2.0 */
#ifndef _LINUX_MMU_NOTIFIER_H
#define _LINUX_MMU_NOTIFIER_H

#include <linux/list.h>
#include <linux/spinlock.h>
#include <linux/mm_types.h>
#include <linux/mmap_lock.h>
#include <linux/srcu.h>
#include <linux/interval_tree.h>

struct mmu_notifier_subscriptions;
struct mmu_notifier;
struct mmu_notifier_range;
struct mmu_interval_notifier;

/**
 * enum mmu_notifier_event - reason for the mmu notifier callback
 * @MMU_NOTIFY_UNMAP: either munmap() that unmap the range or a mremap() that
 * move the range
 *
 * @MMU_NOTIFY_CLEAR: clear page table entry (many reasons for this like
 * madvise() or replacing a page by another one, ...).
 *
 * @MMU_NOTIFY_PROTECTION_VMA: update is due to protection change for the range
 * ie using the vma access permission (vm_page_prot) to update the whole range
 * is enough no need to inspect changes to the CPU page table (mprotect()
 * syscall)
 *
 * @MMU_NOTIFY_PROTECTION_PAGE: update is due to change in read/write flag for
 * pages in the range so to mirror those changes the user must inspect the CPU
 * page table (from the end callback).
 *
 * @MMU_NOTIFY_SOFT_DIRTY: soft dirty accounting (still same page and same
 * access flags). User should soft dirty the page in the end callback to make
 * sure that anyone relying on soft dirtiness catch pages that might be written
 * through non CPU mappings.
 *
 * @MMU_NOTIFY_RELEASE: used during mmu_interval_notifier invalidate to signal
 * that the mm refcount is zero and the range is no longer accessible.
 *
 * @MMU_NOTIFY_MIGRATE: used during migrate_vma_collect() invalidate to signal
 * a device driver to possibly ignore the invalidation if the
<<<<<<< HEAD
 * migrate_pgmap_owner field matches the driver's device private pgmap owner.
=======
 * owner field matches the driver's device private pgmap owner.
 *
 * @MMU_NOTIFY_EXCLUSIVE: to signal a device driver that the device will no
 * longer have exclusive access to the page. When sent during creation of an
 * exclusive range the owner will be initialised to the value provided by the
 * caller of make_device_exclusive_range(), otherwise the owner will be NULL.
>>>>>>> 7d2a07b7
 */
enum mmu_notifier_event {
	MMU_NOTIFY_UNMAP = 0,
	MMU_NOTIFY_CLEAR,
	MMU_NOTIFY_PROTECTION_VMA,
	MMU_NOTIFY_PROTECTION_PAGE,
	MMU_NOTIFY_SOFT_DIRTY,
	MMU_NOTIFY_RELEASE,
	MMU_NOTIFY_MIGRATE,
<<<<<<< HEAD
=======
	MMU_NOTIFY_EXCLUSIVE,
>>>>>>> 7d2a07b7
};

#define MMU_NOTIFIER_RANGE_BLOCKABLE (1 << 0)

struct mmu_notifier_ops {
	/*
	 * Called either by mmu_notifier_unregister or when the mm is
	 * being destroyed by exit_mmap, always before all pages are
	 * freed. This can run concurrently with other mmu notifier
	 * methods (the ones invoked outside the mm context) and it
	 * should tear down all secondary mmu mappings and freeze the
	 * secondary mmu. If this method isn't implemented you've to
	 * be sure that nothing could possibly write to the pages
	 * through the secondary mmu by the time the last thread with
	 * tsk->mm == mm exits.
	 *
	 * As side note: the pages freed after ->release returns could
	 * be immediately reallocated by the gart at an alias physical
	 * address with a different cache model, so if ->release isn't
	 * implemented because all _software_ driven memory accesses
	 * through the secondary mmu are terminated by the time the
	 * last thread of this mm quits, you've also to be sure that
	 * speculative _hardware_ operations can't allocate dirty
	 * cachelines in the cpu that could not be snooped and made
	 * coherent with the other read and write operations happening
	 * through the gart alias address, so leading to memory
	 * corruption.
	 */
	void (*release)(struct mmu_notifier *subscription,
			struct mm_struct *mm);

	/*
	 * clear_flush_young is called after the VM is
	 * test-and-clearing the young/accessed bitflag in the
	 * pte. This way the VM will provide proper aging to the
	 * accesses to the page through the secondary MMUs and not
	 * only to the ones through the Linux pte.
	 * Start-end is necessary in case the secondary MMU is mapping the page
	 * at a smaller granularity than the primary MMU.
	 */
	int (*clear_flush_young)(struct mmu_notifier *subscription,
				 struct mm_struct *mm,
				 unsigned long start,
				 unsigned long end);

	/*
	 * clear_young is a lightweight version of clear_flush_young. Like the
	 * latter, it is supposed to test-and-clear the young/accessed bitflag
	 * in the secondary pte, but it may omit flushing the secondary tlb.
	 */
	int (*clear_young)(struct mmu_notifier *subscription,
			   struct mm_struct *mm,
			   unsigned long start,
			   unsigned long end);

	/*
	 * test_young is called to check the young/accessed bitflag in
	 * the secondary pte. This is used to know if the page is
	 * frequently used without actually clearing the flag or tearing
	 * down the secondary mapping on the page.
	 */
	int (*test_young)(struct mmu_notifier *subscription,
			  struct mm_struct *mm,
			  unsigned long address);

	/*
	 * change_pte is called in cases that pte mapping to page is changed:
	 * for example, when ksm remaps pte to point to a new shared page.
	 */
	void (*change_pte)(struct mmu_notifier *subscription,
			   struct mm_struct *mm,
			   unsigned long address,
			   pte_t pte);

	/*
	 * invalidate_range_start() and invalidate_range_end() must be
	 * paired and are called only when the mmap_lock and/or the
	 * locks protecting the reverse maps are held. If the subsystem
	 * can't guarantee that no additional references are taken to
	 * the pages in the range, it has to implement the
	 * invalidate_range() notifier to remove any references taken
	 * after invalidate_range_start().
	 *
	 * Invalidation of multiple concurrent ranges may be
	 * optionally permitted by the driver. Either way the
	 * establishment of sptes is forbidden in the range passed to
	 * invalidate_range_begin/end for the whole duration of the
	 * invalidate_range_begin/end critical section.
	 *
	 * invalidate_range_start() is called when all pages in the
	 * range are still mapped and have at least a refcount of one.
	 *
	 * invalidate_range_end() is called when all pages in the
	 * range have been unmapped and the pages have been freed by
	 * the VM.
	 *
	 * The VM will remove the page table entries and potentially
	 * the page between invalidate_range_start() and
	 * invalidate_range_end(). If the page must not be freed
	 * because of pending I/O or other circumstances then the
	 * invalidate_range_start() callback (or the initial mapping
	 * by the driver) must make sure that the refcount is kept
	 * elevated.
	 *
	 * If the driver increases the refcount when the pages are
	 * initially mapped into an address space then either
	 * invalidate_range_start() or invalidate_range_end() may
	 * decrease the refcount. If the refcount is decreased on
	 * invalidate_range_start() then the VM can free pages as page
	 * table entries are removed.  If the refcount is only
	 * dropped on invalidate_range_end() then the driver itself
	 * will drop the last refcount but it must take care to flush
	 * any secondary tlb before doing the final free on the
	 * page. Pages will no longer be referenced by the linux
	 * address space but may still be referenced by sptes until
	 * the last refcount is dropped.
	 *
	 * If blockable argument is set to false then the callback cannot
	 * sleep and has to return with -EAGAIN if sleeping would be required.
	 * 0 should be returned otherwise. Please note that notifiers that can
	 * fail invalidate_range_start are not allowed to implement
	 * invalidate_range_end, as there is no mechanism for informing the
	 * notifier that its start failed.
	 */
	int (*invalidate_range_start)(struct mmu_notifier *subscription,
				      const struct mmu_notifier_range *range);
	void (*invalidate_range_end)(struct mmu_notifier *subscription,
				     const struct mmu_notifier_range *range);

	/*
	 * invalidate_range() is either called between
	 * invalidate_range_start() and invalidate_range_end() when the
	 * VM has to free pages that where unmapped, but before the
	 * pages are actually freed, or outside of _start()/_end() when
	 * a (remote) TLB is necessary.
	 *
	 * If invalidate_range() is used to manage a non-CPU TLB with
	 * shared page-tables, it not necessary to implement the
	 * invalidate_range_start()/end() notifiers, as
	 * invalidate_range() already catches the points in time when an
	 * external TLB range needs to be flushed. For more in depth
	 * discussion on this see Documentation/vm/mmu_notifier.rst
	 *
	 * Note that this function might be called with just a sub-range
	 * of what was passed to invalidate_range_start()/end(), if
	 * called between those functions.
	 */
	void (*invalidate_range)(struct mmu_notifier *subscription,
				 struct mm_struct *mm,
				 unsigned long start,
				 unsigned long end);

	/*
	 * These callbacks are used with the get/put interface to manage the
	 * lifetime of the mmu_notifier memory. alloc_notifier() returns a new
	 * notifier for use with the mm.
	 *
	 * free_notifier() is only called after the mmu_notifier has been
	 * fully put, calls to any ops callback are prevented and no ops
	 * callbacks are currently running. It is called from a SRCU callback
	 * and cannot sleep.
	 */
	struct mmu_notifier *(*alloc_notifier)(struct mm_struct *mm);
	void (*free_notifier)(struct mmu_notifier *subscription);
};

/*
 * The notifier chains are protected by mmap_lock and/or the reverse map
 * semaphores. Notifier chains are only changed when all reverse maps and
 * the mmap_lock locks are taken.
 *
 * Therefore notifier chains can only be traversed when either
 *
 * 1. mmap_lock is held.
 * 2. One of the reverse map locks is held (i_mmap_rwsem or anon_vma->rwsem).
 * 3. No other concurrent thread can access the list (release)
 */
struct mmu_notifier {
	struct hlist_node hlist;
	const struct mmu_notifier_ops *ops;
	struct mm_struct *mm;
	struct rcu_head rcu;
	unsigned int users;
};

/**
 * struct mmu_interval_notifier_ops
 * @invalidate: Upon return the caller must stop using any SPTEs within this
 *              range. This function can sleep. Return false only if sleeping
 *              was required but mmu_notifier_range_blockable(range) is false.
 */
struct mmu_interval_notifier_ops {
	bool (*invalidate)(struct mmu_interval_notifier *interval_sub,
			   const struct mmu_notifier_range *range,
			   unsigned long cur_seq);
};

struct mmu_interval_notifier {
	struct interval_tree_node interval_tree;
	const struct mmu_interval_notifier_ops *ops;
	struct mm_struct *mm;
	struct hlist_node deferred_item;
	unsigned long invalidate_seq;
};

#ifdef CONFIG_MMU_NOTIFIER

#ifdef CONFIG_LOCKDEP
extern struct lockdep_map __mmu_notifier_invalidate_range_start_map;
#endif

struct mmu_notifier_range {
	struct vm_area_struct *vma;
	struct mm_struct *mm;
	unsigned long start;
	unsigned long end;
	unsigned flags;
	enum mmu_notifier_event event;
<<<<<<< HEAD
	void *migrate_pgmap_owner;
=======
	void *owner;
>>>>>>> 7d2a07b7
};

static inline int mm_has_notifiers(struct mm_struct *mm)
{
	return unlikely(mm->notifier_subscriptions);
<<<<<<< HEAD
=======
}

struct mmu_notifier *mmu_notifier_get_locked(const struct mmu_notifier_ops *ops,
					     struct mm_struct *mm);
static inline struct mmu_notifier *
mmu_notifier_get(const struct mmu_notifier_ops *ops, struct mm_struct *mm)
{
	struct mmu_notifier *ret;

	mmap_write_lock(mm);
	ret = mmu_notifier_get_locked(ops, mm);
	mmap_write_unlock(mm);
	return ret;
>>>>>>> 7d2a07b7
}
void mmu_notifier_put(struct mmu_notifier *subscription);
void mmu_notifier_synchronize(void);

<<<<<<< HEAD
struct mmu_notifier *mmu_notifier_get_locked(const struct mmu_notifier_ops *ops,
					     struct mm_struct *mm);
static inline struct mmu_notifier *
mmu_notifier_get(const struct mmu_notifier_ops *ops, struct mm_struct *mm)
{
	struct mmu_notifier *ret;

	down_write(&mm->mmap_sem);
	ret = mmu_notifier_get_locked(ops, mm);
	up_write(&mm->mmap_sem);
	return ret;
}
void mmu_notifier_put(struct mmu_notifier *subscription);
void mmu_notifier_synchronize(void);

=======
>>>>>>> 7d2a07b7
extern int mmu_notifier_register(struct mmu_notifier *subscription,
				 struct mm_struct *mm);
extern int __mmu_notifier_register(struct mmu_notifier *subscription,
				   struct mm_struct *mm);
extern void mmu_notifier_unregister(struct mmu_notifier *subscription,
				    struct mm_struct *mm);

unsigned long
mmu_interval_read_begin(struct mmu_interval_notifier *interval_sub);
int mmu_interval_notifier_insert(struct mmu_interval_notifier *interval_sub,
				 struct mm_struct *mm, unsigned long start,
				 unsigned long length,
				 const struct mmu_interval_notifier_ops *ops);
int mmu_interval_notifier_insert_locked(
	struct mmu_interval_notifier *interval_sub, struct mm_struct *mm,
	unsigned long start, unsigned long length,
	const struct mmu_interval_notifier_ops *ops);
void mmu_interval_notifier_remove(struct mmu_interval_notifier *interval_sub);

/**
 * mmu_interval_set_seq - Save the invalidation sequence
 * @interval_sub - The subscription passed to invalidate
 * @cur_seq - The cur_seq passed to the invalidate() callback
 *
 * This must be called unconditionally from the invalidate callback of a
 * struct mmu_interval_notifier_ops under the same lock that is used to call
 * mmu_interval_read_retry(). It updates the sequence number for later use by
 * mmu_interval_read_retry(). The provided cur_seq will always be odd.
 *
 * If the caller does not call mmu_interval_read_begin() or
 * mmu_interval_read_retry() then this call is not required.
 */
static inline void
mmu_interval_set_seq(struct mmu_interval_notifier *interval_sub,
		     unsigned long cur_seq)
{
	WRITE_ONCE(interval_sub->invalidate_seq, cur_seq);
}

/**
 * mmu_interval_read_retry - End a read side critical section against a VA range
 * interval_sub: The subscription
 * seq: The return of the paired mmu_interval_read_begin()
 *
 * This MUST be called under a user provided lock that is also held
 * unconditionally by op->invalidate() when it calls mmu_interval_set_seq().
 *
 * Each call should be paired with a single mmu_interval_read_begin() and
 * should be used to conclude the read side.
 *
 * Returns true if an invalidation collided with this critical section, and
 * the caller should retry.
 */
static inline bool
mmu_interval_read_retry(struct mmu_interval_notifier *interval_sub,
			unsigned long seq)
{
	return interval_sub->invalidate_seq != seq;
}

/**
 * mmu_interval_check_retry - Test if a collision has occurred
 * interval_sub: The subscription
 * seq: The return of the matching mmu_interval_read_begin()
 *
 * This can be used in the critical section between mmu_interval_read_begin()
 * and mmu_interval_read_retry().  A return of true indicates an invalidation
 * has collided with this critical region and a future
 * mmu_interval_read_retry() will return true.
 *
 * False is not reliable and only suggests a collision may not have
<<<<<<< HEAD
 * occured. It can be called many times and does not have to hold the user
=======
 * occurred. It can be called many times and does not have to hold the user
>>>>>>> 7d2a07b7
 * provided lock.
 *
 * This call can be used as part of loops and other expensive operations to
 * expedite a retry.
 */
static inline bool
mmu_interval_check_retry(struct mmu_interval_notifier *interval_sub,
			 unsigned long seq)
{
	/* Pairs with the WRITE_ONCE in mmu_interval_set_seq() */
	return READ_ONCE(interval_sub->invalidate_seq) != seq;
}

extern void __mmu_notifier_subscriptions_destroy(struct mm_struct *mm);
extern void __mmu_notifier_release(struct mm_struct *mm);
extern int __mmu_notifier_clear_flush_young(struct mm_struct *mm,
					  unsigned long start,
					  unsigned long end);
extern int __mmu_notifier_clear_young(struct mm_struct *mm,
				      unsigned long start,
				      unsigned long end);
extern int __mmu_notifier_test_young(struct mm_struct *mm,
				     unsigned long address);
extern void __mmu_notifier_change_pte(struct mm_struct *mm,
				      unsigned long address, pte_t pte);
extern int __mmu_notifier_invalidate_range_start(struct mmu_notifier_range *r);
extern void __mmu_notifier_invalidate_range_end(struct mmu_notifier_range *r,
				  bool only_end);
extern void __mmu_notifier_invalidate_range(struct mm_struct *mm,
				  unsigned long start, unsigned long end);
extern bool
mmu_notifier_range_update_to_read_only(const struct mmu_notifier_range *range);

static inline bool
mmu_notifier_range_blockable(const struct mmu_notifier_range *range)
{
	return (range->flags & MMU_NOTIFIER_RANGE_BLOCKABLE);
}

static inline void mmu_notifier_release(struct mm_struct *mm)
{
	if (mm_has_notifiers(mm))
		__mmu_notifier_release(mm);
}

static inline int mmu_notifier_clear_flush_young(struct mm_struct *mm,
					  unsigned long start,
					  unsigned long end)
{
	if (mm_has_notifiers(mm))
		return __mmu_notifier_clear_flush_young(mm, start, end);
	return 0;
}

static inline int mmu_notifier_clear_young(struct mm_struct *mm,
					   unsigned long start,
					   unsigned long end)
{
	if (mm_has_notifiers(mm))
		return __mmu_notifier_clear_young(mm, start, end);
	return 0;
}

static inline int mmu_notifier_test_young(struct mm_struct *mm,
					  unsigned long address)
{
	if (mm_has_notifiers(mm))
		return __mmu_notifier_test_young(mm, address);
	return 0;
}

static inline void mmu_notifier_change_pte(struct mm_struct *mm,
					   unsigned long address, pte_t pte)
{
	if (mm_has_notifiers(mm))
		__mmu_notifier_change_pte(mm, address, pte);
}

static inline void
mmu_notifier_invalidate_range_start(struct mmu_notifier_range *range)
{
	might_sleep();

	lock_map_acquire(&__mmu_notifier_invalidate_range_start_map);
	if (mm_has_notifiers(range->mm)) {
		range->flags |= MMU_NOTIFIER_RANGE_BLOCKABLE;
		__mmu_notifier_invalidate_range_start(range);
	}
	lock_map_release(&__mmu_notifier_invalidate_range_start_map);
}

static inline int
mmu_notifier_invalidate_range_start_nonblock(struct mmu_notifier_range *range)
{
	int ret = 0;

	lock_map_acquire(&__mmu_notifier_invalidate_range_start_map);
	if (mm_has_notifiers(range->mm)) {
		range->flags &= ~MMU_NOTIFIER_RANGE_BLOCKABLE;
		ret = __mmu_notifier_invalidate_range_start(range);
	}
	lock_map_release(&__mmu_notifier_invalidate_range_start_map);
	return ret;
}

static inline void
mmu_notifier_invalidate_range_end(struct mmu_notifier_range *range)
{
	if (mmu_notifier_range_blockable(range))
		might_sleep();

	if (mm_has_notifiers(range->mm))
		__mmu_notifier_invalidate_range_end(range, false);
}

static inline void
mmu_notifier_invalidate_range_only_end(struct mmu_notifier_range *range)
{
	if (mm_has_notifiers(range->mm))
		__mmu_notifier_invalidate_range_end(range, true);
}

static inline void mmu_notifier_invalidate_range(struct mm_struct *mm,
				  unsigned long start, unsigned long end)
{
	if (mm_has_notifiers(mm))
		__mmu_notifier_invalidate_range(mm, start, end);
}

static inline void mmu_notifier_subscriptions_init(struct mm_struct *mm)
{
	mm->notifier_subscriptions = NULL;
}

static inline void mmu_notifier_subscriptions_destroy(struct mm_struct *mm)
{
	if (mm_has_notifiers(mm))
		__mmu_notifier_subscriptions_destroy(mm);
}


static inline void mmu_notifier_range_init(struct mmu_notifier_range *range,
					   enum mmu_notifier_event event,
					   unsigned flags,
					   struct vm_area_struct *vma,
					   struct mm_struct *mm,
					   unsigned long start,
					   unsigned long end)
{
	range->vma = vma;
	range->event = event;
	range->mm = mm;
	range->start = start;
	range->end = end;
	range->flags = flags;
}

<<<<<<< HEAD
static inline void mmu_notifier_range_init_migrate(
			struct mmu_notifier_range *range, unsigned int flags,
			struct vm_area_struct *vma, struct mm_struct *mm,
			unsigned long start, unsigned long end, void *pgmap)
{
	mmu_notifier_range_init(range, MMU_NOTIFY_MIGRATE, flags, vma, mm,
				start, end);
	range->migrate_pgmap_owner = pgmap;
=======
static inline void mmu_notifier_range_init_owner(
			struct mmu_notifier_range *range,
			enum mmu_notifier_event event, unsigned int flags,
			struct vm_area_struct *vma, struct mm_struct *mm,
			unsigned long start, unsigned long end, void *owner)
{
	mmu_notifier_range_init(range, event, flags, vma, mm, start, end);
	range->owner = owner;
>>>>>>> 7d2a07b7
}

#define ptep_clear_flush_young_notify(__vma, __address, __ptep)		\
({									\
	int __young;							\
	struct vm_area_struct *___vma = __vma;				\
	unsigned long ___address = __address;				\
	__young = ptep_clear_flush_young(___vma, ___address, __ptep);	\
	__young |= mmu_notifier_clear_flush_young(___vma->vm_mm,	\
						  ___address,		\
						  ___address +		\
							PAGE_SIZE);	\
	__young;							\
})

#define pmdp_clear_flush_young_notify(__vma, __address, __pmdp)		\
({									\
	int __young;							\
	struct vm_area_struct *___vma = __vma;				\
	unsigned long ___address = __address;				\
	__young = pmdp_clear_flush_young(___vma, ___address, __pmdp);	\
	__young |= mmu_notifier_clear_flush_young(___vma->vm_mm,	\
						  ___address,		\
						  ___address +		\
							PMD_SIZE);	\
	__young;							\
})

#define ptep_clear_young_notify(__vma, __address, __ptep)		\
({									\
	int __young;							\
	struct vm_area_struct *___vma = __vma;				\
	unsigned long ___address = __address;				\
	__young = ptep_test_and_clear_young(___vma, ___address, __ptep);\
	__young |= mmu_notifier_clear_young(___vma->vm_mm, ___address,	\
					    ___address + PAGE_SIZE);	\
	__young;							\
})

#define pmdp_clear_young_notify(__vma, __address, __pmdp)		\
({									\
	int __young;							\
	struct vm_area_struct *___vma = __vma;				\
	unsigned long ___address = __address;				\
	__young = pmdp_test_and_clear_young(___vma, ___address, __pmdp);\
	__young |= mmu_notifier_clear_young(___vma->vm_mm, ___address,	\
					    ___address + PMD_SIZE);	\
	__young;							\
})

#define	ptep_clear_flush_notify(__vma, __address, __ptep)		\
({									\
	unsigned long ___addr = __address & PAGE_MASK;			\
	struct mm_struct *___mm = (__vma)->vm_mm;			\
	pte_t ___pte;							\
									\
	___pte = ptep_clear_flush(__vma, __address, __ptep);		\
	mmu_notifier_invalidate_range(___mm, ___addr,			\
					___addr + PAGE_SIZE);		\
									\
	___pte;								\
})

#define pmdp_huge_clear_flush_notify(__vma, __haddr, __pmd)		\
({									\
	unsigned long ___haddr = __haddr & HPAGE_PMD_MASK;		\
	struct mm_struct *___mm = (__vma)->vm_mm;			\
	pmd_t ___pmd;							\
									\
	___pmd = pmdp_huge_clear_flush(__vma, __haddr, __pmd);		\
	mmu_notifier_invalidate_range(___mm, ___haddr,			\
				      ___haddr + HPAGE_PMD_SIZE);	\
									\
	___pmd;								\
})

#define pudp_huge_clear_flush_notify(__vma, __haddr, __pud)		\
({									\
	unsigned long ___haddr = __haddr & HPAGE_PUD_MASK;		\
	struct mm_struct *___mm = (__vma)->vm_mm;			\
	pud_t ___pud;							\
									\
	___pud = pudp_huge_clear_flush(__vma, __haddr, __pud);		\
	mmu_notifier_invalidate_range(___mm, ___haddr,			\
				      ___haddr + HPAGE_PUD_SIZE);	\
									\
	___pud;								\
})

/*
 * set_pte_at_notify() sets the pte _after_ running the notifier.
 * This is safe to start by updating the secondary MMUs, because the primary MMU
 * pte invalidate must have already happened with a ptep_clear_flush() before
 * set_pte_at_notify() has been invoked.  Updating the secondary MMUs first is
 * required when we change both the protection of the mapping from read-only to
 * read-write and the pfn (like during copy on write page faults). Otherwise the
 * old page would remain mapped readonly in the secondary MMUs after the new
 * page is already writable by some CPU through the primary MMU.
 */
#define set_pte_at_notify(__mm, __address, __ptep, __pte)		\
({									\
	struct mm_struct *___mm = __mm;					\
	unsigned long ___address = __address;				\
	pte_t ___pte = __pte;						\
									\
	mmu_notifier_change_pte(___mm, ___address, ___pte);		\
	set_pte_at(___mm, ___address, __ptep, ___pte);			\
})

#else /* CONFIG_MMU_NOTIFIER */

struct mmu_notifier_range {
	unsigned long start;
	unsigned long end;
};

static inline void _mmu_notifier_range_init(struct mmu_notifier_range *range,
					    unsigned long start,
					    unsigned long end)
{
	range->start = start;
	range->end = end;
}

#define mmu_notifier_range_init(range,event,flags,vma,mm,start,end)  \
	_mmu_notifier_range_init(range, start, end)
<<<<<<< HEAD
#define mmu_notifier_range_init_migrate(range, flags, vma, mm, start, end, \
					pgmap) \
=======
#define mmu_notifier_range_init_owner(range, event, flags, vma, mm, start, \
					end, owner) \
>>>>>>> 7d2a07b7
	_mmu_notifier_range_init(range, start, end)

static inline bool
mmu_notifier_range_blockable(const struct mmu_notifier_range *range)
{
	return true;
}

static inline int mm_has_notifiers(struct mm_struct *mm)
{
	return 0;
}

static inline void mmu_notifier_release(struct mm_struct *mm)
{
}

static inline int mmu_notifier_clear_flush_young(struct mm_struct *mm,
					  unsigned long start,
					  unsigned long end)
{
	return 0;
}

static inline int mmu_notifier_test_young(struct mm_struct *mm,
					  unsigned long address)
{
	return 0;
}

static inline void mmu_notifier_change_pte(struct mm_struct *mm,
					   unsigned long address, pte_t pte)
{
}

static inline void
mmu_notifier_invalidate_range_start(struct mmu_notifier_range *range)
{
}

static inline int
mmu_notifier_invalidate_range_start_nonblock(struct mmu_notifier_range *range)
{
	return 0;
}

static inline
void mmu_notifier_invalidate_range_end(struct mmu_notifier_range *range)
{
}

static inline void
mmu_notifier_invalidate_range_only_end(struct mmu_notifier_range *range)
{
}

static inline void mmu_notifier_invalidate_range(struct mm_struct *mm,
				  unsigned long start, unsigned long end)
{
}

static inline void mmu_notifier_subscriptions_init(struct mm_struct *mm)
{
}

static inline void mmu_notifier_subscriptions_destroy(struct mm_struct *mm)
{
}

#define mmu_notifier_range_update_to_read_only(r) false

#define ptep_clear_flush_young_notify ptep_clear_flush_young
#define pmdp_clear_flush_young_notify pmdp_clear_flush_young
#define ptep_clear_young_notify ptep_test_and_clear_young
#define pmdp_clear_young_notify pmdp_test_and_clear_young
#define	ptep_clear_flush_notify ptep_clear_flush
#define pmdp_huge_clear_flush_notify pmdp_huge_clear_flush
#define pudp_huge_clear_flush_notify pudp_huge_clear_flush
#define set_pte_at_notify set_pte_at

static inline void mmu_notifier_synchronize(void)
{
}

#endif /* CONFIG_MMU_NOTIFIER */

#endif /* _LINUX_MMU_NOTIFIER_H */<|MERGE_RESOLUTION|>--- conflicted
+++ resolved
@@ -41,16 +41,12 @@
  *
  * @MMU_NOTIFY_MIGRATE: used during migrate_vma_collect() invalidate to signal
  * a device driver to possibly ignore the invalidation if the
-<<<<<<< HEAD
- * migrate_pgmap_owner field matches the driver's device private pgmap owner.
-=======
  * owner field matches the driver's device private pgmap owner.
  *
  * @MMU_NOTIFY_EXCLUSIVE: to signal a device driver that the device will no
  * longer have exclusive access to the page. When sent during creation of an
  * exclusive range the owner will be initialised to the value provided by the
  * caller of make_device_exclusive_range(), otherwise the owner will be NULL.
->>>>>>> 7d2a07b7
  */
 enum mmu_notifier_event {
 	MMU_NOTIFY_UNMAP = 0,
@@ -60,10 +56,7 @@
 	MMU_NOTIFY_SOFT_DIRTY,
 	MMU_NOTIFY_RELEASE,
 	MMU_NOTIFY_MIGRATE,
-<<<<<<< HEAD
-=======
 	MMU_NOTIFY_EXCLUSIVE,
->>>>>>> 7d2a07b7
 };
 
 #define MMU_NOTIFIER_RANGE_BLOCKABLE (1 << 0)
@@ -282,18 +275,12 @@
 	unsigned long end;
 	unsigned flags;
 	enum mmu_notifier_event event;
-<<<<<<< HEAD
-	void *migrate_pgmap_owner;
-=======
 	void *owner;
->>>>>>> 7d2a07b7
 };
 
 static inline int mm_has_notifiers(struct mm_struct *mm)
 {
 	return unlikely(mm->notifier_subscriptions);
-<<<<<<< HEAD
-=======
 }
 
 struct mmu_notifier *mmu_notifier_get_locked(const struct mmu_notifier_ops *ops,
@@ -307,29 +294,10 @@
 	ret = mmu_notifier_get_locked(ops, mm);
 	mmap_write_unlock(mm);
 	return ret;
->>>>>>> 7d2a07b7
 }
 void mmu_notifier_put(struct mmu_notifier *subscription);
 void mmu_notifier_synchronize(void);
 
-<<<<<<< HEAD
-struct mmu_notifier *mmu_notifier_get_locked(const struct mmu_notifier_ops *ops,
-					     struct mm_struct *mm);
-static inline struct mmu_notifier *
-mmu_notifier_get(const struct mmu_notifier_ops *ops, struct mm_struct *mm)
-{
-	struct mmu_notifier *ret;
-
-	down_write(&mm->mmap_sem);
-	ret = mmu_notifier_get_locked(ops, mm);
-	up_write(&mm->mmap_sem);
-	return ret;
-}
-void mmu_notifier_put(struct mmu_notifier *subscription);
-void mmu_notifier_synchronize(void);
-
-=======
->>>>>>> 7d2a07b7
 extern int mmu_notifier_register(struct mmu_notifier *subscription,
 				 struct mm_struct *mm);
 extern int __mmu_notifier_register(struct mmu_notifier *subscription,
@@ -401,11 +369,7 @@
  * mmu_interval_read_retry() will return true.
  *
  * False is not reliable and only suggests a collision may not have
-<<<<<<< HEAD
- * occured. It can be called many times and does not have to hold the user
-=======
  * occurred. It can be called many times and does not have to hold the user
->>>>>>> 7d2a07b7
  * provided lock.
  *
  * This call can be used as part of loops and other expensive operations to
@@ -563,16 +527,6 @@
 	range->flags = flags;
 }
 
-<<<<<<< HEAD
-static inline void mmu_notifier_range_init_migrate(
-			struct mmu_notifier_range *range, unsigned int flags,
-			struct vm_area_struct *vma, struct mm_struct *mm,
-			unsigned long start, unsigned long end, void *pgmap)
-{
-	mmu_notifier_range_init(range, MMU_NOTIFY_MIGRATE, flags, vma, mm,
-				start, end);
-	range->migrate_pgmap_owner = pgmap;
-=======
 static inline void mmu_notifier_range_init_owner(
 			struct mmu_notifier_range *range,
 			enum mmu_notifier_event event, unsigned int flags,
@@ -581,7 +535,6 @@
 {
 	mmu_notifier_range_init(range, event, flags, vma, mm, start, end);
 	range->owner = owner;
->>>>>>> 7d2a07b7
 }
 
 #define ptep_clear_flush_young_notify(__vma, __address, __ptep)		\
@@ -708,13 +661,8 @@
 
 #define mmu_notifier_range_init(range,event,flags,vma,mm,start,end)  \
 	_mmu_notifier_range_init(range, start, end)
-<<<<<<< HEAD
-#define mmu_notifier_range_init_migrate(range, flags, vma, mm, start, end, \
-					pgmap) \
-=======
 #define mmu_notifier_range_init_owner(range, event, flags, vma, mm, start, \
 					end, owner) \
->>>>>>> 7d2a07b7
 	_mmu_notifier_range_init(range, start, end)
 
 static inline bool
