/* SPDX-License-Identifier: GPL-2.0-or-later */
/*
 * i2c.h - definitions for the Linux i2c bus interface
 * Copyright (C) 1995-2000 Simon G. Vogl
 * Copyright (C) 2013-2019 Wolfram Sang <wsa@kernel.org>
 *
 * With some changes from Kyösti Mälkki <kmalkki@cc.hut.fi> and
 * Frodo Looijaard <frodol@dds.nl>
 */
#ifndef _LINUX_I2C_H
#define _LINUX_I2C_H

#include <linux/acpi.h>		/* for acpi_handle */
#include <linux/mod_devicetable.h>
#include <linux/device.h>	/* for struct device */
#include <linux/sched.h>	/* for completion */
#include <linux/mutex.h>
#include <linux/regulator/consumer.h>
#include <linux/rtmutex.h>
#include <linux/irqdomain.h>		/* for Host Notify IRQ */
#include <linux/of.h>		/* for struct device_node */
#include <linux/swab.h>		/* for swab16 */
#include <uapi/linux/i2c.h>

extern struct bus_type i2c_bus_type;
extern struct device_type i2c_adapter_type;
extern struct device_type i2c_client_type;

/* --- General options ------------------------------------------------	*/

struct i2c_msg;
struct i2c_algorithm;
struct i2c_adapter;
struct i2c_client;
struct i2c_driver;
struct i2c_device_identity;
union i2c_smbus_data;
struct i2c_board_info;
enum i2c_slave_event;
typedef int (*i2c_slave_cb_t)(struct i2c_client *client,
			      enum i2c_slave_event event, u8 *val);

/* I2C Frequency Modes */
#define I2C_MAX_STANDARD_MODE_FREQ	100000
#define I2C_MAX_FAST_MODE_FREQ		400000
#define I2C_MAX_FAST_MODE_PLUS_FREQ	1000000
#define I2C_MAX_TURBO_MODE_FREQ		1400000
#define I2C_MAX_HIGH_SPEED_MODE_FREQ	3400000
#define I2C_MAX_ULTRA_FAST_MODE_FREQ	5000000

struct module;
struct property_entry;

#if IS_ENABLED(CONFIG_I2C)
/* Return the Frequency mode string based on the bus frequency */
const char *i2c_freq_mode_string(u32 bus_freq_hz);

/*
 * The master routines are the ones normally used to transmit data to devices
 * on a bus (or read from them). Apart from two basic transfer functions to
 * transmit one message at a time, a more complex version can be used to
 * transmit an arbitrary number of messages without interruption.
 * @count must be less than 64k since msg.len is u16.
 */
int i2c_transfer_buffer_flags(const struct i2c_client *client,
			      char *buf, int count, u16 flags);

/**
 * i2c_master_recv - issue a single I2C message in master receive mode
 * @client: Handle to slave device
 * @buf: Where to store data read from slave
 * @count: How many bytes to read, must be less than 64k since msg.len is u16
 *
 * Returns negative errno, or else the number of bytes read.
 */
static inline int i2c_master_recv(const struct i2c_client *client,
				  char *buf, int count)
{
	return i2c_transfer_buffer_flags(client, buf, count, I2C_M_RD);
};

/**
 * i2c_master_recv_dmasafe - issue a single I2C message in master receive mode
 *			     using a DMA safe buffer
 * @client: Handle to slave device
 * @buf: Where to store data read from slave, must be safe to use with DMA
 * @count: How many bytes to read, must be less than 64k since msg.len is u16
 *
 * Returns negative errno, or else the number of bytes read.
 */
static inline int i2c_master_recv_dmasafe(const struct i2c_client *client,
					  char *buf, int count)
{
	return i2c_transfer_buffer_flags(client, buf, count,
					 I2C_M_RD | I2C_M_DMA_SAFE);
};

/**
 * i2c_master_send - issue a single I2C message in master transmit mode
 * @client: Handle to slave device
 * @buf: Data that will be written to the slave
 * @count: How many bytes to write, must be less than 64k since msg.len is u16
 *
 * Returns negative errno, or else the number of bytes written.
 */
static inline int i2c_master_send(const struct i2c_client *client,
				  const char *buf, int count)
{
	return i2c_transfer_buffer_flags(client, (char *)buf, count, 0);
};

/**
 * i2c_master_send_dmasafe - issue a single I2C message in master transmit mode
 *			     using a DMA safe buffer
 * @client: Handle to slave device
 * @buf: Data that will be written to the slave, must be safe to use with DMA
 * @count: How many bytes to write, must be less than 64k since msg.len is u16
 *
 * Returns negative errno, or else the number of bytes written.
 */
static inline int i2c_master_send_dmasafe(const struct i2c_client *client,
					  const char *buf, int count)
{
	return i2c_transfer_buffer_flags(client, (char *)buf, count,
					 I2C_M_DMA_SAFE);
};

/* Transfer num messages.
 */
int i2c_transfer(struct i2c_adapter *adap, struct i2c_msg *msgs, int num);
/* Unlocked flavor */
int __i2c_transfer(struct i2c_adapter *adap, struct i2c_msg *msgs, int num);

/* This is the very generalized SMBus access routine. You probably do not
   want to use this, though; one of the functions below may be much easier,
   and probably just as fast.
   Note that we use i2c_adapter here, because you do not need a specific
   smbus adapter to call this function. */
s32 i2c_smbus_xfer(struct i2c_adapter *adapter, u16 addr,
		   unsigned short flags, char read_write, u8 command,
		   int protocol, union i2c_smbus_data *data);

/* Unlocked flavor */
s32 __i2c_smbus_xfer(struct i2c_adapter *adapter, u16 addr,
		     unsigned short flags, char read_write, u8 command,
		     int protocol, union i2c_smbus_data *data);

/* Now follow the 'nice' access routines. These also document the calling
   conventions of i2c_smbus_xfer. */

u8 i2c_smbus_pec(u8 crc, u8 *p, size_t count);
s32 i2c_smbus_read_byte(const struct i2c_client *client);
s32 i2c_smbus_write_byte(const struct i2c_client *client, u8 value);
s32 i2c_smbus_read_byte_data(const struct i2c_client *client, u8 command);
s32 i2c_smbus_write_byte_data(const struct i2c_client *client,
			      u8 command, u8 value);
s32 i2c_smbus_read_word_data(const struct i2c_client *client, u8 command);
s32 i2c_smbus_write_word_data(const struct i2c_client *client,
			      u8 command, u16 value);

static inline s32
i2c_smbus_read_word_swapped(const struct i2c_client *client, u8 command)
{
	s32 value = i2c_smbus_read_word_data(client, command);

	return (value < 0) ? value : swab16(value);
}

static inline s32
i2c_smbus_write_word_swapped(const struct i2c_client *client,
			     u8 command, u16 value)
{
	return i2c_smbus_write_word_data(client, command, swab16(value));
}

/* Returns the number of read bytes */
s32 i2c_smbus_read_block_data(const struct i2c_client *client,
			      u8 command, u8 *values);
s32 i2c_smbus_write_block_data(const struct i2c_client *client,
			       u8 command, u8 length, const u8 *values);
/* Returns the number of read bytes */
s32 i2c_smbus_read_i2c_block_data(const struct i2c_client *client,
				  u8 command, u8 length, u8 *values);
s32 i2c_smbus_write_i2c_block_data(const struct i2c_client *client,
				   u8 command, u8 length, const u8 *values);
s32 i2c_smbus_read_i2c_block_data_or_emulated(const struct i2c_client *client,
					      u8 command, u8 length,
					      u8 *values);
int i2c_get_device_id(const struct i2c_client *client,
		      struct i2c_device_identity *id);
#endif /* I2C */

/**
 * struct i2c_device_identity - i2c client device identification
 * @manufacturer_id: 0 - 4095, database maintained by NXP
 * @part_id: 0 - 511, according to manufacturer
 * @die_revision: 0 - 7, according to manufacturer
 */
struct i2c_device_identity {
	u16 manufacturer_id;
#define I2C_DEVICE_ID_NXP_SEMICONDUCTORS                0
#define I2C_DEVICE_ID_NXP_SEMICONDUCTORS_1              1
#define I2C_DEVICE_ID_NXP_SEMICONDUCTORS_2              2
#define I2C_DEVICE_ID_NXP_SEMICONDUCTORS_3              3
#define I2C_DEVICE_ID_RAMTRON_INTERNATIONAL             4
#define I2C_DEVICE_ID_ANALOG_DEVICES                    5
#define I2C_DEVICE_ID_STMICROELECTRONICS                6
#define I2C_DEVICE_ID_ON_SEMICONDUCTOR                  7
#define I2C_DEVICE_ID_SPRINTEK_CORPORATION              8
#define I2C_DEVICE_ID_ESPROS_PHOTONICS_AG               9
#define I2C_DEVICE_ID_FUJITSU_SEMICONDUCTOR            10
#define I2C_DEVICE_ID_FLIR                             11
#define I2C_DEVICE_ID_O2MICRO                          12
#define I2C_DEVICE_ID_ATMEL                            13
#define I2C_DEVICE_ID_NONE                         0xffff
	u16 part_id;
	u8 die_revision;
};

enum i2c_alert_protocol {
	I2C_PROTOCOL_SMBUS_ALERT,
	I2C_PROTOCOL_SMBUS_HOST_NOTIFY,
};

/**
 * struct i2c_driver - represent an I2C device driver
 * @class: What kind of i2c device we instantiate (for detect)
 * @probe: Callback for device binding - soon to be deprecated
 * @probe_new: New callback for device binding
 * @remove: Callback for device unbinding
 * @shutdown: Callback for device shutdown
 * @alert: Alert callback, for example for the SMBus alert protocol
 * @command: Callback for bus-wide signaling (optional)
 * @driver: Device driver model driver
 * @id_table: List of I2C devices supported by this driver
 * @detect: Callback for device detection
 * @address_list: The I2C addresses to probe (for detect)
 * @clients: List of detected clients we created (for i2c-core use only)
 *
 * The driver.owner field should be set to the module owner of this driver.
 * The driver.name field should be set to the name of this driver.
 *
 * For automatic device detection, both @detect and @address_list must
 * be defined. @class should also be set, otherwise only devices forced
 * with module parameters will be created. The detect function must
 * fill at least the name field of the i2c_board_info structure it is
 * handed upon successful detection, and possibly also the flags field.
 *
 * If @detect is missing, the driver will still work fine for enumerated
 * devices. Detected devices simply won't be supported. This is expected
 * for the many I2C/SMBus devices which can't be detected reliably, and
 * the ones which can always be enumerated in practice.
 *
 * The i2c_client structure which is handed to the @detect callback is
 * not a real i2c_client. It is initialized just enough so that you can
 * call i2c_smbus_read_byte_data and friends on it. Don't do anything
 * else with it. In particular, calling dev_dbg and friends on it is
 * not allowed.
 */
struct i2c_driver {
	unsigned int class;

	/* Standard driver model interfaces */
	int (*probe)(struct i2c_client *client, const struct i2c_device_id *id);
	int (*remove)(struct i2c_client *client);

	/* New driver model interface to aid the seamless removal of the
	 * current probe()'s, more commonly unused than used second parameter.
	 */
	int (*probe_new)(struct i2c_client *client);

	/* driver model interfaces that don't relate to enumeration  */
	void (*shutdown)(struct i2c_client *client);

	/* Alert callback, for example for the SMBus alert protocol.
	 * The format and meaning of the data value depends on the protocol.
	 * For the SMBus alert protocol, there is a single bit of data passed
	 * as the alert response's low bit ("event flag").
	 * For the SMBus Host Notify protocol, the data corresponds to the
	 * 16-bit payload data reported by the slave device acting as master.
	 */
	void (*alert)(struct i2c_client *client, enum i2c_alert_protocol protocol,
		      unsigned int data);

	/* a ioctl like command that can be used to perform specific functions
	 * with the device.
	 */
	int (*command)(struct i2c_client *client, unsigned int cmd, void *arg);

	struct device_driver driver;
	const struct i2c_device_id *id_table;

	/* Device detection callback for automatic device creation */
	int (*detect)(struct i2c_client *client, struct i2c_board_info *info);
	const unsigned short *address_list;
	struct list_head clients;
};
#define to_i2c_driver(d) container_of(d, struct i2c_driver, driver)

/**
 * struct i2c_client - represent an I2C slave device
 * @flags: see I2C_CLIENT_* for possible flags
 * @addr: Address used on the I2C bus connected to the parent adapter.
 * @name: Indicates the type of the device, usually a chip name that's
 *	generic enough to hide second-sourcing and compatible revisions.
 * @adapter: manages the bus segment hosting this I2C device
 * @dev: Driver model device node for the slave.
 * @init_irq: IRQ that was set at initialization
 * @irq: indicates the IRQ generated by this device (if any)
 * @detected: member of an i2c_driver.clients list or i2c-core's
 *	userspace_devices list
 * @slave_cb: Callback when I2C slave mode of an adapter is used. The adapter
 *	calls it to pass on slave events to the slave driver.
 * @devres_group_id: id of the devres group that will be created for resources
 *	acquired when probing this device.
 *
 * An i2c_client identifies a single device (i.e. chip) connected to an
 * i2c bus. The behaviour exposed to Linux is defined by the driver
 * managing the device.
 */
struct i2c_client {
	unsigned short flags;		/* div., see below		*/
#define I2C_CLIENT_PEC		0x04	/* Use Packet Error Checking */
#define I2C_CLIENT_TEN		0x10	/* we have a ten bit chip address */
					/* Must equal I2C_M_TEN below */
#define I2C_CLIENT_SLAVE	0x20	/* we are the slave */
#define I2C_CLIENT_HOST_NOTIFY	0x40	/* We want to use I2C host notify */
#define I2C_CLIENT_WAKE		0x80	/* for board_info; true iff can wake */
#define I2C_CLIENT_SCCB		0x9000	/* Use Omnivision SCCB protocol */
					/* Must match I2C_M_STOP|IGNORE_NAK */

	unsigned short addr;		/* chip address - NOTE: 7bit	*/
					/* addresses are stored in the	*/
					/* _LOWER_ 7 bits		*/
	char name[I2C_NAME_SIZE];
	struct i2c_adapter *adapter;	/* the adapter we sit on	*/
	struct device dev;		/* the device structure		*/
	int init_irq;			/* irq set at initialization	*/
	int irq;			/* irq issued by device		*/
	struct list_head detected;
#if IS_ENABLED(CONFIG_I2C_SLAVE)
	i2c_slave_cb_t slave_cb;	/* callback for slave mode	*/
#endif
	void *devres_group_id;		/* ID of probe devres group	*/
};
#define to_i2c_client(d) container_of(d, struct i2c_client, dev)

struct i2c_adapter *i2c_verify_adapter(struct device *dev);
const struct i2c_device_id *i2c_match_id(const struct i2c_device_id *id,
					 const struct i2c_client *client);

static inline struct i2c_client *kobj_to_i2c_client(struct kobject *kobj)
{
	struct device * const dev = kobj_to_dev(kobj);
	return to_i2c_client(dev);
}

static inline void *i2c_get_clientdata(const struct i2c_client *client)
{
	return dev_get_drvdata(&client->dev);
}

static inline void i2c_set_clientdata(struct i2c_client *client, void *data)
{
	dev_set_drvdata(&client->dev, data);
}

/* I2C slave support */

#if IS_ENABLED(CONFIG_I2C_SLAVE)
enum i2c_slave_event {
	I2C_SLAVE_READ_REQUESTED,
	I2C_SLAVE_WRITE_REQUESTED,
	I2C_SLAVE_READ_PROCESSED,
	I2C_SLAVE_WRITE_RECEIVED,
	I2C_SLAVE_STOP,
};

int i2c_slave_register(struct i2c_client *client, i2c_slave_cb_t slave_cb);
int i2c_slave_unregister(struct i2c_client *client);
bool i2c_detect_slave_mode(struct device *dev);

static inline int i2c_slave_event(struct i2c_client *client,
				  enum i2c_slave_event event, u8 *val)
{
	return client->slave_cb(client, event, val);
}
#else
static inline bool i2c_detect_slave_mode(struct device *dev) { return false; }
#endif

/**
 * struct i2c_board_info - template for device creation
 * @type: chip type, to initialize i2c_client.name
 * @flags: to initialize i2c_client.flags
 * @addr: stored in i2c_client.addr
 * @dev_name: Overrides the default <busnr>-<addr> dev_name if set
 * @platform_data: stored in i2c_client.dev.platform_data
 * @of_node: pointer to OpenFirmware device node
 * @fwnode: device node supplied by the platform firmware
 * @swnode: software node for the device
 * @resources: resources associated with the device
 * @num_resources: number of resources in the @resources array
 * @irq: stored in i2c_client.irq
 *
 * I2C doesn't actually support hardware probing, although controllers and
 * devices may be able to use I2C_SMBUS_QUICK to tell whether or not there's
 * a device at a given address.  Drivers commonly need more information than
 * that, such as chip type, configuration, associated IRQ, and so on.
 *
 * i2c_board_info is used to build tables of information listing I2C devices
 * that are present.  This information is used to grow the driver model tree.
 * For mainboards this is done statically using i2c_register_board_info();
 * bus numbers identify adapters that aren't yet available.  For add-on boards,
 * i2c_new_client_device() does this dynamically with the adapter already known.
 */
struct i2c_board_info {
	char		type[I2C_NAME_SIZE];
	unsigned short	flags;
	unsigned short	addr;
	const char	*dev_name;
	void		*platform_data;
	struct device_node *of_node;
	struct fwnode_handle *fwnode;
	const struct software_node *swnode;
	const struct resource *resources;
	unsigned int	num_resources;
	int		irq;
};

/**
 * I2C_BOARD_INFO - macro used to list an i2c device and its address
 * @dev_type: identifies the device type
 * @dev_addr: the device's address on the bus.
 *
 * This macro initializes essential fields of a struct i2c_board_info,
 * declaring what has been provided on a particular board.  Optional
 * fields (such as associated irq, or device-specific platform_data)
 * are provided using conventional syntax.
 */
#define I2C_BOARD_INFO(dev_type, dev_addr) \
	.type = dev_type, .addr = (dev_addr)


#if IS_ENABLED(CONFIG_I2C)
/*
 * Add-on boards should register/unregister their devices; e.g. a board
 * with integrated I2C, a config eeprom, sensors, and a codec that's
 * used in conjunction with the primary hardware.
 */
struct i2c_client *
i2c_new_client_device(struct i2c_adapter *adap, struct i2c_board_info const *info);

/* If you don't know the exact address of an I2C device, use this variant
 * instead, which can probe for device presence in a list of possible
 * addresses. The "probe" callback function is optional. If it is provided,
 * it must return 1 on successful probe, 0 otherwise. If it is not provided,
 * a default probing method is used.
 */
struct i2c_client *
i2c_new_scanned_device(struct i2c_adapter *adap,
		       struct i2c_board_info *info,
		       unsigned short const *addr_list,
		       int (*probe)(struct i2c_adapter *adap, unsigned short addr));

/* Common custom probe functions */
int i2c_probe_func_quick_read(struct i2c_adapter *adap, unsigned short addr);

struct i2c_client *
i2c_new_dummy_device(struct i2c_adapter *adapter, u16 address);

struct i2c_client *
devm_i2c_new_dummy_device(struct device *dev, struct i2c_adapter *adap, u16 address);

<<<<<<< HEAD
extern struct i2c_client *
i2c_new_ancillary_device(struct i2c_client *client,
				const char *name,
				u16 default_addr);
=======
struct i2c_client *
i2c_new_ancillary_device(struct i2c_client *client,
			 const char *name,
			 u16 default_addr);

void i2c_unregister_device(struct i2c_client *client);
>>>>>>> 7d2a07b7

struct i2c_client *i2c_verify_client(struct device *dev);
#else
static inline struct i2c_client *i2c_verify_client(struct device *dev)
{
	return NULL;
}
#endif /* I2C */

/* Mainboard arch_initcall() code should register all its I2C devices.
 * This is done at arch_initcall time, before declaring any i2c adapters.
 * Modules for add-on boards must use other calls.
 */
#ifdef CONFIG_I2C_BOARDINFO
int
i2c_register_board_info(int busnum, struct i2c_board_info const *info,
			unsigned n);
#else
static inline int
i2c_register_board_info(int busnum, struct i2c_board_info const *info,
			unsigned n)
{
	return 0;
}
#endif /* I2C_BOARDINFO */

/**
 * struct i2c_algorithm - represent I2C transfer method
 * @master_xfer: Issue a set of i2c transactions to the given I2C adapter
 *   defined by the msgs array, with num messages available to transfer via
 *   the adapter specified by adap.
 * @master_xfer_atomic: same as @master_xfer. Yet, only using atomic context
 *   so e.g. PMICs can be accessed very late before shutdown. Optional.
 * @smbus_xfer: Issue smbus transactions to the given I2C adapter. If this
 *   is not present, then the bus layer will try and convert the SMBus calls
 *   into I2C transfers instead.
 * @smbus_xfer_atomic: same as @smbus_xfer. Yet, only using atomic context
 *   so e.g. PMICs can be accessed very late before shutdown. Optional.
 * @functionality: Return the flags that this algorithm/adapter pair supports
 *   from the ``I2C_FUNC_*`` flags.
 * @reg_slave: Register given client to I2C slave mode of this adapter
 * @unreg_slave: Unregister given client from I2C slave mode of this adapter
 *
 * The following structs are for those who like to implement new bus drivers:
 * i2c_algorithm is the interface to a class of hardware solutions which can
 * be addressed using the same bus algorithms - i.e. bit-banging or the PCF8584
 * to name two of the most common.
 *
 * The return codes from the ``master_xfer{_atomic}`` fields should indicate the
 * type of error code that occurred during the transfer, as documented in the
 * Kernel Documentation file Documentation/i2c/fault-codes.rst.
 */
struct i2c_algorithm {
	/*
	 * If an adapter algorithm can't do I2C-level access, set master_xfer
	 * to NULL. If an adapter algorithm can do SMBus access, set
	 * smbus_xfer. If set to NULL, the SMBus protocol is simulated
	 * using common I2C messages.
	 *
	 * master_xfer should return the number of messages successfully
	 * processed, or a negative value on error
	 */
	int (*master_xfer)(struct i2c_adapter *adap, struct i2c_msg *msgs,
			   int num);
	int (*master_xfer_atomic)(struct i2c_adapter *adap,
				   struct i2c_msg *msgs, int num);
	int (*smbus_xfer)(struct i2c_adapter *adap, u16 addr,
			  unsigned short flags, char read_write,
			  u8 command, int size, union i2c_smbus_data *data);
	int (*smbus_xfer_atomic)(struct i2c_adapter *adap, u16 addr,
				 unsigned short flags, char read_write,
				 u8 command, int size, union i2c_smbus_data *data);

	/* To determine what the adapter supports */
	u32 (*functionality)(struct i2c_adapter *adap);

#if IS_ENABLED(CONFIG_I2C_SLAVE)
	int (*reg_slave)(struct i2c_client *client);
	int (*unreg_slave)(struct i2c_client *client);
#endif
};

/**
 * struct i2c_lock_operations - represent I2C locking operations
 * @lock_bus: Get exclusive access to an I2C bus segment
 * @trylock_bus: Try to get exclusive access to an I2C bus segment
 * @unlock_bus: Release exclusive access to an I2C bus segment
 *
 * The main operations are wrapped by i2c_lock_bus and i2c_unlock_bus.
 */
struct i2c_lock_operations {
	void (*lock_bus)(struct i2c_adapter *adapter, unsigned int flags);
	int (*trylock_bus)(struct i2c_adapter *adapter, unsigned int flags);
	void (*unlock_bus)(struct i2c_adapter *adapter, unsigned int flags);
};

/**
 * struct i2c_timings - I2C timing information
 * @bus_freq_hz: the bus frequency in Hz
 * @scl_rise_ns: time SCL signal takes to rise in ns; t(r) in the I2C specification
 * @scl_fall_ns: time SCL signal takes to fall in ns; t(f) in the I2C specification
 * @scl_int_delay_ns: time IP core additionally needs to setup SCL in ns
 * @sda_fall_ns: time SDA signal takes to fall in ns; t(f) in the I2C specification
 * @sda_hold_ns: time IP core additionally needs to hold SDA in ns
 * @digital_filter_width_ns: width in ns of spikes on i2c lines that the IP core
 *	digital filter can filter out
 * @analog_filter_cutoff_freq_hz: threshold frequency for the low pass IP core
 *	analog filter
 */
struct i2c_timings {
	u32 bus_freq_hz;
	u32 scl_rise_ns;
	u32 scl_fall_ns;
	u32 scl_int_delay_ns;
	u32 sda_fall_ns;
	u32 sda_hold_ns;
	u32 digital_filter_width_ns;
	u32 analog_filter_cutoff_freq_hz;
};

/**
 * struct i2c_bus_recovery_info - I2C bus recovery information
 * @recover_bus: Recover routine. Either pass driver's recover_bus() routine, or
 *	i2c_generic_scl_recovery().
 * @get_scl: This gets current value of SCL line. Mandatory for generic SCL
 *      recovery. Populated internally for generic GPIO recovery.
 * @set_scl: This sets/clears the SCL line. Mandatory for generic SCL recovery.
 *      Populated internally for generic GPIO recovery.
 * @get_sda: This gets current value of SDA line. This or set_sda() is mandatory
 *	for generic SCL recovery. Populated internally, if sda_gpio is a valid
 *	GPIO, for generic GPIO recovery.
 * @set_sda: This sets/clears the SDA line. This or get_sda() is mandatory for
 *	generic SCL recovery. Populated internally, if sda_gpio is a valid GPIO,
 *	for generic GPIO recovery.
 * @get_bus_free: Returns the bus free state as seen from the IP core in case it
 *	has a more complex internal logic than just reading SDA. Optional.
 * @prepare_recovery: This will be called before starting recovery. Platform may
 *	configure padmux here for SDA/SCL line or something else they want.
 * @unprepare_recovery: This will be called after completing recovery. Platform
 *	may configure padmux here for SDA/SCL line or something else they want.
 * @scl_gpiod: gpiod of the SCL line. Only required for GPIO recovery.
 * @sda_gpiod: gpiod of the SDA line. Only required for GPIO recovery.
 * @pinctrl: pinctrl used by GPIO recovery to change the state of the I2C pins.
 *      Optional.
 * @pins_default: default pinctrl state of SCL/SDA lines, when they are assigned
 *      to the I2C bus. Optional. Populated internally for GPIO recovery, if
 *      state with the name PINCTRL_STATE_DEFAULT is found and pinctrl is valid.
 * @pins_gpio: recovery pinctrl state of SCL/SDA lines, when they are used as
 *      GPIOs. Optional. Populated internally for GPIO recovery, if this state
 *      is called "gpio" or "recovery" and pinctrl is valid.
 */
struct i2c_bus_recovery_info {
	int (*recover_bus)(struct i2c_adapter *adap);

	int (*get_scl)(struct i2c_adapter *adap);
	void (*set_scl)(struct i2c_adapter *adap, int val);
	int (*get_sda)(struct i2c_adapter *adap);
	void (*set_sda)(struct i2c_adapter *adap, int val);
	int (*get_bus_free)(struct i2c_adapter *adap);

	void (*prepare_recovery)(struct i2c_adapter *adap);
	void (*unprepare_recovery)(struct i2c_adapter *adap);

	/* gpio recovery */
	struct gpio_desc *scl_gpiod;
	struct gpio_desc *sda_gpiod;
	struct pinctrl *pinctrl;
	struct pinctrl_state *pins_default;
	struct pinctrl_state *pins_gpio;
};

int i2c_recover_bus(struct i2c_adapter *adap);

/* Generic recovery routines */
int i2c_generic_scl_recovery(struct i2c_adapter *adap);

/**
 * struct i2c_adapter_quirks - describe flaws of an i2c adapter
 * @flags: see I2C_AQ_* for possible flags and read below
 * @max_num_msgs: maximum number of messages per transfer
 * @max_write_len: maximum length of a write message
 * @max_read_len: maximum length of a read message
 * @max_comb_1st_msg_len: maximum length of the first msg in a combined message
 * @max_comb_2nd_msg_len: maximum length of the second msg in a combined message
 *
 * Note about combined messages: Some I2C controllers can only send one message
 * per transfer, plus something called combined message or write-then-read.
 * This is (usually) a small write message followed by a read message and
 * barely enough to access register based devices like EEPROMs. There is a flag
 * to support this mode. It implies max_num_msg = 2 and does the length checks
 * with max_comb_*_len because combined message mode usually has its own
 * limitations. Because of HW implementations, some controllers can actually do
 * write-then-anything or other variants. To support that, write-then-read has
 * been broken out into smaller bits like write-first and read-second which can
 * be combined as needed.
 */

struct i2c_adapter_quirks {
	u64 flags;
	int max_num_msgs;
	u16 max_write_len;
	u16 max_read_len;
	u16 max_comb_1st_msg_len;
	u16 max_comb_2nd_msg_len;
};

/* enforce max_num_msgs = 2 and use max_comb_*_len for length checks */
#define I2C_AQ_COMB			BIT(0)
/* first combined message must be write */
#define I2C_AQ_COMB_WRITE_FIRST		BIT(1)
/* second combined message must be read */
#define I2C_AQ_COMB_READ_SECOND		BIT(2)
/* both combined messages must have the same target address */
#define I2C_AQ_COMB_SAME_ADDR		BIT(3)
/* convenience macro for typical write-then read case */
#define I2C_AQ_COMB_WRITE_THEN_READ	(I2C_AQ_COMB | I2C_AQ_COMB_WRITE_FIRST | \
					 I2C_AQ_COMB_READ_SECOND | I2C_AQ_COMB_SAME_ADDR)
/* clock stretching is not supported */
#define I2C_AQ_NO_CLK_STRETCH		BIT(4)
/* message cannot have length of 0 */
#define I2C_AQ_NO_ZERO_LEN_READ		BIT(5)
#define I2C_AQ_NO_ZERO_LEN_WRITE	BIT(6)
#define I2C_AQ_NO_ZERO_LEN		(I2C_AQ_NO_ZERO_LEN_READ | I2C_AQ_NO_ZERO_LEN_WRITE)
/* adapter cannot do repeated START */
#define I2C_AQ_NO_REP_START		BIT(7)

/*
 * i2c_adapter is the structure used to identify a physical i2c bus along
 * with the access algorithms necessary to access it.
 */
struct i2c_adapter {
	struct module *owner;
	unsigned int class;		  /* classes to allow probing for */
	const struct i2c_algorithm *algo; /* the algorithm to access the bus */
	void *algo_data;

	/* data fields that are valid for all devices	*/
	const struct i2c_lock_operations *lock_ops;
	struct rt_mutex bus_lock;
	struct rt_mutex mux_lock;

	int timeout;			/* in jiffies */
	int retries;
	struct device dev;		/* the adapter device */
	unsigned long locked_flags;	/* owned by the I2C core */
#define I2C_ALF_IS_SUSPENDED		0
#define I2C_ALF_SUSPEND_REPORTED	1

	int nr;
	char name[48];
	struct completion dev_released;

	struct mutex userspace_clients_lock;
	struct list_head userspace_clients;

	struct i2c_bus_recovery_info *bus_recovery_info;
	const struct i2c_adapter_quirks *quirks;

	struct irq_domain *host_notify_domain;
	struct regulator *bus_regulator;
};
#define to_i2c_adapter(d) container_of(d, struct i2c_adapter, dev)

static inline void *i2c_get_adapdata(const struct i2c_adapter *adap)
{
	return dev_get_drvdata(&adap->dev);
}

static inline void i2c_set_adapdata(struct i2c_adapter *adap, void *data)
{
	dev_set_drvdata(&adap->dev, data);
}

static inline struct i2c_adapter *
i2c_parent_is_i2c_adapter(const struct i2c_adapter *adapter)
{
#if IS_ENABLED(CONFIG_I2C_MUX)
	struct device *parent = adapter->dev.parent;

	if (parent != NULL && parent->type == &i2c_adapter_type)
		return to_i2c_adapter(parent);
	else
#endif
		return NULL;
}

int i2c_for_each_dev(void *data, int (*fn)(struct device *dev, void *data));

/* Adapter locking functions, exported for shared pin cases */
#define I2C_LOCK_ROOT_ADAPTER BIT(0)
#define I2C_LOCK_SEGMENT      BIT(1)

/**
 * i2c_lock_bus - Get exclusive access to an I2C bus segment
 * @adapter: Target I2C bus segment
 * @flags: I2C_LOCK_ROOT_ADAPTER locks the root i2c adapter, I2C_LOCK_SEGMENT
 *	locks only this branch in the adapter tree
 */
static inline void
i2c_lock_bus(struct i2c_adapter *adapter, unsigned int flags)
{
	adapter->lock_ops->lock_bus(adapter, flags);
}

/**
 * i2c_trylock_bus - Try to get exclusive access to an I2C bus segment
 * @adapter: Target I2C bus segment
 * @flags: I2C_LOCK_ROOT_ADAPTER tries to locks the root i2c adapter,
 *	I2C_LOCK_SEGMENT tries to lock only this branch in the adapter tree
 *
 * Return: true if the I2C bus segment is locked, false otherwise
 */
static inline int
i2c_trylock_bus(struct i2c_adapter *adapter, unsigned int flags)
{
	return adapter->lock_ops->trylock_bus(adapter, flags);
}

/**
 * i2c_unlock_bus - Release exclusive access to an I2C bus segment
 * @adapter: Target I2C bus segment
 * @flags: I2C_LOCK_ROOT_ADAPTER unlocks the root i2c adapter, I2C_LOCK_SEGMENT
 *	unlocks only this branch in the adapter tree
 */
static inline void
i2c_unlock_bus(struct i2c_adapter *adapter, unsigned int flags)
{
	adapter->lock_ops->unlock_bus(adapter, flags);
}

/**
 * i2c_mark_adapter_suspended - Report suspended state of the adapter to the core
 * @adap: Adapter to mark as suspended
 *
 * When using this helper to mark an adapter as suspended, the core will reject
 * further transfers to this adapter. The usage of this helper is optional but
 * recommended for devices having distinct handlers for system suspend and
 * runtime suspend. More complex devices are free to implement custom solutions
 * to reject transfers when suspended.
 */
static inline void i2c_mark_adapter_suspended(struct i2c_adapter *adap)
{
	i2c_lock_bus(adap, I2C_LOCK_ROOT_ADAPTER);
	set_bit(I2C_ALF_IS_SUSPENDED, &adap->locked_flags);
	i2c_unlock_bus(adap, I2C_LOCK_ROOT_ADAPTER);
}

/**
 * i2c_mark_adapter_resumed - Report resumed state of the adapter to the core
 * @adap: Adapter to mark as resumed
 *
 * When using this helper to mark an adapter as resumed, the core will allow
 * further transfers to this adapter. See also further notes to
 * @i2c_mark_adapter_suspended().
 */
static inline void i2c_mark_adapter_resumed(struct i2c_adapter *adap)
{
	i2c_lock_bus(adap, I2C_LOCK_ROOT_ADAPTER);
	clear_bit(I2C_ALF_IS_SUSPENDED, &adap->locked_flags);
	i2c_unlock_bus(adap, I2C_LOCK_ROOT_ADAPTER);
}

/* i2c adapter classes (bitmask) */
#define I2C_CLASS_HWMON		(1<<0)	/* lm_sensors, ... */
#define I2C_CLASS_DDC		(1<<3)	/* DDC bus on graphics adapters */
#define I2C_CLASS_SPD		(1<<7)	/* Memory modules */
/* Warn users that the adapter doesn't support classes anymore */
#define I2C_CLASS_DEPRECATED	(1<<8)

/* Internal numbers to terminate lists */
#define I2C_CLIENT_END		0xfffeU

/* Construct an I2C_CLIENT_END-terminated array of i2c addresses */
#define I2C_ADDRS(addr, addrs...) \
	((const unsigned short []){ addr, ## addrs, I2C_CLIENT_END })


/* ----- functions exported by i2c.o */

/* administration...
 */
#if IS_ENABLED(CONFIG_I2C)
int i2c_add_adapter(struct i2c_adapter *adap);
int devm_i2c_add_adapter(struct device *dev, struct i2c_adapter *adapter);
void i2c_del_adapter(struct i2c_adapter *adap);
int i2c_add_numbered_adapter(struct i2c_adapter *adap);

int i2c_register_driver(struct module *owner, struct i2c_driver *driver);
void i2c_del_driver(struct i2c_driver *driver);

/* use a define to avoid include chaining to get THIS_MODULE */
#define i2c_add_driver(driver) \
	i2c_register_driver(THIS_MODULE, driver)

static inline bool i2c_client_has_driver(struct i2c_client *client)
{
	return !IS_ERR_OR_NULL(client) && client->dev.driver;
}

static inline bool i2c_client_has_driver(struct i2c_client *client)
{
	return !IS_ERR_OR_NULL(client) && client->dev.driver;
}

/* call the i2c_client->command() of all attached clients with
 * the given arguments */
void i2c_clients_command(struct i2c_adapter *adap,
			 unsigned int cmd, void *arg);

struct i2c_adapter *i2c_get_adapter(int nr);
void i2c_put_adapter(struct i2c_adapter *adap);
unsigned int i2c_adapter_depth(struct i2c_adapter *adapter);

void i2c_parse_fw_timings(struct device *dev, struct i2c_timings *t, bool use_defaults);

/* Return the functionality mask */
static inline u32 i2c_get_functionality(struct i2c_adapter *adap)
{
	return adap->algo->functionality(adap);
}

/* Return 1 if adapter supports everything we need, 0 if not. */
static inline int i2c_check_functionality(struct i2c_adapter *adap, u32 func)
{
	return (func & i2c_get_functionality(adap)) == func;
}

/**
 * i2c_check_quirks() - Function for checking the quirk flags in an i2c adapter
 * @adap: i2c adapter
 * @quirks: quirk flags
 *
 * Return: true if the adapter has all the specified quirk flags, false if not
 */
static inline bool i2c_check_quirks(struct i2c_adapter *adap, u64 quirks)
{
	if (!adap->quirks)
		return false;
	return (adap->quirks->flags & quirks) == quirks;
}

/* Return the adapter number for a specific adapter */
static inline int i2c_adapter_id(struct i2c_adapter *adap)
{
	return adap->nr;
}

static inline u8 i2c_8bit_addr_from_msg(const struct i2c_msg *msg)
{
	return (msg->addr << 1) | (msg->flags & I2C_M_RD ? 1 : 0);
}

u8 *i2c_get_dma_safe_msg_buf(struct i2c_msg *msg, unsigned int threshold);
void i2c_put_dma_safe_msg_buf(u8 *buf, struct i2c_msg *msg, bool xferred);

int i2c_handle_smbus_host_notify(struct i2c_adapter *adap, unsigned short addr);
/**
 * module_i2c_driver() - Helper macro for registering a modular I2C driver
 * @__i2c_driver: i2c_driver struct
 *
 * Helper macro for I2C drivers which do not do anything special in module
 * init/exit. This eliminates a lot of boilerplate. Each module may only
 * use this macro once, and calling it replaces module_init() and module_exit()
 */
#define module_i2c_driver(__i2c_driver) \
	module_driver(__i2c_driver, i2c_add_driver, \
			i2c_del_driver)

/**
 * builtin_i2c_driver() - Helper macro for registering a builtin I2C driver
 * @__i2c_driver: i2c_driver struct
 *
 * Helper macro for I2C drivers which do not do anything special in their
 * init. This eliminates a lot of boilerplate. Each driver may only
 * use this macro once, and calling it replaces device_initcall().
 */
#define builtin_i2c_driver(__i2c_driver) \
	builtin_driver(__i2c_driver, i2c_add_driver)

#endif /* I2C */

#if IS_ENABLED(CONFIG_OF)
/* must call put_device() when done with returned i2c_client device */
struct i2c_client *of_find_i2c_device_by_node(struct device_node *node);

/* must call put_device() when done with returned i2c_adapter device */
struct i2c_adapter *of_find_i2c_adapter_by_node(struct device_node *node);

/* must call i2c_put_adapter() when done with returned i2c_adapter device */
struct i2c_adapter *of_get_i2c_adapter_by_node(struct device_node *node);

const struct of_device_id
*i2c_of_match_device(const struct of_device_id *matches,
		     struct i2c_client *client);

int of_i2c_get_board_info(struct device *dev, struct device_node *node,
			  struct i2c_board_info *info);

#else

static inline struct i2c_client *of_find_i2c_device_by_node(struct device_node *node)
{
	return NULL;
}

static inline struct i2c_adapter *of_find_i2c_adapter_by_node(struct device_node *node)
{
	return NULL;
}

static inline struct i2c_adapter *of_get_i2c_adapter_by_node(struct device_node *node)
{
	return NULL;
}

static inline const struct of_device_id
*i2c_of_match_device(const struct of_device_id *matches,
		     struct i2c_client *client)
{
	return NULL;
}

static inline int of_i2c_get_board_info(struct device *dev,
					struct device_node *node,
					struct i2c_board_info *info)
{
	return -ENOTSUPP;
}

#endif /* CONFIG_OF */

struct acpi_resource;
struct acpi_resource_i2c_serialbus;

#if IS_ENABLED(CONFIG_ACPI)
bool i2c_acpi_get_i2c_resource(struct acpi_resource *ares,
			       struct acpi_resource_i2c_serialbus **i2c);
u32 i2c_acpi_find_bus_speed(struct device *dev);
struct i2c_client *i2c_acpi_new_device(struct device *dev, int index,
				       struct i2c_board_info *info);
struct i2c_adapter *i2c_acpi_find_adapter_by_handle(acpi_handle handle);
#else
static inline bool i2c_acpi_get_i2c_resource(struct acpi_resource *ares,
					     struct acpi_resource_i2c_serialbus **i2c)
{
	return false;
}
static inline u32 i2c_acpi_find_bus_speed(struct device *dev)
{
	return 0;
}
static inline struct i2c_client *i2c_acpi_new_device(struct device *dev,
					int index, struct i2c_board_info *info)
{
	return ERR_PTR(-ENODEV);
}
static inline struct i2c_adapter *i2c_acpi_find_adapter_by_handle(acpi_handle handle)
{
	return NULL;
}
#endif /* CONFIG_ACPI */

#endif /* _LINUX_I2C_H */<|MERGE_RESOLUTION|>--- conflicted
+++ resolved
@@ -472,19 +472,12 @@
 struct i2c_client *
 devm_i2c_new_dummy_device(struct device *dev, struct i2c_adapter *adap, u16 address);
 
-<<<<<<< HEAD
-extern struct i2c_client *
-i2c_new_ancillary_device(struct i2c_client *client,
-				const char *name,
-				u16 default_addr);
-=======
 struct i2c_client *
 i2c_new_ancillary_device(struct i2c_client *client,
 			 const char *name,
 			 u16 default_addr);
 
 void i2c_unregister_device(struct i2c_client *client);
->>>>>>> 7d2a07b7
 
 struct i2c_client *i2c_verify_client(struct device *dev);
 #else
@@ -884,11 +877,6 @@
 	return !IS_ERR_OR_NULL(client) && client->dev.driver;
 }
 
-static inline bool i2c_client_has_driver(struct i2c_client *client)
-{
-	return !IS_ERR_OR_NULL(client) && client->dev.driver;
-}
-
 /* call the i2c_client->command() of all attached clients with
  * the given arguments */
 void i2c_clients_command(struct i2c_adapter *adap,
