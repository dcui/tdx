#ifndef __LINUX_KMOD_H__
#define __LINUX_KMOD_H__

/*
 *	include/linux/kmod.h
 *
 *      This program is free software; you can redistribute it and/or modify
 *      it under the terms of the GNU General Public License as published by
 *      the Free Software Foundation; either version 2 of the License, or
 *      (at your option) any later version.
 *
 *      This program is distributed in the hope that it will be useful,
 *      but WITHOUT ANY WARRANTY; without even the implied warranty of
 *      MERCHANTABILITY or FITNESS FOR A PARTICULAR PURPOSE.  See the
 *      GNU General Public License for more details.
 *
 *      You should have received a copy of the GNU General Public License
 *      along with this program; if not, write to the Free Software
 *      Foundation, Inc., 675 Mass Ave, Cambridge, MA 02139, USA.
 */

#include <linux/gfp.h>
#include <linux/stddef.h>
#include <linux/errno.h>
#include <linux/compiler.h>
#include <linux/workqueue.h>
#include <linux/sysctl.h>

#define KMOD_PATH_LEN 256

#ifdef CONFIG_MODULES
extern char modprobe_path[]; /* for sysctl */
/* modprobe exit status on success, -ve on error.  Return value
 * usually useless though. */
extern int __request_module(bool wait, const char *name, ...) \
	__attribute__((format(printf, 2, 3)));
#define request_module(mod...) __request_module(true, mod)
#define request_module_nowait(mod...) __request_module(false, mod)
#define try_then_request_module(x, mod...) \
	((x) ?: (__request_module(true, mod), (x)))
#else
static inline int request_module(const char *name, ...) { return -ENOSYS; }
static inline int request_module_nowait(const char *name, ...) { return -ENOSYS; }
#define try_then_request_module(x, mod...) (x)
#endif


struct key;
struct file;

enum umh_wait {
	UMH_NO_WAIT = -1,	/* don't wait at all */
	UMH_WAIT_EXEC = 0,	/* wait for the exec, but not the process */
	UMH_WAIT_PROC = 1,	/* wait for the process to complete */
};

struct subprocess_info {
	struct work_struct work;
	struct completion *complete;
	char *path;
	char **argv;
	char **envp;
	enum umh_wait wait;
	int retval;
	int (*init)(struct subprocess_info *info);
	void (*cleanup)(struct subprocess_info *info);
	void *data;
};

/* Allocate a subprocess_info structure */
struct subprocess_info *call_usermodehelper_setup(char *path, char **argv,
						  char **envp, gfp_t gfp_mask);

/* Set various pieces of state into the subprocess_info structure */
void call_usermodehelper_setfns(struct subprocess_info *info,
		    int (*init)(struct subprocess_info *info),
		    void (*cleanup)(struct subprocess_info *info),
		    void *data);

/* Actually execute the sub-process */
int call_usermodehelper_exec(struct subprocess_info *info, enum umh_wait wait);

/* Free the subprocess_info. This is only needed if you're not going
   to call call_usermodehelper_exec */
void call_usermodehelper_freeinfo(struct subprocess_info *info);

static inline int
call_usermodehelper_fns(char *path, char **argv, char **envp,
			enum umh_wait wait,
			int (*init)(struct subprocess_info *info),
			void (*cleanup)(struct subprocess_info *), void *data)
{
	struct subprocess_info *info;
	gfp_t gfp_mask = (wait == UMH_NO_WAIT) ? GFP_ATOMIC : GFP_KERNEL;

	info = call_usermodehelper_setup(path, argv, envp, gfp_mask);

	if (info == NULL)
		return -ENOMEM;

	call_usermodehelper_setfns(info, init, cleanup, data);

	return call_usermodehelper_exec(info, wait);
}

static inline int
call_usermodehelper(char *path, char **argv, char **envp, enum umh_wait wait)
{
	return call_usermodehelper_fns(path, argv, envp, wait,
				       NULL, NULL, NULL);
}

extern struct ctl_table usermodehelper_table[];

extern void usermodehelper_init(void);

#ifdef CONFIG_PM_SLEEP
extern int usermodehelper_disable(void);
extern void usermodehelper_enable(void);
extern bool usermodehelper_is_disabled(void);
<<<<<<< HEAD
#else
static inline bool usermodehelper_is_disabled(void) { return false; }
#endif
=======
>>>>>>> 55922c9d

#endif /* __LINUX_KMOD_H__ */<|MERGE_RESOLUTION|>--- conflicted
+++ resolved
@@ -114,15 +114,8 @@
 
 extern void usermodehelper_init(void);
 
-#ifdef CONFIG_PM_SLEEP
 extern int usermodehelper_disable(void);
 extern void usermodehelper_enable(void);
 extern bool usermodehelper_is_disabled(void);
-<<<<<<< HEAD
-#else
-static inline bool usermodehelper_is_disabled(void) { return false; }
-#endif
-=======
->>>>>>> 55922c9d
 
 #endif /* __LINUX_KMOD_H__ */