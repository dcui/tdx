/* SPDX-License-Identifier: GPL-2.0 */
#ifndef _LINUX_MM_TYPES_H
#define _LINUX_MM_TYPES_H

#include <linux/mm_types_task.h>

#include <linux/auxvec.h>
#include <linux/list.h>
#include <linux/spinlock.h>
#include <linux/rbtree.h>
#include <linux/rwsem.h>
#include <linux/completion.h>
#include <linux/cpumask.h>
#include <linux/uprobes.h>
#include <linux/page-flags-layout.h>
#include <linux/workqueue.h>
#include <linux/seqlock.h>

#include <asm/mmu.h>

#ifndef AT_VECTOR_SIZE_ARCH
#define AT_VECTOR_SIZE_ARCH 0
#endif
#define AT_VECTOR_SIZE (2*(AT_VECTOR_SIZE_ARCH + AT_VECTOR_SIZE_BASE + 1))

#define INIT_PASID	0

struct address_space;
struct mem_cgroup;

/*
 * Each physical page in the system has a struct page associated with
 * it to keep track of whatever it is we are using the page for at the
 * moment. Note that we have no way to track which tasks are using
 * a page, though if it is a pagecache page, rmap structures can tell us
 * who is mapping it.
 *
 * If you allocate the page using alloc_pages(), you can use some of the
 * space in struct page for your own purposes.  The five words in the main
 * union are available, except for bit 0 of the first word which must be
 * kept clear.  Many users use this word to store a pointer to an object
 * which is guaranteed to be aligned.  If you use the same storage as
 * page->mapping, you must restore it to NULL before freeing the page.
 *
 * If your page will not be mapped to userspace, you can also use the four
 * bytes in the mapcount union, but you must call page_mapcount_reset()
 * before freeing it.
 *
 * If you want to use the refcount field, it must be used in such a way
 * that other CPUs temporarily incrementing and then decrementing the
 * refcount does not cause problems.  On receiving the page from
 * alloc_pages(), the refcount will be positive.
 *
 * If you allocate pages of order > 0, you can use some of the fields
 * in each subpage, but you may need to restore some of their values
 * afterwards.
 *
 * SLUB uses cmpxchg_double() to atomically update its freelist and
 * counters.  That requires that freelist & counters be adjacent and
 * double-word aligned.  We align all struct pages to double-word
 * boundaries, and ensure that 'freelist' is aligned within the
 * struct.
 */
#ifdef CONFIG_HAVE_ALIGNED_STRUCT_PAGE
#define _struct_page_alignment	__aligned(2 * sizeof(unsigned long))
#else
#define _struct_page_alignment
#endif

struct page {
	unsigned long flags;		/* Atomic flags, some possibly
					 * updated asynchronously */
	/*
	 * Five words (20/40 bytes) are available in this union.
	 * WARNING: bit 0 of the first word is used for PageTail(). That
	 * means the other users of this union MUST NOT use the bit to
	 * avoid collision and false-positive PageTail().
	 */
	union {
		struct {	/* Page cache and anonymous pages */
			/**
			 * @lru: Pageout list, eg. active_list protected by
			 * lruvec->lru_lock.  Sometimes used as a generic list
			 * by the page owner.
			 */
			struct list_head lru;
			/* See page-flags.h for PAGE_MAPPING_FLAGS */
			struct address_space *mapping;
			pgoff_t index;		/* Our offset within mapping. */
			/**
			 * @private: Mapping-private opaque data.
			 * Usually used for buffer_heads if PagePrivate.
			 * Used for swp_entry_t if PageSwapCache.
			 * Indicates order in the buddy system if PageBuddy.
			 */
			unsigned long private;
		};
		struct {	/* page_pool used by netstack */
			/**
			 * @pp_magic: magic value to avoid recycling non
			 * page_pool allocated pages.
			 */
			unsigned long pp_magic;
			struct page_pool *pp;
			unsigned long _pp_mapping_pad;
			/**
			 * @dma_addr: might require a 64-bit value on
			 * 32-bit architectures.
			 */
			unsigned long dma_addr[2];
		};
		struct {	/* slab, slob and slub */
			union {
				struct list_head slab_list;
				struct {	/* Partial pages */
					struct page *next;
#ifdef CONFIG_64BIT
					int pages;	/* Nr of pages left */
					int pobjects;	/* Approximate count */
#else
					short int pages;
					short int pobjects;
#endif
				};
			};
			struct kmem_cache *slab_cache; /* not slob */
			/* Double-word boundary */
			void *freelist;		/* first free object */
			union {
				void *s_mem;	/* slab: first object */
				unsigned long counters;		/* SLUB */
				struct {			/* SLUB */
					unsigned inuse:16;
					unsigned objects:15;
					unsigned frozen:1;
				};
			};
		};
		struct {	/* Tail pages of compound page */
			unsigned long compound_head;	/* Bit zero is set */

			/* First tail page only */
			unsigned char compound_dtor;
			unsigned char compound_order;
			atomic_t compound_mapcount;
			unsigned int compound_nr; /* 1 << compound_order */
		};
		struct {	/* Second tail page of compound page */
			unsigned long _compound_pad_1;	/* compound_head */
<<<<<<< HEAD
			unsigned long _compound_pad_2;
=======
			atomic_t hpage_pinned_refcount;
>>>>>>> 7d2a07b7
			/* For both global and memcg */
			struct list_head deferred_list;
		};
		struct {	/* Page table pages */
			unsigned long _pt_pad_1;	/* compound_head */
			pgtable_t pmd_huge_pte; /* protected by page->ptl */
			unsigned long _pt_pad_2;	/* mapping */
			union {
				struct mm_struct *pt_mm; /* x86 pgds only */
				atomic_t pt_frag_refcount; /* powerpc */
			};
#if ALLOC_SPLIT_PTLOCKS
			spinlock_t *ptl;
#else
			spinlock_t ptl;
#endif
		};
		struct {	/* ZONE_DEVICE pages */
			/** @pgmap: Points to the hosting device page map. */
			struct dev_pagemap *pgmap;
			void *zone_device_data;
			/*
			 * ZONE_DEVICE private pages are counted as being
			 * mapped so the next 3 words hold the mapping, index,
			 * and private fields from the source anonymous or
			 * page cache page while the page is migrated to device
			 * private memory.
			 * ZONE_DEVICE MEMORY_DEVICE_FS_DAX pages also
			 * use the mapping, index, and private fields when
			 * pmem backed DAX files are mapped.
			 */
		};

		/** @rcu_head: You can use this to free a page by RCU. */
		struct rcu_head rcu_head;
	};

	union {		/* This union is 4 bytes in size. */
		/*
		 * If the page can be mapped to userspace, encodes the number
		 * of times this page is referenced by a page table.
		 */
		atomic_t _mapcount;

		/*
		 * If the page is neither PageSlab nor mappable to userspace,
		 * the value stored here may help determine what this page
		 * is used for.  See page-flags.h for a list of page types
		 * which are currently stored here.
		 */
		unsigned int page_type;

		unsigned int active;		/* SLAB */
		int units;			/* SLOB */
	};

	/* Usage count. *DO NOT USE DIRECTLY*. See page_ref.h */
	atomic_t _refcount;

#ifdef CONFIG_MEMCG
	unsigned long memcg_data;
#endif

	/*
	 * On machines where all RAM is mapped into kernel address space,
	 * we can simply calculate the virtual address. On machines with
	 * highmem some memory is mapped into kernel virtual memory
	 * dynamically, so we need a place to store that address.
	 * Note that this field could be 16 bits on x86 ... ;)
	 *
	 * Architectures with slow multiplication can define
	 * WANT_PAGE_VIRTUAL in asm/page.h
	 */
#if defined(WANT_PAGE_VIRTUAL)
	void *virtual;			/* Kernel virtual address (NULL if
					   not kmapped, ie. highmem) */
#endif /* WANT_PAGE_VIRTUAL */

#ifdef LAST_CPUPID_NOT_IN_PAGE_FLAGS
	int _last_cpupid;
#endif
} _struct_page_alignment;

static inline atomic_t *compound_mapcount_ptr(struct page *page)
{
	return &page[1].compound_mapcount;
}

<<<<<<< HEAD
=======
static inline atomic_t *compound_pincount_ptr(struct page *page)
{
	return &page[2].hpage_pinned_refcount;
}

>>>>>>> 7d2a07b7
/*
 * Used for sizing the vmemmap region on some architectures
 */
#define STRUCT_PAGE_MAX_SHIFT	(order_base_2(sizeof(struct page)))

#define PAGE_FRAG_CACHE_MAX_SIZE	__ALIGN_MASK(32768, ~PAGE_MASK)
#define PAGE_FRAG_CACHE_MAX_ORDER	get_order(PAGE_FRAG_CACHE_MAX_SIZE)

#define page_private(page)		((page)->private)

static inline void set_page_private(struct page *page, unsigned long private)
{
	page->private = private;
}

struct page_frag_cache {
	void * va;
#if (PAGE_SIZE < PAGE_FRAG_CACHE_MAX_SIZE)
	__u16 offset;
	__u16 size;
#else
	__u32 offset;
#endif
	/* we maintain a pagecount bias, so that we dont dirty cache line
	 * containing page->_refcount every time we allocate a fragment.
	 */
	unsigned int		pagecnt_bias;
	bool pfmemalloc;
};

typedef unsigned long vm_flags_t;

/*
 * A region containing a mapping of a non-memory backed file under NOMMU
 * conditions.  These are held in a global tree and are pinned by the VMAs that
 * map parts of them.
 */
struct vm_region {
	struct rb_node	vm_rb;		/* link in global region tree */
	vm_flags_t	vm_flags;	/* VMA vm_flags */
	unsigned long	vm_start;	/* start address of region */
	unsigned long	vm_end;		/* region initialised to here */
	unsigned long	vm_top;		/* region allocated to here */
	unsigned long	vm_pgoff;	/* the offset in vm_file corresponding to vm_start */
	struct file	*vm_file;	/* the backing file or NULL */

	int		vm_usage;	/* region usage count (access under nommu_region_sem) */
	bool		vm_icache_flushed : 1; /* true if the icache has been flushed for
						* this region */
};

#ifdef CONFIG_USERFAULTFD
#define NULL_VM_UFFD_CTX ((struct vm_userfaultfd_ctx) { NULL, })
struct vm_userfaultfd_ctx {
	struct userfaultfd_ctx *ctx;
};
#else /* CONFIG_USERFAULTFD */
#define NULL_VM_UFFD_CTX ((struct vm_userfaultfd_ctx) {})
struct vm_userfaultfd_ctx {};
#endif /* CONFIG_USERFAULTFD */

/*
 * This struct describes a virtual memory area. There is one of these
 * per VM-area/task. A VM area is any part of the process virtual memory
 * space that has a special rule for the page-fault handlers (ie a shared
 * library, the executable area etc).
 */
struct vm_area_struct {
	/* The first cache line has the info for VMA tree walking. */

	unsigned long vm_start;		/* Our start address within vm_mm. */
	unsigned long vm_end;		/* The first byte after our end address
					   within vm_mm. */

	/* linked list of VM areas per task, sorted by address */
	struct vm_area_struct *vm_next, *vm_prev;

	struct rb_node vm_rb;

	/*
	 * Largest free memory gap in bytes to the left of this VMA.
	 * Either between this VMA and vma->vm_prev, or between one of the
	 * VMAs below us in the VMA rbtree and its ->vm_prev. This helps
	 * get_unmapped_area find a free area of the right size.
	 */
	unsigned long rb_subtree_gap;

	/* Second cache line starts here. */

	struct mm_struct *vm_mm;	/* The address space we belong to. */

	/*
	 * Access permissions of this VMA.
	 * See vmf_insert_mixed_prot() for discussion.
	 */
	pgprot_t vm_page_prot;
	unsigned long vm_flags;		/* Flags, see mm.h. */

	/*
	 * For areas with an address space and backing store,
	 * linkage into the address_space->i_mmap interval tree.
	 */
	struct {
		struct rb_node rb;
		unsigned long rb_subtree_last;
	} shared;

	/*
	 * A file's MAP_PRIVATE vma can be in both i_mmap tree and anon_vma
	 * list, after a COW of one of the file pages.	A MAP_SHARED vma
	 * can only be in the i_mmap tree.  An anonymous MAP_PRIVATE, stack
	 * or brk vma (with NULL file) can only be in an anon_vma list.
	 */
	struct list_head anon_vma_chain; /* Serialized by mmap_lock &
					  * page_table_lock */
	struct anon_vma *anon_vma;	/* Serialized by page_table_lock */

	/* Function pointers to deal with this struct. */
	const struct vm_operations_struct *vm_ops;

	/* Information about our backing store: */
	unsigned long vm_pgoff;		/* Offset (within vm_file) in PAGE_SIZE
					   units */
	struct file * vm_file;		/* File we map to (can be NULL). */
	void * vm_private_data;		/* was vm_pte (shared mem) */

#ifdef CONFIG_SWAP
	atomic_long_t swap_readahead_info;
#endif
#ifndef CONFIG_MMU
	struct vm_region *vm_region;	/* NOMMU mapping region */
#endif
#ifdef CONFIG_NUMA
	struct mempolicy *vm_policy;	/* NUMA policy for the VMA */
#endif
	struct vm_userfaultfd_ctx vm_userfaultfd_ctx;
	void *suse_kabi_padding;
} __randomize_layout;

struct core_thread {
	struct task_struct *task;
	struct core_thread *next;
};

struct core_state {
	atomic_t nr_threads;
	struct core_thread dumper;
	struct completion startup;
};

struct kioctx_table;
struct mm_struct {
	struct {
		struct vm_area_struct *mmap;		/* list of VMAs */
		struct rb_root mm_rb;
		u64 vmacache_seqnum;                   /* per-thread vmacache */
#ifdef CONFIG_MMU
		unsigned long (*get_unmapped_area) (struct file *filp,
				unsigned long addr, unsigned long len,
				unsigned long pgoff, unsigned long flags);
#endif
		unsigned long mmap_base;	/* base of mmap area */
		unsigned long mmap_legacy_base;	/* base of mmap area in bottom-up allocations */
#ifdef CONFIG_HAVE_ARCH_COMPAT_MMAP_BASES
		/* Base addresses for compatible mmap() */
		unsigned long mmap_compat_base;
		unsigned long mmap_compat_legacy_base;
#endif
		unsigned long task_size;	/* size of task vm space */
		unsigned long highest_vm_end;	/* highest vma end address */
		pgd_t * pgd;

#ifdef CONFIG_MEMBARRIER
		/**
		 * @membarrier_state: Flags controlling membarrier behavior.
		 *
		 * This field is close to @pgd to hopefully fit in the same
		 * cache-line, which needs to be touched by switch_mm().
		 */
		atomic_t membarrier_state;
#endif

		/**
		 * @mm_users: The number of users including userspace.
		 *
		 * Use mmget()/mmget_not_zero()/mmput() to modify. When this
		 * drops to 0 (i.e. when the task exits and there are no other
		 * temporary reference holders), we also release a reference on
		 * @mm_count (which may then free the &struct mm_struct if
		 * @mm_count also drops to 0).
		 */
		atomic_t mm_users;

		/**
		 * @mm_count: The number of references to &struct mm_struct
		 * (@mm_users count as 1).
		 *
		 * Use mmgrab()/mmdrop() to modify. When this drops to 0, the
		 * &struct mm_struct is freed.
		 */
		atomic_t mm_count;

#ifdef CONFIG_MMU
		atomic_long_t pgtables_bytes;	/* PTE page table pages */
#endif
		int map_count;			/* number of VMAs */

		spinlock_t page_table_lock; /* Protects page tables and some
					     * counters
					     */
		/*
		 * With some kernel config, the current mmap_lock's offset
		 * inside 'mm_struct' is at 0x120, which is very optimal, as
		 * its two hot fields 'count' and 'owner' sit in 2 different
		 * cachelines,  and when mmap_lock is highly contended, both
		 * of the 2 fields will be accessed frequently, current layout
		 * will help to reduce cache bouncing.
		 *
		 * So please be careful with adding new fields before
		 * mmap_lock, which can easily push the 2 fields into one
		 * cacheline.
		 */
		struct rw_semaphore mmap_lock;

		struct list_head mmlist; /* List of maybe swapped mm's.	These
					  * are globally strung together off
					  * init_mm.mmlist, and are protected
					  * by mmlist_lock
					  */


		unsigned long hiwater_rss; /* High-watermark of RSS usage */
		unsigned long hiwater_vm;  /* High-water virtual memory usage */

		unsigned long total_vm;	   /* Total pages mapped */
		unsigned long locked_vm;   /* Pages that have PG_mlocked set */
		atomic64_t    pinned_vm;   /* Refcount permanently increased */
		unsigned long data_vm;	   /* VM_WRITE & ~VM_SHARED & ~VM_STACK */
		unsigned long exec_vm;	   /* VM_EXEC & ~VM_WRITE & ~VM_STACK */
		unsigned long stack_vm;	   /* VM_STACK */
		unsigned long def_flags;

		/**
		 * @write_protect_seq: Locked when any thread is write
		 * protecting pages mapped by this mm to enforce a later COW,
		 * for instance during page table copying for fork().
		 */
		seqcount_t write_protect_seq;

		spinlock_t arg_lock; /* protect the below fields */

		unsigned long start_code, end_code, start_data, end_data;
		unsigned long start_brk, brk, start_stack;
		unsigned long arg_start, arg_end, env_start, env_end;

		unsigned long saved_auxv[AT_VECTOR_SIZE]; /* for /proc/PID/auxv */

		/*
		 * Special counters, in some configurations protected by the
		 * page_table_lock, in other configurations by being atomic.
		 */
		struct mm_rss_stat rss_stat;

		struct linux_binfmt *binfmt;

		/* Architecture-specific MM context */
		mm_context_t context;

		unsigned long flags; /* Must use atomic bitops to access */

		struct core_state *core_state; /* coredumping support */

#ifdef CONFIG_AIO
		spinlock_t			ioctx_lock;
		struct kioctx_table __rcu	*ioctx_table;
#endif
#ifdef CONFIG_MEMCG
		/*
		 * "owner" points to a task that is regarded as the canonical
		 * user/owner of this mm. All of the following must be true in
		 * order for it to be changed:
		 *
		 * current == mm->owner
		 * current->mm != mm
		 * new_owner->mm == mm
		 * new_owner->alloc_lock is held
		 */
		struct task_struct __rcu *owner;
#endif
		struct user_namespace *user_ns;

		/* store ref to file /proc/<pid>/exe symlink points to */
		struct file __rcu *exe_file;
#ifdef CONFIG_MMU_NOTIFIER
		struct mmu_notifier_subscriptions *notifier_subscriptions;
#endif
#if defined(CONFIG_TRANSPARENT_HUGEPAGE) && !USE_SPLIT_PMD_PTLOCKS
		pgtable_t pmd_huge_pte; /* protected by page_table_lock */
#endif
#ifdef CONFIG_NUMA_BALANCING
		/*
		 * numa_next_scan is the next time that the PTEs will be marked
		 * pte_numa. NUMA hinting faults will gather statistics and
		 * migrate pages to new nodes if necessary.
		 */
		unsigned long numa_next_scan;

		/* Restart point for scanning and setting pte_numa */
		unsigned long numa_scan_offset;

		/* numa_scan_seq prevents two threads setting pte_numa */
		int numa_scan_seq;
#endif
		/*
		 * An operation with batched TLB flushing is going on. Anything
		 * that can move process memory needs to flush the TLB when
		 * moving a PROT_NONE or PROT_NUMA mapped page.
		 */
		atomic_t tlb_flush_pending;
#ifdef CONFIG_ARCH_WANT_BATCHED_UNMAP_TLB_FLUSH
		/* See flush_tlb_batched_pending() */
		bool tlb_flush_batched;
#endif
		struct uprobes_state uprobes_state;
#ifdef CONFIG_HUGETLB_PAGE
		atomic_long_t hugetlb_usage;
#endif
		struct work_struct async_put_work;

#ifdef CONFIG_IOMMU_SUPPORT
		u32 pasid;
#endif
		void *suse_kabi_padding;
	} __randomize_layout;

	/*
	 * The mm_cpumask needs to be at the end of mm_struct, because it
	 * is dynamically sized based on nr_cpu_ids.
	 */
	unsigned long cpu_bitmap[];
};

extern struct mm_struct init_mm;

/* Pointer magic because the dynamic array size confuses some compilers. */
static inline void mm_init_cpumask(struct mm_struct *mm)
{
	unsigned long cpu_bitmap = (unsigned long)mm;

	cpu_bitmap += offsetof(struct mm_struct, cpu_bitmap);
	cpumask_clear((struct cpumask *)cpu_bitmap);
}

/* Future-safe accessor for struct mm_struct's cpu_vm_mask. */
static inline cpumask_t *mm_cpumask(struct mm_struct *mm)
{
	return (struct cpumask *)&mm->cpu_bitmap;
}

struct mmu_gather;
extern void tlb_gather_mmu(struct mmu_gather *tlb, struct mm_struct *mm);
extern void tlb_gather_mmu_fullmm(struct mmu_gather *tlb, struct mm_struct *mm);
extern void tlb_finish_mmu(struct mmu_gather *tlb);

static inline void init_tlb_flush_pending(struct mm_struct *mm)
{
	atomic_set(&mm->tlb_flush_pending, 0);
}

static inline void inc_tlb_flush_pending(struct mm_struct *mm)
{
	atomic_inc(&mm->tlb_flush_pending);
	/*
	 * The only time this value is relevant is when there are indeed pages
	 * to flush. And we'll only flush pages after changing them, which
	 * requires the PTL.
	 *
	 * So the ordering here is:
	 *
	 *	atomic_inc(&mm->tlb_flush_pending);
	 *	spin_lock(&ptl);
	 *	...
	 *	set_pte_at();
	 *	spin_unlock(&ptl);
	 *
	 *				spin_lock(&ptl)
	 *				mm_tlb_flush_pending();
	 *				....
	 *				spin_unlock(&ptl);
	 *
	 *	flush_tlb_range();
	 *	atomic_dec(&mm->tlb_flush_pending);
	 *
	 * Where the increment if constrained by the PTL unlock, it thus
	 * ensures that the increment is visible if the PTE modification is
	 * visible. After all, if there is no PTE modification, nobody cares
	 * about TLB flushes either.
	 *
	 * This very much relies on users (mm_tlb_flush_pending() and
	 * mm_tlb_flush_nested()) only caring about _specific_ PTEs (and
	 * therefore specific PTLs), because with SPLIT_PTE_PTLOCKS and RCpc
	 * locks (PPC) the unlock of one doesn't order against the lock of
	 * another PTL.
	 *
	 * The decrement is ordered by the flush_tlb_range(), such that
	 * mm_tlb_flush_pending() will not return false unless all flushes have
	 * completed.
	 */
}

static inline void dec_tlb_flush_pending(struct mm_struct *mm)
{
	/*
	 * See inc_tlb_flush_pending().
	 *
	 * This cannot be smp_mb__before_atomic() because smp_mb() simply does
	 * not order against TLB invalidate completion, which is what we need.
	 *
	 * Therefore we must rely on tlb_flush_*() to guarantee order.
	 */
	atomic_dec(&mm->tlb_flush_pending);
}

static inline bool mm_tlb_flush_pending(struct mm_struct *mm)
{
	/*
	 * Must be called after having acquired the PTL; orders against that
	 * PTLs release and therefore ensures that if we observe the modified
	 * PTE we must also observe the increment from inc_tlb_flush_pending().
	 *
	 * That is, it only guarantees to return true if there is a flush
	 * pending for _this_ PTL.
	 */
	return atomic_read(&mm->tlb_flush_pending);
}

static inline bool mm_tlb_flush_nested(struct mm_struct *mm)
{
	/*
	 * Similar to mm_tlb_flush_pending(), we must have acquired the PTL
	 * for which there is a TLB flush pending in order to guarantee
	 * we've seen both that PTE modification and the increment.
	 *
	 * (no requirement on actually still holding the PTL, that is irrelevant)
	 */
	return atomic_read(&mm->tlb_flush_pending) > 1;
}

struct vm_fault;

/**
 * typedef vm_fault_t - Return type for page fault handlers.
 *
 * Page fault handlers return a bitmask of %VM_FAULT values.
 */
typedef __bitwise unsigned int vm_fault_t;

/**
 * enum vm_fault_reason - Page fault handlers return a bitmask of
 * these values to tell the core VM what happened when handling the
 * fault. Used to decide whether a process gets delivered SIGBUS or
 * just gets major/minor fault counters bumped up.
 *
 * @VM_FAULT_OOM:		Out Of Memory
 * @VM_FAULT_SIGBUS:		Bad access
 * @VM_FAULT_MAJOR:		Page read from storage
 * @VM_FAULT_WRITE:		Special case for get_user_pages
 * @VM_FAULT_HWPOISON:		Hit poisoned small page
 * @VM_FAULT_HWPOISON_LARGE:	Hit poisoned large page. Index encoded
 *				in upper bits
 * @VM_FAULT_SIGSEGV:		segmentation fault
 * @VM_FAULT_NOPAGE:		->fault installed the pte, not return page
 * @VM_FAULT_LOCKED:		->fault locked the returned page
 * @VM_FAULT_RETRY:		->fault blocked, must retry
 * @VM_FAULT_FALLBACK:		huge page fault failed, fall back to small
 * @VM_FAULT_DONE_COW:		->fault has fully handled COW
 * @VM_FAULT_NEEDDSYNC:		->fault did not modify page tables and needs
 *				fsync() to complete (for synchronous page faults
 *				in DAX)
 * @VM_FAULT_HINDEX_MASK:	mask HINDEX value
 *
 */
enum vm_fault_reason {
	VM_FAULT_OOM            = (__force vm_fault_t)0x000001,
	VM_FAULT_SIGBUS         = (__force vm_fault_t)0x000002,
	VM_FAULT_MAJOR          = (__force vm_fault_t)0x000004,
	VM_FAULT_WRITE          = (__force vm_fault_t)0x000008,
	VM_FAULT_HWPOISON       = (__force vm_fault_t)0x000010,
	VM_FAULT_HWPOISON_LARGE = (__force vm_fault_t)0x000020,
	VM_FAULT_SIGSEGV        = (__force vm_fault_t)0x000040,
	VM_FAULT_NOPAGE         = (__force vm_fault_t)0x000100,
	VM_FAULT_LOCKED         = (__force vm_fault_t)0x000200,
	VM_FAULT_RETRY          = (__force vm_fault_t)0x000400,
	VM_FAULT_FALLBACK       = (__force vm_fault_t)0x000800,
	VM_FAULT_DONE_COW       = (__force vm_fault_t)0x001000,
	VM_FAULT_NEEDDSYNC      = (__force vm_fault_t)0x002000,
	VM_FAULT_HINDEX_MASK    = (__force vm_fault_t)0x0f0000,
};

/* Encode hstate index for a hwpoisoned large page */
#define VM_FAULT_SET_HINDEX(x) ((__force vm_fault_t)((x) << 16))
#define VM_FAULT_GET_HINDEX(x) (((__force unsigned int)(x) >> 16) & 0xf)

#define VM_FAULT_ERROR (VM_FAULT_OOM | VM_FAULT_SIGBUS |	\
			VM_FAULT_SIGSEGV | VM_FAULT_HWPOISON |	\
			VM_FAULT_HWPOISON_LARGE | VM_FAULT_FALLBACK)

#define VM_FAULT_RESULT_TRACE \
	{ VM_FAULT_OOM,                 "OOM" },	\
	{ VM_FAULT_SIGBUS,              "SIGBUS" },	\
	{ VM_FAULT_MAJOR,               "MAJOR" },	\
	{ VM_FAULT_WRITE,               "WRITE" },	\
	{ VM_FAULT_HWPOISON,            "HWPOISON" },	\
	{ VM_FAULT_HWPOISON_LARGE,      "HWPOISON_LARGE" },	\
	{ VM_FAULT_SIGSEGV,             "SIGSEGV" },	\
	{ VM_FAULT_NOPAGE,              "NOPAGE" },	\
	{ VM_FAULT_LOCKED,              "LOCKED" },	\
	{ VM_FAULT_RETRY,               "RETRY" },	\
	{ VM_FAULT_FALLBACK,            "FALLBACK" },	\
	{ VM_FAULT_DONE_COW,            "DONE_COW" },	\
	{ VM_FAULT_NEEDDSYNC,           "NEEDDSYNC" }

struct vm_special_mapping {
	const char *name;	/* The name, e.g. "[vdso]". */

	/*
	 * If .fault is not provided, this points to a
	 * NULL-terminated array of pages that back the special mapping.
	 *
	 * This must not be NULL unless .fault is provided.
	 */
	struct page **pages;

	/*
	 * If non-NULL, then this is called to resolve page faults
	 * on the special mapping.  If used, .pages is not checked.
	 */
	vm_fault_t (*fault)(const struct vm_special_mapping *sm,
				struct vm_area_struct *vma,
				struct vm_fault *vmf);

	int (*mremap)(const struct vm_special_mapping *sm,
		     struct vm_area_struct *new_vma);
};

enum tlb_flush_reason {
	TLB_FLUSH_ON_TASK_SWITCH,
	TLB_REMOTE_SHOOTDOWN,
	TLB_LOCAL_SHOOTDOWN,
	TLB_LOCAL_MM_SHOOTDOWN,
	TLB_REMOTE_SEND_IPI,
	NR_TLB_FLUSH_REASONS,
};

 /*
  * A swap entry has to fit into a "unsigned long", as the entry is hidden
  * in the "index" field of the swapper address space.
  */
typedef struct {
	unsigned long val;
} swp_entry_t;

#endif /* _LINUX_MM_TYPES_H */<|MERGE_RESOLUTION|>--- conflicted
+++ resolved
@@ -147,11 +147,7 @@
 		};
 		struct {	/* Second tail page of compound page */
 			unsigned long _compound_pad_1;	/* compound_head */
-<<<<<<< HEAD
-			unsigned long _compound_pad_2;
-=======
 			atomic_t hpage_pinned_refcount;
->>>>>>> 7d2a07b7
 			/* For both global and memcg */
 			struct list_head deferred_list;
 		};
@@ -240,14 +236,11 @@
 	return &page[1].compound_mapcount;
 }
 
-<<<<<<< HEAD
-=======
 static inline atomic_t *compound_pincount_ptr(struct page *page)
 {
 	return &page[2].hpage_pinned_refcount;
 }
 
->>>>>>> 7d2a07b7
 /*
  * Used for sizing the vmemmap region on some architectures
  */
@@ -384,7 +377,6 @@
 	struct mempolicy *vm_policy;	/* NUMA policy for the VMA */
 #endif
 	struct vm_userfaultfd_ctx vm_userfaultfd_ctx;
-	void *suse_kabi_padding;
 } __randomize_layout;
 
 struct core_thread {
@@ -580,7 +572,6 @@
 #ifdef CONFIG_IOMMU_SUPPORT
 		u32 pasid;
 #endif
-		void *suse_kabi_padding;
 	} __randomize_layout;
 
 	/*
