--- conflicted
+++ resolved
@@ -126,11 +126,8 @@
 #define GENHD_FL_SUPPRESS_PARTITION_INFO	32
 #define GENHD_FL_EXT_DEVT			64 /* allow extended devt */
 #define GENHD_FL_NATIVE_CAPACITY		128
-<<<<<<< HEAD
-#define GENHD_FL_NO_PARTITION_SCAN		256
-=======
 #define GENHD_FL_BLOCK_EVENTS_ON_EXCL_WRITE	256
->>>>>>> 55922c9d
+#define GENHD_FL_NO_PARTITION_SCAN		512
 
 enum {
 	DISK_EVENT_MEDIA_CHANGE			= 1 << 0, /* media changed */
