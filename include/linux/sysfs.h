/*
 * sysfs.h - definitions for the device driver filesystem
 *
 * Copyright (c) 2001,2002 Patrick Mochel
 * Copyright (c) 2004 Silicon Graphics, Inc.
 * Copyright (c) 2007 SUSE Linux Products GmbH
 * Copyright (c) 2007 Tejun Heo <teheo@suse.de>
 *
 * Please see Documentation/filesystems/sysfs.txt for more information.
 */

#ifndef _SYSFS_H_
#define _SYSFS_H_

#include <linux/compiler.h>
#include <linux/errno.h>
#include <linux/list.h>
#include <asm/atomic.h>

struct kobject;
struct module;

/* FIXME
 * The *owner field is no longer used.
 * x86 tree has been cleaned up. The owner
 * attribute is still left for other arches.
 */
struct attribute {
	const char		*name;
	struct module		*owner;
	mode_t			mode;
};

struct attribute_group {
	const char		*name;
	mode_t			(*is_visible)(struct kobject *,
					      struct attribute *, int);
	struct attribute	**attrs;
};



/**
 * Use these macros to make defining attributes easier. See include/linux/device.h
 * for examples..
 */

#define __ATTR(_name,_mode,_show,_store) { \
	.attr = {.name = __stringify(_name), .mode = _mode },	\
	.show	= _show,					\
	.store	= _store,					\
}

#define __ATTR_RO(_name) { \
	.attr	= { .name = __stringify(_name), .mode = 0444 },	\
	.show	= _name##_show,					\
}

#define __ATTR_NULL { .attr = { .name = NULL } }

#define attr_name(_attr) (_attr).attr.name

struct vm_area_struct;

struct bin_attribute {
	struct attribute	attr;
	size_t			size;
	void			*private;
	ssize_t (*read)(struct kobject *, struct bin_attribute *,
			char *, loff_t, size_t);
	ssize_t (*write)(struct kobject *, struct bin_attribute *,
			 char *, loff_t, size_t);
	int (*mmap)(struct kobject *, struct bin_attribute *attr,
		    struct vm_area_struct *vma);
};

struct sysfs_ops {
	ssize_t	(*show)(struct kobject *, struct attribute *,char *);
	ssize_t	(*store)(struct kobject *,struct attribute *,const char *, size_t);
};

struct sysfs_dirent;

#ifdef CONFIG_SYSFS

int sysfs_schedule_callback(struct kobject *kobj, void (*func)(void *),
			    void *data, struct module *owner);

int __must_check sysfs_create_dir(struct kobject *kobj);
void sysfs_remove_dir(struct kobject *kobj);
int __must_check sysfs_rename_dir(struct kobject *kobj, const char *new_name);
int __must_check sysfs_move_dir(struct kobject *kobj,
				struct kobject *new_parent_kobj);

int __must_check sysfs_create_file(struct kobject *kobj,
				   const struct attribute *attr);
int __must_check sysfs_chmod_file(struct kobject *kobj, struct attribute *attr,
				  mode_t mode);
void sysfs_remove_file(struct kobject *kobj, const struct attribute *attr);

int __must_check sysfs_create_bin_file(struct kobject *kobj,
				       struct bin_attribute *attr);
void sysfs_remove_bin_file(struct kobject *kobj, struct bin_attribute *attr);

int __must_check sysfs_create_link(struct kobject *kobj, struct kobject *target,
				   const char *name);
int __must_check sysfs_create_link_nowarn(struct kobject *kobj,
					  struct kobject *target,
					  const char *name);
void sysfs_remove_link(struct kobject *kobj, const char *name);

int __must_check sysfs_create_group(struct kobject *kobj,
				    const struct attribute_group *grp);
int sysfs_update_group(struct kobject *kobj,
		       const struct attribute_group *grp);
void sysfs_remove_group(struct kobject *kobj,
			const struct attribute_group *grp);
int sysfs_add_file_to_group(struct kobject *kobj,
			const struct attribute *attr, const char *group);
void sysfs_remove_file_from_group(struct kobject *kobj,
			const struct attribute *attr, const char *group);

void sysfs_notify(struct kobject *kobj, const char *dir, const char *attr);
void sysfs_notify_dirent(struct sysfs_dirent *sd);
struct sysfs_dirent *sysfs_get_dirent(struct sysfs_dirent *parent_sd,
				      const unsigned char *name);
struct sysfs_dirent *sysfs_get(struct sysfs_dirent *sd);
void sysfs_put(struct sysfs_dirent *sd);
void sysfs_printk_last_file(void);
int __must_check sysfs_init(void);

void sysfs_printk_last_file(void);

#else /* CONFIG_SYSFS */

static inline int sysfs_schedule_callback(struct kobject *kobj,
		void (*func)(void *), void *data, struct module *owner)
{
	return -ENOSYS;
}

static inline int sysfs_create_dir(struct kobject *kobj)
{
	return 0;
}

static inline void sysfs_remove_dir(struct kobject *kobj)
{
}

static inline int sysfs_rename_dir(struct kobject *kobj, const char *new_name)
{
	return 0;
}

static inline int sysfs_move_dir(struct kobject *kobj,
				 struct kobject *new_parent_kobj)
{
	return 0;
}

static inline int sysfs_create_file(struct kobject *kobj,
				    const struct attribute *attr)
{
	return 0;
}

static inline int sysfs_chmod_file(struct kobject *kobj,
				   struct attribute *attr, mode_t mode)
{
	return 0;
}

static inline void sysfs_remove_file(struct kobject *kobj,
				     const struct attribute *attr)
{
}

static inline int sysfs_create_bin_file(struct kobject *kobj,
					struct bin_attribute *attr)
{
	return 0;
}

static inline void sysfs_remove_bin_file(struct kobject *kobj,
					 struct bin_attribute *attr)
{
}

static inline int sysfs_create_link(struct kobject *kobj,
				    struct kobject *target, const char *name)
{
	return 0;
}

static inline int sysfs_create_link_nowarn(struct kobject *kobj,
					   struct kobject *target,
					   const char *name)
{
	return 0;
}

static inline void sysfs_remove_link(struct kobject *kobj, const char *name)
{
}

static inline int sysfs_create_group(struct kobject *kobj,
				     const struct attribute_group *grp)
{
	return 0;
}

static inline int sysfs_update_group(struct kobject *kobj,
				const struct attribute_group *grp)
{
	return 0;
}

static inline void sysfs_remove_group(struct kobject *kobj,
				      const struct attribute_group *grp)
{
}

static inline int sysfs_add_file_to_group(struct kobject *kobj,
		const struct attribute *attr, const char *group)
{
	return 0;
}

static inline void sysfs_remove_file_from_group(struct kobject *kobj,
		const struct attribute *attr, const char *group)
{
}

static inline void sysfs_notify(struct kobject *kobj, const char *dir,
				const char *attr)
{
}
static inline void sysfs_notify_dirent(struct sysfs_dirent *sd)
{
}
static inline
struct sysfs_dirent *sysfs_get_dirent(struct sysfs_dirent *parent_sd,
				      const unsigned char *name)
{
	return NULL;
}
static inline struct sysfs_dirent *sysfs_get(struct sysfs_dirent *sd)
{
	return NULL;
}
static inline void sysfs_put(struct sysfs_dirent *sd)
{
}

static inline int __must_check sysfs_init(void)
{
	return 0;
}

static inline void sysfs_printk_last_file(void)
{
<<<<<<< HEAD
	;
=======
>>>>>>> 18e352e4
}

#endif /* CONFIG_SYSFS */

#endif /* _SYSFS_H_ */<|MERGE_RESOLUTION|>--- conflicted
+++ resolved
@@ -129,8 +129,6 @@
 void sysfs_printk_last_file(void);
 int __must_check sysfs_init(void);
 
-void sysfs_printk_last_file(void);
-
 #else /* CONFIG_SYSFS */
 
 static inline int sysfs_schedule_callback(struct kobject *kobj,
@@ -260,10 +258,6 @@
 
 static inline void sysfs_printk_last_file(void)
 {
-<<<<<<< HEAD
-	;
-=======
->>>>>>> 18e352e4
 }
 
 #endif /* CONFIG_SYSFS */
