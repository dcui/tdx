/*
 *	pci.h
 *
 *	PCI defines and function prototypes
 *	Copyright 1994, Drew Eckhardt
 *	Copyright 1997--1999 Martin Mares <mj@ucw.cz>
 *
 *	For more information, please consult the following manuals (look at
 *	http://www.pcisig.com/ for how to get them):
 *
 *	PCI BIOS Specification
 *	PCI Local Bus Specification
 *	PCI to PCI Bridge Specification
 *	PCI System Design Guide
 */
#ifndef LINUX_PCI_H
#define LINUX_PCI_H


#include <linux/mod_devicetable.h>

#include <linux/types.h>
#include <linux/init.h>
#include <linux/ioport.h>
#include <linux/list.h>
#include <linux/compiler.h>
#include <linux/errno.h>
#include <linux/kobject.h>
#include <linux/atomic.h>
#include <linux/device.h>
#include <linux/io.h>
#include <linux/irqreturn.h>
#include <uapi/linux/pci.h>

/* Include the ID list */
#include <linux/pci_ids.h>

/*
 * The PCI interface treats multi-function devices as independent
 * devices.  The slot/function address of each device is encoded
 * in a single byte as follows:
 *
 *	7:3 = slot
 *	2:0 = function
 * PCI_DEVFN(), PCI_SLOT(), and PCI_FUNC() are defined uapi/linux/pci.h
 * In the interest of not exposing interfaces to user-space unnecessarily,
 * the following kernel only defines are being added here.
 */
#define PCI_DEVID(bus, devfn)  ((((u16)bus) << 8) | devfn)
/* return bus from PCI devid = ((u16)bus_number) << 8) | devfn */
#define PCI_BUS_NUM(x) (((x) >> 8) & 0xff)

/* pci_slot represents a physical slot */
struct pci_slot {
	struct pci_bus *bus;		/* The bus this slot is on */
	struct list_head list;		/* node in list of slots on this bus */
	struct hotplug_slot *hotplug;	/* Hotplug info (migrate over time) */
	unsigned char number;		/* PCI_SLOT(pci_dev->devfn) */
	struct kobject kobj;
};

static inline const char *pci_slot_name(const struct pci_slot *slot)
{
	return kobject_name(&slot->kobj);
}

/* File state for mmap()s on /proc/bus/pci/X/Y */
enum pci_mmap_state {
	pci_mmap_io,
	pci_mmap_mem
};

/* This defines the direction arg to the DMA mapping routines. */
#define PCI_DMA_BIDIRECTIONAL	0
#define PCI_DMA_TODEVICE	1
#define PCI_DMA_FROMDEVICE	2
#define PCI_DMA_NONE		3

/*
 *  For PCI devices, the region numbers are assigned this way:
 */
enum {
	/* #0-5: standard PCI resources */
	PCI_STD_RESOURCES,
	PCI_STD_RESOURCE_END = 5,

	/* #6: expansion ROM resource */
	PCI_ROM_RESOURCE,

	/* device specific resources */
#ifdef CONFIG_PCI_IOV
	PCI_IOV_RESOURCES,
	PCI_IOV_RESOURCE_END = PCI_IOV_RESOURCES + PCI_SRIOV_NUM_BARS - 1,
#endif

	/* resources assigned to buses behind the bridge */
#define PCI_BRIDGE_RESOURCE_NUM 4

	PCI_BRIDGE_RESOURCES,
	PCI_BRIDGE_RESOURCE_END = PCI_BRIDGE_RESOURCES +
				  PCI_BRIDGE_RESOURCE_NUM - 1,

	/* total resources associated with a PCI device */
	PCI_NUM_RESOURCES,

	/* preserve this for compatibility */
	DEVICE_COUNT_RESOURCE = PCI_NUM_RESOURCES,
};

typedef int __bitwise pci_power_t;

#define PCI_D0		((pci_power_t __force) 0)
#define PCI_D1		((pci_power_t __force) 1)
#define PCI_D2		((pci_power_t __force) 2)
#define PCI_D3hot	((pci_power_t __force) 3)
#define PCI_D3cold	((pci_power_t __force) 4)
#define PCI_UNKNOWN	((pci_power_t __force) 5)
#define PCI_POWER_ERROR	((pci_power_t __force) -1)

/* Remember to update this when the list above changes! */
extern const char *pci_power_names[];

static inline const char *pci_power_name(pci_power_t state)
{
	return pci_power_names[1 + (int) state];
}

#define PCI_PM_D2_DELAY		200
#define PCI_PM_D3_WAIT		10
#define PCI_PM_D3COLD_WAIT	100
#define PCI_PM_BUS_WAIT		50

/** The pci_channel state describes connectivity between the CPU and
 *  the pci device.  If some PCI bus between here and the pci device
 *  has crashed or locked up, this info is reflected here.
 */
typedef unsigned int __bitwise pci_channel_state_t;

enum pci_channel_state {
	/* I/O channel is in normal state */
	pci_channel_io_normal = (__force pci_channel_state_t) 1,

	/* I/O to channel is blocked */
	pci_channel_io_frozen = (__force pci_channel_state_t) 2,

	/* PCI card is dead */
	pci_channel_io_perm_failure = (__force pci_channel_state_t) 3,
};

typedef unsigned int __bitwise pcie_reset_state_t;

enum pcie_reset_state {
	/* Reset is NOT asserted (Use to deassert reset) */
	pcie_deassert_reset = (__force pcie_reset_state_t) 1,

	/* Use #PERST to reset PCI-E device */
	pcie_warm_reset = (__force pcie_reset_state_t) 2,

	/* Use PCI-E Hot Reset to reset device */
	pcie_hot_reset = (__force pcie_reset_state_t) 3
};

typedef unsigned short __bitwise pci_dev_flags_t;
enum pci_dev_flags {
	/* INTX_DISABLE in PCI_COMMAND register disables MSI
	 * generation too.
	 */
	PCI_DEV_FLAGS_MSI_INTX_DISABLE_BUG = (__force pci_dev_flags_t) 1,
	/* Device configuration is irrevocably lost if disabled into D3 */
	PCI_DEV_FLAGS_NO_D3 = (__force pci_dev_flags_t) 2,
	/* Provide indication device is assigned by a Virtual Machine Manager */
	PCI_DEV_FLAGS_ASSIGNED = (__force pci_dev_flags_t) 4,
};

enum pci_irq_reroute_variant {
	INTEL_IRQ_REROUTE_VARIANT = 1,
	MAX_IRQ_REROUTE_VARIANTS = 3
};

typedef unsigned short __bitwise pci_bus_flags_t;
enum pci_bus_flags {
	PCI_BUS_FLAGS_NO_MSI   = (__force pci_bus_flags_t) 1,
	PCI_BUS_FLAGS_NO_MMRBC = (__force pci_bus_flags_t) 2,
};

/* Based on the PCI Hotplug Spec, but some values are made up by us */
enum pci_bus_speed {
	PCI_SPEED_33MHz			= 0x00,
	PCI_SPEED_66MHz			= 0x01,
	PCI_SPEED_66MHz_PCIX		= 0x02,
	PCI_SPEED_100MHz_PCIX		= 0x03,
	PCI_SPEED_133MHz_PCIX		= 0x04,
	PCI_SPEED_66MHz_PCIX_ECC	= 0x05,
	PCI_SPEED_100MHz_PCIX_ECC	= 0x06,
	PCI_SPEED_133MHz_PCIX_ECC	= 0x07,
	PCI_SPEED_66MHz_PCIX_266	= 0x09,
	PCI_SPEED_100MHz_PCIX_266	= 0x0a,
	PCI_SPEED_133MHz_PCIX_266	= 0x0b,
	AGP_UNKNOWN			= 0x0c,
	AGP_1X				= 0x0d,
	AGP_2X				= 0x0e,
	AGP_4X				= 0x0f,
	AGP_8X				= 0x10,
	PCI_SPEED_66MHz_PCIX_533	= 0x11,
	PCI_SPEED_100MHz_PCIX_533	= 0x12,
	PCI_SPEED_133MHz_PCIX_533	= 0x13,
	PCIE_SPEED_2_5GT		= 0x14,
	PCIE_SPEED_5_0GT		= 0x15,
	PCIE_SPEED_8_0GT		= 0x16,
	PCI_SPEED_UNKNOWN		= 0xff,
};

struct pci_cap_saved_data {
	char cap_nr;
	unsigned int size;
	u32 data[0];
};

struct pci_cap_saved_state {
	struct hlist_node next;
	struct pci_cap_saved_data cap;
};

struct pcie_link_state;
struct pci_vpd;
struct pci_sriov;
struct pci_ats;

/*
 * The pci_dev structure is used to describe PCI devices.
 */
struct pci_dev {
	struct list_head bus_list;	/* node in per-bus list */
	struct pci_bus	*bus;		/* bus this device is on */
	struct pci_bus	*subordinate;	/* bus this device bridges to */

	void		*sysdata;	/* hook for sys-specific extension */
	struct proc_dir_entry *procent;	/* device entry in /proc/bus/pci */
	struct pci_slot	*slot;		/* Physical slot this device is in */

	unsigned int	devfn;		/* encoded device & function index */
	unsigned short	vendor;
	unsigned short	device;
	unsigned short	subsystem_vendor;
	unsigned short	subsystem_device;
	unsigned int	class;		/* 3 bytes: (base,sub,prog-if) */
	u8		revision;	/* PCI revision, low byte of class word */
	u8		hdr_type;	/* PCI header type (`multi' flag masked out) */
	u8		pcie_cap;	/* PCI-E capability offset */
	u8		msi_cap;	/* MSI capability offset */
	u8		msix_cap;	/* MSI-X capability offset */
	u8		pcie_mpss:3;	/* PCI-E Max Payload Size Supported */
	u8		rom_base_reg;	/* which config register controls the ROM */
	u8		pin;  		/* which interrupt pin this device uses */
	u16		pcie_flags_reg;	/* cached PCI-E Capabilities Register */

	struct pci_driver *driver;	/* which driver has allocated this device */
	u64		dma_mask;	/* Mask of the bits of bus address this
					   device implements.  Normally this is
					   0xffffffff.  You only need to change
					   this if your device has broken DMA
					   or supports 64-bit transfers.  */

	struct device_dma_parameters dma_parms;

	pci_power_t     current_state;  /* Current operating state. In ACPI-speak,
					   this is D0-D3, D0 being fully functional,
					   and D3 being off. */
	u8		pm_cap;		/* PM capability offset */
	unsigned int	pme_support:5;	/* Bitmask of states from which PME#
					   can be generated */
	unsigned int	pme_interrupt:1;
	unsigned int	pme_poll:1;	/* Poll device's PME status bit */
	unsigned int	d1_support:1;	/* Low power state D1 is supported */
	unsigned int	d2_support:1;	/* Low power state D2 is supported */
	unsigned int	no_d1d2:1;	/* D1 and D2 are forbidden */
	unsigned int	no_d3cold:1;	/* D3cold is forbidden */
	unsigned int	d3cold_allowed:1;	/* D3cold is allowed by user */
	unsigned int	mmio_always_on:1;	/* disallow turning off io/mem
						   decoding during bar sizing */
	unsigned int	wakeup_prepared:1;
	unsigned int	runtime_d3cold:1;	/* whether go through runtime
						   D3cold, not set for devices
						   powered on/off by the
						   corresponding bridge */
	unsigned int	d3_delay;	/* D3->D0 transition time in ms */
	unsigned int	d3cold_delay;	/* D3cold->D0 transition time in ms */

#ifdef CONFIG_PCIEASPM
	struct pcie_link_state	*link_state;	/* ASPM link state. */
#endif

	pci_channel_state_t error_state;	/* current connectivity state */
	struct	device	dev;		/* Generic device interface */

	int		cfg_size;	/* Size of configuration space */

	/*
	 * Instead of touching interrupt line and base address registers
	 * directly, use the values stored here. They might be different!
	 */
	unsigned int	irq;
	struct resource resource[DEVICE_COUNT_RESOURCE]; /* I/O and memory regions + expansion ROMs */

	bool match_driver;		/* Skip attaching driver */
	/* These fields are used by common fixups */
	unsigned int	transparent:1;	/* Transparent PCI bridge */
	unsigned int	multifunction:1;/* Part of multi-function device */
	/* keep track of device state */
	unsigned int	is_added:1;
	unsigned int	is_busmaster:1; /* device is busmaster */
	unsigned int	no_msi:1;	/* device may not use msi */
	unsigned int	block_cfg_access:1;	/* config space access is blocked */
	unsigned int	broken_parity_status:1;	/* Device generates false positive parity */
	unsigned int	irq_reroute_variant:2;	/* device needs IRQ rerouting variant */
	unsigned int 	msi_enabled:1;
	unsigned int	msix_enabled:1;
	unsigned int	ari_enabled:1;	/* ARI forwarding */
	unsigned int	is_managed:1;
	unsigned int	is_pcie:1;	/* Obsolete. Will be removed.
					   Use pci_is_pcie() instead */
	unsigned int    needs_freset:1; /* Dev requires fundamental reset */
	unsigned int	state_saved:1;
	unsigned int	is_physfn:1;
	unsigned int	is_virtfn:1;
	unsigned int	reset_fn:1;
	unsigned int    is_hotplug_bridge:1;
	unsigned int    __aer_firmware_first_valid:1;
	unsigned int	__aer_firmware_first:1;
	unsigned int	broken_intx_masking:1;
	unsigned int	io_window_1k:1;	/* Intel P2P bridge 1K I/O windows */
	pci_dev_flags_t dev_flags;
	atomic_t	enable_cnt;	/* pci_enable_device has been called */

	u32		saved_config_space[16]; /* config space saved at suspend time */
	struct hlist_head saved_cap_space;
	struct bin_attribute *rom_attr; /* attribute descriptor for sysfs ROM entry */
	int rom_attr_enabled;		/* has display of the rom attribute been enabled? */
	struct bin_attribute *res_attr[DEVICE_COUNT_RESOURCE]; /* sysfs file for resources */
	struct bin_attribute *res_attr_wc[DEVICE_COUNT_RESOURCE]; /* sysfs file for WC mapping of resources */
#ifdef CONFIG_PCI_MSI
	struct list_head msi_list;
	struct kset *msi_kset;
#endif
	struct pci_vpd *vpd;
#ifdef CONFIG_PCI_IOV /* doesn't imply CONFIG_PCI_ATS when CONFIG_XEN */
	union {
		struct pci_sriov *sriov;	/* SR-IOV capability related */
		struct pci_dev *physfn;	/* the PF this VF is associated with */
	};
#endif
#ifdef CONFIG_PCI_ATS
	struct pci_ats	*ats;	/* Address Translation Service */
#endif
	phys_addr_t rom; /* Physical address of ROM if it's not from the BAR */
	size_t romlen; /* Length of ROM if it's not from the BAR */
};

static inline struct pci_dev *pci_physfn(struct pci_dev *dev)
{
#ifdef CONFIG_PCI_IOV
	if (dev->is_virtfn)
		dev = dev->physfn;
#endif

	return dev;
}

struct pci_dev *alloc_pci_dev(void);

#define	to_pci_dev(n) container_of(n, struct pci_dev, dev)
#define for_each_pci_dev(d) while ((d = pci_get_device(PCI_ANY_ID, PCI_ANY_ID, d)) != NULL)

static inline int pci_channel_offline(struct pci_dev *pdev)
{
	return (pdev->error_state != pci_channel_io_normal);
}

extern struct resource busn_resource;

struct pci_host_bridge_window {
	struct list_head list;
	struct resource *res;		/* host bridge aperture (CPU address) */
	resource_size_t offset;		/* bus address + offset = CPU address */
};

struct pci_host_bridge {
	struct device dev;
	struct pci_bus *bus;		/* root bus */
	struct list_head windows;	/* pci_host_bridge_windows */
	void (*release_fn)(struct pci_host_bridge *);
	void *release_data;
};

#define	to_pci_host_bridge(n) container_of(n, struct pci_host_bridge, dev)
void pci_set_host_bridge_release(struct pci_host_bridge *bridge,
		     void (*release_fn)(struct pci_host_bridge *),
		     void *release_data);

int pcibios_root_bridge_prepare(struct pci_host_bridge *bridge);

/*
 * The first PCI_BRIDGE_RESOURCE_NUM PCI bus resources (those that correspond
 * to P2P or CardBus bridge windows) go in a table.  Additional ones (for
 * buses below host bridges or subtractive decode bridges) go in the list.
 * Use pci_bus_for_each_resource() to iterate through all the resources.
 */

/*
 * PCI_SUBTRACTIVE_DECODE means the bridge forwards the window implicitly
 * and there's no way to program the bridge with the details of the window.
 * This does not apply to ACPI _CRS windows, even with the _DEC subtractive-
 * decode bit set, because they are explicit and can be programmed with _SRS.
 */
#define PCI_SUBTRACTIVE_DECODE	0x1

struct pci_bus_resource {
	struct list_head list;
	struct resource *res;
	unsigned int flags;
};

#define PCI_REGION_FLAG_MASK	0x0fU	/* These bits of resource flags tell us the PCI region flags */

struct pci_bus {
	struct list_head node;		/* node in list of buses */
	struct pci_bus	*parent;	/* parent bus this bridge is on */
	struct list_head children;	/* list of child buses */
	struct list_head devices;	/* list of devices on this bus */
	struct pci_dev	*self;		/* bridge device as seen by parent */
	struct list_head slots;		/* list of slots on this bus */
	struct resource *resource[PCI_BRIDGE_RESOURCE_NUM];
	struct list_head resources;	/* address space routed to this bus */
	struct resource busn_res;	/* bus numbers routed to this bus */

	struct pci_ops	*ops;		/* configuration access functions */
	void		*sysdata;	/* hook for sys-specific extension */
	struct proc_dir_entry *procdir;	/* directory entry in /proc/bus/pci */

	unsigned char	number;		/* bus number */
	unsigned char	primary;	/* number of primary bridge */
	unsigned char	max_bus_speed;	/* enum pci_bus_speed */
	unsigned char	cur_bus_speed;	/* enum pci_bus_speed */

	char		name[48];

	unsigned short  bridge_ctl;	/* manage NO_ISA/FBB/et al behaviors */
	pci_bus_flags_t bus_flags;	/* Inherited by child busses */
	struct device		*bridge;
	struct device		dev;
	struct bin_attribute	*legacy_io; /* legacy I/O for this bus */
	struct bin_attribute	*legacy_mem; /* legacy mem */
	unsigned int		is_added:1;
};

#define pci_bus_b(n)	list_entry(n, struct pci_bus, node)
#define to_pci_bus(n)	container_of(n, struct pci_bus, dev)

/*
 * Returns true if the pci bus is root (behind host-pci bridge),
 * false otherwise
 */
static inline bool pci_is_root_bus(struct pci_bus *pbus)
{
	return !(pbus->parent);
}

#ifdef CONFIG_PCI_MSI
static inline bool pci_dev_msi_enabled(struct pci_dev *pci_dev)
{
	return pci_dev->msi_enabled || pci_dev->msix_enabled;
}
#else
static inline bool pci_dev_msi_enabled(struct pci_dev *pci_dev) { return false; }
#endif

/*
 * Error values that may be returned by PCI functions.
 */
#define PCIBIOS_SUCCESSFUL		0x00
#define PCIBIOS_FUNC_NOT_SUPPORTED	0x81
#define PCIBIOS_BAD_VENDOR_ID		0x83
#define PCIBIOS_DEVICE_NOT_FOUND	0x86
#define PCIBIOS_BAD_REGISTER_NUMBER	0x87
#define PCIBIOS_SET_FAILED		0x88
#define PCIBIOS_BUFFER_TOO_SMALL	0x89

/*
 * Translate above to generic errno for passing back through non-pci.
 */
static inline int pcibios_err_to_errno(int err)
{
	if (err <= PCIBIOS_SUCCESSFUL)
		return err; /* Assume already errno */

	switch (err) {
	case PCIBIOS_FUNC_NOT_SUPPORTED:
		return -ENOENT;
	case PCIBIOS_BAD_VENDOR_ID:
		return -EINVAL;
	case PCIBIOS_DEVICE_NOT_FOUND:
		return -ENODEV;
	case PCIBIOS_BAD_REGISTER_NUMBER:
		return -EFAULT;
	case PCIBIOS_SET_FAILED:
		return -EIO;
	case PCIBIOS_BUFFER_TOO_SMALL:
		return -ENOSPC;
	}

	return -ENOTTY;
}

/* Low-level architecture-dependent routines */

struct pci_ops {
	int (*read)(struct pci_bus *bus, unsigned int devfn, int where, int size, u32 *val);
	int (*write)(struct pci_bus *bus, unsigned int devfn, int where, int size, u32 val);
};

/*
 * ACPI needs to be able to access PCI config space before we've done a
 * PCI bus scan and created pci_bus structures.
 */
int raw_pci_read(unsigned int domain, unsigned int bus, unsigned int devfn,
		 int reg, int len, u32 *val);
int raw_pci_write(unsigned int domain, unsigned int bus, unsigned int devfn,
		  int reg, int len, u32 val);

struct pci_bus_region {
	resource_size_t start;
	resource_size_t end;
};

struct pci_dynids {
	spinlock_t lock;            /* protects list, index */
	struct list_head list;      /* for IDs added at runtime */
};

/* ---------------------------------------------------------------- */
/** PCI Error Recovery System (PCI-ERS).  If a PCI device driver provides
 *  a set of callbacks in struct pci_error_handlers, then that device driver
 *  will be notified of PCI bus errors, and will be driven to recovery
 *  when an error occurs.
 */

typedef unsigned int __bitwise pci_ers_result_t;

enum pci_ers_result {
	/* no result/none/not supported in device driver */
	PCI_ERS_RESULT_NONE = (__force pci_ers_result_t) 1,

	/* Device driver can recover without slot reset */
	PCI_ERS_RESULT_CAN_RECOVER = (__force pci_ers_result_t) 2,

	/* Device driver wants slot to be reset. */
	PCI_ERS_RESULT_NEED_RESET = (__force pci_ers_result_t) 3,

	/* Device has completely failed, is unrecoverable */
	PCI_ERS_RESULT_DISCONNECT = (__force pci_ers_result_t) 4,

	/* Device driver is fully recovered and operational */
	PCI_ERS_RESULT_RECOVERED = (__force pci_ers_result_t) 5,

	/* No AER capabilities registered for the driver */
	PCI_ERS_RESULT_NO_AER_DRIVER = (__force pci_ers_result_t) 6,
};

/* PCI bus error event callbacks */
struct pci_error_handlers {
	/* PCI bus error detected on this device */
	pci_ers_result_t (*error_detected)(struct pci_dev *dev,
					   enum pci_channel_state error);

	/* MMIO has been re-enabled, but not DMA */
	pci_ers_result_t (*mmio_enabled)(struct pci_dev *dev);

	/* PCI Express link has been reset */
	pci_ers_result_t (*link_reset)(struct pci_dev *dev);

	/* PCI slot has been reset */
	pci_ers_result_t (*slot_reset)(struct pci_dev *dev);

	/* Device driver may resume normal operations */
	void (*resume)(struct pci_dev *dev);
};

/* ---------------------------------------------------------------- */

struct module;
struct pci_driver {
	struct list_head node;
	const char *name;
	const struct pci_device_id *id_table;	/* must be non-NULL for probe to be called */
	int  (*probe)  (struct pci_dev *dev, const struct pci_device_id *id);	/* New device inserted */
	void (*remove) (struct pci_dev *dev);	/* Device removed (NULL if not a hot-plug capable driver) */
	int  (*suspend) (struct pci_dev *dev, pm_message_t state);	/* Device suspended */
	int  (*suspend_late) (struct pci_dev *dev, pm_message_t state);
	int  (*resume_early) (struct pci_dev *dev);
	int  (*resume) (struct pci_dev *dev);	                /* Device woken up */
	void (*shutdown) (struct pci_dev *dev);
	int (*sriov_configure) (struct pci_dev *dev, int num_vfs); /* PF pdev */
	const struct pci_error_handlers *err_handler;
	struct device_driver	driver;
	struct pci_dynids dynids;
};

#define	to_pci_driver(drv) container_of(drv, struct pci_driver, driver)

/**
 * DEFINE_PCI_DEVICE_TABLE - macro used to describe a pci device table
 * @_table: device table name
 *
 * This macro is used to create a struct pci_device_id array (a device table)
 * in a generic manner.
 */
#define DEFINE_PCI_DEVICE_TABLE(_table) \
	const struct pci_device_id _table[]

/**
 * PCI_DEVICE - macro used to describe a specific pci device
 * @vend: the 16 bit PCI Vendor ID
 * @dev: the 16 bit PCI Device ID
 *
 * This macro is used to create a struct pci_device_id that matches a
 * specific device.  The subvendor and subdevice fields will be set to
 * PCI_ANY_ID.
 */
#define PCI_DEVICE(vend,dev) \
	.vendor = (vend), .device = (dev), \
	.subvendor = PCI_ANY_ID, .subdevice = PCI_ANY_ID

/**
 * PCI_DEVICE_SUB - macro used to describe a specific pci device with subsystem
 * @vend: the 16 bit PCI Vendor ID
 * @dev: the 16 bit PCI Device ID
 * @subvend: the 16 bit PCI Subvendor ID
 * @subdev: the 16 bit PCI Subdevice ID
 *
 * This macro is used to create a struct pci_device_id that matches a
 * specific device with subsystem information.
 */
#define PCI_DEVICE_SUB(vend, dev, subvend, subdev) \
	.vendor = (vend), .device = (dev), \
	.subvendor = (subvend), .subdevice = (subdev)

/**
 * PCI_DEVICE_CLASS - macro used to describe a specific pci device class
 * @dev_class: the class, subclass, prog-if triple for this device
 * @dev_class_mask: the class mask for this device
 *
 * This macro is used to create a struct pci_device_id that matches a
 * specific PCI class.  The vendor, device, subvendor, and subdevice
 * fields will be set to PCI_ANY_ID.
 */
#define PCI_DEVICE_CLASS(dev_class,dev_class_mask) \
	.class = (dev_class), .class_mask = (dev_class_mask), \
	.vendor = PCI_ANY_ID, .device = PCI_ANY_ID, \
	.subvendor = PCI_ANY_ID, .subdevice = PCI_ANY_ID

/**
 * PCI_VDEVICE - macro used to describe a specific pci device in short form
 * @vendor: the vendor name
 * @device: the 16 bit PCI Device ID
 *
 * This macro is used to create a struct pci_device_id that matches a
 * specific PCI device.  The subvendor, and subdevice fields will be set
 * to PCI_ANY_ID. The macro allows the next field to follow as the device
 * private data.
 */

#define PCI_VDEVICE(vendor, device)		\
	PCI_VENDOR_ID_##vendor, (device),	\
	PCI_ANY_ID, PCI_ANY_ID, 0, 0

/* these external functions are only available when PCI support is enabled */
#ifdef CONFIG_PCI

void pcie_bus_configure_settings(struct pci_bus *bus, u8 smpss);

enum pcie_bus_config_types {
	PCIE_BUS_TUNE_OFF,
	PCIE_BUS_SAFE,
	PCIE_BUS_PERFORMANCE,
	PCIE_BUS_PEER2PEER,
};

extern enum pcie_bus_config_types pcie_bus_config;

extern struct bus_type pci_bus_type;

/* Do NOT directly access these two variables, unless you are arch specific pci
 * code, or pci core code. */
extern struct list_head pci_root_buses;	/* list of all known PCI buses */
/* Some device drivers need know if pci is initiated */
int no_pci_devices(void);

void pcibios_resource_survey_bus(struct pci_bus *bus);
void pcibios_add_bus(struct pci_bus *bus);
void pcibios_remove_bus(struct pci_bus *bus);
void pcibios_fixup_bus(struct pci_bus *);
int __must_check pcibios_enable_device(struct pci_dev *, int mask);
/* Architecture specific versions may override this (weak) */
char *pcibios_setup(char *str);

/* Used only when drivers/pci/setup.c is used */
resource_size_t pcibios_align_resource(void *, const struct resource *,
				resource_size_t,
				resource_size_t);
void pcibios_update_irq(struct pci_dev *, int irq);

/* Weak but can be overriden by arch */
void pci_fixup_cardbus(struct pci_bus *);

/* Generic PCI functions used internally */

void pcibios_resource_to_bus(struct pci_dev *dev, struct pci_bus_region *region,
			     struct resource *res);
void pcibios_bus_to_resource(struct pci_dev *dev, struct resource *res,
			     struct pci_bus_region *region);
void pcibios_scan_specific_bus(int busn);
struct pci_bus *pci_find_bus(int domain, int busnr);
void pci_bus_add_devices(const struct pci_bus *bus);
struct pci_bus *pci_scan_bus_parented(struct device *parent, int bus,
				      struct pci_ops *ops, void *sysdata);
struct pci_bus *pci_scan_bus(int bus, struct pci_ops *ops, void *sysdata);
struct pci_bus *pci_create_root_bus(struct device *parent, int bus,
				    struct pci_ops *ops, void *sysdata,
				    struct list_head *resources);
int pci_bus_insert_busn_res(struct pci_bus *b, int bus, int busmax);
int pci_bus_update_busn_res_end(struct pci_bus *b, int busmax);
void pci_bus_release_busn_res(struct pci_bus *b);
struct pci_bus *pci_scan_root_bus(struct device *parent, int bus,
					     struct pci_ops *ops, void *sysdata,
					     struct list_head *resources);
struct pci_bus *pci_add_new_bus(struct pci_bus *parent, struct pci_dev *dev,
				int busnr);
void pcie_update_link_speed(struct pci_bus *bus, u16 link_status);
struct pci_slot *pci_create_slot(struct pci_bus *parent, int slot_nr,
				 const char *name,
				 struct hotplug_slot *hotplug);
void pci_destroy_slot(struct pci_slot *slot);
void pci_renumber_slot(struct pci_slot *slot, int slot_nr);
int pci_scan_slot(struct pci_bus *bus, int devfn);
struct pci_dev *pci_scan_single_device(struct pci_bus *bus, int devfn);
void pci_device_add(struct pci_dev *dev, struct pci_bus *bus);
unsigned int pci_scan_child_bus(struct pci_bus *bus);
int __must_check pci_bus_add_device(struct pci_dev *dev);
void pci_read_bridge_bases(struct pci_bus *child);
struct resource *pci_find_parent_resource(const struct pci_dev *dev,
					  struct resource *res);
u8 pci_swizzle_interrupt_pin(const struct pci_dev *dev, u8 pin);
int pci_get_interrupt_pin(struct pci_dev *dev, struct pci_dev **bridge);
u8 pci_common_swizzle(struct pci_dev *dev, u8 *pinp);
struct pci_dev *pci_dev_get(struct pci_dev *dev);
void pci_dev_put(struct pci_dev *dev);
void pci_remove_bus(struct pci_bus *b);
void pci_stop_and_remove_bus_device(struct pci_dev *dev);
void pci_stop_root_bus(struct pci_bus *bus);
void pci_remove_root_bus(struct pci_bus *bus);
void pci_setup_cardbus(struct pci_bus *bus);
void pci_sort_breadthfirst(void);
#define dev_is_pci(d) ((d)->bus == &pci_bus_type)
#define dev_is_pf(d) ((dev_is_pci(d) ? to_pci_dev(d)->is_physfn : false))
#define dev_num_vf(d) ((dev_is_pci(d) ? pci_num_vf(to_pci_dev(d)) : 0))

/* Generic PCI functions exported to card drivers */

enum pci_lost_interrupt_reason {
	PCI_LOST_IRQ_NO_INFORMATION = 0,
	PCI_LOST_IRQ_DISABLE_MSI,
	PCI_LOST_IRQ_DISABLE_MSIX,
	PCI_LOST_IRQ_DISABLE_ACPI,
};
enum pci_lost_interrupt_reason pci_lost_interrupt(struct pci_dev *dev);
int pci_find_capability(struct pci_dev *dev, int cap);
int pci_find_next_capability(struct pci_dev *dev, u8 pos, int cap);
int pci_find_ext_capability(struct pci_dev *dev, int cap);
int pci_find_next_ext_capability(struct pci_dev *dev, int pos, int cap);
int pci_find_ht_capability(struct pci_dev *dev, int ht_cap);
int pci_find_next_ht_capability(struct pci_dev *dev, int pos, int ht_cap);
struct pci_bus *pci_find_next_bus(const struct pci_bus *from);

struct pci_dev *pci_get_device(unsigned int vendor, unsigned int device,
				struct pci_dev *from);
struct pci_dev *pci_get_subsys(unsigned int vendor, unsigned int device,
				unsigned int ss_vendor, unsigned int ss_device,
				struct pci_dev *from);
struct pci_dev *pci_get_slot(struct pci_bus *bus, unsigned int devfn);
struct pci_dev *pci_get_domain_bus_and_slot(int domain, unsigned int bus,
					    unsigned int devfn);
static inline struct pci_dev *pci_get_bus_and_slot(unsigned int bus,
						   unsigned int devfn)
{
	return pci_get_domain_bus_and_slot(0, bus, devfn);
}
struct pci_dev *pci_get_class(unsigned int class, struct pci_dev *from);
int pci_dev_present(const struct pci_device_id *ids);

int pci_bus_read_config_byte(struct pci_bus *bus, unsigned int devfn,
			     int where, u8 *val);
int pci_bus_read_config_word(struct pci_bus *bus, unsigned int devfn,
			     int where, u16 *val);
int pci_bus_read_config_dword(struct pci_bus *bus, unsigned int devfn,
			      int where, u32 *val);
int pci_bus_write_config_byte(struct pci_bus *bus, unsigned int devfn,
			      int where, u8 val);
int pci_bus_write_config_word(struct pci_bus *bus, unsigned int devfn,
			      int where, u16 val);
int pci_bus_write_config_dword(struct pci_bus *bus, unsigned int devfn,
			       int where, u32 val);
struct pci_ops *pci_bus_set_ops(struct pci_bus *bus, struct pci_ops *ops);

static inline int pci_read_config_byte(const struct pci_dev *dev, int where, u8 *val)
{
	return pci_bus_read_config_byte(dev->bus, dev->devfn, where, val);
}
static inline int pci_read_config_word(const struct pci_dev *dev, int where, u16 *val)
{
	return pci_bus_read_config_word(dev->bus, dev->devfn, where, val);
}
static inline int pci_read_config_dword(const struct pci_dev *dev, int where,
					u32 *val)
{
	return pci_bus_read_config_dword(dev->bus, dev->devfn, where, val);
}
static inline int pci_write_config_byte(const struct pci_dev *dev, int where, u8 val)
{
	return pci_bus_write_config_byte(dev->bus, dev->devfn, where, val);
}
static inline int pci_write_config_word(const struct pci_dev *dev, int where, u16 val)
{
	return pci_bus_write_config_word(dev->bus, dev->devfn, where, val);
}
static inline int pci_write_config_dword(const struct pci_dev *dev, int where,
					 u32 val)
{
	return pci_bus_write_config_dword(dev->bus, dev->devfn, where, val);
}

int pcie_capability_read_word(struct pci_dev *dev, int pos, u16 *val);
int pcie_capability_read_dword(struct pci_dev *dev, int pos, u32 *val);
int pcie_capability_write_word(struct pci_dev *dev, int pos, u16 val);
int pcie_capability_write_dword(struct pci_dev *dev, int pos, u32 val);
int pcie_capability_clear_and_set_word(struct pci_dev *dev, int pos,
				       u16 clear, u16 set);
int pcie_capability_clear_and_set_dword(struct pci_dev *dev, int pos,
					u32 clear, u32 set);

static inline int pcie_capability_set_word(struct pci_dev *dev, int pos,
					   u16 set)
{
	return pcie_capability_clear_and_set_word(dev, pos, 0, set);
}

static inline int pcie_capability_set_dword(struct pci_dev *dev, int pos,
					    u32 set)
{
	return pcie_capability_clear_and_set_dword(dev, pos, 0, set);
}

static inline int pcie_capability_clear_word(struct pci_dev *dev, int pos,
					     u16 clear)
{
	return pcie_capability_clear_and_set_word(dev, pos, clear, 0);
}

static inline int pcie_capability_clear_dword(struct pci_dev *dev, int pos,
					      u32 clear)
{
	return pcie_capability_clear_and_set_dword(dev, pos, clear, 0);
}

/* user-space driven config access */
int pci_user_read_config_byte(struct pci_dev *dev, int where, u8 *val);
int pci_user_read_config_word(struct pci_dev *dev, int where, u16 *val);
int pci_user_read_config_dword(struct pci_dev *dev, int where, u32 *val);
int pci_user_write_config_byte(struct pci_dev *dev, int where, u8 val);
int pci_user_write_config_word(struct pci_dev *dev, int where, u16 val);
int pci_user_write_config_dword(struct pci_dev *dev, int where, u32 val);

int __must_check pci_enable_device(struct pci_dev *dev);
int __must_check pci_enable_device_io(struct pci_dev *dev);
int __must_check pci_enable_device_mem(struct pci_dev *dev);
int __must_check pci_reenable_device(struct pci_dev *);
int __must_check pcim_enable_device(struct pci_dev *pdev);
void pcim_pin_device(struct pci_dev *pdev);

static inline int pci_is_enabled(struct pci_dev *pdev)
{
	return (atomic_read(&pdev->enable_cnt) > 0);
}

static inline int pci_is_managed(struct pci_dev *pdev)
{
	return pdev->is_managed;
}

void pci_disable_device(struct pci_dev *dev);

extern unsigned int pcibios_max_latency;
void pci_set_master(struct pci_dev *dev);
void pci_clear_master(struct pci_dev *dev);

int pci_set_pcie_reset_state(struct pci_dev *dev, enum pcie_reset_state state);
int pci_set_cacheline_size(struct pci_dev *dev);
#define HAVE_PCI_SET_MWI
int __must_check pci_set_mwi(struct pci_dev *dev);
int pci_try_set_mwi(struct pci_dev *dev);
void pci_clear_mwi(struct pci_dev *dev);
void pci_intx(struct pci_dev *dev, int enable);
bool pci_intx_mask_supported(struct pci_dev *dev);
bool pci_check_and_mask_intx(struct pci_dev *dev);
bool pci_check_and_unmask_intx(struct pci_dev *dev);
void pci_msi_off(struct pci_dev *dev);
int pci_set_dma_max_seg_size(struct pci_dev *dev, unsigned int size);
int pci_set_dma_seg_boundary(struct pci_dev *dev, unsigned long mask);
int pcix_get_max_mmrbc(struct pci_dev *dev);
int pcix_get_mmrbc(struct pci_dev *dev);
int pcix_set_mmrbc(struct pci_dev *dev, int mmrbc);
int pcie_get_readrq(struct pci_dev *dev);
int pcie_set_readrq(struct pci_dev *dev, int rq);
int pcie_get_mps(struct pci_dev *dev);
int pcie_set_mps(struct pci_dev *dev, int mps);
int __pci_reset_function(struct pci_dev *dev);
int __pci_reset_function_locked(struct pci_dev *dev);
int pci_reset_function(struct pci_dev *dev);
void pci_update_resource(struct pci_dev *dev, int resno);
int __must_check pci_assign_resource(struct pci_dev *dev, int i);
int __must_check pci_reassign_resource(struct pci_dev *dev, int i, resource_size_t add_size, resource_size_t align);
int pci_select_bars(struct pci_dev *dev, unsigned long flags);
#ifdef CONFIG_XEN
void pci_restore_bars(struct pci_dev *);
#endif

/* ROM control related routines */
int pci_enable_rom(struct pci_dev *pdev);
void pci_disable_rom(struct pci_dev *pdev);
void __iomem __must_check *pci_map_rom(struct pci_dev *pdev, size_t *size);
void pci_unmap_rom(struct pci_dev *pdev, void __iomem *rom);
size_t pci_get_rom_size(struct pci_dev *pdev, void __iomem *rom, size_t size);
void __iomem __must_check *pci_platform_rom(struct pci_dev *pdev, size_t *size);

/* Power management related routines */
int pci_save_state(struct pci_dev *dev);
void pci_restore_state(struct pci_dev *dev);
struct pci_saved_state *pci_store_saved_state(struct pci_dev *dev);
int pci_load_saved_state(struct pci_dev *dev, struct pci_saved_state *state);
int pci_load_and_free_saved_state(struct pci_dev *dev,
				  struct pci_saved_state **state);
int __pci_complete_power_transition(struct pci_dev *dev, pci_power_t state);
int pci_set_power_state(struct pci_dev *dev, pci_power_t state);
pci_power_t pci_choose_state(struct pci_dev *dev, pm_message_t state);
bool pci_pme_capable(struct pci_dev *dev, pci_power_t state);
void pci_pme_active(struct pci_dev *dev, bool enable);
int __pci_enable_wake(struct pci_dev *dev, pci_power_t state,
		      bool runtime, bool enable);
int pci_wake_from_d3(struct pci_dev *dev, bool enable);
pci_power_t pci_target_state(struct pci_dev *dev);
int pci_prepare_to_sleep(struct pci_dev *dev);
int pci_back_from_sleep(struct pci_dev *dev);
bool pci_dev_run_wake(struct pci_dev *dev);
bool pci_check_pme_status(struct pci_dev *dev);
void pci_pme_wakeup_bus(struct pci_bus *bus);

static inline int pci_enable_wake(struct pci_dev *dev, pci_power_t state,
				  bool enable)
{
	return __pci_enable_wake(dev, state, false, enable);
}

#define PCI_EXP_IDO_REQUEST	(1<<0)
#define PCI_EXP_IDO_COMPLETION	(1<<1)
void pci_enable_ido(struct pci_dev *dev, unsigned long type);
void pci_disable_ido(struct pci_dev *dev, unsigned long type);

enum pci_obff_signal_type {
	PCI_EXP_OBFF_SIGNAL_L0 = 0,
	PCI_EXP_OBFF_SIGNAL_ALWAYS = 1,
};
int pci_enable_obff(struct pci_dev *dev, enum pci_obff_signal_type);
void pci_disable_obff(struct pci_dev *dev);

int pci_enable_ltr(struct pci_dev *dev);
void pci_disable_ltr(struct pci_dev *dev);
int pci_set_ltr(struct pci_dev *dev, int snoop_lat_ns, int nosnoop_lat_ns);

/* For use by arch with custom probe code */
void set_pcie_port_type(struct pci_dev *pdev);
void set_pcie_hotplug_bridge(struct pci_dev *pdev);

/* Functions for PCI Hotplug drivers to use */
int pci_bus_find_capability(struct pci_bus *bus, unsigned int devfn, int cap);
unsigned int pci_rescan_bus_bridge_resize(struct pci_dev *bridge);
unsigned int pci_rescan_bus(struct pci_bus *bus);

/* Vital product data routines */
ssize_t pci_read_vpd(struct pci_dev *dev, loff_t pos, size_t count, void *buf);
ssize_t pci_write_vpd(struct pci_dev *dev, loff_t pos, size_t count, const void *buf);
int pci_vpd_truncate(struct pci_dev *dev, size_t size);

/* Helper functions for low-level code (drivers/pci/setup-[bus,res].c) */
resource_size_t pcibios_retrieve_fw_addr(struct pci_dev *dev, int idx);
void pci_bus_assign_resources(const struct pci_bus *bus);
void pci_bus_size_bridges(struct pci_bus *bus);
int pci_claim_resource(struct pci_dev *, int);
void pci_assign_unassigned_resources(void);
void pci_assign_unassigned_bridge_resources(struct pci_dev *bridge);
void pci_assign_unassigned_bus_resources(struct pci_bus *bus);
void pdev_enable_device(struct pci_dev *);
int pci_enable_resources(struct pci_dev *, int mask);
void pci_fixup_irqs(u8 (*)(struct pci_dev *, u8 *),
		    int (*)(const struct pci_dev *, u8, u8));
#define HAVE_PCI_REQ_REGIONS	2
int __must_check pci_request_regions(struct pci_dev *, const char *);
int __must_check pci_request_regions_exclusive(struct pci_dev *, const char *);
void pci_release_regions(struct pci_dev *);
int __must_check pci_request_region(struct pci_dev *, int, const char *);
int __must_check pci_request_region_exclusive(struct pci_dev *, int, const char *);
void pci_release_region(struct pci_dev *, int);
int pci_request_selected_regions(struct pci_dev *, int, const char *);
int pci_request_selected_regions_exclusive(struct pci_dev *, int, const char *);
void pci_release_selected_regions(struct pci_dev *, int);

/* drivers/pci/bus.c */
void pci_add_resource(struct list_head *resources, struct resource *res);
void pci_add_resource_offset(struct list_head *resources, struct resource *res,
			     resource_size_t offset);
void pci_free_resource_list(struct list_head *resources);
void pci_bus_add_resource(struct pci_bus *bus, struct resource *res, unsigned int flags);
struct resource *pci_bus_resource_n(const struct pci_bus *bus, int n);
void pci_bus_remove_resources(struct pci_bus *bus);

#define pci_bus_for_each_resource(bus, res, i)				\
	for (i = 0;							\
	    (res = pci_bus_resource_n(bus, i)) || i < PCI_BRIDGE_RESOURCE_NUM; \
	     i++)

int __must_check pci_bus_alloc_resource(struct pci_bus *bus,
			struct resource *res, resource_size_t size,
			resource_size_t align, resource_size_t min,
			unsigned int type_mask,
			resource_size_t (*alignf)(void *,
						  const struct resource *,
						  resource_size_t,
						  resource_size_t),
			void *alignf_data);
void pci_enable_bridges(struct pci_bus *bus);

/* Proper probing supporting hot-pluggable devices */
int __must_check __pci_register_driver(struct pci_driver *, struct module *,
				       const char *mod_name);

/*
 * pci_register_driver must be a macro so that KBUILD_MODNAME can be expanded
 */
#define pci_register_driver(driver)		\
	__pci_register_driver(driver, THIS_MODULE, KBUILD_MODNAME)

void pci_unregister_driver(struct pci_driver *dev);

/**
 * module_pci_driver() - Helper macro for registering a PCI driver
 * @__pci_driver: pci_driver struct
 *
 * Helper macro for PCI drivers which do not do anything special in module
 * init/exit. This eliminates a lot of boilerplate. Each module may only
 * use this macro once, and calling it replaces module_init() and module_exit()
 */
#define module_pci_driver(__pci_driver) \
	module_driver(__pci_driver, pci_register_driver, \
		       pci_unregister_driver)

struct pci_driver *pci_dev_driver(const struct pci_dev *dev);
int pci_add_dynid(struct pci_driver *drv,
		  unsigned int vendor, unsigned int device,
		  unsigned int subvendor, unsigned int subdevice,
		  unsigned int class, unsigned int class_mask,
		  unsigned long driver_data);
const struct pci_device_id *pci_match_id(const struct pci_device_id *ids,
					 struct pci_dev *dev);
int pci_scan_bridge(struct pci_bus *bus, struct pci_dev *dev, int max,
		    int pass);

void pci_walk_bus(struct pci_bus *top, int (*cb)(struct pci_dev *, void *),
		  void *userdata);
int pci_cfg_space_size_ext(struct pci_dev *dev);
int pci_cfg_space_size(struct pci_dev *dev);
unsigned char pci_bus_max_busnr(struct pci_bus *bus);
void pci_setup_bridge(struct pci_bus *bus);
resource_size_t pcibios_window_alignment(struct pci_bus *bus,
					 unsigned long type);

#define PCI_VGA_STATE_CHANGE_BRIDGE (1 << 0)
#define PCI_VGA_STATE_CHANGE_DECODES (1 << 1)

int pci_set_vga_state(struct pci_dev *pdev, bool decode,
		      unsigned int command_bits, u32 flags);
/* kmem_cache style wrapper around pci_alloc_consistent() */

#include <linux/pci-dma.h>
#include <linux/dmapool.h>

#define	pci_pool dma_pool
#define pci_pool_create(name, pdev, size, align, allocation) \
		dma_pool_create(name, &pdev->dev, size, align, allocation)
#define	pci_pool_destroy(pool) dma_pool_destroy(pool)
#define	pci_pool_alloc(pool, flags, handle) dma_pool_alloc(pool, flags, handle)
#define	pci_pool_free(pool, vaddr, addr) dma_pool_free(pool, vaddr, addr)

enum pci_dma_burst_strategy {
	PCI_DMA_BURST_INFINITY,	/* make bursts as large as possible,
				   strategy_parameter is N/A */
	PCI_DMA_BURST_BOUNDARY, /* disconnect at every strategy_parameter
				   byte boundaries */
	PCI_DMA_BURST_MULTIPLE, /* disconnect at some multiple of
				   strategy_parameter byte boundaries */
};

struct msix_entry {
	u32	vector;	/* kernel uses to write allocated vector */
	u16	entry;	/* driver uses to specify entry, OS writes */
};


#ifndef CONFIG_PCI_MSI
static inline int pci_enable_msi_block(struct pci_dev *dev, unsigned int nvec)
{
	return -1;
}

static inline int
pci_enable_msi_block_auto(struct pci_dev *dev, unsigned int *maxvec)
{
	return -1;
}

static inline void pci_msi_shutdown(struct pci_dev *dev)
{ }
static inline void pci_disable_msi(struct pci_dev *dev)
{ }

static inline int pci_msix_table_size(struct pci_dev *dev)
{
	return 0;
}
static inline int pci_enable_msix(struct pci_dev *dev,
				  struct msix_entry *entries, int nvec)
{
	return -1;
}

static inline void pci_msix_shutdown(struct pci_dev *dev)
{ }
static inline void pci_disable_msix(struct pci_dev *dev)
{ }

static inline void msi_remove_pci_irq_vectors(struct pci_dev *dev)
{ }

static inline void pci_restore_msi_state(struct pci_dev *dev)
{ }
static inline int pci_msi_enabled(void)
{
	return 0;
}
#else
<<<<<<< HEAD
extern int pci_enable_msi_block(struct pci_dev *dev, unsigned int nvec);
extern int pci_enable_msi_block_auto(struct pci_dev *dev, unsigned int *maxvec);
extern void pci_msi_shutdown(struct pci_dev *dev);
extern void pci_disable_msi(struct pci_dev *dev);
extern int pci_msix_table_size(struct pci_dev *dev);
extern int pci_enable_msix(struct pci_dev *dev,
	struct msix_entry *entries, int nvec);
extern void pci_msix_shutdown(struct pci_dev *dev);
extern void pci_disable_msix(struct pci_dev *dev);
extern void msi_remove_pci_irq_vectors(struct pci_dev *dev);
extern void pci_restore_msi_state(struct pci_dev *dev);
extern int pci_msi_enabled(void);
#ifdef CONFIG_XEN
extern int register_msi_get_owner(int (*func)(struct pci_dev *dev));
extern int unregister_msi_get_owner(int (*func)(struct pci_dev *dev));
#endif
=======
int pci_enable_msi_block(struct pci_dev *dev, unsigned int nvec);
int pci_enable_msi_block_auto(struct pci_dev *dev, unsigned int *maxvec);
void pci_msi_shutdown(struct pci_dev *dev);
void pci_disable_msi(struct pci_dev *dev);
int pci_msix_table_size(struct pci_dev *dev);
int pci_enable_msix(struct pci_dev *dev, struct msix_entry *entries, int nvec);
void pci_msix_shutdown(struct pci_dev *dev);
void pci_disable_msix(struct pci_dev *dev);
void msi_remove_pci_irq_vectors(struct pci_dev *dev);
void pci_restore_msi_state(struct pci_dev *dev);
int pci_msi_enabled(void);
>>>>>>> f722406f
#endif

#ifdef CONFIG_PCIEPORTBUS
extern bool pcie_ports_disabled;
extern bool pcie_ports_auto;
#else
#define pcie_ports_disabled	true
#define pcie_ports_auto		false
#endif

#ifndef CONFIG_PCIEASPM
static inline int pcie_aspm_enabled(void) { return 0; }
static inline bool pcie_aspm_support_enabled(void) { return false; }
#else
int pcie_aspm_enabled(void);
bool pcie_aspm_support_enabled(void);
#endif

#ifdef CONFIG_PCIEAER
void pci_no_aer(void);
bool pci_aer_available(void);
#else
static inline void pci_no_aer(void) { }
static inline bool pci_aer_available(void) { return false; }
#endif

#ifndef CONFIG_PCIE_ECRC
static inline void pcie_set_ecrc_checking(struct pci_dev *dev)
{
	return;
}
static inline void pcie_ecrc_get_policy(char *str) {};
#else
void pcie_set_ecrc_checking(struct pci_dev *dev);
void pcie_ecrc_get_policy(char *str);
#endif

#define pci_enable_msi(pdev)	pci_enable_msi_block(pdev, 1)

#ifdef CONFIG_HT_IRQ
/* The functions a driver should call */
int  ht_create_irq(struct pci_dev *dev, int idx);
void ht_destroy_irq(unsigned int irq);
#endif /* CONFIG_HT_IRQ */

void pci_cfg_access_lock(struct pci_dev *dev);
bool pci_cfg_access_trylock(struct pci_dev *dev);
void pci_cfg_access_unlock(struct pci_dev *dev);

/*
 * PCI domain support.  Sometimes called PCI segment (eg by ACPI),
 * a PCI domain is defined to be a set of PCI busses which share
 * configuration space.
 */
#ifdef CONFIG_PCI_DOMAINS
extern int pci_domains_supported;
#else
enum { pci_domains_supported = 0 };
static inline int pci_domain_nr(struct pci_bus *bus)
{
	return 0;
}

static inline int pci_proc_domain(struct pci_bus *bus)
{
	return 0;
}
#endif /* CONFIG_PCI_DOMAINS */

/* some architectures require additional setup to direct VGA traffic */
typedef int (*arch_set_vga_state_t)(struct pci_dev *pdev, bool decode,
		      unsigned int command_bits, u32 flags);
void pci_register_set_vga_state(arch_set_vga_state_t func);

#else /* CONFIG_PCI is not enabled */

/*
 *  If the system does not have PCI, clearly these return errors.  Define
 *  these as simple inline functions to avoid hair in drivers.
 */

#define _PCI_NOP(o, s, t) \
	static inline int pci_##o##_config_##s(struct pci_dev *dev, \
						int where, t val) \
		{ return PCIBIOS_FUNC_NOT_SUPPORTED; }

#define _PCI_NOP_ALL(o, x)	_PCI_NOP(o, byte, u8 x) \
				_PCI_NOP(o, word, u16 x) \
				_PCI_NOP(o, dword, u32 x)
_PCI_NOP_ALL(read, *)
_PCI_NOP_ALL(write,)

static inline struct pci_dev *pci_get_device(unsigned int vendor,
					     unsigned int device,
					     struct pci_dev *from)
{
	return NULL;
}

static inline struct pci_dev *pci_get_subsys(unsigned int vendor,
					     unsigned int device,
					     unsigned int ss_vendor,
					     unsigned int ss_device,
					     struct pci_dev *from)
{
	return NULL;
}

static inline struct pci_dev *pci_get_class(unsigned int class,
					    struct pci_dev *from)
{
	return NULL;
}

#define pci_dev_present(ids)	(0)
#define no_pci_devices()	(1)
#define pci_dev_put(dev)	do { } while (0)

static inline void pci_set_master(struct pci_dev *dev)
{ }

static inline int pci_enable_device(struct pci_dev *dev)
{
	return -EIO;
}

static inline void pci_disable_device(struct pci_dev *dev)
{ }

static inline int pci_set_dma_mask(struct pci_dev *dev, u64 mask)
{
	return -EIO;
}

static inline int pci_set_consistent_dma_mask(struct pci_dev *dev, u64 mask)
{
	return -EIO;
}

static inline int pci_set_dma_max_seg_size(struct pci_dev *dev,
					unsigned int size)
{
	return -EIO;
}

static inline int pci_set_dma_seg_boundary(struct pci_dev *dev,
					unsigned long mask)
{
	return -EIO;
}

static inline int pci_assign_resource(struct pci_dev *dev, int i)
{
	return -EBUSY;
}

static inline int __pci_register_driver(struct pci_driver *drv,
					struct module *owner)
{
	return 0;
}

static inline int pci_register_driver(struct pci_driver *drv)
{
	return 0;
}

static inline void pci_unregister_driver(struct pci_driver *drv)
{ }

static inline int pci_find_capability(struct pci_dev *dev, int cap)
{
	return 0;
}

static inline int pci_find_next_capability(struct pci_dev *dev, u8 post,
					   int cap)
{
	return 0;
}

static inline int pci_find_ext_capability(struct pci_dev *dev, int cap)
{
	return 0;
}

/* Power management related routines */
static inline int pci_save_state(struct pci_dev *dev)
{
	return 0;
}

static inline void pci_restore_state(struct pci_dev *dev)
{ }

static inline int pci_set_power_state(struct pci_dev *dev, pci_power_t state)
{
	return 0;
}

static inline int pci_wake_from_d3(struct pci_dev *dev, bool enable)
{
	return 0;
}

static inline pci_power_t pci_choose_state(struct pci_dev *dev,
					   pm_message_t state)
{
	return PCI_D0;
}

static inline int pci_enable_wake(struct pci_dev *dev, pci_power_t state,
				  int enable)
{
	return 0;
}

static inline void pci_enable_ido(struct pci_dev *dev, unsigned long type)
{
}

static inline void pci_disable_ido(struct pci_dev *dev, unsigned long type)
{
}

static inline int pci_enable_obff(struct pci_dev *dev, unsigned long type)
{
	return 0;
}

static inline void pci_disable_obff(struct pci_dev *dev)
{
}

static inline int pci_request_regions(struct pci_dev *dev, const char *res_name)
{
	return -EIO;
}

static inline void pci_release_regions(struct pci_dev *dev)
{ }

#define pci_dma_burst_advice(pdev, strat, strategy_parameter) do { } while (0)

static inline void pci_block_cfg_access(struct pci_dev *dev)
{ }

static inline int pci_block_cfg_access_in_atomic(struct pci_dev *dev)
{ return 0; }

static inline void pci_unblock_cfg_access(struct pci_dev *dev)
{ }

static inline struct pci_bus *pci_find_next_bus(const struct pci_bus *from)
{ return NULL; }

static inline struct pci_dev *pci_get_slot(struct pci_bus *bus,
						unsigned int devfn)
{ return NULL; }

static inline struct pci_dev *pci_get_bus_and_slot(unsigned int bus,
						unsigned int devfn)
{ return NULL; }

static inline int pci_domain_nr(struct pci_bus *bus)
{ return 0; }

static inline struct pci_dev *pci_dev_get(struct pci_dev *dev)
{ return NULL; }

#define dev_is_pci(d) (false)
#define dev_is_pf(d) (false)
#define dev_num_vf(d) (0)
#endif /* CONFIG_PCI */

/* Include architecture-dependent settings and functions */

#include <asm/pci.h>

#ifndef PCIBIOS_MAX_MEM_32
#define PCIBIOS_MAX_MEM_32 (-1)
#endif

/* these helpers provide future and backwards compatibility
 * for accessing popular PCI BAR info */
#define pci_resource_start(dev, bar)	((dev)->resource[(bar)].start)
#define pci_resource_end(dev, bar)	((dev)->resource[(bar)].end)
#define pci_resource_flags(dev, bar)	((dev)->resource[(bar)].flags)
#define pci_resource_len(dev,bar) \
	((pci_resource_start((dev), (bar)) == 0 &&	\
	  pci_resource_end((dev), (bar)) ==		\
	  pci_resource_start((dev), (bar))) ? 0 :	\
							\
	 (pci_resource_end((dev), (bar)) -		\
	  pci_resource_start((dev), (bar)) + 1))

/* Similar to the helpers above, these manipulate per-pci_dev
 * driver-specific data.  They are really just a wrapper around
 * the generic device structure functions of these calls.
 */
static inline void *pci_get_drvdata(struct pci_dev *pdev)
{
	return dev_get_drvdata(&pdev->dev);
}

static inline void pci_set_drvdata(struct pci_dev *pdev, void *data)
{
	dev_set_drvdata(&pdev->dev, data);
}

/* If you want to know what to call your pci_dev, ask this function.
 * Again, it's a wrapper around the generic device.
 */
static inline const char *pci_name(const struct pci_dev *pdev)
{
	return dev_name(&pdev->dev);
}


/* Some archs don't want to expose struct resource to userland as-is
 * in sysfs and /proc
 */
#ifndef HAVE_ARCH_PCI_RESOURCE_TO_USER
static inline void pci_resource_to_user(const struct pci_dev *dev, int bar,
		const struct resource *rsrc, resource_size_t *start,
		resource_size_t *end)
{
	*start = rsrc->start;
	*end = rsrc->end;
}
#endif /* HAVE_ARCH_PCI_RESOURCE_TO_USER */


/*
 *  The world is not perfect and supplies us with broken PCI devices.
 *  For at least a part of these bugs we need a work-around, so both
 *  generic (drivers/pci/quirks.c) and per-architecture code can define
 *  fixup hooks to be called for particular buggy devices.
 */

struct pci_fixup {
	u16 vendor;		/* You can use PCI_ANY_ID here of course */
	u16 device;		/* You can use PCI_ANY_ID here of course */
	u32 class;		/* You can use PCI_ANY_ID here too */
	unsigned int class_shift;	/* should be 0, 8, 16 */
	void (*hook)(struct pci_dev *dev);
};

enum pci_fixup_pass {
	pci_fixup_early,	/* Before probing BARs */
	pci_fixup_header,	/* After reading configuration header */
	pci_fixup_final,	/* Final phase of device fixups */
	pci_fixup_enable,	/* pci_enable_device() time */
	pci_fixup_resume,	/* pci_device_resume() */
	pci_fixup_suspend,	/* pci_device_suspend */
	pci_fixup_resume_early, /* pci_device_resume_early() */
};

/* Anonymous variables would be nice... */
#define DECLARE_PCI_FIXUP_SECTION(section, name, vendor, device, class,	\
				  class_shift, hook)			\
	static const struct pci_fixup __pci_fixup_##name __used		\
	__attribute__((__section__(#section), aligned((sizeof(void *)))))    \
		= { vendor, device, class, class_shift, hook };

#define DECLARE_PCI_FIXUP_CLASS_EARLY(vendor, device, class,		\
					 class_shift, hook)		\
	DECLARE_PCI_FIXUP_SECTION(.pci_fixup_early,			\
		vendor##device##hook, vendor, device, class, class_shift, hook)
#define DECLARE_PCI_FIXUP_CLASS_HEADER(vendor, device, class,		\
					 class_shift, hook)		\
	DECLARE_PCI_FIXUP_SECTION(.pci_fixup_header,			\
		vendor##device##hook, vendor, device, class, class_shift, hook)
#define DECLARE_PCI_FIXUP_CLASS_FINAL(vendor, device, class,		\
					 class_shift, hook)		\
	DECLARE_PCI_FIXUP_SECTION(.pci_fixup_final,			\
		vendor##device##hook, vendor, device, class, class_shift, hook)
#define DECLARE_PCI_FIXUP_CLASS_ENABLE(vendor, device, class,		\
					 class_shift, hook)		\
	DECLARE_PCI_FIXUP_SECTION(.pci_fixup_enable,			\
		vendor##device##hook, vendor, device, class, class_shift, hook)
#define DECLARE_PCI_FIXUP_CLASS_RESUME(vendor, device, class,		\
					 class_shift, hook)		\
	DECLARE_PCI_FIXUP_SECTION(.pci_fixup_resume,			\
		resume##vendor##device##hook, vendor, device, class,	\
		class_shift, hook)
#define DECLARE_PCI_FIXUP_CLASS_RESUME_EARLY(vendor, device, class,	\
					 class_shift, hook)		\
	DECLARE_PCI_FIXUP_SECTION(.pci_fixup_resume_early,		\
		resume_early##vendor##device##hook, vendor, device,	\
		class, class_shift, hook)
#define DECLARE_PCI_FIXUP_CLASS_SUSPEND(vendor, device, class,		\
					 class_shift, hook)		\
	DECLARE_PCI_FIXUP_SECTION(.pci_fixup_suspend,			\
		suspend##vendor##device##hook, vendor, device, class,	\
		class_shift, hook)

#define DECLARE_PCI_FIXUP_EARLY(vendor, device, hook)			\
	DECLARE_PCI_FIXUP_SECTION(.pci_fixup_early,			\
		vendor##device##hook, vendor, device, PCI_ANY_ID, 0, hook)
#define DECLARE_PCI_FIXUP_HEADER(vendor, device, hook)			\
	DECLARE_PCI_FIXUP_SECTION(.pci_fixup_header,			\
		vendor##device##hook, vendor, device, PCI_ANY_ID, 0, hook)
#define DECLARE_PCI_FIXUP_FINAL(vendor, device, hook)			\
	DECLARE_PCI_FIXUP_SECTION(.pci_fixup_final,			\
		vendor##device##hook, vendor, device, PCI_ANY_ID, 0, hook)
#define DECLARE_PCI_FIXUP_ENABLE(vendor, device, hook)			\
	DECLARE_PCI_FIXUP_SECTION(.pci_fixup_enable,			\
		vendor##device##hook, vendor, device, PCI_ANY_ID, 0, hook)
#define DECLARE_PCI_FIXUP_RESUME(vendor, device, hook)			\
	DECLARE_PCI_FIXUP_SECTION(.pci_fixup_resume,			\
		resume##vendor##device##hook, vendor, device,		\
		PCI_ANY_ID, 0, hook)
#define DECLARE_PCI_FIXUP_RESUME_EARLY(vendor, device, hook)		\
	DECLARE_PCI_FIXUP_SECTION(.pci_fixup_resume_early,		\
		resume_early##vendor##device##hook, vendor, device,	\
		PCI_ANY_ID, 0, hook)
#define DECLARE_PCI_FIXUP_SUSPEND(vendor, device, hook)			\
	DECLARE_PCI_FIXUP_SECTION(.pci_fixup_suspend,			\
		suspend##vendor##device##hook, vendor, device,		\
		PCI_ANY_ID, 0, hook)

#ifdef CONFIG_PCI_QUIRKS
void pci_fixup_device(enum pci_fixup_pass pass, struct pci_dev *dev);
struct pci_dev *pci_get_dma_source(struct pci_dev *dev);
int pci_dev_specific_acs_enabled(struct pci_dev *dev, u16 acs_flags);
#else
static inline void pci_fixup_device(enum pci_fixup_pass pass,
				    struct pci_dev *dev) {}
static inline struct pci_dev *pci_get_dma_source(struct pci_dev *dev)
{
	return pci_dev_get(dev);
}
static inline int pci_dev_specific_acs_enabled(struct pci_dev *dev,
					       u16 acs_flags)
{
	return -ENOTTY;
}
#endif

void __iomem *pcim_iomap(struct pci_dev *pdev, int bar, unsigned long maxlen);
void pcim_iounmap(struct pci_dev *pdev, void __iomem *addr);
void __iomem * const *pcim_iomap_table(struct pci_dev *pdev);
int pcim_iomap_regions(struct pci_dev *pdev, int mask, const char *name);
int pcim_iomap_regions_request_all(struct pci_dev *pdev, int mask,
				   const char *name);
void pcim_iounmap_regions(struct pci_dev *pdev, int mask);

extern int pci_pci_problems;
#define PCIPCI_FAIL		1	/* No PCI PCI DMA */
#define PCIPCI_TRITON		2
#define PCIPCI_NATOMA		4
#define PCIPCI_VIAETBF		8
#define PCIPCI_VSFX		16
#define PCIPCI_ALIMAGIK		32	/* Need low latency setting */
#define PCIAGP_FAIL		64	/* No PCI to AGP DMA */

extern unsigned long pci_cardbus_io_size;
extern unsigned long pci_cardbus_mem_size;
extern u8 pci_dfl_cache_line_size;
extern u8 pci_cache_line_size;

extern unsigned long pci_hotplug_io_size;
extern unsigned long pci_hotplug_mem_size;

/* Architecture specific versions may override these (weak) */
int pcibios_add_platform_entries(struct pci_dev *dev);
void pcibios_disable_device(struct pci_dev *dev);
void pcibios_set_master(struct pci_dev *dev);
int pcibios_set_pcie_reset_state(struct pci_dev *dev,
				 enum pcie_reset_state state);
int pcibios_add_device(struct pci_dev *dev);

#ifdef CONFIG_PCI_MMCONFIG
void __init pci_mmcfg_early_init(void);
void __init pci_mmcfg_late_init(void);
#else
static inline void pci_mmcfg_early_init(void) { }
static inline void pci_mmcfg_late_init(void) { }
#endif

int pci_ext_cfg_avail(void);

void __iomem *pci_ioremap_bar(struct pci_dev *pdev, int bar);

#ifdef CONFIG_PCI_IOV
int pci_enable_sriov(struct pci_dev *dev, int nr_virtfn);
void pci_disable_sriov(struct pci_dev *dev);
irqreturn_t pci_sriov_migration(struct pci_dev *dev);
int pci_num_vf(struct pci_dev *dev);
int pci_vfs_assigned(struct pci_dev *dev);
int pci_sriov_set_totalvfs(struct pci_dev *dev, u16 numvfs);
int pci_sriov_get_totalvfs(struct pci_dev *dev);
#else
static inline int pci_enable_sriov(struct pci_dev *dev, int nr_virtfn)
{
	return -ENODEV;
}
static inline void pci_disable_sriov(struct pci_dev *dev)
{
}
static inline irqreturn_t pci_sriov_migration(struct pci_dev *dev)
{
	return IRQ_NONE;
}
static inline int pci_num_vf(struct pci_dev *dev)
{
	return 0;
}
static inline int pci_vfs_assigned(struct pci_dev *dev)
{
	return 0;
}
static inline int pci_sriov_set_totalvfs(struct pci_dev *dev, u16 numvfs)
{
	return 0;
}
static inline int pci_sriov_get_totalvfs(struct pci_dev *dev)
{
	return 0;
}
#endif

#if defined(CONFIG_HOTPLUG_PCI) || defined(CONFIG_HOTPLUG_PCI_MODULE)
void pci_hp_create_module_link(struct pci_slot *pci_slot);
void pci_hp_remove_module_link(struct pci_slot *pci_slot);
#endif

/**
 * pci_pcie_cap - get the saved PCIe capability offset
 * @dev: PCI device
 *
 * PCIe capability offset is calculated at PCI device initialization
 * time and saved in the data structure. This function returns saved
 * PCIe capability offset. Using this instead of pci_find_capability()
 * reduces unnecessary search in the PCI configuration space. If you
 * need to calculate PCIe capability offset from raw device for some
 * reasons, please use pci_find_capability() instead.
 */
static inline int pci_pcie_cap(struct pci_dev *dev)
{
	return dev->pcie_cap;
}

/**
 * pci_is_pcie - check if the PCI device is PCI Express capable
 * @dev: PCI device
 *
 * Retrun true if the PCI device is PCI Express capable, false otherwise.
 */
static inline bool pci_is_pcie(struct pci_dev *dev)
{
	return !!pci_pcie_cap(dev);
}

/**
 * pcie_caps_reg - get the PCIe Capabilities Register
 * @dev: PCI device
 */
static inline u16 pcie_caps_reg(const struct pci_dev *dev)
{
	return dev->pcie_flags_reg;
}

/**
 * pci_pcie_type - get the PCIe device/port type
 * @dev: PCI device
 */
static inline int pci_pcie_type(const struct pci_dev *dev)
{
	return (pcie_caps_reg(dev) & PCI_EXP_FLAGS_TYPE) >> 4;
}

void pci_request_acs(void);
bool pci_acs_enabled(struct pci_dev *pdev, u16 acs_flags);
bool pci_acs_path_enabled(struct pci_dev *start,
			  struct pci_dev *end, u16 acs_flags);

#define PCI_VPD_LRDT			0x80	/* Large Resource Data Type */
#define PCI_VPD_LRDT_ID(x)		(x | PCI_VPD_LRDT)

/* Large Resource Data Type Tag Item Names */
#define PCI_VPD_LTIN_ID_STRING		0x02	/* Identifier String */
#define PCI_VPD_LTIN_RO_DATA		0x10	/* Read-Only Data */
#define PCI_VPD_LTIN_RW_DATA		0x11	/* Read-Write Data */

#define PCI_VPD_LRDT_ID_STRING		PCI_VPD_LRDT_ID(PCI_VPD_LTIN_ID_STRING)
#define PCI_VPD_LRDT_RO_DATA		PCI_VPD_LRDT_ID(PCI_VPD_LTIN_RO_DATA)
#define PCI_VPD_LRDT_RW_DATA		PCI_VPD_LRDT_ID(PCI_VPD_LTIN_RW_DATA)

/* Small Resource Data Type Tag Item Names */
#define PCI_VPD_STIN_END		0x78	/* End */

#define PCI_VPD_SRDT_END		PCI_VPD_STIN_END

#define PCI_VPD_SRDT_TIN_MASK		0x78
#define PCI_VPD_SRDT_LEN_MASK		0x07

#define PCI_VPD_LRDT_TAG_SIZE		3
#define PCI_VPD_SRDT_TAG_SIZE		1

#define PCI_VPD_INFO_FLD_HDR_SIZE	3

#define PCI_VPD_RO_KEYWORD_PARTNO	"PN"
#define PCI_VPD_RO_KEYWORD_MFR_ID	"MN"
#define PCI_VPD_RO_KEYWORD_VENDOR0	"V0"
#define PCI_VPD_RO_KEYWORD_CHKSUM	"RV"

/**
 * pci_vpd_lrdt_size - Extracts the Large Resource Data Type length
 * @lrdt: Pointer to the beginning of the Large Resource Data Type tag
 *
 * Returns the extracted Large Resource Data Type length.
 */
static inline u16 pci_vpd_lrdt_size(const u8 *lrdt)
{
	return (u16)lrdt[1] + ((u16)lrdt[2] << 8);
}

/**
 * pci_vpd_srdt_size - Extracts the Small Resource Data Type length
 * @lrdt: Pointer to the beginning of the Small Resource Data Type tag
 *
 * Returns the extracted Small Resource Data Type length.
 */
static inline u8 pci_vpd_srdt_size(const u8 *srdt)
{
	return (*srdt) & PCI_VPD_SRDT_LEN_MASK;
}

/**
 * pci_vpd_info_field_size - Extracts the information field length
 * @lrdt: Pointer to the beginning of an information field header
 *
 * Returns the extracted information field length.
 */
static inline u8 pci_vpd_info_field_size(const u8 *info_field)
{
	return info_field[2];
}

/**
 * pci_vpd_find_tag - Locates the Resource Data Type tag provided
 * @buf: Pointer to buffered vpd data
 * @off: The offset into the buffer at which to begin the search
 * @len: The length of the vpd buffer
 * @rdt: The Resource Data Type to search for
 *
 * Returns the index where the Resource Data Type was found or
 * -ENOENT otherwise.
 */
int pci_vpd_find_tag(const u8 *buf, unsigned int off, unsigned int len, u8 rdt);

/**
 * pci_vpd_find_info_keyword - Locates an information field keyword in the VPD
 * @buf: Pointer to buffered vpd data
 * @off: The offset into the buffer at which to begin the search
 * @len: The length of the buffer area, relative to off, in which to search
 * @kw: The keyword to search for
 *
 * Returns the index where the information field keyword was found or
 * -ENOENT otherwise.
 */
int pci_vpd_find_info_keyword(const u8 *buf, unsigned int off,
			      unsigned int len, const char *kw);

/* PCI <-> OF binding helpers */
#ifdef CONFIG_OF
struct device_node;
void pci_set_of_node(struct pci_dev *dev);
void pci_release_of_node(struct pci_dev *dev);
void pci_set_bus_of_node(struct pci_bus *bus);
void pci_release_bus_of_node(struct pci_bus *bus);

/* Arch may override this (weak) */
struct device_node *pcibios_get_phb_of_node(struct pci_bus *bus);

static inline struct device_node *
pci_device_to_OF_node(const struct pci_dev *pdev)
{
	return pdev ? pdev->dev.of_node : NULL;
}

static inline struct device_node *pci_bus_to_OF_node(struct pci_bus *bus)
{
	return bus ? bus->dev.of_node : NULL;
}

#else /* CONFIG_OF */
static inline void pci_set_of_node(struct pci_dev *dev) { }
static inline void pci_release_of_node(struct pci_dev *dev) { }
static inline void pci_set_bus_of_node(struct pci_bus *bus) { }
static inline void pci_release_bus_of_node(struct pci_bus *bus) { }
#endif  /* CONFIG_OF */

#ifdef CONFIG_EEH
static inline struct eeh_dev *pci_dev_to_eeh_dev(struct pci_dev *pdev)
{
	return pdev->dev.archdata.edev;
}
#endif

/**
 * pci_find_upstream_pcie_bridge - find upstream PCIe-to-PCI bridge of a device
 * @pdev: the PCI device
 *
 * if the device is PCIE, return NULL
 * if the device isn't connected to a PCIe bridge (that is its parent is a
 * legacy PCI bridge and the bridge is directly connected to bus 0), return its
 * parent
 */
struct pci_dev *pci_find_upstream_pcie_bridge(struct pci_dev *pdev);

#ifdef CONFIG_PCI_GUESTDEV
int pci_is_guestdev(struct pci_dev *dev);
#else
#define pci_is_guestdev(dev)	0
#endif

#endif /* LINUX_PCI_H */<|MERGE_RESOLUTION|>--- conflicted
+++ resolved
@@ -343,13 +343,11 @@
 	struct kset *msi_kset;
 #endif
 	struct pci_vpd *vpd;
-#ifdef CONFIG_PCI_IOV /* doesn't imply CONFIG_PCI_ATS when CONFIG_XEN */
+#ifdef CONFIG_PCI_ATS
 	union {
 		struct pci_sriov *sriov;	/* SR-IOV capability related */
 		struct pci_dev *physfn;	/* the PF this VF is associated with */
 	};
-#endif
-#ifdef CONFIG_PCI_ATS
 	struct pci_ats	*ats;	/* Address Translation Service */
 #endif
 	phys_addr_t rom; /* Physical address of ROM if it's not from the BAR */
@@ -929,9 +927,6 @@
 int __must_check pci_assign_resource(struct pci_dev *dev, int i);
 int __must_check pci_reassign_resource(struct pci_dev *dev, int i, resource_size_t add_size, resource_size_t align);
 int pci_select_bars(struct pci_dev *dev, unsigned long flags);
-#ifdef CONFIG_XEN
-void pci_restore_bars(struct pci_dev *);
-#endif
 
 /* ROM control related routines */
 int pci_enable_rom(struct pci_dev *pdev);
@@ -1165,24 +1160,6 @@
 	return 0;
 }
 #else
-<<<<<<< HEAD
-extern int pci_enable_msi_block(struct pci_dev *dev, unsigned int nvec);
-extern int pci_enable_msi_block_auto(struct pci_dev *dev, unsigned int *maxvec);
-extern void pci_msi_shutdown(struct pci_dev *dev);
-extern void pci_disable_msi(struct pci_dev *dev);
-extern int pci_msix_table_size(struct pci_dev *dev);
-extern int pci_enable_msix(struct pci_dev *dev,
-	struct msix_entry *entries, int nvec);
-extern void pci_msix_shutdown(struct pci_dev *dev);
-extern void pci_disable_msix(struct pci_dev *dev);
-extern void msi_remove_pci_irq_vectors(struct pci_dev *dev);
-extern void pci_restore_msi_state(struct pci_dev *dev);
-extern int pci_msi_enabled(void);
-#ifdef CONFIG_XEN
-extern int register_msi_get_owner(int (*func)(struct pci_dev *dev));
-extern int unregister_msi_get_owner(int (*func)(struct pci_dev *dev));
-#endif
-=======
 int pci_enable_msi_block(struct pci_dev *dev, unsigned int nvec);
 int pci_enable_msi_block_auto(struct pci_dev *dev, unsigned int *maxvec);
 void pci_msi_shutdown(struct pci_dev *dev);
@@ -1194,7 +1171,6 @@
 void msi_remove_pci_irq_vectors(struct pci_dev *dev);
 void pci_restore_msi_state(struct pci_dev *dev);
 int pci_msi_enabled(void);
->>>>>>> f722406f
 #endif
 
 #ifdef CONFIG_PCIEPORTBUS
@@ -1908,10 +1884,4 @@
  */
 struct pci_dev *pci_find_upstream_pcie_bridge(struct pci_dev *pdev);
 
-#ifdef CONFIG_PCI_GUESTDEV
-int pci_is_guestdev(struct pci_dev *dev);
-#else
-#define pci_is_guestdev(dev)	0
-#endif
-
 #endif /* LINUX_PCI_H */