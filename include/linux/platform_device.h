--- conflicted
+++ resolved
@@ -53,12 +53,9 @@
 
 extern struct resource *platform_get_resource(struct platform_device *,
 					      unsigned int, unsigned int);
-<<<<<<< HEAD
-=======
 extern struct resource *platform_get_mem_or_io(struct platform_device *,
 					       unsigned int);
 
->>>>>>> 7d2a07b7
 extern struct device *
 platform_find_device_by_driver(struct device *start,
 			       const struct device_driver *drv);
@@ -69,12 +66,6 @@
 devm_platform_ioremap_resource(struct platform_device *pdev,
 			       unsigned int index);
 extern void __iomem *
-<<<<<<< HEAD
-devm_platform_ioremap_resource_wc(struct platform_device *pdev,
-				  unsigned int index);
-extern void __iomem *
-=======
->>>>>>> 7d2a07b7
 devm_platform_ioremap_resource_byname(struct platform_device *pdev,
 				      const char *name);
 extern int platform_get_irq(struct platform_device *, unsigned int);
