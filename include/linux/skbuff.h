--- conflicted
+++ resolved
@@ -879,13 +879,8 @@
 #ifdef CONFIG_TLS_DEVICE
 	__u8			decrypted:1;
 #endif
-<<<<<<< HEAD
 	__u8			slow_gro:1;
-=======
-#ifndef __GENKSYMS__
 	__u8                    scm_io_uring:1;
-#endif
->>>>>>> 94433ef9
 
 #ifdef CONFIG_NET_SCHED
 	__u16			tc_index;	/* traffic control index */
