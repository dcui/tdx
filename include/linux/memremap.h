/* SPDX-License-Identifier: GPL-2.0 */
#ifndef _LINUX_MEMREMAP_H_
#define _LINUX_MEMREMAP_H_
#include <linux/range.h>
#include <linux/ioport.h>
#include <linux/percpu-refcount.h>

struct resource;
struct device;

/**
 * struct vmem_altmap - pre-allocated storage for vmemmap_populate
 * @base_pfn: base of the entire dev_pagemap mapping
 * @reserve: pages mapped, but reserved for driver use (relative to @base)
 * @free: free pages set aside in the mapping for memmap storage
 * @align: pages reserved to meet allocation alignments
 * @alloc: track pages consumed, private to vmemmap_populate()
 */
struct vmem_altmap {
<<<<<<< HEAD
	const unsigned long base_pfn;
=======
	unsigned long base_pfn;
>>>>>>> 7d2a07b7
	const unsigned long end_pfn;
	const unsigned long reserve;
	unsigned long free;
	unsigned long align;
	unsigned long alloc;
};

/*
 * Specialize ZONE_DEVICE memory into multiple types each has a different
 * usage.
 *
 * MEMORY_DEVICE_PRIVATE:
 * Device memory that is not directly addressable by the CPU: CPU can neither
 * read nor write private memory. In this case, we do still have struct pages
 * backing the device memory. Doing so simplifies the implementation, but it is
 * important to remember that there are certain points at which the struct page
 * must be treated as an opaque object, rather than a "normal" struct page.
 *
 * A more complete discussion of unaddressable memory may be found in
 * include/linux/hmm.h and Documentation/vm/hmm.rst.
 *
 * MEMORY_DEVICE_FS_DAX:
 * Host memory that has similar access semantics as System RAM i.e. DMA
 * coherent and supports page pinning. In support of coordinating page
 * pinning vs other operations MEMORY_DEVICE_FS_DAX arranges for a
 * wakeup event whenever a page is unpinned and becomes idle. This
 * wakeup is used to coordinate physical address space management (ex:
 * fs truncate/hole punch) vs pinned pages (ex: device dma).
 *
 * MEMORY_DEVICE_GENERIC:
 * Host memory that has similar access semantics as System RAM i.e. DMA
 * coherent and supports page pinning. This is for example used by DAX devices
 * that expose memory using a character device.
 *
 * MEMORY_DEVICE_PCI_P2PDMA:
 * Device memory residing in a PCI BAR intended for use with Peer-to-Peer
 * transactions.
 */
enum memory_type {
	/* 0 is reserved to catch uninitialized type fields */
	MEMORY_DEVICE_PRIVATE = 1,
	MEMORY_DEVICE_FS_DAX,
	MEMORY_DEVICE_GENERIC,
	MEMORY_DEVICE_PCI_P2PDMA,
};

struct dev_pagemap_ops {
	/*
	 * Called once the page refcount reaches 1.  (ZONE_DEVICE pages never
	 * reach 0 refcount unless there is a refcount bug. This allows the
	 * device driver to implement its own memory management.)
	 */
	void (*page_free)(struct page *page);

	/*
	 * Transition the refcount in struct dev_pagemap to the dead state.
	 */
	void (*kill)(struct dev_pagemap *pgmap);

	/*
	 * Wait for refcount in struct dev_pagemap to be idle and reap it.
	 */
	void (*cleanup)(struct dev_pagemap *pgmap);

	/*
	 * Used for private (un-addressable) device memory only.  Must migrate
	 * the page back to a CPU accessible page.
	 */
	vm_fault_t (*migrate_to_ram)(struct vm_fault *vmf);
};

#define PGMAP_ALTMAP_VALID	(1 << 0)

/**
 * struct dev_pagemap - metadata for ZONE_DEVICE mappings
 * @altmap: pre-allocated/reserved memory for vmemmap allocations
 * @ref: reference count that pins the devm_memremap_pages() mapping
 * @internal_ref: internal reference if @ref is not provided by the caller
 * @done: completion for @internal_ref
 * @type: memory type: see MEMORY_* in memory_hotplug.h
 * @flags: PGMAP_* flags to specify defailed behavior
 * @ops: method table
 * @owner: an opaque pointer identifying the entity that manages this
 *	instance.  Used by various helpers to make sure that no
 *	foreign ZONE_DEVICE memory is accessed.
 * @nr_range: number of ranges to be mapped
 * @range: range to be mapped when nr_range == 1
 * @ranges: array of ranges to be mapped when nr_range > 1
 */
struct dev_pagemap {
	struct vmem_altmap altmap;
	struct percpu_ref *ref;
	struct percpu_ref internal_ref;
	struct completion done;
	enum memory_type type;
	unsigned int flags;
	const struct dev_pagemap_ops *ops;
	void *owner;
	int nr_range;
	union {
		struct range range;
		struct range ranges[0];
	};
};

static inline struct vmem_altmap *pgmap_altmap(struct dev_pagemap *pgmap)
{
	if (pgmap->flags & PGMAP_ALTMAP_VALID)
		return &pgmap->altmap;
	return NULL;
}

#ifdef CONFIG_ZONE_DEVICE
void *memremap_pages(struct dev_pagemap *pgmap, int nid);
void memunmap_pages(struct dev_pagemap *pgmap);
void *devm_memremap_pages(struct device *dev, struct dev_pagemap *pgmap);
void devm_memunmap_pages(struct device *dev, struct dev_pagemap *pgmap);
struct dev_pagemap *get_dev_pagemap(unsigned long pfn,
		struct dev_pagemap *pgmap);
bool pgmap_pfn_valid(struct dev_pagemap *pgmap, unsigned long pfn);

unsigned long vmem_altmap_offset(struct vmem_altmap *altmap);
void vmem_altmap_free(struct vmem_altmap *altmap, unsigned long nr_pfns);
unsigned long memremap_compat_align(void);
#else
static inline void *devm_memremap_pages(struct device *dev,
		struct dev_pagemap *pgmap)
{
	/*
	 * Fail attempts to call devm_memremap_pages() without
	 * ZONE_DEVICE support enabled, this requires callers to fall
	 * back to plain devm_memremap() based on config
	 */
	WARN_ON_ONCE(1);
	return ERR_PTR(-ENXIO);
}

static inline void devm_memunmap_pages(struct device *dev,
		struct dev_pagemap *pgmap)
{
}

static inline struct dev_pagemap *get_dev_pagemap(unsigned long pfn,
		struct dev_pagemap *pgmap)
{
	return NULL;
}

static inline bool pgmap_pfn_valid(struct dev_pagemap *pgmap, unsigned long pfn)
{
	return false;
}

static inline unsigned long vmem_altmap_offset(struct vmem_altmap *altmap)
{
	return 0;
}

static inline void vmem_altmap_free(struct vmem_altmap *altmap,
		unsigned long nr_pfns)
{
}

/* when memremap_pages() is disabled all archs can remap a single page */
static inline unsigned long memremap_compat_align(void)
{
	return PAGE_SIZE;
}
#endif /* CONFIG_ZONE_DEVICE */

static inline void put_dev_pagemap(struct dev_pagemap *pgmap)
{
	if (pgmap)
		percpu_ref_put(pgmap->ref);
}

#endif /* _LINUX_MEMREMAP_H_ */<|MERGE_RESOLUTION|>--- conflicted
+++ resolved
@@ -17,11 +17,7 @@
  * @alloc: track pages consumed, private to vmemmap_populate()
  */
 struct vmem_altmap {
-<<<<<<< HEAD
-	const unsigned long base_pfn;
-=======
 	unsigned long base_pfn;
->>>>>>> 7d2a07b7
 	const unsigned long end_pfn;
 	const unsigned long reserve;
 	unsigned long free;
