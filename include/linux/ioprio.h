--- conflicted
+++ resolved
@@ -51,8 +51,6 @@
 		return IOPRIO_PRIO_DATA(task->ioprio);
 
 	return IOPRIO_NORM;
-<<<<<<< HEAD
-=======
 }
 
 static inline int task_ioprio_class(struct task_struct *task)
@@ -61,7 +59,6 @@
 		return IOPRIO_PRIO_CLASS(task->ioprio);
 
 	return IOPRIO_CLASS_BE;
->>>>>>> 4367388f
 }
 
 static inline int task_nice_ioprio(struct task_struct *task)
