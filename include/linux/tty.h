--- conflicted
+++ resolved
@@ -467,14 +467,11 @@
 extern void tty_port_close_end(struct tty_port *port, struct tty_struct *tty);
 extern void tty_port_close(struct tty_port *port,
 				struct tty_struct *tty, struct file *filp);
-<<<<<<< HEAD
-=======
 extern inline int tty_port_users(struct tty_port *port)
 {
 	return port->count + port->blocked_open;
 }
 
->>>>>>> 17d857be
 extern int tty_register_ldisc(int disc, struct tty_ldisc_ops *new_ldisc);
 extern int tty_unregister_ldisc(int disc);
 extern int tty_set_ldisc(struct tty_struct *tty, int ldisc);
