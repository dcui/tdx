--- conflicted
+++ resolved
@@ -40,25 +40,12 @@
 	char			* name;
 	struct dentry		* dentry;
 	mode_t			mode;
-<<<<<<< HEAD
-};
-
-struct device;
-
-struct driver_file_entry {
-	char			* name;
-	mode_t			mode;
-
-	ssize_t (*show)(struct device * dev, char * buf, size_t count, loff_t off);
-	ssize_t (*store)(struct device * dev, const char * buf, size_t count, loff_t off);
-=======
 	struct driverfs_ops	* ops;
 };
 
 struct attribute {
 	char			* name;
 	mode_t			mode;
->>>>>>> 9e27f077
 };
 
 extern int
