/*
 * linux/include/kmsg_dump.h
 *
 * Copyright (C) 2009 Net Insight AB
 *
 * Author: Simon Kagstrom <simon.kagstrom@netinsight.net>
 *
 * This file is subject to the terms and conditions of the GNU General Public
 * License.  See the file COPYING in the main directory of this archive
 * for more details.
 */
#ifndef _LINUX_KMSG_DUMP_H
#define _LINUX_KMSG_DUMP_H

#include <linux/errno.h>
#include <linux/list.h>

/*
 * Keep this list arranged in rough order of priority. Anything listed after
 * KMSG_DUMP_OOPS will not be logged by default unless printk.always_kmsg_dump
 * is passed to the kernel.
 */
enum kmsg_dump_reason {
	KMSG_DUMP_UNDEF,
	KMSG_DUMP_PANIC,
	KMSG_DUMP_OOPS,
	KMSG_DUMP_EMERG,
	KMSG_DUMP_SHUTDOWN,
	KMSG_DUMP_MAX
<<<<<<< HEAD
=======
};

/**
 * struct kmsg_dump_iter - iterator for retrieving kernel messages
 * @cur_seq:	Points to the oldest message to dump
 * @next_seq:	Points after the newest message to dump
 */
struct kmsg_dump_iter {
	u64	cur_seq;
	u64	next_seq;
>>>>>>> 7d2a07b7
};

/**
 * struct kmsg_dumper - kernel crash message dumper structure
 * @list:	Entry in the dumper list (private)
 * @dump:	Call into dumping code which will retrieve the data with
 * 		through the record iterator
 * @max_reason:	filter for highest reason number that should be dumped
 * @registered:	Flag that specifies if this is already registered
 */
struct kmsg_dumper {
	struct list_head list;
	void (*dump)(struct kmsg_dumper *dumper, enum kmsg_dump_reason reason);
	enum kmsg_dump_reason max_reason;
	bool registered;
};

#ifdef CONFIG_PRINTK
void kmsg_dump(enum kmsg_dump_reason reason);

bool kmsg_dump_get_line(struct kmsg_dump_iter *iter, bool syslog,
			char *line, size_t size, size_t *len);

bool kmsg_dump_get_buffer(struct kmsg_dump_iter *iter, bool syslog,
			  char *buf, size_t size, size_t *len_out);

void kmsg_dump_rewind(struct kmsg_dump_iter *iter);

int kmsg_dump_register(struct kmsg_dumper *dumper);

int kmsg_dump_unregister(struct kmsg_dumper *dumper);

const char *kmsg_dump_reason_str(enum kmsg_dump_reason reason);
#else
static inline void kmsg_dump(enum kmsg_dump_reason reason)
{
}

static inline bool kmsg_dump_get_line(struct kmsg_dump_iter *iter, bool syslog,
				const char *line, size_t size, size_t *len)
{
	return false;
}

static inline bool kmsg_dump_get_buffer(struct kmsg_dump_iter *iter, bool syslog,
					char *buf, size_t size, size_t *len)
{
	return false;
}

static inline void kmsg_dump_rewind(struct kmsg_dump_iter *iter)
{
}

static inline int kmsg_dump_register(struct kmsg_dumper *dumper)
{
	return -EINVAL;
}

static inline int kmsg_dump_unregister(struct kmsg_dumper *dumper)
{
	return -EINVAL;
}

static inline const char *kmsg_dump_reason_str(enum kmsg_dump_reason reason)
{
	return "Disabled";
}
#endif

#endif /* _LINUX_KMSG_DUMP_H */<|MERGE_RESOLUTION|>--- conflicted
+++ resolved
@@ -27,8 +27,6 @@
 	KMSG_DUMP_EMERG,
 	KMSG_DUMP_SHUTDOWN,
 	KMSG_DUMP_MAX
-<<<<<<< HEAD
-=======
 };
 
 /**
@@ -39,7 +37,6 @@
 struct kmsg_dump_iter {
 	u64	cur_seq;
 	u64	next_seq;
->>>>>>> 7d2a07b7
 };
 
 /**
