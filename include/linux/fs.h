/* SPDX-License-Identifier: GPL-2.0 */
#ifndef _LINUX_FS_H
#define _LINUX_FS_H

#include <linux/linkage.h>
#include <linux/wait_bit.h>
#include <linux/kdev_t.h>
#include <linux/dcache.h>
#include <linux/path.h>
#include <linux/stat.h>
#include <linux/cache.h>
#include <linux/list.h>
#include <linux/list_lru.h>
#include <linux/llist.h>
#include <linux/radix-tree.h>
#include <linux/xarray.h>
#include <linux/rbtree.h>
#include <linux/init.h>
#include <linux/pid.h>
#include <linux/bug.h>
#include <linux/mutex.h>
#include <linux/rwsem.h>
#include <linux/mm_types.h>
#include <linux/capability.h>
#include <linux/semaphore.h>
#include <linux/fcntl.h>
#include <linux/fiemap.h>
#include <linux/rculist_bl.h>
#include <linux/atomic.h>
#include <linux/shrinker.h>
#include <linux/migrate_mode.h>
#include <linux/uidgid.h>
#include <linux/lockdep.h>
#include <linux/percpu-rwsem.h>
#include <linux/workqueue.h>
#include <linux/delayed_call.h>
#include <linux/uuid.h>
#include <linux/errseq.h>
#include <linux/ioprio.h>
#include <linux/fs_types.h>
#include <linux/build_bug.h>
#include <linux/stddef.h>

#include <asm/byteorder.h>
#include <uapi/linux/fs.h>

struct backing_dev_info;
struct bdi_writeback;
struct bio;
struct export_operations;
struct hd_geometry;
struct iovec;
struct kiocb;
struct kobject;
struct pipe_inode_info;
struct poll_table_struct;
struct kstatfs;
struct vm_area_struct;
struct vfsmount;
struct cred;
struct swap_info_struct;
struct seq_file;
struct workqueue_struct;
struct iov_iter;
struct fscrypt_info;
struct fscrypt_operations;
struct fs_context;
struct fs_parameter_description;

extern void __init inode_init(void);
extern void __init inode_init_early(void);
extern void __init files_init(void);
extern void __init files_maxfiles_init(void);

extern struct files_stat_struct files_stat;
extern unsigned long get_max_files(void);
extern unsigned int sysctl_nr_open;
extern struct inodes_stat_t inodes_stat;
extern int leases_enable, lease_break_time;
extern int sysctl_protected_symlinks;
extern int sysctl_protected_hardlinks;
extern int sysctl_protected_fifos;
extern int sysctl_protected_regular;

typedef __kernel_rwf_t rwf_t;

struct buffer_head;
typedef int (get_block_t)(struct inode *inode, sector_t iblock,
			struct buffer_head *bh_result, int create);
typedef int (dio_iodone_t)(struct kiocb *iocb, loff_t offset,
			ssize_t bytes, void *private);

#define MAY_EXEC		0x00000001
#define MAY_WRITE		0x00000002
#define MAY_READ		0x00000004
#define MAY_APPEND		0x00000008
#define MAY_ACCESS		0x00000010
#define MAY_OPEN		0x00000020
#define MAY_CHDIR		0x00000040
/* called from RCU mode, don't block */
#define MAY_NOT_BLOCK		0x00000080

/*
 * flags in file.f_mode.  Note that FMODE_READ and FMODE_WRITE must correspond
 * to O_WRONLY and O_RDWR via the strange trick in do_dentry_open()
 */

/* file is open for reading */
#define FMODE_READ		((__force fmode_t)0x1)
/* file is open for writing */
#define FMODE_WRITE		((__force fmode_t)0x2)
/* file is seekable */
#define FMODE_LSEEK		((__force fmode_t)0x4)
/* file can be accessed using pread */
#define FMODE_PREAD		((__force fmode_t)0x8)
/* file can be accessed using pwrite */
#define FMODE_PWRITE		((__force fmode_t)0x10)
/* File is opened for execution with sys_execve / sys_uselib */
#define FMODE_EXEC		((__force fmode_t)0x20)
/* File is opened with O_NDELAY (only set for block devices) */
#define FMODE_NDELAY		((__force fmode_t)0x40)
/* File is opened with O_EXCL (only set for block devices) */
#define FMODE_EXCL		((__force fmode_t)0x80)
/* File is opened using open(.., 3, ..) and is writeable only for ioctls
   (specialy hack for floppy.c) */
#define FMODE_WRITE_IOCTL	((__force fmode_t)0x100)
/* 32bit hashes as llseek() offset (for directories) */
#define FMODE_32BITHASH         ((__force fmode_t)0x200)
/* 64bit hashes as llseek() offset (for directories) */
#define FMODE_64BITHASH         ((__force fmode_t)0x400)

/*
 * Don't update ctime and mtime.
 *
 * Currently a special hack for the XFS open_by_handle ioctl, but we'll
 * hopefully graduate it to a proper O_CMTIME flag supported by open(2) soon.
 */
#define FMODE_NOCMTIME		((__force fmode_t)0x800)

/* Expect random access pattern */
#define FMODE_RANDOM		((__force fmode_t)0x1000)

/* File is huge (eg. /dev/kmem): treat loff_t as unsigned */
#define FMODE_UNSIGNED_OFFSET	((__force fmode_t)0x2000)

/* File is opened with O_PATH; almost nothing can be done with it */
#define FMODE_PATH		((__force fmode_t)0x4000)

/* File needs atomic accesses to f_pos */
#define FMODE_ATOMIC_POS	((__force fmode_t)0x8000)
/* Write access to underlying fs */
#define FMODE_WRITER		((__force fmode_t)0x10000)
/* Has read method(s) */
#define FMODE_CAN_READ          ((__force fmode_t)0x20000)
/* Has write method(s) */
#define FMODE_CAN_WRITE         ((__force fmode_t)0x40000)

#define FMODE_OPENED		((__force fmode_t)0x80000)
#define FMODE_CREATED		((__force fmode_t)0x100000)

/* File is stream-like */
#define FMODE_STREAM		((__force fmode_t)0x200000)

/* File was opened by fanotify and shouldn't generate fanotify events */
#define FMODE_NONOTIFY		((__force fmode_t)0x4000000)

/* File is capable of returning -EAGAIN if I/O will block */
#define FMODE_NOWAIT		((__force fmode_t)0x8000000)

/* File represents mount that needs unmounting */
#define FMODE_NEED_UNMOUNT	((__force fmode_t)0x10000000)

/* File does not contribute to nr_files count */
#define FMODE_NOACCOUNT		((__force fmode_t)0x20000000)

/*
 * Flag for rw_copy_check_uvector and compat_rw_copy_check_uvector
 * that indicates that they should check the contents of the iovec are
 * valid, but not check the memory that the iovec elements
 * points too.
 */
#define CHECK_IOVEC_ONLY -1

/*
 * Attribute flags.  These should be or-ed together to figure out what
 * has been changed!
 */
#define ATTR_MODE	(1 << 0)
#define ATTR_UID	(1 << 1)
#define ATTR_GID	(1 << 2)
#define ATTR_SIZE	(1 << 3)
#define ATTR_ATIME	(1 << 4)
#define ATTR_MTIME	(1 << 5)
#define ATTR_CTIME	(1 << 6)
#define ATTR_ATIME_SET	(1 << 7)
#define ATTR_MTIME_SET	(1 << 8)
#define ATTR_FORCE	(1 << 9) /* Not a change, but a change it */
#define ATTR_KILL_SUID	(1 << 11)
#define ATTR_KILL_SGID	(1 << 12)
#define ATTR_FILE	(1 << 13)
#define ATTR_KILL_PRIV	(1 << 14)
#define ATTR_OPEN	(1 << 15) /* Truncating from open(O_TRUNC) */
#define ATTR_TIMES_SET	(1 << 16)
#define ATTR_TOUCH	(1 << 17)

/*
 * Whiteout is represented by a char device.  The following constants define the
 * mode and device number to use.
 */
#define WHITEOUT_MODE 0
#define WHITEOUT_DEV 0

/*
 * This is the Inode Attributes structure, used for notify_change().  It
 * uses the above definitions as flags, to know which values have changed.
 * Also, in this manner, a Filesystem can look at only the values it cares
 * about.  Basically, these are the attributes that the VFS layer can
 * request to change from the FS layer.
 *
 * Derek Atkins <warlord@MIT.EDU> 94-10-20
 */
struct iattr {
	unsigned int	ia_valid;
	umode_t		ia_mode;
	kuid_t		ia_uid;
	kgid_t		ia_gid;
	loff_t		ia_size;
	struct timespec64 ia_atime;
	struct timespec64 ia_mtime;
	struct timespec64 ia_ctime;

	/*
	 * Not an attribute, but an auxiliary info for filesystems wanting to
	 * implement an ftruncate() like method.  NOTE: filesystem should
	 * check for (ia_valid & ATTR_FILE), and not for (ia_file != NULL).
	 */
	struct file	*ia_file;
};

/*
 * Includes for diskquotas.
 */
#include <linux/quota.h>

/*
 * Maximum number of layers of fs stack.  Needs to be limited to
 * prevent kernel stack overflow
 */
#define FILESYSTEM_MAX_STACK_DEPTH 2

/** 
 * enum positive_aop_returns - aop return codes with specific semantics
 *
 * @AOP_WRITEPAGE_ACTIVATE: Informs the caller that page writeback has
 * 			    completed, that the page is still locked, and
 * 			    should be considered active.  The VM uses this hint
 * 			    to return the page to the active list -- it won't
 * 			    be a candidate for writeback again in the near
 * 			    future.  Other callers must be careful to unlock
 * 			    the page if they get this return.  Returned by
 * 			    writepage(); 
 *
 * @AOP_TRUNCATED_PAGE: The AOP method that was handed a locked page has
 *  			unlocked it and the page might have been truncated.
 *  			The caller should back up to acquiring a new page and
 *  			trying again.  The aop will be taking reasonable
 *  			precautions not to livelock.  If the caller held a page
 *  			reference, it should drop it before retrying.  Returned
 *  			by readpage().
 *
 * address_space_operation functions return these large constants to indicate
 * special semantics to the caller.  These are much larger than the bytes in a
 * page to allow for functions that return the number of bytes operated on in a
 * given page.
 */

enum positive_aop_returns {
	AOP_WRITEPAGE_ACTIVATE	= 0x80000,
	AOP_TRUNCATED_PAGE	= 0x80001,
};

#define AOP_FLAG_CONT_EXPAND		0x0001 /* called from cont_expand */
#define AOP_FLAG_NOFS			0x0002 /* used by filesystem to direct
						* helper code (eg buffer layer)
						* to clear GFP_FS from alloc */

/*
 * oh the beauties of C type declarations.
 */
struct page;
struct address_space;
struct writeback_control;

/*
 * Write life time hint values.
 * Stored in struct inode as u8.
 */
enum rw_hint {
	WRITE_LIFE_NOT_SET	= 0,
	WRITE_LIFE_NONE		= RWH_WRITE_LIFE_NONE,
	WRITE_LIFE_SHORT	= RWH_WRITE_LIFE_SHORT,
	WRITE_LIFE_MEDIUM	= RWH_WRITE_LIFE_MEDIUM,
	WRITE_LIFE_LONG		= RWH_WRITE_LIFE_LONG,
	WRITE_LIFE_EXTREME	= RWH_WRITE_LIFE_EXTREME,
};

#define IOCB_EVENTFD		(1 << 0)
#define IOCB_APPEND		(1 << 1)
#define IOCB_DIRECT		(1 << 2)
#define IOCB_HIPRI		(1 << 3)
#define IOCB_DSYNC		(1 << 4)
#define IOCB_SYNC		(1 << 5)
#define IOCB_WRITE		(1 << 6)
#define IOCB_NOWAIT		(1 << 7)

struct kiocb {
	struct file		*ki_filp;

	/* The 'ki_filp' pointer is shared in a union for aio */
	randomized_struct_fields_start

	loff_t			ki_pos;
	void (*ki_complete)(struct kiocb *iocb, long ret, long ret2);
	void			*private;
	int			ki_flags;
	u16			ki_hint;
	u16			ki_ioprio; /* See linux/ioprio.h */
	unsigned int		ki_cookie; /* for ->iopoll */

	randomized_struct_fields_end
};

static inline bool is_sync_kiocb(struct kiocb *kiocb)
{
	return kiocb->ki_complete == NULL;
}

/*
 * "descriptor" for what we're up to with a read.
 * This allows us to use the same read code yet
 * have multiple different users of the data that
 * we read from a file.
 *
 * The simplest case just copies the data to user
 * mode.
 */
typedef struct {
	size_t written;
	size_t count;
	union {
		char __user *buf;
		void *data;
	} arg;
	int error;
} read_descriptor_t;

typedef int (*read_actor_t)(read_descriptor_t *, struct page *,
		unsigned long, unsigned long);

struct address_space_operations {
	int (*writepage)(struct page *page, struct writeback_control *wbc);
	int (*readpage)(struct file *, struct page *);

	/* Write back some dirty pages from this mapping. */
	int (*writepages)(struct address_space *, struct writeback_control *);

	/* Set a page dirty.  Return true if this dirtied it */
	int (*set_page_dirty)(struct page *page);

	/*
	 * Reads in the requested pages. Unlike ->readpage(), this is
	 * PURELY used for read-ahead!.
	 */
	int (*readpages)(struct file *filp, struct address_space *mapping,
			struct list_head *pages, unsigned nr_pages);

	int (*write_begin)(struct file *, struct address_space *mapping,
				loff_t pos, unsigned len, unsigned flags,
				struct page **pagep, void **fsdata);
	int (*write_end)(struct file *, struct address_space *mapping,
				loff_t pos, unsigned len, unsigned copied,
				struct page *page, void *fsdata);

	/* Unfortunately this kludge is needed for FIBMAP. Don't use it */
	sector_t (*bmap)(struct address_space *, sector_t);
	void (*invalidatepage) (struct page *, unsigned int, unsigned int);
	int (*releasepage) (struct page *, gfp_t);
	void (*freepage)(struct page *);
	ssize_t (*direct_IO)(struct kiocb *, struct iov_iter *iter);
	/*
	 * migrate the contents of a page to the specified target. If
	 * migrate_mode is MIGRATE_ASYNC, it must not block.
	 */
	int (*migratepage) (struct address_space *,
			struct page *, struct page *, enum migrate_mode);
	bool (*isolate_page)(struct page *, isolate_mode_t);
	void (*putback_page)(struct page *);
	int (*launder_page) (struct page *);
	int (*is_partially_uptodate) (struct page *, unsigned long,
					unsigned long);
	void (*is_dirty_writeback) (struct page *, bool *, bool *);
	int (*error_remove_page)(struct address_space *, struct page *);

	/* swapfile support */
	int (*swap_activate)(struct swap_info_struct *sis, struct file *file,
				sector_t *span);
	void (*swap_deactivate)(struct file *file);
};

extern const struct address_space_operations empty_aops;

/*
 * pagecache_write_begin/pagecache_write_end must be used by general code
 * to write into the pagecache.
 */
int pagecache_write_begin(struct file *, struct address_space *mapping,
				loff_t pos, unsigned len, unsigned flags,
				struct page **pagep, void **fsdata);

int pagecache_write_end(struct file *, struct address_space *mapping,
				loff_t pos, unsigned len, unsigned copied,
				struct page *page, void *fsdata);

/**
 * struct address_space - Contents of a cacheable, mappable object.
 * @host: Owner, either the inode or the block_device.
 * @i_pages: Cached pages.
 * @gfp_mask: Memory allocation flags to use for allocating pages.
 * @i_mmap_writable: Number of VM_SHARED mappings.
 * @i_mmap: Tree of private and shared mappings.
 * @i_mmap_rwsem: Protects @i_mmap and @i_mmap_writable.
 * @nrpages: Number of page entries, protected by the i_pages lock.
 * @nrexceptional: Shadow or DAX entries, protected by the i_pages lock.
 * @writeback_index: Writeback starts here.
 * @a_ops: Methods.
 * @flags: Error bits and flags (AS_*).
 * @wb_err: The most recent error which has occurred.
 * @private_lock: For use by the owner of the address_space.
 * @private_list: For use by the owner of the address_space.
 * @private_data: For use by the owner of the address_space.
 */
struct address_space {
	struct inode		*host;
	struct xarray		i_pages;
	gfp_t			gfp_mask;
	atomic_t		i_mmap_writable;
	struct rb_root_cached	i_mmap;
	struct rw_semaphore	i_mmap_rwsem;
	unsigned long		nrpages;
	unsigned long		nrexceptional;
	pgoff_t			writeback_index;
	const struct address_space_operations *a_ops;
	unsigned long		flags;
	errseq_t		wb_err;
	spinlock_t		private_lock;
	struct list_head	private_list;
	void			*private_data;
} __attribute__((aligned(sizeof(long)))) __randomize_layout;
	/*
	 * On most architectures that alignment is already the case; but
	 * must be enforced here for CRIS, to let the least significant bit
	 * of struct page's "mapping" pointer be used for PAGE_MAPPING_ANON.
	 */

/* XArray tags, for tagging dirty and writeback pages in the pagecache. */
#define PAGECACHE_TAG_DIRTY	XA_MARK_0
#define PAGECACHE_TAG_WRITEBACK	XA_MARK_1
#define PAGECACHE_TAG_TOWRITE	XA_MARK_2

/*
 * Returns true if any of the pages in the mapping are marked with the tag.
 */
static inline bool mapping_tagged(struct address_space *mapping, xa_mark_t tag)
{
	return xa_marked(&mapping->i_pages, tag);
}

static inline void i_mmap_lock_write(struct address_space *mapping)
{
	down_write(&mapping->i_mmap_rwsem);
}

static inline void i_mmap_unlock_write(struct address_space *mapping)
{
	up_write(&mapping->i_mmap_rwsem);
}

static inline void i_mmap_lock_read(struct address_space *mapping)
{
	down_read(&mapping->i_mmap_rwsem);
}

static inline void i_mmap_unlock_read(struct address_space *mapping)
{
	up_read(&mapping->i_mmap_rwsem);
}

/*
 * Might pages of this file be mapped into userspace?
 */
static inline int mapping_mapped(struct address_space *mapping)
{
	return	!RB_EMPTY_ROOT(&mapping->i_mmap.rb_root);
}

/*
 * Might pages of this file have been modified in userspace?
 * Note that i_mmap_writable counts all VM_SHARED vmas: do_mmap_pgoff
 * marks vma as VM_SHARED if it is shared, and the file was opened for
 * writing i.e. vma may be mprotected writable even if now readonly.
 *
 * If i_mmap_writable is negative, no new writable mappings are allowed. You
 * can only deny writable mappings, if none exists right now.
 */
static inline int mapping_writably_mapped(struct address_space *mapping)
{
	return atomic_read(&mapping->i_mmap_writable) > 0;
}

static inline int mapping_map_writable(struct address_space *mapping)
{
	return atomic_inc_unless_negative(&mapping->i_mmap_writable) ?
		0 : -EPERM;
}

static inline void mapping_unmap_writable(struct address_space *mapping)
{
	atomic_dec(&mapping->i_mmap_writable);
}

static inline int mapping_deny_writable(struct address_space *mapping)
{
	return atomic_dec_unless_positive(&mapping->i_mmap_writable) ?
		0 : -EBUSY;
}

static inline void mapping_allow_writable(struct address_space *mapping)
{
	atomic_inc(&mapping->i_mmap_writable);
}

/*
 * Use sequence counter to get consistent i_size on 32-bit processors.
 */
#if BITS_PER_LONG==32 && defined(CONFIG_SMP)
#include <linux/seqlock.h>
#define __NEED_I_SIZE_ORDERED
#define i_size_ordered_init(inode) seqcount_init(&inode->i_size_seqcount)
#else
#define i_size_ordered_init(inode) do { } while (0)
#endif

struct posix_acl;
#define ACL_NOT_CACHED ((void *)(-1))
#define ACL_DONT_CACHE ((void *)(-3))

static inline struct posix_acl *
uncached_acl_sentinel(struct task_struct *task)
{
	return (void *)task + 1;
}

static inline bool
is_uncached_acl(struct posix_acl *acl)
{
	return (long)acl & 1;
}

#define IOP_FASTPERM	0x0001
#define IOP_LOOKUP	0x0002
#define IOP_NOFOLLOW	0x0004
#define IOP_XATTR	0x0008
#define IOP_DEFAULT_READLINK	0x0010

struct fsnotify_mark_connector;

/*
 * Keep mostly read-only and often accessed (especially for
 * the RCU path lookup and 'stat' data) fields at the beginning
 * of the 'struct inode'
 */
struct inode {
	umode_t			i_mode;
	unsigned short		i_opflags;
	kuid_t			i_uid;
	kgid_t			i_gid;
	unsigned int		i_flags;

#ifdef CONFIG_FS_POSIX_ACL
	struct posix_acl	*i_acl;
	struct posix_acl	*i_default_acl;
#endif

	const struct inode_operations	*i_op;
	struct super_block	*i_sb;
	struct address_space	*i_mapping;

#ifdef CONFIG_SECURITY
	void			*i_security;
#endif

	/* Stat data, not accessed from path walking */
	unsigned long		i_ino;
	/*
	 * Filesystems may only read i_nlink directly.  They shall use the
	 * following functions for modification:
	 *
	 *    (set|clear|inc|drop)_nlink
	 *    inode_(inc|dec)_link_count
	 */
	union {
		const unsigned int i_nlink;
		unsigned int __i_nlink;
	};
	dev_t			i_rdev;
	loff_t			i_size;
	struct timespec64	i_atime;
	struct timespec64	i_mtime;
	struct timespec64	i_ctime;
	spinlock_t		i_lock;	/* i_blocks, i_bytes, maybe i_size */
	unsigned short          i_bytes;
	u8			i_blkbits;
	u8			i_write_hint;
	blkcnt_t		i_blocks;

#ifdef __NEED_I_SIZE_ORDERED
	seqcount_t		i_size_seqcount;
#endif

	/* Misc */
	unsigned long		i_state;
	struct rw_semaphore	i_rwsem;

	unsigned long		dirtied_when;	/* jiffies of first dirtying */
	unsigned long		dirtied_time_when;

	struct hlist_node	i_hash;
	struct list_head	i_io_list;	/* backing dev IO list */
#ifdef CONFIG_CGROUP_WRITEBACK
	struct bdi_writeback	*i_wb;		/* the associated cgroup wb */

	/* foreign inode detection, see wbc_detach_inode() */
	int			i_wb_frn_winner;
	u16			i_wb_frn_avg_time;
	u16			i_wb_frn_history;
#endif
	struct list_head	i_lru;		/* inode LRU list */
	struct list_head	i_sb_list;
	struct list_head	i_wb_list;	/* backing dev writeback list */
	union {
		struct hlist_head	i_dentry;
		struct rcu_head		i_rcu;
	};
	atomic64_t		i_version;
	atomic64_t		i_sequence; /* see futex */
	atomic_t		i_count;
	atomic_t		i_dio_count;
	atomic_t		i_writecount;
#if defined(CONFIG_IMA) || defined(CONFIG_FILE_LOCKING)
	atomic_t		i_readcount; /* struct files open RO */
#endif
	union {
		const struct file_operations	*i_fop;	/* former ->i_op->default_file_ops */
		void (*free_inode)(struct inode *);
	};
	struct file_lock_context	*i_flctx;
	struct address_space	i_data;
	struct list_head	i_devices;
	union {
		struct pipe_inode_info	*i_pipe;
		struct block_device	*i_bdev;
		struct cdev		*i_cdev;
		char			*i_link;
		unsigned		i_dir_seq;
	};

	__u32			i_generation;

#ifdef CONFIG_FSNOTIFY
	__u32			i_fsnotify_mask; /* all events this inode cares about */
	struct fsnotify_mark_connector __rcu	*i_fsnotify_marks;
#endif

#ifdef CONFIG_FS_ENCRYPTION
	struct fscrypt_info	*i_crypt_info;
#endif

	void			*i_private; /* fs or device private pointer */
} __randomize_layout;

static inline unsigned int i_blocksize(const struct inode *node)
{
	return (1 << node->i_blkbits);
}

static inline int inode_unhashed(struct inode *inode)
{
	return hlist_unhashed(&inode->i_hash);
}

/*
 * __mark_inode_dirty expects inodes to be hashed.  Since we don't
 * want special inodes in the fileset inode space, we make them
 * appear hashed, but do not put on any lists.  hlist_del()
 * will work fine and require no locking.
 */
static inline void inode_fake_hash(struct inode *inode)
{
	hlist_add_fake(&inode->i_hash);
}

/*
 * inode->i_mutex nesting subclasses for the lock validator:
 *
 * 0: the object of the current VFS operation
 * 1: parent
 * 2: child/target
 * 3: xattr
 * 4: second non-directory
 * 5: second parent (when locking independent directories in rename)
 *
 * I_MUTEX_NONDIR2 is for certain operations (such as rename) which lock two
 * non-directories at once.
 *
 * The locking order between these classes is
 * parent[2] -> child -> grandchild -> normal -> xattr -> second non-directory
 */
enum inode_i_mutex_lock_class
{
	I_MUTEX_NORMAL,
	I_MUTEX_PARENT,
	I_MUTEX_CHILD,
	I_MUTEX_XATTR,
	I_MUTEX_NONDIR2,
	I_MUTEX_PARENT2,
};

static inline void inode_lock(struct inode *inode)
{
	down_write(&inode->i_rwsem);
}

static inline void inode_unlock(struct inode *inode)
{
	up_write(&inode->i_rwsem);
}

static inline void inode_lock_shared(struct inode *inode)
{
	down_read(&inode->i_rwsem);
}

static inline void inode_unlock_shared(struct inode *inode)
{
	up_read(&inode->i_rwsem);
}

static inline int inode_trylock(struct inode *inode)
{
	return down_write_trylock(&inode->i_rwsem);
}

static inline int inode_trylock_shared(struct inode *inode)
{
	return down_read_trylock(&inode->i_rwsem);
}

static inline int inode_is_locked(struct inode *inode)
{
	return rwsem_is_locked(&inode->i_rwsem);
}

static inline void inode_lock_nested(struct inode *inode, unsigned subclass)
{
	down_write_nested(&inode->i_rwsem, subclass);
}

static inline void inode_lock_shared_nested(struct inode *inode, unsigned subclass)
{
	down_read_nested(&inode->i_rwsem, subclass);
}

void lock_two_nondirectories(struct inode *, struct inode*);
void unlock_two_nondirectories(struct inode *, struct inode*);

/*
 * NOTE: in a 32bit arch with a preemptable kernel and
 * an UP compile the i_size_read/write must be atomic
 * with respect to the local cpu (unlike with preempt disabled),
 * but they don't need to be atomic with respect to other cpus like in
 * true SMP (so they need either to either locally disable irq around
 * the read or for example on x86 they can be still implemented as a
 * cmpxchg8b without the need of the lock prefix). For SMP compiles
 * and 64bit archs it makes no difference if preempt is enabled or not.
 */
static inline loff_t i_size_read(const struct inode *inode)
{
#if BITS_PER_LONG==32 && defined(CONFIG_SMP)
	loff_t i_size;
	unsigned int seq;

	do {
		seq = read_seqcount_begin(&inode->i_size_seqcount);
		i_size = inode->i_size;
	} while (read_seqcount_retry(&inode->i_size_seqcount, seq));
	return i_size;
#elif BITS_PER_LONG==32 && defined(CONFIG_PREEMPTION)
	loff_t i_size;

	preempt_disable();
	i_size = inode->i_size;
	preempt_enable();
	return i_size;
#else
	return inode->i_size;
#endif
}

/*
 * NOTE: unlike i_size_read(), i_size_write() does need locking around it
 * (normally i_mutex), otherwise on 32bit/SMP an update of i_size_seqcount
 * can be lost, resulting in subsequent i_size_read() calls spinning forever.
 */
static inline void i_size_write(struct inode *inode, loff_t i_size)
{
#if BITS_PER_LONG==32 && defined(CONFIG_SMP)
	preempt_disable();
	write_seqcount_begin(&inode->i_size_seqcount);
	inode->i_size = i_size;
	write_seqcount_end(&inode->i_size_seqcount);
	preempt_enable();
#elif BITS_PER_LONG==32 && defined(CONFIG_PREEMPTION)
	preempt_disable();
	inode->i_size = i_size;
	preempt_enable();
#else
	inode->i_size = i_size;
#endif
}

static inline unsigned iminor(const struct inode *inode)
{
	return MINOR(inode->i_rdev);
}

static inline unsigned imajor(const struct inode *inode)
{
	return MAJOR(inode->i_rdev);
}

struct fown_struct {
	rwlock_t lock;          /* protects pid, uid, euid fields */
	struct pid *pid;	/* pid or -pgrp where SIGIO should be sent */
	enum pid_type pid_type;	/* Kind of process group SIGIO should be sent to */
	kuid_t uid, euid;	/* uid/euid of process setting the owner */
	int signum;		/* posix.1b rt signal to be delivered on IO */
};

/*
 * Track a single file's readahead state
 */
struct file_ra_state {
	pgoff_t start;			/* where readahead started */
	unsigned int size;		/* # of readahead pages */
	unsigned int async_size;	/* do asynchronous readahead when
					   there are only # of pages ahead */

	unsigned int ra_pages;		/* Maximum readahead window */
	unsigned int mmap_miss;		/* Cache miss stat for mmap accesses */
	loff_t prev_pos;		/* Cache last read() position */
};

/*
 * Check if @index falls in the readahead windows.
 */
static inline int ra_has_index(struct file_ra_state *ra, pgoff_t index)
{
	return (index >= ra->start &&
		index <  ra->start + ra->size);
}

struct file {
	union {
		struct llist_node	fu_llist;
		struct rcu_head 	fu_rcuhead;
	} f_u;
	struct path		f_path;
	struct inode		*f_inode;	/* cached value */
	const struct file_operations	*f_op;

	/*
	 * Protects f_ep_links, f_flags.
	 * Must not be taken from IRQ context.
	 */
	spinlock_t		f_lock;
	enum rw_hint		f_write_hint;
	atomic_long_t		f_count;
	unsigned int 		f_flags;
	fmode_t			f_mode;
	struct mutex		f_pos_lock;
	loff_t			f_pos;
	struct fown_struct	f_owner;
	const struct cred	*f_cred;
	struct file_ra_state	f_ra;

	u64			f_version;
#ifdef CONFIG_SECURITY
	void			*f_security;
#endif
	/* needed for tty driver, and maybe others */
	void			*private_data;

#ifdef CONFIG_EPOLL
	/* Used by fs/eventpoll.c to link all the hooks to this file */
	struct list_head	f_ep_links;
	struct list_head	f_tfile_llink;
#endif /* #ifdef CONFIG_EPOLL */
	struct address_space	*f_mapping;
	errseq_t		f_wb_err;
} __randomize_layout
  __attribute__((aligned(4)));	/* lest something weird decides that 2 is OK */

struct file_handle {
	__u32 handle_bytes;
	int handle_type;
	/* file identifier */
	unsigned char f_handle[0];
};

static inline struct file *get_file(struct file *f)
{
	atomic_long_inc(&f->f_count);
	return f;
}
#define get_file_rcu_many(x, cnt)	\
	atomic_long_add_unless(&(x)->f_count, (cnt), 0)
#define get_file_rcu(x) get_file_rcu_many((x), 1)
#define file_count(x)	atomic_long_read(&(x)->f_count)

#define	MAX_NON_LFS	((1UL<<31) - 1)

/* Page cache limit. The filesystems should put that into their s_maxbytes 
   limits, otherwise bad things can happen in VM. */ 
#if BITS_PER_LONG==32
#define MAX_LFS_FILESIZE	((loff_t)ULONG_MAX << PAGE_SHIFT)
#elif BITS_PER_LONG==64
#define MAX_LFS_FILESIZE 	((loff_t)LLONG_MAX)
#endif

#define FL_POSIX	1
#define FL_FLOCK	2
#define FL_DELEG	4	/* NFSv4 delegation */
#define FL_ACCESS	8	/* not trying to lock, just looking */
#define FL_EXISTS	16	/* when unlocking, test for existence */
#define FL_LEASE	32	/* lease held on this file */
#define FL_CLOSE	64	/* unlock on close */
#define FL_SLEEP	128	/* A blocking lock */
#define FL_DOWNGRADE_PENDING	256 /* Lease is being downgraded */
#define FL_UNLOCK_PENDING	512 /* Lease is being broken */
#define FL_OFDLCK	1024	/* lock is "owned" by struct file */
#define FL_LAYOUT	2048	/* outstanding pNFS layout */

#define FL_CLOSE_POSIX (FL_POSIX | FL_CLOSE)

/*
 * Special return value from posix_lock_file() and vfs_lock_file() for
 * asynchronous locking.
 */
#define FILE_LOCK_DEFERRED 1

/* legacy typedef, should eventually be removed */
typedef void *fl_owner_t;

struct file_lock;

struct file_lock_operations {
	void (*fl_copy_lock)(struct file_lock *, struct file_lock *);
	void (*fl_release_private)(struct file_lock *);
};

struct lock_manager_operations {
	fl_owner_t (*lm_get_owner)(fl_owner_t);
	void (*lm_put_owner)(fl_owner_t);
	void (*lm_notify)(struct file_lock *);	/* unblock callback */
	int (*lm_grant)(struct file_lock *, int);
	bool (*lm_break)(struct file_lock *);
	int (*lm_change)(struct file_lock *, int, struct list_head *);
	void (*lm_setup)(struct file_lock *, void **);
};

struct lock_manager {
	struct list_head list;
	/*
	 * NFSv4 and up also want opens blocked during the grace period;
	 * NLM doesn't care:
	 */
	bool block_opens;
};

struct net;
void locks_start_grace(struct net *, struct lock_manager *);
void locks_end_grace(struct lock_manager *);
bool locks_in_grace(struct net *);
bool opens_in_grace(struct net *);

/* that will die - we need it for nfs_lock_info */
#include <linux/nfs_fs_i.h>

/*
 * struct file_lock represents a generic "file lock". It's used to represent
 * POSIX byte range locks, BSD (flock) locks, and leases. It's important to
 * note that the same struct is used to represent both a request for a lock and
 * the lock itself, but the same object is never used for both.
 *
 * FIXME: should we create a separate "struct lock_request" to help distinguish
 * these two uses?
 *
 * The varous i_flctx lists are ordered by:
 *
 * 1) lock owner
 * 2) lock range start
 * 3) lock range end
 *
 * Obviously, the last two criteria only matter for POSIX locks.
 */
struct file_lock {
	struct file_lock *fl_blocker;	/* The lock, that is blocking us */
	struct list_head fl_list;	/* link into file_lock_context */
	struct hlist_node fl_link;	/* node in global lists */
	struct list_head fl_blocked_requests;	/* list of requests with
						 * ->fl_blocker pointing here
						 */
	struct list_head fl_blocked_member;	/* node in
						 * ->fl_blocker->fl_blocked_requests
						 */
	fl_owner_t fl_owner;
	unsigned int fl_flags;
	unsigned char fl_type;
	unsigned int fl_pid;
	int fl_link_cpu;		/* what cpu's list is this on? */
	wait_queue_head_t fl_wait;
	struct file *fl_file;
	loff_t fl_start;
	loff_t fl_end;

	struct fasync_struct *	fl_fasync; /* for lease break notifications */
	/* for lease breaks: */
	unsigned long fl_break_time;
	unsigned long fl_downgrade_time;

	const struct file_lock_operations *fl_ops;	/* Callbacks for filesystems */
	const struct lock_manager_operations *fl_lmops;	/* Callbacks for lockmanagers */
	union {
		struct nfs_lock_info	nfs_fl;
		struct nfs4_lock_info	nfs4_fl;
		struct {
			struct list_head link;	/* link in AFS vnode's pending_locks list */
			int state;		/* state of grant or error if -ve */
			unsigned int	debug_id;
		} afs;
	} fl_u;
} __randomize_layout;

struct file_lock_context {
	spinlock_t		flc_lock;
	struct list_head	flc_flock;
	struct list_head	flc_posix;
	struct list_head	flc_lease;
};

/* The following constant reflects the upper bound of the file/locking space */
#ifndef OFFSET_MAX
#define INT_LIMIT(x)	(~((x)1 << (sizeof(x)*8 - 1)))
#define OFFSET_MAX	INT_LIMIT(loff_t)
#define OFFT_OFFSET_MAX	INT_LIMIT(off_t)
#endif

extern void send_sigio(struct fown_struct *fown, int fd, int band);

#define locks_inode(f) file_inode(f)

#ifdef CONFIG_FILE_LOCKING
extern int fcntl_getlk(struct file *, unsigned int, struct flock *);
extern int fcntl_setlk(unsigned int, struct file *, unsigned int,
			struct flock *);

#if BITS_PER_LONG == 32
extern int fcntl_getlk64(struct file *, unsigned int, struct flock64 *);
extern int fcntl_setlk64(unsigned int, struct file *, unsigned int,
			struct flock64 *);
#endif

extern int fcntl_setlease(unsigned int fd, struct file *filp, long arg);
extern int fcntl_getlease(struct file *filp);

/* fs/locks.c */
void locks_free_lock_context(struct inode *inode);
void locks_free_lock(struct file_lock *fl);
extern void locks_init_lock(struct file_lock *);
extern struct file_lock * locks_alloc_lock(void);
extern void locks_copy_lock(struct file_lock *, struct file_lock *);
extern void locks_copy_conflock(struct file_lock *, struct file_lock *);
extern void locks_remove_posix(struct file *, fl_owner_t);
extern void locks_remove_file(struct file *);
extern void locks_release_private(struct file_lock *);
extern void posix_test_lock(struct file *, struct file_lock *);
extern int posix_lock_file(struct file *, struct file_lock *, struct file_lock *);
extern int locks_delete_block(struct file_lock *);
extern int vfs_test_lock(struct file *, struct file_lock *);
extern int vfs_lock_file(struct file *, unsigned int, struct file_lock *, struct file_lock *);
extern int vfs_cancel_lock(struct file *filp, struct file_lock *fl);
extern int locks_lock_inode_wait(struct inode *inode, struct file_lock *fl);
extern int __break_lease(struct inode *inode, unsigned int flags, unsigned int type);
extern void lease_get_mtime(struct inode *, struct timespec64 *time);
extern int generic_setlease(struct file *, long, struct file_lock **, void **priv);
extern int vfs_setlease(struct file *, long, struct file_lock **, void **);
extern int lease_modify(struct file_lock *, int, struct list_head *);
struct files_struct;
extern void show_fd_locks(struct seq_file *f,
			 struct file *filp, struct files_struct *files);
#else /* !CONFIG_FILE_LOCKING */
static inline int fcntl_getlk(struct file *file, unsigned int cmd,
			      struct flock __user *user)
{
	return -EINVAL;
}

static inline int fcntl_setlk(unsigned int fd, struct file *file,
			      unsigned int cmd, struct flock __user *user)
{
	return -EACCES;
}

#if BITS_PER_LONG == 32
static inline int fcntl_getlk64(struct file *file, unsigned int cmd,
				struct flock64 __user *user)
{
	return -EINVAL;
}

static inline int fcntl_setlk64(unsigned int fd, struct file *file,
				unsigned int cmd, struct flock64 __user *user)
{
	return -EACCES;
}
#endif
static inline int fcntl_setlease(unsigned int fd, struct file *filp, long arg)
{
	return -EINVAL;
}

static inline int fcntl_getlease(struct file *filp)
{
	return F_UNLCK;
}

static inline void
locks_free_lock_context(struct inode *inode)
{
}

static inline void locks_init_lock(struct file_lock *fl)
{
	return;
}

static inline void locks_copy_conflock(struct file_lock *new, struct file_lock *fl)
{
	return;
}

static inline void locks_copy_lock(struct file_lock *new, struct file_lock *fl)
{
	return;
}

static inline void locks_remove_posix(struct file *filp, fl_owner_t owner)
{
	return;
}

static inline void locks_remove_file(struct file *filp)
{
	return;
}

static inline void posix_test_lock(struct file *filp, struct file_lock *fl)
{
	return;
}

static inline int posix_lock_file(struct file *filp, struct file_lock *fl,
				  struct file_lock *conflock)
{
	return -ENOLCK;
}

static inline int locks_delete_block(struct file_lock *waiter)
{
	return -ENOENT;
}

static inline int vfs_test_lock(struct file *filp, struct file_lock *fl)
{
	return 0;
}

static inline int vfs_lock_file(struct file *filp, unsigned int cmd,
				struct file_lock *fl, struct file_lock *conf)
{
	return -ENOLCK;
}

static inline int vfs_cancel_lock(struct file *filp, struct file_lock *fl)
{
	return 0;
}

static inline int locks_lock_inode_wait(struct inode *inode, struct file_lock *fl)
{
	return -ENOLCK;
}

static inline int __break_lease(struct inode *inode, unsigned int mode, unsigned int type)
{
	return 0;
}

static inline void lease_get_mtime(struct inode *inode,
				   struct timespec64 *time)
{
	return;
}

static inline int generic_setlease(struct file *filp, long arg,
				    struct file_lock **flp, void **priv)
{
	return -EINVAL;
}

static inline int vfs_setlease(struct file *filp, long arg,
			       struct file_lock **lease, void **priv)
{
	return -EINVAL;
}

static inline int lease_modify(struct file_lock *fl, int arg,
			       struct list_head *dispose)
{
	return -EINVAL;
}

struct files_struct;
static inline void show_fd_locks(struct seq_file *f,
			struct file *filp, struct files_struct *files) {}
#endif /* !CONFIG_FILE_LOCKING */

static inline struct inode *file_inode(const struct file *f)
{
	return f->f_inode;
}

static inline struct dentry *file_dentry(const struct file *file)
{
	return d_real(file->f_path.dentry, file_inode(file));
}

static inline int locks_lock_file_wait(struct file *filp, struct file_lock *fl)
{
	return locks_lock_inode_wait(locks_inode(filp), fl);
}

struct fasync_struct {
	rwlock_t		fa_lock;
	int			magic;
	int			fa_fd;
	struct fasync_struct	*fa_next; /* singly linked list */
	struct file		*fa_file;
	struct rcu_head		fa_rcu;
};

#define FASYNC_MAGIC 0x4601

/* SMP safe fasync helpers: */
extern int fasync_helper(int, struct file *, int, struct fasync_struct **);
extern struct fasync_struct *fasync_insert_entry(int, struct file *, struct fasync_struct **, struct fasync_struct *);
extern int fasync_remove_entry(struct file *, struct fasync_struct **);
extern struct fasync_struct *fasync_alloc(void);
extern void fasync_free(struct fasync_struct *);

/* can be called from interrupts */
extern void kill_fasync(struct fasync_struct **, int, int);

extern void __f_setown(struct file *filp, struct pid *, enum pid_type, int force);
extern int f_setown(struct file *filp, unsigned long arg, int force);
extern void f_delown(struct file *filp);
extern pid_t f_getown(struct file *filp);
extern int send_sigurg(struct fown_struct *fown);

/*
 * sb->s_flags.  Note that these mirror the equivalent MS_* flags where
 * represented in both.
 */
#define SB_RDONLY	 1	/* Mount read-only */
#define SB_NOSUID	 2	/* Ignore suid and sgid bits */
#define SB_NODEV	 4	/* Disallow access to device special files */
#define SB_NOEXEC	 8	/* Disallow program execution */
#define SB_SYNCHRONOUS	16	/* Writes are synced at once */
#define SB_MANDLOCK	64	/* Allow mandatory locks on an FS */
#define SB_DIRSYNC	128	/* Directory modifications are synchronous */
#define SB_NOATIME	1024	/* Do not update access times. */
#define SB_NODIRATIME	2048	/* Do not update directory access times */
#define SB_SILENT	32768
#define SB_POSIXACL	(1<<16)	/* VFS does not apply the umask */
#define SB_KERNMOUNT	(1<<22) /* this is a kern_mount call */
#define SB_I_VERSION	(1<<23) /* Update inode I_version field */
#define SB_LAZYTIME	(1<<25) /* Update the on-disk [acm]times lazily */

/* These sb flags are internal to the kernel */
#define SB_SUBMOUNT     (1<<26)
#define SB_FORCE    	(1<<27)
#define SB_NOSEC	(1<<28)
#define SB_BORN		(1<<29)
#define SB_ACTIVE	(1<<30)
#define SB_NOUSER	(1<<31)

/*
 *	Umount options
 */

#define MNT_FORCE	0x00000001	/* Attempt to forcibily umount */
#define MNT_DETACH	0x00000002	/* Just detach from the tree */
#define MNT_EXPIRE	0x00000004	/* Mark for expiry */
#define UMOUNT_NOFOLLOW	0x00000008	/* Don't follow symlink on umount */
#define UMOUNT_UNUSED	0x80000000	/* Flag guaranteed to be unused */

/* sb->s_iflags */
#define SB_I_CGROUPWB	0x00000001	/* cgroup-aware writeback enabled */
#define SB_I_NOEXEC	0x00000002	/* Ignore executables on this fs */
#define SB_I_NODEV	0x00000004	/* Ignore devices on this fs */
#define SB_I_MULTIROOT	0x00000008	/* Multiple roots to the dentry tree */

/* sb->s_iflags to limit user namespace mounts */
#define SB_I_USERNS_VISIBLE		0x00000010 /* fstype already mounted */
#define SB_I_IMA_UNVERIFIABLE_SIGNATURE	0x00000020
#define SB_I_UNTRUSTED_MOUNTER		0x00000040

/* Possible states of 'frozen' field */
enum {
	SB_UNFROZEN = 0,		/* FS is unfrozen */
	SB_FREEZE_WRITE	= 1,		/* Writes, dir ops, ioctls frozen */
	SB_FREEZE_PAGEFAULT = 2,	/* Page faults stopped as well */
	SB_FREEZE_FS = 3,		/* For internal FS use (e.g. to stop
					 * internal threads if needed) */
	SB_FREEZE_COMPLETE = 4,		/* ->freeze_fs finished successfully */
};

#define SB_FREEZE_LEVELS (SB_FREEZE_COMPLETE - 1)

struct sb_writers {
	int				frozen;		/* Is sb frozen? */
	wait_queue_head_t		wait_unfrozen;	/* for get_super_thawed() */
	struct percpu_rw_semaphore	rw_sem[SB_FREEZE_LEVELS];
};

/* we can expand this to help the VFS layer with modern filesystems */
/* To be used only used by btrfs */
struct super_block_dev {
	struct super_block	*sb;
	struct list_head	entry;		/* For struct sb->s_sbdevs */
	dev_t			anon_dev;
};

struct super_block {
	struct list_head	s_list;		/* Keep this first */
	dev_t			s_dev;		/* search index; _not_ kdev_t */
	unsigned char		s_blocksize_bits;
	unsigned long		s_blocksize;
	loff_t			s_maxbytes;	/* Max file size */
	struct file_system_type	*s_type;
	const struct super_operations	*s_op;
	const struct dquot_operations	*dq_op;
	const struct quotactl_ops	*s_qcop;
	const struct export_operations *s_export_op;
	unsigned long		s_flags;
	unsigned long		s_iflags;	/* internal SB_I_* flags */
	unsigned long		s_magic;
	struct dentry		*s_root;
	struct rw_semaphore	s_umount;
	int			s_count;
	atomic_t		s_active;
#ifdef CONFIG_SECURITY
	void                    *s_security;
#endif
	const struct xattr_handler **s_xattr;
#ifdef CONFIG_FS_ENCRYPTION
	const struct fscrypt_operations	*s_cop;
#endif
	struct hlist_bl_head	s_roots;	/* alternate root dentries for NFS */
	struct list_head	s_sbdevs;	/* internal fs dev_t */
	struct list_head	s_mounts;	/* list of mounts; _not_ for fs use */
	struct block_device	*s_bdev;
	struct backing_dev_info *s_bdi;
	struct mtd_info		*s_mtd;
	struct hlist_node	s_instances;
	unsigned int		s_quota_types;	/* Bitmask of supported quota types */
	struct quota_info	s_dquot;	/* Diskquota specific options */

	struct sb_writers	s_writers;

	/*
	 * Keep s_fs_info, s_time_gran, s_fsnotify_mask, and
	 * s_fsnotify_marks together for cache efficiency. They are frequently
	 * accessed and rarely modified.
	 */
	void			*s_fs_info;	/* Filesystem private info */

	/* Granularity of c/m/atime in ns (cannot be worse than a second) */
	u32			s_time_gran;
#ifdef CONFIG_FSNOTIFY
	__u32			s_fsnotify_mask;
	struct fsnotify_mark_connector __rcu	*s_fsnotify_marks;
#endif

	char			s_id[32];	/* Informational name */
	uuid_t			s_uuid;		/* UUID */

	unsigned int		s_max_links;
	fmode_t			s_mode;

	/*
	 * The next field is for VFS *only*. No filesystems have any business
	 * even looking at it. You had been warned.
	 */
	struct mutex s_vfs_rename_mutex;	/* Kludge */

	/*
	 * Filesystem subtype.  If non-empty the filesystem type field
	 * in /proc/mounts will be "type.subtype"
	 */
	const char *s_subtype;

	const struct dentry_operations *s_d_op; /* default d_op for dentries */

	/*
	 * Saved pool identifier for cleancache (-1 means none)
	 */
	int cleancache_poolid;

	struct shrinker s_shrink;	/* per-sb shrinker handle */

	/* Number of inodes with nlink == 0 but still referenced */
	atomic_long_t s_remove_count;

	/* Pending fsnotify inode refs */
	atomic_long_t s_fsnotify_inode_refs;

	/* Being remounted read-only */
	int s_readonly_remount;

	/* AIO completions deferred from interrupt context */
	struct workqueue_struct *s_dio_done_wq;
	struct hlist_head s_pins;

	/*
	 * Owning user namespace and default context in which to
	 * interpret filesystem uids, gids, quotas, device nodes,
	 * xattrs and security labels.
	 */
	struct user_namespace *s_user_ns;

	/*
	 * The list_lru structure is essentially just a pointer to a table
	 * of per-node lru lists, each of which has its own spinlock.
	 * There is no need to put them into separate cachelines.
	 */
	struct list_lru		s_dentry_lru;
	struct list_lru		s_inode_lru;
	struct rcu_head		rcu;
	struct work_struct	destroy_work;

	struct mutex		s_sync_lock;	/* sync serialisation lock */

	/*
	 * Indicates how deep in a filesystem stack this SB is
	 */
	int s_stack_depth;

	/* s_inode_list_lock protects s_inodes */
	spinlock_t		s_inode_list_lock ____cacheline_aligned_in_smp;
	struct list_head	s_inodes;	/* all inodes */

	spinlock_t		s_inode_wblist_lock;
	struct list_head	s_inodes_wb;	/* writeback inodes */
} __randomize_layout;

/* Helper functions so that in most cases filesystems will
 * not need to deal directly with kuid_t and kgid_t and can
 * instead deal with the raw numeric values that are stored
 * in the filesystem.
 */
static inline uid_t i_uid_read(const struct inode *inode)
{
	return from_kuid(inode->i_sb->s_user_ns, inode->i_uid);
}

static inline gid_t i_gid_read(const struct inode *inode)
{
	return from_kgid(inode->i_sb->s_user_ns, inode->i_gid);
}

static inline void i_uid_write(struct inode *inode, uid_t uid)
{
	inode->i_uid = make_kuid(inode->i_sb->s_user_ns, uid);
}

static inline void i_gid_write(struct inode *inode, gid_t gid)
{
	inode->i_gid = make_kgid(inode->i_sb->s_user_ns, gid);
}

extern struct timespec64 timespec64_trunc(struct timespec64 t, unsigned gran);
extern struct timespec64 current_time(struct inode *inode);

/*
 * Snapshotting support.
 */

void __sb_end_write(struct super_block *sb, int level);
int __sb_start_write(struct super_block *sb, int level, bool wait);

#define __sb_writers_acquired(sb, lev)	\
	percpu_rwsem_acquire(&(sb)->s_writers.rw_sem[(lev)-1], 1, _THIS_IP_)
#define __sb_writers_release(sb, lev)	\
	percpu_rwsem_release(&(sb)->s_writers.rw_sem[(lev)-1], 1, _THIS_IP_)

/**
 * sb_end_write - drop write access to a superblock
 * @sb: the super we wrote to
 *
 * Decrement number of writers to the filesystem. Wake up possible waiters
 * wanting to freeze the filesystem.
 */
static inline void sb_end_write(struct super_block *sb)
{
	__sb_end_write(sb, SB_FREEZE_WRITE);
}

/**
 * sb_end_pagefault - drop write access to a superblock from a page fault
 * @sb: the super we wrote to
 *
 * Decrement number of processes handling write page fault to the filesystem.
 * Wake up possible waiters wanting to freeze the filesystem.
 */
static inline void sb_end_pagefault(struct super_block *sb)
{
	__sb_end_write(sb, SB_FREEZE_PAGEFAULT);
}

/**
 * sb_end_intwrite - drop write access to a superblock for internal fs purposes
 * @sb: the super we wrote to
 *
 * Decrement fs-internal number of writers to the filesystem.  Wake up possible
 * waiters wanting to freeze the filesystem.
 */
static inline void sb_end_intwrite(struct super_block *sb)
{
	__sb_end_write(sb, SB_FREEZE_FS);
}

/**
 * sb_start_write - get write access to a superblock
 * @sb: the super we write to
 *
 * When a process wants to write data or metadata to a file system (i.e. dirty
 * a page or an inode), it should embed the operation in a sb_start_write() -
 * sb_end_write() pair to get exclusion against file system freezing. This
 * function increments number of writers preventing freezing. If the file
 * system is already frozen, the function waits until the file system is
 * thawed.
 *
 * Since freeze protection behaves as a lock, users have to preserve
 * ordering of freeze protection and other filesystem locks. Generally,
 * freeze protection should be the outermost lock. In particular, we have:
 *
 * sb_start_write
 *   -> i_mutex			(write path, truncate, directory ops, ...)
 *   -> s_umount		(freeze_super, thaw_super)
 */
static inline void sb_start_write(struct super_block *sb)
{
	__sb_start_write(sb, SB_FREEZE_WRITE, true);
}

static inline int sb_start_write_trylock(struct super_block *sb)
{
	return __sb_start_write(sb, SB_FREEZE_WRITE, false);
}

/**
 * sb_start_pagefault - get write access to a superblock from a page fault
 * @sb: the super we write to
 *
 * When a process starts handling write page fault, it should embed the
 * operation into sb_start_pagefault() - sb_end_pagefault() pair to get
 * exclusion against file system freezing. This is needed since the page fault
 * is going to dirty a page. This function increments number of running page
 * faults preventing freezing. If the file system is already frozen, the
 * function waits until the file system is thawed.
 *
 * Since page fault freeze protection behaves as a lock, users have to preserve
 * ordering of freeze protection and other filesystem locks. It is advised to
 * put sb_start_pagefault() close to mmap_sem in lock ordering. Page fault
 * handling code implies lock dependency:
 *
 * mmap_sem
 *   -> sb_start_pagefault
 */
static inline void sb_start_pagefault(struct super_block *sb)
{
	__sb_start_write(sb, SB_FREEZE_PAGEFAULT, true);
}

/*
 * sb_start_intwrite - get write access to a superblock for internal fs purposes
 * @sb: the super we write to
 *
 * This is the third level of protection against filesystem freezing. It is
 * free for use by a filesystem. The only requirement is that it must rank
 * below sb_start_pagefault.
 *
 * For example filesystem can call sb_start_intwrite() when starting a
 * transaction which somewhat eases handling of freezing for internal sources
 * of filesystem changes (internal fs threads, discarding preallocation on file
 * close, etc.).
 */
static inline void sb_start_intwrite(struct super_block *sb)
{
	__sb_start_write(sb, SB_FREEZE_FS, true);
}

static inline int sb_start_intwrite_trylock(struct super_block *sb)
{
	return __sb_start_write(sb, SB_FREEZE_FS, false);
}


extern bool inode_owner_or_capable(const struct inode *inode);

/*
 * VFS helper functions..
 */
extern int vfs_create(struct inode *, struct dentry *, umode_t, bool);
extern int vfs_mkdir(struct inode *, struct dentry *, umode_t);
extern int vfs_mknod(struct inode *, struct dentry *, umode_t, dev_t);
extern int vfs_symlink(struct inode *, struct dentry *, const char *);
extern int vfs_link(struct dentry *, struct inode *, struct dentry *, struct inode **);
extern int vfs_rmdir(struct inode *, struct dentry *);
extern int vfs_unlink(struct inode *, struct dentry *, struct inode **);
extern int vfs_rename(struct inode *, struct dentry *, struct inode *, struct dentry *, struct inode **, unsigned int);
extern int vfs_whiteout(struct inode *, struct dentry *);

extern struct dentry *vfs_tmpfile(struct dentry *dentry, umode_t mode,
				  int open_flag);

int vfs_mkobj(struct dentry *, umode_t,
		int (*f)(struct dentry *, umode_t, void *),
		void *);

extern long vfs_ioctl(struct file *file, unsigned int cmd, unsigned long arg);

#ifdef CONFIG_COMPAT
extern long compat_ptr_ioctl(struct file *file, unsigned int cmd,
					unsigned long arg);
#else
#define compat_ptr_ioctl NULL
#endif

/*
 * VFS file helper functions.
 */
extern void inode_init_owner(struct inode *inode, const struct inode *dir,
			umode_t mode);
extern bool may_open_dev(const struct path *path);
/*
 * VFS FS_IOC_FIEMAP helper definitions.
 */
struct fiemap_extent_info {
	unsigned int fi_flags;		/* Flags as passed from user */
	unsigned int fi_extents_mapped;	/* Number of mapped extents */
	unsigned int fi_extents_max;	/* Size of fiemap_extent array */
	struct fiemap_extent __user *fi_extents_start; /* Start of
							fiemap_extent array */
};
int fiemap_fill_next_extent(struct fiemap_extent_info *info, u64 logical,
			    u64 phys, u64 len, u32 flags);
int fiemap_check_flags(struct fiemap_extent_info *fieinfo, u32 fs_flags);

/*
 * This is the "filldir" function type, used by readdir() to let
 * the kernel specify what kind of dirent layout it wants to have.
 * This allows the kernel to read directories into kernel space or
 * to have different dirent layouts depending on the binary type.
 */
struct dir_context;
typedef int (*filldir_t)(struct dir_context *, const char *, int, loff_t, u64,
			 unsigned);

struct dir_context {
	filldir_t actor;
	loff_t pos;
};

/*
 * These flags let !MMU mmap() govern direct device mapping vs immediate
 * copying more easily for MAP_PRIVATE, especially for ROM filesystems.
 *
 * NOMMU_MAP_COPY:	Copy can be mapped (MAP_PRIVATE)
 * NOMMU_MAP_DIRECT:	Can be mapped directly (MAP_SHARED)
 * NOMMU_MAP_READ:	Can be mapped for reading
 * NOMMU_MAP_WRITE:	Can be mapped for writing
 * NOMMU_MAP_EXEC:	Can be mapped for execution
 */
#define NOMMU_MAP_COPY		0x00000001
#define NOMMU_MAP_DIRECT	0x00000008
#define NOMMU_MAP_READ		VM_MAYREAD
#define NOMMU_MAP_WRITE		VM_MAYWRITE
#define NOMMU_MAP_EXEC		VM_MAYEXEC

#define NOMMU_VMFLAGS \
	(NOMMU_MAP_READ | NOMMU_MAP_WRITE | NOMMU_MAP_EXEC)

/*
 * These flags control the behavior of the remap_file_range function pointer.
 * If it is called with len == 0 that means "remap to end of source file".
 * See Documentation/filesystems/vfs.rst for more details about this call.
 *
 * REMAP_FILE_DEDUP: only remap if contents identical (i.e. deduplicate)
 * REMAP_FILE_CAN_SHORTEN: caller can handle a shortened request
 */
#define REMAP_FILE_DEDUP		(1 << 0)
#define REMAP_FILE_CAN_SHORTEN		(1 << 1)

/*
 * These flags signal that the caller is ok with altering various aspects of
 * the behavior of the remap operation.  The changes must be made by the
 * implementation; the vfs remap helper functions can take advantage of them.
 * Flags in this category exist to preserve the quirky behavior of the hoisted
 * btrfs clone/dedupe ioctls.
 */
#define REMAP_FILE_ADVISORY		(REMAP_FILE_CAN_SHORTEN)

struct iov_iter;

struct file_operations {
	struct module *owner;
	loff_t (*llseek) (struct file *, loff_t, int);
	ssize_t (*read) (struct file *, char __user *, size_t, loff_t *);
	ssize_t (*write) (struct file *, const char __user *, size_t, loff_t *);
	ssize_t (*read_iter) (struct kiocb *, struct iov_iter *);
	ssize_t (*write_iter) (struct kiocb *, struct iov_iter *);
	int (*iopoll)(struct kiocb *kiocb, bool spin);
	int (*iterate) (struct file *, struct dir_context *);
	int (*iterate_shared) (struct file *, struct dir_context *);
	__poll_t (*poll) (struct file *, struct poll_table_struct *);
	long (*unlocked_ioctl) (struct file *, unsigned int, unsigned long);
	long (*compat_ioctl) (struct file *, unsigned int, unsigned long);
	int (*mmap) (struct file *, struct vm_area_struct *);
	unsigned long mmap_supported_flags;
	int (*open) (struct inode *, struct file *);
	int (*flush) (struct file *, fl_owner_t id);
	int (*release) (struct inode *, struct file *);
	int (*fsync) (struct file *, loff_t, loff_t, int datasync);
	int (*fasync) (int, struct file *, int);
	int (*lock) (struct file *, int, struct file_lock *);
	ssize_t (*sendpage) (struct file *, struct page *, int, size_t, loff_t *, int);
	unsigned long (*get_unmapped_area)(struct file *, unsigned long, unsigned long, unsigned long, unsigned long);
	int (*check_flags)(int);
	int (*flock) (struct file *, int, struct file_lock *);
	ssize_t (*splice_write)(struct pipe_inode_info *, struct file *, loff_t *, size_t, unsigned int);
	ssize_t (*splice_read)(struct file *, loff_t *, struct pipe_inode_info *, size_t, unsigned int);
	int (*setlease)(struct file *, long, struct file_lock **, void **);
	long (*fallocate)(struct file *file, int mode, loff_t offset,
			  loff_t len);
	void (*show_fdinfo)(struct seq_file *m, struct file *f);
#ifndef CONFIG_MMU
	unsigned (*mmap_capabilities)(struct file *);
#endif
	ssize_t (*copy_file_range)(struct file *, loff_t, struct file *,
			loff_t, size_t, unsigned int);
	loff_t (*remap_file_range)(struct file *file_in, loff_t pos_in,
				   struct file *file_out, loff_t pos_out,
				   loff_t len, unsigned int remap_flags);
	int (*fadvise)(struct file *, loff_t, loff_t, int);
} __randomize_layout;

struct inode_operations {
	struct dentry * (*lookup) (struct inode *,struct dentry *, unsigned int);
	const char * (*get_link) (struct dentry *, struct inode *, struct delayed_call *);
	int (*permission) (struct inode *, int);
	struct posix_acl * (*get_acl)(struct inode *, int);

	int (*readlink) (struct dentry *, char __user *,int);

	int (*create) (struct inode *,struct dentry *, umode_t, bool);
	int (*link) (struct dentry *,struct inode *,struct dentry *);
	int (*unlink) (struct inode *,struct dentry *);
	int (*symlink) (struct inode *,struct dentry *,const char *);
	int (*mkdir) (struct inode *,struct dentry *,umode_t);
	int (*rmdir) (struct inode *,struct dentry *);
	int (*mknod) (struct inode *,struct dentry *,umode_t,dev_t);
	int (*rename) (struct inode *, struct dentry *,
			struct inode *, struct dentry *, unsigned int);
	int (*setattr) (struct dentry *, struct iattr *);
	int (*getattr) (const struct path *, struct kstat *, u32, unsigned int);
	ssize_t (*listxattr) (struct dentry *, char *, size_t);
	int (*fiemap)(struct inode *, struct fiemap_extent_info *, u64 start,
		      u64 len);
	int (*update_time)(struct inode *, struct timespec64 *, int);
	int (*atomic_open)(struct inode *, struct dentry *,
			   struct file *, unsigned open_flag,
			   umode_t create_mode);
	int (*tmpfile) (struct inode *, struct dentry *, umode_t);
	int (*set_acl)(struct inode *, struct posix_acl *, int);
} ____cacheline_aligned;

static inline ssize_t call_read_iter(struct file *file, struct kiocb *kio,
				     struct iov_iter *iter)
{
	return file->f_op->read_iter(kio, iter);
}

static inline ssize_t call_write_iter(struct file *file, struct kiocb *kio,
				      struct iov_iter *iter)
{
	return file->f_op->write_iter(kio, iter);
}

static inline int call_mmap(struct file *file, struct vm_area_struct *vma)
{
	return file->f_op->mmap(file, vma);
}

ssize_t rw_copy_check_uvector(int type, const struct iovec __user * uvector,
			      unsigned long nr_segs, unsigned long fast_segs,
			      struct iovec *fast_pointer,
			      struct iovec **ret_pointer);

extern ssize_t __vfs_read(struct file *, char __user *, size_t, loff_t *);
extern ssize_t vfs_read(struct file *, char __user *, size_t, loff_t *);
extern ssize_t vfs_write(struct file *, const char __user *, size_t, loff_t *);
extern ssize_t vfs_readv(struct file *, const struct iovec __user *,
		unsigned long, loff_t *, rwf_t);
extern ssize_t vfs_copy_file_range(struct file *, loff_t , struct file *,
				   loff_t, size_t, unsigned int);
extern ssize_t generic_copy_file_range(struct file *file_in, loff_t pos_in,
				       struct file *file_out, loff_t pos_out,
				       size_t len, unsigned int flags);
extern int generic_remap_file_range_prep(struct file *file_in, loff_t pos_in,
					 struct file *file_out, loff_t pos_out,
					 loff_t *count,
					 unsigned int remap_flags);
extern loff_t do_clone_file_range(struct file *file_in, loff_t pos_in,
				  struct file *file_out, loff_t pos_out,
				  loff_t len, unsigned int remap_flags);
extern loff_t vfs_clone_file_range(struct file *file_in, loff_t pos_in,
				   struct file *file_out, loff_t pos_out,
				   loff_t len, unsigned int remap_flags);
extern int vfs_dedupe_file_range(struct file *file,
				 struct file_dedupe_range *same);
extern loff_t vfs_dedupe_file_range_one(struct file *src_file, loff_t src_pos,
					struct file *dst_file, loff_t dst_pos,
					loff_t len, unsigned int remap_flags);


struct super_operations {
   	struct inode *(*alloc_inode)(struct super_block *sb);
	void (*destroy_inode)(struct inode *);
	void (*free_inode)(struct inode *);

   	void (*dirty_inode) (struct inode *, int flags);
	int (*write_inode) (struct inode *, struct writeback_control *wbc);
	int (*drop_inode) (struct inode *);
	void (*evict_inode) (struct inode *);
	void (*put_super) (struct super_block *);
	int (*sync_fs)(struct super_block *sb, int wait);
	int (*freeze_super) (struct super_block *);
	int (*freeze_fs) (struct super_block *);
	int (*thaw_super) (struct super_block *);
	int (*unfreeze_fs) (struct super_block *);
	int (*statfs) (struct dentry *, struct kstatfs *);
	int (*remount_fs) (struct super_block *, int *, char *);
	void (*umount_begin) (struct super_block *);

	int (*show_options)(struct seq_file *, struct dentry *);
	int (*show_devname)(struct seq_file *, struct dentry *);
	int (*show_path)(struct seq_file *, struct dentry *);
	int (*show_stats)(struct seq_file *, struct dentry *);
#ifdef CONFIG_QUOTA
	ssize_t (*quota_read)(struct super_block *, int, char *, size_t, loff_t);
	ssize_t (*quota_write)(struct super_block *, int, const char *, size_t, loff_t);
	struct dquot **(*get_dquots)(struct inode *);
#endif
	int (*bdev_try_to_free_page)(struct super_block*, struct page*, gfp_t);
	long (*nr_cached_objects)(struct super_block *,
				  struct shrink_control *);
	long (*free_cached_objects)(struct super_block *,
				    struct shrink_control *);
	dev_t (*get_inode_dev)(const struct inode *);
};

/*
 * Inode flags - they have no relation to superblock flags now
 */
#define S_SYNC		1	/* Writes are synced at once */
#define S_NOATIME	2	/* Do not update access times */
#define S_APPEND	4	/* Append-only file */
#define S_IMMUTABLE	8	/* Immutable file */
#define S_DEAD		16	/* removed, but still open directory */
#define S_NOQUOTA	32	/* Inode is not counted to quota */
#define S_DIRSYNC	64	/* Directory modifications are synchronous */
#define S_NOCMTIME	128	/* Do not update file c/mtime */
#define S_SWAPFILE	256	/* Do not truncate: swapon got its bmaps */
#define S_PRIVATE	512	/* Inode is fs-internal */
#define S_IMA		1024	/* Inode has an associated IMA struct */
#define S_AUTOMOUNT	2048	/* Automount/referral quasi-directory */
#define S_NOSEC		4096	/* no suid or xattr security attributes */
#ifdef CONFIG_FS_DAX
#define S_DAX		8192	/* Direct Access, avoiding the page cache */
#else
#define S_DAX		0	/* Make all the DAX code disappear */
#endif
#define S_ENCRYPTED	16384	/* Encrypted file (using fs/crypto/) */
#define S_CASEFOLD	32768	/* Casefolded file */

/*
 * Note that nosuid etc flags are inode-specific: setting some file-system
 * flags just means all the inodes inherit those flags by default. It might be
 * possible to override it selectively if you really wanted to with some
 * ioctl() that is not currently implemented.
 *
 * Exception: SB_RDONLY is always applied to the entire file system.
 *
 * Unfortunately, it is possible to change a filesystems flags with it mounted
 * with files in use.  This means that all of the inodes will not have their
 * i_flags updated.  Hence, i_flags no longer inherit the superblock mount
 * flags, so these have to be checked separately. -- rmk@arm.uk.linux.org
 */
#define __IS_FLG(inode, flg)	((inode)->i_sb->s_flags & (flg))

static inline bool sb_rdonly(const struct super_block *sb) { return sb->s_flags & SB_RDONLY; }
#define IS_RDONLY(inode)	sb_rdonly((inode)->i_sb)
#define IS_SYNC(inode)		(__IS_FLG(inode, SB_SYNCHRONOUS) || \
					((inode)->i_flags & S_SYNC))
#define IS_DIRSYNC(inode)	(__IS_FLG(inode, SB_SYNCHRONOUS|SB_DIRSYNC) || \
					((inode)->i_flags & (S_SYNC|S_DIRSYNC)))
#define IS_MANDLOCK(inode)	__IS_FLG(inode, SB_MANDLOCK)
#define IS_NOATIME(inode)	__IS_FLG(inode, SB_RDONLY|SB_NOATIME)
#define IS_I_VERSION(inode)	__IS_FLG(inode, SB_I_VERSION)

#define IS_NOQUOTA(inode)	((inode)->i_flags & S_NOQUOTA)
#define IS_APPEND(inode)	((inode)->i_flags & S_APPEND)
#define IS_IMMUTABLE(inode)	((inode)->i_flags & S_IMMUTABLE)
#define IS_POSIXACL(inode)	__IS_FLG(inode, SB_POSIXACL)

#define IS_DEADDIR(inode)	((inode)->i_flags & S_DEAD)
#define IS_NOCMTIME(inode)	((inode)->i_flags & S_NOCMTIME)
#define IS_SWAPFILE(inode)	((inode)->i_flags & S_SWAPFILE)
#define IS_PRIVATE(inode)	((inode)->i_flags & S_PRIVATE)
#define IS_IMA(inode)		((inode)->i_flags & S_IMA)
#define IS_AUTOMOUNT(inode)	((inode)->i_flags & S_AUTOMOUNT)
#define IS_NOSEC(inode)		((inode)->i_flags & S_NOSEC)
#define IS_DAX(inode)		((inode)->i_flags & S_DAX)
#define IS_ENCRYPTED(inode)	((inode)->i_flags & S_ENCRYPTED)
#define IS_CASEFOLDED(inode)	((inode)->i_flags & S_CASEFOLD)

#define IS_WHITEOUT(inode)	(S_ISCHR(inode->i_mode) && \
				 (inode)->i_rdev == WHITEOUT_DEV)

static inline bool HAS_UNMAPPED_ID(struct inode *inode)
{
	return !uid_valid(inode->i_uid) || !gid_valid(inode->i_gid);
}

static inline enum rw_hint file_write_hint(struct file *file)
{
	if (file->f_write_hint != WRITE_LIFE_NOT_SET)
		return file->f_write_hint;

	return file_inode(file)->i_write_hint;
}

static inline int iocb_flags(struct file *file);

static inline u16 ki_hint_validate(enum rw_hint hint)
{
	typeof(((struct kiocb *)0)->ki_hint) max_hint = -1;

	if (hint <= max_hint)
		return hint;
	return 0;
}

static inline void init_sync_kiocb(struct kiocb *kiocb, struct file *filp)
{
	*kiocb = (struct kiocb) {
		.ki_filp = filp,
		.ki_flags = iocb_flags(filp),
		.ki_hint = ki_hint_validate(file_write_hint(filp)),
		.ki_ioprio = get_current_ioprio(),
	};
}

/*
 * Inode state bits.  Protected by inode->i_lock
 *
 * Three bits determine the dirty state of the inode, I_DIRTY_SYNC,
 * I_DIRTY_DATASYNC and I_DIRTY_PAGES.
 *
 * Four bits define the lifetime of an inode.  Initially, inodes are I_NEW,
 * until that flag is cleared.  I_WILL_FREE, I_FREEING and I_CLEAR are set at
 * various stages of removing an inode.
 *
 * Two bits are used for locking and completion notification, I_NEW and I_SYNC.
 *
 * I_DIRTY_SYNC		Inode is dirty, but doesn't have to be written on
 *			fdatasync().  i_atime is the usual cause.
 * I_DIRTY_DATASYNC	Data-related inode changes pending. We keep track of
 *			these changes separately from I_DIRTY_SYNC so that we
 *			don't have to write inode on fdatasync() when only
 *			mtime has changed in it.
 * I_DIRTY_PAGES	Inode has dirty pages.  Inode itself may be clean.
 * I_NEW		Serves as both a mutex and completion notification.
 *			New inodes set I_NEW.  If two processes both create
 *			the same inode, one of them will release its inode and
 *			wait for I_NEW to be released before returning.
 *			Inodes in I_WILL_FREE, I_FREEING or I_CLEAR state can
 *			also cause waiting on I_NEW, without I_NEW actually
 *			being set.  find_inode() uses this to prevent returning
 *			nearly-dead inodes.
 * I_WILL_FREE		Must be set when calling write_inode_now() if i_count
 *			is zero.  I_FREEING must be set when I_WILL_FREE is
 *			cleared.
 * I_FREEING		Set when inode is about to be freed but still has dirty
 *			pages or buffers attached or the inode itself is still
 *			dirty.
 * I_CLEAR		Added by clear_inode().  In this state the inode is
 *			clean and can be destroyed.  Inode keeps I_FREEING.
 *
 *			Inodes that are I_WILL_FREE, I_FREEING or I_CLEAR are
 *			prohibited for many purposes.  iget() must wait for
 *			the inode to be completely released, then create it
 *			anew.  Other functions will just ignore such inodes,
 *			if appropriate.  I_NEW is used for waiting.
 *
 * I_SYNC		Writeback of inode is running. The bit is set during
 *			data writeback, and cleared with a wakeup on the bit
 *			address once it is done. The bit is also used to pin
 *			the inode in memory for flusher thread.
 *
 * I_REFERENCED		Marks the inode as recently references on the LRU list.
 *
 * I_DIO_WAKEUP		Never set.  Only used as a key for wait_on_bit().
 *
 * I_WB_SWITCH		Cgroup bdi_writeback switching in progress.  Used to
 *			synchronize competing switching instances and to tell
 *			wb stat updates to grab the i_pages lock.  See
 *			inode_switch_wbs_work_fn() for details.
 *
 * I_OVL_INUSE		Used by overlayfs to get exclusive ownership on upper
 *			and work dirs among overlayfs mounts.
 *
 * I_CREATING		New object's inode in the middle of setting up.
 *
<<<<<<< HEAD
 * I_DONTCACHE		Evict inode as soon as it is not used anymore.
=======
 * I_SYNC_QUEUED	Inode is queued in b_io or b_more_io writeback lists.
 *			Used to detect that mark_inode_dirty() should not move
 * 			inode between dirty lists.
>>>>>>> e36234e9
 *
 * Q: What is the difference between I_WILL_FREE and I_FREEING?
 */
#define I_DIRTY_SYNC		(1 << 0)
#define I_DIRTY_DATASYNC	(1 << 1)
#define I_DIRTY_PAGES		(1 << 2)
#define __I_NEW			3
#define I_NEW			(1 << __I_NEW)
#define I_WILL_FREE		(1 << 4)
#define I_FREEING		(1 << 5)
#define I_CLEAR			(1 << 6)
#define __I_SYNC		7
#define I_SYNC			(1 << __I_SYNC)
#define I_REFERENCED		(1 << 8)
#define __I_DIO_WAKEUP		9
#define I_DIO_WAKEUP		(1 << __I_DIO_WAKEUP)
#define I_LINKABLE		(1 << 10)
#define I_DIRTY_TIME		(1 << 11)
#define I_DIRTY_TIME_EXPIRED	(1 << 12)
#define I_WB_SWITCH		(1 << 13)
#define I_OVL_INUSE		(1 << 14)
#define I_CREATING		(1 << 15)
<<<<<<< HEAD
#define I_DONTCACHE		(1 << 16)
=======
#define I_SYNC_QUEUED		(1 << 17)
>>>>>>> e36234e9

#define I_DIRTY_INODE (I_DIRTY_SYNC | I_DIRTY_DATASYNC)
#define I_DIRTY (I_DIRTY_INODE | I_DIRTY_PAGES)
#define I_DIRTY_ALL (I_DIRTY | I_DIRTY_TIME)

extern void __mark_inode_dirty(struct inode *, int);
static inline void mark_inode_dirty(struct inode *inode)
{
	__mark_inode_dirty(inode, I_DIRTY);
}

static inline void mark_inode_dirty_sync(struct inode *inode)
{
	__mark_inode_dirty(inode, I_DIRTY_SYNC);
}

extern void inc_nlink(struct inode *inode);
extern void drop_nlink(struct inode *inode);
extern void clear_nlink(struct inode *inode);
extern void set_nlink(struct inode *inode, unsigned int nlink);

static inline void inode_inc_link_count(struct inode *inode)
{
	inc_nlink(inode);
	mark_inode_dirty(inode);
}

static inline void inode_dec_link_count(struct inode *inode)
{
	drop_nlink(inode);
	mark_inode_dirty(inode);
}

enum file_time_flags {
	S_ATIME = 1,
	S_MTIME = 2,
	S_CTIME = 4,
	S_VERSION = 8,
};

extern bool atime_needs_update(const struct path *, struct inode *);
extern void touch_atime(const struct path *);
static inline void file_accessed(struct file *file)
{
	if (!(file->f_flags & O_NOATIME))
		touch_atime(&file->f_path);
}

extern int file_modified(struct file *file);

int sync_inode(struct inode *inode, struct writeback_control *wbc);
int sync_inode_metadata(struct inode *inode, int wait);

struct file_system_type {
	const char *name;
	int fs_flags;
#define FS_REQUIRES_DEV		1 
#define FS_BINARY_MOUNTDATA	2
#define FS_HAS_SUBTYPE		4
#define FS_USERNS_MOUNT		8	/* Can be mounted by userns root */
#define FS_DISALLOW_NOTIFY_PERM	16	/* Disable fanotify permission events */
#define FS_RENAME_DOES_D_MOVE	32768	/* FS will handle d_move() during rename() internally. */
	int (*init_fs_context)(struct fs_context *);
	const struct fs_parameter_description *parameters;
	struct dentry *(*mount) (struct file_system_type *, int,
		       const char *, void *);
	void (*kill_sb) (struct super_block *);
	struct module *owner;
	struct file_system_type * next;
	struct hlist_head fs_supers;

	struct lock_class_key s_lock_key;
	struct lock_class_key s_umount_key;
	struct lock_class_key s_vfs_rename_key;
	struct lock_class_key s_writers_key[SB_FREEZE_LEVELS];

	struct lock_class_key i_lock_key;
	struct lock_class_key i_mutex_key;
	struct lock_class_key i_mutex_dir_key;
};

#define MODULE_ALIAS_FS(NAME) MODULE_ALIAS("fs-" NAME)

extern struct dentry *mount_bdev(struct file_system_type *fs_type,
	int flags, const char *dev_name, void *data,
	int (*fill_super)(struct super_block *, void *, int));
extern struct dentry *mount_single(struct file_system_type *fs_type,
	int flags, void *data,
	int (*fill_super)(struct super_block *, void *, int));
extern struct dentry *mount_nodev(struct file_system_type *fs_type,
	int flags, void *data,
	int (*fill_super)(struct super_block *, void *, int));
extern struct dentry *mount_subtree(struct vfsmount *mnt, const char *path);
void generic_shutdown_super(struct super_block *sb);
void kill_block_super(struct super_block *sb);
void kill_anon_super(struct super_block *sb);
void kill_litter_super(struct super_block *sb);
void deactivate_super(struct super_block *sb);
void deactivate_locked_super(struct super_block *sb);
int set_anon_super(struct super_block *s, void *data);
int set_anon_super_fc(struct super_block *s, struct fs_context *fc);
int get_anon_bdev(dev_t *);
void free_anon_bdev(dev_t);

/* These two are to be used only by btrfs */
int insert_anon_sbdev(struct super_block *sb, struct super_block_dev *sbdev);
void remove_anon_sbdev(struct super_block_dev *sbdev);
static inline void init_anon_sbdev(struct super_block_dev *sbdev)
{
	sbdev->sb = NULL;
	INIT_LIST_HEAD(&sbdev->entry);
	sbdev->anon_dev = 0;
}

struct super_block *sget_fc(struct fs_context *fc,
			    int (*test)(struct super_block *, struct fs_context *),
			    int (*set)(struct super_block *, struct fs_context *));
struct super_block *sget(struct file_system_type *type,
			int (*test)(struct super_block *,void *),
			int (*set)(struct super_block *,void *),
			int flags, void *data);

/* Alas, no aliases. Too much hassle with bringing module.h everywhere */
#define fops_get(fops) \
	(((fops) && try_module_get((fops)->owner) ? (fops) : NULL))
#define fops_put(fops) \
	do { if (fops) module_put((fops)->owner); } while(0)
/*
 * This one is to be used *ONLY* from ->open() instances.
 * fops must be non-NULL, pinned down *and* module dependencies
 * should be sufficient to pin the caller down as well.
 */
#define replace_fops(f, fops) \
	do {	\
		struct file *__file = (f); \
		fops_put(__file->f_op); \
		BUG_ON(!(__file->f_op = (fops))); \
	} while(0)

extern int register_filesystem(struct file_system_type *);
extern int unregister_filesystem(struct file_system_type *);
extern struct vfsmount *kern_mount(struct file_system_type *);
extern void kern_unmount(struct vfsmount *mnt);
extern int may_umount_tree(struct vfsmount *);
extern int may_umount(struct vfsmount *);
extern long do_mount(const char *, const char __user *,
		     const char *, unsigned long, void *);
extern struct vfsmount *collect_mounts(const struct path *);
extern void drop_collected_mounts(struct vfsmount *);
extern int iterate_mounts(int (*)(struct vfsmount *, void *), void *,
			  struct vfsmount *);
extern int vfs_statfs(const struct path *, struct kstatfs *);
extern int user_statfs(const char __user *, struct kstatfs *);
extern int fd_statfs(int, struct kstatfs *);
extern int freeze_super(struct super_block *super);
extern int thaw_super(struct super_block *super);
extern bool our_mnt(struct vfsmount *mnt);
extern __printf(2, 3)
int super_setup_bdi_name(struct super_block *sb, char *fmt, ...);
extern int super_setup_bdi(struct super_block *sb);

extern int current_umask(void);

extern void ihold(struct inode * inode);
extern void iput(struct inode *);
extern int generic_update_time(struct inode *, struct timespec64 *, int);

/* /sys/fs */
extern struct kobject *fs_kobj;

#define MAX_RW_COUNT (INT_MAX & PAGE_MASK)

#ifdef CONFIG_MANDATORY_FILE_LOCKING
extern int locks_mandatory_locked(struct file *);
extern int locks_mandatory_area(struct inode *, struct file *, loff_t, loff_t, unsigned char);

/*
 * Candidates for mandatory locking have the setgid bit set
 * but no group execute bit -  an otherwise meaningless combination.
 */

static inline int __mandatory_lock(struct inode *ino)
{
	return (ino->i_mode & (S_ISGID | S_IXGRP)) == S_ISGID;
}

/*
 * ... and these candidates should be on SB_MANDLOCK mounted fs,
 * otherwise these will be advisory locks
 */

static inline int mandatory_lock(struct inode *ino)
{
	return IS_MANDLOCK(ino) && __mandatory_lock(ino);
}

static inline int locks_verify_locked(struct file *file)
{
	if (mandatory_lock(locks_inode(file)))
		return locks_mandatory_locked(file);
	return 0;
}

static inline int locks_verify_truncate(struct inode *inode,
				    struct file *f,
				    loff_t size)
{
	if (!inode->i_flctx || !mandatory_lock(inode))
		return 0;

	if (size < inode->i_size) {
		return locks_mandatory_area(inode, f, size, inode->i_size - 1,
				F_WRLCK);
	} else {
		return locks_mandatory_area(inode, f, inode->i_size, size - 1,
				F_WRLCK);
	}
}

#else /* !CONFIG_MANDATORY_FILE_LOCKING */

static inline int locks_mandatory_locked(struct file *file)
{
	return 0;
}

static inline int locks_mandatory_area(struct inode *inode, struct file *filp,
                                       loff_t start, loff_t end, unsigned char type)
{
	return 0;
}

static inline int __mandatory_lock(struct inode *inode)
{
	return 0;
}

static inline int mandatory_lock(struct inode *inode)
{
	return 0;
}

static inline int locks_verify_locked(struct file *file)
{
	return 0;
}

static inline int locks_verify_truncate(struct inode *inode, struct file *filp,
					size_t size)
{
	return 0;
}

#endif /* CONFIG_MANDATORY_FILE_LOCKING */


#ifdef CONFIG_FILE_LOCKING
static inline int break_lease(struct inode *inode, unsigned int mode)
{
	/*
	 * Since this check is lockless, we must ensure that any refcounts
	 * taken are done before checking i_flctx->flc_lease. Otherwise, we
	 * could end up racing with tasks trying to set a new lease on this
	 * file.
	 */
	smp_mb();
	if (inode->i_flctx && !list_empty_careful(&inode->i_flctx->flc_lease))
		return __break_lease(inode, mode, FL_LEASE);
	return 0;
}

static inline int break_deleg(struct inode *inode, unsigned int mode)
{
	/*
	 * Since this check is lockless, we must ensure that any refcounts
	 * taken are done before checking i_flctx->flc_lease. Otherwise, we
	 * could end up racing with tasks trying to set a new lease on this
	 * file.
	 */
	smp_mb();
	if (inode->i_flctx && !list_empty_careful(&inode->i_flctx->flc_lease))
		return __break_lease(inode, mode, FL_DELEG);
	return 0;
}

static inline int try_break_deleg(struct inode *inode, struct inode **delegated_inode)
{
	int ret;

	ret = break_deleg(inode, O_WRONLY|O_NONBLOCK);
	if (ret == -EWOULDBLOCK && delegated_inode) {
		*delegated_inode = inode;
		ihold(inode);
	}
	return ret;
}

static inline int break_deleg_wait(struct inode **delegated_inode)
{
	int ret;

	ret = break_deleg(*delegated_inode, O_WRONLY);
	iput(*delegated_inode);
	*delegated_inode = NULL;
	return ret;
}

static inline int break_layout(struct inode *inode, bool wait)
{
	smp_mb();
	if (inode->i_flctx && !list_empty_careful(&inode->i_flctx->flc_lease))
		return __break_lease(inode,
				wait ? O_WRONLY : O_WRONLY | O_NONBLOCK,
				FL_LAYOUT);
	return 0;
}

#else /* !CONFIG_FILE_LOCKING */
static inline int break_lease(struct inode *inode, unsigned int mode)
{
	return 0;
}

static inline int break_deleg(struct inode *inode, unsigned int mode)
{
	return 0;
}

static inline int try_break_deleg(struct inode *inode, struct inode **delegated_inode)
{
	return 0;
}

static inline int break_deleg_wait(struct inode **delegated_inode)
{
	BUG();
	return 0;
}

static inline int break_layout(struct inode *inode, bool wait)
{
	return 0;
}

#endif /* CONFIG_FILE_LOCKING */

/* fs/open.c */
struct audit_names;
struct filename {
	const char		*name;	/* pointer to actual string */
	const __user char	*uptr;	/* original userland pointer */
	int			refcnt;
	struct audit_names	*aname;
	const char		iname[];
};
static_assert(offsetof(struct filename, iname) % sizeof(long) == 0);

extern long vfs_truncate(const struct path *, loff_t);
extern int do_truncate(struct dentry *, loff_t start, unsigned int time_attrs,
		       struct file *filp);
extern int vfs_fallocate(struct file *file, int mode, loff_t offset,
			loff_t len);
extern long do_sys_open(int dfd, const char __user *filename, int flags,
			umode_t mode);
extern struct file *file_open_name(struct filename *, int, umode_t);
extern struct file *filp_open(const char *, int, umode_t);
extern struct file *file_open_root(struct dentry *, struct vfsmount *,
				   const char *, int, umode_t);
extern struct file * dentry_open(const struct path *, int, const struct cred *);
extern struct file * open_with_fake_path(const struct path *, int,
					 struct inode*, const struct cred *);
static inline struct file *file_clone_open(struct file *file)
{
	return dentry_open(&file->f_path, file->f_flags, file->f_cred);
}
extern int filp_close(struct file *, fl_owner_t id);

extern struct filename *getname_flags(const char __user *, int, int *);
extern struct filename *getname(const char __user *);
extern struct filename *getname_kernel(const char *);
extern void putname(struct filename *name);

extern int finish_open(struct file *file, struct dentry *dentry,
			int (*open)(struct inode *, struct file *));
extern int finish_no_open(struct file *file, struct dentry *dentry);

/* fs/dcache.c */
extern void __init vfs_caches_init_early(void);
extern void __init vfs_caches_init(void);

extern struct kmem_cache *names_cachep;

#define __getname()		kmem_cache_alloc(names_cachep, GFP_KERNEL)
#define __putname(name)		kmem_cache_free(names_cachep, (void *)(name))

extern struct super_block *blockdev_superblock;
static inline bool sb_is_blkdev_sb(struct super_block *sb)
{
	return IS_ENABLED(CONFIG_BLOCK) && sb == blockdev_superblock;
}

void emergency_thaw_all(void);
extern int sync_filesystem(struct super_block *);
extern const struct file_operations def_blk_fops;
extern const struct file_operations def_chr_fops;

/* fs/char_dev.c */
#define CHRDEV_MAJOR_MAX 512
/* Marks the bottom of the first segment of free char majors */
#define CHRDEV_MAJOR_DYN_END 234
/* Marks the top and bottom of the second segment of free char majors */
#define CHRDEV_MAJOR_DYN_EXT_START 511
#define CHRDEV_MAJOR_DYN_EXT_END 384

extern int alloc_chrdev_region(dev_t *, unsigned, unsigned, const char *);
extern int register_chrdev_region(dev_t, unsigned, const char *);
extern int __register_chrdev(unsigned int major, unsigned int baseminor,
			     unsigned int count, const char *name,
			     const struct file_operations *fops);
extern void __unregister_chrdev(unsigned int major, unsigned int baseminor,
				unsigned int count, const char *name);
extern void unregister_chrdev_region(dev_t, unsigned);
extern void chrdev_show(struct seq_file *,off_t);

static inline int register_chrdev(unsigned int major, const char *name,
				  const struct file_operations *fops)
{
	return __register_chrdev(major, 0, 256, name, fops);
}

static inline void unregister_chrdev(unsigned int major, const char *name)
{
	__unregister_chrdev(major, 0, 256, name);
}

extern void init_special_inode(struct inode *, umode_t, dev_t);

/* Invalid inode operations -- fs/bad_inode.c */
extern void make_bad_inode(struct inode *);
extern bool is_bad_inode(struct inode *);

unsigned long invalidate_mapping_pages(struct address_space *mapping,
					pgoff_t start, pgoff_t end);

static inline void invalidate_remote_inode(struct inode *inode)
{
	if (S_ISREG(inode->i_mode) || S_ISDIR(inode->i_mode) ||
	    S_ISLNK(inode->i_mode))
		invalidate_mapping_pages(inode->i_mapping, 0, -1);
}
extern int invalidate_inode_pages2(struct address_space *mapping);
extern int invalidate_inode_pages2_range(struct address_space *mapping,
					 pgoff_t start, pgoff_t end);
extern int write_inode_now(struct inode *, int);
extern int filemap_fdatawrite(struct address_space *);
extern int filemap_flush(struct address_space *);
extern int filemap_fdatawait_keep_errors(struct address_space *mapping);
extern int filemap_fdatawait_range(struct address_space *, loff_t lstart,
				   loff_t lend);
extern int filemap_fdatawait_range_keep_errors(struct address_space *mapping,
		loff_t start_byte, loff_t end_byte);

static inline int filemap_fdatawait(struct address_space *mapping)
{
	return filemap_fdatawait_range(mapping, 0, LLONG_MAX);
}

extern bool filemap_range_has_page(struct address_space *, loff_t lstart,
				  loff_t lend);
extern int filemap_write_and_wait(struct address_space *mapping);
extern int filemap_write_and_wait_range(struct address_space *mapping,
				        loff_t lstart, loff_t lend);
extern int __filemap_fdatawrite_range(struct address_space *mapping,
				loff_t start, loff_t end, int sync_mode);
extern int filemap_fdatawrite_range(struct address_space *mapping,
				loff_t start, loff_t end);
extern int filemap_check_errors(struct address_space *mapping);
extern void __filemap_set_wb_err(struct address_space *mapping, int err);

extern int __must_check file_fdatawait_range(struct file *file, loff_t lstart,
						loff_t lend);
extern int __must_check file_check_and_advance_wb_err(struct file *file);
extern int __must_check file_write_and_wait_range(struct file *file,
						loff_t start, loff_t end);

static inline int file_write_and_wait(struct file *file)
{
	return file_write_and_wait_range(file, 0, LLONG_MAX);
}

/**
 * filemap_set_wb_err - set a writeback error on an address_space
 * @mapping: mapping in which to set writeback error
 * @err: error to be set in mapping
 *
 * When writeback fails in some way, we must record that error so that
 * userspace can be informed when fsync and the like are called.  We endeavor
 * to report errors on any file that was open at the time of the error.  Some
 * internal callers also need to know when writeback errors have occurred.
 *
 * When a writeback error occurs, most filesystems will want to call
 * filemap_set_wb_err to record the error in the mapping so that it will be
 * automatically reported whenever fsync is called on the file.
 */
static inline void filemap_set_wb_err(struct address_space *mapping, int err)
{
	/* Fastpath for common case of no error */
	if (unlikely(err))
		__filemap_set_wb_err(mapping, err);
}

/**
 * filemap_check_wb_error - has an error occurred since the mark was sampled?
 * @mapping: mapping to check for writeback errors
 * @since: previously-sampled errseq_t
 *
 * Grab the errseq_t value from the mapping, and see if it has changed "since"
 * the given value was sampled.
 *
 * If it has then report the latest error set, otherwise return 0.
 */
static inline int filemap_check_wb_err(struct address_space *mapping,
					errseq_t since)
{
	return errseq_check(&mapping->wb_err, since);
}

/**
 * filemap_sample_wb_err - sample the current errseq_t to test for later errors
 * @mapping: mapping to be sampled
 *
 * Writeback errors are always reported relative to a particular sample point
 * in the past. This function provides those sample points.
 */
static inline errseq_t filemap_sample_wb_err(struct address_space *mapping)
{
	return errseq_sample(&mapping->wb_err);
}

extern int vfs_fsync_range(struct file *file, loff_t start, loff_t end,
			   int datasync);
extern int vfs_fsync(struct file *file, int datasync);

extern int sync_file_range(struct file *file, loff_t offset, loff_t nbytes,
				unsigned int flags);

/*
 * Sync the bytes written if this was a synchronous write.  Expect ki_pos
 * to already be updated for the write, and will return either the amount
 * of bytes passed in, or an error if syncing the file failed.
 */
static inline ssize_t generic_write_sync(struct kiocb *iocb, ssize_t count)
{
	if (iocb->ki_flags & IOCB_DSYNC) {
		int ret = vfs_fsync_range(iocb->ki_filp,
				iocb->ki_pos - count, iocb->ki_pos - 1,
				(iocb->ki_flags & IOCB_SYNC) ? 0 : 1);
		if (ret)
			return ret;
	}

	return count;
}

extern void emergency_sync(void);
extern void emergency_remount(void);

#ifdef CONFIG_BLOCK
extern int bmap(struct inode *inode, sector_t *block);
#else
static inline int bmap(struct inode *inode,  sector_t *block)
{
	return -EINVAL;
}
#endif

extern int notify_change(struct dentry *, struct iattr *, struct inode **);
extern int inode_permission(struct inode *, int);
extern int generic_permission(struct inode *, int);
extern int __check_sticky(struct inode *dir, struct inode *inode);

static inline bool execute_ok(struct inode *inode)
{
	return (inode->i_mode & S_IXUGO) || S_ISDIR(inode->i_mode);
}

static inline void file_start_write(struct file *file)
{
	if (!S_ISREG(file_inode(file)->i_mode))
		return;
	__sb_start_write(file_inode(file)->i_sb, SB_FREEZE_WRITE, true);
}

static inline bool file_start_write_trylock(struct file *file)
{
	if (!S_ISREG(file_inode(file)->i_mode))
		return true;
	return __sb_start_write(file_inode(file)->i_sb, SB_FREEZE_WRITE, false);
}

static inline void file_end_write(struct file *file)
{
	if (!S_ISREG(file_inode(file)->i_mode))
		return;
	__sb_end_write(file_inode(file)->i_sb, SB_FREEZE_WRITE);
}

/*
 * get_write_access() gets write permission for a file.
 * put_write_access() releases this write permission.
 * This is used for regular files.
 * We cannot support write (and maybe mmap read-write shared) accesses and
 * MAP_DENYWRITE mmappings simultaneously. The i_writecount field of an inode
 * can have the following values:
 * 0: no writers, no VM_DENYWRITE mappings
 * < 0: (-i_writecount) vm_area_structs with VM_DENYWRITE set exist
 * > 0: (i_writecount) users are writing to the file.
 *
 * Normally we operate on that counter with atomic_{inc,dec} and it's safe
 * except for the cases where we don't hold i_writecount yet. Then we need to
 * use {get,deny}_write_access() - these functions check the sign and refuse
 * to do the change if sign is wrong.
 */
static inline int get_write_access(struct inode *inode)
{
	return atomic_inc_unless_negative(&inode->i_writecount) ? 0 : -ETXTBSY;
}
static inline int deny_write_access(struct file *file)
{
	struct inode *inode = file_inode(file);
	return atomic_dec_unless_positive(&inode->i_writecount) ? 0 : -ETXTBSY;
}
static inline void put_write_access(struct inode * inode)
{
	atomic_dec(&inode->i_writecount);
}
static inline void allow_write_access(struct file *file)
{
	if (file)
		atomic_inc(&file_inode(file)->i_writecount);
}
static inline bool inode_is_open_for_write(const struct inode *inode)
{
	return atomic_read(&inode->i_writecount) > 0;
}

#if defined(CONFIG_IMA) || defined(CONFIG_FILE_LOCKING)
static inline void i_readcount_dec(struct inode *inode)
{
	BUG_ON(!atomic_read(&inode->i_readcount));
	atomic_dec(&inode->i_readcount);
}
static inline void i_readcount_inc(struct inode *inode)
{
	atomic_inc(&inode->i_readcount);
}
#else
static inline void i_readcount_dec(struct inode *inode)
{
	return;
}
static inline void i_readcount_inc(struct inode *inode)
{
	return;
}
#endif
extern int do_pipe_flags(int *, int);

#define __kernel_read_file_id(id) \
	id(UNKNOWN, unknown)		\
	id(FIRMWARE, firmware)		\
	id(FIRMWARE_PREALLOC_BUFFER, firmware)	\
	id(MODULE, kernel-module)		\
	id(KEXEC_IMAGE, kexec-image)		\
	id(KEXEC_INITRAMFS, kexec-initramfs)	\
	id(POLICY, security-policy)		\
	id(X509_CERTIFICATE, x509-certificate)	\
	id(MAX_ID, )

#define __fid_enumify(ENUM, dummy) READING_ ## ENUM,
#define __fid_stringify(dummy, str) #str,

enum kernel_read_file_id {
	__kernel_read_file_id(__fid_enumify)
};

static const char * const kernel_read_file_str[] = {
	__kernel_read_file_id(__fid_stringify)
};

static inline const char *kernel_read_file_id_str(enum kernel_read_file_id id)
{
	if ((unsigned)id >= READING_MAX_ID)
		return kernel_read_file_str[READING_UNKNOWN];

	return kernel_read_file_str[id];
}

extern int kernel_read_file(struct file *, void **, loff_t *, loff_t,
			    enum kernel_read_file_id);
extern int kernel_read_file_from_path(const char *, void **, loff_t *, loff_t,
				      enum kernel_read_file_id);
extern int kernel_read_file_from_fd(int, void **, loff_t *, loff_t,
				    enum kernel_read_file_id);
extern ssize_t kernel_read(struct file *, void *, size_t, loff_t *);
extern ssize_t kernel_write(struct file *, const void *, size_t, loff_t *);
extern ssize_t __kernel_write(struct file *, const void *, size_t, loff_t *);
extern struct file * open_exec(const char *);
 
/* fs/dcache.c -- generic fs support functions */
extern bool is_subdir(struct dentry *, struct dentry *);
extern bool path_is_under(const struct path *, const struct path *);

extern char *file_path(struct file *, char *, int);

#include <linux/err.h>

/* needed for stackable file system support */
extern loff_t default_llseek(struct file *file, loff_t offset, int whence);

extern loff_t vfs_llseek(struct file *file, loff_t offset, int whence);

extern int inode_init_always(struct super_block *, struct inode *);
extern void inode_init_once(struct inode *);
extern void address_space_init_once(struct address_space *mapping);
extern struct inode * igrab(struct inode *);
extern ino_t iunique(struct super_block *, ino_t);
extern int inode_needs_sync(struct inode *inode);
extern int generic_delete_inode(struct inode *inode);
static inline int generic_drop_inode(struct inode *inode)
{
	return !inode->i_nlink || inode_unhashed(inode) ||
		(inode->i_state & I_DONTCACHE);
}
extern void d_mark_dontcache(struct inode *inode);

extern struct inode *ilookup5_nowait(struct super_block *sb,
		unsigned long hashval, int (*test)(struct inode *, void *),
		void *data);
extern struct inode *ilookup5(struct super_block *sb, unsigned long hashval,
		int (*test)(struct inode *, void *), void *data);
extern struct inode *ilookup(struct super_block *sb, unsigned long ino);

extern struct inode *inode_insert5(struct inode *inode, unsigned long hashval,
		int (*test)(struct inode *, void *),
		int (*set)(struct inode *, void *),
		void *data);
extern struct inode * iget5_locked(struct super_block *, unsigned long, int (*test)(struct inode *, void *), int (*set)(struct inode *, void *), void *);
extern struct inode * iget_locked(struct super_block *, unsigned long);
extern struct inode *find_inode_nowait(struct super_block *,
				       unsigned long,
				       int (*match)(struct inode *,
						    unsigned long, void *),
				       void *data);
extern int insert_inode_locked4(struct inode *, unsigned long, int (*test)(struct inode *, void *), void *);
extern int insert_inode_locked(struct inode *);
#ifdef CONFIG_DEBUG_LOCK_ALLOC
extern void lockdep_annotate_inode_mutex_key(struct inode *inode);
#else
static inline void lockdep_annotate_inode_mutex_key(struct inode *inode) { };
#endif
extern void unlock_new_inode(struct inode *);
extern void discard_new_inode(struct inode *);
extern unsigned int get_next_ino(void);
extern void evict_inodes(struct super_block *sb);

extern void __iget(struct inode * inode);
extern void iget_failed(struct inode *);
extern void clear_inode(struct inode *);
extern void __destroy_inode(struct inode *);
extern struct inode *new_inode_pseudo(struct super_block *sb);
extern struct inode *new_inode(struct super_block *sb);
extern void free_inode_nonrcu(struct inode *inode);
extern int should_remove_suid(struct dentry *);
extern int file_remove_privs(struct file *);

extern void __insert_inode_hash(struct inode *, unsigned long hashval);
static inline void insert_inode_hash(struct inode *inode)
{
	__insert_inode_hash(inode, inode->i_ino);
}

extern void __remove_inode_hash(struct inode *);
static inline void remove_inode_hash(struct inode *inode)
{
	if (!inode_unhashed(inode) && !hlist_fake(&inode->i_hash))
		__remove_inode_hash(inode);
}

extern void inode_sb_list_add(struct inode *inode);

extern int sb_set_blocksize(struct super_block *, int);
extern int sb_min_blocksize(struct super_block *, int);

extern int generic_file_mmap(struct file *, struct vm_area_struct *);
extern int generic_file_readonly_mmap(struct file *, struct vm_area_struct *);
extern ssize_t generic_write_checks(struct kiocb *, struct iov_iter *);
extern int generic_remap_checks(struct file *file_in, loff_t pos_in,
				struct file *file_out, loff_t pos_out,
				loff_t *count, unsigned int remap_flags);
extern int generic_file_rw_checks(struct file *file_in, struct file *file_out);
extern int generic_copy_file_checks(struct file *file_in, loff_t pos_in,
				    struct file *file_out, loff_t pos_out,
				    size_t *count, unsigned int flags);
extern ssize_t generic_file_read_iter(struct kiocb *, struct iov_iter *);
extern ssize_t __generic_file_write_iter(struct kiocb *, struct iov_iter *);
extern ssize_t generic_file_write_iter(struct kiocb *, struct iov_iter *);
extern ssize_t generic_file_direct_write(struct kiocb *, struct iov_iter *);
extern ssize_t generic_perform_write(struct file *, struct iov_iter *, loff_t);

ssize_t vfs_iter_read(struct file *file, struct iov_iter *iter, loff_t *ppos,
		rwf_t flags);
ssize_t vfs_iter_write(struct file *file, struct iov_iter *iter, loff_t *ppos,
		rwf_t flags);

/* fs/block_dev.c */
extern ssize_t blkdev_read_iter(struct kiocb *iocb, struct iov_iter *to);
extern ssize_t blkdev_write_iter(struct kiocb *iocb, struct iov_iter *from);
extern int blkdev_fsync(struct file *filp, loff_t start, loff_t end,
			int datasync);
extern void block_sync_page(struct page *page);

/* fs/splice.c */
extern ssize_t generic_file_splice_read(struct file *, loff_t *,
		struct pipe_inode_info *, size_t, unsigned int);
extern ssize_t iter_file_splice_write(struct pipe_inode_info *,
		struct file *, loff_t *, size_t, unsigned int);
extern ssize_t generic_splice_sendpage(struct pipe_inode_info *pipe,
		struct file *out, loff_t *, size_t len, unsigned int flags);
extern long do_splice_direct(struct file *in, loff_t *ppos, struct file *out,
		loff_t *opos, size_t len, unsigned int flags);


extern void
file_ra_state_init(struct file_ra_state *ra, struct address_space *mapping);
extern loff_t noop_llseek(struct file *file, loff_t offset, int whence);
extern loff_t no_llseek(struct file *file, loff_t offset, int whence);
extern loff_t vfs_setpos(struct file *file, loff_t offset, loff_t maxsize);
extern loff_t generic_file_llseek(struct file *file, loff_t offset, int whence);
extern loff_t generic_file_llseek_size(struct file *file, loff_t offset,
		int whence, loff_t maxsize, loff_t eof);
extern loff_t fixed_size_llseek(struct file *file, loff_t offset,
		int whence, loff_t size);
extern loff_t no_seek_end_llseek_size(struct file *, loff_t, int, loff_t);
extern loff_t no_seek_end_llseek(struct file *, loff_t, int);
extern int generic_file_open(struct inode * inode, struct file * filp);
extern int nonseekable_open(struct inode * inode, struct file * filp);
extern int stream_open(struct inode * inode, struct file * filp);

#ifdef CONFIG_BLOCK
typedef void (dio_submit_t)(struct bio *bio, struct inode *inode,
			    loff_t file_offset);

enum {
	/* need locking between buffered and direct access */
	DIO_LOCKING	= 0x01,

	/* filesystem does not support filling holes */
	DIO_SKIP_HOLES	= 0x02,
};

void dio_end_io(struct bio *bio);
void dio_warn_stale_pagecache(struct file *filp);

ssize_t __blockdev_direct_IO(struct kiocb *iocb, struct inode *inode,
			     struct block_device *bdev, struct iov_iter *iter,
			     get_block_t get_block,
			     dio_iodone_t end_io, dio_submit_t submit_io,
			     int flags);

static inline ssize_t blockdev_direct_IO(struct kiocb *iocb,
					 struct inode *inode,
					 struct iov_iter *iter,
					 get_block_t get_block)
{
	return __blockdev_direct_IO(iocb, inode, inode->i_sb->s_bdev, iter,
			get_block, NULL, NULL, DIO_LOCKING | DIO_SKIP_HOLES);
}
#endif

void inode_dio_wait(struct inode *inode);

/*
 * inode_dio_begin - signal start of a direct I/O requests
 * @inode: inode the direct I/O happens on
 *
 * This is called once we've finished processing a direct I/O request,
 * and is used to wake up callers waiting for direct I/O to be quiesced.
 */
static inline void inode_dio_begin(struct inode *inode)
{
	atomic_inc(&inode->i_dio_count);
}

/*
 * inode_dio_end - signal finish of a direct I/O requests
 * @inode: inode the direct I/O happens on
 *
 * This is called once we've finished processing a direct I/O request,
 * and is used to wake up callers waiting for direct I/O to be quiesced.
 */
static inline void inode_dio_end(struct inode *inode)
{
	if (atomic_dec_and_test(&inode->i_dio_count))
		wake_up_bit(&inode->i_state, __I_DIO_WAKEUP);
}

extern void inode_set_flags(struct inode *inode, unsigned int flags,
			    unsigned int mask);

extern const struct file_operations generic_ro_fops;

#define special_file(m) (S_ISCHR(m)||S_ISBLK(m)||S_ISFIFO(m)||S_ISSOCK(m))

extern int readlink_copy(char __user *, int, const char *);
extern int page_readlink(struct dentry *, char __user *, int);
extern const char *page_get_link(struct dentry *, struct inode *,
				 struct delayed_call *);
extern void page_put_link(void *);
extern int __page_symlink(struct inode *inode, const char *symname, int len,
		int nofs);
extern int page_symlink(struct inode *inode, const char *symname, int len);
extern const struct inode_operations page_symlink_inode_operations;
extern void kfree_link(void *);
extern void generic_fillattr(struct inode *, struct kstat *);
extern int vfs_getattr_nosec(const struct path *, struct kstat *, u32, unsigned int);
extern int vfs_getattr(const struct path *, struct kstat *, u32, unsigned int);
void __inode_add_bytes(struct inode *inode, loff_t bytes);
void inode_add_bytes(struct inode *inode, loff_t bytes);
void __inode_sub_bytes(struct inode *inode, loff_t bytes);
void inode_sub_bytes(struct inode *inode, loff_t bytes);
static inline loff_t __inode_get_bytes(struct inode *inode)
{
	return (((loff_t)inode->i_blocks) << 9) + inode->i_bytes;
}
loff_t inode_get_bytes(struct inode *inode);
void inode_set_bytes(struct inode *inode, loff_t bytes);
const char *simple_get_link(struct dentry *, struct inode *,
			    struct delayed_call *);
extern const struct inode_operations simple_symlink_inode_operations;

extern int iterate_dir(struct file *, struct dir_context *);

extern int vfs_statx(int, const char __user *, int, struct kstat *, u32);
extern int vfs_statx_fd(unsigned int, struct kstat *, u32, unsigned int);

static inline int vfs_stat(const char __user *filename, struct kstat *stat)
{
	return vfs_statx(AT_FDCWD, filename, AT_NO_AUTOMOUNT,
			 stat, STATX_BASIC_STATS);
}
static inline int vfs_lstat(const char __user *name, struct kstat *stat)
{
	return vfs_statx(AT_FDCWD, name, AT_SYMLINK_NOFOLLOW | AT_NO_AUTOMOUNT,
			 stat, STATX_BASIC_STATS);
}
static inline int vfs_fstatat(int dfd, const char __user *filename,
			      struct kstat *stat, int flags)
{
	return vfs_statx(dfd, filename, flags | AT_NO_AUTOMOUNT,
			 stat, STATX_BASIC_STATS);
}
static inline int vfs_fstat(int fd, struct kstat *stat)
{
	return vfs_statx_fd(fd, stat, STATX_BASIC_STATS, 0);
}


extern const char *vfs_get_link(struct dentry *, struct delayed_call *);
extern int vfs_readlink(struct dentry *, char __user *, int);

extern int __generic_block_fiemap(struct inode *inode,
				  struct fiemap_extent_info *fieinfo,
				  loff_t start, loff_t len,
				  get_block_t *get_block);
extern int generic_block_fiemap(struct inode *inode,
				struct fiemap_extent_info *fieinfo, u64 start,
				u64 len, get_block_t *get_block);

extern struct file_system_type *get_filesystem(struct file_system_type *fs);
extern void put_filesystem(struct file_system_type *fs);
extern struct file_system_type *get_fs_type(const char *name);
extern struct super_block *get_super(struct block_device *);
extern struct super_block *get_super_thawed(struct block_device *);
extern struct super_block *get_super_exclusive_thawed(struct block_device *bdev);
extern struct super_block *get_active_super(struct block_device *bdev);
extern void drop_super(struct super_block *sb);
extern void drop_super_exclusive(struct super_block *sb);
extern void iterate_supers(void (*)(struct super_block *, void *), void *);
extern void iterate_supers_type(struct file_system_type *,
			        void (*)(struct super_block *, void *), void *);

extern int dcache_dir_open(struct inode *, struct file *);
extern int dcache_dir_close(struct inode *, struct file *);
extern loff_t dcache_dir_lseek(struct file *, loff_t, int);
extern int dcache_readdir(struct file *, struct dir_context *);
extern int simple_setattr(struct dentry *, struct iattr *);
extern int simple_getattr(const struct path *, struct kstat *, u32, unsigned int);
extern int simple_statfs(struct dentry *, struct kstatfs *);
extern int simple_open(struct inode *inode, struct file *file);
extern int simple_link(struct dentry *, struct inode *, struct dentry *);
extern int simple_unlink(struct inode *, struct dentry *);
extern int simple_rmdir(struct inode *, struct dentry *);
extern int simple_rename(struct inode *, struct dentry *,
			 struct inode *, struct dentry *, unsigned int);
extern void simple_recursive_removal(struct dentry *,
                              void (*callback)(struct dentry *));
extern int noop_fsync(struct file *, loff_t, loff_t, int);
extern int noop_set_page_dirty(struct page *page);
extern void noop_invalidatepage(struct page *page, unsigned int offset,
		unsigned int length);
extern ssize_t noop_direct_IO(struct kiocb *iocb, struct iov_iter *iter);
extern int simple_empty(struct dentry *);
extern int simple_readpage(struct file *file, struct page *page);
extern int simple_write_begin(struct file *file, struct address_space *mapping,
			loff_t pos, unsigned len, unsigned flags,
			struct page **pagep, void **fsdata);
extern int simple_write_end(struct file *file, struct address_space *mapping,
			loff_t pos, unsigned len, unsigned copied,
			struct page *page, void *fsdata);
extern int always_delete_dentry(const struct dentry *);
extern struct inode *alloc_anon_inode(struct super_block *);
extern int simple_nosetlease(struct file *, long, struct file_lock **, void **);
extern const struct dentry_operations simple_dentry_operations;

extern struct dentry *simple_lookup(struct inode *, struct dentry *, unsigned int flags);
extern ssize_t generic_read_dir(struct file *, char __user *, size_t, loff_t *);
extern const struct file_operations simple_dir_operations;
extern const struct inode_operations simple_dir_inode_operations;
extern void make_empty_dir_inode(struct inode *inode);
extern bool is_empty_dir_inode(struct inode *inode);
struct tree_descr { const char *name; const struct file_operations *ops; int mode; };
struct dentry *d_alloc_name(struct dentry *, const char *);
extern int simple_fill_super(struct super_block *, unsigned long,
			     const struct tree_descr *);
extern int simple_pin_fs(struct file_system_type *, struct vfsmount **mount, int *count);
extern void simple_release_fs(struct vfsmount **mount, int *count);

extern ssize_t simple_read_from_buffer(void __user *to, size_t count,
			loff_t *ppos, const void *from, size_t available);
extern ssize_t simple_write_to_buffer(void *to, size_t available, loff_t *ppos,
		const void __user *from, size_t count);

extern int __generic_file_fsync(struct file *, loff_t, loff_t, int);
extern int generic_file_fsync(struct file *, loff_t, loff_t, int);

extern int generic_check_addressable(unsigned, u64);

#ifdef CONFIG_MIGRATION
extern int buffer_migrate_page(struct address_space *,
				struct page *, struct page *,
				enum migrate_mode);
extern int buffer_migrate_page_norefs(struct address_space *,
				struct page *, struct page *,
				enum migrate_mode);
#else
#define buffer_migrate_page NULL
#define buffer_migrate_page_norefs NULL
#endif

extern int setattr_prepare(struct dentry *, struct iattr *);
extern int inode_newsize_ok(const struct inode *, loff_t offset);
extern void setattr_copy(struct inode *inode, const struct iattr *attr);

extern int file_update_time(struct file *file);

static inline bool vma_is_dax(struct vm_area_struct *vma)
{
	return vma->vm_file && IS_DAX(vma->vm_file->f_mapping->host);
}

static inline bool vma_is_fsdax(struct vm_area_struct *vma)
{
	struct inode *inode;

	if (!vma->vm_file)
		return false;
	if (!vma_is_dax(vma))
		return false;
	inode = file_inode(vma->vm_file);
	if (S_ISCHR(inode->i_mode))
		return false; /* device-dax */
	return true;
}

static inline int iocb_flags(struct file *file)
{
	int res = 0;
	if (file->f_flags & O_APPEND)
		res |= IOCB_APPEND;
	if (file->f_flags & O_DIRECT)
		res |= IOCB_DIRECT;
	if ((file->f_flags & O_DSYNC) || IS_SYNC(file->f_mapping->host))
		res |= IOCB_DSYNC;
	if (file->f_flags & __O_SYNC)
		res |= IOCB_SYNC;
	return res;
}

static inline int kiocb_set_rw_flags(struct kiocb *ki, rwf_t flags)
{
	if (unlikely(flags & ~RWF_SUPPORTED))
		return -EOPNOTSUPP;

	if (flags & RWF_NOWAIT) {
		if (!(ki->ki_filp->f_mode & FMODE_NOWAIT))
			return -EOPNOTSUPP;
		ki->ki_flags |= IOCB_NOWAIT;
	}
	if (flags & RWF_HIPRI)
		ki->ki_flags |= IOCB_HIPRI;
	if (flags & RWF_DSYNC)
		ki->ki_flags |= IOCB_DSYNC;
	if (flags & RWF_SYNC)
		ki->ki_flags |= (IOCB_DSYNC | IOCB_SYNC);
	if (flags & RWF_APPEND)
		ki->ki_flags |= IOCB_APPEND;
	return 0;
}

static inline ino_t parent_ino(struct dentry *dentry)
{
	ino_t res;

	/*
	 * Don't strictly need d_lock here? If the parent ino could change
	 * then surely we'd have a deeper race in the caller?
	 */
	spin_lock(&dentry->d_lock);
	res = dentry->d_parent->d_inode->i_ino;
	spin_unlock(&dentry->d_lock);
	return res;
}

/* Transaction based IO helpers */

/*
 * An argresp is stored in an allocated page and holds the
 * size of the argument or response, along with its content
 */
struct simple_transaction_argresp {
	ssize_t size;
	char data[0];
};

#define SIMPLE_TRANSACTION_LIMIT (PAGE_SIZE - sizeof(struct simple_transaction_argresp))

char *simple_transaction_get(struct file *file, const char __user *buf,
				size_t size);
ssize_t simple_transaction_read(struct file *file, char __user *buf,
				size_t size, loff_t *pos);
int simple_transaction_release(struct inode *inode, struct file *file);

void simple_transaction_set(struct file *file, size_t n);

/*
 * simple attribute files
 *
 * These attributes behave similar to those in sysfs:
 *
 * Writing to an attribute immediately sets a value, an open file can be
 * written to multiple times.
 *
 * Reading from an attribute creates a buffer from the value that might get
 * read with multiple read calls. When the attribute has been read
 * completely, no further read calls are possible until the file is opened
 * again.
 *
 * All attributes contain a text representation of a numeric value
 * that are accessed with the get() and set() functions.
 */
#define DEFINE_SIMPLE_ATTRIBUTE(__fops, __get, __set, __fmt)		\
static int __fops ## _open(struct inode *inode, struct file *file)	\
{									\
	__simple_attr_check_format(__fmt, 0ull);			\
	return simple_attr_open(inode, file, __get, __set, __fmt);	\
}									\
static const struct file_operations __fops = {				\
	.owner	 = THIS_MODULE,						\
	.open	 = __fops ## _open,					\
	.release = simple_attr_release,					\
	.read	 = simple_attr_read,					\
	.write	 = simple_attr_write,					\
	.llseek	 = generic_file_llseek,					\
}

static inline __printf(1, 2)
void __simple_attr_check_format(const char *fmt, ...)
{
	/* don't do anything, just let the compiler check the arguments; */
}

int simple_attr_open(struct inode *inode, struct file *file,
		     int (*get)(void *, u64 *), int (*set)(void *, u64),
		     const char *fmt);
int simple_attr_release(struct inode *inode, struct file *file);
ssize_t simple_attr_read(struct file *file, char __user *buf,
			 size_t len, loff_t *ppos);
ssize_t simple_attr_write(struct file *file, const char __user *buf,
			  size_t len, loff_t *ppos);

struct ctl_table;
int proc_nr_files(struct ctl_table *table, int write,
		  void __user *buffer, size_t *lenp, loff_t *ppos);
int proc_nr_dentry(struct ctl_table *table, int write,
		  void __user *buffer, size_t *lenp, loff_t *ppos);
int proc_nr_inodes(struct ctl_table *table, int write,
		   void __user *buffer, size_t *lenp, loff_t *ppos);
int __init get_filesystem_list(char *buf);

#define __FMODE_EXEC		((__force int) FMODE_EXEC)
#define __FMODE_NONOTIFY	((__force int) FMODE_NONOTIFY)

#define ACC_MODE(x) ("\004\002\006\006"[(x)&O_ACCMODE])
#define OPEN_FMODE(flag) ((__force fmode_t)(((flag + 1) & O_ACCMODE) | \
					    (flag & __FMODE_NONOTIFY)))

static inline bool is_sxid(umode_t mode)
{
	return (mode & S_ISUID) || ((mode & S_ISGID) && (mode & S_IXGRP));
}

static inline int check_sticky(struct inode *dir, struct inode *inode)
{
	if (!(dir->i_mode & S_ISVTX))
		return 0;

	return __check_sticky(dir, inode);
}

static inline void inode_has_no_xattr(struct inode *inode)
{
	if (!is_sxid(inode->i_mode) && (inode->i_sb->s_flags & SB_NOSEC))
		inode->i_flags |= S_NOSEC;
}

static inline bool is_root_inode(struct inode *inode)
{
	return inode == inode->i_sb->s_root->d_inode;
}

static inline bool dir_emit(struct dir_context *ctx,
			    const char *name, int namelen,
			    u64 ino, unsigned type)
{
	return ctx->actor(ctx, name, namelen, ctx->pos, ino, type) == 0;
}
static inline bool dir_emit_dot(struct file *file, struct dir_context *ctx)
{
	return ctx->actor(ctx, ".", 1, ctx->pos,
			  file->f_path.dentry->d_inode->i_ino, DT_DIR) == 0;
}
static inline bool dir_emit_dotdot(struct file *file, struct dir_context *ctx)
{
	return ctx->actor(ctx, "..", 2, ctx->pos,
			  parent_ino(file->f_path.dentry), DT_DIR) == 0;
}
static inline bool dir_emit_dots(struct file *file, struct dir_context *ctx)
{
	if (ctx->pos == 0) {
		if (!dir_emit_dot(file, ctx))
			return false;
		ctx->pos = 1;
	}
	if (ctx->pos == 1) {
		if (!dir_emit_dotdot(file, ctx))
			return false;
		ctx->pos = 2;
	}
	return true;
}
static inline bool dir_relax(struct inode *inode)
{
	inode_unlock(inode);
	inode_lock(inode);
	return !IS_DEADDIR(inode);
}

static inline bool dir_relax_shared(struct inode *inode)
{
	inode_unlock_shared(inode);
	inode_lock_shared(inode);
	return !IS_DEADDIR(inode);
}

extern bool path_noexec(const struct path *path);
extern void inode_nohighmem(struct inode *inode);

/* mm/fadvise.c */
extern int vfs_fadvise(struct file *file, loff_t offset, loff_t len,
		       int advice);
extern int generic_fadvise(struct file *file, loff_t offset, loff_t len,
			   int advice);

#if defined(CONFIG_IO_URING)
extern struct sock *io_uring_get_socket(struct file *file);
#else
static inline struct sock *io_uring_get_socket(struct file *file)
{
	return NULL;
}
#endif

int vfs_ioc_setflags_prepare(struct inode *inode, unsigned int oldflags,
			     unsigned int flags);

int vfs_ioc_fssetxattr_check(struct inode *inode, const struct fsxattr *old_fa,
			     struct fsxattr *fa);

static inline void simple_fill_fsxattr(struct fsxattr *fa, __u32 xflags)
{
	memset(fa, 0, sizeof(*fa));
	fa->fsx_xflags = xflags;
}

/*
 * Flush file data before changing attributes.  Caller must hold any locks
 * required to prevent further writes to this file until we're done setting
 * flags.
 */
static inline int inode_drain_writes(struct inode *inode)
{
	inode_dio_wait(inode);
	return filemap_write_and_wait(inode->i_mapping);
}

static inline dev_t inode_get_dev(const struct inode *inode)
{
	if (inode->i_sb->s_op->get_inode_dev)
		return inode->i_sb->s_op->get_inode_dev(inode);

	return inode->i_sb->s_dev;
}

#endif /* _LINUX_FS_H */<|MERGE_RESOLUTION|>--- conflicted
+++ resolved
@@ -2074,13 +2074,11 @@
  *
  * I_CREATING		New object's inode in the middle of setting up.
  *
-<<<<<<< HEAD
+ * I_SYNC_QUEUED	Inode is queued in b_io or b_more_io writeback lists.
+ * 			Used to detect that mark_inode_dirty() should not move
+ * 			inode between dirty lists.
+ *
  * I_DONTCACHE		Evict inode as soon as it is not used anymore.
-=======
- * I_SYNC_QUEUED	Inode is queued in b_io or b_more_io writeback lists.
- *			Used to detect that mark_inode_dirty() should not move
- * 			inode between dirty lists.
->>>>>>> e36234e9
  *
  * Q: What is the difference between I_WILL_FREE and I_FREEING?
  */
@@ -2103,11 +2101,8 @@
 #define I_WB_SWITCH		(1 << 13)
 #define I_OVL_INUSE		(1 << 14)
 #define I_CREATING		(1 << 15)
-<<<<<<< HEAD
 #define I_DONTCACHE		(1 << 16)
-=======
 #define I_SYNC_QUEUED		(1 << 17)
->>>>>>> e36234e9
 
 #define I_DIRTY_INODE (I_DIRTY_SYNC | I_DIRTY_DATASYNC)
 #define I_DIRTY (I_DIRTY_INODE | I_DIRTY_PAGES)
