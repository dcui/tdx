--- conflicted
+++ resolved
@@ -105,10 +105,7 @@
 
 /* === DEPRECATED annotations === */
 
-<<<<<<< HEAD
-=======
 #ifndef CONFIG_ARCH_USE_SYM_ANNOTATIONS
->>>>>>> 7d2a07b7
 #ifndef GLOBAL
 /* deprecated, use SYM_DATA*, SYM_ENTRY, or similar */
 #define GLOBAL(name) \
@@ -146,10 +143,7 @@
 #define ENDPROC(name) \
 	SYM_FUNC_END(name)
 #endif
-<<<<<<< HEAD
-=======
 #endif /* CONFIG_ARCH_USE_SYM_ANNOTATIONS */
->>>>>>> 7d2a07b7
 
 /* === generic annotations === */
 
@@ -172,7 +166,6 @@
 #define SYM_END(name, sym_type)				\
 	.type name sym_type ASM_NL			\
 	.size name, .-name
-<<<<<<< HEAD
 #endif
 
 /* === code annotations === */
@@ -184,6 +177,11 @@
  * Objtool validates stack for FUNC, but not for CODE.
  * Objtool generates debug info for both FUNC & CODE, but needs special
  * annotations for each CODE's start (to describe the actual stack frame).
+ *
+ * Objtool requires that all code must be contained in an ELF symbol. Symbol
+ * names that have a  .L prefix do not emit symbol table entries. .L
+ * prefixed symbols can be used within a code region, but should be avoided for
+ * denoting a range of code via ``SYM_*_START/END`` annotations.
  *
  * ALIAS -- does not generate debug info -- the aliased function will
  */
@@ -304,144 +302,6 @@
 	SYM_START(name, SYM_L_LOCAL, SYM_A_NONE)
 #endif
 
-=======
-#endif
-
-/* === code annotations === */
-
-/*
- * FUNC -- C-like functions (proper stack frame etc.)
- * CODE -- non-C code (e.g. irq handlers with different, special stack etc.)
- *
- * Objtool validates stack for FUNC, but not for CODE.
- * Objtool generates debug info for both FUNC & CODE, but needs special
- * annotations for each CODE's start (to describe the actual stack frame).
- *
- * Objtool requires that all code must be contained in an ELF symbol. Symbol
- * names that have a  .L prefix do not emit symbol table entries. .L
- * prefixed symbols can be used within a code region, but should be avoided for
- * denoting a range of code via ``SYM_*_START/END`` annotations.
- *
- * ALIAS -- does not generate debug info -- the aliased function will
- */
-
-/* SYM_INNER_LABEL_ALIGN -- only for labels in the middle of code */
-#ifndef SYM_INNER_LABEL_ALIGN
-#define SYM_INNER_LABEL_ALIGN(name, linkage)	\
-	.type name SYM_T_NONE ASM_NL			\
-	SYM_ENTRY(name, linkage, SYM_A_ALIGN)
-#endif
-
-/* SYM_INNER_LABEL -- only for labels in the middle of code */
-#ifndef SYM_INNER_LABEL
-#define SYM_INNER_LABEL(name, linkage)		\
-	.type name SYM_T_NONE ASM_NL			\
-	SYM_ENTRY(name, linkage, SYM_A_NONE)
-#endif
-
-/*
- * SYM_FUNC_START_LOCAL_ALIAS -- use where there are two local names for one
- * function
- */
-#ifndef SYM_FUNC_START_LOCAL_ALIAS
-#define SYM_FUNC_START_LOCAL_ALIAS(name)		\
-	SYM_START(name, SYM_L_LOCAL, SYM_A_ALIGN)
-#endif
-
-/*
- * SYM_FUNC_START_ALIAS -- use where there are two global names for one
- * function
- */
-#ifndef SYM_FUNC_START_ALIAS
-#define SYM_FUNC_START_ALIAS(name)			\
-	SYM_START(name, SYM_L_GLOBAL, SYM_A_ALIGN)
-#endif
-
-/* SYM_FUNC_START -- use for global functions */
-#ifndef SYM_FUNC_START
-/*
- * The same as SYM_FUNC_START_ALIAS, but we will need to distinguish these two
- * later.
- */
-#define SYM_FUNC_START(name)				\
-	SYM_START(name, SYM_L_GLOBAL, SYM_A_ALIGN)
-#endif
-
-/* SYM_FUNC_START_NOALIGN -- use for global functions, w/o alignment */
-#ifndef SYM_FUNC_START_NOALIGN
-#define SYM_FUNC_START_NOALIGN(name)			\
-	SYM_START(name, SYM_L_GLOBAL, SYM_A_NONE)
-#endif
-
-/* SYM_FUNC_START_LOCAL -- use for local functions */
-#ifndef SYM_FUNC_START_LOCAL
-/* the same as SYM_FUNC_START_LOCAL_ALIAS, see comment near SYM_FUNC_START */
-#define SYM_FUNC_START_LOCAL(name)			\
-	SYM_START(name, SYM_L_LOCAL, SYM_A_ALIGN)
-#endif
-
-/* SYM_FUNC_START_LOCAL_NOALIGN -- use for local functions, w/o alignment */
-#ifndef SYM_FUNC_START_LOCAL_NOALIGN
-#define SYM_FUNC_START_LOCAL_NOALIGN(name)		\
-	SYM_START(name, SYM_L_LOCAL, SYM_A_NONE)
-#endif
-
-/* SYM_FUNC_START_WEAK -- use for weak functions */
-#ifndef SYM_FUNC_START_WEAK
-#define SYM_FUNC_START_WEAK(name)			\
-	SYM_START(name, SYM_L_WEAK, SYM_A_ALIGN)
-#endif
-
-/* SYM_FUNC_START_WEAK_NOALIGN -- use for weak functions, w/o alignment */
-#ifndef SYM_FUNC_START_WEAK_NOALIGN
-#define SYM_FUNC_START_WEAK_NOALIGN(name)		\
-	SYM_START(name, SYM_L_WEAK, SYM_A_NONE)
-#endif
-
-/* SYM_FUNC_END_ALIAS -- the end of LOCAL_ALIASed or ALIASed function */
-#ifndef SYM_FUNC_END_ALIAS
-#define SYM_FUNC_END_ALIAS(name)			\
-	SYM_END(name, SYM_T_FUNC)
-#endif
-
-/*
- * SYM_FUNC_END -- the end of SYM_FUNC_START_LOCAL, SYM_FUNC_START,
- * SYM_FUNC_START_WEAK, ...
- */
-#ifndef SYM_FUNC_END
-/* the same as SYM_FUNC_END_ALIAS, see comment near SYM_FUNC_START */
-#define SYM_FUNC_END(name)				\
-	SYM_END(name, SYM_T_FUNC)
-#endif
-
-/* SYM_CODE_START -- use for non-C (special) functions */
-#ifndef SYM_CODE_START
-#define SYM_CODE_START(name)				\
-	SYM_START(name, SYM_L_GLOBAL, SYM_A_ALIGN)
-#endif
-
-/* SYM_CODE_START_NOALIGN -- use for non-C (special) functions, w/o alignment */
-#ifndef SYM_CODE_START_NOALIGN
-#define SYM_CODE_START_NOALIGN(name)			\
-	SYM_START(name, SYM_L_GLOBAL, SYM_A_NONE)
-#endif
-
-/* SYM_CODE_START_LOCAL -- use for local non-C (special) functions */
-#ifndef SYM_CODE_START_LOCAL
-#define SYM_CODE_START_LOCAL(name)			\
-	SYM_START(name, SYM_L_LOCAL, SYM_A_ALIGN)
-#endif
-
-/*
- * SYM_CODE_START_LOCAL_NOALIGN -- use for local non-C (special) functions,
- * w/o alignment
- */
-#ifndef SYM_CODE_START_LOCAL_NOALIGN
-#define SYM_CODE_START_LOCAL_NOALIGN(name)		\
-	SYM_START(name, SYM_L_LOCAL, SYM_A_NONE)
-#endif
-
->>>>>>> 7d2a07b7
 /* SYM_CODE_END -- the end of SYM_CODE_START_LOCAL, SYM_CODE_START, ... */
 #ifndef SYM_CODE_END
 #define SYM_CODE_END(name)				\
