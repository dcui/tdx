/*
 * Helper macros to support writing architecture specific
 * linker scripts.
 *
 * A minimal linker scripts has following content:
 * [This is a sample, architectures may have special requiriements]
 *
 * OUTPUT_FORMAT(...)
 * OUTPUT_ARCH(...)
 * ENTRY(...)
 * SECTIONS
 * {
 *	. = START;
 *	__init_begin = .;
 *	HEAD_TEXT_SECTION
 *	INIT_TEXT_SECTION(PAGE_SIZE)
 *	INIT_DATA_SECTION(...)
 *	PERCPU_SECTION(CACHELINE_SIZE)
 *	__init_end = .;
 *
 *	_stext = .;
 *	TEXT_SECTION = 0
 *	_etext = .;
 *
 *      _sdata = .;
 *	RO_DATA(PAGE_SIZE)
 *	RW_DATA(...)
 *	_edata = .;
 *
 *	EXCEPTION_TABLE(...)
 *
 *	BSS_SECTION(0, 0, 0)
 *	_end = .;
 *
 *	STABS_DEBUG
 *	DWARF_DEBUG
 *	ELF_DETAILS
 *
 *	DISCARDS		// must be the last
 * }
 *
 * [__init_begin, __init_end] is the init section that may be freed after init
 * 	// __init_begin and __init_end should be page aligned, so that we can
 *	// free the whole .init memory
 * [_stext, _etext] is the text section
 * [_sdata, _edata] is the data section
 *
 * Some of the included output section have their own set of constants.
 * Examples are: [__initramfs_start, __initramfs_end] for initramfs and
 *               [__nosave_begin, __nosave_end] for the nosave data
 */

#ifndef LOAD_OFFSET
#define LOAD_OFFSET 0
#endif

/*
 * Only some architectures want to have the .notes segment visible in
 * a separate PT_NOTE ELF Program Header. When this happens, it needs
 * to be visible in both the kernel text's PT_LOAD and the PT_NOTE
 * Program Headers. In this case, though, the PT_LOAD needs to be made
 * the default again so that all the following sections don't also end
 * up in the PT_NOTE Program Header.
 */
#ifdef EMITS_PT_NOTE
#define NOTES_HEADERS		:text :note
#define NOTES_HEADERS_RESTORE	__restore_ph : { *(.__restore_ph) } :text
#else
#define NOTES_HEADERS
#define NOTES_HEADERS_RESTORE
#endif

/*
 * Some architectures have non-executable read-only exception tables.
 * They can be added to the RO_DATA segment by specifying their desired
 * alignment.
 */
#ifdef RO_EXCEPTION_TABLE_ALIGN
#define RO_EXCEPTION_TABLE	EXCEPTION_TABLE(RO_EXCEPTION_TABLE_ALIGN)
#else
#define RO_EXCEPTION_TABLE
#endif

/* Align . to a 8 byte boundary equals to maximum function alignment. */
#define ALIGN_FUNCTION()  . = ALIGN(8)

/*
 * LD_DEAD_CODE_DATA_ELIMINATION option enables -fdata-sections, which
 * generates .data.identifier sections, which need to be pulled in with
 * .data. We don't want to pull in .data..other sections, which Linux
 * has defined. Same for text and bss.
 *
 * With LTO_CLANG, the linker also splits sections by default, so we need
 * these macros to combine the sections during the final link.
 *
 * RODATA_MAIN is not used because existing code already defines .rodata.x
 * sections to be brought in with rodata.
 */
#if defined(CONFIG_LD_DEAD_CODE_DATA_ELIMINATION) || defined(CONFIG_LTO_CLANG)
#define TEXT_MAIN .text .text.[0-9a-zA-Z_]*
#define DATA_MAIN .data .data.[0-9a-zA-Z_]* .data..L* .data..compoundliteral* .data.$__unnamed_* .data.$L*
#define SDATA_MAIN .sdata .sdata.[0-9a-zA-Z_]*
#define RODATA_MAIN .rodata .rodata.[0-9a-zA-Z_]* .rodata..L*
#define BSS_MAIN .bss .bss.[0-9a-zA-Z_]* .bss..compoundliteral*
#define SBSS_MAIN .sbss .sbss.[0-9a-zA-Z_]*
#else
#define TEXT_MAIN .text
#define DATA_MAIN .data
#define SDATA_MAIN .sdata
#define RODATA_MAIN .rodata
#define BSS_MAIN .bss
#define SBSS_MAIN .sbss
#endif

/*
 * GCC 4.5 and later have a 32 bytes section alignment for structures.
 * Except GCC 4.9, that feels the need to align on 64 bytes.
 */
#if __GNUC__ == 4 && __GNUC_MINOR__ == 9
#define STRUCT_ALIGNMENT 64
#else
#define STRUCT_ALIGNMENT 32
#endif
#define STRUCT_ALIGN() . = ALIGN(STRUCT_ALIGNMENT)

/*
 * The order of the sched class addresses are important, as they are
 * used to determine the order of the priority of each sched class in
 * relation to each other.
 */
#define SCHED_DATA				\
	STRUCT_ALIGN();				\
	__begin_sched_classes = .;		\
	*(__idle_sched_class)			\
	*(__fair_sched_class)			\
	*(__rt_sched_class)			\
	*(__dl_sched_class)			\
	*(__stop_sched_class)			\
	__end_sched_classes = .;

/* The actual configuration determine if the init/exit sections
 * are handled as text/data or they can be discarded (which
 * often happens at runtime)
 */
#ifdef CONFIG_HOTPLUG_CPU
#define CPU_KEEP(sec)    *(.cpu##sec)
#define CPU_DISCARD(sec)
#else
#define CPU_KEEP(sec)
#define CPU_DISCARD(sec) *(.cpu##sec)
#endif

#if defined(CONFIG_MEMORY_HOTPLUG)
#define MEM_KEEP(sec)    *(.mem##sec)
#define MEM_DISCARD(sec)
#else
#define MEM_KEEP(sec)
#define MEM_DISCARD(sec) *(.mem##sec)
#endif

#ifdef CONFIG_FTRACE_MCOUNT_RECORD
/*
 * The ftrace call sites are logged to a section whose name depends on the
 * compiler option used. A given kernel image will only use one, AKA
 * FTRACE_CALLSITE_SECTION. We capture all of them here to avoid header
 * dependencies for FTRACE_CALLSITE_SECTION's definition.
 *
 * Need to also make ftrace_stub_graph point to ftrace_stub
 * so that the same stub location may have different protocols
 * and not mess up with C verifiers.
 */
#define MCOUNT_REC()	. = ALIGN(8);				\
			__start_mcount_loc = .;			\
			KEEP(*(__mcount_loc))			\
			KEEP(*(__patchable_function_entries))	\
			__stop_mcount_loc = .;			\
			ftrace_stub_graph = ftrace_stub;
#else
# ifdef CONFIG_FUNCTION_TRACER
#  define MCOUNT_REC()	ftrace_stub_graph = ftrace_stub;
# else
#  define MCOUNT_REC()
# endif
#endif

#ifdef CONFIG_TRACE_BRANCH_PROFILING
#define LIKELY_PROFILE()	__start_annotated_branch_profile = .;	\
				KEEP(*(_ftrace_annotated_branch))	\
				__stop_annotated_branch_profile = .;
#else
#define LIKELY_PROFILE()
#endif

#ifdef CONFIG_PROFILE_ALL_BRANCHES
#define BRANCH_PROFILE()	__start_branch_profile = .;		\
				KEEP(*(_ftrace_branch))			\
				__stop_branch_profile = .;
#else
#define BRANCH_PROFILE()
#endif

#ifdef CONFIG_KPROBES
#define KPROBE_BLACKLIST()	. = ALIGN(8);				      \
				__start_kprobe_blacklist = .;		      \
				KEEP(*(_kprobe_blacklist))		      \
				__stop_kprobe_blacklist = .;
#else
#define KPROBE_BLACKLIST()
#endif

#ifdef CONFIG_FUNCTION_ERROR_INJECTION
#define ERROR_INJECT_WHITELIST()	STRUCT_ALIGN();			      \
			__start_error_injection_whitelist = .;		      \
			KEEP(*(_error_injection_whitelist))		      \
			__stop_error_injection_whitelist = .;
#else
#define ERROR_INJECT_WHITELIST()
#endif

#ifdef CONFIG_EVENT_TRACING
#define FTRACE_EVENTS()	. = ALIGN(8);					\
			__start_ftrace_events = .;			\
			KEEP(*(_ftrace_events))				\
			__stop_ftrace_events = .;			\
			__start_ftrace_eval_maps = .;			\
			KEEP(*(_ftrace_eval_map))			\
			__stop_ftrace_eval_maps = .;
#else
#define FTRACE_EVENTS()
#endif

#ifdef CONFIG_TRACING
#define TRACE_PRINTKS()	 __start___trace_bprintk_fmt = .;      \
			 KEEP(*(__trace_printk_fmt)) /* Trace_printk fmt' pointer */ \
			 __stop___trace_bprintk_fmt = .;
#define TRACEPOINT_STR() __start___tracepoint_str = .;	\
			 KEEP(*(__tracepoint_str)) /* Trace_printk fmt' pointer */ \
			 __stop___tracepoint_str = .;
#else
#define TRACE_PRINTKS()
#define TRACEPOINT_STR()
#endif

#ifdef CONFIG_FTRACE_SYSCALLS
#define TRACE_SYSCALLS() . = ALIGN(8);					\
			 __start_syscalls_metadata = .;			\
			 KEEP(*(__syscalls_metadata))			\
			 __stop_syscalls_metadata = .;
#else
#define TRACE_SYSCALLS()
#endif

#ifdef CONFIG_BPF_EVENTS
#define BPF_RAW_TP() STRUCT_ALIGN();					\
			 __start__bpf_raw_tp = .;			\
			 KEEP(*(__bpf_raw_tp_map))			\
			 __stop__bpf_raw_tp = .;
#else
#define BPF_RAW_TP()
#endif

#ifdef CONFIG_SERIAL_EARLYCON
#define EARLYCON_TABLE() . = ALIGN(8);				\
			 __earlycon_table = .;			\
			 KEEP(*(__earlycon_table))		\
			 __earlycon_table_end = .;
#else
#define EARLYCON_TABLE()
#endif

#ifdef CONFIG_SECURITY
#define LSM_TABLE()	. = ALIGN(8);					\
			__start_lsm_info = .;				\
			KEEP(*(.lsm_info.init))				\
			__end_lsm_info = .;
#define EARLY_LSM_TABLE()	. = ALIGN(8);				\
			__start_early_lsm_info = .;			\
			KEEP(*(.early_lsm_info.init))			\
			__end_early_lsm_info = .;
#else
#define LSM_TABLE()
#define EARLY_LSM_TABLE()
#endif

#define ___OF_TABLE(cfg, name)	_OF_TABLE_##cfg(name)
#define __OF_TABLE(cfg, name)	___OF_TABLE(cfg, name)
#define OF_TABLE(cfg, name)	__OF_TABLE(IS_ENABLED(cfg), name)
#define _OF_TABLE_0(name)
#define _OF_TABLE_1(name)						\
	. = ALIGN(8);							\
	__##name##_of_table = .;					\
	KEEP(*(__##name##_of_table))					\
	KEEP(*(__##name##_of_table_end))

#define TIMER_OF_TABLES()	OF_TABLE(CONFIG_TIMER_OF, timer)
#define IRQCHIP_OF_MATCH_TABLE() OF_TABLE(CONFIG_IRQCHIP, irqchip)
#define CLK_OF_TABLES()		OF_TABLE(CONFIG_COMMON_CLK, clk)
#define RESERVEDMEM_OF_TABLES()	OF_TABLE(CONFIG_OF_RESERVED_MEM, reservedmem)
#define CPU_METHOD_OF_TABLES()	OF_TABLE(CONFIG_SMP, cpu_method)
#define CPUIDLE_METHOD_OF_TABLES() OF_TABLE(CONFIG_CPU_IDLE, cpuidle_method)

#ifdef CONFIG_ACPI
#define ACPI_PROBE_TABLE(name)						\
	. = ALIGN(8);							\
	__##name##_acpi_probe_table = .;				\
	KEEP(*(__##name##_acpi_probe_table))				\
	__##name##_acpi_probe_table_end = .;
#else
#define ACPI_PROBE_TABLE(name)
#endif

#ifdef CONFIG_THERMAL
#define THERMAL_TABLE(name)						\
	. = ALIGN(8);							\
	__##name##_thermal_table = .;					\
	KEEP(*(__##name##_thermal_table))				\
	__##name##_thermal_table_end = .;
#else
#define THERMAL_TABLE(name)
#endif

#ifdef CONFIG_DTPM
#define DTPM_TABLE()							\
	. = ALIGN(8);							\
	__dtpm_table = .;						\
	KEEP(*(__dtpm_table))						\
	__dtpm_table_end = .;
#else
#define DTPM_TABLE()
#endif

#define KERNEL_DTB()							\
	STRUCT_ALIGN();							\
	__dtb_start = .;						\
	KEEP(*(.dtb.init.rodata))					\
	__dtb_end = .;

/*
 * .data section
 */
#define DATA_DATA							\
	*(.xiptext)							\
	*(DATA_MAIN)							\
	*(.ref.data)							\
	*(.data..shared_aligned) /* percpu related */			\
	MEM_KEEP(init.data*)						\
	MEM_KEEP(exit.data*)						\
	*(.data.unlikely)						\
	__start_once = .;						\
	*(.data.once)							\
	__end_once = .;							\
	STRUCT_ALIGN();							\
	*(__tracepoints)						\
	/* implement dynamic printk debug */				\
	. = ALIGN(8);							\
	__start___dyndbg = .;						\
	KEEP(*(__dyndbg))						\
	__stop___dyndbg = .;						\
	LIKELY_PROFILE()		       				\
	BRANCH_PROFILE()						\
	TRACE_PRINTKS()							\
	BPF_RAW_TP()							\
	TRACEPOINT_STR()

/*
 * Data section helpers
 */
#define NOSAVE_DATA							\
	. = ALIGN(PAGE_SIZE);						\
	__nosave_begin = .;						\
	*(.data..nosave)						\
	. = ALIGN(PAGE_SIZE);						\
	__nosave_end = .;

#define PAGE_ALIGNED_DATA(page_align)					\
	. = ALIGN(page_align);						\
	*(.data..page_aligned)						\
	. = ALIGN(page_align);

#define READ_MOSTLY_DATA(align)						\
	. = ALIGN(align);						\
	*(.data..read_mostly)						\
	. = ALIGN(align);

#define CACHELINE_ALIGNED_DATA(align)					\
	. = ALIGN(align);						\
	*(.data..cacheline_aligned)

#define INIT_TASK_DATA(align)						\
	. = ALIGN(align);						\
	__start_init_task = .;						\
	init_thread_union = .;						\
	init_stack = .;							\
	KEEP(*(.data..init_task))					\
	KEEP(*(.data..init_thread_info))				\
	. = __start_init_task + THREAD_SIZE;				\
	__end_init_task = .;

#define JUMP_TABLE_DATA							\
	. = ALIGN(8);							\
	__start___jump_table = .;					\
	KEEP(*(__jump_table))						\
	__stop___jump_table = .;

#define STATIC_CALL_DATA						\
	. = ALIGN(8);							\
	__start_static_call_sites = .;					\
	KEEP(*(.static_call_sites))					\
	__stop_static_call_sites = .;					\
	__start_static_call_tramp_key = .;				\
	KEEP(*(.static_call_tramp_key))					\
	__stop_static_call_tramp_key = .;

/*
 * Allow architectures to handle ro_after_init data on their
 * own by defining an empty RO_AFTER_INIT_DATA.
 */
#ifndef RO_AFTER_INIT_DATA
#define RO_AFTER_INIT_DATA						\
	. = ALIGN(8);							\
	__start_ro_after_init = .;					\
	*(.data..ro_after_init)						\
	JUMP_TABLE_DATA							\
	STATIC_CALL_DATA						\
	__end_ro_after_init = .;
#endif

/*
 * Read only Data
 */
#define RO_DATA(align)							\
	. = ALIGN((align));						\
	.rodata           : AT(ADDR(.rodata) - LOAD_OFFSET) {		\
		__start_rodata = .;					\
		*(.rodata) *(.rodata.*)					\
		SCHED_DATA						\
		RO_AFTER_INIT_DATA	/* Read only after init */	\
		. = ALIGN(8);						\
		__start___tracepoints_ptrs = .;				\
		KEEP(*(__tracepoints_ptrs)) /* Tracepoints: pointer array */ \
		__stop___tracepoints_ptrs = .;				\
		*(__tracepoints_strings)/* Tracepoints: strings */	\
	}								\
									\
	.rodata1          : AT(ADDR(.rodata1) - LOAD_OFFSET) {		\
		*(.rodata1)						\
	}								\
									\
	/* PCI quirks */						\
	.pci_fixup        : AT(ADDR(.pci_fixup) - LOAD_OFFSET) {	\
		__start_pci_fixups_early = .;				\
		KEEP(*(.pci_fixup_early))				\
		__end_pci_fixups_early = .;				\
		__start_pci_fixups_header = .;				\
		KEEP(*(.pci_fixup_header))				\
		__end_pci_fixups_header = .;				\
		__start_pci_fixups_final = .;				\
		KEEP(*(.pci_fixup_final))				\
		__end_pci_fixups_final = .;				\
		__start_pci_fixups_enable = .;				\
		KEEP(*(.pci_fixup_enable))				\
		__end_pci_fixups_enable = .;				\
		__start_pci_fixups_resume = .;				\
		KEEP(*(.pci_fixup_resume))				\
		__end_pci_fixups_resume = .;				\
		__start_pci_fixups_resume_early = .;			\
		KEEP(*(.pci_fixup_resume_early))			\
		__end_pci_fixups_resume_early = .;			\
		__start_pci_fixups_suspend = .;				\
		KEEP(*(.pci_fixup_suspend))				\
		__end_pci_fixups_suspend = .;				\
		__start_pci_fixups_suspend_late = .;			\
		KEEP(*(.pci_fixup_suspend_late))			\
		__end_pci_fixups_suspend_late = .;			\
	}								\
									\
	/* Built-in firmware blobs */					\
	.builtin_fw : AT(ADDR(.builtin_fw) - LOAD_OFFSET) ALIGN(8) {	\
		__start_builtin_fw = .;					\
		KEEP(*(.builtin_fw))					\
		__end_builtin_fw = .;					\
	}								\
									\
	TRACEDATA							\
									\
	/* Kernel symbol table: Normal symbols */			\
	__ksymtab         : AT(ADDR(__ksymtab) - LOAD_OFFSET) {		\
		__start___ksymtab = .;					\
		KEEP(*(SORT(___ksymtab+*)))				\
		__stop___ksymtab = .;					\
	}								\
									\
	/* Kernel symbol table: GPL-only symbols */			\
	__ksymtab_gpl     : AT(ADDR(__ksymtab_gpl) - LOAD_OFFSET) {	\
		__start___ksymtab_gpl = .;				\
		KEEP(*(SORT(___ksymtab_gpl+*)))				\
		__stop___ksymtab_gpl = .;				\
	}								\
									\
	/* Kernel symbol table: Normal symbols */			\
	__kcrctab         : AT(ADDR(__kcrctab) - LOAD_OFFSET) {		\
		__start___kcrctab = .;					\
		KEEP(*(SORT(___kcrctab+*)))				\
		__stop___kcrctab = .;					\
	}								\
									\
	/* Kernel symbol table: GPL-only symbols */			\
	__kcrctab_gpl     : AT(ADDR(__kcrctab_gpl) - LOAD_OFFSET) {	\
		__start___kcrctab_gpl = .;				\
		KEEP(*(SORT(___kcrctab_gpl+*)))				\
		__stop___kcrctab_gpl = .;				\
	}								\
									\
	/* Kernel symbol table: strings */				\
        __ksymtab_strings : AT(ADDR(__ksymtab_strings) - LOAD_OFFSET) {	\
		*(__ksymtab_strings)					\
	}								\
									\
	/* __*init sections */						\
	__init_rodata : AT(ADDR(__init_rodata) - LOAD_OFFSET) {		\
		*(.ref.rodata)						\
		MEM_KEEP(init.rodata)					\
		MEM_KEEP(exit.rodata)					\
	}								\
									\
	/* Built-in module parameters. */				\
	__param : AT(ADDR(__param) - LOAD_OFFSET) {			\
		__start___param = .;					\
		KEEP(*(__param))					\
		__stop___param = .;					\
	}								\
									\
	/* Built-in module versions. */					\
	__modver : AT(ADDR(__modver) - LOAD_OFFSET) {			\
		__start___modver = .;					\
		KEEP(*(__modver))					\
		__stop___modver = .;					\
	}								\
									\
<<<<<<< HEAD
	BTF								\
 									\
=======
	RO_EXCEPTION_TABLE						\
	NOTES								\
	BTF								\
									\
>>>>>>> 7d2a07b7
	. = ALIGN((align));						\
	__end_rodata = .;


/*
 * .text..L.cfi.jumptable.* contain Control-Flow Integrity (CFI)
 * jump table entries.
 */
#ifdef CONFIG_CFI_CLANG
#define TEXT_CFI_JT							\
		. = ALIGN(PMD_SIZE);					\
		__cfi_jt_start = .;					\
		*(.text..L.cfi.jumptable .text..L.cfi.jumptable.*)	\
		. = ALIGN(PMD_SIZE);					\
		__cfi_jt_end = .;
#else
#define TEXT_CFI_JT
#endif

/*
 * Non-instrumentable text section
 */
#define NOINSTR_TEXT							\
		ALIGN_FUNCTION();					\
		__noinstr_text_start = .;				\
		*(.noinstr.text)					\
		__noinstr_text_end = .;

/*
 * .text section. Map to function alignment to avoid address changes
 * during second ld run in second ld pass when generating System.map
 *
 * TEXT_MAIN here will match .text.fixup and .text.unlikely if dead
 * code elimination is enabled, so these sections should be converted
 * to use ".." first.
 */
#define TEXT_TEXT							\
		ALIGN_FUNCTION();					\
		*(.text.hot .text.hot.*)				\
		*(TEXT_MAIN .text.fixup)				\
		*(.text.unlikely .text.unlikely.*)			\
		*(.text.unknown .text.unknown.*)			\
		NOINSTR_TEXT						\
		*(.text..refcount)					\
		*(.ref.text)						\
		*(.text.asan.* .text.tsan.*)				\
		TEXT_CFI_JT						\
	MEM_KEEP(init.text*)						\
	MEM_KEEP(exit.text*)						\


/* sched.text is aling to function alignment to secure we have same
 * address even at second ld pass when generating System.map */
#define SCHED_TEXT							\
		ALIGN_FUNCTION();					\
		__sched_text_start = .;					\
		*(.sched.text)						\
		__sched_text_end = .;

/* spinlock.text is aling to function alignment to secure we have same
 * address even at second ld pass when generating System.map */
#define LOCK_TEXT							\
		ALIGN_FUNCTION();					\
		__lock_text_start = .;					\
		*(.spinlock.text)					\
		__lock_text_end = .;

#define CPUIDLE_TEXT							\
		ALIGN_FUNCTION();					\
		__cpuidle_text_start = .;				\
		*(.cpuidle.text)					\
		__cpuidle_text_end = .;

#define KPROBES_TEXT							\
		ALIGN_FUNCTION();					\
		__kprobes_text_start = .;				\
		*(.kprobes.text)					\
		__kprobes_text_end = .;

#define ENTRY_TEXT							\
		ALIGN_FUNCTION();					\
		__entry_text_start = .;					\
		*(.entry.text)						\
		__entry_text_end = .;

#define IRQENTRY_TEXT							\
		ALIGN_FUNCTION();					\
		__irqentry_text_start = .;				\
		*(.irqentry.text)					\
		__irqentry_text_end = .;

#define SOFTIRQENTRY_TEXT						\
		ALIGN_FUNCTION();					\
		__softirqentry_text_start = .;				\
		*(.softirqentry.text)					\
		__softirqentry_text_end = .;

#define STATIC_CALL_TEXT						\
		ALIGN_FUNCTION();					\
		__static_call_text_start = .;				\
		*(.static_call.text)					\
		__static_call_text_end = .;

/* Section used for early init (in .S files) */
#define HEAD_TEXT  KEEP(*(.head.text))

#define HEAD_TEXT_SECTION							\
	.head.text : AT(ADDR(.head.text) - LOAD_OFFSET) {		\
		HEAD_TEXT						\
	}

/*
 * Exception table
 */
#define EXCEPTION_TABLE(align)						\
	. = ALIGN(align);						\
	__ex_table : AT(ADDR(__ex_table) - LOAD_OFFSET) {		\
		__start___ex_table = .;					\
		KEEP(*(__ex_table))					\
		__stop___ex_table = .;					\
	}

/*
 * .BTF
 */
#ifdef CONFIG_DEBUG_INFO_BTF
#define BTF								\
	.BTF : AT(ADDR(.BTF) - LOAD_OFFSET) {				\
		__start_BTF = .;					\
		KEEP(*(.BTF))						\
		__stop_BTF = .;						\
	}								\
	. = ALIGN(4);							\
	.BTF_ids : AT(ADDR(.BTF_ids) - LOAD_OFFSET) {			\
		*(.BTF_ids)						\
	}
#else
#define BTF
#endif

/*
 * Init task
 */
#define INIT_TASK_DATA_SECTION(align)					\
	. = ALIGN(align);						\
	.data..init_task :  AT(ADDR(.data..init_task) - LOAD_OFFSET) {	\
		INIT_TASK_DATA(align)					\
	}

#ifdef CONFIG_CONSTRUCTORS
#define KERNEL_CTORS()	. = ALIGN(8);			   \
			__ctors_start = .;		   \
			KEEP(*(SORT(.ctors.*)))		   \
			KEEP(*(.ctors))			   \
			KEEP(*(SORT(.init_array.*)))	   \
			KEEP(*(.init_array))		   \
			__ctors_end = .;
#else
#define KERNEL_CTORS()
#endif

/* init and exit section handling */
#define INIT_DATA							\
	KEEP(*(SORT(___kentry+*)))					\
	*(.init.data init.data.*)					\
	MEM_DISCARD(init.data*)						\
	KERNEL_CTORS()							\
	MCOUNT_REC()							\
	*(.init.rodata .init.rodata.*)					\
	FTRACE_EVENTS()							\
	TRACE_SYSCALLS()						\
	KPROBE_BLACKLIST()						\
	ERROR_INJECT_WHITELIST()					\
	MEM_DISCARD(init.rodata)					\
	CLK_OF_TABLES()							\
	RESERVEDMEM_OF_TABLES()						\
	TIMER_OF_TABLES()						\
	CPU_METHOD_OF_TABLES()						\
	CPUIDLE_METHOD_OF_TABLES()					\
	KERNEL_DTB()							\
	IRQCHIP_OF_MATCH_TABLE()					\
	ACPI_PROBE_TABLE(irqchip)					\
	ACPI_PROBE_TABLE(timer)						\
	THERMAL_TABLE(governor)						\
	DTPM_TABLE()							\
	EARLYCON_TABLE()						\
	LSM_TABLE()							\
<<<<<<< HEAD
	EARLY_LSM_TABLE()
=======
	EARLY_LSM_TABLE()						\
	KUNIT_TABLE()
>>>>>>> 7d2a07b7

#define INIT_TEXT							\
	*(.init.text .init.text.*)					\
	*(.text.startup)						\
	MEM_DISCARD(init.text*)

#define EXIT_DATA							\
	*(.exit.data .exit.data.*)					\
	*(.fini_array .fini_array.*)					\
	*(.dtors .dtors.*)						\
	MEM_DISCARD(exit.data*)						\
	MEM_DISCARD(exit.rodata*)

#define EXIT_TEXT							\
	*(.exit.text)							\
	*(.text.exit)							\
	MEM_DISCARD(exit.text)

#define EXIT_CALL							\
	*(.exitcall.exit)

/*
 * bss (Block Started by Symbol) - uninitialized data
 * zeroed during startup
 */
#define SBSS(sbss_align)						\
	. = ALIGN(sbss_align);						\
	.sbss : AT(ADDR(.sbss) - LOAD_OFFSET) {				\
		*(.dynsbss)						\
		*(SBSS_MAIN)						\
		*(.scommon)						\
	}

/*
 * Allow archectures to redefine BSS_FIRST_SECTIONS to add extra
 * sections to the front of bss.
 */
#ifndef BSS_FIRST_SECTIONS
#define BSS_FIRST_SECTIONS
#endif

#define BSS(bss_align)							\
	. = ALIGN(bss_align);						\
	.bss : AT(ADDR(.bss) - LOAD_OFFSET) {				\
		BSS_FIRST_SECTIONS					\
		. = ALIGN(PAGE_SIZE);					\
		*(.bss..page_aligned)					\
		. = ALIGN(PAGE_SIZE);					\
		*(.dynbss)						\
		*(BSS_MAIN)						\
		*(COMMON)						\
	}

/*
 * DWARF debug sections.
 * Symbols in the DWARF debugging sections are relative to
 * the beginning of the section so we begin them at 0.
 */
#define DWARF_DEBUG							\
		/* DWARF 1 */						\
		.debug          0 : { *(.debug) }			\
		.line           0 : { *(.line) }			\
		/* GNU DWARF 1 extensions */				\
		.debug_srcinfo  0 : { *(.debug_srcinfo) }		\
		.debug_sfnames  0 : { *(.debug_sfnames) }		\
		/* DWARF 1.1 and DWARF 2 */				\
		.debug_aranges  0 : { *(.debug_aranges) }		\
		.debug_pubnames 0 : { *(.debug_pubnames) }		\
		/* DWARF 2 */						\
		.debug_info     0 : { *(.debug_info			\
				.gnu.linkonce.wi.*) }			\
		.debug_abbrev   0 : { *(.debug_abbrev) }		\
		.debug_line     0 : { *(.debug_line) }			\
		.debug_frame    0 : { *(.debug_frame) }			\
		.debug_str      0 : { *(.debug_str) }			\
		.debug_loc      0 : { *(.debug_loc) }			\
		.debug_macinfo  0 : { *(.debug_macinfo) }		\
		.debug_pubtypes 0 : { *(.debug_pubtypes) }		\
		/* DWARF 3 */						\
		.debug_ranges	0 : { *(.debug_ranges) }		\
		/* SGI/MIPS DWARF 2 extensions */			\
		.debug_weaknames 0 : { *(.debug_weaknames) }		\
		.debug_funcnames 0 : { *(.debug_funcnames) }		\
		.debug_typenames 0 : { *(.debug_typenames) }		\
		.debug_varnames  0 : { *(.debug_varnames) }		\
		/* GNU DWARF 2 extensions */				\
		.debug_gnu_pubnames 0 : { *(.debug_gnu_pubnames) }	\
		.debug_gnu_pubtypes 0 : { *(.debug_gnu_pubtypes) }	\
		/* DWARF 4 */						\
		.debug_types	0 : { *(.debug_types) }			\
		/* DWARF 5 */						\
		.debug_addr	0 : { *(.debug_addr) }			\
		.debug_line_str	0 : { *(.debug_line_str) }		\
		.debug_loclists	0 : { *(.debug_loclists) }		\
		.debug_macro	0 : { *(.debug_macro) }			\
		.debug_names	0 : { *(.debug_names) }			\
		.debug_rnglists	0 : { *(.debug_rnglists) }		\
		.debug_str_offsets	0 : { *(.debug_str_offsets) }

/* Stabs debugging sections. */
#define STABS_DEBUG							\
		.stab 0 : { *(.stab) }					\
		.stabstr 0 : { *(.stabstr) }				\
		.stab.excl 0 : { *(.stab.excl) }			\
		.stab.exclstr 0 : { *(.stab.exclstr) }			\
		.stab.index 0 : { *(.stab.index) }			\
		.stab.indexstr 0 : { *(.stab.indexstr) }

/* Required sections not related to debugging. */
#define ELF_DETAILS							\
		.comment 0 : { *(.comment) }				\
		.symtab 0 : { *(.symtab) }				\
		.strtab 0 : { *(.strtab) }				\
		.shstrtab 0 : { *(.shstrtab) }

#ifdef CONFIG_GENERIC_BUG
#define BUG_TABLE							\
	. = ALIGN(8);							\
	__bug_table : AT(ADDR(__bug_table) - LOAD_OFFSET) {		\
		__start___bug_table = .;				\
		KEEP(*(__bug_table))					\
		__stop___bug_table = .;					\
	}
#else
#define BUG_TABLE
#endif

#ifdef CONFIG_UNWINDER_ORC
#define ORC_UNWIND_TABLE						\
	. = ALIGN(4);							\
	.orc_unwind_ip : AT(ADDR(.orc_unwind_ip) - LOAD_OFFSET) {	\
		__start_orc_unwind_ip = .;				\
		KEEP(*(.orc_unwind_ip))					\
		__stop_orc_unwind_ip = .;				\
	}								\
	. = ALIGN(2);							\
	.orc_unwind : AT(ADDR(.orc_unwind) - LOAD_OFFSET) {		\
		__start_orc_unwind = .;					\
		KEEP(*(.orc_unwind))					\
		__stop_orc_unwind = .;					\
	}								\
	. = ALIGN(4);							\
	.orc_lookup : AT(ADDR(.orc_lookup) - LOAD_OFFSET) {		\
		orc_lookup = .;						\
		. += (((SIZEOF(.text) + LOOKUP_BLOCK_SIZE - 1) /	\
			LOOKUP_BLOCK_SIZE) + 1) * 4;			\
		orc_lookup_end = .;					\
	}
#else
#define ORC_UNWIND_TABLE
#endif

#ifdef CONFIG_PM_TRACE
#define TRACEDATA							\
	. = ALIGN(4);							\
	.tracedata : AT(ADDR(.tracedata) - LOAD_OFFSET) {		\
		__tracedata_start = .;					\
		KEEP(*(.tracedata))					\
		__tracedata_end = .;					\
	}
#else
#define TRACEDATA
#endif

#define NOTES								\
	.notes : AT(ADDR(.notes) - LOAD_OFFSET) {			\
		__start_notes = .;					\
		KEEP(*(.note.*))					\
		__stop_notes = .;					\
	} NOTES_HEADERS							\
	NOTES_HEADERS_RESTORE

#define INIT_SETUP(initsetup_align)					\
		. = ALIGN(initsetup_align);				\
		__setup_start = .;					\
		KEEP(*(.init.setup))					\
		__setup_end = .;

#define INIT_CALLS_LEVEL(level)						\
		__initcall##level##_start = .;				\
		KEEP(*(.initcall##level##.init))			\
		KEEP(*(.initcall##level##s.init))			\

#define INIT_CALLS							\
		__initcall_start = .;					\
		KEEP(*(.initcallearly.init))				\
		INIT_CALLS_LEVEL(0)					\
		INIT_CALLS_LEVEL(1)					\
		INIT_CALLS_LEVEL(2)					\
		INIT_CALLS_LEVEL(3)					\
		INIT_CALLS_LEVEL(4)					\
		INIT_CALLS_LEVEL(5)					\
		INIT_CALLS_LEVEL(rootfs)				\
		INIT_CALLS_LEVEL(6)					\
		INIT_CALLS_LEVEL(7)					\
		__initcall_end = .;

#define CON_INITCALL							\
		__con_initcall_start = .;				\
		KEEP(*(.con_initcall.init))				\
		__con_initcall_end = .;

/* Alignment must be consistent with (kunit_suite *) in include/kunit/test.h */
#define KUNIT_TABLE()							\
		. = ALIGN(8);						\
		__kunit_suites_start = .;				\
		KEEP(*(.kunit_test_suites))				\
		__kunit_suites_end = .;

#ifdef CONFIG_BLK_DEV_INITRD
#define INIT_RAM_FS							\
	. = ALIGN(4);							\
	__initramfs_start = .;						\
	KEEP(*(.init.ramfs))						\
	. = ALIGN(8);							\
	KEEP(*(.init.ramfs.info))
#else
#define INIT_RAM_FS
#endif

/*
 * Memory encryption operates on a page basis. Since we need to clear
 * the memory encryption mask for this section, it needs to be aligned
 * on a page boundary and be a page-size multiple in length.
 *
 * Note: We use a separate section so that only this section gets
 * decrypted to avoid exposing more than we wish.
 */
#ifdef CONFIG_AMD_MEM_ENCRYPT
#define PERCPU_DECRYPTED_SECTION					\
	. = ALIGN(PAGE_SIZE);						\
	*(.data..decrypted)						\
	*(.data..percpu..decrypted)					\
	. = ALIGN(PAGE_SIZE);
#else
#define PERCPU_DECRYPTED_SECTION
#endif


/*
 * Default discarded sections.
 *
 * Some archs want to discard exit text/data at runtime rather than
 * link time due to cross-section references such as alt instructions,
 * bug table, eh_frame, etc.  DISCARDS must be the last of output
 * section definitions so that such archs put those in earlier section
 * definitions.
 */
#ifdef RUNTIME_DISCARD_EXIT
#define EXIT_DISCARDS
#else
#define EXIT_DISCARDS							\
	EXIT_TEXT							\
	EXIT_DATA
#endif

/*
 * Clang's -fprofile-arcs, -fsanitize=kernel-address, and
 * -fsanitize=thread produce unwanted sections (.eh_frame
 * and .init_array.*), but CONFIG_CONSTRUCTORS wants to
 * keep any .init_array.* sections.
 * https://bugs.llvm.org/show_bug.cgi?id=46478
 */
#if defined(CONFIG_GCOV_KERNEL) || defined(CONFIG_KASAN_GENERIC) || defined(CONFIG_KCSAN) || \
	defined(CONFIG_CFI_CLANG)
# ifdef CONFIG_CONSTRUCTORS
#  define SANITIZER_DISCARDS						\
	*(.eh_frame)
# else
#  define SANITIZER_DISCARDS						\
	*(.init_array) *(.init_array.*)					\
	*(.eh_frame)
# endif
#else
# define SANITIZER_DISCARDS
#endif

#define COMMON_DISCARDS							\
	SANITIZER_DISCARDS						\
	*(.discard)							\
	*(.discard.*)							\
	*(.modinfo)							\
	/* ld.bfd warns about .gnu.version* even when not emitted */	\
	*(.gnu.version*)						\

#define DISCARDS							\
	/DISCARD/ : {							\
	EXIT_DISCARDS							\
	EXIT_CALL							\
	COMMON_DISCARDS							\
	}

/**
 * PERCPU_INPUT - the percpu input sections
 * @cacheline: cacheline size
 *
 * The core percpu section names and core symbols which do not rely
 * directly upon load addresses.
 *
 * @cacheline is used to align subsections to avoid false cacheline
 * sharing between subsections for different purposes.
 */
#define PERCPU_INPUT(cacheline)						\
	__per_cpu_start = .;						\
	*(.data..percpu..first)						\
	. = ALIGN(PAGE_SIZE);						\
	*(.data..percpu..page_aligned)					\
	. = ALIGN(cacheline);						\
	*(.data..percpu..read_mostly)					\
	. = ALIGN(cacheline);						\
	*(.data..percpu)						\
	*(.data..percpu..shared_aligned)				\
	PERCPU_DECRYPTED_SECTION					\
	__per_cpu_end = .;

/**
 * PERCPU_VADDR - define output section for percpu area
 * @cacheline: cacheline size
 * @vaddr: explicit base address (optional)
 * @phdr: destination PHDR (optional)
 *
 * Macro which expands to output section for percpu area.
 *
 * @cacheline is used to align subsections to avoid false cacheline
 * sharing between subsections for different purposes.
 *
 * If @vaddr is not blank, it specifies explicit base address and all
 * percpu symbols will be offset from the given address.  If blank,
 * @vaddr always equals @laddr + LOAD_OFFSET.
 *
 * @phdr defines the output PHDR to use if not blank.  Be warned that
 * output PHDR is sticky.  If @phdr is specified, the next output
 * section in the linker script will go there too.  @phdr should have
 * a leading colon.
 *
 * Note that this macros defines __per_cpu_load as an absolute symbol.
 * If there is no need to put the percpu section at a predetermined
 * address, use PERCPU_SECTION.
 */
#define PERCPU_VADDR(cacheline, vaddr, phdr)				\
	__per_cpu_load = .;						\
	.data..percpu vaddr : AT(__per_cpu_load - LOAD_OFFSET) {	\
		PERCPU_INPUT(cacheline)					\
	} phdr								\
	. = __per_cpu_load + SIZEOF(.data..percpu);

/**
 * PERCPU_SECTION - define output section for percpu area, simple version
 * @cacheline: cacheline size
 *
 * Align to PAGE_SIZE and outputs output section for percpu area.  This
 * macro doesn't manipulate @vaddr or @phdr and __per_cpu_load and
 * __per_cpu_start will be identical.
 *
 * This macro is equivalent to ALIGN(PAGE_SIZE); PERCPU_VADDR(@cacheline,,)
 * except that __per_cpu_load is defined as a relative symbol against
 * .data..percpu which is required for relocatable x86_32 configuration.
 */
#define PERCPU_SECTION(cacheline)					\
	. = ALIGN(PAGE_SIZE);						\
	.data..percpu	: AT(ADDR(.data..percpu) - LOAD_OFFSET) {	\
		__per_cpu_load = .;					\
		PERCPU_INPUT(cacheline)					\
	}


/*
 * Definition of the high level *_SECTION macros
 * They will fit only a subset of the architectures
 */


/*
 * Writeable data.
 * All sections are combined in a single .data section.
 * The sections following CONSTRUCTORS are arranged so their
 * typical alignment matches.
 * A cacheline is typical/always less than a PAGE_SIZE so
 * the sections that has this restriction (or similar)
 * is located before the ones requiring PAGE_SIZE alignment.
 * NOSAVE_DATA starts and ends with a PAGE_SIZE alignment which
 * matches the requirement of PAGE_ALIGNED_DATA.
 *
 * use 0 as page_align if page_aligned data is not used */
#define RW_DATA(cacheline, pagealigned, inittask)			\
	. = ALIGN(PAGE_SIZE);						\
	.data : AT(ADDR(.data) - LOAD_OFFSET) {				\
		INIT_TASK_DATA(inittask)				\
		NOSAVE_DATA						\
		PAGE_ALIGNED_DATA(pagealigned)				\
		CACHELINE_ALIGNED_DATA(cacheline)			\
		READ_MOSTLY_DATA(cacheline)				\
		DATA_DATA						\
		CONSTRUCTORS						\
	}								\
	BUG_TABLE							\

#define INIT_TEXT_SECTION(inittext_align)				\
	. = ALIGN(inittext_align);					\
	.init.text : AT(ADDR(.init.text) - LOAD_OFFSET) {		\
		_sinittext = .;						\
		INIT_TEXT						\
		_einittext = .;						\
	}

#define INIT_DATA_SECTION(initsetup_align)				\
	.init.data : AT(ADDR(.init.data) - LOAD_OFFSET) {		\
		INIT_DATA						\
		INIT_SETUP(initsetup_align)				\
		INIT_CALLS						\
		CON_INITCALL						\
		INIT_RAM_FS						\
	}

#define BSS_SECTION(sbss_align, bss_align, stop_align)			\
	. = ALIGN(sbss_align);						\
	__bss_start = .;						\
	SBSS(sbss_align)						\
	BSS(bss_align)							\
	. = ALIGN(stop_align);						\
	__bss_stop = .;<|MERGE_RESOLUTION|>--- conflicted
+++ resolved
@@ -537,15 +537,10 @@
 		__stop___modver = .;					\
 	}								\
 									\
-<<<<<<< HEAD
-	BTF								\
- 									\
-=======
 	RO_EXCEPTION_TABLE						\
 	NOTES								\
 	BTF								\
 									\
->>>>>>> 7d2a07b7
 	. = ALIGN((align));						\
 	__end_rodata = .;
 
@@ -733,12 +728,8 @@
 	DTPM_TABLE()							\
 	EARLYCON_TABLE()						\
 	LSM_TABLE()							\
-<<<<<<< HEAD
-	EARLY_LSM_TABLE()
-=======
 	EARLY_LSM_TABLE()						\
 	KUNIT_TABLE()
->>>>>>> 7d2a07b7
 
 #define INIT_TEXT							\
 	*(.init.text .init.text.*)					\
