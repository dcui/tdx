/* SPDX-License-Identifier: ((GPL-2.0 WITH Linux-syscall-note) OR BSD-2-Clause) */
/*
    This file defines the kernel interface of FUSE
    Copyright (C) 2001-2008  Miklos Szeredi <miklos@szeredi.hu>

    This program can be distributed under the terms of the GNU GPL.
    See the file COPYING.

    This -- and only this -- header file may also be distributed under
    the terms of the BSD Licence as follows:

    Copyright (C) 2001-2007 Miklos Szeredi. All rights reserved.

    Redistribution and use in source and binary forms, with or without
    modification, are permitted provided that the following conditions
    are met:
    1. Redistributions of source code must retain the above copyright
       notice, this list of conditions and the following disclaimer.
    2. Redistributions in binary form must reproduce the above copyright
       notice, this list of conditions and the following disclaimer in the
       documentation and/or other materials provided with the distribution.

    THIS SOFTWARE IS PROVIDED BY AUTHOR AND CONTRIBUTORS ``AS IS'' AND
    ANY EXPRESS OR IMPLIED WARRANTIES, INCLUDING, BUT NOT LIMITED TO, THE
    IMPLIED WARRANTIES OF MERCHANTABILITY AND FITNESS FOR A PARTICULAR PURPOSE
    ARE DISCLAIMED.  IN NO EVENT SHALL AUTHOR OR CONTRIBUTORS BE LIABLE
    FOR ANY DIRECT, INDIRECT, INCIDENTAL, SPECIAL, EXEMPLARY, OR CONSEQUENTIAL
    DAMAGES (INCLUDING, BUT NOT LIMITED TO, PROCUREMENT OF SUBSTITUTE GOODS
    OR SERVICES; LOSS OF USE, DATA, OR PROFITS; OR BUSINESS INTERRUPTION)
    HOWEVER CAUSED AND ON ANY THEORY OF LIABILITY, WHETHER IN CONTRACT, STRICT
    LIABILITY, OR TORT (INCLUDING NEGLIGENCE OR OTHERWISE) ARISING IN ANY WAY
    OUT OF THE USE OF THIS SOFTWARE, EVEN IF ADVISED OF THE POSSIBILITY OF
    SUCH DAMAGE.
*/

/*
 * This file defines the kernel interface of FUSE
 *
 * Protocol changelog:
 *
 * 7.1:
 *  - add the following messages:
 *      FUSE_SETATTR, FUSE_SYMLINK, FUSE_MKNOD, FUSE_MKDIR, FUSE_UNLINK,
 *      FUSE_RMDIR, FUSE_RENAME, FUSE_LINK, FUSE_OPEN, FUSE_READ, FUSE_WRITE,
 *      FUSE_RELEASE, FUSE_FSYNC, FUSE_FLUSH, FUSE_SETXATTR, FUSE_GETXATTR,
 *      FUSE_LISTXATTR, FUSE_REMOVEXATTR, FUSE_OPENDIR, FUSE_READDIR,
 *      FUSE_RELEASEDIR
 *  - add padding to messages to accommodate 32-bit servers on 64-bit kernels
 *
 * 7.2:
 *  - add FOPEN_DIRECT_IO and FOPEN_KEEP_CACHE flags
 *  - add FUSE_FSYNCDIR message
 *
 * 7.3:
 *  - add FUSE_ACCESS message
 *  - add FUSE_CREATE message
 *  - add filehandle to fuse_setattr_in
 *
 * 7.4:
 *  - add frsize to fuse_kstatfs
 *  - clean up request size limit checking
 *
 * 7.5:
 *  - add flags and max_write to fuse_init_out
 *
 * 7.6:
 *  - add max_readahead to fuse_init_in and fuse_init_out
 *
 * 7.7:
 *  - add FUSE_INTERRUPT message
 *  - add POSIX file lock support
 *
 * 7.8:
 *  - add lock_owner and flags fields to fuse_release_in
 *  - add FUSE_BMAP message
 *  - add FUSE_DESTROY message
 *
 * 7.9:
 *  - new fuse_getattr_in input argument of GETATTR
 *  - add lk_flags in fuse_lk_in
 *  - add lock_owner field to fuse_setattr_in, fuse_read_in and fuse_write_in
 *  - add blksize field to fuse_attr
 *  - add file flags field to fuse_read_in and fuse_write_in
 *  - Add ATIME_NOW and MTIME_NOW flags to fuse_setattr_in
 *
 * 7.10
 *  - add nonseekable open flag
 *
 * 7.11
 *  - add IOCTL message
 *  - add unsolicited notification support
 *  - add POLL message and NOTIFY_POLL notification
 *
 * 7.12
 *  - add umask flag to input argument of create, mknod and mkdir
 *  - add notification messages for invalidation of inodes and
 *    directory entries
 *
 * 7.13
 *  - make max number of background requests and congestion threshold
 *    tunables
 *
 * 7.14
 *  - add splice support to fuse device
 *
 * 7.15
 *  - add store notify
 *  - add retrieve notify
 *
 * 7.16
 *  - add BATCH_FORGET request
 *  - FUSE_IOCTL_UNRESTRICTED shall now return with array of 'struct
 *    fuse_ioctl_iovec' instead of ambiguous 'struct iovec'
 *  - add FUSE_IOCTL_32BIT flag
 *
 * 7.17
 *  - add FUSE_FLOCK_LOCKS and FUSE_RELEASE_FLOCK_UNLOCK
 *
 * 7.18
 *  - add FUSE_IOCTL_DIR flag
 *  - add FUSE_NOTIFY_DELETE
 *
 * 7.19
 *  - add FUSE_FALLOCATE
 *
 * 7.20
 *  - add FUSE_AUTO_INVAL_DATA
 *
 * 7.21
 *  - add FUSE_READDIRPLUS
 *  - send the requested events in POLL request
 *
 * 7.22
 *  - add FUSE_ASYNC_DIO
 *
 * 7.23
 *  - add FUSE_WRITEBACK_CACHE
 *  - add time_gran to fuse_init_out
 *  - add reserved space to fuse_init_out
 *  - add FATTR_CTIME
 *  - add ctime and ctimensec to fuse_setattr_in
 *  - add FUSE_RENAME2 request
 *  - add FUSE_NO_OPEN_SUPPORT flag
 *
 *  7.24
 *  - add FUSE_LSEEK for SEEK_HOLE and SEEK_DATA support
 *
 *  7.25
 *  - add FUSE_PARALLEL_DIROPS
 *
 *  7.26
 *  - add FUSE_HANDLE_KILLPRIV
 *  - add FUSE_POSIX_ACL
 *
 *  7.27
 *  - add FUSE_ABORT_ERROR
 *
 *  7.28
 *  - add FUSE_COPY_FILE_RANGE
 *  - add FOPEN_CACHE_DIR
 *  - add FUSE_MAX_PAGES, add max_pages to init_out
 *  - add FUSE_CACHE_SYMLINKS
 *
 *  7.29
 *  - add FUSE_NO_OPENDIR_SUPPORT flag
 *
 *  7.30
 *  - add FUSE_EXPLICIT_INVAL_DATA
 *  - add FUSE_IOCTL_COMPAT_X32
 *
 *  7.31
 *  - add FUSE_WRITE_KILL_PRIV flag
 *  - add FUSE_SETUPMAPPING and FUSE_REMOVEMAPPING
 *  - add map_alignment to fuse_init_out, add FUSE_MAP_ALIGNMENT flag
<<<<<<< HEAD
=======
 *
 *  7.32
 *  - add flags to fuse_attr, add FUSE_ATTR_SUBMOUNT, add FUSE_SUBMOUNTS
 *
 *  7.33
 *  - add FUSE_HANDLE_KILLPRIV_V2, FUSE_WRITE_KILL_SUIDGID, FATTR_KILL_SUIDGID
 *  - add FUSE_OPEN_KILL_SUIDGID
 *  - extend fuse_setxattr_in, add FUSE_SETXATTR_EXT
 *  - add FUSE_SETXATTR_ACL_KILL_SGID
 *
 *  7.34
 *  - add FUSE_SYNCFS
>>>>>>> 7d2a07b7
 */

#ifndef _LINUX_FUSE_H
#define _LINUX_FUSE_H

#ifdef __KERNEL__
#include <linux/types.h>
#else
#include <stdint.h>
#endif

/*
 * Version negotiation:
 *
 * Both the kernel and userspace send the version they support in the
 * INIT request and reply respectively.
 *
 * If the major versions match then both shall use the smallest
 * of the two minor versions for communication.
 *
 * If the kernel supports a larger major version, then userspace shall
 * reply with the major version it supports, ignore the rest of the
 * INIT message and expect a new INIT message from the kernel with a
 * matching major version.
 *
 * If the library supports a larger major version, then it shall fall
 * back to the major protocol version sent by the kernel for
 * communication and reply with that major version (and an arbitrary
 * supported minor version).
 */

/** Version number of this interface */
#define FUSE_KERNEL_VERSION 7

/** Minor version number of this interface */
#define FUSE_KERNEL_MINOR_VERSION 34

/** The node ID of the root inode */
#define FUSE_ROOT_ID 1

/* Make sure all structures are padded to 64bit boundary, so 32bit
   userspace works under 64bit kernels */

struct fuse_attr {
	uint64_t	ino;
	uint64_t	size;
	uint64_t	blocks;
	uint64_t	atime;
	uint64_t	mtime;
	uint64_t	ctime;
	uint32_t	atimensec;
	uint32_t	mtimensec;
	uint32_t	ctimensec;
	uint32_t	mode;
	uint32_t	nlink;
	uint32_t	uid;
	uint32_t	gid;
	uint32_t	rdev;
	uint32_t	blksize;
	uint32_t	flags;
};

struct fuse_kstatfs {
	uint64_t	blocks;
	uint64_t	bfree;
	uint64_t	bavail;
	uint64_t	files;
	uint64_t	ffree;
	uint32_t	bsize;
	uint32_t	namelen;
	uint32_t	frsize;
	uint32_t	padding;
	uint32_t	spare[6];
};

struct fuse_file_lock {
	uint64_t	start;
	uint64_t	end;
	uint32_t	type;
	uint32_t	pid; /* tgid */
};

/**
 * Bitmasks for fuse_setattr_in.valid
 */
#define FATTR_MODE	(1 << 0)
#define FATTR_UID	(1 << 1)
#define FATTR_GID	(1 << 2)
#define FATTR_SIZE	(1 << 3)
#define FATTR_ATIME	(1 << 4)
#define FATTR_MTIME	(1 << 5)
#define FATTR_FH	(1 << 6)
#define FATTR_ATIME_NOW	(1 << 7)
#define FATTR_MTIME_NOW	(1 << 8)
#define FATTR_LOCKOWNER	(1 << 9)
#define FATTR_CTIME	(1 << 10)
#define FATTR_KILL_SUIDGID	(1 << 11)

/**
 * Flags returned by the OPEN request
 *
 * FOPEN_DIRECT_IO: bypass page cache for this open file
 * FOPEN_KEEP_CACHE: don't invalidate the data cache on open
 * FOPEN_NONSEEKABLE: the file is not seekable
 * FOPEN_CACHE_DIR: allow caching this directory
 * FOPEN_STREAM: the file is stream-like (no file position at all)
 */
#define FOPEN_DIRECT_IO		(1 << 0)
#define FOPEN_KEEP_CACHE	(1 << 1)
#define FOPEN_NONSEEKABLE	(1 << 2)
#define FOPEN_CACHE_DIR		(1 << 3)
#define FOPEN_STREAM		(1 << 4)

/**
 * INIT request/reply flags
 *
 * FUSE_ASYNC_READ: asynchronous read requests
 * FUSE_POSIX_LOCKS: remote locking for POSIX file locks
 * FUSE_FILE_OPS: kernel sends file handle for fstat, etc... (not yet supported)
 * FUSE_ATOMIC_O_TRUNC: handles the O_TRUNC open flag in the filesystem
 * FUSE_EXPORT_SUPPORT: filesystem handles lookups of "." and ".."
 * FUSE_BIG_WRITES: filesystem can handle write size larger than 4kB
 * FUSE_DONT_MASK: don't apply umask to file mode on create operations
 * FUSE_SPLICE_WRITE: kernel supports splice write on the device
 * FUSE_SPLICE_MOVE: kernel supports splice move on the device
 * FUSE_SPLICE_READ: kernel supports splice read on the device
 * FUSE_FLOCK_LOCKS: remote locking for BSD style file locks
 * FUSE_HAS_IOCTL_DIR: kernel supports ioctl on directories
 * FUSE_AUTO_INVAL_DATA: automatically invalidate cached pages
 * FUSE_DO_READDIRPLUS: do READDIRPLUS (READDIR+LOOKUP in one)
 * FUSE_READDIRPLUS_AUTO: adaptive readdirplus
 * FUSE_ASYNC_DIO: asynchronous direct I/O submission
 * FUSE_WRITEBACK_CACHE: use writeback cache for buffered writes
 * FUSE_NO_OPEN_SUPPORT: kernel supports zero-message opens
 * FUSE_PARALLEL_DIROPS: allow parallel lookups and readdir
 * FUSE_HANDLE_KILLPRIV: fs handles killing suid/sgid/cap on write/chown/trunc
 * FUSE_POSIX_ACL: filesystem supports posix acls
 * FUSE_ABORT_ERROR: reading the device after abort returns ECONNABORTED
 * FUSE_MAX_PAGES: init_out.max_pages contains the max number of req pages
 * FUSE_CACHE_SYMLINKS: cache READLINK responses
 * FUSE_NO_OPENDIR_SUPPORT: kernel supports zero-message opendir
 * FUSE_EXPLICIT_INVAL_DATA: only invalidate cached pages on explicit request
<<<<<<< HEAD
 * FUSE_MAP_ALIGNMENT: map_alignment field is valid
=======
 * FUSE_MAP_ALIGNMENT: init_out.map_alignment contains log2(byte alignment) for
 *		       foffset and moffset fields in struct
 *		       fuse_setupmapping_out and fuse_removemapping_one.
 * FUSE_SUBMOUNTS: kernel supports auto-mounting directory submounts
 * FUSE_HANDLE_KILLPRIV_V2: fs kills suid/sgid/cap on write/chown/trunc.
 *			Upon write/truncate suid/sgid is only killed if caller
 *			does not have CAP_FSETID. Additionally upon
 *			write/truncate sgid is killed only if file has group
 *			execute permission. (Same as Linux VFS behavior).
 * FUSE_SETXATTR_EXT:	Server supports extended struct fuse_setxattr_in
>>>>>>> 7d2a07b7
 */
#define FUSE_ASYNC_READ		(1 << 0)
#define FUSE_POSIX_LOCKS	(1 << 1)
#define FUSE_FILE_OPS		(1 << 2)
#define FUSE_ATOMIC_O_TRUNC	(1 << 3)
#define FUSE_EXPORT_SUPPORT	(1 << 4)
#define FUSE_BIG_WRITES		(1 << 5)
#define FUSE_DONT_MASK		(1 << 6)
#define FUSE_SPLICE_WRITE	(1 << 7)
#define FUSE_SPLICE_MOVE	(1 << 8)
#define FUSE_SPLICE_READ	(1 << 9)
#define FUSE_FLOCK_LOCKS	(1 << 10)
#define FUSE_HAS_IOCTL_DIR	(1 << 11)
#define FUSE_AUTO_INVAL_DATA	(1 << 12)
#define FUSE_DO_READDIRPLUS	(1 << 13)
#define FUSE_READDIRPLUS_AUTO	(1 << 14)
#define FUSE_ASYNC_DIO		(1 << 15)
#define FUSE_WRITEBACK_CACHE	(1 << 16)
#define FUSE_NO_OPEN_SUPPORT	(1 << 17)
#define FUSE_PARALLEL_DIROPS    (1 << 18)
#define FUSE_HANDLE_KILLPRIV	(1 << 19)
#define FUSE_POSIX_ACL		(1 << 20)
#define FUSE_ABORT_ERROR	(1 << 21)
#define FUSE_MAX_PAGES		(1 << 22)
#define FUSE_CACHE_SYMLINKS	(1 << 23)
#define FUSE_NO_OPENDIR_SUPPORT (1 << 24)
#define FUSE_EXPLICIT_INVAL_DATA (1 << 25)
#define FUSE_MAP_ALIGNMENT	(1 << 26)
<<<<<<< HEAD
=======
#define FUSE_SUBMOUNTS		(1 << 27)
#define FUSE_HANDLE_KILLPRIV_V2	(1 << 28)
#define FUSE_SETXATTR_EXT	(1 << 29)
>>>>>>> 7d2a07b7

/**
 * CUSE INIT request/reply flags
 *
 * CUSE_UNRESTRICTED_IOCTL:  use unrestricted ioctl
 */
#define CUSE_UNRESTRICTED_IOCTL	(1 << 0)

/**
 * Release flags
 */
#define FUSE_RELEASE_FLUSH	(1 << 0)
#define FUSE_RELEASE_FLOCK_UNLOCK	(1 << 1)

/**
 * Getattr flags
 */
#define FUSE_GETATTR_FH		(1 << 0)

/**
 * Lock flags
 */
#define FUSE_LK_FLOCK		(1 << 0)

/**
 * WRITE flags
 *
 * FUSE_WRITE_CACHE: delayed write from page cache, file handle is guessed
 * FUSE_WRITE_LOCKOWNER: lock_owner field is valid
 * FUSE_WRITE_KILL_SUIDGID: kill suid and sgid bits
 */
#define FUSE_WRITE_CACHE	(1 << 0)
#define FUSE_WRITE_LOCKOWNER	(1 << 1)
#define FUSE_WRITE_KILL_SUIDGID (1 << 2)

/* Obsolete alias; this flag implies killing suid/sgid only. */
#define FUSE_WRITE_KILL_PRIV	FUSE_WRITE_KILL_SUIDGID

/**
 * Read flags
 */
#define FUSE_READ_LOCKOWNER	(1 << 1)

/**
 * Ioctl flags
 *
 * FUSE_IOCTL_COMPAT: 32bit compat ioctl on 64bit machine
 * FUSE_IOCTL_UNRESTRICTED: not restricted to well-formed ioctls, retry allowed
 * FUSE_IOCTL_RETRY: retry with new iovecs
 * FUSE_IOCTL_32BIT: 32bit ioctl
 * FUSE_IOCTL_DIR: is a directory
 * FUSE_IOCTL_COMPAT_X32: x32 compat ioctl on 64bit machine (64bit time_t)
 *
 * FUSE_IOCTL_MAX_IOV: maximum of in_iovecs + out_iovecs
 */
#define FUSE_IOCTL_COMPAT	(1 << 0)
#define FUSE_IOCTL_UNRESTRICTED	(1 << 1)
#define FUSE_IOCTL_RETRY	(1 << 2)
#define FUSE_IOCTL_32BIT	(1 << 3)
#define FUSE_IOCTL_DIR		(1 << 4)
#define FUSE_IOCTL_COMPAT_X32	(1 << 5)

#define FUSE_IOCTL_MAX_IOV	256

/**
 * Poll flags
 *
 * FUSE_POLL_SCHEDULE_NOTIFY: request poll notify
 */
#define FUSE_POLL_SCHEDULE_NOTIFY (1 << 0)

/**
 * Fsync flags
 *
 * FUSE_FSYNC_FDATASYNC: Sync data only, not metadata
 */
#define FUSE_FSYNC_FDATASYNC	(1 << 0)

/**
 * fuse_attr flags
 *
 * FUSE_ATTR_SUBMOUNT: Object is a submount root
 */
#define FUSE_ATTR_SUBMOUNT      (1 << 0)

/**
 * Open flags
 * FUSE_OPEN_KILL_SUIDGID: Kill suid and sgid if executable
 */
#define FUSE_OPEN_KILL_SUIDGID	(1 << 0)

/**
 * setxattr flags
 * FUSE_SETXATTR_ACL_KILL_SGID: Clear SGID when system.posix_acl_access is set
 */
#define FUSE_SETXATTR_ACL_KILL_SGID	(1 << 0)

enum fuse_opcode {
	FUSE_LOOKUP		= 1,
	FUSE_FORGET		= 2,  /* no reply */
	FUSE_GETATTR		= 3,
	FUSE_SETATTR		= 4,
	FUSE_READLINK		= 5,
	FUSE_SYMLINK		= 6,
	FUSE_MKNOD		= 8,
	FUSE_MKDIR		= 9,
	FUSE_UNLINK		= 10,
	FUSE_RMDIR		= 11,
	FUSE_RENAME		= 12,
	FUSE_LINK		= 13,
	FUSE_OPEN		= 14,
	FUSE_READ		= 15,
	FUSE_WRITE		= 16,
	FUSE_STATFS		= 17,
	FUSE_RELEASE		= 18,
	FUSE_FSYNC		= 20,
	FUSE_SETXATTR		= 21,
	FUSE_GETXATTR		= 22,
	FUSE_LISTXATTR		= 23,
	FUSE_REMOVEXATTR	= 24,
	FUSE_FLUSH		= 25,
	FUSE_INIT		= 26,
	FUSE_OPENDIR		= 27,
	FUSE_READDIR		= 28,
	FUSE_RELEASEDIR		= 29,
	FUSE_FSYNCDIR		= 30,
	FUSE_GETLK		= 31,
	FUSE_SETLK		= 32,
	FUSE_SETLKW		= 33,
	FUSE_ACCESS		= 34,
	FUSE_CREATE		= 35,
	FUSE_INTERRUPT		= 36,
	FUSE_BMAP		= 37,
	FUSE_DESTROY		= 38,
	FUSE_IOCTL		= 39,
	FUSE_POLL		= 40,
	FUSE_NOTIFY_REPLY	= 41,
	FUSE_BATCH_FORGET	= 42,
	FUSE_FALLOCATE		= 43,
	FUSE_READDIRPLUS	= 44,
	FUSE_RENAME2		= 45,
	FUSE_LSEEK		= 46,
	FUSE_COPY_FILE_RANGE	= 47,
	FUSE_SETUPMAPPING	= 48,
	FUSE_REMOVEMAPPING	= 49,
<<<<<<< HEAD
=======
	FUSE_SYNCFS		= 50,
>>>>>>> 7d2a07b7

	/* CUSE specific operations */
	CUSE_INIT		= 4096,

	/* Reserved opcodes: helpful to detect structure endian-ness */
	CUSE_INIT_BSWAP_RESERVED	= 1048576,	/* CUSE_INIT << 8 */
	FUSE_INIT_BSWAP_RESERVED	= 436207616,	/* FUSE_INIT << 24 */
};

enum fuse_notify_code {
	FUSE_NOTIFY_POLL   = 1,
	FUSE_NOTIFY_INVAL_INODE = 2,
	FUSE_NOTIFY_INVAL_ENTRY = 3,
	FUSE_NOTIFY_STORE = 4,
	FUSE_NOTIFY_RETRIEVE = 5,
	FUSE_NOTIFY_DELETE = 6,
	FUSE_NOTIFY_CODE_MAX,
};

/* The read buffer is required to be at least 8k, but may be much larger */
#define FUSE_MIN_READ_BUFFER 8192

#define FUSE_COMPAT_ENTRY_OUT_SIZE 120

struct fuse_entry_out {
	uint64_t	nodeid;		/* Inode ID */
	uint64_t	generation;	/* Inode generation: nodeid:gen must
					   be unique for the fs's lifetime */
	uint64_t	entry_valid;	/* Cache timeout for the name */
	uint64_t	attr_valid;	/* Cache timeout for the attributes */
	uint32_t	entry_valid_nsec;
	uint32_t	attr_valid_nsec;
	struct fuse_attr attr;
};

struct fuse_forget_in {
	uint64_t	nlookup;
};

struct fuse_forget_one {
	uint64_t	nodeid;
	uint64_t	nlookup;
};

struct fuse_batch_forget_in {
	uint32_t	count;
	uint32_t	dummy;
};

struct fuse_getattr_in {
	uint32_t	getattr_flags;
	uint32_t	dummy;
	uint64_t	fh;
};

#define FUSE_COMPAT_ATTR_OUT_SIZE 96

struct fuse_attr_out {
	uint64_t	attr_valid;	/* Cache timeout for the attributes */
	uint32_t	attr_valid_nsec;
	uint32_t	dummy;
	struct fuse_attr attr;
};

#define FUSE_COMPAT_MKNOD_IN_SIZE 8

struct fuse_mknod_in {
	uint32_t	mode;
	uint32_t	rdev;
	uint32_t	umask;
	uint32_t	padding;
};

struct fuse_mkdir_in {
	uint32_t	mode;
	uint32_t	umask;
};

struct fuse_rename_in {
	uint64_t	newdir;
};

struct fuse_rename2_in {
	uint64_t	newdir;
	uint32_t	flags;
	uint32_t	padding;
};

struct fuse_link_in {
	uint64_t	oldnodeid;
};

struct fuse_setattr_in {
	uint32_t	valid;
	uint32_t	padding;
	uint64_t	fh;
	uint64_t	size;
	uint64_t	lock_owner;
	uint64_t	atime;
	uint64_t	mtime;
	uint64_t	ctime;
	uint32_t	atimensec;
	uint32_t	mtimensec;
	uint32_t	ctimensec;
	uint32_t	mode;
	uint32_t	unused4;
	uint32_t	uid;
	uint32_t	gid;
	uint32_t	unused5;
};

struct fuse_open_in {
	uint32_t	flags;
	uint32_t	open_flags;	/* FUSE_OPEN_... */
};

struct fuse_create_in {
	uint32_t	flags;
	uint32_t	mode;
	uint32_t	umask;
	uint32_t	open_flags;	/* FUSE_OPEN_... */
};

struct fuse_open_out {
	uint64_t	fh;
	uint32_t	open_flags;
	uint32_t	padding;
};

struct fuse_release_in {
	uint64_t	fh;
	uint32_t	flags;
	uint32_t	release_flags;
	uint64_t	lock_owner;
};

struct fuse_flush_in {
	uint64_t	fh;
	uint32_t	unused;
	uint32_t	padding;
	uint64_t	lock_owner;
};

struct fuse_read_in {
	uint64_t	fh;
	uint64_t	offset;
	uint32_t	size;
	uint32_t	read_flags;
	uint64_t	lock_owner;
	uint32_t	flags;
	uint32_t	padding;
};

#define FUSE_COMPAT_WRITE_IN_SIZE 24

struct fuse_write_in {
	uint64_t	fh;
	uint64_t	offset;
	uint32_t	size;
	uint32_t	write_flags;
	uint64_t	lock_owner;
	uint32_t	flags;
	uint32_t	padding;
};

struct fuse_write_out {
	uint32_t	size;
	uint32_t	padding;
};

#define FUSE_COMPAT_STATFS_SIZE 48

struct fuse_statfs_out {
	struct fuse_kstatfs st;
};

struct fuse_fsync_in {
	uint64_t	fh;
	uint32_t	fsync_flags;
	uint32_t	padding;
};

#define FUSE_COMPAT_SETXATTR_IN_SIZE 8

struct fuse_setxattr_in {
	uint32_t	size;
	uint32_t	flags;
	uint32_t	setxattr_flags;
	uint32_t	padding;
};

struct fuse_getxattr_in {
	uint32_t	size;
	uint32_t	padding;
};

struct fuse_getxattr_out {
	uint32_t	size;
	uint32_t	padding;
};

struct fuse_lk_in {
	uint64_t	fh;
	uint64_t	owner;
	struct fuse_file_lock lk;
	uint32_t	lk_flags;
	uint32_t	padding;
};

struct fuse_lk_out {
	struct fuse_file_lock lk;
};

struct fuse_access_in {
	uint32_t	mask;
	uint32_t	padding;
};

struct fuse_init_in {
	uint32_t	major;
	uint32_t	minor;
	uint32_t	max_readahead;
	uint32_t	flags;
};

#define FUSE_COMPAT_INIT_OUT_SIZE 8
#define FUSE_COMPAT_22_INIT_OUT_SIZE 24

struct fuse_init_out {
	uint32_t	major;
	uint32_t	minor;
	uint32_t	max_readahead;
	uint32_t	flags;
	uint16_t	max_background;
	uint16_t	congestion_threshold;
	uint32_t	max_write;
	uint32_t	time_gran;
	uint16_t	max_pages;
	uint16_t	map_alignment;
	uint32_t	unused[8];
};

#define CUSE_INIT_INFO_MAX 4096

struct cuse_init_in {
	uint32_t	major;
	uint32_t	minor;
	uint32_t	unused;
	uint32_t	flags;
};

struct cuse_init_out {
	uint32_t	major;
	uint32_t	minor;
	uint32_t	unused;
	uint32_t	flags;
	uint32_t	max_read;
	uint32_t	max_write;
	uint32_t	dev_major;		/* chardev major */
	uint32_t	dev_minor;		/* chardev minor */
	uint32_t	spare[10];
};

struct fuse_interrupt_in {
	uint64_t	unique;
};

struct fuse_bmap_in {
	uint64_t	block;
	uint32_t	blocksize;
	uint32_t	padding;
};

struct fuse_bmap_out {
	uint64_t	block;
};

struct fuse_ioctl_in {
	uint64_t	fh;
	uint32_t	flags;
	uint32_t	cmd;
	uint64_t	arg;
	uint32_t	in_size;
	uint32_t	out_size;
};

struct fuse_ioctl_iovec {
	uint64_t	base;
	uint64_t	len;
};

struct fuse_ioctl_out {
	int32_t		result;
	uint32_t	flags;
	uint32_t	in_iovs;
	uint32_t	out_iovs;
};

struct fuse_poll_in {
	uint64_t	fh;
	uint64_t	kh;
	uint32_t	flags;
	uint32_t	events;
};

struct fuse_poll_out {
	uint32_t	revents;
	uint32_t	padding;
};

struct fuse_notify_poll_wakeup_out {
	uint64_t	kh;
};

struct fuse_fallocate_in {
	uint64_t	fh;
	uint64_t	offset;
	uint64_t	length;
	uint32_t	mode;
	uint32_t	padding;
};

struct fuse_in_header {
	uint32_t	len;
	uint32_t	opcode;
	uint64_t	unique;
	uint64_t	nodeid;
	uint32_t	uid;
	uint32_t	gid;
	uint32_t	pid;
	uint32_t	padding;
};

struct fuse_out_header {
	uint32_t	len;
	int32_t		error;
	uint64_t	unique;
};

struct fuse_dirent {
	uint64_t	ino;
	uint64_t	off;
	uint32_t	namelen;
	uint32_t	type;
	char name[];
};

#define FUSE_NAME_OFFSET offsetof(struct fuse_dirent, name)
#define FUSE_DIRENT_ALIGN(x) \
	(((x) + sizeof(uint64_t) - 1) & ~(sizeof(uint64_t) - 1))
#define FUSE_DIRENT_SIZE(d) \
	FUSE_DIRENT_ALIGN(FUSE_NAME_OFFSET + (d)->namelen)

struct fuse_direntplus {
	struct fuse_entry_out entry_out;
	struct fuse_dirent dirent;
};

#define FUSE_NAME_OFFSET_DIRENTPLUS \
	offsetof(struct fuse_direntplus, dirent.name)
#define FUSE_DIRENTPLUS_SIZE(d) \
	FUSE_DIRENT_ALIGN(FUSE_NAME_OFFSET_DIRENTPLUS + (d)->dirent.namelen)

struct fuse_notify_inval_inode_out {
	uint64_t	ino;
	int64_t		off;
	int64_t		len;
};

struct fuse_notify_inval_entry_out {
	uint64_t	parent;
	uint32_t	namelen;
	uint32_t	padding;
};

struct fuse_notify_delete_out {
	uint64_t	parent;
	uint64_t	child;
	uint32_t	namelen;
	uint32_t	padding;
};

struct fuse_notify_store_out {
	uint64_t	nodeid;
	uint64_t	offset;
	uint32_t	size;
	uint32_t	padding;
};

struct fuse_notify_retrieve_out {
	uint64_t	notify_unique;
	uint64_t	nodeid;
	uint64_t	offset;
	uint32_t	size;
	uint32_t	padding;
};

/* Matches the size of fuse_write_in */
struct fuse_notify_retrieve_in {
	uint64_t	dummy1;
	uint64_t	offset;
	uint32_t	size;
	uint32_t	dummy2;
	uint64_t	dummy3;
	uint64_t	dummy4;
};

/* Device ioctls: */
#define FUSE_DEV_IOC_MAGIC		229
#define FUSE_DEV_IOC_CLONE		_IOR(FUSE_DEV_IOC_MAGIC, 0, uint32_t)

struct fuse_lseek_in {
	uint64_t	fh;
	uint64_t	offset;
	uint32_t	whence;
	uint32_t	padding;
};

struct fuse_lseek_out {
	uint64_t	offset;
};

struct fuse_copy_file_range_in {
	uint64_t	fh_in;
	uint64_t	off_in;
	uint64_t	nodeid_out;
	uint64_t	fh_out;
	uint64_t	off_out;
	uint64_t	len;
	uint64_t	flags;
};

#define FUSE_SETUPMAPPING_FLAG_WRITE (1ull << 0)
#define FUSE_SETUPMAPPING_FLAG_READ (1ull << 1)
struct fuse_setupmapping_in {
	/* An already open handle */
	uint64_t	fh;
	/* Offset into the file to start the mapping */
	uint64_t	foffset;
	/* Length of mapping required */
	uint64_t	len;
	/* Flags, FUSE_SETUPMAPPING_FLAG_* */
	uint64_t	flags;
	/* Offset in Memory Window */
	uint64_t	moffset;
};

struct fuse_removemapping_in {
	/* number of fuse_removemapping_one follows */
	uint32_t        count;
};

struct fuse_removemapping_one {
	/* Offset into the dax window start the unmapping */
	uint64_t        moffset;
	/* Length of mapping required */
	uint64_t	len;
};

#define FUSE_REMOVEMAPPING_MAX_ENTRY   \
		(PAGE_SIZE / sizeof(struct fuse_removemapping_one))

struct fuse_syncfs_in {
	uint64_t	padding;
};

#endif /* _LINUX_FUSE_H */<|MERGE_RESOLUTION|>--- conflicted
+++ resolved
@@ -172,8 +172,6 @@
  *  - add FUSE_WRITE_KILL_PRIV flag
  *  - add FUSE_SETUPMAPPING and FUSE_REMOVEMAPPING
  *  - add map_alignment to fuse_init_out, add FUSE_MAP_ALIGNMENT flag
-<<<<<<< HEAD
-=======
  *
  *  7.32
  *  - add flags to fuse_attr, add FUSE_ATTR_SUBMOUNT, add FUSE_SUBMOUNTS
@@ -186,7 +184,6 @@
  *
  *  7.34
  *  - add FUSE_SYNCFS
->>>>>>> 7d2a07b7
  */
 
 #ifndef _LINUX_FUSE_H
@@ -329,9 +326,6 @@
  * FUSE_CACHE_SYMLINKS: cache READLINK responses
  * FUSE_NO_OPENDIR_SUPPORT: kernel supports zero-message opendir
  * FUSE_EXPLICIT_INVAL_DATA: only invalidate cached pages on explicit request
-<<<<<<< HEAD
- * FUSE_MAP_ALIGNMENT: map_alignment field is valid
-=======
  * FUSE_MAP_ALIGNMENT: init_out.map_alignment contains log2(byte alignment) for
  *		       foffset and moffset fields in struct
  *		       fuse_setupmapping_out and fuse_removemapping_one.
@@ -342,7 +336,6 @@
  *			write/truncate sgid is killed only if file has group
  *			execute permission. (Same as Linux VFS behavior).
  * FUSE_SETXATTR_EXT:	Server supports extended struct fuse_setxattr_in
->>>>>>> 7d2a07b7
  */
 #define FUSE_ASYNC_READ		(1 << 0)
 #define FUSE_POSIX_LOCKS	(1 << 1)
@@ -371,12 +364,9 @@
 #define FUSE_NO_OPENDIR_SUPPORT (1 << 24)
 #define FUSE_EXPLICIT_INVAL_DATA (1 << 25)
 #define FUSE_MAP_ALIGNMENT	(1 << 26)
-<<<<<<< HEAD
-=======
 #define FUSE_SUBMOUNTS		(1 << 27)
 #define FUSE_HANDLE_KILLPRIV_V2	(1 << 28)
 #define FUSE_SETXATTR_EXT	(1 << 29)
->>>>>>> 7d2a07b7
 
 /**
  * CUSE INIT request/reply flags
@@ -522,10 +512,7 @@
 	FUSE_COPY_FILE_RANGE	= 47,
 	FUSE_SETUPMAPPING	= 48,
 	FUSE_REMOVEMAPPING	= 49,
-<<<<<<< HEAD
-=======
 	FUSE_SYNCFS		= 50,
->>>>>>> 7d2a07b7
 
 	/* CUSE specific operations */
 	CUSE_INIT		= 4096,
