/* SPDX-License-Identifier: GPL-2.0 WITH Linux-syscall-note */
/*
 * Copyright (C) 2015 Etnaviv Project
 *
 * This program is free software; you can redistribute it and/or modify it
 * under the terms of the GNU General Public License version 2 as published by
 * the Free Software Foundation.
 *
 * This program is distributed in the hope that it will be useful, but WITHOUT
 * ANY WARRANTY; without even the implied warranty of MERCHANTABILITY or
 * FITNESS FOR A PARTICULAR PURPOSE.  See the GNU General Public License for
 * more details.
 *
 * You should have received a copy of the GNU General Public License along with
 * this program.  If not, see <http://www.gnu.org/licenses/>.
 */

#ifndef __ETNAVIV_DRM_H__
#define __ETNAVIV_DRM_H__

#include "drm.h"

#if defined(__cplusplus)
extern "C" {
#endif

/* Please note that modifications to all structs defined here are
 * subject to backwards-compatibility constraints:
 *  1) Do not use pointers, use __u64 instead for 32 bit / 64 bit
 *     user/kernel compatibility
 *  2) Keep fields aligned to their size
 *  3) Because of how drm_ioctl() works, we can add new fields at
 *     the end of an ioctl if some care is taken: drm_ioctl() will
 *     zero out the new fields at the tail of the ioctl, so a zero
 *     value should have a backwards compatible meaning.  And for
 *     output params, userspace won't see the newly added output
 *     fields.. so that has to be somehow ok.
 */

/* timeouts are specified in clock-monotonic absolute times (to simplify
 * restarting interrupted ioctls).  The following struct is logically the
 * same as 'struct timespec' but 32/64b ABI safe.
 */
struct drm_etnaviv_timespec {
	__s64 tv_sec;          /* seconds */
	__s64 tv_nsec;         /* nanoseconds */
};

#define ETNAVIV_PARAM_GPU_MODEL                     0x01
#define ETNAVIV_PARAM_GPU_REVISION                  0x02
#define ETNAVIV_PARAM_GPU_FEATURES_0                0x03
#define ETNAVIV_PARAM_GPU_FEATURES_1                0x04
#define ETNAVIV_PARAM_GPU_FEATURES_2                0x05
#define ETNAVIV_PARAM_GPU_FEATURES_3                0x06
#define ETNAVIV_PARAM_GPU_FEATURES_4                0x07
#define ETNAVIV_PARAM_GPU_FEATURES_5                0x08
#define ETNAVIV_PARAM_GPU_FEATURES_6                0x09
#define ETNAVIV_PARAM_GPU_FEATURES_7                0x0a
#define ETNAVIV_PARAM_GPU_FEATURES_8                0x0b
#define ETNAVIV_PARAM_GPU_FEATURES_9                0x0c
#define ETNAVIV_PARAM_GPU_FEATURES_10               0x0d
#define ETNAVIV_PARAM_GPU_FEATURES_11               0x0e
#define ETNAVIV_PARAM_GPU_FEATURES_12               0x0f

#define ETNAVIV_PARAM_GPU_STREAM_COUNT              0x10
#define ETNAVIV_PARAM_GPU_REGISTER_MAX              0x11
#define ETNAVIV_PARAM_GPU_THREAD_COUNT              0x12
#define ETNAVIV_PARAM_GPU_VERTEX_CACHE_SIZE         0x13
#define ETNAVIV_PARAM_GPU_SHADER_CORE_COUNT         0x14
#define ETNAVIV_PARAM_GPU_PIXEL_PIPES               0x15
#define ETNAVIV_PARAM_GPU_VERTEX_OUTPUT_BUFFER_SIZE 0x16
#define ETNAVIV_PARAM_GPU_BUFFER_SIZE               0x17
#define ETNAVIV_PARAM_GPU_INSTRUCTION_COUNT         0x18
#define ETNAVIV_PARAM_GPU_NUM_CONSTANTS             0x19
#define ETNAVIV_PARAM_GPU_NUM_VARYINGS              0x1a
#define ETNAVIV_PARAM_SOFTPIN_START_ADDR            0x1b
<<<<<<< HEAD
=======
#define ETNAVIV_PARAM_GPU_PRODUCT_ID                0x1c
#define ETNAVIV_PARAM_GPU_CUSTOMER_ID               0x1d
#define ETNAVIV_PARAM_GPU_ECO_ID                    0x1e
>>>>>>> 7d2a07b7

#define ETNA_MAX_PIPES 4

struct drm_etnaviv_param {
	__u32 pipe;           /* in */
	__u32 param;          /* in, ETNAVIV_PARAM_x */
	__u64 value;          /* out (get_param) or in (set_param) */
};

/*
 * GEM buffers:
 */

#define ETNA_BO_CACHE_MASK   0x000f0000
/* cache modes */
#define ETNA_BO_CACHED       0x00010000
#define ETNA_BO_WC           0x00020000
#define ETNA_BO_UNCACHED     0x00040000
/* map flags */
#define ETNA_BO_FORCE_MMU    0x00100000

struct drm_etnaviv_gem_new {
	__u64 size;           /* in */
	__u32 flags;          /* in, mask of ETNA_BO_x */
	__u32 handle;         /* out */
};

struct drm_etnaviv_gem_info {
	__u32 handle;         /* in */
	__u32 pad;
	__u64 offset;         /* out, offset to pass to mmap() */
};

#define ETNA_PREP_READ        0x01
#define ETNA_PREP_WRITE       0x02
#define ETNA_PREP_NOSYNC      0x04

struct drm_etnaviv_gem_cpu_prep {
	__u32 handle;         /* in */
	__u32 op;             /* in, mask of ETNA_PREP_x */
	struct drm_etnaviv_timespec timeout;   /* in */
};

struct drm_etnaviv_gem_cpu_fini {
	__u32 handle;         /* in */
	__u32 flags;          /* in, placeholder for now, no defined values */
};

/*
 * Cmdstream Submission:
 */

/* The value written into the cmdstream is logically:
 * relocbuf->gpuaddr + reloc_offset
 *
 * NOTE that reloc's must be sorted by order of increasing submit_offset,
 * otherwise EINVAL.
 */
struct drm_etnaviv_gem_submit_reloc {
	__u32 submit_offset;  /* in, offset from submit_bo */
	__u32 reloc_idx;      /* in, index of reloc_bo buffer */
	__u64 reloc_offset;   /* in, offset from start of reloc_bo */
	__u32 flags;          /* in, placeholder for now, no defined values */
};

/* Each buffer referenced elsewhere in the cmdstream submit (ie. the
 * cmdstream buffer(s) themselves or reloc entries) has one (and only
 * one) entry in the submit->bos[] table.
 *
 * As a optimization, the current buffer (gpu virtual address) can be
 * passed back through the 'presumed' field.  If on a subsequent reloc,
 * userspace passes back a 'presumed' address that is still valid,
 * then patching the cmdstream for this entry is skipped.  This can
 * avoid kernel needing to map/access the cmdstream bo in the common
 * case.
 * If the submit is a softpin submit (ETNA_SUBMIT_SOFTPIN) the 'presumed'
 * field is interpreted as the fixed location to map the bo into the gpu
 * virtual address space. If the kernel is unable to map the buffer at
 * this location the submit will fail. This means userspace is responsible
 * for the whole gpu virtual address management.
 */
#define ETNA_SUBMIT_BO_READ             0x0001
#define ETNA_SUBMIT_BO_WRITE            0x0002
struct drm_etnaviv_gem_submit_bo {
	__u32 flags;          /* in, mask of ETNA_SUBMIT_BO_x */
	__u32 handle;         /* in, GEM handle */
	__u64 presumed;       /* in/out, presumed buffer address */
};

/* performance monitor request (pmr) */
#define ETNA_PM_PROCESS_PRE             0x0001
#define ETNA_PM_PROCESS_POST            0x0002
struct drm_etnaviv_gem_submit_pmr {
	__u32 flags;          /* in, when to process request (ETNA_PM_PROCESS_x) */
	__u8  domain;         /* in, pm domain */
	__u8  pad;
	__u16 signal;         /* in, pm signal */
	__u32 sequence;       /* in, sequence number */
	__u32 read_offset;    /* in, offset from read_bo */
	__u32 read_idx;       /* in, index of read_bo buffer */
};

/* Each cmdstream submit consists of a table of buffers involved, and
 * one or more cmdstream buffers.  This allows for conditional execution
 * (context-restore), and IB buffers needed for per tile/bin draw cmds.
 */
#define ETNA_SUBMIT_NO_IMPLICIT         0x0001
#define ETNA_SUBMIT_FENCE_FD_IN         0x0002
#define ETNA_SUBMIT_FENCE_FD_OUT        0x0004
#define ETNA_SUBMIT_SOFTPIN             0x0008
#define ETNA_SUBMIT_FLAGS		(ETNA_SUBMIT_NO_IMPLICIT | \
					 ETNA_SUBMIT_FENCE_FD_IN | \
					 ETNA_SUBMIT_FENCE_FD_OUT| \
					 ETNA_SUBMIT_SOFTPIN)
#define ETNA_PIPE_3D      0x00
#define ETNA_PIPE_2D      0x01
#define ETNA_PIPE_VG      0x02
struct drm_etnaviv_gem_submit {
	__u32 fence;          /* out */
	__u32 pipe;           /* in */
	__u32 exec_state;     /* in, initial execution state (ETNA_PIPE_x) */
	__u32 nr_bos;         /* in, number of submit_bo's */
	__u32 nr_relocs;      /* in, number of submit_reloc's */
	__u32 stream_size;    /* in, cmdstream size */
	__u64 bos;            /* in, ptr to array of submit_bo's */
	__u64 relocs;         /* in, ptr to array of submit_reloc's */
	__u64 stream;         /* in, ptr to cmdstream */
	__u32 flags;          /* in, mask of ETNA_SUBMIT_x */
	__s32 fence_fd;       /* in/out, fence fd (see ETNA_SUBMIT_FENCE_FD_x) */
	__u64 pmrs;           /* in, ptr to array of submit_pmr's */
	__u32 nr_pmrs;        /* in, number of submit_pmr's */
	__u32 pad;
};

/* The normal way to synchronize with the GPU is just to CPU_PREP on
 * a buffer if you need to access it from the CPU (other cmdstream
 * submission from same or other contexts, PAGE_FLIP ioctl, etc, all
 * handle the required synchronization under the hood).  This ioctl
 * mainly just exists as a way to implement the gallium pipe_fence
 * APIs without requiring a dummy bo to synchronize on.
 */
#define ETNA_WAIT_NONBLOCK      0x01
struct drm_etnaviv_wait_fence {
	__u32 pipe;           /* in */
	__u32 fence;          /* in */
	__u32 flags;          /* in, mask of ETNA_WAIT_x */
	__u32 pad;
	struct drm_etnaviv_timespec timeout;   /* in */
};

#define ETNA_USERPTR_READ	0x01
#define ETNA_USERPTR_WRITE	0x02
struct drm_etnaviv_gem_userptr {
	__u64 user_ptr;	/* in, page aligned user pointer */
	__u64 user_size;	/* in, page aligned user size */
	__u32 flags;		/* in, flags */
	__u32 handle;	/* out, non-zero handle */
};

struct drm_etnaviv_gem_wait {
	__u32 pipe;				/* in */
	__u32 handle;				/* in, bo to be waited for */
	__u32 flags;				/* in, mask of ETNA_WAIT_x  */
	__u32 pad;
	struct drm_etnaviv_timespec timeout;	/* in */
};

/*
 * Performance Monitor (PM):
 */

struct drm_etnaviv_pm_domain {
	__u32 pipe;       /* in */
	__u8  iter;       /* in/out, select pm domain at index iter */
	__u8  id;         /* out, id of domain */
	__u16 nr_signals; /* out, how many signals does this domain provide */
	char  name[64];   /* out, name of domain */
};

struct drm_etnaviv_pm_signal {
	__u32 pipe;       /* in */
	__u8  domain;     /* in, pm domain index */
	__u8  pad;
	__u16 iter;       /* in/out, select pm source at index iter */
	__u16 id;         /* out, id of signal */
	char  name[64];   /* out, name of domain */
};

#define DRM_ETNAVIV_GET_PARAM          0x00
/* placeholder:
#define DRM_ETNAVIV_SET_PARAM          0x01
 */
#define DRM_ETNAVIV_GEM_NEW            0x02
#define DRM_ETNAVIV_GEM_INFO           0x03
#define DRM_ETNAVIV_GEM_CPU_PREP       0x04
#define DRM_ETNAVIV_GEM_CPU_FINI       0x05
#define DRM_ETNAVIV_GEM_SUBMIT         0x06
#define DRM_ETNAVIV_WAIT_FENCE         0x07
#define DRM_ETNAVIV_GEM_USERPTR        0x08
#define DRM_ETNAVIV_GEM_WAIT           0x09
#define DRM_ETNAVIV_PM_QUERY_DOM       0x0a
#define DRM_ETNAVIV_PM_QUERY_SIG       0x0b
#define DRM_ETNAVIV_NUM_IOCTLS         0x0c

#define DRM_IOCTL_ETNAVIV_GET_PARAM    DRM_IOWR(DRM_COMMAND_BASE + DRM_ETNAVIV_GET_PARAM, struct drm_etnaviv_param)
#define DRM_IOCTL_ETNAVIV_GEM_NEW      DRM_IOWR(DRM_COMMAND_BASE + DRM_ETNAVIV_GEM_NEW, struct drm_etnaviv_gem_new)
#define DRM_IOCTL_ETNAVIV_GEM_INFO     DRM_IOWR(DRM_COMMAND_BASE + DRM_ETNAVIV_GEM_INFO, struct drm_etnaviv_gem_info)
#define DRM_IOCTL_ETNAVIV_GEM_CPU_PREP DRM_IOW(DRM_COMMAND_BASE + DRM_ETNAVIV_GEM_CPU_PREP, struct drm_etnaviv_gem_cpu_prep)
#define DRM_IOCTL_ETNAVIV_GEM_CPU_FINI DRM_IOW(DRM_COMMAND_BASE + DRM_ETNAVIV_GEM_CPU_FINI, struct drm_etnaviv_gem_cpu_fini)
#define DRM_IOCTL_ETNAVIV_GEM_SUBMIT   DRM_IOWR(DRM_COMMAND_BASE + DRM_ETNAVIV_GEM_SUBMIT, struct drm_etnaviv_gem_submit)
#define DRM_IOCTL_ETNAVIV_WAIT_FENCE   DRM_IOW(DRM_COMMAND_BASE + DRM_ETNAVIV_WAIT_FENCE, struct drm_etnaviv_wait_fence)
#define DRM_IOCTL_ETNAVIV_GEM_USERPTR  DRM_IOWR(DRM_COMMAND_BASE + DRM_ETNAVIV_GEM_USERPTR, struct drm_etnaviv_gem_userptr)
#define DRM_IOCTL_ETNAVIV_GEM_WAIT     DRM_IOW(DRM_COMMAND_BASE + DRM_ETNAVIV_GEM_WAIT, struct drm_etnaviv_gem_wait)
#define DRM_IOCTL_ETNAVIV_PM_QUERY_DOM DRM_IOWR(DRM_COMMAND_BASE + DRM_ETNAVIV_PM_QUERY_DOM, struct drm_etnaviv_pm_domain)
#define DRM_IOCTL_ETNAVIV_PM_QUERY_SIG DRM_IOWR(DRM_COMMAND_BASE + DRM_ETNAVIV_PM_QUERY_SIG, struct drm_etnaviv_pm_signal)

#if defined(__cplusplus)
}
#endif

#endif /* __ETNAVIV_DRM_H__ */<|MERGE_RESOLUTION|>--- conflicted
+++ resolved
@@ -74,12 +74,9 @@
 #define ETNAVIV_PARAM_GPU_NUM_CONSTANTS             0x19
 #define ETNAVIV_PARAM_GPU_NUM_VARYINGS              0x1a
 #define ETNAVIV_PARAM_SOFTPIN_START_ADDR            0x1b
-<<<<<<< HEAD
-=======
 #define ETNAVIV_PARAM_GPU_PRODUCT_ID                0x1c
 #define ETNAVIV_PARAM_GPU_CUSTOMER_ID               0x1d
 #define ETNAVIV_PARAM_GPU_ECO_ID                    0x1e
->>>>>>> 7d2a07b7
 
 #define ETNA_MAX_PIPES 4
 
