--- conflicted
+++ resolved
@@ -97,10 +97,6 @@
 extern int pci_mmap_page_range (struct pci_dev *dev, struct vm_area_struct *vma,
 				enum pci_mmap_state mmap_state, int write_combine);
 
-<<<<<<< HEAD
-/* generic pci stuff */
-#include <asm-generic/pci.h>
-=======
 struct pci_controller {
 	void *acpi_handle;
 	void *iommu;
@@ -111,6 +107,8 @@
 
 #define PCI_CONTROLLER(busdev) ((struct pci_controller *) busdev->sysdata)
 #define PCI_SEGMENT(busdev)    (PCI_CONTROLLER(busdev)->segment)
->>>>>>> 9973adf4
+
+/* generic pci stuff */
+#include <asm-generic/pci.h>
 
 #endif /* _ASM_IA64_PCI_H */