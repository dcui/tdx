#ifndef _ASM_I386_UNISTD_H_
#define _ASM_I386_UNISTD_H_

/*
 * This file contains the system call numbers.
 */

#define __NR_restart_syscall      0
#define __NR_exit		  1
#define __NR_fork		  2
#define __NR_read		  3
#define __NR_write		  4
#define __NR_open		  5
#define __NR_close		  6
#define __NR_waitpid		  7
#define __NR_creat		  8
#define __NR_link		  9
#define __NR_unlink		 10
#define __NR_execve		 11
#define __NR_chdir		 12
#define __NR_time		 13
#define __NR_mknod		 14
#define __NR_chmod		 15
#define __NR_lchown		 16
#define __NR_break		 17
#define __NR_oldstat		 18
#define __NR_lseek		 19
#define __NR_getpid		 20
#define __NR_mount		 21
#define __NR_umount		 22
#define __NR_setuid		 23
#define __NR_getuid		 24
#define __NR_stime		 25
#define __NR_ptrace		 26
#define __NR_alarm		 27
#define __NR_oldfstat		 28
#define __NR_pause		 29
#define __NR_utime		 30
#define __NR_stty		 31
#define __NR_gtty		 32
#define __NR_access		 33
#define __NR_nice		 34
#define __NR_ftime		 35
#define __NR_sync		 36
#define __NR_kill		 37
#define __NR_rename		 38
#define __NR_mkdir		 39
#define __NR_rmdir		 40
#define __NR_dup		 41
#define __NR_pipe		 42
#define __NR_times		 43
#define __NR_prof		 44
#define __NR_brk		 45
#define __NR_setgid		 46
#define __NR_getgid		 47
#define __NR_signal		 48
#define __NR_geteuid		 49
#define __NR_getegid		 50
#define __NR_acct		 51
#define __NR_umount2		 52
#define __NR_lock		 53
#define __NR_ioctl		 54
#define __NR_fcntl		 55
#define __NR_mpx		 56
#define __NR_setpgid		 57
#define __NR_ulimit		 58
#define __NR_oldolduname	 59
#define __NR_umask		 60
#define __NR_chroot		 61
#define __NR_ustat		 62
#define __NR_dup2		 63
#define __NR_getppid		 64
#define __NR_getpgrp		 65
#define __NR_setsid		 66
#define __NR_sigaction		 67
#define __NR_sgetmask		 68
#define __NR_ssetmask		 69
#define __NR_setreuid		 70
#define __NR_setregid		 71
#define __NR_sigsuspend		 72
#define __NR_sigpending		 73
#define __NR_sethostname	 74
#define __NR_setrlimit		 75
#define __NR_getrlimit		 76	/* Back compatible 2Gig limited rlimit */
#define __NR_getrusage		 77
#define __NR_gettimeofday	 78
#define __NR_settimeofday	 79
#define __NR_getgroups		 80
#define __NR_setgroups		 81
#define __NR_select		 82
#define __NR_symlink		 83
#define __NR_oldlstat		 84
#define __NR_readlink		 85
#define __NR_uselib		 86
#define __NR_swapon		 87
#define __NR_reboot		 88
#define __NR_readdir		 89
#define __NR_mmap		 90
#define __NR_munmap		 91
#define __NR_truncate		 92
#define __NR_ftruncate		 93
#define __NR_fchmod		 94
#define __NR_fchown		 95
#define __NR_getpriority	 96
#define __NR_setpriority	 97
#define __NR_profil		 98
#define __NR_statfs		 99
#define __NR_fstatfs		100
#define __NR_ioperm		101
#define __NR_socketcall		102
#define __NR_syslog		103
#define __NR_setitimer		104
#define __NR_getitimer		105
#define __NR_stat		106
#define __NR_lstat		107
#define __NR_fstat		108
#define __NR_olduname		109
#define __NR_iopl		110
#define __NR_vhangup		111
#define __NR_idle		112
#define __NR_vm86old		113
#define __NR_wait4		114
#define __NR_swapoff		115
#define __NR_sysinfo		116
#define __NR_ipc		117
#define __NR_fsync		118
#define __NR_sigreturn		119
#define __NR_clone		120
#define __NR_setdomainname	121
#define __NR_uname		122
#define __NR_modify_ldt		123
#define __NR_adjtimex		124
#define __NR_mprotect		125
#define __NR_sigprocmask	126
#define __NR_create_module	127
#define __NR_init_module	128
#define __NR_delete_module	129
#define __NR_get_kernel_syms	130
#define __NR_quotactl		131
#define __NR_getpgid		132
#define __NR_fchdir		133
#define __NR_bdflush		134
#define __NR_sysfs		135
#define __NR_personality	136
#define __NR_afs_syscall	137 /* Syscall for Andrew File System */
#define __NR_setfsuid		138
#define __NR_setfsgid		139
#define __NR__llseek		140
#define __NR_getdents		141
#define __NR__newselect		142
#define __NR_flock		143
#define __NR_msync		144
#define __NR_readv		145
#define __NR_writev		146
#define __NR_getsid		147
#define __NR_fdatasync		148
#define __NR__sysctl		149
#define __NR_mlock		150
#define __NR_munlock		151
#define __NR_mlockall		152
#define __NR_munlockall		153
#define __NR_sched_setparam		154
#define __NR_sched_getparam		155
#define __NR_sched_setscheduler		156
#define __NR_sched_getscheduler		157
#define __NR_sched_yield		158
#define __NR_sched_get_priority_max	159
#define __NR_sched_get_priority_min	160
#define __NR_sched_rr_get_interval	161
#define __NR_nanosleep		162
#define __NR_mremap		163
#define __NR_setresuid		164
#define __NR_getresuid		165
#define __NR_vm86		166
#define __NR_query_module	167
#define __NR_poll		168
#define __NR_nfsservctl		169
#define __NR_setresgid		170
#define __NR_getresgid		171
#define __NR_prctl              172
#define __NR_rt_sigreturn	173
#define __NR_rt_sigaction	174
#define __NR_rt_sigprocmask	175
#define __NR_rt_sigpending	176
#define __NR_rt_sigtimedwait	177
#define __NR_rt_sigqueueinfo	178
#define __NR_rt_sigsuspend	179
#define __NR_pread64		180
#define __NR_pwrite64		181
#define __NR_chown		182
#define __NR_getcwd		183
#define __NR_capget		184
#define __NR_capset		185
#define __NR_sigaltstack	186
#define __NR_sendfile		187
#define __NR_getpmsg		188	/* some people actually want streams */
#define __NR_putpmsg		189	/* some people actually want streams */
#define __NR_vfork		190
#define __NR_ugetrlimit		191	/* SuS compliant getrlimit */
#define __NR_mmap2		192
#define __NR_truncate64		193
#define __NR_ftruncate64	194
#define __NR_stat64		195
#define __NR_lstat64		196
#define __NR_fstat64		197
#define __NR_lchown32		198
#define __NR_getuid32		199
#define __NR_getgid32		200
#define __NR_geteuid32		201
#define __NR_getegid32		202
#define __NR_setreuid32		203
#define __NR_setregid32		204
#define __NR_getgroups32	205
#define __NR_setgroups32	206
#define __NR_fchown32		207
#define __NR_setresuid32	208
#define __NR_getresuid32	209
#define __NR_setresgid32	210
#define __NR_getresgid32	211
#define __NR_chown32		212
#define __NR_setuid32		213
#define __NR_setgid32		214
#define __NR_setfsuid32		215
#define __NR_setfsgid32		216
#define __NR_pivot_root		217
#define __NR_mincore		218
#define __NR_madvise		219
#define __NR_madvise1		219	/* delete when C lib stub is removed */
#define __NR_getdents64		220
#define __NR_fcntl64		221
/* 223 is unused */
#define __NR_gettid		224
#define __NR_readahead		225
#define __NR_setxattr		226
#define __NR_lsetxattr		227
#define __NR_fsetxattr		228
#define __NR_getxattr		229
#define __NR_lgetxattr		230
#define __NR_fgetxattr		231
#define __NR_listxattr		232
#define __NR_llistxattr		233
#define __NR_flistxattr		234
#define __NR_removexattr	235
#define __NR_lremovexattr	236
#define __NR_fremovexattr	237
#define __NR_tkill		238
#define __NR_sendfile64		239
#define __NR_futex		240
#define __NR_sched_setaffinity	241
#define __NR_sched_getaffinity	242
#define __NR_set_thread_area	243
#define __NR_get_thread_area	244
#define __NR_io_setup		245
#define __NR_io_destroy		246
#define __NR_io_getevents	247
#define __NR_io_submit		248
#define __NR_io_cancel		249
#define __NR_fadvise64		250
/* 251 is available for reuse (was briefly sys_set_zone_reclaim) */
#define __NR_exit_group		252
#define __NR_lookup_dcookie	253
#define __NR_epoll_create	254
#define __NR_epoll_ctl		255
#define __NR_epoll_wait		256
#define __NR_remap_file_pages	257
#define __NR_set_tid_address	258
#define __NR_timer_create	259
#define __NR_timer_settime	(__NR_timer_create+1)
#define __NR_timer_gettime	(__NR_timer_create+2)
#define __NR_timer_getoverrun	(__NR_timer_create+3)
#define __NR_timer_delete	(__NR_timer_create+4)
#define __NR_clock_settime	(__NR_timer_create+5)
#define __NR_clock_gettime	(__NR_timer_create+6)
#define __NR_clock_getres	(__NR_timer_create+7)
#define __NR_clock_nanosleep	(__NR_timer_create+8)
#define __NR_statfs64		268
#define __NR_fstatfs64		269
#define __NR_tgkill		270
#define __NR_utimes		271
#define __NR_fadvise64_64	272
#define __NR_vserver		273
#define __NR_mbind		274
#define __NR_get_mempolicy	275
#define __NR_set_mempolicy	276
#define __NR_mq_open 		277
#define __NR_mq_unlink		(__NR_mq_open+1)
#define __NR_mq_timedsend	(__NR_mq_open+2)
#define __NR_mq_timedreceive	(__NR_mq_open+3)
#define __NR_mq_notify		(__NR_mq_open+4)
#define __NR_mq_getsetattr	(__NR_mq_open+5)
#define __NR_kexec_load		283
#define __NR_waitid		284
/* #define __NR_sys_setaltroot	285 */
#define __NR_add_key		286
#define __NR_request_key	287
#define __NR_keyctl		288
#define __NR_ioprio_set		289
#define __NR_ioprio_get		290
#define __NR_inotify_init	291
#define __NR_inotify_add_watch	292
#define __NR_inotify_rm_watch	293
#define __NR_migrate_pages	294
#define __NR_openat		295
#define __NR_mkdirat		296
#define __NR_mknodat		297
#define __NR_fchownat		298
#define __NR_futimesat		299
#define __NR_fstatat64		300
#define __NR_unlinkat		301
#define __NR_renameat		302
#define __NR_linkat		303
#define __NR_symlinkat		304
#define __NR_readlinkat		305
#define __NR_fchmodat		306
#define __NR_faccessat		307
#define __NR_pselect6		308
#define __NR_ppoll		309
#define __NR_unshare		310
#define __NR_set_robust_list	311
#define __NR_get_robust_list	312
#define __NR_splice		313
#define __NR_sync_file_range	314
#define __NR_tee		315
#define __NR_vmsplice		316
<<<<<<< HEAD

#define NR_syscalls 317
=======
#define __NR_move_pages		317

#ifdef __KERNEL__

#define NR_syscalls 318
>>>>>>> 120bda20

/*
 * user-visible error numbers are in the range -1 - -128: see
 * <asm-i386/errno.h>
 */
#define __syscall_return(type, res) \
do { \
	if ((unsigned long)(res) >= (unsigned long)(-(128 + 1))) { \
		errno = -(res); \
		res = -1; \
	} \
	return (type) (res); \
} while (0)

/* XXX - _foo needs to be __foo, while __NR_bar could be _NR_bar. */
#define _syscall0(type,name) \
type name(void) \
{ \
long __res; \
__asm__ volatile ("int $0x80" \
	: "=a" (__res) \
	: "0" (__NR_##name)); \
__syscall_return(type,__res); \
}

#define _syscall1(type,name,type1,arg1) \
type name(type1 arg1) \
{ \
long __res; \
__asm__ volatile ("push %%ebx ; movl %2,%%ebx ; int $0x80 ; pop %%ebx" \
	: "=a" (__res) \
	: "0" (__NR_##name),"ri" ((long)(arg1)) : "memory"); \
__syscall_return(type,__res); \
}

#define _syscall2(type,name,type1,arg1,type2,arg2) \
type name(type1 arg1,type2 arg2) \
{ \
long __res; \
__asm__ volatile ("push %%ebx ; movl %2,%%ebx ; int $0x80 ; pop %%ebx" \
	: "=a" (__res) \
	: "0" (__NR_##name),"ri" ((long)(arg1)),"c" ((long)(arg2)) \
	: "memory"); \
__syscall_return(type,__res); \
}

#define _syscall3(type,name,type1,arg1,type2,arg2,type3,arg3) \
type name(type1 arg1,type2 arg2,type3 arg3) \
{ \
long __res; \
__asm__ volatile ("push %%ebx ; movl %2,%%ebx ; int $0x80 ; pop %%ebx" \
	: "=a" (__res) \
	: "0" (__NR_##name),"ri" ((long)(arg1)),"c" ((long)(arg2)), \
		  "d" ((long)(arg3)) : "memory"); \
__syscall_return(type,__res); \
}

#define _syscall4(type,name,type1,arg1,type2,arg2,type3,arg3,type4,arg4) \
type name (type1 arg1, type2 arg2, type3 arg3, type4 arg4) \
{ \
long __res; \
__asm__ volatile ("push %%ebx ; movl %2,%%ebx ; int $0x80 ; pop %%ebx" \
	: "=a" (__res) \
	: "0" (__NR_##name),"ri" ((long)(arg1)),"c" ((long)(arg2)), \
	  "d" ((long)(arg3)),"S" ((long)(arg4)) : "memory"); \
__syscall_return(type,__res); \
} 

#define _syscall5(type,name,type1,arg1,type2,arg2,type3,arg3,type4,arg4, \
	  type5,arg5) \
type name (type1 arg1,type2 arg2,type3 arg3,type4 arg4,type5 arg5) \
{ \
long __res; \
__asm__ volatile ("push %%ebx ; movl %2,%%ebx ; movl %1,%%eax ; " \
                  "int $0x80 ; pop %%ebx" \
	: "=a" (__res) \
	: "i" (__NR_##name),"ri" ((long)(arg1)),"c" ((long)(arg2)), \
	  "d" ((long)(arg3)),"S" ((long)(arg4)),"D" ((long)(arg5)) \
	: "memory"); \
__syscall_return(type,__res); \
}

#define _syscall6(type,name,type1,arg1,type2,arg2,type3,arg3,type4,arg4, \
	  type5,arg5,type6,arg6) \
type name (type1 arg1,type2 arg2,type3 arg3,type4 arg4,type5 arg5,type6 arg6) \
{ \
long __res; \
  struct { long __a1; long __a6; } __s = { (long)arg1, (long)arg6 }; \
__asm__ volatile ("push %%ebp ; push %%ebx ; movl 4(%2),%%ebp ; " \
                  "movl 0(%2),%%ebx ; movl %1,%%eax ; int $0x80 ; " \
                  "pop %%ebx ;  pop %%ebp" \
	: "=a" (__res) \
	: "i" (__NR_##name),"0" ((long)(&__s)),"c" ((long)(arg2)), \
	  "d" ((long)(arg3)),"S" ((long)(arg4)),"D" ((long)(arg5)) \
	: "memory"); \
__syscall_return(type,__res); \
}

#define __ARCH_WANT_IPC_PARSE_VERSION
#define __ARCH_WANT_OLD_READDIR
#define __ARCH_WANT_OLD_STAT
#define __ARCH_WANT_STAT64
#define __ARCH_WANT_SYS_ALARM
#define __ARCH_WANT_SYS_GETHOSTNAME
#define __ARCH_WANT_SYS_PAUSE
#define __ARCH_WANT_SYS_SGETMASK
#define __ARCH_WANT_SYS_SIGNAL
#define __ARCH_WANT_SYS_TIME
#define __ARCH_WANT_SYS_UTIME
#define __ARCH_WANT_SYS_WAITPID
#define __ARCH_WANT_SYS_SOCKETCALL
#define __ARCH_WANT_SYS_FADVISE64
#define __ARCH_WANT_SYS_GETPGRP
#define __ARCH_WANT_SYS_LLSEEK
#define __ARCH_WANT_SYS_NICE
#define __ARCH_WANT_SYS_OLD_GETRLIMIT
#define __ARCH_WANT_SYS_OLDUMOUNT
#define __ARCH_WANT_SYS_SIGPENDING
#define __ARCH_WANT_SYS_SIGPROCMASK
#define __ARCH_WANT_SYS_RT_SIGACTION
#define __ARCH_WANT_SYS_RT_SIGSUSPEND

#ifdef __KERNEL_SYSCALLS__

#include <linux/compiler.h>
#include <linux/types.h>
#include <linux/linkage.h>
#include <asm/ptrace.h>

/*
 * we need this inline - forking from kernel space will result
 * in NO COPY ON WRITE (!!!), until an execve is executed. This
 * is no problem, but for the stack. This is handled by not letting
 * main() use the stack at all after fork(). Thus, no function
 * calls - which means inline code for fork too, as otherwise we
 * would use the stack upon exit from 'fork()'.
 *
 * Actually only pause and fork are needed inline, so that there
 * won't be any messing with the stack from main(), but we define
 * some others too.
 */
static inline _syscall3(int,execve,const char *,file,char **,argv,char **,envp)

asmlinkage int sys_modify_ldt(int func, void __user *ptr, unsigned long bytecount);
asmlinkage long sys_mmap2(unsigned long addr, unsigned long len,
			unsigned long prot, unsigned long flags,
			unsigned long fd, unsigned long pgoff);
asmlinkage int sys_execve(struct pt_regs regs);
asmlinkage int sys_clone(struct pt_regs regs);
asmlinkage int sys_fork(struct pt_regs regs);
asmlinkage int sys_vfork(struct pt_regs regs);
asmlinkage int sys_pipe(unsigned long __user *fildes);
asmlinkage long sys_iopl(unsigned long unused);
struct sigaction;
asmlinkage long sys_rt_sigaction(int sig,
				const struct sigaction __user *act,
				struct sigaction __user *oact,
				size_t sigsetsize);

#endif /* __KERNEL_SYSCALLS__ */

/*
 * "Conditional" syscalls
 *
 * What we want is __attribute__((weak,alias("sys_ni_syscall"))),
 * but it doesn't work on all toolchains, so we just do it by hand
 */
#ifndef cond_syscall
#define cond_syscall(x) asm(".weak\t" #x "\n\t.set\t" #x ",sys_ni_syscall")
#endif

#endif /* __KERNEL__ */
#endif /* _ASM_I386_UNISTD_H_ */<|MERGE_RESOLUTION|>--- conflicted
+++ resolved
@@ -322,16 +322,11 @@
 #define __NR_sync_file_range	314
 #define __NR_tee		315
 #define __NR_vmsplice		316
-<<<<<<< HEAD
-
-#define NR_syscalls 317
-=======
 #define __NR_move_pages		317
 
 #ifdef __KERNEL__
 
 #define NR_syscalls 318
->>>>>>> 120bda20
 
 /*
  * user-visible error numbers are in the range -1 - -128: see
