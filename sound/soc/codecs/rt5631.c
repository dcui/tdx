--- conflicted
+++ resolved
@@ -436,11 +436,7 @@
 }
 
 /**
-<<<<<<< HEAD
- * onebit_depop_power_stage - step by step depop sequence in power stage.
-=======
  * depop_seq_power_stage - step by step depop sequence in power stage.
->>>>>>> 7d2a07b7
  * @component: ASoC component
  * @enable: power on/off
  *
