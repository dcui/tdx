# SPDX-License-Identifier: GPL-2.0-only
config SND_SOC_XILINX_I2S
	tristate "Audio support for the Xilinx I2S"
	help
	  Select this option to enable Xilinx I2S Audio. This enables
	  I2S playback and capture using xilinx soft IP. In transmitter
	  mode, IP receives audio in AES format, extracts PCM and sends
	  PCM data. In receiver mode, IP receives PCM audio and
	  encapsulates PCM in AES format and sends AES data.

config SND_SOC_XILINX_AUDIO_FORMATTER
<<<<<<< HEAD
	tristate "Audio support for the the Xilinx audio formatter"
=======
	tristate "Audio support for the Xilinx audio formatter"
>>>>>>> 7d2a07b7
	help
	  Select this option to enable Xilinx audio formatter
	  support. This provides DMA platform device support for
	  audio functionality.

config SND_SOC_XILINX_SPDIF
<<<<<<< HEAD
	tristate "Audio support for the the Xilinx SPDIF"
=======
	tristate "Audio support for the Xilinx SPDIF"
>>>>>>> 7d2a07b7
	help
	  Select this option to enable Xilinx SPDIF Audio.
	  This provides playback and capture of SPDIF audio in
	  AES format.<|MERGE_RESOLUTION|>--- conflicted
+++ resolved
@@ -9,22 +9,14 @@
 	  encapsulates PCM in AES format and sends AES data.
 
 config SND_SOC_XILINX_AUDIO_FORMATTER
-<<<<<<< HEAD
-	tristate "Audio support for the the Xilinx audio formatter"
-=======
 	tristate "Audio support for the Xilinx audio formatter"
->>>>>>> 7d2a07b7
 	help
 	  Select this option to enable Xilinx audio formatter
 	  support. This provides DMA platform device support for
 	  audio functionality.
 
 config SND_SOC_XILINX_SPDIF
-<<<<<<< HEAD
-	tristate "Audio support for the the Xilinx SPDIF"
-=======
 	tristate "Audio support for the Xilinx SPDIF"
->>>>>>> 7d2a07b7
 	help
 	  Select this option to enable Xilinx SPDIF Audio.
 	  This provides playback and capture of SPDIF audio in
