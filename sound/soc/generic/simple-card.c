--- conflicted
+++ resolved
@@ -197,12 +197,6 @@
 		int is_single_links = 0;
 
 		/* Codec is dummy */
-<<<<<<< HEAD
-		codecs->of_node		= NULL;
-		codecs->dai_name	= "snd-soc-dummy-dai";
-		codecs->name		= "snd-soc-dummy";
-=======
->>>>>>> 7d2a07b7
 
 		/* FE settings */
 		dai_link->dynamic		= 1;
@@ -221,12 +215,6 @@
 		struct snd_soc_codec_conf *cconf;
 
 		/* CPU is dummy */
-<<<<<<< HEAD
-		cpus->of_node		= NULL;
-		cpus->dai_name		= "snd-soc-dummy-dai";
-		cpus->name		= "snd-soc-dummy";
-=======
->>>>>>> 7d2a07b7
 
 		/* BE settings */
 		dai_link->no_pcm		= 1;
@@ -253,14 +241,7 @@
 
 	snd_soc_dai_link_set_capabilities(dai_link);
 
-<<<<<<< HEAD
-	snd_soc_dai_link_set_capabilities(dai_link);
-
-	dai_link->ops			= &simple_ops;
-	dai_link->init			= asoc_simple_dai_init;
-=======
 	ret = simple_link_init(priv, node, codec, li, prefix, dai_name);
->>>>>>> 7d2a07b7
 
 out_put_node:
 	li->link++;
@@ -287,18 +268,6 @@
 	char prop[128];
 	char *prefix = "";
 	int ret, single_cpu = 0;
-<<<<<<< HEAD
-
-	/*
-	 *	 |CPU   |Codec   : turn
-	 * CPU	 |Pass  |return
-	 * Codec |return|return
-	 * np
-	 */
-	if (!li->cpu || np == codec)
-		return 0;
-=======
->>>>>>> 7d2a07b7
 
 	cpu  = np;
 	node = of_get_parent(np);
@@ -449,30 +418,6 @@
 						 struct device_node *codec,
 						 struct link_info *li, bool is_top))
 {
-<<<<<<< HEAD
-	struct device *dev = simple_priv_to_dev(priv);
-	struct device_node *aux_node;
-	struct snd_soc_card *card = simple_priv_to_card(priv);
-	int i, n, len;
-
-	if (!of_find_property(node, PREFIX "aux-devs", &len))
-		return 0;		/* Ok to have no aux-devs */
-
-	n = len / sizeof(__be32);
-	if (n <= 0)
-		return -EINVAL;
-
-	card->aux_dev = devm_kcalloc(dev,
-			n, sizeof(*card->aux_dev), GFP_KERNEL);
-	if (!card->aux_dev)
-		return -ENOMEM;
-
-	for (i = 0; i < n; i++) {
-		aux_node = of_parse_phandle(node, PREFIX "aux-devs", i);
-		if (!aux_node)
-			return -EINVAL;
-		card->aux_dev[i].dlc.of_node = aux_node;
-=======
 	int ret;
 	/*
 	 * Detect all CPU first, and Detect all Codec 2nd.
@@ -490,7 +435,6 @@
 		ret = __simple_for_each_link(priv, li, func_noml, func_dpcm);
 		if (ret < 0)
 			break;
->>>>>>> 7d2a07b7
 	}
 
 	return ret;
