--- conflicted
+++ resolved
@@ -169,7 +169,6 @@
 
 static int bdw_rt5677_dsp_hw_params(struct snd_pcm_substream *substream,
 	struct snd_pcm_hw_params *params)
-<<<<<<< HEAD
 {
 	struct snd_soc_pcm_runtime *rtd = asoc_substream_to_rtd(substream);
 	struct snd_soc_dai *codec_dai = asoc_rtd_to_codec(rtd, 0);
@@ -197,64 +196,6 @@
 
 static const struct snd_soc_ops bdw_rt5677_dsp_ops = {
 	.hw_params = bdw_rt5677_dsp_hw_params,
-};
-
-#if !IS_ENABLED(CONFIG_SND_SOC_SOF_BROADWELL)
-static int bdw_rt5677_rtd_init(struct snd_soc_pcm_runtime *rtd)
-=======
->>>>>>> 7d2a07b7
-{
-	struct snd_soc_pcm_runtime *rtd = asoc_substream_to_rtd(substream);
-	struct snd_soc_dai *codec_dai = asoc_rtd_to_codec(rtd, 0);
-	int ret;
-
-	ret = snd_soc_dai_set_sysclk(codec_dai, RT5677_SCLK_S_PLL1, 24576000,
-		SND_SOC_CLOCK_IN);
-	if (ret < 0) {
-		dev_err(rtd->dev, "can't set codec sysclk configuration\n");
-		return ret;
-	}
-	ret = snd_soc_dai_set_pll(codec_dai, 0, RT5677_PLL1_S_MCLK,
-		24000000, 24576000);
-	if (ret < 0) {
-		dev_err(rtd->dev, "can't set codec pll configuration\n");
-		return ret;
-	}
-
-	return 0;
-}
-
-static const struct snd_soc_ops bdw_rt5677_ops = {
-	.hw_params = bdw_rt5677_hw_params,
-};
-
-static const struct snd_soc_ops bdw_rt5677_dsp_ops = {
-	.hw_params = bdw_rt5677_dsp_hw_params,
-};
-
-static const unsigned int channels[] = {
-	2,
-};
-
-static const struct snd_pcm_hw_constraint_list constraints_channels = {
-	.count = ARRAY_SIZE(channels),
-	.list = channels,
-	.mask = 0,
-};
-
-static int bdw_rt5677_fe_startup(struct snd_pcm_substream *substream)
-{
-	struct snd_pcm_runtime *runtime = substream->runtime;
-
-	/* Board supports stereo configuration only */
-	runtime->hw.channels_max = 2;
-	return snd_pcm_hw_constraint_list(runtime, 0,
-					  SNDRV_PCM_HW_PARAM_CHANNELS,
-					  &constraints_channels);
-}
-
-static const struct snd_soc_ops bdw_rt5677_fe_ops = {
-	.startup = bdw_rt5677_fe_startup,
 };
 
 static const unsigned int channels[] = {
@@ -368,15 +309,8 @@
 SND_SOC_DAILINK_DEF(be,
 	DAILINK_COMP_ARRAY(COMP_CODEC("i2c-RT5677CE:00", "rt5677-aif1")));
 
-<<<<<<< HEAD
-#if IS_ENABLED(CONFIG_SND_SOC_SOF_BROADWELL)
 SND_SOC_DAILINK_DEF(ssp0_port,
 	    DAILINK_COMP_ARRAY(COMP_CPU("ssp0-port")));
-#endif
-=======
-SND_SOC_DAILINK_DEF(ssp0_port,
-	    DAILINK_COMP_ARRAY(COMP_CPU("ssp0-port")));
->>>>>>> 7d2a07b7
 
 /* Wake on voice interface */
 SND_SOC_DAILINK_DEFS(dsp,
@@ -425,15 +359,7 @@
 		.dpcm_capture = 1,
 		.init = bdw_rt5677_init,
 		.exit = bdw_rt5677_exit,
-<<<<<<< HEAD
-#if !IS_ENABLED(CONFIG_SND_SOC_SOF_BROADWELL)
-		SND_SOC_DAILINK_REG(dummy, be, dummy),
-#else
 		SND_SOC_DAILINK_REG(ssp0_port, be, platform),
-#endif
-=======
-		SND_SOC_DAILINK_REG(ssp0_port, be, platform),
->>>>>>> 7d2a07b7
 	},
 };
 
