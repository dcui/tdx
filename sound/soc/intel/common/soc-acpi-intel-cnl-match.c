--- conflicted
+++ resolved
@@ -36,11 +36,7 @@
 
 static const struct snd_soc_acpi_adr_device rt5682_2_adr[] = {
 	{
-<<<<<<< HEAD
-		.adr = 0x000220025D568200,
-=======
 		.adr = 0x000220025D568200ull,
->>>>>>> 7d2a07b7
 		.num_endpoints = 1,
 		.endpoints = &single_endpoint,
 		.name_prefix = "rt5682"
@@ -66,11 +62,4 @@
 	},
 	{}
 };
-<<<<<<< HEAD
-EXPORT_SYMBOL_GPL(snd_soc_acpi_intel_cnl_sdw_machines);
-
-MODULE_LICENSE("GPL v2");
-MODULE_DESCRIPTION("Intel Common ACPI Match module");
-=======
-EXPORT_SYMBOL_GPL(snd_soc_acpi_intel_cnl_sdw_machines);
->>>>>>> 7d2a07b7
+EXPORT_SYMBOL_GPL(snd_soc_acpi_intel_cnl_sdw_machines);