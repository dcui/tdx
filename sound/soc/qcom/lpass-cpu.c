--- conflicted
+++ resolved
@@ -29,8 +29,6 @@
 #define LPASS_CPU_I2S_SD0_1_2_MASK	GENMASK(2, 0)
 #define LPASS_CPU_I2S_SD0_1_2_3_MASK	GENMASK(3, 0)
 
-<<<<<<< HEAD
-=======
 /*
  * Channel maps for Quad channel playbacks on MI2S Secondary
  */
@@ -66,7 +64,6 @@
 	return 0;
 }
 
->>>>>>> 7d2a07b7
 static int lpass_cpu_daiops_set_sysclk(struct snd_soc_dai *dai, int clk_id,
 		unsigned int freq, int dir)
 {
@@ -180,12 +177,6 @@
 		return -EINVAL;
 	}
 
-<<<<<<< HEAD
-	if (substream->stream == SNDRV_PCM_STREAM_PLAYBACK)
-		mode = drvdata->mi2s_playback_sd_mode[dai->driver->id];
-	else
-		mode = drvdata->mi2s_capture_sd_mode[dai->driver->id];
-=======
 	ret = regmap_fields_write(i2sctl->bitwidth, id, regval);
 	if (ret) {
 		dev_err(dai->dev, "error updating bitwidth field: %d\n", ret);
@@ -196,7 +187,6 @@
 		mode = drvdata->mi2s_playback_sd_mode[id];
 	else
 		mode = drvdata->mi2s_capture_sd_mode[id];
->>>>>>> 7d2a07b7
 
 	if (!mode) {
 		dev_err(dai->dev, "no line is assigned\n");
@@ -258,21 +248,6 @@
 	}
 
 	if (substream->stream == SNDRV_PCM_STREAM_PLAYBACK) {
-<<<<<<< HEAD
-		regval |= LPAIF_I2SCTL_SPKMODE(mode);
-
-		if (channels >= 2)
-			regval |= LPAIF_I2SCTL_SPKMONO_STEREO;
-		else
-			regval |= LPAIF_I2SCTL_SPKMONO_MONO;
-	} else {
-		regval |= LPAIF_I2SCTL_MICMODE(mode);
-
-		if (channels >= 2)
-			regval |= LPAIF_I2SCTL_MICMONO_STEREO;
-		else
-			regval |= LPAIF_I2SCTL_MICMONO_MONO;
-=======
 		ret = regmap_fields_write(i2sctl->spkmode, id,
 					 LPAIF_I2SCTL_SPKMODE(mode));
 		if (ret) {
@@ -300,7 +275,6 @@
 		else
 			ret = regmap_fields_write(i2sctl->micmono, id,
 						 LPAIF_I2SCTL_MICMONO_MONO);
->>>>>>> 7d2a07b7
 	}
 
 	if (ret) {
@@ -320,33 +294,6 @@
 	return 0;
 }
 
-<<<<<<< HEAD
-static int lpass_cpu_daiops_prepare(struct snd_pcm_substream *substream,
-		struct snd_soc_dai *dai)
-{
-	struct lpass_data *drvdata = snd_soc_dai_get_drvdata(dai);
-	int ret;
-	unsigned int val, mask;
-
-	if (substream->stream == SNDRV_PCM_STREAM_PLAYBACK) {
-		val = LPAIF_I2SCTL_SPKEN_ENABLE;
-		mask = LPAIF_I2SCTL_SPKEN_MASK;
-	} else  {
-		val = LPAIF_I2SCTL_MICEN_ENABLE;
-		mask = LPAIF_I2SCTL_MICEN_MASK;
-	}
-
-	ret = regmap_update_bits(drvdata->lpaif_map,
-			LPAIF_I2SCTL_REG(drvdata->variant, dai->driver->id),
-			mask, val);
-	if (ret)
-		dev_err(dai->dev, "error writing to i2sctl reg: %d\n", ret);
-
-	return ret;
-}
-
-=======
->>>>>>> 7d2a07b7
 static int lpass_cpu_daiops_trigger(struct snd_pcm_substream *substream,
 		int cmd, struct snd_soc_dai *dai)
 {
@@ -460,10 +407,6 @@
 	.startup	= lpass_cpu_daiops_startup,
 	.shutdown	= lpass_cpu_daiops_shutdown,
 	.hw_params	= lpass_cpu_daiops_hw_params,
-<<<<<<< HEAD
-	.prepare	= lpass_cpu_daiops_prepare,
-=======
->>>>>>> 7d2a07b7
 	.trigger	= lpass_cpu_daiops_trigger,
 	.prepare	= lpass_cpu_daiops_prepare,
 };
@@ -654,8 +597,6 @@
 	.cache_type = REGCACHE_FLAT,
 };
 
-<<<<<<< HEAD
-=======
 static int lpass_hdmi_init_bitfields(struct device *dev, struct regmap *map)
 {
 	struct lpass_data *drvdata = dev_get_drvdata(dev);
@@ -857,7 +798,6 @@
 	.cache_type = REGCACHE_FLAT,
 };
 
->>>>>>> 7d2a07b7
 static unsigned int of_lpass_cpu_parse_sd_lines(struct device *dev,
 						struct device_node *node,
 						const char *name)
@@ -915,15 +855,6 @@
 			dev_err(dev, "valid dai id not found: %d\n", ret);
 			continue;
 		}
-<<<<<<< HEAD
-
-		data->mi2s_playback_sd_mode[id] =
-			of_lpass_cpu_parse_sd_lines(dev, node,
-						    "qcom,playback-sd-lines");
-		data->mi2s_capture_sd_mode[id] =
-			of_lpass_cpu_parse_sd_lines(dev, node,
-						    "qcom,capture-sd-lines");
-=======
 		if (id == LPASS_DP_RX) {
 			data->hdmi_port_enable = 1;
 		} else {
@@ -934,7 +865,6 @@
 				of_lpass_cpu_parse_sd_lines(dev, node,
 						    "qcom,capture-sd-lines");
 		}
->>>>>>> 7d2a07b7
 	}
 }
 
@@ -966,22 +896,10 @@
 	variant = drvdata->variant;
 
 	of_lpass_cpu_parse_dai_data(dev, drvdata);
-<<<<<<< HEAD
-
-	res = platform_get_resource_byname(pdev, IORESOURCE_MEM, "lpass-lpaif");
-
-	drvdata->lpaif = devm_ioremap_resource(dev, res);
-	if (IS_ERR((void const __force *)drvdata->lpaif)) {
-		dev_err(dev, "error mapping reg resource: %ld\n",
-				PTR_ERR((void const __force *)drvdata->lpaif));
-		return PTR_ERR((void const __force *)drvdata->lpaif);
-	}
-=======
 
 	drvdata->lpaif = devm_platform_ioremap_resource_byname(pdev, "lpass-lpaif");
 	if (IS_ERR(drvdata->lpaif))
 		return PTR_ERR(drvdata->lpaif);
->>>>>>> 7d2a07b7
 
 	lpass_cpu_regmap_config.max_register = LPAIF_WRDMAPER_REG(variant,
 						variant->wrdma_channels +
@@ -1021,26 +939,11 @@
 
 	for (i = 0; i < variant->num_dai; i++) {
 		dai_id = variant->dai_driver[i].id;
-<<<<<<< HEAD
-		drvdata->mi2s_osr_clk[dai_id] = devm_clk_get(dev,
-					     variant->dai_osr_clk_names[i]);
-		if (IS_ERR(drvdata->mi2s_osr_clk[dai_id])) {
-			dev_warn(dev,
-				"%s() error getting optional %s: %ld\n",
-				__func__,
-				variant->dai_osr_clk_names[i],
-				PTR_ERR(drvdata->mi2s_osr_clk[dai_id]));
-
-			drvdata->mi2s_osr_clk[dai_id] = NULL;
-		}
-
-=======
 		if (dai_id == LPASS_DP_RX)
 			continue;
 
 		drvdata->mi2s_osr_clk[dai_id] = devm_clk_get_optional(dev,
 					     variant->dai_osr_clk_names[i]);
->>>>>>> 7d2a07b7
 		drvdata->mi2s_bit_clk[dai_id] = devm_clk_get(dev,
 						variant->dai_bit_clk_names[i]);
 		if (IS_ERR(drvdata->mi2s_bit_clk[dai_id])) {
@@ -1057,37 +960,14 @@
 		}
 	}
 
-<<<<<<< HEAD
-	drvdata->ahbix_clk = devm_clk_get(dev, "ahbix-clk");
-	if (IS_ERR(drvdata->ahbix_clk)) {
-		dev_err(dev, "error getting ahbix-clk: %ld\n",
-			PTR_ERR(drvdata->ahbix_clk));
-		return PTR_ERR(drvdata->ahbix_clk);
-	}
-=======
 	/* Allocation for i2sctl regmap fields */
 	drvdata->i2sctl = devm_kzalloc(&pdev->dev, sizeof(struct lpaif_i2sctl),
 					GFP_KERNEL);
->>>>>>> 7d2a07b7
 
 	/* Initialize bitfields for dai I2SCTL register */
 	ret = lpass_cpu_init_i2sctl_bitfields(dev, drvdata->i2sctl,
 						drvdata->lpaif_map);
 	if (ret) {
-<<<<<<< HEAD
-		dev_err(dev, "error setting rate on ahbix_clk: %d\n", ret);
-		return ret;
-	}
-	dev_dbg(dev, "set ahbix_clk rate to %lu\n",
-		clk_get_rate(drvdata->ahbix_clk));
-
-	ret = clk_prepare_enable(drvdata->ahbix_clk);
-	if (ret) {
-		dev_err(dev, "error enabling ahbix_clk: %d\n", ret);
-		return ret;
-	}
-
-=======
 		dev_err(dev, "error init i2sctl field: %d\n", ret);
 		return ret;
 	}
@@ -1099,28 +979,19 @@
 			return ret;
 		}
 	}
->>>>>>> 7d2a07b7
 	ret = devm_snd_soc_register_component(dev,
 					      &lpass_cpu_comp_driver,
 					      variant->dai_driver,
 					      variant->num_dai);
 	if (ret) {
 		dev_err(dev, "error registering cpu driver: %d\n", ret);
-<<<<<<< HEAD
-		goto err_clk;
-=======
 		goto err;
->>>>>>> 7d2a07b7
 	}
 
 	ret = asoc_qcom_lpass_platform_register(pdev);
 	if (ret) {
 		dev_err(dev, "error registering platform driver: %d\n", ret);
-<<<<<<< HEAD
-		goto err_clk;
-=======
 		goto err;
->>>>>>> 7d2a07b7
 	}
 
 err:
