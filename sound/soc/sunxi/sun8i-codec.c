// SPDX-License-Identifier: GPL-2.0-or-later
/*
 * This driver supports the digital controls for the internal codec
 * found in Allwinner's A33 SoCs.
 *
 * (C) Copyright 2010-2016
 * Reuuimlla Technology Co., Ltd. <www.reuuimllatech.com>
 * huangxin <huangxin@Reuuimllatech.com>
 * Mylène Josserand <mylene.josserand@free-electrons.com>
 */

#include <linux/module.h>
#include <linux/delay.h>
#include <linux/clk.h>
#include <linux/io.h>
#include <linux/of_device.h>
#include <linux/pm_runtime.h>
#include <linux/regmap.h>
#include <linux/log2.h>

#include <sound/pcm_params.h>
#include <sound/soc.h>
#include <sound/soc-dapm.h>

#define SUN8I_SYSCLK_CTL				0x00c
#define SUN8I_SYSCLK_CTL_AIF1CLK_ENA			11
#define SUN8I_SYSCLK_CTL_AIF1CLK_SRC_PLL		(0x2 << 8)
#define SUN8I_SYSCLK_CTL_AIF2CLK_ENA			7
#define SUN8I_SYSCLK_CTL_AIF2CLK_SRC_PLL		(0x2 << 4)
#define SUN8I_SYSCLK_CTL_SYSCLK_ENA			3
#define SUN8I_SYSCLK_CTL_SYSCLK_SRC			0
#define SUN8I_SYSCLK_CTL_SYSCLK_SRC_AIF1CLK		(0x0 << 0)
#define SUN8I_SYSCLK_CTL_SYSCLK_SRC_AIF2CLK		(0x1 << 0)
#define SUN8I_MOD_CLK_ENA				0x010
#define SUN8I_MOD_CLK_ENA_AIF1				15
#define SUN8I_MOD_CLK_ENA_AIF2				14
#define SUN8I_MOD_CLK_ENA_AIF3				13
#define SUN8I_MOD_CLK_ENA_ADC				3
#define SUN8I_MOD_CLK_ENA_DAC				2
#define SUN8I_MOD_RST_CTL				0x014
#define SUN8I_MOD_RST_CTL_AIF1				15
#define SUN8I_MOD_RST_CTL_AIF2				14
#define SUN8I_MOD_RST_CTL_AIF3				13
#define SUN8I_MOD_RST_CTL_ADC				3
#define SUN8I_MOD_RST_CTL_DAC				2
#define SUN8I_SYS_SR_CTRL				0x018
#define SUN8I_SYS_SR_CTRL_AIF1_FS			12
#define SUN8I_SYS_SR_CTRL_AIF2_FS			8
#define SUN8I_AIF_CLK_CTRL(n)				(0x040 * (1 + (n)))
#define SUN8I_AIF_CLK_CTRL_MSTR_MOD			15
#define SUN8I_AIF_CLK_CTRL_CLK_INV			13
#define SUN8I_AIF_CLK_CTRL_BCLK_DIV			9
#define SUN8I_AIF_CLK_CTRL_LRCK_DIV			6
#define SUN8I_AIF_CLK_CTRL_WORD_SIZ			4
#define SUN8I_AIF_CLK_CTRL_DATA_FMT			2
#define SUN8I_AIF1_ADCDAT_CTRL				0x044
#define SUN8I_AIF1_ADCDAT_CTRL_AIF1_AD0L_ENA		15
#define SUN8I_AIF1_ADCDAT_CTRL_AIF1_AD0R_ENA		14
#define SUN8I_AIF1_ADCDAT_CTRL_AIF1_AD0L_SRC		10
#define SUN8I_AIF1_ADCDAT_CTRL_AIF1_AD0R_SRC		8
#define SUN8I_AIF1_DACDAT_CTRL				0x048
#define SUN8I_AIF1_DACDAT_CTRL_AIF1_DA0L_ENA		15
#define SUN8I_AIF1_DACDAT_CTRL_AIF1_DA0R_ENA		14
#define SUN8I_AIF1_DACDAT_CTRL_AIF1_DA0L_SRC		10
#define SUN8I_AIF1_DACDAT_CTRL_AIF1_DA0R_SRC		8
#define SUN8I_AIF1_MXR_SRC				0x04c
#define SUN8I_AIF1_MXR_SRC_AD0L_MXR_SRC_AIF1DA0L	15
#define SUN8I_AIF1_MXR_SRC_AD0L_MXR_SRC_AIF2DACL	14
#define SUN8I_AIF1_MXR_SRC_AD0L_MXR_SRC_ADCL		13
#define SUN8I_AIF1_MXR_SRC_AD0L_MXR_SRC_AIF2DACR	12
#define SUN8I_AIF1_MXR_SRC_AD0R_MXR_SRC_AIF1DA0R	11
#define SUN8I_AIF1_MXR_SRC_AD0R_MXR_SRC_AIF2DACR	10
#define SUN8I_AIF1_MXR_SRC_AD0R_MXR_SRC_ADCR		9
#define SUN8I_AIF1_MXR_SRC_AD0R_MXR_SRC_AIF2DACL	8
#define SUN8I_AIF2_ADCDAT_CTRL				0x084
#define SUN8I_AIF2_ADCDAT_CTRL_AIF2_ADCL_ENA		15
#define SUN8I_AIF2_ADCDAT_CTRL_AIF2_ADCR_ENA		14
#define SUN8I_AIF2_ADCDAT_CTRL_AIF2_ADCL_SRC		10
#define SUN8I_AIF2_ADCDAT_CTRL_AIF2_ADCR_SRC		8
#define SUN8I_AIF2_DACDAT_CTRL				0x088
#define SUN8I_AIF2_DACDAT_CTRL_AIF2_DACL_ENA		15
#define SUN8I_AIF2_DACDAT_CTRL_AIF2_DACR_ENA		14
#define SUN8I_AIF2_DACDAT_CTRL_AIF2_DACL_SRC		10
#define SUN8I_AIF2_DACDAT_CTRL_AIF2_DACR_SRC		8
#define SUN8I_AIF2_MXR_SRC				0x08c
#define SUN8I_AIF2_MXR_SRC_ADCL_MXR_SRC_AIF1DA0L	15
#define SUN8I_AIF2_MXR_SRC_ADCL_MXR_SRC_AIF1DA1L	14
#define SUN8I_AIF2_MXR_SRC_ADCL_MXR_SRC_AIF2DACR	13
#define SUN8I_AIF2_MXR_SRC_ADCL_MXR_SRC_ADCL		12
#define SUN8I_AIF2_MXR_SRC_ADCR_MXR_SRC_AIF1DA0R	11
#define SUN8I_AIF2_MXR_SRC_ADCR_MXR_SRC_AIF1DA1R	10
#define SUN8I_AIF2_MXR_SRC_ADCR_MXR_SRC_AIF2DACL	9
#define SUN8I_AIF2_MXR_SRC_ADCR_MXR_SRC_ADCR		8
#define SUN8I_AIF3_CLK_CTRL_AIF3_CLK_SRC_AIF1		(0x0 << 0)
#define SUN8I_AIF3_CLK_CTRL_AIF3_CLK_SRC_AIF2		(0x1 << 0)
#define SUN8I_AIF3_CLK_CTRL_AIF3_CLK_SRC_AIF1CLK	(0x2 << 0)
#define SUN8I_AIF3_PATH_CTRL				0x0cc
#define SUN8I_AIF3_PATH_CTRL_AIF3_ADC_SRC		10
#define SUN8I_AIF3_PATH_CTRL_AIF2_DAC_SRC		8
#define SUN8I_AIF3_PATH_CTRL_AIF3_PINS_TRI		7
#define SUN8I_ADC_DIG_CTRL				0x100
#define SUN8I_ADC_DIG_CTRL_ENAD				15
#define SUN8I_ADC_DIG_CTRL_ADOUT_DTS			2
#define SUN8I_ADC_DIG_CTRL_ADOUT_DLY			1
#define SUN8I_DAC_DIG_CTRL				0x120
#define SUN8I_DAC_DIG_CTRL_ENDA				15
#define SUN8I_DAC_MXR_SRC				0x130
#define SUN8I_DAC_MXR_SRC_DACL_MXR_SRC_AIF1DA0L		15
#define SUN8I_DAC_MXR_SRC_DACL_MXR_SRC_AIF1DA1L		14
#define SUN8I_DAC_MXR_SRC_DACL_MXR_SRC_AIF2DACL		13
#define SUN8I_DAC_MXR_SRC_DACL_MXR_SRC_ADCL		12
#define SUN8I_DAC_MXR_SRC_DACR_MXR_SRC_AIF1DA0R		11
#define SUN8I_DAC_MXR_SRC_DACR_MXR_SRC_AIF1DA1R		10
#define SUN8I_DAC_MXR_SRC_DACR_MXR_SRC_AIF2DACR		9
#define SUN8I_DAC_MXR_SRC_DACR_MXR_SRC_ADCR		8

#define SUN8I_SYSCLK_CTL_AIF1CLK_SRC_MASK	GENMASK(9, 8)
#define SUN8I_SYSCLK_CTL_AIF2CLK_SRC_MASK	GENMASK(5, 4)
#define SUN8I_SYS_SR_CTRL_AIF1_FS_MASK		GENMASK(15, 12)
#define SUN8I_SYS_SR_CTRL_AIF2_FS_MASK		GENMASK(11, 8)
<<<<<<< HEAD
#define SUN8I_AIF1CLK_CTRL_AIF1_DATA_FMT_MASK	GENMASK(3, 2)
#define SUN8I_AIF1CLK_CTRL_AIF1_WORD_SIZ_MASK	GENMASK(5, 4)
#define SUN8I_AIF1CLK_CTRL_AIF1_LRCK_DIV_MASK	GENMASK(8, 6)
#define SUN8I_AIF1CLK_CTRL_AIF1_BCLK_DIV_MASK	GENMASK(12, 9)

struct sun8i_codec {
	struct regmap	*regmap;
	struct clk	*clk_module;
	struct clk	*clk_bus;
=======
#define SUN8I_AIF_CLK_CTRL_CLK_INV_MASK		GENMASK(14, 13)
#define SUN8I_AIF_CLK_CTRL_BCLK_DIV_MASK	GENMASK(12, 9)
#define SUN8I_AIF_CLK_CTRL_LRCK_DIV_MASK	GENMASK(8, 6)
#define SUN8I_AIF_CLK_CTRL_WORD_SIZ_MASK	GENMASK(5, 4)
#define SUN8I_AIF_CLK_CTRL_DATA_FMT_MASK	GENMASK(3, 2)
#define SUN8I_AIF3_CLK_CTRL_AIF3_CLK_SRC_MASK	GENMASK(1, 0)

#define SUN8I_CODEC_PASSTHROUGH_SAMPLE_RATE 48000

#define SUN8I_CODEC_PCM_FORMATS	(SNDRV_PCM_FMTBIT_S8     |\
				 SNDRV_PCM_FMTBIT_S16_LE |\
				 SNDRV_PCM_FMTBIT_S20_LE |\
				 SNDRV_PCM_FMTBIT_S24_LE |\
				 SNDRV_PCM_FMTBIT_S20_3LE|\
				 SNDRV_PCM_FMTBIT_S24_3LE)

#define SUN8I_CODEC_PCM_RATES	(SNDRV_PCM_RATE_8000_48000|\
				 SNDRV_PCM_RATE_88200     |\
				 SNDRV_PCM_RATE_96000     |\
				 SNDRV_PCM_RATE_176400    |\
				 SNDRV_PCM_RATE_192000    |\
				 SNDRV_PCM_RATE_KNOT)

enum {
	SUN8I_CODEC_AIF1,
	SUN8I_CODEC_AIF2,
	SUN8I_CODEC_AIF3,
	SUN8I_CODEC_NAIFS
};

struct sun8i_codec_aif {
	unsigned int	lrck_div_order;
	unsigned int	sample_rate;
	unsigned int	slots;
	unsigned int	slot_width;
	unsigned int	active_streams	: 2;
	unsigned int	open_streams	: 2;
};

struct sun8i_codec_quirks {
	bool legacy_widgets	: 1;
	bool lrck_inversion	: 1;
};

struct sun8i_codec {
	struct regmap			*regmap;
	struct clk			*clk_module;
	const struct sun8i_codec_quirks	*quirks;
	struct sun8i_codec_aif		aifs[SUN8I_CODEC_NAIFS];
	unsigned int			sysclk_rate;
	int				sysclk_refcnt;
>>>>>>> 7d2a07b7
};

static struct snd_soc_dai_driver sun8i_codec_dais[];

static int sun8i_codec_runtime_resume(struct device *dev)
{
	struct sun8i_codec *scodec = dev_get_drvdata(dev);
	int ret;

	regcache_cache_only(scodec->regmap, false);

	ret = regcache_sync(scodec->regmap);
	if (ret) {
		dev_err(dev, "Failed to sync regmap cache\n");
		return ret;
	}

	return 0;
}

static int sun8i_codec_runtime_suspend(struct device *dev)
{
	struct sun8i_codec *scodec = dev_get_drvdata(dev);

	regcache_cache_only(scodec->regmap, true);
	regcache_mark_dirty(scodec->regmap);

	return 0;
}

static int sun8i_codec_get_hw_rate(unsigned int sample_rate)
{
	switch (sample_rate) {
	case 7350:
	case 8000:
		return 0x0;
	case 11025:
		return 0x1;
	case 12000:
		return 0x2;
	case 14700:
	case 16000:
		return 0x3;
	case 22050:
		return 0x4;
	case 24000:
		return 0x5;
	case 29400:
	case 32000:
		return 0x6;
	case 44100:
		return 0x7;
	case 48000:
		return 0x8;
	case 88200:
	case 96000:
		return 0x9;
	case 176400:
	case 192000:
		return 0xa;
	default:
		return -EINVAL;
	}
}

static int sun8i_codec_update_sample_rate(struct sun8i_codec *scodec)
{
	unsigned int max_rate = 0;
	int hw_rate, i;

	for (i = SUN8I_CODEC_AIF1; i < SUN8I_CODEC_NAIFS; ++i) {
		struct sun8i_codec_aif *aif = &scodec->aifs[i];

		if (aif->active_streams)
			max_rate = max(max_rate, aif->sample_rate);
	}

	/* Set the sample rate for ADC->DAC passthrough when no AIF is active. */
	if (!max_rate)
		max_rate = SUN8I_CODEC_PASSTHROUGH_SAMPLE_RATE;

	hw_rate = sun8i_codec_get_hw_rate(max_rate);
	if (hw_rate < 0)
		return hw_rate;

	regmap_update_bits(scodec->regmap, SUN8I_SYS_SR_CTRL,
			   SUN8I_SYS_SR_CTRL_AIF1_FS_MASK,
			   hw_rate << SUN8I_SYS_SR_CTRL_AIF1_FS);

	return 0;
}

static int sun8i_codec_set_fmt(struct snd_soc_dai *dai, unsigned int fmt)
{
	struct sun8i_codec *scodec = snd_soc_dai_get_drvdata(dai);
	u32 dsp_format, format, invert, value;

	/* clock masters */
	switch (fmt & SND_SOC_DAIFMT_MASTER_MASK) {
	case SND_SOC_DAIFMT_CBS_CFS: /* Codec slave, DAI master */
		value = 0x1;
		break;
	case SND_SOC_DAIFMT_CBM_CFM: /* Codec Master, DAI slave */
		value = 0x0;
		break;
	default:
		return -EINVAL;
	}

	if (dai->id == SUN8I_CODEC_AIF3) {
		/* AIF3 only supports master mode. */
		if (value)
			return -EINVAL;

		/* Use the AIF2 BCLK and LRCK for AIF3. */
		regmap_update_bits(scodec->regmap, SUN8I_AIF_CLK_CTRL(dai->id),
				   SUN8I_AIF3_CLK_CTRL_AIF3_CLK_SRC_MASK,
				   SUN8I_AIF3_CLK_CTRL_AIF3_CLK_SRC_AIF2);
	} else {
		regmap_update_bits(scodec->regmap, SUN8I_AIF_CLK_CTRL(dai->id),
				   BIT(SUN8I_AIF_CLK_CTRL_MSTR_MOD),
				   value << SUN8I_AIF_CLK_CTRL_MSTR_MOD);
	}

	/* DAI format */
	switch (fmt & SND_SOC_DAIFMT_FORMAT_MASK) {
	case SND_SOC_DAIFMT_I2S:
		format = 0x0;
		break;
	case SND_SOC_DAIFMT_LEFT_J:
		format = 0x1;
		break;
	case SND_SOC_DAIFMT_RIGHT_J:
		format = 0x2;
		break;
	case SND_SOC_DAIFMT_DSP_A:
		format = 0x3;
		dsp_format = 0x0; /* Set LRCK_INV to 0 */
		break;
	case SND_SOC_DAIFMT_DSP_B:
		format = 0x3;
		dsp_format = 0x1; /* Set LRCK_INV to 1 */
		break;
	default:
		return -EINVAL;
	}
<<<<<<< HEAD
	regmap_update_bits(scodec->regmap, SUN8I_AIF1CLK_CTRL,
			   SUN8I_AIF1CLK_CTRL_AIF1_DATA_FMT_MASK,
			   value << SUN8I_AIF1CLK_CTRL_AIF1_DATA_FMT);
=======

	if (dai->id == SUN8I_CODEC_AIF3) {
		/* AIF3 only supports DSP mode. */
		if (format != 3)
			return -EINVAL;
	} else {
		regmap_update_bits(scodec->regmap, SUN8I_AIF_CLK_CTRL(dai->id),
				   SUN8I_AIF_CLK_CTRL_DATA_FMT_MASK,
				   format << SUN8I_AIF_CLK_CTRL_DATA_FMT);
	}

	/* clock inversion */
	switch (fmt & SND_SOC_DAIFMT_INV_MASK) {
	case SND_SOC_DAIFMT_NB_NF: /* Normal */
		invert = 0x0;
		break;
	case SND_SOC_DAIFMT_NB_IF: /* Inverted LRCK */
		invert = 0x1;
		break;
	case SND_SOC_DAIFMT_IB_NF: /* Inverted BCLK */
		invert = 0x2;
		break;
	case SND_SOC_DAIFMT_IB_IF: /* Both inverted */
		invert = 0x3;
		break;
	default:
		return -EINVAL;
	}

	if (format == 0x3) {
		/* Inverted LRCK is not available in DSP mode. */
		if (invert & BIT(0))
			return -EINVAL;

		/* Instead, the bit selects between DSP A/B formats. */
		invert |= dsp_format;
	} else {
		/*
		 * It appears that the DAI and the codec in the A33 SoC don't
		 * share the same polarity for the LRCK signal when they mean
		 * 'normal' and 'inverted' in the datasheet.
		 *
		 * Since the DAI here is our regular i2s driver that have been
		 * tested with way more codecs than just this one, it means
		 * that the codec probably gets it backward, and we have to
		 * invert the value here.
		 */
		invert ^= scodec->quirks->lrck_inversion;
	}

	regmap_update_bits(scodec->regmap, SUN8I_AIF_CLK_CTRL(dai->id),
			   SUN8I_AIF_CLK_CTRL_CLK_INV_MASK,
			   invert << SUN8I_AIF_CLK_CTRL_CLK_INV);

	return 0;
}

static int sun8i_codec_set_tdm_slot(struct snd_soc_dai *dai,
				    unsigned int tx_mask, unsigned int rx_mask,
				    int slots, int slot_width)
{
	struct sun8i_codec *scodec = snd_soc_dai_get_drvdata(dai);
	struct sun8i_codec_aif *aif = &scodec->aifs[dai->id];

	if (slot_width && !is_power_of_2(slot_width))
		return -EINVAL;

	aif->slots = slots;
	aif->slot_width = slot_width;
>>>>>>> 7d2a07b7

	return 0;
}

static const unsigned int sun8i_codec_rates[] = {
	  7350,   8000,  11025,  12000,  14700,  16000,  22050,  24000,
	 29400,  32000,  44100,  48000,  88200,  96000, 176400, 192000,
};

static const struct snd_pcm_hw_constraint_list sun8i_codec_all_rates = {
	.list	= sun8i_codec_rates,
	.count	= ARRAY_SIZE(sun8i_codec_rates),
};

static const struct snd_pcm_hw_constraint_list sun8i_codec_22M_rates = {
	.list	= sun8i_codec_rates,
	.count	= ARRAY_SIZE(sun8i_codec_rates),
	.mask	= 0x5555,
};

static const struct snd_pcm_hw_constraint_list sun8i_codec_24M_rates = {
	.list	= sun8i_codec_rates,
	.count	= ARRAY_SIZE(sun8i_codec_rates),
	.mask	= 0xaaaa,
};

static int sun8i_codec_startup(struct snd_pcm_substream *substream,
			       struct snd_soc_dai *dai)
{
	struct sun8i_codec *scodec = snd_soc_dai_get_drvdata(dai);
	const struct snd_pcm_hw_constraint_list *list;

	/* hw_constraints is not relevant for codec2codec DAIs. */
	if (dai->id != SUN8I_CODEC_AIF1)
		return 0;

	if (!scodec->sysclk_refcnt)
		list = &sun8i_codec_all_rates;
	else if (scodec->sysclk_rate == 22579200)
		list = &sun8i_codec_22M_rates;
	else if (scodec->sysclk_rate == 24576000)
		list = &sun8i_codec_24M_rates;
	else
		return -EINVAL;

	return snd_pcm_hw_constraint_list(substream->runtime, 0,
					  SNDRV_PCM_HW_PARAM_RATE, list);
}

struct sun8i_codec_clk_div {
	u8	div;
	u8	val;
};

static const struct sun8i_codec_clk_div sun8i_codec_bclk_div[] = {
	{ .div = 1,	.val = 0 },
	{ .div = 2,	.val = 1 },
	{ .div = 4,	.val = 2 },
	{ .div = 6,	.val = 3 },
	{ .div = 8,	.val = 4 },
	{ .div = 12,	.val = 5 },
	{ .div = 16,	.val = 6 },
	{ .div = 24,	.val = 7 },
	{ .div = 32,	.val = 8 },
	{ .div = 48,	.val = 9 },
	{ .div = 64,	.val = 10 },
	{ .div = 96,	.val = 11 },
	{ .div = 128,	.val = 12 },
	{ .div = 192,	.val = 13 },
};

static int sun8i_codec_get_bclk_div(unsigned int sysclk_rate,
				    unsigned int lrck_div_order,
				    unsigned int sample_rate)
{
	unsigned int div = sysclk_rate / sample_rate >> lrck_div_order;
	int i;

	for (i = 0; i < ARRAY_SIZE(sun8i_codec_bclk_div); i++) {
		const struct sun8i_codec_clk_div *bdiv = &sun8i_codec_bclk_div[i];

		if (bdiv->div == div)
			return bdiv->val;
	}

	return -EINVAL;
}

static int sun8i_codec_get_lrck_div_order(unsigned int slots,
					  unsigned int slot_width)
{
	unsigned int div = slots * slot_width;

	if (div < 16 || div > 256)
		return -EINVAL;

	return order_base_2(div);
}

static unsigned int sun8i_codec_get_sysclk_rate(unsigned int sample_rate)
{
	return (sample_rate % 4000) ? 22579200 : 24576000;
}

static int sun8i_codec_hw_params(struct snd_pcm_substream *substream,
				 struct snd_pcm_hw_params *params,
				 struct snd_soc_dai *dai)
{
	struct sun8i_codec *scodec = snd_soc_dai_get_drvdata(dai);
	struct sun8i_codec_aif *aif = &scodec->aifs[dai->id];
	unsigned int sample_rate = params_rate(params);
	unsigned int slots = aif->slots ?: params_channels(params);
	unsigned int slot_width = aif->slot_width ?: params_width(params);
	unsigned int sysclk_rate = sun8i_codec_get_sysclk_rate(sample_rate);
	int bclk_div, lrck_div_order, ret, word_size;
	u32 clk_reg;

	/* word size */
	switch (params_width(params)) {
	case 8:
		word_size = 0x0;
		break;
	case 16:
		word_size = 0x1;
		break;
	case 20:
		word_size = 0x2;
		break;
	case 24:
		word_size = 0x3;
		break;
	default:
		return -EINVAL;
	}

	regmap_update_bits(scodec->regmap, SUN8I_AIF_CLK_CTRL(dai->id),
			   SUN8I_AIF_CLK_CTRL_WORD_SIZ_MASK,
			   word_size << SUN8I_AIF_CLK_CTRL_WORD_SIZ);

	/* LRCK divider (BCLK/LRCK ratio) */
	lrck_div_order = sun8i_codec_get_lrck_div_order(slots, slot_width);
	if (lrck_div_order < 0)
		return lrck_div_order;

	if (dai->id == SUN8I_CODEC_AIF2 || dai->id == SUN8I_CODEC_AIF3) {
		/* AIF2 and AIF3 share AIF2's BCLK and LRCK generation circuitry. */
		int partner = (SUN8I_CODEC_AIF2 + SUN8I_CODEC_AIF3) - dai->id;
		const struct sun8i_codec_aif *partner_aif = &scodec->aifs[partner];
		const char *partner_name = sun8i_codec_dais[partner].name;

		if (partner_aif->open_streams &&
		    (lrck_div_order != partner_aif->lrck_div_order ||
		     sample_rate != partner_aif->sample_rate)) {
			dev_err(dai->dev,
				"%s sample and bit rates must match %s when both are used\n",
				dai->name, partner_name);
			return -EBUSY;
		}

		clk_reg = SUN8I_AIF_CLK_CTRL(SUN8I_CODEC_AIF2);
	} else {
		clk_reg = SUN8I_AIF_CLK_CTRL(dai->id);
	}

	regmap_update_bits(scodec->regmap, clk_reg,
			   SUN8I_AIF_CLK_CTRL_LRCK_DIV_MASK,
			   (lrck_div_order - 4) << SUN8I_AIF_CLK_CTRL_LRCK_DIV);

	/* BCLK divider (SYSCLK/BCLK ratio) */
	bclk_div = sun8i_codec_get_bclk_div(sysclk_rate, lrck_div_order, sample_rate);
	if (bclk_div < 0)
		return bclk_div;

	regmap_update_bits(scodec->regmap, clk_reg,
			   SUN8I_AIF_CLK_CTRL_BCLK_DIV_MASK,
			   bclk_div << SUN8I_AIF_CLK_CTRL_BCLK_DIV);

	/*
	 * SYSCLK rate
	 *
	 * Clock rate protection is reference counted; but hw_params may be
	 * called many times per substream, without matching calls to hw_free.
	 * Protect the clock rate once per AIF, on the first hw_params call
	 * for the first substream. clk_set_rate() will allow clock rate
	 * changes on subsequent calls if only one AIF has open streams.
	 */
	ret = (aif->open_streams ? clk_set_rate : clk_set_rate_exclusive)(scodec->clk_module,
									  sysclk_rate);
	if (ret == -EBUSY)
		dev_err(dai->dev,
			"%s sample rate (%u Hz) conflicts with other audio streams\n",
			dai->name, sample_rate);
	if (ret < 0)
		return ret;

	if (!aif->open_streams)
		scodec->sysclk_refcnt++;
	scodec->sysclk_rate = sysclk_rate;

	aif->lrck_div_order = lrck_div_order;
	aif->sample_rate = sample_rate;
	aif->open_streams |= BIT(substream->stream);

	return sun8i_codec_update_sample_rate(scodec);
}

static int sun8i_codec_hw_free(struct snd_pcm_substream *substream,
			       struct snd_soc_dai *dai)
{
	struct sun8i_codec *scodec = snd_soc_dai_get_drvdata(dai);
	struct sun8i_codec_aif *aif = &scodec->aifs[dai->id];

	/* Drop references when the last substream for the AIF is freed. */
	if (aif->open_streams != BIT(substream->stream))
		goto done;

	clk_rate_exclusive_put(scodec->clk_module);
	scodec->sysclk_refcnt--;
	aif->lrck_div_order = 0;
	aif->sample_rate = 0;

done:
	aif->open_streams &= ~BIT(substream->stream);
	return 0;
}

static const struct snd_soc_dai_ops sun8i_codec_dai_ops = {
	.set_fmt	= sun8i_codec_set_fmt,
	.set_tdm_slot	= sun8i_codec_set_tdm_slot,
	.startup	= sun8i_codec_startup,
	.hw_params	= sun8i_codec_hw_params,
	.hw_free	= sun8i_codec_hw_free,
};

static struct snd_soc_dai_driver sun8i_codec_dais[] = {
	{
		.name	= "sun8i-codec-aif1",
		.id	= SUN8I_CODEC_AIF1,
		.ops	= &sun8i_codec_dai_ops,
		/* capture capabilities */
		.capture = {
			.stream_name	= "AIF1 Capture",
			.channels_min	= 1,
			.channels_max	= 2,
			.rates		= SUN8I_CODEC_PCM_RATES,
			.formats	= SUN8I_CODEC_PCM_FORMATS,
			.sig_bits	= 24,
		},
		/* playback capabilities */
		.playback = {
			.stream_name	= "AIF1 Playback",
			.channels_min	= 1,
			.channels_max	= 2,
			.rates		= SUN8I_CODEC_PCM_RATES,
			.formats	= SUN8I_CODEC_PCM_FORMATS,
		},
		.symmetric_rate		= true,
		.symmetric_channels	= true,
		.symmetric_sample_bits	= true,
	},
	{
		.name	= "sun8i-codec-aif2",
		.id	= SUN8I_CODEC_AIF2,
		.ops	= &sun8i_codec_dai_ops,
		/* capture capabilities */
		.capture = {
			.stream_name	= "AIF2 Capture",
			.channels_min	= 1,
			.channels_max	= 2,
			.rates		= SUN8I_CODEC_PCM_RATES,
			.formats	= SUN8I_CODEC_PCM_FORMATS,
			.sig_bits	= 24,
		},
		/* playback capabilities */
		.playback = {
			.stream_name	= "AIF2 Playback",
			.channels_min	= 1,
			.channels_max	= 2,
			.rates		= SUN8I_CODEC_PCM_RATES,
			.formats	= SUN8I_CODEC_PCM_FORMATS,
		},
		.symmetric_rate		= true,
		.symmetric_channels	= true,
		.symmetric_sample_bits	= true,
	},
	{
		.name	= "sun8i-codec-aif3",
		.id	= SUN8I_CODEC_AIF3,
		.ops	= &sun8i_codec_dai_ops,
		/* capture capabilities */
		.capture = {
			.stream_name	= "AIF3 Capture",
			.channels_min	= 1,
			.channels_max	= 1,
			.rates		= SUN8I_CODEC_PCM_RATES,
			.formats	= SUN8I_CODEC_PCM_FORMATS,
			.sig_bits	= 24,
		},
		/* playback capabilities */
		.playback = {
			.stream_name	= "AIF3 Playback",
			.channels_min	= 1,
			.channels_max	= 1,
			.rates		= SUN8I_CODEC_PCM_RATES,
			.formats	= SUN8I_CODEC_PCM_FORMATS,
		},
		.symmetric_rate		= true,
		.symmetric_channels	= true,
		.symmetric_sample_bits	= true,
	},
};

static int sun8i_codec_aif_event(struct snd_soc_dapm_widget *w,
				 struct snd_kcontrol *kcontrol, int event)
{
	struct snd_soc_component *component = snd_soc_dapm_to_component(w->dapm);
	struct sun8i_codec *scodec = snd_soc_component_get_drvdata(component);
	struct sun8i_codec_aif *aif = &scodec->aifs[w->sname[3] - '1'];
	int stream = w->id == snd_soc_dapm_aif_out;

	if (SND_SOC_DAPM_EVENT_ON(event))
		aif->active_streams |= BIT(stream);
	else
		aif->active_streams &= ~BIT(stream);

	return sun8i_codec_update_sample_rate(scodec);
}

static const char *const sun8i_aif_stereo_mux_enum_values[] = {
	"Stereo", "Reverse Stereo", "Sum Mono", "Mix Mono"
};

static SOC_ENUM_DOUBLE_DECL(sun8i_aif1_ad0_stereo_mux_enum,
			    SUN8I_AIF1_ADCDAT_CTRL,
			    SUN8I_AIF1_ADCDAT_CTRL_AIF1_AD0L_SRC,
			    SUN8I_AIF1_ADCDAT_CTRL_AIF1_AD0R_SRC,
			    sun8i_aif_stereo_mux_enum_values);

static const struct snd_kcontrol_new sun8i_aif1_ad0_stereo_mux_control =
	SOC_DAPM_ENUM("AIF1 AD0 Stereo Capture Route",
		      sun8i_aif1_ad0_stereo_mux_enum);

static SOC_ENUM_DOUBLE_DECL(sun8i_aif2_adc_stereo_mux_enum,
			    SUN8I_AIF2_ADCDAT_CTRL,
			    SUN8I_AIF2_ADCDAT_CTRL_AIF2_ADCL_SRC,
			    SUN8I_AIF2_ADCDAT_CTRL_AIF2_ADCR_SRC,
			    sun8i_aif_stereo_mux_enum_values);

static const struct snd_kcontrol_new sun8i_aif2_adc_stereo_mux_control =
	SOC_DAPM_ENUM("AIF2 ADC Stereo Capture Route",
		      sun8i_aif2_adc_stereo_mux_enum);

static const char *const sun8i_aif3_adc_mux_enum_values[] = {
	"None", "AIF2 ADCL", "AIF2 ADCR"
};

static SOC_ENUM_SINGLE_DECL(sun8i_aif3_adc_mux_enum,
			    SUN8I_AIF3_PATH_CTRL,
			    SUN8I_AIF3_PATH_CTRL_AIF3_ADC_SRC,
			    sun8i_aif3_adc_mux_enum_values);

static const struct snd_kcontrol_new sun8i_aif3_adc_mux_control =
	SOC_DAPM_ENUM("AIF3 ADC Source Capture Route",
		      sun8i_aif3_adc_mux_enum);

static const struct snd_kcontrol_new sun8i_aif1_ad0_mixer_controls[] = {
	SOC_DAPM_DOUBLE("AIF1 Slot 0 Digital ADC Capture Switch",
			SUN8I_AIF1_MXR_SRC,
			SUN8I_AIF1_MXR_SRC_AD0L_MXR_SRC_AIF1DA0L,
			SUN8I_AIF1_MXR_SRC_AD0R_MXR_SRC_AIF1DA0R, 1, 0),
	SOC_DAPM_DOUBLE("AIF2 Digital ADC Capture Switch",
			SUN8I_AIF1_MXR_SRC,
			SUN8I_AIF1_MXR_SRC_AD0L_MXR_SRC_AIF2DACL,
			SUN8I_AIF1_MXR_SRC_AD0R_MXR_SRC_AIF2DACR, 1, 0),
	SOC_DAPM_DOUBLE("AIF1 Data Digital ADC Capture Switch",
			SUN8I_AIF1_MXR_SRC,
			SUN8I_AIF1_MXR_SRC_AD0L_MXR_SRC_ADCL,
			SUN8I_AIF1_MXR_SRC_AD0R_MXR_SRC_ADCR, 1, 0),
	SOC_DAPM_DOUBLE("AIF2 Inv Digital ADC Capture Switch",
			SUN8I_AIF1_MXR_SRC,
			SUN8I_AIF1_MXR_SRC_AD0L_MXR_SRC_AIF2DACR,
			SUN8I_AIF1_MXR_SRC_AD0R_MXR_SRC_AIF2DACL, 1, 0),
};

static const struct snd_kcontrol_new sun8i_aif2_adc_mixer_controls[] = {
	SOC_DAPM_DOUBLE("AIF2 ADC Mixer AIF1 DA0 Capture Switch",
			SUN8I_AIF2_MXR_SRC,
			SUN8I_AIF2_MXR_SRC_ADCL_MXR_SRC_AIF1DA0L,
			SUN8I_AIF2_MXR_SRC_ADCR_MXR_SRC_AIF1DA0R, 1, 0),
	SOC_DAPM_DOUBLE("AIF2 ADC Mixer AIF1 DA1 Capture Switch",
			SUN8I_AIF2_MXR_SRC,
			SUN8I_AIF2_MXR_SRC_ADCL_MXR_SRC_AIF1DA1L,
			SUN8I_AIF2_MXR_SRC_ADCR_MXR_SRC_AIF1DA1R, 1, 0),
	SOC_DAPM_DOUBLE("AIF2 ADC Mixer AIF2 DAC Rev Capture Switch",
			SUN8I_AIF2_MXR_SRC,
			SUN8I_AIF2_MXR_SRC_ADCL_MXR_SRC_AIF2DACR,
			SUN8I_AIF2_MXR_SRC_ADCR_MXR_SRC_AIF2DACL, 1, 0),
	SOC_DAPM_DOUBLE("AIF2 ADC Mixer ADC Capture Switch",
			SUN8I_AIF2_MXR_SRC,
			SUN8I_AIF2_MXR_SRC_ADCL_MXR_SRC_ADCL,
			SUN8I_AIF2_MXR_SRC_ADCR_MXR_SRC_ADCR, 1, 0),
};

static const char *const sun8i_aif2_dac_mux_enum_values[] = {
	"AIF2", "AIF3+2", "AIF2+3"
};

static SOC_ENUM_SINGLE_DECL(sun8i_aif2_dac_mux_enum,
			    SUN8I_AIF3_PATH_CTRL,
			    SUN8I_AIF3_PATH_CTRL_AIF2_DAC_SRC,
			    sun8i_aif2_dac_mux_enum_values);

static const struct snd_kcontrol_new sun8i_aif2_dac_mux_control =
	SOC_DAPM_ENUM("AIF2 DAC Source Playback Route",
		      sun8i_aif2_dac_mux_enum);

static SOC_ENUM_DOUBLE_DECL(sun8i_aif1_da0_stereo_mux_enum,
			    SUN8I_AIF1_DACDAT_CTRL,
			    SUN8I_AIF1_DACDAT_CTRL_AIF1_DA0L_SRC,
			    SUN8I_AIF1_DACDAT_CTRL_AIF1_DA0R_SRC,
			    sun8i_aif_stereo_mux_enum_values);

static const struct snd_kcontrol_new sun8i_aif1_da0_stereo_mux_control =
	SOC_DAPM_ENUM("AIF1 DA0 Stereo Playback Route",
		      sun8i_aif1_da0_stereo_mux_enum);

static SOC_ENUM_DOUBLE_DECL(sun8i_aif2_dac_stereo_mux_enum,
			    SUN8I_AIF2_DACDAT_CTRL,
			    SUN8I_AIF2_DACDAT_CTRL_AIF2_DACL_SRC,
			    SUN8I_AIF2_DACDAT_CTRL_AIF2_DACR_SRC,
			    sun8i_aif_stereo_mux_enum_values);

static const struct snd_kcontrol_new sun8i_aif2_dac_stereo_mux_control =
	SOC_DAPM_ENUM("AIF2 DAC Stereo Playback Route",
		      sun8i_aif2_dac_stereo_mux_enum);

static const struct snd_kcontrol_new sun8i_dac_mixer_controls[] = {
	SOC_DAPM_DOUBLE("AIF1 Slot 0 Digital DAC Playback Switch",
			SUN8I_DAC_MXR_SRC,
			SUN8I_DAC_MXR_SRC_DACL_MXR_SRC_AIF1DA0L,
			SUN8I_DAC_MXR_SRC_DACR_MXR_SRC_AIF1DA0R, 1, 0),
	SOC_DAPM_DOUBLE("AIF1 Slot 1 Digital DAC Playback Switch",
			SUN8I_DAC_MXR_SRC,
			SUN8I_DAC_MXR_SRC_DACL_MXR_SRC_AIF1DA1L,
			SUN8I_DAC_MXR_SRC_DACR_MXR_SRC_AIF1DA1R, 1, 0),
	SOC_DAPM_DOUBLE("AIF2 Digital DAC Playback Switch", SUN8I_DAC_MXR_SRC,
			SUN8I_DAC_MXR_SRC_DACL_MXR_SRC_AIF2DACL,
			SUN8I_DAC_MXR_SRC_DACR_MXR_SRC_AIF2DACR, 1, 0),
	SOC_DAPM_DOUBLE("ADC Digital DAC Playback Switch", SUN8I_DAC_MXR_SRC,
			SUN8I_DAC_MXR_SRC_DACL_MXR_SRC_ADCL,
			SUN8I_DAC_MXR_SRC_DACR_MXR_SRC_ADCR, 1, 0),
};

static const struct snd_soc_dapm_widget sun8i_codec_dapm_widgets[] = {
	/* System Clocks */
	SND_SOC_DAPM_CLOCK_SUPPLY("mod"),

	SND_SOC_DAPM_SUPPLY("AIF1CLK",
			    SUN8I_SYSCLK_CTL,
			    SUN8I_SYSCLK_CTL_AIF1CLK_ENA, 0, NULL, 0),
	SND_SOC_DAPM_SUPPLY("AIF2CLK",
			    SUN8I_SYSCLK_CTL,
			    SUN8I_SYSCLK_CTL_AIF2CLK_ENA, 0, NULL, 0),
	SND_SOC_DAPM_SUPPLY("SYSCLK",
			    SUN8I_SYSCLK_CTL,
			    SUN8I_SYSCLK_CTL_SYSCLK_ENA, 0, NULL, 0),

	/* Module Clocks */
	SND_SOC_DAPM_SUPPLY("CLK AIF1",
			    SUN8I_MOD_CLK_ENA,
			    SUN8I_MOD_CLK_ENA_AIF1, 0, NULL, 0),
	SND_SOC_DAPM_SUPPLY("CLK AIF2",
			    SUN8I_MOD_CLK_ENA,
			    SUN8I_MOD_CLK_ENA_AIF2, 0, NULL, 0),
	SND_SOC_DAPM_SUPPLY("CLK AIF3",
			    SUN8I_MOD_CLK_ENA,
			    SUN8I_MOD_CLK_ENA_AIF3, 0, NULL, 0),
	SND_SOC_DAPM_SUPPLY("CLK ADC",
			    SUN8I_MOD_CLK_ENA,
			    SUN8I_MOD_CLK_ENA_ADC, 0, NULL, 0),
	SND_SOC_DAPM_SUPPLY("CLK DAC",
			    SUN8I_MOD_CLK_ENA,
			    SUN8I_MOD_CLK_ENA_DAC, 0, NULL, 0),

	/* Module Resets */
	SND_SOC_DAPM_SUPPLY("RST AIF1",
			    SUN8I_MOD_RST_CTL,
			    SUN8I_MOD_RST_CTL_AIF1, 0, NULL, 0),
	SND_SOC_DAPM_SUPPLY("RST AIF2",
			    SUN8I_MOD_RST_CTL,
			    SUN8I_MOD_RST_CTL_AIF2, 0, NULL, 0),
	SND_SOC_DAPM_SUPPLY("RST AIF3",
			    SUN8I_MOD_RST_CTL,
			    SUN8I_MOD_RST_CTL_AIF3, 0, NULL, 0),
	SND_SOC_DAPM_SUPPLY("RST ADC",
			    SUN8I_MOD_RST_CTL,
			    SUN8I_MOD_RST_CTL_ADC, 0, NULL, 0),
	SND_SOC_DAPM_SUPPLY("RST DAC",
			    SUN8I_MOD_RST_CTL,
			    SUN8I_MOD_RST_CTL_DAC, 0, NULL, 0),

	/* Module Supplies */
	SND_SOC_DAPM_SUPPLY("ADC",
			    SUN8I_ADC_DIG_CTRL,
			    SUN8I_ADC_DIG_CTRL_ENAD, 0, NULL, 0),
	SND_SOC_DAPM_SUPPLY("DAC",
			    SUN8I_DAC_DIG_CTRL,
			    SUN8I_DAC_DIG_CTRL_ENDA, 0, NULL, 0),

	/* AIF "ADC" Outputs */
	SND_SOC_DAPM_AIF_OUT_E("AIF1 AD0L", "AIF1 Capture", 0,
			       SUN8I_AIF1_ADCDAT_CTRL,
			       SUN8I_AIF1_ADCDAT_CTRL_AIF1_AD0L_ENA, 0,
			       sun8i_codec_aif_event,
			       SND_SOC_DAPM_PRE_PMU | SND_SOC_DAPM_POST_PMD),
	SND_SOC_DAPM_AIF_OUT("AIF1 AD0R", "AIF1 Capture", 1,
			     SUN8I_AIF1_ADCDAT_CTRL,
			     SUN8I_AIF1_ADCDAT_CTRL_AIF1_AD0R_ENA, 0),

	SND_SOC_DAPM_AIF_OUT_E("AIF2 ADCL", "AIF2 Capture", 0,
			       SUN8I_AIF2_ADCDAT_CTRL,
			       SUN8I_AIF2_ADCDAT_CTRL_AIF2_ADCL_ENA, 0,
			       sun8i_codec_aif_event,
			       SND_SOC_DAPM_PRE_PMU | SND_SOC_DAPM_POST_PMD),
	SND_SOC_DAPM_AIF_OUT("AIF2 ADCR", "AIF2 Capture", 1,
			     SUN8I_AIF2_ADCDAT_CTRL,
			     SUN8I_AIF2_ADCDAT_CTRL_AIF2_ADCR_ENA, 0),

	SND_SOC_DAPM_AIF_OUT_E("AIF3 ADC", "AIF3 Capture", 0,
			       SND_SOC_NOPM, 0, 0,
			       sun8i_codec_aif_event,
			       SND_SOC_DAPM_PRE_PMU | SND_SOC_DAPM_POST_PMD),

	/* AIF "ADC" Mono/Stereo Muxes */
	SND_SOC_DAPM_MUX("AIF1 AD0L Stereo Mux", SND_SOC_NOPM, 0, 0,
			 &sun8i_aif1_ad0_stereo_mux_control),
	SND_SOC_DAPM_MUX("AIF1 AD0R Stereo Mux", SND_SOC_NOPM, 0, 0,
			 &sun8i_aif1_ad0_stereo_mux_control),

	SND_SOC_DAPM_MUX("AIF2 ADCL Stereo Mux", SND_SOC_NOPM, 0, 0,
			 &sun8i_aif2_adc_stereo_mux_control),
	SND_SOC_DAPM_MUX("AIF2 ADCR Stereo Mux", SND_SOC_NOPM, 0, 0,
			 &sun8i_aif2_adc_stereo_mux_control),

	/* AIF "ADC" Output Muxes */
	SND_SOC_DAPM_MUX("AIF3 ADC Source Capture Route", SND_SOC_NOPM, 0, 0,
			 &sun8i_aif3_adc_mux_control),

	/* AIF "ADC" Mixers */
	SOC_MIXER_ARRAY("AIF1 AD0L Mixer", SND_SOC_NOPM, 0, 0,
			sun8i_aif1_ad0_mixer_controls),
	SOC_MIXER_ARRAY("AIF1 AD0R Mixer", SND_SOC_NOPM, 0, 0,
			sun8i_aif1_ad0_mixer_controls),

	SOC_MIXER_ARRAY("AIF2 ADCL Mixer", SND_SOC_NOPM, 0, 0,
			sun8i_aif2_adc_mixer_controls),
	SOC_MIXER_ARRAY("AIF2 ADCR Mixer", SND_SOC_NOPM, 0, 0,
			sun8i_aif2_adc_mixer_controls),

	/* AIF "DAC" Input Muxes */
	SND_SOC_DAPM_MUX("AIF2 DACL Source", SND_SOC_NOPM, 0, 0,
			 &sun8i_aif2_dac_mux_control),
	SND_SOC_DAPM_MUX("AIF2 DACR Source", SND_SOC_NOPM, 0, 0,
			 &sun8i_aif2_dac_mux_control),

	/* AIF "DAC" Mono/Stereo Muxes */
	SND_SOC_DAPM_MUX("AIF1 DA0L Stereo Mux", SND_SOC_NOPM, 0, 0,
			 &sun8i_aif1_da0_stereo_mux_control),
	SND_SOC_DAPM_MUX("AIF1 DA0R Stereo Mux", SND_SOC_NOPM, 0, 0,
			 &sun8i_aif1_da0_stereo_mux_control),

	SND_SOC_DAPM_MUX("AIF2 DACL Stereo Mux", SND_SOC_NOPM, 0, 0,
			 &sun8i_aif2_dac_stereo_mux_control),
	SND_SOC_DAPM_MUX("AIF2 DACR Stereo Mux", SND_SOC_NOPM, 0, 0,
			 &sun8i_aif2_dac_stereo_mux_control),

	/* AIF "DAC" Inputs */
	SND_SOC_DAPM_AIF_IN_E("AIF1 DA0L", "AIF1 Playback", 0,
			      SUN8I_AIF1_DACDAT_CTRL,
			      SUN8I_AIF1_DACDAT_CTRL_AIF1_DA0L_ENA, 0,
			      sun8i_codec_aif_event,
			      SND_SOC_DAPM_PRE_PMU | SND_SOC_DAPM_POST_PMD),
	SND_SOC_DAPM_AIF_IN("AIF1 DA0R", "AIF1 Playback", 1,
			    SUN8I_AIF1_DACDAT_CTRL,
			    SUN8I_AIF1_DACDAT_CTRL_AIF1_DA0R_ENA, 0),

	SND_SOC_DAPM_AIF_IN_E("AIF2 DACL", "AIF2 Playback", 0,
			      SUN8I_AIF2_DACDAT_CTRL,
			      SUN8I_AIF2_DACDAT_CTRL_AIF2_DACL_ENA, 0,
			      sun8i_codec_aif_event,
			      SND_SOC_DAPM_PRE_PMU | SND_SOC_DAPM_POST_PMD),
	SND_SOC_DAPM_AIF_IN("AIF2 DACR", "AIF2 Playback", 1,
			    SUN8I_AIF2_DACDAT_CTRL,
			    SUN8I_AIF2_DACDAT_CTRL_AIF2_DACR_ENA, 0),

	SND_SOC_DAPM_AIF_IN_E("AIF3 DAC", "AIF3 Playback", 0,
			      SND_SOC_NOPM, 0, 0,
			      sun8i_codec_aif_event,
			      SND_SOC_DAPM_PRE_PMU | SND_SOC_DAPM_POST_PMD),

	/* ADC Inputs (connected to analog codec DAPM context) */
	SND_SOC_DAPM_ADC("ADCL", NULL, SND_SOC_NOPM, 0, 0),
	SND_SOC_DAPM_ADC("ADCR", NULL, SND_SOC_NOPM, 0, 0),

	/* DAC Outputs (connected to analog codec DAPM context) */
	SND_SOC_DAPM_DAC("DACL", NULL, SND_SOC_NOPM, 0, 0),
	SND_SOC_DAPM_DAC("DACR", NULL, SND_SOC_NOPM, 0, 0),

	/* DAC Mixers */
	SOC_MIXER_ARRAY("DACL Mixer", SND_SOC_NOPM, 0, 0,
			sun8i_dac_mixer_controls),
	SOC_MIXER_ARRAY("DACR Mixer", SND_SOC_NOPM, 0, 0,
			sun8i_dac_mixer_controls),
};

static const struct snd_soc_dapm_route sun8i_codec_dapm_routes[] = {
	/* Clock Routes */
	{ "AIF1CLK", NULL, "mod" },

	{ "SYSCLK", NULL, "AIF1CLK" },

	{ "CLK AIF1", NULL, "AIF1CLK" },
	{ "CLK AIF1", NULL, "SYSCLK" },
	{ "RST AIF1", NULL, "CLK AIF1" },
	{ "AIF1 AD0L", NULL, "RST AIF1" },
	{ "AIF1 AD0R", NULL, "RST AIF1" },
	{ "AIF1 DA0L", NULL, "RST AIF1" },
	{ "AIF1 DA0R", NULL, "RST AIF1" },

	{ "CLK AIF2", NULL, "AIF2CLK" },
	{ "CLK AIF2", NULL, "SYSCLK" },
	{ "RST AIF2", NULL, "CLK AIF2" },
	{ "AIF2 ADCL", NULL, "RST AIF2" },
	{ "AIF2 ADCR", NULL, "RST AIF2" },
	{ "AIF2 DACL", NULL, "RST AIF2" },
	{ "AIF2 DACR", NULL, "RST AIF2" },

	{ "CLK AIF3", NULL, "AIF1CLK" },
	{ "CLK AIF3", NULL, "SYSCLK" },
	{ "RST AIF3", NULL, "CLK AIF3" },
	{ "AIF3 ADC", NULL, "RST AIF3" },
	{ "AIF3 DAC", NULL, "RST AIF3" },

	{ "CLK ADC", NULL, "SYSCLK" },
	{ "RST ADC", NULL, "CLK ADC" },
	{ "ADC", NULL, "RST ADC" },
	{ "ADCL", NULL, "ADC" },
	{ "ADCR", NULL, "ADC" },

	{ "CLK DAC", NULL, "SYSCLK" },
	{ "RST DAC", NULL, "CLK DAC" },
	{ "DAC", NULL, "RST DAC" },
	{ "DACL", NULL, "DAC" },
	{ "DACR", NULL, "DAC" },

	/* AIF "ADC" Output Routes */
	{ "AIF1 AD0L", NULL, "AIF1 AD0L Stereo Mux" },
	{ "AIF1 AD0R", NULL, "AIF1 AD0R Stereo Mux" },

	{ "AIF2 ADCL", NULL, "AIF2 ADCL Stereo Mux" },
	{ "AIF2 ADCR", NULL, "AIF2 ADCR Stereo Mux" },

	{ "AIF3 ADC", NULL, "AIF3 ADC Source Capture Route" },

	/* AIF "ADC" Mono/Stereo Mux Routes */
	{ "AIF1 AD0L Stereo Mux", "Stereo", "AIF1 AD0L Mixer" },
	{ "AIF1 AD0L Stereo Mux", "Reverse Stereo", "AIF1 AD0R Mixer" },
	{ "AIF1 AD0L Stereo Mux", "Sum Mono", "AIF1 AD0L Mixer" },
	{ "AIF1 AD0L Stereo Mux", "Sum Mono", "AIF1 AD0R Mixer" },
	{ "AIF1 AD0L Stereo Mux", "Mix Mono", "AIF1 AD0L Mixer" },
	{ "AIF1 AD0L Stereo Mux", "Mix Mono", "AIF1 AD0R Mixer" },

	{ "AIF1 AD0R Stereo Mux", "Stereo", "AIF1 AD0R Mixer" },
	{ "AIF1 AD0R Stereo Mux", "Reverse Stereo", "AIF1 AD0L Mixer" },
	{ "AIF1 AD0R Stereo Mux", "Sum Mono", "AIF1 AD0L Mixer" },
	{ "AIF1 AD0R Stereo Mux", "Sum Mono", "AIF1 AD0R Mixer" },
	{ "AIF1 AD0R Stereo Mux", "Mix Mono", "AIF1 AD0L Mixer" },
	{ "AIF1 AD0R Stereo Mux", "Mix Mono", "AIF1 AD0R Mixer" },

	{ "AIF2 ADCL Stereo Mux", "Stereo", "AIF2 ADCL Mixer" },
	{ "AIF2 ADCL Stereo Mux", "Reverse Stereo", "AIF2 ADCR Mixer" },
	{ "AIF2 ADCL Stereo Mux", "Sum Mono", "AIF2 ADCL Mixer" },
	{ "AIF2 ADCL Stereo Mux", "Sum Mono", "AIF2 ADCR Mixer" },
	{ "AIF2 ADCL Stereo Mux", "Mix Mono", "AIF2 ADCL Mixer" },
	{ "AIF2 ADCL Stereo Mux", "Mix Mono", "AIF2 ADCR Mixer" },

	{ "AIF2 ADCR Stereo Mux", "Stereo", "AIF2 ADCR Mixer" },
	{ "AIF2 ADCR Stereo Mux", "Reverse Stereo", "AIF2 ADCL Mixer" },
	{ "AIF2 ADCR Stereo Mux", "Sum Mono", "AIF2 ADCL Mixer" },
	{ "AIF2 ADCR Stereo Mux", "Sum Mono", "AIF2 ADCR Mixer" },
	{ "AIF2 ADCR Stereo Mux", "Mix Mono", "AIF2 ADCL Mixer" },
	{ "AIF2 ADCR Stereo Mux", "Mix Mono", "AIF2 ADCR Mixer" },

	/* AIF "ADC" Output Mux Routes */
	{ "AIF3 ADC Source Capture Route", "AIF2 ADCL", "AIF2 ADCL Mixer" },
	{ "AIF3 ADC Source Capture Route", "AIF2 ADCR", "AIF2 ADCR Mixer" },

	/* AIF "ADC" Mixer Routes */
	{ "AIF1 AD0L Mixer", "AIF1 Slot 0 Digital ADC Capture Switch", "AIF1 DA0L Stereo Mux" },
	{ "AIF1 AD0L Mixer", "AIF2 Digital ADC Capture Switch", "AIF2 DACL Source" },
	{ "AIF1 AD0L Mixer", "AIF1 Data Digital ADC Capture Switch", "ADCL" },
	{ "AIF1 AD0L Mixer", "AIF2 Inv Digital ADC Capture Switch", "AIF2 DACR Source" },

	{ "AIF1 AD0R Mixer", "AIF1 Slot 0 Digital ADC Capture Switch", "AIF1 DA0R Stereo Mux" },
	{ "AIF1 AD0R Mixer", "AIF2 Digital ADC Capture Switch", "AIF2 DACR Source" },
	{ "AIF1 AD0R Mixer", "AIF1 Data Digital ADC Capture Switch", "ADCR" },
	{ "AIF1 AD0R Mixer", "AIF2 Inv Digital ADC Capture Switch", "AIF2 DACL Source" },

	{ "AIF2 ADCL Mixer", "AIF2 ADC Mixer AIF1 DA0 Capture Switch", "AIF1 DA0L Stereo Mux" },
	{ "AIF2 ADCL Mixer", "AIF2 ADC Mixer AIF2 DAC Rev Capture Switch", "AIF2 DACR Source" },
	{ "AIF2 ADCL Mixer", "AIF2 ADC Mixer ADC Capture Switch", "ADCL" },

	{ "AIF2 ADCR Mixer", "AIF2 ADC Mixer AIF1 DA0 Capture Switch", "AIF1 DA0R Stereo Mux" },
	{ "AIF2 ADCR Mixer", "AIF2 ADC Mixer AIF2 DAC Rev Capture Switch", "AIF2 DACL Source" },
	{ "AIF2 ADCR Mixer", "AIF2 ADC Mixer ADC Capture Switch", "ADCR" },

	/* AIF "DAC" Input Mux Routes */
	{ "AIF2 DACL Source", "AIF2", "AIF2 DACL Stereo Mux" },
	{ "AIF2 DACL Source", "AIF3+2", "AIF3 DAC" },
	{ "AIF2 DACL Source", "AIF2+3", "AIF2 DACL Stereo Mux" },

	{ "AIF2 DACR Source", "AIF2", "AIF2 DACR Stereo Mux" },
	{ "AIF2 DACR Source", "AIF3+2", "AIF2 DACR Stereo Mux" },
	{ "AIF2 DACR Source", "AIF2+3", "AIF3 DAC" },

	/* AIF "DAC" Mono/Stereo Mux Routes */
	{ "AIF1 DA0L Stereo Mux", "Stereo", "AIF1 DA0L" },
	{ "AIF1 DA0L Stereo Mux", "Reverse Stereo", "AIF1 DA0R" },
	{ "AIF1 DA0L Stereo Mux", "Sum Mono", "AIF1 DA0L" },
	{ "AIF1 DA0L Stereo Mux", "Sum Mono", "AIF1 DA0R" },
	{ "AIF1 DA0L Stereo Mux", "Mix Mono", "AIF1 DA0L" },
	{ "AIF1 DA0L Stereo Mux", "Mix Mono", "AIF1 DA0R" },

	{ "AIF1 DA0R Stereo Mux", "Stereo", "AIF1 DA0R" },
	{ "AIF1 DA0R Stereo Mux", "Reverse Stereo", "AIF1 DA0L" },
	{ "AIF1 DA0R Stereo Mux", "Sum Mono", "AIF1 DA0L" },
	{ "AIF1 DA0R Stereo Mux", "Sum Mono", "AIF1 DA0R" },
	{ "AIF1 DA0R Stereo Mux", "Mix Mono", "AIF1 DA0L" },
	{ "AIF1 DA0R Stereo Mux", "Mix Mono", "AIF1 DA0R" },

	{ "AIF2 DACL Stereo Mux", "Stereo", "AIF2 DACL" },
	{ "AIF2 DACL Stereo Mux", "Reverse Stereo", "AIF2 DACR" },
	{ "AIF2 DACL Stereo Mux", "Sum Mono", "AIF2 DACL" },
	{ "AIF2 DACL Stereo Mux", "Sum Mono", "AIF2 DACR" },
	{ "AIF2 DACL Stereo Mux", "Mix Mono", "AIF2 DACL" },
	{ "AIF2 DACL Stereo Mux", "Mix Mono", "AIF2 DACR" },

	{ "AIF2 DACR Stereo Mux", "Stereo", "AIF2 DACR" },
	{ "AIF2 DACR Stereo Mux", "Reverse Stereo", "AIF2 DACL" },
	{ "AIF2 DACR Stereo Mux", "Sum Mono", "AIF2 DACL" },
	{ "AIF2 DACR Stereo Mux", "Sum Mono", "AIF2 DACR" },
	{ "AIF2 DACR Stereo Mux", "Mix Mono", "AIF2 DACL" },
	{ "AIF2 DACR Stereo Mux", "Mix Mono", "AIF2 DACR" },

	/* DAC Output Routes */
	{ "DACL", NULL, "DACL Mixer" },
	{ "DACR", NULL, "DACR Mixer" },

	/* DAC Mixer Routes */
	{ "DACL Mixer", "AIF1 Slot 0 Digital DAC Playback Switch", "AIF1 DA0L Stereo Mux" },
	{ "DACL Mixer", "AIF2 Digital DAC Playback Switch", "AIF2 DACL Source" },
	{ "DACL Mixer", "ADC Digital DAC Playback Switch", "ADCL" },

	{ "DACR Mixer", "AIF1 Slot 0 Digital DAC Playback Switch", "AIF1 DA0R Stereo Mux" },
	{ "DACR Mixer", "AIF2 Digital DAC Playback Switch", "AIF2 DACR Source" },
	{ "DACR Mixer", "ADC Digital DAC Playback Switch", "ADCR" },
};

static const struct snd_soc_dapm_widget sun8i_codec_legacy_widgets[] = {
	/* Legacy ADC Inputs (connected to analog codec DAPM context) */
	SND_SOC_DAPM_ADC("AIF1 Slot 0 Left ADC", NULL, SND_SOC_NOPM, 0, 0),
	SND_SOC_DAPM_ADC("AIF1 Slot 0 Right ADC", NULL, SND_SOC_NOPM, 0, 0),

	/* Legacy DAC Outputs (connected to analog codec DAPM context) */
	SND_SOC_DAPM_DAC("AIF1 Slot 0 Left", NULL, SND_SOC_NOPM, 0, 0),
	SND_SOC_DAPM_DAC("AIF1 Slot 0 Right", NULL, SND_SOC_NOPM, 0, 0),
};

static const struct snd_soc_dapm_route sun8i_codec_legacy_routes[] = {
	/* Legacy ADC Routes */
	{ "ADCL", NULL, "AIF1 Slot 0 Left ADC" },
	{ "ADCR", NULL, "AIF1 Slot 0 Right ADC" },

	/* Legacy DAC Routes */
	{ "AIF1 Slot 0 Left", NULL, "DACL" },
	{ "AIF1 Slot 0 Right", NULL, "DACR" },
};

static int sun8i_codec_component_probe(struct snd_soc_component *component)
{
	struct snd_soc_dapm_context *dapm = snd_soc_component_get_dapm(component);
	struct sun8i_codec *scodec = snd_soc_component_get_drvdata(component);
	int ret;

	/* Add widgets for backward compatibility with old device trees. */
	if (scodec->quirks->legacy_widgets) {
		ret = snd_soc_dapm_new_controls(dapm, sun8i_codec_legacy_widgets,
						ARRAY_SIZE(sun8i_codec_legacy_widgets));
		if (ret)
			return ret;

		ret = snd_soc_dapm_add_routes(dapm, sun8i_codec_legacy_routes,
					      ARRAY_SIZE(sun8i_codec_legacy_routes));
		if (ret)
			return ret;
	}

	/*
	 * AIF1CLK and AIF2CLK share a pair of clock parents: PLL_AUDIO ("mod")
	 * and MCLK (from the CPU DAI connected to AIF1). MCLK's parent is also
	 * PLL_AUDIO, so using it adds no additional flexibility. Use PLL_AUDIO
	 * directly to simplify the clock tree.
	 */
	regmap_update_bits(scodec->regmap, SUN8I_SYSCLK_CTL,
			   SUN8I_SYSCLK_CTL_AIF1CLK_SRC_MASK |
			   SUN8I_SYSCLK_CTL_AIF2CLK_SRC_MASK,
			   SUN8I_SYSCLK_CTL_AIF1CLK_SRC_PLL |
			   SUN8I_SYSCLK_CTL_AIF2CLK_SRC_PLL);

	/* Use AIF1CLK as the SYSCLK parent since AIF1 is used most often. */
	regmap_update_bits(scodec->regmap, SUN8I_SYSCLK_CTL,
			   BIT(SUN8I_SYSCLK_CTL_SYSCLK_SRC),
			   SUN8I_SYSCLK_CTL_SYSCLK_SRC_AIF1CLK);

	/* Program the default sample rate. */
	sun8i_codec_update_sample_rate(scodec);

	return 0;
}

static const struct snd_soc_component_driver sun8i_soc_component = {
	.dapm_widgets		= sun8i_codec_dapm_widgets,
	.num_dapm_widgets	= ARRAY_SIZE(sun8i_codec_dapm_widgets),
	.dapm_routes		= sun8i_codec_dapm_routes,
	.num_dapm_routes	= ARRAY_SIZE(sun8i_codec_dapm_routes),
	.probe			= sun8i_codec_component_probe,
	.idle_bias_on		= 1,
	.endianness		= 1,
	.non_legacy_dai_naming	= 1,
};

static const struct regmap_config sun8i_codec_regmap_config = {
	.reg_bits	= 32,
	.reg_stride	= 4,
	.val_bits	= 32,
	.max_register	= SUN8I_DAC_MXR_SRC,

	.cache_type	= REGCACHE_FLAT,
};

static int sun8i_codec_probe(struct platform_device *pdev)
{
	struct sun8i_codec *scodec;
	void __iomem *base;
	int ret;

	scodec = devm_kzalloc(&pdev->dev, sizeof(*scodec), GFP_KERNEL);
	if (!scodec)
		return -ENOMEM;

	scodec->clk_module = devm_clk_get(&pdev->dev, "mod");
	if (IS_ERR(scodec->clk_module)) {
		dev_err(&pdev->dev, "Failed to get the module clock\n");
		return PTR_ERR(scodec->clk_module);
	}

<<<<<<< HEAD
	scodec->clk_bus = devm_clk_get(&pdev->dev, "bus");
	if (IS_ERR(scodec->clk_bus)) {
		dev_err(&pdev->dev, "Failed to get the bus clock\n");
		return PTR_ERR(scodec->clk_bus);
	}

=======
>>>>>>> 7d2a07b7
	base = devm_platform_ioremap_resource(pdev, 0);
	if (IS_ERR(base)) {
		dev_err(&pdev->dev, "Failed to map the registers\n");
		return PTR_ERR(base);
	}

	scodec->regmap = devm_regmap_init_mmio_clk(&pdev->dev, "bus", base,
						   &sun8i_codec_regmap_config);
	if (IS_ERR(scodec->regmap)) {
		dev_err(&pdev->dev, "Failed to create our regmap\n");
		return PTR_ERR(scodec->regmap);
	}

	scodec->quirks = of_device_get_match_data(&pdev->dev);

	platform_set_drvdata(pdev, scodec);

	pm_runtime_enable(&pdev->dev);
	if (!pm_runtime_enabled(&pdev->dev)) {
		ret = sun8i_codec_runtime_resume(&pdev->dev);
		if (ret)
			goto err_pm_disable;
	}

	ret = devm_snd_soc_register_component(&pdev->dev, &sun8i_soc_component,
					      sun8i_codec_dais,
					      ARRAY_SIZE(sun8i_codec_dais));
	if (ret) {
		dev_err(&pdev->dev, "Failed to register codec\n");
		goto err_suspend;
	}

	return ret;

err_suspend:
	if (!pm_runtime_status_suspended(&pdev->dev))
		sun8i_codec_runtime_suspend(&pdev->dev);

err_pm_disable:
	pm_runtime_disable(&pdev->dev);

	return ret;
}

static int sun8i_codec_remove(struct platform_device *pdev)
{
	pm_runtime_disable(&pdev->dev);
	if (!pm_runtime_status_suspended(&pdev->dev))
		sun8i_codec_runtime_suspend(&pdev->dev);

	return 0;
}

static const struct sun8i_codec_quirks sun8i_a33_quirks = {
	.legacy_widgets	= true,
	.lrck_inversion	= true,
};

static const struct sun8i_codec_quirks sun50i_a64_quirks = {
};

static const struct of_device_id sun8i_codec_of_match[] = {
	{ .compatible = "allwinner,sun8i-a33-codec", .data = &sun8i_a33_quirks },
	{ .compatible = "allwinner,sun50i-a64-codec", .data = &sun50i_a64_quirks },
	{}
};
MODULE_DEVICE_TABLE(of, sun8i_codec_of_match);

static const struct dev_pm_ops sun8i_codec_pm_ops = {
	SET_RUNTIME_PM_OPS(sun8i_codec_runtime_suspend,
			   sun8i_codec_runtime_resume, NULL)
};

static struct platform_driver sun8i_codec_driver = {
	.driver = {
		.name = "sun8i-codec",
		.of_match_table = sun8i_codec_of_match,
		.pm = &sun8i_codec_pm_ops,
	},
	.probe = sun8i_codec_probe,
	.remove = sun8i_codec_remove,
};
module_platform_driver(sun8i_codec_driver);

MODULE_DESCRIPTION("Allwinner A33 (sun8i) codec driver");
MODULE_AUTHOR("Mylène Josserand <mylene.josserand@free-electrons.com>");
MODULE_LICENSE("GPL");
MODULE_ALIAS("platform:sun8i-codec");<|MERGE_RESOLUTION|>--- conflicted
+++ resolved
@@ -118,17 +118,6 @@
 #define SUN8I_SYSCLK_CTL_AIF2CLK_SRC_MASK	GENMASK(5, 4)
 #define SUN8I_SYS_SR_CTRL_AIF1_FS_MASK		GENMASK(15, 12)
 #define SUN8I_SYS_SR_CTRL_AIF2_FS_MASK		GENMASK(11, 8)
-<<<<<<< HEAD
-#define SUN8I_AIF1CLK_CTRL_AIF1_DATA_FMT_MASK	GENMASK(3, 2)
-#define SUN8I_AIF1CLK_CTRL_AIF1_WORD_SIZ_MASK	GENMASK(5, 4)
-#define SUN8I_AIF1CLK_CTRL_AIF1_LRCK_DIV_MASK	GENMASK(8, 6)
-#define SUN8I_AIF1CLK_CTRL_AIF1_BCLK_DIV_MASK	GENMASK(12, 9)
-
-struct sun8i_codec {
-	struct regmap	*regmap;
-	struct clk	*clk_module;
-	struct clk	*clk_bus;
-=======
 #define SUN8I_AIF_CLK_CTRL_CLK_INV_MASK		GENMASK(14, 13)
 #define SUN8I_AIF_CLK_CTRL_BCLK_DIV_MASK	GENMASK(12, 9)
 #define SUN8I_AIF_CLK_CTRL_LRCK_DIV_MASK	GENMASK(8, 6)
@@ -180,7 +169,6 @@
 	struct sun8i_codec_aif		aifs[SUN8I_CODEC_NAIFS];
 	unsigned int			sysclk_rate;
 	int				sysclk_refcnt;
->>>>>>> 7d2a07b7
 };
 
 static struct snd_soc_dai_driver sun8i_codec_dais[];
@@ -327,11 +315,6 @@
 	default:
 		return -EINVAL;
 	}
-<<<<<<< HEAD
-	regmap_update_bits(scodec->regmap, SUN8I_AIF1CLK_CTRL,
-			   SUN8I_AIF1CLK_CTRL_AIF1_DATA_FMT_MASK,
-			   value << SUN8I_AIF1CLK_CTRL_AIF1_DATA_FMT);
-=======
 
 	if (dai->id == SUN8I_CODEC_AIF3) {
 		/* AIF3 only supports DSP mode. */
@@ -401,7 +384,6 @@
 
 	aif->slots = slots;
 	aif->slot_width = slot_width;
->>>>>>> 7d2a07b7
 
 	return 0;
 }
@@ -1268,15 +1250,6 @@
 		return PTR_ERR(scodec->clk_module);
 	}
 
-<<<<<<< HEAD
-	scodec->clk_bus = devm_clk_get(&pdev->dev, "bus");
-	if (IS_ERR(scodec->clk_bus)) {
-		dev_err(&pdev->dev, "Failed to get the bus clock\n");
-		return PTR_ERR(scodec->clk_bus);
-	}
-
-=======
->>>>>>> 7d2a07b7
 	base = devm_platform_ioremap_resource(pdev, 0);
 	if (IS_ERR(base)) {
 		dev_err(&pdev->dev, "Failed to map the registers\n");
