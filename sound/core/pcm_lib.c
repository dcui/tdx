--- conflicted
+++ resolved
@@ -1782,11 +1782,7 @@
 	if (runtime->status->state == SNDRV_PCM_STATE_OPEN)
 		return -EBADFD;
 
-<<<<<<< HEAD
-	nonblock = !!(substream->ffile->f_flags & O_NONBLOCK);
-=======
 	nonblock = !!(substream->f_flags & O_NONBLOCK);
->>>>>>> 120bda20
 
 	if (runtime->access != SNDRV_PCM_ACCESS_RW_INTERLEAVED &&
 	    runtime->channels > 1)
@@ -1851,11 +1847,7 @@
 	if (runtime->status->state == SNDRV_PCM_STATE_OPEN)
 		return -EBADFD;
 
-<<<<<<< HEAD
-	nonblock = !!(substream->ffile->f_flags & O_NONBLOCK);
-=======
 	nonblock = !!(substream->f_flags & O_NONBLOCK);
->>>>>>> 120bda20
 
 	if (runtime->access != SNDRV_PCM_ACCESS_RW_NONINTERLEAVED)
 		return -EINVAL;
@@ -2067,11 +2059,7 @@
 	if (runtime->status->state == SNDRV_PCM_STATE_OPEN)
 		return -EBADFD;
 
-<<<<<<< HEAD
-	nonblock = !!(substream->ffile->f_flags & O_NONBLOCK);
-=======
 	nonblock = !!(substream->f_flags & O_NONBLOCK);
->>>>>>> 120bda20
 	if (runtime->access != SNDRV_PCM_ACCESS_RW_INTERLEAVED)
 		return -EINVAL;
 	return snd_pcm_lib_read1(substream, (unsigned long)buf, size, nonblock, snd_pcm_lib_read_transfer);
@@ -2130,11 +2118,7 @@
 	if (runtime->status->state == SNDRV_PCM_STATE_OPEN)
 		return -EBADFD;
 
-<<<<<<< HEAD
-	nonblock = !!(substream->ffile->f_flags & O_NONBLOCK);
-=======
 	nonblock = !!(substream->f_flags & O_NONBLOCK);
->>>>>>> 120bda20
 	if (runtime->access != SNDRV_PCM_ACCESS_RW_NONINTERLEAVED)
 		return -EINVAL;
 	return snd_pcm_lib_read1(substream, (unsigned long)bufs, frames, nonblock, snd_pcm_lib_readv_transfer);
