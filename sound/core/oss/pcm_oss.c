--- conflicted
+++ resolved
@@ -78,8 +78,6 @@
 	set_fs(fs);
 }
 
-<<<<<<< HEAD
-=======
 /*
  * helper functions to process hw_params
  */
@@ -561,7 +559,6 @@
  * plugin
  */
 
->>>>>>> 120bda20
 #ifdef CONFIG_SND_PCM_OSS_PLUGINS
 static int snd_pcm_oss_plugin_clear(struct snd_pcm_substream *substream)
 {
@@ -822,11 +819,7 @@
 		goto failure;
 	}
 
-<<<<<<< HEAD
-	if (atomic_read(&runtime->mmap_count))
-=======
 	if (atomic_read(&substream->mmap_count))
->>>>>>> 120bda20
 		direct = 1;
 	else
 		direct = substream->oss.setup.direct;
@@ -965,11 +958,7 @@
 	sw_params->avail_min = substream->stream == SNDRV_PCM_STREAM_PLAYBACK ?
 		1 : runtime->period_size;
 	sw_params->xfer_align = 1;
-<<<<<<< HEAD
-	if (atomic_read(&runtime->mmap_count) ||
-=======
 	if (atomic_read(&substream->mmap_count) ||
->>>>>>> 120bda20
 	    substream->oss.setup.nosilence) {
 		sw_params->silence_threshold = 0;
 		sw_params->silence_size = 0;
@@ -1594,17 +1583,10 @@
 		 * finish sync: drain the buffer
 		 */
 	      __direct:
-<<<<<<< HEAD
-		saved_f_flags = substream->ffile->f_flags;
-		substream->ffile->f_flags &= ~O_NONBLOCK;
-		err = snd_pcm_kernel_ioctl(substream, SNDRV_PCM_IOCTL_DRAIN, NULL);
-		substream->ffile->f_flags = saved_f_flags;
-=======
 		saved_f_flags = substream->f_flags;
 		substream->f_flags &= ~O_NONBLOCK;
 		err = snd_pcm_kernel_ioctl(substream, SNDRV_PCM_IOCTL_DRAIN, NULL);
 		substream->f_flags = saved_f_flags;
->>>>>>> 120bda20
 		if (err < 0)
 			return err;
 		runtime->oss.prepare = 1;
@@ -1709,11 +1691,7 @@
 
 	if ((err = snd_pcm_oss_get_active_substream(pcm_oss_file, &substream)) < 0)
 		return err;
-<<<<<<< HEAD
-	if (atomic_read(&substream->runtime->mmap_count))
-=======
 	if (atomic_read(&substream->mmap_count))
->>>>>>> 120bda20
 		direct = 1;
 	else
 		direct = substream->oss.setup.direct;
@@ -2187,15 +2165,9 @@
 	substream->oss.oss = 1;
 	substream->oss.setup = *setup;
 	if (setup->nonblock)
-<<<<<<< HEAD
-		substream->ffile->f_flags |= O_NONBLOCK;
-	else if (setup->block)
-		substream->ffile->f_flags &= ~O_NONBLOCK;
-=======
 		substream->f_flags |= O_NONBLOCK;
 	else if (setup->block)
 		substream->f_flags &= ~O_NONBLOCK;
->>>>>>> 120bda20
 	runtime = substream->runtime;
 	runtime->oss.params = 1;
 	runtime->oss.trigger = 1;
@@ -2252,10 +2224,7 @@
 	    (pcm->info_flags & SNDRV_PCM_INFO_HALF_DUPLEX))
 		f_mode = FMODE_WRITE;
 
-<<<<<<< HEAD
-=======
 	file->f_flags &= ~O_APPEND;
->>>>>>> 120bda20
 	for (idx = 0; idx < 2; idx++) {
 		if (setup[idx].disable)
 			continue;
