// SPDX-License-Identifier: GPL-2.0-or-later
/*
 *  Digital Audio (PCM) abstract layer
 *  Copyright (c) by Jaroslav Kysela <perex@perex.cz>
 */

#include <linux/compat.h>
#include <linux/mm.h>
#include <linux/module.h>
#include <linux/file.h>
#include <linux/slab.h>
#include <linux/sched/signal.h>
#include <linux/time.h>
#include <linux/pm_qos.h>
#include <linux/io.h>
#include <linux/dma-mapping.h>
#include <linux/vmalloc.h>
#include <sound/core.h>
#include <sound/control.h>
#include <sound/info.h>
#include <sound/pcm.h>
#include <sound/pcm_params.h>
#include <sound/timer.h>
#include <sound/minors.h>
#include <linux/uio.h>
#include <linux/delay.h>

#include "pcm_local.h"

#ifdef CONFIG_SND_DEBUG
#define CREATE_TRACE_POINTS
#include "pcm_param_trace.h"
#else
#define trace_hw_mask_param_enabled()		0
#define trace_hw_interval_param_enabled()	0
#define trace_hw_mask_param(substream, type, index, prev, curr)
#define trace_hw_interval_param(substream, type, index, prev, curr)
#endif

/*
 *  Compatibility
 */

struct snd_pcm_hw_params_old {
	unsigned int flags;
	unsigned int masks[SNDRV_PCM_HW_PARAM_SUBFORMAT -
			   SNDRV_PCM_HW_PARAM_ACCESS + 1];
	struct snd_interval intervals[SNDRV_PCM_HW_PARAM_TICK_TIME -
					SNDRV_PCM_HW_PARAM_SAMPLE_BITS + 1];
	unsigned int rmask;
	unsigned int cmask;
	unsigned int info;
	unsigned int msbits;
	unsigned int rate_num;
	unsigned int rate_den;
	snd_pcm_uframes_t fifo_size;
	unsigned char reserved[64];
};

#ifdef CONFIG_SND_SUPPORT_OLD_API
#define SNDRV_PCM_IOCTL_HW_REFINE_OLD _IOWR('A', 0x10, struct snd_pcm_hw_params_old)
#define SNDRV_PCM_IOCTL_HW_PARAMS_OLD _IOWR('A', 0x11, struct snd_pcm_hw_params_old)

static int snd_pcm_hw_refine_old_user(struct snd_pcm_substream *substream,
				      struct snd_pcm_hw_params_old __user * _oparams);
static int snd_pcm_hw_params_old_user(struct snd_pcm_substream *substream,
				      struct snd_pcm_hw_params_old __user * _oparams);
#endif
static int snd_pcm_open(struct file *file, struct snd_pcm *pcm, int stream);

/*
 *
 */

static DECLARE_RWSEM(snd_pcm_link_rwsem);

void snd_pcm_group_init(struct snd_pcm_group *group)
{
	spin_lock_init(&group->lock);
	mutex_init(&group->mutex);
	INIT_LIST_HEAD(&group->substreams);
	refcount_set(&group->refs, 1);
}

/* define group lock helpers */
#define DEFINE_PCM_GROUP_LOCK(action, mutex_action) \
static void snd_pcm_group_ ## action(struct snd_pcm_group *group, bool nonatomic) \
{ \
	if (nonatomic) \
		mutex_ ## mutex_action(&group->mutex); \
	else \
		spin_ ## action(&group->lock); \
}

DEFINE_PCM_GROUP_LOCK(lock, lock);
DEFINE_PCM_GROUP_LOCK(unlock, unlock);
DEFINE_PCM_GROUP_LOCK(lock_irq, lock);
DEFINE_PCM_GROUP_LOCK(unlock_irq, unlock);

/**
 * snd_pcm_stream_lock - Lock the PCM stream
 * @substream: PCM substream
 *
 * This locks the PCM stream's spinlock or mutex depending on the nonatomic
 * flag of the given substream.  This also takes the global link rw lock
 * (or rw sem), too, for avoiding the race with linked streams.
 */
void snd_pcm_stream_lock(struct snd_pcm_substream *substream)
{
	snd_pcm_group_lock(&substream->self_group, substream->pcm->nonatomic);
}
EXPORT_SYMBOL_GPL(snd_pcm_stream_lock);

/**
 * snd_pcm_stream_unlock - Unlock the PCM stream
 * @substream: PCM substream
 *
 * This unlocks the PCM stream that has been locked via snd_pcm_stream_lock().
 */
void snd_pcm_stream_unlock(struct snd_pcm_substream *substream)
{
	snd_pcm_group_unlock(&substream->self_group, substream->pcm->nonatomic);
}
EXPORT_SYMBOL_GPL(snd_pcm_stream_unlock);

/**
 * snd_pcm_stream_lock_irq - Lock the PCM stream
 * @substream: PCM substream
 *
 * This locks the PCM stream like snd_pcm_stream_lock() and disables the local
 * IRQ (only when nonatomic is false).  In nonatomic case, this is identical
 * as snd_pcm_stream_lock().
 */
void snd_pcm_stream_lock_irq(struct snd_pcm_substream *substream)
{
	snd_pcm_group_lock_irq(&substream->self_group,
			       substream->pcm->nonatomic);
}
EXPORT_SYMBOL_GPL(snd_pcm_stream_lock_irq);

static void snd_pcm_stream_lock_nested(struct snd_pcm_substream *substream)
{
	struct snd_pcm_group *group = &substream->self_group;

	if (substream->pcm->nonatomic)
		mutex_lock_nested(&group->mutex, SINGLE_DEPTH_NESTING);
	else
		spin_lock_nested(&group->lock, SINGLE_DEPTH_NESTING);
}

/**
 * snd_pcm_stream_unlock_irq - Unlock the PCM stream
 * @substream: PCM substream
 *
 * This is a counter-part of snd_pcm_stream_lock_irq().
 */
void snd_pcm_stream_unlock_irq(struct snd_pcm_substream *substream)
{
	snd_pcm_group_unlock_irq(&substream->self_group,
				 substream->pcm->nonatomic);
}
EXPORT_SYMBOL_GPL(snd_pcm_stream_unlock_irq);

unsigned long _snd_pcm_stream_lock_irqsave(struct snd_pcm_substream *substream)
{
	unsigned long flags = 0;
	if (substream->pcm->nonatomic)
		mutex_lock(&substream->self_group.mutex);
	else
		spin_lock_irqsave(&substream->self_group.lock, flags);
	return flags;
}
EXPORT_SYMBOL_GPL(_snd_pcm_stream_lock_irqsave);

/**
 * snd_pcm_stream_unlock_irqrestore - Unlock the PCM stream
 * @substream: PCM substream
 * @flags: irq flags
 *
 * This is a counter-part of snd_pcm_stream_lock_irqsave().
 */
void snd_pcm_stream_unlock_irqrestore(struct snd_pcm_substream *substream,
				      unsigned long flags)
{
	if (substream->pcm->nonatomic)
		mutex_unlock(&substream->self_group.mutex);
	else
		spin_unlock_irqrestore(&substream->self_group.lock, flags);
}
EXPORT_SYMBOL_GPL(snd_pcm_stream_unlock_irqrestore);

/* Run PCM ioctl ops */
static int snd_pcm_ops_ioctl(struct snd_pcm_substream *substream,
			     unsigned cmd, void *arg)
{
	if (substream->ops->ioctl)
		return substream->ops->ioctl(substream, cmd, arg);
	else
		return snd_pcm_lib_ioctl(substream, cmd, arg);
}

int snd_pcm_info(struct snd_pcm_substream *substream, struct snd_pcm_info *info)
{
	struct snd_pcm *pcm = substream->pcm;
	struct snd_pcm_str *pstr = substream->pstr;

	memset(info, 0, sizeof(*info));
	info->card = pcm->card->number;
	info->device = pcm->device;
	info->stream = substream->stream;
	info->subdevice = substream->number;
	strscpy(info->id, pcm->id, sizeof(info->id));
	strscpy(info->name, pcm->name, sizeof(info->name));
	info->dev_class = pcm->dev_class;
	info->dev_subclass = pcm->dev_subclass;
	info->subdevices_count = pstr->substream_count;
	info->subdevices_avail = pstr->substream_count - pstr->substream_opened;
	strscpy(info->subname, substream->name, sizeof(info->subname));

	return 0;
}

int snd_pcm_info_user(struct snd_pcm_substream *substream,
		      struct snd_pcm_info __user * _info)
{
	struct snd_pcm_info *info;
	int err;

	info = kmalloc(sizeof(*info), GFP_KERNEL);
	if (! info)
		return -ENOMEM;
	err = snd_pcm_info(substream, info);
	if (err >= 0) {
		if (copy_to_user(_info, info, sizeof(*info)))
			err = -EFAULT;
	}
	kfree(info);
	return err;
}

/* macro for simplified cast */
#define PARAM_MASK_BIT(b)	(1U << (__force int)(b))

static bool hw_support_mmap(struct snd_pcm_substream *substream)
{
	if (!(substream->runtime->hw.info & SNDRV_PCM_INFO_MMAP))
		return false;

	if (substream->ops->mmap || substream->ops->page)
		return true;

	switch (substream->dma_buffer.dev.type) {
	case SNDRV_DMA_TYPE_UNKNOWN:
		/* we can't know the device, so just assume that the driver does
		 * everything right
		 */
		return true;
	case SNDRV_DMA_TYPE_CONTINUOUS:
	case SNDRV_DMA_TYPE_VMALLOC:
		return true;
	default:
		return dma_can_mmap(substream->dma_buffer.dev.dev);
	}
}

static int constrain_mask_params(struct snd_pcm_substream *substream,
				 struct snd_pcm_hw_params *params)
{
	struct snd_pcm_hw_constraints *constrs =
					&substream->runtime->hw_constraints;
	struct snd_mask *m;
	unsigned int k;
	struct snd_mask old_mask;
	int changed;

	for (k = SNDRV_PCM_HW_PARAM_FIRST_MASK; k <= SNDRV_PCM_HW_PARAM_LAST_MASK; k++) {
		m = hw_param_mask(params, k);
		if (snd_mask_empty(m))
			return -EINVAL;

		/* This parameter is not requested to change by a caller. */
		if (!(params->rmask & PARAM_MASK_BIT(k)))
			continue;

		if (trace_hw_mask_param_enabled())
			old_mask = *m;

		changed = snd_mask_refine(m, constrs_mask(constrs, k));
		if (changed < 0)
			return changed;
		if (changed == 0)
			continue;

		/* Set corresponding flag so that the caller gets it. */
		trace_hw_mask_param(substream, k, 0, &old_mask, m);
		params->cmask |= PARAM_MASK_BIT(k);
	}

	return 0;
}

static int constrain_interval_params(struct snd_pcm_substream *substream,
				     struct snd_pcm_hw_params *params)
{
	struct snd_pcm_hw_constraints *constrs =
					&substream->runtime->hw_constraints;
	struct snd_interval *i;
	unsigned int k;
	struct snd_interval old_interval;
	int changed;

	for (k = SNDRV_PCM_HW_PARAM_FIRST_INTERVAL; k <= SNDRV_PCM_HW_PARAM_LAST_INTERVAL; k++) {
		i = hw_param_interval(params, k);
		if (snd_interval_empty(i))
			return -EINVAL;

		/* This parameter is not requested to change by a caller. */
		if (!(params->rmask & PARAM_MASK_BIT(k)))
			continue;

		if (trace_hw_interval_param_enabled())
			old_interval = *i;

		changed = snd_interval_refine(i, constrs_interval(constrs, k));
		if (changed < 0)
			return changed;
		if (changed == 0)
			continue;

		/* Set corresponding flag so that the caller gets it. */
		trace_hw_interval_param(substream, k, 0, &old_interval, i);
		params->cmask |= PARAM_MASK_BIT(k);
	}

	return 0;
}

static int constrain_params_by_rules(struct snd_pcm_substream *substream,
				     struct snd_pcm_hw_params *params)
{
	struct snd_pcm_hw_constraints *constrs =
					&substream->runtime->hw_constraints;
	unsigned int k;
	unsigned int *rstamps;
	unsigned int vstamps[SNDRV_PCM_HW_PARAM_LAST_INTERVAL + 1];
	unsigned int stamp;
	struct snd_pcm_hw_rule *r;
	unsigned int d;
	struct snd_mask old_mask;
	struct snd_interval old_interval;
	bool again;
	int changed, err = 0;

	/*
	 * Each application of rule has own sequence number.
	 *
	 * Each member of 'rstamps' array represents the sequence number of
	 * recent application of corresponding rule.
	 */
	rstamps = kcalloc(constrs->rules_num, sizeof(unsigned int), GFP_KERNEL);
	if (!rstamps)
		return -ENOMEM;

	/*
	 * Each member of 'vstamps' array represents the sequence number of
	 * recent application of rule in which corresponding parameters were
	 * changed.
	 *
	 * In initial state, elements corresponding to parameters requested by
	 * a caller is 1. For unrequested parameters, corresponding members
	 * have 0 so that the parameters are never changed anymore.
	 */
	for (k = 0; k <= SNDRV_PCM_HW_PARAM_LAST_INTERVAL; k++)
		vstamps[k] = (params->rmask & PARAM_MASK_BIT(k)) ? 1 : 0;

	/* Due to the above design, actual sequence number starts at 2. */
	stamp = 2;
retry:
	/* Apply all rules in order. */
	again = false;
	for (k = 0; k < constrs->rules_num; k++) {
		r = &constrs->rules[k];

		/*
		 * Check condition bits of this rule. When the rule has
		 * some condition bits, parameter without the bits is
		 * never processed. SNDRV_PCM_HW_PARAMS_NO_PERIOD_WAKEUP
		 * is an example of the condition bits.
		 */
		if (r->cond && !(r->cond & params->flags))
			continue;

		/*
		 * The 'deps' array includes maximum four dependencies
		 * to SNDRV_PCM_HW_PARAM_XXXs for this rule. The fifth
		 * member of this array is a sentinel and should be
		 * negative value.
		 *
		 * This rule should be processed in this time when dependent
		 * parameters were changed at former applications of the other
		 * rules.
		 */
		for (d = 0; r->deps[d] >= 0; d++) {
			if (vstamps[r->deps[d]] > rstamps[k])
				break;
		}
		if (r->deps[d] < 0)
			continue;

		if (trace_hw_mask_param_enabled()) {
			if (hw_is_mask(r->var))
				old_mask = *hw_param_mask(params, r->var);
		}
		if (trace_hw_interval_param_enabled()) {
			if (hw_is_interval(r->var))
				old_interval = *hw_param_interval(params, r->var);
		}

		changed = r->func(params, r);
		if (changed < 0) {
			err = changed;
			goto out;
		}

		/*
		 * When the parameter is changed, notify it to the caller
		 * by corresponding returned bit, then preparing for next
		 * iteration.
		 */
		if (changed && r->var >= 0) {
			if (hw_is_mask(r->var)) {
				trace_hw_mask_param(substream, r->var,
					k + 1, &old_mask,
					hw_param_mask(params, r->var));
			}
			if (hw_is_interval(r->var)) {
				trace_hw_interval_param(substream, r->var,
					k + 1, &old_interval,
					hw_param_interval(params, r->var));
			}

			params->cmask |= PARAM_MASK_BIT(r->var);
			vstamps[r->var] = stamp;
			again = true;
		}

		rstamps[k] = stamp++;
	}

	/* Iterate to evaluate all rules till no parameters are changed. */
	if (again)
		goto retry;

 out:
	kfree(rstamps);
	return err;
}

static int fixup_unreferenced_params(struct snd_pcm_substream *substream,
				     struct snd_pcm_hw_params *params)
{
	const struct snd_interval *i;
	const struct snd_mask *m;
	int err;

	if (!params->msbits) {
		i = hw_param_interval_c(params, SNDRV_PCM_HW_PARAM_SAMPLE_BITS);
		if (snd_interval_single(i))
			params->msbits = snd_interval_value(i);
	}

	if (!params->rate_den) {
		i = hw_param_interval_c(params, SNDRV_PCM_HW_PARAM_RATE);
		if (snd_interval_single(i)) {
			params->rate_num = snd_interval_value(i);
			params->rate_den = 1;
		}
	}

	if (!params->fifo_size) {
		m = hw_param_mask_c(params, SNDRV_PCM_HW_PARAM_FORMAT);
		i = hw_param_interval_c(params, SNDRV_PCM_HW_PARAM_CHANNELS);
		if (snd_mask_single(m) && snd_interval_single(i)) {
			err = snd_pcm_ops_ioctl(substream,
						SNDRV_PCM_IOCTL1_FIFO_SIZE,
						params);
			if (err < 0)
				return err;
		}
	}

	if (!params->info) {
		params->info = substream->runtime->hw.info;
		params->info &= ~(SNDRV_PCM_INFO_FIFO_IN_FRAMES |
				  SNDRV_PCM_INFO_DRAIN_TRIGGER);
		if (!hw_support_mmap(substream))
			params->info &= ~(SNDRV_PCM_INFO_MMAP |
					  SNDRV_PCM_INFO_MMAP_VALID);
	}

	return 0;
}

int snd_pcm_hw_refine(struct snd_pcm_substream *substream,
		      struct snd_pcm_hw_params *params)
{
	int err;

	params->info = 0;
	params->fifo_size = 0;
	if (params->rmask & PARAM_MASK_BIT(SNDRV_PCM_HW_PARAM_SAMPLE_BITS))
		params->msbits = 0;
	if (params->rmask & PARAM_MASK_BIT(SNDRV_PCM_HW_PARAM_RATE)) {
		params->rate_num = 0;
		params->rate_den = 0;
	}

	err = constrain_mask_params(substream, params);
	if (err < 0)
		return err;

	err = constrain_interval_params(substream, params);
	if (err < 0)
		return err;

	err = constrain_params_by_rules(substream, params);
	if (err < 0)
		return err;

	params->rmask = 0;

	return 0;
}
EXPORT_SYMBOL(snd_pcm_hw_refine);

static int snd_pcm_hw_refine_user(struct snd_pcm_substream *substream,
				  struct snd_pcm_hw_params __user * _params)
{
	struct snd_pcm_hw_params *params;
	int err;

	params = memdup_user(_params, sizeof(*params));
	if (IS_ERR(params))
		return PTR_ERR(params);

	err = snd_pcm_hw_refine(substream, params);
	if (err < 0)
		goto end;

	err = fixup_unreferenced_params(substream, params);
	if (err < 0)
		goto end;

	if (copy_to_user(_params, params, sizeof(*params)))
		err = -EFAULT;
end:
	kfree(params);
	return err;
}

static int period_to_usecs(struct snd_pcm_runtime *runtime)
{
	int usecs;

	if (! runtime->rate)
		return -1; /* invalid */

	/* take 75% of period time as the deadline */
	usecs = (750000 / runtime->rate) * runtime->period_size;
	usecs += ((750000 % runtime->rate) * runtime->period_size) /
		runtime->rate;

	return usecs;
}

static void snd_pcm_set_state(struct snd_pcm_substream *substream,
			      snd_pcm_state_t state)
{
	snd_pcm_stream_lock_irq(substream);
	if (substream->runtime->status->state != SNDRV_PCM_STATE_DISCONNECTED)
		substream->runtime->status->state = state;
	snd_pcm_stream_unlock_irq(substream);
}

static inline void snd_pcm_timer_notify(struct snd_pcm_substream *substream,
					int event)
{
#ifdef CONFIG_SND_PCM_TIMER
	if (substream->timer)
		snd_timer_notify(substream->timer, event,
					&substream->runtime->trigger_tstamp);
#endif
}

void snd_pcm_sync_stop(struct snd_pcm_substream *substream, bool sync_irq)
{
	if (substream->runtime && substream->runtime->stop_operating) {
		substream->runtime->stop_operating = false;
		if (substream->ops && substream->ops->sync_stop)
			substream->ops->sync_stop(substream);
		else if (sync_irq && substream->pcm->card->sync_irq > 0)
			synchronize_irq(substream->pcm->card->sync_irq);
	}
}

/**
 * snd_pcm_hw_params_choose - choose a configuration defined by @params
 * @pcm: PCM instance
 * @params: the hw_params instance
 *
 * Choose one configuration from configuration space defined by @params.
 * The configuration chosen is that obtained fixing in this order:
 * first access, first format, first subformat, min channels,
 * min rate, min period time, max buffer size, min tick time
 *
 * Return: Zero if successful, or a negative error code on failure.
 */
static int snd_pcm_hw_params_choose(struct snd_pcm_substream *pcm,
				    struct snd_pcm_hw_params *params)
{
	static const int vars[] = {
		SNDRV_PCM_HW_PARAM_ACCESS,
		SNDRV_PCM_HW_PARAM_FORMAT,
		SNDRV_PCM_HW_PARAM_SUBFORMAT,
		SNDRV_PCM_HW_PARAM_CHANNELS,
		SNDRV_PCM_HW_PARAM_RATE,
		SNDRV_PCM_HW_PARAM_PERIOD_TIME,
		SNDRV_PCM_HW_PARAM_BUFFER_SIZE,
		SNDRV_PCM_HW_PARAM_TICK_TIME,
		-1
	};
	const int *v;
	struct snd_mask old_mask;
	struct snd_interval old_interval;
	int changed;

	for (v = vars; *v != -1; v++) {
		/* Keep old parameter to trace. */
		if (trace_hw_mask_param_enabled()) {
			if (hw_is_mask(*v))
				old_mask = *hw_param_mask(params, *v);
		}
		if (trace_hw_interval_param_enabled()) {
			if (hw_is_interval(*v))
				old_interval = *hw_param_interval(params, *v);
		}
		if (*v != SNDRV_PCM_HW_PARAM_BUFFER_SIZE)
			changed = snd_pcm_hw_param_first(pcm, params, *v, NULL);
		else
			changed = snd_pcm_hw_param_last(pcm, params, *v, NULL);
		if (changed < 0)
			return changed;
		if (changed == 0)
			continue;

		/* Trace the changed parameter. */
		if (hw_is_mask(*v)) {
			trace_hw_mask_param(pcm, *v, 0, &old_mask,
					    hw_param_mask(params, *v));
		}
		if (hw_is_interval(*v)) {
			trace_hw_interval_param(pcm, *v, 0, &old_interval,
						hw_param_interval(params, *v));
		}
	}

	return 0;
}

static int snd_pcm_hw_params(struct snd_pcm_substream *substream,
			     struct snd_pcm_hw_params *params)
{
	struct snd_pcm_runtime *runtime;
	int err, usecs;
	unsigned int bits;
	snd_pcm_uframes_t frames;

	if (PCM_RUNTIME_CHECK(substream))
		return -ENXIO;
	runtime = substream->runtime;
	snd_pcm_stream_lock_irq(substream);
	switch (runtime->status->state) {
	case SNDRV_PCM_STATE_OPEN:
	case SNDRV_PCM_STATE_SETUP:
	case SNDRV_PCM_STATE_PREPARED:
		break;
	default:
		snd_pcm_stream_unlock_irq(substream);
		return -EBADFD;
	}
	snd_pcm_stream_unlock_irq(substream);
#if IS_ENABLED(CONFIG_SND_PCM_OSS)
	if (!substream->oss.oss)
#endif
		if (atomic_read(&substream->mmap_count))
			return -EBADFD;

	snd_pcm_sync_stop(substream, true);

	params->rmask = ~0U;
	err = snd_pcm_hw_refine(substream, params);
	if (err < 0)
		goto _error;

	err = snd_pcm_hw_params_choose(substream, params);
	if (err < 0)
		goto _error;

	err = fixup_unreferenced_params(substream, params);
	if (err < 0)
		goto _error;

	if (substream->managed_buffer_alloc) {
		err = snd_pcm_lib_malloc_pages(substream,
					       params_buffer_bytes(params));
		if (err < 0)
			goto _error;
		runtime->buffer_changed = err > 0;
	}

	if (substream->ops->hw_params != NULL) {
		err = substream->ops->hw_params(substream, params);
		if (err < 0)
			goto _error;
	}

	runtime->access = params_access(params);
	runtime->format = params_format(params);
	runtime->subformat = params_subformat(params);
	runtime->channels = params_channels(params);
	runtime->rate = params_rate(params);
	runtime->period_size = params_period_size(params);
	runtime->periods = params_periods(params);
	runtime->buffer_size = params_buffer_size(params);
	runtime->info = params->info;
	runtime->rate_num = params->rate_num;
	runtime->rate_den = params->rate_den;
	runtime->no_period_wakeup =
			(params->info & SNDRV_PCM_INFO_NO_PERIOD_WAKEUP) &&
			(params->flags & SNDRV_PCM_HW_PARAMS_NO_PERIOD_WAKEUP);

	bits = snd_pcm_format_physical_width(runtime->format);
	runtime->sample_bits = bits;
	bits *= runtime->channels;
	runtime->frame_bits = bits;
	frames = 1;
	while (bits % 8 != 0) {
		bits *= 2;
		frames *= 2;
	}
	runtime->byte_align = bits / 8;
	runtime->min_align = frames;

	/* Default sw params */
	runtime->tstamp_mode = SNDRV_PCM_TSTAMP_NONE;
	runtime->period_step = 1;
	runtime->control->avail_min = runtime->period_size;
	runtime->start_threshold = 1;
	runtime->stop_threshold = runtime->buffer_size;
	runtime->silence_threshold = 0;
	runtime->silence_size = 0;
	runtime->boundary = runtime->buffer_size;
	while (runtime->boundary * 2 <= LONG_MAX - runtime->buffer_size)
		runtime->boundary *= 2;

	/* clear the buffer for avoiding possible kernel info leaks */
	if (runtime->dma_area && !substream->ops->copy_user) {
		size_t size = runtime->dma_bytes;

		if (runtime->info & SNDRV_PCM_INFO_MMAP)
			size = PAGE_ALIGN(size);
		memset(runtime->dma_area, 0, size);
	}

	snd_pcm_timer_resolution_change(substream);
	snd_pcm_set_state(substream, SNDRV_PCM_STATE_SETUP);

	if (cpu_latency_qos_request_active(&substream->latency_pm_qos_req))
		cpu_latency_qos_remove_request(&substream->latency_pm_qos_req);
	usecs = period_to_usecs(runtime);
	if (usecs >= 0)
		cpu_latency_qos_add_request(&substream->latency_pm_qos_req,
					    usecs);
	return 0;
 _error:
	/* hardware might be unusable from this time,
	   so we force application to retry to set
	   the correct hardware parameter settings */
	snd_pcm_set_state(substream, SNDRV_PCM_STATE_OPEN);
	if (substream->ops->hw_free != NULL)
		substream->ops->hw_free(substream);
	if (substream->managed_buffer_alloc)
		snd_pcm_lib_free_pages(substream);
	return err;
}

static int snd_pcm_hw_params_user(struct snd_pcm_substream *substream,
				  struct snd_pcm_hw_params __user * _params)
{
	struct snd_pcm_hw_params *params;
	int err;

	params = memdup_user(_params, sizeof(*params));
	if (IS_ERR(params))
		return PTR_ERR(params);

	err = snd_pcm_hw_params(substream, params);
	if (err < 0)
		goto end;

	if (copy_to_user(_params, params, sizeof(*params)))
		err = -EFAULT;
end:
	kfree(params);
	return err;
}

static int do_hw_free(struct snd_pcm_substream *substream)
{
	int result = 0;

	snd_pcm_sync_stop(substream, true);
	if (substream->ops->hw_free)
		result = substream->ops->hw_free(substream);
	if (substream->managed_buffer_alloc)
		snd_pcm_lib_free_pages(substream);
	return result;
}

static int snd_pcm_hw_free(struct snd_pcm_substream *substream)
{
	struct snd_pcm_runtime *runtime;
	int result;

	if (PCM_RUNTIME_CHECK(substream))
		return -ENXIO;
	runtime = substream->runtime;
	snd_pcm_stream_lock_irq(substream);
	switch (runtime->status->state) {
	case SNDRV_PCM_STATE_SETUP:
	case SNDRV_PCM_STATE_PREPARED:
		break;
	default:
		snd_pcm_stream_unlock_irq(substream);
		return -EBADFD;
	}
	snd_pcm_stream_unlock_irq(substream);
	if (atomic_read(&substream->mmap_count))
		return -EBADFD;
	result = do_hw_free(substream);
	snd_pcm_set_state(substream, SNDRV_PCM_STATE_OPEN);
	cpu_latency_qos_remove_request(&substream->latency_pm_qos_req);
	return result;
}

static int snd_pcm_sw_params(struct snd_pcm_substream *substream,
			     struct snd_pcm_sw_params *params)
{
	struct snd_pcm_runtime *runtime;
	int err;

	if (PCM_RUNTIME_CHECK(substream))
		return -ENXIO;
	runtime = substream->runtime;
	snd_pcm_stream_lock_irq(substream);
	if (runtime->status->state == SNDRV_PCM_STATE_OPEN) {
		snd_pcm_stream_unlock_irq(substream);
		return -EBADFD;
	}
	snd_pcm_stream_unlock_irq(substream);

	if (params->tstamp_mode < 0 ||
	    params->tstamp_mode > SNDRV_PCM_TSTAMP_LAST)
		return -EINVAL;
	if (params->proto >= SNDRV_PROTOCOL_VERSION(2, 0, 12) &&
	    params->tstamp_type > SNDRV_PCM_TSTAMP_TYPE_LAST)
		return -EINVAL;
	if (params->avail_min == 0)
		return -EINVAL;
	if (params->silence_size >= runtime->boundary) {
		if (params->silence_threshold != 0)
			return -EINVAL;
	} else {
		if (params->silence_size > params->silence_threshold)
			return -EINVAL;
		if (params->silence_threshold > runtime->buffer_size)
			return -EINVAL;
	}
	err = 0;
	snd_pcm_stream_lock_irq(substream);
	runtime->tstamp_mode = params->tstamp_mode;
	if (params->proto >= SNDRV_PROTOCOL_VERSION(2, 0, 12))
		runtime->tstamp_type = params->tstamp_type;
	runtime->period_step = params->period_step;
	runtime->control->avail_min = params->avail_min;
	runtime->start_threshold = params->start_threshold;
	runtime->stop_threshold = params->stop_threshold;
	runtime->silence_threshold = params->silence_threshold;
	runtime->silence_size = params->silence_size;
        params->boundary = runtime->boundary;
	if (snd_pcm_running(substream)) {
		if (substream->stream == SNDRV_PCM_STREAM_PLAYBACK &&
		    runtime->silence_size > 0)
			snd_pcm_playback_silence(substream, ULONG_MAX);
		err = snd_pcm_update_state(substream, runtime);
	}
	snd_pcm_stream_unlock_irq(substream);
	return err;
}

static int snd_pcm_sw_params_user(struct snd_pcm_substream *substream,
				  struct snd_pcm_sw_params __user * _params)
{
	struct snd_pcm_sw_params params;
	int err;
	if (copy_from_user(&params, _params, sizeof(params)))
		return -EFAULT;
	err = snd_pcm_sw_params(substream, &params);
	if (copy_to_user(_params, &params, sizeof(params)))
		return -EFAULT;
	return err;
}

static inline snd_pcm_uframes_t
snd_pcm_calc_delay(struct snd_pcm_substream *substream)
{
	snd_pcm_uframes_t delay;

	if (substream->stream == SNDRV_PCM_STREAM_PLAYBACK)
		delay = snd_pcm_playback_hw_avail(substream->runtime);
	else
		delay = snd_pcm_capture_avail(substream->runtime);
	return delay + substream->runtime->delay;
}

int snd_pcm_status64(struct snd_pcm_substream *substream,
		     struct snd_pcm_status64 *status)
{
	struct snd_pcm_runtime *runtime = substream->runtime;

	snd_pcm_stream_lock_irq(substream);

	snd_pcm_unpack_audio_tstamp_config(status->audio_tstamp_data,
					&runtime->audio_tstamp_config);

	/* backwards compatible behavior */
	if (runtime->audio_tstamp_config.type_requested ==
		SNDRV_PCM_AUDIO_TSTAMP_TYPE_COMPAT) {
		if (runtime->hw.info & SNDRV_PCM_INFO_HAS_WALL_CLOCK)
			runtime->audio_tstamp_config.type_requested =
				SNDRV_PCM_AUDIO_TSTAMP_TYPE_LINK;
		else
			runtime->audio_tstamp_config.type_requested =
				SNDRV_PCM_AUDIO_TSTAMP_TYPE_DEFAULT;
		runtime->audio_tstamp_report.valid = 0;
	} else
		runtime->audio_tstamp_report.valid = 1;

	status->state = runtime->status->state;
	status->suspended_state = runtime->status->suspended_state;
	if (status->state == SNDRV_PCM_STATE_OPEN)
		goto _end;
	status->trigger_tstamp_sec = runtime->trigger_tstamp.tv_sec;
	status->trigger_tstamp_nsec = runtime->trigger_tstamp.tv_nsec;
	if (snd_pcm_running(substream)) {
		snd_pcm_update_hw_ptr(substream);
		if (runtime->tstamp_mode == SNDRV_PCM_TSTAMP_ENABLE) {
			status->tstamp_sec = runtime->status->tstamp.tv_sec;
			status->tstamp_nsec =
				runtime->status->tstamp.tv_nsec;
			status->driver_tstamp_sec =
				runtime->driver_tstamp.tv_sec;
			status->driver_tstamp_nsec =
				runtime->driver_tstamp.tv_nsec;
			status->audio_tstamp_sec =
				runtime->status->audio_tstamp.tv_sec;
			status->audio_tstamp_nsec =
				runtime->status->audio_tstamp.tv_nsec;
			if (runtime->audio_tstamp_report.valid == 1)
				/* backwards compatibility, no report provided in COMPAT mode */
				snd_pcm_pack_audio_tstamp_report(&status->audio_tstamp_data,
								&status->audio_tstamp_accuracy,
								&runtime->audio_tstamp_report);

			goto _tstamp_end;
		}
	} else {
		/* get tstamp only in fallback mode and only if enabled */
		if (runtime->tstamp_mode == SNDRV_PCM_TSTAMP_ENABLE) {
			struct timespec64 tstamp;

			snd_pcm_gettime(runtime, &tstamp);
			status->tstamp_sec = tstamp.tv_sec;
			status->tstamp_nsec = tstamp.tv_nsec;
		}
	}
 _tstamp_end:
	status->appl_ptr = runtime->control->appl_ptr;
	status->hw_ptr = runtime->status->hw_ptr;
	status->avail = snd_pcm_avail(substream);
	status->delay = snd_pcm_running(substream) ?
		snd_pcm_calc_delay(substream) : 0;
	status->avail_max = runtime->avail_max;
	status->overrange = runtime->overrange;
	runtime->avail_max = 0;
	runtime->overrange = 0;
 _end:
 	snd_pcm_stream_unlock_irq(substream);
	return 0;
}

static int snd_pcm_status_user64(struct snd_pcm_substream *substream,
				 struct snd_pcm_status64 __user * _status,
				 bool ext)
{
	struct snd_pcm_status64 status;
	int res;

	memset(&status, 0, sizeof(status));
	/*
	 * with extension, parameters are read/write,
	 * get audio_tstamp_data from user,
	 * ignore rest of status structure
	 */
	if (ext && get_user(status.audio_tstamp_data,
				(u32 __user *)(&_status->audio_tstamp_data)))
		return -EFAULT;
	res = snd_pcm_status64(substream, &status);
	if (res < 0)
		return res;
	if (copy_to_user(_status, &status, sizeof(status)))
		return -EFAULT;
	return 0;
}

static int snd_pcm_status_user32(struct snd_pcm_substream *substream,
				 struct snd_pcm_status32 __user * _status,
				 bool ext)
{
	struct snd_pcm_status64 status64;
	struct snd_pcm_status32 status32;
	int res;

	memset(&status64, 0, sizeof(status64));
	memset(&status32, 0, sizeof(status32));
	/*
	 * with extension, parameters are read/write,
	 * get audio_tstamp_data from user,
	 * ignore rest of status structure
	 */
	if (ext && get_user(status64.audio_tstamp_data,
			    (u32 __user *)(&_status->audio_tstamp_data)))
		return -EFAULT;
	res = snd_pcm_status64(substream, &status64);
	if (res < 0)
		return res;

	status32 = (struct snd_pcm_status32) {
		.state = status64.state,
		.trigger_tstamp_sec = status64.trigger_tstamp_sec,
		.trigger_tstamp_nsec = status64.trigger_tstamp_nsec,
		.tstamp_sec = status64.tstamp_sec,
		.tstamp_nsec = status64.tstamp_nsec,
		.appl_ptr = status64.appl_ptr,
		.hw_ptr = status64.hw_ptr,
		.delay = status64.delay,
		.avail = status64.avail,
		.avail_max = status64.avail_max,
		.overrange = status64.overrange,
		.suspended_state = status64.suspended_state,
		.audio_tstamp_data = status64.audio_tstamp_data,
		.audio_tstamp_sec = status64.audio_tstamp_sec,
		.audio_tstamp_nsec = status64.audio_tstamp_nsec,
		.driver_tstamp_sec = status64.audio_tstamp_sec,
		.driver_tstamp_nsec = status64.audio_tstamp_nsec,
		.audio_tstamp_accuracy = status64.audio_tstamp_accuracy,
	};

	if (copy_to_user(_status, &status32, sizeof(status32)))
		return -EFAULT;

	return 0;
}

static int snd_pcm_channel_info(struct snd_pcm_substream *substream,
				struct snd_pcm_channel_info * info)
{
	struct snd_pcm_runtime *runtime;
	unsigned int channel;
	
	channel = info->channel;
	runtime = substream->runtime;
	snd_pcm_stream_lock_irq(substream);
	if (runtime->status->state == SNDRV_PCM_STATE_OPEN) {
		snd_pcm_stream_unlock_irq(substream);
		return -EBADFD;
	}
	snd_pcm_stream_unlock_irq(substream);
	if (channel >= runtime->channels)
		return -EINVAL;
	memset(info, 0, sizeof(*info));
	info->channel = channel;
	return snd_pcm_ops_ioctl(substream, SNDRV_PCM_IOCTL1_CHANNEL_INFO, info);
}

static int snd_pcm_channel_info_user(struct snd_pcm_substream *substream,
				     struct snd_pcm_channel_info __user * _info)
{
	struct snd_pcm_channel_info info;
	int res;
	
	if (copy_from_user(&info, _info, sizeof(info)))
		return -EFAULT;
	res = snd_pcm_channel_info(substream, &info);
	if (res < 0)
		return res;
	if (copy_to_user(_info, &info, sizeof(info)))
		return -EFAULT;
	return 0;
}

static void snd_pcm_trigger_tstamp(struct snd_pcm_substream *substream)
{
	struct snd_pcm_runtime *runtime = substream->runtime;
	if (runtime->trigger_master == NULL)
		return;
	if (runtime->trigger_master == substream) {
		if (!runtime->trigger_tstamp_latched)
			snd_pcm_gettime(runtime, &runtime->trigger_tstamp);
	} else {
		snd_pcm_trigger_tstamp(runtime->trigger_master);
		runtime->trigger_tstamp = runtime->trigger_master->runtime->trigger_tstamp;
	}
	runtime->trigger_master = NULL;
}

#define ACTION_ARG_IGNORE	(__force snd_pcm_state_t)0

struct action_ops {
	int (*pre_action)(struct snd_pcm_substream *substream,
			  snd_pcm_state_t state);
	int (*do_action)(struct snd_pcm_substream *substream,
			 snd_pcm_state_t state);
	void (*undo_action)(struct snd_pcm_substream *substream,
			    snd_pcm_state_t state);
	void (*post_action)(struct snd_pcm_substream *substream,
			    snd_pcm_state_t state);
};

/*
 *  this functions is core for handling of linked stream
 *  Note: the stream state might be changed also on failure
 *  Note2: call with calling stream lock + link lock
 */
static int snd_pcm_action_group(const struct action_ops *ops,
				struct snd_pcm_substream *substream,
				snd_pcm_state_t state,
				bool do_lock)
{
	struct snd_pcm_substream *s = NULL;
	struct snd_pcm_substream *s1;
	int res = 0, depth = 1;

	snd_pcm_group_for_each_entry(s, substream) {
		if (do_lock && s != substream) {
			if (s->pcm->nonatomic)
				mutex_lock_nested(&s->self_group.mutex, depth);
			else
				spin_lock_nested(&s->self_group.lock, depth);
			depth++;
		}
		res = ops->pre_action(s, state);
		if (res < 0)
			goto _unlock;
	}
	snd_pcm_group_for_each_entry(s, substream) {
		res = ops->do_action(s, state);
		if (res < 0) {
			if (ops->undo_action) {
				snd_pcm_group_for_each_entry(s1, substream) {
					if (s1 == s) /* failed stream */
						break;
					ops->undo_action(s1, state);
				}
			}
			s = NULL; /* unlock all */
			goto _unlock;
		}
	}
	snd_pcm_group_for_each_entry(s, substream) {
		ops->post_action(s, state);
	}
 _unlock:
	if (do_lock) {
		/* unlock streams */
		snd_pcm_group_for_each_entry(s1, substream) {
			if (s1 != substream) {
				if (s1->pcm->nonatomic)
					mutex_unlock(&s1->self_group.mutex);
				else
					spin_unlock(&s1->self_group.lock);
			}
			if (s1 == s)	/* end */
				break;
		}
	}
	return res;
}

/*
 *  Note: call with stream lock
 */
static int snd_pcm_action_single(const struct action_ops *ops,
				 struct snd_pcm_substream *substream,
				 snd_pcm_state_t state)
{
	int res;
	
	res = ops->pre_action(substream, state);
	if (res < 0)
		return res;
	res = ops->do_action(substream, state);
	if (res == 0)
		ops->post_action(substream, state);
	else if (ops->undo_action)
		ops->undo_action(substream, state);
	return res;
}

static void snd_pcm_group_assign(struct snd_pcm_substream *substream,
				 struct snd_pcm_group *new_group)
{
	substream->group = new_group;
	list_move(&substream->link_list, &new_group->substreams);
}

/*
 * Unref and unlock the group, but keep the stream lock;
 * when the group becomes empty and no longer referred, destroy itself
 */
static void snd_pcm_group_unref(struct snd_pcm_group *group,
				struct snd_pcm_substream *substream)
{
	bool do_free;

	if (!group)
		return;
	do_free = refcount_dec_and_test(&group->refs);
	snd_pcm_group_unlock(group, substream->pcm->nonatomic);
	if (do_free)
		kfree(group);
}

/*
 * Lock the group inside a stream lock and reference it;
 * return the locked group object, or NULL if not linked
 */
static struct snd_pcm_group *
snd_pcm_stream_group_ref(struct snd_pcm_substream *substream)
{
	bool nonatomic = substream->pcm->nonatomic;
	struct snd_pcm_group *group;
	bool trylock;

	for (;;) {
		if (!snd_pcm_stream_linked(substream))
			return NULL;
		group = substream->group;
		/* block freeing the group object */
		refcount_inc(&group->refs);

		trylock = nonatomic ? mutex_trylock(&group->mutex) :
			spin_trylock(&group->lock);
		if (trylock)
			break; /* OK */

		/* re-lock for avoiding ABBA deadlock */
		snd_pcm_stream_unlock(substream);
		snd_pcm_group_lock(group, nonatomic);
		snd_pcm_stream_lock(substream);

		/* check the group again; the above opens a small race window */
		if (substream->group == group)
			break; /* OK */
		/* group changed, try again */
		snd_pcm_group_unref(group, substream);
	}
	return group;
}

/*
 *  Note: call with stream lock
 */
static int snd_pcm_action(const struct action_ops *ops,
			  struct snd_pcm_substream *substream,
			  snd_pcm_state_t state)
{
	struct snd_pcm_group *group;
	int res;

	group = snd_pcm_stream_group_ref(substream);
	if (group)
		res = snd_pcm_action_group(ops, substream, state, true);
	else
		res = snd_pcm_action_single(ops, substream, state);
	snd_pcm_group_unref(group, substream);
	return res;
}

/*
 *  Note: don't use any locks before
 */
static int snd_pcm_action_lock_irq(const struct action_ops *ops,
				   struct snd_pcm_substream *substream,
				   snd_pcm_state_t state)
{
	int res;

	snd_pcm_stream_lock_irq(substream);
	res = snd_pcm_action(ops, substream, state);
	snd_pcm_stream_unlock_irq(substream);
	return res;
}

/*
 */
static int snd_pcm_action_nonatomic(const struct action_ops *ops,
				    struct snd_pcm_substream *substream,
				    snd_pcm_state_t state)
{
	int res;

	/* Guarantee the group members won't change during non-atomic action */
	down_read(&snd_pcm_link_rwsem);
	if (snd_pcm_stream_linked(substream))
		res = snd_pcm_action_group(ops, substream, state, false);
	else
		res = snd_pcm_action_single(ops, substream, state);
	up_read(&snd_pcm_link_rwsem);
	return res;
}

/*
 * start callbacks
 */
static int snd_pcm_pre_start(struct snd_pcm_substream *substream,
			     snd_pcm_state_t state)
{
	struct snd_pcm_runtime *runtime = substream->runtime;
	if (runtime->status->state != SNDRV_PCM_STATE_PREPARED)
		return -EBADFD;
	if (substream->stream == SNDRV_PCM_STREAM_PLAYBACK &&
	    !snd_pcm_playback_data(substream))
		return -EPIPE;
	runtime->trigger_tstamp_latched = false;
	runtime->trigger_master = substream;
	return 0;
}

static int snd_pcm_do_start(struct snd_pcm_substream *substream,
			    snd_pcm_state_t state)
{
	if (substream->runtime->trigger_master != substream)
		return 0;
	return substream->ops->trigger(substream, SNDRV_PCM_TRIGGER_START);
}

static void snd_pcm_undo_start(struct snd_pcm_substream *substream,
			       snd_pcm_state_t state)
{
	if (substream->runtime->trigger_master == substream)
		substream->ops->trigger(substream, SNDRV_PCM_TRIGGER_STOP);
}

static void snd_pcm_post_start(struct snd_pcm_substream *substream,
			       snd_pcm_state_t state)
{
	struct snd_pcm_runtime *runtime = substream->runtime;
	snd_pcm_trigger_tstamp(substream);
	runtime->hw_ptr_jiffies = jiffies;
	runtime->hw_ptr_buffer_jiffies = (runtime->buffer_size * HZ) / 
							    runtime->rate;
	runtime->status->state = state;
	if (substream->stream == SNDRV_PCM_STREAM_PLAYBACK &&
	    runtime->silence_size > 0)
		snd_pcm_playback_silence(substream, ULONG_MAX);
	snd_pcm_timer_notify(substream, SNDRV_TIMER_EVENT_MSTART);
}

static const struct action_ops snd_pcm_action_start = {
	.pre_action = snd_pcm_pre_start,
	.do_action = snd_pcm_do_start,
	.undo_action = snd_pcm_undo_start,
	.post_action = snd_pcm_post_start
};

/**
 * snd_pcm_start - start all linked streams
 * @substream: the PCM substream instance
 *
 * Return: Zero if successful, or a negative error code.
 * The stream lock must be acquired before calling this function.
 */
int snd_pcm_start(struct snd_pcm_substream *substream)
{
	return snd_pcm_action(&snd_pcm_action_start, substream,
			      SNDRV_PCM_STATE_RUNNING);
}

/* take the stream lock and start the streams */
static int snd_pcm_start_lock_irq(struct snd_pcm_substream *substream)
{
	return snd_pcm_action_lock_irq(&snd_pcm_action_start, substream,
				       SNDRV_PCM_STATE_RUNNING);
}

/*
 * stop callbacks
 */
static int snd_pcm_pre_stop(struct snd_pcm_substream *substream,
			    snd_pcm_state_t state)
{
	struct snd_pcm_runtime *runtime = substream->runtime;
	if (runtime->status->state == SNDRV_PCM_STATE_OPEN)
		return -EBADFD;
	runtime->trigger_master = substream;
	return 0;
}

static int snd_pcm_do_stop(struct snd_pcm_substream *substream,
			   snd_pcm_state_t state)
{
	if (substream->runtime->trigger_master == substream &&
	    snd_pcm_running(substream)) {
		substream->ops->trigger(substream, SNDRV_PCM_TRIGGER_STOP);
		substream->runtime->stop_operating = true;
	}
<<<<<<< HEAD
	return 0; /* unconditonally stop all substreams */
=======
	return 0; /* unconditionally stop all substreams */
>>>>>>> 7d2a07b7
}

static void snd_pcm_post_stop(struct snd_pcm_substream *substream,
			      snd_pcm_state_t state)
{
	struct snd_pcm_runtime *runtime = substream->runtime;
	if (runtime->status->state != state) {
		snd_pcm_trigger_tstamp(substream);
		runtime->status->state = state;
		snd_pcm_timer_notify(substream, SNDRV_TIMER_EVENT_MSTOP);
	}
	wake_up(&runtime->sleep);
	wake_up(&runtime->tsleep);
}

static const struct action_ops snd_pcm_action_stop = {
	.pre_action = snd_pcm_pre_stop,
	.do_action = snd_pcm_do_stop,
	.post_action = snd_pcm_post_stop
};

/**
 * snd_pcm_stop - try to stop all running streams in the substream group
 * @substream: the PCM substream instance
 * @state: PCM state after stopping the stream
 *
 * The state of each stream is then changed to the given state unconditionally.
 *
 * Return: Zero if successful, or a negative error code.
 */
int snd_pcm_stop(struct snd_pcm_substream *substream, snd_pcm_state_t state)
{
	return snd_pcm_action(&snd_pcm_action_stop, substream, state);
}
EXPORT_SYMBOL(snd_pcm_stop);

/**
 * snd_pcm_drain_done - stop the DMA only when the given stream is playback
 * @substream: the PCM substream
 *
 * After stopping, the state is changed to SETUP.
 * Unlike snd_pcm_stop(), this affects only the given stream.
 *
 * Return: Zero if successful, or a negative error code.
 */
int snd_pcm_drain_done(struct snd_pcm_substream *substream)
{
	return snd_pcm_action_single(&snd_pcm_action_stop, substream,
				     SNDRV_PCM_STATE_SETUP);
}

/**
 * snd_pcm_stop_xrun - stop the running streams as XRUN
 * @substream: the PCM substream instance
 *
 * This stops the given running substream (and all linked substreams) as XRUN.
 * Unlike snd_pcm_stop(), this function takes the substream lock by itself.
 *
 * Return: Zero if successful, or a negative error code.
 */
int snd_pcm_stop_xrun(struct snd_pcm_substream *substream)
{
	unsigned long flags;

	snd_pcm_stream_lock_irqsave(substream, flags);
	if (substream->runtime && snd_pcm_running(substream))
		__snd_pcm_xrun(substream);
	snd_pcm_stream_unlock_irqrestore(substream, flags);
	return 0;
}
EXPORT_SYMBOL_GPL(snd_pcm_stop_xrun);

/*
 * pause callbacks: pass boolean (to start pause or resume) as state argument
 */
#define pause_pushed(state)	(__force bool)(state)

static int snd_pcm_pre_pause(struct snd_pcm_substream *substream,
			     snd_pcm_state_t state)
{
	struct snd_pcm_runtime *runtime = substream->runtime;
	if (!(runtime->info & SNDRV_PCM_INFO_PAUSE))
		return -ENOSYS;
	if (pause_pushed(state)) {
		if (runtime->status->state != SNDRV_PCM_STATE_RUNNING)
			return -EBADFD;
	} else if (runtime->status->state != SNDRV_PCM_STATE_PAUSED)
		return -EBADFD;
	runtime->trigger_master = substream;
	return 0;
}

static int snd_pcm_do_pause(struct snd_pcm_substream *substream,
			    snd_pcm_state_t state)
{
	if (substream->runtime->trigger_master != substream)
		return 0;
	/* some drivers might use hw_ptr to recover from the pause -
	   update the hw_ptr now */
	if (pause_pushed(state))
		snd_pcm_update_hw_ptr(substream);
	/* The jiffies check in snd_pcm_update_hw_ptr*() is done by
	 * a delta between the current jiffies, this gives a large enough
	 * delta, effectively to skip the check once.
	 */
	substream->runtime->hw_ptr_jiffies = jiffies - HZ * 1000;
	return substream->ops->trigger(substream,
				       pause_pushed(state) ?
				       SNDRV_PCM_TRIGGER_PAUSE_PUSH :
				       SNDRV_PCM_TRIGGER_PAUSE_RELEASE);
}

static void snd_pcm_undo_pause(struct snd_pcm_substream *substream,
			       snd_pcm_state_t state)
{
	if (substream->runtime->trigger_master == substream)
		substream->ops->trigger(substream,
					pause_pushed(state) ?
					SNDRV_PCM_TRIGGER_PAUSE_RELEASE :
					SNDRV_PCM_TRIGGER_PAUSE_PUSH);
}

static void snd_pcm_post_pause(struct snd_pcm_substream *substream,
			       snd_pcm_state_t state)
{
	struct snd_pcm_runtime *runtime = substream->runtime;
	snd_pcm_trigger_tstamp(substream);
	if (pause_pushed(state)) {
		runtime->status->state = SNDRV_PCM_STATE_PAUSED;
		snd_pcm_timer_notify(substream, SNDRV_TIMER_EVENT_MPAUSE);
		wake_up(&runtime->sleep);
		wake_up(&runtime->tsleep);
	} else {
		runtime->status->state = SNDRV_PCM_STATE_RUNNING;
		snd_pcm_timer_notify(substream, SNDRV_TIMER_EVENT_MCONTINUE);
	}
}

static const struct action_ops snd_pcm_action_pause = {
	.pre_action = snd_pcm_pre_pause,
	.do_action = snd_pcm_do_pause,
	.undo_action = snd_pcm_undo_pause,
	.post_action = snd_pcm_post_pause
};

/*
 * Push/release the pause for all linked streams.
 */
static int snd_pcm_pause(struct snd_pcm_substream *substream, bool push)
<<<<<<< HEAD
{
	return snd_pcm_action(&snd_pcm_action_pause, substream,
			      (__force snd_pcm_state_t)push);
}

static int snd_pcm_pause_lock_irq(struct snd_pcm_substream *substream,
				  bool push)
{
=======
{
	return snd_pcm_action(&snd_pcm_action_pause, substream,
			      (__force snd_pcm_state_t)push);
}

static int snd_pcm_pause_lock_irq(struct snd_pcm_substream *substream,
				  bool push)
{
>>>>>>> 7d2a07b7
	return snd_pcm_action_lock_irq(&snd_pcm_action_pause, substream,
				       (__force snd_pcm_state_t)push);
}

#ifdef CONFIG_PM
/* suspend callback: state argument ignored */

static int snd_pcm_pre_suspend(struct snd_pcm_substream *substream,
			       snd_pcm_state_t state)
{
	struct snd_pcm_runtime *runtime = substream->runtime;
	switch (runtime->status->state) {
	case SNDRV_PCM_STATE_SUSPENDED:
		return -EBUSY;
	/* unresumable PCM state; return -EBUSY for skipping suspend */
	case SNDRV_PCM_STATE_OPEN:
	case SNDRV_PCM_STATE_SETUP:
	case SNDRV_PCM_STATE_DISCONNECTED:
		return -EBUSY;
	}
	runtime->trigger_master = substream;
	return 0;
}

static int snd_pcm_do_suspend(struct snd_pcm_substream *substream,
			      snd_pcm_state_t state)
{
	struct snd_pcm_runtime *runtime = substream->runtime;
	if (runtime->trigger_master != substream)
		return 0;
	if (! snd_pcm_running(substream))
		return 0;
	substream->ops->trigger(substream, SNDRV_PCM_TRIGGER_SUSPEND);
	runtime->stop_operating = true;
	return 0; /* suspend unconditionally */
}

static void snd_pcm_post_suspend(struct snd_pcm_substream *substream,
				 snd_pcm_state_t state)
{
	struct snd_pcm_runtime *runtime = substream->runtime;
	snd_pcm_trigger_tstamp(substream);
	runtime->status->suspended_state = runtime->status->state;
	runtime->status->state = SNDRV_PCM_STATE_SUSPENDED;
	snd_pcm_timer_notify(substream, SNDRV_TIMER_EVENT_MSUSPEND);
	wake_up(&runtime->sleep);
	wake_up(&runtime->tsleep);
}

static const struct action_ops snd_pcm_action_suspend = {
	.pre_action = snd_pcm_pre_suspend,
	.do_action = snd_pcm_do_suspend,
	.post_action = snd_pcm_post_suspend
};

/*
 * snd_pcm_suspend - trigger SUSPEND to all linked streams
 * @substream: the PCM substream
 *
 * After this call, all streams are changed to SUSPENDED state.
 *
 * Return: Zero if successful, or a negative error code.
 */
static int snd_pcm_suspend(struct snd_pcm_substream *substream)
{
	int err;
	unsigned long flags;

	snd_pcm_stream_lock_irqsave(substream, flags);
	err = snd_pcm_action(&snd_pcm_action_suspend, substream,
			     ACTION_ARG_IGNORE);
	snd_pcm_stream_unlock_irqrestore(substream, flags);
	return err;
}

/**
 * snd_pcm_suspend_all - trigger SUSPEND to all substreams in the given pcm
 * @pcm: the PCM instance
 *
 * After this call, all streams are changed to SUSPENDED state.
 *
 * Return: Zero if successful (or @pcm is %NULL), or a negative error code.
 */
int snd_pcm_suspend_all(struct snd_pcm *pcm)
{
	struct snd_pcm_substream *substream;
	int stream, err = 0;

	if (! pcm)
		return 0;

	for_each_pcm_substream(pcm, stream, substream) {
		/* FIXME: the open/close code should lock this as well */
		if (!substream->runtime)
			continue;

		/*
		 * Skip BE dai link PCM's that are internal and may
		 * not have their substream ops set.
		 */
		if (!substream->ops)
			continue;

		err = snd_pcm_suspend(substream);
		if (err < 0 && err != -EBUSY)
			return err;
	}

<<<<<<< HEAD
	for (stream = 0; stream < 2; stream++)
		for (substream = pcm->streams[stream].substream;
		     substream; substream = substream->next)
			snd_pcm_sync_stop(substream, false);
=======
	for_each_pcm_substream(pcm, stream, substream)
		snd_pcm_sync_stop(substream, false);
>>>>>>> 7d2a07b7

	return 0;
}
EXPORT_SYMBOL(snd_pcm_suspend_all);

/* resume callbacks: state argument ignored */

static int snd_pcm_pre_resume(struct snd_pcm_substream *substream,
			      snd_pcm_state_t state)
{
	struct snd_pcm_runtime *runtime = substream->runtime;
	if (!(runtime->info & SNDRV_PCM_INFO_RESUME))
		return -ENOSYS;
	runtime->trigger_master = substream;
	return 0;
}

static int snd_pcm_do_resume(struct snd_pcm_substream *substream,
			     snd_pcm_state_t state)
{
	struct snd_pcm_runtime *runtime = substream->runtime;
	if (runtime->trigger_master != substream)
		return 0;
	/* DMA not running previously? */
	if (runtime->status->suspended_state != SNDRV_PCM_STATE_RUNNING &&
	    (runtime->status->suspended_state != SNDRV_PCM_STATE_DRAINING ||
	     substream->stream != SNDRV_PCM_STREAM_PLAYBACK))
		return 0;
	return substream->ops->trigger(substream, SNDRV_PCM_TRIGGER_RESUME);
}

static void snd_pcm_undo_resume(struct snd_pcm_substream *substream,
				snd_pcm_state_t state)
{
	if (substream->runtime->trigger_master == substream &&
	    snd_pcm_running(substream))
		substream->ops->trigger(substream, SNDRV_PCM_TRIGGER_SUSPEND);
}

static void snd_pcm_post_resume(struct snd_pcm_substream *substream,
				snd_pcm_state_t state)
{
	struct snd_pcm_runtime *runtime = substream->runtime;
	snd_pcm_trigger_tstamp(substream);
	runtime->status->state = runtime->status->suspended_state;
	snd_pcm_timer_notify(substream, SNDRV_TIMER_EVENT_MRESUME);
}

static const struct action_ops snd_pcm_action_resume = {
	.pre_action = snd_pcm_pre_resume,
	.do_action = snd_pcm_do_resume,
	.undo_action = snd_pcm_undo_resume,
	.post_action = snd_pcm_post_resume
};

static int snd_pcm_resume(struct snd_pcm_substream *substream)
{
	return snd_pcm_action_lock_irq(&snd_pcm_action_resume, substream,
				       ACTION_ARG_IGNORE);
}

#else

static int snd_pcm_resume(struct snd_pcm_substream *substream)
{
	return -ENOSYS;
}

#endif /* CONFIG_PM */

/*
 * xrun ioctl
 *
 * Change the RUNNING stream(s) to XRUN state.
 */
static int snd_pcm_xrun(struct snd_pcm_substream *substream)
{
	struct snd_pcm_runtime *runtime = substream->runtime;
	int result;

	snd_pcm_stream_lock_irq(substream);
	switch (runtime->status->state) {
	case SNDRV_PCM_STATE_XRUN:
		result = 0;	/* already there */
		break;
	case SNDRV_PCM_STATE_RUNNING:
		__snd_pcm_xrun(substream);
		result = 0;
		break;
	default:
		result = -EBADFD;
	}
	snd_pcm_stream_unlock_irq(substream);
	return result;
}

/*
 * reset ioctl
 */
/* reset callbacks:  state argument ignored */
static int snd_pcm_pre_reset(struct snd_pcm_substream *substream,
			     snd_pcm_state_t state)
{
	struct snd_pcm_runtime *runtime = substream->runtime;
	switch (runtime->status->state) {
	case SNDRV_PCM_STATE_RUNNING:
	case SNDRV_PCM_STATE_PREPARED:
	case SNDRV_PCM_STATE_PAUSED:
	case SNDRV_PCM_STATE_SUSPENDED:
		return 0;
	default:
		return -EBADFD;
	}
}

static int snd_pcm_do_reset(struct snd_pcm_substream *substream,
			    snd_pcm_state_t state)
{
	struct snd_pcm_runtime *runtime = substream->runtime;
	int err = snd_pcm_ops_ioctl(substream, SNDRV_PCM_IOCTL1_RESET, NULL);
	if (err < 0)
		return err;
	runtime->hw_ptr_base = 0;
	runtime->hw_ptr_interrupt = runtime->status->hw_ptr -
		runtime->status->hw_ptr % runtime->period_size;
	runtime->silence_start = runtime->status->hw_ptr;
	runtime->silence_filled = 0;
	return 0;
}

static void snd_pcm_post_reset(struct snd_pcm_substream *substream,
			       snd_pcm_state_t state)
{
	struct snd_pcm_runtime *runtime = substream->runtime;
	runtime->control->appl_ptr = runtime->status->hw_ptr;
	if (substream->stream == SNDRV_PCM_STREAM_PLAYBACK &&
	    runtime->silence_size > 0)
		snd_pcm_playback_silence(substream, ULONG_MAX);
}

static const struct action_ops snd_pcm_action_reset = {
	.pre_action = snd_pcm_pre_reset,
	.do_action = snd_pcm_do_reset,
	.post_action = snd_pcm_post_reset
};

static int snd_pcm_reset(struct snd_pcm_substream *substream)
{
	return snd_pcm_action_nonatomic(&snd_pcm_action_reset, substream,
					ACTION_ARG_IGNORE);
}

/*
 * prepare ioctl
 */
/* pass f_flags as state argument */
static int snd_pcm_pre_prepare(struct snd_pcm_substream *substream,
			       snd_pcm_state_t state)
{
	struct snd_pcm_runtime *runtime = substream->runtime;
	int f_flags = (__force int)state;

	if (runtime->status->state == SNDRV_PCM_STATE_OPEN ||
	    runtime->status->state == SNDRV_PCM_STATE_DISCONNECTED)
		return -EBADFD;
	if (snd_pcm_running(substream))
		return -EBUSY;
	substream->f_flags = f_flags;
	return 0;
}

static int snd_pcm_do_prepare(struct snd_pcm_substream *substream,
			      snd_pcm_state_t state)
{
	int err;
	snd_pcm_sync_stop(substream, true);
	err = substream->ops->prepare(substream);
	if (err < 0)
		return err;
	return snd_pcm_do_reset(substream, state);
}

static void snd_pcm_post_prepare(struct snd_pcm_substream *substream,
				 snd_pcm_state_t state)
{
	struct snd_pcm_runtime *runtime = substream->runtime;
	runtime->control->appl_ptr = runtime->status->hw_ptr;
	snd_pcm_set_state(substream, SNDRV_PCM_STATE_PREPARED);
}

static const struct action_ops snd_pcm_action_prepare = {
	.pre_action = snd_pcm_pre_prepare,
	.do_action = snd_pcm_do_prepare,
	.post_action = snd_pcm_post_prepare
};

/**
 * snd_pcm_prepare - prepare the PCM substream to be triggerable
 * @substream: the PCM substream instance
 * @file: file to refer f_flags
 *
 * Return: Zero if successful, or a negative error code.
 */
static int snd_pcm_prepare(struct snd_pcm_substream *substream,
			   struct file *file)
{
	int f_flags;

	if (file)
		f_flags = file->f_flags;
	else
		f_flags = substream->f_flags;

	snd_pcm_stream_lock_irq(substream);
	switch (substream->runtime->status->state) {
	case SNDRV_PCM_STATE_PAUSED:
		snd_pcm_pause(substream, false);
		fallthrough;
	case SNDRV_PCM_STATE_SUSPENDED:
		snd_pcm_stop(substream, SNDRV_PCM_STATE_SETUP);
		break;
	}
	snd_pcm_stream_unlock_irq(substream);

	return snd_pcm_action_nonatomic(&snd_pcm_action_prepare,
					substream,
					(__force snd_pcm_state_t)f_flags);
}

/*
 * drain ioctl
 */

/* drain init callbacks: state argument ignored */
static int snd_pcm_pre_drain_init(struct snd_pcm_substream *substream,
				  snd_pcm_state_t state)
{
	struct snd_pcm_runtime *runtime = substream->runtime;
	switch (runtime->status->state) {
	case SNDRV_PCM_STATE_OPEN:
	case SNDRV_PCM_STATE_DISCONNECTED:
	case SNDRV_PCM_STATE_SUSPENDED:
		return -EBADFD;
	}
	runtime->trigger_master = substream;
	return 0;
}

static int snd_pcm_do_drain_init(struct snd_pcm_substream *substream,
				 snd_pcm_state_t state)
{
	struct snd_pcm_runtime *runtime = substream->runtime;
	if (substream->stream == SNDRV_PCM_STREAM_PLAYBACK) {
		switch (runtime->status->state) {
		case SNDRV_PCM_STATE_PREPARED:
			/* start playback stream if possible */
			if (! snd_pcm_playback_empty(substream)) {
				snd_pcm_do_start(substream, SNDRV_PCM_STATE_DRAINING);
				snd_pcm_post_start(substream, SNDRV_PCM_STATE_DRAINING);
			} else {
				runtime->status->state = SNDRV_PCM_STATE_SETUP;
			}
			break;
		case SNDRV_PCM_STATE_RUNNING:
			runtime->status->state = SNDRV_PCM_STATE_DRAINING;
			break;
		case SNDRV_PCM_STATE_XRUN:
			runtime->status->state = SNDRV_PCM_STATE_SETUP;
			break;
		default:
			break;
		}
	} else {
		/* stop running stream */
		if (runtime->status->state == SNDRV_PCM_STATE_RUNNING) {
			snd_pcm_state_t new_state;

			new_state = snd_pcm_capture_avail(runtime) > 0 ?
				SNDRV_PCM_STATE_DRAINING : SNDRV_PCM_STATE_SETUP;
			snd_pcm_do_stop(substream, new_state);
			snd_pcm_post_stop(substream, new_state);
		}
	}

	if (runtime->status->state == SNDRV_PCM_STATE_DRAINING &&
	    runtime->trigger_master == substream &&
	    (runtime->hw.info & SNDRV_PCM_INFO_DRAIN_TRIGGER))
		return substream->ops->trigger(substream,
					       SNDRV_PCM_TRIGGER_DRAIN);

	return 0;
}

static void snd_pcm_post_drain_init(struct snd_pcm_substream *substream,
				    snd_pcm_state_t state)
{
}

static const struct action_ops snd_pcm_action_drain_init = {
	.pre_action = snd_pcm_pre_drain_init,
	.do_action = snd_pcm_do_drain_init,
	.post_action = snd_pcm_post_drain_init
};

/*
 * Drain the stream(s).
 * When the substream is linked, sync until the draining of all playback streams
 * is finished.
 * After this call, all streams are supposed to be either SETUP or DRAINING
 * (capture only) state.
 */
static int snd_pcm_drain(struct snd_pcm_substream *substream,
			 struct file *file)
{
	struct snd_card *card;
	struct snd_pcm_runtime *runtime;
	struct snd_pcm_substream *s;
	struct snd_pcm_group *group;
	wait_queue_entry_t wait;
	int result = 0;
	int nonblock = 0;

	card = substream->pcm->card;
	runtime = substream->runtime;

	if (runtime->status->state == SNDRV_PCM_STATE_OPEN)
		return -EBADFD;

	if (file) {
		if (file->f_flags & O_NONBLOCK)
			nonblock = 1;
	} else if (substream->f_flags & O_NONBLOCK)
		nonblock = 1;

	snd_pcm_stream_lock_irq(substream);
	/* resume pause */
	if (runtime->status->state == SNDRV_PCM_STATE_PAUSED)
		snd_pcm_pause(substream, false);

	/* pre-start/stop - all running streams are changed to DRAINING state */
	result = snd_pcm_action(&snd_pcm_action_drain_init, substream,
				ACTION_ARG_IGNORE);
	if (result < 0)
		goto unlock;
	/* in non-blocking, we don't wait in ioctl but let caller poll */
	if (nonblock) {
		result = -EAGAIN;
		goto unlock;
	}

	for (;;) {
		long tout;
		struct snd_pcm_runtime *to_check;
		if (signal_pending(current)) {
			result = -ERESTARTSYS;
			break;
		}
		/* find a substream to drain */
		to_check = NULL;
		group = snd_pcm_stream_group_ref(substream);
		snd_pcm_group_for_each_entry(s, substream) {
			if (s->stream != SNDRV_PCM_STREAM_PLAYBACK)
				continue;
			runtime = s->runtime;
			if (runtime->status->state == SNDRV_PCM_STATE_DRAINING) {
				to_check = runtime;
				break;
			}
		}
		snd_pcm_group_unref(group, substream);
		if (!to_check)
			break; /* all drained */
		init_waitqueue_entry(&wait, current);
		set_current_state(TASK_INTERRUPTIBLE);
		add_wait_queue(&to_check->sleep, &wait);
		snd_pcm_stream_unlock_irq(substream);
		if (runtime->no_period_wakeup)
			tout = MAX_SCHEDULE_TIMEOUT;
		else {
			tout = 10;
			if (runtime->rate) {
				long t = runtime->period_size * 2 / runtime->rate;
				tout = max(t, tout);
			}
			tout = msecs_to_jiffies(tout * 1000);
		}
		tout = schedule_timeout(tout);

		snd_pcm_stream_lock_irq(substream);
		group = snd_pcm_stream_group_ref(substream);
		snd_pcm_group_for_each_entry(s, substream) {
			if (s->runtime == to_check) {
				remove_wait_queue(&to_check->sleep, &wait);
				break;
			}
		}
		snd_pcm_group_unref(group, substream);

		if (card->shutdown) {
			result = -ENODEV;
			break;
		}
		if (tout == 0) {
			if (substream->runtime->status->state == SNDRV_PCM_STATE_SUSPENDED)
				result = -ESTRPIPE;
			else {
				dev_dbg(substream->pcm->card->dev,
					"playback drain error (DMA or IRQ trouble?)\n");
				snd_pcm_stop(substream, SNDRV_PCM_STATE_SETUP);
				result = -EIO;
			}
			break;
		}
	}

 unlock:
	snd_pcm_stream_unlock_irq(substream);

	return result;
}

/*
 * drop ioctl
 *
 * Immediately put all linked substreams into SETUP state.
 */
static int snd_pcm_drop(struct snd_pcm_substream *substream)
{
	struct snd_pcm_runtime *runtime;
	int result = 0;
	
	if (PCM_RUNTIME_CHECK(substream))
		return -ENXIO;
	runtime = substream->runtime;

	if (runtime->status->state == SNDRV_PCM_STATE_OPEN ||
	    runtime->status->state == SNDRV_PCM_STATE_DISCONNECTED)
		return -EBADFD;

	snd_pcm_stream_lock_irq(substream);
	/* resume pause */
	if (runtime->status->state == SNDRV_PCM_STATE_PAUSED)
		snd_pcm_pause(substream, false);

	snd_pcm_stop(substream, SNDRV_PCM_STATE_SETUP);
	/* runtime->control->appl_ptr = runtime->status->hw_ptr; */
	snd_pcm_stream_unlock_irq(substream);

	return result;
}


static bool is_pcm_file(struct file *file)
{
	struct inode *inode = file_inode(file);
	struct snd_pcm *pcm;
	unsigned int minor;

	if (!S_ISCHR(inode->i_mode) || imajor(inode) != snd_major)
		return false;
	minor = iminor(inode);
	pcm = snd_lookup_minor_data(minor, SNDRV_DEVICE_TYPE_PCM_PLAYBACK);
	if (!pcm)
		pcm = snd_lookup_minor_data(minor, SNDRV_DEVICE_TYPE_PCM_CAPTURE);
	if (!pcm)
		return false;
	snd_card_unref(pcm->card);
	return true;
}

/*
 * PCM link handling
 */
static int snd_pcm_link(struct snd_pcm_substream *substream, int fd)
{
	int res = 0;
	struct snd_pcm_file *pcm_file;
	struct snd_pcm_substream *substream1;
	struct snd_pcm_group *group, *target_group;
	bool nonatomic = substream->pcm->nonatomic;
	struct fd f = fdget(fd);

	if (!f.file)
		return -EBADFD;
	if (!is_pcm_file(f.file)) {
		res = -EBADFD;
		goto _badf;
	}
	pcm_file = f.file->private_data;
	substream1 = pcm_file->substream;

	if (substream == substream1) {
		res = -EINVAL;
		goto _badf;
	}

	group = kzalloc(sizeof(*group), GFP_KERNEL);
	if (!group) {
		res = -ENOMEM;
		goto _nolock;
	}
	snd_pcm_group_init(group);

	down_write(&snd_pcm_link_rwsem);
	if (substream->runtime->status->state == SNDRV_PCM_STATE_OPEN ||
	    substream->runtime->status->state != substream1->runtime->status->state ||
	    substream->pcm->nonatomic != substream1->pcm->nonatomic) {
		res = -EBADFD;
		goto _end;
	}
	if (snd_pcm_stream_linked(substream1)) {
		res = -EALREADY;
		goto _end;
	}

	snd_pcm_stream_lock_irq(substream);
	if (!snd_pcm_stream_linked(substream)) {
		snd_pcm_group_assign(substream, group);
		group = NULL; /* assigned, don't free this one below */
	}
	target_group = substream->group;
	snd_pcm_stream_unlock_irq(substream);

	snd_pcm_group_lock_irq(target_group, nonatomic);
	snd_pcm_stream_lock_nested(substream1);
	snd_pcm_group_assign(substream1, target_group);
	refcount_inc(&target_group->refs);
	snd_pcm_stream_unlock(substream1);
	snd_pcm_group_unlock_irq(target_group, nonatomic);
 _end:
	up_write(&snd_pcm_link_rwsem);
 _nolock:
	kfree(group);
 _badf:
	fdput(f);
	return res;
}

static void relink_to_local(struct snd_pcm_substream *substream)
{
	snd_pcm_stream_lock_nested(substream);
	snd_pcm_group_assign(substream, &substream->self_group);
	snd_pcm_stream_unlock(substream);
}

static int snd_pcm_unlink(struct snd_pcm_substream *substream)
{
	struct snd_pcm_group *group;
	bool nonatomic = substream->pcm->nonatomic;
	bool do_free = false;
	int res = 0;

	down_write(&snd_pcm_link_rwsem);

	if (!snd_pcm_stream_linked(substream)) {
		res = -EALREADY;
		goto _end;
	}

	group = substream->group;
	snd_pcm_group_lock_irq(group, nonatomic);

	relink_to_local(substream);
	refcount_dec(&group->refs);

	/* detach the last stream, too */
	if (list_is_singular(&group->substreams)) {
		relink_to_local(list_first_entry(&group->substreams,
						 struct snd_pcm_substream,
						 link_list));
		do_free = refcount_dec_and_test(&group->refs);
	}

	snd_pcm_group_unlock_irq(group, nonatomic);
	if (do_free)
		kfree(group);

       _end:
	up_write(&snd_pcm_link_rwsem);
	return res;
}

/*
 * hw configurator
 */
static int snd_pcm_hw_rule_mul(struct snd_pcm_hw_params *params,
			       struct snd_pcm_hw_rule *rule)
{
	struct snd_interval t;
	snd_interval_mul(hw_param_interval_c(params, rule->deps[0]),
		     hw_param_interval_c(params, rule->deps[1]), &t);
	return snd_interval_refine(hw_param_interval(params, rule->var), &t);
}

static int snd_pcm_hw_rule_div(struct snd_pcm_hw_params *params,
			       struct snd_pcm_hw_rule *rule)
{
	struct snd_interval t;
	snd_interval_div(hw_param_interval_c(params, rule->deps[0]),
		     hw_param_interval_c(params, rule->deps[1]), &t);
	return snd_interval_refine(hw_param_interval(params, rule->var), &t);
}

static int snd_pcm_hw_rule_muldivk(struct snd_pcm_hw_params *params,
				   struct snd_pcm_hw_rule *rule)
{
	struct snd_interval t;
	snd_interval_muldivk(hw_param_interval_c(params, rule->deps[0]),
			 hw_param_interval_c(params, rule->deps[1]),
			 (unsigned long) rule->private, &t);
	return snd_interval_refine(hw_param_interval(params, rule->var), &t);
}

static int snd_pcm_hw_rule_mulkdiv(struct snd_pcm_hw_params *params,
				   struct snd_pcm_hw_rule *rule)
{
	struct snd_interval t;
	snd_interval_mulkdiv(hw_param_interval_c(params, rule->deps[0]),
			 (unsigned long) rule->private,
			 hw_param_interval_c(params, rule->deps[1]), &t);
	return snd_interval_refine(hw_param_interval(params, rule->var), &t);
}

static int snd_pcm_hw_rule_format(struct snd_pcm_hw_params *params,
				  struct snd_pcm_hw_rule *rule)
{
	snd_pcm_format_t k;
	const struct snd_interval *i =
				hw_param_interval_c(params, rule->deps[0]);
	struct snd_mask m;
	struct snd_mask *mask = hw_param_mask(params, SNDRV_PCM_HW_PARAM_FORMAT);
	snd_mask_any(&m);
	pcm_for_each_format(k) {
		int bits;
		if (!snd_mask_test_format(mask, k))
			continue;
		bits = snd_pcm_format_physical_width(k);
		if (bits <= 0)
			continue; /* ignore invalid formats */
		if ((unsigned)bits < i->min || (unsigned)bits > i->max)
			snd_mask_reset(&m, (__force unsigned)k);
	}
	return snd_mask_refine(mask, &m);
}

static int snd_pcm_hw_rule_sample_bits(struct snd_pcm_hw_params *params,
				       struct snd_pcm_hw_rule *rule)
{
	struct snd_interval t;
	snd_pcm_format_t k;

	t.min = UINT_MAX;
	t.max = 0;
	t.openmin = 0;
	t.openmax = 0;
	pcm_for_each_format(k) {
		int bits;
		if (!snd_mask_test_format(hw_param_mask(params, SNDRV_PCM_HW_PARAM_FORMAT), k))
			continue;
		bits = snd_pcm_format_physical_width(k);
		if (bits <= 0)
			continue; /* ignore invalid formats */
		if (t.min > (unsigned)bits)
			t.min = bits;
		if (t.max < (unsigned)bits)
			t.max = bits;
	}
	t.integer = 1;
	return snd_interval_refine(hw_param_interval(params, rule->var), &t);
}

#if SNDRV_PCM_RATE_5512 != 1 << 0 || SNDRV_PCM_RATE_192000 != 1 << 12
#error "Change this table"
#endif

static const unsigned int rates[] = {
	5512, 8000, 11025, 16000, 22050, 32000, 44100,
	48000, 64000, 88200, 96000, 176400, 192000, 352800, 384000
};

const struct snd_pcm_hw_constraint_list snd_pcm_known_rates = {
	.count = ARRAY_SIZE(rates),
	.list = rates,
};

static int snd_pcm_hw_rule_rate(struct snd_pcm_hw_params *params,
				struct snd_pcm_hw_rule *rule)
{
	struct snd_pcm_hardware *hw = rule->private;
	return snd_interval_list(hw_param_interval(params, rule->var),
				 snd_pcm_known_rates.count,
				 snd_pcm_known_rates.list, hw->rates);
}		

static int snd_pcm_hw_rule_buffer_bytes_max(struct snd_pcm_hw_params *params,
					    struct snd_pcm_hw_rule *rule)
{
	struct snd_interval t;
	struct snd_pcm_substream *substream = rule->private;
	t.min = 0;
	t.max = substream->buffer_bytes_max;
	t.openmin = 0;
	t.openmax = 0;
	t.integer = 1;
	return snd_interval_refine(hw_param_interval(params, rule->var), &t);
}		

static int snd_pcm_hw_constraints_init(struct snd_pcm_substream *substream)
{
	struct snd_pcm_runtime *runtime = substream->runtime;
	struct snd_pcm_hw_constraints *constrs = &runtime->hw_constraints;
	int k, err;

	for (k = SNDRV_PCM_HW_PARAM_FIRST_MASK; k <= SNDRV_PCM_HW_PARAM_LAST_MASK; k++) {
		snd_mask_any(constrs_mask(constrs, k));
	}

	for (k = SNDRV_PCM_HW_PARAM_FIRST_INTERVAL; k <= SNDRV_PCM_HW_PARAM_LAST_INTERVAL; k++) {
		snd_interval_any(constrs_interval(constrs, k));
	}

	snd_interval_setinteger(constrs_interval(constrs, SNDRV_PCM_HW_PARAM_CHANNELS));
	snd_interval_setinteger(constrs_interval(constrs, SNDRV_PCM_HW_PARAM_BUFFER_SIZE));
	snd_interval_setinteger(constrs_interval(constrs, SNDRV_PCM_HW_PARAM_BUFFER_BYTES));
	snd_interval_setinteger(constrs_interval(constrs, SNDRV_PCM_HW_PARAM_SAMPLE_BITS));
	snd_interval_setinteger(constrs_interval(constrs, SNDRV_PCM_HW_PARAM_FRAME_BITS));

	err = snd_pcm_hw_rule_add(runtime, 0, SNDRV_PCM_HW_PARAM_FORMAT,
				   snd_pcm_hw_rule_format, NULL,
				   SNDRV_PCM_HW_PARAM_SAMPLE_BITS, -1);
	if (err < 0)
		return err;
	err = snd_pcm_hw_rule_add(runtime, 0, SNDRV_PCM_HW_PARAM_SAMPLE_BITS, 
				  snd_pcm_hw_rule_sample_bits, NULL,
				  SNDRV_PCM_HW_PARAM_FORMAT, 
				  SNDRV_PCM_HW_PARAM_SAMPLE_BITS, -1);
	if (err < 0)
		return err;
	err = snd_pcm_hw_rule_add(runtime, 0, SNDRV_PCM_HW_PARAM_SAMPLE_BITS, 
				  snd_pcm_hw_rule_div, NULL,
				  SNDRV_PCM_HW_PARAM_FRAME_BITS, SNDRV_PCM_HW_PARAM_CHANNELS, -1);
	if (err < 0)
		return err;
	err = snd_pcm_hw_rule_add(runtime, 0, SNDRV_PCM_HW_PARAM_FRAME_BITS, 
				  snd_pcm_hw_rule_mul, NULL,
				  SNDRV_PCM_HW_PARAM_SAMPLE_BITS, SNDRV_PCM_HW_PARAM_CHANNELS, -1);
	if (err < 0)
		return err;
	err = snd_pcm_hw_rule_add(runtime, 0, SNDRV_PCM_HW_PARAM_FRAME_BITS, 
				  snd_pcm_hw_rule_mulkdiv, (void*) 8,
				  SNDRV_PCM_HW_PARAM_PERIOD_BYTES, SNDRV_PCM_HW_PARAM_PERIOD_SIZE, -1);
	if (err < 0)
		return err;
	err = snd_pcm_hw_rule_add(runtime, 0, SNDRV_PCM_HW_PARAM_FRAME_BITS, 
				  snd_pcm_hw_rule_mulkdiv, (void*) 8,
				  SNDRV_PCM_HW_PARAM_BUFFER_BYTES, SNDRV_PCM_HW_PARAM_BUFFER_SIZE, -1);
	if (err < 0)
		return err;
	err = snd_pcm_hw_rule_add(runtime, 0, SNDRV_PCM_HW_PARAM_CHANNELS, 
				  snd_pcm_hw_rule_div, NULL,
				  SNDRV_PCM_HW_PARAM_FRAME_BITS, SNDRV_PCM_HW_PARAM_SAMPLE_BITS, -1);
	if (err < 0)
		return err;
	err = snd_pcm_hw_rule_add(runtime, 0, SNDRV_PCM_HW_PARAM_RATE, 
				  snd_pcm_hw_rule_mulkdiv, (void*) 1000000,
				  SNDRV_PCM_HW_PARAM_PERIOD_SIZE, SNDRV_PCM_HW_PARAM_PERIOD_TIME, -1);
	if (err < 0)
		return err;
	err = snd_pcm_hw_rule_add(runtime, 0, SNDRV_PCM_HW_PARAM_RATE, 
				  snd_pcm_hw_rule_mulkdiv, (void*) 1000000,
				  SNDRV_PCM_HW_PARAM_BUFFER_SIZE, SNDRV_PCM_HW_PARAM_BUFFER_TIME, -1);
	if (err < 0)
		return err;
	err = snd_pcm_hw_rule_add(runtime, 0, SNDRV_PCM_HW_PARAM_PERIODS, 
				  snd_pcm_hw_rule_div, NULL,
				  SNDRV_PCM_HW_PARAM_BUFFER_SIZE, SNDRV_PCM_HW_PARAM_PERIOD_SIZE, -1);
	if (err < 0)
		return err;
	err = snd_pcm_hw_rule_add(runtime, 0, SNDRV_PCM_HW_PARAM_PERIOD_SIZE, 
				  snd_pcm_hw_rule_div, NULL,
				  SNDRV_PCM_HW_PARAM_BUFFER_SIZE, SNDRV_PCM_HW_PARAM_PERIODS, -1);
	if (err < 0)
		return err;
	err = snd_pcm_hw_rule_add(runtime, 0, SNDRV_PCM_HW_PARAM_PERIOD_SIZE, 
				  snd_pcm_hw_rule_mulkdiv, (void*) 8,
				  SNDRV_PCM_HW_PARAM_PERIOD_BYTES, SNDRV_PCM_HW_PARAM_FRAME_BITS, -1);
	if (err < 0)
		return err;
	err = snd_pcm_hw_rule_add(runtime, 0, SNDRV_PCM_HW_PARAM_PERIOD_SIZE, 
				  snd_pcm_hw_rule_muldivk, (void*) 1000000,
				  SNDRV_PCM_HW_PARAM_PERIOD_TIME, SNDRV_PCM_HW_PARAM_RATE, -1);
	if (err < 0)
		return err;
	err = snd_pcm_hw_rule_add(runtime, 0, SNDRV_PCM_HW_PARAM_BUFFER_SIZE, 
				  snd_pcm_hw_rule_mul, NULL,
				  SNDRV_PCM_HW_PARAM_PERIOD_SIZE, SNDRV_PCM_HW_PARAM_PERIODS, -1);
	if (err < 0)
		return err;
	err = snd_pcm_hw_rule_add(runtime, 0, SNDRV_PCM_HW_PARAM_BUFFER_SIZE, 
				  snd_pcm_hw_rule_mulkdiv, (void*) 8,
				  SNDRV_PCM_HW_PARAM_BUFFER_BYTES, SNDRV_PCM_HW_PARAM_FRAME_BITS, -1);
	if (err < 0)
		return err;
	err = snd_pcm_hw_rule_add(runtime, 0, SNDRV_PCM_HW_PARAM_BUFFER_SIZE, 
				  snd_pcm_hw_rule_muldivk, (void*) 1000000,
				  SNDRV_PCM_HW_PARAM_BUFFER_TIME, SNDRV_PCM_HW_PARAM_RATE, -1);
	if (err < 0)
		return err;
	err = snd_pcm_hw_rule_add(runtime, 0, SNDRV_PCM_HW_PARAM_PERIOD_BYTES, 
				  snd_pcm_hw_rule_muldivk, (void*) 8,
				  SNDRV_PCM_HW_PARAM_PERIOD_SIZE, SNDRV_PCM_HW_PARAM_FRAME_BITS, -1);
	if (err < 0)
		return err;
	err = snd_pcm_hw_rule_add(runtime, 0, SNDRV_PCM_HW_PARAM_BUFFER_BYTES, 
				  snd_pcm_hw_rule_muldivk, (void*) 8,
				  SNDRV_PCM_HW_PARAM_BUFFER_SIZE, SNDRV_PCM_HW_PARAM_FRAME_BITS, -1);
	if (err < 0)
		return err;
	err = snd_pcm_hw_rule_add(runtime, 0, SNDRV_PCM_HW_PARAM_PERIOD_TIME, 
				  snd_pcm_hw_rule_mulkdiv, (void*) 1000000,
				  SNDRV_PCM_HW_PARAM_PERIOD_SIZE, SNDRV_PCM_HW_PARAM_RATE, -1);
	if (err < 0)
		return err;
	err = snd_pcm_hw_rule_add(runtime, 0, SNDRV_PCM_HW_PARAM_BUFFER_TIME, 
				  snd_pcm_hw_rule_mulkdiv, (void*) 1000000,
				  SNDRV_PCM_HW_PARAM_BUFFER_SIZE, SNDRV_PCM_HW_PARAM_RATE, -1);
	if (err < 0)
		return err;
	return 0;
}

static int snd_pcm_hw_constraints_complete(struct snd_pcm_substream *substream)
{
	struct snd_pcm_runtime *runtime = substream->runtime;
	struct snd_pcm_hardware *hw = &runtime->hw;
	int err;
	unsigned int mask = 0;

        if (hw->info & SNDRV_PCM_INFO_INTERLEAVED)
		mask |= PARAM_MASK_BIT(SNDRV_PCM_ACCESS_RW_INTERLEAVED);
        if (hw->info & SNDRV_PCM_INFO_NONINTERLEAVED)
		mask |= PARAM_MASK_BIT(SNDRV_PCM_ACCESS_RW_NONINTERLEAVED);
	if (hw_support_mmap(substream)) {
		if (hw->info & SNDRV_PCM_INFO_INTERLEAVED)
			mask |= PARAM_MASK_BIT(SNDRV_PCM_ACCESS_MMAP_INTERLEAVED);
		if (hw->info & SNDRV_PCM_INFO_NONINTERLEAVED)
			mask |= PARAM_MASK_BIT(SNDRV_PCM_ACCESS_MMAP_NONINTERLEAVED);
		if (hw->info & SNDRV_PCM_INFO_COMPLEX)
			mask |= PARAM_MASK_BIT(SNDRV_PCM_ACCESS_MMAP_COMPLEX);
	}
	err = snd_pcm_hw_constraint_mask(runtime, SNDRV_PCM_HW_PARAM_ACCESS, mask);
	if (err < 0)
		return err;

	err = snd_pcm_hw_constraint_mask64(runtime, SNDRV_PCM_HW_PARAM_FORMAT, hw->formats);
	if (err < 0)
		return err;

	err = snd_pcm_hw_constraint_mask(runtime, SNDRV_PCM_HW_PARAM_SUBFORMAT,
					 PARAM_MASK_BIT(SNDRV_PCM_SUBFORMAT_STD));
	if (err < 0)
		return err;

	err = snd_pcm_hw_constraint_minmax(runtime, SNDRV_PCM_HW_PARAM_CHANNELS,
					   hw->channels_min, hw->channels_max);
	if (err < 0)
		return err;

	err = snd_pcm_hw_constraint_minmax(runtime, SNDRV_PCM_HW_PARAM_RATE,
					   hw->rate_min, hw->rate_max);
	if (err < 0)
		return err;

	err = snd_pcm_hw_constraint_minmax(runtime, SNDRV_PCM_HW_PARAM_PERIOD_BYTES,
					   hw->period_bytes_min, hw->period_bytes_max);
	if (err < 0)
		return err;

	err = snd_pcm_hw_constraint_minmax(runtime, SNDRV_PCM_HW_PARAM_PERIODS,
					   hw->periods_min, hw->periods_max);
	if (err < 0)
		return err;

	err = snd_pcm_hw_constraint_minmax(runtime, SNDRV_PCM_HW_PARAM_BUFFER_BYTES,
					   hw->period_bytes_min, hw->buffer_bytes_max);
	if (err < 0)
		return err;

	err = snd_pcm_hw_rule_add(runtime, 0, SNDRV_PCM_HW_PARAM_BUFFER_BYTES, 
				  snd_pcm_hw_rule_buffer_bytes_max, substream,
				  SNDRV_PCM_HW_PARAM_BUFFER_BYTES, -1);
	if (err < 0)
		return err;

	/* FIXME: remove */
	if (runtime->dma_bytes) {
		err = snd_pcm_hw_constraint_minmax(runtime, SNDRV_PCM_HW_PARAM_BUFFER_BYTES, 0, runtime->dma_bytes);
		if (err < 0)
			return err;
	}

	if (!(hw->rates & (SNDRV_PCM_RATE_KNOT | SNDRV_PCM_RATE_CONTINUOUS))) {
		err = snd_pcm_hw_rule_add(runtime, 0, SNDRV_PCM_HW_PARAM_RATE, 
					  snd_pcm_hw_rule_rate, hw,
					  SNDRV_PCM_HW_PARAM_RATE, -1);
		if (err < 0)
			return err;
	}

	/* FIXME: this belong to lowlevel */
	snd_pcm_hw_constraint_integer(runtime, SNDRV_PCM_HW_PARAM_PERIOD_SIZE);

	return 0;
}

static void pcm_release_private(struct snd_pcm_substream *substream)
{
	if (snd_pcm_stream_linked(substream))
		snd_pcm_unlink(substream);
}

void snd_pcm_release_substream(struct snd_pcm_substream *substream)
{
	substream->ref_count--;
	if (substream->ref_count > 0)
		return;

	snd_pcm_drop(substream);
	if (substream->hw_opened) {
		if (substream->runtime->status->state != SNDRV_PCM_STATE_OPEN)
			do_hw_free(substream);
		substream->ops->close(substream);
		substream->hw_opened = 0;
	}
	if (cpu_latency_qos_request_active(&substream->latency_pm_qos_req))
		cpu_latency_qos_remove_request(&substream->latency_pm_qos_req);
	if (substream->pcm_release) {
		substream->pcm_release(substream);
		substream->pcm_release = NULL;
	}
	snd_pcm_detach_substream(substream);
}
EXPORT_SYMBOL(snd_pcm_release_substream);

int snd_pcm_open_substream(struct snd_pcm *pcm, int stream,
			   struct file *file,
			   struct snd_pcm_substream **rsubstream)
{
	struct snd_pcm_substream *substream;
	int err;

	err = snd_pcm_attach_substream(pcm, stream, file, &substream);
	if (err < 0)
		return err;
	if (substream->ref_count > 1) {
		*rsubstream = substream;
		return 0;
	}

	err = snd_pcm_hw_constraints_init(substream);
	if (err < 0) {
		pcm_dbg(pcm, "snd_pcm_hw_constraints_init failed\n");
		goto error;
	}

	err = substream->ops->open(substream);
	if (err < 0)
		goto error;

	substream->hw_opened = 1;

	err = snd_pcm_hw_constraints_complete(substream);
	if (err < 0) {
		pcm_dbg(pcm, "snd_pcm_hw_constraints_complete failed\n");
		goto error;
	}

	*rsubstream = substream;
	return 0;

 error:
	snd_pcm_release_substream(substream);
	return err;
}
EXPORT_SYMBOL(snd_pcm_open_substream);

static int snd_pcm_open_file(struct file *file,
			     struct snd_pcm *pcm,
			     int stream)
{
	struct snd_pcm_file *pcm_file;
	struct snd_pcm_substream *substream;
	int err;

	err = snd_pcm_open_substream(pcm, stream, file, &substream);
	if (err < 0)
		return err;

	pcm_file = kzalloc(sizeof(*pcm_file), GFP_KERNEL);
	if (pcm_file == NULL) {
		snd_pcm_release_substream(substream);
		return -ENOMEM;
	}
	pcm_file->substream = substream;
	if (substream->ref_count == 1)
		substream->pcm_release = pcm_release_private;
	file->private_data = pcm_file;

	return 0;
}

static int snd_pcm_playback_open(struct inode *inode, struct file *file)
{
	struct snd_pcm *pcm;
	int err = nonseekable_open(inode, file);
	if (err < 0)
		return err;
	pcm = snd_lookup_minor_data(iminor(inode),
				    SNDRV_DEVICE_TYPE_PCM_PLAYBACK);
	err = snd_pcm_open(file, pcm, SNDRV_PCM_STREAM_PLAYBACK);
	if (pcm)
		snd_card_unref(pcm->card);
	return err;
}

static int snd_pcm_capture_open(struct inode *inode, struct file *file)
{
	struct snd_pcm *pcm;
	int err = nonseekable_open(inode, file);
	if (err < 0)
		return err;
	pcm = snd_lookup_minor_data(iminor(inode),
				    SNDRV_DEVICE_TYPE_PCM_CAPTURE);
	err = snd_pcm_open(file, pcm, SNDRV_PCM_STREAM_CAPTURE);
	if (pcm)
		snd_card_unref(pcm->card);
	return err;
}

static int snd_pcm_open(struct file *file, struct snd_pcm *pcm, int stream)
{
	int err;
	wait_queue_entry_t wait;

	if (pcm == NULL) {
		err = -ENODEV;
		goto __error1;
	}
	err = snd_card_file_add(pcm->card, file);
	if (err < 0)
		goto __error1;
	if (!try_module_get(pcm->card->module)) {
		err = -EFAULT;
		goto __error2;
	}
	init_waitqueue_entry(&wait, current);
	add_wait_queue(&pcm->open_wait, &wait);
	mutex_lock(&pcm->open_mutex);
	while (1) {
		err = snd_pcm_open_file(file, pcm, stream);
		if (err >= 0)
			break;
		if (err == -EAGAIN) {
			if (file->f_flags & O_NONBLOCK) {
				err = -EBUSY;
				break;
			}
		} else
			break;
		set_current_state(TASK_INTERRUPTIBLE);
		mutex_unlock(&pcm->open_mutex);
		schedule();
		mutex_lock(&pcm->open_mutex);
		if (pcm->card->shutdown) {
			err = -ENODEV;
			break;
		}
		if (signal_pending(current)) {
			err = -ERESTARTSYS;
			break;
		}
	}
	remove_wait_queue(&pcm->open_wait, &wait);
	mutex_unlock(&pcm->open_mutex);
	if (err < 0)
		goto __error;
	return err;

      __error:
	module_put(pcm->card->module);
      __error2:
      	snd_card_file_remove(pcm->card, file);
      __error1:
      	return err;
}

static int snd_pcm_release(struct inode *inode, struct file *file)
{
	struct snd_pcm *pcm;
	struct snd_pcm_substream *substream;
	struct snd_pcm_file *pcm_file;

	pcm_file = file->private_data;
	substream = pcm_file->substream;
	if (snd_BUG_ON(!substream))
		return -ENXIO;
	pcm = substream->pcm;

	/* block until the device gets woken up as it may touch the hardware */
	snd_power_wait(pcm->card);

	mutex_lock(&pcm->open_mutex);
	snd_pcm_release_substream(substream);
	kfree(pcm_file);
	mutex_unlock(&pcm->open_mutex);
	wake_up(&pcm->open_wait);
	module_put(pcm->card->module);
	snd_card_file_remove(pcm->card, file);
	return 0;
}

/* check and update PCM state; return 0 or a negative error
 * call this inside PCM lock
 */
static int do_pcm_hwsync(struct snd_pcm_substream *substream)
{
	switch (substream->runtime->status->state) {
	case SNDRV_PCM_STATE_DRAINING:
		if (substream->stream == SNDRV_PCM_STREAM_CAPTURE)
			return -EBADFD;
		fallthrough;
	case SNDRV_PCM_STATE_RUNNING:
		return snd_pcm_update_hw_ptr(substream);
	case SNDRV_PCM_STATE_PREPARED:
	case SNDRV_PCM_STATE_PAUSED:
		return 0;
	case SNDRV_PCM_STATE_SUSPENDED:
		return -ESTRPIPE;
	case SNDRV_PCM_STATE_XRUN:
		return -EPIPE;
	default:
		return -EBADFD;
	}
}

/* increase the appl_ptr; returns the processed frames or a negative error */
static snd_pcm_sframes_t forward_appl_ptr(struct snd_pcm_substream *substream,
					  snd_pcm_uframes_t frames,
					   snd_pcm_sframes_t avail)
{
	struct snd_pcm_runtime *runtime = substream->runtime;
	snd_pcm_sframes_t appl_ptr;
	int ret;

	if (avail <= 0)
		return 0;
	if (frames > (snd_pcm_uframes_t)avail)
		frames = avail;
	appl_ptr = runtime->control->appl_ptr + frames;
	if (appl_ptr >= (snd_pcm_sframes_t)runtime->boundary)
		appl_ptr -= runtime->boundary;
	ret = pcm_lib_apply_appl_ptr(substream, appl_ptr);
	return ret < 0 ? ret : frames;
}

/* decrease the appl_ptr; returns the processed frames or zero for error */
static snd_pcm_sframes_t rewind_appl_ptr(struct snd_pcm_substream *substream,
					 snd_pcm_uframes_t frames,
					 snd_pcm_sframes_t avail)
{
	struct snd_pcm_runtime *runtime = substream->runtime;
	snd_pcm_sframes_t appl_ptr;
	int ret;

	if (avail <= 0)
		return 0;
	if (frames > (snd_pcm_uframes_t)avail)
		frames = avail;
	appl_ptr = runtime->control->appl_ptr - frames;
	if (appl_ptr < 0)
		appl_ptr += runtime->boundary;
	ret = pcm_lib_apply_appl_ptr(substream, appl_ptr);
	/* NOTE: we return zero for errors because PulseAudio gets depressed
	 * upon receiving an error from rewind ioctl and stops processing
	 * any longer.  Returning zero means that no rewind is done, so
	 * it's not absolutely wrong to answer like that.
	 */
	return ret < 0 ? 0 : frames;
}

static snd_pcm_sframes_t snd_pcm_rewind(struct snd_pcm_substream *substream,
					snd_pcm_uframes_t frames)
{
	snd_pcm_sframes_t ret;

	if (frames == 0)
		return 0;

	snd_pcm_stream_lock_irq(substream);
	ret = do_pcm_hwsync(substream);
	if (!ret)
		ret = rewind_appl_ptr(substream, frames,
				      snd_pcm_hw_avail(substream));
	snd_pcm_stream_unlock_irq(substream);
	return ret;
}

static snd_pcm_sframes_t snd_pcm_forward(struct snd_pcm_substream *substream,
					 snd_pcm_uframes_t frames)
{
	snd_pcm_sframes_t ret;

	if (frames == 0)
		return 0;

	snd_pcm_stream_lock_irq(substream);
	ret = do_pcm_hwsync(substream);
	if (!ret)
		ret = forward_appl_ptr(substream, frames,
				       snd_pcm_avail(substream));
	snd_pcm_stream_unlock_irq(substream);
	return ret;
}

static int snd_pcm_hwsync(struct snd_pcm_substream *substream)
{
	int err;

	snd_pcm_stream_lock_irq(substream);
	err = do_pcm_hwsync(substream);
	snd_pcm_stream_unlock_irq(substream);
	return err;
}
		
static int snd_pcm_delay(struct snd_pcm_substream *substream,
			 snd_pcm_sframes_t *delay)
{
	int err;
	snd_pcm_sframes_t n = 0;

	snd_pcm_stream_lock_irq(substream);
	err = do_pcm_hwsync(substream);
	if (!err)
		n = snd_pcm_calc_delay(substream);
	snd_pcm_stream_unlock_irq(substream);
	if (!err)
		*delay = n;
	return err;
}
		
static int snd_pcm_sync_ptr(struct snd_pcm_substream *substream,
			    struct snd_pcm_sync_ptr __user *_sync_ptr)
{
	struct snd_pcm_runtime *runtime = substream->runtime;
	struct snd_pcm_sync_ptr sync_ptr;
	volatile struct snd_pcm_mmap_status *status;
	volatile struct snd_pcm_mmap_control *control;
	int err;

	memset(&sync_ptr, 0, sizeof(sync_ptr));
	if (get_user(sync_ptr.flags, (unsigned __user *)&(_sync_ptr->flags)))
		return -EFAULT;
	if (copy_from_user(&sync_ptr.c.control, &(_sync_ptr->c.control), sizeof(struct snd_pcm_mmap_control)))
		return -EFAULT;	
	status = runtime->status;
	control = runtime->control;
	if (sync_ptr.flags & SNDRV_PCM_SYNC_PTR_HWSYNC) {
		err = snd_pcm_hwsync(substream);
		if (err < 0)
			return err;
	}
	snd_pcm_stream_lock_irq(substream);
	if (!(sync_ptr.flags & SNDRV_PCM_SYNC_PTR_APPL)) {
		err = pcm_lib_apply_appl_ptr(substream,
					     sync_ptr.c.control.appl_ptr);
		if (err < 0) {
			snd_pcm_stream_unlock_irq(substream);
			return err;
		}
	} else {
		sync_ptr.c.control.appl_ptr = control->appl_ptr;
	}
	if (!(sync_ptr.flags & SNDRV_PCM_SYNC_PTR_AVAIL_MIN))
		control->avail_min = sync_ptr.c.control.avail_min;
	else
		sync_ptr.c.control.avail_min = control->avail_min;
	sync_ptr.s.status.state = status->state;
	sync_ptr.s.status.hw_ptr = status->hw_ptr;
	sync_ptr.s.status.tstamp = status->tstamp;
	sync_ptr.s.status.suspended_state = status->suspended_state;
	sync_ptr.s.status.audio_tstamp = status->audio_tstamp;
	snd_pcm_stream_unlock_irq(substream);
	if (copy_to_user(_sync_ptr, &sync_ptr, sizeof(sync_ptr)))
		return -EFAULT;
	return 0;
}

struct snd_pcm_mmap_status32 {
	snd_pcm_state_t state;
	s32 pad1;
	u32 hw_ptr;
	s32 tstamp_sec;
	s32 tstamp_nsec;
	snd_pcm_state_t suspended_state;
	s32 audio_tstamp_sec;
	s32 audio_tstamp_nsec;
} __attribute__((packed));

struct snd_pcm_mmap_control32 {
	u32 appl_ptr;
	u32 avail_min;
};

struct snd_pcm_sync_ptr32 {
	u32 flags;
	union {
		struct snd_pcm_mmap_status32 status;
		unsigned char reserved[64];
	} s;
	union {
		struct snd_pcm_mmap_control32 control;
		unsigned char reserved[64];
	} c;
} __attribute__((packed));

/* recalcuate the boundary within 32bit */
static snd_pcm_uframes_t recalculate_boundary(struct snd_pcm_runtime *runtime)
{
	snd_pcm_uframes_t boundary;

	if (! runtime->buffer_size)
		return 0;
	boundary = runtime->buffer_size;
	while (boundary * 2 <= 0x7fffffffUL - runtime->buffer_size)
		boundary *= 2;
	return boundary;
}

static int snd_pcm_ioctl_sync_ptr_compat(struct snd_pcm_substream *substream,
					 struct snd_pcm_sync_ptr32 __user *src)
{
	struct snd_pcm_runtime *runtime = substream->runtime;
	volatile struct snd_pcm_mmap_status *status;
	volatile struct snd_pcm_mmap_control *control;
	u32 sflags;
	struct snd_pcm_mmap_control scontrol;
	struct snd_pcm_mmap_status sstatus;
	snd_pcm_uframes_t boundary;
	int err;

	if (snd_BUG_ON(!runtime))
		return -EINVAL;

	if (get_user(sflags, &src->flags) ||
	    get_user(scontrol.appl_ptr, &src->c.control.appl_ptr) ||
	    get_user(scontrol.avail_min, &src->c.control.avail_min))
		return -EFAULT;
	if (sflags & SNDRV_PCM_SYNC_PTR_HWSYNC) {
		err = snd_pcm_hwsync(substream);
		if (err < 0)
			return err;
	}
	status = runtime->status;
	control = runtime->control;
	boundary = recalculate_boundary(runtime);
	if (! boundary)
		boundary = 0x7fffffff;
	snd_pcm_stream_lock_irq(substream);
	/* FIXME: we should consider the boundary for the sync from app */
	if (!(sflags & SNDRV_PCM_SYNC_PTR_APPL)) {
		err = pcm_lib_apply_appl_ptr(substream,
				scontrol.appl_ptr);
		if (err < 0) {
			snd_pcm_stream_unlock_irq(substream);
			return err;
		}
	} else
		scontrol.appl_ptr = control->appl_ptr % boundary;
	if (!(sflags & SNDRV_PCM_SYNC_PTR_AVAIL_MIN))
		control->avail_min = scontrol.avail_min;
	else
		scontrol.avail_min = control->avail_min;
	sstatus.state = status->state;
	sstatus.hw_ptr = status->hw_ptr % boundary;
	sstatus.tstamp = status->tstamp;
	sstatus.suspended_state = status->suspended_state;
	sstatus.audio_tstamp = status->audio_tstamp;
	snd_pcm_stream_unlock_irq(substream);
	if (put_user(sstatus.state, &src->s.status.state) ||
	    put_user(sstatus.hw_ptr, &src->s.status.hw_ptr) ||
	    put_user(sstatus.tstamp.tv_sec, &src->s.status.tstamp_sec) ||
	    put_user(sstatus.tstamp.tv_nsec, &src->s.status.tstamp_nsec) ||
	    put_user(sstatus.suspended_state, &src->s.status.suspended_state) ||
	    put_user(sstatus.audio_tstamp.tv_sec, &src->s.status.audio_tstamp_sec) ||
	    put_user(sstatus.audio_tstamp.tv_nsec, &src->s.status.audio_tstamp_nsec) ||
	    put_user(scontrol.appl_ptr, &src->c.control.appl_ptr) ||
	    put_user(scontrol.avail_min, &src->c.control.avail_min))
		return -EFAULT;

	return 0;
}
#define __SNDRV_PCM_IOCTL_SYNC_PTR32 _IOWR('A', 0x23, struct snd_pcm_sync_ptr32)

static int snd_pcm_tstamp(struct snd_pcm_substream *substream, int __user *_arg)
{
	struct snd_pcm_runtime *runtime = substream->runtime;
	int arg;
	
	if (get_user(arg, _arg))
		return -EFAULT;
	if (arg < 0 || arg > SNDRV_PCM_TSTAMP_TYPE_LAST)
		return -EINVAL;
	runtime->tstamp_type = arg;
	return 0;
}

static int snd_pcm_xferi_frames_ioctl(struct snd_pcm_substream *substream,
				      struct snd_xferi __user *_xferi)
{
	struct snd_xferi xferi;
	struct snd_pcm_runtime *runtime = substream->runtime;
	snd_pcm_sframes_t result;

	if (runtime->status->state == SNDRV_PCM_STATE_OPEN)
		return -EBADFD;
	if (put_user(0, &_xferi->result))
		return -EFAULT;
	if (copy_from_user(&xferi, _xferi, sizeof(xferi)))
		return -EFAULT;
	if (substream->stream == SNDRV_PCM_STREAM_PLAYBACK)
		result = snd_pcm_lib_write(substream, xferi.buf, xferi.frames);
	else
		result = snd_pcm_lib_read(substream, xferi.buf, xferi.frames);
	if (put_user(result, &_xferi->result))
		return -EFAULT;
	return result < 0 ? result : 0;
}

static int snd_pcm_xfern_frames_ioctl(struct snd_pcm_substream *substream,
				      struct snd_xfern __user *_xfern)
{
	struct snd_xfern xfern;
	struct snd_pcm_runtime *runtime = substream->runtime;
	void *bufs;
	snd_pcm_sframes_t result;

	if (runtime->status->state == SNDRV_PCM_STATE_OPEN)
		return -EBADFD;
	if (runtime->channels > 128)
		return -EINVAL;
	if (put_user(0, &_xfern->result))
		return -EFAULT;
	if (copy_from_user(&xfern, _xfern, sizeof(xfern)))
		return -EFAULT;

	bufs = memdup_user(xfern.bufs, sizeof(void *) * runtime->channels);
	if (IS_ERR(bufs))
		return PTR_ERR(bufs);
	if (substream->stream == SNDRV_PCM_STREAM_PLAYBACK)
		result = snd_pcm_lib_writev(substream, bufs, xfern.frames);
	else
		result = snd_pcm_lib_readv(substream, bufs, xfern.frames);
	kfree(bufs);
	if (put_user(result, &_xfern->result))
		return -EFAULT;
	return result < 0 ? result : 0;
}

static int snd_pcm_rewind_ioctl(struct snd_pcm_substream *substream,
				snd_pcm_uframes_t __user *_frames)
{
	snd_pcm_uframes_t frames;
	snd_pcm_sframes_t result;

	if (get_user(frames, _frames))
		return -EFAULT;
	if (put_user(0, _frames))
		return -EFAULT;
	result = snd_pcm_rewind(substream, frames);
	if (put_user(result, _frames))
		return -EFAULT;
	return result < 0 ? result : 0;
}

static int snd_pcm_forward_ioctl(struct snd_pcm_substream *substream,
				 snd_pcm_uframes_t __user *_frames)
{
	snd_pcm_uframes_t frames;
	snd_pcm_sframes_t result;

	if (get_user(frames, _frames))
		return -EFAULT;
	if (put_user(0, _frames))
		return -EFAULT;
	result = snd_pcm_forward(substream, frames);
	if (put_user(result, _frames))
		return -EFAULT;
	return result < 0 ? result : 0;
}

static int snd_pcm_common_ioctl(struct file *file,
				 struct snd_pcm_substream *substream,
				 unsigned int cmd, void __user *arg)
{
	struct snd_pcm_file *pcm_file = file->private_data;
	int res;

	if (PCM_RUNTIME_CHECK(substream))
		return -ENXIO;

	res = snd_power_wait(substream->pcm->card);
	if (res < 0)
		return res;

	switch (cmd) {
	case SNDRV_PCM_IOCTL_PVERSION:
		return put_user(SNDRV_PCM_VERSION, (int __user *)arg) ? -EFAULT : 0;
	case SNDRV_PCM_IOCTL_INFO:
		return snd_pcm_info_user(substream, arg);
	case SNDRV_PCM_IOCTL_TSTAMP:	/* just for compatibility */
		return 0;
	case SNDRV_PCM_IOCTL_TTSTAMP:
		return snd_pcm_tstamp(substream, arg);
	case SNDRV_PCM_IOCTL_USER_PVERSION:
		if (get_user(pcm_file->user_pversion,
			     (unsigned int __user *)arg))
			return -EFAULT;
		return 0;
	case SNDRV_PCM_IOCTL_HW_REFINE:
		return snd_pcm_hw_refine_user(substream, arg);
	case SNDRV_PCM_IOCTL_HW_PARAMS:
		return snd_pcm_hw_params_user(substream, arg);
	case SNDRV_PCM_IOCTL_HW_FREE:
		return snd_pcm_hw_free(substream);
	case SNDRV_PCM_IOCTL_SW_PARAMS:
		return snd_pcm_sw_params_user(substream, arg);
	case SNDRV_PCM_IOCTL_STATUS32:
		return snd_pcm_status_user32(substream, arg, false);
	case SNDRV_PCM_IOCTL_STATUS_EXT32:
		return snd_pcm_status_user32(substream, arg, true);
	case SNDRV_PCM_IOCTL_STATUS64:
		return snd_pcm_status_user64(substream, arg, false);
	case SNDRV_PCM_IOCTL_STATUS_EXT64:
		return snd_pcm_status_user64(substream, arg, true);
	case SNDRV_PCM_IOCTL_CHANNEL_INFO:
		return snd_pcm_channel_info_user(substream, arg);
	case SNDRV_PCM_IOCTL_PREPARE:
		return snd_pcm_prepare(substream, file);
	case SNDRV_PCM_IOCTL_RESET:
		return snd_pcm_reset(substream);
	case SNDRV_PCM_IOCTL_START:
		return snd_pcm_start_lock_irq(substream);
	case SNDRV_PCM_IOCTL_LINK:
		return snd_pcm_link(substream, (int)(unsigned long) arg);
	case SNDRV_PCM_IOCTL_UNLINK:
		return snd_pcm_unlink(substream);
	case SNDRV_PCM_IOCTL_RESUME:
		return snd_pcm_resume(substream);
	case SNDRV_PCM_IOCTL_XRUN:
		return snd_pcm_xrun(substream);
	case SNDRV_PCM_IOCTL_HWSYNC:
		return snd_pcm_hwsync(substream);
	case SNDRV_PCM_IOCTL_DELAY:
	{
		snd_pcm_sframes_t delay;
		snd_pcm_sframes_t __user *res = arg;
		int err;

		err = snd_pcm_delay(substream, &delay);
		if (err)
			return err;
		if (put_user(delay, res))
			return -EFAULT;
		return 0;
	}
	case __SNDRV_PCM_IOCTL_SYNC_PTR32:
		return snd_pcm_ioctl_sync_ptr_compat(substream, arg);
	case __SNDRV_PCM_IOCTL_SYNC_PTR64:
		return snd_pcm_sync_ptr(substream, arg);
#ifdef CONFIG_SND_SUPPORT_OLD_API
	case SNDRV_PCM_IOCTL_HW_REFINE_OLD:
		return snd_pcm_hw_refine_old_user(substream, arg);
	case SNDRV_PCM_IOCTL_HW_PARAMS_OLD:
		return snd_pcm_hw_params_old_user(substream, arg);
#endif
	case SNDRV_PCM_IOCTL_DRAIN:
		return snd_pcm_drain(substream, file);
	case SNDRV_PCM_IOCTL_DROP:
		return snd_pcm_drop(substream);
	case SNDRV_PCM_IOCTL_PAUSE:
		return snd_pcm_pause_lock_irq(substream, (unsigned long)arg);
	case SNDRV_PCM_IOCTL_WRITEI_FRAMES:
	case SNDRV_PCM_IOCTL_READI_FRAMES:
		return snd_pcm_xferi_frames_ioctl(substream, arg);
	case SNDRV_PCM_IOCTL_WRITEN_FRAMES:
	case SNDRV_PCM_IOCTL_READN_FRAMES:
		return snd_pcm_xfern_frames_ioctl(substream, arg);
	case SNDRV_PCM_IOCTL_REWIND:
		return snd_pcm_rewind_ioctl(substream, arg);
	case SNDRV_PCM_IOCTL_FORWARD:
		return snd_pcm_forward_ioctl(substream, arg);
	}
	pcm_dbg(substream->pcm, "unknown ioctl = 0x%x\n", cmd);
	return -ENOTTY;
}

static long snd_pcm_ioctl(struct file *file, unsigned int cmd,
			  unsigned long arg)
{
	struct snd_pcm_file *pcm_file;

	pcm_file = file->private_data;

	if (((cmd >> 8) & 0xff) != 'A')
		return -ENOTTY;

	return snd_pcm_common_ioctl(file, pcm_file->substream, cmd,
				     (void __user *)arg);
}

/**
 * snd_pcm_kernel_ioctl - Execute PCM ioctl in the kernel-space
 * @substream: PCM substream
 * @cmd: IOCTL cmd
 * @arg: IOCTL argument
 *
 * The function is provided primarily for OSS layer and USB gadget drivers,
 * and it allows only the limited set of ioctls (hw_params, sw_params,
 * prepare, start, drain, drop, forward).
 */
int snd_pcm_kernel_ioctl(struct snd_pcm_substream *substream,
			 unsigned int cmd, void *arg)
{
	snd_pcm_uframes_t *frames = arg;
	snd_pcm_sframes_t result;
	
	switch (cmd) {
	case SNDRV_PCM_IOCTL_FORWARD:
	{
		/* provided only for OSS; capture-only and no value returned */
		if (substream->stream != SNDRV_PCM_STREAM_CAPTURE)
			return -EINVAL;
		result = snd_pcm_forward(substream, *frames);
		return result < 0 ? result : 0;
	}
	case SNDRV_PCM_IOCTL_HW_PARAMS:
		return snd_pcm_hw_params(substream, arg);
	case SNDRV_PCM_IOCTL_SW_PARAMS:
		return snd_pcm_sw_params(substream, arg);
	case SNDRV_PCM_IOCTL_PREPARE:
		return snd_pcm_prepare(substream, NULL);
	case SNDRV_PCM_IOCTL_START:
		return snd_pcm_start_lock_irq(substream);
	case SNDRV_PCM_IOCTL_DRAIN:
		return snd_pcm_drain(substream, NULL);
	case SNDRV_PCM_IOCTL_DROP:
		return snd_pcm_drop(substream);
	case SNDRV_PCM_IOCTL_DELAY:
		return snd_pcm_delay(substream, frames);
	default:
		return -EINVAL;
	}
}
EXPORT_SYMBOL(snd_pcm_kernel_ioctl);

static ssize_t snd_pcm_read(struct file *file, char __user *buf, size_t count,
			    loff_t * offset)
{
	struct snd_pcm_file *pcm_file;
	struct snd_pcm_substream *substream;
	struct snd_pcm_runtime *runtime;
	snd_pcm_sframes_t result;

	pcm_file = file->private_data;
	substream = pcm_file->substream;
	if (PCM_RUNTIME_CHECK(substream))
		return -ENXIO;
	runtime = substream->runtime;
	if (runtime->status->state == SNDRV_PCM_STATE_OPEN)
		return -EBADFD;
	if (!frame_aligned(runtime, count))
		return -EINVAL;
	count = bytes_to_frames(runtime, count);
	result = snd_pcm_lib_read(substream, buf, count);
	if (result > 0)
		result = frames_to_bytes(runtime, result);
	return result;
}

static ssize_t snd_pcm_write(struct file *file, const char __user *buf,
			     size_t count, loff_t * offset)
{
	struct snd_pcm_file *pcm_file;
	struct snd_pcm_substream *substream;
	struct snd_pcm_runtime *runtime;
	snd_pcm_sframes_t result;

	pcm_file = file->private_data;
	substream = pcm_file->substream;
	if (PCM_RUNTIME_CHECK(substream))
		return -ENXIO;
	runtime = substream->runtime;
	if (runtime->status->state == SNDRV_PCM_STATE_OPEN)
		return -EBADFD;
	if (!frame_aligned(runtime, count))
		return -EINVAL;
	count = bytes_to_frames(runtime, count);
	result = snd_pcm_lib_write(substream, buf, count);
	if (result > 0)
		result = frames_to_bytes(runtime, result);
	return result;
}

static ssize_t snd_pcm_readv(struct kiocb *iocb, struct iov_iter *to)
{
	struct snd_pcm_file *pcm_file;
	struct snd_pcm_substream *substream;
	struct snd_pcm_runtime *runtime;
	snd_pcm_sframes_t result;
	unsigned long i;
	void __user **bufs;
	snd_pcm_uframes_t frames;

	pcm_file = iocb->ki_filp->private_data;
	substream = pcm_file->substream;
	if (PCM_RUNTIME_CHECK(substream))
		return -ENXIO;
	runtime = substream->runtime;
	if (runtime->status->state == SNDRV_PCM_STATE_OPEN)
		return -EBADFD;
	if (!iter_is_iovec(to))
		return -EINVAL;
	if (to->nr_segs > 1024 || to->nr_segs != runtime->channels)
		return -EINVAL;
	if (!frame_aligned(runtime, to->iov->iov_len))
		return -EINVAL;
	frames = bytes_to_samples(runtime, to->iov->iov_len);
	bufs = kmalloc_array(to->nr_segs, sizeof(void *), GFP_KERNEL);
	if (bufs == NULL)
		return -ENOMEM;
	for (i = 0; i < to->nr_segs; ++i)
		bufs[i] = to->iov[i].iov_base;
	result = snd_pcm_lib_readv(substream, bufs, frames);
	if (result > 0)
		result = frames_to_bytes(runtime, result);
	kfree(bufs);
	return result;
}

static ssize_t snd_pcm_writev(struct kiocb *iocb, struct iov_iter *from)
{
	struct snd_pcm_file *pcm_file;
	struct snd_pcm_substream *substream;
	struct snd_pcm_runtime *runtime;
	snd_pcm_sframes_t result;
	unsigned long i;
	void __user **bufs;
	snd_pcm_uframes_t frames;

	pcm_file = iocb->ki_filp->private_data;
	substream = pcm_file->substream;
	if (PCM_RUNTIME_CHECK(substream))
		return -ENXIO;
	runtime = substream->runtime;
	if (runtime->status->state == SNDRV_PCM_STATE_OPEN)
		return -EBADFD;
	if (!iter_is_iovec(from))
		return -EINVAL;
	if (from->nr_segs > 128 || from->nr_segs != runtime->channels ||
	    !frame_aligned(runtime, from->iov->iov_len))
		return -EINVAL;
	frames = bytes_to_samples(runtime, from->iov->iov_len);
	bufs = kmalloc_array(from->nr_segs, sizeof(void *), GFP_KERNEL);
	if (bufs == NULL)
		return -ENOMEM;
	for (i = 0; i < from->nr_segs; ++i)
		bufs[i] = from->iov[i].iov_base;
	result = snd_pcm_lib_writev(substream, bufs, frames);
	if (result > 0)
		result = frames_to_bytes(runtime, result);
	kfree(bufs);
	return result;
}

static __poll_t snd_pcm_poll(struct file *file, poll_table *wait)
{
	struct snd_pcm_file *pcm_file;
	struct snd_pcm_substream *substream;
	struct snd_pcm_runtime *runtime;
	__poll_t mask, ok;
	snd_pcm_uframes_t avail;

	pcm_file = file->private_data;

	substream = pcm_file->substream;
	if (substream->stream == SNDRV_PCM_STREAM_PLAYBACK)
		ok = EPOLLOUT | EPOLLWRNORM;
	else
		ok = EPOLLIN | EPOLLRDNORM;
	if (PCM_RUNTIME_CHECK(substream))
		return ok | EPOLLERR;

	runtime = substream->runtime;
	poll_wait(file, &runtime->sleep, wait);

	mask = 0;
	snd_pcm_stream_lock_irq(substream);
	avail = snd_pcm_avail(substream);
	switch (runtime->status->state) {
	case SNDRV_PCM_STATE_RUNNING:
	case SNDRV_PCM_STATE_PREPARED:
	case SNDRV_PCM_STATE_PAUSED:
		if (avail >= runtime->control->avail_min)
			mask = ok;
		break;
	case SNDRV_PCM_STATE_DRAINING:
		if (substream->stream == SNDRV_PCM_STREAM_CAPTURE) {
			mask = ok;
			if (!avail)
				mask |= EPOLLERR;
		}
		break;
	default:
		mask = ok | EPOLLERR;
		break;
	}
	snd_pcm_stream_unlock_irq(substream);
	return mask;
}

/*
 * mmap support
 */

/*
 * Only on coherent architectures, we can mmap the status and the control records
 * for effcient data transfer.  On others, we have to use HWSYNC ioctl...
 */
#if defined(CONFIG_X86) || defined(CONFIG_PPC) || defined(CONFIG_ALPHA)
/*
 * mmap status record
 */
static vm_fault_t snd_pcm_mmap_status_fault(struct vm_fault *vmf)
{
	struct snd_pcm_substream *substream = vmf->vma->vm_private_data;
	struct snd_pcm_runtime *runtime;
	
	if (substream == NULL)
		return VM_FAULT_SIGBUS;
	runtime = substream->runtime;
	vmf->page = virt_to_page(runtime->status);
	get_page(vmf->page);
	return 0;
}

static const struct vm_operations_struct snd_pcm_vm_ops_status =
{
	.fault =	snd_pcm_mmap_status_fault,
};

static int snd_pcm_mmap_status(struct snd_pcm_substream *substream, struct file *file,
			       struct vm_area_struct *area)
{
	long size;
	if (!(area->vm_flags & VM_READ))
		return -EINVAL;
	size = area->vm_end - area->vm_start;
	if (size != PAGE_ALIGN(sizeof(struct snd_pcm_mmap_status)))
		return -EINVAL;
	area->vm_ops = &snd_pcm_vm_ops_status;
	area->vm_private_data = substream;
	area->vm_flags |= VM_DONTEXPAND | VM_DONTDUMP;
	return 0;
}

/*
 * mmap control record
 */
static vm_fault_t snd_pcm_mmap_control_fault(struct vm_fault *vmf)
{
	struct snd_pcm_substream *substream = vmf->vma->vm_private_data;
	struct snd_pcm_runtime *runtime;
	
	if (substream == NULL)
		return VM_FAULT_SIGBUS;
	runtime = substream->runtime;
	vmf->page = virt_to_page(runtime->control);
	get_page(vmf->page);
	return 0;
}

static const struct vm_operations_struct snd_pcm_vm_ops_control =
{
	.fault =	snd_pcm_mmap_control_fault,
};

static int snd_pcm_mmap_control(struct snd_pcm_substream *substream, struct file *file,
				struct vm_area_struct *area)
{
	long size;
	if (!(area->vm_flags & VM_READ))
		return -EINVAL;
	size = area->vm_end - area->vm_start;
	if (size != PAGE_ALIGN(sizeof(struct snd_pcm_mmap_control)))
		return -EINVAL;
	area->vm_ops = &snd_pcm_vm_ops_control;
	area->vm_private_data = substream;
	area->vm_flags |= VM_DONTEXPAND | VM_DONTDUMP;
	return 0;
}

static bool pcm_status_mmap_allowed(struct snd_pcm_file *pcm_file)
{
	/* See pcm_control_mmap_allowed() below.
	 * Since older alsa-lib requires both status and control mmaps to be
	 * coupled, we have to disable the status mmap for old alsa-lib, too.
	 */
	if (pcm_file->user_pversion < SNDRV_PROTOCOL_VERSION(2, 0, 14) &&
	    (pcm_file->substream->runtime->hw.info & SNDRV_PCM_INFO_SYNC_APPLPTR))
		return false;
	return true;
}

static bool pcm_control_mmap_allowed(struct snd_pcm_file *pcm_file)
{
	if (pcm_file->no_compat_mmap)
		return false;
	/* Disallow the control mmap when SYNC_APPLPTR flag is set;
	 * it enforces the user-space to fall back to snd_pcm_sync_ptr(),
	 * thus it effectively assures the manual update of appl_ptr.
	 */
	if (pcm_file->substream->runtime->hw.info & SNDRV_PCM_INFO_SYNC_APPLPTR)
		return false;
	return true;
}

#else /* ! coherent mmap */
/*
 * don't support mmap for status and control records.
 */
#define pcm_status_mmap_allowed(pcm_file)	false
#define pcm_control_mmap_allowed(pcm_file)	false

static int snd_pcm_mmap_status(struct snd_pcm_substream *substream, struct file *file,
			       struct vm_area_struct *area)
{
	return -ENXIO;
}
static int snd_pcm_mmap_control(struct snd_pcm_substream *substream, struct file *file,
				struct vm_area_struct *area)
{
	return -ENXIO;
}
#endif /* coherent mmap */

<<<<<<< HEAD
static inline struct page *
snd_pcm_default_page_ops(struct snd_pcm_substream *substream, unsigned long ofs)
{
	void *vaddr = substream->runtime->dma_area + ofs;

	switch (substream->dma_buffer.dev.type) {
#ifdef CONFIG_SND_DMA_SGBUF
	case SNDRV_DMA_TYPE_DEV_SG:
	case SNDRV_DMA_TYPE_DEV_UC_SG:
		return snd_pcm_sgbuf_ops_page(substream, ofs);
#endif /* CONFIG_SND_DMA_SGBUF */
	case SNDRV_DMA_TYPE_VMALLOC:
		return vmalloc_to_page(vaddr);
	default:
		return virt_to_page(vaddr);
	}
}

=======
>>>>>>> 7d2a07b7
/*
 * fault callback for mmapping a RAM page
 */
static vm_fault_t snd_pcm_mmap_data_fault(struct vm_fault *vmf)
{
	struct snd_pcm_substream *substream = vmf->vma->vm_private_data;
	struct snd_pcm_runtime *runtime;
	unsigned long offset;
	struct page * page;
	size_t dma_bytes;
	
	if (substream == NULL)
		return VM_FAULT_SIGBUS;
	runtime = substream->runtime;
	offset = vmf->pgoff << PAGE_SHIFT;
	dma_bytes = PAGE_ALIGN(runtime->dma_bytes);
	if (offset > dma_bytes - PAGE_SIZE)
		return VM_FAULT_SIGBUS;
	if (substream->ops->page)
		page = substream->ops->page(substream, offset);
	else if (!snd_pcm_get_dma_buf(substream))
		page = virt_to_page(runtime->dma_area + offset);
	else
		page = snd_sgbuf_get_page(snd_pcm_get_dma_buf(substream), offset);
	if (!page)
		return VM_FAULT_SIGBUS;
	get_page(page);
	vmf->page = page;
	return 0;
}

static const struct vm_operations_struct snd_pcm_vm_ops_data = {
	.open =		snd_pcm_mmap_data_open,
	.close =	snd_pcm_mmap_data_close,
};

static const struct vm_operations_struct snd_pcm_vm_ops_data_fault = {
	.open =		snd_pcm_mmap_data_open,
	.close =	snd_pcm_mmap_data_close,
	.fault =	snd_pcm_mmap_data_fault,
};

/*
 * mmap the DMA buffer on RAM
 */

/**
 * snd_pcm_lib_default_mmap - Default PCM data mmap function
 * @substream: PCM substream
 * @area: VMA
 *
 * This is the default mmap handler for PCM data.  When mmap pcm_ops is NULL,
 * this function is invoked implicitly.
 */
int snd_pcm_lib_default_mmap(struct snd_pcm_substream *substream,
			     struct vm_area_struct *area)
{
	area->vm_flags |= VM_DONTEXPAND | VM_DONTDUMP;
<<<<<<< HEAD
#ifdef CONFIG_GENERIC_ALLOCATOR
	if (substream->dma_buffer.dev.type == SNDRV_DMA_TYPE_DEV_IRAM) {
		area->vm_page_prot = pgprot_writecombine(area->vm_page_prot);
		return remap_pfn_range(area, area->vm_start,
				substream->dma_buffer.addr >> PAGE_SHIFT,
				area->vm_end - area->vm_start, area->vm_page_prot);
	}
#endif /* CONFIG_GENERIC_ALLOCATOR */
	if (IS_ENABLED(CONFIG_HAS_DMA) && !substream->ops->page &&
	    (substream->dma_buffer.dev.type == SNDRV_DMA_TYPE_DEV ||
	     substream->dma_buffer.dev.type == SNDRV_DMA_TYPE_DEV_UC))
		return dma_mmap_coherent(substream->dma_buffer.dev.dev,
					 area,
					 substream->runtime->dma_area,
					 substream->runtime->dma_addr,
					 substream->runtime->dma_bytes);
=======
	if (!substream->ops->page &&
	    !snd_dma_buffer_mmap(snd_pcm_get_dma_buf(substream), area))
		return 0;
>>>>>>> 7d2a07b7
	/* mmap with fault handler */
	area->vm_ops = &snd_pcm_vm_ops_data_fault;
	return 0;
}
EXPORT_SYMBOL_GPL(snd_pcm_lib_default_mmap);

/*
 * mmap the DMA buffer on I/O memory area
 */
#if SNDRV_PCM_INFO_MMAP_IOMEM
/**
 * snd_pcm_lib_mmap_iomem - Default PCM data mmap function for I/O mem
 * @substream: PCM substream
 * @area: VMA
 *
 * When your hardware uses the iomapped pages as the hardware buffer and
 * wants to mmap it, pass this function as mmap pcm_ops.  Note that this
 * is supposed to work only on limited architectures.
 */
int snd_pcm_lib_mmap_iomem(struct snd_pcm_substream *substream,
			   struct vm_area_struct *area)
{
	struct snd_pcm_runtime *runtime = substream->runtime;

	area->vm_page_prot = pgprot_noncached(area->vm_page_prot);
	return vm_iomap_memory(area, runtime->dma_addr, runtime->dma_bytes);
}
EXPORT_SYMBOL(snd_pcm_lib_mmap_iomem);
#endif /* SNDRV_PCM_INFO_MMAP */

/*
 * mmap DMA buffer
 */
int snd_pcm_mmap_data(struct snd_pcm_substream *substream, struct file *file,
		      struct vm_area_struct *area)
{
	struct snd_pcm_runtime *runtime;
	long size;
	unsigned long offset;
	size_t dma_bytes;
	int err;

	if (substream->stream == SNDRV_PCM_STREAM_PLAYBACK) {
		if (!(area->vm_flags & (VM_WRITE|VM_READ)))
			return -EINVAL;
	} else {
		if (!(area->vm_flags & VM_READ))
			return -EINVAL;
	}
	runtime = substream->runtime;
	if (runtime->status->state == SNDRV_PCM_STATE_OPEN)
		return -EBADFD;
	if (!(runtime->info & SNDRV_PCM_INFO_MMAP))
		return -ENXIO;
	if (runtime->access == SNDRV_PCM_ACCESS_RW_INTERLEAVED ||
	    runtime->access == SNDRV_PCM_ACCESS_RW_NONINTERLEAVED)
		return -EINVAL;
	size = area->vm_end - area->vm_start;
	offset = area->vm_pgoff << PAGE_SHIFT;
	dma_bytes = PAGE_ALIGN(runtime->dma_bytes);
	if ((size_t)size > dma_bytes)
		return -EINVAL;
	if (offset > dma_bytes - size)
		return -EINVAL;

	area->vm_ops = &snd_pcm_vm_ops_data;
	area->vm_private_data = substream;
	if (substream->ops->mmap)
		err = substream->ops->mmap(substream, area);
	else
		err = snd_pcm_lib_default_mmap(substream, area);
	if (!err)
		atomic_inc(&substream->mmap_count);
	return err;
}
EXPORT_SYMBOL(snd_pcm_mmap_data);

static int snd_pcm_mmap(struct file *file, struct vm_area_struct *area)
{
	struct snd_pcm_file * pcm_file;
	struct snd_pcm_substream *substream;	
	unsigned long offset;
	
	pcm_file = file->private_data;
	substream = pcm_file->substream;
	if (PCM_RUNTIME_CHECK(substream))
		return -ENXIO;

	offset = area->vm_pgoff << PAGE_SHIFT;
	switch (offset) {
	case SNDRV_PCM_MMAP_OFFSET_STATUS_OLD:
		if (pcm_file->no_compat_mmap || !IS_ENABLED(CONFIG_64BIT))
			return -ENXIO;
		fallthrough;
	case SNDRV_PCM_MMAP_OFFSET_STATUS_NEW:
		if (!pcm_status_mmap_allowed(pcm_file))
			return -ENXIO;
		return snd_pcm_mmap_status(substream, file, area);
	case SNDRV_PCM_MMAP_OFFSET_CONTROL_OLD:
		if (pcm_file->no_compat_mmap || !IS_ENABLED(CONFIG_64BIT))
			return -ENXIO;
		fallthrough;
	case SNDRV_PCM_MMAP_OFFSET_CONTROL_NEW:
		if (!pcm_control_mmap_allowed(pcm_file))
			return -ENXIO;
		return snd_pcm_mmap_control(substream, file, area);
	default:
		return snd_pcm_mmap_data(substream, file, area);
	}
	return 0;
}

static int snd_pcm_fasync(int fd, struct file * file, int on)
{
	struct snd_pcm_file * pcm_file;
	struct snd_pcm_substream *substream;
	struct snd_pcm_runtime *runtime;

	pcm_file = file->private_data;
	substream = pcm_file->substream;
	if (PCM_RUNTIME_CHECK(substream))
		return -ENXIO;
	runtime = substream->runtime;
	return fasync_helper(fd, file, on, &runtime->fasync);
}

/*
 * ioctl32 compat
 */
#ifdef CONFIG_COMPAT
#include "pcm_compat.c"
#else
#define snd_pcm_ioctl_compat	NULL
#endif

/*
 *  To be removed helpers to keep binary compatibility
 */

#ifdef CONFIG_SND_SUPPORT_OLD_API
#define __OLD_TO_NEW_MASK(x) ((x&7)|((x&0x07fffff8)<<5))
#define __NEW_TO_OLD_MASK(x) ((x&7)|((x&0xffffff00)>>5))

static void snd_pcm_hw_convert_from_old_params(struct snd_pcm_hw_params *params,
					       struct snd_pcm_hw_params_old *oparams)
{
	unsigned int i;

	memset(params, 0, sizeof(*params));
	params->flags = oparams->flags;
	for (i = 0; i < ARRAY_SIZE(oparams->masks); i++)
		params->masks[i].bits[0] = oparams->masks[i];
	memcpy(params->intervals, oparams->intervals, sizeof(oparams->intervals));
	params->rmask = __OLD_TO_NEW_MASK(oparams->rmask);
	params->cmask = __OLD_TO_NEW_MASK(oparams->cmask);
	params->info = oparams->info;
	params->msbits = oparams->msbits;
	params->rate_num = oparams->rate_num;
	params->rate_den = oparams->rate_den;
	params->fifo_size = oparams->fifo_size;
}

static void snd_pcm_hw_convert_to_old_params(struct snd_pcm_hw_params_old *oparams,
					     struct snd_pcm_hw_params *params)
{
	unsigned int i;

	memset(oparams, 0, sizeof(*oparams));
	oparams->flags = params->flags;
	for (i = 0; i < ARRAY_SIZE(oparams->masks); i++)
		oparams->masks[i] = params->masks[i].bits[0];
	memcpy(oparams->intervals, params->intervals, sizeof(oparams->intervals));
	oparams->rmask = __NEW_TO_OLD_MASK(params->rmask);
	oparams->cmask = __NEW_TO_OLD_MASK(params->cmask);
	oparams->info = params->info;
	oparams->msbits = params->msbits;
	oparams->rate_num = params->rate_num;
	oparams->rate_den = params->rate_den;
	oparams->fifo_size = params->fifo_size;
}

static int snd_pcm_hw_refine_old_user(struct snd_pcm_substream *substream,
				      struct snd_pcm_hw_params_old __user * _oparams)
{
	struct snd_pcm_hw_params *params;
	struct snd_pcm_hw_params_old *oparams = NULL;
	int err;

	params = kmalloc(sizeof(*params), GFP_KERNEL);
	if (!params)
		return -ENOMEM;

	oparams = memdup_user(_oparams, sizeof(*oparams));
	if (IS_ERR(oparams)) {
		err = PTR_ERR(oparams);
		goto out;
	}
	snd_pcm_hw_convert_from_old_params(params, oparams);
	err = snd_pcm_hw_refine(substream, params);
	if (err < 0)
		goto out_old;

	err = fixup_unreferenced_params(substream, params);
	if (err < 0)
		goto out_old;

	snd_pcm_hw_convert_to_old_params(oparams, params);
	if (copy_to_user(_oparams, oparams, sizeof(*oparams)))
		err = -EFAULT;
out_old:
	kfree(oparams);
out:
	kfree(params);
	return err;
}

static int snd_pcm_hw_params_old_user(struct snd_pcm_substream *substream,
				      struct snd_pcm_hw_params_old __user * _oparams)
{
	struct snd_pcm_hw_params *params;
	struct snd_pcm_hw_params_old *oparams = NULL;
	int err;

	params = kmalloc(sizeof(*params), GFP_KERNEL);
	if (!params)
		return -ENOMEM;

	oparams = memdup_user(_oparams, sizeof(*oparams));
	if (IS_ERR(oparams)) {
		err = PTR_ERR(oparams);
		goto out;
	}

	snd_pcm_hw_convert_from_old_params(params, oparams);
	err = snd_pcm_hw_params(substream, params);
	if (err < 0)
		goto out_old;

	snd_pcm_hw_convert_to_old_params(oparams, params);
	if (copy_to_user(_oparams, oparams, sizeof(*oparams)))
		err = -EFAULT;
out_old:
	kfree(oparams);
out:
	kfree(params);
	return err;
}
#endif /* CONFIG_SND_SUPPORT_OLD_API */

#ifndef CONFIG_MMU
static unsigned long snd_pcm_get_unmapped_area(struct file *file,
					       unsigned long addr,
					       unsigned long len,
					       unsigned long pgoff,
					       unsigned long flags)
{
	struct snd_pcm_file *pcm_file = file->private_data;
	struct snd_pcm_substream *substream = pcm_file->substream;
	struct snd_pcm_runtime *runtime = substream->runtime;
	unsigned long offset = pgoff << PAGE_SHIFT;

	switch (offset) {
	case SNDRV_PCM_MMAP_OFFSET_STATUS_NEW:
		return (unsigned long)runtime->status;
	case SNDRV_PCM_MMAP_OFFSET_CONTROL_NEW:
		return (unsigned long)runtime->control;
	default:
		return (unsigned long)runtime->dma_area + offset;
	}
}
#else
# define snd_pcm_get_unmapped_area NULL
#endif

/*
 *  Register section
 */

const struct file_operations snd_pcm_f_ops[2] = {
	{
		.owner =		THIS_MODULE,
		.write =		snd_pcm_write,
		.write_iter =		snd_pcm_writev,
		.open =			snd_pcm_playback_open,
		.release =		snd_pcm_release,
		.llseek =		no_llseek,
		.poll =			snd_pcm_poll,
		.unlocked_ioctl =	snd_pcm_ioctl,
		.compat_ioctl = 	snd_pcm_ioctl_compat,
		.mmap =			snd_pcm_mmap,
		.fasync =		snd_pcm_fasync,
		.get_unmapped_area =	snd_pcm_get_unmapped_area,
	},
	{
		.owner =		THIS_MODULE,
		.read =			snd_pcm_read,
		.read_iter =		snd_pcm_readv,
		.open =			snd_pcm_capture_open,
		.release =		snd_pcm_release,
		.llseek =		no_llseek,
		.poll =			snd_pcm_poll,
		.unlocked_ioctl =	snd_pcm_ioctl,
		.compat_ioctl = 	snd_pcm_ioctl_compat,
		.mmap =			snd_pcm_mmap,
		.fasync =		snd_pcm_fasync,
		.get_unmapped_area =	snd_pcm_get_unmapped_area,
	}
};<|MERGE_RESOLUTION|>--- conflicted
+++ resolved
@@ -1435,11 +1435,7 @@
 		substream->ops->trigger(substream, SNDRV_PCM_TRIGGER_STOP);
 		substream->runtime->stop_operating = true;
 	}
-<<<<<<< HEAD
-	return 0; /* unconditonally stop all substreams */
-=======
 	return 0; /* unconditionally stop all substreams */
->>>>>>> 7d2a07b7
 }
 
 static void snd_pcm_post_stop(struct snd_pcm_substream *substream,
@@ -1589,7 +1585,6 @@
  * Push/release the pause for all linked streams.
  */
 static int snd_pcm_pause(struct snd_pcm_substream *substream, bool push)
-<<<<<<< HEAD
 {
 	return snd_pcm_action(&snd_pcm_action_pause, substream,
 			      (__force snd_pcm_state_t)push);
@@ -1598,16 +1593,6 @@
 static int snd_pcm_pause_lock_irq(struct snd_pcm_substream *substream,
 				  bool push)
 {
-=======
-{
-	return snd_pcm_action(&snd_pcm_action_pause, substream,
-			      (__force snd_pcm_state_t)push);
-}
-
-static int snd_pcm_pause_lock_irq(struct snd_pcm_substream *substream,
-				  bool push)
-{
->>>>>>> 7d2a07b7
 	return snd_pcm_action_lock_irq(&snd_pcm_action_pause, substream,
 				       (__force snd_pcm_state_t)push);
 }
@@ -1716,15 +1701,8 @@
 			return err;
 	}
 
-<<<<<<< HEAD
-	for (stream = 0; stream < 2; stream++)
-		for (substream = pcm->streams[stream].substream;
-		     substream; substream = substream->next)
-			snd_pcm_sync_stop(substream, false);
-=======
 	for_each_pcm_substream(pcm, stream, substream)
 		snd_pcm_sync_stop(substream, false);
->>>>>>> 7d2a07b7
 
 	return 0;
 }
@@ -3680,27 +3658,6 @@
 }
 #endif /* coherent mmap */
 
-<<<<<<< HEAD
-static inline struct page *
-snd_pcm_default_page_ops(struct snd_pcm_substream *substream, unsigned long ofs)
-{
-	void *vaddr = substream->runtime->dma_area + ofs;
-
-	switch (substream->dma_buffer.dev.type) {
-#ifdef CONFIG_SND_DMA_SGBUF
-	case SNDRV_DMA_TYPE_DEV_SG:
-	case SNDRV_DMA_TYPE_DEV_UC_SG:
-		return snd_pcm_sgbuf_ops_page(substream, ofs);
-#endif /* CONFIG_SND_DMA_SGBUF */
-	case SNDRV_DMA_TYPE_VMALLOC:
-		return vmalloc_to_page(vaddr);
-	default:
-		return virt_to_page(vaddr);
-	}
-}
-
-=======
->>>>>>> 7d2a07b7
 /*
  * fault callback for mmapping a RAM page
  */
@@ -3759,28 +3716,9 @@
 			     struct vm_area_struct *area)
 {
 	area->vm_flags |= VM_DONTEXPAND | VM_DONTDUMP;
-<<<<<<< HEAD
-#ifdef CONFIG_GENERIC_ALLOCATOR
-	if (substream->dma_buffer.dev.type == SNDRV_DMA_TYPE_DEV_IRAM) {
-		area->vm_page_prot = pgprot_writecombine(area->vm_page_prot);
-		return remap_pfn_range(area, area->vm_start,
-				substream->dma_buffer.addr >> PAGE_SHIFT,
-				area->vm_end - area->vm_start, area->vm_page_prot);
-	}
-#endif /* CONFIG_GENERIC_ALLOCATOR */
-	if (IS_ENABLED(CONFIG_HAS_DMA) && !substream->ops->page &&
-	    (substream->dma_buffer.dev.type == SNDRV_DMA_TYPE_DEV ||
-	     substream->dma_buffer.dev.type == SNDRV_DMA_TYPE_DEV_UC))
-		return dma_mmap_coherent(substream->dma_buffer.dev.dev,
-					 area,
-					 substream->runtime->dma_area,
-					 substream->runtime->dma_addr,
-					 substream->runtime->dma_bytes);
-=======
 	if (!substream->ops->page &&
 	    !snd_dma_buffer_mmap(snd_pcm_get_dma_buf(substream), area))
 		return 0;
->>>>>>> 7d2a07b7
 	/* mmap with fault handler */
 	area->vm_ops = &snd_pcm_vm_ops_data_fault;
 	return 0;
