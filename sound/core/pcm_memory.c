// SPDX-License-Identifier: GPL-2.0-or-later
/*
 *  Digital Audio (PCM) abstract layer
 *  Copyright (c) by Jaroslav Kysela <perex@perex.cz>
 */

#include <linux/io.h>
#include <linux/time.h>
#include <linux/init.h>
#include <linux/slab.h>
#include <linux/moduleparam.h>
#include <linux/vmalloc.h>
#include <linux/export.h>
#include <sound/core.h>
#include <sound/pcm.h>
#include <sound/info.h>
#include <sound/initval.h>
#include "pcm_local.h"

static int preallocate_dma = 1;
module_param(preallocate_dma, int, 0444);
MODULE_PARM_DESC(preallocate_dma, "Preallocate DMA memory when the PCM devices are initialized.");

static int maximum_substreams = 4;
module_param(maximum_substreams, int, 0444);
MODULE_PARM_DESC(maximum_substreams, "Maximum substreams with preallocated DMA memory.");

static const size_t snd_minimum_buffer = 16384;

static unsigned long max_alloc_per_card = 32UL * 1024UL * 1024UL;
module_param(max_alloc_per_card, ulong, 0644);
MODULE_PARM_DESC(max_alloc_per_card, "Max total allocation bytes per card.");

static int do_alloc_pages(struct snd_card *card, int type, struct device *dev,
			  size_t size, struct snd_dma_buffer *dmab)
{
	int err;

	if (max_alloc_per_card &&
	    card->total_pcm_alloc_bytes + size > max_alloc_per_card)
		return -ENOMEM;

	err = snd_dma_alloc_pages(type, dev, size, dmab);
	if (!err) {
		mutex_lock(&card->memory_mutex);
		card->total_pcm_alloc_bytes += dmab->bytes;
		mutex_unlock(&card->memory_mutex);
	}
	return err;
}

static void do_free_pages(struct snd_card *card, struct snd_dma_buffer *dmab)
{
	if (!dmab->area)
		return;
	mutex_lock(&card->memory_mutex);
	WARN_ON(card->total_pcm_alloc_bytes < dmab->bytes);
	card->total_pcm_alloc_bytes -= dmab->bytes;
	mutex_unlock(&card->memory_mutex);
	snd_dma_free_pages(dmab);
	dmab->area = NULL;
}

/*
 * try to allocate as the large pages as possible.
 * stores the resultant memory size in *res_size.
 *
 * the minimum size is snd_minimum_buffer.  it should be power of 2.
 */
static int preallocate_pcm_pages(struct snd_pcm_substream *substream, size_t size)
{
	struct snd_dma_buffer *dmab = &substream->dma_buffer;
	struct snd_card *card = substream->pcm->card;
	size_t orig_size = size;
	int err;

	do {
		err = do_alloc_pages(card, dmab->dev.type, dmab->dev.dev,
				     size, dmab);
		if (err != -ENOMEM)
			return err;
		size >>= 1;
	} while (size >= snd_minimum_buffer);
	dmab->bytes = 0; /* tell error */
	pr_warn("ALSA pcmC%dD%d%c,%d:%s: cannot preallocate for size %zu\n",
		substream->pcm->card->number, substream->pcm->device,
		substream->stream ? 'c' : 'p', substream->number,
		substream->pcm->name, orig_size);
	return 0;
}

<<<<<<< HEAD
/*
 * release the preallocated buffer if not yet done.
 */
static void snd_pcm_lib_preallocate_dma_free(struct snd_pcm_substream *substream)
{
	do_free_pages(substream->pcm->card, &substream->dma_buffer);
}

=======
>>>>>>> 7d2a07b7
/**
 * snd_pcm_lib_preallocate_free - release the preallocated buffer of the specified substream.
 * @substream: the pcm substream instance
 *
 * Releases the pre-allocated buffer of the given substream.
 */
void snd_pcm_lib_preallocate_free(struct snd_pcm_substream *substream)
{
	do_free_pages(substream->pcm->card, &substream->dma_buffer);
}

/**
 * snd_pcm_lib_preallocate_free_for_all - release all pre-allocated buffers on the pcm
 * @pcm: the pcm instance
 *
 * Releases all the pre-allocated buffers on the given pcm.
 */
void snd_pcm_lib_preallocate_free_for_all(struct snd_pcm *pcm)
{
	struct snd_pcm_substream *substream;
	int stream;

	for_each_pcm_substream(pcm, stream, substream)
		snd_pcm_lib_preallocate_free(substream);
}
EXPORT_SYMBOL(snd_pcm_lib_preallocate_free_for_all);

#ifdef CONFIG_SND_VERBOSE_PROCFS
/*
 * read callback for prealloc proc file
 *
 * prints the current allocated size in kB.
 */
static void snd_pcm_lib_preallocate_proc_read(struct snd_info_entry *entry,
					      struct snd_info_buffer *buffer)
{
	struct snd_pcm_substream *substream = entry->private_data;
	snd_iprintf(buffer, "%lu\n", (unsigned long) substream->dma_buffer.bytes / 1024);
}

/*
 * read callback for prealloc_max proc file
 *
 * prints the maximum allowed size in kB.
 */
static void snd_pcm_lib_preallocate_max_proc_read(struct snd_info_entry *entry,
						  struct snd_info_buffer *buffer)
{
	struct snd_pcm_substream *substream = entry->private_data;
	snd_iprintf(buffer, "%lu\n", (unsigned long) substream->dma_max / 1024);
}

/*
 * write callback for prealloc proc file
 *
 * accepts the preallocation size in kB.
 */
static void snd_pcm_lib_preallocate_proc_write(struct snd_info_entry *entry,
					       struct snd_info_buffer *buffer)
{
	struct snd_pcm_substream *substream = entry->private_data;
	struct snd_card *card = substream->pcm->card;
	char line[64], str[64];
	size_t size;
	struct snd_dma_buffer new_dmab;

	if (substream->runtime) {
		buffer->error = -EBUSY;
		return;
	}
	if (!snd_info_get_line(buffer, line, sizeof(line))) {
		snd_info_get_str(str, line, sizeof(str));
		size = simple_strtoul(str, NULL, 10) * 1024;
		if ((size != 0 && size < 8192) || size > substream->dma_max) {
			buffer->error = -EINVAL;
			return;
		}
		if (substream->dma_buffer.bytes == size)
			return;
		memset(&new_dmab, 0, sizeof(new_dmab));
		new_dmab.dev = substream->dma_buffer.dev;
		if (size > 0) {
			if (do_alloc_pages(card,
					   substream->dma_buffer.dev.type,
					   substream->dma_buffer.dev.dev,
					   size, &new_dmab) < 0) {
				buffer->error = -ENOMEM;
				pr_debug("ALSA pcmC%dD%d%c,%d:%s: cannot preallocate for size %zu\n",
					 substream->pcm->card->number, substream->pcm->device,
					 substream->stream ? 'c' : 'p', substream->number,
					 substream->pcm->name, size);
				return;
			}
			substream->buffer_bytes_max = size;
		} else {
			substream->buffer_bytes_max = UINT_MAX;
		}
		if (substream->dma_buffer.area)
			do_free_pages(card, &substream->dma_buffer);
		substream->dma_buffer = new_dmab;
	} else {
		buffer->error = -EINVAL;
	}
}

static inline void preallocate_info_init(struct snd_pcm_substream *substream)
{
	struct snd_info_entry *entry;

	entry = snd_info_create_card_entry(substream->pcm->card, "prealloc",
					   substream->proc_root);
	if (entry) {
		snd_info_set_text_ops(entry, substream,
				      snd_pcm_lib_preallocate_proc_read);
		entry->c.text.write = snd_pcm_lib_preallocate_proc_write;
		entry->mode |= 0200;
	}
	entry = snd_info_create_card_entry(substream->pcm->card, "prealloc_max",
					   substream->proc_root);
	if (entry)
		snd_info_set_text_ops(entry, substream,
				      snd_pcm_lib_preallocate_max_proc_read);
}

#else /* !CONFIG_SND_VERBOSE_PROCFS */
static inline void preallocate_info_init(struct snd_pcm_substream *substream)
{
}
#endif /* CONFIG_SND_VERBOSE_PROCFS */

/*
 * pre-allocate the buffer and create a proc file for the substream
 */
static void preallocate_pages(struct snd_pcm_substream *substream,
			      int type, struct device *data,
			      size_t size, size_t max, bool managed)
{
	if (snd_BUG_ON(substream->dma_buffer.dev.type))
		return;

	substream->dma_buffer.dev.type = type;
	substream->dma_buffer.dev.dev = data;

	if (size > 0 && preallocate_dma && substream->number < maximum_substreams)
		preallocate_pcm_pages(substream, size);

	if (substream->dma_buffer.bytes > 0)
		substream->buffer_bytes_max = substream->dma_buffer.bytes;
	substream->dma_max = max;
	if (max > 0)
		preallocate_info_init(substream);
	if (managed)
		substream->managed_buffer_alloc = 1;
}

static void preallocate_pages_for_all(struct snd_pcm *pcm, int type,
				      void *data, size_t size, size_t max,
				      bool managed)
{
	struct snd_pcm_substream *substream;
	int stream;

<<<<<<< HEAD
	for (stream = 0; stream < 2; stream++)
		for (substream = pcm->streams[stream].substream; substream;
		     substream = substream->next)
			preallocate_pages(substream, type, data, size, max,
					  managed);
=======
	for_each_pcm_substream(pcm, stream, substream)
		preallocate_pages(substream, type, data, size, max, managed);
>>>>>>> 7d2a07b7
}

/**
 * snd_pcm_lib_preallocate_pages - pre-allocation for the given DMA type
 * @substream: the pcm substream instance
 * @type: DMA type (SNDRV_DMA_TYPE_*)
 * @data: DMA type dependent data
 * @size: the requested pre-allocation size in bytes
 * @max: the max. allowed pre-allocation size
 *
 * Do pre-allocation for the given DMA buffer type.
 */
void snd_pcm_lib_preallocate_pages(struct snd_pcm_substream *substream,
				  int type, struct device *data,
				  size_t size, size_t max)
{
	preallocate_pages(substream, type, data, size, max, false);
}
EXPORT_SYMBOL(snd_pcm_lib_preallocate_pages);

/**
 * snd_pcm_lib_preallocate_pages_for_all - pre-allocation for continuous memory type (all substreams)
 * @pcm: the pcm instance
 * @type: DMA type (SNDRV_DMA_TYPE_*)
 * @data: DMA type dependent data
 * @size: the requested pre-allocation size in bytes
 * @max: the max. allowed pre-allocation size
 *
 * Do pre-allocation to all substreams of the given pcm for the
 * specified DMA type.
 */
void snd_pcm_lib_preallocate_pages_for_all(struct snd_pcm *pcm,
					  int type, void *data,
					  size_t size, size_t max)
{
	preallocate_pages_for_all(pcm, type, data, size, max, false);
}
EXPORT_SYMBOL(snd_pcm_lib_preallocate_pages_for_all);

/**
 * snd_pcm_set_managed_buffer - set up buffer management for a substream
<<<<<<< HEAD
 * @substream: the pcm substream instance
 * @type: DMA type (SNDRV_DMA_TYPE_*)
 * @data: DMA type dependent data
 * @size: the requested pre-allocation size in bytes
 * @max: the max. allowed pre-allocation size
 *
 * Do pre-allocation for the given DMA buffer type, and set the managed
 * buffer allocation mode to the given substream.
 * In this mode, PCM core will allocate a buffer automatically before PCM
 * hw_params ops call, and release the buffer after PCM hw_free ops call
 * as well, so that the driver doesn't need to invoke the allocation and
 * the release explicitly in its callback.
 * When a buffer is actually allocated before the PCM hw_params call, it
 * turns on the runtime buffer_changed flag for drivers changing their h/w
 * parameters accordingly.
 */
void snd_pcm_set_managed_buffer(struct snd_pcm_substream *substream, int type,
				struct device *data, size_t size, size_t max)
{
	preallocate_pages(substream, type, data, size, max, true);
}
EXPORT_SYMBOL(snd_pcm_set_managed_buffer);

/**
 * snd_pcm_set_managed_buffer_all - set up buffer management for all substreams
 *	for all substreams
 * @pcm: the pcm instance
 * @type: DMA type (SNDRV_DMA_TYPE_*)
 * @data: DMA type dependent data
 * @size: the requested pre-allocation size in bytes
 * @max: the max. allowed pre-allocation size
 *
 * Do pre-allocation to all substreams of the given pcm for the specified DMA
 * type and size, and set the managed_buffer_alloc flag to each substream.
 */
void snd_pcm_set_managed_buffer_all(struct snd_pcm *pcm, int type,
				    struct device *data,
				    size_t size, size_t max)
{
	preallocate_pages_for_all(pcm, type, data, size, max, true);
}
EXPORT_SYMBOL(snd_pcm_set_managed_buffer_all);

#ifdef CONFIG_SND_DMA_SGBUF
/*
 * snd_pcm_sgbuf_ops_page - get the page struct at the given offset
=======
>>>>>>> 7d2a07b7
 * @substream: the pcm substream instance
 * @type: DMA type (SNDRV_DMA_TYPE_*)
 * @data: DMA type dependent data
 * @size: the requested pre-allocation size in bytes
 * @max: the max. allowed pre-allocation size
 *
 * Do pre-allocation for the given DMA buffer type, and set the managed
 * buffer allocation mode to the given substream.
 * In this mode, PCM core will allocate a buffer automatically before PCM
 * hw_params ops call, and release the buffer after PCM hw_free ops call
 * as well, so that the driver doesn't need to invoke the allocation and
 * the release explicitly in its callback.
 * When a buffer is actually allocated before the PCM hw_params call, it
 * turns on the runtime buffer_changed flag for drivers changing their h/w
 * parameters accordingly.
 */
void snd_pcm_set_managed_buffer(struct snd_pcm_substream *substream, int type,
				struct device *data, size_t size, size_t max)
{
	preallocate_pages(substream, type, data, size, max, true);
}
EXPORT_SYMBOL(snd_pcm_set_managed_buffer);

/**
 * snd_pcm_set_managed_buffer_all - set up buffer management for all substreams
 *	for all substreams
 * @pcm: the pcm instance
 * @type: DMA type (SNDRV_DMA_TYPE_*)
 * @data: DMA type dependent data
 * @size: the requested pre-allocation size in bytes
 * @max: the max. allowed pre-allocation size
 *
 * Do pre-allocation to all substreams of the given pcm for the specified DMA
 * type and size, and set the managed_buffer_alloc flag to each substream.
 */
void snd_pcm_set_managed_buffer_all(struct snd_pcm *pcm, int type,
				    struct device *data,
				    size_t size, size_t max)
{
	preallocate_pages_for_all(pcm, type, data, size, max, true);
}
<<<<<<< HEAD
#endif /* CONFIG_SND_DMA_SGBUF */
=======
EXPORT_SYMBOL(snd_pcm_set_managed_buffer_all);
>>>>>>> 7d2a07b7

/**
 * snd_pcm_lib_malloc_pages - allocate the DMA buffer
 * @substream: the substream to allocate the DMA buffer to
 * @size: the requested buffer size in bytes
 *
 * Allocates the DMA buffer on the BUS type given earlier to
 * snd_pcm_lib_preallocate_xxx_pages().
 *
 * Return: 1 if the buffer is changed, 0 if not changed, or a negative
 * code on failure.
 */
int snd_pcm_lib_malloc_pages(struct snd_pcm_substream *substream, size_t size)
{
	struct snd_card *card;
	struct snd_pcm_runtime *runtime;
	struct snd_dma_buffer *dmab = NULL;

	if (PCM_RUNTIME_CHECK(substream))
		return -EINVAL;
	if (snd_BUG_ON(substream->dma_buffer.dev.type ==
		       SNDRV_DMA_TYPE_UNKNOWN))
		return -EINVAL;
	runtime = substream->runtime;
	card = substream->pcm->card;

	if (runtime->dma_buffer_p) {
		/* perphaps, we might free the large DMA memory region
		   to save some space here, but the actual solution
		   costs us less time */
		if (runtime->dma_buffer_p->bytes >= size) {
			runtime->dma_bytes = size;
			return 0;	/* ok, do not change */
		}
		snd_pcm_lib_free_pages(substream);
	}
	if (substream->dma_buffer.area != NULL &&
	    substream->dma_buffer.bytes >= size) {
		dmab = &substream->dma_buffer; /* use the pre-allocated buffer */
	} else {
		dmab = kzalloc(sizeof(*dmab), GFP_KERNEL);
		if (! dmab)
			return -ENOMEM;
		dmab->dev = substream->dma_buffer.dev;
		if (do_alloc_pages(card,
				   substream->dma_buffer.dev.type,
				   substream->dma_buffer.dev.dev,
				   size, dmab) < 0) {
			kfree(dmab);
			pr_debug("ALSA pcmC%dD%d%c,%d:%s: cannot preallocate for size %zu\n",
				 substream->pcm->card->number, substream->pcm->device,
				 substream->stream ? 'c' : 'p', substream->number,
				 substream->pcm->name, size);
			return -ENOMEM;
		}
	}
	snd_pcm_set_runtime_buffer(substream, dmab);
	runtime->dma_bytes = size;
	return 1;			/* area was changed */
}
EXPORT_SYMBOL(snd_pcm_lib_malloc_pages);

/**
 * snd_pcm_lib_free_pages - release the allocated DMA buffer.
 * @substream: the substream to release the DMA buffer
 *
 * Releases the DMA buffer allocated via snd_pcm_lib_malloc_pages().
 *
 * Return: Zero if successful, or a negative error code on failure.
 */
int snd_pcm_lib_free_pages(struct snd_pcm_substream *substream)
{
	struct snd_card *card = substream->pcm->card;
	struct snd_pcm_runtime *runtime;

	if (PCM_RUNTIME_CHECK(substream))
		return -EINVAL;
	runtime = substream->runtime;
	if (runtime->dma_area == NULL)
		return 0;
	if (runtime->dma_buffer_p != &substream->dma_buffer) {
		/* it's a newly allocated buffer.  release it now. */
		do_free_pages(card, runtime->dma_buffer_p);
		kfree(runtime->dma_buffer_p);
	}
	snd_pcm_set_runtime_buffer(substream, NULL);
	return 0;
}
EXPORT_SYMBOL(snd_pcm_lib_free_pages);

int _snd_pcm_lib_alloc_vmalloc_buffer(struct snd_pcm_substream *substream,
				      size_t size, gfp_t gfp_flags)
{
	struct snd_pcm_runtime *runtime;

	if (PCM_RUNTIME_CHECK(substream))
		return -EINVAL;
	runtime = substream->runtime;
	if (runtime->dma_area) {
		if (runtime->dma_bytes >= size)
			return 0; /* already large enough */
		vfree(runtime->dma_area);
	}
	runtime->dma_area = __vmalloc(size, gfp_flags);
	if (!runtime->dma_area)
		return -ENOMEM;
	runtime->dma_bytes = size;
	return 1;
}
EXPORT_SYMBOL(_snd_pcm_lib_alloc_vmalloc_buffer);

/**
 * snd_pcm_lib_free_vmalloc_buffer - free vmalloc buffer
 * @substream: the substream with a buffer allocated by
 *	snd_pcm_lib_alloc_vmalloc_buffer()
 *
 * Return: Zero if successful, or a negative error code on failure.
 */
int snd_pcm_lib_free_vmalloc_buffer(struct snd_pcm_substream *substream)
{
	struct snd_pcm_runtime *runtime;

	if (PCM_RUNTIME_CHECK(substream))
		return -EINVAL;
	runtime = substream->runtime;
	vfree(runtime->dma_area);
	runtime->dma_area = NULL;
	return 0;
}
EXPORT_SYMBOL(snd_pcm_lib_free_vmalloc_buffer);

/**
 * snd_pcm_lib_get_vmalloc_page - map vmalloc buffer offset to page struct
 * @substream: the substream with a buffer allocated by
 *	snd_pcm_lib_alloc_vmalloc_buffer()
 * @offset: offset in the buffer
 *
 * This function is to be used as the page callback in the PCM ops.
 *
 * Return: The page struct, or %NULL on failure.
 */
struct page *snd_pcm_lib_get_vmalloc_page(struct snd_pcm_substream *substream,
					  unsigned long offset)
{
	return vmalloc_to_page(substream->runtime->dma_area + offset);
}
EXPORT_SYMBOL(snd_pcm_lib_get_vmalloc_page);<|MERGE_RESOLUTION|>--- conflicted
+++ resolved
@@ -89,17 +89,6 @@
 	return 0;
 }
 
-<<<<<<< HEAD
-/*
- * release the preallocated buffer if not yet done.
- */
-static void snd_pcm_lib_preallocate_dma_free(struct snd_pcm_substream *substream)
-{
-	do_free_pages(substream->pcm->card, &substream->dma_buffer);
-}
-
-=======
->>>>>>> 7d2a07b7
 /**
  * snd_pcm_lib_preallocate_free - release the preallocated buffer of the specified substream.
  * @substream: the pcm substream instance
@@ -262,16 +251,8 @@
 	struct snd_pcm_substream *substream;
 	int stream;
 
-<<<<<<< HEAD
-	for (stream = 0; stream < 2; stream++)
-		for (substream = pcm->streams[stream].substream; substream;
-		     substream = substream->next)
-			preallocate_pages(substream, type, data, size, max,
-					  managed);
-=======
 	for_each_pcm_substream(pcm, stream, substream)
 		preallocate_pages(substream, type, data, size, max, managed);
->>>>>>> 7d2a07b7
 }
 
 /**
@@ -313,7 +294,6 @@
 
 /**
  * snd_pcm_set_managed_buffer - set up buffer management for a substream
-<<<<<<< HEAD
  * @substream: the pcm substream instance
  * @type: DMA type (SNDRV_DMA_TYPE_*)
  * @data: DMA type dependent data
@@ -356,58 +336,6 @@
 	preallocate_pages_for_all(pcm, type, data, size, max, true);
 }
 EXPORT_SYMBOL(snd_pcm_set_managed_buffer_all);
-
-#ifdef CONFIG_SND_DMA_SGBUF
-/*
- * snd_pcm_sgbuf_ops_page - get the page struct at the given offset
-=======
->>>>>>> 7d2a07b7
- * @substream: the pcm substream instance
- * @type: DMA type (SNDRV_DMA_TYPE_*)
- * @data: DMA type dependent data
- * @size: the requested pre-allocation size in bytes
- * @max: the max. allowed pre-allocation size
- *
- * Do pre-allocation for the given DMA buffer type, and set the managed
- * buffer allocation mode to the given substream.
- * In this mode, PCM core will allocate a buffer automatically before PCM
- * hw_params ops call, and release the buffer after PCM hw_free ops call
- * as well, so that the driver doesn't need to invoke the allocation and
- * the release explicitly in its callback.
- * When a buffer is actually allocated before the PCM hw_params call, it
- * turns on the runtime buffer_changed flag for drivers changing their h/w
- * parameters accordingly.
- */
-void snd_pcm_set_managed_buffer(struct snd_pcm_substream *substream, int type,
-				struct device *data, size_t size, size_t max)
-{
-	preallocate_pages(substream, type, data, size, max, true);
-}
-EXPORT_SYMBOL(snd_pcm_set_managed_buffer);
-
-/**
- * snd_pcm_set_managed_buffer_all - set up buffer management for all substreams
- *	for all substreams
- * @pcm: the pcm instance
- * @type: DMA type (SNDRV_DMA_TYPE_*)
- * @data: DMA type dependent data
- * @size: the requested pre-allocation size in bytes
- * @max: the max. allowed pre-allocation size
- *
- * Do pre-allocation to all substreams of the given pcm for the specified DMA
- * type and size, and set the managed_buffer_alloc flag to each substream.
- */
-void snd_pcm_set_managed_buffer_all(struct snd_pcm *pcm, int type,
-				    struct device *data,
-				    size_t size, size_t max)
-{
-	preallocate_pages_for_all(pcm, type, data, size, max, true);
-}
-<<<<<<< HEAD
-#endif /* CONFIG_SND_DMA_SGBUF */
-=======
-EXPORT_SYMBOL(snd_pcm_set_managed_buffer_all);
->>>>>>> 7d2a07b7
 
 /**
  * snd_pcm_lib_malloc_pages - allocate the DMA buffer
