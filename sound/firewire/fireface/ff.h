--- conflicted
+++ resolved
@@ -69,12 +69,6 @@
 	struct mutex mutex;
 	spinlock_t lock;
 
-<<<<<<< HEAD
-	bool registered;
-	struct delayed_work dwork;
-
-=======
->>>>>>> 7d2a07b7
 	enum snd_ff_unit_version unit_version;
 	const struct snd_ff_spec *spec;
 
