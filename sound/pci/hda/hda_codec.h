--- conflicted
+++ resolved
@@ -306,17 +306,6 @@
 #define AC_KNBCAP_DELTA			(1<<7)
 
 /* HDMI LPCM capabilities */
-<<<<<<< HEAD
-#define AC_LPCMCAP_48K_CP_CHNS		(0x0f<<0) /* max channels w/ CP-on */
-#define AC_LPCMCAP_48K_NO_CHNS		(0x0f<<4) /* max channels w/o CP-on */
-#define AC_LPCMCAP_48K_20BIT		(1<<8)	/* 20b bitrate supported */
-#define AC_LPCMCAP_48K_24BIT		(1<<9)	/* 24b bitrate supported */
-#define AC_LPCMCAP_96K_CP_CHNS		(0x0f<<10) /* max channels w/ CP-on */
-#define AC_LPCMCAP_96K_NO_CHNS		(0x0f<<14) /* max channels w/o CP-on */
-#define AC_LPCMCAP_96K_20BIT		(1<<18)	/* 20b bitrate supported */
-#define AC_LPCMCAP_96K_24BIT		(1<<19)	/* 24b bitrate supported */
-#define AC_LPCMCAP_192K_CP_CHNS		(0x0f<<20) /* max channels w/ CP-on */
-=======
 #define AC_LPCMCAP_48K_CP_CHNS		(0x0f<<0) /* max channels w/ CP-on */	
 #define AC_LPCMCAP_48K_NO_CHNS		(0x0f<<4) /* max channels w/o CP-on */
 #define AC_LPCMCAP_48K_20BIT		(1<<8)	/* 20b bitrate supported */
@@ -326,7 +315,6 @@
 #define AC_LPCMCAP_96K_20BIT		(1<<18)	/* 20b bitrate supported */
 #define AC_LPCMCAP_96K_24BIT		(1<<19)	/* 24b bitrate supported */
 #define AC_LPCMCAP_192K_CP_CHNS		(0x0f<<20) /* max channels w/ CP-on */	
->>>>>>> 18e352e4
 #define AC_LPCMCAP_192K_NO_CHNS		(0x0f<<24) /* max channels w/o CP-on */
 #define AC_LPCMCAP_192K_20BIT		(1<<28)	/* 20b bitrate supported */
 #define AC_LPCMCAP_192K_24BIT		(1<<29)	/* 24b bitrate supported */
