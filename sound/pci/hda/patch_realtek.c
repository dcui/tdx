--- conflicted
+++ resolved
@@ -4745,11 +4745,8 @@
 	ALC668_FIXUP_DELL_MIC_NO_PRESENCE,
 	ALC668_FIXUP_HEADSET_MODE,
 	ALC662_FIXUP_BASS_CHMAP,
-<<<<<<< HEAD
-=======
 	ALC662_FIXUP_BASS_1A,
 	ALC662_FIXUP_BASS_1A_CHMAP,
->>>>>>> 6ce4eac1
 };
 
 static const struct hda_fixup alc662_fixups[] = {
@@ -4930,8 +4927,6 @@
 		.chained = true,
 		.chain_id = ALC662_FIXUP_ASUS_MODE4
 	},
-<<<<<<< HEAD
-=======
 	[ALC662_FIXUP_BASS_1A] = {
 		.type = HDA_FIXUP_PINS,
 		.v.pins = (const struct hda_pintbl[]) {
@@ -4945,7 +4940,6 @@
 		.chained = true,
 		.chain_id = ALC662_FIXUP_BASS_1A,
 	},
->>>>>>> 6ce4eac1
 };
 
 static const struct snd_pci_quirk alc662_fixup_tbl[] = {
@@ -4961,10 +4955,7 @@
 	SND_PCI_QUIRK(0x1028, 0x0625, "Dell", ALC668_FIXUP_DELL_MIC_NO_PRESENCE),
 	SND_PCI_QUIRK(0x1028, 0x0626, "Dell", ALC668_FIXUP_DELL_MIC_NO_PRESENCE),
 	SND_PCI_QUIRK(0x103c, 0x1632, "HP RP5800", ALC662_FIXUP_HP_RP5800),
-<<<<<<< HEAD
-=======
 	SND_PCI_QUIRK(0x1043, 0x11cd, "Asus N550", ALC662_FIXUP_BASS_1A_CHMAP),
->>>>>>> 6ce4eac1
 	SND_PCI_QUIRK(0x1043, 0x1477, "ASUS N56VZ", ALC662_FIXUP_BASS_CHMAP),
 	SND_PCI_QUIRK(0x1043, 0x1bf3, "ASUS N76VZ", ALC662_FIXUP_BASS_CHMAP),
 	SND_PCI_QUIRK(0x1043, 0x8469, "ASUS mobo", ALC662_FIXUP_NO_JACK_DETECT),
