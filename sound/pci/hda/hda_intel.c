// SPDX-License-Identifier: GPL-2.0-or-later
/*
 *
 *  hda_intel.c - Implementation of primary alsa driver code base
 *                for Intel HD Audio.
 *
 *  Copyright(c) 2004 Intel Corporation. All rights reserved.
 *
 *  Copyright (c) 2004 Takashi Iwai <tiwai@suse.de>
 *                     PeiSen Hou <pshou@realtek.com.tw>
 *
 *  CONTACTS:
 *
 *  Matt Jared		matt.jared@intel.com
 *  Andy Kopp		andy.kopp@intel.com
 *  Dan Kogan		dan.d.kogan@intel.com
 *
 *  CHANGES:
 *
 *  2004.12.01	Major rewrite by tiwai, merged the work of pshou
 */

#include <linux/delay.h>
#include <linux/interrupt.h>
#include <linux/kernel.h>
#include <linux/module.h>
#include <linux/dma-mapping.h>
#include <linux/moduleparam.h>
#include <linux/init.h>
#include <linux/slab.h>
#include <linux/pci.h>
#include <linux/mutex.h>
#include <linux/io.h>
#include <linux/pm_runtime.h>
#include <linux/clocksource.h>
#include <linux/time.h>
#include <linux/completion.h>
#include <linux/acpi.h>
<<<<<<< HEAD
=======
#include <linux/pgtable.h>
>>>>>>> 7d2a07b7

#ifdef CONFIG_X86
/* for snoop control */
#include <asm/set_memory.h>
#include <asm/cpufeature.h>
#endif
#include <sound/core.h>
#include <sound/initval.h>
#include <sound/hdaudio.h>
#include <sound/hda_i915.h>
#include <sound/intel-dsp-config.h>
#include <linux/vgaarb.h>
#include <linux/vga_switcheroo.h>
#include <linux/firmware.h>
#include <sound/hda_codec.h>
#include "hda_controller.h"
#include "hda_intel.h"

#define CREATE_TRACE_POINTS
#include "hda_intel_trace.h"

/* position fix mode */
enum {
	POS_FIX_AUTO,
	POS_FIX_LPIB,
	POS_FIX_POSBUF,
	POS_FIX_VIACOMBO,
	POS_FIX_COMBO,
	POS_FIX_SKL,
	POS_FIX_FIFO,
};

/* Defines for ATI HD Audio support in SB450 south bridge */
#define ATI_SB450_HDAUDIO_MISC_CNTR2_ADDR   0x42
#define ATI_SB450_HDAUDIO_ENABLE_SNOOP      0x02

/* Defines for Nvidia HDA support */
#define NVIDIA_HDA_TRANSREG_ADDR      0x4e
#define NVIDIA_HDA_ENABLE_COHBITS     0x0f
#define NVIDIA_HDA_ISTRM_COH          0x4d
#define NVIDIA_HDA_OSTRM_COH          0x4c
#define NVIDIA_HDA_ENABLE_COHBIT      0x01

/* Defines for Intel SCH HDA snoop control */
#define INTEL_HDA_CGCTL	 0x48
#define INTEL_HDA_CGCTL_MISCBDCGE        (0x1 << 6)
#define INTEL_SCH_HDA_DEVC      0x78
#define INTEL_SCH_HDA_DEVC_NOSNOOP       (0x1<<11)

/* Define VIA HD Audio Device ID*/
#define VIA_HDAC_DEVICE_ID		0x3288

/* max number of SDs */
/* ICH, ATI and VIA have 4 playback and 4 capture */
#define ICH6_NUM_CAPTURE	4
#define ICH6_NUM_PLAYBACK	4

/* ULI has 6 playback and 5 capture */
#define ULI_NUM_CAPTURE		5
#define ULI_NUM_PLAYBACK	6

/* ATI HDMI may have up to 8 playbacks and 0 capture */
#define ATIHDMI_NUM_CAPTURE	0
#define ATIHDMI_NUM_PLAYBACK	8

/* TERA has 4 playback and 3 capture */
#define TERA_NUM_CAPTURE	3
#define TERA_NUM_PLAYBACK	4


static int index[SNDRV_CARDS] = SNDRV_DEFAULT_IDX;
static char *id[SNDRV_CARDS] = SNDRV_DEFAULT_STR;
static bool enable[SNDRV_CARDS] = SNDRV_DEFAULT_ENABLE_PNP;
static char *model[SNDRV_CARDS];
static int position_fix[SNDRV_CARDS] = {[0 ... (SNDRV_CARDS-1)] = -1};
static int bdl_pos_adj[SNDRV_CARDS] = {[0 ... (SNDRV_CARDS-1)] = -1};
static int probe_mask[SNDRV_CARDS] = {[0 ... (SNDRV_CARDS-1)] = -1};
static int probe_only[SNDRV_CARDS];
static int jackpoll_ms[SNDRV_CARDS];
static int single_cmd = -1;
static int enable_msi = -1;
#ifdef CONFIG_SND_HDA_PATCH_LOADER
static char *patch[SNDRV_CARDS];
#endif
#ifdef CONFIG_SND_HDA_INPUT_BEEP
static bool beep_mode[SNDRV_CARDS] = {[0 ... (SNDRV_CARDS-1)] =
					CONFIG_SND_HDA_INPUT_BEEP_MODE};
#endif
static bool dmic_detect = 1;

module_param_array(index, int, NULL, 0444);
MODULE_PARM_DESC(index, "Index value for Intel HD audio interface.");
module_param_array(id, charp, NULL, 0444);
MODULE_PARM_DESC(id, "ID string for Intel HD audio interface.");
module_param_array(enable, bool, NULL, 0444);
MODULE_PARM_DESC(enable, "Enable Intel HD audio interface.");
module_param_array(model, charp, NULL, 0444);
MODULE_PARM_DESC(model, "Use the given board model.");
module_param_array(position_fix, int, NULL, 0444);
MODULE_PARM_DESC(position_fix, "DMA pointer read method."
		 "(-1 = system default, 0 = auto, 1 = LPIB, 2 = POSBUF, 3 = VIACOMBO, 4 = COMBO, 5 = SKL+, 6 = FIFO).");
module_param_array(bdl_pos_adj, int, NULL, 0644);
MODULE_PARM_DESC(bdl_pos_adj, "BDL position adjustment offset.");
module_param_array(probe_mask, int, NULL, 0444);
MODULE_PARM_DESC(probe_mask, "Bitmask to probe codecs (default = -1).");
module_param_array(probe_only, int, NULL, 0444);
MODULE_PARM_DESC(probe_only, "Only probing and no codec initialization.");
module_param_array(jackpoll_ms, int, NULL, 0444);
MODULE_PARM_DESC(jackpoll_ms, "Ms between polling for jack events (default = 0, using unsol events only)");
module_param(single_cmd, bint, 0444);
MODULE_PARM_DESC(single_cmd, "Use single command to communicate with codecs "
		 "(for debugging only).");
module_param(enable_msi, bint, 0444);
MODULE_PARM_DESC(enable_msi, "Enable Message Signaled Interrupt (MSI)");
#ifdef CONFIG_SND_HDA_PATCH_LOADER
module_param_array(patch, charp, NULL, 0444);
MODULE_PARM_DESC(patch, "Patch file for Intel HD audio interface.");
#endif
#ifdef CONFIG_SND_HDA_INPUT_BEEP
module_param_array(beep_mode, bool, NULL, 0444);
MODULE_PARM_DESC(beep_mode, "Select HDA Beep registration mode "
			    "(0=off, 1=on) (default=1).");
#endif
module_param(dmic_detect, bool, 0444);
MODULE_PARM_DESC(dmic_detect, "Allow DSP driver selection (bypass this driver) "
			     "(0=off, 1=on) (default=1); "
		 "deprecated, use snd-intel-dspcfg.dsp_driver option instead");

#ifdef CONFIG_PM
static int param_set_xint(const char *val, const struct kernel_param *kp);
static const struct kernel_param_ops param_ops_xint = {
	.set = param_set_xint,
	.get = param_get_int,
};
#define param_check_xint param_check_int

static int power_save = CONFIG_SND_HDA_POWER_SAVE_DEFAULT;
module_param(power_save, xint, 0644);
MODULE_PARM_DESC(power_save, "Automatic power-saving timeout "
		 "(in second, 0 = disable).");

static bool pm_blacklist = true;
module_param(pm_blacklist, bool, 0644);
MODULE_PARM_DESC(pm_blacklist, "Enable power-management denylist");

/* reset the HD-audio controller in power save mode.
 * this may give more power-saving, but will take longer time to
 * wake up.
 */
static bool power_save_controller = 1;
module_param(power_save_controller, bool, 0644);
MODULE_PARM_DESC(power_save_controller, "Reset controller in power save mode.");
#else
#define power_save	0
#endif /* CONFIG_PM */

static int align_buffer_size = -1;
module_param(align_buffer_size, bint, 0644);
MODULE_PARM_DESC(align_buffer_size,
		"Force buffer and period sizes to be multiple of 128 bytes.");

#ifdef CONFIG_X86
static int hda_snoop = -1;
module_param_named(snoop, hda_snoop, bint, 0444);
MODULE_PARM_DESC(snoop, "Enable/disable snooping");
#else
#define hda_snoop		true
#endif


MODULE_LICENSE("GPL");
MODULE_DESCRIPTION("Intel HDA driver");

#if defined(CONFIG_PM) && defined(CONFIG_VGA_SWITCHEROO)
#if IS_ENABLED(CONFIG_SND_HDA_CODEC_HDMI)
#define SUPPORT_VGA_SWITCHEROO
#endif
#endif


/*
 */

/* driver types */
enum {
	AZX_DRIVER_ICH,
	AZX_DRIVER_PCH,
	AZX_DRIVER_SCH,
	AZX_DRIVER_SKL,
	AZX_DRIVER_HDMI,
	AZX_DRIVER_ATI,
	AZX_DRIVER_ATIHDMI,
	AZX_DRIVER_ATIHDMI_NS,
	AZX_DRIVER_VIA,
	AZX_DRIVER_SIS,
	AZX_DRIVER_ULI,
	AZX_DRIVER_NVIDIA,
	AZX_DRIVER_TERA,
	AZX_DRIVER_CTX,
	AZX_DRIVER_CTHDA,
	AZX_DRIVER_CMEDIA,
	AZX_DRIVER_ZHAOXIN,
	AZX_DRIVER_GENERIC,
	AZX_NUM_DRIVERS, /* keep this as last entry */
};

#define azx_get_snoop_type(chip) \
	(((chip)->driver_caps & AZX_DCAPS_SNOOP_MASK) >> 10)
#define AZX_DCAPS_SNOOP_TYPE(type) ((AZX_SNOOP_TYPE_ ## type) << 10)

/* quirks for old Intel chipsets */
#define AZX_DCAPS_INTEL_ICH \
	(AZX_DCAPS_OLD_SSYNC | AZX_DCAPS_NO_ALIGN_BUFSIZE)

/* quirks for Intel PCH */
#define AZX_DCAPS_INTEL_PCH_BASE \
	(AZX_DCAPS_NO_ALIGN_BUFSIZE | AZX_DCAPS_COUNT_LPIB_DELAY |\
	 AZX_DCAPS_SNOOP_TYPE(SCH))

/* PCH up to IVB; no runtime PM; bind with i915 gfx */
#define AZX_DCAPS_INTEL_PCH_NOPM \
	(AZX_DCAPS_INTEL_PCH_BASE | AZX_DCAPS_I915_COMPONENT)

/* PCH for HSW/BDW; with runtime PM */
/* no i915 binding for this as HSW/BDW has another controller for HDMI */
#define AZX_DCAPS_INTEL_PCH \
	(AZX_DCAPS_INTEL_PCH_BASE | AZX_DCAPS_PM_RUNTIME)

/* HSW HDMI */
#define AZX_DCAPS_INTEL_HASWELL \
	(/*AZX_DCAPS_ALIGN_BUFSIZE |*/ AZX_DCAPS_COUNT_LPIB_DELAY |\
	 AZX_DCAPS_PM_RUNTIME | AZX_DCAPS_I915_COMPONENT |\
	 AZX_DCAPS_SNOOP_TYPE(SCH))

/* Broadwell HDMI can't use position buffer reliably, force to use LPIB */
#define AZX_DCAPS_INTEL_BROADWELL \
	(/*AZX_DCAPS_ALIGN_BUFSIZE |*/ AZX_DCAPS_POSFIX_LPIB |\
	 AZX_DCAPS_PM_RUNTIME | AZX_DCAPS_I915_COMPONENT |\
	 AZX_DCAPS_SNOOP_TYPE(SCH))

#define AZX_DCAPS_INTEL_BAYTRAIL \
	(AZX_DCAPS_INTEL_PCH_BASE | AZX_DCAPS_I915_COMPONENT)

#define AZX_DCAPS_INTEL_BRASWELL \
	(AZX_DCAPS_INTEL_PCH_BASE | AZX_DCAPS_PM_RUNTIME |\
	 AZX_DCAPS_I915_COMPONENT)

#define AZX_DCAPS_INTEL_SKYLAKE \
	(AZX_DCAPS_INTEL_PCH_BASE | AZX_DCAPS_PM_RUNTIME |\
	 AZX_DCAPS_SEPARATE_STREAM_TAG | AZX_DCAPS_I915_COMPONENT)

#define AZX_DCAPS_INTEL_BROXTON		AZX_DCAPS_INTEL_SKYLAKE

/* quirks for ATI SB / AMD Hudson */
#define AZX_DCAPS_PRESET_ATI_SB \
	(AZX_DCAPS_NO_TCSEL | AZX_DCAPS_POSFIX_LPIB |\
	 AZX_DCAPS_SNOOP_TYPE(ATI))

/* quirks for ATI/AMD HDMI */
#define AZX_DCAPS_PRESET_ATI_HDMI \
	(AZX_DCAPS_NO_TCSEL | AZX_DCAPS_POSFIX_LPIB|\
	 AZX_DCAPS_NO_MSI64)

/* quirks for ATI HDMI with snoop off */
#define AZX_DCAPS_PRESET_ATI_HDMI_NS \
	(AZX_DCAPS_PRESET_ATI_HDMI | AZX_DCAPS_SNOOP_OFF)

/* quirks for AMD SB */
#define AZX_DCAPS_PRESET_AMD_SB \
	(AZX_DCAPS_NO_TCSEL | AZX_DCAPS_AMD_WORKAROUND |\
	 AZX_DCAPS_SNOOP_TYPE(ATI) | AZX_DCAPS_PM_RUNTIME)

/* quirks for Nvidia */
#define AZX_DCAPS_PRESET_NVIDIA \
	(AZX_DCAPS_NO_MSI | AZX_DCAPS_CORBRP_SELF_CLEAR |\
	 AZX_DCAPS_SNOOP_TYPE(NVIDIA))

#define AZX_DCAPS_PRESET_CTHDA \
	(AZX_DCAPS_NO_MSI | AZX_DCAPS_POSFIX_LPIB |\
	 AZX_DCAPS_NO_64BIT |\
	 AZX_DCAPS_4K_BDLE_BOUNDARY | AZX_DCAPS_SNOOP_OFF)

/*
 * vga_switcheroo support
 */
#ifdef SUPPORT_VGA_SWITCHEROO
#define use_vga_switcheroo(chip)	((chip)->use_vga_switcheroo)
#define needs_eld_notify_link(chip)	((chip)->bus.keep_power)
#else
#define use_vga_switcheroo(chip)	0
#define needs_eld_notify_link(chip)	false
#endif

#define CONTROLLER_IN_GPU(pci) (((pci)->device == 0x0a0c) || \
					((pci)->device == 0x0c0c) || \
					((pci)->device == 0x0d0c) || \
					((pci)->device == 0x160c) || \
					((pci)->device == 0x490d))

#define IS_BXT(pci) ((pci)->vendor == 0x8086 && (pci)->device == 0x5a98)

static const char * const driver_short_names[] = {
	[AZX_DRIVER_ICH] = "HDA Intel",
	[AZX_DRIVER_PCH] = "HDA Intel PCH",
	[AZX_DRIVER_SCH] = "HDA Intel MID",
	[AZX_DRIVER_SKL] = "HDA Intel PCH", /* kept old name for compatibility */
	[AZX_DRIVER_HDMI] = "HDA Intel HDMI",
	[AZX_DRIVER_ATI] = "HDA ATI SB",
	[AZX_DRIVER_ATIHDMI] = "HDA ATI HDMI",
	[AZX_DRIVER_ATIHDMI_NS] = "HDA ATI HDMI",
	[AZX_DRIVER_VIA] = "HDA VIA VT82xx",
	[AZX_DRIVER_SIS] = "HDA SIS966",
	[AZX_DRIVER_ULI] = "HDA ULI M5461",
	[AZX_DRIVER_NVIDIA] = "HDA NVidia",
	[AZX_DRIVER_TERA] = "HDA Teradici", 
	[AZX_DRIVER_CTX] = "HDA Creative", 
	[AZX_DRIVER_CTHDA] = "HDA Creative",
	[AZX_DRIVER_CMEDIA] = "HDA C-Media",
	[AZX_DRIVER_ZHAOXIN] = "HDA Zhaoxin",
	[AZX_DRIVER_GENERIC] = "HD-Audio Generic",
};

static int azx_acquire_irq(struct azx *chip, int do_disconnect);
static void set_default_power_save(struct azx *chip);

/*
 * initialize the PCI registers
 */
/* update bits in a PCI register byte */
static void update_pci_byte(struct pci_dev *pci, unsigned int reg,
			    unsigned char mask, unsigned char val)
{
	unsigned char data;

	pci_read_config_byte(pci, reg, &data);
	data &= ~mask;
	data |= (val & mask);
	pci_write_config_byte(pci, reg, data);
}

static void azx_init_pci(struct azx *chip)
{
	int snoop_type = azx_get_snoop_type(chip);

	/* Clear bits 0-2 of PCI register TCSEL (at offset 0x44)
	 * TCSEL == Traffic Class Select Register, which sets PCI express QOS
	 * Ensuring these bits are 0 clears playback static on some HD Audio
	 * codecs.
	 * The PCI register TCSEL is defined in the Intel manuals.
	 */
	if (!(chip->driver_caps & AZX_DCAPS_NO_TCSEL)) {
		dev_dbg(chip->card->dev, "Clearing TCSEL\n");
		update_pci_byte(chip->pci, AZX_PCIREG_TCSEL, 0x07, 0);
	}

	/* For ATI SB450/600/700/800/900 and AMD Hudson azalia HD audio,
	 * we need to enable snoop.
	 */
	if (snoop_type == AZX_SNOOP_TYPE_ATI) {
		dev_dbg(chip->card->dev, "Setting ATI snoop: %d\n",
			azx_snoop(chip));
		update_pci_byte(chip->pci,
				ATI_SB450_HDAUDIO_MISC_CNTR2_ADDR, 0x07,
				azx_snoop(chip) ? ATI_SB450_HDAUDIO_ENABLE_SNOOP : 0);
	}

	/* For NVIDIA HDA, enable snoop */
	if (snoop_type == AZX_SNOOP_TYPE_NVIDIA) {
		dev_dbg(chip->card->dev, "Setting Nvidia snoop: %d\n",
			azx_snoop(chip));
		update_pci_byte(chip->pci,
				NVIDIA_HDA_TRANSREG_ADDR,
				0x0f, NVIDIA_HDA_ENABLE_COHBITS);
		update_pci_byte(chip->pci,
				NVIDIA_HDA_ISTRM_COH,
				0x01, NVIDIA_HDA_ENABLE_COHBIT);
		update_pci_byte(chip->pci,
				NVIDIA_HDA_OSTRM_COH,
				0x01, NVIDIA_HDA_ENABLE_COHBIT);
	}

	/* Enable SCH/PCH snoop if needed */
	if (snoop_type == AZX_SNOOP_TYPE_SCH) {
		unsigned short snoop;
		pci_read_config_word(chip->pci, INTEL_SCH_HDA_DEVC, &snoop);
		if ((!azx_snoop(chip) && !(snoop & INTEL_SCH_HDA_DEVC_NOSNOOP)) ||
		    (azx_snoop(chip) && (snoop & INTEL_SCH_HDA_DEVC_NOSNOOP))) {
			snoop &= ~INTEL_SCH_HDA_DEVC_NOSNOOP;
			if (!azx_snoop(chip))
				snoop |= INTEL_SCH_HDA_DEVC_NOSNOOP;
			pci_write_config_word(chip->pci, INTEL_SCH_HDA_DEVC, snoop);
			pci_read_config_word(chip->pci,
				INTEL_SCH_HDA_DEVC, &snoop);
		}
		dev_dbg(chip->card->dev, "SCH snoop: %s\n",
			(snoop & INTEL_SCH_HDA_DEVC_NOSNOOP) ?
			"Disabled" : "Enabled");
        }
}

/*
 * In BXT-P A0, HD-Audio DMA requests is later than expected,
 * and makes an audio stream sensitive to system latencies when
 * 24/32 bits are playing.
 * Adjusting threshold of DMA fifo to force the DMA request
 * sooner to improve latency tolerance at the expense of power.
 */
static void bxt_reduce_dma_latency(struct azx *chip)
{
	u32 val;

	val = azx_readl(chip, VS_EM4L);
	val &= (0x3 << 20);
	azx_writel(chip, VS_EM4L, val);
}

/*
 * ML_LCAP bits:
 *  bit 0: 6 MHz Supported
 *  bit 1: 12 MHz Supported
 *  bit 2: 24 MHz Supported
 *  bit 3: 48 MHz Supported
 *  bit 4: 96 MHz Supported
 *  bit 5: 192 MHz Supported
 */
static int intel_get_lctl_scf(struct azx *chip)
{
	struct hdac_bus *bus = azx_bus(chip);
	static const int preferred_bits[] = { 2, 3, 1, 4, 5 };
	u32 val, t;
	int i;

	val = readl(bus->mlcap + AZX_ML_BASE + AZX_REG_ML_LCAP);

	for (i = 0; i < ARRAY_SIZE(preferred_bits); i++) {
		t = preferred_bits[i];
		if (val & (1 << t))
			return t;
	}

	dev_warn(chip->card->dev, "set audio clock frequency to 6MHz");
	return 0;
}

static int intel_ml_lctl_set_power(struct azx *chip, int state)
{
	struct hdac_bus *bus = azx_bus(chip);
	u32 val;
	int timeout;

	/*
	 * the codecs are sharing the first link setting by default
	 * If other links are enabled for stream, they need similar fix
	 */
	val = readl(bus->mlcap + AZX_ML_BASE + AZX_REG_ML_LCTL);
	val &= ~AZX_MLCTL_SPA;
	val |= state << AZX_MLCTL_SPA_SHIFT;
	writel(val, bus->mlcap + AZX_ML_BASE + AZX_REG_ML_LCTL);
	/* wait for CPA */
	timeout = 50;
	while (timeout) {
		if (((readl(bus->mlcap + AZX_ML_BASE + AZX_REG_ML_LCTL)) &
		    AZX_MLCTL_CPA) == (state << AZX_MLCTL_CPA_SHIFT))
			return 0;
		timeout--;
		udelay(10);
	}

	return -1;
}

static void intel_init_lctl(struct azx *chip)
{
	struct hdac_bus *bus = azx_bus(chip);
	u32 val;
	int ret;

	/* 0. check lctl register value is correct or not */
	val = readl(bus->mlcap + AZX_ML_BASE + AZX_REG_ML_LCTL);
	/* if SCF is already set, let's use it */
	if ((val & ML_LCTL_SCF_MASK) != 0)
		return;

	/*
	 * Before operating on SPA, CPA must match SPA.
	 * Any deviation may result in undefined behavior.
	 */
	if (((val & AZX_MLCTL_SPA) >> AZX_MLCTL_SPA_SHIFT) !=
		((val & AZX_MLCTL_CPA) >> AZX_MLCTL_CPA_SHIFT))
		return;

	/* 1. turn link down: set SPA to 0 and wait CPA to 0 */
	ret = intel_ml_lctl_set_power(chip, 0);
	udelay(100);
	if (ret)
		goto set_spa;

	/* 2. update SCF to select a properly audio clock*/
	val &= ~ML_LCTL_SCF_MASK;
	val |= intel_get_lctl_scf(chip);
	writel(val, bus->mlcap + AZX_ML_BASE + AZX_REG_ML_LCTL);

set_spa:
	/* 4. turn link up: set SPA to 1 and wait CPA to 1 */
	intel_ml_lctl_set_power(chip, 1);
	udelay(100);
}

static void hda_intel_init_chip(struct azx *chip, bool full_reset)
{
	struct hdac_bus *bus = azx_bus(chip);
	struct pci_dev *pci = chip->pci;
	u32 val;

	snd_hdac_set_codec_wakeup(bus, true);
	if (chip->driver_type == AZX_DRIVER_SKL) {
		pci_read_config_dword(pci, INTEL_HDA_CGCTL, &val);
		val = val & ~INTEL_HDA_CGCTL_MISCBDCGE;
		pci_write_config_dword(pci, INTEL_HDA_CGCTL, val);
	}
	azx_init_chip(chip, full_reset);
	if (chip->driver_type == AZX_DRIVER_SKL) {
		pci_read_config_dword(pci, INTEL_HDA_CGCTL, &val);
		val = val | INTEL_HDA_CGCTL_MISCBDCGE;
		pci_write_config_dword(pci, INTEL_HDA_CGCTL, val);
	}

	snd_hdac_set_codec_wakeup(bus, false);

	/* reduce dma latency to avoid noise */
	if (IS_BXT(pci))
		bxt_reduce_dma_latency(chip);

	if (bus->mlcap != NULL)
		intel_init_lctl(chip);
}

/* calculate runtime delay from LPIB */
static int azx_get_delay_from_lpib(struct azx *chip, struct azx_dev *azx_dev,
				   unsigned int pos)
{
	struct snd_pcm_substream *substream = azx_dev->core.substream;
	int stream = substream->stream;
	unsigned int lpib_pos = azx_get_pos_lpib(chip, azx_dev);
	int delay;

	if (stream == SNDRV_PCM_STREAM_PLAYBACK)
		delay = pos - lpib_pos;
	else
		delay = lpib_pos - pos;
	if (delay < 0) {
		if (delay >= azx_dev->core.delay_negative_threshold)
			delay = 0;
		else
			delay += azx_dev->core.bufsize;
	}

	if (delay >= azx_dev->core.period_bytes) {
		dev_info(chip->card->dev,
			 "Unstable LPIB (%d >= %d); disabling LPIB delay counting\n",
			 delay, azx_dev->core.period_bytes);
		delay = 0;
		chip->driver_caps &= ~AZX_DCAPS_COUNT_LPIB_DELAY;
		chip->get_delay[stream] = NULL;
	}

	return bytes_to_frames(substream->runtime, delay);
}

static int azx_position_ok(struct azx *chip, struct azx_dev *azx_dev);

/* called from IRQ */
static int azx_position_check(struct azx *chip, struct azx_dev *azx_dev)
{
	struct hda_intel *hda = container_of(chip, struct hda_intel, chip);
	int ok;

	ok = azx_position_ok(chip, azx_dev);
	if (ok == 1) {
		azx_dev->irq_pending = 0;
		return ok;
	} else if (ok == 0) {
		/* bogus IRQ, process it later */
		azx_dev->irq_pending = 1;
		schedule_work(&hda->irq_pending_work);
	}
	return 0;
}

#define display_power(chip, enable) \
	snd_hdac_display_power(azx_bus(chip), HDA_CODEC_IDX_CONTROLLER, enable)

/*
 * Check whether the current DMA position is acceptable for updating
 * periods.  Returns non-zero if it's OK.
 *
 * Many HD-audio controllers appear pretty inaccurate about
 * the update-IRQ timing.  The IRQ is issued before actually the
 * data is processed.  So, we need to process it afterwords in a
 * workqueue.
 */
static int azx_position_ok(struct azx *chip, struct azx_dev *azx_dev)
{
	struct snd_pcm_substream *substream = azx_dev->core.substream;
	int stream = substream->stream;
	u32 wallclk;
	unsigned int pos;

	wallclk = azx_readl(chip, WALLCLK) - azx_dev->core.start_wallclk;
	if (wallclk < (azx_dev->core.period_wallclk * 2) / 3)
		return -1;	/* bogus (too early) interrupt */

	if (chip->get_position[stream])
		pos = chip->get_position[stream](chip, azx_dev);
	else { /* use the position buffer as default */
		pos = azx_get_pos_posbuf(chip, azx_dev);
		if (!pos || pos == (u32)-1) {
			dev_info(chip->card->dev,
				 "Invalid position buffer, using LPIB read method instead.\n");
			chip->get_position[stream] = azx_get_pos_lpib;
			if (chip->get_position[0] == azx_get_pos_lpib &&
			    chip->get_position[1] == azx_get_pos_lpib)
				azx_bus(chip)->use_posbuf = false;
			pos = azx_get_pos_lpib(chip, azx_dev);
			chip->get_delay[stream] = NULL;
		} else {
			chip->get_position[stream] = azx_get_pos_posbuf;
			if (chip->driver_caps & AZX_DCAPS_COUNT_LPIB_DELAY)
				chip->get_delay[stream] = azx_get_delay_from_lpib;
		}
	}

	if (pos >= azx_dev->core.bufsize)
		pos = 0;

	if (WARN_ONCE(!azx_dev->core.period_bytes,
		      "hda-intel: zero azx_dev->period_bytes"))
		return -1; /* this shouldn't happen! */
	if (wallclk < (azx_dev->core.period_wallclk * 5) / 4 &&
	    pos % azx_dev->core.period_bytes > azx_dev->core.period_bytes / 2)
		/* NG - it's below the first next period boundary */
		return chip->bdl_pos_adj ? 0 : -1;
	azx_dev->core.start_wallclk += wallclk;
	return 1; /* OK, it's fine */
}

/*
 * The work for pending PCM period updates.
 */
static void azx_irq_pending_work(struct work_struct *work)
{
	struct hda_intel *hda = container_of(work, struct hda_intel, irq_pending_work);
	struct azx *chip = &hda->chip;
	struct hdac_bus *bus = azx_bus(chip);
	struct hdac_stream *s;
	int pending, ok;

	if (!hda->irq_pending_warned) {
		dev_info(chip->card->dev,
			 "IRQ timing workaround is activated for card #%d. Suggest a bigger bdl_pos_adj.\n",
			 chip->card->number);
		hda->irq_pending_warned = 1;
	}

	for (;;) {
		pending = 0;
		spin_lock_irq(&bus->reg_lock);
		list_for_each_entry(s, &bus->stream_list, list) {
			struct azx_dev *azx_dev = stream_to_azx_dev(s);
			if (!azx_dev->irq_pending ||
			    !s->substream ||
			    !s->running)
				continue;
			ok = azx_position_ok(chip, azx_dev);
			if (ok > 0) {
				azx_dev->irq_pending = 0;
				spin_unlock(&bus->reg_lock);
				snd_pcm_period_elapsed(s->substream);
				spin_lock(&bus->reg_lock);
			} else if (ok < 0) {
				pending = 0;	/* too early */
			} else
				pending++;
		}
		spin_unlock_irq(&bus->reg_lock);
		if (!pending)
			return;
		msleep(1);
	}
}

/* clear irq_pending flags and assure no on-going workq */
static void azx_clear_irq_pending(struct azx *chip)
{
	struct hdac_bus *bus = azx_bus(chip);
	struct hdac_stream *s;

	spin_lock_irq(&bus->reg_lock);
	list_for_each_entry(s, &bus->stream_list, list) {
		struct azx_dev *azx_dev = stream_to_azx_dev(s);
		azx_dev->irq_pending = 0;
	}
	spin_unlock_irq(&bus->reg_lock);
}

static int azx_acquire_irq(struct azx *chip, int do_disconnect)
{
	struct hdac_bus *bus = azx_bus(chip);

	if (request_irq(chip->pci->irq, azx_interrupt,
			chip->msi ? 0 : IRQF_SHARED,
			chip->card->irq_descr, chip)) {
		dev_err(chip->card->dev,
			"unable to grab IRQ %d, disabling device\n",
			chip->pci->irq);
		if (do_disconnect)
			snd_card_disconnect(chip->card);
		return -1;
	}
	bus->irq = chip->pci->irq;
	chip->card->sync_irq = bus->irq;
	pci_intx(chip->pci, !chip->msi);
	return 0;
}

/* get the current DMA position with correction on VIA chips */
static unsigned int azx_via_get_position(struct azx *chip,
					 struct azx_dev *azx_dev)
{
	unsigned int link_pos, mini_pos, bound_pos;
	unsigned int mod_link_pos, mod_dma_pos, mod_mini_pos;
	unsigned int fifo_size;

	link_pos = snd_hdac_stream_get_pos_lpib(azx_stream(azx_dev));
	if (azx_dev->core.substream->stream == SNDRV_PCM_STREAM_PLAYBACK) {
		/* Playback, no problem using link position */
		return link_pos;
	}

	/* Capture */
	/* For new chipset,
	 * use mod to get the DMA position just like old chipset
	 */
	mod_dma_pos = le32_to_cpu(*azx_dev->core.posbuf);
	mod_dma_pos %= azx_dev->core.period_bytes;

	fifo_size = azx_stream(azx_dev)->fifo_size - 1;

	if (azx_dev->insufficient) {
		/* Link position never gather than FIFO size */
		if (link_pos <= fifo_size)
			return 0;

		azx_dev->insufficient = 0;
	}

	if (link_pos <= fifo_size)
		mini_pos = azx_dev->core.bufsize + link_pos - fifo_size;
	else
		mini_pos = link_pos - fifo_size;

	/* Find nearest previous boudary */
	mod_mini_pos = mini_pos % azx_dev->core.period_bytes;
	mod_link_pos = link_pos % azx_dev->core.period_bytes;
	if (mod_link_pos >= fifo_size)
		bound_pos = link_pos - mod_link_pos;
	else if (mod_dma_pos >= mod_mini_pos)
		bound_pos = mini_pos - mod_mini_pos;
	else {
		bound_pos = mini_pos - mod_mini_pos + azx_dev->core.period_bytes;
		if (bound_pos >= azx_dev->core.bufsize)
			bound_pos = 0;
	}

	/* Calculate real DMA position we want */
	return bound_pos + mod_dma_pos;
}

#define AMD_FIFO_SIZE	32

/* get the current DMA position with FIFO size correction */
static unsigned int azx_get_pos_fifo(struct azx *chip, struct azx_dev *azx_dev)
{
	struct snd_pcm_substream *substream = azx_dev->core.substream;
	struct snd_pcm_runtime *runtime = substream->runtime;
	unsigned int pos, delay;

	pos = snd_hdac_stream_get_pos_lpib(azx_stream(azx_dev));
	if (!runtime)
		return pos;

	runtime->delay = AMD_FIFO_SIZE;
	delay = frames_to_bytes(runtime, AMD_FIFO_SIZE);
	if (azx_dev->insufficient) {
		if (pos < delay) {
			delay = pos;
			runtime->delay = bytes_to_frames(runtime, pos);
		} else {
			azx_dev->insufficient = 0;
		}
	}

	/* correct the DMA position for capture stream */
	if (substream->stream == SNDRV_PCM_STREAM_CAPTURE) {
		if (pos < delay)
			pos += azx_dev->core.bufsize;
		pos -= delay;
	}

	return pos;
}

static int azx_get_delay_from_fifo(struct azx *chip, struct azx_dev *azx_dev,
				   unsigned int pos)
{
	struct snd_pcm_substream *substream = azx_dev->core.substream;

	/* just read back the calculated value in the above */
	return substream->runtime->delay;
}

static unsigned int azx_skl_get_dpib_pos(struct azx *chip,
					 struct azx_dev *azx_dev)
{
	return _snd_hdac_chip_readl(azx_bus(chip),
				    AZX_REG_VS_SDXDPIB_XBASE +
				    (AZX_REG_VS_SDXDPIB_XINTERVAL *
				     azx_dev->core.index));
}

/* get the current DMA position with correction on SKL+ chips */
static unsigned int azx_get_pos_skl(struct azx *chip, struct azx_dev *azx_dev)
{
	/* DPIB register gives a more accurate position for playback */
	if (azx_dev->core.substream->stream == SNDRV_PCM_STREAM_PLAYBACK)
		return azx_skl_get_dpib_pos(chip, azx_dev);

	/* For capture, we need to read posbuf, but it requires a delay
	 * for the possible boundary overlap; the read of DPIB fetches the
	 * actual posbuf
	 */
	udelay(20);
	azx_skl_get_dpib_pos(chip, azx_dev);
	return azx_get_pos_posbuf(chip, azx_dev);
}

static void __azx_shutdown_chip(struct azx *chip, bool skip_link_reset)
{
	azx_stop_chip(chip);
	if (!skip_link_reset)
		azx_enter_link_reset(chip);
	azx_clear_irq_pending(chip);
	display_power(chip, false);
}

#ifdef CONFIG_PM
static DEFINE_MUTEX(card_list_lock);
static LIST_HEAD(card_list);

static void azx_shutdown_chip(struct azx *chip)
{
	__azx_shutdown_chip(chip, false);
}

static void azx_add_card_list(struct azx *chip)
{
	struct hda_intel *hda = container_of(chip, struct hda_intel, chip);
	mutex_lock(&card_list_lock);
	list_add(&hda->list, &card_list);
	mutex_unlock(&card_list_lock);
}

static void azx_del_card_list(struct azx *chip)
{
	struct hda_intel *hda = container_of(chip, struct hda_intel, chip);
	mutex_lock(&card_list_lock);
	list_del_init(&hda->list);
	mutex_unlock(&card_list_lock);
}

/* trigger power-save check at writing parameter */
static int param_set_xint(const char *val, const struct kernel_param *kp)
{
	struct hda_intel *hda;
	struct azx *chip;
	int prev = power_save;
	int ret = param_set_int(val, kp);

	if (ret || prev == power_save)
		return ret;

	mutex_lock(&card_list_lock);
	list_for_each_entry(hda, &card_list, list) {
		chip = &hda->chip;
		if (!hda->probe_continued || chip->disabled)
			continue;
		snd_hda_set_power_save(&chip->bus, power_save * 1000);
	}
	mutex_unlock(&card_list_lock);
	return 0;
}

/*
 * power management
 */
static bool azx_is_pm_ready(struct snd_card *card)
{
	struct azx *chip;
	struct hda_intel *hda;

	if (!card)
		return false;
	chip = card->private_data;
	hda = container_of(chip, struct hda_intel, chip);
	if (chip->disabled || hda->init_failed || !chip->running)
		return false;
	return true;
}

static void __azx_runtime_resume(struct azx *chip)
{
	struct hda_intel *hda = container_of(chip, struct hda_intel, chip);
	struct hdac_bus *bus = azx_bus(chip);
	struct hda_codec *codec;
	int status;

	display_power(chip, true);
	if (hda->need_i915_power)
		snd_hdac_i915_set_bclk(bus);

	/* Read STATESTS before controller reset */
	status = azx_readw(chip, STATESTS);

	azx_init_pci(chip);
	hda_intel_init_chip(chip, true);

	/* Avoid codec resume if runtime resume is for system suspend */
	if (!chip->pm_prepared) {
		list_for_each_codec(codec, &chip->bus) {
			if (codec->relaxed_resume)
				continue;

			if (codec->forced_resume || (status & (1 << codec->addr)))
				pm_request_resume(hda_codec_dev(codec));
		}
	}

	/* power down again for link-controlled chips */
	if (!hda->need_i915_power)
		display_power(chip, false);
}

#ifdef CONFIG_PM_SLEEP
static int azx_prepare(struct device *dev)
{
	struct snd_card *card = dev_get_drvdata(dev);
	struct azx *chip;

	if (!azx_is_pm_ready(card))
		return 0;

	chip = card->private_data;
	chip->pm_prepared = 1;
	snd_power_change_state(card, SNDRV_CTL_POWER_D3hot);

	flush_work(&azx_bus(chip)->unsol_work);

	/* HDA controller always requires different WAKEEN for runtime suspend
	 * and system suspend, so don't use direct-complete here.
	 */
	return 0;
}

static void azx_complete(struct device *dev)
{
	struct snd_card *card = dev_get_drvdata(dev);
	struct azx *chip;

	if (!azx_is_pm_ready(card))
		return;

	chip = card->private_data;
	snd_power_change_state(card, SNDRV_CTL_POWER_D0);
	chip->pm_prepared = 0;
}

static int azx_suspend(struct device *dev)
{
	struct snd_card *card = dev_get_drvdata(dev);
	struct azx *chip;
	struct hdac_bus *bus;

	if (!azx_is_pm_ready(card))
		return 0;

	chip = card->private_data;
	bus = azx_bus(chip);
	azx_shutdown_chip(chip);
	if (bus->irq >= 0) {
		free_irq(bus->irq, chip);
		bus->irq = -1;
		chip->card->sync_irq = -1;
	}

	if (chip->msi)
		pci_disable_msi(chip->pci);

	trace_azx_suspend(chip);
	return 0;
}

static int azx_resume(struct device *dev)
{
	struct snd_card *card = dev_get_drvdata(dev);
	struct azx *chip;

	if (!azx_is_pm_ready(card))
		return 0;

	chip = card->private_data;
	if (chip->msi)
		if (pci_enable_msi(chip->pci) < 0)
			chip->msi = 0;
	if (azx_acquire_irq(chip, 1) < 0)
		return -EIO;

	__azx_runtime_resume(chip);

	trace_azx_resume(chip);
	return 0;
}

/* put codec down to D3 at hibernation for Intel SKL+;
 * otherwise BIOS may still access the codec and screw up the driver
 */
static int azx_freeze_noirq(struct device *dev)
{
	struct snd_card *card = dev_get_drvdata(dev);
	struct azx *chip = card->private_data;
	struct pci_dev *pci = to_pci_dev(dev);

	if (!azx_is_pm_ready(card))
		return 0;
	if (chip->driver_type == AZX_DRIVER_SKL)
		pci_set_power_state(pci, PCI_D3hot);

	return 0;
}

static int azx_thaw_noirq(struct device *dev)
{
	struct snd_card *card = dev_get_drvdata(dev);
	struct azx *chip = card->private_data;
	struct pci_dev *pci = to_pci_dev(dev);

	if (!azx_is_pm_ready(card))
		return 0;
	if (chip->driver_type == AZX_DRIVER_SKL)
		pci_set_power_state(pci, PCI_D0);

	return 0;
}
#endif /* CONFIG_PM_SLEEP */

static int azx_runtime_suspend(struct device *dev)
{
	struct snd_card *card = dev_get_drvdata(dev);
	struct azx *chip;

	if (!azx_is_pm_ready(card))
		return 0;
	chip = card->private_data;

	/* enable controller wake up event */
	azx_writew(chip, WAKEEN, azx_readw(chip, WAKEEN) | STATESTS_INT_MASK);

	azx_shutdown_chip(chip);
	trace_azx_runtime_suspend(chip);
	return 0;
}

static int azx_runtime_resume(struct device *dev)
{
	struct snd_card *card = dev_get_drvdata(dev);
	struct azx *chip;

	if (!azx_is_pm_ready(card))
		return 0;
	chip = card->private_data;
	__azx_runtime_resume(chip);

	/* disable controller Wake Up event*/
	azx_writew(chip, WAKEEN, azx_readw(chip, WAKEEN) & ~STATESTS_INT_MASK);

	trace_azx_runtime_resume(chip);
	return 0;
}

static int azx_runtime_idle(struct device *dev)
{
	struct snd_card *card = dev_get_drvdata(dev);
	struct azx *chip;
	struct hda_intel *hda;

	if (!card)
		return 0;

	chip = card->private_data;
	hda = container_of(chip, struct hda_intel, chip);
	if (chip->disabled || hda->init_failed)
		return 0;

	if (!power_save_controller || !azx_has_pm_runtime(chip) ||
	    azx_bus(chip)->codec_powered || !chip->running)
		return -EBUSY;

	/* ELD notification gets broken when HD-audio bus is off */
	if (needs_eld_notify_link(chip))
		return -EBUSY;

	return 0;
}

static const struct dev_pm_ops azx_pm = {
	SET_SYSTEM_SLEEP_PM_OPS(azx_suspend, azx_resume)
#ifdef CONFIG_PM_SLEEP
	.prepare = azx_prepare,
	.complete = azx_complete,
	.freeze_noirq = azx_freeze_noirq,
	.thaw_noirq = azx_thaw_noirq,
#endif
	SET_RUNTIME_PM_OPS(azx_runtime_suspend, azx_runtime_resume, azx_runtime_idle)
};

#define AZX_PM_OPS	&azx_pm
#else
#define azx_add_card_list(chip) /* NOP */
#define azx_del_card_list(chip) /* NOP */
#define AZX_PM_OPS	NULL
#endif /* CONFIG_PM */


static int azx_probe_continue(struct azx *chip);

#ifdef SUPPORT_VGA_SWITCHEROO
static struct pci_dev *get_bound_vga(struct pci_dev *pci);

static void azx_vs_set_state(struct pci_dev *pci,
			     enum vga_switcheroo_state state)
{
	struct snd_card *card = pci_get_drvdata(pci);
	struct azx *chip = card->private_data;
	struct hda_intel *hda = container_of(chip, struct hda_intel, chip);
	struct hda_codec *codec;
	bool disabled;

	wait_for_completion(&hda->probe_wait);
	if (hda->init_failed)
		return;

	disabled = (state == VGA_SWITCHEROO_OFF);
	if (chip->disabled == disabled)
		return;

	if (!hda->probe_continued) {
		chip->disabled = disabled;
		if (!disabled) {
			dev_info(chip->card->dev,
				 "Start delayed initialization\n");
			if (azx_probe_continue(chip) < 0)
				dev_err(chip->card->dev, "initialization error\n");
		}
	} else {
		dev_info(chip->card->dev, "%s via vga_switcheroo\n",
			 disabled ? "Disabling" : "Enabling");
		if (disabled) {
			list_for_each_codec(codec, &chip->bus) {
				pm_runtime_suspend(hda_codec_dev(codec));
				pm_runtime_disable(hda_codec_dev(codec));
			}
			pm_runtime_suspend(card->dev);
			pm_runtime_disable(card->dev);
			/* when we get suspended by vga_switcheroo we end up in D3cold,
			 * however we have no ACPI handle, so pci/acpi can't put us there,
			 * put ourselves there */
			pci->current_state = PCI_D3cold;
			chip->disabled = true;
			if (snd_hda_lock_devices(&chip->bus))
				dev_warn(chip->card->dev,
					 "Cannot lock devices!\n");
		} else {
			snd_hda_unlock_devices(&chip->bus);
			chip->disabled = false;
			pm_runtime_enable(card->dev);
			list_for_each_codec(codec, &chip->bus) {
				pm_runtime_enable(hda_codec_dev(codec));
				pm_runtime_resume(hda_codec_dev(codec));
			}
		}
	}
}

static bool azx_vs_can_switch(struct pci_dev *pci)
{
	struct snd_card *card = pci_get_drvdata(pci);
	struct azx *chip = card->private_data;
	struct hda_intel *hda = container_of(chip, struct hda_intel, chip);

	wait_for_completion(&hda->probe_wait);
	if (hda->init_failed)
		return false;
	if (chip->disabled || !hda->probe_continued)
		return true;
	if (snd_hda_lock_devices(&chip->bus))
		return false;
	snd_hda_unlock_devices(&chip->bus);
	return true;
}

/*
 * The discrete GPU cannot power down unless the HDA controller runtime
 * suspends, so activate runtime PM on codecs even if power_save == 0.
 */
static void setup_vga_switcheroo_runtime_pm(struct azx *chip)
{
	struct hda_intel *hda = container_of(chip, struct hda_intel, chip);
	struct hda_codec *codec;

	if (hda->use_vga_switcheroo && !needs_eld_notify_link(chip)) {
		list_for_each_codec(codec, &chip->bus)
			codec->auto_runtime_pm = 1;
		/* reset the power save setup */
		if (chip->running)
			set_default_power_save(chip);
	}
}

static void azx_vs_gpu_bound(struct pci_dev *pci,
			     enum vga_switcheroo_client_id client_id)
{
	struct snd_card *card = pci_get_drvdata(pci);
	struct azx *chip = card->private_data;

	if (client_id == VGA_SWITCHEROO_DIS)
		chip->bus.keep_power = 0;
	setup_vga_switcheroo_runtime_pm(chip);
}

static void init_vga_switcheroo(struct azx *chip)
{
	struct hda_intel *hda = container_of(chip, struct hda_intel, chip);
	struct pci_dev *p = get_bound_vga(chip->pci);
	struct pci_dev *parent;
	if (p) {
		dev_info(chip->card->dev,
			 "Handle vga_switcheroo audio client\n");
		hda->use_vga_switcheroo = 1;

		/* cleared in either gpu_bound op or codec probe, or when its
		 * upstream port has _PR3 (i.e. dGPU).
		 */
		parent = pci_upstream_bridge(p);
		chip->bus.keep_power = parent ? !pci_pr3_present(parent) : 1;
		chip->driver_caps |= AZX_DCAPS_PM_RUNTIME;
		pci_dev_put(p);
	}
}

static const struct vga_switcheroo_client_ops azx_vs_ops = {
	.set_gpu_state = azx_vs_set_state,
	.can_switch = azx_vs_can_switch,
	.gpu_bound = azx_vs_gpu_bound,
};

static int register_vga_switcheroo(struct azx *chip)
{
	struct hda_intel *hda = container_of(chip, struct hda_intel, chip);
	struct pci_dev *p;
	int err;

	if (!hda->use_vga_switcheroo)
		return 0;

	p = get_bound_vga(chip->pci);
	err = vga_switcheroo_register_audio_client(chip->pci, &azx_vs_ops, p);
	pci_dev_put(p);

	if (err < 0)
		return err;
	hda->vga_switcheroo_registered = 1;

	return 0;
}
#else
#define init_vga_switcheroo(chip)		/* NOP */
#define register_vga_switcheroo(chip)		0
#define check_hdmi_disabled(pci)	false
#define setup_vga_switcheroo_runtime_pm(chip)	/* NOP */
#endif /* SUPPORT_VGA_SWITCHER */

/*
 * destructor
 */
static void azx_free(struct azx *chip)
{
	struct pci_dev *pci = chip->pci;
	struct hda_intel *hda = container_of(chip, struct hda_intel, chip);
	struct hdac_bus *bus = azx_bus(chip);

	if (hda->freed)
		return;

	if (azx_has_pm_runtime(chip) && chip->running)
		pm_runtime_get_noresume(&pci->dev);
	chip->running = 0;

	azx_del_card_list(chip);

	hda->init_failed = 1; /* to be sure */
	complete_all(&hda->probe_wait);

	if (use_vga_switcheroo(hda)) {
		if (chip->disabled && hda->probe_continued)
			snd_hda_unlock_devices(&chip->bus);
		if (hda->vga_switcheroo_registered)
			vga_switcheroo_unregister_client(chip->pci);
	}

	if (bus->chip_init) {
		azx_clear_irq_pending(chip);
		azx_stop_all_streams(chip);
		azx_stop_chip(chip);
	}

	if (bus->irq >= 0)
		free_irq(bus->irq, (void*)chip);
	if (chip->msi)
		pci_disable_msi(chip->pci);
	iounmap(bus->remap_addr);

	azx_free_stream_pages(chip);
	azx_free_streams(chip);
	snd_hdac_bus_exit(bus);

	if (chip->region_requested)
		pci_release_regions(chip->pci);

	pci_disable_device(chip->pci);
#ifdef CONFIG_SND_HDA_PATCH_LOADER
	release_firmware(chip->fw);
#endif
	display_power(chip, false);

	if (chip->driver_caps & AZX_DCAPS_I915_COMPONENT)
		snd_hdac_i915_exit(bus);

	hda->freed = 1;
}

static int azx_dev_disconnect(struct snd_device *device)
{
	struct azx *chip = device->device_data;
	struct hdac_bus *bus = azx_bus(chip);

	chip->bus.shutdown = 1;
	cancel_work_sync(&bus->unsol_work);

	return 0;
}

static int azx_dev_free(struct snd_device *device)
{
	azx_free(device->device_data);
	return 0;
}

#ifdef SUPPORT_VGA_SWITCHEROO
#ifdef CONFIG_ACPI
/* ATPX is in the integrated GPU's namespace */
static bool atpx_present(void)
{
	struct pci_dev *pdev = NULL;
	acpi_handle dhandle, atpx_handle;
	acpi_status status;

	while ((pdev = pci_get_class(PCI_CLASS_DISPLAY_VGA << 8, pdev)) != NULL) {
		dhandle = ACPI_HANDLE(&pdev->dev);
		if (dhandle) {
			status = acpi_get_handle(dhandle, "ATPX", &atpx_handle);
<<<<<<< HEAD
			if (!ACPI_FAILURE(status)) {
=======
			if (ACPI_SUCCESS(status)) {
>>>>>>> 7d2a07b7
				pci_dev_put(pdev);
				return true;
			}
		}
	}
	while ((pdev = pci_get_class(PCI_CLASS_DISPLAY_OTHER << 8, pdev)) != NULL) {
		dhandle = ACPI_HANDLE(&pdev->dev);
		if (dhandle) {
			status = acpi_get_handle(dhandle, "ATPX", &atpx_handle);
<<<<<<< HEAD
			if (!ACPI_FAILURE(status)) {
=======
			if (ACPI_SUCCESS(status)) {
>>>>>>> 7d2a07b7
				pci_dev_put(pdev);
				return true;
			}
		}
	}
	return false;
}
#else
static bool atpx_present(void)
{
	return false;
}
#endif

/*
 * Check of disabled HDMI controller by vga_switcheroo
 */
static struct pci_dev *get_bound_vga(struct pci_dev *pci)
{
	struct pci_dev *p;

	/* check only discrete GPU */
	switch (pci->vendor) {
	case PCI_VENDOR_ID_ATI:
	case PCI_VENDOR_ID_AMD:
		if (pci->devfn == 1) {
			p = pci_get_domain_bus_and_slot(pci_domain_nr(pci->bus),
							pci->bus->number, 0);
			if (p) {
				/* ATPX is in the integrated GPU's ACPI namespace
				 * rather than the dGPU's namespace. However,
				 * the dGPU is the one who is involved in
				 * vgaswitcheroo.
				 */
				if (((p->class >> 16) == PCI_BASE_CLASS_DISPLAY) &&
				    atpx_present())
					return p;
				pci_dev_put(p);
			}
		}
		break;
	case PCI_VENDOR_ID_NVIDIA:
		if (pci->devfn == 1) {
			p = pci_get_domain_bus_and_slot(pci_domain_nr(pci->bus),
							pci->bus->number, 0);
			if (p) {
				if ((p->class >> 16) == PCI_BASE_CLASS_DISPLAY)
					return p;
				pci_dev_put(p);
			}
		}
		break;
	}
	return NULL;
}

static bool check_hdmi_disabled(struct pci_dev *pci)
{
	bool vga_inactive = false;
	struct pci_dev *p = get_bound_vga(pci);

	if (p) {
		if (vga_switcheroo_get_client_state(p) == VGA_SWITCHEROO_OFF)
			vga_inactive = true;
		pci_dev_put(p);
	}
	return vga_inactive;
}
#endif /* SUPPORT_VGA_SWITCHEROO */

/*
 * allow/deny-listing for position_fix
 */
static const struct snd_pci_quirk position_fix_list[] = {
	SND_PCI_QUIRK(0x1028, 0x01cc, "Dell D820", POS_FIX_LPIB),
	SND_PCI_QUIRK(0x1028, 0x01de, "Dell Precision 390", POS_FIX_LPIB),
	SND_PCI_QUIRK(0x103c, 0x306d, "HP dv3", POS_FIX_LPIB),
	SND_PCI_QUIRK(0x1043, 0x813d, "ASUS P5AD2", POS_FIX_LPIB),
	SND_PCI_QUIRK(0x1043, 0x81b3, "ASUS", POS_FIX_LPIB),
	SND_PCI_QUIRK(0x1043, 0x81e7, "ASUS M2V", POS_FIX_LPIB),
	SND_PCI_QUIRK(0x104d, 0x9069, "Sony VPCS11V9E", POS_FIX_LPIB),
	SND_PCI_QUIRK(0x10de, 0xcb89, "Macbook Pro 7,1", POS_FIX_LPIB),
	SND_PCI_QUIRK(0x1297, 0x3166, "Shuttle", POS_FIX_LPIB),
	SND_PCI_QUIRK(0x1458, 0xa022, "ga-ma770-ud3", POS_FIX_LPIB),
	SND_PCI_QUIRK(0x1462, 0x1002, "MSI Wind U115", POS_FIX_LPIB),
	SND_PCI_QUIRK(0x1565, 0x8218, "Biostar Microtech", POS_FIX_LPIB),
	SND_PCI_QUIRK(0x1849, 0x0888, "775Dual-VSTA", POS_FIX_LPIB),
	SND_PCI_QUIRK(0x8086, 0x2503, "DG965OT AAD63733-203", POS_FIX_LPIB),
	{}
};

static int check_position_fix(struct azx *chip, int fix)
{
	const struct snd_pci_quirk *q;

	switch (fix) {
	case POS_FIX_AUTO:
	case POS_FIX_LPIB:
	case POS_FIX_POSBUF:
	case POS_FIX_VIACOMBO:
	case POS_FIX_COMBO:
	case POS_FIX_SKL:
	case POS_FIX_FIFO:
		return fix;
	}

	q = snd_pci_quirk_lookup(chip->pci, position_fix_list);
	if (q) {
		dev_info(chip->card->dev,
			 "position_fix set to %d for device %04x:%04x\n",
			 q->value, q->subvendor, q->subdevice);
		return q->value;
	}

	/* Check VIA/ATI HD Audio Controller exist */
	if (chip->driver_type == AZX_DRIVER_VIA) {
		dev_dbg(chip->card->dev, "Using VIACOMBO position fix\n");
		return POS_FIX_VIACOMBO;
	}
	if (chip->driver_caps & AZX_DCAPS_AMD_WORKAROUND) {
		dev_dbg(chip->card->dev, "Using FIFO position fix\n");
		return POS_FIX_FIFO;
	}
	if (chip->driver_caps & AZX_DCAPS_POSFIX_LPIB) {
		dev_dbg(chip->card->dev, "Using LPIB position fix\n");
		return POS_FIX_LPIB;
	}
	if (chip->driver_type == AZX_DRIVER_SKL) {
		dev_dbg(chip->card->dev, "Using SKL position fix\n");
		return POS_FIX_SKL;
	}
	return POS_FIX_AUTO;
}

static void assign_position_fix(struct azx *chip, int fix)
{
	static const azx_get_pos_callback_t callbacks[] = {
		[POS_FIX_AUTO] = NULL,
		[POS_FIX_LPIB] = azx_get_pos_lpib,
		[POS_FIX_POSBUF] = azx_get_pos_posbuf,
		[POS_FIX_VIACOMBO] = azx_via_get_position,
		[POS_FIX_COMBO] = azx_get_pos_lpib,
		[POS_FIX_SKL] = azx_get_pos_skl,
		[POS_FIX_FIFO] = azx_get_pos_fifo,
	};

	chip->get_position[0] = chip->get_position[1] = callbacks[fix];

	/* combo mode uses LPIB only for playback */
	if (fix == POS_FIX_COMBO)
		chip->get_position[1] = NULL;

	if ((fix == POS_FIX_POSBUF || fix == POS_FIX_SKL) &&
	    (chip->driver_caps & AZX_DCAPS_COUNT_LPIB_DELAY)) {
		chip->get_delay[0] = chip->get_delay[1] =
			azx_get_delay_from_lpib;
	}

	if (fix == POS_FIX_FIFO)
		chip->get_delay[0] = chip->get_delay[1] =
			azx_get_delay_from_fifo;
}

/*
 * deny-lists for probe_mask
 */
static const struct snd_pci_quirk probe_mask_list[] = {
	/* Thinkpad often breaks the controller communication when accessing
	 * to the non-working (or non-existing) modem codec slot.
	 */
	SND_PCI_QUIRK(0x1014, 0x05b7, "Thinkpad Z60", 0x01),
	SND_PCI_QUIRK(0x17aa, 0x2010, "Thinkpad X/T/R60", 0x01),
	SND_PCI_QUIRK(0x17aa, 0x20ac, "Thinkpad X/T/R61", 0x01),
	/* broken BIOS */
	SND_PCI_QUIRK(0x1028, 0x20ac, "Dell Studio Desktop", 0x01),
	/* including bogus ALC268 in slot#2 that conflicts with ALC888 */
	SND_PCI_QUIRK(0x17c0, 0x4085, "Medion MD96630", 0x01),
	/* forced codec slots */
	SND_PCI_QUIRK(0x1043, 0x1262, "ASUS W5Fm", 0x103),
	SND_PCI_QUIRK(0x1046, 0x1262, "ASUS W5F", 0x103),
	/* WinFast VP200 H (Teradici) user reported broken communication */
	SND_PCI_QUIRK(0x3a21, 0x040d, "WinFast VP200 H", 0x101),
	{}
};

#define AZX_FORCE_CODEC_MASK	0x100

static void check_probe_mask(struct azx *chip, int dev)
{
	const struct snd_pci_quirk *q;

	chip->codec_probe_mask = probe_mask[dev];
	if (chip->codec_probe_mask == -1) {
		q = snd_pci_quirk_lookup(chip->pci, probe_mask_list);
		if (q) {
			dev_info(chip->card->dev,
				 "probe_mask set to 0x%x for device %04x:%04x\n",
				 q->value, q->subvendor, q->subdevice);
			chip->codec_probe_mask = q->value;
		}
	}

	/* check forced option */
	if (chip->codec_probe_mask != -1 &&
	    (chip->codec_probe_mask & AZX_FORCE_CODEC_MASK)) {
		azx_bus(chip)->codec_mask = chip->codec_probe_mask & 0xff;
		dev_info(chip->card->dev, "codec_mask forced to 0x%x\n",
			 (int)azx_bus(chip)->codec_mask);
	}
}

/*
 * allow/deny-list for enable_msi
 */
static const struct snd_pci_quirk msi_deny_list[] = {
	SND_PCI_QUIRK(0x103c, 0x2191, "HP", 0), /* AMD Hudson */
	SND_PCI_QUIRK(0x103c, 0x2192, "HP", 0), /* AMD Hudson */
	SND_PCI_QUIRK(0x103c, 0x21f7, "HP", 0), /* AMD Hudson */
	SND_PCI_QUIRK(0x103c, 0x21fa, "HP", 0), /* AMD Hudson */
	SND_PCI_QUIRK(0x1043, 0x81f2, "ASUS", 0), /* Athlon64 X2 + nvidia */
	SND_PCI_QUIRK(0x1043, 0x81f6, "ASUS", 0), /* nvidia */
	SND_PCI_QUIRK(0x1043, 0x822d, "ASUS", 0), /* Athlon64 X2 + nvidia MCP55 */
	SND_PCI_QUIRK(0x1179, 0xfb44, "Toshiba Satellite C870", 0), /* AMD Hudson */
	SND_PCI_QUIRK(0x1849, 0x0888, "ASRock", 0), /* Athlon64 X2 + nvidia */
	SND_PCI_QUIRK(0xa0a0, 0x0575, "Aopen MZ915-M", 0), /* ICH6 */
	{}
};

static void check_msi(struct azx *chip)
{
	const struct snd_pci_quirk *q;

	if (enable_msi >= 0) {
		chip->msi = !!enable_msi;
		return;
	}
	chip->msi = 1;	/* enable MSI as default */
	q = snd_pci_quirk_lookup(chip->pci, msi_deny_list);
	if (q) {
		dev_info(chip->card->dev,
			 "msi for device %04x:%04x set to %d\n",
			 q->subvendor, q->subdevice, q->value);
		chip->msi = q->value;
		return;
	}

	/* NVidia chipsets seem to cause troubles with MSI */
	if (chip->driver_caps & AZX_DCAPS_NO_MSI) {
		dev_info(chip->card->dev, "Disabling MSI\n");
		chip->msi = 0;
	}
}

/* check the snoop mode availability */
static void azx_check_snoop_available(struct azx *chip)
{
	int snoop = hda_snoop;

	if (snoop >= 0) {
		dev_info(chip->card->dev, "Force to %s mode by module option\n",
			 snoop ? "snoop" : "non-snoop");
		chip->snoop = snoop;
		chip->uc_buffer = !snoop;
		return;
	}

	snoop = true;
	if (azx_get_snoop_type(chip) == AZX_SNOOP_TYPE_NONE &&
	    chip->driver_type == AZX_DRIVER_VIA) {
		/* force to non-snoop mode for a new VIA controller
		 * when BIOS is set
		 */
		u8 val;
		pci_read_config_byte(chip->pci, 0x42, &val);
		if (!(val & 0x80) && (chip->pci->revision == 0x30 ||
				      chip->pci->revision == 0x20))
			snoop = false;
	}

	if (chip->driver_caps & AZX_DCAPS_SNOOP_OFF)
		snoop = false;

	chip->snoop = snoop;
	if (!snoop) {
		dev_info(chip->card->dev, "Force to non-snoop mode\n");
		/* C-Media requires non-cached pages only for CORB/RIRB */
		if (chip->driver_type != AZX_DRIVER_CMEDIA)
			chip->uc_buffer = true;
	}
}

static void azx_probe_work(struct work_struct *work)
{
	struct hda_intel *hda = container_of(work, struct hda_intel, probe_work);
	azx_probe_continue(&hda->chip);
}

static int default_bdl_pos_adj(struct azx *chip)
{
	/* some exceptions: Atoms seem problematic with value 1 */
	if (chip->pci->vendor == PCI_VENDOR_ID_INTEL) {
		switch (chip->pci->device) {
		case 0x0f04: /* Baytrail */
		case 0x2284: /* Braswell */
			return 32;
		}
	}

	switch (chip->driver_type) {
	case AZX_DRIVER_ICH:
	case AZX_DRIVER_PCH:
		return 1;
	default:
		return 32;
	}
}

/*
 * constructor
 */
static const struct hda_controller_ops pci_hda_ops;

static int azx_create(struct snd_card *card, struct pci_dev *pci,
		      int dev, unsigned int driver_caps,
		      struct azx **rchip)
{
	static const struct snd_device_ops ops = {
		.dev_disconnect = azx_dev_disconnect,
		.dev_free = azx_dev_free,
	};
	struct hda_intel *hda;
	struct azx *chip;
	int err;

	*rchip = NULL;

	err = pci_enable_device(pci);
	if (err < 0)
		return err;

	hda = devm_kzalloc(&pci->dev, sizeof(*hda), GFP_KERNEL);
	if (!hda) {
		pci_disable_device(pci);
		return -ENOMEM;
	}

	chip = &hda->chip;
	mutex_init(&chip->open_mutex);
	chip->card = card;
	chip->pci = pci;
	chip->ops = &pci_hda_ops;
	chip->driver_caps = driver_caps;
	chip->driver_type = driver_caps & 0xff;
	check_msi(chip);
	chip->dev_index = dev;
	if (jackpoll_ms[dev] >= 50 && jackpoll_ms[dev] <= 60000)
		chip->jackpoll_interval = msecs_to_jiffies(jackpoll_ms[dev]);
	INIT_LIST_HEAD(&chip->pcm_list);
	INIT_WORK(&hda->irq_pending_work, azx_irq_pending_work);
	INIT_LIST_HEAD(&hda->list);
	init_vga_switcheroo(chip);
	init_completion(&hda->probe_wait);

	assign_position_fix(chip, check_position_fix(chip, position_fix[dev]));

	check_probe_mask(chip, dev);

	if (single_cmd < 0) /* allow fallback to single_cmd at errors */
		chip->fallback_to_single_cmd = 1;
	else /* explicitly set to single_cmd or not */
		chip->single_cmd = single_cmd;

	azx_check_snoop_available(chip);

	if (bdl_pos_adj[dev] < 0)
		chip->bdl_pos_adj = default_bdl_pos_adj(chip);
	else
		chip->bdl_pos_adj = bdl_pos_adj[dev];

	err = azx_bus_init(chip, model[dev]);
	if (err < 0) {
		pci_disable_device(pci);
		return err;
	}

	/* use the non-cached pages in non-snoop mode */
	if (!azx_snoop(chip))
		azx_bus(chip)->dma_type = SNDRV_DMA_TYPE_DEV_UC;

	if (chip->driver_type == AZX_DRIVER_NVIDIA) {
		dev_dbg(chip->card->dev, "Enable delay in RIRB handling\n");
		chip->bus.core.needs_damn_long_delay = 1;
	}

	err = snd_device_new(card, SNDRV_DEV_LOWLEVEL, chip, &ops);
	if (err < 0) {
		dev_err(card->dev, "Error creating device [card]!\n");
		azx_free(chip);
		return err;
	}

	/* continue probing in work context as may trigger request module */
	INIT_WORK(&hda->probe_work, azx_probe_work);

	*rchip = chip;

	return 0;
}

static int azx_first_init(struct azx *chip)
{
	int dev = chip->dev_index;
	struct pci_dev *pci = chip->pci;
	struct snd_card *card = chip->card;
	struct hdac_bus *bus = azx_bus(chip);
	int err;
	unsigned short gcap;
	unsigned int dma_bits = 64;

#if BITS_PER_LONG != 64
	/* Fix up base address on ULI M5461 */
	if (chip->driver_type == AZX_DRIVER_ULI) {
		u16 tmp3;
		pci_read_config_word(pci, 0x40, &tmp3);
		pci_write_config_word(pci, 0x40, tmp3 | 0x10);
		pci_write_config_dword(pci, PCI_BASE_ADDRESS_1, 0);
	}
#endif

	err = pci_request_regions(pci, "ICH HD audio");
	if (err < 0)
		return err;
	chip->region_requested = 1;

	bus->addr = pci_resource_start(pci, 0);
	bus->remap_addr = pci_ioremap_bar(pci, 0);
	if (bus->remap_addr == NULL) {
		dev_err(card->dev, "ioremap error\n");
		return -ENXIO;
	}

	if (chip->driver_type == AZX_DRIVER_SKL)
		snd_hdac_bus_parse_capabilities(bus);

	/*
	 * Some Intel CPUs has always running timer (ART) feature and
	 * controller may have Global time sync reporting capability, so
	 * check both of these before declaring synchronized time reporting
	 * capability SNDRV_PCM_INFO_HAS_LINK_SYNCHRONIZED_ATIME
	 */
	chip->gts_present = false;

#ifdef CONFIG_X86
	if (bus->ppcap && boot_cpu_has(X86_FEATURE_ART))
		chip->gts_present = true;
#endif

	if (chip->msi) {
		if (chip->driver_caps & AZX_DCAPS_NO_MSI64) {
			dev_dbg(card->dev, "Disabling 64bit MSI\n");
			pci->no_64bit_msi = true;
		}
		if (pci_enable_msi(pci) < 0)
			chip->msi = 0;
	}

	pci_set_master(pci);

	gcap = azx_readw(chip, GCAP);
	dev_dbg(card->dev, "chipset global capabilities = 0x%x\n", gcap);

	/* AMD devices support 40 or 48bit DMA, take the safe one */
	if (chip->pci->vendor == PCI_VENDOR_ID_AMD)
		dma_bits = 40;

	/* disable SB600 64bit support for safety */
	if (chip->pci->vendor == PCI_VENDOR_ID_ATI) {
		struct pci_dev *p_smbus;
		dma_bits = 40;
		p_smbus = pci_get_device(PCI_VENDOR_ID_ATI,
					 PCI_DEVICE_ID_ATI_SBX00_SMBUS,
					 NULL);
		if (p_smbus) {
			if (p_smbus->revision < 0x30)
				gcap &= ~AZX_GCAP_64OK;
			pci_dev_put(p_smbus);
		}
	}

	/* NVidia hardware normally only supports up to 40 bits of DMA */
	if (chip->pci->vendor == PCI_VENDOR_ID_NVIDIA)
		dma_bits = 40;

	/* disable 64bit DMA address on some devices */
	if (chip->driver_caps & AZX_DCAPS_NO_64BIT) {
		dev_dbg(card->dev, "Disabling 64bit DMA\n");
		gcap &= ~AZX_GCAP_64OK;
	}

	/* disable buffer size rounding to 128-byte multiples if supported */
	if (align_buffer_size >= 0)
		chip->align_buffer_size = !!align_buffer_size;
	else {
		if (chip->driver_caps & AZX_DCAPS_NO_ALIGN_BUFSIZE)
			chip->align_buffer_size = 0;
		else
			chip->align_buffer_size = 1;
	}

	/* allow 64bit DMA address if supported by H/W */
	if (!(gcap & AZX_GCAP_64OK))
		dma_bits = 32;
	if (dma_set_mask_and_coherent(&pci->dev, DMA_BIT_MASK(dma_bits)))
		dma_set_mask_and_coherent(&pci->dev, DMA_BIT_MASK(32));

	/* read number of streams from GCAP register instead of using
	 * hardcoded value
	 */
	chip->capture_streams = (gcap >> 8) & 0x0f;
	chip->playback_streams = (gcap >> 12) & 0x0f;
	if (!chip->playback_streams && !chip->capture_streams) {
		/* gcap didn't give any info, switching to old method */

		switch (chip->driver_type) {
		case AZX_DRIVER_ULI:
			chip->playback_streams = ULI_NUM_PLAYBACK;
			chip->capture_streams = ULI_NUM_CAPTURE;
			break;
		case AZX_DRIVER_ATIHDMI:
		case AZX_DRIVER_ATIHDMI_NS:
			chip->playback_streams = ATIHDMI_NUM_PLAYBACK;
			chip->capture_streams = ATIHDMI_NUM_CAPTURE;
			break;
		case AZX_DRIVER_GENERIC:
		default:
			chip->playback_streams = ICH6_NUM_PLAYBACK;
			chip->capture_streams = ICH6_NUM_CAPTURE;
			break;
		}
	}
	chip->capture_index_offset = 0;
	chip->playback_index_offset = chip->capture_streams;
	chip->num_streams = chip->playback_streams + chip->capture_streams;

	/* sanity check for the SDxCTL.STRM field overflow */
	if (chip->num_streams > 15 &&
	    (chip->driver_caps & AZX_DCAPS_SEPARATE_STREAM_TAG) == 0) {
		dev_warn(chip->card->dev, "number of I/O streams is %d, "
			 "forcing separate stream tags", chip->num_streams);
		chip->driver_caps |= AZX_DCAPS_SEPARATE_STREAM_TAG;
	}

	/* initialize streams */
	err = azx_init_streams(chip);
	if (err < 0)
		return err;

	err = azx_alloc_stream_pages(chip);
	if (err < 0)
		return err;

	/* initialize chip */
	azx_init_pci(chip);

	snd_hdac_i915_set_bclk(bus);

	hda_intel_init_chip(chip, (probe_only[dev] & 2) == 0);

	/* codec detection */
	if (!azx_bus(chip)->codec_mask) {
		dev_err(card->dev, "no codecs found!\n");
		/* keep running the rest for the runtime PM */
	}

	if (azx_acquire_irq(chip, 0) < 0)
		return -EBUSY;

	strcpy(card->driver, "HDA-Intel");
	strscpy(card->shortname, driver_short_names[chip->driver_type],
		sizeof(card->shortname));
	snprintf(card->longname, sizeof(card->longname),
		 "%s at 0x%lx irq %i",
		 card->shortname, bus->addr, bus->irq);

	return 0;
}

#ifdef CONFIG_SND_HDA_PATCH_LOADER
/* callback from request_firmware_nowait() */
static void azx_firmware_cb(const struct firmware *fw, void *context)
{
	struct snd_card *card = context;
	struct azx *chip = card->private_data;

	if (fw)
		chip->fw = fw;
	else
		dev_err(card->dev, "Cannot load firmware, continue without patching\n");
	if (!chip->disabled) {
		/* continue probing */
		azx_probe_continue(chip);
	}
}
#endif

static int disable_msi_reset_irq(struct azx *chip)
{
	struct hdac_bus *bus = azx_bus(chip);
	int err;

	free_irq(bus->irq, chip);
	bus->irq = -1;
	chip->card->sync_irq = -1;
	pci_disable_msi(chip->pci);
	chip->msi = 0;
	err = azx_acquire_irq(chip, 1);
	if (err < 0)
		return err;

	return 0;
}

static void pcm_mmap_prepare(struct snd_pcm_substream *substream,
			     struct vm_area_struct *area)
{
#ifdef CONFIG_X86
	struct azx_pcm *apcm = snd_pcm_substream_chip(substream);
	struct azx *chip = apcm->chip;
	if (chip->uc_buffer)
		area->vm_page_prot = pgprot_writecombine(area->vm_page_prot);
#endif
}

/* Denylist for skipping the whole probe:
 * some HD-audio PCI entries are exposed without any codecs, and such devices
 * should be ignored from the beginning.
 */
static const struct pci_device_id driver_denylist[] = {
	{ PCI_DEVICE_SUB(0x1022, 0x1487, 0x1043, 0x874f) }, /* ASUS ROG Zenith II / Strix */
	{ PCI_DEVICE_SUB(0x1022, 0x1487, 0x1462, 0xcb59) }, /* MSI TRX40 Creator */
	{ PCI_DEVICE_SUB(0x1022, 0x1487, 0x1462, 0xcb60) }, /* MSI TRX40 */
	{}
};

static const struct hda_controller_ops pci_hda_ops = {
	.disable_msi_reset_irq = disable_msi_reset_irq,
	.pcm_mmap_prepare = pcm_mmap_prepare,
	.position_check = azx_position_check,
};

static int azx_probe(struct pci_dev *pci,
		     const struct pci_device_id *pci_id)
{
	static int dev;
	struct snd_card *card;
	struct hda_intel *hda;
	struct azx *chip;
	bool schedule_probe;
	int err;

	if (pci_match_id(driver_denylist, pci)) {
		dev_info(&pci->dev, "Skipping the device on the denylist\n");
		return -ENODEV;
	}

	if (dev >= SNDRV_CARDS)
		return -ENODEV;
	if (!enable[dev]) {
		dev++;
		return -ENOENT;
	}

	/*
	 * stop probe if another Intel's DSP driver should be activated
	 */
	if (dmic_detect) {
		err = snd_intel_dsp_driver_probe(pci);
		if (err != SND_INTEL_DSP_DRIVER_ANY && err != SND_INTEL_DSP_DRIVER_LEGACY) {
			dev_dbg(&pci->dev, "HDAudio driver not selected, aborting probe\n");
			return -ENODEV;
		}
	} else {
		dev_warn(&pci->dev, "dmic_detect option is deprecated, pass snd-intel-dspcfg.dsp_driver=1 option instead\n");
	}

	err = snd_card_new(&pci->dev, index[dev], id[dev], THIS_MODULE,
			   0, &card);
	if (err < 0) {
		dev_err(&pci->dev, "Error creating card!\n");
		return err;
	}

	err = azx_create(card, pci, dev, pci_id->driver_data, &chip);
	if (err < 0)
		goto out_free;
	card->private_data = chip;
	hda = container_of(chip, struct hda_intel, chip);

	pci_set_drvdata(pci, card);

	err = register_vga_switcheroo(chip);
	if (err < 0) {
		dev_err(card->dev, "Error registering vga_switcheroo client\n");
		goto out_free;
	}

	if (check_hdmi_disabled(pci)) {
		dev_info(card->dev, "VGA controller is disabled\n");
		dev_info(card->dev, "Delaying initialization\n");
		chip->disabled = true;
	}

	schedule_probe = !chip->disabled;

#ifdef CONFIG_SND_HDA_PATCH_LOADER
	if (patch[dev] && *patch[dev]) {
		dev_info(card->dev, "Applying patch firmware '%s'\n",
			 patch[dev]);
		err = request_firmware_nowait(THIS_MODULE, true, patch[dev],
					      &pci->dev, GFP_KERNEL, card,
					      azx_firmware_cb);
		if (err < 0)
			goto out_free;
		schedule_probe = false; /* continued in azx_firmware_cb() */
	}
#endif /* CONFIG_SND_HDA_PATCH_LOADER */

#ifndef CONFIG_SND_HDA_I915
	if (CONTROLLER_IN_GPU(pci))
		dev_err(card->dev, "Haswell/Broadwell HDMI/DP must build in CONFIG_SND_HDA_I915\n");
#endif

	if (schedule_probe)
		schedule_work(&hda->probe_work);

	dev++;
	if (chip->disabled)
		complete_all(&hda->probe_wait);
	return 0;

out_free:
	snd_card_free(card);
	return err;
}

#ifdef CONFIG_PM
/* On some boards setting power_save to a non 0 value leads to clicking /
 * popping sounds when ever we enter/leave powersaving mode. Ideally we would
 * figure out how to avoid these sounds, but that is not always feasible.
 * So we keep a list of devices where we disable powersaving as its known
 * to causes problems on these devices.
 */
static const struct snd_pci_quirk power_save_denylist[] = {
	/* https://bugzilla.redhat.com/show_bug.cgi?id=1525104 */
	SND_PCI_QUIRK(0x1849, 0xc892, "Asrock B85M-ITX", 0),
	/* https://bugzilla.redhat.com/show_bug.cgi?id=1525104 */
	SND_PCI_QUIRK(0x1849, 0x0397, "Asrock N68C-S UCC", 0),
	/* https://bugzilla.redhat.com/show_bug.cgi?id=1525104 */
	SND_PCI_QUIRK(0x1849, 0x7662, "Asrock H81M-HDS", 0),
	/* https://bugzilla.redhat.com/show_bug.cgi?id=1525104 */
	SND_PCI_QUIRK(0x1043, 0x8733, "Asus Prime X370-Pro", 0),
<<<<<<< HEAD
	/* https://bugzilla.redhat.com/show_bug.cgi?id=1525104 */
	SND_PCI_QUIRK(0x1558, 0x6504, "Clevo W65_67SB", 0),
=======
>>>>>>> 7d2a07b7
	/* https://bugzilla.redhat.com/show_bug.cgi?id=1525104 */
	SND_PCI_QUIRK(0x1028, 0x0497, "Dell Precision T3600", 0),
	/* https://bugzilla.redhat.com/show_bug.cgi?id=1525104 */
	/* Note the P55A-UD3 and Z87-D3HP share the subsys id for the HDA dev */
	SND_PCI_QUIRK(0x1458, 0xa002, "Gigabyte P55A-UD3 / Z87-D3HP", 0),
	/* https://bugzilla.redhat.com/show_bug.cgi?id=1525104 */
	SND_PCI_QUIRK(0x8086, 0x2040, "Intel DZ77BH-55K", 0),
	/* https://bugzilla.kernel.org/show_bug.cgi?id=199607 */
	SND_PCI_QUIRK(0x8086, 0x2057, "Intel NUC5i7RYB", 0),
	/* https://bugs.launchpad.net/bugs/1821663 */
	SND_PCI_QUIRK(0x8086, 0x2064, "Intel SDP 8086:2064", 0),
	/* https://bugzilla.redhat.com/show_bug.cgi?id=1520902 */
	SND_PCI_QUIRK(0x8086, 0x2068, "Intel NUC7i3BNB", 0),
	/* https://bugzilla.kernel.org/show_bug.cgi?id=198611 */
	SND_PCI_QUIRK(0x17aa, 0x2227, "Lenovo X1 Carbon 3rd Gen", 0),
	/* https://bugzilla.redhat.com/show_bug.cgi?id=1689623 */
	SND_PCI_QUIRK(0x17aa, 0x367b, "Lenovo IdeaCentre B550", 0),
	/* https://bugzilla.redhat.com/show_bug.cgi?id=1572975 */
	SND_PCI_QUIRK(0x17aa, 0x36a7, "Lenovo C50 All in one", 0),
	/* https://bugs.launchpad.net/bugs/1821663 */
	SND_PCI_QUIRK(0x1631, 0xe017, "Packard Bell NEC IMEDIA 5204", 0),
	{}
};
#endif /* CONFIG_PM */

static void set_default_power_save(struct azx *chip)
{
	int val = power_save;

#ifdef CONFIG_PM
	if (pm_blacklist) {
		const struct snd_pci_quirk *q;

		q = snd_pci_quirk_lookup(chip->pci, power_save_denylist);
		if (q && val) {
			dev_info(chip->card->dev, "device %04x:%04x is on the power_save denylist, forcing power_save to 0\n",
				 q->subvendor, q->subdevice);
			val = 0;
		}
	}
#endif /* CONFIG_PM */
	snd_hda_set_power_save(&chip->bus, val * 1000);
}

/* number of codec slots for each chipset: 0 = default slots (i.e. 4) */
static const unsigned int azx_max_codecs[AZX_NUM_DRIVERS] = {
	[AZX_DRIVER_NVIDIA] = 8,
	[AZX_DRIVER_TERA] = 1,
};

static int azx_probe_continue(struct azx *chip)
{
	struct hda_intel *hda = container_of(chip, struct hda_intel, chip);
	struct hdac_bus *bus = azx_bus(chip);
	struct pci_dev *pci = chip->pci;
	int dev = chip->dev_index;
	int err;

	to_hda_bus(bus)->bus_probing = 1;
	hda->probe_continued = 1;

	/* bind with i915 if needed */
	if (chip->driver_caps & AZX_DCAPS_I915_COMPONENT) {
		err = snd_hdac_i915_init(bus);
		if (err < 0) {
			/* if the controller is bound only with HDMI/DP
			 * (for HSW and BDW), we need to abort the probe;
			 * for other chips, still continue probing as other
			 * codecs can be on the same link.
			 */
			if (CONTROLLER_IN_GPU(pci)) {
				dev_err(chip->card->dev,
					"HSW/BDW HD-audio HDMI/DP requires binding with gfx driver\n");
				goto out_free;
			} else {
				/* don't bother any longer */
				chip->driver_caps &= ~AZX_DCAPS_I915_COMPONENT;
			}
		}

		/* HSW/BDW controllers need this power */
		if (CONTROLLER_IN_GPU(pci))
			hda->need_i915_power = true;
	}

	/* Request display power well for the HDA controller or codec. For
	 * Haswell/Broadwell, both the display HDA controller and codec need
	 * this power. For other platforms, like Baytrail/Braswell, only the
	 * display codec needs the power and it can be released after probe.
	 */
	display_power(chip, true);

	err = azx_first_init(chip);
	if (err < 0)
		goto out_free;

#ifdef CONFIG_SND_HDA_INPUT_BEEP
	chip->beep_mode = beep_mode[dev];
#endif

	/* create codec instances */
	if (bus->codec_mask) {
		err = azx_probe_codecs(chip, azx_max_codecs[chip->driver_type]);
		if (err < 0)
			goto out_free;
	}

#ifdef CONFIG_SND_HDA_PATCH_LOADER
	if (chip->fw) {
		err = snd_hda_load_patch(&chip->bus, chip->fw->size,
					 chip->fw->data);
		if (err < 0)
			goto out_free;
#ifndef CONFIG_PM
		release_firmware(chip->fw); /* no longer needed */
		chip->fw = NULL;
#endif
	}
#endif
	if (bus->codec_mask && !(probe_only[dev] & 1)) {
		err = azx_codec_configure(chip);
		if (err < 0)
			goto out_free;
	}

	err = snd_card_register(chip->card);
	if (err < 0)
		goto out_free;

	setup_vga_switcheroo_runtime_pm(chip);

	chip->running = 1;
	azx_add_card_list(chip);

	set_default_power_save(chip);

	if (azx_has_pm_runtime(chip)) {
		pm_runtime_use_autosuspend(&pci->dev);
		pm_runtime_allow(&pci->dev);
		pm_runtime_put_autosuspend(&pci->dev);
	}

out_free:
	if (err < 0) {
		azx_free(chip);
		return err;
	}

	if (!hda->need_i915_power)
		display_power(chip, false);
	complete_all(&hda->probe_wait);
	to_hda_bus(bus)->bus_probing = 0;
	return 0;
}

static void azx_remove(struct pci_dev *pci)
{
	struct snd_card *card = pci_get_drvdata(pci);
	struct azx *chip;
	struct hda_intel *hda;

	if (card) {
		/* cancel the pending probing work */
		chip = card->private_data;
		hda = container_of(chip, struct hda_intel, chip);
		/* FIXME: below is an ugly workaround.
		 * Both device_release_driver() and driver_probe_device()
		 * take *both* the device's and its parent's lock before
		 * calling the remove() and probe() callbacks.  The codec
		 * probe takes the locks of both the codec itself and its
		 * parent, i.e. the PCI controller dev.  Meanwhile, when
		 * the PCI controller is unbound, it takes its lock, too
		 * ==> ouch, a deadlock!
		 * As a workaround, we unlock temporarily here the controller
		 * device during cancel_work_sync() call.
		 */
		device_unlock(&pci->dev);
		cancel_work_sync(&hda->probe_work);
		device_lock(&pci->dev);

		snd_card_free(card);
	}
}

static void azx_shutdown(struct pci_dev *pci)
{
	struct snd_card *card = pci_get_drvdata(pci);
	struct azx *chip;

	if (!card)
		return;
	chip = card->private_data;
	if (chip && chip->running)
		__azx_shutdown_chip(chip, true);
}

/* PCI IDs */
static const struct pci_device_id azx_ids[] = {
	/* CPT */
	{ PCI_DEVICE(0x8086, 0x1c20),
	  .driver_data = AZX_DRIVER_PCH | AZX_DCAPS_INTEL_PCH_NOPM },
	/* PBG */
	{ PCI_DEVICE(0x8086, 0x1d20),
	  .driver_data = AZX_DRIVER_PCH | AZX_DCAPS_INTEL_PCH_NOPM },
	/* Panther Point */
	{ PCI_DEVICE(0x8086, 0x1e20),
	  .driver_data = AZX_DRIVER_PCH | AZX_DCAPS_INTEL_PCH_NOPM },
	/* Lynx Point */
	{ PCI_DEVICE(0x8086, 0x8c20),
	  .driver_data = AZX_DRIVER_PCH | AZX_DCAPS_INTEL_PCH },
	/* 9 Series */
	{ PCI_DEVICE(0x8086, 0x8ca0),
	  .driver_data = AZX_DRIVER_PCH | AZX_DCAPS_INTEL_PCH },
	/* Wellsburg */
	{ PCI_DEVICE(0x8086, 0x8d20),
	  .driver_data = AZX_DRIVER_PCH | AZX_DCAPS_INTEL_PCH },
	{ PCI_DEVICE(0x8086, 0x8d21),
	  .driver_data = AZX_DRIVER_PCH | AZX_DCAPS_INTEL_PCH },
	/* Lewisburg */
	{ PCI_DEVICE(0x8086, 0xa1f0),
	  .driver_data = AZX_DRIVER_PCH | AZX_DCAPS_INTEL_SKYLAKE },
	{ PCI_DEVICE(0x8086, 0xa270),
	  .driver_data = AZX_DRIVER_PCH | AZX_DCAPS_INTEL_SKYLAKE },
	/* Lynx Point-LP */
	{ PCI_DEVICE(0x8086, 0x9c20),
	  .driver_data = AZX_DRIVER_PCH | AZX_DCAPS_INTEL_PCH },
	/* Lynx Point-LP */
	{ PCI_DEVICE(0x8086, 0x9c21),
	  .driver_data = AZX_DRIVER_PCH | AZX_DCAPS_INTEL_PCH },
	/* Wildcat Point-LP */
	{ PCI_DEVICE(0x8086, 0x9ca0),
	  .driver_data = AZX_DRIVER_PCH | AZX_DCAPS_INTEL_PCH },
	/* Sunrise Point */
	{ PCI_DEVICE(0x8086, 0xa170),
	  .driver_data = AZX_DRIVER_SKL | AZX_DCAPS_INTEL_SKYLAKE },
	/* Sunrise Point-LP */
	{ PCI_DEVICE(0x8086, 0x9d70),
	  .driver_data = AZX_DRIVER_SKL | AZX_DCAPS_INTEL_SKYLAKE },
	/* Kabylake */
	{ PCI_DEVICE(0x8086, 0xa171),
	  .driver_data = AZX_DRIVER_SKL | AZX_DCAPS_INTEL_SKYLAKE },
	/* Kabylake-LP */
	{ PCI_DEVICE(0x8086, 0x9d71),
	  .driver_data = AZX_DRIVER_SKL | AZX_DCAPS_INTEL_SKYLAKE },
	/* Kabylake-H */
	{ PCI_DEVICE(0x8086, 0xa2f0),
	  .driver_data = AZX_DRIVER_SKL | AZX_DCAPS_INTEL_SKYLAKE },
	/* Coffelake */
	{ PCI_DEVICE(0x8086, 0xa348),
	  .driver_data = AZX_DRIVER_SKL | AZX_DCAPS_INTEL_SKYLAKE},
	/* Cannonlake */
	{ PCI_DEVICE(0x8086, 0x9dc8),
	  .driver_data = AZX_DRIVER_SKL | AZX_DCAPS_INTEL_SKYLAKE},
	/* CometLake-LP */
	{ PCI_DEVICE(0x8086, 0x02C8),
	  .driver_data = AZX_DRIVER_SKL | AZX_DCAPS_INTEL_SKYLAKE},
	/* CometLake-H */
	{ PCI_DEVICE(0x8086, 0x06C8),
	  .driver_data = AZX_DRIVER_SKL | AZX_DCAPS_INTEL_SKYLAKE},
	{ PCI_DEVICE(0x8086, 0xf1c8),
	  .driver_data = AZX_DRIVER_SKL | AZX_DCAPS_INTEL_SKYLAKE},
	/* CometLake-S */
	{ PCI_DEVICE(0x8086, 0xa3f0),
	  .driver_data = AZX_DRIVER_SKL | AZX_DCAPS_INTEL_SKYLAKE},
	/* CometLake-R */
	{ PCI_DEVICE(0x8086, 0xf0c8),
	  .driver_data = AZX_DRIVER_SKL | AZX_DCAPS_INTEL_SKYLAKE},
	/* Icelake */
	{ PCI_DEVICE(0x8086, 0x34c8),
	  .driver_data = AZX_DRIVER_SKL | AZX_DCAPS_INTEL_SKYLAKE},
	/* Icelake-H */
	{ PCI_DEVICE(0x8086, 0x3dc8),
	  .driver_data = AZX_DRIVER_SKL | AZX_DCAPS_INTEL_SKYLAKE},
	/* Jasperlake */
	{ PCI_DEVICE(0x8086, 0x38c8),
	  .driver_data = AZX_DRIVER_SKL | AZX_DCAPS_INTEL_SKYLAKE},
	{ PCI_DEVICE(0x8086, 0x4dc8),
	  .driver_data = AZX_DRIVER_SKL | AZX_DCAPS_INTEL_SKYLAKE},
	/* Tigerlake */
	{ PCI_DEVICE(0x8086, 0xa0c8),
	  .driver_data = AZX_DRIVER_SKL | AZX_DCAPS_INTEL_SKYLAKE},
	/* Tigerlake-H */
	{ PCI_DEVICE(0x8086, 0x43c8),
	  .driver_data = AZX_DRIVER_SKL | AZX_DCAPS_INTEL_SKYLAKE},
	/* DG1 */
	{ PCI_DEVICE(0x8086, 0x490d),
	  .driver_data = AZX_DRIVER_SKL | AZX_DCAPS_INTEL_SKYLAKE},
	/* Alderlake-S */
	{ PCI_DEVICE(0x8086, 0x7ad0),
	  .driver_data = AZX_DRIVER_SKL | AZX_DCAPS_INTEL_SKYLAKE},
	/* Alderlake-P */
	{ PCI_DEVICE(0x8086, 0x51c8),
	  .driver_data = AZX_DRIVER_SKL | AZX_DCAPS_INTEL_SKYLAKE},
<<<<<<< HEAD
=======
	/* Alderlake-M */
	{ PCI_DEVICE(0x8086, 0x51cc),
	  .driver_data = AZX_DRIVER_SKL | AZX_DCAPS_INTEL_SKYLAKE},
>>>>>>> 7d2a07b7
	/* Elkhart Lake */
	{ PCI_DEVICE(0x8086, 0x4b55),
	  .driver_data = AZX_DRIVER_SKL | AZX_DCAPS_INTEL_SKYLAKE},
	{ PCI_DEVICE(0x8086, 0x4b58),
	  .driver_data = AZX_DRIVER_SKL | AZX_DCAPS_INTEL_SKYLAKE},
	/* Broxton-P(Apollolake) */
	{ PCI_DEVICE(0x8086, 0x5a98),
	  .driver_data = AZX_DRIVER_SKL | AZX_DCAPS_INTEL_BROXTON },
	/* Broxton-T */
	{ PCI_DEVICE(0x8086, 0x1a98),
	  .driver_data = AZX_DRIVER_SKL | AZX_DCAPS_INTEL_BROXTON },
	/* Gemini-Lake */
	{ PCI_DEVICE(0x8086, 0x3198),
	  .driver_data = AZX_DRIVER_SKL | AZX_DCAPS_INTEL_BROXTON },
	/* Haswell */
	{ PCI_DEVICE(0x8086, 0x0a0c),
	  .driver_data = AZX_DRIVER_HDMI | AZX_DCAPS_INTEL_HASWELL },
	{ PCI_DEVICE(0x8086, 0x0c0c),
	  .driver_data = AZX_DRIVER_HDMI | AZX_DCAPS_INTEL_HASWELL },
	{ PCI_DEVICE(0x8086, 0x0d0c),
	  .driver_data = AZX_DRIVER_HDMI | AZX_DCAPS_INTEL_HASWELL },
	/* Broadwell */
	{ PCI_DEVICE(0x8086, 0x160c),
	  .driver_data = AZX_DRIVER_HDMI | AZX_DCAPS_INTEL_BROADWELL },
	/* 5 Series/3400 */
	{ PCI_DEVICE(0x8086, 0x3b56),
	  .driver_data = AZX_DRIVER_SCH | AZX_DCAPS_INTEL_PCH_NOPM },
	/* Poulsbo */
	{ PCI_DEVICE(0x8086, 0x811b),
	  .driver_data = AZX_DRIVER_SCH | AZX_DCAPS_INTEL_PCH_BASE },
	/* Oaktrail */
	{ PCI_DEVICE(0x8086, 0x080a),
	  .driver_data = AZX_DRIVER_SCH | AZX_DCAPS_INTEL_PCH_BASE },
	/* BayTrail */
	{ PCI_DEVICE(0x8086, 0x0f04),
	  .driver_data = AZX_DRIVER_PCH | AZX_DCAPS_INTEL_BAYTRAIL },
	/* Braswell */
	{ PCI_DEVICE(0x8086, 0x2284),
	  .driver_data = AZX_DRIVER_PCH | AZX_DCAPS_INTEL_BRASWELL },
	/* ICH6 */
	{ PCI_DEVICE(0x8086, 0x2668),
	  .driver_data = AZX_DRIVER_ICH | AZX_DCAPS_INTEL_ICH },
	/* ICH7 */
	{ PCI_DEVICE(0x8086, 0x27d8),
	  .driver_data = AZX_DRIVER_ICH | AZX_DCAPS_INTEL_ICH },
	/* ESB2 */
	{ PCI_DEVICE(0x8086, 0x269a),
	  .driver_data = AZX_DRIVER_ICH | AZX_DCAPS_INTEL_ICH },
	/* ICH8 */
	{ PCI_DEVICE(0x8086, 0x284b),
	  .driver_data = AZX_DRIVER_ICH | AZX_DCAPS_INTEL_ICH },
	/* ICH9 */
	{ PCI_DEVICE(0x8086, 0x293e),
	  .driver_data = AZX_DRIVER_ICH | AZX_DCAPS_INTEL_ICH },
	/* ICH9 */
	{ PCI_DEVICE(0x8086, 0x293f),
	  .driver_data = AZX_DRIVER_ICH | AZX_DCAPS_INTEL_ICH },
	/* ICH10 */
	{ PCI_DEVICE(0x8086, 0x3a3e),
	  .driver_data = AZX_DRIVER_ICH | AZX_DCAPS_INTEL_ICH },
	/* ICH10 */
	{ PCI_DEVICE(0x8086, 0x3a6e),
	  .driver_data = AZX_DRIVER_ICH | AZX_DCAPS_INTEL_ICH },
	/* Generic Intel */
	{ PCI_DEVICE(PCI_VENDOR_ID_INTEL, PCI_ANY_ID),
	  .class = PCI_CLASS_MULTIMEDIA_HD_AUDIO << 8,
	  .class_mask = 0xffffff,
	  .driver_data = AZX_DRIVER_ICH | AZX_DCAPS_NO_ALIGN_BUFSIZE },
	/* ATI SB 450/600/700/800/900 */
	{ PCI_DEVICE(0x1002, 0x437b),
	  .driver_data = AZX_DRIVER_ATI | AZX_DCAPS_PRESET_ATI_SB },
	{ PCI_DEVICE(0x1002, 0x4383),
	  .driver_data = AZX_DRIVER_ATI | AZX_DCAPS_PRESET_ATI_SB },
	/* AMD Hudson */
	{ PCI_DEVICE(0x1022, 0x780d),
	  .driver_data = AZX_DRIVER_GENERIC | AZX_DCAPS_PRESET_ATI_SB },
	/* AMD, X370 & co */
	{ PCI_DEVICE(0x1022, 0x1457),
	  .driver_data = AZX_DRIVER_GENERIC | AZX_DCAPS_PRESET_AMD_SB },
	/* AMD, X570 & co */
	{ PCI_DEVICE(0x1022, 0x1487),
	  .driver_data = AZX_DRIVER_GENERIC | AZX_DCAPS_PRESET_AMD_SB },
	/* AMD Stoney */
	{ PCI_DEVICE(0x1022, 0x157a),
	  .driver_data = AZX_DRIVER_GENERIC | AZX_DCAPS_PRESET_ATI_SB |
			 AZX_DCAPS_PM_RUNTIME },
	/* AMD Raven */
	{ PCI_DEVICE(0x1022, 0x15e3),
	  .driver_data = AZX_DRIVER_GENERIC | AZX_DCAPS_PRESET_AMD_SB },
	/* ATI HDMI */
	{ PCI_DEVICE(0x1002, 0x0002),
	  .driver_data = AZX_DRIVER_ATIHDMI_NS | AZX_DCAPS_PRESET_ATI_HDMI_NS |
	  AZX_DCAPS_PM_RUNTIME },
	{ PCI_DEVICE(0x1002, 0x1308),
	  .driver_data = AZX_DRIVER_ATIHDMI_NS | AZX_DCAPS_PRESET_ATI_HDMI_NS },
	{ PCI_DEVICE(0x1002, 0x157a),
	  .driver_data = AZX_DRIVER_ATIHDMI_NS | AZX_DCAPS_PRESET_ATI_HDMI_NS },
	{ PCI_DEVICE(0x1002, 0x15b3),
	  .driver_data = AZX_DRIVER_ATIHDMI_NS | AZX_DCAPS_PRESET_ATI_HDMI_NS },
	{ PCI_DEVICE(0x1002, 0x793b),
	  .driver_data = AZX_DRIVER_ATIHDMI | AZX_DCAPS_PRESET_ATI_HDMI },
	{ PCI_DEVICE(0x1002, 0x7919),
	  .driver_data = AZX_DRIVER_ATIHDMI | AZX_DCAPS_PRESET_ATI_HDMI },
	{ PCI_DEVICE(0x1002, 0x960f),
	  .driver_data = AZX_DRIVER_ATIHDMI | AZX_DCAPS_PRESET_ATI_HDMI },
	{ PCI_DEVICE(0x1002, 0x970f),
	  .driver_data = AZX_DRIVER_ATIHDMI | AZX_DCAPS_PRESET_ATI_HDMI },
	{ PCI_DEVICE(0x1002, 0x9840),
	  .driver_data = AZX_DRIVER_ATIHDMI_NS | AZX_DCAPS_PRESET_ATI_HDMI_NS },
	{ PCI_DEVICE(0x1002, 0xaa00),
	  .driver_data = AZX_DRIVER_ATIHDMI | AZX_DCAPS_PRESET_ATI_HDMI },
	{ PCI_DEVICE(0x1002, 0xaa08),
	  .driver_data = AZX_DRIVER_ATIHDMI | AZX_DCAPS_PRESET_ATI_HDMI },
	{ PCI_DEVICE(0x1002, 0xaa10),
	  .driver_data = AZX_DRIVER_ATIHDMI | AZX_DCAPS_PRESET_ATI_HDMI },
	{ PCI_DEVICE(0x1002, 0xaa18),
	  .driver_data = AZX_DRIVER_ATIHDMI | AZX_DCAPS_PRESET_ATI_HDMI },
	{ PCI_DEVICE(0x1002, 0xaa20),
	  .driver_data = AZX_DRIVER_ATIHDMI | AZX_DCAPS_PRESET_ATI_HDMI },
	{ PCI_DEVICE(0x1002, 0xaa28),
	  .driver_data = AZX_DRIVER_ATIHDMI | AZX_DCAPS_PRESET_ATI_HDMI },
	{ PCI_DEVICE(0x1002, 0xaa30),
	  .driver_data = AZX_DRIVER_ATIHDMI | AZX_DCAPS_PRESET_ATI_HDMI },
	{ PCI_DEVICE(0x1002, 0xaa38),
	  .driver_data = AZX_DRIVER_ATIHDMI | AZX_DCAPS_PRESET_ATI_HDMI },
	{ PCI_DEVICE(0x1002, 0xaa40),
	  .driver_data = AZX_DRIVER_ATIHDMI | AZX_DCAPS_PRESET_ATI_HDMI },
	{ PCI_DEVICE(0x1002, 0xaa48),
	  .driver_data = AZX_DRIVER_ATIHDMI | AZX_DCAPS_PRESET_ATI_HDMI },
	{ PCI_DEVICE(0x1002, 0xaa50),
	  .driver_data = AZX_DRIVER_ATIHDMI | AZX_DCAPS_PRESET_ATI_HDMI },
	{ PCI_DEVICE(0x1002, 0xaa58),
	  .driver_data = AZX_DRIVER_ATIHDMI | AZX_DCAPS_PRESET_ATI_HDMI },
	{ PCI_DEVICE(0x1002, 0xaa60),
	  .driver_data = AZX_DRIVER_ATIHDMI | AZX_DCAPS_PRESET_ATI_HDMI },
	{ PCI_DEVICE(0x1002, 0xaa68),
	  .driver_data = AZX_DRIVER_ATIHDMI | AZX_DCAPS_PRESET_ATI_HDMI },
	{ PCI_DEVICE(0x1002, 0xaa80),
	  .driver_data = AZX_DRIVER_ATIHDMI | AZX_DCAPS_PRESET_ATI_HDMI },
	{ PCI_DEVICE(0x1002, 0xaa88),
	  .driver_data = AZX_DRIVER_ATIHDMI | AZX_DCAPS_PRESET_ATI_HDMI },
	{ PCI_DEVICE(0x1002, 0xaa90),
	  .driver_data = AZX_DRIVER_ATIHDMI | AZX_DCAPS_PRESET_ATI_HDMI },
	{ PCI_DEVICE(0x1002, 0xaa98),
	  .driver_data = AZX_DRIVER_ATIHDMI | AZX_DCAPS_PRESET_ATI_HDMI },
	{ PCI_DEVICE(0x1002, 0x9902),
	  .driver_data = AZX_DRIVER_ATIHDMI_NS | AZX_DCAPS_PRESET_ATI_HDMI_NS },
	{ PCI_DEVICE(0x1002, 0xaaa0),
	  .driver_data = AZX_DRIVER_ATIHDMI_NS | AZX_DCAPS_PRESET_ATI_HDMI_NS },
	{ PCI_DEVICE(0x1002, 0xaaa8),
	  .driver_data = AZX_DRIVER_ATIHDMI_NS | AZX_DCAPS_PRESET_ATI_HDMI_NS },
	{ PCI_DEVICE(0x1002, 0xaab0),
	  .driver_data = AZX_DRIVER_ATIHDMI_NS | AZX_DCAPS_PRESET_ATI_HDMI_NS },
	{ PCI_DEVICE(0x1002, 0xaac0),
	  .driver_data = AZX_DRIVER_ATIHDMI_NS | AZX_DCAPS_PRESET_ATI_HDMI_NS |
	  AZX_DCAPS_PM_RUNTIME },
	{ PCI_DEVICE(0x1002, 0xaac8),
	  .driver_data = AZX_DRIVER_ATIHDMI_NS | AZX_DCAPS_PRESET_ATI_HDMI_NS |
	  AZX_DCAPS_PM_RUNTIME },
	{ PCI_DEVICE(0x1002, 0xaad8),
	  .driver_data = AZX_DRIVER_ATIHDMI_NS | AZX_DCAPS_PRESET_ATI_HDMI_NS |
	  AZX_DCAPS_PM_RUNTIME },
	{ PCI_DEVICE(0x1002, 0xaae0),
	  .driver_data = AZX_DRIVER_ATIHDMI_NS | AZX_DCAPS_PRESET_ATI_HDMI_NS |
	  AZX_DCAPS_PM_RUNTIME },
	{ PCI_DEVICE(0x1002, 0xaae8),
	  .driver_data = AZX_DRIVER_ATIHDMI_NS | AZX_DCAPS_PRESET_ATI_HDMI_NS |
	  AZX_DCAPS_PM_RUNTIME },
	{ PCI_DEVICE(0x1002, 0xaaf0),
	  .driver_data = AZX_DRIVER_ATIHDMI_NS | AZX_DCAPS_PRESET_ATI_HDMI_NS |
	  AZX_DCAPS_PM_RUNTIME },
	{ PCI_DEVICE(0x1002, 0xaaf8),
	  .driver_data = AZX_DRIVER_ATIHDMI_NS | AZX_DCAPS_PRESET_ATI_HDMI_NS |
	  AZX_DCAPS_PM_RUNTIME },
	{ PCI_DEVICE(0x1002, 0xab00),
	  .driver_data = AZX_DRIVER_ATIHDMI_NS | AZX_DCAPS_PRESET_ATI_HDMI_NS |
	  AZX_DCAPS_PM_RUNTIME },
	{ PCI_DEVICE(0x1002, 0xab08),
	  .driver_data = AZX_DRIVER_ATIHDMI_NS | AZX_DCAPS_PRESET_ATI_HDMI_NS |
	  AZX_DCAPS_PM_RUNTIME },
	{ PCI_DEVICE(0x1002, 0xab10),
	  .driver_data = AZX_DRIVER_ATIHDMI_NS | AZX_DCAPS_PRESET_ATI_HDMI_NS |
	  AZX_DCAPS_PM_RUNTIME },
	{ PCI_DEVICE(0x1002, 0xab18),
	  .driver_data = AZX_DRIVER_ATIHDMI_NS | AZX_DCAPS_PRESET_ATI_HDMI_NS |
	  AZX_DCAPS_PM_RUNTIME },
	{ PCI_DEVICE(0x1002, 0xab20),
	  .driver_data = AZX_DRIVER_ATIHDMI_NS | AZX_DCAPS_PRESET_ATI_HDMI_NS |
	  AZX_DCAPS_PM_RUNTIME },
	{ PCI_DEVICE(0x1002, 0xab28),
	  .driver_data = AZX_DRIVER_ATIHDMI_NS | AZX_DCAPS_PRESET_ATI_HDMI_NS |
	  AZX_DCAPS_PM_RUNTIME },
	{ PCI_DEVICE(0x1002, 0xab38),
	  .driver_data = AZX_DRIVER_ATIHDMI_NS | AZX_DCAPS_PRESET_ATI_HDMI_NS |
	  AZX_DCAPS_PM_RUNTIME },
	/* VIA VT8251/VT8237A */
	{ PCI_DEVICE(0x1106, 0x3288), .driver_data = AZX_DRIVER_VIA },
	/* VIA GFX VT7122/VX900 */
	{ PCI_DEVICE(0x1106, 0x9170), .driver_data = AZX_DRIVER_GENERIC },
	/* VIA GFX VT6122/VX11 */
	{ PCI_DEVICE(0x1106, 0x9140), .driver_data = AZX_DRIVER_GENERIC },
	/* SIS966 */
	{ PCI_DEVICE(0x1039, 0x7502), .driver_data = AZX_DRIVER_SIS },
	/* ULI M5461 */
	{ PCI_DEVICE(0x10b9, 0x5461), .driver_data = AZX_DRIVER_ULI },
	/* NVIDIA MCP */
	{ PCI_DEVICE(PCI_VENDOR_ID_NVIDIA, PCI_ANY_ID),
	  .class = PCI_CLASS_MULTIMEDIA_HD_AUDIO << 8,
	  .class_mask = 0xffffff,
	  .driver_data = AZX_DRIVER_NVIDIA | AZX_DCAPS_PRESET_NVIDIA },
	/* Teradici */
	{ PCI_DEVICE(0x6549, 0x1200),
	  .driver_data = AZX_DRIVER_TERA | AZX_DCAPS_NO_64BIT },
	{ PCI_DEVICE(0x6549, 0x2200),
	  .driver_data = AZX_DRIVER_TERA | AZX_DCAPS_NO_64BIT },
	/* Creative X-Fi (CA0110-IBG) */
	/* CTHDA chips */
	{ PCI_DEVICE(0x1102, 0x0010),
	  .driver_data = AZX_DRIVER_CTHDA | AZX_DCAPS_PRESET_CTHDA },
	{ PCI_DEVICE(0x1102, 0x0012),
	  .driver_data = AZX_DRIVER_CTHDA | AZX_DCAPS_PRESET_CTHDA },
#if !IS_ENABLED(CONFIG_SND_CTXFI)
	/* the following entry conflicts with snd-ctxfi driver,
	 * as ctxfi driver mutates from HD-audio to native mode with
	 * a special command sequence.
	 */
	{ PCI_DEVICE(PCI_VENDOR_ID_CREATIVE, PCI_ANY_ID),
	  .class = PCI_CLASS_MULTIMEDIA_HD_AUDIO << 8,
	  .class_mask = 0xffffff,
	  .driver_data = AZX_DRIVER_CTX | AZX_DCAPS_CTX_WORKAROUND |
	  AZX_DCAPS_NO_64BIT | AZX_DCAPS_POSFIX_LPIB },
#else
	/* this entry seems still valid -- i.e. without emu20kx chip */
	{ PCI_DEVICE(0x1102, 0x0009),
	  .driver_data = AZX_DRIVER_CTX | AZX_DCAPS_CTX_WORKAROUND |
	  AZX_DCAPS_NO_64BIT | AZX_DCAPS_POSFIX_LPIB },
#endif
	/* CM8888 */
	{ PCI_DEVICE(0x13f6, 0x5011),
	  .driver_data = AZX_DRIVER_CMEDIA |
	  AZX_DCAPS_NO_MSI | AZX_DCAPS_POSFIX_LPIB | AZX_DCAPS_SNOOP_OFF },
	/* Vortex86MX */
	{ PCI_DEVICE(0x17f3, 0x3010), .driver_data = AZX_DRIVER_GENERIC },
	/* VMware HDAudio */
	{ PCI_DEVICE(0x15ad, 0x1977), .driver_data = AZX_DRIVER_GENERIC },
	/* AMD/ATI Generic, PCI class code and Vendor ID for HD Audio */
	{ PCI_DEVICE(PCI_VENDOR_ID_ATI, PCI_ANY_ID),
	  .class = PCI_CLASS_MULTIMEDIA_HD_AUDIO << 8,
	  .class_mask = 0xffffff,
	  .driver_data = AZX_DRIVER_GENERIC | AZX_DCAPS_PRESET_ATI_HDMI },
	{ PCI_DEVICE(PCI_VENDOR_ID_AMD, PCI_ANY_ID),
	  .class = PCI_CLASS_MULTIMEDIA_HD_AUDIO << 8,
	  .class_mask = 0xffffff,
	  .driver_data = AZX_DRIVER_GENERIC | AZX_DCAPS_PRESET_ATI_HDMI },
	/* Zhaoxin */
	{ PCI_DEVICE(0x1d17, 0x3288), .driver_data = AZX_DRIVER_ZHAOXIN },
	{ 0, }
};
MODULE_DEVICE_TABLE(pci, azx_ids);

/* pci_driver definition */
static struct pci_driver azx_driver = {
	.name = KBUILD_MODNAME,
	.id_table = azx_ids,
	.probe = azx_probe,
	.remove = azx_remove,
	.shutdown = azx_shutdown,
	.driver = {
		.pm = AZX_PM_OPS,
	},
};

module_pci_driver(azx_driver);<|MERGE_RESOLUTION|>--- conflicted
+++ resolved
@@ -36,10 +36,7 @@
 #include <linux/time.h>
 #include <linux/completion.h>
 #include <linux/acpi.h>
-<<<<<<< HEAD
-=======
 #include <linux/pgtable.h>
->>>>>>> 7d2a07b7
 
 #ifdef CONFIG_X86
 /* for snoop control */
@@ -1429,11 +1426,7 @@
 		dhandle = ACPI_HANDLE(&pdev->dev);
 		if (dhandle) {
 			status = acpi_get_handle(dhandle, "ATPX", &atpx_handle);
-<<<<<<< HEAD
-			if (!ACPI_FAILURE(status)) {
-=======
 			if (ACPI_SUCCESS(status)) {
->>>>>>> 7d2a07b7
 				pci_dev_put(pdev);
 				return true;
 			}
@@ -1443,11 +1436,7 @@
 		dhandle = ACPI_HANDLE(&pdev->dev);
 		if (dhandle) {
 			status = acpi_get_handle(dhandle, "ATPX", &atpx_handle);
-<<<<<<< HEAD
-			if (!ACPI_FAILURE(status)) {
-=======
 			if (ACPI_SUCCESS(status)) {
->>>>>>> 7d2a07b7
 				pci_dev_put(pdev);
 				return true;
 			}
@@ -2209,11 +2198,6 @@
 	SND_PCI_QUIRK(0x1849, 0x7662, "Asrock H81M-HDS", 0),
 	/* https://bugzilla.redhat.com/show_bug.cgi?id=1525104 */
 	SND_PCI_QUIRK(0x1043, 0x8733, "Asus Prime X370-Pro", 0),
-<<<<<<< HEAD
-	/* https://bugzilla.redhat.com/show_bug.cgi?id=1525104 */
-	SND_PCI_QUIRK(0x1558, 0x6504, "Clevo W65_67SB", 0),
-=======
->>>>>>> 7d2a07b7
 	/* https://bugzilla.redhat.com/show_bug.cgi?id=1525104 */
 	SND_PCI_QUIRK(0x1028, 0x0497, "Dell Precision T3600", 0),
 	/* https://bugzilla.redhat.com/show_bug.cgi?id=1525104 */
@@ -2507,12 +2491,9 @@
 	/* Alderlake-P */
 	{ PCI_DEVICE(0x8086, 0x51c8),
 	  .driver_data = AZX_DRIVER_SKL | AZX_DCAPS_INTEL_SKYLAKE},
-<<<<<<< HEAD
-=======
 	/* Alderlake-M */
 	{ PCI_DEVICE(0x8086, 0x51cc),
 	  .driver_data = AZX_DRIVER_SKL | AZX_DCAPS_INTEL_SKYLAKE},
->>>>>>> 7d2a07b7
 	/* Elkhart Lake */
 	{ PCI_DEVICE(0x8086, 0x4b55),
 	  .driver_data = AZX_DRIVER_SKL | AZX_DCAPS_INTEL_SKYLAKE},
