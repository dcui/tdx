--- conflicted
+++ resolved
@@ -221,15 +221,8 @@
 
 config SND_HDA_GENERIC
 	tristate "Enable generic HD-audio codec parser"
-<<<<<<< HEAD
-	select NEW_LEDS if SND_HDA_GENERIC_LEDS
-	select LEDS_CLASS if SND_HDA_GENERIC_LEDS
-	select LEDS_TRIGGERS if SND_HDA_GENERIC_LEDS
-	select LEDS_TRIGGER_AUDIO if SND_HDA_GENERIC_LEDS
-=======
 	select SND_CTL_LED if SND_HDA_GENERIC_LEDS
 	select LEDS_CLASS if SND_HDA_GENERIC_LEDS
->>>>>>> 7d2a07b7
 	help
 	  Say Y or M here to enable the generic HD-audio codec parser
 	  in snd-hda-intel driver.
