// SPDX-License-Identifier: GPL-2.0-only
/*
 *  linux/sound/arm/aaci.c - ARM PrimeCell AACI PL041 driver
 *
 *  Copyright (C) 2003 Deep Blue Solutions Ltd, All Rights Reserved.
 *
 *  Documentation: ARM DDI 0173B
 */
#include <linux/module.h>
#include <linux/delay.h>
#include <linux/init.h>
#include <linux/ioport.h>
#include <linux/device.h>
#include <linux/spinlock.h>
#include <linux/interrupt.h>
#include <linux/err.h>
#include <linux/amba/bus.h>
#include <linux/io.h>

#include <sound/core.h>
#include <sound/initval.h>
#include <sound/ac97_codec.h>
#include <sound/pcm.h>
#include <sound/pcm_params.h>

#include "aaci.h"

#define DRIVER_NAME	"aaci-pl041"

#define FRAME_PERIOD_US	21

/*
 * PM support is not complete.  Turn it off.
 */
#undef CONFIG_PM

static void aaci_ac97_select_codec(struct aaci *aaci, struct snd_ac97 *ac97)
{
	u32 v, maincr = aaci->maincr | MAINCR_SCRA(ac97->num);

	/*
	 * Ensure that the slot 1/2 RX registers are empty.
	 */
	v = readl(aaci->base + AACI_SLFR);
	if (v & SLFR_2RXV)
		readl(aaci->base + AACI_SL2RX);
	if (v & SLFR_1RXV)
		readl(aaci->base + AACI_SL1RX);

	if (maincr != readl(aaci->base + AACI_MAINCR)) {
		writel(maincr, aaci->base + AACI_MAINCR);
		readl(aaci->base + AACI_MAINCR);
		udelay(1);
	}
}

/*
 * P29:
 *  The recommended use of programming the external codec through slot 1
 *  and slot 2 data is to use the channels during setup routines and the
 *  slot register at any other time.  The data written into slot 1, slot 2
 *  and slot 12 registers is transmitted only when their corresponding
 *  SI1TxEn, SI2TxEn and SI12TxEn bits are set in the AACI_MAINCR
 *  register.
 */
static void aaci_ac97_write(struct snd_ac97 *ac97, unsigned short reg,
			    unsigned short val)
{
	struct aaci *aaci = ac97->private_data;
	int timeout;
	u32 v;

	if (ac97->num >= 4)
		return;

	mutex_lock(&aaci->ac97_sem);

	aaci_ac97_select_codec(aaci, ac97);

	/*
	 * P54: You must ensure that AACI_SL2TX is always written
	 * to, if required, before data is written to AACI_SL1TX.
	 */
	writel(val << 4, aaci->base + AACI_SL2TX);
	writel(reg << 12, aaci->base + AACI_SL1TX);

	/* Initially, wait one frame period */
	udelay(FRAME_PERIOD_US);

	/* And then wait an additional eight frame periods for it to be sent */
	timeout = FRAME_PERIOD_US * 8;
	do {
		udelay(1);
		v = readl(aaci->base + AACI_SLFR);
	} while ((v & (SLFR_1TXB|SLFR_2TXB)) && --timeout);

	if (v & (SLFR_1TXB|SLFR_2TXB))
		dev_err(&aaci->dev->dev,
			"timeout waiting for write to complete\n");

	mutex_unlock(&aaci->ac97_sem);
}

/*
 * Read an AC'97 register.
 */
static unsigned short aaci_ac97_read(struct snd_ac97 *ac97, unsigned short reg)
{
	struct aaci *aaci = ac97->private_data;
	int timeout, retries = 10;
	u32 v;

	if (ac97->num >= 4)
		return ~0;

	mutex_lock(&aaci->ac97_sem);

	aaci_ac97_select_codec(aaci, ac97);

	/*
	 * Write the register address to slot 1.
	 */
	writel((reg << 12) | (1 << 19), aaci->base + AACI_SL1TX);

	/* Initially, wait one frame period */
	udelay(FRAME_PERIOD_US);

	/* And then wait an additional eight frame periods for it to be sent */
	timeout = FRAME_PERIOD_US * 8;
	do {
		udelay(1);
		v = readl(aaci->base + AACI_SLFR);
	} while ((v & SLFR_1TXB) && --timeout);

	if (v & SLFR_1TXB) {
		dev_err(&aaci->dev->dev, "timeout on slot 1 TX busy\n");
		v = ~0;
		goto out;
	}

	/* Now wait for the response frame */
	udelay(FRAME_PERIOD_US);

	/* And then wait an additional eight frame periods for data */
	timeout = FRAME_PERIOD_US * 8;
	do {
		udelay(1);
		cond_resched();
		v = readl(aaci->base + AACI_SLFR) & (SLFR_1RXV|SLFR_2RXV);
	} while ((v != (SLFR_1RXV|SLFR_2RXV)) && --timeout);

	if (v != (SLFR_1RXV|SLFR_2RXV)) {
		dev_err(&aaci->dev->dev, "timeout on RX valid\n");
		v = ~0;
		goto out;
	}

	do {
		v = readl(aaci->base + AACI_SL1RX) >> 12;
		if (v == reg) {
			v = readl(aaci->base + AACI_SL2RX) >> 4;
			break;
		} else if (--retries) {
			dev_warn(&aaci->dev->dev,
				 "ac97 read back fail.  retry\n");
			continue;
		} else {
			dev_warn(&aaci->dev->dev,
				"wrong ac97 register read back (%x != %x)\n",
				v, reg);
			v = ~0;
		}
	} while (retries);
 out:
	mutex_unlock(&aaci->ac97_sem);
	return v;
}

static inline void
aaci_chan_wait_ready(struct aaci_runtime *aacirun, unsigned long mask)
{
	u32 val;
	int timeout = 5000;

	do {
		udelay(1);
		val = readl(aacirun->base + AACI_SR);
	} while (val & mask && timeout--);
}



/*
 * Interrupt support.
 */
static void aaci_fifo_irq(struct aaci *aaci, int channel, u32 mask)
{
	if (mask & ISR_ORINTR) {
		dev_warn(&aaci->dev->dev, "RX overrun on chan %d\n", channel);
		writel(ICLR_RXOEC1 << channel, aaci->base + AACI_INTCLR);
	}

	if (mask & ISR_RXTOINTR) {
		dev_warn(&aaci->dev->dev, "RX timeout on chan %d\n", channel);
		writel(ICLR_RXTOFEC1 << channel, aaci->base + AACI_INTCLR);
	}

	if (mask & ISR_RXINTR) {
		struct aaci_runtime *aacirun = &aaci->capture;
		bool period_elapsed = false;
		void *ptr;

		if (!aacirun->substream || !aacirun->start) {
			dev_warn(&aaci->dev->dev, "RX interrupt???\n");
			writel(0, aacirun->base + AACI_IE);
			return;
		}

		spin_lock(&aacirun->lock);

		ptr = aacirun->ptr;
		do {
			unsigned int len = aacirun->fifo_bytes;
			u32 val;

			if (aacirun->bytes <= 0) {
				aacirun->bytes += aacirun->period;
				period_elapsed = true;
			}
			if (!(aacirun->cr & CR_EN))
				break;

			val = readl(aacirun->base + AACI_SR);
			if (!(val & SR_RXHF))
				break;
			if (!(val & SR_RXFF))
				len >>= 1;

			aacirun->bytes -= len;

			/* reading 16 bytes at a time */
			for( ; len > 0; len -= 16) {
				asm(
					"ldmia	%1, {r0, r1, r2, r3}\n\t"
					"stmia	%0!, {r0, r1, r2, r3}"
					: "+r" (ptr)
					: "r" (aacirun->fifo)
					: "r0", "r1", "r2", "r3", "cc");

				if (ptr >= aacirun->end)
					ptr = aacirun->start;
			}
		} while(1);

		aacirun->ptr = ptr;

		spin_unlock(&aacirun->lock);

		if (period_elapsed)
			snd_pcm_period_elapsed(aacirun->substream);
	}

	if (mask & ISR_URINTR) {
		dev_dbg(&aaci->dev->dev, "TX underrun on chan %d\n", channel);
		writel(ICLR_TXUEC1 << channel, aaci->base + AACI_INTCLR);
	}

	if (mask & ISR_TXINTR) {
		struct aaci_runtime *aacirun = &aaci->playback;
		bool period_elapsed = false;
		void *ptr;

		if (!aacirun->substream || !aacirun->start) {
			dev_warn(&aaci->dev->dev, "TX interrupt???\n");
			writel(0, aacirun->base + AACI_IE);
			return;
		}

		spin_lock(&aacirun->lock);

		ptr = aacirun->ptr;
		do {
			unsigned int len = aacirun->fifo_bytes;
			u32 val;

			if (aacirun->bytes <= 0) {
				aacirun->bytes += aacirun->period;
				period_elapsed = true;
			}
			if (!(aacirun->cr & CR_EN))
				break;

			val = readl(aacirun->base + AACI_SR);
			if (!(val & SR_TXHE))
				break;
			if (!(val & SR_TXFE))
				len >>= 1;

			aacirun->bytes -= len;

			/* writing 16 bytes at a time */
			for ( ; len > 0; len -= 16) {
				asm(
					"ldmia	%0!, {r0, r1, r2, r3}\n\t"
					"stmia	%1, {r0, r1, r2, r3}"
					: "+r" (ptr)
					: "r" (aacirun->fifo)
					: "r0", "r1", "r2", "r3", "cc");

				if (ptr >= aacirun->end)
					ptr = aacirun->start;
			}
		} while (1);

		aacirun->ptr = ptr;

		spin_unlock(&aacirun->lock);

		if (period_elapsed)
			snd_pcm_period_elapsed(aacirun->substream);
	}
}

static irqreturn_t aaci_irq(int irq, void *devid)
{
	struct aaci *aaci = devid;
	u32 mask;
	int i;

	mask = readl(aaci->base + AACI_ALLINTS);
	if (mask) {
		u32 m = mask;
		for (i = 0; i < 4; i++, m >>= 7) {
			if (m & 0x7f) {
				aaci_fifo_irq(aaci, i, m);
			}
		}
	}

	return mask ? IRQ_HANDLED : IRQ_NONE;
}



/*
 * ALSA support.
 */
static const struct snd_pcm_hardware aaci_hw_info = {
	.info			= SNDRV_PCM_INFO_MMAP |
				  SNDRV_PCM_INFO_MMAP_VALID |
				  SNDRV_PCM_INFO_INTERLEAVED |
				  SNDRV_PCM_INFO_BLOCK_TRANSFER |
				  SNDRV_PCM_INFO_RESUME,

	/*
	 * ALSA doesn't support 18-bit or 20-bit packed into 32-bit
	 * words.  It also doesn't support 12-bit at all.
	 */
	.formats		= SNDRV_PCM_FMTBIT_S16_LE,

	/* rates are setup from the AC'97 codec */
	.channels_min		= 2,
	.channels_max		= 2,
	.buffer_bytes_max	= 64 * 1024,
	.period_bytes_min	= 256,
	.period_bytes_max	= PAGE_SIZE,
	.periods_min		= 4,
	.periods_max		= PAGE_SIZE / 16,
};

/*
 * We can support two and four channel audio.  Unfortunately
 * six channel audio requires a non-standard channel ordering:
 *   2 -> FL(3), FR(4)
 *   4 -> FL(3), FR(4), SL(7), SR(8)
 *   6 -> FL(3), FR(4), SL(7), SR(8), C(6), LFE(9) (required)
 *        FL(3), FR(4), C(6), SL(7), SR(8), LFE(9) (actual)
 * This requires an ALSA configuration file to correct.
 */
static int aaci_rule_channels(struct snd_pcm_hw_params *p,
	struct snd_pcm_hw_rule *rule)
{
	static const unsigned int channel_list[] = { 2, 4, 6 };
	struct aaci *aaci = rule->private;
	unsigned int mask = 1 << 0, slots;

	/* pcms[0] is the our 5.1 PCM instance. */
	slots = aaci->ac97_bus->pcms[0].r[0].slots;
	if (slots & (1 << AC97_SLOT_PCM_SLEFT)) {
		mask |= 1 << 1;
		if (slots & (1 << AC97_SLOT_LFE))
			mask |= 1 << 2;
	}

	return snd_interval_list(hw_param_interval(p, rule->var),
				 ARRAY_SIZE(channel_list), channel_list, mask);
}

static int aaci_pcm_open(struct snd_pcm_substream *substream)
{
	struct snd_pcm_runtime *runtime = substream->runtime;
	struct aaci *aaci = substream->private_data;
	struct aaci_runtime *aacirun;
	int ret = 0;

	if (substream->stream == SNDRV_PCM_STREAM_PLAYBACK) {
		aacirun = &aaci->playback;
	} else {
		aacirun = &aaci->capture;
	}

	aacirun->substream = substream;
	runtime->private_data = aacirun;
	runtime->hw = aaci_hw_info;
	runtime->hw.rates = aacirun->pcm->rates;
	snd_pcm_limit_hw_rates(runtime);

	if (substream->stream == SNDRV_PCM_STREAM_PLAYBACK) {
		runtime->hw.channels_max = 6;

		/* Add rule describing channel dependency. */
		ret = snd_pcm_hw_rule_add(substream->runtime, 0,
					  SNDRV_PCM_HW_PARAM_CHANNELS,
					  aaci_rule_channels, aaci,
					  SNDRV_PCM_HW_PARAM_CHANNELS, -1);
		if (ret)
			return ret;

		if (aacirun->pcm->r[1].slots)
			snd_ac97_pcm_double_rate_rules(runtime);
	}

	/*
	 * ALSA wants the byte-size of the FIFOs.  As we only support
	 * 16-bit samples, this is twice the FIFO depth irrespective
	 * of whether it's in compact mode or not.
	 */
	runtime->hw.fifo_size = aaci->fifo_depth * 2;

	mutex_lock(&aaci->irq_lock);
	if (!aaci->users++) {
		ret = request_irq(aaci->dev->irq[0], aaci_irq,
			   IRQF_SHARED, DRIVER_NAME, aaci);
		if (ret != 0)
			aaci->users--;
	}
	mutex_unlock(&aaci->irq_lock);

	return ret;
}


/*
 * Common ALSA stuff
 */
static int aaci_pcm_close(struct snd_pcm_substream *substream)
{
	struct aaci *aaci = substream->private_data;
	struct aaci_runtime *aacirun = substream->runtime->private_data;

	WARN_ON(aacirun->cr & CR_EN);

	aacirun->substream = NULL;

	mutex_lock(&aaci->irq_lock);
	if (!--aaci->users)
		free_irq(aaci->dev->irq[0], aaci);
	mutex_unlock(&aaci->irq_lock);

	return 0;
}

static int aaci_pcm_hw_free(struct snd_pcm_substream *substream)
{
	struct aaci_runtime *aacirun = substream->runtime->private_data;

	/*
	 * This must not be called with the device enabled.
	 */
	WARN_ON(aacirun->cr & CR_EN);

	if (aacirun->pcm_open)
		snd_ac97_pcm_close(aacirun->pcm);
	aacirun->pcm_open = 0;

	return 0;
}

/* Channel to slot mask */
static const u32 channels_to_slotmask[] = {
	[2] = CR_SL3 | CR_SL4,
	[4] = CR_SL3 | CR_SL4 | CR_SL7 | CR_SL8,
	[6] = CR_SL3 | CR_SL4 | CR_SL7 | CR_SL8 | CR_SL6 | CR_SL9,
};

static int aaci_pcm_hw_params(struct snd_pcm_substream *substream,
			      struct snd_pcm_hw_params *params)
{
	struct aaci_runtime *aacirun = substream->runtime->private_data;
	struct aaci *aaci = substream->private_data;
	unsigned int channels = params_channels(params);
	unsigned int rate = params_rate(params);
	int dbl = rate > 48000;
	int err;

	aaci_pcm_hw_free(substream);
	if (aacirun->pcm_open) {
		snd_ac97_pcm_close(aacirun->pcm);
		aacirun->pcm_open = 0;
	}

	/* channels is already limited to 2, 4, or 6 by aaci_rule_channels */
	if (dbl && channels != 2)
		return -EINVAL;

	err = snd_ac97_pcm_open(aacirun->pcm, rate, channels,
				aacirun->pcm->r[dbl].slots);
<<<<<<< HEAD

	aacirun->pcm_open = err == 0;
	aacirun->cr = CR_FEN | CR_COMPACT | CR_SZ16;
	aacirun->cr |= channels_to_slotmask[channels + dbl * 2];

=======

	aacirun->pcm_open = err == 0;
	aacirun->cr = CR_FEN | CR_COMPACT | CR_SZ16;
	aacirun->cr |= channels_to_slotmask[channels + dbl * 2];

>>>>>>> 7d2a07b7
	/*
	 * fifo_bytes is the number of bytes we transfer to/from
	 * the FIFO, including padding.  So that's x4.  As we're
	 * in compact mode, the FIFO is half the size.
	 */
	aacirun->fifo_bytes = aaci->fifo_depth * 4 / 2;

	return err;
}

static int aaci_pcm_prepare(struct snd_pcm_substream *substream)
{
	struct snd_pcm_runtime *runtime = substream->runtime;
	struct aaci_runtime *aacirun = runtime->private_data;

	aacirun->period	= snd_pcm_lib_period_bytes(substream);
	aacirun->start	= runtime->dma_area;
	aacirun->end	= aacirun->start + snd_pcm_lib_buffer_bytes(substream);
	aacirun->ptr	= aacirun->start;
	aacirun->bytes	= aacirun->period;

	return 0;
}

static snd_pcm_uframes_t aaci_pcm_pointer(struct snd_pcm_substream *substream)
{
	struct snd_pcm_runtime *runtime = substream->runtime;
	struct aaci_runtime *aacirun = runtime->private_data;
	ssize_t bytes = aacirun->ptr - aacirun->start;

	return bytes_to_frames(runtime, bytes);
}


/*
 * Playback specific ALSA stuff
 */
static void aaci_pcm_playback_stop(struct aaci_runtime *aacirun)
{
	u32 ie;

	ie = readl(aacirun->base + AACI_IE);
	ie &= ~(IE_URIE|IE_TXIE);
	writel(ie, aacirun->base + AACI_IE);
	aacirun->cr &= ~CR_EN;
	aaci_chan_wait_ready(aacirun, SR_TXB);
	writel(aacirun->cr, aacirun->base + AACI_TXCR);
}

static void aaci_pcm_playback_start(struct aaci_runtime *aacirun)
{
	u32 ie;

	aaci_chan_wait_ready(aacirun, SR_TXB);
	aacirun->cr |= CR_EN;

	ie = readl(aacirun->base + AACI_IE);
	ie |= IE_URIE | IE_TXIE;
	writel(ie, aacirun->base + AACI_IE);
	writel(aacirun->cr, aacirun->base + AACI_TXCR);
}

static int aaci_pcm_playback_trigger(struct snd_pcm_substream *substream, int cmd)
{
	struct aaci_runtime *aacirun = substream->runtime->private_data;
	unsigned long flags;
	int ret = 0;

	spin_lock_irqsave(&aacirun->lock, flags);

	switch (cmd) {
	case SNDRV_PCM_TRIGGER_START:
		aaci_pcm_playback_start(aacirun);
		break;

	case SNDRV_PCM_TRIGGER_RESUME:
		aaci_pcm_playback_start(aacirun);
		break;

	case SNDRV_PCM_TRIGGER_STOP:
		aaci_pcm_playback_stop(aacirun);
		break;

	case SNDRV_PCM_TRIGGER_SUSPEND:
		aaci_pcm_playback_stop(aacirun);
		break;

	case SNDRV_PCM_TRIGGER_PAUSE_PUSH:
		break;

	case SNDRV_PCM_TRIGGER_PAUSE_RELEASE:
		break;

	default:
		ret = -EINVAL;
	}

	spin_unlock_irqrestore(&aacirun->lock, flags);

	return ret;
}

static const struct snd_pcm_ops aaci_playback_ops = {
	.open		= aaci_pcm_open,
	.close		= aaci_pcm_close,
	.hw_params	= aaci_pcm_hw_params,
	.hw_free	= aaci_pcm_hw_free,
	.prepare	= aaci_pcm_prepare,
	.trigger	= aaci_pcm_playback_trigger,
	.pointer	= aaci_pcm_pointer,
};

static void aaci_pcm_capture_stop(struct aaci_runtime *aacirun)
{
	u32 ie;

	aaci_chan_wait_ready(aacirun, SR_RXB);

	ie = readl(aacirun->base + AACI_IE);
	ie &= ~(IE_ORIE | IE_RXIE);
	writel(ie, aacirun->base+AACI_IE);

	aacirun->cr &= ~CR_EN;

	writel(aacirun->cr, aacirun->base + AACI_RXCR);
}

static void aaci_pcm_capture_start(struct aaci_runtime *aacirun)
{
	u32 ie;

	aaci_chan_wait_ready(aacirun, SR_RXB);

#ifdef DEBUG
	/* RX Timeout value: bits 28:17 in RXCR */
	aacirun->cr |= 0xf << 17;
#endif

	aacirun->cr |= CR_EN;
	writel(aacirun->cr, aacirun->base + AACI_RXCR);

	ie = readl(aacirun->base + AACI_IE);
	ie |= IE_ORIE |IE_RXIE; // overrun and rx interrupt -- half full
	writel(ie, aacirun->base + AACI_IE);
}

static int aaci_pcm_capture_trigger(struct snd_pcm_substream *substream, int cmd)
{
	struct aaci_runtime *aacirun = substream->runtime->private_data;
	unsigned long flags;
	int ret = 0;

	spin_lock_irqsave(&aacirun->lock, flags);

	switch (cmd) {
	case SNDRV_PCM_TRIGGER_START:
		aaci_pcm_capture_start(aacirun);
		break;

	case SNDRV_PCM_TRIGGER_RESUME:
		aaci_pcm_capture_start(aacirun);
		break;

	case SNDRV_PCM_TRIGGER_STOP:
		aaci_pcm_capture_stop(aacirun);
		break;

	case SNDRV_PCM_TRIGGER_SUSPEND:
		aaci_pcm_capture_stop(aacirun);
		break;

	case SNDRV_PCM_TRIGGER_PAUSE_PUSH:
		break;

	case SNDRV_PCM_TRIGGER_PAUSE_RELEASE:
		break;

	default:
		ret = -EINVAL;
	}

	spin_unlock_irqrestore(&aacirun->lock, flags);

	return ret;
}

static int aaci_pcm_capture_prepare(struct snd_pcm_substream *substream)
{
	struct snd_pcm_runtime *runtime = substream->runtime;
	struct aaci *aaci = substream->private_data;

	aaci_pcm_prepare(substream);

	/* allow changing of sample rate */
	aaci_ac97_write(aaci->ac97, AC97_EXTENDED_STATUS, 0x0001); /* VRA */
	aaci_ac97_write(aaci->ac97, AC97_PCM_LR_ADC_RATE, runtime->rate);
	aaci_ac97_write(aaci->ac97, AC97_PCM_MIC_ADC_RATE, runtime->rate);

	/* Record select: Mic: 0, Aux: 3, Line: 4 */
	aaci_ac97_write(aaci->ac97, AC97_REC_SEL, 0x0404);

	return 0;
}

static const struct snd_pcm_ops aaci_capture_ops = {
	.open		= aaci_pcm_open,
	.close		= aaci_pcm_close,
	.hw_params	= aaci_pcm_hw_params,
	.hw_free	= aaci_pcm_hw_free,
	.prepare	= aaci_pcm_capture_prepare,
	.trigger	= aaci_pcm_capture_trigger,
	.pointer	= aaci_pcm_pointer,
};

/*
 * Power Management.
 */
#ifdef CONFIG_PM
static int aaci_do_suspend(struct snd_card *card)
{
	struct aaci *aaci = card->private_data;
	snd_power_change_state(card, SNDRV_CTL_POWER_D3cold);
	return 0;
}

static int aaci_do_resume(struct snd_card *card)
{
	snd_power_change_state(card, SNDRV_CTL_POWER_D0);
	return 0;
}

static int aaci_suspend(struct device *dev)
{
	struct snd_card *card = dev_get_drvdata(dev);
	return card ? aaci_do_suspend(card) : 0;
}

static int aaci_resume(struct device *dev)
{
	struct snd_card *card = dev_get_drvdata(dev);
	return card ? aaci_do_resume(card) : 0;
}

static SIMPLE_DEV_PM_OPS(aaci_dev_pm_ops, aaci_suspend, aaci_resume);
#define AACI_DEV_PM_OPS (&aaci_dev_pm_ops)
#else
#define AACI_DEV_PM_OPS NULL
#endif


static const struct ac97_pcm ac97_defs[] = {
	[0] = {	/* Front PCM */
		.exclusive = 1,
		.r = {
			[0] = {
				.slots	= (1 << AC97_SLOT_PCM_LEFT) |
					  (1 << AC97_SLOT_PCM_RIGHT) |
					  (1 << AC97_SLOT_PCM_CENTER) |
					  (1 << AC97_SLOT_PCM_SLEFT) |
					  (1 << AC97_SLOT_PCM_SRIGHT) |
					  (1 << AC97_SLOT_LFE),
			},
			[1] = {
				.slots	= (1 << AC97_SLOT_PCM_LEFT) |
					  (1 << AC97_SLOT_PCM_RIGHT) |
					  (1 << AC97_SLOT_PCM_LEFT_0) |
					  (1 << AC97_SLOT_PCM_RIGHT_0),
			},
		},
	},
	[1] = {	/* PCM in */
		.stream = 1,
		.exclusive = 1,
		.r = {
			[0] = {
				.slots	= (1 << AC97_SLOT_PCM_LEFT) |
					  (1 << AC97_SLOT_PCM_RIGHT),
			},
		},
	},
	[2] = {	/* Mic in */
		.stream = 1,
		.exclusive = 1,
		.r = {
			[0] = {
				.slots	= (1 << AC97_SLOT_MIC),
			},
		},
	}
};

static const struct snd_ac97_bus_ops aaci_bus_ops = {
	.write	= aaci_ac97_write,
	.read	= aaci_ac97_read,
};

static int aaci_probe_ac97(struct aaci *aaci)
{
	struct snd_ac97_template ac97_template;
	struct snd_ac97_bus *ac97_bus;
	struct snd_ac97 *ac97;
	int ret;

	/*
	 * Assert AACIRESET for 2us
	 */
	writel(0, aaci->base + AACI_RESET);
	udelay(2);
	writel(RESET_NRST, aaci->base + AACI_RESET);

	/*
	 * Give the AC'97 codec more than enough time
	 * to wake up. (42us = ~2 frames at 48kHz.)
	 */
	udelay(FRAME_PERIOD_US * 2);

	ret = snd_ac97_bus(aaci->card, 0, &aaci_bus_ops, aaci, &ac97_bus);
	if (ret)
		goto out;

	ac97_bus->clock = 48000;
	aaci->ac97_bus = ac97_bus;

	memset(&ac97_template, 0, sizeof(struct snd_ac97_template));
	ac97_template.private_data = aaci;
	ac97_template.num = 0;
	ac97_template.scaps = AC97_SCAP_SKIP_MODEM;

	ret = snd_ac97_mixer(ac97_bus, &ac97_template, &ac97);
	if (ret)
		goto out;
	aaci->ac97 = ac97;

	/*
	 * Disable AC97 PC Beep input on audio codecs.
	 */
	if (ac97_is_audio(ac97))
		snd_ac97_write_cache(ac97, AC97_PC_BEEP, 0x801e);

	ret = snd_ac97_pcm_assign(ac97_bus, ARRAY_SIZE(ac97_defs), ac97_defs);
	if (ret)
		goto out;

	aaci->playback.pcm = &ac97_bus->pcms[0];
	aaci->capture.pcm  = &ac97_bus->pcms[1];

 out:
	return ret;
}

static void aaci_free_card(struct snd_card *card)
{
	struct aaci *aaci = card->private_data;

	iounmap(aaci->base);
}

static struct aaci *aaci_init_card(struct amba_device *dev)
{
	struct aaci *aaci;
	struct snd_card *card;
	int err;

	err = snd_card_new(&dev->dev, SNDRV_DEFAULT_IDX1, SNDRV_DEFAULT_STR1,
			   THIS_MODULE, sizeof(struct aaci), &card);
	if (err < 0)
		return NULL;

	card->private_free = aaci_free_card;

	strscpy(card->driver, DRIVER_NAME, sizeof(card->driver));
	strscpy(card->shortname, "ARM AC'97 Interface", sizeof(card->shortname));
	snprintf(card->longname, sizeof(card->longname),
		 "%s PL%03x rev%u at 0x%08llx, irq %d",
		 card->shortname, amba_part(dev), amba_rev(dev),
		 (unsigned long long)dev->res.start, dev->irq[0]);

	aaci = card->private_data;
	mutex_init(&aaci->ac97_sem);
	mutex_init(&aaci->irq_lock);
	aaci->card = card;
	aaci->dev = dev;

	/* Set MAINCR to allow slot 1 and 2 data IO */
	aaci->maincr = MAINCR_IE | MAINCR_SL1RXEN | MAINCR_SL1TXEN |
		       MAINCR_SL2RXEN | MAINCR_SL2TXEN;

	return aaci;
}

static int aaci_init_pcm(struct aaci *aaci)
{
	struct snd_pcm *pcm;
	int ret;

	ret = snd_pcm_new(aaci->card, "AACI AC'97", 0, 1, 1, &pcm);
	if (ret == 0) {
		aaci->pcm = pcm;
		pcm->private_data = aaci;
		pcm->info_flags = 0;

		strscpy(pcm->name, DRIVER_NAME, sizeof(pcm->name));

		snd_pcm_set_ops(pcm, SNDRV_PCM_STREAM_PLAYBACK, &aaci_playback_ops);
		snd_pcm_set_ops(pcm, SNDRV_PCM_STREAM_CAPTURE, &aaci_capture_ops);
		snd_pcm_set_managed_buffer_all(pcm, SNDRV_DMA_TYPE_DEV,
					       aaci->card->dev,
					       0, 64 * 1024);
	}

	return ret;
}

static unsigned int aaci_size_fifo(struct aaci *aaci)
{
	struct aaci_runtime *aacirun = &aaci->playback;
	int i;

	/*
	 * Enable the channel, but don't assign it to any slots, so
	 * it won't empty onto the AC'97 link.
	 */
	writel(CR_FEN | CR_SZ16 | CR_EN, aacirun->base + AACI_TXCR);

	for (i = 0; !(readl(aacirun->base + AACI_SR) & SR_TXFF) && i < 4096; i++)
		writel(0, aacirun->fifo);

	writel(0, aacirun->base + AACI_TXCR);

	/*
	 * Re-initialise the AACI after the FIFO depth test, to
	 * ensure that the FIFOs are empty.  Unfortunately, merely
	 * disabling the channel doesn't clear the FIFO.
	 */
	writel(aaci->maincr & ~MAINCR_IE, aaci->base + AACI_MAINCR);
	readl(aaci->base + AACI_MAINCR);
	udelay(1);
	writel(aaci->maincr, aaci->base + AACI_MAINCR);

	/*
	 * If we hit 4096 entries, we failed.  Go back to the specified
	 * fifo depth.
	 */
	if (i == 4096)
		i = 8;

	return i;
}

static int aaci_probe(struct amba_device *dev,
		      const struct amba_id *id)
{
	struct aaci *aaci;
	int ret, i;

	ret = amba_request_regions(dev, NULL);
	if (ret)
		return ret;

	aaci = aaci_init_card(dev);
	if (!aaci) {
		ret = -ENOMEM;
		goto out;
	}

	aaci->base = ioremap(dev->res.start, resource_size(&dev->res));
	if (!aaci->base) {
		ret = -ENOMEM;
		goto out;
	}

	/*
	 * Playback uses AACI channel 0
	 */
	spin_lock_init(&aaci->playback.lock);
	aaci->playback.base = aaci->base + AACI_CSCH1;
	aaci->playback.fifo = aaci->base + AACI_DR1;

	/*
	 * Capture uses AACI channel 0
	 */
	spin_lock_init(&aaci->capture.lock);
	aaci->capture.base = aaci->base + AACI_CSCH1;
	aaci->capture.fifo = aaci->base + AACI_DR1;

	for (i = 0; i < 4; i++) {
		void __iomem *base = aaci->base + i * 0x14;

		writel(0, base + AACI_IE);
		writel(0, base + AACI_TXCR);
		writel(0, base + AACI_RXCR);
	}

	writel(0x1fff, aaci->base + AACI_INTCLR);
	writel(aaci->maincr, aaci->base + AACI_MAINCR);
	/*
	 * Fix: ac97 read back fail errors by reading
	 * from any arbitrary aaci register.
	 */
	readl(aaci->base + AACI_CSCH1);
	ret = aaci_probe_ac97(aaci);
	if (ret)
		goto out;

	/*
	 * Size the FIFOs (must be multiple of 16).
	 * This is the number of entries in the FIFO.
	 */
	aaci->fifo_depth = aaci_size_fifo(aaci);
	if (aaci->fifo_depth & 15) {
		printk(KERN_WARNING "AACI: FIFO depth %d not supported\n",
		       aaci->fifo_depth);
		ret = -ENODEV;
		goto out;
	}

	ret = aaci_init_pcm(aaci);
	if (ret)
		goto out;

	ret = snd_card_register(aaci->card);
	if (ret == 0) {
		dev_info(&dev->dev, "%s\n", aaci->card->longname);
		dev_info(&dev->dev, "FIFO %u entries\n", aaci->fifo_depth);
		amba_set_drvdata(dev, aaci->card);
		return ret;
	}

 out:
	if (aaci)
		snd_card_free(aaci->card);
	amba_release_regions(dev);
	return ret;
}

static void aaci_remove(struct amba_device *dev)
{
	struct snd_card *card = amba_get_drvdata(dev);

	if (card) {
		struct aaci *aaci = card->private_data;
		writel(0, aaci->base + AACI_MAINCR);

		snd_card_free(card);
		amba_release_regions(dev);
	}
}

static struct amba_id aaci_ids[] = {
	{
		.id	= 0x00041041,
		.mask	= 0x000fffff,
	},
	{ 0, 0 },
};

MODULE_DEVICE_TABLE(amba, aaci_ids);

static struct amba_driver aaci_driver = {
	.drv		= {
		.name	= DRIVER_NAME,
		.pm	= AACI_DEV_PM_OPS,
	},
	.probe		= aaci_probe,
	.remove		= aaci_remove,
	.id_table	= aaci_ids,
};

module_amba_driver(aaci_driver);

MODULE_LICENSE("GPL");
MODULE_DESCRIPTION("ARM PrimeCell PL041 Advanced Audio CODEC Interface driver");<|MERGE_RESOLUTION|>--- conflicted
+++ resolved
@@ -515,19 +515,11 @@
 
 	err = snd_ac97_pcm_open(aacirun->pcm, rate, channels,
 				aacirun->pcm->r[dbl].slots);
-<<<<<<< HEAD
 
 	aacirun->pcm_open = err == 0;
 	aacirun->cr = CR_FEN | CR_COMPACT | CR_SZ16;
 	aacirun->cr |= channels_to_slotmask[channels + dbl * 2];
 
-=======
-
-	aacirun->pcm_open = err == 0;
-	aacirun->cr = CR_FEN | CR_COMPACT | CR_SZ16;
-	aacirun->cr |= channels_to_slotmask[channels + dbl * 2];
-
->>>>>>> 7d2a07b7
 	/*
 	 * fifo_bytes is the number of bytes we transfer to/from
 	 * the FIFO, including padding.  So that's x4.  As we're
