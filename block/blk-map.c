// SPDX-License-Identifier: GPL-2.0
/*
 * Functions related to mapping data to requests
 */
#include <linux/kernel.h>
#include <linux/sched/task_stack.h>
#include <linux/module.h>
#include <linux/bio.h>
#include <linux/blkdev.h>
#include <linux/uio.h>

#include "blk.h"

struct bio_map_data {
<<<<<<< HEAD
	int is_our_pages;
=======
	bool is_our_pages : 1;
	bool is_null_mapped : 1;
>>>>>>> 7d2a07b7
	struct iov_iter iter;
	struct iovec iov[];
};

static struct bio_map_data *bio_alloc_map_data(struct iov_iter *data,
					       gfp_t gfp_mask)
{
	struct bio_map_data *bmd;

	if (data->nr_segs > UIO_MAXIOV)
		return NULL;

	bmd = kmalloc(struct_size(bmd, iov, data->nr_segs), gfp_mask);
	if (!bmd)
		return NULL;
	memcpy(bmd->iov, data->iov, sizeof(struct iovec) * data->nr_segs);
	bmd->iter = *data;
	bmd->iter.iov = bmd->iov;
	return bmd;
}

/**
 * bio_copy_from_iter - copy all pages from iov_iter to bio
 * @bio: The &struct bio which describes the I/O as destination
 * @iter: iov_iter as source
 *
 * Copy all pages from iov_iter to bio.
 * Returns 0 on success, or error on failure.
<<<<<<< HEAD
 */
static int bio_copy_from_iter(struct bio *bio, struct iov_iter *iter)
{
	struct bio_vec *bvec;
	struct bvec_iter_all iter_all;

	bio_for_each_segment_all(bvec, bio, iter_all) {
		ssize_t ret;

		ret = copy_page_from_iter(bvec->bv_page,
					  bvec->bv_offset,
					  bvec->bv_len,
					  iter);

		if (!iov_iter_count(iter))
			break;

		if (ret < bvec->bv_len)
			return -EFAULT;
	}

	return 0;
}

/**
 * bio_copy_to_iter - copy all pages from bio to iov_iter
 * @bio: The &struct bio which describes the I/O as source
 * @iter: iov_iter as destination
 *
 * Copy all pages from bio to iov_iter.
 * Returns 0 on success, or error on failure.
 */
static int bio_copy_to_iter(struct bio *bio, struct iov_iter iter)
{
	struct bio_vec *bvec;
	struct bvec_iter_all iter_all;

	bio_for_each_segment_all(bvec, bio, iter_all) {
		ssize_t ret;

		ret = copy_page_to_iter(bvec->bv_page,
					bvec->bv_offset,
					bvec->bv_len,
					&iter);

		if (!iov_iter_count(&iter))
			break;

		if (ret < bvec->bv_len)
			return -EFAULT;
	}

	return 0;
}

/**
 *	bio_uncopy_user	-	finish previously mapped bio
 *	@bio: bio being terminated
 *
 *	Free pages allocated from bio_copy_user_iov() and write back data
 *	to user space in case of a read.
 */
static int bio_uncopy_user(struct bio *bio)
{
	struct bio_map_data *bmd = bio->bi_private;
	int ret = 0;

	if (!bio_flagged(bio, BIO_NULL_MAPPED)) {
		/*
		 * if we're in a workqueue, the request is orphaned, so
		 * don't copy into a random user address space, just free
		 * and return -EINTR so user space doesn't expect any data.
		 */
		if (!current->mm)
			ret = -EINTR;
		else if (bio_data_dir(bio) == READ)
			ret = bio_copy_to_iter(bio, bmd->iter);
		if (bmd->is_our_pages)
			bio_free_pages(bio);
	}
	kfree(bmd);
	bio_put(bio);
	return ret;
}

/**
 *	bio_copy_user_iov	-	copy user data to bio
 *	@q:		destination block queue
 *	@map_data:	pointer to the rq_map_data holding pages (if necessary)
 *	@iter:		iovec iterator
 *	@gfp_mask:	memory allocation flags
 *
 *	Prepares and returns a bio for indirect user io, bouncing data
 *	to/from kernel pages as necessary. Must be paired with
 *	call bio_uncopy_user() on io completion.
 */
static struct bio *bio_copy_user_iov(struct request_queue *q,
		struct rq_map_data *map_data, struct iov_iter *iter,
		gfp_t gfp_mask)
{
	struct bio_map_data *bmd;
	struct page *page;
	struct bio *bio;
	int i = 0, ret;
	int nr_pages;
	unsigned int len = iter->count;
	unsigned int offset = map_data ? offset_in_page(map_data->offset) : 0;

	bmd = bio_alloc_map_data(iter, gfp_mask);
	if (!bmd)
		return ERR_PTR(-ENOMEM);

	/*
	 * We need to do a deep copy of the iov_iter including the iovecs.
	 * The caller provided iov might point to an on-stack or otherwise
	 * shortlived one.
	 */
	bmd->is_our_pages = map_data ? 0 : 1;

	nr_pages = DIV_ROUND_UP(offset + len, PAGE_SIZE);
	if (nr_pages > BIO_MAX_PAGES)
		nr_pages = BIO_MAX_PAGES;

	ret = -ENOMEM;
	bio = bio_kmalloc(gfp_mask, nr_pages);
	if (!bio)
		goto out_bmd;

	ret = 0;

	if (map_data) {
		nr_pages = 1 << map_data->page_order;
		i = map_data->offset / PAGE_SIZE;
	}
	while (len) {
		unsigned int bytes = PAGE_SIZE;

		bytes -= offset;

		if (bytes > len)
			bytes = len;

		if (map_data) {
			if (i == map_data->nr_entries * nr_pages) {
				ret = -ENOMEM;
				break;
			}

			page = map_data->pages[i / nr_pages];
			page += (i % nr_pages);

			i++;
		} else {
			page = alloc_page(q->bounce_gfp | gfp_mask);
			if (!page) {
				ret = -ENOMEM;
				break;
			}
		}

		if (bio_add_pc_page(q, bio, page, bytes, offset) < bytes) {
			if (!map_data)
				__free_page(page);
			break;
		}

		len -= bytes;
		offset = 0;
	}

	if (ret)
		goto cleanup;

	if (map_data)
		map_data->offset += bio->bi_iter.bi_size;

	/*
	 * success
	 */
	if ((iov_iter_rw(iter) == WRITE &&
	     (!map_data || !map_data->null_mapped)) ||
	    (map_data && map_data->from_user)) {
		ret = bio_copy_from_iter(bio, iter);
		if (ret)
			goto cleanup;
	} else {
		if (bmd->is_our_pages)
			zero_fill_bio(bio);
		iov_iter_advance(iter, bio->bi_iter.bi_size);
	}

	bio->bi_private = bmd;
	if (map_data && map_data->null_mapped)
		bio_set_flag(bio, BIO_NULL_MAPPED);
	return bio;
cleanup:
	if (!map_data)
		bio_free_pages(bio);
	bio_put(bio);
out_bmd:
	kfree(bmd);
	return ERR_PTR(ret);
}

/**
 *	bio_map_user_iov - map user iovec into bio
 *	@q:		the struct request_queue for the bio
 *	@iter:		iovec iterator
 *	@gfp_mask:	memory allocation flags
 *
 *	Map the user space address into a bio suitable for io to a block
 *	device. Returns an error pointer in case of error.
 */
struct bio *bio_map_user_iov(struct request_queue *q,
		struct iov_iter *iter, gfp_t gfp_mask)
{
	unsigned int max_sectors = queue_max_hw_sectors(q);
	int j;
	struct bio *bio;
	int ret;

	if (!iov_iter_count(iter))
		return ERR_PTR(-EINVAL);

	bio = bio_kmalloc(gfp_mask, iov_iter_npages(iter, BIO_MAX_PAGES));
	if (!bio)
		return ERR_PTR(-ENOMEM);

	while (iov_iter_count(iter)) {
		struct page **pages;
		ssize_t bytes;
		size_t offs, added = 0;
		int npages;

		bytes = iov_iter_get_pages_alloc(iter, &pages, LONG_MAX, &offs);
		if (unlikely(bytes <= 0)) {
			ret = bytes ? bytes : -EFAULT;
			goto out_unmap;
		}

		npages = DIV_ROUND_UP(offs + bytes, PAGE_SIZE);

		if (unlikely(offs & queue_dma_alignment(q))) {
			ret = -EINVAL;
			j = 0;
		} else {
			for (j = 0; j < npages; j++) {
				struct page *page = pages[j];
				unsigned int n = PAGE_SIZE - offs;
				bool same_page = false;

				if (n > bytes)
					n = bytes;

				if (!bio_add_hw_page(q, bio, page, n, offs,
						     max_sectors, &same_page)) {
					if (same_page)
						put_page(page);
					break;
				}

				added += n;
				bytes -= n;
				offs = 0;
			}
			iov_iter_advance(iter, added);
		}
		/*
		 * release the pages we didn't map into the bio, if any
		 */
		while (j < npages)
			put_page(pages[j++]);
		kvfree(pages);
		/* couldn't stuff something into bio? */
		if (bytes)
			break;
	}

	bio_set_flag(bio, BIO_USER_MAPPED);

	/*
	 * subtle -- if bio_map_user_iov() ended up bouncing a bio,
	 * it would normally disappear when its bi_end_io is run.
	 * however, we need it for the unmap, so grab an extra
	 * reference to it
	 */
	bio_get(bio);
	return bio;

 out_unmap:
	bio_release_pages(bio, false);
	bio_put(bio);
	return ERR_PTR(ret);
}
EXPORT_SYMBOL_GPL(bio_map_user_iov);

/**
 *	bio_unmap_user	-	unmap a bio
 *	@bio:		the bio being unmapped
 *
 *	Unmap a bio previously mapped by bio_map_user_iov(). Must be called from
 *	process context.
 *
 *	bio_unmap_user() may sleep.
 */
static void bio_unmap_user(struct bio *bio)
{
	bio_release_pages(bio, bio_data_dir(bio) == READ);
	bio_put(bio);
	bio_put(bio);
}

static void bio_invalidate_vmalloc_pages(struct bio *bio)
{
#ifdef ARCH_HAS_FLUSH_KERNEL_DCACHE_PAGE
	if (bio->bi_private && !op_is_write(bio_op(bio))) {
		unsigned long i, len = 0;

		for (i = 0; i < bio->bi_vcnt; i++)
			len += bio->bi_io_vec[i].bv_len;
		invalidate_kernel_vmap_range(bio->bi_private, len);
	}
#endif
}

static void bio_map_kern_endio(struct bio *bio)
{
	bio_invalidate_vmalloc_pages(bio);
	bio_put(bio);
}

/**
 *	bio_map_kern	-	map kernel address into bio
 *	@q: the struct request_queue for the bio
 *	@data: pointer to buffer to map
 *	@len: length in bytes
 *	@gfp_mask: allocation flags for bio allocation
 *
 *	Map the kernel address into a bio suitable for io to a block
 *	device. Returns an error pointer in case of error.
 */
static struct bio *bio_map_kern(struct request_queue *q, void *data,
		unsigned int len, gfp_t gfp_mask)
{
	unsigned long kaddr = (unsigned long)data;
	unsigned long end = (kaddr + len + PAGE_SIZE - 1) >> PAGE_SHIFT;
	unsigned long start = kaddr >> PAGE_SHIFT;
	const int nr_pages = end - start;
	bool is_vmalloc = is_vmalloc_addr(data);
	struct page *page;
	int offset, i;
	struct bio *bio;

	bio = bio_kmalloc(gfp_mask, nr_pages);
	if (!bio)
		return ERR_PTR(-ENOMEM);

	if (is_vmalloc) {
		flush_kernel_vmap_range(data, len);
		bio->bi_private = data;
	}

	offset = offset_in_page(kaddr);
	for (i = 0; i < nr_pages; i++) {
		unsigned int bytes = PAGE_SIZE - offset;

		if (len <= 0)
			break;

		if (bytes > len)
			bytes = len;

		if (!is_vmalloc)
			page = virt_to_page(data);
		else
			page = vmalloc_to_page(data);
		if (bio_add_pc_page(q, bio, page, bytes,
				    offset) < bytes) {
			/* we don't support partial mappings */
			bio_put(bio);
			return ERR_PTR(-EINVAL);
		}

		data += bytes;
		len -= bytes;
		offset = 0;
	}

	bio->bi_end_io = bio_map_kern_endio;
	return bio;
}

static void bio_copy_kern_endio(struct bio *bio)
{
	bio_free_pages(bio);
	bio_put(bio);
}

static void bio_copy_kern_endio_read(struct bio *bio)
{
	char *p = bio->bi_private;
	struct bio_vec *bvec;
	struct bvec_iter_all iter_all;

	bio_for_each_segment_all(bvec, bio, iter_all) {
		memcpy(p, page_address(bvec->bv_page), bvec->bv_len);
		p += bvec->bv_len;
	}

	bio_copy_kern_endio(bio);
}

/**
 *	bio_copy_kern	-	copy kernel address into bio
 *	@q: the struct request_queue for the bio
 *	@data: pointer to buffer to copy
 *	@len: length in bytes
 *	@gfp_mask: allocation flags for bio and page allocation
 *	@reading: data direction is READ
 *
 *	copy the kernel address into a bio suitable for io to a block
 *	device. Returns an error pointer in case of error.
 */
static struct bio *bio_copy_kern(struct request_queue *q, void *data,
		unsigned int len, gfp_t gfp_mask, int reading)
{
	unsigned long kaddr = (unsigned long)data;
	unsigned long end = (kaddr + len + PAGE_SIZE - 1) >> PAGE_SHIFT;
	unsigned long start = kaddr >> PAGE_SHIFT;
	struct bio *bio;
	void *p = data;
	int nr_pages = 0;

	/*
	 * Overflow, abort
	 */
	if (end < start)
		return ERR_PTR(-EINVAL);

	nr_pages = end - start;
	bio = bio_kmalloc(gfp_mask, nr_pages);
	if (!bio)
		return ERR_PTR(-ENOMEM);

	while (len) {
		struct page *page;
		unsigned int bytes = PAGE_SIZE;

		if (bytes > len)
			bytes = len;

		page = alloc_page(q->bounce_gfp | gfp_mask);
		if (!page)
			goto cleanup;

		if (!reading)
			memcpy(page_address(page), p, bytes);

		if (bio_add_pc_page(q, bio, page, bytes, 0) < bytes)
			break;

		len -= bytes;
		p += bytes;
	}

	if (reading) {
		bio->bi_end_io = bio_copy_kern_endio_read;
		bio->bi_private = data;
	} else {
		bio->bi_end_io = bio_copy_kern_endio;
	}

	return bio;

cleanup:
	bio_free_pages(bio);
	bio_put(bio);
	return ERR_PTR(-ENOMEM);
}

/*
 * Append a bio to a passthrough request.  Only works if the bio can be merged
 * into the request based on the driver constraints.
=======
>>>>>>> 7d2a07b7
 */
static int bio_copy_from_iter(struct bio *bio, struct iov_iter *iter)
{
	struct bio_vec *bvec;
	struct bvec_iter_all iter_all;

	bio_for_each_segment_all(bvec, bio, iter_all) {
		ssize_t ret;

		ret = copy_page_from_iter(bvec->bv_page,
					  bvec->bv_offset,
					  bvec->bv_len,
					  iter);

		if (!iov_iter_count(iter))
			break;

<<<<<<< HEAD
		rq->biotail->bi_next = *bio;
		rq->biotail = *bio;
		rq->__data_len += (*bio)->bi_iter.bi_size;
		bio_crypt_free_ctx(*bio);
=======
		if (ret < bvec->bv_len)
			return -EFAULT;
>>>>>>> 7d2a07b7
	}

	return 0;
}

/**
 * bio_copy_to_iter - copy all pages from bio to iov_iter
 * @bio: The &struct bio which describes the I/O as source
 * @iter: iov_iter as destination
 *
 * Copy all pages from bio to iov_iter.
 * Returns 0 on success, or error on failure.
 */
static int bio_copy_to_iter(struct bio *bio, struct iov_iter iter)
{
	struct bio_vec *bvec;
	struct bvec_iter_all iter_all;

	bio_for_each_segment_all(bvec, bio, iter_all) {
		ssize_t ret;

		ret = copy_page_to_iter(bvec->bv_page,
					bvec->bv_offset,
					bvec->bv_len,
					&iter);

		if (!iov_iter_count(&iter))
			break;

		if (ret < bvec->bv_len)
			return -EFAULT;
	}

	return 0;
}

/**
 *	bio_uncopy_user	-	finish previously mapped bio
 *	@bio: bio being terminated
 *
 *	Free pages allocated from bio_copy_user_iov() and write back data
 *	to user space in case of a read.
 */
static int bio_uncopy_user(struct bio *bio)
{
	struct bio_map_data *bmd = bio->bi_private;
	int ret = 0;

	if (!bmd->is_null_mapped) {
		/*
		 * if we're in a workqueue, the request is orphaned, so
		 * don't copy into a random user address space, just free
		 * and return -EINTR so user space doesn't expect any data.
		 */
		if (!current->mm)
			ret = -EINTR;
		else if (bio_data_dir(bio) == READ)
			ret = bio_copy_to_iter(bio, bmd->iter);
		if (bmd->is_our_pages)
			bio_free_pages(bio);
	}
	kfree(bmd);
	return ret;
}

static int bio_copy_user_iov(struct request *rq, struct rq_map_data *map_data,
		struct iov_iter *iter, gfp_t gfp_mask)
{
	struct bio_map_data *bmd;
	struct page *page;
	struct bio *bio;
	int i = 0, ret;
	int nr_pages;
	unsigned int len = iter->count;
	unsigned int offset = map_data ? offset_in_page(map_data->offset) : 0;

	bmd = bio_alloc_map_data(iter, gfp_mask);
	if (!bmd)
		return -ENOMEM;

	/*
	 * We need to do a deep copy of the iov_iter including the iovecs.
	 * The caller provided iov might point to an on-stack or otherwise
	 * shortlived one.
	 */
	bmd->is_our_pages = !map_data;
	bmd->is_null_mapped = (map_data && map_data->null_mapped);

	nr_pages = bio_max_segs(DIV_ROUND_UP(offset + len, PAGE_SIZE));

	ret = -ENOMEM;
	bio = bio_kmalloc(gfp_mask, nr_pages);
	if (!bio)
		goto out_bmd;
	bio->bi_opf |= req_op(rq);

	if (map_data) {
		nr_pages = 1 << map_data->page_order;
		i = map_data->offset / PAGE_SIZE;
	}
	while (len) {
		unsigned int bytes = PAGE_SIZE;

		bytes -= offset;

		if (bytes > len)
			bytes = len;

		if (map_data) {
			if (i == map_data->nr_entries * nr_pages) {
				ret = -ENOMEM;
				goto cleanup;
			}

			page = map_data->pages[i / nr_pages];
			page += (i % nr_pages);

			i++;
		} else {
			page = alloc_page(GFP_NOIO | gfp_mask);
			if (!page) {
				ret = -ENOMEM;
				goto cleanup;
			}
		}

		if (bio_add_pc_page(rq->q, bio, page, bytes, offset) < bytes) {
			if (!map_data)
				__free_page(page);
			break;
		}

		len -= bytes;
		offset = 0;
	}

	if (map_data)
		map_data->offset += bio->bi_iter.bi_size;

	/*
	 * success
	 */
	if ((iov_iter_rw(iter) == WRITE &&
	     (!map_data || !map_data->null_mapped)) ||
	    (map_data && map_data->from_user)) {
		ret = bio_copy_from_iter(bio, iter);
		if (ret)
			goto cleanup;
	} else {
		if (bmd->is_our_pages)
			zero_fill_bio(bio);
		iov_iter_advance(iter, bio->bi_iter.bi_size);
	}

	bio->bi_private = bmd;

	ret = blk_rq_append_bio(rq, bio);
	if (ret)
		goto cleanup;
	return 0;
cleanup:
	if (!map_data)
		bio_free_pages(bio);
	bio_put(bio);
out_bmd:
	kfree(bmd);
	return ret;
}

static int bio_map_user_iov(struct request *rq, struct iov_iter *iter,
		gfp_t gfp_mask)
{
	unsigned int max_sectors = queue_max_hw_sectors(rq->q);
	struct bio *bio;
	int ret;
	int j;

	if (!iov_iter_count(iter))
		return -EINVAL;

	bio = bio_kmalloc(gfp_mask, iov_iter_npages(iter, BIO_MAX_VECS));
	if (!bio)
		return -ENOMEM;
	bio->bi_opf |= req_op(rq);

	while (iov_iter_count(iter)) {
		struct page **pages;
		ssize_t bytes;
		size_t offs, added = 0;
		int npages;

		bytes = iov_iter_get_pages_alloc(iter, &pages, LONG_MAX, &offs);
		if (unlikely(bytes <= 0)) {
			ret = bytes ? bytes : -EFAULT;
			goto out_unmap;
		}

		npages = DIV_ROUND_UP(offs + bytes, PAGE_SIZE);

		if (unlikely(offs & queue_dma_alignment(rq->q))) {
			ret = -EINVAL;
			j = 0;
		} else {
			for (j = 0; j < npages; j++) {
				struct page *page = pages[j];
				unsigned int n = PAGE_SIZE - offs;
				bool same_page = false;

				if (n > bytes)
					n = bytes;

				if (!bio_add_hw_page(rq->q, bio, page, n, offs,
						     max_sectors, &same_page)) {
					if (same_page)
						put_page(page);
					break;
				}

				added += n;
				bytes -= n;
				offs = 0;
			}
			iov_iter_advance(iter, added);
		}
		/*
		 * release the pages we didn't map into the bio, if any
		 */
		while (j < npages)
			put_page(pages[j++]);
		kvfree(pages);
		/* couldn't stuff something into bio? */
		if (bytes)
			break;
	}

	ret = blk_rq_append_bio(rq, bio);
	if (ret)
		goto out_unmap;
	return 0;

 out_unmap:
	bio_release_pages(bio, false);
	bio_put(bio);
	return ret;
}

static void bio_invalidate_vmalloc_pages(struct bio *bio)
{
#ifdef ARCH_HAS_FLUSH_KERNEL_DCACHE_PAGE
	if (bio->bi_private && !op_is_write(bio_op(bio))) {
		unsigned long i, len = 0;

		for (i = 0; i < bio->bi_vcnt; i++)
			len += bio->bi_io_vec[i].bv_len;
		invalidate_kernel_vmap_range(bio->bi_private, len);
	}
#endif
}

static void bio_map_kern_endio(struct bio *bio)
{
	bio_invalidate_vmalloc_pages(bio);
	bio_put(bio);
}

/**
 *	bio_map_kern	-	map kernel address into bio
 *	@q: the struct request_queue for the bio
 *	@data: pointer to buffer to map
 *	@len: length in bytes
 *	@gfp_mask: allocation flags for bio allocation
 *
 *	Map the kernel address into a bio suitable for io to a block
 *	device. Returns an error pointer in case of error.
 */
static struct bio *bio_map_kern(struct request_queue *q, void *data,
		unsigned int len, gfp_t gfp_mask)
{
	unsigned long kaddr = (unsigned long)data;
	unsigned long end = (kaddr + len + PAGE_SIZE - 1) >> PAGE_SHIFT;
	unsigned long start = kaddr >> PAGE_SHIFT;
	const int nr_pages = end - start;
	bool is_vmalloc = is_vmalloc_addr(data);
	struct page *page;
	int offset, i;
	struct bio *bio;

	bio = bio_kmalloc(gfp_mask, nr_pages);
	if (!bio)
		return ERR_PTR(-ENOMEM);

	if (is_vmalloc) {
		flush_kernel_vmap_range(data, len);
		bio->bi_private = data;
	}

	offset = offset_in_page(kaddr);
	for (i = 0; i < nr_pages; i++) {
		unsigned int bytes = PAGE_SIZE - offset;

		if (len <= 0)
			break;

		if (bytes > len)
			bytes = len;

		if (!is_vmalloc)
			page = virt_to_page(data);
		else
			page = vmalloc_to_page(data);
		if (bio_add_pc_page(q, bio, page, bytes,
				    offset) < bytes) {
			/* we don't support partial mappings */
			bio_put(bio);
			return ERR_PTR(-EINVAL);
		}

		data += bytes;
		len -= bytes;
		offset = 0;
	}

	bio->bi_end_io = bio_map_kern_endio;
	return bio;
}

static void bio_copy_kern_endio(struct bio *bio)
{
	bio_free_pages(bio);
	bio_put(bio);
}

static void bio_copy_kern_endio_read(struct bio *bio)
{
	char *p = bio->bi_private;
	struct bio_vec *bvec;
	struct bvec_iter_all iter_all;

	bio_for_each_segment_all(bvec, bio, iter_all) {
		memcpy(p, page_address(bvec->bv_page), bvec->bv_len);
		p += bvec->bv_len;
	}

	bio_copy_kern_endio(bio);
}

/**
 *	bio_copy_kern	-	copy kernel address into bio
 *	@q: the struct request_queue for the bio
 *	@data: pointer to buffer to copy
 *	@len: length in bytes
 *	@gfp_mask: allocation flags for bio and page allocation
 *	@reading: data direction is READ
 *
 *	copy the kernel address into a bio suitable for io to a block
 *	device. Returns an error pointer in case of error.
 */
static struct bio *bio_copy_kern(struct request_queue *q, void *data,
		unsigned int len, gfp_t gfp_mask, int reading)
{
	unsigned long kaddr = (unsigned long)data;
	unsigned long end = (kaddr + len + PAGE_SIZE - 1) >> PAGE_SHIFT;
	unsigned long start = kaddr >> PAGE_SHIFT;
	struct bio *bio;
	void *p = data;
	int nr_pages = 0;

	/*
	 * Overflow, abort
	 */
	if (end < start)
		return ERR_PTR(-EINVAL);

	nr_pages = end - start;
	bio = bio_kmalloc(gfp_mask, nr_pages);
	if (!bio)
		return ERR_PTR(-ENOMEM);

	while (len) {
		struct page *page;
		unsigned int bytes = PAGE_SIZE;

		if (bytes > len)
			bytes = len;

		page = alloc_page(GFP_NOIO | gfp_mask);
		if (!page)
			goto cleanup;

		if (!reading)
			memcpy(page_address(page), p, bytes);

		if (bio_add_pc_page(q, bio, page, bytes, 0) < bytes)
			break;

		len -= bytes;
		p += bytes;
	}

	if (reading) {
		bio->bi_end_io = bio_copy_kern_endio_read;
		bio->bi_private = data;
	} else {
		bio->bi_end_io = bio_copy_kern_endio;
	}

	return bio;

cleanup:
	bio_free_pages(bio);
	bio_put(bio);
	return ERR_PTR(-ENOMEM);
}

/*
 * Append a bio to a passthrough request.  Only works if the bio can be merged
 * into the request based on the driver constraints.
 */
int blk_rq_append_bio(struct request *rq, struct bio *bio)
{
	struct bvec_iter iter;
	struct bio_vec bv;
	unsigned int nr_segs = 0;

	bio_for_each_bvec(bv, bio, iter)
		nr_segs++;

	if (!rq->bio) {
		blk_rq_bio_prep(rq, bio, nr_segs);
	} else {
		if (!ll_back_merge_fn(rq, bio, nr_segs))
			return -EINVAL;
		rq->biotail->bi_next = bio;
		rq->biotail = bio;
		rq->__data_len += (bio)->bi_iter.bi_size;
		bio_crypt_free_ctx(bio);
	}

	return 0;
}
EXPORT_SYMBOL(blk_rq_append_bio);

/**
 * blk_rq_map_user_iov - map user data to a request, for passthrough requests
 * @q:		request queue where request should be inserted
 * @rq:		request to map data to
 * @map_data:   pointer to the rq_map_data holding pages (if necessary)
 * @iter:	iovec iterator
 * @gfp_mask:	memory allocation flags
 *
 * Description:
 *    Data will be mapped directly for zero copy I/O, if possible. Otherwise
 *    a kernel bounce buffer is used.
 *
 *    A matching blk_rq_unmap_user() must be issued at the end of I/O, while
 *    still in process context.
 */
int blk_rq_map_user_iov(struct request_queue *q, struct request *rq,
			struct rq_map_data *map_data,
			const struct iov_iter *iter, gfp_t gfp_mask)
{
	bool copy = false;
	unsigned long align = q->dma_pad_mask | queue_dma_alignment(q);
	struct bio *bio = NULL;
	struct iov_iter i;
	int ret = -EINVAL;

	if (!iter_is_iovec(iter))
		goto fail;

	if (map_data)
		copy = true;
	else if (blk_queue_may_bounce(q))
		copy = true;
	else if (iov_iter_alignment(iter) & align)
		copy = true;
	else if (queue_virt_boundary(q))
		copy = queue_virt_boundary(q) & iov_iter_gap_alignment(iter);

	i = *iter;
	do {
		if (copy)
			ret = bio_copy_user_iov(rq, map_data, &i, gfp_mask);
		else
			ret = bio_map_user_iov(rq, &i, gfp_mask);
		if (ret)
			goto unmap_rq;
		if (!bio)
			bio = rq->bio;
	} while (iov_iter_count(&i));

	return 0;

unmap_rq:
	blk_rq_unmap_user(bio);
fail:
	rq->bio = NULL;
	return ret;
}
EXPORT_SYMBOL(blk_rq_map_user_iov);

int blk_rq_map_user(struct request_queue *q, struct request *rq,
		    struct rq_map_data *map_data, void __user *ubuf,
		    unsigned long len, gfp_t gfp_mask)
{
	struct iovec iov;
	struct iov_iter i;
	int ret = import_single_range(rq_data_dir(rq), ubuf, len, &iov, &i);

	if (unlikely(ret < 0))
		return ret;

	return blk_rq_map_user_iov(q, rq, map_data, &i, gfp_mask);
}
EXPORT_SYMBOL(blk_rq_map_user);

/**
 * blk_rq_unmap_user - unmap a request with user data
 * @bio:	       start of bio list
 *
 * Description:
 *    Unmap a rq previously mapped by blk_rq_map_user(). The caller must
 *    supply the original rq->bio from the blk_rq_map_user() return, since
 *    the I/O completion may have changed rq->bio.
 */
int blk_rq_unmap_user(struct bio *bio)
{
	struct bio *next_bio;
	int ret = 0, ret2;

	while (bio) {
		if (bio->bi_private) {
			ret2 = bio_uncopy_user(bio);
			if (ret2 && !ret)
				ret = ret2;
		} else {
			bio_release_pages(bio, bio_data_dir(bio) == READ);
		}

		next_bio = bio;
		bio = bio->bi_next;
		bio_put(next_bio);
	}

	return ret;
}
EXPORT_SYMBOL(blk_rq_unmap_user);

/**
 * blk_rq_map_kern - map kernel data to a request, for passthrough requests
 * @q:		request queue where request should be inserted
 * @rq:		request to fill
 * @kbuf:	the kernel buffer
 * @len:	length of user data
 * @gfp_mask:	memory allocation flags
 *
 * Description:
 *    Data will be mapped directly if possible. Otherwise a bounce
 *    buffer is used. Can be called multiple times to append multiple
 *    buffers.
 */
int blk_rq_map_kern(struct request_queue *q, struct request *rq, void *kbuf,
		    unsigned int len, gfp_t gfp_mask)
{
	int reading = rq_data_dir(rq) == READ;
	unsigned long addr = (unsigned long) kbuf;
<<<<<<< HEAD
	struct bio *bio, *orig_bio;
=======
	struct bio *bio;
>>>>>>> 7d2a07b7
	int ret;

	if (len > (queue_max_hw_sectors(q) << 9))
		return -EINVAL;
	if (!len || !kbuf)
		return -EINVAL;

<<<<<<< HEAD
	if (!blk_rq_aligned(q, addr, len) || object_is_on_stack(kbuf))
=======
	if (!blk_rq_aligned(q, addr, len) || object_is_on_stack(kbuf) ||
	    blk_queue_may_bounce(q))
>>>>>>> 7d2a07b7
		bio = bio_copy_kern(q, kbuf, len, gfp_mask, reading);
	else
		bio = bio_map_kern(q, kbuf, len, gfp_mask);

	if (IS_ERR(bio))
		return PTR_ERR(bio);

	bio->bi_opf &= ~REQ_OP_MASK;
	bio->bi_opf |= req_op(rq);

<<<<<<< HEAD
	orig_bio = bio;
	ret = blk_rq_append_bio(rq, &bio);
	if (unlikely(ret)) {
		/* request is too big */
		bio_put(orig_bio);
		return ret;
	}

	return 0;
=======
	ret = blk_rq_append_bio(rq, bio);
	if (unlikely(ret))
		bio_put(bio);
	return ret;
>>>>>>> 7d2a07b7
}
EXPORT_SYMBOL(blk_rq_map_kern);<|MERGE_RESOLUTION|>--- conflicted
+++ resolved
@@ -12,12 +12,8 @@
 #include "blk.h"
 
 struct bio_map_data {
-<<<<<<< HEAD
-	int is_our_pages;
-=======
 	bool is_our_pages : 1;
 	bool is_null_mapped : 1;
->>>>>>> 7d2a07b7
 	struct iov_iter iter;
 	struct iovec iov[];
 };
@@ -46,7 +42,6 @@
  *
  * Copy all pages from iov_iter to bio.
  * Returns 0 on success, or error on failure.
-<<<<<<< HEAD
  */
 static int bio_copy_from_iter(struct bio *bio, struct iov_iter *iter)
 {
@@ -114,7 +109,7 @@
 	struct bio_map_data *bmd = bio->bi_private;
 	int ret = 0;
 
-	if (!bio_flagged(bio, BIO_NULL_MAPPED)) {
+	if (!bmd->is_null_mapped) {
 		/*
 		 * if we're in a workqueue, the request is orphaned, so
 		 * don't copy into a random user address space, just free
@@ -128,24 +123,11 @@
 			bio_free_pages(bio);
 	}
 	kfree(bmd);
-	bio_put(bio);
 	return ret;
 }
 
-/**
- *	bio_copy_user_iov	-	copy user data to bio
- *	@q:		destination block queue
- *	@map_data:	pointer to the rq_map_data holding pages (if necessary)
- *	@iter:		iovec iterator
- *	@gfp_mask:	memory allocation flags
- *
- *	Prepares and returns a bio for indirect user io, bouncing data
- *	to/from kernel pages as necessary. Must be paired with
- *	call bio_uncopy_user() on io completion.
- */
-static struct bio *bio_copy_user_iov(struct request_queue *q,
-		struct rq_map_data *map_data, struct iov_iter *iter,
-		gfp_t gfp_mask)
+static int bio_copy_user_iov(struct request *rq, struct rq_map_data *map_data,
+		struct iov_iter *iter, gfp_t gfp_mask)
 {
 	struct bio_map_data *bmd;
 	struct page *page;
@@ -157,25 +139,23 @@
 
 	bmd = bio_alloc_map_data(iter, gfp_mask);
 	if (!bmd)
-		return ERR_PTR(-ENOMEM);
+		return -ENOMEM;
 
 	/*
 	 * We need to do a deep copy of the iov_iter including the iovecs.
 	 * The caller provided iov might point to an on-stack or otherwise
 	 * shortlived one.
 	 */
-	bmd->is_our_pages = map_data ? 0 : 1;
-
-	nr_pages = DIV_ROUND_UP(offset + len, PAGE_SIZE);
-	if (nr_pages > BIO_MAX_PAGES)
-		nr_pages = BIO_MAX_PAGES;
+	bmd->is_our_pages = !map_data;
+	bmd->is_null_mapped = (map_data && map_data->null_mapped);
+
+	nr_pages = bio_max_segs(DIV_ROUND_UP(offset + len, PAGE_SIZE));
 
 	ret = -ENOMEM;
 	bio = bio_kmalloc(gfp_mask, nr_pages);
 	if (!bio)
 		goto out_bmd;
-
-	ret = 0;
+	bio->bi_opf |= req_op(rq);
 
 	if (map_data) {
 		nr_pages = 1 << map_data->page_order;
@@ -192,7 +172,7 @@
 		if (map_data) {
 			if (i == map_data->nr_entries * nr_pages) {
 				ret = -ENOMEM;
-				break;
+				goto cleanup;
 			}
 
 			page = map_data->pages[i / nr_pages];
@@ -200,14 +180,14 @@
 
 			i++;
 		} else {
-			page = alloc_page(q->bounce_gfp | gfp_mask);
+			page = alloc_page(GFP_NOIO | gfp_mask);
 			if (!page) {
 				ret = -ENOMEM;
-				break;
+				goto cleanup;
 			}
 		}
 
-		if (bio_add_pc_page(q, bio, page, bytes, offset) < bytes) {
+		if (bio_add_pc_page(rq->q, bio, page, bytes, offset) < bytes) {
 			if (!map_data)
 				__free_page(page);
 			break;
@@ -216,9 +196,6 @@
 		len -= bytes;
 		offset = 0;
 	}
-
-	if (ret)
-		goto cleanup;
 
 	if (map_data)
 		map_data->offset += bio->bi_iter.bi_size;
@@ -239,41 +216,35 @@
 	}
 
 	bio->bi_private = bmd;
-	if (map_data && map_data->null_mapped)
-		bio_set_flag(bio, BIO_NULL_MAPPED);
-	return bio;
+
+	ret = blk_rq_append_bio(rq, bio);
+	if (ret)
+		goto cleanup;
+	return 0;
 cleanup:
 	if (!map_data)
 		bio_free_pages(bio);
 	bio_put(bio);
 out_bmd:
 	kfree(bmd);
-	return ERR_PTR(ret);
-}
-
-/**
- *	bio_map_user_iov - map user iovec into bio
- *	@q:		the struct request_queue for the bio
- *	@iter:		iovec iterator
- *	@gfp_mask:	memory allocation flags
- *
- *	Map the user space address into a bio suitable for io to a block
- *	device. Returns an error pointer in case of error.
- */
-struct bio *bio_map_user_iov(struct request_queue *q,
-		struct iov_iter *iter, gfp_t gfp_mask)
-{
-	unsigned int max_sectors = queue_max_hw_sectors(q);
-	int j;
+	return ret;
+}
+
+static int bio_map_user_iov(struct request *rq, struct iov_iter *iter,
+		gfp_t gfp_mask)
+{
+	unsigned int max_sectors = queue_max_hw_sectors(rq->q);
 	struct bio *bio;
 	int ret;
+	int j;
 
 	if (!iov_iter_count(iter))
-		return ERR_PTR(-EINVAL);
-
-	bio = bio_kmalloc(gfp_mask, iov_iter_npages(iter, BIO_MAX_PAGES));
+		return -EINVAL;
+
+	bio = bio_kmalloc(gfp_mask, iov_iter_npages(iter, BIO_MAX_VECS));
 	if (!bio)
-		return ERR_PTR(-ENOMEM);
+		return -ENOMEM;
+	bio->bi_opf |= req_op(rq);
 
 	while (iov_iter_count(iter)) {
 		struct page **pages;
@@ -289,7 +260,7 @@
 
 		npages = DIV_ROUND_UP(offs + bytes, PAGE_SIZE);
 
-		if (unlikely(offs & queue_dma_alignment(q))) {
+		if (unlikely(offs & queue_dma_alignment(rq->q))) {
 			ret = -EINVAL;
 			j = 0;
 		} else {
@@ -301,7 +272,7 @@
 				if (n > bytes)
 					n = bytes;
 
-				if (!bio_add_hw_page(q, bio, page, n, offs,
+				if (!bio_add_hw_page(rq->q, bio, page, n, offs,
 						     max_sectors, &same_page)) {
 					if (same_page)
 						put_page(page);
@@ -325,474 +296,6 @@
 			break;
 	}
 
-	bio_set_flag(bio, BIO_USER_MAPPED);
-
-	/*
-	 * subtle -- if bio_map_user_iov() ended up bouncing a bio,
-	 * it would normally disappear when its bi_end_io is run.
-	 * however, we need it for the unmap, so grab an extra
-	 * reference to it
-	 */
-	bio_get(bio);
-	return bio;
-
- out_unmap:
-	bio_release_pages(bio, false);
-	bio_put(bio);
-	return ERR_PTR(ret);
-}
-EXPORT_SYMBOL_GPL(bio_map_user_iov);
-
-/**
- *	bio_unmap_user	-	unmap a bio
- *	@bio:		the bio being unmapped
- *
- *	Unmap a bio previously mapped by bio_map_user_iov(). Must be called from
- *	process context.
- *
- *	bio_unmap_user() may sleep.
- */
-static void bio_unmap_user(struct bio *bio)
-{
-	bio_release_pages(bio, bio_data_dir(bio) == READ);
-	bio_put(bio);
-	bio_put(bio);
-}
-
-static void bio_invalidate_vmalloc_pages(struct bio *bio)
-{
-#ifdef ARCH_HAS_FLUSH_KERNEL_DCACHE_PAGE
-	if (bio->bi_private && !op_is_write(bio_op(bio))) {
-		unsigned long i, len = 0;
-
-		for (i = 0; i < bio->bi_vcnt; i++)
-			len += bio->bi_io_vec[i].bv_len;
-		invalidate_kernel_vmap_range(bio->bi_private, len);
-	}
-#endif
-}
-
-static void bio_map_kern_endio(struct bio *bio)
-{
-	bio_invalidate_vmalloc_pages(bio);
-	bio_put(bio);
-}
-
-/**
- *	bio_map_kern	-	map kernel address into bio
- *	@q: the struct request_queue for the bio
- *	@data: pointer to buffer to map
- *	@len: length in bytes
- *	@gfp_mask: allocation flags for bio allocation
- *
- *	Map the kernel address into a bio suitable for io to a block
- *	device. Returns an error pointer in case of error.
- */
-static struct bio *bio_map_kern(struct request_queue *q, void *data,
-		unsigned int len, gfp_t gfp_mask)
-{
-	unsigned long kaddr = (unsigned long)data;
-	unsigned long end = (kaddr + len + PAGE_SIZE - 1) >> PAGE_SHIFT;
-	unsigned long start = kaddr >> PAGE_SHIFT;
-	const int nr_pages = end - start;
-	bool is_vmalloc = is_vmalloc_addr(data);
-	struct page *page;
-	int offset, i;
-	struct bio *bio;
-
-	bio = bio_kmalloc(gfp_mask, nr_pages);
-	if (!bio)
-		return ERR_PTR(-ENOMEM);
-
-	if (is_vmalloc) {
-		flush_kernel_vmap_range(data, len);
-		bio->bi_private = data;
-	}
-
-	offset = offset_in_page(kaddr);
-	for (i = 0; i < nr_pages; i++) {
-		unsigned int bytes = PAGE_SIZE - offset;
-
-		if (len <= 0)
-			break;
-
-		if (bytes > len)
-			bytes = len;
-
-		if (!is_vmalloc)
-			page = virt_to_page(data);
-		else
-			page = vmalloc_to_page(data);
-		if (bio_add_pc_page(q, bio, page, bytes,
-				    offset) < bytes) {
-			/* we don't support partial mappings */
-			bio_put(bio);
-			return ERR_PTR(-EINVAL);
-		}
-
-		data += bytes;
-		len -= bytes;
-		offset = 0;
-	}
-
-	bio->bi_end_io = bio_map_kern_endio;
-	return bio;
-}
-
-static void bio_copy_kern_endio(struct bio *bio)
-{
-	bio_free_pages(bio);
-	bio_put(bio);
-}
-
-static void bio_copy_kern_endio_read(struct bio *bio)
-{
-	char *p = bio->bi_private;
-	struct bio_vec *bvec;
-	struct bvec_iter_all iter_all;
-
-	bio_for_each_segment_all(bvec, bio, iter_all) {
-		memcpy(p, page_address(bvec->bv_page), bvec->bv_len);
-		p += bvec->bv_len;
-	}
-
-	bio_copy_kern_endio(bio);
-}
-
-/**
- *	bio_copy_kern	-	copy kernel address into bio
- *	@q: the struct request_queue for the bio
- *	@data: pointer to buffer to copy
- *	@len: length in bytes
- *	@gfp_mask: allocation flags for bio and page allocation
- *	@reading: data direction is READ
- *
- *	copy the kernel address into a bio suitable for io to a block
- *	device. Returns an error pointer in case of error.
- */
-static struct bio *bio_copy_kern(struct request_queue *q, void *data,
-		unsigned int len, gfp_t gfp_mask, int reading)
-{
-	unsigned long kaddr = (unsigned long)data;
-	unsigned long end = (kaddr + len + PAGE_SIZE - 1) >> PAGE_SHIFT;
-	unsigned long start = kaddr >> PAGE_SHIFT;
-	struct bio *bio;
-	void *p = data;
-	int nr_pages = 0;
-
-	/*
-	 * Overflow, abort
-	 */
-	if (end < start)
-		return ERR_PTR(-EINVAL);
-
-	nr_pages = end - start;
-	bio = bio_kmalloc(gfp_mask, nr_pages);
-	if (!bio)
-		return ERR_PTR(-ENOMEM);
-
-	while (len) {
-		struct page *page;
-		unsigned int bytes = PAGE_SIZE;
-
-		if (bytes > len)
-			bytes = len;
-
-		page = alloc_page(q->bounce_gfp | gfp_mask);
-		if (!page)
-			goto cleanup;
-
-		if (!reading)
-			memcpy(page_address(page), p, bytes);
-
-		if (bio_add_pc_page(q, bio, page, bytes, 0) < bytes)
-			break;
-
-		len -= bytes;
-		p += bytes;
-	}
-
-	if (reading) {
-		bio->bi_end_io = bio_copy_kern_endio_read;
-		bio->bi_private = data;
-	} else {
-		bio->bi_end_io = bio_copy_kern_endio;
-	}
-
-	return bio;
-
-cleanup:
-	bio_free_pages(bio);
-	bio_put(bio);
-	return ERR_PTR(-ENOMEM);
-}
-
-/*
- * Append a bio to a passthrough request.  Only works if the bio can be merged
- * into the request based on the driver constraints.
-=======
->>>>>>> 7d2a07b7
- */
-static int bio_copy_from_iter(struct bio *bio, struct iov_iter *iter)
-{
-	struct bio_vec *bvec;
-	struct bvec_iter_all iter_all;
-
-	bio_for_each_segment_all(bvec, bio, iter_all) {
-		ssize_t ret;
-
-		ret = copy_page_from_iter(bvec->bv_page,
-					  bvec->bv_offset,
-					  bvec->bv_len,
-					  iter);
-
-		if (!iov_iter_count(iter))
-			break;
-
-<<<<<<< HEAD
-		rq->biotail->bi_next = *bio;
-		rq->biotail = *bio;
-		rq->__data_len += (*bio)->bi_iter.bi_size;
-		bio_crypt_free_ctx(*bio);
-=======
-		if (ret < bvec->bv_len)
-			return -EFAULT;
->>>>>>> 7d2a07b7
-	}
-
-	return 0;
-}
-
-/**
- * bio_copy_to_iter - copy all pages from bio to iov_iter
- * @bio: The &struct bio which describes the I/O as source
- * @iter: iov_iter as destination
- *
- * Copy all pages from bio to iov_iter.
- * Returns 0 on success, or error on failure.
- */
-static int bio_copy_to_iter(struct bio *bio, struct iov_iter iter)
-{
-	struct bio_vec *bvec;
-	struct bvec_iter_all iter_all;
-
-	bio_for_each_segment_all(bvec, bio, iter_all) {
-		ssize_t ret;
-
-		ret = copy_page_to_iter(bvec->bv_page,
-					bvec->bv_offset,
-					bvec->bv_len,
-					&iter);
-
-		if (!iov_iter_count(&iter))
-			break;
-
-		if (ret < bvec->bv_len)
-			return -EFAULT;
-	}
-
-	return 0;
-}
-
-/**
- *	bio_uncopy_user	-	finish previously mapped bio
- *	@bio: bio being terminated
- *
- *	Free pages allocated from bio_copy_user_iov() and write back data
- *	to user space in case of a read.
- */
-static int bio_uncopy_user(struct bio *bio)
-{
-	struct bio_map_data *bmd = bio->bi_private;
-	int ret = 0;
-
-	if (!bmd->is_null_mapped) {
-		/*
-		 * if we're in a workqueue, the request is orphaned, so
-		 * don't copy into a random user address space, just free
-		 * and return -EINTR so user space doesn't expect any data.
-		 */
-		if (!current->mm)
-			ret = -EINTR;
-		else if (bio_data_dir(bio) == READ)
-			ret = bio_copy_to_iter(bio, bmd->iter);
-		if (bmd->is_our_pages)
-			bio_free_pages(bio);
-	}
-	kfree(bmd);
-	return ret;
-}
-
-static int bio_copy_user_iov(struct request *rq, struct rq_map_data *map_data,
-		struct iov_iter *iter, gfp_t gfp_mask)
-{
-	struct bio_map_data *bmd;
-	struct page *page;
-	struct bio *bio;
-	int i = 0, ret;
-	int nr_pages;
-	unsigned int len = iter->count;
-	unsigned int offset = map_data ? offset_in_page(map_data->offset) : 0;
-
-	bmd = bio_alloc_map_data(iter, gfp_mask);
-	if (!bmd)
-		return -ENOMEM;
-
-	/*
-	 * We need to do a deep copy of the iov_iter including the iovecs.
-	 * The caller provided iov might point to an on-stack or otherwise
-	 * shortlived one.
-	 */
-	bmd->is_our_pages = !map_data;
-	bmd->is_null_mapped = (map_data && map_data->null_mapped);
-
-	nr_pages = bio_max_segs(DIV_ROUND_UP(offset + len, PAGE_SIZE));
-
-	ret = -ENOMEM;
-	bio = bio_kmalloc(gfp_mask, nr_pages);
-	if (!bio)
-		goto out_bmd;
-	bio->bi_opf |= req_op(rq);
-
-	if (map_data) {
-		nr_pages = 1 << map_data->page_order;
-		i = map_data->offset / PAGE_SIZE;
-	}
-	while (len) {
-		unsigned int bytes = PAGE_SIZE;
-
-		bytes -= offset;
-
-		if (bytes > len)
-			bytes = len;
-
-		if (map_data) {
-			if (i == map_data->nr_entries * nr_pages) {
-				ret = -ENOMEM;
-				goto cleanup;
-			}
-
-			page = map_data->pages[i / nr_pages];
-			page += (i % nr_pages);
-
-			i++;
-		} else {
-			page = alloc_page(GFP_NOIO | gfp_mask);
-			if (!page) {
-				ret = -ENOMEM;
-				goto cleanup;
-			}
-		}
-
-		if (bio_add_pc_page(rq->q, bio, page, bytes, offset) < bytes) {
-			if (!map_data)
-				__free_page(page);
-			break;
-		}
-
-		len -= bytes;
-		offset = 0;
-	}
-
-	if (map_data)
-		map_data->offset += bio->bi_iter.bi_size;
-
-	/*
-	 * success
-	 */
-	if ((iov_iter_rw(iter) == WRITE &&
-	     (!map_data || !map_data->null_mapped)) ||
-	    (map_data && map_data->from_user)) {
-		ret = bio_copy_from_iter(bio, iter);
-		if (ret)
-			goto cleanup;
-	} else {
-		if (bmd->is_our_pages)
-			zero_fill_bio(bio);
-		iov_iter_advance(iter, bio->bi_iter.bi_size);
-	}
-
-	bio->bi_private = bmd;
-
-	ret = blk_rq_append_bio(rq, bio);
-	if (ret)
-		goto cleanup;
-	return 0;
-cleanup:
-	if (!map_data)
-		bio_free_pages(bio);
-	bio_put(bio);
-out_bmd:
-	kfree(bmd);
-	return ret;
-}
-
-static int bio_map_user_iov(struct request *rq, struct iov_iter *iter,
-		gfp_t gfp_mask)
-{
-	unsigned int max_sectors = queue_max_hw_sectors(rq->q);
-	struct bio *bio;
-	int ret;
-	int j;
-
-	if (!iov_iter_count(iter))
-		return -EINVAL;
-
-	bio = bio_kmalloc(gfp_mask, iov_iter_npages(iter, BIO_MAX_VECS));
-	if (!bio)
-		return -ENOMEM;
-	bio->bi_opf |= req_op(rq);
-
-	while (iov_iter_count(iter)) {
-		struct page **pages;
-		ssize_t bytes;
-		size_t offs, added = 0;
-		int npages;
-
-		bytes = iov_iter_get_pages_alloc(iter, &pages, LONG_MAX, &offs);
-		if (unlikely(bytes <= 0)) {
-			ret = bytes ? bytes : -EFAULT;
-			goto out_unmap;
-		}
-
-		npages = DIV_ROUND_UP(offs + bytes, PAGE_SIZE);
-
-		if (unlikely(offs & queue_dma_alignment(rq->q))) {
-			ret = -EINVAL;
-			j = 0;
-		} else {
-			for (j = 0; j < npages; j++) {
-				struct page *page = pages[j];
-				unsigned int n = PAGE_SIZE - offs;
-				bool same_page = false;
-
-				if (n > bytes)
-					n = bytes;
-
-				if (!bio_add_hw_page(rq->q, bio, page, n, offs,
-						     max_sectors, &same_page)) {
-					if (same_page)
-						put_page(page);
-					break;
-				}
-
-				added += n;
-				bytes -= n;
-				offs = 0;
-			}
-			iov_iter_advance(iter, added);
-		}
-		/*
-		 * release the pages we didn't map into the bio, if any
-		 */
-		while (j < npages)
-			put_page(pages[j++]);
-		kvfree(pages);
-		/* couldn't stuff something into bio? */
-		if (bytes)
-			break;
-	}
-
 	ret = blk_rq_append_bio(rq, bio);
 	if (ret)
 		goto out_unmap;
@@ -1124,11 +627,7 @@
 {
 	int reading = rq_data_dir(rq) == READ;
 	unsigned long addr = (unsigned long) kbuf;
-<<<<<<< HEAD
-	struct bio *bio, *orig_bio;
-=======
 	struct bio *bio;
->>>>>>> 7d2a07b7
 	int ret;
 
 	if (len > (queue_max_hw_sectors(q) << 9))
@@ -1136,12 +635,8 @@
 	if (!len || !kbuf)
 		return -EINVAL;
 
-<<<<<<< HEAD
-	if (!blk_rq_aligned(q, addr, len) || object_is_on_stack(kbuf))
-=======
 	if (!blk_rq_aligned(q, addr, len) || object_is_on_stack(kbuf) ||
 	    blk_queue_may_bounce(q))
->>>>>>> 7d2a07b7
 		bio = bio_copy_kern(q, kbuf, len, gfp_mask, reading);
 	else
 		bio = bio_map_kern(q, kbuf, len, gfp_mask);
@@ -1152,21 +647,9 @@
 	bio->bi_opf &= ~REQ_OP_MASK;
 	bio->bi_opf |= req_op(rq);
 
-<<<<<<< HEAD
-	orig_bio = bio;
-	ret = blk_rq_append_bio(rq, &bio);
-	if (unlikely(ret)) {
-		/* request is too big */
-		bio_put(orig_bio);
-		return ret;
-	}
-
-	return 0;
-=======
 	ret = blk_rq_append_bio(rq, bio);
 	if (unlikely(ret))
 		bio_put(bio);
 	return ret;
->>>>>>> 7d2a07b7
 }
 EXPORT_SYMBOL(blk_rq_map_kern);