--- conflicted
+++ resolved
@@ -583,12 +583,9 @@
 	bio->bi_opf = bio_src->bi_opf;
 	bio->bi_iter = bio_src->bi_iter;
 	bio->bi_io_vec = bio_src->bi_io_vec;
-<<<<<<< HEAD
 	bio->bi_vcnt = bio_src->bi_vcnt;
-=======
 
 	bio_clone_blkcg_association(bio, bio_src);
->>>>>>> 29b4817d
 }
 EXPORT_SYMBOL(__bio_clone_fast);
 
