/* Management of a process's keyrings
 *
 * Copyright (C) 2004-2005, 2008 Red Hat, Inc. All Rights Reserved.
 * Written by David Howells (dhowells@redhat.com)
 *
 * This program is free software; you can redistribute it and/or
 * modify it under the terms of the GNU General Public License
 * as published by the Free Software Foundation; either version
 * 2 of the License, or (at your option) any later version.
 */

#include <linux/module.h>
#include <linux/init.h>
#include <linux/sched.h>
#include <linux/slab.h>
#include <linux/keyctl.h>
#include <linux/fs.h>
#include <linux/err.h>
#include <linux/mutex.h>
#include <asm/uaccess.h>
#include "internal.h"

/* session keyring create vs join semaphore */
static DEFINE_MUTEX(key_session_mutex);

/* user keyring creation semaphore */
static DEFINE_MUTEX(key_user_keyring_mutex);

/* the root user's tracking struct */
struct key_user root_key_user = {
	.usage		= ATOMIC_INIT(3),
	.cons_lock	= __MUTEX_INITIALIZER(root_key_user.cons_lock),
	.lock		= __SPIN_LOCK_UNLOCKED(root_key_user.lock),
	.nkeys		= ATOMIC_INIT(2),
	.nikeys		= ATOMIC_INIT(2),
	.uid		= 0,
};

/*****************************************************************************/
/*
 * install user and user session keyrings for a particular UID
 */
<<<<<<< HEAD
int install_user_keyrings(struct task_struct *tsk)
=======
int install_user_keyrings(void)
>>>>>>> 18e352e4
{
	struct user_struct *user;
	const struct cred *cred;
	struct key *uid_keyring, *session_keyring;
	char buf[20];
	int ret;

	cred = current_cred();
	user = cred->user;

	kenter("%p{%u}", user, user->uid);

	if (user->uid_keyring) {
		kleave(" = 0 [exist]");
		return 0;
	}

	mutex_lock(&key_user_keyring_mutex);
	ret = 0;

	if (!user->uid_keyring) {
		/* get the UID-specific keyring
		 * - there may be one in existence already as it may have been
		 *   pinned by a session, but the user_struct pointing to it
		 *   may have been destroyed by setuid */
		sprintf(buf, "_uid.%u", user->uid);

		uid_keyring = find_keyring_by_name(buf, true);
		if (IS_ERR(uid_keyring)) {
			uid_keyring = keyring_alloc(buf, user->uid, (gid_t) -1,
						    cred, KEY_ALLOC_IN_QUOTA,
						    NULL);
			if (IS_ERR(uid_keyring)) {
				ret = PTR_ERR(uid_keyring);
				goto error;
			}
		}

		/* get a default session keyring (which might also exist
		 * already) */
		sprintf(buf, "_uid_ses.%u", user->uid);

		session_keyring = find_keyring_by_name(buf, true);
		if (IS_ERR(session_keyring)) {
			session_keyring =
				keyring_alloc(buf, user->uid, (gid_t) -1,
					      cred, KEY_ALLOC_IN_QUOTA, NULL);
			if (IS_ERR(session_keyring)) {
				ret = PTR_ERR(session_keyring);
				goto error_release;
			}

			/* we install a link from the user session keyring to
			 * the user keyring */
			ret = key_link(session_keyring, uid_keyring);
			if (ret < 0)
				goto error_release_both;
		}

		/* install the keyrings */
		user->uid_keyring = uid_keyring;
		user->session_keyring = session_keyring;
	}

	mutex_unlock(&key_user_keyring_mutex);
	kleave(" = 0");
	return 0;

error_release_both:
	key_put(session_keyring);
error_release:
	key_put(uid_keyring);
error:
	mutex_unlock(&key_user_keyring_mutex);
	kleave(" = %d", ret);
	return ret;
}

/*
 * install a fresh thread keyring directly to new credentials
 */
int install_thread_keyring_to_cred(struct cred *new)
{
	struct key *keyring;

	keyring = keyring_alloc("_tid", new->uid, new->gid, new,
				KEY_ALLOC_QUOTA_OVERRUN, NULL);
	if (IS_ERR(keyring))
		return PTR_ERR(keyring);

	new->thread_keyring = keyring;
	return 0;
}

/*
 * install a fresh thread keyring, discarding the old one
 */
static int install_thread_keyring(void)
{
	struct cred *new;
	int ret;

	new = prepare_creds();
	if (!new)
		return -ENOMEM;

	BUG_ON(new->thread_keyring);

	ret = install_thread_keyring_to_cred(new);
	if (ret < 0) {
		abort_creds(new);
		return ret;
	}

	return commit_creds(new);
}

/*
 * install a process keyring directly to a credentials struct
 * - returns -EEXIST if there was already a process keyring, 0 if one installed,
 *   and other -ve on any other error
 */
int install_process_keyring_to_cred(struct cred *new)
{
	struct key *keyring;
	int ret;

	if (new->tgcred->process_keyring)
		return -EEXIST;

	keyring = keyring_alloc("_pid", new->uid, new->gid,
				new, KEY_ALLOC_QUOTA_OVERRUN, NULL);
	if (IS_ERR(keyring))
		return PTR_ERR(keyring);

	spin_lock_irq(&new->tgcred->lock);
	if (!new->tgcred->process_keyring) {
		new->tgcred->process_keyring = keyring;
		keyring = NULL;
		ret = 0;
	} else {
		ret = -EEXIST;
	}
	spin_unlock_irq(&new->tgcred->lock);
	key_put(keyring);
	return ret;
}

/*
 * make sure a process keyring is installed
 * - we
 */
static int install_process_keyring(void)
{
	struct cred *new;
	int ret;

	new = prepare_creds();
	if (!new)
		return -ENOMEM;

	ret = install_process_keyring_to_cred(new);
	if (ret < 0) {
		abort_creds(new);
		return ret != -EEXIST ?: 0;
	}

	return commit_creds(new);
}

/*
 * install a session keyring directly to a credentials struct
 */
static int install_session_keyring_to_cred(struct cred *cred,
					   struct key *keyring)
{
	unsigned long flags;
	struct key *old;

	might_sleep();

	/* create an empty session keyring */
	if (!keyring) {
		flags = KEY_ALLOC_QUOTA_OVERRUN;
		if (cred->tgcred->session_keyring)
			flags = KEY_ALLOC_IN_QUOTA;

		keyring = keyring_alloc("_ses", cred->uid, cred->gid,
					cred, flags, NULL);
		if (IS_ERR(keyring))
			return PTR_ERR(keyring);
	} else {
		atomic_inc(&keyring->usage);
	}

	/* install the keyring */
	spin_lock_irq(&cred->tgcred->lock);
	old = cred->tgcred->session_keyring;
	rcu_assign_pointer(cred->tgcred->session_keyring, keyring);
	spin_unlock_irq(&cred->tgcred->lock);

	/* we're using RCU on the pointer, but there's no point synchronising
	 * on it if it didn't previously point to anything */
	if (old) {
		synchronize_rcu();
		key_put(old);
	}

	return 0;
}

/*
 * install a session keyring, discarding the old one
 * - if a keyring is not supplied, an empty one is invented
 */
static int install_session_keyring(struct key *keyring)
{
	struct cred *new;
	int ret;

	new = prepare_creds();
	if (!new)
		return -ENOMEM;

	ret = install_session_keyring_to_cred(new, NULL);
	if (ret < 0) {
		abort_creds(new);
		return ret;
	}

	return commit_creds(new);
}

/*****************************************************************************/
/*
 * the filesystem user ID changed
 */
void key_fsuid_changed(struct task_struct *tsk)
{
	/* update the ownership of the thread keyring */
	BUG_ON(!tsk->cred);
	if (tsk->cred->thread_keyring) {
		down_write(&tsk->cred->thread_keyring->sem);
		tsk->cred->thread_keyring->uid = tsk->cred->fsuid;
		up_write(&tsk->cred->thread_keyring->sem);
	}

} /* end key_fsuid_changed() */

/*****************************************************************************/
/*
 * the filesystem group ID changed
 */
void key_fsgid_changed(struct task_struct *tsk)
{
	/* update the ownership of the thread keyring */
	BUG_ON(!tsk->cred);
	if (tsk->cred->thread_keyring) {
		down_write(&tsk->cred->thread_keyring->sem);
		tsk->cred->thread_keyring->gid = tsk->cred->fsgid;
		up_write(&tsk->cred->thread_keyring->sem);
	}

} /* end key_fsgid_changed() */

/*****************************************************************************/
/*
 * search the process keyrings for the first matching key
 * - we use the supplied match function to see if the description (or other
 *   feature of interest) matches
 * - we return -EAGAIN if we didn't find any matching key
 * - we return -ENOKEY if we found only negative matching keys
 */
key_ref_t search_process_keyrings(struct key_type *type,
				  const void *description,
				  key_match_func_t match,
				  const struct cred *cred)
{
	struct request_key_auth *rka;
	key_ref_t key_ref, ret, err;

	might_sleep();

	/* we want to return -EAGAIN or -ENOKEY if any of the keyrings were
	 * searchable, but we failed to find a key or we found a negative key;
	 * otherwise we want to return a sample error (probably -EACCES) if
	 * none of the keyrings were searchable
	 *
	 * in terms of priority: success > -ENOKEY > -EAGAIN > other error
	 */
	key_ref = NULL;
	ret = NULL;
	err = ERR_PTR(-EAGAIN);

	/* search the thread keyring first */
	if (cred->thread_keyring) {
		key_ref = keyring_search_aux(
			make_key_ref(cred->thread_keyring, 1),
			cred, type, description, match);
		if (!IS_ERR(key_ref))
			goto found;

		switch (PTR_ERR(key_ref)) {
		case -EAGAIN: /* no key */
			if (ret)
				break;
		case -ENOKEY: /* negative key */
			ret = key_ref;
			break;
		default:
			err = key_ref;
			break;
		}
	}

	/* search the process keyring second */
	if (cred->tgcred->process_keyring) {
		key_ref = keyring_search_aux(
			make_key_ref(cred->tgcred->process_keyring, 1),
			cred, type, description, match);
		if (!IS_ERR(key_ref))
			goto found;

		switch (PTR_ERR(key_ref)) {
		case -EAGAIN: /* no key */
			if (ret)
				break;
		case -ENOKEY: /* negative key */
			ret = key_ref;
			break;
		default:
			err = key_ref;
			break;
		}
	}

	/* search the session keyring */
	if (cred->tgcred->session_keyring) {
		rcu_read_lock();
		key_ref = keyring_search_aux(
			make_key_ref(rcu_dereference(
					     cred->tgcred->session_keyring),
				     1),
			cred, type, description, match);
		rcu_read_unlock();

		if (!IS_ERR(key_ref))
			goto found;

		switch (PTR_ERR(key_ref)) {
		case -EAGAIN: /* no key */
			if (ret)
				break;
		case -ENOKEY: /* negative key */
			ret = key_ref;
			break;
		default:
			err = key_ref;
			break;
		}
	}
	/* or search the user-session keyring */
	else if (cred->user->session_keyring) {
		key_ref = keyring_search_aux(
			make_key_ref(cred->user->session_keyring, 1),
			cred, type, description, match);
		if (!IS_ERR(key_ref))
			goto found;

		switch (PTR_ERR(key_ref)) {
		case -EAGAIN: /* no key */
			if (ret)
				break;
		case -ENOKEY: /* negative key */
			ret = key_ref;
			break;
		default:
			err = key_ref;
			break;
		}
	}

	/* if this process has an instantiation authorisation key, then we also
	 * search the keyrings of the process mentioned there
	 * - we don't permit access to request_key auth keys via this method
	 */
	if (cred->request_key_auth &&
	    cred == current_cred() &&
	    type != &key_type_request_key_auth
	    ) {
		/* defend against the auth key being revoked */
		down_read(&cred->request_key_auth->sem);

		if (key_validate(cred->request_key_auth) == 0) {
			rka = cred->request_key_auth->payload.data;

			key_ref = search_process_keyrings(type, description,
							  match, rka->cred);

			up_read(&cred->request_key_auth->sem);

			if (!IS_ERR(key_ref))
				goto found;

			switch (PTR_ERR(key_ref)) {
			case -EAGAIN: /* no key */
				if (ret)
					break;
			case -ENOKEY: /* negative key */
				ret = key_ref;
				break;
			default:
				err = key_ref;
				break;
			}
		} else {
			up_read(&cred->request_key_auth->sem);
		}
	}

	/* no key - decide on the error we're going to go for */
	key_ref = ret ? ret : err;

found:
	return key_ref;

} /* end search_process_keyrings() */

/*****************************************************************************/
/*
 * see if the key we're looking at is the target key
 */
static int lookup_user_key_possessed(const struct key *key, const void *target)
{
	return key == target;

} /* end lookup_user_key_possessed() */

/*****************************************************************************/
/*
 * lookup a key given a key ID from userspace with a given permissions mask
 * - don't create special keyrings unless so requested
 * - partially constructed keys aren't found unless requested
 */
key_ref_t lookup_user_key(key_serial_t id, int create, int partial,
			  key_perm_t perm)
{
	struct request_key_auth *rka;
	const struct cred *cred;
	struct key *key;
	key_ref_t key_ref, skey_ref;
	int ret;

try_again:
	cred = get_current_cred();
	key_ref = ERR_PTR(-ENOKEY);

	switch (id) {
	case KEY_SPEC_THREAD_KEYRING:
		if (!cred->thread_keyring) {
			if (!create)
				goto error;

			ret = install_thread_keyring();
			if (ret < 0) {
				key = ERR_PTR(ret);
				goto error;
			}
			goto reget_creds;
		}

		key = cred->thread_keyring;
		atomic_inc(&key->usage);
		key_ref = make_key_ref(key, 1);
		break;

	case KEY_SPEC_PROCESS_KEYRING:
		if (!cred->tgcred->process_keyring) {
			if (!create)
				goto error;

			ret = install_process_keyring();
			if (ret < 0) {
				key = ERR_PTR(ret);
				goto error;
			}
			goto reget_creds;
		}

		key = cred->tgcred->process_keyring;
		atomic_inc(&key->usage);
		key_ref = make_key_ref(key, 1);
		break;

	case KEY_SPEC_SESSION_KEYRING:
		if (!cred->tgcred->session_keyring) {
			/* always install a session keyring upon access if one
			 * doesn't exist yet */
			ret = install_user_keyrings();
			if (ret < 0)
				goto error;
			ret = install_session_keyring(
				cred->user->session_keyring);

			if (ret < 0)
				goto error;
			goto reget_creds;
		}

		rcu_read_lock();
		key = rcu_dereference(cred->tgcred->session_keyring);
		atomic_inc(&key->usage);
		rcu_read_unlock();
		key_ref = make_key_ref(key, 1);
		break;

	case KEY_SPEC_USER_KEYRING:
		if (!cred->user->uid_keyring) {
			ret = install_user_keyrings();
			if (ret < 0)
				goto error;
		}

		key = cred->user->uid_keyring;
		atomic_inc(&key->usage);
		key_ref = make_key_ref(key, 1);
		break;

	case KEY_SPEC_USER_SESSION_KEYRING:
		if (!cred->user->session_keyring) {
			ret = install_user_keyrings();
			if (ret < 0)
				goto error;
		}

		key = cred->user->session_keyring;
		atomic_inc(&key->usage);
		key_ref = make_key_ref(key, 1);
		break;

	case KEY_SPEC_GROUP_KEYRING:
		/* group keyrings are not yet supported */
		key = ERR_PTR(-EINVAL);
		goto error;

	case KEY_SPEC_REQKEY_AUTH_KEY:
		key = cred->request_key_auth;
		if (!key)
			goto error;

		atomic_inc(&key->usage);
		key_ref = make_key_ref(key, 1);
		break;

	case KEY_SPEC_REQUESTOR_KEYRING:
		if (!cred->request_key_auth)
			goto error;

		down_read(&cred->request_key_auth->sem);
		if (cred->request_key_auth->flags & KEY_FLAG_REVOKED) {
			key_ref = ERR_PTR(-EKEYREVOKED);
			key = NULL;
		} else {
			rka = cred->request_key_auth->payload.data;
			key = rka->dest_keyring;
			atomic_inc(&key->usage);
		}
		up_read(&cred->request_key_auth->sem);
		if (!key)
			goto error;
		key_ref = make_key_ref(key, 1);
		break;

	default:
		key_ref = ERR_PTR(-EINVAL);
		if (id < 1)
			goto error;

		key = key_lookup(id);
		if (IS_ERR(key)) {
			key_ref = ERR_CAST(key);
			goto error;
		}

		key_ref = make_key_ref(key, 0);

		/* check to see if we possess the key */
		skey_ref = search_process_keyrings(key->type, key,
						   lookup_user_key_possessed,
						   cred);

		if (!IS_ERR(skey_ref)) {
			key_put(key);
			key_ref = skey_ref;
		}

		break;
	}

	if (!partial) {
		ret = wait_for_key_construction(key, true);
		switch (ret) {
		case -ERESTARTSYS:
			goto invalid_key;
		default:
			if (perm)
				goto invalid_key;
		case 0:
			break;
		}
	} else if (perm) {
		ret = key_validate(key);
		if (ret < 0)
			goto invalid_key;
	}

	ret = -EIO;
	if (!partial && !test_bit(KEY_FLAG_INSTANTIATED, &key->flags))
		goto invalid_key;

	/* check the permissions */
	ret = key_task_permission(key_ref, cred, perm);
	if (ret < 0)
		goto invalid_key;

error:
	put_cred(cred);
	return key_ref;

invalid_key:
	key_ref_put(key_ref);
	key_ref = ERR_PTR(ret);
	goto error;

	/* if we attempted to install a keyring, then it may have caused new
	 * creds to be installed */
reget_creds:
	put_cred(cred);
	goto try_again;

} /* end lookup_user_key() */

/*****************************************************************************/
/*
 * join the named keyring as the session keyring if possible, or attempt to
 * create a new one of that name if not
 * - if the name is NULL, an empty anonymous keyring is installed instead
 * - named session keyring joining is done with a semaphore held
 */
long join_session_keyring(const char *name)
{
	const struct cred *old;
	struct cred *new;
	struct key *keyring;
	long ret, serial;

	/* only permit this if there's a single thread in the thread group -
	 * this avoids us having to adjust the creds on all threads and risking
	 * ENOMEM */
	if (!is_single_threaded(current))
		return -EMLINK;

	new = prepare_creds();
	if (!new)
		return -ENOMEM;
	old = current_cred();

	/* if no name is provided, install an anonymous keyring */
	if (!name) {
		ret = install_session_keyring_to_cred(new, NULL);
		if (ret < 0)
			goto error;

		serial = new->tgcred->session_keyring->serial;
		ret = commit_creds(new);
		if (ret == 0)
			ret = serial;
		goto okay;
	}

	/* allow the user to join or create a named keyring */
	mutex_lock(&key_session_mutex);

	/* look for an existing keyring of this name */
	keyring = find_keyring_by_name(name, false);
	if (PTR_ERR(keyring) == -ENOKEY) {
		/* not found - try and create a new one */
		keyring = keyring_alloc(name, old->uid, old->gid, old,
					KEY_ALLOC_IN_QUOTA, NULL);
		if (IS_ERR(keyring)) {
			ret = PTR_ERR(keyring);
			goto error2;
		}
	} else if (IS_ERR(keyring)) {
		ret = PTR_ERR(keyring);
		goto error2;
	}

	/* we've got a keyring - now to install it */
	ret = install_session_keyring_to_cred(new, keyring);
	if (ret < 0)
		goto error2;

	commit_creds(new);
	mutex_unlock(&key_session_mutex);

	ret = keyring->serial;
	key_put(keyring);
okay:
	return ret;

error2:
	mutex_unlock(&key_session_mutex);
error:
	abort_creds(new);
	return ret;
}<|MERGE_RESOLUTION|>--- conflicted
+++ resolved
@@ -40,11 +40,7 @@
 /*
  * install user and user session keyrings for a particular UID
  */
-<<<<<<< HEAD
-int install_user_keyrings(struct task_struct *tsk)
-=======
 int install_user_keyrings(void)
->>>>>>> 18e352e4
 {
 	struct user_struct *user;
 	const struct cred *cred;
