--- conflicted
+++ resolved
@@ -121,12 +121,7 @@
 		*path = file->f_path;
 		path_get(path);
 		fput(file);
-<<<<<<< HEAD
-		memzero_explicit(buf, enclen);
-		kvfree(buf);
-=======
 		kvfree_sensitive(buf, enclen);
->>>>>>> 7d2a07b7
 	} else {
 		/* Just store the data in a buffer */
 		void *data = kmalloc(datalen, GFP_KERNEL);
@@ -144,12 +139,7 @@
 err_enckey:
 	kfree_sensitive(enckey);
 error:
-<<<<<<< HEAD
-	memzero_explicit(buf, enclen);
-	kvfree(buf);
-=======
 	kvfree_sensitive(buf, enclen);
->>>>>>> 7d2a07b7
 	return ret;
 }
 
@@ -281,12 +271,7 @@
 err_fput:
 		fput(file);
 error:
-<<<<<<< HEAD
-		memzero_explicit(buf, enclen);
-		kvfree(buf);
-=======
 		kvfree_sensitive(buf, enclen);
->>>>>>> 7d2a07b7
 	} else {
 		ret = datalen;
 		memcpy(buffer, key->payload.data[big_key_data], datalen);
