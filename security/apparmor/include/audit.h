/*
 * AppArmor security module
 *
 * This file contains AppArmor auditing function definitions.
 *
 * Copyright (C) 1998-2008 Novell/SUSE
 * Copyright 2009-2010 Canonical Ltd.
 *
 * This program is free software; you can redistribute it and/or
 * modify it under the terms of the GNU General Public License as
 * published by the Free Software Foundation, version 2 of the
 * License.
 */

#ifndef __AA_AUDIT_H
#define __AA_AUDIT_H

#include <linux/audit.h>
#include <linux/fs.h>
#include <linux/lsm_audit.h>
#include <linux/sched.h>
#include <linux/slab.h>

#include "file.h"
#include "label.h"

extern const char *const audit_mode_names[];
#define AUDIT_MAX_INDEX 5
enum audit_mode {
	AUDIT_NORMAL,		/* follow normal auditing of accesses */
	AUDIT_QUIET_DENIED,	/* quiet all denied access messages */
	AUDIT_QUIET,		/* quiet all messages */
	AUDIT_NOQUIET,		/* do not quiet audit messages */
	AUDIT_ALL		/* audit all accesses */
};

enum audit_type {
	AUDIT_APPARMOR_AUDIT,
	AUDIT_APPARMOR_ALLOWED,
	AUDIT_APPARMOR_DENIED,
	AUDIT_APPARMOR_HINT,
	AUDIT_APPARMOR_STATUS,
	AUDIT_APPARMOR_ERROR,
	AUDIT_APPARMOR_KILL,
	AUDIT_APPARMOR_AUTO
};

#define OP_NULL NULL

#define OP_SYSCTL "sysctl"
#define OP_CAPABLE "capable"

#define OP_UNLINK "unlink"
#define OP_MKDIR "mkdir"
#define OP_RMDIR "rmdir"
#define OP_MKNOD "mknod"
#define OP_TRUNC "truncate"
#define OP_LINK "link"
#define OP_SYMLINK "symlink"
#define OP_RENAME_SRC "rename_src"
#define OP_RENAME_DEST "rename_dest"
#define OP_CHMOD "chmod"
#define OP_CHOWN "chown"
#define OP_GETATTR "getattr"
#define OP_OPEN "open"

#define OP_FRECEIVE "file_receive"
#define OP_FPERM "file_perm"
#define OP_FLOCK "file_lock"
#define OP_FMMAP "file_mmap"
#define OP_FMPROT "file_mprotect"
#define OP_INHERIT "file_inherit"

#define OP_PIVOTROOT "pivotroot"
#define OP_MOUNT "mount"
#define OP_UMOUNT "umount"

#define OP_CREATE "create"
#define OP_POST_CREATE "post_create"
#define OP_BIND "bind"
#define OP_CONNECT "connect"
#define OP_LISTEN "listen"
#define OP_ACCEPT "accept"
#define OP_SENDMSG "sendmsg"
#define OP_RECVMSG "recvmsg"
#define OP_GETSOCKNAME "getsockname"
#define OP_GETPEERNAME "getpeername"
#define OP_GETSOCKOPT "getsockopt"
#define OP_SETSOCKOPT "setsockopt"
#define OP_SHUTDOWN "socket_shutdown"

#define OP_PTRACE "ptrace"
#define OP_SIGNAL "signal"

#define OP_EXEC "exec"

#define OP_CHANGE_HAT "change_hat"
#define OP_CHANGE_PROFILE "change_profile"
#define OP_CHANGE_ONEXEC "change_onexec"
#define OP_STACK "stack"
#define OP_STACK_ONEXEC "stack_onexec"

#define OP_SETPROCATTR "setprocattr"
#define OP_SETRLIMIT "setrlimit"

#define OP_PROF_REPL "profile_replace"
#define OP_PROF_LOAD "profile_load"
#define OP_PROF_RM "profile_remove"


struct apparmor_audit_data {
	int error;
	int type;
	const char *op;
	struct aa_label *label;
	const char *name;
	const char *info;
	u32 request;
	u32 denied;
	union {
		/* these entries require a custom callback fn */
		struct {
			struct aa_label *peer;
<<<<<<< HEAD
			struct {
				const char *target;
				kuid_t ouid;
			} fs;
			struct {
				int type, protocol;
				struct sock *sk;
			} net;
=======
			union {
				struct {
					kuid_t ouid;
					const char *target;
				} fs;
				struct {
					int type, protocol;
					struct sock *peer_sk;
					void *addr;
					int addrlen;
				} net;
				int signal;
				struct {
					int rlim;
					unsigned long max;
				} rlim;
			};
>>>>>>> e19b205b
		};
		struct {
			struct aa_profile *profile;
			const char *ns;
			long pos;
		} iface;
		struct {
			const char *src_name;
			const char *type;
			const char *trans;
			const char *data;
			unsigned long flags;
		} mnt;
	};
};

/* macros for dealing with  apparmor_audit_data structure */
#define aad(SA) ((SA)->apparmor_audit_data)
#define DEFINE_AUDIT_DATA(NAME, T, X)					\
	/* TODO: cleanup audit init so we don't need _aad = {0,} */	\
	struct apparmor_audit_data NAME ## _aad = { .op = (X), };	\
	struct common_audit_data NAME =					\
	{								\
	.type = (T),							\
	.u.tsk = NULL,							\
	};								\
	NAME.apparmor_audit_data = &(NAME ## _aad)

void aa_audit_msg(int type, struct common_audit_data *sa,
		  void (*cb) (struct audit_buffer *, void *));
int aa_audit(int type, struct aa_profile *profile, struct common_audit_data *sa,
	     void (*cb) (struct audit_buffer *, void *));

#define aa_audit_error(ERROR, SA, CB)				\
({								\
	aad((SA))->error = (ERROR);				\
	aa_audit_msg(AUDIT_APPARMOR_ERROR, (SA), (CB));		\
	aad((SA))->error;					\
})


static inline int complain_error(int error)
{
	if (error == -EPERM || error == -EACCES)
		return 0;
	return error;
}

#endif /* __AA_AUDIT_H */<|MERGE_RESOLUTION|>--- conflicted
+++ resolved
@@ -121,16 +121,6 @@
 		/* these entries require a custom callback fn */
 		struct {
 			struct aa_label *peer;
-<<<<<<< HEAD
-			struct {
-				const char *target;
-				kuid_t ouid;
-			} fs;
-			struct {
-				int type, protocol;
-				struct sock *sk;
-			} net;
-=======
 			union {
 				struct {
 					kuid_t ouid;
@@ -148,7 +138,6 @@
 					unsigned long max;
 				} rlim;
 			};
->>>>>>> e19b205b
 		};
 		struct {
 			struct aa_profile *profile;
