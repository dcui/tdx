--- conflicted
+++ resolved
@@ -35,11 +35,7 @@
 	u32 create_sid;		/* fscreate SID */
 	u32 keycreate_sid;	/* keycreate SID */
 	u32 sockcreate_sid;	/* fscreate SID */
-<<<<<<< HEAD
-};
-=======
 } __randomize_layout;
->>>>>>> 7d2a07b7
 
 enum label_initialized {
 	LABEL_INVALID,		/* invalid or not initialized */
@@ -192,13 +188,10 @@
 	return tsec->sid;
 }
 
-<<<<<<< HEAD
-=======
 static inline struct superblock_security_struct *selinux_superblock(
 					const struct super_block *superblock)
 {
 	return superblock->s_security + selinux_blob_sizes.lbs_superblock;
 }
 
->>>>>>> 7d2a07b7
 #endif /* _SELINUX_OBJSEC_H_ */