--- conflicted
+++ resolved
@@ -1764,8 +1764,6 @@
 M:	jochen@scram.de
 L:	linuxppc-dev@ozlabs.org
 L:	linux-i2c@vger.kernel.org
-<<<<<<< HEAD
-=======
 S:	Maintained
 
 FREESCALE IMX / MXC FRAMEBUFFER DRIVER
@@ -1773,7 +1771,6 @@
 M:	kernel@pengutronix.de
 L:	linux-fbdev-devel@lists.sourceforge.net (moderated for non-subscribers)
 L:	linux-arm-kernel@lists.arm.linux.org.uk (subscribers-only)
->>>>>>> 18e352e4
 S:	Maintained
 
 FREESCALE SOC FS_ENET DRIVER
@@ -2105,12 +2102,8 @@
 P:	Ben Dooks (embedded platforms)
 M:	ben-linux@fluff.org
 L:	linux-i2c@vger.kernel.org
-<<<<<<< HEAD
-T:	quilt http://khali.linux-fr.org/devel/linux-2.6/jdelvare-i2c/
-=======
 W:	http://i2c.wiki.kernel.org/
 T:	quilt kernel.org/pub/linux/kernel/people/jdelvare/linux-2.6/jdelvare-i2c/
->>>>>>> 18e352e4
 S:	Maintained
 
 I2C-TINY-USB DRIVER
@@ -3214,25 +3207,6 @@
 L:	linux-fbdev-devel@lists.sourceforge.net (moderated for non-subscribers)
 S:	Maintained
 
-<<<<<<< HEAD
-OPENCORES I2C BUS DRIVER
-P:	Peter Korsgaard
-M:	jacmet@sunsite.dk
-L:	linux-i2c@vger.kernel.org
-S:	Maintained
-
-ORACLE CLUSTER FILESYSTEM 2 (OCFS2)
-P:	Mark Fasheh
-M:	mfasheh@suse.com
-P:	Joel Becker
-M:	joel.becker@oracle.com
-L:	ocfs2-devel@oss.oracle.com (moderated for non-subscribers)
-W:	http://oss.oracle.com/projects/ocfs2/
-T:	git git://git.kernel.org/pub/scm/linux/kernel/git/mfasheh/ocfs2.git
-S:	Supported
-
-=======
->>>>>>> 18e352e4
 OMFS FILESYSTEM
 P:	Bob Copeland
 M:	me@bobcopeland.com
@@ -3325,8 +3299,6 @@
 PANASONIC LAPTOP ACPI EXTRAS DRIVER
 P:	Harald Welte
 M:	laforge@gnumonks.org
-<<<<<<< HEAD
-=======
 S:	Maintained
 
 PANASONIC MN10300/AM33 PORT
@@ -3336,7 +3308,6 @@
 M:	yasutake.koichi@jp.panasonic.com
 L:	linux-am33-list@redhat.com (moderated for non-subscribers)
 W:	ftp://ftp.redhat.com/pub/redhat/gnupro/AM33/
->>>>>>> 18e352e4
 S:	Maintained
 
 PARALLEL PORT SUPPORT
@@ -4155,72 +4126,9 @@
 L:	stable@kernel.org
 S:	Maintained
 
-<<<<<<< HEAD
-STAGING SUBSYSTEM:
-P:	Greg Kroah-Hartman
-M:	gregkh@suse.de
-L:	linux-kernel@vger.kernel.org
-T:	quilt kernel.org/pub/linux/kernel/people/gregkh/gregkh-2.6/
-S:	Maintained
-
-SHARP LH SUPPORT (LH7952X & LH7A40X)
-P:	Marc Singer
-M:	elf@buici.com
-W:	http://projects.buici.com/arm
-L:	linux-arm-kernel@lists.arm.linux.org.uk	(subscribers-only)
-S:	Maintained
-
-SHPC HOTPLUG DRIVER
-P:	Kristen Carlson Accardi
-M:	kristen.c.accardi@intel.com
-L:	linux-pci@vger.kernel.org
-S:	Supported
-
-SECURE DIGITAL HOST CONTROLLER INTERFACE DRIVER
-P:	Pierre Ossman
-M:	drzeus-sdhci@drzeus.cx
-L:	sdhci-devel@list.drzeus.cx
-S:	Maintained
-
-SKGE, SKY2 10/100/1000 GIGABIT ETHERNET DRIVERS
-P:	Stephen Hemminger
-M:	shemminger@linux-foundation.org
-L:	netdev@vger.kernel.org
-S:	Maintained
-
-SOEKRIS NET48XX LED SUPPORT
-P:	Chris Boot
-M:	bootc@bootc.net
-S:	Maintained
-
-SPARC (sparc32):
-P:	William L. Irwin
-M:	wli@holomorphy.com
-L:	sparclinux@vger.kernel.org
-S:	Maintained
-
-SPECIALIX IO8+ MULTIPORT SERIAL CARD DRIVER
-P:	Roger Wolff
-M:	R.E.Wolff@BitWizard.nl
-L:	linux-kernel@vger.kernel.org ?
-S:	Supported
-
-SPIDERNET NETWORK DRIVER for CELL
-P:	Ishizaki Kou
-M:	kou.ishizaki@toshiba.co.jp
-P:	Jens Osterkamp
-M:	jens@de.ibm.com
-L:	netdev@vger.kernel.org
-S:	Supported
-
-SRM (Alpha) environment access
-P:	Jan-Benedict Glaw
-M:	jbglaw@lug-owl.de
-=======
 STAGING SUBSYSTEM
 P:	Greg Kroah-Hartman
 M:	gregkh@suse.de
->>>>>>> 18e352e4
 L:	linux-kernel@vger.kernel.org
 T:	quilt kernel.org/pub/linux/kernel/people/gregkh/gregkh-2.6/
 S:	Maintained
@@ -4800,8 +4708,6 @@
 P:	Jean Delvare
 M:	khali@linux-fr.org
 L:	linux-i2c@vger.kernel.org
-<<<<<<< HEAD
-=======
 S:	Maintained
 
 VIA UNICHROME(PRO)/CHROME9 FRAMEBUFFER DRIVER
@@ -4810,7 +4716,6 @@
 P:	Scott Fang
 M:	ScottFang@viatech.com.cn
 L:	linux-fbdev-devel@lists.sourceforge.net (moderated for non-subscribers)
->>>>>>> 18e352e4
 S:	Maintained
 
 VIA VELOCITY NETWORK DRIVER
