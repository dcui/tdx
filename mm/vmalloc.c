/*
 *  linux/mm/vmalloc.c
 *
 *  Copyright (C) 1993  Linus Torvalds
 *  Support of BIGMEM added by Gerhard Wichert, Siemens AG, July 1999
 *  SMP-safe vmalloc/vfree/ioremap, Tigran Aivazian <tigran@veritas.com>, May 2000
 *  Major rework to support vmap/vunmap, Christoph Hellwig, SGI, August 2002
 *  Numa awareness, Christoph Lameter, SGI, June 2005
 */

#include <linux/vmalloc.h>
#include <linux/mm.h>
#include <linux/module.h>
#include <linux/highmem.h>
#include <linux/sched.h>
#include <linux/slab.h>
#include <linux/spinlock.h>
#include <linux/interrupt.h>
#include <linux/proc_fs.h>
#include <linux/seq_file.h>
#include <linux/debugobjects.h>
#include <linux/kallsyms.h>
#include <linux/list.h>
#include <linux/rbtree.h>
#include <linux/radix-tree.h>
#include <linux/rcupdate.h>
#include <linux/pfn.h>
#include <linux/kmemleak.h>
#include <asm/atomic.h>
#include <asm/uaccess.h>
#include <asm/tlbflush.h>
#include <asm/shmparam.h>


/*** Page table manipulation functions ***/

static void vunmap_pte_range(pmd_t *pmd, unsigned long addr, unsigned long end)
{
	pte_t *pte;

	pte = pte_offset_kernel(pmd, addr);
	do {
		pte_t ptent = ptep_get_and_clear(&init_mm, addr, pte);
		WARN_ON(!pte_none(ptent) && !pte_present(ptent));
	} while (pte++, addr += PAGE_SIZE, addr != end);
}

static void vunmap_pmd_range(pud_t *pud, unsigned long addr, unsigned long end)
{
	pmd_t *pmd;
	unsigned long next;

	pmd = pmd_offset(pud, addr);
	do {
		next = pmd_addr_end(addr, end);
		if (pmd_none_or_clear_bad(pmd))
			continue;
		vunmap_pte_range(pmd, addr, next);
	} while (pmd++, addr = next, addr != end);
}

static void vunmap_pud_range(pgd_t *pgd, unsigned long addr, unsigned long end)
{
	pud_t *pud;
	unsigned long next;

	pud = pud_offset(pgd, addr);
	do {
		next = pud_addr_end(addr, end);
		if (pud_none_or_clear_bad(pud))
			continue;
		vunmap_pmd_range(pud, addr, next);
	} while (pud++, addr = next, addr != end);
}

static void vunmap_page_range(unsigned long addr, unsigned long end)
{
	pgd_t *pgd;
	unsigned long next;

	BUG_ON(addr >= end);
	pgd = pgd_offset_k(addr);
	do {
		next = pgd_addr_end(addr, end);
		if (pgd_none_or_clear_bad(pgd))
			continue;
		vunmap_pud_range(pgd, addr, next);
	} while (pgd++, addr = next, addr != end);
}

static int vmap_pte_range(pmd_t *pmd, unsigned long addr,
		unsigned long end, pgprot_t prot, struct page **pages, int *nr)
{
	pte_t *pte;

	/*
	 * nr is a running index into the array which helps higher level
	 * callers keep track of where we're up to.
	 */

	pte = pte_alloc_kernel(pmd, addr);
	if (!pte)
		return -ENOMEM;
	do {
		struct page *page = pages[*nr];

		if (WARN_ON(!pte_none(*pte)))
			return -EBUSY;
		if (WARN_ON(!page))
			return -ENOMEM;
		set_pte_at(&init_mm, addr, pte, mk_pte(page, prot));
		(*nr)++;
	} while (pte++, addr += PAGE_SIZE, addr != end);
	return 0;
}

static int vmap_pmd_range(pud_t *pud, unsigned long addr,
		unsigned long end, pgprot_t prot, struct page **pages, int *nr)
{
	pmd_t *pmd;
	unsigned long next;

	pmd = pmd_alloc(&init_mm, pud, addr);
	if (!pmd)
		return -ENOMEM;
	do {
		next = pmd_addr_end(addr, end);
		if (vmap_pte_range(pmd, addr, next, prot, pages, nr))
			return -ENOMEM;
	} while (pmd++, addr = next, addr != end);
	return 0;
}

static int vmap_pud_range(pgd_t *pgd, unsigned long addr,
		unsigned long end, pgprot_t prot, struct page **pages, int *nr)
{
	pud_t *pud;
	unsigned long next;

	pud = pud_alloc(&init_mm, pgd, addr);
	if (!pud)
		return -ENOMEM;
	do {
		next = pud_addr_end(addr, end);
		if (vmap_pmd_range(pud, addr, next, prot, pages, nr))
			return -ENOMEM;
	} while (pud++, addr = next, addr != end);
	return 0;
}

/*
 * Set up page tables in kva (addr, end). The ptes shall have prot "prot", and
 * will have pfns corresponding to the "pages" array.
 *
 * Ie. pte at addr+N*PAGE_SIZE shall point to pfn corresponding to pages[N]
 */
static int vmap_page_range_noflush(unsigned long start, unsigned long end,
				   pgprot_t prot, struct page **pages)
{
	pgd_t *pgd;
	unsigned long next;
	unsigned long addr = start;
	int err = 0;
	int nr = 0;

	BUG_ON(addr >= end);
	pgd = pgd_offset_k(addr);
	do {
		next = pgd_addr_end(addr, end);
		err = vmap_pud_range(pgd, addr, next, prot, pages, &nr);
		if (err)
			return err;
	} while (pgd++, addr = next, addr != end);

	return nr;
}

static int vmap_page_range(unsigned long start, unsigned long end,
			   pgprot_t prot, struct page **pages)
{
	int ret;

	ret = vmap_page_range_noflush(start, end, prot, pages);
	flush_cache_vmap(start, end);
	return ret;
}

int is_vmalloc_or_module_addr(const void *x)
{
	/*
	 * ARM, x86-64 and sparc64 put modules in a special place,
	 * and fall back on vmalloc() if that fails. Others
	 * just put it in the vmalloc space.
	 */
#if defined(CONFIG_MODULES) && defined(MODULES_VADDR)
	unsigned long addr = (unsigned long)x;
	if (addr >= MODULES_VADDR && addr < MODULES_END)
		return 1;
#endif
	return is_vmalloc_addr(x);
}

/*
 * Walk a vmap address to the struct page it maps.
 */
struct page *vmalloc_to_page(const void *vmalloc_addr)
{
	unsigned long addr = (unsigned long) vmalloc_addr;
	struct page *page = NULL;
	pgd_t *pgd = pgd_offset_k(addr);

	/*
	 * XXX we might need to change this if we add VIRTUAL_BUG_ON for
	 * architectures that do not vmalloc module space
	 */
	VIRTUAL_BUG_ON(!is_vmalloc_or_module_addr(vmalloc_addr));

	if (!pgd_none(*pgd)) {
		pud_t *pud = pud_offset(pgd, addr);
		if (!pud_none(*pud)) {
			pmd_t *pmd = pmd_offset(pud, addr);
			if (!pmd_none(*pmd)) {
				pte_t *ptep, pte;

				ptep = pte_offset_map(pmd, addr);
				pte = *ptep;
				if (pte_present(pte))
					page = pte_page(pte);
				pte_unmap(ptep);
			}
		}
	}
	return page;
}
EXPORT_SYMBOL(vmalloc_to_page);

/*
 * Map a vmalloc()-space virtual address to the physical page frame number.
 */
unsigned long vmalloc_to_pfn(const void *vmalloc_addr)
{
	return page_to_pfn(vmalloc_to_page(vmalloc_addr));
}
EXPORT_SYMBOL(vmalloc_to_pfn);


/*** Global kva allocator ***/

#define VM_LAZY_FREE	0x01
#define VM_LAZY_FREEING	0x02
#define VM_VM_AREA	0x04

struct vmap_area {
	unsigned long va_start;
	unsigned long va_end;
	unsigned long flags;
	struct rb_node rb_node;		/* address sorted rbtree */
	struct list_head list;		/* address sorted list */
	struct list_head purge_list;	/* "lazy purge" list */
	void *private;
	struct rcu_head rcu_head;
};

static DEFINE_SPINLOCK(vmap_area_lock);
static struct rb_root vmap_area_root = RB_ROOT;
static LIST_HEAD(vmap_area_list);
static unsigned long vmap_area_pcpu_hole;

static struct vmap_area *__find_vmap_area(unsigned long addr)
{
	struct rb_node *n = vmap_area_root.rb_node;

	while (n) {
		struct vmap_area *va;

		va = rb_entry(n, struct vmap_area, rb_node);
		if (addr < va->va_start)
			n = n->rb_left;
		else if (addr > va->va_start)
			n = n->rb_right;
		else
			return va;
	}

	return NULL;
}

static void __insert_vmap_area(struct vmap_area *va)
{
	struct rb_node **p = &vmap_area_root.rb_node;
	struct rb_node *parent = NULL;
	struct rb_node *tmp;

	while (*p) {
		struct vmap_area *tmp;

		parent = *p;
		tmp = rb_entry(parent, struct vmap_area, rb_node);
		if (va->va_start < tmp->va_end)
			p = &(*p)->rb_left;
		else if (va->va_end > tmp->va_start)
			p = &(*p)->rb_right;
		else
			BUG();
	}

	rb_link_node(&va->rb_node, parent, p);
	rb_insert_color(&va->rb_node, &vmap_area_root);

	/* address-sort this list so it is usable like the vmlist */
	tmp = rb_prev(&va->rb_node);
	if (tmp) {
		struct vmap_area *prev;
		prev = rb_entry(tmp, struct vmap_area, rb_node);
		list_add_rcu(&va->list, &prev->list);
	} else
		list_add_rcu(&va->list, &vmap_area_list);
}

static void purge_vmap_area_lazy(void);

/*
 * Allocate a region of KVA of the specified size and alignment, within the
 * vstart and vend.
 */
static struct vmap_area *alloc_vmap_area(unsigned long size,
				unsigned long align,
				unsigned long vstart, unsigned long vend,
				int node, gfp_t gfp_mask)
{
	struct vmap_area *va;
	struct rb_node *n;
	unsigned long addr;
	int purged = 0;

	BUG_ON(!size);
	BUG_ON(size & ~PAGE_MASK);

	va = kmalloc_node(sizeof(struct vmap_area),
			gfp_mask & GFP_RECLAIM_MASK, node);
	if (unlikely(!va))
		return ERR_PTR(-ENOMEM);

retry:
	addr = ALIGN(vstart, align);

	spin_lock(&vmap_area_lock);
	if (addr + size - 1 < addr)
		goto overflow;

	/* XXX: could have a last_hole cache */
	n = vmap_area_root.rb_node;
	if (n) {
		struct vmap_area *first = NULL;

		do {
			struct vmap_area *tmp;
			tmp = rb_entry(n, struct vmap_area, rb_node);
			if (tmp->va_end >= addr) {
				if (!first && tmp->va_start < addr + size)
					first = tmp;
				n = n->rb_left;
			} else {
				first = tmp;
				n = n->rb_right;
			}
		} while (n);

		if (!first)
			goto found;

		if (first->va_end < addr) {
			n = rb_next(&first->rb_node);
			if (n)
				first = rb_entry(n, struct vmap_area, rb_node);
			else
				goto found;
		}

		while (addr + size > first->va_start && addr + size <= vend) {
			addr = ALIGN(first->va_end + PAGE_SIZE, align);
			if (addr + size - 1 < addr)
				goto overflow;

			n = rb_next(&first->rb_node);
			if (n)
				first = rb_entry(n, struct vmap_area, rb_node);
			else
				goto found;
		}
	}
found:
	if (addr + size > vend) {
overflow:
		spin_unlock(&vmap_area_lock);
		if (!purged) {
			purge_vmap_area_lazy();
			purged = 1;
			goto retry;
		}
		if (printk_ratelimit()) {
			printk(KERN_WARNING
				"vmap allocation failed - "
				"use vmalloc=<size> to increase size.\n");
			printk(KERN_WARNING "vmalloc size=%lx start=%lx end=%lx node=%d gfp=%lx\n", size, vstart, vend, node, (unsigned long)gfp_mask);
			dump_stack();
		}
		kfree(va);
		return ERR_PTR(-EBUSY);
	}

	BUG_ON(addr & (align-1));

	va->va_start = addr;
	va->va_end = addr + size;
	va->flags = 0;
	__insert_vmap_area(va);
	spin_unlock(&vmap_area_lock);

	return va;
}

static void rcu_free_va(struct rcu_head *head)
{
	struct vmap_area *va = container_of(head, struct vmap_area, rcu_head);

	kfree(va);
}

static void __free_vmap_area(struct vmap_area *va)
{
	BUG_ON(RB_EMPTY_NODE(&va->rb_node));
	rb_erase(&va->rb_node, &vmap_area_root);
	RB_CLEAR_NODE(&va->rb_node);
	list_del_rcu(&va->list);

	/*
	 * Track the highest possible candidate for pcpu area
	 * allocation.  Areas outside of vmalloc area can be returned
	 * here too, consider only end addresses which fall inside
	 * vmalloc area proper.
	 */
	if (va->va_end > VMALLOC_START && va->va_end <= VMALLOC_END)
		vmap_area_pcpu_hole = max(vmap_area_pcpu_hole, va->va_end);

	call_rcu(&va->rcu_head, rcu_free_va);
}

/*
 * Free a region of KVA allocated by alloc_vmap_area
 */
static void free_vmap_area(struct vmap_area *va)
{
	spin_lock(&vmap_area_lock);
	__free_vmap_area(va);
	spin_unlock(&vmap_area_lock);
}

/*
 * Clear the pagetable entries of a given vmap_area
 */
static void unmap_vmap_area(struct vmap_area *va)
{
	vunmap_page_range(va->va_start, va->va_end);
}

static void vmap_debug_free_range(unsigned long start, unsigned long end)
{
	/*
	 * Unmap page tables and force a TLB flush immediately if
	 * CONFIG_DEBUG_PAGEALLOC is set. This catches use after free
	 * bugs similarly to those in linear kernel virtual address
	 * space after a page has been freed.
	 *
	 * All the lazy freeing logic is still retained, in order to
	 * minimise intrusiveness of this debugging feature.
	 *
	 * This is going to be *slow* (linear kernel virtual address
	 * debugging doesn't do a broadcast TLB flush so it is a lot
	 * faster).
	 */
#ifdef CONFIG_DEBUG_PAGEALLOC
	vunmap_page_range(start, end);
	flush_tlb_kernel_range(start, end);
#elif defined(CONFIG_XEN) && defined(CONFIG_X86)
	vunmap_page_range(start, end);
#endif
}

/*
 * lazy_max_pages is the maximum amount of virtual address space we gather up
 * before attempting to purge with a TLB flush.
 *
 * There is a tradeoff here: a larger number will cover more kernel page tables
 * and take slightly longer to purge, but it will linearly reduce the number of
 * global TLB flushes that must be performed. It would seem natural to scale
 * this number up linearly with the number of CPUs (because vmapping activity
 * could also scale linearly with the number of CPUs), however it is likely
 * that in practice, workloads might be constrained in other ways that mean
 * vmap activity will not scale linearly with CPUs. Also, I want to be
 * conservative and not introduce a big latency on huge systems, so go with
 * a less aggressive log scale. It will still be an improvement over the old
 * code, and it will be simple to change the scale factor if we find that it
 * becomes a problem on bigger systems.
 */
static unsigned long lazy_max_pages(void)
{
	unsigned int log;

	log = fls(num_online_cpus());

	return log * (32UL * 1024 * 1024 / PAGE_SIZE);
}

static atomic_t vmap_lazy_nr = ATOMIC_INIT(0);

/*
 * Purges all lazily-freed vmap areas.
 *
 * If sync is 0 then don't purge if there is already a purge in progress.
 * If force_flush is 1, then flush kernel TLBs between *start and *end even
 * if we found no lazy vmap areas to unmap (callers can use this to optimise
 * their own TLB flushing).
 * Returns with *start = min(*start, lowest purged address)
 *              *end = max(*end, highest purged address)
 */
static void __purge_vmap_area_lazy(unsigned long *start, unsigned long *end,
					int sync, int force_flush)
{
	static DEFINE_SPINLOCK(purge_lock);
	LIST_HEAD(valist);
	struct vmap_area *va;
	struct vmap_area *n_va;
	int nr = 0;

	/*
	 * If sync is 0 but force_flush is 1, we'll go sync anyway but callers
	 * should not expect such behaviour. This just simplifies locking for
	 * the case that isn't actually used at the moment anyway.
	 */
	if (!sync && !force_flush) {
		if (!spin_trylock(&purge_lock))
			return;
	} else
		spin_lock(&purge_lock);

	rcu_read_lock();
	list_for_each_entry_rcu(va, &vmap_area_list, list) {
		if (va->flags & VM_LAZY_FREE) {
			if (va->va_start < *start)
				*start = va->va_start;
			if (va->va_end > *end)
				*end = va->va_end;
			nr += (va->va_end - va->va_start) >> PAGE_SHIFT;
			unmap_vmap_area(va);
			list_add_tail(&va->purge_list, &valist);
			va->flags |= VM_LAZY_FREEING;
			va->flags &= ~VM_LAZY_FREE;
		}
	}
	rcu_read_unlock();

	if (nr)
		atomic_sub(nr, &vmap_lazy_nr);

	if (nr || force_flush)
		flush_tlb_kernel_range(*start, *end);

	if (nr) {
		spin_lock(&vmap_area_lock);
		list_for_each_entry_safe(va, n_va, &valist, purge_list)
			__free_vmap_area(va);
		spin_unlock(&vmap_area_lock);
	}
	spin_unlock(&purge_lock);
}

/*
 * Kick off a purge of the outstanding lazy areas. Don't bother if somebody
 * is already purging.
 */
static void try_purge_vmap_area_lazy(void)
{
	unsigned long start = ULONG_MAX, end = 0;

	__purge_vmap_area_lazy(&start, &end, 0, 0);
}

/*
 * Kick off a purge of the outstanding lazy areas.
 */
static void purge_vmap_area_lazy(void)
{
	unsigned long start = ULONG_MAX, end = 0;

	__purge_vmap_area_lazy(&start, &end, 1, 0);
}

/*
 * Free and unmap a vmap area, caller ensuring flush_cache_vunmap had been
 * called for the correct range previously.
 */
static void free_unmap_vmap_area_noflush(struct vmap_area *va)
{
	va->flags |= VM_LAZY_FREE;
	atomic_add((va->va_end - va->va_start) >> PAGE_SHIFT, &vmap_lazy_nr);
	if (unlikely(atomic_read(&vmap_lazy_nr) > lazy_max_pages()))
		try_purge_vmap_area_lazy();
}

/*
 * Free and unmap a vmap area
 */
static void free_unmap_vmap_area(struct vmap_area *va)
{
	flush_cache_vunmap(va->va_start, va->va_end);
	free_unmap_vmap_area_noflush(va);
}

static struct vmap_area *find_vmap_area(unsigned long addr)
{
	struct vmap_area *va;

	spin_lock(&vmap_area_lock);
	va = __find_vmap_area(addr);
	spin_unlock(&vmap_area_lock);

	return va;
}

static void free_unmap_vmap_area_addr(unsigned long addr)
{
	struct vmap_area *va;

	va = find_vmap_area(addr);
	BUG_ON(!va);
	free_unmap_vmap_area(va);
}


/*** Per cpu kva allocator ***/

/*
 * vmap space is limited especially on 32 bit architectures. Ensure there is
 * room for at least 16 percpu vmap blocks per CPU.
 */
/*
 * If we had a constant VMALLOC_START and VMALLOC_END, we'd like to be able
 * to #define VMALLOC_SPACE		(VMALLOC_END-VMALLOC_START). Guess
 * instead (we just need a rough idea)
 */
#if BITS_PER_LONG == 32
#define VMALLOC_SPACE		(128UL*1024*1024)
#else
#define VMALLOC_SPACE		(128UL*1024*1024*1024)
#endif

#define VMALLOC_PAGES		(VMALLOC_SPACE / PAGE_SIZE)
#define VMAP_MAX_ALLOC		BITS_PER_LONG	/* 256K with 4K pages */
#define VMAP_BBMAP_BITS_MAX	1024	/* 4MB with 4K pages */
#define VMAP_BBMAP_BITS_MIN	(VMAP_MAX_ALLOC*2)
#define VMAP_MIN(x, y)		((x) < (y) ? (x) : (y)) /* can't use min() */
#define VMAP_MAX(x, y)		((x) > (y) ? (x) : (y)) /* can't use max() */
#define VMAP_BBMAP_BITS		VMAP_MIN(VMAP_BBMAP_BITS_MAX,		\
					VMAP_MAX(VMAP_BBMAP_BITS_MIN,	\
						VMALLOC_PAGES / NR_CPUS / 16))

#define VMAP_BLOCK_SIZE		(VMAP_BBMAP_BITS * PAGE_SIZE)

static bool vmap_initialized __read_mostly = false;

struct vmap_block_queue {
	spinlock_t lock;
	struct list_head free;
	struct list_head dirty;
	unsigned int nr_dirty;
};

struct vmap_block {
	spinlock_t lock;
	struct vmap_area *va;
	struct vmap_block_queue *vbq;
	unsigned long free, dirty;
	DECLARE_BITMAP(alloc_map, VMAP_BBMAP_BITS);
	DECLARE_BITMAP(dirty_map, VMAP_BBMAP_BITS);
	union {
		struct list_head free_list;
		struct rcu_head rcu_head;
	};
};

/* Queue of free and dirty vmap blocks, for allocation and flushing purposes */
static DEFINE_PER_CPU(struct vmap_block_queue, vmap_block_queue);

/*
 * Radix tree of vmap blocks, indexed by address, to quickly find a vmap block
 * in the free path. Could get rid of this if we change the API to return a
 * "cookie" from alloc, to be passed to free. But no big deal yet.
 */
static DEFINE_SPINLOCK(vmap_block_tree_lock);
static RADIX_TREE(vmap_block_tree, GFP_ATOMIC);

/*
 * We should probably have a fallback mechanism to allocate virtual memory
 * out of partially filled vmap blocks. However vmap block sizing should be
 * fairly reasonable according to the vmalloc size, so it shouldn't be a
 * big problem.
 */

static unsigned long addr_to_vb_idx(unsigned long addr)
{
	addr -= VMALLOC_START & ~(VMAP_BLOCK_SIZE-1);
	addr /= VMAP_BLOCK_SIZE;
	return addr;
}

static struct vmap_block *new_vmap_block(gfp_t gfp_mask)
{
	struct vmap_block_queue *vbq;
	struct vmap_block *vb;
	struct vmap_area *va;
	unsigned long vb_idx;
	int node, err;

	node = numa_node_id();

	vb = kmalloc_node(sizeof(struct vmap_block),
			gfp_mask & GFP_RECLAIM_MASK, node);
	if (unlikely(!vb))
		return ERR_PTR(-ENOMEM);

	va = alloc_vmap_area(VMAP_BLOCK_SIZE, VMAP_BLOCK_SIZE,
					VMALLOC_START, VMALLOC_END,
					node, gfp_mask);
	if (unlikely(IS_ERR(va))) {
		kfree(vb);
		return ERR_PTR(PTR_ERR(va));
	}

	err = radix_tree_preload(gfp_mask);
	if (unlikely(err)) {
		kfree(vb);
		free_vmap_area(va);
		return ERR_PTR(err);
	}

	spin_lock_init(&vb->lock);
	vb->va = va;
	vb->free = VMAP_BBMAP_BITS;
	vb->dirty = 0;
	bitmap_zero(vb->alloc_map, VMAP_BBMAP_BITS);
	bitmap_zero(vb->dirty_map, VMAP_BBMAP_BITS);
	INIT_LIST_HEAD(&vb->free_list);

	vb_idx = addr_to_vb_idx(va->va_start);
	spin_lock(&vmap_block_tree_lock);
	err = radix_tree_insert(&vmap_block_tree, vb_idx, vb);
	spin_unlock(&vmap_block_tree_lock);
	BUG_ON(err);
	radix_tree_preload_end();

	vbq = &get_cpu_var(vmap_block_queue);
	vb->vbq = vbq;
	spin_lock(&vbq->lock);
	list_add(&vb->free_list, &vbq->free);
	spin_unlock(&vbq->lock);
	put_cpu_var(vmap_block_queue);

	return vb;
}

static void rcu_free_vb(struct rcu_head *head)
{
	struct vmap_block *vb = container_of(head, struct vmap_block, rcu_head);

	kfree(vb);
}

static void free_vmap_block(struct vmap_block *vb)
{
	struct vmap_block *tmp;
	unsigned long vb_idx;

	BUG_ON(!list_empty(&vb->free_list));

	vb_idx = addr_to_vb_idx(vb->va->va_start);
	spin_lock(&vmap_block_tree_lock);
	tmp = radix_tree_delete(&vmap_block_tree, vb_idx);
	spin_unlock(&vmap_block_tree_lock);
	BUG_ON(tmp != vb);

	free_unmap_vmap_area_noflush(vb->va);
	call_rcu(&vb->rcu_head, rcu_free_vb);
}

static void *vb_alloc(unsigned long size, gfp_t gfp_mask)
{
	struct vmap_block_queue *vbq;
	struct vmap_block *vb;
	unsigned long addr = 0;
	unsigned int order;

	BUG_ON(size & ~PAGE_MASK);
	BUG_ON(size > PAGE_SIZE*VMAP_MAX_ALLOC);
	order = get_order(size);

again:
	rcu_read_lock();
	vbq = &get_cpu_var(vmap_block_queue);
	list_for_each_entry_rcu(vb, &vbq->free, free_list) {
		int i;

		spin_lock(&vb->lock);
		i = bitmap_find_free_region(vb->alloc_map,
						VMAP_BBMAP_BITS, order);

		if (i >= 0) {
			addr = vb->va->va_start + (i << PAGE_SHIFT);
			BUG_ON(addr_to_vb_idx(addr) !=
					addr_to_vb_idx(vb->va->va_start));
			vb->free -= 1UL << order;
			if (vb->free == 0) {
				spin_lock(&vbq->lock);
				list_del_init(&vb->free_list);
				spin_unlock(&vbq->lock);
			}
			spin_unlock(&vb->lock);
			break;
		}
		spin_unlock(&vb->lock);
	}
	put_cpu_var(vmap_block_queue);
	rcu_read_unlock();

	if (!addr) {
		vb = new_vmap_block(gfp_mask);
		if (IS_ERR(vb))
			return vb;
		goto again;
	}

	return (void *)addr;
}

static void vb_free(const void *addr, unsigned long size)
{
	unsigned long offset;
	unsigned long vb_idx;
	unsigned int order;
	struct vmap_block *vb;

	BUG_ON(size & ~PAGE_MASK);
	BUG_ON(size > PAGE_SIZE*VMAP_MAX_ALLOC);

	flush_cache_vunmap((unsigned long)addr, (unsigned long)addr + size);

	order = get_order(size);

	offset = (unsigned long)addr & (VMAP_BLOCK_SIZE - 1);

	vb_idx = addr_to_vb_idx((unsigned long)addr);
	rcu_read_lock();
	vb = radix_tree_lookup(&vmap_block_tree, vb_idx);
	rcu_read_unlock();
	BUG_ON(!vb);

	spin_lock(&vb->lock);
	bitmap_allocate_region(vb->dirty_map, offset >> PAGE_SHIFT, order);

	vb->dirty += 1UL << order;
	if (vb->dirty == VMAP_BBMAP_BITS) {
		BUG_ON(vb->free || !list_empty(&vb->free_list));
		spin_unlock(&vb->lock);
		free_vmap_block(vb);
	} else
		spin_unlock(&vb->lock);
}

/**
 * vm_unmap_aliases - unmap outstanding lazy aliases in the vmap layer
 *
 * The vmap/vmalloc layer lazily flushes kernel virtual mappings primarily
 * to amortize TLB flushing overheads. What this means is that any page you
 * have now, may, in a former life, have been mapped into kernel virtual
 * address by the vmap layer and so there might be some CPUs with TLB entries
 * still referencing that page (additional to the regular 1:1 kernel mapping).
 *
 * vm_unmap_aliases flushes all such lazy mappings. After it returns, we can
 * be sure that none of the pages we have control over will have any aliases
 * from the vmap layer.
 */
void vm_unmap_aliases(void)
{
	unsigned long start = ULONG_MAX, end = 0;
	int cpu;
	int flush = 0;

	if (unlikely(!vmap_initialized))
		return;

	for_each_possible_cpu(cpu) {
		struct vmap_block_queue *vbq = &per_cpu(vmap_block_queue, cpu);
		struct vmap_block *vb;

		rcu_read_lock();
		list_for_each_entry_rcu(vb, &vbq->free, free_list) {
			int i;

			spin_lock(&vb->lock);
			i = find_first_bit(vb->dirty_map, VMAP_BBMAP_BITS);
			while (i < VMAP_BBMAP_BITS) {
				unsigned long s, e;
				int j;
				j = find_next_zero_bit(vb->dirty_map,
					VMAP_BBMAP_BITS, i);

				s = vb->va->va_start + (i << PAGE_SHIFT);
				e = vb->va->va_start + (j << PAGE_SHIFT);
				vunmap_page_range(s, e);
				flush = 1;

				if (s < start)
					start = s;
				if (e > end)
					end = e;

				i = j;
				i = find_next_bit(vb->dirty_map,
							VMAP_BBMAP_BITS, i);
			}
			spin_unlock(&vb->lock);
		}
		rcu_read_unlock();
	}

	__purge_vmap_area_lazy(&start, &end, 1, flush);
}
EXPORT_SYMBOL_GPL(vm_unmap_aliases);

/**
 * vm_unmap_ram - unmap linear kernel address space set up by vm_map_ram
 * @mem: the pointer returned by vm_map_ram
 * @count: the count passed to that vm_map_ram call (cannot unmap partial)
 */
void vm_unmap_ram(const void *mem, unsigned int count)
{
	unsigned long size = count << PAGE_SHIFT;
	unsigned long addr = (unsigned long)mem;

	BUG_ON(!addr);
	BUG_ON(addr < VMALLOC_START);
	BUG_ON(addr > VMALLOC_END);
	BUG_ON(addr & (PAGE_SIZE-1));

	debug_check_no_locks_freed(mem, size);
	vmap_debug_free_range(addr, addr+size);

	if (likely(count <= VMAP_MAX_ALLOC))
		vb_free(mem, size);
	else
		free_unmap_vmap_area_addr(addr);
}
EXPORT_SYMBOL(vm_unmap_ram);

/**
 * vm_map_ram - map pages linearly into kernel virtual address (vmalloc space)
 * @pages: an array of pointers to the pages to be mapped
 * @count: number of pages
 * @node: prefer to allocate data structures on this node
 * @prot: memory protection to use. PAGE_KERNEL for regular RAM
 *
 * Returns: a pointer to the address that has been mapped, or %NULL on failure
 */
void *vm_map_ram(struct page **pages, unsigned int count, int node, pgprot_t prot)
{
	unsigned long size = count << PAGE_SHIFT;
	unsigned long addr;
	void *mem;

	if (likely(count <= VMAP_MAX_ALLOC)) {
		mem = vb_alloc(size, GFP_KERNEL);
		if (IS_ERR(mem))
			return NULL;
		addr = (unsigned long)mem;
	} else {
		struct vmap_area *va;
		va = alloc_vmap_area(size, PAGE_SIZE,
				VMALLOC_START, VMALLOC_END, node, GFP_KERNEL);
		if (IS_ERR(va))
			return NULL;

		addr = va->va_start;
		mem = (void *)addr;
	}
	if (vmap_page_range(addr, addr + size, prot, pages) < 0) {
		vm_unmap_ram(mem, count);
		return NULL;
	}
	return mem;
}
EXPORT_SYMBOL(vm_map_ram);

/**
 * vm_area_register_early - register vmap area early during boot
 * @vm: vm_struct to register
 * @align: requested alignment
 *
 * This function is used to register kernel vm area before
 * vmalloc_init() is called.  @vm->size and @vm->flags should contain
 * proper values on entry and other fields should be zero.  On return,
 * vm->addr contains the allocated address.
 *
 * DO NOT USE THIS FUNCTION UNLESS YOU KNOW WHAT YOU'RE DOING.
 */
void __init vm_area_register_early(struct vm_struct *vm, size_t align)
{
	static size_t vm_init_off __initdata;
	unsigned long addr;

	addr = ALIGN(VMALLOC_START + vm_init_off, align);
	vm_init_off = PFN_ALIGN(addr + vm->size) - VMALLOC_START;

	vm->addr = (void *)addr;

	vm->next = vmlist;
	vmlist = vm;
}

void __init vmalloc_init(void)
{
	struct vmap_area *va;
	struct vm_struct *tmp;
	int i;

	for_each_possible_cpu(i) {
		struct vmap_block_queue *vbq;

		vbq = &per_cpu(vmap_block_queue, i);
		spin_lock_init(&vbq->lock);
		INIT_LIST_HEAD(&vbq->free);
		INIT_LIST_HEAD(&vbq->dirty);
		vbq->nr_dirty = 0;
	}

	/* Import existing vmlist entries. */
	for (tmp = vmlist; tmp; tmp = tmp->next) {
		va = kzalloc(sizeof(struct vmap_area), GFP_NOWAIT);
		va->flags = tmp->flags | VM_VM_AREA;
		va->va_start = (unsigned long)tmp->addr;
		va->va_end = va->va_start + tmp->size;
		__insert_vmap_area(va);
	}

	vmap_area_pcpu_hole = VMALLOC_END;

	vmap_initialized = true;
}

/**
 * map_kernel_range_noflush - map kernel VM area with the specified pages
 * @addr: start of the VM area to map
 * @size: size of the VM area to map
 * @prot: page protection flags to use
 * @pages: pages to map
 *
 * Map PFN_UP(@size) pages at @addr.  The VM area @addr and @size
 * specify should have been allocated using get_vm_area() and its
 * friends.
 *
 * NOTE:
 * This function does NOT do any cache flushing.  The caller is
 * responsible for calling flush_cache_vmap() on to-be-mapped areas
 * before calling this function.
 *
 * RETURNS:
 * The number of pages mapped on success, -errno on failure.
 */
int map_kernel_range_noflush(unsigned long addr, unsigned long size,
			     pgprot_t prot, struct page **pages)
{
	return vmap_page_range_noflush(addr, addr + size, prot, pages);
}

/**
 * unmap_kernel_range_noflush - unmap kernel VM area
 * @addr: start of the VM area to unmap
 * @size: size of the VM area to unmap
 *
 * Unmap PFN_UP(@size) pages at @addr.  The VM area @addr and @size
 * specify should have been allocated using get_vm_area() and its
 * friends.
 *
 * NOTE:
 * This function does NOT do any cache flushing.  The caller is
 * responsible for calling flush_cache_vunmap() on to-be-mapped areas
 * before calling this function and flush_tlb_kernel_range() after.
 */
void unmap_kernel_range_noflush(unsigned long addr, unsigned long size)
{
	vunmap_page_range(addr, addr + size);
}

/**
 * unmap_kernel_range - unmap kernel VM area and flush cache and TLB
 * @addr: start of the VM area to unmap
 * @size: size of the VM area to unmap
 *
 * Similar to unmap_kernel_range_noflush() but flushes vcache before
 * the unmapping and tlb after.
 */
void unmap_kernel_range(unsigned long addr, unsigned long size)
{
	unsigned long end = addr + size;

	flush_cache_vunmap(addr, end);
	vunmap_page_range(addr, end);
	flush_tlb_kernel_range(addr, end);
}

int map_vm_area(struct vm_struct *area, pgprot_t prot, struct page ***pages)
{
	unsigned long addr = (unsigned long)area->addr;
	unsigned long end = addr + area->size - PAGE_SIZE;
	int err;

	err = vmap_page_range(addr, end, prot, *pages);
	if (err > 0) {
		*pages += err;
		err = 0;
	}

	return err;
}
EXPORT_SYMBOL_GPL(map_vm_area);

/*** Old vmalloc interfaces ***/
DEFINE_RWLOCK(vmlist_lock);
struct vm_struct *vmlist;

static void insert_vmalloc_vm(struct vm_struct *vm, struct vmap_area *va,
			      unsigned long flags, void *caller)
{
	struct vm_struct *tmp, **p;

	vm->flags = flags;
	vm->addr = (void *)va->va_start;
	vm->size = va->va_end - va->va_start;
	vm->caller = caller;
	va->private = vm;
	va->flags |= VM_VM_AREA;

	write_lock(&vmlist_lock);
	for (p = &vmlist; (tmp = *p) != NULL; p = &tmp->next) {
		if (tmp->addr >= vm->addr)
			break;
	}
	vm->next = *p;
	*p = vm;
	write_unlock(&vmlist_lock);
}

static struct vm_struct *__get_vm_area_node(unsigned long size,
		unsigned long align, unsigned long flags, unsigned long start,
		unsigned long end, int node, gfp_t gfp_mask, void *caller)
{
	static struct vmap_area *va;
	struct vm_struct *area;

	BUG_ON(in_interrupt());
	if (flags & VM_IOREMAP) {
		int bit = fls(size);

		if (bit > IOREMAP_MAX_ORDER)
			bit = IOREMAP_MAX_ORDER;
		else if (bit < PAGE_SHIFT)
			bit = PAGE_SHIFT;

		align = 1ul << bit;
	}

	size = PAGE_ALIGN(size);
	if (unlikely(!size))
		return NULL;

	area = kzalloc_node(sizeof(*area), gfp_mask & GFP_RECLAIM_MASK, node);
	if (unlikely(!area))
		return NULL;

	/*
	 * We always allocate a guard page.
	 */
	size += PAGE_SIZE;

	va = alloc_vmap_area(size, align, start, end, node, gfp_mask);
	if (IS_ERR(va)) {
		kfree(area);
		return NULL;
	}

	insert_vmalloc_vm(area, va, flags, caller);
	return area;
}

struct vm_struct *__get_vm_area(unsigned long size, unsigned long flags,
				unsigned long start, unsigned long end)
{
	return __get_vm_area_node(size, 1, flags, start, end, -1, GFP_KERNEL,
						__builtin_return_address(0));
}
EXPORT_SYMBOL_GPL(__get_vm_area);

struct vm_struct *__get_vm_area_caller(unsigned long size, unsigned long flags,
				       unsigned long start, unsigned long end,
				       void *caller)
{
	return __get_vm_area_node(size, 1, flags, start, end, -1, GFP_KERNEL,
				  caller);
}

/**
 *	get_vm_area  -  reserve a contiguous kernel virtual area
 *	@size:		size of the area
 *	@flags:		%VM_IOREMAP for I/O mappings or VM_ALLOC
 *
 *	Search an area of @size in the kernel virtual mapping area,
 *	and reserved it for out purposes.  Returns the area descriptor
 *	on success or %NULL on failure.
 */
struct vm_struct *get_vm_area(unsigned long size, unsigned long flags)
{
	return __get_vm_area_node(size, 1, flags, VMALLOC_START, VMALLOC_END,
				-1, GFP_KERNEL, __builtin_return_address(0));
}

struct vm_struct *get_vm_area_caller(unsigned long size, unsigned long flags,
				void *caller)
{
	return __get_vm_area_node(size, 1, flags, VMALLOC_START, VMALLOC_END,
						-1, GFP_KERNEL, caller);
}

struct vm_struct *get_vm_area_node(unsigned long size, unsigned long flags,
				   int node, gfp_t gfp_mask)
{
	return __get_vm_area_node(size, 1, flags, VMALLOC_START, VMALLOC_END,
				  node, gfp_mask, __builtin_return_address(0));
}

static struct vm_struct *find_vm_area(const void *addr)
{
	struct vmap_area *va;

	va = find_vmap_area((unsigned long)addr);
	if (va && va->flags & VM_VM_AREA)
		return va->private;

	return NULL;
}

/**
 *	remove_vm_area  -  find and remove a continuous kernel virtual area
 *	@addr:		base address
 *
 *	Search for the kernel VM area starting at @addr, and remove it.
 *	This function returns the found VM area, but using it is NOT safe
 *	on SMP machines, except for its size or flags.
 */
struct vm_struct *remove_vm_area(const void *addr)
{
	struct vmap_area *va;

	va = find_vmap_area((unsigned long)addr);
	if (va && va->flags & VM_VM_AREA) {
		struct vm_struct *vm = va->private;
		struct vm_struct *tmp, **p;
		/*
		 * remove from list and disallow access to this vm_struct
		 * before unmap. (address range confliction is maintained by
		 * vmap.)
		 */
		write_lock(&vmlist_lock);
		for (p = &vmlist; (tmp = *p) != vm; p = &tmp->next)
			;
		*p = tmp->next;
		write_unlock(&vmlist_lock);

		vmap_debug_free_range(va->va_start, va->va_end);
		free_unmap_vmap_area(va);
		vm->size -= PAGE_SIZE;

		return vm;
	}
	return NULL;
}

static void __vunmap(const void *addr, int deallocate_pages)
{
	struct vm_struct *area;

	if (!addr)
		return;

	if ((PAGE_SIZE-1) & (unsigned long)addr) {
		WARN(1, KERN_ERR "Trying to vfree() bad address (%p)\n", addr);
		return;
	}

	area = remove_vm_area(addr);
	if (unlikely(!area)) {
		WARN(1, KERN_ERR "Trying to vfree() nonexistent vm area (%p)\n",
				addr);
		return;
	}

	debug_check_no_locks_freed(addr, area->size);
	debug_check_no_obj_freed(addr, area->size);

	if (deallocate_pages) {
		int i;

		for (i = 0; i < area->nr_pages; i++) {
			struct page *page = area->pages[i];

			BUG_ON(!page);
			__free_page(page);
		}

		if (area->flags & VM_VPAGES)
			vfree(area->pages);
		else
			kfree(area->pages);
	}

	kfree(area);
	return;
}

/**
 *	vfree  -  release memory allocated by vmalloc()
 *	@addr:		memory base address
 *
 *	Free the virtually continuous memory area starting at @addr, as
 *	obtained from vmalloc(), vmalloc_32() or __vmalloc(). If @addr is
 *	NULL, no operation is performed.
 *
 *	Must not be called in interrupt context.
 */
void vfree(const void *addr)
{
	BUG_ON(in_interrupt());

	kmemleak_free(addr);

	__vunmap(addr, 1);
}
EXPORT_SYMBOL(vfree);

/**
 *	vunmap  -  release virtual mapping obtained by vmap()
 *	@addr:		memory base address
 *
 *	Free the virtually contiguous memory area starting at @addr,
 *	which was created from the page array passed to vmap().
 *
 *	Must not be called in interrupt context.
 */
void vunmap(const void *addr)
{
	BUG_ON(in_interrupt());
	might_sleep();
	__vunmap(addr, 0);
}
EXPORT_SYMBOL(vunmap);

/**
 *	vmap  -  map an array of pages into virtually contiguous space
 *	@pages:		array of page pointers
 *	@count:		number of pages to map
 *	@flags:		vm_area->flags
 *	@prot:		page protection for the mapping
 *
 *	Maps @count pages from @pages into contiguous kernel virtual
 *	space.
 */
void *vmap(struct page **pages, unsigned int count,
		unsigned long flags, pgprot_t prot)
{
	struct vm_struct *area;

	might_sleep();

	if (count > totalram_pages)
		return NULL;

	area = get_vm_area_caller((count << PAGE_SHIFT), flags,
					__builtin_return_address(0));
	if (!area)
		return NULL;

	if (map_vm_area(area, prot, &pages)) {
		vunmap(area->addr);
		return NULL;
	}

	return area->addr;
}
EXPORT_SYMBOL(vmap);

static void *__vmalloc_node(unsigned long size, unsigned long align,
			    gfp_t gfp_mask, pgprot_t prot,
			    int node, void *caller);
static void *__vmalloc_area_node(struct vm_struct *area, gfp_t gfp_mask,
				 pgprot_t prot, int node, void *caller)
{
	struct page **pages;
	unsigned int nr_pages, array_size, i;
	gfp_t nested_gfp = (gfp_mask & GFP_RECLAIM_MASK) | __GFP_ZERO;
<<<<<<< HEAD
#ifdef CONFIG_XEN
	gfp_t dma_mask = gfp_mask & (__GFP_DMA | __GFP_DMA32);

	BUILD_BUG_ON((__GFP_DMA | __GFP_DMA32) != (__GFP_DMA + __GFP_DMA32));
	if (dma_mask == (__GFP_DMA | __GFP_DMA32))
		gfp_mask &= ~(__GFP_DMA | __GFP_DMA32);
#endif
=======
>>>>>>> 92dcffb9

	nr_pages = (area->size - PAGE_SIZE) >> PAGE_SHIFT;
	array_size = (nr_pages * sizeof(struct page *));

	area->nr_pages = nr_pages;
	/* Please note that the recursion is strictly bounded. */
	if (array_size > PAGE_SIZE) {
<<<<<<< HEAD
		pages = __vmalloc_node(array_size, 1,
				       nested_gfp | __GFP_HIGHMEM,
				       PAGE_KERNEL, node, caller);
=======
		pages = __vmalloc_node(array_size, 1, nested_gfp|__GFP_HIGHMEM,
				PAGE_KERNEL, node, caller);
>>>>>>> 92dcffb9
		area->flags |= VM_VPAGES;
	} else {
		pages = kmalloc_node(array_size, nested_gfp, node);
	}
	area->pages = pages;
	area->caller = caller;
	if (!area->pages) {
		remove_vm_area(area->addr);
		kfree(area);
		return NULL;
	}

	for (i = 0; i < area->nr_pages; i++) {
		struct page *page;

		if (node < 0)
			page = alloc_page(gfp_mask);
		else
			page = alloc_pages_node(node, gfp_mask, 0);

		if (unlikely(!page)) {
			/* Successfully allocated i pages, free them in __vunmap() */
			area->nr_pages = i;
			goto fail;
		}
		area->pages[i] = page;
#ifdef CONFIG_XEN
		if (dma_mask) {
			if (xen_limit_pages_to_max_mfn(page, 0, 32)) {
				area->nr_pages = i + 1;
				goto fail;
			}
			if (gfp_mask & __GFP_ZERO)
				clear_highpage(page);
		}
#endif
	}

	if (map_vm_area(area, prot, &pages))
		goto fail;
	return area->addr;

fail:
	vfree(area->addr);
	return NULL;
}

void *__vmalloc_area(struct vm_struct *area, gfp_t gfp_mask, pgprot_t prot)
{
	void *addr = __vmalloc_area_node(area, gfp_mask, prot, -1,
					 __builtin_return_address(0));

	/*
	 * A ref_count = 3 is needed because the vm_struct and vmap_area
	 * structures allocated in the __get_vm_area_node() function contain
	 * references to the virtual address of the vmalloc'ed block.
	 */
	kmemleak_alloc(addr, area->size - PAGE_SIZE, 3, gfp_mask);

	return addr;
}

/**
 *	__vmalloc_node  -  allocate virtually contiguous memory
 *	@size:		allocation size
 *	@align:		desired alignment
 *	@gfp_mask:	flags for the page level allocator
 *	@prot:		protection mask for the allocated pages
 *	@node:		node to use for allocation or -1
 *	@caller:	caller's return address
 *
 *	Allocate enough pages to cover @size from the page level
 *	allocator with @gfp_mask flags.  Map them into contiguous
 *	kernel virtual space, using a pagetable protection of @prot.
 */
static void *__vmalloc_node(unsigned long size, unsigned long align,
			    gfp_t gfp_mask, pgprot_t prot,
			    int node, void *caller)
{
	struct vm_struct *area;
	void *addr;
	unsigned long real_size = size;

	size = PAGE_ALIGN(size);
	if (!size || (size >> PAGE_SHIFT) > totalram_pages)
		return NULL;

	area = __get_vm_area_node(size, align, VM_ALLOC, VMALLOC_START,
				  VMALLOC_END, node, gfp_mask, caller);

	if (!area)
		return NULL;

	addr = __vmalloc_area_node(area, gfp_mask, prot, node, caller);

	/*
	 * A ref_count = 3 is needed because the vm_struct and vmap_area
	 * structures allocated in the __get_vm_area_node() function contain
	 * references to the virtual address of the vmalloc'ed block.
	 */
	kmemleak_alloc(addr, real_size, 3, gfp_mask);

	return addr;
}

void *__vmalloc(unsigned long size, gfp_t gfp_mask, pgprot_t prot)
{
	return __vmalloc_node(size, 1, gfp_mask, prot, -1,
				__builtin_return_address(0));
}
EXPORT_SYMBOL(__vmalloc);

/**
 *	vmalloc  -  allocate virtually contiguous memory
 *	@size:		allocation size
 *	Allocate enough pages to cover @size from the page level
 *	allocator and map them into contiguous kernel virtual space.
 *
 *	For tight control over page level allocator and protection flags
 *	use __vmalloc() instead.
 */
void *vmalloc(unsigned long size)
{
	return __vmalloc_node(size, 1, GFP_KERNEL | __GFP_HIGHMEM, PAGE_KERNEL,
					-1, __builtin_return_address(0));
}
EXPORT_SYMBOL(vmalloc);

/**
 * vmalloc_user - allocate zeroed virtually contiguous memory for userspace
 * @size: allocation size
 *
 * The resulting memory area is zeroed so it can be mapped to userspace
 * without leaking data.
 */
void *vmalloc_user(unsigned long size)
{
	struct vm_struct *area;
	void *ret;

	ret = __vmalloc_node(size, SHMLBA,
			     GFP_KERNEL | __GFP_HIGHMEM | __GFP_ZERO,
			     PAGE_KERNEL, -1, __builtin_return_address(0));
	if (ret) {
		area = find_vm_area(ret);
		area->flags |= VM_USERMAP;
	}
	return ret;
}
EXPORT_SYMBOL(vmalloc_user);

/**
 *	vmalloc_node  -  allocate memory on a specific node
 *	@size:		allocation size
 *	@node:		numa node
 *
 *	Allocate enough pages to cover @size from the page level
 *	allocator and map them into contiguous kernel virtual space.
 *
 *	For tight control over page level allocator and protection flags
 *	use __vmalloc() instead.
 */
void *vmalloc_node(unsigned long size, int node)
{
	return __vmalloc_node(size, 1, GFP_KERNEL | __GFP_HIGHMEM, PAGE_KERNEL,
					node, __builtin_return_address(0));
}
EXPORT_SYMBOL(vmalloc_node);

#ifndef PAGE_KERNEL_EXEC
# define PAGE_KERNEL_EXEC PAGE_KERNEL
#endif

/**
 *	vmalloc_exec  -  allocate virtually contiguous, executable memory
 *	@size:		allocation size
 *
 *	Kernel-internal function to allocate enough pages to cover @size
 *	the page level allocator and map them into contiguous and
 *	executable kernel virtual space.
 *
 *	For tight control over page level allocator and protection flags
 *	use __vmalloc() instead.
 */

void *vmalloc_exec(unsigned long size)
{
	return __vmalloc_node(size, 1, GFP_KERNEL | __GFP_HIGHMEM, PAGE_KERNEL_EXEC,
			      -1, __builtin_return_address(0));
}

#if defined(CONFIG_64BIT) && defined(CONFIG_ZONE_DMA32)
#define GFP_VMALLOC32 GFP_DMA32 | GFP_KERNEL
#elif defined(CONFIG_64BIT) && defined(CONFIG_ZONE_DMA)
#define GFP_VMALLOC32 GFP_DMA | GFP_KERNEL
#elif defined(CONFIG_XEN)
#define GFP_VMALLOC32 __GFP_DMA | __GFP_DMA32 | GFP_KERNEL
#else
#define GFP_VMALLOC32 GFP_KERNEL
#endif

/**
 *	vmalloc_32  -  allocate virtually contiguous memory (32bit addressable)
 *	@size:		allocation size
 *
 *	Allocate enough 32bit PA addressable pages to cover @size from the
 *	page level allocator and map them into contiguous kernel virtual space.
 */
void *vmalloc_32(unsigned long size)
{
	return __vmalloc_node(size, 1, GFP_VMALLOC32, PAGE_KERNEL,
			      -1, __builtin_return_address(0));
}
EXPORT_SYMBOL(vmalloc_32);

/**
 * vmalloc_32_user - allocate zeroed virtually contiguous 32bit memory
 *	@size:		allocation size
 *
 * The resulting memory area is 32bit addressable and zeroed so it can be
 * mapped to userspace without leaking data.
 */
void *vmalloc_32_user(unsigned long size)
{
	struct vm_struct *area;
	void *ret;

	ret = __vmalloc_node(size, 1, GFP_VMALLOC32 | __GFP_ZERO, PAGE_KERNEL,
			     -1, __builtin_return_address(0));
	if (ret) {
		area = find_vm_area(ret);
		area->flags |= VM_USERMAP;
	}
	return ret;
}
EXPORT_SYMBOL(vmalloc_32_user);

/*
 * small helper routine , copy contents to buf from addr.
 * If the page is not present, fill zero.
 */

static int aligned_vread(char *buf, char *addr, unsigned long count)
{
	struct page *p;
	int copied = 0;

	while (count) {
		unsigned long offset, length;

		offset = (unsigned long)addr & ~PAGE_MASK;
		length = PAGE_SIZE - offset;
		if (length > count)
			length = count;
		p = vmalloc_to_page(addr);
		/*
		 * To do safe access to this _mapped_ area, we need
		 * lock. But adding lock here means that we need to add
		 * overhead of vmalloc()/vfree() calles for this _debug_
		 * interface, rarely used. Instead of that, we'll use
		 * kmap() and get small overhead in this access function.
		 */
		if (p) {
			/*
			 * we can expect USER0 is not used (see vread/vwrite's
			 * function description)
			 */
			void *map = kmap_atomic(p, KM_USER0);
			memcpy(buf, map + offset, length);
			kunmap_atomic(map, KM_USER0);
		} else
			memset(buf, 0, length);

		addr += length;
		buf += length;
		copied += length;
		count -= length;
	}
	return copied;
}

static int aligned_vwrite(char *buf, char *addr, unsigned long count)
{
	struct page *p;
	int copied = 0;

	while (count) {
		unsigned long offset, length;

		offset = (unsigned long)addr & ~PAGE_MASK;
		length = PAGE_SIZE - offset;
		if (length > count)
			length = count;
		p = vmalloc_to_page(addr);
		/*
		 * To do safe access to this _mapped_ area, we need
		 * lock. But adding lock here means that we need to add
		 * overhead of vmalloc()/vfree() calles for this _debug_
		 * interface, rarely used. Instead of that, we'll use
		 * kmap() and get small overhead in this access function.
		 */
		if (p) {
			/*
			 * we can expect USER0 is not used (see vread/vwrite's
			 * function description)
			 */
			void *map = kmap_atomic(p, KM_USER0);
			memcpy(map + offset, buf, length);
			kunmap_atomic(map, KM_USER0);
		}
		addr += length;
		buf += length;
		copied += length;
		count -= length;
	}
	return copied;
}

/**
 *	vread() -  read vmalloc area in a safe way.
 *	@buf:		buffer for reading data
 *	@addr:		vm address.
 *	@count:		number of bytes to be read.
 *
 *	Returns # of bytes which addr and buf should be increased.
 *	(same number to @count). Returns 0 if [addr...addr+count) doesn't
 *	includes any intersect with alive vmalloc area.
 *
 *	This function checks that addr is a valid vmalloc'ed area, and
 *	copy data from that area to a given buffer. If the given memory range
 *	of [addr...addr+count) includes some valid address, data is copied to
 *	proper area of @buf. If there are memory holes, they'll be zero-filled.
 *	IOREMAP area is treated as memory hole and no copy is done.
 *
 *	If [addr...addr+count) doesn't includes any intersects with alive
 *	vm_struct area, returns 0.
 *	@buf should be kernel's buffer. Because	this function uses KM_USER0,
 *	the caller should guarantee KM_USER0 is not used.
 *
 *	Note: In usual ops, vread() is never necessary because the caller
 *	should know vmalloc() area is valid and can use memcpy().
 *	This is for routines which have to access vmalloc area without
 *	any informaion, as /dev/kmem.
 *
 */

long vread(char *buf, char *addr, unsigned long count)
{
	struct vm_struct *tmp;
	char *vaddr, *buf_start = buf;
	unsigned long buflen = count;
	unsigned long n;

	/* Don't allow overflow */
	if ((unsigned long) addr + count < count)
		count = -(unsigned long) addr;

	read_lock(&vmlist_lock);
	for (tmp = vmlist; count && tmp; tmp = tmp->next) {
		vaddr = (char *) tmp->addr;
		if (addr >= vaddr + tmp->size - PAGE_SIZE)
			continue;
		while (addr < vaddr) {
			if (count == 0)
				goto finished;
			*buf = '\0';
			buf++;
			addr++;
			count--;
		}
		n = vaddr + tmp->size - PAGE_SIZE - addr;
		if (n > count)
			n = count;
		if (!(tmp->flags & VM_IOREMAP))
			aligned_vread(buf, addr, n);
		else /* IOREMAP area is treated as memory hole */
			memset(buf, 0, n);
		buf += n;
		addr += n;
		count -= n;
	}
finished:
	read_unlock(&vmlist_lock);

	if (buf == buf_start)
		return 0;
	/* zero-fill memory holes */
	if (buf != buf_start + buflen)
		memset(buf, 0, buflen - (buf - buf_start));

	return buflen;
}

/**
 *	vwrite() -  write vmalloc area in a safe way.
 *	@buf:		buffer for source data
 *	@addr:		vm address.
 *	@count:		number of bytes to be read.
 *
 *	Returns # of bytes which addr and buf should be incresed.
 *	(same number to @count).
 *	If [addr...addr+count) doesn't includes any intersect with valid
 *	vmalloc area, returns 0.
 *
 *	This function checks that addr is a valid vmalloc'ed area, and
 *	copy data from a buffer to the given addr. If specified range of
 *	[addr...addr+count) includes some valid address, data is copied from
 *	proper area of @buf. If there are memory holes, no copy to hole.
 *	IOREMAP area is treated as memory hole and no copy is done.
 *
 *	If [addr...addr+count) doesn't includes any intersects with alive
 *	vm_struct area, returns 0.
 *	@buf should be kernel's buffer. Because	this function uses KM_USER0,
 *	the caller should guarantee KM_USER0 is not used.
 *
 *	Note: In usual ops, vwrite() is never necessary because the caller
 *	should know vmalloc() area is valid and can use memcpy().
 *	This is for routines which have to access vmalloc area without
 *	any informaion, as /dev/kmem.
 *
 *	The caller should guarantee KM_USER1 is not used.
 */

long vwrite(char *buf, char *addr, unsigned long count)
{
	struct vm_struct *tmp;
	char *vaddr;
	unsigned long n, buflen;
	int copied = 0;

	/* Don't allow overflow */
	if ((unsigned long) addr + count < count)
		count = -(unsigned long) addr;
	buflen = count;

	read_lock(&vmlist_lock);
	for (tmp = vmlist; count && tmp; tmp = tmp->next) {
		vaddr = (char *) tmp->addr;
		if (addr >= vaddr + tmp->size - PAGE_SIZE)
			continue;
		while (addr < vaddr) {
			if (count == 0)
				goto finished;
			buf++;
			addr++;
			count--;
		}
		n = vaddr + tmp->size - PAGE_SIZE - addr;
		if (n > count)
			n = count;
		if (!(tmp->flags & VM_IOREMAP)) {
			aligned_vwrite(buf, addr, n);
			copied++;
		}
		buf += n;
		addr += n;
		count -= n;
	}
finished:
	read_unlock(&vmlist_lock);
	if (!copied)
		return 0;
	return buflen;
}

/**
 *	remap_vmalloc_range  -  map vmalloc pages to userspace
 *	@vma:		vma to cover (map full range of vma)
 *	@addr:		vmalloc memory
 *	@pgoff:		number of pages into addr before first page to map
 *
 *	Returns:	0 for success, -Exxx on failure
 *
 *	This function checks that addr is a valid vmalloc'ed area, and
 *	that it is big enough to cover the vma. Will return failure if
 *	that criteria isn't met.
 *
 *	Similar to remap_pfn_range() (see mm/memory.c)
 */
int remap_vmalloc_range(struct vm_area_struct *vma, void *addr,
						unsigned long pgoff)
{
	struct vm_struct *area;
	unsigned long uaddr = vma->vm_start;
	unsigned long usize = vma->vm_end - vma->vm_start;

	if ((PAGE_SIZE-1) & (unsigned long)addr)
		return -EINVAL;

	area = find_vm_area(addr);
	if (!area)
		return -EINVAL;

	if (!(area->flags & VM_USERMAP))
		return -EINVAL;

	if (usize + (pgoff << PAGE_SHIFT) > area->size - PAGE_SIZE)
		return -EINVAL;

	addr += pgoff << PAGE_SHIFT;
	do {
		struct page *page = vmalloc_to_page(addr);
		int ret;

		ret = vm_insert_page(vma, uaddr, page);
		if (ret)
			return ret;

		uaddr += PAGE_SIZE;
		addr += PAGE_SIZE;
		usize -= PAGE_SIZE;
	} while (usize > 0);

	/* Prevent "things" like memory migration? VM_flags need a cleanup... */
	vma->vm_flags |= VM_RESERVED;

	return 0;
}
EXPORT_SYMBOL(remap_vmalloc_range);

/*
 * Implement a stub for vmalloc_sync_all() if the architecture chose not to
 * have one.
 */
void  __attribute__((weak)) vmalloc_sync_all(void)
{
}


static int f(pte_t *pte, pgtable_t table, unsigned long addr, void *data)
{
	/* apply_to_page_range() does all the hard work. */
	return 0;
}

/**
 *	alloc_vm_area - allocate a range of kernel address space
 *	@size:		size of the area
 *
 *	Returns:	NULL on failure, vm_struct on success
 *
 *	This function reserves a range of kernel address space, and
 *	allocates pagetables to map that range.  No actual mappings
 *	are created.  If the kernel address space is not shared
 *	between processes, it syncs the pagetable across all
 *	processes.
 */
struct vm_struct *alloc_vm_area(size_t size)
{
	struct vm_struct *area;

	area = get_vm_area_caller(size, VM_IOREMAP,
				__builtin_return_address(0));
	if (area == NULL)
		return NULL;

	/*
	 * This ensures that page tables are constructed for this region
	 * of kernel virtual address space and mapped into init_mm.
	 */
	if (apply_to_page_range(&init_mm, (unsigned long)area->addr,
				area->size, f, NULL)) {
		free_vm_area(area);
		return NULL;
	}

	/* Make sure the pagetables are constructed in process kernel
	   mappings */
	vmalloc_sync_all();

	return area;
}
EXPORT_SYMBOL_GPL(alloc_vm_area);

void free_vm_area(struct vm_struct *area)
{
	struct vm_struct *ret;
	ret = remove_vm_area(area->addr);
	BUG_ON(ret != area);
	kfree(area);
}
EXPORT_SYMBOL_GPL(free_vm_area);

#ifndef CONFIG_HAVE_LEGACY_PER_CPU_AREA
static struct vmap_area *node_to_va(struct rb_node *n)
{
	return n ? rb_entry(n, struct vmap_area, rb_node) : NULL;
}

/**
 * pvm_find_next_prev - find the next and prev vmap_area surrounding @end
 * @end: target address
 * @pnext: out arg for the next vmap_area
 * @pprev: out arg for the previous vmap_area
 *
 * Returns: %true if either or both of next and prev are found,
 *	    %false if no vmap_area exists
 *
 * Find vmap_areas end addresses of which enclose @end.  ie. if not
 * NULL, *pnext->va_end > @end and *pprev->va_end <= @end.
 */
static bool pvm_find_next_prev(unsigned long end,
			       struct vmap_area **pnext,
			       struct vmap_area **pprev)
{
	struct rb_node *n = vmap_area_root.rb_node;
	struct vmap_area *va = NULL;

	while (n) {
		va = rb_entry(n, struct vmap_area, rb_node);
		if (end < va->va_end)
			n = n->rb_left;
		else if (end > va->va_end)
			n = n->rb_right;
		else
			break;
	}

	if (!va)
		return false;

	if (va->va_end > end) {
		*pnext = va;
		*pprev = node_to_va(rb_prev(&(*pnext)->rb_node));
	} else {
		*pprev = va;
		*pnext = node_to_va(rb_next(&(*pprev)->rb_node));
	}
	return true;
}

/**
 * pvm_determine_end - find the highest aligned address between two vmap_areas
 * @pnext: in/out arg for the next vmap_area
 * @pprev: in/out arg for the previous vmap_area
 * @align: alignment
 *
 * Returns: determined end address
 *
 * Find the highest aligned address between *@pnext and *@pprev below
 * VMALLOC_END.  *@pnext and *@pprev are adjusted so that the aligned
 * down address is between the end addresses of the two vmap_areas.
 *
 * Please note that the address returned by this function may fall
 * inside *@pnext vmap_area.  The caller is responsible for checking
 * that.
 */
static unsigned long pvm_determine_end(struct vmap_area **pnext,
				       struct vmap_area **pprev,
				       unsigned long align)
{
	const unsigned long vmalloc_end = VMALLOC_END & ~(align - 1);
	unsigned long addr;

	if (*pnext)
		addr = min((*pnext)->va_start & ~(align - 1), vmalloc_end);
	else
		addr = vmalloc_end;

	while (*pprev && (*pprev)->va_end > addr) {
		*pnext = *pprev;
		*pprev = node_to_va(rb_prev(&(*pnext)->rb_node));
	}

	return addr;
}

/**
 * pcpu_get_vm_areas - allocate vmalloc areas for percpu allocator
 * @offsets: array containing offset of each area
 * @sizes: array containing size of each area
 * @nr_vms: the number of areas to allocate
 * @align: alignment, all entries in @offsets and @sizes must be aligned to this
 * @gfp_mask: allocation mask
 *
 * Returns: kmalloc'd vm_struct pointer array pointing to allocated
 *	    vm_structs on success, %NULL on failure
 *
 * Percpu allocator wants to use congruent vm areas so that it can
 * maintain the offsets among percpu areas.  This function allocates
 * congruent vmalloc areas for it.  These areas tend to be scattered
 * pretty far, distance between two areas easily going up to
 * gigabytes.  To avoid interacting with regular vmallocs, these areas
 * are allocated from top.
 *
 * Despite its complicated look, this allocator is rather simple.  It
 * does everything top-down and scans areas from the end looking for
 * matching slot.  While scanning, if any of the areas overlaps with
 * existing vmap_area, the base address is pulled down to fit the
 * area.  Scanning is repeated till all the areas fit and then all
 * necessary data structres are inserted and the result is returned.
 */
struct vm_struct **pcpu_get_vm_areas(const unsigned long *offsets,
				     const size_t *sizes, int nr_vms,
				     size_t align, gfp_t gfp_mask)
{
	const unsigned long vmalloc_start = ALIGN(VMALLOC_START, align);
	const unsigned long vmalloc_end = VMALLOC_END & ~(align - 1);
	struct vmap_area **vas, *prev, *next;
	struct vm_struct **vms;
	int area, area2, last_area, term_area;
	unsigned long base, start, end, last_end;
	bool purged = false;

	gfp_mask &= GFP_RECLAIM_MASK;

	/* verify parameters and allocate data structures */
	BUG_ON(align & ~PAGE_MASK || !is_power_of_2(align));
	for (last_area = 0, area = 0; area < nr_vms; area++) {
		start = offsets[area];
		end = start + sizes[area];

		/* is everything aligned properly? */
		BUG_ON(!IS_ALIGNED(offsets[area], align));
		BUG_ON(!IS_ALIGNED(sizes[area], align));

		/* detect the area with the highest address */
		if (start > offsets[last_area])
			last_area = area;

		for (area2 = 0; area2 < nr_vms; area2++) {
			unsigned long start2 = offsets[area2];
			unsigned long end2 = start2 + sizes[area2];

			if (area2 == area)
				continue;

			BUG_ON(start2 >= start && start2 < end);
			BUG_ON(end2 <= end && end2 > start);
		}
	}
	last_end = offsets[last_area] + sizes[last_area];

	if (vmalloc_end - vmalloc_start < last_end) {
		WARN_ON(true);
		return NULL;
	}

	vms = kzalloc(sizeof(vms[0]) * nr_vms, gfp_mask);
	vas = kzalloc(sizeof(vas[0]) * nr_vms, gfp_mask);
	if (!vas || !vms)
		goto err_free;

	for (area = 0; area < nr_vms; area++) {
		vas[area] = kzalloc(sizeof(struct vmap_area), gfp_mask);
		vms[area] = kzalloc(sizeof(struct vm_struct), gfp_mask);
		if (!vas[area] || !vms[area])
			goto err_free;
	}
retry:
	spin_lock(&vmap_area_lock);

	/* start scanning - we scan from the top, begin with the last area */
	area = term_area = last_area;
	start = offsets[area];
	end = start + sizes[area];

	if (!pvm_find_next_prev(vmap_area_pcpu_hole, &next, &prev)) {
		base = vmalloc_end - last_end;
		goto found;
	}
	base = pvm_determine_end(&next, &prev, align) - end;

	while (true) {
		BUG_ON(next && next->va_end <= base + end);
		BUG_ON(prev && prev->va_end > base + end);

		/*
		 * base might have underflowed, add last_end before
		 * comparing.
		 */
		if (base + last_end < vmalloc_start + last_end) {
			spin_unlock(&vmap_area_lock);
			if (!purged) {
				purge_vmap_area_lazy();
				purged = true;
				goto retry;
			}
			goto err_free;
		}

		/*
		 * If next overlaps, move base downwards so that it's
		 * right below next and then recheck.
		 */
		if (next && next->va_start < base + end) {
			base = pvm_determine_end(&next, &prev, align) - end;
			term_area = area;
			continue;
		}

		/*
		 * If prev overlaps, shift down next and prev and move
		 * base so that it's right below new next and then
		 * recheck.
		 */
		if (prev && prev->va_end > base + start)  {
			next = prev;
			prev = node_to_va(rb_prev(&next->rb_node));
			base = pvm_determine_end(&next, &prev, align) - end;
			term_area = area;
			continue;
		}

		/*
		 * This area fits, move on to the previous one.  If
		 * the previous one is the terminal one, we're done.
		 */
		area = (area + nr_vms - 1) % nr_vms;
		if (area == term_area)
			break;
		start = offsets[area];
		end = start + sizes[area];
		pvm_find_next_prev(base + end, &next, &prev);
	}
found:
	/* we've found a fitting base, insert all va's */
	for (area = 0; area < nr_vms; area++) {
		struct vmap_area *va = vas[area];

		va->va_start = base + offsets[area];
		va->va_end = va->va_start + sizes[area];
		__insert_vmap_area(va);
	}

	vmap_area_pcpu_hole = base + offsets[last_area];

	spin_unlock(&vmap_area_lock);

	/* insert all vm's */
	for (area = 0; area < nr_vms; area++)
		insert_vmalloc_vm(vms[area], vas[area], VM_ALLOC,
				  pcpu_get_vm_areas);

	kfree(vas);
	return vms;

err_free:
	for (area = 0; area < nr_vms; area++) {
		if (vas)
			kfree(vas[area]);
		if (vms)
			kfree(vms[area]);
	}
	kfree(vas);
	kfree(vms);
	return NULL;
}
#endif

/**
 * pcpu_free_vm_areas - free vmalloc areas for percpu allocator
 * @vms: vm_struct pointer array returned by pcpu_get_vm_areas()
 * @nr_vms: the number of allocated areas
 *
 * Free vm_structs and the array allocated by pcpu_get_vm_areas().
 */
void pcpu_free_vm_areas(struct vm_struct **vms, int nr_vms)
{
	int i;

	for (i = 0; i < nr_vms; i++)
		free_vm_area(vms[i]);
	kfree(vms);
}

#ifdef CONFIG_PROC_FS
static void *s_start(struct seq_file *m, loff_t *pos)
{
	loff_t n = *pos;
	struct vm_struct *v;

	read_lock(&vmlist_lock);
	v = vmlist;
	while (n > 0 && v) {
		n--;
		v = v->next;
	}
	if (!n)
		return v;

	return NULL;

}

static void *s_next(struct seq_file *m, void *p, loff_t *pos)
{
	struct vm_struct *v = p;

	++*pos;
	return v->next;
}

static void s_stop(struct seq_file *m, void *p)
{
	read_unlock(&vmlist_lock);
}

static void show_numa_info(struct seq_file *m, struct vm_struct *v)
{
	if (NUMA_BUILD) {
		unsigned int nr, *counters = m->private;

		if (!counters)
			return;

		memset(counters, 0, nr_node_ids * sizeof(unsigned int));

		for (nr = 0; nr < v->nr_pages; nr++)
			counters[page_to_nid(v->pages[nr])]++;

		for_each_node_state(nr, N_HIGH_MEMORY)
			if (counters[nr])
				seq_printf(m, " N%u=%u", nr, counters[nr]);
	}
}

static int s_show(struct seq_file *m, void *p)
{
	struct vm_struct *v = p;

	seq_printf(m, "0x%p-0x%p %7ld",
		v->addr, v->addr + v->size, v->size);

	if (v->caller) {
		char buff[KSYM_SYMBOL_LEN];

		seq_putc(m, ' ');
		sprint_symbol(buff, (unsigned long)v->caller);
		seq_puts(m, buff);
	}

	if (v->nr_pages)
		seq_printf(m, " pages=%d", v->nr_pages);

	if (v->phys_addr)
		seq_printf(m, " phys=%lx", v->phys_addr);

	if (v->flags & VM_IOREMAP)
		seq_printf(m, " ioremap");

	if (v->flags & VM_ALLOC)
		seq_printf(m, " vmalloc");

	if (v->flags & VM_MAP)
		seq_printf(m, " vmap");

	if (v->flags & VM_USERMAP)
		seq_printf(m, " user");

	if (v->flags & VM_VPAGES)
		seq_printf(m, " vpages");

	show_numa_info(m, v);
	seq_putc(m, '\n');
	return 0;
}

static const struct seq_operations vmalloc_op = {
	.start = s_start,
	.next = s_next,
	.stop = s_stop,
	.show = s_show,
};

static int vmalloc_open(struct inode *inode, struct file *file)
{
	unsigned int *ptr = NULL;
	int ret;

	if (NUMA_BUILD)
		ptr = kmalloc(nr_node_ids * sizeof(unsigned int), GFP_KERNEL);
	ret = seq_open(file, &vmalloc_op);
	if (!ret) {
		struct seq_file *m = file->private_data;
		m->private = ptr;
	} else
		kfree(ptr);
	return ret;
}

static const struct file_operations proc_vmalloc_operations = {
	.open		= vmalloc_open,
	.read		= seq_read,
	.llseek		= seq_lseek,
	.release	= seq_release_private,
};

static int __init proc_vmalloc_init(void)
{
	proc_create("vmallocinfo", S_IRUSR, NULL, &proc_vmalloc_operations);
	return 0;
}
module_init(proc_vmalloc_init);
#endif
<|MERGE_RESOLUTION|>--- conflicted
+++ resolved
@@ -398,13 +398,10 @@
 			purged = 1;
 			goto retry;
 		}
-		if (printk_ratelimit()) {
+		if (printk_ratelimit())
 			printk(KERN_WARNING
-				"vmap allocation failed - "
-				"use vmalloc=<size> to increase size.\n");
-			printk(KERN_WARNING "vmalloc size=%lx start=%lx end=%lx node=%d gfp=%lx\n", size, vstart, vend, node, (unsigned long)gfp_mask);
-			dump_stack();
-		}
+				"vmap allocation for size %lu failed: "
+				"use vmalloc=<size> to increase size.\n", size);
 		kfree(va);
 		return ERR_PTR(-EBUSY);
 	}
@@ -482,8 +479,6 @@
 #ifdef CONFIG_DEBUG_PAGEALLOC
 	vunmap_page_range(start, end);
 	flush_tlb_kernel_range(start, end);
-#elif defined(CONFIG_XEN) && defined(CONFIG_X86)
-	vunmap_page_range(start, end);
 #endif
 }
 
@@ -1415,16 +1410,6 @@
 	struct page **pages;
 	unsigned int nr_pages, array_size, i;
 	gfp_t nested_gfp = (gfp_mask & GFP_RECLAIM_MASK) | __GFP_ZERO;
-<<<<<<< HEAD
-#ifdef CONFIG_XEN
-	gfp_t dma_mask = gfp_mask & (__GFP_DMA | __GFP_DMA32);
-
-	BUILD_BUG_ON((__GFP_DMA | __GFP_DMA32) != (__GFP_DMA + __GFP_DMA32));
-	if (dma_mask == (__GFP_DMA | __GFP_DMA32))
-		gfp_mask &= ~(__GFP_DMA | __GFP_DMA32);
-#endif
-=======
->>>>>>> 92dcffb9
 
 	nr_pages = (area->size - PAGE_SIZE) >> PAGE_SHIFT;
 	array_size = (nr_pages * sizeof(struct page *));
@@ -1432,14 +1417,8 @@
 	area->nr_pages = nr_pages;
 	/* Please note that the recursion is strictly bounded. */
 	if (array_size > PAGE_SIZE) {
-<<<<<<< HEAD
-		pages = __vmalloc_node(array_size, 1,
-				       nested_gfp | __GFP_HIGHMEM,
-				       PAGE_KERNEL, node, caller);
-=======
 		pages = __vmalloc_node(array_size, 1, nested_gfp|__GFP_HIGHMEM,
 				PAGE_KERNEL, node, caller);
->>>>>>> 92dcffb9
 		area->flags |= VM_VPAGES;
 	} else {
 		pages = kmalloc_node(array_size, nested_gfp, node);
@@ -1466,16 +1445,6 @@
 			goto fail;
 		}
 		area->pages[i] = page;
-#ifdef CONFIG_XEN
-		if (dma_mask) {
-			if (xen_limit_pages_to_max_mfn(page, 0, 32)) {
-				area->nr_pages = i + 1;
-				goto fail;
-			}
-			if (gfp_mask & __GFP_ZERO)
-				clear_highpage(page);
-		}
-#endif
 	}
 
 	if (map_vm_area(area, prot, &pages))
@@ -1635,8 +1604,6 @@
 #define GFP_VMALLOC32 GFP_DMA32 | GFP_KERNEL
 #elif defined(CONFIG_64BIT) && defined(CONFIG_ZONE_DMA)
 #define GFP_VMALLOC32 GFP_DMA | GFP_KERNEL
-#elif defined(CONFIG_XEN)
-#define GFP_VMALLOC32 __GFP_DMA | __GFP_DMA32 | GFP_KERNEL
 #else
 #define GFP_VMALLOC32 GFP_KERNEL
 #endif
@@ -2023,7 +1990,6 @@
 }
 EXPORT_SYMBOL_GPL(free_vm_area);
 
-#ifndef CONFIG_HAVE_LEGACY_PER_CPU_AREA
 static struct vmap_area *node_to_va(struct rb_node *n)
 {
 	return n ? rb_entry(n, struct vmap_area, rb_node) : NULL;
@@ -2288,7 +2254,6 @@
 	kfree(vms);
 	return NULL;
 }
-#endif
 
 /**
  * pcpu_free_vm_areas - free vmalloc areas for percpu allocator
