--- conflicted
+++ resolved
@@ -1568,9 +1568,6 @@
 	bool strictlimit = bdi->capabilities & BDI_CAP_STRICTLIMIT;
 	unsigned long start_time = jiffies;
 
-	if (current->flags & PF_LOCAL_THROTTLE)
-		/* This task must only be throttled by its own writeback */
-		strictlimit = true;
 	for (;;) {
 		unsigned long now = jiffies;
 		unsigned long dirty, thresh, bg_thresh;
@@ -1578,15 +1575,6 @@
 		unsigned long m_thresh = 0;
 		unsigned long m_bg_thresh = 0;
 
-<<<<<<< HEAD
-		/*
-		 * Unstable writes are a feature of certain networked
-		 * filesystems (i.e. NFS) in which data may have been
-		 * written to the server's write cache, but has not yet
-		 * been flushed to permanent storage.
-		 */
-=======
->>>>>>> 7d2a07b7
 		nr_reclaimable = global_node_page_state(NR_FILE_DIRTY);
 		gdtc->avail = global_dirtyable_memory();
 		gdtc->dirty = nr_reclaimable + global_node_page_state(NR_WRITEBACK);
@@ -2453,11 +2441,7 @@
 		inc_wb_stat(wb, WB_DIRTIED);
 		task_io_account_write(PAGE_SIZE);
 		current->nr_dirtied++;
-<<<<<<< HEAD
-		this_cpu_inc(bdp_ratelimits);
-=======
 		__this_cpu_inc(bdp_ratelimits);
->>>>>>> 7d2a07b7
 
 		mem_cgroup_track_foreign_dirty(page, wb);
 	}
