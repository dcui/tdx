--- conflicted
+++ resolved
@@ -95,11 +95,7 @@
 {
 	__page_cache_release(page);
 	mem_cgroup_uncharge(page);
-<<<<<<< HEAD
-	free_unref_page(page);
-=======
 	free_unref_page(page, 0);
->>>>>>> 7d2a07b7
 }
 
 static void __put_compound_page(struct page *page)
@@ -449,12 +445,7 @@
 		else
 			__lru_cache_activate_page(page);
 		ClearPageReferenced(page);
-<<<<<<< HEAD
-		if (page_is_file_cache(page))
-			workingset_activation(page);
-=======
 		workingset_activation(page);
->>>>>>> 7d2a07b7
 	}
 	if (page_is_idle(page))
 		clear_page_idle(page);
@@ -558,24 +549,15 @@
 		 * It can make readahead confusing.  But race window
 		 * is _really_ small and  it's non-critical problem.
 		 */
-<<<<<<< HEAD
-		add_page_to_lru_list(page, lruvec, lru);
-=======
 		add_page_to_lru_list(page, lruvec);
->>>>>>> 7d2a07b7
 		SetPageReclaim(page);
 	} else {
 		/*
 		 * The page's writeback ends up during pagevec
 		 * We move that page into tail of inactive.
 		 */
-<<<<<<< HEAD
-		add_page_to_lru_list_tail(page, lruvec, lru);
-		__count_vm_event(PGROTATED);
-=======
 		add_page_to_lru_list_tail(page, lruvec);
 		__count_vm_events(PGROTATED, nr_pages);
->>>>>>> 7d2a07b7
 	}
 
 	if (active) {
@@ -769,12 +751,6 @@
  */
 inline void __lru_add_drain_all(bool force_all_cpus)
 {
-<<<<<<< HEAD
-	static seqcount_t seqcount = SEQCNT_ZERO(seqcount);
-	static DEFINE_MUTEX(lock);
-	static struct cpumask has_work;
-	int cpu, seq;
-=======
 	/*
 	 * lru_drain_gen - Global pages generation number
 	 *
@@ -789,7 +765,6 @@
 	static struct cpumask has_work;
 	static DEFINE_MUTEX(lock);
 	unsigned cpu, this_gen;
->>>>>>> 7d2a07b7
 
 	/*
 	 * Make sure nobody triggers this path before mm_percpu_wq is fully
@@ -798,22 +773,6 @@
 	if (WARN_ON(!mm_percpu_wq))
 		return;
 
-<<<<<<< HEAD
-	seq = raw_read_seqcount_latch(&seqcount);
-
-	mutex_lock(&lock);
-
-	/*
-	 * Piggyback on drain started and finished while we waited for lock:
-	 * all pages pended at the time of our enter were drained from vectors.
-	 */
-	if (__read_seqcount_retry(&seqcount, seq))
-		goto done;
-
-	raw_write_seqcount_latch(&seqcount);
-
-	cpumask_clear(&has_work);
-=======
 	/*
 	 * Guarantee pagevec counter stores visible by this CPU are visible to
 	 * other CPUs before loading the current drain generation.
@@ -830,7 +789,6 @@
 	this_gen = smp_load_acquire(&lru_drain_gen);
 
 	mutex_lock(&lock);
->>>>>>> 7d2a07b7
 
 	/*
 	 * (C) Exit the draining operation if a newer generation, from another
@@ -1036,50 +994,7 @@
 }
 EXPORT_SYMBOL(__pagevec_release);
 
-<<<<<<< HEAD
-#ifdef CONFIG_TRANSPARENT_HUGEPAGE
-/* used by __split_huge_page_refcount() */
-void lru_add_page_tail(struct page *page, struct page *page_tail,
-		       struct lruvec *lruvec, struct list_head *list)
-{
-	const int file = 0;
-
-	VM_BUG_ON_PAGE(!PageHead(page), page);
-	VM_BUG_ON_PAGE(PageCompound(page_tail), page);
-	VM_BUG_ON_PAGE(PageLRU(page_tail), page);
-	lockdep_assert_held(&lruvec_pgdat(lruvec)->lru_lock);
-
-	if (!list)
-		SetPageLRU(page_tail);
-
-	if (likely(PageLRU(page)))
-		list_add_tail(&page_tail->lru, &page->lru);
-	else if (list) {
-		/* page reclaim is reclaiming a huge page */
-		get_page(page_tail);
-		list_add_tail(&page_tail->lru, list);
-	} else {
-		/*
-		 * Head page has not yet been counted, as an hpage,
-		 * so we must account for each subpage individually.
-		 *
-		 * Put page_tail on the list at the correct position
-		 * so they all end up in order.
-		 */
-		add_page_to_lru_list_tail(page_tail, lruvec,
-					  page_lru(page_tail));
-	}
-
-	if (!PageUnevictable(page))
-		update_page_reclaim_stat(lruvec, file, PageActive(page_tail));
-}
-#endif /* CONFIG_TRANSPARENT_HUGEPAGE */
-
-static void __pagevec_lru_add_fn(struct page *page, struct lruvec *lruvec,
-				 void *arg)
-=======
 static void __pagevec_lru_add_fn(struct page *page, struct lruvec *lruvec)
->>>>>>> 7d2a07b7
 {
 	int was_unevictable = TestClearPageUnevictable(page);
 	int nr_pages = thp_nr_pages(page);
