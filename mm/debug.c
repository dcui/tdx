/*
 * mm/debug.c
 *
 * mm/ specific debug routines.
 *
 */

#include <linux/kernel.h>
#include <linux/mm.h>
#include <linux/trace_events.h>
#include <linux/memcontrol.h>

static const struct trace_print_flags pageflag_names[] = {
	{1UL << PG_locked,		"locked"	},
	{1UL << PG_error,		"error"		},
	{1UL << PG_referenced,		"referenced"	},
	{1UL << PG_uptodate,		"uptodate"	},
	{1UL << PG_dirty,		"dirty"		},
	{1UL << PG_lru,			"lru"		},
	{1UL << PG_active,		"active"	},
	{1UL << PG_slab,		"slab"		},
	{1UL << PG_owner_priv_1,	"owner_priv_1"	},
	{1UL << PG_arch_1,		"arch_1"	},
	{1UL << PG_reserved,		"reserved"	},
	{1UL << PG_private,		"private"	},
	{1UL << PG_private_2,		"private_2"	},
	{1UL << PG_writeback,		"writeback"	},
#ifdef CONFIG_PAGEFLAGS_EXTENDED
	{1UL << PG_head,		"head"		},
	{1UL << PG_tail,		"tail"		},
#else
	{1UL << PG_compound,		"compound"	},
#endif
	{1UL << PG_swapcache,		"swapcache"	},
	{1UL << PG_mappedtodisk,	"mappedtodisk"	},
	{1UL << PG_reclaim,		"reclaim"	},
	{1UL << PG_swapbacked,		"swapbacked"	},
	{1UL << PG_unevictable,		"unevictable"	},
#ifdef CONFIG_MMU
	{1UL << PG_mlocked,		"mlocked"	},
#endif
#ifdef CONFIG_ARCH_USES_PG_UNCACHED
	{1UL << PG_uncached,		"uncached"	},
#endif
#ifdef CONFIG_MEMORY_FAILURE
	{1UL << PG_hwpoison,		"hwpoison"	},
#endif
#ifdef CONFIG_TRANSPARENT_HUGEPAGE
	{1UL << PG_compound_lock,	"compound_lock"	},
#endif
<<<<<<< HEAD
#ifdef CONFIG_XEN
	{1UL << PG_foreign,		"foreign"	},
/*	{1UL << PG_netback,		"netback"	}, */
	{1UL << PG_blkback,		"blkback"	},
=======
#if defined(CONFIG_IDLE_PAGE_TRACKING) && defined(CONFIG_64BIT)
	{1UL << PG_young,		"young"		},
	{1UL << PG_idle,		"idle"		},
>>>>>>> 25cb62b7
#endif
};

static void dump_flags(unsigned long flags,
			const struct trace_print_flags *names, int count)
{
	const char *delim = "";
	unsigned long mask;
	int i;

	pr_emerg("flags: %#lx(", flags);

	/* remove zone id */
	flags &= (1UL << NR_PAGEFLAGS) - 1;

	for (i = 0; i < count && flags; i++) {

		mask = names[i].mask;
		if ((flags & mask) != mask)
			continue;

		flags &= ~mask;
		pr_cont("%s%s", delim, names[i].name);
		delim = "|";
	}

	/* check for left over flags */
	if (flags)
		pr_cont("%s%#lx", delim, flags);

	pr_cont(")\n");
}

void dump_page_badflags(struct page *page, const char *reason,
		unsigned long badflags)
{
	pr_emerg("page:%p count:%d mapcount:%d mapping:%p index:%#lx\n",
		  page, atomic_read(&page->_count), page_mapcount(page),
		  page->mapping, page->index);
	BUILD_BUG_ON(ARRAY_SIZE(pageflag_names) != __NR_PAGEFLAGS);
	dump_flags(page->flags, pageflag_names, ARRAY_SIZE(pageflag_names));
	if (reason)
		pr_alert("page dumped because: %s\n", reason);
	if (page->flags & badflags) {
		pr_alert("bad because of flags:\n");
		dump_flags(page->flags & badflags,
				pageflag_names, ARRAY_SIZE(pageflag_names));
	}
#ifdef CONFIG_MEMCG
	if (page->mem_cgroup)
		pr_alert("page->mem_cgroup:%p\n", page->mem_cgroup);
#endif
}

void dump_page(struct page *page, const char *reason)
{
	dump_page_badflags(page, reason, 0);
}
EXPORT_SYMBOL(dump_page);

#ifdef CONFIG_DEBUG_VM

static const struct trace_print_flags vmaflags_names[] = {
	{VM_READ,			"read"		},
	{VM_WRITE,			"write"		},
	{VM_EXEC,			"exec"		},
	{VM_SHARED,			"shared"	},
	{VM_MAYREAD,			"mayread"	},
	{VM_MAYWRITE,			"maywrite"	},
	{VM_MAYEXEC,			"mayexec"	},
	{VM_MAYSHARE,			"mayshare"	},
	{VM_GROWSDOWN,			"growsdown"	},
	{VM_PFNMAP,			"pfnmap"	},
	{VM_DENYWRITE,			"denywrite"	},
	{VM_LOCKED,			"locked"	},
	{VM_IO,				"io"		},
	{VM_SEQ_READ,			"seqread"	},
	{VM_RAND_READ,			"randread"	},
	{VM_DONTCOPY,			"dontcopy"	},
	{VM_DONTEXPAND,			"dontexpand"	},
	{VM_ACCOUNT,			"account"	},
	{VM_NORESERVE,			"noreserve"	},
	{VM_HUGETLB,			"hugetlb"	},
#if defined(CONFIG_X86)
	{VM_PAT,			"pat"		},
#elif defined(CONFIG_PPC)
	{VM_SAO,			"sao"		},
#elif defined(CONFIG_PARISC) || defined(CONFIG_METAG) || defined(CONFIG_IA64)
	{VM_GROWSUP,			"growsup"	},
#elif !defined(CONFIG_MMU)
	{VM_MAPPED_COPY,		"mappedcopy"	},
#else
	{VM_ARCH_1,			"arch_1"	},
#endif
	{VM_DONTDUMP,			"dontdump"	},
#ifdef CONFIG_MEM_SOFT_DIRTY
	{VM_SOFTDIRTY,			"softdirty"	},
#endif
	{VM_MIXEDMAP,			"mixedmap"	},
	{VM_HUGEPAGE,			"hugepage"	},
	{VM_NOHUGEPAGE,			"nohugepage"	},
	{VM_MERGEABLE,			"mergeable"	},
};

void dump_vma(const struct vm_area_struct *vma)
{
	pr_emerg("vma %p start %p end %p\n"
		"next %p prev %p mm %p\n"
		"prot %lx anon_vma %p vm_ops %p\n"
		"pgoff %lx file %p private_data %p\n",
		vma, (void *)vma->vm_start, (void *)vma->vm_end, vma->vm_next,
		vma->vm_prev, vma->vm_mm,
		(unsigned long)pgprot_val(vma->vm_page_prot),
		vma->anon_vma, vma->vm_ops, vma->vm_pgoff,
		vma->vm_file, vma->vm_private_data);
	dump_flags(vma->vm_flags, vmaflags_names, ARRAY_SIZE(vmaflags_names));
}
EXPORT_SYMBOL(dump_vma);

void dump_mm(const struct mm_struct *mm)
{
	pr_emerg("mm %p mmap %p seqnum %d task_size %lu\n"
#ifdef CONFIG_MMU
		"get_unmapped_area %p\n"
#endif
		"mmap_base %lu mmap_legacy_base %lu highest_vm_end %lu\n"
		"pgd %p mm_users %d mm_count %d nr_ptes %lu nr_pmds %lu map_count %d\n"
		"hiwater_rss %lx hiwater_vm %lx total_vm %lx locked_vm %lx\n"
		"pinned_vm %lx shared_vm %lx exec_vm %lx stack_vm %lx\n"
		"start_code %lx end_code %lx start_data %lx end_data %lx\n"
		"start_brk %lx brk %lx start_stack %lx\n"
		"arg_start %lx arg_end %lx env_start %lx env_end %lx\n"
		"binfmt %p flags %lx core_state %p\n"
#ifdef CONFIG_AIO
		"ioctx_table %p\n"
#endif
#ifdef CONFIG_MEMCG
		"owner %p "
#endif
		"exe_file %p\n"
#ifdef CONFIG_MMU_NOTIFIER
		"mmu_notifier_mm %p\n"
#endif
#ifdef CONFIG_NUMA_BALANCING
		"numa_next_scan %lu numa_scan_offset %lu numa_scan_seq %d\n"
#endif
#if defined(CONFIG_NUMA_BALANCING) || defined(CONFIG_COMPACTION)
		"tlb_flush_pending %d\n"
#endif
		"%s",	/* This is here to hold the comma */

		mm, mm->mmap, mm->vmacache_seqnum, mm->task_size,
#ifdef CONFIG_MMU
		mm->get_unmapped_area,
#endif
		mm->mmap_base, mm->mmap_legacy_base, mm->highest_vm_end,
		mm->pgd, atomic_read(&mm->mm_users),
		atomic_read(&mm->mm_count),
		atomic_long_read((atomic_long_t *)&mm->nr_ptes),
		mm_nr_pmds((struct mm_struct *)mm),
		mm->map_count,
		mm->hiwater_rss, mm->hiwater_vm, mm->total_vm, mm->locked_vm,
		mm->pinned_vm, mm->shared_vm, mm->exec_vm, mm->stack_vm,
		mm->start_code, mm->end_code, mm->start_data, mm->end_data,
		mm->start_brk, mm->brk, mm->start_stack,
		mm->arg_start, mm->arg_end, mm->env_start, mm->env_end,
		mm->binfmt, mm->flags, mm->core_state,
#ifdef CONFIG_AIO
		mm->ioctx_table,
#endif
#ifdef CONFIG_MEMCG
		mm->owner,
#endif
		mm->exe_file,
#ifdef CONFIG_MMU_NOTIFIER
		mm->mmu_notifier_mm,
#endif
#ifdef CONFIG_NUMA_BALANCING
		mm->numa_next_scan, mm->numa_scan_offset, mm->numa_scan_seq,
#endif
#if defined(CONFIG_NUMA_BALANCING) || defined(CONFIG_COMPACTION)
		mm->tlb_flush_pending,
#endif
		""		/* This is here to not have a comma! */
		);

		dump_flags(mm->def_flags, vmaflags_names,
				ARRAY_SIZE(vmaflags_names));
}

#endif		/* CONFIG_DEBUG_VM */<|MERGE_RESOLUTION|>--- conflicted
+++ resolved
@@ -48,16 +48,14 @@
 #ifdef CONFIG_TRANSPARENT_HUGEPAGE
 	{1UL << PG_compound_lock,	"compound_lock"	},
 #endif
-<<<<<<< HEAD
+#if defined(CONFIG_IDLE_PAGE_TRACKING) && defined(CONFIG_64BIT)
+	{1UL << PG_young,		"young"		},
+	{1UL << PG_idle,		"idle"		},
+#endif
 #ifdef CONFIG_XEN
 	{1UL << PG_foreign,		"foreign"	},
 /*	{1UL << PG_netback,		"netback"	}, */
 	{1UL << PG_blkback,		"blkback"	},
-=======
-#if defined(CONFIG_IDLE_PAGE_TRACKING) && defined(CONFIG_64BIT)
-	{1UL << PG_young,		"young"		},
-	{1UL << PG_idle,		"idle"		},
->>>>>>> 25cb62b7
 #endif
 };
 
