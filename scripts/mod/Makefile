# SPDX-License-Identifier: GPL-2.0
OBJECT_FILES_NON_STANDARD := y
CFLAGS_REMOVE_empty.o += $(CC_FLAGS_LTO)

<<<<<<< HEAD
hostprogs-y	:= modpost mk_elfconfig ksym-provides
always		:= $(hostprogs-y) empty.o
=======
hostprogs-always-y	+= modpost mk_elfconfig
always-y		+= empty.o
>>>>>>> 7d2a07b7

modpost-objs	:= modpost.o file2alias.o sumversion.o

ksym-provides-objs	:= ksym-provides.o

HOSTLDLIBS_ksym-provides := -lelf

devicetable-offsets-file := devicetable-offsets.h

$(obj)/$(devicetable-offsets-file): $(obj)/devicetable-offsets.s FORCE
	$(call filechk,offsets,__DEVICETABLE_OFFSETS_H__)

targets += $(devicetable-offsets-file) devicetable-offsets.s

# dependencies on generated files need to be listed explicitly

$(obj)/modpost.o $(obj)/file2alias.o $(obj)/sumversion.o: $(obj)/elfconfig.h
$(obj)/file2alias.o: $(obj)/$(devicetable-offsets-file)

quiet_cmd_elfconfig = MKELF   $@
      cmd_elfconfig = $(obj)/mk_elfconfig < $< > $@

$(obj)/elfconfig.h: $(obj)/empty.o $(obj)/mk_elfconfig FORCE
	$(call if_changed,elfconfig)

targets += elfconfig.h<|MERGE_RESOLUTION|>--- conflicted
+++ resolved
@@ -2,19 +2,10 @@
 OBJECT_FILES_NON_STANDARD := y
 CFLAGS_REMOVE_empty.o += $(CC_FLAGS_LTO)
 
-<<<<<<< HEAD
-hostprogs-y	:= modpost mk_elfconfig ksym-provides
-always		:= $(hostprogs-y) empty.o
-=======
 hostprogs-always-y	+= modpost mk_elfconfig
 always-y		+= empty.o
->>>>>>> 7d2a07b7
 
 modpost-objs	:= modpost.o file2alias.o sumversion.o
-
-ksym-provides-objs	:= ksym-provides.o
-
-HOSTLDLIBS_ksym-provides := -lelf
 
 devicetable-offsets-file := devicetable-offsets.h
 
