--- conflicted
+++ resolved
@@ -73,15 +73,8 @@
 
   echo \#define UTS_VERSION \"`echo $UTS_VERSION | $UTS_TRUNCATE`\"
 
-<<<<<<< HEAD
-  echo \#define LINUX_COMPILE_TIME \"`date +%T`\"
-  echo \#define LINUX_COMPILE_BY \"geeko\"
-  echo \#define LINUX_COMPILE_HOST \"buildhost\"
-  echo \#define LINUX_COMPILE_DOMAIN \"suse.de\"
-=======
   echo \#define LINUX_COMPILE_BY \"`echo $LINUX_COMPILE_BY | $UTS_TRUNCATE`\"
   echo \#define LINUX_COMPILE_HOST \"`echo $LINUX_COMPILE_HOST | $UTS_TRUNCATE`\"
->>>>>>> 55922c9d
 
   echo \#define LINUX_COMPILER \"`$CC -v 2>&1 | tail -n 1`\"
 ) > .tmpcompile
