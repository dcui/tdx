# Backward compatibility
asflags-y  += $(EXTRA_AFLAGS)
ccflags-y  += $(EXTRA_CFLAGS)
cppflags-y += $(EXTRA_CPPFLAGS)
ldflags-y  += $(EXTRA_LDFLAGS)

# Figure out what we need to build from the various variables
# ===========================================================================

# When an object is listed to be built compiled-in and modular,
# only build the compiled-in version

obj-m := $(filter-out $(obj-y),$(obj-m))

# Libraries are always collected in one lib file.
# Filter out objects already built-in

lib-y := $(filter-out $(obj-y), $(sort $(lib-y) $(lib-m)))

# Remove objects forcibly disabled

obj-y := $(filter-out $(disabled-obj-y),$(obj-y))
obj-m := $(filter-out $(disabled-obj-y),$(obj-m))
lib-y := $(filter-out $(disabled-obj-y),$(lib-y))


# Handle objects in subdirs
# ---------------------------------------------------------------------------
# o if we encounter foo/ in $(obj-y), replace it by foo/built-in.o
#   and add the directory to the list of dirs to descend into: $(subdir-y)
# o if we encounter foo/ in $(obj-m), remove it from $(obj-m) 
#   and add the directory to the list of dirs to descend into: $(subdir-m)

# Determine modorder.
# Unfortunately, we don't have information about ordering between -y
# and -m subdirs.  Just put -y's first.
modorder	:= $(patsubst %/,%/modules.order, $(filter %/, $(obj-y)) $(obj-m:.o=.ko))

__subdir-y	:= $(patsubst %/,%,$(filter %/, $(obj-y)))
subdir-y	+= $(__subdir-y)
__subdir-m	:= $(patsubst %/,%,$(filter %/, $(obj-m)))
subdir-m	+= $(__subdir-m)
obj-y		:= $(patsubst %/, %/built-in.o, $(obj-y))
obj-m		:= $(filter-out %/, $(obj-m))

# Subdirectories we need to descend into

subdir-ym	:= $(sort $(subdir-y) $(subdir-m))

# if $(foo-objs) exists, foo.o is a composite object 
multi-used-y := $(sort $(foreach m,$(obj-y), $(if $(strip $($(m:.o=-objs)) $($(m:.o=-y))), $(m))))
multi-used-m := $(sort $(foreach m,$(obj-m), $(if $(strip $($(m:.o=-objs)) $($(m:.o=-y))), $(m))))
multi-used   := $(multi-used-y) $(multi-used-m)
single-used-m := $(sort $(filter-out $(multi-used-m),$(obj-m)))

# Build list of the parts of our composite objects, our composite
# objects depend on those (obviously)
multi-objs-y := $(foreach m, $(multi-used-y), $($(m:.o=-objs)) $($(m:.o=-y)))
multi-objs-m := $(foreach m, $(multi-used-m), $($(m:.o=-objs)) $($(m:.o=-y)))
multi-objs   := $(multi-objs-y) $(multi-objs-m)

# $(subdir-obj-y) is the list of objects in $(obj-y) which uses dir/ to
# tell kbuild to descend
subdir-obj-y := $(filter %/built-in.o, $(obj-y))

# $(obj-dirs) is a list of directories that contain object files
obj-dirs := $(dir $(multi-objs) $(subdir-obj-y))

# Replace multi-part objects by their individual parts, look at local dir only
real-objs-y := $(foreach m, $(filter-out $(subdir-obj-y), $(obj-y)), $(if $(strip $($(m:.o=-objs)) $($(m:.o=-y))),$($(m:.o=-objs)) $($(m:.o=-y)),$(m))) $(extra-y)
real-objs-m := $(foreach m, $(obj-m), $(if $(strip $($(m:.o=-objs)) $($(m:.o=-y))),$($(m:.o=-objs)) $($(m:.o=-y)),$(m)))

# Add subdir path

extra-y		:= $(addprefix $(obj)/,$(extra-y))
always		:= $(addprefix $(obj)/,$(always))
targets		:= $(addprefix $(obj)/,$(targets))
modorder	:= $(addprefix $(obj)/,$(modorder))
obj-y		:= $(addprefix $(obj)/,$(obj-y))
obj-m		:= $(addprefix $(obj)/,$(obj-m))
lib-y		:= $(addprefix $(obj)/,$(lib-y))
subdir-obj-y	:= $(addprefix $(obj)/,$(subdir-obj-y))
real-objs-y	:= $(addprefix $(obj)/,$(real-objs-y))
real-objs-m	:= $(addprefix $(obj)/,$(real-objs-m))
single-used-m	:= $(addprefix $(obj)/,$(single-used-m))
multi-used-y	:= $(addprefix $(obj)/,$(multi-used-y))
multi-used-m	:= $(addprefix $(obj)/,$(multi-used-m))
multi-objs-y	:= $(addprefix $(obj)/,$(multi-objs-y))
multi-objs-m	:= $(addprefix $(obj)/,$(multi-objs-m))
subdir-ym	:= $(addprefix $(obj)/,$(subdir-ym))
obj-dirs	:= $(addprefix $(obj)/,$(obj-dirs))

# These flags are needed for modversions and compiling, so we define them here
# already
# $(modname_flags) #defines KBUILD_MODNAME as the name of the module it will 
# end up in (or would, if it gets compiled in)
# Note: It's possible that one object gets potentially linked into more
#       than one module. In that case KBUILD_MODNAME will be set to foo_bar,
#       where foo and bar are the name of the modules.
name-fix = $(subst $(comma),_,$(subst -,_,$1))
basename_flags = -D"KBUILD_BASENAME=KBUILD_STR($(call name-fix,$(basetarget)))"
modname_flags  = $(if $(filter 1,$(words $(modname))),\
                 -D"KBUILD_MODNAME=KBUILD_STR($(call name-fix,$(modname)))")

#hash values
ifdef CONFIG_DYNAMIC_PRINTK_DEBUG
debug_flags = -D"DEBUG_HASH=$(shell ./scripts/basic/hash djb2 $(@D)$(modname))"\
              -D"DEBUG_HASH2=$(shell ./scripts/basic/hash r5 $(@D)$(modname))"
else
debug_flags =
endif

<<<<<<< HEAD
orig_c_flags   = $(KBUILD_CFLAGS) $(ccflags-y) $(CFLAGS_$(basetarget).o)
=======
orig_c_flags   = $(KBUILD_CPPFLAGS) $(KBUILD_CFLAGS)                     \
                 $(ccflags-y) $(CFLAGS_$(basetarget).o)
>>>>>>> 18e352e4
_c_flags       = $(filter-out $(CFLAGS_REMOVE_$(basetarget).o), $(orig_c_flags))
_a_flags       = $(KBUILD_CPPFLAGS) $(KBUILD_AFLAGS)                     \
                 $(asflags-y) $(AFLAGS_$(basetarget).o)
_cpp_flags     = $(KBUILD_CPPFLAGS) $(cppflags-y) $(CPPFLAGS_$(@F))

# If building the kernel in a separate objtree expand all occurrences
# of -Idir to -I$(srctree)/dir except for absolute paths (starting with '/').

ifeq ($(KBUILD_SRC),)
__c_flags	= $(_c_flags)
__a_flags	= $(_a_flags)
__cpp_flags     = $(_cpp_flags)
else

# -I$(obj) locates generated .h files
# $(call addtree,-I$(obj)) locates .h files in srctree, from generated .c files
#   and locates generated .h files
# FIXME: Replace both with specific CFLAGS* statements in the makefiles
__c_flags	= $(call addtree,-I$(obj)) $(call flags,_c_flags)
__a_flags	=                          $(call flags,_a_flags)
__cpp_flags     =                          $(call flags,_cpp_flags)
endif

<<<<<<< HEAD
c_flags        = -Wp,-MD,$(depfile) $(NOSTDINC_FLAGS) $(KBUILD_CPPFLAGS) \
		 $(__c_flags) $(modkern_cflags) \
=======
c_flags        = -Wp,-MD,$(depfile) $(NOSTDINC_FLAGS) $(LINUXINCLUDE)     \
		 $(__c_flags) $(modkern_cflags)                           \
>>>>>>> 18e352e4
		 -D"KBUILD_STR(s)=\#s" $(basename_flags) $(modname_flags) \
		  $(debug_flags)

a_flags        = -Wp,-MD,$(depfile) $(NOSTDINC_FLAGS) $(LINUXINCLUDE)     \
		 $(__a_flags) $(modkern_aflags)

cpp_flags      = -Wp,-MD,$(depfile) $(NOSTDINC_FLAGS) $(LINUXINCLUDE)     \
		 $(__cpp_flags)

ld_flags       = $(LDFLAGS) $(ldflags-y)

# Finds the multi-part object the current object will be linked into
modname-multi = $(sort $(foreach m,$(multi-used),\
		$(if $(filter $(subst $(obj)/,,$*.o), $($(m:.o=-objs)) $($(m:.o=-y))),$(m:.o=))))

# Shipped files
# ===========================================================================

quiet_cmd_shipped = SHIPPED $@
cmd_shipped = cat $< > $@

$(obj)/%:: $(src)/%_shipped
	$(call cmd,shipped)

# Commands useful for building a boot image
# ===========================================================================
# 
#	Use as following:
#
#	target: source(s) FORCE
#		$(if_changed,ld/objcopy/gzip)
#
#	and add target to extra-y so that we know we have to
#	read in the saved command line

# Linking
# ---------------------------------------------------------------------------

quiet_cmd_ld = LD      $@
cmd_ld = $(LD) $(LDFLAGS) $(ldflags-y) $(LDFLAGS_$(@F)) \
	       $(filter-out FORCE,$^) -o $@ 

# Objcopy
# ---------------------------------------------------------------------------

quiet_cmd_objcopy = OBJCOPY $@
cmd_objcopy = $(OBJCOPY) $(OBJCOPYFLAGS) $(OBJCOPYFLAGS_$(@F)) $< $@

# Gzip
# ---------------------------------------------------------------------------

quiet_cmd_gzip = GZIP    $@
cmd_gzip = gzip -f -9 < $< > $@

<|MERGE_RESOLUTION|>--- conflicted
+++ resolved
@@ -16,12 +16,6 @@
 # Filter out objects already built-in
 
 lib-y := $(filter-out $(obj-y), $(sort $(lib-y) $(lib-m)))
-
-# Remove objects forcibly disabled
-
-obj-y := $(filter-out $(disabled-obj-y),$(obj-y))
-obj-m := $(filter-out $(disabled-obj-y),$(obj-m))
-lib-y := $(filter-out $(disabled-obj-y),$(lib-y))
 
 
 # Handle objects in subdirs
@@ -110,12 +104,8 @@
 debug_flags =
 endif
 
-<<<<<<< HEAD
-orig_c_flags   = $(KBUILD_CFLAGS) $(ccflags-y) $(CFLAGS_$(basetarget).o)
-=======
 orig_c_flags   = $(KBUILD_CPPFLAGS) $(KBUILD_CFLAGS)                     \
                  $(ccflags-y) $(CFLAGS_$(basetarget).o)
->>>>>>> 18e352e4
 _c_flags       = $(filter-out $(CFLAGS_REMOVE_$(basetarget).o), $(orig_c_flags))
 _a_flags       = $(KBUILD_CPPFLAGS) $(KBUILD_AFLAGS)                     \
                  $(asflags-y) $(AFLAGS_$(basetarget).o)
@@ -139,13 +129,8 @@
 __cpp_flags     =                          $(call flags,_cpp_flags)
 endif
 
-<<<<<<< HEAD
-c_flags        = -Wp,-MD,$(depfile) $(NOSTDINC_FLAGS) $(KBUILD_CPPFLAGS) \
-		 $(__c_flags) $(modkern_cflags) \
-=======
 c_flags        = -Wp,-MD,$(depfile) $(NOSTDINC_FLAGS) $(LINUXINCLUDE)     \
 		 $(__c_flags) $(modkern_cflags)                           \
->>>>>>> 18e352e4
 		 -D"KBUILD_STR(s)=\#s" $(basename_flags) $(modname_flags) \
 		  $(debug_flags)
 
