--- conflicted
+++ resolved
@@ -34,19 +34,11 @@
 	stop->se.exec_start = rq_clock_task(rq);
 }
 
-<<<<<<< HEAD
-static struct task_struct *pick_next_task_stop(struct rq *rq)
-=======
 static struct task_struct *pick_task_stop(struct rq *rq)
->>>>>>> 7d2a07b7
 {
 	if (!sched_stop_runnable(rq))
 		return NULL;
 
-<<<<<<< HEAD
-	set_next_task_stop(rq, rq->stop, true);
-	return rq->stop;
-=======
 	return rq->stop;
 }
 
@@ -58,7 +50,6 @@
 		set_next_task_stop(rq, p, true);
 
 	return p;
->>>>>>> 7d2a07b7
 }
 
 static void
@@ -141,10 +132,7 @@
 
 #ifdef CONFIG_SMP
 	.balance		= balance_stop,
-<<<<<<< HEAD
-=======
 	.pick_task		= pick_task_stop,
->>>>>>> 7d2a07b7
 	.select_task_rq		= select_task_rq_stop,
 	.set_cpus_allowed	= set_cpus_allowed_common,
 #endif
