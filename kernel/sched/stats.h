--- conflicted
+++ resolved
@@ -160,19 +160,11 @@
 {
 	unsigned long long delta = 0;
 
-<<<<<<< HEAD
-	if (sched_info_on()) {
-		if (t->sched_info.last_queued)
-			delta = now - t->sched_info.last_queued;
-	}
-	sched_info_reset_dequeued(t);
-=======
 	if (!t->sched_info.last_queued)
 		return;
 
 	delta = rq_clock(rq) - t->sched_info.last_queued;
 	t->sched_info.last_queued = 0;
->>>>>>> 7d2a07b7
 	t->sched_info.run_delay += delta;
 
 	rq_sched_info_dequeue(rq, delta);
@@ -207,15 +199,8 @@
  */
 static inline void sched_info_enqueue(struct rq *rq, struct task_struct *t)
 {
-<<<<<<< HEAD
-	if (sched_info_on()) {
-		if (!t->sched_info.last_queued)
-			t->sched_info.last_queued = rq_clock(rq);
-	}
-=======
 	if (!t->sched_info.last_queued)
 		t->sched_info.last_queued = rq_clock(rq);
->>>>>>> 7d2a07b7
 }
 
 /*
@@ -256,16 +241,6 @@
 		sched_info_arrive(rq, next);
 }
 
-<<<<<<< HEAD
-static inline void
-sched_info_switch(struct rq *rq, struct task_struct *prev, struct task_struct *next)
-{
-	if (sched_info_on())
-		__sched_info_switch(rq, prev, next);
-}
-
-=======
->>>>>>> 7d2a07b7
 #else /* !CONFIG_SCHED_INFO: */
 # define sched_info_enqueue(rq, t)	do { } while (0)
 # define sched_info_dequeue(rq, t)	do { } while (0)
