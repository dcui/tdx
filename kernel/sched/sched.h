--- conflicted
+++ resolved
@@ -978,14 +978,11 @@
 
 	atomic_t		nr_iowait;
 
-<<<<<<< HEAD
-=======
 #ifdef CONFIG_SCHED_DEBUG
 	u64 last_seen_need_resched_ns;
 	int ticks_without_resched;
 #endif
 
->>>>>>> 7d2a07b7
 #ifdef CONFIG_MEMBARRIER
 	int membarrier_state;
 #endif
@@ -1519,11 +1516,8 @@
 #endif
 };
 
-<<<<<<< HEAD
-=======
 extern struct callback_head balance_push_callback;
 
->>>>>>> 7d2a07b7
 /*
  * Lockdep annotation that avoids accidental unlocks; it's like a
  * sticky/continuous lockdep_assert_held().
@@ -2036,15 +2030,6 @@
 	return READ_ONCE(p->on_rq) == TASK_ON_RQ_MIGRATING;
 }
 
-<<<<<<< HEAD
-/*
- * wake flags
- */
-#define WF_SYNC			0x01		/* Waker goes to sleep after wakeup */
-#define WF_FORK			0x02		/* Child wakeup after fork */
-#define WF_MIGRATED		0x04		/* Internal use, task got migrated */
-#define WF_ON_CPU		0x08		/* Wakee is on_cpu */
-=======
 /* Wake flags. The first three directly map to some SD flag value */
 #define WF_EXEC     0x02 /* Wakeup after exec; maps to SD_BALANCE_EXEC */
 #define WF_FORK     0x04 /* Wakeup after fork; maps to SD_BALANCE_FORK */
@@ -2059,7 +2044,6 @@
 static_assert(WF_FORK == SD_BALANCE_FORK);
 static_assert(WF_TTWU == SD_BALANCE_WAKE);
 #endif
->>>>>>> 7d2a07b7
 
 /*
  * To aid in avoiding the subversion of "niceness" due to uneven distribution
@@ -2135,14 +2119,10 @@
 
 #ifdef CONFIG_SMP
 	int (*balance)(struct rq *rq, struct task_struct *prev, struct rq_flags *rf);
-<<<<<<< HEAD
-	int  (*select_task_rq)(struct task_struct *p, int task_cpu, int sd_flag, int flags);
-=======
 	int  (*select_task_rq)(struct task_struct *p, int task_cpu, int flags);
 
 	struct task_struct * (*pick_task)(struct rq *rq);
 
->>>>>>> 7d2a07b7
 	void (*migrate_task_rq)(struct task_struct *p, int new_cpu);
 
 	void (*task_woken)(struct rq *this_rq, struct task_struct *task);
@@ -2192,23 +2172,6 @@
 
 static inline void set_next_task(struct rq *rq, struct task_struct *next)
 {
-<<<<<<< HEAD
-	WARN_ON_ONCE(rq->curr != next);
-	next->sched_class->set_next_task(rq, next, false);
-}
-
-#ifdef CONFIG_SMP
-#define sched_class_highest (&stop_sched_class)
-#else
-#define sched_class_highest (&dl_sched_class)
-#endif
-
-#define for_class_range(class, _from, _to) \
-	for (class = (_from); class != (_to); class = class->next)
-
-#define for_each_class(class) \
-	for_class_range(class, sched_class_highest, NULL)
-=======
 	next->sched_class->set_next_task(rq, next, false);
 }
 
@@ -2238,7 +2201,6 @@
 
 #define for_each_class(class) \
 	for_class_range(class, sched_class_highest, sched_class_lowest)
->>>>>>> 7d2a07b7
 
 extern const struct sched_class stop_sched_class;
 extern const struct sched_class dl_sched_class;
@@ -2268,13 +2230,10 @@
 
 extern struct task_struct *pick_next_task_fair(struct rq *rq, struct task_struct *prev, struct rq_flags *rf);
 extern struct task_struct *pick_next_task_idle(struct rq *rq);
-<<<<<<< HEAD
-=======
 
 #define SCA_CHECK		0x01
 #define SCA_MIGRATE_DISABLE	0x02
 #define SCA_MIGRATE_ENABLE	0x04
->>>>>>> 7d2a07b7
 
 #ifdef CONFIG_SMP
 
@@ -2505,10 +2464,6 @@
 
 
 #ifdef CONFIG_SMP
-<<<<<<< HEAD
-#ifdef CONFIG_PREEMPTION
-=======
->>>>>>> 7d2a07b7
 
 static inline bool rq_order_less(struct rq *rq1, struct rq *rq2)
 {
@@ -3072,9 +3027,6 @@
 
 	return true;
 }
-<<<<<<< HEAD
-#endif
-=======
 #endif
 
 extern void swake_up_all_locked(struct swait_queue_head *q);
@@ -3085,4 +3037,3 @@
 extern int sched_dynamic_mode(const char *str);
 extern void sched_dynamic_update(int mode);
 #endif
->>>>>>> 7d2a07b7
