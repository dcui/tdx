// SPDX-License-Identifier: GPL-2.0-only
/*
 * linux/kernel/power/snapshot.c
 *
 * This file provides system snapshot/restore functionality for swsusp.
 *
 * Copyright (C) 1998-2005 Pavel Machek <pavel@ucw.cz>
 * Copyright (C) 2006 Rafael J. Wysocki <rjw@sisk.pl>
 */

#define pr_fmt(fmt) "PM: hibernation: " fmt

#include <linux/version.h>
#include <linux/module.h>
#include <linux/mm.h>
#include <linux/suspend.h>
#include <linux/delay.h>
#include <linux/bitops.h>
#include <linux/spinlock.h>
#include <linux/kernel.h>
#include <linux/pm.h>
#include <linux/device.h>
#include <linux/init.h>
#include <linux/memblock.h>
#include <linux/nmi.h>
#include <linux/syscalls.h>
#include <linux/console.h>
#include <linux/highmem.h>
#include <linux/list.h>
#include <linux/slab.h>
#include <linux/compiler.h>
#include <linux/ktime.h>
#include <linux/set_memory.h>
#include <linux/security.h>
#include <linux/efi.h>
#include <linux/vmalloc.h>

#include <linux/uaccess.h>
#include <asm/mmu_context.h>
#include <asm/tlbflush.h>
#include <asm/io.h>
#ifdef CONFIG_HIBERNATE_VERIFICATION
#include <crypto/hash.h>
#endif

#include "power.h"

#if defined(CONFIG_STRICT_KERNEL_RWX) && defined(CONFIG_ARCH_HAS_SET_MEMORY)
static bool hibernate_restore_protection;
static bool hibernate_restore_protection_active;

void enable_restore_image_protection(void)
{
	hibernate_restore_protection = true;
}

static inline void hibernate_restore_protection_begin(void)
{
	hibernate_restore_protection_active = hibernate_restore_protection;
}

static inline void hibernate_restore_protection_end(void)
{
	hibernate_restore_protection_active = false;
}

static inline void hibernate_restore_protect_page(void *page_address)
{
	if (hibernate_restore_protection_active)
		set_memory_ro((unsigned long)page_address, 1);
}

static inline void hibernate_restore_unprotect_page(void *page_address)
{
	if (hibernate_restore_protection_active)
		set_memory_rw((unsigned long)page_address, 1);
}
#else
static inline void hibernate_restore_protection_begin(void) {}
static inline void hibernate_restore_protection_end(void) {}
static inline void hibernate_restore_protect_page(void *page_address) {}
static inline void hibernate_restore_unprotect_page(void *page_address) {}
#endif /* CONFIG_STRICT_KERNEL_RWX  && CONFIG_ARCH_HAS_SET_MEMORY */

<<<<<<< HEAD
/*
 * The trampoline is used to forward information from boot kernel
 * to image kernel.
 */
struct trampoline {
	int sig_enforce;
	int sig_verify_ret;
	bool secret_key_valid;
	u8 secret_key[SECRET_KEY_SIZE];
};

/* the trampoline is used by image kernel */
static void *trampoline_virt;

/* trampoline pfn from swsusp_info in snapshot for snapshot_write_next() */
static unsigned long trampoline_pfn;

/* Keep the buffer for foward page in snapshot_write_next() */
static void *trampoline_buff;
=======

/*
 * The calls to set_direct_map_*() should not fail because remapping a page
 * here means that we only update protection bits in an existing PTE.
 * It is still worth to have a warning here if something changes and this
 * will no longer be the case.
 */
static inline void hibernate_map_page(struct page *page)
{
	if (IS_ENABLED(CONFIG_ARCH_HAS_SET_DIRECT_MAP)) {
		int ret = set_direct_map_default_noflush(page);

		if (ret)
			pr_warn_once("Failed to remap page\n");
	} else {
		debug_pagealloc_map_pages(page, 1);
	}
}

static inline void hibernate_unmap_page(struct page *page)
{
	if (IS_ENABLED(CONFIG_ARCH_HAS_SET_DIRECT_MAP)) {
		unsigned long addr = (unsigned long)page_address(page);
		int ret  = set_direct_map_invalid_noflush(page);

		if (ret)
			pr_warn_once("Failed to remap page\n");

		flush_tlb_kernel_range(addr, addr + PAGE_SIZE);
	} else {
		debug_pagealloc_unmap_pages(page, 1);
	}
}
>>>>>>> 7d2a07b7

static int swsusp_page_is_free(struct page *);
static void swsusp_set_page_forbidden(struct page *);
static void swsusp_unset_page_forbidden(struct page *);

/*
 * Number of bytes to reserve for memory allocations made by device drivers
 * from their ->freeze() and ->freeze_noirq() callbacks so that they don't
 * cause image creation to fail (tunable via /sys/power/reserved_size).
 */
unsigned long reserved_size;

void __init hibernate_reserved_size_init(void)
{
	reserved_size = SPARE_PAGES * PAGE_SIZE;
}

/*
 * Preferred image size in bytes (tunable via /sys/power/image_size).
 * When it is set to N, swsusp will do its best to ensure the image
 * size will not exceed N bytes, but if that is impossible, it will
 * try to create the smallest image possible.
 */
unsigned long image_size;

void __init hibernate_image_size_init(void)
{
	image_size = ((totalram_pages() * 2) / 5) * PAGE_SIZE;
}

/*
 * List of PBEs needed for restoring the pages that were allocated before
 * the suspend and included in the suspend image, but have also been
 * allocated by the "resume" kernel, so their contents cannot be written
 * directly to their "original" page frames.
 */
struct pbe *restore_pblist;

/* struct linked_page is used to build chains of pages */

#define LINKED_PAGE_DATA_SIZE	(PAGE_SIZE - sizeof(void *))

struct linked_page {
	struct linked_page *next;
	char data[LINKED_PAGE_DATA_SIZE];
} __packed;

/*
 * List of "safe" pages (ie. pages that were not used by the image kernel
 * before hibernation) that may be used as temporary storage for image kernel
 * memory contents.
 */
static struct linked_page *safe_pages_list;

/* Pointer to an auxiliary buffer (1 page) */
static void *buffer;

#define PG_ANY		0
#define PG_SAFE		1
#define PG_UNSAFE_CLEAR	1
#define PG_UNSAFE_KEEP	0

static unsigned int allocated_unsafe_pages;

/**
 * get_image_page - Allocate a page for a hibernation image.
 * @gfp_mask: GFP mask for the allocation.
 * @safe_needed: Get pages that were not used before hibernation (restore only)
 *
 * During image restoration, for storing the PBE list and the image data, we can
 * only use memory pages that do not conflict with the pages used before
 * hibernation.  The "unsafe" pages have PageNosaveFree set and we count them
 * using allocated_unsafe_pages.
 *
 * Each allocated image page is marked as PageNosave and PageNosaveFree so that
 * swsusp_free() can release it.
 */
static void *get_image_page(gfp_t gfp_mask, int safe_needed)
{
	void *res;

	res = (void *)get_zeroed_page(gfp_mask);
	if (safe_needed)
		while (res && swsusp_page_is_free(virt_to_page(res))) {
			/* The page is unsafe, mark it for swsusp_free() */
			swsusp_set_page_forbidden(virt_to_page(res));
			allocated_unsafe_pages++;
			res = (void *)get_zeroed_page(gfp_mask);
		}
	if (res) {
		swsusp_set_page_forbidden(virt_to_page(res));
		swsusp_set_page_free(virt_to_page(res));
	}
	return res;
}

static void *__get_safe_page(gfp_t gfp_mask)
{
	if (safe_pages_list) {
		void *ret = safe_pages_list;

		safe_pages_list = safe_pages_list->next;
		memset(ret, 0, PAGE_SIZE);
		return ret;
	}
	return get_image_page(gfp_mask, PG_SAFE);
}

unsigned long get_safe_page(gfp_t gfp_mask)
{
	return (unsigned long)__get_safe_page(gfp_mask);
}

static struct page *alloc_image_page(gfp_t gfp_mask)
{
	struct page *page;

	page = alloc_page(gfp_mask);
	if (page) {
		swsusp_set_page_forbidden(page);
		swsusp_set_page_free(page);
	}
	return page;
}

static void recycle_safe_page(void *page_address)
{
	struct linked_page *lp = page_address;

	lp->next = safe_pages_list;
	safe_pages_list = lp;
}

/**
 * free_image_page - Free a page allocated for hibernation image.
 * @addr: Address of the page to free.
 * @clear_nosave_free: If set, clear the PageNosaveFree bit for the page.
 *
 * The page to free should have been allocated by get_image_page() (page flags
 * set by it are affected).
 */
static inline void free_image_page(void *addr, int clear_nosave_free)
{
	struct page *page;

	BUG_ON(!virt_addr_valid(addr));

	page = virt_to_page(addr);

	swsusp_unset_page_forbidden(page);
	if (clear_nosave_free)
		swsusp_unset_page_free(page);

	__free_page(page);
}

static inline void free_list_of_pages(struct linked_page *list,
				      int clear_page_nosave)
{
	while (list) {
		struct linked_page *lp = list->next;

		free_image_page(list, clear_page_nosave);
		list = lp;
	}
}

/*
 * struct chain_allocator is used for allocating small objects out of
 * a linked list of pages called 'the chain'.
 *
 * The chain grows each time when there is no room for a new object in
 * the current page.  The allocated objects cannot be freed individually.
 * It is only possible to free them all at once, by freeing the entire
 * chain.
 *
 * NOTE: The chain allocator may be inefficient if the allocated objects
 * are not much smaller than PAGE_SIZE.
 */
struct chain_allocator {
	struct linked_page *chain;	/* the chain */
	unsigned int used_space;	/* total size of objects allocated out
					   of the current page */
	gfp_t gfp_mask;		/* mask for allocating pages */
	int safe_needed;	/* if set, only "safe" pages are allocated */
};

static void chain_init(struct chain_allocator *ca, gfp_t gfp_mask,
		       int safe_needed)
{
	ca->chain = NULL;
	ca->used_space = LINKED_PAGE_DATA_SIZE;
	ca->gfp_mask = gfp_mask;
	ca->safe_needed = safe_needed;
}

static void *chain_alloc(struct chain_allocator *ca, unsigned int size)
{
	void *ret;

	if (LINKED_PAGE_DATA_SIZE - ca->used_space < size) {
		struct linked_page *lp;

		lp = ca->safe_needed ? __get_safe_page(ca->gfp_mask) :
					get_image_page(ca->gfp_mask, PG_ANY);
		if (!lp)
			return NULL;

		lp->next = ca->chain;
		ca->chain = lp;
		ca->used_space = 0;
	}
	ret = ca->chain->data + ca->used_space;
	ca->used_space += size;
	return ret;
}

/**
 * Data types related to memory bitmaps.
 *
 * Memory bitmap is a structure consisting of many linked lists of
 * objects.  The main list's elements are of type struct zone_bitmap
 * and each of them corresponds to one zone.  For each zone bitmap
 * object there is a list of objects of type struct bm_block that
 * represent each blocks of bitmap in which information is stored.
 *
 * struct memory_bitmap contains a pointer to the main list of zone
 * bitmap objects, a struct bm_position used for browsing the bitmap,
 * and a pointer to the list of pages used for allocating all of the
 * zone bitmap objects and bitmap block objects.
 *
 * NOTE: It has to be possible to lay out the bitmap in memory
 * using only allocations of order 0.  Additionally, the bitmap is
 * designed to work with arbitrary number of zones (this is over the
 * top for now, but let's avoid making unnecessary assumptions ;-).
 *
 * struct zone_bitmap contains a pointer to a list of bitmap block
 * objects and a pointer to the bitmap block object that has been
 * most recently used for setting bits.  Additionally, it contains the
 * PFNs that correspond to the start and end of the represented zone.
 *
 * struct bm_block contains a pointer to the memory page in which
 * information is stored (in the form of a block of bitmap)
 * It also contains the pfns that correspond to the start and end of
 * the represented memory area.
 *
 * The memory bitmap is organized as a radix tree to guarantee fast random
 * access to the bits. There is one radix tree for each zone (as returned
 * from create_mem_extents).
 *
 * One radix tree is represented by one struct mem_zone_bm_rtree. There are
 * two linked lists for the nodes of the tree, one for the inner nodes and
 * one for the leave nodes. The linked leave nodes are used for fast linear
 * access of the memory bitmap.
 *
 * The struct rtree_node represents one node of the radix tree.
 */

#define BM_END_OF_MAP	(~0UL)

#define BM_BITS_PER_BLOCK	(PAGE_SIZE * BITS_PER_BYTE)
#define BM_BLOCK_SHIFT		(PAGE_SHIFT + 3)
#define BM_BLOCK_MASK		((1UL << BM_BLOCK_SHIFT) - 1)

/*
 * struct rtree_node is a wrapper struct to link the nodes
 * of the rtree together for easy linear iteration over
 * bits and easy freeing
 */
struct rtree_node {
	struct list_head list;
	unsigned long *data;
};

/*
 * struct mem_zone_bm_rtree represents a bitmap used for one
 * populated memory zone.
 */
struct mem_zone_bm_rtree {
	struct list_head list;		/* Link Zones together         */
	struct list_head nodes;		/* Radix Tree inner nodes      */
	struct list_head leaves;	/* Radix Tree leaves           */
	unsigned long start_pfn;	/* Zone start page frame       */
	unsigned long end_pfn;		/* Zone end page frame + 1     */
	struct rtree_node *rtree;	/* Radix Tree Root             */
	int levels;			/* Number of Radix Tree Levels */
	unsigned int blocks;		/* Number of Bitmap Blocks     */
};

/* strcut bm_position is used for browsing memory bitmaps */

struct bm_position {
	struct mem_zone_bm_rtree *zone;
	struct rtree_node *node;
	unsigned long node_pfn;
	int node_bit;
};

struct memory_bitmap {
	struct list_head zones;
	struct linked_page *p_list;	/* list of pages used to store zone
					   bitmap objects and bitmap block
					   objects */
	struct bm_position cur;	/* most recently used bit position */
};

/* Functions that operate on memory bitmaps */

#define BM_ENTRIES_PER_LEVEL	(PAGE_SIZE / sizeof(unsigned long))
#if BITS_PER_LONG == 32
#define BM_RTREE_LEVEL_SHIFT	(PAGE_SHIFT - 2)
#else
#define BM_RTREE_LEVEL_SHIFT	(PAGE_SHIFT - 3)
#endif
#define BM_RTREE_LEVEL_MASK	((1UL << BM_RTREE_LEVEL_SHIFT) - 1)

/**
 * alloc_rtree_node - Allocate a new node and add it to the radix tree.
 *
 * This function is used to allocate inner nodes as well as the
 * leave nodes of the radix tree. It also adds the node to the
 * corresponding linked list passed in by the *list parameter.
 */
static struct rtree_node *alloc_rtree_node(gfp_t gfp_mask, int safe_needed,
					   struct chain_allocator *ca,
					   struct list_head *list)
{
	struct rtree_node *node;

	node = chain_alloc(ca, sizeof(struct rtree_node));
	if (!node)
		return NULL;

	node->data = get_image_page(gfp_mask, safe_needed);
	if (!node->data)
		return NULL;

	list_add_tail(&node->list, list);

	return node;
}

/**
 * add_rtree_block - Add a new leave node to the radix tree.
 *
 * The leave nodes need to be allocated in order to keep the leaves
 * linked list in order. This is guaranteed by the zone->blocks
 * counter.
 */
static int add_rtree_block(struct mem_zone_bm_rtree *zone, gfp_t gfp_mask,
			   int safe_needed, struct chain_allocator *ca)
{
	struct rtree_node *node, *block, **dst;
	unsigned int levels_needed, block_nr;
	int i;

	block_nr = zone->blocks;
	levels_needed = 0;

	/* How many levels do we need for this block nr? */
	while (block_nr) {
		levels_needed += 1;
		block_nr >>= BM_RTREE_LEVEL_SHIFT;
	}

	/* Make sure the rtree has enough levels */
	for (i = zone->levels; i < levels_needed; i++) {
		node = alloc_rtree_node(gfp_mask, safe_needed, ca,
					&zone->nodes);
		if (!node)
			return -ENOMEM;

		node->data[0] = (unsigned long)zone->rtree;
		zone->rtree = node;
		zone->levels += 1;
	}

	/* Allocate new block */
	block = alloc_rtree_node(gfp_mask, safe_needed, ca, &zone->leaves);
	if (!block)
		return -ENOMEM;

	/* Now walk the rtree to insert the block */
	node = zone->rtree;
	dst = &zone->rtree;
	block_nr = zone->blocks;
	for (i = zone->levels; i > 0; i--) {
		int index;

		if (!node) {
			node = alloc_rtree_node(gfp_mask, safe_needed, ca,
						&zone->nodes);
			if (!node)
				return -ENOMEM;
			*dst = node;
		}

		index = block_nr >> ((i - 1) * BM_RTREE_LEVEL_SHIFT);
		index &= BM_RTREE_LEVEL_MASK;
		dst = (struct rtree_node **)&((*dst)->data[index]);
		node = *dst;
	}

	zone->blocks += 1;
	*dst = block;

	return 0;
}

static void free_zone_bm_rtree(struct mem_zone_bm_rtree *zone,
			       int clear_nosave_free);

/**
 * create_zone_bm_rtree - Create a radix tree for one zone.
 *
 * Allocated the mem_zone_bm_rtree structure and initializes it.
 * This function also allocated and builds the radix tree for the
 * zone.
 */
static struct mem_zone_bm_rtree *create_zone_bm_rtree(gfp_t gfp_mask,
						      int safe_needed,
						      struct chain_allocator *ca,
						      unsigned long start,
						      unsigned long end)
{
	struct mem_zone_bm_rtree *zone;
	unsigned int i, nr_blocks;
	unsigned long pages;

	pages = end - start;
	zone  = chain_alloc(ca, sizeof(struct mem_zone_bm_rtree));
	if (!zone)
		return NULL;

	INIT_LIST_HEAD(&zone->nodes);
	INIT_LIST_HEAD(&zone->leaves);
	zone->start_pfn = start;
	zone->end_pfn = end;
	nr_blocks = DIV_ROUND_UP(pages, BM_BITS_PER_BLOCK);

	for (i = 0; i < nr_blocks; i++) {
		if (add_rtree_block(zone, gfp_mask, safe_needed, ca)) {
			free_zone_bm_rtree(zone, PG_UNSAFE_CLEAR);
			return NULL;
		}
	}

	return zone;
}

/**
 * free_zone_bm_rtree - Free the memory of the radix tree.
 *
 * Free all node pages of the radix tree. The mem_zone_bm_rtree
 * structure itself is not freed here nor are the rtree_node
 * structs.
 */
static void free_zone_bm_rtree(struct mem_zone_bm_rtree *zone,
			       int clear_nosave_free)
{
	struct rtree_node *node;

	list_for_each_entry(node, &zone->nodes, list)
		free_image_page(node->data, clear_nosave_free);

	list_for_each_entry(node, &zone->leaves, list)
		free_image_page(node->data, clear_nosave_free);
}

static void memory_bm_position_reset(struct memory_bitmap *bm)
{
	bm->cur.zone = list_entry(bm->zones.next, struct mem_zone_bm_rtree,
				  list);
	bm->cur.node = list_entry(bm->cur.zone->leaves.next,
				  struct rtree_node, list);
	bm->cur.node_pfn = 0;
	bm->cur.node_bit = 0;
}

static void memory_bm_free(struct memory_bitmap *bm, int clear_nosave_free);

struct mem_extent {
	struct list_head hook;
	unsigned long start;
	unsigned long end;
};

/**
 * free_mem_extents - Free a list of memory extents.
 * @list: List of extents to free.
 */
static void free_mem_extents(struct list_head *list)
{
	struct mem_extent *ext, *aux;

	list_for_each_entry_safe(ext, aux, list, hook) {
		list_del(&ext->hook);
		kfree(ext);
	}
}

/**
 * create_mem_extents - Create a list of memory extents.
 * @list: List to put the extents into.
 * @gfp_mask: Mask to use for memory allocations.
 *
 * The extents represent contiguous ranges of PFNs.
 */
static int create_mem_extents(struct list_head *list, gfp_t gfp_mask)
{
	struct zone *zone;

	INIT_LIST_HEAD(list);

	for_each_populated_zone(zone) {
		unsigned long zone_start, zone_end;
		struct mem_extent *ext, *cur, *aux;

		zone_start = zone->zone_start_pfn;
		zone_end = zone_end_pfn(zone);

		list_for_each_entry(ext, list, hook)
			if (zone_start <= ext->end)
				break;

		if (&ext->hook == list || zone_end < ext->start) {
			/* New extent is necessary */
			struct mem_extent *new_ext;

			new_ext = kzalloc(sizeof(struct mem_extent), gfp_mask);
			if (!new_ext) {
				free_mem_extents(list);
				return -ENOMEM;
			}
			new_ext->start = zone_start;
			new_ext->end = zone_end;
			list_add_tail(&new_ext->hook, &ext->hook);
			continue;
		}

		/* Merge this zone's range of PFNs with the existing one */
		if (zone_start < ext->start)
			ext->start = zone_start;
		if (zone_end > ext->end)
			ext->end = zone_end;

		/* More merging may be possible */
		cur = ext;
		list_for_each_entry_safe_continue(cur, aux, list, hook) {
			if (zone_end < cur->start)
				break;
			if (zone_end < cur->end)
				ext->end = cur->end;
			list_del(&cur->hook);
			kfree(cur);
		}
	}

	return 0;
}

/**
 * memory_bm_create - Allocate memory for a memory bitmap.
 */
static int memory_bm_create(struct memory_bitmap *bm, gfp_t gfp_mask,
			    int safe_needed)
{
	struct chain_allocator ca;
	struct list_head mem_extents;
	struct mem_extent *ext;
	int error;

	chain_init(&ca, gfp_mask, safe_needed);
	INIT_LIST_HEAD(&bm->zones);

	error = create_mem_extents(&mem_extents, gfp_mask);
	if (error)
		return error;

	list_for_each_entry(ext, &mem_extents, hook) {
		struct mem_zone_bm_rtree *zone;

		zone = create_zone_bm_rtree(gfp_mask, safe_needed, &ca,
					    ext->start, ext->end);
		if (!zone) {
			error = -ENOMEM;
			goto Error;
		}
		list_add_tail(&zone->list, &bm->zones);
	}

	bm->p_list = ca.chain;
	memory_bm_position_reset(bm);
 Exit:
	free_mem_extents(&mem_extents);
	return error;

 Error:
	bm->p_list = ca.chain;
	memory_bm_free(bm, PG_UNSAFE_CLEAR);
	goto Exit;
}

/**
 * memory_bm_free - Free memory occupied by the memory bitmap.
 * @bm: Memory bitmap.
 */
static void memory_bm_free(struct memory_bitmap *bm, int clear_nosave_free)
{
	struct mem_zone_bm_rtree *zone;

	list_for_each_entry(zone, &bm->zones, list)
		free_zone_bm_rtree(zone, clear_nosave_free);

	free_list_of_pages(bm->p_list, clear_nosave_free);

	INIT_LIST_HEAD(&bm->zones);
}

/**
 * memory_bm_find_bit - Find the bit for a given PFN in a memory bitmap.
 *
 * Find the bit in memory bitmap @bm that corresponds to the given PFN.
 * The cur.zone, cur.block and cur.node_pfn members of @bm are updated.
 *
 * Walk the radix tree to find the page containing the bit that represents @pfn
 * and return the position of the bit in @addr and @bit_nr.
 */
static int memory_bm_find_bit(struct memory_bitmap *bm, unsigned long pfn,
			      void **addr, unsigned int *bit_nr)
{
	struct mem_zone_bm_rtree *curr, *zone;
	struct rtree_node *node;
	int i, block_nr;

	zone = bm->cur.zone;

	if (pfn >= zone->start_pfn && pfn < zone->end_pfn)
		goto zone_found;

	zone = NULL;

	/* Find the right zone */
	list_for_each_entry(curr, &bm->zones, list) {
		if (pfn >= curr->start_pfn && pfn < curr->end_pfn) {
			zone = curr;
			break;
		}
	}

	if (!zone)
		return -EFAULT;

zone_found:
	/*
	 * We have found the zone. Now walk the radix tree to find the leaf node
	 * for our PFN.
	 */

	/*
<<<<<<< HEAD
	 * If the zone we wish to scan is the the current zone and the
=======
	 * If the zone we wish to scan is the current zone and the
>>>>>>> 7d2a07b7
	 * pfn falls into the current node then we do not need to walk
	 * the tree.
	 */
	node = bm->cur.node;
	if (zone == bm->cur.zone &&
	    ((pfn - zone->start_pfn) & ~BM_BLOCK_MASK) == bm->cur.node_pfn)
		goto node_found;

	node      = zone->rtree;
	block_nr  = (pfn - zone->start_pfn) >> BM_BLOCK_SHIFT;

	for (i = zone->levels; i > 0; i--) {
		int index;

		index = block_nr >> ((i - 1) * BM_RTREE_LEVEL_SHIFT);
		index &= BM_RTREE_LEVEL_MASK;
		BUG_ON(node->data[index] == 0);
		node = (struct rtree_node *)node->data[index];
	}

node_found:
	/* Update last position */
	bm->cur.zone = zone;
	bm->cur.node = node;
	bm->cur.node_pfn = (pfn - zone->start_pfn) & ~BM_BLOCK_MASK;

	/* Set return values */
	*addr = node->data;
	*bit_nr = (pfn - zone->start_pfn) & BM_BLOCK_MASK;

	return 0;
}

static void memory_bm_set_bit(struct memory_bitmap *bm, unsigned long pfn)
{
	void *addr;
	unsigned int bit;
	int error;

	error = memory_bm_find_bit(bm, pfn, &addr, &bit);
	BUG_ON(error);
	set_bit(bit, addr);
}

static int mem_bm_set_bit_check(struct memory_bitmap *bm, unsigned long pfn)
{
	void *addr;
	unsigned int bit;
	int error;

	error = memory_bm_find_bit(bm, pfn, &addr, &bit);
	if (!error)
		set_bit(bit, addr);

	return error;
}

static void memory_bm_clear_bit(struct memory_bitmap *bm, unsigned long pfn)
{
	void *addr;
	unsigned int bit;
	int error;

	error = memory_bm_find_bit(bm, pfn, &addr, &bit);
	BUG_ON(error);
	clear_bit(bit, addr);
}

static void memory_bm_clear_current(struct memory_bitmap *bm)
{
	int bit;

	bit = max(bm->cur.node_bit - 1, 0);
	clear_bit(bit, bm->cur.node->data);
}

static int memory_bm_test_bit(struct memory_bitmap *bm, unsigned long pfn)
{
	void *addr;
	unsigned int bit;
	int error;

	error = memory_bm_find_bit(bm, pfn, &addr, &bit);
	BUG_ON(error);
	return test_bit(bit, addr);
}

static bool memory_bm_pfn_present(struct memory_bitmap *bm, unsigned long pfn)
{
	void *addr;
	unsigned int bit;

	return !memory_bm_find_bit(bm, pfn, &addr, &bit);
}

/*
 * rtree_next_node - Jump to the next leaf node.
 *
 * Set the position to the beginning of the next node in the
 * memory bitmap. This is either the next node in the current
 * zone's radix tree or the first node in the radix tree of the
 * next zone.
 *
 * Return true if there is a next node, false otherwise.
 */
static bool rtree_next_node(struct memory_bitmap *bm)
{
	if (!list_is_last(&bm->cur.node->list, &bm->cur.zone->leaves)) {
		bm->cur.node = list_entry(bm->cur.node->list.next,
					  struct rtree_node, list);
		bm->cur.node_pfn += BM_BITS_PER_BLOCK;
		bm->cur.node_bit  = 0;
		touch_softlockup_watchdog();
		return true;
	}

	/* No more nodes, goto next zone */
	if (!list_is_last(&bm->cur.zone->list, &bm->zones)) {
		bm->cur.zone = list_entry(bm->cur.zone->list.next,
				  struct mem_zone_bm_rtree, list);
		bm->cur.node = list_entry(bm->cur.zone->leaves.next,
					  struct rtree_node, list);
		bm->cur.node_pfn = 0;
		bm->cur.node_bit = 0;
		return true;
	}

	/* No more zones */
	return false;
}

/**
 * memory_bm_rtree_next_pfn - Find the next set bit in a memory bitmap.
 * @bm: Memory bitmap.
 *
 * Starting from the last returned position this function searches for the next
 * set bit in @bm and returns the PFN represented by it.  If no more bits are
 * set, BM_END_OF_MAP is returned.
 *
 * It is required to run memory_bm_position_reset() before the first call to
 * this function for the given memory bitmap.
 */
static unsigned long memory_bm_next_pfn(struct memory_bitmap *bm)
{
	unsigned long bits, pfn, pages;
	int bit;

	do {
		pages	  = bm->cur.zone->end_pfn - bm->cur.zone->start_pfn;
		bits      = min(pages - bm->cur.node_pfn, BM_BITS_PER_BLOCK);
		bit	  = find_next_bit(bm->cur.node->data, bits,
					  bm->cur.node_bit);
		if (bit < bits) {
			pfn = bm->cur.zone->start_pfn + bm->cur.node_pfn + bit;
			bm->cur.node_bit = bit + 1;
			return pfn;
		}
	} while (rtree_next_node(bm));

	return BM_END_OF_MAP;
}

/*
 * This structure represents a range of page frames the contents of which
 * should not be saved during hibernation.
 */
struct nosave_region {
	struct list_head list;
	unsigned long start_pfn;
	unsigned long end_pfn;
};

static LIST_HEAD(nosave_regions);

static void recycle_zone_bm_rtree(struct mem_zone_bm_rtree *zone)
{
	struct rtree_node *node;

	list_for_each_entry(node, &zone->nodes, list)
		recycle_safe_page(node->data);

	list_for_each_entry(node, &zone->leaves, list)
		recycle_safe_page(node->data);
}

static void memory_bm_recycle(struct memory_bitmap *bm)
{
	struct mem_zone_bm_rtree *zone;
	struct linked_page *p_list;

	list_for_each_entry(zone, &bm->zones, list)
		recycle_zone_bm_rtree(zone);

	p_list = bm->p_list;
	while (p_list) {
		struct linked_page *lp = p_list;

		p_list = lp->next;
		recycle_safe_page(lp);
	}
}

/**
 * register_nosave_region - Register a region of unsaveable memory.
 *
 * Register a range of page frames the contents of which should not be saved
 * during hibernation (to be used in the early initialization code).
 */
void __init __register_nosave_region(unsigned long start_pfn,
				     unsigned long end_pfn, int use_kmalloc)
{
	struct nosave_region *region;

	if (start_pfn >= end_pfn)
		return;

	if (!list_empty(&nosave_regions)) {
		/* Try to extend the previous region (they should be sorted) */
		region = list_entry(nosave_regions.prev,
					struct nosave_region, list);
		if (region->end_pfn == start_pfn) {
			region->end_pfn = end_pfn;
			goto Report;
		}
	}
	if (use_kmalloc) {
		/* During init, this shouldn't fail */
		region = kmalloc(sizeof(struct nosave_region), GFP_KERNEL);
		BUG_ON(!region);
	} else {
		/* This allocation cannot fail */
		region = memblock_alloc(sizeof(struct nosave_region),
					SMP_CACHE_BYTES);
		if (!region)
			panic("%s: Failed to allocate %zu bytes\n", __func__,
			      sizeof(struct nosave_region));
	}
	region->start_pfn = start_pfn;
	region->end_pfn = end_pfn;
	list_add_tail(&region->list, &nosave_regions);
 Report:
	pr_info("Registered nosave memory: [mem %#010llx-%#010llx]\n",
		(unsigned long long) start_pfn << PAGE_SHIFT,
		((unsigned long long) end_pfn << PAGE_SHIFT) - 1);
}

/*
 * Set bits in this map correspond to the page frames the contents of which
 * should not be saved during the suspend.
 */
static struct memory_bitmap *forbidden_pages_map;

/* Set bits in this map correspond to free page frames. */
static struct memory_bitmap *free_pages_map;

/*
 * Each page frame allocated for creating the image is marked by setting the
 * corresponding bits in forbidden_pages_map and free_pages_map simultaneously
 */

void swsusp_set_page_free(struct page *page)
{
	if (free_pages_map)
		memory_bm_set_bit(free_pages_map, page_to_pfn(page));
}

static int swsusp_page_is_free(struct page *page)
{
	return free_pages_map ?
		memory_bm_test_bit(free_pages_map, page_to_pfn(page)) : 0;
}

void swsusp_unset_page_free(struct page *page)
{
	if (free_pages_map)
		memory_bm_clear_bit(free_pages_map, page_to_pfn(page));
}

static void swsusp_set_page_forbidden(struct page *page)
{
	if (forbidden_pages_map)
		memory_bm_set_bit(forbidden_pages_map, page_to_pfn(page));
}

int swsusp_page_is_forbidden(struct page *page)
{
	return forbidden_pages_map ?
		memory_bm_test_bit(forbidden_pages_map, page_to_pfn(page)) : 0;
}

static void swsusp_unset_page_forbidden(struct page *page)
{
	if (forbidden_pages_map)
		memory_bm_clear_bit(forbidden_pages_map, page_to_pfn(page));
}

/**
 * mark_nosave_pages - Mark pages that should not be saved.
 * @bm: Memory bitmap.
 *
 * Set the bits in @bm that correspond to the page frames the contents of which
 * should not be saved.
 */
static void mark_nosave_pages(struct memory_bitmap *bm)
{
	struct nosave_region *region;

	if (list_empty(&nosave_regions))
		return;

	list_for_each_entry(region, &nosave_regions, list) {
		unsigned long pfn;

		pr_debug("Marking nosave pages: [mem %#010llx-%#010llx]\n",
			 (unsigned long long) region->start_pfn << PAGE_SHIFT,
			 ((unsigned long long) region->end_pfn << PAGE_SHIFT)
				- 1);

		for (pfn = region->start_pfn; pfn < region->end_pfn; pfn++)
			if (pfn_valid(pfn)) {
				/*
				 * It is safe to ignore the result of
				 * mem_bm_set_bit_check() here, since we won't
				 * touch the PFNs for which the error is
				 * returned anyway.
				 */
				mem_bm_set_bit_check(bm, pfn);
			}
	}
}

/**
 * create_basic_memory_bitmaps - Create bitmaps to hold basic page information.
 *
 * Create bitmaps needed for marking page frames that should not be saved and
 * free page frames.  The forbidden_pages_map and free_pages_map pointers are
 * only modified if everything goes well, because we don't want the bits to be
 * touched before both bitmaps are set up.
 */
int create_basic_memory_bitmaps(void)
{
	struct memory_bitmap *bm1, *bm2;
	int error = 0;

	if (forbidden_pages_map && free_pages_map)
		return 0;
	else
		BUG_ON(forbidden_pages_map || free_pages_map);

	bm1 = kzalloc(sizeof(struct memory_bitmap), GFP_KERNEL);
	if (!bm1)
		return -ENOMEM;

	error = memory_bm_create(bm1, GFP_KERNEL, PG_ANY);
	if (error)
		goto Free_first_object;

	bm2 = kzalloc(sizeof(struct memory_bitmap), GFP_KERNEL);
	if (!bm2)
		goto Free_first_bitmap;

	error = memory_bm_create(bm2, GFP_KERNEL, PG_ANY);
	if (error)
		goto Free_second_object;

	forbidden_pages_map = bm1;
	free_pages_map = bm2;
	mark_nosave_pages(forbidden_pages_map);

	pr_debug("Basic memory bitmaps created\n");

	return 0;

 Free_second_object:
	kfree(bm2);
 Free_first_bitmap:
	memory_bm_free(bm1, PG_UNSAFE_CLEAR);
 Free_first_object:
	kfree(bm1);
	return -ENOMEM;
}

/**
 * free_basic_memory_bitmaps - Free memory bitmaps holding basic information.
 *
 * Free memory bitmaps allocated by create_basic_memory_bitmaps().  The
 * auxiliary pointers are necessary so that the bitmaps themselves are not
 * referred to while they are being freed.
 */
void free_basic_memory_bitmaps(void)
{
	struct memory_bitmap *bm1, *bm2;

	if (WARN_ON(!(forbidden_pages_map && free_pages_map)))
		return;

	bm1 = forbidden_pages_map;
	bm2 = free_pages_map;
	forbidden_pages_map = NULL;
	free_pages_map = NULL;
	memory_bm_free(bm1, PG_UNSAFE_CLEAR);
	kfree(bm1);
	memory_bm_free(bm2, PG_UNSAFE_CLEAR);
	kfree(bm2);

	pr_debug("Basic memory bitmaps freed\n");
}

static void clear_or_poison_free_page(struct page *page)
{
	if (page_poisoning_enabled_static())
		__kernel_poison_pages(page, 1);
	else if (want_init_on_free())
		clear_highpage(page);
}

void clear_or_poison_free_pages(void)
{
	struct memory_bitmap *bm = free_pages_map;
	unsigned long pfn;

	if (WARN_ON(!(free_pages_map)))
		return;

<<<<<<< HEAD
	if (IS_ENABLED(CONFIG_PAGE_POISONING_ZERO) || want_init_on_free()) {
=======
	if (page_poisoning_enabled() || want_init_on_free()) {
>>>>>>> 7d2a07b7
		memory_bm_position_reset(bm);
		pfn = memory_bm_next_pfn(bm);
		while (pfn != BM_END_OF_MAP) {
			if (pfn_valid(pfn))
<<<<<<< HEAD
				clear_highpage(pfn_to_page(pfn));
=======
				clear_or_poison_free_page(pfn_to_page(pfn));
>>>>>>> 7d2a07b7

			pfn = memory_bm_next_pfn(bm);
		}
		memory_bm_position_reset(bm);
		pr_info("free pages cleared after restore\n");
	}
}

/**
 * snapshot_additional_pages - Estimate the number of extra pages needed.
 * @zone: Memory zone to carry out the computation for.
 *
 * Estimate the number of additional pages needed for setting up a hibernation
 * image data structures for @zone (usually, the returned value is greater than
 * the exact number).
 */
unsigned int snapshot_additional_pages(struct zone *zone)
{
	unsigned int rtree, nodes;

	rtree = nodes = DIV_ROUND_UP(zone->spanned_pages, BM_BITS_PER_BLOCK);
	rtree += DIV_ROUND_UP(rtree * sizeof(struct rtree_node),
			      LINKED_PAGE_DATA_SIZE);
	while (nodes > 1) {
		nodes = DIV_ROUND_UP(nodes, BM_ENTRIES_PER_LEVEL);
		rtree += nodes;
	}

	return 2 * rtree;
}

#ifdef CONFIG_HIGHMEM
/**
 * count_free_highmem_pages - Compute the total number of free highmem pages.
 *
 * The returned number is system-wide.
 */
static unsigned int count_free_highmem_pages(void)
{
	struct zone *zone;
	unsigned int cnt = 0;

	for_each_populated_zone(zone)
		if (is_highmem(zone))
			cnt += zone_page_state(zone, NR_FREE_PAGES);

	return cnt;
}

/**
 * saveable_highmem_page - Check if a highmem page is saveable.
 *
 * Determine whether a highmem page should be included in a hibernation image.
 *
 * We should save the page if it isn't Nosave or NosaveFree, or Reserved,
 * and it isn't part of a free chunk of pages.
 */
static struct page *saveable_highmem_page(struct zone *zone, unsigned long pfn)
{
	struct page *page;

	if (!pfn_valid(pfn))
		return NULL;

	page = pfn_to_online_page(pfn);
	if (!page || page_zone(page) != zone)
		return NULL;

	BUG_ON(!PageHighMem(page));

	if (page_is_hidden(page))
		return NULL;

	if (swsusp_page_is_forbidden(page) ||  swsusp_page_is_free(page))
		return NULL;

	if (PageReserved(page) || PageOffline(page))
		return NULL;

	if (page_is_guard(page))
		return NULL;

	return page;
}

/**
 * count_highmem_pages - Compute the total number of saveable highmem pages.
 */
static unsigned int count_highmem_pages(void)
{
	struct zone *zone;
	unsigned int n = 0;

	for_each_populated_zone(zone) {
		unsigned long pfn, max_zone_pfn;

		if (!is_highmem(zone))
			continue;

		mark_free_pages(zone);
		max_zone_pfn = zone_end_pfn(zone);
		for (pfn = zone->zone_start_pfn; pfn < max_zone_pfn; pfn++)
			if (saveable_highmem_page(zone, pfn))
				n++;
	}
	return n;
}
#else
static inline void *saveable_highmem_page(struct zone *z, unsigned long p)
{
	return NULL;
}
#endif /* CONFIG_HIGHMEM */

/**
 * saveable_page - Check if the given page is saveable.
 *
 * Determine whether a non-highmem page should be included in a hibernation
 * image.
 *
 * We should save the page if it isn't Nosave, and is not in the range
 * of pages statically defined as 'unsaveable', and it isn't part of
 * a free chunk of pages.
 */
static struct page *saveable_page(struct zone *zone, unsigned long pfn)
{
	struct page *page;

	if (!pfn_valid(pfn))
		return NULL;

	page = pfn_to_online_page(pfn);
	if (!page || page_zone(page) != zone)
		return NULL;

	BUG_ON(PageHighMem(page));

	if (page_is_hidden(page))
		return NULL;

	if (swsusp_page_is_forbidden(page) || swsusp_page_is_free(page))
		return NULL;

	if (PageOffline(page))
		return NULL;

	if (PageReserved(page)
	    && (!kernel_page_present(page) || pfn_is_nosave(pfn)))
		return NULL;

	if (page_is_guard(page))
		return NULL;

	return page;
}

/**
 * count_data_pages - Compute the total number of saveable non-highmem pages.
 */
static unsigned int count_data_pages(void)
{
	struct zone *zone;
	unsigned long pfn, max_zone_pfn;
	unsigned int n = 0;

	for_each_populated_zone(zone) {
		if (is_highmem(zone))
			continue;

		mark_free_pages(zone);
		max_zone_pfn = zone_end_pfn(zone);
		for (pfn = zone->zone_start_pfn; pfn < max_zone_pfn; pfn++)
			if (saveable_page(zone, pfn))
				n++;
	}
	return n;
}

/*
 * This is needed, because copy_page and memcpy are not usable for copying
 * task structs.
 */
static inline void do_copy_page(long *dst, long *src)
{
	int n;

	for (n = PAGE_SIZE / sizeof(long); n; n--)
		*dst++ = *src++;
}

/**
 * safe_copy_page - Copy a page in a safe way.
 *
 * Check if the page we are going to copy is marked as present in the kernel
 * page tables. This always is the case if CONFIG_DEBUG_PAGEALLOC or
 * CONFIG_ARCH_HAS_SET_DIRECT_MAP is not set. In that case kernel_page_present()
 * always returns 'true'.
 */
static void safe_copy_page(void *dst, struct page *s_page)
{
	if (kernel_page_present(s_page)) {
		do_copy_page(dst, page_address(s_page));
	} else {
		hibernate_map_page(s_page);
		do_copy_page(dst, page_address(s_page));
		hibernate_unmap_page(s_page);
	}
}

#ifdef CONFIG_HIGHMEM
static inline struct page *page_is_saveable(struct zone *zone, unsigned long pfn)
{
	return is_highmem(zone) ?
		saveable_highmem_page(zone, pfn) : saveable_page(zone, pfn);
}

static void copy_data_page(unsigned long dst_pfn, unsigned long src_pfn)
{
	struct page *s_page, *d_page;
	void *src, *dst;

	s_page = pfn_to_page(src_pfn);
	d_page = pfn_to_page(dst_pfn);
	if (PageHighMem(s_page)) {
		src = kmap_atomic(s_page);
		dst = kmap_atomic(d_page);
		do_copy_page(dst, src);
		kunmap_atomic(dst);
		kunmap_atomic(src);
	} else {
		if (PageHighMem(d_page)) {
			/*
			 * The page pointed to by src may contain some kernel
			 * data modified by kmap_atomic()
			 */
			safe_copy_page(buffer, s_page);
			dst = kmap_atomic(d_page);
			copy_page(dst, buffer);
			kunmap_atomic(dst);
		} else {
			safe_copy_page(page_address(d_page), s_page);
		}
	}
}
#else
#define page_is_saveable(zone, pfn)	saveable_page(zone, pfn)

static inline void copy_data_page(unsigned long dst_pfn, unsigned long src_pfn)
{
	safe_copy_page(page_address(pfn_to_page(dst_pfn)),
				pfn_to_page(src_pfn));
}
#endif /* CONFIG_HIGHMEM */

/* Total number of image pages */
static unsigned int nr_copy_pages;

/* Point array for collecting buffers' address in snapshot_write_next() */
static void **h_buf;

#ifdef CONFIG_HIBERNATE_VERIFICATION
/*
 * Signature of snapshot image
 */
static u8 signature[SNAPSHOT_DIGEST_SIZE];

/* Keep the signature verification result for trampoline */
static int sig_verify_ret;

/* enforce the snapshot must be signed */
#ifdef CONFIG_HIBERNATE_VERIFICATION_FORCE
static bool sig_enforce = true;
#else
static bool sig_enforce;
#endif

void snapshot_set_enforce_verify(void)
{
	sig_enforce = true;
}

int snapshot_is_enforce_verify(void)
{
	return sig_enforce;
}

static u8 *s4_verify_digest;
static struct shash_desc *s4_verify_desc;

int swsusp_prepare_hash(bool may_sleep)
{
	struct crypto_shash *tfm;
	u8 *key;
	size_t digest_size, desc_size;
	int ret;

	key = get_efi_secret_key();
	if (!key) {
		pr_warn_once("PM: secret key is invalid\n");
		return (sig_enforce) ? -EINVAL : 0;
	}

	tfm = crypto_alloc_shash(SNAPSHOT_HMAC, 0, 0);
	if (IS_ERR(tfm)) {
		pr_err("PM: Allocate HMAC failed: %ld\n", PTR_ERR(tfm));
		return PTR_ERR(tfm);
	}

	ret = crypto_shash_setkey(tfm, key, SNAPSHOT_DIGEST_SIZE);
	if (ret) {
		pr_err("PM: Set HMAC key failed\n");
		goto error;
	}

	desc_size = crypto_shash_descsize(tfm) + sizeof(*s4_verify_desc);
	digest_size = crypto_shash_digestsize(tfm);
	s4_verify_digest = kzalloc(digest_size + desc_size, GFP_KERNEL);
	if (!s4_verify_digest) {
		pr_err("PM: Allocate digest failed\n");
		ret = -ENOMEM;
		goto error;
	}

	s4_verify_desc = (void *) s4_verify_digest + digest_size;
	s4_verify_desc->tfm = tfm;
	ret = crypto_shash_init(s4_verify_desc);
	if (ret < 0)
		goto free_shash;

	return 0;

 free_shash:
	kfree(s4_verify_digest);
 error:
	crypto_free_shash(tfm);
	s4_verify_digest = NULL;
	s4_verify_desc = NULL;
	return ret;
}

void swsusp_finish_hash(void)
{
	if (s4_verify_desc)
		crypto_free_shash(s4_verify_desc->tfm);
	kfree(s4_verify_digest);
	s4_verify_desc = NULL;
	s4_verify_digest = NULL;
}

int snapshot_image_verify(void)
{
	int ret, i;

	if (!h_buf) {
		ret = -ENOMEM;
		goto error;
	}

	if (!efi_enabled(EFI_BOOT)) {
		pr_info_once("PM: Bypass verification on non-EFI machine\n");
		ret = 0;
		goto error_prep;
	}

	ret = swsusp_prepare_hash(true);
	if (ret || !s4_verify_desc)
		goto error_prep;

	for (i = 0; i < nr_copy_pages; i++) {
		ret = crypto_shash_update(s4_verify_desc, *(h_buf + i), PAGE_SIZE);
		if (ret)
			goto error_shash;
	}

	ret = crypto_shash_final(s4_verify_desc, s4_verify_digest);
	if (ret)
		goto error_shash;

	pr_debug("PM: Signature %*phN\n", SNAPSHOT_DIGEST_SIZE, signature);
	pr_debug("PM: Digest    %*phN\n", SNAPSHOT_DIGEST_SIZE, s4_verify_digest);
	if (memcmp(signature, s4_verify_digest, SNAPSHOT_DIGEST_SIZE))
		ret = -EKEYREJECTED;

 error_shash:
	swsusp_finish_hash();

 error_prep:
	vfree(h_buf);
	if (ret)
		pr_warn("PM: Signature verification failed: %d\n", ret);
 error:
	sig_verify_ret = ret;
	if (!sig_enforce)
		ret = 0;
	return ret;
}

static int
__copy_data_pages(struct memory_bitmap *copy_bm, struct memory_bitmap *orig_bm)
{
	unsigned long pfn, dst_pfn;
	struct page *d_page;
	void *hash_buffer = NULL;
	int ret = 0;

	memory_bm_position_reset(orig_bm);
	memory_bm_position_reset(copy_bm);
	for (;;) {
		pfn = memory_bm_next_pfn(orig_bm);
		if (unlikely(pfn == BM_END_OF_MAP))
			break;
		dst_pfn = memory_bm_next_pfn(copy_bm);
		copy_data_page(dst_pfn, pfn);

		/* Generate digest */
		d_page = pfn_to_page(dst_pfn);
		if (PageHighMem(d_page)) {
			void *kaddr = kmap_atomic(d_page);

			copy_page(buffer, kaddr);
			kunmap_atomic(kaddr);
			hash_buffer = buffer;
		} else {
			hash_buffer = page_address(d_page);
		}

		if (!s4_verify_desc)
			continue;

		ret = crypto_shash_update(s4_verify_desc, hash_buffer,
					  PAGE_SIZE);
		if (ret)
			return ret;
	}

	if (s4_verify_desc) {
		ret = crypto_shash_final(s4_verify_desc, s4_verify_digest);
		if (ret)
			return ret;

		memset(signature, 0, SNAPSHOT_DIGEST_SIZE);
		memcpy(signature, s4_verify_digest, SNAPSHOT_DIGEST_SIZE);
	}

	return 0;
}

static void alloc_h_buf(void)
{
	h_buf = vmalloc(sizeof(void *) * nr_copy_pages);
	if (!h_buf)
		pr_err("PM: Allocate buffer point array failed\n");
}

static void init_signature(struct swsusp_info *info)
{
	memcpy(info->signature, signature, SNAPSHOT_DIGEST_SIZE);
}

static void load_signature(struct swsusp_info *info)
{
	memset(signature, 0, SNAPSHOT_DIGEST_SIZE);
	memcpy(signature, info->signature, SNAPSHOT_DIGEST_SIZE);
}

static void init_sig_verify(struct trampoline *t)
{
	t->sig_enforce = sig_enforce;
	t->sig_verify_ret = sig_verify_ret;
	sig_verify_ret = 0;
}

static void handle_sig_verify(struct trampoline *t)
{
	sig_enforce = t->sig_enforce;
	if (sig_enforce)
		pr_info("PM: Enforce the snapshot to be validly signed\n");

	if (t->sig_verify_ret) {
		pr_warn("PM: Signature verification failed: %d\n",
			t->sig_verify_ret);
		/* taint kernel */
		if (!sig_enforce) {
			pr_warn("PM: System resumed from unsafe snapshot - "
				"tainting kernel\n");
			add_taint(TAINT_UNSAFE_HIBERNATE, LOCKDEP_STILL_OK);
			pr_info("%s\n", print_tainted());
		}
	} else if (t->secret_key_valid) {
		pr_info("PM: Signature verification passed.\n");
	}
}
#else
static int
__copy_data_pages(struct memory_bitmap *copy_bm, struct memory_bitmap *orig_bm)
{
	unsigned long pfn;

	memory_bm_position_reset(orig_bm);
	memory_bm_position_reset(copy_bm);
	for (;;) {
		pfn = memory_bm_next_pfn(orig_bm);
		if (unlikely(pfn == BM_END_OF_MAP))
			break;
		copy_data_page(memory_bm_next_pfn(copy_bm), pfn);
	}

	return 0;
}

static inline void alloc_h_buf(void) {}
static void init_signature(struct swsusp_info *info) {}
static void load_signature(struct swsusp_info *info) {}
static void init_sig_verify(struct trampoline *t) {}
static void handle_sig_verify(struct trampoline *t) {}
#endif /* CONFIG_HIBERNATE_VERIFICATION */

static int copy_data_pages(struct memory_bitmap *copy_bm,
			   struct memory_bitmap *orig_bm)
{
	struct zone *zone;
	unsigned long pfn;

	for_each_populated_zone(zone) {
		unsigned long max_zone_pfn;

		mark_free_pages(zone);
		max_zone_pfn = zone_end_pfn(zone);
		for (pfn = zone->zone_start_pfn; pfn < max_zone_pfn; pfn++)
			if (page_is_saveable(zone, pfn))
				memory_bm_set_bit(orig_bm, pfn);
	}
	return __copy_data_pages(copy_bm, orig_bm);
}

/* Number of pages needed for saving the original pfns of the image pages */
static unsigned int nr_meta_pages;
/*
 * Numbers of normal and highmem page frames allocated for hibernation image
 * before suspending devices.
 */
static unsigned int alloc_normal, alloc_highmem;
/*
 * Memory bitmap used for marking saveable pages (during hibernation) or
 * hibernation image pages (during restore)
 */
static struct memory_bitmap orig_bm;
/*
 * Memory bitmap used during hibernation for marking allocated page frames that
 * will contain copies of saveable pages.  During restore it is initially used
 * for marking hibernation image pages, but then the set bits from it are
 * duplicated in @orig_bm and it is released.  On highmem systems it is next
 * used for marking "safe" highmem pages, but it has to be reinitialized for
 * this purpose.
 */
static struct memory_bitmap copy_bm;

/**
 * swsusp_free - Free pages allocated for hibernation image.
 *
 * Image pages are allocated before snapshot creation, so they need to be
 * released after resume.
 */
void swsusp_free(void)
{
	unsigned long fb_pfn, fr_pfn;

	if (!forbidden_pages_map || !free_pages_map)
		goto out;

	memory_bm_position_reset(forbidden_pages_map);
	memory_bm_position_reset(free_pages_map);

loop:
	fr_pfn = memory_bm_next_pfn(free_pages_map);
	fb_pfn = memory_bm_next_pfn(forbidden_pages_map);

	/*
	 * Find the next bit set in both bitmaps. This is guaranteed to
	 * terminate when fb_pfn == fr_pfn == BM_END_OF_MAP.
	 */
	do {
		if (fb_pfn < fr_pfn)
			fb_pfn = memory_bm_next_pfn(forbidden_pages_map);
		if (fr_pfn < fb_pfn)
			fr_pfn = memory_bm_next_pfn(free_pages_map);
	} while (fb_pfn != fr_pfn);

	if (fr_pfn != BM_END_OF_MAP && pfn_valid(fr_pfn)) {
		struct page *page = pfn_to_page(fr_pfn);

		memory_bm_clear_current(forbidden_pages_map);
		memory_bm_clear_current(free_pages_map);
		hibernate_restore_unprotect_page(page_address(page));
		__free_page(page);
		goto loop;
	}

out:
	nr_copy_pages = 0;
	nr_meta_pages = 0;
	restore_pblist = NULL;
	buffer = NULL;
	alloc_normal = 0;
	alloc_highmem = 0;
	hibernate_restore_protection_end();
}

/* Helper functions used for the shrinking of memory. */

#define GFP_IMAGE	(GFP_KERNEL | __GFP_NOWARN)

/**
 * preallocate_image_pages - Allocate a number of pages for hibernation image.
 * @nr_pages: Number of page frames to allocate.
 * @mask: GFP flags to use for the allocation.
 *
 * Return value: Number of page frames actually allocated
 */
static unsigned long preallocate_image_pages(unsigned long nr_pages, gfp_t mask)
{
	unsigned long nr_alloc = 0;

	while (nr_pages > 0) {
		struct page *page;

		page = alloc_image_page(mask);
		if (!page)
			break;
		memory_bm_set_bit(&copy_bm, page_to_pfn(page));
		if (PageHighMem(page))
			alloc_highmem++;
		else
			alloc_normal++;
		nr_pages--;
		nr_alloc++;
	}

	return nr_alloc;
}

static unsigned long preallocate_image_memory(unsigned long nr_pages,
					      unsigned long avail_normal)
{
	unsigned long alloc;

	if (avail_normal <= alloc_normal)
		return 0;

	alloc = avail_normal - alloc_normal;
	if (nr_pages < alloc)
		alloc = nr_pages;

	return preallocate_image_pages(alloc, GFP_IMAGE);
}

#ifdef CONFIG_HIGHMEM
static unsigned long preallocate_image_highmem(unsigned long nr_pages)
{
	return preallocate_image_pages(nr_pages, GFP_IMAGE | __GFP_HIGHMEM);
}

/**
 *  __fraction - Compute (an approximation of) x * (multiplier / base).
 */
static unsigned long __fraction(u64 x, u64 multiplier, u64 base)
{
	return div64_u64(x * multiplier, base);
}

static unsigned long preallocate_highmem_fraction(unsigned long nr_pages,
						  unsigned long highmem,
						  unsigned long total)
{
	unsigned long alloc = __fraction(nr_pages, highmem, total);

	return preallocate_image_pages(alloc, GFP_IMAGE | __GFP_HIGHMEM);
}
#else /* CONFIG_HIGHMEM */
static inline unsigned long preallocate_image_highmem(unsigned long nr_pages)
{
	return 0;
}

static inline unsigned long preallocate_highmem_fraction(unsigned long nr_pages,
							 unsigned long highmem,
							 unsigned long total)
{
	return 0;
}
#endif /* CONFIG_HIGHMEM */

/**
 * free_unnecessary_pages - Release preallocated pages not needed for the image.
 */
static unsigned long free_unnecessary_pages(void)
{
	unsigned long save, to_free_normal, to_free_highmem, free;

	save = count_data_pages();
	if (alloc_normal >= save) {
		to_free_normal = alloc_normal - save;
		save = 0;
	} else {
		to_free_normal = 0;
		save -= alloc_normal;
	}
	save += count_highmem_pages();
	if (alloc_highmem >= save) {
		to_free_highmem = alloc_highmem - save;
	} else {
		to_free_highmem = 0;
		save -= alloc_highmem;
		if (to_free_normal > save)
			to_free_normal -= save;
		else
			to_free_normal = 0;
	}
	free = to_free_normal + to_free_highmem;

	memory_bm_position_reset(&copy_bm);

	while (to_free_normal > 0 || to_free_highmem > 0) {
		unsigned long pfn = memory_bm_next_pfn(&copy_bm);
		struct page *page = pfn_to_page(pfn);

		if (PageHighMem(page)) {
			if (!to_free_highmem)
				continue;
			to_free_highmem--;
			alloc_highmem--;
		} else {
			if (!to_free_normal)
				continue;
			to_free_normal--;
			alloc_normal--;
		}
		memory_bm_clear_bit(&copy_bm, pfn);
		swsusp_unset_page_forbidden(page);
		swsusp_unset_page_free(page);
		__free_page(page);
	}

	return free;
}

/**
 * minimum_image_size - Estimate the minimum acceptable size of an image.
 * @saveable: Number of saveable pages in the system.
 *
 * We want to avoid attempting to free too much memory too hard, so estimate the
 * minimum acceptable size of a hibernation image to use as the lower limit for
 * preallocating memory.
 *
 * We assume that the minimum image size should be proportional to
 *
 * [number of saveable pages] - [number of pages that can be freed in theory]
 *
 * where the second term is the sum of (1) reclaimable slab pages, (2) active
 * and (3) inactive anonymous pages, (4) active and (5) inactive file pages.
 */
static unsigned long minimum_image_size(unsigned long saveable)
{
	unsigned long size;

	size = global_node_page_state_pages(NR_SLAB_RECLAIMABLE_B)
		+ global_node_page_state(NR_ACTIVE_ANON)
		+ global_node_page_state(NR_INACTIVE_ANON)
		+ global_node_page_state(NR_ACTIVE_FILE)
		+ global_node_page_state(NR_INACTIVE_FILE);

	return saveable <= size ? 0 : saveable - size;
}

/**
 * hibernate_preallocate_memory - Preallocate memory for hibernation image.
 *
 * To create a hibernation image it is necessary to make a copy of every page
 * frame in use.  We also need a number of page frames to be free during
 * hibernation for allocations made while saving the image and for device
 * drivers, in case they need to allocate memory from their hibernation
 * callbacks (these two numbers are given by PAGES_FOR_IO (which is a rough
 * estimate) and reserved_size divided by PAGE_SIZE (which is tunable through
 * /sys/power/reserved_size, respectively).  To make this happen, we compute the
 * total number of available page frames and allocate at least
 *
 * ([page frames total] + PAGES_FOR_IO + [metadata pages]) / 2
 *  + 2 * DIV_ROUND_UP(reserved_size, PAGE_SIZE)
 *
 * of them, which corresponds to the maximum size of a hibernation image.
 *
 * If image_size is set below the number following from the above formula,
 * the preallocation of memory is continued until the total number of saveable
 * pages in the system is below the requested image size or the minimum
 * acceptable image size returned by minimum_image_size(), whichever is greater.
 */
int hibernate_preallocate_memory(void)
{
	struct zone *zone;
	unsigned long saveable, size, max_size, count, highmem, pages = 0;
	unsigned long alloc, save_highmem, pages_highmem, avail_normal;
	ktime_t start, stop;
	int error;

	pr_info("Preallocating image memory\n");
	start = ktime_get();

	error = memory_bm_create(&orig_bm, GFP_IMAGE, PG_ANY);
	if (error) {
		pr_err("Cannot allocate original bitmap\n");
		goto err_out;
	}

	error = memory_bm_create(&copy_bm, GFP_IMAGE, PG_ANY);
	if (error) {
		pr_err("Cannot allocate copy bitmap\n");
		goto err_out;
	}

	alloc_normal = 0;
	alloc_highmem = 0;

	/* Count the number of saveable data pages. */
	save_highmem = count_highmem_pages();
	saveable = count_data_pages();

	/*
	 * Compute the total number of page frames we can use (count) and the
	 * number of pages needed for image metadata (size).
	 */
	count = saveable;
	saveable += save_highmem;
	highmem = save_highmem;
	size = 0;
	for_each_populated_zone(zone) {
		size += snapshot_additional_pages(zone);
		if (is_highmem(zone))
			highmem += zone_page_state(zone, NR_FREE_PAGES);
		else
			count += zone_page_state(zone, NR_FREE_PAGES);
	}
	avail_normal = count;
	count += highmem;
	count -= totalreserve_pages;

	/* Compute the maximum number of saveable pages to leave in memory. */
	max_size = (count - (size + PAGES_FOR_IO)) / 2
			- 2 * DIV_ROUND_UP(reserved_size, PAGE_SIZE);
	/* Compute the desired number of image pages specified by image_size. */
	size = DIV_ROUND_UP(image_size, PAGE_SIZE);
	if (size > max_size)
		size = max_size;
	/*
	 * If the desired number of image pages is at least as large as the
	 * current number of saveable pages in memory, allocate page frames for
	 * the image and we're done.
	 */
	if (size >= saveable) {
		pages = preallocate_image_highmem(save_highmem);
		pages += preallocate_image_memory(saveable - pages, avail_normal);
		goto out;
	}

	/* Estimate the minimum size of the image. */
	pages = minimum_image_size(saveable);
	/*
	 * To avoid excessive pressure on the normal zone, leave room in it to
	 * accommodate an image of the minimum size (unless it's already too
	 * small, in which case don't preallocate pages from it at all).
	 */
	if (avail_normal > pages)
		avail_normal -= pages;
	else
		avail_normal = 0;
	if (size < pages)
		size = min_t(unsigned long, pages, max_size);

	/*
	 * Let the memory management subsystem know that we're going to need a
	 * large number of page frames to allocate and make it free some memory.
	 * NOTE: If this is not done, performance will be hurt badly in some
	 * test cases.
	 */
	shrink_all_memory(saveable - size);

	/*
	 * The number of saveable pages in memory was too high, so apply some
	 * pressure to decrease it.  First, make room for the largest possible
	 * image and fail if that doesn't work.  Next, try to decrease the size
	 * of the image as much as indicated by 'size' using allocations from
	 * highmem and non-highmem zones separately.
	 */
	pages_highmem = preallocate_image_highmem(highmem / 2);
	alloc = count - max_size;
	if (alloc > pages_highmem)
		alloc -= pages_highmem;
	else
		alloc = 0;
	pages = preallocate_image_memory(alloc, avail_normal);
	if (pages < alloc) {
		/* We have exhausted non-highmem pages, try highmem. */
		alloc -= pages;
		pages += pages_highmem;
		pages_highmem = preallocate_image_highmem(alloc);
		if (pages_highmem < alloc) {
			pr_err("Image allocation is %lu pages short\n",
				alloc - pages_highmem);
			goto err_out;
		}
		pages += pages_highmem;
		/*
		 * size is the desired number of saveable pages to leave in
		 * memory, so try to preallocate (all memory - size) pages.
		 */
		alloc = (count - pages) - size;
		pages += preallocate_image_highmem(alloc);
	} else {
		/*
		 * There are approximately max_size saveable pages at this point
		 * and we want to reduce this number down to size.
		 */
		alloc = max_size - size;
		size = preallocate_highmem_fraction(alloc, highmem, count);
		pages_highmem += size;
		alloc -= size;
		size = preallocate_image_memory(alloc, avail_normal);
		pages_highmem += preallocate_image_highmem(alloc - size);
		pages += pages_highmem + size;
	}

	/*
	 * We only need as many page frames for the image as there are saveable
	 * pages in memory, but we have allocated more.  Release the excessive
	 * ones now.
	 */
	pages -= free_unnecessary_pages();

 out:
	stop = ktime_get();
<<<<<<< HEAD
	pr_info("Allocated %lu pages for shapshot\n", pages);
=======
	pr_info("Allocated %lu pages for snapshot\n", pages);
>>>>>>> 7d2a07b7
	swsusp_show_speed(start, stop, pages, "Allocated");

	return 0;

 err_out:
	swsusp_free();
	return -ENOMEM;
}

#ifdef CONFIG_HIGHMEM
/**
 * count_pages_for_highmem - Count non-highmem pages needed for copying highmem.
 *
 * Compute the number of non-highmem pages that will be necessary for creating
 * copies of highmem pages.
 */
static unsigned int count_pages_for_highmem(unsigned int nr_highmem)
{
	unsigned int free_highmem = count_free_highmem_pages() + alloc_highmem;

	if (free_highmem >= nr_highmem)
		nr_highmem = 0;
	else
		nr_highmem -= free_highmem;

	return nr_highmem;
}
#else
static unsigned int count_pages_for_highmem(unsigned int nr_highmem) { return 0; }
#endif /* CONFIG_HIGHMEM */

/**
 * enough_free_mem - Check if there is enough free memory for the image.
 */
static int enough_free_mem(unsigned int nr_pages, unsigned int nr_highmem)
{
	struct zone *zone;
	unsigned int free = alloc_normal;

	for_each_populated_zone(zone)
		if (!is_highmem(zone))
			free += zone_page_state(zone, NR_FREE_PAGES);

	nr_pages += count_pages_for_highmem(nr_highmem);
	pr_debug("Normal pages needed: %u + %u, available pages: %u\n",
		 nr_pages, PAGES_FOR_IO, free);

	return free > nr_pages + PAGES_FOR_IO;
}

#ifdef CONFIG_HIGHMEM
/**
 * get_highmem_buffer - Allocate a buffer for highmem pages.
 *
 * If there are some highmem pages in the hibernation image, we may need a
 * buffer to copy them and/or load their data.
 */
static inline int get_highmem_buffer(int safe_needed)
{
	buffer = get_image_page(GFP_ATOMIC, safe_needed);
	return buffer ? 0 : -ENOMEM;
}

/**
 * alloc_highmem_image_pages - Allocate some highmem pages for the image.
 *
 * Try to allocate as many pages as needed, but if the number of free highmem
 * pages is less than that, allocate them all.
 */
static inline unsigned int alloc_highmem_pages(struct memory_bitmap *bm,
					       unsigned int nr_highmem)
{
	unsigned int to_alloc = count_free_highmem_pages();

	if (to_alloc > nr_highmem)
		to_alloc = nr_highmem;

	nr_highmem -= to_alloc;
	while (to_alloc-- > 0) {
		struct page *page;

		page = alloc_image_page(__GFP_HIGHMEM|__GFP_KSWAPD_RECLAIM);
		memory_bm_set_bit(bm, page_to_pfn(page));
	}
	return nr_highmem;
}
#else
static inline int get_highmem_buffer(int safe_needed) { return 0; }

static inline unsigned int alloc_highmem_pages(struct memory_bitmap *bm,
					       unsigned int n) { return 0; }
#endif /* CONFIG_HIGHMEM */

/**
 * swsusp_alloc - Allocate memory for hibernation image.
 *
 * We first try to allocate as many highmem pages as there are
 * saveable highmem pages in the system.  If that fails, we allocate
 * non-highmem pages for the copies of the remaining highmem ones.
 *
 * In this approach it is likely that the copies of highmem pages will
 * also be located in the high memory, because of the way in which
 * copy_data_pages() works.
 */
static int swsusp_alloc(struct memory_bitmap *copy_bm,
			unsigned int nr_pages, unsigned int nr_highmem)
{
	if (nr_highmem > 0) {
		if (get_highmem_buffer(PG_ANY))
			goto err_out;
		if (nr_highmem > alloc_highmem) {
			nr_highmem -= alloc_highmem;
			nr_pages += alloc_highmem_pages(copy_bm, nr_highmem);
		}
	}
	if (nr_pages > alloc_normal) {
		nr_pages -= alloc_normal;
		while (nr_pages-- > 0) {
			struct page *page;

			page = alloc_image_page(GFP_ATOMIC);
			if (!page)
				goto err_out;
			memory_bm_set_bit(copy_bm, page_to_pfn(page));
		}
	}

	return 0;

 err_out:
	swsusp_free();
	return -ENOMEM;
}

asmlinkage __visible int swsusp_save(void)
{
	unsigned int nr_pages, nr_highmem;
	int ret;

	pr_info("Creating image:\n");

	drain_local_pages(NULL);
	nr_pages = count_data_pages();
	nr_highmem = count_highmem_pages();
	pr_info("Need to copy %u pages\n", nr_pages + nr_highmem);

	if (!enough_free_mem(nr_pages, nr_highmem)) {
		pr_err("Not enough free memory\n");
		return -ENOMEM;
	}

	if (swsusp_alloc(&copy_bm, nr_pages, nr_highmem)) {
		pr_err("Memory allocation failed\n");
		return -ENOMEM;
	}

	/*
	 * During allocating of suspend pagedir, new cold pages may appear.
	 * Kill them.
	 */
	drain_local_pages(NULL);
	ret = copy_data_pages(&copy_bm, &orig_bm);
	if (ret) {
		pr_err("PM: Copy data pages failed\n");
		return ret;
	}

	/*
	 * End of critical section. From now on, we can write to memory,
	 * but we should not touch disk. This specially means we must _not_
	 * touch swap space! Except we must write out our image of course.
	 */

	nr_pages += nr_highmem;
	nr_copy_pages = nr_pages;
	nr_meta_pages = DIV_ROUND_UP(nr_pages * sizeof(long), PAGE_SIZE);

	pr_info("Image created (%d pages copied)\n", nr_pages);

	return 0;
}

#ifndef CONFIG_ARCH_HIBERNATION_HEADER
static int init_header_complete(struct swsusp_info *info)
{
	memcpy(&info->uts, init_utsname(), sizeof(struct new_utsname));
	info->version_code = LINUX_VERSION_CODE;
	return 0;
}

static const char *check_image_kernel(struct swsusp_info *info)
{
	if (info->version_code != LINUX_VERSION_CODE)
		return "kernel version";
	if (strcmp(info->uts.sysname,init_utsname()->sysname))
		return "system type";
	if (strcmp(info->uts.release,init_utsname()->release))
		return "kernel release";
	if (strcmp(info->uts.version,init_utsname()->version))
		return "version";
	if (strcmp(info->uts.machine,init_utsname()->machine))
		return "machine";
	return NULL;
}
#endif /* CONFIG_ARCH_HIBERNATION_HEADER */

unsigned long snapshot_get_image_size(void)
{
	return nr_copy_pages + nr_meta_pages + 1;
}

static int init_header(struct swsusp_info *info)
{
	memset(info, 0, sizeof(struct swsusp_info));
	info->num_physpages = get_num_physpages();
	info->image_pages = nr_copy_pages;
	info->pages = snapshot_get_image_size();
	info->size = info->pages;
	info->size <<= PAGE_SHIFT;
	info->trampoline_pfn = page_to_pfn(virt_to_page(trampoline_virt));
	init_signature(info);
	return init_header_complete(info);
}

/**
 * create trampoline - Create a trampoline page before snapshot be created
 * In hibernation process, this routine will be called by kernel before
 * the snapshot image be created. It can be used in resuming process.
 */
int snapshot_create_trampoline(void)
{
	if (trampoline_virt) {
		pr_warn("PM: Tried to create trampoline again\n");
		return 0;
	}

	trampoline_virt = (void *)get_zeroed_page(GFP_KERNEL);
	if (!trampoline_virt) {
		pr_err("PM: Allocate trampoline page failed\n");
		return -ENOMEM;
	}
	trampoline_pfn = 0;
	trampoline_buff = NULL;

	return 0;
}

/**
 * initial trampoline - Put data to trampoline buffer for target kernel
 *
 * In resuming process, this routine will be called by boot kernel before
 * the target kernel be restored. The boot kernel uses trampoline buffer
 * to transfer information to target kernel.
 */
void snapshot_init_trampoline(void)
{
	struct trampoline *t;
	void *efi_secret_key;

	if (!trampoline_pfn || !trampoline_buff) {
		pr_err("PM: Did not find trampoline buffer, pfn: %ld\n",
			trampoline_pfn);
		return;
	}

	hibernate_restore_unprotect_page(trampoline_buff);
	memset(trampoline_buff, 0, PAGE_SIZE);
	t = (struct trampoline *)trampoline_buff;

	init_sig_verify(t);

	efi_secret_key = get_efi_secret_key();
	if (efi_secret_key) {
		memset(t->secret_key, 0, SECRET_KEY_SIZE);
		memcpy(t->secret_key, efi_secret_key, SECRET_KEY_SIZE);
		t->secret_key_valid = true;
	}
	pr_info("PM: Hibernation trampoline page prepared\n");
}

/**
 * restore trampoline - Handle the data from boot kernel and free.
 *
 * In resuming process, this routine will be called by target kernel
 * after target kernel is restored. The target kernel handles
 * the data in trampoline that it is transferred from boot kernel.
 */
void snapshot_restore_trampoline(void)
{
	struct trampoline *t;
	int ret;

	if (!trampoline_virt) {
		pr_err("PM: Doesn't have trampoline page\n");
		return;
	}

	t = (struct trampoline *)trampoline_virt;

	handle_sig_verify(t);

	if (t->secret_key_valid) {
		ret = decrypt_restore_hidden_area(t->secret_key, SECRET_KEY_SIZE);
		if (ret)
			pr_err("PM: Decrypted hidden area failed: %d\n", ret);
		else
			pr_info("PM: Hidden area decrypted\n");
	}

	snapshot_free_trampoline();
}

void snapshot_free_trampoline(void)
{
	if (!trampoline_virt) {
		pr_err("PM: No trampoline page can be freed\n");
		return;
	}

	trampoline_pfn = 0;
	trampoline_buff = NULL;
	memset(trampoline_virt, 0, PAGE_SIZE);
	free_page((unsigned long)trampoline_virt);
	trampoline_virt = NULL;
	pr_info("PM: Trampoline freed\n");
}

/**
 * pack_pfns - Prepare PFNs for saving.
 * @bm: Memory bitmap.
 * @buf: Memory buffer to store the PFNs in.
 *
 * PFNs corresponding to set bits in @bm are stored in the area of memory
 * pointed to by @buf (1 page at a time).
 */
static inline void pack_pfns(unsigned long *buf, struct memory_bitmap *bm)
{
	int j;

	for (j = 0; j < PAGE_SIZE / sizeof(long); j++) {
		buf[j] = memory_bm_next_pfn(bm);
		if (unlikely(buf[j] == BM_END_OF_MAP))
			break;
	}
}

/**
 * snapshot_read_next - Get the address to read the next image page from.
 * @handle: Snapshot handle to be used for the reading.
 *
 * On the first call, @handle should point to a zeroed snapshot_handle
 * structure.  The structure gets populated then and a pointer to it should be
 * passed to this function every next time.
 *
 * On success, the function returns a positive number.  Then, the caller
 * is allowed to read up to the returned number of bytes from the memory
 * location computed by the data_of() macro.
 *
 * The function returns 0 to indicate the end of the data stream condition,
 * and negative numbers are returned on errors.  If that happens, the structure
 * pointed to by @handle is not updated and should not be used any more.
 */
int snapshot_read_next(struct snapshot_handle *handle)
{
	if (handle->cur > nr_meta_pages + nr_copy_pages)
		return 0;

	if (!buffer) {
		/* This makes the buffer be freed by swsusp_free() */
		buffer = get_image_page(GFP_ATOMIC, PG_ANY);
		if (!buffer)
			return -ENOMEM;
	}
	if (!handle->cur) {
		int error;

		error = init_header((struct swsusp_info *)buffer);
		if (error)
			return error;
		handle->buffer = buffer;
		memory_bm_position_reset(&orig_bm);
		memory_bm_position_reset(&copy_bm);
	} else if (handle->cur <= nr_meta_pages) {
		clear_page(buffer);
		pack_pfns(buffer, &orig_bm);
	} else {
		struct page *page;

		page = pfn_to_page(memory_bm_next_pfn(&copy_bm));
		if (PageHighMem(page)) {
			/*
			 * Highmem pages are copied to the buffer,
			 * because we can't return with a kmapped
			 * highmem page (we may not be called again).
			 */
			void *kaddr;

			kaddr = kmap_atomic(page);
			copy_page(buffer, kaddr);
			kunmap_atomic(kaddr);
			handle->buffer = buffer;
		} else {
			handle->buffer = page_address(page);
		}
	}
	handle->cur++;
	return PAGE_SIZE;
}

static void duplicate_memory_bitmap(struct memory_bitmap *dst,
				    struct memory_bitmap *src)
{
	unsigned long pfn;

	memory_bm_position_reset(src);
	pfn = memory_bm_next_pfn(src);
	while (pfn != BM_END_OF_MAP) {
		memory_bm_set_bit(dst, pfn);
		pfn = memory_bm_next_pfn(src);
	}
}

/**
 * mark_unsafe_pages - Mark pages that were used before hibernation.
 *
 * Mark the pages that cannot be used for storing the image during restoration,
 * because they conflict with the pages that had been used before hibernation.
 */
static void mark_unsafe_pages(struct memory_bitmap *bm)
{
	unsigned long pfn;

	/* Clear the "free"/"unsafe" bit for all PFNs */
	memory_bm_position_reset(free_pages_map);
	pfn = memory_bm_next_pfn(free_pages_map);
	while (pfn != BM_END_OF_MAP) {
		memory_bm_clear_current(free_pages_map);
		pfn = memory_bm_next_pfn(free_pages_map);
	}

	/* Mark pages that correspond to the "original" PFNs as "unsafe" */
	duplicate_memory_bitmap(free_pages_map, bm);

	allocated_unsafe_pages = 0;
}

static int check_header(struct swsusp_info *info)
{
	const char *reason;

	reason = check_image_kernel(info);
	if (!reason && info->num_physpages != get_num_physpages())
		reason = "memory size";
	if (reason) {
		pr_err("Image mismatch: %s\n", reason);
		return -EPERM;
	}
	return 0;
}

/**
 * load header - Check the image header and copy the data from it.
 */
static int load_header(struct swsusp_info *info)
{
	int error;

	restore_pblist = NULL;
	error = check_header(info);
	if (!error) {
		nr_copy_pages = info->image_pages;
		nr_meta_pages = info->pages - info->image_pages - 1;
		trampoline_pfn = info->trampoline_pfn;
		load_signature(info);
	}
	return error;
}

/**
 * unpack_orig_pfns - Set bits corresponding to given PFNs in a memory bitmap.
 * @bm: Memory bitmap.
 * @buf: Area of memory containing the PFNs.
 *
 * For each element of the array pointed to by @buf (1 page at a time), set the
 * corresponding bit in @bm.
 */
static int unpack_orig_pfns(unsigned long *buf, struct memory_bitmap *bm)
{
	int j;

	for (j = 0; j < PAGE_SIZE / sizeof(long); j++) {
		if (unlikely(buf[j] == BM_END_OF_MAP))
			break;

		if (pfn_valid(buf[j]) && memory_bm_pfn_present(bm, buf[j]))
			memory_bm_set_bit(bm, buf[j]);
		else
			return -EFAULT;
	}

	return 0;
}

#ifdef CONFIG_HIGHMEM
/*
 * struct highmem_pbe is used for creating the list of highmem pages that
 * should be restored atomically during the resume from disk, because the page
 * frames they have occupied before the suspend are in use.
 */
struct highmem_pbe {
	struct page *copy_page;	/* data is here now */
	struct page *orig_page;	/* data was here before the suspend */
	struct highmem_pbe *next;
};

/*
 * List of highmem PBEs needed for restoring the highmem pages that were
 * allocated before the suspend and included in the suspend image, but have
 * also been allocated by the "resume" kernel, so their contents cannot be
 * written directly to their "original" page frames.
 */
static struct highmem_pbe *highmem_pblist;

/**
 * count_highmem_image_pages - Compute the number of highmem pages in the image.
 * @bm: Memory bitmap.
 *
 * The bits in @bm that correspond to image pages are assumed to be set.
 */
static unsigned int count_highmem_image_pages(struct memory_bitmap *bm)
{
	unsigned long pfn;
	unsigned int cnt = 0;

	memory_bm_position_reset(bm);
	pfn = memory_bm_next_pfn(bm);
	while (pfn != BM_END_OF_MAP) {
		if (PageHighMem(pfn_to_page(pfn)))
			cnt++;

		pfn = memory_bm_next_pfn(bm);
	}
	return cnt;
}

static unsigned int safe_highmem_pages;

static struct memory_bitmap *safe_highmem_bm;

/**
 * prepare_highmem_image - Allocate memory for loading highmem data from image.
 * @bm: Pointer to an uninitialized memory bitmap structure.
 * @nr_highmem_p: Pointer to the number of highmem image pages.
 *
 * Try to allocate as many highmem pages as there are highmem image pages
 * (@nr_highmem_p points to the variable containing the number of highmem image
 * pages).  The pages that are "safe" (ie. will not be overwritten when the
 * hibernation image is restored entirely) have the corresponding bits set in
 * @bm (it must be uninitialized).
 *
 * NOTE: This function should not be called if there are no highmem image pages.
 */
static int prepare_highmem_image(struct memory_bitmap *bm,
				 unsigned int *nr_highmem_p)
{
	unsigned int to_alloc;

	if (memory_bm_create(bm, GFP_ATOMIC, PG_SAFE))
		return -ENOMEM;

	if (get_highmem_buffer(PG_SAFE))
		return -ENOMEM;

	to_alloc = count_free_highmem_pages();
	if (to_alloc > *nr_highmem_p)
		to_alloc = *nr_highmem_p;
	else
		*nr_highmem_p = to_alloc;

	safe_highmem_pages = 0;
	while (to_alloc-- > 0) {
		struct page *page;

		page = alloc_page(__GFP_HIGHMEM);
		if (!swsusp_page_is_free(page)) {
			/* The page is "safe", set its bit the bitmap */
			memory_bm_set_bit(bm, page_to_pfn(page));
			safe_highmem_pages++;
		}
		/* Mark the page as allocated */
		swsusp_set_page_forbidden(page);
		swsusp_set_page_free(page);
	}
	memory_bm_position_reset(bm);
	safe_highmem_bm = bm;
	return 0;
}

static struct page *last_highmem_page;

/**
 * get_highmem_page_buffer - Prepare a buffer to store a highmem image page.
 *
 * For a given highmem image page get a buffer that suspend_write_next() should
 * return to its caller to write to.
 *
 * If the page is to be saved to its "original" page frame or a copy of
 * the page is to be made in the highmem, @buffer is returned.  Otherwise,
 * the copy of the page is to be made in normal memory, so the address of
 * the copy is returned.
 *
 * If @buffer is returned, the caller of suspend_write_next() will write
 * the page's contents to @buffer, so they will have to be copied to the
 * right location on the next call to suspend_write_next() and it is done
 * with the help of copy_last_highmem_page().  For this purpose, if
 * @buffer is returned, @last_highmem_page is set to the page to which
 * the data will have to be copied from @buffer.
 */
static void *get_highmem_page_buffer(struct page *page,
				     struct chain_allocator *ca)
{
	struct highmem_pbe *pbe;
	void *kaddr;

	if (swsusp_page_is_forbidden(page) && swsusp_page_is_free(page)) {
		/*
		 * We have allocated the "original" page frame and we can
		 * use it directly to store the loaded page.
		 */
		last_highmem_page = page;
		return buffer;
	}
	/*
	 * The "original" page frame has not been allocated and we have to
	 * use a "safe" page frame to store the loaded page.
	 */
	pbe = chain_alloc(ca, sizeof(struct highmem_pbe));
	if (!pbe) {
		swsusp_free();
		return ERR_PTR(-ENOMEM);
	}
	pbe->orig_page = page;
	if (safe_highmem_pages > 0) {
		struct page *tmp;

		/* Copy of the page will be stored in high memory */
		kaddr = buffer;
		tmp = pfn_to_page(memory_bm_next_pfn(safe_highmem_bm));
		safe_highmem_pages--;
		last_highmem_page = tmp;
		pbe->copy_page = tmp;
	} else {
		/* Copy of the page will be stored in normal memory */
		kaddr = safe_pages_list;
		safe_pages_list = safe_pages_list->next;
		pbe->copy_page = virt_to_page(kaddr);
	}
	pbe->next = highmem_pblist;
	highmem_pblist = pbe;
	return kaddr;
}

/**
 * copy_last_highmem_page - Copy most the most recent highmem image page.
 *
 * Copy the contents of a highmem image from @buffer, where the caller of
 * snapshot_write_next() has stored them, to the right location represented by
 * @last_highmem_page .
 */
static void copy_last_highmem_page(void)
{
	if (last_highmem_page) {
		void *dst;

		dst = kmap_atomic(last_highmem_page);
		copy_page(dst, buffer);
		kunmap_atomic(dst);
		last_highmem_page = NULL;
	}
}

static inline int last_highmem_page_copied(void)
{
	return !last_highmem_page;
}

static inline void free_highmem_data(void)
{
	if (safe_highmem_bm)
		memory_bm_free(safe_highmem_bm, PG_UNSAFE_CLEAR);

	if (buffer)
		free_image_page(buffer, PG_UNSAFE_CLEAR);
}
#else
static unsigned int count_highmem_image_pages(struct memory_bitmap *bm) { return 0; }

static inline int prepare_highmem_image(struct memory_bitmap *bm,
					unsigned int *nr_highmem_p) { return 0; }

static inline void *get_highmem_page_buffer(struct page *page,
					    struct chain_allocator *ca)
{
	return ERR_PTR(-EINVAL);
}

static inline void copy_last_highmem_page(void) {}
static inline int last_highmem_page_copied(void) { return 1; }
static inline void free_highmem_data(void) {}
#endif /* CONFIG_HIGHMEM */

#define PBES_PER_LINKED_PAGE	(LINKED_PAGE_DATA_SIZE / sizeof(struct pbe))

/**
 * prepare_image - Make room for loading hibernation image.
 * @new_bm: Uninitialized memory bitmap structure.
 * @bm: Memory bitmap with unsafe pages marked.
 *
 * Use @bm to mark the pages that will be overwritten in the process of
 * restoring the system memory state from the suspend image ("unsafe" pages)
 * and allocate memory for the image.
 *
 * The idea is to allocate a new memory bitmap first and then allocate
 * as many pages as needed for image data, but without specifying what those
 * pages will be used for just yet.  Instead, we mark them all as allocated and
 * create a lists of "safe" pages to be used later.  On systems with high
 * memory a list of "safe" highmem pages is created too.
 */
static int prepare_image(struct memory_bitmap *new_bm, struct memory_bitmap *bm)
{
	unsigned int nr_pages, nr_highmem;
	struct linked_page *lp;
	int error;

	/* If there is no highmem, the buffer will not be necessary */
	free_image_page(buffer, PG_UNSAFE_CLEAR);
	buffer = NULL;

	nr_highmem = count_highmem_image_pages(bm);
	mark_unsafe_pages(bm);

	error = memory_bm_create(new_bm, GFP_ATOMIC, PG_SAFE);
	if (error)
		goto Free;

	duplicate_memory_bitmap(new_bm, bm);
	memory_bm_free(bm, PG_UNSAFE_KEEP);
	if (nr_highmem > 0) {
		error = prepare_highmem_image(bm, &nr_highmem);
		if (error)
			goto Free;
	}
	/*
	 * Reserve some safe pages for potential later use.
	 *
	 * NOTE: This way we make sure there will be enough safe pages for the
	 * chain_alloc() in get_buffer().  It is a bit wasteful, but
	 * nr_copy_pages cannot be greater than 50% of the memory anyway.
	 *
	 * nr_copy_pages cannot be less than allocated_unsafe_pages too.
	 */
	nr_pages = nr_copy_pages - nr_highmem - allocated_unsafe_pages;
	nr_pages = DIV_ROUND_UP(nr_pages, PBES_PER_LINKED_PAGE);
	while (nr_pages > 0) {
		lp = get_image_page(GFP_ATOMIC, PG_SAFE);
		if (!lp) {
			error = -ENOMEM;
			goto Free;
		}
		lp->next = safe_pages_list;
		safe_pages_list = lp;
		nr_pages--;
	}
	/* Preallocate memory for the image */
	nr_pages = nr_copy_pages - nr_highmem - allocated_unsafe_pages;
	while (nr_pages > 0) {
		lp = (struct linked_page *)get_zeroed_page(GFP_ATOMIC);
		if (!lp) {
			error = -ENOMEM;
			goto Free;
		}
		if (!swsusp_page_is_free(virt_to_page(lp))) {
			/* The page is "safe", add it to the list */
			lp->next = safe_pages_list;
			safe_pages_list = lp;
		}
		/* Mark the page as allocated */
		swsusp_set_page_forbidden(virt_to_page(lp));
		swsusp_set_page_free(virt_to_page(lp));
		nr_pages--;
	}
	return 0;

 Free:
	swsusp_free();
	return error;
}

/**
 * get_buffer - Get the address to store the next image data page.
 *
 * Get the address that snapshot_write_next() should return to its caller to
 * write to.
 */
static void *get_buffer(struct memory_bitmap *bm, struct chain_allocator *ca,
			unsigned long *pfn_out)
{
	struct pbe *pbe;
	struct page *page;
	unsigned long pfn = memory_bm_next_pfn(bm);

	if (pfn == BM_END_OF_MAP)
		return ERR_PTR(-EFAULT);

	if (pfn_out)
		*pfn_out = pfn;

	page = pfn_to_page(pfn);
	if (PageHighMem(page))
		return get_highmem_page_buffer(page, ca);

	if (swsusp_page_is_forbidden(page) && swsusp_page_is_free(page))
		/*
		 * We have allocated the "original" page frame and we can
		 * use it directly to store the loaded page.
		 */
		return page_address(page);

	/*
	 * The "original" page frame has not been allocated and we have to
	 * use a "safe" page frame to store the loaded page.
	 */
	pbe = chain_alloc(ca, sizeof(struct pbe));
	if (!pbe) {
		swsusp_free();
		return ERR_PTR(-ENOMEM);
	}
	pbe->orig_address = page_address(page);
	pbe->address = safe_pages_list;
	safe_pages_list = safe_pages_list->next;
	pbe->next = restore_pblist;
	restore_pblist = pbe;
	return pbe->address;
}

/**
 * snapshot_write_next - Get the address to store the next image page.
 * @handle: Snapshot handle structure to guide the writing.
 *
 * On the first call, @handle should point to a zeroed snapshot_handle
 * structure.  The structure gets populated then and a pointer to it should be
 * passed to this function every next time.
 *
 * On success, the function returns a positive number.  Then, the caller
 * is allowed to write up to the returned number of bytes to the memory
 * location computed by the data_of() macro.
 *
 * The function returns 0 to indicate the "end of file" condition.  Negative
 * numbers are returned on errors, in which cases the structure pointed to by
 * @handle is not updated and should not be used any more.
 */
int snapshot_write_next(struct snapshot_handle *handle)
{
	static struct chain_allocator ca;
	unsigned long pfn;
	int error = 0;

	/* Check if we have already loaded the entire image */
	if (handle->cur > 1 && handle->cur > nr_meta_pages + nr_copy_pages)
		return 0;

	handle->sync_read = 1;

	if (!handle->cur) {
		if (!buffer)
			/* This makes the buffer be freed by swsusp_free() */
			buffer = get_image_page(GFP_ATOMIC, PG_ANY);

		if (!buffer)
			return -ENOMEM;

		handle->buffer = buffer;
	} else if (handle->cur == 1) {
		error = load_header(buffer);
		if (error)
			return error;

		safe_pages_list = NULL;

		/* Allocate buffer point array for generating
		 * digest to compare with signature.
		 * h_buf will freed in snapshot_image_verify().
		 */
		alloc_h_buf();

		error = memory_bm_create(&copy_bm, GFP_ATOMIC, PG_ANY);
		if (error)
			return error;

		hibernate_restore_protection_begin();
	} else if (handle->cur <= nr_meta_pages + 1) {
		error = unpack_orig_pfns(buffer, &copy_bm);
		if (error)
			return error;

		if (handle->cur == nr_meta_pages + 1) {
			error = prepare_image(&orig_bm, &copy_bm);
			if (error)
				return error;

			chain_init(&ca, GFP_ATOMIC, PG_SAFE);
			memory_bm_position_reset(&orig_bm);
			restore_pblist = NULL;
			handle->buffer = get_buffer(&orig_bm, &ca, &pfn);
			handle->sync_read = 0;
			if (IS_ERR(handle->buffer))
				return PTR_ERR(handle->buffer);
			if (h_buf)
				*h_buf = handle->buffer;
		}
	} else {
		copy_last_highmem_page();
		hibernate_restore_protect_page(handle->buffer);
		handle->buffer = get_buffer(&orig_bm, &ca, &pfn);
		if (IS_ERR(handle->buffer))
			return PTR_ERR(handle->buffer);
		if (handle->buffer != buffer)
			handle->sync_read = 0;
		/* Capture the trampoline for transfer data */
		if (pfn == trampoline_pfn && trampoline_pfn)
			trampoline_buff = handle->buffer;
		if (h_buf)
			*(h_buf + (handle->cur - nr_meta_pages - 1)) = handle->buffer;
	}
	handle->cur++;
	return PAGE_SIZE;
}

/**
 * snapshot_write_finalize - Complete the loading of a hibernation image.
 *
 * Must be called after the last call to snapshot_write_next() in case the last
 * page in the image happens to be a highmem page and its contents should be
 * stored in highmem.  Additionally, it recycles bitmap memory that's not
 * necessary any more.
 */
void snapshot_write_finalize(struct snapshot_handle *handle)
{
	copy_last_highmem_page();
	hibernate_restore_protect_page(handle->buffer);
	/* Do that only if we have loaded the image entirely */
	if (handle->cur > 1 && handle->cur > nr_meta_pages + nr_copy_pages) {
		memory_bm_recycle(&orig_bm);
		free_highmem_data();
	}
}

int snapshot_image_loaded(struct snapshot_handle *handle)
{
	return !(!nr_copy_pages || !last_highmem_page_copied() ||
			handle->cur <= nr_meta_pages + nr_copy_pages);
}

#ifdef CONFIG_HIGHMEM
/* Assumes that @buf is ready and points to a "safe" page */
static inline void swap_two_pages_data(struct page *p1, struct page *p2,
				       void *buf)
{
	void *kaddr1, *kaddr2;

	kaddr1 = kmap_atomic(p1);
	kaddr2 = kmap_atomic(p2);
	copy_page(buf, kaddr1);
	copy_page(kaddr1, kaddr2);
	copy_page(kaddr2, buf);
	kunmap_atomic(kaddr2);
	kunmap_atomic(kaddr1);
}

/**
 * restore_highmem - Put highmem image pages into their original locations.
 *
 * For each highmem page that was in use before hibernation and is included in
 * the image, and also has been allocated by the "restore" kernel, swap its
 * current contents with the previous (ie. "before hibernation") ones.
 *
 * If the restore eventually fails, we can call this function once again and
 * restore the highmem state as seen by the restore kernel.
 */
int restore_highmem(void)
{
	struct highmem_pbe *pbe = highmem_pblist;
	void *buf;

	if (!pbe)
		return 0;

	buf = get_image_page(GFP_ATOMIC, PG_SAFE);
	if (!buf)
		return -ENOMEM;

	while (pbe) {
		swap_two_pages_data(pbe->copy_page, pbe->orig_page, buf);
		pbe = pbe->next;
	}
	free_image_page(buf, PG_UNSAFE_CLEAR);
	return 0;
}
#endif /* CONFIG_HIGHMEM */<|MERGE_RESOLUTION|>--- conflicted
+++ resolved
@@ -31,17 +31,11 @@
 #include <linux/compiler.h>
 #include <linux/ktime.h>
 #include <linux/set_memory.h>
-#include <linux/security.h>
-#include <linux/efi.h>
-#include <linux/vmalloc.h>
 
 #include <linux/uaccess.h>
 #include <asm/mmu_context.h>
 #include <asm/tlbflush.h>
 #include <asm/io.h>
-#ifdef CONFIG_HIBERNATE_VERIFICATION
-#include <crypto/hash.h>
-#endif
 
 #include "power.h"
 
@@ -82,27 +76,6 @@
 static inline void hibernate_restore_unprotect_page(void *page_address) {}
 #endif /* CONFIG_STRICT_KERNEL_RWX  && CONFIG_ARCH_HAS_SET_MEMORY */
 
-<<<<<<< HEAD
-/*
- * The trampoline is used to forward information from boot kernel
- * to image kernel.
- */
-struct trampoline {
-	int sig_enforce;
-	int sig_verify_ret;
-	bool secret_key_valid;
-	u8 secret_key[SECRET_KEY_SIZE];
-};
-
-/* the trampoline is used by image kernel */
-static void *trampoline_virt;
-
-/* trampoline pfn from swsusp_info in snapshot for snapshot_write_next() */
-static unsigned long trampoline_pfn;
-
-/* Keep the buffer for foward page in snapshot_write_next() */
-static void *trampoline_buff;
-=======
 
 /*
  * The calls to set_direct_map_*() should not fail because remapping a page
@@ -136,7 +109,6 @@
 		debug_pagealloc_unmap_pages(page, 1);
 	}
 }
->>>>>>> 7d2a07b7
 
 static int swsusp_page_is_free(struct page *);
 static void swsusp_set_page_forbidden(struct page *);
@@ -797,11 +769,7 @@
 	 */
 
 	/*
-<<<<<<< HEAD
-	 * If the zone we wish to scan is the the current zone and the
-=======
 	 * If the zone we wish to scan is the current zone and the
->>>>>>> 7d2a07b7
 	 * pfn falls into the current node then we do not need to walk
 	 * the tree.
 	 */
@@ -1226,20 +1194,12 @@
 	if (WARN_ON(!(free_pages_map)))
 		return;
 
-<<<<<<< HEAD
-	if (IS_ENABLED(CONFIG_PAGE_POISONING_ZERO) || want_init_on_free()) {
-=======
 	if (page_poisoning_enabled() || want_init_on_free()) {
->>>>>>> 7d2a07b7
 		memory_bm_position_reset(bm);
 		pfn = memory_bm_next_pfn(bm);
 		while (pfn != BM_END_OF_MAP) {
 			if (pfn_valid(pfn))
-<<<<<<< HEAD
-				clear_highpage(pfn_to_page(pfn));
-=======
 				clear_or_poison_free_page(pfn_to_page(pfn));
->>>>>>> 7d2a07b7
 
 			pfn = memory_bm_next_pfn(bm);
 		}
@@ -1310,9 +1270,6 @@
 
 	BUG_ON(!PageHighMem(page));
 
-	if (page_is_hidden(page))
-		return NULL;
-
 	if (swsusp_page_is_forbidden(page) ||  swsusp_page_is_free(page))
 		return NULL;
 
@@ -1376,9 +1333,6 @@
 		return NULL;
 
 	BUG_ON(PageHighMem(page));
-
-	if (page_is_hidden(page))
-		return NULL;
 
 	if (swsusp_page_is_forbidden(page) || swsusp_page_is_free(page))
 		return NULL;
@@ -1494,271 +1448,8 @@
 }
 #endif /* CONFIG_HIGHMEM */
 
-/* Total number of image pages */
-static unsigned int nr_copy_pages;
-
-/* Point array for collecting buffers' address in snapshot_write_next() */
-static void **h_buf;
-
-#ifdef CONFIG_HIBERNATE_VERIFICATION
-/*
- * Signature of snapshot image
- */
-static u8 signature[SNAPSHOT_DIGEST_SIZE];
-
-/* Keep the signature verification result for trampoline */
-static int sig_verify_ret;
-
-/* enforce the snapshot must be signed */
-#ifdef CONFIG_HIBERNATE_VERIFICATION_FORCE
-static bool sig_enforce = true;
-#else
-static bool sig_enforce;
-#endif
-
-void snapshot_set_enforce_verify(void)
-{
-	sig_enforce = true;
-}
-
-int snapshot_is_enforce_verify(void)
-{
-	return sig_enforce;
-}
-
-static u8 *s4_verify_digest;
-static struct shash_desc *s4_verify_desc;
-
-int swsusp_prepare_hash(bool may_sleep)
-{
-	struct crypto_shash *tfm;
-	u8 *key;
-	size_t digest_size, desc_size;
-	int ret;
-
-	key = get_efi_secret_key();
-	if (!key) {
-		pr_warn_once("PM: secret key is invalid\n");
-		return (sig_enforce) ? -EINVAL : 0;
-	}
-
-	tfm = crypto_alloc_shash(SNAPSHOT_HMAC, 0, 0);
-	if (IS_ERR(tfm)) {
-		pr_err("PM: Allocate HMAC failed: %ld\n", PTR_ERR(tfm));
-		return PTR_ERR(tfm);
-	}
-
-	ret = crypto_shash_setkey(tfm, key, SNAPSHOT_DIGEST_SIZE);
-	if (ret) {
-		pr_err("PM: Set HMAC key failed\n");
-		goto error;
-	}
-
-	desc_size = crypto_shash_descsize(tfm) + sizeof(*s4_verify_desc);
-	digest_size = crypto_shash_digestsize(tfm);
-	s4_verify_digest = kzalloc(digest_size + desc_size, GFP_KERNEL);
-	if (!s4_verify_digest) {
-		pr_err("PM: Allocate digest failed\n");
-		ret = -ENOMEM;
-		goto error;
-	}
-
-	s4_verify_desc = (void *) s4_verify_digest + digest_size;
-	s4_verify_desc->tfm = tfm;
-	ret = crypto_shash_init(s4_verify_desc);
-	if (ret < 0)
-		goto free_shash;
-
-	return 0;
-
- free_shash:
-	kfree(s4_verify_digest);
- error:
-	crypto_free_shash(tfm);
-	s4_verify_digest = NULL;
-	s4_verify_desc = NULL;
-	return ret;
-}
-
-void swsusp_finish_hash(void)
-{
-	if (s4_verify_desc)
-		crypto_free_shash(s4_verify_desc->tfm);
-	kfree(s4_verify_digest);
-	s4_verify_desc = NULL;
-	s4_verify_digest = NULL;
-}
-
-int snapshot_image_verify(void)
-{
-	int ret, i;
-
-	if (!h_buf) {
-		ret = -ENOMEM;
-		goto error;
-	}
-
-	if (!efi_enabled(EFI_BOOT)) {
-		pr_info_once("PM: Bypass verification on non-EFI machine\n");
-		ret = 0;
-		goto error_prep;
-	}
-
-	ret = swsusp_prepare_hash(true);
-	if (ret || !s4_verify_desc)
-		goto error_prep;
-
-	for (i = 0; i < nr_copy_pages; i++) {
-		ret = crypto_shash_update(s4_verify_desc, *(h_buf + i), PAGE_SIZE);
-		if (ret)
-			goto error_shash;
-	}
-
-	ret = crypto_shash_final(s4_verify_desc, s4_verify_digest);
-	if (ret)
-		goto error_shash;
-
-	pr_debug("PM: Signature %*phN\n", SNAPSHOT_DIGEST_SIZE, signature);
-	pr_debug("PM: Digest    %*phN\n", SNAPSHOT_DIGEST_SIZE, s4_verify_digest);
-	if (memcmp(signature, s4_verify_digest, SNAPSHOT_DIGEST_SIZE))
-		ret = -EKEYREJECTED;
-
- error_shash:
-	swsusp_finish_hash();
-
- error_prep:
-	vfree(h_buf);
-	if (ret)
-		pr_warn("PM: Signature verification failed: %d\n", ret);
- error:
-	sig_verify_ret = ret;
-	if (!sig_enforce)
-		ret = 0;
-	return ret;
-}
-
-static int
-__copy_data_pages(struct memory_bitmap *copy_bm, struct memory_bitmap *orig_bm)
-{
-	unsigned long pfn, dst_pfn;
-	struct page *d_page;
-	void *hash_buffer = NULL;
-	int ret = 0;
-
-	memory_bm_position_reset(orig_bm);
-	memory_bm_position_reset(copy_bm);
-	for (;;) {
-		pfn = memory_bm_next_pfn(orig_bm);
-		if (unlikely(pfn == BM_END_OF_MAP))
-			break;
-		dst_pfn = memory_bm_next_pfn(copy_bm);
-		copy_data_page(dst_pfn, pfn);
-
-		/* Generate digest */
-		d_page = pfn_to_page(dst_pfn);
-		if (PageHighMem(d_page)) {
-			void *kaddr = kmap_atomic(d_page);
-
-			copy_page(buffer, kaddr);
-			kunmap_atomic(kaddr);
-			hash_buffer = buffer;
-		} else {
-			hash_buffer = page_address(d_page);
-		}
-
-		if (!s4_verify_desc)
-			continue;
-
-		ret = crypto_shash_update(s4_verify_desc, hash_buffer,
-					  PAGE_SIZE);
-		if (ret)
-			return ret;
-	}
-
-	if (s4_verify_desc) {
-		ret = crypto_shash_final(s4_verify_desc, s4_verify_digest);
-		if (ret)
-			return ret;
-
-		memset(signature, 0, SNAPSHOT_DIGEST_SIZE);
-		memcpy(signature, s4_verify_digest, SNAPSHOT_DIGEST_SIZE);
-	}
-
-	return 0;
-}
-
-static void alloc_h_buf(void)
-{
-	h_buf = vmalloc(sizeof(void *) * nr_copy_pages);
-	if (!h_buf)
-		pr_err("PM: Allocate buffer point array failed\n");
-}
-
-static void init_signature(struct swsusp_info *info)
-{
-	memcpy(info->signature, signature, SNAPSHOT_DIGEST_SIZE);
-}
-
-static void load_signature(struct swsusp_info *info)
-{
-	memset(signature, 0, SNAPSHOT_DIGEST_SIZE);
-	memcpy(signature, info->signature, SNAPSHOT_DIGEST_SIZE);
-}
-
-static void init_sig_verify(struct trampoline *t)
-{
-	t->sig_enforce = sig_enforce;
-	t->sig_verify_ret = sig_verify_ret;
-	sig_verify_ret = 0;
-}
-
-static void handle_sig_verify(struct trampoline *t)
-{
-	sig_enforce = t->sig_enforce;
-	if (sig_enforce)
-		pr_info("PM: Enforce the snapshot to be validly signed\n");
-
-	if (t->sig_verify_ret) {
-		pr_warn("PM: Signature verification failed: %d\n",
-			t->sig_verify_ret);
-		/* taint kernel */
-		if (!sig_enforce) {
-			pr_warn("PM: System resumed from unsafe snapshot - "
-				"tainting kernel\n");
-			add_taint(TAINT_UNSAFE_HIBERNATE, LOCKDEP_STILL_OK);
-			pr_info("%s\n", print_tainted());
-		}
-	} else if (t->secret_key_valid) {
-		pr_info("PM: Signature verification passed.\n");
-	}
-}
-#else
-static int
-__copy_data_pages(struct memory_bitmap *copy_bm, struct memory_bitmap *orig_bm)
-{
-	unsigned long pfn;
-
-	memory_bm_position_reset(orig_bm);
-	memory_bm_position_reset(copy_bm);
-	for (;;) {
-		pfn = memory_bm_next_pfn(orig_bm);
-		if (unlikely(pfn == BM_END_OF_MAP))
-			break;
-		copy_data_page(memory_bm_next_pfn(copy_bm), pfn);
-	}
-
-	return 0;
-}
-
-static inline void alloc_h_buf(void) {}
-static void init_signature(struct swsusp_info *info) {}
-static void load_signature(struct swsusp_info *info) {}
-static void init_sig_verify(struct trampoline *t) {}
-static void handle_sig_verify(struct trampoline *t) {}
-#endif /* CONFIG_HIBERNATE_VERIFICATION */
-
-static int copy_data_pages(struct memory_bitmap *copy_bm,
-			   struct memory_bitmap *orig_bm)
+static void copy_data_pages(struct memory_bitmap *copy_bm,
+			    struct memory_bitmap *orig_bm)
 {
 	struct zone *zone;
 	unsigned long pfn;
@@ -1772,9 +1463,18 @@
 			if (page_is_saveable(zone, pfn))
 				memory_bm_set_bit(orig_bm, pfn);
 	}
-	return __copy_data_pages(copy_bm, orig_bm);
-}
-
+	memory_bm_position_reset(orig_bm);
+	memory_bm_position_reset(copy_bm);
+	for(;;) {
+		pfn = memory_bm_next_pfn(orig_bm);
+		if (unlikely(pfn == BM_END_OF_MAP))
+			break;
+		copy_data_page(memory_bm_next_pfn(copy_bm), pfn);
+	}
+}
+
+/* Total number of image pages */
+static unsigned int nr_copy_pages;
 /* Number of pages needed for saving the original pfns of the image pages */
 static unsigned int nr_meta_pages;
 /*
@@ -2179,11 +1879,7 @@
 
  out:
 	stop = ktime_get();
-<<<<<<< HEAD
-	pr_info("Allocated %lu pages for shapshot\n", pages);
-=======
 	pr_info("Allocated %lu pages for snapshot\n", pages);
->>>>>>> 7d2a07b7
 	swsusp_show_speed(start, stop, pages, "Allocated");
 
 	return 0;
@@ -2321,7 +2017,6 @@
 asmlinkage __visible int swsusp_save(void)
 {
 	unsigned int nr_pages, nr_highmem;
-	int ret;
 
 	pr_info("Creating image:\n");
 
@@ -2345,11 +2040,7 @@
 	 * Kill them.
 	 */
 	drain_local_pages(NULL);
-	ret = copy_data_pages(&copy_bm, &orig_bm);
-	if (ret) {
-		pr_err("PM: Copy data pages failed\n");
-		return ret;
-	}
+	copy_data_pages(&copy_bm, &orig_bm);
 
 	/*
 	 * End of critical section. From now on, we can write to memory,
@@ -2403,112 +2094,7 @@
 	info->pages = snapshot_get_image_size();
 	info->size = info->pages;
 	info->size <<= PAGE_SHIFT;
-	info->trampoline_pfn = page_to_pfn(virt_to_page(trampoline_virt));
-	init_signature(info);
 	return init_header_complete(info);
-}
-
-/**
- * create trampoline - Create a trampoline page before snapshot be created
- * In hibernation process, this routine will be called by kernel before
- * the snapshot image be created. It can be used in resuming process.
- */
-int snapshot_create_trampoline(void)
-{
-	if (trampoline_virt) {
-		pr_warn("PM: Tried to create trampoline again\n");
-		return 0;
-	}
-
-	trampoline_virt = (void *)get_zeroed_page(GFP_KERNEL);
-	if (!trampoline_virt) {
-		pr_err("PM: Allocate trampoline page failed\n");
-		return -ENOMEM;
-	}
-	trampoline_pfn = 0;
-	trampoline_buff = NULL;
-
-	return 0;
-}
-
-/**
- * initial trampoline - Put data to trampoline buffer for target kernel
- *
- * In resuming process, this routine will be called by boot kernel before
- * the target kernel be restored. The boot kernel uses trampoline buffer
- * to transfer information to target kernel.
- */
-void snapshot_init_trampoline(void)
-{
-	struct trampoline *t;
-	void *efi_secret_key;
-
-	if (!trampoline_pfn || !trampoline_buff) {
-		pr_err("PM: Did not find trampoline buffer, pfn: %ld\n",
-			trampoline_pfn);
-		return;
-	}
-
-	hibernate_restore_unprotect_page(trampoline_buff);
-	memset(trampoline_buff, 0, PAGE_SIZE);
-	t = (struct trampoline *)trampoline_buff;
-
-	init_sig_verify(t);
-
-	efi_secret_key = get_efi_secret_key();
-	if (efi_secret_key) {
-		memset(t->secret_key, 0, SECRET_KEY_SIZE);
-		memcpy(t->secret_key, efi_secret_key, SECRET_KEY_SIZE);
-		t->secret_key_valid = true;
-	}
-	pr_info("PM: Hibernation trampoline page prepared\n");
-}
-
-/**
- * restore trampoline - Handle the data from boot kernel and free.
- *
- * In resuming process, this routine will be called by target kernel
- * after target kernel is restored. The target kernel handles
- * the data in trampoline that it is transferred from boot kernel.
- */
-void snapshot_restore_trampoline(void)
-{
-	struct trampoline *t;
-	int ret;
-
-	if (!trampoline_virt) {
-		pr_err("PM: Doesn't have trampoline page\n");
-		return;
-	}
-
-	t = (struct trampoline *)trampoline_virt;
-
-	handle_sig_verify(t);
-
-	if (t->secret_key_valid) {
-		ret = decrypt_restore_hidden_area(t->secret_key, SECRET_KEY_SIZE);
-		if (ret)
-			pr_err("PM: Decrypted hidden area failed: %d\n", ret);
-		else
-			pr_info("PM: Hidden area decrypted\n");
-	}
-
-	snapshot_free_trampoline();
-}
-
-void snapshot_free_trampoline(void)
-{
-	if (!trampoline_virt) {
-		pr_err("PM: No trampoline page can be freed\n");
-		return;
-	}
-
-	trampoline_pfn = 0;
-	trampoline_buff = NULL;
-	memset(trampoline_virt, 0, PAGE_SIZE);
-	free_page((unsigned long)trampoline_virt);
-	trampoline_virt = NULL;
-	pr_info("PM: Trampoline freed\n");
 }
 
 /**
@@ -2656,8 +2242,6 @@
 	if (!error) {
 		nr_copy_pages = info->image_pages;
 		nr_meta_pages = info->pages - info->image_pages - 1;
-		trampoline_pfn = info->trampoline_pfn;
-		load_signature(info);
 	}
 	return error;
 }
@@ -2988,8 +2572,7 @@
  * Get the address that snapshot_write_next() should return to its caller to
  * write to.
  */
-static void *get_buffer(struct memory_bitmap *bm, struct chain_allocator *ca,
-			unsigned long *pfn_out)
+static void *get_buffer(struct memory_bitmap *bm, struct chain_allocator *ca)
 {
 	struct pbe *pbe;
 	struct page *page;
@@ -2997,9 +2580,6 @@
 
 	if (pfn == BM_END_OF_MAP)
 		return ERR_PTR(-EFAULT);
-
-	if (pfn_out)
-		*pfn_out = pfn;
 
 	page = pfn_to_page(pfn);
 	if (PageHighMem(page))
@@ -3048,7 +2628,6 @@
 int snapshot_write_next(struct snapshot_handle *handle)
 {
 	static struct chain_allocator ca;
-	unsigned long pfn;
 	int error = 0;
 
 	/* Check if we have already loaded the entire image */
@@ -3073,12 +2652,6 @@
 
 		safe_pages_list = NULL;
 
-		/* Allocate buffer point array for generating
-		 * digest to compare with signature.
-		 * h_buf will freed in snapshot_image_verify().
-		 */
-		alloc_h_buf();
-
 		error = memory_bm_create(&copy_bm, GFP_ATOMIC, PG_ANY);
 		if (error)
 			return error;
@@ -3097,26 +2670,19 @@
 			chain_init(&ca, GFP_ATOMIC, PG_SAFE);
 			memory_bm_position_reset(&orig_bm);
 			restore_pblist = NULL;
-			handle->buffer = get_buffer(&orig_bm, &ca, &pfn);
+			handle->buffer = get_buffer(&orig_bm, &ca);
 			handle->sync_read = 0;
 			if (IS_ERR(handle->buffer))
 				return PTR_ERR(handle->buffer);
-			if (h_buf)
-				*h_buf = handle->buffer;
 		}
 	} else {
 		copy_last_highmem_page();
 		hibernate_restore_protect_page(handle->buffer);
-		handle->buffer = get_buffer(&orig_bm, &ca, &pfn);
+		handle->buffer = get_buffer(&orig_bm, &ca);
 		if (IS_ERR(handle->buffer))
 			return PTR_ERR(handle->buffer);
 		if (handle->buffer != buffer)
 			handle->sync_read = 0;
-		/* Capture the trampoline for transfer data */
-		if (pfn == trampoline_pfn && trampoline_pfn)
-			trampoline_buff = handle->buffer;
-		if (h_buf)
-			*(h_buf + (handle->cur - nr_meta_pages - 1)) = handle->buffer;
 	}
 	handle->cur++;
 	return PAGE_SIZE;
