--- conflicted
+++ resolved
@@ -81,22 +81,6 @@
 /* If this is set, the section belongs in the init part of the module */
 #define INIT_OFFSET_MASK (1UL << (BITS_PER_LONG-1))
 
-#ifdef CONFIG_SUSE_KERNEL_SUPPORTED
-/* Allow unsupported modules switch. */
-#ifdef UNSUPPORTED_MODULES
-int suse_unsupported = UNSUPPORTED_MODULES;
-#else
-int suse_unsupported = 2;  /* don't warn when loading unsupported modules. */
-#endif
-
-static int __init unsupported_setup(char *str)
-{
-	get_option(&str, &suse_unsupported);
-	return 1;
-}
-__setup("unsupported=", unsupported_setup);
-#endif
-
 /*
  * Mutex protects:
  * 1) List of modules (also safely readable with preempt_disable),
@@ -494,20 +478,6 @@
 }
 
 static const char *kernel_symbol_namespace(const struct kernel_symbol *sym)
-<<<<<<< HEAD
-{
-#ifdef CONFIG_HAVE_ARCH_PREL32_RELOCATIONS
-	if (!sym->namespace_offset)
-		return NULL;
-	return offset_to_ptr(&sym->namespace_offset);
-#else
-	return sym->namespace;
-#endif
-}
-
-static int cmp_name(const void *va, const void *vb)
-=======
->>>>>>> 7d2a07b7
 {
 #ifdef CONFIG_HAVE_ARCH_PREL32_RELOCATIONS
 	if (!sym->namespace_offset)
@@ -1161,12 +1131,6 @@
 			buf[l++] = taint_flags[i].c_true;
 	}
 
-#ifdef CONFIG_SUSE_KERNEL_SUPPORTED
-	if (mod->taints & (1 << TAINT_NO_SUPPORT))
-		buf[l++] = 'N';
-	if (mod->taints & (1 << TAINT_EXTERNAL_SUPPORT))
-		buf[l++] = 'X';
-#endif
 	return l;
 }
 
@@ -1238,33 +1202,6 @@
 static struct module_attribute modinfo_taint =
 	__ATTR(taint, 0444, show_taint, NULL);
 
-#ifdef CONFIG_SUSE_KERNEL_SUPPORTED
-static void setup_modinfo_supported(struct module *mod, const char *s)
-{
-	if (!s) {
-		mod->taints |= (1 << TAINT_NO_SUPPORT);
-		return;
-	}
-
-	if (strcmp(s, "external") == 0)
-		mod->taints |= (1 << TAINT_EXTERNAL_SUPPORT);
-	else if (strcmp(s, "yes"))
-		mod->taints |= (1 << TAINT_NO_SUPPORT);
-}
-
-static ssize_t show_modinfo_supported(struct module_attribute *mattr,
-				      struct module_kobject *mk, char *buffer)
-{
-	return sprintf(buffer, "%s\n", supported_printable(mk->mod->taints));
-}
-
-static struct module_attribute modinfo_supported = {
-	.attr = { .name = "supported", .mode = 0444 },
-	.show = show_modinfo_supported,
-	.setup = setup_modinfo_supported,
-};
-#endif
-
 static struct module_attribute *modinfo_attrs[] = {
 	&module_uevent,
 	&modinfo_version,
@@ -1273,9 +1210,6 @@
 	&modinfo_coresize,
 	&modinfo_initsize,
 	&modinfo_taint,
-#ifdef CONFIG_SUSE_KERNEL_SUPPORTED
-	&modinfo_supported,
-#endif
 #ifdef CONFIG_MODULE_UNLOAD
 	&modinfo_refcnt,
 #endif
@@ -1439,8 +1373,6 @@
 	return 0;
 }
 
-<<<<<<< HEAD
-=======
 static bool inherit_taint(struct module *mod, struct module *owner)
 {
 	if (!owner || !test_bit(TAINT_PROPRIETARY_MODULE, &owner->taints))
@@ -1459,7 +1391,6 @@
 	}
 	return true;
 }
->>>>>>> 7d2a07b7
 
 /* Resolve a symbol for this module.  I.e. if we find one, record usage. */
 static const struct kernel_symbol *resolve_symbol(struct module *mod,
@@ -1503,17 +1434,7 @@
 		goto getname;
 	}
 
-<<<<<<< HEAD
-	err = verify_namespace_is_imported(info, sym, mod);
-	if (err) {
-		sym = ERR_PTR(err);
-		goto getname;
-	}
-
-	err = ref_module(mod, owner);
-=======
 	err = ref_module(mod, fsa.owner);
->>>>>>> 7d2a07b7
 	if (err) {
 		fsa.sym = ERR_PTR(err);
 		goto getname;
@@ -1953,40 +1874,8 @@
 	add_sect_attrs(mod, info);
 	add_notes_attrs(mod, info);
 
-<<<<<<< HEAD
-#ifdef CONFIG_SUSE_KERNEL_SUPPORTED
-	if (mod->taints & (1 << TAINT_EXTERNAL_SUPPORT)) {
-		pr_notice("%s: externally supported module, "
-			  "setting X kernel taint flag.\n", mod->name);
-		add_taint(TAINT_EXTERNAL_SUPPORT, LOCKDEP_STILL_OK);
-	} else if (mod->taints & (1 << TAINT_NO_SUPPORT)) {
-		if (suse_unsupported == 0) {
-			printk(KERN_WARNING "%s: module not supported by "
-			       "SUSE, refusing to load. To override, echo "
-			       "1 > /proc/sys/kernel/unsupported\n", mod->name);
-			err = -ENOEXEC;
-			goto out_remove_attrs;
-		}
-		add_taint(TAINT_NO_SUPPORT, LOCKDEP_STILL_OK);
-		if (suse_unsupported == 1) {
-			printk(KERN_WARNING "%s: module is not supported by "
-			       "SUSE. Our support organization may not be "
-			       "able to address your support request if it "
-			       "involves a kernel fault.\n", mod->name);
-		}
-	}
-#endif
-
-=======
->>>>>>> 7d2a07b7
 	return 0;
 
-#ifdef CONFIG_SUSE_KERNEL_SUPPORTED
-out_remove_attrs:
-	remove_notes_attrs(mod);
-	remove_sect_attrs(mod);
-	del_usage_links(mod);
-#endif
 out_unreg_modinfo_attrs:
 	module_remove_modinfo_attrs(mod, -1);
 out_unreg_param:
@@ -3012,40 +2901,6 @@
 		}
 	}
 
-<<<<<<< HEAD
-	switch (err) {
-	case 0:
-		info->sig_ok = true;
-		return 0;
-
-		/* We don't permit modules to be loaded into trusted kernels
-		 * without a valid signature on them, but if we're not
-		 * enforcing, certain errors are non-fatal.
-		 */
-	case -ENODATA:
-		reason = "Loading of unsigned module";
-		goto decide;
-	case -ENOPKG:
-		reason = "Loading of module with unsupported crypto";
-		goto decide;
-	case -ENOKEY:
-		reason = "Loading of module with unavailable key";
-	decide:
-		if (is_module_sig_enforced()) {
-			pr_notice("%s: %s is rejected\n", info->name, reason);
-			return -EKEYREJECTED;
-		}
-
-		return security_locked_down(LOCKDOWN_MODULE_SIGNATURE);
-
-		/* All other errors are fatal, including nomem, unparseable
-		 * signatures and signature check failures - even if signatures
-		 * aren't required.
-		 */
-	default:
-		return err;
-	}
-=======
 	/*
 	 * We don't permit modules to be loaded into the trusted kernels
 	 * without a valid signature on them, but if we're not enforcing,
@@ -3077,7 +2932,6 @@
 	}
 
 	return security_locked_down(LOCKDOWN_MODULE_SIGNATURE);
->>>>>>> 7d2a07b7
 }
 #else /* !CONFIG_MODULE_SIG */
 static int module_sig_check(struct load_info *info, int flags)
@@ -4894,9 +4748,6 @@
 	if (last_unloaded_module[0])
 		pr_cont(" [last unloaded: %s]", last_unloaded_module);
 	pr_cont("\n");
-#ifdef CONFIG_SUSE_KERNEL_SUPPORTED
-	printk("Supported: %s\n", supported_printable(get_taint()));
-#endif
 }
 
 #ifdef CONFIG_MODVERSIONS
