/*
 *  linux/kernel/time/timekeeping.c
 *
 *  Kernel timekeeping code and accessor functions
 *
 *  This code was moved from linux/kernel/timer.c.
 *  Please see that file for copyright and history logs.
 *
 */

#include <linux/timekeeper_internal.h>
#include <linux/module.h>
#include <linux/interrupt.h>
#include <linux/percpu.h>
#include <linux/init.h>
#include <linux/mm.h>
#include <linux/sched.h>
#include <linux/syscore_ops.h>
#include <linux/clocksource.h>
#include <linux/jiffies.h>
#include <linux/time.h>
#include <linux/tick.h>
#include <linux/stop_machine.h>
#include <linux/pvclock_gtod.h>
#include <linux/compiler.h>
#ifdef CONFIG_XEN_PRIVILEGED_GUEST
#include <asm/time.h>
#endif

#include "tick-internal.h"
#include "ntp_internal.h"
#include "timekeeping_internal.h"

#define TK_CLEAR_NTP		(1 << 0)
#define TK_MIRROR		(1 << 1)
#define TK_CLOCK_WAS_SET	(1 << 2)

/*
 * The most important data for readout fits into a single 64 byte
 * cache line.
 */
static struct {
	seqcount_t		seq;
	struct timekeeper	timekeeper;
} tk_core ____cacheline_aligned;

static DEFINE_RAW_SPINLOCK(timekeeper_lock);
static struct timekeeper shadow_timekeeper;

/**
 * struct tk_fast - NMI safe timekeeper
 * @seq:	Sequence counter for protecting updates. The lowest bit
 *		is the index for the tk_read_base array
 * @base:	tk_read_base array. Access is indexed by the lowest bit of
 *		@seq.
 *
 * See @update_fast_timekeeper() below.
 */
struct tk_fast {
	seqcount_t		seq;
	struct tk_read_base	base[2];
};

static struct tk_fast tk_fast_mono ____cacheline_aligned;

/* flag for if timekeeping is suspended */
int __read_mostly timekeeping_suspended;

/* Flag for if there is a persistent clock on this platform */
bool __read_mostly persistent_clock_exist = false;

static inline void tk_normalize_xtime(struct timekeeper *tk)
{
	while (tk->tkr.xtime_nsec >= ((u64)NSEC_PER_SEC << tk->tkr.shift)) {
		tk->tkr.xtime_nsec -= (u64)NSEC_PER_SEC << tk->tkr.shift;
		tk->xtime_sec++;
	}
}

static inline struct timespec64 tk_xtime(struct timekeeper *tk)
{
	struct timespec64 ts;

	ts.tv_sec = tk->xtime_sec;
	ts.tv_nsec = (long)(tk->tkr.xtime_nsec >> tk->tkr.shift);
	return ts;
}

static void tk_set_xtime(struct timekeeper *tk, const struct timespec64 *ts)
{
	tk->xtime_sec = ts->tv_sec;
	tk->tkr.xtime_nsec = (u64)ts->tv_nsec << tk->tkr.shift;
}

static void tk_xtime_add(struct timekeeper *tk, const struct timespec64 *ts)
{
	tk->xtime_sec += ts->tv_sec;
	tk->tkr.xtime_nsec += (u64)ts->tv_nsec << tk->tkr.shift;
	tk_normalize_xtime(tk);
}

static void tk_set_wall_to_mono(struct timekeeper *tk, struct timespec64 wtm)
{
	struct timespec64 tmp;

	/*
	 * Verify consistency of: offset_real = -wall_to_monotonic
	 * before modifying anything
	 */
	set_normalized_timespec64(&tmp, -tk->wall_to_monotonic.tv_sec,
					-tk->wall_to_monotonic.tv_nsec);
	WARN_ON_ONCE(tk->offs_real.tv64 != timespec64_to_ktime(tmp).tv64);
	tk->wall_to_monotonic = wtm;
	set_normalized_timespec64(&tmp, -wtm.tv_sec, -wtm.tv_nsec);
	tk->offs_real = timespec64_to_ktime(tmp);
	tk->offs_tai = ktime_add(tk->offs_real, ktime_set(tk->tai_offset, 0));
}

static inline void tk_update_sleep_time(struct timekeeper *tk, ktime_t delta)
{
	tk->offs_boot = ktime_add(tk->offs_boot, delta);
}

/**
 * tk_setup_internals - Set up internals to use clocksource clock.
 *
 * @tk:		The target timekeeper to setup.
 * @clock:		Pointer to clocksource.
 *
 * Calculates a fixed cycle/nsec interval for a given clocksource/adjustment
 * pair and interval request.
 *
 * Unless you're the timekeeping code, you should not be using this!
 */
static void tk_setup_internals(struct timekeeper *tk, struct clocksource *clock)
{
	cycle_t interval;
	u64 tmp, ntpinterval;
	struct clocksource *old_clock;

	old_clock = tk->tkr.clock;
	tk->tkr.clock = clock;
	tk->tkr.read = clock->read;
	tk->tkr.mask = clock->mask;
	tk->tkr.cycle_last = tk->tkr.read(clock);

	/* Do the ns -> cycle conversion first, using original mult */
	tmp = NTP_INTERVAL_LENGTH;
	tmp <<= clock->shift;
	ntpinterval = tmp;
	tmp += clock->mult/2;
	do_div(tmp, clock->mult);
	if (tmp == 0)
		tmp = 1;

	interval = (cycle_t) tmp;
	tk->cycle_interval = interval;

	/* Go back from cycles -> shifted ns */
	tk->xtime_interval = (u64) interval * clock->mult;
	tk->xtime_remainder = ntpinterval - tk->xtime_interval;
	tk->raw_interval =
		((u64) interval * clock->mult) >> clock->shift;

	 /* if changing clocks, convert xtime_nsec shift units */
	if (old_clock) {
		int shift_change = clock->shift - old_clock->shift;
		if (shift_change < 0)
			tk->tkr.xtime_nsec >>= -shift_change;
		else
			tk->tkr.xtime_nsec <<= shift_change;
	}
	tk->tkr.shift = clock->shift;

	tk->ntp_error = 0;
	tk->ntp_error_shift = NTP_SCALE_SHIFT - clock->shift;
	tk->ntp_tick = ntpinterval << tk->ntp_error_shift;

	/*
	 * The timekeeper keeps its own mult values for the currently
	 * active clocksource. These value will be adjusted via NTP
	 * to counteract clock drifting.
	 */
	tk->tkr.mult = clock->mult;
	tk->ntp_err_mult = 0;
}

/* Timekeeper helper functions. */

#ifdef CONFIG_ARCH_USES_GETTIMEOFFSET
static u32 default_arch_gettimeoffset(void) { return 0; }
u32 (*arch_gettimeoffset)(void) = default_arch_gettimeoffset;
#else
static inline u32 arch_gettimeoffset(void) { return 0; }
#endif

static inline s64 timekeeping_get_ns(struct tk_read_base *tkr)
{
	cycle_t cycle_now, delta;
	s64 nsec;

	/* read clocksource: */
	cycle_now = tkr->read(tkr->clock);

	/* calculate the delta since the last update_wall_time: */
	delta = clocksource_delta(cycle_now, tkr->cycle_last, tkr->mask);

	nsec = delta * tkr->mult + tkr->xtime_nsec;
	nsec >>= tkr->shift;

	/* If arch requires, add in get_arch_timeoffset() */
	return nsec + arch_gettimeoffset();
}

static inline s64 timekeeping_get_ns_raw(struct timekeeper *tk)
{
	struct clocksource *clock = tk->tkr.clock;
	cycle_t cycle_now, delta;
	s64 nsec;

	/* read clocksource: */
	cycle_now = tk->tkr.read(clock);

	/* calculate the delta since the last update_wall_time: */
	delta = clocksource_delta(cycle_now, tk->tkr.cycle_last, tk->tkr.mask);

	/* convert delta to nanoseconds. */
	nsec = clocksource_cyc2ns(delta, clock->mult, clock->shift);

	/* If arch requires, add in get_arch_timeoffset() */
	return nsec + arch_gettimeoffset();
}

/**
 * update_fast_timekeeper - Update the fast and NMI safe monotonic timekeeper.
 * @tk:		The timekeeper from which we take the update
 * @tkf:	The fast timekeeper to update
 * @tbase:	The time base for the fast timekeeper (mono/raw)
 *
 * We want to use this from any context including NMI and tracing /
 * instrumenting the timekeeping code itself.
 *
 * So we handle this differently than the other timekeeping accessor
 * functions which retry when the sequence count has changed. The
 * update side does:
 *
 * smp_wmb();	<- Ensure that the last base[1] update is visible
 * tkf->seq++;
 * smp_wmb();	<- Ensure that the seqcount update is visible
 * update(tkf->base[0], tk);
 * smp_wmb();	<- Ensure that the base[0] update is visible
 * tkf->seq++;
 * smp_wmb();	<- Ensure that the seqcount update is visible
 * update(tkf->base[1], tk);
 *
 * The reader side does:
 *
 * do {
 *	seq = tkf->seq;
 *	smp_rmb();
 *	idx = seq & 0x01;
 *	now = now(tkf->base[idx]);
 *	smp_rmb();
 * } while (seq != tkf->seq)
 *
 * As long as we update base[0] readers are forced off to
 * base[1]. Once base[0] is updated readers are redirected to base[0]
 * and the base[1] update takes place.
 *
 * So if a NMI hits the update of base[0] then it will use base[1]
 * which is still consistent. In the worst case this can result is a
 * slightly wrong timestamp (a few nanoseconds). See
 * @ktime_get_mono_fast_ns.
 */
static void update_fast_timekeeper(struct timekeeper *tk)
{
	struct tk_read_base *base = tk_fast_mono.base;

	/* Force readers off to base[1] */
	raw_write_seqcount_latch(&tk_fast_mono.seq);

	/* Update base[0] */
	memcpy(base, &tk->tkr, sizeof(*base));

	/* Force readers back to base[0] */
	raw_write_seqcount_latch(&tk_fast_mono.seq);

	/* Update base[1] */
	memcpy(base + 1, base, sizeof(*base));
}

/**
 * ktime_get_mono_fast_ns - Fast NMI safe access to clock monotonic
 *
 * This timestamp is not guaranteed to be monotonic across an update.
 * The timestamp is calculated by:
 *
 *	now = base_mono + clock_delta * slope
 *
 * So if the update lowers the slope, readers who are forced to the
 * not yet updated second array are still using the old steeper slope.
 *
 * tmono
 * ^
 * |    o  n
 * |   o n
 * |  u
 * | o
 * |o
 * |12345678---> reader order
 *
 * o = old slope
 * u = update
 * n = new slope
 *
 * So reader 6 will observe time going backwards versus reader 5.
 *
 * While other CPUs are likely to be able observe that, the only way
 * for a CPU local observation is when an NMI hits in the middle of
 * the update. Timestamps taken from that NMI context might be ahead
 * of the following timestamps. Callers need to be aware of that and
 * deal with it.
 */
u64 notrace ktime_get_mono_fast_ns(void)
{
	struct tk_read_base *tkr;
	unsigned int seq;
	u64 now;

	do {
		seq = raw_read_seqcount(&tk_fast_mono.seq);
		tkr = tk_fast_mono.base + (seq & 0x01);
		now = ktime_to_ns(tkr->base_mono) + timekeeping_get_ns(tkr);

	} while (read_seqcount_retry(&tk_fast_mono.seq, seq));
	return now;
}
EXPORT_SYMBOL_GPL(ktime_get_mono_fast_ns);

#ifdef CONFIG_GENERIC_TIME_VSYSCALL_OLD

static inline void update_vsyscall(struct timekeeper *tk)
{
	struct timespec xt, wm;

	xt = timespec64_to_timespec(tk_xtime(tk));
	wm = timespec64_to_timespec(tk->wall_to_monotonic);
	update_vsyscall_old(&xt, &wm, tk->tkr.clock, tk->tkr.mult,
			    tk->tkr.cycle_last);
}

static inline void old_vsyscall_fixup(struct timekeeper *tk)
{
	s64 remainder;

	/*
	* Store only full nanoseconds into xtime_nsec after rounding
	* it up and add the remainder to the error difference.
	* XXX - This is necessary to avoid small 1ns inconsistnecies caused
	* by truncating the remainder in vsyscalls. However, it causes
	* additional work to be done in timekeeping_adjust(). Once
	* the vsyscall implementations are converted to use xtime_nsec
	* (shifted nanoseconds), and CONFIG_GENERIC_TIME_VSYSCALL_OLD
	* users are removed, this can be killed.
	*/
	remainder = tk->tkr.xtime_nsec & ((1ULL << tk->tkr.shift) - 1);
	tk->tkr.xtime_nsec -= remainder;
	tk->tkr.xtime_nsec += 1ULL << tk->tkr.shift;
	tk->ntp_error += remainder << tk->ntp_error_shift;
	tk->ntp_error -= (1ULL << tk->tkr.shift) << tk->ntp_error_shift;
}
#else
#define old_vsyscall_fixup(tk)
#endif

static RAW_NOTIFIER_HEAD(pvclock_gtod_chain);

static void update_pvclock_gtod(struct timekeeper *tk, bool was_set)
{
	raw_notifier_call_chain(&pvclock_gtod_chain, was_set, tk);
}

/**
 * pvclock_gtod_register_notifier - register a pvclock timedata update listener
 */
int pvclock_gtod_register_notifier(struct notifier_block *nb)
{
	struct timekeeper *tk = &tk_core.timekeeper;
	unsigned long flags;
	int ret;

	raw_spin_lock_irqsave(&timekeeper_lock, flags);
	ret = raw_notifier_chain_register(&pvclock_gtod_chain, nb);
	update_pvclock_gtod(tk, true);
	raw_spin_unlock_irqrestore(&timekeeper_lock, flags);

	return ret;
}
EXPORT_SYMBOL_GPL(pvclock_gtod_register_notifier);

/**
 * pvclock_gtod_unregister_notifier - unregister a pvclock
 * timedata update listener
 */
int pvclock_gtod_unregister_notifier(struct notifier_block *nb)
{
	unsigned long flags;
	int ret;

	raw_spin_lock_irqsave(&timekeeper_lock, flags);
	ret = raw_notifier_chain_unregister(&pvclock_gtod_chain, nb);
	raw_spin_unlock_irqrestore(&timekeeper_lock, flags);

	return ret;
}
EXPORT_SYMBOL_GPL(pvclock_gtod_unregister_notifier);

/*
 * Update the ktime_t based scalar nsec members of the timekeeper
 */
static inline void tk_update_ktime_data(struct timekeeper *tk)
{
	s64 nsec;

	/*
	 * The xtime based monotonic readout is:
	 *	nsec = (xtime_sec + wtm_sec) * 1e9 + wtm_nsec + now();
	 * The ktime based monotonic readout is:
	 *	nsec = base_mono + now();
	 * ==> base_mono = (xtime_sec + wtm_sec) * 1e9 + wtm_nsec
	 */
	nsec = (s64)(tk->xtime_sec + tk->wall_to_monotonic.tv_sec);
	nsec *= NSEC_PER_SEC;
	nsec += tk->wall_to_monotonic.tv_nsec;
	tk->tkr.base_mono = ns_to_ktime(nsec);

	/* Update the monotonic raw base */
	tk->base_raw = timespec64_to_ktime(tk->raw_time);
}

/* must hold timekeeper_lock */
static void timekeeping_update(struct timekeeper *tk, unsigned int action)
{
	if (action & TK_CLEAR_NTP) {
		tk->ntp_error = 0;
		ntp_clear();
	}

	tk_update_ktime_data(tk);

	update_vsyscall(tk);
	update_pvclock_gtod(tk, action & TK_CLOCK_WAS_SET);

	if (action & TK_MIRROR)
		memcpy(&shadow_timekeeper, &tk_core.timekeeper,
		       sizeof(tk_core.timekeeper));

	update_fast_timekeeper(tk);
}

/**
 * timekeeping_forward_now - update clock to the current time
 *
 * Forward the current clock to update its state since the last call to
 * update_wall_time(). This is useful before significant clock changes,
 * as it avoids having to deal with this time offset explicitly.
 */
static void timekeeping_forward_now(struct timekeeper *tk)
{
	struct clocksource *clock = tk->tkr.clock;
	cycle_t cycle_now, delta;
	s64 nsec;

	cycle_now = tk->tkr.read(clock);
	delta = clocksource_delta(cycle_now, tk->tkr.cycle_last, tk->tkr.mask);
	tk->tkr.cycle_last = cycle_now;

	tk->tkr.xtime_nsec += delta * tk->tkr.mult;

	/* If arch requires, add in get_arch_timeoffset() */
	tk->tkr.xtime_nsec += (u64)arch_gettimeoffset() << tk->tkr.shift;

	tk_normalize_xtime(tk);

	nsec = clocksource_cyc2ns(delta, clock->mult, clock->shift);
	timespec64_add_ns(&tk->raw_time, nsec);
}

/**
 * __getnstimeofday64 - Returns the time of day in a timespec64.
 * @ts:		pointer to the timespec to be set
 *
 * Updates the time of day in the timespec.
 * Returns 0 on success, or -ve when suspended (timespec will be undefined).
 */
int __getnstimeofday64(struct timespec64 *ts)
{
	struct timekeeper *tk = &tk_core.timekeeper;
	unsigned long seq;
	s64 nsecs = 0;

	do {
		seq = read_seqcount_begin(&tk_core.seq);

		ts->tv_sec = tk->xtime_sec;
		nsecs = timekeeping_get_ns(&tk->tkr);

	} while (read_seqcount_retry(&tk_core.seq, seq));

	ts->tv_nsec = 0;
	timespec64_add_ns(ts, nsecs);

	/*
	 * Do not bail out early, in case there were callers still using
	 * the value, even in the face of the WARN_ON.
	 */
	if (unlikely(timekeeping_suspended))
		return -EAGAIN;
	return 0;
}
EXPORT_SYMBOL(__getnstimeofday64);

/**
 * getnstimeofday64 - Returns the time of day in a timespec64.
 * @ts:		pointer to the timespec to be set
 *
 * Returns the time of day in a timespec (WARN if suspended).
 */
void getnstimeofday64(struct timespec64 *ts)
{
	WARN_ON(__getnstimeofday64(ts));
}
EXPORT_SYMBOL(getnstimeofday64);

ktime_t ktime_get(void)
{
	struct timekeeper *tk = &tk_core.timekeeper;
	unsigned int seq;
	ktime_t base;
	s64 nsecs;

	WARN_ON(timekeeping_suspended);

	do {
		seq = read_seqcount_begin(&tk_core.seq);
		base = tk->tkr.base_mono;
		nsecs = timekeeping_get_ns(&tk->tkr);

	} while (read_seqcount_retry(&tk_core.seq, seq));

	return ktime_add_ns(base, nsecs);
}
EXPORT_SYMBOL_GPL(ktime_get);

static ktime_t *offsets[TK_OFFS_MAX] = {
	[TK_OFFS_REAL]	= &tk_core.timekeeper.offs_real,
	[TK_OFFS_BOOT]	= &tk_core.timekeeper.offs_boot,
	[TK_OFFS_TAI]	= &tk_core.timekeeper.offs_tai,
};

ktime_t ktime_get_with_offset(enum tk_offsets offs)
{
	struct timekeeper *tk = &tk_core.timekeeper;
	unsigned int seq;
	ktime_t base, *offset = offsets[offs];
	s64 nsecs;

	WARN_ON(timekeeping_suspended);

	do {
		seq = read_seqcount_begin(&tk_core.seq);
		base = ktime_add(tk->tkr.base_mono, *offset);
		nsecs = timekeeping_get_ns(&tk->tkr);

	} while (read_seqcount_retry(&tk_core.seq, seq));

	return ktime_add_ns(base, nsecs);

}
EXPORT_SYMBOL_GPL(ktime_get_with_offset);

/**
 * ktime_mono_to_any() - convert mononotic time to any other time
 * @tmono:	time to convert.
 * @offs:	which offset to use
 */
ktime_t ktime_mono_to_any(ktime_t tmono, enum tk_offsets offs)
{
	ktime_t *offset = offsets[offs];
	unsigned long seq;
	ktime_t tconv;

	do {
		seq = read_seqcount_begin(&tk_core.seq);
		tconv = ktime_add(tmono, *offset);
	} while (read_seqcount_retry(&tk_core.seq, seq));

	return tconv;
}
EXPORT_SYMBOL_GPL(ktime_mono_to_any);

/**
 * ktime_get_raw - Returns the raw monotonic time in ktime_t format
 */
ktime_t ktime_get_raw(void)
{
	struct timekeeper *tk = &tk_core.timekeeper;
	unsigned int seq;
	ktime_t base;
	s64 nsecs;

	do {
		seq = read_seqcount_begin(&tk_core.seq);
		base = tk->base_raw;
		nsecs = timekeeping_get_ns_raw(tk);

	} while (read_seqcount_retry(&tk_core.seq, seq));

	return ktime_add_ns(base, nsecs);
}
EXPORT_SYMBOL_GPL(ktime_get_raw);

/**
 * ktime_get_ts64 - get the monotonic clock in timespec64 format
 * @ts:		pointer to timespec variable
 *
 * The function calculates the monotonic clock from the realtime
 * clock and the wall_to_monotonic offset and stores the result
 * in normalized timespec format in the variable pointed to by @ts.
 */
void ktime_get_ts64(struct timespec64 *ts)
{
	struct timekeeper *tk = &tk_core.timekeeper;
	struct timespec64 tomono;
	s64 nsec;
	unsigned int seq;

	WARN_ON(timekeeping_suspended);

	do {
		seq = read_seqcount_begin(&tk_core.seq);
		ts->tv_sec = tk->xtime_sec;
		nsec = timekeeping_get_ns(&tk->tkr);
		tomono = tk->wall_to_monotonic;

	} while (read_seqcount_retry(&tk_core.seq, seq));

	ts->tv_sec += tomono.tv_sec;
	ts->tv_nsec = 0;
	timespec64_add_ns(ts, nsec + tomono.tv_nsec);
}
EXPORT_SYMBOL_GPL(ktime_get_ts64);

#ifdef CONFIG_NTP_PPS

/**
 * getnstime_raw_and_real - get day and raw monotonic time in timespec format
 * @ts_raw:	pointer to the timespec to be set to raw monotonic time
 * @ts_real:	pointer to the timespec to be set to the time of day
 *
 * This function reads both the time of day and raw monotonic time at the
 * same time atomically and stores the resulting timestamps in timespec
 * format.
 */
void getnstime_raw_and_real(struct timespec *ts_raw, struct timespec *ts_real)
{
	struct timekeeper *tk = &tk_core.timekeeper;
	unsigned long seq;
	s64 nsecs_raw, nsecs_real;

	WARN_ON_ONCE(timekeeping_suspended);

	do {
		seq = read_seqcount_begin(&tk_core.seq);

		*ts_raw = timespec64_to_timespec(tk->raw_time);
		ts_real->tv_sec = tk->xtime_sec;
		ts_real->tv_nsec = 0;

		nsecs_raw = timekeeping_get_ns_raw(tk);
		nsecs_real = timekeeping_get_ns(&tk->tkr);

	} while (read_seqcount_retry(&tk_core.seq, seq));

	timespec_add_ns(ts_raw, nsecs_raw);
	timespec_add_ns(ts_real, nsecs_real);
}
EXPORT_SYMBOL(getnstime_raw_and_real);

#endif /* CONFIG_NTP_PPS */

/**
 * do_gettimeofday - Returns the time of day in a timeval
 * @tv:		pointer to the timeval to be set
 *
 * NOTE: Users should be converted to using getnstimeofday()
 */
void do_gettimeofday(struct timeval *tv)
{
	struct timespec64 now;

	getnstimeofday64(&now);
	tv->tv_sec = now.tv_sec;
	tv->tv_usec = now.tv_nsec/1000;
}
EXPORT_SYMBOL(do_gettimeofday);

/**
 * do_settimeofday - Sets the time of day
 * @tv:		pointer to the timespec variable containing the new time
 *
 * Sets the time of day to the new time and update NTP and notify hrtimers
 */
int do_settimeofday(const struct timespec *tv)
{
	struct timekeeper *tk = &tk_core.timekeeper;
	struct timespec64 ts_delta, xt, tmp;
	unsigned long flags;

	if (!timespec_valid_strict(tv))
		return -EINVAL;

	raw_spin_lock_irqsave(&timekeeper_lock, flags);
	write_seqcount_begin(&tk_core.seq);

	timekeeping_forward_now(tk);

	xt = tk_xtime(tk);
	ts_delta.tv_sec = tv->tv_sec - xt.tv_sec;
	ts_delta.tv_nsec = tv->tv_nsec - xt.tv_nsec;

	tk_set_wall_to_mono(tk, timespec64_sub(tk->wall_to_monotonic, ts_delta));

	tmp = timespec_to_timespec64(*tv);
	tk_set_xtime(tk, &tmp);

	timekeeping_update(tk, TK_CLEAR_NTP | TK_MIRROR | TK_CLOCK_WAS_SET);

<<<<<<< HEAD
#ifdef CONFIG_XEN_PRIVILEGED_GUEST
	xen_update_wallclock(tv);
#endif

	write_seqcount_end(&timekeeper_seq);
=======
	write_seqcount_end(&tk_core.seq);
>>>>>>> 9e82bf01
	raw_spin_unlock_irqrestore(&timekeeper_lock, flags);

	/* signal hrtimers about time change */
	clock_was_set();

	return 0;
}
EXPORT_SYMBOL(do_settimeofday);

/**
 * timekeeping_inject_offset - Adds or subtracts from the current time.
 * @tv:		pointer to the timespec variable containing the offset
 *
 * Adds or subtracts an offset value from the current time.
 */
int timekeeping_inject_offset(struct timespec *ts)
{
	struct timekeeper *tk = &tk_core.timekeeper;
	unsigned long flags;
	struct timespec64 ts64, tmp;
	int ret = 0;

	if ((unsigned long)ts->tv_nsec >= NSEC_PER_SEC)
		return -EINVAL;

	ts64 = timespec_to_timespec64(*ts);

	raw_spin_lock_irqsave(&timekeeper_lock, flags);
	write_seqcount_begin(&tk_core.seq);

	timekeeping_forward_now(tk);

	/* Make sure the proposed value is valid */
	tmp = timespec64_add(tk_xtime(tk),  ts64);
	if (!timespec64_valid_strict(&tmp)) {
		ret = -EINVAL;
		goto error;
	}

	tk_xtime_add(tk, &ts64);
	tk_set_wall_to_mono(tk, timespec64_sub(tk->wall_to_monotonic, ts64));

#ifdef CONFIG_XEN_PRIVILEGED_GUEST
	xen_update_wallclock(&tmp);
#endif

error: /* even if we error out, we forwarded the time, so call update */
	timekeeping_update(tk, TK_CLEAR_NTP | TK_MIRROR | TK_CLOCK_WAS_SET);

	write_seqcount_end(&tk_core.seq);
	raw_spin_unlock_irqrestore(&timekeeper_lock, flags);

	/* signal hrtimers about time change */
	clock_was_set();

	return ret;
}
EXPORT_SYMBOL(timekeeping_inject_offset);


/**
 * timekeeping_get_tai_offset - Returns current TAI offset from UTC
 *
 */
s32 timekeeping_get_tai_offset(void)
{
	struct timekeeper *tk = &tk_core.timekeeper;
	unsigned int seq;
	s32 ret;

	do {
		seq = read_seqcount_begin(&tk_core.seq);
		ret = tk->tai_offset;
	} while (read_seqcount_retry(&tk_core.seq, seq));

	return ret;
}

/**
 * __timekeeping_set_tai_offset - Lock free worker function
 *
 */
static void __timekeeping_set_tai_offset(struct timekeeper *tk, s32 tai_offset)
{
	tk->tai_offset = tai_offset;
	tk->offs_tai = ktime_add(tk->offs_real, ktime_set(tai_offset, 0));
}

/**
 * timekeeping_set_tai_offset - Sets the current TAI offset from UTC
 *
 */
void timekeeping_set_tai_offset(s32 tai_offset)
{
	struct timekeeper *tk = &tk_core.timekeeper;
	unsigned long flags;

	raw_spin_lock_irqsave(&timekeeper_lock, flags);
	write_seqcount_begin(&tk_core.seq);
	__timekeeping_set_tai_offset(tk, tai_offset);
	timekeeping_update(tk, TK_MIRROR | TK_CLOCK_WAS_SET);
	write_seqcount_end(&tk_core.seq);
	raw_spin_unlock_irqrestore(&timekeeper_lock, flags);
	clock_was_set();
}

/**
 * change_clocksource - Swaps clocksources if a new one is available
 *
 * Accumulates current time interval and initializes new clocksource
 */
static int change_clocksource(void *data)
{
	struct timekeeper *tk = &tk_core.timekeeper;
	struct clocksource *new, *old;
	unsigned long flags;

	new = (struct clocksource *) data;

	raw_spin_lock_irqsave(&timekeeper_lock, flags);
	write_seqcount_begin(&tk_core.seq);

	timekeeping_forward_now(tk);
	/*
	 * If the cs is in module, get a module reference. Succeeds
	 * for built-in code (owner == NULL) as well.
	 */
	if (try_module_get(new->owner)) {
		if (!new->enable || new->enable(new) == 0) {
			old = tk->tkr.clock;
			tk_setup_internals(tk, new);
			if (old->disable)
				old->disable(old);
			module_put(old->owner);
		} else {
			module_put(new->owner);
		}
	}
	timekeeping_update(tk, TK_CLEAR_NTP | TK_MIRROR | TK_CLOCK_WAS_SET);

	write_seqcount_end(&tk_core.seq);
	raw_spin_unlock_irqrestore(&timekeeper_lock, flags);

	return 0;
}

/**
 * timekeeping_notify - Install a new clock source
 * @clock:		pointer to the clock source
 *
 * This function is called from clocksource.c after a new, better clock
 * source has been registered. The caller holds the clocksource_mutex.
 */
int timekeeping_notify(struct clocksource *clock)
{
	struct timekeeper *tk = &tk_core.timekeeper;

	if (tk->tkr.clock == clock)
		return 0;
	stop_machine(change_clocksource, clock, NULL);
	tick_clock_notify();
	return tk->tkr.clock == clock ? 0 : -1;
}

/**
 * getrawmonotonic - Returns the raw monotonic time in a timespec
 * @ts:		pointer to the timespec to be set
 *
 * Returns the raw monotonic time (completely un-modified by ntp)
 */
void getrawmonotonic(struct timespec *ts)
{
	struct timekeeper *tk = &tk_core.timekeeper;
	struct timespec64 ts64;
	unsigned long seq;
	s64 nsecs;

	do {
		seq = read_seqcount_begin(&tk_core.seq);
		nsecs = timekeeping_get_ns_raw(tk);
		ts64 = tk->raw_time;

	} while (read_seqcount_retry(&tk_core.seq, seq));

	timespec64_add_ns(&ts64, nsecs);
	*ts = timespec64_to_timespec(ts64);
}
EXPORT_SYMBOL(getrawmonotonic);

/**
 * timekeeping_valid_for_hres - Check if timekeeping is suitable for hres
 */
int timekeeping_valid_for_hres(void)
{
	struct timekeeper *tk = &tk_core.timekeeper;
	unsigned long seq;
	int ret;

	do {
		seq = read_seqcount_begin(&tk_core.seq);

		ret = tk->tkr.clock->flags & CLOCK_SOURCE_VALID_FOR_HRES;

	} while (read_seqcount_retry(&tk_core.seq, seq));

	return ret;
}

/**
 * timekeeping_max_deferment - Returns max time the clocksource can be deferred
 */
u64 timekeeping_max_deferment(void)
{
	struct timekeeper *tk = &tk_core.timekeeper;
	unsigned long seq;
	u64 ret;

	do {
		seq = read_seqcount_begin(&tk_core.seq);

		ret = tk->tkr.clock->max_idle_ns;

	} while (read_seqcount_retry(&tk_core.seq, seq));

	return ret;
}

/**
 * read_persistent_clock -  Return time from the persistent clock.
 *
 * Weak dummy function for arches that do not yet support it.
 * Reads the time from the battery backed persistent clock.
 * Returns a timespec with tv_sec=0 and tv_nsec=0 if unsupported.
 *
 *  XXX - Do be sure to remove it once all arches implement it.
 */
void __weak read_persistent_clock(struct timespec *ts)
{
	ts->tv_sec = 0;
	ts->tv_nsec = 0;
}

/**
 * read_boot_clock -  Return time of the system start.
 *
 * Weak dummy function for arches that do not yet support it.
 * Function to read the exact time the system has been started.
 * Returns a timespec with tv_sec=0 and tv_nsec=0 if unsupported.
 *
 *  XXX - Do be sure to remove it once all arches implement it.
 */
void __weak read_boot_clock(struct timespec *ts)
{
	ts->tv_sec = 0;
	ts->tv_nsec = 0;
}

/*
 * timekeeping_init - Initializes the clocksource and common timekeeping values
 */
void __init timekeeping_init(void)
{
	struct timekeeper *tk = &tk_core.timekeeper;
	struct clocksource *clock;
	unsigned long flags;
	struct timespec64 now, boot, tmp;
	struct timespec ts;

	read_persistent_clock(&ts);
	now = timespec_to_timespec64(ts);
	if (!timespec64_valid_strict(&now)) {
		pr_warn("WARNING: Persistent clock returned invalid value!\n"
			"         Check your CMOS/BIOS settings.\n");
		now.tv_sec = 0;
		now.tv_nsec = 0;
	} else if (now.tv_sec || now.tv_nsec)
		persistent_clock_exist = true;

	read_boot_clock(&ts);
	boot = timespec_to_timespec64(ts);
	if (!timespec64_valid_strict(&boot)) {
		pr_warn("WARNING: Boot clock returned invalid value!\n"
			"         Check your CMOS/BIOS settings.\n");
		boot.tv_sec = 0;
		boot.tv_nsec = 0;
	}

	raw_spin_lock_irqsave(&timekeeper_lock, flags);
	write_seqcount_begin(&tk_core.seq);
	ntp_init();

	clock = clocksource_default_clock();
	if (clock->enable)
		clock->enable(clock);
	tk_setup_internals(tk, clock);

	tk_set_xtime(tk, &now);
	tk->raw_time.tv_sec = 0;
	tk->raw_time.tv_nsec = 0;
	tk->base_raw.tv64 = 0;
	if (boot.tv_sec == 0 && boot.tv_nsec == 0)
		boot = tk_xtime(tk);

	set_normalized_timespec64(&tmp, -boot.tv_sec, -boot.tv_nsec);
	tk_set_wall_to_mono(tk, tmp);

	timekeeping_update(tk, TK_MIRROR);

	write_seqcount_end(&tk_core.seq);
	raw_spin_unlock_irqrestore(&timekeeper_lock, flags);
}

/* time in seconds when suspend began */
static struct timespec64 timekeeping_suspend_time;

/**
 * __timekeeping_inject_sleeptime - Internal function to add sleep interval
 * @delta: pointer to a timespec delta value
 *
 * Takes a timespec offset measuring a suspend interval and properly
 * adds the sleep offset to the timekeeping variables.
 */
static void __timekeeping_inject_sleeptime(struct timekeeper *tk,
					   struct timespec64 *delta)
{
	if (!timespec64_valid_strict(delta)) {
		printk_deferred(KERN_WARNING
				"__timekeeping_inject_sleeptime: Invalid "
				"sleep delta value!\n");
		return;
	}
	tk_xtime_add(tk, delta);
	tk_set_wall_to_mono(tk, timespec64_sub(tk->wall_to_monotonic, *delta));
	tk_update_sleep_time(tk, timespec64_to_ktime(*delta));
	tk_debug_account_sleep_time(delta);
}

/**
 * timekeeping_inject_sleeptime - Adds suspend interval to timeekeeping values
 * @delta: pointer to a timespec delta value
 *
 * This hook is for architectures that cannot support read_persistent_clock
 * because their RTC/persistent clock is only accessible when irqs are enabled.
 *
 * This function should only be called by rtc_resume(), and allows
 * a suspend offset to be injected into the timekeeping values.
 */
void timekeeping_inject_sleeptime(struct timespec *delta)
{
	struct timekeeper *tk = &tk_core.timekeeper;
	struct timespec64 tmp;
	unsigned long flags;

	/*
	 * Make sure we don't set the clock twice, as timekeeping_resume()
	 * already did it
	 */
	if (has_persistent_clock())
		return;

	raw_spin_lock_irqsave(&timekeeper_lock, flags);
	write_seqcount_begin(&tk_core.seq);

	timekeeping_forward_now(tk);

	tmp = timespec_to_timespec64(*delta);
	__timekeeping_inject_sleeptime(tk, &tmp);

	timekeeping_update(tk, TK_CLEAR_NTP | TK_MIRROR | TK_CLOCK_WAS_SET);

	write_seqcount_end(&tk_core.seq);
	raw_spin_unlock_irqrestore(&timekeeper_lock, flags);

	/* signal hrtimers about time change */
	clock_was_set();
}

/**
 * timekeeping_resume - Resumes the generic timekeeping subsystem.
 *
 * This is for the generic clocksource timekeeping.
 * xtime/wall_to_monotonic/jiffies/etc are
 * still managed by arch specific suspend/resume code.
 */
static void timekeeping_resume(void)
{
	struct timekeeper *tk = &tk_core.timekeeper;
	struct clocksource *clock = tk->tkr.clock;
	unsigned long flags;
	struct timespec64 ts_new, ts_delta;
	struct timespec tmp;
	cycle_t cycle_now, cycle_delta;
	bool suspendtime_found = false;

	read_persistent_clock(&tmp);
	ts_new = timespec_to_timespec64(tmp);

	clockevents_resume();
	clocksource_resume();

	raw_spin_lock_irqsave(&timekeeper_lock, flags);
	write_seqcount_begin(&tk_core.seq);

	/*
	 * After system resumes, we need to calculate the suspended time and
	 * compensate it for the OS time. There are 3 sources that could be
	 * used: Nonstop clocksource during suspend, persistent clock and rtc
	 * device.
	 *
	 * One specific platform may have 1 or 2 or all of them, and the
	 * preference will be:
	 *	suspend-nonstop clocksource -> persistent clock -> rtc
	 * The less preferred source will only be tried if there is no better
	 * usable source. The rtc part is handled separately in rtc core code.
	 */
	cycle_now = tk->tkr.read(clock);
	if ((clock->flags & CLOCK_SOURCE_SUSPEND_NONSTOP) &&
		cycle_now > tk->tkr.cycle_last) {
		u64 num, max = ULLONG_MAX;
		u32 mult = clock->mult;
		u32 shift = clock->shift;
		s64 nsec = 0;

		cycle_delta = clocksource_delta(cycle_now, tk->tkr.cycle_last,
						tk->tkr.mask);

		/*
		 * "cycle_delta * mutl" may cause 64 bits overflow, if the
		 * suspended time is too long. In that case we need do the
		 * 64 bits math carefully
		 */
		do_div(max, mult);
		if (cycle_delta > max) {
			num = div64_u64(cycle_delta, max);
			nsec = (((u64) max * mult) >> shift) * num;
			cycle_delta -= num * max;
		}
		nsec += ((u64) cycle_delta * mult) >> shift;

		ts_delta = ns_to_timespec64(nsec);
		suspendtime_found = true;
	} else if (timespec64_compare(&ts_new, &timekeeping_suspend_time) > 0) {
		ts_delta = timespec64_sub(ts_new, timekeeping_suspend_time);
		suspendtime_found = true;
	}

	if (suspendtime_found)
		__timekeeping_inject_sleeptime(tk, &ts_delta);

	/* Re-base the last cycle value */
	tk->tkr.cycle_last = cycle_now;
	tk->ntp_error = 0;
	timekeeping_suspended = 0;
	timekeeping_update(tk, TK_MIRROR | TK_CLOCK_WAS_SET);
	write_seqcount_end(&tk_core.seq);
	raw_spin_unlock_irqrestore(&timekeeper_lock, flags);

	touch_softlockup_watchdog();

	clockevents_notify(CLOCK_EVT_NOTIFY_RESUME, NULL);

	/* Resume hrtimers */
	hrtimers_resume();
}

static int timekeeping_suspend(void)
{
	struct timekeeper *tk = &tk_core.timekeeper;
	unsigned long flags;
	struct timespec64		delta, delta_delta;
	static struct timespec64	old_delta;
	struct timespec tmp;

	read_persistent_clock(&tmp);
	timekeeping_suspend_time = timespec_to_timespec64(tmp);

	/*
	 * On some systems the persistent_clock can not be detected at
	 * timekeeping_init by its return value, so if we see a valid
	 * value returned, update the persistent_clock_exists flag.
	 */
	if (timekeeping_suspend_time.tv_sec || timekeeping_suspend_time.tv_nsec)
		persistent_clock_exist = true;

	raw_spin_lock_irqsave(&timekeeper_lock, flags);
	write_seqcount_begin(&tk_core.seq);
	timekeeping_forward_now(tk);
	timekeeping_suspended = 1;

	/*
	 * To avoid drift caused by repeated suspend/resumes,
	 * which each can add ~1 second drift error,
	 * try to compensate so the difference in system time
	 * and persistent_clock time stays close to constant.
	 */
	delta = timespec64_sub(tk_xtime(tk), timekeeping_suspend_time);
	delta_delta = timespec64_sub(delta, old_delta);
	if (abs(delta_delta.tv_sec)  >= 2) {
		/*
		 * if delta_delta is too large, assume time correction
		 * has occured and set old_delta to the current delta.
		 */
		old_delta = delta;
	} else {
		/* Otherwise try to adjust old_system to compensate */
		timekeeping_suspend_time =
			timespec64_add(timekeeping_suspend_time, delta_delta);
	}

	timekeeping_update(tk, TK_MIRROR);
	write_seqcount_end(&tk_core.seq);
	raw_spin_unlock_irqrestore(&timekeeper_lock, flags);

	clockevents_notify(CLOCK_EVT_NOTIFY_SUSPEND, NULL);
	clocksource_suspend();
	clockevents_suspend();

	return 0;
}

/* sysfs resume/suspend bits for timekeeping */
static struct syscore_ops timekeeping_syscore_ops = {
	.resume		= timekeeping_resume,
	.suspend	= timekeeping_suspend,
};

static int __init timekeeping_init_ops(void)
{
	register_syscore_ops(&timekeeping_syscore_ops);
	return 0;
}
device_initcall(timekeeping_init_ops);

/*
 * Apply a multiplier adjustment to the timekeeper
 */
static __always_inline void timekeeping_apply_adjustment(struct timekeeper *tk,
							 s64 offset,
							 bool negative,
							 int adj_scale)
{
	s64 interval = tk->cycle_interval;
	s32 mult_adj = 1;

	if (negative) {
		mult_adj = -mult_adj;
		interval = -interval;
		offset  = -offset;
	}
	mult_adj <<= adj_scale;
	interval <<= adj_scale;
	offset <<= adj_scale;

	/*
	 * So the following can be confusing.
	 *
	 * To keep things simple, lets assume mult_adj == 1 for now.
	 *
	 * When mult_adj != 1, remember that the interval and offset values
	 * have been appropriately scaled so the math is the same.
	 *
	 * The basic idea here is that we're increasing the multiplier
	 * by one, this causes the xtime_interval to be incremented by
	 * one cycle_interval. This is because:
	 *	xtime_interval = cycle_interval * mult
	 * So if mult is being incremented by one:
	 *	xtime_interval = cycle_interval * (mult + 1)
	 * Its the same as:
	 *	xtime_interval = (cycle_interval * mult) + cycle_interval
	 * Which can be shortened to:
	 *	xtime_interval += cycle_interval
	 *
	 * So offset stores the non-accumulated cycles. Thus the current
	 * time (in shifted nanoseconds) is:
	 *	now = (offset * adj) + xtime_nsec
	 * Now, even though we're adjusting the clock frequency, we have
	 * to keep time consistent. In other words, we can't jump back
	 * in time, and we also want to avoid jumping forward in time.
	 *
	 * So given the same offset value, we need the time to be the same
	 * both before and after the freq adjustment.
	 *	now = (offset * adj_1) + xtime_nsec_1
	 *	now = (offset * adj_2) + xtime_nsec_2
	 * So:
	 *	(offset * adj_1) + xtime_nsec_1 =
	 *		(offset * adj_2) + xtime_nsec_2
	 * And we know:
	 *	adj_2 = adj_1 + 1
	 * So:
	 *	(offset * adj_1) + xtime_nsec_1 =
	 *		(offset * (adj_1+1)) + xtime_nsec_2
	 *	(offset * adj_1) + xtime_nsec_1 =
	 *		(offset * adj_1) + offset + xtime_nsec_2
	 * Canceling the sides:
	 *	xtime_nsec_1 = offset + xtime_nsec_2
	 * Which gives us:
	 *	xtime_nsec_2 = xtime_nsec_1 - offset
	 * Which simplfies to:
	 *	xtime_nsec -= offset
	 *
	 * XXX - TODO: Doc ntp_error calculation.
	 */
	tk->tkr.mult += mult_adj;
	tk->xtime_interval += interval;
	tk->tkr.xtime_nsec -= offset;
	tk->ntp_error -= (interval - offset) << tk->ntp_error_shift;
}

/*
 * Calculate the multiplier adjustment needed to match the frequency
 * specified by NTP
 */
static __always_inline void timekeeping_freqadjust(struct timekeeper *tk,
							s64 offset)
{
	s64 interval = tk->cycle_interval;
	s64 xinterval = tk->xtime_interval;
	s64 tick_error;
	bool negative;
	u32 adj;

	/* Remove any current error adj from freq calculation */
	if (tk->ntp_err_mult)
		xinterval -= tk->cycle_interval;

	tk->ntp_tick = ntp_tick_length();

	/* Calculate current error per tick */
	tick_error = ntp_tick_length() >> tk->ntp_error_shift;
	tick_error -= (xinterval + tk->xtime_remainder);

	/* Don't worry about correcting it if its small */
	if (likely((tick_error >= 0) && (tick_error <= interval)))
		return;

	/* preserve the direction of correction */
	negative = (tick_error < 0);

	/* Sort out the magnitude of the correction */
	tick_error = abs(tick_error);
	for (adj = 0; tick_error > interval; adj++)
		tick_error >>= 1;

	/* scale the corrections */
	timekeeping_apply_adjustment(tk, offset, negative, adj);
}

/*
 * Adjust the timekeeper's multiplier to the correct frequency
 * and also to reduce the accumulated error value.
 */
static void timekeeping_adjust(struct timekeeper *tk, s64 offset)
{
	/* Correct for the current frequency error */
	timekeeping_freqadjust(tk, offset);

	/* Next make a small adjustment to fix any cumulative error */
	if (!tk->ntp_err_mult && (tk->ntp_error > 0)) {
		tk->ntp_err_mult = 1;
		timekeeping_apply_adjustment(tk, offset, 0, 0);
	} else if (tk->ntp_err_mult && (tk->ntp_error <= 0)) {
		/* Undo any existing error adjustment */
		timekeeping_apply_adjustment(tk, offset, 1, 0);
		tk->ntp_err_mult = 0;
	}

	if (unlikely(tk->tkr.clock->maxadj &&
		(tk->tkr.mult > tk->tkr.clock->mult + tk->tkr.clock->maxadj))) {
		printk_once(KERN_WARNING
			"Adjusting %s more than 11%% (%ld vs %ld)\n",
			tk->tkr.clock->name, (long)tk->tkr.mult,
			(long)tk->tkr.clock->mult + tk->tkr.clock->maxadj);
	}

	/*
	 * It may be possible that when we entered this function, xtime_nsec
	 * was very small.  Further, if we're slightly speeding the clocksource
	 * in the code above, its possible the required corrective factor to
	 * xtime_nsec could cause it to underflow.
	 *
	 * Now, since we already accumulated the second, cannot simply roll
	 * the accumulated second back, since the NTP subsystem has been
	 * notified via second_overflow. So instead we push xtime_nsec forward
	 * by the amount we underflowed, and add that amount into the error.
	 *
	 * We'll correct this error next time through this function, when
	 * xtime_nsec is not as small.
	 */
	if (unlikely((s64)tk->tkr.xtime_nsec < 0)) {
		s64 neg = -(s64)tk->tkr.xtime_nsec;
		tk->tkr.xtime_nsec = 0;
		tk->ntp_error += neg << tk->ntp_error_shift;
	}
}

/**
 * accumulate_nsecs_to_secs - Accumulates nsecs into secs
 *
 * Helper function that accumulates a the nsecs greater then a second
 * from the xtime_nsec field to the xtime_secs field.
 * It also calls into the NTP code to handle leapsecond processing.
 *
 */
static inline unsigned int accumulate_nsecs_to_secs(struct timekeeper *tk)
{
	u64 nsecps = (u64)NSEC_PER_SEC << tk->tkr.shift;
	unsigned int clock_set = 0;

	while (tk->tkr.xtime_nsec >= nsecps) {
		int leap;

		tk->tkr.xtime_nsec -= nsecps;
		tk->xtime_sec++;

		/* Figure out if its a leap sec and apply if needed */
		leap = second_overflow(tk->xtime_sec);
		if (unlikely(leap)) {
			struct timespec64 ts;

			tk->xtime_sec += leap;

			ts.tv_sec = leap;
			ts.tv_nsec = 0;
			tk_set_wall_to_mono(tk,
				timespec64_sub(tk->wall_to_monotonic, ts));

			__timekeeping_set_tai_offset(tk, tk->tai_offset - leap);

			clock_set = TK_CLOCK_WAS_SET;
		}
	}
	return clock_set;
}

/**
 * logarithmic_accumulation - shifted accumulation of cycles
 *
 * This functions accumulates a shifted interval of cycles into
 * into a shifted interval nanoseconds. Allows for O(log) accumulation
 * loop.
 *
 * Returns the unconsumed cycles.
 */
static cycle_t logarithmic_accumulation(struct timekeeper *tk, cycle_t offset,
						u32 shift,
						unsigned int *clock_set)
{
	cycle_t interval = tk->cycle_interval << shift;
	u64 raw_nsecs;

	/* If the offset is smaller then a shifted interval, do nothing */
	if (offset < interval)
		return offset;

	/* Accumulate one shifted interval */
	offset -= interval;
	tk->tkr.cycle_last += interval;

	tk->tkr.xtime_nsec += tk->xtime_interval << shift;
	*clock_set |= accumulate_nsecs_to_secs(tk);

	/* Accumulate raw time */
	raw_nsecs = (u64)tk->raw_interval << shift;
	raw_nsecs += tk->raw_time.tv_nsec;
	if (raw_nsecs >= NSEC_PER_SEC) {
		u64 raw_secs = raw_nsecs;
		raw_nsecs = do_div(raw_secs, NSEC_PER_SEC);
		tk->raw_time.tv_sec += raw_secs;
	}
	tk->raw_time.tv_nsec = raw_nsecs;

	/* Accumulate error between NTP and clock interval */
	tk->ntp_error += tk->ntp_tick << shift;
	tk->ntp_error -= (tk->xtime_interval + tk->xtime_remainder) <<
						(tk->ntp_error_shift + shift);

	return offset;
}

/**
 * update_wall_time - Uses the current clocksource to increment the wall time
 *
 */
void update_wall_time(void)
{
	struct timekeeper *real_tk = &tk_core.timekeeper;
	struct timekeeper *tk = &shadow_timekeeper;
	cycle_t offset;
	int shift = 0, maxshift;
	unsigned int clock_set = 0;
	unsigned long flags;

	raw_spin_lock_irqsave(&timekeeper_lock, flags);

	/* Make sure we're fully resumed: */
	if (unlikely(timekeeping_suspended))
		goto out;

#ifdef CONFIG_ARCH_USES_GETTIMEOFFSET
	offset = real_tk->cycle_interval;
#else
	offset = clocksource_delta(tk->tkr.read(tk->tkr.clock),
				   tk->tkr.cycle_last, tk->tkr.mask);
#endif

	/* Check if there's really nothing to do */
	if (offset < real_tk->cycle_interval)
		goto out;

	/*
	 * With NO_HZ we may have to accumulate many cycle_intervals
	 * (think "ticks") worth of time at once. To do this efficiently,
	 * we calculate the largest doubling multiple of cycle_intervals
	 * that is smaller than the offset.  We then accumulate that
	 * chunk in one go, and then try to consume the next smaller
	 * doubled multiple.
	 */
	shift = ilog2(offset) - ilog2(tk->cycle_interval);
	shift = max(0, shift);
	/* Bound shift to one less than what overflows tick_length */
	maxshift = (64 - (ilog2(ntp_tick_length())+1)) - 1;
	shift = min(shift, maxshift);
	while (offset >= tk->cycle_interval) {
		offset = logarithmic_accumulation(tk, offset, shift,
							&clock_set);
		if (offset < tk->cycle_interval<<shift)
			shift--;
	}

	/* correct the clock when NTP error is too big */
	timekeeping_adjust(tk, offset);

	/*
	 * XXX This can be killed once everyone converts
	 * to the new update_vsyscall.
	 */
	old_vsyscall_fixup(tk);

	/*
	 * Finally, make sure that after the rounding
	 * xtime_nsec isn't larger than NSEC_PER_SEC
	 */
	clock_set |= accumulate_nsecs_to_secs(tk);

	write_seqcount_begin(&tk_core.seq);
	/*
	 * Update the real timekeeper.
	 *
	 * We could avoid this memcpy by switching pointers, but that
	 * requires changes to all other timekeeper usage sites as
	 * well, i.e. move the timekeeper pointer getter into the
	 * spinlocked/seqcount protected sections. And we trade this
	 * memcpy under the tk_core.seq against one before we start
	 * updating.
	 */
	memcpy(real_tk, tk, sizeof(*tk));
	timekeeping_update(real_tk, clock_set);
	write_seqcount_end(&tk_core.seq);
out:
	raw_spin_unlock_irqrestore(&timekeeper_lock, flags);
	if (clock_set)
		/* Have to call _delayed version, since in irq context*/
		clock_was_set_delayed();
}

/**
 * getboottime - Return the real time of system boot.
 * @ts:		pointer to the timespec to be set
 *
 * Returns the wall-time of boot in a timespec.
 *
 * This is based on the wall_to_monotonic offset and the total suspend
 * time. Calls to settimeofday will affect the value returned (which
 * basically means that however wrong your real time clock is at boot time,
 * you get the right time here).
 */
void getboottime(struct timespec *ts)
{
	struct timekeeper *tk = &tk_core.timekeeper;
	ktime_t t = ktime_sub(tk->offs_real, tk->offs_boot);

	*ts = ktime_to_timespec(t);
}
EXPORT_SYMBOL_GPL(getboottime);

unsigned long get_seconds(void)
{
	struct timekeeper *tk = &tk_core.timekeeper;

	return tk->xtime_sec;
}
EXPORT_SYMBOL(get_seconds);

struct timespec __current_kernel_time(void)
{
	struct timekeeper *tk = &tk_core.timekeeper;

	return timespec64_to_timespec(tk_xtime(tk));
}

struct timespec current_kernel_time(void)
{
	struct timekeeper *tk = &tk_core.timekeeper;
	struct timespec64 now;
	unsigned long seq;

	do {
		seq = read_seqcount_begin(&tk_core.seq);

		now = tk_xtime(tk);
	} while (read_seqcount_retry(&tk_core.seq, seq));

	return timespec64_to_timespec(now);
}
EXPORT_SYMBOL(current_kernel_time);

struct timespec get_monotonic_coarse(void)
{
	struct timekeeper *tk = &tk_core.timekeeper;
	struct timespec64 now, mono;
	unsigned long seq;

	do {
		seq = read_seqcount_begin(&tk_core.seq);

		now = tk_xtime(tk);
		mono = tk->wall_to_monotonic;
	} while (read_seqcount_retry(&tk_core.seq, seq));

	set_normalized_timespec64(&now, now.tv_sec + mono.tv_sec,
				now.tv_nsec + mono.tv_nsec);

	return timespec64_to_timespec(now);
}

/*
 * Must hold jiffies_lock
 */
void do_timer(unsigned long ticks)
{
	jiffies_64 += ticks;
	calc_global_load(ticks);
}

/**
 * ktime_get_update_offsets_tick - hrtimer helper
 * @offs_real:	pointer to storage for monotonic -> realtime offset
 * @offs_boot:	pointer to storage for monotonic -> boottime offset
 * @offs_tai:	pointer to storage for monotonic -> clock tai offset
 *
 * Returns monotonic time at last tick and various offsets
 */
ktime_t ktime_get_update_offsets_tick(ktime_t *offs_real, ktime_t *offs_boot,
							ktime_t *offs_tai)
{
	struct timekeeper *tk = &tk_core.timekeeper;
	unsigned int seq;
	ktime_t base;
	u64 nsecs;

	do {
		seq = read_seqcount_begin(&tk_core.seq);

		base = tk->tkr.base_mono;
		nsecs = tk->tkr.xtime_nsec >> tk->tkr.shift;

		*offs_real = tk->offs_real;
		*offs_boot = tk->offs_boot;
		*offs_tai = tk->offs_tai;
	} while (read_seqcount_retry(&tk_core.seq, seq));

	return ktime_add_ns(base, nsecs);
}

#ifdef CONFIG_HIGH_RES_TIMERS
/**
 * ktime_get_update_offsets_now - hrtimer helper
 * @offs_real:	pointer to storage for monotonic -> realtime offset
 * @offs_boot:	pointer to storage for monotonic -> boottime offset
 * @offs_tai:	pointer to storage for monotonic -> clock tai offset
 *
 * Returns current monotonic time and updates the offsets
 * Called from hrtimer_interrupt() or retrigger_next_event()
 */
ktime_t ktime_get_update_offsets_now(ktime_t *offs_real, ktime_t *offs_boot,
							ktime_t *offs_tai)
{
	struct timekeeper *tk = &tk_core.timekeeper;
	unsigned int seq;
	ktime_t base;
	u64 nsecs;

	do {
		seq = read_seqcount_begin(&tk_core.seq);

		base = tk->tkr.base_mono;
		nsecs = timekeeping_get_ns(&tk->tkr);

		*offs_real = tk->offs_real;
		*offs_boot = tk->offs_boot;
		*offs_tai = tk->offs_tai;
	} while (read_seqcount_retry(&tk_core.seq, seq));

	return ktime_add_ns(base, nsecs);
}
#endif

/**
 * do_adjtimex() - Accessor function to NTP __do_adjtimex function
 */
int do_adjtimex(struct timex *txc)
{
	struct timekeeper *tk = &tk_core.timekeeper;
	unsigned long flags;
	struct timespec64 ts;
	s32 orig_tai, tai;
	int ret;

	/* Validate the data before disabling interrupts */
	ret = ntp_validate_timex(txc);
	if (ret)
		return ret;

	if (txc->modes & ADJ_SETOFFSET) {
		struct timespec delta;
		delta.tv_sec  = txc->time.tv_sec;
		delta.tv_nsec = txc->time.tv_usec;
		if (!(txc->modes & ADJ_NANO))
			delta.tv_nsec *= 1000;
		ret = timekeeping_inject_offset(&delta);
		if (ret)
			return ret;
	}

	getnstimeofday64(&ts);

	raw_spin_lock_irqsave(&timekeeper_lock, flags);
	write_seqcount_begin(&tk_core.seq);

	orig_tai = tai = tk->tai_offset;
	ret = __do_adjtimex(txc, &ts, &tai);

	if (tai != orig_tai) {
		__timekeeping_set_tai_offset(tk, tai);
		timekeeping_update(tk, TK_MIRROR | TK_CLOCK_WAS_SET);
	}
	write_seqcount_end(&tk_core.seq);
	raw_spin_unlock_irqrestore(&timekeeper_lock, flags);

	if (tai != orig_tai)
		clock_was_set();

	ntp_notify_cmos_timer();

	return ret;
}

#ifdef CONFIG_NTP_PPS
/**
 * hardpps() - Accessor function to NTP __hardpps function
 */
void hardpps(const struct timespec *phase_ts, const struct timespec *raw_ts)
{
	unsigned long flags;

	raw_spin_lock_irqsave(&timekeeper_lock, flags);
	write_seqcount_begin(&tk_core.seq);

	__hardpps(phase_ts, raw_ts);

	write_seqcount_end(&tk_core.seq);
	raw_spin_unlock_irqrestore(&timekeeper_lock, flags);
}
EXPORT_SYMBOL(hardpps);
#endif

/**
 * xtime_update() - advances the timekeeping infrastructure
 * @ticks:	number of ticks, that have elapsed since the last call.
 *
 * Must be called with interrupts disabled.
 */
void xtime_update(unsigned long ticks)
{
	write_seqlock(&jiffies_lock);
	do_timer(ticks);
	write_sequnlock(&jiffies_lock);
	update_wall_time();
}<|MERGE_RESOLUTION|>--- conflicted
+++ resolved
@@ -736,15 +736,11 @@
 
 	timekeeping_update(tk, TK_CLEAR_NTP | TK_MIRROR | TK_CLOCK_WAS_SET);
 
-<<<<<<< HEAD
 #ifdef CONFIG_XEN_PRIVILEGED_GUEST
 	xen_update_wallclock(tv);
 #endif
 
-	write_seqcount_end(&timekeeper_seq);
-=======
 	write_seqcount_end(&tk_core.seq);
->>>>>>> 9e82bf01
 	raw_spin_unlock_irqrestore(&timekeeper_lock, flags);
 
 	/* signal hrtimers about time change */
@@ -788,7 +784,10 @@
 	tk_set_wall_to_mono(tk, timespec64_sub(tk->wall_to_monotonic, ts64));
 
 #ifdef CONFIG_XEN_PRIVILEGED_GUEST
-	xen_update_wallclock(&tmp);
+	{
+		struct timespec ts = timespec64_to_timespec(tmp);
+		xen_update_wallclock(&ts);
+	}
 #endif
 
 error: /* even if we error out, we forwarded the time, so call update */
