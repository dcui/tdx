// SPDX-License-Identifier: GPL-2.0
/*
 * Emulate a local clock event device via a pseudo clock device.
 */
#include <linux/cpu.h>
#include <linux/err.h>
#include <linux/hrtimer.h>
#include <linux/interrupt.h>
#include <linux/percpu.h>
#include <linux/profile.h>
#include <linux/clockchips.h>
#include <linux/sched.h>
#include <linux/smp.h>
#include <linux/module.h>

#include "tick-internal.h"

static struct hrtimer bctimer;

static int bc_shutdown(struct clock_event_device *evt)
{
	/*
	 * Note, we cannot cancel the timer here as we might
	 * run into the following live lock scenario:
	 *
	 * cpu 0		cpu1
	 * lock(broadcast_lock);
	 *			hrtimer_interrupt()
	 *			bc_handler()
	 *			   tick_handle_oneshot_broadcast();
	 *			    lock(broadcast_lock);
	 * hrtimer_cancel()
	 *  wait_for_callback()
	 */
	hrtimer_try_to_cancel(&bctimer);
	return 0;
}

/*
 * This is called from the guts of the broadcast code when the cpu
 * which is about to enter idle has the earliest broadcast timer event.
 */
static int bc_set_next(ktime_t expires, struct clock_event_device *bc)
{
	/*
	 * This is called either from enter/exit idle code or from the
	 * broadcast handler. In all cases tick_broadcast_lock is held.
	 *
	 * hrtimer_cancel() cannot be called here neither from the
	 * broadcast handler nor from the enter/exit idle code. The idle
	 * code can run into the problem described in bc_shutdown() and the
	 * broadcast handler cannot wait for itself to complete for obvious
	 * reasons.
	 *
	 * Each caller tries to arm the hrtimer on its own CPU, but if the
<<<<<<< HEAD
	 * hrtimer callbback function is currently running, then
=======
	 * hrtimer callback function is currently running, then
>>>>>>> 7d2a07b7
	 * hrtimer_start() cannot move it and the timer stays on the CPU on
	 * which it is assigned at the moment.
	 *
	 * As this can be called from idle code, the hrtimer_start()
	 * invocation has to be wrapped with RCU_NONIDLE() as
	 * hrtimer_start() can call into tracing.
	 */
	RCU_NONIDLE( {
<<<<<<< HEAD
		hrtimer_start(&bctimer, expires, HRTIMER_MODE_ABS_PINNED);
=======
		hrtimer_start(&bctimer, expires, HRTIMER_MODE_ABS_PINNED_HARD);
>>>>>>> 7d2a07b7
		/*
		 * The core tick broadcast mode expects bc->bound_on to be set
		 * correctly to prevent a CPU which has the broadcast hrtimer
		 * armed from going deep idle.
		 *
		 * As tick_broadcast_lock is held, nothing can change the cpu
		 * base which was just established in hrtimer_start() above. So
		 * the below access is safe even without holding the hrtimer
		 * base lock.
		 */
		bc->bound_on = bctimer.base->cpu_base->cpu;
	} );
	return 0;
}

static struct clock_event_device ce_broadcast_hrtimer = {
	.name			= "bc_hrtimer",
	.set_state_shutdown	= bc_shutdown,
	.set_next_ktime		= bc_set_next,
	.features		= CLOCK_EVT_FEAT_ONESHOT |
				  CLOCK_EVT_FEAT_KTIME |
				  CLOCK_EVT_FEAT_HRTIMER,
	.rating			= 0,
	.bound_on		= -1,
	.min_delta_ns		= 1,
	.max_delta_ns		= KTIME_MAX,
	.min_delta_ticks	= 1,
	.max_delta_ticks	= ULONG_MAX,
	.mult			= 1,
	.shift			= 0,
	.cpumask		= cpu_possible_mask,
};

static enum hrtimer_restart bc_handler(struct hrtimer *t)
{
	ce_broadcast_hrtimer.event_handler(&ce_broadcast_hrtimer);

	return HRTIMER_NORESTART;
}

void tick_setup_hrtimer_broadcast(void)
{
	hrtimer_init(&bctimer, CLOCK_MONOTONIC, HRTIMER_MODE_ABS_HARD);
	bctimer.function = bc_handler;
	clockevents_register_device(&ce_broadcast_hrtimer);
}<|MERGE_RESOLUTION|>--- conflicted
+++ resolved
@@ -53,11 +53,7 @@
 	 * reasons.
 	 *
 	 * Each caller tries to arm the hrtimer on its own CPU, but if the
-<<<<<<< HEAD
-	 * hrtimer callbback function is currently running, then
-=======
 	 * hrtimer callback function is currently running, then
->>>>>>> 7d2a07b7
 	 * hrtimer_start() cannot move it and the timer stays on the CPU on
 	 * which it is assigned at the moment.
 	 *
@@ -66,11 +62,7 @@
 	 * hrtimer_start() can call into tracing.
 	 */
 	RCU_NONIDLE( {
-<<<<<<< HEAD
-		hrtimer_start(&bctimer, expires, HRTIMER_MODE_ABS_PINNED);
-=======
 		hrtimer_start(&bctimer, expires, HRTIMER_MODE_ABS_PINNED_HARD);
->>>>>>> 7d2a07b7
 		/*
 		 * The core tick broadcast mode expects bc->bound_on to be set
 		 * correctly to prevent a CPU which has the broadcast hrtimer
