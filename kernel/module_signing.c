// SPDX-License-Identifier: GPL-2.0-or-later
/* Module signature checker
 *
 * Copyright (C) 2012 Red Hat, Inc. All Rights Reserved.
 * Written by David Howells (dhowells@redhat.com)
 */

#include <linux/kernel.h>
#include <linux/errno.h>
#include <linux/module.h>
#include <linux/module_signature.h>
#include <linux/string.h>
#include <linux/verification.h>
#include <crypto/public_key.h>
#include <crypto/hash.h>
#include <keys/system_keyring.h>
#include "module-internal.h"

<<<<<<< HEAD
static int mod_is_hash_blacklisted(const void *mod, size_t verifylen)
{
	struct crypto_shash *tfm;
	struct shash_desc *desc;
	size_t digest_size, desc_size;
	u8 *digest;
	int ret = 0;

	tfm = crypto_alloc_shash("sha256", 0, 0);
	if (IS_ERR(tfm))
		goto error_return;

	desc_size = crypto_shash_descsize(tfm) + sizeof(*desc);
	digest_size = crypto_shash_digestsize(tfm);
	digest = kzalloc(digest_size + desc_size, GFP_KERNEL);
	if (!digest) {
		pr_err("digest memory buffer allocate fail\n");
		ret = -ENOMEM;
		goto error_digest;
	}
	desc = (void *)digest + digest_size;
	desc->tfm = tfm;
	ret = crypto_shash_init(desc);
	if (ret < 0)
		goto error_shash;

	ret = crypto_shash_finup(desc, mod, verifylen, digest);
	if (ret < 0)
		goto error_shash;

	pr_debug("%ld digest: %*phN\n", verifylen, (int) digest_size, digest);

	ret = is_hash_blacklisted(digest, digest_size, "bin");
	if (ret == -EKEYREJECTED)
		pr_err("Module hash %*phN is blacklisted\n",
		       (int) digest_size, digest);

error_shash:
	kfree(digest);
error_digest:
	crypto_free_shash(tfm);
error_return:
	return ret;
}

=======
>>>>>>> 7d2a07b7
/*
 * Verify the signature on a module.
 */
int mod_verify_sig(const void *mod, struct load_info *info)
{
	struct module_signature ms;
<<<<<<< HEAD
	size_t modlen = info->len, sig_len, wholelen;
=======
	size_t sig_len, modlen = info->len;
>>>>>>> 7d2a07b7
	int ret;

	pr_devel("==>%s(,%zu)\n", __func__, modlen);

	if (modlen <= sizeof(ms))
		return -EBADMSG;

	wholelen = modlen + sizeof(MODULE_SIG_STRING) - 1;
	memcpy(&ms, mod + (modlen - sizeof(ms)), sizeof(ms));

<<<<<<< HEAD
	ret = mod_check_sig(&ms, modlen, info->name);
=======
	ret = mod_check_sig(&ms, modlen, "module");
>>>>>>> 7d2a07b7
	if (ret)
		return ret;

	sig_len = be32_to_cpu(ms.sig_len);
	modlen -= sig_len + sizeof(ms);
	info->len = modlen;

<<<<<<< HEAD
	ret = verify_pkcs7_signature(mod, modlen, mod + modlen, sig_len,
				     VERIFY_USE_SECONDARY_KEYRING,
				     VERIFYING_MODULE_SIGNATURE,
				     NULL, NULL);
	if (ret == -ENOKEY && IS_ENABLED(CONFIG_INTEGRITY_PLATFORM_KEYRING)) {
		ret = verify_pkcs7_signature(mod, modlen, mod + modlen, sig_len,
					     VERIFY_USE_PLATFORM_KEYRING,
					     VERIFYING_MODULE_SIGNATURE,
					     NULL, NULL);
	}
	pr_devel("verify_pkcs7_signature() = %d\n", ret);

	/* checking hash of module is in blacklist */
	if (!ret)
		ret = mod_is_hash_blacklisted(mod, wholelen);

	return ret;
=======
	return verify_pkcs7_signature(mod, modlen, mod + modlen, sig_len,
				      VERIFY_USE_SECONDARY_KEYRING,
				      VERIFYING_MODULE_SIGNATURE,
				      NULL, NULL);
>>>>>>> 7d2a07b7
}<|MERGE_RESOLUTION|>--- conflicted
+++ resolved
@@ -12,69 +12,15 @@
 #include <linux/string.h>
 #include <linux/verification.h>
 #include <crypto/public_key.h>
-#include <crypto/hash.h>
-#include <keys/system_keyring.h>
 #include "module-internal.h"
 
-<<<<<<< HEAD
-static int mod_is_hash_blacklisted(const void *mod, size_t verifylen)
-{
-	struct crypto_shash *tfm;
-	struct shash_desc *desc;
-	size_t digest_size, desc_size;
-	u8 *digest;
-	int ret = 0;
-
-	tfm = crypto_alloc_shash("sha256", 0, 0);
-	if (IS_ERR(tfm))
-		goto error_return;
-
-	desc_size = crypto_shash_descsize(tfm) + sizeof(*desc);
-	digest_size = crypto_shash_digestsize(tfm);
-	digest = kzalloc(digest_size + desc_size, GFP_KERNEL);
-	if (!digest) {
-		pr_err("digest memory buffer allocate fail\n");
-		ret = -ENOMEM;
-		goto error_digest;
-	}
-	desc = (void *)digest + digest_size;
-	desc->tfm = tfm;
-	ret = crypto_shash_init(desc);
-	if (ret < 0)
-		goto error_shash;
-
-	ret = crypto_shash_finup(desc, mod, verifylen, digest);
-	if (ret < 0)
-		goto error_shash;
-
-	pr_debug("%ld digest: %*phN\n", verifylen, (int) digest_size, digest);
-
-	ret = is_hash_blacklisted(digest, digest_size, "bin");
-	if (ret == -EKEYREJECTED)
-		pr_err("Module hash %*phN is blacklisted\n",
-		       (int) digest_size, digest);
-
-error_shash:
-	kfree(digest);
-error_digest:
-	crypto_free_shash(tfm);
-error_return:
-	return ret;
-}
-
-=======
->>>>>>> 7d2a07b7
 /*
  * Verify the signature on a module.
  */
 int mod_verify_sig(const void *mod, struct load_info *info)
 {
 	struct module_signature ms;
-<<<<<<< HEAD
-	size_t modlen = info->len, sig_len, wholelen;
-=======
 	size_t sig_len, modlen = info->len;
->>>>>>> 7d2a07b7
 	int ret;
 
 	pr_devel("==>%s(,%zu)\n", __func__, modlen);
@@ -82,14 +28,9 @@
 	if (modlen <= sizeof(ms))
 		return -EBADMSG;
 
-	wholelen = modlen + sizeof(MODULE_SIG_STRING) - 1;
 	memcpy(&ms, mod + (modlen - sizeof(ms)), sizeof(ms));
 
-<<<<<<< HEAD
-	ret = mod_check_sig(&ms, modlen, info->name);
-=======
 	ret = mod_check_sig(&ms, modlen, "module");
->>>>>>> 7d2a07b7
 	if (ret)
 		return ret;
 
@@ -97,7 +38,6 @@
 	modlen -= sig_len + sizeof(ms);
 	info->len = modlen;
 
-<<<<<<< HEAD
 	ret = verify_pkcs7_signature(mod, modlen, mod + modlen, sig_len,
 				     VERIFY_USE_SECONDARY_KEYRING,
 				     VERIFYING_MODULE_SIGNATURE,
@@ -108,17 +48,5 @@
 					     VERIFYING_MODULE_SIGNATURE,
 					     NULL, NULL);
 	}
-	pr_devel("verify_pkcs7_signature() = %d\n", ret);
-
-	/* checking hash of module is in blacklist */
-	if (!ret)
-		ret = mod_is_hash_blacklisted(mod, wholelen);
-
 	return ret;
-=======
-	return verify_pkcs7_signature(mod, modlen, mod + modlen, sig_len,
-				      VERIFY_USE_SECONDARY_KEYRING,
-				      VERIFYING_MODULE_SIGNATURE,
-				      NULL, NULL);
->>>>>>> 7d2a07b7
 }