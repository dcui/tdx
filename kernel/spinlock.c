/*
 * Copyright (2004) Linus Torvalds
 *
 * Author: Zwane Mwaikambo <zwane@fsmlabs.com>
 *
 * Copyright (2004, 2005) Ingo Molnar
 *
 * This file contains the spinlock/rwlock implementations for the
 * SMP and the DEBUG_SPINLOCK cases. (UP-nondebug inlines them)
 *
 * Note that some architectures have special knowledge about the
 * stack frames of these functions in their profile_pc. If you
 * change anything significant here that could change the stack
 * frame contact the architecture maintainers.
 */

#include <linux/linkage.h>
#include <linux/preempt.h>
#include <linux/spinlock.h>
#include <linux/interrupt.h>
#include <linux/debug_locks.h>
#include <linux/module.h>

int __lockfunc _spin_trylock(spinlock_t *lock)
{
	preempt_disable();
	if (_raw_spin_trylock(lock)) {
		spin_acquire(&lock->dep_map, 0, 1, _RET_IP_);
		return 1;
	}
	
	preempt_enable();
	return 0;
}
EXPORT_SYMBOL(_spin_trylock);

int __lockfunc _read_trylock(rwlock_t *lock)
{
	preempt_disable();
	if (_raw_read_trylock(lock)) {
		rwlock_acquire_read(&lock->dep_map, 0, 1, _RET_IP_);
		return 1;
	}

	preempt_enable();
	return 0;
}
EXPORT_SYMBOL(_read_trylock);

int __lockfunc _write_trylock(rwlock_t *lock)
{
	preempt_disable();
	if (_raw_write_trylock(lock)) {
		rwlock_acquire(&lock->dep_map, 0, 1, _RET_IP_);
		return 1;
	}

	preempt_enable();
	return 0;
}
EXPORT_SYMBOL(_write_trylock);

/*
 * If lockdep is enabled then we use the non-preemption spin-ops
 * even on CONFIG_PREEMPT, because lockdep assumes that interrupts are
 * not re-enabled during lock-acquire (which the preempt-spin-ops do):
 */
#if !defined(CONFIG_GENERIC_LOCKBREAK) || defined(CONFIG_DEBUG_LOCK_ALLOC)

void __lockfunc _read_lock(rwlock_t *lock)
{
	preempt_disable();
	rwlock_acquire_read(&lock->dep_map, 0, 0, _RET_IP_);
	LOCK_CONTENDED(lock, _raw_read_trylock, _raw_read_lock);
}
EXPORT_SYMBOL(_read_lock);

unsigned long __lockfunc _spin_lock_irqsave(spinlock_t *lock)
{
	unsigned long flags;

	local_irq_save(flags);
	preempt_disable();
	spin_acquire(&lock->dep_map, 0, 0, _RET_IP_);
	/*
	 * On lockdep we dont want the hand-coded irq-enable of
	 * _raw_spin_lock_flags() code, because lockdep assumes
	 * that interrupts are not re-enabled during lock-acquire:
	 */
#ifdef CONFIG_LOCKDEP
	LOCK_CONTENDED(lock, _raw_spin_trylock, _raw_spin_lock);
#else
	_raw_spin_lock_flags(lock, &flags);
#endif
	return flags;
}
EXPORT_SYMBOL(_spin_lock_irqsave);

void __lockfunc _spin_lock_irq(spinlock_t *lock)
{
	local_irq_disable();
	preempt_disable();
	spin_acquire(&lock->dep_map, 0, 0, _RET_IP_);
	LOCK_CONTENDED(lock, _raw_spin_trylock, _raw_spin_lock);
}
EXPORT_SYMBOL(_spin_lock_irq);

void __lockfunc _spin_lock_bh(spinlock_t *lock)
{
	local_bh_disable();
	preempt_disable();
	spin_acquire(&lock->dep_map, 0, 0, _RET_IP_);
	LOCK_CONTENDED(lock, _raw_spin_trylock, _raw_spin_lock);
}
EXPORT_SYMBOL(_spin_lock_bh);

unsigned long __lockfunc _read_lock_irqsave(rwlock_t *lock)
{
	unsigned long flags;

	local_irq_save(flags);
	preempt_disable();
	rwlock_acquire_read(&lock->dep_map, 0, 0, _RET_IP_);
<<<<<<< HEAD
#ifdef CONFIG_LOCKDEP
	LOCK_CONTENDED(lock, _raw_read_trylock, _raw_read_lock);
#else
	_raw_read_lock_flags(lock, &flags);
#endif
=======
	LOCK_CONTENDED_FLAGS(lock, _raw_read_trylock, _raw_read_lock,
			     _raw_read_lock_flags, &flags);
>>>>>>> 0882e8dd
	return flags;
}
EXPORT_SYMBOL(_read_lock_irqsave);

void __lockfunc _read_lock_irq(rwlock_t *lock)
{
	local_irq_disable();
	preempt_disable();
	rwlock_acquire_read(&lock->dep_map, 0, 0, _RET_IP_);
	LOCK_CONTENDED(lock, _raw_read_trylock, _raw_read_lock);
}
EXPORT_SYMBOL(_read_lock_irq);

void __lockfunc _read_lock_bh(rwlock_t *lock)
{
	local_bh_disable();
	preempt_disable();
	rwlock_acquire_read(&lock->dep_map, 0, 0, _RET_IP_);
	LOCK_CONTENDED(lock, _raw_read_trylock, _raw_read_lock);
}
EXPORT_SYMBOL(_read_lock_bh);

unsigned long __lockfunc _write_lock_irqsave(rwlock_t *lock)
{
	unsigned long flags;

	local_irq_save(flags);
	preempt_disable();
	rwlock_acquire(&lock->dep_map, 0, 0, _RET_IP_);
<<<<<<< HEAD
#ifdef CONFIG_LOCKDEP
	LOCK_CONTENDED(lock, _raw_write_trylock, _raw_write_lock);
#else
	_raw_write_lock_flags(lock, &flags);
#endif
=======
	LOCK_CONTENDED_FLAGS(lock, _raw_write_trylock, _raw_write_lock,
			     _raw_write_lock_flags, &flags);
>>>>>>> 0882e8dd
	return flags;
}
EXPORT_SYMBOL(_write_lock_irqsave);

void __lockfunc _write_lock_irq(rwlock_t *lock)
{
	local_irq_disable();
	preempt_disable();
	rwlock_acquire(&lock->dep_map, 0, 0, _RET_IP_);
	LOCK_CONTENDED(lock, _raw_write_trylock, _raw_write_lock);
}
EXPORT_SYMBOL(_write_lock_irq);

void __lockfunc _write_lock_bh(rwlock_t *lock)
{
	local_bh_disable();
	preempt_disable();
	rwlock_acquire(&lock->dep_map, 0, 0, _RET_IP_);
	LOCK_CONTENDED(lock, _raw_write_trylock, _raw_write_lock);
}
EXPORT_SYMBOL(_write_lock_bh);

void __lockfunc _spin_lock(spinlock_t *lock)
{
	preempt_disable();
	spin_acquire(&lock->dep_map, 0, 0, _RET_IP_);
	LOCK_CONTENDED(lock, _raw_spin_trylock, _raw_spin_lock);
}

EXPORT_SYMBOL(_spin_lock);

void __lockfunc _write_lock(rwlock_t *lock)
{
	preempt_disable();
	rwlock_acquire(&lock->dep_map, 0, 0, _RET_IP_);
	LOCK_CONTENDED(lock, _raw_write_trylock, _raw_write_lock);
}

EXPORT_SYMBOL(_write_lock);

#else /* CONFIG_PREEMPT: */

/*
 * This could be a long-held lock. We both prepare to spin for a long
 * time (making _this_ CPU preemptable if possible), and we also signal
 * towards that other CPU that it should break the lock ASAP.
 *
 * (We do this in a function because inlining it would be excessive.)
 */

#define BUILD_LOCK_OPS(op, locktype)					\
void __lockfunc _##op##_lock(locktype##_t *lock)			\
{									\
	for (;;) {							\
		preempt_disable();					\
		if (likely(_raw_##op##_trylock(lock)))			\
			break;						\
		preempt_enable();					\
									\
		if (!(lock)->break_lock)				\
			(lock)->break_lock = 1;				\
		while (!op##_can_lock(lock) && (lock)->break_lock)	\
			_raw_##op##_relax(&lock->raw_lock);		\
	}								\
	(lock)->break_lock = 0;						\
}									\
									\
EXPORT_SYMBOL(_##op##_lock);						\
									\
unsigned long __lockfunc _##op##_lock_irqsave(locktype##_t *lock)	\
{									\
	unsigned long flags;						\
									\
	for (;;) {							\
		preempt_disable();					\
		local_irq_save(flags);					\
		if (likely(_raw_##op##_trylock(lock)))			\
			break;						\
		local_irq_restore(flags);				\
		preempt_enable();					\
									\
		if (!(lock)->break_lock)				\
			(lock)->break_lock = 1;				\
		while (!op##_can_lock(lock) && (lock)->break_lock)	\
			_raw_##op##_relax(&lock->raw_lock);		\
	}								\
	(lock)->break_lock = 0;						\
	return flags;							\
}									\
									\
EXPORT_SYMBOL(_##op##_lock_irqsave);					\
									\
void __lockfunc _##op##_lock_irq(locktype##_t *lock)			\
{									\
	_##op##_lock_irqsave(lock);					\
}									\
									\
EXPORT_SYMBOL(_##op##_lock_irq);					\
									\
void __lockfunc _##op##_lock_bh(locktype##_t *lock)			\
{									\
	unsigned long flags;						\
									\
	/*							*/	\
	/* Careful: we must exclude softirqs too, hence the	*/	\
	/* irq-disabling. We use the generic preemption-aware	*/	\
	/* function:						*/	\
	/**/								\
	flags = _##op##_lock_irqsave(lock);				\
	local_bh_disable();						\
	local_irq_restore(flags);					\
}									\
									\
EXPORT_SYMBOL(_##op##_lock_bh)

/*
 * Build preemption-friendly versions of the following
 * lock-spinning functions:
 *
 *         _[spin|read|write]_lock()
 *         _[spin|read|write]_lock_irq()
 *         _[spin|read|write]_lock_irqsave()
 *         _[spin|read|write]_lock_bh()
 */
BUILD_LOCK_OPS(spin, spinlock);
BUILD_LOCK_OPS(read, rwlock);
BUILD_LOCK_OPS(write, rwlock);

#endif /* CONFIG_PREEMPT */

#ifdef CONFIG_DEBUG_LOCK_ALLOC

void __lockfunc _spin_lock_nested(spinlock_t *lock, int subclass)
{
	preempt_disable();
	spin_acquire(&lock->dep_map, subclass, 0, _RET_IP_);
	LOCK_CONTENDED(lock, _raw_spin_trylock, _raw_spin_lock);
}
EXPORT_SYMBOL(_spin_lock_nested);

unsigned long __lockfunc _spin_lock_irqsave_nested(spinlock_t *lock, int subclass)
{
	unsigned long flags;

	local_irq_save(flags);
	preempt_disable();
	spin_acquire(&lock->dep_map, subclass, 0, _RET_IP_);
	LOCK_CONTENDED_FLAGS(lock, _raw_spin_trylock, _raw_spin_lock,
				_raw_spin_lock_flags, &flags);
	return flags;
}
EXPORT_SYMBOL(_spin_lock_irqsave_nested);

void __lockfunc _spin_lock_nest_lock(spinlock_t *lock,
				     struct lockdep_map *nest_lock)
{
	preempt_disable();
	spin_acquire_nest(&lock->dep_map, 0, 0, nest_lock, _RET_IP_);
	LOCK_CONTENDED(lock, _raw_spin_trylock, _raw_spin_lock);
}
EXPORT_SYMBOL(_spin_lock_nest_lock);

#endif

void __lockfunc _spin_unlock(spinlock_t *lock)
{
	spin_release(&lock->dep_map, 1, _RET_IP_);
	_raw_spin_unlock(lock);
	preempt_enable();
}
EXPORT_SYMBOL(_spin_unlock);

void __lockfunc _write_unlock(rwlock_t *lock)
{
	rwlock_release(&lock->dep_map, 1, _RET_IP_);
	_raw_write_unlock(lock);
	preempt_enable();
}
EXPORT_SYMBOL(_write_unlock);

void __lockfunc _read_unlock(rwlock_t *lock)
{
	rwlock_release(&lock->dep_map, 1, _RET_IP_);
	_raw_read_unlock(lock);
	preempt_enable();
}
EXPORT_SYMBOL(_read_unlock);

void __lockfunc _spin_unlock_irqrestore(spinlock_t *lock, unsigned long flags)
{
	spin_release(&lock->dep_map, 1, _RET_IP_);
	_raw_spin_unlock(lock);
	local_irq_restore(flags);
	preempt_enable();
}
EXPORT_SYMBOL(_spin_unlock_irqrestore);

void __lockfunc _spin_unlock_irq(spinlock_t *lock)
{
	spin_release(&lock->dep_map, 1, _RET_IP_);
	_raw_spin_unlock(lock);
	local_irq_enable();
	preempt_enable();
}
EXPORT_SYMBOL(_spin_unlock_irq);

void __lockfunc _spin_unlock_bh(spinlock_t *lock)
{
	spin_release(&lock->dep_map, 1, _RET_IP_);
	_raw_spin_unlock(lock);
	preempt_enable_no_resched();
	local_bh_enable_ip((unsigned long)__builtin_return_address(0));
}
EXPORT_SYMBOL(_spin_unlock_bh);

void __lockfunc _read_unlock_irqrestore(rwlock_t *lock, unsigned long flags)
{
	rwlock_release(&lock->dep_map, 1, _RET_IP_);
	_raw_read_unlock(lock);
	local_irq_restore(flags);
	preempt_enable();
}
EXPORT_SYMBOL(_read_unlock_irqrestore);

void __lockfunc _read_unlock_irq(rwlock_t *lock)
{
	rwlock_release(&lock->dep_map, 1, _RET_IP_);
	_raw_read_unlock(lock);
	local_irq_enable();
	preempt_enable();
}
EXPORT_SYMBOL(_read_unlock_irq);

void __lockfunc _read_unlock_bh(rwlock_t *lock)
{
	rwlock_release(&lock->dep_map, 1, _RET_IP_);
	_raw_read_unlock(lock);
	preempt_enable_no_resched();
	local_bh_enable_ip((unsigned long)__builtin_return_address(0));
}
EXPORT_SYMBOL(_read_unlock_bh);

void __lockfunc _write_unlock_irqrestore(rwlock_t *lock, unsigned long flags)
{
	rwlock_release(&lock->dep_map, 1, _RET_IP_);
	_raw_write_unlock(lock);
	local_irq_restore(flags);
	preempt_enable();
}
EXPORT_SYMBOL(_write_unlock_irqrestore);

void __lockfunc _write_unlock_irq(rwlock_t *lock)
{
	rwlock_release(&lock->dep_map, 1, _RET_IP_);
	_raw_write_unlock(lock);
	local_irq_enable();
	preempt_enable();
}
EXPORT_SYMBOL(_write_unlock_irq);

void __lockfunc _write_unlock_bh(rwlock_t *lock)
{
	rwlock_release(&lock->dep_map, 1, _RET_IP_);
	_raw_write_unlock(lock);
	preempt_enable_no_resched();
	local_bh_enable_ip((unsigned long)__builtin_return_address(0));
}
EXPORT_SYMBOL(_write_unlock_bh);

int __lockfunc _spin_trylock_bh(spinlock_t *lock)
{
	local_bh_disable();
	preempt_disable();
	if (_raw_spin_trylock(lock)) {
		spin_acquire(&lock->dep_map, 0, 1, _RET_IP_);
		return 1;
	}

	preempt_enable_no_resched();
	local_bh_enable_ip((unsigned long)__builtin_return_address(0));
	return 0;
}
EXPORT_SYMBOL(_spin_trylock_bh);

notrace int in_lock_functions(unsigned long addr)
{
	/* Linker adds these: start and end of __lockfunc functions */
	extern char __lock_text_start[], __lock_text_end[];

	return addr >= (unsigned long)__lock_text_start
	&& addr < (unsigned long)__lock_text_end;
}
EXPORT_SYMBOL(in_lock_functions);<|MERGE_RESOLUTION|>--- conflicted
+++ resolved
@@ -121,16 +121,8 @@
 	local_irq_save(flags);
 	preempt_disable();
 	rwlock_acquire_read(&lock->dep_map, 0, 0, _RET_IP_);
-<<<<<<< HEAD
-#ifdef CONFIG_LOCKDEP
-	LOCK_CONTENDED(lock, _raw_read_trylock, _raw_read_lock);
-#else
-	_raw_read_lock_flags(lock, &flags);
-#endif
-=======
 	LOCK_CONTENDED_FLAGS(lock, _raw_read_trylock, _raw_read_lock,
 			     _raw_read_lock_flags, &flags);
->>>>>>> 0882e8dd
 	return flags;
 }
 EXPORT_SYMBOL(_read_lock_irqsave);
@@ -160,16 +152,8 @@
 	local_irq_save(flags);
 	preempt_disable();
 	rwlock_acquire(&lock->dep_map, 0, 0, _RET_IP_);
-<<<<<<< HEAD
-#ifdef CONFIG_LOCKDEP
-	LOCK_CONTENDED(lock, _raw_write_trylock, _raw_write_lock);
-#else
-	_raw_write_lock_flags(lock, &flags);
-#endif
-=======
 	LOCK_CONTENDED_FLAGS(lock, _raw_write_trylock, _raw_write_lock,
 			     _raw_write_lock_flags, &flags);
->>>>>>> 0882e8dd
 	return flags;
 }
 EXPORT_SYMBOL(_write_lock_irqsave);
