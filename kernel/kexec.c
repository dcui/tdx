--- conflicted
+++ resolved
@@ -14,129 +14,7 @@
 #include <linux/list.h>
 #include <linux/syscalls.h>
 #include <linux/vmalloc.h>
-<<<<<<< HEAD
-#include <linux/swap.h>
-#include <linux/syscore_ops.h>
-#include <linux/compiler.h>
-#include <linux/hugetlb.h>
-
-#include <asm/page.h>
-#include <asm/uaccess.h>
-#include <asm/io.h>
-#include <asm/sections.h>
-
-#include <crypto/hash.h>
-#include <crypto/sha.h>
-
-#ifndef CONFIG_XEN
-/* Per cpu memory for storing cpu states in case of system crash. */
-note_buf_t __percpu *crash_notes;
-#endif
-
-/* vmcoreinfo stuff */
-static unsigned char vmcoreinfo_data[VMCOREINFO_BYTES];
-u32
-#if defined(CONFIG_XEN) && defined(CONFIG_X86)
-__page_aligned_bss
-#endif
-vmcoreinfo_note[VMCOREINFO_NOTE_SIZE/4];
-size_t vmcoreinfo_size;
-size_t vmcoreinfo_max_size = sizeof(vmcoreinfo_data);
-
-/* Flag to indicate we are going to kexec a new kernel */
-bool kexec_in_progress = false;
-
-/*
- * Declare these symbols weak so that if architecture provides a purgatory,
- * these will be overridden.
- */
-char __weak kexec_purgatory[0];
-size_t __weak kexec_purgatory_size = 0;
-
-#ifdef CONFIG_KEXEC_FILE
-static int kexec_calculate_store_digests(struct kimage *image);
-#endif
-
-/* Location of the reserved area for the crash kernel */
-struct resource crashk_res = {
-	.name  = "Crash kernel",
-	.start = 0,
-	.end   = 0,
-	.flags = IORESOURCE_BUSY | IORESOURCE_MEM
-};
-struct resource crashk_low_res = {
-	.name  = "Crash kernel",
-	.start = 0,
-	.end   = 0,
-	.flags = IORESOURCE_BUSY | IORESOURCE_MEM
-};
-
-int kexec_should_crash(struct task_struct *p)
-{
-	/*
-	 * If crash_kexec_post_notifiers is enabled, don't run
-	 * crash_kexec() here yet, which must be run after panic
-	 * notifiers in panic().
-	 */
-	if (crash_kexec_post_notifiers)
-		return 0;
-	/*
-	 * There are 4 panic() calls in do_exit() path, each of which
-	 * corresponds to each of these 4 conditions.
-	 */
-	if (in_interrupt() || !p->pid || is_global_init(p) || panic_on_oops)
-		return 1;
-	return 0;
-}
-
-/*
- * When kexec transitions to the new kernel there is a one-to-one
- * mapping between physical and virtual addresses.  On processors
- * where you can disable the MMU this is trivial, and easy.  For
- * others it is still a simple predictable page table to setup.
- *
- * In that environment kexec copies the new kernel to its final
- * resting place.  This means I can only support memory whose
- * physical address can fit in an unsigned long.  In particular
- * addresses where (pfn << PAGE_SHIFT) > ULONG_MAX cannot be handled.
- * If the assembly stub has more restrictive requirements
- * KEXEC_SOURCE_MEMORY_LIMIT and KEXEC_DEST_MEMORY_LIMIT can be
- * defined more restrictively in <asm/kexec.h>.
- *
- * The code for the transition from the current kernel to the
- * the new kernel is placed in the control_code_buffer, whose size
- * is given by KEXEC_CONTROL_PAGE_SIZE.  In the best case only a single
- * page of memory is necessary, but some architectures require more.
- * Because this memory must be identity mapped in the transition from
- * virtual to physical addresses it must live in the range
- * 0 - TASK_SIZE, as only the user space mappings are arbitrarily
- * modifiable.
- *
- * The assembly stub in the control code buffer is passed a linked list
- * of descriptor pages detailing the source pages of the new kernel,
- * and the destination addresses of those source pages.  As this data
- * structure is not used in the context of the current OS, it must
- * be self-contained.
- *
- * The code has been made to work with highmem pages and will use a
- * destination page in its final resting place (if it happens
- * to allocate it).  The end product of this is that most of the
- * physical address space, and most of RAM can be used.
- *
- * Future directions include:
- *  - allocating a page table with the control code buffer identity
- *    mapped, to simplify machine_kexec and make kexec_on_panic more
- *    reliable.
- */
-
-/*
- * KIMAGE_NO_DEST is an impossible destination address..., for
- * allocating pages whose destination address we do not care about.
- */
-#define KIMAGE_NO_DEST (-1UL)
-=======
 #include <linux/slab.h>
->>>>>>> 25cb62b7
 
 #include "kexec_internal.h"
 
@@ -327,6 +205,13 @@
 		if (flags & KEXEC_ON_CRASH)
 			crash_unmap_reserved_pages();
 	}
+#ifdef CONFIG_XEN
+	if (image) {
+		result = xen_machine_kexec_load(image);
+		if (result)
+			goto out;
+	}
+#endif
 	/* Install the new kernel, and  Uninstall the old */
 	image = xchg(dest_image, image);
 
@@ -362,841 +247,10 @@
 		if (result)
 			return -EFAULT;
 
-<<<<<<< HEAD
-	ret = kimage_file_prepare_segments(image, kernel_fd, initrd_fd,
-					   cmdline_ptr, cmdline_len, flags);
-	if (ret)
-		goto out_free_image;
-
-	ret = sanity_check_segment_list(image);
-	if (ret)
-		goto out_free_post_load_bufs;
-
-	ret = -ENOMEM;
-	image->control_code_page = kimage_alloc_control_pages(image,
-					   get_order(KEXEC_CONTROL_PAGE_SIZE));
-	if (!image->control_code_page) {
-		pr_err("Could not allocate control_code_buffer\n");
-		goto out_free_post_load_bufs;
-	}
-
-	if (!kexec_on_panic) {
-		image->swap_page = kimage_alloc_control_pages(image, 0);
-		if (!image->swap_page) {
-			pr_err("Could not allocate swap buffer\n");
-			goto out_free_control_pages;
-		}
-	}
-
-	*rimage = image;
-	return 0;
-out_free_control_pages:
-	kimage_free_page_list(&image->control_pages);
-out_free_post_load_bufs:
-	kimage_file_post_load_cleanup(image);
-out_free_image:
-	kfree(image);
-	return ret;
-}
-#else /* CONFIG_KEXEC_FILE */
-static inline void kimage_file_post_load_cleanup(struct kimage *image) { }
-#endif /* CONFIG_KEXEC_FILE */
-
-static int kimage_is_destination_range(struct kimage *image,
-					unsigned long start,
-					unsigned long end)
-{
-	unsigned long i;
-
-	for (i = 0; i < image->nr_segments; i++) {
-		unsigned long mstart, mend;
-
-		mstart = image->segment[i].mem;
-		mend = mstart + image->segment[i].memsz;
-		if ((end > mstart) && (start < mend))
-			return 1;
-	}
-
-	return 0;
-}
-
-static struct page *kimage_alloc_pages(gfp_t gfp_mask, unsigned int order, unsigned long limit)
-{
-	struct page *pages;
-
-	pages = alloc_pages(gfp_mask, order);
-	if (pages) {
-		unsigned int count, i;
-#ifdef CONFIG_XEN
-		int address_bits;
-
-		if (limit == ~0UL)
-			address_bits = BITS_PER_LONG;
-		else
-			address_bits = ilog2(limit);
-
-		if (xen_limit_pages_to_max_mfn(pages, order, address_bits) < 0) {
-			__free_pages(pages, order);
-			return NULL;
-		}
-#endif
-		pages->mapping = NULL;
-		set_page_private(pages, order);
-		count = 1 << order;
-		for (i = 0; i < count; i++)
-			SetPageReserved(pages + i);
-	}
-
-	return pages;
-}
-
-static void kimage_free_pages(struct page *page)
-{
-	unsigned int order, count, i;
-
-	order = page_private(page);
-	count = 1 << order;
-	for (i = 0; i < count; i++)
-		ClearPageReserved(page + i);
-	__free_pages(page, order);
-}
-
-static void kimage_free_page_list(struct list_head *list)
-{
-	struct list_head *pos, *next;
-
-	list_for_each_safe(pos, next, list) {
-		struct page *page;
-
-		page = list_entry(pos, struct page, lru);
-		list_del(&page->lru);
-		kimage_free_pages(page);
-	}
-}
-
-static struct page *kimage_alloc_normal_control_pages(struct kimage *image,
-							unsigned int order)
-{
-	/* Control pages are special, they are the intermediaries
-	 * that are needed while we copy the rest of the pages
-	 * to their final resting place.  As such they must
-	 * not conflict with either the destination addresses
-	 * or memory the kernel is already using.
-	 *
-	 * The only case where we really need more than one of
-	 * these are for architectures where we cannot disable
-	 * the MMU and must instead generate an identity mapped
-	 * page table for all of the memory.
-	 *
-	 * At worst this runs in O(N) of the image size.
-	 */
-	struct list_head extra_pages;
-	struct page *pages;
-	unsigned int count;
-
-	count = 1 << order;
-	INIT_LIST_HEAD(&extra_pages);
-
-	/* Loop while I can allocate a page and the page allocated
-	 * is a destination page.
-	 */
-	do {
-		unsigned long pfn, epfn, addr, eaddr;
-
-		pages = kimage_alloc_pages(KEXEC_CONTROL_MEMORY_GFP, order,
-					   KEXEC_CONTROL_MEMORY_LIMIT);
-		if (!pages)
-			break;
-		pfn   = kexec_page_to_pfn(pages);
-		epfn  = pfn + count;
-		addr  = pfn << PAGE_SHIFT;
-		eaddr = epfn << PAGE_SHIFT;
-		if ((epfn >= (KEXEC_CONTROL_MEMORY_LIMIT >> PAGE_SHIFT)) ||
-			      kimage_is_destination_range(image, addr, eaddr)) {
-			list_add(&pages->lru, &extra_pages);
-			pages = NULL;
-		}
-	} while (!pages);
-
-	if (pages) {
-		/* Remember the allocated page... */
-		list_add(&pages->lru, &image->control_pages);
-
-		/* Because the page is already in it's destination
-		 * location we will never allocate another page at
-		 * that address.  Therefore kimage_alloc_pages
-		 * will not return it (again) and we don't need
-		 * to give it an entry in image->segment[].
-		 */
-	}
-	/* Deal with the destination pages I have inadvertently allocated.
-	 *
-	 * Ideally I would convert multi-page allocations into single
-	 * page allocations, and add everything to image->dest_pages.
-	 *
-	 * For now it is simpler to just free the pages.
-	 */
-	kimage_free_page_list(&extra_pages);
-
-	return pages;
-}
-
-#ifndef CONFIG_XEN
-static struct page *kimage_alloc_crash_control_pages(struct kimage *image,
-						      unsigned int order)
-{
-	/* Control pages are special, they are the intermediaries
-	 * that are needed while we copy the rest of the pages
-	 * to their final resting place.  As such they must
-	 * not conflict with either the destination addresses
-	 * or memory the kernel is already using.
-	 *
-	 * Control pages are also the only pags we must allocate
-	 * when loading a crash kernel.  All of the other pages
-	 * are specified by the segments and we just memcpy
-	 * into them directly.
-	 *
-	 * The only case where we really need more than one of
-	 * these are for architectures where we cannot disable
-	 * the MMU and must instead generate an identity mapped
-	 * page table for all of the memory.
-	 *
-	 * Given the low demand this implements a very simple
-	 * allocator that finds the first hole of the appropriate
-	 * size in the reserved memory region, and allocates all
-	 * of the memory up to and including the hole.
-	 */
-	unsigned long hole_start, hole_end, size;
-	struct page *pages;
-
-	pages = NULL;
-	size = (1 << order) << PAGE_SHIFT;
-	hole_start = (image->control_page + (size - 1)) & ~(size - 1);
-	hole_end   = hole_start + size - 1;
-	while (hole_end <= crashk_res.end) {
-		unsigned long i;
-
-		if (hole_end > KEXEC_CRASH_CONTROL_MEMORY_LIMIT)
-			break;
-		/* See if I overlap any of the segments */
-		for (i = 0; i < image->nr_segments; i++) {
-			unsigned long mstart, mend;
-
-			mstart = image->segment[i].mem;
-			mend   = mstart + image->segment[i].memsz - 1;
-			if ((hole_end >= mstart) && (hole_start <= mend)) {
-				/* Advance the hole to the end of the segment */
-				hole_start = (mend + (size - 1)) & ~(size - 1);
-				hole_end   = hole_start + size - 1;
-				break;
-			}
-		}
-		/* If I don't overlap any segments I have found my hole! */
-		if (i == image->nr_segments) {
-			pages = kexec_pfn_to_page(hole_start >> PAGE_SHIFT);
-			break;
-		}
-	}
-	if (pages)
-		image->control_page = hole_end;
-
-	return pages;
-}
-
-
-struct page *kimage_alloc_control_pages(struct kimage *image,
-					 unsigned int order)
-{
-	struct page *pages = NULL;
-
-	switch (image->type) {
-	case KEXEC_TYPE_DEFAULT:
-		pages = kimage_alloc_normal_control_pages(image, order);
-		break;
-	case KEXEC_TYPE_CRASH:
-		pages = kimage_alloc_crash_control_pages(image, order);
-		break;
-	}
-
-	return pages;
-}
-#else /* !CONFIG_XEN */
-struct page *kimage_alloc_control_pages(struct kimage *image,
-					 unsigned int order)
-{
-	return kimage_alloc_normal_control_pages(image, order);
-}
-#endif
-
-static int kimage_add_entry(struct kimage *image, kimage_entry_t entry)
-{
-	if (*image->entry != 0)
-		image->entry++;
-
-	if (image->entry == image->last_entry) {
-		kimage_entry_t *ind_page;
-		struct page *page;
-
-		page = kimage_alloc_page(image, GFP_KERNEL, KIMAGE_NO_DEST);
-		if (!page)
-			return -ENOMEM;
-
-		ind_page = page_address(page);
-		*image->entry = kexec_virt_to_phys(ind_page) | IND_INDIRECTION;
-		image->entry = ind_page;
-		image->last_entry = ind_page +
-				      ((PAGE_SIZE/sizeof(kimage_entry_t)) - 1);
-	}
-	*image->entry = entry;
-	image->entry++;
-	*image->entry = 0;
-
-	return 0;
-}
-
-static int kimage_set_destination(struct kimage *image,
-				   unsigned long destination)
-{
-	int result;
-
-	destination &= PAGE_MASK;
-	result = kimage_add_entry(image, destination | IND_DESTINATION);
-
-	return result;
-}
-
-
-static int kimage_add_page(struct kimage *image, unsigned long page)
-{
-	int result;
-
-	page &= PAGE_MASK;
-	result = kimage_add_entry(image, page | IND_SOURCE);
-
-	return result;
-}
-
-
-static void kimage_free_extra_pages(struct kimage *image)
-{
-	/* Walk through and free any extra destination pages I may have */
-	kimage_free_page_list(&image->dest_pages);
-
-	/* Walk through and free any unusable pages I have cached */
-	kimage_free_page_list(&image->unusable_pages);
-
-}
-static void kimage_terminate(struct kimage *image)
-{
-	if (*image->entry != 0)
-		image->entry++;
-
-	*image->entry = IND_DONE;
-}
-
-#define for_each_kimage_entry(image, ptr, entry) \
-	for (ptr = &image->head; (entry = *ptr) && !(entry & IND_DONE); \
-		ptr = (entry & IND_INDIRECTION) ? \
-			kexec_phys_to_virt((entry & PAGE_MASK)) : ptr + 1)
-
-static void kimage_free_entry(kimage_entry_t entry)
-{
-	struct page *page;
-
-	page = kexec_pfn_to_page(entry >> PAGE_SHIFT);
-	kimage_free_pages(page);
-}
-
-static void kimage_free(struct kimage *image)
-{
-	kimage_entry_t *ptr, entry;
-	kimage_entry_t ind = 0;
-
-	if (!image)
-		return;
-
-#ifdef CONFIG_XEN
-	xen_machine_kexec_unload(image);
-#endif
-
-	kimage_free_extra_pages(image);
-	for_each_kimage_entry(image, ptr, entry) {
-		if (entry & IND_INDIRECTION) {
-			/* Free the previous indirection page */
-			if (ind & IND_INDIRECTION)
-				kimage_free_entry(ind);
-			/* Save this indirection page until we are
-			 * done with it.
-			 */
-			ind = entry;
-		} else if (entry & IND_SOURCE)
-			kimage_free_entry(entry);
-	}
-	/* Free the final indirection page */
-	if (ind & IND_INDIRECTION)
-		kimage_free_entry(ind);
-
-	/* Handle any machine specific cleanup */
-	machine_kexec_cleanup(image);
-
-	/* Free the kexec control pages... */
-	kimage_free_page_list(&image->control_pages);
-
-	/*
-	 * Free up any temporary buffers allocated. This might hit if
-	 * error occurred much later after buffer allocation.
-	 */
-	if (image->file_mode)
-		kimage_file_post_load_cleanup(image);
-
-	kfree(image);
-}
-
-static kimage_entry_t *kimage_dst_used(struct kimage *image,
-					unsigned long page)
-{
-	kimage_entry_t *ptr, entry;
-	unsigned long destination = 0;
-
-	for_each_kimage_entry(image, ptr, entry) {
-		if (entry & IND_DESTINATION)
-			destination = entry & PAGE_MASK;
-		else if (entry & IND_SOURCE) {
-			if (page == destination)
-				return ptr;
-			destination += PAGE_SIZE;
-		}
-	}
-
-	return NULL;
-}
-
-static struct page *kimage_alloc_page(struct kimage *image,
-					gfp_t gfp_mask,
-					unsigned long destination)
-{
-	/*
-	 * Here we implement safeguards to ensure that a source page
-	 * is not copied to its destination page before the data on
-	 * the destination page is no longer useful.
-	 *
-	 * To do this we maintain the invariant that a source page is
-	 * either its own destination page, or it is not a
-	 * destination page at all.
-	 *
-	 * That is slightly stronger than required, but the proof
-	 * that no problems will not occur is trivial, and the
-	 * implementation is simply to verify.
-	 *
-	 * When allocating all pages normally this algorithm will run
-	 * in O(N) time, but in the worst case it will run in O(N^2)
-	 * time.   If the runtime is a problem the data structures can
-	 * be fixed.
-	 */
-	struct page *page;
-	unsigned long addr;
-
-	/*
-	 * Walk through the list of destination pages, and see if I
-	 * have a match.
-	 */
-	list_for_each_entry(page, &image->dest_pages, lru) {
-		addr = kexec_page_to_pfn(page) << PAGE_SHIFT;
-		if (addr == destination) {
-			list_del(&page->lru);
-			return page;
-		}
-	}
-	page = NULL;
-	while (1) {
-		kimage_entry_t *old;
-
-		/* Allocate a page, if we run out of memory give up */
-		page = kimage_alloc_pages(gfp_mask, 0, KEXEC_SOURCE_MEMORY_LIMIT);
-		if (!page)
-			return NULL;
-		/* If the page cannot be used file it away */
-		if (kexec_page_to_pfn(page) >
-				(KEXEC_SOURCE_MEMORY_LIMIT >> PAGE_SHIFT)) {
-			list_add(&page->lru, &image->unusable_pages);
-			continue;
-		}
-		addr = kexec_page_to_pfn(page) << PAGE_SHIFT;
-
-		/* If it is the destination page we want use it */
-		if (addr == destination)
-			break;
-
-		/* If the page is not a destination page use it */
-		if (!kimage_is_destination_range(image, addr,
-						  addr + PAGE_SIZE))
-			break;
-
-		/*
-		 * I know that the page is someones destination page.
-		 * See if there is already a source page for this
-		 * destination page.  And if so swap the source pages.
-		 */
-		old = kimage_dst_used(image, addr);
-		if (old) {
-			/* If so move it */
-			unsigned long old_addr;
-			struct page *old_page;
-
-			old_addr = *old & PAGE_MASK;
-			old_page = kexec_pfn_to_page(old_addr >> PAGE_SHIFT);
-			copy_highpage(page, old_page);
-			*old = addr | (*old & ~PAGE_MASK);
-
-			/* The old page I have found cannot be a
-			 * destination page, so return it if it's
-			 * gfp_flags honor the ones passed in.
-			 */
-			if (!(gfp_mask & __GFP_HIGHMEM) &&
-			    PageHighMem(old_page)) {
-				kimage_free_pages(old_page);
-				continue;
-			}
-			addr = old_addr;
-			page = old_page;
-			break;
-		} else {
-			/* Place the page on the destination list I
-			 * will use it later.
-			 */
-			list_add(&page->lru, &image->dest_pages);
-		}
-	}
-
-	return page;
-}
-
-static int kimage_load_normal_segment(struct kimage *image,
-					 struct kexec_segment *segment)
-{
-	unsigned long maddr;
-	size_t ubytes, mbytes;
-	int result;
-	unsigned char __user *buf = NULL;
-	unsigned char *kbuf = NULL;
-
-	result = 0;
-	if (image->file_mode)
-		kbuf = segment->kbuf;
-	else
-		buf = segment->buf;
-	ubytes = segment->bufsz;
-	mbytes = segment->memsz;
-	maddr = segment->mem;
-
-	result = kimage_set_destination(image, maddr);
-	if (result < 0)
-		goto out;
-
-	while (mbytes) {
-		struct page *page;
-		char *ptr;
-		size_t uchunk, mchunk;
-
-		page = kimage_alloc_page(image, GFP_HIGHUSER, maddr);
-		if (!page) {
-			result  = -ENOMEM;
-			goto out;
-		}
-		result = kimage_add_page(image, kexec_page_to_pfn(page)
-								<< PAGE_SHIFT);
-		if (result < 0)
-			goto out;
-
-		ptr = kmap(page);
-		/* Start with a clear page */
-		clear_page(ptr);
-		ptr += maddr & ~PAGE_MASK;
-		mchunk = min_t(size_t, mbytes,
-				PAGE_SIZE - (maddr & ~PAGE_MASK));
-		uchunk = min(ubytes, mchunk);
-
-		/* For file based kexec, source pages are in kernel memory */
-		if (image->file_mode)
-			memcpy(ptr, kbuf, uchunk);
-		else
-			result = copy_from_user(ptr, buf, uchunk);
-		kunmap(page);
-		if (result) {
-			result = -EFAULT;
-			goto out;
-		}
-		ubytes -= uchunk;
-		maddr  += mchunk;
-		if (image->file_mode)
-			kbuf += mchunk;
-		else
-			buf += mchunk;
-		mbytes -= mchunk;
-	}
-out:
-	return result;
-}
-
-#ifndef CONFIG_XEN
-static int kimage_load_crash_segment(struct kimage *image,
-					struct kexec_segment *segment)
-{
-	/* For crash dumps kernels we simply copy the data from
-	 * user space to it's destination.
-	 * We do things a page at a time for the sake of kmap.
-	 */
-	unsigned long maddr;
-	size_t ubytes, mbytes;
-	int result;
-	unsigned char __user *buf = NULL;
-	unsigned char *kbuf = NULL;
-
-	result = 0;
-	if (image->file_mode)
-		kbuf = segment->kbuf;
-	else
-		buf = segment->buf;
-	ubytes = segment->bufsz;
-	mbytes = segment->memsz;
-	maddr = segment->mem;
-	while (mbytes) {
-		struct page *page;
-		char *ptr;
-		size_t uchunk, mchunk;
-
-		page = kexec_pfn_to_page(maddr >> PAGE_SHIFT);
-		if (!page) {
-			result  = -ENOMEM;
-			goto out;
-		}
-		ptr = kmap(page);
-		ptr += maddr & ~PAGE_MASK;
-		mchunk = min_t(size_t, mbytes,
-				PAGE_SIZE - (maddr & ~PAGE_MASK));
-		uchunk = min(ubytes, mchunk);
-		if (mchunk > uchunk) {
-			/* Zero the trailing part of the page */
-			memset(ptr + uchunk, 0, mchunk - uchunk);
-		}
-
-		/* For file based kexec, source pages are in kernel memory */
-		if (image->file_mode)
-			memcpy(ptr, kbuf, uchunk);
-		else
-			result = copy_from_user(ptr, buf, uchunk);
-		kexec_flush_icache_page(page);
-		kunmap(page);
-		if (result) {
-			result = -EFAULT;
-			goto out;
-		}
-		ubytes -= uchunk;
-		maddr  += mchunk;
-		if (image->file_mode)
-			kbuf += mchunk;
-		else
-			buf += mchunk;
-		mbytes -= mchunk;
-	}
-out:
-	return result;
-}
-
-static int kimage_load_segment(struct kimage *image,
-				struct kexec_segment *segment)
-{
-	int result = -ENOMEM;
-
-	switch (image->type) {
-	case KEXEC_TYPE_DEFAULT:
-		result = kimage_load_normal_segment(image, segment);
-		break;
-	case KEXEC_TYPE_CRASH:
-		result = kimage_load_crash_segment(image, segment);
-		break;
-	}
-
-	return result;
-}
-#else /* CONFIG_XEN */
-static int kimage_load_segment(struct kimage *image,
-				struct kexec_segment *segment)
-{
-	return kimage_load_normal_segment(image, segment);
-}
-#endif
-
-/*
- * Exec Kernel system call: for obvious reasons only root may call it.
- *
- * This call breaks up into three pieces.
- * - A generic part which loads the new kernel from the current
- *   address space, and very carefully places the data in the
- *   allocated pages.
- *
- * - A generic part that interacts with the kernel and tells all of
- *   the devices to shut down.  Preventing on-going dmas, and placing
- *   the devices in a consistent state so a later kernel can
- *   reinitialize them.
- *
- * - A machine specific part that includes the syscall number
- *   and then copies the image to it's final destination.  And
- *   jumps into the image at entry.
- *
- * kexec does not sync, or unmount filesystems so if you need
- * that to happen you need to do that yourself.
- */
-struct kimage *kexec_image;
-struct kimage *kexec_crash_image;
-int kexec_load_disabled;
-
-static DEFINE_MUTEX(kexec_mutex);
-
-SYSCALL_DEFINE4(kexec_load, unsigned long, entry, unsigned long, nr_segments,
-		struct kexec_segment __user *, segments, unsigned long, flags)
-{
-	struct kimage **dest_image, *image;
-	int result;
-
-	/* We only trust the superuser with rebooting the system. */
-	if (!capable(CAP_SYS_BOOT) || kexec_load_disabled)
-		return -EPERM;
-
-	/*
-	 * Verify we have a legal set of flags
-	 * This leaves us room for future extensions.
-	 */
-	if ((flags & KEXEC_FLAGS) != (flags & ~KEXEC_ARCH_MASK))
-		return -EINVAL;
-
-	/* Verify we are on the appropriate architecture */
-	if (((flags & KEXEC_ARCH_MASK) != KEXEC_ARCH) &&
-		((flags & KEXEC_ARCH_MASK) != KEXEC_ARCH_DEFAULT))
-		return -EINVAL;
-
-	/* Put an artificial cap on the number
-	 * of segments passed to kexec_load.
-	 */
-	if (nr_segments > KEXEC_SEGMENT_MAX)
-		return -EINVAL;
-
-	image = NULL;
-	result = 0;
-
-	/* Because we write directly to the reserved memory
-	 * region when loading crash kernels we need a mutex here to
-	 * prevent multiple crash  kernels from attempting to load
-	 * simultaneously, and to prevent a crash kernel from loading
-	 * over the top of a in use crash kernel.
-	 *
-	 * KISS: always take the mutex.
-	 */
-	if (!mutex_trylock(&kexec_mutex))
-		return -EBUSY;
-
-	dest_image = &kexec_image;
-	if (flags & KEXEC_ON_CRASH)
-		dest_image = &kexec_crash_image;
-	if (nr_segments > 0) {
-		unsigned long i;
-
-		if (flags & KEXEC_ON_CRASH) {
-			/*
-			 * Loading another kernel to switch to if this one
-			 * crashes.  Free any current crash dump kernel before
-			 * we corrupt it.
-			 */
-
-			kimage_free(xchg(&kexec_crash_image, NULL));
-			result = kimage_alloc_init(&image, entry, nr_segments,
-						   segments, flags);
-			crash_map_reserved_pages();
-		} else {
-			/* Loading another kernel to reboot into. */
-
-			result = kimage_alloc_init(&image, entry, nr_segments,
-						   segments, flags);
-		}
-		if (result)
-			goto out;
-
-		if (flags & KEXEC_PRESERVE_CONTEXT)
-			image->preserve_context = 1;
-		result = machine_kexec_prepare(image);
-		if (result)
-			goto out;
-
-		for (i = 0; i < nr_segments; i++) {
-			result = kimage_load_segment(image, &image->segment[i]);
-			if (result)
-				goto out;
-		}
-		kimage_terminate(image);
-		if (flags & KEXEC_ON_CRASH)
-			crash_unmap_reserved_pages();
-	}
-#ifdef CONFIG_XEN
-	if (image) {
-		result = xen_machine_kexec_load(image);
-		if (result)
-			goto out;
-	}
-#endif
-	/* Install the new kernel, and  Uninstall the old */
-	image = xchg(dest_image, image);
-
-out:
-	mutex_unlock(&kexec_mutex);
-	kimage_free(image);
-
-	return result;
-}
-
-/*
- * Add and remove page tables for crashkernel memory
- *
- * Provide an empty default implementation here -- architecture
- * code may override this
- */
-void __weak crash_map_reserved_pages(void)
-{}
-
-void __weak crash_unmap_reserved_pages(void)
-{}
-
-#ifdef CONFIG_COMPAT
-COMPAT_SYSCALL_DEFINE4(kexec_load, compat_ulong_t, entry,
-		       compat_ulong_t, nr_segments,
-		       struct compat_kexec_segment __user *, segments,
-		       compat_ulong_t, flags)
-{
-	struct compat_kexec_segment in;
-	struct kexec_segment out, __user *ksegments;
-	unsigned long i, result;
-
-	/* Don't allow clients that don't understand the native
-	 * architecture to do anything.
-	 */
-	if ((flags & KEXEC_ARCH_MASK) == KEXEC_ARCH_DEFAULT)
-		return -EINVAL;
-
-	if (nr_segments > KEXEC_SEGMENT_MAX)
-		return -EINVAL;
-
-	ksegments = compat_alloc_user_space(nr_segments * sizeof(out));
-	for (i = 0; i < nr_segments; i++) {
-		result = copy_from_user(&in, &segments[i], sizeof(in));
-		if (result)
-			return -EFAULT;
-
-=======
->>>>>>> 25cb62b7
 		out.buf   = compat_ptr(in.buf);
 		out.bufsz = in.bufsz;
 		out.mem   = in.mem;
 		out.memsz = in.memsz;
-<<<<<<< HEAD
 
 		result = copy_to_user(&ksegments[i], &out, sizeof(out));
 		if (result)
@@ -1205,1321 +259,4 @@
 
 	return sys_kexec_load(entry, nr_segments, ksegments, flags);
 }
-#endif
-
-#ifdef CONFIG_KEXEC_FILE
-SYSCALL_DEFINE5(kexec_file_load, int, kernel_fd, int, initrd_fd,
-		unsigned long, cmdline_len, const char __user *, cmdline_ptr,
-		unsigned long, flags)
-{
-	int ret = 0, i;
-	struct kimage **dest_image, *image;
-
-	/* We only trust the superuser with rebooting the system. */
-	if (!capable(CAP_SYS_BOOT) || kexec_load_disabled)
-		return -EPERM;
-
-	/* Make sure we have a legal set of flags */
-	if (flags != (flags & KEXEC_FILE_FLAGS))
-		return -EINVAL;
-
-	image = NULL;
-
-	if (!mutex_trylock(&kexec_mutex))
-		return -EBUSY;
-
-	dest_image = &kexec_image;
-	if (flags & KEXEC_FILE_ON_CRASH)
-		dest_image = &kexec_crash_image;
-
-	if (flags & KEXEC_FILE_UNLOAD)
-		goto exchange;
-
-	/*
-	 * In case of crash, new kernel gets loaded in reserved region. It is
-	 * same memory where old crash kernel might be loaded. Free any
-	 * current crash dump kernel before we corrupt it.
-	 */
-	if (flags & KEXEC_FILE_ON_CRASH)
-		kimage_free(xchg(&kexec_crash_image, NULL));
-
-	ret = kimage_file_alloc_init(&image, kernel_fd, initrd_fd, cmdline_ptr,
-				     cmdline_len, flags);
-	if (ret)
-		goto out;
-
-	ret = machine_kexec_prepare(image);
-	if (ret)
-		goto out;
-
-	ret = kexec_calculate_store_digests(image);
-	if (ret)
-		goto out;
-
-	for (i = 0; i < image->nr_segments; i++) {
-		struct kexec_segment *ksegment;
-
-		ksegment = &image->segment[i];
-		pr_debug("Loading segment %d: buf=0x%p bufsz=0x%zx mem=0x%lx memsz=0x%zx\n",
-			 i, ksegment->buf, ksegment->bufsz, ksegment->mem,
-			 ksegment->memsz);
-
-		ret = kimage_load_segment(image, &image->segment[i]);
-		if (ret)
-			goto out;
-	}
-
-	kimage_terminate(image);
-
-	/*
-	 * Free up any temporary buffers allocated which are not needed
-	 * after image has been loaded
-	 */
-	kimage_file_post_load_cleanup(image);
-exchange:
-	image = xchg(dest_image, image);
-out:
-	mutex_unlock(&kexec_mutex);
-	kimage_free(image);
-	return ret;
-}
-
-#endif /* CONFIG_KEXEC_FILE */
-
-void crash_kexec(struct pt_regs *regs)
-{
-	/* Take the kexec_mutex here to prevent sys_kexec_load
-	 * running on one cpu from replacing the crash kernel
-	 * we are using after a panic on a different cpu.
-	 *
-	 * If the crash kernel was not located in a fixed area
-	 * of memory the xchg(&kexec_crash_image) would be
-	 * sufficient.  But since I reuse the memory...
-	 */
-	if (mutex_trylock(&kexec_mutex)) {
-		if (kexec_crash_image) {
-			struct pt_regs fixed_regs;
-
-			crash_setup_regs(&fixed_regs, regs);
-			crash_save_vmcoreinfo();
-			machine_crash_shutdown(&fixed_regs);
-			machine_kexec(kexec_crash_image);
-#ifdef CONFIG_XEN
-		} else if (is_initial_xendomain()) {
-			xen_kexec_exec_t xke = { .type = KEXEC_TYPE_CRASH };
-
-			VOID(HYPERVISOR_kexec_op(KEXEC_CMD_kexec, &xke));
-#endif
-		}
-		mutex_unlock(&kexec_mutex);
-	}
-}
-
-size_t crash_get_memory_size(void)
-{
-	size_t size = 0;
-	mutex_lock(&kexec_mutex);
-	if (crashk_res.end != crashk_res.start)
-		size = resource_size(&crashk_res);
-	mutex_unlock(&kexec_mutex);
-	return size;
-}
-
-#ifndef CONFIG_XEN
-void __weak crash_free_reserved_phys_range(unsigned long begin,
-					   unsigned long end)
-{
-	unsigned long addr;
-
-	for (addr = begin; addr < end; addr += PAGE_SIZE)
-		free_reserved_page(pfn_to_page(addr >> PAGE_SHIFT));
-}
-
-int crash_shrink_memory(unsigned long new_size)
-{
-	int ret = 0;
-	unsigned long start, end;
-	unsigned long old_size;
-	struct resource *ram_res;
-
-	mutex_lock(&kexec_mutex);
-
-	if (kexec_crash_image) {
-		ret = -ENOENT;
-		goto unlock;
-	}
-	start = crashk_res.start;
-	end = crashk_res.end;
-	old_size = (end == 0) ? 0 : end - start + 1;
-	if (new_size >= old_size) {
-		ret = (new_size == old_size) ? 0 : -EINVAL;
-		goto unlock;
-	}
-
-	ram_res = kzalloc(sizeof(*ram_res), GFP_KERNEL);
-	if (!ram_res) {
-		ret = -ENOMEM;
-		goto unlock;
-	}
-
-	start = roundup(start, KEXEC_CRASH_MEM_ALIGN);
-	end = roundup(start + new_size, KEXEC_CRASH_MEM_ALIGN);
-
-	crash_map_reserved_pages();
-	crash_free_reserved_phys_range(end, crashk_res.end);
-
-	if ((start == end) && (crashk_res.parent != NULL))
-		release_resource(&crashk_res);
-
-	ram_res->start = end;
-	ram_res->end = crashk_res.end;
-	ram_res->flags = IORESOURCE_BUSY | IORESOURCE_MEM;
-	ram_res->name = "System RAM";
-
-	crashk_res.end = end - 1;
-
-	insert_resource(&iomem_resource, ram_res);
-	crash_unmap_reserved_pages();
-
-unlock:
-	mutex_unlock(&kexec_mutex);
-	return ret;
-}
-#endif /* !CONFIG_XEN */
-
-static u32 *append_elf_note(u32 *buf, char *name, unsigned type, void *data,
-			    size_t data_len)
-{
-	struct elf_note note;
-
-	note.n_namesz = strlen(name) + 1;
-	note.n_descsz = data_len;
-	note.n_type   = type;
-	memcpy(buf, &note, sizeof(note));
-	buf += (sizeof(note) + 3)/4;
-	memcpy(buf, name, note.n_namesz);
-	buf += (note.n_namesz + 3)/4;
-	memcpy(buf, data, note.n_descsz);
-	buf += (note.n_descsz + 3)/4;
-
-	return buf;
-}
-
-static void final_note(u32 *buf)
-{
-	struct elf_note note;
-
-	note.n_namesz = 0;
-	note.n_descsz = 0;
-	note.n_type   = 0;
-	memcpy(buf, &note, sizeof(note));
-}
-
-#ifndef CONFIG_XEN
-void crash_save_cpu(struct pt_regs *regs, int cpu)
-{
-	struct elf_prstatus prstatus;
-	u32 *buf;
-
-	if ((cpu < 0) || (cpu >= nr_cpu_ids))
-		return;
-
-	/* Using ELF notes here is opportunistic.
-	 * I need a well defined structure format
-	 * for the data I pass, and I need tags
-	 * on the data to indicate what information I have
-	 * squirrelled away.  ELF notes happen to provide
-	 * all of that, so there is no need to invent something new.
-	 */
-	buf = (u32 *)per_cpu_ptr(crash_notes, cpu);
-	if (!buf)
-		return;
-	memset(&prstatus, 0, sizeof(prstatus));
-	prstatus.pr_pid = current->pid;
-	elf_core_copy_kernel_regs(&prstatus.pr_reg, regs);
-	buf = append_elf_note(buf, KEXEC_CORE_NOTE_NAME, NT_PRSTATUS,
-			      &prstatus, sizeof(prstatus));
-	final_note(buf);
-}
-#endif
-
-static int __init crash_notes_memory_init(void)
-{
-#ifndef CONFIG_XEN
-	/* Allocate memory for saving cpu registers. */
-	crash_notes = alloc_percpu(note_buf_t);
-	if (!crash_notes) {
-		pr_warn("Kexec: Memory allocation for saving cpu register states failed\n");
-		return -ENOMEM;
-	}
-#endif
-	return 0;
-}
-subsys_initcall(crash_notes_memory_init);
-
-
-#ifndef CONFIG_XEN
-/*
- * parsing the "crashkernel" commandline
- *
- * this code is intended to be called from architecture specific code
- */
-
-
-/*
- * This function parses command lines in the format
- *
- *   crashkernel=ramsize-range:size[,...][@offset]
- *
- * The function returns 0 on success and -EINVAL on failure.
- */
-static int __init parse_crashkernel_mem(char *cmdline,
-					unsigned long long system_ram,
-					unsigned long long *crash_size,
-					unsigned long long *crash_base)
-{
-	char *cur = cmdline, *tmp;
-
-	/* for each entry of the comma-separated list */
-	do {
-		unsigned long long start, end = ULLONG_MAX, size;
-
-		/* get the start of the range */
-		start = memparse(cur, &tmp);
-		if (cur == tmp) {
-			pr_warn("crashkernel: Memory value expected\n");
-			return -EINVAL;
-		}
-		cur = tmp;
-		if (*cur != '-') {
-			pr_warn("crashkernel: '-' expected\n");
-			return -EINVAL;
-		}
-		cur++;
-
-		/* if no ':' is here, than we read the end */
-		if (*cur != ':') {
-			end = memparse(cur, &tmp);
-			if (cur == tmp) {
-				pr_warn("crashkernel: Memory value expected\n");
-				return -EINVAL;
-			}
-			cur = tmp;
-			if (end <= start) {
-				pr_warn("crashkernel: end <= start\n");
-				return -EINVAL;
-			}
-		}
-
-		if (*cur != ':') {
-			pr_warn("crashkernel: ':' expected\n");
-			return -EINVAL;
-		}
-		cur++;
-
-		size = memparse(cur, &tmp);
-		if (cur == tmp) {
-			pr_warn("Memory value expected\n");
-			return -EINVAL;
-		}
-		cur = tmp;
-		if (size >= system_ram) {
-			pr_warn("crashkernel: invalid size\n");
-			return -EINVAL;
-		}
-
-		/* match ? */
-		if (system_ram >= start && system_ram < end) {
-			*crash_size = size;
-			break;
-		}
-	} while (*cur++ == ',');
-
-	if (*crash_size > 0) {
-		while (*cur && *cur != ' ' && *cur != '@')
-			cur++;
-		if (*cur == '@') {
-			cur++;
-			*crash_base = memparse(cur, &tmp);
-			if (cur == tmp) {
-				pr_warn("Memory value expected after '@'\n");
-				return -EINVAL;
-			}
-		}
-	}
-
-	return 0;
-}
-
-/*
- * That function parses "simple" (old) crashkernel command lines like
- *
- *	crashkernel=size[@offset]
- *
- * It returns 0 on success and -EINVAL on failure.
- */
-static int __init parse_crashkernel_simple(char *cmdline,
-					   unsigned long long *crash_size,
-					   unsigned long long *crash_base)
-{
-	char *cur = cmdline;
-
-	*crash_size = memparse(cmdline, &cur);
-	if (cmdline == cur) {
-		pr_warn("crashkernel: memory value expected\n");
-		return -EINVAL;
-	}
-
-	if (*cur == '@')
-		*crash_base = memparse(cur+1, &cur);
-	else if (*cur != ' ' && *cur != '\0') {
-		pr_warn("crashkernel: unrecognized char\n");
-		return -EINVAL;
-	}
-
-	return 0;
-}
-
-#define SUFFIX_HIGH 0
-#define SUFFIX_LOW  1
-#define SUFFIX_NULL 2
-static __initdata char *suffix_tbl[] = {
-	[SUFFIX_HIGH] = ",high",
-	[SUFFIX_LOW]  = ",low",
-	[SUFFIX_NULL] = NULL,
-};
-
-/*
- * That function parses "suffix"  crashkernel command lines like
- *
- *	crashkernel=size,[high|low]
- *
- * It returns 0 on success and -EINVAL on failure.
- */
-static int __init parse_crashkernel_suffix(char *cmdline,
-					   unsigned long long	*crash_size,
-					   const char *suffix)
-{
-	char *cur = cmdline;
-
-	*crash_size = memparse(cmdline, &cur);
-	if (cmdline == cur) {
-		pr_warn("crashkernel: memory value expected\n");
-		return -EINVAL;
-	}
-
-	/* check with suffix */
-	if (strncmp(cur, suffix, strlen(suffix))) {
-		pr_warn("crashkernel: unrecognized char\n");
-		return -EINVAL;
-	}
-	cur += strlen(suffix);
-	if (*cur != ' ' && *cur != '\0') {
-		pr_warn("crashkernel: unrecognized char\n");
-		return -EINVAL;
-	}
-
-	return 0;
-}
-
-static __init char *get_last_crashkernel(char *cmdline,
-			     const char *name,
-			     const char *suffix)
-{
-	char *p = cmdline, *ck_cmdline = NULL;
-
-	/* find crashkernel and use the last one if there are more */
-	p = strstr(p, name);
-	while (p) {
-		char *end_p = strchr(p, ' ');
-		char *q;
-
-		if (!end_p)
-			end_p = p + strlen(p);
-
-		if (!suffix) {
-			int i;
-
-			/* skip the one with any known suffix */
-			for (i = 0; suffix_tbl[i]; i++) {
-				q = end_p - strlen(suffix_tbl[i]);
-				if (!strncmp(q, suffix_tbl[i],
-					     strlen(suffix_tbl[i])))
-					goto next;
-			}
-			ck_cmdline = p;
-		} else {
-			q = end_p - strlen(suffix);
-			if (!strncmp(q, suffix, strlen(suffix)))
-				ck_cmdline = p;
-		}
-next:
-		p = strstr(p+1, name);
-	}
-
-	if (!ck_cmdline)
-		return NULL;
-
-	return ck_cmdline;
-}
-
-static int __init __parse_crashkernel(char *cmdline,
-			     unsigned long long system_ram,
-			     unsigned long long *crash_size,
-			     unsigned long long *crash_base,
-			     const char *name,
-			     const char *suffix)
-{
-	char	*first_colon, *first_space;
-	char	*ck_cmdline;
-
-	BUG_ON(!crash_size || !crash_base);
-	*crash_size = 0;
-	*crash_base = 0;
-
-	ck_cmdline = get_last_crashkernel(cmdline, name, suffix);
-
-	if (!ck_cmdline)
-		return -EINVAL;
-
-	ck_cmdline += strlen(name);
-
-	if (suffix)
-		return parse_crashkernel_suffix(ck_cmdline, crash_size,
-				suffix);
-	/*
-	 * if the commandline contains a ':', then that's the extended
-	 * syntax -- if not, it must be the classic syntax
-	 */
-	first_colon = strchr(ck_cmdline, ':');
-	first_space = strchr(ck_cmdline, ' ');
-	if (first_colon && (!first_space || first_colon < first_space))
-		return parse_crashkernel_mem(ck_cmdline, system_ram,
-				crash_size, crash_base);
-
-	return parse_crashkernel_simple(ck_cmdline, crash_size, crash_base);
-}
-
-/*
- * That function is the entry point for command line parsing and should be
- * called from the arch-specific code.
- */
-int __init parse_crashkernel(char *cmdline,
-			     unsigned long long system_ram,
-			     unsigned long long *crash_size,
-			     unsigned long long *crash_base)
-{
-	return __parse_crashkernel(cmdline, system_ram, crash_size, crash_base,
-					"crashkernel=", NULL);
-}
-
-int __init parse_crashkernel_high(char *cmdline,
-			     unsigned long long system_ram,
-			     unsigned long long *crash_size,
-			     unsigned long long *crash_base)
-{
-	return __parse_crashkernel(cmdline, system_ram, crash_size, crash_base,
-				"crashkernel=", suffix_tbl[SUFFIX_HIGH]);
-}
-
-int __init parse_crashkernel_low(char *cmdline,
-			     unsigned long long system_ram,
-			     unsigned long long *crash_size,
-			     unsigned long long *crash_base)
-{
-	return __parse_crashkernel(cmdline, system_ram, crash_size, crash_base,
-				"crashkernel=", suffix_tbl[SUFFIX_LOW]);
-}
-#endif
-
-static void update_vmcoreinfo_note(void)
-{
-	u32 *buf = vmcoreinfo_note;
-
-	if (!vmcoreinfo_size)
-		return;
-	buf = append_elf_note(buf, VMCOREINFO_NOTE_NAME, 0, vmcoreinfo_data,
-			      vmcoreinfo_size);
-	final_note(buf);
-}
-
-void crash_save_vmcoreinfo(void)
-{
-	vmcoreinfo_append_str("CRASHTIME=%ld\n", get_seconds());
-	update_vmcoreinfo_note();
-}
-
-void vmcoreinfo_append_str(const char *fmt, ...)
-{
-	va_list args;
-	char buf[0x50];
-	size_t r;
-
-	va_start(args, fmt);
-	r = vscnprintf(buf, sizeof(buf), fmt, args);
-	va_end(args);
-
-	r = min(r, vmcoreinfo_max_size - vmcoreinfo_size);
-
-	memcpy(&vmcoreinfo_data[vmcoreinfo_size], buf, r);
-
-	vmcoreinfo_size += r;
-}
-
-/*
- * provide an empty default implementation here -- architecture
- * code may override this
- */
-void __weak arch_crash_save_vmcoreinfo(void)
-{}
-
-unsigned long __weak paddr_vmcoreinfo_note(void)
-{
-	return __pa((unsigned long)(char *)&vmcoreinfo_note);
-}
-
-static int __init crash_save_vmcoreinfo_init(void)
-{
-	VMCOREINFO_OSRELEASE(init_uts_ns.name.release);
-	VMCOREINFO_PAGESIZE(PAGE_SIZE);
-
-	VMCOREINFO_SYMBOL(init_uts_ns);
-	VMCOREINFO_SYMBOL(node_online_map);
-#ifdef CONFIG_MMU
-# ifndef CONFIG_X86_XEN
-	VMCOREINFO_SYMBOL(swapper_pg_dir);
-# else
-/*
- * Since for x86-32 Xen swapper_pg_dir is a pointer rather than an array,
- * make the value stored consistent with native (i.e. the base address of
- * the page directory).
- */
-#  define swapper_pg_dir *swapper_pg_dir
-	VMCOREINFO_SYMBOL(swapper_pg_dir);
-#  undef swapper_pg_dir
-# endif
-#endif
-	VMCOREINFO_SYMBOL(_stext);
-	VMCOREINFO_SYMBOL(vmap_area_list);
-
-#ifndef CONFIG_NEED_MULTIPLE_NODES
-	VMCOREINFO_SYMBOL(mem_map);
-	VMCOREINFO_SYMBOL(contig_page_data);
-#endif
-#ifdef CONFIG_SPARSEMEM
-	VMCOREINFO_SYMBOL(mem_section);
-	VMCOREINFO_LENGTH(mem_section, NR_SECTION_ROOTS);
-	VMCOREINFO_STRUCT_SIZE(mem_section);
-	VMCOREINFO_OFFSET(mem_section, section_mem_map);
-#endif
-	VMCOREINFO_STRUCT_SIZE(page);
-	VMCOREINFO_STRUCT_SIZE(pglist_data);
-	VMCOREINFO_STRUCT_SIZE(zone);
-	VMCOREINFO_STRUCT_SIZE(free_area);
-	VMCOREINFO_STRUCT_SIZE(list_head);
-	VMCOREINFO_SIZE(nodemask_t);
-	VMCOREINFO_OFFSET(page, flags);
-	VMCOREINFO_OFFSET(page, _count);
-	VMCOREINFO_OFFSET(page, mapping);
-	VMCOREINFO_OFFSET(page, lru);
-	VMCOREINFO_OFFSET(page, _mapcount);
-	VMCOREINFO_OFFSET(page, private);
-	VMCOREINFO_OFFSET(pglist_data, node_zones);
-	VMCOREINFO_OFFSET(pglist_data, nr_zones);
-#ifdef CONFIG_FLAT_NODE_MEM_MAP
-	VMCOREINFO_OFFSET(pglist_data, node_mem_map);
-#endif
-	VMCOREINFO_OFFSET(pglist_data, node_start_pfn);
-	VMCOREINFO_OFFSET(pglist_data, node_spanned_pages);
-	VMCOREINFO_OFFSET(pglist_data, node_id);
-	VMCOREINFO_OFFSET(zone, free_area);
-	VMCOREINFO_OFFSET(zone, vm_stat);
-	VMCOREINFO_OFFSET(zone, spanned_pages);
-	VMCOREINFO_OFFSET(free_area, free_list);
-	VMCOREINFO_OFFSET(list_head, next);
-	VMCOREINFO_OFFSET(list_head, prev);
-	VMCOREINFO_OFFSET(vmap_area, va_start);
-	VMCOREINFO_OFFSET(vmap_area, list);
-	VMCOREINFO_LENGTH(zone.free_area, MAX_ORDER);
-	log_buf_kexec_setup();
-	VMCOREINFO_LENGTH(free_area.free_list, MIGRATE_TYPES);
-	VMCOREINFO_NUMBER(NR_FREE_PAGES);
-	VMCOREINFO_NUMBER(PG_lru);
-	VMCOREINFO_NUMBER(PG_private);
-	VMCOREINFO_NUMBER(PG_swapcache);
-	VMCOREINFO_NUMBER(PG_slab);
-#ifdef CONFIG_MEMORY_FAILURE
-	VMCOREINFO_NUMBER(PG_hwpoison);
-#endif
-	VMCOREINFO_NUMBER(PG_head_mask);
-	VMCOREINFO_NUMBER(PAGE_BUDDY_MAPCOUNT_VALUE);
-#ifdef CONFIG_HUGETLBFS
-	VMCOREINFO_SYMBOL(free_huge_page);
-#endif
-
-	arch_crash_save_vmcoreinfo();
-	update_vmcoreinfo_note();
-
-	return 0;
-}
-
-subsys_initcall(crash_save_vmcoreinfo_init);
-
-#ifdef CONFIG_KEXEC_FILE
-static int locate_mem_hole_top_down(unsigned long start, unsigned long end,
-				    struct kexec_buf *kbuf)
-{
-	struct kimage *image = kbuf->image;
-	unsigned long temp_start, temp_end;
-
-	temp_end = min(end, kbuf->buf_max);
-	temp_start = temp_end - kbuf->memsz;
-
-	do {
-		/* align down start */
-		temp_start = temp_start & (~(kbuf->buf_align - 1));
-
-		if (temp_start < start || temp_start < kbuf->buf_min)
-			return 0;
-
-		temp_end = temp_start + kbuf->memsz - 1;
-
-		/*
-		 * Make sure this does not conflict with any of existing
-		 * segments
-		 */
-		if (kimage_is_destination_range(image, temp_start, temp_end)) {
-			temp_start = temp_start - PAGE_SIZE;
-			continue;
-		}
-
-		/* We found a suitable memory range */
-		break;
-	} while (1);
-
-	/* If we are here, we found a suitable memory range */
-	kbuf->mem = temp_start;
-
-	/* Success, stop navigating through remaining System RAM ranges */
-	return 1;
-}
-
-static int locate_mem_hole_bottom_up(unsigned long start, unsigned long end,
-				     struct kexec_buf *kbuf)
-{
-	struct kimage *image = kbuf->image;
-	unsigned long temp_start, temp_end;
-
-	temp_start = max(start, kbuf->buf_min);
-
-	do {
-		temp_start = ALIGN(temp_start, kbuf->buf_align);
-		temp_end = temp_start + kbuf->memsz - 1;
-
-		if (temp_end > end || temp_end > kbuf->buf_max)
-			return 0;
-		/*
-		 * Make sure this does not conflict with any of existing
-		 * segments
-		 */
-		if (kimage_is_destination_range(image, temp_start, temp_end)) {
-			temp_start = temp_start + PAGE_SIZE;
-			continue;
-		}
-
-		/* We found a suitable memory range */
-		break;
-	} while (1);
-
-	/* If we are here, we found a suitable memory range */
-	kbuf->mem = temp_start;
-
-	/* Success, stop navigating through remaining System RAM ranges */
-	return 1;
-}
-
-static int locate_mem_hole_callback(u64 start, u64 end, void *arg)
-{
-	struct kexec_buf *kbuf = (struct kexec_buf *)arg;
-	unsigned long sz = end - start + 1;
-
-	/* Returning 0 will take to next memory range */
-	if (sz < kbuf->memsz)
-		return 0;
-
-	if (end < kbuf->buf_min || start > kbuf->buf_max)
-		return 0;
-
-	/*
-	 * Allocate memory top down with-in ram range. Otherwise bottom up
-	 * allocation.
-	 */
-	if (kbuf->top_down)
-		return locate_mem_hole_top_down(start, end, kbuf);
-	return locate_mem_hole_bottom_up(start, end, kbuf);
-}
-
-/*
- * Helper function for placing a buffer in a kexec segment. This assumes
- * that kexec_mutex is held.
- */
-int kexec_add_buffer(struct kimage *image, char *buffer, unsigned long bufsz,
-		     unsigned long memsz, unsigned long buf_align,
-		     unsigned long buf_min, unsigned long buf_max,
-		     bool top_down, unsigned long *load_addr)
-{
-
-	struct kexec_segment *ksegment;
-	struct kexec_buf buf, *kbuf;
-	int ret;
-
-	/* Currently adding segment this way is allowed only in file mode */
-	if (!image->file_mode)
-		return -EINVAL;
-
-	if (image->nr_segments >= KEXEC_SEGMENT_MAX)
-		return -EINVAL;
-
-	/*
-	 * Make sure we are not trying to add buffer after allocating
-	 * control pages. All segments need to be placed first before
-	 * any control pages are allocated. As control page allocation
-	 * logic goes through list of segments to make sure there are
-	 * no destination overlaps.
-	 */
-	if (!list_empty(&image->control_pages)) {
-		WARN_ON(1);
-		return -EINVAL;
-	}
-
-	memset(&buf, 0, sizeof(struct kexec_buf));
-	kbuf = &buf;
-	kbuf->image = image;
-	kbuf->buffer = buffer;
-	kbuf->bufsz = bufsz;
-
-	kbuf->memsz = ALIGN(memsz, PAGE_SIZE);
-	kbuf->buf_align = max(buf_align, PAGE_SIZE);
-	kbuf->buf_min = buf_min;
-	kbuf->buf_max = buf_max;
-	kbuf->top_down = top_down;
-
-	/* Walk the RAM ranges and allocate a suitable range for the buffer */
-	if (image->type == KEXEC_TYPE_CRASH)
-		ret = walk_iomem_res("Crash kernel",
-				     IORESOURCE_MEM | IORESOURCE_BUSY,
-				     crashk_res.start, crashk_res.end, kbuf,
-				     locate_mem_hole_callback);
-	else
-		ret = walk_system_ram_res(0, -1, kbuf,
-					  locate_mem_hole_callback);
-	if (ret != 1) {
-		/* A suitable memory range could not be found for buffer */
-		return -EADDRNOTAVAIL;
-	}
-
-	/* Found a suitable memory range */
-	ksegment = &image->segment[image->nr_segments];
-	ksegment->kbuf = kbuf->buffer;
-	ksegment->bufsz = kbuf->bufsz;
-	ksegment->mem = kbuf->mem;
-	ksegment->memsz = kbuf->memsz;
-	image->nr_segments++;
-	*load_addr = ksegment->mem;
-	return 0;
-}
-
-/* Calculate and store the digest of segments */
-static int kexec_calculate_store_digests(struct kimage *image)
-{
-	struct crypto_shash *tfm;
-	struct shash_desc *desc;
-	int ret = 0, i, j, zero_buf_sz, sha_region_sz;
-	size_t desc_size, nullsz;
-	char *digest;
-	void *zero_buf;
-	struct kexec_sha_region *sha_regions;
-	struct purgatory_info *pi = &image->purgatory_info;
-
-	zero_buf = __va(page_to_pfn(ZERO_PAGE(0)) << PAGE_SHIFT);
-	zero_buf_sz = PAGE_SIZE;
-
-	tfm = crypto_alloc_shash("sha256", 0, 0);
-	if (IS_ERR(tfm)) {
-		ret = PTR_ERR(tfm);
-		goto out;
-	}
-
-	desc_size = crypto_shash_descsize(tfm) + sizeof(*desc);
-	desc = kzalloc(desc_size, GFP_KERNEL);
-	if (!desc) {
-		ret = -ENOMEM;
-		goto out_free_tfm;
-	}
-
-	sha_region_sz = KEXEC_SEGMENT_MAX * sizeof(struct kexec_sha_region);
-	sha_regions = vzalloc(sha_region_sz);
-	if (!sha_regions)
-		goto out_free_desc;
-
-	desc->tfm   = tfm;
-	desc->flags = 0;
-
-	ret = crypto_shash_init(desc);
-	if (ret < 0)
-		goto out_free_sha_regions;
-
-	digest = kzalloc(SHA256_DIGEST_SIZE, GFP_KERNEL);
-	if (!digest) {
-		ret = -ENOMEM;
-		goto out_free_sha_regions;
-	}
-
-	for (j = i = 0; i < image->nr_segments; i++) {
-		struct kexec_segment *ksegment;
-
-		ksegment = &image->segment[i];
-		/*
-		 * Skip purgatory as it will be modified once we put digest
-		 * info in purgatory.
-		 */
-		if (ksegment->kbuf == pi->purgatory_buf)
-			continue;
-
-		ret = crypto_shash_update(desc, ksegment->kbuf,
-					  ksegment->bufsz);
-		if (ret)
-			break;
-
-		/*
-		 * Assume rest of the buffer is filled with zero and
-		 * update digest accordingly.
-		 */
-		nullsz = ksegment->memsz - ksegment->bufsz;
-		while (nullsz) {
-			unsigned long bytes = nullsz;
-
-			if (bytes > zero_buf_sz)
-				bytes = zero_buf_sz;
-			ret = crypto_shash_update(desc, zero_buf, bytes);
-			if (ret)
-				break;
-			nullsz -= bytes;
-		}
-
-		if (ret)
-			break;
-
-		sha_regions[j].start = ksegment->mem;
-		sha_regions[j].len = ksegment->memsz;
-		j++;
-	}
-
-	if (!ret) {
-		ret = crypto_shash_final(desc, digest);
-		if (ret)
-			goto out_free_digest;
-		ret = kexec_purgatory_get_set_symbol(image, "sha_regions",
-						sha_regions, sha_region_sz, 0);
-		if (ret)
-			goto out_free_digest;
-
-		ret = kexec_purgatory_get_set_symbol(image, "sha256_digest",
-						digest, SHA256_DIGEST_SIZE, 0);
-		if (ret)
-			goto out_free_digest;
-	}
-
-out_free_digest:
-	kfree(digest);
-out_free_sha_regions:
-	vfree(sha_regions);
-out_free_desc:
-	kfree(desc);
-out_free_tfm:
-	kfree(tfm);
-out:
-	return ret;
-}
-
-/* Actually load purgatory. Lot of code taken from kexec-tools */
-static int __kexec_load_purgatory(struct kimage *image, unsigned long min,
-				  unsigned long max, int top_down)
-{
-	struct purgatory_info *pi = &image->purgatory_info;
-	unsigned long align, buf_align, bss_align, buf_sz, bss_sz, bss_pad;
-	unsigned long memsz, entry, load_addr, curr_load_addr, bss_addr, offset;
-	unsigned char *buf_addr, *src;
-	int i, ret = 0, entry_sidx = -1;
-	const Elf_Shdr *sechdrs_c;
-	Elf_Shdr *sechdrs = NULL;
-	void *purgatory_buf = NULL;
-
-	/*
-	 * sechdrs_c points to section headers in purgatory and are read
-	 * only. No modifications allowed.
-	 */
-	sechdrs_c = (void *)pi->ehdr + pi->ehdr->e_shoff;
-
-	/*
-	 * We can not modify sechdrs_c[] and its fields. It is read only.
-	 * Copy it over to a local copy where one can store some temporary
-	 * data and free it at the end. We need to modify ->sh_addr and
-	 * ->sh_offset fields to keep track of permanent and temporary
-	 * locations of sections.
-	 */
-	sechdrs = vzalloc(pi->ehdr->e_shnum * sizeof(Elf_Shdr));
-	if (!sechdrs)
-		return -ENOMEM;
-
-	memcpy(sechdrs, sechdrs_c, pi->ehdr->e_shnum * sizeof(Elf_Shdr));
-
-	/*
-	 * We seem to have multiple copies of sections. First copy is which
-	 * is embedded in kernel in read only section. Some of these sections
-	 * will be copied to a temporary buffer and relocated. And these
-	 * sections will finally be copied to their final destination at
-	 * segment load time.
-	 *
-	 * Use ->sh_offset to reflect section address in memory. It will
-	 * point to original read only copy if section is not allocatable.
-	 * Otherwise it will point to temporary copy which will be relocated.
-	 *
-	 * Use ->sh_addr to contain final address of the section where it
-	 * will go during execution time.
-	 */
-	for (i = 0; i < pi->ehdr->e_shnum; i++) {
-		if (sechdrs[i].sh_type == SHT_NOBITS)
-			continue;
-
-		sechdrs[i].sh_offset = (unsigned long)pi->ehdr +
-						sechdrs[i].sh_offset;
-	}
-
-	/*
-	 * Identify entry point section and make entry relative to section
-	 * start.
-	 */
-	entry = pi->ehdr->e_entry;
-	for (i = 0; i < pi->ehdr->e_shnum; i++) {
-		if (!(sechdrs[i].sh_flags & SHF_ALLOC))
-			continue;
-
-		if (!(sechdrs[i].sh_flags & SHF_EXECINSTR))
-			continue;
-
-		/* Make entry section relative */
-		if (sechdrs[i].sh_addr <= pi->ehdr->e_entry &&
-		    ((sechdrs[i].sh_addr + sechdrs[i].sh_size) >
-		     pi->ehdr->e_entry)) {
-			entry_sidx = i;
-			entry -= sechdrs[i].sh_addr;
-			break;
-		}
-	}
-
-	/* Determine how much memory is needed to load relocatable object. */
-	buf_align = 1;
-	bss_align = 1;
-	buf_sz = 0;
-	bss_sz = 0;
-
-	for (i = 0; i < pi->ehdr->e_shnum; i++) {
-		if (!(sechdrs[i].sh_flags & SHF_ALLOC))
-			continue;
-
-		align = sechdrs[i].sh_addralign;
-		if (sechdrs[i].sh_type != SHT_NOBITS) {
-			if (buf_align < align)
-				buf_align = align;
-			buf_sz = ALIGN(buf_sz, align);
-			buf_sz += sechdrs[i].sh_size;
-		} else {
-			/* bss section */
-			if (bss_align < align)
-				bss_align = align;
-			bss_sz = ALIGN(bss_sz, align);
-			bss_sz += sechdrs[i].sh_size;
-		}
-	}
-
-	/* Determine the bss padding required to align bss properly */
-	bss_pad = 0;
-	if (buf_sz & (bss_align - 1))
-		bss_pad = bss_align - (buf_sz & (bss_align - 1));
-
-	memsz = buf_sz + bss_pad + bss_sz;
-
-	/* Allocate buffer for purgatory */
-	purgatory_buf = vzalloc(buf_sz);
-	if (!purgatory_buf) {
-		ret = -ENOMEM;
-		goto out;
-	}
-
-	if (buf_align < bss_align)
-		buf_align = bss_align;
-
-	/* Add buffer to segment list */
-	ret = kexec_add_buffer(image, purgatory_buf, buf_sz, memsz,
-				buf_align, min, max, top_down,
-				&pi->purgatory_load_addr);
-	if (ret)
-		goto out;
-
-	/* Load SHF_ALLOC sections */
-	buf_addr = purgatory_buf;
-	load_addr = curr_load_addr = pi->purgatory_load_addr;
-	bss_addr = load_addr + buf_sz + bss_pad;
-
-	for (i = 0; i < pi->ehdr->e_shnum; i++) {
-		if (!(sechdrs[i].sh_flags & SHF_ALLOC))
-			continue;
-
-		align = sechdrs[i].sh_addralign;
-		if (sechdrs[i].sh_type != SHT_NOBITS) {
-			curr_load_addr = ALIGN(curr_load_addr, align);
-			offset = curr_load_addr - load_addr;
-			/* We already modifed ->sh_offset to keep src addr */
-			src = (char *) sechdrs[i].sh_offset;
-			memcpy(buf_addr + offset, src, sechdrs[i].sh_size);
-
-			/* Store load address and source address of section */
-			sechdrs[i].sh_addr = curr_load_addr;
-
-			/*
-			 * This section got copied to temporary buffer. Update
-			 * ->sh_offset accordingly.
-			 */
-			sechdrs[i].sh_offset = (unsigned long)(buf_addr + offset);
-
-			/* Advance to the next address */
-			curr_load_addr += sechdrs[i].sh_size;
-		} else {
-			bss_addr = ALIGN(bss_addr, align);
-			sechdrs[i].sh_addr = bss_addr;
-			bss_addr += sechdrs[i].sh_size;
-		}
-	}
-
-	/* Update entry point based on load address of text section */
-	if (entry_sidx >= 0)
-		entry += sechdrs[entry_sidx].sh_addr;
-
-	/* Make kernel jump to purgatory after shutdown */
-	image->start = entry;
-
-	/* Used later to get/set symbol values */
-	pi->sechdrs = sechdrs;
-
-	/*
-	 * Used later to identify which section is purgatory and skip it
-	 * from checksumming.
-	 */
-	pi->purgatory_buf = purgatory_buf;
-	return ret;
-out:
-	vfree(sechdrs);
-	vfree(purgatory_buf);
-	return ret;
-}
-
-static int kexec_apply_relocations(struct kimage *image)
-{
-	int i, ret;
-	struct purgatory_info *pi = &image->purgatory_info;
-	Elf_Shdr *sechdrs = pi->sechdrs;
-
-	/* Apply relocations */
-	for (i = 0; i < pi->ehdr->e_shnum; i++) {
-		Elf_Shdr *section, *symtab;
-
-		if (sechdrs[i].sh_type != SHT_RELA &&
-		    sechdrs[i].sh_type != SHT_REL)
-			continue;
-
-		/*
-		 * For section of type SHT_RELA/SHT_REL,
-		 * ->sh_link contains section header index of associated
-		 * symbol table. And ->sh_info contains section header
-		 * index of section to which relocations apply.
-		 */
-		if (sechdrs[i].sh_info >= pi->ehdr->e_shnum ||
-		    sechdrs[i].sh_link >= pi->ehdr->e_shnum)
-			return -ENOEXEC;
-
-		section = &sechdrs[sechdrs[i].sh_info];
-		symtab = &sechdrs[sechdrs[i].sh_link];
-
-		if (!(section->sh_flags & SHF_ALLOC))
-			continue;
-
-		/*
-		 * symtab->sh_link contain section header index of associated
-		 * string table.
-		 */
-		if (symtab->sh_link >= pi->ehdr->e_shnum)
-			/* Invalid section number? */
-			continue;
-
-		/*
-		 * Respective architecture needs to provide support for applying
-		 * relocations of type SHT_RELA/SHT_REL.
-		 */
-		if (sechdrs[i].sh_type == SHT_RELA)
-			ret = arch_kexec_apply_relocations_add(pi->ehdr,
-							       sechdrs, i);
-		else if (sechdrs[i].sh_type == SHT_REL)
-			ret = arch_kexec_apply_relocations(pi->ehdr,
-							   sechdrs, i);
-		if (ret)
-			return ret;
-	}
-
-	return 0;
-}
-
-/* Load relocatable purgatory object and relocate it appropriately */
-int kexec_load_purgatory(struct kimage *image, unsigned long min,
-			 unsigned long max, int top_down,
-			 unsigned long *load_addr)
-{
-	struct purgatory_info *pi = &image->purgatory_info;
-	int ret;
-
-	if (kexec_purgatory_size <= 0)
-		return -EINVAL;
-
-	if (kexec_purgatory_size < sizeof(Elf_Ehdr))
-		return -ENOEXEC;
-
-	pi->ehdr = (Elf_Ehdr *)kexec_purgatory;
-
-	if (memcmp(pi->ehdr->e_ident, ELFMAG, SELFMAG) != 0
-	    || pi->ehdr->e_type != ET_REL
-	    || !elf_check_arch(pi->ehdr)
-	    || pi->ehdr->e_shentsize != sizeof(Elf_Shdr))
-		return -ENOEXEC;
-
-	if (pi->ehdr->e_shoff >= kexec_purgatory_size
-	    || (pi->ehdr->e_shnum * sizeof(Elf_Shdr) >
-	    kexec_purgatory_size - pi->ehdr->e_shoff))
-		return -ENOEXEC;
-
-	ret = __kexec_load_purgatory(image, min, max, top_down);
-	if (ret)
-		return ret;
-
-	ret = kexec_apply_relocations(image);
-	if (ret)
-		goto out;
-
-	*load_addr = pi->purgatory_load_addr;
-	return 0;
-out:
-	vfree(pi->sechdrs);
-	vfree(pi->purgatory_buf);
-	return ret;
-}
-
-static Elf_Sym *kexec_purgatory_find_symbol(struct purgatory_info *pi,
-					    const char *name)
-{
-	Elf_Sym *syms;
-	Elf_Shdr *sechdrs;
-	Elf_Ehdr *ehdr;
-	int i, k;
-	const char *strtab;
-
-	if (!pi->sechdrs || !pi->ehdr)
-		return NULL;
-
-	sechdrs = pi->sechdrs;
-	ehdr = pi->ehdr;
-
-	for (i = 0; i < ehdr->e_shnum; i++) {
-		if (sechdrs[i].sh_type != SHT_SYMTAB)
-			continue;
-
-		if (sechdrs[i].sh_link >= ehdr->e_shnum)
-			/* Invalid strtab section number */
-			continue;
-		strtab = (char *)sechdrs[sechdrs[i].sh_link].sh_offset;
-		syms = (Elf_Sym *)sechdrs[i].sh_offset;
-
-		/* Go through symbols for a match */
-		for (k = 0; k < sechdrs[i].sh_size/sizeof(Elf_Sym); k++) {
-			if (ELF_ST_BIND(syms[k].st_info) != STB_GLOBAL)
-				continue;
-
-			if (strcmp(strtab + syms[k].st_name, name) != 0)
-				continue;
-
-			if (syms[k].st_shndx == SHN_UNDEF ||
-			    syms[k].st_shndx >= ehdr->e_shnum) {
-				pr_debug("Symbol: %s has bad section index %d.\n",
-						name, syms[k].st_shndx);
-				return NULL;
-			}
-
-			/* Found the symbol we are looking for */
-			return &syms[k];
-		}
-	}
-
-	return NULL;
-}
-
-void *kexec_purgatory_get_symbol_addr(struct kimage *image, const char *name)
-{
-	struct purgatory_info *pi = &image->purgatory_info;
-	Elf_Sym *sym;
-	Elf_Shdr *sechdr;
-
-	sym = kexec_purgatory_find_symbol(pi, name);
-	if (!sym)
-		return ERR_PTR(-EINVAL);
-
-	sechdr = &pi->sechdrs[sym->st_shndx];
-
-	/*
-	 * Returns the address where symbol will finally be loaded after
-	 * kexec_load_segment()
-	 */
-	return (void *)(sechdr->sh_addr + sym->st_value);
-}
-
-/*
- * Get or set value of a symbol. If "get_value" is true, symbol value is
- * returned in buf otherwise symbol value is set based on value in buf.
- */
-int kexec_purgatory_get_set_symbol(struct kimage *image, const char *name,
-				   void *buf, unsigned int size, bool get_value)
-{
-	Elf_Sym *sym;
-	Elf_Shdr *sechdrs;
-	struct purgatory_info *pi = &image->purgatory_info;
-	char *sym_buf;
-
-	sym = kexec_purgatory_find_symbol(pi, name);
-	if (!sym)
-		return -EINVAL;
-
-	if (sym->st_size != size) {
-		pr_err("symbol %s size mismatch: expected %lu actual %u\n",
-		       name, (unsigned long)sym->st_size, size);
-		return -EINVAL;
-	}
-
-	sechdrs = pi->sechdrs;
-=======
->>>>>>> 25cb62b7
-
-		result = copy_to_user(&ksegments[i], &out, sizeof(out));
-		if (result)
-			return -EFAULT;
-	}
-
-	return sys_kexec_load(entry, nr_segments, ksegments, flags);
-}
 #endif