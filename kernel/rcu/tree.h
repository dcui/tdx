/* SPDX-License-Identifier: GPL-2.0+ */
/*
 * Read-Copy Update mechanism for mutual exclusion (tree-based version)
 * Internal non-public definitions.
 *
 * Copyright IBM Corporation, 2008
 *
 * Author: Ingo Molnar <mingo@elte.hu>
 *	   Paul E. McKenney <paulmck@linux.ibm.com>
 */

#include <linux/cache.h>
#include <linux/spinlock.h>
#include <linux/rtmutex.h>
#include <linux/threads.h>
#include <linux/cpumask.h>
#include <linux/seqlock.h>
#include <linux/swait.h>
#include <linux/rcu_node_tree.h>

#include "rcu_segcblist.h"

/* Communicate arguments to a workqueue handler. */
struct rcu_exp_work {
	unsigned long rew_s;
	struct work_struct rew_work;
};

/* RCU's kthread states for tracing. */
#define RCU_KTHREAD_STOPPED  0
#define RCU_KTHREAD_RUNNING  1
#define RCU_KTHREAD_WAITING  2
#define RCU_KTHREAD_OFFCPU   3
#define RCU_KTHREAD_YIELDING 4
#define RCU_KTHREAD_MAX      4

/*
 * Definition for node within the RCU grace-period-detection hierarchy.
 */
struct rcu_node {
	raw_spinlock_t __private lock;	/* Root rcu_node's lock protects */
					/*  some rcu_state fields as well as */
					/*  following. */
	unsigned long gp_seq;	/* Track rsp->gp_seq. */
	unsigned long gp_seq_needed; /* Track furthest future GP request. */
	unsigned long completedqs; /* All QSes done for this node. */
	unsigned long qsmask;	/* CPUs or groups that need to switch in */
				/*  order for current grace period to proceed.*/
				/*  In leaf rcu_node, each bit corresponds to */
				/*  an rcu_data structure, otherwise, each */
				/*  bit corresponds to a child rcu_node */
				/*  structure. */
	unsigned long rcu_gp_init_mask;	/* Mask of offline CPUs at GP init. */
	unsigned long qsmaskinit;
				/* Per-GP initial value for qsmask. */
				/*  Initialized from ->qsmaskinitnext at the */
				/*  beginning of each grace period. */
	unsigned long qsmaskinitnext;
	unsigned long ofl_seq;	/* CPU-hotplug operation sequence count. */
				/* Online CPUs for next grace period. */
	unsigned long expmask;	/* CPUs or groups that need to check in */
				/*  to allow the current expedited GP */
				/*  to complete. */
	unsigned long expmaskinit;
				/* Per-GP initial values for expmask. */
				/*  Initialized from ->expmaskinitnext at the */
				/*  beginning of each expedited GP. */
	unsigned long expmaskinitnext;
				/* Online CPUs for next expedited GP. */
				/*  Any CPU that has ever been online will */
				/*  have its bit set. */
	unsigned long cbovldmask;
				/* CPUs experiencing callback overload. */
	unsigned long ffmask;	/* Fully functional CPUs. */
	unsigned long grpmask;	/* Mask to apply to parent qsmask. */
				/*  Only one bit will be set in this mask. */
	int	grplo;		/* lowest-numbered CPU here. */
	int	grphi;		/* highest-numbered CPU here. */
	u8	grpnum;		/* group number for next level up. */
	u8	level;		/* root is at level 0. */
	bool	wait_blkd_tasks;/* Necessary to wait for blocked tasks to */
				/*  exit RCU read-side critical sections */
				/*  before propagating offline up the */
				/*  rcu_node tree? */
	struct rcu_node *parent;
	struct list_head blkd_tasks;
				/* Tasks blocked in RCU read-side critical */
				/*  section.  Tasks are placed at the head */
				/*  of this list and age towards the tail. */
	struct list_head *gp_tasks;
				/* Pointer to the first task blocking the */
				/*  current grace period, or NULL if there */
				/*  is no such task. */
	struct list_head *exp_tasks;
				/* Pointer to the first task blocking the */
				/*  current expedited grace period, or NULL */
				/*  if there is no such task.  If there */
				/*  is no current expedited grace period, */
				/*  then there can cannot be any such task. */
	struct list_head *boost_tasks;
				/* Pointer to first task that needs to be */
				/*  priority boosted, or NULL if no priority */
				/*  boosting is needed for this rcu_node */
				/*  structure.  If there are no tasks */
				/*  queued on this rcu_node structure that */
				/*  are blocking the current grace period, */
				/*  there can be no such task. */
	struct rt_mutex boost_mtx;
				/* Used only for the priority-boosting */
				/*  side effect, not as a lock. */
	unsigned long boost_time;
				/* When to start boosting (jiffies). */
	struct task_struct *boost_kthread_task;
				/* kthread that takes care of priority */
				/*  boosting for this rcu_node structure. */
	unsigned int boost_kthread_status;
				/* State of boost_kthread_task for tracing. */
	unsigned long n_boosts;	/* Number of boosts for this rcu_node structure. */
#ifdef CONFIG_RCU_NOCB_CPU
	struct swait_queue_head nocb_gp_wq[2];
				/* Place for rcu_nocb_kthread() to wait GP. */
#endif /* #ifdef CONFIG_RCU_NOCB_CPU */
	raw_spinlock_t fqslock ____cacheline_internodealigned_in_smp;

	spinlock_t exp_lock ____cacheline_internodealigned_in_smp;
	unsigned long exp_seq_rq;
	wait_queue_head_t exp_wq[4];
	struct rcu_exp_work rew;
	bool exp_need_flush;	/* Need to flush workitem? */
} ____cacheline_internodealigned_in_smp;

/*
 * Bitmasks in an rcu_node cover the interval [grplo, grphi] of CPU IDs, and
 * are indexed relative to this interval rather than the global CPU ID space.
 * This generates the bit for a CPU in node-local masks.
 */
#define leaf_node_cpu_bit(rnp, cpu) (BIT((cpu) - (rnp)->grplo))

/*
 * Union to allow "aggregate OR" operation on the need for a quiescent
 * state by the normal and expedited grace periods.
 */
union rcu_noqs {
	struct {
		u8 norm;
		u8 exp;
	} b; /* Bits. */
	u16 s; /* Set of bits, aggregate OR here. */
};

/* Per-CPU data for read-copy update. */
struct rcu_data {
	/* 1) quiescent-state and grace-period handling : */
	unsigned long	gp_seq;		/* Track rsp->gp_seq counter. */
	unsigned long	gp_seq_needed;	/* Track furthest future GP request. */
	union rcu_noqs	cpu_no_qs;	/* No QSes yet for this CPU. */
	bool		core_needs_qs;	/* Core waits for quiescent state. */
	bool		beenonline;	/* CPU online at least once. */
	bool		gpwrap;		/* Possible ->gp_seq wrap. */
	bool		exp_deferred_qs; /* This CPU awaiting a deferred QS? */
	bool		cpu_started;	/* RCU watching this onlining CPU. */
	struct rcu_node *mynode;	/* This CPU's leaf of hierarchy */
	unsigned long grpmask;		/* Mask to apply to leaf qsmask. */
	unsigned long	ticks_this_gp;	/* The number of scheduling-clock */
					/*  ticks this CPU has handled */
					/*  during and after the last grace */
					/* period it is aware of. */
	struct irq_work defer_qs_iw;	/* Obtain later scheduler attention. */
	bool defer_qs_iw_pending;	/* Scheduler attention pending? */
	struct work_struct strict_work;	/* Schedule readers for strict GPs. */

	/* 2) batch handling */
	struct rcu_segcblist cblist;	/* Segmented callback list, with */
					/* different callbacks waiting for */
					/* different grace periods. */
	long		qlen_last_fqs_check;
					/* qlen at last check for QS forcing */
	unsigned long	n_cbs_invoked;	/* # callbacks invoked since boot. */
	unsigned long	n_force_qs_snap;
					/* did other CPU force QS recently? */
	long		blimit;		/* Upper limit on a processed batch */

	/* 3) dynticks interface. */
	int dynticks_snap;		/* Per-GP tracking for dynticks. */
	long dynticks_nesting;		/* Track process nesting level. */
	long dynticks_nmi_nesting;	/* Track irq/NMI nesting level. */
	atomic_t dynticks;		/* Even value for idle, else odd. */
	bool rcu_need_heavy_qs;		/* GP old, so heavy quiescent state! */
	bool rcu_urgent_qs;		/* GP old need light quiescent state. */
	bool rcu_forced_tick;		/* Forced tick to provide QS. */
	bool rcu_forced_tick_exp;	/*   ... provide QS to expedited GP. */
#ifdef CONFIG_RCU_FAST_NO_HZ
	unsigned long last_accelerate;	/* Last jiffy CBs were accelerated. */
	unsigned long last_advance_all;	/* Last jiffy CBs were all advanced. */
	int tick_nohz_enabled_snap;	/* Previously seen value from sysfs. */
#endif /* #ifdef CONFIG_RCU_FAST_NO_HZ */

	/* 4) rcu_barrier(), OOM callbacks, and expediting. */
	struct rcu_head barrier_head;
	int exp_dynticks_snap;		/* Double-check need for IPI. */

	/* 5) Callback offloading. */
#ifdef CONFIG_RCU_NOCB_CPU
	struct swait_queue_head nocb_cb_wq; /* For nocb kthreads to sleep on. */
	struct swait_queue_head nocb_state_wq; /* For offloading state changes */
	struct task_struct *nocb_gp_kthread;
	raw_spinlock_t nocb_lock;	/* Guard following pair of fields. */
	atomic_t nocb_lock_contended;	/* Contention experienced. */
	int nocb_defer_wakeup;		/* Defer wakeup of nocb_kthread. */
	struct timer_list nocb_timer;	/* Enforce finite deferral. */
	unsigned long nocb_gp_adv_time;	/* Last call_rcu() CB adv (jiffies). */

	/* The following fields are used by call_rcu, hence own cacheline. */
	raw_spinlock_t nocb_bypass_lock ____cacheline_internodealigned_in_smp;
	struct rcu_cblist nocb_bypass;	/* Lock-contention-bypass CB list. */
	unsigned long nocb_bypass_first; /* Time (jiffies) of first enqueue. */
	unsigned long nocb_nobypass_last; /* Last ->cblist enqueue (jiffies). */
	int nocb_nobypass_count;	/* # ->cblist enqueues at ^^^ time. */

	/* The following fields are used by GP kthread, hence own cacheline. */
	raw_spinlock_t nocb_gp_lock ____cacheline_internodealigned_in_smp;
	u8 nocb_gp_sleep;		/* Is the nocb GP thread asleep? */
	u8 nocb_gp_bypass;		/* Found a bypass on last scan? */
	u8 nocb_gp_gp;			/* GP to wait for on last scan? */
	unsigned long nocb_gp_seq;	/*  If so, ->gp_seq to wait for. */
	unsigned long nocb_gp_loops;	/* # passes through wait code. */
	struct swait_queue_head nocb_gp_wq; /* For nocb kthreads to sleep on. */
	bool nocb_cb_sleep;		/* Is the nocb CB thread asleep? */
	struct task_struct *nocb_cb_kthread;
	struct rcu_data *nocb_next_cb_rdp;
					/* Next rcu_data in wakeup chain. */

	/* The following fields are used by CB kthread, hence new cacheline. */
	struct rcu_data *nocb_gp_rdp ____cacheline_internodealigned_in_smp;
					/* GP rdp takes GP-end wakeups. */
#endif /* #ifdef CONFIG_RCU_NOCB_CPU */

	/* 6) RCU priority boosting. */
	struct task_struct *rcu_cpu_kthread_task;
					/* rcuc per-CPU kthread or NULL. */
	unsigned int rcu_cpu_kthread_status;
	char rcu_cpu_has_work;

	/* 7) Diagnostic data, including RCU CPU stall warnings. */
	unsigned int softirq_snap;	/* Snapshot of softirq activity. */
	/* ->rcu_iw* fields protected by leaf rcu_node ->lock. */
	struct irq_work rcu_iw;		/* Check for non-irq activity. */
	bool rcu_iw_pending;		/* Is ->rcu_iw pending? */
	unsigned long rcu_iw_gp_seq;	/* ->gp_seq associated with ->rcu_iw. */
	unsigned long rcu_ofl_gp_seq;	/* ->gp_seq at last offline. */
	short rcu_ofl_gp_flags;		/* ->gp_flags at last offline. */
	unsigned long rcu_onl_gp_seq;	/* ->gp_seq at last online. */
	short rcu_onl_gp_flags;		/* ->gp_flags at last online. */
	unsigned long last_fqs_resched;	/* Time of last rcu_resched(). */

	int cpu;
};

/* Values for nocb_defer_wakeup field in struct rcu_data. */
#define RCU_NOCB_WAKE_NOT	0
#define RCU_NOCB_WAKE_BYPASS	1
#define RCU_NOCB_WAKE		2
#define RCU_NOCB_WAKE_FORCE	3

#define RCU_JIFFIES_TILL_FORCE_QS (1 + (HZ > 250) + (HZ > 500))
					/* For jiffies_till_first_fqs and */
					/*  and jiffies_till_next_fqs. */

#define RCU_JIFFIES_FQS_DIV	256	/* Very large systems need more */
					/*  delay between bouts of */
					/*  quiescent-state forcing. */

#define RCU_STALL_RAT_DELAY	2	/* Allow other CPUs time to take */
					/*  at least one scheduling clock */
					/*  irq before ratting on them. */

#define rcu_wait(cond)							\
do {									\
	for (;;) {							\
		set_current_state(TASK_INTERRUPTIBLE);			\
		if (cond)						\
			break;						\
		schedule();						\
	}								\
	__set_current_state(TASK_RUNNING);				\
} while (0)

/*
 * RCU global state, including node hierarchy.  This hierarchy is
 * represented in "heap" form in a dense array.  The root (first level)
 * of the hierarchy is in ->node[0] (referenced by ->level[0]), the second
 * level in ->node[1] through ->node[m] (->node[1] referenced by ->level[1]),
 * and the third level in ->node[m+1] and following (->node[m+1] referenced
 * by ->level[2]).  The number of levels is determined by the number of
 * CPUs and by CONFIG_RCU_FANOUT.  Small systems will have a "hierarchy"
 * consisting of a single rcu_node.
 */
struct rcu_state {
	struct rcu_node node[NUM_RCU_NODES];	/* Hierarchy. */
	struct rcu_node *level[RCU_NUM_LVLS + 1];
						/* Hierarchy levels (+1 to */
						/*  shut bogus gcc warning) */
	int ncpus;				/* # CPUs seen so far. */
	int n_online_cpus;			/* # CPUs online for RCU. */

	/* The following fields are guarded by the root rcu_node's lock. */

	u8	boost ____cacheline_internodealigned_in_smp;
						/* Subject to priority boost. */
	unsigned long gp_seq;			/* Grace-period sequence #. */
	unsigned long gp_max;			/* Maximum GP duration in */
						/*  jiffies. */
	struct task_struct *gp_kthread;		/* Task for grace periods. */
	struct swait_queue_head gp_wq;		/* Where GP task waits. */
	short gp_flags;				/* Commands for GP task. */
	short gp_state;				/* GP kthread sleep state. */
	unsigned long gp_wake_time;		/* Last GP kthread wake. */
	unsigned long gp_wake_seq;		/* ->gp_seq at ^^^. */

	/* End of fields guarded by root rcu_node's lock. */

	struct mutex barrier_mutex;		/* Guards barrier fields. */
	atomic_t barrier_cpu_count;		/* # CPUs waiting on. */
	struct completion barrier_completion;	/* Wake at barrier end. */
	unsigned long barrier_sequence;		/* ++ at start and end of */
						/*  rcu_barrier(). */
	/* End of fields guarded by barrier_mutex. */

	struct mutex exp_mutex;			/* Serialize expedited GP. */
	struct mutex exp_wake_mutex;		/* Serialize wakeup. */
	unsigned long expedited_sequence;	/* Take a ticket. */
	atomic_t expedited_need_qs;		/* # CPUs left to check in. */
	struct swait_queue_head expedited_wq;	/* Wait for check-ins. */
	int ncpus_snap;				/* # CPUs seen last time. */
	u8 cbovld;				/* Callback overload now? */
	u8 cbovldnext;				/* ^        ^  next time? */

	unsigned long jiffies_force_qs;		/* Time at which to invoke */
						/*  force_quiescent_state(). */
	unsigned long jiffies_kick_kthreads;	/* Time at which to kick */
						/*  kthreads, if configured. */
	unsigned long n_force_qs;		/* Number of calls to */
						/*  force_quiescent_state(). */
	unsigned long gp_start;			/* Time at which GP started, */
						/*  but in jiffies. */
	unsigned long gp_end;			/* Time last GP ended, again */
						/*  in jiffies. */
	unsigned long gp_activity;		/* Time of last GP kthread */
						/*  activity in jiffies. */
	unsigned long gp_req_activity;		/* Time of last GP request */
						/*  in jiffies. */
	unsigned long jiffies_stall;		/* Time at which to check */
						/*  for CPU stalls. */
	unsigned long jiffies_resched;		/* Time at which to resched */
						/*  a reluctant CPU. */
	unsigned long n_force_qs_gpstart;	/* Snapshot of n_force_qs at */
						/*  GP start. */
	const char *name;			/* Name of structure. */
	char abbr;				/* Abbreviated name. */

	raw_spinlock_t ofl_lock ____cacheline_internodealigned_in_smp;
						/* Synchronize offline with */
						/*  GP pre-initialization. */
};

/* Values for rcu_state structure's gp_flags field. */
#define RCU_GP_FLAG_INIT 0x1	/* Need grace-period initialization. */
#define RCU_GP_FLAG_FQS  0x2	/* Need grace-period quiescent-state forcing. */
#define RCU_GP_FLAG_OVLD 0x4	/* Experiencing callback overload. */

/* Values for rcu_state structure's gp_state field. */
#define RCU_GP_IDLE	 0	/* Initial state and no GP in progress. */
#define RCU_GP_WAIT_GPS  1	/* Wait for grace-period start. */
#define RCU_GP_DONE_GPS  2	/* Wait done for grace-period start. */
#define RCU_GP_ONOFF     3	/* Grace-period initialization hotplug. */
#define RCU_GP_INIT      4	/* Grace-period initialization. */
#define RCU_GP_WAIT_FQS  5	/* Wait for force-quiescent-state time. */
#define RCU_GP_DOING_FQS 6	/* Wait done for force-quiescent-state time. */
#define RCU_GP_CLEANUP   7	/* Grace-period cleanup started. */
#define RCU_GP_CLEANED   8	/* Grace-period cleanup complete. */

/*
 * In order to export the rcu_state name to the tracing tools, it
 * needs to be added in the __tracepoint_string section.
 * This requires defining a separate variable tp_<sname>_varname
 * that points to the string being used, and this will allow
 * the tracing userspace tools to be able to decipher the string
 * address to the matching string.
 */
#ifdef CONFIG_PREEMPT_RCU
#define RCU_ABBR 'p'
#define RCU_NAME_RAW "rcu_preempt"
#else /* #ifdef CONFIG_PREEMPT_RCU */
#define RCU_ABBR 's'
#define RCU_NAME_RAW "rcu_sched"
#endif /* #else #ifdef CONFIG_PREEMPT_RCU */
#ifndef CONFIG_TRACING
#define RCU_NAME RCU_NAME_RAW
#else /* #ifdef CONFIG_TRACING */
static char rcu_name[] = RCU_NAME_RAW;
static const char *tp_rcu_varname __used __tracepoint_string = rcu_name;
#define RCU_NAME rcu_name
#endif /* #else #ifdef CONFIG_TRACING */

/* Forward declarations for tree_plugin.h */
static void rcu_bootup_announce(void);
static void rcu_qs(void);
static int rcu_preempt_blocked_readers_cgp(struct rcu_node *rnp);
#ifdef CONFIG_HOTPLUG_CPU
static bool rcu_preempt_has_tasks(struct rcu_node *rnp);
#endif /* #ifdef CONFIG_HOTPLUG_CPU */
static int rcu_print_task_exp_stall(struct rcu_node *rnp);
static void rcu_preempt_check_blocked_tasks(struct rcu_node *rnp);
static void rcu_flavor_sched_clock_irq(int user);
static void dump_blkd_tasks(struct rcu_node *rnp, int ncheck);
static void rcu_initiate_boost(struct rcu_node *rnp, unsigned long flags);
static void rcu_preempt_boost_start_gp(struct rcu_node *rnp);
static bool rcu_is_callbacks_kthread(void);
static void rcu_cpu_kthread_setup(unsigned int cpu);
static void rcu_spawn_one_boost_kthread(struct rcu_node *rnp);
static void __init rcu_spawn_boost_kthreads(void);
static void rcu_cleanup_after_idle(void);
static void rcu_prepare_for_idle(void);
static bool rcu_preempt_has_tasks(struct rcu_node *rnp);
static bool rcu_preempt_need_deferred_qs(struct task_struct *t);
static void rcu_preempt_deferred_qs(struct task_struct *t);
static void zero_cpu_stall_ticks(struct rcu_data *rdp);
static struct swait_queue_head *rcu_nocb_gp_get(struct rcu_node *rnp);
static void rcu_nocb_gp_cleanup(struct swait_queue_head *sq);
static void rcu_init_one_nocb(struct rcu_node *rnp);
<<<<<<< HEAD
static bool __call_rcu_nocb(struct rcu_data *rdp, struct rcu_head *rhp,
			    bool lazy, unsigned long flags);
static bool rcu_nocb_adopt_orphan_cbs(struct rcu_data *my_rdp,
				      struct rcu_data *rdp,
				      unsigned long flags);
static int rcu_nocb_need_deferred_wakeup(struct rcu_data *rdp);
=======
static bool rcu_nocb_flush_bypass(struct rcu_data *rdp, struct rcu_head *rhp,
				  unsigned long j);
static bool rcu_nocb_try_bypass(struct rcu_data *rdp, struct rcu_head *rhp,
				bool *was_alldone, unsigned long flags);
static void __call_rcu_nocb_wake(struct rcu_data *rdp, bool was_empty,
				 unsigned long flags);
static int rcu_nocb_need_deferred_wakeup(struct rcu_data *rdp, int level);
>>>>>>> 7d2a07b7
static bool do_nocb_deferred_wakeup(struct rcu_data *rdp);
static void rcu_boot_init_nocb_percpu_data(struct rcu_data *rdp);
static void rcu_spawn_cpu_nocb_kthread(int cpu);
static void __init rcu_spawn_nocb_kthreads(void);
static void show_rcu_nocb_state(struct rcu_data *rdp);
static void rcu_nocb_lock(struct rcu_data *rdp);
static void rcu_nocb_unlock(struct rcu_data *rdp);
static void rcu_nocb_unlock_irqrestore(struct rcu_data *rdp,
				       unsigned long flags);
static void rcu_lockdep_assert_cblist_protected(struct rcu_data *rdp);
#ifdef CONFIG_RCU_NOCB_CPU
static void __init rcu_organize_nocb_kthreads(void);
#define rcu_nocb_lock_irqsave(rdp, flags)				\
do {									\
	if (!rcu_segcblist_is_offloaded(&(rdp)->cblist))		\
		local_irq_save(flags);					\
	else								\
		raw_spin_lock_irqsave(&(rdp)->nocb_lock, (flags));	\
} while (0)
#else /* #ifdef CONFIG_RCU_NOCB_CPU */
#define rcu_nocb_lock_irqsave(rdp, flags) local_irq_save(flags)
#endif /* #else #ifdef CONFIG_RCU_NOCB_CPU */

static void rcu_bind_gp_kthread(void);
static bool rcu_nohz_full_cpu(void);
static void rcu_dynticks_task_enter(void);
static void rcu_dynticks_task_exit(void);
static void rcu_dynticks_task_trace_enter(void);
static void rcu_dynticks_task_trace_exit(void);

/* Forward declarations for tree_stall.h */
static void record_gp_stall_check_time(void);
static void rcu_iw_handler(struct irq_work *iwp);
static void check_cpu_stall(struct rcu_data *rdp);
static void rcu_check_gp_start_stall(struct rcu_node *rnp, struct rcu_data *rdp,
				     const unsigned long gpssdelay);<|MERGE_RESOLUTION|>--- conflicted
+++ resolved
@@ -428,14 +428,6 @@
 static struct swait_queue_head *rcu_nocb_gp_get(struct rcu_node *rnp);
 static void rcu_nocb_gp_cleanup(struct swait_queue_head *sq);
 static void rcu_init_one_nocb(struct rcu_node *rnp);
-<<<<<<< HEAD
-static bool __call_rcu_nocb(struct rcu_data *rdp, struct rcu_head *rhp,
-			    bool lazy, unsigned long flags);
-static bool rcu_nocb_adopt_orphan_cbs(struct rcu_data *my_rdp,
-				      struct rcu_data *rdp,
-				      unsigned long flags);
-static int rcu_nocb_need_deferred_wakeup(struct rcu_data *rdp);
-=======
 static bool rcu_nocb_flush_bypass(struct rcu_data *rdp, struct rcu_head *rhp,
 				  unsigned long j);
 static bool rcu_nocb_try_bypass(struct rcu_data *rdp, struct rcu_head *rhp,
@@ -443,7 +435,6 @@
 static void __call_rcu_nocb_wake(struct rcu_data *rdp, bool was_empty,
 				 unsigned long flags);
 static int rcu_nocb_need_deferred_wakeup(struct rcu_data *rdp, int level);
->>>>>>> 7d2a07b7
 static bool do_nocb_deferred_wakeup(struct rcu_data *rdp);
 static void rcu_boot_init_nocb_percpu_data(struct rcu_data *rdp);
 static void rcu_spawn_cpu_nocb_kthread(int cpu);
