/*
 *  linux/kernel/compat.c
 *
 *  Kernel compatibililty routines for e.g. 32 bit syscall support
 *  on 64 bit kernels.
 *
 *  Copyright (C) 2002-2003 Stephen Rothwell, IBM Corporation
 *
 *  This program is free software; you can redistribute it and/or modify
 *  it under the terms of the GNU General Public License version 2 as
 *  published by the Free Software Foundation.
 */

#include <linux/linkage.h>
#include <linux/compat.h>
#include <linux/errno.h>
#include <linux/time.h>
#include <linux/signal.h>
#include <linux/sched.h>	/* for MAX_SCHEDULE_TIMEOUT */
#include <linux/syscalls.h>
#include <linux/unistd.h>
#include <linux/security.h>
#include <linux/timex.h>
<<<<<<< HEAD
=======
#include <linux/migrate.h>
>>>>>>> 120bda20

#include <asm/uaccess.h>

int get_compat_timespec(struct timespec *ts, const struct compat_timespec __user *cts)
{
	return (!access_ok(VERIFY_READ, cts, sizeof(*cts)) ||
			__get_user(ts->tv_sec, &cts->tv_sec) ||
			__get_user(ts->tv_nsec, &cts->tv_nsec)) ? -EFAULT : 0;
}

int put_compat_timespec(const struct timespec *ts, struct compat_timespec __user *cts)
{
	return (!access_ok(VERIFY_WRITE, cts, sizeof(*cts)) ||
			__put_user(ts->tv_sec, &cts->tv_sec) ||
			__put_user(ts->tv_nsec, &cts->tv_nsec)) ? -EFAULT : 0;
}

static long compat_nanosleep_restart(struct restart_block *restart)
{
	unsigned long expire = restart->arg0, now = jiffies;
	struct compat_timespec __user *rmtp;

	/* Did it expire while we handled signals? */
	if (!time_after(expire, now))
		return 0;

	expire = schedule_timeout_interruptible(expire - now);
	if (expire == 0)
		return 0;

	rmtp = (struct compat_timespec __user *)restart->arg1;
	if (rmtp) {
		struct compat_timespec ct;
		struct timespec t;

		jiffies_to_timespec(expire, &t);
		ct.tv_sec = t.tv_sec;
		ct.tv_nsec = t.tv_nsec;
		if (copy_to_user(rmtp, &ct, sizeof(ct)))
			return -EFAULT;
	}
	/* The 'restart' block is already filled in */
	return -ERESTART_RESTARTBLOCK;
}

asmlinkage long compat_sys_nanosleep(struct compat_timespec __user *rqtp,
		struct compat_timespec __user *rmtp)
{
	struct timespec t;
	struct restart_block *restart;
	unsigned long expire;

	if (get_compat_timespec(&t, rqtp))
		return -EFAULT;

	if ((t.tv_nsec >= 1000000000L) || (t.tv_nsec < 0) || (t.tv_sec < 0))
		return -EINVAL;

	expire = timespec_to_jiffies(&t) + (t.tv_sec || t.tv_nsec);
	expire = schedule_timeout_interruptible(expire);
	if (expire == 0)
		return 0;

	if (rmtp) {
		jiffies_to_timespec(expire, &t);
		if (put_compat_timespec(&t, rmtp))
			return -EFAULT;
	}
	restart = &current_thread_info()->restart_block;
	restart->fn = compat_nanosleep_restart;
	restart->arg0 = jiffies + expire;
	restart->arg1 = (unsigned long) rmtp;
	return -ERESTART_RESTARTBLOCK;
}

static inline long get_compat_itimerval(struct itimerval *o,
		struct compat_itimerval __user *i)
{
	return (!access_ok(VERIFY_READ, i, sizeof(*i)) ||
		(__get_user(o->it_interval.tv_sec, &i->it_interval.tv_sec) |
		 __get_user(o->it_interval.tv_usec, &i->it_interval.tv_usec) |
		 __get_user(o->it_value.tv_sec, &i->it_value.tv_sec) |
		 __get_user(o->it_value.tv_usec, &i->it_value.tv_usec)));
}

static inline long put_compat_itimerval(struct compat_itimerval __user *o,
		struct itimerval *i)
{
	return (!access_ok(VERIFY_WRITE, o, sizeof(*o)) ||
		(__put_user(i->it_interval.tv_sec, &o->it_interval.tv_sec) |
		 __put_user(i->it_interval.tv_usec, &o->it_interval.tv_usec) |
		 __put_user(i->it_value.tv_sec, &o->it_value.tv_sec) |
		 __put_user(i->it_value.tv_usec, &o->it_value.tv_usec)));
}

asmlinkage long compat_sys_getitimer(int which,
		struct compat_itimerval __user *it)
{
	struct itimerval kit;
	int error;

	error = do_getitimer(which, &kit);
	if (!error && put_compat_itimerval(it, &kit))
		error = -EFAULT;
	return error;
}

asmlinkage long compat_sys_setitimer(int which,
		struct compat_itimerval __user *in,
		struct compat_itimerval __user *out)
{
	struct itimerval kin, kout;
	int error;

	if (in) {
		if (get_compat_itimerval(&kin, in))
			return -EFAULT;
	} else
		memset(&kin, 0, sizeof(kin));

	error = do_setitimer(which, &kin, out ? &kout : NULL);
	if (error || !out)
		return error;
	if (put_compat_itimerval(out, &kout))
		return -EFAULT;
	return 0;
}

asmlinkage long compat_sys_times(struct compat_tms __user *tbuf)
{
	/*
	 *	In the SMP world we might just be unlucky and have one of
	 *	the times increment as we use it. Since the value is an
	 *	atomically safe type this is just fine. Conceptually its
	 *	as if the syscall took an instant longer to occur.
	 */
	if (tbuf) {
		struct compat_tms tmp;
		struct task_struct *tsk = current;
		struct task_struct *t;
		cputime_t utime, stime, cutime, cstime;

		read_lock(&tasklist_lock);
		utime = tsk->signal->utime;
		stime = tsk->signal->stime;
		t = tsk;
		do {
			utime = cputime_add(utime, t->utime);
			stime = cputime_add(stime, t->stime);
			t = next_thread(t);
		} while (t != tsk);

		/*
		 * While we have tasklist_lock read-locked, no dying thread
		 * can be updating current->signal->[us]time.  Instead,
		 * we got their counts included in the live thread loop.
		 * However, another thread can come in right now and
		 * do a wait call that updates current->signal->c[us]time.
		 * To make sure we always see that pair updated atomically,
		 * we take the siglock around fetching them.
		 */
		spin_lock_irq(&tsk->sighand->siglock);
		cutime = tsk->signal->cutime;
		cstime = tsk->signal->cstime;
		spin_unlock_irq(&tsk->sighand->siglock);
		read_unlock(&tasklist_lock);

		tmp.tms_utime = compat_jiffies_to_clock_t(cputime_to_jiffies(utime));
		tmp.tms_stime = compat_jiffies_to_clock_t(cputime_to_jiffies(stime));
		tmp.tms_cutime = compat_jiffies_to_clock_t(cputime_to_jiffies(cutime));
		tmp.tms_cstime = compat_jiffies_to_clock_t(cputime_to_jiffies(cstime));
		if (copy_to_user(tbuf, &tmp, sizeof(tmp)))
			return -EFAULT;
	}
	return compat_jiffies_to_clock_t(jiffies);
}

/*
 * Assumption: old_sigset_t and compat_old_sigset_t are both
 * types that can be passed to put_user()/get_user().
 */

asmlinkage long compat_sys_sigpending(compat_old_sigset_t __user *set)
{
	old_sigset_t s;
	long ret;
	mm_segment_t old_fs = get_fs();

	set_fs(KERNEL_DS);
	ret = sys_sigpending((old_sigset_t __user *) &s);
	set_fs(old_fs);
	if (ret == 0)
		ret = put_user(s, set);
	return ret;
}

asmlinkage long compat_sys_sigprocmask(int how, compat_old_sigset_t __user *set,
		compat_old_sigset_t __user *oset)
{
	old_sigset_t s;
	long ret;
	mm_segment_t old_fs;

	if (set && get_user(s, set))
		return -EFAULT;
	old_fs = get_fs();
	set_fs(KERNEL_DS);
	ret = sys_sigprocmask(how,
			      set ? (old_sigset_t __user *) &s : NULL,
			      oset ? (old_sigset_t __user *) &s : NULL);
	set_fs(old_fs);
	if (ret == 0)
		if (oset)
			ret = put_user(s, oset);
	return ret;
}

asmlinkage long compat_sys_setrlimit(unsigned int resource,
		struct compat_rlimit __user *rlim)
{
	struct rlimit r;
	int ret;
	mm_segment_t old_fs = get_fs ();

	if (resource >= RLIM_NLIMITS) 
		return -EINVAL;	

	if (!access_ok(VERIFY_READ, rlim, sizeof(*rlim)) ||
	    __get_user(r.rlim_cur, &rlim->rlim_cur) ||
	    __get_user(r.rlim_max, &rlim->rlim_max))
		return -EFAULT;

	if (r.rlim_cur == COMPAT_RLIM_INFINITY)
		r.rlim_cur = RLIM_INFINITY;
	if (r.rlim_max == COMPAT_RLIM_INFINITY)
		r.rlim_max = RLIM_INFINITY;
	set_fs(KERNEL_DS);
	ret = sys_setrlimit(resource, (struct rlimit __user *) &r);
	set_fs(old_fs);
	return ret;
}

#ifdef COMPAT_RLIM_OLD_INFINITY

asmlinkage long compat_sys_old_getrlimit(unsigned int resource,
		struct compat_rlimit __user *rlim)
{
	struct rlimit r;
	int ret;
	mm_segment_t old_fs = get_fs();

	set_fs(KERNEL_DS);
	ret = sys_old_getrlimit(resource, &r);
	set_fs(old_fs);

	if (!ret) {
		if (r.rlim_cur > COMPAT_RLIM_OLD_INFINITY)
			r.rlim_cur = COMPAT_RLIM_INFINITY;
		if (r.rlim_max > COMPAT_RLIM_OLD_INFINITY)
			r.rlim_max = COMPAT_RLIM_INFINITY;

		if (!access_ok(VERIFY_WRITE, rlim, sizeof(*rlim)) ||
		    __put_user(r.rlim_cur, &rlim->rlim_cur) ||
		    __put_user(r.rlim_max, &rlim->rlim_max))
			return -EFAULT;
	}
	return ret;
}

#endif

asmlinkage long compat_sys_getrlimit (unsigned int resource,
		struct compat_rlimit __user *rlim)
{
	struct rlimit r;
	int ret;
	mm_segment_t old_fs = get_fs();

	set_fs(KERNEL_DS);
	ret = sys_getrlimit(resource, (struct rlimit __user *) &r);
	set_fs(old_fs);
	if (!ret) {
		if (r.rlim_cur > COMPAT_RLIM_INFINITY)
			r.rlim_cur = COMPAT_RLIM_INFINITY;
		if (r.rlim_max > COMPAT_RLIM_INFINITY)
			r.rlim_max = COMPAT_RLIM_INFINITY;

		if (!access_ok(VERIFY_WRITE, rlim, sizeof(*rlim)) ||
		    __put_user(r.rlim_cur, &rlim->rlim_cur) ||
		    __put_user(r.rlim_max, &rlim->rlim_max))
			return -EFAULT;
	}
	return ret;
}

int put_compat_rusage(const struct rusage *r, struct compat_rusage __user *ru)
{
	if (!access_ok(VERIFY_WRITE, ru, sizeof(*ru)) ||
	    __put_user(r->ru_utime.tv_sec, &ru->ru_utime.tv_sec) ||
	    __put_user(r->ru_utime.tv_usec, &ru->ru_utime.tv_usec) ||
	    __put_user(r->ru_stime.tv_sec, &ru->ru_stime.tv_sec) ||
	    __put_user(r->ru_stime.tv_usec, &ru->ru_stime.tv_usec) ||
	    __put_user(r->ru_maxrss, &ru->ru_maxrss) ||
	    __put_user(r->ru_ixrss, &ru->ru_ixrss) ||
	    __put_user(r->ru_idrss, &ru->ru_idrss) ||
	    __put_user(r->ru_isrss, &ru->ru_isrss) ||
	    __put_user(r->ru_minflt, &ru->ru_minflt) ||
	    __put_user(r->ru_majflt, &ru->ru_majflt) ||
	    __put_user(r->ru_nswap, &ru->ru_nswap) ||
	    __put_user(r->ru_inblock, &ru->ru_inblock) ||
	    __put_user(r->ru_oublock, &ru->ru_oublock) ||
	    __put_user(r->ru_msgsnd, &ru->ru_msgsnd) ||
	    __put_user(r->ru_msgrcv, &ru->ru_msgrcv) ||
	    __put_user(r->ru_nsignals, &ru->ru_nsignals) ||
	    __put_user(r->ru_nvcsw, &ru->ru_nvcsw) ||
	    __put_user(r->ru_nivcsw, &ru->ru_nivcsw))
		return -EFAULT;
	return 0;
}

asmlinkage long compat_sys_getrusage(int who, struct compat_rusage __user *ru)
{
	struct rusage r;
	int ret;
	mm_segment_t old_fs = get_fs();

	set_fs(KERNEL_DS);
	ret = sys_getrusage(who, (struct rusage __user *) &r);
	set_fs(old_fs);

	if (ret)
		return ret;

	if (put_compat_rusage(&r, ru))
		return -EFAULT;

	return 0;
}

asmlinkage long
compat_sys_wait4(compat_pid_t pid, compat_uint_t __user *stat_addr, int options,
	struct compat_rusage __user *ru)
{
	if (!ru) {
		return sys_wait4(pid, stat_addr, options, NULL);
	} else {
		struct rusage r;
		int ret;
		unsigned int status;
		mm_segment_t old_fs = get_fs();

		set_fs (KERNEL_DS);
		ret = sys_wait4(pid,
				(stat_addr ?
				 (unsigned int __user *) &status : NULL),
				options, (struct rusage __user *) &r);
		set_fs (old_fs);

		if (ret > 0) {
			if (put_compat_rusage(&r, ru))
				return -EFAULT;
			if (stat_addr && put_user(status, stat_addr))
				return -EFAULT;
		}
		return ret;
	}
}

asmlinkage long compat_sys_waitid(int which, compat_pid_t pid,
		struct compat_siginfo __user *uinfo, int options,
		struct compat_rusage __user *uru)
{
	siginfo_t info;
	struct rusage ru;
	long ret;
	mm_segment_t old_fs = get_fs();

	memset(&info, 0, sizeof(info));

	set_fs(KERNEL_DS);
	ret = sys_waitid(which, pid, (siginfo_t __user *)&info, options,
			 uru ? (struct rusage __user *)&ru : NULL);
	set_fs(old_fs);

	if ((ret < 0) || (info.si_signo == 0))
		return ret;

	if (uru) {
		ret = put_compat_rusage(&ru, uru);
		if (ret)
			return ret;
	}

	BUG_ON(info.si_code & __SI_MASK);
	info.si_code |= __SI_CHLD;
	return copy_siginfo_to_user32(uinfo, &info);
}

static int compat_get_user_cpu_mask(compat_ulong_t __user *user_mask_ptr,
				    unsigned len, cpumask_t *new_mask)
{
	unsigned long *k;

	if (len < sizeof(cpumask_t))
		memset(new_mask, 0, sizeof(cpumask_t));
	else if (len > sizeof(cpumask_t))
		len = sizeof(cpumask_t);

	k = cpus_addr(*new_mask);
	return compat_get_bitmap(k, user_mask_ptr, len * 8);
}

asmlinkage long compat_sys_sched_setaffinity(compat_pid_t pid,
					     unsigned int len,
					     compat_ulong_t __user *user_mask_ptr)
{
	cpumask_t new_mask;
	int retval;

	retval = compat_get_user_cpu_mask(user_mask_ptr, len, &new_mask);
	if (retval)
		return retval;

	return sched_setaffinity(pid, new_mask);
}

asmlinkage long compat_sys_sched_getaffinity(compat_pid_t pid, unsigned int len,
					     compat_ulong_t __user *user_mask_ptr)
{
	int ret;
	cpumask_t mask;
	unsigned long *k;
	unsigned int min_length = sizeof(cpumask_t);

	if (NR_CPUS <= BITS_PER_COMPAT_LONG)
		min_length = sizeof(compat_ulong_t);

	if (len < min_length)
		return -EINVAL;

	ret = sched_getaffinity(pid, &mask);
	if (ret < 0)
		return ret;

	k = cpus_addr(mask);
	ret = compat_put_bitmap(user_mask_ptr, k, min_length * 8);
	if (ret)
		return ret;

	return min_length;
}

static int get_compat_itimerspec(struct itimerspec *dst, 
				 struct compat_itimerspec __user *src)
{ 
	if (get_compat_timespec(&dst->it_interval, &src->it_interval) ||
	    get_compat_timespec(&dst->it_value, &src->it_value))
		return -EFAULT;
	return 0;
} 

static int put_compat_itimerspec(struct compat_itimerspec __user *dst, 
				 struct itimerspec *src)
{ 
	if (put_compat_timespec(&src->it_interval, &dst->it_interval) ||
	    put_compat_timespec(&src->it_value, &dst->it_value))
		return -EFAULT;
	return 0;
} 

long compat_sys_timer_create(clockid_t which_clock,
			struct compat_sigevent __user *timer_event_spec,
			timer_t __user *created_timer_id)
{
	struct sigevent __user *event = NULL;

	if (timer_event_spec) {
		struct sigevent kevent;

		event = compat_alloc_user_space(sizeof(*event));
		if (get_compat_sigevent(&kevent, timer_event_spec) ||
		    copy_to_user(event, &kevent, sizeof(*event)))
			return -EFAULT;
	}

	return sys_timer_create(which_clock, event, created_timer_id);
}

long compat_sys_timer_settime(timer_t timer_id, int flags,
			  struct compat_itimerspec __user *new, 
			  struct compat_itimerspec __user *old)
{ 
	long err;
	mm_segment_t oldfs;
	struct itimerspec newts, oldts;

	if (!new)
		return -EINVAL;
	if (get_compat_itimerspec(&newts, new))
		return -EFAULT;	
	oldfs = get_fs();
	set_fs(KERNEL_DS);
	err = sys_timer_settime(timer_id, flags,
				(struct itimerspec __user *) &newts,
				(struct itimerspec __user *) &oldts);
	set_fs(oldfs); 
	if (!err && old && put_compat_itimerspec(old, &oldts))
		return -EFAULT;
	return err;
} 

long compat_sys_timer_gettime(timer_t timer_id,
		struct compat_itimerspec __user *setting)
{ 
	long err;
	mm_segment_t oldfs;
	struct itimerspec ts; 

	oldfs = get_fs();
	set_fs(KERNEL_DS);
	err = sys_timer_gettime(timer_id,
				(struct itimerspec __user *) &ts); 
	set_fs(oldfs); 
	if (!err && put_compat_itimerspec(setting, &ts))
		return -EFAULT;
	return err;
} 

long compat_sys_clock_settime(clockid_t which_clock,
		struct compat_timespec __user *tp)
{
	long err;
	mm_segment_t oldfs;
	struct timespec ts; 

	if (get_compat_timespec(&ts, tp))
		return -EFAULT; 
	oldfs = get_fs();
	set_fs(KERNEL_DS);	
	err = sys_clock_settime(which_clock,
				(struct timespec __user *) &ts);
	set_fs(oldfs);
	return err;
} 

long compat_sys_clock_gettime(clockid_t which_clock,
		struct compat_timespec __user *tp)
{
	long err;
	mm_segment_t oldfs;
	struct timespec ts; 

	oldfs = get_fs();
	set_fs(KERNEL_DS);
	err = sys_clock_gettime(which_clock,
				(struct timespec __user *) &ts);
	set_fs(oldfs);
	if (!err && put_compat_timespec(&ts, tp))
		return -EFAULT; 
	return err;
} 

long compat_sys_clock_getres(clockid_t which_clock,
		struct compat_timespec __user *tp)
{
	long err;
	mm_segment_t oldfs;
	struct timespec ts; 

	oldfs = get_fs();
	set_fs(KERNEL_DS);
	err = sys_clock_getres(which_clock,
			       (struct timespec __user *) &ts);
	set_fs(oldfs);
	if (!err && tp && put_compat_timespec(&ts, tp))
		return -EFAULT; 
	return err;
} 

long compat_sys_clock_nanosleep(clockid_t which_clock, int flags,
			    struct compat_timespec __user *rqtp,
			    struct compat_timespec __user *rmtp)
{
	long err;
	mm_segment_t oldfs;
	struct timespec in, out; 

	if (get_compat_timespec(&in, rqtp)) 
		return -EFAULT;

	oldfs = get_fs();
	set_fs(KERNEL_DS);
	err = sys_clock_nanosleep(which_clock, flags,
				  (struct timespec __user *) &in,
				  (struct timespec __user *) &out);
	set_fs(oldfs);
	if ((err == -ERESTART_RESTARTBLOCK) && rmtp &&
	    put_compat_timespec(&out, rmtp))
		return -EFAULT;
	return err;	
} 

/*
 * We currently only need the following fields from the sigevent
 * structure: sigev_value, sigev_signo, sig_notify and (sometimes
 * sigev_notify_thread_id).  The others are handled in user mode.
 * We also assume that copying sigev_value.sival_int is sufficient
 * to keep all the bits of sigev_value.sival_ptr intact.
 */
int get_compat_sigevent(struct sigevent *event,
		const struct compat_sigevent __user *u_event)
{
	memset(event, 0, sizeof(*event));
	return (!access_ok(VERIFY_READ, u_event, sizeof(*u_event)) ||
		__get_user(event->sigev_value.sival_int,
			&u_event->sigev_value.sival_int) ||
		__get_user(event->sigev_signo, &u_event->sigev_signo) ||
		__get_user(event->sigev_notify, &u_event->sigev_notify) ||
		__get_user(event->sigev_notify_thread_id,
			&u_event->sigev_notify_thread_id))
		? -EFAULT : 0;
}

long compat_get_bitmap(unsigned long *mask, compat_ulong_t __user *umask,
		       unsigned long bitmap_size)
{
	int i, j;
	unsigned long m;
	compat_ulong_t um;
	unsigned long nr_compat_longs;

	/* align bitmap up to nearest compat_long_t boundary */
	bitmap_size = ALIGN(bitmap_size, BITS_PER_COMPAT_LONG);

	if (!access_ok(VERIFY_READ, umask, bitmap_size / 8))
		return -EFAULT;

	nr_compat_longs = BITS_TO_COMPAT_LONGS(bitmap_size);

	for (i = 0; i < BITS_TO_LONGS(bitmap_size); i++) {
		m = 0;

		for (j = 0; j < sizeof(m)/sizeof(um); j++) {
			/*
			 * We dont want to read past the end of the userspace
			 * bitmap. We must however ensure the end of the
			 * kernel bitmap is zeroed.
			 */
			if (nr_compat_longs-- > 0) {
				if (__get_user(um, umask))
					return -EFAULT;
			} else {
				um = 0;
			}

			umask++;
			m |= (long)um << (j * BITS_PER_COMPAT_LONG);
		}
		*mask++ = m;
	}

	return 0;
}

long compat_put_bitmap(compat_ulong_t __user *umask, unsigned long *mask,
		       unsigned long bitmap_size)
{
	int i, j;
	unsigned long m;
	compat_ulong_t um;
	unsigned long nr_compat_longs;

	/* align bitmap up to nearest compat_long_t boundary */
	bitmap_size = ALIGN(bitmap_size, BITS_PER_COMPAT_LONG);

	if (!access_ok(VERIFY_WRITE, umask, bitmap_size / 8))
		return -EFAULT;

	nr_compat_longs = BITS_TO_COMPAT_LONGS(bitmap_size);

	for (i = 0; i < BITS_TO_LONGS(bitmap_size); i++) {
		m = *mask++;

		for (j = 0; j < sizeof(m)/sizeof(um); j++) {
			um = m;

			/*
			 * We dont want to write past the end of the userspace
			 * bitmap.
			 */
			if (nr_compat_longs-- > 0) {
				if (__put_user(um, umask))
					return -EFAULT;
			}

			umask++;
			m >>= 4*sizeof(um);
			m >>= 4*sizeof(um);
		}
	}

	return 0;
}

void
sigset_from_compat (sigset_t *set, compat_sigset_t *compat)
{
	switch (_NSIG_WORDS) {
	case 4: set->sig[3] = compat->sig[6] | (((long)compat->sig[7]) << 32 );
	case 3: set->sig[2] = compat->sig[4] | (((long)compat->sig[5]) << 32 );
	case 2: set->sig[1] = compat->sig[2] | (((long)compat->sig[3]) << 32 );
	case 1: set->sig[0] = compat->sig[0] | (((long)compat->sig[1]) << 32 );
	}
}

asmlinkage long
compat_sys_rt_sigtimedwait (compat_sigset_t __user *uthese,
		struct compat_siginfo __user *uinfo,
		struct compat_timespec __user *uts, compat_size_t sigsetsize)
{
	compat_sigset_t s32;
	sigset_t s;
	int sig;
	struct timespec t;
	siginfo_t info;
	long ret, timeout = 0;

	if (sigsetsize != sizeof(sigset_t))
		return -EINVAL;

	if (copy_from_user(&s32, uthese, sizeof(compat_sigset_t)))
		return -EFAULT;
	sigset_from_compat(&s, &s32);
	sigdelsetmask(&s,sigmask(SIGKILL)|sigmask(SIGSTOP));
	signotset(&s);

	if (uts) {
		if (get_compat_timespec (&t, uts))
			return -EFAULT;
		if (t.tv_nsec >= 1000000000L || t.tv_nsec < 0
				|| t.tv_sec < 0)
			return -EINVAL;
	}

	spin_lock_irq(&current->sighand->siglock);
	sig = dequeue_signal(current, &s, &info);
	if (!sig) {
		timeout = MAX_SCHEDULE_TIMEOUT;
		if (uts)
			timeout = timespec_to_jiffies(&t)
				+(t.tv_sec || t.tv_nsec);
		if (timeout) {
			current->real_blocked = current->blocked;
			sigandsets(&current->blocked, &current->blocked, &s);

			recalc_sigpending();
			spin_unlock_irq(&current->sighand->siglock);

			timeout = schedule_timeout_interruptible(timeout);

			spin_lock_irq(&current->sighand->siglock);
			sig = dequeue_signal(current, &s, &info);
			current->blocked = current->real_blocked;
			siginitset(&current->real_blocked, 0);
			recalc_sigpending();
		}
	}
	spin_unlock_irq(&current->sighand->siglock);

	if (sig) {
		ret = sig;
		if (uinfo) {
			if (copy_siginfo_to_user32(uinfo, &info))
				ret = -EFAULT;
		}
	}else {
		ret = timeout?-EINTR:-EAGAIN;
	}
	return ret;

}

#ifdef __ARCH_WANT_COMPAT_SYS_TIME

/* compat_time_t is a 32 bit "long" and needs to get converted. */

asmlinkage long compat_sys_time(compat_time_t __user * tloc)
{
	compat_time_t i;
	struct timeval tv;

	do_gettimeofday(&tv);
	i = tv.tv_sec;

	if (tloc) {
		if (put_user(i,tloc))
			i = -EFAULT;
	}
	return i;
}

asmlinkage long compat_sys_stime(compat_time_t __user *tptr)
{
	struct timespec tv;
	int err;

	if (get_user(tv.tv_sec, tptr))
		return -EFAULT;

	tv.tv_nsec = 0;

	err = security_settime(&tv, NULL);
	if (err)
		return err;

	do_settimeofday(&tv);
	return 0;
}

#endif /* __ARCH_WANT_COMPAT_SYS_TIME */

#ifdef __ARCH_WANT_COMPAT_SYS_RT_SIGSUSPEND
asmlinkage long compat_sys_rt_sigsuspend(compat_sigset_t __user *unewset, compat_size_t sigsetsize)
{
	sigset_t newset;
	compat_sigset_t newset32;

	/* XXX: Don't preclude handling different sized sigset_t's.  */
	if (sigsetsize != sizeof(sigset_t))
		return -EINVAL;

	if (copy_from_user(&newset32, unewset, sizeof(compat_sigset_t)))
		return -EFAULT;
	sigset_from_compat(&newset, &newset32);
	sigdelsetmask(&newset, sigmask(SIGKILL)|sigmask(SIGSTOP));

	spin_lock_irq(&current->sighand->siglock);
	current->saved_sigmask = current->blocked;
	current->blocked = newset;
	recalc_sigpending();
	spin_unlock_irq(&current->sighand->siglock);

	current->state = TASK_INTERRUPTIBLE;
	schedule();
	set_thread_flag(TIF_RESTORE_SIGMASK);
	return -ERESTARTNOHAND;
}
#endif /* __ARCH_WANT_COMPAT_SYS_RT_SIGSUSPEND */

asmlinkage long compat_sys_adjtimex(struct compat_timex __user *utp)
{
	struct timex txc;
	int ret;

	memset(&txc, 0, sizeof(struct timex));

	if (!access_ok(VERIFY_READ, utp, sizeof(struct compat_timex)) ||
			__get_user(txc.modes, &utp->modes) ||
			__get_user(txc.offset, &utp->offset) ||
			__get_user(txc.freq, &utp->freq) ||
			__get_user(txc.maxerror, &utp->maxerror) ||
			__get_user(txc.esterror, &utp->esterror) ||
			__get_user(txc.status, &utp->status) ||
			__get_user(txc.constant, &utp->constant) ||
			__get_user(txc.precision, &utp->precision) ||
			__get_user(txc.tolerance, &utp->tolerance) ||
			__get_user(txc.time.tv_sec, &utp->time.tv_sec) ||
			__get_user(txc.time.tv_usec, &utp->time.tv_usec) ||
			__get_user(txc.tick, &utp->tick) ||
			__get_user(txc.ppsfreq, &utp->ppsfreq) ||
			__get_user(txc.jitter, &utp->jitter) ||
			__get_user(txc.shift, &utp->shift) ||
			__get_user(txc.stabil, &utp->stabil) ||
			__get_user(txc.jitcnt, &utp->jitcnt) ||
			__get_user(txc.calcnt, &utp->calcnt) ||
			__get_user(txc.errcnt, &utp->errcnt) ||
			__get_user(txc.stbcnt, &utp->stbcnt))
		return -EFAULT;

	ret = do_adjtimex(&txc);

	if (!access_ok(VERIFY_WRITE, utp, sizeof(struct compat_timex)) ||
			__put_user(txc.modes, &utp->modes) ||
			__put_user(txc.offset, &utp->offset) ||
			__put_user(txc.freq, &utp->freq) ||
			__put_user(txc.maxerror, &utp->maxerror) ||
			__put_user(txc.esterror, &utp->esterror) ||
			__put_user(txc.status, &utp->status) ||
			__put_user(txc.constant, &utp->constant) ||
			__put_user(txc.precision, &utp->precision) ||
			__put_user(txc.tolerance, &utp->tolerance) ||
			__put_user(txc.time.tv_sec, &utp->time.tv_sec) ||
			__put_user(txc.time.tv_usec, &utp->time.tv_usec) ||
			__put_user(txc.tick, &utp->tick) ||
			__put_user(txc.ppsfreq, &utp->ppsfreq) ||
			__put_user(txc.jitter, &utp->jitter) ||
			__put_user(txc.shift, &utp->shift) ||
			__put_user(txc.stabil, &utp->stabil) ||
			__put_user(txc.jitcnt, &utp->jitcnt) ||
			__put_user(txc.calcnt, &utp->calcnt) ||
			__put_user(txc.errcnt, &utp->errcnt) ||
			__put_user(txc.stbcnt, &utp->stbcnt))
		ret = -EFAULT;

	return ret;
<<<<<<< HEAD
}
=======
}

#ifdef CONFIG_NUMA
asmlinkage long compat_sys_move_pages(pid_t pid, unsigned long nr_pages,
		compat_uptr_t __user *pages32,
		const int __user *nodes,
		int __user *status,
		int flags)
{
	const void __user * __user *pages;
	int i;

	pages = compat_alloc_user_space(nr_pages * sizeof(void *));
	for (i = 0; i < nr_pages; i++) {
		compat_uptr_t p;

		if (get_user(p, pages32 + i) ||
			put_user(compat_ptr(p), pages + i))
			return -EFAULT;
	}
	return sys_move_pages(pid, nr_pages, pages, nodes, status, flags);
}
#endif
>>>>>>> 120bda20
<|MERGE_RESOLUTION|>--- conflicted
+++ resolved
@@ -21,10 +21,7 @@
 #include <linux/unistd.h>
 #include <linux/security.h>
 #include <linux/timex.h>
-<<<<<<< HEAD
-=======
 #include <linux/migrate.h>
->>>>>>> 120bda20
 
 #include <asm/uaccess.h>
 
@@ -930,9 +927,6 @@
 		ret = -EFAULT;
 
 	return ret;
-<<<<<<< HEAD
-}
-=======
 }
 
 #ifdef CONFIG_NUMA
@@ -955,5 +949,4 @@
 	}
 	return sys_move_pages(pid, nr_pages, pages, nodes, status, flags);
 }
-#endif
->>>>>>> 120bda20
+#endif