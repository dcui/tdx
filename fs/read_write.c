// SPDX-License-Identifier: GPL-2.0
/*
 *  linux/fs/read_write.c
 *
 *  Copyright (C) 1991, 1992  Linus Torvalds
 */

#include <linux/slab.h>
#include <linux/stat.h>
#include <linux/sched/xacct.h>
#include <linux/fcntl.h>
#include <linux/file.h>
#include <linux/uio.h>
#include <linux/fsnotify.h>
#include <linux/security.h>
#include <linux/export.h>
#include <linux/syscalls.h>
#include <linux/pagemap.h>
#include <linux/splice.h>
#include <linux/compat.h>
#include <linux/mount.h>
#include <linux/fs.h>
#include "internal.h"

#include <linux/uaccess.h>
#include <asm/unistd.h>

const struct file_operations generic_ro_fops = {
	.llseek		= generic_file_llseek,
	.read_iter	= generic_file_read_iter,
	.mmap		= generic_file_readonly_mmap,
	.splice_read	= generic_file_splice_read,
};

EXPORT_SYMBOL(generic_ro_fops);

static inline bool unsigned_offsets(struct file *file)
{
	return file->f_mode & FMODE_UNSIGNED_OFFSET;
}

/**
 * vfs_setpos - update the file offset for lseek
 * @file:	file structure in question
 * @offset:	file offset to seek to
 * @maxsize:	maximum file size
 *
 * This is a low-level filesystem helper for updating the file offset to
 * the value specified by @offset if the given offset is valid and it is
 * not equal to the current file offset.
 *
 * Return the specified offset on success and -EINVAL on invalid offset.
 */
loff_t vfs_setpos(struct file *file, loff_t offset, loff_t maxsize)
{
	if (offset < 0 && !unsigned_offsets(file))
		return -EINVAL;
	if (offset > maxsize)
		return -EINVAL;

	if (offset != file->f_pos) {
		file->f_pos = offset;
		file->f_version = 0;
	}
	return offset;
}
EXPORT_SYMBOL(vfs_setpos);

/**
 * generic_file_llseek_size - generic llseek implementation for regular files
 * @file:	file structure to seek on
 * @offset:	file offset to seek to
 * @whence:	type of seek
 * @size:	max size of this file in file system
 * @eof:	offset used for SEEK_END position
 *
 * This is a variant of generic_file_llseek that allows passing in a custom
 * maximum file size and a custom EOF position, for e.g. hashed directories
 *
 * Synchronization:
 * SEEK_SET and SEEK_END are unsynchronized (but atomic on 64bit platforms)
 * SEEK_CUR is synchronized against other SEEK_CURs, but not read/writes.
 * read/writes behave like SEEK_SET against seeks.
 */
loff_t
generic_file_llseek_size(struct file *file, loff_t offset, int whence,
		loff_t maxsize, loff_t eof)
{
	switch (whence) {
	case SEEK_END:
		offset += eof;
		break;
	case SEEK_CUR:
		/*
		 * Here we special-case the lseek(fd, 0, SEEK_CUR)
		 * position-querying operation.  Avoid rewriting the "same"
		 * f_pos value back to the file because a concurrent read(),
		 * write() or lseek() might have altered it
		 */
		if (offset == 0)
			return file->f_pos;
		/*
		 * f_lock protects against read/modify/write race with other
		 * SEEK_CURs. Note that parallel writes and reads behave
		 * like SEEK_SET.
		 */
		spin_lock(&file->f_lock);
		offset = vfs_setpos(file, file->f_pos + offset, maxsize);
		spin_unlock(&file->f_lock);
		return offset;
	case SEEK_DATA:
		/*
		 * In the generic case the entire file is data, so as long as
		 * offset isn't at the end of the file then the offset is data.
		 */
		if ((unsigned long long)offset >= eof)
			return -ENXIO;
		break;
	case SEEK_HOLE:
		/*
		 * There is a virtual hole at the end of the file, so as long as
		 * offset isn't i_size or larger, return i_size.
		 */
		if ((unsigned long long)offset >= eof)
			return -ENXIO;
		offset = eof;
		break;
	}

	return vfs_setpos(file, offset, maxsize);
}
EXPORT_SYMBOL(generic_file_llseek_size);

/**
 * generic_file_llseek - generic llseek implementation for regular files
 * @file:	file structure to seek on
 * @offset:	file offset to seek to
 * @whence:	type of seek
 *
 * This is a generic implemenation of ->llseek useable for all normal local
 * filesystems.  It just updates the file offset to the value specified by
 * @offset and @whence.
 */
loff_t generic_file_llseek(struct file *file, loff_t offset, int whence)
{
	struct inode *inode = file->f_mapping->host;

	return generic_file_llseek_size(file, offset, whence,
					inode->i_sb->s_maxbytes,
					i_size_read(inode));
}
EXPORT_SYMBOL(generic_file_llseek);

/**
 * fixed_size_llseek - llseek implementation for fixed-sized devices
 * @file:	file structure to seek on
 * @offset:	file offset to seek to
 * @whence:	type of seek
 * @size:	size of the file
 *
 */
loff_t fixed_size_llseek(struct file *file, loff_t offset, int whence, loff_t size)
{
	switch (whence) {
	case SEEK_SET: case SEEK_CUR: case SEEK_END:
		return generic_file_llseek_size(file, offset, whence,
						size, size);
	default:
		return -EINVAL;
	}
}
EXPORT_SYMBOL(fixed_size_llseek);

/**
 * no_seek_end_llseek - llseek implementation for fixed-sized devices
 * @file:	file structure to seek on
 * @offset:	file offset to seek to
 * @whence:	type of seek
 *
 */
loff_t no_seek_end_llseek(struct file *file, loff_t offset, int whence)
{
	switch (whence) {
	case SEEK_SET: case SEEK_CUR:
		return generic_file_llseek_size(file, offset, whence,
						OFFSET_MAX, 0);
	default:
		return -EINVAL;
	}
}
EXPORT_SYMBOL(no_seek_end_llseek);

/**
 * no_seek_end_llseek_size - llseek implementation for fixed-sized devices
 * @file:	file structure to seek on
 * @offset:	file offset to seek to
 * @whence:	type of seek
 * @size:	maximal offset allowed
 *
 */
loff_t no_seek_end_llseek_size(struct file *file, loff_t offset, int whence, loff_t size)
{
	switch (whence) {
	case SEEK_SET: case SEEK_CUR:
		return generic_file_llseek_size(file, offset, whence,
						size, 0);
	default:
		return -EINVAL;
	}
}
EXPORT_SYMBOL(no_seek_end_llseek_size);

/**
 * noop_llseek - No Operation Performed llseek implementation
 * @file:	file structure to seek on
 * @offset:	file offset to seek to
 * @whence:	type of seek
 *
 * This is an implementation of ->llseek useable for the rare special case when
 * userspace expects the seek to succeed but the (device) file is actually not
 * able to perform the seek. In this case you use noop_llseek() instead of
 * falling back to the default implementation of ->llseek.
 */
loff_t noop_llseek(struct file *file, loff_t offset, int whence)
{
	return file->f_pos;
}
EXPORT_SYMBOL(noop_llseek);

loff_t no_llseek(struct file *file, loff_t offset, int whence)
{
	return -ESPIPE;
}
EXPORT_SYMBOL(no_llseek);

loff_t default_llseek(struct file *file, loff_t offset, int whence)
{
	struct inode *inode = file_inode(file);
	loff_t retval;

	inode_lock(inode);
	switch (whence) {
		case SEEK_END:
			offset += i_size_read(inode);
			break;
		case SEEK_CUR:
			if (offset == 0) {
				retval = file->f_pos;
				goto out;
			}
			offset += file->f_pos;
			break;
		case SEEK_DATA:
			/*
			 * In the generic case the entire file is data, so as
			 * long as offset isn't at the end of the file then the
			 * offset is data.
			 */
			if (offset >= inode->i_size) {
				retval = -ENXIO;
				goto out;
			}
			break;
		case SEEK_HOLE:
			/*
			 * There is a virtual hole at the end of the file, so
			 * as long as offset isn't i_size or larger, return
			 * i_size.
			 */
			if (offset >= inode->i_size) {
				retval = -ENXIO;
				goto out;
			}
			offset = inode->i_size;
			break;
	}
	retval = -EINVAL;
	if (offset >= 0 || unsigned_offsets(file)) {
		if (offset != file->f_pos) {
			file->f_pos = offset;
			file->f_version = 0;
		}
		retval = offset;
	}
out:
	inode_unlock(inode);
	return retval;
}
EXPORT_SYMBOL(default_llseek);

loff_t vfs_llseek(struct file *file, loff_t offset, int whence)
{
	loff_t (*fn)(struct file *, loff_t, int);

	fn = no_llseek;
	if (file->f_mode & FMODE_LSEEK) {
		if (file->f_op->llseek)
			fn = file->f_op->llseek;
	}
	return fn(file, offset, whence);
}
EXPORT_SYMBOL(vfs_llseek);

static off_t ksys_lseek(unsigned int fd, off_t offset, unsigned int whence)
{
	off_t retval;
	struct fd f = fdget_pos(fd);
	if (!f.file)
		return -EBADF;

	retval = -EINVAL;
	if (whence <= SEEK_MAX) {
		loff_t res = vfs_llseek(f.file, offset, whence);
		retval = res;
		if (res != (loff_t)retval)
			retval = -EOVERFLOW;	/* LFS: should only happen on 32 bit platforms */
	}
	fdput_pos(f);
	return retval;
}

SYSCALL_DEFINE3(lseek, unsigned int, fd, off_t, offset, unsigned int, whence)
{
	return ksys_lseek(fd, offset, whence);
}

#ifdef CONFIG_COMPAT
COMPAT_SYSCALL_DEFINE3(lseek, unsigned int, fd, compat_off_t, offset, unsigned int, whence)
{
	return ksys_lseek(fd, offset, whence);
}
#endif

#if !defined(CONFIG_64BIT) || defined(CONFIG_COMPAT) || \
	defined(__ARCH_WANT_SYS_LLSEEK)
SYSCALL_DEFINE5(llseek, unsigned int, fd, unsigned long, offset_high,
		unsigned long, offset_low, loff_t __user *, result,
		unsigned int, whence)
{
	int retval;
	struct fd f = fdget_pos(fd);
	loff_t offset;

	if (!f.file)
		return -EBADF;

	retval = -EINVAL;
	if (whence > SEEK_MAX)
		goto out_putf;

	offset = vfs_llseek(f.file, ((loff_t) offset_high << 32) | offset_low,
			whence);

	retval = (int)offset;
	if (offset >= 0) {
		retval = -EFAULT;
		if (!copy_to_user(result, &offset, sizeof(offset)))
			retval = 0;
	}
out_putf:
	fdput_pos(f);
	return retval;
}
#endif

int rw_verify_area(int read_write, struct file *file, const loff_t *ppos, size_t count)
{
	struct inode *inode;
	int retval = -EINVAL;

	inode = file_inode(file);
	if (unlikely((ssize_t) count < 0))
		return retval;

	/*
	 * ranged mandatory locking does not apply to streams - it makes sense
	 * only for files where position has a meaning.
	 */
	if (ppos) {
		loff_t pos = *ppos;

		if (unlikely(pos < 0)) {
			if (!unsigned_offsets(file))
				return retval;
			if (count >= -pos) /* both values are in 0..LLONG_MAX */
				return -EOVERFLOW;
		} else if (unlikely((loff_t) (pos + count) < 0)) {
			if (!unsigned_offsets(file))
				return retval;
		}

		if (unlikely(inode->i_flctx && mandatory_lock(inode))) {
			retval = locks_mandatory_area(inode, file, pos, pos + count - 1,
					read_write == READ ? F_RDLCK : F_WRLCK);
			if (retval < 0)
				return retval;
		}
	}

	return security_file_permission(file,
				read_write == READ ? MAY_READ : MAY_WRITE);
}

static ssize_t new_sync_read(struct file *filp, char __user *buf, size_t len, loff_t *ppos)
{
	struct iovec iov = { .iov_base = buf, .iov_len = len };
	struct kiocb kiocb;
	struct iov_iter iter;
	ssize_t ret;

	init_sync_kiocb(&kiocb, filp);
	kiocb.ki_pos = (ppos ? *ppos : 0);
	iov_iter_init(&iter, READ, &iov, 1, len);

	ret = call_read_iter(filp, &kiocb, &iter);
	BUG_ON(ret == -EIOCBQUEUED);
	if (ppos)
		*ppos = kiocb.ki_pos;
	return ret;
}

static int warn_unsupported(struct file *file, const char *op)
{
	pr_warn_ratelimited(
		"kernel %s not supported for file %pD4 (pid: %d comm: %.20s)\n",
		op, file, current->pid, current->comm);
	return -EINVAL;
}

ssize_t __kernel_read(struct file *file, void *buf, size_t count, loff_t *pos)
{
	struct kvec iov = {
		.iov_base	= buf,
		.iov_len	= min_t(size_t, count, MAX_RW_COUNT),
	};
	struct kiocb kiocb;
	struct iov_iter iter;
	ssize_t ret;

	if (WARN_ON_ONCE(!(file->f_mode & FMODE_READ)))
		return -EINVAL;
	if (!(file->f_mode & FMODE_CAN_READ))
		return -EINVAL;
	/*
	 * Also fail if ->read_iter and ->read are both wired up as that
	 * implies very convoluted semantics.
	 */
	if (unlikely(!file->f_op->read_iter || file->f_op->read))
		return warn_unsupported(file, "read");

	init_sync_kiocb(&kiocb, file);
	kiocb.ki_pos = pos ? *pos : 0;
	iov_iter_kvec(&iter, READ, &iov, 1, iov.iov_len);
	ret = file->f_op->read_iter(&kiocb, &iter);
	if (ret > 0) {
		if (pos)
			*pos = kiocb.ki_pos;
		fsnotify_access(file);
		add_rchar(current, ret);
	}
	inc_syscr(current);
	return ret;
}

ssize_t kernel_read(struct file *file, void *buf, size_t count, loff_t *pos)
{
	ssize_t ret;

	ret = rw_verify_area(READ, file, pos, count);
	if (ret)
		return ret;
	return __kernel_read(file, buf, count, pos);
}
EXPORT_SYMBOL(kernel_read);

ssize_t vfs_read(struct file *file, char __user *buf, size_t count, loff_t *pos)
{
	ssize_t ret;

	if (!(file->f_mode & FMODE_READ))
		return -EBADF;
	if (!(file->f_mode & FMODE_CAN_READ))
		return -EINVAL;
	if (unlikely(!access_ok(buf, count)))
		return -EFAULT;

	ret = rw_verify_area(READ, file, pos, count);
	if (ret)
		return ret;
	if (count > MAX_RW_COUNT)
		count =  MAX_RW_COUNT;

	if (file->f_op->read)
		ret = file->f_op->read(file, buf, count, pos);
	else if (file->f_op->read_iter)
		ret = new_sync_read(file, buf, count, pos);
	else
		ret = -EINVAL;
	if (ret > 0) {
		fsnotify_access(file);
		add_rchar(current, ret);
	}
	inc_syscr(current);
	return ret;
}

static ssize_t new_sync_write(struct file *filp, const char __user *buf, size_t len, loff_t *ppos)
{
	struct iovec iov = { .iov_base = (void __user *)buf, .iov_len = len };
	struct kiocb kiocb;
	struct iov_iter iter;
	ssize_t ret;

	init_sync_kiocb(&kiocb, filp);
	kiocb.ki_pos = (ppos ? *ppos : 0);
	iov_iter_init(&iter, WRITE, &iov, 1, len);

	ret = call_write_iter(filp, &kiocb, &iter);
	BUG_ON(ret == -EIOCBQUEUED);
	if (ret > 0 && ppos)
		*ppos = kiocb.ki_pos;
	return ret;
}

/* caller is responsible for file_start_write/file_end_write */
ssize_t __kernel_write(struct file *file, const void *buf, size_t count, loff_t *pos)
{
	struct kvec iov = {
		.iov_base	= (void *)buf,
		.iov_len	= min_t(size_t, count, MAX_RW_COUNT),
	};
	struct kiocb kiocb;
	struct iov_iter iter;
	ssize_t ret;

	if (WARN_ON_ONCE(!(file->f_mode & FMODE_WRITE)))
		return -EBADF;
	if (!(file->f_mode & FMODE_CAN_WRITE))
		return -EINVAL;
	/*
	 * Also fail if ->write_iter and ->write are both wired up as that
	 * implies very convoluted semantics.
	 */
	if (unlikely(!file->f_op->write_iter || file->f_op->write))
		return warn_unsupported(file, "write");

	init_sync_kiocb(&kiocb, file);
	kiocb.ki_pos = pos ? *pos : 0;
	iov_iter_kvec(&iter, WRITE, &iov, 1, iov.iov_len);
	ret = file->f_op->write_iter(&kiocb, &iter);
	if (ret > 0) {
		if (pos)
			*pos = kiocb.ki_pos;
		fsnotify_modify(file);
		add_wchar(current, ret);
	}
	inc_syscw(current);
	return ret;
}
/*
 * This "EXPORT_SYMBOL_GPL()" is more of a "EXPORT_SYMBOL_DONTUSE()",
 * but autofs is one of the few internal kernel users that actually
 * wants this _and_ can be built as a module. So we need to export
 * this symbol for autofs, even though it really isn't appropriate
 * for any other kernel modules.
 */
EXPORT_SYMBOL_GPL(__kernel_write);

ssize_t kernel_write(struct file *file, const void *buf, size_t count,
			    loff_t *pos)
{
	ssize_t ret;

	ret = rw_verify_area(WRITE, file, pos, count);
	if (ret)
		return ret;

	file_start_write(file);
	ret =  __kernel_write(file, buf, count, pos);
	file_end_write(file);
	return ret;
}
EXPORT_SYMBOL(kernel_write);

ssize_t vfs_write(struct file *file, const char __user *buf, size_t count, loff_t *pos)
{
	ssize_t ret;

	if (!(file->f_mode & FMODE_WRITE))
		return -EBADF;
	if (!(file->f_mode & FMODE_CAN_WRITE))
		return -EINVAL;
	if (unlikely(!access_ok(buf, count)))
		return -EFAULT;

	ret = rw_verify_area(WRITE, file, pos, count);
	if (ret)
		return ret;
	if (count > MAX_RW_COUNT)
		count =  MAX_RW_COUNT;
	file_start_write(file);
	if (file->f_op->write)
		ret = file->f_op->write(file, buf, count, pos);
	else if (file->f_op->write_iter)
		ret = new_sync_write(file, buf, count, pos);
	else
		ret = -EINVAL;
	if (ret > 0) {
		fsnotify_modify(file);
		add_wchar(current, ret);
	}
	inc_syscw(current);
	file_end_write(file);
	return ret;
}

/* file_ppos returns &file->f_pos or NULL if file is stream */
static inline loff_t *file_ppos(struct file *file)
{
	return file->f_mode & FMODE_STREAM ? NULL : &file->f_pos;
}

ssize_t ksys_read(unsigned int fd, char __user *buf, size_t count)
{
	struct fd f = fdget_pos(fd);
	ssize_t ret = -EBADF;

	if (f.file) {
		loff_t pos, *ppos = file_ppos(f.file);
		if (ppos) {
			pos = *ppos;
			ppos = &pos;
		}
		ret = vfs_read(f.file, buf, count, ppos);
		if (ret >= 0 && ppos)
			f.file->f_pos = pos;
		fdput_pos(f);
	}
	return ret;
}

SYSCALL_DEFINE3(read, unsigned int, fd, char __user *, buf, size_t, count)
{
	return ksys_read(fd, buf, count);
}

ssize_t ksys_write(unsigned int fd, const char __user *buf, size_t count)
{
	struct fd f = fdget_pos(fd);
	ssize_t ret = -EBADF;

	if (f.file) {
		loff_t pos, *ppos = file_ppos(f.file);
		if (ppos) {
			pos = *ppos;
			ppos = &pos;
		}
		ret = vfs_write(f.file, buf, count, ppos);
		if (ret >= 0 && ppos)
			f.file->f_pos = pos;
		fdput_pos(f);
	}

	return ret;
}

SYSCALL_DEFINE3(write, unsigned int, fd, const char __user *, buf,
		size_t, count)
{
	return ksys_write(fd, buf, count);
}

ssize_t ksys_pread64(unsigned int fd, char __user *buf, size_t count,
		     loff_t pos)
{
	struct fd f;
	ssize_t ret = -EBADF;

	if (pos < 0)
		return -EINVAL;

	f = fdget(fd);
	if (f.file) {
		ret = -ESPIPE;
		if (f.file->f_mode & FMODE_PREAD)
			ret = vfs_read(f.file, buf, count, &pos);
		fdput(f);
	}

	return ret;
}

SYSCALL_DEFINE4(pread64, unsigned int, fd, char __user *, buf,
			size_t, count, loff_t, pos)
{
	return ksys_pread64(fd, buf, count, pos);
}

ssize_t ksys_pwrite64(unsigned int fd, const char __user *buf,
		      size_t count, loff_t pos)
{
	struct fd f;
	ssize_t ret = -EBADF;

	if (pos < 0)
		return -EINVAL;

	f = fdget(fd);
	if (f.file) {
		ret = -ESPIPE;
		if (f.file->f_mode & FMODE_PWRITE)  
			ret = vfs_write(f.file, buf, count, &pos);
		fdput(f);
	}

	return ret;
}

SYSCALL_DEFINE4(pwrite64, unsigned int, fd, const char __user *, buf,
			 size_t, count, loff_t, pos)
{
	return ksys_pwrite64(fd, buf, count, pos);
}

static ssize_t do_iter_readv_writev(struct file *filp, struct iov_iter *iter,
		loff_t *ppos, int type, rwf_t flags)
{
	struct kiocb kiocb;
	ssize_t ret;

	init_sync_kiocb(&kiocb, filp);
	ret = kiocb_set_rw_flags(&kiocb, flags);
	if (ret)
		return ret;
	kiocb.ki_pos = (ppos ? *ppos : 0);

	if (type == READ)
		ret = call_read_iter(filp, &kiocb, iter);
	else
		ret = call_write_iter(filp, &kiocb, iter);
	BUG_ON(ret == -EIOCBQUEUED);
	if (ppos)
		*ppos = kiocb.ki_pos;
	return ret;
}

/* Do it by hand, with file-ops */
static ssize_t do_loop_readv_writev(struct file *filp, struct iov_iter *iter,
		loff_t *ppos, int type, rwf_t flags)
{
	ssize_t ret = 0;

	if (flags & ~RWF_HIPRI)
		return -EOPNOTSUPP;

	while (iov_iter_count(iter)) {
		struct iovec iovec = iov_iter_iovec(iter);
		ssize_t nr;

		if (type == READ) {
			nr = filp->f_op->read(filp, iovec.iov_base,
					      iovec.iov_len, ppos);
		} else {
			nr = filp->f_op->write(filp, iovec.iov_base,
					       iovec.iov_len, ppos);
		}

		if (nr < 0) {
			if (!ret)
				ret = nr;
			break;
		}
		ret += nr;
		if (nr != iovec.iov_len)
			break;
		iov_iter_advance(iter, nr);
	}

	return ret;
}

static ssize_t do_iter_read(struct file *file, struct iov_iter *iter,
		loff_t *pos, rwf_t flags)
{
	size_t tot_len;
	ssize_t ret = 0;

	if (!(file->f_mode & FMODE_READ))
		return -EBADF;
	if (!(file->f_mode & FMODE_CAN_READ))
		return -EINVAL;

	tot_len = iov_iter_count(iter);
	if (!tot_len)
		goto out;
	ret = rw_verify_area(READ, file, pos, tot_len);
	if (ret < 0)
		return ret;

	if (file->f_op->read_iter)
		ret = do_iter_readv_writev(file, iter, pos, READ, flags);
	else
		ret = do_loop_readv_writev(file, iter, pos, READ, flags);
out:
	if (ret >= 0)
		fsnotify_access(file);
	return ret;
}

ssize_t vfs_iocb_iter_read(struct file *file, struct kiocb *iocb,
			   struct iov_iter *iter)
{
	size_t tot_len;
	ssize_t ret = 0;

	if (!file->f_op->read_iter)
		return -EINVAL;
	if (!(file->f_mode & FMODE_READ))
		return -EBADF;
	if (!(file->f_mode & FMODE_CAN_READ))
		return -EINVAL;

	tot_len = iov_iter_count(iter);
	if (!tot_len)
		goto out;
	ret = rw_verify_area(READ, file, &iocb->ki_pos, tot_len);
	if (ret < 0)
		return ret;

	ret = call_read_iter(file, iocb, iter);
out:
	if (ret >= 0)
		fsnotify_access(file);
	return ret;
}
EXPORT_SYMBOL(vfs_iocb_iter_read);

ssize_t vfs_iter_read(struct file *file, struct iov_iter *iter, loff_t *ppos,
		rwf_t flags)
{
	if (!file->f_op->read_iter)
		return -EINVAL;
	return do_iter_read(file, iter, ppos, flags);
}
EXPORT_SYMBOL(vfs_iter_read);

static ssize_t do_iter_write(struct file *file, struct iov_iter *iter,
		loff_t *pos, rwf_t flags)
{
	size_t tot_len;
	ssize_t ret = 0;

	if (!(file->f_mode & FMODE_WRITE))
		return -EBADF;
	if (!(file->f_mode & FMODE_CAN_WRITE))
		return -EINVAL;

	tot_len = iov_iter_count(iter);
	if (!tot_len)
		return 0;
	ret = rw_verify_area(WRITE, file, pos, tot_len);
	if (ret < 0)
		return ret;

	if (file->f_op->write_iter)
		ret = do_iter_readv_writev(file, iter, pos, WRITE, flags);
	else
		ret = do_loop_readv_writev(file, iter, pos, WRITE, flags);
	if (ret > 0)
		fsnotify_modify(file);
	return ret;
}

ssize_t vfs_iocb_iter_write(struct file *file, struct kiocb *iocb,
			    struct iov_iter *iter)
{
	size_t tot_len;
	ssize_t ret = 0;

	if (!file->f_op->write_iter)
		return -EINVAL;
	if (!(file->f_mode & FMODE_WRITE))
		return -EBADF;
	if (!(file->f_mode & FMODE_CAN_WRITE))
		return -EINVAL;

	tot_len = iov_iter_count(iter);
	if (!tot_len)
		return 0;
	ret = rw_verify_area(WRITE, file, &iocb->ki_pos, tot_len);
	if (ret < 0)
		return ret;

	ret = call_write_iter(file, iocb, iter);
	if (ret > 0)
		fsnotify_modify(file);

	return ret;
}
EXPORT_SYMBOL(vfs_iocb_iter_write);

ssize_t vfs_iter_write(struct file *file, struct iov_iter *iter, loff_t *ppos,
		rwf_t flags)
{
	if (!file->f_op->write_iter)
		return -EINVAL;
	return do_iter_write(file, iter, ppos, flags);
}
EXPORT_SYMBOL(vfs_iter_write);

static ssize_t vfs_readv(struct file *file, const struct iovec __user *vec,
		  unsigned long vlen, loff_t *pos, rwf_t flags)
{
	struct iovec iovstack[UIO_FASTIOV];
	struct iovec *iov = iovstack;
	struct iov_iter iter;
	ssize_t ret;

	ret = import_iovec(READ, vec, vlen, ARRAY_SIZE(iovstack), &iov, &iter);
	if (ret >= 0) {
		ret = do_iter_read(file, &iter, pos, flags);
		kfree(iov);
	}

	return ret;
}

static ssize_t vfs_writev(struct file *file, const struct iovec __user *vec,
		   unsigned long vlen, loff_t *pos, rwf_t flags)
{
	struct iovec iovstack[UIO_FASTIOV];
	struct iovec *iov = iovstack;
	struct iov_iter iter;
	ssize_t ret;

	ret = import_iovec(WRITE, vec, vlen, ARRAY_SIZE(iovstack), &iov, &iter);
	if (ret >= 0) {
		file_start_write(file);
		ret = do_iter_write(file, &iter, pos, flags);
		file_end_write(file);
		kfree(iov);
	}
	return ret;
}

static ssize_t do_readv(unsigned long fd, const struct iovec __user *vec,
			unsigned long vlen, rwf_t flags)
{
	struct fd f = fdget_pos(fd);
	ssize_t ret = -EBADF;

	if (f.file) {
		loff_t pos, *ppos = file_ppos(f.file);
		if (ppos) {
			pos = *ppos;
			ppos = &pos;
		}
		ret = vfs_readv(f.file, vec, vlen, ppos, flags);
		if (ret >= 0 && ppos)
			f.file->f_pos = pos;
		fdput_pos(f);
	}

	if (ret > 0)
		add_rchar(current, ret);
	inc_syscr(current);
	return ret;
}

static ssize_t do_writev(unsigned long fd, const struct iovec __user *vec,
			 unsigned long vlen, rwf_t flags)
{
	struct fd f = fdget_pos(fd);
	ssize_t ret = -EBADF;

	if (f.file) {
		loff_t pos, *ppos = file_ppos(f.file);
		if (ppos) {
			pos = *ppos;
			ppos = &pos;
		}
		ret = vfs_writev(f.file, vec, vlen, ppos, flags);
		if (ret >= 0 && ppos)
			f.file->f_pos = pos;
		fdput_pos(f);
	}

	if (ret > 0)
		add_wchar(current, ret);
	inc_syscw(current);
	return ret;
}

static inline loff_t pos_from_hilo(unsigned long high, unsigned long low)
{
#define HALF_LONG_BITS (BITS_PER_LONG / 2)
	return (((loff_t)high << HALF_LONG_BITS) << HALF_LONG_BITS) | low;
}

static ssize_t do_preadv(unsigned long fd, const struct iovec __user *vec,
			 unsigned long vlen, loff_t pos, rwf_t flags)
{
	struct fd f;
	ssize_t ret = -EBADF;

	if (pos < 0)
		return -EINVAL;

	f = fdget(fd);
	if (f.file) {
		ret = -ESPIPE;
		if (f.file->f_mode & FMODE_PREAD)
			ret = vfs_readv(f.file, vec, vlen, &pos, flags);
		fdput(f);
	}

	if (ret > 0)
		add_rchar(current, ret);
	inc_syscr(current);
	return ret;
}

static ssize_t do_pwritev(unsigned long fd, const struct iovec __user *vec,
			  unsigned long vlen, loff_t pos, rwf_t flags)
{
	struct fd f;
	ssize_t ret = -EBADF;

	if (pos < 0)
		return -EINVAL;

	f = fdget(fd);
	if (f.file) {
		ret = -ESPIPE;
		if (f.file->f_mode & FMODE_PWRITE)
			ret = vfs_writev(f.file, vec, vlen, &pos, flags);
		fdput(f);
	}

	if (ret > 0)
		add_wchar(current, ret);
	inc_syscw(current);
	return ret;
}

SYSCALL_DEFINE3(readv, unsigned long, fd, const struct iovec __user *, vec,
		unsigned long, vlen)
{
	return do_readv(fd, vec, vlen, 0);
}

SYSCALL_DEFINE3(writev, unsigned long, fd, const struct iovec __user *, vec,
		unsigned long, vlen)
{
	return do_writev(fd, vec, vlen, 0);
}

SYSCALL_DEFINE5(preadv, unsigned long, fd, const struct iovec __user *, vec,
		unsigned long, vlen, unsigned long, pos_l, unsigned long, pos_h)
{
	loff_t pos = pos_from_hilo(pos_h, pos_l);

	return do_preadv(fd, vec, vlen, pos, 0);
}

SYSCALL_DEFINE6(preadv2, unsigned long, fd, const struct iovec __user *, vec,
		unsigned long, vlen, unsigned long, pos_l, unsigned long, pos_h,
		rwf_t, flags)
{
	loff_t pos = pos_from_hilo(pos_h, pos_l);

	if (pos == -1)
		return do_readv(fd, vec, vlen, flags);

	return do_preadv(fd, vec, vlen, pos, flags);
}

SYSCALL_DEFINE5(pwritev, unsigned long, fd, const struct iovec __user *, vec,
		unsigned long, vlen, unsigned long, pos_l, unsigned long, pos_h)
{
	loff_t pos = pos_from_hilo(pos_h, pos_l);

	return do_pwritev(fd, vec, vlen, pos, 0);
}

SYSCALL_DEFINE6(pwritev2, unsigned long, fd, const struct iovec __user *, vec,
		unsigned long, vlen, unsigned long, pos_l, unsigned long, pos_h,
		rwf_t, flags)
{
	loff_t pos = pos_from_hilo(pos_h, pos_l);

	if (pos == -1)
		return do_writev(fd, vec, vlen, flags);

	return do_pwritev(fd, vec, vlen, pos, flags);
}

/*
 * Various compat syscalls.  Note that they all pretend to take a native
 * iovec - import_iovec will properly treat those as compat_iovecs based on
 * in_compat_syscall().
 */
#ifdef CONFIG_COMPAT
#ifdef __ARCH_WANT_COMPAT_SYS_PREADV64
COMPAT_SYSCALL_DEFINE4(preadv64, unsigned long, fd,
		const struct iovec __user *, vec,
		unsigned long, vlen, loff_t, pos)
{
	return do_preadv(fd, vec, vlen, pos, 0);
}
#endif

COMPAT_SYSCALL_DEFINE5(preadv, compat_ulong_t, fd,
		const struct iovec __user *, vec,
		compat_ulong_t, vlen, u32, pos_low, u32, pos_high)
{
	loff_t pos = ((loff_t)pos_high << 32) | pos_low;

	return do_preadv(fd, vec, vlen, pos, 0);
}

#ifdef __ARCH_WANT_COMPAT_SYS_PREADV64V2
COMPAT_SYSCALL_DEFINE5(preadv64v2, unsigned long, fd,
		const struct iovec __user *, vec,
		unsigned long, vlen, loff_t, pos, rwf_t, flags)
{
	if (pos == -1)
		return do_readv(fd, vec, vlen, flags);
	return do_preadv(fd, vec, vlen, pos, flags);
}
#endif

COMPAT_SYSCALL_DEFINE6(preadv2, compat_ulong_t, fd,
		const struct iovec __user *, vec,
		compat_ulong_t, vlen, u32, pos_low, u32, pos_high,
		rwf_t, flags)
{
	loff_t pos = ((loff_t)pos_high << 32) | pos_low;

	if (pos == -1)
		return do_readv(fd, vec, vlen, flags);
	return do_preadv(fd, vec, vlen, pos, flags);
}

#ifdef __ARCH_WANT_COMPAT_SYS_PWRITEV64
COMPAT_SYSCALL_DEFINE4(pwritev64, unsigned long, fd,
		const struct iovec __user *, vec,
		unsigned long, vlen, loff_t, pos)
{
	return do_pwritev(fd, vec, vlen, pos, 0);
}
#endif

COMPAT_SYSCALL_DEFINE5(pwritev, compat_ulong_t, fd,
		const struct iovec __user *,vec,
		compat_ulong_t, vlen, u32, pos_low, u32, pos_high)
{
	loff_t pos = ((loff_t)pos_high << 32) | pos_low;

	return do_pwritev(fd, vec, vlen, pos, 0);
}

#ifdef __ARCH_WANT_COMPAT_SYS_PWRITEV64V2
COMPAT_SYSCALL_DEFINE5(pwritev64v2, unsigned long, fd,
		const struct iovec __user *, vec,
		unsigned long, vlen, loff_t, pos, rwf_t, flags)
{
	if (pos == -1)
		return do_writev(fd, vec, vlen, flags);
	return do_pwritev(fd, vec, vlen, pos, flags);
}
#endif

COMPAT_SYSCALL_DEFINE6(pwritev2, compat_ulong_t, fd,
		const struct iovec __user *,vec,
		compat_ulong_t, vlen, u32, pos_low, u32, pos_high, rwf_t, flags)
{
	loff_t pos = ((loff_t)pos_high << 32) | pos_low;

	if (pos == -1)
		return do_writev(fd, vec, vlen, flags);
	return do_pwritev(fd, vec, vlen, pos, flags);
}
#endif /* CONFIG_COMPAT */

static ssize_t do_sendfile(int out_fd, int in_fd, loff_t *ppos,
		  	   size_t count, loff_t max)
{
	struct fd in, out;
	struct inode *in_inode, *out_inode;
	struct pipe_inode_info *opipe;
	loff_t pos;
	loff_t out_pos;
	ssize_t retval;
	int fl;

	/*
	 * Get input file, and verify that it is ok..
	 */
	retval = -EBADF;
	in = fdget(in_fd);
	if (!in.file)
		goto out;
	if (!(in.file->f_mode & FMODE_READ))
		goto fput_in;
	retval = -ESPIPE;
	if (!ppos) {
		pos = in.file->f_pos;
	} else {
		pos = *ppos;
		if (!(in.file->f_mode & FMODE_PREAD))
			goto fput_in;
	}
	retval = rw_verify_area(READ, in.file, &pos, count);
	if (retval < 0)
		goto fput_in;
	if (count > MAX_RW_COUNT)
		count =  MAX_RW_COUNT;

	/*
	 * Get output file, and verify that it is ok..
	 */
	retval = -EBADF;
	out = fdget(out_fd);
	if (!out.file)
		goto fput_in;
	if (!(out.file->f_mode & FMODE_WRITE))
		goto fput_out;
	in_inode = file_inode(in.file);
	out_inode = file_inode(out.file);
	out_pos = out.file->f_pos;

	if (!max)
		max = min(in_inode->i_sb->s_maxbytes, out_inode->i_sb->s_maxbytes);

	if (unlikely(pos + count > max)) {
		retval = -EOVERFLOW;
		if (pos >= max)
			goto fput_out;
		count = max - pos;
	}

	fl = 0;
#if 0
	/*
	 * We need to debate whether we can enable this or not. The
	 * man page documents EAGAIN return for the output at least,
	 * and the application is arguably buggy if it doesn't expect
	 * EAGAIN on a non-blocking file descriptor.
	 */
	if (in.file->f_flags & O_NONBLOCK)
		fl = SPLICE_F_NONBLOCK;
#endif
	opipe = get_pipe_info(out.file, true);
	if (!opipe) {
		retval = rw_verify_area(WRITE, out.file, &out_pos, count);
		if (retval < 0)
			goto fput_out;
		file_start_write(out.file);
		retval = do_splice_direct(in.file, &pos, out.file, &out_pos,
					  count, fl);
		file_end_write(out.file);
	} else {
		retval = splice_file_to_pipe(in.file, opipe, &pos, count, fl);
	}

	if (retval > 0) {
		add_rchar(current, retval);
		add_wchar(current, retval);
		fsnotify_access(in.file);
		fsnotify_modify(out.file);
		out.file->f_pos = out_pos;
		if (ppos)
			*ppos = pos;
		else
			in.file->f_pos = pos;
	}

	inc_syscr(current);
	inc_syscw(current);
	if (pos > max)
		retval = -EOVERFLOW;

fput_out:
	fdput(out);
fput_in:
	fdput(in);
out:
	return retval;
}

SYSCALL_DEFINE4(sendfile, int, out_fd, int, in_fd, off_t __user *, offset, size_t, count)
{
	loff_t pos;
	off_t off;
	ssize_t ret;

	if (offset) {
		if (unlikely(get_user(off, offset)))
			return -EFAULT;
		pos = off;
		ret = do_sendfile(out_fd, in_fd, &pos, count, MAX_NON_LFS);
		if (unlikely(put_user(pos, offset)))
			return -EFAULT;
		return ret;
	}

	return do_sendfile(out_fd, in_fd, NULL, count, 0);
}

SYSCALL_DEFINE4(sendfile64, int, out_fd, int, in_fd, loff_t __user *, offset, size_t, count)
{
	loff_t pos;
	ssize_t ret;

	if (offset) {
		if (unlikely(copy_from_user(&pos, offset, sizeof(loff_t))))
			return -EFAULT;
		ret = do_sendfile(out_fd, in_fd, &pos, count, 0);
		if (unlikely(put_user(pos, offset)))
			return -EFAULT;
		return ret;
	}

	return do_sendfile(out_fd, in_fd, NULL, count, 0);
}

#ifdef CONFIG_COMPAT
COMPAT_SYSCALL_DEFINE4(sendfile, int, out_fd, int, in_fd,
		compat_off_t __user *, offset, compat_size_t, count)
{
	loff_t pos;
	off_t off;
	ssize_t ret;

	if (offset) {
		if (unlikely(get_user(off, offset)))
			return -EFAULT;
		pos = off;
		ret = do_sendfile(out_fd, in_fd, &pos, count, MAX_NON_LFS);
		if (unlikely(put_user(pos, offset)))
			return -EFAULT;
		return ret;
	}

	return do_sendfile(out_fd, in_fd, NULL, count, 0);
}

COMPAT_SYSCALL_DEFINE4(sendfile64, int, out_fd, int, in_fd,
		compat_loff_t __user *, offset, compat_size_t, count)
{
	loff_t pos;
	ssize_t ret;

	if (offset) {
		if (unlikely(copy_from_user(&pos, offset, sizeof(loff_t))))
			return -EFAULT;
		ret = do_sendfile(out_fd, in_fd, &pos, count, 0);
		if (unlikely(put_user(pos, offset)))
			return -EFAULT;
		return ret;
	}

	return do_sendfile(out_fd, in_fd, NULL, count, 0);
}
#endif

/**
 * generic_copy_file_range - copy data between two files
 * @file_in:	file structure to read from
 * @pos_in:	file offset to read from
 * @file_out:	file structure to write data to
 * @pos_out:	file offset to write data to
 * @len:	amount of data to copy
 * @flags:	copy flags
 *
 * This is a generic filesystem helper to copy data from one file to another.
 * It has no constraints on the source or destination file owners - the files
 * can belong to different superblocks and different filesystem types. Short
 * copies are allowed.
 *
 * This should be called from the @file_out filesystem, as per the
 * ->copy_file_range() method.
 *
 * Returns the number of bytes copied or a negative error indicating the
 * failure.
 */

ssize_t generic_copy_file_range(struct file *file_in, loff_t pos_in,
				struct file *file_out, loff_t pos_out,
				size_t len, unsigned int flags)
{
	return do_splice_direct(file_in, &pos_in, file_out, &pos_out,
				len > MAX_RW_COUNT ? MAX_RW_COUNT : len, 0);
}
EXPORT_SYMBOL(generic_copy_file_range);

static ssize_t do_copy_file_range(struct file *file_in, loff_t pos_in,
				  struct file *file_out, loff_t pos_out,
				  size_t len, unsigned int flags)
{
	/*
	 * Although we now allow filesystems to handle cross sb copy, passing
	 * a file of the wrong filesystem type to filesystem driver can result
	 * in an attempt to dereference the wrong type of ->private_data, so
	 * avoid doing that until we really have a good reason.  NFS defines
	 * several different file_system_type structures, but they all end up
	 * using the same ->copy_file_range() function pointer.
	 */
	if (file_out->f_op->copy_file_range &&
	    file_out->f_op->copy_file_range == file_in->f_op->copy_file_range)
		return file_out->f_op->copy_file_range(file_in, pos_in,
						       file_out, pos_out,
						       len, flags);

	return generic_copy_file_range(file_in, pos_in, file_out, pos_out, len,
				       flags);
}

/*
 * Performs necessary checks before doing a file copy
 *
 * Can adjust amount of bytes to copy via @req_count argument.
 * Returns appropriate error code that caller should return or
 * zero in case the copy should be allowed.
 */
static int generic_copy_file_checks(struct file *file_in, loff_t pos_in,
				    struct file *file_out, loff_t pos_out,
				    size_t *req_count, unsigned int flags)
{
	struct inode *inode_in = file_inode(file_in);
	struct inode *inode_out = file_inode(file_out);
	uint64_t count = *req_count;
	loff_t size_in;
	int ret;

	ret = generic_file_rw_checks(file_in, file_out);
	if (ret)
		return ret;

	/* Don't touch certain kinds of inodes */
	if (IS_IMMUTABLE(inode_out))
		return -EPERM;

	if (IS_SWAPFILE(inode_in) || IS_SWAPFILE(inode_out))
		return -ETXTBSY;

	/* Ensure offsets don't wrap. */
	if (pos_in + count < pos_in || pos_out + count < pos_out)
		return -EOVERFLOW;

	/* Shorten the copy to EOF */
	size_in = i_size_read(inode_in);
	if (pos_in >= size_in)
		count = 0;
	else
		count = min(count, size_in - (uint64_t)pos_in);

	ret = generic_write_check_limits(file_out, pos_out, &count);
	if (ret)
		return ret;

	/* Don't allow overlapped copying within the same file. */
	if (inode_in == inode_out &&
	    pos_out + count > pos_in &&
	    pos_out < pos_in + count)
		return -EINVAL;

	*req_count = count;
	return 0;
}

/*
 * copy_file_range() differs from regular file read and write in that it
 * specifically allows return partial success.  When it does so is up to
 * the copy_file_range method.
 */
ssize_t vfs_copy_file_range(struct file *file_in, loff_t pos_in,
			    struct file *file_out, loff_t pos_out,
			    size_t len, unsigned int flags)
{
	ssize_t ret;

	if (flags != 0)
		return -EINVAL;

	ret = generic_copy_file_checks(file_in, pos_in, file_out, pos_out, &len,
				       flags);
	if (unlikely(ret))
		return ret;

	ret = rw_verify_area(READ, file_in, &pos_in, len);
	if (unlikely(ret))
		return ret;

	ret = rw_verify_area(WRITE, file_out, &pos_out, len);
	if (unlikely(ret))
		return ret;

	if (len == 0)
		return 0;

	file_start_write(file_out);

	/*
	 * Try cloning first, this is supported by more file systems, and
	 * more efficient if both clone and copy are supported (e.g. NFS).
	 */
	if (file_in->f_op->remap_file_range &&
	    file_inode(file_in)->i_sb == file_inode(file_out)->i_sb) {
		loff_t cloned;

		cloned = file_in->f_op->remap_file_range(file_in, pos_in,
				file_out, pos_out,
				min_t(loff_t, MAX_RW_COUNT, len),
				REMAP_FILE_CAN_SHORTEN);
		if (cloned > 0) {
			ret = cloned;
			goto done;
		}
	}

	ret = do_copy_file_range(file_in, pos_in, file_out, pos_out, len,
				flags);
	WARN_ON_ONCE(ret == -EOPNOTSUPP);
done:
	if (ret > 0) {
		fsnotify_access(file_in);
		add_rchar(current, ret);
		fsnotify_modify(file_out);
		add_wchar(current, ret);
	}

	inc_syscr(current);
	inc_syscw(current);

	file_end_write(file_out);

	return ret;
}
EXPORT_SYMBOL(vfs_copy_file_range);

SYSCALL_DEFINE6(copy_file_range, int, fd_in, loff_t __user *, off_in,
		int, fd_out, loff_t __user *, off_out,
		size_t, len, unsigned int, flags)
{
	loff_t pos_in;
	loff_t pos_out;
	struct fd f_in;
	struct fd f_out;
	ssize_t ret = -EBADF;

	f_in = fdget(fd_in);
	if (!f_in.file)
		goto out2;

	f_out = fdget(fd_out);
	if (!f_out.file)
		goto out1;

	ret = -EFAULT;
	if (off_in) {
		if (copy_from_user(&pos_in, off_in, sizeof(loff_t)))
			goto out;
	} else {
		pos_in = f_in.file->f_pos;
	}

	if (off_out) {
		if (copy_from_user(&pos_out, off_out, sizeof(loff_t)))
			goto out;
	} else {
		pos_out = f_out.file->f_pos;
	}

	ret = vfs_copy_file_range(f_in.file, pos_in, f_out.file, pos_out, len,
				  flags);
	if (ret > 0) {
		pos_in += ret;
		pos_out += ret;

		if (off_in) {
			if (copy_to_user(off_in, &pos_in, sizeof(loff_t)))
				ret = -EFAULT;
		} else {
			f_in.file->f_pos = pos_in;
		}

		if (off_out) {
			if (copy_to_user(off_out, &pos_out, sizeof(loff_t)))
				ret = -EFAULT;
		} else {
			f_out.file->f_pos = pos_out;
		}
	}

out:
	fdput(f_out);
out1:
	fdput(f_in);
out2:
	return ret;
}

/*
<<<<<<< HEAD
 * Ensure that we don't remap a partial EOF block in the middle of something
 * else.  Assume that the offsets have already been checked for block
 * alignment.
 *
 * For clone we only link a partial EOF block above or at the destination file's
 * EOF.  For deduplication we accept a partial EOF block only if it ends at the
 * destination file's EOF (can not link it into the middle of a file).
 *
 * Shorten the request if possible.
=======
 * Don't operate on ranges the page cache doesn't support, and don't exceed the
 * LFS limits.  If pos is under the limit it becomes a short access.  If it
 * exceeds the limit we return -EFBIG.
>>>>>>> 7d2a07b7
 */
int generic_write_check_limits(struct file *file, loff_t pos, loff_t *count)
{
<<<<<<< HEAD
	u64 blkmask = i_blocksize(inode_in) - 1;
	loff_t new_len = *len;

	if ((*len & blkmask) == 0)
		return 0;

	if (pos_out + *len < i_size_read(inode_out))
		new_len &= ~blkmask;

	if (new_len == *len)
		return 0;

	if (remap_flags & REMAP_FILE_CAN_SHORTEN) {
		*len = new_len;
		return 0;
	}

	return (remap_flags & REMAP_FILE_DEDUP) ? -EBADE : -EINVAL;
}

/* Read a page's worth of file data into the page cache. */
static struct page *vfs_dedupe_get_page(struct inode *inode, loff_t offset)
{
	struct page *page;

	page = read_mapping_page(inode->i_mapping, offset >> PAGE_SHIFT, NULL);
	if (IS_ERR(page))
		return page;
	if (!PageUptodate(page)) {
		put_page(page);
		return ERR_PTR(-EIO);
	}
	return page;
}

/*
 * Lock two pages, ensuring that we lock in offset order if the pages are from
 * the same file.
 */
static void vfs_lock_two_pages(struct page *page1, struct page *page2)
{
	/* Always lock in order of increasing index. */
	if (page1->index > page2->index)
		swap(page1, page2);

	lock_page(page1);
	if (page1 != page2)
		lock_page(page2);
}

/* Unlock two pages, being careful not to unlock the same page twice. */
static void vfs_unlock_two_pages(struct page *page1, struct page *page2)
{
	unlock_page(page1);
	if (page1 != page2)
		unlock_page(page2);
}

/*
 * Compare extents of two files to see if they are the same.
 * Caller must have locked both inodes to prevent write races.
 */
static int vfs_dedupe_file_range_compare(struct inode *src, loff_t srcoff,
					 struct inode *dest, loff_t destoff,
					 loff_t len, bool *is_same)
{
	loff_t src_poff;
	loff_t dest_poff;
	void *src_addr;
	void *dest_addr;
	struct page *src_page;
	struct page *dest_page;
	loff_t cmp_len;
	bool same;
	int error;

	error = -EINVAL;
	same = true;
	while (len) {
		src_poff = srcoff & (PAGE_SIZE - 1);
		dest_poff = destoff & (PAGE_SIZE - 1);
		cmp_len = min(PAGE_SIZE - src_poff,
			      PAGE_SIZE - dest_poff);
		cmp_len = min(cmp_len, len);
		if (cmp_len <= 0)
			goto out_error;

		src_page = vfs_dedupe_get_page(src, srcoff);
		if (IS_ERR(src_page)) {
			error = PTR_ERR(src_page);
			goto out_error;
		}
		dest_page = vfs_dedupe_get_page(dest, destoff);
		if (IS_ERR(dest_page)) {
			error = PTR_ERR(dest_page);
			put_page(src_page);
			goto out_error;
		}

		vfs_lock_two_pages(src_page, dest_page);
=======
	struct inode *inode = file->f_mapping->host;
	loff_t max_size = inode->i_sb->s_maxbytes;
	loff_t limit = rlimit(RLIMIT_FSIZE);
>>>>>>> 7d2a07b7

	if (limit != RLIM_INFINITY) {
		if (pos >= limit) {
			send_sig(SIGXFSZ, current, 0);
			return -EFBIG;
		}
		*count = min(*count, limit - pos);
	}

	if (!(file->f_flags & O_LARGEFILE))
		max_size = MAX_NON_LFS;

	if (unlikely(pos >= max_size))
		return -EFBIG;

	*count = min(*count, max_size - pos);

	return 0;
}

/*
 * Performs necessary checks before doing a write
 *
 * Can adjust writing position or amount of bytes to write.
 * Returns appropriate error code that caller should return or
 * zero in case that write should be allowed.
 */
ssize_t generic_write_checks(struct kiocb *iocb, struct iov_iter *from)
{
	struct file *file = iocb->ki_filp;
	struct inode *inode = file->f_mapping->host;
	loff_t count;
	int ret;

	if (IS_SWAPFILE(inode))
		return -ETXTBSY;

	if (!iov_iter_count(from))
		return 0;

	/* FIXME: this is for backwards compatibility with 2.4 */
	if (iocb->ki_flags & IOCB_APPEND)
		iocb->ki_pos = i_size_read(inode);

	if ((iocb->ki_flags & IOCB_NOWAIT) && !(iocb->ki_flags & IOCB_DIRECT))
		return -EINVAL;

	count = iov_iter_count(from);
	ret = generic_write_check_limits(file, iocb->ki_pos, &count);
	if (ret)
		return ret;

	iov_iter_truncate(from, count);
	return iov_iter_count(from);
}
EXPORT_SYMBOL(generic_write_checks);

/*
 * Performs common checks before doing a file copy/clone
 * from @file_in to @file_out.
 */
int generic_file_rw_checks(struct file *file_in, struct file *file_out)
{
	struct inode *inode_in = file_inode(file_in);
	struct inode *inode_out = file_inode(file_out);

	/* Don't copy dirs, pipes, sockets... */
	if (S_ISDIR(inode_in->i_mode) || S_ISDIR(inode_out->i_mode))
		return -EISDIR;
	if (!S_ISREG(inode_in->i_mode) || !S_ISREG(inode_out->i_mode))
		return -EINVAL;

	if (!(file_in->f_mode & FMODE_READ) ||
	    !(file_out->f_mode & FMODE_WRITE) ||
	    (file_out->f_flags & O_APPEND))
		return -EBADF;

	return 0;
}<|MERGE_RESOLUTION|>--- conflicted
+++ resolved
@@ -1603,130 +1603,15 @@
 }
 
 /*
-<<<<<<< HEAD
- * Ensure that we don't remap a partial EOF block in the middle of something
- * else.  Assume that the offsets have already been checked for block
- * alignment.
- *
- * For clone we only link a partial EOF block above or at the destination file's
- * EOF.  For deduplication we accept a partial EOF block only if it ends at the
- * destination file's EOF (can not link it into the middle of a file).
- *
- * Shorten the request if possible.
-=======
  * Don't operate on ranges the page cache doesn't support, and don't exceed the
  * LFS limits.  If pos is under the limit it becomes a short access.  If it
  * exceeds the limit we return -EFBIG.
->>>>>>> 7d2a07b7
  */
 int generic_write_check_limits(struct file *file, loff_t pos, loff_t *count)
 {
-<<<<<<< HEAD
-	u64 blkmask = i_blocksize(inode_in) - 1;
-	loff_t new_len = *len;
-
-	if ((*len & blkmask) == 0)
-		return 0;
-
-	if (pos_out + *len < i_size_read(inode_out))
-		new_len &= ~blkmask;
-
-	if (new_len == *len)
-		return 0;
-
-	if (remap_flags & REMAP_FILE_CAN_SHORTEN) {
-		*len = new_len;
-		return 0;
-	}
-
-	return (remap_flags & REMAP_FILE_DEDUP) ? -EBADE : -EINVAL;
-}
-
-/* Read a page's worth of file data into the page cache. */
-static struct page *vfs_dedupe_get_page(struct inode *inode, loff_t offset)
-{
-	struct page *page;
-
-	page = read_mapping_page(inode->i_mapping, offset >> PAGE_SHIFT, NULL);
-	if (IS_ERR(page))
-		return page;
-	if (!PageUptodate(page)) {
-		put_page(page);
-		return ERR_PTR(-EIO);
-	}
-	return page;
-}
-
-/*
- * Lock two pages, ensuring that we lock in offset order if the pages are from
- * the same file.
- */
-static void vfs_lock_two_pages(struct page *page1, struct page *page2)
-{
-	/* Always lock in order of increasing index. */
-	if (page1->index > page2->index)
-		swap(page1, page2);
-
-	lock_page(page1);
-	if (page1 != page2)
-		lock_page(page2);
-}
-
-/* Unlock two pages, being careful not to unlock the same page twice. */
-static void vfs_unlock_two_pages(struct page *page1, struct page *page2)
-{
-	unlock_page(page1);
-	if (page1 != page2)
-		unlock_page(page2);
-}
-
-/*
- * Compare extents of two files to see if they are the same.
- * Caller must have locked both inodes to prevent write races.
- */
-static int vfs_dedupe_file_range_compare(struct inode *src, loff_t srcoff,
-					 struct inode *dest, loff_t destoff,
-					 loff_t len, bool *is_same)
-{
-	loff_t src_poff;
-	loff_t dest_poff;
-	void *src_addr;
-	void *dest_addr;
-	struct page *src_page;
-	struct page *dest_page;
-	loff_t cmp_len;
-	bool same;
-	int error;
-
-	error = -EINVAL;
-	same = true;
-	while (len) {
-		src_poff = srcoff & (PAGE_SIZE - 1);
-		dest_poff = destoff & (PAGE_SIZE - 1);
-		cmp_len = min(PAGE_SIZE - src_poff,
-			      PAGE_SIZE - dest_poff);
-		cmp_len = min(cmp_len, len);
-		if (cmp_len <= 0)
-			goto out_error;
-
-		src_page = vfs_dedupe_get_page(src, srcoff);
-		if (IS_ERR(src_page)) {
-			error = PTR_ERR(src_page);
-			goto out_error;
-		}
-		dest_page = vfs_dedupe_get_page(dest, destoff);
-		if (IS_ERR(dest_page)) {
-			error = PTR_ERR(dest_page);
-			put_page(src_page);
-			goto out_error;
-		}
-
-		vfs_lock_two_pages(src_page, dest_page);
-=======
 	struct inode *inode = file->f_mapping->host;
 	loff_t max_size = inode->i_sb->s_maxbytes;
 	loff_t limit = rlimit(RLIMIT_FSIZE);
->>>>>>> 7d2a07b7
 
 	if (limit != RLIM_INFINITY) {
 		if (pos >= limit) {
@@ -1761,9 +1646,6 @@
 	loff_t count;
 	int ret;
 
-	if (IS_SWAPFILE(inode))
-		return -ETXTBSY;
-
 	if (!iov_iter_count(from))
 		return 0;
 
