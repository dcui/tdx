// SPDX-License-Identifier: GPL-2.0
/*
 *  linux/fs/ioctl.c
 *
 *  Copyright (C) 1991, 1992  Linus Torvalds
 */

#include <linux/syscalls.h>
#include <linux/mm.h>
#include <linux/capability.h>
#include <linux/compat.h>
#include <linux/file.h>
#include <linux/fs.h>
#include <linux/security.h>
#include <linux/export.h>
#include <linux/uaccess.h>
#include <linux/writeback.h>
#include <linux/buffer_head.h>
#include <linux/falloc.h>
#include <linux/sched/signal.h>
#include <linux/fiemap.h>
#include <linux/mount.h>
#include <linux/fscrypt.h>
#include <linux/fileattr.h>

#include "internal.h"

#include <asm/ioctls.h>

/* So that the fiemap access checks can't overflow on 32 bit machines. */
#define FIEMAP_MAX_EXTENTS	(UINT_MAX / sizeof(struct fiemap_extent))

/**
 * vfs_ioctl - call filesystem specific ioctl methods
 * @filp:	open file to invoke ioctl method on
 * @cmd:	ioctl command to execute
 * @arg:	command-specific argument for ioctl
 *
 * Invokes filesystem specific ->unlocked_ioctl, if one exists; otherwise
 * returns -ENOTTY.
 *
 * Returns 0 on success, -errno on error.
 */
long vfs_ioctl(struct file *filp, unsigned int cmd, unsigned long arg)
{
	int error = -ENOTTY;

	if (!filp->f_op->unlocked_ioctl)
		goto out;

	error = filp->f_op->unlocked_ioctl(filp, cmd, arg);
	if (error == -ENOIOCTLCMD)
		error = -ENOTTY;
 out:
	return error;
}
EXPORT_SYMBOL(vfs_ioctl);

static int ioctl_fibmap(struct file *filp, int __user *p)
{
	struct inode *inode = file_inode(filp);
	struct super_block *sb = inode->i_sb;
	int error, ur_block;
	sector_t block;

	if (!capable(CAP_SYS_RAWIO))
		return -EPERM;

	error = get_user(ur_block, p);
	if (error)
		return error;

	if (ur_block < 0)
		return -EINVAL;

	block = ur_block;
	error = bmap(inode, &block);

	if (block > INT_MAX) {
		error = -ERANGE;
		pr_warn_ratelimited("[%s/%d] FS: %s File: %pD4 would truncate fibmap result\n",
				    current->comm, task_pid_nr(current),
				    sb->s_id, filp);
	}

	if (error)
		ur_block = 0;
	else
		ur_block = block;

	if (put_user(ur_block, p))
		error = -EFAULT;

	return error;
}

/**
 * fiemap_fill_next_extent - Fiemap helper function
 * @fieinfo:	Fiemap context passed into ->fiemap
 * @logical:	Extent logical start offset, in bytes
 * @phys:	Extent physical start offset, in bytes
 * @len:	Extent length, in bytes
 * @flags:	FIEMAP_EXTENT flags that describe this extent
 *
 * Called from file system ->fiemap callback. Will populate extent
 * info as passed in via arguments and copy to user memory. On
 * success, extent count on fieinfo is incremented.
 *
 * Returns 0 on success, -errno on error, 1 if this was the last
 * extent that will fit in user array.
 */
#define SET_UNKNOWN_FLAGS	(FIEMAP_EXTENT_DELALLOC)
#define SET_NO_UNMOUNTED_IO_FLAGS	(FIEMAP_EXTENT_DATA_ENCRYPTED)
#define SET_NOT_ALIGNED_FLAGS	(FIEMAP_EXTENT_DATA_TAIL|FIEMAP_EXTENT_DATA_INLINE)
int fiemap_fill_next_extent(struct fiemap_extent_info *fieinfo, u64 logical,
			    u64 phys, u64 len, u32 flags)
{
	struct fiemap_extent extent;
	struct fiemap_extent __user *dest = fieinfo->fi_extents_start;

	/* only count the extents */
	if (fieinfo->fi_extents_max == 0) {
		fieinfo->fi_extents_mapped++;
		return (flags & FIEMAP_EXTENT_LAST) ? 1 : 0;
	}

	if (fieinfo->fi_extents_mapped >= fieinfo->fi_extents_max)
		return 1;

	if (flags & SET_UNKNOWN_FLAGS)
		flags |= FIEMAP_EXTENT_UNKNOWN;
	if (flags & SET_NO_UNMOUNTED_IO_FLAGS)
		flags |= FIEMAP_EXTENT_ENCODED;
	if (flags & SET_NOT_ALIGNED_FLAGS)
		flags |= FIEMAP_EXTENT_NOT_ALIGNED;

	memset(&extent, 0, sizeof(extent));
	extent.fe_logical = logical;
	extent.fe_physical = phys;
	extent.fe_length = len;
	extent.fe_flags = flags;

	dest += fieinfo->fi_extents_mapped;
	if (copy_to_user(dest, &extent, sizeof(extent)))
		return -EFAULT;

	fieinfo->fi_extents_mapped++;
	if (fieinfo->fi_extents_mapped == fieinfo->fi_extents_max)
		return 1;
	return (flags & FIEMAP_EXTENT_LAST) ? 1 : 0;
}
EXPORT_SYMBOL(fiemap_fill_next_extent);

/**
 * fiemap_prep - check validity of requested flags for fiemap
 * @inode:	Inode to operate on
 * @fieinfo:	Fiemap context passed into ->fiemap
 * @start:	Start of the mapped range
 * @len:	Length of the mapped range, can be truncated by this function.
 * @supported_flags:	Set of fiemap flags that the file system understands
 *
 * This function must be called from each ->fiemap instance to validate the
 * fiemap request against the file system parameters.
 *
 * Returns 0 on success, or a negative error on failure.
 */
int fiemap_prep(struct inode *inode, struct fiemap_extent_info *fieinfo,
		u64 start, u64 *len, u32 supported_flags)
{
	u64 maxbytes = inode->i_sb->s_maxbytes;
	u32 incompat_flags;
	int ret = 0;

	if (*len == 0)
		return -EINVAL;
	if (start > maxbytes)
		return -EFBIG;

	/*
	 * Shrink request scope to what the fs can actually handle.
	 */
	if (*len > maxbytes || (maxbytes - *len) < start)
		*len = maxbytes - start;

	supported_flags |= FIEMAP_FLAG_SYNC;
	supported_flags &= FIEMAP_FLAGS_COMPAT;
	incompat_flags = fieinfo->fi_flags & ~supported_flags;
	if (incompat_flags) {
		fieinfo->fi_flags = incompat_flags;
		return -EBADR;
	}

	if (fieinfo->fi_flags & FIEMAP_FLAG_SYNC)
		ret = filemap_write_and_wait(inode->i_mapping);
	return ret;
}
EXPORT_SYMBOL(fiemap_prep);

static int ioctl_fiemap(struct file *filp, struct fiemap __user *ufiemap)
{
	struct fiemap fiemap;
	struct fiemap_extent_info fieinfo = { 0, };
	struct inode *inode = file_inode(filp);
	int error;

	if (!inode->i_op->fiemap)
		return -EOPNOTSUPP;

	if (copy_from_user(&fiemap, ufiemap, sizeof(fiemap)))
		return -EFAULT;

	if (fiemap.fm_extent_count > FIEMAP_MAX_EXTENTS)
		return -EINVAL;

	fieinfo.fi_flags = fiemap.fm_flags;
	fieinfo.fi_extents_max = fiemap.fm_extent_count;
	fieinfo.fi_extents_start = ufiemap->fm_extents;

	error = inode->i_op->fiemap(inode, &fieinfo, fiemap.fm_start,
			fiemap.fm_length);

	fiemap.fm_flags = fieinfo.fi_flags;
	fiemap.fm_mapped_extents = fieinfo.fi_extents_mapped;
	if (copy_to_user(ufiemap, &fiemap, sizeof(fiemap)))
		error = -EFAULT;

	return error;
}

static long ioctl_file_clone(struct file *dst_file, unsigned long srcfd,
			     u64 off, u64 olen, u64 destoff)
{
	struct fd src_file = fdget(srcfd);
	loff_t cloned;
	int ret;

	if (!src_file.file)
		return -EBADF;
	ret = -EXDEV;
	if (src_file.file->f_path.mnt != dst_file->f_path.mnt)
		goto fdput;
	cloned = vfs_clone_file_range(src_file.file, off, dst_file, destoff,
				      olen, 0);
	if (cloned < 0)
		ret = cloned;
	else if (olen && cloned != olen)
		ret = -EINVAL;
	else
		ret = 0;
fdput:
	fdput(src_file);
	return ret;
}

static long ioctl_file_clone_range(struct file *file,
				   struct file_clone_range __user *argp)
{
	struct file_clone_range args;

	if (copy_from_user(&args, argp, sizeof(args)))
		return -EFAULT;
	return ioctl_file_clone(file, args.src_fd, args.src_offset,
				args.src_length, args.dest_offset);
}

#ifdef CONFIG_BLOCK

static inline sector_t logical_to_blk(struct inode *inode, loff_t offset)
{
	return (offset >> inode->i_blkbits);
}

static inline loff_t blk_to_logical(struct inode *inode, sector_t blk)
{
	return (blk << inode->i_blkbits);
}

/**
 * __generic_block_fiemap - FIEMAP for block based inodes (no locking)
 * @inode: the inode to map
 * @fieinfo: the fiemap info struct that will be passed back to userspace
 * @start: where to start mapping in the inode
 * @len: how much space to map
 * @get_block: the fs's get_block function
 *
 * This does FIEMAP for block based inodes.  Basically it will just loop
 * through get_block until we hit the number of extents we want to map, or we
 * go past the end of the file and hit a hole.
 *
 * If it is possible to have data blocks beyond a hole past @inode->i_size, then
 * please do not use this function, it will stop at the first unmapped block
 * beyond i_size.
 *
 * If you use this function directly, you need to do your own locking. Use
 * generic_block_fiemap if you want the locking done for you.
 */
static int __generic_block_fiemap(struct inode *inode,
			   struct fiemap_extent_info *fieinfo, loff_t start,
			   loff_t len, get_block_t *get_block)
{
	struct buffer_head map_bh;
	sector_t start_blk, last_blk;
	loff_t isize = i_size_read(inode);
	u64 logical = 0, phys = 0, size = 0;
	u32 flags = FIEMAP_EXTENT_MERGED;
	bool past_eof = false, whole_file = false;
	int ret = 0;

	ret = fiemap_prep(inode, fieinfo, start, &len, FIEMAP_FLAG_SYNC);
	if (ret)
		return ret;

	/*
	 * Either the i_mutex or other appropriate locking needs to be held
	 * since we expect isize to not change at all through the duration of
	 * this call.
	 */
	if (len >= isize) {
		whole_file = true;
		len = isize;
	}

	/*
	 * Some filesystems can't deal with being asked to map less than
	 * blocksize, so make sure our len is at least block length.
	 */
	if (logical_to_blk(inode, len) == 0)
		len = blk_to_logical(inode, 1);

	start_blk = logical_to_blk(inode, start);
	last_blk = logical_to_blk(inode, start + len - 1);

	do {
		/*
		 * we set b_size to the total size we want so it will map as
		 * many contiguous blocks as possible at once
		 */
		memset(&map_bh, 0, sizeof(struct buffer_head));
		map_bh.b_size = len;

		ret = get_block(inode, start_blk, &map_bh, 0);
		if (ret)
			break;

		/* HOLE */
		if (!buffer_mapped(&map_bh)) {
			start_blk++;

			/*
			 * We want to handle the case where there is an
			 * allocated block at the front of the file, and then
			 * nothing but holes up to the end of the file properly,
			 * to make sure that extent at the front gets properly
			 * marked with FIEMAP_EXTENT_LAST
			 */
			if (!past_eof &&
			    blk_to_logical(inode, start_blk) >= isize)
				past_eof = 1;

			/*
			 * First hole after going past the EOF, this is our
			 * last extent
			 */
			if (past_eof && size) {
				flags = FIEMAP_EXTENT_MERGED|FIEMAP_EXTENT_LAST;
				ret = fiemap_fill_next_extent(fieinfo, logical,
							      phys, size,
							      flags);
			} else if (size) {
				ret = fiemap_fill_next_extent(fieinfo, logical,
							      phys, size, flags);
				size = 0;
			}

			/* if we have holes up to/past EOF then we're done */
			if (start_blk > last_blk || past_eof || ret)
				break;
		} else {
			/*
			 * We have gone over the length of what we wanted to
			 * map, and it wasn't the entire file, so add the extent
			 * we got last time and exit.
			 *
			 * This is for the case where say we want to map all the
			 * way up to the second to the last block in a file, but
			 * the last block is a hole, making the second to last
			 * block FIEMAP_EXTENT_LAST.  In this case we want to
			 * see if there is a hole after the second to last block
			 * so we can mark it properly.  If we found data after
			 * we exceeded the length we were requesting, then we
			 * are good to go, just add the extent to the fieinfo
			 * and break
			 */
			if (start_blk > last_blk && !whole_file) {
				ret = fiemap_fill_next_extent(fieinfo, logical,
							      phys, size,
							      flags);
				break;
			}

			/*
			 * if size != 0 then we know we already have an extent
			 * to add, so add it.
			 */
			if (size) {
				ret = fiemap_fill_next_extent(fieinfo, logical,
							      phys, size,
							      flags);
				if (ret)
					break;
			}

			logical = blk_to_logical(inode, start_blk);
			phys = blk_to_logical(inode, map_bh.b_blocknr);
			size = map_bh.b_size;
			flags = FIEMAP_EXTENT_MERGED;

			start_blk += logical_to_blk(inode, size);

			/*
			 * If we are past the EOF, then we need to make sure as
			 * soon as we find a hole that the last extent we found
			 * is marked with FIEMAP_EXTENT_LAST
			 */
			if (!past_eof && logical + size >= isize)
				past_eof = true;
		}
		cond_resched();
		if (fatal_signal_pending(current)) {
			ret = -EINTR;
			break;
		}

	} while (1);

	/* If ret is 1 then we just hit the end of the extent array */
	if (ret == 1)
		ret = 0;

	return ret;
}

/**
 * generic_block_fiemap - FIEMAP for block based inodes
 * @inode: The inode to map
 * @fieinfo: The mapping information
 * @start: The initial block to map
 * @len: The length of the extect to attempt to map
 * @get_block: The block mapping function for the fs
 *
 * Calls __generic_block_fiemap to map the inode, after taking
 * the inode's mutex lock.
 */

int generic_block_fiemap(struct inode *inode,
			 struct fiemap_extent_info *fieinfo, u64 start,
			 u64 len, get_block_t *get_block)
{
	int ret;
	inode_lock(inode);
	ret = __generic_block_fiemap(inode, fieinfo, start, len, get_block);
	inode_unlock(inode);
	return ret;
}
EXPORT_SYMBOL(generic_block_fiemap);

#endif  /*  CONFIG_BLOCK  */

/*
 * This provides compatibility with legacy XFS pre-allocation ioctls
 * which predate the fallocate syscall.
 *
 * Only the l_start, l_len and l_whence fields of the 'struct space_resv'
 * are used here, rest are ignored.
 */
static int ioctl_preallocate(struct file *filp, int mode, void __user *argp)
{
	struct inode *inode = file_inode(filp);
	struct space_resv sr;

	if (copy_from_user(&sr, argp, sizeof(sr)))
		return -EFAULT;

	switch (sr.l_whence) {
	case SEEK_SET:
		break;
	case SEEK_CUR:
		sr.l_start += filp->f_pos;
		break;
	case SEEK_END:
		sr.l_start += i_size_read(inode);
		break;
	default:
		return -EINVAL;
	}

	return vfs_fallocate(filp, mode | FALLOC_FL_KEEP_SIZE, sr.l_start,
			sr.l_len);
}

/* on ia32 l_start is on a 32-bit boundary */
#if defined CONFIG_COMPAT && defined(CONFIG_X86_64)
/* just account for different alignment */
static int compat_ioctl_preallocate(struct file *file, int mode,
				    struct space_resv_32 __user *argp)
{
	struct inode *inode = file_inode(file);
	struct space_resv_32 sr;

	if (copy_from_user(&sr, argp, sizeof(sr)))
		return -EFAULT;

	switch (sr.l_whence) {
	case SEEK_SET:
		break;
	case SEEK_CUR:
		sr.l_start += file->f_pos;
		break;
	case SEEK_END:
		sr.l_start += i_size_read(inode);
		break;
	default:
		return -EINVAL;
	}

<<<<<<< HEAD
	return vfs_fallocate(file, FALLOC_FL_KEEP_SIZE, sr.l_start, sr.l_len);
=======
	return vfs_fallocate(file, mode | FALLOC_FL_KEEP_SIZE, sr.l_start, sr.l_len);
>>>>>>> 7d2a07b7
}
#endif

static int file_ioctl(struct file *filp, unsigned int cmd, int __user *p)
{
	switch (cmd) {
	case FIBMAP:
		return ioctl_fibmap(filp, p);
	case FS_IOC_RESVSP:
	case FS_IOC_RESVSP64:
		return ioctl_preallocate(filp, 0, p);
	case FS_IOC_UNRESVSP:
	case FS_IOC_UNRESVSP64:
		return ioctl_preallocate(filp, FALLOC_FL_PUNCH_HOLE, p);
	case FS_IOC_ZERO_RANGE:
		return ioctl_preallocate(filp, FALLOC_FL_ZERO_RANGE, p);
	}

	return -ENOIOCTLCMD;
}

static int ioctl_fionbio(struct file *filp, int __user *argp)
{
	unsigned int flag;
	int on, error;

	error = get_user(on, argp);
	if (error)
		return error;
	flag = O_NONBLOCK;
#ifdef __sparc__
	/* SunOS compatibility item. */
	if (O_NONBLOCK != O_NDELAY)
		flag |= O_NDELAY;
#endif
	spin_lock(&filp->f_lock);
	if (on)
		filp->f_flags |= flag;
	else
		filp->f_flags &= ~flag;
	spin_unlock(&filp->f_lock);
	return error;
}

static int ioctl_fioasync(unsigned int fd, struct file *filp,
			  int __user *argp)
{
	unsigned int flag;
	int on, error;

	error = get_user(on, argp);
	if (error)
		return error;
	flag = on ? FASYNC : 0;

	/* Did FASYNC state change ? */
	if ((flag ^ filp->f_flags) & FASYNC) {
		if (filp->f_op->fasync)
			/* fasync() adjusts filp->f_flags */
			error = filp->f_op->fasync(fd, filp, on);
		else
			error = -ENOTTY;
	}
	return error < 0 ? error : 0;
}

static int ioctl_fsfreeze(struct file *filp)
{
	struct super_block *sb = file_inode(filp)->i_sb;

	if (!ns_capable(sb->s_user_ns, CAP_SYS_ADMIN))
		return -EPERM;

	/* If filesystem doesn't support freeze feature, return. */
	if (sb->s_op->freeze_fs == NULL && sb->s_op->freeze_super == NULL)
		return -EOPNOTSUPP;

	/* Freeze */
	if (sb->s_op->freeze_super)
		return sb->s_op->freeze_super(sb);
	return freeze_super(sb);
}

static int ioctl_fsthaw(struct file *filp)
{
	struct super_block *sb = file_inode(filp)->i_sb;

	if (!ns_capable(sb->s_user_ns, CAP_SYS_ADMIN))
		return -EPERM;

	/* Thaw */
	if (sb->s_op->thaw_super)
		return sb->s_op->thaw_super(sb);
	return thaw_super(sb);
}

static int ioctl_file_dedupe_range(struct file *file,
				   struct file_dedupe_range __user *argp)
{
	struct file_dedupe_range *same = NULL;
	int ret;
	unsigned long size;
	u16 count;

	if (get_user(count, &argp->dest_count)) {
		ret = -EFAULT;
		goto out;
	}

	size = offsetof(struct file_dedupe_range __user, info[count]);
	if (size > PAGE_SIZE) {
		ret = -ENOMEM;
		goto out;
	}

	same = memdup_user(argp, size);
	if (IS_ERR(same)) {
		ret = PTR_ERR(same);
		same = NULL;
		goto out;
	}

	same->dest_count = count;
	ret = vfs_dedupe_file_range(file, same);
	if (ret)
		goto out;

	ret = copy_to_user(argp, same, size);
	if (ret)
		ret = -EFAULT;

out:
	kfree(same);
	return ret;
}

/**
 * fileattr_fill_xflags - initialize fileattr with xflags
 * @fa:		fileattr pointer
 * @xflags:	FS_XFLAG_* flags
 *
 * Set ->fsx_xflags, ->fsx_valid and ->flags (translated xflags).  All
 * other fields are zeroed.
 */
void fileattr_fill_xflags(struct fileattr *fa, u32 xflags)
{
	memset(fa, 0, sizeof(*fa));
	fa->fsx_valid = true;
	fa->fsx_xflags = xflags;
	if (fa->fsx_xflags & FS_XFLAG_IMMUTABLE)
		fa->flags |= FS_IMMUTABLE_FL;
	if (fa->fsx_xflags & FS_XFLAG_APPEND)
		fa->flags |= FS_APPEND_FL;
	if (fa->fsx_xflags & FS_XFLAG_SYNC)
		fa->flags |= FS_SYNC_FL;
	if (fa->fsx_xflags & FS_XFLAG_NOATIME)
		fa->flags |= FS_NOATIME_FL;
	if (fa->fsx_xflags & FS_XFLAG_NODUMP)
		fa->flags |= FS_NODUMP_FL;
	if (fa->fsx_xflags & FS_XFLAG_DAX)
		fa->flags |= FS_DAX_FL;
	if (fa->fsx_xflags & FS_XFLAG_PROJINHERIT)
		fa->flags |= FS_PROJINHERIT_FL;
}
EXPORT_SYMBOL(fileattr_fill_xflags);

/**
 * fileattr_fill_flags - initialize fileattr with flags
 * @fa:		fileattr pointer
 * @flags:	FS_*_FL flags
 *
 * Set ->flags, ->flags_valid and ->fsx_xflags (translated flags).
 * All other fields are zeroed.
 */
void fileattr_fill_flags(struct fileattr *fa, u32 flags)
{
	memset(fa, 0, sizeof(*fa));
	fa->flags_valid = true;
	fa->flags = flags;
	if (fa->flags & FS_SYNC_FL)
		fa->fsx_xflags |= FS_XFLAG_SYNC;
	if (fa->flags & FS_IMMUTABLE_FL)
		fa->fsx_xflags |= FS_XFLAG_IMMUTABLE;
	if (fa->flags & FS_APPEND_FL)
		fa->fsx_xflags |= FS_XFLAG_APPEND;
	if (fa->flags & FS_NODUMP_FL)
		fa->fsx_xflags |= FS_XFLAG_NODUMP;
	if (fa->flags & FS_NOATIME_FL)
		fa->fsx_xflags |= FS_XFLAG_NOATIME;
	if (fa->flags & FS_DAX_FL)
		fa->fsx_xflags |= FS_XFLAG_DAX;
	if (fa->flags & FS_PROJINHERIT_FL)
		fa->fsx_xflags |= FS_XFLAG_PROJINHERIT;
}
EXPORT_SYMBOL(fileattr_fill_flags);

/**
 * vfs_fileattr_get - retrieve miscellaneous file attributes
 * @dentry:	the object to retrieve from
 * @fa:		fileattr pointer
 *
 * Call i_op->fileattr_get() callback, if exists.
 *
 * Return: 0 on success, or a negative error on failure.
 */
int vfs_fileattr_get(struct dentry *dentry, struct fileattr *fa)
{
	struct inode *inode = d_inode(dentry);

	if (!inode->i_op->fileattr_get)
		return -ENOIOCTLCMD;

	return inode->i_op->fileattr_get(dentry, fa);
}
EXPORT_SYMBOL(vfs_fileattr_get);

/**
 * copy_fsxattr_to_user - copy fsxattr to userspace.
 * @fa:		fileattr pointer
 * @ufa:	fsxattr user pointer
 *
 * Return: 0 on success, or -EFAULT on failure.
 */
int copy_fsxattr_to_user(const struct fileattr *fa, struct fsxattr __user *ufa)
{
	struct fsxattr xfa;

	memset(&xfa, 0, sizeof(xfa));
	xfa.fsx_xflags = fa->fsx_xflags;
	xfa.fsx_extsize = fa->fsx_extsize;
	xfa.fsx_nextents = fa->fsx_nextents;
	xfa.fsx_projid = fa->fsx_projid;
	xfa.fsx_cowextsize = fa->fsx_cowextsize;

	if (copy_to_user(ufa, &xfa, sizeof(xfa)))
		return -EFAULT;

	return 0;
}
EXPORT_SYMBOL(copy_fsxattr_to_user);

static int copy_fsxattr_from_user(struct fileattr *fa,
				  struct fsxattr __user *ufa)
{
	struct fsxattr xfa;

	if (copy_from_user(&xfa, ufa, sizeof(xfa)))
		return -EFAULT;

	fileattr_fill_xflags(fa, xfa.fsx_xflags);
	fa->fsx_extsize = xfa.fsx_extsize;
	fa->fsx_nextents = xfa.fsx_nextents;
	fa->fsx_projid = xfa.fsx_projid;
	fa->fsx_cowextsize = xfa.fsx_cowextsize;

	return 0;
}

/*
<<<<<<< HEAD
=======
 * Generic function to check FS_IOC_FSSETXATTR/FS_IOC_SETFLAGS values and reject
 * any invalid configurations.
 *
 * Note: must be called with inode lock held.
 */
static int fileattr_set_prepare(struct inode *inode,
			      const struct fileattr *old_ma,
			      struct fileattr *fa)
{
	int err;

	/*
	 * The IMMUTABLE and APPEND_ONLY flags can only be changed by
	 * the relevant capability.
	 */
	if ((fa->flags ^ old_ma->flags) & (FS_APPEND_FL | FS_IMMUTABLE_FL) &&
	    !capable(CAP_LINUX_IMMUTABLE))
		return -EPERM;

	err = fscrypt_prepare_setflags(inode, old_ma->flags, fa->flags);
	if (err)
		return err;

	/*
	 * Project Quota ID state is only allowed to change from within the init
	 * namespace. Enforce that restriction only if we are trying to change
	 * the quota ID state. Everything else is allowed in user namespaces.
	 */
	if (current_user_ns() != &init_user_ns) {
		if (old_ma->fsx_projid != fa->fsx_projid)
			return -EINVAL;
		if ((old_ma->fsx_xflags ^ fa->fsx_xflags) &
				FS_XFLAG_PROJINHERIT)
			return -EINVAL;
	}

	/* Check extent size hints. */
	if ((fa->fsx_xflags & FS_XFLAG_EXTSIZE) && !S_ISREG(inode->i_mode))
		return -EINVAL;

	if ((fa->fsx_xflags & FS_XFLAG_EXTSZINHERIT) &&
			!S_ISDIR(inode->i_mode))
		return -EINVAL;

	if ((fa->fsx_xflags & FS_XFLAG_COWEXTSIZE) &&
	    !S_ISREG(inode->i_mode) && !S_ISDIR(inode->i_mode))
		return -EINVAL;

	/*
	 * It is only valid to set the DAX flag on regular files and
	 * directories on filesystems.
	 */
	if ((fa->fsx_xflags & FS_XFLAG_DAX) &&
	    !(S_ISREG(inode->i_mode) || S_ISDIR(inode->i_mode)))
		return -EINVAL;

	/* Extent size hints of zero turn off the flags. */
	if (fa->fsx_extsize == 0)
		fa->fsx_xflags &= ~(FS_XFLAG_EXTSIZE | FS_XFLAG_EXTSZINHERIT);
	if (fa->fsx_cowextsize == 0)
		fa->fsx_xflags &= ~FS_XFLAG_COWEXTSIZE;

	return 0;
}

/**
 * vfs_fileattr_set - change miscellaneous file attributes
 * @mnt_userns:	user namespace of the mount
 * @dentry:	the object to change
 * @fa:		fileattr pointer
 *
 * After verifying permissions, call i_op->fileattr_set() callback, if
 * exists.
 *
 * Verifying attributes involves retrieving current attributes with
 * i_op->fileattr_get(), this also allows initializing attributes that have
 * not been set by the caller to current values.  Inode lock is held
 * thoughout to prevent racing with another instance.
 *
 * Return: 0 on success, or a negative error on failure.
 */
int vfs_fileattr_set(struct user_namespace *mnt_userns, struct dentry *dentry,
		     struct fileattr *fa)
{
	struct inode *inode = d_inode(dentry);
	struct fileattr old_ma = {};
	int err;

	if (!inode->i_op->fileattr_set)
		return -ENOIOCTLCMD;

	if (!inode_owner_or_capable(mnt_userns, inode))
		return -EPERM;

	inode_lock(inode);
	err = vfs_fileattr_get(dentry, &old_ma);
	if (!err) {
		/* initialize missing bits from old_ma */
		if (fa->flags_valid) {
			fa->fsx_xflags |= old_ma.fsx_xflags & ~FS_XFLAG_COMMON;
			fa->fsx_extsize = old_ma.fsx_extsize;
			fa->fsx_nextents = old_ma.fsx_nextents;
			fa->fsx_projid = old_ma.fsx_projid;
			fa->fsx_cowextsize = old_ma.fsx_cowextsize;
		} else {
			fa->flags |= old_ma.flags & ~FS_COMMON_FL;
		}
		err = fileattr_set_prepare(inode, &old_ma, fa);
		if (!err)
			err = inode->i_op->fileattr_set(mnt_userns, dentry, fa);
	}
	inode_unlock(inode);

	return err;
}
EXPORT_SYMBOL(vfs_fileattr_set);

static int ioctl_getflags(struct file *file, unsigned int __user *argp)
{
	struct fileattr fa = { .flags_valid = true }; /* hint only */
	int err;

	err = vfs_fileattr_get(file->f_path.dentry, &fa);
	if (!err)
		err = put_user(fa.flags, argp);
	return err;
}

static int ioctl_setflags(struct file *file, unsigned int __user *argp)
{
	struct user_namespace *mnt_userns = file_mnt_user_ns(file);
	struct dentry *dentry = file->f_path.dentry;
	struct fileattr fa;
	unsigned int flags;
	int err;

	err = get_user(flags, argp);
	if (!err) {
		err = mnt_want_write_file(file);
		if (!err) {
			fileattr_fill_flags(&fa, flags);
			err = vfs_fileattr_set(mnt_userns, dentry, &fa);
			mnt_drop_write_file(file);
		}
	}
	return err;
}

static int ioctl_fsgetxattr(struct file *file, void __user *argp)
{
	struct fileattr fa = { .fsx_valid = true }; /* hint only */
	int err;

	err = vfs_fileattr_get(file->f_path.dentry, &fa);
	if (!err)
		err = copy_fsxattr_to_user(&fa, argp);

	return err;
}

static int ioctl_fssetxattr(struct file *file, void __user *argp)
{
	struct user_namespace *mnt_userns = file_mnt_user_ns(file);
	struct dentry *dentry = file->f_path.dentry;
	struct fileattr fa;
	int err;

	err = copy_fsxattr_from_user(&fa, argp);
	if (!err) {
		err = mnt_want_write_file(file);
		if (!err) {
			err = vfs_fileattr_set(mnt_userns, dentry, &fa);
			mnt_drop_write_file(file);
		}
	}
	return err;
}

/*
>>>>>>> 7d2a07b7
 * do_vfs_ioctl() is not for drivers and not intended to be EXPORT_SYMBOL()'d.
 * It's just a simple helper for sys_ioctl and compat_sys_ioctl.
 *
 * When you add any new common ioctls to the switches above and below,
 * please ensure they have compatible arguments in compat mode.
 */
static int do_vfs_ioctl(struct file *filp, unsigned int fd,
			unsigned int cmd, unsigned long arg)
{
	void __user *argp = (void __user *)arg;
	struct inode *inode = file_inode(filp);

	switch (cmd) {
	case FIOCLEX:
		set_close_on_exec(fd, 1);
		return 0;

	case FIONCLEX:
		set_close_on_exec(fd, 0);
		return 0;

	case FIONBIO:
		return ioctl_fionbio(filp, argp);

	case FIOASYNC:
		return ioctl_fioasync(fd, filp, argp);

	case FIOQSIZE:
		if (S_ISDIR(inode->i_mode) || S_ISREG(inode->i_mode) ||
		    S_ISLNK(inode->i_mode)) {
			loff_t res = inode_get_bytes(inode);
			return copy_to_user(argp, &res, sizeof(res)) ?
					    -EFAULT : 0;
		}

		return -ENOTTY;

	case FIFREEZE:
		return ioctl_fsfreeze(filp);

	case FITHAW:
		return ioctl_fsthaw(filp);

	case FS_IOC_FIEMAP:
		return ioctl_fiemap(filp, argp);

	case FIGETBSZ:
		/* anon_bdev filesystems may not have a block size */
		if (!inode->i_sb->s_blocksize)
			return -EINVAL;

		return put_user(inode->i_sb->s_blocksize, (int __user *)argp);

	case FICLONE:
		return ioctl_file_clone(filp, arg, 0, 0, 0);

	case FICLONERANGE:
		return ioctl_file_clone_range(filp, argp);

	case FIDEDUPERANGE:
		return ioctl_file_dedupe_range(filp, argp);

	case FIONREAD:
		if (!S_ISREG(inode->i_mode))
			return vfs_ioctl(filp, cmd, arg);

		return put_user(i_size_read(inode) - filp->f_pos,
				(int __user *)argp);

<<<<<<< HEAD
=======
	case FS_IOC_GETFLAGS:
		return ioctl_getflags(filp, argp);

	case FS_IOC_SETFLAGS:
		return ioctl_setflags(filp, argp);

	case FS_IOC_FSGETXATTR:
		return ioctl_fsgetxattr(filp, argp);

	case FS_IOC_FSSETXATTR:
		return ioctl_fssetxattr(filp, argp);

>>>>>>> 7d2a07b7
	default:
		if (S_ISREG(inode->i_mode))
			return file_ioctl(filp, cmd, argp);
		break;
	}

	return -ENOIOCTLCMD;
}

SYSCALL_DEFINE3(ioctl, unsigned int, fd, unsigned int, cmd, unsigned long, arg)
{
	struct fd f = fdget(fd);
	int error;

	if (!f.file)
		return -EBADF;

	error = security_file_ioctl(f.file, cmd, arg);
	if (error)
		goto out;

	error = do_vfs_ioctl(f.file, fd, cmd, arg);
	if (error == -ENOIOCTLCMD)
		error = vfs_ioctl(f.file, cmd, arg);

out:
	fdput(f);
	return error;
}

#ifdef CONFIG_COMPAT
/**
 * compat_ptr_ioctl - generic implementation of .compat_ioctl file operation
 *
 * This is not normally called as a function, but instead set in struct
 * file_operations as
 *
 *     .compat_ioctl = compat_ptr_ioctl,
 *
 * On most architectures, the compat_ptr_ioctl() just passes all arguments
 * to the corresponding ->ioctl handler. The exception is arch/s390, where
 * compat_ptr() clears the top bit of a 32-bit pointer value, so user space
 * pointers to the second 2GB alias the first 2GB, as is the case for
 * native 32-bit s390 user space.
 *
 * The compat_ptr_ioctl() function must therefore be used only with ioctl
 * functions that either ignore the argument or pass a pointer to a
 * compatible data type.
 *
 * If any ioctl command handled by fops->unlocked_ioctl passes a plain
 * integer instead of a pointer, or any of the passed data types
 * is incompatible between 32-bit and 64-bit architectures, a proper
 * handler is required instead of compat_ptr_ioctl.
 */
long compat_ptr_ioctl(struct file *file, unsigned int cmd, unsigned long arg)
{
<<<<<<< HEAD
	return ksys_ioctl(fd, cmd, arg);
}

#ifdef CONFIG_COMPAT
/**
 * compat_ptr_ioctl - generic implementation of .compat_ioctl file operation
 *
 * This is not normally called as a function, but instead set in struct
 * file_operations as
 *
 *     .compat_ioctl = compat_ptr_ioctl,
 *
 * On most architectures, the compat_ptr_ioctl() just passes all arguments
 * to the corresponding ->ioctl handler. The exception is arch/s390, where
 * compat_ptr() clears the top bit of a 32-bit pointer value, so user space
 * pointers to the second 2GB alias the first 2GB, as is the case for
 * native 32-bit s390 user space.
 *
 * The compat_ptr_ioctl() function must therefore be used only with ioctl
 * functions that either ignore the argument or pass a pointer to a
 * compatible data type.
 *
 * If any ioctl command handled by fops->unlocked_ioctl passes a plain
 * integer instead of a pointer, or any of the passed data types
 * is incompatible between 32-bit and 64-bit architectures, a proper
 * handler is required instead of compat_ptr_ioctl.
 */
long compat_ptr_ioctl(struct file *file, unsigned int cmd, unsigned long arg)
{
=======
>>>>>>> 7d2a07b7
	if (!file->f_op->unlocked_ioctl)
		return -ENOIOCTLCMD;

	return file->f_op->unlocked_ioctl(file, cmd, (unsigned long)compat_ptr(arg));
}
EXPORT_SYMBOL(compat_ptr_ioctl);

COMPAT_SYSCALL_DEFINE3(ioctl, unsigned int, fd, unsigned int, cmd,
		       compat_ulong_t, arg)
{
	struct fd f = fdget(fd);
	int error;

	if (!f.file)
		return -EBADF;

	/* RED-PEN how should LSM module know it's handling 32bit? */
	error = security_file_ioctl(f.file, cmd, arg);
	if (error)
		goto out;

	switch (cmd) {
	/* FICLONE takes an int argument, so don't use compat_ptr() */
	case FICLONE:
		error = ioctl_file_clone(f.file, arg, 0, 0, 0);
		break;

#if defined(CONFIG_X86_64)
	/* these get messy on amd64 due to alignment differences */
	case FS_IOC_RESVSP_32:
	case FS_IOC_RESVSP64_32:
		error = compat_ioctl_preallocate(f.file, 0, compat_ptr(arg));
		break;
	case FS_IOC_UNRESVSP_32:
	case FS_IOC_UNRESVSP64_32:
		error = compat_ioctl_preallocate(f.file, FALLOC_FL_PUNCH_HOLE,
				compat_ptr(arg));
		break;
	case FS_IOC_ZERO_RANGE_32:
		error = compat_ioctl_preallocate(f.file, FALLOC_FL_ZERO_RANGE,
				compat_ptr(arg));
		break;
#endif

	/*
<<<<<<< HEAD
=======
	 * These access 32-bit values anyway so no further handling is
	 * necessary.
	 */
	case FS_IOC32_GETFLAGS:
	case FS_IOC32_SETFLAGS:
		cmd = (cmd == FS_IOC32_GETFLAGS) ?
			FS_IOC_GETFLAGS : FS_IOC_SETFLAGS;
		fallthrough;
	/*
>>>>>>> 7d2a07b7
	 * everything else in do_vfs_ioctl() takes either a compatible
	 * pointer argument or no argument -- call it with a modified
	 * argument.
	 */
	default:
		error = do_vfs_ioctl(f.file, fd, cmd,
				     (unsigned long)compat_ptr(arg));
		if (error != -ENOIOCTLCMD)
			break;

		if (f.file->f_op->compat_ioctl)
			error = f.file->f_op->compat_ioctl(f.file, cmd, arg);
		if (error == -ENOIOCTLCMD)
			error = -ENOTTY;
		break;
	}

 out:
	fdput(f);

	return error;
}
#endif<|MERGE_RESOLUTION|>--- conflicted
+++ resolved
@@ -523,11 +523,7 @@
 		return -EINVAL;
 	}
 
-<<<<<<< HEAD
-	return vfs_fallocate(file, FALLOC_FL_KEEP_SIZE, sr.l_start, sr.l_len);
-=======
 	return vfs_fallocate(file, mode | FALLOC_FL_KEEP_SIZE, sr.l_start, sr.l_len);
->>>>>>> 7d2a07b7
 }
 #endif
 
@@ -787,8 +783,6 @@
 }
 
 /*
-<<<<<<< HEAD
-=======
  * Generic function to check FS_IOC_FSSETXATTR/FS_IOC_SETFLAGS values and reject
  * any invalid configurations.
  *
@@ -968,7 +962,6 @@
 }
 
 /*
->>>>>>> 7d2a07b7
  * do_vfs_ioctl() is not for drivers and not intended to be EXPORT_SYMBOL()'d.
  * It's just a simple helper for sys_ioctl and compat_sys_ioctl.
  *
@@ -1038,8 +1031,6 @@
 		return put_user(i_size_read(inode) - filp->f_pos,
 				(int __user *)argp);
 
-<<<<<<< HEAD
-=======
 	case FS_IOC_GETFLAGS:
 		return ioctl_getflags(filp, argp);
 
@@ -1052,7 +1043,6 @@
 	case FS_IOC_FSSETXATTR:
 		return ioctl_fssetxattr(filp, argp);
 
->>>>>>> 7d2a07b7
 	default:
 		if (S_ISREG(inode->i_mode))
 			return file_ioctl(filp, cmd, argp);
@@ -1109,38 +1099,6 @@
  */
 long compat_ptr_ioctl(struct file *file, unsigned int cmd, unsigned long arg)
 {
-<<<<<<< HEAD
-	return ksys_ioctl(fd, cmd, arg);
-}
-
-#ifdef CONFIG_COMPAT
-/**
- * compat_ptr_ioctl - generic implementation of .compat_ioctl file operation
- *
- * This is not normally called as a function, but instead set in struct
- * file_operations as
- *
- *     .compat_ioctl = compat_ptr_ioctl,
- *
- * On most architectures, the compat_ptr_ioctl() just passes all arguments
- * to the corresponding ->ioctl handler. The exception is arch/s390, where
- * compat_ptr() clears the top bit of a 32-bit pointer value, so user space
- * pointers to the second 2GB alias the first 2GB, as is the case for
- * native 32-bit s390 user space.
- *
- * The compat_ptr_ioctl() function must therefore be used only with ioctl
- * functions that either ignore the argument or pass a pointer to a
- * compatible data type.
- *
- * If any ioctl command handled by fops->unlocked_ioctl passes a plain
- * integer instead of a pointer, or any of the passed data types
- * is incompatible between 32-bit and 64-bit architectures, a proper
- * handler is required instead of compat_ptr_ioctl.
- */
-long compat_ptr_ioctl(struct file *file, unsigned int cmd, unsigned long arg)
-{
-=======
->>>>>>> 7d2a07b7
 	if (!file->f_op->unlocked_ioctl)
 		return -ENOIOCTLCMD;
 
@@ -1186,8 +1144,6 @@
 #endif
 
 	/*
-<<<<<<< HEAD
-=======
 	 * These access 32-bit values anyway so no further handling is
 	 * necessary.
 	 */
@@ -1197,7 +1153,6 @@
 			FS_IOC_GETFLAGS : FS_IOC_SETFLAGS;
 		fallthrough;
 	/*
->>>>>>> 7d2a07b7
 	 * everything else in do_vfs_ioctl() takes either a compatible
 	 * pointer argument or no argument -- call it with a modified
 	 * argument.
