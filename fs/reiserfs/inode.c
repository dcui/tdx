--- conflicted
+++ resolved
@@ -35,15 +35,11 @@
 
 	truncate_inode_pages(&inode->i_data, 0);
 
-<<<<<<< HEAD
-=======
 	reiserfs_write_lock(inode->i_sb);
->>>>>>> 1c9426e8
 
 	/* The = 0 happens when we abort creating a new inode for some reason like lack of space.. */
 	if (!(inode->i_state & I_NEW) && INODE_PKEY(inode)->k_objectid != 0) {	/* also handles bad_inode case */
 		down(&inode->i_sem);
-		reiserfs_write_lock(inode->i_sb);
 
 		reiserfs_delete_xattrs(inode);
 
@@ -76,7 +72,6 @@
 	} else {
 		/* no object items are in the tree */
 		;
-		reiserfs_write_lock(inode->i_sb);
 	}
       out:
 	clear_inode(inode);	/* note this must go after the journal_end to prevent deadlock */
