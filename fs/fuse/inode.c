--- conflicted
+++ resolved
@@ -350,13 +350,8 @@
 		inode->i_generation = generation;
 		fuse_init_inode(inode, attr);
 		unlock_new_inode(inode);
-<<<<<<< HEAD
-	} else if ((inode->i_mode ^ attr->mode) & S_IFMT) {
-		/* Inode has changed type, any I/O on the old should fail */
-=======
 	} else if (fuse_stale_inode(inode, generation, attr)) {
 		/* nodeid was reused, any I/O on the old inode should fail */
->>>>>>> 7d2a07b7
 		fuse_make_bad(inode);
 		iput(inode);
 		goto retry;
@@ -453,21 +448,13 @@
 
 static void fuse_send_destroy(struct fuse_mount *fm)
 {
-<<<<<<< HEAD
-	if (fc->conn_init) {
-=======
 	if (fm->fc->conn_init) {
->>>>>>> 7d2a07b7
 		FUSE_ARGS(args);
 
 		args.opcode = FUSE_DESTROY;
 		args.force = true;
 		args.nocreds = true;
-<<<<<<< HEAD
-		fuse_simple_request(fc, &args);
-=======
 		fuse_simple_request(fm, &args);
->>>>>>> 7d2a07b7
 	}
 }
 
@@ -513,11 +500,7 @@
 	args.out_numargs = 1;
 	args.out_args[0].size = sizeof(outarg);
 	args.out_args[0].value = &outarg;
-<<<<<<< HEAD
-	err = fuse_simple_request(fc, &args);
-=======
 	err = fuse_simple_request(fm, &args);
->>>>>>> 7d2a07b7
 	if (!err)
 		convert_fuse_statfs(buf, &outarg.st);
 	return err;
@@ -576,11 +559,7 @@
 	OPT_ERR
 };
 
-<<<<<<< HEAD
-static const struct fs_parameter_spec fuse_param_specs[] = {
-=======
 static const struct fs_parameter_spec fuse_fs_parameters[] = {
->>>>>>> 7d2a07b7
 	fsparam_string	("source",		OPT_SOURCE),
 	fsparam_u32	("fd",			OPT_FD),
 	fsparam_u32oct	("rootmode",		OPT_ROOTMODE),
@@ -594,26 +573,12 @@
 	{}
 };
 
-<<<<<<< HEAD
-static const struct fs_parameter_description fuse_fs_parameters = {
-	.name		= "fuse",
-	.specs		= fuse_param_specs,
-};
-
 static int fuse_parse_param(struct fs_context *fc, struct fs_parameter *param)
 {
 	struct fs_parse_result result;
 	struct fuse_fs_context *ctx = fc->fs_private;
 	int opt;
 
-=======
-static int fuse_parse_param(struct fs_context *fc, struct fs_parameter *param)
-{
-	struct fs_parse_result result;
-	struct fuse_fs_context *ctx = fc->fs_private;
-	int opt;
-
->>>>>>> 7d2a07b7
 	if (fc->purpose == FS_CONTEXT_FOR_RECONFIGURE) {
 		/*
 		 * Ignore options coming from mount(MS_REMOUNT) for backward
@@ -622,92 +587,50 @@
 		if (fc->oldapi)
 			return 0;
 
-<<<<<<< HEAD
-		return invalf(fc, "No changes allowed in reconfigure");
-	}
-
-	opt = fs_parse(fc, &fuse_fs_parameters, param, &result);
-=======
 		return invalfc(fc, "No changes allowed in reconfigure");
 	}
 
 	opt = fs_parse(fc, fuse_fs_parameters, param, &result);
->>>>>>> 7d2a07b7
 	if (opt < 0)
 		return opt;
 
 	switch (opt) {
 	case OPT_SOURCE:
 		if (fc->source)
-<<<<<<< HEAD
-			return invalf(fc, "fuse: Multiple sources specified");
-=======
 			return invalfc(fc, "Multiple sources specified");
->>>>>>> 7d2a07b7
 		fc->source = param->string;
 		param->string = NULL;
 		break;
 
 	case OPT_SUBTYPE:
 		if (ctx->subtype)
-<<<<<<< HEAD
-			return invalf(fc, "fuse: Multiple subtypes specified");
-=======
 			return invalfc(fc, "Multiple subtypes specified");
->>>>>>> 7d2a07b7
 		ctx->subtype = param->string;
 		param->string = NULL;
 		return 0;
 
 	case OPT_FD:
 		ctx->fd = result.uint_32;
-<<<<<<< HEAD
-		ctx->fd_present = 1;
-=======
 		ctx->fd_present = true;
->>>>>>> 7d2a07b7
 		break;
 
 	case OPT_ROOTMODE:
 		if (!fuse_valid_type(result.uint_32))
-<<<<<<< HEAD
-			return invalf(fc, "fuse: Invalid rootmode");
-		ctx->rootmode = result.uint_32;
-		ctx->rootmode_present = 1;
-=======
 			return invalfc(fc, "Invalid rootmode");
 		ctx->rootmode = result.uint_32;
 		ctx->rootmode_present = true;
->>>>>>> 7d2a07b7
 		break;
 
 	case OPT_USER_ID:
 		ctx->user_id = make_kuid(fc->user_ns, result.uint_32);
 		if (!uid_valid(ctx->user_id))
-<<<<<<< HEAD
-			return invalf(fc, "fuse: Invalid user_id");
-		ctx->user_id_present = 1;
-=======
 			return invalfc(fc, "Invalid user_id");
 		ctx->user_id_present = true;
->>>>>>> 7d2a07b7
 		break;
 
 	case OPT_GROUP_ID:
 		ctx->group_id = make_kgid(fc->user_ns, result.uint_32);
 		if (!gid_valid(ctx->group_id))
-<<<<<<< HEAD
-			return invalf(fc, "fuse: Invalid group_id");
-		ctx->group_id_present = 1;
-		break;
-
-	case OPT_DEFAULT_PERMISSIONS:
-		ctx->default_permissions = 1;
-		break;
-
-	case OPT_ALLOW_OTHER:
-		ctx->allow_other = 1;
-=======
 			return invalfc(fc, "Invalid group_id");
 		ctx->group_id_present = true;
 		break;
@@ -718,7 +641,6 @@
 
 	case OPT_ALLOW_OTHER:
 		ctx->allow_other = true;
->>>>>>> 7d2a07b7
 		break;
 
 	case OPT_MAX_READ:
@@ -727,11 +649,7 @@
 
 	case OPT_BLKSIZE:
 		if (!ctx->is_bdev)
-<<<<<<< HEAD
-			return invalf(fc, "fuse: blksize only supported for fuseblk");
-=======
 			return invalfc(fc, "blksize only supported for fuseblk");
->>>>>>> 7d2a07b7
 		ctx->blksize = result.uint_32;
 		break;
 
@@ -757,21 +675,6 @@
 	struct super_block *sb = root->d_sb;
 	struct fuse_conn *fc = get_fuse_conn_super(sb);
 
-<<<<<<< HEAD
-	if (fc->no_mount_options)
-		return 0;
-
-	seq_printf(m, ",user_id=%u", from_kuid_munged(fc->user_ns, fc->user_id));
-	seq_printf(m, ",group_id=%u", from_kgid_munged(fc->user_ns, fc->group_id));
-	if (fc->default_permissions)
-		seq_puts(m, ",default_permissions");
-	if (fc->allow_other)
-		seq_puts(m, ",allow_other");
-	if (fc->max_read != ~0)
-		seq_printf(m, ",max_read=%u", fc->max_read);
-	if (sb->s_bdev && sb->s_blocksize != FUSE_DEFAULT_BLKSIZE)
-		seq_printf(m, ",blksize=%lu", sb->s_blocksize);
-=======
 	if (fc->legacy_opts_show) {
 		seq_printf(m, ",user_id=%u",
 			   from_kuid_munged(fc->user_ns, fc->user_id));
@@ -791,7 +694,6 @@
 		seq_puts(m, ",dax");
 #endif
 
->>>>>>> 7d2a07b7
 	return 0;
 }
 
@@ -821,12 +723,8 @@
 	fpq->connected = 1;
 }
 
-<<<<<<< HEAD
-void fuse_conn_init(struct fuse_conn *fc, struct user_namespace *user_ns,
-=======
 void fuse_conn_init(struct fuse_conn *fc, struct fuse_mount *fm,
 		    struct user_namespace *user_ns,
->>>>>>> 7d2a07b7
 		    const struct fuse_iqueue_ops *fiq_ops, void *fiq_priv)
 {
 	memset(fc, 0, sizeof(*fc));
@@ -866,11 +764,8 @@
 	if (refcount_dec_and_test(&fc->count)) {
 		struct fuse_iqueue *fiq = &fc->iq;
 
-<<<<<<< HEAD
-=======
 		if (IS_ENABLED(CONFIG_FUSE_DAX))
 			fuse_dax_conn_free(fc);
->>>>>>> 7d2a07b7
 		if (fiq->ops->release)
 			fiq->ops->release(fiq);
 		put_pid_ns(fc->pid_ns);
@@ -1116,16 +1011,6 @@
 	struct fuse_init_out out;
 };
 
-<<<<<<< HEAD
-static void process_init_reply(struct fuse_conn *fc, struct fuse_args *args,
-			       int error)
-{
-	struct fuse_init_args *ia = container_of(args, typeof(*ia), args);
-	struct fuse_init_out *arg = &ia->out;
-
-	if (error || arg->major != FUSE_KERNEL_VERSION)
-		fc->conn_error = 1;
-=======
 static void process_init_reply(struct fuse_mount *fm, struct fuse_args *args,
 			       int error)
 {
@@ -1136,7 +1021,6 @@
 
 	if (error || arg->major != FUSE_KERNEL_VERSION)
 		ok = false;
->>>>>>> 7d2a07b7
 	else {
 		unsigned long ra_pages;
 
@@ -1225,29 +1109,15 @@
 	}
 	kfree(ia);
 
-<<<<<<< HEAD
-=======
 	if (!ok) {
 		fc->conn_init = 0;
 		fc->conn_error = 1;
 	}
 
->>>>>>> 7d2a07b7
 	fuse_set_initialized(fc);
 	wake_up_all(&fc->blocked_waitq);
 }
 
-<<<<<<< HEAD
-void fuse_send_init(struct fuse_conn *fc)
-{
-	struct fuse_init_args *ia;
-
-	ia = kzalloc(sizeof(*ia), GFP_KERNEL | __GFP_NOFAIL);
-
-	ia->in.major = FUSE_KERNEL_VERSION;
-	ia->in.minor = FUSE_KERNEL_MINOR_VERSION;
-	ia->in.max_readahead = fc->sb->s_bdi->ra_pages * PAGE_SIZE;
-=======
 void fuse_send_init(struct fuse_mount *fm)
 {
 	struct fuse_init_args *ia;
@@ -1257,7 +1127,6 @@
 	ia->in.major = FUSE_KERNEL_VERSION;
 	ia->in.minor = FUSE_KERNEL_MINOR_VERSION;
 	ia->in.max_readahead = fm->sb->s_bdi->ra_pages * PAGE_SIZE;
->>>>>>> 7d2a07b7
 	ia->in.flags |=
 		FUSE_ASYNC_READ | FUSE_POSIX_LOCKS | FUSE_ATOMIC_O_TRUNC |
 		FUSE_EXPORT_SUPPORT | FUSE_BIG_WRITES | FUSE_DONT_MASK |
@@ -1267,9 +1136,6 @@
 		FUSE_WRITEBACK_CACHE | FUSE_NO_OPEN_SUPPORT |
 		FUSE_PARALLEL_DIROPS | FUSE_HANDLE_KILLPRIV | FUSE_POSIX_ACL |
 		FUSE_ABORT_ERROR | FUSE_MAX_PAGES | FUSE_CACHE_SYMLINKS |
-<<<<<<< HEAD
-		FUSE_NO_OPENDIR_SUPPORT | FUSE_EXPLICIT_INVAL_DATA;
-=======
 		FUSE_NO_OPENDIR_SUPPORT | FUSE_EXPLICIT_INVAL_DATA |
 		FUSE_HANDLE_KILLPRIV_V2 | FUSE_SETXATTR_EXT;
 #ifdef CONFIG_FUSE_DAX
@@ -1279,7 +1145,6 @@
 	if (fm->fc->auto_submounts)
 		ia->in.flags |= FUSE_SUBMOUNTS;
 
->>>>>>> 7d2a07b7
 	ia->args.opcode = FUSE_INIT;
 	ia->args.in_numargs = 1;
 	ia->args.in_args[0].size = sizeof(ia->in);
@@ -1288,24 +1153,15 @@
 	/* Variable length argument used for backward compatibility
 	   with interface version < 7.5.  Rest of init_out is zeroed
 	   by do_get_request(), so a short reply is not a problem */
-<<<<<<< HEAD
-	ia->args.out_argvar = 1;
-=======
 	ia->args.out_argvar = true;
->>>>>>> 7d2a07b7
 	ia->args.out_args[0].size = sizeof(ia->out);
 	ia->args.out_args[0].value = &ia->out;
 	ia->args.force = true;
 	ia->args.nocreds = true;
 	ia->args.end = process_init_reply;
 
-<<<<<<< HEAD
-	if (fuse_simple_background(fc, &ia->args, GFP_KERNEL) != 0)
-		process_init_reply(fc, &ia->args, -ENOTCONN);
-=======
 	if (fuse_simple_background(fm, &ia->args, GFP_KERNEL) != 0)
 		process_init_reply(fm, &ia->args, -ENOTCONN);
->>>>>>> 7d2a07b7
 }
 EXPORT_SYMBOL_GPL(fuse_send_init);
 
@@ -1416,35 +1272,6 @@
 }
 EXPORT_SYMBOL_GPL(fuse_dev_free);
 
-<<<<<<< HEAD
-int fuse_fill_super_common(struct super_block *sb, struct fuse_fs_context *ctx)
-{
-	struct fuse_dev *fud = NULL;
-	struct fuse_conn *fc = get_fuse_conn_super(sb);
-	struct inode *root;
-	struct dentry *root_dentry;
-	int err;
-
-	err = -EINVAL;
-	if (sb->s_flags & SB_MANDLOCK)
-		goto err;
-
-	sb->s_flags &= ~(SB_NOSEC | SB_I_VERSION);
-
-	if (ctx->is_bdev) {
-#ifdef CONFIG_BLOCK
-		err = -EINVAL;
-		if (!sb_set_blocksize(sb, ctx->blksize))
-			goto err;
-#endif
-	} else {
-		sb->s_blocksize = PAGE_SIZE;
-		sb->s_blocksize_bits = PAGE_SHIFT;
-	}
-
-	sb->s_subtype = ctx->subtype;
-	ctx->subtype = NULL;
-=======
 static void fuse_fill_attr_from_inode(struct fuse_attr *attr,
 				      const struct fuse_inode *fi)
 {
@@ -1469,7 +1296,6 @@
 
 static void fuse_sb_defaults(struct super_block *sb)
 {
->>>>>>> 7d2a07b7
 	sb->s_magic = FUSE_SUPER_MAGIC;
 	sb->s_op = &fuse_super_operations;
 	sb->s_xattr = fuse_xattr_handlers;
@@ -1479,10 +1305,7 @@
 	sb->s_iflags |= SB_I_IMA_UNVERIFIABLE_SIGNATURE;
 	if (sb->s_user_ns != &init_user_ns)
 		sb->s_iflags |= SB_I_UNTRUSTED_MOUNTER;
-<<<<<<< HEAD
-=======
 	sb->s_flags &= ~(SB_NOSEC | SB_I_VERSION);
->>>>>>> 7d2a07b7
 
 	/*
 	 * If we are not in the initial user namespace posix
@@ -1492,8 +1315,6 @@
 		sb->s_xattr = fuse_no_acl_xattr_handlers;
 }
 
-<<<<<<< HEAD
-=======
 static int fuse_fill_super_submount(struct super_block *sb,
 				    struct fuse_inode *parent_fi)
 {
@@ -1618,16 +1439,11 @@
 			goto err;
 	}
 
->>>>>>> 7d2a07b7
 	if (ctx->fudptr) {
 		err = -ENOMEM;
 		fud = fuse_dev_alloc_install(fc);
 		if (!fud)
-<<<<<<< HEAD
-			goto err;
-=======
 			goto err_free_dax;
->>>>>>> 7d2a07b7
 	}
 
 	fc->dev = sb->s_dev;
@@ -1645,19 +1461,11 @@
 	fc->allow_other = ctx->allow_other;
 	fc->user_id = ctx->user_id;
 	fc->group_id = ctx->group_id;
-<<<<<<< HEAD
-	fc->max_read = max_t(unsigned, 4096, ctx->max_read);
-	fc->destroy = ctx->destroy;
-	fc->no_control = ctx->no_control;
-	fc->no_force_umount = ctx->no_force_umount;
-	fc->no_mount_options = ctx->no_mount_options;
-=======
 	fc->legacy_opts_show = ctx->legacy_opts_show;
 	fc->max_read = max_t(unsigned int, 4096, ctx->max_read);
 	fc->destroy = ctx->destroy;
 	fc->no_control = ctx->no_control;
 	fc->no_force_umount = ctx->no_force_umount;
->>>>>>> 7d2a07b7
 
 	err = -ENOMEM;
 	root = fuse_get_root_inode(sb, ctx->rootmode);
@@ -1690,12 +1498,9 @@
  err_dev_free:
 	if (fud)
 		fuse_dev_free(fud);
-<<<<<<< HEAD
-=======
  err_free_dax:
 	if (IS_ENABLED(CONFIG_FUSE_DAX))
 		fuse_dax_conn_free(fc);
->>>>>>> 7d2a07b7
  err:
 	return err;
 }
@@ -1707,10 +1512,7 @@
 	struct file *file;
 	int err;
 	struct fuse_conn *fc;
-<<<<<<< HEAD
-=======
 	struct fuse_mount *fm;
->>>>>>> 7d2a07b7
 
 	err = -EINVAL;
 	file = fget(ctx->fd);
@@ -1731,11 +1533,6 @@
 	if (!fc)
 		goto err_fput;
 
-<<<<<<< HEAD
-	fuse_conn_init(fc, sb->s_user_ns, &fuse_dev_fiq_ops, NULL);
-	fc->release = fuse_free_conn;
-	sb->s_fs_info = fc;
-=======
 	fm = kzalloc(sizeof(*fm), GFP_KERNEL);
 	if (!fm) {
 		kfree(fc);
@@ -1746,7 +1543,6 @@
 	fc->release = fuse_free_conn;
 
 	sb->s_fs_info = fm;
->>>>>>> 7d2a07b7
 
 	err = fuse_fill_super_common(sb, ctx);
 	if (err)
@@ -1757,11 +1553,7 @@
 	 * CPUs after this
 	 */
 	fput(file);
-<<<<<<< HEAD
-	fuse_send_init(get_fuse_conn_super(sb));
-=======
 	fuse_send_init(get_fuse_mount_super(sb));
->>>>>>> 7d2a07b7
 	return 0;
 
  err_put_conn:
@@ -1775,7 +1567,6 @@
 }
 
 static int fuse_get_tree(struct fs_context *fc)
-<<<<<<< HEAD
 {
 	struct fuse_fs_context *ctx = fc->fs_private;
 
@@ -1811,53 +1602,6 @@
 
 	ctx->max_read = ~0;
 	ctx->blksize = FUSE_DEFAULT_BLKSIZE;
-
-#ifdef CONFIG_BLOCK
-	if (fc->fs_type == &fuseblk_fs_type) {
-		ctx->is_bdev = true;
-		ctx->destroy = true;
-	}
-#endif
-
-	fc->fs_private = ctx;
-	fc->ops = &fuse_context_ops;
-	return 0;
-=======
-{
-	struct fuse_fs_context *ctx = fc->fs_private;
-
-	if (!ctx->fd_present || !ctx->rootmode_present ||
-	    !ctx->user_id_present || !ctx->group_id_present)
-		return -EINVAL;
-
-#ifdef CONFIG_BLOCK
-	if (ctx->is_bdev)
-		return get_tree_bdev(fc, fuse_fill_super);
-#endif
-
-	return get_tree_nodev(fc, fuse_fill_super);
-}
-
-static const struct fs_context_operations fuse_context_ops = {
-	.free		= fuse_free_fc,
-	.parse_param	= fuse_parse_param,
-	.reconfigure	= fuse_reconfigure,
-	.get_tree	= fuse_get_tree,
-};
-
-/*
- * Set up the filesystem mount context.
- */
-static int fuse_init_fs_context(struct fs_context *fc)
-{
-	struct fuse_fs_context *ctx;
-
-	ctx = kzalloc(sizeof(struct fuse_fs_context), GFP_KERNEL);
-	if (!ctx)
-		return -ENOMEM;
-
-	ctx->max_read = ~0;
-	ctx->blksize = FUSE_DEFAULT_BLKSIZE;
 	ctx->legacy_opts_show = true;
 
 #ifdef CONFIG_BLOCK
@@ -1884,7 +1628,6 @@
 	up_write(&fc->killsb);
 
 	return last;
->>>>>>> 7d2a07b7
 }
 EXPORT_SYMBOL_GPL(fuse_mount_remove);
 
@@ -1892,14 +1635,8 @@
 {
 	struct fuse_conn *fc = fm->fc;
 
-<<<<<<< HEAD
-	if (fc) {
-		if (fc->destroy)
-			fuse_send_destroy(fc);
-=======
 	if (fc->destroy)
 		fuse_send_destroy(fm);
->>>>>>> 7d2a07b7
 
 	fuse_abort_conn(fc);
 	fuse_wait_aborted(fc);
@@ -1925,23 +1662,18 @@
 	}
 }
 
-void fuse_kill_sb_anon(struct super_block *sb)
+static void fuse_kill_sb_anon(struct super_block *sb)
 {
 	fuse_sb_destroy(sb);
 	kill_anon_super(sb);
 }
-EXPORT_SYMBOL_GPL(fuse_kill_sb_anon);
 
 static struct file_system_type fuse_fs_type = {
 	.owner		= THIS_MODULE,
 	.name		= "fuse",
 	.fs_flags	= FS_HAS_SUBTYPE | FS_USERNS_MOUNT,
 	.init_fs_context = fuse_init_fs_context,
-<<<<<<< HEAD
-	.parameters	= &fuse_fs_parameters,
-=======
 	.parameters	= fuse_fs_parameters,
->>>>>>> 7d2a07b7
 	.kill_sb	= fuse_kill_sb_anon,
 };
 MODULE_ALIAS_FS("fuse");
@@ -1957,11 +1689,7 @@
 	.owner		= THIS_MODULE,
 	.name		= "fuseblk",
 	.init_fs_context = fuse_init_fs_context,
-<<<<<<< HEAD
-	.parameters	= &fuse_fs_parameters,
-=======
 	.parameters	= fuse_fs_parameters,
->>>>>>> 7d2a07b7
 	.kill_sb	= fuse_kill_sb_blk,
 	.fs_flags	= FS_REQUIRES_DEV | FS_HAS_SUBTYPE,
 };
