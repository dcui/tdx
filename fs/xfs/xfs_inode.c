--- conflicted
+++ resolved
@@ -1382,11 +1382,7 @@
 	 * the page cache can't scale that far.
 	 */
 	first_unmap_block = XFS_B_TO_FSB(mp, (xfs_ufsize_t)new_size);
-<<<<<<< HEAD
-	if (first_unmap_block >= XFS_MAX_FILEOFF) {
-=======
 	if (!xfs_verify_fileoff(mp, first_unmap_block)) {
->>>>>>> 7d2a07b7
 		WARN_ON_ONCE(first_unmap_block > XFS_MAX_FILEOFF);
 		return 0;
 	}
@@ -2057,11 +2053,7 @@
 
 	/* Make sure the old pointer isn't garbage. */
 	old_value = be32_to_cpu(dip->di_next_unlinked);
-<<<<<<< HEAD
-	if (!xfs_verify_agino_or_null(mp, agno, old_value)) {
-=======
 	if (!xfs_verify_agino_or_null(mp, pag->pag_agno, old_value)) {
->>>>>>> 7d2a07b7
 		xfs_inode_verifier_error(ip, -EFSCORRUPTED, __func__, dip,
 				sizeof(*dip), __this_address);
 		error = -EFSCORRUPTED;
@@ -2132,16 +2124,10 @@
 	 */
 	next_agino = be32_to_cpu(agi->agi_unlinked[bucket_index]);
 	if (next_agino == agino ||
-<<<<<<< HEAD
-	    !xfs_verify_agino_or_null(mp, agno, next_agino)) {
-		xfs_buf_mark_corrupt(agibp);
-		return -EFSCORRUPTED;
-=======
 	    !xfs_verify_agino_or_null(mp, pag->pag_agno, next_agino)) {
 		xfs_buf_mark_corrupt(agibp);
 		error = -EFSCORRUPTED;
 		goto out;
->>>>>>> 7d2a07b7
 	}
 
 	if (next_agino != NULLAGINO) {
@@ -3150,8 +3136,6 @@
 	/*
 	 * Check for expected errors before we dirty the transaction
 	 * so we can return an error without a transaction abort.
-<<<<<<< HEAD
-=======
 	 *
 	 * Extent count overflow check:
 	 *
@@ -3181,7 +3165,6 @@
 	 * we need to do is change the inode number associated with the already
 	 * existing entry. Hence there is no need to perform an extent count
 	 * overflow check.
->>>>>>> 7d2a07b7
 	 */
 	if (target_ip == NULL) {
 		/*
@@ -3249,10 +3232,6 @@
 	 * in future.
 	 */
 	if (wip) {
-<<<<<<< HEAD
-		ASSERT(VFS_I(wip)->i_nlink == 0);
-		error = xfs_iunlink_remove(tp, wip);
-=======
 		struct xfs_perag	*pag;
 
 		ASSERT(VFS_I(wip)->i_nlink == 0);
@@ -3260,15 +3239,10 @@
 		pag = xfs_perag_get(mp, XFS_INO_TO_AGNO(mp, wip->i_ino));
 		error = xfs_iunlink_remove(tp, pag, wip);
 		xfs_perag_put(pag);
->>>>>>> 7d2a07b7
 		if (error)
 			goto out_trans_cancel;
 
 		xfs_bumplink(tp, wip);
-<<<<<<< HEAD
-		xfs_trans_log_inode(tp, wip, XFS_ILOG_CORE);
-=======
->>>>>>> 7d2a07b7
 		VFS_I(wip)->i_state &= ~I_LINKABLE;
 	}
 
@@ -3686,18 +3660,6 @@
 xfs_log_force_inode(
 	struct xfs_inode	*ip)
 {
-<<<<<<< HEAD
-	xfs_lsn_t		lsn = 0;
-
-	xfs_ilock(ip, XFS_ILOCK_SHARED);
-	if (xfs_ipincount(ip))
-		lsn = ip->i_itemp->ili_last_lsn;
-	xfs_iunlock(ip, XFS_ILOCK_SHARED);
-
-	if (!lsn)
-		return 0;
-	return xfs_log_force_lsn(ip->i_mount, lsn, XFS_LOG_SYNC, NULL);
-=======
 	xfs_csn_t		seq = 0;
 
 	xfs_ilock(ip, XFS_ILOCK_SHARED);
@@ -3801,5 +3763,4 @@
 	inode_unlock(VFS_I(ip2));
 	if (!same_inode)
 		inode_unlock(VFS_I(ip1));
->>>>>>> 7d2a07b7
 }