// SPDX-License-Identifier: GPL-2.0
/*
 * Copyright (c) 2008-2010, 2013 Dave Chinner
 * All Rights Reserved.
 */
#include "xfs.h"
#include "xfs_fs.h"
#include "xfs_shared.h"
#include "xfs_format.h"
#include "xfs_log_format.h"
#include "xfs_trans_resv.h"
#include "xfs_mount.h"
#include "xfs_inode.h"
#include "xfs_trans.h"
#include "xfs_trans_priv.h"
#include "xfs_icreate_item.h"
#include "xfs_log.h"
#include "xfs_log_priv.h"
#include "xfs_log_recover.h"
#include "xfs_ialloc.h"
#include "xfs_trace.h"

kmem_zone_t	*xfs_icreate_zone;		/* inode create item zone */

static inline struct xfs_icreate_item *ICR_ITEM(struct xfs_log_item *lip)
{
	return container_of(lip, struct xfs_icreate_item, ic_item);
}

/*
 * This returns the number of iovecs needed to log the given inode item.
 *
 * We only need one iovec for the icreate log structure.
 */
STATIC void
xfs_icreate_item_size(
	struct xfs_log_item	*lip,
	int			*nvecs,
	int			*nbytes)
{
	*nvecs += 1;
	*nbytes += sizeof(struct xfs_icreate_log);
}

/*
 * This is called to fill in the vector of log iovecs for the
 * given inode create log item.
 */
STATIC void
xfs_icreate_item_format(
	struct xfs_log_item	*lip,
	struct xfs_log_vec	*lv)
{
	struct xfs_icreate_item	*icp = ICR_ITEM(lip);
	struct xfs_log_iovec	*vecp = NULL;

	xlog_copy_iovec(lv, &vecp, XLOG_REG_TYPE_ICREATE,
			&icp->ic_format,
			sizeof(struct xfs_icreate_log));
}

STATIC void
xfs_icreate_item_release(
	struct xfs_log_item	*lip)
{
	kmem_cache_free(xfs_icreate_zone, ICR_ITEM(lip));
}

static const struct xfs_item_ops xfs_icreate_item_ops = {
	.flags		= XFS_ITEM_RELEASE_WHEN_COMMITTED,
	.iop_size	= xfs_icreate_item_size,
	.iop_format	= xfs_icreate_item_format,
	.iop_release	= xfs_icreate_item_release,
};


/*
 * Initialize the inode log item for a newly allocated (in-core) inode.
 *
 * Inode extents can only reside within an AG. Hence specify the starting
 * block for the inode chunk by offset within an AG as well as the
 * length of the allocated extent.
 *
 * This joins the item to the transaction and marks it dirty so
 * that we don't need a separate call to do this, nor does the
 * caller need to know anything about the icreate item.
 */
void
xfs_icreate_log(
	struct xfs_trans	*tp,
	xfs_agnumber_t		agno,
	xfs_agblock_t		agbno,
	unsigned int		count,
	unsigned int		inode_size,
	xfs_agblock_t		length,
	unsigned int		generation)
{
	struct xfs_icreate_item	*icp;

<<<<<<< HEAD
	icp = kmem_zone_zalloc(xfs_icreate_zone, 0);
=======
	icp = kmem_cache_zalloc(xfs_icreate_zone, GFP_KERNEL | __GFP_NOFAIL);
>>>>>>> 7d2a07b7

	xfs_log_item_init(tp->t_mountp, &icp->ic_item, XFS_LI_ICREATE,
			  &xfs_icreate_item_ops);

	icp->ic_format.icl_type = XFS_LI_ICREATE;
	icp->ic_format.icl_size = 1;	/* single vector */
	icp->ic_format.icl_ag = cpu_to_be32(agno);
	icp->ic_format.icl_agbno = cpu_to_be32(agbno);
	icp->ic_format.icl_count = cpu_to_be32(count);
	icp->ic_format.icl_isize = cpu_to_be32(inode_size);
	icp->ic_format.icl_length = cpu_to_be32(length);
	icp->ic_format.icl_gen = cpu_to_be32(generation);

	xfs_trans_add_item(tp, &icp->ic_item);
	tp->t_flags |= XFS_TRANS_DIRTY;
	set_bit(XFS_LI_DIRTY, &icp->ic_item.li_flags);
}

static enum xlog_recover_reorder
xlog_recover_icreate_reorder(
		struct xlog_recover_item *item)
{
	/*
	 * Inode allocation buffers must be replayed before subsequent inode
	 * items try to modify those buffers.  ICREATE items are the logical
	 * equivalent of logging a newly initialized inode buffer, so recover
	 * these at the same time that we recover logged buffers.
	 */
	return XLOG_REORDER_BUFFER_LIST;
}

/*
 * This routine is called when an inode create format structure is found in a
 * committed transaction in the log.  It's purpose is to initialise the inodes
 * being allocated on disk. This requires us to get inode cluster buffers that
 * match the range to be initialised, stamped with inode templates and written
 * by delayed write so that subsequent modifications will hit the cached buffer
 * and only need writing out at the end of recovery.
 */
STATIC int
xlog_recover_icreate_commit_pass2(
	struct xlog			*log,
	struct list_head		*buffer_list,
	struct xlog_recover_item	*item,
	xfs_lsn_t			lsn)
{
	struct xfs_mount		*mp = log->l_mp;
	struct xfs_icreate_log		*icl;
	struct xfs_ino_geometry		*igeo = M_IGEO(mp);
	xfs_agnumber_t			agno;
	xfs_agblock_t			agbno;
	unsigned int			count;
	unsigned int			isize;
	xfs_agblock_t			length;
	int				bb_per_cluster;
	int				cancel_count;
	int				nbufs;
	int				i;

	icl = (struct xfs_icreate_log *)item->ri_buf[0].i_addr;
	if (icl->icl_type != XFS_LI_ICREATE) {
		xfs_warn(log->l_mp, "xlog_recover_do_icreate_trans: bad type");
		return -EINVAL;
	}

	if (icl->icl_size != 1) {
		xfs_warn(log->l_mp, "xlog_recover_do_icreate_trans: bad icl size");
		return -EINVAL;
	}

	agno = be32_to_cpu(icl->icl_ag);
	if (agno >= mp->m_sb.sb_agcount) {
		xfs_warn(log->l_mp, "xlog_recover_do_icreate_trans: bad agno");
		return -EINVAL;
	}
	agbno = be32_to_cpu(icl->icl_agbno);
	if (!agbno || agbno == NULLAGBLOCK || agbno >= mp->m_sb.sb_agblocks) {
		xfs_warn(log->l_mp, "xlog_recover_do_icreate_trans: bad agbno");
		return -EINVAL;
	}
	isize = be32_to_cpu(icl->icl_isize);
	if (isize != mp->m_sb.sb_inodesize) {
		xfs_warn(log->l_mp, "xlog_recover_do_icreate_trans: bad isize");
		return -EINVAL;
	}
	count = be32_to_cpu(icl->icl_count);
	if (!count) {
		xfs_warn(log->l_mp, "xlog_recover_do_icreate_trans: bad count");
		return -EINVAL;
	}
	length = be32_to_cpu(icl->icl_length);
	if (!length || length >= mp->m_sb.sb_agblocks) {
		xfs_warn(log->l_mp, "xlog_recover_do_icreate_trans: bad length");
		return -EINVAL;
	}

	/*
	 * The inode chunk is either full or sparse and we only support
	 * m_ino_geo.ialloc_min_blks sized sparse allocations at this time.
	 */
	if (length != igeo->ialloc_blks &&
	    length != igeo->ialloc_min_blks) {
		xfs_warn(log->l_mp,
			 "%s: unsupported chunk length", __FUNCTION__);
		return -EINVAL;
	}

	/* verify inode count is consistent with extent length */
	if ((count >> mp->m_sb.sb_inopblog) != length) {
		xfs_warn(log->l_mp,
			 "%s: inconsistent inode count and chunk length",
			 __FUNCTION__);
		return -EINVAL;
	}

	/*
	 * The icreate transaction can cover multiple cluster buffers and these
	 * buffers could have been freed and reused. Check the individual
	 * buffers for cancellation so we don't overwrite anything written after
	 * a cancellation.
	 */
	bb_per_cluster = XFS_FSB_TO_BB(mp, igeo->blocks_per_cluster);
	nbufs = length / igeo->blocks_per_cluster;
	for (i = 0, cancel_count = 0; i < nbufs; i++) {
		xfs_daddr_t	daddr;

		daddr = XFS_AGB_TO_DADDR(mp, agno,
				agbno + i * igeo->blocks_per_cluster);
		if (xlog_is_buffer_cancelled(log, daddr, bb_per_cluster))
			cancel_count++;
	}

	/*
	 * We currently only use icreate for a single allocation at a time. This
	 * means we should expect either all or none of the buffers to be
	 * cancelled. Be conservative and skip replay if at least one buffer is
	 * cancelled, but warn the user that something is awry if the buffers
	 * are not consistent.
	 *
	 * XXX: This must be refined to only skip cancelled clusters once we use
	 * icreate for multiple chunk allocations.
	 */
	ASSERT(!cancel_count || cancel_count == nbufs);
	if (cancel_count) {
		if (cancel_count != nbufs)
			xfs_warn(mp,
	"WARNING: partial inode chunk cancellation, skipped icreate.");
		trace_xfs_log_recover_icreate_cancel(log, icl);
		return 0;
	}

	trace_xfs_log_recover_icreate_recover(log, icl);
	return xfs_ialloc_inode_init(mp, NULL, buffer_list, count, agno, agbno,
				     length, be32_to_cpu(icl->icl_gen));
}

const struct xlog_recover_item_ops xlog_icreate_item_ops = {
	.item_type		= XFS_LI_ICREATE,
	.reorder		= xlog_recover_icreate_reorder,
	.commit_pass2		= xlog_recover_icreate_commit_pass2,
};<|MERGE_RESOLUTION|>--- conflicted
+++ resolved
@@ -97,11 +97,7 @@
 {
 	struct xfs_icreate_item	*icp;
 
-<<<<<<< HEAD
-	icp = kmem_zone_zalloc(xfs_icreate_zone, 0);
-=======
 	icp = kmem_cache_zalloc(xfs_icreate_zone, GFP_KERNEL | __GFP_NOFAIL);
->>>>>>> 7d2a07b7
 
 	xfs_log_item_init(tp->t_mountp, &icp->ic_item, XFS_LI_ICREATE,
 			  &xfs_icreate_item_ops);
