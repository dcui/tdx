/*
 * Copyright (c) 2000-2005 Silicon Graphics, Inc.  All Rights Reserved.
 *
 * This program is free software; you can redistribute it and/or modify it
 * under the terms of version 2 of the GNU General Public License as
 * published by the Free Software Foundation.
 *
 * This program is distributed in the hope that it would be useful, but
 * WITHOUT ANY WARRANTY; without even the implied warranty of
 * MERCHANTABILITY or FITNESS FOR A PARTICULAR PURPOSE.
 *
 * Further, this software is distributed without any warranty that it is
 * free of the rightful claim of any third person regarding infringement
 * or the like.  Any license provided herein, whether implied or
 * otherwise, applies only to this software file.  Patent licenses, if
 * any, provided herein do not apply to combinations of this program with
 * other software, or any other product whatsoever.
 *
 * You should have received a copy of the GNU General Public License along
 * with this program; if not, write the Free Software Foundation, Inc., 59
 * Temple Place - Suite 330, Boston MA 02111-1307, USA.
 *
 * Contact information: Silicon Graphics, Inc., 1600 Amphitheatre Pkwy,
 * Mountain View, CA  94043, or:
 *
 * http://www.sgi.com
 *
 * For further information regarding this notice, see:
 *
 * http://oss.sgi.com/projects/GenInfo/SGIGPLNoticeExplan/
 */

#include <linux/delay.h>

#include "xfs.h"

#include "xfs_macros.h"
#include "xfs_types.h"
#include "xfs_inum.h"
#include "xfs_log.h"
#include "xfs_trans.h"
#include "xfs_sb.h"
#include "xfs_ag.h"
#include "xfs_dir.h"
#include "xfs_dir2.h"
#include "xfs_dmapi.h"
#include "xfs_mount.h"
#include "xfs_alloc_btree.h"
#include "xfs_bmap_btree.h"
#include "xfs_ialloc_btree.h"
#include "xfs_btree.h"
#include "xfs_ialloc.h"
#include "xfs_attr_sf.h"
#include "xfs_dir_sf.h"
#include "xfs_dir2_sf.h"
#include "xfs_dinode.h"
#include "xfs_inode.h"
#include "xfs_quota.h"
#include "xfs_utils.h"
#include "xfs_bit.h"

/*
 * Initialize the inode hash table for the newly mounted file system.
 * Choose an initial table size based on user specified value, else
 * use a simple algorithm using the maximum number of inodes as an
 * indicator for table size, and clamp it between one and some large
 * number of pages.
 */
void
xfs_ihash_init(xfs_mount_t *mp)
{
	__uint64_t	icount;
	uint		i, flags = KM_SLEEP | KM_MAYFAIL;

	if (!mp->m_ihsize) {
		icount = mp->m_maxicount ? mp->m_maxicount :
			 (mp->m_sb.sb_dblocks << mp->m_sb.sb_inopblog);
		mp->m_ihsize = 1 << max_t(uint, 8,
					(xfs_highbit64(icount) + 1) / 2);
		mp->m_ihsize = min_t(uint, mp->m_ihsize,
					(64 * NBPP) / sizeof(xfs_ihash_t));
	}

	while (!(mp->m_ihash = (xfs_ihash_t *)kmem_zalloc(mp->m_ihsize *
						sizeof(xfs_ihash_t), flags))) {
		if ((mp->m_ihsize >>= 1) <= NBPP)
			flags = KM_SLEEP;
	}
	for (i = 0; i < mp->m_ihsize; i++) {
		rwlock_init(&(mp->m_ihash[i].ih_lock));
	}
}

/*
 * Free up structures allocated by xfs_ihash_init, at unmount time.
 */
void
xfs_ihash_free(xfs_mount_t *mp)
{
	kmem_free(mp->m_ihash, mp->m_ihsize*sizeof(xfs_ihash_t));
	mp->m_ihash = NULL;
}

/*
 * Initialize the inode cluster hash table for the newly mounted file system.
 * Its size is derived from the ihash table size.
 */
void
xfs_chash_init(xfs_mount_t *mp)
{
	uint	i;

	mp->m_chsize = max_t(uint, 1, mp->m_ihsize /
			 (XFS_INODE_CLUSTER_SIZE(mp) >> mp->m_sb.sb_inodelog));
	mp->m_chsize = min_t(uint, mp->m_chsize, mp->m_ihsize);
	mp->m_chash = (xfs_chash_t *)kmem_zalloc(mp->m_chsize
						 * sizeof(xfs_chash_t),
						 KM_SLEEP);
	for (i = 0; i < mp->m_chsize; i++) {
		spinlock_init(&mp->m_chash[i].ch_lock,"xfshash");
	}
}

/*
 * Free up structures allocated by xfs_chash_init, at unmount time.
 */
void
xfs_chash_free(xfs_mount_t *mp)
{
	int	i;

	for (i = 0; i < mp->m_chsize; i++) {
		spinlock_destroy(&mp->m_chash[i].ch_lock);
	}

	kmem_free(mp->m_chash, mp->m_chsize*sizeof(xfs_chash_t));
	mp->m_chash = NULL;
}

/*
 * Try to move an inode to the front of its hash list if possible
 * (and if its not there already).  Called right after obtaining
 * the list version number and then dropping the read_lock on the
 * hash list in question (which is done right after looking up the
 * inode in question...).
 */
STATIC void
xfs_ihash_promote(
	xfs_ihash_t	*ih,
	xfs_inode_t	*ip,
	ulong		version)
{
	xfs_inode_t	*iq;

	if ((ip->i_prevp != &ih->ih_next) && write_trylock(&ih->ih_lock)) {
		if (likely(version == ih->ih_version)) {
			/* remove from list */
			if ((iq = ip->i_next)) {
				iq->i_prevp = ip->i_prevp;
			}
			*ip->i_prevp = iq;

			/* insert at list head */
			iq = ih->ih_next;
			iq->i_prevp = &ip->i_next;
			ip->i_next = iq;
			ip->i_prevp = &ih->ih_next;
			ih->ih_next = ip;
		}
		write_unlock(&ih->ih_lock);
	}
}

/*
 * Look up an inode by number in the given file system.
 * The inode is looked up in the hash table for the file system
 * represented by the mount point parameter mp.  Each bucket of
 * the hash table is guarded by an individual semaphore.
 *
 * If the inode is found in the hash table, its corresponding vnode
 * is obtained with a call to vn_get().  This call takes care of
 * coordination with the reclamation of the inode and vnode.  Note
 * that the vmap structure is filled in while holding the hash lock.
 * This gives us the state of the inode/vnode when we found it and
 * is used for coordination in vn_get().
 *
 * If it is not in core, read it in from the file system's device and
 * add the inode into the hash table.
 *
 * The inode is locked according to the value of the lock_flags parameter.
 * This flag parameter indicates how and if the inode's IO lock and inode lock
 * should be taken.
 *
 * mp -- the mount point structure for the current file system.  It points
 *       to the inode hash table.
 * tp -- a pointer to the current transaction if there is one.  This is
 *       simply passed through to the xfs_iread() call.
 * ino -- the number of the inode desired.  This is the unique identifier
 *        within the file system for the inode being requested.
 * lock_flags -- flags indicating how to lock the inode.  See the comment
 *		 for xfs_ilock() for a list of valid values.
 * bno -- the block number starting the buffer containing the inode,
 *	  if known (as by bulkstat), else 0.
 */
STATIC int
xfs_iget_core(
	vnode_t		*vp,
	xfs_mount_t	*mp,
	xfs_trans_t	*tp,
	xfs_ino_t	ino,
	uint		flags,
	uint		lock_flags,
	xfs_inode_t	**ipp,
	xfs_daddr_t	bno)
{
	xfs_ihash_t	*ih;
	xfs_inode_t	*ip;
	xfs_inode_t	*iq;
	vnode_t		*inode_vp;
	ulong		version;
	int		error;
	/* REFERENCED */
	xfs_chash_t	*ch;
	xfs_chashlist_t	*chl, *chlnew;
	SPLDECL(s);


	ih = XFS_IHASH(mp, ino);

again:
	read_lock(&ih->ih_lock);

	for (ip = ih->ih_next; ip != NULL; ip = ip->i_next) {
		if (ip->i_ino == ino) {
			/*
			 * If INEW is set this inode is being set up
			 * we need to pause and try again.
			 */
			if (ip->i_flags & XFS_INEW) {
				read_unlock(&ih->ih_lock);
				delay(1);
				XFS_STATS_INC(xs_ig_frecycle);

				goto again;
			}

			inode_vp = XFS_ITOV_NULL(ip);
			if (inode_vp == NULL) {
				/*
				 * If IRECLAIM is set this inode is
				 * on its way out of the system,
				 * we need to pause and try again.
				 */
				if (ip->i_flags & XFS_IRECLAIM) {
					read_unlock(&ih->ih_lock);
					delay(1);
					XFS_STATS_INC(xs_ig_frecycle);

					goto again;
				}

				vn_trace_exit(vp, "xfs_iget.alloc",
					(inst_t *)__return_address);

				XFS_STATS_INC(xs_ig_found);

				ip->i_flags &= ~XFS_IRECLAIMABLE;
				version = ih->ih_version;
				read_unlock(&ih->ih_lock);
				xfs_ihash_promote(ih, ip, version);

				XFS_MOUNT_ILOCK(mp);
				list_del_init(&ip->i_reclaim);
				XFS_MOUNT_IUNLOCK(mp);

				goto finish_inode;

			} else if (vp != inode_vp) {
				struct inode *inode = LINVFS_GET_IP(inode_vp);

				/* The inode is being torn down, pause and
				 * try again.
				 */
				if (inode->i_state & (I_FREEING | I_CLEAR)) {
					read_unlock(&ih->ih_lock);
					delay(1);
					XFS_STATS_INC(xs_ig_frecycle);

					goto again;
				}
/* Chances are the other vnode (the one in the inode) is being torn
 * down right now, and we landed on top of it. Question is, what do
 * we do? Unhook the old inode and hook up the new one?
 */
				cmn_err(CE_PANIC,
			"xfs_iget_core: ambiguous vns: vp/0x%p, invp/0x%p",
						inode_vp, vp);
			}

			/*
			 * Inode cache hit: if ip is not at the front of
			 * its hash chain, move it there now.
			 * Do this with the lock held for update, but
			 * do statistics after releasing the lock.
			 */
			version = ih->ih_version;
			read_unlock(&ih->ih_lock);
			xfs_ihash_promote(ih, ip, version);
			XFS_STATS_INC(xs_ig_found);

finish_inode:
			if (ip->i_d.di_mode == 0) {
				if (!(flags & IGET_CREATE))
					return ENOENT;
				xfs_iocore_inode_reinit(ip);
			}
	
			if (lock_flags != 0)
				xfs_ilock(ip, lock_flags);

			ip->i_flags &= ~XFS_ISTALE;

			vn_trace_exit(vp, "xfs_iget.found",
						(inst_t *)__return_address);
			goto return_ip;
		}
	}

	/*
	 * Inode cache miss: save the hash chain version stamp and unlock
	 * the chain, so we don't deadlock in vn_alloc.
	 */
	XFS_STATS_INC(xs_ig_missed);

	version = ih->ih_version;

	read_unlock(&ih->ih_lock);

	/*
	 * Read the disk inode attributes into a new inode structure and get
	 * a new vnode for it. This should also initialize i_ino and i_mount.
	 */
	error = xfs_iread(mp, tp, ino, &ip, bno);
	if (error) {
		return error;
	}

	vn_trace_exit(vp, "xfs_iget.alloc", (inst_t *)__return_address);

	xfs_inode_lock_init(ip, vp);
	xfs_iocore_inode_init(ip);

	if (lock_flags != 0) {
		xfs_ilock(ip, lock_flags);
	}
		
	if ((ip->i_d.di_mode == 0) && !(flags & IGET_CREATE)) {
		xfs_idestroy(ip);
		return ENOENT;
	}

	/*
	 * Put ip on its hash chain, unless someone else hashed a duplicate
	 * after we released the hash lock.
	 */
	write_lock(&ih->ih_lock);

	if (ih->ih_version != version) {
		for (iq = ih->ih_next; iq != NULL; iq = iq->i_next) {
			if (iq->i_ino == ino) {
				write_unlock(&ih->ih_lock);
				xfs_idestroy(ip);

				XFS_STATS_INC(xs_ig_dup);
				goto again;
			}
		}
	}

	/*
	 * These values _must_ be set before releasing ihlock!
	 */
	ip->i_hash = ih;
	if ((iq = ih->ih_next)) {
		iq->i_prevp = &ip->i_next;
	}
	ip->i_next = iq;
	ip->i_prevp = &ih->ih_next;
	ih->ih_next = ip;
	ip->i_udquot = ip->i_gdquot = NULL;
	ih->ih_version++;
	ip->i_flags |= XFS_INEW;

	write_unlock(&ih->ih_lock);

	/*
	 * put ip on its cluster's hash chain
	 */
	ASSERT(ip->i_chash == NULL && ip->i_cprev == NULL &&
	       ip->i_cnext == NULL);

	chlnew = NULL;
	ch = XFS_CHASH(mp, ip->i_blkno);
 chlredo:
	s = mutex_spinlock(&ch->ch_lock);
	for (chl = ch->ch_list; chl != NULL; chl = chl->chl_next) {
		if (chl->chl_blkno == ip->i_blkno) {

			/* insert this inode into the doubly-linked list
			 * where chl points */
			if ((iq = chl->chl_ip)) {
				ip->i_cprev = iq->i_cprev;
				iq->i_cprev->i_cnext = ip;
				iq->i_cprev = ip;
				ip->i_cnext = iq;
			} else {
				ip->i_cnext = ip;
				ip->i_cprev = ip;
			}
			chl->chl_ip = ip;
			ip->i_chash = chl;
			break;
		}
	}

	/* no hash list found for this block; add a new hash list */
	if (chl == NULL)  {
		if (chlnew == NULL) {
			mutex_spinunlock(&ch->ch_lock, s);
			ASSERT(xfs_chashlist_zone != NULL);
			chlnew = (xfs_chashlist_t *)
					kmem_zone_alloc(xfs_chashlist_zone,
						KM_SLEEP);
			ASSERT(chlnew != NULL);
			goto chlredo;
		} else {
			ip->i_cnext = ip;
			ip->i_cprev = ip;
			ip->i_chash = chlnew;
			chlnew->chl_ip = ip;
			chlnew->chl_blkno = ip->i_blkno;
			chlnew->chl_next = ch->ch_list;
			ch->ch_list = chlnew;
			chlnew = NULL;
		}
	} else {
		if (chlnew != NULL) {
			kmem_zone_free(xfs_chashlist_zone, chlnew);
		}
	}

	mutex_spinunlock(&ch->ch_lock, s);


	/*
	 * Link ip to its mount and thread it on the mount's inode list.
	 */
	XFS_MOUNT_ILOCK(mp);
	if ((iq = mp->m_inodes)) {
		ASSERT(iq->i_mprev->i_mnext == iq);
		ip->i_mprev = iq->i_mprev;
		iq->i_mprev->i_mnext = ip;
		iq->i_mprev = ip;
		ip->i_mnext = iq;
	} else {
		ip->i_mnext = ip;
		ip->i_mprev = ip;
	}
	mp->m_inodes = ip;

	XFS_MOUNT_IUNLOCK(mp);

 return_ip:
	ASSERT(ip->i_df.if_ext_max ==
	       XFS_IFORK_DSIZE(ip) / sizeof(xfs_bmbt_rec_t));

	ASSERT(((ip->i_d.di_flags & XFS_DIFLAG_REALTIME) != 0) ==
	       ((ip->i_iocore.io_flags & XFS_IOCORE_RT) != 0));

	*ipp = ip;

	/*
	 * If we have a real type for an on-disk inode, we can set ops(&unlock)
	 * now.	 If it's a new inode being created, xfs_ialloc will handle it.
	 */
	VFS_INIT_VNODE(XFS_MTOVFS(mp), vp, XFS_ITOBHV(ip), 1);

	return 0;
}


/*
 * The 'normal' internal xfs_iget, if needed it will
 * 'allocate', or 'get', the vnode.
 */
int
xfs_iget(
	xfs_mount_t	*mp,
	xfs_trans_t	*tp,
	xfs_ino_t	ino,
	uint		flags,
	uint		lock_flags,
	xfs_inode_t	**ipp,
	xfs_daddr_t	bno)
{
	struct inode	*inode;
	vnode_t		*vp = NULL;
	int		error;

	XFS_STATS_INC(xs_ig_attempts);

retry:
	if ((inode = iget_locked(XFS_MTOVFS(mp)->vfs_super, ino))) {
		bhv_desc_t	*bdp;
		xfs_inode_t	*ip;

		vp = LINVFS_GET_VP(inode);
		if (inode->i_state & I_NEW) {
			vn_initialize(inode);
			error = xfs_iget_core(vp, mp, tp, ino, flags,
					lock_flags, ipp, bno);
			if (error) {
				vn_mark_bad(vp);
				if (inode->i_state & I_NEW)
					unlock_new_inode(inode);
				iput(inode);
			}
		} else {
			/*
			 * If the inode is not fully constructed due to
			 * filehandle mistmatches wait for the inode to go
			 * away and try again.
			 *
			 * iget_locked will call __wait_on_freeing_inode
			 * to wait for the inode to go away.
			 */
			if (is_bad_inode(inode) ||
			    ((bdp = vn_bhv_lookup(VN_BHV_HEAD(vp),
						  &xfs_vnodeops)) == NULL)) {
				iput(inode);
				delay(1);
				goto retry;
			}
<<<<<<< HEAD
			/*
			 * If the inode is not fully constructed due to
			 * filehandle mismatches wait for the inode to go
			 * away and try again.
			 *
			 * iget_locked will call wait_on_freeing_inode
			 * to wait for the inode to go away.
			 */
			if (is_bad_inode(inode) ||
			    ((bdp = vn_bhv_lookup(VN_BHV_HEAD(vp),
						&xfs_vnodeops)) == NULL)) {
				iput(inode);
				delay(1);
				goto retry;
			}
=======
>>>>>>> 1c9426e8

			ip = XFS_BHVTOI(bdp);
			if (lock_flags != 0)
				xfs_ilock(ip, lock_flags);
			XFS_STATS_INC(xs_ig_found);
			*ipp = ip;
			error = 0;
		}
	} else
		error = ENOMEM;	/* If we got no inode we are out of memory */

	return error;
}

/*
 * Do the setup for the various locks within the incore inode.
 */
void
xfs_inode_lock_init(
	xfs_inode_t	*ip,
	vnode_t		*vp)
{
	mrlock_init(&ip->i_lock, MRLOCK_ALLOW_EQUAL_PRI|MRLOCK_BARRIER,
		     "xfsino", (long)vp->v_number);
	mrlock_init(&ip->i_iolock, MRLOCK_BARRIER, "xfsio", vp->v_number);
	init_waitqueue_head(&ip->i_ipin_wait);
	atomic_set(&ip->i_pincount, 0);
	init_sema(&ip->i_flock, 1, "xfsfino", vp->v_number);
}

/*
 * Look for the inode corresponding to the given ino in the hash table.
 * If it is there and its i_transp pointer matches tp, return it.
 * Otherwise, return NULL.
 */
xfs_inode_t *
xfs_inode_incore(xfs_mount_t	*mp,
		 xfs_ino_t	ino,
		 xfs_trans_t	*tp)
{
	xfs_ihash_t	*ih;
	xfs_inode_t	*ip;
	ulong		version;

	ih = XFS_IHASH(mp, ino);
	read_lock(&ih->ih_lock);
	for (ip = ih->ih_next; ip != NULL; ip = ip->i_next) {
		if (ip->i_ino == ino) {
			/*
			 * If we find it and tp matches, return it.
			 * Also move it to the front of the hash list
			 * if we find it and it is not already there.
			 * Otherwise break from the loop and return
			 * NULL.
			 */
			if (ip->i_transp == tp) {
				version = ih->ih_version;
				read_unlock(&ih->ih_lock);
				xfs_ihash_promote(ih, ip, version);
				return (ip);
			}
			break;
		}
	}
	read_unlock(&ih->ih_lock);
	return (NULL);
}

/*
 * Decrement reference count of an inode structure and unlock it.
 *
 * ip -- the inode being released
 * lock_flags -- this parameter indicates the inode's locks to be
 *       to be released.  See the comment on xfs_iunlock() for a list
 *	 of valid values.
 */
void
xfs_iput(xfs_inode_t	*ip,
	 uint		lock_flags)
{
	vnode_t	*vp = XFS_ITOV(ip);

	vn_trace_entry(vp, "xfs_iput", (inst_t *)__return_address);

	xfs_iunlock(ip, lock_flags);

	VN_RELE(vp);
}

/*
 * Special iput for brand-new inodes that are still locked
 */
void
xfs_iput_new(xfs_inode_t	*ip,
	     uint		lock_flags)
{
	vnode_t		*vp = XFS_ITOV(ip);
	struct inode	*inode = LINVFS_GET_IP(vp);

	vn_trace_entry(vp, "xfs_iput_new", (inst_t *)__return_address);

	if ((ip->i_d.di_mode == 0)) {
		ASSERT(!(ip->i_flags & XFS_IRECLAIMABLE));
		vn_mark_bad(vp);
	}
	if (inode->i_state & I_NEW)
		unlock_new_inode(inode);
	if (lock_flags)
		xfs_iunlock(ip, lock_flags);
	VN_RELE(vp);
}


/*
 * This routine embodies the part of the reclaim code that pulls
 * the inode from the inode hash table and the mount structure's
 * inode list.
 * This should only be called from xfs_reclaim().
 */
void
xfs_ireclaim(xfs_inode_t *ip)
{
	vnode_t		*vp;

	/*
	 * Remove from old hash list and mount list.
	 */
	XFS_STATS_INC(xs_ig_reclaims);

	xfs_iextract(ip);

	/*
	 * Here we do a spurious inode lock in order to coordinate with
	 * xfs_sync().  This is because xfs_sync() references the inodes
	 * in the mount list without taking references on the corresponding
	 * vnodes.  We make that OK here by ensuring that we wait until
	 * the inode is unlocked in xfs_sync() before we go ahead and
	 * free it.  We get both the regular lock and the io lock because
	 * the xfs_sync() code may need to drop the regular one but will
	 * still hold the io lock.
	 */
	xfs_ilock(ip, XFS_ILOCK_EXCL | XFS_IOLOCK_EXCL);

	/*
	 * Release dquots (and their references) if any. An inode may escape
	 * xfs_inactive and get here via vn_alloc->vn_reclaim path.
	 */
	XFS_QM_DQDETACH(ip->i_mount, ip);

	/*
	 * Pull our behavior descriptor from the vnode chain.
	 */
	vp = XFS_ITOV_NULL(ip);
	if (vp) {
		vn_bhv_remove(VN_BHV_HEAD(vp), XFS_ITOBHV(ip));
	}

	/*
	 * Free all memory associated with the inode.
	 */
	xfs_idestroy(ip);
}

/*
 * This routine removes an about-to-be-destroyed inode from
 * all of the lists in which it is located with the exception
 * of the behavior chain.
 */
void
xfs_iextract(
	xfs_inode_t	*ip)
{
	xfs_ihash_t	*ih;
	xfs_inode_t	*iq;
	xfs_mount_t	*mp;
	xfs_chash_t	*ch;
	xfs_chashlist_t *chl, *chm;
	SPLDECL(s);

	ih = ip->i_hash;
	write_lock(&ih->ih_lock);
	if ((iq = ip->i_next)) {
		iq->i_prevp = ip->i_prevp;
	}
	*ip->i_prevp = iq;
	ih->ih_version++;
	write_unlock(&ih->ih_lock);

	/*
	 * Remove from cluster hash list
	 *   1) delete the chashlist if this is the last inode on the chashlist
	 *   2) unchain from list of inodes
	 *   3) point chashlist->chl_ip to 'chl_next' if to this inode.
	 */
	mp = ip->i_mount;
	ch = XFS_CHASH(mp, ip->i_blkno);
	s = mutex_spinlock(&ch->ch_lock);

	if (ip->i_cnext == ip) {
		/* Last inode on chashlist */
		ASSERT(ip->i_cnext == ip && ip->i_cprev == ip);
		ASSERT(ip->i_chash != NULL);
		chm=NULL;
		for (chl = ch->ch_list; chl != NULL; chl = chl->chl_next) {
			if (chl->chl_blkno == ip->i_blkno) {
				if (chm == NULL) {
					/* first item on the list */
					ch->ch_list = chl->chl_next;
				} else {
					chm->chl_next = chl->chl_next;
				}
				kmem_zone_free(xfs_chashlist_zone, chl);
				break;
			} else {
				ASSERT(chl->chl_ip != ip);
				chm = chl;
			}
		}
		ASSERT_ALWAYS(chl != NULL);
       } else {
		/* delete one inode from a non-empty list */
		iq = ip->i_cnext;
		iq->i_cprev = ip->i_cprev;
		ip->i_cprev->i_cnext = iq;
		if (ip->i_chash->chl_ip == ip) {
			ip->i_chash->chl_ip = iq;
		}
		ip->i_chash = __return_address;
		ip->i_cprev = __return_address;
		ip->i_cnext = __return_address;
	}
	mutex_spinunlock(&ch->ch_lock, s);

	/*
	 * Remove from mount's inode list.
	 */
	XFS_MOUNT_ILOCK(mp);
	ASSERT((ip->i_mnext != NULL) && (ip->i_mprev != NULL));
	iq = ip->i_mnext;
	iq->i_mprev = ip->i_mprev;
	ip->i_mprev->i_mnext = iq;

	/*
	 * Fix up the head pointer if it points to the inode being deleted.
	 */
	if (mp->m_inodes == ip) {
		if (ip == iq) {
			mp->m_inodes = NULL;
		} else {
			mp->m_inodes = iq;
		}
	}

	/* Deal with the deleted inodes list */
	list_del_init(&ip->i_reclaim);

	mp->m_ireclaims++;
	XFS_MOUNT_IUNLOCK(mp);
}

/*
 * This is a wrapper routine around the xfs_ilock() routine
 * used to centralize some grungy code.  It is used in places
 * that wish to lock the inode solely for reading the extents.
 * The reason these places can't just call xfs_ilock(SHARED)
 * is that the inode lock also guards to bringing in of the
 * extents from disk for a file in b-tree format.  If the inode
 * is in b-tree format, then we need to lock the inode exclusively
 * until the extents are read in.  Locking it exclusively all
 * the time would limit our parallelism unnecessarily, though.
 * What we do instead is check to see if the extents have been
 * read in yet, and only lock the inode exclusively if they
 * have not.
 *
 * The function returns a value which should be given to the
 * corresponding xfs_iunlock_map_shared().  This value is
 * the mode in which the lock was actually taken.
 */
uint
xfs_ilock_map_shared(
	xfs_inode_t	*ip)
{
	uint	lock_mode;

	if ((ip->i_d.di_format == XFS_DINODE_FMT_BTREE) &&
	    ((ip->i_df.if_flags & XFS_IFEXTENTS) == 0)) {
		lock_mode = XFS_ILOCK_EXCL;
	} else {
		lock_mode = XFS_ILOCK_SHARED;
	}

	xfs_ilock(ip, lock_mode);

	return lock_mode;
}

/*
 * This is simply the unlock routine to go with xfs_ilock_map_shared().
 * All it does is call xfs_iunlock() with the given lock_mode.
 */
void
xfs_iunlock_map_shared(
	xfs_inode_t	*ip,
	unsigned int	lock_mode)
{
	xfs_iunlock(ip, lock_mode);
}

/*
 * The xfs inode contains 2 locks: a multi-reader lock called the
 * i_iolock and a multi-reader lock called the i_lock.  This routine
 * allows either or both of the locks to be obtained.
 *
 * The 2 locks should always be ordered so that the IO lock is
 * obtained first in order to prevent deadlock.
 *
 * ip -- the inode being locked
 * lock_flags -- this parameter indicates the inode's locks
 *       to be locked.  It can be:
 *		XFS_IOLOCK_SHARED,
 *		XFS_IOLOCK_EXCL,
 *		XFS_ILOCK_SHARED,
 *		XFS_ILOCK_EXCL,
 *		XFS_IOLOCK_SHARED | XFS_ILOCK_SHARED,
 *		XFS_IOLOCK_SHARED | XFS_ILOCK_EXCL,
 *		XFS_IOLOCK_EXCL | XFS_ILOCK_SHARED,
 *		XFS_IOLOCK_EXCL | XFS_ILOCK_EXCL
 */
void
xfs_ilock(xfs_inode_t	*ip,
	  uint		lock_flags)
{
	/*
	 * You can't set both SHARED and EXCL for the same lock,
	 * and only XFS_IOLOCK_SHARED, XFS_IOLOCK_EXCL, XFS_ILOCK_SHARED,
	 * and XFS_ILOCK_EXCL are valid values to set in lock_flags.
	 */
	ASSERT((lock_flags & (XFS_IOLOCK_SHARED | XFS_IOLOCK_EXCL)) !=
	       (XFS_IOLOCK_SHARED | XFS_IOLOCK_EXCL));
	ASSERT((lock_flags & (XFS_ILOCK_SHARED | XFS_ILOCK_EXCL)) !=
	       (XFS_ILOCK_SHARED | XFS_ILOCK_EXCL));
	ASSERT((lock_flags & ~XFS_LOCK_MASK) == 0);

	if (lock_flags & XFS_IOLOCK_EXCL) {
		mrupdate(&ip->i_iolock);
	} else if (lock_flags & XFS_IOLOCK_SHARED) {
		mraccess(&ip->i_iolock);
	}
	if (lock_flags & XFS_ILOCK_EXCL) {
		mrupdate(&ip->i_lock);
	} else if (lock_flags & XFS_ILOCK_SHARED) {
		mraccess(&ip->i_lock);
	}
	xfs_ilock_trace(ip, 1, lock_flags, (inst_t *)__return_address);
}

/*
 * This is just like xfs_ilock(), except that the caller
 * is guaranteed not to sleep.  It returns 1 if it gets
 * the requested locks and 0 otherwise.  If the IO lock is
 * obtained but the inode lock cannot be, then the IO lock
 * is dropped before returning.
 *
 * ip -- the inode being locked
 * lock_flags -- this parameter indicates the inode's locks to be
 *       to be locked.  See the comment for xfs_ilock() for a list
 *	 of valid values.
 *
 */
int
xfs_ilock_nowait(xfs_inode_t	*ip,
		 uint		lock_flags)
{
	int	iolocked;
	int	ilocked;

	/*
	 * You can't set both SHARED and EXCL for the same lock,
	 * and only XFS_IOLOCK_SHARED, XFS_IOLOCK_EXCL, XFS_ILOCK_SHARED,
	 * and XFS_ILOCK_EXCL are valid values to set in lock_flags.
	 */
	ASSERT((lock_flags & (XFS_IOLOCK_SHARED | XFS_IOLOCK_EXCL)) !=
	       (XFS_IOLOCK_SHARED | XFS_IOLOCK_EXCL));
	ASSERT((lock_flags & (XFS_ILOCK_SHARED | XFS_ILOCK_EXCL)) !=
	       (XFS_ILOCK_SHARED | XFS_ILOCK_EXCL));
	ASSERT((lock_flags & ~XFS_LOCK_MASK) == 0);

	iolocked = 0;
	if (lock_flags & XFS_IOLOCK_EXCL) {
		iolocked = mrtryupdate(&ip->i_iolock);
		if (!iolocked) {
			return 0;
		}
	} else if (lock_flags & XFS_IOLOCK_SHARED) {
		iolocked = mrtryaccess(&ip->i_iolock);
		if (!iolocked) {
			return 0;
		}
	}
	if (lock_flags & XFS_ILOCK_EXCL) {
		ilocked = mrtryupdate(&ip->i_lock);
		if (!ilocked) {
			if (iolocked) {
				mrunlock(&ip->i_iolock);
			}
			return 0;
		}
	} else if (lock_flags & XFS_ILOCK_SHARED) {
		ilocked = mrtryaccess(&ip->i_lock);
		if (!ilocked) {
			if (iolocked) {
				mrunlock(&ip->i_iolock);
			}
			return 0;
		}
	}
	xfs_ilock_trace(ip, 2, lock_flags, (inst_t *)__return_address);
	return 1;
}

/*
 * xfs_iunlock() is used to drop the inode locks acquired with
 * xfs_ilock() and xfs_ilock_nowait().  The caller must pass
 * in the flags given to xfs_ilock() or xfs_ilock_nowait() so
 * that we know which locks to drop.
 *
 * ip -- the inode being unlocked
 * lock_flags -- this parameter indicates the inode's locks to be
 *       to be unlocked.  See the comment for xfs_ilock() for a list
 *	 of valid values for this parameter.
 *
 */
void
xfs_iunlock(xfs_inode_t	*ip,
	    uint	lock_flags)
{
	/*
	 * You can't set both SHARED and EXCL for the same lock,
	 * and only XFS_IOLOCK_SHARED, XFS_IOLOCK_EXCL, XFS_ILOCK_SHARED,
	 * and XFS_ILOCK_EXCL are valid values to set in lock_flags.
	 */
	ASSERT((lock_flags & (XFS_IOLOCK_SHARED | XFS_IOLOCK_EXCL)) !=
	       (XFS_IOLOCK_SHARED | XFS_IOLOCK_EXCL));
	ASSERT((lock_flags & (XFS_ILOCK_SHARED | XFS_ILOCK_EXCL)) !=
	       (XFS_ILOCK_SHARED | XFS_ILOCK_EXCL));
	ASSERT((lock_flags & ~(XFS_LOCK_MASK | XFS_IUNLOCK_NONOTIFY)) == 0);
	ASSERT(lock_flags != 0);

	if (lock_flags & (XFS_IOLOCK_SHARED | XFS_IOLOCK_EXCL)) {
		ASSERT(!(lock_flags & XFS_IOLOCK_SHARED) ||
		       (ismrlocked(&ip->i_iolock, MR_ACCESS)));
		ASSERT(!(lock_flags & XFS_IOLOCK_EXCL) ||
		       (ismrlocked(&ip->i_iolock, MR_UPDATE)));
		mrunlock(&ip->i_iolock);
	}

	if (lock_flags & (XFS_ILOCK_SHARED | XFS_ILOCK_EXCL)) {
		ASSERT(!(lock_flags & XFS_ILOCK_SHARED) ||
		       (ismrlocked(&ip->i_lock, MR_ACCESS)));
		ASSERT(!(lock_flags & XFS_ILOCK_EXCL) ||
		       (ismrlocked(&ip->i_lock, MR_UPDATE)));
		mrunlock(&ip->i_lock);

		/*
		 * Let the AIL know that this item has been unlocked in case
		 * it is in the AIL and anyone is waiting on it.  Don't do
		 * this if the caller has asked us not to.
		 */
		if (!(lock_flags & XFS_IUNLOCK_NONOTIFY) &&
		     ip->i_itemp != NULL) {
			xfs_trans_unlocked_item(ip->i_mount,
						(xfs_log_item_t*)(ip->i_itemp));
		}
	}
	xfs_ilock_trace(ip, 3, lock_flags, (inst_t *)__return_address);
}

/*
 * give up write locks.  the i/o lock cannot be held nested
 * if it is being demoted.
 */
void
xfs_ilock_demote(xfs_inode_t	*ip,
		 uint		lock_flags)
{
	ASSERT(lock_flags & (XFS_IOLOCK_EXCL|XFS_ILOCK_EXCL));
	ASSERT((lock_flags & ~(XFS_IOLOCK_EXCL|XFS_ILOCK_EXCL)) == 0);

	if (lock_flags & XFS_ILOCK_EXCL) {
		ASSERT(ismrlocked(&ip->i_lock, MR_UPDATE));
		mrdemote(&ip->i_lock);
	}
	if (lock_flags & XFS_IOLOCK_EXCL) {
		ASSERT(ismrlocked(&ip->i_iolock, MR_UPDATE));
		mrdemote(&ip->i_iolock);
	}
}

/*
 * The following three routines simply manage the i_flock
 * semaphore embedded in the inode.  This semaphore synchronizes
 * processes attempting to flush the in-core inode back to disk.
 */
void
xfs_iflock(xfs_inode_t *ip)
{
	psema(&(ip->i_flock), PINOD|PLTWAIT);
}

int
xfs_iflock_nowait(xfs_inode_t *ip)
{
	return (cpsema(&(ip->i_flock)));
}

void
xfs_ifunlock(xfs_inode_t *ip)
{
	ASSERT(valusema(&(ip->i_flock)) <= 0);
	vsema(&(ip->i_flock));
}<|MERGE_RESOLUTION|>--- conflicted
+++ resolved
@@ -541,24 +541,6 @@
 				delay(1);
 				goto retry;
 			}
-<<<<<<< HEAD
-			/*
-			 * If the inode is not fully constructed due to
-			 * filehandle mismatches wait for the inode to go
-			 * away and try again.
-			 *
-			 * iget_locked will call wait_on_freeing_inode
-			 * to wait for the inode to go away.
-			 */
-			if (is_bad_inode(inode) ||
-			    ((bdp = vn_bhv_lookup(VN_BHV_HEAD(vp),
-						&xfs_vnodeops)) == NULL)) {
-				iput(inode);
-				delay(1);
-				goto retry;
-			}
-=======
->>>>>>> 1c9426e8
 
 			ip = XFS_BHVTOI(bdp);
 			if (lock_flags != 0)
