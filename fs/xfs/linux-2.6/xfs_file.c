/*
 * Copyright (c) 2000-2005 Silicon Graphics, Inc.
 * All Rights Reserved.
 *
 * This program is free software; you can redistribute it and/or
 * modify it under the terms of the GNU General Public License as
 * published by the Free Software Foundation.
 *
 * This program is distributed in the hope that it would be useful,
 * but WITHOUT ANY WARRANTY; without even the implied warranty of
 * MERCHANTABILITY or FITNESS FOR A PARTICULAR PURPOSE.  See the
 * GNU General Public License for more details.
 *
 * You should have received a copy of the GNU General Public License
 * along with this program; if not, write the Free Software Foundation,
 * Inc.,  51 Franklin St, Fifth Floor, Boston, MA  02110-1301  USA
 */
#include "xfs.h"
#include "xfs_bit.h"
#include "xfs_log.h"
#include "xfs_inum.h"
#include "xfs_sb.h"
#include "xfs_ag.h"
#include "xfs_dir2.h"
#include "xfs_trans.h"
#include "xfs_dmapi.h"
#include "xfs_mount.h"
#include "xfs_bmap_btree.h"
#include "xfs_alloc_btree.h"
#include "xfs_ialloc_btree.h"
#include "xfs_alloc.h"
#include "xfs_btree.h"
#include "xfs_attr_sf.h"
#include "xfs_dir2_sf.h"
#include "xfs_dinode.h"
#include "xfs_inode.h"
#include "xfs_error.h"
#include "xfs_rw.h"
#include "xfs_vnodeops.h"
#include "xfs_da_btree.h"
#include "xfs_ioctl.h"

#include <linux/dcache.h>
#include <linux/smp_lock.h>

static struct vm_operations_struct xfs_file_vm_ops;
#ifdef HAVE_DMAPI
static struct vm_operations_struct xfs_dmapi_file_vm_ops;
#endif

STATIC ssize_t
xfs_file_aio_read(
	struct kiocb		*iocb,
	const struct iovec	*iov,
	unsigned long		nr_segs,
	loff_t			pos)
{
	struct file		*file = iocb->ki_filp;
	int			ioflags = IO_ISAIO;

	BUG_ON(iocb->ki_pos != pos);
	if (unlikely(file->f_flags & O_DIRECT))
		ioflags |= IO_ISDIRECT;
	if (file->f_mode & FMODE_NOCMTIME)
		ioflags |= IO_INVIS;
	return xfs_read(XFS_I(file->f_path.dentry->d_inode), iocb, iov,
				nr_segs, &iocb->ki_pos, ioflags);
}

STATIC ssize_t
xfs_file_aio_write(
	struct kiocb		*iocb,
	const struct iovec	*iov,
	unsigned long		nr_segs,
	loff_t			pos)
{
	struct file		*file = iocb->ki_filp;
	int			ioflags = IO_ISAIO;

	BUG_ON(iocb->ki_pos != pos);
	if (unlikely(file->f_flags & O_DIRECT))
		ioflags |= IO_ISDIRECT;
	if (file->f_mode & FMODE_NOCMTIME)
		ioflags |= IO_INVIS;
	return xfs_write(XFS_I(file->f_mapping->host), iocb, iov, nr_segs,
				&iocb->ki_pos, ioflags);
}

STATIC ssize_t
xfs_file_splice_read(
	struct file		*infilp,
	loff_t			*ppos,
	struct pipe_inode_info	*pipe,
	size_t			len,
	unsigned int		flags)
{
	int			ioflags = 0;

	if (infilp->f_mode & FMODE_NOCMTIME)
		ioflags |= IO_INVIS;

	return xfs_splice_read(XFS_I(infilp->f_path.dentry->d_inode),
				   infilp, ppos, pipe, len, flags, ioflags);
}

STATIC ssize_t
xfs_file_splice_write(
	struct pipe_inode_info	*pipe,
	struct file		*outfilp,
	loff_t			*ppos,
	size_t			len,
	unsigned int		flags)
{
	int			ioflags = 0;

	if (outfilp->f_mode & FMODE_NOCMTIME)
		ioflags |= IO_INVIS;

	return xfs_splice_write(XFS_I(outfilp->f_path.dentry->d_inode),
				    pipe, outfilp, ppos, len, flags, ioflags);
}

STATIC int
xfs_file_open(
	struct inode	*inode,
	struct file	*file)
{
	if (!(file->f_flags & O_LARGEFILE) && i_size_read(inode) > MAX_NON_LFS)
		return -EFBIG;
	if (XFS_FORCED_SHUTDOWN(XFS_M(inode->i_sb)))
		return -EIO;
	return 0;
}

STATIC int
xfs_dir_open(
	struct inode	*inode,
	struct file	*file)
{
	struct xfs_inode *ip = XFS_I(inode);
	int		mode;
	int		error;

	error = xfs_file_open(inode, file);
	if (error)
		return error;

	/*
	 * If there are any blocks, read-ahead block 0 as we're almost
	 * certain to have the next operation be a read there.
	 */
	mode = xfs_ilock_map_shared(ip);
	if (ip->i_d.di_nextents > 0)
		xfs_da_reada_buf(NULL, ip, 0, XFS_DATA_FORK);
	xfs_iunlock(ip, mode);
	return 0;
}

STATIC int
xfs_file_release(
	struct inode	*inode,
	struct file	*filp)
{
	return -xfs_release(XFS_I(inode));
}

/*
 * We ignore the datasync flag here because a datasync is effectively
 * identical to an fsync. That is, datasync implies that we need to write
 * only the metadata needed to be able to access the data that is written
 * if we crash after the call completes. Hence if we are writing beyond
 * EOF we have to log the inode size change as well, which makes it a
 * full fsync. If we don't write beyond EOF, the inode core will be
 * clean in memory and so we don't need to log the inode, just like
 * fsync.
 */
STATIC int
xfs_file_fsync(
	struct file	*filp,
	struct dentry	*dentry,
	int		datasync)
{
	xfs_iflags_clear(XFS_I(dentry->d_inode), XFS_ITRUNCATED);
	return -xfs_fsync(XFS_I(dentry->d_inode));
}

<<<<<<< HEAD
#ifdef HAVE_DMAPI
STATIC int
xfs_vm_fault(
	struct vm_area_struct	*vma,
	struct vm_fault	*vmf)
{
	struct inode	*inode = vma->vm_file->f_path.dentry->d_inode;
	struct xfs_mount *mp = XFS_M(inode->i_sb);

	ASSERT_ALWAYS(mp->m_flags & XFS_MOUNT_DMAPI);

	if (XFS_SEND_MMAP(mp, vma, 0))
		return VM_FAULT_SIGBUS;
	return filemap_fault(vma, vmf);
}
#endif /* HAVE_DMAPI */

/*
 * Unfortunately we can't just use the clean and simple readdir implementation
 * below, because nfs might call back into ->lookup from the filldir callback
 * and that will deadlock the low-level btree code.
 *
 * Hopefully we'll find a better workaround that allows to use the optimal
 * version at least for local readdirs for 2.6.25.
 */
#if 0
=======
>>>>>>> 18e352e4
STATIC int
xfs_file_readdir(
	struct file	*filp,
	void		*dirent,
	filldir_t	filldir)
{
	struct inode	*inode = filp->f_path.dentry->d_inode;
	xfs_inode_t	*ip = XFS_I(inode);
	int		error;
	size_t		bufsize;

	/*
	 * The Linux API doesn't pass down the total size of the buffer
	 * we read into down to the filesystem.  With the filldir concept
	 * it's not needed for correct information, but the XFS dir2 leaf
	 * code wants an estimate of the buffer size to calculate it's
	 * readahead window and size the buffers used for mapping to
	 * physical blocks.
	 *
	 * Try to give it an estimate that's good enough, maybe at some
	 * point we can change the ->readdir prototype to include the
	 * buffer size.
	 */
	bufsize = (size_t)min_t(loff_t, PAGE_SIZE, ip->i_d.di_size);

	error = xfs_readdir(ip, dirent, bufsize,
				(xfs_off_t *)&filp->f_pos, filldir);
	if (error)
		return -error;
	return 0;
}

STATIC int
xfs_file_mmap(
	struct file	*filp,
	struct vm_area_struct *vma)
{
	vma->vm_ops = &xfs_file_vm_ops;
	vma->vm_flags |= VM_CAN_NONLINEAR;

#ifdef HAVE_DMAPI
	if (XFS_M(filp->f_path.dentry->d_inode->i_sb)->m_flags & XFS_MOUNT_DMAPI)
		vma->vm_ops = &xfs_dmapi_file_vm_ops;
#endif /* HAVE_DMAPI */

	file_accessed(filp);
	return 0;
}

<<<<<<< HEAD
STATIC long
xfs_file_ioctl(
	struct file	*filp,
	unsigned int	cmd,
	unsigned long	p)
{
	int		error;
	struct inode	*inode = filp->f_path.dentry->d_inode;

	error = xfs_ioctl(XFS_I(inode), filp, 0, cmd, (void __user *)p);
	xfs_iflags_set(XFS_I(inode), XFS_IMODIFIED);

	/* NOTE:  some of the ioctl's return positive #'s as a
	 *	  byte count indicating success, such as
	 *	  readlink_by_handle.  So we don't "sign flip"
	 *	  like most other routines.  This means true
	 *	  errors need to be returned as a negative value.
	 */
	return error;
}

STATIC long
xfs_file_ioctl_invis(
	struct file	*filp,
	unsigned int	cmd,
	unsigned long	p)
{
	int		error;
	struct inode	*inode = filp->f_path.dentry->d_inode;

	error = xfs_ioctl(XFS_I(inode), filp, IO_INVIS, cmd, (void __user *)p);
	xfs_iflags_set(XFS_I(inode), XFS_IMODIFIED);

	/* NOTE:  some of the ioctl's return positive #'s as a
	 *	  byte count indicating success, such as
	 *	  readlink_by_handle.  So we don't "sign flip"
	 *	  like most other routines.  This means true
	 *	  errors need to be returned as a negative value.
	 */
	return error;
}

#ifdef HAVE_DMAPI
#ifdef HAVE_VMOP_MPROTECT
STATIC int
xfs_vm_mprotect(
	struct vm_area_struct *vma,
	unsigned int	newflags)
{
	struct inode	*inode = vma->vm_file->f_path.dentry->d_inode;
	struct xfs_mount *mp = XFS_M(inode->i_sb);
	int		error = 0;

	if (mp->m_flags & XFS_MOUNT_DMAPI) {
		if ((vma->vm_flags & VM_MAYSHARE) &&
		    (newflags & VM_WRITE) && !(vma->vm_flags & VM_WRITE))
			error = XFS_SEND_MMAP(mp, vma, VM_WRITE);
	}
	return error;
}
#endif /* HAVE_VMOP_MPROTECT */
#endif /* HAVE_DMAPI */

#ifdef HAVE_FOP_OPEN_EXEC
/* If the user is attempting to execute a file that is offline then
 * we have to trigger a DMAPI READ event before the file is marked as busy
 * otherwise the invisible I/O will not be able to write to the file to bring
 * it back online.
 */
STATIC int
xfs_file_open_exec(
	struct inode	*inode)
{
	struct xfs_mount *mp = XFS_M(inode->i_sb);
	struct xfs_inode *ip = XFS_I(inode);

	if (unlikely(mp->m_flags & XFS_MOUNT_DMAPI) &&
	             DM_EVENT_ENABLED(ip, DM_EVENT_READ))
		return -XFS_SEND_DATA(mp, DM_EVENT_READ, ip, 0, 0, 0, NULL);
	return 0;
}
#endif /* HAVE_FOP_OPEN_EXEC */

=======
>>>>>>> 18e352e4
/*
 * mmap()d file has taken write protection fault and is being made
 * writable. We can set the page state up correctly for a writable
 * page, which means we can do correct delalloc accounting (ENOSPC
 * checking!) and unwritten extent mapping.
 */
STATIC int
xfs_vm_page_mkwrite(
	struct vm_area_struct	*vma,
	struct page		*page)
{
	return block_page_mkwrite(vma, page, xfs_get_blocks);
}

const struct file_operations xfs_file_operations = {
	.llseek		= generic_file_llseek,
	.read		= do_sync_read,
	.write		= do_sync_write,
	.aio_read	= xfs_file_aio_read,
	.aio_write	= xfs_file_aio_write,
	.splice_read	= xfs_file_splice_read,
	.splice_write	= xfs_file_splice_write,
	.unlocked_ioctl	= xfs_file_ioctl,
#ifdef CONFIG_COMPAT
	.compat_ioctl	= xfs_file_compat_ioctl,
#endif
	.mmap		= xfs_file_mmap,
	.open		= xfs_file_open,
	.release	= xfs_file_release,
	.fsync		= xfs_file_fsync,
#ifdef HAVE_FOP_OPEN_EXEC
	.open_exec	= xfs_file_open_exec,
#endif
};

const struct file_operations xfs_dir_file_operations = {
	.open		= xfs_dir_open,
	.read		= generic_read_dir,
	.readdir	= xfs_file_readdir,
	.llseek		= generic_file_llseek,
	.unlocked_ioctl	= xfs_file_ioctl,
#ifdef CONFIG_COMPAT
	.compat_ioctl	= xfs_file_compat_ioctl,
#endif
	.fsync		= xfs_file_fsync,
};

static struct vm_operations_struct xfs_file_vm_ops = {
	.fault		= filemap_fault,
	.page_mkwrite	= xfs_vm_page_mkwrite,
};

#ifdef HAVE_DMAPI
static struct vm_operations_struct xfs_dmapi_file_vm_ops = {
	.fault		= xfs_vm_fault,
	.page_mkwrite	= xfs_vm_page_mkwrite,
#ifdef HAVE_VMOP_MPROTECT
	.mprotect	= xfs_vm_mprotect,
#endif
};
#endif /* HAVE_DMAPI */<|MERGE_RESOLUTION|>--- conflicted
+++ resolved
@@ -184,7 +184,6 @@
 	return -xfs_fsync(XFS_I(dentry->d_inode));
 }
 
-<<<<<<< HEAD
 #ifdef HAVE_DMAPI
 STATIC int
 xfs_vm_fault(
@@ -202,17 +201,6 @@
 }
 #endif /* HAVE_DMAPI */
 
-/*
- * Unfortunately we can't just use the clean and simple readdir implementation
- * below, because nfs might call back into ->lookup from the filldir callback
- * and that will deadlock the low-level btree code.
- *
- * Hopefully we'll find a better workaround that allows to use the optimal
- * version at least for local readdirs for 2.6.25.
- */
-#if 0
-=======
->>>>>>> 18e352e4
 STATIC int
 xfs_file_readdir(
 	struct file	*filp,
@@ -262,49 +250,6 @@
 	return 0;
 }
 
-<<<<<<< HEAD
-STATIC long
-xfs_file_ioctl(
-	struct file	*filp,
-	unsigned int	cmd,
-	unsigned long	p)
-{
-	int		error;
-	struct inode	*inode = filp->f_path.dentry->d_inode;
-
-	error = xfs_ioctl(XFS_I(inode), filp, 0, cmd, (void __user *)p);
-	xfs_iflags_set(XFS_I(inode), XFS_IMODIFIED);
-
-	/* NOTE:  some of the ioctl's return positive #'s as a
-	 *	  byte count indicating success, such as
-	 *	  readlink_by_handle.  So we don't "sign flip"
-	 *	  like most other routines.  This means true
-	 *	  errors need to be returned as a negative value.
-	 */
-	return error;
-}
-
-STATIC long
-xfs_file_ioctl_invis(
-	struct file	*filp,
-	unsigned int	cmd,
-	unsigned long	p)
-{
-	int		error;
-	struct inode	*inode = filp->f_path.dentry->d_inode;
-
-	error = xfs_ioctl(XFS_I(inode), filp, IO_INVIS, cmd, (void __user *)p);
-	xfs_iflags_set(XFS_I(inode), XFS_IMODIFIED);
-
-	/* NOTE:  some of the ioctl's return positive #'s as a
-	 *	  byte count indicating success, such as
-	 *	  readlink_by_handle.  So we don't "sign flip"
-	 *	  like most other routines.  This means true
-	 *	  errors need to be returned as a negative value.
-	 */
-	return error;
-}
-
 #ifdef HAVE_DMAPI
 #ifdef HAVE_VMOP_MPROTECT
 STATIC int
@@ -346,8 +291,6 @@
 }
 #endif /* HAVE_FOP_OPEN_EXEC */
 
-=======
->>>>>>> 18e352e4
 /*
  * mmap()d file has taken write protection fault and is being made
  * writable. We can set the page state up correctly for a writable
