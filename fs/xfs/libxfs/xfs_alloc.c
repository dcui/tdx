--- conflicted
+++ resolved
@@ -1069,17 +1069,10 @@
 	if (args->datatype & XFS_ALLOC_USERDATA) {
 		struct xfs_buf	*bp;
 
-<<<<<<< HEAD
-		bp = xfs_btree_get_bufs(args->mp, args->tp, args->agno, fbno);
-		if (!bp) {
-			XFS_ERROR_REPORT(__func__, XFS_ERRLEVEL_LOW, args->mp);
-			error = -EFSCORRUPTED;
-=======
 		error = xfs_trans_get_buf(args->tp, args->mp->m_ddev_targp,
 				XFS_AGB_TO_DADDR(args->mp, args->agno, fbno),
 				args->mp->m_bsize, 0, &bp);
 		if (error)
->>>>>>> 7d2a07b7
 			goto error;
 		xfs_trans_binval(args->tp, bp);
 	}
@@ -2347,19 +2340,11 @@
 	if (error)
 		return error;
 
-<<<<<<< HEAD
-	bp = xfs_btree_get_bufs(tp->t_mountp, tp, agno, agbno);
-	if (!bp) {
-		XFS_ERROR_REPORT(__func__, XFS_ERRLEVEL_LOW, tp->t_mountp);
-		return -EFSCORRUPTED;
-	}
-=======
 	error = xfs_trans_get_buf(tp, tp->t_mountp->m_ddev_targp,
 			XFS_AGB_TO_DADDR(tp->t_mountp, agno, agbno),
 			tp->t_mountp->m_bsize, 0, &bp);
 	if (error)
 		return error;
->>>>>>> 7d2a07b7
 	xfs_trans_binval(tp, bp);
 
 	return 0;
@@ -2476,12 +2461,8 @@
 	ASSERT(xfs_bmap_free_item_zone != NULL);
 	ASSERT(oinfo != NULL);
 
-<<<<<<< HEAD
-	new = kmem_zone_alloc(xfs_bmap_free_item_zone, 0);
-=======
 	new = kmem_cache_alloc(xfs_bmap_free_item_zone,
 			       GFP_KERNEL | __GFP_NOFAIL);
->>>>>>> 7d2a07b7
 	new->xefi_startblock = XFS_AGB_TO_FSB(mp, agno, agbno);
 	new->xefi_blockcount = 1;
 	new->xefi_oinfo = *oinfo;
@@ -2929,10 +2910,6 @@
 	if (xfs_sb_version_hasrmapbt(&mp->m_sb) &&
 	    (be32_to_cpu(agf->agf_levels[XFS_BTNUM_RMAP]) < 1 ||
 	     be32_to_cpu(agf->agf_levels[XFS_BTNUM_RMAP]) > mp->m_rmap_maxlevels))
-		return __this_address;
-
-	if (xfs_sb_version_hasrmapbt(&mp->m_sb) &&
-	    be32_to_cpu(agf->agf_rmap_blocks) > be32_to_cpu(agf->agf_length))
 		return __this_address;
 
 	if (xfs_sb_version_hasrmapbt(&mp->m_sb) &&
