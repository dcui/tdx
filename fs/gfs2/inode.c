--- conflicted
+++ resolved
@@ -1171,16 +1171,11 @@
 	if (d != NULL)
 		dentry = d;
 	if (dentry->d_inode) {
-<<<<<<< HEAD
-		if (!(*opened & FILE_OPENED))
-			return finish_no_open(file, dentry);
-=======
 		if (!(*opened & FILE_OPENED)) {
 			if (d == NULL)
 				dget(dentry);
 			return finish_no_open(file, dentry);
 		}
->>>>>>> 6ce4eac1
 		dput(d);
 		return 0;
 	}
