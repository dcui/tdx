// SPDX-License-Identifier: GPL-2.0
#include <linux/ceph/ceph_debug.h>

#include <linux/spinlock.h>
#include <linux/namei.h>
#include <linux/slab.h>
#include <linux/sched.h>
#include <linux/xattr.h>

#include "super.h"
#include "mds_client.h"

/*
 * Directory operations: readdir, lookup, create, link, unlink,
 * rename, etc.
 */

/*
 * Ceph MDS operations are specified in terms of a base ino and
 * relative path.  Thus, the client can specify an operation on a
 * specific inode (e.g., a getattr due to fstat(2)), or as a path
 * relative to, say, the root directory.
 *
 * Normally, we limit ourselves to strict inode ops (no path component)
 * or dentry operations (a single path component relative to an ino).  The
 * exception to this is open_root_dentry(), which will open the mount
 * point by name.
 */

const struct dentry_operations ceph_dentry_ops;

static bool __dentry_lease_is_valid(struct ceph_dentry_info *di);
static int __dir_lease_try_check(const struct dentry *dentry);

/*
 * Initialize ceph dentry state.
 */
static int ceph_d_init(struct dentry *dentry)
{
	struct ceph_dentry_info *di;
	struct ceph_mds_client *mdsc = ceph_sb_to_mdsc(dentry->d_sb);

	di = kmem_cache_zalloc(ceph_dentry_cachep, GFP_KERNEL);
	if (!di)
		return -ENOMEM;          /* oh well */

	di->dentry = dentry;
	di->lease_session = NULL;
	di->time = jiffies;
	dentry->d_fsdata = di;
	INIT_LIST_HEAD(&di->lease_list);

	atomic64_inc(&mdsc->metric.total_dentries);

	return 0;
}

/*
 * for f_pos for readdir:
 * - hash order:
 *	(0xff << 52) | ((24 bits hash) << 28) |
 *	(the nth entry has hash collision);
 * - frag+name order;
 *	((frag value) << 28) | (the nth entry in frag);
 */
#define OFFSET_BITS	28
#define OFFSET_MASK	((1 << OFFSET_BITS) - 1)
#define HASH_ORDER	(0xffull << (OFFSET_BITS + 24))
loff_t ceph_make_fpos(unsigned high, unsigned off, bool hash_order)
{
	loff_t fpos = ((loff_t)high << 28) | (loff_t)off;
	if (hash_order)
		fpos |= HASH_ORDER;
	return fpos;
}

static bool is_hash_order(loff_t p)
{
	return (p & HASH_ORDER) == HASH_ORDER;
}

static unsigned fpos_frag(loff_t p)
{
	return p >> OFFSET_BITS;
}

static unsigned fpos_hash(loff_t p)
{
	return ceph_frag_value(fpos_frag(p));
}

static unsigned fpos_off(loff_t p)
{
	return p & OFFSET_MASK;
}

static int fpos_cmp(loff_t l, loff_t r)
{
	int v = ceph_frag_compare(fpos_frag(l), fpos_frag(r));
	if (v)
		return v;
	return (int)(fpos_off(l) - fpos_off(r));
}

/*
 * make note of the last dentry we read, so we can
 * continue at the same lexicographical point,
 * regardless of what dir changes take place on the
 * server.
 */
static int note_last_dentry(struct ceph_dir_file_info *dfi, const char *name,
		            int len, unsigned next_offset)
{
	char *buf = kmalloc(len+1, GFP_KERNEL);
	if (!buf)
		return -ENOMEM;
	kfree(dfi->last_name);
	dfi->last_name = buf;
	memcpy(dfi->last_name, name, len);
	dfi->last_name[len] = 0;
	dfi->next_offset = next_offset;
	dout("note_last_dentry '%s'\n", dfi->last_name);
	return 0;
}


static struct dentry *
__dcache_find_get_entry(struct dentry *parent, u64 idx,
			struct ceph_readdir_cache_control *cache_ctl)
{
	struct inode *dir = d_inode(parent);
	struct dentry *dentry;
	unsigned idx_mask = (PAGE_SIZE / sizeof(struct dentry *)) - 1;
	loff_t ptr_pos = idx * sizeof(struct dentry *);
	pgoff_t ptr_pgoff = ptr_pos >> PAGE_SHIFT;

	if (ptr_pos >= i_size_read(dir))
		return NULL;

	if (!cache_ctl->page || ptr_pgoff != page_index(cache_ctl->page)) {
		ceph_readdir_cache_release(cache_ctl);
		cache_ctl->page = find_lock_page(&dir->i_data, ptr_pgoff);
		if (!cache_ctl->page) {
			dout(" page %lu not found\n", ptr_pgoff);
			return ERR_PTR(-EAGAIN);
		}
		/* reading/filling the cache are serialized by
		   i_mutex, no need to use page lock */
		unlock_page(cache_ctl->page);
		cache_ctl->dentries = kmap(cache_ctl->page);
	}

	cache_ctl->index = idx & idx_mask;

	rcu_read_lock();
	spin_lock(&parent->d_lock);
	/* check i_size again here, because empty directory can be
	 * marked as complete while not holding the i_mutex. */
	if (ceph_dir_is_complete_ordered(dir) && ptr_pos < i_size_read(dir))
		dentry = cache_ctl->dentries[cache_ctl->index];
	else
		dentry = NULL;
	spin_unlock(&parent->d_lock);
	if (dentry && !lockref_get_not_dead(&dentry->d_lockref))
		dentry = NULL;
	rcu_read_unlock();
	return dentry ? : ERR_PTR(-EAGAIN);
}

/*
 * When possible, we try to satisfy a readdir by peeking at the
 * dcache.  We make this work by carefully ordering dentries on
 * d_child when we initially get results back from the MDS, and
 * falling back to a "normal" sync readdir if any dentries in the dir
 * are dropped.
 *
 * Complete dir indicates that we have all dentries in the dir.  It is
 * defined IFF we hold CEPH_CAP_FILE_SHARED (which will be revoked by
 * the MDS if/when the directory is modified).
 */
static int __dcache_readdir(struct file *file,  struct dir_context *ctx,
			    int shared_gen)
{
	struct ceph_dir_file_info *dfi = file->private_data;
	struct dentry *parent = file->f_path.dentry;
	struct inode *dir = d_inode(parent);
	struct dentry *dentry, *last = NULL;
	struct ceph_dentry_info *di;
	struct ceph_readdir_cache_control cache_ctl = {};
	u64 idx = 0;
	int err = 0;

	dout("__dcache_readdir %p v%u at %llx\n", dir, (unsigned)shared_gen, ctx->pos);

	/* search start position */
	if (ctx->pos > 2) {
		u64 count = div_u64(i_size_read(dir), sizeof(struct dentry *));
		while (count > 0) {
			u64 step = count >> 1;
			dentry = __dcache_find_get_entry(parent, idx + step,
							 &cache_ctl);
			if (!dentry) {
				/* use linar search */
				idx = 0;
				break;
			}
			if (IS_ERR(dentry)) {
				err = PTR_ERR(dentry);
				goto out;
			}
			di = ceph_dentry(dentry);
			spin_lock(&dentry->d_lock);
			if (fpos_cmp(di->offset, ctx->pos) < 0) {
				idx += step + 1;
				count -= step + 1;
			} else {
				count = step;
			}
			spin_unlock(&dentry->d_lock);
			dput(dentry);
		}

		dout("__dcache_readdir %p cache idx %llu\n", dir, idx);
	}


	for (;;) {
		bool emit_dentry = false;
		dentry = __dcache_find_get_entry(parent, idx++, &cache_ctl);
		if (!dentry) {
			dfi->file_info.flags |= CEPH_F_ATEND;
			err = 0;
			break;
		}
		if (IS_ERR(dentry)) {
			err = PTR_ERR(dentry);
			goto out;
		}

		spin_lock(&dentry->d_lock);
		di = ceph_dentry(dentry);
		if (d_unhashed(dentry) ||
		    d_really_is_negative(dentry) ||
		    di->lease_shared_gen != shared_gen) {
			spin_unlock(&dentry->d_lock);
			dput(dentry);
			err = -EAGAIN;
			goto out;
		}
		if (fpos_cmp(ctx->pos, di->offset) <= 0) {
			__ceph_dentry_dir_lease_touch(di);
			emit_dentry = true;
		}
		spin_unlock(&dentry->d_lock);

		if (emit_dentry) {
			dout(" %llx dentry %p %pd %p\n", di->offset,
			     dentry, dentry, d_inode(dentry));
			ctx->pos = di->offset;
			if (!dir_emit(ctx, dentry->d_name.name,
				      dentry->d_name.len, ceph_present_inode(d_inode(dentry)),
				      d_inode(dentry)->i_mode >> 12)) {
				dput(dentry);
				err = 0;
				break;
			}
			ctx->pos++;

			if (last)
				dput(last);
			last = dentry;
		} else {
			dput(dentry);
		}
	}
out:
	ceph_readdir_cache_release(&cache_ctl);
	if (last) {
		int ret;
		di = ceph_dentry(last);
		ret = note_last_dentry(dfi, last->d_name.name, last->d_name.len,
				       fpos_off(di->offset) + 1);
		if (ret < 0)
			err = ret;
		dput(last);
		/* last_name no longer match cache index */
		if (dfi->readdir_cache_idx >= 0) {
			dfi->readdir_cache_idx = -1;
			dfi->dir_release_count = 0;
		}
	}
	return err;
}

static bool need_send_readdir(struct ceph_dir_file_info *dfi, loff_t pos)
{
	if (!dfi->last_readdir)
		return true;
	if (is_hash_order(pos))
		return !ceph_frag_contains_value(dfi->frag, fpos_hash(pos));
	else
		return dfi->frag != fpos_frag(pos);
}

static int ceph_readdir(struct file *file, struct dir_context *ctx)
{
	struct ceph_dir_file_info *dfi = file->private_data;
	struct inode *inode = file_inode(file);
	struct ceph_inode_info *ci = ceph_inode(inode);
	struct ceph_fs_client *fsc = ceph_inode_to_client(inode);
	struct ceph_mds_client *mdsc = fsc->mdsc;
	int i;
	int err;
	unsigned frag = -1;
	struct ceph_mds_reply_info_parsed *rinfo;

	dout("readdir %p file %p pos %llx\n", inode, file, ctx->pos);
	if (dfi->file_info.flags & CEPH_F_ATEND)
		return 0;

	/* always start with . and .. */
	if (ctx->pos == 0) {
		dout("readdir off 0 -> '.'\n");
		if (!dir_emit(ctx, ".", 1, ceph_present_inode(inode),
			    inode->i_mode >> 12))
			return 0;
		ctx->pos = 1;
	}
	if (ctx->pos == 1) {
		u64 ino;
		struct dentry *dentry = file->f_path.dentry;

		spin_lock(&dentry->d_lock);
		ino = ceph_present_inode(dentry->d_parent->d_inode);
		spin_unlock(&dentry->d_lock);

		dout("readdir off 1 -> '..'\n");
		if (!dir_emit(ctx, "..", 2, ino, inode->i_mode >> 12))
			return 0;
		ctx->pos = 2;
	}

	spin_lock(&ci->i_ceph_lock);
	/* request Fx cap. if have Fx, we don't need to release Fs cap
	 * for later create/unlink. */
	__ceph_touch_fmode(ci, mdsc, CEPH_FILE_MODE_WR);
	/* can we use the dcache? */
	if (ceph_test_mount_opt(fsc, DCACHE) &&
	    !ceph_test_mount_opt(fsc, NOASYNCREADDIR) &&
	    ceph_snap(inode) != CEPH_SNAPDIR &&
	    __ceph_dir_is_complete_ordered(ci) &&
	    __ceph_caps_issued_mask_metric(ci, CEPH_CAP_FILE_SHARED, 1)) {
		int shared_gen = atomic_read(&ci->i_shared_gen);

		spin_unlock(&ci->i_ceph_lock);
		err = __dcache_readdir(file, ctx, shared_gen);
		if (err != -EAGAIN)
			return err;
	} else {
		spin_unlock(&ci->i_ceph_lock);
	}

	/* proceed with a normal readdir */
more:
	/* do we have the correct frag content buffered? */
	if (need_send_readdir(dfi, ctx->pos)) {
		struct ceph_mds_request *req;
		int op = ceph_snap(inode) == CEPH_SNAPDIR ?
			CEPH_MDS_OP_LSSNAP : CEPH_MDS_OP_READDIR;

		/* discard old result, if any */
		if (dfi->last_readdir) {
			ceph_mdsc_put_request(dfi->last_readdir);
			dfi->last_readdir = NULL;
		}

		if (is_hash_order(ctx->pos)) {
			/* fragtree isn't always accurate. choose frag
			 * based on previous reply when possible. */
			if (frag == (unsigned)-1)
				frag = ceph_choose_frag(ci, fpos_hash(ctx->pos),
							NULL, NULL);
		} else {
			frag = fpos_frag(ctx->pos);
		}

		dout("readdir fetching %llx.%llx frag %x offset '%s'\n",
		     ceph_vinop(inode), frag, dfi->last_name);
		req = ceph_mdsc_create_request(mdsc, op, USE_AUTH_MDS);
		if (IS_ERR(req))
			return PTR_ERR(req);
		err = ceph_alloc_readdir_reply_buffer(req, inode);
		if (err) {
			ceph_mdsc_put_request(req);
			return err;
		}
		/* hints to request -> mds selection code */
		req->r_direct_mode = USE_AUTH_MDS;
		if (op == CEPH_MDS_OP_READDIR) {
			req->r_direct_hash = ceph_frag_value(frag);
			__set_bit(CEPH_MDS_R_DIRECT_IS_HASH, &req->r_req_flags);
			req->r_inode_drop = CEPH_CAP_FILE_EXCL;
		}
		if (dfi->last_name) {
			req->r_path2 = kstrdup(dfi->last_name, GFP_KERNEL);
			if (!req->r_path2) {
				ceph_mdsc_put_request(req);
				return -ENOMEM;
			}
		} else if (is_hash_order(ctx->pos)) {
			req->r_args.readdir.offset_hash =
				cpu_to_le32(fpos_hash(ctx->pos));
		}

		req->r_dir_release_cnt = dfi->dir_release_count;
		req->r_dir_ordered_cnt = dfi->dir_ordered_count;
		req->r_readdir_cache_idx = dfi->readdir_cache_idx;
		req->r_readdir_offset = dfi->next_offset;
		req->r_args.readdir.frag = cpu_to_le32(frag);
		req->r_args.readdir.flags =
				cpu_to_le16(CEPH_READDIR_REPLY_BITFLAGS);

		req->r_inode = inode;
		ihold(inode);
		req->r_dentry = dget(file->f_path.dentry);
		err = ceph_mdsc_do_request(mdsc, NULL, req);
		if (err < 0) {
			ceph_mdsc_put_request(req);
			return err;
		}
		dout("readdir got and parsed readdir result=%d on "
		     "frag %x, end=%d, complete=%d, hash_order=%d\n",
		     err, frag,
		     (int)req->r_reply_info.dir_end,
		     (int)req->r_reply_info.dir_complete,
		     (int)req->r_reply_info.hash_order);

		rinfo = &req->r_reply_info;
		if (le32_to_cpu(rinfo->dir_dir->frag) != frag) {
			frag = le32_to_cpu(rinfo->dir_dir->frag);
			if (!rinfo->hash_order) {
				dfi->next_offset = req->r_readdir_offset;
				/* adjust ctx->pos to beginning of frag */
				ctx->pos = ceph_make_fpos(frag,
							  dfi->next_offset,
							  false);
			}
		}

		dfi->frag = frag;
		dfi->last_readdir = req;

		if (test_bit(CEPH_MDS_R_DID_PREPOPULATE, &req->r_req_flags)) {
			dfi->readdir_cache_idx = req->r_readdir_cache_idx;
			if (dfi->readdir_cache_idx < 0) {
				/* preclude from marking dir ordered */
				dfi->dir_ordered_count = 0;
			} else if (ceph_frag_is_leftmost(frag) &&
				   dfi->next_offset == 2) {
				/* note dir version at start of readdir so
				 * we can tell if any dentries get dropped */
				dfi->dir_release_count = req->r_dir_release_cnt;
				dfi->dir_ordered_count = req->r_dir_ordered_cnt;
			}
		} else {
			dout("readdir !did_prepopulate\n");
			/* disable readdir cache */
			dfi->readdir_cache_idx = -1;
			/* preclude from marking dir complete */
			dfi->dir_release_count = 0;
		}

		/* note next offset and last dentry name */
		if (rinfo->dir_nr > 0) {
			struct ceph_mds_reply_dir_entry *rde =
					rinfo->dir_entries + (rinfo->dir_nr-1);
			unsigned next_offset = req->r_reply_info.dir_end ?
					2 : (fpos_off(rde->offset) + 1);
			err = note_last_dentry(dfi, rde->name, rde->name_len,
					       next_offset);
			if (err)
				return err;
		} else if (req->r_reply_info.dir_end) {
			dfi->next_offset = 2;
			/* keep last name */
		}
	}

	rinfo = &dfi->last_readdir->r_reply_info;
	dout("readdir frag %x num %d pos %llx chunk first %llx\n",
	     dfi->frag, rinfo->dir_nr, ctx->pos,
	     rinfo->dir_nr ? rinfo->dir_entries[0].offset : 0LL);

	i = 0;
	/* search start position */
	if (rinfo->dir_nr > 0) {
		int step, nr = rinfo->dir_nr;
		while (nr > 0) {
			step = nr >> 1;
			if (rinfo->dir_entries[i + step].offset < ctx->pos) {
				i +=  step + 1;
				nr -= step + 1;
			} else {
				nr = step;
			}
		}
	}
	for (; i < rinfo->dir_nr; i++) {
		struct ceph_mds_reply_dir_entry *rde = rinfo->dir_entries + i;

		BUG_ON(rde->offset < ctx->pos);

		ctx->pos = rde->offset;
		dout("readdir (%d/%d) -> %llx '%.*s' %p\n",
		     i, rinfo->dir_nr, ctx->pos,
		     rde->name_len, rde->name, &rde->inode.in);

		BUG_ON(!rde->inode.in);

		if (!dir_emit(ctx, rde->name, rde->name_len,
			      ceph_present_ino(inode->i_sb, le64_to_cpu(rde->inode.in->ino)),
			      le32_to_cpu(rde->inode.in->mode) >> 12)) {
			dout("filldir stopping us...\n");
			return 0;
		}
		ctx->pos++;
	}

	ceph_mdsc_put_request(dfi->last_readdir);
	dfi->last_readdir = NULL;

	if (dfi->next_offset > 2) {
		frag = dfi->frag;
		goto more;
	}

	/* more frags? */
	if (!ceph_frag_is_rightmost(dfi->frag)) {
		frag = ceph_frag_next(dfi->frag);
		if (is_hash_order(ctx->pos)) {
			loff_t new_pos = ceph_make_fpos(ceph_frag_value(frag),
							dfi->next_offset, true);
			if (new_pos > ctx->pos)
				ctx->pos = new_pos;
			/* keep last_name */
		} else {
			ctx->pos = ceph_make_fpos(frag, dfi->next_offset,
							false);
			kfree(dfi->last_name);
			dfi->last_name = NULL;
		}
		dout("readdir next frag is %x\n", frag);
		goto more;
	}
	dfi->file_info.flags |= CEPH_F_ATEND;

	/*
	 * if dir_release_count still matches the dir, no dentries
	 * were released during the whole readdir, and we should have
	 * the complete dir contents in our cache.
	 */
	if (atomic64_read(&ci->i_release_count) ==
					dfi->dir_release_count) {
		spin_lock(&ci->i_ceph_lock);
		if (dfi->dir_ordered_count ==
				atomic64_read(&ci->i_ordered_count)) {
			dout(" marking %p complete and ordered\n", inode);
			/* use i_size to track number of entries in
			 * readdir cache */
			BUG_ON(dfi->readdir_cache_idx < 0);
			i_size_write(inode, dfi->readdir_cache_idx *
				     sizeof(struct dentry*));
		} else {
			dout(" marking %p complete\n", inode);
		}
		__ceph_dir_set_complete(ci, dfi->dir_release_count,
					dfi->dir_ordered_count);
		spin_unlock(&ci->i_ceph_lock);
	}

	dout("readdir %p file %p done.\n", inode, file);
	return 0;
}

static void reset_readdir(struct ceph_dir_file_info *dfi)
{
	if (dfi->last_readdir) {
		ceph_mdsc_put_request(dfi->last_readdir);
		dfi->last_readdir = NULL;
	}
	kfree(dfi->last_name);
	dfi->last_name = NULL;
	dfi->dir_release_count = 0;
	dfi->readdir_cache_idx = -1;
	dfi->next_offset = 2;  /* compensate for . and .. */
	dfi->file_info.flags &= ~CEPH_F_ATEND;
}

/*
 * discard buffered readdir content on seekdir(0), or seek to new frag,
 * or seek prior to current chunk
 */
static bool need_reset_readdir(struct ceph_dir_file_info *dfi, loff_t new_pos)
{
	struct ceph_mds_reply_info_parsed *rinfo;
	loff_t chunk_offset;
	if (new_pos == 0)
		return true;
	if (is_hash_order(new_pos)) {
		/* no need to reset last_name for a forward seek when
		 * dentries are sotred in hash order */
	} else if (dfi->frag != fpos_frag(new_pos)) {
		return true;
	}
	rinfo = dfi->last_readdir ? &dfi->last_readdir->r_reply_info : NULL;
	if (!rinfo || !rinfo->dir_nr)
		return true;
	chunk_offset = rinfo->dir_entries[0].offset;
	return new_pos < chunk_offset ||
	       is_hash_order(new_pos) != is_hash_order(chunk_offset);
}

static loff_t ceph_dir_llseek(struct file *file, loff_t offset, int whence)
{
	struct ceph_dir_file_info *dfi = file->private_data;
	struct inode *inode = file->f_mapping->host;
	loff_t retval;

	inode_lock(inode);
	retval = -EINVAL;
	switch (whence) {
	case SEEK_CUR:
		offset += file->f_pos;
		break;
	case SEEK_SET:
		break;
	case SEEK_END:
		retval = -EOPNOTSUPP;
		goto out;
	default:
		goto out;
	}

	if (offset >= 0) {
		if (need_reset_readdir(dfi, offset)) {
			dout("dir_llseek dropping %p content\n", file);
			reset_readdir(dfi);
		} else if (is_hash_order(offset) && offset > file->f_pos) {
			/* for hash offset, we don't know if a forward seek
			 * is within same frag */
			dfi->dir_release_count = 0;
			dfi->readdir_cache_idx = -1;
		}

		if (offset != file->f_pos) {
			file->f_pos = offset;
			file->f_version = 0;
			dfi->file_info.flags &= ~CEPH_F_ATEND;
		}
		retval = offset;
	}
out:
	inode_unlock(inode);
	return retval;
}

/*
 * Handle lookups for the hidden .snap directory.
 */
struct dentry *ceph_handle_snapdir(struct ceph_mds_request *req,
				   struct dentry *dentry)
{
	struct ceph_fs_client *fsc = ceph_sb_to_client(dentry->d_sb);
	struct inode *parent = d_inode(dentry->d_parent); /* we hold i_mutex */

	/* .snap dir? */
	if (ceph_snap(parent) == CEPH_NOSNAP &&
	    strcmp(dentry->d_name.name, fsc->mount_options->snapdir_name) == 0) {
		struct dentry *res;
		struct inode *inode = ceph_get_snapdir(parent);
<<<<<<< HEAD
		if (IS_ERR(inode))
			return PTR_ERR(inode);
		dout("ENOENT on snapdir %p '%pd', linking to snapdir %p\n",
		     dentry, dentry, inode);
		BUG_ON(!d_unhashed(dentry));
		d_add(dentry, inode);
		err = 0;
=======

		res = d_splice_alias(inode, dentry);
		dout("ENOENT on snapdir %p '%pd', linking to snapdir %p. Spliced dentry %p\n",
		     dentry, dentry, inode, res);
		if (res)
			dentry = res;
>>>>>>> 7d2a07b7
	}
	return dentry;
}

/*
 * Figure out final result of a lookup/open request.
 *
 * Mainly, make sure we return the final req->r_dentry (if it already
 * existed) in place of the original VFS-provided dentry when they
 * differ.
 *
 * Gracefully handle the case where the MDS replies with -ENOENT and
 * no trace (which it may do, at its discretion, e.g., if it doesn't
 * care to issue a lease on the negative dentry).
 */
struct dentry *ceph_finish_lookup(struct ceph_mds_request *req,
				  struct dentry *dentry, int err)
{
	if (err == -ENOENT) {
		/* no trace? */
		err = 0;
		if (!req->r_reply_info.head->is_dentry) {
			dout("ENOENT and no trace, dentry %p inode %p\n",
			     dentry, d_inode(dentry));
			if (d_really_is_positive(dentry)) {
				d_drop(dentry);
				err = -ENOENT;
			} else {
				d_add(dentry, NULL);
			}
		}
	}
	if (err)
		dentry = ERR_PTR(err);
	else if (dentry != req->r_dentry)
		dentry = dget(req->r_dentry);   /* we got spliced */
	else
		dentry = NULL;
	return dentry;
}

static bool is_root_ceph_dentry(struct inode *inode, struct dentry *dentry)
{
	return ceph_ino(inode) == CEPH_INO_ROOT &&
		strncmp(dentry->d_name.name, ".ceph", 5) == 0;
}

/*
 * Look up a single dir entry.  If there is a lookup intent, inform
 * the MDS so that it gets our 'caps wanted' value in a single op.
 */
static struct dentry *ceph_lookup(struct inode *dir, struct dentry *dentry,
				  unsigned int flags)
{
	struct ceph_fs_client *fsc = ceph_sb_to_client(dir->i_sb);
	struct ceph_mds_client *mdsc = ceph_sb_to_mdsc(dir->i_sb);
	struct ceph_mds_request *req;
	int op;
	int mask;
	int err;

	dout("lookup %p dentry %p '%pd'\n",
	     dir, dentry, dentry);

	if (dentry->d_name.len > NAME_MAX)
		return ERR_PTR(-ENAMETOOLONG);

	/* can we conclude ENOENT locally? */
	if (d_really_is_negative(dentry)) {
		struct ceph_inode_info *ci = ceph_inode(dir);
		struct ceph_dentry_info *di = ceph_dentry(dentry);

		spin_lock(&ci->i_ceph_lock);
		dout(" dir %p flags are 0x%lx\n", dir, ci->i_ceph_flags);
		if (strncmp(dentry->d_name.name,
			    fsc->mount_options->snapdir_name,
			    dentry->d_name.len) &&
		    !is_root_ceph_dentry(dir, dentry) &&
		    ceph_test_mount_opt(fsc, DCACHE) &&
		    __ceph_dir_is_complete(ci) &&
<<<<<<< HEAD
		    (__ceph_caps_issued_mask(ci, CEPH_CAP_FILE_SHARED, 1))) {
=======
		    __ceph_caps_issued_mask_metric(ci, CEPH_CAP_FILE_SHARED, 1)) {
>>>>>>> 7d2a07b7
			__ceph_touch_fmode(ci, mdsc, CEPH_FILE_MODE_RD);
			spin_unlock(&ci->i_ceph_lock);
			dout(" dir %p complete, -ENOENT\n", dir);
			d_add(dentry, NULL);
			di->lease_shared_gen = atomic_read(&ci->i_shared_gen);
			return NULL;
		}
		spin_unlock(&ci->i_ceph_lock);
	}

	op = ceph_snap(dir) == CEPH_SNAPDIR ?
		CEPH_MDS_OP_LOOKUPSNAP : CEPH_MDS_OP_LOOKUP;
	req = ceph_mdsc_create_request(mdsc, op, USE_ANY_MDS);
	if (IS_ERR(req))
		return ERR_CAST(req);
	req->r_dentry = dget(dentry);
	req->r_num_caps = 2;

	mask = CEPH_STAT_CAP_INODE | CEPH_CAP_AUTH_SHARED;
	if (ceph_security_xattr_wanted(dir))
		mask |= CEPH_CAP_XATTR_SHARED;
	req->r_args.getattr.mask = cpu_to_le32(mask);

	ihold(dir);
	req->r_parent = dir;
	set_bit(CEPH_MDS_R_PARENT_LOCKED, &req->r_req_flags);
	err = ceph_mdsc_do_request(mdsc, NULL, req);
	if (err == -ENOENT) {
		struct dentry *res;

		res = ceph_handle_snapdir(req, dentry);
		if (IS_ERR(res)) {
			err = PTR_ERR(res);
		} else {
			dentry = res;
			err = 0;
		}
	}
	dentry = ceph_finish_lookup(req, dentry, err);
	ceph_mdsc_put_request(req);  /* will dput(dentry) */
	dout("lookup result=%p\n", dentry);
	return dentry;
}

/*
 * If we do a create but get no trace back from the MDS, follow up with
 * a lookup (the VFS expects us to link up the provided dentry).
 */
int ceph_handle_notrace_create(struct inode *dir, struct dentry *dentry)
{
	struct dentry *result = ceph_lookup(dir, dentry, 0);

	if (result && !IS_ERR(result)) {
		/*
		 * We created the item, then did a lookup, and found
		 * it was already linked to another inode we already
		 * had in our cache (and thus got spliced). To not
		 * confuse VFS (especially when inode is a directory),
		 * we don't link our dentry to that inode, return an
		 * error instead.
		 *
		 * This event should be rare and it happens only when
		 * we talk to old MDS. Recent MDS does not send traceless
		 * reply for request that creates new inode.
		 */
		d_drop(result);
		return -ESTALE;
	}
	return PTR_ERR(result);
}

static int ceph_mknod(struct user_namespace *mnt_userns, struct inode *dir,
		      struct dentry *dentry, umode_t mode, dev_t rdev)
{
	struct ceph_mds_client *mdsc = ceph_sb_to_mdsc(dir->i_sb);
	struct ceph_mds_request *req;
	struct ceph_acl_sec_ctx as_ctx = {};
	int err;

	if (ceph_snap(dir) != CEPH_NOSNAP)
		return -EROFS;

	if (ceph_quota_is_max_files_exceeded(dir)) {
		err = -EDQUOT;
		goto out;
	}

	err = ceph_pre_init_acls(dir, &mode, &as_ctx);
	if (err < 0)
		goto out;
	err = ceph_security_init_secctx(dentry, mode, &as_ctx);
	if (err < 0)
		goto out;

	dout("mknod in dir %p dentry %p mode 0%ho rdev %d\n",
	     dir, dentry, mode, rdev);
	req = ceph_mdsc_create_request(mdsc, CEPH_MDS_OP_MKNOD, USE_AUTH_MDS);
	if (IS_ERR(req)) {
		err = PTR_ERR(req);
		goto out;
	}
	req->r_dentry = dget(dentry);
	req->r_num_caps = 2;
	req->r_parent = dir;
	ihold(dir);
	set_bit(CEPH_MDS_R_PARENT_LOCKED, &req->r_req_flags);
	req->r_args.mknod.mode = cpu_to_le32(mode);
	req->r_args.mknod.rdev = cpu_to_le32(rdev);
	req->r_dentry_drop = CEPH_CAP_FILE_SHARED | CEPH_CAP_AUTH_EXCL;
	req->r_dentry_unless = CEPH_CAP_FILE_EXCL;
	if (as_ctx.pagelist) {
		req->r_pagelist = as_ctx.pagelist;
		as_ctx.pagelist = NULL;
	}
	err = ceph_mdsc_do_request(mdsc, dir, req);
	if (!err && !req->r_reply_info.head->is_dentry)
		err = ceph_handle_notrace_create(dir, dentry);
	ceph_mdsc_put_request(req);
out:
	if (!err)
		ceph_init_inode_acls(d_inode(dentry), &as_ctx);
	else
		d_drop(dentry);
	ceph_release_acl_sec_ctx(&as_ctx);
	return err;
}

static int ceph_create(struct user_namespace *mnt_userns, struct inode *dir,
		       struct dentry *dentry, umode_t mode, bool excl)
{
	return ceph_mknod(mnt_userns, dir, dentry, mode, 0);
}

static int ceph_symlink(struct user_namespace *mnt_userns, struct inode *dir,
			struct dentry *dentry, const char *dest)
{
	struct ceph_mds_client *mdsc = ceph_sb_to_mdsc(dir->i_sb);
	struct ceph_mds_request *req;
	struct ceph_acl_sec_ctx as_ctx = {};
	int err;

	if (ceph_snap(dir) != CEPH_NOSNAP)
		return -EROFS;

	if (ceph_quota_is_max_files_exceeded(dir)) {
		err = -EDQUOT;
		goto out;
	}

	err = ceph_security_init_secctx(dentry, S_IFLNK | 0777, &as_ctx);
	if (err < 0)
		goto out;

	dout("symlink in dir %p dentry %p to '%s'\n", dir, dentry, dest);
	req = ceph_mdsc_create_request(mdsc, CEPH_MDS_OP_SYMLINK, USE_AUTH_MDS);
	if (IS_ERR(req)) {
		err = PTR_ERR(req);
		goto out;
	}
	req->r_path2 = kstrdup(dest, GFP_KERNEL);
	if (!req->r_path2) {
		err = -ENOMEM;
		ceph_mdsc_put_request(req);
		goto out;
	}
	req->r_parent = dir;
	ihold(dir);

	set_bit(CEPH_MDS_R_PARENT_LOCKED, &req->r_req_flags);
	req->r_dentry = dget(dentry);
	req->r_num_caps = 2;
	req->r_dentry_drop = CEPH_CAP_FILE_SHARED | CEPH_CAP_AUTH_EXCL;
	req->r_dentry_unless = CEPH_CAP_FILE_EXCL;
	if (as_ctx.pagelist) {
		req->r_pagelist = as_ctx.pagelist;
		as_ctx.pagelist = NULL;
	}
	err = ceph_mdsc_do_request(mdsc, dir, req);
	if (!err && !req->r_reply_info.head->is_dentry)
		err = ceph_handle_notrace_create(dir, dentry);
	ceph_mdsc_put_request(req);
out:
	if (err)
		d_drop(dentry);
	ceph_release_acl_sec_ctx(&as_ctx);
	return err;
}

static int ceph_mkdir(struct user_namespace *mnt_userns, struct inode *dir,
		      struct dentry *dentry, umode_t mode)
{
	struct ceph_mds_client *mdsc = ceph_sb_to_mdsc(dir->i_sb);
	struct ceph_mds_request *req;
	struct ceph_acl_sec_ctx as_ctx = {};
	int err = -EROFS;
	int op;

	if (ceph_snap(dir) == CEPH_SNAPDIR) {
		/* mkdir .snap/foo is a MKSNAP */
		op = CEPH_MDS_OP_MKSNAP;
		dout("mksnap dir %p snap '%pd' dn %p\n", dir,
		     dentry, dentry);
	} else if (ceph_snap(dir) == CEPH_NOSNAP) {
		dout("mkdir dir %p dn %p mode 0%ho\n", dir, dentry, mode);
		op = CEPH_MDS_OP_MKDIR;
	} else {
		goto out;
	}

	if (op == CEPH_MDS_OP_MKDIR &&
	    ceph_quota_is_max_files_exceeded(dir)) {
		err = -EDQUOT;
		goto out;
	}

	mode |= S_IFDIR;
	err = ceph_pre_init_acls(dir, &mode, &as_ctx);
	if (err < 0)
		goto out;
	err = ceph_security_init_secctx(dentry, mode, &as_ctx);
	if (err < 0)
		goto out;

	req = ceph_mdsc_create_request(mdsc, op, USE_AUTH_MDS);
	if (IS_ERR(req)) {
		err = PTR_ERR(req);
		goto out;
	}

	req->r_dentry = dget(dentry);
	req->r_num_caps = 2;
	req->r_parent = dir;
	ihold(dir);
	set_bit(CEPH_MDS_R_PARENT_LOCKED, &req->r_req_flags);
	req->r_args.mkdir.mode = cpu_to_le32(mode);
	req->r_dentry_drop = CEPH_CAP_FILE_SHARED | CEPH_CAP_AUTH_EXCL;
	req->r_dentry_unless = CEPH_CAP_FILE_EXCL;
	if (as_ctx.pagelist) {
		req->r_pagelist = as_ctx.pagelist;
		as_ctx.pagelist = NULL;
	}
	err = ceph_mdsc_do_request(mdsc, dir, req);
	if (!err &&
	    !req->r_reply_info.head->is_target &&
	    !req->r_reply_info.head->is_dentry)
		err = ceph_handle_notrace_create(dir, dentry);
	ceph_mdsc_put_request(req);
out:
	if (!err)
		ceph_init_inode_acls(d_inode(dentry), &as_ctx);
	else
		d_drop(dentry);
	ceph_release_acl_sec_ctx(&as_ctx);
	return err;
}

static int ceph_link(struct dentry *old_dentry, struct inode *dir,
		     struct dentry *dentry)
{
	struct ceph_mds_client *mdsc = ceph_sb_to_mdsc(dir->i_sb);
	struct ceph_mds_request *req;
	int err;

	if (ceph_snap(dir) != CEPH_NOSNAP)
		return -EROFS;

	dout("link in dir %p old_dentry %p dentry %p\n", dir,
	     old_dentry, dentry);
	req = ceph_mdsc_create_request(mdsc, CEPH_MDS_OP_LINK, USE_AUTH_MDS);
	if (IS_ERR(req)) {
		d_drop(dentry);
		return PTR_ERR(req);
	}
	req->r_dentry = dget(dentry);
	req->r_num_caps = 2;
	req->r_old_dentry = dget(old_dentry);
	req->r_parent = dir;
	ihold(dir);
	set_bit(CEPH_MDS_R_PARENT_LOCKED, &req->r_req_flags);
	req->r_dentry_drop = CEPH_CAP_FILE_SHARED;
	req->r_dentry_unless = CEPH_CAP_FILE_EXCL;
	/* release LINK_SHARED on source inode (mds will lock it) */
	req->r_old_inode_drop = CEPH_CAP_LINK_SHARED | CEPH_CAP_LINK_EXCL;
	err = ceph_mdsc_do_request(mdsc, dir, req);
	if (err) {
		d_drop(dentry);
	} else if (!req->r_reply_info.head->is_dentry) {
		ihold(d_inode(old_dentry));
		d_instantiate(dentry, d_inode(old_dentry));
	}
	ceph_mdsc_put_request(req);
	return err;
}

static void ceph_async_unlink_cb(struct ceph_mds_client *mdsc,
				 struct ceph_mds_request *req)
{
	int result = req->r_err ? req->r_err :
			le32_to_cpu(req->r_reply_info.head->result);

	if (result == -EJUKEBOX)
		goto out;

	/* If op failed, mark everyone involved for errors */
	if (result) {
		int pathlen = 0;
		u64 base = 0;
		char *path = ceph_mdsc_build_path(req->r_dentry, &pathlen,
						  &base, 0);

		/* mark error on parent + clear complete */
		mapping_set_error(req->r_parent->i_mapping, result);
		ceph_dir_clear_complete(req->r_parent);

		/* drop the dentry -- we don't know its status */
		if (!d_unhashed(req->r_dentry))
			d_drop(req->r_dentry);

		/* mark inode itself for an error (since metadata is bogus) */
		mapping_set_error(req->r_old_inode->i_mapping, result);

		pr_warn("ceph: async unlink failure path=(%llx)%s result=%d!\n",
			base, IS_ERR(path) ? "<<bad>>" : path, result);
		ceph_mdsc_free_path(path, pathlen);
	}
out:
	iput(req->r_old_inode);
	ceph_mdsc_release_dir_caps(req);
}

static int get_caps_for_async_unlink(struct inode *dir, struct dentry *dentry)
{
	struct ceph_inode_info *ci = ceph_inode(dir);
	struct ceph_dentry_info *di;
	int got = 0, want = CEPH_CAP_FILE_EXCL | CEPH_CAP_DIR_UNLINK;

	spin_lock(&ci->i_ceph_lock);
	if ((__ceph_caps_issued(ci, NULL) & want) == want) {
		ceph_take_cap_refs(ci, want, false);
		got = want;
	}
	spin_unlock(&ci->i_ceph_lock);

	/* If we didn't get anything, return 0 */
	if (!got)
		return 0;

        spin_lock(&dentry->d_lock);
        di = ceph_dentry(dentry);
	/*
	 * - We are holding Fx, which implies Fs caps.
	 * - Only support async unlink for primary linkage
	 */
	if (atomic_read(&ci->i_shared_gen) != di->lease_shared_gen ||
	    !(di->flags & CEPH_DENTRY_PRIMARY_LINK))
		want = 0;
        spin_unlock(&dentry->d_lock);

	/* Do we still want what we've got? */
	if (want == got)
		return got;

	ceph_put_cap_refs(ci, got);
	return 0;
}

/*
 * rmdir and unlink are differ only by the metadata op code
 */
static int ceph_unlink(struct inode *dir, struct dentry *dentry)
{
	struct ceph_fs_client *fsc = ceph_sb_to_client(dir->i_sb);
	struct ceph_mds_client *mdsc = fsc->mdsc;
	struct inode *inode = d_inode(dentry);
	struct ceph_mds_request *req;
	bool try_async = ceph_test_mount_opt(fsc, ASYNC_DIROPS);
	int err = -EROFS;
	int op;

	if (ceph_snap(dir) == CEPH_SNAPDIR) {
		/* rmdir .snap/foo is RMSNAP */
		dout("rmsnap dir %p '%pd' dn %p\n", dir, dentry, dentry);
		op = CEPH_MDS_OP_RMSNAP;
	} else if (ceph_snap(dir) == CEPH_NOSNAP) {
		dout("unlink/rmdir dir %p dn %p inode %p\n",
		     dir, dentry, inode);
		op = d_is_dir(dentry) ?
			CEPH_MDS_OP_RMDIR : CEPH_MDS_OP_UNLINK;
	} else
		goto out;
retry:
	req = ceph_mdsc_create_request(mdsc, op, USE_AUTH_MDS);
	if (IS_ERR(req)) {
		err = PTR_ERR(req);
		goto out;
	}
	req->r_dentry = dget(dentry);
	req->r_num_caps = 2;
	req->r_parent = dir;
<<<<<<< HEAD
=======
	ihold(dir);
>>>>>>> 7d2a07b7
	req->r_dentry_drop = CEPH_CAP_FILE_SHARED;
	req->r_dentry_unless = CEPH_CAP_FILE_EXCL;
	req->r_inode_drop = ceph_drop_caps_for_unlink(inode);

	if (try_async && op == CEPH_MDS_OP_UNLINK &&
	    (req->r_dir_caps = get_caps_for_async_unlink(dir, dentry))) {
<<<<<<< HEAD
		dout("async unlink on %lu/%.*s caps=%s", dir->i_ino,
=======
		dout("async unlink on %llu/%.*s caps=%s", ceph_ino(dir),
>>>>>>> 7d2a07b7
		     dentry->d_name.len, dentry->d_name.name,
		     ceph_cap_string(req->r_dir_caps));
		set_bit(CEPH_MDS_R_ASYNC, &req->r_req_flags);
		req->r_callback = ceph_async_unlink_cb;
		req->r_old_inode = d_inode(dentry);
		ihold(req->r_old_inode);
		err = ceph_mdsc_submit_request(mdsc, dir, req);
		if (!err) {
			/*
			 * We have enough caps, so we assume that the unlink
			 * will succeed. Fix up the target inode and dcache.
			 */
			drop_nlink(inode);
			d_delete(dentry);
		} else if (err == -EJUKEBOX) {
			try_async = false;
			ceph_mdsc_put_request(req);
			goto retry;
		}
	} else {
		set_bit(CEPH_MDS_R_PARENT_LOCKED, &req->r_req_flags);
		err = ceph_mdsc_do_request(mdsc, dir, req);
		if (!err && !req->r_reply_info.head->is_dentry)
			d_delete(dentry);
	}

	ceph_mdsc_put_request(req);
out:
	return err;
}

static int ceph_rename(struct user_namespace *mnt_userns, struct inode *old_dir,
		       struct dentry *old_dentry, struct inode *new_dir,
		       struct dentry *new_dentry, unsigned int flags)
{
	struct ceph_mds_client *mdsc = ceph_sb_to_mdsc(old_dir->i_sb);
	struct ceph_mds_request *req;
	int op = CEPH_MDS_OP_RENAME;
	int err;

	if (flags)
		return -EINVAL;

	if (ceph_snap(old_dir) != ceph_snap(new_dir))
		return -EXDEV;
	if (ceph_snap(old_dir) != CEPH_NOSNAP) {
		if (old_dir == new_dir && ceph_snap(old_dir) == CEPH_SNAPDIR)
			op = CEPH_MDS_OP_RENAMESNAP;
		else
			return -EROFS;
	}
	/* don't allow cross-quota renames */
	if ((old_dir != new_dir) &&
	    (!ceph_quota_is_same_realm(old_dir, new_dir)))
		return -EXDEV;

	dout("rename dir %p dentry %p to dir %p dentry %p\n",
	     old_dir, old_dentry, new_dir, new_dentry);
	req = ceph_mdsc_create_request(mdsc, op, USE_AUTH_MDS);
	if (IS_ERR(req))
		return PTR_ERR(req);
	ihold(old_dir);
	req->r_dentry = dget(new_dentry);
	req->r_num_caps = 2;
	req->r_old_dentry = dget(old_dentry);
	req->r_old_dentry_dir = old_dir;
	req->r_parent = new_dir;
	ihold(new_dir);
	set_bit(CEPH_MDS_R_PARENT_LOCKED, &req->r_req_flags);
	req->r_old_dentry_drop = CEPH_CAP_FILE_SHARED;
	req->r_old_dentry_unless = CEPH_CAP_FILE_EXCL;
	req->r_dentry_drop = CEPH_CAP_FILE_SHARED;
	req->r_dentry_unless = CEPH_CAP_FILE_EXCL;
	/* release LINK_RDCACHE on source inode (mds will lock it) */
	req->r_old_inode_drop = CEPH_CAP_LINK_SHARED | CEPH_CAP_LINK_EXCL;
	if (d_really_is_positive(new_dentry)) {
		req->r_inode_drop =
			ceph_drop_caps_for_unlink(d_inode(new_dentry));
	}
	err = ceph_mdsc_do_request(mdsc, old_dir, req);
	if (!err && !req->r_reply_info.head->is_dentry) {
		/*
		 * Normally d_move() is done by fill_trace (called by
		 * do_request, above).  If there is no trace, we need
		 * to do it here.
		 */
		d_move(old_dentry, new_dentry);
	}
	ceph_mdsc_put_request(req);
	return err;
}

/*
 * Move dentry to tail of mdsc->dentry_leases list when lease is updated.
 * Leases at front of the list will expire first. (Assume all leases have
 * similar duration)
 *
 * Called under dentry->d_lock.
 */
void __ceph_dentry_lease_touch(struct ceph_dentry_info *di)
{
	struct dentry *dn = di->dentry;
	struct ceph_mds_client *mdsc;

	dout("dentry_lease_touch %p %p '%pd'\n", di, dn, dn);

	di->flags |= CEPH_DENTRY_LEASE_LIST;
	if (di->flags & CEPH_DENTRY_SHRINK_LIST) {
		di->flags |= CEPH_DENTRY_REFERENCED;
		return;
	}

	mdsc = ceph_sb_to_client(dn->d_sb)->mdsc;
	spin_lock(&mdsc->dentry_list_lock);
	list_move_tail(&di->lease_list, &mdsc->dentry_leases);
	spin_unlock(&mdsc->dentry_list_lock);
}

static void __dentry_dir_lease_touch(struct ceph_mds_client* mdsc,
				     struct ceph_dentry_info *di)
{
	di->flags &= ~(CEPH_DENTRY_LEASE_LIST | CEPH_DENTRY_REFERENCED);
	di->lease_gen = 0;
	di->time = jiffies;
	list_move_tail(&di->lease_list, &mdsc->dentry_dir_leases);
}

/*
 * When dir lease is used, add dentry to tail of mdsc->dentry_dir_leases
 * list if it's not in the list, otherwise set 'referenced' flag.
 *
 * Called under dentry->d_lock.
 */
void __ceph_dentry_dir_lease_touch(struct ceph_dentry_info *di)
{
	struct dentry *dn = di->dentry;
	struct ceph_mds_client *mdsc;

	dout("dentry_dir_lease_touch %p %p '%pd' (offset 0x%llx)\n",
	     di, dn, dn, di->offset);

	if (!list_empty(&di->lease_list)) {
		if (di->flags & CEPH_DENTRY_LEASE_LIST) {
			/* don't remove dentry from dentry lease list
			 * if its lease is valid */
			if (__dentry_lease_is_valid(di))
				return;
		} else {
			di->flags |= CEPH_DENTRY_REFERENCED;
			return;
		}
	}

	if (di->flags & CEPH_DENTRY_SHRINK_LIST) {
		di->flags |= CEPH_DENTRY_REFERENCED;
		di->flags &= ~CEPH_DENTRY_LEASE_LIST;
		return;
	}

	mdsc = ceph_sb_to_client(dn->d_sb)->mdsc;
	spin_lock(&mdsc->dentry_list_lock);
	__dentry_dir_lease_touch(mdsc, di),
	spin_unlock(&mdsc->dentry_list_lock);
}

static void __dentry_lease_unlist(struct ceph_dentry_info *di)
{
	struct ceph_mds_client *mdsc;
	if (di->flags & CEPH_DENTRY_SHRINK_LIST)
		return;
	if (list_empty(&di->lease_list))
		return;

	mdsc = ceph_sb_to_client(di->dentry->d_sb)->mdsc;
	spin_lock(&mdsc->dentry_list_lock);
	list_del_init(&di->lease_list);
	spin_unlock(&mdsc->dentry_list_lock);
}

enum {
	KEEP	= 0,
	DELETE	= 1,
	TOUCH	= 2,
	STOP	= 4,
};

struct ceph_lease_walk_control {
	bool dir_lease;
	bool expire_dir_lease;
	unsigned long nr_to_scan;
	unsigned long dir_lease_ttl;
};

static unsigned long
__dentry_leases_walk(struct ceph_mds_client *mdsc,
		     struct ceph_lease_walk_control *lwc,
		     int (*check)(struct dentry*, void*))
{
	struct ceph_dentry_info *di, *tmp;
	struct dentry *dentry, *last = NULL;
	struct list_head* list;
        LIST_HEAD(dispose);
	unsigned long freed = 0;
	int ret = 0;

	list = lwc->dir_lease ? &mdsc->dentry_dir_leases : &mdsc->dentry_leases;
	spin_lock(&mdsc->dentry_list_lock);
	list_for_each_entry_safe(di, tmp, list, lease_list) {
		if (!lwc->nr_to_scan)
			break;
		--lwc->nr_to_scan;

		dentry = di->dentry;
		if (last == dentry)
			break;

		if (!spin_trylock(&dentry->d_lock))
			continue;

		if (__lockref_is_dead(&dentry->d_lockref)) {
			list_del_init(&di->lease_list);
			goto next;
		}

		ret = check(dentry, lwc);
		if (ret & TOUCH) {
			/* move it into tail of dir lease list */
			__dentry_dir_lease_touch(mdsc, di);
			if (!last)
				last = dentry;
		}
		if (ret & DELETE) {
			/* stale lease */
			di->flags &= ~CEPH_DENTRY_REFERENCED;
			if (dentry->d_lockref.count > 0) {
				/* update_dentry_lease() will re-add
				 * it to lease list, or
				 * ceph_d_delete() will return 1 when
				 * last reference is dropped */
				list_del_init(&di->lease_list);
			} else {
				di->flags |= CEPH_DENTRY_SHRINK_LIST;
				list_move_tail(&di->lease_list, &dispose);
				dget_dlock(dentry);
			}
		}
next:
		spin_unlock(&dentry->d_lock);
		if (ret & STOP)
			break;
	}
	spin_unlock(&mdsc->dentry_list_lock);

	while (!list_empty(&dispose)) {
		di = list_first_entry(&dispose, struct ceph_dentry_info,
				      lease_list);
		dentry = di->dentry;
		spin_lock(&dentry->d_lock);

		list_del_init(&di->lease_list);
		di->flags &= ~CEPH_DENTRY_SHRINK_LIST;
		if (di->flags & CEPH_DENTRY_REFERENCED) {
			spin_lock(&mdsc->dentry_list_lock);
			if (di->flags & CEPH_DENTRY_LEASE_LIST) {
				list_add_tail(&di->lease_list,
					      &mdsc->dentry_leases);
			} else {
				__dentry_dir_lease_touch(mdsc, di);
			}
			spin_unlock(&mdsc->dentry_list_lock);
		} else {
			freed++;
		}

		spin_unlock(&dentry->d_lock);
		/* ceph_d_delete() does the trick */
		dput(dentry);
	}
	return freed;
}

static int __dentry_lease_check(struct dentry *dentry, void *arg)
{
	struct ceph_dentry_info *di = ceph_dentry(dentry);
	int ret;

	if (__dentry_lease_is_valid(di))
		return STOP;
	ret = __dir_lease_try_check(dentry);
	if (ret == -EBUSY)
		return KEEP;
	if (ret > 0)
		return TOUCH;
	return DELETE;
}

static int __dir_lease_check(struct dentry *dentry, void *arg)
{
	struct ceph_lease_walk_control *lwc = arg;
	struct ceph_dentry_info *di = ceph_dentry(dentry);

	int ret = __dir_lease_try_check(dentry);
	if (ret == -EBUSY)
		return KEEP;
	if (ret > 0) {
		if (time_before(jiffies, di->time + lwc->dir_lease_ttl))
			return STOP;
		/* Move dentry to tail of dir lease list if we don't want
		 * to delete it. So dentries in the list are checked in a
		 * round robin manner */
		if (!lwc->expire_dir_lease)
			return TOUCH;
		if (dentry->d_lockref.count > 0 ||
		    (di->flags & CEPH_DENTRY_REFERENCED))
			return TOUCH;
		/* invalidate dir lease */
		di->lease_shared_gen = 0;
	}
	return DELETE;
}

int ceph_trim_dentries(struct ceph_mds_client *mdsc)
{
	struct ceph_lease_walk_control lwc;
	unsigned long count;
	unsigned long freed;

	spin_lock(&mdsc->caps_list_lock);
        if (mdsc->caps_use_max > 0 &&
            mdsc->caps_use_count > mdsc->caps_use_max)
		count = mdsc->caps_use_count - mdsc->caps_use_max;
	else
		count = 0;
        spin_unlock(&mdsc->caps_list_lock);

	lwc.dir_lease = false;
	lwc.nr_to_scan  = CEPH_CAPS_PER_RELEASE * 2;
	freed = __dentry_leases_walk(mdsc, &lwc, __dentry_lease_check);
	if (!lwc.nr_to_scan) /* more invalid leases */
		return -EAGAIN;

	if (lwc.nr_to_scan < CEPH_CAPS_PER_RELEASE)
		lwc.nr_to_scan = CEPH_CAPS_PER_RELEASE;

	lwc.dir_lease = true;
	lwc.expire_dir_lease = freed < count;
	lwc.dir_lease_ttl = mdsc->fsc->mount_options->caps_wanted_delay_max * HZ;
	freed +=__dentry_leases_walk(mdsc, &lwc, __dir_lease_check);
	if (!lwc.nr_to_scan) /* more to check */
		return -EAGAIN;

	return freed > 0 ? 1 : 0;
}

/*
 * Ensure a dentry lease will no longer revalidate.
 */
void ceph_invalidate_dentry_lease(struct dentry *dentry)
{
	struct ceph_dentry_info *di = ceph_dentry(dentry);
	spin_lock(&dentry->d_lock);
	di->time = jiffies;
	di->lease_shared_gen = 0;
	di->flags &= ~CEPH_DENTRY_PRIMARY_LINK;
	__dentry_lease_unlist(di);
	spin_unlock(&dentry->d_lock);
}

/*
 * Check if dentry lease is valid.  If not, delete the lease.  Try to
 * renew if the least is more than half up.
 */
static bool __dentry_lease_is_valid(struct ceph_dentry_info *di)
{
	struct ceph_mds_session *session;

	if (!di->lease_gen)
		return false;

	session = di->lease_session;
	if (session) {
		u32 gen;
		unsigned long ttl;

		gen = atomic_read(&session->s_cap_gen);
		ttl = session->s_cap_ttl;

		if (di->lease_gen == gen &&
		    time_before(jiffies, ttl) &&
		    time_before(jiffies, di->time))
			return true;
	}
	di->lease_gen = 0;
	return false;
}

static int dentry_lease_is_valid(struct dentry *dentry, unsigned int flags)
{
	struct ceph_dentry_info *di;
	struct ceph_mds_session *session = NULL;
	u32 seq = 0;
	int valid = 0;

	spin_lock(&dentry->d_lock);
	di = ceph_dentry(dentry);
	if (di && __dentry_lease_is_valid(di)) {
		valid = 1;

		if (di->lease_renew_after &&
		    time_after(jiffies, di->lease_renew_after)) {
			/*
			 * We should renew. If we're in RCU walk mode
			 * though, we can't do that so just return
			 * -ECHILD.
			 */
			if (flags & LOOKUP_RCU) {
				valid = -ECHILD;
			} else {
				session = ceph_get_mds_session(di->lease_session);
				seq = di->lease_seq;
				di->lease_renew_after = 0;
				di->lease_renew_from = jiffies;
			}
		}
	}
	spin_unlock(&dentry->d_lock);

	if (session) {
		ceph_mdsc_lease_send_msg(session, dentry,
					 CEPH_MDS_LEASE_RENEW, seq);
		ceph_put_mds_session(session);
	}
	dout("dentry_lease_is_valid - dentry %p = %d\n", dentry, valid);
	return valid;
}

/*
 * Called under dentry->d_lock.
 */
static int __dir_lease_try_check(const struct dentry *dentry)
{
	struct ceph_dentry_info *di = ceph_dentry(dentry);
	struct inode *dir;
	struct ceph_inode_info *ci;
	int valid = 0;

	if (!di->lease_shared_gen)
		return 0;
	if (IS_ROOT(dentry))
		return 0;

	dir = d_inode(dentry->d_parent);
	ci = ceph_inode(dir);

	if (spin_trylock(&ci->i_ceph_lock)) {
		if (atomic_read(&ci->i_shared_gen) == di->lease_shared_gen &&
		    __ceph_caps_issued_mask(ci, CEPH_CAP_FILE_SHARED, 0))
			valid = 1;
		spin_unlock(&ci->i_ceph_lock);
	} else {
		valid = -EBUSY;
	}

	if (!valid)
		di->lease_shared_gen = 0;
	return valid;
}

/*
 * Check if directory-wide content lease/cap is valid.
 */
static int dir_lease_is_valid(struct inode *dir, struct dentry *dentry,
			      struct ceph_mds_client *mdsc)
{
	struct ceph_inode_info *ci = ceph_inode(dir);
	int valid;
	int shared_gen;

	spin_lock(&ci->i_ceph_lock);
	valid = __ceph_caps_issued_mask(ci, CEPH_CAP_FILE_SHARED, 1);
	if (valid) {
		__ceph_touch_fmode(ci, mdsc, CEPH_FILE_MODE_RD);
		shared_gen = atomic_read(&ci->i_shared_gen);
	}
	spin_unlock(&ci->i_ceph_lock);
	if (valid) {
		struct ceph_dentry_info *di;
		spin_lock(&dentry->d_lock);
		di = ceph_dentry(dentry);
		if (dir == d_inode(dentry->d_parent) &&
		    di && di->lease_shared_gen == shared_gen)
			__ceph_dentry_dir_lease_touch(di);
		else
			valid = 0;
		spin_unlock(&dentry->d_lock);
	}
	dout("dir_lease_is_valid dir %p v%u dentry %p = %d\n",
	     dir, (unsigned)atomic_read(&ci->i_shared_gen), dentry, valid);
	return valid;
}

/*
 * Check if cached dentry can be trusted.
 */
static int ceph_d_revalidate(struct dentry *dentry, unsigned int flags)
{
	int valid = 0;
	struct dentry *parent;
	struct inode *dir, *inode;
	struct ceph_mds_client *mdsc;

	if (flags & LOOKUP_RCU) {
		parent = READ_ONCE(dentry->d_parent);
		dir = d_inode_rcu(parent);
		if (!dir)
			return -ECHILD;
		inode = d_inode_rcu(dentry);
	} else {
		parent = dget_parent(dentry);
		dir = d_inode(parent);
		inode = d_inode(dentry);
	}

	dout("d_revalidate %p '%pd' inode %p offset 0x%llx\n", dentry,
	     dentry, inode, ceph_dentry(dentry)->offset);

	mdsc = ceph_sb_to_client(dir->i_sb)->mdsc;

	/* always trust cached snapped dentries, snapdir dentry */
	if (ceph_snap(dir) != CEPH_NOSNAP) {
		dout("d_revalidate %p '%pd' inode %p is SNAPPED\n", dentry,
		     dentry, inode);
		valid = 1;
	} else if (inode && ceph_snap(inode) == CEPH_SNAPDIR) {
		valid = 1;
	} else {
		valid = dentry_lease_is_valid(dentry, flags);
		if (valid == -ECHILD)
			return valid;
		if (valid || dir_lease_is_valid(dir, dentry, mdsc)) {
			if (inode)
				valid = ceph_is_any_caps(inode);
			else
				valid = 1;
		}
	}

	if (!valid) {
		struct ceph_mds_request *req;
		int op, err;
		u32 mask;

		if (flags & LOOKUP_RCU)
			return -ECHILD;

		percpu_counter_inc(&mdsc->metric.d_lease_mis);

		op = ceph_snap(dir) == CEPH_SNAPDIR ?
			CEPH_MDS_OP_LOOKUPSNAP : CEPH_MDS_OP_LOOKUP;
		req = ceph_mdsc_create_request(mdsc, op, USE_ANY_MDS);
		if (!IS_ERR(req)) {
			req->r_dentry = dget(dentry);
			req->r_num_caps = 2;
			req->r_parent = dir;
			ihold(dir);

			mask = CEPH_STAT_CAP_INODE | CEPH_CAP_AUTH_SHARED;
			if (ceph_security_xattr_wanted(dir))
				mask |= CEPH_CAP_XATTR_SHARED;
			req->r_args.getattr.mask = cpu_to_le32(mask);

			err = ceph_mdsc_do_request(mdsc, NULL, req);
			switch (err) {
			case 0:
				if (d_really_is_positive(dentry) &&
				    d_inode(dentry) == req->r_target_inode)
					valid = 1;
				break;
			case -ENOENT:
				if (d_really_is_negative(dentry))
					valid = 1;
				fallthrough;
			default:
				break;
			}
			ceph_mdsc_put_request(req);
			dout("d_revalidate %p lookup result=%d\n",
			     dentry, err);
		}
	} else {
		percpu_counter_inc(&mdsc->metric.d_lease_hit);
	}

	dout("d_revalidate %p %s\n", dentry, valid ? "valid" : "invalid");
	if (!valid)
		ceph_dir_clear_complete(dir);

	if (!(flags & LOOKUP_RCU))
		dput(parent);
	return valid;
}

/*
 * Delete unused dentry that doesn't have valid lease
 *
 * Called under dentry->d_lock.
 */
static int ceph_d_delete(const struct dentry *dentry)
{
	struct ceph_dentry_info *di;

	/* won't release caps */
	if (d_really_is_negative(dentry))
		return 0;
	if (ceph_snap(d_inode(dentry)) != CEPH_NOSNAP)
		return 0;
	/* vaild lease? */
	di = ceph_dentry(dentry);
	if (di) {
		if (__dentry_lease_is_valid(di))
			return 0;
		if (__dir_lease_try_check(dentry))
			return 0;
	}
	return 1;
}

/*
 * Release our ceph_dentry_info.
 */
static void ceph_d_release(struct dentry *dentry)
{
	struct ceph_dentry_info *di = ceph_dentry(dentry);
	struct ceph_fs_client *fsc = ceph_sb_to_client(dentry->d_sb);

	dout("d_release %p\n", dentry);

	atomic64_dec(&fsc->mdsc->metric.total_dentries);

	spin_lock(&dentry->d_lock);
	__dentry_lease_unlist(di);
	dentry->d_fsdata = NULL;
	spin_unlock(&dentry->d_lock);

	ceph_put_mds_session(di->lease_session);
	kmem_cache_free(ceph_dentry_cachep, di);
}

/*
 * When the VFS prunes a dentry from the cache, we need to clear the
 * complete flag on the parent directory.
 *
 * Called under dentry->d_lock.
 */
static void ceph_d_prune(struct dentry *dentry)
{
	struct ceph_inode_info *dir_ci;
	struct ceph_dentry_info *di;

	dout("ceph_d_prune %pd %p\n", dentry, dentry);

	/* do we have a valid parent? */
	if (IS_ROOT(dentry))
		return;

	/* we hold d_lock, so d_parent is stable */
	dir_ci = ceph_inode(d_inode(dentry->d_parent));
	if (dir_ci->i_vino.snap == CEPH_SNAPDIR)
		return;

	/* who calls d_delete() should also disable dcache readdir */
	if (d_really_is_negative(dentry))
		return;

	/* d_fsdata does not get cleared until d_release */
	if (!d_unhashed(dentry)) {
		__ceph_dir_clear_complete(dir_ci);
		return;
	}

	/* Disable dcache readdir just in case that someone called d_drop()
	 * or d_invalidate(), but MDS didn't revoke CEPH_CAP_FILE_SHARED
	 * properly (dcache readdir is still enabled) */
	di = ceph_dentry(dentry);
	if (di->offset > 0 &&
	    di->lease_shared_gen == atomic_read(&dir_ci->i_shared_gen))
		__ceph_dir_clear_ordered(dir_ci);
}

/*
 * read() on a dir.  This weird interface hack only works if mounted
 * with '-o dirstat'.
 */
static ssize_t ceph_read_dir(struct file *file, char __user *buf, size_t size,
			     loff_t *ppos)
{
	struct ceph_dir_file_info *dfi = file->private_data;
	struct inode *inode = file_inode(file);
	struct ceph_inode_info *ci = ceph_inode(inode);
	int left;
	const int bufsize = 1024;

	if (!ceph_test_mount_opt(ceph_sb_to_client(inode->i_sb), DIRSTAT))
		return -EISDIR;

	if (!dfi->dir_info) {
		dfi->dir_info = kmalloc(bufsize, GFP_KERNEL);
		if (!dfi->dir_info)
			return -ENOMEM;
		dfi->dir_info_len =
			snprintf(dfi->dir_info, bufsize,
				"entries:   %20lld\n"
				" files:    %20lld\n"
				" subdirs:  %20lld\n"
				"rentries:  %20lld\n"
				" rfiles:   %20lld\n"
				" rsubdirs: %20lld\n"
				"rbytes:    %20lld\n"
				"rctime:    %10lld.%09ld\n",
				ci->i_files + ci->i_subdirs,
				ci->i_files,
				ci->i_subdirs,
				ci->i_rfiles + ci->i_rsubdirs,
				ci->i_rfiles,
				ci->i_rsubdirs,
				ci->i_rbytes,
				ci->i_rctime.tv_sec,
				ci->i_rctime.tv_nsec);
	}

	if (*ppos >= dfi->dir_info_len)
		return 0;
	size = min_t(unsigned, size, dfi->dir_info_len-*ppos);
	left = copy_to_user(buf, dfi->dir_info + *ppos, size);
	if (left == size)
		return -EFAULT;
	*ppos += (size - left);
	return size - left;
}



/*
 * Return name hash for a given dentry.  This is dependent on
 * the parent directory's hash function.
 */
unsigned ceph_dentry_hash(struct inode *dir, struct dentry *dn)
{
	struct ceph_inode_info *dci = ceph_inode(dir);
	unsigned hash;

	switch (dci->i_dir_layout.dl_dir_hash) {
	case 0:	/* for backward compat */
	case CEPH_STR_HASH_LINUX:
		return dn->d_name.hash;

	default:
		spin_lock(&dn->d_lock);
		hash = ceph_str_hash(dci->i_dir_layout.dl_dir_hash,
				     dn->d_name.name, dn->d_name.len);
		spin_unlock(&dn->d_lock);
		return hash;
	}
}

const struct file_operations ceph_dir_fops = {
	.read = ceph_read_dir,
	.iterate = ceph_readdir,
	.llseek = ceph_dir_llseek,
	.open = ceph_open,
	.release = ceph_release,
	.unlocked_ioctl = ceph_ioctl,
	.compat_ioctl = compat_ptr_ioctl,
	.fsync = ceph_fsync,
	.lock = ceph_lock,
	.flock = ceph_flock,
};

const struct file_operations ceph_snapdir_fops = {
	.iterate = ceph_readdir,
	.llseek = ceph_dir_llseek,
	.open = ceph_open,
	.release = ceph_release,
};

const struct inode_operations ceph_dir_iops = {
	.lookup = ceph_lookup,
	.permission = ceph_permission,
	.getattr = ceph_getattr,
	.setattr = ceph_setattr,
	.listxattr = ceph_listxattr,
	.get_acl = ceph_get_acl,
	.set_acl = ceph_set_acl,
	.mknod = ceph_mknod,
	.symlink = ceph_symlink,
	.mkdir = ceph_mkdir,
	.link = ceph_link,
	.unlink = ceph_unlink,
	.rmdir = ceph_unlink,
	.rename = ceph_rename,
	.create = ceph_create,
	.atomic_open = ceph_atomic_open,
};

const struct inode_operations ceph_snapdir_iops = {
	.lookup = ceph_lookup,
	.permission = ceph_permission,
	.getattr = ceph_getattr,
	.mkdir = ceph_mkdir,
	.rmdir = ceph_unlink,
	.rename = ceph_rename,
};

const struct dentry_operations ceph_dentry_ops = {
	.d_revalidate = ceph_d_revalidate,
	.d_delete = ceph_d_delete,
	.d_release = ceph_d_release,
	.d_prune = ceph_d_prune,
	.d_init = ceph_d_init,
};<|MERGE_RESOLUTION|>--- conflicted
+++ resolved
@@ -678,22 +678,12 @@
 	    strcmp(dentry->d_name.name, fsc->mount_options->snapdir_name) == 0) {
 		struct dentry *res;
 		struct inode *inode = ceph_get_snapdir(parent);
-<<<<<<< HEAD
-		if (IS_ERR(inode))
-			return PTR_ERR(inode);
-		dout("ENOENT on snapdir %p '%pd', linking to snapdir %p\n",
-		     dentry, dentry, inode);
-		BUG_ON(!d_unhashed(dentry));
-		d_add(dentry, inode);
-		err = 0;
-=======
 
 		res = d_splice_alias(inode, dentry);
 		dout("ENOENT on snapdir %p '%pd', linking to snapdir %p. Spliced dentry %p\n",
 		     dentry, dentry, inode, res);
 		if (res)
 			dentry = res;
->>>>>>> 7d2a07b7
 	}
 	return dentry;
 }
@@ -774,11 +764,7 @@
 		    !is_root_ceph_dentry(dir, dentry) &&
 		    ceph_test_mount_opt(fsc, DCACHE) &&
 		    __ceph_dir_is_complete(ci) &&
-<<<<<<< HEAD
-		    (__ceph_caps_issued_mask(ci, CEPH_CAP_FILE_SHARED, 1))) {
-=======
 		    __ceph_caps_issued_mask_metric(ci, CEPH_CAP_FILE_SHARED, 1)) {
->>>>>>> 7d2a07b7
 			__ceph_touch_fmode(ci, mdsc, CEPH_FILE_MODE_RD);
 			spin_unlock(&ci->i_ceph_lock);
 			dout(" dir %p complete, -ENOENT\n", dir);
@@ -1178,21 +1164,14 @@
 	req->r_dentry = dget(dentry);
 	req->r_num_caps = 2;
 	req->r_parent = dir;
-<<<<<<< HEAD
-=======
 	ihold(dir);
->>>>>>> 7d2a07b7
 	req->r_dentry_drop = CEPH_CAP_FILE_SHARED;
 	req->r_dentry_unless = CEPH_CAP_FILE_EXCL;
 	req->r_inode_drop = ceph_drop_caps_for_unlink(inode);
 
 	if (try_async && op == CEPH_MDS_OP_UNLINK &&
 	    (req->r_dir_caps = get_caps_for_async_unlink(dir, dentry))) {
-<<<<<<< HEAD
-		dout("async unlink on %lu/%.*s caps=%s", dir->i_ino,
-=======
 		dout("async unlink on %llu/%.*s caps=%s", ceph_ino(dir),
->>>>>>> 7d2a07b7
 		     dentry->d_name.len, dentry->d_name.name,
 		     ceph_cap_string(req->r_dir_caps));
 		set_bit(CEPH_MDS_R_ASYNC, &req->r_req_flags);
