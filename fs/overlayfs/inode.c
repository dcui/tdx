--- conflicted
+++ resolved
@@ -216,19 +216,8 @@
 			if (ovl_test_flag(OVL_INDEX, d_inode(dentry)) ||
 			    (!ovl_verify_lower(dentry->d_sb) &&
 			     (is_dir || lowerstat.nlink == 1))) {
-<<<<<<< HEAD
-				lower_layer = ovl_layer_lower(dentry);
-				/*
-				 * Cannot use origin st_dev;st_ino because
-				 * origin inode content may differ from overlay
-				 * inode content.
-				 */
-				if (samefs || lower_layer->fsid)
-					stat->ino = lowerstat.ino;
-=======
 				fsid = ovl_layer_lower(dentry)->fsid;
 				stat->ino = lowerstat.ino;
->>>>>>> 7d2a07b7
 			}
 
 			/*
@@ -364,11 +353,7 @@
 
 	if (!value && !upperdentry) {
 		old_cred = ovl_override_creds(dentry->d_sb);
-<<<<<<< HEAD
-		err = vfs_getxattr(realdentry, name, NULL, 0);
-=======
 		err = vfs_getxattr(&init_user_ns, realdentry, name, NULL, 0);
->>>>>>> 7d2a07b7
 		revert_creds(old_cred);
 		if (err < 0)
 			goto out_drop_write;
@@ -425,14 +410,8 @@
 	if (strncmp(s, XATTR_TRUSTED_PREFIX, XATTR_TRUSTED_PREFIX_LEN) != 0)
 		return true;
 
-<<<<<<< HEAD
-	/* Never list trusted.overlay, list other trusted for superuser only */
-	return !ovl_is_private_xattr(s) &&
-	       ns_capable_noaudit(&init_user_ns, CAP_SYS_ADMIN);
-=======
 	/* list other trusted for superuser only */
 	return ns_capable_noaudit(&init_user_ns, CAP_SYS_ADMIN);
->>>>>>> 7d2a07b7
 }
 
 ssize_t ovl_listxattr(struct dentry *dentry, char *list, size_t size)
@@ -705,13 +684,6 @@
 	 * so inode number exposed via /proc/locks and a like will be
 	 * consistent with d_ino and st_ino values. An i_ino value inconsistent
 	 * with d_ino also causes nfsd readdirplus to fail.
-<<<<<<< HEAD
-	 *
-	 * When called from ovl_create_object() => ovl_new_inode(), with
-	 * ino = 0, i_ino will be updated to consistent value later on in
-	 * ovl_get_inode() => ovl_fill_inode().
-=======
->>>>>>> 7d2a07b7
 	 */
 	inode->i_ino = ino;
 	if (ovl_same_fs(inode->i_sb)) {
@@ -1071,11 +1043,7 @@
 	bool bylower = ovl_hash_bylower(sb, upperdentry, lowerdentry,
 					oip->index);
 	int fsid = bylower ? lowerpath->layer->fsid : 0;
-<<<<<<< HEAD
-	bool is_dir, metacopy = false;
-=======
 	bool is_dir;
->>>>>>> 7d2a07b7
 	unsigned long ino = 0;
 	int err = oip->newinode ? -EEXIST : -ENOMEM;
 
