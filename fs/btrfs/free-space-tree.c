--- conflicted
+++ resolved
@@ -201,12 +201,7 @@
 	int done = 0, nr;
 	int ret;
 
-<<<<<<< HEAD
-	bitmap_size = free_space_bitmap_size(block_group->length,
-					     fs_info->sectorsize);
-=======
 	bitmap_size = free_space_bitmap_size(fs_info, block_group->length);
->>>>>>> 7d2a07b7
 	bitmap = alloc_bitmap(bitmap_size);
 	if (!bitmap) {
 		ret = -ENOMEM;
@@ -343,12 +338,7 @@
 	int done = 0, nr;
 	int ret;
 
-<<<<<<< HEAD
-	bitmap_size = free_space_bitmap_size(block_group->length,
-					     fs_info->sectorsize);
-=======
 	bitmap_size = free_space_bitmap_size(fs_info, block_group->length);
->>>>>>> 7d2a07b7
 	bitmap = alloc_bitmap(bitmap_size);
 	if (!bitmap) {
 		ret = -ENOMEM;
@@ -424,11 +414,7 @@
 	btrfs_mark_buffer_dirty(leaf);
 	btrfs_release_path(path);
 
-<<<<<<< HEAD
-	nrbits = div_u64(block_group->length, block_group->fs_info->sectorsize);
-=======
 	nrbits = block_group->length >> block_group->fs_info->sectorsize_bits;
->>>>>>> 7d2a07b7
 	start_bit = find_next_bit_le(bitmap, nrbits, 0);
 
 	while (start_bit < nrbits) {
