--- conflicted
+++ resolved
@@ -495,20 +495,7 @@
 	if (head->is_data)
 		return;
 
-<<<<<<< HEAD
-	read_lock(&fs_info->tree_mod_log_lock);
-	if (!list_empty(&fs_info->tree_mod_seq_list)) {
-		struct seq_list *elem;
-
-		elem = list_first_entry(&fs_info->tree_mod_seq_list,
-					struct seq_list, list);
-		seq = elem->seq;
-	}
-	read_unlock(&fs_info->tree_mod_log_lock);
-
-=======
 	seq = btrfs_tree_mod_log_lowest_seq(fs_info);
->>>>>>> 7d2a07b7
 again:
 	for (node = rb_first_cached(&head->ref_tree); node;
 	     node = rb_next(node)) {
@@ -525,22 +512,6 @@
 	int ret = 0;
 	u64 min_seq = btrfs_tree_mod_log_lowest_seq(fs_info);
 
-<<<<<<< HEAD
-	read_lock(&fs_info->tree_mod_log_lock);
-	if (!list_empty(&fs_info->tree_mod_seq_list)) {
-		elem = list_first_entry(&fs_info->tree_mod_seq_list,
-					struct seq_list, list);
-		if (seq >= elem->seq) {
-			btrfs_debug(fs_info,
-				"holding back delayed_ref %#x.%x, lowest is %#x.%x",
-				(u32)(seq >> 32), (u32)seq,
-				(u32)(elem->seq >> 32), (u32)elem->seq);
-			ret = 1;
-		}
-	}
-
-	read_unlock(&fs_info->tree_mod_log_lock);
-=======
 	if (min_seq != 0 && seq >= min_seq) {
 		btrfs_debug(fs_info,
 			    "holding back delayed_ref %llu, lowest is %llu",
@@ -548,7 +519,6 @@
 		ret = 1;
 	}
 
->>>>>>> 7d2a07b7
 	return ret;
 }
 
