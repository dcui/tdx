--- conflicted
+++ resolved
@@ -4719,13 +4719,8 @@
 		return btrfs_ioctl_logical_to_ino(root, argp);
 	case BTRFS_IOC_SPACE_INFO:
 		return btrfs_ioctl_space_info(root, argp);
-<<<<<<< HEAD
 	case BTRFS_IOC_GLOBAL_RSV:
 		return btrfs_ioctl_global_rsv(root, argp);
-	case BTRFS_IOC_SYNC:
-		btrfs_sync_fs(file->f_dentry->d_sb, 1);
-		return 0;
-=======
 	case BTRFS_IOC_SYNC: {
 		int ret;
 
@@ -4735,7 +4730,6 @@
 		ret = btrfs_sync_fs(file->f_dentry->d_sb, 1);
 		return ret;
 	}
->>>>>>> 6ce4eac1
 	case BTRFS_IOC_START_SYNC:
 		return btrfs_ioctl_start_sync(root, argp);
 	case BTRFS_IOC_WAIT_SYNC:
