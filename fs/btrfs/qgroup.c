/*
 * Copyright (C) 2011 STRATO.  All rights reserved.
 *
 * This program is free software; you can redistribute it and/or
 * modify it under the terms of the GNU General Public
 * License v2 as published by the Free Software Foundation.
 *
 * This program is distributed in the hope that it will be useful,
 * but WITHOUT ANY WARRANTY; without even the implied warranty of
 * MERCHANTABILITY or FITNESS FOR A PARTICULAR PURPOSE.  See the GNU
 * General Public License for more details.
 *
 * You should have received a copy of the GNU General Public
 * License along with this program; if not, write to the
 * Free Software Foundation, Inc., 59 Temple Place - Suite 330,
 * Boston, MA 021110-1307, USA.
 */

#include <linux/sched.h>
#include <linux/pagemap.h>
#include <linux/writeback.h>
#include <linux/blkdev.h>
#include <linux/rbtree.h>
#include <linux/slab.h>
#include <linux/workqueue.h>
#include <linux/btrfs.h>

#include "ctree.h"
#include "transaction.h"
#include "disk-io.h"
#include "locking.h"
#include "ulist.h"
#include "backref.h"
#include "extent_io.h"

/* TODO XXX FIXME
 *  - subvol delete -> delete when ref goes to 0? delete limits also?
 *  - reorganize keys
 *  - compressed
 *  - sync
 *  - copy also limits on subvol creation
 *  - limit
 *  - caches fuer ulists
 *  - performance benchmarks
 *  - check all ioctl parameters
 */

/*
 * one struct for each qgroup, organized in fs_info->qgroup_tree.
 */
struct btrfs_qgroup {
	u64 qgroupid;

	/*
	 * state
	 */
	u64 rfer;	/* referenced */
	u64 rfer_cmpr;	/* referenced compressed */
	u64 excl;	/* exclusive */
	u64 excl_cmpr;	/* exclusive compressed */

	/*
	 * limits
	 */
	u64 lim_flags;	/* which limits are set */
	u64 max_rfer;
	u64 max_excl;
	u64 rsv_rfer;
	u64 rsv_excl;

	/*
	 * reservation tracking
	 */
	u64 reserved;

	/*
	 * lists
	 */
	struct list_head groups;  /* groups this group is member of */
	struct list_head members; /* groups that are members of this group */
	struct list_head dirty;   /* dirty groups */
	struct rb_node node;	  /* tree of qgroups */

	/*
	 * temp variables for accounting operations
	 */
	u64 tag;
	u64 refcnt;
};

/*
 * glue structure to represent the relations between qgroups.
 */
struct btrfs_qgroup_list {
	struct list_head next_group;
	struct list_head next_member;
	struct btrfs_qgroup *group;
	struct btrfs_qgroup *member;
};

static int
qgroup_rescan_init(struct btrfs_fs_info *fs_info, u64 progress_objectid,
		   int init_flags);
static void qgroup_rescan_zero_tracking(struct btrfs_fs_info *fs_info);

/* must be called with qgroup_ioctl_lock held */
static struct btrfs_qgroup *find_qgroup_rb(struct btrfs_fs_info *fs_info,
					   u64 qgroupid)
{
	struct rb_node *n = fs_info->qgroup_tree.rb_node;
	struct btrfs_qgroup *qgroup;

	while (n) {
		qgroup = rb_entry(n, struct btrfs_qgroup, node);
		if (qgroup->qgroupid < qgroupid)
			n = n->rb_left;
		else if (qgroup->qgroupid > qgroupid)
			n = n->rb_right;
		else
			return qgroup;
	}
	return NULL;
}

/* must be called with qgroup_lock held */
static struct btrfs_qgroup *add_qgroup_rb(struct btrfs_fs_info *fs_info,
					  u64 qgroupid)
{
	struct rb_node **p = &fs_info->qgroup_tree.rb_node;
	struct rb_node *parent = NULL;
	struct btrfs_qgroup *qgroup;

	while (*p) {
		parent = *p;
		qgroup = rb_entry(parent, struct btrfs_qgroup, node);

		if (qgroup->qgroupid < qgroupid)
			p = &(*p)->rb_left;
		else if (qgroup->qgroupid > qgroupid)
			p = &(*p)->rb_right;
		else
			return qgroup;
	}

	qgroup = kzalloc(sizeof(*qgroup), GFP_ATOMIC);
	if (!qgroup)
		return ERR_PTR(-ENOMEM);

	qgroup->qgroupid = qgroupid;
	INIT_LIST_HEAD(&qgroup->groups);
	INIT_LIST_HEAD(&qgroup->members);
	INIT_LIST_HEAD(&qgroup->dirty);

	rb_link_node(&qgroup->node, parent, p);
	rb_insert_color(&qgroup->node, &fs_info->qgroup_tree);

	return qgroup;
}

static void __del_qgroup_rb(struct btrfs_qgroup *qgroup)
{
	struct btrfs_qgroup_list *list;

	list_del(&qgroup->dirty);
	while (!list_empty(&qgroup->groups)) {
		list = list_first_entry(&qgroup->groups,
					struct btrfs_qgroup_list, next_group);
		list_del(&list->next_group);
		list_del(&list->next_member);
		kfree(list);
	}

	while (!list_empty(&qgroup->members)) {
		list = list_first_entry(&qgroup->members,
					struct btrfs_qgroup_list, next_member);
		list_del(&list->next_group);
		list_del(&list->next_member);
		kfree(list);
	}
	kfree(qgroup);
}
<<<<<<< HEAD

/* must be called with qgroup_lock held */
static int del_qgroup_rb(struct btrfs_fs_info *fs_info, u64 qgroupid)
{
	struct btrfs_qgroup *qgroup = find_qgroup_rb(fs_info, qgroupid);

	if (!qgroup)
		return -ENOENT;

=======

/* must be called with qgroup_lock held */
static int del_qgroup_rb(struct btrfs_fs_info *fs_info, u64 qgroupid)
{
	struct btrfs_qgroup *qgroup = find_qgroup_rb(fs_info, qgroupid);

	if (!qgroup)
		return -ENOENT;

>>>>>>> 61e6cfa8
	rb_erase(&qgroup->node, &fs_info->qgroup_tree);
	__del_qgroup_rb(qgroup);
	return 0;
}

/* must be called with qgroup_lock held */
static int add_relation_rb(struct btrfs_fs_info *fs_info,
			   u64 memberid, u64 parentid)
{
	struct btrfs_qgroup *member;
	struct btrfs_qgroup *parent;
	struct btrfs_qgroup_list *list;

	member = find_qgroup_rb(fs_info, memberid);
	parent = find_qgroup_rb(fs_info, parentid);
	if (!member || !parent)
		return -ENOENT;

	list = kzalloc(sizeof(*list), GFP_ATOMIC);
	if (!list)
		return -ENOMEM;

	list->group = parent;
	list->member = member;
	list_add_tail(&list->next_group, &member->groups);
	list_add_tail(&list->next_member, &parent->members);

	return 0;
}

/* must be called with qgroup_lock held */
static int del_relation_rb(struct btrfs_fs_info *fs_info,
			   u64 memberid, u64 parentid)
{
	struct btrfs_qgroup *member;
	struct btrfs_qgroup *parent;
	struct btrfs_qgroup_list *list;

	member = find_qgroup_rb(fs_info, memberid);
	parent = find_qgroup_rb(fs_info, parentid);
	if (!member || !parent)
		return -ENOENT;

	list_for_each_entry(list, &member->groups, next_group) {
		if (list->group == parent) {
			list_del(&list->next_group);
			list_del(&list->next_member);
			kfree(list);
			return 0;
		}
	}
	return -ENOENT;
}

/*
 * The full config is read in one go, only called from open_ctree()
 * It doesn't use any locking, as at this point we're still single-threaded
 */
int btrfs_read_qgroup_config(struct btrfs_fs_info *fs_info)
{
	struct btrfs_key key;
	struct btrfs_key found_key;
	struct btrfs_root *quota_root = fs_info->quota_root;
	struct btrfs_path *path = NULL;
	struct extent_buffer *l;
	int slot;
	int ret = 0;
	u64 flags = 0;
	u64 rescan_progress = 0;

	if (!fs_info->quota_enabled)
		return 0;

	fs_info->qgroup_ulist = ulist_alloc(GFP_NOFS);
	if (!fs_info->qgroup_ulist) {
		ret = -ENOMEM;
		goto out;
	}

	path = btrfs_alloc_path();
	if (!path) {
		ret = -ENOMEM;
		goto out;
	}

	/* default this to quota off, in case no status key is found */
	fs_info->qgroup_flags = 0;

	/*
	 * pass 1: read status, all qgroup infos and limits
	 */
	key.objectid = 0;
	key.type = 0;
	key.offset = 0;
	ret = btrfs_search_slot_for_read(quota_root, &key, path, 1, 1);
	if (ret)
		goto out;

	while (1) {
		struct btrfs_qgroup *qgroup;

		slot = path->slots[0];
		l = path->nodes[0];
		btrfs_item_key_to_cpu(l, &found_key, slot);

		if (found_key.type == BTRFS_QGROUP_STATUS_KEY) {
			struct btrfs_qgroup_status_item *ptr;

			ptr = btrfs_item_ptr(l, slot,
					     struct btrfs_qgroup_status_item);

			if (btrfs_qgroup_status_version(l, ptr) !=
			    BTRFS_QGROUP_STATUS_VERSION) {
				printk(KERN_ERR
				 "btrfs: old qgroup version, quota disabled\n");
				goto out;
			}
			if (btrfs_qgroup_status_generation(l, ptr) !=
			    fs_info->generation) {
				flags |= BTRFS_QGROUP_STATUS_FLAG_INCONSISTENT;
				printk(KERN_ERR
					"btrfs: qgroup generation mismatch, "
					"marked as inconsistent\n");
			}
			fs_info->qgroup_flags = btrfs_qgroup_status_flags(l,
									  ptr);
			rescan_progress = btrfs_qgroup_status_rescan(l, ptr);
			goto next1;
		}

		if (found_key.type != BTRFS_QGROUP_INFO_KEY &&
		    found_key.type != BTRFS_QGROUP_LIMIT_KEY)
			goto next1;

		qgroup = find_qgroup_rb(fs_info, found_key.offset);
		if ((qgroup && found_key.type == BTRFS_QGROUP_INFO_KEY) ||
		    (!qgroup && found_key.type == BTRFS_QGROUP_LIMIT_KEY)) {
			printk(KERN_ERR "btrfs: inconsitent qgroup config\n");
			flags |= BTRFS_QGROUP_STATUS_FLAG_INCONSISTENT;
		}
		if (!qgroup) {
			qgroup = add_qgroup_rb(fs_info, found_key.offset);
			if (IS_ERR(qgroup)) {
				ret = PTR_ERR(qgroup);
				goto out;
			}
		}
		switch (found_key.type) {
		case BTRFS_QGROUP_INFO_KEY: {
			struct btrfs_qgroup_info_item *ptr;

			ptr = btrfs_item_ptr(l, slot,
					     struct btrfs_qgroup_info_item);
			qgroup->rfer = btrfs_qgroup_info_rfer(l, ptr);
			qgroup->rfer_cmpr = btrfs_qgroup_info_rfer_cmpr(l, ptr);
			qgroup->excl = btrfs_qgroup_info_excl(l, ptr);
			qgroup->excl_cmpr = btrfs_qgroup_info_excl_cmpr(l, ptr);
			/* generation currently unused */
			break;
		}
		case BTRFS_QGROUP_LIMIT_KEY: {
			struct btrfs_qgroup_limit_item *ptr;

			ptr = btrfs_item_ptr(l, slot,
					     struct btrfs_qgroup_limit_item);
			qgroup->lim_flags = btrfs_qgroup_limit_flags(l, ptr);
			qgroup->max_rfer = btrfs_qgroup_limit_max_rfer(l, ptr);
			qgroup->max_excl = btrfs_qgroup_limit_max_excl(l, ptr);
			qgroup->rsv_rfer = btrfs_qgroup_limit_rsv_rfer(l, ptr);
			qgroup->rsv_excl = btrfs_qgroup_limit_rsv_excl(l, ptr);
			break;
		}
		}
next1:
		ret = btrfs_next_item(quota_root, path);
		if (ret < 0)
			goto out;
		if (ret)
			break;
	}
	btrfs_release_path(path);

	/*
	 * pass 2: read all qgroup relations
	 */
	key.objectid = 0;
	key.type = BTRFS_QGROUP_RELATION_KEY;
	key.offset = 0;
	ret = btrfs_search_slot_for_read(quota_root, &key, path, 1, 0);
	if (ret)
		goto out;
	while (1) {
		slot = path->slots[0];
		l = path->nodes[0];
		btrfs_item_key_to_cpu(l, &found_key, slot);

		if (found_key.type != BTRFS_QGROUP_RELATION_KEY)
			goto next2;

		if (found_key.objectid > found_key.offset) {
			/* parent <- member, not needed to build config */
			/* FIXME should we omit the key completely? */
			goto next2;
		}

		ret = add_relation_rb(fs_info, found_key.objectid,
				      found_key.offset);
		if (ret == -ENOENT) {
			printk(KERN_WARNING
				"btrfs: orphan qgroup relation 0x%llx->0x%llx\n",
				found_key.objectid, found_key.offset);
			ret = 0;	/* ignore the error */
		}
		if (ret)
			goto out;
next2:
		ret = btrfs_next_item(quota_root, path);
		if (ret < 0)
			goto out;
		if (ret)
			break;
	}
out:
	fs_info->qgroup_flags |= flags;
	if (!(fs_info->qgroup_flags & BTRFS_QGROUP_STATUS_FLAG_ON)) {
		fs_info->quota_enabled = 0;
		fs_info->pending_quota_state = 0;
	} else if (fs_info->qgroup_flags & BTRFS_QGROUP_STATUS_FLAG_RESCAN &&
		   ret >= 0) {
		ret = qgroup_rescan_init(fs_info, rescan_progress, 0);
	}
	btrfs_free_path(path);

	if (ret < 0) {
		ulist_free(fs_info->qgroup_ulist);
		fs_info->qgroup_ulist = NULL;
		fs_info->qgroup_flags &= ~BTRFS_QGROUP_STATUS_FLAG_RESCAN;
	}

	return ret < 0 ? ret : 0;
}

/*
 * This is called from close_ctree() or open_ctree() or btrfs_quota_disable(),
 * first two are in single-threaded paths.And for the third one, we have set
 * quota_root to be null with qgroup_lock held before, so it is safe to clean
 * up the in-memory structures without qgroup_lock held.
 */
void btrfs_free_qgroup_config(struct btrfs_fs_info *fs_info)
{
	struct rb_node *n;
	struct btrfs_qgroup *qgroup;

	while ((n = rb_first(&fs_info->qgroup_tree))) {
		qgroup = rb_entry(n, struct btrfs_qgroup, node);
		rb_erase(n, &fs_info->qgroup_tree);
		__del_qgroup_rb(qgroup);
	}
	/*
	 * we call btrfs_free_qgroup_config() when umounting
	 * filesystem and disabling quota, so we set qgroup_ulit
	 * to be null here to avoid double free.
	 */
	ulist_free(fs_info->qgroup_ulist);
	fs_info->qgroup_ulist = NULL;
}

static int add_qgroup_relation_item(struct btrfs_trans_handle *trans,
				    struct btrfs_root *quota_root,
				    u64 src, u64 dst)
{
	int ret;
	struct btrfs_path *path;
	struct btrfs_key key;

	path = btrfs_alloc_path();
	if (!path)
		return -ENOMEM;

	key.objectid = src;
	key.type = BTRFS_QGROUP_RELATION_KEY;
	key.offset = dst;

	ret = btrfs_insert_empty_item(trans, quota_root, path, &key, 0);

	btrfs_mark_buffer_dirty(path->nodes[0]);

	btrfs_free_path(path);
	return ret;
}

static int del_qgroup_relation_item(struct btrfs_trans_handle *trans,
				    struct btrfs_root *quota_root,
				    u64 src, u64 dst)
{
	int ret;
	struct btrfs_path *path;
	struct btrfs_key key;

	path = btrfs_alloc_path();
	if (!path)
		return -ENOMEM;

	key.objectid = src;
	key.type = BTRFS_QGROUP_RELATION_KEY;
	key.offset = dst;

	ret = btrfs_search_slot(trans, quota_root, &key, path, -1, 1);
	if (ret < 0)
		goto out;

	if (ret > 0) {
		ret = -ENOENT;
		goto out;
	}

	ret = btrfs_del_item(trans, quota_root, path);
out:
	btrfs_free_path(path);
	return ret;
}

static int add_qgroup_item(struct btrfs_trans_handle *trans,
			   struct btrfs_root *quota_root, u64 qgroupid)
{
	int ret;
	struct btrfs_path *path;
	struct btrfs_qgroup_info_item *qgroup_info;
	struct btrfs_qgroup_limit_item *qgroup_limit;
	struct extent_buffer *leaf;
	struct btrfs_key key;

	path = btrfs_alloc_path();
	if (!path)
		return -ENOMEM;

	key.objectid = 0;
	key.type = BTRFS_QGROUP_INFO_KEY;
	key.offset = qgroupid;

	ret = btrfs_insert_empty_item(trans, quota_root, path, &key,
				      sizeof(*qgroup_info));
	if (ret)
		goto out;

	leaf = path->nodes[0];
	qgroup_info = btrfs_item_ptr(leaf, path->slots[0],
				 struct btrfs_qgroup_info_item);
	btrfs_set_qgroup_info_generation(leaf, qgroup_info, trans->transid);
	btrfs_set_qgroup_info_rfer(leaf, qgroup_info, 0);
	btrfs_set_qgroup_info_rfer_cmpr(leaf, qgroup_info, 0);
	btrfs_set_qgroup_info_excl(leaf, qgroup_info, 0);
	btrfs_set_qgroup_info_excl_cmpr(leaf, qgroup_info, 0);

	btrfs_mark_buffer_dirty(leaf);

	btrfs_release_path(path);

	key.type = BTRFS_QGROUP_LIMIT_KEY;
	ret = btrfs_insert_empty_item(trans, quota_root, path, &key,
				      sizeof(*qgroup_limit));
	if (ret)
		goto out;

	leaf = path->nodes[0];
	qgroup_limit = btrfs_item_ptr(leaf, path->slots[0],
				  struct btrfs_qgroup_limit_item);
	btrfs_set_qgroup_limit_flags(leaf, qgroup_limit, 0);
	btrfs_set_qgroup_limit_max_rfer(leaf, qgroup_limit, 0);
	btrfs_set_qgroup_limit_max_excl(leaf, qgroup_limit, 0);
	btrfs_set_qgroup_limit_rsv_rfer(leaf, qgroup_limit, 0);
	btrfs_set_qgroup_limit_rsv_excl(leaf, qgroup_limit, 0);

	btrfs_mark_buffer_dirty(leaf);

	ret = 0;
out:
	btrfs_free_path(path);
	return ret;
}

static int del_qgroup_item(struct btrfs_trans_handle *trans,
			   struct btrfs_root *quota_root, u64 qgroupid)
{
	int ret;
	struct btrfs_path *path;
	struct btrfs_key key;

	path = btrfs_alloc_path();
	if (!path)
		return -ENOMEM;

	key.objectid = 0;
	key.type = BTRFS_QGROUP_INFO_KEY;
	key.offset = qgroupid;
	ret = btrfs_search_slot(trans, quota_root, &key, path, -1, 1);
	if (ret < 0)
		goto out;

	if (ret > 0) {
		ret = -ENOENT;
		goto out;
	}

	ret = btrfs_del_item(trans, quota_root, path);
	if (ret)
		goto out;

	btrfs_release_path(path);

	key.type = BTRFS_QGROUP_LIMIT_KEY;
	ret = btrfs_search_slot(trans, quota_root, &key, path, -1, 1);
	if (ret < 0)
		goto out;

	if (ret > 0) {
		ret = -ENOENT;
		goto out;
	}

	ret = btrfs_del_item(trans, quota_root, path);

out:
	btrfs_free_path(path);
	return ret;
}

static int update_qgroup_limit_item(struct btrfs_trans_handle *trans,
				    struct btrfs_root *root, u64 qgroupid,
				    u64 flags, u64 max_rfer, u64 max_excl,
				    u64 rsv_rfer, u64 rsv_excl)
{
	struct btrfs_path *path;
	struct btrfs_key key;
	struct extent_buffer *l;
	struct btrfs_qgroup_limit_item *qgroup_limit;
	int ret;
	int slot;

	key.objectid = 0;
	key.type = BTRFS_QGROUP_LIMIT_KEY;
	key.offset = qgroupid;

	path = btrfs_alloc_path();
	if (!path)
		return -ENOMEM;

	ret = btrfs_search_slot(trans, root, &key, path, 0, 1);
	if (ret > 0)
		ret = -ENOENT;

	if (ret)
		goto out;

	l = path->nodes[0];
	slot = path->slots[0];
	qgroup_limit = btrfs_item_ptr(l, path->slots[0],
				      struct btrfs_qgroup_limit_item);
	btrfs_set_qgroup_limit_flags(l, qgroup_limit, flags);
	btrfs_set_qgroup_limit_max_rfer(l, qgroup_limit, max_rfer);
	btrfs_set_qgroup_limit_max_excl(l, qgroup_limit, max_excl);
	btrfs_set_qgroup_limit_rsv_rfer(l, qgroup_limit, rsv_rfer);
	btrfs_set_qgroup_limit_rsv_excl(l, qgroup_limit, rsv_excl);

	btrfs_mark_buffer_dirty(l);

out:
	btrfs_free_path(path);
	return ret;
}

static int update_qgroup_info_item(struct btrfs_trans_handle *trans,
				   struct btrfs_root *root,
				   struct btrfs_qgroup *qgroup)
{
	struct btrfs_path *path;
	struct btrfs_key key;
	struct extent_buffer *l;
	struct btrfs_qgroup_info_item *qgroup_info;
	int ret;
	int slot;

	key.objectid = 0;
	key.type = BTRFS_QGROUP_INFO_KEY;
	key.offset = qgroup->qgroupid;

	path = btrfs_alloc_path();
	if (!path)
		return -ENOMEM;

	ret = btrfs_search_slot(trans, root, &key, path, 0, 1);
	if (ret > 0)
		ret = -ENOENT;

	if (ret)
		goto out;

	l = path->nodes[0];
	slot = path->slots[0];
	qgroup_info = btrfs_item_ptr(l, path->slots[0],
				 struct btrfs_qgroup_info_item);
	btrfs_set_qgroup_info_generation(l, qgroup_info, trans->transid);
	btrfs_set_qgroup_info_rfer(l, qgroup_info, qgroup->rfer);
	btrfs_set_qgroup_info_rfer_cmpr(l, qgroup_info, qgroup->rfer_cmpr);
	btrfs_set_qgroup_info_excl(l, qgroup_info, qgroup->excl);
	btrfs_set_qgroup_info_excl_cmpr(l, qgroup_info, qgroup->excl_cmpr);

	btrfs_mark_buffer_dirty(l);

out:
	btrfs_free_path(path);
	return ret;
}

static int update_qgroup_status_item(struct btrfs_trans_handle *trans,
				     struct btrfs_fs_info *fs_info,
				    struct btrfs_root *root)
{
	struct btrfs_path *path;
	struct btrfs_key key;
	struct extent_buffer *l;
	struct btrfs_qgroup_status_item *ptr;
	int ret;
	int slot;

	key.objectid = 0;
	key.type = BTRFS_QGROUP_STATUS_KEY;
	key.offset = 0;

	path = btrfs_alloc_path();
	if (!path)
		return -ENOMEM;

	ret = btrfs_search_slot(trans, root, &key, path, 0, 1);
	if (ret > 0)
		ret = -ENOENT;

	if (ret)
		goto out;

	l = path->nodes[0];
	slot = path->slots[0];
	ptr = btrfs_item_ptr(l, slot, struct btrfs_qgroup_status_item);
	btrfs_set_qgroup_status_flags(l, ptr, fs_info->qgroup_flags);
	btrfs_set_qgroup_status_generation(l, ptr, trans->transid);
	btrfs_set_qgroup_status_rescan(l, ptr,
				fs_info->qgroup_rescan_progress.objectid);

	btrfs_mark_buffer_dirty(l);

out:
	btrfs_free_path(path);
	return ret;
}

/*
 * called with qgroup_lock held
 */
static int btrfs_clean_quota_tree(struct btrfs_trans_handle *trans,
				  struct btrfs_root *root)
{
	struct btrfs_path *path;
	struct btrfs_key key;
	struct extent_buffer *leaf = NULL;
	int ret;
	int nr = 0;

	path = btrfs_alloc_path();
	if (!path)
		return -ENOMEM;

	path->leave_spinning = 1;

	key.objectid = 0;
	key.offset = 0;
	key.type = 0;

	while (1) {
		ret = btrfs_search_slot(trans, root, &key, path, -1, 1);
		if (ret < 0)
			goto out;
		leaf = path->nodes[0];
		nr = btrfs_header_nritems(leaf);
		if (!nr)
			break;
		/*
		 * delete the leaf one by one
		 * since the whole tree is going
		 * to be deleted.
		 */
		path->slots[0] = 0;
		ret = btrfs_del_items(trans, root, path, 0, nr);
		if (ret)
			goto out;

		btrfs_release_path(path);
	}
	ret = 0;
out:
	root->fs_info->pending_quota_state = 0;
	btrfs_free_path(path);
	return ret;
}

int btrfs_quota_enable(struct btrfs_trans_handle *trans,
		       struct btrfs_fs_info *fs_info)
{
	struct btrfs_root *quota_root;
	struct btrfs_root *tree_root = fs_info->tree_root;
	struct btrfs_path *path = NULL;
	struct btrfs_qgroup_status_item *ptr;
	struct extent_buffer *leaf;
	struct btrfs_key key;
	struct btrfs_key found_key;
	struct btrfs_qgroup *qgroup = NULL;
	int ret = 0;
	int slot;

	mutex_lock(&fs_info->qgroup_ioctl_lock);
	if (fs_info->quota_root) {
		fs_info->pending_quota_state = 1;
		goto out;
	}

	fs_info->qgroup_ulist = ulist_alloc(GFP_NOFS);
	if (!fs_info->qgroup_ulist) {
		ret = -ENOMEM;
		goto out;
	}

	/*
	 * initially create the quota tree
	 */
	quota_root = btrfs_create_tree(trans, fs_info,
				       BTRFS_QUOTA_TREE_OBJECTID);
	if (IS_ERR(quota_root)) {
		ret =  PTR_ERR(quota_root);
		goto out;
	}

	path = btrfs_alloc_path();
	if (!path) {
		ret = -ENOMEM;
		goto out_free_root;
	}

	key.objectid = 0;
	key.type = BTRFS_QGROUP_STATUS_KEY;
	key.offset = 0;

	ret = btrfs_insert_empty_item(trans, quota_root, path, &key,
				      sizeof(*ptr));
	if (ret)
		goto out_free_path;

	leaf = path->nodes[0];
	ptr = btrfs_item_ptr(leaf, path->slots[0],
				 struct btrfs_qgroup_status_item);
	btrfs_set_qgroup_status_generation(leaf, ptr, trans->transid);
	btrfs_set_qgroup_status_version(leaf, ptr, BTRFS_QGROUP_STATUS_VERSION);
	fs_info->qgroup_flags = BTRFS_QGROUP_STATUS_FLAG_ON |
				BTRFS_QGROUP_STATUS_FLAG_INCONSISTENT;
	btrfs_set_qgroup_status_flags(leaf, ptr, fs_info->qgroup_flags);
	btrfs_set_qgroup_status_rescan(leaf, ptr, 0);

	btrfs_mark_buffer_dirty(leaf);

	key.objectid = 0;
	key.type = BTRFS_ROOT_REF_KEY;
	key.offset = 0;

	btrfs_release_path(path);
	ret = btrfs_search_slot_for_read(tree_root, &key, path, 1, 0);
	if (ret > 0)
		goto out_add_root;
	if (ret < 0)
		goto out_free_path;


	while (1) {
		slot = path->slots[0];
		leaf = path->nodes[0];
		btrfs_item_key_to_cpu(leaf, &found_key, slot);

		if (found_key.type == BTRFS_ROOT_REF_KEY) {
			ret = add_qgroup_item(trans, quota_root,
					      found_key.offset);
			if (ret)
				goto out_free_path;

			qgroup = add_qgroup_rb(fs_info, found_key.offset);
			if (IS_ERR(qgroup)) {
				ret = PTR_ERR(qgroup);
				goto out_free_path;
			}
		}
		ret = btrfs_next_item(tree_root, path);
		if (ret < 0)
			goto out_free_path;
		if (ret)
			break;
	}

out_add_root:
	btrfs_release_path(path);
	ret = add_qgroup_item(trans, quota_root, BTRFS_FS_TREE_OBJECTID);
	if (ret)
		goto out_free_path;

	qgroup = add_qgroup_rb(fs_info, BTRFS_FS_TREE_OBJECTID);
	if (IS_ERR(qgroup)) {
		ret = PTR_ERR(qgroup);
		goto out_free_path;
	}
	spin_lock(&fs_info->qgroup_lock);
	fs_info->quota_root = quota_root;
	fs_info->pending_quota_state = 1;
	spin_unlock(&fs_info->qgroup_lock);
out_free_path:
	btrfs_free_path(path);
out_free_root:
	if (ret) {
		free_extent_buffer(quota_root->node);
		free_extent_buffer(quota_root->commit_root);
		kfree(quota_root);
	}
out:
	if (ret) {
		ulist_free(fs_info->qgroup_ulist);
		fs_info->qgroup_ulist = NULL;
	}
	mutex_unlock(&fs_info->qgroup_ioctl_lock);
	return ret;
}

int btrfs_quota_disable(struct btrfs_trans_handle *trans,
			struct btrfs_fs_info *fs_info)
{
	struct btrfs_root *tree_root = fs_info->tree_root;
	struct btrfs_root *quota_root;
	int ret = 0;

	mutex_lock(&fs_info->qgroup_ioctl_lock);
	if (!fs_info->quota_root)
		goto out;
	spin_lock(&fs_info->qgroup_lock);
	fs_info->quota_enabled = 0;
	fs_info->pending_quota_state = 0;
	quota_root = fs_info->quota_root;
	fs_info->quota_root = NULL;
	spin_unlock(&fs_info->qgroup_lock);

	btrfs_free_qgroup_config(fs_info);
<<<<<<< HEAD

	if (!quota_root) {
		ret = -EINVAL;
		goto out;
	}
=======
>>>>>>> 61e6cfa8

	ret = btrfs_clean_quota_tree(trans, quota_root);
	if (ret)
		goto out;

	ret = btrfs_del_root(trans, tree_root, &quota_root->root_key);
	if (ret)
		goto out;

	list_del(&quota_root->dirty_list);

	btrfs_tree_lock(quota_root->node);
	clean_tree_block(trans, tree_root, quota_root->node);
	btrfs_tree_unlock(quota_root->node);
	btrfs_free_tree_block(trans, quota_root, quota_root->node, 0, 1);

	free_extent_buffer(quota_root->node);
	free_extent_buffer(quota_root->commit_root);
	kfree(quota_root);
out:
	mutex_unlock(&fs_info->qgroup_ioctl_lock);
	return ret;
}

static void qgroup_dirty(struct btrfs_fs_info *fs_info,
			 struct btrfs_qgroup *qgroup)
{
	if (list_empty(&qgroup->dirty))
		list_add(&qgroup->dirty, &fs_info->dirty_qgroups);
}

int btrfs_add_qgroup_relation(struct btrfs_trans_handle *trans,
			      struct btrfs_fs_info *fs_info, u64 src, u64 dst)
{
	struct btrfs_root *quota_root;
	struct btrfs_qgroup *parent;
	struct btrfs_qgroup *member;
	struct btrfs_qgroup_list *list;
	int ret = 0;

	mutex_lock(&fs_info->qgroup_ioctl_lock);
	quota_root = fs_info->quota_root;
	if (!quota_root) {
		ret = -EINVAL;
		goto out;
	}
	member = find_qgroup_rb(fs_info, src);
	parent = find_qgroup_rb(fs_info, dst);
	if (!member || !parent) {
		ret = -EINVAL;
		goto out;
	}

	/* check if such qgroup relation exist firstly */
	list_for_each_entry(list, &member->groups, next_group) {
		if (list->group == parent) {
			ret = -EEXIST;
			goto out;
		}
	}

	ret = add_qgroup_relation_item(trans, quota_root, src, dst);
	if (ret)
		goto out;

	ret = add_qgroup_relation_item(trans, quota_root, dst, src);
	if (ret) {
		del_qgroup_relation_item(trans, quota_root, src, dst);
		goto out;
	}

	spin_lock(&fs_info->qgroup_lock);
	ret = add_relation_rb(quota_root->fs_info, src, dst);
	spin_unlock(&fs_info->qgroup_lock);
out:
	mutex_unlock(&fs_info->qgroup_ioctl_lock);
	return ret;
}

int btrfs_del_qgroup_relation(struct btrfs_trans_handle *trans,
			      struct btrfs_fs_info *fs_info, u64 src, u64 dst)
{
	struct btrfs_root *quota_root;
	struct btrfs_qgroup *parent;
	struct btrfs_qgroup *member;
	struct btrfs_qgroup_list *list;
	int ret = 0;
	int err;

	mutex_lock(&fs_info->qgroup_ioctl_lock);
	quota_root = fs_info->quota_root;
	if (!quota_root) {
		ret = -EINVAL;
		goto out;
	}

	member = find_qgroup_rb(fs_info, src);
	parent = find_qgroup_rb(fs_info, dst);
	if (!member || !parent) {
		ret = -EINVAL;
		goto out;
	}

	/* check if such qgroup relation exist firstly */
	list_for_each_entry(list, &member->groups, next_group) {
		if (list->group == parent)
			goto exist;
	}
	ret = -ENOENT;
	goto out;
exist:
	ret = del_qgroup_relation_item(trans, quota_root, src, dst);
	err = del_qgroup_relation_item(trans, quota_root, dst, src);
	if (err && !ret)
		ret = err;

	spin_lock(&fs_info->qgroup_lock);
	del_relation_rb(fs_info, src, dst);
	spin_unlock(&fs_info->qgroup_lock);
out:
	mutex_unlock(&fs_info->qgroup_ioctl_lock);
	return ret;
}

int btrfs_create_qgroup(struct btrfs_trans_handle *trans,
			struct btrfs_fs_info *fs_info, u64 qgroupid, char *name)
{
	struct btrfs_root *quota_root;
	struct btrfs_qgroup *qgroup;
	int ret = 0;

	mutex_lock(&fs_info->qgroup_ioctl_lock);
	quota_root = fs_info->quota_root;
	if (!quota_root) {
		ret = -EINVAL;
		goto out;
	}
	qgroup = find_qgroup_rb(fs_info, qgroupid);
	if (qgroup) {
		ret = -EEXIST;
		goto out;
	}

	ret = add_qgroup_item(trans, quota_root, qgroupid);
	if (ret)
		goto out;

	spin_lock(&fs_info->qgroup_lock);
	qgroup = add_qgroup_rb(fs_info, qgroupid);
	spin_unlock(&fs_info->qgroup_lock);

	if (IS_ERR(qgroup))
		ret = PTR_ERR(qgroup);
out:
	mutex_unlock(&fs_info->qgroup_ioctl_lock);
	return ret;
}

int btrfs_remove_qgroup(struct btrfs_trans_handle *trans,
			struct btrfs_fs_info *fs_info, u64 qgroupid)
{
	struct btrfs_root *quota_root;
	struct btrfs_qgroup *qgroup;
	int ret = 0;

	mutex_lock(&fs_info->qgroup_ioctl_lock);
	quota_root = fs_info->quota_root;
	if (!quota_root) {
		ret = -EINVAL;
		goto out;
	}

	qgroup = find_qgroup_rb(fs_info, qgroupid);
	if (!qgroup) {
		ret = -ENOENT;
		goto out;
	} else {
		/* check if there are no relations to this qgroup */
		if (!list_empty(&qgroup->groups) ||
		    !list_empty(&qgroup->members)) {
			ret = -EBUSY;
			goto out;
		}
	}
	ret = del_qgroup_item(trans, quota_root, qgroupid);

	spin_lock(&fs_info->qgroup_lock);
	del_qgroup_rb(quota_root->fs_info, qgroupid);
	spin_unlock(&fs_info->qgroup_lock);
out:
	mutex_unlock(&fs_info->qgroup_ioctl_lock);
	return ret;
}

int btrfs_limit_qgroup(struct btrfs_trans_handle *trans,
		       struct btrfs_fs_info *fs_info, u64 qgroupid,
		       struct btrfs_qgroup_limit *limit)
{
	struct btrfs_root *quota_root;
	struct btrfs_qgroup *qgroup;
	int ret = 0;

	mutex_lock(&fs_info->qgroup_ioctl_lock);
	quota_root = fs_info->quota_root;
	if (!quota_root) {
		ret = -EINVAL;
		goto out;
	}

	qgroup = find_qgroup_rb(fs_info, qgroupid);
	if (!qgroup) {
		ret = -ENOENT;
		goto out;
	}
	ret = update_qgroup_limit_item(trans, quota_root, qgroupid,
				       limit->flags, limit->max_rfer,
				       limit->max_excl, limit->rsv_rfer,
				       limit->rsv_excl);
	if (ret) {
		fs_info->qgroup_flags |= BTRFS_QGROUP_STATUS_FLAG_INCONSISTENT;
		printk(KERN_INFO "unable to update quota limit for %llu\n",
		       qgroupid);
	}

	spin_lock(&fs_info->qgroup_lock);
	qgroup->lim_flags = limit->flags;
	qgroup->max_rfer = limit->max_rfer;
	qgroup->max_excl = limit->max_excl;
	qgroup->rsv_rfer = limit->rsv_rfer;
	qgroup->rsv_excl = limit->rsv_excl;
	spin_unlock(&fs_info->qgroup_lock);
out:
	mutex_unlock(&fs_info->qgroup_ioctl_lock);
	return ret;
}

/*
 * btrfs_qgroup_record_ref is called when the ref is added or deleted. it puts
 * the modification into a list that's later used by btrfs_end_transaction to
 * pass the recorded modifications on to btrfs_qgroup_account_ref.
 */
int btrfs_qgroup_record_ref(struct btrfs_trans_handle *trans,
			    struct btrfs_delayed_ref_node *node,
			    struct btrfs_delayed_extent_op *extent_op)
{
	struct qgroup_update *u;

	BUG_ON(!trans->delayed_ref_elem.seq);
	u = kmalloc(sizeof(*u), GFP_NOFS);
	if (!u)
		return -ENOMEM;

	u->node = node;
	u->extent_op = extent_op;
	list_add_tail(&u->list, &trans->qgroup_ref_list);

	return 0;
}

static int qgroup_account_ref_step1(struct btrfs_fs_info *fs_info,
				    struct ulist *roots, struct ulist *tmp,
				    u64 seq)
{
	struct ulist_node *unode;
	struct ulist_iterator uiter;
	struct ulist_node *tmp_unode;
	struct ulist_iterator tmp_uiter;
	struct btrfs_qgroup *qg;
	int ret;

	ULIST_ITER_INIT(&uiter);
	while ((unode = ulist_next(roots, &uiter))) {
		qg = find_qgroup_rb(fs_info, unode->val);
		if (!qg)
			continue;

		ulist_reinit(tmp);
						/* XXX id not needed */
		ret = ulist_add(tmp, qg->qgroupid,
				(u64)(uintptr_t)qg, GFP_ATOMIC);
		if (ret < 0)
			return ret;
		ULIST_ITER_INIT(&tmp_uiter);
		while ((tmp_unode = ulist_next(tmp, &tmp_uiter))) {
			struct btrfs_qgroup_list *glist;

			qg = (struct btrfs_qgroup *)(uintptr_t)tmp_unode->aux;
			if (qg->refcnt < seq)
				qg->refcnt = seq + 1;
			else
				++qg->refcnt;

			list_for_each_entry(glist, &qg->groups, next_group) {
				ret = ulist_add(tmp, glist->group->qgroupid,
						(u64)(uintptr_t)glist->group,
						GFP_ATOMIC);
				if (ret < 0)
					return ret;
			}
		}
	}

	return 0;
}

static int qgroup_account_ref_step2(struct btrfs_fs_info *fs_info,
				    struct ulist *roots, struct ulist *tmp,
				    u64 seq, int sgn, u64 num_bytes,
				    struct btrfs_qgroup *qgroup)
{
	struct ulist_node *unode;
	struct ulist_iterator uiter;
	struct btrfs_qgroup *qg;
	struct btrfs_qgroup_list *glist;
	int ret;

	ulist_reinit(tmp);
	ret = ulist_add(tmp, qgroup->qgroupid, (uintptr_t)qgroup, GFP_ATOMIC);
	if (ret < 0)
		return ret;

	ULIST_ITER_INIT(&uiter);
	while ((unode = ulist_next(tmp, &uiter))) {
		qg = (struct btrfs_qgroup *)(uintptr_t)unode->aux;
		if (qg->refcnt < seq) {
			/* not visited by step 1 */
			qg->rfer += sgn * num_bytes;
			qg->rfer_cmpr += sgn * num_bytes;
			if (roots->nnodes == 0) {
				qg->excl += sgn * num_bytes;
				qg->excl_cmpr += sgn * num_bytes;
			}
			qgroup_dirty(fs_info, qg);
		}
		WARN_ON(qg->tag >= seq);
		qg->tag = seq;

		list_for_each_entry(glist, &qg->groups, next_group) {
			ret = ulist_add(tmp, glist->group->qgroupid,
					(uintptr_t)glist->group, GFP_ATOMIC);
			if (ret < 0)
				return ret;
		}
	}

	return 0;
}

static int qgroup_account_ref_step3(struct btrfs_fs_info *fs_info,
				    struct ulist *roots, struct ulist *tmp,
				    u64 seq, int sgn, u64 num_bytes)
{
	struct ulist_node *unode;
	struct ulist_iterator uiter;
	struct btrfs_qgroup *qg;
	struct ulist_node *tmp_unode;
	struct ulist_iterator tmp_uiter;
	int ret;

	ULIST_ITER_INIT(&uiter);
	while ((unode = ulist_next(roots, &uiter))) {
		qg = find_qgroup_rb(fs_info, unode->val);
		if (!qg)
			continue;

		ulist_reinit(tmp);
		ret = ulist_add(tmp, qg->qgroupid, (uintptr_t)qg, GFP_ATOMIC);
		if (ret < 0)
			return ret;

		ULIST_ITER_INIT(&tmp_uiter);
		while ((tmp_unode = ulist_next(tmp, &tmp_uiter))) {
			struct btrfs_qgroup_list *glist;

			qg = (struct btrfs_qgroup *)(uintptr_t)tmp_unode->aux;
			if (qg->tag == seq)
				continue;

			if (qg->refcnt - seq == roots->nnodes) {
				qg->excl -= sgn * num_bytes;
				qg->excl_cmpr -= sgn * num_bytes;
				qgroup_dirty(fs_info, qg);
			}

			list_for_each_entry(glist, &qg->groups, next_group) {
				ret = ulist_add(tmp, glist->group->qgroupid,
						(uintptr_t)glist->group,
						GFP_ATOMIC);
				if (ret < 0)
					return ret;
			}
		}
	}

	return 0;
}

/*
 * btrfs_qgroup_account_ref is called for every ref that is added to or deleted
 * from the fs. First, all roots referencing the extent are searched, and
 * then the space is accounted accordingly to the different roots. The
 * accounting algorithm works in 3 steps documented inline.
 */
int btrfs_qgroup_account_ref(struct btrfs_trans_handle *trans,
			     struct btrfs_fs_info *fs_info,
			     struct btrfs_delayed_ref_node *node,
			     struct btrfs_delayed_extent_op *extent_op)
{
	struct btrfs_key ins;
	struct btrfs_root *quota_root;
	u64 ref_root;
	struct btrfs_qgroup *qgroup;
	struct ulist *roots = NULL;
	u64 seq;
	int ret = 0;
	int sgn;

	if (!fs_info->quota_enabled)
		return 0;

	BUG_ON(!fs_info->quota_root);

	ins.objectid = node->bytenr;
	ins.offset = node->num_bytes;
	ins.type = BTRFS_EXTENT_ITEM_KEY;

	if (node->type == BTRFS_TREE_BLOCK_REF_KEY ||
	    node->type == BTRFS_SHARED_BLOCK_REF_KEY) {
		struct btrfs_delayed_tree_ref *ref;
		ref = btrfs_delayed_node_to_tree_ref(node);
		ref_root = ref->root;
	} else if (node->type == BTRFS_EXTENT_DATA_REF_KEY ||
		   node->type == BTRFS_SHARED_DATA_REF_KEY) {
		struct btrfs_delayed_data_ref *ref;
		ref = btrfs_delayed_node_to_data_ref(node);
		ref_root = ref->root;
	} else {
		BUG();
	}

	if (!is_fstree(ref_root)) {
		/*
		 * non-fs-trees are not being accounted
		 */
		return 0;
	}

	switch (node->action) {
	case BTRFS_ADD_DELAYED_REF:
	case BTRFS_ADD_DELAYED_EXTENT:
		sgn = 1;
		seq = btrfs_tree_mod_seq_prev(node->seq);
		break;
	case BTRFS_DROP_DELAYED_REF:
		sgn = -1;
		seq = node->seq;
		break;
	case BTRFS_UPDATE_DELAYED_HEAD:
		return 0;
	default:
		BUG();
	}

	mutex_lock(&fs_info->qgroup_rescan_lock);
	if (fs_info->qgroup_flags & BTRFS_QGROUP_STATUS_FLAG_RESCAN) {
		if (fs_info->qgroup_rescan_progress.objectid <= node->bytenr) {
			mutex_unlock(&fs_info->qgroup_rescan_lock);
			return 0;
		}
	}
	mutex_unlock(&fs_info->qgroup_rescan_lock);

	/*
	 * the delayed ref sequence number we pass depends on the direction of
	 * the operation. for add operations, we pass
	 * tree_mod_log_prev_seq(node->seq) to skip
	 * the delayed ref's current sequence number, because we need the state
	 * of the tree before the add operation. for delete operations, we pass
	 * (node->seq) to include the delayed ref's current sequence number,
	 * because we need the state of the tree after the delete operation.
	 */
	ret = btrfs_find_all_roots(trans, fs_info, node->bytenr, seq, &roots);
	if (ret < 0)
		return ret;

	spin_lock(&fs_info->qgroup_lock);

	quota_root = fs_info->quota_root;
	if (!quota_root)
		goto unlock;

	qgroup = find_qgroup_rb(fs_info, ref_root);
	if (!qgroup)
		goto unlock;

	/*
	 * step 1: for each old ref, visit all nodes once and inc refcnt
	 */
	ulist_reinit(fs_info->qgroup_ulist);
	seq = fs_info->qgroup_seq;
	fs_info->qgroup_seq += roots->nnodes + 1; /* max refcnt */

	ret = qgroup_account_ref_step1(fs_info, roots, fs_info->qgroup_ulist,
				       seq);
	if (ret)
		goto unlock;

	/*
	 * step 2: walk from the new root
	 */
	ret = qgroup_account_ref_step2(fs_info, roots, fs_info->qgroup_ulist,
				       seq, sgn, node->num_bytes, qgroup);
	if (ret)
		goto unlock;

	/*
	 * step 3: walk again from old refs
	 */
	ret = qgroup_account_ref_step3(fs_info, roots, fs_info->qgroup_ulist,
				       seq, sgn, node->num_bytes);
	if (ret)
		goto unlock;

unlock:
	spin_unlock(&fs_info->qgroup_lock);
	ulist_free(roots);

	return ret;
}

/*
 * called from commit_transaction. Writes all changed qgroups to disk.
 */
int btrfs_run_qgroups(struct btrfs_trans_handle *trans,
		      struct btrfs_fs_info *fs_info)
{
	struct btrfs_root *quota_root = fs_info->quota_root;
	int ret = 0;
	int start_rescan_worker = 0;

	if (!quota_root)
		goto out;

	if (!fs_info->quota_enabled && fs_info->pending_quota_state)
		start_rescan_worker = 1;

	fs_info->quota_enabled = fs_info->pending_quota_state;

	spin_lock(&fs_info->qgroup_lock);
	while (!list_empty(&fs_info->dirty_qgroups)) {
		struct btrfs_qgroup *qgroup;
		qgroup = list_first_entry(&fs_info->dirty_qgroups,
					  struct btrfs_qgroup, dirty);
		list_del_init(&qgroup->dirty);
		spin_unlock(&fs_info->qgroup_lock);
		ret = update_qgroup_info_item(trans, quota_root, qgroup);
		if (ret)
			fs_info->qgroup_flags |=
					BTRFS_QGROUP_STATUS_FLAG_INCONSISTENT;
		spin_lock(&fs_info->qgroup_lock);
	}
	if (fs_info->quota_enabled)
		fs_info->qgroup_flags |= BTRFS_QGROUP_STATUS_FLAG_ON;
	else
		fs_info->qgroup_flags &= ~BTRFS_QGROUP_STATUS_FLAG_ON;
	spin_unlock(&fs_info->qgroup_lock);

	ret = update_qgroup_status_item(trans, fs_info, quota_root);
	if (ret)
		fs_info->qgroup_flags |= BTRFS_QGROUP_STATUS_FLAG_INCONSISTENT;

	if (!ret && start_rescan_worker) {
		ret = qgroup_rescan_init(fs_info, 0, 1);
		if (!ret) {
			qgroup_rescan_zero_tracking(fs_info);
			btrfs_queue_worker(&fs_info->qgroup_rescan_workers,
					   &fs_info->qgroup_rescan_work);
		}
		ret = 0;
	}

out:

	return ret;
}

/*
 * copy the acounting information between qgroups. This is necessary when a
 * snapshot or a subvolume is created
 */
int btrfs_qgroup_inherit(struct btrfs_trans_handle *trans,
			 struct btrfs_fs_info *fs_info, u64 srcid, u64 objectid,
			 struct btrfs_qgroup_inherit *inherit)
{
	int ret = 0;
	int i;
	u64 *i_qgroups;
	struct btrfs_root *quota_root = fs_info->quota_root;
	struct btrfs_qgroup *srcgroup;
	struct btrfs_qgroup *dstgroup;
	u32 level_size = 0;
	u64 nums;

	mutex_lock(&fs_info->qgroup_ioctl_lock);
	if (!fs_info->quota_enabled)
		goto out;

	if (!quota_root) {
		ret = -EINVAL;
		goto out;
	}

	if (inherit) {
		i_qgroups = (u64 *)(inherit + 1);
		nums = inherit->num_qgroups + 2 * inherit->num_ref_copies +
		       2 * inherit->num_excl_copies;
		for (i = 0; i < nums; ++i) {
			srcgroup = find_qgroup_rb(fs_info, *i_qgroups);
			if (!srcgroup) {
				ret = -EINVAL;
				goto out;
			}
			++i_qgroups;
		}
	}

	/*
	 * create a tracking group for the subvol itself
	 */
	ret = add_qgroup_item(trans, quota_root, objectid);
	if (ret)
		goto out;

	if (inherit && inherit->flags & BTRFS_QGROUP_INHERIT_SET_LIMITS) {
		ret = update_qgroup_limit_item(trans, quota_root, objectid,
					       inherit->lim.flags,
					       inherit->lim.max_rfer,
					       inherit->lim.max_excl,
					       inherit->lim.rsv_rfer,
					       inherit->lim.rsv_excl);
		if (ret)
			goto out;
	}

	if (srcid) {
		struct btrfs_root *srcroot;
		struct btrfs_key srckey;
		int srcroot_level;

		srckey.objectid = srcid;
		srckey.type = BTRFS_ROOT_ITEM_KEY;
		srckey.offset = (u64)-1;
		srcroot = btrfs_read_fs_root_no_name(fs_info, &srckey);
		if (IS_ERR(srcroot)) {
			ret = PTR_ERR(srcroot);
			goto out;
		}

		rcu_read_lock();
		srcroot_level = btrfs_header_level(srcroot->node);
		level_size = btrfs_level_size(srcroot, srcroot_level);
		rcu_read_unlock();
	}

	/*
	 * add qgroup to all inherited groups
	 */
	if (inherit) {
		i_qgroups = (u64 *)(inherit + 1);
		for (i = 0; i < inherit->num_qgroups; ++i) {
			ret = add_qgroup_relation_item(trans, quota_root,
						       objectid, *i_qgroups);
			if (ret)
				goto out;
			ret = add_qgroup_relation_item(trans, quota_root,
						       *i_qgroups, objectid);
			if (ret)
				goto out;
			++i_qgroups;
		}
	}


	spin_lock(&fs_info->qgroup_lock);

	dstgroup = add_qgroup_rb(fs_info, objectid);
	if (IS_ERR(dstgroup)) {
		ret = PTR_ERR(dstgroup);
		goto unlock;
	}

	if (srcid) {
		srcgroup = find_qgroup_rb(fs_info, srcid);
		if (!srcgroup)
			goto unlock;
		dstgroup->rfer = srcgroup->rfer - level_size;
		dstgroup->rfer_cmpr = srcgroup->rfer_cmpr - level_size;
		srcgroup->excl = level_size;
		srcgroup->excl_cmpr = level_size;
		qgroup_dirty(fs_info, dstgroup);
		qgroup_dirty(fs_info, srcgroup);
	}

	if (!inherit)
		goto unlock;

	i_qgroups = (u64 *)(inherit + 1);
	for (i = 0; i < inherit->num_qgroups; ++i) {
		ret = add_relation_rb(quota_root->fs_info, objectid,
				      *i_qgroups);
		if (ret)
			goto unlock;
		++i_qgroups;
	}

	for (i = 0; i <  inherit->num_ref_copies; ++i) {
		struct btrfs_qgroup *src;
		struct btrfs_qgroup *dst;

		src = find_qgroup_rb(fs_info, i_qgroups[0]);
		dst = find_qgroup_rb(fs_info, i_qgroups[1]);

		if (!src || !dst) {
			ret = -EINVAL;
			goto unlock;
		}

		dst->rfer = src->rfer - level_size;
		dst->rfer_cmpr = src->rfer_cmpr - level_size;
		i_qgroups += 2;
	}
	for (i = 0; i <  inherit->num_excl_copies; ++i) {
		struct btrfs_qgroup *src;
		struct btrfs_qgroup *dst;

		src = find_qgroup_rb(fs_info, i_qgroups[0]);
		dst = find_qgroup_rb(fs_info, i_qgroups[1]);

		if (!src || !dst) {
			ret = -EINVAL;
			goto unlock;
		}

		dst->excl = src->excl + level_size;
		dst->excl_cmpr = src->excl_cmpr + level_size;
		i_qgroups += 2;
	}

unlock:
	spin_unlock(&fs_info->qgroup_lock);
out:
	mutex_unlock(&fs_info->qgroup_ioctl_lock);
	return ret;
}

/*
 * reserve some space for a qgroup and all its parents. The reservation takes
 * place with start_transaction or dealloc_reserve, similar to ENOSPC
 * accounting. If not enough space is available, EDQUOT is returned.
 * We assume that the requested space is new for all qgroups.
 */
int btrfs_qgroup_reserve(struct btrfs_root *root, u64 num_bytes)
{
	struct btrfs_root *quota_root;
	struct btrfs_qgroup *qgroup;
	struct btrfs_fs_info *fs_info = root->fs_info;
	u64 ref_root = root->root_key.objectid;
	int ret = 0;
	struct ulist_node *unode;
	struct ulist_iterator uiter;

	if (!is_fstree(ref_root))
		return 0;

	if (num_bytes == 0)
		return 0;

	spin_lock(&fs_info->qgroup_lock);
	quota_root = fs_info->quota_root;
	if (!quota_root)
		goto out;

	qgroup = find_qgroup_rb(fs_info, ref_root);
	if (!qgroup)
		goto out;

	/*
	 * in a first step, we check all affected qgroups if any limits would
	 * be exceeded
	 */
	ulist_reinit(fs_info->qgroup_ulist);
	ret = ulist_add(fs_info->qgroup_ulist, qgroup->qgroupid,
			(uintptr_t)qgroup, GFP_ATOMIC);
	if (ret < 0)
		goto out;
	ULIST_ITER_INIT(&uiter);
	while ((unode = ulist_next(fs_info->qgroup_ulist, &uiter))) {
		struct btrfs_qgroup *qg;
		struct btrfs_qgroup_list *glist;

		qg = (struct btrfs_qgroup *)(uintptr_t)unode->aux;

		if ((qg->lim_flags & BTRFS_QGROUP_LIMIT_MAX_RFER) &&
		    qg->reserved + (s64)qg->rfer + num_bytes >
		    qg->max_rfer) {
			ret = -EDQUOT;
			goto out;
		}

		if ((qg->lim_flags & BTRFS_QGROUP_LIMIT_MAX_EXCL) &&
		    qg->reserved + (s64)qg->excl + num_bytes >
		    qg->max_excl) {
			ret = -EDQUOT;
			goto out;
		}

		list_for_each_entry(glist, &qg->groups, next_group) {
			ret = ulist_add(fs_info->qgroup_ulist,
					glist->group->qgroupid,
					(uintptr_t)glist->group, GFP_ATOMIC);
			if (ret < 0)
				goto out;
		}
	}
	ret = 0;
	/*
	 * no limits exceeded, now record the reservation into all qgroups
	 */
	ULIST_ITER_INIT(&uiter);
	while ((unode = ulist_next(fs_info->qgroup_ulist, &uiter))) {
		struct btrfs_qgroup *qg;

		qg = (struct btrfs_qgroup *)(uintptr_t)unode->aux;

		qg->reserved += num_bytes;
	}

out:
	spin_unlock(&fs_info->qgroup_lock);
	return ret;
}

void btrfs_qgroup_free(struct btrfs_root *root, u64 num_bytes)
{
	struct btrfs_root *quota_root;
	struct btrfs_qgroup *qgroup;
	struct btrfs_fs_info *fs_info = root->fs_info;
	struct ulist_node *unode;
	struct ulist_iterator uiter;
	u64 ref_root = root->root_key.objectid;
	int ret = 0;

	if (!is_fstree(ref_root))
		return;

	if (num_bytes == 0)
		return;

	spin_lock(&fs_info->qgroup_lock);

	quota_root = fs_info->quota_root;
	if (!quota_root)
		goto out;

	qgroup = find_qgroup_rb(fs_info, ref_root);
	if (!qgroup)
		goto out;

	ulist_reinit(fs_info->qgroup_ulist);
	ret = ulist_add(fs_info->qgroup_ulist, qgroup->qgroupid,
			(uintptr_t)qgroup, GFP_ATOMIC);
	if (ret < 0)
		goto out;
	ULIST_ITER_INIT(&uiter);
	while ((unode = ulist_next(fs_info->qgroup_ulist, &uiter))) {
		struct btrfs_qgroup *qg;
		struct btrfs_qgroup_list *glist;

		qg = (struct btrfs_qgroup *)(uintptr_t)unode->aux;

		qg->reserved -= num_bytes;

		list_for_each_entry(glist, &qg->groups, next_group) {
			ret = ulist_add(fs_info->qgroup_ulist,
					glist->group->qgroupid,
					(uintptr_t)glist->group, GFP_ATOMIC);
			if (ret < 0)
				goto out;
		}
	}

out:
	spin_unlock(&fs_info->qgroup_lock);
}

void assert_qgroups_uptodate(struct btrfs_trans_handle *trans)
{
	if (list_empty(&trans->qgroup_ref_list) && !trans->delayed_ref_elem.seq)
		return;
	pr_err("btrfs: qgroups not uptodate in trans handle %p: list is%s empty, seq is %#x.%x\n",
		trans, list_empty(&trans->qgroup_ref_list) ? "" : " not",
		(u32)(trans->delayed_ref_elem.seq >> 32),
		(u32)trans->delayed_ref_elem.seq);
	BUG();
}

/*
 * returns < 0 on error, 0 when more leafs are to be scanned.
 * returns 1 when done, 2 when done and FLAG_INCONSISTENT was cleared.
 */
static int
qgroup_rescan_leaf(struct btrfs_fs_info *fs_info, struct btrfs_path *path,
		   struct btrfs_trans_handle *trans, struct ulist *tmp,
		   struct extent_buffer *scratch_leaf)
{
	struct btrfs_key found;
	struct ulist *roots = NULL;
	struct ulist_node *unode;
	struct ulist_iterator uiter;
	struct seq_list tree_mod_seq_elem = {};
	u64 seq;
	int slot;
	int ret;

	path->leave_spinning = 1;
	mutex_lock(&fs_info->qgroup_rescan_lock);
	ret = btrfs_search_slot_for_read(fs_info->extent_root,
					 &fs_info->qgroup_rescan_progress,
					 path, 1, 0);

	pr_debug("current progress key (%llu %u %llu), search_slot ret %d\n",
		 fs_info->qgroup_rescan_progress.objectid,
		 fs_info->qgroup_rescan_progress.type,
		 fs_info->qgroup_rescan_progress.offset, ret);

	if (ret) {
		/*
		 * The rescan is about to end, we will not be scanning any
		 * further blocks. We cannot unset the RESCAN flag here, because
		 * we want to commit the transaction if everything went well.
		 * To make the live accounting work in this phase, we set our
		 * scan progress pointer such that every real extent objectid
		 * will be smaller.
		 */
		fs_info->qgroup_rescan_progress.objectid = (u64)-1;
		btrfs_release_path(path);
		mutex_unlock(&fs_info->qgroup_rescan_lock);
		return ret;
	}

	btrfs_item_key_to_cpu(path->nodes[0], &found,
			      btrfs_header_nritems(path->nodes[0]) - 1);
	fs_info->qgroup_rescan_progress.objectid = found.objectid + 1;

	btrfs_get_tree_mod_seq(fs_info, &tree_mod_seq_elem);
	memcpy(scratch_leaf, path->nodes[0], sizeof(*scratch_leaf));
	slot = path->slots[0];
	btrfs_release_path(path);
	mutex_unlock(&fs_info->qgroup_rescan_lock);

	for (; slot < btrfs_header_nritems(scratch_leaf); ++slot) {
		btrfs_item_key_to_cpu(scratch_leaf, &found, slot);
		if (found.type != BTRFS_EXTENT_ITEM_KEY)
			continue;
		ret = btrfs_find_all_roots(trans, fs_info, found.objectid,
					   tree_mod_seq_elem.seq, &roots);
		if (ret < 0)
			goto out;
		spin_lock(&fs_info->qgroup_lock);
		seq = fs_info->qgroup_seq;
		fs_info->qgroup_seq += roots->nnodes + 1; /* max refcnt */

		ret = qgroup_account_ref_step1(fs_info, roots, tmp, seq);
		if (ret) {
			spin_unlock(&fs_info->qgroup_lock);
			ulist_free(roots);
			goto out;
		}

		/*
		 * step2 of btrfs_qgroup_account_ref works from a single root,
		 * we're doing all at once here.
		 */
		ulist_reinit(tmp);
		ULIST_ITER_INIT(&uiter);
		while ((unode = ulist_next(roots, &uiter))) {
			struct btrfs_qgroup *qg;

			qg = find_qgroup_rb(fs_info, unode->val);
			if (!qg)
				continue;

			ret = ulist_add(tmp, qg->qgroupid, (uintptr_t)qg,
					GFP_ATOMIC);
			if (ret < 0) {
				spin_unlock(&fs_info->qgroup_lock);
				ulist_free(roots);
				goto out;
			}
		}

		/* this loop is similar to step 2 of btrfs_qgroup_account_ref */
		ULIST_ITER_INIT(&uiter);
		while ((unode = ulist_next(tmp, &uiter))) {
			struct btrfs_qgroup *qg;
			struct btrfs_qgroup_list *glist;

			qg = (struct btrfs_qgroup *)(uintptr_t) unode->aux;
			qg->rfer += found.offset;
			qg->rfer_cmpr += found.offset;
			WARN_ON(qg->tag >= seq);
			if (qg->refcnt - seq == roots->nnodes) {
				qg->excl += found.offset;
				qg->excl_cmpr += found.offset;
			}
			qgroup_dirty(fs_info, qg);

			list_for_each_entry(glist, &qg->groups, next_group) {
				ret = ulist_add(tmp, glist->group->qgroupid,
						(uintptr_t)glist->group,
						GFP_ATOMIC);
				if (ret < 0) {
					spin_unlock(&fs_info->qgroup_lock);
					ulist_free(roots);
					goto out;
				}
			}
		}

		spin_unlock(&fs_info->qgroup_lock);
		ulist_free(roots);
		ret = 0;
	}

out:
	btrfs_put_tree_mod_seq(fs_info, &tree_mod_seq_elem);

	return ret;
}

static void btrfs_qgroup_rescan_worker(struct btrfs_work *work)
{
	struct btrfs_fs_info *fs_info = container_of(work, struct btrfs_fs_info,
						     qgroup_rescan_work);
	struct btrfs_path *path;
	struct btrfs_trans_handle *trans = NULL;
	struct ulist *tmp = NULL;
	struct extent_buffer *scratch_leaf = NULL;
	int err = -ENOMEM;

	path = btrfs_alloc_path();
	if (!path)
		goto out;
	tmp = ulist_alloc(GFP_NOFS);
	if (!tmp)
		goto out;
	scratch_leaf = kmalloc(sizeof(*scratch_leaf), GFP_NOFS);
	if (!scratch_leaf)
		goto out;

	err = 0;
	while (!err) {
		trans = btrfs_start_transaction(fs_info->fs_root, 0);
		if (IS_ERR(trans)) {
			err = PTR_ERR(trans);
			break;
		}
		if (!fs_info->quota_enabled) {
			err = -EINTR;
		} else {
			err = qgroup_rescan_leaf(fs_info, path, trans,
						 tmp, scratch_leaf);
		}
		if (err > 0)
			btrfs_commit_transaction(trans, fs_info->fs_root);
		else
			btrfs_end_transaction(trans, fs_info->fs_root);
	}

out:
	kfree(scratch_leaf);
	ulist_free(tmp);
	btrfs_free_path(path);

	mutex_lock(&fs_info->qgroup_rescan_lock);
	fs_info->qgroup_flags &= ~BTRFS_QGROUP_STATUS_FLAG_RESCAN;

	if (err == 2 &&
	    fs_info->qgroup_flags & BTRFS_QGROUP_STATUS_FLAG_INCONSISTENT) {
		fs_info->qgroup_flags &= ~BTRFS_QGROUP_STATUS_FLAG_INCONSISTENT;
	} else if (err < 0) {
		fs_info->qgroup_flags |= BTRFS_QGROUP_STATUS_FLAG_INCONSISTENT;
	}
	mutex_unlock(&fs_info->qgroup_rescan_lock);

	if (err >= 0) {
		pr_info("btrfs: qgroup scan completed%s\n",
			err == 2 ? " (inconsistency flag cleared)" : "");
	} else {
		pr_err("btrfs: qgroup scan failed with %d\n", err);
	}

	complete_all(&fs_info->qgroup_rescan_completion);
}

/*
 * Checks that (a) no rescan is running and (b) quota is enabled. Allocates all
 * memory required for the rescan context.
 */
static int
qgroup_rescan_init(struct btrfs_fs_info *fs_info, u64 progress_objectid,
		   int init_flags)
{
	int ret = 0;

	if (!init_flags &&
	    (!(fs_info->qgroup_flags & BTRFS_QGROUP_STATUS_FLAG_RESCAN) ||
	     !(fs_info->qgroup_flags & BTRFS_QGROUP_STATUS_FLAG_ON))) {
		ret = -EINVAL;
		goto err;
	}

	mutex_lock(&fs_info->qgroup_rescan_lock);
	spin_lock(&fs_info->qgroup_lock);

	if (init_flags) {
		if (fs_info->qgroup_flags & BTRFS_QGROUP_STATUS_FLAG_RESCAN)
			ret = -EINPROGRESS;
		else if (!(fs_info->qgroup_flags & BTRFS_QGROUP_STATUS_FLAG_ON))
			ret = -EINVAL;

		if (ret) {
			spin_unlock(&fs_info->qgroup_lock);
			mutex_unlock(&fs_info->qgroup_rescan_lock);
			goto err;
		}

		fs_info->qgroup_flags |= BTRFS_QGROUP_STATUS_FLAG_RESCAN;
	}

	memset(&fs_info->qgroup_rescan_progress, 0,
		sizeof(fs_info->qgroup_rescan_progress));
	fs_info->qgroup_rescan_progress.objectid = progress_objectid;

	spin_unlock(&fs_info->qgroup_lock);
	mutex_unlock(&fs_info->qgroup_rescan_lock);

	init_completion(&fs_info->qgroup_rescan_completion);

	memset(&fs_info->qgroup_rescan_work, 0,
	       sizeof(fs_info->qgroup_rescan_work));
	fs_info->qgroup_rescan_work.func = btrfs_qgroup_rescan_worker;

	if (ret) {
err:
		pr_info("btrfs: qgroup_rescan_init failed with %d\n", ret);
		return ret;
	}

	return 0;
}

static void
qgroup_rescan_zero_tracking(struct btrfs_fs_info *fs_info)
{
	struct rb_node *n;
	struct btrfs_qgroup *qgroup;

	spin_lock(&fs_info->qgroup_lock);
	/* clear all current qgroup tracking information */
	for (n = rb_first(&fs_info->qgroup_tree); n; n = rb_next(n)) {
		qgroup = rb_entry(n, struct btrfs_qgroup, node);
		qgroup->rfer = 0;
		qgroup->rfer_cmpr = 0;
		qgroup->excl = 0;
		qgroup->excl_cmpr = 0;
	}
	spin_unlock(&fs_info->qgroup_lock);
}

int
btrfs_qgroup_rescan(struct btrfs_fs_info *fs_info)
{
	int ret = 0;
	struct btrfs_trans_handle *trans;

	ret = qgroup_rescan_init(fs_info, 0, 1);
	if (ret)
		return ret;

	/*
	 * We have set the rescan_progress to 0, which means no more
	 * delayed refs will be accounted by btrfs_qgroup_account_ref.
	 * However, btrfs_qgroup_account_ref may be right after its call
	 * to btrfs_find_all_roots, in which case it would still do the
	 * accounting.
	 * To solve this, we're committing the transaction, which will
	 * ensure we run all delayed refs and only after that, we are
	 * going to clear all tracking information for a clean start.
	 */

	trans = btrfs_join_transaction(fs_info->fs_root);
	if (IS_ERR(trans)) {
		fs_info->qgroup_flags &= ~BTRFS_QGROUP_STATUS_FLAG_RESCAN;
		return PTR_ERR(trans);
	}
	ret = btrfs_commit_transaction(trans, fs_info->fs_root);
	if (ret) {
		fs_info->qgroup_flags &= ~BTRFS_QGROUP_STATUS_FLAG_RESCAN;
		return ret;
	}

	qgroup_rescan_zero_tracking(fs_info);

	btrfs_queue_worker(&fs_info->qgroup_rescan_workers,
			   &fs_info->qgroup_rescan_work);

	return 0;
}

int btrfs_qgroup_wait_for_completion(struct btrfs_fs_info *fs_info)
{
	int running;
	int ret = 0;

	mutex_lock(&fs_info->qgroup_rescan_lock);
	spin_lock(&fs_info->qgroup_lock);
	running = fs_info->qgroup_flags & BTRFS_QGROUP_STATUS_FLAG_RESCAN;
	spin_unlock(&fs_info->qgroup_lock);
	mutex_unlock(&fs_info->qgroup_rescan_lock);

	if (running)
		ret = wait_for_completion_interruptible(
					&fs_info->qgroup_rescan_completion);

	return ret;
}

/*
 * this is only called from open_ctree where we're still single threaded, thus
 * locking is omitted here.
 */
void
btrfs_qgroup_rescan_resume(struct btrfs_fs_info *fs_info)
{
	if (fs_info->qgroup_flags & BTRFS_QGROUP_STATUS_FLAG_RESCAN)
		btrfs_queue_worker(&fs_info->qgroup_rescan_workers,
				   &fs_info->qgroup_rescan_work);
}<|MERGE_RESOLUTION|>--- conflicted
+++ resolved
@@ -179,7 +179,6 @@
 	}
 	kfree(qgroup);
 }
-<<<<<<< HEAD
 
 /* must be called with qgroup_lock held */
 static int del_qgroup_rb(struct btrfs_fs_info *fs_info, u64 qgroupid)
@@ -189,17 +188,6 @@
 	if (!qgroup)
 		return -ENOENT;
 
-=======
-
-/* must be called with qgroup_lock held */
-static int del_qgroup_rb(struct btrfs_fs_info *fs_info, u64 qgroupid)
-{
-	struct btrfs_qgroup *qgroup = find_qgroup_rb(fs_info, qgroupid);
-
-	if (!qgroup)
-		return -ENOENT;
-
->>>>>>> 61e6cfa8
 	rb_erase(&qgroup->node, &fs_info->qgroup_tree);
 	__del_qgroup_rb(qgroup);
 	return 0;
@@ -953,14 +941,6 @@
 	spin_unlock(&fs_info->qgroup_lock);
 
 	btrfs_free_qgroup_config(fs_info);
-<<<<<<< HEAD
-
-	if (!quota_root) {
-		ret = -EINVAL;
-		goto out;
-	}
-=======
->>>>>>> 61e6cfa8
 
 	ret = btrfs_clean_quota_tree(trans, quota_root);
 	if (ret)
