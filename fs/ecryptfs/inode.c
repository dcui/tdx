--- conflicted
+++ resolved
@@ -487,13 +487,8 @@
 		rc = encoded_symlen;
 		goto out_lock;
 	}
-<<<<<<< HEAD
 	rc = vfs_symlink(lower_dir_dentry->d_inode, lower_dentry, lower_mnt,
-			 encoded_symname, mode);
-=======
-	rc = vfs_symlink(lower_dir_dentry->d_inode, lower_dentry,
 			 encoded_symname);
->>>>>>> 30a2f3c6
 	kfree(encoded_symname);
 	if (rc || !lower_dentry->d_inode)
 		goto out_lock;
