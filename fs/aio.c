/*
 *	An async IO implementation for Linux
 *	Written by Benjamin LaHaise <bcrl@kvack.org>
 *
 *	Implements an efficient asynchronous io interface.
 *
 *	Copyright 2000, 2001, 2002 Red Hat, Inc.  All Rights Reserved.
 *
 *	See ../COPYING for licensing terms.
 */
#include <linux/kernel.h>
#include <linux/init.h>
#include <linux/errno.h>
#include <linux/time.h>
#include <linux/aio_abi.h>
#include <linux/module.h>
#include <linux/syscalls.h>
#include <linux/uio.h>

#define DEBUG 0

#include <linux/sched.h>
#include <linux/fs.h>
#include <linux/file.h>
#include <linux/mm.h>
#include <linux/mman.h>
#include <linux/slab.h>
#include <linux/timer.h>
#include <linux/aio.h>
#include <linux/highmem.h>
#include <linux/workqueue.h>
#include <linux/security.h>
#include <linux/eventfd.h>

#include <asm/kmap_types.h>
#include <asm/uaccess.h>
#include <asm/mmu_context.h>

#ifdef CONFIG_EPOLL
#include <linux/poll.h>
#include <linux/anon_inodes.h>
#endif

#if DEBUG > 1
#define dprintk		printk
#else
#define dprintk(x...)	do { ; } while (0)
#endif

/*------ sysctl variables----*/
static DEFINE_SPINLOCK(aio_nr_lock);
unsigned long aio_nr;		/* current system wide number of aio requests */
unsigned long aio_max_nr = 0x10000; /* system wide maximum number of aio requests */
/*----end sysctl variables---*/

static struct kmem_cache	*kiocb_cachep;
static struct kmem_cache	*kioctx_cachep;

static struct workqueue_struct *aio_wq;

/* Used for rare fput completion. */
static void aio_fput_routine(struct work_struct *);
static DECLARE_WORK(fput_work, aio_fput_routine);

static DEFINE_SPINLOCK(fput_lock);
static LIST_HEAD(fput_head);

static void aio_kick_handler(struct work_struct *);
static void aio_queue_work(struct kioctx *);

/* aio_setup
 *	Creates the slab caches used by the aio routines, panic on
 *	failure as this is done early during the boot sequence.
 */
static int __init aio_setup(void)
{
	kiocb_cachep = KMEM_CACHE(kiocb, SLAB_HWCACHE_ALIGN|SLAB_PANIC);
	kioctx_cachep = KMEM_CACHE(kioctx,SLAB_HWCACHE_ALIGN|SLAB_PANIC);

	aio_wq = create_workqueue("aio");

	pr_debug("aio_setup: sizeof(struct page) = %d\n", (int)sizeof(struct page));

	return 0;
}

static void aio_free_ring(struct kioctx *ctx)
{
	struct aio_ring_info *info = &ctx->ring_info;
	long i;

	for (i=0; i<info->nr_pages; i++)
		put_page(info->ring_pages[i]);

	if (info->mmap_size) {
		down_write(&ctx->mm->mmap_sem);
		do_munmap(ctx->mm, info->mmap_base, info->mmap_size);
		up_write(&ctx->mm->mmap_sem);
	}

	if (info->ring_pages && info->ring_pages != info->internal_pages)
		kfree(info->ring_pages);
	info->ring_pages = NULL;
	info->nr = 0;
}

static int aio_setup_ring(struct kioctx *ctx)
{
	struct aio_ring *ring;
	struct aio_ring_info *info = &ctx->ring_info;
	unsigned nr_events = ctx->max_reqs;
	unsigned long size;
	int nr_pages;

	/* Compensate for the ring buffer's head/tail overlap entry */
	nr_events += 2;	/* 1 is required, 2 for good luck */

	size = sizeof(struct aio_ring);
	size += sizeof(struct io_event) * nr_events;
	nr_pages = (size + PAGE_SIZE-1) >> PAGE_SHIFT;

	if (nr_pages < 0)
		return -EINVAL;

	nr_events = (PAGE_SIZE * nr_pages - sizeof(struct aio_ring)) / sizeof(struct io_event);

	info->nr = 0;
	info->ring_pages = info->internal_pages;
	if (nr_pages > AIO_RING_PAGES) {
		info->ring_pages = kcalloc(nr_pages, sizeof(struct page *), GFP_KERNEL);
		if (!info->ring_pages)
			return -ENOMEM;
	}

	info->mmap_size = nr_pages * PAGE_SIZE;
	dprintk("attempting mmap of %lu bytes\n", info->mmap_size);
	down_write(&ctx->mm->mmap_sem);
	info->mmap_base = do_mmap(NULL, 0, info->mmap_size, 
				  PROT_READ|PROT_WRITE, MAP_ANONYMOUS|MAP_PRIVATE,
				  0);
	if (IS_ERR((void *)info->mmap_base)) {
		up_write(&ctx->mm->mmap_sem);
		info->mmap_size = 0;
		aio_free_ring(ctx);
		return -EAGAIN;
	}

	dprintk("mmap address: 0x%08lx\n", info->mmap_base);
	info->nr_pages = get_user_pages(current, ctx->mm,
					info->mmap_base, nr_pages, 
					1, 0, info->ring_pages, NULL);
	up_write(&ctx->mm->mmap_sem);

	if (unlikely(info->nr_pages != nr_pages)) {
		aio_free_ring(ctx);
		return -EAGAIN;
	}

	ctx->user_id = info->mmap_base;

	info->nr = nr_events;		/* trusted copy */

	ring = kmap_atomic(info->ring_pages[0], KM_USER0);
	ring->nr = nr_events;	/* user copy */
	ring->id = ctx->user_id;
	ring->head = ring->tail = 0;
	ring->magic = AIO_RING_MAGIC;
	ring->compat_features = AIO_RING_COMPAT_FEATURES;
	ring->incompat_features = AIO_RING_INCOMPAT_FEATURES;
	ring->header_length = sizeof(struct aio_ring);
	kunmap_atomic(ring, KM_USER0);

	return 0;
}


/* aio_ring_event: returns a pointer to the event at the given index from
 * kmap_atomic(, km).  Release the pointer with put_aio_ring_event();
 */
#define AIO_EVENTS_PER_PAGE	(PAGE_SIZE / sizeof(struct io_event))
#define AIO_EVENTS_FIRST_PAGE	((PAGE_SIZE - sizeof(struct aio_ring)) / sizeof(struct io_event))
#define AIO_EVENTS_OFFSET	(AIO_EVENTS_PER_PAGE - AIO_EVENTS_FIRST_PAGE)

#define aio_ring_event(info, nr, km) ({					\
	unsigned pos = (nr) + AIO_EVENTS_OFFSET;			\
	struct io_event *__event;					\
	__event = kmap_atomic(						\
			(info)->ring_pages[pos / AIO_EVENTS_PER_PAGE], km); \
	__event += pos % AIO_EVENTS_PER_PAGE;				\
	__event;							\
})

#define put_aio_ring_event(event, km) do {	\
	struct io_event *__event = (event);	\
	(void)__event;				\
	kunmap_atomic((void *)((unsigned long)__event & PAGE_MASK), km); \
} while(0)


/* __put_ioctx
 *	Called when the last user of an aio context has gone away,
 *	and the struct needs to be freed.
 */
static void __put_ioctx(struct kioctx *ctx)
{
	unsigned nr_events = ctx->max_reqs;

	BUG_ON(ctx->reqs_active);

	cancel_delayed_work(&ctx->wq);
	cancel_work_sync(&ctx->wq.work);
	aio_free_ring(ctx);
	mmdrop(ctx->mm);
	ctx->mm = NULL;
	pr_debug("__put_ioctx: freeing %p\n", ctx);
	kmem_cache_free(kioctx_cachep, ctx);

	if (nr_events) {
		spin_lock(&aio_nr_lock);
		BUG_ON(aio_nr - nr_events > aio_nr);
		aio_nr -= nr_events;
		spin_unlock(&aio_nr_lock);
	}
}

#define get_ioctx(kioctx) do {						\
	BUG_ON(atomic_read(&(kioctx)->users) <= 0);			\
	atomic_inc(&(kioctx)->users);					\
} while (0)
#define put_ioctx(kioctx) do {						\
	BUG_ON(atomic_read(&(kioctx)->users) <= 0);			\
	if (unlikely(atomic_dec_and_test(&(kioctx)->users))) 		\
		__put_ioctx(kioctx);					\
} while (0)

/* ioctx_alloc
 *	Allocates and initializes an ioctx.  Returns an ERR_PTR if it failed.
 */
static struct kioctx *ioctx_alloc(unsigned nr_events)
{
	struct mm_struct *mm;
	struct kioctx *ctx;

	/* Prevent overflows */
	if ((nr_events > (0x10000000U / sizeof(struct io_event))) ||
	    (nr_events > (0x10000000U / sizeof(struct kiocb)))) {
		pr_debug("ENOMEM: nr_events too high\n");
		return ERR_PTR(-EINVAL);
	}

	if ((unsigned long)nr_events > aio_max_nr)
		return ERR_PTR(-EAGAIN);

	ctx = kmem_cache_zalloc(kioctx_cachep, GFP_KERNEL);
	if (!ctx)
		return ERR_PTR(-ENOMEM);

	ctx->max_reqs = nr_events;
	mm = ctx->mm = current->mm;
	atomic_inc(&mm->mm_count);

	atomic_set(&ctx->users, 1);
	spin_lock_init(&ctx->ctx_lock);
	spin_lock_init(&ctx->ring_info.ring_lock);
	init_waitqueue_head(&ctx->wait);

	INIT_LIST_HEAD(&ctx->active_reqs);
	INIT_LIST_HEAD(&ctx->run_list);
	INIT_DELAYED_WORK(&ctx->wq, aio_kick_handler);

	if (aio_setup_ring(ctx) < 0)
		goto out_freectx;

	/* limit the number of system wide aios */
	spin_lock(&aio_nr_lock);
	if (aio_nr + ctx->max_reqs > aio_max_nr ||
	    aio_nr + ctx->max_reqs < aio_nr)
		ctx->max_reqs = 0;
	else
		aio_nr += ctx->max_reqs;
	spin_unlock(&aio_nr_lock);
	if (ctx->max_reqs == 0)
		goto out_cleanup;

	/* now link into global list. */
	write_lock(&mm->ioctx_list_lock);
	ctx->next = mm->ioctx_list;
	mm->ioctx_list = ctx;
	write_unlock(&mm->ioctx_list_lock);

	dprintk("aio: allocated ioctx %p[%ld]: mm=%p mask=0x%x\n",
		ctx, ctx->user_id, current->mm, ctx->ring_info.nr);
	return ctx;

out_cleanup:
	__put_ioctx(ctx);
	return ERR_PTR(-EAGAIN);

out_freectx:
	mmdrop(mm);
	kmem_cache_free(kioctx_cachep, ctx);
	ctx = ERR_PTR(-ENOMEM);

	dprintk("aio: error allocating ioctx %p\n", ctx);
	return ctx;
}

/* aio_cancel_all
 *	Cancels all outstanding aio requests on an aio context.  Used 
 *	when the processes owning a context have all exited to encourage 
 *	the rapid destruction of the kioctx.
 */
static void aio_cancel_all(struct kioctx *ctx)
{
	int (*cancel)(struct kiocb *, struct io_event *);
	struct io_event res;
	spin_lock_irq(&ctx->ctx_lock);
	ctx->dead = 1;
	while (!list_empty(&ctx->active_reqs)) {
		struct list_head *pos = ctx->active_reqs.next;
		struct kiocb *iocb = list_kiocb(pos);
		list_del_init(&iocb->ki_list);
		cancel = iocb->ki_cancel;
		kiocbSetCancelled(iocb);
		if (cancel) {
			iocb->ki_users++;
			spin_unlock_irq(&ctx->ctx_lock);
			cancel(iocb, &res);
			spin_lock_irq(&ctx->ctx_lock);
		}
	}
	spin_unlock_irq(&ctx->ctx_lock);
}

static void wait_for_all_aios(struct kioctx *ctx)
{
	struct task_struct *tsk = current;
	DECLARE_WAITQUEUE(wait, tsk);

	spin_lock_irq(&ctx->ctx_lock);
	if (!ctx->reqs_active)
		goto out;

	add_wait_queue(&ctx->wait, &wait);
	set_task_state(tsk, TASK_UNINTERRUPTIBLE);
	while (ctx->reqs_active) {
		spin_unlock_irq(&ctx->ctx_lock);
		io_schedule();
		set_task_state(tsk, TASK_UNINTERRUPTIBLE);
		spin_lock_irq(&ctx->ctx_lock);
	}
	__set_task_state(tsk, TASK_RUNNING);
	remove_wait_queue(&ctx->wait, &wait);

out:
	spin_unlock_irq(&ctx->ctx_lock);
}

/* wait_on_sync_kiocb:
 *	Waits on the given sync kiocb to complete.
 */
ssize_t wait_on_sync_kiocb(struct kiocb *iocb)
{
	while (iocb->ki_users) {
		set_current_state(TASK_UNINTERRUPTIBLE);
		if (!iocb->ki_users)
			break;
		io_schedule();
	}
	__set_current_state(TASK_RUNNING);
	return iocb->ki_user_data;
}

/* exit_aio: called when the last user of mm goes away.  At this point, 
 * there is no way for any new requests to be submited or any of the 
 * io_* syscalls to be called on the context.  However, there may be 
 * outstanding requests which hold references to the context; as they 
 * go away, they will call put_ioctx and release any pinned memory
 * associated with the request (held via struct page * references).
 */
void exit_aio(struct mm_struct *mm)
{
	struct kioctx *ctx = mm->ioctx_list;
	mm->ioctx_list = NULL;
	while (ctx) {
		struct kioctx *next = ctx->next;
		ctx->next = NULL;
		aio_cancel_all(ctx);

		wait_for_all_aios(ctx);
		/*
		 * Ensure we don't leave the ctx on the aio_wq
		 */
		cancel_work_sync(&ctx->wq.work);

		if (1 != atomic_read(&ctx->users))
			printk(KERN_DEBUG
				"exit_aio:ioctx still alive: %d %d %d\n",
				atomic_read(&ctx->users), ctx->dead,
				ctx->reqs_active);
		put_ioctx(ctx);
		ctx = next;
	}
}

/* aio_get_req
 *	Allocate a slot for an aio request.  Increments the users count
 * of the kioctx so that the kioctx stays around until all requests are
 * complete.  Returns NULL if no requests are free.
 *
 * Returns with kiocb->users set to 2.  The io submit code path holds
 * an extra reference while submitting the i/o.
 * This prevents races between the aio code path referencing the
 * req (after submitting it) and aio_complete() freeing the req.
 */
static struct kiocb *__aio_get_req(struct kioctx *ctx)
{
	struct kiocb *req = NULL;
	struct aio_ring *ring;
	int okay = 0;

	req = kmem_cache_alloc(kiocb_cachep, GFP_KERNEL);
	if (unlikely(!req))
		return NULL;

	req->ki_flags = 0;
	req->ki_users = 2;
	req->ki_key = 0;
	req->ki_ctx = ctx;
	req->ki_cancel = NULL;
	req->ki_retry = NULL;
	req->ki_dtor = NULL;
	req->private = NULL;
	req->ki_iovec = NULL;
	INIT_LIST_HEAD(&req->ki_run_list);
	req->ki_eventfd = ERR_PTR(-EINVAL);

	/* Check if the completion queue has enough free space to
	 * accept an event from this io.
	 */
	spin_lock_irq(&ctx->ctx_lock);
	ring = kmap_atomic(ctx->ring_info.ring_pages[0], KM_USER0);
	if (ctx->reqs_active < aio_ring_avail(&ctx->ring_info, ring)) {
		list_add(&req->ki_list, &ctx->active_reqs);
		ctx->reqs_active++;
		okay = 1;
	}
	kunmap_atomic(ring, KM_USER0);
	spin_unlock_irq(&ctx->ctx_lock);

	if (!okay) {
		kmem_cache_free(kiocb_cachep, req);
		req = NULL;
	}

	return req;
}

static inline struct kiocb *aio_get_req(struct kioctx *ctx)
{
	struct kiocb *req;
	/* Handle a potential starvation case -- should be exceedingly rare as 
	 * requests will be stuck on fput_head only if the aio_fput_routine is 
	 * delayed and the requests were the last user of the struct file.
	 */
	req = __aio_get_req(ctx);
	if (unlikely(NULL == req)) {
		aio_fput_routine(NULL);
		req = __aio_get_req(ctx);
	}
	return req;
}

static inline void really_put_req(struct kioctx *ctx, struct kiocb *req)
{
	assert_spin_locked(&ctx->ctx_lock);

	if (!IS_ERR(req->ki_eventfd))
		fput(req->ki_eventfd);
	if (req->ki_dtor)
		req->ki_dtor(req);
	if (req->ki_iovec != &req->ki_inline_vec)
		kfree(req->ki_iovec);
	kmem_cache_free(kiocb_cachep, req);
	ctx->reqs_active--;

	if (unlikely(!ctx->reqs_active && ctx->dead))
		wake_up(&ctx->wait);
}

static void aio_fput_routine(struct work_struct *data)
{
	spin_lock_irq(&fput_lock);
	while (likely(!list_empty(&fput_head))) {
		struct kiocb *req = list_kiocb(fput_head.next);
		struct kioctx *ctx = req->ki_ctx;

		list_del(&req->ki_list);
		spin_unlock_irq(&fput_lock);

		/* Complete the fput */
		__fput(req->ki_filp);

		/* Link the iocb into the context's free list */
		spin_lock_irq(&ctx->ctx_lock);
		really_put_req(ctx, req);
		spin_unlock_irq(&ctx->ctx_lock);

		put_ioctx(ctx);
		spin_lock_irq(&fput_lock);
	}
	spin_unlock_irq(&fput_lock);
}

/* __aio_put_req
 *	Returns true if this put was the last user of the request.
 */
static int __aio_put_req(struct kioctx *ctx, struct kiocb *req)
{
	dprintk(KERN_DEBUG "aio_put(%p): f_count=%d\n",
		req, atomic_read(&req->ki_filp->f_count));

	assert_spin_locked(&ctx->ctx_lock);

	req->ki_users --;
	BUG_ON(req->ki_users < 0);
	if (likely(req->ki_users))
		return 0;
	list_del(&req->ki_list);		/* remove from active_reqs */
	req->ki_cancel = NULL;
	req->ki_retry = NULL;

	/* Must be done under the lock to serialise against cancellation.
	 * Call this aio_fput as it duplicates fput via the fput_work.
	 */
	if (unlikely(atomic_dec_and_test(&req->ki_filp->f_count))) {
		get_ioctx(ctx);
		spin_lock(&fput_lock);
		list_add(&req->ki_list, &fput_head);
		spin_unlock(&fput_lock);
		queue_work(aio_wq, &fput_work);
	} else
		really_put_req(ctx, req);
	return 1;
}

/* aio_put_req
 *	Returns true if this put was the last user of the kiocb,
 *	false if the request is still in use.
 */
int aio_put_req(struct kiocb *req)
{
	struct kioctx *ctx = req->ki_ctx;
	int ret;
	spin_lock_irq(&ctx->ctx_lock);
	ret = __aio_put_req(ctx, req);
	spin_unlock_irq(&ctx->ctx_lock);
	return ret;
}

static struct kioctx *lookup_ioctx(unsigned long ctx_id)
{
	struct kioctx *ioctx;
	struct mm_struct *mm;

	mm = current->mm;
	read_lock(&mm->ioctx_list_lock);
	for (ioctx = mm->ioctx_list; ioctx; ioctx = ioctx->next)
		if (likely(ioctx->user_id == ctx_id && !ioctx->dead)) {
			get_ioctx(ioctx);
			break;
		}
	read_unlock(&mm->ioctx_list_lock);

	return ioctx;
}

/*
 * use_mm
 *	Makes the calling kernel thread take on the specified
 *	mm context.
 *	Called by the retry thread execute retries within the
 *	iocb issuer's mm context, so that copy_from/to_user
 *	operations work seamlessly for aio.
 *	(Note: this routine is intended to be called only
 *	from a kernel thread context)
 */
static void use_mm(struct mm_struct *mm)
{
	struct mm_struct *active_mm;
	struct task_struct *tsk = current;

	task_lock(tsk);
	tsk->flags |= PF_BORROWED_MM;
	active_mm = tsk->active_mm;
	atomic_inc(&mm->mm_count);
	tsk->mm = mm;
	tsk->active_mm = mm;
	switch_mm(active_mm, mm, tsk);
	task_unlock(tsk);

	mmdrop(active_mm);
}

/*
 * unuse_mm
 *	Reverses the effect of use_mm, i.e. releases the
 *	specified mm context which was earlier taken on
 *	by the calling kernel thread
 *	(Note: this routine is intended to be called only
 *	from a kernel thread context)
 */
static void unuse_mm(struct mm_struct *mm)
{
	struct task_struct *tsk = current;

	task_lock(tsk);
	tsk->flags &= ~PF_BORROWED_MM;
	tsk->mm = NULL;
	/* active_mm is still 'mm' */
	enter_lazy_tlb(mm, tsk);
	task_unlock(tsk);
}

/*
 * Queue up a kiocb to be retried. Assumes that the kiocb
 * has already been marked as kicked, and places it on
 * the retry run list for the corresponding ioctx, if it
 * isn't already queued. Returns 1 if it actually queued
 * the kiocb (to tell the caller to activate the work
 * queue to process it), or 0, if it found that it was
 * already queued.
 */
static inline int __queue_kicked_iocb(struct kiocb *iocb)
{
	struct kioctx *ctx = iocb->ki_ctx;

	assert_spin_locked(&ctx->ctx_lock);

	if (list_empty(&iocb->ki_run_list)) {
		list_add_tail(&iocb->ki_run_list,
			&ctx->run_list);
		return 1;
	}
	return 0;
}

/* aio_run_iocb
 *	This is the core aio execution routine. It is
 *	invoked both for initial i/o submission and
 *	subsequent retries via the aio_kick_handler.
 *	Expects to be invoked with iocb->ki_ctx->lock
 *	already held. The lock is released and reacquired
 *	as needed during processing.
 *
 * Calls the iocb retry method (already setup for the
 * iocb on initial submission) for operation specific
 * handling, but takes care of most of common retry
 * execution details for a given iocb. The retry method
 * needs to be non-blocking as far as possible, to avoid
 * holding up other iocbs waiting to be serviced by the
 * retry kernel thread.
 *
 * The trickier parts in this code have to do with
 * ensuring that only one retry instance is in progress
 * for a given iocb at any time. Providing that guarantee
 * simplifies the coding of individual aio operations as
 * it avoids various potential races.
 */
static ssize_t aio_run_iocb(struct kiocb *iocb)
{
	struct kioctx	*ctx = iocb->ki_ctx;
	ssize_t (*retry)(struct kiocb *);
	ssize_t ret;

	if (!(retry = iocb->ki_retry)) {
		printk("aio_run_iocb: iocb->ki_retry = NULL\n");
		return 0;
	}

	/*
	 * We don't want the next retry iteration for this
	 * operation to start until this one has returned and
	 * updated the iocb state. However, wait_queue functions
	 * can trigger a kick_iocb from interrupt context in the
	 * meantime, indicating that data is available for the next
	 * iteration. We want to remember that and enable the
	 * next retry iteration _after_ we are through with
	 * this one.
	 *
	 * So, in order to be able to register a "kick", but
	 * prevent it from being queued now, we clear the kick
	 * flag, but make the kick code *think* that the iocb is
	 * still on the run list until we are actually done.
	 * When we are done with this iteration, we check if
	 * the iocb was kicked in the meantime and if so, queue
	 * it up afresh.
	 */

	kiocbClearKicked(iocb);

	/*
	 * This is so that aio_complete knows it doesn't need to
	 * pull the iocb off the run list (We can't just call
	 * INIT_LIST_HEAD because we don't want a kick_iocb to
	 * queue this on the run list yet)
	 */
	iocb->ki_run_list.next = iocb->ki_run_list.prev = NULL;
	spin_unlock_irq(&ctx->ctx_lock);

	/* Quit retrying if the i/o has been cancelled */
	if (kiocbIsCancelled(iocb)) {
		ret = -EINTR;
		aio_complete(iocb, ret, 0);
		/* must not access the iocb after this */
		goto out;
	}

	/*
	 * Now we are all set to call the retry method in async
	 * context.
	 */
	ret = retry(iocb);

	if (ret != -EIOCBRETRY && ret != -EIOCBQUEUED) {
		BUG_ON(!list_empty(&iocb->ki_wait.task_list));
		aio_complete(iocb, ret, 0);
	}
out:
	spin_lock_irq(&ctx->ctx_lock);

	if (-EIOCBRETRY == ret) {
		/*
		 * OK, now that we are done with this iteration
		 * and know that there is more left to go,
		 * this is where we let go so that a subsequent
		 * "kick" can start the next iteration
		 */

		/* will make __queue_kicked_iocb succeed from here on */
		INIT_LIST_HEAD(&iocb->ki_run_list);
		/* we must queue the next iteration ourselves, if it
		 * has already been kicked */
		if (kiocbIsKicked(iocb)) {
			__queue_kicked_iocb(iocb);

			/*
			 * __queue_kicked_iocb will always return 1 here, because
			 * iocb->ki_run_list is empty at this point so it should
			 * be safe to unconditionally queue the context into the
			 * work queue.
			 */
			aio_queue_work(ctx);
		}
	}
	return ret;
}

/*
 * __aio_run_iocbs:
 * 	Process all pending retries queued on the ioctx
 * 	run list.
 * Assumes it is operating within the aio issuer's mm
 * context.
 */
static int __aio_run_iocbs(struct kioctx *ctx)
{
	struct kiocb *iocb;
	struct list_head run_list;

	assert_spin_locked(&ctx->ctx_lock);

	list_replace_init(&ctx->run_list, &run_list);
	while (!list_empty(&run_list)) {
		iocb = list_entry(run_list.next, struct kiocb,
			ki_run_list);
		list_del(&iocb->ki_run_list);
		/*
		 * Hold an extra reference while retrying i/o.
		 */
		iocb->ki_users++;       /* grab extra reference */
		aio_run_iocb(iocb);
		__aio_put_req(ctx, iocb);
 	}
	if (!list_empty(&ctx->run_list))
		return 1;
	return 0;
}

static void aio_queue_work(struct kioctx * ctx)
{
	unsigned long timeout;
	/*
	 * if someone is waiting, get the work started right
	 * away, otherwise, use a longer delay
	 */
	smp_mb();
	if (waitqueue_active(&ctx->wait))
		timeout = 1;
	else
		timeout = HZ/10;
	queue_delayed_work(aio_wq, &ctx->wq, timeout);
}


/*
 * aio_run_iocbs:
 * 	Process all pending retries queued on the ioctx
 * 	run list.
 * Assumes it is operating within the aio issuer's mm
 * context.
 */
static inline void aio_run_iocbs(struct kioctx *ctx)
{
	int requeue;

	spin_lock_irq(&ctx->ctx_lock);

	requeue = __aio_run_iocbs(ctx);
	spin_unlock_irq(&ctx->ctx_lock);
	if (requeue)
		aio_queue_work(ctx);
}

/*
 * just like aio_run_iocbs, but keeps running them until
 * the list stays empty
 */
static inline void aio_run_all_iocbs(struct kioctx *ctx)
{
	spin_lock_irq(&ctx->ctx_lock);
	while (__aio_run_iocbs(ctx))
		;
	spin_unlock_irq(&ctx->ctx_lock);
}

/*
 * aio_kick_handler:
 * 	Work queue handler triggered to process pending
 * 	retries on an ioctx. Takes on the aio issuer's
 *	mm context before running the iocbs, so that
 *	copy_xxx_user operates on the issuer's address
 *      space.
 * Run on aiod's context.
 */
static void aio_kick_handler(struct work_struct *work)
{
	struct kioctx *ctx = container_of(work, struct kioctx, wq.work);
	mm_segment_t oldfs = get_fs();
	struct mm_struct *mm;
	int requeue;

	set_fs(USER_DS);
	use_mm(ctx->mm);
	spin_lock_irq(&ctx->ctx_lock);
	requeue =__aio_run_iocbs(ctx);
	mm = ctx->mm;
	spin_unlock_irq(&ctx->ctx_lock);
 	unuse_mm(mm);
	set_fs(oldfs);
	/*
	 * we're in a worker thread already, don't use queue_delayed_work,
	 */
	if (requeue)
		queue_delayed_work(aio_wq, &ctx->wq, 0);
}


/*
 * Called by kick_iocb to queue the kiocb for retry
 * and if required activate the aio work queue to process
 * it
 */
static void try_queue_kicked_iocb(struct kiocb *iocb)
{
 	struct kioctx	*ctx = iocb->ki_ctx;
	unsigned long flags;
	int run = 0;

	/* We're supposed to be the only path putting the iocb back on the run
	 * list.  If we find that the iocb is *back* on a wait queue already
	 * than retry has happened before we could queue the iocb.  This also
	 * means that the retry could have completed and freed our iocb, no
	 * good. */
	BUG_ON((!list_empty(&iocb->ki_wait.task_list)));

	spin_lock_irqsave(&ctx->ctx_lock, flags);
	/* set this inside the lock so that we can't race with aio_run_iocb()
	 * testing it and putting the iocb on the run list under the lock */
	if (!kiocbTryKick(iocb))
		run = __queue_kicked_iocb(iocb);
	spin_unlock_irqrestore(&ctx->ctx_lock, flags);
	if (run)
		aio_queue_work(ctx);
}

/*
 * kick_iocb:
 *      Called typically from a wait queue callback context
 *      (aio_wake_function) to trigger a retry of the iocb.
 *      The retry is usually executed by aio workqueue
 *      threads (See aio_kick_handler).
 */
void kick_iocb(struct kiocb *iocb)
{
	/* sync iocbs are easy: they can only ever be executing from a 
	 * single context. */
	if (is_sync_kiocb(iocb)) {
		kiocbSetKicked(iocb);
	        wake_up_process(iocb->ki_obj.tsk);
		return;
	}

	try_queue_kicked_iocb(iocb);
}
EXPORT_SYMBOL(kick_iocb);

/* aio_complete
 *	Called when the io request on the given iocb is complete.
 *	Returns true if this is the last user of the request.  The 
 *	only other user of the request can be the cancellation code.
 */
int aio_complete(struct kiocb *iocb, long res, long res2)
{
	struct kioctx	*ctx = iocb->ki_ctx;
	struct aio_ring_info	*info;
	struct aio_ring	*ring;
	struct io_event	*event;
	unsigned long	flags;
	unsigned long	tail;
	int		ret;

	/*
	 * Special case handling for sync iocbs:
	 *  - events go directly into the iocb for fast handling
	 *  - the sync task with the iocb in its stack holds the single iocb
	 *    ref, no other paths have a way to get another ref
	 *  - the sync task helpfully left a reference to itself in the iocb
	 */
	if (is_sync_kiocb(iocb)) {
		BUG_ON(iocb->ki_users != 1);
		iocb->ki_user_data = res;
		iocb->ki_users = 0;
		wake_up_process(iocb->ki_obj.tsk);
		return 1;
	}

	info = &ctx->ring_info;

	/* add a completion event to the ring buffer.
	 * must be done holding ctx->ctx_lock to prevent
	 * other code from messing with the tail
	 * pointer since we might be called from irq
	 * context.
	 */
	spin_lock_irqsave(&ctx->ctx_lock, flags);

	if (iocb->ki_run_list.prev && !list_empty(&iocb->ki_run_list))
		list_del_init(&iocb->ki_run_list);

	/*
	 * cancelled requests don't get events, userland was given one
	 * when the event got cancelled.
	 */
	if (kiocbIsCancelled(iocb))
		goto put_rq;

	ring = kmap_atomic(info->ring_pages[0], KM_IRQ1);

	tail = info->tail;
	event = aio_ring_event(info, tail, KM_IRQ0);
	if (++tail >= info->nr)
		tail = 0;

	event->obj = (u64)(unsigned long)iocb->ki_obj.user;
	event->data = iocb->ki_user_data;
	event->res = res;
	event->res2 = res2;

	dprintk("aio_complete: %p[%lu]: %p: %p %Lx %lx %lx\n",
		ctx, tail, iocb, iocb->ki_obj.user, iocb->ki_user_data,
		res, res2);

	/* after flagging the request as done, we
	 * must never even look at it again
	 */
	smp_wmb();	/* make event visible before updating tail */

	info->tail = tail;
	ring->tail = tail;

	put_aio_ring_event(event, KM_IRQ0);
	kunmap_atomic(ring, KM_IRQ1);

	pr_debug("added to ring %p at [%lu]\n", iocb, tail);

	/*
	 * Check if the user asked us to deliver the result through an
	 * eventfd. The eventfd_signal() function is safe to be called
	 * from IRQ context.
	 */
	if (!IS_ERR(iocb->ki_eventfd))
		eventfd_signal(iocb->ki_eventfd, 1);

put_rq:
	/* everything turned out well, dispose of the aiocb. */
	ret = __aio_put_req(ctx, iocb);

	/*
	 * We have to order our ring_info tail store above and test
	 * of the wait list below outside the wait lock.  This is
	 * like in wake_up_bit() where clearing a bit has to be
	 * ordered with the unlocked test.
	 */
	smp_mb();

	if (waitqueue_active(&ctx->wait))
		wake_up(&ctx->wait);

#ifdef CONFIG_EPOLL
	if (ctx->file && waitqueue_active(&ctx->poll_wait))
		wake_up(&ctx->poll_wait);
#endif

	spin_unlock_irqrestore(&ctx->ctx_lock, flags);
	return ret;
}

/* aio_read_evt
 *	Pull an event off of the ioctx's event ring.  Returns the number of 
 *	events fetched (0 or 1 ;-)
 *	If ent parameter is 0, just returns the number of events that would
 *	be fetched.
 *	FIXME: make this use cmpxchg.
 *	TODO: make the ringbuffer user mmap()able (requires FIXME).
 */
static int aio_read_evt(struct kioctx *ioctx, struct io_event *ent)
{
	struct aio_ring_info *info = &ioctx->ring_info;
	struct aio_ring *ring;
	unsigned long head;
	int ret = 0;

	ring = kmap_atomic(info->ring_pages[0], KM_USER0);
	dprintk("in aio_read_evt h%lu t%lu m%lu\n",
		 (unsigned long)ring->head, (unsigned long)ring->tail,
		 (unsigned long)ring->nr);

	if (ring->head == ring->tail)
		goto out;

	spin_lock(&info->ring_lock);

	head = ring->head % info->nr;
	if (head != ring->tail) {
		if (ent) { /* event requested */
			struct io_event *evp =
				aio_ring_event(info, head, KM_USER1);
			*ent = *evp;
			head = (head + 1) % info->nr;
			/* finish reading the event before updatng the head */
			smp_mb();
			ring->head = head;
			ret = 1;
			put_aio_ring_event(evp, KM_USER1);
		} else /* only need to know availability */
			ret = 1;
	}
	spin_unlock(&info->ring_lock);

out:
	kunmap_atomic(ring, KM_USER0);
	dprintk("leaving aio_read_evt: %d  h%lu t%lu\n", ret,
		 (unsigned long)ring->head, (unsigned long)ring->tail);
	return ret;
}

struct aio_timeout {
	struct timer_list	timer;
	int			timed_out;
	struct task_struct	*p;
};

static void timeout_func(unsigned long data)
{
	struct aio_timeout *to = (struct aio_timeout *)data;

	to->timed_out = 1;
	wake_up_process(to->p);
}

static inline void init_timeout(struct aio_timeout *to)
{
	setup_timer_on_stack(&to->timer, timeout_func, (unsigned long) to);
	to->timed_out = 0;
	to->p = current;
}

static inline void set_timeout(long start_jiffies, struct aio_timeout *to,
			       const struct timespec *ts)
{
	to->timer.expires = start_jiffies + timespec_to_jiffies(ts);
	if (time_after(to->timer.expires, jiffies))
		add_timer(&to->timer);
	else
		to->timed_out = 1;
}

static inline void clear_timeout(struct aio_timeout *to)
{
	del_singleshot_timer_sync(&to->timer);
}

static int read_events(struct kioctx *ctx,
			long min_nr, long nr,
			struct io_event __user *event,
			struct timespec __user *timeout)
{
	long			start_jiffies = jiffies;
	struct task_struct	*tsk = current;
	DECLARE_WAITQUEUE(wait, tsk);
	int			ret;
	int			i = 0;
	struct io_event		ent;
	struct aio_timeout	to;
	int			retry = 0;

	/* needed to zero any padding within an entry (there shouldn't be 
	 * any, but C is fun!
	 */
	memset(&ent, 0, sizeof(ent));
retry:
	ret = 0;
	while (likely(i < nr)) {
		ret = aio_read_evt(ctx, &ent);
		if (unlikely(ret <= 0))
			break;

		dprintk("read event: %Lx %Lx %Lx %Lx\n",
			ent.data, ent.obj, ent.res, ent.res2);

		/* Could we split the check in two? */
		ret = -EFAULT;
		if (unlikely(copy_to_user(event, &ent, sizeof(ent)))) {
			dprintk("aio: lost an event due to EFAULT.\n");
			break;
		}
		ret = 0;

		/* Good, event copied to userland, update counts. */
		event ++;
		i ++;
	}

	if (min_nr <= i)
		return i;
	if (ret)
		return ret;

	/* End fast path */

	/* racey check, but it gets redone */
	if (!retry && unlikely(!list_empty(&ctx->run_list))) {
		retry = 1;
		aio_run_all_iocbs(ctx);
		goto retry;
	}

	init_timeout(&to);
	if (timeout) {
		struct timespec	ts;
		ret = -EFAULT;
		if (unlikely(copy_from_user(&ts, timeout, sizeof(ts))))
			goto out;

		set_timeout(start_jiffies, &to, &ts);
	}

	while (likely(i < nr)) {
		add_wait_queue_exclusive(&ctx->wait, &wait);
		do {
			set_task_state(tsk, TASK_INTERRUPTIBLE);
			ret = aio_read_evt(ctx, &ent);
			if (ret)
				break;
			if (min_nr <= i)
				break;
			if (unlikely(ctx->dead)) {
				ret = -EINVAL;
				break;
			}
			if (to.timed_out)	/* Only check after read evt */
				break;
			/* Try to only show up in io wait if there are ops
			 *  in flight */
			if (ctx->reqs_active)
				io_schedule();
			else
				schedule();
			if (signal_pending(tsk)) {
				ret = -EINTR;
				break;
			}
			/*ret = aio_read_evt(ctx, &ent);*/
		} while (1) ;

		set_task_state(tsk, TASK_RUNNING);
		remove_wait_queue(&ctx->wait, &wait);

		if (unlikely(ret <= 0))
			break;

		ret = -EFAULT;
		if (unlikely(copy_to_user(event, &ent, sizeof(ent)))) {
			dprintk("aio: lost an event due to EFAULT.\n");
			break;
		}

		/* Good, event copied to userland, update counts. */
		event ++;
		i ++;
	}

	if (timeout)
		clear_timeout(&to);
out:
	destroy_timer_on_stack(&to.timer);
	return i ? i : ret;
}

/* Take an ioctx and remove it from the list of ioctx's.  Protects 
 * against races with itself via ->dead.
 */
static void io_destroy(struct kioctx *ioctx)
{
	struct mm_struct *mm = current->mm;
	struct kioctx **tmp;
	int was_dead;

	/* delete the entry from the list is someone else hasn't already */
	write_lock(&mm->ioctx_list_lock);
	was_dead = ioctx->dead;
	ioctx->dead = 1;
	for (tmp = &mm->ioctx_list; *tmp && *tmp != ioctx;
	     tmp = &(*tmp)->next)
		;
	if (*tmp)
		*tmp = ioctx->next;
	write_unlock(&mm->ioctx_list_lock);

	dprintk("aio_release(%p)\n", ioctx);
	if (likely(!was_dead))
		put_ioctx(ioctx);	/* twice for the list */

	aio_cancel_all(ioctx);
	wait_for_all_aios(ioctx);
<<<<<<< HEAD
#ifdef CONFIG_EPOLL
	/* forget the poll file, but it's up to the user to close it */
	if (ioctx->file) {
		ioctx->file->private_data = 0;
		ioctx->file = 0;
	}
#endif
=======
>>>>>>> 28ffb5d3

	/*
	 * Wake up any waiters.  The setting of ctx->dead must be seen
	 * by other CPUs at this point.  Right now, we rely on the
	 * locking done by the above calls to ensure this consistency.
	 */
	wake_up(&ioctx->wait);
	put_ioctx(ioctx);	/* once for the lookup */
}

#ifdef CONFIG_EPOLL

static int aio_queue_fd_close(struct inode *inode, struct file *file)
{
	struct kioctx *ioctx = file->private_data;
	if (ioctx) {
		file->private_data = 0;
		spin_lock_irq(&ioctx->ctx_lock);
		ioctx->file = 0;
		spin_unlock_irq(&ioctx->ctx_lock);
	}
	return 0;
}

static unsigned int aio_queue_fd_poll(struct file *file, poll_table *wait)
{	unsigned int pollflags = 0;
	struct kioctx *ioctx = file->private_data;

	if (ioctx) {

		spin_lock_irq(&ioctx->ctx_lock);
		/* Insert inside our poll wait queue */
		poll_wait(file, &ioctx->poll_wait, wait);

		/* Check our condition */
		if (aio_read_evt(ioctx, 0))
			pollflags = POLLIN | POLLRDNORM;
		spin_unlock_irq(&ioctx->ctx_lock);
	}

	return pollflags;
}

static const struct file_operations aioq_fops = {
	.release	= aio_queue_fd_close,
	.poll		= aio_queue_fd_poll
};

/* make_aio_fd:
 *  Create a file descriptor that can be used to poll the event queue.
 *  Based on the excellent epoll code.
 */

static int make_aio_fd(struct kioctx *ioctx)
{
	int error, fd;
	struct inode *inode;
	struct file *file;

	error = anon_inode_getfd(&fd, &inode, &file, "[aioq]",
				 &aioq_fops, ioctx);
	if (error)
		return error;

	/* associate the file with the IO context */
	file->private_data = ioctx;
	ioctx->file = file;
	init_waitqueue_head(&ioctx->poll_wait);
	return fd;
}
#endif

/* sys_io_setup:
 *	Create an aio_context capable of receiving at least nr_events.
 *	ctxp must not point to an aio_context that already exists, and
 *	must be initialized to 0 prior to the call.  On successful
 *	creation of the aio_context, *ctxp is filled in with the resulting 
 *	handle.  May fail with -EINVAL if *ctxp is not initialized,
 *	if the specified nr_events exceeds internal limits.  May fail 
 *	with -EAGAIN if the specified nr_events exceeds the user's limit 
 *	of available events.  May fail with -ENOMEM if insufficient kernel
 *	resources are available.  May fail with -EFAULT if an invalid
 *	pointer is passed for ctxp.  Will fail with -ENOSYS if not
 *	implemented.
 *
 *	To request a selectable fd, the user context has to be initialized
 *	to 1, instead of 0, and the return value is the fd.
 *	This keeps the system call compatible, since a non-zero value
 *	was not allowed so far.
 */
asmlinkage long sys_io_setup(unsigned nr_events, aio_context_t __user *ctxp)
{
	struct kioctx *ioctx = NULL;
	unsigned long ctx;
	long ret;
	int make_fd = 0;

	ret = get_user(ctx, ctxp);
	if (unlikely(ret))
		goto out;

	ret = -EINVAL;
#ifdef CONFIG_EPOLL
	if (ctx == 1) {
		make_fd = 1;
		ctx = 0;
	}
#endif
	if (unlikely(ctx || nr_events == 0)) {
		pr_debug("EINVAL: io_setup: ctx %lu nr_events %u\n",
		         ctx, nr_events);
		goto out;
	}

	ioctx = ioctx_alloc(nr_events);
	ret = PTR_ERR(ioctx);
	if (!IS_ERR(ioctx)) {
		ret = put_user(ioctx->user_id, ctxp);
#ifdef CONFIG_EPOLL
		if (make_fd && ret >= 0)
			ret = make_aio_fd(ioctx);
#endif
		if (ret >= 0)
			return ret;

		get_ioctx(ioctx); /* io_destroy() expects us to hold a ref */
		io_destroy(ioctx);
	}

out:
	return ret;
}

/* sys_io_destroy:
 *	Destroy the aio_context specified.  May cancel any outstanding 
 *	AIOs and block on completion.  Will fail with -ENOSYS if not
 *	implemented.  May fail with -EFAULT if the context pointed to
 *	is invalid.
 */
asmlinkage long sys_io_destroy(aio_context_t ctx)
{
	struct kioctx *ioctx = lookup_ioctx(ctx);
	if (likely(NULL != ioctx)) {
		io_destroy(ioctx);
		return 0;
	}
	pr_debug("EINVAL: io_destroy: invalid context id\n");
	return -EINVAL;
}

static void aio_advance_iovec(struct kiocb *iocb, ssize_t ret)
{
	struct iovec *iov = &iocb->ki_iovec[iocb->ki_cur_seg];

	BUG_ON(ret <= 0);

	while (iocb->ki_cur_seg < iocb->ki_nr_segs && ret > 0) {
		ssize_t this = min((ssize_t)iov->iov_len, ret);
		iov->iov_base += this;
		iov->iov_len -= this;
		iocb->ki_left -= this;
		ret -= this;
		if (iov->iov_len == 0) {
			iocb->ki_cur_seg++;
			iov++;
		}
	}

	/* the caller should not have done more io than what fit in
	 * the remaining iovecs */
	BUG_ON(ret > 0 && iocb->ki_left == 0);
}

static ssize_t aio_rw_vect_retry(struct kiocb *iocb)
{
	struct file *file = iocb->ki_filp;
	struct address_space *mapping = file->f_mapping;
	struct inode *inode = mapping->host;
	ssize_t (*rw_op)(struct kiocb *, const struct iovec *,
			 unsigned long, loff_t);
	ssize_t ret = 0;
	unsigned short opcode;

	if ((iocb->ki_opcode == IOCB_CMD_PREADV) ||
		(iocb->ki_opcode == IOCB_CMD_PREAD)) {
		rw_op = file->f_op->aio_read;
		opcode = IOCB_CMD_PREADV;
	} else {
		rw_op = file->f_op->aio_write;
		opcode = IOCB_CMD_PWRITEV;
	}

	/* This matches the pread()/pwrite() logic */
	if (iocb->ki_pos < 0)
		return -EINVAL;

	do {
		ret = rw_op(iocb, &iocb->ki_iovec[iocb->ki_cur_seg],
			    iocb->ki_nr_segs - iocb->ki_cur_seg,
			    iocb->ki_pos);
		if (ret > 0)
			aio_advance_iovec(iocb, ret);

	/* retry all partial writes.  retry partial reads as long as its a
	 * regular file. */
	} while (ret > 0 && iocb->ki_left > 0 &&
		 (opcode == IOCB_CMD_PWRITEV ||
		  (!S_ISFIFO(inode->i_mode) && !S_ISSOCK(inode->i_mode))));

	/* This means we must have transferred all that we could */
	/* No need to retry anymore */
	if ((ret == 0) || (iocb->ki_left == 0))
		ret = iocb->ki_nbytes - iocb->ki_left;

	/* If we managed to write some out we return that, rather than
	 * the eventual error. */
	if (opcode == IOCB_CMD_PWRITEV
	    && ret < 0 && ret != -EIOCBQUEUED && ret != -EIOCBRETRY
	    && iocb->ki_nbytes - iocb->ki_left)
		ret = iocb->ki_nbytes - iocb->ki_left;

	return ret;
}

static ssize_t aio_fdsync(struct kiocb *iocb)
{
	struct file *file = iocb->ki_filp;
	ssize_t ret = -EINVAL;

	if (file->f_op->aio_fsync)
		ret = file->f_op->aio_fsync(iocb, 1);
	return ret;
}

static ssize_t aio_fsync(struct kiocb *iocb)
{
	struct file *file = iocb->ki_filp;
	ssize_t ret = -EINVAL;

	if (file->f_op->aio_fsync)
		ret = file->f_op->aio_fsync(iocb, 0);
	return ret;
}

static ssize_t aio_setup_vectored_rw(int type, struct kiocb *kiocb)
{
	ssize_t ret;

	ret = rw_copy_check_uvector(type, (struct iovec __user *)kiocb->ki_buf,
				    kiocb->ki_nbytes, 1,
				    &kiocb->ki_inline_vec, &kiocb->ki_iovec);
	if (ret < 0)
		goto out;

	kiocb->ki_nr_segs = kiocb->ki_nbytes;
	kiocb->ki_cur_seg = 0;
	/* ki_nbytes/left now reflect bytes instead of segs */
	kiocb->ki_nbytes = ret;
	kiocb->ki_left = ret;

	ret = 0;
out:
	return ret;
}

static ssize_t aio_setup_single_vector(struct kiocb *kiocb)
{
	kiocb->ki_iovec = &kiocb->ki_inline_vec;
	kiocb->ki_iovec->iov_base = kiocb->ki_buf;
	kiocb->ki_iovec->iov_len = kiocb->ki_left;
	kiocb->ki_nr_segs = 1;
	kiocb->ki_cur_seg = 0;
	return 0;
}

/*
 * aio_setup_iocb:
 *	Performs the initial checks and aio retry method
 *	setup for the kiocb at the time of io submission.
 */
static ssize_t aio_setup_iocb(struct kiocb *kiocb)
{
	struct file *file = kiocb->ki_filp;
	ssize_t ret = 0;

	switch (kiocb->ki_opcode) {
	case IOCB_CMD_PREAD:
		ret = -EBADF;
		if (unlikely(!(file->f_mode & FMODE_READ)))
			break;
		ret = -EFAULT;
		if (unlikely(!access_ok(VERIFY_WRITE, kiocb->ki_buf,
			kiocb->ki_left)))
			break;
		ret = security_file_permission(file, MAY_READ);
		if (unlikely(ret))
			break;
		ret = aio_setup_single_vector(kiocb);
		if (ret)
			break;
		ret = -EINVAL;
		if (file->f_op->aio_read)
			kiocb->ki_retry = aio_rw_vect_retry;
		break;
	case IOCB_CMD_PWRITE:
		ret = -EBADF;
		if (unlikely(!(file->f_mode & FMODE_WRITE)))
			break;
		ret = -EFAULT;
		if (unlikely(!access_ok(VERIFY_READ, kiocb->ki_buf,
			kiocb->ki_left)))
			break;
		ret = security_file_permission(file, MAY_WRITE);
		if (unlikely(ret))
			break;
		ret = aio_setup_single_vector(kiocb);
		if (ret)
			break;
		ret = -EINVAL;
		if (file->f_op->aio_write)
			kiocb->ki_retry = aio_rw_vect_retry;
		break;
	case IOCB_CMD_PREADV:
		ret = -EBADF;
		if (unlikely(!(file->f_mode & FMODE_READ)))
			break;
		ret = security_file_permission(file, MAY_READ);
		if (unlikely(ret))
			break;
		ret = aio_setup_vectored_rw(READ, kiocb);
		if (ret)
			break;
		ret = -EINVAL;
		if (file->f_op->aio_read)
			kiocb->ki_retry = aio_rw_vect_retry;
		break;
	case IOCB_CMD_PWRITEV:
		ret = -EBADF;
		if (unlikely(!(file->f_mode & FMODE_WRITE)))
			break;
		ret = security_file_permission(file, MAY_WRITE);
		if (unlikely(ret))
			break;
		ret = aio_setup_vectored_rw(WRITE, kiocb);
		if (ret)
			break;
		ret = -EINVAL;
		if (file->f_op->aio_write)
			kiocb->ki_retry = aio_rw_vect_retry;
		break;
	case IOCB_CMD_FDSYNC:
		ret = -EINVAL;
		if (file->f_op->aio_fsync)
			kiocb->ki_retry = aio_fdsync;
		break;
	case IOCB_CMD_FSYNC:
		ret = -EINVAL;
		if (file->f_op->aio_fsync)
			kiocb->ki_retry = aio_fsync;
		break;
	default:
		dprintk("EINVAL: io_submit: no operation provided\n");
		ret = -EINVAL;
	}

	if (!kiocb->ki_retry)
		return ret;

	return 0;
}

/*
 * aio_wake_function:
 * 	wait queue callback function for aio notification,
 * 	Simply triggers a retry of the operation via kick_iocb.
 *
 * 	This callback is specified in the wait queue entry in
 *	a kiocb.
 *
 * Note:
 * This routine is executed with the wait queue lock held.
 * Since kick_iocb acquires iocb->ctx->ctx_lock, it nests
 * the ioctx lock inside the wait queue lock. This is safe
 * because this callback isn't used for wait queues which
 * are nested inside ioctx lock (i.e. ctx->wait)
 */
static int aio_wake_function(wait_queue_t *wait, unsigned mode,
			     int sync, void *key)
{
	struct kiocb *iocb = container_of(wait, struct kiocb, ki_wait);

	list_del_init(&wait->task_list);
	kick_iocb(iocb);
	return 1;
}

static int io_submit_one(struct kioctx *ctx, struct iocb __user *user_iocb,
			 struct iocb *iocb)
{
	struct kiocb *req;
	struct file *file;
	ssize_t ret;

	/* enforce forwards compatibility on users */
	if (unlikely(iocb->aio_reserved1 || iocb->aio_reserved2)) {
		pr_debug("EINVAL: io_submit: reserve field set\n");
		return -EINVAL;
	}

	/* prevent overflows */
	if (unlikely(
	    (iocb->aio_buf != (unsigned long)iocb->aio_buf) ||
	    (iocb->aio_nbytes != (size_t)iocb->aio_nbytes) ||
	    ((ssize_t)iocb->aio_nbytes < 0)
	   )) {
		pr_debug("EINVAL: io_submit: overflow check\n");
		return -EINVAL;
	}

	file = fget(iocb->aio_fildes);
	if (unlikely(!file))
		return -EBADF;

	req = aio_get_req(ctx);		/* returns with 2 references to req */
	if (unlikely(!req)) {
		fput(file);
		return -EAGAIN;
	}
	req->ki_filp = file;
	if (iocb->aio_flags & IOCB_FLAG_RESFD) {
		/*
		 * If the IOCB_FLAG_RESFD flag of aio_flags is set, get an
		 * instance of the file* now. The file descriptor must be
		 * an eventfd() fd, and will be signaled for each completed
		 * event using the eventfd_signal() function.
		 */
		req->ki_eventfd = eventfd_fget((int) iocb->aio_resfd);
		if (IS_ERR(req->ki_eventfd)) {
			ret = PTR_ERR(req->ki_eventfd);
			goto out_put_req;
		}
	}

	ret = put_user(req->ki_key, &user_iocb->aio_key);
	if (unlikely(ret)) {
		dprintk("EFAULT: aio_key\n");
		goto out_put_req;
	}

	req->ki_obj.user = user_iocb;
	req->ki_user_data = iocb->aio_data;
	req->ki_pos = iocb->aio_offset;

	req->ki_buf = (char __user *)(unsigned long)iocb->aio_buf;
	req->ki_left = req->ki_nbytes = iocb->aio_nbytes;
	req->ki_opcode = iocb->aio_lio_opcode;
	init_waitqueue_func_entry(&req->ki_wait, aio_wake_function);
	INIT_LIST_HEAD(&req->ki_wait.task_list);

	ret = aio_setup_iocb(req);

	if (ret)
		goto out_put_req;

	spin_lock_irq(&ctx->ctx_lock);
	aio_run_iocb(req);
	if (!list_empty(&ctx->run_list)) {
		/* drain the run list */
		while (__aio_run_iocbs(ctx))
			;
	}
	spin_unlock_irq(&ctx->ctx_lock);
	aio_put_req(req);	/* drop extra ref to req */
	return 0;

out_put_req:
	aio_put_req(req);	/* drop extra ref to req */
	aio_put_req(req);	/* drop i/o ref to req */
	return ret;
}

/* sys_io_submit:
 *	Queue the nr iocbs pointed to by iocbpp for processing.  Returns
 *	the number of iocbs queued.  May return -EINVAL if the aio_context
 *	specified by ctx_id is invalid, if nr is < 0, if the iocb at
 *	*iocbpp[0] is not properly initialized, if the operation specified
 *	is invalid for the file descriptor in the iocb.  May fail with
 *	-EFAULT if any of the data structures point to invalid data.  May
 *	fail with -EBADF if the file descriptor specified in the first
 *	iocb is invalid.  May fail with -EAGAIN if insufficient resources
 *	are available to queue any iocbs.  Will return 0 if nr is 0.  Will
 *	fail with -ENOSYS if not implemented.
 */
asmlinkage long sys_io_submit(aio_context_t ctx_id, long nr,
			      struct iocb __user * __user *iocbpp)
{
	struct kioctx *ctx;
	long ret = 0;
	int i;

	if (unlikely(nr < 0))
		return -EINVAL;

	if (unlikely(!access_ok(VERIFY_READ, iocbpp, (nr*sizeof(*iocbpp)))))
		return -EFAULT;

	ctx = lookup_ioctx(ctx_id);
	if (unlikely(!ctx)) {
		pr_debug("EINVAL: io_submit: invalid context id\n");
		return -EINVAL;
	}

	/*
	 * AKPM: should this return a partial result if some of the IOs were
	 * successfully submitted?
	 */
	for (i=0; i<nr; i++) {
		struct iocb __user *user_iocb;
		struct iocb tmp;

		if (unlikely(__get_user(user_iocb, iocbpp + i))) {
			ret = -EFAULT;
			break;
		}

		if (unlikely(copy_from_user(&tmp, user_iocb, sizeof(tmp)))) {
			ret = -EFAULT;
			break;
		}

		ret = io_submit_one(ctx, user_iocb, &tmp);
		if (ret)
			break;
	}

	put_ioctx(ctx);
	return i ? i : ret;
}

/* lookup_kiocb
 *	Finds a given iocb for cancellation.
 */
static struct kiocb *lookup_kiocb(struct kioctx *ctx, struct iocb __user *iocb,
				  u32 key)
{
	struct list_head *pos;

	assert_spin_locked(&ctx->ctx_lock);

	/* TODO: use a hash or array, this sucks. */
	list_for_each(pos, &ctx->active_reqs) {
		struct kiocb *kiocb = list_kiocb(pos);
		if (kiocb->ki_obj.user == iocb && kiocb->ki_key == key)
			return kiocb;
	}
	return NULL;
}

/* sys_io_cancel:
 *	Attempts to cancel an iocb previously passed to io_submit.  If
 *	the operation is successfully cancelled, the resulting event is
 *	copied into the memory pointed to by result without being placed
 *	into the completion queue and 0 is returned.  May fail with
 *	-EFAULT if any of the data structures pointed to are invalid.
 *	May fail with -EINVAL if aio_context specified by ctx_id is
 *	invalid.  May fail with -EAGAIN if the iocb specified was not
 *	cancelled.  Will fail with -ENOSYS if not implemented.
 */
asmlinkage long sys_io_cancel(aio_context_t ctx_id, struct iocb __user *iocb,
			      struct io_event __user *result)
{
	int (*cancel)(struct kiocb *iocb, struct io_event *res);
	struct kioctx *ctx;
	struct kiocb *kiocb;
	u32 key;
	int ret;

	ret = get_user(key, &iocb->aio_key);
	if (unlikely(ret))
		return -EFAULT;

	ctx = lookup_ioctx(ctx_id);
	if (unlikely(!ctx))
		return -EINVAL;

	spin_lock_irq(&ctx->ctx_lock);
	ret = -EAGAIN;
	kiocb = lookup_kiocb(ctx, iocb, key);
	if (kiocb && kiocb->ki_cancel) {
		cancel = kiocb->ki_cancel;
		kiocb->ki_users ++;
		kiocbSetCancelled(kiocb);
	} else
		cancel = NULL;
	spin_unlock_irq(&ctx->ctx_lock);

	if (NULL != cancel) {
		struct io_event tmp;
		pr_debug("calling cancel\n");
		memset(&tmp, 0, sizeof(tmp));
		tmp.obj = (u64)(unsigned long)kiocb->ki_obj.user;
		tmp.data = kiocb->ki_user_data;
		ret = cancel(kiocb, &tmp);
		if (!ret) {
			/* Cancellation succeeded -- copy the result
			 * into the user's buffer.
			 */
			if (copy_to_user(result, &tmp, sizeof(tmp)))
				ret = -EFAULT;
		}
	} else
		ret = -EINVAL;

	put_ioctx(ctx);

	return ret;
}

/* io_getevents:
 *	Attempts to read at least min_nr events and up to nr events from
 *	the completion queue for the aio_context specified by ctx_id.  May
 *	fail with -EINVAL if ctx_id is invalid, if min_nr is out of range,
 *	if nr is out of range, if when is out of range.  May fail with
 *	-EFAULT if any of the memory specified to is invalid.  May return
 *	0 or < min_nr if no events are available and the timeout specified
 *	by when	has elapsed, where when == NULL specifies an infinite
 *	timeout.  Note that the timeout pointed to by when is relative and
 *	will be updated if not NULL and the operation blocks.  Will fail
 *	with -ENOSYS if not implemented.
 */
asmlinkage long sys_io_getevents(aio_context_t ctx_id,
				 long min_nr,
				 long nr,
				 struct io_event __user *events,
				 struct timespec __user *timeout)
{
	struct kioctx *ioctx = lookup_ioctx(ctx_id);
	long ret = -EINVAL;

	if (likely(ioctx)) {
		if (likely(min_nr <= nr && min_nr >= 0 && nr >= 0))
			ret = read_events(ioctx, min_nr, nr, events, timeout);
		put_ioctx(ioctx);
	}

	asmlinkage_protect(5, ret, ctx_id, min_nr, nr, events, timeout);
	return ret;
}

__initcall(aio_setup);

EXPORT_SYMBOL(aio_complete);
EXPORT_SYMBOL(aio_put_req);
EXPORT_SYMBOL(wait_on_sync_kiocb);<|MERGE_RESOLUTION|>--- conflicted
+++ resolved
@@ -35,11 +35,6 @@
 #include <asm/kmap_types.h>
 #include <asm/uaccess.h>
 #include <asm/mmu_context.h>
-
-#ifdef CONFIG_EPOLL
-#include <linux/poll.h>
-#include <linux/anon_inodes.h>
-#endif
 
 #if DEBUG > 1
 #define dprintk		printk
@@ -1017,11 +1012,6 @@
 	if (waitqueue_active(&ctx->wait))
 		wake_up(&ctx->wait);
 
-#ifdef CONFIG_EPOLL
-	if (ctx->file && waitqueue_active(&ctx->poll_wait))
-		wake_up(&ctx->poll_wait);
-#endif
-
 	spin_unlock_irqrestore(&ctx->ctx_lock, flags);
 	return ret;
 }
@@ -1029,8 +1019,6 @@
 /* aio_read_evt
  *	Pull an event off of the ioctx's event ring.  Returns the number of 
  *	events fetched (0 or 1 ;-)
- *	If ent parameter is 0, just returns the number of events that would
- *	be fetched.
  *	FIXME: make this use cmpxchg.
  *	TODO: make the ringbuffer user mmap()able (requires FIXME).
  */
@@ -1053,18 +1041,13 @@
 
 	head = ring->head % info->nr;
 	if (head != ring->tail) {
-		if (ent) { /* event requested */
-			struct io_event *evp =
-				aio_ring_event(info, head, KM_USER1);
-			*ent = *evp;
-			head = (head + 1) % info->nr;
-			/* finish reading the event before updatng the head */
-			smp_mb();
-			ring->head = head;
-			ret = 1;
-			put_aio_ring_event(evp, KM_USER1);
-		} else /* only need to know availability */
-			ret = 1;
+		struct io_event *evp = aio_ring_event(info, head, KM_USER1);
+		*ent = *evp;
+		head = (head + 1) % info->nr;
+		smp_mb(); /* finish reading the event before updatng the head */
+		ring->head = head;
+		ret = 1;
+		put_aio_ring_event(evp, KM_USER1);
 	}
 	spin_unlock(&info->ring_lock);
 
@@ -1254,16 +1237,6 @@
 
 	aio_cancel_all(ioctx);
 	wait_for_all_aios(ioctx);
-<<<<<<< HEAD
-#ifdef CONFIG_EPOLL
-	/* forget the poll file, but it's up to the user to close it */
-	if (ioctx->file) {
-		ioctx->file->private_data = 0;
-		ioctx->file = 0;
-	}
-#endif
-=======
->>>>>>> 28ffb5d3
 
 	/*
 	 * Wake up any waiters.  The setting of ctx->dead must be seen
@@ -1273,68 +1246,6 @@
 	wake_up(&ioctx->wait);
 	put_ioctx(ioctx);	/* once for the lookup */
 }
-
-#ifdef CONFIG_EPOLL
-
-static int aio_queue_fd_close(struct inode *inode, struct file *file)
-{
-	struct kioctx *ioctx = file->private_data;
-	if (ioctx) {
-		file->private_data = 0;
-		spin_lock_irq(&ioctx->ctx_lock);
-		ioctx->file = 0;
-		spin_unlock_irq(&ioctx->ctx_lock);
-	}
-	return 0;
-}
-
-static unsigned int aio_queue_fd_poll(struct file *file, poll_table *wait)
-{	unsigned int pollflags = 0;
-	struct kioctx *ioctx = file->private_data;
-
-	if (ioctx) {
-
-		spin_lock_irq(&ioctx->ctx_lock);
-		/* Insert inside our poll wait queue */
-		poll_wait(file, &ioctx->poll_wait, wait);
-
-		/* Check our condition */
-		if (aio_read_evt(ioctx, 0))
-			pollflags = POLLIN | POLLRDNORM;
-		spin_unlock_irq(&ioctx->ctx_lock);
-	}
-
-	return pollflags;
-}
-
-static const struct file_operations aioq_fops = {
-	.release	= aio_queue_fd_close,
-	.poll		= aio_queue_fd_poll
-};
-
-/* make_aio_fd:
- *  Create a file descriptor that can be used to poll the event queue.
- *  Based on the excellent epoll code.
- */
-
-static int make_aio_fd(struct kioctx *ioctx)
-{
-	int error, fd;
-	struct inode *inode;
-	struct file *file;
-
-	error = anon_inode_getfd(&fd, &inode, &file, "[aioq]",
-				 &aioq_fops, ioctx);
-	if (error)
-		return error;
-
-	/* associate the file with the IO context */
-	file->private_data = ioctx;
-	ioctx->file = file;
-	init_waitqueue_head(&ioctx->poll_wait);
-	return fd;
-}
-#endif
 
 /* sys_io_setup:
  *	Create an aio_context capable of receiving at least nr_events.
@@ -1348,30 +1259,18 @@
  *	resources are available.  May fail with -EFAULT if an invalid
  *	pointer is passed for ctxp.  Will fail with -ENOSYS if not
  *	implemented.
- *
- *	To request a selectable fd, the user context has to be initialized
- *	to 1, instead of 0, and the return value is the fd.
- *	This keeps the system call compatible, since a non-zero value
- *	was not allowed so far.
  */
 asmlinkage long sys_io_setup(unsigned nr_events, aio_context_t __user *ctxp)
 {
 	struct kioctx *ioctx = NULL;
 	unsigned long ctx;
 	long ret;
-	int make_fd = 0;
 
 	ret = get_user(ctx, ctxp);
 	if (unlikely(ret))
 		goto out;
 
 	ret = -EINVAL;
-#ifdef CONFIG_EPOLL
-	if (ctx == 1) {
-		make_fd = 1;
-		ctx = 0;
-	}
-#endif
 	if (unlikely(ctx || nr_events == 0)) {
 		pr_debug("EINVAL: io_setup: ctx %lu nr_events %u\n",
 		         ctx, nr_events);
@@ -1382,12 +1281,8 @@
 	ret = PTR_ERR(ioctx);
 	if (!IS_ERR(ioctx)) {
 		ret = put_user(ioctx->user_id, ctxp);
-#ifdef CONFIG_EPOLL
-		if (make_fd && ret >= 0)
-			ret = make_aio_fd(ioctx);
-#endif
-		if (ret >= 0)
-			return ret;
+		if (!ret)
+			return 0;
 
 		get_ioctx(ioctx); /* io_destroy() expects us to hold a ref */
 		io_destroy(ioctx);
