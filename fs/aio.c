/*
 *	An async IO implementation for Linux
 *	Written by Benjamin LaHaise <bcrl@kvack.org>
 *
 *	Implements an efficient asynchronous io interface.
 *
 *	Copyright 2000, 2001, 2002 Red Hat, Inc.  All Rights Reserved.
 *
 *	See ../COPYING for licensing terms.
 */
#define pr_fmt(fmt) "%s: " fmt, __func__

#include <linux/kernel.h>
#include <linux/init.h>
#include <linux/errno.h>
#include <linux/time.h>
#include <linux/aio_abi.h>
#include <linux/export.h>
#include <linux/syscalls.h>
#include <linux/backing-dev.h>
#include <linux/uio.h>

#include <linux/sched.h>
#include <linux/fs.h>
#include <linux/file.h>
#include <linux/mm.h>
#include <linux/mman.h>
#include <linux/mmu_context.h>
#include <linux/percpu.h>
#include <linux/slab.h>
#include <linux/timer.h>
#include <linux/aio.h>
#include <linux/highmem.h>
#include <linux/workqueue.h>
#include <linux/security.h>
#include <linux/eventfd.h>
#include <linux/blkdev.h>
#include <linux/compat.h>
#include <linux/migrate.h>
#include <linux/ramfs.h>
#include <linux/percpu-refcount.h>
#include <linux/mount.h>

#include <asm/kmap_types.h>
#include <asm/uaccess.h>

#ifdef CONFIG_EPOLL
#include <linux/poll.h>
#include <linux/anon_inodes.h>
#endif

#include "internal.h"

#define AIO_RING_MAGIC			0xa10a10a1
#define AIO_RING_COMPAT_FEATURES	1
#define AIO_RING_INCOMPAT_FEATURES	0
struct aio_ring {
	unsigned	id;	/* kernel internal index number */
	unsigned	nr;	/* number of io_events */
	unsigned	head;	/* Written to by userland or under ring_lock
				 * mutex by aio_read_events_ring(). */
	unsigned	tail;

	unsigned	magic;
	unsigned	compat_features;
	unsigned	incompat_features;
	unsigned	header_length;	/* size of aio_ring */


	struct io_event		io_events[0];
}; /* 128 bytes + ring size */

#define AIO_RING_PAGES	8

struct kioctx_table {
	struct rcu_head	rcu;
	unsigned	nr;
	struct kioctx	*table[];
};

struct kioctx_cpu {
	unsigned		reqs_available;
};

struct kioctx {
	struct percpu_ref	users;
	atomic_t		dead;

	struct percpu_ref	reqs;

	unsigned long		user_id;

	struct __percpu kioctx_cpu *cpu;

	/*
	 * For percpu reqs_available, number of slots we move to/from global
	 * counter at a time:
	 */
	unsigned		req_batch;
	/*
	 * This is what userspace passed to io_setup(), it's not used for
	 * anything but counting against the global max_reqs quota.
	 *
	 * The real limit is nr_events - 1, which will be larger (see
	 * aio_setup_ring())
	 */
	unsigned		max_reqs;

	/* Size of ringbuffer, in units of struct io_event */
	unsigned		nr_events;

	unsigned long		mmap_base;
	unsigned long		mmap_size;

	struct page		**ring_pages;
	long			nr_pages;

	struct work_struct	free_work;

<<<<<<< HEAD
#ifdef CONFIG_EPOLL
	/* poll integration */
	wait_queue_head_t       poll_wait;
	struct file		*file;
#endif
=======
	/*
	 * signals when all in-flight requests are done
	 */
	struct completion *requests_done;
>>>>>>> d6d211db

	struct {
		/*
		 * This counts the number of available slots in the ringbuffer,
		 * so we avoid overflowing it: it's decremented (if positive)
		 * when allocating a kiocb and incremented when the resulting
		 * io_event is pulled off the ringbuffer.
		 *
		 * We batch accesses to it with a percpu version.
		 */
		atomic_t	reqs_available;
	} ____cacheline_aligned_in_smp;

	struct {
		spinlock_t	ctx_lock;
		struct list_head active_reqs;	/* used for cancellation */
	} ____cacheline_aligned_in_smp;

	struct {
		struct mutex	ring_lock;
		wait_queue_head_t wait;
	} ____cacheline_aligned_in_smp;

	struct {
		unsigned	tail;
		spinlock_t	completion_lock;
	} ____cacheline_aligned_in_smp;

	struct page		*internal_pages[AIO_RING_PAGES];
	struct file		*aio_ring_file;

	unsigned		id;
};

/*------ sysctl variables----*/
static DEFINE_SPINLOCK(aio_nr_lock);
unsigned long aio_nr;		/* current system wide number of aio requests */
unsigned long aio_max_nr = 0x10000; /* system wide maximum number of aio requests */
/*----end sysctl variables---*/

static struct kmem_cache	*kiocb_cachep;
static struct kmem_cache	*kioctx_cachep;

static struct vfsmount *aio_mnt;

static const struct file_operations aio_ring_fops;
static const struct address_space_operations aio_ctx_aops;

static struct file *aio_private_file(struct kioctx *ctx, loff_t nr_pages)
{
	struct qstr this = QSTR_INIT("[aio]", 5);
	struct file *file;
	struct path path;
	struct inode *inode = alloc_anon_inode(aio_mnt->mnt_sb);
	if (IS_ERR(inode))
		return ERR_CAST(inode);

	inode->i_mapping->a_ops = &aio_ctx_aops;
	inode->i_mapping->private_data = ctx;
	inode->i_size = PAGE_SIZE * nr_pages;

	path.dentry = d_alloc_pseudo(aio_mnt->mnt_sb, &this);
	if (!path.dentry) {
		iput(inode);
		return ERR_PTR(-ENOMEM);
	}
	path.mnt = mntget(aio_mnt);

	d_instantiate(path.dentry, inode);
	file = alloc_file(&path, FMODE_READ | FMODE_WRITE, &aio_ring_fops);
	if (IS_ERR(file)) {
		path_put(&path);
		return file;
	}

	file->f_flags = O_RDWR;
	file->private_data = ctx;
	return file;
}

static struct dentry *aio_mount(struct file_system_type *fs_type,
				int flags, const char *dev_name, void *data)
{
	static const struct dentry_operations ops = {
		.d_dname	= simple_dname,
	};
	return mount_pseudo(fs_type, "aio:", NULL, &ops, 0xa10a10a1);
}

/* aio_setup
 *	Creates the slab caches used by the aio routines, panic on
 *	failure as this is done early during the boot sequence.
 */
static int __init aio_setup(void)
{
	static struct file_system_type aio_fs = {
		.name		= "aio",
		.mount		= aio_mount,
		.kill_sb	= kill_anon_super,
	};
	aio_mnt = kern_mount(&aio_fs);
	if (IS_ERR(aio_mnt))
		panic("Failed to create aio fs mount.");

	kiocb_cachep = KMEM_CACHE(kiocb, SLAB_HWCACHE_ALIGN|SLAB_PANIC);
	kioctx_cachep = KMEM_CACHE(kioctx,SLAB_HWCACHE_ALIGN|SLAB_PANIC);

	pr_debug("sizeof(struct page) = %zu\n", sizeof(struct page));

	return 0;
}
__initcall(aio_setup);

static void put_aio_ring_file(struct kioctx *ctx)
{
	struct file *aio_ring_file = ctx->aio_ring_file;
	if (aio_ring_file) {
		truncate_setsize(aio_ring_file->f_inode, 0);

		/* Prevent further access to the kioctx from migratepages */
		spin_lock(&aio_ring_file->f_inode->i_mapping->private_lock);
		aio_ring_file->f_inode->i_mapping->private_data = NULL;
		ctx->aio_ring_file = NULL;
		spin_unlock(&aio_ring_file->f_inode->i_mapping->private_lock);

		fput(aio_ring_file);
	}
}

static void aio_free_ring(struct kioctx *ctx)
{
	int i;

	/* Disconnect the kiotx from the ring file.  This prevents future
	 * accesses to the kioctx from page migration.
	 */
	put_aio_ring_file(ctx);

	for (i = 0; i < ctx->nr_pages; i++) {
		struct page *page;
		pr_debug("pid(%d) [%d] page->count=%d\n", current->pid, i,
				page_count(ctx->ring_pages[i]));
		page = ctx->ring_pages[i];
		if (!page)
			continue;
		ctx->ring_pages[i] = NULL;
		put_page(page);
	}

	if (ctx->ring_pages && ctx->ring_pages != ctx->internal_pages) {
		kfree(ctx->ring_pages);
		ctx->ring_pages = NULL;
	}
}

static int aio_ring_mmap(struct file *file, struct vm_area_struct *vma)
{
	vma->vm_ops = &generic_file_vm_ops;
	return 0;
}

static const struct file_operations aio_ring_fops = {
	.mmap = aio_ring_mmap,
};

static int aio_set_page_dirty(struct page *page)
{
	return 0;
}

#if IS_ENABLED(CONFIG_MIGRATION)
static int aio_migratepage(struct address_space *mapping, struct page *new,
			struct page *old, enum migrate_mode mode)
{
	struct kioctx *ctx;
	unsigned long flags;
	pgoff_t idx;
	int rc;

	rc = 0;

	/* mapping->private_lock here protects against the kioctx teardown.  */
	spin_lock(&mapping->private_lock);
	ctx = mapping->private_data;
	if (!ctx) {
		rc = -EINVAL;
		goto out;
	}

	/* The ring_lock mutex.  The prevents aio_read_events() from writing
	 * to the ring's head, and prevents page migration from mucking in
	 * a partially initialized kiotx.
	 */
	if (!mutex_trylock(&ctx->ring_lock)) {
		rc = -EAGAIN;
		goto out;
	}

	idx = old->index;
	if (idx < (pgoff_t)ctx->nr_pages) {
		/* Make sure the old page hasn't already been changed */
		if (ctx->ring_pages[idx] != old)
			rc = -EAGAIN;
	} else
		rc = -EINVAL;

	if (rc != 0)
		goto out_unlock;

	/* Writeback must be complete */
	BUG_ON(PageWriteback(old));
	get_page(new);

	rc = migrate_page_move_mapping(mapping, new, old, NULL, mode, 1);
	if (rc != MIGRATEPAGE_SUCCESS) {
		put_page(new);
		goto out_unlock;
	}

	/* Take completion_lock to prevent other writes to the ring buffer
	 * while the old page is copied to the new.  This prevents new
	 * events from being lost.
	 */
	spin_lock_irqsave(&ctx->completion_lock, flags);
	migrate_page_copy(new, old);
	BUG_ON(ctx->ring_pages[idx] != old);
	ctx->ring_pages[idx] = new;
	spin_unlock_irqrestore(&ctx->completion_lock, flags);

	/* The old page is no longer accessible. */
	put_page(old);

out_unlock:
	mutex_unlock(&ctx->ring_lock);
out:
	spin_unlock(&mapping->private_lock);
	return rc;
}
#endif

static const struct address_space_operations aio_ctx_aops = {
	.set_page_dirty = aio_set_page_dirty,
#if IS_ENABLED(CONFIG_MIGRATION)
	.migratepage	= aio_migratepage,
#endif
};

static int aio_setup_ring(struct kioctx *ctx)
{
	struct aio_ring *ring;
	unsigned nr_events = ctx->max_reqs;
	struct mm_struct *mm = current->mm;
	unsigned long size, unused;
	int nr_pages;
	int i;
	struct file *file;

	/* Compensate for the ring buffer's head/tail overlap entry */
	nr_events += 2;	/* 1 is required, 2 for good luck */

	size = sizeof(struct aio_ring);
	size += sizeof(struct io_event) * nr_events;

	nr_pages = PFN_UP(size);
	if (nr_pages < 0)
		return -EINVAL;

	file = aio_private_file(ctx, nr_pages);
	if (IS_ERR(file)) {
		ctx->aio_ring_file = NULL;
		return -ENOMEM;
	}

	ctx->aio_ring_file = file;
	nr_events = (PAGE_SIZE * nr_pages - sizeof(struct aio_ring))
			/ sizeof(struct io_event);

	ctx->ring_pages = ctx->internal_pages;
	if (nr_pages > AIO_RING_PAGES) {
		ctx->ring_pages = kcalloc(nr_pages, sizeof(struct page *),
					  GFP_KERNEL);
		if (!ctx->ring_pages) {
			put_aio_ring_file(ctx);
			return -ENOMEM;
		}
	}

	for (i = 0; i < nr_pages; i++) {
		struct page *page;
		page = find_or_create_page(file->f_inode->i_mapping,
					   i, GFP_HIGHUSER | __GFP_ZERO);
		if (!page)
			break;
		pr_debug("pid(%d) page[%d]->count=%d\n",
			 current->pid, i, page_count(page));
		SetPageUptodate(page);
		SetPageDirty(page);
		unlock_page(page);

		ctx->ring_pages[i] = page;
	}
	ctx->nr_pages = i;

	if (unlikely(i != nr_pages)) {
		aio_free_ring(ctx);
		return -ENOMEM;
	}

	ctx->mmap_size = nr_pages * PAGE_SIZE;
	pr_debug("attempting mmap of %lu bytes\n", ctx->mmap_size);

	down_write(&mm->mmap_sem);
	ctx->mmap_base = do_mmap_pgoff(ctx->aio_ring_file, 0, ctx->mmap_size,
				       PROT_READ | PROT_WRITE,
				       MAP_SHARED, 0, &unused);
	up_write(&mm->mmap_sem);
	if (IS_ERR((void *)ctx->mmap_base)) {
		ctx->mmap_size = 0;
		aio_free_ring(ctx);
		return -ENOMEM;
	}

	pr_debug("mmap address: 0x%08lx\n", ctx->mmap_base);

	ctx->user_id = ctx->mmap_base;
	ctx->nr_events = nr_events; /* trusted copy */

	ring = kmap_atomic(ctx->ring_pages[0]);
	ring->nr = nr_events;	/* user copy */
	ring->id = ~0U;
	ring->head = ring->tail = 0;
	ring->magic = AIO_RING_MAGIC;
	ring->compat_features = AIO_RING_COMPAT_FEATURES;
	ring->incompat_features = AIO_RING_INCOMPAT_FEATURES;
	ring->header_length = sizeof(struct aio_ring);
	kunmap_atomic(ring);
	flush_dcache_page(ctx->ring_pages[0]);

	return 0;
}

#define AIO_EVENTS_PER_PAGE	(PAGE_SIZE / sizeof(struct io_event))
#define AIO_EVENTS_FIRST_PAGE	((PAGE_SIZE - sizeof(struct aio_ring)) / sizeof(struct io_event))
#define AIO_EVENTS_OFFSET	(AIO_EVENTS_PER_PAGE - AIO_EVENTS_FIRST_PAGE)

void kiocb_set_cancel_fn(struct kiocb *req, kiocb_cancel_fn *cancel)
{
	struct kioctx *ctx = req->ki_ctx;
	unsigned long flags;

	spin_lock_irqsave(&ctx->ctx_lock, flags);

	if (!req->ki_list.next)
		list_add(&req->ki_list, &ctx->active_reqs);

	req->ki_cancel = cancel;

	spin_unlock_irqrestore(&ctx->ctx_lock, flags);
}
EXPORT_SYMBOL(kiocb_set_cancel_fn);

static int kiocb_cancel(struct kioctx *ctx, struct kiocb *kiocb)
{
	kiocb_cancel_fn *old, *cancel;

	/*
	 * Don't want to set kiocb->ki_cancel = KIOCB_CANCELLED unless it
	 * actually has a cancel function, hence the cmpxchg()
	 */

	cancel = ACCESS_ONCE(kiocb->ki_cancel);
	do {
		if (!cancel || cancel == KIOCB_CANCELLED)
			return -EINVAL;

		old = cancel;
		cancel = cmpxchg(&kiocb->ki_cancel, old, KIOCB_CANCELLED);
	} while (cancel != old);

	return cancel(kiocb);
}

static void free_ioctx(struct work_struct *work)
{
	struct kioctx *ctx = container_of(work, struct kioctx, free_work);

	pr_debug("freeing %p\n", ctx);

	aio_free_ring(ctx);
	free_percpu(ctx->cpu);
	kmem_cache_free(kioctx_cachep, ctx);
}

static void free_ioctx_reqs(struct percpu_ref *ref)
{
	struct kioctx *ctx = container_of(ref, struct kioctx, reqs);

	/* At this point we know that there are no any in-flight requests */
	if (ctx->requests_done)
		complete(ctx->requests_done);

	INIT_WORK(&ctx->free_work, free_ioctx);
	schedule_work(&ctx->free_work);
}

/*
 * When this function runs, the kioctx has been removed from the "hash table"
 * and ctx->users has dropped to 0, so we know no more kiocbs can be submitted -
 * now it's safe to cancel any that need to be.
 */
static void free_ioctx_users(struct percpu_ref *ref)
{
	struct kioctx *ctx = container_of(ref, struct kioctx, users);
	struct kiocb *req;

	spin_lock_irq(&ctx->ctx_lock);

	while (!list_empty(&ctx->active_reqs)) {
		req = list_first_entry(&ctx->active_reqs,
				       struct kiocb, ki_list);

		list_del_init(&req->ki_list);
		kiocb_cancel(ctx, req);
	}

	spin_unlock_irq(&ctx->ctx_lock);

	percpu_ref_kill(&ctx->reqs);
	percpu_ref_put(&ctx->reqs);
}

static int ioctx_add_table(struct kioctx *ctx, struct mm_struct *mm)
{
	unsigned i, new_nr;
	struct kioctx_table *table, *old;
	struct aio_ring *ring;

	spin_lock(&mm->ioctx_lock);
	rcu_read_lock();
	table = rcu_dereference(mm->ioctx_table);

	while (1) {
		if (table)
			for (i = 0; i < table->nr; i++)
				if (!table->table[i]) {
					ctx->id = i;
					table->table[i] = ctx;
					rcu_read_unlock();
					spin_unlock(&mm->ioctx_lock);

					/* While kioctx setup is in progress,
					 * we are protected from page migration
					 * changes ring_pages by ->ring_lock.
					 */
					ring = kmap_atomic(ctx->ring_pages[0]);
					ring->id = ctx->id;
					kunmap_atomic(ring);
					return 0;
				}

		new_nr = (table ? table->nr : 1) * 4;

		rcu_read_unlock();
		spin_unlock(&mm->ioctx_lock);

		table = kzalloc(sizeof(*table) + sizeof(struct kioctx *) *
				new_nr, GFP_KERNEL);
		if (!table)
			return -ENOMEM;

		table->nr = new_nr;

		spin_lock(&mm->ioctx_lock);
		rcu_read_lock();
		old = rcu_dereference(mm->ioctx_table);

		if (!old) {
			rcu_assign_pointer(mm->ioctx_table, table);
		} else if (table->nr > old->nr) {
			memcpy(table->table, old->table,
			       old->nr * sizeof(struct kioctx *));

			rcu_assign_pointer(mm->ioctx_table, table);
			kfree_rcu(old, rcu);
		} else {
			kfree(table);
			table = old;
		}
	}
}

static void aio_nr_sub(unsigned nr)
{
	spin_lock(&aio_nr_lock);
	if (WARN_ON(aio_nr - nr > aio_nr))
		aio_nr = 0;
	else
		aio_nr -= nr;
	spin_unlock(&aio_nr_lock);
}

/* ioctx_alloc
 *	Allocates and initializes an ioctx.  Returns an ERR_PTR if it failed.
 */
static struct kioctx *ioctx_alloc(unsigned nr_events)
{
	struct mm_struct *mm = current->mm;
	struct kioctx *ctx;
	int err = -ENOMEM;

	/*
	 * We keep track of the number of available ringbuffer slots, to prevent
	 * overflow (reqs_available), and we also use percpu counters for this.
	 *
	 * So since up to half the slots might be on other cpu's percpu counters
	 * and unavailable, double nr_events so userspace sees what they
	 * expected: additionally, we move req_batch slots to/from percpu
	 * counters at a time, so make sure that isn't 0:
	 */
	nr_events = max(nr_events, num_possible_cpus() * 4);
	nr_events *= 2;

	/* Prevent overflows */
	if ((nr_events > (0x10000000U / sizeof(struct io_event))) ||
	    (nr_events > (0x10000000U / sizeof(struct kiocb)))) {
		pr_debug("ENOMEM: nr_events too high\n");
		return ERR_PTR(-EINVAL);
	}

	if (!nr_events || (unsigned long)nr_events > (aio_max_nr * 2UL))
		return ERR_PTR(-EAGAIN);

	ctx = kmem_cache_zalloc(kioctx_cachep, GFP_KERNEL);
	if (!ctx)
		return ERR_PTR(-ENOMEM);

	ctx->max_reqs = nr_events;

	spin_lock_init(&ctx->ctx_lock);
	spin_lock_init(&ctx->completion_lock);
	mutex_init(&ctx->ring_lock);
	/* Protect against page migration throughout kiotx setup by keeping
	 * the ring_lock mutex held until setup is complete. */
	mutex_lock(&ctx->ring_lock);
	init_waitqueue_head(&ctx->wait);

	INIT_LIST_HEAD(&ctx->active_reqs);

	if (percpu_ref_init(&ctx->users, free_ioctx_users))
		goto err;

	if (percpu_ref_init(&ctx->reqs, free_ioctx_reqs))
		goto err;

	ctx->cpu = alloc_percpu(struct kioctx_cpu);
	if (!ctx->cpu)
		goto err;

	err = aio_setup_ring(ctx);
	if (err < 0)
		goto err;

	atomic_set(&ctx->reqs_available, ctx->nr_events - 1);
	ctx->req_batch = (ctx->nr_events - 1) / (num_possible_cpus() * 4);
	if (ctx->req_batch < 1)
		ctx->req_batch = 1;

	/* limit the number of system wide aios */
	spin_lock(&aio_nr_lock);
	if (aio_nr + nr_events > (aio_max_nr * 2UL) ||
	    aio_nr + nr_events < aio_nr) {
		spin_unlock(&aio_nr_lock);
		err = -EAGAIN;
		goto err_ctx;
	}
	aio_nr += ctx->max_reqs;
	spin_unlock(&aio_nr_lock);

	percpu_ref_get(&ctx->users);	/* io_setup() will drop this ref */
	percpu_ref_get(&ctx->reqs);	/* free_ioctx_users() will drop this */

	err = ioctx_add_table(ctx, mm);
	if (err)
		goto err_cleanup;

	/* Release the ring_lock mutex now that all setup is complete. */
	mutex_unlock(&ctx->ring_lock);

	pr_debug("allocated ioctx %p[%ld]: mm=%p mask=0x%x\n",
		 ctx, ctx->user_id, mm, ctx->nr_events);
	return ctx;

err_cleanup:
	aio_nr_sub(ctx->max_reqs);
err_ctx:
	aio_free_ring(ctx);
err:
	mutex_unlock(&ctx->ring_lock);
	free_percpu(ctx->cpu);
	free_percpu(ctx->reqs.pcpu_count);
	free_percpu(ctx->users.pcpu_count);
	kmem_cache_free(kioctx_cachep, ctx);
	pr_debug("error allocating ioctx %d\n", err);
	return ERR_PTR(err);
}

/* kill_ioctx
 *	Cancels all outstanding aio requests on an aio context.  Used
 *	when the processes owning a context have all exited to encourage
 *	the rapid destruction of the kioctx.
 */
static void kill_ioctx(struct mm_struct *mm, struct kioctx *ctx,
		struct completion *requests_done)
{
	if (!atomic_xchg(&ctx->dead, 1)) {
		struct kioctx_table *table;

		spin_lock(&mm->ioctx_lock);
		rcu_read_lock();
		table = rcu_dereference(mm->ioctx_table);

		WARN_ON(ctx != table->table[ctx->id]);
		table->table[ctx->id] = NULL;
		rcu_read_unlock();
		spin_unlock(&mm->ioctx_lock);

		/* percpu_ref_kill() will do the necessary call_rcu() */
		wake_up_all(&ctx->wait);

#ifdef CONFIG_EPOLL
		/* forget the poll file, but it's up to the user to close it */
		if (ctx->file) {
			fput(ctx->file);
			ctx->file->private_data = 0;
			ctx->file = 0;
		}
#endif

		/*
		 * It'd be more correct to do this in free_ioctx(), after all
		 * the outstanding kiocbs have finished - but by then io_destroy
		 * has already returned, so io_setup() could potentially return
		 * -EAGAIN with no ioctxs actually in use (as far as userspace
		 *  could tell).
		 */
		aio_nr_sub(ctx->max_reqs);

		if (ctx->mmap_size)
			vm_munmap(ctx->mmap_base, ctx->mmap_size);

		ctx->requests_done = requests_done;
		percpu_ref_kill(&ctx->users);
	} else {
		if (requests_done)
			complete(requests_done);
	}
}

/* wait_on_sync_kiocb:
 *	Waits on the given sync kiocb to complete.
 */
ssize_t wait_on_sync_kiocb(struct kiocb *req)
{
	while (!req->ki_ctx) {
		set_current_state(TASK_UNINTERRUPTIBLE);
		if (req->ki_ctx)
			break;
		io_schedule();
	}
	__set_current_state(TASK_RUNNING);
	return req->ki_user_data;
}
EXPORT_SYMBOL(wait_on_sync_kiocb);

/*
 * exit_aio: called when the last user of mm goes away.  At this point, there is
 * no way for any new requests to be submited or any of the io_* syscalls to be
 * called on the context.
 *
 * There may be outstanding kiocbs, but free_ioctx() will explicitly wait on
 * them.
 */
void exit_aio(struct mm_struct *mm)
{
	struct kioctx_table *table;
	struct kioctx *ctx;
	unsigned i = 0;

	while (1) {
		rcu_read_lock();
		table = rcu_dereference(mm->ioctx_table);

		do {
			if (!table || i >= table->nr) {
				rcu_read_unlock();
				rcu_assign_pointer(mm->ioctx_table, NULL);
				if (table)
					kfree(table);
				return;
			}

			ctx = table->table[i++];
		} while (!ctx);

		rcu_read_unlock();

		/*
		 * We don't need to bother with munmap() here -
		 * exit_mmap(mm) is coming and it'll unmap everything.
		 * Since aio_free_ring() uses non-zero ->mmap_size
		 * as indicator that it needs to unmap the area,
		 * just set it to 0; aio_free_ring() is the only
		 * place that uses ->mmap_size, so it's safe.
		 */
		ctx->mmap_size = 0;

		kill_ioctx(mm, ctx, NULL);
	}
}

static void put_reqs_available(struct kioctx *ctx, unsigned nr)
{
	struct kioctx_cpu *kcpu;

	preempt_disable();
	kcpu = this_cpu_ptr(ctx->cpu);

	kcpu->reqs_available += nr;
	while (kcpu->reqs_available >= ctx->req_batch * 2) {
		kcpu->reqs_available -= ctx->req_batch;
		atomic_add(ctx->req_batch, &ctx->reqs_available);
	}

	preempt_enable();
}

static bool get_reqs_available(struct kioctx *ctx)
{
	struct kioctx_cpu *kcpu;
	bool ret = false;

	preempt_disable();
	kcpu = this_cpu_ptr(ctx->cpu);

	if (!kcpu->reqs_available) {
		int old, avail = atomic_read(&ctx->reqs_available);

		do {
			if (avail < ctx->req_batch)
				goto out;

			old = avail;
			avail = atomic_cmpxchg(&ctx->reqs_available,
					       avail, avail - ctx->req_batch);
		} while (avail != old);

		kcpu->reqs_available += ctx->req_batch;
	}

	ret = true;
	kcpu->reqs_available--;
out:
	preempt_enable();
	return ret;
}

/* aio_get_req
 *	Allocate a slot for an aio request.
 * Returns NULL if no requests are free.
 */
static inline struct kiocb *aio_get_req(struct kioctx *ctx)
{
	struct kiocb *req;

	if (!get_reqs_available(ctx))
		return NULL;

	req = kmem_cache_alloc(kiocb_cachep, GFP_KERNEL|__GFP_ZERO);
	if (unlikely(!req))
		goto out_put;

	percpu_ref_get(&ctx->reqs);

	req->ki_ctx = ctx;
	return req;
out_put:
	put_reqs_available(ctx, 1);
	return NULL;
}

static void kiocb_free(struct kiocb *req)
{
	if (req->ki_filp)
		fput(req->ki_filp);
	if (req->ki_eventfd != NULL)
		eventfd_ctx_put(req->ki_eventfd);
	kmem_cache_free(kiocb_cachep, req);
}

static struct kioctx *lookup_ioctx(unsigned long ctx_id)
{
	struct aio_ring __user *ring  = (void __user *)ctx_id;
	struct mm_struct *mm = current->mm;
	struct kioctx *ctx, *ret = NULL;
	struct kioctx_table *table;
	unsigned id;

	if (get_user(id, &ring->id))
		return NULL;

	rcu_read_lock();
	table = rcu_dereference(mm->ioctx_table);

	if (!table || id >= table->nr)
		goto out;

	ctx = table->table[id];
	if (ctx && ctx->user_id == ctx_id) {
		percpu_ref_get(&ctx->users);
		ret = ctx;
	}
out:
	rcu_read_unlock();
	return ret;
}

/* aio_complete
 *	Called when the io request on the given iocb is complete.
 */
void aio_complete(struct kiocb *iocb, long res, long res2)
{
	struct kioctx	*ctx = iocb->ki_ctx;
	struct aio_ring	*ring;
	struct io_event	*ev_page, *event;
	unsigned long	flags;
	unsigned tail, pos;

	/*
	 * Special case handling for sync iocbs:
	 *  - events go directly into the iocb for fast handling
	 *  - the sync task with the iocb in its stack holds the single iocb
	 *    ref, no other paths have a way to get another ref
	 *  - the sync task helpfully left a reference to itself in the iocb
	 */
	if (is_sync_kiocb(iocb)) {
		iocb->ki_user_data = res;
		smp_wmb();
		iocb->ki_ctx = ERR_PTR(-EXDEV);
		wake_up_process(iocb->ki_obj.tsk);
		return;
	}

	if (iocb->ki_list.next) {
		unsigned long flags;

		spin_lock_irqsave(&ctx->ctx_lock, flags);
		list_del(&iocb->ki_list);
		spin_unlock_irqrestore(&ctx->ctx_lock, flags);
	}

	/*
	 * Add a completion event to the ring buffer. Must be done holding
	 * ctx->completion_lock to prevent other code from messing with the tail
	 * pointer since we might be called from irq context.
	 */
	spin_lock_irqsave(&ctx->completion_lock, flags);

	tail = ctx->tail;
	pos = tail + AIO_EVENTS_OFFSET;

	if (++tail >= ctx->nr_events)
		tail = 0;

	ev_page = kmap_atomic(ctx->ring_pages[pos / AIO_EVENTS_PER_PAGE]);
	event = ev_page + pos % AIO_EVENTS_PER_PAGE;

	event->obj = (u64)(unsigned long)iocb->ki_obj.user;
	event->data = iocb->ki_user_data;
	event->res = res;
	event->res2 = res2;

	kunmap_atomic(ev_page);
	flush_dcache_page(ctx->ring_pages[pos / AIO_EVENTS_PER_PAGE]);

	pr_debug("%p[%u]: %p: %p %Lx %lx %lx\n",
		 ctx, tail, iocb, iocb->ki_obj.user, iocb->ki_user_data,
		 res, res2);

	/* after flagging the request as done, we
	 * must never even look at it again
	 */
	smp_wmb();	/* make event visible before updating tail */

	ctx->tail = tail;

	ring = kmap_atomic(ctx->ring_pages[0]);
	ring->tail = tail;
	kunmap_atomic(ring);
	flush_dcache_page(ctx->ring_pages[0]);

	spin_unlock_irqrestore(&ctx->completion_lock, flags);

	pr_debug("added to ring %p at [%u]\n", iocb, tail);

	/*
	 * Check if the user asked us to deliver the result through an
	 * eventfd. The eventfd_signal() function is safe to be called
	 * from IRQ context.
	 */
	if (iocb->ki_eventfd != NULL)
		eventfd_signal(iocb->ki_eventfd, 1);

	/* everything turned out well, dispose of the aiocb. */
	kiocb_free(iocb);

	/*
	 * We have to order our ring_info tail store above and test
	 * of the wait list below outside the wait lock.  This is
	 * like in wake_up_bit() where clearing a bit has to be
	 * ordered with the unlocked test.
	 */
	smp_mb();

	if (waitqueue_active(&ctx->wait))
		wake_up(&ctx->wait);

#ifdef CONFIG_EPOLL
	if (ctx->file && waitqueue_active(&ctx->poll_wait))
		wake_up(&ctx->poll_wait);
#endif

	percpu_ref_put(&ctx->reqs);
}
EXPORT_SYMBOL(aio_complete);

/* aio_read_events
 *	Pull an event off of the ioctx's event ring.  Returns the number of
 *	events fetched
 *	If event parameter is NULL, just returns the number of events that
 *	would be fetched.
 */
static long aio_read_events_ring(struct kioctx *ctx,
				 struct io_event __user *event, long nr)
{
	struct aio_ring *ring;
	unsigned head, tail, pos;
	long ret = 0;
	int copy_ret;

	mutex_lock(&ctx->ring_lock);

	/* Access to ->ring_pages here is protected by ctx->ring_lock. */
	ring = kmap_atomic(ctx->ring_pages[0]);
	head = ring->head;
	tail = ring->tail;
	kunmap_atomic(ring);

	pr_debug("h%u t%u m%u\n", head, tail, ctx->nr_events);

	if (head == tail)
		goto out;

	while (ret < nr) {
		long avail;
		struct io_event *ev;
		struct page *page;

		avail = (head <= tail ?  tail : ctx->nr_events) - head;
		if (head == tail)
			break;

		avail = min(avail, nr - ret);
		avail = min_t(long, avail, AIO_EVENTS_PER_PAGE -
			    ((head + AIO_EVENTS_OFFSET) % AIO_EVENTS_PER_PAGE));

#ifdef CONFIG_EPOLL
		if (!event) { /* only need to know availability */
			ret = avail;
			goto out;
		}
#endif

		pos = head + AIO_EVENTS_OFFSET;
		page = ctx->ring_pages[pos / AIO_EVENTS_PER_PAGE];
		pos %= AIO_EVENTS_PER_PAGE;

		ev = kmap(page);
		copy_ret = copy_to_user(event + ret, ev + pos,
					sizeof(*ev) * avail);
		kunmap(page);

		if (unlikely(copy_ret)) {
			ret = -EFAULT;
			goto out;
		}

		ret += avail;
		head += avail;
		head %= ctx->nr_events;
	}

	ring = kmap_atomic(ctx->ring_pages[0]);
	ring->head = head;
	kunmap_atomic(ring);
	flush_dcache_page(ctx->ring_pages[0]);

	pr_debug("%li  h%u t%u\n", ret, head, tail);

	put_reqs_available(ctx, ret);
out:
	mutex_unlock(&ctx->ring_lock);

	return ret;
}

static bool aio_read_events(struct kioctx *ctx, long min_nr, long nr,
			    struct io_event __user *event, long *i)
{
	long ret = aio_read_events_ring(ctx, event + *i, nr - *i);

	if (ret > 0)
		*i += ret;

	if (unlikely(atomic_read(&ctx->dead)))
		ret = -EINVAL;

	if (!*i)
		*i = ret;

	return ret < 0 || *i >= min_nr;
}

static long read_events(struct kioctx *ctx, long min_nr, long nr,
			struct io_event __user *event,
			struct timespec __user *timeout)
{
	ktime_t until = { .tv64 = KTIME_MAX };
	long ret = 0;

#ifdef CONFIG_EPOLL
	if (!event && nr)
		return -EFAULT;
#endif

	if (timeout) {
		struct timespec	ts;

		if (unlikely(copy_from_user(&ts, timeout, sizeof(ts))))
			return -EFAULT;

		until = timespec_to_ktime(ts);
	}

	/*
	 * Note that aio_read_events() is being called as the conditional - i.e.
	 * we're calling it after prepare_to_wait() has set task state to
	 * TASK_INTERRUPTIBLE.
	 *
	 * But aio_read_events() can block, and if it blocks it's going to flip
	 * the task state back to TASK_RUNNING.
	 *
	 * This should be ok, provided it doesn't flip the state back to
	 * TASK_RUNNING and return 0 too much - that causes us to spin. That
	 * will only happen if the mutex_lock() call blocks, and we then find
	 * the ringbuffer empty. So in practice we should be ok, but it's
	 * something to be aware of when touching this code.
	 */
	wait_event_interruptible_hrtimeout(ctx->wait,
			aio_read_events(ctx, min_nr, nr, event, &ret), until);

	if (!ret && signal_pending(current))
		ret = -EINTR;

	return ret;
}

#ifdef CONFIG_EPOLL

static int aio_queue_fd_close(struct inode *inode, struct file *file)
{
	struct kioctx *ioctx = file->private_data;
	if (ioctx) {
		file->private_data = 0;
		spin_lock_irq(&ioctx->ctx_lock);
		ioctx->file = 0;
		spin_unlock_irq(&ioctx->ctx_lock);
		fput(file);
	}
	return 0;
}

static unsigned int aio_queue_fd_poll(struct file *file, poll_table *wait)
{	unsigned int pollflags = 0;
	struct kioctx *ioctx = file->private_data;

	if (ioctx) {
		/* Insert inside our poll wait queue */
		spin_lock_irq(&ioctx->ctx_lock);
		poll_wait(file, &ioctx->poll_wait, wait);
		spin_unlock_irq(&ioctx->ctx_lock);

		/* Check our condition */
		if (aio_read_events_ring(ioctx, NULL, 1))
			pollflags = POLLIN | POLLRDNORM;
	}

	return pollflags;
}

static const struct file_operations aioq_fops = {
	.release	= aio_queue_fd_close,
	.poll		= aio_queue_fd_poll
};

/* make_aio_fd:
 *  Create a file descriptor that can be used to poll the event queue.
 *  Based on the excellent epoll code.
 */

static int make_aio_fd(struct kioctx *ioctx)
{
	int fd;
	struct file *file;

	fd = anon_inode_getfd("[aioq]", &aioq_fops, ioctx, 0);
	if (fd < 0)
		return fd;

	/* associate the file with the IO context */
	file = fget(fd);
	if (!file)
		return -EBADF;
	file->private_data = ioctx;
	ioctx->file = file;
	init_waitqueue_head(&ioctx->poll_wait);
	return fd;
}
#endif

/* sys_io_setup:
 *	Create an aio_context capable of receiving at least nr_events.
 *	ctxp must not point to an aio_context that already exists, and
 *	must be initialized to 0 prior to the call.  On successful
 *	creation of the aio_context, *ctxp is filled in with the resulting 
 *	handle.  May fail with -EINVAL if *ctxp is not initialized,
 *	if the specified nr_events exceeds internal limits.  May fail 
 *	with -EAGAIN if the specified nr_events exceeds the user's limit 
 *	of available events.  May fail with -ENOMEM if insufficient kernel
 *	resources are available.  May fail with -EFAULT if an invalid
 *	pointer is passed for ctxp.  Will fail with -ENOSYS if not
 *	implemented.
 *
 *	To request a selectable fd, the user context has to be initialized
 *	to 1, instead of 0, and the return value is the fd.
 *	This keeps the system call compatible, since a non-zero value
 *	was not allowed so far.
 */
SYSCALL_DEFINE2(io_setup, unsigned, nr_events, aio_context_t __user *, ctxp)
{
	struct kioctx *ioctx = NULL;
	unsigned long ctx;
	long ret;
	int make_fd = 0;

	ret = get_user(ctx, ctxp);
	if (unlikely(ret))
		goto out;

	ret = -EINVAL;
#ifdef CONFIG_EPOLL
	if (ctx == 1) {
		make_fd = 1;
		ctx = 0;
	}
#endif
	if (unlikely(ctx || nr_events == 0)) {
		pr_debug("EINVAL: io_setup: ctx %lu nr_events %u\n",
		         ctx, nr_events);
		goto out;
	}

	ioctx = ioctx_alloc(nr_events);
	ret = PTR_ERR(ioctx);
	if (!IS_ERR(ioctx)) {
		ret = put_user(ioctx->user_id, ctxp);
<<<<<<< HEAD
#ifdef CONFIG_EPOLL
		if (make_fd && !ret)
			ret = make_aio_fd(ioctx);
#endif
		if (ret < 0)
			kill_ioctx(current->mm, ioctx);
=======
		if (ret)
			kill_ioctx(current->mm, ioctx, NULL);
>>>>>>> d6d211db
		percpu_ref_put(&ioctx->users);
	}

out:
	return ret;
}

/* sys_io_destroy:
 *	Destroy the aio_context specified.  May cancel any outstanding 
 *	AIOs and block on completion.  Will fail with -ENOSYS if not
 *	implemented.  May fail with -EINVAL if the context pointed to
 *	is invalid.
 */
SYSCALL_DEFINE1(io_destroy, aio_context_t, ctx)
{
	struct kioctx *ioctx = lookup_ioctx(ctx);
	if (likely(NULL != ioctx)) {
		struct completion requests_done =
			COMPLETION_INITIALIZER_ONSTACK(requests_done);

		/* Pass requests_done to kill_ioctx() where it can be set
		 * in a thread-safe way. If we try to set it here then we have
		 * a race condition if two io_destroy() called simultaneously.
		 */
		kill_ioctx(current->mm, ioctx, &requests_done);
		percpu_ref_put(&ioctx->users);

		/* Wait until all IO for the context are done. Otherwise kernel
		 * keep using user-space buffers even if user thinks the context
		 * is destroyed.
		 */
		wait_for_completion(&requests_done);

		return 0;
	}
	pr_debug("EINVAL: io_destroy: invalid context id\n");
	return -EINVAL;
}

typedef ssize_t (aio_rw_op)(struct kiocb *, const struct iovec *,
			    unsigned long, loff_t);

static ssize_t aio_setup_vectored_rw(struct kiocb *kiocb,
				     int rw, char __user *buf,
				     unsigned long *nr_segs,
				     struct iovec **iovec,
				     bool compat)
{
	ssize_t ret;

	*nr_segs = kiocb->ki_nbytes;

#ifdef CONFIG_COMPAT
	if (compat)
		ret = compat_rw_copy_check_uvector(rw,
				(struct compat_iovec __user *)buf,
				*nr_segs, 1, *iovec, iovec);
	else
#endif
		ret = rw_copy_check_uvector(rw,
				(struct iovec __user *)buf,
				*nr_segs, 1, *iovec, iovec);
	if (ret < 0)
		return ret;

	/* ki_nbytes now reflect bytes instead of segs */
	kiocb->ki_nbytes = ret;
	return 0;
}

static ssize_t aio_setup_single_vector(struct kiocb *kiocb,
				       int rw, char __user *buf,
				       unsigned long *nr_segs,
				       struct iovec *iovec)
{
	if (unlikely(!access_ok(!rw, buf, kiocb->ki_nbytes)))
		return -EFAULT;

	iovec->iov_base = buf;
	iovec->iov_len = kiocb->ki_nbytes;
	*nr_segs = 1;
	return 0;
}

/*
 * aio_setup_iocb:
 *	Performs the initial checks and aio retry method
 *	setup for the kiocb at the time of io submission.
 */
static ssize_t aio_run_iocb(struct kiocb *req, unsigned opcode,
			    char __user *buf, bool compat)
{
	struct file *file = req->ki_filp;
	ssize_t ret;
	unsigned long nr_segs;
	int rw;
	fmode_t mode;
	aio_rw_op *rw_op;
	struct iovec inline_vec, *iovec = &inline_vec;

	switch (opcode) {
	case IOCB_CMD_PREAD:
	case IOCB_CMD_PREADV:
		mode	= FMODE_READ;
		rw	= READ;
		rw_op	= file->f_op->aio_read;
		goto rw_common;

	case IOCB_CMD_PWRITE:
	case IOCB_CMD_PWRITEV:
		mode	= FMODE_WRITE;
		rw	= WRITE;
		rw_op	= file->f_op->aio_write;
		goto rw_common;
rw_common:
		if (unlikely(!(file->f_mode & mode)))
			return -EBADF;

		if (!rw_op)
			return -EINVAL;

		ret = (opcode == IOCB_CMD_PREADV ||
		       opcode == IOCB_CMD_PWRITEV)
			? aio_setup_vectored_rw(req, rw, buf, &nr_segs,
						&iovec, compat)
			: aio_setup_single_vector(req, rw, buf, &nr_segs,
						  iovec);
		if (!ret)
			ret = rw_verify_area(rw, file, &req->ki_pos, req->ki_nbytes);
		if (ret < 0) {
			if (iovec != &inline_vec)
				kfree(iovec);
			return ret;
		}

		req->ki_nbytes = ret;

		/* XXX: move/kill - rw_verify_area()? */
		/* This matches the pread()/pwrite() logic */
		if (req->ki_pos < 0) {
			ret = -EINVAL;
			break;
		}

		if (rw == WRITE)
			file_start_write(file);

		ret = rw_op(req, iovec, nr_segs, req->ki_pos);

		if (rw == WRITE)
			file_end_write(file);
		break;

	case IOCB_CMD_FDSYNC:
		if (!file->f_op->aio_fsync)
			return -EINVAL;

		ret = file->f_op->aio_fsync(req, 1);
		break;

	case IOCB_CMD_FSYNC:
		if (!file->f_op->aio_fsync)
			return -EINVAL;

		ret = file->f_op->aio_fsync(req, 0);
		break;

	default:
		pr_debug("EINVAL: no operation provided\n");
		return -EINVAL;
	}

	if (iovec != &inline_vec)
		kfree(iovec);

	if (ret != -EIOCBQUEUED) {
		/*
		 * There's no easy way to restart the syscall since other AIO's
		 * may be already running. Just fail this IO with EINTR.
		 */
		if (unlikely(ret == -ERESTARTSYS || ret == -ERESTARTNOINTR ||
			     ret == -ERESTARTNOHAND ||
			     ret == -ERESTART_RESTARTBLOCK))
			ret = -EINTR;
		aio_complete(req, ret, 0);
	}

	return 0;
}

static int io_submit_one(struct kioctx *ctx, struct iocb __user *user_iocb,
			 struct iocb *iocb, bool compat)
{
	struct kiocb *req;
	ssize_t ret;

	/* enforce forwards compatibility on users */
	if (unlikely(iocb->aio_reserved1 || iocb->aio_reserved2)) {
		pr_debug("EINVAL: reserve field set\n");
		return -EINVAL;
	}

	/* prevent overflows */
	if (unlikely(
	    (iocb->aio_buf != (unsigned long)iocb->aio_buf) ||
	    (iocb->aio_nbytes != (size_t)iocb->aio_nbytes) ||
	    ((ssize_t)iocb->aio_nbytes < 0)
	   )) {
		pr_debug("EINVAL: io_submit: overflow check\n");
		return -EINVAL;
	}

	req = aio_get_req(ctx);
	if (unlikely(!req))
		return -EAGAIN;

	req->ki_filp = fget(iocb->aio_fildes);
	if (unlikely(!req->ki_filp)) {
		ret = -EBADF;
		goto out_put_req;
	}

	if (iocb->aio_flags & IOCB_FLAG_RESFD) {
		/*
		 * If the IOCB_FLAG_RESFD flag of aio_flags is set, get an
		 * instance of the file* now. The file descriptor must be
		 * an eventfd() fd, and will be signaled for each completed
		 * event using the eventfd_signal() function.
		 */
		req->ki_eventfd = eventfd_ctx_fdget((int) iocb->aio_resfd);
		if (IS_ERR(req->ki_eventfd)) {
			ret = PTR_ERR(req->ki_eventfd);
			req->ki_eventfd = NULL;
			goto out_put_req;
		}
	}

	ret = put_user(KIOCB_KEY, &user_iocb->aio_key);
	if (unlikely(ret)) {
		pr_debug("EFAULT: aio_key\n");
		goto out_put_req;
	}

	req->ki_obj.user = user_iocb;
	req->ki_user_data = iocb->aio_data;
	req->ki_pos = iocb->aio_offset;
	req->ki_nbytes = iocb->aio_nbytes;

	ret = aio_run_iocb(req, iocb->aio_lio_opcode,
			   (char __user *)(unsigned long)iocb->aio_buf,
			   compat);
	if (ret)
		goto out_put_req;

	return 0;
out_put_req:
	put_reqs_available(ctx, 1);
	percpu_ref_put(&ctx->reqs);
	kiocb_free(req);
	return ret;
}

long do_io_submit(aio_context_t ctx_id, long nr,
		  struct iocb __user *__user *iocbpp, bool compat)
{
	struct kioctx *ctx;
	long ret = 0;
	int i = 0;
	struct blk_plug plug;

	if (unlikely(nr < 0))
		return -EINVAL;

	if (unlikely(nr > LONG_MAX/sizeof(*iocbpp)))
		nr = LONG_MAX/sizeof(*iocbpp);

	if (unlikely(!access_ok(VERIFY_READ, iocbpp, (nr*sizeof(*iocbpp)))))
		return -EFAULT;

	ctx = lookup_ioctx(ctx_id);
	if (unlikely(!ctx)) {
		pr_debug("EINVAL: invalid context id\n");
		return -EINVAL;
	}

	blk_start_plug(&plug);

	/*
	 * AKPM: should this return a partial result if some of the IOs were
	 * successfully submitted?
	 */
	for (i=0; i<nr; i++) {
		struct iocb __user *user_iocb;
		struct iocb tmp;

		if (unlikely(__get_user(user_iocb, iocbpp + i))) {
			ret = -EFAULT;
			break;
		}

		if (unlikely(copy_from_user(&tmp, user_iocb, sizeof(tmp)))) {
			ret = -EFAULT;
			break;
		}

		ret = io_submit_one(ctx, user_iocb, &tmp, compat);
		if (ret)
			break;
	}
	blk_finish_plug(&plug);

	percpu_ref_put(&ctx->users);
	return i ? i : ret;
}

/* sys_io_submit:
 *	Queue the nr iocbs pointed to by iocbpp for processing.  Returns
 *	the number of iocbs queued.  May return -EINVAL if the aio_context
 *	specified by ctx_id is invalid, if nr is < 0, if the iocb at
 *	*iocbpp[0] is not properly initialized, if the operation specified
 *	is invalid for the file descriptor in the iocb.  May fail with
 *	-EFAULT if any of the data structures point to invalid data.  May
 *	fail with -EBADF if the file descriptor specified in the first
 *	iocb is invalid.  May fail with -EAGAIN if insufficient resources
 *	are available to queue any iocbs.  Will return 0 if nr is 0.  Will
 *	fail with -ENOSYS if not implemented.
 */
SYSCALL_DEFINE3(io_submit, aio_context_t, ctx_id, long, nr,
		struct iocb __user * __user *, iocbpp)
{
	return do_io_submit(ctx_id, nr, iocbpp, 0);
}

/* lookup_kiocb
 *	Finds a given iocb for cancellation.
 */
static struct kiocb *lookup_kiocb(struct kioctx *ctx, struct iocb __user *iocb,
				  u32 key)
{
	struct list_head *pos;

	assert_spin_locked(&ctx->ctx_lock);

	if (key != KIOCB_KEY)
		return NULL;

	/* TODO: use a hash or array, this sucks. */
	list_for_each(pos, &ctx->active_reqs) {
		struct kiocb *kiocb = list_kiocb(pos);
		if (kiocb->ki_obj.user == iocb)
			return kiocb;
	}
	return NULL;
}

/* sys_io_cancel:
 *	Attempts to cancel an iocb previously passed to io_submit.  If
 *	the operation is successfully cancelled, the resulting event is
 *	copied into the memory pointed to by result without being placed
 *	into the completion queue and 0 is returned.  May fail with
 *	-EFAULT if any of the data structures pointed to are invalid.
 *	May fail with -EINVAL if aio_context specified by ctx_id is
 *	invalid.  May fail with -EAGAIN if the iocb specified was not
 *	cancelled.  Will fail with -ENOSYS if not implemented.
 */
SYSCALL_DEFINE3(io_cancel, aio_context_t, ctx_id, struct iocb __user *, iocb,
		struct io_event __user *, result)
{
	struct kioctx *ctx;
	struct kiocb *kiocb;
	u32 key;
	int ret;

	ret = get_user(key, &iocb->aio_key);
	if (unlikely(ret))
		return -EFAULT;

	ctx = lookup_ioctx(ctx_id);
	if (unlikely(!ctx))
		return -EINVAL;

	spin_lock_irq(&ctx->ctx_lock);

	kiocb = lookup_kiocb(ctx, iocb, key);
	if (kiocb)
		ret = kiocb_cancel(ctx, kiocb);
	else
		ret = -EINVAL;

	spin_unlock_irq(&ctx->ctx_lock);

	if (!ret) {
		/*
		 * The result argument is no longer used - the io_event is
		 * always delivered via the ring buffer. -EINPROGRESS indicates
		 * cancellation is progress:
		 */
		ret = -EINPROGRESS;
	}

	percpu_ref_put(&ctx->users);

	return ret;
}

/* io_getevents:
 *	Attempts to read at least min_nr events and up to nr events from
 *	the completion queue for the aio_context specified by ctx_id. If
 *	it succeeds, the number of read events is returned. May fail with
 *	-EINVAL if ctx_id is invalid, if min_nr is out of range, if nr is
 *	out of range, if timeout is out of range.  May fail with -EFAULT
 *	if any of the memory specified is invalid.  May return 0 or
 *	< min_nr if the timeout specified by timeout has elapsed
 *	before sufficient events are available, where timeout == NULL
 *	specifies an infinite timeout. Note that the timeout pointed to by
 *	timeout is relative.  Will fail with -ENOSYS if not implemented.
 */
SYSCALL_DEFINE5(io_getevents, aio_context_t, ctx_id,
		long, min_nr,
		long, nr,
		struct io_event __user *, events,
		struct timespec __user *, timeout)
{
	struct kioctx *ioctx = lookup_ioctx(ctx_id);
	long ret = -EINVAL;

	if (likely(ioctx)) {
		if (likely(min_nr <= nr && min_nr >= 0))
			ret = read_events(ioctx, min_nr, nr, events, timeout);
		percpu_ref_put(&ioctx->users);
	}
	return ret;
}<|MERGE_RESOLUTION|>--- conflicted
+++ resolved
@@ -117,18 +117,16 @@
 
 	struct work_struct	free_work;
 
-<<<<<<< HEAD
+	/*
+	 * signals when all in-flight requests are done
+	 */
+	struct completion *requests_done;
+
 #ifdef CONFIG_EPOLL
 	/* poll integration */
 	wait_queue_head_t       poll_wait;
 	struct file		*file;
 #endif
-=======
-	/*
-	 * signals when all in-flight requests are done
-	 */
-	struct completion *requests_done;
->>>>>>> d6d211db
 
 	struct {
 		/*
@@ -1314,17 +1312,12 @@
 	ret = PTR_ERR(ioctx);
 	if (!IS_ERR(ioctx)) {
 		ret = put_user(ioctx->user_id, ctxp);
-<<<<<<< HEAD
 #ifdef CONFIG_EPOLL
 		if (make_fd && !ret)
 			ret = make_aio_fd(ioctx);
 #endif
 		if (ret < 0)
-			kill_ioctx(current->mm, ioctx);
-=======
-		if (ret)
 			kill_ioctx(current->mm, ioctx, NULL);
->>>>>>> d6d211db
 		percpu_ref_put(&ioctx->users);
 	}
 
