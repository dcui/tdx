--- conflicted
+++ resolved
@@ -1237,19 +1237,13 @@
 	ret = PTR_ERR(ioctx);
 	if (!IS_ERR(ioctx)) {
 		ret = put_user(ioctx->user_id, ctxp);
-<<<<<<< HEAD
 #ifdef CONFIG_EPOLL
 		if (make_fd && !ret)
 			ret = make_aio_fd(ioctx);
 #endif
 		if (ret < 0)
-			kill_ioctx(ioctx);
-		put_ioctx(ioctx);
-=======
-		if (ret)
 			kill_ioctx(current->mm, ioctx);
 		percpu_ref_put(&ioctx->users);
->>>>>>> 61e6cfa8
 	}
 
 out:
