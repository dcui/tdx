--- conflicted
+++ resolved
@@ -1501,18 +1501,6 @@
 int nfs_wb_page_cancel(struct inode *inode, struct page *page)
 {
 	struct nfs_page *req;
-<<<<<<< HEAD
-	loff_t range_start = page_file_offset(page);
-	loff_t range_end = range_start + (loff_t)(PAGE_CACHE_SIZE - 1);
-	struct writeback_control wbc = {
-		.bdi = page_file_mapping(page)->backing_dev_info,
-		.sync_mode = WB_SYNC_ALL,
-		.nr_to_write = LONG_MAX,
-		.range_start = range_start,
-		.range_end = range_end,
-	};
-=======
->>>>>>> 57d54889
 	int ret = 0;
 
 	BUG_ON(!PageLocked(page));
@@ -1535,14 +1523,6 @@
 		if (ret < 0)
 			break;
 	}
-<<<<<<< HEAD
-	if (!nfs_page_has_request(page))
-		return 0;
-	ret = nfs_sync_mapping_wait(page_file_mapping(page), &wbc,
-			FLUSH_INVALIDATE);
-out:
-=======
->>>>>>> 57d54889
 	return ret;
 }
 
@@ -1551,13 +1531,9 @@
  */
 int nfs_wb_page(struct inode *inode, struct page *page)
 {
-	loff_t range_start = page_file_offset(page);
+	loff_t range_start = page_offset(page);
 	loff_t range_end = range_start + (loff_t)(PAGE_CACHE_SIZE - 1);
 	struct writeback_control wbc = {
-<<<<<<< HEAD
-		.bdi = page_file_mapping(page)->backing_dev_info,
-=======
->>>>>>> 57d54889
 		.sync_mode = WB_SYNC_ALL,
 		.nr_to_write = 0,
 		.range_start = range_start,
@@ -1576,13 +1552,8 @@
 		req = nfs_find_and_lock_request(page);
 		if (!req)
 			break;
-<<<<<<< HEAD
-		ret = nfs_sync_mapping_wait(page_file_mapping(page), &wbc, how);
-		if (ret < 0)
-=======
 		if (IS_ERR(req)) {
 			ret = PTR_ERR(req);
->>>>>>> 57d54889
 			goto out_error;
 		}
 		need_commit = test_bit(PG_CLEAN, &req->wb_flags);
