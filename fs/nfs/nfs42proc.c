// SPDX-License-Identifier: GPL-2.0
/*
 * Copyright (c) 2014 Anna Schumaker <Anna.Schumaker@Netapp.com>
 */
#include <linux/fs.h>
#include <linux/sunrpc/addr.h>
#include <linux/sunrpc/sched.h>
#include <linux/nfs.h>
#include <linux/nfs3.h>
#include <linux/nfs4.h>
#include <linux/nfs_xdr.h>
#include <linux/nfs_fs.h>
#include "nfs4_fs.h"
#include "nfs42.h"
#include "iostat.h"
#include "pnfs.h"
#include "nfs4session.h"
#include "internal.h"
#include "delegation.h"
#include "nfs4trace.h"

#define NFSDBG_FACILITY NFSDBG_PROC
static int nfs42_do_offload_cancel_async(struct file *dst, nfs4_stateid *std);

static void nfs42_set_netaddr(struct file *filep, struct nfs42_netaddr *naddr)
{
	struct nfs_client *clp = (NFS_SERVER(file_inode(filep)))->nfs_client;
	unsigned short port = 2049;

	rcu_read_lock();
	naddr->netid_len = scnprintf(naddr->netid,
					sizeof(naddr->netid), "%s",
					rpc_peeraddr2str(clp->cl_rpcclient,
					RPC_DISPLAY_NETID));
	naddr->addr_len = scnprintf(naddr->addr,
					sizeof(naddr->addr),
					"%s.%u.%u",
					rpc_peeraddr2str(clp->cl_rpcclient,
					RPC_DISPLAY_ADDR),
					port >> 8, port & 255);
	rcu_read_unlock();
}

static int _nfs42_proc_fallocate(struct rpc_message *msg, struct file *filep,
		struct nfs_lock_context *lock, loff_t offset, loff_t len)
{
	struct inode *inode = file_inode(filep);
	struct nfs_server *server = NFS_SERVER(inode);
	u32 bitmask[3];
	struct nfs42_falloc_args args = {
		.falloc_fh	= NFS_FH(inode),
		.falloc_offset	= offset,
		.falloc_length	= len,
		.falloc_bitmask	= bitmask,
	};
	struct nfs42_falloc_res res = {
		.falloc_server	= server,
	};
	int status;

	msg->rpc_argp = &args;
	msg->rpc_resp = &res;

	status = nfs4_set_rw_stateid(&args.falloc_stateid, lock->open_context,
			lock, FMODE_WRITE);
	if (status) {
		if (status == -EAGAIN)
			status = -NFS4ERR_BAD_STATEID;
		return status;
	}
<<<<<<< HEAD
=======

	memcpy(bitmask, server->cache_consistency_bitmask, sizeof(bitmask));
	if (server->attr_bitmask[1] & FATTR4_WORD1_SPACE_USED)
		bitmask[1] |= FATTR4_WORD1_SPACE_USED;
>>>>>>> 7d2a07b7

	res.falloc_fattr = nfs_alloc_fattr();
	if (!res.falloc_fattr)
		return -ENOMEM;

	status = nfs4_call_sync(server->client, server, msg,
				&args.seq_args, &res.seq_res, 0);
	if (status == 0)
		status = nfs_post_op_update_inode_force_wcc(inode,
							    res.falloc_fattr);

	kfree(res.falloc_fattr);
	return status;
}

static int nfs42_proc_fallocate(struct rpc_message *msg, struct file *filep,
				loff_t offset, loff_t len)
{
	struct inode *inode = file_inode(filep);
	struct nfs_server *server = NFS_SERVER(inode);
	struct nfs4_exception exception = { };
	struct nfs_lock_context *lock;
	int err;

	lock = nfs_get_lock_context(nfs_file_open_context(filep));
	if (IS_ERR(lock))
		return PTR_ERR(lock);

	exception.inode = inode;
	exception.state = lock->open_context->state;

	err = nfs_sync_inode(inode);
	if (err)
		goto out;

	do {
		err = _nfs42_proc_fallocate(msg, filep, lock, offset, len);
		if (err == -ENOTSUPP) {
			err = -EOPNOTSUPP;
			break;
		}
		err = nfs4_handle_exception(server, err, &exception);
	} while (exception.retry);
out:
	nfs_put_lock_context(lock);
	return err;
}

int nfs42_proc_allocate(struct file *filep, loff_t offset, loff_t len)
{
	struct rpc_message msg = {
		.rpc_proc = &nfs4_procedures[NFSPROC4_CLNT_ALLOCATE],
	};
	struct inode *inode = file_inode(filep);
	int err;

	if (!nfs_server_capable(inode, NFS_CAP_ALLOCATE))
		return -EOPNOTSUPP;

	inode_lock(inode);

	err = nfs42_proc_fallocate(&msg, filep, offset, len);
	if (err == -EOPNOTSUPP)
		NFS_SERVER(inode)->caps &= ~NFS_CAP_ALLOCATE;

	inode_unlock(inode);
	return err;
}

int nfs42_proc_deallocate(struct file *filep, loff_t offset, loff_t len)
{
	struct rpc_message msg = {
		.rpc_proc = &nfs4_procedures[NFSPROC4_CLNT_DEALLOCATE],
	};
	struct inode *inode = file_inode(filep);
	int err;

	if (!nfs_server_capable(inode, NFS_CAP_DEALLOCATE))
		return -EOPNOTSUPP;

	inode_lock(inode);

	err = nfs42_proc_fallocate(&msg, filep, offset, len);
	if (err == 0)
		truncate_pagecache_range(inode, offset, (offset + len) -1);
	if (err == -EOPNOTSUPP)
		NFS_SERVER(inode)->caps &= ~NFS_CAP_DEALLOCATE;

	inode_unlock(inode);
	return err;
}

static int handle_async_copy(struct nfs42_copy_res *res,
			     struct nfs_server *dst_server,
			     struct nfs_server *src_server,
			     struct file *src,
			     struct file *dst,
			     nfs4_stateid *src_stateid,
			     bool *restart)
{
	struct nfs4_copy_state *copy, *tmp_copy;
	int status = NFS4_OK;
	bool found_pending = false;
	struct nfs_open_context *dst_ctx = nfs_file_open_context(dst);
	struct nfs_open_context *src_ctx = nfs_file_open_context(src);

	copy = kzalloc(sizeof(struct nfs4_copy_state), GFP_NOFS);
	if (!copy)
		return -ENOMEM;

	spin_lock(&dst_server->nfs_client->cl_lock);
	list_for_each_entry(tmp_copy,
				&dst_server->nfs_client->pending_cb_stateids,
				copies) {
		if (memcmp(&res->write_res.stateid, &tmp_copy->stateid,
				NFS4_STATEID_SIZE))
			continue;
		found_pending = true;
		list_del(&tmp_copy->copies);
		break;
	}
	if (found_pending) {
		spin_unlock(&dst_server->nfs_client->cl_lock);
		kfree(copy);
		copy = tmp_copy;
		goto out;
	}

	memcpy(&copy->stateid, &res->write_res.stateid, NFS4_STATEID_SIZE);
	init_completion(&copy->completion);
	copy->parent_dst_state = dst_ctx->state;
	copy->parent_src_state = src_ctx->state;

	list_add_tail(&copy->copies, &dst_server->ss_copies);
	spin_unlock(&dst_server->nfs_client->cl_lock);

	if (dst_server != src_server) {
		spin_lock(&src_server->nfs_client->cl_lock);
		list_add_tail(&copy->src_copies, &src_server->ss_copies);
		spin_unlock(&src_server->nfs_client->cl_lock);
	}

	status = wait_for_completion_interruptible(&copy->completion);
	spin_lock(&dst_server->nfs_client->cl_lock);
	list_del_init(&copy->copies);
	spin_unlock(&dst_server->nfs_client->cl_lock);
	if (dst_server != src_server) {
		spin_lock(&src_server->nfs_client->cl_lock);
		list_del_init(&copy->src_copies);
		spin_unlock(&src_server->nfs_client->cl_lock);
	}
	if (status == -ERESTARTSYS) {
		goto out_cancel;
	} else if (copy->flags || copy->error == NFS4ERR_PARTNER_NO_AUTH) {
		status = -EAGAIN;
		*restart = true;
		goto out_cancel;
	}
out:
	res->write_res.count = copy->count;
	memcpy(&res->write_res.verifier, &copy->verf, sizeof(copy->verf));
	status = -copy->error;

out_free:
	kfree(copy);
	return status;
out_cancel:
	nfs42_do_offload_cancel_async(dst, &copy->stateid);
	if (!nfs42_files_from_same_server(src, dst))
		nfs42_do_offload_cancel_async(src, src_stateid);
	goto out_free;
}

static int process_copy_commit(struct file *dst, loff_t pos_dst,
			       struct nfs42_copy_res *res)
{
	struct nfs_commitres cres;
	int status = -ENOMEM;

	cres.verf = kzalloc(sizeof(struct nfs_writeverf), GFP_NOFS);
	if (!cres.verf)
		goto out;

	status = nfs4_proc_commit(dst, pos_dst, res->write_res.count, &cres);
	if (status)
		goto out_free;
	if (nfs_write_verifier_cmp(&res->write_res.verifier.verifier,
				    &cres.verf->verifier)) {
		dprintk("commit verf differs from copy verf\n");
		status = -EAGAIN;
	}
out_free:
	kfree(cres.verf);
out:
	return status;
}

/**
 * nfs42_copy_dest_done - perform inode cache updates after clone/copy offload
 * @inode: pointer to destination inode
 * @pos: destination offset
 * @len: copy length
 *
 * Punch a hole in the inode page cache, so that the NFS client will
 * know to retrieve new data.
 * Update the file size if necessary, and then mark the inode as having
 * invalid cached values for change attribute, ctime, mtime and space used.
 */
static void nfs42_copy_dest_done(struct inode *inode, loff_t pos, loff_t len)
{
	loff_t newsize = pos + len;
	loff_t end = newsize - 1;

	truncate_pagecache_range(inode, pos, end);
	spin_lock(&inode->i_lock);
	if (newsize > i_size_read(inode))
		i_size_write(inode, newsize);
<<<<<<< HEAD
	NFS_I(inode)->cache_validity |= NFS_INO_INVALID_ATTR;
=======
	nfs_set_cache_invalid(inode, NFS_INO_INVALID_CHANGE |
					     NFS_INO_INVALID_CTIME |
					     NFS_INO_INVALID_MTIME |
					     NFS_INO_INVALID_BLOCKS);
>>>>>>> 7d2a07b7
	spin_unlock(&inode->i_lock);
}

static ssize_t _nfs42_proc_copy(struct file *src,
				struct nfs_lock_context *src_lock,
				struct file *dst,
				struct nfs_lock_context *dst_lock,
				struct nfs42_copy_args *args,
				struct nfs42_copy_res *res,
				struct nl4_server *nss,
				nfs4_stateid *cnr_stateid,
				bool *restart)
{
	struct rpc_message msg = {
		.rpc_proc = &nfs4_procedures[NFSPROC4_CLNT_COPY],
		.rpc_argp = args,
		.rpc_resp = res,
	};
	struct inode *dst_inode = file_inode(dst);
	struct inode *src_inode = file_inode(src);
<<<<<<< HEAD
	struct nfs_server *server = NFS_SERVER(dst_inode);
=======
	struct nfs_server *dst_server = NFS_SERVER(dst_inode);
	struct nfs_server *src_server = NFS_SERVER(src_inode);
>>>>>>> 7d2a07b7
	loff_t pos_src = args->src_pos;
	loff_t pos_dst = args->dst_pos;
	size_t count = args->count;
	ssize_t status;

<<<<<<< HEAD
	status = nfs4_set_rw_stateid(&args->src_stateid, src_lock->open_context,
				     src_lock, FMODE_READ);
	if (status) {
		if (status == -EAGAIN)
			status = -NFS4ERR_BAD_STATEID;
		return status;
	}

=======
	if (nss) {
		args->cp_src = nss;
		nfs4_stateid_copy(&args->src_stateid, cnr_stateid);
	} else {
		status = nfs4_set_rw_stateid(&args->src_stateid,
				src_lock->open_context, src_lock, FMODE_READ);
		if (status) {
			if (status == -EAGAIN)
				status = -NFS4ERR_BAD_STATEID;
			return status;
		}
	}
>>>>>>> 7d2a07b7
	status = nfs_filemap_write_and_wait_range(file_inode(src)->i_mapping,
			pos_src, pos_src + (loff_t)count - 1);
	if (status)
		return status;

	status = nfs4_set_rw_stateid(&args->dst_stateid, dst_lock->open_context,
				     dst_lock, FMODE_WRITE);
	if (status) {
		if (status == -EAGAIN)
			status = -NFS4ERR_BAD_STATEID;
		return status;
	}

	status = nfs_sync_inode(dst_inode);
	if (status)
		return status;

	res->commit_res.verf = NULL;
	if (args->sync) {
		res->commit_res.verf =
			kzalloc(sizeof(struct nfs_writeverf), GFP_NOFS);
		if (!res->commit_res.verf)
			return -ENOMEM;
	}
	set_bit(NFS_CLNT_SRC_SSC_COPY_STATE,
		&src_lock->open_context->state->flags);
	set_bit(NFS_CLNT_DST_SSC_COPY_STATE,
		&dst_lock->open_context->state->flags);

	status = nfs4_call_sync(dst_server->client, dst_server, &msg,
				&args->seq_args, &res->seq_res, 0);
	if (status == -ENOTSUPP)
		dst_server->caps &= ~NFS_CAP_COPY;
	if (status)
		goto out;

	if (args->sync &&
		nfs_write_verifier_cmp(&res->write_res.verifier.verifier,
				    &res->commit_res.verf->verifier)) {
		status = -EAGAIN;
		goto out;
	}

	if (!res->synchronous) {
		status = handle_async_copy(res, dst_server, src_server, src,
				dst, &args->src_stateid, restart);
		if (status)
			goto out;
	}

	if ((!res->synchronous || !args->sync) &&
			res->write_res.verifier.committed != NFS_FILE_SYNC) {
		status = process_copy_commit(dst, pos_dst, res);
		if (status)
			goto out;
	}

	nfs42_copy_dest_done(dst_inode, pos_dst, res->write_res.count);
<<<<<<< HEAD

	spin_lock(&src_inode->i_lock);
	NFS_I(src_inode)->cache_validity |= (NFS_INO_REVAL_PAGECACHE |
			NFS_INO_REVAL_FORCED | NFS_INO_INVALID_ATIME);
	spin_unlock(&src_inode->i_lock);
=======
	nfs_invalidate_atime(src_inode);
>>>>>>> 7d2a07b7
	status = res->write_res.count;
out:
	if (args->sync)
		kfree(res->commit_res.verf);
	return status;
}

ssize_t nfs42_proc_copy(struct file *src, loff_t pos_src,
			struct file *dst, loff_t pos_dst, size_t count,
			struct nl4_server *nss,
			nfs4_stateid *cnr_stateid, bool sync)
{
	struct nfs_server *server = NFS_SERVER(file_inode(dst));
	struct nfs_lock_context *src_lock;
	struct nfs_lock_context *dst_lock;
	struct nfs42_copy_args args = {
		.src_fh		= NFS_FH(file_inode(src)),
		.src_pos	= pos_src,
		.dst_fh		= NFS_FH(file_inode(dst)),
		.dst_pos	= pos_dst,
		.count		= count,
		.sync		= sync,
	};
	struct nfs42_copy_res res;
	struct nfs4_exception src_exception = {
		.inode		= file_inode(src),
		.stateid	= &args.src_stateid,
	};
	struct nfs4_exception dst_exception = {
		.inode		= file_inode(dst),
		.stateid	= &args.dst_stateid,
	};
	ssize_t err, err2;
	bool restart = false;

	src_lock = nfs_get_lock_context(nfs_file_open_context(src));
	if (IS_ERR(src_lock))
		return PTR_ERR(src_lock);

	src_exception.state = src_lock->open_context->state;

	dst_lock = nfs_get_lock_context(nfs_file_open_context(dst));
	if (IS_ERR(dst_lock)) {
		err = PTR_ERR(dst_lock);
		goto out_put_src_lock;
	}

	dst_exception.state = dst_lock->open_context->state;

	do {
		inode_lock(file_inode(dst));
		err = _nfs42_proc_copy(src, src_lock,
				dst, dst_lock,
				&args, &res,
				nss, cnr_stateid, &restart);
		inode_unlock(file_inode(dst));

		if (err >= 0)
			break;
		if (err == -ENOTSUPP &&
				nfs42_files_from_same_server(src, dst)) {
			err = -EOPNOTSUPP;
			break;
		} else if (err == -EAGAIN) {
			if (!restart) {
				dst_exception.retry = 1;
				continue;
			}
			break;
		} else if (err == -NFS4ERR_OFFLOAD_NO_REQS && !args.sync) {
			args.sync = true;
			dst_exception.retry = 1;
			continue;
		} else if ((err == -ESTALE ||
				err == -NFS4ERR_OFFLOAD_DENIED ||
				err == -ENOTSUPP) &&
				!nfs42_files_from_same_server(src, dst)) {
			nfs42_do_offload_cancel_async(src, &args.src_stateid);
			err = -EOPNOTSUPP;
			break;
		}

		err2 = nfs4_handle_exception(server, err, &src_exception);
		err  = nfs4_handle_exception(server, err, &dst_exception);
		if (!err)
			err = err2;
	} while (src_exception.retry || dst_exception.retry);

	nfs_put_lock_context(dst_lock);
out_put_src_lock:
	nfs_put_lock_context(src_lock);
	return err;
}

struct nfs42_offloadcancel_data {
	struct nfs_server *seq_server;
	struct nfs42_offload_status_args args;
	struct nfs42_offload_status_res res;
};

static void nfs42_offload_cancel_prepare(struct rpc_task *task, void *calldata)
{
	struct nfs42_offloadcancel_data *data = calldata;

	nfs4_setup_sequence(data->seq_server->nfs_client,
				&data->args.osa_seq_args,
				&data->res.osr_seq_res, task);
}

static void nfs42_offload_cancel_done(struct rpc_task *task, void *calldata)
{
	struct nfs42_offloadcancel_data *data = calldata;

	nfs41_sequence_done(task, &data->res.osr_seq_res);
	if (task->tk_status &&
		nfs4_async_handle_error(task, data->seq_server, NULL,
			NULL) == -EAGAIN)
		rpc_restart_call_prepare(task);
}

static void nfs42_free_offloadcancel_data(void *data)
{
	kfree(data);
}

static const struct rpc_call_ops nfs42_offload_cancel_ops = {
	.rpc_call_prepare = nfs42_offload_cancel_prepare,
	.rpc_call_done = nfs42_offload_cancel_done,
	.rpc_release = nfs42_free_offloadcancel_data,
};

static int nfs42_do_offload_cancel_async(struct file *dst,
					 nfs4_stateid *stateid)
{
	struct nfs_server *dst_server = NFS_SERVER(file_inode(dst));
	struct nfs42_offloadcancel_data *data = NULL;
	struct nfs_open_context *ctx = nfs_file_open_context(dst);
	struct rpc_task *task;
	struct rpc_message msg = {
		.rpc_proc = &nfs4_procedures[NFSPROC4_CLNT_OFFLOAD_CANCEL],
		.rpc_cred = ctx->cred,
	};
	struct rpc_task_setup task_setup_data = {
		.rpc_client = dst_server->client,
		.rpc_message = &msg,
		.callback_ops = &nfs42_offload_cancel_ops,
		.workqueue = nfsiod_workqueue,
		.flags = RPC_TASK_ASYNC,
	};
	int status;

	if (!(dst_server->caps & NFS_CAP_OFFLOAD_CANCEL))
		return -EOPNOTSUPP;

	data = kzalloc(sizeof(struct nfs42_offloadcancel_data), GFP_NOFS);
	if (data == NULL)
		return -ENOMEM;

	data->seq_server = dst_server;
	data->args.osa_src_fh = NFS_FH(file_inode(dst));
	memcpy(&data->args.osa_stateid, stateid,
		sizeof(data->args.osa_stateid));
	msg.rpc_argp = &data->args;
	msg.rpc_resp = &data->res;
	task_setup_data.callback_data = data;
	nfs4_init_sequence(&data->args.osa_seq_args, &data->res.osr_seq_res,
			   1, 0);
	task = rpc_run_task(&task_setup_data);
	if (IS_ERR(task))
		return PTR_ERR(task);
	status = rpc_wait_for_completion_task(task);
	if (status == -ENOTSUPP)
		dst_server->caps &= ~NFS_CAP_OFFLOAD_CANCEL;
	rpc_put_task(task);
	return status;
}

static int _nfs42_proc_copy_notify(struct file *src, struct file *dst,
				   struct nfs42_copy_notify_args *args,
				   struct nfs42_copy_notify_res *res)
{
	struct nfs_server *src_server = NFS_SERVER(file_inode(src));
	struct rpc_message msg = {
		.rpc_proc = &nfs4_procedures[NFSPROC4_CLNT_COPY_NOTIFY],
		.rpc_argp = args,
		.rpc_resp = res,
	};
	int status;
	struct nfs_open_context *ctx;
	struct nfs_lock_context *l_ctx;

	ctx = get_nfs_open_context(nfs_file_open_context(src));
	l_ctx = nfs_get_lock_context(ctx);
	if (IS_ERR(l_ctx))
		return PTR_ERR(l_ctx);

	status = nfs4_set_rw_stateid(&args->cna_src_stateid, ctx, l_ctx,
				     FMODE_READ);
	nfs_put_lock_context(l_ctx);
	if (status) {
		if (status == -EAGAIN)
			status = -NFS4ERR_BAD_STATEID;
		return status;
	}

	status = nfs4_call_sync(src_server->client, src_server, &msg,
				&args->cna_seq_args, &res->cnr_seq_res, 0);
	if (status == -ENOTSUPP)
		src_server->caps &= ~NFS_CAP_COPY_NOTIFY;

	put_nfs_open_context(nfs_file_open_context(src));
	return status;
}

int nfs42_proc_copy_notify(struct file *src, struct file *dst,
				struct nfs42_copy_notify_res *res)
{
	struct nfs_server *src_server = NFS_SERVER(file_inode(src));
	struct nfs42_copy_notify_args *args;
	struct nfs4_exception exception = {
		.inode = file_inode(src),
	};
	int status;

	if (!(src_server->caps & NFS_CAP_COPY_NOTIFY))
		return -EOPNOTSUPP;

	args = kzalloc(sizeof(struct nfs42_copy_notify_args), GFP_NOFS);
	if (args == NULL)
		return -ENOMEM;

	args->cna_src_fh  = NFS_FH(file_inode(src)),
	args->cna_dst.nl4_type = NL4_NETADDR;
	nfs42_set_netaddr(dst, &args->cna_dst.u.nl4_addr);
	exception.stateid = &args->cna_src_stateid;

	do {
		status = _nfs42_proc_copy_notify(src, dst, args, res);
		if (status == -ENOTSUPP) {
			status = -EOPNOTSUPP;
			goto out;
		}
		status = nfs4_handle_exception(src_server, status, &exception);
	} while (exception.retry);

out:
	kfree(args);
	return status;
}

static loff_t _nfs42_proc_llseek(struct file *filep,
		struct nfs_lock_context *lock, loff_t offset, int whence)
{
	struct inode *inode = file_inode(filep);
	struct nfs42_seek_args args = {
		.sa_fh		= NFS_FH(inode),
		.sa_offset	= offset,
		.sa_what	= (whence == SEEK_HOLE) ?
					NFS4_CONTENT_HOLE : NFS4_CONTENT_DATA,
	};
	struct nfs42_seek_res res;
	struct rpc_message msg = {
		.rpc_proc = &nfs4_procedures[NFSPROC4_CLNT_SEEK],
		.rpc_argp = &args,
		.rpc_resp = &res,
	};
	struct nfs_server *server = NFS_SERVER(inode);
	int status;

	if (!nfs_server_capable(inode, NFS_CAP_SEEK))
		return -ENOTSUPP;

	status = nfs4_set_rw_stateid(&args.sa_stateid, lock->open_context,
			lock, FMODE_READ);
	if (status) {
		if (status == -EAGAIN)
			status = -NFS4ERR_BAD_STATEID;
		return status;
	}

	status = nfs_filemap_write_and_wait_range(inode->i_mapping,
			offset, LLONG_MAX);
	if (status) {
		if (status == -EAGAIN)
			status = -NFS4ERR_BAD_STATEID;
		return status;
	}

	status = nfs4_call_sync(server->client, server, &msg,
				&args.seq_args, &res.seq_res, 0);
	if (status == -ENOTSUPP)
		server->caps &= ~NFS_CAP_SEEK;
	if (status)
		return status;

	if (whence == SEEK_DATA && res.sr_eof)
		return -NFS4ERR_NXIO;
	else
		return vfs_setpos(filep, res.sr_offset, inode->i_sb->s_maxbytes);
}

loff_t nfs42_proc_llseek(struct file *filep, loff_t offset, int whence)
{
	struct nfs_server *server = NFS_SERVER(file_inode(filep));
	struct nfs4_exception exception = { };
	struct nfs_lock_context *lock;
	loff_t err;

	lock = nfs_get_lock_context(nfs_file_open_context(filep));
	if (IS_ERR(lock))
		return PTR_ERR(lock);

	exception.inode = file_inode(filep);
	exception.state = lock->open_context->state;

	do {
		err = _nfs42_proc_llseek(filep, lock, offset, whence);
		if (err >= 0)
			break;
		if (err == -ENOTSUPP) {
			err = -EOPNOTSUPP;
			break;
		}
		err = nfs4_handle_exception(server, err, &exception);
	} while (exception.retry);

	nfs_put_lock_context(lock);
	return err;
}


static void
nfs42_layoutstat_prepare(struct rpc_task *task, void *calldata)
{
	struct nfs42_layoutstat_data *data = calldata;
	struct inode *inode = data->inode;
	struct nfs_server *server = NFS_SERVER(inode);
	struct pnfs_layout_hdr *lo;

	spin_lock(&inode->i_lock);
	lo = NFS_I(inode)->layout;
	if (!pnfs_layout_is_valid(lo)) {
		spin_unlock(&inode->i_lock);
		rpc_exit(task, 0);
		return;
	}
	nfs4_stateid_copy(&data->args.stateid, &lo->plh_stateid);
	spin_unlock(&inode->i_lock);
	nfs4_setup_sequence(server->nfs_client, &data->args.seq_args,
			    &data->res.seq_res, task);
}

static void
nfs42_layoutstat_done(struct rpc_task *task, void *calldata)
{
	struct nfs42_layoutstat_data *data = calldata;
	struct inode *inode = data->inode;
	struct pnfs_layout_hdr *lo;

	if (!nfs4_sequence_done(task, &data->res.seq_res))
		return;

	switch (task->tk_status) {
	case 0:
		return;
	case -NFS4ERR_BADHANDLE:
	case -ESTALE:
		pnfs_destroy_layout(NFS_I(inode));
		break;
	case -NFS4ERR_EXPIRED:
	case -NFS4ERR_ADMIN_REVOKED:
	case -NFS4ERR_DELEG_REVOKED:
	case -NFS4ERR_STALE_STATEID:
	case -NFS4ERR_BAD_STATEID:
		spin_lock(&inode->i_lock);
		lo = NFS_I(inode)->layout;
		if (pnfs_layout_is_valid(lo) &&
		    nfs4_stateid_match(&data->args.stateid,
					     &lo->plh_stateid)) {
			LIST_HEAD(head);

			/*
			 * Mark the bad layout state as invalid, then retry
			 * with the current stateid.
			 */
			pnfs_mark_layout_stateid_invalid(lo, &head);
			spin_unlock(&inode->i_lock);
			pnfs_free_lseg_list(&head);
			nfs_commit_inode(inode, 0);
		} else
			spin_unlock(&inode->i_lock);
		break;
	case -NFS4ERR_OLD_STATEID:
		spin_lock(&inode->i_lock);
		lo = NFS_I(inode)->layout;
		if (pnfs_layout_is_valid(lo) &&
		    nfs4_stateid_match_other(&data->args.stateid,
					&lo->plh_stateid)) {
			/* Do we need to delay before resending? */
			if (!nfs4_stateid_is_newer(&lo->plh_stateid,
						&data->args.stateid))
				rpc_delay(task, HZ);
			rpc_restart_call_prepare(task);
		}
		spin_unlock(&inode->i_lock);
		break;
	case -ENOTSUPP:
	case -EOPNOTSUPP:
		NFS_SERVER(inode)->caps &= ~NFS_CAP_LAYOUTSTATS;
	}

	trace_nfs4_layoutstats(inode, &data->args.stateid, task->tk_status);
}

static void
nfs42_layoutstat_release(void *calldata)
{
	struct nfs42_layoutstat_data *data = calldata;
	struct nfs42_layoutstat_devinfo *devinfo = data->args.devinfo;
	int i;

	for (i = 0; i < data->args.num_dev; i++) {
		if (devinfo[i].ld_private.ops && devinfo[i].ld_private.ops->free)
			devinfo[i].ld_private.ops->free(&devinfo[i].ld_private);
	}

	pnfs_put_layout_hdr(NFS_I(data->args.inode)->layout);
	smp_mb__before_atomic();
	clear_bit(NFS_INO_LAYOUTSTATS, &NFS_I(data->args.inode)->flags);
	smp_mb__after_atomic();
	nfs_iput_and_deactive(data->inode);
	kfree(data->args.devinfo);
	kfree(data);
}

static const struct rpc_call_ops nfs42_layoutstat_ops = {
	.rpc_call_prepare = nfs42_layoutstat_prepare,
	.rpc_call_done = nfs42_layoutstat_done,
	.rpc_release = nfs42_layoutstat_release,
};

int nfs42_proc_layoutstats_generic(struct nfs_server *server,
				   struct nfs42_layoutstat_data *data)
{
	struct rpc_message msg = {
		.rpc_proc = &nfs4_procedures[NFSPROC4_CLNT_LAYOUTSTATS],
		.rpc_argp = &data->args,
		.rpc_resp = &data->res,
	};
	struct rpc_task_setup task_setup = {
		.rpc_client = server->client,
		.rpc_message = &msg,
		.callback_ops = &nfs42_layoutstat_ops,
		.callback_data = data,
		.flags = RPC_TASK_ASYNC,
	};
	struct rpc_task *task;

	data->inode = nfs_igrab_and_active(data->args.inode);
	if (!data->inode) {
		nfs42_layoutstat_release(data);
		return -EAGAIN;
	}
	nfs4_init_sequence(&data->args.seq_args, &data->res.seq_res, 0, 0);
	task = rpc_run_task(&task_setup);
	if (IS_ERR(task))
		return PTR_ERR(task);
	rpc_put_task(task);
	return 0;
}

static struct nfs42_layouterror_data *
nfs42_alloc_layouterror_data(struct pnfs_layout_segment *lseg, gfp_t gfp_flags)
{
	struct nfs42_layouterror_data *data;
	struct inode *inode = lseg->pls_layout->plh_inode;

	data = kzalloc(sizeof(*data), gfp_flags);
	if (data) {
		data->args.inode = data->inode = nfs_igrab_and_active(inode);
		if (data->inode) {
			data->lseg = pnfs_get_lseg(lseg);
			if (data->lseg)
				return data;
			nfs_iput_and_deactive(data->inode);
		}
		kfree(data);
	}
	return NULL;
}

static void
nfs42_free_layouterror_data(struct nfs42_layouterror_data *data)
{
	pnfs_put_lseg(data->lseg);
	nfs_iput_and_deactive(data->inode);
	kfree(data);
}

static void
nfs42_layouterror_prepare(struct rpc_task *task, void *calldata)
{
	struct nfs42_layouterror_data *data = calldata;
	struct inode *inode = data->inode;
	struct nfs_server *server = NFS_SERVER(inode);
	struct pnfs_layout_hdr *lo = data->lseg->pls_layout;
	unsigned i;

	spin_lock(&inode->i_lock);
	if (!pnfs_layout_is_valid(lo)) {
		spin_unlock(&inode->i_lock);
		rpc_exit(task, 0);
		return;
	}
	for (i = 0; i < data->args.num_errors; i++)
		nfs4_stateid_copy(&data->args.errors[i].stateid,
				&lo->plh_stateid);
	spin_unlock(&inode->i_lock);
	nfs4_setup_sequence(server->nfs_client, &data->args.seq_args,
			    &data->res.seq_res, task);
}

static void
nfs42_layouterror_done(struct rpc_task *task, void *calldata)
{
	struct nfs42_layouterror_data *data = calldata;
	struct inode *inode = data->inode;
	struct pnfs_layout_hdr *lo = data->lseg->pls_layout;

	if (!nfs4_sequence_done(task, &data->res.seq_res))
		return;

	switch (task->tk_status) {
	case 0:
		return;
	case -NFS4ERR_BADHANDLE:
	case -ESTALE:
		pnfs_destroy_layout(NFS_I(inode));
		break;
	case -NFS4ERR_EXPIRED:
	case -NFS4ERR_ADMIN_REVOKED:
	case -NFS4ERR_DELEG_REVOKED:
	case -NFS4ERR_STALE_STATEID:
	case -NFS4ERR_BAD_STATEID:
		spin_lock(&inode->i_lock);
		if (pnfs_layout_is_valid(lo) &&
		    nfs4_stateid_match(&data->args.errors[0].stateid,
					     &lo->plh_stateid)) {
			LIST_HEAD(head);

			/*
			 * Mark the bad layout state as invalid, then retry
			 * with the current stateid.
			 */
			pnfs_mark_layout_stateid_invalid(lo, &head);
			spin_unlock(&inode->i_lock);
			pnfs_free_lseg_list(&head);
			nfs_commit_inode(inode, 0);
		} else
			spin_unlock(&inode->i_lock);
		break;
	case -NFS4ERR_OLD_STATEID:
		spin_lock(&inode->i_lock);
		if (pnfs_layout_is_valid(lo) &&
		    nfs4_stateid_match_other(&data->args.errors[0].stateid,
					&lo->plh_stateid)) {
			/* Do we need to delay before resending? */
			if (!nfs4_stateid_is_newer(&lo->plh_stateid,
						&data->args.errors[0].stateid))
				rpc_delay(task, HZ);
			rpc_restart_call_prepare(task);
		}
		spin_unlock(&inode->i_lock);
		break;
	case -ENOTSUPP:
	case -EOPNOTSUPP:
		NFS_SERVER(inode)->caps &= ~NFS_CAP_LAYOUTERROR;
	}

	trace_nfs4_layouterror(inode, &data->args.errors[0].stateid,
			       task->tk_status);
}

static void
nfs42_layouterror_release(void *calldata)
{
	struct nfs42_layouterror_data *data = calldata;

	nfs42_free_layouterror_data(data);
}

static const struct rpc_call_ops nfs42_layouterror_ops = {
	.rpc_call_prepare = nfs42_layouterror_prepare,
	.rpc_call_done = nfs42_layouterror_done,
	.rpc_release = nfs42_layouterror_release,
};

int nfs42_proc_layouterror(struct pnfs_layout_segment *lseg,
		const struct nfs42_layout_error *errors, size_t n)
{
	struct inode *inode = lseg->pls_layout->plh_inode;
	struct nfs42_layouterror_data *data;
	struct rpc_task *task;
	struct rpc_message msg = {
		.rpc_proc = &nfs4_procedures[NFSPROC4_CLNT_LAYOUTERROR],
	};
	struct rpc_task_setup task_setup = {
		.rpc_message = &msg,
		.callback_ops = &nfs42_layouterror_ops,
		.flags = RPC_TASK_ASYNC,
	};
	unsigned int i;

	if (!nfs_server_capable(inode, NFS_CAP_LAYOUTERROR))
		return -EOPNOTSUPP;
	if (n > NFS42_LAYOUTERROR_MAX)
		return -EINVAL;
	data = nfs42_alloc_layouterror_data(lseg, GFP_NOFS);
	if (!data)
		return -ENOMEM;
	for (i = 0; i < n; i++) {
		data->args.errors[i] = errors[i];
		data->args.num_errors++;
		data->res.num_errors++;
	}
	msg.rpc_argp = &data->args;
	msg.rpc_resp = &data->res;
	task_setup.callback_data = data;
	task_setup.rpc_client = NFS_SERVER(inode)->client;
	nfs4_init_sequence(&data->args.seq_args, &data->res.seq_res, 0, 0);
	task = rpc_run_task(&task_setup);
	if (IS_ERR(task))
		return PTR_ERR(task);
	rpc_put_task(task);
	return 0;
}
EXPORT_SYMBOL_GPL(nfs42_proc_layouterror);

static int _nfs42_proc_clone(struct rpc_message *msg, struct file *src_f,
		struct file *dst_f, struct nfs_lock_context *src_lock,
		struct nfs_lock_context *dst_lock, loff_t src_offset,
		loff_t dst_offset, loff_t count)
{
	struct inode *src_inode = file_inode(src_f);
	struct inode *dst_inode = file_inode(dst_f);
	struct nfs_server *server = NFS_SERVER(dst_inode);
	struct nfs42_clone_args args = {
		.src_fh = NFS_FH(src_inode),
		.dst_fh = NFS_FH(dst_inode),
		.src_offset = src_offset,
		.dst_offset = dst_offset,
		.count = count,
		.dst_bitmask = server->cache_consistency_bitmask,
	};
	struct nfs42_clone_res res = {
		.server	= server,
	};
	int status;

	msg->rpc_argp = &args;
	msg->rpc_resp = &res;

	status = nfs4_set_rw_stateid(&args.src_stateid, src_lock->open_context,
			src_lock, FMODE_READ);
	if (status) {
		if (status == -EAGAIN)
			status = -NFS4ERR_BAD_STATEID;
		return status;
	}
	status = nfs4_set_rw_stateid(&args.dst_stateid, dst_lock->open_context,
			dst_lock, FMODE_WRITE);
	if (status) {
		if (status == -EAGAIN)
			status = -NFS4ERR_BAD_STATEID;
		return status;
	}

	res.dst_fattr = nfs_alloc_fattr();
	if (!res.dst_fattr)
		return -ENOMEM;

	status = nfs4_call_sync(server->client, server, msg,
				&args.seq_args, &res.seq_res, 0);
	if (status == 0) {
		nfs42_copy_dest_done(dst_inode, dst_offset, count);
		status = nfs_post_op_update_inode(dst_inode, res.dst_fattr);
	}

	kfree(res.dst_fattr);
	return status;
}

int nfs42_proc_clone(struct file *src_f, struct file *dst_f,
		     loff_t src_offset, loff_t dst_offset, loff_t count)
{
	struct rpc_message msg = {
		.rpc_proc = &nfs4_procedures[NFSPROC4_CLNT_CLONE],
	};
	struct inode *inode = file_inode(src_f);
	struct nfs_server *server = NFS_SERVER(file_inode(src_f));
	struct nfs_lock_context *src_lock;
	struct nfs_lock_context *dst_lock;
	struct nfs4_exception src_exception = { };
	struct nfs4_exception dst_exception = { };
	int err, err2;

	if (!nfs_server_capable(inode, NFS_CAP_CLONE))
		return -EOPNOTSUPP;

	src_lock = nfs_get_lock_context(nfs_file_open_context(src_f));
	if (IS_ERR(src_lock))
		return PTR_ERR(src_lock);

	src_exception.inode = file_inode(src_f);
	src_exception.state = src_lock->open_context->state;

	dst_lock = nfs_get_lock_context(nfs_file_open_context(dst_f));
	if (IS_ERR(dst_lock)) {
		err = PTR_ERR(dst_lock);
		goto out_put_src_lock;
	}

	dst_exception.inode = file_inode(dst_f);
	dst_exception.state = dst_lock->open_context->state;

	do {
		err = _nfs42_proc_clone(&msg, src_f, dst_f, src_lock, dst_lock,
					src_offset, dst_offset, count);
		if (err == -ENOTSUPP || err == -EOPNOTSUPP) {
			NFS_SERVER(inode)->caps &= ~NFS_CAP_CLONE;
			err = -EOPNOTSUPP;
			break;
		}

		err2 = nfs4_handle_exception(server, err, &src_exception);
		err = nfs4_handle_exception(server, err, &dst_exception);
		if (!err)
			err = err2;
	} while (src_exception.retry || dst_exception.retry);

	nfs_put_lock_context(dst_lock);
out_put_src_lock:
	nfs_put_lock_context(src_lock);
	return err;
}

#define NFS4XATTR_MAXPAGES DIV_ROUND_UP(XATTR_SIZE_MAX, PAGE_SIZE)

static int _nfs42_proc_removexattr(struct inode *inode, const char *name)
{
	struct nfs_server *server = NFS_SERVER(inode);
	struct nfs42_removexattrargs args = {
		.fh = NFS_FH(inode),
		.xattr_name = name,
	};
	struct nfs42_removexattrres res;
	struct rpc_message msg = {
		.rpc_proc = &nfs4_procedures[NFSPROC4_CLNT_REMOVEXATTR],
		.rpc_argp = &args,
		.rpc_resp = &res,
	};
	int ret;
	unsigned long timestamp = jiffies;

	ret = nfs4_call_sync(server->client, server, &msg, &args.seq_args,
	    &res.seq_res, 1);
	if (!ret)
		nfs4_update_changeattr(inode, &res.cinfo, timestamp, 0);

	return ret;
}

static int _nfs42_proc_setxattr(struct inode *inode, const char *name,
				const void *buf, size_t buflen, int flags)
{
	struct nfs_server *server = NFS_SERVER(inode);
	struct page *pages[NFS4XATTR_MAXPAGES];
	struct nfs42_setxattrargs arg = {
		.fh		= NFS_FH(inode),
		.xattr_pages	= pages,
		.xattr_len	= buflen,
		.xattr_name	= name,
		.xattr_flags	= flags,
	};
	struct nfs42_setxattrres res;
	struct rpc_message msg = {
		.rpc_proc	= &nfs4_procedures[NFSPROC4_CLNT_SETXATTR],
		.rpc_argp	= &arg,
		.rpc_resp	= &res,
	};
	int ret, np;
	unsigned long timestamp = jiffies;

	if (buflen > server->sxasize)
		return -ERANGE;

	if (buflen > 0) {
		np = nfs4_buf_to_pages_noslab(buf, buflen, arg.xattr_pages);
		if (np < 0)
			return np;
	} else
		np = 0;

	ret = nfs4_call_sync(server->client, server, &msg, &arg.seq_args,
	    &res.seq_res, 1);

	for (; np > 0; np--)
		put_page(pages[np - 1]);

	if (!ret)
		nfs4_update_changeattr(inode, &res.cinfo, timestamp, 0);

	return ret;
}

static ssize_t _nfs42_proc_getxattr(struct inode *inode, const char *name,
				void *buf, size_t buflen, struct page **pages,
				size_t plen)
{
	struct nfs_server *server = NFS_SERVER(inode);
	struct nfs42_getxattrargs arg = {
		.fh		= NFS_FH(inode),
		.xattr_name	= name,
	};
	struct nfs42_getxattrres res;
	struct rpc_message msg = {
		.rpc_proc	= &nfs4_procedures[NFSPROC4_CLNT_GETXATTR],
		.rpc_argp	= &arg,
		.rpc_resp	= &res,
	};
	ssize_t ret;

	arg.xattr_len = plen;
	arg.xattr_pages = pages;

	ret = nfs4_call_sync(server->client, server, &msg, &arg.seq_args,
	    &res.seq_res, 0);
	if (ret < 0)
		return ret;

	/*
	 * Normally, the caching is done one layer up, but for successful
	 * RPCS, always cache the result here, even if the caller was
	 * just querying the length, or if the reply was too big for
	 * the caller. This avoids a second RPC in the case of the
	 * common query-alloc-retrieve cycle for xattrs.
	 *
	 * Note that xattr_len is always capped to XATTR_SIZE_MAX.
	 */

	nfs4_xattr_cache_add(inode, name, NULL, pages, res.xattr_len);

	if (buflen) {
		if (res.xattr_len > buflen)
			return -ERANGE;
		_copy_from_pages(buf, pages, 0, res.xattr_len);
	}

	return res.xattr_len;
}

static ssize_t _nfs42_proc_listxattrs(struct inode *inode, void *buf,
				 size_t buflen, u64 *cookiep, bool *eofp)
{
	struct nfs_server *server = NFS_SERVER(inode);
	struct page **pages;
	struct nfs42_listxattrsargs arg = {
		.fh		= NFS_FH(inode),
		.cookie		= *cookiep,
	};
	struct nfs42_listxattrsres res = {
		.eof = false,
		.xattr_buf = buf,
		.xattr_len = buflen,
	};
	struct rpc_message msg = {
		.rpc_proc	= &nfs4_procedures[NFSPROC4_CLNT_LISTXATTRS],
		.rpc_argp	= &arg,
		.rpc_resp	= &res,
	};
	u32 xdrlen;
	int ret, np, i;


	ret = -ENOMEM;
	res.scratch = alloc_page(GFP_KERNEL);
	if (!res.scratch)
		goto out;

	xdrlen = nfs42_listxattr_xdrsize(buflen);
	if (xdrlen > server->lxasize)
		xdrlen = server->lxasize;
	np = xdrlen / PAGE_SIZE + 1;

	pages = kcalloc(np, sizeof(struct page *), GFP_KERNEL);
	if (!pages)
		goto out_free_scratch;
	for (i = 0; i < np; i++) {
		pages[i] = alloc_page(GFP_KERNEL);
		if (!pages[i])
			goto out_free_pages;
	}

	arg.xattr_pages = pages;
	arg.count = xdrlen;

	ret = nfs4_call_sync(server->client, server, &msg, &arg.seq_args,
	    &res.seq_res, 0);

	if (ret >= 0) {
		ret = res.copied;
		*cookiep = res.cookie;
		*eofp = res.eof;
	}

out_free_pages:
	while (--np >= 0) {
		if (pages[np])
			__free_page(pages[np]);
	}
	kfree(pages);
out_free_scratch:
	__free_page(res.scratch);
out:
	return ret;

}

ssize_t nfs42_proc_getxattr(struct inode *inode, const char *name,
			      void *buf, size_t buflen)
{
	struct nfs4_exception exception = { };
	ssize_t err, np, i;
	struct page **pages;

	np = nfs_page_array_len(0, buflen ?: XATTR_SIZE_MAX);
	pages = kmalloc_array(np, sizeof(*pages), GFP_KERNEL);
	if (!pages)
		return -ENOMEM;

	for (i = 0; i < np; i++) {
		pages[i] = alloc_page(GFP_KERNEL);
		if (!pages[i]) {
			np = i + 1;
			err = -ENOMEM;
			goto out;
		}
	}

	/*
	 * The GETXATTR op has no length field in the call, and the
	 * xattr data is at the end of the reply.
	 *
	 * There is no downside in using the page-aligned length. It will
	 * allow receiving and caching xattrs that are too large for the
	 * caller but still fit in the page-rounded value.
	 */
	do {
		err = _nfs42_proc_getxattr(inode, name, buf, buflen,
			pages, np * PAGE_SIZE);
		if (err >= 0)
			break;
		err = nfs4_handle_exception(NFS_SERVER(inode), err,
				&exception);
	} while (exception.retry);

out:
	while (--np >= 0)
		__free_page(pages[np]);
	kfree(pages);

	return err;
}

int nfs42_proc_setxattr(struct inode *inode, const char *name,
			      const void *buf, size_t buflen, int flags)
{
	struct nfs4_exception exception = { };
	int err;

	do {
		err = _nfs42_proc_setxattr(inode, name, buf, buflen, flags);
		if (!err)
			break;
		err = nfs4_handle_exception(NFS_SERVER(inode), err,
				&exception);
	} while (exception.retry);

	return err;
}

ssize_t nfs42_proc_listxattrs(struct inode *inode, void *buf,
			      size_t buflen, u64 *cookiep, bool *eofp)
{
	struct nfs4_exception exception = { };
	ssize_t err;

	do {
		err = _nfs42_proc_listxattrs(inode, buf, buflen,
		    cookiep, eofp);
		if (err >= 0)
			break;
		err = nfs4_handle_exception(NFS_SERVER(inode), err,
				&exception);
	} while (exception.retry);

	return err;
}

int nfs42_proc_removexattr(struct inode *inode, const char *name)
{
	struct nfs4_exception exception = { };
	int err;

	do {
		err = _nfs42_proc_removexattr(inode, name);
		if (!err)
			break;
		err = nfs4_handle_exception(NFS_SERVER(inode), err,
				&exception);
	} while (exception.retry);

	return err;
}<|MERGE_RESOLUTION|>--- conflicted
+++ resolved
@@ -68,13 +68,10 @@
 			status = -NFS4ERR_BAD_STATEID;
 		return status;
 	}
-<<<<<<< HEAD
-=======
 
 	memcpy(bitmask, server->cache_consistency_bitmask, sizeof(bitmask));
 	if (server->attr_bitmask[1] & FATTR4_WORD1_SPACE_USED)
 		bitmask[1] |= FATTR4_WORD1_SPACE_USED;
->>>>>>> 7d2a07b7
 
 	res.falloc_fattr = nfs_alloc_fattr();
 	if (!res.falloc_fattr)
@@ -292,14 +289,10 @@
 	spin_lock(&inode->i_lock);
 	if (newsize > i_size_read(inode))
 		i_size_write(inode, newsize);
-<<<<<<< HEAD
-	NFS_I(inode)->cache_validity |= NFS_INO_INVALID_ATTR;
-=======
 	nfs_set_cache_invalid(inode, NFS_INO_INVALID_CHANGE |
 					     NFS_INO_INVALID_CTIME |
 					     NFS_INO_INVALID_MTIME |
 					     NFS_INO_INVALID_BLOCKS);
->>>>>>> 7d2a07b7
 	spin_unlock(&inode->i_lock);
 }
 
@@ -320,27 +313,13 @@
 	};
 	struct inode *dst_inode = file_inode(dst);
 	struct inode *src_inode = file_inode(src);
-<<<<<<< HEAD
-	struct nfs_server *server = NFS_SERVER(dst_inode);
-=======
 	struct nfs_server *dst_server = NFS_SERVER(dst_inode);
 	struct nfs_server *src_server = NFS_SERVER(src_inode);
->>>>>>> 7d2a07b7
 	loff_t pos_src = args->src_pos;
 	loff_t pos_dst = args->dst_pos;
 	size_t count = args->count;
 	ssize_t status;
 
-<<<<<<< HEAD
-	status = nfs4_set_rw_stateid(&args->src_stateid, src_lock->open_context,
-				     src_lock, FMODE_READ);
-	if (status) {
-		if (status == -EAGAIN)
-			status = -NFS4ERR_BAD_STATEID;
-		return status;
-	}
-
-=======
 	if (nss) {
 		args->cp_src = nss;
 		nfs4_stateid_copy(&args->src_stateid, cnr_stateid);
@@ -353,7 +332,6 @@
 			return status;
 		}
 	}
->>>>>>> 7d2a07b7
 	status = nfs_filemap_write_and_wait_range(file_inode(src)->i_mapping,
 			pos_src, pos_src + (loff_t)count - 1);
 	if (status)
@@ -412,15 +390,7 @@
 	}
 
 	nfs42_copy_dest_done(dst_inode, pos_dst, res->write_res.count);
-<<<<<<< HEAD
-
-	spin_lock(&src_inode->i_lock);
-	NFS_I(src_inode)->cache_validity |= (NFS_INO_REVAL_PAGECACHE |
-			NFS_INO_REVAL_FORCED | NFS_INO_INVALID_ATIME);
-	spin_unlock(&src_inode->i_lock);
-=======
 	nfs_invalidate_atime(src_inode);
->>>>>>> 7d2a07b7
 	status = res->write_res.count;
 out:
 	if (args->sync)
@@ -703,11 +673,8 @@
 
 	status = nfs_filemap_write_and_wait_range(inode->i_mapping,
 			offset, LLONG_MAX);
-	if (status) {
-		if (status == -EAGAIN)
-			status = -NFS4ERR_BAD_STATEID;
+	if (status)
 		return status;
-	}
 
 	status = nfs4_call_sync(server->client, server, &msg,
 				&args.seq_args, &res.seq_res, 0);
