--- conflicted
+++ resolved
@@ -61,26 +61,6 @@
 	ocfs2_node_map_init(&osb->osb_recovering_orphan_dirs);
 }
 
-<<<<<<< HEAD
-static void ocfs2_handle_fencing(int node_num, struct ocfs2_super *osb)
-{
-	/* I would much rather handle this by setting the file system
-	 * read only, but that's for a later date. -jdm */
-	panic("ocfs2 is very sorry to be fencing this system by panicing\n");
-}
-
-static void ocfs2_do_node_down(int node_num,
-			       struct ocfs2_super *osb)
-{
-	mlog(0, "ocfs2: node down event for %d\n", node_num);
-
-	if (osb->node_num == node_num) {
-		ocfs2_handle_fencing(node_num, osb);
-		return;
-	}
-
-	if (!osb->dlm) {
-=======
 void ocfs2_do_node_down(int node_num, void *data)
 {
 	struct ocfs2_super *osb = data;
@@ -90,7 +70,6 @@
 	mlog(0, "ocfs2: node down event for %d\n", node_num);
 
 	if (!osb->cconn) {
->>>>>>> 28ffb5d3
 		/*
 		 * No cluster connection means we're not even ready to
 		 * participate yet.  We check the slots after the cluster
