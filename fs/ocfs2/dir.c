--- conflicted
+++ resolved
@@ -208,15 +208,9 @@
 	return NULL;
 }
 
-<<<<<<< HEAD
-struct buffer_head *ocfs2_find_entry_el(const char *name, int namelen,
-					struct inode *dir,
-					struct ocfs2_dir_entry **res_dir)
-=======
 static struct buffer_head *ocfs2_find_entry_el(const char *name, int namelen,
 					       struct inode *dir,
 					       struct ocfs2_dir_entry **res_dir)
->>>>>>> 9418d5dc
 {
 	struct super_block *sb;
 	struct buffer_head *bh_use[NAMEI_RA_SIZE];
