--- conflicted
+++ resolved
@@ -386,8 +386,6 @@
 	return 0;
 }
 
-<<<<<<< HEAD
-=======
 static inline int ocfs2_meta_ecc(struct ocfs2_super *osb)
 {
 	if (osb->s_feature_incompat & OCFS2_FEATURE_INCOMPAT_META_ECC)
@@ -395,7 +393,6 @@
 	return 0;
 }
 
->>>>>>> 18e352e4
 /* set / clear functions because cluster events can make these happen
  * in parallel so we want the transitions to be atomic. this also
  * means that any future flags osb_flags must be protected by spinlock
