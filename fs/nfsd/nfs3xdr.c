// SPDX-License-Identifier: GPL-2.0
/*
 * XDR support for nfsd/protocol version 3.
 *
 * Copyright (C) 1995, 1996, 1997 Olaf Kirch <okir@monad.swb.de>
 *
 * 2003-08-09 Jamie Lokier: Use htonl() for nanoseconds, not htons()!
 */

#include <linux/namei.h>
#include <linux/sunrpc/svc_xprt.h>
#include "xdr3.h"
#include "auth.h"
#include "netns.h"
#include "vfs.h"

/*
 * Force construction of an empty post-op attr
 */
static const struct svc_fh nfs3svc_null_fh = {
	.fh_no_wcc	= true,
};

/*
 * time_delta. {1, 0} means the server is accurate only
 * to the nearest second.
 */
static const struct timespec64 nfs3svc_time_delta = {
	.tv_sec		= 1,
	.tv_nsec	= 0,
};

/*
 * Mapping of S_IF* types to NFS file types
 */
static const u32 nfs3_ftypes[] = {
	NF3NON,  NF3FIFO, NF3CHR, NF3BAD,
	NF3DIR,  NF3BAD,  NF3BLK, NF3BAD,
	NF3REG,  NF3BAD,  NF3LNK, NF3BAD,
	NF3SOCK, NF3BAD,  NF3LNK, NF3BAD,
};


/*
 * Basic NFSv3 data types (RFC 1813 Sections 2.5 and 2.6)
 */

static __be32 *
encode_nfstime3(__be32 *p, const struct timespec64 *time)
{
	*p++ = cpu_to_be32((u32)time->tv_sec);
	*p++ = cpu_to_be32(time->tv_nsec);

	return p;
}

static bool
svcxdr_decode_nfstime3(struct xdr_stream *xdr, struct timespec64 *timep)
{
	__be32 *p;

	p = xdr_inline_decode(xdr, XDR_UNIT * 2);
	if (!p)
		return false;
	timep->tv_sec = be32_to_cpup(p++);
	timep->tv_nsec = be32_to_cpup(p);

	return true;
}

/**
 * svcxdr_decode_nfs_fh3 - Decode an NFSv3 file handle
 * @xdr: XDR stream positioned at an undecoded NFSv3 FH
 * @fhp: OUT: filled-in server file handle
 *
 * Return values:
 *  %false: The encoded file handle was not valid
 *  %true: @fhp has been initialized
 */
bool
svcxdr_decode_nfs_fh3(struct xdr_stream *xdr, struct svc_fh *fhp)
{
	__be32 *p;
	u32 size;

	if (xdr_stream_decode_u32(xdr, &size) < 0)
		return false;
	if (size == 0 || size > NFS3_FHSIZE)
		return false;
	p = xdr_inline_decode(xdr, size);
	if (!p)
		return false;
	fh_init(fhp, NFS3_FHSIZE);
	fhp->fh_handle.fh_size = size;
	memcpy(&fhp->fh_handle.fh_base, p, size);

	return true;
}

/**
 * svcxdr_encode_nfsstat3 - Encode an NFSv3 status code
 * @xdr: XDR stream
 * @status: status value to encode
 *
 * Return values:
 *   %false: Send buffer space was exhausted
 *   %true: Success
 */
bool
svcxdr_encode_nfsstat3(struct xdr_stream *xdr, __be32 status)
{
	__be32 *p;

	p = xdr_reserve_space(xdr, sizeof(status));
	if (!p)
		return false;
	*p = status;

	return true;
}

static bool
svcxdr_encode_nfs_fh3(struct xdr_stream *xdr, const struct svc_fh *fhp)
{
	u32 size = fhp->fh_handle.fh_size;
	__be32 *p;

	p = xdr_reserve_space(xdr, XDR_UNIT + size);
	if (!p)
		return false;
	*p++ = cpu_to_be32(size);
	if (size)
		p[XDR_QUADLEN(size) - 1] = 0;
	memcpy(p, &fhp->fh_handle.fh_base, size);

	return true;
}

static bool
svcxdr_encode_post_op_fh3(struct xdr_stream *xdr, const struct svc_fh *fhp)
{
	if (xdr_stream_encode_item_present(xdr) < 0)
		return false;
	if (!svcxdr_encode_nfs_fh3(xdr, fhp))
		return false;

	return true;
}

static bool
svcxdr_encode_cookieverf3(struct xdr_stream *xdr, const __be32 *verf)
{
	__be32 *p;

	p = xdr_reserve_space(xdr, NFS3_COOKIEVERFSIZE);
	if (!p)
		return false;
	memcpy(p, verf, NFS3_COOKIEVERFSIZE);

	return true;
}

static bool
svcxdr_encode_writeverf3(struct xdr_stream *xdr, const __be32 *verf)
{
	__be32 *p;

	p = xdr_reserve_space(xdr, NFS3_WRITEVERFSIZE);
	if (!p)
		return false;
	memcpy(p, verf, NFS3_WRITEVERFSIZE);

	return true;
}

static bool
svcxdr_decode_filename3(struct xdr_stream *xdr, char **name, unsigned int *len)
{
	u32 size, i;
	__be32 *p;
	char *c;

	if (xdr_stream_decode_u32(xdr, &size) < 0)
		return false;
	if (size == 0 || size > NFS3_MAXNAMLEN)
		return false;
	p = xdr_inline_decode(xdr, size);
	if (!p)
		return false;

	*len = size;
	*name = (char *)p;
	for (i = 0, c = *name; i < size; i++, c++) {
		if (*c == '\0' || *c == '/')
			return false;
	}

	return true;
}

static bool
svcxdr_decode_diropargs3(struct xdr_stream *xdr, struct svc_fh *fhp,
			 char **name, unsigned int *len)
{
	return svcxdr_decode_nfs_fh3(xdr, fhp) &&
		svcxdr_decode_filename3(xdr, name, len);
}

static bool
svcxdr_decode_sattr3(struct svc_rqst *rqstp, struct xdr_stream *xdr,
		     struct iattr *iap)
{
	u32 set_it;

	iap->ia_valid = 0;

	if (xdr_stream_decode_bool(xdr, &set_it) < 0)
		return false;
	if (set_it) {
		u32 mode;

		if (xdr_stream_decode_u32(xdr, &mode) < 0)
			return false;
		iap->ia_valid |= ATTR_MODE;
		iap->ia_mode = mode;
	}
	if (xdr_stream_decode_bool(xdr, &set_it) < 0)
		return false;
	if (set_it) {
		u32 uid;

		if (xdr_stream_decode_u32(xdr, &uid) < 0)
			return false;
		iap->ia_uid = make_kuid(nfsd_user_namespace(rqstp), uid);
		if (uid_valid(iap->ia_uid))
			iap->ia_valid |= ATTR_UID;
	}
	if (xdr_stream_decode_bool(xdr, &set_it) < 0)
		return false;
	if (set_it) {
		u32 gid;

		if (xdr_stream_decode_u32(xdr, &gid) < 0)
			return false;
		iap->ia_gid = make_kgid(nfsd_user_namespace(rqstp), gid);
		if (gid_valid(iap->ia_gid))
			iap->ia_valid |= ATTR_GID;
	}
	if (xdr_stream_decode_bool(xdr, &set_it) < 0)
		return false;
	if (set_it) {
		u64 newsize;

		if (xdr_stream_decode_u64(xdr, &newsize) < 0)
			return false;
		iap->ia_valid |= ATTR_SIZE;
		iap->ia_size = min_t(u64, newsize, NFS_OFFSET_MAX);
	}
	if (xdr_stream_decode_u32(xdr, &set_it) < 0)
		return false;
	switch (set_it) {
	case DONT_CHANGE:
		break;
	case SET_TO_SERVER_TIME:
		iap->ia_valid |= ATTR_ATIME;
		break;
	case SET_TO_CLIENT_TIME:
		if (!svcxdr_decode_nfstime3(xdr, &iap->ia_atime))
			return false;
		iap->ia_valid |= ATTR_ATIME | ATTR_ATIME_SET;
		break;
	default:
		return false;
	}
	if (xdr_stream_decode_u32(xdr, &set_it) < 0)
		return false;
	switch (set_it) {
	case DONT_CHANGE:
		break;
	case SET_TO_SERVER_TIME:
		iap->ia_valid |= ATTR_MTIME;
		break;
	case SET_TO_CLIENT_TIME:
		if (!svcxdr_decode_nfstime3(xdr, &iap->ia_mtime))
			return false;
		iap->ia_valid |= ATTR_MTIME | ATTR_MTIME_SET;
		break;
	default:
		return false;
	}

	return true;
}

static bool
svcxdr_decode_sattrguard3(struct xdr_stream *xdr, struct nfsd3_sattrargs *args)
{
	__be32 *p;
	u32 check;

	if (xdr_stream_decode_bool(xdr, &check) < 0)
		return false;
	if (check) {
		p = xdr_inline_decode(xdr, XDR_UNIT * 2);
		if (!p)
			return false;
		args->check_guard = 1;
		args->guardtime = be32_to_cpup(p);
	} else
		args->check_guard = 0;

	return true;
}

static bool
svcxdr_decode_specdata3(struct xdr_stream *xdr, struct nfsd3_mknodargs *args)
{
	__be32 *p;

	p = xdr_inline_decode(xdr, XDR_UNIT * 2);
	if (!p)
		return false;
	args->major = be32_to_cpup(p++);
	args->minor = be32_to_cpup(p);

	return true;
}

static bool
svcxdr_decode_devicedata3(struct svc_rqst *rqstp, struct xdr_stream *xdr,
			  struct nfsd3_mknodargs *args)
{
	return svcxdr_decode_sattr3(rqstp, xdr, &args->attrs) &&
		svcxdr_decode_specdata3(xdr, args);
}

static bool
svcxdr_encode_fattr3(struct svc_rqst *rqstp, struct xdr_stream *xdr,
		     const struct svc_fh *fhp, const struct kstat *stat)
{
	struct user_namespace *userns = nfsd_user_namespace(rqstp);
	__be32 *p;
	u64 fsid;

	p = xdr_reserve_space(xdr, XDR_UNIT * 21);
	if (!p)
		return false;

	*p++ = cpu_to_be32(nfs3_ftypes[(stat->mode & S_IFMT) >> 12]);
	*p++ = cpu_to_be32((u32)(stat->mode & S_IALLUGO));
	*p++ = cpu_to_be32((u32)stat->nlink);
	*p++ = cpu_to_be32((u32)from_kuid_munged(userns, stat->uid));
	*p++ = cpu_to_be32((u32)from_kgid_munged(userns, stat->gid));
	if (S_ISLNK(stat->mode) && stat->size > NFS3_MAXPATHLEN)
		p = xdr_encode_hyper(p, (u64)NFS3_MAXPATHLEN);
	else
		p = xdr_encode_hyper(p, (u64)stat->size);

	/* used */
	p = xdr_encode_hyper(p, ((u64)stat->blocks) << 9);

	/* rdev */
	*p++ = cpu_to_be32((u32)MAJOR(stat->rdev));
	*p++ = cpu_to_be32((u32)MINOR(stat->rdev));

	switch(fsid_source(fhp)) {
<<<<<<< HEAD
	default:
	case FSIDSOURCE_DEV:
		p = xdr_encode_hyper(p, (u64)huge_encode_dev
				     (inode_get_dev(d_inode(fhp->fh_dentry))));
		break;
=======
>>>>>>> 7d2a07b7
	case FSIDSOURCE_FSID:
		fsid = (u64)fhp->fh_export->ex_fsid;
		break;
	case FSIDSOURCE_UUID:
		fsid = ((u64 *)fhp->fh_export->ex_uuid)[0];
		fsid ^= ((u64 *)fhp->fh_export->ex_uuid)[1];
		break;
	default:
		fsid = (u64)huge_encode_dev(fhp->fh_dentry->d_sb->s_dev);
	}
	p = xdr_encode_hyper(p, fsid);

	/* fileid */
	p = xdr_encode_hyper(p, stat->ino);

	p = encode_nfstime3(p, &stat->atime);
	p = encode_nfstime3(p, &stat->mtime);
	encode_nfstime3(p, &stat->ctime);

	return true;
}

static bool
svcxdr_encode_wcc_attr(struct xdr_stream *xdr, const struct svc_fh *fhp)
{
	__be32 *p;

	p = xdr_reserve_space(xdr, XDR_UNIT * 6);
	if (!p)
		return false;
	p = xdr_encode_hyper(p, (u64)fhp->fh_pre_size);
	p = encode_nfstime3(p, &fhp->fh_pre_mtime);
	encode_nfstime3(p, &fhp->fh_pre_ctime);

	return true;
}

static bool
svcxdr_encode_pre_op_attr(struct xdr_stream *xdr, const struct svc_fh *fhp)
{
	if (!fhp->fh_pre_saved) {
		if (xdr_stream_encode_item_absent(xdr) < 0)
			return false;
		return true;
	}

	if (xdr_stream_encode_item_present(xdr) < 0)
		return false;
	return svcxdr_encode_wcc_attr(xdr, fhp);
}

/**
 * svcxdr_encode_post_op_attr - Encode NFSv3 post-op attributes
 * @rqstp: Context of a completed RPC transaction
 * @xdr: XDR stream
 * @fhp: File handle to encode
 *
 * Return values:
 *   %false: Send buffer space was exhausted
 *   %true: Success
 */
bool
svcxdr_encode_post_op_attr(struct svc_rqst *rqstp, struct xdr_stream *xdr,
			   const struct svc_fh *fhp)
{
	struct dentry *dentry = fhp->fh_dentry;
	struct kstat stat;

	/*
	 * The inode may be NULL if the call failed because of a
	 * stale file handle. In this case, no attributes are
	 * returned.
	 */
	if (fhp->fh_no_wcc || !dentry || !d_really_is_positive(dentry))
		goto no_post_op_attrs;
	if (fh_getattr(fhp, &stat) != nfs_ok)
		goto no_post_op_attrs;

	if (xdr_stream_encode_item_present(xdr) < 0)
		return false;
	lease_get_mtime(d_inode(dentry), &stat.mtime);
	if (!svcxdr_encode_fattr3(rqstp, xdr, fhp, &stat))
		return false;

	return true;

no_post_op_attrs:
	return xdr_stream_encode_item_absent(xdr) > 0;
}

/*
 * Encode weak cache consistency data
 */
static bool
svcxdr_encode_wcc_data(struct svc_rqst *rqstp, struct xdr_stream *xdr,
		       const struct svc_fh *fhp)
{
	struct dentry *dentry = fhp->fh_dentry;

	if (!dentry || !d_really_is_positive(dentry) || !fhp->fh_post_saved)
		goto neither;

	/* before */
	if (!svcxdr_encode_pre_op_attr(xdr, fhp))
		return false;

	/* after */
	if (xdr_stream_encode_item_present(xdr) < 0)
		return false;
	if (!svcxdr_encode_fattr3(rqstp, xdr, fhp, &fhp->fh_post_attr))
		return false;

	return true;

neither:
	if (xdr_stream_encode_item_absent(xdr) < 0)
		return false;
	if (!svcxdr_encode_post_op_attr(rqstp, xdr, fhp))
		return false;

	return true;
}

static bool fs_supports_change_attribute(struct super_block *sb)
{
	return sb->s_flags & SB_I_VERSION || sb->s_export_op->fetch_iversion;
}

/*
 * Fill in the pre_op attr for the wcc data
 */
void fill_pre_wcc(struct svc_fh *fhp)
{
	struct inode    *inode;
	struct kstat	stat;
	bool v4 = (fhp->fh_maxsize == NFS4_FHSIZE);

	if (fhp->fh_no_wcc || fhp->fh_pre_saved)
		return;
	inode = d_inode(fhp->fh_dentry);
	if (fs_supports_change_attribute(inode->i_sb) || !v4) {
		__be32 err = fh_getattr(fhp, &stat);

		if (err) {
			/* Grab the times from inode anyway */
			stat.mtime = inode->i_mtime;
			stat.ctime = inode->i_ctime;
			stat.size  = inode->i_size;
		}
		fhp->fh_pre_mtime = stat.mtime;
		fhp->fh_pre_ctime = stat.ctime;
		fhp->fh_pre_size  = stat.size;
	}
	if (v4)
		fhp->fh_pre_change = nfsd4_change_attribute(&stat, inode);

	fhp->fh_pre_saved = true;
}

/*
 * Fill in the post_op attr for the wcc data
 */
void fill_post_wcc(struct svc_fh *fhp)
{
	bool v4 = (fhp->fh_maxsize == NFS4_FHSIZE);
	struct inode *inode = d_inode(fhp->fh_dentry);

	if (fhp->fh_no_wcc)
		return;

	if (fhp->fh_post_saved)
		printk("nfsd: inode locked twice during operation.\n");

	fhp->fh_post_saved = true;

	if (fs_supports_change_attribute(inode->i_sb) || !v4) {
		__be32 err = fh_getattr(fhp, &fhp->fh_post_attr);

		if (err) {
			fhp->fh_post_saved = false;
			fhp->fh_post_attr.ctime = inode->i_ctime;
		}
	}
	if (v4)
		fhp->fh_post_change =
			nfsd4_change_attribute(&fhp->fh_post_attr, inode);
}

/*
 * XDR decode functions
 */

int
nfs3svc_decode_fhandleargs(struct svc_rqst *rqstp, __be32 *p)
{
	struct xdr_stream *xdr = &rqstp->rq_arg_stream;
	struct nfsd_fhandle *args = rqstp->rq_argp;

	return svcxdr_decode_nfs_fh3(xdr, &args->fh);
}

int
nfs3svc_decode_sattrargs(struct svc_rqst *rqstp, __be32 *p)
{
	struct xdr_stream *xdr = &rqstp->rq_arg_stream;
	struct nfsd3_sattrargs *args = rqstp->rq_argp;

	return svcxdr_decode_nfs_fh3(xdr, &args->fh) &&
		svcxdr_decode_sattr3(rqstp, xdr, &args->attrs) &&
		svcxdr_decode_sattrguard3(xdr, args);
}

int
nfs3svc_decode_diropargs(struct svc_rqst *rqstp, __be32 *p)
{
	struct xdr_stream *xdr = &rqstp->rq_arg_stream;
	struct nfsd3_diropargs *args = rqstp->rq_argp;

	return svcxdr_decode_diropargs3(xdr, &args->fh, &args->name, &args->len);
}

int
nfs3svc_decode_accessargs(struct svc_rqst *rqstp, __be32 *p)
{
	struct xdr_stream *xdr = &rqstp->rq_arg_stream;
	struct nfsd3_accessargs *args = rqstp->rq_argp;

	if (!svcxdr_decode_nfs_fh3(xdr, &args->fh))
		return 0;
	if (xdr_stream_decode_u32(xdr, &args->access) < 0)
		return 0;

	return 1;
}

int
nfs3svc_decode_readargs(struct svc_rqst *rqstp, __be32 *p)
{
	struct xdr_stream *xdr = &rqstp->rq_arg_stream;
	struct nfsd3_readargs *args = rqstp->rq_argp;

	if (!svcxdr_decode_nfs_fh3(xdr, &args->fh))
		return 0;
	if (xdr_stream_decode_u64(xdr, &args->offset) < 0)
		return 0;
	if (xdr_stream_decode_u32(xdr, &args->count) < 0)
		return 0;

	return 1;
}

int
nfs3svc_decode_writeargs(struct svc_rqst *rqstp, __be32 *p)
{
	struct xdr_stream *xdr = &rqstp->rq_arg_stream;
	struct nfsd3_writeargs *args = rqstp->rq_argp;
	u32 max_blocksize = svc_max_payload(rqstp);
	struct kvec *head = rqstp->rq_arg.head;
	struct kvec *tail = rqstp->rq_arg.tail;
	size_t remaining;

	if (!svcxdr_decode_nfs_fh3(xdr, &args->fh))
		return 0;
	if (xdr_stream_decode_u64(xdr, &args->offset) < 0)
		return 0;
	if (xdr_stream_decode_u32(xdr, &args->count) < 0)
		return 0;
	if (xdr_stream_decode_u32(xdr, &args->stable) < 0)
		return 0;

	/* opaque data */
	if (xdr_stream_decode_u32(xdr, &args->len) < 0)
		return 0;

	/* request sanity */
	if (args->count != args->len)
		return 0;
	remaining = head->iov_len + rqstp->rq_arg.page_len + tail->iov_len;
	remaining -= xdr_stream_pos(xdr);
	if (remaining < xdr_align_size(args->len))
		return 0;
	if (args->count > max_blocksize) {
		args->count = max_blocksize;
		args->len = max_blocksize;
	}

	args->first.iov_base = xdr->p;
	args->first.iov_len = head->iov_len - xdr_stream_pos(xdr);

	return 1;
}

int
nfs3svc_decode_createargs(struct svc_rqst *rqstp, __be32 *p)
{
	struct xdr_stream *xdr = &rqstp->rq_arg_stream;
	struct nfsd3_createargs *args = rqstp->rq_argp;

	if (!svcxdr_decode_diropargs3(xdr, &args->fh, &args->name, &args->len))
		return 0;
	if (xdr_stream_decode_u32(xdr, &args->createmode) < 0)
		return 0;
	switch (args->createmode) {
	case NFS3_CREATE_UNCHECKED:
	case NFS3_CREATE_GUARDED:
		return svcxdr_decode_sattr3(rqstp, xdr, &args->attrs);
	case NFS3_CREATE_EXCLUSIVE:
		args->verf = xdr_inline_decode(xdr, NFS3_CREATEVERFSIZE);
		if (!args->verf)
			return 0;
		break;
	default:
		return 0;
	}
	return 1;
}

int
nfs3svc_decode_mkdirargs(struct svc_rqst *rqstp, __be32 *p)
{
	struct xdr_stream *xdr = &rqstp->rq_arg_stream;
	struct nfsd3_createargs *args = rqstp->rq_argp;

	return svcxdr_decode_diropargs3(xdr, &args->fh,
					&args->name, &args->len) &&
		svcxdr_decode_sattr3(rqstp, xdr, &args->attrs);
}

int
nfs3svc_decode_symlinkargs(struct svc_rqst *rqstp, __be32 *p)
{
	struct xdr_stream *xdr = &rqstp->rq_arg_stream;
	struct nfsd3_symlinkargs *args = rqstp->rq_argp;
	struct kvec *head = rqstp->rq_arg.head;
	struct kvec *tail = rqstp->rq_arg.tail;
	size_t remaining;

	if (!svcxdr_decode_diropargs3(xdr, &args->ffh, &args->fname, &args->flen))
		return 0;
	if (!svcxdr_decode_sattr3(rqstp, xdr, &args->attrs))
		return 0;
	if (xdr_stream_decode_u32(xdr, &args->tlen) < 0)
		return 0;

	/* request sanity */
	remaining = head->iov_len + rqstp->rq_arg.page_len + tail->iov_len;
	remaining -= xdr_stream_pos(xdr);
	if (remaining < xdr_align_size(args->tlen))
		return 0;

	args->first.iov_base = xdr->p;
	args->first.iov_len = head->iov_len - xdr_stream_pos(xdr);

	return 1;
}

int
nfs3svc_decode_mknodargs(struct svc_rqst *rqstp, __be32 *p)
{
	struct xdr_stream *xdr = &rqstp->rq_arg_stream;
	struct nfsd3_mknodargs *args = rqstp->rq_argp;

	if (!svcxdr_decode_diropargs3(xdr, &args->fh, &args->name, &args->len))
		return 0;
	if (xdr_stream_decode_u32(xdr, &args->ftype) < 0)
		return 0;
	switch (args->ftype) {
	case NF3CHR:
	case NF3BLK:
		return svcxdr_decode_devicedata3(rqstp, xdr, args);
	case NF3SOCK:
	case NF3FIFO:
		return svcxdr_decode_sattr3(rqstp, xdr, &args->attrs);
	case NF3REG:
	case NF3DIR:
	case NF3LNK:
		/* Valid XDR but illegal file types */
		break;
	default:
		return 0;
	}

	return 1;
}

int
nfs3svc_decode_renameargs(struct svc_rqst *rqstp, __be32 *p)
{
	struct xdr_stream *xdr = &rqstp->rq_arg_stream;
	struct nfsd3_renameargs *args = rqstp->rq_argp;

	return svcxdr_decode_diropargs3(xdr, &args->ffh,
					&args->fname, &args->flen) &&
		svcxdr_decode_diropargs3(xdr, &args->tfh,
					 &args->tname, &args->tlen);
}

int
nfs3svc_decode_linkargs(struct svc_rqst *rqstp, __be32 *p)
{
	struct xdr_stream *xdr = &rqstp->rq_arg_stream;
	struct nfsd3_linkargs *args = rqstp->rq_argp;

	return svcxdr_decode_nfs_fh3(xdr, &args->ffh) &&
		svcxdr_decode_diropargs3(xdr, &args->tfh,
					 &args->tname, &args->tlen);
}

int
nfs3svc_decode_readdirargs(struct svc_rqst *rqstp, __be32 *p)
{
	struct xdr_stream *xdr = &rqstp->rq_arg_stream;
	struct nfsd3_readdirargs *args = rqstp->rq_argp;

	if (!svcxdr_decode_nfs_fh3(xdr, &args->fh))
		return 0;
	if (xdr_stream_decode_u64(xdr, &args->cookie) < 0)
		return 0;
	args->verf = xdr_inline_decode(xdr, NFS3_COOKIEVERFSIZE);
	if (!args->verf)
		return 0;
	if (xdr_stream_decode_u32(xdr, &args->count) < 0)
		return 0;

	return 1;
}

int
nfs3svc_decode_readdirplusargs(struct svc_rqst *rqstp, __be32 *p)
{
	struct xdr_stream *xdr = &rqstp->rq_arg_stream;
	struct nfsd3_readdirargs *args = rqstp->rq_argp;
	u32 dircount;

	if (!svcxdr_decode_nfs_fh3(xdr, &args->fh))
		return 0;
	if (xdr_stream_decode_u64(xdr, &args->cookie) < 0)
		return 0;
	args->verf = xdr_inline_decode(xdr, NFS3_COOKIEVERFSIZE);
	if (!args->verf)
		return 0;
	/* dircount is ignored */
	if (xdr_stream_decode_u32(xdr, &dircount) < 0)
		return 0;
	if (xdr_stream_decode_u32(xdr, &args->count) < 0)
		return 0;

	return 1;
}

int
nfs3svc_decode_commitargs(struct svc_rqst *rqstp, __be32 *p)
{
	struct xdr_stream *xdr = &rqstp->rq_arg_stream;
	struct nfsd3_commitargs *args = rqstp->rq_argp;

	if (!svcxdr_decode_nfs_fh3(xdr, &args->fh))
		return 0;
	if (xdr_stream_decode_u64(xdr, &args->offset) < 0)
		return 0;
	if (xdr_stream_decode_u32(xdr, &args->count) < 0)
		return 0;

	return 1;
}

/*
 * XDR encode functions
 */

/* GETATTR */
int
nfs3svc_encode_getattrres(struct svc_rqst *rqstp, __be32 *p)
{
	struct xdr_stream *xdr = &rqstp->rq_res_stream;
	struct nfsd3_attrstat *resp = rqstp->rq_resp;

	if (!svcxdr_encode_nfsstat3(xdr, resp->status))
		return 0;
	switch (resp->status) {
	case nfs_ok:
		lease_get_mtime(d_inode(resp->fh.fh_dentry), &resp->stat.mtime);
		if (!svcxdr_encode_fattr3(rqstp, xdr, &resp->fh, &resp->stat))
			return 0;
		break;
	}

	return 1;
}

/* SETATTR, REMOVE, RMDIR */
int
nfs3svc_encode_wccstat(struct svc_rqst *rqstp, __be32 *p)
{
	struct xdr_stream *xdr = &rqstp->rq_res_stream;
	struct nfsd3_attrstat *resp = rqstp->rq_resp;

	return svcxdr_encode_nfsstat3(xdr, resp->status) &&
		svcxdr_encode_wcc_data(rqstp, xdr, &resp->fh);
}

/* LOOKUP */
int nfs3svc_encode_lookupres(struct svc_rqst *rqstp, __be32 *p)
{
	struct xdr_stream *xdr = &rqstp->rq_res_stream;
	struct nfsd3_diropres *resp = rqstp->rq_resp;

	if (!svcxdr_encode_nfsstat3(xdr, resp->status))
		return 0;
	switch (resp->status) {
	case nfs_ok:
		if (!svcxdr_encode_nfs_fh3(xdr, &resp->fh))
			return 0;
		if (!svcxdr_encode_post_op_attr(rqstp, xdr, &resp->fh))
			return 0;
		if (!svcxdr_encode_post_op_attr(rqstp, xdr, &resp->dirfh))
			return 0;
		break;
	default:
		if (!svcxdr_encode_post_op_attr(rqstp, xdr, &resp->dirfh))
			return 0;
	}

	return 1;
}

/* ACCESS */
int
nfs3svc_encode_accessres(struct svc_rqst *rqstp, __be32 *p)
{
	struct xdr_stream *xdr = &rqstp->rq_res_stream;
	struct nfsd3_accessres *resp = rqstp->rq_resp;

	if (!svcxdr_encode_nfsstat3(xdr, resp->status))
		return 0;
	switch (resp->status) {
	case nfs_ok:
		if (!svcxdr_encode_post_op_attr(rqstp, xdr, &resp->fh))
			return 0;
		if (xdr_stream_encode_u32(xdr, resp->access) < 0)
			return 0;
		break;
	default:
		if (!svcxdr_encode_post_op_attr(rqstp, xdr, &resp->fh))
			return 0;
	}

	return 1;
}

/* READLINK */
int
nfs3svc_encode_readlinkres(struct svc_rqst *rqstp, __be32 *p)
{
	struct xdr_stream *xdr = &rqstp->rq_res_stream;
	struct nfsd3_readlinkres *resp = rqstp->rq_resp;
	struct kvec *head = rqstp->rq_res.head;

	if (!svcxdr_encode_nfsstat3(xdr, resp->status))
		return 0;
	switch (resp->status) {
	case nfs_ok:
		if (!svcxdr_encode_post_op_attr(rqstp, xdr, &resp->fh))
			return 0;
		if (xdr_stream_encode_u32(xdr, resp->len) < 0)
			return 0;
		xdr_write_pages(xdr, resp->pages, 0, resp->len);
		if (svc_encode_result_payload(rqstp, head->iov_len, resp->len) < 0)
			return 0;
		break;
	default:
		if (!svcxdr_encode_post_op_attr(rqstp, xdr, &resp->fh))
			return 0;
	}

	return 1;
}

/* READ */
int
nfs3svc_encode_readres(struct svc_rqst *rqstp, __be32 *p)
{
	struct xdr_stream *xdr = &rqstp->rq_res_stream;
	struct nfsd3_readres *resp = rqstp->rq_resp;
	struct kvec *head = rqstp->rq_res.head;

	if (!svcxdr_encode_nfsstat3(xdr, resp->status))
		return 0;
	switch (resp->status) {
	case nfs_ok:
		if (!svcxdr_encode_post_op_attr(rqstp, xdr, &resp->fh))
			return 0;
		if (xdr_stream_encode_u32(xdr, resp->count) < 0)
			return 0;
		if (xdr_stream_encode_bool(xdr, resp->eof) < 0)
			return 0;
		if (xdr_stream_encode_u32(xdr, resp->count) < 0)
			return 0;
		xdr_write_pages(xdr, resp->pages, rqstp->rq_res.page_base,
				resp->count);
		if (svc_encode_result_payload(rqstp, head->iov_len, resp->count) < 0)
			return 0;
		break;
	default:
		if (!svcxdr_encode_post_op_attr(rqstp, xdr, &resp->fh))
			return 0;
	}

	return 1;
}

/* WRITE */
int
nfs3svc_encode_writeres(struct svc_rqst *rqstp, __be32 *p)
{
	struct xdr_stream *xdr = &rqstp->rq_res_stream;
	struct nfsd3_writeres *resp = rqstp->rq_resp;

	if (!svcxdr_encode_nfsstat3(xdr, resp->status))
		return 0;
	switch (resp->status) {
	case nfs_ok:
		if (!svcxdr_encode_wcc_data(rqstp, xdr, &resp->fh))
			return 0;
		if (xdr_stream_encode_u32(xdr, resp->count) < 0)
			return 0;
		if (xdr_stream_encode_u32(xdr, resp->committed) < 0)
			return 0;
		if (!svcxdr_encode_writeverf3(xdr, resp->verf))
			return 0;
		break;
	default:
		if (!svcxdr_encode_wcc_data(rqstp, xdr, &resp->fh))
			return 0;
	}

	return 1;
}

/* CREATE, MKDIR, SYMLINK, MKNOD */
int
nfs3svc_encode_createres(struct svc_rqst *rqstp, __be32 *p)
{
	struct xdr_stream *xdr = &rqstp->rq_res_stream;
	struct nfsd3_diropres *resp = rqstp->rq_resp;

	if (!svcxdr_encode_nfsstat3(xdr, resp->status))
		return 0;
	switch (resp->status) {
	case nfs_ok:
		if (!svcxdr_encode_post_op_fh3(xdr, &resp->fh))
			return 0;
		if (!svcxdr_encode_post_op_attr(rqstp, xdr, &resp->fh))
			return 0;
		if (!svcxdr_encode_wcc_data(rqstp, xdr, &resp->dirfh))
			return 0;
		break;
	default:
		if (!svcxdr_encode_wcc_data(rqstp, xdr, &resp->dirfh))
			return 0;
	}

	return 1;
}

/* RENAME */
int
nfs3svc_encode_renameres(struct svc_rqst *rqstp, __be32 *p)
{
	struct xdr_stream *xdr = &rqstp->rq_res_stream;
	struct nfsd3_renameres *resp = rqstp->rq_resp;

	return svcxdr_encode_nfsstat3(xdr, resp->status) &&
		svcxdr_encode_wcc_data(rqstp, xdr, &resp->ffh) &&
		svcxdr_encode_wcc_data(rqstp, xdr, &resp->tfh);
}

/* LINK */
int
nfs3svc_encode_linkres(struct svc_rqst *rqstp, __be32 *p)
{
	struct xdr_stream *xdr = &rqstp->rq_res_stream;
	struct nfsd3_linkres *resp = rqstp->rq_resp;

	return svcxdr_encode_nfsstat3(xdr, resp->status) &&
		svcxdr_encode_post_op_attr(rqstp, xdr, &resp->fh) &&
		svcxdr_encode_wcc_data(rqstp, xdr, &resp->tfh);
}

/* READDIR */
int
nfs3svc_encode_readdirres(struct svc_rqst *rqstp, __be32 *p)
{
	struct xdr_stream *xdr = &rqstp->rq_res_stream;
	struct nfsd3_readdirres *resp = rqstp->rq_resp;
	struct xdr_buf *dirlist = &resp->dirlist;

	if (!svcxdr_encode_nfsstat3(xdr, resp->status))
		return 0;
	switch (resp->status) {
	case nfs_ok:
		if (!svcxdr_encode_post_op_attr(rqstp, xdr, &resp->fh))
			return 0;
		if (!svcxdr_encode_cookieverf3(xdr, resp->verf))
			return 0;
		xdr_write_pages(xdr, dirlist->pages, 0, dirlist->len);
		/* no more entries */
		if (xdr_stream_encode_item_absent(xdr) < 0)
			return 0;
		if (xdr_stream_encode_bool(xdr, resp->common.err == nfserr_eof) < 0)
			return 0;
		break;
	default:
		if (!svcxdr_encode_post_op_attr(rqstp, xdr, &resp->fh))
			return 0;
	}

	return 1;
}

static __be32
compose_entry_fh(struct nfsd3_readdirres *cd, struct svc_fh *fhp,
		 const char *name, int namlen, u64 ino)
{
	struct svc_export	*exp;
	struct dentry		*dparent, *dchild;
	__be32 rv = nfserr_noent;

	dparent = cd->fh.fh_dentry;
	exp  = cd->fh.fh_export;

	if (isdotent(name, namlen)) {
		if (namlen == 2) {
			dchild = dget_parent(dparent);
			/*
			 * Don't return filehandle for ".." if we're at
			 * the filesystem or export root:
			 */
			if (dchild == dparent)
				goto out;
			if (dparent == exp->ex_path.dentry)
				goto out;
		} else
			dchild = dget(dparent);
	} else
		dchild = lookup_positive_unlocked(name, dparent, namlen);
	if (IS_ERR(dchild))
		return rv;
	if (d_mountpoint(dchild))
		goto out;
	if (dchild->d_inode->i_ino != ino)
		goto out;
	rv = fh_compose(fhp, exp, dchild, &cd->fh);
out:
	dput(dchild);
	return rv;
}

/**
 * nfs3svc_encode_cookie3 - Encode a directory offset cookie
 * @resp: readdir result context
 * @offset: offset cookie to encode
 *
 * The buffer space for the offset cookie has already been reserved
 * by svcxdr_encode_entry3_common().
 */
void nfs3svc_encode_cookie3(struct nfsd3_readdirres *resp, u64 offset)
{
	__be64 cookie = cpu_to_be64(offset);

	if (!resp->cookie_offset)
		return;
	write_bytes_to_xdr_buf(&resp->dirlist, resp->cookie_offset, &cookie,
			       sizeof(cookie));
	resp->cookie_offset = 0;
}

static bool
svcxdr_encode_entry3_common(struct nfsd3_readdirres *resp, const char *name,
			    int namlen, loff_t offset, u64 ino)
{
	struct xdr_buf *dirlist = &resp->dirlist;
	struct xdr_stream *xdr = &resp->xdr;

	if (xdr_stream_encode_item_present(xdr) < 0)
		return false;
	/* fileid */
	if (xdr_stream_encode_u64(xdr, ino) < 0)
		return false;
	/* name */
	if (xdr_stream_encode_opaque(xdr, name, min(namlen, NFS3_MAXNAMLEN)) < 0)
		return false;
	/* cookie */
	resp->cookie_offset = dirlist->len;
	if (xdr_stream_encode_u64(xdr, NFS_OFFSET_MAX) < 0)
		return false;

	return true;
}

/**
 * nfs3svc_encode_entry3 - encode one NFSv3 READDIR entry
 * @data: directory context
 * @name: name of the object to be encoded
 * @namlen: length of that name, in bytes
 * @offset: the offset of the previous entry
 * @ino: the fileid of this entry
 * @d_type: unused
 *
 * Return values:
 *   %0: Entry was successfully encoded.
 *   %-EINVAL: An encoding problem occured, secondary status code in resp->common.err
 *
 * On exit, the following fields are updated:
 *   - resp->xdr
 *   - resp->common.err
 *   - resp->cookie_offset
 */
int nfs3svc_encode_entry3(void *data, const char *name, int namlen,
			  loff_t offset, u64 ino, unsigned int d_type)
{
	struct readdir_cd *ccd = data;
	struct nfsd3_readdirres *resp = container_of(ccd,
						     struct nfsd3_readdirres,
						     common);
	unsigned int starting_length = resp->dirlist.len;

	/* The offset cookie for the previous entry */
	nfs3svc_encode_cookie3(resp, offset);

	if (!svcxdr_encode_entry3_common(resp, name, namlen, offset, ino))
		goto out_toosmall;

	xdr_commit_encode(&resp->xdr);
	resp->common.err = nfs_ok;
	return 0;

out_toosmall:
	resp->cookie_offset = 0;
	resp->common.err = nfserr_toosmall;
	resp->dirlist.len = starting_length;
	return -EINVAL;
}

static bool
svcxdr_encode_entry3_plus(struct nfsd3_readdirres *resp, const char *name,
			  int namlen, u64 ino)
{
	struct xdr_stream *xdr = &resp->xdr;
	struct svc_fh *fhp = &resp->scratch;
	bool result;

	result = false;
	fh_init(fhp, NFS3_FHSIZE);
	if (compose_entry_fh(resp, fhp, name, namlen, ino) != nfs_ok)
		goto out_noattrs;

	if (!svcxdr_encode_post_op_attr(resp->rqstp, xdr, fhp))
		goto out;
	if (!svcxdr_encode_post_op_fh3(xdr, fhp))
		goto out;
	result = true;

out:
	fh_put(fhp);
	return result;

out_noattrs:
	if (xdr_stream_encode_item_absent(xdr) < 0)
		return false;
	if (xdr_stream_encode_item_absent(xdr) < 0)
		return false;
	return true;
}

/**
 * nfs3svc_encode_entryplus3 - encode one NFSv3 READDIRPLUS entry
 * @data: directory context
 * @name: name of the object to be encoded
 * @namlen: length of that name, in bytes
 * @offset: the offset of the previous entry
 * @ino: the fileid of this entry
 * @d_type: unused
 *
 * Return values:
 *   %0: Entry was successfully encoded.
 *   %-EINVAL: An encoding problem occured, secondary status code in resp->common.err
 *
 * On exit, the following fields are updated:
 *   - resp->xdr
 *   - resp->common.err
 *   - resp->cookie_offset
 */
int nfs3svc_encode_entryplus3(void *data, const char *name, int namlen,
			      loff_t offset, u64 ino, unsigned int d_type)
{
	struct readdir_cd *ccd = data;
	struct nfsd3_readdirres *resp = container_of(ccd,
						     struct nfsd3_readdirres,
						     common);
	unsigned int starting_length = resp->dirlist.len;

	/* The offset cookie for the previous entry */
	nfs3svc_encode_cookie3(resp, offset);

	if (!svcxdr_encode_entry3_common(resp, name, namlen, offset, ino))
		goto out_toosmall;
	if (!svcxdr_encode_entry3_plus(resp, name, namlen, ino))
		goto out_toosmall;

	xdr_commit_encode(&resp->xdr);
	resp->common.err = nfs_ok;
	return 0;

out_toosmall:
	resp->cookie_offset = 0;
	resp->common.err = nfserr_toosmall;
	resp->dirlist.len = starting_length;
	return -EINVAL;
}

static bool
svcxdr_encode_fsstat3resok(struct xdr_stream *xdr,
			   const struct nfsd3_fsstatres *resp)
{
	const struct kstatfs *s = &resp->stats;
	u64 bs = s->f_bsize;
	__be32 *p;

	p = xdr_reserve_space(xdr, XDR_UNIT * 13);
	if (!p)
		return false;
	p = xdr_encode_hyper(p, bs * s->f_blocks);	/* total bytes */
	p = xdr_encode_hyper(p, bs * s->f_bfree);	/* free bytes */
	p = xdr_encode_hyper(p, bs * s->f_bavail);	/* user available bytes */
	p = xdr_encode_hyper(p, s->f_files);		/* total inodes */
	p = xdr_encode_hyper(p, s->f_ffree);		/* free inodes */
	p = xdr_encode_hyper(p, s->f_ffree);		/* user available inodes */
	*p = cpu_to_be32(resp->invarsec);		/* mean unchanged time */

	return true;
}

/* FSSTAT */
int
nfs3svc_encode_fsstatres(struct svc_rqst *rqstp, __be32 *p)
{
	struct xdr_stream *xdr = &rqstp->rq_res_stream;
	struct nfsd3_fsstatres *resp = rqstp->rq_resp;

	if (!svcxdr_encode_nfsstat3(xdr, resp->status))
		return 0;
	switch (resp->status) {
	case nfs_ok:
		if (!svcxdr_encode_post_op_attr(rqstp, xdr, &nfs3svc_null_fh))
			return 0;
		if (!svcxdr_encode_fsstat3resok(xdr, resp))
			return 0;
		break;
	default:
		if (!svcxdr_encode_post_op_attr(rqstp, xdr, &nfs3svc_null_fh))
			return 0;
	}

	return 1;
}

static bool
svcxdr_encode_fsinfo3resok(struct xdr_stream *xdr,
			   const struct nfsd3_fsinfores *resp)
{
	__be32 *p;

	p = xdr_reserve_space(xdr, XDR_UNIT * 12);
	if (!p)
		return false;
	*p++ = cpu_to_be32(resp->f_rtmax);
	*p++ = cpu_to_be32(resp->f_rtpref);
	*p++ = cpu_to_be32(resp->f_rtmult);
	*p++ = cpu_to_be32(resp->f_wtmax);
	*p++ = cpu_to_be32(resp->f_wtpref);
	*p++ = cpu_to_be32(resp->f_wtmult);
	*p++ = cpu_to_be32(resp->f_dtpref);
	p = xdr_encode_hyper(p, resp->f_maxfilesize);
	p = encode_nfstime3(p, &nfs3svc_time_delta);
	*p = cpu_to_be32(resp->f_properties);

	return true;
}

/* FSINFO */
int
nfs3svc_encode_fsinfores(struct svc_rqst *rqstp, __be32 *p)
{
	struct xdr_stream *xdr = &rqstp->rq_res_stream;
	struct nfsd3_fsinfores *resp = rqstp->rq_resp;

	if (!svcxdr_encode_nfsstat3(xdr, resp->status))
		return 0;
	switch (resp->status) {
	case nfs_ok:
		if (!svcxdr_encode_post_op_attr(rqstp, xdr, &nfs3svc_null_fh))
			return 0;
		if (!svcxdr_encode_fsinfo3resok(xdr, resp))
			return 0;
		break;
	default:
		if (!svcxdr_encode_post_op_attr(rqstp, xdr, &nfs3svc_null_fh))
			return 0;
	}

	return 1;
}

static bool
svcxdr_encode_pathconf3resok(struct xdr_stream *xdr,
			     const struct nfsd3_pathconfres *resp)
{
	__be32 *p;

	p = xdr_reserve_space(xdr, XDR_UNIT * 6);
	if (!p)
		return false;
	*p++ = cpu_to_be32(resp->p_link_max);
	*p++ = cpu_to_be32(resp->p_name_max);
	p = xdr_encode_bool(p, resp->p_no_trunc);
	p = xdr_encode_bool(p, resp->p_chown_restricted);
	p = xdr_encode_bool(p, resp->p_case_insensitive);
	xdr_encode_bool(p, resp->p_case_preserving);

	return true;
}

/* PATHCONF */
int
nfs3svc_encode_pathconfres(struct svc_rqst *rqstp, __be32 *p)
{
	struct xdr_stream *xdr = &rqstp->rq_res_stream;
	struct nfsd3_pathconfres *resp = rqstp->rq_resp;

	if (!svcxdr_encode_nfsstat3(xdr, resp->status))
		return 0;
	switch (resp->status) {
	case nfs_ok:
		if (!svcxdr_encode_post_op_attr(rqstp, xdr, &nfs3svc_null_fh))
			return 0;
		if (!svcxdr_encode_pathconf3resok(xdr, resp))
			return 0;
		break;
	default:
		if (!svcxdr_encode_post_op_attr(rqstp, xdr, &nfs3svc_null_fh))
			return 0;
	}

	return 1;
}

/* COMMIT */
int
nfs3svc_encode_commitres(struct svc_rqst *rqstp, __be32 *p)
{
	struct xdr_stream *xdr = &rqstp->rq_res_stream;
	struct nfsd3_commitres *resp = rqstp->rq_resp;

	if (!svcxdr_encode_nfsstat3(xdr, resp->status))
		return 0;
	switch (resp->status) {
	case nfs_ok:
		if (!svcxdr_encode_wcc_data(rqstp, xdr, &resp->fh))
			return 0;
		if (!svcxdr_encode_writeverf3(xdr, resp->verf))
			return 0;
		break;
	default:
		if (!svcxdr_encode_wcc_data(rqstp, xdr, &resp->fh))
			return 0;
	}

	return 1;
}

/*
 * XDR release functions
 */
void
nfs3svc_release_fhandle(struct svc_rqst *rqstp)
{
	struct nfsd3_attrstat *resp = rqstp->rq_resp;

	fh_put(&resp->fh);
}

void
nfs3svc_release_fhandle2(struct svc_rqst *rqstp)
{
	struct nfsd3_fhandle_pair *resp = rqstp->rq_resp;

	fh_put(&resp->fh1);
	fh_put(&resp->fh2);
}<|MERGE_RESOLUTION|>--- conflicted
+++ resolved
@@ -364,14 +364,6 @@
 	*p++ = cpu_to_be32((u32)MINOR(stat->rdev));
 
 	switch(fsid_source(fhp)) {
-<<<<<<< HEAD
-	default:
-	case FSIDSOURCE_DEV:
-		p = xdr_encode_hyper(p, (u64)huge_encode_dev
-				     (inode_get_dev(d_inode(fhp->fh_dentry))));
-		break;
-=======
->>>>>>> 7d2a07b7
 	case FSIDSOURCE_FSID:
 		fsid = (u64)fhp->fh_export->ex_fsid;
 		break;
