--- conflicted
+++ resolved
@@ -97,11 +97,7 @@
 
 void		nfsd_destroy(struct net *net);
 
-<<<<<<< HEAD
-int get_nfsdfs(struct net *);
-=======
 bool		i_am_nfsd(void);
->>>>>>> 7d2a07b7
 
 struct nfsdfs_client {
 	struct kref cl_ref;
