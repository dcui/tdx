#define MSNFS	/* HACK HACK */
/*
 * linux/fs/nfsd/vfs.c
 *
 * File operations used by nfsd. Some of these have been ripped from
 * other parts of the kernel because they weren't exported, others
 * are partial duplicates with added or changed functionality.
 *
 * Note that several functions dget() the dentry upon which they want
 * to act, most notably those that create directory entries. Response
 * dentry's are dput()'d if necessary in the release callback.
 * So if you notice code paths that apparently fail to dput() the
 * dentry, don't worry--they have been taken care of.
 *
 * Copyright (C) 1995-1999 Olaf Kirch <okir@monad.swb.de>
 * Zerocpy NFS support (C) 2002 Hirokazu Takahashi <taka@valinux.co.jp>
 */

#include <linux/string.h>
#include <linux/time.h>
#include <linux/errno.h>
#include <linux/fs.h>
#include <linux/file.h>
#include <linux/mount.h>
#include <linux/major.h>
#include <linux/splice.h>
#include <linux/proc_fs.h>
#include <linux/stat.h>
#include <linux/fcntl.h>
#include <linux/net.h>
#include <linux/unistd.h>
#include <linux/slab.h>
#include <linux/pagemap.h>
#include <linux/in.h>
#include <linux/module.h>
#include <linux/namei.h>
#include <linux/vfs.h>
#include <linux/delay.h>
#include <linux/sunrpc/svc.h>
#include <linux/nfsd/nfsd.h>
#ifdef CONFIG_NFSD_V3
#include <linux/nfs3.h>
#include <linux/nfsd/xdr3.h>
#endif /* CONFIG_NFSD_V3 */
#include <linux/nfsd/nfsfh.h>
#include <linux/quotaops.h>
#include <linux/fsnotify.h>
#include <linux/posix_acl.h>
#include <linux/posix_acl_xattr.h>
#include <linux/xattr.h>
#ifdef CONFIG_NFSD_V4
#include <linux/nfs4.h>
#include <linux/nfs4_acl.h>
#include <linux/nfsd_idmap.h>
#include <linux/security.h>
#endif /* CONFIG_NFSD_V4 */
#include <linux/jhash.h>

#include <asm/uaccess.h>

#define NFSDDBG_FACILITY		NFSDDBG_FILEOP


/*
 * This is a cache of readahead params that help us choose the proper
 * readahead strategy. Initially, we set all readahead parameters to 0
 * and let the VFS handle things.
 * If you increase the number of cached files very much, you'll need to
 * add a hash table here.
 */
struct raparms {
	struct raparms		*p_next;
	unsigned int		p_count;
	ino_t			p_ino;
	dev_t			p_dev;
	int			p_set;
	struct file_ra_state	p_ra;
	unsigned int		p_hindex;
};

struct raparm_hbucket {
	struct raparms		*pb_head;
	spinlock_t		pb_lock;
} ____cacheline_aligned_in_smp;

static struct raparms *		raparml;
#define RAPARM_HASH_BITS	4
#define RAPARM_HASH_SIZE	(1<<RAPARM_HASH_BITS)
#define RAPARM_HASH_MASK	(RAPARM_HASH_SIZE-1)
static struct raparm_hbucket	raparm_hash[RAPARM_HASH_SIZE];

/* 
 * Called from nfsd_lookup and encode_dirent. Check if we have crossed 
 * a mount point.
 * Returns -EAGAIN or -ETIMEDOUT leaving *dpp and *expp unchanged,
 *  or nfs_ok having possibly changed *dpp and *expp
 */
int
nfsd_cross_mnt(struct svc_rqst *rqstp, struct dentry **dpp, 
		        struct svc_export **expp)
{
	struct svc_export *exp = *expp, *exp2 = NULL;
	struct dentry *dentry = *dpp;
	struct vfsmount *mnt = mntget(exp->ex_path.mnt);
	struct dentry *mounts = dget(dentry);
	int err = 0;

	while (follow_down(&mnt,&mounts)&&d_mountpoint(mounts));

	exp2 = rqst_exp_get_by_name(rqstp, mnt, mounts);
	if (IS_ERR(exp2)) {
		if (PTR_ERR(exp2) != -ENOENT)
			err = PTR_ERR(exp2);
		dput(mounts);
		mntput(mnt);
		goto out;
	}
	if ((exp->ex_flags & NFSEXP_CROSSMOUNT) || EX_NOHIDE(exp2)) {
		/* successfully crossed mount point */
		exp_put(exp);
		*expp = exp2;
		dput(dentry);
		*dpp = mounts;
	} else {
		exp_put(exp2);
		dput(mounts);
	}
	mntput(mnt);
out:
	return err;
}

__be32
nfsd_lookup_dentry(struct svc_rqst *rqstp, struct svc_fh *fhp,
		   const char *name, unsigned int len,
		   struct svc_export **exp_ret, struct dentry **dentry_ret)
{
	struct svc_export	*exp;
	struct dentry		*dparent;
	struct dentry		*dentry;
	__be32			err;
	int			host_err;

	dprintk("nfsd: nfsd_lookup(fh %s, %.*s)\n", SVCFH_fmt(fhp), len,name);

	/* Obtain dentry and export. */
	err = fh_verify(rqstp, fhp, S_IFDIR, MAY_EXEC);
	if (err)
		return err;

	dparent = fhp->fh_dentry;
	exp  = fhp->fh_export;
	exp_get(exp);

	/* Lookup the name, but don't follow links */
	if (isdotent(name, len)) {
		if (len==1)
			dentry = dget(dparent);
		else if (dparent != exp->ex_path.dentry)
			dentry = dget_parent(dparent);
		else if (!EX_NOHIDE(exp))
			dentry = dget(dparent); /* .. == . just like at / */
		else {
			/* checking mountpoint crossing is very different when stepping up */
			struct svc_export *exp2 = NULL;
			struct dentry *dp;
			struct vfsmount *mnt = mntget(exp->ex_path.mnt);
			dentry = dget(dparent);
			while(dentry == mnt->mnt_root && follow_up(&mnt, &dentry))
				;
			dp = dget_parent(dentry);
			dput(dentry);
			dentry = dp;

			exp2 = rqst_exp_parent(rqstp, mnt, dentry);
			if (PTR_ERR(exp2) == -ENOENT) {
				dput(dentry);
				dentry = dget(dparent);
			} else if (IS_ERR(exp2)) {
				host_err = PTR_ERR(exp2);
				dput(dentry);
				mntput(mnt);
				goto out_nfserr;
			} else {
				exp_put(exp);
				exp = exp2;
			}
			mntput(mnt);
		}
	} else {
		fh_lock(fhp);
		dentry = lookup_one_len(name, dparent, len);
		host_err = PTR_ERR(dentry);
		if (IS_ERR(dentry))
			goto out_nfserr;
		/*
		 * check if we have crossed a mount point ...
		 */
		if (d_mountpoint(dentry)) {
			if ((host_err = nfsd_cross_mnt(rqstp, &dentry, &exp))) {
				dput(dentry);
				goto out_nfserr;
			}
		}
	}
	*dentry_ret = dentry;
	*exp_ret = exp;
	return 0;

out_nfserr:
	exp_put(exp);
	return nfserrno(host_err);
}

/*
 * Look up one component of a pathname.
 * N.B. After this call _both_ fhp and resfh need an fh_put
 *
 * If the lookup would cross a mountpoint, and the mounted filesystem
 * is exported to the client with NFSEXP_NOHIDE, then the lookup is
 * accepted as it stands and the mounted directory is
 * returned. Otherwise the covered directory is returned.
 * NOTE: this mountpoint crossing is not supported properly by all
 *   clients and is explicitly disallowed for NFSv3
 *      NeilBrown <neilb@cse.unsw.edu.au>
 */
__be32
nfsd_lookup(struct svc_rqst *rqstp, struct svc_fh *fhp, const char *name,
				unsigned int len, struct svc_fh *resfh)
{
	struct svc_export	*exp;
	struct dentry		*dentry;
	__be32 err;

	err = nfsd_lookup_dentry(rqstp, fhp, name, len, &exp, &dentry);
	if (err)
		return err;
	err = check_nfsd_access(exp, rqstp);
	if (err)
		goto out;
	/*
	 * Note: we compose the file handle now, but as the
	 * dentry may be negative, it may need to be updated.
	 */
	err = fh_compose(resfh, exp, dentry, fhp);
	if (!err && !dentry->d_inode)
		err = nfserr_noent;
out:
	dput(dentry);
	exp_put(exp);
	return err;
}


/*
 * Set various file attributes.
 * N.B. After this call fhp needs an fh_put
 */
__be32
nfsd_setattr(struct svc_rqst *rqstp, struct svc_fh *fhp, struct iattr *iap,
	     int check_guard, time_t guardtime)
{
	struct dentry	*dentry;
	struct inode	*inode;
	int		accmode = MAY_SATTR;
	int		ftype = 0;
	__be32		err;
	int		host_err;
	int		size_change = 0;

	if (iap->ia_valid & (ATTR_ATIME | ATTR_MTIME | ATTR_SIZE))
		accmode |= MAY_WRITE|MAY_OWNER_OVERRIDE;
	if (iap->ia_valid & ATTR_SIZE)
		ftype = S_IFREG;

	/* Get inode */
	err = fh_verify(rqstp, fhp, ftype, accmode);
	if (err)
		goto out;

	dentry = fhp->fh_dentry;
	inode = dentry->d_inode;

	/* Ignore any mode updates on symlinks */
	if (S_ISLNK(inode->i_mode))
		iap->ia_valid &= ~ATTR_MODE;

	if (!iap->ia_valid)
		goto out;

	/*
	 * NFSv2 does not differentiate between "set-[ac]time-to-now"
	 * which only requires access, and "set-[ac]time-to-X" which
	 * requires ownership.
	 * So if it looks like it might be "set both to the same time which
	 * is close to now", and if inode_change_ok fails, then we
	 * convert to "set to now" instead of "set to explicit time"
	 *
	 * We only call inode_change_ok as the last test as technically
	 * it is not an interface that we should be using.  It is only
	 * valid if the filesystem does not define it's own i_op->setattr.
	 */
#define BOTH_TIME_SET (ATTR_ATIME_SET | ATTR_MTIME_SET)
#define	MAX_TOUCH_TIME_ERROR (30*60)
	if ((iap->ia_valid & BOTH_TIME_SET) == BOTH_TIME_SET &&
	    iap->ia_mtime.tv_sec == iap->ia_atime.tv_sec) {
		/*
		 * Looks probable.
		 *
		 * Now just make sure time is in the right ballpark.
		 * Solaris, at least, doesn't seem to care what the time
		 * request is.  We require it be within 30 minutes of now.
		 */
		time_t delta = iap->ia_atime.tv_sec - get_seconds();
		if (delta < 0)
			delta = -delta;
		if (delta < MAX_TOUCH_TIME_ERROR &&
		    inode_change_ok(inode, iap) != 0) {
			/*
			 * Turn off ATTR_[AM]TIME_SET but leave ATTR_[AM]TIME.
			 * This will cause notify_change to set these times
			 * to "now"
			 */
			iap->ia_valid &= ~BOTH_TIME_SET;
		}
	}
	    
	/*
	 * The size case is special.
	 * It changes the file as well as the attributes.
	 */
	if (iap->ia_valid & ATTR_SIZE) {
		if (iap->ia_size < inode->i_size) {
			err = nfsd_permission(rqstp, fhp->fh_export, dentry, MAY_TRUNC|MAY_OWNER_OVERRIDE);
			if (err)
				goto out;
		}

		/*
		 * If we are changing the size of the file, then
		 * we need to break all leases.
		 */
		host_err = break_lease(inode, FMODE_WRITE | O_NONBLOCK);
		if (host_err == -EWOULDBLOCK)
			host_err = -ETIMEDOUT;
		if (host_err) /* ENOMEM or EWOULDBLOCK */
			goto out_nfserr;

		host_err = get_write_access(inode);
		if (host_err)
			goto out_nfserr;

		size_change = 1;
		host_err = locks_verify_truncate(inode, NULL, iap->ia_size);
		if (host_err) {
			put_write_access(inode);
			goto out_nfserr;
		}
		DQUOT_INIT(inode);
	}

	/* sanitize the mode change */
	if (iap->ia_valid & ATTR_MODE) {
		iap->ia_mode &= S_IALLUGO;
		iap->ia_mode |= (inode->i_mode & ~S_IALLUGO);
	}

	/* Revoke setuid/setgid on chown */
	if (((iap->ia_valid & ATTR_UID) && iap->ia_uid != inode->i_uid) ||
	    ((iap->ia_valid & ATTR_GID) && iap->ia_gid != inode->i_gid)) {
		iap->ia_valid |= ATTR_KILL_PRIV;
		if (iap->ia_valid & ATTR_MODE) {
			/* we're setting mode too, just clear the s*id bits */
			iap->ia_mode &= ~S_ISUID;
			if (iap->ia_mode & S_IXGRP)
				iap->ia_mode &= ~S_ISGID;
		} else {
			/* set ATTR_KILL_* bits and let VFS handle it */
			iap->ia_valid |= (ATTR_KILL_SUID | ATTR_KILL_SGID);
		}
	}

	/* Change the attributes. */

	iap->ia_valid |= ATTR_CTIME;

	err = nfserr_notsync;
	if (!check_guard || guardtime == inode->i_ctime.tv_sec) {
		fh_lock(fhp);
		host_err = notify_change(dentry, fhp->fh_export->ex_path.mnt, iap);
		err = nfserrno(host_err);
		fh_unlock(fhp);
	}
	if (size_change)
		put_write_access(inode);
	if (!err)
		if (EX_ISSYNC(fhp->fh_export))
			write_inode_now(inode, 1);
out:
	return err;

out_nfserr:
	err = nfserrno(host_err);
	goto out;
}

#if defined(CONFIG_NFSD_V2_ACL) || \
    defined(CONFIG_NFSD_V3_ACL) || \
    defined(CONFIG_NFSD_V4)
static ssize_t nfsd_getxattr(struct dentry *dentry, struct vfsmount *mnt,
			     char *key, void **buf)
{
	ssize_t buflen;

	buflen = vfs_getxattr(dentry, mnt, key, NULL, 0, NULL);
	if (buflen <= 0)
		return buflen;

	*buf = kmalloc(buflen, GFP_KERNEL);
	if (!*buf)
		return -ENOMEM;

	return vfs_getxattr(dentry, mnt, key, *buf, buflen, NULL);
}
#endif

#if defined(CONFIG_NFSD_V4)
static int
set_nfsv4_acl_one(struct dentry *dentry, struct vfsmount *mnt,
		  struct posix_acl *pacl, char *key)
{
	int len;
	size_t buflen;
	char *buf = NULL;
	int error = 0;

	buflen = posix_acl_xattr_size(pacl->a_count);
	buf = kmalloc(buflen, GFP_KERNEL);
	error = -ENOMEM;
	if (buf == NULL)
		goto out;

	len = posix_acl_to_xattr(pacl, buf, buflen);
	if (len < 0) {
		error = len;
		goto out;
	}

	error = vfs_setxattr(dentry, mnt, key, buf, len, 0, NULL);
out:
	kfree(buf);
	return error;
}

__be32
nfsd4_set_nfs4_acl(struct svc_rqst *rqstp, struct svc_fh *fhp,
    struct nfs4_acl *acl)
{
	__be32 error;
	int host_error;
	struct dentry *dentry;
	struct vfsmount *mnt;
	struct inode *inode;
	struct posix_acl *pacl = NULL, *dpacl = NULL;
	unsigned int flags = 0;

	/* Get inode */
	error = fh_verify(rqstp, fhp, 0 /* S_IFREG */, MAY_SATTR);
	if (error)
		return error;

	dentry = fhp->fh_dentry;
	mnt = fhp->fh_export->ex_path.mnt;
	inode = dentry->d_inode;
	if (S_ISDIR(inode->i_mode))
		flags = NFS4_ACL_DIR;

	host_error = nfs4_acl_nfsv4_to_posix(acl, &pacl, &dpacl, flags);
	if (host_error == -EINVAL) {
		return nfserr_attrnotsupp;
	} else if (host_error < 0)
		goto out_nfserr;

	host_error = set_nfsv4_acl_one(dentry, mnt, pacl,
				       POSIX_ACL_XATTR_ACCESS);
	if (host_error < 0)
		goto out_release;

	if (S_ISDIR(inode->i_mode))
		host_error = set_nfsv4_acl_one(dentry, mnt, dpacl,
					       POSIX_ACL_XATTR_DEFAULT);

out_release:
	posix_acl_release(pacl);
	posix_acl_release(dpacl);
out_nfserr:
	if (host_error == -EOPNOTSUPP)
		return nfserr_attrnotsupp;
	else
		return nfserrno(host_error);
}

static struct posix_acl *
_get_posix_acl(struct dentry *dentry, struct vfsmount *mnt, char *key)
{
	void *buf = NULL;
	struct posix_acl *pacl = NULL;
	int buflen;

	buflen = nfsd_getxattr(dentry, mnt, key, &buf);
	if (!buflen)
		buflen = -ENODATA;
	if (buflen <= 0)
		return ERR_PTR(buflen);

	pacl = posix_acl_from_xattr(buf, buflen);
	kfree(buf);
	return pacl;
}

int
nfsd4_get_nfs4_acl(struct svc_rqst *rqstp, struct dentry *dentry,
		   struct vfsmount *mnt, struct nfs4_acl **acl)
{
	struct inode *inode = dentry->d_inode;
	int error = 0;
	struct posix_acl *pacl = NULL, *dpacl = NULL;
	unsigned int flags = 0;

	pacl = _get_posix_acl(dentry, mnt, POSIX_ACL_XATTR_ACCESS);
	if (IS_ERR(pacl) && PTR_ERR(pacl) == -ENODATA)
		pacl = posix_acl_from_mode(inode->i_mode, GFP_KERNEL);
	if (IS_ERR(pacl)) {
		error = PTR_ERR(pacl);
		pacl = NULL;
		goto out;
	}

	if (S_ISDIR(inode->i_mode)) {
		dpacl = _get_posix_acl(dentry, mnt, POSIX_ACL_XATTR_DEFAULT);
		if (IS_ERR(dpacl) && PTR_ERR(dpacl) == -ENODATA)
			dpacl = NULL;
		else if (IS_ERR(dpacl)) {
			error = PTR_ERR(dpacl);
			dpacl = NULL;
			goto out;
		}
		flags = NFS4_ACL_DIR;
	}

	*acl = nfs4_acl_posix_to_nfsv4(pacl, dpacl, flags);
	if (IS_ERR(*acl)) {
		error = PTR_ERR(*acl);
		*acl = NULL;
	}
 out:
	posix_acl_release(pacl);
	posix_acl_release(dpacl);
	return error;
}

#endif /* defined(CONFIG_NFS_V4) */

#ifdef CONFIG_NFSD_V3
/*
 * Check server access rights to a file system object
 */
struct accessmap {
	u32		access;
	int		how;
};
static struct accessmap	nfs3_regaccess[] = {
    {	NFS3_ACCESS_READ,	MAY_READ			},
    {	NFS3_ACCESS_EXECUTE,	MAY_EXEC			},
    {	NFS3_ACCESS_MODIFY,	MAY_WRITE|MAY_TRUNC		},
    {	NFS3_ACCESS_EXTEND,	MAY_WRITE			},

    {	0,			0				}
};

static struct accessmap	nfs3_diraccess[] = {
    {	NFS3_ACCESS_READ,	MAY_READ			},
    {	NFS3_ACCESS_LOOKUP,	MAY_EXEC			},
    {	NFS3_ACCESS_MODIFY,	MAY_EXEC|MAY_WRITE|MAY_TRUNC	},
    {	NFS3_ACCESS_EXTEND,	MAY_EXEC|MAY_WRITE		},
    {	NFS3_ACCESS_DELETE,	MAY_REMOVE			},

    {	0,			0				}
};

static struct accessmap	nfs3_anyaccess[] = {
	/* Some clients - Solaris 2.6 at least, make an access call
	 * to the server to check for access for things like /dev/null
	 * (which really, the server doesn't care about).  So
	 * We provide simple access checking for them, looking
	 * mainly at mode bits, and we make sure to ignore read-only
	 * filesystem checks
	 */
    {	NFS3_ACCESS_READ,	MAY_READ			},
    {	NFS3_ACCESS_EXECUTE,	MAY_EXEC			},
    {	NFS3_ACCESS_MODIFY,	MAY_WRITE|MAY_LOCAL_ACCESS	},
    {	NFS3_ACCESS_EXTEND,	MAY_WRITE|MAY_LOCAL_ACCESS	},

    {	0,			0				}
};

__be32
nfsd_access(struct svc_rqst *rqstp, struct svc_fh *fhp, u32 *access, u32 *supported)
{
	struct accessmap	*map;
	struct svc_export	*export;
	struct dentry		*dentry;
	u32			query, result = 0, sresult = 0;
	__be32			error;

	error = fh_verify(rqstp, fhp, 0, MAY_NOP);
	if (error)
		goto out;

	export = fhp->fh_export;
	dentry = fhp->fh_dentry;

	if (S_ISREG(dentry->d_inode->i_mode))
		map = nfs3_regaccess;
	else if (S_ISDIR(dentry->d_inode->i_mode))
		map = nfs3_diraccess;
	else
		map = nfs3_anyaccess;


	query = *access;
	for  (; map->access; map++) {
		if (map->access & query) {
			__be32 err2;

			sresult |= map->access;

			err2 = nfsd_permission(rqstp, export, dentry, map->how);
			switch (err2) {
			case nfs_ok:
				result |= map->access;
				break;
				
			/* the following error codes just mean the access was not allowed,
			 * rather than an error occurred */
			case nfserr_rofs:
			case nfserr_acces:
			case nfserr_perm:
				/* simply don't "or" in the access bit. */
				break;
			default:
				error = err2;
				goto out;
			}
		}
	}
	*access = result;
	if (supported)
		*supported = sresult;

 out:
	return error;
}
#endif /* CONFIG_NFSD_V3 */



/*
 * Open an existing file or directory.
 * The access argument indicates the type of open (read/write/lock)
 * N.B. After this call fhp needs an fh_put
 */
__be32
nfsd_open(struct svc_rqst *rqstp, struct svc_fh *fhp, int type,
			int access, struct file **filp)
{
	struct dentry	*dentry;
	struct inode	*inode;
	int		flags = O_RDONLY|O_LARGEFILE;
	__be32		err;
	int		host_err;

	/*
	 * If we get here, then the client has already done an "open",
	 * and (hopefully) checked permission - so allow OWNER_OVERRIDE
	 * in case a chmod has now revoked permission.
	 */
	err = fh_verify(rqstp, fhp, type, access | MAY_OWNER_OVERRIDE);
	if (err)
		goto out;

	dentry = fhp->fh_dentry;
	inode = dentry->d_inode;

	/* Disallow write access to files with the append-only bit set
	 * or any access when mandatory locking enabled
	 */
	err = nfserr_perm;
	if (IS_APPEND(inode) && (access & MAY_WRITE))
		goto out;
	/*
	 * We must ignore files (but only files) which might have mandatory
	 * locks on them because there is no way to know if the accesser has
	 * the lock.
	 */
	if (S_ISREG((inode)->i_mode) && mandatory_lock(inode))
		goto out;

	if (!inode->i_fop)
		goto out;

	/*
	 * Check to see if there are any leases on this file.
	 * This may block while leases are broken.
	 */
	host_err = break_lease(inode, O_NONBLOCK | ((access & MAY_WRITE) ? FMODE_WRITE : 0));
	if (host_err == -EWOULDBLOCK)
		host_err = -ETIMEDOUT;
	if (host_err) /* NOMEM or WOULDBLOCK */
		goto out_nfserr;

	if (access & MAY_WRITE) {
		if (access & MAY_READ)
			flags = O_RDWR|O_LARGEFILE;
		else
			flags = O_WRONLY|O_LARGEFILE;

		DQUOT_INIT(inode);
	}
	*filp = dentry_open(dget(dentry), mntget(fhp->fh_export->ex_path.mnt),
				flags);
	if (IS_ERR(*filp))
		host_err = PTR_ERR(*filp);
out_nfserr:
	err = nfserrno(host_err);
out:
	return err;
}

/*
 * Close a file.
 */
void
nfsd_close(struct file *filp)
{
	fput(filp);
}

/*
 * Sync a file
 * As this calls fsync (not fdatasync) there is no need for a write_inode
 * after it.
 */
static inline int nfsd_dosync(struct file *filp, struct dentry *dp,
			      const struct file_operations *fop)
{
	struct inode *inode = dp->d_inode;
	int (*fsync) (struct file *, struct dentry *, int);
	int err;

	err = filemap_fdatawrite(inode->i_mapping);
	if (err == 0 && fop && (fsync = fop->fsync))
		err = fsync(filp, dp, 0);
	if (err == 0)
		err = filemap_fdatawait(inode->i_mapping);

	return err;
}
	

static int
nfsd_sync(struct file *filp)
{
        int err;
	struct inode *inode = filp->f_path.dentry->d_inode;
	dprintk("nfsd: sync file %s\n", filp->f_path.dentry->d_name.name);
	mutex_lock(&inode->i_mutex);
	err=nfsd_dosync(filp, filp->f_path.dentry, filp->f_op);
	mutex_unlock(&inode->i_mutex);

	return err;
}

int
nfsd_sync_dir(struct dentry *dp)
{
	return nfsd_dosync(NULL, dp, dp->d_inode->i_fop);
}

/*
 * Obtain the readahead parameters for the file
 * specified by (dev, ino).
 */

static inline struct raparms *
nfsd_get_raparms(dev_t dev, ino_t ino)
{
	struct raparms	*ra, **rap, **frap = NULL;
	int depth = 0;
	unsigned int hash;
	struct raparm_hbucket *rab;

	hash = jhash_2words(dev, ino, 0xfeedbeef) & RAPARM_HASH_MASK;
	rab = &raparm_hash[hash];

	spin_lock(&rab->pb_lock);
	for (rap = &rab->pb_head; (ra = *rap); rap = &ra->p_next) {
		if (ra->p_ino == ino && ra->p_dev == dev)
			goto found;
		depth++;
		if (ra->p_count == 0)
			frap = rap;
	}
	depth = nfsdstats.ra_size*11/10;
	if (!frap) {	
		spin_unlock(&rab->pb_lock);
		return NULL;
	}
	rap = frap;
	ra = *frap;
	ra->p_dev = dev;
	ra->p_ino = ino;
	ra->p_set = 0;
	ra->p_hindex = hash;
found:
	if (rap != &rab->pb_head) {
		*rap = ra->p_next;
		ra->p_next   = rab->pb_head;
		rab->pb_head = ra;
	}
	ra->p_count++;
	nfsdstats.ra_depth[depth*10/nfsdstats.ra_size]++;
	spin_unlock(&rab->pb_lock);
	return ra;
}

/*
 * Grab and keep cached pages associated with a file in the svc_rqst
 * so that they can be passed to the network sendmsg/sendpage routines
 * directly. They will be released after the sending has completed.
 */
static int
nfsd_splice_actor(struct pipe_inode_info *pipe, struct pipe_buffer *buf,
		  struct splice_desc *sd)
{
	struct svc_rqst *rqstp = sd->u.data;
	struct page **pp = rqstp->rq_respages + rqstp->rq_resused;
	struct page *page = buf->page;
	size_t size;
	int ret;

	ret = buf->ops->confirm(pipe, buf);
	if (unlikely(ret))
		return ret;

	size = sd->len;

	if (rqstp->rq_res.page_len == 0) {
		get_page(page);
		put_page(*pp);
		*pp = page;
		rqstp->rq_resused++;
		rqstp->rq_res.page_base = buf->offset;
		rqstp->rq_res.page_len = size;
	} else if (page != pp[-1]) {
		get_page(page);
		if (*pp)
			put_page(*pp);
		*pp = page;
		rqstp->rq_resused++;
		rqstp->rq_res.page_len += size;
	} else
		rqstp->rq_res.page_len += size;

	return size;
}

static int nfsd_direct_splice_actor(struct pipe_inode_info *pipe,
				    struct splice_desc *sd)
{
	return __splice_from_pipe(pipe, sd, nfsd_splice_actor);
}

static inline int svc_msnfs(struct svc_fh *ffhp)
{
#ifdef MSNFS
	return (ffhp->fh_export->ex_flags & NFSEXP_MSNFS);
#else
	return 0;
#endif
}

static __be32
nfsd_vfs_read(struct svc_rqst *rqstp, struct svc_fh *fhp, struct file *file,
              loff_t offset, struct kvec *vec, int vlen, unsigned long *count)
{
	struct inode *inode;
	struct raparms	*ra;
	mm_segment_t	oldfs;
	__be32		err;
	int		host_err;

	err = nfserr_perm;
	inode = file->f_path.dentry->d_inode;

	if (svc_msnfs(fhp) && !lock_may_read(inode, offset, *count))
		goto out;

	/* Get readahead parameters */
	ra = nfsd_get_raparms(inode->i_sb->s_dev, inode->i_ino);

	if (ra && ra->p_set)
		file->f_ra = ra->p_ra;

	if (file->f_op->splice_read && rqstp->rq_splice_ok) {
		struct splice_desc sd = {
			.len		= 0,
			.total_len	= *count,
			.pos		= offset,
			.u.data		= rqstp,
		};

		rqstp->rq_resused = 1;
		host_err = splice_direct_to_actor(file, &sd, nfsd_direct_splice_actor);
	} else {
		oldfs = get_fs();
		set_fs(KERNEL_DS);
		host_err = vfs_readv(file, (struct iovec __user *)vec, vlen, &offset);
		set_fs(oldfs);
	}

	/* Write back readahead params */
	if (ra) {
		struct raparm_hbucket *rab = &raparm_hash[ra->p_hindex];
		spin_lock(&rab->pb_lock);
		ra->p_ra = file->f_ra;
		ra->p_set = 1;
		ra->p_count--;
		spin_unlock(&rab->pb_lock);
	}

	if (host_err >= 0) {
		nfsdstats.io_read += host_err;
		*count = host_err;
		err = 0;
		fsnotify_access(file->f_path.dentry);
	} else 
		err = nfserrno(host_err);
out:
	return err;
}

static void kill_suid(struct dentry *dentry, struct vfsmount *mnt)
{
	struct iattr	ia;
	ia.ia_valid = ATTR_KILL_SUID | ATTR_KILL_SGID | ATTR_KILL_PRIV;

	mutex_lock(&dentry->d_inode->i_mutex);
	notify_change(dentry, mnt, &ia);
	mutex_unlock(&dentry->d_inode->i_mutex);
}

static __be32
nfsd_vfs_write(struct svc_rqst *rqstp, struct svc_fh *fhp, struct file *file,
				loff_t offset, struct kvec *vec, int vlen,
	   			unsigned long cnt, int *stablep)
{
	struct svc_export	*exp;
	struct dentry		*dentry;
	struct inode		*inode;
	mm_segment_t		oldfs;
	__be32			err = 0;
	int			host_err;
	int			stable = *stablep;

#ifdef MSNFS
	err = nfserr_perm;

	if ((fhp->fh_export->ex_flags & NFSEXP_MSNFS) &&
		(!lock_may_write(file->f_path.dentry->d_inode, offset, cnt)))
		goto out;
#endif

	dentry = file->f_path.dentry;
	inode = dentry->d_inode;
	exp   = fhp->fh_export;

	/*
	 * Request sync writes if
	 *  -	the sync export option has been set, or
	 *  -	the client requested O_SYNC behavior (NFSv3 feature).
	 *  -   The file system doesn't support fsync().
	 * When gathered writes have been configured for this volume,
	 * flushing the data to disk is handled separately below.
	 */

	if (!file->f_op->fsync) {/* COMMIT3 cannot work */
	       stable = 2;
	       *stablep = 2; /* FILE_SYNC */
	}

	if (!EX_ISSYNC(exp))
		stable = 0;
	if (stable && !EX_WGATHER(exp))
		file->f_flags |= O_SYNC;

	/* Write the data. */
	oldfs = get_fs(); set_fs(KERNEL_DS);
	host_err = vfs_writev(file, (struct iovec __user *)vec, vlen, &offset);
	set_fs(oldfs);
	if (host_err >= 0) {
		nfsdstats.io_write += cnt;
		fsnotify_modify(file->f_path.dentry);
	}

	/* clear setuid/setgid flag after write */
	if (host_err >= 0 && (inode->i_mode & (S_ISUID | S_ISGID)))
		kill_suid(dentry, exp->ex_path.mnt);

	if (host_err >= 0 && stable) {
		static ino_t	last_ino;
		static dev_t	last_dev;

		/*
		 * Gathered writes: If another process is currently
		 * writing to the file, there's a high chance
		 * this is another nfsd (triggered by a bulk write
		 * from a client's biod). Rather than syncing the
		 * file with each write request, we sleep for 10 msec.
		 *
		 * I don't know if this roughly approximates
		 * C. Juszak's idea of gathered writes, but it's a
		 * nice and simple solution (IMHO), and it seems to
		 * work:-)
		 */
		if (EX_WGATHER(exp)) {
			if (atomic_read(&inode->i_writecount) > 1
			    || (last_ino == inode->i_ino && last_dev == inode->i_sb->s_dev)) {
				dprintk("nfsd: write defer %d\n", task_pid_nr(current));
				msleep(10);
				dprintk("nfsd: write resume %d\n", task_pid_nr(current));
			}

			if (inode->i_state & I_DIRTY) {
				dprintk("nfsd: write sync %d\n", task_pid_nr(current));
				host_err=nfsd_sync(file);
			}
#if 0
			wake_up(&inode->i_wait);
#endif
		}
		last_ino = inode->i_ino;
		last_dev = inode->i_sb->s_dev;
	}

	dprintk("nfsd: write complete host_err=%d\n", host_err);
	if (host_err >= 0)
		err = 0;
	else 
		err = nfserrno(host_err);
out:
	return err;
}

/*
 * Read data from a file. count must contain the requested read count
 * on entry. On return, *count contains the number of bytes actually read.
 * N.B. After this call fhp needs an fh_put
 */
__be32
nfsd_read(struct svc_rqst *rqstp, struct svc_fh *fhp, struct file *file,
		loff_t offset, struct kvec *vec, int vlen,
		unsigned long *count)
{
	__be32		err;

	if (file) {
		err = nfsd_permission(rqstp, fhp->fh_export, fhp->fh_dentry,
				MAY_READ|MAY_OWNER_OVERRIDE);
		if (err)
			goto out;
		err = nfsd_vfs_read(rqstp, fhp, file, offset, vec, vlen, count);
	} else {
		err = nfsd_open(rqstp, fhp, S_IFREG, MAY_READ, &file);
		if (err)
			goto out;
		err = nfsd_vfs_read(rqstp, fhp, file, offset, vec, vlen, count);
		nfsd_close(file);
	}
out:
	return err;
}

/*
 * Write data to a file.
 * The stable flag requests synchronous writes.
 * N.B. After this call fhp needs an fh_put
 */
__be32
nfsd_write(struct svc_rqst *rqstp, struct svc_fh *fhp, struct file *file,
		loff_t offset, struct kvec *vec, int vlen, unsigned long cnt,
		int *stablep)
{
	__be32			err = 0;

	if (file) {
		err = nfsd_permission(rqstp, fhp->fh_export, fhp->fh_dentry,
				MAY_WRITE|MAY_OWNER_OVERRIDE);
		if (err)
			goto out;
		err = nfsd_vfs_write(rqstp, fhp, file, offset, vec, vlen, cnt,
				stablep);
	} else {
		err = nfsd_open(rqstp, fhp, S_IFREG, MAY_WRITE, &file);
		if (err)
			goto out;

		if (cnt)
			err = nfsd_vfs_write(rqstp, fhp, file, offset, vec, vlen,
					     cnt, stablep);
		nfsd_close(file);
	}
out:
	return err;
}

#ifdef CONFIG_NFSD_V3
/*
 * Commit all pending writes to stable storage.
 * Strictly speaking, we could sync just the indicated file region here,
 * but there's currently no way we can ask the VFS to do so.
 *
 * Unfortunately we cannot lock the file to make sure we return full WCC
 * data to the client, as locking happens lower down in the filesystem.
 */
__be32
nfsd_commit(struct svc_rqst *rqstp, struct svc_fh *fhp,
               loff_t offset, unsigned long count)
{
	struct file	*file;
	__be32		err;

	if ((u64)count > ~(u64)offset)
		return nfserr_inval;

	if ((err = nfsd_open(rqstp, fhp, S_IFREG, MAY_WRITE, &file)) != 0)
		return err;
	if (EX_ISSYNC(fhp->fh_export)) {
		if (file->f_op && file->f_op->fsync) {
			err = nfserrno(nfsd_sync(file));
		} else {
			err = nfserr_notsupp;
		}
	}

	nfsd_close(file);
	return err;
}
#endif /* CONFIG_NFSD_V3 */

static __be32
nfsd_create_setattr(struct svc_rqst *rqstp, struct svc_fh *resfhp,
			struct iattr *iap)
{
	/*
	 * Mode has already been set earlier in create:
	 */
	iap->ia_valid &= ~ATTR_MODE;
	/*
	 * Setting uid/gid works only for root.  Irix appears to
	 * send along the gid on create when it tries to implement
	 * setgid directories via NFS:
	 */
	if (current->fsuid != 0)
		iap->ia_valid &= ~(ATTR_UID|ATTR_GID);
	if (iap->ia_valid)
		return nfsd_setattr(rqstp, resfhp, iap, 0, (time_t)0);
	return 0;
}

/*
 * Create a file (regular, directory, device, fifo); UNIX sockets 
 * not yet implemented.
 * If the response fh has been verified, the parent directory should
 * already be locked. Note that the parent directory is left locked.
 *
 * N.B. Every call to nfsd_create needs an fh_put for _both_ fhp and resfhp
 */
__be32
nfsd_create(struct svc_rqst *rqstp, struct svc_fh *fhp,
		char *fname, int flen, struct iattr *iap,
		int type, dev_t rdev, struct svc_fh *resfhp)
{
	struct dentry	*dentry, *dchild = NULL;
	struct svc_export *exp;
	struct inode	*dirp;
	__be32		err;
	__be32		err2;
	int		host_err;

	err = nfserr_perm;
	if (!flen)
		goto out;
	err = nfserr_exist;
	if (isdotent(fname, flen))
		goto out;

	err = fh_verify(rqstp, fhp, S_IFDIR, MAY_CREATE);
	if (err)
		goto out;

	dentry = fhp->fh_dentry;
	exp = fhp->fh_export;
	dirp = dentry->d_inode;

	err = nfserr_notdir;
	if(!dirp->i_op || !dirp->i_op->lookup)
		goto out;
	/*
	 * Check whether the response file handle has been verified yet.
	 * If it has, the parent directory should already be locked.
	 */
	if (!resfhp->fh_dentry) {
		/* called from nfsd_proc_mkdir, or possibly nfsd3_proc_create */
		fh_lock_nested(fhp, I_MUTEX_PARENT);
		dchild = lookup_one_len(fname, dentry, flen);
		host_err = PTR_ERR(dchild);
		if (IS_ERR(dchild))
			goto out_nfserr;
		err = fh_compose(resfhp, exp, dchild, fhp);
		if (err)
			goto out;
	} else {
		/* called from nfsd_proc_create */
		dchild = dget(resfhp->fh_dentry);
		if (!fhp->fh_locked) {
			/* not actually possible */
			printk(KERN_ERR
				"nfsd_create: parent %s/%s not locked!\n",
				dentry->d_parent->d_name.name,
				dentry->d_name.name);
			err = nfserr_io;
			goto out;
		}
	}
	/*
	 * Make sure the child dentry is still negative ...
	 */
	err = nfserr_exist;
	if (dchild->d_inode) {
		dprintk("nfsd_create: dentry %s/%s not negative!\n",
			dentry->d_name.name, dchild->d_name.name);
		goto out; 
	}

	if (!(iap->ia_valid & ATTR_MODE))
		iap->ia_mode = 0;
	iap->ia_mode = (iap->ia_mode & S_IALLUGO) | type;

	/*
	 * Get the dir op function pointer.
	 */
	err = 0;
	switch (type) {
	case S_IFREG:
		host_err = mnt_want_write(fhp->fh_export->ex_path.mnt);
		if (host_err)
			goto out_nfserr;
		host_err = vfs_create(dirp, dchild, iap->ia_mode, NULL);
		break;
	case S_IFDIR:
<<<<<<< HEAD
		host_err = vfs_mkdir(dirp, dchild, exp->ex_path.mnt, iap->ia_mode);
=======
		host_err = mnt_want_write(fhp->fh_export->ex_path.mnt);
		if (host_err)
			goto out_nfserr;
		host_err = vfs_mkdir(dirp, dchild, iap->ia_mode);
>>>>>>> 28ffb5d3
		break;
	case S_IFCHR:
	case S_IFBLK:
	case S_IFIFO:
	case S_IFSOCK:
<<<<<<< HEAD
		host_err = vfs_mknod(dirp, dchild, exp->ex_path.mnt,
				     iap->ia_mode, rdev);
=======
		host_err = mnt_want_write(fhp->fh_export->ex_path.mnt);
		if (host_err)
			goto out_nfserr;
		host_err = vfs_mknod(dirp, dchild, iap->ia_mode, rdev);
>>>>>>> 28ffb5d3
		break;
	default:
	        printk("nfsd: bad file type %o in nfsd_create\n", type);
		host_err = -EINVAL;
		goto out_nfserr;
	}
	if (host_err < 0) {
		mnt_drop_write(fhp->fh_export->ex_path.mnt);
		goto out_nfserr;
	}

	if (EX_ISSYNC(exp)) {
		err = nfserrno(nfsd_sync_dir(dentry));
		write_inode_now(dchild->d_inode, 1);
	}


	err2 = nfsd_create_setattr(rqstp, resfhp, iap);
	if (err2)
		err = err2;
	mnt_drop_write(fhp->fh_export->ex_path.mnt);
	/*
	 * Update the file handle to get the new inode info.
	 */
	if (!err)
		err = fh_update(resfhp);
out:
	if (dchild && !IS_ERR(dchild))
		dput(dchild);
	return err;

out_nfserr:
	err = nfserrno(host_err);
	goto out;
}

#ifdef CONFIG_NFSD_V3
/*
 * NFSv3 version of nfsd_create
 */
__be32
nfsd_create_v3(struct svc_rqst *rqstp, struct svc_fh *fhp,
		char *fname, int flen, struct iattr *iap,
		struct svc_fh *resfhp, int createmode, u32 *verifier,
	        int *truncp, int *created)
{
	struct dentry	*dentry, *dchild = NULL;
	struct inode	*dirp;
	__be32		err;
	__be32		err2;
	int		host_err;
	__u32		v_mtime=0, v_atime=0;

	err = nfserr_perm;
	if (!flen)
		goto out;
	err = nfserr_exist;
	if (isdotent(fname, flen))
		goto out;
	if (!(iap->ia_valid & ATTR_MODE))
		iap->ia_mode = 0;
	err = fh_verify(rqstp, fhp, S_IFDIR, MAY_CREATE);
	if (err)
		goto out;

	dentry = fhp->fh_dentry;
	dirp = dentry->d_inode;

	/* Get all the sanity checks out of the way before
	 * we lock the parent. */
	err = nfserr_notdir;
	if(!dirp->i_op || !dirp->i_op->lookup)
		goto out;
	fh_lock_nested(fhp, I_MUTEX_PARENT);

	/*
	 * Compose the response file handle.
	 */
	dchild = lookup_one_len(fname, dentry, flen);
	host_err = PTR_ERR(dchild);
	if (IS_ERR(dchild))
		goto out_nfserr;

	err = fh_compose(resfhp, fhp->fh_export, dchild, fhp);
	if (err)
		goto out;

	if (createmode == NFS3_CREATE_EXCLUSIVE) {
		/* solaris7 gets confused (bugid 4218508) if these have
		 * the high bit set, so just clear the high bits. If this is
		 * ever changed to use different attrs for storing the
		 * verifier, then do_open_lookup() will also need to be fixed
		 * accordingly.
		 */
		v_mtime = verifier[0]&0x7fffffff;
		v_atime = verifier[1]&0x7fffffff;
	}
	
	host_err = mnt_want_write(fhp->fh_export->ex_path.mnt);
	if (host_err)
		goto out_nfserr;
	if (dchild->d_inode) {
		err = 0;

		switch (createmode) {
		case NFS3_CREATE_UNCHECKED:
			if (! S_ISREG(dchild->d_inode->i_mode))
				err = nfserr_exist;
			else if (truncp) {
				/* in nfsv4, we need to treat this case a little
				 * differently.  we don't want to truncate the
				 * file now; this would be wrong if the OPEN
				 * fails for some other reason.  furthermore,
				 * if the size is nonzero, we should ignore it
				 * according to spec!
				 */
				*truncp = (iap->ia_valid & ATTR_SIZE) && !iap->ia_size;
			}
			else {
				iap->ia_valid &= ATTR_SIZE;
				goto set_attr;
			}
			break;
		case NFS3_CREATE_EXCLUSIVE:
			if (   dchild->d_inode->i_mtime.tv_sec == v_mtime
			    && dchild->d_inode->i_atime.tv_sec == v_atime
			    && dchild->d_inode->i_size  == 0 )
				break;
			 /* fallthru */
		case NFS3_CREATE_GUARDED:
			err = nfserr_exist;
		}
		mnt_drop_write(fhp->fh_export->ex_path.mnt);
		goto out;
	}

	host_err = vfs_create(dirp, dchild, iap->ia_mode, NULL);
	if (host_err < 0) {
		mnt_drop_write(fhp->fh_export->ex_path.mnt);
		goto out_nfserr;
	}
	if (created)
		*created = 1;

	if (EX_ISSYNC(fhp->fh_export)) {
		err = nfserrno(nfsd_sync_dir(dentry));
		/* setattr will sync the child (or not) */
	}

	if (createmode == NFS3_CREATE_EXCLUSIVE) {
		/* Cram the verifier into atime/mtime */
		iap->ia_valid = ATTR_MTIME|ATTR_ATIME
			| ATTR_MTIME_SET|ATTR_ATIME_SET;
		/* XXX someone who knows this better please fix it for nsec */ 
		iap->ia_mtime.tv_sec = v_mtime;
		iap->ia_atime.tv_sec = v_atime;
		iap->ia_mtime.tv_nsec = 0;
		iap->ia_atime.tv_nsec = 0;
	}

 set_attr:
	err2 = nfsd_create_setattr(rqstp, resfhp, iap);
	if (err2)
		err = err2;

	mnt_drop_write(fhp->fh_export->ex_path.mnt);
	/*
	 * Update the filehandle to get the new inode info.
	 */
	if (!err)
		err = fh_update(resfhp);

 out:
	fh_unlock(fhp);
	if (dchild && !IS_ERR(dchild))
		dput(dchild);
 	return err;
 
 out_nfserr:
	err = nfserrno(host_err);
	goto out;
}
#endif /* CONFIG_NFSD_V3 */

/*
 * Read a symlink. On entry, *lenp must contain the maximum path length that
 * fits into the buffer. On return, it contains the true length.
 * N.B. After this call fhp needs an fh_put
 */
__be32
nfsd_readlink(struct svc_rqst *rqstp, struct svc_fh *fhp, char *buf, int *lenp)
{
	struct dentry	*dentry;
	struct inode	*inode;
	mm_segment_t	oldfs;
	__be32		err;
	int		host_err;

	err = fh_verify(rqstp, fhp, S_IFLNK, MAY_NOP);
	if (err)
		goto out;

	dentry = fhp->fh_dentry;
	inode = dentry->d_inode;

	err = nfserr_inval;
	if (!inode->i_op || !inode->i_op->readlink)
		goto out;

	touch_atime(fhp->fh_export->ex_path.mnt, dentry);
	/* N.B. Why does this call need a get_fs()??
	 * Remove the set_fs and watch the fireworks:-) --okir
	 */

	oldfs = get_fs(); set_fs(KERNEL_DS);
	host_err = inode->i_op->readlink(dentry, buf, *lenp);
	set_fs(oldfs);

	if (host_err < 0)
		goto out_nfserr;
	*lenp = host_err;
	err = 0;
out:
	return err;

out_nfserr:
	err = nfserrno(host_err);
	goto out;
}

/*
 * Create a symlink and look up its inode
 * N.B. After this call _both_ fhp and resfhp need an fh_put
 */
__be32
nfsd_symlink(struct svc_rqst *rqstp, struct svc_fh *fhp,
				char *fname, int flen,
				char *path,  int plen,
				struct svc_fh *resfhp,
				struct iattr *iap)
{
	struct dentry	*dentry, *dnew;
	struct svc_export *exp;
	__be32		err, cerr;
	int		host_err;
	umode_t		mode;

	err = nfserr_noent;
	if (!flen || !plen)
		goto out;
	err = nfserr_exist;
	if (isdotent(fname, flen))
		goto out;

	err = fh_verify(rqstp, fhp, S_IFDIR, MAY_CREATE);
	if (err)
		goto out;
	fh_lock(fhp);
	dentry = fhp->fh_dentry;
	dnew = lookup_one_len(fname, dentry, flen);
	host_err = PTR_ERR(dnew);
	if (IS_ERR(dnew))
		goto out_nfserr;

	mode = S_IALLUGO;
	/* Only the MODE ATTRibute is even vaguely meaningful */
	if (iap && (iap->ia_valid & ATTR_MODE))
		mode = iap->ia_mode & S_IALLUGO;

<<<<<<< HEAD
	exp = fhp->fh_export;
=======
	host_err = mnt_want_write(fhp->fh_export->ex_path.mnt);
	if (host_err)
		goto out_nfserr;

>>>>>>> 28ffb5d3
	if (unlikely(path[plen] != 0)) {
		char *path_alloced = kmalloc(plen+1, GFP_KERNEL);
		if (path_alloced == NULL)
			host_err = -ENOMEM;
		else {
			strncpy(path_alloced, path, plen);
			path_alloced[plen] = 0;
			host_err = vfs_symlink(dentry->d_inode, dnew,
					       exp->ex_path.mnt, path_alloced, mode);
			kfree(path_alloced);
		}
	} else
		host_err = vfs_symlink(dentry->d_inode, dnew, exp->ex_path.mnt,
				       path, mode);

	if (!host_err) {
		if (EX_ISSYNC(exp))
			host_err = nfsd_sync_dir(dentry);
	}
	err = nfserrno(host_err);
	fh_unlock(fhp);

<<<<<<< HEAD
	cerr = fh_compose(resfhp, exp, dnew, fhp);
=======
	mnt_drop_write(fhp->fh_export->ex_path.mnt);

	cerr = fh_compose(resfhp, fhp->fh_export, dnew, fhp);
>>>>>>> 28ffb5d3
	dput(dnew);
	if (err==0) err = cerr;
out:
	return err;

out_nfserr:
	err = nfserrno(host_err);
	goto out;
}

/*
 * Create a hardlink
 * N.B. After this call _both_ ffhp and tfhp need an fh_put
 */
__be32
nfsd_link(struct svc_rqst *rqstp, struct svc_fh *ffhp,
				char *name, int len, struct svc_fh *tfhp)
{
	struct dentry	*ddir, *dnew, *dold;
	struct inode	*dirp, *dest;
	__be32		err;
	int		host_err;

	err = fh_verify(rqstp, ffhp, S_IFDIR, MAY_CREATE);
	if (err)
		goto out;
	err = fh_verify(rqstp, tfhp, -S_IFDIR, MAY_NOP);
	if (err)
		goto out;

	err = nfserr_perm;
	if (!len)
		goto out;
	err = nfserr_exist;
	if (isdotent(name, len))
		goto out;

	fh_lock_nested(ffhp, I_MUTEX_PARENT);
	ddir = ffhp->fh_dentry;
	dirp = ddir->d_inode;

	dnew = lookup_one_len(name, ddir, len);
	host_err = PTR_ERR(dnew);
	if (IS_ERR(dnew))
		goto out_nfserr;

	dold = tfhp->fh_dentry;
	dest = dold->d_inode;

<<<<<<< HEAD
	host_err = vfs_link(dold, tfhp->fh_export->ex_path.mnt, dirp,
			    dnew, ffhp->fh_export->ex_path.mnt);
=======
	host_err = mnt_want_write(tfhp->fh_export->ex_path.mnt);
	if (host_err) {
		err = nfserrno(host_err);
		goto out_dput;
	}
	host_err = vfs_link(dold, dirp, dnew);
>>>>>>> 28ffb5d3
	if (!host_err) {
		if (EX_ISSYNC(ffhp->fh_export)) {
			err = nfserrno(nfsd_sync_dir(ddir));
			write_inode_now(dest, 1);
		}
		err = 0;
	} else {
		if (host_err == -EXDEV && rqstp->rq_vers == 2)
			err = nfserr_acces;
		else
			err = nfserrno(host_err);
	}
	mnt_drop_write(tfhp->fh_export->ex_path.mnt);
out_dput:
	dput(dnew);
out_unlock:
	fh_unlock(ffhp);
out:
	return err;

out_nfserr:
	err = nfserrno(host_err);
	goto out_unlock;
}

/*
 * Rename a file
 * N.B. After this call _both_ ffhp and tfhp need an fh_put
 */
__be32
nfsd_rename(struct svc_rqst *rqstp, struct svc_fh *ffhp, char *fname, int flen,
			    struct svc_fh *tfhp, char *tname, int tlen)
{
	struct dentry	*fdentry, *tdentry, *odentry, *ndentry, *trap;
	struct inode	*fdir, *tdir;
	__be32		err;
	int		host_err;

	err = fh_verify(rqstp, ffhp, S_IFDIR, MAY_REMOVE);
	if (err)
		goto out;
	err = fh_verify(rqstp, tfhp, S_IFDIR, MAY_CREATE);
	if (err)
		goto out;

	fdentry = ffhp->fh_dentry;
	fdir = fdentry->d_inode;

	tdentry = tfhp->fh_dentry;
	tdir = tdentry->d_inode;

	err = (rqstp->rq_vers == 2) ? nfserr_acces : nfserr_xdev;
	if (ffhp->fh_export != tfhp->fh_export)
		goto out;

	err = nfserr_perm;
	if (!flen || isdotent(fname, flen) || !tlen || isdotent(tname, tlen))
		goto out;

	/* cannot use fh_lock as we need deadlock protective ordering
	 * so do it by hand */
	trap = lock_rename(tdentry, fdentry);
	ffhp->fh_locked = tfhp->fh_locked = 1;
	fill_pre_wcc(ffhp);
	fill_pre_wcc(tfhp);

	odentry = lookup_one_len(fname, fdentry, flen);
	host_err = PTR_ERR(odentry);
	if (IS_ERR(odentry))
		goto out_nfserr;

	host_err = -ENOENT;
	if (!odentry->d_inode)
		goto out_dput_old;
	host_err = -EINVAL;
	if (odentry == trap)
		goto out_dput_old;

	ndentry = lookup_one_len(tname, tdentry, tlen);
	host_err = PTR_ERR(ndentry);
	if (IS_ERR(ndentry))
		goto out_dput_old;
	host_err = -ENOTEMPTY;
	if (ndentry == trap)
		goto out_dput_new;

	if (svc_msnfs(ffhp) &&
		((atomic_read(&odentry->d_count) > 1)
		 || (atomic_read(&ndentry->d_count) > 1))) {
			host_err = -EPERM;
<<<<<<< HEAD
	} else
#endif
	host_err = vfs_rename(fdir, odentry, ffhp->fh_export->ex_path.mnt,
			      tdir, ndentry, tfhp->fh_export->ex_path.mnt);
=======
			goto out_dput_new;
	}

	host_err = -EXDEV;
	if (ffhp->fh_export->ex_path.mnt != tfhp->fh_export->ex_path.mnt)
		goto out_dput_new;
	host_err = mnt_want_write(ffhp->fh_export->ex_path.mnt);
	if (host_err)
		goto out_dput_new;

	host_err = vfs_rename(fdir, odentry, tdir, ndentry);
>>>>>>> 28ffb5d3
	if (!host_err && EX_ISSYNC(tfhp->fh_export)) {
		host_err = nfsd_sync_dir(tdentry);
		if (!host_err)
			host_err = nfsd_sync_dir(fdentry);
	}

	mnt_drop_write(ffhp->fh_export->ex_path.mnt);

 out_dput_new:
	dput(ndentry);
 out_dput_old:
	dput(odentry);
 out_nfserr:
	err = nfserrno(host_err);

	/* we cannot reply on fh_unlock on the two filehandles,
	 * as that would do the wrong thing if the two directories
	 * were the same, so again we do it by hand
	 */
	fill_post_wcc(ffhp);
	fill_post_wcc(tfhp);
	unlock_rename(tdentry, fdentry);
	ffhp->fh_locked = tfhp->fh_locked = 0;

out:
	return err;
}

/*
 * Unlink a file or directory
 * N.B. After this call fhp needs an fh_put
 */
__be32
nfsd_unlink(struct svc_rqst *rqstp, struct svc_fh *fhp, int type,
				char *fname, int flen)
{
	struct dentry	*dentry, *rdentry;
	struct svc_export *exp;
	struct inode	*dirp;
	__be32		err;
	int		host_err;

	err = nfserr_acces;
	if (!flen || isdotent(fname, flen))
		goto out;
	err = fh_verify(rqstp, fhp, S_IFDIR, MAY_REMOVE);
	if (err)
		goto out;

	fh_lock_nested(fhp, I_MUTEX_PARENT);
	dentry = fhp->fh_dentry;
	dirp = dentry->d_inode;
	exp = fhp->fh_export;

	rdentry = lookup_one_len(fname, dentry, flen);
	host_err = PTR_ERR(rdentry);
	if (IS_ERR(rdentry))
		goto out_nfserr;

	if (!rdentry->d_inode) {
		dput(rdentry);
		err = nfserr_noent;
		goto out;
	}

	if (!type)
		type = rdentry->d_inode->i_mode & S_IFMT;

	host_err = mnt_want_write(fhp->fh_export->ex_path.mnt);
	if (host_err)
		goto out_nfserr;

	if (type != S_IFDIR) { /* It's UNLINK */
#ifdef MSNFS
		if ((exp->ex_flags & NFSEXP_MSNFS) &&
			(atomic_read(&rdentry->d_count) > 1)) {
			host_err = -EPERM;
		} else
#endif
		host_err = vfs_unlink(dirp, rdentry, exp->ex_path.mnt);
	} else { /* It's RMDIR */
		host_err = vfs_rmdir(dirp, rdentry, exp->ex_path.mnt);
	}

	dput(rdentry);

	if (host_err)
<<<<<<< HEAD
		goto out_nfserr;
	if (EX_ISSYNC(exp))
=======
		goto out_drop;
	if (EX_ISSYNC(fhp->fh_export))
>>>>>>> 28ffb5d3
		host_err = nfsd_sync_dir(dentry);

out_drop:
	mnt_drop_write(fhp->fh_export->ex_path.mnt);
out_nfserr:
	err = nfserrno(host_err);
out:
	return err;
}

/*
 * Read entries from a directory.
 * The  NFSv3/4 verifier we ignore for now.
 */
__be32
nfsd_readdir(struct svc_rqst *rqstp, struct svc_fh *fhp, loff_t *offsetp, 
	     struct readdir_cd *cdp, filldir_t func)
{
	__be32		err;
	int 		host_err;
	struct file	*file;
	loff_t		offset = *offsetp;

	err = nfsd_open(rqstp, fhp, S_IFDIR, MAY_READ, &file);
	if (err)
		goto out;

	offset = vfs_llseek(file, offset, 0);
	if (offset < 0) {
		err = nfserrno((int)offset);
		goto out_close;
	}

	/*
	 * Read the directory entries. This silly loop is necessary because
	 * readdir() is not guaranteed to fill up the entire buffer, but
	 * may choose to do less.
	 */

	do {
		cdp->err = nfserr_eof; /* will be cleared on successful read */
		host_err = vfs_readdir(file, func, cdp);
	} while (host_err >=0 && cdp->err == nfs_ok);
	if (host_err)
		err = nfserrno(host_err);
	else
		err = cdp->err;
	*offsetp = vfs_llseek(file, 0, 1);

	if (err == nfserr_eof || err == nfserr_toosmall)
		err = nfs_ok; /* can still be found in ->err */
out_close:
	nfsd_close(file);
out:
	return err;
}

/*
 * Get file system stats
 * N.B. After this call fhp needs an fh_put
 */
__be32
nfsd_statfs(struct svc_rqst *rqstp, struct svc_fh *fhp, struct kstatfs *stat)
{
	__be32 err = fh_verify(rqstp, fhp, 0, MAY_NOP);
	if (!err && vfs_statfs(fhp->fh_dentry,stat))
		err = nfserr_io;
	return err;
}

static int exp_rdonly(struct svc_rqst *rqstp, struct svc_export *exp)
{
	return nfsexp_flags(rqstp, exp) & NFSEXP_READONLY;
}

/*
 * Check for a user's access permissions to this inode.
 */
__be32
nfsd_permission(struct svc_rqst *rqstp, struct svc_export *exp,
					struct dentry *dentry, int acc)
{
	struct inode	*inode = dentry->d_inode;
	int		err;

	if (acc == MAY_NOP)
		return 0;
#if 0
	dprintk("nfsd: permission 0x%x%s%s%s%s%s%s%s mode 0%o%s%s%s\n",
		acc,
		(acc & MAY_READ)?	" read"  : "",
		(acc & MAY_WRITE)?	" write" : "",
		(acc & MAY_EXEC)?	" exec"  : "",
		(acc & MAY_SATTR)?	" sattr" : "",
		(acc & MAY_TRUNC)?	" trunc" : "",
		(acc & MAY_LOCK)?	" lock"  : "",
		(acc & MAY_OWNER_OVERRIDE)? " owneroverride" : "",
		inode->i_mode,
		IS_IMMUTABLE(inode)?	" immut" : "",
		IS_APPEND(inode)?	" append" : "",
		__mnt_is_readonly(exp->ex_path.mnt)?	" ro" : "");
	dprintk("      owner %d/%d user %d/%d\n",
		inode->i_uid, inode->i_gid, current->fsuid, current->fsgid);
#endif

	/* Normally we reject any write/sattr etc access on a read-only file
	 * system.  But if it is IRIX doing check on write-access for a 
	 * device special file, we ignore rofs.
	 */
	if (!(acc & MAY_LOCAL_ACCESS))
		if (acc & (MAY_WRITE | MAY_SATTR | MAY_TRUNC)) {
			if (exp_rdonly(rqstp, exp) ||
			    __mnt_is_readonly(exp->ex_path.mnt))
				return nfserr_rofs;
			if (/* (acc & MAY_WRITE) && */ IS_IMMUTABLE(inode))
				return nfserr_perm;
		}
	if ((acc & MAY_TRUNC) && IS_APPEND(inode))
		return nfserr_perm;

	if (acc & MAY_LOCK) {
		/* If we cannot rely on authentication in NLM requests,
		 * just allow locks, otherwise require read permission, or
		 * ownership
		 */
		if (exp->ex_flags & NFSEXP_NOAUTHNLM)
			return 0;
		else
			acc = MAY_READ | MAY_OWNER_OVERRIDE;
	}
	/*
	 * The file owner always gets access permission for accesses that
	 * would normally be checked at open time. This is to make
	 * file access work even when the client has done a fchmod(fd, 0).
	 *
	 * However, `cp foo bar' should fail nevertheless when bar is
	 * readonly. A sensible way to do this might be to reject all
	 * attempts to truncate a read-only file, because a creat() call
	 * always implies file truncation.
	 * ... but this isn't really fair.  A process may reasonably call
	 * ftruncate on an open file descriptor on a file with perm 000.
	 * We must trust the client to do permission checking - using "ACCESS"
	 * with NFSv3.
	 */
	if ((acc & MAY_OWNER_OVERRIDE) &&
	    inode->i_uid == current->fsuid)
		return 0;

	err = permission(inode, acc & (MAY_READ|MAY_WRITE|MAY_EXEC), NULL);

	/* Allow read access to binaries even when mode 111 */
	if (err == -EACCES && S_ISREG(inode->i_mode) &&
	    acc == (MAY_READ | MAY_OWNER_OVERRIDE))
		err = permission(inode, MAY_EXEC, NULL);

	return err? nfserrno(err) : 0;
}

void
nfsd_racache_shutdown(void)
{
	if (!raparml)
		return;
	dprintk("nfsd: freeing readahead buffers.\n");
	kfree(raparml);
	raparml = NULL;
}
/*
 * Initialize readahead param cache
 */
int
nfsd_racache_init(int cache_size)
{
	int	i;
	int	j = 0;
	int	nperbucket;


	if (raparml)
		return 0;
	if (cache_size < 2*RAPARM_HASH_SIZE)
		cache_size = 2*RAPARM_HASH_SIZE;
	raparml = kcalloc(cache_size, sizeof(struct raparms), GFP_KERNEL);

	if (!raparml) {
		printk(KERN_WARNING
			"nfsd: Could not allocate memory read-ahead cache.\n");
		return -ENOMEM;
	}

	dprintk("nfsd: allocating %d readahead buffers.\n", cache_size);
	for (i = 0 ; i < RAPARM_HASH_SIZE ; i++) {
		raparm_hash[i].pb_head = NULL;
		spin_lock_init(&raparm_hash[i].pb_lock);
	}
	nperbucket = DIV_ROUND_UP(cache_size, RAPARM_HASH_SIZE);
	for (i = 0; i < cache_size - 1; i++) {
		if (i % nperbucket == 0)
			raparm_hash[j++].pb_head = raparml + i;
		if (i % nperbucket < nperbucket-1)
			raparml[i].p_next = raparml + i + 1;
	}

	nfsdstats.ra_size = cache_size;
	return 0;
}

#if defined(CONFIG_NFSD_V2_ACL) || defined(CONFIG_NFSD_V3_ACL)
struct posix_acl *
nfsd_get_posix_acl(struct svc_fh *fhp, int type)
{
	struct inode *inode = fhp->fh_dentry->d_inode;
	char *name;
	void *value = NULL;
	ssize_t size;
	struct posix_acl *acl;

	if (!IS_POSIXACL(inode))
		return ERR_PTR(-EOPNOTSUPP);

	switch (type) {
	case ACL_TYPE_ACCESS:
		name = POSIX_ACL_XATTR_ACCESS;
		break;
	case ACL_TYPE_DEFAULT:
		name = POSIX_ACL_XATTR_DEFAULT;
		break;
	default:
		return ERR_PTR(-EOPNOTSUPP);
	}

	size = nfsd_getxattr(fhp->fh_dentry, fhp->fh_export->ex_path.mnt, name,
			     &value);
	if (size < 0)
		return ERR_PTR(size);

	acl = posix_acl_from_xattr(value, size);
	kfree(value);
	return acl;
}

int
nfsd_set_posix_acl(struct svc_fh *fhp, int type, struct posix_acl *acl)
{
	struct vfsmount *mnt;
	struct inode *inode = fhp->fh_dentry->d_inode;
	char *name;
	void *value = NULL;
	size_t size;
	int error;

	if (!IS_POSIXACL(inode) || !inode->i_op ||
	    !inode->i_op->setxattr || !inode->i_op->removexattr)
		return -EOPNOTSUPP;
	switch(type) {
		case ACL_TYPE_ACCESS:
			name = POSIX_ACL_XATTR_ACCESS;
			break;
		case ACL_TYPE_DEFAULT:
			name = POSIX_ACL_XATTR_DEFAULT;
			break;
		default:
			return -EOPNOTSUPP;
	}

	if (acl && acl->a_count) {
		size = posix_acl_xattr_size(acl->a_count);
		value = kmalloc(size, GFP_KERNEL);
		if (!value)
			return -ENOMEM;
		error = posix_acl_to_xattr(acl, value, size);
		if (error < 0)
			goto getout;
		size = error;
	} else
		size = 0;

<<<<<<< HEAD
	mnt = fhp->fh_export->ex_path.mnt;
=======
	error = mnt_want_write(fhp->fh_export->ex_path.mnt);
	if (error)
		goto getout;
>>>>>>> 28ffb5d3
	if (size)
		error = vfs_setxattr(fhp->fh_dentry, mnt, name, value, size, 0,
				     NULL);
	else {
		if (!S_ISDIR(inode->i_mode) && type == ACL_TYPE_DEFAULT)
			error = 0;
		else {
			error = vfs_removexattr(fhp->fh_dentry, mnt, name,
						NULL);
			if (error == -ENODATA)
				error = 0;
		}
	}
	mnt_drop_write(fhp->fh_export->ex_path.mnt);

getout:
	kfree(value);
	return error;
}
#endif  /* defined(CONFIG_NFSD_V2_ACL) || defined(CONFIG_NFSD_V3_ACL) */<|MERGE_RESOLUTION|>--- conflicted
+++ resolved
@@ -1269,28 +1269,20 @@
 		host_err = vfs_create(dirp, dchild, iap->ia_mode, NULL);
 		break;
 	case S_IFDIR:
-<<<<<<< HEAD
-		host_err = vfs_mkdir(dirp, dchild, exp->ex_path.mnt, iap->ia_mode);
-=======
 		host_err = mnt_want_write(fhp->fh_export->ex_path.mnt);
 		if (host_err)
 			goto out_nfserr;
-		host_err = vfs_mkdir(dirp, dchild, iap->ia_mode);
->>>>>>> 28ffb5d3
+		host_err = vfs_mkdir(dirp, dchild, exp->ex_path.mnt, iap->ia_mode);
 		break;
 	case S_IFCHR:
 	case S_IFBLK:
 	case S_IFIFO:
 	case S_IFSOCK:
-<<<<<<< HEAD
-		host_err = vfs_mknod(dirp, dchild, exp->ex_path.mnt,
-				     iap->ia_mode, rdev);
-=======
 		host_err = mnt_want_write(fhp->fh_export->ex_path.mnt);
 		if (host_err)
 			goto out_nfserr;
-		host_err = vfs_mknod(dirp, dchild, iap->ia_mode, rdev);
->>>>>>> 28ffb5d3
+		host_err = vfs_mknod(dirp, dchild, exp->ex_path.mnt,
+				     iap->ia_mode, rdev);
 		break;
 	default:
 	        printk("nfsd: bad file type %o in nfsd_create\n", type);
@@ -1560,14 +1552,11 @@
 	if (iap && (iap->ia_valid & ATTR_MODE))
 		mode = iap->ia_mode & S_IALLUGO;
 
-<<<<<<< HEAD
-	exp = fhp->fh_export;
-=======
 	host_err = mnt_want_write(fhp->fh_export->ex_path.mnt);
 	if (host_err)
 		goto out_nfserr;
 
->>>>>>> 28ffb5d3
+	exp = fhp->fh_export;
 	if (unlikely(path[plen] != 0)) {
 		char *path_alloced = kmalloc(plen+1, GFP_KERNEL);
 		if (path_alloced == NULL)
@@ -1590,13 +1579,9 @@
 	err = nfserrno(host_err);
 	fh_unlock(fhp);
 
-<<<<<<< HEAD
+	mnt_drop_write(fhp->fh_export->ex_path.mnt);
+
 	cerr = fh_compose(resfhp, exp, dnew, fhp);
-=======
-	mnt_drop_write(fhp->fh_export->ex_path.mnt);
-
-	cerr = fh_compose(resfhp, fhp->fh_export, dnew, fhp);
->>>>>>> 28ffb5d3
 	dput(dnew);
 	if (err==0) err = cerr;
 out:
@@ -1646,17 +1631,13 @@
 	dold = tfhp->fh_dentry;
 	dest = dold->d_inode;
 
-<<<<<<< HEAD
-	host_err = vfs_link(dold, tfhp->fh_export->ex_path.mnt, dirp,
-			    dnew, ffhp->fh_export->ex_path.mnt);
-=======
 	host_err = mnt_want_write(tfhp->fh_export->ex_path.mnt);
 	if (host_err) {
 		err = nfserrno(host_err);
 		goto out_dput;
 	}
-	host_err = vfs_link(dold, dirp, dnew);
->>>>>>> 28ffb5d3
+	host_err = vfs_link(dold, tfhp->fh_export->ex_path.mnt, dirp,
+			    dnew, ffhp->fh_export->ex_path.mnt);
 	if (!host_err) {
 		if (EX_ISSYNC(ffhp->fh_export)) {
 			err = nfserrno(nfsd_sync_dir(ddir));
@@ -1747,12 +1728,6 @@
 		((atomic_read(&odentry->d_count) > 1)
 		 || (atomic_read(&ndentry->d_count) > 1))) {
 			host_err = -EPERM;
-<<<<<<< HEAD
-	} else
-#endif
-	host_err = vfs_rename(fdir, odentry, ffhp->fh_export->ex_path.mnt,
-			      tdir, ndentry, tfhp->fh_export->ex_path.mnt);
-=======
 			goto out_dput_new;
 	}
 
@@ -1763,8 +1738,8 @@
 	if (host_err)
 		goto out_dput_new;
 
-	host_err = vfs_rename(fdir, odentry, tdir, ndentry);
->>>>>>> 28ffb5d3
+	host_err = vfs_rename(fdir, odentry, ffhp->fh_export->ex_path.mnt,
+			      tdir, ndentry, tfhp->fh_export->ex_path.mnt);
 	if (!host_err && EX_ISSYNC(tfhp->fh_export)) {
 		host_err = nfsd_sync_dir(tdentry);
 		if (!host_err)
@@ -1852,13 +1827,8 @@
 	dput(rdentry);
 
 	if (host_err)
-<<<<<<< HEAD
-		goto out_nfserr;
+		goto out_drop;
 	if (EX_ISSYNC(exp))
-=======
-		goto out_drop;
-	if (EX_ISSYNC(fhp->fh_export))
->>>>>>> 28ffb5d3
 		host_err = nfsd_sync_dir(dentry);
 
 out_drop:
@@ -2136,13 +2106,10 @@
 	} else
 		size = 0;
 
-<<<<<<< HEAD
-	mnt = fhp->fh_export->ex_path.mnt;
-=======
 	error = mnt_want_write(fhp->fh_export->ex_path.mnt);
 	if (error)
 		goto getout;
->>>>>>> 28ffb5d3
+	mnt = fhp->fh_export->ex_path.mnt;
 	if (size)
 		error = vfs_setxattr(fhp->fh_dentry, mnt, name, value, size, 0,
 				     NULL);
