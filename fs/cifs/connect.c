/*
 *   fs/cifs/connect.c
 *
 *   Copyright (C) International Business Machines  Corp., 2002,2008
 *   Author(s): Steve French (sfrench@us.ibm.com)
 *
 *   This library is free software; you can redistribute it and/or modify
 *   it under the terms of the GNU Lesser General Public License as published
 *   by the Free Software Foundation; either version 2.1 of the License, or
 *   (at your option) any later version.
 *
 *   This library is distributed in the hope that it will be useful,
 *   but WITHOUT ANY WARRANTY; without even the implied warranty of
 *   MERCHANTABILITY or FITNESS FOR A PARTICULAR PURPOSE.  See
 *   the GNU Lesser General Public License for more details.
 *
 *   You should have received a copy of the GNU Lesser General Public License
 *   along with this library; if not, write to the Free Software
 *   Foundation, Inc., 59 Temple Place, Suite 330, Boston, MA 02111-1307 USA
 */
#include <linux/fs.h>
#include <linux/net.h>
#include <linux/string.h>
#include <linux/list.h>
#include <linux/wait.h>
#include <linux/ipv6.h>
#include <linux/pagemap.h>
#include <linux/ctype.h>
#include <linux/utsname.h>
#include <linux/mempool.h>
#include <linux/delay.h>
#include <linux/completion.h>
#include <linux/kthread.h>
#include <linux/pagevec.h>
#include <linux/freezer.h>
#include <asm/uaccess.h>
#include <asm/processor.h>
#include "cifspdu.h"
#include "cifsglob.h"
#include "cifsproto.h"
#include "cifs_unicode.h"
#include "cifs_debug.h"
#include "cifs_fs_sb.h"
#include "ntlmssp.h"
#include "nterr.h"
#include "rfc1002pdu.h"
#include "cn_cifs.h"

#define CIFS_PORT 445
#define RFC1001_PORT 139

extern void SMBNTencrypt(unsigned char *passwd, unsigned char *c8,
			 unsigned char *p24);

extern mempool_t *cifs_req_poolp;

struct smb_vol {
	char *username;
	char *password;
	char *domainname;
	char *UNC;
	char *UNCip;
	char *in6_addr;   /* ipv6 address as human readable form of in6_addr */
	char *iocharset;  /* local code page for mapping to and from Unicode */
	char source_rfc1001_name[16]; /* netbios name of client */
	char target_rfc1001_name[16]; /* netbios name of server for Win9x/ME */
	uid_t linux_uid;
	gid_t linux_gid;
	mode_t file_mode;
	mode_t dir_mode;
	unsigned secFlg;
	bool rw:1;
	bool retry:1;
	bool intr:1;
	bool setuids:1;
	bool override_uid:1;
	bool override_gid:1;
	bool dynperm:1;
	bool noperm:1;
	bool no_psx_acl:1; /* set if posix acl support should be disabled */
	bool cifs_acl:1;
	bool no_xattr:1;   /* set if xattr (EA) support should be disabled*/
	bool server_ino:1; /* use inode numbers from server ie UniqueId */
	bool direct_io:1;
	bool remap:1;      /* set to remap seven reserved chars in filenames */
	bool posix_paths:1; /* unset to not ask for posix pathnames. */
	bool no_linux_ext:1;
	bool sfu_emul:1;
	bool nullauth:1;   /* attempt to authenticate with null user */
	bool nocase:1;     /* request case insensitive filenames */
	bool nobrl:1;      /* disable sending byte range locks to srv */
	bool mand_lock:1;  /* send mandatory not posix byte range lock reqs */
	bool seal:1;       /* request transport encryption on share */
<<<<<<< HEAD
=======
	bool nodfs:1;      /* Do not request DFS, even if available */
	bool local_lease:1; /* check leases only on local system, not remote */
>>>>>>> 18e352e4
	bool noblocksnd:1;
	bool noautotune:1;
	unsigned int rsize;
	unsigned int wsize;
	unsigned int sockopt;
	unsigned short int port;
	char *prepath;
};

<<<<<<< HEAD
static int ipv4_connect(struct sockaddr_in *psin_server,
			struct socket **csocket,
			char *netb_name,
			char *server_netb_name,
			bool noblocksnd,
			bool nosndbuf); /* ipv6 never set sndbuf size */
static int ipv6_connect(struct sockaddr_in6 *psin_server,
			struct socket **csocket, bool noblocksnd);


	/*
	 * cifs tcp session reconnection
	 *
	 * mark tcp session as reconnecting so temporarily locked
	 * mark all smb sessions as reconnecting for tcp session
	 * reconnect tcp session
	 * wake up waiters on reconnection? - (not needed currently)
	 */
=======
static int ipv4_connect(struct TCP_Server_Info *server);
static int ipv6_connect(struct TCP_Server_Info *server);
>>>>>>> 18e352e4

/*
 * cifs tcp session reconnection
 *
 * mark tcp session as reconnecting so temporarily locked
 * mark all smb sessions as reconnecting for tcp session
 * reconnect tcp session
 * wake up waiters on reconnection? - (not needed currently)
 */
static int
cifs_reconnect(struct TCP_Server_Info *server)
{
	int rc = 0;
	struct list_head *tmp, *tmp2;
	struct cifsSesInfo *ses;
	struct cifsTconInfo *tcon;
	struct mid_q_entry *mid_entry;

	spin_lock(&GlobalMid_Lock);
	if (server->tcpStatus == CifsExiting) {
		/* the demux thread will exit normally
		next time through the loop */
		spin_unlock(&GlobalMid_Lock);
		return rc;
	} else
		server->tcpStatus = CifsNeedReconnect;
	spin_unlock(&GlobalMid_Lock);
	server->maxBuf = 0;

	cFYI(1, ("Reconnecting tcp session"));

	/* before reconnecting the tcp session, mark the smb session (uid)
		and the tid bad so they are not used until reconnected */
	read_lock(&cifs_tcp_ses_lock);
	list_for_each(tmp, &server->smb_ses_list) {
		ses = list_entry(tmp, struct cifsSesInfo, smb_ses_list);
		ses->need_reconnect = true;
		ses->ipc_tid = 0;
		list_for_each(tmp2, &ses->tcon_list) {
			tcon = list_entry(tmp2, struct cifsTconInfo, tcon_list);
			tcon->need_reconnect = true;
		}
	}
	read_unlock(&cifs_tcp_ses_lock);
	/* do not want to be sending data on a socket we are freeing */
	mutex_lock(&server->srv_mutex);
	if (server->ssocket) {
		cFYI(1, ("State: 0x%x Flags: 0x%lx", server->ssocket->state,
			server->ssocket->flags));
		kernel_sock_shutdown(server->ssocket, SHUT_WR);
		cFYI(1, ("Post shutdown state: 0x%x Flags: 0x%lx",
			server->ssocket->state,
			server->ssocket->flags));
		sock_release(server->ssocket);
		server->ssocket = NULL;
	}

	spin_lock(&GlobalMid_Lock);
	list_for_each(tmp, &server->pending_mid_q) {
		mid_entry = list_entry(tmp, struct
					mid_q_entry,
					qhead);
		if (mid_entry->midState == MID_REQUEST_SUBMITTED) {
				/* Mark other intransit requests as needing
				   retry so we do not immediately mark the
				   session bad again (ie after we reconnect
				   below) as they timeout too */
			mid_entry->midState = MID_RETRY_NEEDED;
		}
	}
	spin_unlock(&GlobalMid_Lock);
	mutex_unlock(&server->srv_mutex);

	while ((server->tcpStatus != CifsExiting) &&
	       (server->tcpStatus != CifsGood)) {
		try_to_freeze();
<<<<<<< HEAD
		if (server->addr.sockAddr6.sin6_family == AF_INET6) {
			rc = ipv6_connect(&server->addr.sockAddr6,
					  &server->ssocket, server->noautotune);
		} else {
			rc = ipv4_connect(&server->addr.sockAddr,
					&server->ssocket,
					server->workstation_RFC1001_name,
					server->server_RFC1001_name,
					server->noblocksnd, server->noautotune);
		}
=======
		if (server->addr.sockAddr6.sin6_family == AF_INET6)
			rc = ipv6_connect(server);
		else
			rc = ipv4_connect(server);
>>>>>>> 18e352e4
		if (rc) {
			cFYI(1, ("reconnect error %d", rc));
			msleep(3000);
		} else {
			atomic_inc(&tcpSesReconnectCount);
			spin_lock(&GlobalMid_Lock);
			if (server->tcpStatus != CifsExiting)
				server->tcpStatus = CifsGood;
			server->sequence_number = 0;
			spin_unlock(&GlobalMid_Lock);
	/*		atomic_set(&server->inFlight,0);*/
			wake_up(&server->response_q);
		}
	}
	return rc;
}

/*
	return codes:
		0 	not a transact2, or all data present
		>0 	transact2 with that much data missing
		-EINVAL = invalid transact2

 */
static int check2ndT2(struct smb_hdr *pSMB, unsigned int maxBufSize)
{
	struct smb_t2_rsp *pSMBt;
	int total_data_size;
	int data_in_this_rsp;
	int remaining;

	if (pSMB->Command != SMB_COM_TRANSACTION2)
		return 0;

	/* check for plausible wct, bcc and t2 data and parm sizes */
	/* check for parm and data offset going beyond end of smb */
	if (pSMB->WordCount != 10) { /* coalesce_t2 depends on this */
		cFYI(1, ("invalid transact2 word count"));
		return -EINVAL;
	}

	pSMBt = (struct smb_t2_rsp *)pSMB;

	total_data_size = le16_to_cpu(pSMBt->t2_rsp.TotalDataCount);
	data_in_this_rsp = le16_to_cpu(pSMBt->t2_rsp.DataCount);

	remaining = total_data_size - data_in_this_rsp;

	if (remaining == 0)
		return 0;
	else if (remaining < 0) {
		cFYI(1, ("total data %d smaller than data in frame %d",
			total_data_size, data_in_this_rsp));
		return -EINVAL;
	} else {
		cFYI(1, ("missing %d bytes from transact2, check next response",
			remaining));
		if (total_data_size > maxBufSize) {
			cERROR(1, ("TotalDataSize %d is over maximum buffer %d",
				total_data_size, maxBufSize));
			return -EINVAL;
		}
		return remaining;
	}
}

static int coalesce_t2(struct smb_hdr *psecond, struct smb_hdr *pTargetSMB)
{
	struct smb_t2_rsp *pSMB2 = (struct smb_t2_rsp *)psecond;
	struct smb_t2_rsp *pSMBt  = (struct smb_t2_rsp *)pTargetSMB;
	int total_data_size;
	int total_in_buf;
	int remaining;
	int total_in_buf2;
	char *data_area_of_target;
	char *data_area_of_buf2;
	__u16 byte_count;

	total_data_size = le16_to_cpu(pSMBt->t2_rsp.TotalDataCount);

	if (total_data_size != le16_to_cpu(pSMB2->t2_rsp.TotalDataCount)) {
		cFYI(1, ("total data size of primary and secondary t2 differ"));
	}

	total_in_buf = le16_to_cpu(pSMBt->t2_rsp.DataCount);

	remaining = total_data_size - total_in_buf;

	if (remaining < 0)
		return -EINVAL;

	if (remaining == 0) /* nothing to do, ignore */
		return 0;

	total_in_buf2 = le16_to_cpu(pSMB2->t2_rsp.DataCount);
	if (remaining < total_in_buf2) {
		cFYI(1, ("transact2 2nd response contains too much data"));
	}

	/* find end of first SMB data area */
	data_area_of_target = (char *)&pSMBt->hdr.Protocol +
				le16_to_cpu(pSMBt->t2_rsp.DataOffset);
	/* validate target area */

	data_area_of_buf2 = (char *) &pSMB2->hdr.Protocol +
					le16_to_cpu(pSMB2->t2_rsp.DataOffset);

	data_area_of_target += total_in_buf;

	/* copy second buffer into end of first buffer */
	memcpy(data_area_of_target, data_area_of_buf2, total_in_buf2);
	total_in_buf += total_in_buf2;
	pSMBt->t2_rsp.DataCount = cpu_to_le16(total_in_buf);
	byte_count = le16_to_cpu(BCC_LE(pTargetSMB));
	byte_count += total_in_buf2;
	BCC_LE(pTargetSMB) = cpu_to_le16(byte_count);

	byte_count = pTargetSMB->smb_buf_length;
	byte_count += total_in_buf2;

	/* BB also add check that we are not beyond maximum buffer size */

	pTargetSMB->smb_buf_length = byte_count;

	if (remaining == total_in_buf2) {
		cFYI(1, ("found the last secondary response"));
		return 0; /* we are done */
	} else /* more responses to go */
		return 1;

}

static int
cifs_demultiplex_thread(struct TCP_Server_Info *server)
{
	int length;
	unsigned int pdu_length, total_read;
	struct smb_hdr *smb_buffer = NULL;
	struct smb_hdr *bigbuf = NULL;
	struct smb_hdr *smallbuf = NULL;
	struct msghdr smb_msg;
	struct kvec iov;
	struct socket *csocket = server->ssocket;
	struct list_head *tmp;
	struct cifsSesInfo *ses;
	struct task_struct *task_to_wake = NULL;
	struct mid_q_entry *mid_entry;
	char temp;
	bool isLargeBuf = false;
	bool isMultiRsp;
	int reconnect;

	current->flags |= PF_MEMALLOC;
	cFYI(1, ("Demultiplex PID: %d", task_pid_nr(current)));

	length = atomic_inc_return(&tcpSesAllocCount);
	if (length > 1)
		mempool_resize(cifs_req_poolp, length + cifs_min_rcv,
				GFP_KERNEL);

	set_freezable();
	while (server->tcpStatus != CifsExiting) {
		if (try_to_freeze())
			continue;
		if (bigbuf == NULL) {
			bigbuf = cifs_buf_get();
			if (!bigbuf) {
				cERROR(1, ("No memory for large SMB response"));
				msleep(3000);
				/* retry will check if exiting */
				continue;
			}
		} else if (isLargeBuf) {
			/* we are reusing a dirty large buf, clear its start */
			memset(bigbuf, 0, sizeof(struct smb_hdr));
		}

		if (smallbuf == NULL) {
			smallbuf = cifs_small_buf_get();
			if (!smallbuf) {
				cERROR(1, ("No memory for SMB response"));
				msleep(1000);
				/* retry will check if exiting */
				continue;
			}
			/* beginning of smb buffer is cleared in our buf_get */
		} else /* if existing small buf clear beginning */
			memset(smallbuf, 0, sizeof(struct smb_hdr));

		isLargeBuf = false;
		isMultiRsp = false;
		smb_buffer = smallbuf;
		iov.iov_base = smb_buffer;
		iov.iov_len = 4;
		smb_msg.msg_control = NULL;
		smb_msg.msg_controllen = 0;
		pdu_length = 4; /* enough to get RFC1001 header */
incomplete_rcv:
		length =
		    kernel_recvmsg(csocket, &smb_msg,
				&iov, 1, pdu_length, 0 /* BB other flags? */);

		if (server->tcpStatus == CifsExiting) {
			break;
		} else if (server->tcpStatus == CifsNeedReconnect) {
			cFYI(1, ("Reconnect after server stopped responding"));
			cifs_reconnect(server);
			cFYI(1, ("call to reconnect done"));
			csocket = server->ssocket;
			continue;
		} else if ((length == -ERESTARTSYS) || (length == -EAGAIN)) {
			msleep(1); /* minimum sleep to prevent looping
				allowing socket to clear and app threads to set
				tcpStatus CifsNeedReconnect if server hung */
			if (pdu_length < 4) {
				iov.iov_base = (4 - pdu_length) +
<<<<<<< HEAD
						(char *)smb_buffer;
=======
							(char *)smb_buffer;
>>>>>>> 18e352e4
				iov.iov_len = pdu_length;
				smb_msg.msg_control = NULL;
				smb_msg.msg_controllen = 0;
				goto incomplete_rcv;
<<<<<<< HEAD
			}
			else
=======
			} else
>>>>>>> 18e352e4
				continue;
		} else if (length <= 0) {
			if (server->tcpStatus == CifsNew) {
				cFYI(1, ("tcp session abend after SMBnegprot"));
				/* some servers kill the TCP session rather than
				   returning an SMB negprot error, in which
				   case reconnecting here is not going to help,
				   and so simply return error to mount */
				break;
			}
			if (!try_to_freeze() && (length == -EINTR)) {
				cFYI(1, ("cifsd thread killed"));
				break;
			}
			cFYI(1, ("Reconnect after unexpected peek error %d",
				length));
			cifs_reconnect(server);
			csocket = server->ssocket;
			wake_up(&server->response_q);
			continue;
		} else if (length < pdu_length) {
			cFYI(1, ("requested %d bytes but only got %d bytes",
				  pdu_length, length));
			pdu_length -= length;
			msleep(1);
			goto incomplete_rcv;
		}

		/* The right amount was read from socket - 4 bytes */
		/* so we can now interpret the length field */

		/* the first byte big endian of the length field,
		is actually not part of the length but the type
		with the most common, zero, as regular data */
		temp = *((char *) smb_buffer);

		/* Note that FC 1001 length is big endian on the wire,
		but we convert it here so it is always manipulated
		as host byte order */
		pdu_length = be32_to_cpu((__force __be32)smb_buffer->smb_buf_length);
		smb_buffer->smb_buf_length = pdu_length;

		cFYI(1, ("rfc1002 length 0x%x", pdu_length+4));

		if (temp == (char) RFC1002_SESSION_KEEP_ALIVE) {
			continue;
		} else if (temp == (char)RFC1002_POSITIVE_SESSION_RESPONSE) {
			cFYI(1, ("Good RFC 1002 session rsp"));
			continue;
		} else if (temp == (char)RFC1002_NEGATIVE_SESSION_RESPONSE) {
			/* we get this from Windows 98 instead of
			   an error on SMB negprot response */
			cFYI(1, ("Negative RFC1002 Session Response Error 0x%x)",
				pdu_length));
			if (server->tcpStatus == CifsNew) {
				/* if nack on negprot (rather than
				ret of smb negprot error) reconnecting
				not going to help, ret error to mount */
				break;
			} else {
				/* give server a second to
				clean up before reconnect attempt */
				msleep(1000);
				/* always try 445 first on reconnect
				since we get NACK on some if we ever
				connected to port 139 (the NACK is
				since we do not begin with RFC1001
				session initialize frame) */
				server->addr.sockAddr.sin_port =
					htons(CIFS_PORT);
				cifs_reconnect(server);
				csocket = server->ssocket;
				wake_up(&server->response_q);
				continue;
			}
		} else if (temp != (char) 0) {
			cERROR(1, ("Unknown RFC 1002 frame"));
			cifs_dump_mem(" Received Data: ", (char *)smb_buffer,
				      length);
			cifs_reconnect(server);
			csocket = server->ssocket;
			continue;
		}

		/* else we have an SMB response */
		if ((pdu_length > CIFSMaxBufSize + MAX_CIFS_HDR_SIZE - 4) ||
			    (pdu_length < sizeof(struct smb_hdr) - 1 - 4)) {
			cERROR(1, ("Invalid size SMB length %d pdu_length %d",
					length, pdu_length+4));
			cifs_reconnect(server);
			csocket = server->ssocket;
			wake_up(&server->response_q);
			continue;
		}

		/* else length ok */
		reconnect = 0;

		if (pdu_length > MAX_CIFS_SMALL_BUFFER_SIZE - 4) {
			isLargeBuf = true;
			memcpy(bigbuf, smallbuf, 4);
			smb_buffer = bigbuf;
		}
		length = 0;
		iov.iov_base = 4 + (char *)smb_buffer;
		iov.iov_len = pdu_length;
		for (total_read = 0; total_read < pdu_length;
		     total_read += length) {
			length = kernel_recvmsg(csocket, &smb_msg, &iov, 1,
						pdu_length - total_read, 0);
			if ((server->tcpStatus == CifsExiting) ||
			    (length == -EINTR)) {
				/* then will exit */
				reconnect = 2;
				break;
			} else if (server->tcpStatus == CifsNeedReconnect) {
				cifs_reconnect(server);
				csocket = server->ssocket;
				/* Reconnect wakes up rspns q */
				/* Now we will reread sock */
				reconnect = 1;
				break;
			} else if ((length == -ERESTARTSYS) ||
				   (length == -EAGAIN)) {
				msleep(1); /* minimum sleep to prevent looping,
					      allowing socket to clear and app
					      threads to set tcpStatus
					      CifsNeedReconnect if server hung*/
				length = 0;
				continue;
			} else if (length <= 0) {
				cERROR(1, ("Received no data, expecting %d",
					      pdu_length - total_read));
				cifs_reconnect(server);
				csocket = server->ssocket;
				reconnect = 1;
				break;
			}
		}
		if (reconnect == 2)
			break;
		else if (reconnect == 1)
			continue;

		length += 4; /* account for rfc1002 hdr */


		dump_smb(smb_buffer, length);
		if (checkSMB(smb_buffer, smb_buffer->Mid, total_read+4)) {
			cifs_dump_mem("Bad SMB: ", smb_buffer, 48);
			continue;
		}


		task_to_wake = NULL;
		spin_lock(&GlobalMid_Lock);
		list_for_each(tmp, &server->pending_mid_q) {
			mid_entry = list_entry(tmp, struct mid_q_entry, qhead);

			if ((mid_entry->mid == smb_buffer->Mid) &&
			    (mid_entry->midState == MID_REQUEST_SUBMITTED) &&
			    (mid_entry->command == smb_buffer->Command)) {
				if (check2ndT2(smb_buffer,server->maxBuf) > 0) {
					/* We have a multipart transact2 resp */
					isMultiRsp = true;
					if (mid_entry->resp_buf) {
						/* merge response - fix up 1st*/
						if (coalesce_t2(smb_buffer,
							mid_entry->resp_buf)) {
							mid_entry->multiRsp =
								 true;
							break;
						} else {
							/* all parts received */
							mid_entry->multiEnd =
								 true;
							goto multi_t2_fnd;
						}
					} else {
						if (!isLargeBuf) {
							cERROR(1,("1st trans2 resp needs bigbuf"));
					/* BB maybe we can fix this up,  switch
					   to already allocated large buffer? */
						} else {
							/* Have first buffer */
							mid_entry->resp_buf =
								 smb_buffer;
							mid_entry->largeBuf =
								 true;
							bigbuf = NULL;
						}
					}
					break;
				}
				mid_entry->resp_buf = smb_buffer;
				mid_entry->largeBuf = isLargeBuf;
multi_t2_fnd:
				task_to_wake = mid_entry->tsk;
				mid_entry->midState = MID_RESPONSE_RECEIVED;
#ifdef CONFIG_CIFS_STATS2
				mid_entry->when_received = jiffies;
#endif
				/* so we do not time out requests to  server
				which is still responding (since server could
				be busy but not dead) */
				server->lstrp = jiffies;
				break;
			}
		}
		spin_unlock(&GlobalMid_Lock);
		if (task_to_wake) {
			/* Was previous buf put in mpx struct for multi-rsp? */
			if (!isMultiRsp) {
				/* smb buffer will be freed by user thread */
				if (isLargeBuf)
					bigbuf = NULL;
				else
					smallbuf = NULL;
			}
			wake_up_process(task_to_wake);
		} else if (!is_valid_oplock_break(smb_buffer, server) &&
			   !isMultiRsp) {
			cERROR(1, ("No task to wake, unknown frame received! "
				   "NumMids %d", midCount.counter));
			cifs_dump_mem("Received Data is: ", (char *)smb_buffer,
				      sizeof(struct smb_hdr));
#ifdef CONFIG_CIFS_DEBUG2
			cifs_dump_detail(smb_buffer);
			cifs_dump_mids(server);
#endif /* CIFS_DEBUG2 */

		}
	} /* end while !EXITING */

	/* take it off the list, if it's not already */
	write_lock(&cifs_tcp_ses_lock);
	list_del_init(&server->tcp_ses_list);
	write_unlock(&cifs_tcp_ses_lock);

	spin_lock(&GlobalMid_Lock);
	server->tcpStatus = CifsExiting;
	spin_unlock(&GlobalMid_Lock);
	wake_up_all(&server->response_q);

	/* check if we have blocked requests that need to free */
	/* Note that cifs_max_pending is normally 50, but
	can be set at module install time to as little as two */
	spin_lock(&GlobalMid_Lock);
	if (atomic_read(&server->inFlight) >= cifs_max_pending)
		atomic_set(&server->inFlight, cifs_max_pending - 1);
	/* We do not want to set the max_pending too low or we
	could end up with the counter going negative */
	spin_unlock(&GlobalMid_Lock);
	/* Although there should not be any requests blocked on
	this queue it can not hurt to be paranoid and try to wake up requests
	that may haven been blocked when more than 50 at time were on the wire
	to the same server - they now will see the session is in exit state
	and get out of SendReceive.  */
	wake_up_all(&server->request_q);
	/* give those requests time to exit */
	msleep(125);

	if (server->ssocket) {
		sock_release(csocket);
		server->ssocket = NULL;
	}
	/* buffer usuallly freed in free_mid - need to free it here on exit */
	cifs_buf_release(bigbuf);
	if (smallbuf) /* no sense logging a debug message if NULL */
		cifs_small_buf_release(smallbuf);

	/*
	 * BB: we shouldn't have to do any of this. It shouldn't be
	 * possible to exit from the thread with active SMB sessions
	 */
	read_lock(&cifs_tcp_ses_lock);
	if (list_empty(&server->pending_mid_q)) {
		/* loop through server session structures attached to this and
		    mark them dead */
		list_for_each(tmp, &server->smb_ses_list) {
			ses = list_entry(tmp, struct cifsSesInfo,
					 smb_ses_list);
			ses->status = CifsExiting;
			ses->server = NULL;
		}
		read_unlock(&cifs_tcp_ses_lock);
	} else {
		/* although we can not zero the server struct pointer yet,
		since there are active requests which may depnd on them,
		mark the corresponding SMB sessions as exiting too */
		list_for_each(tmp, &server->smb_ses_list) {
			ses = list_entry(tmp, struct cifsSesInfo,
					 smb_ses_list);
			ses->status = CifsExiting;
		}

		spin_lock(&GlobalMid_Lock);
		list_for_each(tmp, &server->pending_mid_q) {
		mid_entry = list_entry(tmp, struct mid_q_entry, qhead);
			if (mid_entry->midState == MID_REQUEST_SUBMITTED) {
				cFYI(1, ("Clearing Mid 0x%x - waking up ",
					 mid_entry->mid));
				task_to_wake = mid_entry->tsk;
				if (task_to_wake)
					wake_up_process(task_to_wake);
			}
		}
		spin_unlock(&GlobalMid_Lock);
		read_unlock(&cifs_tcp_ses_lock);
		/* 1/8th of sec is more than enough time for them to exit */
		msleep(125);
	}

	if (!list_empty(&server->pending_mid_q)) {
		/* mpx threads have not exited yet give them
		at least the smb send timeout time for long ops */
		/* due to delays on oplock break requests, we need
		to wait at least 45 seconds before giving up
		on a request getting a response and going ahead
		and killing cifsd */
		cFYI(1, ("Wait for exit from demultiplex thread"));
		msleep(46000);
		/* if threads still have not exited they are probably never
		coming home not much else we can do but free the memory */
	}

	/* last chance to mark ses pointers invalid
	if there are any pointing to this (e.g
	if a crazy root user tried to kill cifsd
	kernel thread explicitly this might happen) */
	/* BB: This shouldn't be necessary, see above */
	read_lock(&cifs_tcp_ses_lock);
	list_for_each(tmp, &server->smb_ses_list) {
		ses = list_entry(tmp, struct cifsSesInfo, smb_ses_list);
		ses->server = NULL;
	}
	read_unlock(&cifs_tcp_ses_lock);

	kfree(server->hostname);
	task_to_wake = xchg(&server->tsk, NULL);
	kfree(server);

	length = atomic_dec_return(&tcpSesAllocCount);
	if (length  > 0)
		mempool_resize(cifs_req_poolp, length + cifs_min_rcv,
				GFP_KERNEL);

	/* if server->tsk was NULL then wait for a signal before exiting */
	if (!task_to_wake) {
		set_current_state(TASK_INTERRUPTIBLE);
		while (!signal_pending(current)) {
			schedule();
			set_current_state(TASK_INTERRUPTIBLE);
		}
		set_current_state(TASK_RUNNING);
	}

<<<<<<< HEAD
	return 0;
=======
	module_put_and_exit(0);
>>>>>>> 18e352e4
}

/* extract the host portion of the UNC string */
static char *
extract_hostname(const char *unc)
{
	const char *src;
	char *dst, *delim;
	unsigned int len;

	/* skip double chars at beginning of string */
	/* BB: check validity of these bytes? */
	src = unc + 2;

	/* delimiter between hostname and sharename is always '\\' now */
	delim = strchr(src, '\\');
	if (!delim)
		return ERR_PTR(-EINVAL);

	len = delim - src;
	dst = kmalloc((len + 1), GFP_KERNEL);
	if (dst == NULL)
		return ERR_PTR(-ENOMEM);

	memcpy(dst, src, len);
	dst[len] = '\0';

	return dst;
}

static int
cifs_parse_mount_options(char *options, const char *devname,
			 struct smb_vol *vol)
{
	char *value;
	char *data;
	unsigned int  temp_len, i, j;
	char separator[2];

	separator[0] = ',';
	separator[1] = 0;

	if (Local_System_Name[0] != 0)
		memcpy(vol->source_rfc1001_name, Local_System_Name, 15);
	else {
		char *nodename = utsname()->nodename;
		int n = strnlen(nodename, 15);
		memset(vol->source_rfc1001_name, 0x20, 15);
		for (i = 0; i < n; i++) {
			/* does not have to be perfect mapping since field is
			informational, only used for servers that do not support
			port 445 and it can be overridden at mount time */
			vol->source_rfc1001_name[i] = toupper(nodename[i]);
		}
	}
	vol->source_rfc1001_name[15] = 0;
	/* null target name indicates to use *SMBSERVR default called name
	   if we end up sending RFC1001 session initialize */
	vol->target_rfc1001_name[0] = 0;
	vol->linux_uid = current_uid();  /* use current_euid() instead? */
	vol->linux_gid = current_gid();
	vol->dir_mode = S_IRWXUGO;
	/* 2767 perms indicate mandatory locking support */
	vol->file_mode = (S_IRWXUGO | S_ISGID) & (~S_IXGRP);

	/* vol->retry default is 0 (i.e. "soft" limited retry not hard retry) */
	vol->rw = true;
	/* default is always to request posix paths. */
	vol->posix_paths = 1;

	if (!options)
		return 1;

	if (strncmp(options, "sep=", 4) == 0) {
		if (options[4] != 0) {
			separator[0] = options[4];
			options += 5;
		} else {
			cFYI(1, ("Null separator not allowed"));
		}
	}

	while ((data = strsep(&options, separator)) != NULL) {
		if (!*data)
			continue;
		if ((value = strchr(data, '=')) != NULL)
			*value++ = '\0';

		/* Have to parse this before we parse for "user" */
		if (strnicmp(data, "user_xattr", 10) == 0) {
			vol->no_xattr = 0;
		} else if (strnicmp(data, "nouser_xattr", 12) == 0) {
			vol->no_xattr = 1;
		} else if (strnicmp(data, "user", 4) == 0) {
			if (!value) {
				printk(KERN_WARNING
				       "CIFS: invalid or missing username\n");
				return 1;	/* needs_arg; */
			} else if (!*value) {
				/* null user, ie anonymous, authentication */
				vol->nullauth = 1;
			}
			if (strnlen(value, 200) < 200) {
				vol->username = value;
			} else {
				printk(KERN_WARNING "CIFS: username too long\n");
				return 1;
			}
		} else if (strnicmp(data, "pass", 4) == 0) {
			if (!value) {
				vol->password = NULL;
				continue;
			} else if (value[0] == 0) {
				/* check if string begins with double comma
				   since that would mean the password really
				   does start with a comma, and would not
				   indicate an empty string */
				if (value[1] != separator[0]) {
					vol->password = NULL;
					continue;
				}
			}
			temp_len = strlen(value);
			/* removed password length check, NTLM passwords
				can be arbitrarily long */

			/* if comma in password, the string will be
			prematurely null terminated.  Commas in password are
			specified across the cifs mount interface by a double
			comma ie ,, and a comma used as in other cases ie ','
			as a parameter delimiter/separator is single and due
			to the strsep above is temporarily zeroed. */

			/* NB: password legally can have multiple commas and
			the only illegal character in a password is null */

			if ((value[temp_len] == 0) &&
			    (value[temp_len+1] == separator[0])) {
				/* reinsert comma */
				value[temp_len] = separator[0];
				temp_len += 2;  /* move after second comma */
				while (value[temp_len] != 0)  {
					if (value[temp_len] == separator[0]) {
						if (value[temp_len+1] ==
						     separator[0]) {
						/* skip second comma */
							temp_len++;
						} else {
						/* single comma indicating start
							 of next parm */
							break;
						}
					}
					temp_len++;
				}
				if (value[temp_len] == 0) {
					options = NULL;
				} else {
					value[temp_len] = 0;
					/* point option to start of next parm */
					options = value + temp_len + 1;
				}
				/* go from value to value + temp_len condensing
				double commas to singles. Note that this ends up
				allocating a few bytes too many, which is ok */
				vol->password = kzalloc(temp_len, GFP_KERNEL);
				if (vol->password == NULL) {
					printk(KERN_WARNING "CIFS: no memory "
							    "for password\n");
					return 1;
				}
				for (i = 0, j = 0; i < temp_len; i++, j++) {
					vol->password[j] = value[i];
					if (value[i] == separator[0]
						&& value[i+1] == separator[0]) {
						/* skip second comma */
						i++;
					}
				}
				vol->password[j] = 0;
			} else {
				vol->password = kzalloc(temp_len+1, GFP_KERNEL);
				if (vol->password == NULL) {
					printk(KERN_WARNING "CIFS: no memory "
							    "for password\n");
					return 1;
				}
				strcpy(vol->password, value);
			}
		} else if (strnicmp(data, "ip", 2) == 0) {
			if (!value || !*value) {
				vol->UNCip = NULL;
			} else if (strnlen(value, 35) < 35) {
				vol->UNCip = value;
			} else {
				printk(KERN_WARNING "CIFS: ip address "
						    "too long\n");
				return 1;
			}
		} else if (strnicmp(data, "sec", 3) == 0) {
			if (!value || !*value) {
				cERROR(1, ("no security value specified"));
				continue;
			} else if (strnicmp(value, "krb5i", 5) == 0) {
				vol->secFlg |= CIFSSEC_MAY_KRB5 |
					CIFSSEC_MUST_SIGN;
			} else if (strnicmp(value, "krb5p", 5) == 0) {
				/* vol->secFlg |= CIFSSEC_MUST_SEAL |
					CIFSSEC_MAY_KRB5; */
				cERROR(1, ("Krb5 cifs privacy not supported"));
				return 1;
			} else if (strnicmp(value, "krb5", 4) == 0) {
				vol->secFlg |= CIFSSEC_MAY_KRB5;
			} else if (strnicmp(value, "ntlmv2i", 7) == 0) {
				vol->secFlg |= CIFSSEC_MAY_NTLMV2 |
					CIFSSEC_MUST_SIGN;
			} else if (strnicmp(value, "ntlmv2", 6) == 0) {
				vol->secFlg |= CIFSSEC_MAY_NTLMV2;
			} else if (strnicmp(value, "ntlmi", 5) == 0) {
				vol->secFlg |= CIFSSEC_MAY_NTLM |
					CIFSSEC_MUST_SIGN;
			} else if (strnicmp(value, "ntlm", 4) == 0) {
				/* ntlm is default so can be turned off too */
				vol->secFlg |= CIFSSEC_MAY_NTLM;
			} else if (strnicmp(value, "nontlm", 6) == 0) {
				/* BB is there a better way to do this? */
				vol->secFlg |= CIFSSEC_MAY_NTLMV2;
#ifdef CONFIG_CIFS_WEAK_PW_HASH
			} else if (strnicmp(value, "lanman", 6) == 0) {
				vol->secFlg |= CIFSSEC_MAY_LANMAN;
#endif
			} else if (strnicmp(value, "none", 4) == 0) {
				vol->nullauth = 1;
			} else {
				cERROR(1, ("bad security option: %s", value));
				return 1;
			}
		} else if ((strnicmp(data, "unc", 3) == 0)
			   || (strnicmp(data, "target", 6) == 0)
			   || (strnicmp(data, "path", 4) == 0)) {
			if (!value || !*value) {
				printk(KERN_WARNING "CIFS: invalid path to "
						    "network resource\n");
				return 1;	/* needs_arg; */
			}
			if ((temp_len = strnlen(value, 300)) < 300) {
				vol->UNC = kmalloc(temp_len+1, GFP_KERNEL);
				if (vol->UNC == NULL)
					return 1;
				strcpy(vol->UNC, value);
				if (strncmp(vol->UNC, "//", 2) == 0) {
					vol->UNC[0] = '\\';
					vol->UNC[1] = '\\';
				} else if (strncmp(vol->UNC, "\\\\", 2) != 0) {
					printk(KERN_WARNING
					       "CIFS: UNC Path does not begin "
					       "with // or \\\\ \n");
					return 1;
				}
			} else {
				printk(KERN_WARNING "CIFS: UNC name too long\n");
				return 1;
			}
		} else if ((strnicmp(data, "domain", 3) == 0)
			   || (strnicmp(data, "workgroup", 5) == 0)) {
			if (!value || !*value) {
				printk(KERN_WARNING "CIFS: invalid domain name\n");
				return 1;	/* needs_arg; */
			}
			/* BB are there cases in which a comma can be valid in
			a domain name and need special handling? */
			if (strnlen(value, 256) < 256) {
				vol->domainname = value;
				cFYI(1, ("Domain name set"));
			} else {
				printk(KERN_WARNING "CIFS: domain name too "
						    "long\n");
				return 1;
			}
		} else if (strnicmp(data, "prefixpath", 10) == 0) {
			if (!value || !*value) {
				printk(KERN_WARNING
					"CIFS: invalid path prefix\n");
				return 1;       /* needs_argument */
			}
			if ((temp_len = strnlen(value, 1024)) < 1024) {
				if (value[0] != '/')
					temp_len++;  /* missing leading slash */
				vol->prepath = kmalloc(temp_len+1, GFP_KERNEL);
				if (vol->prepath == NULL)
					return 1;
				if (value[0] != '/') {
					vol->prepath[0] = '/';
					strcpy(vol->prepath+1, value);
				} else
					strcpy(vol->prepath, value);
				cFYI(1, ("prefix path %s", vol->prepath));
			} else {
				printk(KERN_WARNING "CIFS: prefix too long\n");
				return 1;
			}
		} else if (strnicmp(data, "iocharset", 9) == 0) {
			if (!value || !*value) {
				printk(KERN_WARNING "CIFS: invalid iocharset "
						    "specified\n");
				return 1;	/* needs_arg; */
			}
			if (strnlen(value, 65) < 65) {
				if (strnicmp(value, "default", 7))
					vol->iocharset = value;
				/* if iocharset not set then load_nls_default
				   is used by caller */
				cFYI(1, ("iocharset set to %s", value));
			} else {
				printk(KERN_WARNING "CIFS: iocharset name "
						    "too long.\n");
				return 1;
			}
		} else if (strnicmp(data, "uid", 3) == 0) {
			if (value && *value) {
				vol->linux_uid =
					simple_strtoul(value, &value, 0);
				vol->override_uid = 1;
			}
		} else if (strnicmp(data, "gid", 3) == 0) {
			if (value && *value) {
				vol->linux_gid =
					simple_strtoul(value, &value, 0);
				vol->override_gid = 1;
			}
		} else if (strnicmp(data, "file_mode", 4) == 0) {
			if (value && *value) {
				vol->file_mode =
					simple_strtoul(value, &value, 0);
			}
		} else if (strnicmp(data, "dir_mode", 4) == 0) {
			if (value && *value) {
				vol->dir_mode =
					simple_strtoul(value, &value, 0);
			}
		} else if (strnicmp(data, "dirmode", 4) == 0) {
			if (value && *value) {
				vol->dir_mode =
					simple_strtoul(value, &value, 0);
			}
		} else if (strnicmp(data, "port", 4) == 0) {
			if (value && *value) {
				vol->port =
					simple_strtoul(value, &value, 0);
			}
		} else if (strnicmp(data, "rsize", 5) == 0) {
			if (value && *value) {
				vol->rsize =
					simple_strtoul(value, &value, 0);
			}
		} else if (strnicmp(data, "wsize", 5) == 0) {
			if (value && *value) {
				vol->wsize =
					simple_strtoul(value, &value, 0);
			}
		} else if (strnicmp(data, "sockopt", 5) == 0) {
			if (value && *value) {
				vol->sockopt =
					simple_strtoul(value, &value, 0);
			}
		} else if (strnicmp(data, "netbiosname", 4) == 0) {
			if (!value || !*value || (*value == ' ')) {
				cFYI(1, ("invalid (empty) netbiosname"));
			} else {
				memset(vol->source_rfc1001_name, 0x20, 15);
				for (i = 0; i < 15; i++) {
				/* BB are there cases in which a comma can be
				valid in this workstation netbios name (and need
				special handling)? */

				/* We do not uppercase netbiosname for user */
					if (value[i] == 0)
						break;
					else
						vol->source_rfc1001_name[i] =
								value[i];
				}
				/* The string has 16th byte zero still from
				set at top of the function  */
				if ((i == 15) && (value[i] != 0))
					printk(KERN_WARNING "CIFS: netbiosname"
						" longer than 15 truncated.\n");
			}
		} else if (strnicmp(data, "servern", 7) == 0) {
			/* servernetbiosname specified override *SMBSERVER */
			if (!value || !*value || (*value == ' ')) {
				cFYI(1, ("empty server netbiosname specified"));
			} else {
				/* last byte, type, is 0x20 for servr type */
				memset(vol->target_rfc1001_name, 0x20, 16);

				for (i = 0; i < 15; i++) {
				/* BB are there cases in which a comma can be
				   valid in this workstation netbios name
				   (and need special handling)? */

				/* user or mount helper must uppercase
				   the netbiosname */
					if (value[i] == 0)
						break;
					else
						vol->target_rfc1001_name[i] =
								value[i];
				}
				/* The string has 16th byte zero still from
				   set at top of the function  */
				if ((i == 15) && (value[i] != 0))
					printk(KERN_WARNING "CIFS: server net"
					"biosname longer than 15 truncated.\n");
			}
		} else if (strnicmp(data, "credentials", 4) == 0) {
			/* ignore */
		} else if (strnicmp(data, "version", 3) == 0) {
			/* ignore */
		} else if (strnicmp(data, "guest", 5) == 0) {
			/* ignore */
		} else if (strnicmp(data, "rw", 2) == 0) {
			vol->rw = true;
<<<<<<< HEAD
		} else if (strnicmp(data, "noblocksnd", 11) == 0) {
			vol->noblocksnd = true;
		} else if (strnicmp(data, "noautotune", 10) == 0) {
			vol->noautotune = true;
=======
		} else if (strnicmp(data, "noblocksend", 11) == 0) {
			vol->noblocksnd = 1;
		} else if (strnicmp(data, "noautotune", 10) == 0) {
			vol->noautotune = 1;
>>>>>>> 18e352e4
		} else if ((strnicmp(data, "suid", 4) == 0) ||
				   (strnicmp(data, "nosuid", 6) == 0) ||
				   (strnicmp(data, "exec", 4) == 0) ||
				   (strnicmp(data, "noexec", 6) == 0) ||
				   (strnicmp(data, "nodev", 5) == 0) ||
				   (strnicmp(data, "noauto", 6) == 0) ||
				   (strnicmp(data, "dev", 3) == 0)) {
			/*  The mount tool or mount.cifs helper (if present)
			    uses these opts to set flags, and the flags are read
			    by the kernel vfs layer before we get here (ie
			    before read super) so there is no point trying to
			    parse these options again and set anything and it
			    is ok to just ignore them */
			continue;
		} else if (strnicmp(data, "ro", 2) == 0) {
			vol->rw = false;
		} else if (strnicmp(data, "hard", 4) == 0) {
			vol->retry = 1;
		} else if (strnicmp(data, "soft", 4) == 0) {
			vol->retry = 0;
		} else if (strnicmp(data, "perm", 4) == 0) {
			vol->noperm = 0;
		} else if (strnicmp(data, "noperm", 6) == 0) {
			vol->noperm = 1;
		} else if (strnicmp(data, "mapchars", 8) == 0) {
			vol->remap = 1;
		} else if (strnicmp(data, "nomapchars", 10) == 0) {
			vol->remap = 0;
		} else if (strnicmp(data, "sfu", 3) == 0) {
			vol->sfu_emul = 1;
		} else if (strnicmp(data, "nosfu", 5) == 0) {
			vol->sfu_emul = 0;
		} else if (strnicmp(data, "nodfs", 5) == 0) {
			vol->nodfs = 1;
		} else if (strnicmp(data, "posixpaths", 10) == 0) {
			vol->posix_paths = 1;
		} else if (strnicmp(data, "noposixpaths", 12) == 0) {
			vol->posix_paths = 0;
		} else if (strnicmp(data, "nounix", 6) == 0) {
			vol->no_linux_ext = 1;
		} else if (strnicmp(data, "nolinux", 7) == 0) {
			vol->no_linux_ext = 1;
		} else if ((strnicmp(data, "nocase", 6) == 0) ||
			   (strnicmp(data, "ignorecase", 10)  == 0)) {
			vol->nocase = 1;
		} else if (strnicmp(data, "brl", 3) == 0) {
			vol->nobrl =  0;
		} else if ((strnicmp(data, "nobrl", 5) == 0) ||
			   (strnicmp(data, "nolock", 6) == 0)) {
			vol->nobrl =  1;
			/* turn off mandatory locking in mode
			if remote locking is turned off since the
			local vfs will do advisory */
			if (vol->file_mode ==
				(S_IALLUGO & ~(S_ISUID | S_IXGRP)))
				vol->file_mode = S_IALLUGO;
		} else if (strnicmp(data, "forcemandatorylock", 9) == 0) {
			/* will take the shorter form "forcemand" as well */
			/* This mount option will force use of mandatory
			  (DOS/Windows style) byte range locks, instead of
			  using posix advisory byte range locks, even if the
			  Unix extensions are available and posix locks would
			  be supported otherwise. If Unix extensions are not
			  negotiated this has no effect since mandatory locks
			  would be used (mandatory locks is all that those
			  those servers support) */
			vol->mand_lock = 1;
		} else if (strnicmp(data, "setuids", 7) == 0) {
			vol->setuids = 1;
		} else if (strnicmp(data, "nosetuids", 9) == 0) {
			vol->setuids = 0;
		} else if (strnicmp(data, "dynperm", 7) == 0) {
			vol->dynperm = true;
		} else if (strnicmp(data, "nodynperm", 9) == 0) {
			vol->dynperm = false;
		} else if (strnicmp(data, "nohard", 6) == 0) {
			vol->retry = 0;
		} else if (strnicmp(data, "nosoft", 6) == 0) {
			vol->retry = 1;
		} else if (strnicmp(data, "nointr", 6) == 0) {
			vol->intr = 0;
		} else if (strnicmp(data, "intr", 4) == 0) {
			vol->intr = 1;
		} else if (strnicmp(data, "serverino", 7) == 0) {
			vol->server_ino = 1;
		} else if (strnicmp(data, "noserverino", 9) == 0) {
			vol->server_ino = 0;
		} else if (strnicmp(data, "cifsacl", 7) == 0) {
			vol->cifs_acl = 1;
		} else if (strnicmp(data, "nocifsacl", 9) == 0) {
			vol->cifs_acl = 0;
		} else if (strnicmp(data, "acl", 3) == 0) {
			vol->no_psx_acl = 0;
		} else if (strnicmp(data, "noacl", 5) == 0) {
			vol->no_psx_acl = 1;
#ifdef CONFIG_CIFS_EXPERIMENTAL
		} else if (strnicmp(data, "locallease", 6) == 0) {
			vol->local_lease = 1;
#endif
		} else if (strnicmp(data, "sign", 4) == 0) {
			vol->secFlg |= CIFSSEC_MUST_SIGN;
		} else if (strnicmp(data, "seal", 4) == 0) {
			/* we do not do the following in secFlags because seal
			   is a per tree connection (mount) not a per socket
			   or per-smb connection option in the protocol */
			/* vol->secFlg |= CIFSSEC_MUST_SEAL; */
			vol->seal = 1;
		} else if (strnicmp(data, "direct", 6) == 0) {
			vol->direct_io = 1;
		} else if (strnicmp(data, "forcedirectio", 13) == 0) {
			vol->direct_io = 1;
		} else if (strnicmp(data, "in6_addr", 8) == 0) {
			if (!value || !*value) {
				vol->in6_addr = NULL;
			} else if (strnlen(value, 49) == 48) {
				vol->in6_addr = value;
			} else {
				printk(KERN_WARNING "CIFS: ip v6 address not "
						    "48 characters long\n");
				return 1;
			}
		} else if (strnicmp(data, "noac", 4) == 0) {
			printk(KERN_WARNING "CIFS: Mount option noac not "
				"supported. Instead set "
				"/proc/fs/cifs/LookupCacheEnabled to 0\n");
		} else
			printk(KERN_WARNING "CIFS: Unknown mount option %s\n",
						data);
	}
	if (vol->UNC == NULL) {
		if (devname == NULL) {
			printk(KERN_WARNING "CIFS: Missing UNC name for mount "
						"target\n");
			return 1;
		}
		if ((temp_len = strnlen(devname, 300)) < 300) {
			vol->UNC = kmalloc(temp_len+1, GFP_KERNEL);
			if (vol->UNC == NULL)
				return 1;
			strcpy(vol->UNC, devname);
			if (strncmp(vol->UNC, "//", 2) == 0) {
				vol->UNC[0] = '\\';
				vol->UNC[1] = '\\';
			} else if (strncmp(vol->UNC, "\\\\", 2) != 0) {
				printk(KERN_WARNING "CIFS: UNC Path does not "
						    "begin with // or \\\\ \n");
				return 1;
			}
			value = strpbrk(vol->UNC+2, "/\\");
			if (value)
				*value = '\\';
		} else {
			printk(KERN_WARNING "CIFS: UNC name too long\n");
			return 1;
		}
	}
	if (vol->UNCip == NULL)
		vol->UNCip = &vol->UNC[2];

	return 0;
}

static struct TCP_Server_Info *
<<<<<<< HEAD
cifs_find_tcp_session(struct sockaddr_storage *addr)
=======
cifs_find_tcp_session(struct sockaddr *addr)
>>>>>>> 18e352e4
{
	struct list_head *tmp;
	struct TCP_Server_Info *server;
	struct sockaddr_in *addr4 = (struct sockaddr_in *) addr;
	struct sockaddr_in6 *addr6 = (struct sockaddr_in6 *) addr;

	write_lock(&cifs_tcp_ses_lock);
	list_for_each(tmp, &cifs_tcp_ses_list) {
		server = list_entry(tmp, struct TCP_Server_Info,
				    tcp_ses_list);
		/*
		 * the demux thread can exit on its own while still in CifsNew
		 * so don't accept any sockets in that state. Since the
		 * tcpStatus never changes back to CifsNew it's safe to check
		 * for this without a lock.
		 */
		if (server->tcpStatus == CifsNew)
			continue;

<<<<<<< HEAD
		if (addr->ss_family == AF_INET &&
		    (addr4->sin_addr.s_addr !=
		     server->addr.sockAddr.sin_addr.s_addr))
			continue;
		else if (addr->ss_family == AF_INET6 &&
=======
		if (addr->sa_family == AF_INET &&
		    (addr4->sin_addr.s_addr !=
		     server->addr.sockAddr.sin_addr.s_addr))
			continue;
		else if (addr->sa_family == AF_INET6 &&
>>>>>>> 18e352e4
			 memcmp(&server->addr.sockAddr6.sin6_addr,
				&addr6->sin6_addr, sizeof(addr6->sin6_addr)))
			continue;

		++server->srv_count;
		write_unlock(&cifs_tcp_ses_lock);
		cFYI(1, ("Existing tcp session with server found"));
		return server;
	}
	write_unlock(&cifs_tcp_ses_lock);
	return NULL;
}

static void
cifs_put_tcp_session(struct TCP_Server_Info *server)
{
	struct task_struct *task;
<<<<<<< HEAD

	write_lock(&cifs_tcp_ses_lock);
	if (--server->srv_count > 0) {
		write_unlock(&cifs_tcp_ses_lock);
		return;
	}

	list_del_init(&server->tcp_ses_list);
	write_unlock(&cifs_tcp_ses_lock);

	spin_lock(&GlobalMid_Lock);
	server->tcpStatus = CifsExiting;
	spin_unlock(&GlobalMid_Lock);

	task = xchg(&server->tsk, NULL);
	if (task)
		force_sig(SIGKILL, task);
=======

	write_lock(&cifs_tcp_ses_lock);
	if (--server->srv_count > 0) {
		write_unlock(&cifs_tcp_ses_lock);
		return;
	}

	list_del_init(&server->tcp_ses_list);
	write_unlock(&cifs_tcp_ses_lock);

	spin_lock(&GlobalMid_Lock);
	server->tcpStatus = CifsExiting;
	spin_unlock(&GlobalMid_Lock);

	task = xchg(&server->tsk, NULL);
	if (task)
		force_sig(SIGKILL, task);
}

static struct TCP_Server_Info *
cifs_get_tcp_session(struct smb_vol *volume_info)
{
	struct TCP_Server_Info *tcp_ses = NULL;
	struct sockaddr addr;
	struct sockaddr_in *sin_server = (struct sockaddr_in *) &addr;
	struct sockaddr_in6 *sin_server6 = (struct sockaddr_in6 *) &addr;
	int rc;

	memset(&addr, 0, sizeof(struct sockaddr));

	if (volume_info->UNCip && volume_info->UNC) {
		rc = cifs_inet_pton(AF_INET, volume_info->UNCip,
				    &sin_server->sin_addr.s_addr);

		if (rc <= 0) {
			/* not ipv4 address, try ipv6 */
			rc = cifs_inet_pton(AF_INET6, volume_info->UNCip,
					    &sin_server6->sin6_addr.in6_u);
			if (rc > 0)
				addr.sa_family = AF_INET6;
		} else {
			addr.sa_family = AF_INET;
		}

		if (rc <= 0) {
			/* we failed translating address */
			rc = -EINVAL;
			goto out_err;
		}

		cFYI(1, ("UNC: %s ip: %s", volume_info->UNC,
			 volume_info->UNCip));
	} else if (volume_info->UNCip) {
		/* BB using ip addr as tcp_ses name to connect to the
		   DFS root below */
		cERROR(1, ("Connecting to DFS root not implemented yet"));
		rc = -EINVAL;
		goto out_err;
	} else /* which tcp_sess DFS root would we conect to */ {
		cERROR(1,
		       ("CIFS mount error: No UNC path (e.g. -o "
			"unc=//192.168.1.100/public) specified"));
		rc = -EINVAL;
		goto out_err;
	}

	/* see if we already have a matching tcp_ses */
	tcp_ses = cifs_find_tcp_session(&addr);
	if (tcp_ses)
		return tcp_ses;

	tcp_ses = kzalloc(sizeof(struct TCP_Server_Info), GFP_KERNEL);
	if (!tcp_ses) {
		rc = -ENOMEM;
		goto out_err;
	}

	tcp_ses->hostname = extract_hostname(volume_info->UNC);
	if (IS_ERR(tcp_ses->hostname)) {
		rc = PTR_ERR(tcp_ses->hostname);
		goto out_err;
	}

	tcp_ses->noblocksnd = volume_info->noblocksnd;
	tcp_ses->noautotune = volume_info->noautotune;
	atomic_set(&tcp_ses->inFlight, 0);
	init_waitqueue_head(&tcp_ses->response_q);
	init_waitqueue_head(&tcp_ses->request_q);
	INIT_LIST_HEAD(&tcp_ses->pending_mid_q);
	mutex_init(&tcp_ses->srv_mutex);
	memcpy(tcp_ses->workstation_RFC1001_name,
		volume_info->source_rfc1001_name, RFC1001_NAME_LEN_WITH_NULL);
	memcpy(tcp_ses->server_RFC1001_name,
		volume_info->target_rfc1001_name, RFC1001_NAME_LEN_WITH_NULL);
	tcp_ses->sequence_number = 0;
	INIT_LIST_HEAD(&tcp_ses->tcp_ses_list);
	INIT_LIST_HEAD(&tcp_ses->smb_ses_list);

	/*
	 * at this point we are the only ones with the pointer
	 * to the struct since the kernel thread not created yet
	 * no need to spinlock this init of tcpStatus or srv_count
	 */
	tcp_ses->tcpStatus = CifsNew;
	++tcp_ses->srv_count;

	if (addr.sa_family == AF_INET6) {
		cFYI(1, ("attempting ipv6 connect"));
		/* BB should we allow ipv6 on port 139? */
		/* other OS never observed in Wild doing 139 with v6 */
		memcpy(&tcp_ses->addr.sockAddr6, sin_server6,
			sizeof(struct sockaddr_in6));
		sin_server6->sin6_port = htons(volume_info->port);
		rc = ipv6_connect(tcp_ses);
	} else {
		memcpy(&tcp_ses->addr.sockAddr, sin_server,
			sizeof(struct sockaddr_in));
		sin_server->sin_port = htons(volume_info->port);
		rc = ipv4_connect(tcp_ses);
	}
	if (rc < 0) {
		cERROR(1, ("Error connecting to socket. Aborting operation"));
		goto out_err;
	}

	/*
	 * since we're in a cifs function already, we know that
	 * this will succeed. No need for try_module_get().
	 */
	__module_get(THIS_MODULE);
	tcp_ses->tsk = kthread_run((void *)(void *)cifs_demultiplex_thread,
				  tcp_ses, "cifsd");
	if (IS_ERR(tcp_ses->tsk)) {
		rc = PTR_ERR(tcp_ses->tsk);
		cERROR(1, ("error %d create cifsd thread", rc));
		module_put(THIS_MODULE);
		goto out_err;
	}

	/* thread spawned, put it on the list */
	write_lock(&cifs_tcp_ses_lock);
	list_add(&tcp_ses->tcp_ses_list, &cifs_tcp_ses_list);
	write_unlock(&cifs_tcp_ses_lock);

	return tcp_ses;

out_err:
	if (tcp_ses) {
		kfree(tcp_ses->hostname);
		if (tcp_ses->ssocket)
			sock_release(tcp_ses->ssocket);
		kfree(tcp_ses);
	}
	return ERR_PTR(rc);
>>>>>>> 18e352e4
}

static struct cifsSesInfo *
cifs_find_smb_ses(struct TCP_Server_Info *server, char *username)
{
	struct list_head *tmp;
	struct cifsSesInfo *ses;

	write_lock(&cifs_tcp_ses_lock);
	list_for_each(tmp, &server->smb_ses_list) {
		ses = list_entry(tmp, struct cifsSesInfo, smb_ses_list);
		if (strncmp(ses->userName, username, MAX_USERNAME_SIZE))
			continue;

		++ses->ses_count;
		write_unlock(&cifs_tcp_ses_lock);
		return ses;
	}
	write_unlock(&cifs_tcp_ses_lock);
	return NULL;
}
<<<<<<< HEAD

static void
cifs_put_smb_ses(struct cifsSesInfo *ses)
{
	int xid;
	struct TCP_Server_Info *server = ses->server;

	write_lock(&cifs_tcp_ses_lock);
	if (--ses->ses_count > 0) {
		write_unlock(&cifs_tcp_ses_lock);
		return;
	}

	list_del_init(&ses->smb_ses_list);
	write_unlock(&cifs_tcp_ses_lock);

	if (ses->status == CifsGood) {
		xid = GetXid();
		CIFSSMBLogoff(xid, ses);
		_FreeXid(xid);
	}
	sesInfoFree(ses);
	cifs_put_tcp_session(server);
}

static struct cifsTconInfo *
cifs_find_tcon(struct cifsSesInfo *ses, const char *unc)
{
	struct list_head *tmp;
	struct cifsTconInfo *tcon;

=======

static void
cifs_put_smb_ses(struct cifsSesInfo *ses)
{
	int xid;
	struct TCP_Server_Info *server = ses->server;

	write_lock(&cifs_tcp_ses_lock);
	if (--ses->ses_count > 0) {
		write_unlock(&cifs_tcp_ses_lock);
		return;
	}

	list_del_init(&ses->smb_ses_list);
	write_unlock(&cifs_tcp_ses_lock);

	if (ses->status == CifsGood) {
		xid = GetXid();
		CIFSSMBLogoff(xid, ses);
		_FreeXid(xid);
	}
	sesInfoFree(ses);
	cifs_put_tcp_session(server);
}

static struct cifsTconInfo *
cifs_find_tcon(struct cifsSesInfo *ses, const char *unc)
{
	struct list_head *tmp;
	struct cifsTconInfo *tcon;

>>>>>>> 18e352e4
	write_lock(&cifs_tcp_ses_lock);
	list_for_each(tmp, &ses->tcon_list) {
		tcon = list_entry(tmp, struct cifsTconInfo, tcon_list);
		if (tcon->tidStatus == CifsExiting)
			continue;
		if (strncmp(tcon->treeName, unc, MAX_TREE_SIZE))
			continue;

		++tcon->tc_count;
		write_unlock(&cifs_tcp_ses_lock);
		return tcon;
	}
	write_unlock(&cifs_tcp_ses_lock);
	return NULL;
}

static void
cifs_put_tcon(struct cifsTconInfo *tcon)
{
	int xid;
	struct cifsSesInfo *ses = tcon->ses;

	write_lock(&cifs_tcp_ses_lock);
	if (--tcon->tc_count > 0) {
		write_unlock(&cifs_tcp_ses_lock);
		return;
	}

	list_del_init(&tcon->tcon_list);
	write_unlock(&cifs_tcp_ses_lock);

	xid = GetXid();
	CIFSSMBTDis(xid, tcon);
	_FreeXid(xid);

	DeleteTconOplockQEntries(tcon);
	tconInfoFree(tcon);
	cifs_put_smb_ses(ses);
}

int
get_dfs_path(int xid, struct cifsSesInfo *pSesInfo, const char *old_path,
	     const struct nls_table *nls_codepage, unsigned int *pnum_referrals,
	     struct dfs_info3_param **preferrals, int remap)
{
	char *temp_unc;
	int rc = 0;

	*pnum_referrals = 0;
	*preferrals = NULL;

	if (pSesInfo->ipc_tid == 0) {
		temp_unc = kmalloc(2 /* for slashes */ +
			strnlen(pSesInfo->serverName,
				SERVER_NAME_LEN_WITH_NULL * 2)
				 + 1 + 4 /* slash IPC$ */  + 2,
				GFP_KERNEL);
		if (temp_unc == NULL)
			return -ENOMEM;
		temp_unc[0] = '\\';
		temp_unc[1] = '\\';
		strcpy(temp_unc + 2, pSesInfo->serverName);
		strcpy(temp_unc + 2 + strlen(pSesInfo->serverName), "\\IPC$");
		rc = CIFSTCon(xid, pSesInfo, temp_unc, NULL, nls_codepage);
		cFYI(1,
		     ("CIFS Tcon rc = %d ipc_tid = %d", rc, pSesInfo->ipc_tid));
		kfree(temp_unc);
	}
	if (rc == 0)
		rc = CIFSGetDFSRefer(xid, pSesInfo, old_path, preferrals,
				     pnum_referrals, nls_codepage, remap);
	/* BB map targetUNCs to dfs_info3 structures, here or
		in CIFSGetDFSRefer BB */

	return rc;
}

#ifdef CONFIG_DEBUG_LOCK_ALLOC
static struct lock_class_key cifs_key[2];
static struct lock_class_key cifs_slock_key[2];

static inline void
cifs_reclassify_socket4(struct socket *sock)
{
	struct sock *sk = sock->sk;
	BUG_ON(sock_owned_by_user(sk));
	sock_lock_init_class_and_name(sk, "slock-AF_INET-CIFS",
		&cifs_slock_key[0], "sk_lock-AF_INET-CIFS", &cifs_key[0]);
}

static inline void
cifs_reclassify_socket6(struct socket *sock)
{
	struct sock *sk = sock->sk;
	BUG_ON(sock_owned_by_user(sk));
	sock_lock_init_class_and_name(sk, "slock-AF_INET6-CIFS",
		&cifs_slock_key[1], "sk_lock-AF_INET6-CIFS", &cifs_key[1]);
}
#else
static inline void
cifs_reclassify_socket4(struct socket *sock)
{
}

static inline void
cifs_reclassify_socket6(struct socket *sock)
{
}
#endif

/* See RFC1001 section 14 on representation of Netbios names */
static void rfc1002mangle(char *target, char *source, unsigned int length)
{
	unsigned int i, j;

	for (i = 0, j = 0; i < (length); i++) {
		/* mask a nibble at a time and encode */
		target[j] = 'A' + (0x0F & (source[i] >> 4));
		target[j+1] = 'A' + (0x0F & source[i]);
		j += 2;
	}

}


static int
<<<<<<< HEAD
ipv4_connect(struct sockaddr_in *psin_server, struct socket **csocket,
		char *netbios_name, char *target_name,
		bool noblocksnd, bool noautotune)
=======
ipv4_connect(struct TCP_Server_Info *server)
>>>>>>> 18e352e4
{
	int rc = 0;
	bool connected = false;
	__be16 orig_port = 0;
	struct socket *socket = server->ssocket;

	if (socket == NULL) {
		rc = sock_create_kern(PF_INET, SOCK_STREAM,
				      IPPROTO_TCP, &socket);
		if (rc < 0) {
			cERROR(1, ("Error %d creating socket", rc));
			return rc;
		}

		/* BB other socket options to set KEEPALIVE, NODELAY? */
		cFYI(1, ("Socket created"));
		server->ssocket = socket;
		socket->sk->sk_allocation = GFP_NOFS;
		cifs_reclassify_socket4(socket);
	}

	/* user overrode default port */
	if (server->addr.sockAddr.sin_port) {
		rc = socket->ops->connect(socket, (struct sockaddr *)
					  &server->addr.sockAddr,
					  sizeof(struct sockaddr_in), 0);
		if (rc >= 0)
			connected = true;
	}

	if (!connected) {
		/* save original port so we can retry user specified port
			later if fall back ports fail this time  */
		orig_port = server->addr.sockAddr.sin_port;

		/* do not retry on the same port we just failed on */
		if (server->addr.sockAddr.sin_port != htons(CIFS_PORT)) {
			server->addr.sockAddr.sin_port = htons(CIFS_PORT);
			rc = socket->ops->connect(socket,
						(struct sockaddr *)
						&server->addr.sockAddr,
						sizeof(struct sockaddr_in), 0);
			if (rc >= 0)
				connected = true;
		}
	}
	if (!connected) {
		server->addr.sockAddr.sin_port = htons(RFC1001_PORT);
		rc = socket->ops->connect(socket, (struct sockaddr *)
					      &server->addr.sockAddr,
					      sizeof(struct sockaddr_in), 0);
		if (rc >= 0)
			connected = true;
	}

	/* give up here - unless we want to retry on different
		protocol families some day */
	if (!connected) {
		if (orig_port)
			server->addr.sockAddr.sin_port = orig_port;
		cFYI(1, ("Error %d connecting to server via ipv4", rc));
		sock_release(socket);
		server->ssocket = NULL;
		return rc;
	}
<<<<<<< HEAD
	/* Eventually check for other socket options to change from
		the default. sock_setsockopt not used because it expects
		user space buffer */
	 cFYI(1, ("sndbuf %d rcvbuf %d rcvtimeo 0x%lx",
		 (*csocket)->sk->sk_sndbuf,
		 (*csocket)->sk->sk_rcvbuf, (*csocket)->sk->sk_rcvtimeo));
	(*csocket)->sk->sk_rcvtimeo = 7 * HZ;
	if (!noblocksnd)
		(*csocket)->sk->sk_sndtimeo = 3 * HZ;
	/* make the bufsizes depend on wsize/rsize and max requests */
	if (noautotune) {
		if ((*csocket)->sk->sk_sndbuf < (200 * 1024))
			(*csocket)->sk->sk_sndbuf = 200 * 1024;
		if ((*csocket)->sk->sk_rcvbuf < (140 * 1024))
			(*csocket)->sk->sk_rcvbuf = 140 * 1024;
	}
=======


	/*
	 * Eventually check for other socket options to change from
	 *  the default. sock_setsockopt not used because it expects
	 *  user space buffer
	 */
	socket->sk->sk_rcvtimeo = 7 * HZ;
	socket->sk->sk_sndtimeo = 3 * HZ;

	/* make the bufsizes depend on wsize/rsize and max requests */
	if (server->noautotune) {
		if (socket->sk->sk_sndbuf < (200 * 1024))
			socket->sk->sk_sndbuf = 200 * 1024;
		if (socket->sk->sk_rcvbuf < (140 * 1024))
			socket->sk->sk_rcvbuf = 140 * 1024;
	}

	 cFYI(1, ("sndbuf %d rcvbuf %d rcvtimeo 0x%lx",
		 socket->sk->sk_sndbuf,
		 socket->sk->sk_rcvbuf, socket->sk->sk_rcvtimeo));
>>>>>>> 18e352e4

	/* send RFC1001 sessinit */
	if (server->addr.sockAddr.sin_port == htons(RFC1001_PORT)) {
		/* some servers require RFC1001 sessinit before sending
		negprot - BB check reconnection in case where second
		sessinit is sent but no second negprot */
		struct rfc1002_session_packet *ses_init_buf;
		struct smb_hdr *smb_buf;
		ses_init_buf = kzalloc(sizeof(struct rfc1002_session_packet),
				       GFP_KERNEL);
		if (ses_init_buf) {
			ses_init_buf->trailer.session_req.called_len = 32;
			if (server->server_RFC1001_name &&
			    server->server_RFC1001_name[0] != 0)
				rfc1002mangle(ses_init_buf->trailer.
						session_req.called_name,
					      server->server_RFC1001_name,
					      RFC1001_NAME_LEN_WITH_NULL);
			else
				rfc1002mangle(ses_init_buf->trailer.
						session_req.called_name,
					      DEFAULT_CIFS_CALLED_NAME,
					      RFC1001_NAME_LEN_WITH_NULL);

			ses_init_buf->trailer.session_req.calling_len = 32;

			/* calling name ends in null (byte 16) from old smb
			convention. */
			if (server->workstation_RFC1001_name &&
			    server->workstation_RFC1001_name[0] != 0)
				rfc1002mangle(ses_init_buf->trailer.
						session_req.calling_name,
					      server->workstation_RFC1001_name,
					      RFC1001_NAME_LEN_WITH_NULL);
			else
				rfc1002mangle(ses_init_buf->trailer.
						session_req.calling_name,
					      "LINUX_CIFS_CLNT",
					      RFC1001_NAME_LEN_WITH_NULL);

			ses_init_buf->trailer.session_req.scope1 = 0;
			ses_init_buf->trailer.session_req.scope2 = 0;
			smb_buf = (struct smb_hdr *)ses_init_buf;
			/* sizeof RFC1002_SESSION_REQUEST with no scope */
			smb_buf->smb_buf_length = 0x81000044;
<<<<<<< HEAD
			rc = smb_send(*csocket, smb_buf, 0x44,
				(struct sockaddr *)psin_server, noblocksnd);
=======
			rc = smb_send(socket, smb_buf, 0x44,
				(struct sockaddr *) &server->addr.sockAddr,
				server->noblocksnd);
>>>>>>> 18e352e4
			kfree(ses_init_buf);
			msleep(1); /* RFC1001 layer in at least one server
				      requires very short break before negprot
				      presumably because not expecting negprot
				      to follow so fast.  This is a simple
				      solution that works without
				      complicating the code and causes no
				      significant slowing down on mount
				      for everyone else */
		}
		/* else the negprot may still work without this
		even though malloc failed */

	}

	return rc;
}

static int
<<<<<<< HEAD
ipv6_connect(struct sockaddr_in6 *psin_server, struct socket **csocket,
		bool noblocksnd)
=======
ipv6_connect(struct TCP_Server_Info *server)
>>>>>>> 18e352e4
{
	int rc = 0;
	bool connected = false;
	__be16 orig_port = 0;
	struct socket *socket = server->ssocket;

	if (socket == NULL) {
		rc = sock_create_kern(PF_INET6, SOCK_STREAM,
				      IPPROTO_TCP, &socket);
		if (rc < 0) {
			cERROR(1, ("Error %d creating ipv6 socket", rc));
			socket = NULL;
			return rc;
		}

		/* BB other socket options to set KEEPALIVE, NODELAY? */
		cFYI(1, ("ipv6 Socket created"));
		server->ssocket = socket;
		socket->sk->sk_allocation = GFP_NOFS;
		cifs_reclassify_socket6(socket);
	}

	/* user overrode default port */
	if (server->addr.sockAddr6.sin6_port) {
		rc = socket->ops->connect(socket,
				(struct sockaddr *) &server->addr.sockAddr6,
				sizeof(struct sockaddr_in6), 0);
		if (rc >= 0)
			connected = true;
	}

	if (!connected) {
		/* save original port so we can retry user specified port
			later if fall back ports fail this time  */

		orig_port = server->addr.sockAddr6.sin6_port;
		/* do not retry on the same port we just failed on */
		if (server->addr.sockAddr6.sin6_port != htons(CIFS_PORT)) {
			server->addr.sockAddr6.sin6_port = htons(CIFS_PORT);
			rc = socket->ops->connect(socket, (struct sockaddr *)
					&server->addr.sockAddr6,
					sizeof(struct sockaddr_in6), 0);
			if (rc >= 0)
				connected = true;
		}
	}
	if (!connected) {
		server->addr.sockAddr6.sin6_port = htons(RFC1001_PORT);
		rc = socket->ops->connect(socket, (struct sockaddr *)
				&server->addr.sockAddr6,
				sizeof(struct sockaddr_in6), 0);
		if (rc >= 0)
			connected = true;
	}

	/* give up here - unless we want to retry on different
		protocol families some day */
	if (!connected) {
		if (orig_port)
			server->addr.sockAddr6.sin6_port = orig_port;
		cFYI(1, ("Error %d connecting to server via ipv6", rc));
		sock_release(socket);
		server->ssocket = NULL;
		return rc;
	}
<<<<<<< HEAD
	/* Eventually check for other socket options to change from
		the default. sock_setsockopt not used because it expects
		user space buffer */
	(*csocket)->sk->sk_rcvtimeo = 7 * HZ;
	if (!noblocksnd)
		(*csocket)->sk->sk_sndtimeo = 3 * HZ;
=======

	/*
	 * Eventually check for other socket options to change from
	 * the default. sock_setsockopt not used because it expects
	 * user space buffer
	 */
	socket->sk->sk_rcvtimeo = 7 * HZ;
	socket->sk->sk_sndtimeo = 3 * HZ;
	server->ssocket = socket;
>>>>>>> 18e352e4

	return rc;
}

void reset_cifs_unix_caps(int xid, struct cifsTconInfo *tcon,
			  struct super_block *sb, struct smb_vol *vol_info)
{
	/* if we are reconnecting then should we check to see if
	 * any requested capabilities changed locally e.g. via
	 * remount but we can not do much about it here
	 * if they have (even if we could detect it by the following)
	 * Perhaps we could add a backpointer to array of sb from tcon
	 * or if we change to make all sb to same share the same
	 * sb as NFS - then we only have one backpointer to sb.
	 * What if we wanted to mount the server share twice once with
	 * and once without posixacls or posix paths? */
	__u64 saved_cap = le64_to_cpu(tcon->fsUnixInfo.Capability);

	if (vol_info && vol_info->no_linux_ext) {
		tcon->fsUnixInfo.Capability = 0;
		tcon->unix_ext = 0; /* Unix Extensions disabled */
		cFYI(1, ("Linux protocol extensions disabled"));
		return;
	} else if (vol_info)
		tcon->unix_ext = 1; /* Unix Extensions supported */

	if (tcon->unix_ext == 0) {
		cFYI(1, ("Unix extensions disabled so not set on reconnect"));
		return;
	}

	if (!CIFSSMBQFSUnixInfo(xid, tcon)) {
		__u64 cap = le64_to_cpu(tcon->fsUnixInfo.Capability);

		/* check for reconnect case in which we do not
		   want to change the mount behavior if we can avoid it */
		if (vol_info == NULL) {
			/* turn off POSIX ACL and PATHNAMES if not set
			   originally at mount time */
			if ((saved_cap & CIFS_UNIX_POSIX_ACL_CAP) == 0)
				cap &= ~CIFS_UNIX_POSIX_ACL_CAP;
			if ((saved_cap & CIFS_UNIX_POSIX_PATHNAMES_CAP) == 0) {
				if (cap & CIFS_UNIX_POSIX_PATHNAMES_CAP)
					cERROR(1, ("POSIXPATH support change"));
				cap &= ~CIFS_UNIX_POSIX_PATHNAMES_CAP;
			} else if ((cap & CIFS_UNIX_POSIX_PATHNAMES_CAP) == 0) {
				cERROR(1, ("possible reconnect error"));
				cERROR(1,
					("server disabled POSIX path support"));
			}
		}

		cap &= CIFS_UNIX_CAP_MASK;
		if (vol_info && vol_info->no_psx_acl)
			cap &= ~CIFS_UNIX_POSIX_ACL_CAP;
		else if (CIFS_UNIX_POSIX_ACL_CAP & cap) {
			cFYI(1, ("negotiated posix acl support"));
			if (sb)
				sb->s_flags |= MS_POSIXACL;
		}

		if (vol_info && vol_info->posix_paths == 0)
			cap &= ~CIFS_UNIX_POSIX_PATHNAMES_CAP;
		else if (cap & CIFS_UNIX_POSIX_PATHNAMES_CAP) {
			cFYI(1, ("negotiate posix pathnames"));
			if (sb)
				CIFS_SB(sb)->mnt_cifs_flags |=
					CIFS_MOUNT_POSIX_PATHS;
		}

		/* We might be setting the path sep back to a different
		form if we are reconnecting and the server switched its
		posix path capability for this share */
		if (sb && (CIFS_SB(sb)->prepathlen > 0))
			CIFS_SB(sb)->prepath[0] = CIFS_DIR_SEP(CIFS_SB(sb));

		if (sb && (CIFS_SB(sb)->rsize > 127 * 1024)) {
			if ((cap & CIFS_UNIX_LARGE_READ_CAP) == 0) {
				CIFS_SB(sb)->rsize = 127 * 1024;
				cFYI(DBG2,
					("larger reads not supported by srv"));
			}
		}


		cFYI(1, ("Negotiate caps 0x%x", (int)cap));
#ifdef CONFIG_CIFS_DEBUG2
		if (cap & CIFS_UNIX_FCNTL_CAP)
			cFYI(1, ("FCNTL cap"));
		if (cap & CIFS_UNIX_EXTATTR_CAP)
			cFYI(1, ("EXTATTR cap"));
		if (cap & CIFS_UNIX_POSIX_PATHNAMES_CAP)
			cFYI(1, ("POSIX path cap"));
		if (cap & CIFS_UNIX_XATTR_CAP)
			cFYI(1, ("XATTR cap"));
		if (cap & CIFS_UNIX_POSIX_ACL_CAP)
			cFYI(1, ("POSIX ACL cap"));
		if (cap & CIFS_UNIX_LARGE_READ_CAP)
			cFYI(1, ("very large read cap"));
		if (cap & CIFS_UNIX_LARGE_WRITE_CAP)
			cFYI(1, ("very large write cap"));
#endif /* CIFS_DEBUG2 */
		if (CIFSSMBSetFSUnixInfo(xid, tcon, cap)) {
			if (vol_info == NULL) {
				cFYI(1, ("resetting capabilities failed"));
			} else
				cERROR(1, ("Negotiating Unix capabilities "
					   "with the server failed.  Consider "
					   "mounting with the Unix Extensions\n"
					   "disabled, if problems are found, "
					   "by specifying the nounix mount "
					   "option."));

		}
	}
}

static void
convert_delimiter(char *path, char delim)
{
	int i;
	char old_delim;

	if (path == NULL)
		return;

	if (delim == '/')
		old_delim = '\\';
	else
		old_delim = '/';

	for (i = 0; path[i] != '\0'; i++) {
		if (path[i] == old_delim)
			path[i] = delim;
	}
}

static void setup_cifs_sb(struct smb_vol *pvolume_info,
			  struct cifs_sb_info *cifs_sb)
{
	if (pvolume_info->rsize > CIFSMaxBufSize) {
		cERROR(1, ("rsize %d too large, using MaxBufSize",
			pvolume_info->rsize));
		cifs_sb->rsize = CIFSMaxBufSize;
	} else if ((pvolume_info->rsize) &&
			(pvolume_info->rsize <= CIFSMaxBufSize))
		cifs_sb->rsize = pvolume_info->rsize;
	else /* default */
		cifs_sb->rsize = CIFSMaxBufSize;

	if (pvolume_info->wsize > PAGEVEC_SIZE * PAGE_CACHE_SIZE) {
		cERROR(1, ("wsize %d too large, using 4096 instead",
			  pvolume_info->wsize));
		cifs_sb->wsize = 4096;
	} else if (pvolume_info->wsize)
		cifs_sb->wsize = pvolume_info->wsize;
	else
		cifs_sb->wsize = min_t(const int,
					PAGEVEC_SIZE * PAGE_CACHE_SIZE,
					127*1024);
		/* old default of CIFSMaxBufSize was too small now
		   that SMB Write2 can send multiple pages in kvec.
		   RFC1001 does not describe what happens when frame
		   bigger than 128K is sent so use that as max in
		   conjunction with 52K kvec constraint on arch with 4K
		   page size  */

	if (cifs_sb->rsize < 2048) {
		cifs_sb->rsize = 2048;
		/* Windows ME may prefer this */
		cFYI(1, ("readsize set to minimum: 2048"));
	}
	/* calculate prepath */
	cifs_sb->prepath = pvolume_info->prepath;
	if (cifs_sb->prepath) {
		cifs_sb->prepathlen = strlen(cifs_sb->prepath);
		/* we can not convert the / to \ in the path
		separators in the prefixpath yet because we do not
		know (until reset_cifs_unix_caps is called later)
		whether POSIX PATH CAP is available. We normalize
		the / to \ after reset_cifs_unix_caps is called */
		pvolume_info->prepath = NULL;
	} else
		cifs_sb->prepathlen = 0;
	cifs_sb->mnt_uid = pvolume_info->linux_uid;
	cifs_sb->mnt_gid = pvolume_info->linux_gid;
	cifs_sb->mnt_file_mode = pvolume_info->file_mode;
	cifs_sb->mnt_dir_mode = pvolume_info->dir_mode;
	cFYI(1, ("file mode: 0x%x  dir mode: 0x%x",
		cifs_sb->mnt_file_mode, cifs_sb->mnt_dir_mode));

	if (pvolume_info->noperm)
		cifs_sb->mnt_cifs_flags |= CIFS_MOUNT_NO_PERM;
	if (pvolume_info->setuids)
		cifs_sb->mnt_cifs_flags |= CIFS_MOUNT_SET_UID;
	if (pvolume_info->server_ino)
		cifs_sb->mnt_cifs_flags |= CIFS_MOUNT_SERVER_INUM;
	if (pvolume_info->remap)
		cifs_sb->mnt_cifs_flags |= CIFS_MOUNT_MAP_SPECIAL_CHR;
	if (pvolume_info->no_xattr)
		cifs_sb->mnt_cifs_flags |= CIFS_MOUNT_NO_XATTR;
	if (pvolume_info->sfu_emul)
		cifs_sb->mnt_cifs_flags |= CIFS_MOUNT_UNX_EMUL;
	if (pvolume_info->nobrl)
		cifs_sb->mnt_cifs_flags |= CIFS_MOUNT_NO_BRL;
<<<<<<< HEAD
=======
	if (pvolume_info->mand_lock)
		cifs_sb->mnt_cifs_flags |= CIFS_MOUNT_NOPOSIXBRL;
>>>>>>> 18e352e4
	if (pvolume_info->cifs_acl)
		cifs_sb->mnt_cifs_flags |= CIFS_MOUNT_CIFS_ACL;
	if (pvolume_info->override_uid)
		cifs_sb->mnt_cifs_flags |= CIFS_MOUNT_OVERR_UID;
	if (pvolume_info->override_gid)
		cifs_sb->mnt_cifs_flags |= CIFS_MOUNT_OVERR_GID;
	if (pvolume_info->dynperm)
		cifs_sb->mnt_cifs_flags |= CIFS_MOUNT_DYNPERM;
	if (pvolume_info->direct_io) {
		cFYI(1, ("mounting share using direct i/o"));
		cifs_sb->mnt_cifs_flags |= CIFS_MOUNT_DIRECT_IO;
	}

	if ((pvolume_info->cifs_acl) && (pvolume_info->dynperm))
		cERROR(1, ("mount option dynperm ignored if cifsacl "
			   "mount option supported"));
}

int
cifs_mount(struct super_block *sb, struct cifs_sb_info *cifs_sb,
	   char *mount_data, const char *devname)
{
	int rc = 0;
	int xid;
<<<<<<< HEAD
	struct socket *csocket = NULL;
	struct sockaddr_storage addr;
	struct sockaddr_in *sin_server = (struct sockaddr_in *) &addr;
	struct sockaddr_in6 *sin_server6 = (struct sockaddr_in6 *) &addr;
	struct smb_vol volume_info;
=======
	struct smb_vol *volume_info;
>>>>>>> 18e352e4
	struct cifsSesInfo *pSesInfo = NULL;
	struct cifsTconInfo *tcon = NULL;
	struct TCP_Server_Info *srvTcp = NULL;

	xid = GetXid();

	volume_info = kzalloc(sizeof(struct smb_vol), GFP_KERNEL);
	if (!volume_info) {
		rc = -ENOMEM;
		goto out;
	}

<<<<<<< HEAD
	memset(&addr, 0, sizeof(struct sockaddr_storage));
	memset(&volume_info, 0, sizeof(struct smb_vol));
	if (cifs_parse_mount_options(mount_data, devname, &volume_info)) {
=======
	if (cifs_parse_mount_options(mount_data, devname, volume_info)) {
>>>>>>> 18e352e4
		rc = -EINVAL;
		goto out;
	}

	if (volume_info->nullauth) {
		cFYI(1, ("null user"));
		volume_info->username = "";
	} else if (volume_info->username) {
		/* BB fixme parse for domain name here */
		cFYI(1, ("Username: %s", volume_info->username));
	} else {
		cifserror("No username specified");
	/* In userspace mount helper we can get user name from alternate
	   locations such as env variables and files on disk */
		rc = -EINVAL;
		goto out;
	}

<<<<<<< HEAD
	if (volume_info.UNCip && volume_info.UNC) {
		rc = cifs_inet_pton(AF_INET, volume_info.UNCip,
				    &sin_server->sin_addr.s_addr);

		if (rc <= 0) {
			/* not ipv4 address, try ipv6 */
			rc = cifs_inet_pton(AF_INET6, volume_info.UNCip,
					    &sin_server6->sin6_addr.in6_u);
			if (rc > 0)
				addr.ss_family = AF_INET6;
		} else {
			addr.ss_family = AF_INET;
		}

		if (rc <= 0) {
			/* we failed translating address */
			rc = -EINVAL;
			goto out;
		}

		cFYI(1, ("UNC: %s ip: %s", volume_info.UNC, volume_info.UNCip));
		/* success */
		rc = 0;
	} else if (volume_info.UNCip) {
		/* BB using ip addr as server name to connect to the
		   DFS root below */
		cERROR(1, ("Connecting to DFS root not implemented yet"));
		rc = -EINVAL;
		goto out;
	} else /* which servers DFS root would we conect to */ {
		cERROR(1,
		       ("CIFS mount error: No UNC path (e.g. -o "
			"unc=//192.168.1.100/public) specified"));
		rc = -EINVAL;
		goto out;
	}
=======
>>>>>>> 18e352e4

	/* this is needed for ASCII cp to Unicode converts */
	if (volume_info->iocharset == NULL) {
		cifs_sb->local_nls = load_nls_default();
	/* load_nls_default can not return null */
	} else {
		cifs_sb->local_nls = load_nls(volume_info->iocharset);
		if (cifs_sb->local_nls == NULL) {
			cERROR(1, ("CIFS mount error: iocharset %s not found",
				 volume_info->iocharset));
			rc = -ELIBACC;
			goto out;
		}
	}

<<<<<<< HEAD
	srvTcp = cifs_find_tcp_session(&addr);
	if (!srvTcp) { /* create socket */
		if (addr.ss_family == AF_INET6) {
			cFYI(1, ("attempting ipv6 connect"));
			/* BB should we allow ipv6 on port 139? */
			/* other OS never observed in Wild doing 139 with v6 */
			sin_server6->sin6_port = htons(volume_info.port);
			rc = ipv6_connect(sin_server6, &csocket,
					volume_info.noblocksnd);
		} else {
			sin_server->sin_port = htons(volume_info.port);
			rc = ipv4_connect(sin_server, &csocket,
					volume_info.source_rfc1001_name,
					volume_info.target_rfc1001_name,
					volume_info.noblocksnd,
					volume_info.noautotune);
		}
		if (rc < 0) {
			cERROR(1, ("Error connecting to socket. "
				   "Aborting operation"));
			if (csocket != NULL)
				sock_release(csocket);
			goto out;
		}

		srvTcp = kzalloc(sizeof(struct TCP_Server_Info), GFP_KERNEL);
		if (!srvTcp) {
			rc = -ENOMEM;
			sock_release(csocket);
			goto out;
		} else {
			srvTcp->noblocksnd = volume_info.noblocksnd;
			srvTcp->noautotune = volume_info.noautotune;
			if (addr.ss_family == AF_INET6)
				memcpy(&srvTcp->addr.sockAddr6, sin_server6,
					sizeof(struct sockaddr_in6));
			else
				memcpy(&srvTcp->addr.sockAddr, sin_server,
					sizeof(struct sockaddr_in));
			atomic_set(&srvTcp->inFlight, 0);
			/* BB Add code for ipv6 case too */
			srvTcp->ssocket = csocket;
			srvTcp->hostname = extract_hostname(volume_info.UNC);
			if (IS_ERR(srvTcp->hostname)) {
				rc = PTR_ERR(srvTcp->hostname);
				sock_release(csocket);
				goto out;
			}
			init_waitqueue_head(&srvTcp->response_q);
			init_waitqueue_head(&srvTcp->request_q);
			INIT_LIST_HEAD(&srvTcp->pending_mid_q);
			/* at this point we are the only ones with the pointer
			to the struct since the kernel thread not created yet
			so no need to spinlock this init of tcpStatus */
			srvTcp->tcpStatus = CifsNew;
			init_MUTEX(&srvTcp->tcpSem);
			srvTcp->tsk = kthread_run((void *)(void *)cifs_demultiplex_thread, srvTcp, "cifsd");
			if (IS_ERR(srvTcp->tsk)) {
				rc = PTR_ERR(srvTcp->tsk);
				cERROR(1, ("error %d create cifsd thread", rc));
				srvTcp->tsk = NULL;
				sock_release(csocket);
				kfree(srvTcp->hostname);
				goto out;
			}
			rc = 0;
			memcpy(srvTcp->workstation_RFC1001_name,
				volume_info.source_rfc1001_name, 16);
			memcpy(srvTcp->server_RFC1001_name,
				volume_info.target_rfc1001_name, 16);
			srvTcp->sequence_number = 0;
			INIT_LIST_HEAD(&srvTcp->tcp_ses_list);
			INIT_LIST_HEAD(&srvTcp->smb_ses_list);
			++srvTcp->srv_count;
			write_lock(&cifs_tcp_ses_lock);
			list_add(&srvTcp->tcp_ses_list,
				 &cifs_tcp_ses_list);
			write_unlock(&cifs_tcp_ses_lock);
		}
	}

	pSesInfo = cifs_find_smb_ses(srvTcp, volume_info.username);
=======
	/* get a reference to a tcp session */
	srvTcp = cifs_get_tcp_session(volume_info);
	if (IS_ERR(srvTcp)) {
		rc = PTR_ERR(srvTcp);
		goto out;
	}

	pSesInfo = cifs_find_smb_ses(srvTcp, volume_info->username);
>>>>>>> 18e352e4
	if (pSesInfo) {
		cFYI(1, ("Existing smb sess found (status=%d)",
			pSesInfo->status));
		/*
		 * The existing SMB session already has a reference to srvTcp,
		 * so we can put back the extra one we got before
		 */
		cifs_put_tcp_session(srvTcp);

		down(&pSesInfo->sesSem);
		if (pSesInfo->need_reconnect) {
			cFYI(1, ("Session needs reconnect"));
			rc = cifs_setup_session(xid, pSesInfo,
						cifs_sb->local_nls);
		}
		up(&pSesInfo->sesSem);
	} else if (!rc) {
		cFYI(1, ("Existing smb sess not found"));
		pSesInfo = sesInfoAlloc();
		if (pSesInfo == NULL) {
			rc = -ENOMEM;
			goto mount_fail_check;
		}
<<<<<<< HEAD

		/* new SMB session uses our srvTcp ref */
		pSesInfo->server = srvTcp;
		sprintf(pSesInfo->serverName, "%u.%u.%u.%u",
			NIPQUAD(sin_server->sin_addr.s_addr));

		write_lock(&cifs_tcp_ses_lock);
		list_add(&pSesInfo->smb_ses_list, &srvTcp->smb_ses_list);
		write_unlock(&cifs_tcp_ses_lock);

		/* volume_info.password freed at unmount */
		if (volume_info.password) {
			pSesInfo->password = volume_info.password;
			/* set to NULL to prevent freeing on exit */
			volume_info.password = NULL;
		}
		if (volume_info.username)
			strncpy(pSesInfo->userName, volume_info.username,
				MAX_USERNAME_SIZE);
		if (volume_info.domainname) {
			int len = strlen(volume_info.domainname);
			pSesInfo->domainName = kmalloc(len + 1, GFP_KERNEL);
			if (pSesInfo->domainName)
				strcpy(pSesInfo->domainName,
					volume_info.domainname);
		}
		pSesInfo->linux_uid = volume_info.linux_uid;
		pSesInfo->overrideSecFlg = volume_info.secFlg;
		down(&pSesInfo->sesSem);

=======

		/* new SMB session uses our srvTcp ref */
		pSesInfo->server = srvTcp;
		if (srvTcp->addr.sockAddr6.sin6_family == AF_INET6)
			sprintf(pSesInfo->serverName, "%pI6",
				&srvTcp->addr.sockAddr6.sin6_addr);
		else
			sprintf(pSesInfo->serverName, "%pI4",
				&srvTcp->addr.sockAddr.sin_addr.s_addr);

		write_lock(&cifs_tcp_ses_lock);
		list_add(&pSesInfo->smb_ses_list, &srvTcp->smb_ses_list);
		write_unlock(&cifs_tcp_ses_lock);

		/* volume_info->password freed at unmount */
		if (volume_info->password) {
			pSesInfo->password = kstrdup(volume_info->password,
						     GFP_KERNEL);
			if (!pSesInfo->password) {
				rc = -ENOMEM;
				goto mount_fail_check;
			}
		}
		if (volume_info->username)
			strncpy(pSesInfo->userName, volume_info->username,
				MAX_USERNAME_SIZE);
		if (volume_info->domainname) {
			int len = strlen(volume_info->domainname);
			pSesInfo->domainName = kmalloc(len + 1, GFP_KERNEL);
			if (pSesInfo->domainName)
				strcpy(pSesInfo->domainName,
					volume_info->domainname);
		}
		pSesInfo->linux_uid = volume_info->linux_uid;
		pSesInfo->overrideSecFlg = volume_info->secFlg;
		down(&pSesInfo->sesSem);

>>>>>>> 18e352e4
		/* BB FIXME need to pass vol->secFlgs BB */
		rc = cifs_setup_session(xid, pSesInfo,
					cifs_sb->local_nls);
		up(&pSesInfo->sesSem);
	}

	/* search for existing tcon to this server share */
	if (!rc) {
<<<<<<< HEAD
		setup_cifs_sb(&volume_info, cifs_sb);
		tcon = cifs_find_tcon(pSesInfo, volume_info.UNC);
=======
		setup_cifs_sb(volume_info, cifs_sb);

		tcon = cifs_find_tcon(pSesInfo, volume_info->UNC);
>>>>>>> 18e352e4
		if (tcon) {
			cFYI(1, ("Found match on UNC path"));
			/* existing tcon already has a reference */
			cifs_put_smb_ses(pSesInfo);
<<<<<<< HEAD
			if (tcon->seal != volume_info.seal)
=======
			if (tcon->seal != volume_info->seal)
>>>>>>> 18e352e4
				cERROR(1, ("transport encryption setting "
					   "conflicts with existing tid"));
		} else {
			tcon = tconInfoAlloc();
			if (tcon == NULL) {
				rc = -ENOMEM;
				goto mount_fail_check;
			}
<<<<<<< HEAD
			tcon->ses = pSesInfo;

			/* check for null share name ie connect to dfs root */
			if ((strchr(volume_info.UNC + 3, '\\') == NULL)
			    && (strchr(volume_info.UNC + 3, '/') == NULL)) {
=======

			tcon->ses = pSesInfo;
			if (volume_info->password) {
				tcon->password = kstrdup(volume_info->password,
							 GFP_KERNEL);
				if (!tcon->password) {
					rc = -ENOMEM;
					goto mount_fail_check;
				}
			}

			/* check for null share name ie connect to dfs root */
			if ((strchr(volume_info->UNC + 3, '\\') == NULL)
			    && (strchr(volume_info->UNC + 3, '/') == NULL)) {
>>>>>>> 18e352e4
				/* rc = connect_to_dfs_path(...) */
				cFYI(1, ("DFS root not supported"));
				rc = -ENODEV;
				goto mount_fail_check;
			} else {
				/* BB Do we need to wrap sesSem around
				 * this TCon call and Unix SetFS as
				 * we do on SessSetup and reconnect? */
<<<<<<< HEAD
				rc = CIFSTCon(xid, pSesInfo, volume_info.UNC,
					      tcon, cifs_sb->local_nls);
				cFYI(1, ("CIFS Tcon rc = %d", rc));
			}
			if (rc)
				goto mount_fail_check;
			tcon->seal = volume_info.seal;
=======
				rc = CIFSTCon(xid, pSesInfo, volume_info->UNC,
					      tcon, cifs_sb->local_nls);
				cFYI(1, ("CIFS Tcon rc = %d", rc));
				if (volume_info->nodfs) {
					tcon->Flags &= ~SMB_SHARE_IS_IN_DFS;
					cFYI(1, ("DFS disabled (%d)",
						tcon->Flags));
				}
			}
			if (rc)
				goto mount_fail_check;
			tcon->seal = volume_info->seal;
>>>>>>> 18e352e4
			write_lock(&cifs_tcp_ses_lock);
			list_add(&tcon->tcon_list, &pSesInfo->tcon_list);
			write_unlock(&cifs_tcp_ses_lock);
		}

		/* we can have only one retry value for a connection
		   to a share so for resources mounted more than once
		   to the same server share the last value passed in
		   for the retry flag is used */
<<<<<<< HEAD
		tcon->retry = volume_info.retry;
		tcon->nocase = volume_info.nocase;
=======
		tcon->retry = volume_info->retry;
		tcon->nocase = volume_info->nocase;
		tcon->local_lease = volume_info->local_lease;
>>>>>>> 18e352e4
	}
	if (pSesInfo) {
		if (pSesInfo->capabilities & CAP_LARGE_FILES) {
			sb->s_maxbytes = (u64) 1 << 63;
		} else
			sb->s_maxbytes = (u64) 1 << 31;	/* 2 GB */
	}

	/* BB FIXME fix time_gran to be larger for LANMAN sessions */
	sb->s_time_gran = 100;

<<<<<<< HEAD
	/* on error free sesinfo and tcon struct if needed */
mount_fail_check:
=======
mount_fail_check:
	/* on error free sesinfo and tcon struct if needed */
>>>>>>> 18e352e4
	if (rc) {
		/* If find_unc succeeded then rc == 0 so we can not end */
		/* up accidently freeing someone elses tcon struct */
		if (tcon)
			cifs_put_tcon(tcon);
		else if (pSesInfo)
			cifs_put_smb_ses(pSesInfo);
		else
			cifs_put_tcp_session(srvTcp);
		goto out;
	}
	cifs_sb->tcon = tcon;

	/* do not care if following two calls succeed - informational */
	if (!tcon->ipc) {
		CIFSSMBQFSDeviceInfo(xid, tcon);
		CIFSSMBQFSAttributeInfo(xid, tcon);
	}

	/* tell server which Unix caps we support */
	if (tcon->ses->capabilities & CAP_UNIX)
		/* reset of caps checks mount to see if unix extensions
		   disabled for just this mount */
<<<<<<< HEAD
		reset_cifs_unix_caps(xid, tcon, sb, &volume_info);
=======
		reset_cifs_unix_caps(xid, tcon, sb, volume_info);
>>>>>>> 18e352e4
	else
		tcon->unix_ext = 0; /* server does not support them */

	/* convert forward to back slashes in prepath here if needed */
	if ((cifs_sb->mnt_cifs_flags & CIFS_MOUNT_POSIX_PATHS) == 0)
		convert_delimiter(cifs_sb->prepath, CIFS_DIR_SEP(cifs_sb));

	if ((tcon->unix_ext == 0) && (cifs_sb->rsize > (1024 * 127))) {
		cifs_sb->rsize = 1024 * 127;
		cFYI(DBG2, ("no very large read support, rsize now 127K"));
	}
	if (!(tcon->ses->capabilities & CAP_LARGE_WRITE_X))
		cifs_sb->wsize = min(cifs_sb->wsize,
			       (tcon->ses->server->maxBuf - MAX_CIFS_HDR_SIZE));
	if (!(tcon->ses->capabilities & CAP_LARGE_READ_X))
		cifs_sb->rsize = min(cifs_sb->rsize,
			       (tcon->ses->server->maxBuf - MAX_CIFS_HDR_SIZE));

	/* volume_info->password is freed above when existing session found
	(in which case it is not needed anymore) but when new sesion is created
	the password ptr is put in the new session structure (in which case the
	password will be freed at unmount time) */
out:
	/* zero out password before freeing */
	if (volume_info) {
		if (volume_info->password != NULL) {
			memset(volume_info->password, 0,
				strlen(volume_info->password));
			kfree(volume_info->password);
		}
		kfree(volume_info->UNC);
		kfree(volume_info->prepath);
		kfree(volume_info);
	}
	FreeXid(xid);
	return rc;
}

static int
CIFSSessSetup(unsigned int xid, struct cifsSesInfo *ses,
	      char session_key[CIFS_SESS_KEY_SIZE],
	      const struct nls_table *nls_codepage)
{
	struct smb_hdr *smb_buffer;
	struct smb_hdr *smb_buffer_response;
	SESSION_SETUP_ANDX *pSMB;
	SESSION_SETUP_ANDX *pSMBr;
	char *bcc_ptr;
	char *user;
	char *domain;
	int rc = 0;
	int remaining_words = 0;
	int bytes_returned = 0;
	int len;
	__u32 capabilities;
	__u16 count;

	cFYI(1, ("In sesssetup"));
	if (ses == NULL)
		return -EINVAL;
	user = ses->userName;
	domain = ses->domainName;
	smb_buffer = cifs_buf_get();

	if (smb_buffer == NULL)
		return -ENOMEM;

	smb_buffer_response = smb_buffer;
	pSMBr = pSMB = (SESSION_SETUP_ANDX *) smb_buffer;

	/* send SMBsessionSetup here */
	header_assemble(smb_buffer, SMB_COM_SESSION_SETUP_ANDX,
			NULL /* no tCon exists yet */ , 13 /* wct */ );

	smb_buffer->Mid = GetNextMid(ses->server);
	pSMB->req_no_secext.AndXCommand = 0xFF;
	pSMB->req_no_secext.MaxBufferSize = cpu_to_le16(ses->server->maxBuf);
	pSMB->req_no_secext.MaxMpxCount = cpu_to_le16(ses->server->maxReq);

	if (ses->server->secMode &
			(SECMODE_SIGN_REQUIRED | SECMODE_SIGN_ENABLED))
		smb_buffer->Flags2 |= SMBFLG2_SECURITY_SIGNATURE;

	capabilities = CAP_LARGE_FILES | CAP_NT_SMBS | CAP_LEVEL_II_OPLOCKS |
		CAP_LARGE_WRITE_X | CAP_LARGE_READ_X;
	if (ses->capabilities & CAP_UNICODE) {
		smb_buffer->Flags2 |= SMBFLG2_UNICODE;
		capabilities |= CAP_UNICODE;
	}
	if (ses->capabilities & CAP_STATUS32) {
		smb_buffer->Flags2 |= SMBFLG2_ERR_STATUS;
		capabilities |= CAP_STATUS32;
	}
	if (ses->capabilities & CAP_DFS) {
		smb_buffer->Flags2 |= SMBFLG2_DFS;
		capabilities |= CAP_DFS;
	}
	pSMB->req_no_secext.Capabilities = cpu_to_le32(capabilities);

	pSMB->req_no_secext.CaseInsensitivePasswordLength =
		cpu_to_le16(CIFS_SESS_KEY_SIZE);

	pSMB->req_no_secext.CaseSensitivePasswordLength =
	    cpu_to_le16(CIFS_SESS_KEY_SIZE);
	bcc_ptr = pByteArea(smb_buffer);
	memcpy(bcc_ptr, (char *) session_key, CIFS_SESS_KEY_SIZE);
	bcc_ptr += CIFS_SESS_KEY_SIZE;
	memcpy(bcc_ptr, (char *) session_key, CIFS_SESS_KEY_SIZE);
	bcc_ptr += CIFS_SESS_KEY_SIZE;

	if (ses->capabilities & CAP_UNICODE) {
		if ((long) bcc_ptr % 2) { /* must be word aligned for Unicode */
			*bcc_ptr = 0;
			bcc_ptr++;
		}
		if (user == NULL)
			bytes_returned = 0; /* skip null user */
		else
			bytes_returned =
				cifs_strtoUCS((__le16 *) bcc_ptr, user, 100,
					nls_codepage);
		/* convert number of 16 bit words to bytes */
		bcc_ptr += 2 * bytes_returned;
		bcc_ptr += 2;	/* trailing null */
		if (domain == NULL)
			bytes_returned =
			    cifs_strtoUCS((__le16 *) bcc_ptr,
					  "CIFS_LINUX_DOM", 32, nls_codepage);
		else
			bytes_returned =
			    cifs_strtoUCS((__le16 *) bcc_ptr, domain, 64,
					  nls_codepage);
		bcc_ptr += 2 * bytes_returned;
		bcc_ptr += 2;
		bytes_returned =
		    cifs_strtoUCS((__le16 *) bcc_ptr, "Linux version ",
				  32, nls_codepage);
		bcc_ptr += 2 * bytes_returned;
		bytes_returned =
		    cifs_strtoUCS((__le16 *) bcc_ptr, utsname()->release,
				  32, nls_codepage);
		bcc_ptr += 2 * bytes_returned;
		bcc_ptr += 2;
		bytes_returned =
		    cifs_strtoUCS((__le16 *) bcc_ptr, CIFS_NETWORK_OPSYS,
				  64, nls_codepage);
		bcc_ptr += 2 * bytes_returned;
		bcc_ptr += 2;
	} else {
		if (user != NULL) {
		    strncpy(bcc_ptr, user, 200);
		    bcc_ptr += strnlen(user, 200);
		}
		*bcc_ptr = 0;
		bcc_ptr++;
		if (domain == NULL) {
			strcpy(bcc_ptr, "CIFS_LINUX_DOM");
			bcc_ptr += strlen("CIFS_LINUX_DOM") + 1;
		} else {
			strncpy(bcc_ptr, domain, 64);
			bcc_ptr += strnlen(domain, 64);
			*bcc_ptr = 0;
			bcc_ptr++;
		}
		strcpy(bcc_ptr, "Linux version ");
		bcc_ptr += strlen("Linux version ");
		strcpy(bcc_ptr, utsname()->release);
		bcc_ptr += strlen(utsname()->release) + 1;
		strcpy(bcc_ptr, CIFS_NETWORK_OPSYS);
		bcc_ptr += strlen(CIFS_NETWORK_OPSYS) + 1;
	}
	count = (long) bcc_ptr - (long) pByteArea(smb_buffer);
	smb_buffer->smb_buf_length += count;
	pSMB->req_no_secext.ByteCount = cpu_to_le16(count);

	rc = SendReceive(xid, ses, smb_buffer, smb_buffer_response,
			 &bytes_returned, CIFS_LONG_OP);
	if (rc) {
/* rc = map_smb_to_linux_error(smb_buffer_response); now done in SendReceive */
	} else if ((smb_buffer_response->WordCount == 3)
		   || (smb_buffer_response->WordCount == 4)) {
		__u16 action = le16_to_cpu(pSMBr->resp.Action);
		__u16 blob_len = le16_to_cpu(pSMBr->resp.SecurityBlobLength);
		if (action & GUEST_LOGIN)
			cFYI(1, ("Guest login")); /* BB mark SesInfo struct? */
		ses->Suid = smb_buffer_response->Uid; /* UID left in wire format
							 (little endian) */
		cFYI(1, ("UID = %d ", ses->Suid));
	/* response can have either 3 or 4 word count - Samba sends 3 */
		bcc_ptr = pByteArea(smb_buffer_response);
		if ((pSMBr->resp.hdr.WordCount == 3)
		    || ((pSMBr->resp.hdr.WordCount == 4)
			&& (blob_len < pSMBr->resp.ByteCount))) {
			if (pSMBr->resp.hdr.WordCount == 4)
				bcc_ptr += blob_len;

			if (smb_buffer->Flags2 & SMBFLG2_UNICODE) {
				if ((long) (bcc_ptr) % 2) {
					remaining_words =
					    (BCC(smb_buffer_response) - 1) / 2;
					/* Unicode strings must be word
					   aligned */
					bcc_ptr++;
				} else {
					remaining_words =
						BCC(smb_buffer_response) / 2;
				}
				len =
				    UniStrnlen((wchar_t *) bcc_ptr,
					       remaining_words - 1);
/* We look for obvious messed up bcc or strings in response so we do not go off
   the end since (at least) WIN2K and Windows XP have a major bug in not null
   terminating last Unicode string in response  */
				if (ses->serverOS)
					kfree(ses->serverOS);
				ses->serverOS = kzalloc(2 * (len + 1),
							GFP_KERNEL);
				if (ses->serverOS == NULL)
					goto sesssetup_nomem;
				cifs_strfromUCS_le(ses->serverOS,
						   (__le16 *)bcc_ptr,
						   len, nls_codepage);
				bcc_ptr += 2 * (len + 1);
				remaining_words -= len + 1;
				ses->serverOS[2 * len] = 0;
				ses->serverOS[1 + (2 * len)] = 0;
				if (remaining_words > 0) {
					len = UniStrnlen((wchar_t *)bcc_ptr,
							 remaining_words-1);
					kfree(ses->serverNOS);
					ses->serverNOS = kzalloc(2 * (len + 1),
								 GFP_KERNEL);
					if (ses->serverNOS == NULL)
						goto sesssetup_nomem;
					cifs_strfromUCS_le(ses->serverNOS,
							   (__le16 *)bcc_ptr,
							   len, nls_codepage);
					bcc_ptr += 2 * (len + 1);
					ses->serverNOS[2 * len] = 0;
					ses->serverNOS[1 + (2 * len)] = 0;
					if (strncmp(ses->serverNOS,
						"NT LAN Manager 4", 16) == 0) {
						cFYI(1, ("NT4 server"));
						ses->flags |= CIFS_SES_NT4;
					}
					remaining_words -= len + 1;
					if (remaining_words > 0) {
						len = UniStrnlen((wchar_t *) bcc_ptr, remaining_words);
				/* last string is not always null terminated
				   (for e.g. for Windows XP & 2000) */
						if (ses->serverDomain)
							kfree(ses->serverDomain);
						ses->serverDomain =
						    kzalloc(2*(len+1),
							    GFP_KERNEL);
						if (ses->serverDomain == NULL)
							goto sesssetup_nomem;
						cifs_strfromUCS_le(ses->serverDomain,
							(__le16 *)bcc_ptr,
							len, nls_codepage);
						bcc_ptr += 2 * (len + 1);
						ses->serverDomain[2*len] = 0;
						ses->serverDomain[1+(2*len)] = 0;
					} else { /* else no more room so create
						  dummy domain string */
						if (ses->serverDomain)
							kfree(ses->serverDomain);
						ses->serverDomain =
							kzalloc(2, GFP_KERNEL);
					}
				} else { /* no room so create dummy domain
					    and NOS string */

					/* if these kcallocs fail not much we
					   can do, but better to not fail the
					   sesssetup itself */
					kfree(ses->serverDomain);
					ses->serverDomain =
					    kzalloc(2, GFP_KERNEL);
					kfree(ses->serverNOS);
					ses->serverNOS =
					    kzalloc(2, GFP_KERNEL);
				}
			} else {	/* ASCII */
				len = strnlen(bcc_ptr, 1024);
				if (((long) bcc_ptr + len) - (long)
				    pByteArea(smb_buffer_response)
					    <= BCC(smb_buffer_response)) {
					kfree(ses->serverOS);
					ses->serverOS = kzalloc(len + 1,
								GFP_KERNEL);
					if (ses->serverOS == NULL)
						goto sesssetup_nomem;
					strncpy(ses->serverOS, bcc_ptr, len);

					bcc_ptr += len;
					/* null terminate the string */
					bcc_ptr[0] = 0;
					bcc_ptr++;

					len = strnlen(bcc_ptr, 1024);
					kfree(ses->serverNOS);
					ses->serverNOS = kzalloc(len + 1,
								 GFP_KERNEL);
					if (ses->serverNOS == NULL)
						goto sesssetup_nomem;
					strncpy(ses->serverNOS, bcc_ptr, len);
					bcc_ptr += len;
					bcc_ptr[0] = 0;
					bcc_ptr++;

					len = strnlen(bcc_ptr, 1024);
					if (ses->serverDomain)
						kfree(ses->serverDomain);
					ses->serverDomain = kzalloc(len + 1,
								    GFP_KERNEL);
					if (ses->serverDomain == NULL)
						goto sesssetup_nomem;
					strncpy(ses->serverDomain, bcc_ptr,
						len);
					bcc_ptr += len;
					bcc_ptr[0] = 0;
					bcc_ptr++;
				} else
					cFYI(1,
					     ("Variable field of length %d "
						"extends beyond end of smb ",
					      len));
			}
		} else {
			cERROR(1, ("Security Blob Length extends beyond "
				"end of SMB"));
		}
	} else {
		cERROR(1, ("Invalid Word count %d: ",
			smb_buffer_response->WordCount));
		rc = -EIO;
	}
sesssetup_nomem:	/* do not return an error on nomem for the info strings,
			   since that could make reconnection harder, and
			   reconnection might be needed to free memory */
	cifs_buf_release(smb_buffer);

	return rc;
}

static int
CIFSNTLMSSPNegotiateSessSetup(unsigned int xid,
			      struct cifsSesInfo *ses, bool *pNTLMv2_flag,
			      const struct nls_table *nls_codepage)
{
	struct smb_hdr *smb_buffer;
	struct smb_hdr *smb_buffer_response;
	SESSION_SETUP_ANDX *pSMB;
	SESSION_SETUP_ANDX *pSMBr;
	char *bcc_ptr;
	char *domain;
	int rc = 0;
	int remaining_words = 0;
	int bytes_returned = 0;
	int len;
	int SecurityBlobLength = sizeof(NEGOTIATE_MESSAGE);
	PNEGOTIATE_MESSAGE SecurityBlob;
	PCHALLENGE_MESSAGE SecurityBlob2;
	__u32 negotiate_flags, capabilities;
	__u16 count;

	cFYI(1, ("In NTLMSSP sesssetup (negotiate)"));
	if (ses == NULL)
		return -EINVAL;
	domain = ses->domainName;
	*pNTLMv2_flag = false;
	smb_buffer = cifs_buf_get();
	if (smb_buffer == NULL) {
		return -ENOMEM;
	}
	smb_buffer_response = smb_buffer;
	pSMB = (SESSION_SETUP_ANDX *) smb_buffer;
	pSMBr = (SESSION_SETUP_ANDX *) smb_buffer_response;

	/* send SMBsessionSetup here */
	header_assemble(smb_buffer, SMB_COM_SESSION_SETUP_ANDX,
			NULL /* no tCon exists yet */ , 12 /* wct */ );

	smb_buffer->Mid = GetNextMid(ses->server);
	pSMB->req.hdr.Flags2 |= SMBFLG2_EXT_SEC;
	pSMB->req.hdr.Flags |= (SMBFLG_CASELESS | SMBFLG_CANONICAL_PATH_FORMAT);

	pSMB->req.AndXCommand = 0xFF;
	pSMB->req.MaxBufferSize = cpu_to_le16(ses->server->maxBuf);
	pSMB->req.MaxMpxCount = cpu_to_le16(ses->server->maxReq);

	if (ses->server->secMode & (SECMODE_SIGN_REQUIRED | SECMODE_SIGN_ENABLED))
		smb_buffer->Flags2 |= SMBFLG2_SECURITY_SIGNATURE;

	capabilities = CAP_LARGE_FILES | CAP_NT_SMBS | CAP_LEVEL_II_OPLOCKS |
	    CAP_EXTENDED_SECURITY;
	if (ses->capabilities & CAP_UNICODE) {
		smb_buffer->Flags2 |= SMBFLG2_UNICODE;
		capabilities |= CAP_UNICODE;
	}
	if (ses->capabilities & CAP_STATUS32) {
		smb_buffer->Flags2 |= SMBFLG2_ERR_STATUS;
		capabilities |= CAP_STATUS32;
	}
	if (ses->capabilities & CAP_DFS) {
		smb_buffer->Flags2 |= SMBFLG2_DFS;
		capabilities |= CAP_DFS;
	}
	pSMB->req.Capabilities = cpu_to_le32(capabilities);

	bcc_ptr = (char *) &pSMB->req.SecurityBlob;
	SecurityBlob = (PNEGOTIATE_MESSAGE) bcc_ptr;
	strncpy(SecurityBlob->Signature, NTLMSSP_SIGNATURE, 8);
	SecurityBlob->MessageType = NtLmNegotiate;
	negotiate_flags =
	    NTLMSSP_NEGOTIATE_UNICODE | NTLMSSP_NEGOTIATE_OEM |
	    NTLMSSP_REQUEST_TARGET | NTLMSSP_NEGOTIATE_NTLM |
	    NTLMSSP_NEGOTIATE_56 |
	    /* NTLMSSP_NEGOTIATE_ALWAYS_SIGN | */ NTLMSSP_NEGOTIATE_128;
	if (sign_CIFS_PDUs)
		negotiate_flags |= NTLMSSP_NEGOTIATE_SIGN;
/*	if (ntlmv2_support)
		negotiate_flags |= NTLMSSP_NEGOTIATE_NTLMV2;*/
	/* setup pointers to domain name and workstation name */
	bcc_ptr += SecurityBlobLength;

	SecurityBlob->WorkstationName.Buffer = 0;
	SecurityBlob->WorkstationName.Length = 0;
	SecurityBlob->WorkstationName.MaximumLength = 0;

	/* Domain not sent on first Sesssetup in NTLMSSP, instead it is sent
	along with username on auth request (ie the response to challenge) */
	SecurityBlob->DomainName.Buffer = 0;
	SecurityBlob->DomainName.Length = 0;
	SecurityBlob->DomainName.MaximumLength = 0;
	if (ses->capabilities & CAP_UNICODE) {
		if ((long) bcc_ptr % 2) {
			*bcc_ptr = 0;
			bcc_ptr++;
		}

		bytes_returned =
		    cifs_strtoUCS((__le16 *) bcc_ptr, "Linux version ",
				  32, nls_codepage);
		bcc_ptr += 2 * bytes_returned;
		bytes_returned =
		    cifs_strtoUCS((__le16 *) bcc_ptr, utsname()->release, 32,
				  nls_codepage);
		bcc_ptr += 2 * bytes_returned;
		bcc_ptr += 2;	/* null terminate Linux version */
		bytes_returned =
		    cifs_strtoUCS((__le16 *) bcc_ptr, CIFS_NETWORK_OPSYS,
				  64, nls_codepage);
		bcc_ptr += 2 * bytes_returned;
		*(bcc_ptr + 1) = 0;
		*(bcc_ptr + 2) = 0;
		bcc_ptr += 2;	/* null terminate network opsys string */
		*(bcc_ptr + 1) = 0;
		*(bcc_ptr + 2) = 0;
		bcc_ptr += 2;	/* null domain */
	} else {		/* ASCII */
		strcpy(bcc_ptr, "Linux version ");
		bcc_ptr += strlen("Linux version ");
		strcpy(bcc_ptr, utsname()->release);
		bcc_ptr += strlen(utsname()->release) + 1;
		strcpy(bcc_ptr, CIFS_NETWORK_OPSYS);
		bcc_ptr += strlen(CIFS_NETWORK_OPSYS) + 1;
		bcc_ptr++;	/* empty domain field */
		*bcc_ptr = 0;
	}
	SecurityBlob->NegotiateFlags = cpu_to_le32(negotiate_flags);
	pSMB->req.SecurityBlobLength = cpu_to_le16(SecurityBlobLength);
	count = (long) bcc_ptr - (long) pByteArea(smb_buffer);
	smb_buffer->smb_buf_length += count;
	pSMB->req.ByteCount = cpu_to_le16(count);

	rc = SendReceive(xid, ses, smb_buffer, smb_buffer_response,
			 &bytes_returned, CIFS_LONG_OP);

	if (smb_buffer_response->Status.CifsError ==
	    cpu_to_le32(NT_STATUS_MORE_PROCESSING_REQUIRED))
		rc = 0;

	if (rc) {
/*    rc = map_smb_to_linux_error(smb_buffer_response);  *//* done in SendReceive now */
	} else if ((smb_buffer_response->WordCount == 3)
		   || (smb_buffer_response->WordCount == 4)) {
		__u16 action = le16_to_cpu(pSMBr->resp.Action);
		__u16 blob_len = le16_to_cpu(pSMBr->resp.SecurityBlobLength);

		if (action & GUEST_LOGIN)
			cFYI(1, ("Guest login"));
	/* Do we want to set anything in SesInfo struct when guest login? */

		bcc_ptr = pByteArea(smb_buffer_response);
	/* response can have either 3 or 4 word count - Samba sends 3 */

		SecurityBlob2 = (PCHALLENGE_MESSAGE) bcc_ptr;
		if (SecurityBlob2->MessageType != NtLmChallenge) {
			cFYI(1, ("Unexpected NTLMSSP message type received %d",
			      SecurityBlob2->MessageType));
		} else if (ses) {
			ses->Suid = smb_buffer_response->Uid; /* UID left in le format */
			cFYI(1, ("UID = %d", ses->Suid));
			if ((pSMBr->resp.hdr.WordCount == 3)
			    || ((pSMBr->resp.hdr.WordCount == 4)
				&& (blob_len <
				    pSMBr->resp.ByteCount))) {

				if (pSMBr->resp.hdr.WordCount == 4) {
					bcc_ptr += blob_len;
					cFYI(1, ("Security Blob Length %d",
					      blob_len));
				}

				cFYI(1, ("NTLMSSP Challenge rcvd"));

				memcpy(ses->server->cryptKey,
				       SecurityBlob2->Challenge,
				       CIFS_CRYPTO_KEY_SIZE);
				if (SecurityBlob2->NegotiateFlags &
					cpu_to_le32(NTLMSSP_NEGOTIATE_NTLMV2))
					*pNTLMv2_flag = true;

				if ((SecurityBlob2->NegotiateFlags &
					cpu_to_le32(NTLMSSP_NEGOTIATE_ALWAYS_SIGN))
					|| (sign_CIFS_PDUs > 1))
						ses->server->secMode |=
							SECMODE_SIGN_REQUIRED;
				if ((SecurityBlob2->NegotiateFlags &
					cpu_to_le32(NTLMSSP_NEGOTIATE_SIGN)) && (sign_CIFS_PDUs))
						ses->server->secMode |=
							SECMODE_SIGN_ENABLED;

				if (smb_buffer->Flags2 & SMBFLG2_UNICODE) {
					if ((long) (bcc_ptr) % 2) {
						remaining_words =
						    (BCC(smb_buffer_response)
						     - 1) / 2;
					 /* Must word align unicode strings */
						bcc_ptr++;
					} else {
						remaining_words =
						    BCC
						    (smb_buffer_response) / 2;
					}
					len =
					    UniStrnlen((wchar_t *) bcc_ptr,
						       remaining_words - 1);
/* We look for obvious messed up bcc or strings in response so we do not go off
   the end since (at least) WIN2K and Windows XP have a major bug in not null
   terminating last Unicode string in response  */
					if (ses->serverOS)
						kfree(ses->serverOS);
					ses->serverOS =
					    kzalloc(2 * (len + 1), GFP_KERNEL);
					cifs_strfromUCS_le(ses->serverOS,
							   (__le16 *)
							   bcc_ptr, len,
							   nls_codepage);
					bcc_ptr += 2 * (len + 1);
					remaining_words -= len + 1;
					ses->serverOS[2 * len] = 0;
					ses->serverOS[1 + (2 * len)] = 0;
					if (remaining_words > 0) {
						len = UniStrnlen((wchar_t *)
								 bcc_ptr,
								 remaining_words
								 - 1);
						kfree(ses->serverNOS);
						ses->serverNOS =
						    kzalloc(2 * (len + 1),
							    GFP_KERNEL);
						cifs_strfromUCS_le(ses->
								   serverNOS,
								   (__le16 *)
								   bcc_ptr,
								   len,
								   nls_codepage);
						bcc_ptr += 2 * (len + 1);
						ses->serverNOS[2 * len] = 0;
						ses->serverNOS[1 +
							       (2 * len)] = 0;
						remaining_words -= len + 1;
						if (remaining_words > 0) {
							len = UniStrnlen((wchar_t *) bcc_ptr, remaining_words);
				/* last string not always null terminated
				   (for e.g. for Windows XP & 2000) */
							kfree(ses->serverDomain);
							ses->serverDomain =
							    kzalloc(2 *
								    (len +
								     1),
								    GFP_KERNEL);
							cifs_strfromUCS_le
							    (ses->serverDomain,
							     (__le16 *)bcc_ptr,
							     len, nls_codepage);
							bcc_ptr +=
							    2 * (len + 1);
							ses->serverDomain[2*len]
							    = 0;
							ses->serverDomain
								[1 + (2 * len)]
							    = 0;
						} /* else no more room so create dummy domain string */
						else {
							kfree(ses->serverDomain);
							ses->serverDomain =
							    kzalloc(2,
								    GFP_KERNEL);
						}
					} else {	/* no room so create dummy domain and NOS string */
						kfree(ses->serverDomain);
						ses->serverDomain =
						    kzalloc(2, GFP_KERNEL);
						kfree(ses->serverNOS);
						ses->serverNOS =
						    kzalloc(2, GFP_KERNEL);
					}
				} else {	/* ASCII */
					len = strnlen(bcc_ptr, 1024);
					if (((long) bcc_ptr + len) - (long)
					    pByteArea(smb_buffer_response)
					    <= BCC(smb_buffer_response)) {
						if (ses->serverOS)
							kfree(ses->serverOS);
						ses->serverOS =
						    kzalloc(len + 1,
							    GFP_KERNEL);
						strncpy(ses->serverOS,
							bcc_ptr, len);

						bcc_ptr += len;
						bcc_ptr[0] = 0;	/* null terminate string */
						bcc_ptr++;

						len = strnlen(bcc_ptr, 1024);
						kfree(ses->serverNOS);
						ses->serverNOS =
						    kzalloc(len + 1,
							    GFP_KERNEL);
						strncpy(ses->serverNOS, bcc_ptr, len);
						bcc_ptr += len;
						bcc_ptr[0] = 0;
						bcc_ptr++;

						len = strnlen(bcc_ptr, 1024);
						kfree(ses->serverDomain);
						ses->serverDomain =
						    kzalloc(len + 1,
							    GFP_KERNEL);
						strncpy(ses->serverDomain,
							bcc_ptr, len);
						bcc_ptr += len;
						bcc_ptr[0] = 0;
						bcc_ptr++;
					} else
						cFYI(1,
						     ("field of length %d "
						    "extends beyond end of smb",
						      len));
				}
			} else {
				cERROR(1, ("Security Blob Length extends beyond"
					   " end of SMB"));
			}
		} else {
			cERROR(1, ("No session structure passed in."));
		}
	} else {
		cERROR(1, ("Invalid Word count %d:",
			smb_buffer_response->WordCount));
		rc = -EIO;
	}

	cifs_buf_release(smb_buffer);

	return rc;
}
static int
CIFSNTLMSSPAuthSessSetup(unsigned int xid, struct cifsSesInfo *ses,
			char *ntlm_session_key, bool ntlmv2_flag,
			const struct nls_table *nls_codepage)
{
	struct smb_hdr *smb_buffer;
	struct smb_hdr *smb_buffer_response;
	SESSION_SETUP_ANDX *pSMB;
	SESSION_SETUP_ANDX *pSMBr;
	char *bcc_ptr;
	char *user;
	char *domain;
	int rc = 0;
	int remaining_words = 0;
	int bytes_returned = 0;
	int len;
	int SecurityBlobLength = sizeof(AUTHENTICATE_MESSAGE);
	PAUTHENTICATE_MESSAGE SecurityBlob;
	__u32 negotiate_flags, capabilities;
	__u16 count;

	cFYI(1, ("In NTLMSSPSessSetup (Authenticate)"));
	if (ses == NULL)
		return -EINVAL;
	user = ses->userName;
	domain = ses->domainName;
	smb_buffer = cifs_buf_get();
	if (smb_buffer == NULL) {
		return -ENOMEM;
	}
	smb_buffer_response = smb_buffer;
	pSMB = (SESSION_SETUP_ANDX *)smb_buffer;
	pSMBr = (SESSION_SETUP_ANDX *)smb_buffer_response;

	/* send SMBsessionSetup here */
	header_assemble(smb_buffer, SMB_COM_SESSION_SETUP_ANDX,
			NULL /* no tCon exists yet */ , 12 /* wct */ );

	smb_buffer->Mid = GetNextMid(ses->server);
	pSMB->req.hdr.Flags |= (SMBFLG_CASELESS | SMBFLG_CANONICAL_PATH_FORMAT);
	pSMB->req.hdr.Flags2 |= SMBFLG2_EXT_SEC;
	pSMB->req.AndXCommand = 0xFF;
	pSMB->req.MaxBufferSize = cpu_to_le16(ses->server->maxBuf);
	pSMB->req.MaxMpxCount = cpu_to_le16(ses->server->maxReq);

	pSMB->req.hdr.Uid = ses->Suid;

	if (ses->server->secMode & (SECMODE_SIGN_REQUIRED | SECMODE_SIGN_ENABLED))
		smb_buffer->Flags2 |= SMBFLG2_SECURITY_SIGNATURE;

	capabilities = CAP_LARGE_FILES | CAP_NT_SMBS | CAP_LEVEL_II_OPLOCKS |
			CAP_EXTENDED_SECURITY;
	if (ses->capabilities & CAP_UNICODE) {
		smb_buffer->Flags2 |= SMBFLG2_UNICODE;
		capabilities |= CAP_UNICODE;
	}
	if (ses->capabilities & CAP_STATUS32) {
		smb_buffer->Flags2 |= SMBFLG2_ERR_STATUS;
		capabilities |= CAP_STATUS32;
	}
	if (ses->capabilities & CAP_DFS) {
		smb_buffer->Flags2 |= SMBFLG2_DFS;
		capabilities |= CAP_DFS;
	}
	pSMB->req.Capabilities = cpu_to_le32(capabilities);

	bcc_ptr = (char *)&pSMB->req.SecurityBlob;
	SecurityBlob = (PAUTHENTICATE_MESSAGE)bcc_ptr;
	strncpy(SecurityBlob->Signature, NTLMSSP_SIGNATURE, 8);
	SecurityBlob->MessageType = NtLmAuthenticate;
	bcc_ptr += SecurityBlobLength;
	negotiate_flags = NTLMSSP_NEGOTIATE_UNICODE | NTLMSSP_REQUEST_TARGET |
			NTLMSSP_NEGOTIATE_NTLM | NTLMSSP_NEGOTIATE_TARGET_INFO |
			0x80000000 | NTLMSSP_NEGOTIATE_128;
	if (sign_CIFS_PDUs)
		negotiate_flags |= /* NTLMSSP_NEGOTIATE_ALWAYS_SIGN |*/ NTLMSSP_NEGOTIATE_SIGN;
	if (ntlmv2_flag)
		negotiate_flags |= NTLMSSP_NEGOTIATE_NTLMV2;

/* setup pointers to domain name and workstation name */

	SecurityBlob->WorkstationName.Buffer = 0;
	SecurityBlob->WorkstationName.Length = 0;
	SecurityBlob->WorkstationName.MaximumLength = 0;
	SecurityBlob->SessionKey.Length = 0;
	SecurityBlob->SessionKey.MaximumLength = 0;
	SecurityBlob->SessionKey.Buffer = 0;

	SecurityBlob->LmChallengeResponse.Length = 0;
	SecurityBlob->LmChallengeResponse.MaximumLength = 0;
	SecurityBlob->LmChallengeResponse.Buffer = 0;

	SecurityBlob->NtChallengeResponse.Length =
	    cpu_to_le16(CIFS_SESS_KEY_SIZE);
	SecurityBlob->NtChallengeResponse.MaximumLength =
	    cpu_to_le16(CIFS_SESS_KEY_SIZE);
	memcpy(bcc_ptr, ntlm_session_key, CIFS_SESS_KEY_SIZE);
	SecurityBlob->NtChallengeResponse.Buffer =
	    cpu_to_le32(SecurityBlobLength);
	SecurityBlobLength += CIFS_SESS_KEY_SIZE;
	bcc_ptr += CIFS_SESS_KEY_SIZE;

	if (ses->capabilities & CAP_UNICODE) {
		if (domain == NULL) {
			SecurityBlob->DomainName.Buffer = 0;
			SecurityBlob->DomainName.Length = 0;
			SecurityBlob->DomainName.MaximumLength = 0;
		} else {
			__u16 ln = cifs_strtoUCS((__le16 *) bcc_ptr, domain, 64,
					  nls_codepage);
			ln *= 2;
			SecurityBlob->DomainName.MaximumLength =
			    cpu_to_le16(ln);
			SecurityBlob->DomainName.Buffer =
			    cpu_to_le32(SecurityBlobLength);
			bcc_ptr += ln;
			SecurityBlobLength += ln;
			SecurityBlob->DomainName.Length = cpu_to_le16(ln);
		}
		if (user == NULL) {
			SecurityBlob->UserName.Buffer = 0;
			SecurityBlob->UserName.Length = 0;
			SecurityBlob->UserName.MaximumLength = 0;
		} else {
			__u16 ln = cifs_strtoUCS((__le16 *) bcc_ptr, user, 64,
					  nls_codepage);
			ln *= 2;
			SecurityBlob->UserName.MaximumLength =
			    cpu_to_le16(ln);
			SecurityBlob->UserName.Buffer =
			    cpu_to_le32(SecurityBlobLength);
			bcc_ptr += ln;
			SecurityBlobLength += ln;
			SecurityBlob->UserName.Length = cpu_to_le16(ln);
		}

		/* SecurityBlob->WorkstationName.Length =
		 cifs_strtoUCS((__le16 *) bcc_ptr, "AMACHINE",64, nls_codepage);
		   SecurityBlob->WorkstationName.Length *= 2;
		   SecurityBlob->WorkstationName.MaximumLength =
			cpu_to_le16(SecurityBlob->WorkstationName.Length);
		   SecurityBlob->WorkstationName.Buffer =
				 cpu_to_le32(SecurityBlobLength);
		   bcc_ptr += SecurityBlob->WorkstationName.Length;
		   SecurityBlobLength += SecurityBlob->WorkstationName.Length;
		   SecurityBlob->WorkstationName.Length =
			cpu_to_le16(SecurityBlob->WorkstationName.Length);  */

		if ((long) bcc_ptr % 2) {
			*bcc_ptr = 0;
			bcc_ptr++;
		}
		bytes_returned =
		    cifs_strtoUCS((__le16 *) bcc_ptr, "Linux version ",
				  32, nls_codepage);
		bcc_ptr += 2 * bytes_returned;
		bytes_returned =
		    cifs_strtoUCS((__le16 *) bcc_ptr, utsname()->release, 32,
				  nls_codepage);
		bcc_ptr += 2 * bytes_returned;
		bcc_ptr += 2;	/* null term version string */
		bytes_returned =
		    cifs_strtoUCS((__le16 *) bcc_ptr, CIFS_NETWORK_OPSYS,
				  64, nls_codepage);
		bcc_ptr += 2 * bytes_returned;
		*(bcc_ptr + 1) = 0;
		*(bcc_ptr + 2) = 0;
		bcc_ptr += 2;	/* null terminate network opsys string */
		*(bcc_ptr + 1) = 0;
		*(bcc_ptr + 2) = 0;
		bcc_ptr += 2;	/* null domain */
	} else {		/* ASCII */
		if (domain == NULL) {
			SecurityBlob->DomainName.Buffer = 0;
			SecurityBlob->DomainName.Length = 0;
			SecurityBlob->DomainName.MaximumLength = 0;
		} else {
			__u16 ln;
			negotiate_flags |= NTLMSSP_NEGOTIATE_DOMAIN_SUPPLIED;
			strncpy(bcc_ptr, domain, 63);
			ln = strnlen(domain, 64);
			SecurityBlob->DomainName.MaximumLength =
			    cpu_to_le16(ln);
			SecurityBlob->DomainName.Buffer =
			    cpu_to_le32(SecurityBlobLength);
			bcc_ptr += ln;
			SecurityBlobLength += ln;
			SecurityBlob->DomainName.Length = cpu_to_le16(ln);
		}
		if (user == NULL) {
			SecurityBlob->UserName.Buffer = 0;
			SecurityBlob->UserName.Length = 0;
			SecurityBlob->UserName.MaximumLength = 0;
		} else {
			__u16 ln;
			strncpy(bcc_ptr, user, 63);
			ln = strnlen(user, 64);
			SecurityBlob->UserName.MaximumLength = cpu_to_le16(ln);
			SecurityBlob->UserName.Buffer =
						cpu_to_le32(SecurityBlobLength);
			bcc_ptr += ln;
			SecurityBlobLength += ln;
			SecurityBlob->UserName.Length = cpu_to_le16(ln);
		}
		/* BB fill in our workstation name if known BB */

		strcpy(bcc_ptr, "Linux version ");
		bcc_ptr += strlen("Linux version ");
		strcpy(bcc_ptr, utsname()->release);
		bcc_ptr += strlen(utsname()->release) + 1;
		strcpy(bcc_ptr, CIFS_NETWORK_OPSYS);
		bcc_ptr += strlen(CIFS_NETWORK_OPSYS) + 1;
		bcc_ptr++;	/* null domain */
		*bcc_ptr = 0;
	}
	SecurityBlob->NegotiateFlags = cpu_to_le32(negotiate_flags);
	pSMB->req.SecurityBlobLength = cpu_to_le16(SecurityBlobLength);
	count = (long) bcc_ptr - (long) pByteArea(smb_buffer);
	smb_buffer->smb_buf_length += count;
	pSMB->req.ByteCount = cpu_to_le16(count);

	rc = SendReceive(xid, ses, smb_buffer, smb_buffer_response,
			 &bytes_returned, CIFS_LONG_OP);
	if (rc) {
/*   rc = map_smb_to_linux_error(smb_buffer_response) done in SendReceive now */
	} else if ((smb_buffer_response->WordCount == 3) ||
		   (smb_buffer_response->WordCount == 4)) {
		__u16 action = le16_to_cpu(pSMBr->resp.Action);
		__u16 blob_len = le16_to_cpu(pSMBr->resp.SecurityBlobLength);
		if (action & GUEST_LOGIN)
			cFYI(1, ("Guest login")); /* BB Should we set anything
							 in SesInfo struct ? */
/*		if (SecurityBlob2->MessageType != NtLm??) {
			cFYI("Unexpected message type on auth response is %d"));
		} */

		if (ses) {
			cFYI(1,
			     ("Check challenge UID %d vs auth response UID %d",
			      ses->Suid, smb_buffer_response->Uid));
			/* UID left in wire format */
			ses->Suid = smb_buffer_response->Uid;
			bcc_ptr = pByteArea(smb_buffer_response);
		/* response can have either 3 or 4 word count - Samba sends 3 */
			if ((pSMBr->resp.hdr.WordCount == 3)
			    || ((pSMBr->resp.hdr.WordCount == 4)
				&& (blob_len <
				    pSMBr->resp.ByteCount))) {
				if (pSMBr->resp.hdr.WordCount == 4) {
					bcc_ptr +=
					    blob_len;
					cFYI(1,
					     ("Security Blob Length %d ",
					      blob_len));
				}

				cFYI(1,
				     ("NTLMSSP response to Authenticate "));

				if (smb_buffer->Flags2 & SMBFLG2_UNICODE) {
					if ((long) (bcc_ptr) % 2) {
						remaining_words =
						    (BCC(smb_buffer_response)
						     - 1) / 2;
						bcc_ptr++;	/* Unicode strings must be word aligned */
					} else {
						remaining_words = BCC(smb_buffer_response) / 2;
					}
					len = UniStrnlen((wchar_t *) bcc_ptr,
							remaining_words - 1);
/* We look for obvious messed up bcc or strings in response so we do not go off
  the end since (at least) WIN2K and Windows XP have a major bug in not null
  terminating last Unicode string in response  */
					if (ses->serverOS)
						kfree(ses->serverOS);
					ses->serverOS =
					    kzalloc(2 * (len + 1), GFP_KERNEL);
					cifs_strfromUCS_le(ses->serverOS,
							   (__le16 *)
							   bcc_ptr, len,
							   nls_codepage);
					bcc_ptr += 2 * (len + 1);
					remaining_words -= len + 1;
					ses->serverOS[2 * len] = 0;
					ses->serverOS[1 + (2 * len)] = 0;
					if (remaining_words > 0) {
						len = UniStrnlen((wchar_t *)
								 bcc_ptr,
								 remaining_words
								 - 1);
						kfree(ses->serverNOS);
						ses->serverNOS =
						    kzalloc(2 * (len + 1),
							    GFP_KERNEL);
						cifs_strfromUCS_le(ses->
								   serverNOS,
								   (__le16 *)
								   bcc_ptr,
								   len,
								   nls_codepage);
						bcc_ptr += 2 * (len + 1);
						ses->serverNOS[2 * len] = 0;
						ses->serverNOS[1+(2*len)] = 0;
						remaining_words -= len + 1;
						if (remaining_words > 0) {
							len = UniStrnlen((wchar_t *) bcc_ptr, remaining_words);
     /* last string not always null terminated (e.g. for Windows XP & 2000) */
							if (ses->serverDomain)
								kfree(ses->serverDomain);
							ses->serverDomain =
							    kzalloc(2 *
								    (len +
								     1),
								    GFP_KERNEL);
							cifs_strfromUCS_le
							    (ses->
							     serverDomain,
							     (__le16 *)
							     bcc_ptr, len,
							     nls_codepage);
							bcc_ptr +=
							    2 * (len + 1);
							ses->
							    serverDomain[2
									 * len]
							    = 0;
							ses->
							    serverDomain[1
									 +
									 (2
									  *
									  len)]
							    = 0;
						} /* else no more room so create dummy domain string */
						else {
							if (ses->serverDomain)
								kfree(ses->serverDomain);
							ses->serverDomain = kzalloc(2,GFP_KERNEL);
						}
					} else {  /* no room so create dummy domain and NOS string */
						if (ses->serverDomain)
							kfree(ses->serverDomain);
						ses->serverDomain = kzalloc(2, GFP_KERNEL);
						kfree(ses->serverNOS);
						ses->serverNOS = kzalloc(2, GFP_KERNEL);
					}
				} else {	/* ASCII */
					len = strnlen(bcc_ptr, 1024);
					if (((long) bcc_ptr + len) -
					   (long) pByteArea(smb_buffer_response)
						<= BCC(smb_buffer_response)) {
						if (ses->serverOS)
							kfree(ses->serverOS);
						ses->serverOS = kzalloc(len + 1, GFP_KERNEL);
						strncpy(ses->serverOS,bcc_ptr, len);

						bcc_ptr += len;
						bcc_ptr[0] = 0;	/* null terminate the string */
						bcc_ptr++;

						len = strnlen(bcc_ptr, 1024);
						kfree(ses->serverNOS);
						ses->serverNOS = kzalloc(len+1,
								    GFP_KERNEL);
						strncpy(ses->serverNOS,
							bcc_ptr, len);
						bcc_ptr += len;
						bcc_ptr[0] = 0;
						bcc_ptr++;

						len = strnlen(bcc_ptr, 1024);
						if (ses->serverDomain)
							kfree(ses->serverDomain);
						ses->serverDomain =
								kzalloc(len+1,
								    GFP_KERNEL);
						strncpy(ses->serverDomain,
							bcc_ptr, len);
						bcc_ptr += len;
						bcc_ptr[0] = 0;
						bcc_ptr++;
					} else
						cFYI(1, ("field of length %d "
						   "extends beyond end of smb ",
						      len));
				}
			} else {
				cERROR(1, ("Security Blob extends beyond end "
					"of SMB"));
			}
		} else {
			cERROR(1, ("No session structure passed in."));
		}
	} else {
		cERROR(1, ("Invalid Word count %d: ",
			smb_buffer_response->WordCount));
		rc = -EIO;
	}

	cifs_buf_release(smb_buffer);

	return rc;
}

int
CIFSTCon(unsigned int xid, struct cifsSesInfo *ses,
	 const char *tree, struct cifsTconInfo *tcon,
	 const struct nls_table *nls_codepage)
{
	struct smb_hdr *smb_buffer;
	struct smb_hdr *smb_buffer_response;
	TCONX_REQ *pSMB;
	TCONX_RSP *pSMBr;
	unsigned char *bcc_ptr;
	int rc = 0;
	int length;
	__u16 count;

	if (ses == NULL)
		return -EIO;

	smb_buffer = cifs_buf_get();
	if (smb_buffer == NULL) {
		return -ENOMEM;
	}
	smb_buffer_response = smb_buffer;

	header_assemble(smb_buffer, SMB_COM_TREE_CONNECT_ANDX,
			NULL /*no tid */ , 4 /*wct */ );

	smb_buffer->Mid = GetNextMid(ses->server);
	smb_buffer->Uid = ses->Suid;
	pSMB = (TCONX_REQ *) smb_buffer;
	pSMBr = (TCONX_RSP *) smb_buffer_response;

	pSMB->AndXCommand = 0xFF;
	pSMB->Flags = cpu_to_le16(TCON_EXTENDED_SECINFO);
	bcc_ptr = &pSMB->Password[0];
	if ((ses->server->secMode) & SECMODE_USER) {
		pSMB->PasswordLength = cpu_to_le16(1);	/* minimum */
		*bcc_ptr = 0; /* password is null byte */
		bcc_ptr++;              /* skip password */
		/* already aligned so no need to do it below */
	} else {
		pSMB->PasswordLength = cpu_to_le16(CIFS_SESS_KEY_SIZE);
		/* BB FIXME add code to fail this if NTLMv2 or Kerberos
		   specified as required (when that support is added to
		   the vfs in the future) as only NTLM or the much
		   weaker LANMAN (which we do not send by default) is accepted
		   by Samba (not sure whether other servers allow
		   NTLMv2 password here) */
#ifdef CONFIG_CIFS_WEAK_PW_HASH
		if ((extended_security & CIFSSEC_MAY_LANMAN) &&
		    (ses->server->secType == LANMAN))
			calc_lanman_hash(tcon->password, ses->server->cryptKey,
					 ses->server->secMode &
					    SECMODE_PW_ENCRYPT ? true : false,
					 bcc_ptr);
		else
#endif /* CIFS_WEAK_PW_HASH */
		SMBNTencrypt(tcon->password, ses->server->cryptKey,
			     bcc_ptr);

		bcc_ptr += CIFS_SESS_KEY_SIZE;
		if (ses->capabilities & CAP_UNICODE) {
			/* must align unicode strings */
			*bcc_ptr = 0; /* null byte password */
			bcc_ptr++;
		}
	}

	if (ses->server->secMode &
			(SECMODE_SIGN_REQUIRED | SECMODE_SIGN_ENABLED))
		smb_buffer->Flags2 |= SMBFLG2_SECURITY_SIGNATURE;

	if (ses->capabilities & CAP_STATUS32) {
		smb_buffer->Flags2 |= SMBFLG2_ERR_STATUS;
	}
	if (ses->capabilities & CAP_DFS) {
		smb_buffer->Flags2 |= SMBFLG2_DFS;
	}
	if (ses->capabilities & CAP_UNICODE) {
		smb_buffer->Flags2 |= SMBFLG2_UNICODE;
		length =
		    cifs_strtoUCS((__le16 *) bcc_ptr, tree,
			6 /* max utf8 char length in bytes */ *
			(/* server len*/ + 256 /* share len */), nls_codepage);
		bcc_ptr += 2 * length;	/* convert num 16 bit words to bytes */
		bcc_ptr += 2;	/* skip trailing null */
	} else {		/* ASCII */
		strcpy(bcc_ptr, tree);
		bcc_ptr += strlen(tree) + 1;
	}
	strcpy(bcc_ptr, "?????");
	bcc_ptr += strlen("?????");
	bcc_ptr += 1;
	count = bcc_ptr - &pSMB->Password[0];
	pSMB->hdr.smb_buf_length += count;
	pSMB->ByteCount = cpu_to_le16(count);

	rc = SendReceive(xid, ses, smb_buffer, smb_buffer_response, &length,
			 CIFS_STD_OP);

	/* if (rc) rc = map_smb_to_linux_error(smb_buffer_response); */
	/* above now done in SendReceive */
	if ((rc == 0) && (tcon != NULL)) {
		tcon->tidStatus = CifsGood;
		tcon->need_reconnect = false;
		tcon->tid = smb_buffer_response->Tid;
		bcc_ptr = pByteArea(smb_buffer_response);
		length = strnlen(bcc_ptr, BCC(smb_buffer_response) - 2);
		/* skip service field (NB: this field is always ASCII) */
		if (length == 3) {
			if ((bcc_ptr[0] == 'I') && (bcc_ptr[1] == 'P') &&
			    (bcc_ptr[2] == 'C')) {
				cFYI(1, ("IPC connection"));
				tcon->ipc = 1;
			}
		} else if (length == 2) {
			if ((bcc_ptr[0] == 'A') && (bcc_ptr[1] == ':')) {
				/* the most common case */
				cFYI(1, ("disk share connection"));
			}
		}
		bcc_ptr += length + 1;
		strncpy(tcon->treeName, tree, MAX_TREE_SIZE);
		if (smb_buffer->Flags2 & SMBFLG2_UNICODE) {
			length = UniStrnlen((wchar_t *) bcc_ptr, 512);
			if ((bcc_ptr + (2 * length)) -
			     pByteArea(smb_buffer_response) <=
			    BCC(smb_buffer_response)) {
				kfree(tcon->nativeFileSystem);
				tcon->nativeFileSystem =
				    kzalloc(length + 2, GFP_KERNEL);
				if (tcon->nativeFileSystem)
					cifs_strfromUCS_le(
						tcon->nativeFileSystem,
						(__le16 *) bcc_ptr,
						length, nls_codepage);
				bcc_ptr += 2 * length;
				bcc_ptr[0] = 0;	/* null terminate the string */
				bcc_ptr[1] = 0;
				bcc_ptr += 2;
			}
			/* else do not bother copying these information fields*/
		} else {
			length = strnlen(bcc_ptr, 1024);
			if ((bcc_ptr + length) -
			    pByteArea(smb_buffer_response) <=
			    BCC(smb_buffer_response)) {
				kfree(tcon->nativeFileSystem);
				tcon->nativeFileSystem =
				    kzalloc(length + 1, GFP_KERNEL);
				if (tcon->nativeFileSystem)
					strncpy(tcon->nativeFileSystem, bcc_ptr,
						length);
			}
			/* else do not bother copying these information fields*/
		}
		if ((smb_buffer_response->WordCount == 3) ||
			 (smb_buffer_response->WordCount == 7))
			/* field is in same location */
			tcon->Flags = le16_to_cpu(pSMBr->OptionalSupport);
		else
			tcon->Flags = 0;
		cFYI(1, ("Tcon flags: 0x%x ", tcon->Flags));
	} else if ((rc == 0) && tcon == NULL) {
		/* all we need to save for IPC$ connection */
		ses->ipc_tid = smb_buffer_response->Tid;
	}

	cifs_buf_release(smb_buffer);
	return rc;
}

int
cifs_umount(struct super_block *sb, struct cifs_sb_info *cifs_sb)
{
	int rc = 0;
	char *tmp;

	if (cifs_sb->tcon)
		cifs_put_tcon(cifs_sb->tcon);

	cifs_sb->tcon = NULL;
	tmp = cifs_sb->prepath;
	cifs_sb->prepathlen = 0;
	cifs_sb->prepath = NULL;
	kfree(tmp);

	return rc;
}

int cifs_setup_session(unsigned int xid, struct cifsSesInfo *pSesInfo,
					   struct nls_table *nls_info)
{
	int rc = 0;
	char ntlm_session_key[CIFS_SESS_KEY_SIZE];
	bool ntlmv2_flag = false;
	int first_time = 0;
	struct TCP_Server_Info *server = pSesInfo->server;

	/* what if server changes its buffer size after dropping the session? */
	if (server->maxBuf == 0) /* no need to send on reconnect */ {
		rc = CIFSSMBNegotiate(xid, pSesInfo);
		if (rc == -EAGAIN) {
			/* retry only once on 1st time connection */
			rc = CIFSSMBNegotiate(xid, pSesInfo);
			if (rc == -EAGAIN)
				rc = -EHOSTDOWN;
		}
		if (rc == 0) {
			spin_lock(&GlobalMid_Lock);
			if (server->tcpStatus != CifsExiting)
				server->tcpStatus = CifsGood;
			else
				rc = -EHOSTDOWN;
			spin_unlock(&GlobalMid_Lock);

		}
		first_time = 1;
	}

	if (rc)
		goto ss_err_exit;

	pSesInfo->flags = 0;
	pSesInfo->capabilities = server->capabilities;
	if (linuxExtEnabled == 0)
		pSesInfo->capabilities &= (~CAP_UNIX);
	/*	pSesInfo->sequence_number = 0;*/
	cFYI(1, ("Security Mode: 0x%x Capabilities: 0x%x TimeAdjust: %d",
		 server->secMode, server->capabilities, server->timeAdj));

	if (experimEnabled < 2)
		rc = CIFS_SessSetup(xid, pSesInfo, first_time, nls_info);
	else if (extended_security
			&& (pSesInfo->capabilities & CAP_EXTENDED_SECURITY)
			&& (server->secType == NTLMSSP)) {
		rc = -EOPNOTSUPP;
	} else if (extended_security
			&& (pSesInfo->capabilities & CAP_EXTENDED_SECURITY)
			&& (server->secType == RawNTLMSSP)) {
		cFYI(1, ("NTLMSSP sesssetup"));
		rc = CIFSNTLMSSPNegotiateSessSetup(xid, pSesInfo, &ntlmv2_flag,
						   nls_info);
		if (!rc) {
			if (ntlmv2_flag) {
				char *v2_response;
				cFYI(1, ("more secure NTLM ver2 hash"));
				if (CalcNTLMv2_partial_mac_key(pSesInfo,
								nls_info)) {
					rc = -ENOMEM;
					goto ss_err_exit;
				} else
					v2_response = kmalloc(16 + 64 /* blob*/,
								GFP_KERNEL);
				if (v2_response) {
					CalcNTLMv2_response(pSesInfo,
								v2_response);
				/*	if (first_time)
						cifs_calculate_ntlmv2_mac_key */
					kfree(v2_response);
					/* BB Put dummy sig in SessSetup PDU? */
				} else {
					rc = -ENOMEM;
					goto ss_err_exit;
				}

			} else {
				SMBNTencrypt(pSesInfo->password,
					     server->cryptKey,
					     ntlm_session_key);

				if (first_time)
					cifs_calculate_mac_key(
					     &server->mac_signing_key,
					     ntlm_session_key,
					     pSesInfo->password);
			}
			/* for better security the weaker lanman hash not sent
			   in AuthSessSetup so we no longer calculate it */

			rc = CIFSNTLMSSPAuthSessSetup(xid, pSesInfo,
						      ntlm_session_key,
						      ntlmv2_flag,
						      nls_info);
		}
	} else { /* old style NTLM 0.12 session setup */
		SMBNTencrypt(pSesInfo->password, server->cryptKey,
			     ntlm_session_key);

		if (first_time)
			cifs_calculate_mac_key(&server->mac_signing_key,
						ntlm_session_key,
						pSesInfo->password);

		rc = CIFSSessSetup(xid, pSesInfo, ntlm_session_key, nls_info);
	}
	if (rc) {
		cERROR(1, ("Send error in SessSetup = %d", rc));
	} else {
		cFYI(1, ("CIFS Session Established successfully"));
			spin_lock(&GlobalMid_Lock);
			pSesInfo->status = CifsGood;
			pSesInfo->need_reconnect = false;
			spin_unlock(&GlobalMid_Lock);
	}

ss_err_exit:
	return rc;
}
<|MERGE_RESOLUTION|>--- conflicted
+++ resolved
@@ -91,11 +91,8 @@
 	bool nobrl:1;      /* disable sending byte range locks to srv */
 	bool mand_lock:1;  /* send mandatory not posix byte range lock reqs */
 	bool seal:1;       /* request transport encryption on share */
-<<<<<<< HEAD
-=======
 	bool nodfs:1;      /* Do not request DFS, even if available */
 	bool local_lease:1; /* check leases only on local system, not remote */
->>>>>>> 18e352e4
 	bool noblocksnd:1;
 	bool noautotune:1;
 	unsigned int rsize;
@@ -105,29 +102,8 @@
 	char *prepath;
 };
 
-<<<<<<< HEAD
-static int ipv4_connect(struct sockaddr_in *psin_server,
-			struct socket **csocket,
-			char *netb_name,
-			char *server_netb_name,
-			bool noblocksnd,
-			bool nosndbuf); /* ipv6 never set sndbuf size */
-static int ipv6_connect(struct sockaddr_in6 *psin_server,
-			struct socket **csocket, bool noblocksnd);
-
-
-	/*
-	 * cifs tcp session reconnection
-	 *
-	 * mark tcp session as reconnecting so temporarily locked
-	 * mark all smb sessions as reconnecting for tcp session
-	 * reconnect tcp session
-	 * wake up waiters on reconnection? - (not needed currently)
-	 */
-=======
 static int ipv4_connect(struct TCP_Server_Info *server);
 static int ipv6_connect(struct TCP_Server_Info *server);
->>>>>>> 18e352e4
 
 /*
  * cifs tcp session reconnection
@@ -204,23 +180,10 @@
 	while ((server->tcpStatus != CifsExiting) &&
 	       (server->tcpStatus != CifsGood)) {
 		try_to_freeze();
-<<<<<<< HEAD
-		if (server->addr.sockAddr6.sin6_family == AF_INET6) {
-			rc = ipv6_connect(&server->addr.sockAddr6,
-					  &server->ssocket, server->noautotune);
-		} else {
-			rc = ipv4_connect(&server->addr.sockAddr,
-					&server->ssocket,
-					server->workstation_RFC1001_name,
-					server->server_RFC1001_name,
-					server->noblocksnd, server->noautotune);
-		}
-=======
 		if (server->addr.sockAddr6.sin6_family == AF_INET6)
 			rc = ipv6_connect(server);
 		else
 			rc = ipv4_connect(server);
->>>>>>> 18e352e4
 		if (rc) {
 			cFYI(1, ("reconnect error %d", rc));
 			msleep(3000);
@@ -437,21 +400,12 @@
 				tcpStatus CifsNeedReconnect if server hung */
 			if (pdu_length < 4) {
 				iov.iov_base = (4 - pdu_length) +
-<<<<<<< HEAD
-						(char *)smb_buffer;
-=======
 							(char *)smb_buffer;
->>>>>>> 18e352e4
 				iov.iov_len = pdu_length;
 				smb_msg.msg_control = NULL;
 				smb_msg.msg_controllen = 0;
 				goto incomplete_rcv;
-<<<<<<< HEAD
-			}
-			else
-=======
 			} else
->>>>>>> 18e352e4
 				continue;
 		} else if (length <= 0) {
 			if (server->tcpStatus == CifsNew) {
@@ -809,11 +763,7 @@
 		set_current_state(TASK_RUNNING);
 	}
 
-<<<<<<< HEAD
-	return 0;
-=======
 	module_put_and_exit(0);
->>>>>>> 18e352e4
 }
 
 /* extract the host portion of the UNC string */
@@ -1237,17 +1187,10 @@
 			/* ignore */
 		} else if (strnicmp(data, "rw", 2) == 0) {
 			vol->rw = true;
-<<<<<<< HEAD
-		} else if (strnicmp(data, "noblocksnd", 11) == 0) {
-			vol->noblocksnd = true;
-		} else if (strnicmp(data, "noautotune", 10) == 0) {
-			vol->noautotune = true;
-=======
 		} else if (strnicmp(data, "noblocksend", 11) == 0) {
 			vol->noblocksnd = 1;
 		} else if (strnicmp(data, "noautotune", 10) == 0) {
 			vol->noautotune = 1;
->>>>>>> 18e352e4
 		} else if ((strnicmp(data, "suid", 4) == 0) ||
 				   (strnicmp(data, "nosuid", 6) == 0) ||
 				   (strnicmp(data, "exec", 4) == 0) ||
@@ -1411,11 +1354,7 @@
 }
 
 static struct TCP_Server_Info *
-<<<<<<< HEAD
 cifs_find_tcp_session(struct sockaddr_storage *addr)
-=======
-cifs_find_tcp_session(struct sockaddr *addr)
->>>>>>> 18e352e4
 {
 	struct list_head *tmp;
 	struct TCP_Server_Info *server;
@@ -1435,19 +1374,11 @@
 		if (server->tcpStatus == CifsNew)
 			continue;
 
-<<<<<<< HEAD
 		if (addr->ss_family == AF_INET &&
 		    (addr4->sin_addr.s_addr !=
 		     server->addr.sockAddr.sin_addr.s_addr))
 			continue;
 		else if (addr->ss_family == AF_INET6 &&
-=======
-		if (addr->sa_family == AF_INET &&
-		    (addr4->sin_addr.s_addr !=
-		     server->addr.sockAddr.sin_addr.s_addr))
-			continue;
-		else if (addr->sa_family == AF_INET6 &&
->>>>>>> 18e352e4
 			 memcmp(&server->addr.sockAddr6.sin6_addr,
 				&addr6->sin6_addr, sizeof(addr6->sin6_addr)))
 			continue;
@@ -1465,7 +1396,6 @@
 cifs_put_tcp_session(struct TCP_Server_Info *server)
 {
 	struct task_struct *task;
-<<<<<<< HEAD
 
 	write_lock(&cifs_tcp_ses_lock);
 	if (--server->srv_count > 0) {
@@ -1483,36 +1413,18 @@
 	task = xchg(&server->tsk, NULL);
 	if (task)
 		force_sig(SIGKILL, task);
-=======
-
-	write_lock(&cifs_tcp_ses_lock);
-	if (--server->srv_count > 0) {
-		write_unlock(&cifs_tcp_ses_lock);
-		return;
-	}
-
-	list_del_init(&server->tcp_ses_list);
-	write_unlock(&cifs_tcp_ses_lock);
-
-	spin_lock(&GlobalMid_Lock);
-	server->tcpStatus = CifsExiting;
-	spin_unlock(&GlobalMid_Lock);
-
-	task = xchg(&server->tsk, NULL);
-	if (task)
-		force_sig(SIGKILL, task);
 }
 
 static struct TCP_Server_Info *
 cifs_get_tcp_session(struct smb_vol *volume_info)
 {
 	struct TCP_Server_Info *tcp_ses = NULL;
-	struct sockaddr addr;
+	struct sockaddr_storage addr;
 	struct sockaddr_in *sin_server = (struct sockaddr_in *) &addr;
 	struct sockaddr_in6 *sin_server6 = (struct sockaddr_in6 *) &addr;
 	int rc;
 
-	memset(&addr, 0, sizeof(struct sockaddr));
+	memset(&addr, 0, sizeof(struct sockaddr_storage));
 
 	if (volume_info->UNCip && volume_info->UNC) {
 		rc = cifs_inet_pton(AF_INET, volume_info->UNCip,
@@ -1523,9 +1435,9 @@
 			rc = cifs_inet_pton(AF_INET6, volume_info->UNCip,
 					    &sin_server6->sin6_addr.in6_u);
 			if (rc > 0)
-				addr.sa_family = AF_INET6;
+				addr.ss_family = AF_INET6;
 		} else {
-			addr.sa_family = AF_INET;
+			addr.ss_family = AF_INET;
 		}
 
 		if (rc <= 0) {
@@ -1590,7 +1502,7 @@
 	tcp_ses->tcpStatus = CifsNew;
 	++tcp_ses->srv_count;
 
-	if (addr.sa_family == AF_INET6) {
+	if (addr.ss_family == AF_INET6) {
 		cFYI(1, ("attempting ipv6 connect"));
 		/* BB should we allow ipv6 on port 139? */
 		/* other OS never observed in Wild doing 139 with v6 */
@@ -1638,7 +1550,6 @@
 		kfree(tcp_ses);
 	}
 	return ERR_PTR(rc);
->>>>>>> 18e352e4
 }
 
 static struct cifsSesInfo *
@@ -1660,7 +1571,6 @@
 	write_unlock(&cifs_tcp_ses_lock);
 	return NULL;
 }
-<<<<<<< HEAD
 
 static void
 cifs_put_smb_ses(struct cifsSesInfo *ses)
@@ -1692,39 +1602,6 @@
 	struct list_head *tmp;
 	struct cifsTconInfo *tcon;
 
-=======
-
-static void
-cifs_put_smb_ses(struct cifsSesInfo *ses)
-{
-	int xid;
-	struct TCP_Server_Info *server = ses->server;
-
-	write_lock(&cifs_tcp_ses_lock);
-	if (--ses->ses_count > 0) {
-		write_unlock(&cifs_tcp_ses_lock);
-		return;
-	}
-
-	list_del_init(&ses->smb_ses_list);
-	write_unlock(&cifs_tcp_ses_lock);
-
-	if (ses->status == CifsGood) {
-		xid = GetXid();
-		CIFSSMBLogoff(xid, ses);
-		_FreeXid(xid);
-	}
-	sesInfoFree(ses);
-	cifs_put_tcp_session(server);
-}
-
-static struct cifsTconInfo *
-cifs_find_tcon(struct cifsSesInfo *ses, const char *unc)
-{
-	struct list_head *tmp;
-	struct cifsTconInfo *tcon;
-
->>>>>>> 18e352e4
 	write_lock(&cifs_tcp_ses_lock);
 	list_for_each(tmp, &ses->tcon_list) {
 		tcon = list_entry(tmp, struct cifsTconInfo, tcon_list);
@@ -1851,13 +1728,7 @@
 
 
 static int
-<<<<<<< HEAD
-ipv4_connect(struct sockaddr_in *psin_server, struct socket **csocket,
-		char *netbios_name, char *target_name,
-		bool noblocksnd, bool noautotune)
-=======
 ipv4_connect(struct TCP_Server_Info *server)
->>>>>>> 18e352e4
 {
 	int rc = 0;
 	bool connected = false;
@@ -1923,24 +1794,6 @@
 		server->ssocket = NULL;
 		return rc;
 	}
-<<<<<<< HEAD
-	/* Eventually check for other socket options to change from
-		the default. sock_setsockopt not used because it expects
-		user space buffer */
-	 cFYI(1, ("sndbuf %d rcvbuf %d rcvtimeo 0x%lx",
-		 (*csocket)->sk->sk_sndbuf,
-		 (*csocket)->sk->sk_rcvbuf, (*csocket)->sk->sk_rcvtimeo));
-	(*csocket)->sk->sk_rcvtimeo = 7 * HZ;
-	if (!noblocksnd)
-		(*csocket)->sk->sk_sndtimeo = 3 * HZ;
-	/* make the bufsizes depend on wsize/rsize and max requests */
-	if (noautotune) {
-		if ((*csocket)->sk->sk_sndbuf < (200 * 1024))
-			(*csocket)->sk->sk_sndbuf = 200 * 1024;
-		if ((*csocket)->sk->sk_rcvbuf < (140 * 1024))
-			(*csocket)->sk->sk_rcvbuf = 140 * 1024;
-	}
-=======
 
 
 	/*
@@ -1962,7 +1815,6 @@
 	 cFYI(1, ("sndbuf %d rcvbuf %d rcvtimeo 0x%lx",
 		 socket->sk->sk_sndbuf,
 		 socket->sk->sk_rcvbuf, socket->sk->sk_rcvtimeo));
->>>>>>> 18e352e4
 
 	/* send RFC1001 sessinit */
 	if (server->addr.sockAddr.sin_port == htons(RFC1001_PORT)) {
@@ -2008,14 +1860,9 @@
 			smb_buf = (struct smb_hdr *)ses_init_buf;
 			/* sizeof RFC1002_SESSION_REQUEST with no scope */
 			smb_buf->smb_buf_length = 0x81000044;
-<<<<<<< HEAD
-			rc = smb_send(*csocket, smb_buf, 0x44,
-				(struct sockaddr *)psin_server, noblocksnd);
-=======
 			rc = smb_send(socket, smb_buf, 0x44,
 				(struct sockaddr *) &server->addr.sockAddr,
 				server->noblocksnd);
->>>>>>> 18e352e4
 			kfree(ses_init_buf);
 			msleep(1); /* RFC1001 layer in at least one server
 				      requires very short break before negprot
@@ -2035,12 +1882,7 @@
 }
 
 static int
-<<<<<<< HEAD
-ipv6_connect(struct sockaddr_in6 *psin_server, struct socket **csocket,
-		bool noblocksnd)
-=======
 ipv6_connect(struct TCP_Server_Info *server)
->>>>>>> 18e352e4
 {
 	int rc = 0;
 	bool connected = false;
@@ -2106,14 +1948,6 @@
 		server->ssocket = NULL;
 		return rc;
 	}
-<<<<<<< HEAD
-	/* Eventually check for other socket options to change from
-		the default. sock_setsockopt not used because it expects
-		user space buffer */
-	(*csocket)->sk->sk_rcvtimeo = 7 * HZ;
-	if (!noblocksnd)
-		(*csocket)->sk->sk_sndtimeo = 3 * HZ;
-=======
 
 	/*
 	 * Eventually check for other socket options to change from
@@ -2123,7 +1957,6 @@
 	socket->sk->sk_rcvtimeo = 7 * HZ;
 	socket->sk->sk_sndtimeo = 3 * HZ;
 	server->ssocket = socket;
->>>>>>> 18e352e4
 
 	return rc;
 }
@@ -2329,11 +2162,8 @@
 		cifs_sb->mnt_cifs_flags |= CIFS_MOUNT_UNX_EMUL;
 	if (pvolume_info->nobrl)
 		cifs_sb->mnt_cifs_flags |= CIFS_MOUNT_NO_BRL;
-<<<<<<< HEAD
-=======
 	if (pvolume_info->mand_lock)
 		cifs_sb->mnt_cifs_flags |= CIFS_MOUNT_NOPOSIXBRL;
->>>>>>> 18e352e4
 	if (pvolume_info->cifs_acl)
 		cifs_sb->mnt_cifs_flags |= CIFS_MOUNT_CIFS_ACL;
 	if (pvolume_info->override_uid)
@@ -2358,15 +2188,7 @@
 {
 	int rc = 0;
 	int xid;
-<<<<<<< HEAD
-	struct socket *csocket = NULL;
-	struct sockaddr_storage addr;
-	struct sockaddr_in *sin_server = (struct sockaddr_in *) &addr;
-	struct sockaddr_in6 *sin_server6 = (struct sockaddr_in6 *) &addr;
-	struct smb_vol volume_info;
-=======
 	struct smb_vol *volume_info;
->>>>>>> 18e352e4
 	struct cifsSesInfo *pSesInfo = NULL;
 	struct cifsTconInfo *tcon = NULL;
 	struct TCP_Server_Info *srvTcp = NULL;
@@ -2379,13 +2201,7 @@
 		goto out;
 	}
 
-<<<<<<< HEAD
-	memset(&addr, 0, sizeof(struct sockaddr_storage));
-	memset(&volume_info, 0, sizeof(struct smb_vol));
-	if (cifs_parse_mount_options(mount_data, devname, &volume_info)) {
-=======
 	if (cifs_parse_mount_options(mount_data, devname, volume_info)) {
->>>>>>> 18e352e4
 		rc = -EINVAL;
 		goto out;
 	}
@@ -2404,45 +2220,6 @@
 		goto out;
 	}
 
-<<<<<<< HEAD
-	if (volume_info.UNCip && volume_info.UNC) {
-		rc = cifs_inet_pton(AF_INET, volume_info.UNCip,
-				    &sin_server->sin_addr.s_addr);
-
-		if (rc <= 0) {
-			/* not ipv4 address, try ipv6 */
-			rc = cifs_inet_pton(AF_INET6, volume_info.UNCip,
-					    &sin_server6->sin6_addr.in6_u);
-			if (rc > 0)
-				addr.ss_family = AF_INET6;
-		} else {
-			addr.ss_family = AF_INET;
-		}
-
-		if (rc <= 0) {
-			/* we failed translating address */
-			rc = -EINVAL;
-			goto out;
-		}
-
-		cFYI(1, ("UNC: %s ip: %s", volume_info.UNC, volume_info.UNCip));
-		/* success */
-		rc = 0;
-	} else if (volume_info.UNCip) {
-		/* BB using ip addr as server name to connect to the
-		   DFS root below */
-		cERROR(1, ("Connecting to DFS root not implemented yet"));
-		rc = -EINVAL;
-		goto out;
-	} else /* which servers DFS root would we conect to */ {
-		cERROR(1,
-		       ("CIFS mount error: No UNC path (e.g. -o "
-			"unc=//192.168.1.100/public) specified"));
-		rc = -EINVAL;
-		goto out;
-	}
-=======
->>>>>>> 18e352e4
 
 	/* this is needed for ASCII cp to Unicode converts */
 	if (volume_info->iocharset == NULL) {
@@ -2458,90 +2235,6 @@
 		}
 	}
 
-<<<<<<< HEAD
-	srvTcp = cifs_find_tcp_session(&addr);
-	if (!srvTcp) { /* create socket */
-		if (addr.ss_family == AF_INET6) {
-			cFYI(1, ("attempting ipv6 connect"));
-			/* BB should we allow ipv6 on port 139? */
-			/* other OS never observed in Wild doing 139 with v6 */
-			sin_server6->sin6_port = htons(volume_info.port);
-			rc = ipv6_connect(sin_server6, &csocket,
-					volume_info.noblocksnd);
-		} else {
-			sin_server->sin_port = htons(volume_info.port);
-			rc = ipv4_connect(sin_server, &csocket,
-					volume_info.source_rfc1001_name,
-					volume_info.target_rfc1001_name,
-					volume_info.noblocksnd,
-					volume_info.noautotune);
-		}
-		if (rc < 0) {
-			cERROR(1, ("Error connecting to socket. "
-				   "Aborting operation"));
-			if (csocket != NULL)
-				sock_release(csocket);
-			goto out;
-		}
-
-		srvTcp = kzalloc(sizeof(struct TCP_Server_Info), GFP_KERNEL);
-		if (!srvTcp) {
-			rc = -ENOMEM;
-			sock_release(csocket);
-			goto out;
-		} else {
-			srvTcp->noblocksnd = volume_info.noblocksnd;
-			srvTcp->noautotune = volume_info.noautotune;
-			if (addr.ss_family == AF_INET6)
-				memcpy(&srvTcp->addr.sockAddr6, sin_server6,
-					sizeof(struct sockaddr_in6));
-			else
-				memcpy(&srvTcp->addr.sockAddr, sin_server,
-					sizeof(struct sockaddr_in));
-			atomic_set(&srvTcp->inFlight, 0);
-			/* BB Add code for ipv6 case too */
-			srvTcp->ssocket = csocket;
-			srvTcp->hostname = extract_hostname(volume_info.UNC);
-			if (IS_ERR(srvTcp->hostname)) {
-				rc = PTR_ERR(srvTcp->hostname);
-				sock_release(csocket);
-				goto out;
-			}
-			init_waitqueue_head(&srvTcp->response_q);
-			init_waitqueue_head(&srvTcp->request_q);
-			INIT_LIST_HEAD(&srvTcp->pending_mid_q);
-			/* at this point we are the only ones with the pointer
-			to the struct since the kernel thread not created yet
-			so no need to spinlock this init of tcpStatus */
-			srvTcp->tcpStatus = CifsNew;
-			init_MUTEX(&srvTcp->tcpSem);
-			srvTcp->tsk = kthread_run((void *)(void *)cifs_demultiplex_thread, srvTcp, "cifsd");
-			if (IS_ERR(srvTcp->tsk)) {
-				rc = PTR_ERR(srvTcp->tsk);
-				cERROR(1, ("error %d create cifsd thread", rc));
-				srvTcp->tsk = NULL;
-				sock_release(csocket);
-				kfree(srvTcp->hostname);
-				goto out;
-			}
-			rc = 0;
-			memcpy(srvTcp->workstation_RFC1001_name,
-				volume_info.source_rfc1001_name, 16);
-			memcpy(srvTcp->server_RFC1001_name,
-				volume_info.target_rfc1001_name, 16);
-			srvTcp->sequence_number = 0;
-			INIT_LIST_HEAD(&srvTcp->tcp_ses_list);
-			INIT_LIST_HEAD(&srvTcp->smb_ses_list);
-			++srvTcp->srv_count;
-			write_lock(&cifs_tcp_ses_lock);
-			list_add(&srvTcp->tcp_ses_list,
-				 &cifs_tcp_ses_list);
-			write_unlock(&cifs_tcp_ses_lock);
-		}
-	}
-
-	pSesInfo = cifs_find_smb_ses(srvTcp, volume_info.username);
-=======
 	/* get a reference to a tcp session */
 	srvTcp = cifs_get_tcp_session(volume_info);
 	if (IS_ERR(srvTcp)) {
@@ -2550,7 +2243,6 @@
 	}
 
 	pSesInfo = cifs_find_smb_ses(srvTcp, volume_info->username);
->>>>>>> 18e352e4
 	if (pSesInfo) {
 		cFYI(1, ("Existing smb sess found (status=%d)",
 			pSesInfo->status));
@@ -2574,38 +2266,6 @@
 			rc = -ENOMEM;
 			goto mount_fail_check;
 		}
-<<<<<<< HEAD
-
-		/* new SMB session uses our srvTcp ref */
-		pSesInfo->server = srvTcp;
-		sprintf(pSesInfo->serverName, "%u.%u.%u.%u",
-			NIPQUAD(sin_server->sin_addr.s_addr));
-
-		write_lock(&cifs_tcp_ses_lock);
-		list_add(&pSesInfo->smb_ses_list, &srvTcp->smb_ses_list);
-		write_unlock(&cifs_tcp_ses_lock);
-
-		/* volume_info.password freed at unmount */
-		if (volume_info.password) {
-			pSesInfo->password = volume_info.password;
-			/* set to NULL to prevent freeing on exit */
-			volume_info.password = NULL;
-		}
-		if (volume_info.username)
-			strncpy(pSesInfo->userName, volume_info.username,
-				MAX_USERNAME_SIZE);
-		if (volume_info.domainname) {
-			int len = strlen(volume_info.domainname);
-			pSesInfo->domainName = kmalloc(len + 1, GFP_KERNEL);
-			if (pSesInfo->domainName)
-				strcpy(pSesInfo->domainName,
-					volume_info.domainname);
-		}
-		pSesInfo->linux_uid = volume_info.linux_uid;
-		pSesInfo->overrideSecFlg = volume_info.secFlg;
-		down(&pSesInfo->sesSem);
-
-=======
 
 		/* new SMB session uses our srvTcp ref */
 		pSesInfo->server = srvTcp;
@@ -2643,7 +2303,6 @@
 		pSesInfo->overrideSecFlg = volume_info->secFlg;
 		down(&pSesInfo->sesSem);
 
->>>>>>> 18e352e4
 		/* BB FIXME need to pass vol->secFlgs BB */
 		rc = cifs_setup_session(xid, pSesInfo,
 					cifs_sb->local_nls);
@@ -2652,23 +2311,14 @@
 
 	/* search for existing tcon to this server share */
 	if (!rc) {
-<<<<<<< HEAD
-		setup_cifs_sb(&volume_info, cifs_sb);
-		tcon = cifs_find_tcon(pSesInfo, volume_info.UNC);
-=======
 		setup_cifs_sb(volume_info, cifs_sb);
 
 		tcon = cifs_find_tcon(pSesInfo, volume_info->UNC);
->>>>>>> 18e352e4
 		if (tcon) {
 			cFYI(1, ("Found match on UNC path"));
 			/* existing tcon already has a reference */
 			cifs_put_smb_ses(pSesInfo);
-<<<<<<< HEAD
-			if (tcon->seal != volume_info.seal)
-=======
 			if (tcon->seal != volume_info->seal)
->>>>>>> 18e352e4
 				cERROR(1, ("transport encryption setting "
 					   "conflicts with existing tid"));
 		} else {
@@ -2677,13 +2327,6 @@
 				rc = -ENOMEM;
 				goto mount_fail_check;
 			}
-<<<<<<< HEAD
-			tcon->ses = pSesInfo;
-
-			/* check for null share name ie connect to dfs root */
-			if ((strchr(volume_info.UNC + 3, '\\') == NULL)
-			    && (strchr(volume_info.UNC + 3, '/') == NULL)) {
-=======
 
 			tcon->ses = pSesInfo;
 			if (volume_info->password) {
@@ -2698,7 +2341,6 @@
 			/* check for null share name ie connect to dfs root */
 			if ((strchr(volume_info->UNC + 3, '\\') == NULL)
 			    && (strchr(volume_info->UNC + 3, '/') == NULL)) {
->>>>>>> 18e352e4
 				/* rc = connect_to_dfs_path(...) */
 				cFYI(1, ("DFS root not supported"));
 				rc = -ENODEV;
@@ -2707,15 +2349,6 @@
 				/* BB Do we need to wrap sesSem around
 				 * this TCon call and Unix SetFS as
 				 * we do on SessSetup and reconnect? */
-<<<<<<< HEAD
-				rc = CIFSTCon(xid, pSesInfo, volume_info.UNC,
-					      tcon, cifs_sb->local_nls);
-				cFYI(1, ("CIFS Tcon rc = %d", rc));
-			}
-			if (rc)
-				goto mount_fail_check;
-			tcon->seal = volume_info.seal;
-=======
 				rc = CIFSTCon(xid, pSesInfo, volume_info->UNC,
 					      tcon, cifs_sb->local_nls);
 				cFYI(1, ("CIFS Tcon rc = %d", rc));
@@ -2728,7 +2361,6 @@
 			if (rc)
 				goto mount_fail_check;
 			tcon->seal = volume_info->seal;
->>>>>>> 18e352e4
 			write_lock(&cifs_tcp_ses_lock);
 			list_add(&tcon->tcon_list, &pSesInfo->tcon_list);
 			write_unlock(&cifs_tcp_ses_lock);
@@ -2738,14 +2370,9 @@
 		   to a share so for resources mounted more than once
 		   to the same server share the last value passed in
 		   for the retry flag is used */
-<<<<<<< HEAD
-		tcon->retry = volume_info.retry;
-		tcon->nocase = volume_info.nocase;
-=======
 		tcon->retry = volume_info->retry;
 		tcon->nocase = volume_info->nocase;
 		tcon->local_lease = volume_info->local_lease;
->>>>>>> 18e352e4
 	}
 	if (pSesInfo) {
 		if (pSesInfo->capabilities & CAP_LARGE_FILES) {
@@ -2757,13 +2384,8 @@
 	/* BB FIXME fix time_gran to be larger for LANMAN sessions */
 	sb->s_time_gran = 100;
 
-<<<<<<< HEAD
-	/* on error free sesinfo and tcon struct if needed */
-mount_fail_check:
-=======
 mount_fail_check:
 	/* on error free sesinfo and tcon struct if needed */
->>>>>>> 18e352e4
 	if (rc) {
 		/* If find_unc succeeded then rc == 0 so we can not end */
 		/* up accidently freeing someone elses tcon struct */
@@ -2787,11 +2409,7 @@
 	if (tcon->ses->capabilities & CAP_UNIX)
 		/* reset of caps checks mount to see if unix extensions
 		   disabled for just this mount */
-<<<<<<< HEAD
-		reset_cifs_unix_caps(xid, tcon, sb, &volume_info);
-=======
 		reset_cifs_unix_caps(xid, tcon, sb, volume_info);
->>>>>>> 18e352e4
 	else
 		tcon->unix_ext = 0; /* server does not support them */
 
