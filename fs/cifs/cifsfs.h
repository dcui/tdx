--- conflicted
+++ resolved
@@ -145,13 +145,10 @@
 extern void cifs_setsize(struct inode *inode, loff_t offset);
 extern int cifs_truncate_page(struct address_space *mapping, loff_t from);
 
-<<<<<<< HEAD
-=======
 struct smb3_fs_context;
 extern struct dentry *cifs_smb3_do_mount(struct file_system_type *fs_type,
 					 int flags, struct smb3_fs_context *ctx);
 
->>>>>>> 7d2a07b7
 #ifdef CONFIG_CIFS_NFSD_EXPORT
 extern const struct export_operations cifs_export_ops;
 #endif /* CONFIG_CIFS_NFSD_EXPORT */
