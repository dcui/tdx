--- conflicted
+++ resolved
@@ -341,11 +341,7 @@
 	int oplock = 0;
 	struct cifs_fid fid;
 	struct cifs_open_parms oparms;
-<<<<<<< HEAD
-	struct cifs_io_parms io_parms;
-=======
 	struct cifs_io_parms io_parms = {0};
->>>>>>> 7d2a07b7
 
 	oparms.tcon = tcon;
 	oparms.cifs_sb = cifs_sb;
@@ -443,11 +439,7 @@
 	int rc;
 	struct cifs_fid fid;
 	struct cifs_open_parms oparms;
-<<<<<<< HEAD
-	struct cifs_io_parms io_parms;
-=======
 	struct cifs_io_parms io_parms = {0};
->>>>>>> 7d2a07b7
 	__le16 *utf16_path;
 	__u8 oplock = SMB2_OPLOCK_LEVEL_NONE;
 	struct kvec iov[2];
