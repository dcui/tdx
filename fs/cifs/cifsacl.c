--- conflicted
+++ resolved
@@ -601,17 +601,6 @@
 		cifs_dbg(NOISY, "all perms\n");
 		return;
 	}
-<<<<<<< HEAD
-	if ((flags & GENERIC_WRITE) ||
-			((flags & FILE_WRITE_RIGHTS) == FILE_WRITE_RIGHTS))
-		*pmode |= (S_IWUGO & (*pbits_to_set));
-	if ((flags & GENERIC_READ) ||
-			((flags & FILE_READ_RIGHTS) == FILE_READ_RIGHTS))
-		*pmode |= (S_IRUGO & (*pbits_to_set));
-	if ((flags & GENERIC_EXECUTE) ||
-			((flags & FILE_EXEC_RIGHTS) == FILE_EXEC_RIGHTS))
-		*pmode |= (S_IXUGO & (*pbits_to_set));
-=======
 
 	if (((flags & GENERIC_WRITE) ||
 			((flags & FILE_WRITE_RIGHTS) == FILE_WRITE_RIGHTS)) &&
@@ -638,7 +627,6 @@
 			*pdenied |= 01000;
 		}
 	}
->>>>>>> 7d2a07b7
 
 	cifs_dbg(NOISY, "access flags 0x%x mode now %04o\n", flags, *pmode);
 	return;
@@ -831,28 +819,6 @@
 				fattr->cf_mode |=
 					le32_to_cpu(ppace[i]->sid.sub_auth[2]);
 				break;
-<<<<<<< HEAD
-			} else if (compare_sids(&(ppace[i]->sid), pownersid) == 0)
-				access_flags_to_mode(ppace[i]->access_req,
-						     ppace[i]->type,
-						     &fattr->cf_mode,
-						     &user_mask);
-			else if (compare_sids(&(ppace[i]->sid), pgrpsid) == 0)
-				access_flags_to_mode(ppace[i]->access_req,
-						     ppace[i]->type,
-						     &fattr->cf_mode,
-						     &group_mask);
-			else if (compare_sids(&(ppace[i]->sid), &sid_everyone) == 0)
-				access_flags_to_mode(ppace[i]->access_req,
-						     ppace[i]->type,
-						     &fattr->cf_mode,
-						     &other_mask);
-			else if (compare_sids(&(ppace[i]->sid), &sid_authusers) == 0)
-				access_flags_to_mode(ppace[i]->access_req,
-						     ppace[i]->type,
-						     &fattr->cf_mode,
-						     &other_mask);
-=======
 			} else {
 				if (compare_sids(&(ppace[i]->sid), pownersid) == 0) {
 					access_flags_to_mode(ppace[i]->access_req,
@@ -875,7 +841,6 @@
 							ACL_EVERYONE_MASK);
 				}
 			}
->>>>>>> 7d2a07b7
 
 
 /*			memcpy((void *)(&(cifscred->aces[i])),
@@ -914,11 +879,7 @@
 
 /*
  * Fill in the special SID based on the mode. See
-<<<<<<< HEAD
- * http://technet.microsoft.com/en-us/library/hh509017(v=ws.10).aspx
-=======
  * https://technet.microsoft.com/en-us/library/hh509017(v=ws.10).aspx
->>>>>>> 7d2a07b7
  */
 unsigned int setup_special_mode_ACE(struct cifs_ace *pntace, __u64 nmode)
 {
@@ -941,11 +902,6 @@
 	pntace->size = cpu_to_le16(ace_size);
 	return ace_size;
 }
-<<<<<<< HEAD
-
-static int set_chmod_dacl(struct cifs_acl *pndacl, struct cifs_sid *pownersid,
-			struct cifs_sid *pgrpsid, __u64 nmode, bool modefromsid)
-=======
 
 unsigned int setup_special_user_owner_ACE(struct cifs_ace *pntace)
 {
@@ -1114,14 +1070,9 @@
 static int set_chmod_dacl(struct cifs_acl *pdacl, struct cifs_acl *pndacl,
 		struct cifs_sid *pownersid,	struct cifs_sid *pgrpsid,
 		__u64 *pnmode, bool mode_from_sid)
->>>>>>> 7d2a07b7
 {
 	int i;
 	u16 size = 0;
-<<<<<<< HEAD
-	u32 num_aces = 0;
-	struct cifs_acl *pnndacl;
-=======
 	struct cifs_ace *pntace = NULL;
 	char *acl_base = NULL;
 	u32 src_num_aces = 0;
@@ -1176,7 +1127,6 @@
 
 		nsize += cifs_copy_ace(pnntace, pntace, NULL);
 		num_aces++;
->>>>>>> 7d2a07b7
 
 next_ace:
 		size += le16_to_cpu(pntace->size);
@@ -1189,35 +1139,12 @@
 				pnmode, &num_aces, &nsize,
 				mode_from_sid);
 
-<<<<<<< HEAD
-	if (modefromsid) {
-		struct cifs_ace *pntace =
-			(struct cifs_ace *)((char *)pnndacl + size);
-
-		size += setup_special_mode_ACE(pntace, nmode);
-		num_aces++;
-	}
-
-	size += fill_ace_for_sid((struct cifs_ace *) ((char *)pnndacl + size),
-					pownersid, nmode, S_IRWXU);
-	num_aces++;
-	size += fill_ace_for_sid((struct cifs_ace *)((char *)pnndacl + size),
-					pgrpsid, nmode, S_IRWXG);
-	num_aces++;
-	size += fill_ace_for_sid((struct cifs_ace *)((char *)pnndacl + size),
-					 &sid_everyone, nmode, S_IRWXO);
-	num_aces++;
-
-	pndacl->num_aces = cpu_to_le32(num_aces);
-	pndacl->size = cpu_to_le16(size + sizeof(struct cifs_acl));
-=======
 		new_aces_set = true;
 	}
 
 finalize_dacl:
 	pndacl->num_aces = cpu_to_le32(num_aces);
 	pndacl->size = cpu_to_le16(nsize);
->>>>>>> 7d2a07b7
 
 	return 0;
 }
@@ -1316,13 +1243,8 @@
 
 /* Convert permission bits from mode to equivalent CIFS ACL */
 static int build_sec_desc(struct cifs_ntsd *pntsd, struct cifs_ntsd *pnntsd,
-<<<<<<< HEAD
-	__u32 secdesclen, __u64 nmode, kuid_t uid, kgid_t gid,
-	bool mode_from_sid, int *aclflag)
-=======
 	__u32 secdesclen, __u32 *pnsecdesclen, __u64 *pnmode, kuid_t uid, kgid_t gid,
 	bool mode_from_sid, bool id_from_sid, int *aclflag)
->>>>>>> 7d2a07b7
 {
 	int rc = 0;
 	__u32 dacloffset;
@@ -1361,11 +1283,6 @@
 		rc = set_chmod_dacl(dacl_ptr, ndacl_ptr, owner_sid_ptr, group_sid_ptr,
 				    pnmode, mode_from_sid);
 
-<<<<<<< HEAD
-		rc = set_chmod_dacl(ndacl_ptr, owner_sid_ptr, group_sid_ptr,
-				    nmode, mode_from_sid);
-=======
->>>>>>> 7d2a07b7
 		sidsoffset = ndacloffset + le16_to_cpu(ndacl_ptr->size);
 		/* copy the non-dacl portion of secdesc */
 		*pnsecdesclen = copy_sec_desc(pntsd, pnntsd, sidsoffset,
@@ -1628,10 +1545,7 @@
 		cifs_dbg(VFS, "%s: error %d getting sec desc\n", __func__, rc);
 	} else if (mode_from_special_sid) {
 		rc = parse_sec_desc(cifs_sb, pntsd, acllen, fattr, true);
-<<<<<<< HEAD
-=======
 		kfree(pntsd);
->>>>>>> 7d2a07b7
 	} else {
 		/* get approximated mode from ACL */
 		rc = parse_sec_desc(cifs_sb, pntsd, acllen, fattr, false);
@@ -1661,12 +1575,8 @@
 	struct cifs_sb_info *cifs_sb = CIFS_SB(inode->i_sb);
 	struct tcon_link *tlink = cifs_sb_tlink(cifs_sb);
 	struct smb_version_operations *ops;
-<<<<<<< HEAD
-	bool mode_from_sid;
-=======
 	bool mode_from_sid, id_from_sid;
 	const u32 info = 0;
->>>>>>> 7d2a07b7
 
 	if (IS_ERR(tlink))
 		return PTR_ERR(tlink);
@@ -1735,18 +1645,8 @@
 		return -ENOMEM;
 	}
 
-<<<<<<< HEAD
-	if (cifs_sb->mnt_cifs_flags & CIFS_MOUNT_MODE_FROM_SID)
-		mode_from_sid = true;
-	else
-		mode_from_sid = false;
-
-	rc = build_sec_desc(pntsd, pnntsd, secdesclen, nmode, uid, gid,
-			    mode_from_sid, &aclflag);
-=======
 	rc = build_sec_desc(pntsd, pnntsd, secdesclen, &nsecdesclen, pnmode, uid, gid,
 			    mode_from_sid, id_from_sid, &aclflag);
->>>>>>> 7d2a07b7
 
 	cifs_dbg(NOISY, "build_sec_desc rc: %d\n", rc);
 
