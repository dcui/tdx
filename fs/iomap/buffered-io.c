// SPDX-License-Identifier: GPL-2.0
/*
 * Copyright (C) 2010 Red Hat, Inc.
 * Copyright (C) 2016-2019 Christoph Hellwig.
 */
#include <linux/module.h>
#include <linux/compiler.h>
#include <linux/fs.h>
#include <linux/iomap.h>
#include <linux/pagemap.h>
#include <linux/uio.h>
#include <linux/buffer_head.h>
#include <linux/dax.h>
#include <linux/writeback.h>
#include <linux/list_sort.h>
#include <linux/swap.h>
#include <linux/bio.h>
#include <linux/sched/signal.h>
#include <linux/migrate.h>
#include "trace.h"

#include "../internal.h"

/*
 * Structure allocated for each page or THP when block size < page size
 * to track sub-page uptodate status and I/O completions.
 */
struct iomap_page {
	atomic_t		read_bytes_pending;
	atomic_t		write_bytes_pending;
	spinlock_t		uptodate_lock;
	unsigned long		uptodate[];
};

static inline struct iomap_page *to_iomap_page(struct page *page)
{
	/*
	 * per-block data is stored in the head page.  Callers should
	 * not be dealing with tail pages (and if they are, they can
	 * call thp_head() first.
	 */
	VM_BUG_ON_PGFLAGS(PageTail(page), page);

	if (page_has_private(page))
		return (struct iomap_page *)page_private(page);
	return NULL;
}

static struct bio_set iomap_ioend_bioset;

static struct iomap_page *
iomap_page_create(struct inode *inode, struct page *page)
{
	struct iomap_page *iop = to_iomap_page(page);
	unsigned int nr_blocks = i_blocks_per_page(inode, page);

	if (iop || nr_blocks <= 1)
		return iop;

<<<<<<< HEAD
	iop = kmalloc(sizeof(*iop), GFP_NOFS | __GFP_NOFAIL);
	atomic_set(&iop->read_count, 0);
	atomic_set(&iop->write_count, 0);
	spin_lock_init(&iop->uptodate_lock);
	if (PageUptodate(page))
		bitmap_fill(iop->uptodate, PAGE_SIZE / SECTOR_SIZE);
	else
		bitmap_zero(iop->uptodate, PAGE_SIZE / SECTOR_SIZE);

	/*
	 * migrate_page_move_mapping() assumes that pages with private data have
	 * their count elevated by 1.
	 */
	get_page(page);
	set_page_private(page, (unsigned long)iop);
	SetPagePrivate(page);
=======
	iop = kzalloc(struct_size(iop, uptodate, BITS_TO_LONGS(nr_blocks)),
			GFP_NOFS | __GFP_NOFAIL);
	spin_lock_init(&iop->uptodate_lock);
	if (PageUptodate(page))
		bitmap_fill(iop->uptodate, nr_blocks);
	attach_page_private(page, iop);
>>>>>>> 7d2a07b7
	return iop;
}

static void
iomap_page_release(struct page *page)
{
	struct iomap_page *iop = detach_page_private(page);
	unsigned int nr_blocks = i_blocks_per_page(page->mapping->host, page);

	if (!iop)
		return;
	WARN_ON_ONCE(atomic_read(&iop->read_bytes_pending));
	WARN_ON_ONCE(atomic_read(&iop->write_bytes_pending));
	WARN_ON_ONCE(bitmap_full(iop->uptodate, nr_blocks) !=
			PageUptodate(page));
	kfree(iop);
}

/*
 * Calculate the range inside the page that we actually need to read.
 */
static void
iomap_adjust_read_range(struct inode *inode, struct iomap_page *iop,
		loff_t *pos, loff_t length, unsigned *offp, unsigned *lenp)
{
	loff_t orig_pos = *pos;
	loff_t isize = i_size_read(inode);
	unsigned block_bits = inode->i_blkbits;
	unsigned block_size = (1 << block_bits);
	unsigned poff = offset_in_page(*pos);
	unsigned plen = min_t(loff_t, PAGE_SIZE - poff, length);
	unsigned first = poff >> block_bits;
	unsigned last = (poff + plen - 1) >> block_bits;

	/*
	 * If the block size is smaller than the page size we need to check the
	 * per-block uptodate status and adjust the offset and length if needed
	 * to avoid reading in already uptodate ranges.
	 */
	if (iop) {
		unsigned int i;

		/* move forward for each leading block marked uptodate */
		for (i = first; i <= last; i++) {
			if (!test_bit(i, iop->uptodate))
				break;
			*pos += block_size;
			poff += block_size;
			plen -= block_size;
			first++;
		}

		/* truncate len if we find any trailing uptodate block(s) */
		for ( ; i <= last; i++) {
			if (test_bit(i, iop->uptodate)) {
				plen -= (last - i + 1) * block_size;
				last = i - 1;
				break;
			}
		}
	}

	/*
	 * If the extent spans the block that contains the i_size we need to
	 * handle both halves separately so that we properly zero data in the
	 * page cache for blocks that are entirely outside of i_size.
	 */
	if (orig_pos <= isize && orig_pos + length > isize) {
		unsigned end = offset_in_page(isize - 1) >> block_bits;

		if (first <= end && last > end)
			plen -= (last - end) * block_size;
	}

	*offp = poff;
	*lenp = plen;
}

static void
iomap_iop_set_range_uptodate(struct page *page, unsigned off, unsigned len)
{
	struct iomap_page *iop = to_iomap_page(page);
	struct inode *inode = page->mapping->host;
	unsigned first = off >> inode->i_blkbits;
	unsigned last = (off + len - 1) >> inode->i_blkbits;
<<<<<<< HEAD
	bool uptodate = true;
	unsigned long flags;
	unsigned int i;

	spin_lock_irqsave(&iop->uptodate_lock, flags);
	for (i = 0; i < PAGE_SIZE / i_blocksize(inode); i++) {
		if (i >= first && i <= last)
			set_bit(i, iop->uptodate);
		else if (!test_bit(i, iop->uptodate))
			uptodate = false;
	}

	if (uptodate)
		SetPageUptodate(page);
	spin_unlock_irqrestore(&iop->uptodate_lock, flags);
}

static void
iomap_set_range_uptodate(struct page *page, unsigned off, unsigned len)
{
	if (PageError(page))
		return;

	if (page_has_private(page))
		iomap_iop_set_range_uptodate(page, off, len);
	else
=======
	unsigned long flags;

	spin_lock_irqsave(&iop->uptodate_lock, flags);
	bitmap_set(iop->uptodate, first, last - first + 1);
	if (bitmap_full(iop->uptodate, i_blocks_per_page(inode, page)))
>>>>>>> 7d2a07b7
		SetPageUptodate(page);
	spin_unlock_irqrestore(&iop->uptodate_lock, flags);
}

static void
iomap_set_range_uptodate(struct page *page, unsigned off, unsigned len)
{
	if (PageError(page))
		return;

	if (page_has_private(page))
		iomap_iop_set_range_uptodate(page, off, len);
	else
		SetPageUptodate(page);
}

static void
iomap_read_page_end_io(struct bio_vec *bvec, int error)
{
	struct page *page = bvec->bv_page;
	struct iomap_page *iop = to_iomap_page(page);

	if (unlikely(error)) {
		ClearPageUptodate(page);
		SetPageError(page);
	} else {
		iomap_set_range_uptodate(page, bvec->bv_offset, bvec->bv_len);
	}

	if (!iop || atomic_sub_and_test(bvec->bv_len, &iop->read_bytes_pending))
		unlock_page(page);
}

static void
iomap_read_end_io(struct bio *bio)
{
	int error = blk_status_to_errno(bio->bi_status);
	struct bio_vec *bvec;
	struct bvec_iter_all iter_all;

	bio_for_each_segment_all(bvec, bio, iter_all)
		iomap_read_page_end_io(bvec, error);
	bio_put(bio);
}

struct iomap_readpage_ctx {
	struct page		*cur_page;
	bool			cur_page_in_bio;
	struct bio		*bio;
	struct readahead_control *rac;
};

static void
iomap_read_inline_data(struct inode *inode, struct page *page,
		struct iomap *iomap)
{
	size_t size = i_size_read(inode);
	void *addr;

	if (PageUptodate(page))
		return;

	BUG_ON(page_has_private(page));
	BUG_ON(page->index);
	BUG_ON(size > PAGE_SIZE - offset_in_page(iomap->inline_data));

	addr = kmap_atomic(page);
	memcpy(addr, iomap->inline_data, size);
	memset(addr + size, 0, PAGE_SIZE - size);
	kunmap_atomic(addr);
	SetPageUptodate(page);
}

static inline bool iomap_block_needs_zeroing(struct inode *inode,
		struct iomap *iomap, loff_t pos)
{
	return iomap->type != IOMAP_MAPPED ||
		(iomap->flags & IOMAP_F_NEW) ||
		pos >= i_size_read(inode);
}

static loff_t
iomap_readpage_actor(struct inode *inode, loff_t pos, loff_t length, void *data,
		struct iomap *iomap, struct iomap *srcmap)
{
	struct iomap_readpage_ctx *ctx = data;
	struct page *page = ctx->cur_page;
	struct iomap_page *iop;
	bool same_page = false, is_contig = false;
	loff_t orig_pos = pos;
	unsigned poff, plen;
	sector_t sector;

	if (iomap->type == IOMAP_INLINE) {
		WARN_ON_ONCE(pos);
		iomap_read_inline_data(inode, page, iomap);
		return PAGE_SIZE;
	}

	/* zero post-eof blocks as the page may be mapped */
	iop = iomap_page_create(inode, page);
	iomap_adjust_read_range(inode, iop, &pos, length, &poff, &plen);
	if (plen == 0)
		goto done;

	if (iomap_block_needs_zeroing(inode, iomap, pos)) {
		zero_user(page, poff, plen);
		iomap_set_range_uptodate(page, poff, plen);
		goto done;
	}

	ctx->cur_page_in_bio = true;
	if (iop)
		atomic_add(plen, &iop->read_bytes_pending);

	/* Try to merge into a previous segment if we can */
	sector = iomap_sector(iomap, pos);
	if (ctx->bio && bio_end_sector(ctx->bio) == sector) {
		if (__bio_try_merge_page(ctx->bio, page, plen, poff,
				&same_page))
			goto done;
		is_contig = true;
	}

	if (!is_contig || bio_full(ctx->bio, plen)) {
		gfp_t gfp = mapping_gfp_constraint(page->mapping, GFP_KERNEL);
		gfp_t orig_gfp = gfp;
		unsigned int nr_vecs = DIV_ROUND_UP(length, PAGE_SIZE);

		if (ctx->bio)
			submit_bio(ctx->bio);

		if (ctx->rac) /* same as readahead_gfp_mask */
			gfp |= __GFP_NORETRY | __GFP_NOWARN;
		ctx->bio = bio_alloc(gfp, bio_max_segs(nr_vecs));
		/*
		 * If the bio_alloc fails, try it again for a single page to
		 * avoid having to deal with partial page reads.  This emulates
		 * what do_mpage_readpage does.
		 */
		if (!ctx->bio)
			ctx->bio = bio_alloc(orig_gfp, 1);
		ctx->bio->bi_opf = REQ_OP_READ;
		if (ctx->rac)
			ctx->bio->bi_opf |= REQ_RAHEAD;
		ctx->bio->bi_iter.bi_sector = sector;
		bio_set_dev(ctx->bio, iomap->bdev);
		ctx->bio->bi_end_io = iomap_read_end_io;
	}

	bio_add_page(ctx->bio, page, plen, poff);
done:
	/*
	 * Move the caller beyond our range so that it keeps making progress.
	 * For that we have to include any leading non-uptodate ranges, but
	 * we can skip trailing ones as they will be handled in the next
	 * iteration.
	 */
	return pos - orig_pos + plen;
}

int
iomap_readpage(struct page *page, const struct iomap_ops *ops)
{
	struct iomap_readpage_ctx ctx = { .cur_page = page };
	struct inode *inode = page->mapping->host;
	unsigned poff;
	loff_t ret;

	trace_iomap_readpage(page->mapping->host, 1);

	for (poff = 0; poff < PAGE_SIZE; poff += ret) {
		ret = iomap_apply(inode, page_offset(page) + poff,
				PAGE_SIZE - poff, 0, ops, &ctx,
				iomap_readpage_actor);
		if (ret <= 0) {
			WARN_ON_ONCE(ret == 0);
			SetPageError(page);
			break;
		}
	}

	if (ctx.bio) {
		submit_bio(ctx.bio);
		WARN_ON_ONCE(!ctx.cur_page_in_bio);
	} else {
		WARN_ON_ONCE(ctx.cur_page_in_bio);
		unlock_page(page);
	}

	/*
	 * Just like mpage_readahead and block_read_full_page we always
	 * return 0 and just mark the page as PageError on errors.  This
	 * should be cleaned up all through the stack eventually.
	 */
	return 0;
}
EXPORT_SYMBOL_GPL(iomap_readpage);

static loff_t
iomap_readahead_actor(struct inode *inode, loff_t pos, loff_t length,
		void *data, struct iomap *iomap, struct iomap *srcmap)
{
	struct iomap_readpage_ctx *ctx = data;
	loff_t done, ret;

	for (done = 0; done < length; done += ret) {
		if (ctx->cur_page && offset_in_page(pos + done) == 0) {
			if (!ctx->cur_page_in_bio)
				unlock_page(ctx->cur_page);
			put_page(ctx->cur_page);
			ctx->cur_page = NULL;
		}
		if (!ctx->cur_page) {
			ctx->cur_page = readahead_page(ctx->rac);
			ctx->cur_page_in_bio = false;
		}
		ret = iomap_readpage_actor(inode, pos + done, length - done,
				ctx, iomap, srcmap);
	}

	return done;
}

/**
 * iomap_readahead - Attempt to read pages from a file.
 * @rac: Describes the pages to be read.
 * @ops: The operations vector for the filesystem.
 *
 * This function is for filesystems to call to implement their readahead
 * address_space operation.
 *
 * Context: The @ops callbacks may submit I/O (eg to read the addresses of
 * blocks from disc), and may wait for it.  The caller may be trying to
 * access a different page, and so sleeping excessively should be avoided.
 * It may allocate memory, but should avoid costly allocations.  This
 * function is called with memalloc_nofs set, so allocations will not cause
 * the filesystem to be reentered.
 */
void iomap_readahead(struct readahead_control *rac, const struct iomap_ops *ops)
{
	struct inode *inode = rac->mapping->host;
	loff_t pos = readahead_pos(rac);
	size_t length = readahead_length(rac);
	struct iomap_readpage_ctx ctx = {
		.rac	= rac,
	};

	trace_iomap_readahead(inode, readahead_count(rac));

	while (length > 0) {
		ssize_t ret = iomap_apply(inode, pos, length, 0, ops,
				&ctx, iomap_readahead_actor);
		if (ret <= 0) {
			WARN_ON_ONCE(ret == 0);
			break;
		}
		pos += ret;
		length -= ret;
	}

	if (ctx.bio)
		submit_bio(ctx.bio);
	if (ctx.cur_page) {
		if (!ctx.cur_page_in_bio)
			unlock_page(ctx.cur_page);
		put_page(ctx.cur_page);
	}
}
EXPORT_SYMBOL_GPL(iomap_readahead);

/*
 * iomap_is_partially_uptodate checks whether blocks within a page are
 * uptodate or not.
 *
 * Returns true if all blocks which correspond to a file portion
 * we want to read within the page are uptodate.
 */
int
iomap_is_partially_uptodate(struct page *page, unsigned long from,
		unsigned long count)
{
	struct iomap_page *iop = to_iomap_page(page);
	struct inode *inode = page->mapping->host;
	unsigned len, first, last;
	unsigned i;

	/* Limit range to one page */
	len = min_t(unsigned, PAGE_SIZE - from, count);

	/* First and last blocks in range within page */
	first = from >> inode->i_blkbits;
	last = (from + len - 1) >> inode->i_blkbits;

	if (iop) {
		for (i = first; i <= last; i++)
			if (!test_bit(i, iop->uptodate))
				return 0;
		return 1;
	}

	return 0;
}
EXPORT_SYMBOL_GPL(iomap_is_partially_uptodate);

int
iomap_releasepage(struct page *page, gfp_t gfp_mask)
{
	trace_iomap_releasepage(page->mapping->host, page_offset(page),
			PAGE_SIZE);

	/*
	 * mm accommodates an old ext3 case where clean pages might not have had
	 * the dirty bit cleared. Thus, it can send actual dirty pages to
	 * ->releasepage() via shrink_active_list(), skip those here.
	 */
	if (PageDirty(page) || PageWriteback(page))
		return 0;
	iomap_page_release(page);
	return 1;
}
EXPORT_SYMBOL_GPL(iomap_releasepage);

void
iomap_invalidatepage(struct page *page, unsigned int offset, unsigned int len)
{
	trace_iomap_invalidatepage(page->mapping->host, offset, len);

	/*
	 * If we are invalidating the entire page, clear the dirty state from it
	 * and release it to avoid unnecessary buildup of the LRU.
	 */
	if (offset == 0 && len == PAGE_SIZE) {
		WARN_ON_ONCE(PageWriteback(page));
		cancel_dirty_page(page);
		iomap_page_release(page);
	}
}
EXPORT_SYMBOL_GPL(iomap_invalidatepage);

#ifdef CONFIG_MIGRATION
int
iomap_migrate_page(struct address_space *mapping, struct page *newpage,
		struct page *page, enum migrate_mode mode)
{
	int ret;

	ret = migrate_page_move_mapping(mapping, newpage, page, 0);
	if (ret != MIGRATEPAGE_SUCCESS)
		return ret;

	if (page_has_private(page))
		attach_page_private(newpage, detach_page_private(page));

	if (mode != MIGRATE_SYNC_NO_COPY)
		migrate_page_copy(newpage, page);
	else
		migrate_page_states(newpage, page);
	return MIGRATEPAGE_SUCCESS;
}
EXPORT_SYMBOL_GPL(iomap_migrate_page);
#endif /* CONFIG_MIGRATION */

enum {
	IOMAP_WRITE_F_UNSHARE		= (1 << 0),
};

static void
iomap_write_failed(struct inode *inode, loff_t pos, unsigned len)
{
	loff_t i_size = i_size_read(inode);

	/*
	 * Only truncate newly allocated pages beyoned EOF, even if the
	 * write started inside the existing inode size.
	 */
	if (pos + len > i_size)
		truncate_pagecache_range(inode, max(pos, i_size), pos + len);
}

static int
iomap_read_page_sync(loff_t block_start, struct page *page, unsigned poff,
		unsigned plen, struct iomap *iomap)
{
	struct bio_vec bvec;
	struct bio bio;

	bio_init(&bio, &bvec, 1);
	bio.bi_opf = REQ_OP_READ;
	bio.bi_iter.bi_sector = iomap_sector(iomap, block_start);
	bio_set_dev(&bio, iomap->bdev);
	__bio_add_page(&bio, page, plen, poff);
	return submit_bio_wait(&bio);
}

static int
__iomap_write_begin(struct inode *inode, loff_t pos, unsigned len, int flags,
		struct page *page, struct iomap *srcmap)
{
	struct iomap_page *iop = iomap_page_create(inode, page);
	loff_t block_size = i_blocksize(inode);
	loff_t block_start = round_down(pos, block_size);
	loff_t block_end = round_up(pos + len, block_size);
	unsigned from = offset_in_page(pos), to = from + len, poff, plen;

	if (PageUptodate(page))
		return 0;
	ClearPageError(page);

	do {
		iomap_adjust_read_range(inode, iop, &block_start,
				block_end - block_start, &poff, &plen);
		if (plen == 0)
			break;

		if (!(flags & IOMAP_WRITE_F_UNSHARE) &&
		    (from <= poff || from >= poff + plen) &&
		    (to <= poff || to >= poff + plen))
			continue;

		if (iomap_block_needs_zeroing(inode, srcmap, block_start)) {
			if (WARN_ON_ONCE(flags & IOMAP_WRITE_F_UNSHARE))
				return -EIO;
			zero_user_segments(page, poff, from, to, poff + plen);
		} else {
			int status = iomap_read_page_sync(block_start, page,
					poff, plen, srcmap);
			if (status)
<<<<<<< HEAD
				break;
			iomap_set_range_uptodate(page, poff, plen);
=======
				return status;
>>>>>>> 7d2a07b7
		}
		iomap_set_range_uptodate(page, poff, plen);
	} while ((block_start += plen) < block_end);

	return 0;
}

static int
iomap_write_begin(struct inode *inode, loff_t pos, unsigned len, unsigned flags,
		struct page **pagep, struct iomap *iomap, struct iomap *srcmap)
{
	const struct iomap_page_ops *page_ops = iomap->page_ops;
	struct page *page;
	int status = 0;

	BUG_ON(pos + len > iomap->offset + iomap->length);
	if (srcmap != iomap)
		BUG_ON(pos + len > srcmap->offset + srcmap->length);

	if (fatal_signal_pending(current))
		return -EINTR;

	if (page_ops && page_ops->page_prepare) {
		status = page_ops->page_prepare(inode, pos, len, iomap);
		if (status)
			return status;
	}

	page = grab_cache_page_write_begin(inode->i_mapping, pos >> PAGE_SHIFT,
			AOP_FLAG_NOFS);
	if (!page) {
		status = -ENOMEM;
		goto out_no_page;
	}

	if (srcmap->type == IOMAP_INLINE)
		iomap_read_inline_data(inode, page, srcmap);
	else if (iomap->flags & IOMAP_F_BUFFER_HEAD)
		status = __block_write_begin_int(page, pos, len, NULL, srcmap);
	else
		status = __iomap_write_begin(inode, pos, len, flags, page,
				srcmap);

	if (unlikely(status))
		goto out_unlock;

	*pagep = page;
	return 0;

out_unlock:
	unlock_page(page);
	put_page(page);
	iomap_write_failed(inode, pos, len);

out_no_page:
	if (page_ops && page_ops->page_done)
		page_ops->page_done(inode, pos, 0, NULL, iomap);
	return status;
}

static size_t __iomap_write_end(struct inode *inode, loff_t pos, size_t len,
		size_t copied, struct page *page)
{
	flush_dcache_page(page);

	/*
	 * The blocks that were entirely written will now be uptodate, so we
	 * don't have to worry about a readpage reading them and overwriting a
	 * partial write.  However if we have encountered a short write and only
	 * partially written into a block, it will not be marked uptodate, so a
	 * readpage might come in and destroy our partial write.
	 *
	 * Do the simplest thing, and just treat any short write to a non
	 * uptodate page as a zero-length write, and force the caller to redo
	 * the whole thing.
	 */
	if (unlikely(copied < len && !PageUptodate(page)))
		return 0;
	iomap_set_range_uptodate(page, offset_in_page(pos), len);
	__set_page_dirty_nobuffers(page);
	return copied;
}

static size_t iomap_write_end_inline(struct inode *inode, struct page *page,
		struct iomap *iomap, loff_t pos, size_t copied)
{
	void *addr;

	WARN_ON_ONCE(!PageUptodate(page));
	BUG_ON(pos + copied > PAGE_SIZE - offset_in_page(iomap->inline_data));

	flush_dcache_page(page);
	addr = kmap_atomic(page);
	memcpy(iomap->inline_data + pos, addr + pos, copied);
	kunmap_atomic(addr);

	mark_inode_dirty(inode);
	return copied;
}

/* Returns the number of bytes copied.  May be 0.  Cannot be an errno. */
static size_t iomap_write_end(struct inode *inode, loff_t pos, size_t len,
		size_t copied, struct page *page, struct iomap *iomap,
		struct iomap *srcmap)
{
	const struct iomap_page_ops *page_ops = iomap->page_ops;
	loff_t old_size = inode->i_size;
	size_t ret;

	if (srcmap->type == IOMAP_INLINE) {
		ret = iomap_write_end_inline(inode, page, iomap, pos, copied);
	} else if (srcmap->flags & IOMAP_F_BUFFER_HEAD) {
		ret = block_write_end(NULL, inode->i_mapping, pos, len, copied,
				page, NULL);
	} else {
		ret = __iomap_write_end(inode, pos, len, copied, page);
	}

	/*
	 * Update the in-memory inode size after copying the data into the page
	 * cache.  It's up to the file system to write the updated size to disk,
	 * preferably after I/O completion so that no stale data is exposed.
	 */
	if (pos + ret > old_size) {
		i_size_write(inode, pos + ret);
		iomap->flags |= IOMAP_F_SIZE_CHANGED;
	}
	unlock_page(page);

	if (old_size < pos)
		pagecache_isize_extended(inode, old_size, pos);
	if (page_ops && page_ops->page_done)
		page_ops->page_done(inode, pos, ret, page, iomap);
	put_page(page);

	if (ret < len)
		iomap_write_failed(inode, pos, len);
	return ret;
}

static loff_t
iomap_write_actor(struct inode *inode, loff_t pos, loff_t length, void *data,
		struct iomap *iomap, struct iomap *srcmap)
{
	struct iov_iter *i = data;
	long status = 0;
	ssize_t written = 0;

	do {
		struct page *page;
		unsigned long offset;	/* Offset into pagecache page */
		unsigned long bytes;	/* Bytes to write to page */
		size_t copied;		/* Bytes copied from user */

		offset = offset_in_page(pos);
		bytes = min_t(unsigned long, PAGE_SIZE - offset,
						iov_iter_count(i));
again:
		if (bytes > length)
			bytes = length;

		/*
		 * Bring in the user page that we will copy from _first_.
		 * Otherwise there's a nasty deadlock on copying from the
		 * same page as we're writing to, without it being marked
		 * up-to-date.
		 */
		if (unlikely(iov_iter_fault_in_readable(i, bytes))) {
			status = -EFAULT;
			break;
		}

		status = iomap_write_begin(inode, pos, bytes, 0, &page, iomap,
				srcmap);
		if (unlikely(status))
			break;

		if (mapping_writably_mapped(inode->i_mapping))
			flush_dcache_page(page);

		copied = copy_page_from_iter_atomic(page, offset, bytes, i);

		status = iomap_write_end(inode, pos, bytes, copied, page, iomap,
				srcmap);

		if (unlikely(copied != status))
			iov_iter_revert(i, copied - status);

		cond_resched();
		if (unlikely(status == 0)) {
			/*
			 * A short copy made iomap_write_end() reject the
			 * thing entirely.  Might be memory poisoning
			 * halfway through, might be a race with munmap,
			 * might be severe memory pressure.
			 */
			if (copied)
				bytes = copied;
			goto again;
		}
		pos += status;
		written += status;
		length -= status;

		balance_dirty_pages_ratelimited(inode->i_mapping);
	} while (iov_iter_count(i) && length);

	return written ? written : status;
}

ssize_t
iomap_file_buffered_write(struct kiocb *iocb, struct iov_iter *iter,
		const struct iomap_ops *ops)
{
	struct inode *inode = iocb->ki_filp->f_mapping->host;
	loff_t pos = iocb->ki_pos, ret = 0, written = 0;

	while (iov_iter_count(iter)) {
		ret = iomap_apply(inode, pos, iov_iter_count(iter),
				IOMAP_WRITE, ops, iter, iomap_write_actor);
		if (ret <= 0)
			break;
		pos += ret;
		written += ret;
	}

	return written ? written : ret;
}
EXPORT_SYMBOL_GPL(iomap_file_buffered_write);

static loff_t
iomap_unshare_actor(struct inode *inode, loff_t pos, loff_t length, void *data,
		struct iomap *iomap, struct iomap *srcmap)
{
	long status = 0;
	loff_t written = 0;

	/* don't bother with blocks that are not shared to start with */
	if (!(iomap->flags & IOMAP_F_SHARED))
		return length;
	/* don't bother with holes or unwritten extents */
	if (srcmap->type == IOMAP_HOLE || srcmap->type == IOMAP_UNWRITTEN)
		return length;

	do {
		unsigned long offset = offset_in_page(pos);
		unsigned long bytes = min_t(loff_t, PAGE_SIZE - offset, length);
		struct page *page;

		status = iomap_write_begin(inode, pos, bytes,
				IOMAP_WRITE_F_UNSHARE, &page, iomap, srcmap);
		if (unlikely(status))
			return status;

		status = iomap_write_end(inode, pos, bytes, bytes, page, iomap,
				srcmap);
		if (WARN_ON_ONCE(status == 0))
			return -EIO;

		cond_resched();

		pos += status;
		written += status;
		length -= status;

		balance_dirty_pages_ratelimited(inode->i_mapping);
	} while (length);

	return written;
}

int
iomap_file_unshare(struct inode *inode, loff_t pos, loff_t len,
		const struct iomap_ops *ops)
{
	loff_t ret;

	while (len) {
		ret = iomap_apply(inode, pos, len, IOMAP_WRITE, ops, NULL,
				iomap_unshare_actor);
		if (ret <= 0)
			return ret;
		pos += ret;
		len -= ret;
	}

	return 0;
}
EXPORT_SYMBOL_GPL(iomap_file_unshare);

static s64 iomap_zero(struct inode *inode, loff_t pos, u64 length,
		struct iomap *iomap, struct iomap *srcmap)
{
	struct page *page;
	int status;
	unsigned offset = offset_in_page(pos);
	unsigned bytes = min_t(u64, PAGE_SIZE - offset, length);

	status = iomap_write_begin(inode, pos, bytes, 0, &page, iomap, srcmap);
	if (status)
		return status;

	zero_user(page, offset, bytes);
	mark_page_accessed(page);

	return iomap_write_end(inode, pos, bytes, bytes, page, iomap, srcmap);
}

static loff_t iomap_zero_range_actor(struct inode *inode, loff_t pos,
		loff_t length, void *data, struct iomap *iomap,
		struct iomap *srcmap)
{
	bool *did_zero = data;
	loff_t written = 0;

	/* already zeroed?  we're done. */
	if (srcmap->type == IOMAP_HOLE || srcmap->type == IOMAP_UNWRITTEN)
		return length;

	do {
		s64 bytes;

		if (IS_DAX(inode))
			bytes = dax_iomap_zero(pos, length, iomap);
		else
			bytes = iomap_zero(inode, pos, length, iomap, srcmap);
		if (bytes < 0)
			return bytes;

		pos += bytes;
		length -= bytes;
		written += bytes;
		if (did_zero)
			*did_zero = true;
	} while (length > 0);

	return written;
}

int
iomap_zero_range(struct inode *inode, loff_t pos, loff_t len, bool *did_zero,
		const struct iomap_ops *ops)
{
	loff_t ret;

	while (len > 0) {
		ret = iomap_apply(inode, pos, len, IOMAP_ZERO,
				ops, did_zero, iomap_zero_range_actor);
		if (ret <= 0)
			return ret;

		pos += ret;
		len -= ret;
	}

	return 0;
}
EXPORT_SYMBOL_GPL(iomap_zero_range);

int
iomap_truncate_page(struct inode *inode, loff_t pos, bool *did_zero,
		const struct iomap_ops *ops)
{
	unsigned int blocksize = i_blocksize(inode);
	unsigned int off = pos & (blocksize - 1);

	/* Block boundary? Nothing to do */
	if (!off)
		return 0;
	return iomap_zero_range(inode, pos, blocksize - off, did_zero, ops);
}
EXPORT_SYMBOL_GPL(iomap_truncate_page);

static loff_t
iomap_page_mkwrite_actor(struct inode *inode, loff_t pos, loff_t length,
		void *data, struct iomap *iomap, struct iomap *srcmap)
{
	struct page *page = data;
	int ret;

	if (iomap->flags & IOMAP_F_BUFFER_HEAD) {
		ret = __block_write_begin_int(page, pos, length, NULL, iomap);
		if (ret)
			return ret;
		block_commit_write(page, 0, length);
	} else {
		WARN_ON_ONCE(!PageUptodate(page));
		set_page_dirty(page);
	}

	return length;
}

vm_fault_t iomap_page_mkwrite(struct vm_fault *vmf, const struct iomap_ops *ops)
{
	struct page *page = vmf->page;
	struct inode *inode = file_inode(vmf->vma->vm_file);
	unsigned long length;
	loff_t offset;
	ssize_t ret;

	lock_page(page);
	ret = page_mkwrite_check_truncate(page, inode);
	if (ret < 0)
		goto out_unlock;
	length = ret;

	offset = page_offset(page);
	while (length > 0) {
		ret = iomap_apply(inode, offset, length,
				IOMAP_WRITE | IOMAP_FAULT, ops, page,
				iomap_page_mkwrite_actor);
		if (unlikely(ret <= 0))
			goto out_unlock;
		offset += ret;
		length -= ret;
	}

	wait_for_stable_page(page);
	return VM_FAULT_LOCKED;
out_unlock:
	unlock_page(page);
	return block_page_mkwrite_return(ret);
}
EXPORT_SYMBOL_GPL(iomap_page_mkwrite);

static void
iomap_finish_page_writeback(struct inode *inode, struct page *page,
		int error, unsigned int len)
{
	struct iomap_page *iop = to_iomap_page(page);

	if (error) {
		SetPageError(page);
		mapping_set_error(inode->i_mapping, -EIO);
	}

	WARN_ON_ONCE(i_blocks_per_page(inode, page) > 1 && !iop);
	WARN_ON_ONCE(iop && atomic_read(&iop->write_bytes_pending) <= 0);

	if (!iop || atomic_sub_and_test(len, &iop->write_bytes_pending))
		end_page_writeback(page);
}

/*
 * We're now finished for good with this ioend structure.  Update the page
 * state, release holds on bios, and finally free up memory.  Do not use the
 * ioend after this.
 */
static void
iomap_finish_ioend(struct iomap_ioend *ioend, int error)
{
	struct inode *inode = ioend->io_inode;
	struct bio *bio = &ioend->io_inline_bio;
	struct bio *last = ioend->io_bio, *next;
	u64 start = bio->bi_iter.bi_sector;
	loff_t offset = ioend->io_offset;
	bool quiet = bio_flagged(bio, BIO_QUIET);

	for (bio = &ioend->io_inline_bio; bio; bio = next) {
		struct bio_vec *bv;
		struct bvec_iter_all iter_all;

		/*
		 * For the last bio, bi_private points to the ioend, so we
		 * need to explicitly end the iteration here.
		 */
		if (bio == last)
			next = NULL;
		else
			next = bio->bi_private;

		/* walk each page on bio, ending page IO on them */
		bio_for_each_segment_all(bv, bio, iter_all)
			iomap_finish_page_writeback(inode, bv->bv_page, error,
					bv->bv_len);
		bio_put(bio);
	}
	/* The ioend has been freed by bio_put() */

	if (unlikely(error && !quiet)) {
		printk_ratelimited(KERN_ERR
"%s: writeback error on inode %lu, offset %lld, sector %llu",
			inode->i_sb->s_id, inode->i_ino, offset, start);
	}
}

void
iomap_finish_ioends(struct iomap_ioend *ioend, int error)
{
	struct list_head tmp;

	list_replace_init(&ioend->io_list, &tmp);
	iomap_finish_ioend(ioend, error);

	while (!list_empty(&tmp)) {
		ioend = list_first_entry(&tmp, struct iomap_ioend, io_list);
		list_del_init(&ioend->io_list);
		iomap_finish_ioend(ioend, error);
	}
}
EXPORT_SYMBOL_GPL(iomap_finish_ioends);

/*
 * We can merge two adjacent ioends if they have the same set of work to do.
 */
static bool
iomap_ioend_can_merge(struct iomap_ioend *ioend, struct iomap_ioend *next)
{
	if (ioend->io_bio->bi_status != next->io_bio->bi_status)
		return false;
	if ((ioend->io_flags & IOMAP_F_SHARED) ^
	    (next->io_flags & IOMAP_F_SHARED))
		return false;
	if ((ioend->io_type == IOMAP_UNWRITTEN) ^
	    (next->io_type == IOMAP_UNWRITTEN))
		return false;
	if (ioend->io_offset + ioend->io_size != next->io_offset)
		return false;
	return true;
}

void
iomap_ioend_try_merge(struct iomap_ioend *ioend, struct list_head *more_ioends)
{
	struct iomap_ioend *next;

	INIT_LIST_HEAD(&ioend->io_list);

	while ((next = list_first_entry_or_null(more_ioends, struct iomap_ioend,
			io_list))) {
		if (!iomap_ioend_can_merge(ioend, next))
			break;
		list_move_tail(&next->io_list, &ioend->io_list);
		ioend->io_size += next->io_size;
	}
}
EXPORT_SYMBOL_GPL(iomap_ioend_try_merge);

static int
iomap_ioend_compare(void *priv, const struct list_head *a,
		const struct list_head *b)
{
	struct iomap_ioend *ia = container_of(a, struct iomap_ioend, io_list);
	struct iomap_ioend *ib = container_of(b, struct iomap_ioend, io_list);

	if (ia->io_offset < ib->io_offset)
		return -1;
	if (ia->io_offset > ib->io_offset)
		return 1;
	return 0;
}

void
iomap_sort_ioends(struct list_head *ioend_list)
{
	list_sort(NULL, ioend_list, iomap_ioend_compare);
}
EXPORT_SYMBOL_GPL(iomap_sort_ioends);

static void iomap_writepage_end_bio(struct bio *bio)
{
	struct iomap_ioend *ioend = bio->bi_private;

	iomap_finish_ioend(ioend, blk_status_to_errno(bio->bi_status));
}

/*
 * Submit the final bio for an ioend.
 *
 * If @error is non-zero, it means that we have a situation where some part of
 * the submission process has failed after we have marked paged for writeback
 * and unlocked them.  In this situation, we need to fail the bio instead of
 * submitting it.  This typically only happens on a filesystem shutdown.
 */
static int
iomap_submit_ioend(struct iomap_writepage_ctx *wpc, struct iomap_ioend *ioend,
		int error)
{
	ioend->io_bio->bi_private = ioend;
	ioend->io_bio->bi_end_io = iomap_writepage_end_bio;

	if (wpc->ops->prepare_ioend)
		error = wpc->ops->prepare_ioend(ioend, error);
	if (error) {
		/*
		 * If we are failing the IO now, just mark the ioend with an
		 * error and finish it.  This will run IO completion immediately
		 * as there is only one reference to the ioend at this point in
		 * time.
		 */
		ioend->io_bio->bi_status = errno_to_blk_status(error);
		bio_endio(ioend->io_bio);
		return error;
	}

	submit_bio(ioend->io_bio);
	return 0;
}

static struct iomap_ioend *
iomap_alloc_ioend(struct inode *inode, struct iomap_writepage_ctx *wpc,
		loff_t offset, sector_t sector, struct writeback_control *wbc)
{
	struct iomap_ioend *ioend;
	struct bio *bio;

	bio = bio_alloc_bioset(GFP_NOFS, BIO_MAX_VECS, &iomap_ioend_bioset);
	bio_set_dev(bio, wpc->iomap.bdev);
	bio->bi_iter.bi_sector = sector;
	bio->bi_opf = REQ_OP_WRITE | wbc_to_write_flags(wbc);
	bio->bi_write_hint = inode->i_write_hint;
	wbc_init_bio(wbc, bio);

	ioend = container_of(bio, struct iomap_ioend, io_inline_bio);
	INIT_LIST_HEAD(&ioend->io_list);
	ioend->io_type = wpc->iomap.type;
	ioend->io_flags = wpc->iomap.flags;
	ioend->io_inode = inode;
	ioend->io_size = 0;
	ioend->io_offset = offset;
	ioend->io_bio = bio;
	return ioend;
}

/*
 * Allocate a new bio, and chain the old bio to the new one.
 *
 * Note that we have to do perform the chaining in this unintuitive order
 * so that the bi_private linkage is set up in the right direction for the
 * traversal in iomap_finish_ioend().
 */
static struct bio *
iomap_chain_bio(struct bio *prev)
{
	struct bio *new;

	new = bio_alloc(GFP_NOFS, BIO_MAX_VECS);
	bio_copy_dev(new, prev);/* also copies over blkcg information */
	new->bi_iter.bi_sector = bio_end_sector(prev);
	new->bi_opf = prev->bi_opf;
	new->bi_write_hint = prev->bi_write_hint;

	bio_chain(prev, new);
	bio_get(prev);		/* for iomap_finish_ioend */
	submit_bio(prev);
	return new;
}

static bool
iomap_can_add_to_ioend(struct iomap_writepage_ctx *wpc, loff_t offset,
		sector_t sector)
{
	if ((wpc->iomap.flags & IOMAP_F_SHARED) !=
	    (wpc->ioend->io_flags & IOMAP_F_SHARED))
		return false;
	if (wpc->iomap.type != wpc->ioend->io_type)
		return false;
	if (offset != wpc->ioend->io_offset + wpc->ioend->io_size)
		return false;
	if (sector != bio_end_sector(wpc->ioend->io_bio))
		return false;
	return true;
}

/*
 * Test to see if we have an existing ioend structure that we could append to
 * first, otherwise finish off the current ioend and start another.
 */
static void
iomap_add_to_ioend(struct inode *inode, loff_t offset, struct page *page,
		struct iomap_page *iop, struct iomap_writepage_ctx *wpc,
		struct writeback_control *wbc, struct list_head *iolist)
{
	sector_t sector = iomap_sector(&wpc->iomap, offset);
	unsigned len = i_blocksize(inode);
	unsigned poff = offset & (PAGE_SIZE - 1);
	bool merged, same_page = false;

	if (!wpc->ioend || !iomap_can_add_to_ioend(wpc, offset, sector)) {
		if (wpc->ioend)
			list_add(&wpc->ioend->io_list, iolist);
		wpc->ioend = iomap_alloc_ioend(inode, wpc, offset, sector, wbc);
	}

	merged = __bio_try_merge_page(wpc->ioend->io_bio, page, len, poff,
			&same_page);
	if (iop)
		atomic_add(len, &iop->write_bytes_pending);

	if (!merged) {
		if (bio_full(wpc->ioend->io_bio, len)) {
			wpc->ioend->io_bio =
				iomap_chain_bio(wpc->ioend->io_bio);
		}
		bio_add_page(wpc->ioend->io_bio, page, len, poff);
	}

	wpc->ioend->io_size += len;
	wbc_account_cgroup_owner(wbc, page, len);
}

/*
 * We implement an immediate ioend submission policy here to avoid needing to
 * chain multiple ioends and hence nest mempool allocations which can violate
 * forward progress guarantees we need to provide. The current ioend we are
 * adding blocks to is cached on the writepage context, and if the new block
 * does not append to the cached ioend it will create a new ioend and cache that
 * instead.
 *
 * If a new ioend is created and cached, the old ioend is returned and queued
 * locally for submission once the entire page is processed or an error has been
 * detected.  While ioends are submitted immediately after they are completed,
 * batching optimisations are provided by higher level block plugging.
 *
 * At the end of a writeback pass, there will be a cached ioend remaining on the
 * writepage context that the caller will need to submit.
 */
static int
iomap_writepage_map(struct iomap_writepage_ctx *wpc,
		struct writeback_control *wbc, struct inode *inode,
		struct page *page, u64 end_offset)
{
	struct iomap_page *iop = iomap_page_create(inode, page);
	struct iomap_ioend *ioend, *next;
	unsigned len = i_blocksize(inode);
	u64 file_offset; /* file offset of page */
	int error = 0, count = 0, i;
	LIST_HEAD(submit_list);

	WARN_ON_ONCE(iop && atomic_read(&iop->write_bytes_pending) != 0);

	/*
	 * Walk through the page to find areas to write back. If we run off the
	 * end of the current map or find the current map invalid, grab a new
	 * one.
	 */
	for (i = 0, file_offset = page_offset(page);
	     i < (PAGE_SIZE >> inode->i_blkbits) && file_offset < end_offset;
	     i++, file_offset += len) {
		if (iop && !test_bit(i, iop->uptodate))
			continue;

		error = wpc->ops->map_blocks(wpc, inode, file_offset);
		if (error)
			break;
		if (WARN_ON_ONCE(wpc->iomap.type == IOMAP_INLINE))
			continue;
		if (wpc->iomap.type == IOMAP_HOLE)
			continue;
		iomap_add_to_ioend(inode, file_offset, page, iop, wpc, wbc,
				 &submit_list);
		count++;
	}

	WARN_ON_ONCE(!wpc->ioend && !list_empty(&submit_list));
	WARN_ON_ONCE(!PageLocked(page));
	WARN_ON_ONCE(PageWriteback(page));
	WARN_ON_ONCE(PageDirty(page));

	/*
	 * We cannot cancel the ioend directly here on error.  We may have
	 * already set other pages under writeback and hence we have to run I/O
	 * completion to mark the error state of the pages under writeback
	 * appropriately.
	 */
	if (unlikely(error)) {
		/*
		 * Let the filesystem know what portion of the current page
		 * failed to map. If the page wasn't been added to ioend, it
		 * won't be affected by I/O completion and we must unlock it
		 * now.
		 */
		if (wpc->ops->discard_page)
			wpc->ops->discard_page(page, file_offset);
		if (!count) {
			ClearPageUptodate(page);
			unlock_page(page);
			goto done;
		}
	}

	set_page_writeback(page);
	unlock_page(page);

	/*
	 * Preserve the original error if there was one, otherwise catch
	 * submission errors here and propagate into subsequent ioend
	 * submissions.
	 */
	list_for_each_entry_safe(ioend, next, &submit_list, io_list) {
		int error2;

		list_del_init(&ioend->io_list);
		error2 = iomap_submit_ioend(wpc, ioend, error);
		if (error2 && !error)
			error = error2;
	}

	/*
	 * We can end up here with no error and nothing to write only if we race
	 * with a partial page truncate on a sub-page block sized filesystem.
	 */
	if (!count)
		end_page_writeback(page);
done:
	mapping_set_error(page->mapping, error);
	return error;
}

/*
 * Write out a dirty page.
 *
 * For delalloc space on the page we need to allocate space and flush it.
 * For unwritten space on the page we need to start the conversion to
 * regular allocated space.
 */
static int
iomap_do_writepage(struct page *page, struct writeback_control *wbc, void *data)
{
	struct iomap_writepage_ctx *wpc = data;
	struct inode *inode = page->mapping->host;
	pgoff_t end_index;
	u64 end_offset;
	loff_t offset;

	trace_iomap_writepage(inode, page_offset(page), PAGE_SIZE);

	/*
	 * Refuse to write the page out if we are called from reclaim context.
	 *
	 * This avoids stack overflows when called from deeply used stacks in
	 * random callers for direct reclaim or memcg reclaim.  We explicitly
	 * allow reclaim from kswapd as the stack usage there is relatively low.
	 *
	 * This should never happen except in the case of a VM regression so
	 * warn about it.
	 */
	if (WARN_ON_ONCE((current->flags & (PF_MEMALLOC|PF_KSWAPD)) ==
			PF_MEMALLOC))
		goto redirty;

	/*
	 * Is this page beyond the end of the file?
	 *
	 * The page index is less than the end_index, adjust the end_offset
	 * to the highest offset that this page should represent.
	 * -----------------------------------------------------
	 * |			file mapping	       | <EOF> |
	 * -----------------------------------------------------
	 * | Page ... | Page N-2 | Page N-1 |  Page N  |       |
	 * ^--------------------------------^----------|--------
	 * |     desired writeback range    |      see else    |
	 * ---------------------------------^------------------|
	 */
	offset = i_size_read(inode);
	end_index = offset >> PAGE_SHIFT;
	if (page->index < end_index)
		end_offset = (loff_t)(page->index + 1) << PAGE_SHIFT;
	else {
		/*
		 * Check whether the page to write out is beyond or straddles
		 * i_size or not.
		 * -------------------------------------------------------
		 * |		file mapping		        | <EOF>  |
		 * -------------------------------------------------------
		 * | Page ... | Page N-2 | Page N-1 |  Page N   | Beyond |
		 * ^--------------------------------^-----------|---------
		 * |				    |      Straddles     |
		 * ---------------------------------^-----------|--------|
		 */
		unsigned offset_into_page = offset & (PAGE_SIZE - 1);

		/*
		 * Skip the page if it is fully outside i_size, e.g. due to a
		 * truncate operation that is in progress. We must redirty the
		 * page so that reclaim stops reclaiming it. Otherwise
		 * iomap_vm_releasepage() is called on it and gets confused.
		 *
		 * Note that the end_index is unsigned long, it would overflow
		 * if the given offset is greater than 16TB on 32-bit system
		 * and if we do check the page is fully outside i_size or not
		 * via "if (page->index >= end_index + 1)" as "end_index + 1"
		 * will be evaluated to 0.  Hence this page will be redirtied
		 * and be written out repeatedly which would result in an
		 * infinite loop, the user program that perform this operation
		 * will hang.  Instead, we can verify this situation by checking
		 * if the page to write is totally beyond the i_size or if it's
		 * offset is just equal to the EOF.
		 */
		if (page->index > end_index ||
		    (page->index == end_index && offset_into_page == 0))
			goto redirty;

		/*
		 * The page straddles i_size.  It must be zeroed out on each
		 * and every writepage invocation because it may be mmapped.
		 * "A file is mapped in multiples of the page size.  For a file
		 * that is not a multiple of the page size, the remaining
		 * memory is zeroed when mapped, and writes to that region are
		 * not written out to the file."
		 */
		zero_user_segment(page, offset_into_page, PAGE_SIZE);

		/* Adjust the end_offset to the end of file */
		end_offset = offset;
	}

	return iomap_writepage_map(wpc, wbc, inode, page, end_offset);

redirty:
	redirty_page_for_writepage(wbc, page);
	unlock_page(page);
	return 0;
}

int
iomap_writepage(struct page *page, struct writeback_control *wbc,
		struct iomap_writepage_ctx *wpc,
		const struct iomap_writeback_ops *ops)
{
	int ret;

	wpc->ops = ops;
	ret = iomap_do_writepage(page, wbc, wpc);
	if (!wpc->ioend)
		return ret;
	return iomap_submit_ioend(wpc, wpc->ioend, ret);
}
EXPORT_SYMBOL_GPL(iomap_writepage);

int
iomap_writepages(struct address_space *mapping, struct writeback_control *wbc,
		struct iomap_writepage_ctx *wpc,
		const struct iomap_writeback_ops *ops)
{
	int			ret;

	wpc->ops = ops;
	ret = write_cache_pages(mapping, wbc, iomap_do_writepage, wpc);
	if (!wpc->ioend)
		return ret;
	return iomap_submit_ioend(wpc, wpc->ioend, ret);
}
EXPORT_SYMBOL_GPL(iomap_writepages);

static int __init iomap_init(void)
{
	return bioset_init(&iomap_ioend_bioset, 4 * (PAGE_SIZE / SECTOR_SIZE),
			   offsetof(struct iomap_ioend, io_inline_bio),
			   BIOSET_NEED_BVECS);
}
fs_initcall(iomap_init);<|MERGE_RESOLUTION|>--- conflicted
+++ resolved
@@ -57,31 +57,12 @@
 	if (iop || nr_blocks <= 1)
 		return iop;
 
-<<<<<<< HEAD
-	iop = kmalloc(sizeof(*iop), GFP_NOFS | __GFP_NOFAIL);
-	atomic_set(&iop->read_count, 0);
-	atomic_set(&iop->write_count, 0);
-	spin_lock_init(&iop->uptodate_lock);
-	if (PageUptodate(page))
-		bitmap_fill(iop->uptodate, PAGE_SIZE / SECTOR_SIZE);
-	else
-		bitmap_zero(iop->uptodate, PAGE_SIZE / SECTOR_SIZE);
-
-	/*
-	 * migrate_page_move_mapping() assumes that pages with private data have
-	 * their count elevated by 1.
-	 */
-	get_page(page);
-	set_page_private(page, (unsigned long)iop);
-	SetPagePrivate(page);
-=======
 	iop = kzalloc(struct_size(iop, uptodate, BITS_TO_LONGS(nr_blocks)),
 			GFP_NOFS | __GFP_NOFAIL);
 	spin_lock_init(&iop->uptodate_lock);
 	if (PageUptodate(page))
 		bitmap_fill(iop->uptodate, nr_blocks);
 	attach_page_private(page, iop);
->>>>>>> 7d2a07b7
 	return iop;
 }
 
@@ -167,40 +148,11 @@
 	struct inode *inode = page->mapping->host;
 	unsigned first = off >> inode->i_blkbits;
 	unsigned last = (off + len - 1) >> inode->i_blkbits;
-<<<<<<< HEAD
-	bool uptodate = true;
-	unsigned long flags;
-	unsigned int i;
-
-	spin_lock_irqsave(&iop->uptodate_lock, flags);
-	for (i = 0; i < PAGE_SIZE / i_blocksize(inode); i++) {
-		if (i >= first && i <= last)
-			set_bit(i, iop->uptodate);
-		else if (!test_bit(i, iop->uptodate))
-			uptodate = false;
-	}
-
-	if (uptodate)
-		SetPageUptodate(page);
-	spin_unlock_irqrestore(&iop->uptodate_lock, flags);
-}
-
-static void
-iomap_set_range_uptodate(struct page *page, unsigned off, unsigned len)
-{
-	if (PageError(page))
-		return;
-
-	if (page_has_private(page))
-		iomap_iop_set_range_uptodate(page, off, len);
-	else
-=======
 	unsigned long flags;
 
 	spin_lock_irqsave(&iop->uptodate_lock, flags);
 	bitmap_set(iop->uptodate, first, last - first + 1);
 	if (bitmap_full(iop->uptodate, i_blocks_per_page(inode, page)))
->>>>>>> 7d2a07b7
 		SetPageUptodate(page);
 	spin_unlock_irqrestore(&iop->uptodate_lock, flags);
 }
@@ -629,12 +581,7 @@
 			int status = iomap_read_page_sync(block_start, page,
 					poff, plen, srcmap);
 			if (status)
-<<<<<<< HEAD
-				break;
-			iomap_set_range_uptodate(page, poff, plen);
-=======
 				return status;
->>>>>>> 7d2a07b7
 		}
 		iomap_set_range_uptodate(page, poff, plen);
 	} while ((block_start += plen) < block_end);
