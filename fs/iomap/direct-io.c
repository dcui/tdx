// SPDX-License-Identifier: GPL-2.0
/*
 * Copyright (C) 2010 Red Hat, Inc.
 * Copyright (c) 2016-2021 Christoph Hellwig.
 */
#include <linux/module.h>
#include <linux/compiler.h>
#include <linux/fs.h>
#include <linux/pagemap.h>
#include <linux/iomap.h>
#include <linux/backing-dev.h>
#include <linux/uio.h>
#include <linux/task_io_accounting_ops.h>
#include "trace.h"

#include "../internal.h"

/*
 * Private flags for iomap_dio, must not overlap with the public ones in
 * iomap.h:
 */
#define IOMAP_DIO_WRITE_FUA	(1 << 28)
#define IOMAP_DIO_NEED_SYNC	(1 << 29)
#define IOMAP_DIO_WRITE		(1 << 30)
#define IOMAP_DIO_DIRTY		(1 << 31)

struct iomap_dio {
	struct kiocb		*iocb;
	const struct iomap_dio_ops *dops;
	loff_t			i_size;
	loff_t			size;
	atomic_t		ref;
	unsigned		flags;
	int			error;
	size_t			done_before;
	bool			wait_for_completion;

	union {
		/* used during submission and for synchronous completion: */
		struct {
			struct iov_iter		*iter;
			struct task_struct	*waiter;
			struct bio		*poll_bio;
		} submit;

		/* used for aio completion: */
		struct {
			struct work_struct	work;
		} aio;
	};
};

static void iomap_dio_submit_bio(const struct iomap_iter *iter,
		struct iomap_dio *dio, struct bio *bio, loff_t pos)
{
	atomic_inc(&dio->ref);

	/* Sync dio can't be polled reliably */
	if ((dio->iocb->ki_flags & IOCB_HIPRI) && !is_sync_kiocb(dio->iocb)) {
		bio_set_polled(bio, dio->iocb);
		dio->submit.poll_bio = bio;
	}

	if (dio->dops && dio->dops->submit_io)
		dio->dops->submit_io(iter, bio, pos);
	else
		submit_bio(bio);
}

ssize_t iomap_dio_complete(struct iomap_dio *dio)
{
	const struct iomap_dio_ops *dops = dio->dops;
	struct kiocb *iocb = dio->iocb;
	struct inode *inode = file_inode(iocb->ki_filp);
	loff_t offset = iocb->ki_pos;
	ssize_t ret = dio->error;

	if (dops && dops->end_io)
		ret = dops->end_io(iocb, dio->size, ret, dio->flags);

	if (likely(!ret)) {
		ret = dio->size;
		/* check for short read */
		if (offset + ret > dio->i_size &&
		    !(dio->flags & IOMAP_DIO_WRITE))
			ret = dio->i_size - offset;
		iocb->ki_pos += ret;
	}

	/*
	 * Try again to invalidate clean pages which might have been cached by
	 * non-direct readahead, or faulted in by get_user_pages() if the source
	 * of the write was an mmap'ed region of the file we're writing.  Either
	 * one is a pretty crazy thing to do, so we don't support it 100%.  If
	 * this invalidation fails, tough, the write still worked...
	 *
	 * And this page cache invalidation has to be after ->end_io(), as some
	 * filesystems convert unwritten extents to real allocations in
	 * ->end_io() when necessary, otherwise a racing buffer read would cache
	 * zeros from unwritten extents.
	 */
	if (!dio->error && dio->size &&
	    (dio->flags & IOMAP_DIO_WRITE) && inode->i_mapping->nrpages) {
		int err;
		err = invalidate_inode_pages2_range(inode->i_mapping,
				offset >> PAGE_SHIFT,
				(offset + dio->size - 1) >> PAGE_SHIFT);
		if (err)
			dio_warn_stale_pagecache(iocb->ki_filp);
	}

	inode_dio_end(file_inode(iocb->ki_filp));
	/*
	 * If this is a DSYNC write, make sure we push it to stable storage now
	 * that we've written data.
	 */
	if (ret > 0 && (dio->flags & IOMAP_DIO_NEED_SYNC))
		ret = generic_write_sync(iocb, ret);

	if (ret > 0)
		ret += dio->done_before;

	kfree(dio);

	return ret;
}
EXPORT_SYMBOL_GPL(iomap_dio_complete);

static void iomap_dio_complete_work(struct work_struct *work)
{
	struct iomap_dio *dio = container_of(work, struct iomap_dio, aio.work);
	struct kiocb *iocb = dio->iocb;

	iocb->ki_complete(iocb, iomap_dio_complete(dio));
}

/*
 * Set an error in the dio if none is set yet.  We have to use cmpxchg
 * as the submission context and the completion context(s) can race to
 * update the error.
 */
static inline void iomap_dio_set_error(struct iomap_dio *dio, int ret)
{
	cmpxchg(&dio->error, 0, ret);
}

static void iomap_dio_bio_end_io(struct bio *bio)
{
	struct iomap_dio *dio = bio->bi_private;
	bool should_dirty = (dio->flags & IOMAP_DIO_DIRTY);

	if (bio->bi_status)
		iomap_dio_set_error(dio, blk_status_to_errno(bio->bi_status));

	if (atomic_dec_and_test(&dio->ref)) {
		if (dio->wait_for_completion) {
			struct task_struct *waiter = dio->submit.waiter;
			WRITE_ONCE(dio->submit.waiter, NULL);
			blk_wake_io_task(waiter);
		} else if (dio->flags & IOMAP_DIO_WRITE) {
			struct inode *inode = file_inode(dio->iocb->ki_filp);

			WRITE_ONCE(dio->iocb->private, NULL);
			INIT_WORK(&dio->aio.work, iomap_dio_complete_work);
			queue_work(inode->i_sb->s_dio_done_wq, &dio->aio.work);
		} else {
			WRITE_ONCE(dio->iocb->private, NULL);
			iomap_dio_complete_work(&dio->aio.work);
		}
	}

	if (should_dirty) {
		bio_check_pages_dirty(bio);
	} else {
		bio_release_pages(bio, false);
		bio_put(bio);
	}
}

static void iomap_dio_zero(const struct iomap_iter *iter, struct iomap_dio *dio,
		loff_t pos, unsigned len)
{
	struct page *page = ZERO_PAGE(0);
	int flags = REQ_SYNC | REQ_IDLE;
	struct bio *bio;

	bio = bio_alloc(iter->iomap.bdev, 1, REQ_OP_WRITE | flags, GFP_KERNEL);
	bio->bi_iter.bi_sector = iomap_sector(&iter->iomap, pos);
	bio->bi_private = dio;
	bio->bi_end_io = iomap_dio_bio_end_io;

	get_page(page);
	__bio_add_page(bio, page, len, 0);
	iomap_dio_submit_bio(iter, dio, bio, pos);
}

/*
 * Figure out the bio's operation flags from the dio request, the
 * mapping, and whether or not we want FUA.  Note that we can end up
 * clearing the WRITE_FUA flag in the dio request.
 */
static inline unsigned int iomap_dio_bio_opflags(struct iomap_dio *dio,
		const struct iomap *iomap, bool use_fua)
{
	unsigned int opflags = REQ_SYNC | REQ_IDLE;

	if (!(dio->flags & IOMAP_DIO_WRITE)) {
		WARN_ON_ONCE(iomap->flags & IOMAP_F_ZONE_APPEND);
		return REQ_OP_READ;
	}

	if (iomap->flags & IOMAP_F_ZONE_APPEND)
		opflags |= REQ_OP_ZONE_APPEND;
	else
		opflags |= REQ_OP_WRITE;

	if (use_fua)
		opflags |= REQ_FUA;
	else
		dio->flags &= ~IOMAP_DIO_WRITE_FUA;

	return opflags;
}

static loff_t iomap_dio_bio_iter(const struct iomap_iter *iter,
		struct iomap_dio *dio)
{
	const struct iomap *iomap = &iter->iomap;
	struct inode *inode = iter->inode;
	unsigned int blkbits = blksize_bits(bdev_logical_block_size(iomap->bdev));
	unsigned int fs_block_size = i_blocksize(inode), pad;
<<<<<<< HEAD
=======
	unsigned int align = iov_iter_alignment(dio->submit.iter);
	loff_t length = iomap_length(iter);
	loff_t pos = iter->pos;
>>>>>>> 303c8491
	unsigned int bio_opf;
	struct bio *bio;
	bool need_zeroout = false;
	bool use_fua = false;
	int nr_pages, ret = 0;
	size_t copied = 0;
	size_t orig_count;

	if ((pos | length) & ((1 << blkbits) - 1) ||
	    !bdev_iter_is_aligned(iomap->bdev, dio->submit.iter))
		return -EINVAL;

	if (iomap->type == IOMAP_UNWRITTEN) {
		dio->flags |= IOMAP_DIO_UNWRITTEN;
		need_zeroout = true;
	}

	if (iomap->flags & IOMAP_F_SHARED)
		dio->flags |= IOMAP_DIO_COW;

	if (iomap->flags & IOMAP_F_NEW) {
		need_zeroout = true;
	} else if (iomap->type == IOMAP_MAPPED) {
		/*
		 * Use a FUA write if we need datasync semantics, this is a pure
		 * data IO that doesn't require any metadata updates (including
		 * after IO completion such as unwritten extent conversion) and
		 * the underlying device supports FUA. This allows us to avoid
		 * cache flushes on IO completion.
		 */
		if (!(iomap->flags & (IOMAP_F_SHARED|IOMAP_F_DIRTY)) &&
		    (dio->flags & IOMAP_DIO_WRITE_FUA) && bdev_fua(iomap->bdev))
			use_fua = true;
	}

	/*
	 * Save the original count and trim the iter to just the extent we
	 * are operating on right now.  The iter will be re-expanded once
	 * we are done.
	 */
	orig_count = iov_iter_count(dio->submit.iter);
	iov_iter_truncate(dio->submit.iter, length);

	if (!iov_iter_count(dio->submit.iter))
		goto out;

	/*
	 * We can only poll for single bio I/Os.
	 */
	if (need_zeroout ||
	    ((dio->flags & IOMAP_DIO_WRITE) && pos >= i_size_read(inode)))
		dio->iocb->ki_flags &= ~IOCB_HIPRI;

	if (need_zeroout) {
		/* zero out from the start of the block to the write offset */
		pad = pos & (fs_block_size - 1);
		if (pad)
			iomap_dio_zero(iter, dio, pos - pad, pad);
	}

	/*
	 * Set the operation flags early so that bio_iov_iter_get_pages
	 * can set up the page vector appropriately for a ZONE_APPEND
	 * operation.
	 */
	bio_opf = iomap_dio_bio_opflags(dio, iomap, use_fua);

	nr_pages = bio_iov_vecs_to_alloc(dio->submit.iter, BIO_MAX_VECS);
	do {
		size_t n;
		if (dio->error) {
			iov_iter_revert(dio->submit.iter, copied);
			copied = ret = 0;
			goto out;
		}

		bio = bio_alloc(iomap->bdev, nr_pages, bio_opf, GFP_KERNEL);
		bio->bi_iter.bi_sector = iomap_sector(iomap, pos);
		bio->bi_ioprio = dio->iocb->ki_ioprio;
		bio->bi_private = dio;
		bio->bi_end_io = iomap_dio_bio_end_io;

		ret = bio_iov_iter_get_pages(bio, dio->submit.iter);
		if (unlikely(ret)) {
			/*
			 * We have to stop part way through an IO. We must fall
			 * through to the sub-block tail zeroing here, otherwise
			 * this short IO may expose stale data in the tail of
			 * the block we haven't written data to.
			 */
			bio_put(bio);
			goto zero_tail;
		}

		n = bio->bi_iter.bi_size;
		if (dio->flags & IOMAP_DIO_WRITE) {
			task_io_account_write(n);
		} else {
			if (dio->flags & IOMAP_DIO_DIRTY)
				bio_set_pages_dirty(bio);
		}

		dio->size += n;
		copied += n;

		nr_pages = bio_iov_vecs_to_alloc(dio->submit.iter,
						 BIO_MAX_VECS);
		/*
		 * We can only poll for single bio I/Os.
		 */
		if (nr_pages)
			dio->iocb->ki_flags &= ~IOCB_HIPRI;
		iomap_dio_submit_bio(iter, dio, bio, pos);
		pos += n;
	} while (nr_pages);

	/*
	 * We need to zeroout the tail of a sub-block write if the extent type
	 * requires zeroing or the write extends beyond EOF. If we don't zero
	 * the block tail in the latter case, we can expose stale data via mmap
	 * reads of the EOF block.
	 */
zero_tail:
	if (need_zeroout ||
	    ((dio->flags & IOMAP_DIO_WRITE) && pos >= i_size_read(inode))) {
		/* zero out from the end of the write to the end of the block */
		pad = pos & (fs_block_size - 1);
		if (pad)
			iomap_dio_zero(iter, dio, pos, fs_block_size - pad);
	}
out:
	/* Undo iter limitation to current extent */
	iov_iter_reexpand(dio->submit.iter, orig_count - copied);
	if (copied)
		return copied;
	return ret;
}

static loff_t iomap_dio_hole_iter(const struct iomap_iter *iter,
		struct iomap_dio *dio)
{
	loff_t length = iov_iter_zero(iomap_length(iter), dio->submit.iter);

	dio->size += length;
	if (!length)
		return -EFAULT;
	return length;
}

static loff_t iomap_dio_inline_iter(const struct iomap_iter *iomi,
		struct iomap_dio *dio)
{
	const struct iomap *iomap = &iomi->iomap;
	struct iov_iter *iter = dio->submit.iter;
	void *inline_data = iomap_inline_data(iomap, iomi->pos);
	loff_t length = iomap_length(iomi);
	loff_t pos = iomi->pos;
	size_t copied;

	if (WARN_ON_ONCE(!iomap_inline_data_valid(iomap)))
		return -EIO;

	if (dio->flags & IOMAP_DIO_WRITE) {
		loff_t size = iomi->inode->i_size;

		if (pos > size)
			memset(iomap_inline_data(iomap, size), 0, pos - size);
		copied = copy_from_iter(inline_data, length, iter);
		if (copied) {
			if (pos + copied > size)
				i_size_write(iomi->inode, pos + copied);
			mark_inode_dirty(iomi->inode);
		}
	} else {
		copied = copy_to_iter(inline_data, length, iter);
	}
	dio->size += copied;
	if (!copied)
		return -EFAULT;
	return copied;
}

static loff_t iomap_dio_iter(const struct iomap_iter *iter,
		struct iomap_dio *dio)
{
	switch (iter->iomap.type) {
	case IOMAP_HOLE:
		if (WARN_ON_ONCE(dio->flags & IOMAP_DIO_WRITE))
			return -EIO;
		return iomap_dio_hole_iter(iter, dio);
	case IOMAP_UNWRITTEN:
		if (!(dio->flags & IOMAP_DIO_WRITE))
			return iomap_dio_hole_iter(iter, dio);
		return iomap_dio_bio_iter(iter, dio);
	case IOMAP_MAPPED:
		return iomap_dio_bio_iter(iter, dio);
	case IOMAP_INLINE:
		return iomap_dio_inline_iter(iter, dio);
	case IOMAP_DELALLOC:
		/*
		 * DIO is not serialised against mmap() access at all, and so
		 * if the page_mkwrite occurs between the writeback and the
		 * iomap_iter() call in the DIO path, then it will see the
		 * DELALLOC block that the page-mkwrite allocated.
		 */
		pr_warn_ratelimited("Direct I/O collision with buffered writes! File: %pD4 Comm: %.20s\n",
				    dio->iocb->ki_filp, current->comm);
		return -EIO;
	default:
		WARN_ON_ONCE(1);
		return -EIO;
	}
}

/*
 * iomap_dio_rw() always completes O_[D]SYNC writes regardless of whether the IO
 * is being issued as AIO or not.  This allows us to optimise pure data writes
 * to use REQ_FUA rather than requiring generic_write_sync() to issue a
 * REQ_FLUSH post write. This is slightly tricky because a single request here
 * can be mapped into multiple disjoint IOs and only a subset of the IOs issued
 * may be pure data writes. In that case, we still need to do a full data sync
 * completion.
 *
 * When page faults are disabled and @dio_flags includes IOMAP_DIO_PARTIAL,
 * __iomap_dio_rw can return a partial result if it encounters a non-resident
 * page in @iter after preparing a transfer.  In that case, the non-resident
 * pages can be faulted in and the request resumed with @done_before set to the
 * number of bytes previously transferred.  The request will then complete with
 * the correct total number of bytes transferred; this is essential for
 * completing partial requests asynchronously.
 *
 * Returns -ENOTBLK In case of a page invalidation invalidation failure for
 * writes.  The callers needs to fall back to buffered I/O in this case.
 */
struct iomap_dio *
__iomap_dio_rw(struct kiocb *iocb, struct iov_iter *iter,
		const struct iomap_ops *ops, const struct iomap_dio_ops *dops,
		unsigned int dio_flags, size_t done_before)
{
	struct address_space *mapping = iocb->ki_filp->f_mapping;
	struct inode *inode = file_inode(iocb->ki_filp);
	struct iomap_iter iomi = {
		.inode		= inode,
		.pos		= iocb->ki_pos,
		.len		= iov_iter_count(iter),
		.flags		= IOMAP_DIRECT,
	};
	loff_t end = iomi.pos + iomi.len - 1, ret = 0;
	bool wait_for_completion =
		is_sync_kiocb(iocb) || (dio_flags & IOMAP_DIO_FORCE_WAIT);
	struct blk_plug plug;
	struct iomap_dio *dio;

	if (!iomi.len)
		return NULL;

	dio = kmalloc(sizeof(*dio), GFP_KERNEL);
	if (!dio)
		return ERR_PTR(-ENOMEM);

	dio->iocb = iocb;
	atomic_set(&dio->ref, 1);
	dio->size = 0;
	dio->i_size = i_size_read(inode);
	dio->dops = dops;
	dio->error = 0;
	dio->flags = 0;
	dio->done_before = done_before;

	dio->submit.iter = iter;
	dio->submit.waiter = current;
	dio->submit.poll_bio = NULL;

	if (iov_iter_rw(iter) == READ) {
		if (iomi.pos >= dio->i_size)
			goto out_free_dio;

		if (iocb->ki_flags & IOCB_NOWAIT) {
			if (filemap_range_needs_writeback(mapping, iomi.pos,
					end)) {
				ret = -EAGAIN;
				goto out_free_dio;
			}
			iomi.flags |= IOMAP_NOWAIT;
		}

		if (iter_is_iovec(iter))
			dio->flags |= IOMAP_DIO_DIRTY;
	} else {
		iomi.flags |= IOMAP_WRITE;
		dio->flags |= IOMAP_DIO_WRITE;

		if (iocb->ki_flags & IOCB_NOWAIT) {
			if (filemap_range_has_page(mapping, iomi.pos, end)) {
				ret = -EAGAIN;
				goto out_free_dio;
			}
			iomi.flags |= IOMAP_NOWAIT;
		}

		/* for data sync or sync, we need sync completion processing */
		if (iocb->ki_flags & IOCB_DSYNC)
			dio->flags |= IOMAP_DIO_NEED_SYNC;

		/*
		 * For datasync only writes, we optimistically try using FUA for
		 * this IO.  Any non-FUA write that occurs will clear this flag,
		 * hence we know before completion whether a cache flush is
		 * necessary.
		 */
		if ((iocb->ki_flags & (IOCB_DSYNC | IOCB_SYNC)) == IOCB_DSYNC)
			dio->flags |= IOMAP_DIO_WRITE_FUA;
	}

	if (dio_flags & IOMAP_DIO_OVERWRITE_ONLY) {
		ret = -EAGAIN;
		if (iomi.pos >= dio->i_size ||
		    iomi.pos + iomi.len > dio->i_size)
			goto out_free_dio;
		iomi.flags |= IOMAP_OVERWRITE_ONLY;
	}

	ret = filemap_write_and_wait_range(mapping, iomi.pos, end);
	if (ret)
		goto out_free_dio;

	if (iov_iter_rw(iter) == WRITE) {
		/*
		 * Try to invalidate cache pages for the range we are writing.
		 * If this invalidation fails, let the caller fall back to
		 * buffered I/O.
		 */
		if (invalidate_inode_pages2_range(mapping,
				iomi.pos >> PAGE_SHIFT, end >> PAGE_SHIFT)) {
			trace_iomap_dio_invalidate_fail(inode, iomi.pos,
							iomi.len);
			ret = -ENOTBLK;
			goto out_free_dio;
		}

		if (!wait_for_completion && !inode->i_sb->s_dio_done_wq) {
			ret = sb_init_dio_done_wq(inode->i_sb);
			if (ret < 0)
				goto out_free_dio;
		}
	}

	inode_dio_begin(inode);

	blk_start_plug(&plug);
	while ((ret = iomap_iter(&iomi, ops)) > 0) {
		iomi.processed = iomap_dio_iter(&iomi, dio);

		/*
		 * We can only poll for single bio I/Os.
		 */
		iocb->ki_flags &= ~IOCB_HIPRI;
	}

	blk_finish_plug(&plug);

	/*
	 * We only report that we've read data up to i_size.
	 * Revert iter to a state corresponding to that as some callers (such
	 * as the splice code) rely on it.
	 */
	if (iov_iter_rw(iter) == READ && iomi.pos >= dio->i_size)
		iov_iter_revert(iter, iomi.pos - dio->i_size);

	if (ret == -EFAULT && dio->size && (dio_flags & IOMAP_DIO_PARTIAL)) {
		if (!(iocb->ki_flags & IOCB_NOWAIT))
			wait_for_completion = true;
		ret = 0;
	}

	/* magic error code to fall back to buffered I/O */
	if (ret == -ENOTBLK) {
		wait_for_completion = true;
		ret = 0;
	}
	if (ret < 0)
		iomap_dio_set_error(dio, ret);

	/*
	 * If all the writes we issued were FUA, we don't need to flush the
	 * cache on IO completion. Clear the sync flag for this case.
	 */
	if (dio->flags & IOMAP_DIO_WRITE_FUA)
		dio->flags &= ~IOMAP_DIO_NEED_SYNC;

	WRITE_ONCE(iocb->private, dio->submit.poll_bio);

	/*
	 * We are about to drop our additional submission reference, which
	 * might be the last reference to the dio.  There are three different
	 * ways we can progress here:
	 *
	 *  (a) If this is the last reference we will always complete and free
	 *	the dio ourselves.
	 *  (b) If this is not the last reference, and we serve an asynchronous
	 *	iocb, we must never touch the dio after the decrement, the
	 *	I/O completion handler will complete and free it.
	 *  (c) If this is not the last reference, but we serve a synchronous
	 *	iocb, the I/O completion handler will wake us up on the drop
	 *	of the final reference, and we will complete and free it here
	 *	after we got woken by the I/O completion handler.
	 */
	dio->wait_for_completion = wait_for_completion;
	if (!atomic_dec_and_test(&dio->ref)) {
		if (!wait_for_completion)
			return ERR_PTR(-EIOCBQUEUED);

		for (;;) {
			set_current_state(TASK_UNINTERRUPTIBLE);
			if (!READ_ONCE(dio->submit.waiter))
				break;

			blk_io_schedule();
		}
		__set_current_state(TASK_RUNNING);
	}

	return dio;

out_free_dio:
	kfree(dio);
	if (ret)
		return ERR_PTR(ret);
	return NULL;
}
EXPORT_SYMBOL_GPL(__iomap_dio_rw);

ssize_t
iomap_dio_rw(struct kiocb *iocb, struct iov_iter *iter,
		const struct iomap_ops *ops, const struct iomap_dio_ops *dops,
		unsigned int dio_flags, size_t done_before)
{
	struct iomap_dio *dio;

	dio = __iomap_dio_rw(iocb, iter, ops, dops, dio_flags, done_before);
	if (IS_ERR_OR_NULL(dio))
		return PTR_ERR_OR_ZERO(dio);
	return iomap_dio_complete(dio);
}
EXPORT_SYMBOL_GPL(iomap_dio_rw);<|MERGE_RESOLUTION|>--- conflicted
+++ resolved
@@ -229,12 +229,8 @@
 	struct inode *inode = iter->inode;
 	unsigned int blkbits = blksize_bits(bdev_logical_block_size(iomap->bdev));
 	unsigned int fs_block_size = i_blocksize(inode), pad;
-<<<<<<< HEAD
-=======
-	unsigned int align = iov_iter_alignment(dio->submit.iter);
 	loff_t length = iomap_length(iter);
 	loff_t pos = iter->pos;
->>>>>>> 303c8491
 	unsigned int bio_opf;
 	struct bio *bio;
 	bool need_zeroout = false;
