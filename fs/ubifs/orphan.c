// SPDX-License-Identifier: GPL-2.0-only
/*
 * This file is part of UBIFS.
 *
 * Copyright (C) 2006-2008 Nokia Corporation.
 *
 * Author: Adrian Hunter
 */

#include "ubifs.h"

/*
 * An orphan is an inode number whose inode node has been committed to the index
 * with a link count of zero. That happens when an open file is deleted
 * (unlinked) and then a commit is run. In the normal course of events the inode
 * would be deleted when the file is closed. However in the case of an unclean
 * unmount, orphans need to be accounted for. After an unclean unmount, the
 * orphans' inodes must be deleted which means either scanning the entire index
 * looking for them, or keeping a list on flash somewhere. This unit implements
 * the latter approach.
 *
 * The orphan area is a fixed number of LEBs situated between the LPT area and
 * the main area. The number of orphan area LEBs is specified when the file
 * system is created. The minimum number is 1. The size of the orphan area
 * should be so that it can hold the maximum number of orphans that are expected
 * to ever exist at one time.
 *
 * The number of orphans that can fit in a LEB is:
 *
 *         (c->leb_size - UBIFS_ORPH_NODE_SZ) / sizeof(__le64)
 *
 * For example: a 15872 byte LEB can fit 1980 orphans so 1 LEB may be enough.
 *
 * Orphans are accumulated in a rb-tree. When an inode's link count drops to
 * zero, the inode number is added to the rb-tree. It is removed from the tree
 * when the inode is deleted.  Any new orphans that are in the orphan tree when
 * the commit is run, are written to the orphan area in 1 or more orphan nodes.
 * If the orphan area is full, it is consolidated to make space.  There is
 * always enough space because validation prevents the user from creating more
 * than the maximum number of orphans allowed.
 */

static int dbg_check_orphans(struct ubifs_info *c);

static struct ubifs_orphan *orphan_add(struct ubifs_info *c, ino_t inum,
				       struct ubifs_orphan *parent_orphan)
{
	struct ubifs_orphan *orphan, *o;
	struct rb_node **p, *parent = NULL;

	orphan = kzalloc(sizeof(struct ubifs_orphan), GFP_NOFS);
	if (!orphan)
		return ERR_PTR(-ENOMEM);
	orphan->inum = inum;
	orphan->new = 1;
	INIT_LIST_HEAD(&orphan->child_list);

	spin_lock(&c->orphan_lock);
	if (c->tot_orphans >= c->max_orphans) {
		spin_unlock(&c->orphan_lock);
		kfree(orphan);
		return ERR_PTR(-ENFILE);
	}
	p = &c->orph_tree.rb_node;
	while (*p) {
		parent = *p;
		o = rb_entry(parent, struct ubifs_orphan, rb);
		if (inum < o->inum)
			p = &(*p)->rb_left;
		else if (inum > o->inum)
			p = &(*p)->rb_right;
		else {
			ubifs_err(c, "orphaned twice");
			spin_unlock(&c->orphan_lock);
			kfree(orphan);
			return ERR_PTR(-EINVAL);
		}
	}
	c->tot_orphans += 1;
	c->new_orphans += 1;
	rb_link_node(&orphan->rb, parent, p);
	rb_insert_color(&orphan->rb, &c->orph_tree);
	list_add_tail(&orphan->list, &c->orph_list);
	list_add_tail(&orphan->new_list, &c->orph_new);

	if (parent_orphan) {
		list_add_tail(&orphan->child_list,
			      &parent_orphan->child_list);
	}

	spin_unlock(&c->orphan_lock);
	dbg_gen("ino %lu", (unsigned long)inum);
	return orphan;
}

static struct ubifs_orphan *lookup_orphan(struct ubifs_info *c, ino_t inum)
{
	struct ubifs_orphan *o;
	struct rb_node *p;

	p = c->orph_tree.rb_node;
	while (p) {
		o = rb_entry(p, struct ubifs_orphan, rb);
		if (inum < o->inum)
			p = p->rb_left;
		else if (inum > o->inum)
			p = p->rb_right;
		else {
			return o;
		}
	}
	return NULL;
}

static void __orphan_drop(struct ubifs_info *c, struct ubifs_orphan *o)
{
	rb_erase(&o->rb, &c->orph_tree);
	list_del(&o->list);
	c->tot_orphans -= 1;

	if (o->new) {
		list_del(&o->new_list);
		c->new_orphans -= 1;
	}

	kfree(o);
}

static void orphan_delete(struct ubifs_info *c, struct ubifs_orphan *orph)
{
	if (orph->del) {
		dbg_gen("deleted twice ino %lu", (unsigned long)orph->inum);
		return;
	}

	if (orph->cmt) {
		orph->del = 1;
		orph->dnext = c->orph_dnext;
		c->orph_dnext = orph;
		dbg_gen("delete later ino %lu", (unsigned long)orph->inum);
		return;
	}

	__orphan_drop(c, orph);
}

/**
 * ubifs_add_orphan - add an orphan.
 * @c: UBIFS file-system description object
 * @inum: orphan inode number
 *
 * Add an orphan. This function is called when an inodes link count drops to
 * zero.
 */
int ubifs_add_orphan(struct ubifs_info *c, ino_t inum)
{
	int err = 0;
	ino_t xattr_inum;
	union ubifs_key key;
	struct ubifs_dent_node *xent, *pxent = NULL;
	struct fscrypt_name nm = {0};
	struct ubifs_orphan *xattr_orphan;
	struct ubifs_orphan *orphan;

	orphan = orphan_add(c, inum, NULL);
	if (IS_ERR(orphan))
		return PTR_ERR(orphan);

	lowest_xent_key(c, &key, inum);
	while (1) {
		xent = ubifs_tnc_next_ent(c, &key, &nm);
		if (IS_ERR(xent)) {
			err = PTR_ERR(xent);
			if (err == -ENOENT)
				break;
			kfree(pxent);
			return err;
		}

		fname_name(&nm) = xent->name;
		fname_len(&nm) = le16_to_cpu(xent->nlen);
		xattr_inum = le64_to_cpu(xent->inum);

		xattr_orphan = orphan_add(c, xattr_inum, orphan);
		if (IS_ERR(xattr_orphan)) {
<<<<<<< HEAD
			kfree(xent);
			kfree(pxent);
=======
			kfree(pxent);
			kfree(xent);
>>>>>>> 7d2a07b7
			return PTR_ERR(xattr_orphan);
		}

		kfree(pxent);
		pxent = xent;
		key_read(c, &xent->key, &key);
	}
	kfree(pxent);

	return 0;
}

/**
 * ubifs_delete_orphan - delete an orphan.
 * @c: UBIFS file-system description object
 * @inum: orphan inode number
 *
 * Delete an orphan. This function is called when an inode is deleted.
 */
void ubifs_delete_orphan(struct ubifs_info *c, ino_t inum)
{
	struct ubifs_orphan *orph, *child_orph, *tmp_o;

	spin_lock(&c->orphan_lock);

	orph = lookup_orphan(c, inum);
	if (!orph) {
		spin_unlock(&c->orphan_lock);
		ubifs_err(c, "missing orphan ino %lu", (unsigned long)inum);
		dump_stack();

		return;
	}

	list_for_each_entry_safe(child_orph, tmp_o, &orph->child_list, child_list) {
		list_del(&child_orph->child_list);
		orphan_delete(c, child_orph);
	}
	
	orphan_delete(c, orph);

	spin_unlock(&c->orphan_lock);
}

/**
 * ubifs_orphan_start_commit - start commit of orphans.
 * @c: UBIFS file-system description object
 *
 * Start commit of orphans.
 */
int ubifs_orphan_start_commit(struct ubifs_info *c)
{
	struct ubifs_orphan *orphan, **last;

	spin_lock(&c->orphan_lock);
	last = &c->orph_cnext;
	list_for_each_entry(orphan, &c->orph_new, new_list) {
		ubifs_assert(c, orphan->new);
		ubifs_assert(c, !orphan->cmt);
		orphan->new = 0;
		orphan->cmt = 1;
		*last = orphan;
		last = &orphan->cnext;
	}
	*last = NULL;
	c->cmt_orphans = c->new_orphans;
	c->new_orphans = 0;
	dbg_cmt("%d orphans to commit", c->cmt_orphans);
	INIT_LIST_HEAD(&c->orph_new);
	if (c->tot_orphans == 0)
		c->no_orphs = 1;
	else
		c->no_orphs = 0;
	spin_unlock(&c->orphan_lock);
	return 0;
}

/**
 * avail_orphs - calculate available space.
 * @c: UBIFS file-system description object
 *
 * This function returns the number of orphans that can be written in the
 * available space.
 */
static int avail_orphs(struct ubifs_info *c)
{
	int avail_lebs, avail, gap;

	avail_lebs = c->orph_lebs - (c->ohead_lnum - c->orph_first) - 1;
	avail = avail_lebs *
	       ((c->leb_size - UBIFS_ORPH_NODE_SZ) / sizeof(__le64));
	gap = c->leb_size - c->ohead_offs;
	if (gap >= UBIFS_ORPH_NODE_SZ + sizeof(__le64))
		avail += (gap - UBIFS_ORPH_NODE_SZ) / sizeof(__le64);
	return avail;
}

/**
 * tot_avail_orphs - calculate total space.
 * @c: UBIFS file-system description object
 *
 * This function returns the number of orphans that can be written in half
 * the total space. That leaves half the space for adding new orphans.
 */
static int tot_avail_orphs(struct ubifs_info *c)
{
	int avail_lebs, avail;

	avail_lebs = c->orph_lebs;
	avail = avail_lebs *
	       ((c->leb_size - UBIFS_ORPH_NODE_SZ) / sizeof(__le64));
	return avail / 2;
}

/**
 * do_write_orph_node - write a node to the orphan head.
 * @c: UBIFS file-system description object
 * @len: length of node
 * @atomic: write atomically
 *
 * This function writes a node to the orphan head from the orphan buffer. If
 * %atomic is not zero, then the write is done atomically. On success, %0 is
 * returned, otherwise a negative error code is returned.
 */
static int do_write_orph_node(struct ubifs_info *c, int len, int atomic)
{
	int err = 0;

	if (atomic) {
		ubifs_assert(c, c->ohead_offs == 0);
		ubifs_prepare_node(c, c->orph_buf, len, 1);
		len = ALIGN(len, c->min_io_size);
		err = ubifs_leb_change(c, c->ohead_lnum, c->orph_buf, len);
	} else {
		if (c->ohead_offs == 0) {
			/* Ensure LEB has been unmapped */
			err = ubifs_leb_unmap(c, c->ohead_lnum);
			if (err)
				return err;
		}
		err = ubifs_write_node(c, c->orph_buf, len, c->ohead_lnum,
				       c->ohead_offs);
	}
	return err;
}

/**
 * write_orph_node - write an orphan node.
 * @c: UBIFS file-system description object
 * @atomic: write atomically
 *
 * This function builds an orphan node from the cnext list and writes it to the
 * orphan head. On success, %0 is returned, otherwise a negative error code
 * is returned.
 */
static int write_orph_node(struct ubifs_info *c, int atomic)
{
	struct ubifs_orphan *orphan, *cnext;
	struct ubifs_orph_node *orph;
	int gap, err, len, cnt, i;

	ubifs_assert(c, c->cmt_orphans > 0);
	gap = c->leb_size - c->ohead_offs;
	if (gap < UBIFS_ORPH_NODE_SZ + sizeof(__le64)) {
		c->ohead_lnum += 1;
		c->ohead_offs = 0;
		gap = c->leb_size;
		if (c->ohead_lnum > c->orph_last) {
			/*
			 * We limit the number of orphans so that this should
			 * never happen.
			 */
			ubifs_err(c, "out of space in orphan area");
			return -EINVAL;
		}
	}
	cnt = (gap - UBIFS_ORPH_NODE_SZ) / sizeof(__le64);
	if (cnt > c->cmt_orphans)
		cnt = c->cmt_orphans;
	len = UBIFS_ORPH_NODE_SZ + cnt * sizeof(__le64);
	ubifs_assert(c, c->orph_buf);
	orph = c->orph_buf;
	orph->ch.node_type = UBIFS_ORPH_NODE;
	spin_lock(&c->orphan_lock);
	cnext = c->orph_cnext;
	for (i = 0; i < cnt; i++) {
		orphan = cnext;
		ubifs_assert(c, orphan->cmt);
		orph->inos[i] = cpu_to_le64(orphan->inum);
		orphan->cmt = 0;
		cnext = orphan->cnext;
		orphan->cnext = NULL;
	}
	c->orph_cnext = cnext;
	c->cmt_orphans -= cnt;
	spin_unlock(&c->orphan_lock);
	if (c->cmt_orphans)
		orph->cmt_no = cpu_to_le64(c->cmt_no);
	else
		/* Mark the last node of the commit */
		orph->cmt_no = cpu_to_le64((c->cmt_no) | (1ULL << 63));
	ubifs_assert(c, c->ohead_offs + len <= c->leb_size);
	ubifs_assert(c, c->ohead_lnum >= c->orph_first);
	ubifs_assert(c, c->ohead_lnum <= c->orph_last);
	err = do_write_orph_node(c, len, atomic);
	c->ohead_offs += ALIGN(len, c->min_io_size);
	c->ohead_offs = ALIGN(c->ohead_offs, 8);
	return err;
}

/**
 * write_orph_nodes - write orphan nodes until there are no more to commit.
 * @c: UBIFS file-system description object
 * @atomic: write atomically
 *
 * This function writes orphan nodes for all the orphans to commit. On success,
 * %0 is returned, otherwise a negative error code is returned.
 */
static int write_orph_nodes(struct ubifs_info *c, int atomic)
{
	int err;

	while (c->cmt_orphans > 0) {
		err = write_orph_node(c, atomic);
		if (err)
			return err;
	}
	if (atomic) {
		int lnum;

		/* Unmap any unused LEBs after consolidation */
		for (lnum = c->ohead_lnum + 1; lnum <= c->orph_last; lnum++) {
			err = ubifs_leb_unmap(c, lnum);
			if (err)
				return err;
		}
	}
	return 0;
}

/**
 * consolidate - consolidate the orphan area.
 * @c: UBIFS file-system description object
 *
 * This function enables consolidation by putting all the orphans into the list
 * to commit. The list is in the order that the orphans were added, and the
 * LEBs are written atomically in order, so at no time can orphans be lost by
 * an unclean unmount.
 *
 * This function returns %0 on success and a negative error code on failure.
 */
static int consolidate(struct ubifs_info *c)
{
	int tot_avail = tot_avail_orphs(c), err = 0;

	spin_lock(&c->orphan_lock);
	dbg_cmt("there is space for %d orphans and there are %d",
		tot_avail, c->tot_orphans);
	if (c->tot_orphans - c->new_orphans <= tot_avail) {
		struct ubifs_orphan *orphan, **last;
		int cnt = 0;

		/* Change the cnext list to include all non-new orphans */
		last = &c->orph_cnext;
		list_for_each_entry(orphan, &c->orph_list, list) {
			if (orphan->new)
				continue;
			orphan->cmt = 1;
			*last = orphan;
			last = &orphan->cnext;
			cnt += 1;
		}
		*last = NULL;
		ubifs_assert(c, cnt == c->tot_orphans - c->new_orphans);
		c->cmt_orphans = cnt;
		c->ohead_lnum = c->orph_first;
		c->ohead_offs = 0;
	} else {
		/*
		 * We limit the number of orphans so that this should
		 * never happen.
		 */
		ubifs_err(c, "out of space in orphan area");
		err = -EINVAL;
	}
	spin_unlock(&c->orphan_lock);
	return err;
}

/**
 * commit_orphans - commit orphans.
 * @c: UBIFS file-system description object
 *
 * This function commits orphans to flash. On success, %0 is returned,
 * otherwise a negative error code is returned.
 */
static int commit_orphans(struct ubifs_info *c)
{
	int avail, atomic = 0, err;

	ubifs_assert(c, c->cmt_orphans > 0);
	avail = avail_orphs(c);
	if (avail < c->cmt_orphans) {
		/* Not enough space to write new orphans, so consolidate */
		err = consolidate(c);
		if (err)
			return err;
		atomic = 1;
	}
	err = write_orph_nodes(c, atomic);
	return err;
}

/**
 * erase_deleted - erase the orphans marked for deletion.
 * @c: UBIFS file-system description object
 *
 * During commit, the orphans being committed cannot be deleted, so they are
 * marked for deletion and deleted by this function. Also, the recovery
 * adds killed orphans to the deletion list, and therefore they are deleted
 * here too.
 */
static void erase_deleted(struct ubifs_info *c)
{
	struct ubifs_orphan *orphan, *dnext;

	spin_lock(&c->orphan_lock);
	dnext = c->orph_dnext;
	while (dnext) {
		orphan = dnext;
		dnext = orphan->dnext;
		ubifs_assert(c, !orphan->new);
		ubifs_assert(c, orphan->del);
		rb_erase(&orphan->rb, &c->orph_tree);
		list_del(&orphan->list);
		c->tot_orphans -= 1;
		dbg_gen("deleting orphan ino %lu", (unsigned long)orphan->inum);
		kfree(orphan);
	}
	c->orph_dnext = NULL;
	spin_unlock(&c->orphan_lock);
}

/**
 * ubifs_orphan_end_commit - end commit of orphans.
 * @c: UBIFS file-system description object
 *
 * End commit of orphans.
 */
int ubifs_orphan_end_commit(struct ubifs_info *c)
{
	int err;

	if (c->cmt_orphans != 0) {
		err = commit_orphans(c);
		if (err)
			return err;
	}
	erase_deleted(c);
	err = dbg_check_orphans(c);
	return err;
}

/**
 * ubifs_clear_orphans - erase all LEBs used for orphans.
 * @c: UBIFS file-system description object
 *
 * If recovery is not required, then the orphans from the previous session
 * are not needed. This function locates the LEBs used to record
 * orphans, and un-maps them.
 */
int ubifs_clear_orphans(struct ubifs_info *c)
{
	int lnum, err;

	for (lnum = c->orph_first; lnum <= c->orph_last; lnum++) {
		err = ubifs_leb_unmap(c, lnum);
		if (err)
			return err;
	}
	c->ohead_lnum = c->orph_first;
	c->ohead_offs = 0;
	return 0;
}

/**
 * insert_dead_orphan - insert an orphan.
 * @c: UBIFS file-system description object
 * @inum: orphan inode number
 *
 * This function is a helper to the 'do_kill_orphans()' function. The orphan
 * must be kept until the next commit, so it is added to the rb-tree and the
 * deletion list.
 */
static int insert_dead_orphan(struct ubifs_info *c, ino_t inum)
{
	struct ubifs_orphan *orphan, *o;
	struct rb_node **p, *parent = NULL;

	orphan = kzalloc(sizeof(struct ubifs_orphan), GFP_KERNEL);
	if (!orphan)
		return -ENOMEM;
	orphan->inum = inum;

	p = &c->orph_tree.rb_node;
	while (*p) {
		parent = *p;
		o = rb_entry(parent, struct ubifs_orphan, rb);
		if (inum < o->inum)
			p = &(*p)->rb_left;
		else if (inum > o->inum)
			p = &(*p)->rb_right;
		else {
			/* Already added - no problem */
			kfree(orphan);
			return 0;
		}
	}
	c->tot_orphans += 1;
	rb_link_node(&orphan->rb, parent, p);
	rb_insert_color(&orphan->rb, &c->orph_tree);
	list_add_tail(&orphan->list, &c->orph_list);
	orphan->del = 1;
	orphan->dnext = c->orph_dnext;
	c->orph_dnext = orphan;
	dbg_mnt("ino %lu, new %d, tot %d", (unsigned long)inum,
		c->new_orphans, c->tot_orphans);
	return 0;
}

/**
 * do_kill_orphans - remove orphan inodes from the index.
 * @c: UBIFS file-system description object
 * @sleb: scanned LEB
 * @last_cmt_no: cmt_no of last orphan node read is passed and returned here
 * @outofdate: whether the LEB is out of date is returned here
 * @last_flagged: whether the end orphan node is encountered
 *
 * This function is a helper to the 'kill_orphans()' function. It goes through
 * every orphan node in a LEB and for every inode number recorded, removes
 * all keys for that inode from the TNC.
 */
static int do_kill_orphans(struct ubifs_info *c, struct ubifs_scan_leb *sleb,
			   unsigned long long *last_cmt_no, int *outofdate,
			   int *last_flagged)
{
	struct ubifs_scan_node *snod;
	struct ubifs_orph_node *orph;
	struct ubifs_ino_node *ino = NULL;
	unsigned long long cmt_no;
	ino_t inum;
	int i, n, err, first = 1;

	ino = kmalloc(UBIFS_MAX_INO_NODE_SZ, GFP_NOFS);
	if (!ino)
		return -ENOMEM;

	list_for_each_entry(snod, &sleb->nodes, list) {
		if (snod->type != UBIFS_ORPH_NODE) {
			ubifs_err(c, "invalid node type %d in orphan area at %d:%d",
				  snod->type, sleb->lnum, snod->offs);
<<<<<<< HEAD
			ubifs_dump_node(c, snod->node);
=======
			ubifs_dump_node(c, snod->node,
					c->leb_size - snod->offs);
>>>>>>> 7d2a07b7
			err = -EINVAL;
			goto out_free;
		}

		orph = snod->node;

		/* Check commit number */
		cmt_no = le64_to_cpu(orph->cmt_no) & LLONG_MAX;
		/*
		 * The commit number on the master node may be less, because
		 * of a failed commit. If there are several failed commits in a
		 * row, the commit number written on orphan nodes will continue
		 * to increase (because the commit number is adjusted here) even
		 * though the commit number on the master node stays the same
		 * because the master node has not been re-written.
		 */
		if (cmt_no > c->cmt_no)
			c->cmt_no = cmt_no;
		if (cmt_no < *last_cmt_no && *last_flagged) {
			/*
			 * The last orphan node had a higher commit number and
			 * was flagged as the last written for that commit
			 * number. That makes this orphan node, out of date.
			 */
			if (!first) {
				ubifs_err(c, "out of order commit number %llu in orphan node at %d:%d",
					  cmt_no, sleb->lnum, snod->offs);
<<<<<<< HEAD
				ubifs_dump_node(c, snod->node);
=======
				ubifs_dump_node(c, snod->node,
						c->leb_size - snod->offs);
>>>>>>> 7d2a07b7
				err = -EINVAL;
				goto out_free;
			}
			dbg_rcvry("out of date LEB %d", sleb->lnum);
			*outofdate = 1;
			err = 0;
			goto out_free;
		}

		if (first)
			first = 0;

		n = (le32_to_cpu(orph->ch.len) - UBIFS_ORPH_NODE_SZ) >> 3;
		for (i = 0; i < n; i++) {
			union ubifs_key key1, key2;

			inum = le64_to_cpu(orph->inos[i]);

			ino_key_init(c, &key1, inum);
			err = ubifs_tnc_lookup(c, &key1, ino);
			if (err && err != -ENOENT)
				goto out_free;

			/*
			 * Check whether an inode can really get deleted.
			 * linkat() with O_TMPFILE allows rebirth of an inode.
			 */
			if (err == 0 && ino->nlink == 0) {
				dbg_rcvry("deleting orphaned inode %lu",
					  (unsigned long)inum);

				lowest_ino_key(c, &key1, inum);
				highest_ino_key(c, &key2, inum);

				err = ubifs_tnc_remove_range(c, &key1, &key2);
				if (err)
					goto out_ro;
			}

			err = insert_dead_orphan(c, inum);
			if (err)
				goto out_free;
		}

		*last_cmt_no = cmt_no;
		if (le64_to_cpu(orph->cmt_no) & (1ULL << 63)) {
			dbg_rcvry("last orph node for commit %llu at %d:%d",
				  cmt_no, sleb->lnum, snod->offs);
			*last_flagged = 1;
		} else
			*last_flagged = 0;
	}

	err = 0;
out_free:
	kfree(ino);
	return err;

out_ro:
	ubifs_ro_mode(c, err);
	kfree(ino);
	return err;
}

/**
 * kill_orphans - remove all orphan inodes from the index.
 * @c: UBIFS file-system description object
 *
 * If recovery is required, then orphan inodes recorded during the previous
 * session (which ended with an unclean unmount) must be deleted from the index.
 * This is done by updating the TNC, but since the index is not updated until
 * the next commit, the LEBs where the orphan information is recorded are not
 * erased until the next commit.
 */
static int kill_orphans(struct ubifs_info *c)
{
	unsigned long long last_cmt_no = 0;
	int lnum, err = 0, outofdate = 0, last_flagged = 0;

	c->ohead_lnum = c->orph_first;
	c->ohead_offs = 0;
	/* Check no-orphans flag and skip this if no orphans */
	if (c->no_orphs) {
		dbg_rcvry("no orphans");
		return 0;
	}
	/*
	 * Orph nodes always start at c->orph_first and are written to each
	 * successive LEB in turn. Generally unused LEBs will have been unmapped
	 * but may contain out of date orphan nodes if the unmap didn't go
	 * through. In addition, the last orphan node written for each commit is
	 * marked (top bit of orph->cmt_no is set to 1). It is possible that
	 * there are orphan nodes from the next commit (i.e. the commit did not
	 * complete successfully). In that case, no orphans will have been lost
	 * due to the way that orphans are written, and any orphans added will
	 * be valid orphans anyway and so can be deleted.
	 */
	for (lnum = c->orph_first; lnum <= c->orph_last; lnum++) {
		struct ubifs_scan_leb *sleb;

		dbg_rcvry("LEB %d", lnum);
		sleb = ubifs_scan(c, lnum, 0, c->sbuf, 1);
		if (IS_ERR(sleb)) {
			if (PTR_ERR(sleb) == -EUCLEAN)
				sleb = ubifs_recover_leb(c, lnum, 0,
							 c->sbuf, -1);
			if (IS_ERR(sleb)) {
				err = PTR_ERR(sleb);
				break;
			}
		}
		err = do_kill_orphans(c, sleb, &last_cmt_no, &outofdate,
				      &last_flagged);
		if (err || outofdate) {
			ubifs_scan_destroy(sleb);
			break;
		}
		if (sleb->endpt) {
			c->ohead_lnum = lnum;
			c->ohead_offs = sleb->endpt;
		}
		ubifs_scan_destroy(sleb);
	}
	return err;
}

/**
 * ubifs_mount_orphans - delete orphan inodes and erase LEBs that recorded them.
 * @c: UBIFS file-system description object
 * @unclean: indicates recovery from unclean unmount
 * @read_only: indicates read only mount
 *
 * This function is called when mounting to erase orphans from the previous
 * session. If UBIFS was not unmounted cleanly, then the inodes recorded as
 * orphans are deleted.
 */
int ubifs_mount_orphans(struct ubifs_info *c, int unclean, int read_only)
{
	int err = 0;

	c->max_orphans = tot_avail_orphs(c);

	if (!read_only) {
		c->orph_buf = vmalloc(c->leb_size);
		if (!c->orph_buf)
			return -ENOMEM;
	}

	if (unclean)
		err = kill_orphans(c);
	else if (!read_only)
		err = ubifs_clear_orphans(c);

	return err;
}

/*
 * Everything below is related to debugging.
 */

struct check_orphan {
	struct rb_node rb;
	ino_t inum;
};

struct check_info {
	unsigned long last_ino;
	unsigned long tot_inos;
	unsigned long missing;
	unsigned long long leaf_cnt;
	struct ubifs_ino_node *node;
	struct rb_root root;
};

static bool dbg_find_orphan(struct ubifs_info *c, ino_t inum)
{
	bool found = false;

	spin_lock(&c->orphan_lock);
	found = !!lookup_orphan(c, inum);
	spin_unlock(&c->orphan_lock);

	return found;
}

static int dbg_ins_check_orphan(struct rb_root *root, ino_t inum)
{
	struct check_orphan *orphan, *o;
	struct rb_node **p, *parent = NULL;

	orphan = kzalloc(sizeof(struct check_orphan), GFP_NOFS);
	if (!orphan)
		return -ENOMEM;
	orphan->inum = inum;

	p = &root->rb_node;
	while (*p) {
		parent = *p;
		o = rb_entry(parent, struct check_orphan, rb);
		if (inum < o->inum)
			p = &(*p)->rb_left;
		else if (inum > o->inum)
			p = &(*p)->rb_right;
		else {
			kfree(orphan);
			return 0;
		}
	}
	rb_link_node(&orphan->rb, parent, p);
	rb_insert_color(&orphan->rb, root);
	return 0;
}

static int dbg_find_check_orphan(struct rb_root *root, ino_t inum)
{
	struct check_orphan *o;
	struct rb_node *p;

	p = root->rb_node;
	while (p) {
		o = rb_entry(p, struct check_orphan, rb);
		if (inum < o->inum)
			p = p->rb_left;
		else if (inum > o->inum)
			p = p->rb_right;
		else
			return 1;
	}
	return 0;
}

static void dbg_free_check_tree(struct rb_root *root)
{
	struct check_orphan *o, *n;

	rbtree_postorder_for_each_entry_safe(o, n, root, rb)
		kfree(o);
}

static int dbg_orphan_check(struct ubifs_info *c, struct ubifs_zbranch *zbr,
			    void *priv)
{
	struct check_info *ci = priv;
	ino_t inum;
	int err;

	inum = key_inum(c, &zbr->key);
	if (inum != ci->last_ino) {
		/* Lowest node type is the inode node, so it comes first */
		if (key_type(c, &zbr->key) != UBIFS_INO_KEY)
			ubifs_err(c, "found orphan node ino %lu, type %d",
				  (unsigned long)inum, key_type(c, &zbr->key));
		ci->last_ino = inum;
		ci->tot_inos += 1;
		err = ubifs_tnc_read_node(c, zbr, ci->node);
		if (err) {
			ubifs_err(c, "node read failed, error %d", err);
			return err;
		}
		if (ci->node->nlink == 0)
			/* Must be recorded as an orphan */
			if (!dbg_find_check_orphan(&ci->root, inum) &&
			    !dbg_find_orphan(c, inum)) {
				ubifs_err(c, "missing orphan, ino %lu",
					  (unsigned long)inum);
				ci->missing += 1;
			}
	}
	ci->leaf_cnt += 1;
	return 0;
}

static int dbg_read_orphans(struct check_info *ci, struct ubifs_scan_leb *sleb)
{
	struct ubifs_scan_node *snod;
	struct ubifs_orph_node *orph;
	ino_t inum;
	int i, n, err;

	list_for_each_entry(snod, &sleb->nodes, list) {
		cond_resched();
		if (snod->type != UBIFS_ORPH_NODE)
			continue;
		orph = snod->node;
		n = (le32_to_cpu(orph->ch.len) - UBIFS_ORPH_NODE_SZ) >> 3;
		for (i = 0; i < n; i++) {
			inum = le64_to_cpu(orph->inos[i]);
			err = dbg_ins_check_orphan(&ci->root, inum);
			if (err)
				return err;
		}
	}
	return 0;
}

static int dbg_scan_orphans(struct ubifs_info *c, struct check_info *ci)
{
	int lnum, err = 0;
	void *buf;

	/* Check no-orphans flag and skip this if no orphans */
	if (c->no_orphs)
		return 0;

	buf = __vmalloc(c->leb_size, GFP_NOFS);
	if (!buf) {
		ubifs_err(c, "cannot allocate memory to check orphans");
		return 0;
	}

	for (lnum = c->orph_first; lnum <= c->orph_last; lnum++) {
		struct ubifs_scan_leb *sleb;

		sleb = ubifs_scan(c, lnum, 0, buf, 0);
		if (IS_ERR(sleb)) {
			err = PTR_ERR(sleb);
			break;
		}

		err = dbg_read_orphans(ci, sleb);
		ubifs_scan_destroy(sleb);
		if (err)
			break;
	}

	vfree(buf);
	return err;
}

static int dbg_check_orphans(struct ubifs_info *c)
{
	struct check_info ci;
	int err;

	if (!dbg_is_chk_orph(c))
		return 0;

	ci.last_ino = 0;
	ci.tot_inos = 0;
	ci.missing  = 0;
	ci.leaf_cnt = 0;
	ci.root = RB_ROOT;
	ci.node = kmalloc(UBIFS_MAX_INO_NODE_SZ, GFP_NOFS);
	if (!ci.node) {
		ubifs_err(c, "out of memory");
		return -ENOMEM;
	}

	err = dbg_scan_orphans(c, &ci);
	if (err)
		goto out;

	err = dbg_walk_index(c, &dbg_orphan_check, NULL, &ci);
	if (err) {
		ubifs_err(c, "cannot scan TNC, error %d", err);
		goto out;
	}

	if (ci.missing) {
		ubifs_err(c, "%lu missing orphan(s)", ci.missing);
		err = -EINVAL;
		goto out;
	}

	dbg_cmt("last inode number is %lu", ci.last_ino);
	dbg_cmt("total number of inodes is %lu", ci.tot_inos);
	dbg_cmt("total number of leaf nodes is %llu", ci.leaf_cnt);

out:
	dbg_free_check_tree(&ci.root);
	kfree(ci.node);
	return err;
}<|MERGE_RESOLUTION|>--- conflicted
+++ resolved
@@ -183,13 +183,8 @@
 
 		xattr_orphan = orphan_add(c, xattr_inum, orphan);
 		if (IS_ERR(xattr_orphan)) {
-<<<<<<< HEAD
-			kfree(xent);
-			kfree(pxent);
-=======
 			kfree(pxent);
 			kfree(xent);
->>>>>>> 7d2a07b7
 			return PTR_ERR(xattr_orphan);
 		}
 
@@ -651,12 +646,8 @@
 		if (snod->type != UBIFS_ORPH_NODE) {
 			ubifs_err(c, "invalid node type %d in orphan area at %d:%d",
 				  snod->type, sleb->lnum, snod->offs);
-<<<<<<< HEAD
-			ubifs_dump_node(c, snod->node);
-=======
 			ubifs_dump_node(c, snod->node,
 					c->leb_size - snod->offs);
->>>>>>> 7d2a07b7
 			err = -EINVAL;
 			goto out_free;
 		}
@@ -684,12 +675,8 @@
 			if (!first) {
 				ubifs_err(c, "out of order commit number %llu in orphan node at %d:%d",
 					  cmt_no, sleb->lnum, snod->offs);
-<<<<<<< HEAD
-				ubifs_dump_node(c, snod->node);
-=======
 				ubifs_dump_node(c, snod->node,
 						c->leb_size - snod->offs);
->>>>>>> 7d2a07b7
 				err = -EINVAL;
 				goto out_free;
 			}
