--- conflicted
+++ resolved
@@ -55,8 +55,6 @@
 #include "mballoc.h"
 #include "fsmap.h"
 
-DEFINE_SUSE_UNSUPPORTED_FEATURE(ext4)
-
 #define CREATE_TRACE_POINTS
 #include <trace/events/ext4.h>
 
@@ -67,12 +65,8 @@
 static int ext4_load_journal(struct super_block *, struct ext4_super_block *,
 			     unsigned long journal_devnum);
 static int ext4_show_options(struct seq_file *seq, struct dentry *root);
-<<<<<<< HEAD
-static int ext4_commit_super(struct super_block *sb, int sync);
-=======
 static void ext4_update_super(struct super_block *sb);
 static int ext4_commit_super(struct super_block *sb);
->>>>>>> 7d2a07b7
 static int ext4_mark_recovery_complete(struct super_block *sb,
 					struct ext4_super_block *es);
 static int ext4_clear_journal_err(struct super_block *sb,
@@ -429,47 +423,6 @@
 #define ext4_get_tstamp(es, tstamp) \
 	__ext4_get_tstamp(&(es)->tstamp, &(es)->tstamp ## _hi)
 
-<<<<<<< HEAD
-static void __save_error_info(struct super_block *sb, const char *func,
-			    unsigned int line)
-{
-	struct ext4_super_block *es = EXT4_SB(sb)->s_es;
-
-	EXT4_SB(sb)->s_mount_state |= EXT4_ERROR_FS;
-	if (bdev_read_only(sb->s_bdev))
-		return;
-	es->s_state |= cpu_to_le16(EXT4_ERROR_FS);
-	ext4_update_tstamp(es, s_last_error_time);
-	strncpy(es->s_last_error_func, func, sizeof(es->s_last_error_func));
-	es->s_last_error_line = cpu_to_le32(line);
-	if (!es->s_first_error_time) {
-		es->s_first_error_time = es->s_last_error_time;
-		es->s_first_error_time_hi = es->s_last_error_time_hi;
-		strncpy(es->s_first_error_func, func,
-			sizeof(es->s_first_error_func));
-		es->s_first_error_line = cpu_to_le32(line);
-		es->s_first_error_ino = es->s_last_error_ino;
-		es->s_first_error_block = es->s_last_error_block;
-	}
-	/*
-	 * Start the daily error reporting function if it hasn't been
-	 * started already
-	 */
-	if (!es->s_error_count)
-		mod_timer(&EXT4_SB(sb)->s_err_report, jiffies + 24*60*60*HZ);
-	le32_add_cpu(&es->s_error_count, 1);
-}
-
-static void save_error_info(struct super_block *sb, const char *func,
-			    unsigned int line)
-{
-	__save_error_info(sb, func, line);
-	if (!bdev_read_only(sb->s_bdev))
-		ext4_commit_super(sb, 1);
-}
-
-=======
->>>>>>> 7d2a07b7
 /*
  * The del_gendisk() function uninitializes the disk-specific data
  * structures, including the bdi structure, without telling anyone
@@ -688,18 +641,6 @@
 			      const char *func, unsigned int line)
 {
 	journal_t *journal = EXT4_SB(sb)->s_journal;
-<<<<<<< HEAD
-
-	if (test_opt(sb, WARN_ON_ERROR))
-		WARN_ON_ONCE(1);
-
-	if (sb_rdonly(sb) || test_opt(sb, ERRORS_CONT))
-		return;
-
-	EXT4_SB(sb)->s_mount_flags |= EXT4_MF_FS_ABORTED;
-	if (journal)
-		jbd2_journal_abort(journal, -EIO);
-=======
 	bool continue_fs = !force_ro && test_opt(sb, ERRORS_CONT);
 
 	EXT4_SB(sb)->s_mount_state |= EXT4_ERROR_FS;
@@ -726,25 +667,12 @@
 			ext4_commit_super(sb);
 	}
 
->>>>>>> 7d2a07b7
 	/*
 	 * We force ERRORS_RO behavior when system is rebooting. Otherwise we
 	 * could panic during 'reboot -f' as the underlying device got already
 	 * disabled.
 	 */
-<<<<<<< HEAD
-	if (test_opt(sb, ERRORS_RO) || system_going_down()) {
-		ext4_msg(sb, KERN_CRIT, "Remounting filesystem read-only");
-		/*
-		 * Make sure updated value of ->s_mount_flags will be visible
-		 * before ->s_flags update
-		 */
-		smp_wmb();
-		sb->s_flags |= SB_RDONLY;
-	} else if (test_opt(sb, ERRORS_PANIC)) {
-=======
 	if (test_opt(sb, ERRORS_PANIC) && !system_going_down()) {
->>>>>>> 7d2a07b7
 		panic("EXT4-fs (device %s): panic forced after error\n",
 			sb->s_id);
 	}
@@ -970,57 +898,7 @@
 		       sb->s_id, function, line, errstr);
 	}
 
-<<<<<<< HEAD
-	save_error_info(sb, function, line);
-	ext4_handle_error(sb);
-}
-
-/*
- * ext4_abort is a much stronger failure handler than ext4_error.  The
- * abort function may be used to deal with unrecoverable failures such
- * as journal IO errors or ENOMEM at a critical moment in log management.
- *
- * We unconditionally force the filesystem into an ABORT|READONLY state,
- * unless the error response on the fs has been set to panic in which
- * case we take the easy way out and panic immediately.
- */
-
-void __ext4_abort(struct super_block *sb, const char *function,
-		unsigned int line, const char *fmt, ...)
-{
-	struct va_format vaf;
-	va_list args;
-
-	if (unlikely(ext4_forced_shutdown(EXT4_SB(sb))))
-		return;
-
-	save_error_info(sb, function, line);
-	va_start(args, fmt);
-	vaf.fmt = fmt;
-	vaf.va = &args;
-	printk(KERN_CRIT "EXT4-fs error (device %s): %s:%d: %pV\n",
-	       sb->s_id, function, line, &vaf);
-	va_end(args);
-
-	if (sb_rdonly(sb) == 0) {
-		EXT4_SB(sb)->s_mount_flags |= EXT4_MF_FS_ABORTED;
-		if (EXT4_SB(sb)->s_journal)
-			jbd2_journal_abort(EXT4_SB(sb)->s_journal, -EIO);
-
-		ext4_msg(sb, KERN_CRIT, "Remounting filesystem read-only");
-		/*
-		 * Make sure updated value of ->s_mount_flags will be visible
-		 * before ->s_flags update
-		 */
-		smp_wmb();
-		sb->s_flags |= SB_RDONLY;
-		save_error_info(sb, function, line);
-	}
-	if (test_opt(sb, ERRORS_PANIC) && !system_going_down())
-		panic("EXT4-fs panic from previous error\n");
-=======
 	ext4_handle_error(sb, false, -errno, 0, 0, function, line);
->>>>>>> 7d2a07b7
 }
 
 void __ext4_msg(struct super_block *sb,
@@ -1343,10 +1221,7 @@
 	percpu_counter_destroy(&sbi->s_freeinodes_counter);
 	percpu_counter_destroy(&sbi->s_dirs_counter);
 	percpu_counter_destroy(&sbi->s_dirtyclusters_counter);
-<<<<<<< HEAD
-=======
 	percpu_counter_destroy(&sbi->s_sra_exceeded_retry_limit);
->>>>>>> 7d2a07b7
 	percpu_free_rwsem(&sbi->s_writepages_rwsem);
 #ifdef CONFIG_QUOTA
 	for (i = 0; i < EXT4_MAXQUOTAS; i++)
@@ -2027,10 +1902,7 @@
 #define MOPT_EXT4_ONLY	(MOPT_NO_EXT2 | MOPT_NO_EXT3)
 #define MOPT_STRING	0x0400
 #define MOPT_SKIP	0x0800
-<<<<<<< HEAD
-=======
 #define	MOPT_2		0x1000
->>>>>>> 7d2a07b7
 
 static const struct mount_opts {
 	int	token;
@@ -2463,8 +2335,6 @@
 		switch (token) {
 		case Opt_dax:
 		case Opt_dax_always:
-<<<<<<< HEAD
-=======
 			if (is_remount &&
 			    (!(sbi->s_mount_opt & EXT4_MOUNT_DAX_ALWAYS) ||
 			     (sbi->s_mount_opt2 & EXT4_MOUNT2_DAX_NEVER))) {
@@ -2482,30 +2352,23 @@
 			}
 			ext4_msg(sb, KERN_WARNING,
 				"DAX enabled. Warning: EXPERIMENTAL, use at your own risk");
->>>>>>> 7d2a07b7
 			sbi->s_mount_opt |= EXT4_MOUNT_DAX_ALWAYS;
 			sbi->s_mount_opt2 &= ~EXT4_MOUNT2_DAX_NEVER;
 			break;
 		case Opt_dax_never:
-<<<<<<< HEAD
-=======
 			if (is_remount &&
 			    (!(sbi->s_mount_opt2 & EXT4_MOUNT2_DAX_NEVER) ||
 			     (sbi->s_mount_opt & EXT4_MOUNT_DAX_ALWAYS)))
 				goto fail_dax_change_remount;
->>>>>>> 7d2a07b7
 			sbi->s_mount_opt2 |= EXT4_MOUNT2_DAX_NEVER;
 			sbi->s_mount_opt &= ~EXT4_MOUNT_DAX_ALWAYS;
 			break;
 		case Opt_dax_inode:
-<<<<<<< HEAD
-=======
 			if (is_remount &&
 			    ((sbi->s_mount_opt & EXT4_MOUNT_DAX_ALWAYS) ||
 			     (sbi->s_mount_opt2 & EXT4_MOUNT2_DAX_NEVER) ||
 			     !(sbi->s_mount_opt2 & EXT4_MOUNT2_DAX_INODE)))
 				goto fail_dax_change_remount;
->>>>>>> 7d2a07b7
 			sbi->s_mount_opt &= ~EXT4_MOUNT_DAX_ALWAYS;
 			sbi->s_mount_opt2 &= ~EXT4_MOUNT2_DAX_NEVER;
 			/* Strictly for printing options */
@@ -2750,32 +2613,21 @@
 	if (test_opt(sb, DATA_ERR_ABORT))
 		SEQ_OPTS_PUTS("data_err=abort");
 
-<<<<<<< HEAD
-=======
 	fscrypt_show_test_dummy_encryption(seq, sep, sb);
 
 	if (sb->s_flags & SB_INLINECRYPT)
 		SEQ_OPTS_PUTS("inlinecrypt");
 
->>>>>>> 7d2a07b7
 	if (test_opt(sb, DAX_ALWAYS)) {
 		if (IS_EXT2_SB(sb))
 			SEQ_OPTS_PUTS("dax");
 		else
-<<<<<<< HEAD
 			SEQ_OPTS_PUTS("dax,dax=always");
-=======
-			SEQ_OPTS_PUTS("dax=always");
->>>>>>> 7d2a07b7
 	} else if (test_opt2(sb, DAX_NEVER)) {
 		SEQ_OPTS_PUTS("dax=never");
 	} else if (test_opt2(sb, DAX_INODE)) {
 		SEQ_OPTS_PUTS("dax=inode");
 	}
-<<<<<<< HEAD
-
-=======
->>>>>>> 7d2a07b7
 	ext4_show_quota_options(seq, sb);
 	return 0;
 }
@@ -3454,21 +3306,6 @@
 	return ret;
 }
 
-static int
-ext4_check_unsupported_ro(struct super_block *sb, bool allow_ro, bool readonly,
-			  const char *description)
-{
-       if (allow_ro && readonly)
-               return 0;
-
-       if (ext4_allow_unsupported())
-               return 0;
-
-       ext4_msg(sb, KERN_ERR, "Couldn't mount %sbecause of SUSE-unsupported optional feature %s.  Load module with allow_unsupported=1.",
-                 allow_ro ? "RDWR " : "", description);
-       return -EINVAL;
-}
-
 /*
  * Check whether this filesystem can be mounted based on
  * the features present and the RDONLY/RDWR mount requested.
@@ -3519,13 +3356,6 @@
 		return 0;
 	}
 
-<<<<<<< HEAD
-	if (ext4_has_feature_bigalloc(sb) &&
-	    ext4_check_unsupported_ro(sb, true, readonly, "BIGALLOC"))
-		return 0;
-
-=======
->>>>>>> 7d2a07b7
 #if !IS_ENABLED(CONFIG_QUOTA) || !IS_ENABLED(CONFIG_QFMT_V2)
 	if (!readonly && (ext4_has_feature_quota(sb) ||
 			  ext4_has_feature_project(sb))) {
@@ -4120,13 +3950,8 @@
 	 * Add the internal journal blocks whether the journal has been
 	 * loaded or not
 	 */
-<<<<<<< HEAD
-	if (sbi->s_journal && !sbi->journal_bdev)
-		overhead += EXT4_NUM_B2C(sbi, sbi->s_journal->j_maxlen);
-=======
 	if (sbi->s_journal && !sbi->s_journal_bdev)
 		overhead += EXT4_NUM_B2C(sbi, sbi->s_journal->j_total_len);
->>>>>>> 7d2a07b7
 	else if (ext4_has_feature_journal(sb) && !sbi->s_journal && j_inum) {
 		/* j_inum for internal journal is non-zero */
 		j_inode = ext4_get_journal_inode(sb, j_inum);
@@ -4457,65 +4282,6 @@
 		}
 	}
 
-	blocksize = BLOCK_SIZE << le32_to_cpu(es->s_log_block_size);
-	if (blocksize < EXT4_MIN_BLOCK_SIZE ||
-	    blocksize > EXT4_MAX_BLOCK_SIZE) {
-		ext4_msg(sb, KERN_ERR,
-		       "Unsupported filesystem blocksize %d (%d log_block_size)",
-			 blocksize, le32_to_cpu(es->s_log_block_size));
-		goto failed_mount;
-	}
-
-	if (le32_to_cpu(es->s_rev_level) == EXT4_GOOD_OLD_REV) {
-		sbi->s_inode_size = EXT4_GOOD_OLD_INODE_SIZE;
-		sbi->s_first_ino = EXT4_GOOD_OLD_FIRST_INO;
-	} else {
-		sbi->s_inode_size = le16_to_cpu(es->s_inode_size);
-		sbi->s_first_ino = le32_to_cpu(es->s_first_ino);
-		if (sbi->s_first_ino < EXT4_GOOD_OLD_FIRST_INO) {
-			ext4_msg(sb, KERN_ERR, "invalid first ino: %u",
-				 sbi->s_first_ino);
-			goto failed_mount;
-		}
-		if ((sbi->s_inode_size < EXT4_GOOD_OLD_INODE_SIZE) ||
-		    (!is_power_of_2(sbi->s_inode_size)) ||
-		    (sbi->s_inode_size > blocksize)) {
-			ext4_msg(sb, KERN_ERR,
-			       "unsupported inode size: %d",
-			       sbi->s_inode_size);
-			ext4_msg(sb, KERN_ERR, "blocksize: %d", blocksize);
-			goto failed_mount;
-		}
-		if (sbi->s_inode_size > EXT4_GOOD_OLD_INODE_SIZE)
-			sb->s_time_gran = 1 << (EXT4_EPOCH_BITS - 2);
-	}
-	if (sbi->s_inode_size > EXT4_GOOD_OLD_INODE_SIZE) {
-		sbi->s_want_extra_isize = sizeof(struct ext4_inode) -
-			EXT4_GOOD_OLD_INODE_SIZE;
-		if (ext4_has_feature_extra_isize(sb)) {
-			unsigned v, max = (sbi->s_inode_size -
-					   EXT4_GOOD_OLD_INODE_SIZE);
-
-			v = le16_to_cpu(es->s_want_extra_isize);
-			if (v > max) {
-				ext4_msg(sb, KERN_ERR,
-					 "bad s_want_extra_isize: %d", v);
-				goto failed_mount;
-			}
-			if (sbi->s_want_extra_isize < v)
-				sbi->s_want_extra_isize = v;
-
-			v = le16_to_cpu(es->s_min_extra_isize);
-			if (v > max) {
-				ext4_msg(sb, KERN_ERR,
-					 "bad s_min_extra_isize: %d", v);
-				goto failed_mount;
-			}
-			if (sbi->s_want_extra_isize < v)
-				sbi->s_want_extra_isize = v;
-		}
-	}
-
 	if (sbi->s_es->s_mount_opts[0]) {
 		char *s_mount_opts = kstrndup(sbi->s_es->s_mount_opts,
 					      sizeof(sbi->s_es->s_mount_opts),
@@ -4574,14 +4340,6 @@
 				 "both data=journal and delalloc");
 			goto failed_mount;
 		}
-<<<<<<< HEAD
-		if (test_opt(sb, DIOREAD_NOLOCK)) {
-			ext4_msg(sb, KERN_ERR, "can't mount with "
-				 "both data=journal and dioread_nolock");
-			goto failed_mount;
-		}
-=======
->>>>>>> 7d2a07b7
 		if (test_opt(sb, DAX_ALWAYS)) {
 			ext4_msg(sb, KERN_ERR, "can't mount with "
 				 "both data=journal and dax");
@@ -4670,24 +4428,6 @@
 	if (!ext4_feature_set_ok(sb, (sb_rdonly(sb))))
 		goto failed_mount;
 
-<<<<<<< HEAD
-	if (le32_to_cpu(es->s_log_block_size) >
-	    (EXT4_MAX_BLOCK_LOG_SIZE - EXT4_MIN_BLOCK_LOG_SIZE)) {
-		ext4_msg(sb, KERN_ERR,
-			 "Invalid log block size: %u",
-			 le32_to_cpu(es->s_log_block_size));
-		goto failed_mount;
-	}
-	if (le32_to_cpu(es->s_log_cluster_size) >
-	    (EXT4_MAX_CLUSTER_LOG_SIZE - EXT4_MIN_BLOCK_LOG_SIZE)) {
-		ext4_msg(sb, KERN_ERR,
-			 "Invalid log cluster size: %u",
-			 le32_to_cpu(es->s_log_cluster_size));
-		goto failed_mount;
-	}
-
-=======
->>>>>>> 7d2a07b7
 	if (le16_to_cpu(sbi->s_es->s_reserved_gdt_blocks) > (blocksize / 4)) {
 		ext4_msg(sb, KERN_ERR,
 			 "Number of reserved GDT blocks insanely large: %d",
@@ -4951,24 +4691,15 @@
 	/* Pre-read the descriptors into the buffer cache */
 	for (i = 0; i < db_count; i++) {
 		block = descriptor_loc(sb, logical_sb_block, i);
-<<<<<<< HEAD
-		sb_breadahead_unmovable(sb, block);
-=======
 		ext4_sb_breadahead_unmovable(sb, block);
->>>>>>> 7d2a07b7
 	}
 
 	for (i = 0; i < db_count; i++) {
 		struct buffer_head *bh;
 
 		block = descriptor_loc(sb, logical_sb_block, i);
-<<<<<<< HEAD
-		bh = sb_bread_unmovable(sb, block);
-		if (!bh) {
-=======
 		bh = ext4_sb_bread_unmovable(sb, block);
 		if (IS_ERR(bh)) {
->>>>>>> 7d2a07b7
 			ext4_msg(sb, KERN_ERR,
 			       "can't read group descriptor %d", i);
 			db_count = i;
@@ -5308,12 +5039,9 @@
 		err = percpu_counter_init(&sbi->s_dirtyclusters_counter, 0,
 					  GFP_KERNEL);
 	if (!err)
-<<<<<<< HEAD
-=======
 		err = percpu_counter_init(&sbi->s_sra_exceeded_retry_limit, 0,
 					  GFP_KERNEL);
 	if (!err)
->>>>>>> 7d2a07b7
 		err = percpu_init_rwsem(&sbi->s_writepages_rwsem);
 
 	if (err) {
@@ -5427,10 +5155,7 @@
 	percpu_counter_destroy(&sbi->s_freeinodes_counter);
 	percpu_counter_destroy(&sbi->s_dirs_counter);
 	percpu_counter_destroy(&sbi->s_dirtyclusters_counter);
-<<<<<<< HEAD
-=======
 	percpu_counter_destroy(&sbi->s_sra_exceeded_retry_limit);
->>>>>>> 7d2a07b7
 	percpu_free_rwsem(&sbi->s_writepages_rwsem);
 failed_mount5:
 	ext4_ext_release(sb);
@@ -5478,10 +5203,7 @@
 	for (i = 0; i < EXT4_MAXQUOTAS; i++)
 		kfree(get_qf_name(sb, sbi, i));
 #endif
-<<<<<<< HEAD
-=======
 	fscrypt_free_dummy_policy(&sbi->s_dummy_enc_policy);
->>>>>>> 7d2a07b7
 	/* ext4_blkdev_remove() calls kill_bdev(), release bh before it. */
 	brelse(bh);
 	ext4_blkdev_remove(sbi);
@@ -5788,27 +5510,9 @@
 /* Copy state of EXT4_SB(sb) into buffer for on-disk superblock */
 static void ext4_update_super(struct super_block *sb)
 {
-<<<<<<< HEAD
-	struct ext4_super_block *es = EXT4_SB(sb)->s_es;
-	struct buffer_head *sbh = EXT4_SB(sb)->s_sbh;
-	int error = 0;
-
-	if (!sbh)
-		return -EINVAL;
-	if (block_device_ejected(sb))
-		return -ENODEV;
-
-	/*
-	 * The superblock bh should be mapped, but it might not be if the
-	 * device was hot-removed. Not much we can do but fail the I/O.
-	 */
-	if (!buffer_mapped(sbh))
-		return error;
-=======
 	struct ext4_sb_info *sbi = EXT4_SB(sb);
 	struct ext4_super_block *es = sbi->s_es;
 	struct buffer_head *sbh = sbi->s_sbh;
->>>>>>> 7d2a07b7
 
 	lock_buffer(sbh);
 	/*
@@ -5938,11 +5642,7 @@
 		return 0;
 	}
 	jbd2_journal_lock_updates(journal);
-<<<<<<< HEAD
-	err = jbd2_journal_flush(journal);
-=======
 	err = jbd2_journal_flush(journal, 0);
->>>>>>> 7d2a07b7
 	if (err < 0)
 		goto out;
 
@@ -6050,11 +5750,7 @@
 		needs_barrier = true;
 	if (needs_barrier) {
 		int err;
-<<<<<<< HEAD
-		err = blkdev_issue_flush(sb->s_bdev, GFP_KERNEL);
-=======
 		err = blkdev_issue_flush(sb->s_bdev);
->>>>>>> 7d2a07b7
 		if (!ret)
 			ret = err;
 	}
@@ -6222,15 +5918,6 @@
 			err = -EINVAL;
 			goto restore_opts;
 		}
-<<<<<<< HEAD
-		if (test_opt(sb, DAX_ALWAYS)) {
-			ext4_msg(sb, KERN_ERR, "can't mount with "
-				 "both data=journal and dax");
-			err = -EINVAL;
-			goto restore_opts;
-		}
-=======
->>>>>>> 7d2a07b7
 	} else if (test_opt(sb, DATA_FLAGS) == EXT4_MOUNT_ORDERED_DATA) {
 		if (test_opt(sb, JOURNAL_ASYNC_COMMIT)) {
 			ext4_msg(sb, KERN_ERR, "can't mount with "
@@ -6246,25 +5933,8 @@
 		goto restore_opts;
 	}
 
-<<<<<<< HEAD
-	if ((sbi->s_mount_opt ^ old_opts.s_mount_opt) & EXT4_MOUNT_DAX_ALWAYS ||
-	    (sbi->s_mount_opt2 ^ old_opts.s_mount_opt2) & EXT4_MOUNT2_DAX_NEVER ||
-	    (sbi->s_mount_opt2 ^ old_opts.s_mount_opt2) & EXT4_MOUNT2_DAX_INODE) {
-		ext4_msg(sb, KERN_WARNING, "warning: refusing change of "
-			"dax mount option with busy inodes while remounting");
-		sbi->s_mount_opt &= ~EXT4_MOUNT_DAX_ALWAYS;
-		sbi->s_mount_opt |= old_opts.s_mount_opt & EXT4_MOUNT_DAX_ALWAYS;
-		sbi->s_mount_opt2 &= ~(EXT4_MOUNT2_DAX_NEVER | EXT4_MOUNT2_DAX_INODE);
-		sbi->s_mount_opt2 |= old_opts.s_mount_opt2 &
-				     (EXT4_MOUNT2_DAX_NEVER | EXT4_MOUNT2_DAX_INODE);
-	}
-
-	if (sbi->s_mount_flags & EXT4_MF_FS_ABORTED)
-		ext4_abort(sb, "Abort forced by user");
-=======
 	if (ext4_test_mount_flag(sb, EXT4_MF_FS_ABORTED))
 		ext4_abort(sb, EXT4_ERR_ESHUTDOWN, "Abort forced by user");
->>>>>>> 7d2a07b7
 
 	sb->s_flags = (sb->s_flags & ~SB_POSIXACL) |
 		(test_opt(sb, POSIX_ACL) ? SB_POSIXACL : 0);
@@ -6315,11 +5985,6 @@
 				 */
 				ext4_mark_recovery_complete(sb, es);
 			}
-<<<<<<< HEAD
-			if (sbi->s_mmp_tsk)
-				kthread_stop(sbi->s_mmp_tsk);
-=======
->>>>>>> 7d2a07b7
 		} else {
 			/* Make sure we can mount this feature set readwrite */
 			if (ext4_has_feature_readonly(sb) ||
@@ -6399,11 +6064,6 @@
 		ext4_register_li_request(sb, first_not_zeroed);
 	}
 
-<<<<<<< HEAD
-	err = ext4_setup_system_zone(sb);
-	if (err)
-		goto restore_opts;
-=======
 	/*
 	 * Handle creation of system zone data early because it can fail.
 	 * Releasing of existing data is done when we are sure remount will
@@ -6414,7 +6074,6 @@
 		if (err)
 			goto restore_opts;
 	}
->>>>>>> 7d2a07b7
 
 	if (sbi->s_journal == NULL && !(old_sb_flags & SB_RDONLY)) {
 		err = ext4_commit_super(sb);
