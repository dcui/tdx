--- conflicted
+++ resolved
@@ -489,11 +489,7 @@
 		b2 = (unsigned char *) bitmap;
 		for (i = 0; i < e4b->bd_sb->s_blocksize; i++) {
 			if (b1[i] != b2[i]) {
-<<<<<<< HEAD
-				printk(KERN_ERR "corruption in group %lu "
-=======
 				printk(KERN_ERR "corruption in group %u "
->>>>>>> 18e352e4
 				       "at byte %u(%u): %x in copy != %x "
 				       "on disk/prealloc\n",
 				       e4b->bd_group, i, i * 8, b1[i], b2[i]);
@@ -2753,12 +2749,9 @@
 	ext4_mb_init_per_dev_proc(sb);
 	ext4_mb_history_init(sb);
 
-<<<<<<< HEAD
-=======
 	if (sbi->s_journal)
 		sbi->s_journal->j_commit_callback = release_blocks_on_commit;
 
->>>>>>> 18e352e4
 	printk(KERN_INFO "EXT4-fs: mballoc enabled\n");
 	return 0;
 }
@@ -2910,32 +2903,9 @@
 	mode_t mode = S_IFREG | S_IRUGO | S_IWUSR;
 	struct ext4_sb_info *sbi = EXT4_SB(sb);
 	struct proc_dir_entry *proc;
-<<<<<<< HEAD
-	char devname[BDEVNAME_SIZE], *p;
-=======
->>>>>>> 18e352e4
 
 	if (sbi->s_proc == NULL)
 		return -EINVAL;
-<<<<<<< HEAD
-	}
-	bdevname(sb->s_bdev, devname);
-	p = devname;
-	while ((p = strchr(p, '/')))
-		*p = '!';
-
-	sbi->s_mb_proc = proc_mkdir(devname, proc_root_ext4);
-	if (!sbi->s_mb_proc)
-		goto err_create_dir;
-
-	MB_PROC_HANDLER(EXT4_MB_STATS_NAME, stats);
-	MB_PROC_HANDLER(EXT4_MB_MAX_TO_SCAN_NAME, max_to_scan);
-	MB_PROC_HANDLER(EXT4_MB_MIN_TO_SCAN_NAME, min_to_scan);
-	MB_PROC_HANDLER(EXT4_MB_ORDER2_REQ, order2_reqs);
-	MB_PROC_HANDLER(EXT4_MB_STREAM_REQ, stream_request);
-	MB_PROC_HANDLER(EXT4_MB_GROUP_PREALLOC, group_prealloc);
-=======
->>>>>>> 18e352e4
 
 	EXT4_PROC_HANDLER(EXT4_MB_STATS_NAME, mb_stats);
 	EXT4_PROC_HANDLER(EXT4_MB_MAX_TO_SCAN_NAME, mb_max_to_scan);
@@ -2946,26 +2916,12 @@
 	return 0;
 
 err_out:
-<<<<<<< HEAD
-	remove_proc_entry(EXT4_MB_GROUP_PREALLOC, sbi->s_mb_proc);
-	remove_proc_entry(EXT4_MB_STREAM_REQ, sbi->s_mb_proc);
-	remove_proc_entry(EXT4_MB_ORDER2_REQ, sbi->s_mb_proc);
-	remove_proc_entry(EXT4_MB_MIN_TO_SCAN_NAME, sbi->s_mb_proc);
-	remove_proc_entry(EXT4_MB_MAX_TO_SCAN_NAME, sbi->s_mb_proc);
-	remove_proc_entry(EXT4_MB_STATS_NAME, sbi->s_mb_proc);
-	remove_proc_entry(devname, proc_root_ext4);
-	sbi->s_mb_proc = NULL;
-err_create_dir:
-	printk(KERN_ERR "EXT4-fs: Unable to create %s\n", devname);
-
-=======
 	remove_proc_entry(EXT4_MB_GROUP_PREALLOC, sbi->s_proc);
 	remove_proc_entry(EXT4_MB_STREAM_REQ, sbi->s_proc);
 	remove_proc_entry(EXT4_MB_ORDER2_REQ, sbi->s_proc);
 	remove_proc_entry(EXT4_MB_MIN_TO_SCAN_NAME, sbi->s_proc);
 	remove_proc_entry(EXT4_MB_MAX_TO_SCAN_NAME, sbi->s_proc);
 	remove_proc_entry(EXT4_MB_STATS_NAME, sbi->s_proc);
->>>>>>> 18e352e4
 	return -ENOMEM;
 #else
 	return 0;
@@ -2976,28 +2932,10 @@
 {
 #ifdef CONFIG_PROC_FS
 	struct ext4_sb_info *sbi = EXT4_SB(sb);
-<<<<<<< HEAD
-	char devname[BDEVNAME_SIZE], *p;
-=======
->>>>>>> 18e352e4
 
 	if (sbi->s_proc == NULL)
 		return -EINVAL;
 
-<<<<<<< HEAD
-	bdevname(sb->s_bdev, devname);
-	p = devname;
-	while ((p = strchr(p, '/')))
-		*p = '!';
-	remove_proc_entry(EXT4_MB_GROUP_PREALLOC, sbi->s_mb_proc);
-	remove_proc_entry(EXT4_MB_STREAM_REQ, sbi->s_mb_proc);
-	remove_proc_entry(EXT4_MB_ORDER2_REQ, sbi->s_mb_proc);
-	remove_proc_entry(EXT4_MB_MIN_TO_SCAN_NAME, sbi->s_mb_proc);
-	remove_proc_entry(EXT4_MB_MAX_TO_SCAN_NAME, sbi->s_mb_proc);
-	remove_proc_entry(EXT4_MB_STATS_NAME, sbi->s_mb_proc);
-	remove_proc_entry(devname, proc_root_ext4);
-
-=======
 	remove_proc_entry(EXT4_MB_GROUP_PREALLOC, sbi->s_proc);
 	remove_proc_entry(EXT4_MB_STREAM_REQ, sbi->s_proc);
 	remove_proc_entry(EXT4_MB_ORDER2_REQ, sbi->s_proc);
@@ -3005,7 +2943,6 @@
 	remove_proc_entry(EXT4_MB_MAX_TO_SCAN_NAME, sbi->s_proc);
 	remove_proc_entry(EXT4_MB_STATS_NAME, sbi->s_proc);
 #endif
->>>>>>> 18e352e4
 	return 0;
 }
 
@@ -3146,9 +3083,6 @@
 	/*
 	 * Now reduce the dirty block count also. Should not go negative
 	 */
-<<<<<<< HEAD
-	percpu_counter_sub(&sbi->s_dirtyblocks_counter, ac->ac_b_ex.fe_len);
-=======
 	if (!(ac->ac_flags & EXT4_MB_DELALLOC_RESERVED))
 		/* release all the reserved blocks if non delalloc */
 		percpu_counter_sub(&sbi->s_dirtyblocks_counter, reserv_blks);
@@ -3156,7 +3090,6 @@
 		percpu_counter_sub(&sbi->s_dirtyblocks_counter,
 						ac->ac_b_ex.fe_len);
 
->>>>>>> 18e352e4
 	if (sbi->s_log_groups_per_flex) {
 		ext4_group_t flex_group = ext4_flex_group(sbi,
 							  ac->ac_b_ex.fe_group);
@@ -4631,10 +4564,7 @@
 			*errp = -ENOSPC;
 			return 0;
 		}
-<<<<<<< HEAD
-=======
 		reserv_blks = ar->len;
->>>>>>> 18e352e4
 	}
 	while (ar->len && DQUOT_ALLOC_BLOCK(ar->inode, ar->len)) {
 		ar->flags |= EXT4_MB_HINT_NOPREALLOC;
