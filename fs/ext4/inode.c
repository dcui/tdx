/*
 *  linux/fs/ext4/inode.c
 *
 * Copyright (C) 1992, 1993, 1994, 1995
 * Remy Card (card@masi.ibp.fr)
 * Laboratoire MASI - Institut Blaise Pascal
 * Universite Pierre et Marie Curie (Paris VI)
 *
 *  from
 *
 *  linux/fs/minix/inode.c
 *
 *  Copyright (C) 1991, 1992  Linus Torvalds
 *
 *  Goal-directed block allocation by Stephen Tweedie
 *	(sct@redhat.com), 1993, 1998
 *  Big-endian to little-endian byte-swapping/bitmaps by
 *        David S. Miller (davem@caip.rutgers.edu), 1995
 *  64-bit file support on 64-bit platforms by Jakub Jelinek
 *	(jj@sunsite.ms.mff.cuni.cz)
 *
 *  Assorted race fixes, rewrite of ext4_get_block() by Al Viro, 2000
 */

#include <linux/module.h>
#include <linux/fs.h>
#include <linux/time.h>
#include <linux/jbd2.h>
#include <linux/highuid.h>
#include <linux/pagemap.h>
#include <linux/quotaops.h>
#include <linux/string.h>
#include <linux/buffer_head.h>
#include <linux/writeback.h>
#include <linux/pagevec.h>
#include <linux/mpage.h>
#include <linux/namei.h>
#include <linux/uio.h>
#include <linux/bio.h>
#include <linux/workqueue.h>
#include <linux/kernel.h>
#include <linux/printk.h>
#include <linux/slab.h>
#include <linux/ratelimit.h>

#include "ext4_jbd2.h"
#include "xattr.h"
#include "acl.h"
#include "ext4_extents.h"
#include "richacl.h"

#include <trace/events/ext4.h>

#define MPAGE_DA_EXTENT_TAIL 0x01

static inline int ext4_begin_ordered_truncate(struct inode *inode,
					      loff_t new_size)
{
	trace_ext4_begin_ordered_truncate(inode, new_size);
	/*
	 * If jinode is zero, then we never opened the file for
	 * writing, so there's no need to call
	 * jbd2_journal_begin_ordered_truncate() since there's no
	 * outstanding writes we need to flush.
	 */
	if (!EXT4_I(inode)->jinode)
		return 0;
	return jbd2_journal_begin_ordered_truncate(EXT4_JOURNAL(inode),
						   EXT4_I(inode)->jinode,
						   new_size);
}

static void ext4_invalidatepage(struct page *page, unsigned long offset);
static int noalloc_get_block_write(struct inode *inode, sector_t iblock,
				   struct buffer_head *bh_result, int create);
static int ext4_set_bh_endio(struct buffer_head *bh, struct inode *inode);
static void ext4_end_io_buffer_write(struct buffer_head *bh, int uptodate);
static int __ext4_journalled_writepage(struct page *page, unsigned int len);
static int ext4_bh_delay_or_unwritten(handle_t *handle, struct buffer_head *bh);

/*
 * Test whether an inode is a fast symlink.
 */
static int ext4_inode_is_fast_symlink(struct inode *inode)
{
	int ea_blocks = EXT4_I(inode)->i_file_acl ?
		(inode->i_sb->s_blocksize >> 9) : 0;

	return (S_ISLNK(inode->i_mode) && inode->i_blocks - ea_blocks == 0);
}

/*
 * Work out how many blocks we need to proceed with the next chunk of a
 * truncate transaction.
 */
static unsigned long blocks_for_truncate(struct inode *inode)
{
	ext4_lblk_t needed;

	needed = inode->i_blocks >> (inode->i_sb->s_blocksize_bits - 9);

	/* Give ourselves just enough room to cope with inodes in which
	 * i_blocks is corrupt: we've seen disk corruptions in the past
	 * which resulted in random data in an inode which looked enough
	 * like a regular file for ext4 to try to delete it.  Things
	 * will go a bit crazy if that happens, but at least we should
	 * try not to panic the whole kernel. */
	if (needed < 2)
		needed = 2;

	/* But we need to bound the transaction so we don't overflow the
	 * journal. */
	if (needed > EXT4_MAX_TRANS_DATA)
		needed = EXT4_MAX_TRANS_DATA;

	return EXT4_DATA_TRANS_BLOCKS(inode->i_sb) + needed;
}

/*
 * Truncate transactions can be complex and absolutely huge.  So we need to
 * be able to restart the transaction at a conventient checkpoint to make
 * sure we don't overflow the journal.
 *
 * start_transaction gets us a new handle for a truncate transaction,
 * and extend_transaction tries to extend the existing one a bit.  If
 * extend fails, we need to propagate the failure up and restart the
 * transaction in the top-level truncate loop. --sct
 */
static handle_t *start_transaction(struct inode *inode)
{
	handle_t *result;

	result = ext4_journal_start(inode, blocks_for_truncate(inode));
	if (!IS_ERR(result))
		return result;

	ext4_std_error(inode->i_sb, PTR_ERR(result));
	return result;
}

/*
 * Try to extend this transaction for the purposes of truncation.
 *
 * Returns 0 if we managed to create more room.  If we can't create more
 * room, and the transaction must be restarted we return 1.
 */
static int try_to_extend_transaction(handle_t *handle, struct inode *inode)
{
	if (!ext4_handle_valid(handle))
		return 0;
	if (ext4_handle_has_enough_credits(handle, EXT4_RESERVE_TRANS_BLOCKS+1))
		return 0;
	if (!ext4_journal_extend(handle, blocks_for_truncate(inode)))
		return 0;
	return 1;
}

/*
 * Restart the transaction associated with *handle.  This does a commit,
 * so before we call here everything must be consistently dirtied against
 * this transaction.
 */
int ext4_truncate_restart_trans(handle_t *handle, struct inode *inode,
				 int nblocks)
{
	int ret;

	/*
	 * Drop i_data_sem to avoid deadlock with ext4_map_blocks.  At this
	 * moment, get_block can be called only for blocks inside i_size since
	 * page cache has been already dropped and writes are blocked by
	 * i_mutex. So we can safely drop the i_data_sem here.
	 */
	BUG_ON(EXT4_JOURNAL(inode) == NULL);
	jbd_debug(2, "restarting handle %p\n", handle);
	up_write(&EXT4_I(inode)->i_data_sem);
	ret = ext4_journal_restart(handle, blocks_for_truncate(inode));
	down_write(&EXT4_I(inode)->i_data_sem);
	ext4_discard_preallocations(inode);

	return ret;
}

/*
 * Called at the last iput() if i_nlink is zero.
 */
void ext4_evict_inode(struct inode *inode)
{
	handle_t *handle;
	int err;

	trace_ext4_evict_inode(inode);
	if (inode->i_nlink) {
		truncate_inode_pages(&inode->i_data, 0);
		goto no_delete;
	}

	if (!is_bad_inode(inode))
		dquot_initialize(inode);

	if (ext4_should_order_data(inode))
		ext4_begin_ordered_truncate(inode, 0);
	truncate_inode_pages(&inode->i_data, 0);

	if (is_bad_inode(inode))
		goto no_delete;

	handle = ext4_journal_start(inode, blocks_for_truncate(inode)+3);
	if (IS_ERR(handle)) {
		ext4_std_error(inode->i_sb, PTR_ERR(handle));
		/*
		 * If we're going to skip the normal cleanup, we still need to
		 * make sure that the in-core orphan linked list is properly
		 * cleaned up.
		 */
		ext4_orphan_del(NULL, inode);
		goto no_delete;
	}

	if (IS_SYNC(inode))
		ext4_handle_sync(handle);
	inode->i_size = 0;
	err = ext4_mark_inode_dirty(handle, inode);
	if (err) {
		ext4_warning(inode->i_sb,
			     "couldn't mark inode dirty (err %d)", err);
		goto stop_handle;
	}
	if (inode->i_blocks)
		ext4_truncate(inode);

	/*
	 * ext4_ext_truncate() doesn't reserve any slop when it
	 * restarts journal transactions; therefore there may not be
	 * enough credits left in the handle to remove the inode from
	 * the orphan list and set the dtime field.
	 */
	if (!ext4_handle_has_enough_credits(handle, 3)) {
		err = ext4_journal_extend(handle, 3);
		if (err > 0)
			err = ext4_journal_restart(handle, 3);
		if (err != 0) {
			ext4_warning(inode->i_sb,
				     "couldn't extend journal (err %d)", err);
		stop_handle:
			ext4_journal_stop(handle);
			ext4_orphan_del(NULL, inode);
			goto no_delete;
		}
	}

	/*
	 * Kill off the orphan record which ext4_truncate created.
	 * AKPM: I think this can be inside the above `if'.
	 * Note that ext4_orphan_del() has to be able to cope with the
	 * deletion of a non-existent orphan - this is because we don't
	 * know if ext4_truncate() actually created an orphan record.
	 * (Well, we could do this if we need to, but heck - it works)
	 */
	ext4_orphan_del(handle, inode);
	EXT4_I(inode)->i_dtime	= get_seconds();

	/*
	 * One subtle ordering requirement: if anything has gone wrong
	 * (transaction abort, IO errors, whatever), then we can still
	 * do these next steps (the fs will already have been marked as
	 * having errors), but we can't free the inode if the mark_dirty
	 * fails.
	 */
	if (ext4_mark_inode_dirty(handle, inode))
		/* If that failed, just do the required in-core inode clear. */
		ext4_clear_inode(inode);
	else
		ext4_free_inode(handle, inode);
	ext4_journal_stop(handle);
	return;
no_delete:
	ext4_clear_inode(inode);	/* We must guarantee clearing of inode... */
}

typedef struct {
	__le32	*p;
	__le32	key;
	struct buffer_head *bh;
} Indirect;

static inline void add_chain(Indirect *p, struct buffer_head *bh, __le32 *v)
{
	p->key = *(p->p = v);
	p->bh = bh;
}

/**
 *	ext4_block_to_path - parse the block number into array of offsets
 *	@inode: inode in question (we are only interested in its superblock)
 *	@i_block: block number to be parsed
 *	@offsets: array to store the offsets in
 *	@boundary: set this non-zero if the referred-to block is likely to be
 *	       followed (on disk) by an indirect block.
 *
 *	To store the locations of file's data ext4 uses a data structure common
 *	for UNIX filesystems - tree of pointers anchored in the inode, with
 *	data blocks at leaves and indirect blocks in intermediate nodes.
 *	This function translates the block number into path in that tree -
 *	return value is the path length and @offsets[n] is the offset of
 *	pointer to (n+1)th node in the nth one. If @block is out of range
 *	(negative or too large) warning is printed and zero returned.
 *
 *	Note: function doesn't find node addresses, so no IO is needed. All
 *	we need to know is the capacity of indirect blocks (taken from the
 *	inode->i_sb).
 */

/*
 * Portability note: the last comparison (check that we fit into triple
 * indirect block) is spelled differently, because otherwise on an
 * architecture with 32-bit longs and 8Kb pages we might get into trouble
 * if our filesystem had 8Kb blocks. We might use long long, but that would
 * kill us on x86. Oh, well, at least the sign propagation does not matter -
 * i_block would have to be negative in the very beginning, so we would not
 * get there at all.
 */

static int ext4_block_to_path(struct inode *inode,
			      ext4_lblk_t i_block,
			      ext4_lblk_t offsets[4], int *boundary)
{
	int ptrs = EXT4_ADDR_PER_BLOCK(inode->i_sb);
	int ptrs_bits = EXT4_ADDR_PER_BLOCK_BITS(inode->i_sb);
	const long direct_blocks = EXT4_NDIR_BLOCKS,
		indirect_blocks = ptrs,
		double_blocks = (1 << (ptrs_bits * 2));
	int n = 0;
	int final = 0;

	if (i_block < direct_blocks) {
		offsets[n++] = i_block;
		final = direct_blocks;
	} else if ((i_block -= direct_blocks) < indirect_blocks) {
		offsets[n++] = EXT4_IND_BLOCK;
		offsets[n++] = i_block;
		final = ptrs;
	} else if ((i_block -= indirect_blocks) < double_blocks) {
		offsets[n++] = EXT4_DIND_BLOCK;
		offsets[n++] = i_block >> ptrs_bits;
		offsets[n++] = i_block & (ptrs - 1);
		final = ptrs;
	} else if (((i_block -= double_blocks) >> (ptrs_bits * 2)) < ptrs) {
		offsets[n++] = EXT4_TIND_BLOCK;
		offsets[n++] = i_block >> (ptrs_bits * 2);
		offsets[n++] = (i_block >> ptrs_bits) & (ptrs - 1);
		offsets[n++] = i_block & (ptrs - 1);
		final = ptrs;
	} else {
		ext4_warning(inode->i_sb, "block %lu > max in inode %lu",
			     i_block + direct_blocks +
			     indirect_blocks + double_blocks, inode->i_ino);
	}
	if (boundary)
		*boundary = final - 1 - (i_block & (ptrs - 1));
	return n;
}

static int __ext4_check_blockref(const char *function, unsigned int line,
				 struct inode *inode,
				 __le32 *p, unsigned int max)
{
	struct ext4_super_block *es = EXT4_SB(inode->i_sb)->s_es;
	__le32 *bref = p;
	unsigned int blk;

	while (bref < p+max) {
		blk = le32_to_cpu(*bref++);
		if (blk &&
		    unlikely(!ext4_data_block_valid(EXT4_SB(inode->i_sb),
						    blk, 1))) {
			es->s_last_error_block = cpu_to_le64(blk);
			ext4_error_inode(inode, function, line, blk,
					 "invalid block");
			return -EIO;
		}
	}
	return 0;
}


#define ext4_check_indirect_blockref(inode, bh)                         \
	__ext4_check_blockref(__func__, __LINE__, inode,		\
			      (__le32 *)(bh)->b_data,			\
			      EXT4_ADDR_PER_BLOCK((inode)->i_sb))

#define ext4_check_inode_blockref(inode)                                \
	__ext4_check_blockref(__func__, __LINE__, inode,		\
			      EXT4_I(inode)->i_data,			\
			      EXT4_NDIR_BLOCKS)

/**
 *	ext4_get_branch - read the chain of indirect blocks leading to data
 *	@inode: inode in question
 *	@depth: depth of the chain (1 - direct pointer, etc.)
 *	@offsets: offsets of pointers in inode/indirect blocks
 *	@chain: place to store the result
 *	@err: here we store the error value
 *
 *	Function fills the array of triples <key, p, bh> and returns %NULL
 *	if everything went OK or the pointer to the last filled triple
 *	(incomplete one) otherwise. Upon the return chain[i].key contains
 *	the number of (i+1)-th block in the chain (as it is stored in memory,
 *	i.e. little-endian 32-bit), chain[i].p contains the address of that
 *	number (it points into struct inode for i==0 and into the bh->b_data
 *	for i>0) and chain[i].bh points to the buffer_head of i-th indirect
 *	block for i>0 and NULL for i==0. In other words, it holds the block
 *	numbers of the chain, addresses they were taken from (and where we can
 *	verify that chain did not change) and buffer_heads hosting these
 *	numbers.
 *
 *	Function stops when it stumbles upon zero pointer (absent block)
 *		(pointer to last triple returned, *@err == 0)
 *	or when it gets an IO error reading an indirect block
 *		(ditto, *@err == -EIO)
 *	or when it reads all @depth-1 indirect blocks successfully and finds
 *	the whole chain, all way to the data (returns %NULL, *err == 0).
 *
 *      Need to be called with
 *      down_read(&EXT4_I(inode)->i_data_sem)
 */
static Indirect *ext4_get_branch(struct inode *inode, int depth,
				 ext4_lblk_t  *offsets,
				 Indirect chain[4], int *err)
{
	struct super_block *sb = inode->i_sb;
	Indirect *p = chain;
	struct buffer_head *bh;

	*err = 0;
	/* i_data is not going away, no lock needed */
	add_chain(chain, NULL, EXT4_I(inode)->i_data + *offsets);
	if (!p->key)
		goto no_block;
	while (--depth) {
		bh = sb_getblk(sb, le32_to_cpu(p->key));
		if (unlikely(!bh))
			goto failure;

		if (!bh_uptodate_or_lock(bh)) {
			if (bh_submit_read(bh) < 0) {
				put_bh(bh);
				goto failure;
			}
			/* validate block references */
			if (ext4_check_indirect_blockref(inode, bh)) {
				put_bh(bh);
				goto failure;
			}
		}

		add_chain(++p, bh, (__le32 *)bh->b_data + *++offsets);
		/* Reader: end */
		if (!p->key)
			goto no_block;
	}
	return NULL;

failure:
	*err = -EIO;
no_block:
	return p;
}

/**
 *	ext4_find_near - find a place for allocation with sufficient locality
 *	@inode: owner
 *	@ind: descriptor of indirect block.
 *
 *	This function returns the preferred place for block allocation.
 *	It is used when heuristic for sequential allocation fails.
 *	Rules are:
 *	  + if there is a block to the left of our position - allocate near it.
 *	  + if pointer will live in indirect block - allocate near that block.
 *	  + if pointer will live in inode - allocate in the same
 *	    cylinder group.
 *
 * In the latter case we colour the starting block by the callers PID to
 * prevent it from clashing with concurrent allocations for a different inode
 * in the same block group.   The PID is used here so that functionally related
 * files will be close-by on-disk.
 *
 *	Caller must make sure that @ind is valid and will stay that way.
 */
static ext4_fsblk_t ext4_find_near(struct inode *inode, Indirect *ind)
{
	struct ext4_inode_info *ei = EXT4_I(inode);
	__le32 *start = ind->bh ? (__le32 *) ind->bh->b_data : ei->i_data;
	__le32 *p;
	ext4_fsblk_t bg_start;
	ext4_fsblk_t last_block;
	ext4_grpblk_t colour;
	ext4_group_t block_group;
	int flex_size = ext4_flex_bg_size(EXT4_SB(inode->i_sb));

	/* Try to find previous block */
	for (p = ind->p - 1; p >= start; p--) {
		if (*p)
			return le32_to_cpu(*p);
	}

	/* No such thing, so let's try location of indirect block */
	if (ind->bh)
		return ind->bh->b_blocknr;

	/*
	 * It is going to be referred to from the inode itself? OK, just put it
	 * into the same cylinder group then.
	 */
	block_group = ei->i_block_group;
	if (flex_size >= EXT4_FLEX_SIZE_DIR_ALLOC_SCHEME) {
		block_group &= ~(flex_size-1);
		if (S_ISREG(inode->i_mode))
			block_group++;
	}
	bg_start = ext4_group_first_block_no(inode->i_sb, block_group);
	last_block = ext4_blocks_count(EXT4_SB(inode->i_sb)->s_es) - 1;

	/*
	 * If we are doing delayed allocation, we don't need take
	 * colour into account.
	 */
	if (test_opt(inode->i_sb, DELALLOC))
		return bg_start;

	if (bg_start + EXT4_BLOCKS_PER_GROUP(inode->i_sb) <= last_block)
		colour = (current->pid % 16) *
			(EXT4_BLOCKS_PER_GROUP(inode->i_sb) / 16);
	else
		colour = (current->pid % 16) * ((last_block - bg_start) / 16);
	return bg_start + colour;
}

/**
 *	ext4_find_goal - find a preferred place for allocation.
 *	@inode: owner
 *	@block:  block we want
 *	@partial: pointer to the last triple within a chain
 *
 *	Normally this function find the preferred place for block allocation,
 *	returns it.
 *	Because this is only used for non-extent files, we limit the block nr
 *	to 32 bits.
 */
static ext4_fsblk_t ext4_find_goal(struct inode *inode, ext4_lblk_t block,
				   Indirect *partial)
{
	ext4_fsblk_t goal;

	/*
	 * XXX need to get goal block from mballoc's data structures
	 */

	goal = ext4_find_near(inode, partial);
	goal = goal & EXT4_MAX_BLOCK_FILE_PHYS;
	return goal;
}

/**
 *	ext4_blks_to_allocate - Look up the block map and count the number
 *	of direct blocks need to be allocated for the given branch.
 *
 *	@branch: chain of indirect blocks
 *	@k: number of blocks need for indirect blocks
 *	@blks: number of data blocks to be mapped.
 *	@blocks_to_boundary:  the offset in the indirect block
 *
 *	return the total number of blocks to be allocate, including the
 *	direct and indirect blocks.
 */
static int ext4_blks_to_allocate(Indirect *branch, int k, unsigned int blks,
				 int blocks_to_boundary)
{
	unsigned int count = 0;

	/*
	 * Simple case, [t,d]Indirect block(s) has not allocated yet
	 * then it's clear blocks on that path have not allocated
	 */
	if (k > 0) {
		/* right now we don't handle cross boundary allocation */
		if (blks < blocks_to_boundary + 1)
			count += blks;
		else
			count += blocks_to_boundary + 1;
		return count;
	}

	count++;
	while (count < blks && count <= blocks_to_boundary &&
		le32_to_cpu(*(branch[0].p + count)) == 0) {
		count++;
	}
	return count;
}

/**
 *	ext4_alloc_blocks: multiple allocate blocks needed for a branch
 *	@handle: handle for this transaction
 *	@inode: inode which needs allocated blocks
 *	@iblock: the logical block to start allocated at
 *	@goal: preferred physical block of allocation
 *	@indirect_blks: the number of blocks need to allocate for indirect
 *			blocks
 *	@blks: number of desired blocks
 *	@new_blocks: on return it will store the new block numbers for
 *	the indirect blocks(if needed) and the first direct block,
 *	@err: on return it will store the error code
 *
 *	This function will return the number of blocks allocated as
 *	requested by the passed-in parameters.
 */
static int ext4_alloc_blocks(handle_t *handle, struct inode *inode,
			     ext4_lblk_t iblock, ext4_fsblk_t goal,
			     int indirect_blks, int blks,
			     ext4_fsblk_t new_blocks[4], int *err)
{
	struct ext4_allocation_request ar;
	int target, i;
	unsigned long count = 0, blk_allocated = 0;
	int index = 0;
	ext4_fsblk_t current_block = 0;
	int ret = 0;

	/*
	 * Here we try to allocate the requested multiple blocks at once,
	 * on a best-effort basis.
	 * To build a branch, we should allocate blocks for
	 * the indirect blocks(if not allocated yet), and at least
	 * the first direct block of this branch.  That's the
	 * minimum number of blocks need to allocate(required)
	 */
	/* first we try to allocate the indirect blocks */
	target = indirect_blks;
	while (target > 0) {
		count = target;
		/* allocating blocks for indirect blocks and direct blocks */
		current_block = ext4_new_meta_blocks(handle, inode,
							goal, &count, err);
		if (*err)
			goto failed_out;

		if (unlikely(current_block + count > EXT4_MAX_BLOCK_FILE_PHYS)) {
			EXT4_ERROR_INODE(inode,
					 "current_block %llu + count %lu > %d!",
					 current_block, count,
					 EXT4_MAX_BLOCK_FILE_PHYS);
			*err = -EIO;
			goto failed_out;
		}

		target -= count;
		/* allocate blocks for indirect blocks */
		while (index < indirect_blks && count) {
			new_blocks[index++] = current_block++;
			count--;
		}
		if (count > 0) {
			/*
			 * save the new block number
			 * for the first direct block
			 */
			new_blocks[index] = current_block;
			printk(KERN_INFO "%s returned more blocks than "
						"requested\n", __func__);
			WARN_ON(1);
			break;
		}
	}

	target = blks - count ;
	blk_allocated = count;
	if (!target)
		goto allocated;
	/* Now allocate data blocks */
	memset(&ar, 0, sizeof(ar));
	ar.inode = inode;
	ar.goal = goal;
	ar.len = target;
	ar.logical = iblock;
	if (S_ISREG(inode->i_mode))
		/* enable in-core preallocation only for regular files */
		ar.flags = EXT4_MB_HINT_DATA;

	current_block = ext4_mb_new_blocks(handle, &ar, err);
	if (unlikely(current_block + ar.len > EXT4_MAX_BLOCK_FILE_PHYS)) {
		EXT4_ERROR_INODE(inode,
				 "current_block %llu + ar.len %d > %d!",
				 current_block, ar.len,
				 EXT4_MAX_BLOCK_FILE_PHYS);
		*err = -EIO;
		goto failed_out;
	}

	if (*err && (target == blks)) {
		/*
		 * if the allocation failed and we didn't allocate
		 * any blocks before
		 */
		goto failed_out;
	}
	if (!*err) {
		if (target == blks) {
			/*
			 * save the new block number
			 * for the first direct block
			 */
			new_blocks[index] = current_block;
		}
		blk_allocated += ar.len;
	}
allocated:
	/* total number of blocks allocated for direct blocks */
	ret = blk_allocated;
	*err = 0;
	return ret;
failed_out:
	for (i = 0; i < index; i++)
		ext4_free_blocks(handle, inode, 0, new_blocks[i], 1, 0);
	return ret;
}

/**
 *	ext4_alloc_branch - allocate and set up a chain of blocks.
 *	@handle: handle for this transaction
 *	@inode: owner
 *	@indirect_blks: number of allocated indirect blocks
 *	@blks: number of allocated direct blocks
 *	@goal: preferred place for allocation
 *	@offsets: offsets (in the blocks) to store the pointers to next.
 *	@branch: place to store the chain in.
 *
 *	This function allocates blocks, zeroes out all but the last one,
 *	links them into chain and (if we are synchronous) writes them to disk.
 *	In other words, it prepares a branch that can be spliced onto the
 *	inode. It stores the information about that chain in the branch[], in
 *	the same format as ext4_get_branch() would do. We are calling it after
 *	we had read the existing part of chain and partial points to the last
 *	triple of that (one with zero ->key). Upon the exit we have the same
 *	picture as after the successful ext4_get_block(), except that in one
 *	place chain is disconnected - *branch->p is still zero (we did not
 *	set the last link), but branch->key contains the number that should
 *	be placed into *branch->p to fill that gap.
 *
 *	If allocation fails we free all blocks we've allocated (and forget
 *	their buffer_heads) and return the error value the from failed
 *	ext4_alloc_block() (normally -ENOSPC). Otherwise we set the chain
 *	as described above and return 0.
 */
static int ext4_alloc_branch(handle_t *handle, struct inode *inode,
			     ext4_lblk_t iblock, int indirect_blks,
			     int *blks, ext4_fsblk_t goal,
			     ext4_lblk_t *offsets, Indirect *branch)
{
	int blocksize = inode->i_sb->s_blocksize;
	int i, n = 0;
	int err = 0;
	struct buffer_head *bh;
	int num;
	ext4_fsblk_t new_blocks[4];
	ext4_fsblk_t current_block;

	num = ext4_alloc_blocks(handle, inode, iblock, goal, indirect_blks,
				*blks, new_blocks, &err);
	if (err)
		return err;

	branch[0].key = cpu_to_le32(new_blocks[0]);
	/*
	 * metadata blocks and data blocks are allocated.
	 */
	for (n = 1; n <= indirect_blks;  n++) {
		/*
		 * Get buffer_head for parent block, zero it out
		 * and set the pointer to new one, then send
		 * parent to disk.
		 */
		bh = sb_getblk(inode->i_sb, new_blocks[n-1]);
		if (unlikely(!bh)) {
			err = -EIO;
			goto failed;
		}

		branch[n].bh = bh;
		lock_buffer(bh);
		BUFFER_TRACE(bh, "call get_create_access");
		err = ext4_journal_get_create_access(handle, bh);
		if (err) {
			/* Don't brelse(bh) here; it's done in
			 * ext4_journal_forget() below */
			unlock_buffer(bh);
			goto failed;
		}

		memset(bh->b_data, 0, blocksize);
		branch[n].p = (__le32 *) bh->b_data + offsets[n];
		branch[n].key = cpu_to_le32(new_blocks[n]);
		*branch[n].p = branch[n].key;
		if (n == indirect_blks) {
			current_block = new_blocks[n];
			/*
			 * End of chain, update the last new metablock of
			 * the chain to point to the new allocated
			 * data blocks numbers
			 */
			for (i = 1; i < num; i++)
				*(branch[n].p + i) = cpu_to_le32(++current_block);
		}
		BUFFER_TRACE(bh, "marking uptodate");
		set_buffer_uptodate(bh);
		unlock_buffer(bh);

		BUFFER_TRACE(bh, "call ext4_handle_dirty_metadata");
		err = ext4_handle_dirty_metadata(handle, inode, bh);
		if (err)
			goto failed;
	}
	*blks = num;
	return err;
failed:
	/* Allocation failed, free what we already allocated */
	ext4_free_blocks(handle, inode, 0, new_blocks[0], 1, 0);
	for (i = 1; i <= n ; i++) {
		/*
		 * branch[i].bh is newly allocated, so there is no
		 * need to revoke the block, which is why we don't
		 * need to set EXT4_FREE_BLOCKS_METADATA.
		 */
		ext4_free_blocks(handle, inode, 0, new_blocks[i], 1,
				 EXT4_FREE_BLOCKS_FORGET);
	}
	for (i = n+1; i < indirect_blks; i++)
		ext4_free_blocks(handle, inode, 0, new_blocks[i], 1, 0);

	ext4_free_blocks(handle, inode, 0, new_blocks[i], num, 0);

	return err;
}

/**
 * ext4_splice_branch - splice the allocated branch onto inode.
 * @handle: handle for this transaction
 * @inode: owner
 * @block: (logical) number of block we are adding
 * @chain: chain of indirect blocks (with a missing link - see
 *	ext4_alloc_branch)
 * @where: location of missing link
 * @num:   number of indirect blocks we are adding
 * @blks:  number of direct blocks we are adding
 *
 * This function fills the missing link and does all housekeeping needed in
 * inode (->i_blocks, etc.). In case of success we end up with the full
 * chain to new block and return 0.
 */
static int ext4_splice_branch(handle_t *handle, struct inode *inode,
			      ext4_lblk_t block, Indirect *where, int num,
			      int blks)
{
	int i;
	int err = 0;
	ext4_fsblk_t current_block;

	/*
	 * If we're splicing into a [td]indirect block (as opposed to the
	 * inode) then we need to get write access to the [td]indirect block
	 * before the splice.
	 */
	if (where->bh) {
		BUFFER_TRACE(where->bh, "get_write_access");
		err = ext4_journal_get_write_access(handle, where->bh);
		if (err)
			goto err_out;
	}
	/* That's it */

	*where->p = where->key;

	/*
	 * Update the host buffer_head or inode to point to more just allocated
	 * direct blocks blocks
	 */
	if (num == 0 && blks > 1) {
		current_block = le32_to_cpu(where->key) + 1;
		for (i = 1; i < blks; i++)
			*(where->p + i) = cpu_to_le32(current_block++);
	}

	/* We are done with atomic stuff, now do the rest of housekeeping */
	/* had we spliced it onto indirect block? */
	if (where->bh) {
		/*
		 * If we spliced it onto an indirect block, we haven't
		 * altered the inode.  Note however that if it is being spliced
		 * onto an indirect block at the very end of the file (the
		 * file is growing) then we *will* alter the inode to reflect
		 * the new i_size.  But that is not done here - it is done in
		 * generic_commit_write->__mark_inode_dirty->ext4_dirty_inode.
		 */
		jbd_debug(5, "splicing indirect only\n");
		BUFFER_TRACE(where->bh, "call ext4_handle_dirty_metadata");
		err = ext4_handle_dirty_metadata(handle, inode, where->bh);
		if (err)
			goto err_out;
	} else {
		/*
		 * OK, we spliced it into the inode itself on a direct block.
		 */
		ext4_mark_inode_dirty(handle, inode);
		jbd_debug(5, "splicing direct\n");
	}
	return err;

err_out:
	for (i = 1; i <= num; i++) {
		/*
		 * branch[i].bh is newly allocated, so there is no
		 * need to revoke the block, which is why we don't
		 * need to set EXT4_FREE_BLOCKS_METADATA.
		 */
		ext4_free_blocks(handle, inode, where[i].bh, 0, 1,
				 EXT4_FREE_BLOCKS_FORGET);
	}
	ext4_free_blocks(handle, inode, 0, le32_to_cpu(where[num].key),
			 blks, 0);

	return err;
}

/*
 * The ext4_ind_map_blocks() function handles non-extents inodes
 * (i.e., using the traditional indirect/double-indirect i_blocks
 * scheme) for ext4_map_blocks().
 *
 * Allocation strategy is simple: if we have to allocate something, we will
 * have to go the whole way to leaf. So let's do it before attaching anything
 * to tree, set linkage between the newborn blocks, write them if sync is
 * required, recheck the path, free and repeat if check fails, otherwise
 * set the last missing link (that will protect us from any truncate-generated
 * removals - all blocks on the path are immune now) and possibly force the
 * write on the parent block.
 * That has a nice additional property: no special recovery from the failed
 * allocations is needed - we simply release blocks and do not touch anything
 * reachable from inode.
 *
 * `handle' can be NULL if create == 0.
 *
 * return > 0, # of blocks mapped or allocated.
 * return = 0, if plain lookup failed.
 * return < 0, error case.
 *
 * The ext4_ind_get_blocks() function should be called with
 * down_write(&EXT4_I(inode)->i_data_sem) if allocating filesystem
 * blocks (i.e., flags has EXT4_GET_BLOCKS_CREATE set) or
 * down_read(&EXT4_I(inode)->i_data_sem) if not allocating file system
 * blocks.
 */
static int ext4_ind_map_blocks(handle_t *handle, struct inode *inode,
			       struct ext4_map_blocks *map,
			       int flags)
{
	int err = -EIO;
	ext4_lblk_t offsets[4];
	Indirect chain[4];
	Indirect *partial;
	ext4_fsblk_t goal;
	int indirect_blks;
	int blocks_to_boundary = 0;
	int depth;
	int count = 0;
	ext4_fsblk_t first_block = 0;

	J_ASSERT(!(ext4_test_inode_flag(inode, EXT4_INODE_EXTENTS)));
	J_ASSERT(handle != NULL || (flags & EXT4_GET_BLOCKS_CREATE) == 0);
	depth = ext4_block_to_path(inode, map->m_lblk, offsets,
				   &blocks_to_boundary);

	if (depth == 0)
		goto out;

	partial = ext4_get_branch(inode, depth, offsets, chain, &err);

	/* Simplest case - block found, no allocation needed */
	if (!partial) {
		first_block = le32_to_cpu(chain[depth - 1].key);
		count++;
		/*map more blocks*/
		while (count < map->m_len && count <= blocks_to_boundary) {
			ext4_fsblk_t blk;

			blk = le32_to_cpu(*(chain[depth-1].p + count));

			if (blk == first_block + count)
				count++;
			else
				break;
		}
		goto got_it;
	}

	/* Next simple case - plain lookup or failed read of indirect block */
	if ((flags & EXT4_GET_BLOCKS_CREATE) == 0 || err == -EIO)
		goto cleanup;

	/*
	 * Okay, we need to do block allocation.
	*/
	goal = ext4_find_goal(inode, map->m_lblk, partial);

	/* the number of blocks need to allocate for [d,t]indirect blocks */
	indirect_blks = (chain + depth) - partial - 1;

	/*
	 * Next look up the indirect map to count the totoal number of
	 * direct blocks to allocate for this branch.
	 */
	count = ext4_blks_to_allocate(partial, indirect_blks,
				      map->m_len, blocks_to_boundary);
	/*
	 * Block out ext4_truncate while we alter the tree
	 */
	err = ext4_alloc_branch(handle, inode, map->m_lblk, indirect_blks,
				&count, goal,
				offsets + (partial - chain), partial);

	/*
	 * The ext4_splice_branch call will free and forget any buffers
	 * on the new chain if there is a failure, but that risks using
	 * up transaction credits, especially for bitmaps where the
	 * credits cannot be returned.  Can we handle this somehow?  We
	 * may need to return -EAGAIN upwards in the worst case.  --sct
	 */
	if (!err)
		err = ext4_splice_branch(handle, inode, map->m_lblk,
					 partial, indirect_blks, count);
	if (err)
		goto cleanup;

	map->m_flags |= EXT4_MAP_NEW;

	ext4_update_inode_fsync_trans(handle, inode, 1);
got_it:
	map->m_flags |= EXT4_MAP_MAPPED;
	map->m_pblk = le32_to_cpu(chain[depth-1].key);
	map->m_len = count;
	if (count > blocks_to_boundary)
		map->m_flags |= EXT4_MAP_BOUNDARY;
	err = count;
	/* Clean up and exit */
	partial = chain + depth - 1;	/* the whole chain */
cleanup:
	while (partial > chain) {
		BUFFER_TRACE(partial->bh, "call brelse");
		brelse(partial->bh);
		partial--;
	}
out:
	return err;
}

#ifdef CONFIG_QUOTA
qsize_t *ext4_get_reserved_space(struct inode *inode)
{
	return &EXT4_I(inode)->i_reserved_quota;
}
#endif

/*
 * Calculate the number of metadata blocks need to reserve
 * to allocate a new block at @lblocks for non extent file based file
 */
static int ext4_indirect_calc_metadata_amount(struct inode *inode,
					      sector_t lblock)
{
	struct ext4_inode_info *ei = EXT4_I(inode);
	sector_t dind_mask = ~((sector_t)EXT4_ADDR_PER_BLOCK(inode->i_sb) - 1);
	int blk_bits;

	if (lblock < EXT4_NDIR_BLOCKS)
		return 0;

	lblock -= EXT4_NDIR_BLOCKS;

	if (ei->i_da_metadata_calc_len &&
	    (lblock & dind_mask) == ei->i_da_metadata_calc_last_lblock) {
		ei->i_da_metadata_calc_len++;
		return 0;
	}
	ei->i_da_metadata_calc_last_lblock = lblock & dind_mask;
	ei->i_da_metadata_calc_len = 1;
	blk_bits = order_base_2(lblock);
	return (blk_bits / EXT4_ADDR_PER_BLOCK_BITS(inode->i_sb)) + 1;
}

/*
 * Calculate the number of metadata blocks need to reserve
 * to allocate a block located at @lblock
 */
static int ext4_calc_metadata_amount(struct inode *inode, ext4_lblk_t lblock)
{
	if (ext4_test_inode_flag(inode, EXT4_INODE_EXTENTS))
		return ext4_ext_calc_metadata_amount(inode, lblock);

	return ext4_indirect_calc_metadata_amount(inode, lblock);
}

/*
 * Called with i_data_sem down, which is important since we can call
 * ext4_discard_preallocations() from here.
 */
void ext4_da_update_reserve_space(struct inode *inode,
					int used, int quota_claim)
{
	struct ext4_sb_info *sbi = EXT4_SB(inode->i_sb);
	struct ext4_inode_info *ei = EXT4_I(inode);

	spin_lock(&ei->i_block_reservation_lock);
	trace_ext4_da_update_reserve_space(inode, used);
	if (unlikely(used > ei->i_reserved_data_blocks)) {
		ext4_msg(inode->i_sb, KERN_NOTICE, "%s: ino %lu, used %d "
			 "with only %d reserved data blocks\n",
			 __func__, inode->i_ino, used,
			 ei->i_reserved_data_blocks);
		WARN_ON(1);
		used = ei->i_reserved_data_blocks;
	}

	/* Update per-inode reservations */
	ei->i_reserved_data_blocks -= used;
	ei->i_reserved_meta_blocks -= ei->i_allocated_meta_blocks;
	percpu_counter_sub(&sbi->s_dirtyblocks_counter,
			   used + ei->i_allocated_meta_blocks);
	ei->i_allocated_meta_blocks = 0;

	if (ei->i_reserved_data_blocks == 0) {
		/*
		 * We can release all of the reserved metadata blocks
		 * only when we have written all of the delayed
		 * allocation blocks.
		 */
		percpu_counter_sub(&sbi->s_dirtyblocks_counter,
				   ei->i_reserved_meta_blocks);
		ei->i_reserved_meta_blocks = 0;
		ei->i_da_metadata_calc_len = 0;
	}
	spin_unlock(&EXT4_I(inode)->i_block_reservation_lock);

	/* Update quota subsystem for data blocks */
	if (quota_claim)
		dquot_claim_block(inode, used);
	else {
		/*
		 * We did fallocate with an offset that is already delayed
		 * allocated. So on delayed allocated writeback we should
		 * not re-claim the quota for fallocated blocks.
		 */
		dquot_release_reservation_block(inode, used);
	}

	/*
	 * If we have done all the pending block allocations and if
	 * there aren't any writers on the inode, we can discard the
	 * inode's preallocations.
	 */
	if ((ei->i_reserved_data_blocks == 0) &&
	    (atomic_read(&inode->i_writecount) == 0))
		ext4_discard_preallocations(inode);
}

static int __check_block_validity(struct inode *inode, const char *func,
				unsigned int line,
				struct ext4_map_blocks *map)
{
	if (!ext4_data_block_valid(EXT4_SB(inode->i_sb), map->m_pblk,
				   map->m_len)) {
		ext4_error_inode(inode, func, line, map->m_pblk,
				 "lblock %lu mapped to illegal pblock "
				 "(length %d)", (unsigned long) map->m_lblk,
				 map->m_len);
		return -EIO;
	}
	return 0;
}

#define check_block_validity(inode, map)	\
	__check_block_validity((inode), __func__, __LINE__, (map))

/*
 * Return the number of contiguous dirty pages in a given inode
 * starting at page frame idx.
 */
static pgoff_t ext4_num_dirty_pages(struct inode *inode, pgoff_t idx,
				    unsigned int max_pages)
{
	struct address_space *mapping = inode->i_mapping;
	pgoff_t	index;
	struct pagevec pvec;
	pgoff_t num = 0;
	int i, nr_pages, done = 0;

	if (max_pages == 0)
		return 0;
	pagevec_init(&pvec, 0);
	while (!done) {
		index = idx;
		nr_pages = pagevec_lookup_tag(&pvec, mapping, &index,
					      PAGECACHE_TAG_DIRTY,
					      (pgoff_t)PAGEVEC_SIZE);
		if (nr_pages == 0)
			break;
		for (i = 0; i < nr_pages; i++) {
			struct page *page = pvec.pages[i];
			struct buffer_head *bh, *head;

			lock_page(page);
			if (unlikely(page->mapping != mapping) ||
			    !PageDirty(page) ||
			    PageWriteback(page) ||
			    page->index != idx) {
				done = 1;
				unlock_page(page);
				break;
			}
			if (page_has_buffers(page)) {
				bh = head = page_buffers(page);
				do {
					if (!buffer_delay(bh) &&
					    !buffer_unwritten(bh))
						done = 1;
					bh = bh->b_this_page;
				} while (!done && (bh != head));
			}
			unlock_page(page);
			if (done)
				break;
			idx++;
			num++;
			if (num >= max_pages) {
				done = 1;
				break;
			}
		}
		pagevec_release(&pvec);
	}
	return num;
}

/*
 * The ext4_map_blocks() function tries to look up the requested blocks,
 * and returns if the blocks are already mapped.
 *
 * Otherwise it takes the write lock of the i_data_sem and allocate blocks
 * and store the allocated blocks in the result buffer head and mark it
 * mapped.
 *
 * If file type is extents based, it will call ext4_ext_map_blocks(),
 * Otherwise, call with ext4_ind_map_blocks() to handle indirect mapping
 * based files
 *
 * On success, it returns the number of blocks being mapped or allocate.
 * if create==0 and the blocks are pre-allocated and uninitialized block,
 * the result buffer head is unmapped. If the create ==1, it will make sure
 * the buffer head is mapped.
 *
 * It returns 0 if plain look up failed (blocks have not been allocated), in
 * that casem, buffer head is unmapped
 *
 * It returns the error in case of allocation failure.
 */
int ext4_map_blocks(handle_t *handle, struct inode *inode,
		    struct ext4_map_blocks *map, int flags)
{
	int retval;

	map->m_flags = 0;
	ext_debug("ext4_map_blocks(): inode %lu, flag %d, max_blocks %u,"
		  "logical block %lu\n", inode->i_ino, flags, map->m_len,
		  (unsigned long) map->m_lblk);
	/*
	 * Try to see if we can get the block without requesting a new
	 * file system block.
	 */
	down_read((&EXT4_I(inode)->i_data_sem));
	if (ext4_test_inode_flag(inode, EXT4_INODE_EXTENTS)) {
		retval = ext4_ext_map_blocks(handle, inode, map, 0);
	} else {
		retval = ext4_ind_map_blocks(handle, inode, map, 0);
	}
	up_read((&EXT4_I(inode)->i_data_sem));

	if (retval > 0 && map->m_flags & EXT4_MAP_MAPPED) {
		int ret = check_block_validity(inode, map);
		if (ret != 0)
			return ret;
	}

	/* If it is only a block(s) look up */
	if ((flags & EXT4_GET_BLOCKS_CREATE) == 0)
		return retval;

	/*
	 * Returns if the blocks have already allocated
	 *
	 * Note that if blocks have been preallocated
	 * ext4_ext_get_block() returns th create = 0
	 * with buffer head unmapped.
	 */
	if (retval > 0 && map->m_flags & EXT4_MAP_MAPPED)
		return retval;

	/*
	 * When we call get_blocks without the create flag, the
	 * BH_Unwritten flag could have gotten set if the blocks
	 * requested were part of a uninitialized extent.  We need to
	 * clear this flag now that we are committed to convert all or
	 * part of the uninitialized extent to be an initialized
	 * extent.  This is because we need to avoid the combination
	 * of BH_Unwritten and BH_Mapped flags being simultaneously
	 * set on the buffer_head.
	 */
	map->m_flags &= ~EXT4_MAP_UNWRITTEN;

	/*
	 * New blocks allocate and/or writing to uninitialized extent
	 * will possibly result in updating i_data, so we take
	 * the write lock of i_data_sem, and call get_blocks()
	 * with create == 1 flag.
	 */
	down_write((&EXT4_I(inode)->i_data_sem));

	/*
	 * if the caller is from delayed allocation writeout path
	 * we have already reserved fs blocks for allocation
	 * let the underlying get_block() function know to
	 * avoid double accounting
	 */
	if (flags & EXT4_GET_BLOCKS_DELALLOC_RESERVE)
		ext4_set_inode_state(inode, EXT4_STATE_DELALLOC_RESERVED);
	/*
	 * We need to check for EXT4 here because migrate
	 * could have changed the inode type in between
	 */
	if (ext4_test_inode_flag(inode, EXT4_INODE_EXTENTS)) {
		retval = ext4_ext_map_blocks(handle, inode, map, flags);
	} else {
		retval = ext4_ind_map_blocks(handle, inode, map, flags);

		if (retval > 0 && map->m_flags & EXT4_MAP_NEW) {
			/*
			 * We allocated new blocks which will result in
			 * i_data's format changing.  Force the migrate
			 * to fail by clearing migrate flags
			 */
			ext4_clear_inode_state(inode, EXT4_STATE_EXT_MIGRATE);
		}

		/*
		 * Update reserved blocks/metadata blocks after successful
		 * block allocation which had been deferred till now. We don't
		 * support fallocate for non extent files. So we can update
		 * reserve space here.
		 */
		if ((retval > 0) &&
			(flags & EXT4_GET_BLOCKS_DELALLOC_RESERVE))
			ext4_da_update_reserve_space(inode, retval, 1);
	}
	if (flags & EXT4_GET_BLOCKS_DELALLOC_RESERVE)
		ext4_clear_inode_state(inode, EXT4_STATE_DELALLOC_RESERVED);

	up_write((&EXT4_I(inode)->i_data_sem));
	if (retval > 0 && map->m_flags & EXT4_MAP_MAPPED) {
		int ret = check_block_validity(inode, map);
		if (ret != 0)
			return ret;
	}
	return retval;
}

/* Maximum number of blocks we map for direct IO at once. */
#define DIO_MAX_BLOCKS 4096

static int _ext4_get_block(struct inode *inode, sector_t iblock,
			   struct buffer_head *bh, int flags)
{
	handle_t *handle = ext4_journal_current_handle();
	struct ext4_map_blocks map;
	int ret = 0, started = 0;
	int dio_credits;

	map.m_lblk = iblock;
	map.m_len = bh->b_size >> inode->i_blkbits;

	if (flags && !handle) {
		/* Direct IO write... */
		if (map.m_len > DIO_MAX_BLOCKS)
			map.m_len = DIO_MAX_BLOCKS;
		dio_credits = ext4_chunk_trans_blocks(inode, map.m_len);
		handle = ext4_journal_start(inode, dio_credits);
		if (IS_ERR(handle)) {
			ret = PTR_ERR(handle);
			return ret;
		}
		started = 1;
	}

	ret = ext4_map_blocks(handle, inode, &map, flags);
	if (ret > 0) {
		map_bh(bh, inode->i_sb, map.m_pblk);
		bh->b_state = (bh->b_state & ~EXT4_MAP_FLAGS) | map.m_flags;
		bh->b_size = inode->i_sb->s_blocksize * map.m_len;
		ret = 0;
	}
	if (started)
		ext4_journal_stop(handle);
	return ret;
}

int ext4_get_block(struct inode *inode, sector_t iblock,
		   struct buffer_head *bh, int create)
{
	return _ext4_get_block(inode, iblock, bh,
			       create ? EXT4_GET_BLOCKS_CREATE : 0);
}

/*
 * `handle' can be NULL if create is zero
 */
struct buffer_head *ext4_getblk(handle_t *handle, struct inode *inode,
				ext4_lblk_t block, int create, int *errp)
{
	struct ext4_map_blocks map;
	struct buffer_head *bh;
	int fatal = 0, err;

	J_ASSERT(handle != NULL || create == 0);

	map.m_lblk = block;
	map.m_len = 1;
	err = ext4_map_blocks(handle, inode, &map,
			      create ? EXT4_GET_BLOCKS_CREATE : 0);

	if (err < 0)
		*errp = err;
	if (err <= 0)
		return NULL;
	*errp = 0;

	bh = sb_getblk(inode->i_sb, map.m_pblk);
	if (!bh) {
		*errp = -EIO;
		return NULL;
	}
	if (map.m_flags & EXT4_MAP_NEW) {
		J_ASSERT(create != 0);
		J_ASSERT(handle != NULL);

		/*
		 * Now that we do not always journal data, we should
		 * keep in mind whether this should always journal the
		 * new buffer as metadata.  For now, regular file
		 * writes use ext4_get_block instead, so it's not a
		 * problem.
		 */
		lock_buffer(bh);
		BUFFER_TRACE(bh, "call get_create_access");
		fatal = ext4_journal_get_create_access(handle, bh);
		if (!fatal && !buffer_uptodate(bh)) {
			memset(bh->b_data, 0, inode->i_sb->s_blocksize);
			set_buffer_uptodate(bh);
		}
		unlock_buffer(bh);
		BUFFER_TRACE(bh, "call ext4_handle_dirty_metadata");
		err = ext4_handle_dirty_metadata(handle, inode, bh);
		if (!fatal)
			fatal = err;
	} else {
		BUFFER_TRACE(bh, "not a new buffer");
	}
	if (fatal) {
		*errp = fatal;
		brelse(bh);
		bh = NULL;
	}
	return bh;
}

struct buffer_head *ext4_bread(handle_t *handle, struct inode *inode,
			       ext4_lblk_t block, int create, int *err)
{
	struct buffer_head *bh;

	bh = ext4_getblk(handle, inode, block, create, err);
	if (!bh)
		return bh;
	if (buffer_uptodate(bh))
		return bh;
	ll_rw_block(READ_META, 1, &bh);
	wait_on_buffer(bh);
	if (buffer_uptodate(bh))
		return bh;
	put_bh(bh);
	*err = -EIO;
	return NULL;
}

static int walk_page_buffers(handle_t *handle,
			     struct buffer_head *head,
			     unsigned from,
			     unsigned to,
			     int *partial,
			     int (*fn)(handle_t *handle,
				       struct buffer_head *bh))
{
	struct buffer_head *bh;
	unsigned block_start, block_end;
	unsigned blocksize = head->b_size;
	int err, ret = 0;
	struct buffer_head *next;

	for (bh = head, block_start = 0;
	     ret == 0 && (bh != head || !block_start);
	     block_start = block_end, bh = next) {
		next = bh->b_this_page;
		block_end = block_start + blocksize;
		if (block_end <= from || block_start >= to) {
			if (partial && !buffer_uptodate(bh))
				*partial = 1;
			continue;
		}
		err = (*fn)(handle, bh);
		if (!ret)
			ret = err;
	}
	return ret;
}

/*
 * To preserve ordering, it is essential that the hole instantiation and
 * the data write be encapsulated in a single transaction.  We cannot
 * close off a transaction and start a new one between the ext4_get_block()
 * and the commit_write().  So doing the jbd2_journal_start at the start of
 * prepare_write() is the right place.
 *
 * Also, this function can nest inside ext4_writepage() ->
 * block_write_full_page(). In that case, we *know* that ext4_writepage()
 * has generated enough buffer credits to do the whole page.  So we won't
 * block on the journal in that case, which is good, because the caller may
 * be PF_MEMALLOC.
 *
 * By accident, ext4 can be reentered when a transaction is open via
 * quota file writes.  If we were to commit the transaction while thus
 * reentered, there can be a deadlock - we would be holding a quota
 * lock, and the commit would never complete if another thread had a
 * transaction open and was blocking on the quota lock - a ranking
 * violation.
 *
 * So what we do is to rely on the fact that jbd2_journal_stop/journal_start
 * will _not_ run commit under these circumstances because handle->h_ref
 * is elevated.  We'll still have enough credits for the tiny quotafile
 * write.
 */
static int do_journal_get_write_access(handle_t *handle,
				       struct buffer_head *bh)
{
	int dirty = buffer_dirty(bh);
	int ret;

	if (!buffer_mapped(bh) || buffer_freed(bh))
		return 0;
	/*
	 * __block_write_begin() could have dirtied some buffers. Clean
	 * the dirty bit as jbd2_journal_get_write_access() could complain
	 * otherwise about fs integrity issues. Setting of the dirty bit
	 * by __block_write_begin() isn't a real problem here as we clear
	 * the bit before releasing a page lock and thus writeback cannot
	 * ever write the buffer.
	 */
	if (dirty)
		clear_buffer_dirty(bh);
	ret = ext4_journal_get_write_access(handle, bh);
	if (!ret && dirty)
		ret = ext4_handle_dirty_metadata(handle, NULL, bh);
	return ret;
}

/*
 * Truncate blocks that were not used by write. We have to truncate the
 * pagecache as well so that corresponding buffers get properly unmapped.
 */
static void ext4_truncate_failed_write(struct inode *inode)
{
	truncate_inode_pages(inode->i_mapping, inode->i_size);
	ext4_truncate(inode);
}

static int ext4_get_block_write(struct inode *inode, sector_t iblock,
		   struct buffer_head *bh_result, int create);
static int ext4_write_begin(struct file *file, struct address_space *mapping,
			    loff_t pos, unsigned len, unsigned flags,
			    struct page **pagep, void **fsdata)
{
	struct inode *inode = mapping->host;
	int ret, needed_blocks;
	handle_t *handle;
	int retries = 0;
	struct page *page;
	pgoff_t index;
	unsigned from, to;

	trace_ext4_write_begin(inode, pos, len, flags);
	/*
	 * Reserve one block more for addition to orphan list in case
	 * we allocate blocks but write fails for some reason
	 */
	needed_blocks = ext4_writepage_trans_blocks(inode) + 1;
	index = pos >> PAGE_CACHE_SHIFT;
	from = pos & (PAGE_CACHE_SIZE - 1);
	to = from + len;

retry:
	handle = ext4_journal_start(inode, needed_blocks);
	if (IS_ERR(handle)) {
		ret = PTR_ERR(handle);
		goto out;
	}

	/* We cannot recurse into the filesystem as the transaction is already
	 * started */
	flags |= AOP_FLAG_NOFS;

	page = grab_cache_page_write_begin(mapping, index, flags);
	if (!page) {
		ext4_journal_stop(handle);
		ret = -ENOMEM;
		goto out;
	}
	*pagep = page;

	if (ext4_should_dioread_nolock(inode))
		ret = __block_write_begin(page, pos, len, ext4_get_block_write);
	else
		ret = __block_write_begin(page, pos, len, ext4_get_block);

	if (!ret && ext4_should_journal_data(inode)) {
		ret = walk_page_buffers(handle, page_buffers(page),
				from, to, NULL, do_journal_get_write_access);
	}

	if (ret) {
		unlock_page(page);
		page_cache_release(page);
		/*
		 * __block_write_begin may have instantiated a few blocks
		 * outside i_size.  Trim these off again. Don't need
		 * i_size_read because we hold i_mutex.
		 *
		 * Add inode to orphan list in case we crash before
		 * truncate finishes
		 */
		if (pos + len > inode->i_size && ext4_can_truncate(inode))
			ext4_orphan_add(handle, inode);

		ext4_journal_stop(handle);
		if (pos + len > inode->i_size) {
			ext4_truncate_failed_write(inode);
			/*
			 * If truncate failed early the inode might
			 * still be on the orphan list; we need to
			 * make sure the inode is removed from the
			 * orphan list in that case.
			 */
			if (inode->i_nlink)
				ext4_orphan_del(NULL, inode);
		}
	}

	if (ret == -ENOSPC && ext4_should_retry_alloc(inode->i_sb, &retries))
		goto retry;
out:
	return ret;
}

/* For write_end() in data=journal mode */
static int write_end_fn(handle_t *handle, struct buffer_head *bh)
{
	if (!buffer_mapped(bh) || buffer_freed(bh))
		return 0;
	set_buffer_uptodate(bh);
	return ext4_handle_dirty_metadata(handle, NULL, bh);
}

static int ext4_generic_write_end(struct file *file,
				  struct address_space *mapping,
				  loff_t pos, unsigned len, unsigned copied,
				  struct page *page, void *fsdata)
{
	int i_size_changed = 0;
	struct inode *inode = mapping->host;
	handle_t *handle = ext4_journal_current_handle();

	copied = block_write_end(file, mapping, pos, len, copied, page, fsdata);

	/*
	 * No need to use i_size_read() here, the i_size
	 * cannot change under us because we hold i_mutex.
	 *
	 * But it's important to update i_size while still holding page lock:
	 * page writeout could otherwise come in and zero beyond i_size.
	 */
	if (pos + copied > inode->i_size) {
		i_size_write(inode, pos + copied);
		i_size_changed = 1;
	}

	if (pos + copied >  EXT4_I(inode)->i_disksize) {
		/* We need to mark inode dirty even if
		 * new_i_size is less that inode->i_size
		 * bu greater than i_disksize.(hint delalloc)
		 */
		ext4_update_i_disksize(inode, (pos + copied));
		i_size_changed = 1;
	}
	unlock_page(page);
	page_cache_release(page);

	/*
	 * Don't mark the inode dirty under page lock. First, it unnecessarily
	 * makes the holding time of page lock longer. Second, it forces lock
	 * ordering of page lock and transaction start for journaling
	 * filesystems.
	 */
	if (i_size_changed)
		ext4_mark_inode_dirty(handle, inode);

	return copied;
}

/*
 * We need to pick up the new inode size which generic_commit_write gave us
 * `file' can be NULL - eg, when called from page_symlink().
 *
 * ext4 never places buffers on inode->i_mapping->private_list.  metadata
 * buffers are managed internally.
 */
static int ext4_ordered_write_end(struct file *file,
				  struct address_space *mapping,
				  loff_t pos, unsigned len, unsigned copied,
				  struct page *page, void *fsdata)
{
	handle_t *handle = ext4_journal_current_handle();
	struct inode *inode = mapping->host;
	int ret = 0, ret2;

	trace_ext4_ordered_write_end(inode, pos, len, copied);
	ret = ext4_jbd2_file_inode(handle, inode);

	if (ret == 0) {
		ret2 = ext4_generic_write_end(file, mapping, pos, len, copied,
							page, fsdata);
		copied = ret2;
		if (pos + len > inode->i_size && ext4_can_truncate(inode))
			/* if we have allocated more blocks and copied
			 * less. We will have blocks allocated outside
			 * inode->i_size. So truncate them
			 */
			ext4_orphan_add(handle, inode);
		if (ret2 < 0)
			ret = ret2;
	}
	ret2 = ext4_journal_stop(handle);
	if (!ret)
		ret = ret2;

	if (pos + len > inode->i_size) {
		ext4_truncate_failed_write(inode);
		/*
		 * If truncate failed early the inode might still be
		 * on the orphan list; we need to make sure the inode
		 * is removed from the orphan list in that case.
		 */
		if (inode->i_nlink)
			ext4_orphan_del(NULL, inode);
	}


	return ret ? ret : copied;
}

static int ext4_writeback_write_end(struct file *file,
				    struct address_space *mapping,
				    loff_t pos, unsigned len, unsigned copied,
				    struct page *page, void *fsdata)
{
	handle_t *handle = ext4_journal_current_handle();
	struct inode *inode = mapping->host;
	int ret = 0, ret2;

	trace_ext4_writeback_write_end(inode, pos, len, copied);
	ret2 = ext4_generic_write_end(file, mapping, pos, len, copied,
							page, fsdata);
	copied = ret2;
	if (pos + len > inode->i_size && ext4_can_truncate(inode))
		/* if we have allocated more blocks and copied
		 * less. We will have blocks allocated outside
		 * inode->i_size. So truncate them
		 */
		ext4_orphan_add(handle, inode);

	if (ret2 < 0)
		ret = ret2;

	ret2 = ext4_journal_stop(handle);
	if (!ret)
		ret = ret2;

	if (pos + len > inode->i_size) {
		ext4_truncate_failed_write(inode);
		/*
		 * If truncate failed early the inode might still be
		 * on the orphan list; we need to make sure the inode
		 * is removed from the orphan list in that case.
		 */
		if (inode->i_nlink)
			ext4_orphan_del(NULL, inode);
	}

	return ret ? ret : copied;
}

static int ext4_journalled_write_end(struct file *file,
				     struct address_space *mapping,
				     loff_t pos, unsigned len, unsigned copied,
				     struct page *page, void *fsdata)
{
	handle_t *handle = ext4_journal_current_handle();
	struct inode *inode = mapping->host;
	int ret = 0, ret2;
	int partial = 0;
	unsigned from, to;
	loff_t new_i_size;

	trace_ext4_journalled_write_end(inode, pos, len, copied);
	from = pos & (PAGE_CACHE_SIZE - 1);
	to = from + len;

	if (copied < len) {
		if (!PageUptodate(page))
			copied = 0;
		page_zero_new_buffers(page, from+copied, to);
	}

	ret = walk_page_buffers(handle, page_buffers(page), from,
				to, &partial, write_end_fn);
	if (!partial)
		SetPageUptodate(page);
	new_i_size = pos + copied;
	if (new_i_size > inode->i_size)
		i_size_write(inode, pos+copied);
	ext4_set_inode_state(inode, EXT4_STATE_JDATA);
	if (new_i_size > EXT4_I(inode)->i_disksize) {
		ext4_update_i_disksize(inode, new_i_size);
		ret2 = ext4_mark_inode_dirty(handle, inode);
		if (!ret)
			ret = ret2;
	}

	unlock_page(page);
	page_cache_release(page);
	if (pos + len > inode->i_size && ext4_can_truncate(inode))
		/* if we have allocated more blocks and copied
		 * less. We will have blocks allocated outside
		 * inode->i_size. So truncate them
		 */
		ext4_orphan_add(handle, inode);

	ret2 = ext4_journal_stop(handle);
	if (!ret)
		ret = ret2;
	if (pos + len > inode->i_size) {
		ext4_truncate_failed_write(inode);
		/*
		 * If truncate failed early the inode might still be
		 * on the orphan list; we need to make sure the inode
		 * is removed from the orphan list in that case.
		 */
		if (inode->i_nlink)
			ext4_orphan_del(NULL, inode);
	}

	return ret ? ret : copied;
}

/*
 * Reserve a single block located at lblock
 */
static int ext4_da_reserve_space(struct inode *inode, ext4_lblk_t lblock)
{
	int retries = 0;
	struct ext4_sb_info *sbi = EXT4_SB(inode->i_sb);
	struct ext4_inode_info *ei = EXT4_I(inode);
	unsigned long md_needed;
	int ret;

	/*
	 * recalculate the amount of metadata blocks to reserve
	 * in order to allocate nrblocks
	 * worse case is one extent per block
	 */
repeat:
	spin_lock(&ei->i_block_reservation_lock);
	md_needed = ext4_calc_metadata_amount(inode, lblock);
	trace_ext4_da_reserve_space(inode, md_needed);
	spin_unlock(&ei->i_block_reservation_lock);

	/*
	 * We will charge metadata quota at writeout time; this saves
	 * us from metadata over-estimation, though we may go over by
	 * a small amount in the end.  Here we just reserve for data.
	 */
	ret = dquot_reserve_block(inode, 1);
	if (ret)
		return ret;
	/*
	 * We do still charge estimated metadata to the sb though;
	 * we cannot afford to run out of free blocks.
	 */
	if (ext4_claim_free_blocks(sbi, md_needed + 1)) {
		dquot_release_reservation_block(inode, 1);
		if (ext4_should_retry_alloc(inode->i_sb, &retries)) {
			yield();
			goto repeat;
		}
		return -ENOSPC;
	}
	spin_lock(&ei->i_block_reservation_lock);
	ei->i_reserved_data_blocks++;
	ei->i_reserved_meta_blocks += md_needed;
	spin_unlock(&ei->i_block_reservation_lock);

	return 0;       /* success */
}

static void ext4_da_release_space(struct inode *inode, int to_free)
{
	struct ext4_sb_info *sbi = EXT4_SB(inode->i_sb);
	struct ext4_inode_info *ei = EXT4_I(inode);

	if (!to_free)
		return;		/* Nothing to release, exit */

	spin_lock(&EXT4_I(inode)->i_block_reservation_lock);

	trace_ext4_da_release_space(inode, to_free);
	if (unlikely(to_free > ei->i_reserved_data_blocks)) {
		/*
		 * if there aren't enough reserved blocks, then the
		 * counter is messed up somewhere.  Since this
		 * function is called from invalidate page, it's
		 * harmless to return without any action.
		 */
		ext4_msg(inode->i_sb, KERN_NOTICE, "ext4_da_release_space: "
			 "ino %lu, to_free %d with only %d reserved "
			 "data blocks\n", inode->i_ino, to_free,
			 ei->i_reserved_data_blocks);
		WARN_ON(1);
		to_free = ei->i_reserved_data_blocks;
	}
	ei->i_reserved_data_blocks -= to_free;

	if (ei->i_reserved_data_blocks == 0) {
		/*
		 * We can release all of the reserved metadata blocks
		 * only when we have written all of the delayed
		 * allocation blocks.
		 */
		percpu_counter_sub(&sbi->s_dirtyblocks_counter,
				   ei->i_reserved_meta_blocks);
		ei->i_reserved_meta_blocks = 0;
		ei->i_da_metadata_calc_len = 0;
	}

	/* update fs dirty data blocks counter */
	percpu_counter_sub(&sbi->s_dirtyblocks_counter, to_free);

	spin_unlock(&EXT4_I(inode)->i_block_reservation_lock);

	dquot_release_reservation_block(inode, to_free);
}

static void ext4_da_page_release_reservation(struct page *page,
					     unsigned long offset)
{
	int to_release = 0;
	struct buffer_head *head, *bh;
	unsigned int curr_off = 0;

	head = page_buffers(page);
	bh = head;
	do {
		unsigned int next_off = curr_off + bh->b_size;

		if ((offset <= curr_off) && (buffer_delay(bh))) {
			to_release++;
			clear_buffer_delay(bh);
		}
		curr_off = next_off;
	} while ((bh = bh->b_this_page) != head);
	ext4_da_release_space(page->mapping->host, to_release);
}

/*
 * Delayed allocation stuff
 */

/*
 * mpage_da_submit_io - walks through extent of pages and try to write
 * them with writepage() call back
 *
 * @mpd->inode: inode
 * @mpd->first_page: first page of the extent
 * @mpd->next_page: page after the last page of the extent
 *
 * By the time mpage_da_submit_io() is called we expect all blocks
 * to be allocated. this may be wrong if allocation failed.
 *
 * As pages are already locked by write_cache_pages(), we can't use it
 */
static int mpage_da_submit_io(struct mpage_da_data *mpd,
			      struct ext4_map_blocks *map)
{
	struct pagevec pvec;
	unsigned long index, end;
	int ret = 0, err, nr_pages, i;
	struct inode *inode = mpd->inode;
	struct address_space *mapping = inode->i_mapping;
	loff_t size = i_size_read(inode);
	unsigned int len, block_start;
	struct buffer_head *bh, *page_bufs = NULL;
	int journal_data = ext4_should_journal_data(inode);
	sector_t pblock = 0, cur_logical = 0;
	struct ext4_io_submit io_submit;

	BUG_ON(mpd->next_page <= mpd->first_page);
	memset(&io_submit, 0, sizeof(io_submit));
	/*
	 * We need to start from the first_page to the next_page - 1
	 * to make sure we also write the mapped dirty buffer_heads.
	 * If we look at mpd->b_blocknr we would only be looking
	 * at the currently mapped buffer_heads.
	 */
	index = mpd->first_page;
	end = mpd->next_page - 1;

	pagevec_init(&pvec, 0);
	while (index <= end) {
		nr_pages = pagevec_lookup(&pvec, mapping, index, PAGEVEC_SIZE);
		if (nr_pages == 0)
			break;
		for (i = 0; i < nr_pages; i++) {
			int commit_write = 0, redirty_page = 0;
			struct page *page = pvec.pages[i];

			index = page->index;
			if (index > end)
				break;

			if (index == size >> PAGE_CACHE_SHIFT)
				len = size & ~PAGE_CACHE_MASK;
			else
				len = PAGE_CACHE_SIZE;
			if (map) {
				cur_logical = index << (PAGE_CACHE_SHIFT -
							inode->i_blkbits);
				pblock = map->m_pblk + (cur_logical -
							map->m_lblk);
			}
			index++;

			BUG_ON(!PageLocked(page));
			BUG_ON(PageWriteback(page));

			/*
			 * If the page does not have buffers (for
			 * whatever reason), try to create them using
			 * __block_write_begin.  If this fails,
			 * redirty the page and move on.
			 */
			if (!page_has_buffers(page)) {
				if (__block_write_begin(page, 0, len,
						noalloc_get_block_write)) {
				redirty_page:
					redirty_page_for_writepage(mpd->wbc,
								   page);
					unlock_page(page);
					continue;
				}
				commit_write = 1;
			}

			bh = page_bufs = page_buffers(page);
			block_start = 0;
			do {
				if (!bh)
					goto redirty_page;
				if (map && (cur_logical >= map->m_lblk) &&
				    (cur_logical <= (map->m_lblk +
						     (map->m_len - 1)))) {
					if (buffer_delay(bh)) {
						clear_buffer_delay(bh);
						bh->b_blocknr = pblock;
					}
					if (buffer_unwritten(bh) ||
					    buffer_mapped(bh))
						BUG_ON(bh->b_blocknr != pblock);
					if (map->m_flags & EXT4_MAP_UNINIT)
						set_buffer_uninit(bh);
					clear_buffer_unwritten(bh);
				}

				/* redirty page if block allocation undone */
				if (buffer_delay(bh) || buffer_unwritten(bh))
					redirty_page = 1;
				bh = bh->b_this_page;
				block_start += bh->b_size;
				cur_logical++;
				pblock++;
			} while (bh != page_bufs);

			if (redirty_page)
				goto redirty_page;

			if (commit_write)
				/* mark the buffer_heads as dirty & uptodate */
				block_commit_write(page, 0, len);

			/*
			 * Delalloc doesn't support data journalling,
			 * but eventually maybe we'll lift this
			 * restriction.
			 */
			if (unlikely(journal_data && PageChecked(page)))
				err = __ext4_journalled_writepage(page, len);
			else if (test_opt(inode->i_sb, MBLK_IO_SUBMIT))
				err = ext4_bio_write_page(&io_submit, page,
							  len, mpd->wbc);
			else
				err = block_write_full_page(page,
					noalloc_get_block_write, mpd->wbc);

			if (!err)
				mpd->pages_written++;
			/*
			 * In error case, we have to continue because
			 * remaining pages are still locked
			 */
			if (ret == 0)
				ret = err;
		}
		pagevec_release(&pvec);
	}
	ext4_io_submit(&io_submit);
	return ret;
}

static void ext4_da_block_invalidatepages(struct mpage_da_data *mpd,
					sector_t logical, long blk_cnt)
{
	int nr_pages, i;
	pgoff_t index, end;
	struct pagevec pvec;
	struct inode *inode = mpd->inode;
	struct address_space *mapping = inode->i_mapping;

	index = logical >> (PAGE_CACHE_SHIFT - inode->i_blkbits);
	end   = (logical + blk_cnt - 1) >>
				(PAGE_CACHE_SHIFT - inode->i_blkbits);
	while (index <= end) {
		nr_pages = pagevec_lookup(&pvec, mapping, index, PAGEVEC_SIZE);
		if (nr_pages == 0)
			break;
		for (i = 0; i < nr_pages; i++) {
			struct page *page = pvec.pages[i];
			if (page->index > end)
				break;
			BUG_ON(!PageLocked(page));
			BUG_ON(PageWriteback(page));
			block_invalidatepage(page, 0);
			ClearPageUptodate(page);
			unlock_page(page);
		}
		index = pvec.pages[nr_pages - 1]->index + 1;
		pagevec_release(&pvec);
	}
	return;
}

static void ext4_print_free_blocks(struct inode *inode)
{
	struct ext4_sb_info *sbi = EXT4_SB(inode->i_sb);
	printk(KERN_CRIT "Total free blocks count %lld\n",
	       ext4_count_free_blocks(inode->i_sb));
	printk(KERN_CRIT "Free/Dirty block details\n");
	printk(KERN_CRIT "free_blocks=%lld\n",
	       (long long) percpu_counter_sum(&sbi->s_freeblocks_counter));
	printk(KERN_CRIT "dirty_blocks=%lld\n",
	       (long long) percpu_counter_sum(&sbi->s_dirtyblocks_counter));
	printk(KERN_CRIT "Block reservation details\n");
	printk(KERN_CRIT "i_reserved_data_blocks=%u\n",
	       EXT4_I(inode)->i_reserved_data_blocks);
	printk(KERN_CRIT "i_reserved_meta_blocks=%u\n",
	       EXT4_I(inode)->i_reserved_meta_blocks);
	return;
}

/*
 * mpage_da_map_and_submit - go through given space, map them
 *       if necessary, and then submit them for I/O
 *
 * @mpd - bh describing space
 *
 * The function skips space we know is already mapped to disk blocks.
 *
 */
static void mpage_da_map_and_submit(struct mpage_da_data *mpd)
{
	int err, blks, get_blocks_flags;
	struct ext4_map_blocks map, *mapp = NULL;
	sector_t next = mpd->b_blocknr;
	unsigned max_blocks = mpd->b_size >> mpd->inode->i_blkbits;
	loff_t disksize = EXT4_I(mpd->inode)->i_disksize;
	handle_t *handle = NULL;

	/*
	 * If the blocks are mapped already, or we couldn't accumulate
	 * any blocks, then proceed immediately to the submission stage.
	 */
	if ((mpd->b_size == 0) ||
	    ((mpd->b_state  & (1 << BH_Mapped)) &&
	     !(mpd->b_state & (1 << BH_Delay)) &&
	     !(mpd->b_state & (1 << BH_Unwritten))))
		goto submit_io;

	handle = ext4_journal_current_handle();
	BUG_ON(!handle);

	/*
	 * Call ext4_map_blocks() to allocate any delayed allocation
	 * blocks, or to convert an uninitialized extent to be
	 * initialized (in the case where we have written into
	 * one or more preallocated blocks).
	 *
	 * We pass in the magic EXT4_GET_BLOCKS_DELALLOC_RESERVE to
	 * indicate that we are on the delayed allocation path.  This
	 * affects functions in many different parts of the allocation
	 * call path.  This flag exists primarily because we don't
	 * want to change *many* call functions, so ext4_map_blocks()
	 * will set the EXT4_STATE_DELALLOC_RESERVED flag once the
	 * inode's allocation semaphore is taken.
	 *
	 * If the blocks in questions were delalloc blocks, set
	 * EXT4_GET_BLOCKS_DELALLOC_RESERVE so the delalloc accounting
	 * variables are updated after the blocks have been allocated.
	 */
	map.m_lblk = next;
	map.m_len = max_blocks;
	get_blocks_flags = EXT4_GET_BLOCKS_CREATE;
	if (ext4_should_dioread_nolock(mpd->inode))
		get_blocks_flags |= EXT4_GET_BLOCKS_IO_CREATE_EXT;
	if (mpd->b_state & (1 << BH_Delay))
		get_blocks_flags |= EXT4_GET_BLOCKS_DELALLOC_RESERVE;

	blks = ext4_map_blocks(handle, mpd->inode, &map, get_blocks_flags);
	if (blks < 0) {
		struct super_block *sb = mpd->inode->i_sb;

		err = blks;
		/*
		 * If get block returns EAGAIN or ENOSPC and there
		 * appears to be free blocks we will call
		 * ext4_writepage() for all of the pages which will
		 * just redirty the pages.
		 */
		if (err == -EAGAIN)
			goto submit_io;

		if (err == -ENOSPC &&
		    ext4_count_free_blocks(sb)) {
			mpd->retval = err;
			goto submit_io;
		}

		/*
		 * get block failure will cause us to loop in
		 * writepages, because a_ops->writepage won't be able
		 * to make progress. The page will be redirtied by
		 * writepage and writepages will again try to write
		 * the same.
		 */
		if (!(EXT4_SB(sb)->s_mount_flags & EXT4_MF_FS_ABORTED)) {
			ext4_msg(sb, KERN_CRIT,
				 "delayed block allocation failed for inode %lu "
				 "at logical offset %llu with max blocks %zd "
				 "with error %d", mpd->inode->i_ino,
				 (unsigned long long) next,
				 mpd->b_size >> mpd->inode->i_blkbits, err);
			ext4_msg(sb, KERN_CRIT,
				"This should not happen!! Data will be lost\n");
			if (err == -ENOSPC)
				ext4_print_free_blocks(mpd->inode);
		}
		/* invalidate all the pages */
		ext4_da_block_invalidatepages(mpd, next,
				mpd->b_size >> mpd->inode->i_blkbits);
		return;
	}
	BUG_ON(blks == 0);

	mapp = &map;
	if (map.m_flags & EXT4_MAP_NEW) {
		struct block_device *bdev = mpd->inode->i_sb->s_bdev;
		int i;

		for (i = 0; i < map.m_len; i++)
			unmap_underlying_metadata(bdev, map.m_pblk + i);
	}

	if (ext4_should_order_data(mpd->inode)) {
		err = ext4_jbd2_file_inode(handle, mpd->inode);
		if (err)
			/* This only happens if the journal is aborted */
			return;
	}

	/*
	 * Update on-disk size along with block allocation.
	 */
	disksize = ((loff_t) next + blks) << mpd->inode->i_blkbits;
	if (disksize > i_size_read(mpd->inode))
		disksize = i_size_read(mpd->inode);
	if (disksize > EXT4_I(mpd->inode)->i_disksize) {
		ext4_update_i_disksize(mpd->inode, disksize);
		err = ext4_mark_inode_dirty(handle, mpd->inode);
		if (err)
			ext4_error(mpd->inode->i_sb,
				   "Failed to mark inode %lu dirty",
				   mpd->inode->i_ino);
	}

submit_io:
	mpage_da_submit_io(mpd, mapp);
	mpd->io_done = 1;
}

#define BH_FLAGS ((1 << BH_Uptodate) | (1 << BH_Mapped) | \
		(1 << BH_Delay) | (1 << BH_Unwritten))

/*
 * mpage_add_bh_to_extent - try to add one more block to extent of blocks
 *
 * @mpd->lbh - extent of blocks
 * @logical - logical number of the block in the file
 * @bh - bh of the block (used to access block's state)
 *
 * the function is used to collect contig. blocks in same state
 */
static void mpage_add_bh_to_extent(struct mpage_da_data *mpd,
				   sector_t logical, size_t b_size,
				   unsigned long b_state)
{
	sector_t next;
	int nrblocks = mpd->b_size >> mpd->inode->i_blkbits;

	/*
	 * XXX Don't go larger than mballoc is willing to allocate
	 * This is a stopgap solution.  We eventually need to fold
	 * mpage_da_submit_io() into this function and then call
	 * ext4_map_blocks() multiple times in a loop
	 */
	if (nrblocks >= 8*1024*1024/mpd->inode->i_sb->s_blocksize)
		goto flush_it;

	/* check if thereserved journal credits might overflow */
	if (!(ext4_test_inode_flag(mpd->inode, EXT4_INODE_EXTENTS))) {
		if (nrblocks >= EXT4_MAX_TRANS_DATA) {
			/*
			 * With non-extent format we are limited by the journal
			 * credit available.  Total credit needed to insert
			 * nrblocks contiguous blocks is dependent on the
			 * nrblocks.  So limit nrblocks.
			 */
			goto flush_it;
		} else if ((nrblocks + (b_size >> mpd->inode->i_blkbits)) >
				EXT4_MAX_TRANS_DATA) {
			/*
			 * Adding the new buffer_head would make it cross the
			 * allowed limit for which we have journal credit
			 * reserved. So limit the new bh->b_size
			 */
			b_size = (EXT4_MAX_TRANS_DATA - nrblocks) <<
						mpd->inode->i_blkbits;
			/* we will do mpage_da_submit_io in the next loop */
		}
	}
	/*
	 * First block in the extent
	 */
	if (mpd->b_size == 0) {
		mpd->b_blocknr = logical;
		mpd->b_size = b_size;
		mpd->b_state = b_state & BH_FLAGS;
		return;
	}

	next = mpd->b_blocknr + nrblocks;
	/*
	 * Can we merge the block to our big extent?
	 */
	if (logical == next && (b_state & BH_FLAGS) == mpd->b_state) {
		mpd->b_size += b_size;
		return;
	}

flush_it:
	/*
	 * We couldn't merge the block to our extent, so we
	 * need to flush current  extent and start new one
	 */
	mpage_da_map_and_submit(mpd);
	return;
}

static int ext4_bh_delay_or_unwritten(handle_t *handle, struct buffer_head *bh)
{
	return (buffer_delay(bh) || buffer_unwritten(bh)) && buffer_dirty(bh);
}

/*
 * __mpage_da_writepage - finds extent of pages and blocks
 *
 * @page: page to consider
 * @wbc: not used, we just follow rules
 * @data: context
 *
 * The function finds extents of pages and scan them for all blocks.
 */
static int __mpage_da_writepage(struct page *page,
				struct writeback_control *wbc,
				struct mpage_da_data *mpd)
{
	struct inode *inode = mpd->inode;
	struct buffer_head *bh, *head;
	sector_t logical;

	/*
	 * Can we merge this page to current extent?
	 */
	if (mpd->next_page != page->index) {
		/*
		 * Nope, we can't. So, we map non-allocated blocks
		 * and start IO on them
		 */
		if (mpd->next_page != mpd->first_page) {
			mpage_da_map_and_submit(mpd);
			/*
			 * skip rest of the page in the page_vec
			 */
			redirty_page_for_writepage(wbc, page);
			unlock_page(page);
			return MPAGE_DA_EXTENT_TAIL;
		}

		/*
		 * Start next extent of pages ...
		 */
		mpd->first_page = page->index;

		/*
		 * ... and blocks
		 */
		mpd->b_size = 0;
		mpd->b_state = 0;
		mpd->b_blocknr = 0;
	}

	mpd->next_page = page->index + 1;
	logical = (sector_t) page->index <<
		  (PAGE_CACHE_SHIFT - inode->i_blkbits);

	if (!page_has_buffers(page)) {
		mpage_add_bh_to_extent(mpd, logical, PAGE_CACHE_SIZE,
				       (1 << BH_Dirty) | (1 << BH_Uptodate));
		if (mpd->io_done)
			return MPAGE_DA_EXTENT_TAIL;
	} else {
		/*
		 * Page with regular buffer heads, just add all dirty ones
		 */
		head = page_buffers(page);
		bh = head;
		do {
			BUG_ON(buffer_locked(bh));
			/*
			 * We need to try to allocate
			 * unmapped blocks in the same page.
			 * Otherwise we won't make progress
			 * with the page in ext4_writepage
			 */
			if (ext4_bh_delay_or_unwritten(NULL, bh)) {
				mpage_add_bh_to_extent(mpd, logical,
						       bh->b_size,
						       bh->b_state);
				if (mpd->io_done)
					return MPAGE_DA_EXTENT_TAIL;
			} else if (buffer_dirty(bh) && (buffer_mapped(bh))) {
				/*
				 * mapped dirty buffer. We need to update
				 * the b_state because we look at
				 * b_state in mpage_da_map_blocks. We don't
				 * update b_size because if we find an
				 * unmapped buffer_head later we need to
				 * use the b_state flag of that buffer_head.
				 */
				if (mpd->b_size == 0)
					mpd->b_state = bh->b_state & BH_FLAGS;
			}
			logical++;
		} while ((bh = bh->b_this_page) != head);
	}

	return 0;
}

/*
 * This is a special get_blocks_t callback which is used by
 * ext4_da_write_begin().  It will either return mapped block or
 * reserve space for a single block.
 *
 * For delayed buffer_head we have BH_Mapped, BH_New, BH_Delay set.
 * We also have b_blocknr = -1 and b_bdev initialized properly
 *
 * For unwritten buffer_head we have BH_Mapped, BH_New, BH_Unwritten set.
 * We also have b_blocknr = physicalblock mapping unwritten extent and b_bdev
 * initialized properly.
 */
static int ext4_da_get_block_prep(struct inode *inode, sector_t iblock,
				  struct buffer_head *bh, int create)
{
	struct ext4_map_blocks map;
	int ret = 0;
	sector_t invalid_block = ~((sector_t) 0xffff);

	if (invalid_block < ext4_blocks_count(EXT4_SB(inode->i_sb)->s_es))
		invalid_block = ~0;

	BUG_ON(create == 0);
	BUG_ON(bh->b_size != inode->i_sb->s_blocksize);

	map.m_lblk = iblock;
	map.m_len = 1;

	/*
	 * first, we need to know whether the block is allocated already
	 * preallocated blocks are unmapped but should treated
	 * the same as allocated blocks.
	 */
	ret = ext4_map_blocks(NULL, inode, &map, 0);
	if (ret < 0)
		return ret;
	if (ret == 0) {
		if (buffer_delay(bh))
			return 0; /* Not sure this could or should happen */
		/*
		 * XXX: __block_write_begin() unmaps passed block, is it OK?
		 */
		ret = ext4_da_reserve_space(inode, iblock);
		if (ret)
			/* not enough space to reserve */
			return ret;

		map_bh(bh, inode->i_sb, invalid_block);
		set_buffer_new(bh);
		set_buffer_delay(bh);
		return 0;
	}

	map_bh(bh, inode->i_sb, map.m_pblk);
	bh->b_state = (bh->b_state & ~EXT4_MAP_FLAGS) | map.m_flags;

	if (buffer_unwritten(bh)) {
		/* A delayed write to unwritten bh should be marked
		 * new and mapped.  Mapped ensures that we don't do
		 * get_block multiple times when we write to the same
		 * offset and new ensures that we do proper zero out
		 * for partial write.
		 */
		set_buffer_new(bh);
		set_buffer_mapped(bh);
	}
	return 0;
}

/*
 * This function is used as a standard get_block_t calback function
 * when there is no desire to allocate any blocks.  It is used as a
 * callback function for block_write_begin() and block_write_full_page().
 * These functions should only try to map a single block at a time.
 *
 * Since this function doesn't do block allocations even if the caller
 * requests it by passing in create=1, it is critically important that
 * any caller checks to make sure that any buffer heads are returned
 * by this function are either all already mapped or marked for
 * delayed allocation before calling  block_write_full_page().  Otherwise,
 * b_blocknr could be left unitialized, and the page write functions will
 * be taken by surprise.
 */
static int noalloc_get_block_write(struct inode *inode, sector_t iblock,
				   struct buffer_head *bh_result, int create)
{
	BUG_ON(bh_result->b_size != inode->i_sb->s_blocksize);
	return _ext4_get_block(inode, iblock, bh_result, 0);
}

static int bget_one(handle_t *handle, struct buffer_head *bh)
{
	get_bh(bh);
	return 0;
}

static int bput_one(handle_t *handle, struct buffer_head *bh)
{
	put_bh(bh);
	return 0;
}

static int __ext4_journalled_writepage(struct page *page,
				       unsigned int len)
{
	struct address_space *mapping = page->mapping;
	struct inode *inode = mapping->host;
	struct buffer_head *page_bufs;
	handle_t *handle = NULL;
	int ret = 0;
	int err;

	ClearPageChecked(page);
	page_bufs = page_buffers(page);
	BUG_ON(!page_bufs);
	walk_page_buffers(handle, page_bufs, 0, len, NULL, bget_one);
	/* As soon as we unlock the page, it can go away, but we have
	 * references to buffers so we are safe */
	unlock_page(page);

	handle = ext4_journal_start(inode, ext4_writepage_trans_blocks(inode));
	if (IS_ERR(handle)) {
		ret = PTR_ERR(handle);
		goto out;
	}

	ret = walk_page_buffers(handle, page_bufs, 0, len, NULL,
				do_journal_get_write_access);

	err = walk_page_buffers(handle, page_bufs, 0, len, NULL,
				write_end_fn);
	if (ret == 0)
		ret = err;
	err = ext4_journal_stop(handle);
	if (!ret)
		ret = err;

	walk_page_buffers(handle, page_bufs, 0, len, NULL, bput_one);
	ext4_set_inode_state(inode, EXT4_STATE_JDATA);
out:
	return ret;
}

static int ext4_set_bh_endio(struct buffer_head *bh, struct inode *inode);
static void ext4_end_io_buffer_write(struct buffer_head *bh, int uptodate);

/*
 * Note that we don't need to start a transaction unless we're journaling data
 * because we should have holes filled from ext4_page_mkwrite(). We even don't
 * need to file the inode to the transaction's list in ordered mode because if
 * we are writing back data added by write(), the inode is already there and if
 * we are writing back data modified via mmap(), noone guarantees in which
 * transaction the data will hit the disk. In case we are journaling data, we
 * cannot start transaction directly because transaction start ranks above page
 * lock so we have to do some magic.
 *
 * This function can get called via...
 *   - ext4_da_writepages after taking page lock (have journal handle)
 *   - journal_submit_inode_data_buffers (no journal handle)
 *   - shrink_page_list via pdflush (no journal handle)
 *   - grab_page_cache when doing write_begin (have journal handle)
 *
 * We don't do any block allocation in this function. If we have page with
 * multiple blocks we need to write those buffer_heads that are mapped. This
 * is important for mmaped based write. So if we do with blocksize 1K
 * truncate(f, 1024);
 * a = mmap(f, 0, 4096);
 * a[0] = 'a';
 * truncate(f, 4096);
 * we have in the page first buffer_head mapped via page_mkwrite call back
 * but other bufer_heads would be unmapped but dirty(dirty done via the
 * do_wp_page). So writepage should write the first block. If we modify
 * the mmap area beyond 1024 we will again get a page_fault and the
 * page_mkwrite callback will do the block allocation and mark the
 * buffer_heads mapped.
 *
 * We redirty the page if we have any buffer_heads that is either delay or
 * unwritten in the page.
 *
 * We can get recursively called as show below.
 *
 *	ext4_writepage() -> kmalloc() -> __alloc_pages() -> page_launder() ->
 *		ext4_writepage()
 *
 * But since we don't do any block allocation we should not deadlock.
 * Page also have the dirty flag cleared so we don't get recurive page_lock.
 */
static int ext4_writepage(struct page *page,
			  struct writeback_control *wbc)
{
	int ret = 0, commit_write = 0;
	loff_t size;
	unsigned int len;
	struct buffer_head *page_bufs = NULL;
	struct inode *inode = page->mapping->host;

	trace_ext4_writepage(inode, page);
	size = i_size_read(inode);
	if (page->index == size >> PAGE_CACHE_SHIFT)
		len = size & ~PAGE_CACHE_MASK;
	else
		len = PAGE_CACHE_SIZE;

	/*
	 * If the page does not have buffers (for whatever reason),
	 * try to create them using __block_write_begin.  If this
	 * fails, redirty the page and move on.
	 */
	if (!page_has_buffers(page)) {
		if (__block_write_begin(page, 0, len,
					noalloc_get_block_write)) {
		redirty_page:
			redirty_page_for_writepage(wbc, page);
			unlock_page(page);
			return 0;
		}
		commit_write = 1;
	}
	page_bufs = page_buffers(page);
	if (walk_page_buffers(NULL, page_bufs, 0, len, NULL,
			      ext4_bh_delay_or_unwritten)) {
		/*
		 * We don't want to do block allocation, so redirty
		 * the page and return.  We may reach here when we do
		 * a journal commit via journal_submit_inode_data_buffers.
		 * We can also reach here via shrink_page_list
		 */
		goto redirty_page;
	}
	if (commit_write)
		/* now mark the buffer_heads as dirty and uptodate */
		block_commit_write(page, 0, len);

	if (PageChecked(page) && ext4_should_journal_data(inode))
		/*
		 * It's mmapped pagecache.  Add buffers and journal it.  There
		 * doesn't seem much point in redirtying the page here.
		 */
		return __ext4_journalled_writepage(page, len);

	if (buffer_uninit(page_bufs)) {
		ext4_set_bh_endio(page_bufs, inode);
		ret = block_write_full_page_endio(page, noalloc_get_block_write,
					    wbc, ext4_end_io_buffer_write);
	} else
		ret = block_write_full_page(page, noalloc_get_block_write,
					    wbc);

	return ret;
}

/*
 * This is called via ext4_da_writepages() to
 * calulate the total number of credits to reserve to fit
 * a single extent allocation into a single transaction,
 * ext4_da_writpeages() will loop calling this before
 * the block allocation.
 */

static int ext4_da_writepages_trans_blocks(struct inode *inode)
{
	int max_blocks = EXT4_I(inode)->i_reserved_data_blocks;

	/*
	 * With non-extent format the journal credit needed to
	 * insert nrblocks contiguous block is dependent on
	 * number of contiguous block. So we will limit
	 * number of contiguous block to a sane value
	 */
	if (!(ext4_test_inode_flag(inode, EXT4_INODE_EXTENTS)) &&
	    (max_blocks > EXT4_MAX_TRANS_DATA))
		max_blocks = EXT4_MAX_TRANS_DATA;

	return ext4_chunk_trans_blocks(inode, max_blocks);
}

/*
 * write_cache_pages_da - walk the list of dirty pages of the given
 * address space and call the callback function (which usually writes
 * the pages).
 *
 * This is a forked version of write_cache_pages().  Differences:
 *	Range cyclic is ignored.
 *	no_nrwrite_index_update is always presumed true
 */
static int write_cache_pages_da(struct address_space *mapping,
				struct writeback_control *wbc,
				struct mpage_da_data *mpd,
				pgoff_t *done_index)
{
	int ret = 0;
	int done = 0;
	struct pagevec pvec;
	unsigned nr_pages;
	pgoff_t index;
	pgoff_t end;		/* Inclusive */
	long nr_to_write = wbc->nr_to_write;
	int tag;

	pagevec_init(&pvec, 0);
	index = wbc->range_start >> PAGE_CACHE_SHIFT;
	end = wbc->range_end >> PAGE_CACHE_SHIFT;

	if (wbc->sync_mode == WB_SYNC_ALL)
		tag = PAGECACHE_TAG_TOWRITE;
	else
		tag = PAGECACHE_TAG_DIRTY;

	*done_index = index;
	while (!done && (index <= end)) {
		int i;

		nr_pages = pagevec_lookup_tag(&pvec, mapping, &index, tag,
			      min(end - index, (pgoff_t)PAGEVEC_SIZE-1) + 1);
		if (nr_pages == 0)
			break;

		for (i = 0; i < nr_pages; i++) {
			struct page *page = pvec.pages[i];

			/*
			 * At this point, the page may be truncated or
			 * invalidated (changing page->mapping to NULL), or
			 * even swizzled back from swapper_space to tmpfs file
			 * mapping. However, page->index will not change
			 * because we have a reference on the page.
			 */
			if (page->index > end) {
				done = 1;
				break;
			}

			*done_index = page->index + 1;

			lock_page(page);

			/*
			 * Page truncated or invalidated. We can freely skip it
			 * then, even for data integrity operations: the page
			 * has disappeared concurrently, so there could be no
			 * real expectation of this data interity operation
			 * even if there is now a new, dirty page at the same
			 * pagecache address.
			 */
			if (unlikely(page->mapping != mapping)) {
continue_unlock:
				unlock_page(page);
				continue;
			}

			if (!PageDirty(page)) {
				/* someone wrote it for us */
				goto continue_unlock;
			}

			if (PageWriteback(page)) {
				if (wbc->sync_mode != WB_SYNC_NONE)
					wait_on_page_writeback(page);
				else
					goto continue_unlock;
			}

			BUG_ON(PageWriteback(page));
			if (!clear_page_dirty_for_io(page))
				goto continue_unlock;

			ret = __mpage_da_writepage(page, wbc, mpd);
			if (unlikely(ret)) {
				if (ret == AOP_WRITEPAGE_ACTIVATE) {
					unlock_page(page);
					ret = 0;
				} else {
					done = 1;
					break;
				}
			}

			if (nr_to_write > 0) {
				nr_to_write--;
				if (nr_to_write == 0 &&
				    wbc->sync_mode == WB_SYNC_NONE) {
					/*
					 * We stop writing back only if we are
					 * not doing integrity sync. In case of
					 * integrity sync we have to keep going
					 * because someone may be concurrently
					 * dirtying pages, and we might have
					 * synced a lot of newly appeared dirty
					 * pages, but have not synced all of the
					 * old dirty pages.
					 */
					done = 1;
					break;
				}
			}
		}
		pagevec_release(&pvec);
		cond_resched();
	}
	return ret;
}


static int ext4_da_writepages(struct address_space *mapping,
			      struct writeback_control *wbc)
{
	pgoff_t	index;
	int range_whole = 0;
	handle_t *handle = NULL;
	struct mpage_da_data mpd;
	struct inode *inode = mapping->host;
	int pages_written = 0;
	long pages_skipped;
	unsigned int max_pages;
	int range_cyclic, cycled = 1, io_done = 0;
	int needed_blocks, ret = 0;
	long desired_nr_to_write, nr_to_writebump = 0;
	loff_t range_start = wbc->range_start;
	struct ext4_sb_info *sbi = EXT4_SB(mapping->host->i_sb);
	pgoff_t done_index = 0;
	pgoff_t end;

	trace_ext4_da_writepages(inode, wbc);

	/*
	 * No pages to write? This is mainly a kludge to avoid starting
	 * a transaction for special inodes like journal inode on last iput()
	 * because that could violate lock ordering on umount
	 */
	if (!mapping->nrpages || !mapping_tagged(mapping, PAGECACHE_TAG_DIRTY))
		return 0;

	/*
	 * If the filesystem has aborted, it is read-only, so return
	 * right away instead of dumping stack traces later on that
	 * will obscure the real source of the problem.  We test
	 * EXT4_MF_FS_ABORTED instead of sb->s_flag's MS_RDONLY because
	 * the latter could be true if the filesystem is mounted
	 * read-only, and in that case, ext4_da_writepages should
	 * *never* be called, so if that ever happens, we would want
	 * the stack trace.
	 */
	if (unlikely(sbi->s_mount_flags & EXT4_MF_FS_ABORTED))
		return -EROFS;

	if (wbc->range_start == 0 && wbc->range_end == LLONG_MAX)
		range_whole = 1;

	range_cyclic = wbc->range_cyclic;
	if (wbc->range_cyclic) {
		index = mapping->writeback_index;
		if (index)
			cycled = 0;
		wbc->range_start = index << PAGE_CACHE_SHIFT;
		wbc->range_end  = LLONG_MAX;
		wbc->range_cyclic = 0;
		end = -1;
	} else {
		index = wbc->range_start >> PAGE_CACHE_SHIFT;
		end = wbc->range_end >> PAGE_CACHE_SHIFT;
	}

	/*
	 * This works around two forms of stupidity.  The first is in
	 * the writeback code, which caps the maximum number of pages
	 * written to be 1024 pages.  This is wrong on multiple
	 * levels; different architectues have a different page size,
	 * which changes the maximum amount of data which gets
	 * written.  Secondly, 4 megabytes is way too small.  XFS
	 * forces this value to be 16 megabytes by multiplying
	 * nr_to_write parameter by four, and then relies on its
	 * allocator to allocate larger extents to make them
	 * contiguous.  Unfortunately this brings us to the second
	 * stupidity, which is that ext4's mballoc code only allocates
	 * at most 2048 blocks.  So we force contiguous writes up to
	 * the number of dirty blocks in the inode, or
	 * sbi->max_writeback_mb_bump whichever is smaller.
	 */
	max_pages = sbi->s_max_writeback_mb_bump << (20 - PAGE_CACHE_SHIFT);
	if (!range_cyclic && range_whole) {
		if (wbc->nr_to_write == LONG_MAX)
			desired_nr_to_write = wbc->nr_to_write;
		else
			desired_nr_to_write = wbc->nr_to_write * 8;
	} else
		desired_nr_to_write = ext4_num_dirty_pages(inode, index,
							   max_pages);
	if (desired_nr_to_write > max_pages)
		desired_nr_to_write = max_pages;

	if (wbc->nr_to_write < desired_nr_to_write) {
		nr_to_writebump = desired_nr_to_write - wbc->nr_to_write;
		wbc->nr_to_write = desired_nr_to_write;
	}

	mpd.wbc = wbc;
	mpd.inode = mapping->host;

	pages_skipped = wbc->pages_skipped;

retry:
	if (wbc->sync_mode == WB_SYNC_ALL)
		tag_pages_for_writeback(mapping, index, end);

	while (!ret && wbc->nr_to_write > 0) {

		/*
		 * we  insert one extent at a time. So we need
		 * credit needed for single extent allocation.
		 * journalled mode is currently not supported
		 * by delalloc
		 */
		BUG_ON(ext4_should_journal_data(inode));
		needed_blocks = ext4_da_writepages_trans_blocks(inode);

		/* start a new transaction*/
		handle = ext4_journal_start(inode, needed_blocks);
		if (IS_ERR(handle)) {
			ret = PTR_ERR(handle);
			ext4_msg(inode->i_sb, KERN_CRIT, "%s: jbd2_start: "
			       "%ld pages, ino %lu; err %d", __func__,
				wbc->nr_to_write, inode->i_ino, ret);
			goto out_writepages;
		}

		/*
		 * Now call __mpage_da_writepage to find the next
		 * contiguous region of logical blocks that need
		 * blocks to be allocated by ext4.  We don't actually
		 * submit the blocks for I/O here, even though
		 * write_cache_pages thinks it will, and will set the
		 * pages as clean for write before calling
		 * __mpage_da_writepage().
		 */
		mpd.b_size = 0;
		mpd.b_state = 0;
		mpd.b_blocknr = 0;
		mpd.first_page = 0;
		mpd.next_page = 0;
		mpd.io_done = 0;
		mpd.pages_written = 0;
		mpd.retval = 0;
		ret = write_cache_pages_da(mapping, wbc, &mpd, &done_index);
		/*
		 * If we have a contiguous extent of pages and we
		 * haven't done the I/O yet, map the blocks and submit
		 * them for I/O.
		 */
		if (!mpd.io_done && mpd.next_page != mpd.first_page) {
			mpage_da_map_and_submit(&mpd);
			ret = MPAGE_DA_EXTENT_TAIL;
		}
		trace_ext4_da_write_pages(inode, &mpd);
		wbc->nr_to_write -= mpd.pages_written;

		ext4_journal_stop(handle);

		if ((mpd.retval == -ENOSPC) && sbi->s_journal) {
			/* commit the transaction which would
			 * free blocks released in the transaction
			 * and try again
			 */
			jbd2_journal_force_commit_nested(sbi->s_journal);
			wbc->pages_skipped = pages_skipped;
			ret = 0;
		} else if (ret == MPAGE_DA_EXTENT_TAIL) {
			/*
			 * got one extent now try with
			 * rest of the pages
			 */
			pages_written += mpd.pages_written;
			wbc->pages_skipped = pages_skipped;
			ret = 0;
			io_done = 1;
		} else if (wbc->nr_to_write)
			/*
			 * There is no more writeout needed
			 * or we requested for a noblocking writeout
			 * and we found the device congested
			 */
			break;
	}
	if (!io_done && !cycled) {
		cycled = 1;
		index = 0;
		wbc->range_start = index << PAGE_CACHE_SHIFT;
		wbc->range_end  = mapping->writeback_index - 1;
		goto retry;
	}
	if (pages_skipped != wbc->pages_skipped)
		ext4_msg(inode->i_sb, KERN_CRIT,
			 "This should not happen leaving %s "
			 "with nr_to_write = %ld ret = %d",
			 __func__, wbc->nr_to_write, ret);

	/* Update index */
	wbc->range_cyclic = range_cyclic;
	if (wbc->range_cyclic || (range_whole && wbc->nr_to_write > 0))
		/*
		 * set the writeback_index so that range_cyclic
		 * mode will write it back later
		 */
		mapping->writeback_index = done_index;

out_writepages:
	wbc->nr_to_write -= nr_to_writebump;
	wbc->range_start = range_start;
	trace_ext4_da_writepages_result(inode, wbc, ret, pages_written);
	return ret;
}

#define FALL_BACK_TO_NONDELALLOC 1
static int ext4_nonda_switch(struct super_block *sb)
{
	s64 free_blocks, dirty_blocks;
	struct ext4_sb_info *sbi = EXT4_SB(sb);

	/*
	 * switch to non delalloc mode if we are running low
	 * on free block. The free block accounting via percpu
	 * counters can get slightly wrong with percpu_counter_batch getting
	 * accumulated on each CPU without updating global counters
	 * Delalloc need an accurate free block accounting. So switch
	 * to non delalloc when we are near to error range.
	 */
	free_blocks  = percpu_counter_read_positive(&sbi->s_freeblocks_counter);
	dirty_blocks = percpu_counter_read_positive(&sbi->s_dirtyblocks_counter);
	if (2 * free_blocks < 3 * dirty_blocks ||
		free_blocks < (dirty_blocks + EXT4_FREEBLOCKS_WATERMARK)) {
		/*
		 * free block count is less than 150% of dirty blocks
		 * or free blocks is less than watermark
		 */
		return 1;
	}
	/*
	 * Even if we don't switch but are nearing capacity,
	 * start pushing delalloc when 1/2 of free blocks are dirty.
	 */
	if (free_blocks < 2 * dirty_blocks)
		writeback_inodes_sb_if_idle(sb);

	return 0;
}

static int ext4_da_write_begin(struct file *file, struct address_space *mapping,
			       loff_t pos, unsigned len, unsigned flags,
			       struct page **pagep, void **fsdata)
{
	int ret, retries = 0;
	struct page *page;
	pgoff_t index;
	struct inode *inode = mapping->host;
	handle_t *handle;

	index = pos >> PAGE_CACHE_SHIFT;

	if (ext4_nonda_switch(inode->i_sb)) {
		*fsdata = (void *)FALL_BACK_TO_NONDELALLOC;
		return ext4_write_begin(file, mapping, pos,
					len, flags, pagep, fsdata);
	}
	*fsdata = (void *)0;
	trace_ext4_da_write_begin(inode, pos, len, flags);
retry:
	/*
	 * With delayed allocation, we don't log the i_disksize update
	 * if there is delayed block allocation. But we still need
	 * to journalling the i_disksize update if writes to the end
	 * of file which has an already mapped buffer.
	 */
	handle = ext4_journal_start(inode, 1);
	if (IS_ERR(handle)) {
		ret = PTR_ERR(handle);
		goto out;
	}
	/* We cannot recurse into the filesystem as the transaction is already
	 * started */
	flags |= AOP_FLAG_NOFS;

	page = grab_cache_page_write_begin(mapping, index, flags);
	if (!page) {
		ext4_journal_stop(handle);
		ret = -ENOMEM;
		goto out;
	}
	*pagep = page;

	ret = __block_write_begin(page, pos, len, ext4_da_get_block_prep);
	if (ret < 0) {
		unlock_page(page);
		ext4_journal_stop(handle);
		page_cache_release(page);
		/*
		 * block_write_begin may have instantiated a few blocks
		 * outside i_size.  Trim these off again. Don't need
		 * i_size_read because we hold i_mutex.
		 */
		if (pos + len > inode->i_size)
			ext4_truncate_failed_write(inode);
	}

	if (ret == -ENOSPC && ext4_should_retry_alloc(inode->i_sb, &retries))
		goto retry;
out:
	return ret;
}

/*
 * Check if we should update i_disksize
 * when write to the end of file but not require block allocation
 */
static int ext4_da_should_update_i_disksize(struct page *page,
					    unsigned long offset)
{
	struct buffer_head *bh;
	struct inode *inode = page->mapping->host;
	unsigned int idx;
	int i;

	bh = page_buffers(page);
	idx = offset >> inode->i_blkbits;

	for (i = 0; i < idx; i++)
		bh = bh->b_this_page;

	if (!buffer_mapped(bh) || (buffer_delay(bh)) || buffer_unwritten(bh))
		return 0;
	return 1;
}

static int ext4_da_write_end(struct file *file,
			     struct address_space *mapping,
			     loff_t pos, unsigned len, unsigned copied,
			     struct page *page, void *fsdata)
{
	struct inode *inode = mapping->host;
	int ret = 0, ret2;
	handle_t *handle = ext4_journal_current_handle();
	loff_t new_i_size;
	unsigned long start, end;
	int write_mode = (int)(unsigned long)fsdata;

	if (write_mode == FALL_BACK_TO_NONDELALLOC) {
		if (ext4_should_order_data(inode)) {
			return ext4_ordered_write_end(file, mapping, pos,
					len, copied, page, fsdata);
		} else if (ext4_should_writeback_data(inode)) {
			return ext4_writeback_write_end(file, mapping, pos,
					len, copied, page, fsdata);
		} else {
			BUG();
		}
	}

	trace_ext4_da_write_end(inode, pos, len, copied);
	start = pos & (PAGE_CACHE_SIZE - 1);
	end = start + copied - 1;

	/*
	 * generic_write_end() will run mark_inode_dirty() if i_size
	 * changes.  So let's piggyback the i_disksize mark_inode_dirty
	 * into that.
	 */

	new_i_size = pos + copied;
	if (new_i_size > EXT4_I(inode)->i_disksize) {
		if (ext4_da_should_update_i_disksize(page, end)) {
			down_write(&EXT4_I(inode)->i_data_sem);
			if (new_i_size > EXT4_I(inode)->i_disksize) {
				/*
				 * Updating i_disksize when extending file
				 * without needing block allocation
				 */
				if (ext4_should_order_data(inode))
					ret = ext4_jbd2_file_inode(handle,
								   inode);

				EXT4_I(inode)->i_disksize = new_i_size;
			}
			up_write(&EXT4_I(inode)->i_data_sem);
			/* We need to mark inode dirty even if
			 * new_i_size is less that inode->i_size
			 * bu greater than i_disksize.(hint delalloc)
			 */
			ext4_mark_inode_dirty(handle, inode);
		}
	}
	ret2 = generic_write_end(file, mapping, pos, len, copied,
							page, fsdata);
	copied = ret2;
	if (ret2 < 0)
		ret = ret2;
	ret2 = ext4_journal_stop(handle);
	if (!ret)
		ret = ret2;

	return ret ? ret : copied;
}

static void ext4_da_invalidatepage(struct page *page, unsigned long offset)
{
	/*
	 * Drop reserved blocks
	 */
	BUG_ON(!PageLocked(page));
	if (!page_has_buffers(page))
		goto out;

	ext4_da_page_release_reservation(page, offset);

out:
	ext4_invalidatepage(page, offset);

	return;
}

/*
 * Force all delayed allocation blocks to be allocated for a given inode.
 */
int ext4_alloc_da_blocks(struct inode *inode)
{
	trace_ext4_alloc_da_blocks(inode);

	if (!EXT4_I(inode)->i_reserved_data_blocks &&
	    !EXT4_I(inode)->i_reserved_meta_blocks)
		return 0;

	/*
	 * We do something simple for now.  The filemap_flush() will
	 * also start triggering a write of the data blocks, which is
	 * not strictly speaking necessary (and for users of
	 * laptop_mode, not even desirable).  However, to do otherwise
	 * would require replicating code paths in:
	 *
	 * ext4_da_writepages() ->
	 *    write_cache_pages() ---> (via passed in callback function)
	 *        __mpage_da_writepage() -->
	 *           mpage_add_bh_to_extent()
	 *           mpage_da_map_blocks()
	 *
	 * The problem is that write_cache_pages(), located in
	 * mm/page-writeback.c, marks pages clean in preparation for
	 * doing I/O, which is not desirable if we're not planning on
	 * doing I/O at all.
	 *
	 * We could call write_cache_pages(), and then redirty all of
	 * the pages by calling redirty_page_for_writepage() but that
	 * would be ugly in the extreme.  So instead we would need to
	 * replicate parts of the code in the above functions,
	 * simplifying them becuase we wouldn't actually intend to
	 * write out the pages, but rather only collect contiguous
	 * logical block extents, call the multi-block allocator, and
	 * then update the buffer heads with the block allocations.
	 *
	 * For now, though, we'll cheat by calling filemap_flush(),
	 * which will map the blocks, and start the I/O, but not
	 * actually wait for the I/O to complete.
	 */
	return filemap_flush(inode->i_mapping);
}

/*
 * bmap() is special.  It gets used by applications such as lilo and by
 * the swapper to find the on-disk block of a specific piece of data.
 *
 * Naturally, this is dangerous if the block concerned is still in the
 * journal.  If somebody makes a swapfile on an ext4 data-journaling
 * filesystem and enables swap, then they may get a nasty shock when the
 * data getting swapped to that swapfile suddenly gets overwritten by
 * the original zero's written out previously to the journal and
 * awaiting writeback in the kernel's buffer cache.
 *
 * So, if we see any bmap calls here on a modified, data-journaled file,
 * take extra steps to flush any blocks which might be in the cache.
 */
static sector_t ext4_bmap(struct address_space *mapping, sector_t block)
{
	struct inode *inode = mapping->host;
	journal_t *journal;
	int err;

	if (mapping_tagged(mapping, PAGECACHE_TAG_DIRTY) &&
			test_opt(inode->i_sb, DELALLOC)) {
		/*
		 * With delalloc we want to sync the file
		 * so that we can make sure we allocate
		 * blocks for file
		 */
		filemap_write_and_wait(mapping);
	}

	if (EXT4_JOURNAL(inode) &&
	    ext4_test_inode_state(inode, EXT4_STATE_JDATA)) {
		/*
		 * This is a REALLY heavyweight approach, but the use of
		 * bmap on dirty files is expected to be extremely rare:
		 * only if we run lilo or swapon on a freshly made file
		 * do we expect this to happen.
		 *
		 * (bmap requires CAP_SYS_RAWIO so this does not
		 * represent an unprivileged user DOS attack --- we'd be
		 * in trouble if mortal users could trigger this path at
		 * will.)
		 *
		 * NB. EXT4_STATE_JDATA is not set on files other than
		 * regular files.  If somebody wants to bmap a directory
		 * or symlink and gets confused because the buffer
		 * hasn't yet been flushed to disk, they deserve
		 * everything they get.
		 */

		ext4_clear_inode_state(inode, EXT4_STATE_JDATA);
		journal = EXT4_JOURNAL(inode);
		jbd2_journal_lock_updates(journal);
		err = jbd2_journal_flush(journal);
		jbd2_journal_unlock_updates(journal);

		if (err)
			return 0;
	}

	return generic_block_bmap(mapping, block, ext4_get_block);
}

static int ext4_readpage(struct file *file, struct page *page)
{
	return mpage_readpage(page, ext4_get_block);
}

static int
ext4_readpages(struct file *file, struct address_space *mapping,
		struct list_head *pages, unsigned nr_pages)
{
	return mpage_readpages(mapping, pages, nr_pages, ext4_get_block);
}

static void ext4_invalidatepage_free_endio(struct page *page, unsigned long offset)
{
	struct buffer_head *head, *bh;
	unsigned int curr_off = 0;

	if (!page_has_buffers(page))
		return;
	head = bh = page_buffers(page);
	do {
		if (offset <= curr_off && test_clear_buffer_uninit(bh)
					&& bh->b_private) {
			ext4_free_io_end(bh->b_private);
			bh->b_private = NULL;
			bh->b_end_io = NULL;
		}
		curr_off = curr_off + bh->b_size;
		bh = bh->b_this_page;
	} while (bh != head);
}

static void ext4_invalidatepage(struct page *page, unsigned long offset)
{
	journal_t *journal = EXT4_JOURNAL(page->mapping->host);

	/*
	 * free any io_end structure allocated for buffers to be discarded
	 */
	if (ext4_should_dioread_nolock(page->mapping->host))
		ext4_invalidatepage_free_endio(page, offset);
	/*
	 * If it's a full truncate we just forget about the pending dirtying
	 */
	if (offset == 0)
		ClearPageChecked(page);

	if (journal)
		jbd2_journal_invalidatepage(journal, page, offset);
	else
		block_invalidatepage(page, offset);
}

static int ext4_releasepage(struct page *page, gfp_t wait)
{
	journal_t *journal = EXT4_JOURNAL(page->mapping->host);

	WARN_ON(PageChecked(page));
	if (!page_has_buffers(page))
		return 0;
	if (journal)
		return jbd2_journal_try_to_free_buffers(journal, page, wait);
	else
		return try_to_free_buffers(page);
}

/*
 * O_DIRECT for ext3 (or indirect map) based files
 *
 * If the O_DIRECT write will extend the file then add this inode to the
 * orphan list.  So recovery will truncate it back to the original size
 * if the machine crashes during the write.
 *
 * If the O_DIRECT write is intantiating holes inside i_size and the machine
 * crashes then stale disk data _may_ be exposed inside the file. But current
 * VFS code falls back into buffered path in that case so we are safe.
 */
static ssize_t ext4_ind_direct_IO(int rw, struct kiocb *iocb,
			      const struct iovec *iov, loff_t offset,
			      unsigned long nr_segs)
{
	struct file *file = iocb->ki_filp;
	struct inode *inode = file->f_mapping->host;
	struct ext4_inode_info *ei = EXT4_I(inode);
	handle_t *handle;
	ssize_t ret;
	int orphan = 0;
	size_t count = iov_length(iov, nr_segs);
	int retries = 0;

	if (rw == WRITE) {
		loff_t final_size = offset + count;

		if (final_size > inode->i_size) {
			/* Credits for sb + inode write */
			handle = ext4_journal_start(inode, 2);
			if (IS_ERR(handle)) {
				ret = PTR_ERR(handle);
				goto out;
			}
			ret = ext4_orphan_add(handle, inode);
			if (ret) {
				ext4_journal_stop(handle);
				goto out;
			}
			orphan = 1;
			ei->i_disksize = inode->i_size;
			ext4_journal_stop(handle);
		}
	}

retry:
	if (rw == READ && ext4_should_dioread_nolock(inode))
		ret = __blockdev_direct_IO(rw, iocb, inode,
				 inode->i_sb->s_bdev, iov,
				 offset, nr_segs,
				 ext4_get_block, NULL, NULL, 0);
	else {
		ret = blockdev_direct_IO(rw, iocb, inode,
				 inode->i_sb->s_bdev, iov,
				 offset, nr_segs,
				 ext4_get_block, NULL);

		if (unlikely((rw & WRITE) && ret < 0)) {
			loff_t isize = i_size_read(inode);
			loff_t end = offset + iov_length(iov, nr_segs);

			if (end > isize)
				vmtruncate(inode, isize);
		}
	}
	if (ret == -ENOSPC && ext4_should_retry_alloc(inode->i_sb, &retries))
		goto retry;

	if (orphan) {
		int err;

		/* Credits for sb + inode write */
		handle = ext4_journal_start(inode, 2);
		if (IS_ERR(handle)) {
			/* This is really bad luck. We've written the data
			 * but cannot extend i_size. Bail out and pretend
			 * the write failed... */
			ret = PTR_ERR(handle);
			if (inode->i_nlink)
				ext4_orphan_del(NULL, inode);

			goto out;
		}
		if (inode->i_nlink)
			ext4_orphan_del(handle, inode);
		if (ret > 0) {
			loff_t end = offset + ret;
			if (end > inode->i_size) {
				ei->i_disksize = end;
				i_size_write(inode, end);
				/*
				 * We're going to return a positive `ret'
				 * here due to non-zero-length I/O, so there's
				 * no way of reporting error returns from
				 * ext4_mark_inode_dirty() to userspace.  So
				 * ignore it.
				 */
				ext4_mark_inode_dirty(handle, inode);
			}
		}
		err = ext4_journal_stop(handle);
		if (ret == 0)
			ret = err;
	}
out:
	return ret;
}

/*
 * ext4_get_block used when preparing for a DIO write or buffer write.
 * We allocate an uinitialized extent if blocks haven't been allocated.
 * The extent will be converted to initialized after the IO is complete.
 */
static int ext4_get_block_write(struct inode *inode, sector_t iblock,
		   struct buffer_head *bh_result, int create)
{
	ext4_debug("ext4_get_block_write: inode %lu, create flag %d\n",
		   inode->i_ino, create);
	return _ext4_get_block(inode, iblock, bh_result,
			       EXT4_GET_BLOCKS_IO_CREATE_EXT);
}

static void ext4_end_io_dio(struct kiocb *iocb, loff_t offset,
			    ssize_t size, void *private, int ret,
			    bool is_async)
{
        ext4_io_end_t *io_end = iocb->private;
	struct workqueue_struct *wq;
	unsigned long flags;
	struct ext4_inode_info *ei;

	/* if not async direct IO or dio with 0 bytes write, just return */
	if (!io_end || !size)
		goto out;

	ext_debug("ext4_end_io_dio(): io_end 0x%p"
		  "for inode %lu, iocb 0x%p, offset %llu, size %llu\n",
 		  iocb->private, io_end->inode->i_ino, iocb, offset,
		  size);

	/* if not aio dio with unwritten extents, just free io and return */
	if (!(io_end->flag & EXT4_IO_END_UNWRITTEN)) {
		ext4_free_io_end(io_end);
		iocb->private = NULL;
out:
		if (is_async)
			aio_complete(iocb, ret, 0);
		return;
	}

	io_end->offset = offset;
	io_end->size = size;
	if (is_async) {
		io_end->iocb = iocb;
		io_end->result = ret;
	}
	wq = EXT4_SB(io_end->inode->i_sb)->dio_unwritten_wq;

	/* Add the io_end to per-inode completed aio dio list*/
	ei = EXT4_I(io_end->inode);
	spin_lock_irqsave(&ei->i_completed_io_lock, flags);
	list_add_tail(&io_end->list, &ei->i_completed_io_list);
	spin_unlock_irqrestore(&ei->i_completed_io_lock, flags);

	/* queue the work to convert unwritten extents to written */
	queue_work(wq, &io_end->work);
	iocb->private = NULL;
}

static void ext4_end_io_buffer_write(struct buffer_head *bh, int uptodate)
{
	ext4_io_end_t *io_end = bh->b_private;
	struct workqueue_struct *wq;
	struct inode *inode;
	unsigned long flags;

	if (!test_clear_buffer_uninit(bh) || !io_end)
		goto out;

	if (!(io_end->inode->i_sb->s_flags & MS_ACTIVE)) {
		printk("sb umounted, discard end_io request for inode %lu\n",
			io_end->inode->i_ino);
		ext4_free_io_end(io_end);
		goto out;
	}

	io_end->flag = EXT4_IO_END_UNWRITTEN;
	inode = io_end->inode;

	/* Add the io_end to per-inode completed io list*/
	spin_lock_irqsave(&EXT4_I(inode)->i_completed_io_lock, flags);
	list_add_tail(&io_end->list, &EXT4_I(inode)->i_completed_io_list);
	spin_unlock_irqrestore(&EXT4_I(inode)->i_completed_io_lock, flags);

	wq = EXT4_SB(inode->i_sb)->dio_unwritten_wq;
	/* queue the work to convert unwritten extents to written */
	queue_work(wq, &io_end->work);
out:
	bh->b_private = NULL;
	bh->b_end_io = NULL;
	clear_buffer_uninit(bh);
	end_buffer_async_write(bh, uptodate);
}

static int ext4_set_bh_endio(struct buffer_head *bh, struct inode *inode)
{
	ext4_io_end_t *io_end;
	struct page *page = bh->b_page;
	loff_t offset = (sector_t)page->index << PAGE_CACHE_SHIFT;
	size_t size = bh->b_size;

retry:
	io_end = ext4_init_io_end(inode, GFP_ATOMIC);
	if (!io_end) {
		pr_warn_ratelimited("%s: allocation fail\n", __func__);
		schedule();
		goto retry;
	}
	io_end->offset = offset;
	io_end->size = size;
	/*
	 * We need to hold a reference to the page to make sure it
	 * doesn't get evicted before ext4_end_io_work() has a chance
	 * to convert the extent from written to unwritten.
	 */
	io_end->page = page;
	get_page(io_end->page);

	bh->b_private = io_end;
	bh->b_end_io = ext4_end_io_buffer_write;
	return 0;
}

/*
 * For ext4 extent files, ext4 will do direct-io write to holes,
 * preallocated extents, and those write extend the file, no need to
 * fall back to buffered IO.
 *
 * For holes, we fallocate those blocks, mark them as uninitialized
 * If those blocks were preallocated, we mark sure they are splited, but
 * still keep the range to write as uninitialized.
 *
 * The unwrritten extents will be converted to written when DIO is completed.
 * For async direct IO, since the IO may still pending when return, we
 * set up an end_io call back function, which will do the convertion
 * when async direct IO completed.
 *
 * If the O_DIRECT write will extend the file then add this inode to the
 * orphan list.  So recovery will truncate it back to the original size
 * if the machine crashes during the write.
 *
 */
static ssize_t ext4_ext_direct_IO(int rw, struct kiocb *iocb,
			      const struct iovec *iov, loff_t offset,
			      unsigned long nr_segs)
{
	struct file *file = iocb->ki_filp;
	struct inode *inode = file->f_mapping->host;
	ssize_t ret;
	size_t count = iov_length(iov, nr_segs);

	loff_t final_size = offset + count;
	if (rw == WRITE && final_size <= inode->i_size) {
		/*
 		 * We could direct write to holes and fallocate.
		 *
 		 * Allocated blocks to fill the hole are marked as uninitialized
 		 * to prevent paralel buffered read to expose the stale data
 		 * before DIO complete the data IO.
		 *
 		 * As to previously fallocated extents, ext4 get_block
 		 * will just simply mark the buffer mapped but still
 		 * keep the extents uninitialized.
 		 *
		 * for non AIO case, we will convert those unwritten extents
		 * to written after return back from blockdev_direct_IO.
		 *
		 * for async DIO, the conversion needs to be defered when
		 * the IO is completed. The ext4 end_io callback function
		 * will be called to take care of the conversion work.
		 * Here for async case, we allocate an io_end structure to
		 * hook to the iocb.
 		 */
		iocb->private = NULL;
		EXT4_I(inode)->cur_aio_dio = NULL;
		if (!is_sync_kiocb(iocb)) {
			iocb->private = ext4_init_io_end(inode, GFP_NOFS);
			if (!iocb->private)
				return -ENOMEM;
			/*
			 * we save the io structure for current async
			 * direct IO, so that later ext4_map_blocks()
			 * could flag the io structure whether there
			 * is a unwritten extents needs to be converted
			 * when IO is completed.
			 */
			EXT4_I(inode)->cur_aio_dio = iocb->private;
		}

		ret = blockdev_direct_IO(rw, iocb, inode,
					 inode->i_sb->s_bdev, iov,
					 offset, nr_segs,
					 ext4_get_block_write,
					 ext4_end_io_dio);
		if (iocb->private)
			EXT4_I(inode)->cur_aio_dio = NULL;
		/*
		 * The io_end structure takes a reference to the inode,
		 * that structure needs to be destroyed and the
		 * reference to the inode need to be dropped, when IO is
		 * complete, even with 0 byte write, or failed.
		 *
		 * In the successful AIO DIO case, the io_end structure will be
		 * desctroyed and the reference to the inode will be dropped
		 * after the end_io call back function is called.
		 *
		 * In the case there is 0 byte write, or error case, since
		 * VFS direct IO won't invoke the end_io call back function,
		 * we need to free the end_io structure here.
		 */
		if (ret != -EIOCBQUEUED && ret <= 0 && iocb->private) {
			ext4_free_io_end(iocb->private);
			iocb->private = NULL;
		} else if (ret > 0 && ext4_test_inode_state(inode,
						EXT4_STATE_DIO_UNWRITTEN)) {
			int err;
			/*
			 * for non AIO case, since the IO is already
			 * completed, we could do the convertion right here
			 */
			err = ext4_convert_unwritten_extents(inode,
							     offset, ret);
			if (err < 0)
				ret = err;
			ext4_clear_inode_state(inode, EXT4_STATE_DIO_UNWRITTEN);
		}
		return ret;
	}

	/* for write the the end of file case, we fall back to old way */
	return ext4_ind_direct_IO(rw, iocb, iov, offset, nr_segs);
}

static ssize_t ext4_direct_IO(int rw, struct kiocb *iocb,
			      const struct iovec *iov, loff_t offset,
			      unsigned long nr_segs)
{
	struct file *file = iocb->ki_filp;
	struct inode *inode = file->f_mapping->host;

	if (ext4_test_inode_flag(inode, EXT4_INODE_EXTENTS))
		return ext4_ext_direct_IO(rw, iocb, iov, offset, nr_segs);

	return ext4_ind_direct_IO(rw, iocb, iov, offset, nr_segs);
}

/*
 * Pages can be marked dirty completely asynchronously from ext4's journalling
 * activity.  By filemap_sync_pte(), try_to_unmap_one(), etc.  We cannot do
 * much here because ->set_page_dirty is called under VFS locks.  The page is
 * not necessarily locked.
 *
 * We cannot just dirty the page and leave attached buffers clean, because the
 * buffers' dirty state is "definitive".  We cannot just set the buffers dirty
 * or jbddirty because all the journalling code will explode.
 *
 * So what we do is to mark the page "pending dirty" and next time writepage
 * is called, propagate that into the buffers appropriately.
 */
static int ext4_journalled_set_page_dirty(struct page *page)
{
	SetPageChecked(page);
	return __set_page_dirty_nobuffers(page);
}

static const struct address_space_operations ext4_ordered_aops = {
	.readpage		= ext4_readpage,
	.readpages		= ext4_readpages,
	.writepage		= ext4_writepage,
	.sync_page		= block_sync_page,
	.write_begin		= ext4_write_begin,
	.write_end		= ext4_ordered_write_end,
	.bmap			= ext4_bmap,
	.invalidatepage		= ext4_invalidatepage,
	.releasepage		= ext4_releasepage,
	.direct_IO		= ext4_direct_IO,
	.migratepage		= buffer_migrate_page,
	.is_partially_uptodate  = block_is_partially_uptodate,
	.error_remove_page	= generic_error_remove_page,
};

static const struct address_space_operations ext4_writeback_aops = {
	.readpage		= ext4_readpage,
	.readpages		= ext4_readpages,
	.writepage		= ext4_writepage,
	.sync_page		= block_sync_page,
	.write_begin		= ext4_write_begin,
	.write_end		= ext4_writeback_write_end,
	.bmap			= ext4_bmap,
	.invalidatepage		= ext4_invalidatepage,
	.releasepage		= ext4_releasepage,
	.direct_IO		= ext4_direct_IO,
	.migratepage		= buffer_migrate_page,
	.is_partially_uptodate  = block_is_partially_uptodate,
	.error_remove_page	= generic_error_remove_page,
};

static const struct address_space_operations ext4_journalled_aops = {
	.readpage		= ext4_readpage,
	.readpages		= ext4_readpages,
	.writepage		= ext4_writepage,
	.sync_page		= block_sync_page,
	.write_begin		= ext4_write_begin,
	.write_end		= ext4_journalled_write_end,
	.set_page_dirty		= ext4_journalled_set_page_dirty,
	.bmap			= ext4_bmap,
	.invalidatepage		= ext4_invalidatepage,
	.releasepage		= ext4_releasepage,
	.is_partially_uptodate  = block_is_partially_uptodate,
	.error_remove_page	= generic_error_remove_page,
};

static const struct address_space_operations ext4_da_aops = {
	.readpage		= ext4_readpage,
	.readpages		= ext4_readpages,
	.writepage		= ext4_writepage,
	.writepages		= ext4_da_writepages,
	.sync_page		= block_sync_page,
	.write_begin		= ext4_da_write_begin,
	.write_end		= ext4_da_write_end,
	.bmap			= ext4_bmap,
	.invalidatepage		= ext4_da_invalidatepage,
	.releasepage		= ext4_releasepage,
	.direct_IO		= ext4_direct_IO,
	.migratepage		= buffer_migrate_page,
	.is_partially_uptodate  = block_is_partially_uptodate,
	.error_remove_page	= generic_error_remove_page,
};

void ext4_set_aops(struct inode *inode)
{
	if (ext4_should_order_data(inode) &&
		test_opt(inode->i_sb, DELALLOC))
		inode->i_mapping->a_ops = &ext4_da_aops;
	else if (ext4_should_order_data(inode))
		inode->i_mapping->a_ops = &ext4_ordered_aops;
	else if (ext4_should_writeback_data(inode) &&
		 test_opt(inode->i_sb, DELALLOC))
		inode->i_mapping->a_ops = &ext4_da_aops;
	else if (ext4_should_writeback_data(inode))
		inode->i_mapping->a_ops = &ext4_writeback_aops;
	else
		inode->i_mapping->a_ops = &ext4_journalled_aops;
}

/*
 * ext4_block_truncate_page() zeroes out a mapping from file offset `from'
 * up to the end of the block which corresponds to `from'.
 * This required during truncate. We need to physically zero the tail end
 * of that block so it doesn't yield old data if the file is later grown.
 */
int ext4_block_truncate_page(handle_t *handle,
		struct address_space *mapping, loff_t from)
{
	ext4_fsblk_t index = from >> PAGE_CACHE_SHIFT;
	unsigned offset = from & (PAGE_CACHE_SIZE-1);
	unsigned blocksize, length, pos;
	ext4_lblk_t iblock;
	struct inode *inode = mapping->host;
	struct buffer_head *bh;
	struct page *page;
	int err = 0;

	page = find_or_create_page(mapping, from >> PAGE_CACHE_SHIFT,
				   mapping_gfp_mask(mapping) & ~__GFP_FS);
	if (!page)
		return -EINVAL;

	blocksize = inode->i_sb->s_blocksize;
	length = blocksize - (offset & (blocksize - 1));
	iblock = index << (PAGE_CACHE_SHIFT - inode->i_sb->s_blocksize_bits);

	if (!page_has_buffers(page))
		create_empty_buffers(page, blocksize, 0);

	/* Find the buffer that contains "offset" */
	bh = page_buffers(page);
	pos = blocksize;
	while (offset >= pos) {
		bh = bh->b_this_page;
		iblock++;
		pos += blocksize;
	}

	err = 0;
	if (buffer_freed(bh)) {
		BUFFER_TRACE(bh, "freed: skip");
		goto unlock;
	}

	if (!buffer_mapped(bh)) {
		BUFFER_TRACE(bh, "unmapped");
		ext4_get_block(inode, iblock, bh, 0);
		/* unmapped? It's a hole - nothing to do */
		if (!buffer_mapped(bh)) {
			BUFFER_TRACE(bh, "still unmapped");
			goto unlock;
		}
	}

	/* Ok, it's mapped. Make sure it's up-to-date */
	if (PageUptodate(page))
		set_buffer_uptodate(bh);

	if (!buffer_uptodate(bh)) {
		err = -EIO;
		ll_rw_block(READ, 1, &bh);
		wait_on_buffer(bh);
		/* Uhhuh. Read error. Complain and punt. */
		if (!buffer_uptodate(bh))
			goto unlock;
	}

	if (ext4_should_journal_data(inode)) {
		BUFFER_TRACE(bh, "get write access");
		err = ext4_journal_get_write_access(handle, bh);
		if (err)
			goto unlock;
	}

	zero_user(page, offset, length);

	BUFFER_TRACE(bh, "zeroed end of block");

	err = 0;
	if (ext4_should_journal_data(inode)) {
		err = ext4_handle_dirty_metadata(handle, inode, bh);
	} else {
		if (ext4_should_order_data(inode) && EXT4_I(inode)->jinode)
			err = ext4_jbd2_file_inode(handle, inode);
		mark_buffer_dirty(bh);
	}

unlock:
	unlock_page(page);
	page_cache_release(page);
	return err;
}

/*
 * Probably it should be a library function... search for first non-zero word
 * or memcmp with zero_page, whatever is better for particular architecture.
 * Linus?
 */
static inline int all_zeroes(__le32 *p, __le32 *q)
{
	while (p < q)
		if (*p++)
			return 0;
	return 1;
}

/**
 *	ext4_find_shared - find the indirect blocks for partial truncation.
 *	@inode:	  inode in question
 *	@depth:	  depth of the affected branch
 *	@offsets: offsets of pointers in that branch (see ext4_block_to_path)
 *	@chain:	  place to store the pointers to partial indirect blocks
 *	@top:	  place to the (detached) top of branch
 *
 *	This is a helper function used by ext4_truncate().
 *
 *	When we do truncate() we may have to clean the ends of several
 *	indirect blocks but leave the blocks themselves alive. Block is
 *	partially truncated if some data below the new i_size is refered
 *	from it (and it is on the path to the first completely truncated
 *	data block, indeed).  We have to free the top of that path along
 *	with everything to the right of the path. Since no allocation
 *	past the truncation point is possible until ext4_truncate()
 *	finishes, we may safely do the latter, but top of branch may
 *	require special attention - pageout below the truncation point
 *	might try to populate it.
 *
 *	We atomically detach the top of branch from the tree, store the
 *	block number of its root in *@top, pointers to buffer_heads of
 *	partially truncated blocks - in @chain[].bh and pointers to
 *	their last elements that should not be removed - in
 *	@chain[].p. Return value is the pointer to last filled element
 *	of @chain.
 *
 *	The work left to caller to do the actual freeing of subtrees:
 *		a) free the subtree starting from *@top
 *		b) free the subtrees whose roots are stored in
 *			(@chain[i].p+1 .. end of @chain[i].bh->b_data)
 *		c) free the subtrees growing from the inode past the @chain[0].
 *			(no partially truncated stuff there).  */

static Indirect *ext4_find_shared(struct inode *inode, int depth,
				  ext4_lblk_t offsets[4], Indirect chain[4],
				  __le32 *top)
{
	Indirect *partial, *p;
	int k, err;

	*top = 0;
	/* Make k index the deepest non-null offset + 1 */
	for (k = depth; k > 1 && !offsets[k-1]; k--)
		;
	partial = ext4_get_branch(inode, k, offsets, chain, &err);
	/* Writer: pointers */
	if (!partial)
		partial = chain + k-1;
	/*
	 * If the branch acquired continuation since we've looked at it -
	 * fine, it should all survive and (new) top doesn't belong to us.
	 */
	if (!partial->key && *partial->p)
		/* Writer: end */
		goto no_top;
	for (p = partial; (p > chain) && all_zeroes((__le32 *) p->bh->b_data, p->p); p--)
		;
	/*
	 * OK, we've found the last block that must survive. The rest of our
	 * branch should be detached before unlocking. However, if that rest
	 * of branch is all ours and does not grow immediately from the inode
	 * it's easier to cheat and just decrement partial->p.
	 */
	if (p == chain + k - 1 && p > chain) {
		p->p--;
	} else {
		*top = *p->p;
		/* Nope, don't do this in ext4.  Must leave the tree intact */
#if 0
		*p->p = 0;
#endif
	}
	/* Writer: end */

	while (partial > p) {
		brelse(partial->bh);
		partial--;
	}
no_top:
	return partial;
}

/*
 * Zero a number of block pointers in either an inode or an indirect block.
 * If we restart the transaction we must again get write access to the
 * indirect block for further modification.
 *
 * We release `count' blocks on disk, but (last - first) may be greater
 * than `count' because there can be holes in there.
 */
static int ext4_clear_blocks(handle_t *handle, struct inode *inode,
			     struct buffer_head *bh,
			     ext4_fsblk_t block_to_free,
			     unsigned long count, __le32 *first,
			     __le32 *last)
{
	__le32 *p;
	int	flags = EXT4_FREE_BLOCKS_FORGET | EXT4_FREE_BLOCKS_VALIDATED;
	int	err;

	if (S_ISDIR(inode->i_mode) || S_ISLNK(inode->i_mode))
		flags |= EXT4_FREE_BLOCKS_METADATA;

	if (!ext4_data_block_valid(EXT4_SB(inode->i_sb), block_to_free,
				   count)) {
		EXT4_ERROR_INODE(inode, "attempt to clear invalid "
				 "blocks %llu len %lu",
				 (unsigned long long) block_to_free, count);
		return 1;
	}

	if (try_to_extend_transaction(handle, inode)) {
		if (bh) {
			BUFFER_TRACE(bh, "call ext4_handle_dirty_metadata");
			err = ext4_handle_dirty_metadata(handle, inode, bh);
			if (unlikely(err)) {
				ext4_std_error(inode->i_sb, err);
				return 1;
			}
		}
		err = ext4_mark_inode_dirty(handle, inode);
		if (unlikely(err)) {
			ext4_std_error(inode->i_sb, err);
			return 1;
		}
		err = ext4_truncate_restart_trans(handle, inode,
						  blocks_for_truncate(inode));
		if (unlikely(err)) {
			ext4_std_error(inode->i_sb, err);
			return 1;
		}
		if (bh) {
			BUFFER_TRACE(bh, "retaking write access");
			ext4_journal_get_write_access(handle, bh);
		}
	}

	for (p = first; p < last; p++)
		*p = 0;

	ext4_free_blocks(handle, inode, 0, block_to_free, count, flags);
	return 0;
}

/**
 * ext4_free_data - free a list of data blocks
 * @handle:	handle for this transaction
 * @inode:	inode we are dealing with
 * @this_bh:	indirect buffer_head which contains *@first and *@last
 * @first:	array of block numbers
 * @last:	points immediately past the end of array
 *
 * We are freeing all blocks refered from that array (numbers are stored as
 * little-endian 32-bit) and updating @inode->i_blocks appropriately.
 *
 * We accumulate contiguous runs of blocks to free.  Conveniently, if these
 * blocks are contiguous then releasing them at one time will only affect one
 * or two bitmap blocks (+ group descriptor(s) and superblock) and we won't
 * actually use a lot of journal space.
 *
 * @this_bh will be %NULL if @first and @last point into the inode's direct
 * block pointers.
 */
static void ext4_free_data(handle_t *handle, struct inode *inode,
			   struct buffer_head *this_bh,
			   __le32 *first, __le32 *last)
{
	ext4_fsblk_t block_to_free = 0;    /* Starting block # of a run */
	unsigned long count = 0;	    /* Number of blocks in the run */
	__le32 *block_to_free_p = NULL;	    /* Pointer into inode/ind
					       corresponding to
					       block_to_free */
	ext4_fsblk_t nr;		    /* Current block # */
	__le32 *p;			    /* Pointer into inode/ind
					       for current block */
	int err;

	if (this_bh) {				/* For indirect block */
		BUFFER_TRACE(this_bh, "get_write_access");
		err = ext4_journal_get_write_access(handle, this_bh);
		/* Important: if we can't update the indirect pointers
		 * to the blocks, we can't free them. */
		if (err)
			return;
	}

	for (p = first; p < last; p++) {
		nr = le32_to_cpu(*p);
		if (nr) {
			/* accumulate blocks to free if they're contiguous */
			if (count == 0) {
				block_to_free = nr;
				block_to_free_p = p;
				count = 1;
			} else if (nr == block_to_free + count) {
				count++;
			} else {
				if (ext4_clear_blocks(handle, inode, this_bh,
						      block_to_free, count,
						      block_to_free_p, p))
					break;
				block_to_free = nr;
				block_to_free_p = p;
				count = 1;
			}
		}
	}

	if (count > 0)
		ext4_clear_blocks(handle, inode, this_bh, block_to_free,
				  count, block_to_free_p, p);

	if (this_bh) {
		BUFFER_TRACE(this_bh, "call ext4_handle_dirty_metadata");

		/*
		 * The buffer head should have an attached journal head at this
		 * point. However, if the data is corrupted and an indirect
		 * block pointed to itself, it would have been detached when
		 * the block was cleared. Check for this instead of OOPSing.
		 */
		if ((EXT4_JOURNAL(inode) == NULL) || bh2jh(this_bh))
			ext4_handle_dirty_metadata(handle, inode, this_bh);
		else
			EXT4_ERROR_INODE(inode,
					 "circular indirect block detected at "
					 "block %llu",
				(unsigned long long) this_bh->b_blocknr);
	}
}

/**
 *	ext4_free_branches - free an array of branches
 *	@handle: JBD handle for this transaction
 *	@inode:	inode we are dealing with
 *	@parent_bh: the buffer_head which contains *@first and *@last
 *	@first:	array of block numbers
 *	@last:	pointer immediately past the end of array
 *	@depth:	depth of the branches to free
 *
 *	We are freeing all blocks refered from these branches (numbers are
 *	stored as little-endian 32-bit) and updating @inode->i_blocks
 *	appropriately.
 */
static void ext4_free_branches(handle_t *handle, struct inode *inode,
			       struct buffer_head *parent_bh,
			       __le32 *first, __le32 *last, int depth)
{
	ext4_fsblk_t nr;
	__le32 *p;

	if (ext4_handle_is_aborted(handle))
		return;

	if (depth--) {
		struct buffer_head *bh;
		int addr_per_block = EXT4_ADDR_PER_BLOCK(inode->i_sb);
		p = last;
		while (--p >= first) {
			nr = le32_to_cpu(*p);
			if (!nr)
				continue;		/* A hole */

			if (!ext4_data_block_valid(EXT4_SB(inode->i_sb),
						   nr, 1)) {
				EXT4_ERROR_INODE(inode,
						 "invalid indirect mapped "
						 "block %lu (level %d)",
						 (unsigned long) nr, depth);
				break;
			}

			/* Go read the buffer for the next level down */
			bh = sb_bread(inode->i_sb, nr);

			/*
			 * A read failure? Report error and clear slot
			 * (should be rare).
			 */
			if (!bh) {
				EXT4_ERROR_INODE_BLOCK(inode, nr,
						       "Read failure");
				continue;
			}

			/* This zaps the entire block.  Bottom up. */
			BUFFER_TRACE(bh, "free child branches");
			ext4_free_branches(handle, inode, bh,
					(__le32 *) bh->b_data,
					(__le32 *) bh->b_data + addr_per_block,
					depth);
			brelse(bh);

			/*
			 * Everything below this this pointer has been
			 * released.  Now let this top-of-subtree go.
			 *
			 * We want the freeing of this indirect block to be
			 * atomic in the journal with the updating of the
			 * bitmap block which owns it.  So make some room in
			 * the journal.
			 *
			 * We zero the parent pointer *after* freeing its
			 * pointee in the bitmaps, so if extend_transaction()
			 * for some reason fails to put the bitmap changes and
			 * the release into the same transaction, recovery
			 * will merely complain about releasing a free block,
			 * rather than leaking blocks.
			 */
			if (ext4_handle_is_aborted(handle))
				return;
			if (try_to_extend_transaction(handle, inode)) {
				ext4_mark_inode_dirty(handle, inode);
				ext4_truncate_restart_trans(handle, inode,
					    blocks_for_truncate(inode));
			}

			/*
			 * The forget flag here is critical because if
			 * we are journaling (and not doing data
			 * journaling), we have to make sure a revoke
			 * record is written to prevent the journal
			 * replay from overwriting the (former)
			 * indirect block if it gets reallocated as a
			 * data block.  This must happen in the same
			 * transaction where the data blocks are
			 * actually freed.
			 */
			ext4_free_blocks(handle, inode, 0, nr, 1,
					 EXT4_FREE_BLOCKS_METADATA|
					 EXT4_FREE_BLOCKS_FORGET);

			if (parent_bh) {
				/*
				 * The block which we have just freed is
				 * pointed to by an indirect block: journal it
				 */
				BUFFER_TRACE(parent_bh, "get_write_access");
				if (!ext4_journal_get_write_access(handle,
								   parent_bh)){
					*p = 0;
					BUFFER_TRACE(parent_bh,
					"call ext4_handle_dirty_metadata");
					ext4_handle_dirty_metadata(handle,
								   inode,
								   parent_bh);
				}
			}
		}
	} else {
		/* We have reached the bottom of the tree. */
		BUFFER_TRACE(parent_bh, "free data blocks");
		ext4_free_data(handle, inode, parent_bh, first, last);
	}
}

int ext4_can_truncate(struct inode *inode)
{
	if (IS_APPEND(inode) || IS_IMMUTABLE(inode))
		return 0;
	if (S_ISREG(inode->i_mode))
		return 1;
	if (S_ISDIR(inode->i_mode))
		return 1;
	if (S_ISLNK(inode->i_mode))
		return !ext4_inode_is_fast_symlink(inode);
	return 0;
}

/*
 * ext4_truncate()
 *
 * We block out ext4_get_block() block instantiations across the entire
 * transaction, and VFS/VM ensures that ext4_truncate() cannot run
 * simultaneously on behalf of the same inode.
 *
 * As we work through the truncate and commmit bits of it to the journal there
 * is one core, guiding principle: the file's tree must always be consistent on
 * disk.  We must be able to restart the truncate after a crash.
 *
 * The file's tree may be transiently inconsistent in memory (although it
 * probably isn't), but whenever we close off and commit a journal transaction,
 * the contents of (the filesystem + the journal) must be consistent and
 * restartable.  It's pretty simple, really: bottom up, right to left (although
 * left-to-right works OK too).
 *
 * Note that at recovery time, journal replay occurs *before* the restart of
 * truncate against the orphan inode list.
 *
 * The committed inode has the new, desired i_size (which is the same as
 * i_disksize in this case).  After a crash, ext4_orphan_cleanup() will see
 * that this inode's truncate did not complete and it will again call
 * ext4_truncate() to have another go.  So there will be instantiated blocks
 * to the right of the truncation point in a crashed ext4 filesystem.  But
 * that's fine - as long as they are linked from the inode, the post-crash
 * ext4_truncate() run will find them and release them.
 */
void ext4_truncate(struct inode *inode)
{
	handle_t *handle;
	struct ext4_inode_info *ei = EXT4_I(inode);
	__le32 *i_data = ei->i_data;
	int addr_per_block = EXT4_ADDR_PER_BLOCK(inode->i_sb);
	struct address_space *mapping = inode->i_mapping;
	ext4_lblk_t offsets[4];
	Indirect chain[4];
	Indirect *partial;
	__le32 nr = 0;
	int n;
	ext4_lblk_t last_block;
	unsigned blocksize = inode->i_sb->s_blocksize;

	if (!ext4_can_truncate(inode))
		return;

	ext4_clear_inode_flag(inode, EXT4_INODE_EOFBLOCKS);

	if (inode->i_size == 0 && !test_opt(inode->i_sb, NO_AUTO_DA_ALLOC))
		ext4_set_inode_state(inode, EXT4_STATE_DA_ALLOC_CLOSE);

	if (ext4_test_inode_flag(inode, EXT4_INODE_EXTENTS)) {
		ext4_ext_truncate(inode);
		return;
	}

	handle = start_transaction(inode);
	if (IS_ERR(handle))
		return;		/* AKPM: return what? */

	last_block = (inode->i_size + blocksize-1)
					>> EXT4_BLOCK_SIZE_BITS(inode->i_sb);

	if (inode->i_size & (blocksize - 1))
		if (ext4_block_truncate_page(handle, mapping, inode->i_size))
			goto out_stop;

	n = ext4_block_to_path(inode, last_block, offsets, NULL);
	if (n == 0)
		goto out_stop;	/* error */

	/*
	 * OK.  This truncate is going to happen.  We add the inode to the
	 * orphan list, so that if this truncate spans multiple transactions,
	 * and we crash, we will resume the truncate when the filesystem
	 * recovers.  It also marks the inode dirty, to catch the new size.
	 *
	 * Implication: the file must always be in a sane, consistent
	 * truncatable state while each transaction commits.
	 */
	if (ext4_orphan_add(handle, inode))
		goto out_stop;

	/*
	 * From here we block out all ext4_get_block() callers who want to
	 * modify the block allocation tree.
	 */
	down_write(&ei->i_data_sem);

	ext4_discard_preallocations(inode);

	/*
	 * The orphan list entry will now protect us from any crash which
	 * occurs before the truncate completes, so it is now safe to propagate
	 * the new, shorter inode size (held for now in i_size) into the
	 * on-disk inode. We do this via i_disksize, which is the value which
	 * ext4 *really* writes onto the disk inode.
	 */
	ei->i_disksize = inode->i_size;

	if (n == 1) {		/* direct blocks */
		ext4_free_data(handle, inode, NULL, i_data+offsets[0],
			       i_data + EXT4_NDIR_BLOCKS);
		goto do_indirects;
	}

	partial = ext4_find_shared(inode, n, offsets, chain, &nr);
	/* Kill the top of shared branch (not detached) */
	if (nr) {
		if (partial == chain) {
			/* Shared branch grows from the inode */
			ext4_free_branches(handle, inode, NULL,
					   &nr, &nr+1, (chain+n-1) - partial);
			*partial->p = 0;
			/*
			 * We mark the inode dirty prior to restart,
			 * and prior to stop.  No need for it here.
			 */
		} else {
			/* Shared branch grows from an indirect block */
			BUFFER_TRACE(partial->bh, "get_write_access");
			ext4_free_branches(handle, inode, partial->bh,
					partial->p,
					partial->p+1, (chain+n-1) - partial);
		}
	}
	/* Clear the ends of indirect blocks on the shared branch */
	while (partial > chain) {
		ext4_free_branches(handle, inode, partial->bh, partial->p + 1,
				   (__le32*)partial->bh->b_data+addr_per_block,
				   (chain+n-1) - partial);
		BUFFER_TRACE(partial->bh, "call brelse");
		brelse(partial->bh);
		partial--;
	}
do_indirects:
	/* Kill the remaining (whole) subtrees */
	switch (offsets[0]) {
	default:
		nr = i_data[EXT4_IND_BLOCK];
		if (nr) {
			ext4_free_branches(handle, inode, NULL, &nr, &nr+1, 1);
			i_data[EXT4_IND_BLOCK] = 0;
		}
	case EXT4_IND_BLOCK:
		nr = i_data[EXT4_DIND_BLOCK];
		if (nr) {
			ext4_free_branches(handle, inode, NULL, &nr, &nr+1, 2);
			i_data[EXT4_DIND_BLOCK] = 0;
		}
	case EXT4_DIND_BLOCK:
		nr = i_data[EXT4_TIND_BLOCK];
		if (nr) {
			ext4_free_branches(handle, inode, NULL, &nr, &nr+1, 3);
			i_data[EXT4_TIND_BLOCK] = 0;
		}
	case EXT4_TIND_BLOCK:
		;
	}

	up_write(&ei->i_data_sem);
	inode->i_mtime = inode->i_ctime = ext4_current_time(inode);
	ext4_mark_inode_dirty(handle, inode);

	/*
	 * In a multi-transaction truncate, we only make the final transaction
	 * synchronous
	 */
	if (IS_SYNC(inode))
		ext4_handle_sync(handle);
out_stop:
	/*
	 * If this was a simple ftruncate(), and the file will remain alive
	 * then we need to clear up the orphan record which we created above.
	 * However, if this was a real unlink then we were called by
	 * ext4_delete_inode(), and we allow that function to clean up the
	 * orphan info for us.
	 */
	if (inode->i_nlink)
		ext4_orphan_del(handle, inode);

	ext4_journal_stop(handle);
}

/*
 * ext4_get_inode_loc returns with an extra refcount against the inode's
 * underlying buffer_head on success. If 'in_mem' is true, we have all
 * data in memory that is needed to recreate the on-disk version of this
 * inode.
 */
static int __ext4_get_inode_loc(struct inode *inode,
				struct ext4_iloc *iloc, int in_mem)
{
	struct ext4_group_desc	*gdp;
	struct buffer_head	*bh;
	struct super_block	*sb = inode->i_sb;
	ext4_fsblk_t		block;
	int			inodes_per_block, inode_offset;

	iloc->bh = NULL;
	if (!ext4_valid_inum(sb, inode->i_ino))
		return -EIO;

	iloc->block_group = (inode->i_ino - 1) / EXT4_INODES_PER_GROUP(sb);
	gdp = ext4_get_group_desc(sb, iloc->block_group, NULL);
	if (!gdp)
		return -EIO;

	/*
	 * Figure out the offset within the block group inode table
	 */
	inodes_per_block = (EXT4_BLOCK_SIZE(sb) / EXT4_INODE_SIZE(sb));
	inode_offset = ((inode->i_ino - 1) %
			EXT4_INODES_PER_GROUP(sb));
	block = ext4_inode_table(sb, gdp) + (inode_offset / inodes_per_block);
	iloc->offset = (inode_offset % inodes_per_block) * EXT4_INODE_SIZE(sb);

	bh = sb_getblk(sb, block);
	if (!bh) {
		EXT4_ERROR_INODE_BLOCK(inode, block,
				       "unable to read itable block");
		return -EIO;
	}
	if (!buffer_uptodate(bh)) {
		lock_buffer(bh);

		/*
		 * If the buffer has the write error flag, we have failed
		 * to write out another inode in the same block.  In this
		 * case, we don't have to read the block because we may
		 * read the old inode data successfully.
		 */
		if (buffer_write_io_error(bh) && !buffer_uptodate(bh))
			set_buffer_uptodate(bh);

		if (buffer_uptodate(bh)) {
			/* someone brought it uptodate while we waited */
			unlock_buffer(bh);
			goto has_buffer;
		}

		/*
		 * If we have all information of the inode in memory and this
		 * is the only valid inode in the block, we need not read the
		 * block.
		 */
		if (in_mem) {
			struct buffer_head *bitmap_bh;
			int i, start;

			start = inode_offset & ~(inodes_per_block - 1);

			/* Is the inode bitmap in cache? */
			bitmap_bh = sb_getblk(sb, ext4_inode_bitmap(sb, gdp));
			if (!bitmap_bh)
				goto make_io;

			/*
			 * If the inode bitmap isn't in cache then the
			 * optimisation may end up performing two reads instead
			 * of one, so skip it.
			 */
			if (!buffer_uptodate(bitmap_bh)) {
				brelse(bitmap_bh);
				goto make_io;
			}
			for (i = start; i < start + inodes_per_block; i++) {
				if (i == inode_offset)
					continue;
				if (ext4_test_bit(i, bitmap_bh->b_data))
					break;
			}
			brelse(bitmap_bh);
			if (i == start + inodes_per_block) {
				/* all other inodes are free, so skip I/O */
				memset(bh->b_data, 0, bh->b_size);
				set_buffer_uptodate(bh);
				unlock_buffer(bh);
				goto has_buffer;
			}
		}

make_io:
		/*
		 * If we need to do any I/O, try to pre-readahead extra
		 * blocks from the inode table.
		 */
		if (EXT4_SB(sb)->s_inode_readahead_blks) {
			ext4_fsblk_t b, end, table;
			unsigned num;

			table = ext4_inode_table(sb, gdp);
			/* s_inode_readahead_blks is always a power of 2 */
			b = block & ~(EXT4_SB(sb)->s_inode_readahead_blks-1);
			if (table > b)
				b = table;
			end = b + EXT4_SB(sb)->s_inode_readahead_blks;
			num = EXT4_INODES_PER_GROUP(sb);
			if (EXT4_HAS_RO_COMPAT_FEATURE(sb,
				       EXT4_FEATURE_RO_COMPAT_GDT_CSUM))
				num -= ext4_itable_unused_count(sb, gdp);
			table += num / inodes_per_block;
			if (end > table)
				end = table;
			while (b <= end)
				sb_breadahead(sb, b++);
		}

		/*
		 * There are other valid inodes in the buffer, this inode
		 * has in-inode xattrs, or we don't have this inode in memory.
		 * Read the block from disk.
		 */
		get_bh(bh);
		bh->b_end_io = end_buffer_read_sync;
		submit_bh(READ_META, bh);
		wait_on_buffer(bh);
		if (!buffer_uptodate(bh)) {
			EXT4_ERROR_INODE_BLOCK(inode, block,
					       "unable to read itable block");
			brelse(bh);
			return -EIO;
		}
	}
has_buffer:
	iloc->bh = bh;
	return 0;
}

int ext4_get_inode_loc(struct inode *inode, struct ext4_iloc *iloc)
{
	/* We have all inode data except xattrs in memory here. */
	return __ext4_get_inode_loc(inode, iloc,
		!ext4_test_inode_state(inode, EXT4_STATE_XATTR));
}

void ext4_set_inode_flags(struct inode *inode)
{
	unsigned int flags = EXT4_I(inode)->i_flags;

	inode->i_flags &= ~(S_SYNC|S_APPEND|S_IMMUTABLE|S_NOATIME|S_DIRSYNC);
	if (flags & EXT4_SYNC_FL)
		inode->i_flags |= S_SYNC;
	if (flags & EXT4_APPEND_FL)
		inode->i_flags |= S_APPEND;
	if (flags & EXT4_IMMUTABLE_FL)
		inode->i_flags |= S_IMMUTABLE;
	if (flags & EXT4_NOATIME_FL)
		inode->i_flags |= S_NOATIME;
	if (flags & EXT4_DIRSYNC_FL)
		inode->i_flags |= S_DIRSYNC;
}

/* Propagate flags from i_flags to EXT4_I(inode)->i_flags */
void ext4_get_inode_flags(struct ext4_inode_info *ei)
{
	unsigned int vfs_fl;
	unsigned long old_fl, new_fl;

	do {
		vfs_fl = ei->vfs_inode.i_flags;
		old_fl = ei->i_flags;
		new_fl = old_fl & ~(EXT4_SYNC_FL|EXT4_APPEND_FL|
				EXT4_IMMUTABLE_FL|EXT4_NOATIME_FL|
				EXT4_DIRSYNC_FL);
		if (vfs_fl & S_SYNC)
			new_fl |= EXT4_SYNC_FL;
		if (vfs_fl & S_APPEND)
			new_fl |= EXT4_APPEND_FL;
		if (vfs_fl & S_IMMUTABLE)
			new_fl |= EXT4_IMMUTABLE_FL;
		if (vfs_fl & S_NOATIME)
			new_fl |= EXT4_NOATIME_FL;
		if (vfs_fl & S_DIRSYNC)
			new_fl |= EXT4_DIRSYNC_FL;
	} while (cmpxchg(&ei->i_flags, old_fl, new_fl) != old_fl);
}

static blkcnt_t ext4_inode_blocks(struct ext4_inode *raw_inode,
				  struct ext4_inode_info *ei)
{
	blkcnt_t i_blocks ;
	struct inode *inode = &(ei->vfs_inode);
	struct super_block *sb = inode->i_sb;

	if (EXT4_HAS_RO_COMPAT_FEATURE(sb,
				EXT4_FEATURE_RO_COMPAT_HUGE_FILE)) {
		/* we are using combined 48 bit field */
		i_blocks = ((u64)le16_to_cpu(raw_inode->i_blocks_high)) << 32 |
					le32_to_cpu(raw_inode->i_blocks_lo);
		if (ext4_test_inode_flag(inode, EXT4_INODE_HUGE_FILE)) {
			/* i_blocks represent file system block size */
			return i_blocks  << (inode->i_blkbits - 9);
		} else {
			return i_blocks;
		}
	} else {
		return le32_to_cpu(raw_inode->i_blocks_lo);
	}
}

struct inode *ext4_iget(struct super_block *sb, unsigned long ino)
{
	struct ext4_iloc iloc;
	struct ext4_inode *raw_inode;
	struct ext4_inode_info *ei;
	struct inode *inode;
	journal_t *journal = EXT4_SB(sb)->s_journal;
	long ret;
	int block;

	inode = iget_locked(sb, ino);
	if (!inode)
		return ERR_PTR(-ENOMEM);
	if (!(inode->i_state & I_NEW))
		return inode;

	ei = EXT4_I(inode);
	iloc.bh = 0;

	ret = __ext4_get_inode_loc(inode, &iloc, 0);
	if (ret < 0)
		goto bad_inode;
	raw_inode = ext4_raw_inode(&iloc);
	inode->i_mode = le16_to_cpu(raw_inode->i_mode);
	inode->i_uid = (uid_t)le16_to_cpu(raw_inode->i_uid_low);
	inode->i_gid = (gid_t)le16_to_cpu(raw_inode->i_gid_low);
	if (!(test_opt(inode->i_sb, NO_UID32))) {
		inode->i_uid |= le16_to_cpu(raw_inode->i_uid_high) << 16;
		inode->i_gid |= le16_to_cpu(raw_inode->i_gid_high) << 16;
	}
	inode->i_nlink = le16_to_cpu(raw_inode->i_links_count);

<<<<<<< HEAD
	ei->i_state_flags = 0;
#ifdef CONFIG_EXT4_FS_RICHACL
	ei->i_richacl = EXT4_RICHACL_NOT_CACHED;
#endif
=======
	ext4_clear_state_flags(ei);	/* Only relevant on 32-bit archs */
>>>>>>> c56eb8fb
	ei->i_dir_start_lookup = 0;
	ei->i_dtime = le32_to_cpu(raw_inode->i_dtime);
	/* We now have enough fields to check if the inode was active or not.
	 * This is needed because nfsd might try to access dead inodes
	 * the test is that same one that e2fsck uses
	 * NeilBrown 1999oct15
	 */
	if (inode->i_nlink == 0) {
		if (inode->i_mode == 0 ||
		    !(EXT4_SB(inode->i_sb)->s_mount_state & EXT4_ORPHAN_FS)) {
			/* this inode is deleted */
			ret = -ESTALE;
			goto bad_inode;
		}
		/* The only unlinked inodes we let through here have
		 * valid i_mode and are being read by the orphan
		 * recovery code: that's fine, we're about to complete
		 * the process of deleting those. */
	}
	ei->i_flags = le32_to_cpu(raw_inode->i_flags);
	inode->i_blocks = ext4_inode_blocks(raw_inode, ei);
	ei->i_file_acl = le32_to_cpu(raw_inode->i_file_acl_lo);
	if (EXT4_HAS_INCOMPAT_FEATURE(sb, EXT4_FEATURE_INCOMPAT_64BIT))
		ei->i_file_acl |=
			((__u64)le16_to_cpu(raw_inode->i_file_acl_high)) << 32;
	inode->i_size = ext4_isize(raw_inode);
	ei->i_disksize = inode->i_size;
#ifdef CONFIG_QUOTA
	ei->i_reserved_quota = 0;
#endif
	inode->i_generation = le32_to_cpu(raw_inode->i_generation);
	ei->i_block_group = iloc.block_group;
	ei->i_last_alloc_group = ~0;
	/*
	 * NOTE! The in-memory inode i_data array is in little-endian order
	 * even on big-endian machines: we do NOT byteswap the block numbers!
	 */
	for (block = 0; block < EXT4_N_BLOCKS; block++)
		ei->i_data[block] = raw_inode->i_block[block];
	INIT_LIST_HEAD(&ei->i_orphan);

	/*
	 * Set transaction id's of transactions that have to be committed
	 * to finish f[data]sync. We set them to currently running transaction
	 * as we cannot be sure that the inode or some of its metadata isn't
	 * part of the transaction - the inode could have been reclaimed and
	 * now it is reread from disk.
	 */
	if (journal) {
		transaction_t *transaction;
		tid_t tid;

		read_lock(&journal->j_state_lock);
		if (journal->j_running_transaction)
			transaction = journal->j_running_transaction;
		else
			transaction = journal->j_committing_transaction;
		if (transaction)
			tid = transaction->t_tid;
		else
			tid = journal->j_commit_sequence;
		read_unlock(&journal->j_state_lock);
		ei->i_sync_tid = tid;
		ei->i_datasync_tid = tid;
	}

	if (EXT4_INODE_SIZE(inode->i_sb) > EXT4_GOOD_OLD_INODE_SIZE) {
		ei->i_extra_isize = le16_to_cpu(raw_inode->i_extra_isize);
		if (EXT4_GOOD_OLD_INODE_SIZE + ei->i_extra_isize >
		    EXT4_INODE_SIZE(inode->i_sb)) {
			ret = -EIO;
			goto bad_inode;
		}
		if (ei->i_extra_isize == 0) {
			/* The extra space is currently unused. Use it. */
			ei->i_extra_isize = sizeof(struct ext4_inode) -
					    EXT4_GOOD_OLD_INODE_SIZE;
		} else {
			__le32 *magic = (void *)raw_inode +
					EXT4_GOOD_OLD_INODE_SIZE +
					ei->i_extra_isize;
			if (*magic == cpu_to_le32(EXT4_XATTR_MAGIC))
				ext4_set_inode_state(inode, EXT4_STATE_XATTR);
		}
	} else
		ei->i_extra_isize = 0;

	EXT4_INODE_GET_XTIME(i_ctime, inode, raw_inode);
	EXT4_INODE_GET_XTIME(i_mtime, inode, raw_inode);
	EXT4_INODE_GET_XTIME(i_atime, inode, raw_inode);
	EXT4_EINODE_GET_XTIME(i_crtime, ei, raw_inode);

	inode->i_version = le32_to_cpu(raw_inode->i_disk_version);
	if (EXT4_INODE_SIZE(inode->i_sb) > EXT4_GOOD_OLD_INODE_SIZE) {
		if (EXT4_FITS_IN_INODE(raw_inode, ei, i_version_hi))
			inode->i_version |=
			(__u64)(le32_to_cpu(raw_inode->i_version_hi)) << 32;
	}

	ret = 0;
	if (ei->i_file_acl &&
	    !ext4_data_block_valid(EXT4_SB(sb), ei->i_file_acl, 1)) {
		EXT4_ERROR_INODE(inode, "bad extended attribute block %llu",
				 ei->i_file_acl);
		ret = -EIO;
		goto bad_inode;
	} else if (ext4_test_inode_flag(inode, EXT4_INODE_EXTENTS)) {
		if (S_ISREG(inode->i_mode) || S_ISDIR(inode->i_mode) ||
		    (S_ISLNK(inode->i_mode) &&
		     !ext4_inode_is_fast_symlink(inode)))
			/* Validate extent which is part of inode */
			ret = ext4_ext_check_inode(inode);
	} else if (S_ISREG(inode->i_mode) || S_ISDIR(inode->i_mode) ||
		   (S_ISLNK(inode->i_mode) &&
		    !ext4_inode_is_fast_symlink(inode))) {
		/* Validate block references which are part of inode */
		ret = ext4_check_inode_blockref(inode);
	}
	if (ret)
		goto bad_inode;

	if (S_ISREG(inode->i_mode)) {
		inode->i_op = &ext4_file_inode_operations;
		inode->i_fop = &ext4_file_operations;
		ext4_set_aops(inode);
	} else if (S_ISDIR(inode->i_mode)) {
		inode->i_op = &ext4_dir_inode_operations;
		inode->i_fop = &ext4_dir_operations;
	} else if (S_ISLNK(inode->i_mode)) {
		if (ext4_inode_is_fast_symlink(inode)) {
			inode->i_op = &ext4_fast_symlink_inode_operations;
			nd_terminate_link(ei->i_data, inode->i_size,
				sizeof(ei->i_data) - 1);
		} else {
			inode->i_op = &ext4_symlink_inode_operations;
			ext4_set_aops(inode);
		}
	} else if (S_ISCHR(inode->i_mode) || S_ISBLK(inode->i_mode) ||
	      S_ISFIFO(inode->i_mode) || S_ISSOCK(inode->i_mode)) {
		inode->i_op = &ext4_special_inode_operations;
		if (raw_inode->i_block[0])
			init_special_inode(inode, inode->i_mode,
			   old_decode_dev(le32_to_cpu(raw_inode->i_block[0])));
		else
			init_special_inode(inode, inode->i_mode,
			   new_decode_dev(le32_to_cpu(raw_inode->i_block[1])));
	} else {
		ret = -EIO;
		EXT4_ERROR_INODE(inode, "bogus i_mode (%o)", inode->i_mode);
		goto bad_inode;
	}
	brelse(iloc.bh);
	ext4_set_inode_flags(inode);
	unlock_new_inode(inode);
	return inode;

bad_inode:
	brelse(iloc.bh);
	iget_failed(inode);
	return ERR_PTR(ret);
}

static int ext4_inode_blocks_set(handle_t *handle,
				struct ext4_inode *raw_inode,
				struct ext4_inode_info *ei)
{
	struct inode *inode = &(ei->vfs_inode);
	u64 i_blocks = inode->i_blocks;
	struct super_block *sb = inode->i_sb;

	if (i_blocks <= ~0U) {
		/*
		 * i_blocks can be represnted in a 32 bit variable
		 * as multiple of 512 bytes
		 */
		raw_inode->i_blocks_lo   = cpu_to_le32(i_blocks);
		raw_inode->i_blocks_high = 0;
		ext4_clear_inode_flag(inode, EXT4_INODE_HUGE_FILE);
		return 0;
	}
	if (!EXT4_HAS_RO_COMPAT_FEATURE(sb, EXT4_FEATURE_RO_COMPAT_HUGE_FILE))
		return -EFBIG;

	if (i_blocks <= 0xffffffffffffULL) {
		/*
		 * i_blocks can be represented in a 48 bit variable
		 * as multiple of 512 bytes
		 */
		raw_inode->i_blocks_lo   = cpu_to_le32(i_blocks);
		raw_inode->i_blocks_high = cpu_to_le16(i_blocks >> 32);
		ext4_clear_inode_flag(inode, EXT4_INODE_HUGE_FILE);
	} else {
		ext4_set_inode_flag(inode, EXT4_INODE_HUGE_FILE);
		/* i_block is stored in file system block size */
		i_blocks = i_blocks >> (inode->i_blkbits - 9);
		raw_inode->i_blocks_lo   = cpu_to_le32(i_blocks);
		raw_inode->i_blocks_high = cpu_to_le16(i_blocks >> 32);
	}
	return 0;
}

/*
 * Post the struct inode info into an on-disk inode location in the
 * buffer-cache.  This gobbles the caller's reference to the
 * buffer_head in the inode location struct.
 *
 * The caller must have write access to iloc->bh.
 */
static int ext4_do_update_inode(handle_t *handle,
				struct inode *inode,
				struct ext4_iloc *iloc)
{
	struct ext4_inode *raw_inode = ext4_raw_inode(iloc);
	struct ext4_inode_info *ei = EXT4_I(inode);
	struct buffer_head *bh = iloc->bh;
	int err = 0, rc, block;

	/* For fields not not tracking in the in-memory inode,
	 * initialise them to zero for new inodes. */
	if (ext4_test_inode_state(inode, EXT4_STATE_NEW))
		memset(raw_inode, 0, EXT4_SB(inode->i_sb)->s_inode_size);

	ext4_get_inode_flags(ei);
	raw_inode->i_mode = cpu_to_le16(inode->i_mode);
	if (!(test_opt(inode->i_sb, NO_UID32))) {
		raw_inode->i_uid_low = cpu_to_le16(low_16_bits(inode->i_uid));
		raw_inode->i_gid_low = cpu_to_le16(low_16_bits(inode->i_gid));
/*
 * Fix up interoperability with old kernels. Otherwise, old inodes get
 * re-used with the upper 16 bits of the uid/gid intact
 */
		if (!ei->i_dtime) {
			raw_inode->i_uid_high =
				cpu_to_le16(high_16_bits(inode->i_uid));
			raw_inode->i_gid_high =
				cpu_to_le16(high_16_bits(inode->i_gid));
		} else {
			raw_inode->i_uid_high = 0;
			raw_inode->i_gid_high = 0;
		}
	} else {
		raw_inode->i_uid_low =
			cpu_to_le16(fs_high2lowuid(inode->i_uid));
		raw_inode->i_gid_low =
			cpu_to_le16(fs_high2lowgid(inode->i_gid));
		raw_inode->i_uid_high = 0;
		raw_inode->i_gid_high = 0;
	}
	raw_inode->i_links_count = cpu_to_le16(inode->i_nlink);

	EXT4_INODE_SET_XTIME(i_ctime, inode, raw_inode);
	EXT4_INODE_SET_XTIME(i_mtime, inode, raw_inode);
	EXT4_INODE_SET_XTIME(i_atime, inode, raw_inode);
	EXT4_EINODE_SET_XTIME(i_crtime, ei, raw_inode);

	if (ext4_inode_blocks_set(handle, raw_inode, ei))
		goto out_brelse;
	raw_inode->i_dtime = cpu_to_le32(ei->i_dtime);
	raw_inode->i_flags = cpu_to_le32(ei->i_flags & 0xFFFFFFFF);
	if (EXT4_SB(inode->i_sb)->s_es->s_creator_os !=
	    cpu_to_le32(EXT4_OS_HURD))
		raw_inode->i_file_acl_high =
			cpu_to_le16(ei->i_file_acl >> 32);
	raw_inode->i_file_acl_lo = cpu_to_le32(ei->i_file_acl);
	ext4_isize_set(raw_inode, ei->i_disksize);
	if (ei->i_disksize > 0x7fffffffULL) {
		struct super_block *sb = inode->i_sb;
		if (!EXT4_HAS_RO_COMPAT_FEATURE(sb,
				EXT4_FEATURE_RO_COMPAT_LARGE_FILE) ||
				EXT4_SB(sb)->s_es->s_rev_level ==
				cpu_to_le32(EXT4_GOOD_OLD_REV)) {
			/* If this is the first large file
			 * created, add a flag to the superblock.
			 */
			err = ext4_journal_get_write_access(handle,
					EXT4_SB(sb)->s_sbh);
			if (err)
				goto out_brelse;
			ext4_update_dynamic_rev(sb);
			EXT4_SET_RO_COMPAT_FEATURE(sb,
					EXT4_FEATURE_RO_COMPAT_LARGE_FILE);
			sb->s_dirt = 1;
			ext4_handle_sync(handle);
			err = ext4_handle_dirty_metadata(handle, NULL,
					EXT4_SB(sb)->s_sbh);
		}
	}
	raw_inode->i_generation = cpu_to_le32(inode->i_generation);
	if (S_ISCHR(inode->i_mode) || S_ISBLK(inode->i_mode)) {
		if (old_valid_dev(inode->i_rdev)) {
			raw_inode->i_block[0] =
				cpu_to_le32(old_encode_dev(inode->i_rdev));
			raw_inode->i_block[1] = 0;
		} else {
			raw_inode->i_block[0] = 0;
			raw_inode->i_block[1] =
				cpu_to_le32(new_encode_dev(inode->i_rdev));
			raw_inode->i_block[2] = 0;
		}
	} else
		for (block = 0; block < EXT4_N_BLOCKS; block++)
			raw_inode->i_block[block] = ei->i_data[block];

	raw_inode->i_disk_version = cpu_to_le32(inode->i_version);
	if (ei->i_extra_isize) {
		if (EXT4_FITS_IN_INODE(raw_inode, ei, i_version_hi))
			raw_inode->i_version_hi =
			cpu_to_le32(inode->i_version >> 32);
		raw_inode->i_extra_isize = cpu_to_le16(ei->i_extra_isize);
	}

	BUFFER_TRACE(bh, "call ext4_handle_dirty_metadata");
	rc = ext4_handle_dirty_metadata(handle, NULL, bh);
	if (!err)
		err = rc;
	ext4_clear_inode_state(inode, EXT4_STATE_NEW);

	ext4_update_inode_fsync_trans(handle, inode, 0);
out_brelse:
	brelse(bh);
	ext4_std_error(inode->i_sb, err);
	return err;
}

/*
 * ext4_write_inode()
 *
 * We are called from a few places:
 *
 * - Within generic_file_write() for O_SYNC files.
 *   Here, there will be no transaction running. We wait for any running
 *   trasnaction to commit.
 *
 * - Within sys_sync(), kupdate and such.
 *   We wait on commit, if tol to.
 *
 * - Within prune_icache() (PF_MEMALLOC == true)
 *   Here we simply return.  We can't afford to block kswapd on the
 *   journal commit.
 *
 * In all cases it is actually safe for us to return without doing anything,
 * because the inode has been copied into a raw inode buffer in
 * ext4_mark_inode_dirty().  This is a correctness thing for O_SYNC and for
 * knfsd.
 *
 * Note that we are absolutely dependent upon all inode dirtiers doing the
 * right thing: they *must* call mark_inode_dirty() after dirtying info in
 * which we are interested.
 *
 * It would be a bug for them to not do this.  The code:
 *
 *	mark_inode_dirty(inode)
 *	stuff();
 *	inode->i_size = expr;
 *
 * is in error because a kswapd-driven write_inode() could occur while
 * `stuff()' is running, and the new i_size will be lost.  Plus the inode
 * will no longer be on the superblock's dirty inode list.
 */
int ext4_write_inode(struct inode *inode, struct writeback_control *wbc)
{
	int err;

	if (current->flags & PF_MEMALLOC)
		return 0;

	if (EXT4_SB(inode->i_sb)->s_journal) {
		if (ext4_journal_current_handle()) {
			jbd_debug(1, "called recursively, non-PF_MEMALLOC!\n");
			dump_stack();
			return -EIO;
		}

		if (wbc->sync_mode != WB_SYNC_ALL)
			return 0;

		err = ext4_force_commit(inode->i_sb);
	} else {
		struct ext4_iloc iloc;

		err = __ext4_get_inode_loc(inode, &iloc, 0);
		if (err)
			return err;
		if (wbc->sync_mode == WB_SYNC_ALL)
			sync_dirty_buffer(iloc.bh);
		if (buffer_req(iloc.bh) && !buffer_uptodate(iloc.bh)) {
			EXT4_ERROR_INODE_BLOCK(inode, iloc.bh->b_blocknr,
					 "IO error syncing inode");
			err = -EIO;
		}
		brelse(iloc.bh);
	}
	return err;
}

/*
 * ext4_setattr()
 *
 * Called from notify_change.
 *
 * We want to trap VFS attempts to truncate the file as soon as
 * possible.  In particular, we want to make sure that when the VFS
 * shrinks i_size, we put the inode on the orphan list and modify
 * i_disksize immediately, so that during the subsequent flushing of
 * dirty pages and freeing of disk blocks, we can guarantee that any
 * commit will leave the blocks being flushed in an unused state on
 * disk.  (On recovery, the inode will get truncated and the blocks will
 * be freed, so we have a strong guarantee that no future commit will
 * leave these blocks visible to the user.)
 *
 * Another thing we have to assure is that if we are in ordered mode
 * and inode is still attached to the committing transaction, we must
 * we start writeout of all the dirty pages which are being truncated.
 * This way we are sure that all the data written in the previous
 * transaction are already on disk (truncate waits for pages under
 * writeback).
 *
 * Called with inode->i_mutex down.
 */
int ext4_setattr(struct dentry *dentry, struct iattr *attr)
{
	struct inode *inode = dentry->d_inode;
	int error, rc = 0;
	int orphan = 0;
	const unsigned int ia_valid = attr->ia_valid;

	if (EXT4_IS_RICHACL(inode))
		error = richacl_inode_change_ok(inode, attr,
						ext4_richacl_permission);
	else
		error = inode_change_ok(inode, attr);
	if (error)
		return error;

	if (is_quota_modification(inode, attr))
		dquot_initialize(inode);
	if ((ia_valid & ATTR_UID && attr->ia_uid != inode->i_uid) ||
		(ia_valid & ATTR_GID && attr->ia_gid != inode->i_gid)) {
		handle_t *handle;

		/* (user+group)*(old+new) structure, inode write (sb,
		 * inode block, ? - but truncate inode update has it) */
		handle = ext4_journal_start(inode, (EXT4_MAXQUOTAS_INIT_BLOCKS(inode->i_sb)+
					EXT4_MAXQUOTAS_DEL_BLOCKS(inode->i_sb))+3);
		if (IS_ERR(handle)) {
			error = PTR_ERR(handle);
			goto err_out;
		}
		error = dquot_transfer(inode, attr);
		if (error) {
			ext4_journal_stop(handle);
			return error;
		}
		/* Update corresponding info in inode so that everything is in
		 * one transaction */
		if (attr->ia_valid & ATTR_UID)
			inode->i_uid = attr->ia_uid;
		if (attr->ia_valid & ATTR_GID)
			inode->i_gid = attr->ia_gid;
		error = ext4_mark_inode_dirty(handle, inode);
		ext4_journal_stop(handle);
	}

	if (attr->ia_valid & ATTR_SIZE) {
		if (!(ext4_test_inode_flag(inode, EXT4_INODE_EXTENTS))) {
			struct ext4_sb_info *sbi = EXT4_SB(inode->i_sb);

			if (attr->ia_size > sbi->s_bitmap_maxbytes)
				return -EFBIG;
		}
	}

	if (S_ISREG(inode->i_mode) &&
	    attr->ia_valid & ATTR_SIZE &&
	    (attr->ia_size < inode->i_size ||
	     (ext4_test_inode_flag(inode, EXT4_INODE_EOFBLOCKS)))) {
		handle_t *handle;

		handle = ext4_journal_start(inode, 3);
		if (IS_ERR(handle)) {
			error = PTR_ERR(handle);
			goto err_out;
		}
		if (ext4_handle_valid(handle)) {
			error = ext4_orphan_add(handle, inode);
			orphan = 1;
		}
		EXT4_I(inode)->i_disksize = attr->ia_size;
		rc = ext4_mark_inode_dirty(handle, inode);
		if (!error)
			error = rc;
		ext4_journal_stop(handle);

		if (ext4_should_order_data(inode)) {
			error = ext4_begin_ordered_truncate(inode,
							    attr->ia_size);
			if (error) {
				/* Do as much error cleanup as possible */
				handle = ext4_journal_start(inode, 3);
				if (IS_ERR(handle)) {
					ext4_orphan_del(NULL, inode);
					goto err_out;
				}
				ext4_orphan_del(handle, inode);
				orphan = 0;
				ext4_journal_stop(handle);
				goto err_out;
			}
		}
		/* ext4_truncate will clear the flag */
		if ((ext4_test_inode_flag(inode, EXT4_INODE_EOFBLOCKS)))
			ext4_truncate(inode);
	}

	if ((attr->ia_valid & ATTR_SIZE) &&
	    attr->ia_size != i_size_read(inode))
		rc = vmtruncate(inode, attr->ia_size);

	if (!rc) {
		setattr_copy(inode, attr);
		mark_inode_dirty(inode);
	}

	/*
	 * If the call to ext4_truncate failed to get a transaction handle at
	 * all, we need to clean up the in-core orphan list manually.
	 */
	if (orphan && inode->i_nlink)
		ext4_orphan_del(NULL, inode);

	if (!rc && (ia_valid & ATTR_MODE)) {
		if (EXT4_IS_RICHACL(inode))
			rc = ext4_richacl_chmod(inode);
		else
			rc = ext4_acl_chmod(inode);
	}
err_out:
	ext4_std_error(inode->i_sb, error);
	if (!error)
		error = rc;
	return error;
}

int ext4_getattr(struct vfsmount *mnt, struct dentry *dentry,
		 struct kstat *stat)
{
	struct inode *inode;
	unsigned long delalloc_blocks;

	inode = dentry->d_inode;
	generic_fillattr(inode, stat);

	/*
	 * We can't update i_blocks if the block allocation is delayed
	 * otherwise in the case of system crash before the real block
	 * allocation is done, we will have i_blocks inconsistent with
	 * on-disk file blocks.
	 * We always keep i_blocks updated together with real
	 * allocation. But to not confuse with user, stat
	 * will return the blocks that include the delayed allocation
	 * blocks for this file.
	 */
	delalloc_blocks = EXT4_I(inode)->i_reserved_data_blocks;

	stat->blocks += (delalloc_blocks << inode->i_sb->s_blocksize_bits)>>9;
	return 0;
}

static int ext4_indirect_trans_blocks(struct inode *inode, int nrblocks,
				      int chunk)
{
	int indirects;

	/* if nrblocks are contiguous */
	if (chunk) {
		/*
		 * With N contiguous data blocks, it need at most
		 * N/EXT4_ADDR_PER_BLOCK(inode->i_sb) indirect blocks
		 * 2 dindirect blocks
		 * 1 tindirect block
		 */
		indirects = nrblocks / EXT4_ADDR_PER_BLOCK(inode->i_sb);
		return indirects + 3;
	}
	/*
	 * if nrblocks are not contiguous, worse case, each block touch
	 * a indirect block, and each indirect block touch a double indirect
	 * block, plus a triple indirect block
	 */
	indirects = nrblocks * 2 + 1;
	return indirects;
}

static int ext4_index_trans_blocks(struct inode *inode, int nrblocks, int chunk)
{
	if (!(ext4_test_inode_flag(inode, EXT4_INODE_EXTENTS)))
		return ext4_indirect_trans_blocks(inode, nrblocks, chunk);
	return ext4_ext_index_trans_blocks(inode, nrblocks, chunk);
}

/*
 * Account for index blocks, block groups bitmaps and block group
 * descriptor blocks if modify datablocks and index blocks
 * worse case, the indexs blocks spread over different block groups
 *
 * If datablocks are discontiguous, they are possible to spread over
 * different block groups too. If they are contiuguous, with flexbg,
 * they could still across block group boundary.
 *
 * Also account for superblock, inode, quota and xattr blocks
 */
static int ext4_meta_trans_blocks(struct inode *inode, int nrblocks, int chunk)
{
	ext4_group_t groups, ngroups = ext4_get_groups_count(inode->i_sb);
	int gdpblocks;
	int idxblocks;
	int ret = 0;

	/*
	 * How many index blocks need to touch to modify nrblocks?
	 * The "Chunk" flag indicating whether the nrblocks is
	 * physically contiguous on disk
	 *
	 * For Direct IO and fallocate, they calls get_block to allocate
	 * one single extent at a time, so they could set the "Chunk" flag
	 */
	idxblocks = ext4_index_trans_blocks(inode, nrblocks, chunk);

	ret = idxblocks;

	/*
	 * Now let's see how many group bitmaps and group descriptors need
	 * to account
	 */
	groups = idxblocks;
	if (chunk)
		groups += 1;
	else
		groups += nrblocks;

	gdpblocks = groups;
	if (groups > ngroups)
		groups = ngroups;
	if (groups > EXT4_SB(inode->i_sb)->s_gdb_count)
		gdpblocks = EXT4_SB(inode->i_sb)->s_gdb_count;

	/* bitmaps and block group descriptor blocks */
	ret += groups + gdpblocks;

	/* Blocks for super block, inode, quota and xattr blocks */
	ret += EXT4_META_TRANS_BLOCKS(inode->i_sb);

	return ret;
}

/*
 * Calulate the total number of credits to reserve to fit
 * the modification of a single pages into a single transaction,
 * which may include multiple chunks of block allocations.
 *
 * This could be called via ext4_write_begin()
 *
 * We need to consider the worse case, when
 * one new block per extent.
 */
int ext4_writepage_trans_blocks(struct inode *inode)
{
	int bpp = ext4_journal_blocks_per_page(inode);
	int ret;

	ret = ext4_meta_trans_blocks(inode, bpp, 0);

	/* Account for data blocks for journalled mode */
	if (ext4_should_journal_data(inode))
		ret += bpp;
	return ret;
}

/*
 * Calculate the journal credits for a chunk of data modification.
 *
 * This is called from DIO, fallocate or whoever calling
 * ext4_map_blocks() to map/allocate a chunk of contiguous disk blocks.
 *
 * journal buffers for data blocks are not included here, as DIO
 * and fallocate do no need to journal data buffers.
 */
int ext4_chunk_trans_blocks(struct inode *inode, int nrblocks)
{
	return ext4_meta_trans_blocks(inode, nrblocks, 1);
}

/*
 * The caller must have previously called ext4_reserve_inode_write().
 * Give this, we know that the caller already has write access to iloc->bh.
 */
int ext4_mark_iloc_dirty(handle_t *handle,
			 struct inode *inode, struct ext4_iloc *iloc)
{
	int err = 0;

	if (test_opt(inode->i_sb, I_VERSION))
		inode_inc_iversion(inode);

	/* the do_update_inode consumes one bh->b_count */
	get_bh(iloc->bh);

	/* ext4_do_update_inode() does jbd2_journal_dirty_metadata */
	err = ext4_do_update_inode(handle, inode, iloc);
	put_bh(iloc->bh);
	return err;
}

/*
 * On success, We end up with an outstanding reference count against
 * iloc->bh.  This _must_ be cleaned up later.
 */

int
ext4_reserve_inode_write(handle_t *handle, struct inode *inode,
			 struct ext4_iloc *iloc)
{
	int err;

	err = ext4_get_inode_loc(inode, iloc);
	if (!err) {
		BUFFER_TRACE(iloc->bh, "get_write_access");
		err = ext4_journal_get_write_access(handle, iloc->bh);
		if (err) {
			brelse(iloc->bh);
			iloc->bh = NULL;
		}
	}
	ext4_std_error(inode->i_sb, err);
	return err;
}

/*
 * Expand an inode by new_extra_isize bytes.
 * Returns 0 on success or negative error number on failure.
 */
static int ext4_expand_extra_isize(struct inode *inode,
				   unsigned int new_extra_isize,
				   struct ext4_iloc iloc,
				   handle_t *handle)
{
	struct ext4_inode *raw_inode;
	struct ext4_xattr_ibody_header *header;

	if (EXT4_I(inode)->i_extra_isize >= new_extra_isize)
		return 0;

	raw_inode = ext4_raw_inode(&iloc);

	header = IHDR(inode, raw_inode);

	/* No extended attributes present */
	if (!ext4_test_inode_state(inode, EXT4_STATE_XATTR) ||
	    header->h_magic != cpu_to_le32(EXT4_XATTR_MAGIC)) {
		memset((void *)raw_inode + EXT4_GOOD_OLD_INODE_SIZE, 0,
			new_extra_isize);
		EXT4_I(inode)->i_extra_isize = new_extra_isize;
		return 0;
	}

	/* try to expand with EAs present */
	return ext4_expand_extra_isize_ea(inode, new_extra_isize,
					  raw_inode, handle);
}

/*
 * What we do here is to mark the in-core inode as clean with respect to inode
 * dirtiness (it may still be data-dirty).
 * This means that the in-core inode may be reaped by prune_icache
 * without having to perform any I/O.  This is a very good thing,
 * because *any* task may call prune_icache - even ones which
 * have a transaction open against a different journal.
 *
 * Is this cheating?  Not really.  Sure, we haven't written the
 * inode out, but prune_icache isn't a user-visible syncing function.
 * Whenever the user wants stuff synced (sys_sync, sys_msync, sys_fsync)
 * we start and wait on commits.
 *
 * Is this efficient/effective?  Well, we're being nice to the system
 * by cleaning up our inodes proactively so they can be reaped
 * without I/O.  But we are potentially leaving up to five seconds'
 * worth of inodes floating about which prune_icache wants us to
 * write out.  One way to fix that would be to get prune_icache()
 * to do a write_super() to free up some memory.  It has the desired
 * effect.
 */
int ext4_mark_inode_dirty(handle_t *handle, struct inode *inode)
{
	struct ext4_iloc iloc;
	struct ext4_sb_info *sbi = EXT4_SB(inode->i_sb);
	static unsigned int mnt_count;
	int err, ret;

	might_sleep();
	trace_ext4_mark_inode_dirty(inode, _RET_IP_);
	err = ext4_reserve_inode_write(handle, inode, &iloc);
	if (ext4_handle_valid(handle) &&
	    EXT4_I(inode)->i_extra_isize < sbi->s_want_extra_isize &&
	    !ext4_test_inode_state(inode, EXT4_STATE_NO_EXPAND)) {
		/*
		 * We need extra buffer credits since we may write into EA block
		 * with this same handle. If journal_extend fails, then it will
		 * only result in a minor loss of functionality for that inode.
		 * If this is felt to be critical, then e2fsck should be run to
		 * force a large enough s_min_extra_isize.
		 */
		if ((jbd2_journal_extend(handle,
			     EXT4_DATA_TRANS_BLOCKS(inode->i_sb))) == 0) {
			ret = ext4_expand_extra_isize(inode,
						      sbi->s_want_extra_isize,
						      iloc, handle);
			if (ret) {
				ext4_set_inode_state(inode,
						     EXT4_STATE_NO_EXPAND);
				if (mnt_count !=
					le16_to_cpu(sbi->s_es->s_mnt_count)) {
					ext4_warning(inode->i_sb,
					"Unable to expand inode %lu. Delete"
					" some EAs or run e2fsck.",
					inode->i_ino);
					mnt_count =
					  le16_to_cpu(sbi->s_es->s_mnt_count);
				}
			}
		}
	}
	if (!err)
		err = ext4_mark_iloc_dirty(handle, inode, &iloc);
	return err;
}

/*
 * ext4_dirty_inode() is called from __mark_inode_dirty()
 *
 * We're really interested in the case where a file is being extended.
 * i_size has been changed by generic_commit_write() and we thus need
 * to include the updated inode in the current transaction.
 *
 * Also, dquot_alloc_block() will always dirty the inode when blocks
 * are allocated to the file.
 *
 * If the inode is marked synchronous, we don't honour that here - doing
 * so would cause a commit on atime updates, which we don't bother doing.
 * We handle synchronous inodes at the highest possible level.
 */
void ext4_dirty_inode(struct inode *inode)
{
	handle_t *handle;

	handle = ext4_journal_start(inode, 2);
	if (IS_ERR(handle))
		goto out;

	ext4_mark_inode_dirty(handle, inode);

	ext4_journal_stop(handle);
out:
	return;
}

#if 0
/*
 * Bind an inode's backing buffer_head into this transaction, to prevent
 * it from being flushed to disk early.  Unlike
 * ext4_reserve_inode_write, this leaves behind no bh reference and
 * returns no iloc structure, so the caller needs to repeat the iloc
 * lookup to mark the inode dirty later.
 */
static int ext4_pin_inode(handle_t *handle, struct inode *inode)
{
	struct ext4_iloc iloc;

	int err = 0;
	if (handle) {
		err = ext4_get_inode_loc(inode, &iloc);
		if (!err) {
			BUFFER_TRACE(iloc.bh, "get_write_access");
			err = jbd2_journal_get_write_access(handle, iloc.bh);
			if (!err)
				err = ext4_handle_dirty_metadata(handle,
								 NULL,
								 iloc.bh);
			brelse(iloc.bh);
		}
	}
	ext4_std_error(inode->i_sb, err);
	return err;
}
#endif

int ext4_change_inode_journal_flag(struct inode *inode, int val)
{
	journal_t *journal;
	handle_t *handle;
	int err;

	/*
	 * We have to be very careful here: changing a data block's
	 * journaling status dynamically is dangerous.  If we write a
	 * data block to the journal, change the status and then delete
	 * that block, we risk forgetting to revoke the old log record
	 * from the journal and so a subsequent replay can corrupt data.
	 * So, first we make sure that the journal is empty and that
	 * nobody is changing anything.
	 */

	journal = EXT4_JOURNAL(inode);
	if (!journal)
		return 0;
	if (is_journal_aborted(journal))
		return -EROFS;

	jbd2_journal_lock_updates(journal);
	jbd2_journal_flush(journal);

	/*
	 * OK, there are no updates running now, and all cached data is
	 * synced to disk.  We are now in a completely consistent state
	 * which doesn't have anything in the journal, and we know that
	 * no filesystem updates are running, so it is safe to modify
	 * the inode's in-core data-journaling state flag now.
	 */

	if (val)
		ext4_set_inode_flag(inode, EXT4_INODE_JOURNAL_DATA);
	else
		ext4_clear_inode_flag(inode, EXT4_INODE_JOURNAL_DATA);
	ext4_set_aops(inode);

	jbd2_journal_unlock_updates(journal);

	/* Finally we can mark the inode as dirty. */

	handle = ext4_journal_start(inode, 1);
	if (IS_ERR(handle))
		return PTR_ERR(handle);

	err = ext4_mark_inode_dirty(handle, inode);
	ext4_handle_sync(handle);
	ext4_journal_stop(handle);
	ext4_std_error(inode->i_sb, err);

	return err;
}

static int ext4_bh_unmapped(handle_t *handle, struct buffer_head *bh)
{
	return !buffer_mapped(bh);
}

int ext4_page_mkwrite(struct vm_area_struct *vma, struct vm_fault *vmf)
{
	struct page *page = vmf->page;
	loff_t size;
	unsigned long len;
	int ret = -EINVAL;
	void *fsdata;
	struct file *file = vma->vm_file;
	struct inode *inode = file->f_path.dentry->d_inode;
	struct address_space *mapping = inode->i_mapping;

	/*
	 * Get i_alloc_sem to stop truncates messing with the inode. We cannot
	 * get i_mutex because we are already holding mmap_sem.
	 */
	down_read(&inode->i_alloc_sem);
	size = i_size_read(inode);
	if (page->mapping != mapping || size <= page_offset(page)
	    || !PageUptodate(page)) {
		/* page got truncated from under us? */
		goto out_unlock;
	}
	ret = 0;
	if (PageMappedToDisk(page))
		goto out_unlock;

	if (page->index == size >> PAGE_CACHE_SHIFT)
		len = size & ~PAGE_CACHE_MASK;
	else
		len = PAGE_CACHE_SIZE;

	lock_page(page);
	/*
	 * return if we have all the buffers mapped. This avoid
	 * the need to call write_begin/write_end which does a
	 * journal_start/journal_stop which can block and take
	 * long time
	 */
	if (page_has_buffers(page)) {
		if (!walk_page_buffers(NULL, page_buffers(page), 0, len, NULL,
					ext4_bh_unmapped)) {
			unlock_page(page);
			goto out_unlock;
		}
	}
	unlock_page(page);
	/*
	 * OK, we need to fill the hole... Do write_begin write_end
	 * to do block allocation/reservation.We are not holding
	 * inode.i__mutex here. That allow * parallel write_begin,
	 * write_end call. lock_page prevent this from happening
	 * on the same page though
	 */
	ret = mapping->a_ops->write_begin(file, mapping, page_offset(page),
			len, AOP_FLAG_UNINTERRUPTIBLE, &page, &fsdata);
	if (ret < 0)
		goto out_unlock;
	ret = mapping->a_ops->write_end(file, mapping, page_offset(page),
			len, len, page, fsdata);
	if (ret < 0)
		goto out_unlock;
	ret = 0;
out_unlock:
	if (ret)
		ret = VM_FAULT_SIGBUS;
	up_read(&inode->i_alloc_sem);
	return ret;
}<|MERGE_RESOLUTION|>--- conflicted
+++ resolved
@@ -4891,14 +4891,10 @@
 	}
 	inode->i_nlink = le16_to_cpu(raw_inode->i_links_count);
 
-<<<<<<< HEAD
-	ei->i_state_flags = 0;
+	ext4_clear_state_flags(ei);	/* Only relevant on 32-bit archs */
 #ifdef CONFIG_EXT4_FS_RICHACL
 	ei->i_richacl = EXT4_RICHACL_NOT_CACHED;
 #endif
-=======
-	ext4_clear_state_flags(ei);	/* Only relevant on 32-bit archs */
->>>>>>> c56eb8fb
 	ei->i_dir_start_lookup = 0;
 	ei->i_dtime = le32_to_cpu(raw_inode->i_dtime);
 	/* We now have enough fields to check if the inode was active or not.
