--- conflicted
+++ resolved
@@ -416,11 +416,7 @@
 	node = hfs_bnode_findhash(tree, num);
 	spin_unlock(&tree->hash_lock);
 	if (node) {
-<<<<<<< HEAD
-		printk(KERN_CRIT "new node %u already hashed?\n", num);
-=======
 		pr_crit("new node %u already hashed?\n", num);
->>>>>>> e4aa937e
 		WARN_ON(1);
 		return node;
 	}
