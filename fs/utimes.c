#include <linux/compiler.h>
#include <linux/file.h>
#include <linux/fs.h>
#include <linux/linkage.h>
#include <linux/mount.h>
#include <linux/namei.h>
#include <linux/sched.h>
#include <linux/stat.h>
#include <linux/utime.h>
#include <linux/syscalls.h>
#include <asm/uaccess.h>
#include <asm/unistd.h>

#ifdef __ARCH_WANT_SYS_UTIME

/*
 * sys_utime() can be implemented in user-level using sys_utimes().
 * Is this for backwards compatibility?  If so, why not move it
 * into the appropriate arch directory (for those architectures that
 * need it).
 */

/* If times==NULL, set access and modification to current time,
 * must be owner or have write permission.
 * Else, update from *times, must be owner or super user.
 */
asmlinkage long sys_utime(char __user *filename, struct utimbuf __user *times)
{
	struct timespec tv[2];

	if (times) {
		if (get_user(tv[0].tv_sec, &times->actime) ||
		    get_user(tv[1].tv_sec, &times->modtime))
			return -EFAULT;
		tv[0].tv_nsec = 0;
		tv[1].tv_nsec = 0;
	}
	return do_utimes(AT_FDCWD, filename, times ? tv : NULL, 0);
}

#endif

static bool nsec_special(long nsec)
{
	return nsec == UTIME_OMIT || nsec == UTIME_NOW;
}

static bool nsec_valid(long nsec)
{
	if (nsec_special(nsec))
		return true;

	return nsec >= 0 && nsec <= 999999999;
}

/* If times==NULL, set access and modification to current time,
 * must be owner or have write permission.
 * Else, update from *times, must be owner or super user.
 */
long do_utimes(int dfd, char __user *filename, struct timespec *times, int flags)
{
	int error;
	struct nameidata nd;
	struct path path;
	struct inode *inode;
	struct iattr newattrs;
	struct file *f = NULL;
	struct vfsmount *mnt;

	error = -EINVAL;
	if (times && (!nsec_valid(times[0].tv_nsec) ||
		      !nsec_valid(times[1].tv_nsec))) {
		goto out;
	}

	if (flags & ~AT_SYMLINK_NOFOLLOW)
		goto out;

	if (filename == NULL && dfd != AT_FDCWD) {
		error = -EINVAL;
		if (flags & AT_SYMLINK_NOFOLLOW)
			goto out;

		error = -EBADF;
		f = fget(dfd);
		if (!f)
			goto out;
<<<<<<< HEAD
		path = f->f_path;
=======
		dentry = f->f_path.dentry;
		mnt = f->f_path.mnt;
>>>>>>> 28ffb5d3
	} else {
		error = __user_walk_fd(dfd, filename, (flags & AT_SYMLINK_NOFOLLOW) ? 0 : LOOKUP_FOLLOW, &nd);
		if (error)
			goto out;

<<<<<<< HEAD
		path.dentry = nd.path.dentry;
		path.mnt = nd.path.mnt;
=======
		dentry = nd.path.dentry;
		mnt = nd.path.mnt;
>>>>>>> 28ffb5d3
	}

	inode = path.dentry->d_inode;

	error = mnt_want_write(mnt);
	if (error)
		goto dput_and_out;

	/* Don't worry, the checks are done in inode_change_ok() */
	newattrs.ia_valid = ATTR_CTIME | ATTR_MTIME | ATTR_ATIME;
	if (times) {
		error = -EPERM;
                if (IS_APPEND(inode) || IS_IMMUTABLE(inode))
			goto mnt_drop_write_and_out;

		if (times[0].tv_nsec == UTIME_OMIT)
			newattrs.ia_valid &= ~ATTR_ATIME;
		else if (times[0].tv_nsec != UTIME_NOW) {
			newattrs.ia_atime.tv_sec = times[0].tv_sec;
			newattrs.ia_atime.tv_nsec = times[0].tv_nsec;
			newattrs.ia_valid |= ATTR_ATIME_SET;
		}

		if (times[1].tv_nsec == UTIME_OMIT)
			newattrs.ia_valid &= ~ATTR_MTIME;
		else if (times[1].tv_nsec != UTIME_NOW) {
			newattrs.ia_mtime.tv_sec = times[1].tv_sec;
			newattrs.ia_mtime.tv_nsec = times[1].tv_nsec;
			newattrs.ia_valid |= ATTR_MTIME_SET;
		}
	}

	/*
	 * If times is NULL or both times are either UTIME_OMIT or
	 * UTIME_NOW, then need to check permissions, because
	 * inode_change_ok() won't do it.
	 */
	if (!times || (nsec_special(times[0].tv_nsec) &&
		       nsec_special(times[1].tv_nsec))) {
		error = -EACCES;
                if (IS_IMMUTABLE(inode))
			goto mnt_drop_write_and_out;

		if (!is_owner_or_cap(inode)) {
			if (f) {
				if (!(f->f_mode & FMODE_WRITE))
					goto mnt_drop_write_and_out;
			} else {
				error = vfs_permission(&nd, MAY_WRITE);
				if (error)
					goto mnt_drop_write_and_out;
			}
		}
	}
	mutex_lock(&inode->i_mutex);
	error = fnotify_change(path.dentry, path.mnt, &newattrs, f);
	mutex_unlock(&inode->i_mutex);
mnt_drop_write_and_out:
	mnt_drop_write(mnt);
dput_and_out:
	if (f)
		fput(f);
	else
		path_put(&nd.path);
out:
	return error;
}

asmlinkage long sys_utimensat(int dfd, char __user *filename, struct timespec __user *utimes, int flags)
{
	struct timespec tstimes[2];

	if (utimes) {
		if (copy_from_user(&tstimes, utimes, sizeof(tstimes)))
			return -EFAULT;
		if ((tstimes[0].tv_nsec == UTIME_OMIT ||
		     tstimes[0].tv_nsec == UTIME_NOW) &&
		    tstimes[0].tv_sec != 0)
			return -EINVAL;
		if ((tstimes[1].tv_nsec == UTIME_OMIT ||
		     tstimes[1].tv_nsec == UTIME_NOW) &&
		    tstimes[1].tv_sec != 0)
			return -EINVAL;

		/* Nothing to do, we must not even check the path.  */
		if (tstimes[0].tv_nsec == UTIME_OMIT &&
		    tstimes[1].tv_nsec == UTIME_OMIT)
			return 0;
	}

	return do_utimes(dfd, filename, utimes ? tstimes : NULL, flags);
}

asmlinkage long sys_futimesat(int dfd, char __user *filename, struct timeval __user *utimes)
{
	struct timeval times[2];
	struct timespec tstimes[2];

	if (utimes) {
		if (copy_from_user(&times, utimes, sizeof(times)))
			return -EFAULT;

		/* This test is needed to catch all invalid values.  If we
		   would test only in do_utimes we would miss those invalid
		   values truncated by the multiplication with 1000.  Note
		   that we also catch UTIME_{NOW,OMIT} here which are only
		   valid for utimensat.  */
		if (times[0].tv_usec >= 1000000 || times[0].tv_usec < 0 ||
		    times[1].tv_usec >= 1000000 || times[1].tv_usec < 0)
			return -EINVAL;

		tstimes[0].tv_sec = times[0].tv_sec;
		tstimes[0].tv_nsec = 1000 * times[0].tv_usec;
		tstimes[1].tv_sec = times[1].tv_sec;
		tstimes[1].tv_nsec = 1000 * times[1].tv_usec;
	}

	return do_utimes(dfd, filename, utimes ? tstimes : NULL, 0);
}

asmlinkage long sys_utimes(char __user *filename, struct timeval __user *utimes)
{
	return sys_futimesat(AT_FDCWD, filename, utimes);
}<|MERGE_RESOLUTION|>--- conflicted
+++ resolved
@@ -61,7 +61,7 @@
 {
 	int error;
 	struct nameidata nd;
-	struct path path;
+	struct dentry *dentry;
 	struct inode *inode;
 	struct iattr newattrs;
 	struct file *f = NULL;
@@ -85,27 +85,18 @@
 		f = fget(dfd);
 		if (!f)
 			goto out;
-<<<<<<< HEAD
-		path = f->f_path;
-=======
 		dentry = f->f_path.dentry;
 		mnt = f->f_path.mnt;
->>>>>>> 28ffb5d3
 	} else {
 		error = __user_walk_fd(dfd, filename, (flags & AT_SYMLINK_NOFOLLOW) ? 0 : LOOKUP_FOLLOW, &nd);
 		if (error)
 			goto out;
 
-<<<<<<< HEAD
-		path.dentry = nd.path.dentry;
-		path.mnt = nd.path.mnt;
-=======
 		dentry = nd.path.dentry;
 		mnt = nd.path.mnt;
->>>>>>> 28ffb5d3
-	}
-
-	inode = path.dentry->d_inode;
+	}
+
+	inode = dentry->d_inode;
 
 	error = mnt_want_write(mnt);
 	if (error)
@@ -158,7 +149,7 @@
 		}
 	}
 	mutex_lock(&inode->i_mutex);
-	error = fnotify_change(path.dentry, path.mnt, &newattrs, f);
+	error = fnotify_change(dentry, mnt, &newattrs, f);
 	mutex_unlock(&inode->i_mutex);
 mnt_drop_write_and_out:
 	mnt_drop_write(mnt);
