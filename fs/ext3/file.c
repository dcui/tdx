--- conflicted
+++ resolved
@@ -76,7 +76,6 @@
 }
 
 struct file_operations ext3_file_operations = {
-<<<<<<< HEAD
 	.llseek		= generic_file_llseek,	/* BKL held */
 	.read		= generic_file_read,	/* BKL not held.  Don't need */
 	.write		= ext3_file_write,	/* BKL not held.  Don't need */
@@ -85,17 +84,7 @@
 	.open		= ext3_open_file,		/* BKL not held.  Don't need */
 	.release	= ext3_release_file,	/* BKL not held.  Don't need */
 	.fsync		= ext3_sync_file,		/* BKL held */
-=======
-	llseek:		generic_file_llseek,	/* BKL held */
-	read:		generic_file_read,	/* BKL not held.  Don't need */
-	write:		ext3_file_write,	/* BKL not held.  Don't need */
-	ioctl:		ext3_ioctl,		/* BKL held */
-	mmap:		generic_file_mmap,
-	open:		ext3_open_file,		/* BKL not held.  Don't need */
-	release:	ext3_release_file,	/* BKL not held.  Don't need */
-	fsync:		ext3_sync_file,		/* BKL held */
-	sendfile:	generic_file_sendfile,	/* BKL not held.  Don't need */
->>>>>>> 6b1ca206
+	.sendfile	= generic_file_sendfile,	/* BKL not held.  Don't need */
 };
 
 struct inode_operations ext3_file_inode_operations = {
