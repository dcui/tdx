--- conflicted
+++ resolved
@@ -466,13 +466,6 @@
  */
 u32 ip_idents_reserve(u32 hash, int segs)
 {
-<<<<<<< HEAD
-	u32 *p_tstamp = ip_tstamps + hash % IP_IDENTS_SZ;
-	atomic_t *p_id = ip_idents + hash % IP_IDENTS_SZ;
-	u32 old = READ_ONCE(*p_tstamp);
-	u32 now = (u32)jiffies;
-	u32 delta = 0;
-=======
 	u32 bucket, old, now = (u32)jiffies;
 	atomic_t *p_id;
 	u32 *p_tstamp;
@@ -482,7 +475,6 @@
 	p_tstamp = ip_tstamps + bucket;
 	p_id = ip_idents + bucket;
 	old = READ_ONCE(*p_tstamp);
->>>>>>> 7d2a07b7
 
 	if (old != now && cmpxchg(p_tstamp, old, now) == old)
 		delta = prandom_u32_max(now - old);
@@ -1008,10 +1000,6 @@
 {
 	struct dst_entry *dst = &rt->dst;
 	struct net *net = dev_net(dst->dev);
-<<<<<<< HEAD
-	u32 old_mtu = ipv4_mtu(dst);
-=======
->>>>>>> 7d2a07b7
 	struct fib_result res;
 	bool lock = false;
 	u32 old_mtu;
@@ -1741,11 +1729,7 @@
 		flags |= RTCF_LOCAL;
 
 	rth = rt_dst_alloc(dev_net(dev)->loopback_dev, flags, RTN_MULTICAST,
-<<<<<<< HEAD
-			   IN_DEV_CONF_GET(in_dev, NOPOLICY), false);
-=======
 			   IN_DEV_ORCONF(in_dev, NOPOLICY), false);
->>>>>>> 7d2a07b7
 	if (!rth)
 		return -ENOBUFS;
 
@@ -1861,13 +1845,8 @@
 	}
 
 	rth = rt_dst_alloc(out_dev->dev, 0, res->type,
-<<<<<<< HEAD
-			   IN_DEV_CONF_GET(in_dev, NOPOLICY),
-			   IN_DEV_CONF_GET(out_dev, NOXFRM));
-=======
 			   IN_DEV_ORCONF(in_dev, NOPOLICY),
 			   IN_DEV_ORCONF(out_dev, NOXFRM));
->>>>>>> 7d2a07b7
 	if (!rth) {
 		err = -ENOBUFS;
 		goto cleanup;
@@ -2201,8 +2180,6 @@
 	return err;
 }
 
-<<<<<<< HEAD
-=======
 /* get device for dst_alloc with local routes */
 static struct net_device *ip_rt_get_dev(struct net *net,
 					const struct fib_result *res)
@@ -2216,7 +2193,6 @@
 	return dev ? : net->loopback_dev;
 }
 
->>>>>>> 7d2a07b7
 /*
  *	NOTE. We drop all the packets that has local source
  *	addresses, because every properly looped back packet
@@ -2375,11 +2351,7 @@
 
 	rth = rt_dst_alloc(ip_rt_get_dev(net, res),
 			   flags | RTCF_LOCAL, res->type,
-<<<<<<< HEAD
-			   IN_DEV_CONF_GET(in_dev, NOPOLICY), false);
-=======
 			   IN_DEV_ORCONF(in_dev, NOPOLICY), false);
->>>>>>> 7d2a07b7
 	if (!rth)
 		goto e_nobufs;
 
@@ -2602,13 +2574,8 @@
 
 add:
 	rth = rt_dst_alloc(dev_out, flags, type,
-<<<<<<< HEAD
-			   IN_DEV_CONF_GET(in_dev, NOPOLICY),
-			   IN_DEV_CONF_GET(in_dev, NOXFRM));
-=======
 			   IN_DEV_ORCONF(in_dev, NOPOLICY),
 			   IN_DEV_ORCONF(in_dev, NOXFRM));
->>>>>>> 7d2a07b7
 	if (!rth)
 		return ERR_PTR(-ENOBUFS);
 
@@ -2839,38 +2806,6 @@
 	return rth;
 }
 
-<<<<<<< HEAD
-static struct dst_entry *ipv4_blackhole_dst_check(struct dst_entry *dst, u32 cookie)
-{
-	return NULL;
-}
-
-static unsigned int ipv4_blackhole_mtu(const struct dst_entry *dst)
-{
-	unsigned int mtu = dst_metric_raw(dst, RTAX_MTU);
-
-	return mtu ? : dst->dev->mtu;
-}
-
-static void ipv4_rt_blackhole_update_pmtu(struct dst_entry *dst, struct sock *sk,
-					  struct sk_buff *skb, u32 mtu,
-					  bool confirm_neigh)
-{
-}
-
-static void ipv4_rt_blackhole_redirect(struct dst_entry *dst, struct sock *sk,
-				       struct sk_buff *skb)
-{
-}
-
-static u32 *ipv4_rt_blackhole_cow_metrics(struct dst_entry *dst,
-					  unsigned long old)
-{
-	return NULL;
-}
-
-=======
->>>>>>> 7d2a07b7
 static struct dst_ops ipv4_dst_blackhole_ops = {
 	.family			= AF_INET,
 	.default_advmss		= ipv4_default_advmss,
@@ -3459,10 +3394,7 @@
 		fri.type = rt->rt_type;
 		fri.offload = 0;
 		fri.trap = 0;
-<<<<<<< HEAD
-=======
 		fri.offload_failed = 0;
->>>>>>> 7d2a07b7
 		if (res.fa_head) {
 			struct fib_alias *fa;
 
