--- conflicted
+++ resolved
@@ -56,15 +56,9 @@
 		   sock_prot_inuse(&tcp_prot), atomic_read(&tcp_orphan_count),
 		   tcp_death_row.tw_count, atomic_read(&tcp_sockets_allocated),
 		   atomic_read(&tcp_memory_allocated));
-<<<<<<< HEAD
-	seq_printf(seq, "UDP: inuse %d\n", fold_prot_inuse(&udp_prot));
-	seq_printf(seq, "UDPLITE: inuse %d\n", fold_prot_inuse(&udplite_prot));
-	seq_printf(seq, "RAW: inuse %d\n", fold_prot_inuse(&raw_prot));
-=======
 	seq_printf(seq, "UDP: inuse %d\n", sock_prot_inuse(&udp_prot));
 	seq_printf(seq, "UDPLITE: inuse %d\n", sock_prot_inuse(&udplite_prot));
 	seq_printf(seq, "RAW: inuse %d\n", sock_prot_inuse(&raw_prot));
->>>>>>> 9418d5dc
 	seq_printf(seq,  "FRAG: inuse %d memory %d\n",
 			ip_frag_nqueues(), ip_frag_mem());
 	return 0;
