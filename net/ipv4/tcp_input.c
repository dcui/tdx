/*
 * INET		An implementation of the TCP/IP protocol suite for the LINUX
 *		operating system.  INET is implemented using the  BSD Socket
 *		interface as the means of communication with the user level.
 *
 *		Implementation of the Transmission Control Protocol(TCP).
 *
 * Version:	$Id: tcp_input.c,v 1.243 2002/02/01 22:01:04 davem Exp $
 *
 * Authors:	Ross Biro
 *		Fred N. van Kempen, <waltje@uWalt.NL.Mugnet.ORG>
 *		Mark Evans, <evansmp@uhura.aston.ac.uk>
 *		Corey Minyard <wf-rch!minyard@relay.EU.net>
 *		Florian La Roche, <flla@stud.uni-sb.de>
 *		Charles Hedrick, <hedrick@klinzhai.rutgers.edu>
 *		Linus Torvalds, <torvalds@cs.helsinki.fi>
 *		Alan Cox, <gw4pts@gw4pts.ampr.org>
 *		Matthew Dillon, <dillon@apollo.west.oic.com>
 *		Arnt Gulbrandsen, <agulbra@nvg.unit.no>
 *		Jorge Cwik, <jorge@laser.satlink.net>
 */

/*
 * Changes:
 *		Pedro Roque	:	Fast Retransmit/Recovery.
 *					Two receive queues.
 *					Retransmit queue handled by TCP.
 *					Better retransmit timer handling.
 *					New congestion avoidance.
 *					Header prediction.
 *					Variable renaming.
 *
 *		Eric		:	Fast Retransmit.
 *		Randy Scott	:	MSS option defines.
 *		Eric Schenk	:	Fixes to slow start algorithm.
 *		Eric Schenk	:	Yet another double ACK bug.
 *		Eric Schenk	:	Delayed ACK bug fixes.
 *		Eric Schenk	:	Floyd style fast retrans war avoidance.
 *		David S. Miller	:	Don't allow zero congestion window.
 *		Eric Schenk	:	Fix retransmitter so that it sends
 *					next packet on ack of previous packet.
 *		Andi Kleen	:	Moved open_request checking here
 *					and process RSTs for open_requests.
 *		Andi Kleen	:	Better prune_queue, and other fixes.
 *		Andrey Savochkin:	Fix RTT measurements in the presence of
 *					timestamps.
 *		Andrey Savochkin:	Check sequence numbers correctly when
 *					removing SACKs due to in sequence incoming
 *					data segments.
 *		Andi Kleen:		Make sure we never ack data there is not
 *					enough room for. Also make this condition
 *					a fatal error if it might still happen.
 *		Andi Kleen:		Add tcp_measure_rcv_mss to make
 *					connections with MSS<min(MTU,ann. MSS)
 *					work without delayed acks.
 *		Andi Kleen:		Process packets with PSH set in the
 *					fast path.
 *		J Hadi Salim:		ECN support
 *	 	Andrei Gurtov,
 *		Pasi Sarolahti,
 *		Panu Kuhlberg:		Experimental audit of TCP (re)transmission
 *					engine. Lots of bugs are found.
 *		Pasi Sarolahti:		F-RTO for dealing with spurious RTOs
 */

#include <linux/mm.h>
#include <linux/module.h>
#include <linux/sysctl.h>
#include <net/tcp.h>
#include <net/inet_common.h>
#include <linux/ipsec.h>
#include <asm/unaligned.h>
#include <net/netdma.h>

int sysctl_tcp_timestamps __read_mostly = 1;
int sysctl_tcp_window_scaling __read_mostly = 1;
int sysctl_tcp_sack __read_mostly = 1;
int sysctl_tcp_fack __read_mostly = 1;
int sysctl_tcp_reordering __read_mostly = TCP_FASTRETRANS_THRESH;
int sysctl_tcp_ecn __read_mostly;
int sysctl_tcp_dsack __read_mostly = 1;
int sysctl_tcp_app_win __read_mostly = 31;
int sysctl_tcp_adv_win_scale __read_mostly = 2;

int sysctl_tcp_stdurg __read_mostly;
int sysctl_tcp_rfc1337 __read_mostly;
int sysctl_tcp_max_orphans __read_mostly = NR_FILE;
int sysctl_tcp_frto __read_mostly = 2;
int sysctl_tcp_frto_response __read_mostly;
int sysctl_tcp_nometrics_save __read_mostly;

int sysctl_tcp_moderate_rcvbuf __read_mostly = 1;
int sysctl_tcp_abc __read_mostly;

#define FLAG_DATA		0x01 /* Incoming frame contained data.		*/
#define FLAG_WIN_UPDATE		0x02 /* Incoming ACK was a window update.	*/
#define FLAG_DATA_ACKED		0x04 /* This ACK acknowledged new data.		*/
#define FLAG_RETRANS_DATA_ACKED	0x08 /* "" "" some of which was retransmitted.	*/
#define FLAG_SYN_ACKED		0x10 /* This ACK acknowledged SYN.		*/
#define FLAG_DATA_SACKED	0x20 /* New SACK.				*/
#define FLAG_ECE		0x40 /* ECE in this ACK				*/
#define FLAG_DATA_LOST		0x80 /* SACK detected data lossage.		*/
#define FLAG_SLOWPATH		0x100 /* Do not skip RFC checks for window update.*/
#define FLAG_ONLY_ORIG_SACKED	0x200 /* SACKs only non-rexmit sent before RTO */
#define FLAG_SND_UNA_ADVANCED	0x400 /* Snd_una was changed (!= FLAG_DATA_ACKED) */
#define FLAG_DSACKING_ACK	0x800 /* SACK blocks contained D-SACK info */
#define FLAG_NONHEAD_RETRANS_ACKED	0x1000 /* Non-head rexmitted data was ACKed */

#define FLAG_ACKED		(FLAG_DATA_ACKED|FLAG_SYN_ACKED)
#define FLAG_NOT_DUP		(FLAG_DATA|FLAG_WIN_UPDATE|FLAG_ACKED)
#define FLAG_CA_ALERT		(FLAG_DATA_SACKED|FLAG_ECE)
#define FLAG_FORWARD_PROGRESS	(FLAG_ACKED|FLAG_DATA_SACKED)
#define FLAG_ANY_PROGRESS	(FLAG_FORWARD_PROGRESS|FLAG_SND_UNA_ADVANCED)

#define IsSackFrto() (sysctl_tcp_frto == 0x2)

#define TCP_REMNANT (TCP_FLAG_FIN|TCP_FLAG_URG|TCP_FLAG_SYN|TCP_FLAG_PSH)
#define TCP_HP_BITS (~(TCP_RESERVED_BITS|TCP_FLAG_PSH))

/* Adapt the MSS value used to make delayed ack decision to the
 * real world.
 */
static void tcp_measure_rcv_mss(struct sock *sk,
				const struct sk_buff *skb)
{
	struct inet_connection_sock *icsk = inet_csk(sk);
	const unsigned int lss = icsk->icsk_ack.last_seg_size;
	unsigned int len;

	icsk->icsk_ack.last_seg_size = 0;

	/* skb->len may jitter because of SACKs, even if peer
	 * sends good full-sized frames.
	 */
	len = skb_shinfo(skb)->gso_size ?: skb->len;
	if (len >= icsk->icsk_ack.rcv_mss) {
		icsk->icsk_ack.rcv_mss = len;
	} else {
		/* Otherwise, we make more careful check taking into account,
		 * that SACKs block is variable.
		 *
		 * "len" is invariant segment length, including TCP header.
		 */
		len += skb->data - skb_transport_header(skb);
		if (len >= TCP_MIN_RCVMSS + sizeof(struct tcphdr) ||
		    /* If PSH is not set, packet should be
		     * full sized, provided peer TCP is not badly broken.
		     * This observation (if it is correct 8)) allows
		     * to handle super-low mtu links fairly.
		     */
		    (len >= TCP_MIN_MSS + sizeof(struct tcphdr) &&
		     !(tcp_flag_word(tcp_hdr(skb)) & TCP_REMNANT))) {
			/* Subtract also invariant (if peer is RFC compliant),
			 * tcp header plus fixed timestamp option length.
			 * Resulting "len" is MSS free of SACK jitter.
			 */
			len -= tcp_sk(sk)->tcp_header_len;
			icsk->icsk_ack.last_seg_size = len;
			if (len == lss) {
				icsk->icsk_ack.rcv_mss = len;
				return;
			}
		}
		if (icsk->icsk_ack.pending & ICSK_ACK_PUSHED)
			icsk->icsk_ack.pending |= ICSK_ACK_PUSHED2;
		icsk->icsk_ack.pending |= ICSK_ACK_PUSHED;
	}
}

static void tcp_incr_quickack(struct sock *sk)
{
	struct inet_connection_sock *icsk = inet_csk(sk);
	unsigned quickacks = tcp_sk(sk)->rcv_wnd / (2 * icsk->icsk_ack.rcv_mss);

	if (quickacks==0)
		quickacks=2;
	if (quickacks > icsk->icsk_ack.quick)
		icsk->icsk_ack.quick = min(quickacks, TCP_MAX_QUICKACKS);
}

void tcp_enter_quickack_mode(struct sock *sk)
{
	struct inet_connection_sock *icsk = inet_csk(sk);
	tcp_incr_quickack(sk);
	icsk->icsk_ack.pingpong = 0;
	icsk->icsk_ack.ato = TCP_ATO_MIN;
}

/* Send ACKs quickly, if "quick" count is not exhausted
 * and the session is not interactive.
 */

static inline int tcp_in_quickack_mode(const struct sock *sk)
{
	const struct inet_connection_sock *icsk = inet_csk(sk);
	return icsk->icsk_ack.quick && !icsk->icsk_ack.pingpong;
}

static inline void TCP_ECN_queue_cwr(struct tcp_sock *tp)
{
	if (tp->ecn_flags&TCP_ECN_OK)
		tp->ecn_flags |= TCP_ECN_QUEUE_CWR;
}

static inline void TCP_ECN_accept_cwr(struct tcp_sock *tp, struct sk_buff *skb)
{
	if (tcp_hdr(skb)->cwr)
		tp->ecn_flags &= ~TCP_ECN_DEMAND_CWR;
}

static inline void TCP_ECN_withdraw_cwr(struct tcp_sock *tp)
{
	tp->ecn_flags &= ~TCP_ECN_DEMAND_CWR;
}

static inline void TCP_ECN_check_ce(struct tcp_sock *tp, struct sk_buff *skb)
{
	if (tp->ecn_flags&TCP_ECN_OK) {
		if (INET_ECN_is_ce(TCP_SKB_CB(skb)->flags))
			tp->ecn_flags |= TCP_ECN_DEMAND_CWR;
		/* Funny extension: if ECT is not set on a segment,
		 * it is surely retransmit. It is not in ECN RFC,
		 * but Linux follows this rule. */
		else if (INET_ECN_is_not_ect((TCP_SKB_CB(skb)->flags)))
			tcp_enter_quickack_mode((struct sock *)tp);
	}
}

static inline void TCP_ECN_rcv_synack(struct tcp_sock *tp, struct tcphdr *th)
{
	if ((tp->ecn_flags&TCP_ECN_OK) && (!th->ece || th->cwr))
		tp->ecn_flags &= ~TCP_ECN_OK;
}

static inline void TCP_ECN_rcv_syn(struct tcp_sock *tp, struct tcphdr *th)
{
	if ((tp->ecn_flags&TCP_ECN_OK) && (!th->ece || !th->cwr))
		tp->ecn_flags &= ~TCP_ECN_OK;
}

static inline int TCP_ECN_rcv_ecn_echo(struct tcp_sock *tp, struct tcphdr *th)
{
	if (th->ece && !th->syn && (tp->ecn_flags&TCP_ECN_OK))
		return 1;
	return 0;
}

/* Buffer size and advertised window tuning.
 *
 * 1. Tuning sk->sk_sndbuf, when connection enters established state.
 */

static void tcp_fixup_sndbuf(struct sock *sk)
{
	int sndmem = tcp_sk(sk)->rx_opt.mss_clamp + MAX_TCP_HEADER + 16 +
		     sizeof(struct sk_buff);

	if (sk->sk_sndbuf < 3 * sndmem)
		sk->sk_sndbuf = min(3 * sndmem, sysctl_tcp_wmem[2]);
}

/* 2. Tuning advertised window (window_clamp, rcv_ssthresh)
 *
 * All tcp_full_space() is split to two parts: "network" buffer, allocated
 * forward and advertised in receiver window (tp->rcv_wnd) and
 * "application buffer", required to isolate scheduling/application
 * latencies from network.
 * window_clamp is maximal advertised window. It can be less than
 * tcp_full_space(), in this case tcp_full_space() - window_clamp
 * is reserved for "application" buffer. The less window_clamp is
 * the smoother our behaviour from viewpoint of network, but the lower
 * throughput and the higher sensitivity of the connection to losses. 8)
 *
 * rcv_ssthresh is more strict window_clamp used at "slow start"
 * phase to predict further behaviour of this connection.
 * It is used for two goals:
 * - to enforce header prediction at sender, even when application
 *   requires some significant "application buffer". It is check #1.
 * - to prevent pruning of receive queue because of misprediction
 *   of receiver window. Check #2.
 *
 * The scheme does not work when sender sends good segments opening
 * window and then starts to feed us spaghetti. But it should work
 * in common situations. Otherwise, we have to rely on queue collapsing.
 */

/* Slow part of check#2. */
static int __tcp_grow_window(const struct sock *sk, const struct sk_buff *skb)
{
	struct tcp_sock *tp = tcp_sk(sk);
	/* Optimize this! */
	int truesize = tcp_win_from_space(skb->truesize)/2;
	int window = tcp_win_from_space(sysctl_tcp_rmem[2])/2;

	while (tp->rcv_ssthresh <= window) {
		if (truesize <= skb->len)
			return 2 * inet_csk(sk)->icsk_ack.rcv_mss;

		truesize >>= 1;
		window >>= 1;
	}
	return 0;
}

static void tcp_grow_window(struct sock *sk,
			    struct sk_buff *skb)
{
	struct tcp_sock *tp = tcp_sk(sk);

	/* Check #1 */
	if (tp->rcv_ssthresh < tp->window_clamp &&
	    (int)tp->rcv_ssthresh < tcp_space(sk) &&
	    !tcp_memory_pressure) {
		int incr;

		/* Check #2. Increase window, if skb with such overhead
		 * will fit to rcvbuf in future.
		 */
		if (tcp_win_from_space(skb->truesize) <= skb->len)
			incr = 2*tp->advmss;
		else
			incr = __tcp_grow_window(sk, skb);

		if (incr) {
			tp->rcv_ssthresh = min(tp->rcv_ssthresh + incr, tp->window_clamp);
			inet_csk(sk)->icsk_ack.quick |= 1;
		}
	}
}

/* 3. Tuning rcvbuf, when connection enters established state. */

static void tcp_fixup_rcvbuf(struct sock *sk)
{
	struct tcp_sock *tp = tcp_sk(sk);
	int rcvmem = tp->advmss + MAX_TCP_HEADER + 16 + sizeof(struct sk_buff);

	/* Try to select rcvbuf so that 4 mss-sized segments
	 * will fit to window and corresponding skbs will fit to our rcvbuf.
	 * (was 3; 4 is minimum to allow fast retransmit to work.)
	 */
	while (tcp_win_from_space(rcvmem) < tp->advmss)
		rcvmem += 128;
	if (sk->sk_rcvbuf < 4 * rcvmem)
		sk->sk_rcvbuf = min(4 * rcvmem, sysctl_tcp_rmem[2]);
}

/* 4. Try to fixup all. It is made immediately after connection enters
 *    established state.
 */
static void tcp_init_buffer_space(struct sock *sk)
{
	struct tcp_sock *tp = tcp_sk(sk);
	int maxwin;

	if (!(sk->sk_userlocks & SOCK_RCVBUF_LOCK))
		tcp_fixup_rcvbuf(sk);
	if (!(sk->sk_userlocks & SOCK_SNDBUF_LOCK))
		tcp_fixup_sndbuf(sk);

	tp->rcvq_space.space = tp->rcv_wnd;

	maxwin = tcp_full_space(sk);

	if (tp->window_clamp >= maxwin) {
		tp->window_clamp = maxwin;

		if (sysctl_tcp_app_win && maxwin > 4 * tp->advmss)
			tp->window_clamp = max(maxwin -
					       (maxwin >> sysctl_tcp_app_win),
					       4 * tp->advmss);
	}

	/* Force reservation of one segment. */
	if (sysctl_tcp_app_win &&
	    tp->window_clamp > 2 * tp->advmss &&
	    tp->window_clamp + tp->advmss > maxwin)
		tp->window_clamp = max(2 * tp->advmss, maxwin - tp->advmss);

	tp->rcv_ssthresh = min(tp->rcv_ssthresh, tp->window_clamp);
	tp->snd_cwnd_stamp = tcp_time_stamp;
}

/* 5. Recalculate window clamp after socket hit its memory bounds. */
static void tcp_clamp_window(struct sock *sk)
{
	struct tcp_sock *tp = tcp_sk(sk);
	struct inet_connection_sock *icsk = inet_csk(sk);

	icsk->icsk_ack.quick = 0;

	if (sk->sk_rcvbuf < sysctl_tcp_rmem[2] &&
	    !(sk->sk_userlocks & SOCK_RCVBUF_LOCK) &&
	    !tcp_memory_pressure &&
	    atomic_read(&tcp_memory_allocated) < sysctl_tcp_mem[0]) {
		sk->sk_rcvbuf = min(atomic_read(&sk->sk_rmem_alloc),
				    sysctl_tcp_rmem[2]);
	}
	if (atomic_read(&sk->sk_rmem_alloc) > sk->sk_rcvbuf)
		tp->rcv_ssthresh = min(tp->window_clamp, 2U*tp->advmss);
}


/* Initialize RCV_MSS value.
 * RCV_MSS is an our guess about MSS used by the peer.
 * We haven't any direct information about the MSS.
 * It's better to underestimate the RCV_MSS rather than overestimate.
 * Overestimations make us ACKing less frequently than needed.
 * Underestimations are more easy to detect and fix by tcp_measure_rcv_mss().
 */
void tcp_initialize_rcv_mss(struct sock *sk)
{
	struct tcp_sock *tp = tcp_sk(sk);
	unsigned int hint = min_t(unsigned int, tp->advmss, tp->mss_cache);

	hint = min(hint, tp->rcv_wnd/2);
	hint = min(hint, TCP_MIN_RCVMSS);
	hint = max(hint, TCP_MIN_MSS);

	inet_csk(sk)->icsk_ack.rcv_mss = hint;
}

/* Receiver "autotuning" code.
 *
 * The algorithm for RTT estimation w/o timestamps is based on
 * Dynamic Right-Sizing (DRS) by Wu Feng and Mike Fisk of LANL.
 * <http://www.lanl.gov/radiant/website/pubs/drs/lacsi2001.ps>
 *
 * More detail on this code can be found at
 * <http://www.psc.edu/~jheffner/senior_thesis.ps>,
 * though this reference is out of date.  A new paper
 * is pending.
 */
static void tcp_rcv_rtt_update(struct tcp_sock *tp, u32 sample, int win_dep)
{
	u32 new_sample = tp->rcv_rtt_est.rtt;
	long m = sample;

	if (m == 0)
		m = 1;

	if (new_sample != 0) {
		/* If we sample in larger samples in the non-timestamp
		 * case, we could grossly overestimate the RTT especially
		 * with chatty applications or bulk transfer apps which
		 * are stalled on filesystem I/O.
		 *
		 * Also, since we are only going for a minimum in the
		 * non-timestamp case, we do not smooth things out
		 * else with timestamps disabled convergence takes too
		 * long.
		 */
		if (!win_dep) {
			m -= (new_sample >> 3);
			new_sample += m;
		} else if (m < new_sample)
			new_sample = m << 3;
	} else {
		/* No previous measure. */
		new_sample = m << 3;
	}

	if (tp->rcv_rtt_est.rtt != new_sample)
		tp->rcv_rtt_est.rtt = new_sample;
}

static inline void tcp_rcv_rtt_measure(struct tcp_sock *tp)
{
	if (tp->rcv_rtt_est.time == 0)
		goto new_measure;
	if (before(tp->rcv_nxt, tp->rcv_rtt_est.seq))
		return;
	tcp_rcv_rtt_update(tp,
			   jiffies - tp->rcv_rtt_est.time,
			   1);

new_measure:
	tp->rcv_rtt_est.seq = tp->rcv_nxt + tp->rcv_wnd;
	tp->rcv_rtt_est.time = tcp_time_stamp;
}

static inline void tcp_rcv_rtt_measure_ts(struct sock *sk, const struct sk_buff *skb)
{
	struct tcp_sock *tp = tcp_sk(sk);
	if (tp->rx_opt.rcv_tsecr &&
	    (TCP_SKB_CB(skb)->end_seq -
	     TCP_SKB_CB(skb)->seq >= inet_csk(sk)->icsk_ack.rcv_mss))
		tcp_rcv_rtt_update(tp, tcp_time_stamp - tp->rx_opt.rcv_tsecr, 0);
}

/*
 * This function should be called every time data is copied to user space.
 * It calculates the appropriate TCP receive buffer space.
 */
void tcp_rcv_space_adjust(struct sock *sk)
{
	struct tcp_sock *tp = tcp_sk(sk);
	int time;
	int space;

	if (tp->rcvq_space.time == 0)
		goto new_measure;

	time = tcp_time_stamp - tp->rcvq_space.time;
	if (time < (tp->rcv_rtt_est.rtt >> 3) ||
	    tp->rcv_rtt_est.rtt == 0)
		return;

	space = 2 * (tp->copied_seq - tp->rcvq_space.seq);

	space = max(tp->rcvq_space.space, space);

	if (tp->rcvq_space.space != space) {
		int rcvmem;

		tp->rcvq_space.space = space;

		if (sysctl_tcp_moderate_rcvbuf &&
		    !(sk->sk_userlocks & SOCK_RCVBUF_LOCK)) {
			int new_clamp = space;

			/* Receive space grows, normalize in order to
			 * take into account packet headers and sk_buff
			 * structure overhead.
			 */
			space /= tp->advmss;
			if (!space)
				space = 1;
			rcvmem = (tp->advmss + MAX_TCP_HEADER +
				  16 + sizeof(struct sk_buff));
			while (tcp_win_from_space(rcvmem) < tp->advmss)
				rcvmem += 128;
			space *= rcvmem;
			space = min(space, sysctl_tcp_rmem[2]);
			if (space > sk->sk_rcvbuf) {
				sk->sk_rcvbuf = space;

				/* Make the window clamp follow along.  */
				tp->window_clamp = new_clamp;
			}
		}
	}

new_measure:
	tp->rcvq_space.seq = tp->copied_seq;
	tp->rcvq_space.time = tcp_time_stamp;
}

/* There is something which you must keep in mind when you analyze the
 * behavior of the tp->ato delayed ack timeout interval.  When a
 * connection starts up, we want to ack as quickly as possible.  The
 * problem is that "good" TCP's do slow start at the beginning of data
 * transmission.  The means that until we send the first few ACK's the
 * sender will sit on his end and only queue most of his data, because
 * he can only send snd_cwnd unacked packets at any given time.  For
 * each ACK we send, he increments snd_cwnd and transmits more of his
 * queue.  -DaveM
 */
static void tcp_event_data_recv(struct sock *sk, struct sk_buff *skb)
{
	struct tcp_sock *tp = tcp_sk(sk);
	struct inet_connection_sock *icsk = inet_csk(sk);
	u32 now;

	inet_csk_schedule_ack(sk);

	tcp_measure_rcv_mss(sk, skb);

	tcp_rcv_rtt_measure(tp);

	now = tcp_time_stamp;

	if (!icsk->icsk_ack.ato) {
		/* The _first_ data packet received, initialize
		 * delayed ACK engine.
		 */
		tcp_incr_quickack(sk);
		icsk->icsk_ack.ato = TCP_ATO_MIN;
	} else {
		int m = now - icsk->icsk_ack.lrcvtime;

		if (m <= TCP_ATO_MIN/2) {
			/* The fastest case is the first. */
			icsk->icsk_ack.ato = (icsk->icsk_ack.ato >> 1) + TCP_ATO_MIN / 2;
		} else if (m < icsk->icsk_ack.ato) {
			icsk->icsk_ack.ato = (icsk->icsk_ack.ato >> 1) + m;
			if (icsk->icsk_ack.ato > icsk->icsk_rto)
				icsk->icsk_ack.ato = icsk->icsk_rto;
		} else if (m > icsk->icsk_rto) {
			/* Too long gap. Apparently sender failed to
			 * restart window, so that we send ACKs quickly.
			 */
			tcp_incr_quickack(sk);
			sk_stream_mem_reclaim(sk);
		}
	}
	icsk->icsk_ack.lrcvtime = now;

	TCP_ECN_check_ce(tp, skb);

	if (skb->len >= 128)
		tcp_grow_window(sk, skb);
}

static u32 tcp_rto_min(struct sock *sk)
{
	struct dst_entry *dst = __sk_dst_get(sk);
	u32 rto_min = TCP_RTO_MIN;

	if (dst && dst_metric_locked(dst, RTAX_RTO_MIN))
		rto_min = dst->metrics[RTAX_RTO_MIN-1];
	return rto_min;
}

/* Called to compute a smoothed rtt estimate. The data fed to this
 * routine either comes from timestamps, or from segments that were
 * known _not_ to have been retransmitted [see Karn/Partridge
 * Proceedings SIGCOMM 87]. The algorithm is from the SIGCOMM 88
 * piece by Van Jacobson.
 * NOTE: the next three routines used to be one big routine.
 * To save cycles in the RFC 1323 implementation it was better to break
 * it up into three procedures. -- erics
 */
static void tcp_rtt_estimator(struct sock *sk, const __u32 mrtt)
{
	struct tcp_sock *tp = tcp_sk(sk);
	long m = mrtt; /* RTT */

	/*	The following amusing code comes from Jacobson's
	 *	article in SIGCOMM '88.  Note that rtt and mdev
	 *	are scaled versions of rtt and mean deviation.
	 *	This is designed to be as fast as possible
	 *	m stands for "measurement".
	 *
	 *	On a 1990 paper the rto value is changed to:
	 *	RTO = rtt + 4 * mdev
	 *
	 * Funny. This algorithm seems to be very broken.
	 * These formulae increase RTO, when it should be decreased, increase
	 * too slowly, when it should be increased quickly, decrease too quickly
	 * etc. I guess in BSD RTO takes ONE value, so that it is absolutely
	 * does not matter how to _calculate_ it. Seems, it was trap
	 * that VJ failed to avoid. 8)
	 */
	if (m == 0)
		m = 1;
	if (tp->srtt != 0) {
		m -= (tp->srtt >> 3);	/* m is now error in rtt est */
		tp->srtt += m;		/* rtt = 7/8 rtt + 1/8 new */
		if (m < 0) {
			m = -m;		/* m is now abs(error) */
			m -= (tp->mdev >> 2);   /* similar update on mdev */
			/* This is similar to one of Eifel findings.
			 * Eifel blocks mdev updates when rtt decreases.
			 * This solution is a bit different: we use finer gain
			 * for mdev in this case (alpha*beta).
			 * Like Eifel it also prevents growth of rto,
			 * but also it limits too fast rto decreases,
			 * happening in pure Eifel.
			 */
			if (m > 0)
				m >>= 3;
		} else {
			m -= (tp->mdev >> 2);   /* similar update on mdev */
		}
		tp->mdev += m;	    	/* mdev = 3/4 mdev + 1/4 new */
		if (tp->mdev > tp->mdev_max) {
			tp->mdev_max = tp->mdev;
			if (tp->mdev_max > tp->rttvar)
				tp->rttvar = tp->mdev_max;
		}
		if (after(tp->snd_una, tp->rtt_seq)) {
			if (tp->mdev_max < tp->rttvar)
				tp->rttvar -= (tp->rttvar-tp->mdev_max)>>2;
			tp->rtt_seq = tp->snd_nxt;
			tp->mdev_max = tcp_rto_min(sk);
		}
	} else {
		/* no previous measure. */
		tp->srtt = m<<3;	/* take the measured time to be rtt */
		tp->mdev = m<<1;	/* make sure rto = 3*rtt */
		tp->mdev_max = tp->rttvar = max(tp->mdev, tcp_rto_min(sk));
		tp->rtt_seq = tp->snd_nxt;
	}
}

/* Calculate rto without backoff.  This is the second half of Van Jacobson's
 * routine referred to above.
 */
static inline void tcp_set_rto(struct sock *sk)
{
	const struct tcp_sock *tp = tcp_sk(sk);
	/* Old crap is replaced with new one. 8)
	 *
	 * More seriously:
	 * 1. If rtt variance happened to be less 50msec, it is hallucination.
	 *    It cannot be less due to utterly erratic ACK generation made
	 *    at least by solaris and freebsd. "Erratic ACKs" has _nothing_
	 *    to do with delayed acks, because at cwnd>2 true delack timeout
	 *    is invisible. Actually, Linux-2.4 also generates erratic
	 *    ACKs in some circumstances.
	 */
	inet_csk(sk)->icsk_rto = (tp->srtt >> 3) + tp->rttvar;

	/* 2. Fixups made earlier cannot be right.
	 *    If we do not estimate RTO correctly without them,
	 *    all the algo is pure shit and should be replaced
	 *    with correct one. It is exactly, which we pretend to do.
	 */
}

/* NOTE: clamping at TCP_RTO_MIN is not required, current algo
 * guarantees that rto is higher.
 */
static inline void tcp_bound_rto(struct sock *sk)
{
	if (inet_csk(sk)->icsk_rto > TCP_RTO_MAX)
		inet_csk(sk)->icsk_rto = TCP_RTO_MAX;
}

/* Save metrics learned by this TCP session.
   This function is called only, when TCP finishes successfully
   i.e. when it enters TIME-WAIT or goes from LAST-ACK to CLOSE.
 */
void tcp_update_metrics(struct sock *sk)
{
	struct tcp_sock *tp = tcp_sk(sk);
	struct dst_entry *dst = __sk_dst_get(sk);

	if (sysctl_tcp_nometrics_save)
		return;

	dst_confirm(dst);

	if (dst && (dst->flags&DST_HOST)) {
		const struct inet_connection_sock *icsk = inet_csk(sk);
		int m;

		if (icsk->icsk_backoff || !tp->srtt) {
			/* This session failed to estimate rtt. Why?
			 * Probably, no packets returned in time.
			 * Reset our results.
			 */
			if (!(dst_metric_locked(dst, RTAX_RTT)))
				dst->metrics[RTAX_RTT-1] = 0;
			return;
		}

		m = dst_metric(dst, RTAX_RTT) - tp->srtt;

		/* If newly calculated rtt larger than stored one,
		 * store new one. Otherwise, use EWMA. Remember,
		 * rtt overestimation is always better than underestimation.
		 */
		if (!(dst_metric_locked(dst, RTAX_RTT))) {
			if (m <= 0)
				dst->metrics[RTAX_RTT-1] = tp->srtt;
			else
				dst->metrics[RTAX_RTT-1] -= (m>>3);
		}

		if (!(dst_metric_locked(dst, RTAX_RTTVAR))) {
			if (m < 0)
				m = -m;

			/* Scale deviation to rttvar fixed point */
			m >>= 1;
			if (m < tp->mdev)
				m = tp->mdev;

			if (m >= dst_metric(dst, RTAX_RTTVAR))
				dst->metrics[RTAX_RTTVAR-1] = m;
			else
				dst->metrics[RTAX_RTTVAR-1] -=
					(dst->metrics[RTAX_RTTVAR-1] - m)>>2;
		}

		if (tp->snd_ssthresh >= 0xFFFF) {
			/* Slow start still did not finish. */
			if (dst_metric(dst, RTAX_SSTHRESH) &&
			    !dst_metric_locked(dst, RTAX_SSTHRESH) &&
			    (tp->snd_cwnd >> 1) > dst_metric(dst, RTAX_SSTHRESH))
				dst->metrics[RTAX_SSTHRESH-1] = tp->snd_cwnd >> 1;
			if (!dst_metric_locked(dst, RTAX_CWND) &&
			    tp->snd_cwnd > dst_metric(dst, RTAX_CWND))
				dst->metrics[RTAX_CWND-1] = tp->snd_cwnd;
		} else if (tp->snd_cwnd > tp->snd_ssthresh &&
			   icsk->icsk_ca_state == TCP_CA_Open) {
			/* Cong. avoidance phase, cwnd is reliable. */
			if (!dst_metric_locked(dst, RTAX_SSTHRESH))
				dst->metrics[RTAX_SSTHRESH-1] =
					max(tp->snd_cwnd >> 1, tp->snd_ssthresh);
			if (!dst_metric_locked(dst, RTAX_CWND))
				dst->metrics[RTAX_CWND-1] = (dst->metrics[RTAX_CWND-1] + tp->snd_cwnd) >> 1;
		} else {
			/* Else slow start did not finish, cwnd is non-sense,
			   ssthresh may be also invalid.
			 */
			if (!dst_metric_locked(dst, RTAX_CWND))
				dst->metrics[RTAX_CWND-1] = (dst->metrics[RTAX_CWND-1] + tp->snd_ssthresh) >> 1;
			if (dst->metrics[RTAX_SSTHRESH-1] &&
			    !dst_metric_locked(dst, RTAX_SSTHRESH) &&
			    tp->snd_ssthresh > dst->metrics[RTAX_SSTHRESH-1])
				dst->metrics[RTAX_SSTHRESH-1] = tp->snd_ssthresh;
		}

		if (!dst_metric_locked(dst, RTAX_REORDERING)) {
			if (dst->metrics[RTAX_REORDERING-1] < tp->reordering &&
			    tp->reordering != sysctl_tcp_reordering)
				dst->metrics[RTAX_REORDERING-1] = tp->reordering;
		}
	}
}

/* Numbers are taken from RFC3390.
 *
 * John Heffner states:
 *
 *	The RFC specifies a window of no more than 4380 bytes
 *	unless 2*MSS > 4380.  Reading the pseudocode in the RFC
 *	is a bit misleading because they use a clamp at 4380 bytes
 *	rather than use a multiplier in the relevant range.
 */
__u32 tcp_init_cwnd(struct tcp_sock *tp, struct dst_entry *dst)
{
	__u32 cwnd = (dst ? dst_metric(dst, RTAX_INITCWND) : 0);

	if (!cwnd) {
		if (tp->mss_cache > 1460)
			cwnd = 2;
		else
			cwnd = (tp->mss_cache > 1095) ? 3 : 4;
	}
	return min_t(__u32, cwnd, tp->snd_cwnd_clamp);
}

/* Set slow start threshold and cwnd not falling to slow start */
void tcp_enter_cwr(struct sock *sk, const int set_ssthresh)
{
	struct tcp_sock *tp = tcp_sk(sk);
	const struct inet_connection_sock *icsk = inet_csk(sk);

	tp->prior_ssthresh = 0;
	tp->bytes_acked = 0;
	if (icsk->icsk_ca_state < TCP_CA_CWR) {
		tp->undo_marker = 0;
		if (set_ssthresh)
			tp->snd_ssthresh = icsk->icsk_ca_ops->ssthresh(sk);
		tp->snd_cwnd = min(tp->snd_cwnd,
				   tcp_packets_in_flight(tp) + 1U);
		tp->snd_cwnd_cnt = 0;
		tp->high_seq = tp->snd_nxt;
		tp->snd_cwnd_stamp = tcp_time_stamp;
		TCP_ECN_queue_cwr(tp);

		tcp_set_ca_state(sk, TCP_CA_CWR);
	}
}

/*
 * Packet counting of FACK is based on in-order assumptions, therefore TCP
 * disables it when reordering is detected
 */
static void tcp_disable_fack(struct tcp_sock *tp)
{
	tp->rx_opt.sack_ok &= ~2;
}

/* Take a notice that peer is sending D-SACKs */
static void tcp_dsack_seen(struct tcp_sock *tp)
{
	tp->rx_opt.sack_ok |= 4;
}

/* Initialize metrics on socket. */

static void tcp_init_metrics(struct sock *sk)
{
	struct tcp_sock *tp = tcp_sk(sk);
	struct dst_entry *dst = __sk_dst_get(sk);

	if (dst == NULL)
		goto reset;

	dst_confirm(dst);

	if (dst_metric_locked(dst, RTAX_CWND))
		tp->snd_cwnd_clamp = dst_metric(dst, RTAX_CWND);
	if (dst_metric(dst, RTAX_SSTHRESH)) {
		tp->snd_ssthresh = dst_metric(dst, RTAX_SSTHRESH);
		if (tp->snd_ssthresh > tp->snd_cwnd_clamp)
			tp->snd_ssthresh = tp->snd_cwnd_clamp;
	}
	if (dst_metric(dst, RTAX_REORDERING) &&
	    tp->reordering != dst_metric(dst, RTAX_REORDERING)) {
		tcp_disable_fack(tp);
		tp->reordering = dst_metric(dst, RTAX_REORDERING);
	}

	if (dst_metric(dst, RTAX_RTT) == 0)
		goto reset;

	if (!tp->srtt && dst_metric(dst, RTAX_RTT) < (TCP_TIMEOUT_INIT << 3))
		goto reset;

	/* Initial rtt is determined from SYN,SYN-ACK.
	 * The segment is small and rtt may appear much
	 * less than real one. Use per-dst memory
	 * to make it more realistic.
	 *
	 * A bit of theory. RTT is time passed after "normal" sized packet
	 * is sent until it is ACKed. In normal circumstances sending small
	 * packets force peer to delay ACKs and calculation is correct too.
	 * The algorithm is adaptive and, provided we follow specs, it
	 * NEVER underestimate RTT. BUT! If peer tries to make some clever
	 * tricks sort of "quick acks" for time long enough to decrease RTT
	 * to low value, and then abruptly stops to do it and starts to delay
	 * ACKs, wait for troubles.
	 */
	if (dst_metric(dst, RTAX_RTT) > tp->srtt) {
		tp->srtt = dst_metric(dst, RTAX_RTT);
		tp->rtt_seq = tp->snd_nxt;
	}
	if (dst_metric(dst, RTAX_RTTVAR) > tp->mdev) {
		tp->mdev = dst_metric(dst, RTAX_RTTVAR);
		tp->mdev_max = tp->rttvar = max(tp->mdev, TCP_RTO_MIN);
	}
	tcp_set_rto(sk);
	tcp_bound_rto(sk);
	if (inet_csk(sk)->icsk_rto < TCP_TIMEOUT_INIT && !tp->rx_opt.saw_tstamp)
		goto reset;
	tp->snd_cwnd = tcp_init_cwnd(tp, dst);
	tp->snd_cwnd_stamp = tcp_time_stamp;
	return;

reset:
	/* Play conservative. If timestamps are not
	 * supported, TCP will fail to recalculate correct
	 * rtt, if initial rto is too small. FORGET ALL AND RESET!
	 */
	if (!tp->rx_opt.saw_tstamp && tp->srtt) {
		tp->srtt = 0;
		tp->mdev = tp->mdev_max = tp->rttvar = TCP_TIMEOUT_INIT;
		inet_csk(sk)->icsk_rto = TCP_TIMEOUT_INIT;
	}
}

static void tcp_update_reordering(struct sock *sk, const int metric,
				  const int ts)
{
	struct tcp_sock *tp = tcp_sk(sk);
	if (metric > tp->reordering) {
		tp->reordering = min(TCP_MAX_REORDERING, metric);

		/* This exciting event is worth to be remembered. 8) */
		if (ts)
			NET_INC_STATS_BH(LINUX_MIB_TCPTSREORDER);
		else if (tcp_is_reno(tp))
			NET_INC_STATS_BH(LINUX_MIB_TCPRENOREORDER);
		else if (tcp_is_fack(tp))
			NET_INC_STATS_BH(LINUX_MIB_TCPFACKREORDER);
		else
			NET_INC_STATS_BH(LINUX_MIB_TCPSACKREORDER);
#if FASTRETRANS_DEBUG > 1
		printk(KERN_DEBUG "Disorder%d %d %u f%u s%u rr%d\n",
		       tp->rx_opt.sack_ok, inet_csk(sk)->icsk_ca_state,
		       tp->reordering,
		       tp->fackets_out,
		       tp->sacked_out,
		       tp->undo_marker ? tp->undo_retrans : 0);
#endif
		tcp_disable_fack(tp);
	}
}

/* This procedure tags the retransmission queue when SACKs arrive.
 *
 * We have three tag bits: SACKED(S), RETRANS(R) and LOST(L).
 * Packets in queue with these bits set are counted in variables
 * sacked_out, retrans_out and lost_out, correspondingly.
 *
 * Valid combinations are:
 * Tag  InFlight	Description
 * 0	1		- orig segment is in flight.
 * S	0		- nothing flies, orig reached receiver.
 * L	0		- nothing flies, orig lost by net.
 * R	2		- both orig and retransmit are in flight.
 * L|R	1		- orig is lost, retransmit is in flight.
 * S|R  1		- orig reached receiver, retrans is still in flight.
 * (L|S|R is logically valid, it could occur when L|R is sacked,
 *  but it is equivalent to plain S and code short-curcuits it to S.
 *  L|S is logically invalid, it would mean -1 packet in flight 8))
 *
 * These 6 states form finite state machine, controlled by the following events:
 * 1. New ACK (+SACK) arrives. (tcp_sacktag_write_queue())
 * 2. Retransmission. (tcp_retransmit_skb(), tcp_xmit_retransmit_queue())
 * 3. Loss detection event of one of three flavors:
 *	A. Scoreboard estimator decided the packet is lost.
 *	   A'. Reno "three dupacks" marks head of queue lost.
 *	   A''. Its FACK modfication, head until snd.fack is lost.
 *	B. SACK arrives sacking data transmitted after never retransmitted
 *	   hole was sent out.
 *	C. SACK arrives sacking SND.NXT at the moment, when the
 *	   segment was retransmitted.
 * 4. D-SACK added new rule: D-SACK changes any tag to S.
 *
 * It is pleasant to note, that state diagram turns out to be commutative,
 * so that we are allowed not to be bothered by order of our actions,
 * when multiple events arrive simultaneously. (see the function below).
 *
 * Reordering detection.
 * --------------------
 * Reordering metric is maximal distance, which a packet can be displaced
 * in packet stream. With SACKs we can estimate it:
 *
 * 1. SACK fills old hole and the corresponding segment was not
 *    ever retransmitted -> reordering. Alas, we cannot use it
 *    when segment was retransmitted.
 * 2. The last flaw is solved with D-SACK. D-SACK arrives
 *    for retransmitted and already SACKed segment -> reordering..
 * Both of these heuristics are not used in Loss state, when we cannot
 * account for retransmits accurately.
 *
 * SACK block validation.
 * ----------------------
 *
 * SACK block range validation checks that the received SACK block fits to
 * the expected sequence limits, i.e., it is between SND.UNA and SND.NXT.
 * Note that SND.UNA is not included to the range though being valid because
 * it means that the receiver is rather inconsistent with itself reporting
 * SACK reneging when it should advance SND.UNA. Such SACK block this is
 * perfectly valid, however, in light of RFC2018 which explicitly states
 * that "SACK block MUST reflect the newest segment.  Even if the newest
 * segment is going to be discarded ...", not that it looks very clever
 * in case of head skb. Due to potentional receiver driven attacks, we
 * choose to avoid immediate execution of a walk in write queue due to
 * reneging and defer head skb's loss recovery to standard loss recovery
 * procedure that will eventually trigger (nothing forbids us doing this).
 *
 * Implements also blockage to start_seq wrap-around. Problem lies in the
 * fact that though start_seq (s) is before end_seq (i.e., not reversed),
 * there's no guarantee that it will be before snd_nxt (n). The problem
 * happens when start_seq resides between end_seq wrap (e_w) and snd_nxt
 * wrap (s_w):
 *
 *         <- outs wnd ->                          <- wrapzone ->
 *         u     e      n                         u_w   e_w  s n_w
 *         |     |      |                          |     |   |  |
 * |<------------+------+----- TCP seqno space --------------+---------->|
 * ...-- <2^31 ->|                                           |<--------...
 * ...---- >2^31 ------>|                                    |<--------...
 *
 * Current code wouldn't be vulnerable but it's better still to discard such
 * crazy SACK blocks. Doing this check for start_seq alone closes somewhat
 * similar case (end_seq after snd_nxt wrap) as earlier reversed check in
 * snd_nxt wrap -> snd_una region will then become "well defined", i.e.,
 * equal to the ideal case (infinite seqno space without wrap caused issues).
 *
 * With D-SACK the lower bound is extended to cover sequence space below
 * SND.UNA down to undo_marker, which is the last point of interest. Yet
 * again, D-SACK block must not to go across snd_una (for the same reason as
 * for the normal SACK blocks, explained above). But there all simplicity
 * ends, TCP might receive valid D-SACKs below that. As long as they reside
 * fully below undo_marker they do not affect behavior in anyway and can
 * therefore be safely ignored. In rare cases (which are more or less
 * theoretical ones), the D-SACK will nicely cross that boundary due to skb
 * fragmentation and packet reordering past skb's retransmission. To consider
 * them correctly, the acceptable range must be extended even more though
 * the exact amount is rather hard to quantify. However, tp->max_window can
 * be used as an exaggerated estimate.
 */
static int tcp_is_sackblock_valid(struct tcp_sock *tp, int is_dsack,
				  u32 start_seq, u32 end_seq)
{
	/* Too far in future, or reversed (interpretation is ambiguous) */
	if (after(end_seq, tp->snd_nxt) || !before(start_seq, end_seq))
		return 0;

	/* Nasty start_seq wrap-around check (see comments above) */
	if (!before(start_seq, tp->snd_nxt))
		return 0;

	/* In outstanding window? ...This is valid exit for D-SACKs too.
	 * start_seq == snd_una is non-sensical (see comments above)
	 */
	if (after(start_seq, tp->snd_una))
		return 1;

	if (!is_dsack || !tp->undo_marker)
		return 0;

	/* ...Then it's D-SACK, and must reside below snd_una completely */
	if (!after(end_seq, tp->snd_una))
		return 0;

	if (!before(start_seq, tp->undo_marker))
		return 1;

	/* Too old */
	if (!after(end_seq, tp->undo_marker))
		return 0;

	/* Undo_marker boundary crossing (overestimates a lot). Known already:
	 *   start_seq < undo_marker and end_seq >= undo_marker.
	 */
	return !before(start_seq, end_seq - tp->max_window);
}

/* Check for lost retransmit. This superb idea is borrowed from "ratehalving".
 * Event "C". Later note: FACK people cheated me again 8), we have to account
 * for reordering! Ugly, but should help.
 *
 * Search retransmitted skbs from write_queue that were sent when snd_nxt was
 * less than what is now known to be received by the other end (derived from
 * SACK blocks by the caller). Also calculate the lowest snd_nxt among the
 * remaining retransmitted skbs to avoid some costly processing per ACKs.
<<<<<<< HEAD
 */
static int tcp_mark_lost_retrans(struct sock *sk, u32 received_upto)
{
	struct tcp_sock *tp = tcp_sk(sk);
	struct sk_buff *skb;
	int flag = 0;
	int cnt = 0;
	u32 new_low_seq = tp->snd_nxt;

	tcp_for_write_queue(skb, sk) {
		u32 ack_seq = TCP_SKB_CB(skb)->ack_seq;

		if (skb == tcp_send_head(sk))
			break;
		if (cnt == tp->retrans_out)
			break;
		if (!after(TCP_SKB_CB(skb)->end_seq, tp->snd_una))
			continue;

		if (!(TCP_SKB_CB(skb)->sacked & TCPCB_SACKED_RETRANS))
			continue;

		if (after(received_upto, ack_seq) &&
		    (tcp_is_fack(tp) ||
		     !before(received_upto,
			     ack_seq + tp->reordering * tp->mss_cache))) {
			TCP_SKB_CB(skb)->sacked &= ~TCPCB_SACKED_RETRANS;
			tp->retrans_out -= tcp_skb_pcount(skb);

			/* clear lost hint */
			tp->retransmit_skb_hint = NULL;

			if (!(TCP_SKB_CB(skb)->sacked & (TCPCB_LOST|TCPCB_SACKED_ACKED))) {
				tp->lost_out += tcp_skb_pcount(skb);
				TCP_SKB_CB(skb)->sacked |= TCPCB_LOST;
				flag |= FLAG_DATA_SACKED;
				NET_INC_STATS_BH(LINUX_MIB_TCPLOSTRETRANSMIT);
			}
		} else {
			if (before(ack_seq, new_low_seq))
				new_low_seq = ack_seq;
			cnt += tcp_skb_pcount(skb);
		}
	}

	if (tp->retrans_out)
		tp->lost_retrans_low = new_low_seq;

	return flag;
}

static int tcp_check_dsack(struct tcp_sock *tp, struct sk_buff *ack_skb,
			   struct tcp_sack_block_wire *sp, int num_sacks,
			   u32 prior_snd_una)
{
	u32 start_seq_0 = ntohl(get_unaligned(&sp[0].start_seq));
	u32 end_seq_0 = ntohl(get_unaligned(&sp[0].end_seq));
	int dup_sack = 0;

	if (before(start_seq_0, TCP_SKB_CB(ack_skb)->ack_seq)) {
		dup_sack = 1;
		tcp_dsack_seen(tp);
		NET_INC_STATS_BH(LINUX_MIB_TCPDSACKRECV);
	} else if (num_sacks > 1) {
		u32 end_seq_1 = ntohl(get_unaligned(&sp[1].end_seq));
		u32 start_seq_1 = ntohl(get_unaligned(&sp[1].start_seq));

		if (!after(end_seq_0, end_seq_1) &&
		    !before(start_seq_0, start_seq_1)) {
			dup_sack = 1;
			tcp_dsack_seen(tp);
			NET_INC_STATS_BH(LINUX_MIB_TCPDSACKOFORECV);
		}
	}

	/* D-SACK for already forgotten data... Do dumb counting. */
	if (dup_sack &&
	    !after(end_seq_0, prior_snd_una) &&
	    after(end_seq_0, tp->undo_marker))
		tp->undo_retrans--;

	return dup_sack;
}

/* Check if skb is fully within the SACK block. In presence of GSO skbs,
 * the incoming SACK may not exactly match but we can find smaller MSS
 * aligned portion of it that matches. Therefore we might need to fragment
 * which may fail and creates some hassle (caller must handle error case
 * returns).
 */
=======
 */
static int tcp_mark_lost_retrans(struct sock *sk, u32 received_upto)
{
	struct tcp_sock *tp = tcp_sk(sk);
	struct sk_buff *skb;
	int flag = 0;
	int cnt = 0;
	u32 new_low_seq = tp->snd_nxt;

	tcp_for_write_queue(skb, sk) {
		u32 ack_seq = TCP_SKB_CB(skb)->ack_seq;

		if (skb == tcp_send_head(sk))
			break;
		if (cnt == tp->retrans_out)
			break;
		if (!after(TCP_SKB_CB(skb)->end_seq, tp->snd_una))
			continue;

		if (!(TCP_SKB_CB(skb)->sacked & TCPCB_SACKED_RETRANS))
			continue;

		if (after(received_upto, ack_seq) &&
		    (tcp_is_fack(tp) ||
		     !before(received_upto,
			     ack_seq + tp->reordering * tp->mss_cache))) {
			TCP_SKB_CB(skb)->sacked &= ~TCPCB_SACKED_RETRANS;
			tp->retrans_out -= tcp_skb_pcount(skb);

			/* clear lost hint */
			tp->retransmit_skb_hint = NULL;

			if (!(TCP_SKB_CB(skb)->sacked & (TCPCB_LOST|TCPCB_SACKED_ACKED))) {
				tp->lost_out += tcp_skb_pcount(skb);
				TCP_SKB_CB(skb)->sacked |= TCPCB_LOST;
				flag |= FLAG_DATA_SACKED;
				NET_INC_STATS_BH(LINUX_MIB_TCPLOSTRETRANSMIT);
			}
		} else {
			if (before(ack_seq, new_low_seq))
				new_low_seq = ack_seq;
			cnt += tcp_skb_pcount(skb);
		}
	}

	if (tp->retrans_out)
		tp->lost_retrans_low = new_low_seq;

	return flag;
}

static int tcp_check_dsack(struct tcp_sock *tp, struct sk_buff *ack_skb,
			   struct tcp_sack_block_wire *sp, int num_sacks,
			   u32 prior_snd_una)
{
	u32 start_seq_0 = ntohl(get_unaligned(&sp[0].start_seq));
	u32 end_seq_0 = ntohl(get_unaligned(&sp[0].end_seq));
	int dup_sack = 0;

	if (before(start_seq_0, TCP_SKB_CB(ack_skb)->ack_seq)) {
		dup_sack = 1;
		tcp_dsack_seen(tp);
		NET_INC_STATS_BH(LINUX_MIB_TCPDSACKRECV);
	} else if (num_sacks > 1) {
		u32 end_seq_1 = ntohl(get_unaligned(&sp[1].end_seq));
		u32 start_seq_1 = ntohl(get_unaligned(&sp[1].start_seq));

		if (!after(end_seq_0, end_seq_1) &&
		    !before(start_seq_0, start_seq_1)) {
			dup_sack = 1;
			tcp_dsack_seen(tp);
			NET_INC_STATS_BH(LINUX_MIB_TCPDSACKOFORECV);
		}
	}

	/* D-SACK for already forgotten data... Do dumb counting. */
	if (dup_sack &&
	    !after(end_seq_0, prior_snd_una) &&
	    after(end_seq_0, tp->undo_marker))
		tp->undo_retrans--;

	return dup_sack;
}

/* Check if skb is fully within the SACK block. In presence of GSO skbs,
 * the incoming SACK may not exactly match but we can find smaller MSS
 * aligned portion of it that matches. Therefore we might need to fragment
 * which may fail and creates some hassle (caller must handle error case
 * returns).
 */
>>>>>>> 9418d5dc
static int tcp_match_skb_to_sack(struct sock *sk, struct sk_buff *skb,
				 u32 start_seq, u32 end_seq)
{
	int in_sack, err;
	unsigned int pkt_len;

	in_sack = !after(start_seq, TCP_SKB_CB(skb)->seq) &&
		  !before(end_seq, TCP_SKB_CB(skb)->end_seq);

	if (tcp_skb_pcount(skb) > 1 && !in_sack &&
	    after(TCP_SKB_CB(skb)->end_seq, start_seq)) {

		in_sack = !after(start_seq, TCP_SKB_CB(skb)->seq);

		if (!in_sack)
			pkt_len = start_seq - TCP_SKB_CB(skb)->seq;
		else
			pkt_len = end_seq - TCP_SKB_CB(skb)->seq;
		err = tcp_fragment(sk, skb, pkt_len, skb_shinfo(skb)->gso_size);
		if (err < 0)
			return err;
	}

	return in_sack;
}

static int
tcp_sacktag_write_queue(struct sock *sk, struct sk_buff *ack_skb, u32 prior_snd_una)
{
	const struct inet_connection_sock *icsk = inet_csk(sk);
	struct tcp_sock *tp = tcp_sk(sk);
	unsigned char *ptr = (skb_transport_header(ack_skb) +
			      TCP_SKB_CB(ack_skb)->sacked);
	struct tcp_sack_block_wire *sp = (struct tcp_sack_block_wire *)(ptr+2);
	struct sk_buff *cached_skb;
	int num_sacks = (ptr[1] - TCPOLEN_SACK_BASE)>>3;
	int reord = tp->packets_out;
	int prior_fackets;
	u32 highest_sack_end_seq = tp->lost_retrans_low;
	int flag = 0;
	int found_dup_sack = 0;
	int cached_fack_count;
	int i;
	int first_sack_index;
	int force_one_sack;

	if (!tp->sacked_out) {
		if (WARN_ON(tp->fackets_out))
			tp->fackets_out = 0;
		tp->highest_sack = tp->snd_una;
	}
	prior_fackets = tp->fackets_out;

	found_dup_sack = tcp_check_dsack(tp, ack_skb, sp,
					 num_sacks, prior_snd_una);
	if (found_dup_sack)
		flag |= FLAG_DSACKING_ACK;

	/* Eliminate too old ACKs, but take into
	 * account more or less fresh ones, they can
	 * contain valid SACK info.
	 */
	if (before(TCP_SKB_CB(ack_skb)->ack_seq, prior_snd_una - tp->max_window))
		return 0;

	/* SACK fastpath:
	 * if the only SACK change is the increase of the end_seq of
	 * the first block then only apply that SACK block
	 * and use retrans queue hinting otherwise slowpath */
	force_one_sack = 1;
	for (i = 0; i < num_sacks; i++) {
		__be32 start_seq = sp[i].start_seq;
		__be32 end_seq = sp[i].end_seq;

		if (i == 0) {
			if (tp->recv_sack_cache[i].start_seq != start_seq)
				force_one_sack = 0;
		} else {
			if ((tp->recv_sack_cache[i].start_seq != start_seq) ||
			    (tp->recv_sack_cache[i].end_seq != end_seq))
				force_one_sack = 0;
		}
		tp->recv_sack_cache[i].start_seq = start_seq;
		tp->recv_sack_cache[i].end_seq = end_seq;
	}
	/* Clear the rest of the cache sack blocks so they won't match mistakenly. */
	for (; i < ARRAY_SIZE(tp->recv_sack_cache); i++) {
		tp->recv_sack_cache[i].start_seq = 0;
		tp->recv_sack_cache[i].end_seq = 0;
	}

	first_sack_index = 0;
	if (force_one_sack)
		num_sacks = 1;
	else {
		int j;
		tp->fastpath_skb_hint = NULL;

		/* order SACK blocks to allow in order walk of the retrans queue */
		for (i = num_sacks-1; i > 0; i--) {
			for (j = 0; j < i; j++){
				if (after(ntohl(sp[j].start_seq),
					  ntohl(sp[j+1].start_seq))){
					struct tcp_sack_block_wire tmp;

					tmp = sp[j];
					sp[j] = sp[j+1];
					sp[j+1] = tmp;

					/* Track where the first SACK block goes to */
					if (j == first_sack_index)
						first_sack_index = j+1;
				}

			}
		}
	}

	/* Use SACK fastpath hint if valid */
	cached_skb = tp->fastpath_skb_hint;
	cached_fack_count = tp->fastpath_cnt_hint;
	if (!cached_skb) {
		cached_skb = tcp_write_queue_head(sk);
		cached_fack_count = 0;
	}

	for (i = 0; i < num_sacks; i++) {
		struct sk_buff *skb;
		__u32 start_seq = ntohl(sp->start_seq);
		__u32 end_seq = ntohl(sp->end_seq);
		int fack_count;
		int dup_sack = (found_dup_sack && (i == first_sack_index));
		int next_dup = (found_dup_sack && (i+1 == first_sack_index));

		sp++;

		if (!tcp_is_sackblock_valid(tp, dup_sack, start_seq, end_seq)) {
			if (dup_sack) {
				if (!tp->undo_marker)
					NET_INC_STATS_BH(LINUX_MIB_TCPDSACKIGNOREDNOUNDO);
				else
					NET_INC_STATS_BH(LINUX_MIB_TCPDSACKIGNOREDOLD);
			} else {
				/* Don't count olds caused by ACK reordering */
				if ((TCP_SKB_CB(ack_skb)->ack_seq != tp->snd_una) &&
				    !after(end_seq, tp->snd_una))
					continue;
				NET_INC_STATS_BH(LINUX_MIB_TCPSACKDISCARD);
			}
			continue;
		}

		skb = cached_skb;
		fack_count = cached_fack_count;

		/* Event "B" in the comment above. */
		if (after(end_seq, tp->high_seq))
			flag |= FLAG_DATA_LOST;

		tcp_for_write_queue_from(skb, sk) {
			int in_sack = 0;
			u8 sacked;

			if (skb == tcp_send_head(sk))
				break;

			cached_skb = skb;
			cached_fack_count = fack_count;
			if (i == first_sack_index) {
				tp->fastpath_skb_hint = skb;
				tp->fastpath_cnt_hint = fack_count;
			}

			/* The retransmission queue is always in order, so
			 * we can short-circuit the walk early.
			 */
			if (!before(TCP_SKB_CB(skb)->seq, end_seq))
				break;

			dup_sack = (found_dup_sack && (i == first_sack_index));

			/* Due to sorting DSACK may reside within this SACK block! */
			if (next_dup) {
				u32 dup_start = ntohl(sp->start_seq);
				u32 dup_end = ntohl(sp->end_seq);

				if (before(TCP_SKB_CB(skb)->seq, dup_end)) {
					in_sack = tcp_match_skb_to_sack(sk, skb, dup_start, dup_end);
					if (in_sack > 0)
						dup_sack = 1;
				}
			}

			/* DSACK info lost if out-of-mem, try SACK still */
			if (in_sack <= 0)
				in_sack = tcp_match_skb_to_sack(sk, skb, start_seq, end_seq);
<<<<<<< HEAD
			if (in_sack < 0)
				break;

			fack_count += tcp_skb_pcount(skb);
=======
			if (unlikely(in_sack < 0))
				break;
>>>>>>> 9418d5dc

			sacked = TCP_SKB_CB(skb)->sacked;

			/* Account D-SACK for retransmitted packet. */
			if ((dup_sack && in_sack) &&
			    (sacked & TCPCB_RETRANS) &&
			    after(TCP_SKB_CB(skb)->end_seq, tp->undo_marker))
				tp->undo_retrans--;

			/* The frame is ACKed. */
			if (!after(TCP_SKB_CB(skb)->end_seq, tp->snd_una)) {
				if (sacked&TCPCB_RETRANS) {
					if ((dup_sack && in_sack) &&
					    (sacked&TCPCB_SACKED_ACKED))
						reord = min(fack_count, reord);
				}

				/* Nothing to do; acked frame is about to be dropped. */
				fack_count += tcp_skb_pcount(skb);
				continue;
			}

<<<<<<< HEAD
			if (!in_sack)
=======
			if (!in_sack) {
				fack_count += tcp_skb_pcount(skb);
>>>>>>> 9418d5dc
				continue;
			}

			if (!(sacked&TCPCB_SACKED_ACKED)) {
				if (sacked & TCPCB_SACKED_RETRANS) {
					/* If the segment is not tagged as lost,
					 * we do not clear RETRANS, believing
					 * that retransmission is still in flight.
					 */
					if (sacked & TCPCB_LOST) {
						TCP_SKB_CB(skb)->sacked &= ~(TCPCB_LOST|TCPCB_SACKED_RETRANS);
						tp->lost_out -= tcp_skb_pcount(skb);
						tp->retrans_out -= tcp_skb_pcount(skb);

						/* clear lost hint */
						tp->retransmit_skb_hint = NULL;
					}
				} else {
					if (!(sacked & TCPCB_RETRANS)) {
						/* New sack for not retransmitted frame,
						 * which was in hole. It is reordering.
						 */
						if (fack_count < prior_fackets)
							reord = min(fack_count, reord);

						/* SACK enhanced F-RTO (RFC4138; Appendix B) */
						if (!after(TCP_SKB_CB(skb)->end_seq, tp->frto_highmark))
							flag |= FLAG_ONLY_ORIG_SACKED;
					}

					if (sacked & TCPCB_LOST) {
						TCP_SKB_CB(skb)->sacked &= ~TCPCB_LOST;
						tp->lost_out -= tcp_skb_pcount(skb);

						/* clear lost hint */
						tp->retransmit_skb_hint = NULL;
					}
				}

				TCP_SKB_CB(skb)->sacked |= TCPCB_SACKED_ACKED;
				flag |= FLAG_DATA_SACKED;
				tp->sacked_out += tcp_skb_pcount(skb);

				fack_count += tcp_skb_pcount(skb);
				if (fack_count > tp->fackets_out)
					tp->fackets_out = fack_count;

				if (after(TCP_SKB_CB(skb)->seq, tp->highest_sack)) {
					tp->highest_sack = TCP_SKB_CB(skb)->seq;
					highest_sack_end_seq = TCP_SKB_CB(skb)->end_seq;
				}
			} else {
				if (dup_sack && (sacked&TCPCB_RETRANS))
					reord = min(fack_count, reord);

				fack_count += tcp_skb_pcount(skb);
			}

			/* D-SACK. We can detect redundant retransmission
			 * in S|R and plain R frames and clear it.
			 * undo_retrans is decreased above, L|R frames
			 * are accounted above as well.
			 */
			if (dup_sack &&
			    (TCP_SKB_CB(skb)->sacked&TCPCB_SACKED_RETRANS)) {
				TCP_SKB_CB(skb)->sacked &= ~TCPCB_SACKED_RETRANS;
				tp->retrans_out -= tcp_skb_pcount(skb);
				tp->retransmit_skb_hint = NULL;
			}
		}
<<<<<<< HEAD
=======

		/* SACK enhanced FRTO (RFC4138, Appendix B): Clearing correct
		 * due to in-order walk
		 */
		if (after(end_seq, tp->frto_highmark))
			flag &= ~FLAG_ONLY_ORIG_SACKED;
>>>>>>> 9418d5dc
	}

	if (tp->retrans_out &&
	    after(highest_sack_end_seq, tp->lost_retrans_low) &&
	    icsk->icsk_ca_state == TCP_CA_Recovery)
		flag |= tcp_mark_lost_retrans(sk, highest_sack_end_seq);

	tcp_verify_left_out(tp);

	if ((reord < tp->fackets_out) && icsk->icsk_ca_state != TCP_CA_Loss &&
	    (!tp->frto_highmark || after(tp->snd_una, tp->frto_highmark)))
		tcp_update_reordering(sk, tp->fackets_out - reord, 0);

#if FASTRETRANS_DEBUG > 0
	BUG_TRAP((int)tp->sacked_out >= 0);
	BUG_TRAP((int)tp->lost_out >= 0);
	BUG_TRAP((int)tp->retrans_out >= 0);
	BUG_TRAP((int)tcp_packets_in_flight(tp) >= 0);
#endif
	return flag;
}

/* If we receive more dupacks than we expected counting segments
 * in assumption of absent reordering, interpret this as reordering.
 * The only another reason could be bug in receiver TCP.
 */
static void tcp_check_reno_reordering(struct sock *sk, const int addend)
{
	struct tcp_sock *tp = tcp_sk(sk);
	u32 holes;

	holes = max(tp->lost_out, 1U);
	holes = min(holes, tp->packets_out);

	if ((tp->sacked_out + holes) > tp->packets_out) {
		tp->sacked_out = tp->packets_out - holes;
		tcp_update_reordering(sk, tp->packets_out + addend, 0);
	}
}

/* Emulate SACKs for SACKless connection: account for a new dupack. */

static void tcp_add_reno_sack(struct sock *sk)
{
	struct tcp_sock *tp = tcp_sk(sk);
	tp->sacked_out++;
	tcp_check_reno_reordering(sk, 0);
	tcp_verify_left_out(tp);
}

/* Account for ACK, ACKing some data in Reno Recovery phase. */

static void tcp_remove_reno_sacks(struct sock *sk, int acked)
{
	struct tcp_sock *tp = tcp_sk(sk);

	if (acked > 0) {
		/* One ACK acked hole. The rest eat duplicate ACKs. */
		if (acked-1 >= tp->sacked_out)
			tp->sacked_out = 0;
		else
			tp->sacked_out -= acked-1;
	}
	tcp_check_reno_reordering(sk, acked);
	tcp_verify_left_out(tp);
}

static inline void tcp_reset_reno_sack(struct tcp_sock *tp)
{
	tp->sacked_out = 0;
}

/* F-RTO can only be used if TCP has never retransmitted anything other than
 * head (SACK enhanced variant from Appendix B of RFC4138 is more robust here)
 */
int tcp_use_frto(struct sock *sk)
{
	const struct tcp_sock *tp = tcp_sk(sk);
	struct sk_buff *skb;

	if (!sysctl_tcp_frto)
		return 0;

	if (IsSackFrto())
		return 1;

	/* Avoid expensive walking of rexmit queue if possible */
	if (tp->retrans_out > 1)
		return 0;

	skb = tcp_write_queue_head(sk);
	skb = tcp_write_queue_next(sk, skb);	/* Skips head */
	tcp_for_write_queue_from(skb, sk) {
		if (skb == tcp_send_head(sk))
			break;
		if (TCP_SKB_CB(skb)->sacked&TCPCB_RETRANS)
			return 0;
		/* Short-circuit when first non-SACKed skb has been checked */
		if (!(TCP_SKB_CB(skb)->sacked&TCPCB_SACKED_ACKED))
			break;
	}
	return 1;
}

/* RTO occurred, but do not yet enter Loss state. Instead, defer RTO
 * recovery a bit and use heuristics in tcp_process_frto() to detect if
 * the RTO was spurious. Only clear SACKED_RETRANS of the head here to
 * keep retrans_out counting accurate (with SACK F-RTO, other than head
 * may still have that bit set); TCPCB_LOST and remaining SACKED_RETRANS
 * bits are handled if the Loss state is really to be entered (in
 * tcp_enter_frto_loss).
 *
 * Do like tcp_enter_loss() would; when RTO expires the second time it
 * does:
 *  "Reduce ssthresh if it has not yet been made inside this window."
 */
void tcp_enter_frto(struct sock *sk)
{
	const struct inet_connection_sock *icsk = inet_csk(sk);
	struct tcp_sock *tp = tcp_sk(sk);
	struct sk_buff *skb;

	if ((!tp->frto_counter && icsk->icsk_ca_state <= TCP_CA_Disorder) ||
	    tp->snd_una == tp->high_seq ||
	    ((icsk->icsk_ca_state == TCP_CA_Loss || tp->frto_counter) &&
	     !icsk->icsk_retransmits)) {
		tp->prior_ssthresh = tcp_current_ssthresh(sk);
		/* Our state is too optimistic in ssthresh() call because cwnd
		 * is not reduced until tcp_enter_frto_loss() when previous F-RTO
		 * recovery has not yet completed. Pattern would be this: RTO,
		 * Cumulative ACK, RTO (2xRTO for the same segment does not end
		 * up here twice).
		 * RFC4138 should be more specific on what to do, even though
		 * RTO is quite unlikely to occur after the first Cumulative ACK
		 * due to back-off and complexity of triggering events ...
		 */
		if (tp->frto_counter) {
			u32 stored_cwnd;
			stored_cwnd = tp->snd_cwnd;
			tp->snd_cwnd = 2;
			tp->snd_ssthresh = icsk->icsk_ca_ops->ssthresh(sk);
			tp->snd_cwnd = stored_cwnd;
		} else {
			tp->snd_ssthresh = icsk->icsk_ca_ops->ssthresh(sk);
		}
		/* ... in theory, cong.control module could do "any tricks" in
		 * ssthresh(), which means that ca_state, lost bits and lost_out
		 * counter would have to be faked before the call occurs. We
		 * consider that too expensive, unlikely and hacky, so modules
		 * using these in ssthresh() must deal these incompatibility
		 * issues if they receives CA_EVENT_FRTO and frto_counter != 0
		 */
		tcp_ca_event(sk, CA_EVENT_FRTO);
	}

	tp->undo_marker = tp->snd_una;
	tp->undo_retrans = 0;

	skb = tcp_write_queue_head(sk);
	if (TCP_SKB_CB(skb)->sacked & TCPCB_RETRANS)
		tp->undo_marker = 0;
	if (TCP_SKB_CB(skb)->sacked & TCPCB_SACKED_RETRANS) {
		TCP_SKB_CB(skb)->sacked &= ~TCPCB_SACKED_RETRANS;
		tp->retrans_out -= tcp_skb_pcount(skb);
	}
	tcp_verify_left_out(tp);

	/* Earlier loss recovery underway (see RFC4138; Appendix B).
	 * The last condition is necessary at least in tp->frto_counter case.
	 */
	if (IsSackFrto() && (tp->frto_counter ||
	    ((1 << icsk->icsk_ca_state) & (TCPF_CA_Recovery|TCPF_CA_Loss))) &&
	    after(tp->high_seq, tp->snd_una)) {
		tp->frto_highmark = tp->high_seq;
	} else {
		tp->frto_highmark = tp->snd_nxt;
	}
	tcp_set_ca_state(sk, TCP_CA_Disorder);
	tp->high_seq = tp->snd_nxt;
	tp->frto_counter = 1;
}

/* Enter Loss state after F-RTO was applied. Dupack arrived after RTO,
 * which indicates that we should follow the traditional RTO recovery,
 * i.e. mark everything lost and do go-back-N retransmission.
 */
static void tcp_enter_frto_loss(struct sock *sk, int allowed_segments, int flag)
{
	struct tcp_sock *tp = tcp_sk(sk);
	struct sk_buff *skb;

	tp->lost_out = 0;
	tp->retrans_out = 0;
	if (tcp_is_reno(tp))
		tcp_reset_reno_sack(tp);

	tcp_for_write_queue(skb, sk) {
		if (skb == tcp_send_head(sk))
			break;
		/*
		 * Count the retransmission made on RTO correctly (only when
		 * waiting for the first ACK and did not get it)...
		 */
		if ((tp->frto_counter == 1) && !(flag&FLAG_DATA_ACKED)) {
			/* For some reason this R-bit might get cleared? */
			if (TCP_SKB_CB(skb)->sacked & TCPCB_SACKED_RETRANS)
				tp->retrans_out += tcp_skb_pcount(skb);
			/* ...enter this if branch just for the first segment */
			flag |= FLAG_DATA_ACKED;
		} else {
			if (TCP_SKB_CB(skb)->sacked & TCPCB_RETRANS)
				tp->undo_marker = 0;
			TCP_SKB_CB(skb)->sacked &= ~(TCPCB_LOST|TCPCB_SACKED_RETRANS);
		}

		/* Don't lost mark skbs that were fwd transmitted after RTO */
		if (!(TCP_SKB_CB(skb)->sacked&TCPCB_SACKED_ACKED) &&
		    !after(TCP_SKB_CB(skb)->end_seq, tp->frto_highmark)) {
			TCP_SKB_CB(skb)->sacked |= TCPCB_LOST;
			tp->lost_out += tcp_skb_pcount(skb);
		}
	}
	tcp_verify_left_out(tp);

	tp->snd_cwnd = tcp_packets_in_flight(tp) + allowed_segments;
	tp->snd_cwnd_cnt = 0;
	tp->snd_cwnd_stamp = tcp_time_stamp;
	tp->frto_counter = 0;
	tp->bytes_acked = 0;

	tp->reordering = min_t(unsigned int, tp->reordering,
					     sysctl_tcp_reordering);
	tcp_set_ca_state(sk, TCP_CA_Loss);
	tp->high_seq = tp->frto_highmark;
	TCP_ECN_queue_cwr(tp);

	tcp_clear_retrans_hints_partial(tp);
}

static void tcp_clear_retrans_partial(struct tcp_sock *tp)
{
	tp->retrans_out = 0;
	tp->lost_out = 0;

	tp->undo_marker = 0;
	tp->undo_retrans = 0;
}

void tcp_clear_retrans(struct tcp_sock *tp)
{
	tcp_clear_retrans_partial(tp);

	tp->fackets_out = 0;
	tp->sacked_out = 0;
}

/* Enter Loss state. If "how" is not zero, forget all SACK information
 * and reset tags completely, otherwise preserve SACKs. If receiver
 * dropped its ofo queue, we will know this due to reneging detection.
 */
void tcp_enter_loss(struct sock *sk, int how)
{
	const struct inet_connection_sock *icsk = inet_csk(sk);
	struct tcp_sock *tp = tcp_sk(sk);
	struct sk_buff *skb;

	/* Reduce ssthresh if it has not yet been made inside this window. */
	if (icsk->icsk_ca_state <= TCP_CA_Disorder || tp->snd_una == tp->high_seq ||
	    (icsk->icsk_ca_state == TCP_CA_Loss && !icsk->icsk_retransmits)) {
		tp->prior_ssthresh = tcp_current_ssthresh(sk);
		tp->snd_ssthresh = icsk->icsk_ca_ops->ssthresh(sk);
		tcp_ca_event(sk, CA_EVENT_LOSS);
	}
	tp->snd_cwnd	   = 1;
	tp->snd_cwnd_cnt   = 0;
	tp->snd_cwnd_stamp = tcp_time_stamp;

	tp->bytes_acked = 0;
	tcp_clear_retrans_partial(tp);

	if (tcp_is_reno(tp))
		tcp_reset_reno_sack(tp);

	if (!how) {
		/* Push undo marker, if it was plain RTO and nothing
		 * was retransmitted. */
		tp->undo_marker = tp->snd_una;
		tcp_clear_retrans_hints_partial(tp);
	} else {
		tp->sacked_out = 0;
		tp->fackets_out = 0;
		tcp_clear_all_retrans_hints(tp);
	}

	tcp_for_write_queue(skb, sk) {
		if (skb == tcp_send_head(sk))
			break;

		if (TCP_SKB_CB(skb)->sacked&TCPCB_RETRANS)
			tp->undo_marker = 0;
		TCP_SKB_CB(skb)->sacked &= (~TCPCB_TAGBITS)|TCPCB_SACKED_ACKED;
		if (!(TCP_SKB_CB(skb)->sacked&TCPCB_SACKED_ACKED) || how) {
			TCP_SKB_CB(skb)->sacked &= ~TCPCB_SACKED_ACKED;
			TCP_SKB_CB(skb)->sacked |= TCPCB_LOST;
			tp->lost_out += tcp_skb_pcount(skb);
		}
	}
	tcp_verify_left_out(tp);

	tp->reordering = min_t(unsigned int, tp->reordering,
					     sysctl_tcp_reordering);
	tcp_set_ca_state(sk, TCP_CA_Loss);
	tp->high_seq = tp->snd_nxt;
	TCP_ECN_queue_cwr(tp);
	/* Abort F-RTO algorithm if one is in progress */
	tp->frto_counter = 0;
}

static int tcp_check_sack_reneging(struct sock *sk)
{
	struct sk_buff *skb;

	/* If ACK arrived pointing to a remembered SACK,
	 * it means that our remembered SACKs do not reflect
	 * real state of receiver i.e.
	 * receiver _host_ is heavily congested (or buggy).
	 * Do processing similar to RTO timeout.
	 */
	if ((skb = tcp_write_queue_head(sk)) != NULL &&
	    (TCP_SKB_CB(skb)->sacked & TCPCB_SACKED_ACKED)) {
		struct inet_connection_sock *icsk = inet_csk(sk);
		NET_INC_STATS_BH(LINUX_MIB_TCPSACKRENEGING);

		tcp_enter_loss(sk, 1);
		icsk->icsk_retransmits++;
		tcp_retransmit_skb(sk, tcp_write_queue_head(sk));
		inet_csk_reset_xmit_timer(sk, ICSK_TIME_RETRANS,
					  icsk->icsk_rto, TCP_RTO_MAX);
		return 1;
	}
	return 0;
}

static inline int tcp_fackets_out(struct tcp_sock *tp)
{
	return tcp_is_reno(tp) ? tp->sacked_out+1 : tp->fackets_out;
}

static inline int tcp_skb_timedout(struct sock *sk, struct sk_buff *skb)
{
	return (tcp_time_stamp - TCP_SKB_CB(skb)->when > inet_csk(sk)->icsk_rto);
}

static inline int tcp_head_timedout(struct sock *sk)
{
	struct tcp_sock *tp = tcp_sk(sk);

	return tp->packets_out &&
	       tcp_skb_timedout(sk, tcp_write_queue_head(sk));
}

/* Linux NewReno/SACK/FACK/ECN state machine.
 * --------------------------------------
 *
 * "Open"	Normal state, no dubious events, fast path.
 * "Disorder"   In all the respects it is "Open",
 *		but requires a bit more attention. It is entered when
 *		we see some SACKs or dupacks. It is split of "Open"
 *		mainly to move some processing from fast path to slow one.
 * "CWR"	CWND was reduced due to some Congestion Notification event.
 *		It can be ECN, ICMP source quench, local device congestion.
 * "Recovery"	CWND was reduced, we are fast-retransmitting.
 * "Loss"	CWND was reduced due to RTO timeout or SACK reneging.
 *
 * tcp_fastretrans_alert() is entered:
 * - each incoming ACK, if state is not "Open"
 * - when arrived ACK is unusual, namely:
 *	* SACK
 *	* Duplicate ACK.
 *	* ECN ECE.
 *
 * Counting packets in flight is pretty simple.
 *
 *	in_flight = packets_out - left_out + retrans_out
 *
 *	packets_out is SND.NXT-SND.UNA counted in packets.
 *
 *	retrans_out is number of retransmitted segments.
 *
 *	left_out is number of segments left network, but not ACKed yet.
 *
 *		left_out = sacked_out + lost_out
 *
 *     sacked_out: Packets, which arrived to receiver out of order
 *		   and hence not ACKed. With SACKs this number is simply
 *		   amount of SACKed data. Even without SACKs
 *		   it is easy to give pretty reliable estimate of this number,
 *		   counting duplicate ACKs.
 *
 *       lost_out: Packets lost by network. TCP has no explicit
 *		   "loss notification" feedback from network (for now).
 *		   It means that this number can be only _guessed_.
 *		   Actually, it is the heuristics to predict lossage that
 *		   distinguishes different algorithms.
 *
 *	F.e. after RTO, when all the queue is considered as lost,
 *	lost_out = packets_out and in_flight = retrans_out.
 *
 *		Essentially, we have now two algorithms counting
 *		lost packets.
 *
 *		FACK: It is the simplest heuristics. As soon as we decided
 *		that something is lost, we decide that _all_ not SACKed
 *		packets until the most forward SACK are lost. I.e.
 *		lost_out = fackets_out - sacked_out and left_out = fackets_out.
 *		It is absolutely correct estimate, if network does not reorder
 *		packets. And it loses any connection to reality when reordering
 *		takes place. We use FACK by default until reordering
 *		is suspected on the path to this destination.
 *
 *		NewReno: when Recovery is entered, we assume that one segment
 *		is lost (classic Reno). While we are in Recovery and
 *		a partial ACK arrives, we assume that one more packet
 *		is lost (NewReno). This heuristics are the same in NewReno
 *		and SACK.
 *
 *  Imagine, that's all! Forget about all this shamanism about CWND inflation
 *  deflation etc. CWND is real congestion window, never inflated, changes
 *  only according to classic VJ rules.
 *
 * Really tricky (and requiring careful tuning) part of algorithm
 * is hidden in functions tcp_time_to_recover() and tcp_xmit_retransmit_queue().
 * The first determines the moment _when_ we should reduce CWND and,
 * hence, slow down forward transmission. In fact, it determines the moment
 * when we decide that hole is caused by loss, rather than by a reorder.
 *
 * tcp_xmit_retransmit_queue() decides, _what_ we should retransmit to fill
 * holes, caused by lost packets.
 *
 * And the most logically complicated part of algorithm is undo
 * heuristics. We detect false retransmits due to both too early
 * fast retransmit (reordering) and underestimated RTO, analyzing
 * timestamps and D-SACKs. When we detect that some segments were
 * retransmitted by mistake and CWND reduction was wrong, we undo
 * window reduction and abort recovery phase. This logic is hidden
 * inside several functions named tcp_try_undo_<something>.
 */

/* This function decides, when we should leave Disordered state
 * and enter Recovery phase, reducing congestion window.
 *
 * Main question: may we further continue forward transmission
 * with the same cwnd?
 */
static int tcp_time_to_recover(struct sock *sk)
{
	struct tcp_sock *tp = tcp_sk(sk);
	__u32 packets_out;

	/* Do not perform any recovery during F-RTO algorithm */
	if (tp->frto_counter)
		return 0;

	/* Trick#1: The loss is proven. */
	if (tp->lost_out)
		return 1;

	/* Not-A-Trick#2 : Classic rule... */
	if (tcp_fackets_out(tp) > tp->reordering)
		return 1;

	/* Trick#3 : when we use RFC2988 timer restart, fast
	 * retransmit can be triggered by timeout of queue head.
	 */
	if (tcp_head_timedout(sk))
		return 1;

	/* Trick#4: It is still not OK... But will it be useful to delay
	 * recovery more?
	 */
	packets_out = tp->packets_out;
	if (packets_out <= tp->reordering &&
	    tp->sacked_out >= max_t(__u32, packets_out/2, sysctl_tcp_reordering) &&
	    !tcp_may_send_now(sk)) {
		/* We have nothing to send. This connection is limited
		 * either by receiver window or by application.
		 */
		return 1;
	}

	return 0;
}

/* RFC: This is from the original, I doubt that this is necessary at all:
 * clear xmit_retrans hint if seq of this skb is beyond hint. How could we
 * retransmitted past LOST markings in the first place? I'm not fully sure
 * about undo and end of connection cases, which can cause R without L?
 */
static void tcp_verify_retransmit_hint(struct tcp_sock *tp,
				       struct sk_buff *skb)
{
	if ((tp->retransmit_skb_hint != NULL) &&
	    before(TCP_SKB_CB(skb)->seq,
	    TCP_SKB_CB(tp->retransmit_skb_hint)->seq))
		tp->retransmit_skb_hint = NULL;
}

/* Mark head of queue up as lost. */
static void tcp_mark_head_lost(struct sock *sk, int packets)
{
	struct tcp_sock *tp = tcp_sk(sk);
	struct sk_buff *skb;
	int cnt;

	BUG_TRAP(packets <= tp->packets_out);
	if (tp->lost_skb_hint) {
		skb = tp->lost_skb_hint;
		cnt = tp->lost_cnt_hint;
	} else {
		skb = tcp_write_queue_head(sk);
		cnt = 0;
	}

	tcp_for_write_queue_from(skb, sk) {
		if (skb == tcp_send_head(sk))
			break;
		/* TODO: do this better */
		/* this is not the most efficient way to do this... */
		tp->lost_skb_hint = skb;
		tp->lost_cnt_hint = cnt;
		cnt += tcp_skb_pcount(skb);
		if (cnt > packets || after(TCP_SKB_CB(skb)->end_seq, tp->high_seq))
			break;
		if (!(TCP_SKB_CB(skb)->sacked & (TCPCB_SACKED_ACKED|TCPCB_LOST))) {
			TCP_SKB_CB(skb)->sacked |= TCPCB_LOST;
			tp->lost_out += tcp_skb_pcount(skb);
			tcp_verify_retransmit_hint(tp, skb);
		}
	}
	tcp_verify_left_out(tp);
}

/* Account newly detected lost packet(s) */

static void tcp_update_scoreboard(struct sock *sk)
{
	struct tcp_sock *tp = tcp_sk(sk);

	if (tcp_is_fack(tp)) {
		int lost = tp->fackets_out - tp->reordering;
		if (lost <= 0)
			lost = 1;
		tcp_mark_head_lost(sk, lost);
	} else {
		tcp_mark_head_lost(sk, 1);
	}

	/* New heuristics: it is possible only after we switched
	 * to restart timer each time when something is ACKed.
	 * Hence, we can detect timed out packets during fast
	 * retransmit without falling to slow start.
	 */
	if (!tcp_is_reno(tp) && tcp_head_timedout(sk)) {
		struct sk_buff *skb;

		skb = tp->scoreboard_skb_hint ? tp->scoreboard_skb_hint
			: tcp_write_queue_head(sk);

		tcp_for_write_queue_from(skb, sk) {
			if (skb == tcp_send_head(sk))
				break;
			if (!tcp_skb_timedout(sk, skb))
				break;

			if (!(TCP_SKB_CB(skb)->sacked & (TCPCB_SACKED_ACKED|TCPCB_LOST))) {
				TCP_SKB_CB(skb)->sacked |= TCPCB_LOST;
				tp->lost_out += tcp_skb_pcount(skb);
				tcp_verify_retransmit_hint(tp, skb);
			}
		}

		tp->scoreboard_skb_hint = skb;

		tcp_verify_left_out(tp);
	}
}

/* CWND moderation, preventing bursts due to too big ACKs
 * in dubious situations.
 */
static inline void tcp_moderate_cwnd(struct tcp_sock *tp)
{
	tp->snd_cwnd = min(tp->snd_cwnd,
			   tcp_packets_in_flight(tp)+tcp_max_burst(tp));
	tp->snd_cwnd_stamp = tcp_time_stamp;
}

/* Lower bound on congestion window is slow start threshold
 * unless congestion avoidance choice decides to overide it.
 */
static inline u32 tcp_cwnd_min(const struct sock *sk)
{
	const struct tcp_congestion_ops *ca_ops = inet_csk(sk)->icsk_ca_ops;

	return ca_ops->min_cwnd ? ca_ops->min_cwnd(sk) : tcp_sk(sk)->snd_ssthresh;
}

/* Decrease cwnd each second ack. */
static void tcp_cwnd_down(struct sock *sk, int flag)
{
	struct tcp_sock *tp = tcp_sk(sk);
	int decr = tp->snd_cwnd_cnt + 1;

	if ((flag&(FLAG_ANY_PROGRESS|FLAG_DSACKING_ACK)) ||
	    (tcp_is_reno(tp) && !(flag&FLAG_NOT_DUP))) {
		tp->snd_cwnd_cnt = decr&1;
		decr >>= 1;

		if (decr && tp->snd_cwnd > tcp_cwnd_min(sk))
			tp->snd_cwnd -= decr;

		tp->snd_cwnd = min(tp->snd_cwnd, tcp_packets_in_flight(tp)+1);
		tp->snd_cwnd_stamp = tcp_time_stamp;
	}
}

/* Nothing was retransmitted or returned timestamp is less
 * than timestamp of the first retransmission.
 */
static inline int tcp_packet_delayed(struct tcp_sock *tp)
{
	return !tp->retrans_stamp ||
		(tp->rx_opt.saw_tstamp && tp->rx_opt.rcv_tsecr &&
		 (__s32)(tp->rx_opt.rcv_tsecr - tp->retrans_stamp) < 0);
}

/* Undo procedures. */

#if FASTRETRANS_DEBUG > 1
static void DBGUNDO(struct sock *sk, const char *msg)
{
	struct tcp_sock *tp = tcp_sk(sk);
	struct inet_sock *inet = inet_sk(sk);

	printk(KERN_DEBUG "Undo %s %u.%u.%u.%u/%u c%u l%u ss%u/%u p%u\n",
	       msg,
	       NIPQUAD(inet->daddr), ntohs(inet->dport),
	       tp->snd_cwnd, tcp_left_out(tp),
	       tp->snd_ssthresh, tp->prior_ssthresh,
	       tp->packets_out);
}
#else
#define DBGUNDO(x...) do { } while (0)
#endif

static void tcp_undo_cwr(struct sock *sk, const int undo)
{
	struct tcp_sock *tp = tcp_sk(sk);

	if (tp->prior_ssthresh) {
		const struct inet_connection_sock *icsk = inet_csk(sk);

		if (icsk->icsk_ca_ops->undo_cwnd)
			tp->snd_cwnd = icsk->icsk_ca_ops->undo_cwnd(sk);
		else
			tp->snd_cwnd = max(tp->snd_cwnd, tp->snd_ssthresh<<1);

		if (undo && tp->prior_ssthresh > tp->snd_ssthresh) {
			tp->snd_ssthresh = tp->prior_ssthresh;
			TCP_ECN_withdraw_cwr(tp);
		}
	} else {
		tp->snd_cwnd = max(tp->snd_cwnd, tp->snd_ssthresh);
	}
	tcp_moderate_cwnd(tp);
	tp->snd_cwnd_stamp = tcp_time_stamp;

	/* There is something screwy going on with the retrans hints after
	   an undo */
	tcp_clear_all_retrans_hints(tp);
}

static inline int tcp_may_undo(struct tcp_sock *tp)
{
	return tp->undo_marker &&
		(!tp->undo_retrans || tcp_packet_delayed(tp));
}

/* People celebrate: "We love our President!" */
static int tcp_try_undo_recovery(struct sock *sk)
{
	struct tcp_sock *tp = tcp_sk(sk);

	if (tcp_may_undo(tp)) {
		/* Happy end! We did not retransmit anything
		 * or our original transmission succeeded.
		 */
		DBGUNDO(sk, inet_csk(sk)->icsk_ca_state == TCP_CA_Loss ? "loss" : "retrans");
		tcp_undo_cwr(sk, 1);
		if (inet_csk(sk)->icsk_ca_state == TCP_CA_Loss)
			NET_INC_STATS_BH(LINUX_MIB_TCPLOSSUNDO);
		else
			NET_INC_STATS_BH(LINUX_MIB_TCPFULLUNDO);
		tp->undo_marker = 0;
	}
	if (tp->snd_una == tp->high_seq && tcp_is_reno(tp)) {
		/* Hold old state until something *above* high_seq
		 * is ACKed. For Reno it is MUST to prevent false
		 * fast retransmits (RFC2582). SACK TCP is safe. */
		tcp_moderate_cwnd(tp);
		return 1;
	}
	tcp_set_ca_state(sk, TCP_CA_Open);
	return 0;
}

/* Try to undo cwnd reduction, because D-SACKs acked all retransmitted data */
static void tcp_try_undo_dsack(struct sock *sk)
{
	struct tcp_sock *tp = tcp_sk(sk);

	if (tp->undo_marker && !tp->undo_retrans) {
		DBGUNDO(sk, "D-SACK");
		tcp_undo_cwr(sk, 1);
		tp->undo_marker = 0;
		NET_INC_STATS_BH(LINUX_MIB_TCPDSACKUNDO);
	}
}

/* Undo during fast recovery after partial ACK. */

static int tcp_try_undo_partial(struct sock *sk, int acked)
{
	struct tcp_sock *tp = tcp_sk(sk);
	/* Partial ACK arrived. Force Hoe's retransmit. */
	int failed = tcp_is_reno(tp) || tp->fackets_out>tp->reordering;

	if (tcp_may_undo(tp)) {
		/* Plain luck! Hole if filled with delayed
		 * packet, rather than with a retransmit.
		 */
		if (tp->retrans_out == 0)
			tp->retrans_stamp = 0;

		tcp_update_reordering(sk, tcp_fackets_out(tp) + acked, 1);

		DBGUNDO(sk, "Hoe");
		tcp_undo_cwr(sk, 0);
		NET_INC_STATS_BH(LINUX_MIB_TCPPARTIALUNDO);

		/* So... Do not make Hoe's retransmit yet.
		 * If the first packet was delayed, the rest
		 * ones are most probably delayed as well.
		 */
		failed = 0;
	}
	return failed;
}

/* Undo during loss recovery after partial ACK. */
static int tcp_try_undo_loss(struct sock *sk)
{
	struct tcp_sock *tp = tcp_sk(sk);

	if (tcp_may_undo(tp)) {
		struct sk_buff *skb;
		tcp_for_write_queue(skb, sk) {
			if (skb == tcp_send_head(sk))
				break;
			TCP_SKB_CB(skb)->sacked &= ~TCPCB_LOST;
		}

		tcp_clear_all_retrans_hints(tp);

		DBGUNDO(sk, "partial loss");
		tp->lost_out = 0;
		tcp_undo_cwr(sk, 1);
		NET_INC_STATS_BH(LINUX_MIB_TCPLOSSUNDO);
		inet_csk(sk)->icsk_retransmits = 0;
		tp->undo_marker = 0;
		if (tcp_is_sack(tp))
			tcp_set_ca_state(sk, TCP_CA_Open);
		return 1;
	}
	return 0;
}

static inline void tcp_complete_cwr(struct sock *sk)
{
	struct tcp_sock *tp = tcp_sk(sk);
	tp->snd_cwnd = min(tp->snd_cwnd, tp->snd_ssthresh);
	tp->snd_cwnd_stamp = tcp_time_stamp;
	tcp_ca_event(sk, CA_EVENT_COMPLETE_CWR);
}

static void tcp_try_to_open(struct sock *sk, int flag)
{
	struct tcp_sock *tp = tcp_sk(sk);

	tcp_verify_left_out(tp);

	if (tp->retrans_out == 0)
		tp->retrans_stamp = 0;

	if (flag&FLAG_ECE)
		tcp_enter_cwr(sk, 1);

	if (inet_csk(sk)->icsk_ca_state != TCP_CA_CWR) {
		int state = TCP_CA_Open;

		if (tcp_left_out(tp) || tp->retrans_out || tp->undo_marker)
			state = TCP_CA_Disorder;

		if (inet_csk(sk)->icsk_ca_state != state) {
			tcp_set_ca_state(sk, state);
			tp->high_seq = tp->snd_nxt;
		}
		tcp_moderate_cwnd(tp);
	} else {
		tcp_cwnd_down(sk, flag);
	}
}

static void tcp_mtup_probe_failed(struct sock *sk)
{
	struct inet_connection_sock *icsk = inet_csk(sk);

	icsk->icsk_mtup.search_high = icsk->icsk_mtup.probe_size - 1;
	icsk->icsk_mtup.probe_size = 0;
}

static void tcp_mtup_probe_success(struct sock *sk, struct sk_buff *skb)
{
	struct tcp_sock *tp = tcp_sk(sk);
	struct inet_connection_sock *icsk = inet_csk(sk);

	/* FIXME: breaks with very large cwnd */
	tp->prior_ssthresh = tcp_current_ssthresh(sk);
	tp->snd_cwnd = tp->snd_cwnd *
		       tcp_mss_to_mtu(sk, tp->mss_cache) /
		       icsk->icsk_mtup.probe_size;
	tp->snd_cwnd_cnt = 0;
	tp->snd_cwnd_stamp = tcp_time_stamp;
	tp->rcv_ssthresh = tcp_current_ssthresh(sk);

	icsk->icsk_mtup.search_low = icsk->icsk_mtup.probe_size;
	icsk->icsk_mtup.probe_size = 0;
	tcp_sync_mss(sk, icsk->icsk_pmtu_cookie);
}


/* Process an event, which can update packets-in-flight not trivially.
 * Main goal of this function is to calculate new estimate for left_out,
 * taking into account both packets sitting in receiver's buffer and
 * packets lost by network.
 *
 * Besides that it does CWND reduction, when packet loss is detected
 * and changes state of machine.
 *
 * It does _not_ decide what to send, it is made in function
 * tcp_xmit_retransmit_queue().
 */
static void
tcp_fastretrans_alert(struct sock *sk, int pkts_acked, int flag)
{
	struct inet_connection_sock *icsk = inet_csk(sk);
	struct tcp_sock *tp = tcp_sk(sk);
	int is_dupack = !(flag&(FLAG_SND_UNA_ADVANCED|FLAG_NOT_DUP));
	int do_lost = is_dupack || ((flag&FLAG_DATA_SACKED) &&
				    (tp->fackets_out > tp->reordering));

	/* Some technical things:
	 * 1. Reno does not count dupacks (sacked_out) automatically. */
	if (!tp->packets_out)
		tp->sacked_out = 0;

	if (WARN_ON(!tp->sacked_out && tp->fackets_out))
		tp->fackets_out = 0;

	/* Now state machine starts.
	 * A. ECE, hence prohibit cwnd undoing, the reduction is required. */
	if (flag&FLAG_ECE)
		tp->prior_ssthresh = 0;

	/* B. In all the states check for reneging SACKs. */
	if (tp->sacked_out && tcp_check_sack_reneging(sk))
		return;

	/* C. Process data loss notification, provided it is valid. */
	if ((flag&FLAG_DATA_LOST) &&
	    before(tp->snd_una, tp->high_seq) &&
	    icsk->icsk_ca_state != TCP_CA_Open &&
	    tp->fackets_out > tp->reordering) {
		tcp_mark_head_lost(sk, tp->fackets_out - tp->reordering);
		NET_INC_STATS_BH(LINUX_MIB_TCPLOSS);
	}

	/* D. Check consistency of the current state. */
	tcp_verify_left_out(tp);

	/* E. Check state exit conditions. State can be terminated
	 *    when high_seq is ACKed. */
	if (icsk->icsk_ca_state == TCP_CA_Open) {
		BUG_TRAP(tp->retrans_out == 0);
		tp->retrans_stamp = 0;
	} else if (!before(tp->snd_una, tp->high_seq)) {
		switch (icsk->icsk_ca_state) {
		case TCP_CA_Loss:
			icsk->icsk_retransmits = 0;
			if (tcp_try_undo_recovery(sk))
				return;
			break;

		case TCP_CA_CWR:
			/* CWR is to be held something *above* high_seq
			 * is ACKed for CWR bit to reach receiver. */
			if (tp->snd_una != tp->high_seq) {
				tcp_complete_cwr(sk);
				tcp_set_ca_state(sk, TCP_CA_Open);
			}
			break;

		case TCP_CA_Disorder:
			tcp_try_undo_dsack(sk);
			if (!tp->undo_marker ||
			    /* For SACK case do not Open to allow to undo
			     * catching for all duplicate ACKs. */
			    tcp_is_reno(tp) || tp->snd_una != tp->high_seq) {
				tp->undo_marker = 0;
				tcp_set_ca_state(sk, TCP_CA_Open);
			}
			break;

		case TCP_CA_Recovery:
			if (tcp_is_reno(tp))
				tcp_reset_reno_sack(tp);
			if (tcp_try_undo_recovery(sk))
				return;
			tcp_complete_cwr(sk);
			break;
		}
	}

	/* F. Process state. */
	switch (icsk->icsk_ca_state) {
	case TCP_CA_Recovery:
		if (!(flag & FLAG_SND_UNA_ADVANCED)) {
			if (tcp_is_reno(tp) && is_dupack)
				tcp_add_reno_sack(sk);
		} else
			do_lost = tcp_try_undo_partial(sk, pkts_acked);
		break;
	case TCP_CA_Loss:
		if (flag&FLAG_DATA_ACKED)
			icsk->icsk_retransmits = 0;
		if (!tcp_try_undo_loss(sk)) {
			tcp_moderate_cwnd(tp);
			tcp_xmit_retransmit_queue(sk);
			return;
		}
		if (icsk->icsk_ca_state != TCP_CA_Open)
			return;
		/* Loss is undone; fall through to processing in Open state. */
	default:
		if (tcp_is_reno(tp)) {
			if (flag & FLAG_SND_UNA_ADVANCED)
				tcp_reset_reno_sack(tp);
			if (is_dupack)
				tcp_add_reno_sack(sk);
		}

		if (icsk->icsk_ca_state == TCP_CA_Disorder)
			tcp_try_undo_dsack(sk);

		if (!tcp_time_to_recover(sk)) {
			tcp_try_to_open(sk, flag);
			return;
		}

		/* MTU probe failure: don't reduce cwnd */
		if (icsk->icsk_ca_state < TCP_CA_CWR &&
		    icsk->icsk_mtup.probe_size &&
		    tp->snd_una == tp->mtu_probe.probe_seq_start) {
			tcp_mtup_probe_failed(sk);
			/* Restores the reduction we did in tcp_mtup_probe() */
			tp->snd_cwnd++;
			tcp_simple_retransmit(sk);
			return;
		}

		/* Otherwise enter Recovery state */

		if (tcp_is_reno(tp))
			NET_INC_STATS_BH(LINUX_MIB_TCPRENORECOVERY);
		else
			NET_INC_STATS_BH(LINUX_MIB_TCPSACKRECOVERY);

		tp->high_seq = tp->snd_nxt;
		tp->prior_ssthresh = 0;
		tp->undo_marker = tp->snd_una;
		tp->undo_retrans = tp->retrans_out;

		if (icsk->icsk_ca_state < TCP_CA_CWR) {
			if (!(flag&FLAG_ECE))
				tp->prior_ssthresh = tcp_current_ssthresh(sk);
			tp->snd_ssthresh = icsk->icsk_ca_ops->ssthresh(sk);
			TCP_ECN_queue_cwr(tp);
		}

		tp->bytes_acked = 0;
		tp->snd_cwnd_cnt = 0;
		tcp_set_ca_state(sk, TCP_CA_Recovery);
	}

	if (do_lost || tcp_head_timedout(sk))
		tcp_update_scoreboard(sk);
	tcp_cwnd_down(sk, flag);
	tcp_xmit_retransmit_queue(sk);
}

/* Read draft-ietf-tcplw-high-performance before mucking
 * with this code. (Supersedes RFC1323)
 */
static void tcp_ack_saw_tstamp(struct sock *sk, int flag)
{
	/* RTTM Rule: A TSecr value received in a segment is used to
	 * update the averaged RTT measurement only if the segment
	 * acknowledges some new data, i.e., only if it advances the
	 * left edge of the send window.
	 *
	 * See draft-ietf-tcplw-high-performance-00, section 3.3.
	 * 1998/04/10 Andrey V. Savochkin <saw@msu.ru>
	 *
	 * Changed: reset backoff as soon as we see the first valid sample.
	 * If we do not, we get strongly overestimated rto. With timestamps
	 * samples are accepted even from very old segments: f.e., when rtt=1
	 * increases to 8, we retransmit 5 times and after 8 seconds delayed
	 * answer arrives rto becomes 120 seconds! If at least one of segments
	 * in window is lost... Voila.	 			--ANK (010210)
	 */
	struct tcp_sock *tp = tcp_sk(sk);
	const __u32 seq_rtt = tcp_time_stamp - tp->rx_opt.rcv_tsecr;
	tcp_rtt_estimator(sk, seq_rtt);
	tcp_set_rto(sk);
	inet_csk(sk)->icsk_backoff = 0;
	tcp_bound_rto(sk);
}

static void tcp_ack_no_tstamp(struct sock *sk, u32 seq_rtt, int flag)
{
	/* We don't have a timestamp. Can only use
	 * packets that are not retransmitted to determine
	 * rtt estimates. Also, we must not reset the
	 * backoff for rto until we get a non-retransmitted
	 * packet. This allows us to deal with a situation
	 * where the network delay has increased suddenly.
	 * I.e. Karn's algorithm. (SIGCOMM '87, p5.)
	 */

	if (flag & FLAG_RETRANS_DATA_ACKED)
		return;

	tcp_rtt_estimator(sk, seq_rtt);
	tcp_set_rto(sk);
	inet_csk(sk)->icsk_backoff = 0;
	tcp_bound_rto(sk);
}

static inline void tcp_ack_update_rtt(struct sock *sk, const int flag,
				      const s32 seq_rtt)
{
	const struct tcp_sock *tp = tcp_sk(sk);
	/* Note that peer MAY send zero echo. In this case it is ignored. (rfc1323) */
	if (tp->rx_opt.saw_tstamp && tp->rx_opt.rcv_tsecr)
		tcp_ack_saw_tstamp(sk, flag);
	else if (seq_rtt >= 0)
		tcp_ack_no_tstamp(sk, seq_rtt, flag);
}

static void tcp_cong_avoid(struct sock *sk, u32 ack,
			   u32 in_flight, int good)
{
	const struct inet_connection_sock *icsk = inet_csk(sk);
	icsk->icsk_ca_ops->cong_avoid(sk, ack, in_flight, good);
	tcp_sk(sk)->snd_cwnd_stamp = tcp_time_stamp;
}

/* Restart timer after forward progress on connection.
 * RFC2988 recommends to restart timer to now+rto.
 */
static void tcp_rearm_rto(struct sock *sk)
{
	struct tcp_sock *tp = tcp_sk(sk);

	if (!tp->packets_out) {
		inet_csk_clear_xmit_timer(sk, ICSK_TIME_RETRANS);
	} else {
		inet_csk_reset_xmit_timer(sk, ICSK_TIME_RETRANS, inet_csk(sk)->icsk_rto, TCP_RTO_MAX);
	}
}

/* If we get here, the whole TSO packet has not been acked. */
static u32 tcp_tso_acked(struct sock *sk, struct sk_buff *skb)
{
	struct tcp_sock *tp = tcp_sk(sk);
	u32 packets_acked;

	BUG_ON(!after(TCP_SKB_CB(skb)->end_seq, tp->snd_una));

	packets_acked = tcp_skb_pcount(skb);
	if (tcp_trim_head(sk, skb, tp->snd_una - TCP_SKB_CB(skb)->seq))
		return 0;
	packets_acked -= tcp_skb_pcount(skb);

	if (packets_acked) {
		BUG_ON(tcp_skb_pcount(skb) == 0);
		BUG_ON(!before(TCP_SKB_CB(skb)->seq, TCP_SKB_CB(skb)->end_seq));
	}

	return packets_acked;
}

/* Remove acknowledged frames from the retransmission queue. If our packet
 * is before the ack sequence we can discard it as it's confirmed to have
 * arrived at the other end.
 */
<<<<<<< HEAD
static int tcp_clean_rtx_queue(struct sock *sk, s32 *seq_rtt_p)
=======
static int tcp_clean_rtx_queue(struct sock *sk, s32 *seq_rtt_p,
			       int prior_fackets)
>>>>>>> 9418d5dc
{
	struct tcp_sock *tp = tcp_sk(sk);
	const struct inet_connection_sock *icsk = inet_csk(sk);
	struct sk_buff *skb;
	u32 now = tcp_time_stamp;
	int fully_acked = 1;
	int flag = 0;
	int prior_packets = tp->packets_out;
<<<<<<< HEAD
=======
	u32 cnt = 0;
	u32 reord = tp->packets_out;
>>>>>>> 9418d5dc
	s32 seq_rtt = -1;
	ktime_t last_ackt = net_invalid_timestamp();

	while ((skb = tcp_write_queue_head(sk)) && skb != tcp_send_head(sk)) {
		struct tcp_skb_cb *scb = TCP_SKB_CB(skb);
		u32 end_seq;
		u32 packets_acked;
		u8 sacked = scb->sacked;

		if (after(scb->end_seq, tp->snd_una)) {
			if (tcp_skb_pcount(skb) == 1 ||
			    !after(tp->snd_una, scb->seq))
				break;

			packets_acked = tcp_tso_acked(sk, skb);
			if (!packets_acked)
				break;

			fully_acked = 0;
			end_seq = tp->snd_una;
		} else {
			packets_acked = tcp_skb_pcount(skb);
			end_seq = scb->end_seq;
		}

		/* MTU probing checks */
		if (fully_acked && icsk->icsk_mtup.probe_size &&
		    !after(tp->mtu_probe.probe_seq_end, scb->end_seq)) {
			tcp_mtup_probe_success(sk, skb);
		}

		if (sacked) {
			if (sacked & TCPCB_RETRANS) {
				if (sacked & TCPCB_SACKED_RETRANS)
					tp->retrans_out -= packets_acked;
				flag |= FLAG_RETRANS_DATA_ACKED;
				seq_rtt = -1;
				if ((flag & FLAG_DATA_ACKED) ||
				    (packets_acked > 1))
					flag |= FLAG_NONHEAD_RETRANS_ACKED;
<<<<<<< HEAD
			} else if (seq_rtt < 0) {
				seq_rtt = now - scb->when;
				if (fully_acked)
					last_ackt = skb->tstamp;
=======
			} else {
				if (seq_rtt < 0) {
					seq_rtt = now - scb->when;
					if (fully_acked)
						last_ackt = skb->tstamp;
				}
				if (!(sacked & TCPCB_SACKED_ACKED))
					reord = min(cnt, reord);
>>>>>>> 9418d5dc
			}

			if (sacked & TCPCB_SACKED_ACKED)
				tp->sacked_out -= packets_acked;
			if (sacked & TCPCB_LOST)
				tp->lost_out -= packets_acked;

			if ((sacked & TCPCB_URG) && tp->urg_mode &&
			    !before(end_seq, tp->snd_up))
				tp->urg_mode = 0;
<<<<<<< HEAD
		} else if (seq_rtt < 0) {
			seq_rtt = now - scb->when;
			if (fully_acked)
				last_ackt = skb->tstamp;
		}
		tp->packets_out -= packets_acked;
=======
		} else {
			if (seq_rtt < 0) {
				seq_rtt = now - scb->when;
				if (fully_acked)
					last_ackt = skb->tstamp;
			}
			reord = min(cnt, reord);
		}
		tp->packets_out -= packets_acked;
		cnt += packets_acked;
>>>>>>> 9418d5dc

		/* Initial outgoing SYN's get put onto the write_queue
		 * just like anything else we transmit.  It is not
		 * true data, and if we misinform our callers that
		 * this ACK acks real data, we will erroneously exit
		 * connection startup slow start one packet too
		 * quickly.  This is severely frowned upon behavior.
		 */
		if (!(scb->flags & TCPCB_FLAG_SYN)) {
			flag |= FLAG_DATA_ACKED;
		} else {
			flag |= FLAG_SYN_ACKED;
			tp->retrans_stamp = 0;
		}

		if (!fully_acked)
			break;

		tcp_unlink_write_queue(skb, sk);
		sk_stream_free_skb(sk, skb);
		tcp_clear_all_retrans_hints(tp);
	}

	if (flag & FLAG_ACKED) {
		u32 pkts_acked = prior_packets - tp->packets_out;
		const struct tcp_congestion_ops *ca_ops
			= inet_csk(sk)->icsk_ca_ops;

		tcp_ack_update_rtt(sk, flag, seq_rtt);
		tcp_rearm_rto(sk);
<<<<<<< HEAD

		tp->fackets_out -= min(pkts_acked, tp->fackets_out);
		/* hint's skb might be NULL but we don't need to care */
		tp->fastpath_cnt_hint -= min_t(u32, pkts_acked,
					       tp->fastpath_cnt_hint);
		if (tcp_is_reno(tp))
			tcp_remove_reno_sacks(sk, pkts_acked);
=======
>>>>>>> 9418d5dc

		if (tcp_is_reno(tp)) {
			tcp_remove_reno_sacks(sk, pkts_acked);
		} else {
			/* Non-retransmitted hole got filled? That's reordering */
			if (reord < prior_fackets)
				tcp_update_reordering(sk, tp->fackets_out - reord, 0);
		}

		tp->fackets_out -= min(pkts_acked, tp->fackets_out);
		/* hint's skb might be NULL but we don't need to care */
		tp->fastpath_cnt_hint -= min_t(u32, pkts_acked,
					       tp->fastpath_cnt_hint);
		if (ca_ops->pkts_acked) {
			s32 rtt_us = -1;

			/* Is the ACK triggering packet unambiguous? */
			if (!(flag & FLAG_RETRANS_DATA_ACKED)) {
				/* High resolution needed and available? */
				if (ca_ops->flags & TCP_CONG_RTT_STAMP &&
				    !ktime_equal(last_ackt,
						 net_invalid_timestamp()))
					rtt_us = ktime_us_delta(ktime_get_real(),
								last_ackt);
				else if (seq_rtt > 0)
					rtt_us = jiffies_to_usecs(seq_rtt);
			}

			ca_ops->pkts_acked(sk, pkts_acked, rtt_us);
		}
	}

#if FASTRETRANS_DEBUG > 0
	BUG_TRAP((int)tp->sacked_out >= 0);
	BUG_TRAP((int)tp->lost_out >= 0);
	BUG_TRAP((int)tp->retrans_out >= 0);
	if (!tp->packets_out && tcp_is_sack(tp)) {
		icsk = inet_csk(sk);
		if (tp->lost_out) {
			printk(KERN_DEBUG "Leak l=%u %d\n",
			       tp->lost_out, icsk->icsk_ca_state);
			tp->lost_out = 0;
		}
		if (tp->sacked_out) {
			printk(KERN_DEBUG "Leak s=%u %d\n",
			       tp->sacked_out, icsk->icsk_ca_state);
			tp->sacked_out = 0;
		}
		if (tp->retrans_out) {
			printk(KERN_DEBUG "Leak r=%u %d\n",
			       tp->retrans_out, icsk->icsk_ca_state);
			tp->retrans_out = 0;
		}
	}
#endif
	*seq_rtt_p = seq_rtt;
	return flag;
}

static void tcp_ack_probe(struct sock *sk)
{
	const struct tcp_sock *tp = tcp_sk(sk);
	struct inet_connection_sock *icsk = inet_csk(sk);

	/* Was it a usable window open? */

	if (!after(TCP_SKB_CB(tcp_send_head(sk))->end_seq,
		   tp->snd_una + tp->snd_wnd)) {
		icsk->icsk_backoff = 0;
		inet_csk_clear_xmit_timer(sk, ICSK_TIME_PROBE0);
		/* Socket must be waked up by subsequent tcp_data_snd_check().
		 * This function is not for random using!
		 */
	} else {
		inet_csk_reset_xmit_timer(sk, ICSK_TIME_PROBE0,
					  min(icsk->icsk_rto << icsk->icsk_backoff, TCP_RTO_MAX),
					  TCP_RTO_MAX);
	}
}

static inline int tcp_ack_is_dubious(const struct sock *sk, const int flag)
{
	return (!(flag & FLAG_NOT_DUP) || (flag & FLAG_CA_ALERT) ||
		inet_csk(sk)->icsk_ca_state != TCP_CA_Open);
}

static inline int tcp_may_raise_cwnd(const struct sock *sk, const int flag)
{
	const struct tcp_sock *tp = tcp_sk(sk);
	return (!(flag & FLAG_ECE) || tp->snd_cwnd < tp->snd_ssthresh) &&
		!((1 << inet_csk(sk)->icsk_ca_state) & (TCPF_CA_Recovery | TCPF_CA_CWR));
}

/* Check that window update is acceptable.
 * The function assumes that snd_una<=ack<=snd_next.
 */
static inline int tcp_may_update_window(const struct tcp_sock *tp, const u32 ack,
					const u32 ack_seq, const u32 nwin)
{
	return (after(ack, tp->snd_una) ||
		after(ack_seq, tp->snd_wl1) ||
		(ack_seq == tp->snd_wl1 && nwin > tp->snd_wnd));
}

/* Update our send window.
 *
 * Window update algorithm, described in RFC793/RFC1122 (used in linux-2.2
 * and in FreeBSD. NetBSD's one is even worse.) is wrong.
 */
static int tcp_ack_update_window(struct sock *sk, struct sk_buff *skb, u32 ack,
				 u32 ack_seq)
{
	struct tcp_sock *tp = tcp_sk(sk);
	int flag = 0;
	u32 nwin = ntohs(tcp_hdr(skb)->window);

	if (likely(!tcp_hdr(skb)->syn))
		nwin <<= tp->rx_opt.snd_wscale;

	if (tcp_may_update_window(tp, ack, ack_seq, nwin)) {
		flag |= FLAG_WIN_UPDATE;
		tcp_update_wl(tp, ack, ack_seq);

		if (tp->snd_wnd != nwin) {
			tp->snd_wnd = nwin;

			/* Note, it is the only place, where
			 * fast path is recovered for sending TCP.
			 */
			tp->pred_flags = 0;
			tcp_fast_path_check(sk);

			if (nwin > tp->max_window) {
				tp->max_window = nwin;
				tcp_sync_mss(sk, inet_csk(sk)->icsk_pmtu_cookie);
			}
		}
	}

	tp->snd_una = ack;

	return flag;
}

/* A very conservative spurious RTO response algorithm: reduce cwnd and
 * continue in congestion avoidance.
 */
static void tcp_conservative_spur_to_response(struct tcp_sock *tp)
{
	tp->snd_cwnd = min(tp->snd_cwnd, tp->snd_ssthresh);
	tp->snd_cwnd_cnt = 0;
	tp->bytes_acked = 0;
	TCP_ECN_queue_cwr(tp);
	tcp_moderate_cwnd(tp);
}

/* A conservative spurious RTO response algorithm: reduce cwnd using
 * rate halving and continue in congestion avoidance.
 */
static void tcp_ratehalving_spur_to_response(struct sock *sk)
{
	tcp_enter_cwr(sk, 0);
}

static void tcp_undo_spur_to_response(struct sock *sk, int flag)
{
	if (flag&FLAG_ECE)
		tcp_ratehalving_spur_to_response(sk);
	else
		tcp_undo_cwr(sk, 1);
}

/* F-RTO spurious RTO detection algorithm (RFC4138)
 *
 * F-RTO affects during two new ACKs following RTO (well, almost, see inline
 * comments). State (ACK number) is kept in frto_counter. When ACK advances
 * window (but not to or beyond highest sequence sent before RTO):
 *   On First ACK,  send two new segments out.
 *   On Second ACK, RTO was likely spurious. Do spurious response (response
 *                  algorithm is not part of the F-RTO detection algorithm
 *                  given in RFC4138 but can be selected separately).
 * Otherwise (basically on duplicate ACK), RTO was (likely) caused by a loss
 * and TCP falls back to conventional RTO recovery. F-RTO allows overriding
 * of Nagle, this is done using frto_counter states 2 and 3, when a new data
 * segment of any size sent during F-RTO, state 2 is upgraded to 3.
 *
 * Rationale: if the RTO was spurious, new ACKs should arrive from the
 * original window even after we transmit two new data segments.
 *
 * SACK version:
 *   on first step, wait until first cumulative ACK arrives, then move to
 *   the second step. In second step, the next ACK decides.
 *
 * F-RTO is implemented (mainly) in four functions:
 *   - tcp_use_frto() is used to determine if TCP is can use F-RTO
 *   - tcp_enter_frto() prepares TCP state on RTO if F-RTO is used, it is
 *     called when tcp_use_frto() showed green light
 *   - tcp_process_frto() handles incoming ACKs during F-RTO algorithm
 *   - tcp_enter_frto_loss() is called if there is not enough evidence
 *     to prove that the RTO is indeed spurious. It transfers the control
 *     from F-RTO to the conventional RTO recovery
 */
static int tcp_process_frto(struct sock *sk, int flag)
{
	struct tcp_sock *tp = tcp_sk(sk);

	tcp_verify_left_out(tp);

	/* Duplicate the behavior from Loss state (fastretrans_alert) */
	if (flag&FLAG_DATA_ACKED)
		inet_csk(sk)->icsk_retransmits = 0;

	if ((flag & FLAG_NONHEAD_RETRANS_ACKED) ||
	    ((tp->frto_counter >= 2) && (flag & FLAG_RETRANS_DATA_ACKED)))
		tp->undo_marker = 0;

	if (!before(tp->snd_una, tp->frto_highmark)) {
		tcp_enter_frto_loss(sk, (tp->frto_counter == 1 ? 2 : 3), flag);
		return 1;
	}

	if (!IsSackFrto() || tcp_is_reno(tp)) {
		/* RFC4138 shortcoming in step 2; should also have case c):
		 * ACK isn't duplicate nor advances window, e.g., opposite dir
		 * data, winupdate
		 */
		if (!(flag&FLAG_ANY_PROGRESS) && (flag&FLAG_NOT_DUP))
			return 1;

		if (!(flag&FLAG_DATA_ACKED)) {
			tcp_enter_frto_loss(sk, (tp->frto_counter == 1 ? 0 : 3),
					    flag);
			return 1;
		}
	} else {
		if (!(flag&FLAG_DATA_ACKED) && (tp->frto_counter == 1)) {
			/* Prevent sending of new data. */
			tp->snd_cwnd = min(tp->snd_cwnd,
					   tcp_packets_in_flight(tp));
			return 1;
		}

		if ((tp->frto_counter >= 2) &&
		    (!(flag&FLAG_FORWARD_PROGRESS) ||
		     ((flag&FLAG_DATA_SACKED) && !(flag&FLAG_ONLY_ORIG_SACKED)))) {
			/* RFC4138 shortcoming (see comment above) */
			if (!(flag&FLAG_FORWARD_PROGRESS) && (flag&FLAG_NOT_DUP))
				return 1;

			tcp_enter_frto_loss(sk, 3, flag);
			return 1;
		}
	}

	if (tp->frto_counter == 1) {
		/* Sending of the next skb must be allowed or no F-RTO */
		if (!tcp_send_head(sk) ||
		    after(TCP_SKB_CB(tcp_send_head(sk))->end_seq,
				     tp->snd_una + tp->snd_wnd)) {
			tcp_enter_frto_loss(sk, (tp->frto_counter == 1 ? 2 : 3),
					    flag);
			return 1;
		}

		tp->snd_cwnd = tcp_packets_in_flight(tp) + 2;
		tp->frto_counter = 2;
		return 1;
	} else {
		switch (sysctl_tcp_frto_response) {
		case 2:
			tcp_undo_spur_to_response(sk, flag);
			break;
		case 1:
			tcp_conservative_spur_to_response(tp);
			break;
		default:
			tcp_ratehalving_spur_to_response(sk);
			break;
		}
		tp->frto_counter = 0;
		tp->undo_marker = 0;
		NET_INC_STATS_BH(LINUX_MIB_TCPSPURIOUSRTOS);
	}
	return 0;
}

/* This routine deals with incoming acks, but not outgoing ones. */
static int tcp_ack(struct sock *sk, struct sk_buff *skb, int flag)
{
	struct inet_connection_sock *icsk = inet_csk(sk);
	struct tcp_sock *tp = tcp_sk(sk);
	u32 prior_snd_una = tp->snd_una;
	u32 ack_seq = TCP_SKB_CB(skb)->seq;
	u32 ack = TCP_SKB_CB(skb)->ack_seq;
	u32 prior_in_flight;
	u32 prior_fackets;
	s32 seq_rtt;
	int prior_packets;
	int frto_cwnd = 0;

	/* If the ack is newer than sent or older than previous acks
	 * then we can probably ignore it.
	 */
	if (after(ack, tp->snd_nxt))
		goto uninteresting_ack;

	if (before(ack, prior_snd_una))
		goto old_ack;

	if (after(ack, prior_snd_una))
		flag |= FLAG_SND_UNA_ADVANCED;

	if (sysctl_tcp_abc) {
		if (icsk->icsk_ca_state < TCP_CA_CWR)
			tp->bytes_acked += ack - prior_snd_una;
		else if (icsk->icsk_ca_state == TCP_CA_Loss)
			/* we assume just one segment left network */
			tp->bytes_acked += min(ack - prior_snd_una, tp->mss_cache);
	}

	prior_fackets = tp->fackets_out;

	if (!(flag&FLAG_SLOWPATH) && after(ack, prior_snd_una)) {
		/* Window is constant, pure forward advance.
		 * No more checks are required.
		 * Note, we use the fact that SND.UNA>=SND.WL2.
		 */
		tcp_update_wl(tp, ack, ack_seq);
		tp->snd_una = ack;
		flag |= FLAG_WIN_UPDATE;

		tcp_ca_event(sk, CA_EVENT_FAST_ACK);

		NET_INC_STATS_BH(LINUX_MIB_TCPHPACKS);
	} else {
		if (ack_seq != TCP_SKB_CB(skb)->end_seq)
			flag |= FLAG_DATA;
		else
			NET_INC_STATS_BH(LINUX_MIB_TCPPUREACKS);

		flag |= tcp_ack_update_window(sk, skb, ack, ack_seq);

		if (TCP_SKB_CB(skb)->sacked)
			flag |= tcp_sacktag_write_queue(sk, skb, prior_snd_una);

		if (TCP_ECN_rcv_ecn_echo(tp, tcp_hdr(skb)))
			flag |= FLAG_ECE;

		tcp_ca_event(sk, CA_EVENT_SLOW_ACK);
	}

	/* We passed data and got it acked, remove any soft error
	 * log. Something worked...
	 */
	sk->sk_err_soft = 0;
	tp->rcv_tstamp = tcp_time_stamp;
	prior_packets = tp->packets_out;
	if (!prior_packets)
		goto no_queue;

	prior_in_flight = tcp_packets_in_flight(tp);

	/* See if we can take anything off of the retransmit queue. */
	flag |= tcp_clean_rtx_queue(sk, &seq_rtt, prior_fackets);

	/* Guarantee sacktag reordering detection against wrap-arounds */
	if (before(tp->frto_highmark, tp->snd_una))
		tp->frto_highmark = 0;
	if (tp->frto_counter)
		frto_cwnd = tcp_process_frto(sk, flag);

	if (tcp_ack_is_dubious(sk, flag)) {
		/* Advance CWND, if state allows this. */
		if ((flag & FLAG_DATA_ACKED) && !frto_cwnd &&
		    tcp_may_raise_cwnd(sk, flag))
			tcp_cong_avoid(sk, ack, prior_in_flight, 0);
		tcp_fastretrans_alert(sk, prior_packets - tp->packets_out, flag);
	} else {
		if ((flag & FLAG_DATA_ACKED) && !frto_cwnd)
			tcp_cong_avoid(sk, ack, prior_in_flight, 1);
	}

	if ((flag & FLAG_FORWARD_PROGRESS) || !(flag&FLAG_NOT_DUP))
		dst_confirm(sk->sk_dst_cache);

	return 1;

no_queue:
	icsk->icsk_probes_out = 0;

	/* If this ack opens up a zero window, clear backoff.  It was
	 * being used to time the probes, and is probably far higher than
	 * it needs to be for normal retransmission.
	 */
	if (tcp_send_head(sk))
		tcp_ack_probe(sk);
	return 1;

old_ack:
	if (TCP_SKB_CB(skb)->sacked)
		tcp_sacktag_write_queue(sk, skb, prior_snd_una);

uninteresting_ack:
	SOCK_DEBUG(sk, "Ack %u out of %u:%u\n", ack, tp->snd_una, tp->snd_nxt);
	return 0;
}


/* Look for tcp options. Normally only called on SYN and SYNACK packets.
 * But, this can also be called on packets in the established flow when
 * the fast version below fails.
 */
void tcp_parse_options(struct sk_buff *skb, struct tcp_options_received *opt_rx, int estab)
{
	unsigned char *ptr;
	struct tcphdr *th = tcp_hdr(skb);
	int length=(th->doff*4)-sizeof(struct tcphdr);

	ptr = (unsigned char *)(th + 1);
	opt_rx->saw_tstamp = 0;

	while (length > 0) {
		int opcode=*ptr++;
		int opsize;

		switch (opcode) {
			case TCPOPT_EOL:
				return;
			case TCPOPT_NOP:	/* Ref: RFC 793 section 3.1 */
				length--;
				continue;
			default:
				opsize=*ptr++;
				if (opsize < 2) /* "silly options" */
					return;
				if (opsize > length)
					return;	/* don't parse partial options */
				switch (opcode) {
				case TCPOPT_MSS:
					if (opsize==TCPOLEN_MSS && th->syn && !estab) {
						u16 in_mss = ntohs(get_unaligned((__be16 *)ptr));
						if (in_mss) {
							if (opt_rx->user_mss && opt_rx->user_mss < in_mss)
								in_mss = opt_rx->user_mss;
							opt_rx->mss_clamp = in_mss;
						}
					}
					break;
				case TCPOPT_WINDOW:
					if (opsize==TCPOLEN_WINDOW && th->syn && !estab)
						if (sysctl_tcp_window_scaling) {
							__u8 snd_wscale = *(__u8 *) ptr;
							opt_rx->wscale_ok = 1;
							if (snd_wscale > 14) {
								if (net_ratelimit())
									printk(KERN_INFO "tcp_parse_options: Illegal window "
									       "scaling value %d >14 received.\n",
									       snd_wscale);
								snd_wscale = 14;
							}
							opt_rx->snd_wscale = snd_wscale;
						}
					break;
				case TCPOPT_TIMESTAMP:
					if (opsize==TCPOLEN_TIMESTAMP) {
						if ((estab && opt_rx->tstamp_ok) ||
						    (!estab && sysctl_tcp_timestamps)) {
							opt_rx->saw_tstamp = 1;
							opt_rx->rcv_tsval = ntohl(get_unaligned((__be32 *)ptr));
							opt_rx->rcv_tsecr = ntohl(get_unaligned((__be32 *)(ptr+4)));
						}
					}
					break;
				case TCPOPT_SACK_PERM:
					if (opsize==TCPOLEN_SACK_PERM && th->syn && !estab) {
						if (sysctl_tcp_sack) {
							opt_rx->sack_ok = 1;
							tcp_sack_reset(opt_rx);
						}
					}
					break;

				case TCPOPT_SACK:
					if ((opsize >= (TCPOLEN_SACK_BASE + TCPOLEN_SACK_PERBLOCK)) &&
					   !((opsize - TCPOLEN_SACK_BASE) % TCPOLEN_SACK_PERBLOCK) &&
					   opt_rx->sack_ok) {
						TCP_SKB_CB(skb)->sacked = (ptr - 2) - (unsigned char *)th;
					}
					break;
#ifdef CONFIG_TCP_MD5SIG
				case TCPOPT_MD5SIG:
					/*
					 * The MD5 Hash has already been
					 * checked (see tcp_v{4,6}_do_rcv()).
					 */
					break;
#endif
				}

				ptr+=opsize-2;
				length-=opsize;
		}
	}
}

/* Fast parse options. This hopes to only see timestamps.
 * If it is wrong it falls back on tcp_parse_options().
 */
static int tcp_fast_parse_options(struct sk_buff *skb, struct tcphdr *th,
				  struct tcp_sock *tp)
{
	if (th->doff == sizeof(struct tcphdr)>>2) {
		tp->rx_opt.saw_tstamp = 0;
		return 0;
	} else if (tp->rx_opt.tstamp_ok &&
		   th->doff == (sizeof(struct tcphdr)>>2)+(TCPOLEN_TSTAMP_ALIGNED>>2)) {
		__be32 *ptr = (__be32 *)(th + 1);
		if (*ptr == htonl((TCPOPT_NOP << 24) | (TCPOPT_NOP << 16)
				  | (TCPOPT_TIMESTAMP << 8) | TCPOLEN_TIMESTAMP)) {
			tp->rx_opt.saw_tstamp = 1;
			++ptr;
			tp->rx_opt.rcv_tsval = ntohl(*ptr);
			++ptr;
			tp->rx_opt.rcv_tsecr = ntohl(*ptr);
			return 1;
		}
	}
	tcp_parse_options(skb, &tp->rx_opt, 1);
	return 1;
}

static inline void tcp_store_ts_recent(struct tcp_sock *tp)
{
	tp->rx_opt.ts_recent = tp->rx_opt.rcv_tsval;
	tp->rx_opt.ts_recent_stamp = get_seconds();
}

static inline void tcp_replace_ts_recent(struct tcp_sock *tp, u32 seq)
{
	if (tp->rx_opt.saw_tstamp && !after(seq, tp->rcv_wup)) {
		/* PAWS bug workaround wrt. ACK frames, the PAWS discard
		 * extra check below makes sure this can only happen
		 * for pure ACK frames.  -DaveM
		 *
		 * Not only, also it occurs for expired timestamps.
		 */

		if ((s32)(tp->rx_opt.rcv_tsval - tp->rx_opt.ts_recent) >= 0 ||
		   get_seconds() >= tp->rx_opt.ts_recent_stamp + TCP_PAWS_24DAYS)
			tcp_store_ts_recent(tp);
	}
}

/* Sorry, PAWS as specified is broken wrt. pure-ACKs -DaveM
 *
 * It is not fatal. If this ACK does _not_ change critical state (seqs, window)
 * it can pass through stack. So, the following predicate verifies that
 * this segment is not used for anything but congestion avoidance or
 * fast retransmit. Moreover, we even are able to eliminate most of such
 * second order effects, if we apply some small "replay" window (~RTO)
 * to timestamp space.
 *
 * All these measures still do not guarantee that we reject wrapped ACKs
 * on networks with high bandwidth, when sequence space is recycled fastly,
 * but it guarantees that such events will be very rare and do not affect
 * connection seriously. This doesn't look nice, but alas, PAWS is really
 * buggy extension.
 *
 * [ Later note. Even worse! It is buggy for segments _with_ data. RFC
 * states that events when retransmit arrives after original data are rare.
 * It is a blatant lie. VJ forgot about fast retransmit! 8)8) It is
 * the biggest problem on large power networks even with minor reordering.
 * OK, let's give it small replay window. If peer clock is even 1hz, it is safe
 * up to bandwidth of 18Gigabit/sec. 8) ]
 */

static int tcp_disordered_ack(const struct sock *sk, const struct sk_buff *skb)
{
	struct tcp_sock *tp = tcp_sk(sk);
	struct tcphdr *th = tcp_hdr(skb);
	u32 seq = TCP_SKB_CB(skb)->seq;
	u32 ack = TCP_SKB_CB(skb)->ack_seq;

	return (/* 1. Pure ACK with correct sequence number. */
		(th->ack && seq == TCP_SKB_CB(skb)->end_seq && seq == tp->rcv_nxt) &&

		/* 2. ... and duplicate ACK. */
		ack == tp->snd_una &&

		/* 3. ... and does not update window. */
		!tcp_may_update_window(tp, ack, seq, ntohs(th->window) << tp->rx_opt.snd_wscale) &&

		/* 4. ... and sits in replay window. */
		(s32)(tp->rx_opt.ts_recent - tp->rx_opt.rcv_tsval) <= (inet_csk(sk)->icsk_rto * 1024) / HZ);
}

static inline int tcp_paws_discard(const struct sock *sk, const struct sk_buff *skb)
{
	const struct tcp_sock *tp = tcp_sk(sk);
	return ((s32)(tp->rx_opt.ts_recent - tp->rx_opt.rcv_tsval) > TCP_PAWS_WINDOW &&
		get_seconds() < tp->rx_opt.ts_recent_stamp + TCP_PAWS_24DAYS &&
		!tcp_disordered_ack(sk, skb));
}

/* Check segment sequence number for validity.
 *
 * Segment controls are considered valid, if the segment
 * fits to the window after truncation to the window. Acceptability
 * of data (and SYN, FIN, of course) is checked separately.
 * See tcp_data_queue(), for example.
 *
 * Also, controls (RST is main one) are accepted using RCV.WUP instead
 * of RCV.NXT. Peer still did not advance his SND.UNA when we
 * delayed ACK, so that hisSND.UNA<=ourRCV.WUP.
 * (borrowed from freebsd)
 */

static inline int tcp_sequence(struct tcp_sock *tp, u32 seq, u32 end_seq)
{
	return	!before(end_seq, tp->rcv_wup) &&
		!after(seq, tp->rcv_nxt + tcp_receive_window(tp));
}

/* When we get a reset we do this. */
static void tcp_reset(struct sock *sk)
{
	/* We want the right error as BSD sees it (and indeed as we do). */
	switch (sk->sk_state) {
		case TCP_SYN_SENT:
			sk->sk_err = ECONNREFUSED;
			break;
		case TCP_CLOSE_WAIT:
			sk->sk_err = EPIPE;
			break;
		case TCP_CLOSE:
			return;
		default:
			sk->sk_err = ECONNRESET;
	}

	if (!sock_flag(sk, SOCK_DEAD))
		sk->sk_error_report(sk);

	tcp_done(sk);
}

/*
 * 	Process the FIN bit. This now behaves as it is supposed to work
 *	and the FIN takes effect when it is validly part of sequence
 *	space. Not before when we get holes.
 *
 *	If we are ESTABLISHED, a received fin moves us to CLOSE-WAIT
 *	(and thence onto LAST-ACK and finally, CLOSE, we never enter
 *	TIME-WAIT)
 *
 *	If we are in FINWAIT-1, a received FIN indicates simultaneous
 *	close and we go into CLOSING (and later onto TIME-WAIT)
 *
 *	If we are in FINWAIT-2, a received FIN moves us to TIME-WAIT.
 */
static void tcp_fin(struct sk_buff *skb, struct sock *sk, struct tcphdr *th)
{
	struct tcp_sock *tp = tcp_sk(sk);

	inet_csk_schedule_ack(sk);

	sk->sk_shutdown |= RCV_SHUTDOWN;
	sock_set_flag(sk, SOCK_DONE);

	switch (sk->sk_state) {
		case TCP_SYN_RECV:
		case TCP_ESTABLISHED:
			/* Move to CLOSE_WAIT */
			tcp_set_state(sk, TCP_CLOSE_WAIT);
			inet_csk(sk)->icsk_ack.pingpong = 1;
			break;

		case TCP_CLOSE_WAIT:
		case TCP_CLOSING:
			/* Received a retransmission of the FIN, do
			 * nothing.
			 */
			break;
		case TCP_LAST_ACK:
			/* RFC793: Remain in the LAST-ACK state. */
			break;

		case TCP_FIN_WAIT1:
			/* This case occurs when a simultaneous close
			 * happens, we must ack the received FIN and
			 * enter the CLOSING state.
			 */
			tcp_send_ack(sk);
			tcp_set_state(sk, TCP_CLOSING);
			break;
		case TCP_FIN_WAIT2:
			/* Received a FIN -- send ACK and enter TIME_WAIT. */
			tcp_send_ack(sk);
			tcp_time_wait(sk, TCP_TIME_WAIT, 0);
			break;
		default:
			/* Only TCP_LISTEN and TCP_CLOSE are left, in these
			 * cases we should never reach this piece of code.
			 */
			printk(KERN_ERR "%s: Impossible, sk->sk_state=%d\n",
			       __FUNCTION__, sk->sk_state);
			break;
	}

	/* It _is_ possible, that we have something out-of-order _after_ FIN.
	 * Probably, we should reset in this case. For now drop them.
	 */
	__skb_queue_purge(&tp->out_of_order_queue);
	if (tcp_is_sack(tp))
		tcp_sack_reset(&tp->rx_opt);
	sk_stream_mem_reclaim(sk);

	if (!sock_flag(sk, SOCK_DEAD)) {
		sk->sk_state_change(sk);

		/* Do not send POLL_HUP for half duplex close. */
		if (sk->sk_shutdown == SHUTDOWN_MASK ||
		    sk->sk_state == TCP_CLOSE)
			sk_wake_async(sk, 1, POLL_HUP);
		else
			sk_wake_async(sk, 1, POLL_IN);
	}
}

static inline int tcp_sack_extend(struct tcp_sack_block *sp, u32 seq, u32 end_seq)
{
	if (!after(seq, sp->end_seq) && !after(sp->start_seq, end_seq)) {
		if (before(seq, sp->start_seq))
			sp->start_seq = seq;
		if (after(end_seq, sp->end_seq))
			sp->end_seq = end_seq;
		return 1;
	}
	return 0;
}

static void tcp_dsack_set(struct tcp_sock *tp, u32 seq, u32 end_seq)
{
	if (tcp_is_sack(tp) && sysctl_tcp_dsack) {
		if (before(seq, tp->rcv_nxt))
			NET_INC_STATS_BH(LINUX_MIB_TCPDSACKOLDSENT);
		else
			NET_INC_STATS_BH(LINUX_MIB_TCPDSACKOFOSENT);

		tp->rx_opt.dsack = 1;
		tp->duplicate_sack[0].start_seq = seq;
		tp->duplicate_sack[0].end_seq = end_seq;
		tp->rx_opt.eff_sacks = min(tp->rx_opt.num_sacks + 1, 4 - tp->rx_opt.tstamp_ok);
	}
}

static void tcp_dsack_extend(struct tcp_sock *tp, u32 seq, u32 end_seq)
{
	if (!tp->rx_opt.dsack)
		tcp_dsack_set(tp, seq, end_seq);
	else
		tcp_sack_extend(tp->duplicate_sack, seq, end_seq);
}

static void tcp_send_dupack(struct sock *sk, struct sk_buff *skb)
{
	struct tcp_sock *tp = tcp_sk(sk);

	if (TCP_SKB_CB(skb)->end_seq != TCP_SKB_CB(skb)->seq &&
	    before(TCP_SKB_CB(skb)->seq, tp->rcv_nxt)) {
		NET_INC_STATS_BH(LINUX_MIB_DELAYEDACKLOST);
		tcp_enter_quickack_mode(sk);

		if (tcp_is_sack(tp) && sysctl_tcp_dsack) {
			u32 end_seq = TCP_SKB_CB(skb)->end_seq;

			if (after(TCP_SKB_CB(skb)->end_seq, tp->rcv_nxt))
				end_seq = tp->rcv_nxt;
			tcp_dsack_set(tp, TCP_SKB_CB(skb)->seq, end_seq);
		}
	}

	tcp_send_ack(sk);
}

/* These routines update the SACK block as out-of-order packets arrive or
 * in-order packets close up the sequence space.
 */
static void tcp_sack_maybe_coalesce(struct tcp_sock *tp)
{
	int this_sack;
	struct tcp_sack_block *sp = &tp->selective_acks[0];
	struct tcp_sack_block *swalk = sp+1;

	/* See if the recent change to the first SACK eats into
	 * or hits the sequence space of other SACK blocks, if so coalesce.
	 */
	for (this_sack = 1; this_sack < tp->rx_opt.num_sacks; ) {
		if (tcp_sack_extend(sp, swalk->start_seq, swalk->end_seq)) {
			int i;

			/* Zap SWALK, by moving every further SACK up by one slot.
			 * Decrease num_sacks.
			 */
			tp->rx_opt.num_sacks--;
			tp->rx_opt.eff_sacks = min(tp->rx_opt.num_sacks + tp->rx_opt.dsack, 4 - tp->rx_opt.tstamp_ok);
			for (i=this_sack; i < tp->rx_opt.num_sacks; i++)
				sp[i] = sp[i+1];
			continue;
		}
		this_sack++, swalk++;
	}
}

static inline void tcp_sack_swap(struct tcp_sack_block *sack1, struct tcp_sack_block *sack2)
{
	__u32 tmp;

	tmp = sack1->start_seq;
	sack1->start_seq = sack2->start_seq;
	sack2->start_seq = tmp;

	tmp = sack1->end_seq;
	sack1->end_seq = sack2->end_seq;
	sack2->end_seq = tmp;
}

static void tcp_sack_new_ofo_skb(struct sock *sk, u32 seq, u32 end_seq)
{
	struct tcp_sock *tp = tcp_sk(sk);
	struct tcp_sack_block *sp = &tp->selective_acks[0];
	int cur_sacks = tp->rx_opt.num_sacks;
	int this_sack;

	if (!cur_sacks)
		goto new_sack;

	for (this_sack=0; this_sack<cur_sacks; this_sack++, sp++) {
		if (tcp_sack_extend(sp, seq, end_seq)) {
			/* Rotate this_sack to the first one. */
			for (; this_sack>0; this_sack--, sp--)
				tcp_sack_swap(sp, sp-1);
			if (cur_sacks > 1)
				tcp_sack_maybe_coalesce(tp);
			return;
		}
	}

	/* Could not find an adjacent existing SACK, build a new one,
	 * put it at the front, and shift everyone else down.  We
	 * always know there is at least one SACK present already here.
	 *
	 * If the sack array is full, forget about the last one.
	 */
	if (this_sack >= 4) {
		this_sack--;
		tp->rx_opt.num_sacks--;
		sp--;
	}
	for (; this_sack > 0; this_sack--, sp--)
		*sp = *(sp-1);

new_sack:
	/* Build the new head SACK, and we're done. */
	sp->start_seq = seq;
	sp->end_seq = end_seq;
	tp->rx_opt.num_sacks++;
	tp->rx_opt.eff_sacks = min(tp->rx_opt.num_sacks + tp->rx_opt.dsack, 4 - tp->rx_opt.tstamp_ok);
}

/* RCV.NXT advances, some SACKs should be eaten. */

static void tcp_sack_remove(struct tcp_sock *tp)
{
	struct tcp_sack_block *sp = &tp->selective_acks[0];
	int num_sacks = tp->rx_opt.num_sacks;
	int this_sack;

	/* Empty ofo queue, hence, all the SACKs are eaten. Clear. */
	if (skb_queue_empty(&tp->out_of_order_queue)) {
		tp->rx_opt.num_sacks = 0;
		tp->rx_opt.eff_sacks = tp->rx_opt.dsack;
		return;
	}

	for (this_sack = 0; this_sack < num_sacks; ) {
		/* Check if the start of the sack is covered by RCV.NXT. */
		if (!before(tp->rcv_nxt, sp->start_seq)) {
			int i;

			/* RCV.NXT must cover all the block! */
			BUG_TRAP(!before(tp->rcv_nxt, sp->end_seq));

			/* Zap this SACK, by moving forward any other SACKS. */
			for (i=this_sack+1; i < num_sacks; i++)
				tp->selective_acks[i-1] = tp->selective_acks[i];
			num_sacks--;
			continue;
		}
		this_sack++;
		sp++;
	}
	if (num_sacks != tp->rx_opt.num_sacks) {
		tp->rx_opt.num_sacks = num_sacks;
		tp->rx_opt.eff_sacks = min(tp->rx_opt.num_sacks + tp->rx_opt.dsack, 4 - tp->rx_opt.tstamp_ok);
	}
}

/* This one checks to see if we can put data from the
 * out_of_order queue into the receive_queue.
 */
static void tcp_ofo_queue(struct sock *sk)
{
	struct tcp_sock *tp = tcp_sk(sk);
	__u32 dsack_high = tp->rcv_nxt;
	struct sk_buff *skb;

	while ((skb = skb_peek(&tp->out_of_order_queue)) != NULL) {
		if (after(TCP_SKB_CB(skb)->seq, tp->rcv_nxt))
			break;

		if (before(TCP_SKB_CB(skb)->seq, dsack_high)) {
			__u32 dsack = dsack_high;
			if (before(TCP_SKB_CB(skb)->end_seq, dsack_high))
				dsack_high = TCP_SKB_CB(skb)->end_seq;
			tcp_dsack_extend(tp, TCP_SKB_CB(skb)->seq, dsack);
		}

		if (!after(TCP_SKB_CB(skb)->end_seq, tp->rcv_nxt)) {
			SOCK_DEBUG(sk, "ofo packet was already received \n");
			__skb_unlink(skb, &tp->out_of_order_queue);
			__kfree_skb(skb);
			continue;
		}
		SOCK_DEBUG(sk, "ofo requeuing : rcv_next %X seq %X - %X\n",
			   tp->rcv_nxt, TCP_SKB_CB(skb)->seq,
			   TCP_SKB_CB(skb)->end_seq);

		__skb_unlink(skb, &tp->out_of_order_queue);
		__skb_queue_tail(&sk->sk_receive_queue, skb);
		tp->rcv_nxt = TCP_SKB_CB(skb)->end_seq;
		if (tcp_hdr(skb)->fin)
			tcp_fin(skb, sk, tcp_hdr(skb));
	}
}

static int tcp_prune_queue(struct sock *sk);

static void tcp_data_queue(struct sock *sk, struct sk_buff *skb)
{
	struct tcphdr *th = tcp_hdr(skb);
	struct tcp_sock *tp = tcp_sk(sk);
	int eaten = -1;

	if (TCP_SKB_CB(skb)->seq == TCP_SKB_CB(skb)->end_seq)
		goto drop;

	__skb_pull(skb, th->doff*4);

	TCP_ECN_accept_cwr(tp, skb);

	if (tp->rx_opt.dsack) {
		tp->rx_opt.dsack = 0;
		tp->rx_opt.eff_sacks = min_t(unsigned int, tp->rx_opt.num_sacks,
						    4 - tp->rx_opt.tstamp_ok);
	}

	/*  Queue data for delivery to the user.
	 *  Packets in sequence go to the receive queue.
	 *  Out of sequence packets to the out_of_order_queue.
	 */
	if (TCP_SKB_CB(skb)->seq == tp->rcv_nxt) {
		if (tcp_receive_window(tp) == 0)
			goto out_of_window;

		/* Ok. In sequence. In window. */
		if (tp->ucopy.task == current &&
		    tp->copied_seq == tp->rcv_nxt && tp->ucopy.len &&
		    sock_owned_by_user(sk) && !tp->urg_data) {
			int chunk = min_t(unsigned int, skb->len,
							tp->ucopy.len);

			__set_current_state(TASK_RUNNING);

			local_bh_enable();
			if (!skb_copy_datagram_iovec(skb, 0, tp->ucopy.iov, chunk)) {
				tp->ucopy.len -= chunk;
				tp->copied_seq += chunk;
				eaten = (chunk == skb->len && !th->fin);
				tcp_rcv_space_adjust(sk);
			}
			local_bh_disable();
		}

		if (eaten <= 0) {
queue_and_out:
			if (eaten < 0 &&
			    (atomic_read(&sk->sk_rmem_alloc) > sk->sk_rcvbuf ||
			     !sk_stream_rmem_schedule(sk, skb))) {
				if (tcp_prune_queue(sk) < 0 ||
				    !sk_stream_rmem_schedule(sk, skb))
					goto drop;
			}
			sk_stream_set_owner_r(skb, sk);
			__skb_queue_tail(&sk->sk_receive_queue, skb);
		}
		tp->rcv_nxt = TCP_SKB_CB(skb)->end_seq;
		if (skb->len)
			tcp_event_data_recv(sk, skb);
		if (th->fin)
			tcp_fin(skb, sk, th);

		if (!skb_queue_empty(&tp->out_of_order_queue)) {
			tcp_ofo_queue(sk);

			/* RFC2581. 4.2. SHOULD send immediate ACK, when
			 * gap in queue is filled.
			 */
			if (skb_queue_empty(&tp->out_of_order_queue))
				inet_csk(sk)->icsk_ack.pingpong = 0;
		}

		if (tp->rx_opt.num_sacks)
			tcp_sack_remove(tp);

		tcp_fast_path_check(sk);

		if (eaten > 0)
			__kfree_skb(skb);
		else if (!sock_flag(sk, SOCK_DEAD))
			sk->sk_data_ready(sk, 0);
		return;
	}

	if (!after(TCP_SKB_CB(skb)->end_seq, tp->rcv_nxt)) {
		/* A retransmit, 2nd most common case.  Force an immediate ack. */
		NET_INC_STATS_BH(LINUX_MIB_DELAYEDACKLOST);
		tcp_dsack_set(tp, TCP_SKB_CB(skb)->seq, TCP_SKB_CB(skb)->end_seq);

out_of_window:
		tcp_enter_quickack_mode(sk);
		inet_csk_schedule_ack(sk);
drop:
		__kfree_skb(skb);
		return;
	}

	/* Out of window. F.e. zero window probe. */
	if (!before(TCP_SKB_CB(skb)->seq, tp->rcv_nxt + tcp_receive_window(tp)))
		goto out_of_window;

	tcp_enter_quickack_mode(sk);

	if (before(TCP_SKB_CB(skb)->seq, tp->rcv_nxt)) {
		/* Partial packet, seq < rcv_next < end_seq */
		SOCK_DEBUG(sk, "partial packet: rcv_next %X seq %X - %X\n",
			   tp->rcv_nxt, TCP_SKB_CB(skb)->seq,
			   TCP_SKB_CB(skb)->end_seq);

		tcp_dsack_set(tp, TCP_SKB_CB(skb)->seq, tp->rcv_nxt);

		/* If window is closed, drop tail of packet. But after
		 * remembering D-SACK for its head made in previous line.
		 */
		if (!tcp_receive_window(tp))
			goto out_of_window;
		goto queue_and_out;
	}

	TCP_ECN_check_ce(tp, skb);

	if (atomic_read(&sk->sk_rmem_alloc) > sk->sk_rcvbuf ||
	    !sk_stream_rmem_schedule(sk, skb)) {
		if (tcp_prune_queue(sk) < 0 ||
		    !sk_stream_rmem_schedule(sk, skb))
			goto drop;
	}

	/* Disable header prediction. */
	tp->pred_flags = 0;
	inet_csk_schedule_ack(sk);

	SOCK_DEBUG(sk, "out of order segment: rcv_next %X seq %X - %X\n",
		   tp->rcv_nxt, TCP_SKB_CB(skb)->seq, TCP_SKB_CB(skb)->end_seq);

	sk_stream_set_owner_r(skb, sk);

	if (!skb_peek(&tp->out_of_order_queue)) {
		/* Initial out of order segment, build 1 SACK. */
		if (tcp_is_sack(tp)) {
			tp->rx_opt.num_sacks = 1;
			tp->rx_opt.dsack     = 0;
			tp->rx_opt.eff_sacks = 1;
			tp->selective_acks[0].start_seq = TCP_SKB_CB(skb)->seq;
			tp->selective_acks[0].end_seq =
						TCP_SKB_CB(skb)->end_seq;
		}
		__skb_queue_head(&tp->out_of_order_queue,skb);
	} else {
		struct sk_buff *skb1 = tp->out_of_order_queue.prev;
		u32 seq = TCP_SKB_CB(skb)->seq;
		u32 end_seq = TCP_SKB_CB(skb)->end_seq;

		if (seq == TCP_SKB_CB(skb1)->end_seq) {
			__skb_append(skb1, skb, &tp->out_of_order_queue);

			if (!tp->rx_opt.num_sacks ||
			    tp->selective_acks[0].end_seq != seq)
				goto add_sack;

			/* Common case: data arrive in order after hole. */
			tp->selective_acks[0].end_seq = end_seq;
			return;
		}

		/* Find place to insert this segment. */
		do {
			if (!after(TCP_SKB_CB(skb1)->seq, seq))
				break;
		} while ((skb1 = skb1->prev) !=
			 (struct sk_buff*)&tp->out_of_order_queue);

		/* Do skb overlap to previous one? */
		if (skb1 != (struct sk_buff*)&tp->out_of_order_queue &&
		    before(seq, TCP_SKB_CB(skb1)->end_seq)) {
			if (!after(end_seq, TCP_SKB_CB(skb1)->end_seq)) {
				/* All the bits are present. Drop. */
				__kfree_skb(skb);
				tcp_dsack_set(tp, seq, end_seq);
				goto add_sack;
			}
			if (after(seq, TCP_SKB_CB(skb1)->seq)) {
				/* Partial overlap. */
				tcp_dsack_set(tp, seq, TCP_SKB_CB(skb1)->end_seq);
			} else {
				skb1 = skb1->prev;
			}
		}
		__skb_insert(skb, skb1, skb1->next, &tp->out_of_order_queue);

		/* And clean segments covered by new one as whole. */
		while ((skb1 = skb->next) !=
		       (struct sk_buff*)&tp->out_of_order_queue &&
		       after(end_seq, TCP_SKB_CB(skb1)->seq)) {
		       if (before(end_seq, TCP_SKB_CB(skb1)->end_seq)) {
			       tcp_dsack_extend(tp, TCP_SKB_CB(skb1)->seq, end_seq);
			       break;
		       }
		       __skb_unlink(skb1, &tp->out_of_order_queue);
		       tcp_dsack_extend(tp, TCP_SKB_CB(skb1)->seq, TCP_SKB_CB(skb1)->end_seq);
		       __kfree_skb(skb1);
		}

add_sack:
		if (tcp_is_sack(tp))
			tcp_sack_new_ofo_skb(sk, seq, end_seq);
	}
}

/* Collapse contiguous sequence of skbs head..tail with
 * sequence numbers start..end.
 * Segments with FIN/SYN are not collapsed (only because this
 * simplifies code)
 */
static void
tcp_collapse(struct sock *sk, struct sk_buff_head *list,
	     struct sk_buff *head, struct sk_buff *tail,
	     u32 start, u32 end)
{
	struct sk_buff *skb;

	/* First, check that queue is collapsible and find
	 * the point where collapsing can be useful. */
	for (skb = head; skb != tail; ) {
		/* No new bits? It is possible on ofo queue. */
		if (!before(start, TCP_SKB_CB(skb)->end_seq)) {
			struct sk_buff *next = skb->next;
			__skb_unlink(skb, list);
			__kfree_skb(skb);
			NET_INC_STATS_BH(LINUX_MIB_TCPRCVCOLLAPSED);
			skb = next;
			continue;
		}

		/* The first skb to collapse is:
		 * - not SYN/FIN and
		 * - bloated or contains data before "start" or
		 *   overlaps to the next one.
		 */
		if (!tcp_hdr(skb)->syn && !tcp_hdr(skb)->fin &&
		    (tcp_win_from_space(skb->truesize) > skb->len ||
		     before(TCP_SKB_CB(skb)->seq, start) ||
		     (skb->next != tail &&
		      TCP_SKB_CB(skb)->end_seq != TCP_SKB_CB(skb->next)->seq)))
			break;

		/* Decided to skip this, advance start seq. */
		start = TCP_SKB_CB(skb)->end_seq;
		skb = skb->next;
	}
	if (skb == tail || tcp_hdr(skb)->syn || tcp_hdr(skb)->fin)
		return;

	while (before(start, end)) {
		struct sk_buff *nskb;
		unsigned int header = skb_headroom(skb);
		int copy = SKB_MAX_ORDER(header, 0);

		/* Too big header? This can happen with IPv6. */
		if (copy < 0)
			return;
		if (end-start < copy)
			copy = end-start;
		nskb = alloc_skb(copy+header, GFP_ATOMIC);
		if (!nskb)
			return;

		skb_set_mac_header(nskb, skb_mac_header(skb) - skb->head);
		skb_set_network_header(nskb, (skb_network_header(skb) -
					      skb->head));
		skb_set_transport_header(nskb, (skb_transport_header(skb) -
						skb->head));
		skb_reserve(nskb, header);
		memcpy(nskb->head, skb->head, header);
		memcpy(nskb->cb, skb->cb, sizeof(skb->cb));
		TCP_SKB_CB(nskb)->seq = TCP_SKB_CB(nskb)->end_seq = start;
		__skb_insert(nskb, skb->prev, skb, list);
		sk_stream_set_owner_r(nskb, sk);

		/* Copy data, releasing collapsed skbs. */
		while (copy > 0) {
			int offset = start - TCP_SKB_CB(skb)->seq;
			int size = TCP_SKB_CB(skb)->end_seq - start;

			BUG_ON(offset < 0);
			if (size > 0) {
				size = min(copy, size);
				if (skb_copy_bits(skb, offset, skb_put(nskb, size), size))
					BUG();
				TCP_SKB_CB(nskb)->end_seq += size;
				copy -= size;
				start += size;
			}
			if (!before(start, TCP_SKB_CB(skb)->end_seq)) {
				struct sk_buff *next = skb->next;
				__skb_unlink(skb, list);
				__kfree_skb(skb);
				NET_INC_STATS_BH(LINUX_MIB_TCPRCVCOLLAPSED);
				skb = next;
				if (skb == tail ||
				    tcp_hdr(skb)->syn ||
				    tcp_hdr(skb)->fin)
					return;
			}
		}
	}
}

/* Collapse ofo queue. Algorithm: select contiguous sequence of skbs
 * and tcp_collapse() them until all the queue is collapsed.
 */
static void tcp_collapse_ofo_queue(struct sock *sk)
{
	struct tcp_sock *tp = tcp_sk(sk);
	struct sk_buff *skb = skb_peek(&tp->out_of_order_queue);
	struct sk_buff *head;
	u32 start, end;

	if (skb == NULL)
		return;

	start = TCP_SKB_CB(skb)->seq;
	end = TCP_SKB_CB(skb)->end_seq;
	head = skb;

	for (;;) {
		skb = skb->next;

		/* Segment is terminated when we see gap or when
		 * we are at the end of all the queue. */
		if (skb == (struct sk_buff *)&tp->out_of_order_queue ||
		    after(TCP_SKB_CB(skb)->seq, end) ||
		    before(TCP_SKB_CB(skb)->end_seq, start)) {
			tcp_collapse(sk, &tp->out_of_order_queue,
				     head, skb, start, end);
			head = skb;
			if (skb == (struct sk_buff *)&tp->out_of_order_queue)
				break;
			/* Start new segment */
			start = TCP_SKB_CB(skb)->seq;
			end = TCP_SKB_CB(skb)->end_seq;
		} else {
			if (before(TCP_SKB_CB(skb)->seq, start))
				start = TCP_SKB_CB(skb)->seq;
			if (after(TCP_SKB_CB(skb)->end_seq, end))
				end = TCP_SKB_CB(skb)->end_seq;
		}
	}
}

/* Reduce allocated memory if we can, trying to get
 * the socket within its memory limits again.
 *
 * Return less than zero if we should start dropping frames
 * until the socket owning process reads some of the data
 * to stabilize the situation.
 */
static int tcp_prune_queue(struct sock *sk)
{
	struct tcp_sock *tp = tcp_sk(sk);

	SOCK_DEBUG(sk, "prune_queue: c=%x\n", tp->copied_seq);

	NET_INC_STATS_BH(LINUX_MIB_PRUNECALLED);

	if (atomic_read(&sk->sk_rmem_alloc) >= sk->sk_rcvbuf)
		tcp_clamp_window(sk);
	else if (tcp_memory_pressure)
		tp->rcv_ssthresh = min(tp->rcv_ssthresh, 4U * tp->advmss);

	tcp_collapse_ofo_queue(sk);
	tcp_collapse(sk, &sk->sk_receive_queue,
		     sk->sk_receive_queue.next,
		     (struct sk_buff*)&sk->sk_receive_queue,
		     tp->copied_seq, tp->rcv_nxt);
	sk_stream_mem_reclaim(sk);

	if (atomic_read(&sk->sk_rmem_alloc) <= sk->sk_rcvbuf)
		return 0;

	/* Collapsing did not help, destructive actions follow.
	 * This must not ever occur. */

	/* First, purge the out_of_order queue. */
	if (!skb_queue_empty(&tp->out_of_order_queue)) {
		NET_INC_STATS_BH(LINUX_MIB_OFOPRUNED);
		__skb_queue_purge(&tp->out_of_order_queue);

		/* Reset SACK state.  A conforming SACK implementation will
		 * do the same at a timeout based retransmit.  When a connection
		 * is in a sad state like this, we care only about integrity
		 * of the connection not performance.
		 */
		if (tcp_is_sack(tp))
			tcp_sack_reset(&tp->rx_opt);
		sk_stream_mem_reclaim(sk);
	}

	if (atomic_read(&sk->sk_rmem_alloc) <= sk->sk_rcvbuf)
		return 0;

	/* If we are really being abused, tell the caller to silently
	 * drop receive data on the floor.  It will get retransmitted
	 * and hopefully then we'll have sufficient space.
	 */
	NET_INC_STATS_BH(LINUX_MIB_RCVPRUNED);

	/* Massive buffer overcommit. */
	tp->pred_flags = 0;
	return -1;
}


/* RFC2861, slow part. Adjust cwnd, after it was not full during one rto.
 * As additional protections, we do not touch cwnd in retransmission phases,
 * and if application hit its sndbuf limit recently.
 */
void tcp_cwnd_application_limited(struct sock *sk)
{
	struct tcp_sock *tp = tcp_sk(sk);

	if (inet_csk(sk)->icsk_ca_state == TCP_CA_Open &&
	    sk->sk_socket && !test_bit(SOCK_NOSPACE, &sk->sk_socket->flags)) {
		/* Limited by application or receiver window. */
		u32 init_win = tcp_init_cwnd(tp, __sk_dst_get(sk));
		u32 win_used = max(tp->snd_cwnd_used, init_win);
		if (win_used < tp->snd_cwnd) {
			tp->snd_ssthresh = tcp_current_ssthresh(sk);
			tp->snd_cwnd = (tp->snd_cwnd + win_used) >> 1;
		}
		tp->snd_cwnd_used = 0;
	}
	tp->snd_cwnd_stamp = tcp_time_stamp;
}

static int tcp_should_expand_sndbuf(struct sock *sk)
{
	struct tcp_sock *tp = tcp_sk(sk);

	/* If the user specified a specific send buffer setting, do
	 * not modify it.
	 */
	if (sk->sk_userlocks & SOCK_SNDBUF_LOCK)
		return 0;

	/* If we are under global TCP memory pressure, do not expand.  */
	if (tcp_memory_pressure)
		return 0;

	/* If we are under soft global TCP memory pressure, do not expand.  */
	if (atomic_read(&tcp_memory_allocated) >= sysctl_tcp_mem[0])
		return 0;

	/* If we filled the congestion window, do not expand.  */
	if (tp->packets_out >= tp->snd_cwnd)
		return 0;

	return 1;
}

/* When incoming ACK allowed to free some skb from write_queue,
 * we remember this event in flag SOCK_QUEUE_SHRUNK and wake up socket
 * on the exit from tcp input handler.
 *
 * PROBLEM: sndbuf expansion does not work well with largesend.
 */
static void tcp_new_space(struct sock *sk)
{
	struct tcp_sock *tp = tcp_sk(sk);

	if (tcp_should_expand_sndbuf(sk)) {
		int sndmem = max_t(u32, tp->rx_opt.mss_clamp, tp->mss_cache) +
			MAX_TCP_HEADER + 16 + sizeof(struct sk_buff),
		    demanded = max_t(unsigned int, tp->snd_cwnd,
						   tp->reordering + 1);
		sndmem *= 2*demanded;
		if (sndmem > sk->sk_sndbuf)
			sk->sk_sndbuf = min(sndmem, sysctl_tcp_wmem[2]);
		tp->snd_cwnd_stamp = tcp_time_stamp;
	}

	sk->sk_write_space(sk);
}

static void tcp_check_space(struct sock *sk)
{
	if (sock_flag(sk, SOCK_QUEUE_SHRUNK)) {
		sock_reset_flag(sk, SOCK_QUEUE_SHRUNK);
		if (sk->sk_socket &&
		    test_bit(SOCK_NOSPACE, &sk->sk_socket->flags))
			tcp_new_space(sk);
	}
}

static inline void tcp_data_snd_check(struct sock *sk)
{
	tcp_push_pending_frames(sk);
	tcp_check_space(sk);
}

/*
 * Check if sending an ack is needed.
 */
static void __tcp_ack_snd_check(struct sock *sk, int ofo_possible)
{
	struct tcp_sock *tp = tcp_sk(sk);

	    /* More than one full frame received... */
	if (((tp->rcv_nxt - tp->rcv_wup) > inet_csk(sk)->icsk_ack.rcv_mss
	     /* ... and right edge of window advances far enough.
	      * (tcp_recvmsg() will send ACK otherwise). Or...
	      */
	     && __tcp_select_window(sk) >= tp->rcv_wnd) ||
	    /* We ACK each frame or... */
	    tcp_in_quickack_mode(sk) ||
	    /* We have out of order data. */
	    (ofo_possible &&
	     skb_peek(&tp->out_of_order_queue))) {
		/* Then ack it now */
		tcp_send_ack(sk);
	} else {
		/* Else, send delayed ack. */
		tcp_send_delayed_ack(sk);
	}
}

static inline void tcp_ack_snd_check(struct sock *sk)
{
	if (!inet_csk_ack_scheduled(sk)) {
		/* We sent a data segment already. */
		return;
	}
	__tcp_ack_snd_check(sk, 1);
}

/*
 *	This routine is only called when we have urgent data
 *	signaled. Its the 'slow' part of tcp_urg. It could be
 *	moved inline now as tcp_urg is only called from one
 *	place. We handle URGent data wrong. We have to - as
 *	BSD still doesn't use the correction from RFC961.
 *	For 1003.1g we should support a new option TCP_STDURG to permit
 *	either form (or just set the sysctl tcp_stdurg).
 */

static void tcp_check_urg(struct sock * sk, struct tcphdr * th)
{
	struct tcp_sock *tp = tcp_sk(sk);
	u32 ptr = ntohs(th->urg_ptr);

	if (ptr && !sysctl_tcp_stdurg)
		ptr--;
	ptr += ntohl(th->seq);

	/* Ignore urgent data that we've already seen and read. */
	if (after(tp->copied_seq, ptr))
		return;

	/* Do not replay urg ptr.
	 *
	 * NOTE: interesting situation not covered by specs.
	 * Misbehaving sender may send urg ptr, pointing to segment,
	 * which we already have in ofo queue. We are not able to fetch
	 * such data and will stay in TCP_URG_NOTYET until will be eaten
	 * by recvmsg(). Seems, we are not obliged to handle such wicked
	 * situations. But it is worth to think about possibility of some
	 * DoSes using some hypothetical application level deadlock.
	 */
	if (before(ptr, tp->rcv_nxt))
		return;

	/* Do we already have a newer (or duplicate) urgent pointer? */
	if (tp->urg_data && !after(ptr, tp->urg_seq))
		return;

	/* Tell the world about our new urgent pointer. */
	sk_send_sigurg(sk);

	/* We may be adding urgent data when the last byte read was
	 * urgent. To do this requires some care. We cannot just ignore
	 * tp->copied_seq since we would read the last urgent byte again
	 * as data, nor can we alter copied_seq until this data arrives
	 * or we break the semantics of SIOCATMARK (and thus sockatmark())
	 *
	 * NOTE. Double Dutch. Rendering to plain English: author of comment
	 * above did something sort of 	send("A", MSG_OOB); send("B", MSG_OOB);
	 * and expect that both A and B disappear from stream. This is _wrong_.
	 * Though this happens in BSD with high probability, this is occasional.
	 * Any application relying on this is buggy. Note also, that fix "works"
	 * only in this artificial test. Insert some normal data between A and B and we will
	 * decline of BSD again. Verdict: it is better to remove to trap
	 * buggy users.
	 */
	if (tp->urg_seq == tp->copied_seq && tp->urg_data &&
	    !sock_flag(sk, SOCK_URGINLINE) &&
	    tp->copied_seq != tp->rcv_nxt) {
		struct sk_buff *skb = skb_peek(&sk->sk_receive_queue);
		tp->copied_seq++;
		if (skb && !before(tp->copied_seq, TCP_SKB_CB(skb)->end_seq)) {
			__skb_unlink(skb, &sk->sk_receive_queue);
			__kfree_skb(skb);
		}
	}

	tp->urg_data   = TCP_URG_NOTYET;
	tp->urg_seq    = ptr;

	/* Disable header prediction. */
	tp->pred_flags = 0;
}

/* This is the 'fast' part of urgent handling. */
static void tcp_urg(struct sock *sk, struct sk_buff *skb, struct tcphdr *th)
{
	struct tcp_sock *tp = tcp_sk(sk);

	/* Check if we get a new urgent pointer - normally not. */
	if (th->urg)
		tcp_check_urg(sk,th);

	/* Do we wait for any urgent data? - normally not... */
	if (tp->urg_data == TCP_URG_NOTYET) {
		u32 ptr = tp->urg_seq - ntohl(th->seq) + (th->doff * 4) -
			  th->syn;

		/* Is the urgent pointer pointing into this packet? */
		if (ptr < skb->len) {
			u8 tmp;
			if (skb_copy_bits(skb, ptr, &tmp, 1))
				BUG();
			tp->urg_data = TCP_URG_VALID | tmp;
			if (!sock_flag(sk, SOCK_DEAD))
				sk->sk_data_ready(sk, 0);
		}
	}
}

static int tcp_copy_to_iovec(struct sock *sk, struct sk_buff *skb, int hlen)
{
	struct tcp_sock *tp = tcp_sk(sk);
	int chunk = skb->len - hlen;
	int err;

	local_bh_enable();
	if (skb_csum_unnecessary(skb))
		err = skb_copy_datagram_iovec(skb, hlen, tp->ucopy.iov, chunk);
	else
		err = skb_copy_and_csum_datagram_iovec(skb, hlen,
						       tp->ucopy.iov);

	if (!err) {
		tp->ucopy.len -= chunk;
		tp->copied_seq += chunk;
		tcp_rcv_space_adjust(sk);
	}

	local_bh_disable();
	return err;
}

static __sum16 __tcp_checksum_complete_user(struct sock *sk, struct sk_buff *skb)
{
	__sum16 result;

	if (sock_owned_by_user(sk)) {
		local_bh_enable();
		result = __tcp_checksum_complete(skb);
		local_bh_disable();
	} else {
		result = __tcp_checksum_complete(skb);
	}
	return result;
}

static inline int tcp_checksum_complete_user(struct sock *sk, struct sk_buff *skb)
{
	return !skb_csum_unnecessary(skb) &&
		__tcp_checksum_complete_user(sk, skb);
}

#ifdef CONFIG_NET_DMA
static int tcp_dma_try_early_copy(struct sock *sk, struct sk_buff *skb, int hlen)
{
	struct tcp_sock *tp = tcp_sk(sk);
	int chunk = skb->len - hlen;
	int dma_cookie;
	int copied_early = 0;

	if (tp->ucopy.wakeup)
		return 0;

	if (!tp->ucopy.dma_chan && tp->ucopy.pinned_list)
		tp->ucopy.dma_chan = get_softnet_dma();

	if (tp->ucopy.dma_chan && skb_csum_unnecessary(skb)) {

		dma_cookie = dma_skb_copy_datagram_iovec(tp->ucopy.dma_chan,
			skb, hlen, tp->ucopy.iov, chunk, tp->ucopy.pinned_list);

		if (dma_cookie < 0)
			goto out;

		tp->ucopy.dma_cookie = dma_cookie;
		copied_early = 1;

		tp->ucopy.len -= chunk;
		tp->copied_seq += chunk;
		tcp_rcv_space_adjust(sk);

		if ((tp->ucopy.len == 0) ||
		    (tcp_flag_word(tcp_hdr(skb)) & TCP_FLAG_PSH) ||
		    (atomic_read(&sk->sk_rmem_alloc) > (sk->sk_rcvbuf >> 1))) {
			tp->ucopy.wakeup = 1;
			sk->sk_data_ready(sk, 0);
		}
	} else if (chunk > 0) {
		tp->ucopy.wakeup = 1;
		sk->sk_data_ready(sk, 0);
	}
out:
	return copied_early;
}
#endif /* CONFIG_NET_DMA */

/*
 *	TCP receive function for the ESTABLISHED state.
 *
 *	It is split into a fast path and a slow path. The fast path is
 * 	disabled when:
 *	- A zero window was announced from us - zero window probing
 *        is only handled properly in the slow path.
 *	- Out of order segments arrived.
 *	- Urgent data is expected.
 *	- There is no buffer space left
 *	- Unexpected TCP flags/window values/header lengths are received
 *	  (detected by checking the TCP header against pred_flags)
 *	- Data is sent in both directions. Fast path only supports pure senders
 *	  or pure receivers (this means either the sequence number or the ack
 *	  value must stay constant)
 *	- Unexpected TCP option.
 *
 *	When these conditions are not satisfied it drops into a standard
 *	receive procedure patterned after RFC793 to handle all cases.
 *	The first three cases are guaranteed by proper pred_flags setting,
 *	the rest is checked inline. Fast processing is turned on in
 *	tcp_data_queue when everything is OK.
 */
int tcp_rcv_established(struct sock *sk, struct sk_buff *skb,
			struct tcphdr *th, unsigned len)
{
	struct tcp_sock *tp = tcp_sk(sk);

	/*
	 *	Header prediction.
	 *	The code loosely follows the one in the famous
	 *	"30 instruction TCP receive" Van Jacobson mail.
	 *
	 *	Van's trick is to deposit buffers into socket queue
	 *	on a device interrupt, to call tcp_recv function
	 *	on the receive process context and checksum and copy
	 *	the buffer to user space. smart...
	 *
	 *	Our current scheme is not silly either but we take the
	 *	extra cost of the net_bh soft interrupt processing...
	 *	We do checksum and copy also but from device to kernel.
	 */

	tp->rx_opt.saw_tstamp = 0;

	/*	pred_flags is 0xS?10 << 16 + snd_wnd
	 *	if header_prediction is to be made
	 *	'S' will always be tp->tcp_header_len >> 2
	 *	'?' will be 0 for the fast path, otherwise pred_flags is 0 to
	 *  turn it off	(when there are holes in the receive
	 *	 space for instance)
	 *	PSH flag is ignored.
	 */

	if ((tcp_flag_word(th) & TCP_HP_BITS) == tp->pred_flags &&
		TCP_SKB_CB(skb)->seq == tp->rcv_nxt) {
		int tcp_header_len = tp->tcp_header_len;

		/* Timestamp header prediction: tcp_header_len
		 * is automatically equal to th->doff*4 due to pred_flags
		 * match.
		 */

		/* Check timestamp */
		if (tcp_header_len == sizeof(struct tcphdr) + TCPOLEN_TSTAMP_ALIGNED) {
			__be32 *ptr = (__be32 *)(th + 1);

			/* No? Slow path! */
			if (*ptr != htonl((TCPOPT_NOP << 24) | (TCPOPT_NOP << 16)
					  | (TCPOPT_TIMESTAMP << 8) | TCPOLEN_TIMESTAMP))
				goto slow_path;

			tp->rx_opt.saw_tstamp = 1;
			++ptr;
			tp->rx_opt.rcv_tsval = ntohl(*ptr);
			++ptr;
			tp->rx_opt.rcv_tsecr = ntohl(*ptr);

			/* If PAWS failed, check it more carefully in slow path */
			if ((s32)(tp->rx_opt.rcv_tsval - tp->rx_opt.ts_recent) < 0)
				goto slow_path;

			/* DO NOT update ts_recent here, if checksum fails
			 * and timestamp was corrupted part, it will result
			 * in a hung connection since we will drop all
			 * future packets due to the PAWS test.
			 */
		}

		if (len <= tcp_header_len) {
			/* Bulk data transfer: sender */
			if (len == tcp_header_len) {
				/* Predicted packet is in window by definition.
				 * seq == rcv_nxt and rcv_wup <= rcv_nxt.
				 * Hence, check seq<=rcv_wup reduces to:
				 */
				if (tcp_header_len ==
				    (sizeof(struct tcphdr) + TCPOLEN_TSTAMP_ALIGNED) &&
				    tp->rcv_nxt == tp->rcv_wup)
					tcp_store_ts_recent(tp);

				/* We know that such packets are checksummed
				 * on entry.
				 */
				tcp_ack(sk, skb, 0);
				__kfree_skb(skb);
				tcp_data_snd_check(sk);
				return 0;
			} else { /* Header too small */
				TCP_INC_STATS_BH(TCP_MIB_INERRS);
				goto discard;
			}
		} else {
			int eaten = 0;
			int copied_early = 0;

			if (tp->copied_seq == tp->rcv_nxt &&
			    len - tcp_header_len <= tp->ucopy.len) {
#ifdef CONFIG_NET_DMA
				if (tcp_dma_try_early_copy(sk, skb, tcp_header_len)) {
					copied_early = 1;
					eaten = 1;
				}
#endif
				if (tp->ucopy.task == current && sock_owned_by_user(sk) && !copied_early) {
					__set_current_state(TASK_RUNNING);

					if (!tcp_copy_to_iovec(sk, skb, tcp_header_len))
						eaten = 1;
				}
				if (eaten) {
					/* Predicted packet is in window by definition.
					 * seq == rcv_nxt and rcv_wup <= rcv_nxt.
					 * Hence, check seq<=rcv_wup reduces to:
					 */
					if (tcp_header_len ==
					    (sizeof(struct tcphdr) +
					     TCPOLEN_TSTAMP_ALIGNED) &&
					    tp->rcv_nxt == tp->rcv_wup)
						tcp_store_ts_recent(tp);

					tcp_rcv_rtt_measure_ts(sk, skb);

					__skb_pull(skb, tcp_header_len);
					tp->rcv_nxt = TCP_SKB_CB(skb)->end_seq;
					NET_INC_STATS_BH(LINUX_MIB_TCPHPHITSTOUSER);
				}
				if (copied_early)
					tcp_cleanup_rbuf(sk, skb->len);
			}
			if (!eaten) {
				if (tcp_checksum_complete_user(sk, skb))
					goto csum_error;

				/* Predicted packet is in window by definition.
				 * seq == rcv_nxt and rcv_wup <= rcv_nxt.
				 * Hence, check seq<=rcv_wup reduces to:
				 */
				if (tcp_header_len ==
				    (sizeof(struct tcphdr) + TCPOLEN_TSTAMP_ALIGNED) &&
				    tp->rcv_nxt == tp->rcv_wup)
					tcp_store_ts_recent(tp);

				tcp_rcv_rtt_measure_ts(sk, skb);

				if ((int)skb->truesize > sk->sk_forward_alloc)
					goto step5;

				NET_INC_STATS_BH(LINUX_MIB_TCPHPHITS);

				/* Bulk data transfer: receiver */
				__skb_pull(skb,tcp_header_len);
				__skb_queue_tail(&sk->sk_receive_queue, skb);
				sk_stream_set_owner_r(skb, sk);
				tp->rcv_nxt = TCP_SKB_CB(skb)->end_seq;
			}

			tcp_event_data_recv(sk, skb);

			if (TCP_SKB_CB(skb)->ack_seq != tp->snd_una) {
				/* Well, only one small jumplet in fast path... */
				tcp_ack(sk, skb, FLAG_DATA);
				tcp_data_snd_check(sk);
				if (!inet_csk_ack_scheduled(sk))
					goto no_ack;
			}

			__tcp_ack_snd_check(sk, 0);
no_ack:
#ifdef CONFIG_NET_DMA
			if (copied_early)
				__skb_queue_tail(&sk->sk_async_wait_queue, skb);
			else
#endif
			if (eaten)
				__kfree_skb(skb);
			else
				sk->sk_data_ready(sk, 0);
			return 0;
		}
	}

slow_path:
	if (len < (th->doff<<2) || tcp_checksum_complete_user(sk, skb))
		goto csum_error;

	/*
	 * RFC1323: H1. Apply PAWS check first.
	 */
	if (tcp_fast_parse_options(skb, th, tp) && tp->rx_opt.saw_tstamp &&
	    tcp_paws_discard(sk, skb)) {
		if (!th->rst) {
			NET_INC_STATS_BH(LINUX_MIB_PAWSESTABREJECTED);
			tcp_send_dupack(sk, skb);
			goto discard;
		}
		/* Resets are accepted even if PAWS failed.

		   ts_recent update must be made after we are sure
		   that the packet is in window.
		 */
	}

	/*
	 *	Standard slow path.
	 */

	if (!tcp_sequence(tp, TCP_SKB_CB(skb)->seq, TCP_SKB_CB(skb)->end_seq)) {
		/* RFC793, page 37: "In all states except SYN-SENT, all reset
		 * (RST) segments are validated by checking their SEQ-fields."
		 * And page 69: "If an incoming segment is not acceptable,
		 * an acknowledgment should be sent in reply (unless the RST bit
		 * is set, if so drop the segment and return)".
		 */
		if (!th->rst)
			tcp_send_dupack(sk, skb);
		goto discard;
	}

	if (th->rst) {
		tcp_reset(sk);
		goto discard;
	}

	tcp_replace_ts_recent(tp, TCP_SKB_CB(skb)->seq);

	if (th->syn && !before(TCP_SKB_CB(skb)->seq, tp->rcv_nxt)) {
		TCP_INC_STATS_BH(TCP_MIB_INERRS);
		NET_INC_STATS_BH(LINUX_MIB_TCPABORTONSYN);
		tcp_reset(sk);
		return 1;
	}

step5:
	if (th->ack)
		tcp_ack(sk, skb, FLAG_SLOWPATH);

	tcp_rcv_rtt_measure_ts(sk, skb);

	/* Process urgent data. */
	tcp_urg(sk, skb, th);

	/* step 7: process the segment text */
	tcp_data_queue(sk, skb);

	tcp_data_snd_check(sk);
	tcp_ack_snd_check(sk);
	return 0;

csum_error:
	TCP_INC_STATS_BH(TCP_MIB_INERRS);

discard:
	__kfree_skb(skb);
	return 0;
}

static int tcp_rcv_synsent_state_process(struct sock *sk, struct sk_buff *skb,
					 struct tcphdr *th, unsigned len)
{
	struct tcp_sock *tp = tcp_sk(sk);
	struct inet_connection_sock *icsk = inet_csk(sk);
	int saved_clamp = tp->rx_opt.mss_clamp;

	tcp_parse_options(skb, &tp->rx_opt, 0);

	if (th->ack) {
		/* rfc793:
		 * "If the state is SYN-SENT then
		 *    first check the ACK bit
		 *      If the ACK bit is set
		 *	  If SEG.ACK =< ISS, or SEG.ACK > SND.NXT, send
		 *        a reset (unless the RST bit is set, if so drop
		 *        the segment and return)"
		 *
		 *  We do not send data with SYN, so that RFC-correct
		 *  test reduces to:
		 */
		if (TCP_SKB_CB(skb)->ack_seq != tp->snd_nxt)
			goto reset_and_undo;

		if (tp->rx_opt.saw_tstamp && tp->rx_opt.rcv_tsecr &&
		    !between(tp->rx_opt.rcv_tsecr, tp->retrans_stamp,
			     tcp_time_stamp)) {
			NET_INC_STATS_BH(LINUX_MIB_PAWSACTIVEREJECTED);
			goto reset_and_undo;
		}

		/* Now ACK is acceptable.
		 *
		 * "If the RST bit is set
		 *    If the ACK was acceptable then signal the user "error:
		 *    connection reset", drop the segment, enter CLOSED state,
		 *    delete TCB, and return."
		 */

		if (th->rst) {
			tcp_reset(sk);
			goto discard;
		}

		/* rfc793:
		 *   "fifth, if neither of the SYN or RST bits is set then
		 *    drop the segment and return."
		 *
		 *    See note below!
		 *                                        --ANK(990513)
		 */
		if (!th->syn)
			goto discard_and_undo;

		/* rfc793:
		 *   "If the SYN bit is on ...
		 *    are acceptable then ...
		 *    (our SYN has been ACKed), change the connection
		 *    state to ESTABLISHED..."
		 */

		TCP_ECN_rcv_synack(tp, th);

		tp->snd_wl1 = TCP_SKB_CB(skb)->seq;
		tcp_ack(sk, skb, FLAG_SLOWPATH);

		/* Ok.. it's good. Set up sequence numbers and
		 * move to established.
		 */
		tp->rcv_nxt = TCP_SKB_CB(skb)->seq + 1;
		tp->rcv_wup = TCP_SKB_CB(skb)->seq + 1;

		/* RFC1323: The window in SYN & SYN/ACK segments is
		 * never scaled.
		 */
		tp->snd_wnd = ntohs(th->window);
		tcp_init_wl(tp, TCP_SKB_CB(skb)->ack_seq, TCP_SKB_CB(skb)->seq);

		if (!tp->rx_opt.wscale_ok) {
			tp->rx_opt.snd_wscale = tp->rx_opt.rcv_wscale = 0;
			tp->window_clamp = min(tp->window_clamp, 65535U);
		}

		if (tp->rx_opt.saw_tstamp) {
			tp->rx_opt.tstamp_ok	   = 1;
			tp->tcp_header_len =
				sizeof(struct tcphdr) + TCPOLEN_TSTAMP_ALIGNED;
			tp->advmss	    -= TCPOLEN_TSTAMP_ALIGNED;
			tcp_store_ts_recent(tp);
		} else {
			tp->tcp_header_len = sizeof(struct tcphdr);
		}

		if (tcp_is_sack(tp) && sysctl_tcp_fack)
			tcp_enable_fack(tp);

		tcp_mtup_init(sk);
		tcp_sync_mss(sk, icsk->icsk_pmtu_cookie);
		tcp_initialize_rcv_mss(sk);

		/* Remember, tcp_poll() does not lock socket!
		 * Change state from SYN-SENT only after copied_seq
		 * is initialized. */
		tp->copied_seq = tp->rcv_nxt;
		smp_mb();
		tcp_set_state(sk, TCP_ESTABLISHED);

		security_inet_conn_established(sk, skb);

		/* Make sure socket is routed, for correct metrics.  */
		icsk->icsk_af_ops->rebuild_header(sk);

		tcp_init_metrics(sk);

		tcp_init_congestion_control(sk);

		/* Prevent spurious tcp_cwnd_restart() on first data
		 * packet.
		 */
		tp->lsndtime = tcp_time_stamp;

		tcp_init_buffer_space(sk);

		if (sock_flag(sk, SOCK_KEEPOPEN))
			inet_csk_reset_keepalive_timer(sk, keepalive_time_when(tp));

		if (!tp->rx_opt.snd_wscale)
			__tcp_fast_path_on(tp, tp->snd_wnd);
		else
			tp->pred_flags = 0;

		if (!sock_flag(sk, SOCK_DEAD)) {
			sk->sk_state_change(sk);
			sk_wake_async(sk, 0, POLL_OUT);
		}

		if (sk->sk_write_pending ||
		    icsk->icsk_accept_queue.rskq_defer_accept ||
		    icsk->icsk_ack.pingpong) {
			/* Save one ACK. Data will be ready after
			 * several ticks, if write_pending is set.
			 *
			 * It may be deleted, but with this feature tcpdumps
			 * look so _wonderfully_ clever, that I was not able
			 * to stand against the temptation 8)     --ANK
			 */
			inet_csk_schedule_ack(sk);
			icsk->icsk_ack.lrcvtime = tcp_time_stamp;
			icsk->icsk_ack.ato	 = TCP_ATO_MIN;
			tcp_incr_quickack(sk);
			tcp_enter_quickack_mode(sk);
			inet_csk_reset_xmit_timer(sk, ICSK_TIME_DACK,
						  TCP_DELACK_MAX, TCP_RTO_MAX);

discard:
			__kfree_skb(skb);
			return 0;
		} else {
			tcp_send_ack(sk);
		}
		return -1;
	}

	/* No ACK in the segment */

	if (th->rst) {
		/* rfc793:
		 * "If the RST bit is set
		 *
		 *      Otherwise (no ACK) drop the segment and return."
		 */

		goto discard_and_undo;
	}

	/* PAWS check. */
	if (tp->rx_opt.ts_recent_stamp && tp->rx_opt.saw_tstamp && tcp_paws_check(&tp->rx_opt, 0))
		goto discard_and_undo;

	if (th->syn) {
		/* We see SYN without ACK. It is attempt of
		 * simultaneous connect with crossed SYNs.
		 * Particularly, it can be connect to self.
		 */
		tcp_set_state(sk, TCP_SYN_RECV);

		if (tp->rx_opt.saw_tstamp) {
			tp->rx_opt.tstamp_ok = 1;
			tcp_store_ts_recent(tp);
			tp->tcp_header_len =
				sizeof(struct tcphdr) + TCPOLEN_TSTAMP_ALIGNED;
		} else {
			tp->tcp_header_len = sizeof(struct tcphdr);
		}

		tp->rcv_nxt = TCP_SKB_CB(skb)->seq + 1;
		tp->rcv_wup = TCP_SKB_CB(skb)->seq + 1;

		/* RFC1323: The window in SYN & SYN/ACK segments is
		 * never scaled.
		 */
		tp->snd_wnd    = ntohs(th->window);
		tp->snd_wl1    = TCP_SKB_CB(skb)->seq;
		tp->max_window = tp->snd_wnd;

		TCP_ECN_rcv_syn(tp, th);

		tcp_mtup_init(sk);
		tcp_sync_mss(sk, icsk->icsk_pmtu_cookie);
		tcp_initialize_rcv_mss(sk);


		tcp_send_synack(sk);
#if 0
		/* Note, we could accept data and URG from this segment.
		 * There are no obstacles to make this.
		 *
		 * However, if we ignore data in ACKless segments sometimes,
		 * we have no reasons to accept it sometimes.
		 * Also, seems the code doing it in step6 of tcp_rcv_state_process
		 * is not flawless. So, discard packet for sanity.
		 * Uncomment this return to process the data.
		 */
		return -1;
#else
		goto discard;
#endif
	}
	/* "fifth, if neither of the SYN or RST bits is set then
	 * drop the segment and return."
	 */

discard_and_undo:
	tcp_clear_options(&tp->rx_opt);
	tp->rx_opt.mss_clamp = saved_clamp;
	goto discard;

reset_and_undo:
	tcp_clear_options(&tp->rx_opt);
	tp->rx_opt.mss_clamp = saved_clamp;
	return 1;
}


/*
 *	This function implements the receiving procedure of RFC 793 for
 *	all states except ESTABLISHED and TIME_WAIT.
 *	It's called from both tcp_v4_rcv and tcp_v6_rcv and should be
 *	address independent.
 */

int tcp_rcv_state_process(struct sock *sk, struct sk_buff *skb,
			  struct tcphdr *th, unsigned len)
{
	struct tcp_sock *tp = tcp_sk(sk);
	struct inet_connection_sock *icsk = inet_csk(sk);
	int queued = 0;

	tp->rx_opt.saw_tstamp = 0;

	switch (sk->sk_state) {
	case TCP_CLOSE:
		goto discard;

	case TCP_LISTEN:
		if (th->ack)
			return 1;

		if (th->rst)
			goto discard;

		if (th->syn) {
			if (icsk->icsk_af_ops->conn_request(sk, skb) < 0)
				return 1;

			/* Now we have several options: In theory there is
			 * nothing else in the frame. KA9Q has an option to
			 * send data with the syn, BSD accepts data with the
			 * syn up to the [to be] advertised window and
			 * Solaris 2.1 gives you a protocol error. For now
			 * we just ignore it, that fits the spec precisely
			 * and avoids incompatibilities. It would be nice in
			 * future to drop through and process the data.
			 *
			 * Now that TTCP is starting to be used we ought to
			 * queue this data.
			 * But, this leaves one open to an easy denial of
			 * service attack, and SYN cookies can't defend
			 * against this problem. So, we drop the data
			 * in the interest of security over speed unless
			 * it's still in use.
			 */
			kfree_skb(skb);
			return 0;
		}
		goto discard;

	case TCP_SYN_SENT:
		queued = tcp_rcv_synsent_state_process(sk, skb, th, len);
		if (queued >= 0)
			return queued;

		/* Do step6 onward by hand. */
		tcp_urg(sk, skb, th);
		__kfree_skb(skb);
		tcp_data_snd_check(sk);
		return 0;
	}

	if (tcp_fast_parse_options(skb, th, tp) && tp->rx_opt.saw_tstamp &&
	    tcp_paws_discard(sk, skb)) {
		if (!th->rst) {
			NET_INC_STATS_BH(LINUX_MIB_PAWSESTABREJECTED);
			tcp_send_dupack(sk, skb);
			goto discard;
		}
		/* Reset is accepted even if it did not pass PAWS. */
	}

	/* step 1: check sequence number */
	if (!tcp_sequence(tp, TCP_SKB_CB(skb)->seq, TCP_SKB_CB(skb)->end_seq)) {
		if (!th->rst)
			tcp_send_dupack(sk, skb);
		goto discard;
	}

	/* step 2: check RST bit */
	if (th->rst) {
		tcp_reset(sk);
		goto discard;
	}

	tcp_replace_ts_recent(tp, TCP_SKB_CB(skb)->seq);

	/* step 3: check security and precedence [ignored] */

	/*	step 4:
	 *
	 *	Check for a SYN in window.
	 */
	if (th->syn && !before(TCP_SKB_CB(skb)->seq, tp->rcv_nxt)) {
		NET_INC_STATS_BH(LINUX_MIB_TCPABORTONSYN);
		tcp_reset(sk);
		return 1;
	}

	/* step 5: check the ACK field */
	if (th->ack) {
		int acceptable = tcp_ack(sk, skb, FLAG_SLOWPATH);

		switch (sk->sk_state) {
		case TCP_SYN_RECV:
			if (acceptable) {
				tp->copied_seq = tp->rcv_nxt;
				smp_mb();
				tcp_set_state(sk, TCP_ESTABLISHED);
				sk->sk_state_change(sk);

				/* Note, that this wakeup is only for marginal
				 * crossed SYN case. Passively open sockets
				 * are not waked up, because sk->sk_sleep ==
				 * NULL and sk->sk_socket == NULL.
				 */
				if (sk->sk_socket) {
					sk_wake_async(sk,0,POLL_OUT);
				}

				tp->snd_una = TCP_SKB_CB(skb)->ack_seq;
				tp->snd_wnd = ntohs(th->window) <<
					      tp->rx_opt.snd_wscale;
				tcp_init_wl(tp, TCP_SKB_CB(skb)->ack_seq,
					    TCP_SKB_CB(skb)->seq);

				/* tcp_ack considers this ACK as duplicate
				 * and does not calculate rtt.
				 * Fix it at least with timestamps.
				 */
				if (tp->rx_opt.saw_tstamp && tp->rx_opt.rcv_tsecr &&
				    !tp->srtt)
					tcp_ack_saw_tstamp(sk, 0);

				if (tp->rx_opt.tstamp_ok)
					tp->advmss -= TCPOLEN_TSTAMP_ALIGNED;

				/* Make sure socket is routed, for
				 * correct metrics.
				 */
				icsk->icsk_af_ops->rebuild_header(sk);

				tcp_init_metrics(sk);

				tcp_init_congestion_control(sk);

				/* Prevent spurious tcp_cwnd_restart() on
				 * first data packet.
				 */
				tp->lsndtime = tcp_time_stamp;

				tcp_mtup_init(sk);
				tcp_initialize_rcv_mss(sk);
				tcp_init_buffer_space(sk);
				tcp_fast_path_on(tp);
			} else {
				return 1;
			}
			break;

		case TCP_FIN_WAIT1:
			if (tp->snd_una == tp->write_seq) {
				tcp_set_state(sk, TCP_FIN_WAIT2);
				sk->sk_shutdown |= SEND_SHUTDOWN;
				dst_confirm(sk->sk_dst_cache);

				if (!sock_flag(sk, SOCK_DEAD))
					/* Wake up lingering close() */
					sk->sk_state_change(sk);
				else {
					int tmo;

					if (tp->linger2 < 0 ||
					    (TCP_SKB_CB(skb)->end_seq != TCP_SKB_CB(skb)->seq &&
					     after(TCP_SKB_CB(skb)->end_seq - th->fin, tp->rcv_nxt))) {
						tcp_done(sk);
						NET_INC_STATS_BH(LINUX_MIB_TCPABORTONDATA);
						return 1;
					}

					tmo = tcp_fin_time(sk);
					if (tmo > TCP_TIMEWAIT_LEN) {
						inet_csk_reset_keepalive_timer(sk, tmo - TCP_TIMEWAIT_LEN);
					} else if (th->fin || sock_owned_by_user(sk)) {
						/* Bad case. We could lose such FIN otherwise.
						 * It is not a big problem, but it looks confusing
						 * and not so rare event. We still can lose it now,
						 * if it spins in bh_lock_sock(), but it is really
						 * marginal case.
						 */
						inet_csk_reset_keepalive_timer(sk, tmo);
					} else {
						tcp_time_wait(sk, TCP_FIN_WAIT2, tmo);
						goto discard;
					}
				}
			}
			break;

		case TCP_CLOSING:
			if (tp->snd_una == tp->write_seq) {
				tcp_time_wait(sk, TCP_TIME_WAIT, 0);
				goto discard;
			}
			break;

		case TCP_LAST_ACK:
			if (tp->snd_una == tp->write_seq) {
				tcp_update_metrics(sk);
				tcp_done(sk);
				goto discard;
			}
			break;
		}
	} else
		goto discard;

	/* step 6: check the URG bit */
	tcp_urg(sk, skb, th);

	/* step 7: process the segment text */
	switch (sk->sk_state) {
	case TCP_CLOSE_WAIT:
	case TCP_CLOSING:
	case TCP_LAST_ACK:
		if (!before(TCP_SKB_CB(skb)->seq, tp->rcv_nxt))
			break;
	case TCP_FIN_WAIT1:
	case TCP_FIN_WAIT2:
		/* RFC 793 says to queue data in these states,
		 * RFC 1122 says we MUST send a reset.
		 * BSD 4.4 also does reset.
		 */
		if (sk->sk_shutdown & RCV_SHUTDOWN) {
			if (TCP_SKB_CB(skb)->end_seq != TCP_SKB_CB(skb)->seq &&
			    after(TCP_SKB_CB(skb)->end_seq - th->fin, tp->rcv_nxt)) {
				NET_INC_STATS_BH(LINUX_MIB_TCPABORTONDATA);
				tcp_reset(sk);
				return 1;
			}
		}
		/* Fall through */
	case TCP_ESTABLISHED:
		tcp_data_queue(sk, skb);
		queued = 1;
		break;
	}

	/* tcp_data could move socket to TIME-WAIT */
	if (sk->sk_state != TCP_CLOSE) {
		tcp_data_snd_check(sk);
		tcp_ack_snd_check(sk);
	}

	if (!queued) {
discard:
		__kfree_skb(skb);
	}
	return 0;
}

EXPORT_SYMBOL(sysctl_tcp_ecn);
EXPORT_SYMBOL(sysctl_tcp_reordering);
EXPORT_SYMBOL(tcp_parse_options);
EXPORT_SYMBOL(tcp_rcv_established);
EXPORT_SYMBOL(tcp_rcv_state_process);
EXPORT_SYMBOL(tcp_initialize_rcv_mss);<|MERGE_RESOLUTION|>--- conflicted
+++ resolved
@@ -1114,7 +1114,6 @@
  * less than what is now known to be received by the other end (derived from
  * SACK blocks by the caller). Also calculate the lowest snd_nxt among the
  * remaining retransmitted skbs to avoid some costly processing per ACKs.
-<<<<<<< HEAD
  */
 static int tcp_mark_lost_retrans(struct sock *sk, u32 received_upto)
 {
@@ -1205,98 +1204,6 @@
  * which may fail and creates some hassle (caller must handle error case
  * returns).
  */
-=======
- */
-static int tcp_mark_lost_retrans(struct sock *sk, u32 received_upto)
-{
-	struct tcp_sock *tp = tcp_sk(sk);
-	struct sk_buff *skb;
-	int flag = 0;
-	int cnt = 0;
-	u32 new_low_seq = tp->snd_nxt;
-
-	tcp_for_write_queue(skb, sk) {
-		u32 ack_seq = TCP_SKB_CB(skb)->ack_seq;
-
-		if (skb == tcp_send_head(sk))
-			break;
-		if (cnt == tp->retrans_out)
-			break;
-		if (!after(TCP_SKB_CB(skb)->end_seq, tp->snd_una))
-			continue;
-
-		if (!(TCP_SKB_CB(skb)->sacked & TCPCB_SACKED_RETRANS))
-			continue;
-
-		if (after(received_upto, ack_seq) &&
-		    (tcp_is_fack(tp) ||
-		     !before(received_upto,
-			     ack_seq + tp->reordering * tp->mss_cache))) {
-			TCP_SKB_CB(skb)->sacked &= ~TCPCB_SACKED_RETRANS;
-			tp->retrans_out -= tcp_skb_pcount(skb);
-
-			/* clear lost hint */
-			tp->retransmit_skb_hint = NULL;
-
-			if (!(TCP_SKB_CB(skb)->sacked & (TCPCB_LOST|TCPCB_SACKED_ACKED))) {
-				tp->lost_out += tcp_skb_pcount(skb);
-				TCP_SKB_CB(skb)->sacked |= TCPCB_LOST;
-				flag |= FLAG_DATA_SACKED;
-				NET_INC_STATS_BH(LINUX_MIB_TCPLOSTRETRANSMIT);
-			}
-		} else {
-			if (before(ack_seq, new_low_seq))
-				new_low_seq = ack_seq;
-			cnt += tcp_skb_pcount(skb);
-		}
-	}
-
-	if (tp->retrans_out)
-		tp->lost_retrans_low = new_low_seq;
-
-	return flag;
-}
-
-static int tcp_check_dsack(struct tcp_sock *tp, struct sk_buff *ack_skb,
-			   struct tcp_sack_block_wire *sp, int num_sacks,
-			   u32 prior_snd_una)
-{
-	u32 start_seq_0 = ntohl(get_unaligned(&sp[0].start_seq));
-	u32 end_seq_0 = ntohl(get_unaligned(&sp[0].end_seq));
-	int dup_sack = 0;
-
-	if (before(start_seq_0, TCP_SKB_CB(ack_skb)->ack_seq)) {
-		dup_sack = 1;
-		tcp_dsack_seen(tp);
-		NET_INC_STATS_BH(LINUX_MIB_TCPDSACKRECV);
-	} else if (num_sacks > 1) {
-		u32 end_seq_1 = ntohl(get_unaligned(&sp[1].end_seq));
-		u32 start_seq_1 = ntohl(get_unaligned(&sp[1].start_seq));
-
-		if (!after(end_seq_0, end_seq_1) &&
-		    !before(start_seq_0, start_seq_1)) {
-			dup_sack = 1;
-			tcp_dsack_seen(tp);
-			NET_INC_STATS_BH(LINUX_MIB_TCPDSACKOFORECV);
-		}
-	}
-
-	/* D-SACK for already forgotten data... Do dumb counting. */
-	if (dup_sack &&
-	    !after(end_seq_0, prior_snd_una) &&
-	    after(end_seq_0, tp->undo_marker))
-		tp->undo_retrans--;
-
-	return dup_sack;
-}
-
-/* Check if skb is fully within the SACK block. In presence of GSO skbs,
- * the incoming SACK may not exactly match but we can find smaller MSS
- * aligned portion of it that matches. Therefore we might need to fragment
- * which may fail and creates some hassle (caller must handle error case
- * returns).
- */
->>>>>>> 9418d5dc
 static int tcp_match_skb_to_sack(struct sock *sk, struct sk_buff *skb,
 				 u32 start_seq, u32 end_seq)
 {
@@ -1493,15 +1400,8 @@
 			/* DSACK info lost if out-of-mem, try SACK still */
 			if (in_sack <= 0)
 				in_sack = tcp_match_skb_to_sack(sk, skb, start_seq, end_seq);
-<<<<<<< HEAD
-			if (in_sack < 0)
-				break;
-
-			fack_count += tcp_skb_pcount(skb);
-=======
 			if (unlikely(in_sack < 0))
 				break;
->>>>>>> 9418d5dc
 
 			sacked = TCP_SKB_CB(skb)->sacked;
 
@@ -1524,12 +1424,8 @@
 				continue;
 			}
 
-<<<<<<< HEAD
-			if (!in_sack)
-=======
 			if (!in_sack) {
 				fack_count += tcp_skb_pcount(skb);
->>>>>>> 9418d5dc
 				continue;
 			}
 
@@ -1600,15 +1496,12 @@
 				tp->retransmit_skb_hint = NULL;
 			}
 		}
-<<<<<<< HEAD
-=======
 
 		/* SACK enhanced FRTO (RFC4138, Appendix B): Clearing correct
 		 * due to in-order walk
 		 */
 		if (after(end_seq, tp->frto_highmark))
 			flag &= ~FLAG_ONLY_ORIG_SACKED;
->>>>>>> 9418d5dc
 	}
 
 	if (tp->retrans_out &&
@@ -2735,12 +2628,8 @@
  * is before the ack sequence we can discard it as it's confirmed to have
  * arrived at the other end.
  */
-<<<<<<< HEAD
-static int tcp_clean_rtx_queue(struct sock *sk, s32 *seq_rtt_p)
-=======
 static int tcp_clean_rtx_queue(struct sock *sk, s32 *seq_rtt_p,
 			       int prior_fackets)
->>>>>>> 9418d5dc
 {
 	struct tcp_sock *tp = tcp_sk(sk);
 	const struct inet_connection_sock *icsk = inet_csk(sk);
@@ -2749,11 +2638,8 @@
 	int fully_acked = 1;
 	int flag = 0;
 	int prior_packets = tp->packets_out;
-<<<<<<< HEAD
-=======
 	u32 cnt = 0;
 	u32 reord = tp->packets_out;
->>>>>>> 9418d5dc
 	s32 seq_rtt = -1;
 	ktime_t last_ackt = net_invalid_timestamp();
 
@@ -2794,12 +2680,6 @@
 				if ((flag & FLAG_DATA_ACKED) ||
 				    (packets_acked > 1))
 					flag |= FLAG_NONHEAD_RETRANS_ACKED;
-<<<<<<< HEAD
-			} else if (seq_rtt < 0) {
-				seq_rtt = now - scb->when;
-				if (fully_acked)
-					last_ackt = skb->tstamp;
-=======
 			} else {
 				if (seq_rtt < 0) {
 					seq_rtt = now - scb->when;
@@ -2808,7 +2688,6 @@
 				}
 				if (!(sacked & TCPCB_SACKED_ACKED))
 					reord = min(cnt, reord);
->>>>>>> 9418d5dc
 			}
 
 			if (sacked & TCPCB_SACKED_ACKED)
@@ -2819,14 +2698,6 @@
 			if ((sacked & TCPCB_URG) && tp->urg_mode &&
 			    !before(end_seq, tp->snd_up))
 				tp->urg_mode = 0;
-<<<<<<< HEAD
-		} else if (seq_rtt < 0) {
-			seq_rtt = now - scb->when;
-			if (fully_acked)
-				last_ackt = skb->tstamp;
-		}
-		tp->packets_out -= packets_acked;
-=======
 		} else {
 			if (seq_rtt < 0) {
 				seq_rtt = now - scb->when;
@@ -2837,7 +2708,6 @@
 		}
 		tp->packets_out -= packets_acked;
 		cnt += packets_acked;
->>>>>>> 9418d5dc
 
 		/* Initial outgoing SYN's get put onto the write_queue
 		 * just like anything else we transmit.  It is not
@@ -2868,16 +2738,6 @@
 
 		tcp_ack_update_rtt(sk, flag, seq_rtt);
 		tcp_rearm_rto(sk);
-<<<<<<< HEAD
-
-		tp->fackets_out -= min(pkts_acked, tp->fackets_out);
-		/* hint's skb might be NULL but we don't need to care */
-		tp->fastpath_cnt_hint -= min_t(u32, pkts_acked,
-					       tp->fastpath_cnt_hint);
-		if (tcp_is_reno(tp))
-			tcp_remove_reno_sacks(sk, pkts_acked);
-=======
->>>>>>> 9418d5dc
 
 		if (tcp_is_reno(tp)) {
 			tcp_remove_reno_sacks(sk, pkts_acked);
