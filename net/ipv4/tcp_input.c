--- conflicted
+++ resolved
@@ -477,13 +477,8 @@
 			while (tcp_win_from_space(rcvmem) < tp->advmss)
 				rcvmem += 128;
 			space *= rcvmem;
-<<<<<<< HEAD
-			space = min(space, sysctl_tcp_rmem[2]);
+			space = min(space, tcp_prot.sysctl_rmem[2]);
 			if (space > sk->sk_rcvbuf) {
-=======
-			space = min(space, tcp_prot.sysctl_rmem[2]);
-			if (space > sk->sk_rcvbuf)
->>>>>>> 3ac2a2d4
 				sk->sk_rcvbuf = space;
 
 				/* Make the window clamp follow along.  */
