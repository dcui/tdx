/*
 * INET		An implementation of the TCP/IP protocol suite for the LINUX
 *		operating system.  INET is implemented using the  BSD Socket
 *		interface as the means of communication with the user level.
 *
 *		IPv4 Forwarding Information Base: semantics.
 *
 * Authors:	Alexey Kuznetsov, <kuznet@ms2.inr.ac.ru>
 *
 *		This program is free software; you can redistribute it and/or
 *		modify it under the terms of the GNU General Public License
 *		as published by the Free Software Foundation; either version
 *		2 of the License, or (at your option) any later version.
 */

#include <linux/uaccess.h>
#include <linux/bitops.h>
#include <linux/types.h>
#include <linux/kernel.h>
#include <linux/jiffies.h>
#include <linux/mm.h>
#include <linux/string.h>
#include <linux/socket.h>
#include <linux/sockios.h>
#include <linux/errno.h>
#include <linux/in.h>
#include <linux/inet.h>
#include <linux/inetdevice.h>
#include <linux/netdevice.h>
#include <linux/if_arp.h>
#include <linux/proc_fs.h>
#include <linux/skbuff.h>
#include <linux/init.h>
#include <linux/slab.h>
#include <linux/netlink.h>

#include <net/arp.h>
#include <net/ip.h>
#include <net/protocol.h>
#include <net/route.h>
#include <net/tcp.h>
#include <net/sock.h>
#include <net/ip_fib.h>
#include <net/netlink.h>
#include <net/nexthop.h>
#include <net/lwtunnel.h>
#include <net/fib_notifier.h>

#include "fib_lookup.h"

static DEFINE_SPINLOCK(fib_info_lock);
static struct hlist_head *fib_info_hash;
static struct hlist_head *fib_info_laddrhash;
static unsigned int fib_info_hash_size;
static unsigned int fib_info_cnt;

#define DEVINDEX_HASHBITS 8
#define DEVINDEX_HASHSIZE (1U << DEVINDEX_HASHBITS)
static struct hlist_head fib_info_devhash[DEVINDEX_HASHSIZE];

#ifdef CONFIG_IP_ROUTE_MULTIPATH

#define for_nexthops(fi) {						\
	int nhsel; const struct fib_nh *nh;				\
	for (nhsel = 0, nh = (fi)->fib_nh;				\
	     nhsel < (fi)->fib_nhs;					\
	     nh++, nhsel++)

#define change_nexthops(fi) {						\
	int nhsel; struct fib_nh *nexthop_nh;				\
	for (nhsel = 0,	nexthop_nh = (struct fib_nh *)((fi)->fib_nh);	\
	     nhsel < (fi)->fib_nhs;					\
	     nexthop_nh++, nhsel++)

#else /* CONFIG_IP_ROUTE_MULTIPATH */

/* Hope, that gcc will optimize it to get rid of dummy loop */

#define for_nexthops(fi) {						\
	int nhsel; const struct fib_nh *nh = (fi)->fib_nh;		\
	for (nhsel = 0; nhsel < 1; nhsel++)

#define change_nexthops(fi) {						\
	int nhsel;							\
	struct fib_nh *nexthop_nh = (struct fib_nh *)((fi)->fib_nh);	\
	for (nhsel = 0; nhsel < 1; nhsel++)

#endif /* CONFIG_IP_ROUTE_MULTIPATH */

#define endfor_nexthops(fi) }


const struct fib_prop fib_props[RTN_MAX + 1] = {
	[RTN_UNSPEC] = {
		.error	= 0,
		.scope	= RT_SCOPE_NOWHERE,
	},
	[RTN_UNICAST] = {
		.error	= 0,
		.scope	= RT_SCOPE_UNIVERSE,
	},
	[RTN_LOCAL] = {
		.error	= 0,
		.scope	= RT_SCOPE_HOST,
	},
	[RTN_BROADCAST] = {
		.error	= 0,
		.scope	= RT_SCOPE_LINK,
	},
	[RTN_ANYCAST] = {
		.error	= 0,
		.scope	= RT_SCOPE_LINK,
	},
	[RTN_MULTICAST] = {
		.error	= 0,
		.scope	= RT_SCOPE_UNIVERSE,
	},
	[RTN_BLACKHOLE] = {
		.error	= -EINVAL,
		.scope	= RT_SCOPE_UNIVERSE,
	},
	[RTN_UNREACHABLE] = {
		.error	= -EHOSTUNREACH,
		.scope	= RT_SCOPE_UNIVERSE,
	},
	[RTN_PROHIBIT] = {
		.error	= -EACCES,
		.scope	= RT_SCOPE_UNIVERSE,
	},
	[RTN_THROW] = {
		.error	= -EAGAIN,
		.scope	= RT_SCOPE_UNIVERSE,
	},
	[RTN_NAT] = {
		.error	= -EINVAL,
		.scope	= RT_SCOPE_NOWHERE,
	},
	[RTN_XRESOLVE] = {
		.error	= -EINVAL,
		.scope	= RT_SCOPE_NOWHERE,
	},
};

static void rt_fibinfo_free(struct rtable __rcu **rtp)
{
	struct rtable *rt = rcu_dereference_protected(*rtp, 1);

	if (!rt)
		return;

	/* Not even needed : RCU_INIT_POINTER(*rtp, NULL);
	 * because we waited an RCU grace period before calling
	 * free_fib_info_rcu()
	 */

	dst_dev_put(&rt->dst);
	dst_release_immediate(&rt->dst);
}

static void free_nh_exceptions(struct fib_nh *nh)
{
	struct fnhe_hash_bucket *hash;
	int i;

	hash = rcu_dereference_protected(nh->nh_exceptions, 1);
	if (!hash)
		return;
	for (i = 0; i < FNHE_HASH_SIZE; i++) {
		struct fib_nh_exception *fnhe;

		fnhe = rcu_dereference_protected(hash[i].chain, 1);
		while (fnhe) {
			struct fib_nh_exception *next;

			next = rcu_dereference_protected(fnhe->fnhe_next, 1);

			rt_fibinfo_free(&fnhe->fnhe_rth_input);
			rt_fibinfo_free(&fnhe->fnhe_rth_output);

			kfree(fnhe);

			fnhe = next;
		}
	}
	kfree(hash);
}

static void rt_fibinfo_free_cpus(struct rtable __rcu * __percpu *rtp)
{
	int cpu;

	if (!rtp)
		return;

	for_each_possible_cpu(cpu) {
		struct rtable *rt;

		rt = rcu_dereference_protected(*per_cpu_ptr(rtp, cpu), 1);
		if (rt) {
			dst_dev_put(&rt->dst);
			dst_release_immediate(&rt->dst);
		}
	}
	free_percpu(rtp);
}

/* Release a nexthop info record */
static void free_fib_info_rcu(struct rcu_head *head)
{
	struct fib_info *fi = container_of(head, struct fib_info, rcu);
	struct dst_metrics *m;

	change_nexthops(fi) {
		if (nexthop_nh->nh_dev)
			dev_put(nexthop_nh->nh_dev);
		lwtstate_put(nexthop_nh->nh_lwtstate);
		free_nh_exceptions(nexthop_nh);
		rt_fibinfo_free_cpus(nexthop_nh->nh_pcpu_rth_output);
		rt_fibinfo_free(&nexthop_nh->nh_rth_input);
	} endfor_nexthops(fi);

	m = fi->fib_metrics;
	if (m != &dst_default_metrics && refcount_dec_and_test(&m->refcnt))
		kfree(m);
	kfree(fi);
}

void free_fib_info(struct fib_info *fi)
{
	if (fi->fib_dead == 0) {
		pr_warn("Freeing alive fib_info %p\n", fi);
		return;
	}
	fib_info_cnt--;
#ifdef CONFIG_IP_ROUTE_CLASSID
	change_nexthops(fi) {
		if (nexthop_nh->nh_tclassid)
			fi->fib_net->ipv4.fib_num_tclassid_users--;
	} endfor_nexthops(fi);
#endif
	call_rcu(&fi->rcu, free_fib_info_rcu);
}
EXPORT_SYMBOL_GPL(free_fib_info);

void fib_release_info(struct fib_info *fi)
{
	spin_lock_bh(&fib_info_lock);
	if (fi && --fi->fib_treeref == 0) {
		hlist_del(&fi->fib_hash);
		if (fi->fib_prefsrc)
			hlist_del(&fi->fib_lhash);
		change_nexthops(fi) {
			if (!nexthop_nh->nh_dev)
				continue;
			hlist_del(&nexthop_nh->nh_hash);
		} endfor_nexthops(fi)
		fi->fib_dead = 1;
		fib_info_put(fi);
	}
	spin_unlock_bh(&fib_info_lock);
}

static inline int nh_comp(const struct fib_info *fi, const struct fib_info *ofi)
{
	const struct fib_nh *onh = ofi->fib_nh;

	for_nexthops(fi) {
		if (nh->nh_oif != onh->nh_oif ||
		    nh->nh_gw  != onh->nh_gw ||
		    nh->nh_scope != onh->nh_scope ||
#ifdef CONFIG_IP_ROUTE_MULTIPATH
		    nh->nh_weight != onh->nh_weight ||
#endif
#ifdef CONFIG_IP_ROUTE_CLASSID
		    nh->nh_tclassid != onh->nh_tclassid ||
#endif
		    lwtunnel_cmp_encap(nh->nh_lwtstate, onh->nh_lwtstate) ||
		    ((nh->nh_flags ^ onh->nh_flags) & ~RTNH_COMPARE_MASK))
			return -1;
		onh++;
	} endfor_nexthops(fi);
	return 0;
}

static inline unsigned int fib_devindex_hashfn(unsigned int val)
{
	unsigned int mask = DEVINDEX_HASHSIZE - 1;

	return (val ^
		(val >> DEVINDEX_HASHBITS) ^
		(val >> (DEVINDEX_HASHBITS * 2))) & mask;
}

static inline unsigned int fib_info_hashfn(const struct fib_info *fi)
{
	unsigned int mask = (fib_info_hash_size - 1);
	unsigned int val = fi->fib_nhs;

	val ^= (fi->fib_protocol << 8) | fi->fib_scope;
	val ^= (__force u32)fi->fib_prefsrc;
	val ^= fi->fib_priority;
	for_nexthops(fi) {
		val ^= fib_devindex_hashfn(nh->nh_oif);
	} endfor_nexthops(fi)

	return (val ^ (val >> 7) ^ (val >> 12)) & mask;
}

static struct fib_info *fib_find_info(const struct fib_info *nfi)
{
	struct hlist_head *head;
	struct fib_info *fi;
	unsigned int hash;

	hash = fib_info_hashfn(nfi);
	head = &fib_info_hash[hash];

	hlist_for_each_entry(fi, head, fib_hash) {
		if (!net_eq(fi->fib_net, nfi->fib_net))
			continue;
		if (fi->fib_nhs != nfi->fib_nhs)
			continue;
		if (nfi->fib_protocol == fi->fib_protocol &&
		    nfi->fib_scope == fi->fib_scope &&
		    nfi->fib_prefsrc == fi->fib_prefsrc &&
		    nfi->fib_priority == fi->fib_priority &&
		    nfi->fib_type == fi->fib_type &&
		    memcmp(nfi->fib_metrics, fi->fib_metrics,
			   sizeof(u32) * RTAX_MAX) == 0 &&
		    !((nfi->fib_flags ^ fi->fib_flags) & ~RTNH_COMPARE_MASK) &&
		    (nfi->fib_nhs == 0 || nh_comp(fi, nfi) == 0))
			return fi;
	}

	return NULL;
}

/* Check, that the gateway is already configured.
 * Used only by redirect accept routine.
 */
int ip_fib_check_default(__be32 gw, struct net_device *dev)
{
	struct hlist_head *head;
	struct fib_nh *nh;
	unsigned int hash;

	spin_lock(&fib_info_lock);

	hash = fib_devindex_hashfn(dev->ifindex);
	head = &fib_info_devhash[hash];
	hlist_for_each_entry(nh, head, nh_hash) {
		if (nh->nh_dev == dev &&
		    nh->nh_gw == gw &&
		    !(nh->nh_flags & RTNH_F_DEAD)) {
			spin_unlock(&fib_info_lock);
			return 0;
		}
	}

	spin_unlock(&fib_info_lock);

	return -1;
}

static inline size_t fib_nlmsg_size(struct fib_info *fi)
{
	size_t payload = NLMSG_ALIGN(sizeof(struct rtmsg))
			 + nla_total_size(4) /* RTA_TABLE */
			 + nla_total_size(4) /* RTA_DST */
			 + nla_total_size(4) /* RTA_PRIORITY */
			 + nla_total_size(4) /* RTA_PREFSRC */
			 + nla_total_size(TCP_CA_NAME_MAX); /* RTAX_CC_ALGO */

	/* space for nested metrics */
	payload += nla_total_size((RTAX_MAX * nla_total_size(4)));

	if (fi->fib_nhs) {
		size_t nh_encapsize = 0;
		/* Also handles the special case fib_nhs == 1 */

		/* each nexthop is packed in an attribute */
		size_t nhsize = nla_total_size(sizeof(struct rtnexthop));

		/* may contain flow and gateway attribute */
		nhsize += 2 * nla_total_size(4);

		/* grab encap info */
		for_nexthops(fi) {
			if (nh->nh_lwtstate) {
				/* RTA_ENCAP_TYPE */
				nh_encapsize += lwtunnel_get_encap_size(
						nh->nh_lwtstate);
				/* RTA_ENCAP */
				nh_encapsize +=  nla_total_size(2);
			}
		} endfor_nexthops(fi);

		/* all nexthops are packed in a nested attribute */
		payload += nla_total_size((fi->fib_nhs * nhsize) +
					  nh_encapsize);

	}

	return payload;
}

void rtmsg_fib(int event, __be32 key, struct fib_alias *fa,
	       int dst_len, u32 tb_id, const struct nl_info *info,
	       unsigned int nlm_flags)
{
	struct sk_buff *skb;
	u32 seq = info->nlh ? info->nlh->nlmsg_seq : 0;
	int err = -ENOBUFS;

	skb = nlmsg_new(fib_nlmsg_size(fa->fa_info), GFP_KERNEL);
	if (!skb)
		goto errout;

	err = fib_dump_info(skb, info->portid, seq, event, tb_id,
			    fa->fa_type, key, dst_len,
			    fa->fa_tos, fa->fa_info, nlm_flags);
	if (err < 0) {
		/* -EMSGSIZE implies BUG in fib_nlmsg_size() */
		WARN_ON(err == -EMSGSIZE);
		kfree_skb(skb);
		goto errout;
	}
	rtnl_notify(skb, info->nl_net, info->portid, RTNLGRP_IPV4_ROUTE,
		    info->nlh, GFP_KERNEL);
	return;
errout:
	if (err < 0)
		rtnl_set_sk_err(info->nl_net, RTNLGRP_IPV4_ROUTE, err);
}

static int fib_detect_death(struct fib_info *fi, int order,
			    struct fib_info **last_resort, int *last_idx,
			    int dflt)
{
	struct neighbour *n;
	int state = NUD_NONE;

	n = neigh_lookup(&arp_tbl, &fi->fib_nh[0].nh_gw, fi->fib_dev);
	if (n) {
		state = n->nud_state;
		neigh_release(n);
	} else {
		return 0;
	}
	if (state == NUD_REACHABLE)
		return 0;
	if ((state & NUD_VALID) && order != dflt)
		return 0;
	if ((state & NUD_VALID) ||
	    (*last_idx < 0 && order > dflt && state != NUD_INCOMPLETE)) {
		*last_resort = fi;
		*last_idx = order;
	}
	return 1;
}

#ifdef CONFIG_IP_ROUTE_MULTIPATH

static int fib_count_nexthops(struct rtnexthop *rtnh, int remaining,
			      struct netlink_ext_ack *extack)
{
	int nhs = 0;

	while (rtnh_ok(rtnh, remaining)) {
		nhs++;
		rtnh = rtnh_next(rtnh, &remaining);
	}

	/* leftover implies invalid nexthop configuration, discard it */
	if (remaining > 0) {
		NL_SET_ERR_MSG(extack,
			       "Invalid nexthop configuration - extra data after nexthops");
		nhs = 0;
	}

	return nhs;
}

static int fib_get_nhs(struct fib_info *fi, struct rtnexthop *rtnh,
		       int remaining, struct fib_config *cfg,
		       struct netlink_ext_ack *extack)
{
	int ret;

	change_nexthops(fi) {
		int attrlen;

		if (!rtnh_ok(rtnh, remaining)) {
			NL_SET_ERR_MSG(extack,
				       "Invalid nexthop configuration - extra data after nexthop");
			return -EINVAL;
		}

		if (rtnh->rtnh_flags & (RTNH_F_DEAD | RTNH_F_LINKDOWN)) {
			NL_SET_ERR_MSG(extack,
				       "Invalid flags for nexthop - can not contain DEAD or LINKDOWN");
			return -EINVAL;
		}

		nexthop_nh->nh_flags =
			(cfg->fc_flags & ~0xFF) | rtnh->rtnh_flags;
		nexthop_nh->nh_oif = rtnh->rtnh_ifindex;
		nexthop_nh->nh_weight = rtnh->rtnh_hops + 1;

		attrlen = rtnh_attrlen(rtnh);
		if (attrlen > 0) {
			struct nlattr *nla, *attrs = rtnh_attrs(rtnh);

			nla = nla_find(attrs, attrlen, RTA_GATEWAY);
			nexthop_nh->nh_gw = nla ? nla_get_in_addr(nla) : 0;
#ifdef CONFIG_IP_ROUTE_CLASSID
			nla = nla_find(attrs, attrlen, RTA_FLOW);
			nexthop_nh->nh_tclassid = nla ? nla_get_u32(nla) : 0;
			if (nexthop_nh->nh_tclassid)
				fi->fib_net->ipv4.fib_num_tclassid_users++;
#endif
			nla = nla_find(attrs, attrlen, RTA_ENCAP);
			if (nla) {
				struct lwtunnel_state *lwtstate;
				struct nlattr *nla_entype;

				nla_entype = nla_find(attrs, attrlen,
						      RTA_ENCAP_TYPE);
				if (!nla_entype) {
					NL_SET_BAD_ATTR(extack, nla);
					NL_SET_ERR_MSG(extack,
						       "Encap type is missing");
					goto err_inval;
				}

				ret = lwtunnel_build_state(nla_get_u16(
							   nla_entype),
							   nla,  AF_INET, cfg,
							   &lwtstate, extack);
				if (ret)
					goto errout;
				nexthop_nh->nh_lwtstate =
					lwtstate_get(lwtstate);
			}
		}

		rtnh = rtnh_next(rtnh, &remaining);
	} endfor_nexthops(fi);

	return 0;

err_inval:
	ret = -EINVAL;

errout:
	return ret;
}

static void fib_rebalance(struct fib_info *fi)
{
	int total;
	int w;
	struct in_device *in_dev;

	if (fi->fib_nhs < 2)
		return;

	total = 0;
	for_nexthops(fi) {
		if (nh->nh_flags & RTNH_F_DEAD)
			continue;

		in_dev = __in_dev_get_rtnl(nh->nh_dev);

		if (in_dev &&
		    IN_DEV_IGNORE_ROUTES_WITH_LINKDOWN(in_dev) &&
		    nh->nh_flags & RTNH_F_LINKDOWN)
			continue;

		total += nh->nh_weight;
	} endfor_nexthops(fi);

	w = 0;
	change_nexthops(fi) {
		int upper_bound;

		in_dev = __in_dev_get_rtnl(nexthop_nh->nh_dev);

		if (nexthop_nh->nh_flags & RTNH_F_DEAD) {
			upper_bound = -1;
		} else if (in_dev &&
			   IN_DEV_IGNORE_ROUTES_WITH_LINKDOWN(in_dev) &&
			   nexthop_nh->nh_flags & RTNH_F_LINKDOWN) {
			upper_bound = -1;
		} else {
			w += nexthop_nh->nh_weight;
			upper_bound = DIV_ROUND_CLOSEST_ULL((u64)w << 31,
							    total) - 1;
		}

		atomic_set(&nexthop_nh->nh_upper_bound, upper_bound);
	} endfor_nexthops(fi);
}
#else /* CONFIG_IP_ROUTE_MULTIPATH */

#define fib_rebalance(fi) do { } while (0)

#endif /* CONFIG_IP_ROUTE_MULTIPATH */

static int fib_encap_match(u16 encap_type,
			   struct nlattr *encap,
			   const struct fib_nh *nh,
			   const struct fib_config *cfg,
			   struct netlink_ext_ack *extack)
{
	struct lwtunnel_state *lwtstate;
	int ret, result = 0;

	if (encap_type == LWTUNNEL_ENCAP_NONE)
		return 0;

	ret = lwtunnel_build_state(encap_type, encap, AF_INET,
				   cfg, &lwtstate, extack);
	if (!ret) {
		result = lwtunnel_cmp_encap(lwtstate, nh->nh_lwtstate);
		lwtstate_free(lwtstate);
	}

	return result;
}

int fib_nh_match(struct fib_config *cfg, struct fib_info *fi,
		 struct netlink_ext_ack *extack)
{
#ifdef CONFIG_IP_ROUTE_MULTIPATH
	struct rtnexthop *rtnh;
	int remaining;
#endif

	if (cfg->fc_priority && cfg->fc_priority != fi->fib_priority)
		return 1;

	if (cfg->fc_oif || cfg->fc_gw) {
		if (cfg->fc_encap) {
			if (fib_encap_match(cfg->fc_encap_type, cfg->fc_encap,
					    fi->fib_nh, cfg, extack))
				return 1;
		}
#ifdef CONFIG_IP_ROUTE_CLASSID
		if (cfg->fc_flow &&
		    cfg->fc_flow != fi->fib_nh->nh_tclassid)
			return 1;
#endif
		if ((!cfg->fc_oif || cfg->fc_oif == fi->fib_nh->nh_oif) &&
		    (!cfg->fc_gw  || cfg->fc_gw == fi->fib_nh->nh_gw))
			return 0;
		return 1;
	}

#ifdef CONFIG_IP_ROUTE_MULTIPATH
	if (!cfg->fc_mp)
		return 0;

	rtnh = cfg->fc_mp;
	remaining = cfg->fc_mp_len;

	for_nexthops(fi) {
		int attrlen;

		if (!rtnh_ok(rtnh, remaining))
			return -EINVAL;

		if (rtnh->rtnh_ifindex && rtnh->rtnh_ifindex != nh->nh_oif)
			return 1;

		attrlen = rtnh_attrlen(rtnh);
		if (attrlen > 0) {
			struct nlattr *nla, *attrs = rtnh_attrs(rtnh);

			nla = nla_find(attrs, attrlen, RTA_GATEWAY);
			if (nla && nla_get_in_addr(nla) != nh->nh_gw)
				return 1;
#ifdef CONFIG_IP_ROUTE_CLASSID
			nla = nla_find(attrs, attrlen, RTA_FLOW);
			if (nla && nla_get_u32(nla) != nh->nh_tclassid)
				return 1;
#endif
		}

		rtnh = rtnh_next(rtnh, &remaining);
	} endfor_nexthops(fi);
#endif
	return 0;
}

bool fib_metrics_match(struct fib_config *cfg, struct fib_info *fi)
{
	struct nlattr *nla;
	int remaining;

	if (!cfg->fc_mx)
		return true;

	nla_for_each_attr(nla, cfg->fc_mx, cfg->fc_mx_len, remaining) {
		int type = nla_type(nla);
		u32 fi_val, val;

		if (!type)
			continue;
		if (type > RTAX_MAX)
			return false;

		if (type == RTAX_CC_ALGO) {
			char tmp[TCP_CA_NAME_MAX];
			bool ecn_ca = false;

			nla_strlcpy(tmp, nla, sizeof(tmp));
			val = tcp_ca_get_key_by_name(fi->fib_net, tmp, &ecn_ca);
		} else {
			if (nla_len(nla) != sizeof(u32))
				return false;
			val = nla_get_u32(nla);
		}

		fi_val = fi->fib_metrics->metrics[type - 1];
		if (type == RTAX_FEATURES)
			fi_val &= ~DST_FEATURE_ECN_CA;

		if (fi_val != val)
			return false;
	}

	return true;
}


/*
 * Picture
 * -------
 *
 * Semantics of nexthop is very messy by historical reasons.
 * We have to take into account, that:
 * a) gateway can be actually local interface address,
 *    so that gatewayed route is direct.
 * b) gateway must be on-link address, possibly
 *    described not by an ifaddr, but also by a direct route.
 * c) If both gateway and interface are specified, they should not
 *    contradict.
 * d) If we use tunnel routes, gateway could be not on-link.
 *
 * Attempt to reconcile all of these (alas, self-contradictory) conditions
 * results in pretty ugly and hairy code with obscure logic.
 *
 * I chose to generalized it instead, so that the size
 * of code does not increase practically, but it becomes
 * much more general.
 * Every prefix is assigned a "scope" value: "host" is local address,
 * "link" is direct route,
 * [ ... "site" ... "interior" ... ]
 * and "universe" is true gateway route with global meaning.
 *
 * Every prefix refers to a set of "nexthop"s (gw, oif),
 * where gw must have narrower scope. This recursion stops
 * when gw has LOCAL scope or if "nexthop" is declared ONLINK,
 * which means that gw is forced to be on link.
 *
 * Code is still hairy, but now it is apparently logically
 * consistent and very flexible. F.e. as by-product it allows
 * to co-exists in peace independent exterior and interior
 * routing processes.
 *
 * Normally it looks as following.
 *
 * {universe prefix}  -> (gw, oif) [scope link]
 *		  |
 *		  |-> {link prefix} -> (gw, oif) [scope local]
 *					|
 *					|-> {local prefix} (terminal node)
 */
static int fib_check_nh(struct fib_config *cfg, struct fib_nh *nh,
			struct netlink_ext_ack *extack)
{
	int err = 0;
	struct net *net;
	struct net_device *dev;

	net = cfg->fc_nlinfo.nl_net;
	if (nh->nh_gw) {
		struct fib_result res;

		if (nh->nh_flags & RTNH_F_ONLINK) {
			unsigned int addr_type;

			if (cfg->fc_scope >= RT_SCOPE_LINK) {
				NL_SET_ERR_MSG(extack,
					       "Nexthop has invalid scope");
				return -EINVAL;
			}
			dev = __dev_get_by_index(net, nh->nh_oif);
			if (!dev)
				return -ENODEV;
			if (!(dev->flags & IFF_UP)) {
				NL_SET_ERR_MSG(extack,
					       "Nexthop device is not up");
				return -ENETDOWN;
			}
			addr_type = inet_addr_type_dev_table(net, dev, nh->nh_gw);
			if (addr_type != RTN_UNICAST) {
				NL_SET_ERR_MSG(extack,
					       "Nexthop has invalid gateway");
				return -EINVAL;
			}
			if (!netif_carrier_ok(dev))
				nh->nh_flags |= RTNH_F_LINKDOWN;
			nh->nh_dev = dev;
			dev_hold(dev);
			nh->nh_scope = RT_SCOPE_LINK;
			return 0;
		}
		rcu_read_lock();
		{
			struct fib_table *tbl = NULL;
			struct flowi4 fl4 = {
				.daddr = nh->nh_gw,
				.flowi4_scope = cfg->fc_scope + 1,
				.flowi4_oif = nh->nh_oif,
				.flowi4_iif = LOOPBACK_IFINDEX,
			};

			/* It is not necessary, but requires a bit of thinking */
			if (fl4.flowi4_scope < RT_SCOPE_LINK)
				fl4.flowi4_scope = RT_SCOPE_LINK;

			if (cfg->fc_table)
				tbl = fib_get_table(net, cfg->fc_table);

			if (tbl)
				err = fib_table_lookup(tbl, &fl4, &res,
						       FIB_LOOKUP_IGNORE_LINKSTATE |
						       FIB_LOOKUP_NOREF);

			/* on error or if no table given do full lookup. This
			 * is needed for example when nexthops are in the local
			 * table rather than the given table
			 */
			if (!tbl || err) {
				err = fib_lookup(net, &fl4, &res,
						 FIB_LOOKUP_IGNORE_LINKSTATE);
			}

			if (err) {
				NL_SET_ERR_MSG(extack,
					       "Nexthop has invalid gateway");
				rcu_read_unlock();
				return err;
			}
		}
		err = -EINVAL;
		if (res.type != RTN_UNICAST && res.type != RTN_LOCAL) {
			NL_SET_ERR_MSG(extack, "Nexthop has invalid gateway");
			goto out;
		}
		nh->nh_scope = res.scope;
		nh->nh_oif = FIB_RES_OIF(res);
		nh->nh_dev = dev = FIB_RES_DEV(res);
		if (!dev) {
			NL_SET_ERR_MSG(extack,
				       "No egress device for nexthop gateway");
			goto out;
		}
		dev_hold(dev);
		if (!netif_carrier_ok(dev))
			nh->nh_flags |= RTNH_F_LINKDOWN;
		err = (dev->flags & IFF_UP) ? 0 : -ENETDOWN;
	} else {
		struct in_device *in_dev;

		if (nh->nh_flags & (RTNH_F_PERVASIVE | RTNH_F_ONLINK)) {
			NL_SET_ERR_MSG(extack,
				       "Invalid flags for nexthop - PERVASIVE and ONLINK can not be set");
			return -EINVAL;
		}
		rcu_read_lock();
		err = -ENODEV;
		in_dev = inetdev_by_index(net, nh->nh_oif);
		if (!in_dev)
			goto out;
		err = -ENETDOWN;
		if (!(in_dev->dev->flags & IFF_UP)) {
			NL_SET_ERR_MSG(extack, "Device for nexthop is not up");
			goto out;
		}
		nh->nh_dev = in_dev->dev;
		dev_hold(nh->nh_dev);
		nh->nh_scope = RT_SCOPE_HOST;
		if (!netif_carrier_ok(nh->nh_dev))
			nh->nh_flags |= RTNH_F_LINKDOWN;
		err = 0;
	}
out:
	rcu_read_unlock();
	return err;
}

static inline unsigned int fib_laddr_hashfn(__be32 val)
{
	unsigned int mask = (fib_info_hash_size - 1);

	return ((__force u32)val ^
		((__force u32)val >> 7) ^
		((__force u32)val >> 14)) & mask;
}

static struct hlist_head *fib_info_hash_alloc(int bytes)
{
	if (bytes <= PAGE_SIZE)
		return kzalloc(bytes, GFP_KERNEL);
	else
		return (struct hlist_head *)
			__get_free_pages(GFP_KERNEL | __GFP_ZERO,
					 get_order(bytes));
}

static void fib_info_hash_free(struct hlist_head *hash, int bytes)
{
	if (!hash)
		return;

	if (bytes <= PAGE_SIZE)
		kfree(hash);
	else
		free_pages((unsigned long) hash, get_order(bytes));
}

static void fib_info_hash_move(struct hlist_head *new_info_hash,
			       struct hlist_head *new_laddrhash,
			       unsigned int new_size)
{
	struct hlist_head *old_info_hash, *old_laddrhash;
	unsigned int old_size = fib_info_hash_size;
	unsigned int i, bytes;

	spin_lock_bh(&fib_info_lock);
	old_info_hash = fib_info_hash;
	old_laddrhash = fib_info_laddrhash;
	fib_info_hash_size = new_size;

	for (i = 0; i < old_size; i++) {
		struct hlist_head *head = &fib_info_hash[i];
		struct hlist_node *n;
		struct fib_info *fi;

		hlist_for_each_entry_safe(fi, n, head, fib_hash) {
			struct hlist_head *dest;
			unsigned int new_hash;

			new_hash = fib_info_hashfn(fi);
			dest = &new_info_hash[new_hash];
			hlist_add_head(&fi->fib_hash, dest);
		}
	}
	fib_info_hash = new_info_hash;

	for (i = 0; i < old_size; i++) {
		struct hlist_head *lhead = &fib_info_laddrhash[i];
		struct hlist_node *n;
		struct fib_info *fi;

		hlist_for_each_entry_safe(fi, n, lhead, fib_lhash) {
			struct hlist_head *ldest;
			unsigned int new_hash;

			new_hash = fib_laddr_hashfn(fi->fib_prefsrc);
			ldest = &new_laddrhash[new_hash];
			hlist_add_head(&fi->fib_lhash, ldest);
		}
	}
	fib_info_laddrhash = new_laddrhash;

	spin_unlock_bh(&fib_info_lock);

	bytes = old_size * sizeof(struct hlist_head *);
	fib_info_hash_free(old_info_hash, bytes);
	fib_info_hash_free(old_laddrhash, bytes);
}

__be32 fib_info_update_nh_saddr(struct net *net, struct fib_nh *nh)
{
	nh->nh_saddr = inet_select_addr(nh->nh_dev,
					nh->nh_gw,
					nh->nh_parent->fib_scope);
	nh->nh_saddr_genid = atomic_read(&net->ipv4.dev_addr_genid);

	return nh->nh_saddr;
}

static bool fib_valid_prefsrc(struct fib_config *cfg, __be32 fib_prefsrc)
{
	if (cfg->fc_type != RTN_LOCAL || !cfg->fc_dst ||
	    fib_prefsrc != cfg->fc_dst) {
		u32 tb_id = cfg->fc_table;
		int rc;

		if (tb_id == RT_TABLE_MAIN)
			tb_id = RT_TABLE_LOCAL;

		rc = inet_addr_type_table(cfg->fc_nlinfo.nl_net,
					  fib_prefsrc, tb_id);

		if (rc != RTN_LOCAL && tb_id != RT_TABLE_LOCAL) {
			rc = inet_addr_type_table(cfg->fc_nlinfo.nl_net,
						  fib_prefsrc, RT_TABLE_LOCAL);
		}

		if (rc != RTN_LOCAL)
			return false;
	}
	return true;
}

static int
fib_convert_metrics(struct fib_info *fi, const struct fib_config *cfg)
{
<<<<<<< HEAD
	bool ecn_ca = false;
	struct nlattr *nla;
	int remaining;

	if (!cfg->fc_mx)
		return 0;

	nla_for_each_attr(nla, cfg->fc_mx, cfg->fc_mx_len, remaining) {
		int type = nla_type(nla);
		u32 val;

		if (!type)
			continue;
		if (type > RTAX_MAX)
			return -EINVAL;

		if (type == RTAX_CC_ALGO) {
			char tmp[TCP_CA_NAME_MAX];

			nla_strlcpy(tmp, nla, sizeof(tmp));
			val = tcp_ca_get_key_by_name(fi->fib_net, tmp, &ecn_ca);
			if (val == TCP_CA_UNSPEC)
				return -EINVAL;
		} else {
			if (nla_len(nla) != sizeof(u32))
				return -EINVAL;
			val = nla_get_u32(nla);
		}
		if (type == RTAX_ADVMSS && val > 65535 - 40)
			val = 65535 - 40;
		if (type == RTAX_MTU && val > 65535 - 15)
			val = 65535 - 15;
		if (type == RTAX_HOPLIMIT && val > 255)
			val = 255;
		if (type == RTAX_FEATURES && (val & ~RTAX_FEATURE_MASK))
			return -EINVAL;
		fi->fib_metrics->metrics[type - 1] = val;
	}

	if (ecn_ca)
		fi->fib_metrics->metrics[RTAX_FEATURES - 1] |= DST_FEATURE_ECN_CA;

	return 0;
=======
	return ip_metrics_convert(fi->fib_net, cfg->fc_mx, cfg->fc_mx_len,
				  fi->fib_metrics->metrics);
>>>>>>> ce397d21
}

struct fib_info *fib_create_info(struct fib_config *cfg,
				 struct netlink_ext_ack *extack)
{
	int err;
	struct fib_info *fi = NULL;
	struct fib_info *ofi;
	int nhs = 1;
	struct net *net = cfg->fc_nlinfo.nl_net;

	if (cfg->fc_type > RTN_MAX)
		goto err_inval;

	/* Fast check to catch the most weird cases */
	if (fib_props[cfg->fc_type].scope > cfg->fc_scope) {
		NL_SET_ERR_MSG(extack, "Invalid scope");
		goto err_inval;
	}

	if (cfg->fc_flags & (RTNH_F_DEAD | RTNH_F_LINKDOWN)) {
		NL_SET_ERR_MSG(extack,
			       "Invalid rtm_flags - can not contain DEAD or LINKDOWN");
		goto err_inval;
	}

#ifdef CONFIG_IP_ROUTE_MULTIPATH
	if (cfg->fc_mp) {
		nhs = fib_count_nexthops(cfg->fc_mp, cfg->fc_mp_len, extack);
		if (nhs == 0)
			goto err_inval;
	}
#endif

	err = -ENOBUFS;
	if (fib_info_cnt >= fib_info_hash_size) {
		unsigned int new_size = fib_info_hash_size << 1;
		struct hlist_head *new_info_hash;
		struct hlist_head *new_laddrhash;
		unsigned int bytes;

		if (!new_size)
			new_size = 16;
		bytes = new_size * sizeof(struct hlist_head *);
		new_info_hash = fib_info_hash_alloc(bytes);
		new_laddrhash = fib_info_hash_alloc(bytes);
		if (!new_info_hash || !new_laddrhash) {
			fib_info_hash_free(new_info_hash, bytes);
			fib_info_hash_free(new_laddrhash, bytes);
		} else
			fib_info_hash_move(new_info_hash, new_laddrhash, new_size);

		if (!fib_info_hash_size)
			goto failure;
	}

	fi = kzalloc(sizeof(*fi)+nhs*sizeof(struct fib_nh), GFP_KERNEL);
	if (!fi)
		goto failure;
	if (cfg->fc_mx) {
		fi->fib_metrics = kzalloc(sizeof(*fi->fib_metrics), GFP_KERNEL);
		if (unlikely(!fi->fib_metrics)) {
			kfree(fi);
			return ERR_PTR(err);
		}
		refcount_set(&fi->fib_metrics->refcnt, 1);
	} else {
		fi->fib_metrics = (struct dst_metrics *)&dst_default_metrics;
	}
	fib_info_cnt++;
	fi->fib_net = net;
	fi->fib_protocol = cfg->fc_protocol;
	fi->fib_scope = cfg->fc_scope;
	fi->fib_flags = cfg->fc_flags;
	fi->fib_priority = cfg->fc_priority;
	fi->fib_prefsrc = cfg->fc_prefsrc;
	fi->fib_type = cfg->fc_type;
	fi->fib_tb_id = cfg->fc_table;

	fi->fib_nhs = nhs;
	change_nexthops(fi) {
		nexthop_nh->nh_parent = fi;
		nexthop_nh->nh_pcpu_rth_output = alloc_percpu(struct rtable __rcu *);
		if (!nexthop_nh->nh_pcpu_rth_output)
			goto failure;
	} endfor_nexthops(fi)

	err = fib_convert_metrics(fi, cfg);
	if (err)
		goto failure;

	if (cfg->fc_mp) {
#ifdef CONFIG_IP_ROUTE_MULTIPATH
		err = fib_get_nhs(fi, cfg->fc_mp, cfg->fc_mp_len, cfg, extack);
		if (err != 0)
			goto failure;
		if (cfg->fc_oif && fi->fib_nh->nh_oif != cfg->fc_oif) {
			NL_SET_ERR_MSG(extack,
				       "Nexthop device index does not match RTA_OIF");
			goto err_inval;
		}
		if (cfg->fc_gw && fi->fib_nh->nh_gw != cfg->fc_gw) {
			NL_SET_ERR_MSG(extack,
				       "Nexthop gateway does not match RTA_GATEWAY");
			goto err_inval;
		}
#ifdef CONFIG_IP_ROUTE_CLASSID
		if (cfg->fc_flow && fi->fib_nh->nh_tclassid != cfg->fc_flow) {
			NL_SET_ERR_MSG(extack,
				       "Nexthop class id does not match RTA_FLOW");
			goto err_inval;
		}
#endif
#else
		NL_SET_ERR_MSG(extack,
			       "Multipath support not enabled in kernel");
		goto err_inval;
#endif
	} else {
		struct fib_nh *nh = fi->fib_nh;

		if (cfg->fc_encap) {
			struct lwtunnel_state *lwtstate;

			if (cfg->fc_encap_type == LWTUNNEL_ENCAP_NONE) {
				NL_SET_ERR_MSG(extack,
					       "LWT encap type not specified");
				goto err_inval;
			}
			err = lwtunnel_build_state(cfg->fc_encap_type,
						   cfg->fc_encap, AF_INET, cfg,
						   &lwtstate, extack);
			if (err)
				goto failure;

			nh->nh_lwtstate = lwtstate_get(lwtstate);
		}
		nh->nh_oif = cfg->fc_oif;
		nh->nh_gw = cfg->fc_gw;
		nh->nh_flags = cfg->fc_flags;
#ifdef CONFIG_IP_ROUTE_CLASSID
		nh->nh_tclassid = cfg->fc_flow;
		if (nh->nh_tclassid)
			fi->fib_net->ipv4.fib_num_tclassid_users++;
#endif
#ifdef CONFIG_IP_ROUTE_MULTIPATH
		nh->nh_weight = 1;
#endif
	}

	if (fib_props[cfg->fc_type].error) {
		if (cfg->fc_gw || cfg->fc_oif || cfg->fc_mp) {
			NL_SET_ERR_MSG(extack,
				       "Gateway, device and multipath can not be specified for this route type");
			goto err_inval;
		}
		goto link_it;
	} else {
		switch (cfg->fc_type) {
		case RTN_UNICAST:
		case RTN_LOCAL:
		case RTN_BROADCAST:
		case RTN_ANYCAST:
		case RTN_MULTICAST:
			break;
		default:
			NL_SET_ERR_MSG(extack, "Invalid route type");
			goto err_inval;
		}
	}

	if (cfg->fc_scope > RT_SCOPE_HOST) {
		NL_SET_ERR_MSG(extack, "Invalid scope");
		goto err_inval;
	}

	if (cfg->fc_scope == RT_SCOPE_HOST) {
		struct fib_nh *nh = fi->fib_nh;

		/* Local address is added. */
		if (nhs != 1) {
			NL_SET_ERR_MSG(extack,
				       "Route with host scope can not have multiple nexthops");
			goto err_inval;
		}
		if (nh->nh_gw) {
			NL_SET_ERR_MSG(extack,
				       "Route with host scope can not have a gateway");
			goto err_inval;
		}
		nh->nh_scope = RT_SCOPE_NOWHERE;
		nh->nh_dev = dev_get_by_index(net, fi->fib_nh->nh_oif);
		err = -ENODEV;
		if (!nh->nh_dev)
			goto failure;
	} else {
		int linkdown = 0;

		change_nexthops(fi) {
			err = fib_check_nh(cfg, nexthop_nh, extack);
			if (err != 0)
				goto failure;
			if (nexthop_nh->nh_flags & RTNH_F_LINKDOWN)
				linkdown++;
		} endfor_nexthops(fi)
		if (linkdown == fi->fib_nhs)
			fi->fib_flags |= RTNH_F_LINKDOWN;
	}

	if (fi->fib_prefsrc && !fib_valid_prefsrc(cfg, fi->fib_prefsrc)) {
		NL_SET_ERR_MSG(extack, "Invalid prefsrc address");
		goto err_inval;
	}

	change_nexthops(fi) {
		fib_info_update_nh_saddr(net, nexthop_nh);
	} endfor_nexthops(fi)

	fib_rebalance(fi);

link_it:
	ofi = fib_find_info(fi);
	if (ofi) {
		fi->fib_dead = 1;
		free_fib_info(fi);
		ofi->fib_treeref++;
		return ofi;
	}

	fi->fib_treeref++;
	refcount_set(&fi->fib_clntref, 1);
	spin_lock_bh(&fib_info_lock);
	hlist_add_head(&fi->fib_hash,
		       &fib_info_hash[fib_info_hashfn(fi)]);
	if (fi->fib_prefsrc) {
		struct hlist_head *head;

		head = &fib_info_laddrhash[fib_laddr_hashfn(fi->fib_prefsrc)];
		hlist_add_head(&fi->fib_lhash, head);
	}
	change_nexthops(fi) {
		struct hlist_head *head;
		unsigned int hash;

		if (!nexthop_nh->nh_dev)
			continue;
		hash = fib_devindex_hashfn(nexthop_nh->nh_dev->ifindex);
		head = &fib_info_devhash[hash];
		hlist_add_head(&nexthop_nh->nh_hash, head);
	} endfor_nexthops(fi)
	spin_unlock_bh(&fib_info_lock);
	return fi;

err_inval:
	err = -EINVAL;

failure:
	if (fi) {
		fi->fib_dead = 1;
		free_fib_info(fi);
	}

	return ERR_PTR(err);
}

int fib_dump_info(struct sk_buff *skb, u32 portid, u32 seq, int event,
		  u32 tb_id, u8 type, __be32 dst, int dst_len, u8 tos,
		  struct fib_info *fi, unsigned int flags)
{
	struct nlmsghdr *nlh;
	struct rtmsg *rtm;

	nlh = nlmsg_put(skb, portid, seq, event, sizeof(*rtm), flags);
	if (!nlh)
		return -EMSGSIZE;

	rtm = nlmsg_data(nlh);
	rtm->rtm_family = AF_INET;
	rtm->rtm_dst_len = dst_len;
	rtm->rtm_src_len = 0;
	rtm->rtm_tos = tos;
	if (tb_id < 256)
		rtm->rtm_table = tb_id;
	else
		rtm->rtm_table = RT_TABLE_COMPAT;
	if (nla_put_u32(skb, RTA_TABLE, tb_id))
		goto nla_put_failure;
	rtm->rtm_type = type;
	rtm->rtm_flags = fi->fib_flags;
	rtm->rtm_scope = fi->fib_scope;
	rtm->rtm_protocol = fi->fib_protocol;

	if (rtm->rtm_dst_len &&
	    nla_put_in_addr(skb, RTA_DST, dst))
		goto nla_put_failure;
	if (fi->fib_priority &&
	    nla_put_u32(skb, RTA_PRIORITY, fi->fib_priority))
		goto nla_put_failure;
	if (rtnetlink_put_metrics(skb, fi->fib_metrics->metrics) < 0)
		goto nla_put_failure;

	if (fi->fib_prefsrc &&
	    nla_put_in_addr(skb, RTA_PREFSRC, fi->fib_prefsrc))
		goto nla_put_failure;
	if (fi->fib_nhs == 1) {
		if (fi->fib_nh->nh_gw &&
		    nla_put_in_addr(skb, RTA_GATEWAY, fi->fib_nh->nh_gw))
			goto nla_put_failure;
		if (fi->fib_nh->nh_oif &&
		    nla_put_u32(skb, RTA_OIF, fi->fib_nh->nh_oif))
			goto nla_put_failure;
		if (fi->fib_nh->nh_flags & RTNH_F_LINKDOWN) {
			struct in_device *in_dev;

			rcu_read_lock();
			in_dev = __in_dev_get_rcu(fi->fib_nh->nh_dev);
			if (in_dev &&
			    IN_DEV_IGNORE_ROUTES_WITH_LINKDOWN(in_dev))
				rtm->rtm_flags |= RTNH_F_DEAD;
			rcu_read_unlock();
		}
		if (fi->fib_nh->nh_flags & RTNH_F_OFFLOAD)
			rtm->rtm_flags |= RTNH_F_OFFLOAD;
#ifdef CONFIG_IP_ROUTE_CLASSID
		if (fi->fib_nh[0].nh_tclassid &&
		    nla_put_u32(skb, RTA_FLOW, fi->fib_nh[0].nh_tclassid))
			goto nla_put_failure;
#endif
		if (fi->fib_nh->nh_lwtstate &&
		    lwtunnel_fill_encap(skb, fi->fib_nh->nh_lwtstate) < 0)
			goto nla_put_failure;
	}
#ifdef CONFIG_IP_ROUTE_MULTIPATH
	if (fi->fib_nhs > 1) {
		struct rtnexthop *rtnh;
		struct nlattr *mp;

		mp = nla_nest_start(skb, RTA_MULTIPATH);
		if (!mp)
			goto nla_put_failure;

		for_nexthops(fi) {
			rtnh = nla_reserve_nohdr(skb, sizeof(*rtnh));
			if (!rtnh)
				goto nla_put_failure;

			rtnh->rtnh_flags = nh->nh_flags & 0xFF;
			if (nh->nh_flags & RTNH_F_LINKDOWN) {
				struct in_device *in_dev;

				rcu_read_lock();
				in_dev = __in_dev_get_rcu(nh->nh_dev);
				if (in_dev &&
				    IN_DEV_IGNORE_ROUTES_WITH_LINKDOWN(in_dev))
					rtnh->rtnh_flags |= RTNH_F_DEAD;
				rcu_read_unlock();
			}
			rtnh->rtnh_hops = nh->nh_weight - 1;
			rtnh->rtnh_ifindex = nh->nh_oif;

			if (nh->nh_gw &&
			    nla_put_in_addr(skb, RTA_GATEWAY, nh->nh_gw))
				goto nla_put_failure;
#ifdef CONFIG_IP_ROUTE_CLASSID
			if (nh->nh_tclassid &&
			    nla_put_u32(skb, RTA_FLOW, nh->nh_tclassid))
				goto nla_put_failure;
#endif
			if (nh->nh_lwtstate &&
			    lwtunnel_fill_encap(skb, nh->nh_lwtstate) < 0)
				goto nla_put_failure;

			/* length of rtnetlink header + attributes */
			rtnh->rtnh_len = nlmsg_get_pos(skb) - (void *) rtnh;
		} endfor_nexthops(fi);

		nla_nest_end(skb, mp);
	}
#endif
	nlmsg_end(skb, nlh);
	return 0;

nla_put_failure:
	nlmsg_cancel(skb, nlh);
	return -EMSGSIZE;
}

/*
 * Update FIB if:
 * - local address disappeared -> we must delete all the entries
 *   referring to it.
 * - device went down -> we must shutdown all nexthops going via it.
 */
int fib_sync_down_addr(struct net_device *dev, __be32 local)
{
	int ret = 0;
	unsigned int hash = fib_laddr_hashfn(local);
	struct hlist_head *head = &fib_info_laddrhash[hash];
	struct net *net = dev_net(dev);
	int tb_id = l3mdev_fib_table(dev);
	struct fib_info *fi;

	if (!fib_info_laddrhash || local == 0)
		return 0;

	hlist_for_each_entry(fi, head, fib_lhash) {
		if (!net_eq(fi->fib_net, net) ||
		    fi->fib_tb_id != tb_id)
			continue;
		if (fi->fib_prefsrc == local) {
			fi->fib_flags |= RTNH_F_DEAD;
			ret++;
		}
	}
	return ret;
}

static int call_fib_nh_notifiers(struct fib_nh *fib_nh,
				 enum fib_event_type event_type)
{
	struct in_device *in_dev = __in_dev_get_rtnl(fib_nh->nh_dev);
	struct fib_nh_notifier_info info = {
		.fib_nh = fib_nh,
	};

	switch (event_type) {
	case FIB_EVENT_NH_ADD:
		if (fib_nh->nh_flags & RTNH_F_DEAD)
			break;
		if (IN_DEV_IGNORE_ROUTES_WITH_LINKDOWN(in_dev) &&
		    fib_nh->nh_flags & RTNH_F_LINKDOWN)
			break;
		return call_fib4_notifiers(dev_net(fib_nh->nh_dev), event_type,
					   &info.info);
	case FIB_EVENT_NH_DEL:
		if ((in_dev && IN_DEV_IGNORE_ROUTES_WITH_LINKDOWN(in_dev) &&
		     fib_nh->nh_flags & RTNH_F_LINKDOWN) ||
		    (fib_nh->nh_flags & RTNH_F_DEAD))
			return call_fib4_notifiers(dev_net(fib_nh->nh_dev),
						   event_type, &info.info);
	default:
		break;
	}

	return NOTIFY_DONE;
}

/* Event              force Flags           Description
 * NETDEV_CHANGE      0     LINKDOWN        Carrier OFF, not for scope host
 * NETDEV_DOWN        0     LINKDOWN|DEAD   Link down, not for scope host
 * NETDEV_DOWN        1     LINKDOWN|DEAD   Last address removed
 * NETDEV_UNREGISTER  1     LINKDOWN|DEAD   Device removed
 */
int fib_sync_down_dev(struct net_device *dev, unsigned long event, bool force)
{
	int ret = 0;
	int scope = RT_SCOPE_NOWHERE;
	struct fib_info *prev_fi = NULL;
	unsigned int hash = fib_devindex_hashfn(dev->ifindex);
	struct hlist_head *head = &fib_info_devhash[hash];
	struct fib_nh *nh;

	if (force)
		scope = -1;

	hlist_for_each_entry(nh, head, nh_hash) {
		struct fib_info *fi = nh->nh_parent;
		int dead;

		BUG_ON(!fi->fib_nhs);
		if (nh->nh_dev != dev || fi == prev_fi)
			continue;
		prev_fi = fi;
		dead = 0;
		change_nexthops(fi) {
			if (nexthop_nh->nh_flags & RTNH_F_DEAD)
				dead++;
			else if (nexthop_nh->nh_dev == dev &&
				 nexthop_nh->nh_scope != scope) {
				switch (event) {
				case NETDEV_DOWN:
				case NETDEV_UNREGISTER:
					nexthop_nh->nh_flags |= RTNH_F_DEAD;
					/* fall through */
				case NETDEV_CHANGE:
					nexthop_nh->nh_flags |= RTNH_F_LINKDOWN;
					break;
				}
				call_fib_nh_notifiers(nexthop_nh,
						      FIB_EVENT_NH_DEL);
				dead++;
			}
#ifdef CONFIG_IP_ROUTE_MULTIPATH
			if (event == NETDEV_UNREGISTER &&
			    nexthop_nh->nh_dev == dev) {
				dead = fi->fib_nhs;
				break;
			}
#endif
		} endfor_nexthops(fi)
		if (dead == fi->fib_nhs) {
			switch (event) {
			case NETDEV_DOWN:
			case NETDEV_UNREGISTER:
				fi->fib_flags |= RTNH_F_DEAD;
				/* fall through */
			case NETDEV_CHANGE:
				fi->fib_flags |= RTNH_F_LINKDOWN;
				break;
			}
			ret++;
		}

		fib_rebalance(fi);
	}

	return ret;
}

/* Must be invoked inside of an RCU protected region.  */
static void fib_select_default(const struct flowi4 *flp, struct fib_result *res)
{
	struct fib_info *fi = NULL, *last_resort = NULL;
	struct hlist_head *fa_head = res->fa_head;
	struct fib_table *tb = res->table;
	u8 slen = 32 - res->prefixlen;
	int order = -1, last_idx = -1;
	struct fib_alias *fa, *fa1 = NULL;
	u32 last_prio = res->fi->fib_priority;
	u8 last_tos = 0;

	hlist_for_each_entry_rcu(fa, fa_head, fa_list) {
		struct fib_info *next_fi = fa->fa_info;

		if (fa->fa_slen != slen)
			continue;
		if (fa->fa_tos && fa->fa_tos != flp->flowi4_tos)
			continue;
		if (fa->tb_id != tb->tb_id)
			continue;
		if (next_fi->fib_priority > last_prio &&
		    fa->fa_tos == last_tos) {
			if (last_tos)
				continue;
			break;
		}
		if (next_fi->fib_flags & RTNH_F_DEAD)
			continue;
		last_tos = fa->fa_tos;
		last_prio = next_fi->fib_priority;

		if (next_fi->fib_scope != res->scope ||
		    fa->fa_type != RTN_UNICAST)
			continue;
		if (!next_fi->fib_nh[0].nh_gw ||
		    next_fi->fib_nh[0].nh_scope != RT_SCOPE_LINK)
			continue;

		fib_alias_accessed(fa);

		if (!fi) {
			if (next_fi != res->fi)
				break;
			fa1 = fa;
		} else if (!fib_detect_death(fi, order, &last_resort,
					     &last_idx, fa1->fa_default)) {
			fib_result_assign(res, fi);
			fa1->fa_default = order;
			goto out;
		}
		fi = next_fi;
		order++;
	}

	if (order <= 0 || !fi) {
		if (fa1)
			fa1->fa_default = -1;
		goto out;
	}

	if (!fib_detect_death(fi, order, &last_resort, &last_idx,
			      fa1->fa_default)) {
		fib_result_assign(res, fi);
		fa1->fa_default = order;
		goto out;
	}

	if (last_idx >= 0)
		fib_result_assign(res, last_resort);
	fa1->fa_default = last_idx;
out:
	return;
}

/*
 * Dead device goes up. We wake up dead nexthops.
 * It takes sense only on multipath routes.
 */
int fib_sync_up(struct net_device *dev, unsigned int nh_flags)
{
	struct fib_info *prev_fi;
	unsigned int hash;
	struct hlist_head *head;
	struct fib_nh *nh;
	int ret;

	if (!(dev->flags & IFF_UP))
		return 0;

	if (nh_flags & RTNH_F_DEAD) {
		unsigned int flags = dev_get_flags(dev);

		if (flags & (IFF_RUNNING | IFF_LOWER_UP))
			nh_flags |= RTNH_F_LINKDOWN;
	}

	prev_fi = NULL;
	hash = fib_devindex_hashfn(dev->ifindex);
	head = &fib_info_devhash[hash];
	ret = 0;

	hlist_for_each_entry(nh, head, nh_hash) {
		struct fib_info *fi = nh->nh_parent;
		int alive;

		BUG_ON(!fi->fib_nhs);
		if (nh->nh_dev != dev || fi == prev_fi)
			continue;

		prev_fi = fi;
		alive = 0;
		change_nexthops(fi) {
			if (!(nexthop_nh->nh_flags & nh_flags)) {
				alive++;
				continue;
			}
			if (!nexthop_nh->nh_dev ||
			    !(nexthop_nh->nh_dev->flags & IFF_UP))
				continue;
			if (nexthop_nh->nh_dev != dev ||
			    !__in_dev_get_rtnl(dev))
				continue;
			alive++;
			nexthop_nh->nh_flags &= ~nh_flags;
			call_fib_nh_notifiers(nexthop_nh, FIB_EVENT_NH_ADD);
		} endfor_nexthops(fi)

		if (alive > 0) {
			fi->fib_flags &= ~nh_flags;
			ret++;
		}

		fib_rebalance(fi);
	}

	return ret;
}

#ifdef CONFIG_IP_ROUTE_MULTIPATH
static bool fib_good_nh(const struct fib_nh *nh)
{
	int state = NUD_REACHABLE;

	if (nh->nh_scope == RT_SCOPE_LINK) {
		struct neighbour *n;

		rcu_read_lock_bh();

		n = __ipv4_neigh_lookup_noref(nh->nh_dev,
					      (__force u32)nh->nh_gw);
		if (n)
			state = n->nud_state;

		rcu_read_unlock_bh();
	}

	return !!(state & NUD_VALID);
}

void fib_select_multipath(struct fib_result *res, int hash)
{
	struct fib_info *fi = res->fi;
	struct net *net = fi->fib_net;
	bool first = false;

	for_nexthops(fi) {
		if (net->ipv4.sysctl_fib_multipath_use_neigh) {
			if (!fib_good_nh(nh))
				continue;
			if (!first) {
				res->nh_sel = nhsel;
				first = true;
			}
		}

		if (hash > atomic_read(&nh->nh_upper_bound))
			continue;

		res->nh_sel = nhsel;
		return;
	} endfor_nexthops(fi);
}
#endif

void fib_select_path(struct net *net, struct fib_result *res,
		     struct flowi4 *fl4, const struct sk_buff *skb)
{
	if (fl4->flowi4_oif && !(fl4->flowi4_flags & FLOWI_FLAG_SKIP_NH_OIF))
		goto check_saddr;

#ifdef CONFIG_IP_ROUTE_MULTIPATH
	if (res->fi->fib_nhs > 1) {
		int h = fib_multipath_hash(net, fl4, skb, NULL);

		fib_select_multipath(res, h);
	}
	else
#endif
	if (!res->prefixlen &&
	    res->table->tb_num_default > 1 &&
	    res->type == RTN_UNICAST)
		fib_select_default(fl4, res);

check_saddr:
	if (!fl4->saddr)
		fl4->saddr = FIB_RES_PREFSRC(net, *res);
}<|MERGE_RESOLUTION|>--- conflicted
+++ resolved
@@ -1021,54 +1021,8 @@
 static int
 fib_convert_metrics(struct fib_info *fi, const struct fib_config *cfg)
 {
-<<<<<<< HEAD
-	bool ecn_ca = false;
-	struct nlattr *nla;
-	int remaining;
-
-	if (!cfg->fc_mx)
-		return 0;
-
-	nla_for_each_attr(nla, cfg->fc_mx, cfg->fc_mx_len, remaining) {
-		int type = nla_type(nla);
-		u32 val;
-
-		if (!type)
-			continue;
-		if (type > RTAX_MAX)
-			return -EINVAL;
-
-		if (type == RTAX_CC_ALGO) {
-			char tmp[TCP_CA_NAME_MAX];
-
-			nla_strlcpy(tmp, nla, sizeof(tmp));
-			val = tcp_ca_get_key_by_name(fi->fib_net, tmp, &ecn_ca);
-			if (val == TCP_CA_UNSPEC)
-				return -EINVAL;
-		} else {
-			if (nla_len(nla) != sizeof(u32))
-				return -EINVAL;
-			val = nla_get_u32(nla);
-		}
-		if (type == RTAX_ADVMSS && val > 65535 - 40)
-			val = 65535 - 40;
-		if (type == RTAX_MTU && val > 65535 - 15)
-			val = 65535 - 15;
-		if (type == RTAX_HOPLIMIT && val > 255)
-			val = 255;
-		if (type == RTAX_FEATURES && (val & ~RTAX_FEATURE_MASK))
-			return -EINVAL;
-		fi->fib_metrics->metrics[type - 1] = val;
-	}
-
-	if (ecn_ca)
-		fi->fib_metrics->metrics[RTAX_FEATURES - 1] |= DST_FEATURE_ECN_CA;
-
-	return 0;
-=======
 	return ip_metrics_convert(fi->fib_net, cfg->fc_mx, cfg->fc_mx_len,
 				  fi->fib_metrics->metrics);
->>>>>>> ce397d21
 }
 
 struct fib_info *fib_create_info(struct fib_config *cfg,
