--- conflicted
+++ resolved
@@ -780,11 +780,7 @@
 	fl4.fl4_icmp_type = user_icmph.type;
 	fl4.fl4_icmp_code = user_icmph.code;
 
-<<<<<<< HEAD
-	security_sk_classify_flow(sk, flowi4_to_flowi(&fl4));
-=======
 	security_sk_classify_flow(sk, flowi4_to_flowi_common(&fl4));
->>>>>>> 7d2a07b7
 	rt = ip_route_output_flow(net, &fl4, sk);
 	if (IS_ERR(rt)) {
 		err = PTR_ERR(rt);
