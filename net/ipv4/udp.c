--- conflicted
+++ resolved
@@ -410,15 +410,9 @@
 }
 
 static struct sock *lookup_reuseport(struct net *net, struct sock *sk,
-<<<<<<< HEAD
-					    struct sk_buff *skb,
-					    __be32 saddr, __be16 sport,
-					    __be32 daddr, unsigned short hnum)
-=======
 				     struct sk_buff *skb,
 				     __be32 saddr, __be16 sport,
 				     __be32 daddr, unsigned short hnum)
->>>>>>> 7d2a07b7
 {
 	struct sock *reuse_sk = NULL;
 	u32 hash;
@@ -461,19 +455,11 @@
 	return result;
 }
 
-<<<<<<< HEAD
-static inline struct sock *udp4_lookup_run_bpf(struct net *net,
-					       struct udp_table *udptable,
-					       struct sk_buff *skb,
-					       __be32 saddr, __be16 sport,
-					       __be32 daddr, u16 hnum)
-=======
 static struct sock *udp4_lookup_run_bpf(struct net *net,
 					struct udp_table *udptable,
 					struct sk_buff *skb,
 					__be32 saddr, __be16 sport,
 					__be32 daddr, u16 hnum)
->>>>>>> 7d2a07b7
 {
 	struct sock *sk, *reuse_sk;
 	bool no_reuseport;
@@ -2698,11 +2684,7 @@
 #endif
 				up->encap_rcv = xfrm4_udp_encap_rcv;
 #endif
-<<<<<<< HEAD
-			/* FALLTHROUGH */
-=======
 			fallthrough;
->>>>>>> 7d2a07b7
 		case UDP_ENCAP_L2TPINUDP:
 			up->encap_type = val;
 			lock_sock(sk);
