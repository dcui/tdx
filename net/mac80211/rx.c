/*
 * Copyright 2002-2005, Instant802 Networks, Inc.
 * Copyright 2005-2006, Devicescape Software, Inc.
 * Copyright 2006-2007	Jiri Benc <jbenc@suse.cz>
 * Copyright 2007	Johannes Berg <johannes@sipsolutions.net>
 *
 * This program is free software; you can redistribute it and/or modify
 * it under the terms of the GNU General Public License version 2 as
 * published by the Free Software Foundation.
 */

#include <linux/jiffies.h>
#include <linux/kernel.h>
#include <linux/skbuff.h>
#include <linux/netdevice.h>
#include <linux/etherdevice.h>
#include <linux/rcupdate.h>
#include <net/mac80211.h>
#include <net/ieee80211_radiotap.h>

#include "ieee80211_i.h"
#include "driver-ops.h"
#include "led.h"
#include "mesh.h"
#include "wep.h"
#include "wpa.h"
#include "tkip.h"
#include "wme.h"

/*
 * monitor mode reception
 *
 * This function cleans up the SKB, i.e. it removes all the stuff
 * only useful for monitoring.
 */
static struct sk_buff *remove_monitor_info(struct ieee80211_local *local,
					   struct sk_buff *skb)
{
	if (local->hw.flags & IEEE80211_HW_RX_INCLUDES_FCS) {
		if (likely(skb->len > FCS_LEN))
			skb_trim(skb, skb->len - FCS_LEN);
		else {
			/* driver bug */
			WARN_ON(1);
			dev_kfree_skb(skb);
			skb = NULL;
		}
	}

	return skb;
}

static inline int should_drop_frame(struct sk_buff *skb,
				    int present_fcs_len)
{
	struct ieee80211_rx_status *status = IEEE80211_SKB_RXCB(skb);
	struct ieee80211_hdr *hdr = (struct ieee80211_hdr *)skb->data;

	if (status->flag & (RX_FLAG_FAILED_FCS_CRC | RX_FLAG_FAILED_PLCP_CRC))
		return 1;
	if (unlikely(skb->len < 16 + present_fcs_len))
		return 1;
	if (ieee80211_is_ctl(hdr->frame_control) &&
	    !ieee80211_is_pspoll(hdr->frame_control) &&
	    !ieee80211_is_back_req(hdr->frame_control))
		return 1;
	return 0;
}

static int
ieee80211_rx_radiotap_len(struct ieee80211_local *local,
			  struct ieee80211_rx_status *status)
{
	int len;

	/* always present fields */
	len = sizeof(struct ieee80211_radiotap_header) + 9;

	if (status->flag & RX_FLAG_TSFT)
		len += 8;
	if (local->hw.flags & IEEE80211_HW_SIGNAL_DBM)
		len += 1;
	if (local->hw.flags & IEEE80211_HW_NOISE_DBM)
		len += 1;

	if (len & 1) /* padding for RX_FLAGS if necessary */
		len++;

	return len;
}

/*
 * ieee80211_add_rx_radiotap_header - add radiotap header
 *
 * add a radiotap header containing all the fields which the hardware provided.
 */
static void
ieee80211_add_rx_radiotap_header(struct ieee80211_local *local,
				 struct sk_buff *skb,
				 struct ieee80211_rate *rate,
				 int rtap_len)
{
	struct ieee80211_rx_status *status = IEEE80211_SKB_RXCB(skb);
	struct ieee80211_radiotap_header *rthdr;
	unsigned char *pos;
	u16 rx_flags = 0;

	rthdr = (struct ieee80211_radiotap_header *)skb_push(skb, rtap_len);
	memset(rthdr, 0, rtap_len);

	/* radiotap header, set always present flags */
	rthdr->it_present =
		cpu_to_le32((1 << IEEE80211_RADIOTAP_FLAGS) |
			    (1 << IEEE80211_RADIOTAP_CHANNEL) |
			    (1 << IEEE80211_RADIOTAP_ANTENNA) |
			    (1 << IEEE80211_RADIOTAP_RX_FLAGS));
	rthdr->it_len = cpu_to_le16(rtap_len);

	pos = (unsigned char *)(rthdr+1);

	/* the order of the following fields is important */

	/* IEEE80211_RADIOTAP_TSFT */
	if (status->flag & RX_FLAG_TSFT) {
		put_unaligned_le64(status->mactime, pos);
		rthdr->it_present |=
			cpu_to_le32(1 << IEEE80211_RADIOTAP_TSFT);
		pos += 8;
	}

	/* IEEE80211_RADIOTAP_FLAGS */
	if (local->hw.flags & IEEE80211_HW_RX_INCLUDES_FCS)
		*pos |= IEEE80211_RADIOTAP_F_FCS;
	if (status->flag & (RX_FLAG_FAILED_FCS_CRC | RX_FLAG_FAILED_PLCP_CRC))
		*pos |= IEEE80211_RADIOTAP_F_BADFCS;
	if (status->flag & RX_FLAG_SHORTPRE)
		*pos |= IEEE80211_RADIOTAP_F_SHORTPRE;
	pos++;

	/* IEEE80211_RADIOTAP_RATE */
	if (status->flag & RX_FLAG_HT) {
		/*
		 * TODO: add following information into radiotap header once
		 * suitable fields are defined for it:
		 * - MCS index (status->rate_idx)
		 * - HT40 (status->flag & RX_FLAG_40MHZ)
		 * - short-GI (status->flag & RX_FLAG_SHORT_GI)
		 */
		*pos = 0;
	} else {
		rthdr->it_present |= cpu_to_le32(1 << IEEE80211_RADIOTAP_RATE);
		*pos = rate->bitrate / 5;
	}
	pos++;

	/* IEEE80211_RADIOTAP_CHANNEL */
	put_unaligned_le16(status->freq, pos);
	pos += 2;
	if (status->band == IEEE80211_BAND_5GHZ)
		put_unaligned_le16(IEEE80211_CHAN_OFDM | IEEE80211_CHAN_5GHZ,
				   pos);
	else if (status->flag & RX_FLAG_HT)
		put_unaligned_le16(IEEE80211_CHAN_DYN | IEEE80211_CHAN_2GHZ,
				   pos);
	else if (rate->flags & IEEE80211_RATE_ERP_G)
		put_unaligned_le16(IEEE80211_CHAN_OFDM | IEEE80211_CHAN_2GHZ,
				   pos);
	else
		put_unaligned_le16(IEEE80211_CHAN_CCK | IEEE80211_CHAN_2GHZ,
				   pos);
	pos += 2;

	/* IEEE80211_RADIOTAP_DBM_ANTSIGNAL */
	if (local->hw.flags & IEEE80211_HW_SIGNAL_DBM) {
		*pos = status->signal;
		rthdr->it_present |=
			cpu_to_le32(1 << IEEE80211_RADIOTAP_DBM_ANTSIGNAL);
		pos++;
	}

	/* IEEE80211_RADIOTAP_DBM_ANTNOISE */
	if (local->hw.flags & IEEE80211_HW_NOISE_DBM) {
		*pos = status->noise;
		rthdr->it_present |=
			cpu_to_le32(1 << IEEE80211_RADIOTAP_DBM_ANTNOISE);
		pos++;
	}

	/* IEEE80211_RADIOTAP_LOCK_QUALITY is missing */

	/* IEEE80211_RADIOTAP_ANTENNA */
	*pos = status->antenna;
	pos++;

	/* IEEE80211_RADIOTAP_DB_ANTNOISE is not used */

	/* IEEE80211_RADIOTAP_RX_FLAGS */
	/* ensure 2 byte alignment for the 2 byte field as required */
	if ((pos - (u8 *)rthdr) & 1)
		pos++;
	if (status->flag & RX_FLAG_FAILED_PLCP_CRC)
		rx_flags |= IEEE80211_RADIOTAP_F_RX_BADPLCP;
	put_unaligned_le16(rx_flags, pos);
	pos += 2;
}

/*
 * This function copies a received frame to all monitor interfaces and
 * returns a cleaned-up SKB that no longer includes the FCS nor the
 * radiotap header the driver might have added.
 */
static struct sk_buff *
ieee80211_rx_monitor(struct ieee80211_local *local, struct sk_buff *origskb,
		     struct ieee80211_rate *rate)
{
	struct ieee80211_rx_status *status = IEEE80211_SKB_RXCB(origskb);
	struct ieee80211_sub_if_data *sdata;
	int needed_headroom = 0;
	struct sk_buff *skb, *skb2;
	struct net_device *prev_dev = NULL;
	int present_fcs_len = 0;

	/*
	 * First, we may need to make a copy of the skb because
	 *  (1) we need to modify it for radiotap (if not present), and
	 *  (2) the other RX handlers will modify the skb we got.
	 *
	 * We don't need to, of course, if we aren't going to return
	 * the SKB because it has a bad FCS/PLCP checksum.
	 */

	/* room for the radiotap header based on driver features */
	needed_headroom = ieee80211_rx_radiotap_len(local, status);

	if (local->hw.flags & IEEE80211_HW_RX_INCLUDES_FCS)
		present_fcs_len = FCS_LEN;

	if (!local->monitors) {
		if (should_drop_frame(origskb, present_fcs_len)) {
			dev_kfree_skb(origskb);
			return NULL;
		}

		return remove_monitor_info(local, origskb);
	}

	if (should_drop_frame(origskb, present_fcs_len)) {
		/* only need to expand headroom if necessary */
		skb = origskb;
		origskb = NULL;

		/*
		 * This shouldn't trigger often because most devices have an
		 * RX header they pull before we get here, and that should
		 * be big enough for our radiotap information. We should
		 * probably export the length to drivers so that we can have
		 * them allocate enough headroom to start with.
		 */
		if (skb_headroom(skb) < needed_headroom &&
		    pskb_expand_head(skb, needed_headroom, 0, GFP_ATOMIC)) {
			dev_kfree_skb(skb);
			return NULL;
		}
	} else {
		/*
		 * Need to make a copy and possibly remove radiotap header
		 * and FCS from the original.
		 */
		skb = skb_copy_expand(origskb, needed_headroom, 0, GFP_ATOMIC);

		origskb = remove_monitor_info(local, origskb);

		if (!skb)
			return origskb;
	}

	/* prepend radiotap information */
	ieee80211_add_rx_radiotap_header(local, skb, rate, needed_headroom);

	skb_reset_mac_header(skb);
	skb->ip_summed = CHECKSUM_UNNECESSARY;
	skb->pkt_type = PACKET_OTHERHOST;
	skb->protocol = htons(ETH_P_802_2);

	list_for_each_entry_rcu(sdata, &local->interfaces, list) {
		if (!netif_running(sdata->dev))
			continue;

		if (sdata->vif.type != NL80211_IFTYPE_MONITOR)
			continue;

		if (sdata->u.mntr_flags & MONITOR_FLAG_COOK_FRAMES)
			continue;

		if (prev_dev) {
			skb2 = skb_clone(skb, GFP_ATOMIC);
			if (skb2) {
				skb2->dev = prev_dev;
				netif_rx(skb2);
			}
		}

		prev_dev = sdata->dev;
		sdata->dev->stats.rx_packets++;
		sdata->dev->stats.rx_bytes += skb->len;
	}

	if (prev_dev) {
		skb->dev = prev_dev;
		netif_rx(skb);
	} else
		dev_kfree_skb(skb);

	return origskb;
}


static void ieee80211_parse_qos(struct ieee80211_rx_data *rx)
{
	struct ieee80211_hdr *hdr = (struct ieee80211_hdr *)rx->skb->data;
	int tid;

	/* does the frame have a qos control field? */
	if (ieee80211_is_data_qos(hdr->frame_control)) {
		u8 *qc = ieee80211_get_qos_ctl(hdr);
		/* frame has qos control */
		tid = *qc & IEEE80211_QOS_CTL_TID_MASK;
		if (*qc & IEEE80211_QOS_CONTROL_A_MSDU_PRESENT)
			rx->flags |= IEEE80211_RX_AMSDU;
		else
			rx->flags &= ~IEEE80211_RX_AMSDU;
	} else {
		/*
		 * IEEE 802.11-2007, 7.1.3.4.1 ("Sequence Number field"):
		 *
		 *	Sequence numbers for management frames, QoS data
		 *	frames with a broadcast/multicast address in the
		 *	Address 1 field, and all non-QoS data frames sent
		 *	by QoS STAs are assigned using an additional single
		 *	modulo-4096 counter, [...]
		 *
		 * We also use that counter for non-QoS STAs.
		 */
		tid = NUM_RX_DATA_QUEUES - 1;
	}

	rx->queue = tid;
	/* Set skb->priority to 1d tag if highest order bit of TID is not set.
	 * For now, set skb->priority to 0 for other cases. */
	rx->skb->priority = (tid > 7) ? 0 : tid;
}

/**
 * DOC: Packet alignment
 *
 * Drivers always need to pass packets that are aligned to two-byte boundaries
 * to the stack.
 *
 * Additionally, should, if possible, align the payload data in a way that
 * guarantees that the contained IP header is aligned to a four-byte
 * boundary. In the case of regular frames, this simply means aligning the
 * payload to a four-byte boundary (because either the IP header is directly
 * contained, or IV/RFC1042 headers that have a length divisible by four are
 * in front of it).
 *
 * With A-MSDU frames, however, the payload data address must yield two modulo
 * four because there are 14-byte 802.3 headers within the A-MSDU frames that
 * push the IP header further back to a multiple of four again. Thankfully, the
 * specs were sane enough this time around to require padding each A-MSDU
 * subframe to a length that is a multiple of four.
 *
 * Padding like Atheros hardware adds which is inbetween the 802.11 header and
 * the payload is not supported, the driver is required to move the 802.11
 * header to be directly in front of the payload in that case.
 */
static void ieee80211_verify_alignment(struct ieee80211_rx_data *rx)
{
	struct ieee80211_hdr *hdr = (struct ieee80211_hdr *)rx->skb->data;
	int hdrlen;

#ifndef CONFIG_MAC80211_DEBUG_PACKET_ALIGNMENT
	return;
#endif

	if (WARN_ONCE((unsigned long)rx->skb->data & 1,
		      "unaligned packet at 0x%p\n", rx->skb->data))
		return;

	if (!ieee80211_is_data_present(hdr->frame_control))
		return;

	hdrlen = ieee80211_hdrlen(hdr->frame_control);
	if (rx->flags & IEEE80211_RX_AMSDU)
		hdrlen += ETH_HLEN;
	WARN_ONCE(((unsigned long)(rx->skb->data + hdrlen)) & 3,
		  "unaligned IP payload at 0x%p\n", rx->skb->data + hdrlen);
}


/* rx handlers */

static ieee80211_rx_result debug_noinline
ieee80211_rx_h_passive_scan(struct ieee80211_rx_data *rx)
{
	struct ieee80211_local *local = rx->local;
	struct sk_buff *skb = rx->skb;

	if (unlikely(test_bit(SCAN_HW_SCANNING, &local->scanning)))
		return ieee80211_scan_rx(rx->sdata, skb);

	if (unlikely(test_bit(SCAN_SW_SCANNING, &local->scanning) &&
		     (rx->flags & IEEE80211_RX_IN_SCAN))) {
		/* drop all the other packets during a software scan anyway */
		if (ieee80211_scan_rx(rx->sdata, skb) != RX_QUEUED)
			dev_kfree_skb(skb);
		return RX_QUEUED;
	}

	if (unlikely(rx->flags & IEEE80211_RX_IN_SCAN)) {
		/* scanning finished during invoking of handlers */
		I802_DEBUG_INC(local->rx_handlers_drop_passive_scan);
		return RX_DROP_UNUSABLE;
	}

	return RX_CONTINUE;
}


static int ieee80211_is_unicast_robust_mgmt_frame(struct sk_buff *skb)
{
	struct ieee80211_hdr *hdr = (struct ieee80211_hdr *) skb->data;

	if (skb->len < 24 || is_multicast_ether_addr(hdr->addr1))
		return 0;

	return ieee80211_is_robust_mgmt_frame(hdr);
}


static int ieee80211_is_multicast_robust_mgmt_frame(struct sk_buff *skb)
{
	struct ieee80211_hdr *hdr = (struct ieee80211_hdr *) skb->data;

	if (skb->len < 24 || !is_multicast_ether_addr(hdr->addr1))
		return 0;

	return ieee80211_is_robust_mgmt_frame(hdr);
}


/* Get the BIP key index from MMIE; return -1 if this is not a BIP frame */
static int ieee80211_get_mmie_keyidx(struct sk_buff *skb)
{
	struct ieee80211_mgmt *hdr = (struct ieee80211_mgmt *) skb->data;
	struct ieee80211_mmie *mmie;

	if (skb->len < 24 + sizeof(*mmie) ||
	    !is_multicast_ether_addr(hdr->da))
		return -1;

	if (!ieee80211_is_robust_mgmt_frame((struct ieee80211_hdr *) hdr))
		return -1; /* not a robust management frame */

	mmie = (struct ieee80211_mmie *)
		(skb->data + skb->len - sizeof(*mmie));
	if (mmie->element_id != WLAN_EID_MMIE ||
	    mmie->length != sizeof(*mmie) - 2)
		return -1;

	return le16_to_cpu(mmie->key_id);
}


static ieee80211_rx_result
ieee80211_rx_mesh_check(struct ieee80211_rx_data *rx)
{
	struct ieee80211_hdr *hdr = (struct ieee80211_hdr *)rx->skb->data;
	unsigned int hdrlen = ieee80211_hdrlen(hdr->frame_control);
	char *dev_addr = rx->sdata->dev->dev_addr;

	if (ieee80211_is_data(hdr->frame_control)) {
		if (is_multicast_ether_addr(hdr->addr1)) {
			if (ieee80211_has_tods(hdr->frame_control) ||
				!ieee80211_has_fromds(hdr->frame_control))
				return RX_DROP_MONITOR;
			if (memcmp(hdr->addr3, dev_addr, ETH_ALEN) == 0)
				return RX_DROP_MONITOR;
		} else {
			if (!ieee80211_has_a4(hdr->frame_control))
				return RX_DROP_MONITOR;
			if (memcmp(hdr->addr4, dev_addr, ETH_ALEN) == 0)
				return RX_DROP_MONITOR;
		}
	}

	/* If there is not an established peer link and this is not a peer link
	 * establisment frame, beacon or probe, drop the frame.
	 */

	if (!rx->sta || sta_plink_state(rx->sta) != PLINK_ESTAB) {
		struct ieee80211_mgmt *mgmt;

		if (!ieee80211_is_mgmt(hdr->frame_control))
			return RX_DROP_MONITOR;

		if (ieee80211_is_action(hdr->frame_control)) {
			mgmt = (struct ieee80211_mgmt *)hdr;
			if (mgmt->u.action.category != MESH_PLINK_CATEGORY)
				return RX_DROP_MONITOR;
			return RX_CONTINUE;
		}

		if (ieee80211_is_probe_req(hdr->frame_control) ||
		    ieee80211_is_probe_resp(hdr->frame_control) ||
		    ieee80211_is_beacon(hdr->frame_control))
			return RX_CONTINUE;

		return RX_DROP_MONITOR;

	}

#define msh_h_get(h, l) ((struct ieee80211s_hdr *) ((u8 *)h + l))

	if (ieee80211_is_data(hdr->frame_control) &&
	    is_multicast_ether_addr(hdr->addr1) &&
	    mesh_rmc_check(hdr->addr3, msh_h_get(hdr, hdrlen), rx->sdata))
		return RX_DROP_MONITOR;
#undef msh_h_get

	return RX_CONTINUE;
}

#define SEQ_MODULO 0x1000
#define SEQ_MASK   0xfff

static inline int seq_less(u16 sq1, u16 sq2)
{
	return ((sq1 - sq2) & SEQ_MASK) > (SEQ_MODULO >> 1);
}

static inline u16 seq_inc(u16 sq)
{
	return (sq + 1) & SEQ_MASK;
}

static inline u16 seq_sub(u16 sq1, u16 sq2)
{
	return (sq1 - sq2) & SEQ_MASK;
}


static void ieee80211_release_reorder_frame(struct ieee80211_hw *hw,
					    struct tid_ampdu_rx *tid_agg_rx,
					    int index,
					    struct sk_buff_head *frames)
{
	struct ieee80211_supported_band *sband;
	struct ieee80211_rate *rate = NULL;
	struct sk_buff *skb = tid_agg_rx->reorder_buf[index];
	struct ieee80211_rx_status *status;

	if (!skb)
		goto no_frame;

	status = IEEE80211_SKB_RXCB(skb);

	/* release the reordered frames to stack */
	sband = hw->wiphy->bands[status->band];
	if (!(status->flag & RX_FLAG_HT))
		rate = &sband->bitrates[status->rate_idx];
	tid_agg_rx->stored_mpdu_num--;
	tid_agg_rx->reorder_buf[index] = NULL;
	__skb_queue_tail(frames, skb);

no_frame:
	tid_agg_rx->head_seq_num = seq_inc(tid_agg_rx->head_seq_num);
}

static void ieee80211_release_reorder_frames(struct ieee80211_hw *hw,
					     struct tid_ampdu_rx *tid_agg_rx,
					     u16 head_seq_num,
					     struct sk_buff_head *frames)
{
	int index;

	while (seq_less(tid_agg_rx->head_seq_num, head_seq_num)) {
		index = seq_sub(tid_agg_rx->head_seq_num, tid_agg_rx->ssn) %
							tid_agg_rx->buf_size;
		ieee80211_release_reorder_frame(hw, tid_agg_rx, index, frames);
	}
}

/*
 * Timeout (in jiffies) for skb's that are waiting in the RX reorder buffer. If
 * the skb was added to the buffer longer than this time ago, the earlier
 * frames that have not yet been received are assumed to be lost and the skb
 * can be released for processing. This may also release other skb's from the
 * reorder buffer if there are no additional gaps between the frames.
 */
#define HT_RX_REORDER_BUF_TIMEOUT (HZ / 10)

/*
 * As this function belongs to the RX path it must be under
 * rcu_read_lock protection. It returns false if the frame
 * can be processed immediately, true if it was consumed.
 */
static bool ieee80211_sta_manage_reorder_buf(struct ieee80211_hw *hw,
					     struct tid_ampdu_rx *tid_agg_rx,
					     struct sk_buff *skb,
					     struct sk_buff_head *frames)
{
	struct ieee80211_hdr *hdr = (struct ieee80211_hdr *) skb->data;
	u16 sc = le16_to_cpu(hdr->seq_ctrl);
	u16 mpdu_seq_num = (sc & IEEE80211_SCTL_SEQ) >> 4;
	u16 head_seq_num, buf_size;
	int index;

	buf_size = tid_agg_rx->buf_size;
	head_seq_num = tid_agg_rx->head_seq_num;

	/* frame with out of date sequence number */
	if (seq_less(mpdu_seq_num, head_seq_num)) {
		dev_kfree_skb(skb);
		return true;
	}

	/*
	 * If frame the sequence number exceeds our buffering window
	 * size release some previous frames to make room for this one.
	 */
	if (!seq_less(mpdu_seq_num, head_seq_num + buf_size)) {
		head_seq_num = seq_inc(seq_sub(mpdu_seq_num, buf_size));
		/* release stored frames up to new head to stack */
		ieee80211_release_reorder_frames(hw, tid_agg_rx, head_seq_num,
						 frames);
	}

	/* Now the new frame is always in the range of the reordering buffer */

	index = seq_sub(mpdu_seq_num, tid_agg_rx->ssn) % tid_agg_rx->buf_size;

	/* check if we already stored this frame */
	if (tid_agg_rx->reorder_buf[index]) {
		dev_kfree_skb(skb);
		return true;
	}

	/*
	 * If the current MPDU is in the right order and nothing else
	 * is stored we can process it directly, no need to buffer it.
	 */
	if (mpdu_seq_num == tid_agg_rx->head_seq_num &&
	    tid_agg_rx->stored_mpdu_num == 0) {
		tid_agg_rx->head_seq_num = seq_inc(tid_agg_rx->head_seq_num);
		return false;
	}

	/* put the frame in the reordering buffer */
	tid_agg_rx->reorder_buf[index] = skb;
	tid_agg_rx->reorder_time[index] = jiffies;
	tid_agg_rx->stored_mpdu_num++;
	/* release the buffer until next missing frame */
	index = seq_sub(tid_agg_rx->head_seq_num, tid_agg_rx->ssn) %
						tid_agg_rx->buf_size;
	if (!tid_agg_rx->reorder_buf[index] &&
	    tid_agg_rx->stored_mpdu_num > 1) {
		/*
		 * No buffers ready to be released, but check whether any
		 * frames in the reorder buffer have timed out.
		 */
		int j;
		int skipped = 1;
		for (j = (index + 1) % tid_agg_rx->buf_size; j != index;
		     j = (j + 1) % tid_agg_rx->buf_size) {
			if (!tid_agg_rx->reorder_buf[j]) {
				skipped++;
				continue;
			}
			if (!time_after(jiffies, tid_agg_rx->reorder_time[j] +
					HT_RX_REORDER_BUF_TIMEOUT))
				break;

#ifdef CONFIG_MAC80211_HT_DEBUG
			if (net_ratelimit())
				printk(KERN_DEBUG "%s: release an RX reorder "
				       "frame due to timeout on earlier "
				       "frames\n",
				       wiphy_name(hw->wiphy));
#endif
			ieee80211_release_reorder_frame(hw, tid_agg_rx,
							j, frames);

			/*
			 * Increment the head seq# also for the skipped slots.
			 */
			tid_agg_rx->head_seq_num =
				(tid_agg_rx->head_seq_num + skipped) & SEQ_MASK;
			skipped = 0;
		}
	} else while (tid_agg_rx->reorder_buf[index]) {
		ieee80211_release_reorder_frame(hw, tid_agg_rx, index, frames);
		index =	seq_sub(tid_agg_rx->head_seq_num, tid_agg_rx->ssn) %
							tid_agg_rx->buf_size;
	}

	return true;
}

/*
 * Reorder MPDUs from A-MPDUs, keeping them on a buffer. Returns
 * true if the MPDU was buffered, false if it should be processed.
 */
static void ieee80211_rx_reorder_ampdu(struct ieee80211_rx_data *rx,
				       struct sk_buff_head *frames)
{
	struct sk_buff *skb = rx->skb;
	struct ieee80211_local *local = rx->local;
	struct ieee80211_hw *hw = &local->hw;
	struct ieee80211_hdr *hdr = (struct ieee80211_hdr *) skb->data;
	struct sta_info *sta = rx->sta;
	struct tid_ampdu_rx *tid_agg_rx;
	u16 sc;
	int tid;

	if (!ieee80211_is_data_qos(hdr->frame_control))
		goto dont_reorder;

	/*
	 * filter the QoS data rx stream according to
	 * STA/TID and check if this STA/TID is on aggregation
	 */

	if (!sta)
		goto dont_reorder;

	tid = *ieee80211_get_qos_ctl(hdr) & IEEE80211_QOS_CTL_TID_MASK;

	if (sta->ampdu_mlme.tid_state_rx[tid] != HT_AGG_STATE_OPERATIONAL)
		goto dont_reorder;

	tid_agg_rx = sta->ampdu_mlme.tid_rx[tid];

	/* qos null data frames are excluded */
	if (unlikely(hdr->frame_control & cpu_to_le16(IEEE80211_STYPE_NULLFUNC)))
		goto dont_reorder;

	/* new, potentially un-ordered, ampdu frame - process it */

	/* reset session timer */
	if (tid_agg_rx->timeout)
		mod_timer(&tid_agg_rx->session_timer,
			  TU_TO_EXP_TIME(tid_agg_rx->timeout));

	/* if this mpdu is fragmented - terminate rx aggregation session */
	sc = le16_to_cpu(hdr->seq_ctrl);
	if (sc & IEEE80211_SCTL_FRAG) {
		ieee80211_sta_stop_rx_ba_session(sta->sdata, sta->sta.addr,
			tid, 0, WLAN_REASON_QSTA_REQUIRE_SETUP);
		dev_kfree_skb(skb);
		return;
	}

	if (ieee80211_sta_manage_reorder_buf(hw, tid_agg_rx, skb, frames))
		return;

 dont_reorder:
	__skb_queue_tail(frames, skb);
}

static ieee80211_rx_result debug_noinline
ieee80211_rx_h_check(struct ieee80211_rx_data *rx)
{
	struct ieee80211_hdr *hdr = (struct ieee80211_hdr *)rx->skb->data;

	/* Drop duplicate 802.11 retransmissions (IEEE 802.11 Chap. 9.2.9) */
	if (rx->sta && !is_multicast_ether_addr(hdr->addr1)) {
		if (unlikely(ieee80211_has_retry(hdr->frame_control) &&
			     rx->sta->last_seq_ctrl[rx->queue] ==
			     hdr->seq_ctrl)) {
			if (rx->flags & IEEE80211_RX_RA_MATCH) {
				rx->local->dot11FrameDuplicateCount++;
				rx->sta->num_duplicates++;
			}
			return RX_DROP_MONITOR;
		} else
			rx->sta->last_seq_ctrl[rx->queue] = hdr->seq_ctrl;
	}

	if (unlikely(rx->skb->len < 16)) {
		I802_DEBUG_INC(rx->local->rx_handlers_drop_short);
		return RX_DROP_MONITOR;
	}

	/* Drop disallowed frame classes based on STA auth/assoc state;
	 * IEEE 802.11, Chap 5.5.
	 *
	 * mac80211 filters only based on association state, i.e. it drops
	 * Class 3 frames from not associated stations. hostapd sends
	 * deauth/disassoc frames when needed. In addition, hostapd is
	 * responsible for filtering on both auth and assoc states.
	 */

	if (ieee80211_vif_is_mesh(&rx->sdata->vif))
		return ieee80211_rx_mesh_check(rx);

	if (unlikely((ieee80211_is_data(hdr->frame_control) ||
		      ieee80211_is_pspoll(hdr->frame_control)) &&
		     rx->sdata->vif.type != NL80211_IFTYPE_ADHOC &&
		     (!rx->sta || !test_sta_flags(rx->sta, WLAN_STA_ASSOC)))) {
		if ((!ieee80211_has_fromds(hdr->frame_control) &&
		     !ieee80211_has_tods(hdr->frame_control) &&
		     ieee80211_is_data(hdr->frame_control)) ||
		    !(rx->flags & IEEE80211_RX_RA_MATCH)) {
			/* Drop IBSS frames and frames for other hosts
			 * silently. */
			return RX_DROP_MONITOR;
		}

		return RX_DROP_MONITOR;
	}

	return RX_CONTINUE;
}


static ieee80211_rx_result debug_noinline
ieee80211_rx_h_decrypt(struct ieee80211_rx_data *rx)
{
	struct sk_buff *skb = rx->skb;
	struct ieee80211_rx_status *status = IEEE80211_SKB_RXCB(skb);
	struct ieee80211_hdr *hdr = (struct ieee80211_hdr *)skb->data;
	int keyidx;
	int hdrlen;
	ieee80211_rx_result result = RX_DROP_UNUSABLE;
	struct ieee80211_key *stakey = NULL;
	int mmie_keyidx = -1;

	/*
	 * Key selection 101
	 *
	 * There are four types of keys:
	 *  - GTK (group keys)
	 *  - IGTK (group keys for management frames)
	 *  - PTK (pairwise keys)
	 *  - STK (station-to-station pairwise keys)
	 *
	 * When selecting a key, we have to distinguish between multicast
	 * (including broadcast) and unicast frames, the latter can only
	 * use PTKs and STKs while the former always use GTKs and IGTKs.
	 * Unless, of course, actual WEP keys ("pre-RSNA") are used, then
	 * unicast frames can also use key indices like GTKs. Hence, if we
	 * don't have a PTK/STK we check the key index for a WEP key.
	 *
	 * Note that in a regular BSS, multicast frames are sent by the
	 * AP only, associated stations unicast the frame to the AP first
	 * which then multicasts it on their behalf.
	 *
	 * There is also a slight problem in IBSS mode: GTKs are negotiated
	 * with each station, that is something we don't currently handle.
	 * The spec seems to expect that one negotiates the same key with
	 * every station but there's no such requirement; VLANs could be
	 * possible.
	 */

	/*
	 * No point in finding a key and decrypting if the frame is neither
	 * addressed to us nor a multicast frame.
	 */
	if (!(rx->flags & IEEE80211_RX_RA_MATCH))
		return RX_CONTINUE;

	/* start without a key */
	rx->key = NULL;

	if (rx->sta)
		stakey = rcu_dereference(rx->sta->key);

	if (!ieee80211_has_protected(hdr->frame_control))
		mmie_keyidx = ieee80211_get_mmie_keyidx(rx->skb);

	if (!is_multicast_ether_addr(hdr->addr1) && stakey) {
		rx->key = stakey;
		/* Skip decryption if the frame is not protected. */
		if (!ieee80211_has_protected(hdr->frame_control))
			return RX_CONTINUE;
	} else if (mmie_keyidx >= 0) {
		/* Broadcast/multicast robust management frame / BIP */
		if ((status->flag & RX_FLAG_DECRYPTED) &&
		    (status->flag & RX_FLAG_IV_STRIPPED))
			return RX_CONTINUE;

		if (mmie_keyidx < NUM_DEFAULT_KEYS ||
		    mmie_keyidx >= NUM_DEFAULT_KEYS + NUM_DEFAULT_MGMT_KEYS)
			return RX_DROP_MONITOR; /* unexpected BIP keyidx */
		rx->key = rcu_dereference(rx->sdata->keys[mmie_keyidx]);
	} else if (!ieee80211_has_protected(hdr->frame_control)) {
		/*
		 * The frame was not protected, so skip decryption. However, we
		 * need to set rx->key if there is a key that could have been
		 * used so that the frame may be dropped if encryption would
		 * have been expected.
		 */
		struct ieee80211_key *key = NULL;
		if (ieee80211_is_mgmt(hdr->frame_control) &&
		    is_multicast_ether_addr(hdr->addr1) &&
		    (key = rcu_dereference(rx->sdata->default_mgmt_key)))
			rx->key = key;
		else if ((key = rcu_dereference(rx->sdata->default_key)))
			rx->key = key;
		return RX_CONTINUE;
	} else {
		/*
		 * The device doesn't give us the IV so we won't be
		 * able to look up the key. That's ok though, we
		 * don't need to decrypt the frame, we just won't
		 * be able to keep statistics accurate.
		 * Except for key threshold notifications, should
		 * we somehow allow the driver to tell us which key
		 * the hardware used if this flag is set?
		 */
		if ((status->flag & RX_FLAG_DECRYPTED) &&
		    (status->flag & RX_FLAG_IV_STRIPPED))
			return RX_CONTINUE;

		hdrlen = ieee80211_hdrlen(hdr->frame_control);

		if (rx->skb->len < 8 + hdrlen)
			return RX_DROP_UNUSABLE; /* TODO: count this? */

		/*
		 * no need to call ieee80211_wep_get_keyidx,
		 * it verifies a bunch of things we've done already
		 */
		keyidx = rx->skb->data[hdrlen + 3] >> 6;

		rx->key = rcu_dereference(rx->sdata->keys[keyidx]);

		/*
		 * RSNA-protected unicast frames should always be sent with
		 * pairwise or station-to-station keys, but for WEP we allow
		 * using a key index as well.
		 */
		if (rx->key && rx->key->conf.alg != ALG_WEP &&
		    !is_multicast_ether_addr(hdr->addr1))
			rx->key = NULL;
	}

	if (rx->key) {
		rx->key->tx_rx_count++;
		/* TODO: add threshold stuff again */
	} else {
		return RX_DROP_MONITOR;
	}

	/* Check for weak IVs if possible */
	if (rx->sta && rx->key->conf.alg == ALG_WEP &&
	    ieee80211_is_data(hdr->frame_control) &&
	    (!(status->flag & RX_FLAG_IV_STRIPPED) ||
	     !(status->flag & RX_FLAG_DECRYPTED)) &&
	    ieee80211_wep_is_weak_iv(rx->skb, rx->key))
		rx->sta->wep_weak_iv_count++;

	switch (rx->key->conf.alg) {
	case ALG_WEP:
		result = ieee80211_crypto_wep_decrypt(rx);
		break;
	case ALG_TKIP:
		result = ieee80211_crypto_tkip_decrypt(rx);
		break;
	case ALG_CCMP:
		result = ieee80211_crypto_ccmp_decrypt(rx);
		break;
	case ALG_AES_CMAC:
		result = ieee80211_crypto_aes_cmac_decrypt(rx);
		break;
	}

	/* either the frame has been decrypted or will be dropped */
	status->flag |= RX_FLAG_DECRYPTED;

	return result;
}

static ieee80211_rx_result debug_noinline
ieee80211_rx_h_check_more_data(struct ieee80211_rx_data *rx)
{
	struct ieee80211_local *local;
	struct ieee80211_hdr *hdr;
	struct sk_buff *skb;

	local = rx->local;
	skb = rx->skb;
	hdr = (struct ieee80211_hdr *) skb->data;

	if (!local->pspolling)
		return RX_CONTINUE;

	if (!ieee80211_has_fromds(hdr->frame_control))
		/* this is not from AP */
		return RX_CONTINUE;

	if (!ieee80211_is_data(hdr->frame_control))
		return RX_CONTINUE;

	if (!ieee80211_has_moredata(hdr->frame_control)) {
		/* AP has no more frames buffered for us */
		local->pspolling = false;
		return RX_CONTINUE;
	}

	/* more data bit is set, let's request a new frame from the AP */
	ieee80211_send_pspoll(local, rx->sdata);

	return RX_CONTINUE;
}

static void ap_sta_ps_start(struct sta_info *sta)
{
	struct ieee80211_sub_if_data *sdata = sta->sdata;
	struct ieee80211_local *local = sdata->local;

	atomic_inc(&sdata->bss->num_sta_ps);
	set_sta_flags(sta, WLAN_STA_PS_STA);
	drv_sta_notify(local, &sdata->vif, STA_NOTIFY_SLEEP, &sta->sta);
#ifdef CONFIG_MAC80211_VERBOSE_PS_DEBUG
	printk(KERN_DEBUG "%s: STA %pM aid %d enters power save mode\n",
	       sdata->dev->name, sta->sta.addr, sta->sta.aid);
#endif /* CONFIG_MAC80211_VERBOSE_PS_DEBUG */
}

static void ap_sta_ps_end(struct sta_info *sta)
{
	struct ieee80211_sub_if_data *sdata = sta->sdata;

	atomic_dec(&sdata->bss->num_sta_ps);

	clear_sta_flags(sta, WLAN_STA_PS_STA);

#ifdef CONFIG_MAC80211_VERBOSE_PS_DEBUG
	printk(KERN_DEBUG "%s: STA %pM aid %d exits power save mode\n",
	       sdata->dev->name, sta->sta.addr, sta->sta.aid);
#endif /* CONFIG_MAC80211_VERBOSE_PS_DEBUG */

	if (test_sta_flags(sta, WLAN_STA_PS_DRIVER)) {
#ifdef CONFIG_MAC80211_VERBOSE_PS_DEBUG
		printk(KERN_DEBUG "%s: STA %pM aid %d driver-ps-blocked\n",
		       sdata->dev->name, sta->sta.addr, sta->sta.aid);
#endif /* CONFIG_MAC80211_VERBOSE_PS_DEBUG */
		return;
	}

	ieee80211_sta_ps_deliver_wakeup(sta);
}

static ieee80211_rx_result debug_noinline
ieee80211_rx_h_sta_process(struct ieee80211_rx_data *rx)
{
	struct sta_info *sta = rx->sta;
	struct sk_buff *skb = rx->skb;
	struct ieee80211_rx_status *status = IEEE80211_SKB_RXCB(skb);
	struct ieee80211_hdr *hdr = (struct ieee80211_hdr *)skb->data;

	if (!sta)
		return RX_CONTINUE;

	/*
	 * Update last_rx only for IBSS packets which are for the current
	 * BSSID to avoid keeping the current IBSS network alive in cases
	 * where other STAs start using different BSSID.
	 */
	if (rx->sdata->vif.type == NL80211_IFTYPE_ADHOC) {
		u8 *bssid = ieee80211_get_bssid(hdr, rx->skb->len,
						NL80211_IFTYPE_ADHOC);
		if (compare_ether_addr(bssid, rx->sdata->u.ibss.bssid) == 0)
			sta->last_rx = jiffies;
	} else if (!is_multicast_ether_addr(hdr->addr1)) {
		/*
		 * Mesh beacons will update last_rx when if they are found to
		 * match the current local configuration when processed.
		 */
		sta->last_rx = jiffies;
	}

	if (!(rx->flags & IEEE80211_RX_RA_MATCH))
		return RX_CONTINUE;

	if (rx->sdata->vif.type == NL80211_IFTYPE_STATION)
		ieee80211_sta_rx_notify(rx->sdata, hdr);

	sta->rx_fragments++;
	sta->rx_bytes += rx->skb->len;
	sta->last_signal = status->signal;
	sta->last_noise = status->noise;

	/*
	 * Change STA power saving mode only at the end of a frame
	 * exchange sequence.
	 */
	if (!ieee80211_has_morefrags(hdr->frame_control) &&
	    (rx->sdata->vif.type == NL80211_IFTYPE_AP ||
	     rx->sdata->vif.type == NL80211_IFTYPE_AP_VLAN)) {
		if (test_sta_flags(sta, WLAN_STA_PS_STA)) {
			/*
			 * Ignore doze->wake transitions that are
			 * indicated by non-data frames, the standard
			 * is unclear here, but for example going to
			 * PS mode and then scanning would cause a
			 * doze->wake transition for the probe request,
			 * and that is clearly undesirable.
			 */
			if (ieee80211_is_data(hdr->frame_control) &&
			    !ieee80211_has_pm(hdr->frame_control))
				ap_sta_ps_end(sta);
		} else {
			if (ieee80211_has_pm(hdr->frame_control))
				ap_sta_ps_start(sta);
		}
	}

	/*
	 * Drop (qos-)data::nullfunc frames silently, since they
	 * are used only to control station power saving mode.
	 */
	if (ieee80211_is_nullfunc(hdr->frame_control) ||
	    ieee80211_is_qos_nullfunc(hdr->frame_control)) {
		I802_DEBUG_INC(rx->local->rx_handlers_drop_nullfunc);
		/*
		 * Update counter and free packet here to avoid
		 * counting this as a dropped packed.
		 */
		sta->rx_packets++;
		dev_kfree_skb(rx->skb);
		return RX_QUEUED;
	}

	return RX_CONTINUE;
} /* ieee80211_rx_h_sta_process */

static inline struct ieee80211_fragment_entry *
ieee80211_reassemble_add(struct ieee80211_sub_if_data *sdata,
			 unsigned int frag, unsigned int seq, int rx_queue,
			 struct sk_buff **skb)
{
	struct ieee80211_fragment_entry *entry;
	int idx;

	idx = sdata->fragment_next;
	entry = &sdata->fragments[sdata->fragment_next++];
	if (sdata->fragment_next >= IEEE80211_FRAGMENT_MAX)
		sdata->fragment_next = 0;

	if (!skb_queue_empty(&entry->skb_list)) {
#ifdef CONFIG_MAC80211_VERBOSE_DEBUG
		struct ieee80211_hdr *hdr =
			(struct ieee80211_hdr *) entry->skb_list.next->data;
		printk(KERN_DEBUG "%s: RX reassembly removed oldest "
		       "fragment entry (idx=%d age=%lu seq=%d last_frag=%d "
		       "addr1=%pM addr2=%pM\n",
		       sdata->dev->name, idx,
		       jiffies - entry->first_frag_time, entry->seq,
		       entry->last_frag, hdr->addr1, hdr->addr2);
#endif
		__skb_queue_purge(&entry->skb_list);
	}

	__skb_queue_tail(&entry->skb_list, *skb); /* no need for locking */
	*skb = NULL;
	entry->first_frag_time = jiffies;
	entry->seq = seq;
	entry->rx_queue = rx_queue;
	entry->last_frag = frag;
	entry->ccmp = 0;
	entry->extra_len = 0;

	return entry;
}

static inline struct ieee80211_fragment_entry *
ieee80211_reassemble_find(struct ieee80211_sub_if_data *sdata,
			  unsigned int frag, unsigned int seq,
			  int rx_queue, struct ieee80211_hdr *hdr)
{
	struct ieee80211_fragment_entry *entry;
	int i, idx;

	idx = sdata->fragment_next;
	for (i = 0; i < IEEE80211_FRAGMENT_MAX; i++) {
		struct ieee80211_hdr *f_hdr;

		idx--;
		if (idx < 0)
			idx = IEEE80211_FRAGMENT_MAX - 1;

		entry = &sdata->fragments[idx];
		if (skb_queue_empty(&entry->skb_list) || entry->seq != seq ||
		    entry->rx_queue != rx_queue ||
		    entry->last_frag + 1 != frag)
			continue;

		f_hdr = (struct ieee80211_hdr *)entry->skb_list.next->data;

		/*
		 * Check ftype and addresses are equal, else check next fragment
		 */
		if (((hdr->frame_control ^ f_hdr->frame_control) &
		     cpu_to_le16(IEEE80211_FCTL_FTYPE)) ||
		    compare_ether_addr(hdr->addr1, f_hdr->addr1) != 0 ||
		    compare_ether_addr(hdr->addr2, f_hdr->addr2) != 0)
			continue;

		if (time_after(jiffies, entry->first_frag_time + 2 * HZ)) {
			__skb_queue_purge(&entry->skb_list);
			continue;
		}
		return entry;
	}

	return NULL;
}

static ieee80211_rx_result debug_noinline
ieee80211_rx_h_defragment(struct ieee80211_rx_data *rx)
{
	struct ieee80211_hdr *hdr;
	u16 sc;
	__le16 fc;
	unsigned int frag, seq;
	struct ieee80211_fragment_entry *entry;
	struct sk_buff *skb;

	hdr = (struct ieee80211_hdr *)rx->skb->data;
	fc = hdr->frame_control;
	sc = le16_to_cpu(hdr->seq_ctrl);
	frag = sc & IEEE80211_SCTL_FRAG;

	if (likely((!ieee80211_has_morefrags(fc) && frag == 0) ||
		   (rx->skb)->len < 24 ||
		   is_multicast_ether_addr(hdr->addr1))) {
		/* not fragmented */
		goto out;
	}
	I802_DEBUG_INC(rx->local->rx_handlers_fragments);

	seq = (sc & IEEE80211_SCTL_SEQ) >> 4;

	if (frag == 0) {
		/* This is the first fragment of a new frame. */
		entry = ieee80211_reassemble_add(rx->sdata, frag, seq,
						 rx->queue, &(rx->skb));
		if (rx->key && rx->key->conf.alg == ALG_CCMP &&
		    ieee80211_has_protected(fc)) {
			/* Store CCMP PN so that we can verify that the next
			 * fragment has a sequential PN value. */
			entry->ccmp = 1;
			memcpy(entry->last_pn,
			       rx->key->u.ccmp.rx_pn[rx->queue],
			       CCMP_PN_LEN);
		}
		return RX_QUEUED;
	}

	/* This is a fragment for a frame that should already be pending in
	 * fragment cache. Add this fragment to the end of the pending entry.
	 */
	entry = ieee80211_reassemble_find(rx->sdata, frag, seq, rx->queue, hdr);
	if (!entry) {
		I802_DEBUG_INC(rx->local->rx_handlers_drop_defrag);
		return RX_DROP_MONITOR;
	}

	/* Verify that MPDUs within one MSDU have sequential PN values.
	 * (IEEE 802.11i, 8.3.3.4.5) */
	if (entry->ccmp) {
		int i;
		u8 pn[CCMP_PN_LEN], *rpn;
		if (!rx->key || rx->key->conf.alg != ALG_CCMP)
			return RX_DROP_UNUSABLE;
		memcpy(pn, entry->last_pn, CCMP_PN_LEN);
		for (i = CCMP_PN_LEN - 1; i >= 0; i--) {
			pn[i]++;
			if (pn[i])
				break;
		}
		rpn = rx->key->u.ccmp.rx_pn[rx->queue];
		if (memcmp(pn, rpn, CCMP_PN_LEN))
			return RX_DROP_UNUSABLE;
		memcpy(entry->last_pn, pn, CCMP_PN_LEN);
	}

	skb_pull(rx->skb, ieee80211_hdrlen(fc));
	__skb_queue_tail(&entry->skb_list, rx->skb);
	entry->last_frag = frag;
	entry->extra_len += rx->skb->len;
	if (ieee80211_has_morefrags(fc)) {
		rx->skb = NULL;
		return RX_QUEUED;
	}

	rx->skb = __skb_dequeue(&entry->skb_list);
	if (skb_tailroom(rx->skb) < entry->extra_len) {
		I802_DEBUG_INC(rx->local->rx_expand_skb_head2);
		if (unlikely(pskb_expand_head(rx->skb, 0, entry->extra_len,
					      GFP_ATOMIC))) {
			I802_DEBUG_INC(rx->local->rx_handlers_drop_defrag);
			__skb_queue_purge(&entry->skb_list);
			return RX_DROP_UNUSABLE;
		}
	}
	while ((skb = __skb_dequeue(&entry->skb_list))) {
		memcpy(skb_put(rx->skb, skb->len), skb->data, skb->len);
		dev_kfree_skb(skb);
	}

	/* Complete frame has been reassembled - process it now */
	rx->flags |= IEEE80211_RX_FRAGMENTED;

 out:
	if (rx->sta)
		rx->sta->rx_packets++;
	if (is_multicast_ether_addr(hdr->addr1))
		rx->local->dot11MulticastReceivedFrameCount++;
	else
		ieee80211_led_rx(rx->local);
	return RX_CONTINUE;
}

static ieee80211_rx_result debug_noinline
ieee80211_rx_h_ps_poll(struct ieee80211_rx_data *rx)
{
	struct ieee80211_sub_if_data *sdata = rx->sdata;
	__le16 fc = ((struct ieee80211_hdr *)rx->skb->data)->frame_control;

	if (likely(!rx->sta || !ieee80211_is_pspoll(fc) ||
		   !(rx->flags & IEEE80211_RX_RA_MATCH)))
		return RX_CONTINUE;

	if ((sdata->vif.type != NL80211_IFTYPE_AP) &&
	    (sdata->vif.type != NL80211_IFTYPE_AP_VLAN))
		return RX_DROP_UNUSABLE;

	if (!test_sta_flags(rx->sta, WLAN_STA_PS_DRIVER))
		ieee80211_sta_ps_deliver_poll_response(rx->sta);
	else
		set_sta_flags(rx->sta, WLAN_STA_PSPOLL);

	/* Free PS Poll skb here instead of returning RX_DROP that would
	 * count as an dropped frame. */
	dev_kfree_skb(rx->skb);

	return RX_QUEUED;
}

static ieee80211_rx_result debug_noinline
ieee80211_rx_h_remove_qos_control(struct ieee80211_rx_data *rx)
{
	u8 *data = rx->skb->data;
	struct ieee80211_hdr *hdr = (struct ieee80211_hdr *)data;

	if (!ieee80211_is_data_qos(hdr->frame_control))
		return RX_CONTINUE;

	/* remove the qos control field, update frame type and meta-data */
	memmove(data + IEEE80211_QOS_CTL_LEN, data,
		ieee80211_hdrlen(hdr->frame_control) - IEEE80211_QOS_CTL_LEN);
	hdr = (struct ieee80211_hdr *)skb_pull(rx->skb, IEEE80211_QOS_CTL_LEN);
	/* change frame type to non QOS */
	hdr->frame_control &= ~cpu_to_le16(IEEE80211_STYPE_QOS_DATA);

	return RX_CONTINUE;
}

static int
ieee80211_802_1x_port_control(struct ieee80211_rx_data *rx)
{
	if (unlikely(!rx->sta ||
	    !test_sta_flags(rx->sta, WLAN_STA_AUTHORIZED)))
		return -EACCES;

	return 0;
}

static int
ieee80211_drop_unencrypted(struct ieee80211_rx_data *rx, __le16 fc)
{
	struct sk_buff *skb = rx->skb;
	struct ieee80211_rx_status *status = IEEE80211_SKB_RXCB(skb);

	/*
	 * Pass through unencrypted frames if the hardware has
	 * decrypted them already.
	 */
	if (status->flag & RX_FLAG_DECRYPTED)
		return 0;

	/* Drop unencrypted frames if key is set. */
	if (unlikely(!ieee80211_has_protected(fc) &&
		     !ieee80211_is_nullfunc(fc) &&
		     ieee80211_is_data(fc) &&
		     (rx->key || rx->sdata->drop_unencrypted)))
		return -EACCES;
	if (rx->sta && test_sta_flags(rx->sta, WLAN_STA_MFP)) {
		if (unlikely(ieee80211_is_unicast_robust_mgmt_frame(rx->skb) &&
			     rx->key))
			return -EACCES;
		/* BIP does not use Protected field, so need to check MMIE */
		if (unlikely(ieee80211_is_multicast_robust_mgmt_frame(rx->skb) &&
			     ieee80211_get_mmie_keyidx(rx->skb) < 0 &&
			     rx->key))
			return -EACCES;
		/*
		 * When using MFP, Action frames are not allowed prior to
		 * having configured keys.
		 */
		if (unlikely(ieee80211_is_action(fc) && !rx->key &&
			     ieee80211_is_robust_mgmt_frame(
				     (struct ieee80211_hdr *) rx->skb->data)))
			return -EACCES;
	}

	return 0;
}

static int
__ieee80211_data_to_8023(struct ieee80211_rx_data *rx)
{
	struct ieee80211_sub_if_data *sdata = rx->sdata;
	struct net_device *dev = sdata->dev;
	struct ieee80211_hdr *hdr = (struct ieee80211_hdr *)rx->skb->data;

	if (ieee80211_has_a4(hdr->frame_control) &&
	    sdata->vif.type == NL80211_IFTYPE_AP_VLAN && !sdata->u.vlan.sta)
		return -1;

	if (is_multicast_ether_addr(hdr->addr1) &&
	    ((sdata->vif.type == NL80211_IFTYPE_AP_VLAN && sdata->u.vlan.sta) ||
	     (sdata->vif.type == NL80211_IFTYPE_STATION && sdata->u.mgd.use_4addr)))
		return -1;

	return ieee80211_data_to_8023(rx->skb, dev->dev_addr, sdata->vif.type);
}

/*
 * requires that rx->skb is a frame with ethernet header
 */
static bool ieee80211_frame_allowed(struct ieee80211_rx_data *rx, __le16 fc)
{
	static const u8 pae_group_addr[ETH_ALEN] __aligned(2)
		= { 0x01, 0x80, 0xC2, 0x00, 0x00, 0x03 };
	struct ethhdr *ehdr = (struct ethhdr *) rx->skb->data;

	/*
	 * Allow EAPOL frames to us/the PAE group address regardless
	 * of whether the frame was encrypted or not.
	 */
	if (ehdr->h_proto == htons(ETH_P_PAE) &&
	    (compare_ether_addr(ehdr->h_dest, rx->sdata->dev->dev_addr) == 0 ||
	     compare_ether_addr(ehdr->h_dest, pae_group_addr) == 0))
		return true;

	if (ieee80211_802_1x_port_control(rx) ||
	    ieee80211_drop_unencrypted(rx, fc))
		return false;

	return true;
}

/*
 * requires that rx->skb is a frame with ethernet header
 */
static void
ieee80211_deliver_skb(struct ieee80211_rx_data *rx)
{
	struct ieee80211_sub_if_data *sdata = rx->sdata;
	struct net_device *dev = sdata->dev;
	struct ieee80211_local *local = rx->local;
	struct sk_buff *skb, *xmit_skb;
	struct ethhdr *ehdr = (struct ethhdr *) rx->skb->data;
	struct sta_info *dsta;

	skb = rx->skb;
	xmit_skb = NULL;

	if ((sdata->vif.type == NL80211_IFTYPE_AP ||
	     sdata->vif.type == NL80211_IFTYPE_AP_VLAN) &&
	    !(sdata->flags & IEEE80211_SDATA_DONT_BRIDGE_PACKETS) &&
	    (rx->flags & IEEE80211_RX_RA_MATCH) &&
	    (sdata->vif.type != NL80211_IFTYPE_AP_VLAN || !sdata->u.vlan.sta)) {
		if (is_multicast_ether_addr(ehdr->h_dest)) {
			/*
			 * send multicast frames both to higher layers in
			 * local net stack and back to the wireless medium
			 */
			xmit_skb = skb_copy(skb, GFP_ATOMIC);
			if (!xmit_skb && net_ratelimit())
				printk(KERN_DEBUG "%s: failed to clone "
				       "multicast frame\n", dev->name);
		} else {
			dsta = sta_info_get(local, skb->data);
			if (dsta && dsta->sdata->dev == dev) {
				/*
				 * The destination station is associated to
				 * this AP (in this VLAN), so send the frame
				 * directly to it and do not pass it to local
				 * net stack.
				 */
				xmit_skb = skb;
				skb = NULL;
			}
		}
	}

	if (skb) {
		int align __maybe_unused;

#if defined(CONFIG_MAC80211_DEBUG_PACKET_ALIGNMENT) || !defined(CONFIG_HAVE_EFFICIENT_UNALIGNED_ACCESS)
		/*
		 * 'align' will only take the values 0 or 2 here
		 * since all frames are required to be aligned
		 * to 2-byte boundaries when being passed to
		 * mac80211. That also explains the __skb_push()
		 * below.
		 */
		align = ((unsigned long)(skb->data + sizeof(struct ethhdr))) & 3;
		if (align) {
			if (WARN_ON(skb_headroom(skb) < 3)) {
				dev_kfree_skb(skb);
				skb = NULL;
			} else {
				u8 *data = skb->data;
				size_t len = skb_headlen(skb);
				skb->data -= align;
				memmove(skb->data, data, len);
				skb_set_tail_pointer(skb, len);
			}
		}
#endif

		if (skb) {
			/* deliver to local stack */
			skb->protocol = eth_type_trans(skb, dev);
			memset(skb->cb, 0, sizeof(skb->cb));
			netif_rx(skb);
		}
	}

	if (xmit_skb) {
		/* send to wireless media */
		xmit_skb->protocol = htons(ETH_P_802_3);
		skb_reset_network_header(xmit_skb);
		skb_reset_mac_header(xmit_skb);
		dev_queue_xmit(xmit_skb);
	}
}

static ieee80211_rx_result debug_noinline
ieee80211_rx_h_amsdu(struct ieee80211_rx_data *rx)
{
	struct net_device *dev = rx->sdata->dev;
	struct ieee80211_local *local = rx->local;
	u16 ethertype;
	u8 *payload;
	struct sk_buff *skb = rx->skb, *frame = NULL;
	struct ieee80211_hdr *hdr = (struct ieee80211_hdr *)skb->data;
	__le16 fc = hdr->frame_control;
	const struct ethhdr *eth;
	int remaining, err;
	u8 dst[ETH_ALEN];
	u8 src[ETH_ALEN];

	if (unlikely(!ieee80211_is_data(fc)))
		return RX_CONTINUE;

	if (unlikely(!ieee80211_is_data_present(fc)))
		return RX_DROP_MONITOR;

	if (!(rx->flags & IEEE80211_RX_AMSDU))
		return RX_CONTINUE;

	err = __ieee80211_data_to_8023(rx);
	if (unlikely(err))
		return RX_DROP_UNUSABLE;

	skb->dev = dev;

	dev->stats.rx_packets++;
	dev->stats.rx_bytes += skb->len;

	/* skip the wrapping header */
	eth = (struct ethhdr *) skb_pull(skb, sizeof(struct ethhdr));
	if (!eth)
		return RX_DROP_UNUSABLE;

	while (skb != frame) {
		u8 padding;
		__be16 len = eth->h_proto;
		unsigned int subframe_len = sizeof(struct ethhdr) + ntohs(len);

		remaining = skb->len;
		memcpy(dst, eth->h_dest, ETH_ALEN);
		memcpy(src, eth->h_source, ETH_ALEN);

		padding = ((4 - subframe_len) & 0x3);
		/* the last MSDU has no padding */
		if (subframe_len > remaining)
			return RX_DROP_UNUSABLE;

		skb_pull(skb, sizeof(struct ethhdr));
		/* if last subframe reuse skb */
		if (remaining <= subframe_len + padding)
			frame = skb;
		else {
			/*
			 * Allocate and reserve two bytes more for payload
			 * alignment since sizeof(struct ethhdr) is 14.
			 */
			frame = dev_alloc_skb(
				ALIGN(local->hw.extra_tx_headroom, 4) +
				subframe_len + 2);

			if (frame == NULL)
				return RX_DROP_UNUSABLE;

			skb_reserve(frame,
				    ALIGN(local->hw.extra_tx_headroom, 4) +
				    sizeof(struct ethhdr) + 2);
			memcpy(skb_put(frame, ntohs(len)), skb->data,
				ntohs(len));

			eth = (struct ethhdr *) skb_pull(skb, ntohs(len) +
							padding);
			if (!eth) {
				dev_kfree_skb(frame);
				return RX_DROP_UNUSABLE;
			}
		}

		skb_reset_network_header(frame);
		frame->dev = dev;
		frame->priority = skb->priority;
		rx->skb = frame;

		payload = frame->data;
		ethertype = (payload[6] << 8) | payload[7];

		if (likely((compare_ether_addr(payload, rfc1042_header) == 0 &&
			    ethertype != ETH_P_AARP && ethertype != ETH_P_IPX) ||
			   compare_ether_addr(payload,
					      bridge_tunnel_header) == 0)) {
			/* remove RFC1042 or Bridge-Tunnel
			 * encapsulation and replace EtherType */
			skb_pull(frame, 6);
			memcpy(skb_push(frame, ETH_ALEN), src, ETH_ALEN);
			memcpy(skb_push(frame, ETH_ALEN), dst, ETH_ALEN);
		} else {
			memcpy(skb_push(frame, sizeof(__be16)),
			       &len, sizeof(__be16));
			memcpy(skb_push(frame, ETH_ALEN), src, ETH_ALEN);
			memcpy(skb_push(frame, ETH_ALEN), dst, ETH_ALEN);
		}

		if (!ieee80211_frame_allowed(rx, fc)) {
			if (skb == frame) /* last frame */
				return RX_DROP_UNUSABLE;
			dev_kfree_skb(frame);
			continue;
		}

		ieee80211_deliver_skb(rx);
	}

	return RX_QUEUED;
}

#ifdef CONFIG_MAC80211_MESH
static ieee80211_rx_result
ieee80211_rx_h_mesh_fwding(struct ieee80211_rx_data *rx)
{
	struct ieee80211_hdr *hdr;
	struct ieee80211s_hdr *mesh_hdr;
	unsigned int hdrlen;
	struct sk_buff *skb = rx->skb, *fwd_skb;
	struct ieee80211_local *local = rx->local;
	struct ieee80211_sub_if_data *sdata = rx->sdata;

	hdr = (struct ieee80211_hdr *) skb->data;
	hdrlen = ieee80211_hdrlen(hdr->frame_control);
	mesh_hdr = (struct ieee80211s_hdr *) (skb->data + hdrlen);

	if (!ieee80211_is_data(hdr->frame_control))
		return RX_CONTINUE;

	if (!mesh_hdr->ttl)
		/* illegal frame */
		return RX_DROP_MONITOR;

	if (mesh_hdr->flags & MESH_FLAGS_AE) {
		struct mesh_path *mppath;
		char *proxied_addr;
		char *mpp_addr;

		if (is_multicast_ether_addr(hdr->addr1)) {
			mpp_addr = hdr->addr3;
			proxied_addr = mesh_hdr->eaddr1;
		} else {
			mpp_addr = hdr->addr4;
			proxied_addr = mesh_hdr->eaddr2;
		}

		rcu_read_lock();
		mppath = mpp_path_lookup(proxied_addr, sdata);
		if (!mppath) {
			mpp_path_add(proxied_addr, mpp_addr, sdata);
		} else {
			spin_lock_bh(&mppath->state_lock);
<<<<<<< HEAD
			if (compare_ether_addr(mppath->mpp, hdr->addr4) != 0)
				memcpy(mppath->mpp, hdr->addr4, ETH_ALEN);
=======
			if (compare_ether_addr(mppath->mpp, mpp_addr) != 0)
				memcpy(mppath->mpp, mpp_addr, ETH_ALEN);
>>>>>>> 92dcffb9
			spin_unlock_bh(&mppath->state_lock);
		}
		rcu_read_unlock();
	}

	/* Frame has reached destination.  Don't forward */
	if (!is_multicast_ether_addr(hdr->addr1) &&
	    compare_ether_addr(sdata->dev->dev_addr, hdr->addr3) == 0)
		return RX_CONTINUE;

	mesh_hdr->ttl--;

	if (rx->flags & IEEE80211_RX_RA_MATCH) {
		if (!mesh_hdr->ttl)
			IEEE80211_IFSTA_MESH_CTR_INC(&rx->sdata->u.mesh,
						     dropped_frames_ttl);
		else {
			struct ieee80211_hdr *fwd_hdr;
			struct ieee80211_tx_info *info;

			fwd_skb = skb_copy(skb, GFP_ATOMIC);

			if (!fwd_skb && net_ratelimit())
				printk(KERN_DEBUG "%s: failed to clone mesh frame\n",
						   sdata->dev->name);

			fwd_hdr =  (struct ieee80211_hdr *) fwd_skb->data;
			memcpy(fwd_hdr->addr2, sdata->dev->dev_addr, ETH_ALEN);
			info = IEEE80211_SKB_CB(fwd_skb);
			memset(info, 0, sizeof(*info));
			info->flags |= IEEE80211_TX_INTFL_NEED_TXPROCESSING;
			info->control.vif = &rx->sdata->vif;
			skb_set_queue_mapping(skb,
				ieee80211_select_queue(rx->sdata, fwd_skb));
			ieee80211_set_qos_hdr(local, skb);
			if (is_multicast_ether_addr(fwd_hdr->addr1))
				IEEE80211_IFSTA_MESH_CTR_INC(&sdata->u.mesh,
								fwded_mcast);
			else {
				int err;
				/*
				 * Save TA to addr1 to send TA a path error if a
				 * suitable next hop is not found
				 */
				memcpy(fwd_hdr->addr1, fwd_hdr->addr2,
						ETH_ALEN);
				err = mesh_nexthop_lookup(fwd_skb, sdata);
				/* Failed to immediately resolve next hop:
				 * fwded frame was dropped or will be added
				 * later to the pending skb queue.  */
				if (err)
					return RX_DROP_MONITOR;

				IEEE80211_IFSTA_MESH_CTR_INC(&sdata->u.mesh,
								fwded_unicast);
			}
			IEEE80211_IFSTA_MESH_CTR_INC(&sdata->u.mesh,
						     fwded_frames);
			ieee80211_add_pending_skb(local, fwd_skb);
		}
	}

	if (is_multicast_ether_addr(hdr->addr1) ||
	    sdata->dev->flags & IFF_PROMISC)
		return RX_CONTINUE;
	else
		return RX_DROP_MONITOR;
}
#endif

static ieee80211_rx_result debug_noinline
ieee80211_rx_h_data(struct ieee80211_rx_data *rx)
{
	struct ieee80211_sub_if_data *sdata = rx->sdata;
	struct net_device *dev = sdata->dev;
	struct ieee80211_hdr *hdr = (struct ieee80211_hdr *)rx->skb->data;
	__le16 fc = hdr->frame_control;
	int err;

	if (unlikely(!ieee80211_is_data(hdr->frame_control)))
		return RX_CONTINUE;

	if (unlikely(!ieee80211_is_data_present(hdr->frame_control)))
		return RX_DROP_MONITOR;

	/*
	 * Allow the cooked monitor interface of an AP to see 4-addr frames so
	 * that a 4-addr station can be detected and moved into a separate VLAN
	 */
	if (ieee80211_has_a4(hdr->frame_control) &&
	    sdata->vif.type == NL80211_IFTYPE_AP)
		return RX_DROP_MONITOR;

	err = __ieee80211_data_to_8023(rx);
	if (unlikely(err))
		return RX_DROP_UNUSABLE;

	if (!ieee80211_frame_allowed(rx, fc))
		return RX_DROP_MONITOR;

	rx->skb->dev = dev;

	dev->stats.rx_packets++;
	dev->stats.rx_bytes += rx->skb->len;

	ieee80211_deliver_skb(rx);

	return RX_QUEUED;
}

static ieee80211_rx_result debug_noinline
ieee80211_rx_h_ctrl(struct ieee80211_rx_data *rx, struct sk_buff_head *frames)
{
	struct ieee80211_local *local = rx->local;
	struct ieee80211_hw *hw = &local->hw;
	struct sk_buff *skb = rx->skb;
	struct ieee80211_bar *bar = (struct ieee80211_bar *)skb->data;
	struct tid_ampdu_rx *tid_agg_rx;
	u16 start_seq_num;
	u16 tid;

	if (likely(!ieee80211_is_ctl(bar->frame_control)))
		return RX_CONTINUE;

	if (ieee80211_is_back_req(bar->frame_control)) {
		if (!rx->sta)
			return RX_DROP_MONITOR;
		tid = le16_to_cpu(bar->control) >> 12;
		if (rx->sta->ampdu_mlme.tid_state_rx[tid]
					!= HT_AGG_STATE_OPERATIONAL)
			return RX_DROP_MONITOR;
		tid_agg_rx = rx->sta->ampdu_mlme.tid_rx[tid];

		start_seq_num = le16_to_cpu(bar->start_seq_num) >> 4;

		/* reset session timer */
		if (tid_agg_rx->timeout)
			mod_timer(&tid_agg_rx->session_timer,
				  TU_TO_EXP_TIME(tid_agg_rx->timeout));

		/* release stored frames up to start of BAR */
		ieee80211_release_reorder_frames(hw, tid_agg_rx, start_seq_num,
						 frames);
		kfree_skb(skb);
		return RX_QUEUED;
	}

	return RX_CONTINUE;
}

static void ieee80211_process_sa_query_req(struct ieee80211_sub_if_data *sdata,
					   struct ieee80211_mgmt *mgmt,
					   size_t len)
{
	struct ieee80211_local *local = sdata->local;
	struct sk_buff *skb;
	struct ieee80211_mgmt *resp;

	if (compare_ether_addr(mgmt->da, sdata->dev->dev_addr) != 0) {
		/* Not to own unicast address */
		return;
	}

	if (compare_ether_addr(mgmt->sa, sdata->u.mgd.bssid) != 0 ||
	    compare_ether_addr(mgmt->bssid, sdata->u.mgd.bssid) != 0) {
		/* Not from the current AP or not associated yet. */
		return;
	}

	if (len < 24 + 1 + sizeof(resp->u.action.u.sa_query)) {
		/* Too short SA Query request frame */
		return;
	}

	skb = dev_alloc_skb(sizeof(*resp) + local->hw.extra_tx_headroom);
	if (skb == NULL)
		return;

	skb_reserve(skb, local->hw.extra_tx_headroom);
	resp = (struct ieee80211_mgmt *) skb_put(skb, 24);
	memset(resp, 0, 24);
	memcpy(resp->da, mgmt->sa, ETH_ALEN);
	memcpy(resp->sa, sdata->dev->dev_addr, ETH_ALEN);
	memcpy(resp->bssid, sdata->u.mgd.bssid, ETH_ALEN);
	resp->frame_control = cpu_to_le16(IEEE80211_FTYPE_MGMT |
					  IEEE80211_STYPE_ACTION);
	skb_put(skb, 1 + sizeof(resp->u.action.u.sa_query));
	resp->u.action.category = WLAN_CATEGORY_SA_QUERY;
	resp->u.action.u.sa_query.action = WLAN_ACTION_SA_QUERY_RESPONSE;
	memcpy(resp->u.action.u.sa_query.trans_id,
	       mgmt->u.action.u.sa_query.trans_id,
	       WLAN_SA_QUERY_TR_ID_LEN);

	ieee80211_tx_skb(sdata, skb);
}

static ieee80211_rx_result debug_noinline
ieee80211_rx_h_action(struct ieee80211_rx_data *rx)
{
	struct ieee80211_local *local = rx->local;
	struct ieee80211_sub_if_data *sdata = rx->sdata;
	struct ieee80211_mgmt *mgmt = (struct ieee80211_mgmt *) rx->skb->data;
	int len = rx->skb->len;

	if (!ieee80211_is_action(mgmt->frame_control))
		return RX_CONTINUE;

	if (!rx->sta)
		return RX_DROP_MONITOR;

	if (!(rx->flags & IEEE80211_RX_RA_MATCH))
		return RX_DROP_MONITOR;

	if (ieee80211_drop_unencrypted(rx, mgmt->frame_control))
		return RX_DROP_MONITOR;

	/* all categories we currently handle have action_code */
	if (len < IEEE80211_MIN_ACTION_SIZE + 1)
		return RX_DROP_MONITOR;

	switch (mgmt->u.action.category) {
	case WLAN_CATEGORY_BACK:
		/*
		 * The aggregation code is not prepared to handle
		 * anything but STA/AP due to the BSSID handling;
		 * IBSS could work in the code but isn't supported
		 * by drivers or the standard.
		 */
		if (sdata->vif.type != NL80211_IFTYPE_STATION &&
		    sdata->vif.type != NL80211_IFTYPE_AP_VLAN &&
		    sdata->vif.type != NL80211_IFTYPE_AP)
			return RX_DROP_MONITOR;

		switch (mgmt->u.action.u.addba_req.action_code) {
		case WLAN_ACTION_ADDBA_REQ:
			if (len < (IEEE80211_MIN_ACTION_SIZE +
				   sizeof(mgmt->u.action.u.addba_req)))
				return RX_DROP_MONITOR;
			ieee80211_process_addba_request(local, rx->sta, mgmt, len);
			break;
		case WLAN_ACTION_ADDBA_RESP:
			if (len < (IEEE80211_MIN_ACTION_SIZE +
				   sizeof(mgmt->u.action.u.addba_resp)))
				return RX_DROP_MONITOR;
			ieee80211_process_addba_resp(local, rx->sta, mgmt, len);
			break;
		case WLAN_ACTION_DELBA:
			if (len < (IEEE80211_MIN_ACTION_SIZE +
				   sizeof(mgmt->u.action.u.delba)))
				return RX_DROP_MONITOR;
			ieee80211_process_delba(sdata, rx->sta, mgmt, len);
			break;
		}
		break;
	case WLAN_CATEGORY_SPECTRUM_MGMT:
		if (local->hw.conf.channel->band != IEEE80211_BAND_5GHZ)
			return RX_DROP_MONITOR;

		if (sdata->vif.type != NL80211_IFTYPE_STATION)
			return RX_DROP_MONITOR;

		switch (mgmt->u.action.u.measurement.action_code) {
		case WLAN_ACTION_SPCT_MSR_REQ:
			if (len < (IEEE80211_MIN_ACTION_SIZE +
				   sizeof(mgmt->u.action.u.measurement)))
				return RX_DROP_MONITOR;
			ieee80211_process_measurement_req(sdata, mgmt, len);
			break;
		case WLAN_ACTION_SPCT_CHL_SWITCH:
			if (len < (IEEE80211_MIN_ACTION_SIZE +
				   sizeof(mgmt->u.action.u.chan_switch)))
				return RX_DROP_MONITOR;

			if (sdata->vif.type != NL80211_IFTYPE_STATION)
				return RX_DROP_MONITOR;

			if (memcmp(mgmt->bssid, sdata->u.mgd.bssid, ETH_ALEN))
				return RX_DROP_MONITOR;

			return ieee80211_sta_rx_mgmt(sdata, rx->skb);
		}
		break;
	case WLAN_CATEGORY_SA_QUERY:
		if (len < (IEEE80211_MIN_ACTION_SIZE +
			   sizeof(mgmt->u.action.u.sa_query)))
			return RX_DROP_MONITOR;
		switch (mgmt->u.action.u.sa_query.action) {
		case WLAN_ACTION_SA_QUERY_REQUEST:
			if (sdata->vif.type != NL80211_IFTYPE_STATION)
				return RX_DROP_MONITOR;
			ieee80211_process_sa_query_req(sdata, mgmt, len);
			break;
		case WLAN_ACTION_SA_QUERY_RESPONSE:
			/*
			 * SA Query response is currently only used in AP mode
			 * and it is processed in user space.
			 */
			return RX_CONTINUE;
		}
		break;
	default:
		/* do not process rejected action frames */
		if (mgmt->u.action.category & 0x80)
			return RX_DROP_MONITOR;

		return RX_CONTINUE;
	}

	rx->sta->rx_packets++;
	dev_kfree_skb(rx->skb);
	return RX_QUEUED;
}

static ieee80211_rx_result debug_noinline
ieee80211_rx_h_mgmt(struct ieee80211_rx_data *rx)
{
	struct ieee80211_sub_if_data *sdata = rx->sdata;
	struct ieee80211_mgmt *mgmt = (struct ieee80211_mgmt *) rx->skb->data;

	if (!(rx->flags & IEEE80211_RX_RA_MATCH))
		return RX_DROP_MONITOR;

	if (ieee80211_drop_unencrypted(rx, mgmt->frame_control))
		return RX_DROP_MONITOR;

	if (ieee80211_vif_is_mesh(&sdata->vif))
		return ieee80211_mesh_rx_mgmt(sdata, rx->skb);

	if (sdata->vif.type == NL80211_IFTYPE_ADHOC)
		return ieee80211_ibss_rx_mgmt(sdata, rx->skb);

	if (sdata->vif.type == NL80211_IFTYPE_STATION)
		return ieee80211_sta_rx_mgmt(sdata, rx->skb);

	return RX_DROP_MONITOR;
}

static void ieee80211_rx_michael_mic_report(struct ieee80211_hdr *hdr,
					    struct ieee80211_rx_data *rx)
{
	int keyidx;
	unsigned int hdrlen;

	hdrlen = ieee80211_hdrlen(hdr->frame_control);
	if (rx->skb->len >= hdrlen + 4)
		keyidx = rx->skb->data[hdrlen + 3] >> 6;
	else
		keyidx = -1;

	if (!rx->sta) {
		/*
		 * Some hardware seem to generate incorrect Michael MIC
		 * reports; ignore them to avoid triggering countermeasures.
		 */
		return;
	}

	if (!ieee80211_has_protected(hdr->frame_control))
		return;

	if (rx->sdata->vif.type == NL80211_IFTYPE_AP && keyidx) {
		/*
		 * APs with pairwise keys should never receive Michael MIC
		 * errors for non-zero keyidx because these are reserved for
		 * group keys and only the AP is sending real multicast
		 * frames in the BSS.
		 */
		return;
	}

	if (!ieee80211_is_data(hdr->frame_control) &&
	    !ieee80211_is_auth(hdr->frame_control))
		return;

	mac80211_ev_michael_mic_failure(rx->sdata, keyidx, hdr, NULL,
					GFP_ATOMIC);
}

/* TODO: use IEEE80211_RX_FRAGMENTED */
static void ieee80211_rx_cooked_monitor(struct ieee80211_rx_data *rx,
					struct ieee80211_rate *rate)
{
	struct ieee80211_sub_if_data *sdata;
	struct ieee80211_local *local = rx->local;
	struct ieee80211_rtap_hdr {
		struct ieee80211_radiotap_header hdr;
		u8 flags;
		u8 rate_or_pad;
		__le16 chan_freq;
		__le16 chan_flags;
	} __attribute__ ((packed)) *rthdr;
	struct sk_buff *skb = rx->skb, *skb2;
	struct net_device *prev_dev = NULL;
	struct ieee80211_rx_status *status = IEEE80211_SKB_RXCB(skb);

	if (status->flag & RX_FLAG_INTERNAL_CMTR)
		goto out_free_skb;

	if (skb_headroom(skb) < sizeof(*rthdr) &&
	    pskb_expand_head(skb, sizeof(*rthdr), 0, GFP_ATOMIC))
		goto out_free_skb;

	rthdr = (void *)skb_push(skb, sizeof(*rthdr));
	memset(rthdr, 0, sizeof(*rthdr));
	rthdr->hdr.it_len = cpu_to_le16(sizeof(*rthdr));
	rthdr->hdr.it_present =
		cpu_to_le32((1 << IEEE80211_RADIOTAP_FLAGS) |
			    (1 << IEEE80211_RADIOTAP_CHANNEL));

	if (rate) {
		rthdr->rate_or_pad = rate->bitrate / 5;
		rthdr->hdr.it_present |=
			cpu_to_le32(1 << IEEE80211_RADIOTAP_RATE);
	}
	rthdr->chan_freq = cpu_to_le16(status->freq);

	if (status->band == IEEE80211_BAND_5GHZ)
		rthdr->chan_flags = cpu_to_le16(IEEE80211_CHAN_OFDM |
						IEEE80211_CHAN_5GHZ);
	else
		rthdr->chan_flags = cpu_to_le16(IEEE80211_CHAN_DYN |
						IEEE80211_CHAN_2GHZ);

	skb_set_mac_header(skb, 0);
	skb->ip_summed = CHECKSUM_UNNECESSARY;
	skb->pkt_type = PACKET_OTHERHOST;
	skb->protocol = htons(ETH_P_802_2);

	list_for_each_entry_rcu(sdata, &local->interfaces, list) {
		if (!netif_running(sdata->dev))
			continue;

		if (sdata->vif.type != NL80211_IFTYPE_MONITOR ||
		    !(sdata->u.mntr_flags & MONITOR_FLAG_COOK_FRAMES))
			continue;

		if (prev_dev) {
			skb2 = skb_clone(skb, GFP_ATOMIC);
			if (skb2) {
				skb2->dev = prev_dev;
				netif_rx(skb2);
			}
		}

		prev_dev = sdata->dev;
		sdata->dev->stats.rx_packets++;
		sdata->dev->stats.rx_bytes += skb->len;
	}

	if (prev_dev) {
		skb->dev = prev_dev;
		netif_rx(skb);
		skb = NULL;
	} else
		goto out_free_skb;

	status->flag |= RX_FLAG_INTERNAL_CMTR;
	return;

 out_free_skb:
	dev_kfree_skb(skb);
}


static void ieee80211_invoke_rx_handlers(struct ieee80211_sub_if_data *sdata,
					 struct ieee80211_rx_data *rx,
					 struct sk_buff *skb,
					 struct ieee80211_rate *rate)
{
	struct sk_buff_head reorder_release;
	ieee80211_rx_result res = RX_DROP_MONITOR;

	__skb_queue_head_init(&reorder_release);

	rx->skb = skb;
	rx->sdata = sdata;

#define CALL_RXH(rxh)			\
	do {				\
		res = rxh(rx);		\
		if (res != RX_CONTINUE)	\
			goto rxh_next;  \
	} while (0);

	/*
	 * NB: the rxh_next label works even if we jump
	 *     to it from here because then the list will
	 *     be empty, which is a trivial check
	 */
	CALL_RXH(ieee80211_rx_h_passive_scan)
	CALL_RXH(ieee80211_rx_h_check)

	ieee80211_rx_reorder_ampdu(rx, &reorder_release);

	while ((skb = __skb_dequeue(&reorder_release))) {
		/*
		 * all the other fields are valid across frames
		 * that belong to an aMPDU since they are on the
		 * same TID from the same station
		 */
		rx->skb = skb;

		CALL_RXH(ieee80211_rx_h_decrypt)
		CALL_RXH(ieee80211_rx_h_check_more_data)
		CALL_RXH(ieee80211_rx_h_sta_process)
		CALL_RXH(ieee80211_rx_h_defragment)
		CALL_RXH(ieee80211_rx_h_ps_poll)
		CALL_RXH(ieee80211_rx_h_michael_mic_verify)
		/* must be after MMIC verify so header is counted in MPDU mic */
		CALL_RXH(ieee80211_rx_h_remove_qos_control)
		CALL_RXH(ieee80211_rx_h_amsdu)
#ifdef CONFIG_MAC80211_MESH
		if (ieee80211_vif_is_mesh(&sdata->vif))
			CALL_RXH(ieee80211_rx_h_mesh_fwding);
#endif
		CALL_RXH(ieee80211_rx_h_data)

		/* special treatment -- needs the queue */
		res = ieee80211_rx_h_ctrl(rx, &reorder_release);
		if (res != RX_CONTINUE)
			goto rxh_next;

		CALL_RXH(ieee80211_rx_h_action)
		CALL_RXH(ieee80211_rx_h_mgmt)

#undef CALL_RXH

 rxh_next:
		switch (res) {
		case RX_DROP_MONITOR:
			I802_DEBUG_INC(sdata->local->rx_handlers_drop);
			if (rx->sta)
				rx->sta->rx_dropped++;
			/* fall through */
		case RX_CONTINUE:
			ieee80211_rx_cooked_monitor(rx, rate);
			break;
		case RX_DROP_UNUSABLE:
			I802_DEBUG_INC(sdata->local->rx_handlers_drop);
			if (rx->sta)
				rx->sta->rx_dropped++;
			dev_kfree_skb(rx->skb);
			break;
		case RX_QUEUED:
			I802_DEBUG_INC(sdata->local->rx_handlers_queued);
			break;
		}
	}
}

/* main receive path */

static int prepare_for_handlers(struct ieee80211_sub_if_data *sdata,
				struct ieee80211_rx_data *rx,
				struct ieee80211_hdr *hdr)
{
	struct sk_buff *skb = rx->skb;
	struct ieee80211_rx_status *status = IEEE80211_SKB_RXCB(skb);
	u8 *bssid = ieee80211_get_bssid(hdr, skb->len, sdata->vif.type);
	int multicast = is_multicast_ether_addr(hdr->addr1);

	switch (sdata->vif.type) {
	case NL80211_IFTYPE_STATION:
		if (!bssid && !sdata->u.mgd.use_4addr)
			return 0;
		if (!multicast &&
		    compare_ether_addr(sdata->dev->dev_addr, hdr->addr1) != 0) {
			if (!(sdata->dev->flags & IFF_PROMISC))
				return 0;
			rx->flags &= ~IEEE80211_RX_RA_MATCH;
		}
		break;
	case NL80211_IFTYPE_ADHOC:
		if (!bssid)
			return 0;
		if (ieee80211_is_beacon(hdr->frame_control)) {
			return 1;
		}
		else if (!ieee80211_bssid_match(bssid, sdata->u.ibss.bssid)) {
			if (!(rx->flags & IEEE80211_RX_IN_SCAN))
				return 0;
			rx->flags &= ~IEEE80211_RX_RA_MATCH;
		} else if (!multicast &&
			   compare_ether_addr(sdata->dev->dev_addr,
					      hdr->addr1) != 0) {
			if (!(sdata->dev->flags & IFF_PROMISC))
				return 0;
			rx->flags &= ~IEEE80211_RX_RA_MATCH;
		} else if (!rx->sta) {
			int rate_idx;
			if (status->flag & RX_FLAG_HT)
				rate_idx = 0; /* TODO: HT rates */
			else
				rate_idx = status->rate_idx;
			rx->sta = ieee80211_ibss_add_sta(sdata, bssid, hdr->addr2,
				BIT(rate_idx));
		}
		break;
	case NL80211_IFTYPE_MESH_POINT:
		if (!multicast &&
		    compare_ether_addr(sdata->dev->dev_addr,
				       hdr->addr1) != 0) {
			if (!(sdata->dev->flags & IFF_PROMISC))
				return 0;

			rx->flags &= ~IEEE80211_RX_RA_MATCH;
		}
		break;
	case NL80211_IFTYPE_AP_VLAN:
	case NL80211_IFTYPE_AP:
		if (!bssid) {
			if (compare_ether_addr(sdata->dev->dev_addr,
					       hdr->addr1))
				return 0;
		} else if (!ieee80211_bssid_match(bssid,
					sdata->dev->dev_addr)) {
			if (!(rx->flags & IEEE80211_RX_IN_SCAN))
				return 0;
			rx->flags &= ~IEEE80211_RX_RA_MATCH;
		}
		break;
	case NL80211_IFTYPE_WDS:
		if (bssid || !ieee80211_is_data(hdr->frame_control))
			return 0;
		if (compare_ether_addr(sdata->u.wds.remote_addr, hdr->addr2))
			return 0;
		break;
	case NL80211_IFTYPE_MONITOR:
	case NL80211_IFTYPE_UNSPECIFIED:
	case __NL80211_IFTYPE_AFTER_LAST:
		/* should never get here */
		WARN_ON(1);
		break;
	}

	return 1;
}

/*
 * This is the actual Rx frames handler. as it blongs to Rx path it must
 * be called with rcu_read_lock protection.
 */
static void __ieee80211_rx_handle_packet(struct ieee80211_hw *hw,
					 struct sk_buff *skb,
					 struct ieee80211_rate *rate)
{
	struct ieee80211_rx_status *status = IEEE80211_SKB_RXCB(skb);
	struct ieee80211_local *local = hw_to_local(hw);
	struct ieee80211_sub_if_data *sdata;
	struct ieee80211_hdr *hdr;
	struct ieee80211_rx_data rx;
	int prepares;
	struct ieee80211_sub_if_data *prev = NULL;
	struct sk_buff *skb_new;

	hdr = (struct ieee80211_hdr *)skb->data;
	memset(&rx, 0, sizeof(rx));
	rx.skb = skb;
	rx.local = local;

	if (ieee80211_is_data(hdr->frame_control) || ieee80211_is_mgmt(hdr->frame_control))
		local->dot11ReceivedFragmentCount++;

	if (unlikely(test_bit(SCAN_HW_SCANNING, &local->scanning) ||
		     test_bit(SCAN_OFF_CHANNEL, &local->scanning)))
		rx.flags |= IEEE80211_RX_IN_SCAN;

	ieee80211_parse_qos(&rx);
	ieee80211_verify_alignment(&rx);

	rx.sta = sta_info_get(local, hdr->addr2);
	if (rx.sta)
		rx.sdata = rx.sta->sdata;

	if (rx.sdata && ieee80211_is_data(hdr->frame_control)) {
		rx.flags |= IEEE80211_RX_RA_MATCH;
		prepares = prepare_for_handlers(rx.sdata, &rx, hdr);
		if (prepares) {
			if (status->flag & RX_FLAG_MMIC_ERROR) {
				if (rx.flags & IEEE80211_RX_RA_MATCH)
					ieee80211_rx_michael_mic_report(hdr, &rx);
			} else
				prev = rx.sdata;
		}
	} else list_for_each_entry_rcu(sdata, &local->interfaces, list) {
		if (!netif_running(sdata->dev))
			continue;

		if (sdata->vif.type == NL80211_IFTYPE_MONITOR ||
		    sdata->vif.type == NL80211_IFTYPE_AP_VLAN)
			continue;

		rx.flags |= IEEE80211_RX_RA_MATCH;
		prepares = prepare_for_handlers(sdata, &rx, hdr);

		if (!prepares)
			continue;

		if (status->flag & RX_FLAG_MMIC_ERROR) {
			rx.sdata = sdata;
			if (rx.flags & IEEE80211_RX_RA_MATCH)
				ieee80211_rx_michael_mic_report(hdr, &rx);
			continue;
		}

		/*
		 * frame is destined for this interface, but if it's not
		 * also for the previous one we handle that after the
		 * loop to avoid copying the SKB once too much
		 */

		if (!prev) {
			prev = sdata;
			continue;
		}

		/*
		 * frame was destined for the previous interface
		 * so invoke RX handlers for it
		 */

		skb_new = skb_copy(skb, GFP_ATOMIC);
		if (!skb_new) {
			if (net_ratelimit())
				printk(KERN_DEBUG "%s: failed to copy "
				       "multicast frame for %s\n",
				       wiphy_name(local->hw.wiphy),
				       prev->dev->name);
			continue;
		}
		ieee80211_invoke_rx_handlers(prev, &rx, skb_new, rate);
		prev = sdata;
	}
	if (prev)
		ieee80211_invoke_rx_handlers(prev, &rx, skb, rate);
	else
		dev_kfree_skb(skb);
}

/*
 * This is the receive path handler. It is called by a low level driver when an
 * 802.11 MPDU is received from the hardware.
 */
void ieee80211_rx(struct ieee80211_hw *hw, struct sk_buff *skb)
{
	struct ieee80211_local *local = hw_to_local(hw);
	struct ieee80211_rate *rate = NULL;
	struct ieee80211_supported_band *sband;
	struct ieee80211_rx_status *status = IEEE80211_SKB_RXCB(skb);

	WARN_ON_ONCE(softirq_count() == 0);

	if (WARN_ON(status->band < 0 ||
		    status->band >= IEEE80211_NUM_BANDS))
		goto drop;

	sband = local->hw.wiphy->bands[status->band];
	if (WARN_ON(!sband))
		goto drop;

	/*
	 * If we're suspending, it is possible although not too likely
	 * that we'd be receiving frames after having already partially
	 * quiesced the stack. We can't process such frames then since
	 * that might, for example, cause stations to be added or other
	 * driver callbacks be invoked.
	 */
	if (unlikely(local->quiescing || local->suspended))
		goto drop;

	/*
	 * The same happens when we're not even started,
	 * but that's worth a warning.
	 */
	if (WARN_ON(!local->started))
		goto drop;

	if (status->flag & RX_FLAG_HT) {
		/*
		 * rate_idx is MCS index, which can be [0-76] as documented on:
		 *
		 * http://wireless.kernel.org/en/developers/Documentation/ieee80211/802.11n
		 *
		 * Anything else would be some sort of driver or hardware error.
		 * The driver should catch hardware errors.
		 */
		if (WARN((status->rate_idx < 0 ||
			 status->rate_idx > 76),
			 "Rate marked as an HT rate but passed "
			 "status->rate_idx is not "
			 "an MCS index [0-76]: %d (0x%02x)\n",
			 status->rate_idx,
			 status->rate_idx))
			goto drop;
	} else {
		if (WARN_ON(status->rate_idx < 0 ||
			    status->rate_idx >= sband->n_bitrates))
			goto drop;
		rate = &sband->bitrates[status->rate_idx];
	}

	/*
	 * key references and virtual interfaces are protected using RCU
	 * and this requires that we are in a read-side RCU section during
	 * receive processing
	 */
	rcu_read_lock();

	/*
	 * Frames with failed FCS/PLCP checksum are not returned,
	 * all other frames are returned without radiotap header
	 * if it was previously present.
	 * Also, frames with less than 16 bytes are dropped.
	 */
	skb = ieee80211_rx_monitor(local, skb, rate);
	if (!skb) {
		rcu_read_unlock();
		return;
	}

	__ieee80211_rx_handle_packet(hw, skb, rate);

	rcu_read_unlock();

	return;
 drop:
	kfree_skb(skb);
}
EXPORT_SYMBOL(ieee80211_rx);

/* This is a version of the rx handler that can be called from hard irq
 * context. Post the skb on the queue and schedule the tasklet */
void ieee80211_rx_irqsafe(struct ieee80211_hw *hw, struct sk_buff *skb)
{
	struct ieee80211_local *local = hw_to_local(hw);

	BUILD_BUG_ON(sizeof(struct ieee80211_rx_status) > sizeof(skb->cb));

	skb->pkt_type = IEEE80211_RX_MSG;
	skb_queue_tail(&local->skb_queue, skb);
	tasklet_schedule(&local->tasklet);
}
EXPORT_SYMBOL(ieee80211_rx_irqsafe);<|MERGE_RESOLUTION|>--- conflicted
+++ resolved
@@ -1712,13 +1712,8 @@
 			mpp_path_add(proxied_addr, mpp_addr, sdata);
 		} else {
 			spin_lock_bh(&mppath->state_lock);
-<<<<<<< HEAD
-			if (compare_ether_addr(mppath->mpp, hdr->addr4) != 0)
-				memcpy(mppath->mpp, hdr->addr4, ETH_ALEN);
-=======
 			if (compare_ether_addr(mppath->mpp, mpp_addr) != 0)
 				memcpy(mppath->mpp, mpp_addr, ETH_ALEN);
->>>>>>> 92dcffb9
 			spin_unlock_bh(&mppath->state_lock);
 		}
 		rcu_read_unlock();
