// SPDX-License-Identifier: GPL-2.0-only
/*
 * AES-GMAC for IEEE 802.11 BIP-GMAC-128 and BIP-GMAC-256
 * Copyright 2015, Qualcomm Atheros, Inc.
 */

#include <linux/kernel.h>
#include <linux/types.h>
#include <linux/err.h>
#include <crypto/aead.h>
#include <crypto/aes.h>

#include <net/mac80211.h>
#include "key.h"
#include "aes_gmac.h"

int ieee80211_aes_gmac(struct crypto_aead *tfm, const u8 *aad, u8 *nonce,
		       const u8 *data, size_t data_len, u8 *mic)
{
	struct scatterlist sg[5];
	u8 *zero, *__aad, iv[AES_BLOCK_SIZE];
	struct aead_request *aead_req;
	int reqsize = sizeof(*aead_req) + crypto_aead_reqsize(tfm);
	const __le16 *fc;
<<<<<<< HEAD
=======
	int ret;
>>>>>>> 7d2a07b7

	if (data_len < GMAC_MIC_LEN)
		return -EINVAL;

	aead_req = kzalloc(reqsize + GMAC_MIC_LEN + GMAC_AAD_LEN, GFP_ATOMIC);
	if (!aead_req)
		return -ENOMEM;

	zero = (u8 *)aead_req + reqsize;
	__aad = zero + GMAC_MIC_LEN;
	memcpy(__aad, aad, GMAC_AAD_LEN);

	fc = (const __le16 *)aad;
	if (ieee80211_is_beacon(*fc)) {
		/* mask Timestamp field to zero */
		sg_init_table(sg, 5);
		sg_set_buf(&sg[0], __aad, GMAC_AAD_LEN);
		sg_set_buf(&sg[1], zero, 8);
		sg_set_buf(&sg[2], data + 8, data_len - 8 - GMAC_MIC_LEN);
		sg_set_buf(&sg[3], zero, GMAC_MIC_LEN);
		sg_set_buf(&sg[4], mic, GMAC_MIC_LEN);
	} else {
		sg_init_table(sg, 4);
		sg_set_buf(&sg[0], __aad, GMAC_AAD_LEN);
		sg_set_buf(&sg[1], data, data_len - GMAC_MIC_LEN);
		sg_set_buf(&sg[2], zero, GMAC_MIC_LEN);
		sg_set_buf(&sg[3], mic, GMAC_MIC_LEN);
	}

	memcpy(iv, nonce, GMAC_NONCE_LEN);
	memset(iv + GMAC_NONCE_LEN, 0, sizeof(iv) - GMAC_NONCE_LEN);
	iv[AES_BLOCK_SIZE - 1] = 0x01;

	aead_request_set_tfm(aead_req, tfm);
	aead_request_set_crypt(aead_req, sg, sg, 0, iv);
	aead_request_set_ad(aead_req, GMAC_AAD_LEN + data_len);

	ret = crypto_aead_encrypt(aead_req);
	kfree_sensitive(aead_req);

	return ret;
}

struct crypto_aead *ieee80211_aes_gmac_key_setup(const u8 key[],
						 size_t key_len)
{
	struct crypto_aead *tfm;
	int err;

	tfm = crypto_alloc_aead("gcm(aes)", 0, CRYPTO_ALG_ASYNC);
	if (IS_ERR(tfm))
		return tfm;

	err = crypto_aead_setkey(tfm, key, key_len);
	if (!err)
		err = crypto_aead_setauthsize(tfm, GMAC_MIC_LEN);
	if (!err)
		return tfm;

	crypto_free_aead(tfm);
	return ERR_PTR(err);
}

void ieee80211_aes_gmac_key_free(struct crypto_aead *tfm)
{
	crypto_free_aead(tfm);
}<|MERGE_RESOLUTION|>--- conflicted
+++ resolved
@@ -22,10 +22,7 @@
 	struct aead_request *aead_req;
 	int reqsize = sizeof(*aead_req) + crypto_aead_reqsize(tfm);
 	const __le16 *fc;
-<<<<<<< HEAD
-=======
 	int ret;
->>>>>>> 7d2a07b7
 
 	if (data_len < GMAC_MIC_LEN)
 		return -EINVAL;
