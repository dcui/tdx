/*
   BlueZ - Bluetooth protocol stack for Linux
   Copyright (C) 2000-2001 Qualcomm Incorporated
   Copyright (C) 2009-2010 Gustavo F. Padovan <gustavo@padovan.org>
   Copyright (C) 2010 Google Inc.
   Copyright (C) 2011 ProFUSION Embedded Systems
   Copyright (c) 2012 Code Aurora Forum.  All rights reserved.

   Written 2000,2001 by Maxim Krasnyansky <maxk@qualcomm.com>

   This program is free software; you can redistribute it and/or modify
   it under the terms of the GNU General Public License version 2 as
   published by the Free Software Foundation;

   THE SOFTWARE IS PROVIDED "AS IS", WITHOUT WARRANTY OF ANY KIND, EXPRESS
   OR IMPLIED, INCLUDING BUT NOT LIMITED TO THE WARRANTIES OF MERCHANTABILITY,
   FITNESS FOR A PARTICULAR PURPOSE AND NONINFRINGEMENT OF THIRD PARTY RIGHTS.
   IN NO EVENT SHALL THE COPYRIGHT HOLDER(S) AND AUTHOR(S) BE LIABLE FOR ANY
   CLAIM, OR ANY SPECIAL INDIRECT OR CONSEQUENTIAL DAMAGES, OR ANY DAMAGES
   WHATSOEVER RESULTING FROM LOSS OF USE, DATA OR PROFITS, WHETHER IN AN
   ACTION OF CONTRACT, NEGLIGENCE OR OTHER TORTIOUS ACTION, ARISING OUT OF
   OR IN CONNECTION WITH THE USE OR PERFORMANCE OF THIS SOFTWARE.

   ALL LIABILITY, INCLUDING LIABILITY FOR INFRINGEMENT OF ANY PATENTS,
   COPYRIGHTS, TRADEMARKS OR OTHER RIGHTS, RELATING TO USE OF THIS
   SOFTWARE IS DISCLAIMED.
*/

/* Bluetooth L2CAP core. */

#include <linux/module.h>

#include <linux/debugfs.h>
#include <linux/crc16.h>
#include <linux/filter.h>

#include <net/bluetooth/bluetooth.h>
#include <net/bluetooth/hci_core.h>
#include <net/bluetooth/l2cap.h>

#include "smp.h"
#include "a2mp.h"
#include "amp.h"

#define LE_FLOWCTL_MAX_CREDITS 65535

bool disable_ertm;

static u32 l2cap_feat_mask = L2CAP_FEAT_FIXED_CHAN | L2CAP_FEAT_UCD;

static LIST_HEAD(chan_list);
static DEFINE_RWLOCK(chan_list_lock);

static u16 le_max_credits = L2CAP_LE_MAX_CREDITS;
static u16 le_default_mps = L2CAP_LE_DEFAULT_MPS;

static struct sk_buff *l2cap_build_cmd(struct l2cap_conn *conn,
				       u8 code, u8 ident, u16 dlen, void *data);
static void l2cap_send_cmd(struct l2cap_conn *conn, u8 ident, u8 code, u16 len,
			   void *data);
<<<<<<< HEAD
static int l2cap_build_conf_req(struct l2cap_chan *chan, void *data,
				size_t data_size);
=======
static int l2cap_build_conf_req(struct l2cap_chan *chan, void *data, size_t data_size);
>>>>>>> 07dd6cc1
static void l2cap_send_disconn_req(struct l2cap_chan *chan, int err);

static void l2cap_tx(struct l2cap_chan *chan, struct l2cap_ctrl *control,
		     struct sk_buff_head *skbs, u8 event);

static inline u8 bdaddr_type(u8 link_type, u8 bdaddr_type)
{
	if (link_type == LE_LINK) {
		if (bdaddr_type == ADDR_LE_DEV_PUBLIC)
			return BDADDR_LE_PUBLIC;
		else
			return BDADDR_LE_RANDOM;
	}

	return BDADDR_BREDR;
}

static inline u8 bdaddr_src_type(struct hci_conn *hcon)
{
	return bdaddr_type(hcon->type, hcon->src_type);
}

static inline u8 bdaddr_dst_type(struct hci_conn *hcon)
{
	return bdaddr_type(hcon->type, hcon->dst_type);
}

/* ---- L2CAP channels ---- */

static struct l2cap_chan *__l2cap_get_chan_by_dcid(struct l2cap_conn *conn,
						   u16 cid)
{
	struct l2cap_chan *c;

	list_for_each_entry(c, &conn->chan_l, list) {
		if (c->dcid == cid)
			return c;
	}
	return NULL;
}

static struct l2cap_chan *__l2cap_get_chan_by_scid(struct l2cap_conn *conn,
						   u16 cid)
{
	struct l2cap_chan *c;

	list_for_each_entry(c, &conn->chan_l, list) {
		if (c->scid == cid)
			return c;
	}
	return NULL;
}

/* Find channel with given SCID.
 * Returns locked channel. */
static struct l2cap_chan *l2cap_get_chan_by_scid(struct l2cap_conn *conn,
						 u16 cid)
{
	struct l2cap_chan *c;

	mutex_lock(&conn->chan_lock);
	c = __l2cap_get_chan_by_scid(conn, cid);
	if (c)
		l2cap_chan_lock(c);
	mutex_unlock(&conn->chan_lock);

	return c;
}

/* Find channel with given DCID.
 * Returns locked channel.
 */
static struct l2cap_chan *l2cap_get_chan_by_dcid(struct l2cap_conn *conn,
						 u16 cid)
{
	struct l2cap_chan *c;

	mutex_lock(&conn->chan_lock);
	c = __l2cap_get_chan_by_dcid(conn, cid);
	if (c)
		l2cap_chan_lock(c);
	mutex_unlock(&conn->chan_lock);

	return c;
}

static struct l2cap_chan *__l2cap_get_chan_by_ident(struct l2cap_conn *conn,
						    u8 ident)
{
	struct l2cap_chan *c;

	list_for_each_entry(c, &conn->chan_l, list) {
		if (c->ident == ident)
			return c;
	}
	return NULL;
}

static struct l2cap_chan *l2cap_get_chan_by_ident(struct l2cap_conn *conn,
						  u8 ident)
{
	struct l2cap_chan *c;

	mutex_lock(&conn->chan_lock);
	c = __l2cap_get_chan_by_ident(conn, ident);
	if (c)
		l2cap_chan_lock(c);
	mutex_unlock(&conn->chan_lock);

	return c;
}

static struct l2cap_chan *__l2cap_global_chan_by_addr(__le16 psm, bdaddr_t *src)
{
	struct l2cap_chan *c;

	list_for_each_entry(c, &chan_list, global_l) {
		if (c->sport == psm && !bacmp(&c->src, src))
			return c;
	}
	return NULL;
}

int l2cap_add_psm(struct l2cap_chan *chan, bdaddr_t *src, __le16 psm)
{
	int err;

	write_lock(&chan_list_lock);

	if (psm && __l2cap_global_chan_by_addr(psm, src)) {
		err = -EADDRINUSE;
		goto done;
	}

	if (psm) {
		chan->psm = psm;
		chan->sport = psm;
		err = 0;
	} else {
		u16 p, start, end, incr;

		if (chan->src_type == BDADDR_BREDR) {
			start = L2CAP_PSM_DYN_START;
			end = L2CAP_PSM_AUTO_END;
			incr = 2;
		} else {
			start = L2CAP_PSM_LE_DYN_START;
			end = L2CAP_PSM_LE_DYN_END;
			incr = 1;
		}

		err = -EINVAL;
		for (p = start; p <= end; p += incr)
			if (!__l2cap_global_chan_by_addr(cpu_to_le16(p), src)) {
				chan->psm   = cpu_to_le16(p);
				chan->sport = cpu_to_le16(p);
				err = 0;
				break;
			}
	}

done:
	write_unlock(&chan_list_lock);
	return err;
}
EXPORT_SYMBOL_GPL(l2cap_add_psm);

int l2cap_add_scid(struct l2cap_chan *chan,  __u16 scid)
{
	write_lock(&chan_list_lock);

	/* Override the defaults (which are for conn-oriented) */
	chan->omtu = L2CAP_DEFAULT_MTU;
	chan->chan_type = L2CAP_CHAN_FIXED;

	chan->scid = scid;

	write_unlock(&chan_list_lock);

	return 0;
}

static u16 l2cap_alloc_cid(struct l2cap_conn *conn)
{
	u16 cid, dyn_end;

	if (conn->hcon->type == LE_LINK)
		dyn_end = L2CAP_CID_LE_DYN_END;
	else
		dyn_end = L2CAP_CID_DYN_END;

	for (cid = L2CAP_CID_DYN_START; cid <= dyn_end; cid++) {
		if (!__l2cap_get_chan_by_scid(conn, cid))
			return cid;
	}

	return 0;
}

static void l2cap_state_change(struct l2cap_chan *chan, int state)
{
	BT_DBG("chan %p %s -> %s", chan, state_to_string(chan->state),
	       state_to_string(state));

	chan->state = state;
	chan->ops->state_change(chan, state, 0);
}

static inline void l2cap_state_change_and_error(struct l2cap_chan *chan,
						int state, int err)
{
	chan->state = state;
	chan->ops->state_change(chan, chan->state, err);
}

static inline void l2cap_chan_set_err(struct l2cap_chan *chan, int err)
{
	chan->ops->state_change(chan, chan->state, err);
}

static void __set_retrans_timer(struct l2cap_chan *chan)
{
	if (!delayed_work_pending(&chan->monitor_timer) &&
	    chan->retrans_timeout) {
		l2cap_set_timer(chan, &chan->retrans_timer,
				msecs_to_jiffies(chan->retrans_timeout));
	}
}

static void __set_monitor_timer(struct l2cap_chan *chan)
{
	__clear_retrans_timer(chan);
	if (chan->monitor_timeout) {
		l2cap_set_timer(chan, &chan->monitor_timer,
				msecs_to_jiffies(chan->monitor_timeout));
	}
}

static struct sk_buff *l2cap_ertm_seq_in_queue(struct sk_buff_head *head,
					       u16 seq)
{
	struct sk_buff *skb;

	skb_queue_walk(head, skb) {
		if (bt_cb(skb)->l2cap.txseq == seq)
			return skb;
	}

	return NULL;
}

/* ---- L2CAP sequence number lists ---- */

/* For ERTM, ordered lists of sequence numbers must be tracked for
 * SREJ requests that are received and for frames that are to be
 * retransmitted. These seq_list functions implement a singly-linked
 * list in an array, where membership in the list can also be checked
 * in constant time. Items can also be added to the tail of the list
 * and removed from the head in constant time, without further memory
 * allocs or frees.
 */

static int l2cap_seq_list_init(struct l2cap_seq_list *seq_list, u16 size)
{
	size_t alloc_size, i;

	/* Allocated size is a power of 2 to map sequence numbers
	 * (which may be up to 14 bits) in to a smaller array that is
	 * sized for the negotiated ERTM transmit windows.
	 */
	alloc_size = roundup_pow_of_two(size);

	seq_list->list = kmalloc(sizeof(u16) * alloc_size, GFP_KERNEL);
	if (!seq_list->list)
		return -ENOMEM;

	seq_list->mask = alloc_size - 1;
	seq_list->head = L2CAP_SEQ_LIST_CLEAR;
	seq_list->tail = L2CAP_SEQ_LIST_CLEAR;
	for (i = 0; i < alloc_size; i++)
		seq_list->list[i] = L2CAP_SEQ_LIST_CLEAR;

	return 0;
}

static inline void l2cap_seq_list_free(struct l2cap_seq_list *seq_list)
{
	kfree(seq_list->list);
}

static inline bool l2cap_seq_list_contains(struct l2cap_seq_list *seq_list,
					   u16 seq)
{
	/* Constant-time check for list membership */
	return seq_list->list[seq & seq_list->mask] != L2CAP_SEQ_LIST_CLEAR;
}

static inline u16 l2cap_seq_list_pop(struct l2cap_seq_list *seq_list)
{
	u16 seq = seq_list->head;
	u16 mask = seq_list->mask;

	seq_list->head = seq_list->list[seq & mask];
	seq_list->list[seq & mask] = L2CAP_SEQ_LIST_CLEAR;

	if (seq_list->head == L2CAP_SEQ_LIST_TAIL) {
		seq_list->head = L2CAP_SEQ_LIST_CLEAR;
		seq_list->tail = L2CAP_SEQ_LIST_CLEAR;
	}

	return seq;
}

static void l2cap_seq_list_clear(struct l2cap_seq_list *seq_list)
{
	u16 i;

	if (seq_list->head == L2CAP_SEQ_LIST_CLEAR)
		return;

	for (i = 0; i <= seq_list->mask; i++)
		seq_list->list[i] = L2CAP_SEQ_LIST_CLEAR;

	seq_list->head = L2CAP_SEQ_LIST_CLEAR;
	seq_list->tail = L2CAP_SEQ_LIST_CLEAR;
}

static void l2cap_seq_list_append(struct l2cap_seq_list *seq_list, u16 seq)
{
	u16 mask = seq_list->mask;

	/* All appends happen in constant time */

	if (seq_list->list[seq & mask] != L2CAP_SEQ_LIST_CLEAR)
		return;

	if (seq_list->tail == L2CAP_SEQ_LIST_CLEAR)
		seq_list->head = seq;
	else
		seq_list->list[seq_list->tail & mask] = seq;

	seq_list->tail = seq;
	seq_list->list[seq & mask] = L2CAP_SEQ_LIST_TAIL;
}

static void l2cap_chan_timeout(struct work_struct *work)
{
	struct l2cap_chan *chan = container_of(work, struct l2cap_chan,
					       chan_timer.work);
	struct l2cap_conn *conn = chan->conn;
	int reason;

	BT_DBG("chan %p state %s", chan, state_to_string(chan->state));

	mutex_lock(&conn->chan_lock);
	l2cap_chan_lock(chan);

	if (chan->state == BT_CONNECTED || chan->state == BT_CONFIG)
		reason = ECONNREFUSED;
	else if (chan->state == BT_CONNECT &&
		 chan->sec_level != BT_SECURITY_SDP)
		reason = ECONNREFUSED;
	else
		reason = ETIMEDOUT;

	l2cap_chan_close(chan, reason);

	l2cap_chan_unlock(chan);

	chan->ops->close(chan);
	mutex_unlock(&conn->chan_lock);

	l2cap_chan_put(chan);
}

struct l2cap_chan *l2cap_chan_create(void)
{
	struct l2cap_chan *chan;

	chan = kzalloc(sizeof(*chan), GFP_ATOMIC);
	if (!chan)
		return NULL;

	mutex_init(&chan->lock);

	/* Set default lock nesting level */
	atomic_set(&chan->nesting, L2CAP_NESTING_NORMAL);

	write_lock(&chan_list_lock);
	list_add(&chan->global_l, &chan_list);
	write_unlock(&chan_list_lock);

	INIT_DELAYED_WORK(&chan->chan_timer, l2cap_chan_timeout);

	chan->state = BT_OPEN;

	kref_init(&chan->kref);

	/* This flag is cleared in l2cap_chan_ready() */
	set_bit(CONF_NOT_COMPLETE, &chan->conf_state);

	BT_DBG("chan %p", chan);

	return chan;
}
EXPORT_SYMBOL_GPL(l2cap_chan_create);

static void l2cap_chan_destroy(struct kref *kref)
{
	struct l2cap_chan *chan = container_of(kref, struct l2cap_chan, kref);

	BT_DBG("chan %p", chan);

	write_lock(&chan_list_lock);
	list_del(&chan->global_l);
	write_unlock(&chan_list_lock);

	kfree(chan);
}

void l2cap_chan_hold(struct l2cap_chan *c)
{
	BT_DBG("chan %p orig refcnt %d", c, kref_read(&c->kref));

	kref_get(&c->kref);
}

void l2cap_chan_put(struct l2cap_chan *c)
{
	BT_DBG("chan %p orig refcnt %d", c, kref_read(&c->kref));

	kref_put(&c->kref, l2cap_chan_destroy);
}
EXPORT_SYMBOL_GPL(l2cap_chan_put);

void l2cap_chan_set_defaults(struct l2cap_chan *chan)
{
	chan->fcs  = L2CAP_FCS_CRC16;
	chan->max_tx = L2CAP_DEFAULT_MAX_TX;
	chan->tx_win = L2CAP_DEFAULT_TX_WINDOW;
	chan->tx_win_max = L2CAP_DEFAULT_TX_WINDOW;
	chan->remote_max_tx = chan->max_tx;
	chan->remote_tx_win = chan->tx_win;
	chan->ack_win = L2CAP_DEFAULT_TX_WINDOW;
	chan->sec_level = BT_SECURITY_LOW;
	chan->flush_to = L2CAP_DEFAULT_FLUSH_TO;
	chan->retrans_timeout = L2CAP_DEFAULT_RETRANS_TO;
	chan->monitor_timeout = L2CAP_DEFAULT_MONITOR_TO;
	chan->conf_state = 0;

	set_bit(FLAG_FORCE_ACTIVE, &chan->flags);
}
EXPORT_SYMBOL_GPL(l2cap_chan_set_defaults);

static void l2cap_le_flowctl_init(struct l2cap_chan *chan)
{
	chan->sdu = NULL;
	chan->sdu_last_frag = NULL;
	chan->sdu_len = 0;
	chan->tx_credits = 0;
	chan->rx_credits = le_max_credits;
	chan->mps = min_t(u16, chan->imtu, le_default_mps);

	skb_queue_head_init(&chan->tx_q);
}

void __l2cap_chan_add(struct l2cap_conn *conn, struct l2cap_chan *chan)
{
	BT_DBG("conn %p, psm 0x%2.2x, dcid 0x%4.4x", conn,
	       __le16_to_cpu(chan->psm), chan->dcid);

	conn->disc_reason = HCI_ERROR_REMOTE_USER_TERM;

	chan->conn = conn;

	switch (chan->chan_type) {
	case L2CAP_CHAN_CONN_ORIENTED:
		/* Alloc CID for connection-oriented socket */
		chan->scid = l2cap_alloc_cid(conn);
		if (conn->hcon->type == ACL_LINK)
			chan->omtu = L2CAP_DEFAULT_MTU;
		break;

	case L2CAP_CHAN_CONN_LESS:
		/* Connectionless socket */
		chan->scid = L2CAP_CID_CONN_LESS;
		chan->dcid = L2CAP_CID_CONN_LESS;
		chan->omtu = L2CAP_DEFAULT_MTU;
		break;

	case L2CAP_CHAN_FIXED:
		/* Caller will set CID and CID specific MTU values */
		break;

	default:
		/* Raw socket can send/recv signalling messages only */
		chan->scid = L2CAP_CID_SIGNALING;
		chan->dcid = L2CAP_CID_SIGNALING;
		chan->omtu = L2CAP_DEFAULT_MTU;
	}

	chan->local_id		= L2CAP_BESTEFFORT_ID;
	chan->local_stype	= L2CAP_SERV_BESTEFFORT;
	chan->local_msdu	= L2CAP_DEFAULT_MAX_SDU_SIZE;
	chan->local_sdu_itime	= L2CAP_DEFAULT_SDU_ITIME;
	chan->local_acc_lat	= L2CAP_DEFAULT_ACC_LAT;
	chan->local_flush_to	= L2CAP_EFS_DEFAULT_FLUSH_TO;

	l2cap_chan_hold(chan);

	/* Only keep a reference for fixed channels if they requested it */
	if (chan->chan_type != L2CAP_CHAN_FIXED ||
	    test_bit(FLAG_HOLD_HCI_CONN, &chan->flags))
		hci_conn_hold(conn->hcon);

	list_add(&chan->list, &conn->chan_l);
}

void l2cap_chan_add(struct l2cap_conn *conn, struct l2cap_chan *chan)
{
	mutex_lock(&conn->chan_lock);
	__l2cap_chan_add(conn, chan);
	mutex_unlock(&conn->chan_lock);
}

void l2cap_chan_del(struct l2cap_chan *chan, int err)
{
	struct l2cap_conn *conn = chan->conn;

	__clear_chan_timer(chan);

	BT_DBG("chan %p, conn %p, err %d, state %s", chan, conn, err,
	       state_to_string(chan->state));

	chan->ops->teardown(chan, err);

	if (conn) {
		struct amp_mgr *mgr = conn->hcon->amp_mgr;
		/* Delete from channel list */
		list_del(&chan->list);

		l2cap_chan_put(chan);

		chan->conn = NULL;

		/* Reference was only held for non-fixed channels or
		 * fixed channels that explicitly requested it using the
		 * FLAG_HOLD_HCI_CONN flag.
		 */
		if (chan->chan_type != L2CAP_CHAN_FIXED ||
		    test_bit(FLAG_HOLD_HCI_CONN, &chan->flags))
			hci_conn_drop(conn->hcon);

		if (mgr && mgr->bredr_chan == chan)
			mgr->bredr_chan = NULL;
	}

	if (chan->hs_hchan) {
		struct hci_chan *hs_hchan = chan->hs_hchan;

		BT_DBG("chan %p disconnect hs_hchan %p", chan, hs_hchan);
		amp_disconnect_logical_link(hs_hchan);
	}

	if (test_bit(CONF_NOT_COMPLETE, &chan->conf_state))
		return;

	switch(chan->mode) {
	case L2CAP_MODE_BASIC:
		break;

	case L2CAP_MODE_LE_FLOWCTL:
		skb_queue_purge(&chan->tx_q);
		break;

	case L2CAP_MODE_ERTM:
		__clear_retrans_timer(chan);
		__clear_monitor_timer(chan);
		__clear_ack_timer(chan);

		skb_queue_purge(&chan->srej_q);

		l2cap_seq_list_free(&chan->srej_list);
		l2cap_seq_list_free(&chan->retrans_list);

		/* fall through */

	case L2CAP_MODE_STREAMING:
		skb_queue_purge(&chan->tx_q);
		break;
	}

	return;
}
EXPORT_SYMBOL_GPL(l2cap_chan_del);

static void l2cap_conn_update_id_addr(struct work_struct *work)
{
	struct l2cap_conn *conn = container_of(work, struct l2cap_conn,
					       id_addr_update_work);
	struct hci_conn *hcon = conn->hcon;
	struct l2cap_chan *chan;

	mutex_lock(&conn->chan_lock);

	list_for_each_entry(chan, &conn->chan_l, list) {
		l2cap_chan_lock(chan);
		bacpy(&chan->dst, &hcon->dst);
		chan->dst_type = bdaddr_dst_type(hcon);
		l2cap_chan_unlock(chan);
	}

	mutex_unlock(&conn->chan_lock);
}

static void l2cap_chan_le_connect_reject(struct l2cap_chan *chan)
{
	struct l2cap_conn *conn = chan->conn;
	struct l2cap_le_conn_rsp rsp;
	u16 result;

	if (test_bit(FLAG_DEFER_SETUP, &chan->flags))
		result = L2CAP_CR_AUTHORIZATION;
	else
		result = L2CAP_CR_BAD_PSM;

	l2cap_state_change(chan, BT_DISCONN);

	rsp.dcid    = cpu_to_le16(chan->scid);
	rsp.mtu     = cpu_to_le16(chan->imtu);
	rsp.mps     = cpu_to_le16(chan->mps);
	rsp.credits = cpu_to_le16(chan->rx_credits);
	rsp.result  = cpu_to_le16(result);

	l2cap_send_cmd(conn, chan->ident, L2CAP_LE_CONN_RSP, sizeof(rsp),
		       &rsp);
}

static void l2cap_chan_connect_reject(struct l2cap_chan *chan)
{
	struct l2cap_conn *conn = chan->conn;
	struct l2cap_conn_rsp rsp;
	u16 result;

	if (test_bit(FLAG_DEFER_SETUP, &chan->flags))
		result = L2CAP_CR_SEC_BLOCK;
	else
		result = L2CAP_CR_BAD_PSM;

	l2cap_state_change(chan, BT_DISCONN);

	rsp.scid   = cpu_to_le16(chan->dcid);
	rsp.dcid   = cpu_to_le16(chan->scid);
	rsp.result = cpu_to_le16(result);
	rsp.status = cpu_to_le16(L2CAP_CS_NO_INFO);

	l2cap_send_cmd(conn, chan->ident, L2CAP_CONN_RSP, sizeof(rsp), &rsp);
}

void l2cap_chan_close(struct l2cap_chan *chan, int reason)
{
	struct l2cap_conn *conn = chan->conn;

	BT_DBG("chan %p state %s", chan, state_to_string(chan->state));

	switch (chan->state) {
	case BT_LISTEN:
		chan->ops->teardown(chan, 0);
		break;

	case BT_CONNECTED:
	case BT_CONFIG:
		if (chan->chan_type == L2CAP_CHAN_CONN_ORIENTED) {
			__set_chan_timer(chan, chan->ops->get_sndtimeo(chan));
			l2cap_send_disconn_req(chan, reason);
		} else
			l2cap_chan_del(chan, reason);
		break;

	case BT_CONNECT2:
		if (chan->chan_type == L2CAP_CHAN_CONN_ORIENTED) {
			if (conn->hcon->type == ACL_LINK)
				l2cap_chan_connect_reject(chan);
			else if (conn->hcon->type == LE_LINK)
				l2cap_chan_le_connect_reject(chan);
		}

		l2cap_chan_del(chan, reason);
		break;

	case BT_CONNECT:
	case BT_DISCONN:
		l2cap_chan_del(chan, reason);
		break;

	default:
		chan->ops->teardown(chan, 0);
		break;
	}
}
EXPORT_SYMBOL(l2cap_chan_close);

static inline u8 l2cap_get_auth_type(struct l2cap_chan *chan)
{
	switch (chan->chan_type) {
	case L2CAP_CHAN_RAW:
		switch (chan->sec_level) {
		case BT_SECURITY_HIGH:
		case BT_SECURITY_FIPS:
			return HCI_AT_DEDICATED_BONDING_MITM;
		case BT_SECURITY_MEDIUM:
			return HCI_AT_DEDICATED_BONDING;
		default:
			return HCI_AT_NO_BONDING;
		}
		break;
	case L2CAP_CHAN_CONN_LESS:
		if (chan->psm == cpu_to_le16(L2CAP_PSM_3DSP)) {
			if (chan->sec_level == BT_SECURITY_LOW)
				chan->sec_level = BT_SECURITY_SDP;
		}
		if (chan->sec_level == BT_SECURITY_HIGH ||
		    chan->sec_level == BT_SECURITY_FIPS)
			return HCI_AT_NO_BONDING_MITM;
		else
			return HCI_AT_NO_BONDING;
		break;
	case L2CAP_CHAN_CONN_ORIENTED:
		if (chan->psm == cpu_to_le16(L2CAP_PSM_SDP)) {
			if (chan->sec_level == BT_SECURITY_LOW)
				chan->sec_level = BT_SECURITY_SDP;

			if (chan->sec_level == BT_SECURITY_HIGH ||
			    chan->sec_level == BT_SECURITY_FIPS)
				return HCI_AT_NO_BONDING_MITM;
			else
				return HCI_AT_NO_BONDING;
		}
		/* fall through */
	default:
		switch (chan->sec_level) {
		case BT_SECURITY_HIGH:
		case BT_SECURITY_FIPS:
			return HCI_AT_GENERAL_BONDING_MITM;
		case BT_SECURITY_MEDIUM:
			return HCI_AT_GENERAL_BONDING;
		default:
			return HCI_AT_NO_BONDING;
		}
		break;
	}
}

/* Service level security */
int l2cap_chan_check_security(struct l2cap_chan *chan, bool initiator)
{
	struct l2cap_conn *conn = chan->conn;
	__u8 auth_type;

	if (conn->hcon->type == LE_LINK)
		return smp_conn_security(conn->hcon, chan->sec_level);

	auth_type = l2cap_get_auth_type(chan);

	return hci_conn_security(conn->hcon, chan->sec_level, auth_type,
				 initiator);
}

static u8 l2cap_get_ident(struct l2cap_conn *conn)
{
	u8 id;

	/* Get next available identificator.
	 *    1 - 128 are used by kernel.
	 *  129 - 199 are reserved.
	 *  200 - 254 are used by utilities like l2ping, etc.
	 */

	mutex_lock(&conn->ident_lock);

	if (++conn->tx_ident > 128)
		conn->tx_ident = 1;

	id = conn->tx_ident;

	mutex_unlock(&conn->ident_lock);

	return id;
}

static void l2cap_send_cmd(struct l2cap_conn *conn, u8 ident, u8 code, u16 len,
			   void *data)
{
	struct sk_buff *skb = l2cap_build_cmd(conn, code, ident, len, data);
	u8 flags;

	BT_DBG("code 0x%2.2x", code);

	if (!skb)
		return;

	/* Use NO_FLUSH if supported or we have an LE link (which does
	 * not support auto-flushing packets) */
	if (lmp_no_flush_capable(conn->hcon->hdev) ||
	    conn->hcon->type == LE_LINK)
		flags = ACL_START_NO_FLUSH;
	else
		flags = ACL_START;

	bt_cb(skb)->force_active = BT_POWER_FORCE_ACTIVE_ON;
	skb->priority = HCI_PRIO_MAX;

	hci_send_acl(conn->hchan, skb, flags);
}

static bool __chan_is_moving(struct l2cap_chan *chan)
{
	return chan->move_state != L2CAP_MOVE_STABLE &&
	       chan->move_state != L2CAP_MOVE_WAIT_PREPARE;
}

static void l2cap_do_send(struct l2cap_chan *chan, struct sk_buff *skb)
{
	struct hci_conn *hcon = chan->conn->hcon;
	u16 flags;

	BT_DBG("chan %p, skb %p len %d priority %u", chan, skb, skb->len,
	       skb->priority);

	if (chan->hs_hcon && !__chan_is_moving(chan)) {
		if (chan->hs_hchan)
			hci_send_acl(chan->hs_hchan, skb, ACL_COMPLETE);
		else
			kfree_skb(skb);

		return;
	}

	/* Use NO_FLUSH for LE links (where this is the only option) or
	 * if the BR/EDR link supports it and flushing has not been
	 * explicitly requested (through FLAG_FLUSHABLE).
	 */
	if (hcon->type == LE_LINK ||
	    (!test_bit(FLAG_FLUSHABLE, &chan->flags) &&
	     lmp_no_flush_capable(hcon->hdev)))
		flags = ACL_START_NO_FLUSH;
	else
		flags = ACL_START;

	bt_cb(skb)->force_active = test_bit(FLAG_FORCE_ACTIVE, &chan->flags);
	hci_send_acl(chan->conn->hchan, skb, flags);
}

static void __unpack_enhanced_control(u16 enh, struct l2cap_ctrl *control)
{
	control->reqseq = (enh & L2CAP_CTRL_REQSEQ) >> L2CAP_CTRL_REQSEQ_SHIFT;
	control->final = (enh & L2CAP_CTRL_FINAL) >> L2CAP_CTRL_FINAL_SHIFT;

	if (enh & L2CAP_CTRL_FRAME_TYPE) {
		/* S-Frame */
		control->sframe = 1;
		control->poll = (enh & L2CAP_CTRL_POLL) >> L2CAP_CTRL_POLL_SHIFT;
		control->super = (enh & L2CAP_CTRL_SUPERVISE) >> L2CAP_CTRL_SUPER_SHIFT;

		control->sar = 0;
		control->txseq = 0;
	} else {
		/* I-Frame */
		control->sframe = 0;
		control->sar = (enh & L2CAP_CTRL_SAR) >> L2CAP_CTRL_SAR_SHIFT;
		control->txseq = (enh & L2CAP_CTRL_TXSEQ) >> L2CAP_CTRL_TXSEQ_SHIFT;

		control->poll = 0;
		control->super = 0;
	}
}

static void __unpack_extended_control(u32 ext, struct l2cap_ctrl *control)
{
	control->reqseq = (ext & L2CAP_EXT_CTRL_REQSEQ) >> L2CAP_EXT_CTRL_REQSEQ_SHIFT;
	control->final = (ext & L2CAP_EXT_CTRL_FINAL) >> L2CAP_EXT_CTRL_FINAL_SHIFT;

	if (ext & L2CAP_EXT_CTRL_FRAME_TYPE) {
		/* S-Frame */
		control->sframe = 1;
		control->poll = (ext & L2CAP_EXT_CTRL_POLL) >> L2CAP_EXT_CTRL_POLL_SHIFT;
		control->super = (ext & L2CAP_EXT_CTRL_SUPERVISE) >> L2CAP_EXT_CTRL_SUPER_SHIFT;

		control->sar = 0;
		control->txseq = 0;
	} else {
		/* I-Frame */
		control->sframe = 0;
		control->sar = (ext & L2CAP_EXT_CTRL_SAR) >> L2CAP_EXT_CTRL_SAR_SHIFT;
		control->txseq = (ext & L2CAP_EXT_CTRL_TXSEQ) >> L2CAP_EXT_CTRL_TXSEQ_SHIFT;

		control->poll = 0;
		control->super = 0;
	}
}

static inline void __unpack_control(struct l2cap_chan *chan,
				    struct sk_buff *skb)
{
	if (test_bit(FLAG_EXT_CTRL, &chan->flags)) {
		__unpack_extended_control(get_unaligned_le32(skb->data),
					  &bt_cb(skb)->l2cap);
		skb_pull(skb, L2CAP_EXT_CTRL_SIZE);
	} else {
		__unpack_enhanced_control(get_unaligned_le16(skb->data),
					  &bt_cb(skb)->l2cap);
		skb_pull(skb, L2CAP_ENH_CTRL_SIZE);
	}
}

static u32 __pack_extended_control(struct l2cap_ctrl *control)
{
	u32 packed;

	packed = control->reqseq << L2CAP_EXT_CTRL_REQSEQ_SHIFT;
	packed |= control->final << L2CAP_EXT_CTRL_FINAL_SHIFT;

	if (control->sframe) {
		packed |= control->poll << L2CAP_EXT_CTRL_POLL_SHIFT;
		packed |= control->super << L2CAP_EXT_CTRL_SUPER_SHIFT;
		packed |= L2CAP_EXT_CTRL_FRAME_TYPE;
	} else {
		packed |= control->sar << L2CAP_EXT_CTRL_SAR_SHIFT;
		packed |= control->txseq << L2CAP_EXT_CTRL_TXSEQ_SHIFT;
	}

	return packed;
}

static u16 __pack_enhanced_control(struct l2cap_ctrl *control)
{
	u16 packed;

	packed = control->reqseq << L2CAP_CTRL_REQSEQ_SHIFT;
	packed |= control->final << L2CAP_CTRL_FINAL_SHIFT;

	if (control->sframe) {
		packed |= control->poll << L2CAP_CTRL_POLL_SHIFT;
		packed |= control->super << L2CAP_CTRL_SUPER_SHIFT;
		packed |= L2CAP_CTRL_FRAME_TYPE;
	} else {
		packed |= control->sar << L2CAP_CTRL_SAR_SHIFT;
		packed |= control->txseq << L2CAP_CTRL_TXSEQ_SHIFT;
	}

	return packed;
}

static inline void __pack_control(struct l2cap_chan *chan,
				  struct l2cap_ctrl *control,
				  struct sk_buff *skb)
{
	if (test_bit(FLAG_EXT_CTRL, &chan->flags)) {
		put_unaligned_le32(__pack_extended_control(control),
				   skb->data + L2CAP_HDR_SIZE);
	} else {
		put_unaligned_le16(__pack_enhanced_control(control),
				   skb->data + L2CAP_HDR_SIZE);
	}
}

static inline unsigned int __ertm_hdr_size(struct l2cap_chan *chan)
{
	if (test_bit(FLAG_EXT_CTRL, &chan->flags))
		return L2CAP_EXT_HDR_SIZE;
	else
		return L2CAP_ENH_HDR_SIZE;
}

static struct sk_buff *l2cap_create_sframe_pdu(struct l2cap_chan *chan,
					       u32 control)
{
	struct sk_buff *skb;
	struct l2cap_hdr *lh;
	int hlen = __ertm_hdr_size(chan);

	if (chan->fcs == L2CAP_FCS_CRC16)
		hlen += L2CAP_FCS_SIZE;

	skb = bt_skb_alloc(hlen, GFP_KERNEL);

	if (!skb)
		return ERR_PTR(-ENOMEM);

	lh = skb_put(skb, L2CAP_HDR_SIZE);
	lh->len = cpu_to_le16(hlen - L2CAP_HDR_SIZE);
	lh->cid = cpu_to_le16(chan->dcid);

	if (test_bit(FLAG_EXT_CTRL, &chan->flags))
		put_unaligned_le32(control, skb_put(skb, L2CAP_EXT_CTRL_SIZE));
	else
		put_unaligned_le16(control, skb_put(skb, L2CAP_ENH_CTRL_SIZE));

	if (chan->fcs == L2CAP_FCS_CRC16) {
		u16 fcs = crc16(0, (u8 *)skb->data, skb->len);
		put_unaligned_le16(fcs, skb_put(skb, L2CAP_FCS_SIZE));
	}

	skb->priority = HCI_PRIO_MAX;
	return skb;
}

static void l2cap_send_sframe(struct l2cap_chan *chan,
			      struct l2cap_ctrl *control)
{
	struct sk_buff *skb;
	u32 control_field;

	BT_DBG("chan %p, control %p", chan, control);

	if (!control->sframe)
		return;

	if (__chan_is_moving(chan))
		return;

	if (test_and_clear_bit(CONN_SEND_FBIT, &chan->conn_state) &&
	    !control->poll)
		control->final = 1;

	if (control->super == L2CAP_SUPER_RR)
		clear_bit(CONN_RNR_SENT, &chan->conn_state);
	else if (control->super == L2CAP_SUPER_RNR)
		set_bit(CONN_RNR_SENT, &chan->conn_state);

	if (control->super != L2CAP_SUPER_SREJ) {
		chan->last_acked_seq = control->reqseq;
		__clear_ack_timer(chan);
	}

	BT_DBG("reqseq %d, final %d, poll %d, super %d", control->reqseq,
	       control->final, control->poll, control->super);

	if (test_bit(FLAG_EXT_CTRL, &chan->flags))
		control_field = __pack_extended_control(control);
	else
		control_field = __pack_enhanced_control(control);

	skb = l2cap_create_sframe_pdu(chan, control_field);
	if (!IS_ERR(skb))
		l2cap_do_send(chan, skb);
}

static void l2cap_send_rr_or_rnr(struct l2cap_chan *chan, bool poll)
{
	struct l2cap_ctrl control;

	BT_DBG("chan %p, poll %d", chan, poll);

	memset(&control, 0, sizeof(control));
	control.sframe = 1;
	control.poll = poll;

	if (test_bit(CONN_LOCAL_BUSY, &chan->conn_state))
		control.super = L2CAP_SUPER_RNR;
	else
		control.super = L2CAP_SUPER_RR;

	control.reqseq = chan->buffer_seq;
	l2cap_send_sframe(chan, &control);
}

static inline int __l2cap_no_conn_pending(struct l2cap_chan *chan)
{
	if (chan->chan_type != L2CAP_CHAN_CONN_ORIENTED)
		return true;

	return !test_bit(CONF_CONNECT_PEND, &chan->conf_state);
}

static bool __amp_capable(struct l2cap_chan *chan)
{
	struct l2cap_conn *conn = chan->conn;
	struct hci_dev *hdev;
	bool amp_available = false;

	if (!(conn->local_fixed_chan & L2CAP_FC_A2MP))
		return false;

	if (!(conn->remote_fixed_chan & L2CAP_FC_A2MP))
		return false;

	read_lock(&hci_dev_list_lock);
	list_for_each_entry(hdev, &hci_dev_list, list) {
		if (hdev->amp_type != AMP_TYPE_BREDR &&
		    test_bit(HCI_UP, &hdev->flags)) {
			amp_available = true;
			break;
		}
	}
	read_unlock(&hci_dev_list_lock);

	if (chan->chan_policy == BT_CHANNEL_POLICY_AMP_PREFERRED)
		return amp_available;

	return false;
}

static bool l2cap_check_efs(struct l2cap_chan *chan)
{
	/* Check EFS parameters */
	return true;
}

void l2cap_send_conn_req(struct l2cap_chan *chan)
{
	struct l2cap_conn *conn = chan->conn;
	struct l2cap_conn_req req;

	req.scid = cpu_to_le16(chan->scid);
	req.psm  = chan->psm;

	chan->ident = l2cap_get_ident(conn);

	set_bit(CONF_CONNECT_PEND, &chan->conf_state);

	l2cap_send_cmd(conn, chan->ident, L2CAP_CONN_REQ, sizeof(req), &req);
}

static void l2cap_send_create_chan_req(struct l2cap_chan *chan, u8 amp_id)
{
	struct l2cap_create_chan_req req;
	req.scid = cpu_to_le16(chan->scid);
	req.psm  = chan->psm;
	req.amp_id = amp_id;

	chan->ident = l2cap_get_ident(chan->conn);

	l2cap_send_cmd(chan->conn, chan->ident, L2CAP_CREATE_CHAN_REQ,
		       sizeof(req), &req);
}

static void l2cap_move_setup(struct l2cap_chan *chan)
{
	struct sk_buff *skb;

	BT_DBG("chan %p", chan);

	if (chan->mode != L2CAP_MODE_ERTM)
		return;

	__clear_retrans_timer(chan);
	__clear_monitor_timer(chan);
	__clear_ack_timer(chan);

	chan->retry_count = 0;
	skb_queue_walk(&chan->tx_q, skb) {
		if (bt_cb(skb)->l2cap.retries)
			bt_cb(skb)->l2cap.retries = 1;
		else
			break;
	}

	chan->expected_tx_seq = chan->buffer_seq;

	clear_bit(CONN_REJ_ACT, &chan->conn_state);
	clear_bit(CONN_SREJ_ACT, &chan->conn_state);
	l2cap_seq_list_clear(&chan->retrans_list);
	l2cap_seq_list_clear(&chan->srej_list);
	skb_queue_purge(&chan->srej_q);

	chan->tx_state = L2CAP_TX_STATE_XMIT;
	chan->rx_state = L2CAP_RX_STATE_MOVE;

	set_bit(CONN_REMOTE_BUSY, &chan->conn_state);
}

static void l2cap_move_done(struct l2cap_chan *chan)
{
	u8 move_role = chan->move_role;
	BT_DBG("chan %p", chan);

	chan->move_state = L2CAP_MOVE_STABLE;
	chan->move_role = L2CAP_MOVE_ROLE_NONE;

	if (chan->mode != L2CAP_MODE_ERTM)
		return;

	switch (move_role) {
	case L2CAP_MOVE_ROLE_INITIATOR:
		l2cap_tx(chan, NULL, NULL, L2CAP_EV_EXPLICIT_POLL);
		chan->rx_state = L2CAP_RX_STATE_WAIT_F;
		break;
	case L2CAP_MOVE_ROLE_RESPONDER:
		chan->rx_state = L2CAP_RX_STATE_WAIT_P;
		break;
	}
}

static void l2cap_chan_ready(struct l2cap_chan *chan)
{
	/* The channel may have already been flagged as connected in
	 * case of receiving data before the L2CAP info req/rsp
	 * procedure is complete.
	 */
	if (chan->state == BT_CONNECTED)
		return;

	/* This clears all conf flags, including CONF_NOT_COMPLETE */
	chan->conf_state = 0;
	__clear_chan_timer(chan);

	if (chan->mode == L2CAP_MODE_LE_FLOWCTL && !chan->tx_credits)
		chan->ops->suspend(chan);

	chan->state = BT_CONNECTED;

	chan->ops->ready(chan);
}

static void l2cap_le_connect(struct l2cap_chan *chan)
{
	struct l2cap_conn *conn = chan->conn;
	struct l2cap_le_conn_req req;

	if (test_and_set_bit(FLAG_LE_CONN_REQ_SENT, &chan->flags))
		return;

	req.psm     = chan->psm;
	req.scid    = cpu_to_le16(chan->scid);
	req.mtu     = cpu_to_le16(chan->imtu);
	req.mps     = cpu_to_le16(chan->mps);
	req.credits = cpu_to_le16(chan->rx_credits);

	chan->ident = l2cap_get_ident(conn);

	l2cap_send_cmd(conn, chan->ident, L2CAP_LE_CONN_REQ,
		       sizeof(req), &req);
}

static void l2cap_le_start(struct l2cap_chan *chan)
{
	struct l2cap_conn *conn = chan->conn;

	if (!smp_conn_security(conn->hcon, chan->sec_level))
		return;

	if (!chan->psm) {
		l2cap_chan_ready(chan);
		return;
	}

	if (chan->state == BT_CONNECT)
		l2cap_le_connect(chan);
}

static void l2cap_start_connection(struct l2cap_chan *chan)
{
	if (__amp_capable(chan)) {
		BT_DBG("chan %p AMP capable: discover AMPs", chan);
		a2mp_discover_amp(chan);
	} else if (chan->conn->hcon->type == LE_LINK) {
		l2cap_le_start(chan);
	} else {
		l2cap_send_conn_req(chan);
	}
}

static void l2cap_request_info(struct l2cap_conn *conn)
{
	struct l2cap_info_req req;

	if (conn->info_state & L2CAP_INFO_FEAT_MASK_REQ_SENT)
		return;

	req.type = cpu_to_le16(L2CAP_IT_FEAT_MASK);

	conn->info_state |= L2CAP_INFO_FEAT_MASK_REQ_SENT;
	conn->info_ident = l2cap_get_ident(conn);

	schedule_delayed_work(&conn->info_timer, L2CAP_INFO_TIMEOUT);

	l2cap_send_cmd(conn, conn->info_ident, L2CAP_INFO_REQ,
		       sizeof(req), &req);
}

static void l2cap_do_start(struct l2cap_chan *chan)
{
	struct l2cap_conn *conn = chan->conn;

	if (conn->hcon->type == LE_LINK) {
		l2cap_le_start(chan);
		return;
	}

	if (!(conn->info_state & L2CAP_INFO_FEAT_MASK_REQ_SENT)) {
		l2cap_request_info(conn);
		return;
	}

	if (!(conn->info_state & L2CAP_INFO_FEAT_MASK_REQ_DONE))
		return;

	if (l2cap_chan_check_security(chan, true) &&
	    __l2cap_no_conn_pending(chan))
		l2cap_start_connection(chan);
}

static inline int l2cap_mode_supported(__u8 mode, __u32 feat_mask)
{
	u32 local_feat_mask = l2cap_feat_mask;
	if (!disable_ertm)
		local_feat_mask |= L2CAP_FEAT_ERTM | L2CAP_FEAT_STREAMING;

	switch (mode) {
	case L2CAP_MODE_ERTM:
		return L2CAP_FEAT_ERTM & feat_mask & local_feat_mask;
	case L2CAP_MODE_STREAMING:
		return L2CAP_FEAT_STREAMING & feat_mask & local_feat_mask;
	default:
		return 0x00;
	}
}

static void l2cap_send_disconn_req(struct l2cap_chan *chan, int err)
{
	struct l2cap_conn *conn = chan->conn;
	struct l2cap_disconn_req req;

	if (!conn)
		return;

	if (chan->mode == L2CAP_MODE_ERTM && chan->state == BT_CONNECTED) {
		__clear_retrans_timer(chan);
		__clear_monitor_timer(chan);
		__clear_ack_timer(chan);
	}

	if (chan->scid == L2CAP_CID_A2MP) {
		l2cap_state_change(chan, BT_DISCONN);
		return;
	}

	req.dcid = cpu_to_le16(chan->dcid);
	req.scid = cpu_to_le16(chan->scid);
	l2cap_send_cmd(conn, l2cap_get_ident(conn), L2CAP_DISCONN_REQ,
		       sizeof(req), &req);

	l2cap_state_change_and_error(chan, BT_DISCONN, err);
}

/* ---- L2CAP connections ---- */
static void l2cap_conn_start(struct l2cap_conn *conn)
{
	struct l2cap_chan *chan, *tmp;

	BT_DBG("conn %p", conn);

	mutex_lock(&conn->chan_lock);

	list_for_each_entry_safe(chan, tmp, &conn->chan_l, list) {
		l2cap_chan_lock(chan);

		if (chan->chan_type != L2CAP_CHAN_CONN_ORIENTED) {
			l2cap_chan_ready(chan);
			l2cap_chan_unlock(chan);
			continue;
		}

		if (chan->state == BT_CONNECT) {
			if (!l2cap_chan_check_security(chan, true) ||
			    !__l2cap_no_conn_pending(chan)) {
				l2cap_chan_unlock(chan);
				continue;
			}

			if (!l2cap_mode_supported(chan->mode, conn->feat_mask)
			    && test_bit(CONF_STATE2_DEVICE,
					&chan->conf_state)) {
				l2cap_chan_close(chan, ECONNRESET);
				l2cap_chan_unlock(chan);
				continue;
			}

			l2cap_start_connection(chan);

		} else if (chan->state == BT_CONNECT2) {
			struct l2cap_conn_rsp rsp;
			char buf[128];
			rsp.scid = cpu_to_le16(chan->dcid);
			rsp.dcid = cpu_to_le16(chan->scid);

			if (l2cap_chan_check_security(chan, false)) {
				if (test_bit(FLAG_DEFER_SETUP, &chan->flags)) {
					rsp.result = cpu_to_le16(L2CAP_CR_PEND);
					rsp.status = cpu_to_le16(L2CAP_CS_AUTHOR_PEND);
					chan->ops->defer(chan);

				} else {
					l2cap_state_change(chan, BT_CONFIG);
					rsp.result = cpu_to_le16(L2CAP_CR_SUCCESS);
					rsp.status = cpu_to_le16(L2CAP_CS_NO_INFO);
				}
			} else {
				rsp.result = cpu_to_le16(L2CAP_CR_PEND);
				rsp.status = cpu_to_le16(L2CAP_CS_AUTHEN_PEND);
			}

			l2cap_send_cmd(conn, chan->ident, L2CAP_CONN_RSP,
				       sizeof(rsp), &rsp);

			if (test_bit(CONF_REQ_SENT, &chan->conf_state) ||
			    rsp.result != L2CAP_CR_SUCCESS) {
				l2cap_chan_unlock(chan);
				continue;
			}

			set_bit(CONF_REQ_SENT, &chan->conf_state);
			l2cap_send_cmd(conn, l2cap_get_ident(conn), L2CAP_CONF_REQ,
<<<<<<< HEAD
				       l2cap_build_conf_req(chan, buf,
							    sizeof(buf)),
							    buf);
=======
				       l2cap_build_conf_req(chan, buf, sizeof(buf)), buf);
>>>>>>> 07dd6cc1
			chan->num_conf_req++;
		}

		l2cap_chan_unlock(chan);
	}

	mutex_unlock(&conn->chan_lock);
}

static void l2cap_le_conn_ready(struct l2cap_conn *conn)
{
	struct hci_conn *hcon = conn->hcon;
	struct hci_dev *hdev = hcon->hdev;

	BT_DBG("%s conn %p", hdev->name, conn);

	/* For outgoing pairing which doesn't necessarily have an
	 * associated socket (e.g. mgmt_pair_device).
	 */
	if (hcon->out)
		smp_conn_security(hcon, hcon->pending_sec_level);

	/* For LE slave connections, make sure the connection interval
	 * is in the range of the minium and maximum interval that has
	 * been configured for this connection. If not, then trigger
	 * the connection update procedure.
	 */
	if (hcon->role == HCI_ROLE_SLAVE &&
	    (hcon->le_conn_interval < hcon->le_conn_min_interval ||
	     hcon->le_conn_interval > hcon->le_conn_max_interval)) {
		struct l2cap_conn_param_update_req req;

		req.min = cpu_to_le16(hcon->le_conn_min_interval);
		req.max = cpu_to_le16(hcon->le_conn_max_interval);
		req.latency = cpu_to_le16(hcon->le_conn_latency);
		req.to_multiplier = cpu_to_le16(hcon->le_supv_timeout);

		l2cap_send_cmd(conn, l2cap_get_ident(conn),
			       L2CAP_CONN_PARAM_UPDATE_REQ, sizeof(req), &req);
	}
}

static void l2cap_conn_ready(struct l2cap_conn *conn)
{
	struct l2cap_chan *chan;
	struct hci_conn *hcon = conn->hcon;

	BT_DBG("conn %p", conn);

	if (hcon->type == ACL_LINK)
		l2cap_request_info(conn);

	mutex_lock(&conn->chan_lock);

	list_for_each_entry(chan, &conn->chan_l, list) {

		l2cap_chan_lock(chan);

		if (chan->scid == L2CAP_CID_A2MP) {
			l2cap_chan_unlock(chan);
			continue;
		}

		if (hcon->type == LE_LINK) {
			l2cap_le_start(chan);
		} else if (chan->chan_type != L2CAP_CHAN_CONN_ORIENTED) {
			if (conn->info_state & L2CAP_INFO_FEAT_MASK_REQ_DONE)
				l2cap_chan_ready(chan);
		} else if (chan->state == BT_CONNECT) {
			l2cap_do_start(chan);
		}

		l2cap_chan_unlock(chan);
	}

	mutex_unlock(&conn->chan_lock);

	if (hcon->type == LE_LINK)
		l2cap_le_conn_ready(conn);

	queue_work(hcon->hdev->workqueue, &conn->pending_rx_work);
}

/* Notify sockets that we cannot guaranty reliability anymore */
static void l2cap_conn_unreliable(struct l2cap_conn *conn, int err)
{
	struct l2cap_chan *chan;

	BT_DBG("conn %p", conn);

	mutex_lock(&conn->chan_lock);

	list_for_each_entry(chan, &conn->chan_l, list) {
		if (test_bit(FLAG_FORCE_RELIABLE, &chan->flags))
			l2cap_chan_set_err(chan, err);
	}

	mutex_unlock(&conn->chan_lock);
}

static void l2cap_info_timeout(struct work_struct *work)
{
	struct l2cap_conn *conn = container_of(work, struct l2cap_conn,
					       info_timer.work);

	conn->info_state |= L2CAP_INFO_FEAT_MASK_REQ_DONE;
	conn->info_ident = 0;

	l2cap_conn_start(conn);
}

/*
 * l2cap_user
 * External modules can register l2cap_user objects on l2cap_conn. The ->probe
 * callback is called during registration. The ->remove callback is called
 * during unregistration.
 * An l2cap_user object can either be explicitly unregistered or when the
 * underlying l2cap_conn object is deleted. This guarantees that l2cap->hcon,
 * l2cap->hchan, .. are valid as long as the remove callback hasn't been called.
 * External modules must own a reference to the l2cap_conn object if they intend
 * to call l2cap_unregister_user(). The l2cap_conn object might get destroyed at
 * any time if they don't.
 */

int l2cap_register_user(struct l2cap_conn *conn, struct l2cap_user *user)
{
	struct hci_dev *hdev = conn->hcon->hdev;
	int ret;

	/* We need to check whether l2cap_conn is registered. If it is not, we
	 * must not register the l2cap_user. l2cap_conn_del() is unregisters
	 * l2cap_conn objects, but doesn't provide its own locking. Instead, it
	 * relies on the parent hci_conn object to be locked. This itself relies
	 * on the hci_dev object to be locked. So we must lock the hci device
	 * here, too. */

	hci_dev_lock(hdev);

	if (!list_empty(&user->list)) {
		ret = -EINVAL;
		goto out_unlock;
	}

	/* conn->hchan is NULL after l2cap_conn_del() was called */
	if (!conn->hchan) {
		ret = -ENODEV;
		goto out_unlock;
	}

	ret = user->probe(conn, user);
	if (ret)
		goto out_unlock;

	list_add(&user->list, &conn->users);
	ret = 0;

out_unlock:
	hci_dev_unlock(hdev);
	return ret;
}
EXPORT_SYMBOL(l2cap_register_user);

void l2cap_unregister_user(struct l2cap_conn *conn, struct l2cap_user *user)
{
	struct hci_dev *hdev = conn->hcon->hdev;

	hci_dev_lock(hdev);

	if (list_empty(&user->list))
		goto out_unlock;

	list_del_init(&user->list);
	user->remove(conn, user);

out_unlock:
	hci_dev_unlock(hdev);
}
EXPORT_SYMBOL(l2cap_unregister_user);

static void l2cap_unregister_all_users(struct l2cap_conn *conn)
{
	struct l2cap_user *user;

	while (!list_empty(&conn->users)) {
		user = list_first_entry(&conn->users, struct l2cap_user, list);
		list_del_init(&user->list);
		user->remove(conn, user);
	}
}

static void l2cap_conn_del(struct hci_conn *hcon, int err)
{
	struct l2cap_conn *conn = hcon->l2cap_data;
	struct l2cap_chan *chan, *l;

	if (!conn)
		return;

	BT_DBG("hcon %p conn %p, err %d", hcon, conn, err);

	kfree_skb(conn->rx_skb);

	skb_queue_purge(&conn->pending_rx);

	/* We can not call flush_work(&conn->pending_rx_work) here since we
	 * might block if we are running on a worker from the same workqueue
	 * pending_rx_work is waiting on.
	 */
	if (work_pending(&conn->pending_rx_work))
		cancel_work_sync(&conn->pending_rx_work);

	if (work_pending(&conn->id_addr_update_work))
		cancel_work_sync(&conn->id_addr_update_work);

	l2cap_unregister_all_users(conn);

	/* Force the connection to be immediately dropped */
	hcon->disc_timeout = 0;

	mutex_lock(&conn->chan_lock);

	/* Kill channels */
	list_for_each_entry_safe(chan, l, &conn->chan_l, list) {
		l2cap_chan_hold(chan);
		l2cap_chan_lock(chan);

		l2cap_chan_del(chan, err);

		l2cap_chan_unlock(chan);

		chan->ops->close(chan);
		l2cap_chan_put(chan);
	}

	mutex_unlock(&conn->chan_lock);

	hci_chan_del(conn->hchan);

	if (conn->info_state & L2CAP_INFO_FEAT_MASK_REQ_SENT)
		cancel_delayed_work_sync(&conn->info_timer);

	hcon->l2cap_data = NULL;
	conn->hchan = NULL;
	l2cap_conn_put(conn);
}

static void l2cap_conn_free(struct kref *ref)
{
	struct l2cap_conn *conn = container_of(ref, struct l2cap_conn, ref);

	hci_conn_put(conn->hcon);
	kfree(conn);
}

struct l2cap_conn *l2cap_conn_get(struct l2cap_conn *conn)
{
	kref_get(&conn->ref);
	return conn;
}
EXPORT_SYMBOL(l2cap_conn_get);

void l2cap_conn_put(struct l2cap_conn *conn)
{
	kref_put(&conn->ref, l2cap_conn_free);
}
EXPORT_SYMBOL(l2cap_conn_put);

/* ---- Socket interface ---- */

/* Find socket with psm and source / destination bdaddr.
 * Returns closest match.
 */
static struct l2cap_chan *l2cap_global_chan_by_psm(int state, __le16 psm,
						   bdaddr_t *src,
						   bdaddr_t *dst,
						   u8 link_type)
{
	struct l2cap_chan *c, *c1 = NULL;

	read_lock(&chan_list_lock);

	list_for_each_entry(c, &chan_list, global_l) {
		if (state && c->state != state)
			continue;

		if (link_type == ACL_LINK && c->src_type != BDADDR_BREDR)
			continue;

		if (link_type == LE_LINK && c->src_type == BDADDR_BREDR)
			continue;

		if (c->psm == psm) {
			int src_match, dst_match;
			int src_any, dst_any;

			/* Exact match. */
			src_match = !bacmp(&c->src, src);
			dst_match = !bacmp(&c->dst, dst);
			if (src_match && dst_match) {
				l2cap_chan_hold(c);
				read_unlock(&chan_list_lock);
				return c;
			}

			/* Closest match */
			src_any = !bacmp(&c->src, BDADDR_ANY);
			dst_any = !bacmp(&c->dst, BDADDR_ANY);
			if ((src_match && dst_any) || (src_any && dst_match) ||
			    (src_any && dst_any))
				c1 = c;
		}
	}

	if (c1)
		l2cap_chan_hold(c1);

	read_unlock(&chan_list_lock);

	return c1;
}

static void l2cap_monitor_timeout(struct work_struct *work)
{
	struct l2cap_chan *chan = container_of(work, struct l2cap_chan,
					       monitor_timer.work);

	BT_DBG("chan %p", chan);

	l2cap_chan_lock(chan);

	if (!chan->conn) {
		l2cap_chan_unlock(chan);
		l2cap_chan_put(chan);
		return;
	}

	l2cap_tx(chan, NULL, NULL, L2CAP_EV_MONITOR_TO);

	l2cap_chan_unlock(chan);
	l2cap_chan_put(chan);
}

static void l2cap_retrans_timeout(struct work_struct *work)
{
	struct l2cap_chan *chan = container_of(work, struct l2cap_chan,
					       retrans_timer.work);

	BT_DBG("chan %p", chan);

	l2cap_chan_lock(chan);

	if (!chan->conn) {
		l2cap_chan_unlock(chan);
		l2cap_chan_put(chan);
		return;
	}

	l2cap_tx(chan, NULL, NULL, L2CAP_EV_RETRANS_TO);
	l2cap_chan_unlock(chan);
	l2cap_chan_put(chan);
}

static void l2cap_streaming_send(struct l2cap_chan *chan,
				 struct sk_buff_head *skbs)
{
	struct sk_buff *skb;
	struct l2cap_ctrl *control;

	BT_DBG("chan %p, skbs %p", chan, skbs);

	if (__chan_is_moving(chan))
		return;

	skb_queue_splice_tail_init(skbs, &chan->tx_q);

	while (!skb_queue_empty(&chan->tx_q)) {

		skb = skb_dequeue(&chan->tx_q);

		bt_cb(skb)->l2cap.retries = 1;
		control = &bt_cb(skb)->l2cap;

		control->reqseq = 0;
		control->txseq = chan->next_tx_seq;

		__pack_control(chan, control, skb);

		if (chan->fcs == L2CAP_FCS_CRC16) {
			u16 fcs = crc16(0, (u8 *) skb->data, skb->len);
			put_unaligned_le16(fcs, skb_put(skb, L2CAP_FCS_SIZE));
		}

		l2cap_do_send(chan, skb);

		BT_DBG("Sent txseq %u", control->txseq);

		chan->next_tx_seq = __next_seq(chan, chan->next_tx_seq);
		chan->frames_sent++;
	}
}

static int l2cap_ertm_send(struct l2cap_chan *chan)
{
	struct sk_buff *skb, *tx_skb;
	struct l2cap_ctrl *control;
	int sent = 0;

	BT_DBG("chan %p", chan);

	if (chan->state != BT_CONNECTED)
		return -ENOTCONN;

	if (test_bit(CONN_REMOTE_BUSY, &chan->conn_state))
		return 0;

	if (__chan_is_moving(chan))
		return 0;

	while (chan->tx_send_head &&
	       chan->unacked_frames < chan->remote_tx_win &&
	       chan->tx_state == L2CAP_TX_STATE_XMIT) {

		skb = chan->tx_send_head;

		bt_cb(skb)->l2cap.retries = 1;
		control = &bt_cb(skb)->l2cap;

		if (test_and_clear_bit(CONN_SEND_FBIT, &chan->conn_state))
			control->final = 1;

		control->reqseq = chan->buffer_seq;
		chan->last_acked_seq = chan->buffer_seq;
		control->txseq = chan->next_tx_seq;

		__pack_control(chan, control, skb);

		if (chan->fcs == L2CAP_FCS_CRC16) {
			u16 fcs = crc16(0, (u8 *) skb->data, skb->len);
			put_unaligned_le16(fcs, skb_put(skb, L2CAP_FCS_SIZE));
		}

		/* Clone after data has been modified. Data is assumed to be
		   read-only (for locking purposes) on cloned sk_buffs.
		 */
		tx_skb = skb_clone(skb, GFP_KERNEL);

		if (!tx_skb)
			break;

		__set_retrans_timer(chan);

		chan->next_tx_seq = __next_seq(chan, chan->next_tx_seq);
		chan->unacked_frames++;
		chan->frames_sent++;
		sent++;

		if (skb_queue_is_last(&chan->tx_q, skb))
			chan->tx_send_head = NULL;
		else
			chan->tx_send_head = skb_queue_next(&chan->tx_q, skb);

		l2cap_do_send(chan, tx_skb);
		BT_DBG("Sent txseq %u", control->txseq);
	}

	BT_DBG("Sent %d, %u unacked, %u in ERTM queue", sent,
	       chan->unacked_frames, skb_queue_len(&chan->tx_q));

	return sent;
}

static void l2cap_ertm_resend(struct l2cap_chan *chan)
{
	struct l2cap_ctrl control;
	struct sk_buff *skb;
	struct sk_buff *tx_skb;
	u16 seq;

	BT_DBG("chan %p", chan);

	if (test_bit(CONN_REMOTE_BUSY, &chan->conn_state))
		return;

	if (__chan_is_moving(chan))
		return;

	while (chan->retrans_list.head != L2CAP_SEQ_LIST_CLEAR) {
		seq = l2cap_seq_list_pop(&chan->retrans_list);

		skb = l2cap_ertm_seq_in_queue(&chan->tx_q, seq);
		if (!skb) {
			BT_DBG("Error: Can't retransmit seq %d, frame missing",
			       seq);
			continue;
		}

		bt_cb(skb)->l2cap.retries++;
		control = bt_cb(skb)->l2cap;

		if (chan->max_tx != 0 &&
		    bt_cb(skb)->l2cap.retries > chan->max_tx) {
			BT_DBG("Retry limit exceeded (%d)", chan->max_tx);
			l2cap_send_disconn_req(chan, ECONNRESET);
			l2cap_seq_list_clear(&chan->retrans_list);
			break;
		}

		control.reqseq = chan->buffer_seq;
		if (test_and_clear_bit(CONN_SEND_FBIT, &chan->conn_state))
			control.final = 1;
		else
			control.final = 0;

		if (skb_cloned(skb)) {
			/* Cloned sk_buffs are read-only, so we need a
			 * writeable copy
			 */
			tx_skb = skb_copy(skb, GFP_KERNEL);
		} else {
			tx_skb = skb_clone(skb, GFP_KERNEL);
		}

		if (!tx_skb) {
			l2cap_seq_list_clear(&chan->retrans_list);
			break;
		}

		/* Update skb contents */
		if (test_bit(FLAG_EXT_CTRL, &chan->flags)) {
			put_unaligned_le32(__pack_extended_control(&control),
					   tx_skb->data + L2CAP_HDR_SIZE);
		} else {
			put_unaligned_le16(__pack_enhanced_control(&control),
					   tx_skb->data + L2CAP_HDR_SIZE);
		}

		/* Update FCS */
		if (chan->fcs == L2CAP_FCS_CRC16) {
			u16 fcs = crc16(0, (u8 *) tx_skb->data,
					tx_skb->len - L2CAP_FCS_SIZE);
			put_unaligned_le16(fcs, skb_tail_pointer(tx_skb) -
						L2CAP_FCS_SIZE);
		}

		l2cap_do_send(chan, tx_skb);

		BT_DBG("Resent txseq %d", control.txseq);

		chan->last_acked_seq = chan->buffer_seq;
	}
}

static void l2cap_retransmit(struct l2cap_chan *chan,
			     struct l2cap_ctrl *control)
{
	BT_DBG("chan %p, control %p", chan, control);

	l2cap_seq_list_append(&chan->retrans_list, control->reqseq);
	l2cap_ertm_resend(chan);
}

static void l2cap_retransmit_all(struct l2cap_chan *chan,
				 struct l2cap_ctrl *control)
{
	struct sk_buff *skb;

	BT_DBG("chan %p, control %p", chan, control);

	if (control->poll)
		set_bit(CONN_SEND_FBIT, &chan->conn_state);

	l2cap_seq_list_clear(&chan->retrans_list);

	if (test_bit(CONN_REMOTE_BUSY, &chan->conn_state))
		return;

	if (chan->unacked_frames) {
		skb_queue_walk(&chan->tx_q, skb) {
			if (bt_cb(skb)->l2cap.txseq == control->reqseq ||
			    skb == chan->tx_send_head)
				break;
		}

		skb_queue_walk_from(&chan->tx_q, skb) {
			if (skb == chan->tx_send_head)
				break;

			l2cap_seq_list_append(&chan->retrans_list,
					      bt_cb(skb)->l2cap.txseq);
		}

		l2cap_ertm_resend(chan);
	}
}

static void l2cap_send_ack(struct l2cap_chan *chan)
{
	struct l2cap_ctrl control;
	u16 frames_to_ack = __seq_offset(chan, chan->buffer_seq,
					 chan->last_acked_seq);
	int threshold;

	BT_DBG("chan %p last_acked_seq %d buffer_seq %d",
	       chan, chan->last_acked_seq, chan->buffer_seq);

	memset(&control, 0, sizeof(control));
	control.sframe = 1;

	if (test_bit(CONN_LOCAL_BUSY, &chan->conn_state) &&
	    chan->rx_state == L2CAP_RX_STATE_RECV) {
		__clear_ack_timer(chan);
		control.super = L2CAP_SUPER_RNR;
		control.reqseq = chan->buffer_seq;
		l2cap_send_sframe(chan, &control);
	} else {
		if (!test_bit(CONN_REMOTE_BUSY, &chan->conn_state)) {
			l2cap_ertm_send(chan);
			/* If any i-frames were sent, they included an ack */
			if (chan->buffer_seq == chan->last_acked_seq)
				frames_to_ack = 0;
		}

		/* Ack now if the window is 3/4ths full.
		 * Calculate without mul or div
		 */
		threshold = chan->ack_win;
		threshold += threshold << 1;
		threshold >>= 2;

		BT_DBG("frames_to_ack %u, threshold %d", frames_to_ack,
		       threshold);

		if (frames_to_ack >= threshold) {
			__clear_ack_timer(chan);
			control.super = L2CAP_SUPER_RR;
			control.reqseq = chan->buffer_seq;
			l2cap_send_sframe(chan, &control);
			frames_to_ack = 0;
		}

		if (frames_to_ack)
			__set_ack_timer(chan);
	}
}

static inline int l2cap_skbuff_fromiovec(struct l2cap_chan *chan,
					 struct msghdr *msg, int len,
					 int count, struct sk_buff *skb)
{
	struct l2cap_conn *conn = chan->conn;
	struct sk_buff **frag;
	int sent = 0;

	if (!copy_from_iter_full(skb_put(skb, count), count, &msg->msg_iter))
		return -EFAULT;

	sent += count;
	len  -= count;

	/* Continuation fragments (no L2CAP header) */
	frag = &skb_shinfo(skb)->frag_list;
	while (len) {
		struct sk_buff *tmp;

		count = min_t(unsigned int, conn->mtu, len);

		tmp = chan->ops->alloc_skb(chan, 0, count,
					   msg->msg_flags & MSG_DONTWAIT);
		if (IS_ERR(tmp))
			return PTR_ERR(tmp);

		*frag = tmp;

		if (!copy_from_iter_full(skb_put(*frag, count), count,
				   &msg->msg_iter))
			return -EFAULT;

		sent += count;
		len  -= count;

		skb->len += (*frag)->len;
		skb->data_len += (*frag)->len;

		frag = &(*frag)->next;
	}

	return sent;
}

static struct sk_buff *l2cap_create_connless_pdu(struct l2cap_chan *chan,
						 struct msghdr *msg, size_t len)
{
	struct l2cap_conn *conn = chan->conn;
	struct sk_buff *skb;
	int err, count, hlen = L2CAP_HDR_SIZE + L2CAP_PSMLEN_SIZE;
	struct l2cap_hdr *lh;

	BT_DBG("chan %p psm 0x%2.2x len %zu", chan,
	       __le16_to_cpu(chan->psm), len);

	count = min_t(unsigned int, (conn->mtu - hlen), len);

	skb = chan->ops->alloc_skb(chan, hlen, count,
				   msg->msg_flags & MSG_DONTWAIT);
	if (IS_ERR(skb))
		return skb;

	/* Create L2CAP header */
	lh = skb_put(skb, L2CAP_HDR_SIZE);
	lh->cid = cpu_to_le16(chan->dcid);
	lh->len = cpu_to_le16(len + L2CAP_PSMLEN_SIZE);
	put_unaligned(chan->psm, (__le16 *) skb_put(skb, L2CAP_PSMLEN_SIZE));

	err = l2cap_skbuff_fromiovec(chan, msg, len, count, skb);
	if (unlikely(err < 0)) {
		kfree_skb(skb);
		return ERR_PTR(err);
	}
	return skb;
}

static struct sk_buff *l2cap_create_basic_pdu(struct l2cap_chan *chan,
					      struct msghdr *msg, size_t len)
{
	struct l2cap_conn *conn = chan->conn;
	struct sk_buff *skb;
	int err, count;
	struct l2cap_hdr *lh;

	BT_DBG("chan %p len %zu", chan, len);

	count = min_t(unsigned int, (conn->mtu - L2CAP_HDR_SIZE), len);

	skb = chan->ops->alloc_skb(chan, L2CAP_HDR_SIZE, count,
				   msg->msg_flags & MSG_DONTWAIT);
	if (IS_ERR(skb))
		return skb;

	/* Create L2CAP header */
	lh = skb_put(skb, L2CAP_HDR_SIZE);
	lh->cid = cpu_to_le16(chan->dcid);
	lh->len = cpu_to_le16(len);

	err = l2cap_skbuff_fromiovec(chan, msg, len, count, skb);
	if (unlikely(err < 0)) {
		kfree_skb(skb);
		return ERR_PTR(err);
	}
	return skb;
}

static struct sk_buff *l2cap_create_iframe_pdu(struct l2cap_chan *chan,
					       struct msghdr *msg, size_t len,
					       u16 sdulen)
{
	struct l2cap_conn *conn = chan->conn;
	struct sk_buff *skb;
	int err, count, hlen;
	struct l2cap_hdr *lh;

	BT_DBG("chan %p len %zu", chan, len);

	if (!conn)
		return ERR_PTR(-ENOTCONN);

	hlen = __ertm_hdr_size(chan);

	if (sdulen)
		hlen += L2CAP_SDULEN_SIZE;

	if (chan->fcs == L2CAP_FCS_CRC16)
		hlen += L2CAP_FCS_SIZE;

	count = min_t(unsigned int, (conn->mtu - hlen), len);

	skb = chan->ops->alloc_skb(chan, hlen, count,
				   msg->msg_flags & MSG_DONTWAIT);
	if (IS_ERR(skb))
		return skb;

	/* Create L2CAP header */
	lh = skb_put(skb, L2CAP_HDR_SIZE);
	lh->cid = cpu_to_le16(chan->dcid);
	lh->len = cpu_to_le16(len + (hlen - L2CAP_HDR_SIZE));

	/* Control header is populated later */
	if (test_bit(FLAG_EXT_CTRL, &chan->flags))
		put_unaligned_le32(0, skb_put(skb, L2CAP_EXT_CTRL_SIZE));
	else
		put_unaligned_le16(0, skb_put(skb, L2CAP_ENH_CTRL_SIZE));

	if (sdulen)
		put_unaligned_le16(sdulen, skb_put(skb, L2CAP_SDULEN_SIZE));

	err = l2cap_skbuff_fromiovec(chan, msg, len, count, skb);
	if (unlikely(err < 0)) {
		kfree_skb(skb);
		return ERR_PTR(err);
	}

	bt_cb(skb)->l2cap.fcs = chan->fcs;
	bt_cb(skb)->l2cap.retries = 0;
	return skb;
}

static int l2cap_segment_sdu(struct l2cap_chan *chan,
			     struct sk_buff_head *seg_queue,
			     struct msghdr *msg, size_t len)
{
	struct sk_buff *skb;
	u16 sdu_len;
	size_t pdu_len;
	u8 sar;

	BT_DBG("chan %p, msg %p, len %zu", chan, msg, len);

	/* It is critical that ERTM PDUs fit in a single HCI fragment,
	 * so fragmented skbs are not used.  The HCI layer's handling
	 * of fragmented skbs is not compatible with ERTM's queueing.
	 */

	/* PDU size is derived from the HCI MTU */
	pdu_len = chan->conn->mtu;

	/* Constrain PDU size for BR/EDR connections */
	if (!chan->hs_hcon)
		pdu_len = min_t(size_t, pdu_len, L2CAP_BREDR_MAX_PAYLOAD);

	/* Adjust for largest possible L2CAP overhead. */
	if (chan->fcs)
		pdu_len -= L2CAP_FCS_SIZE;

	pdu_len -= __ertm_hdr_size(chan);

	/* Remote device may have requested smaller PDUs */
	pdu_len = min_t(size_t, pdu_len, chan->remote_mps);

	if (len <= pdu_len) {
		sar = L2CAP_SAR_UNSEGMENTED;
		sdu_len = 0;
		pdu_len = len;
	} else {
		sar = L2CAP_SAR_START;
		sdu_len = len;
	}

	while (len > 0) {
		skb = l2cap_create_iframe_pdu(chan, msg, pdu_len, sdu_len);

		if (IS_ERR(skb)) {
			__skb_queue_purge(seg_queue);
			return PTR_ERR(skb);
		}

		bt_cb(skb)->l2cap.sar = sar;
		__skb_queue_tail(seg_queue, skb);

		len -= pdu_len;
		if (sdu_len)
			sdu_len = 0;

		if (len <= pdu_len) {
			sar = L2CAP_SAR_END;
			pdu_len = len;
		} else {
			sar = L2CAP_SAR_CONTINUE;
		}
	}

	return 0;
}

static struct sk_buff *l2cap_create_le_flowctl_pdu(struct l2cap_chan *chan,
						   struct msghdr *msg,
						   size_t len, u16 sdulen)
{
	struct l2cap_conn *conn = chan->conn;
	struct sk_buff *skb;
	int err, count, hlen;
	struct l2cap_hdr *lh;

	BT_DBG("chan %p len %zu", chan, len);

	if (!conn)
		return ERR_PTR(-ENOTCONN);

	hlen = L2CAP_HDR_SIZE;

	if (sdulen)
		hlen += L2CAP_SDULEN_SIZE;

	count = min_t(unsigned int, (conn->mtu - hlen), len);

	skb = chan->ops->alloc_skb(chan, hlen, count,
				   msg->msg_flags & MSG_DONTWAIT);
	if (IS_ERR(skb))
		return skb;

	/* Create L2CAP header */
	lh = skb_put(skb, L2CAP_HDR_SIZE);
	lh->cid = cpu_to_le16(chan->dcid);
	lh->len = cpu_to_le16(len + (hlen - L2CAP_HDR_SIZE));

	if (sdulen)
		put_unaligned_le16(sdulen, skb_put(skb, L2CAP_SDULEN_SIZE));

	err = l2cap_skbuff_fromiovec(chan, msg, len, count, skb);
	if (unlikely(err < 0)) {
		kfree_skb(skb);
		return ERR_PTR(err);
	}

	return skb;
}

static int l2cap_segment_le_sdu(struct l2cap_chan *chan,
				struct sk_buff_head *seg_queue,
				struct msghdr *msg, size_t len)
{
	struct sk_buff *skb;
	size_t pdu_len;
	u16 sdu_len;

	BT_DBG("chan %p, msg %p, len %zu", chan, msg, len);

	sdu_len = len;
	pdu_len = chan->remote_mps - L2CAP_SDULEN_SIZE;

	while (len > 0) {
		if (len <= pdu_len)
			pdu_len = len;

		skb = l2cap_create_le_flowctl_pdu(chan, msg, pdu_len, sdu_len);
		if (IS_ERR(skb)) {
			__skb_queue_purge(seg_queue);
			return PTR_ERR(skb);
		}

		__skb_queue_tail(seg_queue, skb);

		len -= pdu_len;

		if (sdu_len) {
			sdu_len = 0;
			pdu_len += L2CAP_SDULEN_SIZE;
		}
	}

	return 0;
}

static void l2cap_le_flowctl_send(struct l2cap_chan *chan)
{
	int sent = 0;

	BT_DBG("chan %p", chan);

	while (chan->tx_credits && !skb_queue_empty(&chan->tx_q)) {
		l2cap_do_send(chan, skb_dequeue(&chan->tx_q));
		chan->tx_credits--;
		sent++;
	}

	BT_DBG("Sent %d credits %u queued %u", sent, chan->tx_credits,
	       skb_queue_len(&chan->tx_q));
}

int l2cap_chan_send(struct l2cap_chan *chan, struct msghdr *msg, size_t len)
{
	struct sk_buff *skb;
	int err;
	struct sk_buff_head seg_queue;

	if (!chan->conn)
		return -ENOTCONN;

	/* Connectionless channel */
	if (chan->chan_type == L2CAP_CHAN_CONN_LESS) {
		skb = l2cap_create_connless_pdu(chan, msg, len);
		if (IS_ERR(skb))
			return PTR_ERR(skb);

		/* Channel lock is released before requesting new skb and then
		 * reacquired thus we need to recheck channel state.
		 */
		if (chan->state != BT_CONNECTED) {
			kfree_skb(skb);
			return -ENOTCONN;
		}

		l2cap_do_send(chan, skb);
		return len;
	}

	switch (chan->mode) {
	case L2CAP_MODE_LE_FLOWCTL:
		/* Check outgoing MTU */
		if (len > chan->omtu)
			return -EMSGSIZE;

		__skb_queue_head_init(&seg_queue);

		err = l2cap_segment_le_sdu(chan, &seg_queue, msg, len);

		if (chan->state != BT_CONNECTED) {
			__skb_queue_purge(&seg_queue);
			err = -ENOTCONN;
		}

		if (err)
			return err;

		skb_queue_splice_tail_init(&seg_queue, &chan->tx_q);

		l2cap_le_flowctl_send(chan);

		if (!chan->tx_credits)
			chan->ops->suspend(chan);

		err = len;

		break;

	case L2CAP_MODE_BASIC:
		/* Check outgoing MTU */
		if (len > chan->omtu)
			return -EMSGSIZE;

		/* Create a basic PDU */
		skb = l2cap_create_basic_pdu(chan, msg, len);
		if (IS_ERR(skb))
			return PTR_ERR(skb);

		/* Channel lock is released before requesting new skb and then
		 * reacquired thus we need to recheck channel state.
		 */
		if (chan->state != BT_CONNECTED) {
			kfree_skb(skb);
			return -ENOTCONN;
		}

		l2cap_do_send(chan, skb);
		err = len;
		break;

	case L2CAP_MODE_ERTM:
	case L2CAP_MODE_STREAMING:
		/* Check outgoing MTU */
		if (len > chan->omtu) {
			err = -EMSGSIZE;
			break;
		}

		__skb_queue_head_init(&seg_queue);

		/* Do segmentation before calling in to the state machine,
		 * since it's possible to block while waiting for memory
		 * allocation.
		 */
		err = l2cap_segment_sdu(chan, &seg_queue, msg, len);

		/* The channel could have been closed while segmenting,
		 * check that it is still connected.
		 */
		if (chan->state != BT_CONNECTED) {
			__skb_queue_purge(&seg_queue);
			err = -ENOTCONN;
		}

		if (err)
			break;

		if (chan->mode == L2CAP_MODE_ERTM)
			l2cap_tx(chan, NULL, &seg_queue, L2CAP_EV_DATA_REQUEST);
		else
			l2cap_streaming_send(chan, &seg_queue);

		err = len;

		/* If the skbs were not queued for sending, they'll still be in
		 * seg_queue and need to be purged.
		 */
		__skb_queue_purge(&seg_queue);
		break;

	default:
		BT_DBG("bad state %1.1x", chan->mode);
		err = -EBADFD;
	}

	return err;
}
EXPORT_SYMBOL_GPL(l2cap_chan_send);

static void l2cap_send_srej(struct l2cap_chan *chan, u16 txseq)
{
	struct l2cap_ctrl control;
	u16 seq;

	BT_DBG("chan %p, txseq %u", chan, txseq);

	memset(&control, 0, sizeof(control));
	control.sframe = 1;
	control.super = L2CAP_SUPER_SREJ;

	for (seq = chan->expected_tx_seq; seq != txseq;
	     seq = __next_seq(chan, seq)) {
		if (!l2cap_ertm_seq_in_queue(&chan->srej_q, seq)) {
			control.reqseq = seq;
			l2cap_send_sframe(chan, &control);
			l2cap_seq_list_append(&chan->srej_list, seq);
		}
	}

	chan->expected_tx_seq = __next_seq(chan, txseq);
}

static void l2cap_send_srej_tail(struct l2cap_chan *chan)
{
	struct l2cap_ctrl control;

	BT_DBG("chan %p", chan);

	if (chan->srej_list.tail == L2CAP_SEQ_LIST_CLEAR)
		return;

	memset(&control, 0, sizeof(control));
	control.sframe = 1;
	control.super = L2CAP_SUPER_SREJ;
	control.reqseq = chan->srej_list.tail;
	l2cap_send_sframe(chan, &control);
}

static void l2cap_send_srej_list(struct l2cap_chan *chan, u16 txseq)
{
	struct l2cap_ctrl control;
	u16 initial_head;
	u16 seq;

	BT_DBG("chan %p, txseq %u", chan, txseq);

	memset(&control, 0, sizeof(control));
	control.sframe = 1;
	control.super = L2CAP_SUPER_SREJ;

	/* Capture initial list head to allow only one pass through the list. */
	initial_head = chan->srej_list.head;

	do {
		seq = l2cap_seq_list_pop(&chan->srej_list);
		if (seq == txseq || seq == L2CAP_SEQ_LIST_CLEAR)
			break;

		control.reqseq = seq;
		l2cap_send_sframe(chan, &control);
		l2cap_seq_list_append(&chan->srej_list, seq);
	} while (chan->srej_list.head != initial_head);
}

static void l2cap_process_reqseq(struct l2cap_chan *chan, u16 reqseq)
{
	struct sk_buff *acked_skb;
	u16 ackseq;

	BT_DBG("chan %p, reqseq %u", chan, reqseq);

	if (chan->unacked_frames == 0 || reqseq == chan->expected_ack_seq)
		return;

	BT_DBG("expected_ack_seq %u, unacked_frames %u",
	       chan->expected_ack_seq, chan->unacked_frames);

	for (ackseq = chan->expected_ack_seq; ackseq != reqseq;
	     ackseq = __next_seq(chan, ackseq)) {

		acked_skb = l2cap_ertm_seq_in_queue(&chan->tx_q, ackseq);
		if (acked_skb) {
			skb_unlink(acked_skb, &chan->tx_q);
			kfree_skb(acked_skb);
			chan->unacked_frames--;
		}
	}

	chan->expected_ack_seq = reqseq;

	if (chan->unacked_frames == 0)
		__clear_retrans_timer(chan);

	BT_DBG("unacked_frames %u", chan->unacked_frames);
}

static void l2cap_abort_rx_srej_sent(struct l2cap_chan *chan)
{
	BT_DBG("chan %p", chan);

	chan->expected_tx_seq = chan->buffer_seq;
	l2cap_seq_list_clear(&chan->srej_list);
	skb_queue_purge(&chan->srej_q);
	chan->rx_state = L2CAP_RX_STATE_RECV;
}

static void l2cap_tx_state_xmit(struct l2cap_chan *chan,
				struct l2cap_ctrl *control,
				struct sk_buff_head *skbs, u8 event)
{
	BT_DBG("chan %p, control %p, skbs %p, event %d", chan, control, skbs,
	       event);

	switch (event) {
	case L2CAP_EV_DATA_REQUEST:
		if (chan->tx_send_head == NULL)
			chan->tx_send_head = skb_peek(skbs);

		skb_queue_splice_tail_init(skbs, &chan->tx_q);
		l2cap_ertm_send(chan);
		break;
	case L2CAP_EV_LOCAL_BUSY_DETECTED:
		BT_DBG("Enter LOCAL_BUSY");
		set_bit(CONN_LOCAL_BUSY, &chan->conn_state);

		if (chan->rx_state == L2CAP_RX_STATE_SREJ_SENT) {
			/* The SREJ_SENT state must be aborted if we are to
			 * enter the LOCAL_BUSY state.
			 */
			l2cap_abort_rx_srej_sent(chan);
		}

		l2cap_send_ack(chan);

		break;
	case L2CAP_EV_LOCAL_BUSY_CLEAR:
		BT_DBG("Exit LOCAL_BUSY");
		clear_bit(CONN_LOCAL_BUSY, &chan->conn_state);

		if (test_bit(CONN_RNR_SENT, &chan->conn_state)) {
			struct l2cap_ctrl local_control;

			memset(&local_control, 0, sizeof(local_control));
			local_control.sframe = 1;
			local_control.super = L2CAP_SUPER_RR;
			local_control.poll = 1;
			local_control.reqseq = chan->buffer_seq;
			l2cap_send_sframe(chan, &local_control);

			chan->retry_count = 1;
			__set_monitor_timer(chan);
			chan->tx_state = L2CAP_TX_STATE_WAIT_F;
		}
		break;
	case L2CAP_EV_RECV_REQSEQ_AND_FBIT:
		l2cap_process_reqseq(chan, control->reqseq);
		break;
	case L2CAP_EV_EXPLICIT_POLL:
		l2cap_send_rr_or_rnr(chan, 1);
		chan->retry_count = 1;
		__set_monitor_timer(chan);
		__clear_ack_timer(chan);
		chan->tx_state = L2CAP_TX_STATE_WAIT_F;
		break;
	case L2CAP_EV_RETRANS_TO:
		l2cap_send_rr_or_rnr(chan, 1);
		chan->retry_count = 1;
		__set_monitor_timer(chan);
		chan->tx_state = L2CAP_TX_STATE_WAIT_F;
		break;
	case L2CAP_EV_RECV_FBIT:
		/* Nothing to process */
		break;
	default:
		break;
	}
}

static void l2cap_tx_state_wait_f(struct l2cap_chan *chan,
				  struct l2cap_ctrl *control,
				  struct sk_buff_head *skbs, u8 event)
{
	BT_DBG("chan %p, control %p, skbs %p, event %d", chan, control, skbs,
	       event);

	switch (event) {
	case L2CAP_EV_DATA_REQUEST:
		if (chan->tx_send_head == NULL)
			chan->tx_send_head = skb_peek(skbs);
		/* Queue data, but don't send. */
		skb_queue_splice_tail_init(skbs, &chan->tx_q);
		break;
	case L2CAP_EV_LOCAL_BUSY_DETECTED:
		BT_DBG("Enter LOCAL_BUSY");
		set_bit(CONN_LOCAL_BUSY, &chan->conn_state);

		if (chan->rx_state == L2CAP_RX_STATE_SREJ_SENT) {
			/* The SREJ_SENT state must be aborted if we are to
			 * enter the LOCAL_BUSY state.
			 */
			l2cap_abort_rx_srej_sent(chan);
		}

		l2cap_send_ack(chan);

		break;
	case L2CAP_EV_LOCAL_BUSY_CLEAR:
		BT_DBG("Exit LOCAL_BUSY");
		clear_bit(CONN_LOCAL_BUSY, &chan->conn_state);

		if (test_bit(CONN_RNR_SENT, &chan->conn_state)) {
			struct l2cap_ctrl local_control;
			memset(&local_control, 0, sizeof(local_control));
			local_control.sframe = 1;
			local_control.super = L2CAP_SUPER_RR;
			local_control.poll = 1;
			local_control.reqseq = chan->buffer_seq;
			l2cap_send_sframe(chan, &local_control);

			chan->retry_count = 1;
			__set_monitor_timer(chan);
			chan->tx_state = L2CAP_TX_STATE_WAIT_F;
		}
		break;
	case L2CAP_EV_RECV_REQSEQ_AND_FBIT:
		l2cap_process_reqseq(chan, control->reqseq);

		/* Fall through */

	case L2CAP_EV_RECV_FBIT:
		if (control && control->final) {
			__clear_monitor_timer(chan);
			if (chan->unacked_frames > 0)
				__set_retrans_timer(chan);
			chan->retry_count = 0;
			chan->tx_state = L2CAP_TX_STATE_XMIT;
			BT_DBG("recv fbit tx_state 0x2.2%x", chan->tx_state);
		}
		break;
	case L2CAP_EV_EXPLICIT_POLL:
		/* Ignore */
		break;
	case L2CAP_EV_MONITOR_TO:
		if (chan->max_tx == 0 || chan->retry_count < chan->max_tx) {
			l2cap_send_rr_or_rnr(chan, 1);
			__set_monitor_timer(chan);
			chan->retry_count++;
		} else {
			l2cap_send_disconn_req(chan, ECONNABORTED);
		}
		break;
	default:
		break;
	}
}

static void l2cap_tx(struct l2cap_chan *chan, struct l2cap_ctrl *control,
		     struct sk_buff_head *skbs, u8 event)
{
	BT_DBG("chan %p, control %p, skbs %p, event %d, state %d",
	       chan, control, skbs, event, chan->tx_state);

	switch (chan->tx_state) {
	case L2CAP_TX_STATE_XMIT:
		l2cap_tx_state_xmit(chan, control, skbs, event);
		break;
	case L2CAP_TX_STATE_WAIT_F:
		l2cap_tx_state_wait_f(chan, control, skbs, event);
		break;
	default:
		/* Ignore event */
		break;
	}
}

static void l2cap_pass_to_tx(struct l2cap_chan *chan,
			     struct l2cap_ctrl *control)
{
	BT_DBG("chan %p, control %p", chan, control);
	l2cap_tx(chan, control, NULL, L2CAP_EV_RECV_REQSEQ_AND_FBIT);
}

static void l2cap_pass_to_tx_fbit(struct l2cap_chan *chan,
				  struct l2cap_ctrl *control)
{
	BT_DBG("chan %p, control %p", chan, control);
	l2cap_tx(chan, control, NULL, L2CAP_EV_RECV_FBIT);
}

/* Copy frame to all raw sockets on that connection */
static void l2cap_raw_recv(struct l2cap_conn *conn, struct sk_buff *skb)
{
	struct sk_buff *nskb;
	struct l2cap_chan *chan;

	BT_DBG("conn %p", conn);

	mutex_lock(&conn->chan_lock);

	list_for_each_entry(chan, &conn->chan_l, list) {
		if (chan->chan_type != L2CAP_CHAN_RAW)
			continue;

		/* Don't send frame to the channel it came from */
		if (bt_cb(skb)->l2cap.chan == chan)
			continue;

		nskb = skb_clone(skb, GFP_KERNEL);
		if (!nskb)
			continue;
		if (chan->ops->recv(chan, nskb))
			kfree_skb(nskb);
	}

	mutex_unlock(&conn->chan_lock);
}

/* ---- L2CAP signalling commands ---- */
static struct sk_buff *l2cap_build_cmd(struct l2cap_conn *conn, u8 code,
				       u8 ident, u16 dlen, void *data)
{
	struct sk_buff *skb, **frag;
	struct l2cap_cmd_hdr *cmd;
	struct l2cap_hdr *lh;
	int len, count;

	BT_DBG("conn %p, code 0x%2.2x, ident 0x%2.2x, len %u",
	       conn, code, ident, dlen);

	if (conn->mtu < L2CAP_HDR_SIZE + L2CAP_CMD_HDR_SIZE)
		return NULL;

	len = L2CAP_HDR_SIZE + L2CAP_CMD_HDR_SIZE + dlen;
	count = min_t(unsigned int, conn->mtu, len);

	skb = bt_skb_alloc(count, GFP_KERNEL);
	if (!skb)
		return NULL;

	lh = skb_put(skb, L2CAP_HDR_SIZE);
	lh->len = cpu_to_le16(L2CAP_CMD_HDR_SIZE + dlen);

	if (conn->hcon->type == LE_LINK)
		lh->cid = cpu_to_le16(L2CAP_CID_LE_SIGNALING);
	else
		lh->cid = cpu_to_le16(L2CAP_CID_SIGNALING);

	cmd = skb_put(skb, L2CAP_CMD_HDR_SIZE);
	cmd->code  = code;
	cmd->ident = ident;
	cmd->len   = cpu_to_le16(dlen);

	if (dlen) {
		count -= L2CAP_HDR_SIZE + L2CAP_CMD_HDR_SIZE;
		skb_put_data(skb, data, count);
		data += count;
	}

	len -= skb->len;

	/* Continuation fragments (no L2CAP header) */
	frag = &skb_shinfo(skb)->frag_list;
	while (len) {
		count = min_t(unsigned int, conn->mtu, len);

		*frag = bt_skb_alloc(count, GFP_KERNEL);
		if (!*frag)
			goto fail;

		skb_put_data(*frag, data, count);

		len  -= count;
		data += count;

		frag = &(*frag)->next;
	}

	return skb;

fail:
	kfree_skb(skb);
	return NULL;
}

static inline int l2cap_get_conf_opt(void **ptr, int *type, int *olen,
				     unsigned long *val)
{
	struct l2cap_conf_opt *opt = *ptr;
	int len;

	len = L2CAP_CONF_OPT_SIZE + opt->len;
	*ptr += len;

	*type = opt->type;
	*olen = opt->len;

	switch (opt->len) {
	case 1:
		*val = *((u8 *) opt->val);
		break;

	case 2:
		*val = get_unaligned_le16(opt->val);
		break;

	case 4:
		*val = get_unaligned_le32(opt->val);
		break;

	default:
		*val = (unsigned long) opt->val;
		break;
	}

	BT_DBG("type 0x%2.2x len %u val 0x%lx", *type, opt->len, *val);
	return len;
}

<<<<<<< HEAD
static void l2cap_add_conf_opt(void **ptr, u8 type, u8 len, unsigned long val,
			       size_t size)
=======
static void l2cap_add_conf_opt(void **ptr, u8 type, u8 len, unsigned long val, size_t size)
>>>>>>> 07dd6cc1
{
	struct l2cap_conf_opt *opt = *ptr;

	BT_DBG("type 0x%2.2x len %u val 0x%lx", type, len, val);

<<<<<<< HEAD
	if (size < (L2CAP_CONF_OPT_SIZE + len)) {
		return;
	}
=======
	if (size < L2CAP_CONF_OPT_SIZE + len)
		return;
>>>>>>> 07dd6cc1

	opt->type = type;
	opt->len  = len;

	switch (len) {
	case 1:
		*((u8 *) opt->val)  = val;
		break;

	case 2:
		put_unaligned_le16(val, opt->val);
		break;

	case 4:
		put_unaligned_le32(val, opt->val);
		break;

	default:
		memcpy(opt->val, (void *) val, len);
		break;
	}

	*ptr += L2CAP_CONF_OPT_SIZE + len;
}

static void l2cap_add_opt_efs(void **ptr, struct l2cap_chan *chan, size_t size)
{
	struct l2cap_conf_efs efs;

	switch (chan->mode) {
	case L2CAP_MODE_ERTM:
		efs.id		= chan->local_id;
		efs.stype	= chan->local_stype;
		efs.msdu	= cpu_to_le16(chan->local_msdu);
		efs.sdu_itime	= cpu_to_le32(chan->local_sdu_itime);
		efs.acc_lat	= cpu_to_le32(L2CAP_DEFAULT_ACC_LAT);
		efs.flush_to	= cpu_to_le32(L2CAP_EFS_DEFAULT_FLUSH_TO);
		break;

	case L2CAP_MODE_STREAMING:
		efs.id		= 1;
		efs.stype	= L2CAP_SERV_BESTEFFORT;
		efs.msdu	= cpu_to_le16(chan->local_msdu);
		efs.sdu_itime	= cpu_to_le32(chan->local_sdu_itime);
		efs.acc_lat	= 0;
		efs.flush_to	= 0;
		break;

	default:
		return;
	}

	l2cap_add_conf_opt(ptr, L2CAP_CONF_EFS, sizeof(efs),
			   (unsigned long) &efs, size);
}

static void l2cap_ack_timeout(struct work_struct *work)
{
	struct l2cap_chan *chan = container_of(work, struct l2cap_chan,
					       ack_timer.work);
	u16 frames_to_ack;

	BT_DBG("chan %p", chan);

	l2cap_chan_lock(chan);

	frames_to_ack = __seq_offset(chan, chan->buffer_seq,
				     chan->last_acked_seq);

	if (frames_to_ack)
		l2cap_send_rr_or_rnr(chan, 0);

	l2cap_chan_unlock(chan);
	l2cap_chan_put(chan);
}

int l2cap_ertm_init(struct l2cap_chan *chan)
{
	int err;

	chan->next_tx_seq = 0;
	chan->expected_tx_seq = 0;
	chan->expected_ack_seq = 0;
	chan->unacked_frames = 0;
	chan->buffer_seq = 0;
	chan->frames_sent = 0;
	chan->last_acked_seq = 0;
	chan->sdu = NULL;
	chan->sdu_last_frag = NULL;
	chan->sdu_len = 0;

	skb_queue_head_init(&chan->tx_q);

	chan->local_amp_id = AMP_ID_BREDR;
	chan->move_id = AMP_ID_BREDR;
	chan->move_state = L2CAP_MOVE_STABLE;
	chan->move_role = L2CAP_MOVE_ROLE_NONE;

	if (chan->mode != L2CAP_MODE_ERTM)
		return 0;

	chan->rx_state = L2CAP_RX_STATE_RECV;
	chan->tx_state = L2CAP_TX_STATE_XMIT;

	INIT_DELAYED_WORK(&chan->retrans_timer, l2cap_retrans_timeout);
	INIT_DELAYED_WORK(&chan->monitor_timer, l2cap_monitor_timeout);
	INIT_DELAYED_WORK(&chan->ack_timer, l2cap_ack_timeout);

	skb_queue_head_init(&chan->srej_q);

	err = l2cap_seq_list_init(&chan->srej_list, chan->tx_win);
	if (err < 0)
		return err;

	err = l2cap_seq_list_init(&chan->retrans_list, chan->remote_tx_win);
	if (err < 0)
		l2cap_seq_list_free(&chan->srej_list);

	return err;
}

static inline __u8 l2cap_select_mode(__u8 mode, __u16 remote_feat_mask)
{
	switch (mode) {
	case L2CAP_MODE_STREAMING:
	case L2CAP_MODE_ERTM:
		if (l2cap_mode_supported(mode, remote_feat_mask))
			return mode;
		/* fall through */
	default:
		return L2CAP_MODE_BASIC;
	}
}

static inline bool __l2cap_ews_supported(struct l2cap_conn *conn)
{
	return ((conn->local_fixed_chan & L2CAP_FC_A2MP) &&
		(conn->feat_mask & L2CAP_FEAT_EXT_WINDOW));
}

static inline bool __l2cap_efs_supported(struct l2cap_conn *conn)
{
	return ((conn->local_fixed_chan & L2CAP_FC_A2MP) &&
		(conn->feat_mask & L2CAP_FEAT_EXT_FLOW));
}

static void __l2cap_set_ertm_timeouts(struct l2cap_chan *chan,
				      struct l2cap_conf_rfc *rfc)
{
	if (chan->local_amp_id != AMP_ID_BREDR && chan->hs_hcon) {
		u64 ertm_to = chan->hs_hcon->hdev->amp_be_flush_to;

		/* Class 1 devices have must have ERTM timeouts
		 * exceeding the Link Supervision Timeout.  The
		 * default Link Supervision Timeout for AMP
		 * controllers is 10 seconds.
		 *
		 * Class 1 devices use 0xffffffff for their
		 * best-effort flush timeout, so the clamping logic
		 * will result in a timeout that meets the above
		 * requirement.  ERTM timeouts are 16-bit values, so
		 * the maximum timeout is 65.535 seconds.
		 */

		/* Convert timeout to milliseconds and round */
		ertm_to = DIV_ROUND_UP_ULL(ertm_to, 1000);

		/* This is the recommended formula for class 2 devices
		 * that start ERTM timers when packets are sent to the
		 * controller.
		 */
		ertm_to = 3 * ertm_to + 500;

		if (ertm_to > 0xffff)
			ertm_to = 0xffff;

		rfc->retrans_timeout = cpu_to_le16((u16) ertm_to);
		rfc->monitor_timeout = rfc->retrans_timeout;
	} else {
		rfc->retrans_timeout = cpu_to_le16(L2CAP_DEFAULT_RETRANS_TO);
		rfc->monitor_timeout = cpu_to_le16(L2CAP_DEFAULT_MONITOR_TO);
	}
}

static inline void l2cap_txwin_setup(struct l2cap_chan *chan)
{
	if (chan->tx_win > L2CAP_DEFAULT_TX_WINDOW &&
	    __l2cap_ews_supported(chan->conn)) {
		/* use extended control field */
		set_bit(FLAG_EXT_CTRL, &chan->flags);
		chan->tx_win_max = L2CAP_DEFAULT_EXT_WINDOW;
	} else {
		chan->tx_win = min_t(u16, chan->tx_win,
				     L2CAP_DEFAULT_TX_WINDOW);
		chan->tx_win_max = L2CAP_DEFAULT_TX_WINDOW;
	}
	chan->ack_win = chan->tx_win;
}

<<<<<<< HEAD
static int l2cap_build_conf_req(struct l2cap_chan *chan, void *data,
				size_t data_size)
=======
static int l2cap_build_conf_req(struct l2cap_chan *chan, void *data, size_t data_size)
>>>>>>> 07dd6cc1
{
	struct l2cap_conf_req *req = data;
	struct l2cap_conf_rfc rfc = { .mode = chan->mode };
	void *ptr = req->data;
	void *endptr = data + data_size;
	u16 size;

	BT_DBG("chan %p", chan);

	if (chan->num_conf_req || chan->num_conf_rsp)
		goto done;

	switch (chan->mode) {
	case L2CAP_MODE_STREAMING:
	case L2CAP_MODE_ERTM:
		if (test_bit(CONF_STATE2_DEVICE, &chan->conf_state))
			break;

		if (__l2cap_efs_supported(chan->conn))
			set_bit(FLAG_EFS_ENABLE, &chan->flags);

		/* fall through */
	default:
		chan->mode = l2cap_select_mode(rfc.mode, chan->conn->feat_mask);
		break;
	}

done:
	if (chan->imtu != L2CAP_DEFAULT_MTU)
<<<<<<< HEAD
		l2cap_add_conf_opt(&ptr, L2CAP_CONF_MTU, 2, chan->imtu,
				   endptr - ptr);
=======
		l2cap_add_conf_opt(&ptr, L2CAP_CONF_MTU, 2, chan->imtu, endptr - ptr);
>>>>>>> 07dd6cc1

	switch (chan->mode) {
	case L2CAP_MODE_BASIC:
		if (disable_ertm)
			break;

		if (!(chan->conn->feat_mask & L2CAP_FEAT_ERTM) &&
		    !(chan->conn->feat_mask & L2CAP_FEAT_STREAMING))
			break;

		rfc.mode            = L2CAP_MODE_BASIC;
		rfc.txwin_size      = 0;
		rfc.max_transmit    = 0;
		rfc.retrans_timeout = 0;
		rfc.monitor_timeout = 0;
		rfc.max_pdu_size    = 0;

		l2cap_add_conf_opt(&ptr, L2CAP_CONF_RFC, sizeof(rfc),
				   (unsigned long) &rfc, endptr - ptr);
		break;

	case L2CAP_MODE_ERTM:
		rfc.mode            = L2CAP_MODE_ERTM;
		rfc.max_transmit    = chan->max_tx;

		__l2cap_set_ertm_timeouts(chan, &rfc);

		size = min_t(u16, L2CAP_DEFAULT_MAX_PDU_SIZE, chan->conn->mtu -
			     L2CAP_EXT_HDR_SIZE - L2CAP_SDULEN_SIZE -
			     L2CAP_FCS_SIZE);
		rfc.max_pdu_size = cpu_to_le16(size);

		l2cap_txwin_setup(chan);

		rfc.txwin_size = min_t(u16, chan->tx_win,
				       L2CAP_DEFAULT_TX_WINDOW);

		l2cap_add_conf_opt(&ptr, L2CAP_CONF_RFC, sizeof(rfc),
				   (unsigned long) &rfc, endptr - ptr);

		if (test_bit(FLAG_EFS_ENABLE, &chan->flags))
			l2cap_add_opt_efs(&ptr, chan, endptr - ptr);

		if (test_bit(FLAG_EXT_CTRL, &chan->flags))
			l2cap_add_conf_opt(&ptr, L2CAP_CONF_EWS, 2,
					   chan->tx_win, endptr - ptr);

		if (chan->conn->feat_mask & L2CAP_FEAT_FCS)
			if (chan->fcs == L2CAP_FCS_NONE ||
			    test_bit(CONF_RECV_NO_FCS, &chan->conf_state)) {
				chan->fcs = L2CAP_FCS_NONE;
				l2cap_add_conf_opt(&ptr, L2CAP_CONF_FCS, 1,
						   chan->fcs, endptr - ptr);
			}
		break;

	case L2CAP_MODE_STREAMING:
		l2cap_txwin_setup(chan);
		rfc.mode            = L2CAP_MODE_STREAMING;
		rfc.txwin_size      = 0;
		rfc.max_transmit    = 0;
		rfc.retrans_timeout = 0;
		rfc.monitor_timeout = 0;

		size = min_t(u16, L2CAP_DEFAULT_MAX_PDU_SIZE, chan->conn->mtu -
			     L2CAP_EXT_HDR_SIZE - L2CAP_SDULEN_SIZE -
			     L2CAP_FCS_SIZE);
		rfc.max_pdu_size = cpu_to_le16(size);

		l2cap_add_conf_opt(&ptr, L2CAP_CONF_RFC, sizeof(rfc),
				   (unsigned long) &rfc, endptr - ptr);

		if (test_bit(FLAG_EFS_ENABLE, &chan->flags))
			l2cap_add_opt_efs(&ptr, chan, endptr - ptr);

		if (chan->conn->feat_mask & L2CAP_FEAT_FCS)
			if (chan->fcs == L2CAP_FCS_NONE ||
			    test_bit(CONF_RECV_NO_FCS, &chan->conf_state)) {
				chan->fcs = L2CAP_FCS_NONE;
				l2cap_add_conf_opt(&ptr, L2CAP_CONF_FCS, 1,
						   chan->fcs, endptr - ptr);
			}
		break;
	}

	req->dcid  = cpu_to_le16(chan->dcid);
	req->flags = cpu_to_le16(0);

	return ptr - data;
}

<<<<<<< HEAD
static int l2cap_parse_conf_req(struct l2cap_chan *chan, void *data,
				size_t data_size)
=======
static int l2cap_parse_conf_req(struct l2cap_chan *chan, void *data, size_t data_size)
>>>>>>> 07dd6cc1
{
	struct l2cap_conf_rsp *rsp = data;
	void *ptr = rsp->data;
	void *endptr = data + data_size;
	void *req = chan->conf_req;
	int len = chan->conf_len;
	int type, hint, olen;
	unsigned long val;
	struct l2cap_conf_rfc rfc = { .mode = L2CAP_MODE_BASIC };
	struct l2cap_conf_efs efs;
	u8 remote_efs = 0;
	u16 mtu = L2CAP_DEFAULT_MTU;
	u16 result = L2CAP_CONF_SUCCESS;
	u16 size;

	BT_DBG("chan %p", chan);

	while (len >= L2CAP_CONF_OPT_SIZE) {
		len -= l2cap_get_conf_opt(&req, &type, &olen, &val);

		hint  = type & L2CAP_CONF_HINT;
		type &= L2CAP_CONF_MASK;

		switch (type) {
		case L2CAP_CONF_MTU:
			mtu = val;
			break;

		case L2CAP_CONF_FLUSH_TO:
			chan->flush_to = val;
			break;

		case L2CAP_CONF_QOS:
			break;

		case L2CAP_CONF_RFC:
			if (olen == sizeof(rfc))
				memcpy(&rfc, (void *) val, olen);
			break;

		case L2CAP_CONF_FCS:
			if (val == L2CAP_FCS_NONE)
				set_bit(CONF_RECV_NO_FCS, &chan->conf_state);
			break;

		case L2CAP_CONF_EFS:
			remote_efs = 1;
			if (olen == sizeof(efs))
				memcpy(&efs, (void *) val, olen);
			break;

		case L2CAP_CONF_EWS:
			if (!(chan->conn->local_fixed_chan & L2CAP_FC_A2MP))
				return -ECONNREFUSED;

			set_bit(FLAG_EXT_CTRL, &chan->flags);
			set_bit(CONF_EWS_RECV, &chan->conf_state);
			chan->tx_win_max = L2CAP_DEFAULT_EXT_WINDOW;
			chan->remote_tx_win = val;
			break;

		default:
			if (hint)
				break;

			result = L2CAP_CONF_UNKNOWN;
			*((u8 *) ptr++) = type;
			break;
		}
	}

	if (chan->num_conf_rsp || chan->num_conf_req > 1)
		goto done;

	switch (chan->mode) {
	case L2CAP_MODE_STREAMING:
	case L2CAP_MODE_ERTM:
		if (!test_bit(CONF_STATE2_DEVICE, &chan->conf_state)) {
			chan->mode = l2cap_select_mode(rfc.mode,
						       chan->conn->feat_mask);
			break;
		}

		if (remote_efs) {
			if (__l2cap_efs_supported(chan->conn))
				set_bit(FLAG_EFS_ENABLE, &chan->flags);
			else
				return -ECONNREFUSED;
		}

		if (chan->mode != rfc.mode)
			return -ECONNREFUSED;

		break;
	}

done:
	if (chan->mode != rfc.mode) {
		result = L2CAP_CONF_UNACCEPT;
		rfc.mode = chan->mode;

		if (chan->num_conf_rsp == 1)
			return -ECONNREFUSED;

		l2cap_add_conf_opt(&ptr, L2CAP_CONF_RFC, sizeof(rfc),
				   (unsigned long) &rfc, endptr - ptr);
	}

	if (result == L2CAP_CONF_SUCCESS) {
		/* Configure output options and let the other side know
		 * which ones we don't like. */

		if (mtu < L2CAP_DEFAULT_MIN_MTU)
			result = L2CAP_CONF_UNACCEPT;
		else {
			chan->omtu = mtu;
			set_bit(CONF_MTU_DONE, &chan->conf_state);
		}
<<<<<<< HEAD
		l2cap_add_conf_opt(&ptr, L2CAP_CONF_MTU, 2, chan->omtu,
				   endptr - ptr);
=======
		l2cap_add_conf_opt(&ptr, L2CAP_CONF_MTU, 2, chan->omtu, endptr - ptr);
>>>>>>> 07dd6cc1

		if (remote_efs) {
			if (chan->local_stype != L2CAP_SERV_NOTRAFIC &&
			    efs.stype != L2CAP_SERV_NOTRAFIC &&
			    efs.stype != chan->local_stype) {

				result = L2CAP_CONF_UNACCEPT;

				if (chan->num_conf_req >= 1)
					return -ECONNREFUSED;

				l2cap_add_conf_opt(&ptr, L2CAP_CONF_EFS,
						   sizeof(efs),
<<<<<<< HEAD
						   (unsigned long) &efs,
						   endptr - ptr);
=======
						   (unsigned long) &efs, endptr - ptr);
>>>>>>> 07dd6cc1
			} else {
				/* Send PENDING Conf Rsp */
				result = L2CAP_CONF_PENDING;
				set_bit(CONF_LOC_CONF_PEND, &chan->conf_state);
			}
		}

		switch (rfc.mode) {
		case L2CAP_MODE_BASIC:
			chan->fcs = L2CAP_FCS_NONE;
			set_bit(CONF_MODE_DONE, &chan->conf_state);
			break;

		case L2CAP_MODE_ERTM:
			if (!test_bit(CONF_EWS_RECV, &chan->conf_state))
				chan->remote_tx_win = rfc.txwin_size;
			else
				rfc.txwin_size = L2CAP_DEFAULT_TX_WINDOW;

			chan->remote_max_tx = rfc.max_transmit;

			size = min_t(u16, le16_to_cpu(rfc.max_pdu_size),
				     chan->conn->mtu - L2CAP_EXT_HDR_SIZE -
				     L2CAP_SDULEN_SIZE - L2CAP_FCS_SIZE);
			rfc.max_pdu_size = cpu_to_le16(size);
			chan->remote_mps = size;

			__l2cap_set_ertm_timeouts(chan, &rfc);

			set_bit(CONF_MODE_DONE, &chan->conf_state);

			l2cap_add_conf_opt(&ptr, L2CAP_CONF_RFC,
<<<<<<< HEAD
					   sizeof(rfc), (unsigned long) &rfc,
					   endptr - ptr);
=======
					   sizeof(rfc), (unsigned long) &rfc, endptr - ptr);
>>>>>>> 07dd6cc1

			if (test_bit(FLAG_EFS_ENABLE, &chan->flags)) {
				chan->remote_id = efs.id;
				chan->remote_stype = efs.stype;
				chan->remote_msdu = le16_to_cpu(efs.msdu);
				chan->remote_flush_to =
					le32_to_cpu(efs.flush_to);
				chan->remote_acc_lat =
					le32_to_cpu(efs.acc_lat);
				chan->remote_sdu_itime =
					le32_to_cpu(efs.sdu_itime);
				l2cap_add_conf_opt(&ptr, L2CAP_CONF_EFS,
						   sizeof(efs),
<<<<<<< HEAD
						   (unsigned long) &efs,
						   endptr - ptr);
=======
						   (unsigned long) &efs, endptr - ptr);
>>>>>>> 07dd6cc1
			}
			break;

		case L2CAP_MODE_STREAMING:
			size = min_t(u16, le16_to_cpu(rfc.max_pdu_size),
				     chan->conn->mtu - L2CAP_EXT_HDR_SIZE -
				     L2CAP_SDULEN_SIZE - L2CAP_FCS_SIZE);
			rfc.max_pdu_size = cpu_to_le16(size);
			chan->remote_mps = size;

			set_bit(CONF_MODE_DONE, &chan->conf_state);

			l2cap_add_conf_opt(&ptr, L2CAP_CONF_RFC, sizeof(rfc),
					   (unsigned long) &rfc, endptr - ptr);

			break;

		default:
			result = L2CAP_CONF_UNACCEPT;

			memset(&rfc, 0, sizeof(rfc));
			rfc.mode = chan->mode;
		}

		if (result == L2CAP_CONF_SUCCESS)
			set_bit(CONF_OUTPUT_DONE, &chan->conf_state);
	}
	rsp->scid   = cpu_to_le16(chan->dcid);
	rsp->result = cpu_to_le16(result);
	rsp->flags  = cpu_to_le16(0);

	return ptr - data;
}

static int l2cap_parse_conf_rsp(struct l2cap_chan *chan, void *rsp, int len,
				void *data, size_t size, u16 *result)
{
	struct l2cap_conf_req *req = data;
	void *ptr = req->data;
	void *endptr = data + size;
	int type, olen;
	unsigned long val;
	struct l2cap_conf_rfc rfc = { .mode = L2CAP_MODE_BASIC };
	struct l2cap_conf_efs efs;

	BT_DBG("chan %p, rsp %p, len %d, req %p", chan, rsp, len, data);

	while (len >= L2CAP_CONF_OPT_SIZE) {
		len -= l2cap_get_conf_opt(&rsp, &type, &olen, &val);

		switch (type) {
		case L2CAP_CONF_MTU:
			if (val < L2CAP_DEFAULT_MIN_MTU) {
				*result = L2CAP_CONF_UNACCEPT;
				chan->imtu = L2CAP_DEFAULT_MIN_MTU;
			} else
				chan->imtu = val;
<<<<<<< HEAD
			l2cap_add_conf_opt(&ptr, L2CAP_CONF_MTU, 2, chan->imtu,
					   endptr - ptr);
=======
			l2cap_add_conf_opt(&ptr, L2CAP_CONF_MTU, 2, chan->imtu, endptr - ptr);
>>>>>>> 07dd6cc1
			break;

		case L2CAP_CONF_FLUSH_TO:
			chan->flush_to = val;
			l2cap_add_conf_opt(&ptr, L2CAP_CONF_FLUSH_TO,
					   2, chan->flush_to, endptr - ptr);
			break;

		case L2CAP_CONF_RFC:
			if (olen == sizeof(rfc))
				memcpy(&rfc, (void *)val, olen);

			if (test_bit(CONF_STATE2_DEVICE, &chan->conf_state) &&
			    rfc.mode != chan->mode)
				return -ECONNREFUSED;

			chan->fcs = 0;

			l2cap_add_conf_opt(&ptr, L2CAP_CONF_RFC,
<<<<<<< HEAD
					   sizeof(rfc), (unsigned long) &rfc,
					   endptr - ptr);
=======
					   sizeof(rfc), (unsigned long) &rfc, endptr - ptr);
>>>>>>> 07dd6cc1
			break;

		case L2CAP_CONF_EWS:
			chan->ack_win = min_t(u16, val, chan->ack_win);
			l2cap_add_conf_opt(&ptr, L2CAP_CONF_EWS, 2,
					   chan->tx_win, endptr - ptr);
			break;

		case L2CAP_CONF_EFS:
			if (olen == sizeof(efs))
				memcpy(&efs, (void *)val, olen);

			if (chan->local_stype != L2CAP_SERV_NOTRAFIC &&
			    efs.stype != L2CAP_SERV_NOTRAFIC &&
			    efs.stype != chan->local_stype)
				return -ECONNREFUSED;

			l2cap_add_conf_opt(&ptr, L2CAP_CONF_EFS, sizeof(efs),
					   (unsigned long) &efs, endptr - ptr);
			break;

		case L2CAP_CONF_FCS:
			if (*result == L2CAP_CONF_PENDING)
				if (val == L2CAP_FCS_NONE)
					set_bit(CONF_RECV_NO_FCS,
						&chan->conf_state);
			break;
		}
	}

	if (chan->mode == L2CAP_MODE_BASIC && chan->mode != rfc.mode)
		return -ECONNREFUSED;

	chan->mode = rfc.mode;

	if (*result == L2CAP_CONF_SUCCESS || *result == L2CAP_CONF_PENDING) {
		switch (rfc.mode) {
		case L2CAP_MODE_ERTM:
			chan->retrans_timeout = le16_to_cpu(rfc.retrans_timeout);
			chan->monitor_timeout = le16_to_cpu(rfc.monitor_timeout);
			chan->mps    = le16_to_cpu(rfc.max_pdu_size);
			if (!test_bit(FLAG_EXT_CTRL, &chan->flags))
				chan->ack_win = min_t(u16, chan->ack_win,
						      rfc.txwin_size);

			if (test_bit(FLAG_EFS_ENABLE, &chan->flags)) {
				chan->local_msdu = le16_to_cpu(efs.msdu);
				chan->local_sdu_itime =
					le32_to_cpu(efs.sdu_itime);
				chan->local_acc_lat = le32_to_cpu(efs.acc_lat);
				chan->local_flush_to =
					le32_to_cpu(efs.flush_to);
			}
			break;

		case L2CAP_MODE_STREAMING:
			chan->mps    = le16_to_cpu(rfc.max_pdu_size);
		}
	}

	req->dcid   = cpu_to_le16(chan->dcid);
	req->flags  = cpu_to_le16(0);

	return ptr - data;
}

static int l2cap_build_conf_rsp(struct l2cap_chan *chan, void *data,
				u16 result, u16 flags)
{
	struct l2cap_conf_rsp *rsp = data;
	void *ptr = rsp->data;

	BT_DBG("chan %p", chan);

	rsp->scid   = cpu_to_le16(chan->dcid);
	rsp->result = cpu_to_le16(result);
	rsp->flags  = cpu_to_le16(flags);

	return ptr - data;
}

void __l2cap_le_connect_rsp_defer(struct l2cap_chan *chan)
{
	struct l2cap_le_conn_rsp rsp;
	struct l2cap_conn *conn = chan->conn;

	BT_DBG("chan %p", chan);

	rsp.dcid    = cpu_to_le16(chan->scid);
	rsp.mtu     = cpu_to_le16(chan->imtu);
	rsp.mps     = cpu_to_le16(chan->mps);
	rsp.credits = cpu_to_le16(chan->rx_credits);
	rsp.result  = cpu_to_le16(L2CAP_CR_SUCCESS);

	l2cap_send_cmd(conn, chan->ident, L2CAP_LE_CONN_RSP, sizeof(rsp),
		       &rsp);
}

void __l2cap_connect_rsp_defer(struct l2cap_chan *chan)
{
	struct l2cap_conn_rsp rsp;
	struct l2cap_conn *conn = chan->conn;
	u8 buf[128];
	u8 rsp_code;

	rsp.scid   = cpu_to_le16(chan->dcid);
	rsp.dcid   = cpu_to_le16(chan->scid);
	rsp.result = cpu_to_le16(L2CAP_CR_SUCCESS);
	rsp.status = cpu_to_le16(L2CAP_CS_NO_INFO);

	if (chan->hs_hcon)
		rsp_code = L2CAP_CREATE_CHAN_RSP;
	else
		rsp_code = L2CAP_CONN_RSP;

	BT_DBG("chan %p rsp_code %u", chan, rsp_code);

	l2cap_send_cmd(conn, chan->ident, rsp_code, sizeof(rsp), &rsp);

	if (test_and_set_bit(CONF_REQ_SENT, &chan->conf_state))
		return;

	l2cap_send_cmd(conn, l2cap_get_ident(conn), L2CAP_CONF_REQ,
<<<<<<< HEAD
			   l2cap_build_conf_req(chan, buf, sizeof(buf)), buf);
=======
		       l2cap_build_conf_req(chan, buf, sizeof(buf)), buf);
>>>>>>> 07dd6cc1
	chan->num_conf_req++;
}

static void l2cap_conf_rfc_get(struct l2cap_chan *chan, void *rsp, int len)
{
	int type, olen;
	unsigned long val;
	/* Use sane default values in case a misbehaving remote device
	 * did not send an RFC or extended window size option.
	 */
	u16 txwin_ext = chan->ack_win;
	struct l2cap_conf_rfc rfc = {
		.mode = chan->mode,
		.retrans_timeout = cpu_to_le16(L2CAP_DEFAULT_RETRANS_TO),
		.monitor_timeout = cpu_to_le16(L2CAP_DEFAULT_MONITOR_TO),
		.max_pdu_size = cpu_to_le16(chan->imtu),
		.txwin_size = min_t(u16, chan->ack_win, L2CAP_DEFAULT_TX_WINDOW),
	};

	BT_DBG("chan %p, rsp %p, len %d", chan, rsp, len);

	if ((chan->mode != L2CAP_MODE_ERTM) && (chan->mode != L2CAP_MODE_STREAMING))
		return;

	while (len >= L2CAP_CONF_OPT_SIZE) {
		len -= l2cap_get_conf_opt(&rsp, &type, &olen, &val);

		switch (type) {
		case L2CAP_CONF_RFC:
			if (olen == sizeof(rfc))
				memcpy(&rfc, (void *)val, olen);
			break;
		case L2CAP_CONF_EWS:
			txwin_ext = val;
			break;
		}
	}

	switch (rfc.mode) {
	case L2CAP_MODE_ERTM:
		chan->retrans_timeout = le16_to_cpu(rfc.retrans_timeout);
		chan->monitor_timeout = le16_to_cpu(rfc.monitor_timeout);
		chan->mps = le16_to_cpu(rfc.max_pdu_size);
		if (test_bit(FLAG_EXT_CTRL, &chan->flags))
			chan->ack_win = min_t(u16, chan->ack_win, txwin_ext);
		else
			chan->ack_win = min_t(u16, chan->ack_win,
					      rfc.txwin_size);
		break;
	case L2CAP_MODE_STREAMING:
		chan->mps    = le16_to_cpu(rfc.max_pdu_size);
	}
}

static inline int l2cap_command_rej(struct l2cap_conn *conn,
				    struct l2cap_cmd_hdr *cmd, u16 cmd_len,
				    u8 *data)
{
	struct l2cap_cmd_rej_unk *rej = (struct l2cap_cmd_rej_unk *) data;

	if (cmd_len < sizeof(*rej))
		return -EPROTO;

	if (rej->reason != L2CAP_REJ_NOT_UNDERSTOOD)
		return 0;

	if ((conn->info_state & L2CAP_INFO_FEAT_MASK_REQ_SENT) &&
	    cmd->ident == conn->info_ident) {
		cancel_delayed_work(&conn->info_timer);

		conn->info_state |= L2CAP_INFO_FEAT_MASK_REQ_DONE;
		conn->info_ident = 0;

		l2cap_conn_start(conn);
	}

	return 0;
}

static struct l2cap_chan *l2cap_connect(struct l2cap_conn *conn,
					struct l2cap_cmd_hdr *cmd,
					u8 *data, u8 rsp_code, u8 amp_id)
{
	struct l2cap_conn_req *req = (struct l2cap_conn_req *) data;
	struct l2cap_conn_rsp rsp;
	struct l2cap_chan *chan = NULL, *pchan;
	int result, status = L2CAP_CS_NO_INFO;

	u16 dcid = 0, scid = __le16_to_cpu(req->scid);
	__le16 psm = req->psm;

	BT_DBG("psm 0x%2.2x scid 0x%4.4x", __le16_to_cpu(psm), scid);

	/* Check if we have socket listening on psm */
	pchan = l2cap_global_chan_by_psm(BT_LISTEN, psm, &conn->hcon->src,
					 &conn->hcon->dst, ACL_LINK);
	if (!pchan) {
		result = L2CAP_CR_BAD_PSM;
		goto sendresp;
	}

	mutex_lock(&conn->chan_lock);
	l2cap_chan_lock(pchan);

	/* Check if the ACL is secure enough (if not SDP) */
	if (psm != cpu_to_le16(L2CAP_PSM_SDP) &&
	    !hci_conn_check_link_mode(conn->hcon)) {
		conn->disc_reason = HCI_ERROR_AUTH_FAILURE;
		result = L2CAP_CR_SEC_BLOCK;
		goto response;
	}

	result = L2CAP_CR_NO_MEM;

	/* Check if we already have channel with that dcid */
	if (__l2cap_get_chan_by_dcid(conn, scid))
		goto response;

	chan = pchan->ops->new_connection(pchan);
	if (!chan)
		goto response;

	/* For certain devices (ex: HID mouse), support for authentication,
	 * pairing and bonding is optional. For such devices, inorder to avoid
	 * the ACL alive for too long after L2CAP disconnection, reset the ACL
	 * disc_timeout back to HCI_DISCONN_TIMEOUT during L2CAP connect.
	 */
	conn->hcon->disc_timeout = HCI_DISCONN_TIMEOUT;

	bacpy(&chan->src, &conn->hcon->src);
	bacpy(&chan->dst, &conn->hcon->dst);
	chan->src_type = bdaddr_src_type(conn->hcon);
	chan->dst_type = bdaddr_dst_type(conn->hcon);
	chan->psm  = psm;
	chan->dcid = scid;
	chan->local_amp_id = amp_id;

	__l2cap_chan_add(conn, chan);

	dcid = chan->scid;

	__set_chan_timer(chan, chan->ops->get_sndtimeo(chan));

	chan->ident = cmd->ident;

	if (conn->info_state & L2CAP_INFO_FEAT_MASK_REQ_DONE) {
		if (l2cap_chan_check_security(chan, false)) {
			if (test_bit(FLAG_DEFER_SETUP, &chan->flags)) {
				l2cap_state_change(chan, BT_CONNECT2);
				result = L2CAP_CR_PEND;
				status = L2CAP_CS_AUTHOR_PEND;
				chan->ops->defer(chan);
			} else {
				/* Force pending result for AMP controllers.
				 * The connection will succeed after the
				 * physical link is up.
				 */
				if (amp_id == AMP_ID_BREDR) {
					l2cap_state_change(chan, BT_CONFIG);
					result = L2CAP_CR_SUCCESS;
				} else {
					l2cap_state_change(chan, BT_CONNECT2);
					result = L2CAP_CR_PEND;
				}
				status = L2CAP_CS_NO_INFO;
			}
		} else {
			l2cap_state_change(chan, BT_CONNECT2);
			result = L2CAP_CR_PEND;
			status = L2CAP_CS_AUTHEN_PEND;
		}
	} else {
		l2cap_state_change(chan, BT_CONNECT2);
		result = L2CAP_CR_PEND;
		status = L2CAP_CS_NO_INFO;
	}

response:
	l2cap_chan_unlock(pchan);
	mutex_unlock(&conn->chan_lock);
	l2cap_chan_put(pchan);

sendresp:
	rsp.scid   = cpu_to_le16(scid);
	rsp.dcid   = cpu_to_le16(dcid);
	rsp.result = cpu_to_le16(result);
	rsp.status = cpu_to_le16(status);
	l2cap_send_cmd(conn, cmd->ident, rsp_code, sizeof(rsp), &rsp);

	if (result == L2CAP_CR_PEND && status == L2CAP_CS_NO_INFO) {
		struct l2cap_info_req info;
		info.type = cpu_to_le16(L2CAP_IT_FEAT_MASK);

		conn->info_state |= L2CAP_INFO_FEAT_MASK_REQ_SENT;
		conn->info_ident = l2cap_get_ident(conn);

		schedule_delayed_work(&conn->info_timer, L2CAP_INFO_TIMEOUT);

		l2cap_send_cmd(conn, conn->info_ident, L2CAP_INFO_REQ,
			       sizeof(info), &info);
	}

	if (chan && !test_bit(CONF_REQ_SENT, &chan->conf_state) &&
	    result == L2CAP_CR_SUCCESS) {
		u8 buf[128];
		set_bit(CONF_REQ_SENT, &chan->conf_state);
		l2cap_send_cmd(conn, l2cap_get_ident(conn), L2CAP_CONF_REQ,
<<<<<<< HEAD
				   l2cap_build_conf_req(chan, buf, sizeof(buf)),
							buf);
=======
			       l2cap_build_conf_req(chan, buf, sizeof(buf)), buf);
>>>>>>> 07dd6cc1
		chan->num_conf_req++;
	}

	return chan;
}

static int l2cap_connect_req(struct l2cap_conn *conn,
			     struct l2cap_cmd_hdr *cmd, u16 cmd_len, u8 *data)
{
	struct hci_dev *hdev = conn->hcon->hdev;
	struct hci_conn *hcon = conn->hcon;

	if (cmd_len < sizeof(struct l2cap_conn_req))
		return -EPROTO;

	hci_dev_lock(hdev);
	if (hci_dev_test_flag(hdev, HCI_MGMT) &&
	    !test_and_set_bit(HCI_CONN_MGMT_CONNECTED, &hcon->flags))
		mgmt_device_connected(hdev, hcon, 0, NULL, 0);
	hci_dev_unlock(hdev);

	l2cap_connect(conn, cmd, data, L2CAP_CONN_RSP, 0);
	return 0;
}

static int l2cap_connect_create_rsp(struct l2cap_conn *conn,
				    struct l2cap_cmd_hdr *cmd, u16 cmd_len,
				    u8 *data)
{
	struct l2cap_conn_rsp *rsp = (struct l2cap_conn_rsp *) data;
	u16 scid, dcid, result, status;
	struct l2cap_chan *chan;
	u8 req[128];
	int err;

	if (cmd_len < sizeof(*rsp))
		return -EPROTO;

	scid   = __le16_to_cpu(rsp->scid);
	dcid   = __le16_to_cpu(rsp->dcid);
	result = __le16_to_cpu(rsp->result);
	status = __le16_to_cpu(rsp->status);

	BT_DBG("dcid 0x%4.4x scid 0x%4.4x result 0x%2.2x status 0x%2.2x",
	       dcid, scid, result, status);

	mutex_lock(&conn->chan_lock);

	if (scid) {
		chan = __l2cap_get_chan_by_scid(conn, scid);
		if (!chan) {
			err = -EBADSLT;
			goto unlock;
		}
	} else {
		chan = __l2cap_get_chan_by_ident(conn, cmd->ident);
		if (!chan) {
			err = -EBADSLT;
			goto unlock;
		}
	}

	err = 0;

	l2cap_chan_lock(chan);

	switch (result) {
	case L2CAP_CR_SUCCESS:
		l2cap_state_change(chan, BT_CONFIG);
		chan->ident = 0;
		chan->dcid = dcid;
		clear_bit(CONF_CONNECT_PEND, &chan->conf_state);

		if (test_and_set_bit(CONF_REQ_SENT, &chan->conf_state))
			break;

		l2cap_send_cmd(conn, l2cap_get_ident(conn), L2CAP_CONF_REQ,
<<<<<<< HEAD
				   l2cap_build_conf_req(chan, req, sizeof(req)),
							req);
=======
			       l2cap_build_conf_req(chan, req, sizeof(req)), req);
>>>>>>> 07dd6cc1
		chan->num_conf_req++;
		break;

	case L2CAP_CR_PEND:
		set_bit(CONF_CONNECT_PEND, &chan->conf_state);
		break;

	default:
		l2cap_chan_del(chan, ECONNREFUSED);
		break;
	}

	l2cap_chan_unlock(chan);

unlock:
	mutex_unlock(&conn->chan_lock);

	return err;
}

static inline void set_default_fcs(struct l2cap_chan *chan)
{
	/* FCS is enabled only in ERTM or streaming mode, if one or both
	 * sides request it.
	 */
	if (chan->mode != L2CAP_MODE_ERTM && chan->mode != L2CAP_MODE_STREAMING)
		chan->fcs = L2CAP_FCS_NONE;
	else if (!test_bit(CONF_RECV_NO_FCS, &chan->conf_state))
		chan->fcs = L2CAP_FCS_CRC16;
}

static void l2cap_send_efs_conf_rsp(struct l2cap_chan *chan, void *data,
				    u8 ident, u16 flags)
{
	struct l2cap_conn *conn = chan->conn;

	BT_DBG("conn %p chan %p ident %d flags 0x%4.4x", conn, chan, ident,
	       flags);

	clear_bit(CONF_LOC_CONF_PEND, &chan->conf_state);
	set_bit(CONF_OUTPUT_DONE, &chan->conf_state);

	l2cap_send_cmd(conn, ident, L2CAP_CONF_RSP,
		       l2cap_build_conf_rsp(chan, data,
					    L2CAP_CONF_SUCCESS, flags), data);
}

static void cmd_reject_invalid_cid(struct l2cap_conn *conn, u8 ident,
				   u16 scid, u16 dcid)
{
	struct l2cap_cmd_rej_cid rej;

	rej.reason = cpu_to_le16(L2CAP_REJ_INVALID_CID);
	rej.scid = __cpu_to_le16(scid);
	rej.dcid = __cpu_to_le16(dcid);

	l2cap_send_cmd(conn, ident, L2CAP_COMMAND_REJ, sizeof(rej), &rej);
}

static inline int l2cap_config_req(struct l2cap_conn *conn,
				   struct l2cap_cmd_hdr *cmd, u16 cmd_len,
				   u8 *data)
{
	struct l2cap_conf_req *req = (struct l2cap_conf_req *) data;
	u16 dcid, flags;
	u8 rsp[64];
	struct l2cap_chan *chan;
	int len, err = 0;

	if (cmd_len < sizeof(*req))
		return -EPROTO;

	dcid  = __le16_to_cpu(req->dcid);
	flags = __le16_to_cpu(req->flags);

	BT_DBG("dcid 0x%4.4x flags 0x%2.2x", dcid, flags);

	chan = l2cap_get_chan_by_scid(conn, dcid);
	if (!chan) {
		cmd_reject_invalid_cid(conn, cmd->ident, dcid, 0);
		return 0;
	}

	if (chan->state != BT_CONFIG && chan->state != BT_CONNECT2) {
		cmd_reject_invalid_cid(conn, cmd->ident, chan->scid,
				       chan->dcid);
		goto unlock;
	}

	/* Reject if config buffer is too small. */
	len = cmd_len - sizeof(*req);
	if (chan->conf_len + len > sizeof(chan->conf_req)) {
		l2cap_send_cmd(conn, cmd->ident, L2CAP_CONF_RSP,
			       l2cap_build_conf_rsp(chan, rsp,
			       L2CAP_CONF_REJECT, flags), rsp);
		goto unlock;
	}

	/* Store config. */
	memcpy(chan->conf_req + chan->conf_len, req->data, len);
	chan->conf_len += len;

	if (flags & L2CAP_CONF_FLAG_CONTINUATION) {
		/* Incomplete config. Send empty response. */
		l2cap_send_cmd(conn, cmd->ident, L2CAP_CONF_RSP,
			       l2cap_build_conf_rsp(chan, rsp,
			       L2CAP_CONF_SUCCESS, flags), rsp);
		goto unlock;
	}

	/* Complete config. */
	len = l2cap_parse_conf_req(chan, rsp, sizeof(rsp));
	if (len < 0) {
		l2cap_send_disconn_req(chan, ECONNRESET);
		goto unlock;
	}

	chan->ident = cmd->ident;
	l2cap_send_cmd(conn, cmd->ident, L2CAP_CONF_RSP, len, rsp);
	chan->num_conf_rsp++;

	/* Reset config buffer. */
	chan->conf_len = 0;

	if (!test_bit(CONF_OUTPUT_DONE, &chan->conf_state))
		goto unlock;

	if (test_bit(CONF_INPUT_DONE, &chan->conf_state)) {
		set_default_fcs(chan);

		if (chan->mode == L2CAP_MODE_ERTM ||
		    chan->mode == L2CAP_MODE_STREAMING)
			err = l2cap_ertm_init(chan);

		if (err < 0)
			l2cap_send_disconn_req(chan, -err);
		else
			l2cap_chan_ready(chan);

		goto unlock;
	}

	if (!test_and_set_bit(CONF_REQ_SENT, &chan->conf_state)) {
		u8 buf[64];
		l2cap_send_cmd(conn, l2cap_get_ident(conn), L2CAP_CONF_REQ,
<<<<<<< HEAD
				   l2cap_build_conf_req(chan, buf, sizeof(buf)),
							buf);
=======
			       l2cap_build_conf_req(chan, buf, sizeof(buf)), buf);
>>>>>>> 07dd6cc1
		chan->num_conf_req++;
	}

	/* Got Conf Rsp PENDING from remote side and assume we sent
	   Conf Rsp PENDING in the code above */
	if (test_bit(CONF_REM_CONF_PEND, &chan->conf_state) &&
	    test_bit(CONF_LOC_CONF_PEND, &chan->conf_state)) {

		/* check compatibility */

		/* Send rsp for BR/EDR channel */
		if (!chan->hs_hcon)
			l2cap_send_efs_conf_rsp(chan, rsp, cmd->ident, flags);
		else
			chan->ident = cmd->ident;
	}

unlock:
	l2cap_chan_unlock(chan);
	return err;
}

static inline int l2cap_config_rsp(struct l2cap_conn *conn,
				   struct l2cap_cmd_hdr *cmd, u16 cmd_len,
				   u8 *data)
{
	struct l2cap_conf_rsp *rsp = (struct l2cap_conf_rsp *)data;
	u16 scid, flags, result;
	struct l2cap_chan *chan;
	int len = cmd_len - sizeof(*rsp);
	int err = 0;

	if (cmd_len < sizeof(*rsp))
		return -EPROTO;

	scid   = __le16_to_cpu(rsp->scid);
	flags  = __le16_to_cpu(rsp->flags);
	result = __le16_to_cpu(rsp->result);

	BT_DBG("scid 0x%4.4x flags 0x%2.2x result 0x%2.2x len %d", scid, flags,
	       result, len);

	chan = l2cap_get_chan_by_scid(conn, scid);
	if (!chan)
		return 0;

	switch (result) {
	case L2CAP_CONF_SUCCESS:
		l2cap_conf_rfc_get(chan, rsp->data, len);
		clear_bit(CONF_REM_CONF_PEND, &chan->conf_state);
		break;

	case L2CAP_CONF_PENDING:
		set_bit(CONF_REM_CONF_PEND, &chan->conf_state);

		if (test_bit(CONF_LOC_CONF_PEND, &chan->conf_state)) {
			char buf[64];

			len = l2cap_parse_conf_rsp(chan, rsp->data, len,
						   buf, sizeof(buf), &result);
			if (len < 0) {
				l2cap_send_disconn_req(chan, ECONNRESET);
				goto done;
			}

			if (!chan->hs_hcon) {
				l2cap_send_efs_conf_rsp(chan, buf, cmd->ident,
							0);
			} else {
				if (l2cap_check_efs(chan)) {
					amp_create_logical_link(chan);
					chan->ident = cmd->ident;
				}
			}
		}
		goto done;

	case L2CAP_CONF_UNACCEPT:
		if (chan->num_conf_rsp <= L2CAP_CONF_MAX_CONF_RSP) {
			char req[64];

			if (len > sizeof(req) - sizeof(struct l2cap_conf_req)) {
				l2cap_send_disconn_req(chan, ECONNRESET);
				goto done;
			}

			/* throw out any old stored conf requests */
			result = L2CAP_CONF_SUCCESS;
			len = l2cap_parse_conf_rsp(chan, rsp->data, len,
						   req, sizeof(req), &result);
			if (len < 0) {
				l2cap_send_disconn_req(chan, ECONNRESET);
				goto done;
			}

			l2cap_send_cmd(conn, l2cap_get_ident(conn),
				       L2CAP_CONF_REQ, len, req);
			chan->num_conf_req++;
			if (result != L2CAP_CONF_SUCCESS)
				goto done;
			break;
		}

	default:
		l2cap_chan_set_err(chan, ECONNRESET);

		__set_chan_timer(chan, L2CAP_DISC_REJ_TIMEOUT);
		l2cap_send_disconn_req(chan, ECONNRESET);
		goto done;
	}

	if (flags & L2CAP_CONF_FLAG_CONTINUATION)
		goto done;

	set_bit(CONF_INPUT_DONE, &chan->conf_state);

	if (test_bit(CONF_OUTPUT_DONE, &chan->conf_state)) {
		set_default_fcs(chan);

		if (chan->mode == L2CAP_MODE_ERTM ||
		    chan->mode == L2CAP_MODE_STREAMING)
			err = l2cap_ertm_init(chan);

		if (err < 0)
			l2cap_send_disconn_req(chan, -err);
		else
			l2cap_chan_ready(chan);
	}

done:
	l2cap_chan_unlock(chan);
	return err;
}

static inline int l2cap_disconnect_req(struct l2cap_conn *conn,
				       struct l2cap_cmd_hdr *cmd, u16 cmd_len,
				       u8 *data)
{
	struct l2cap_disconn_req *req = (struct l2cap_disconn_req *) data;
	struct l2cap_disconn_rsp rsp;
	u16 dcid, scid;
	struct l2cap_chan *chan;

	if (cmd_len != sizeof(*req))
		return -EPROTO;

	scid = __le16_to_cpu(req->scid);
	dcid = __le16_to_cpu(req->dcid);

	BT_DBG("scid 0x%4.4x dcid 0x%4.4x", scid, dcid);

	mutex_lock(&conn->chan_lock);

	chan = __l2cap_get_chan_by_scid(conn, dcid);
	if (!chan) {
		mutex_unlock(&conn->chan_lock);
		cmd_reject_invalid_cid(conn, cmd->ident, dcid, scid);
		return 0;
	}

	l2cap_chan_lock(chan);

	rsp.dcid = cpu_to_le16(chan->scid);
	rsp.scid = cpu_to_le16(chan->dcid);
	l2cap_send_cmd(conn, cmd->ident, L2CAP_DISCONN_RSP, sizeof(rsp), &rsp);

	chan->ops->set_shutdown(chan);

	l2cap_chan_hold(chan);
	l2cap_chan_del(chan, ECONNRESET);

	l2cap_chan_unlock(chan);

	chan->ops->close(chan);
	l2cap_chan_put(chan);

	mutex_unlock(&conn->chan_lock);

	return 0;
}

static inline int l2cap_disconnect_rsp(struct l2cap_conn *conn,
				       struct l2cap_cmd_hdr *cmd, u16 cmd_len,
				       u8 *data)
{
	struct l2cap_disconn_rsp *rsp = (struct l2cap_disconn_rsp *) data;
	u16 dcid, scid;
	struct l2cap_chan *chan;

	if (cmd_len != sizeof(*rsp))
		return -EPROTO;

	scid = __le16_to_cpu(rsp->scid);
	dcid = __le16_to_cpu(rsp->dcid);

	BT_DBG("dcid 0x%4.4x scid 0x%4.4x", dcid, scid);

	mutex_lock(&conn->chan_lock);

	chan = __l2cap_get_chan_by_scid(conn, scid);
	if (!chan) {
		mutex_unlock(&conn->chan_lock);
		return 0;
	}

	l2cap_chan_lock(chan);

	l2cap_chan_hold(chan);
	l2cap_chan_del(chan, 0);

	l2cap_chan_unlock(chan);

	chan->ops->close(chan);
	l2cap_chan_put(chan);

	mutex_unlock(&conn->chan_lock);

	return 0;
}

static inline int l2cap_information_req(struct l2cap_conn *conn,
					struct l2cap_cmd_hdr *cmd, u16 cmd_len,
					u8 *data)
{
	struct l2cap_info_req *req = (struct l2cap_info_req *) data;
	u16 type;

	if (cmd_len != sizeof(*req))
		return -EPROTO;

	type = __le16_to_cpu(req->type);

	BT_DBG("type 0x%4.4x", type);

	if (type == L2CAP_IT_FEAT_MASK) {
		u8 buf[8];
		u32 feat_mask = l2cap_feat_mask;
		struct l2cap_info_rsp *rsp = (struct l2cap_info_rsp *) buf;
		rsp->type   = cpu_to_le16(L2CAP_IT_FEAT_MASK);
		rsp->result = cpu_to_le16(L2CAP_IR_SUCCESS);
		if (!disable_ertm)
			feat_mask |= L2CAP_FEAT_ERTM | L2CAP_FEAT_STREAMING
				| L2CAP_FEAT_FCS;
		if (conn->local_fixed_chan & L2CAP_FC_A2MP)
			feat_mask |= L2CAP_FEAT_EXT_FLOW
				| L2CAP_FEAT_EXT_WINDOW;

		put_unaligned_le32(feat_mask, rsp->data);
		l2cap_send_cmd(conn, cmd->ident, L2CAP_INFO_RSP, sizeof(buf),
			       buf);
	} else if (type == L2CAP_IT_FIXED_CHAN) {
		u8 buf[12];
		struct l2cap_info_rsp *rsp = (struct l2cap_info_rsp *) buf;

		rsp->type   = cpu_to_le16(L2CAP_IT_FIXED_CHAN);
		rsp->result = cpu_to_le16(L2CAP_IR_SUCCESS);
		rsp->data[0] = conn->local_fixed_chan;
		memset(rsp->data + 1, 0, 7);
		l2cap_send_cmd(conn, cmd->ident, L2CAP_INFO_RSP, sizeof(buf),
			       buf);
	} else {
		struct l2cap_info_rsp rsp;
		rsp.type   = cpu_to_le16(type);
		rsp.result = cpu_to_le16(L2CAP_IR_NOTSUPP);
		l2cap_send_cmd(conn, cmd->ident, L2CAP_INFO_RSP, sizeof(rsp),
			       &rsp);
	}

	return 0;
}

static inline int l2cap_information_rsp(struct l2cap_conn *conn,
					struct l2cap_cmd_hdr *cmd, u16 cmd_len,
					u8 *data)
{
	struct l2cap_info_rsp *rsp = (struct l2cap_info_rsp *) data;
	u16 type, result;

	if (cmd_len < sizeof(*rsp))
		return -EPROTO;

	type   = __le16_to_cpu(rsp->type);
	result = __le16_to_cpu(rsp->result);

	BT_DBG("type 0x%4.4x result 0x%2.2x", type, result);

	/* L2CAP Info req/rsp are unbound to channels, add extra checks */
	if (cmd->ident != conn->info_ident ||
	    conn->info_state & L2CAP_INFO_FEAT_MASK_REQ_DONE)
		return 0;

	cancel_delayed_work(&conn->info_timer);

	if (result != L2CAP_IR_SUCCESS) {
		conn->info_state |= L2CAP_INFO_FEAT_MASK_REQ_DONE;
		conn->info_ident = 0;

		l2cap_conn_start(conn);

		return 0;
	}

	switch (type) {
	case L2CAP_IT_FEAT_MASK:
		conn->feat_mask = get_unaligned_le32(rsp->data);

		if (conn->feat_mask & L2CAP_FEAT_FIXED_CHAN) {
			struct l2cap_info_req req;
			req.type = cpu_to_le16(L2CAP_IT_FIXED_CHAN);

			conn->info_ident = l2cap_get_ident(conn);

			l2cap_send_cmd(conn, conn->info_ident,
				       L2CAP_INFO_REQ, sizeof(req), &req);
		} else {
			conn->info_state |= L2CAP_INFO_FEAT_MASK_REQ_DONE;
			conn->info_ident = 0;

			l2cap_conn_start(conn);
		}
		break;

	case L2CAP_IT_FIXED_CHAN:
		conn->remote_fixed_chan = rsp->data[0];
		conn->info_state |= L2CAP_INFO_FEAT_MASK_REQ_DONE;
		conn->info_ident = 0;

		l2cap_conn_start(conn);
		break;
	}

	return 0;
}

static int l2cap_create_channel_req(struct l2cap_conn *conn,
				    struct l2cap_cmd_hdr *cmd,
				    u16 cmd_len, void *data)
{
	struct l2cap_create_chan_req *req = data;
	struct l2cap_create_chan_rsp rsp;
	struct l2cap_chan *chan;
	struct hci_dev *hdev;
	u16 psm, scid;

	if (cmd_len != sizeof(*req))
		return -EPROTO;

	if (!(conn->local_fixed_chan & L2CAP_FC_A2MP))
		return -EINVAL;

	psm = le16_to_cpu(req->psm);
	scid = le16_to_cpu(req->scid);

	BT_DBG("psm 0x%2.2x, scid 0x%4.4x, amp_id %d", psm, scid, req->amp_id);

	/* For controller id 0 make BR/EDR connection */
	if (req->amp_id == AMP_ID_BREDR) {
		l2cap_connect(conn, cmd, data, L2CAP_CREATE_CHAN_RSP,
			      req->amp_id);
		return 0;
	}

	/* Validate AMP controller id */
	hdev = hci_dev_get(req->amp_id);
	if (!hdev)
		goto error;

	if (hdev->dev_type != HCI_AMP || !test_bit(HCI_UP, &hdev->flags)) {
		hci_dev_put(hdev);
		goto error;
	}

	chan = l2cap_connect(conn, cmd, data, L2CAP_CREATE_CHAN_RSP,
			     req->amp_id);
	if (chan) {
		struct amp_mgr *mgr = conn->hcon->amp_mgr;
		struct hci_conn *hs_hcon;

		hs_hcon = hci_conn_hash_lookup_ba(hdev, AMP_LINK,
						  &conn->hcon->dst);
		if (!hs_hcon) {
			hci_dev_put(hdev);
			cmd_reject_invalid_cid(conn, cmd->ident, chan->scid,
					       chan->dcid);
			return 0;
		}

		BT_DBG("mgr %p bredr_chan %p hs_hcon %p", mgr, chan, hs_hcon);

		mgr->bredr_chan = chan;
		chan->hs_hcon = hs_hcon;
		chan->fcs = L2CAP_FCS_NONE;
		conn->mtu = hdev->block_mtu;
	}

	hci_dev_put(hdev);

	return 0;

error:
	rsp.dcid = 0;
	rsp.scid = cpu_to_le16(scid);
	rsp.result = cpu_to_le16(L2CAP_CR_BAD_AMP);
	rsp.status = cpu_to_le16(L2CAP_CS_NO_INFO);

	l2cap_send_cmd(conn, cmd->ident, L2CAP_CREATE_CHAN_RSP,
		       sizeof(rsp), &rsp);

	return 0;
}

static void l2cap_send_move_chan_req(struct l2cap_chan *chan, u8 dest_amp_id)
{
	struct l2cap_move_chan_req req;
	u8 ident;

	BT_DBG("chan %p, dest_amp_id %d", chan, dest_amp_id);

	ident = l2cap_get_ident(chan->conn);
	chan->ident = ident;

	req.icid = cpu_to_le16(chan->scid);
	req.dest_amp_id = dest_amp_id;

	l2cap_send_cmd(chan->conn, ident, L2CAP_MOVE_CHAN_REQ, sizeof(req),
		       &req);

	__set_chan_timer(chan, L2CAP_MOVE_TIMEOUT);
}

static void l2cap_send_move_chan_rsp(struct l2cap_chan *chan, u16 result)
{
	struct l2cap_move_chan_rsp rsp;

	BT_DBG("chan %p, result 0x%4.4x", chan, result);

	rsp.icid = cpu_to_le16(chan->dcid);
	rsp.result = cpu_to_le16(result);

	l2cap_send_cmd(chan->conn, chan->ident, L2CAP_MOVE_CHAN_RSP,
		       sizeof(rsp), &rsp);
}

static void l2cap_send_move_chan_cfm(struct l2cap_chan *chan, u16 result)
{
	struct l2cap_move_chan_cfm cfm;

	BT_DBG("chan %p, result 0x%4.4x", chan, result);

	chan->ident = l2cap_get_ident(chan->conn);

	cfm.icid = cpu_to_le16(chan->scid);
	cfm.result = cpu_to_le16(result);

	l2cap_send_cmd(chan->conn, chan->ident, L2CAP_MOVE_CHAN_CFM,
		       sizeof(cfm), &cfm);

	__set_chan_timer(chan, L2CAP_MOVE_TIMEOUT);
}

static void l2cap_send_move_chan_cfm_icid(struct l2cap_conn *conn, u16 icid)
{
	struct l2cap_move_chan_cfm cfm;

	BT_DBG("conn %p, icid 0x%4.4x", conn, icid);

	cfm.icid = cpu_to_le16(icid);
	cfm.result = cpu_to_le16(L2CAP_MC_UNCONFIRMED);

	l2cap_send_cmd(conn, l2cap_get_ident(conn), L2CAP_MOVE_CHAN_CFM,
		       sizeof(cfm), &cfm);
}

static void l2cap_send_move_chan_cfm_rsp(struct l2cap_conn *conn, u8 ident,
					 u16 icid)
{
	struct l2cap_move_chan_cfm_rsp rsp;

	BT_DBG("icid 0x%4.4x", icid);

	rsp.icid = cpu_to_le16(icid);
	l2cap_send_cmd(conn, ident, L2CAP_MOVE_CHAN_CFM_RSP, sizeof(rsp), &rsp);
}

static void __release_logical_link(struct l2cap_chan *chan)
{
	chan->hs_hchan = NULL;
	chan->hs_hcon = NULL;

	/* Placeholder - release the logical link */
}

static void l2cap_logical_fail(struct l2cap_chan *chan)
{
	/* Logical link setup failed */
	if (chan->state != BT_CONNECTED) {
		/* Create channel failure, disconnect */
		l2cap_send_disconn_req(chan, ECONNRESET);
		return;
	}

	switch (chan->move_role) {
	case L2CAP_MOVE_ROLE_RESPONDER:
		l2cap_move_done(chan);
		l2cap_send_move_chan_rsp(chan, L2CAP_MR_NOT_SUPP);
		break;
	case L2CAP_MOVE_ROLE_INITIATOR:
		if (chan->move_state == L2CAP_MOVE_WAIT_LOGICAL_COMP ||
		    chan->move_state == L2CAP_MOVE_WAIT_LOGICAL_CFM) {
			/* Remote has only sent pending or
			 * success responses, clean up
			 */
			l2cap_move_done(chan);
		}

		/* Other amp move states imply that the move
		 * has already aborted
		 */
		l2cap_send_move_chan_cfm(chan, L2CAP_MC_UNCONFIRMED);
		break;
	}
}

static void l2cap_logical_finish_create(struct l2cap_chan *chan,
					struct hci_chan *hchan)
{
	struct l2cap_conf_rsp rsp;

	chan->hs_hchan = hchan;
	chan->hs_hcon->l2cap_data = chan->conn;

	l2cap_send_efs_conf_rsp(chan, &rsp, chan->ident, 0);

	if (test_bit(CONF_INPUT_DONE, &chan->conf_state)) {
		int err;

		set_default_fcs(chan);

		err = l2cap_ertm_init(chan);
		if (err < 0)
			l2cap_send_disconn_req(chan, -err);
		else
			l2cap_chan_ready(chan);
	}
}

static void l2cap_logical_finish_move(struct l2cap_chan *chan,
				      struct hci_chan *hchan)
{
	chan->hs_hcon = hchan->conn;
	chan->hs_hcon->l2cap_data = chan->conn;

	BT_DBG("move_state %d", chan->move_state);

	switch (chan->move_state) {
	case L2CAP_MOVE_WAIT_LOGICAL_COMP:
		/* Move confirm will be sent after a success
		 * response is received
		 */
		chan->move_state = L2CAP_MOVE_WAIT_RSP_SUCCESS;
		break;
	case L2CAP_MOVE_WAIT_LOGICAL_CFM:
		if (test_bit(CONN_LOCAL_BUSY, &chan->conn_state)) {
			chan->move_state = L2CAP_MOVE_WAIT_LOCAL_BUSY;
		} else if (chan->move_role == L2CAP_MOVE_ROLE_INITIATOR) {
			chan->move_state = L2CAP_MOVE_WAIT_CONFIRM_RSP;
			l2cap_send_move_chan_cfm(chan, L2CAP_MC_CONFIRMED);
		} else if (chan->move_role == L2CAP_MOVE_ROLE_RESPONDER) {
			chan->move_state = L2CAP_MOVE_WAIT_CONFIRM;
			l2cap_send_move_chan_rsp(chan, L2CAP_MR_SUCCESS);
		}
		break;
	default:
		/* Move was not in expected state, free the channel */
		__release_logical_link(chan);

		chan->move_state = L2CAP_MOVE_STABLE;
	}
}

/* Call with chan locked */
void l2cap_logical_cfm(struct l2cap_chan *chan, struct hci_chan *hchan,
		       u8 status)
{
	BT_DBG("chan %p, hchan %p, status %d", chan, hchan, status);

	if (status) {
		l2cap_logical_fail(chan);
		__release_logical_link(chan);
		return;
	}

	if (chan->state != BT_CONNECTED) {
		/* Ignore logical link if channel is on BR/EDR */
		if (chan->local_amp_id != AMP_ID_BREDR)
			l2cap_logical_finish_create(chan, hchan);
	} else {
		l2cap_logical_finish_move(chan, hchan);
	}
}

void l2cap_move_start(struct l2cap_chan *chan)
{
	BT_DBG("chan %p", chan);

	if (chan->local_amp_id == AMP_ID_BREDR) {
		if (chan->chan_policy != BT_CHANNEL_POLICY_AMP_PREFERRED)
			return;
		chan->move_role = L2CAP_MOVE_ROLE_INITIATOR;
		chan->move_state = L2CAP_MOVE_WAIT_PREPARE;
		/* Placeholder - start physical link setup */
	} else {
		chan->move_role = L2CAP_MOVE_ROLE_INITIATOR;
		chan->move_state = L2CAP_MOVE_WAIT_RSP_SUCCESS;
		chan->move_id = 0;
		l2cap_move_setup(chan);
		l2cap_send_move_chan_req(chan, 0);
	}
}

static void l2cap_do_create(struct l2cap_chan *chan, int result,
			    u8 local_amp_id, u8 remote_amp_id)
{
	BT_DBG("chan %p state %s %u -> %u", chan, state_to_string(chan->state),
	       local_amp_id, remote_amp_id);

	chan->fcs = L2CAP_FCS_NONE;

	/* Outgoing channel on AMP */
	if (chan->state == BT_CONNECT) {
		if (result == L2CAP_CR_SUCCESS) {
			chan->local_amp_id = local_amp_id;
			l2cap_send_create_chan_req(chan, remote_amp_id);
		} else {
			/* Revert to BR/EDR connect */
			l2cap_send_conn_req(chan);
		}

		return;
	}

	/* Incoming channel on AMP */
	if (__l2cap_no_conn_pending(chan)) {
		struct l2cap_conn_rsp rsp;
		char buf[128];
		rsp.scid = cpu_to_le16(chan->dcid);
		rsp.dcid = cpu_to_le16(chan->scid);

		if (result == L2CAP_CR_SUCCESS) {
			/* Send successful response */
			rsp.result = cpu_to_le16(L2CAP_CR_SUCCESS);
			rsp.status = cpu_to_le16(L2CAP_CS_NO_INFO);
		} else {
			/* Send negative response */
			rsp.result = cpu_to_le16(L2CAP_CR_NO_MEM);
			rsp.status = cpu_to_le16(L2CAP_CS_NO_INFO);
		}

		l2cap_send_cmd(chan->conn, chan->ident, L2CAP_CREATE_CHAN_RSP,
			       sizeof(rsp), &rsp);

		if (result == L2CAP_CR_SUCCESS) {
			l2cap_state_change(chan, BT_CONFIG);
			set_bit(CONF_REQ_SENT, &chan->conf_state);
			l2cap_send_cmd(chan->conn, l2cap_get_ident(chan->conn),
				       L2CAP_CONF_REQ,
<<<<<<< HEAD
				       l2cap_build_conf_req(chan, buf,
								sizeof(buf)),
				       buf);
=======
				       l2cap_build_conf_req(chan, buf, sizeof(buf)), buf);
>>>>>>> 07dd6cc1
			chan->num_conf_req++;
		}
	}
}

static void l2cap_do_move_initiate(struct l2cap_chan *chan, u8 local_amp_id,
				   u8 remote_amp_id)
{
	l2cap_move_setup(chan);
	chan->move_id = local_amp_id;
	chan->move_state = L2CAP_MOVE_WAIT_RSP;

	l2cap_send_move_chan_req(chan, remote_amp_id);
}

static void l2cap_do_move_respond(struct l2cap_chan *chan, int result)
{
	struct hci_chan *hchan = NULL;

	/* Placeholder - get hci_chan for logical link */

	if (hchan) {
		if (hchan->state == BT_CONNECTED) {
			/* Logical link is ready to go */
			chan->hs_hcon = hchan->conn;
			chan->hs_hcon->l2cap_data = chan->conn;
			chan->move_state = L2CAP_MOVE_WAIT_CONFIRM;
			l2cap_send_move_chan_rsp(chan, L2CAP_MR_SUCCESS);

			l2cap_logical_cfm(chan, hchan, L2CAP_MR_SUCCESS);
		} else {
			/* Wait for logical link to be ready */
			chan->move_state = L2CAP_MOVE_WAIT_LOGICAL_CFM;
		}
	} else {
		/* Logical link not available */
		l2cap_send_move_chan_rsp(chan, L2CAP_MR_NOT_ALLOWED);
	}
}

static void l2cap_do_move_cancel(struct l2cap_chan *chan, int result)
{
	if (chan->move_role == L2CAP_MOVE_ROLE_RESPONDER) {
		u8 rsp_result;
		if (result == -EINVAL)
			rsp_result = L2CAP_MR_BAD_ID;
		else
			rsp_result = L2CAP_MR_NOT_ALLOWED;

		l2cap_send_move_chan_rsp(chan, rsp_result);
	}

	chan->move_role = L2CAP_MOVE_ROLE_NONE;
	chan->move_state = L2CAP_MOVE_STABLE;

	/* Restart data transmission */
	l2cap_ertm_send(chan);
}

/* Invoke with locked chan */
void __l2cap_physical_cfm(struct l2cap_chan *chan, int result)
{
	u8 local_amp_id = chan->local_amp_id;
	u8 remote_amp_id = chan->remote_amp_id;

	BT_DBG("chan %p, result %d, local_amp_id %d, remote_amp_id %d",
	       chan, result, local_amp_id, remote_amp_id);

	if (chan->state == BT_DISCONN || chan->state == BT_CLOSED) {
		l2cap_chan_unlock(chan);
		return;
	}

	if (chan->state != BT_CONNECTED) {
		l2cap_do_create(chan, result, local_amp_id, remote_amp_id);
	} else if (result != L2CAP_MR_SUCCESS) {
		l2cap_do_move_cancel(chan, result);
	} else {
		switch (chan->move_role) {
		case L2CAP_MOVE_ROLE_INITIATOR:
			l2cap_do_move_initiate(chan, local_amp_id,
					       remote_amp_id);
			break;
		case L2CAP_MOVE_ROLE_RESPONDER:
			l2cap_do_move_respond(chan, result);
			break;
		default:
			l2cap_do_move_cancel(chan, result);
			break;
		}
	}
}

static inline int l2cap_move_channel_req(struct l2cap_conn *conn,
					 struct l2cap_cmd_hdr *cmd,
					 u16 cmd_len, void *data)
{
	struct l2cap_move_chan_req *req = data;
	struct l2cap_move_chan_rsp rsp;
	struct l2cap_chan *chan;
	u16 icid = 0;
	u16 result = L2CAP_MR_NOT_ALLOWED;

	if (cmd_len != sizeof(*req))
		return -EPROTO;

	icid = le16_to_cpu(req->icid);

	BT_DBG("icid 0x%4.4x, dest_amp_id %d", icid, req->dest_amp_id);

	if (!(conn->local_fixed_chan & L2CAP_FC_A2MP))
		return -EINVAL;

	chan = l2cap_get_chan_by_dcid(conn, icid);
	if (!chan) {
		rsp.icid = cpu_to_le16(icid);
		rsp.result = cpu_to_le16(L2CAP_MR_NOT_ALLOWED);
		l2cap_send_cmd(conn, cmd->ident, L2CAP_MOVE_CHAN_RSP,
			       sizeof(rsp), &rsp);
		return 0;
	}

	chan->ident = cmd->ident;

	if (chan->scid < L2CAP_CID_DYN_START ||
	    chan->chan_policy == BT_CHANNEL_POLICY_BREDR_ONLY ||
	    (chan->mode != L2CAP_MODE_ERTM &&
	     chan->mode != L2CAP_MODE_STREAMING)) {
		result = L2CAP_MR_NOT_ALLOWED;
		goto send_move_response;
	}

	if (chan->local_amp_id == req->dest_amp_id) {
		result = L2CAP_MR_SAME_ID;
		goto send_move_response;
	}

	if (req->dest_amp_id != AMP_ID_BREDR) {
		struct hci_dev *hdev;
		hdev = hci_dev_get(req->dest_amp_id);
		if (!hdev || hdev->dev_type != HCI_AMP ||
		    !test_bit(HCI_UP, &hdev->flags)) {
			if (hdev)
				hci_dev_put(hdev);

			result = L2CAP_MR_BAD_ID;
			goto send_move_response;
		}
		hci_dev_put(hdev);
	}

	/* Detect a move collision.  Only send a collision response
	 * if this side has "lost", otherwise proceed with the move.
	 * The winner has the larger bd_addr.
	 */
	if ((__chan_is_moving(chan) ||
	     chan->move_role != L2CAP_MOVE_ROLE_NONE) &&
	    bacmp(&conn->hcon->src, &conn->hcon->dst) > 0) {
		result = L2CAP_MR_COLLISION;
		goto send_move_response;
	}

	chan->move_role = L2CAP_MOVE_ROLE_RESPONDER;
	l2cap_move_setup(chan);
	chan->move_id = req->dest_amp_id;
	icid = chan->dcid;

	if (req->dest_amp_id == AMP_ID_BREDR) {
		/* Moving to BR/EDR */
		if (test_bit(CONN_LOCAL_BUSY, &chan->conn_state)) {
			chan->move_state = L2CAP_MOVE_WAIT_LOCAL_BUSY;
			result = L2CAP_MR_PEND;
		} else {
			chan->move_state = L2CAP_MOVE_WAIT_CONFIRM;
			result = L2CAP_MR_SUCCESS;
		}
	} else {
		chan->move_state = L2CAP_MOVE_WAIT_PREPARE;
		/* Placeholder - uncomment when amp functions are available */
		/*amp_accept_physical(chan, req->dest_amp_id);*/
		result = L2CAP_MR_PEND;
	}

send_move_response:
	l2cap_send_move_chan_rsp(chan, result);

	l2cap_chan_unlock(chan);

	return 0;
}

static void l2cap_move_continue(struct l2cap_conn *conn, u16 icid, u16 result)
{
	struct l2cap_chan *chan;
	struct hci_chan *hchan = NULL;

	chan = l2cap_get_chan_by_scid(conn, icid);
	if (!chan) {
		l2cap_send_move_chan_cfm_icid(conn, icid);
		return;
	}

	__clear_chan_timer(chan);
	if (result == L2CAP_MR_PEND)
		__set_chan_timer(chan, L2CAP_MOVE_ERTX_TIMEOUT);

	switch (chan->move_state) {
	case L2CAP_MOVE_WAIT_LOGICAL_COMP:
		/* Move confirm will be sent when logical link
		 * is complete.
		 */
		chan->move_state = L2CAP_MOVE_WAIT_LOGICAL_CFM;
		break;
	case L2CAP_MOVE_WAIT_RSP_SUCCESS:
		if (result == L2CAP_MR_PEND) {
			break;
		} else if (test_bit(CONN_LOCAL_BUSY,
				    &chan->conn_state)) {
			chan->move_state = L2CAP_MOVE_WAIT_LOCAL_BUSY;
		} else {
			/* Logical link is up or moving to BR/EDR,
			 * proceed with move
			 */
			chan->move_state = L2CAP_MOVE_WAIT_CONFIRM_RSP;
			l2cap_send_move_chan_cfm(chan, L2CAP_MC_CONFIRMED);
		}
		break;
	case L2CAP_MOVE_WAIT_RSP:
		/* Moving to AMP */
		if (result == L2CAP_MR_SUCCESS) {
			/* Remote is ready, send confirm immediately
			 * after logical link is ready
			 */
			chan->move_state = L2CAP_MOVE_WAIT_LOGICAL_CFM;
		} else {
			/* Both logical link and move success
			 * are required to confirm
			 */
			chan->move_state = L2CAP_MOVE_WAIT_LOGICAL_COMP;
		}

		/* Placeholder - get hci_chan for logical link */
		if (!hchan) {
			/* Logical link not available */
			l2cap_send_move_chan_cfm(chan, L2CAP_MC_UNCONFIRMED);
			break;
		}

		/* If the logical link is not yet connected, do not
		 * send confirmation.
		 */
		if (hchan->state != BT_CONNECTED)
			break;

		/* Logical link is already ready to go */

		chan->hs_hcon = hchan->conn;
		chan->hs_hcon->l2cap_data = chan->conn;

		if (result == L2CAP_MR_SUCCESS) {
			/* Can confirm now */
			l2cap_send_move_chan_cfm(chan, L2CAP_MC_CONFIRMED);
		} else {
			/* Now only need move success
			 * to confirm
			 */
			chan->move_state = L2CAP_MOVE_WAIT_RSP_SUCCESS;
		}

		l2cap_logical_cfm(chan, hchan, L2CAP_MR_SUCCESS);
		break;
	default:
		/* Any other amp move state means the move failed. */
		chan->move_id = chan->local_amp_id;
		l2cap_move_done(chan);
		l2cap_send_move_chan_cfm(chan, L2CAP_MC_UNCONFIRMED);
	}

	l2cap_chan_unlock(chan);
}

static void l2cap_move_fail(struct l2cap_conn *conn, u8 ident, u16 icid,
			    u16 result)
{
	struct l2cap_chan *chan;

	chan = l2cap_get_chan_by_ident(conn, ident);
	if (!chan) {
		/* Could not locate channel, icid is best guess */
		l2cap_send_move_chan_cfm_icid(conn, icid);
		return;
	}

	__clear_chan_timer(chan);

	if (chan->move_role == L2CAP_MOVE_ROLE_INITIATOR) {
		if (result == L2CAP_MR_COLLISION) {
			chan->move_role = L2CAP_MOVE_ROLE_RESPONDER;
		} else {
			/* Cleanup - cancel move */
			chan->move_id = chan->local_amp_id;
			l2cap_move_done(chan);
		}
	}

	l2cap_send_move_chan_cfm(chan, L2CAP_MC_UNCONFIRMED);

	l2cap_chan_unlock(chan);
}

static int l2cap_move_channel_rsp(struct l2cap_conn *conn,
				  struct l2cap_cmd_hdr *cmd,
				  u16 cmd_len, void *data)
{
	struct l2cap_move_chan_rsp *rsp = data;
	u16 icid, result;

	if (cmd_len != sizeof(*rsp))
		return -EPROTO;

	icid = le16_to_cpu(rsp->icid);
	result = le16_to_cpu(rsp->result);

	BT_DBG("icid 0x%4.4x, result 0x%4.4x", icid, result);

	if (result == L2CAP_MR_SUCCESS || result == L2CAP_MR_PEND)
		l2cap_move_continue(conn, icid, result);
	else
		l2cap_move_fail(conn, cmd->ident, icid, result);

	return 0;
}

static int l2cap_move_channel_confirm(struct l2cap_conn *conn,
				      struct l2cap_cmd_hdr *cmd,
				      u16 cmd_len, void *data)
{
	struct l2cap_move_chan_cfm *cfm = data;
	struct l2cap_chan *chan;
	u16 icid, result;

	if (cmd_len != sizeof(*cfm))
		return -EPROTO;

	icid = le16_to_cpu(cfm->icid);
	result = le16_to_cpu(cfm->result);

	BT_DBG("icid 0x%4.4x, result 0x%4.4x", icid, result);

	chan = l2cap_get_chan_by_dcid(conn, icid);
	if (!chan) {
		/* Spec requires a response even if the icid was not found */
		l2cap_send_move_chan_cfm_rsp(conn, cmd->ident, icid);
		return 0;
	}

	if (chan->move_state == L2CAP_MOVE_WAIT_CONFIRM) {
		if (result == L2CAP_MC_CONFIRMED) {
			chan->local_amp_id = chan->move_id;
			if (chan->local_amp_id == AMP_ID_BREDR)
				__release_logical_link(chan);
		} else {
			chan->move_id = chan->local_amp_id;
		}

		l2cap_move_done(chan);
	}

	l2cap_send_move_chan_cfm_rsp(conn, cmd->ident, icid);

	l2cap_chan_unlock(chan);

	return 0;
}

static inline int l2cap_move_channel_confirm_rsp(struct l2cap_conn *conn,
						 struct l2cap_cmd_hdr *cmd,
						 u16 cmd_len, void *data)
{
	struct l2cap_move_chan_cfm_rsp *rsp = data;
	struct l2cap_chan *chan;
	u16 icid;

	if (cmd_len != sizeof(*rsp))
		return -EPROTO;

	icid = le16_to_cpu(rsp->icid);

	BT_DBG("icid 0x%4.4x", icid);

	chan = l2cap_get_chan_by_scid(conn, icid);
	if (!chan)
		return 0;

	__clear_chan_timer(chan);

	if (chan->move_state == L2CAP_MOVE_WAIT_CONFIRM_RSP) {
		chan->local_amp_id = chan->move_id;

		if (chan->local_amp_id == AMP_ID_BREDR && chan->hs_hchan)
			__release_logical_link(chan);

		l2cap_move_done(chan);
	}

	l2cap_chan_unlock(chan);

	return 0;
}

static inline int l2cap_conn_param_update_req(struct l2cap_conn *conn,
					      struct l2cap_cmd_hdr *cmd,
					      u16 cmd_len, u8 *data)
{
	struct hci_conn *hcon = conn->hcon;
	struct l2cap_conn_param_update_req *req;
	struct l2cap_conn_param_update_rsp rsp;
	u16 min, max, latency, to_multiplier;
	int err;

	if (hcon->role != HCI_ROLE_MASTER)
		return -EINVAL;

	if (cmd_len != sizeof(struct l2cap_conn_param_update_req))
		return -EPROTO;

	req = (struct l2cap_conn_param_update_req *) data;
	min		= __le16_to_cpu(req->min);
	max		= __le16_to_cpu(req->max);
	latency		= __le16_to_cpu(req->latency);
	to_multiplier	= __le16_to_cpu(req->to_multiplier);

	BT_DBG("min 0x%4.4x max 0x%4.4x latency: 0x%4.4x Timeout: 0x%4.4x",
	       min, max, latency, to_multiplier);

	memset(&rsp, 0, sizeof(rsp));

	err = hci_check_conn_params(min, max, latency, to_multiplier);
	if (err)
		rsp.result = cpu_to_le16(L2CAP_CONN_PARAM_REJECTED);
	else
		rsp.result = cpu_to_le16(L2CAP_CONN_PARAM_ACCEPTED);

	l2cap_send_cmd(conn, cmd->ident, L2CAP_CONN_PARAM_UPDATE_RSP,
		       sizeof(rsp), &rsp);

	if (!err) {
		u8 store_hint;

		store_hint = hci_le_conn_update(hcon, min, max, latency,
						to_multiplier);
		mgmt_new_conn_param(hcon->hdev, &hcon->dst, hcon->dst_type,
				    store_hint, min, max, latency,
				    to_multiplier);

	}

	return 0;
}

static int l2cap_le_connect_rsp(struct l2cap_conn *conn,
				struct l2cap_cmd_hdr *cmd, u16 cmd_len,
				u8 *data)
{
	struct l2cap_le_conn_rsp *rsp = (struct l2cap_le_conn_rsp *) data;
	struct hci_conn *hcon = conn->hcon;
	u16 dcid, mtu, mps, credits, result;
	struct l2cap_chan *chan;
	int err, sec_level;

	if (cmd_len < sizeof(*rsp))
		return -EPROTO;

	dcid    = __le16_to_cpu(rsp->dcid);
	mtu     = __le16_to_cpu(rsp->mtu);
	mps     = __le16_to_cpu(rsp->mps);
	credits = __le16_to_cpu(rsp->credits);
	result  = __le16_to_cpu(rsp->result);

	if (result == L2CAP_CR_SUCCESS && (mtu < 23 || mps < 23 ||
					   dcid < L2CAP_CID_DYN_START ||
					   dcid > L2CAP_CID_LE_DYN_END))
		return -EPROTO;

	BT_DBG("dcid 0x%4.4x mtu %u mps %u credits %u result 0x%2.2x",
	       dcid, mtu, mps, credits, result);

	mutex_lock(&conn->chan_lock);

	chan = __l2cap_get_chan_by_ident(conn, cmd->ident);
	if (!chan) {
		err = -EBADSLT;
		goto unlock;
	}

	err = 0;

	l2cap_chan_lock(chan);

	switch (result) {
	case L2CAP_CR_SUCCESS:
		if (__l2cap_get_chan_by_dcid(conn, dcid)) {
			err = -EBADSLT;
			break;
		}

		chan->ident = 0;
		chan->dcid = dcid;
		chan->omtu = mtu;
		chan->remote_mps = mps;
		chan->tx_credits = credits;
		l2cap_chan_ready(chan);
		break;

	case L2CAP_CR_AUTHENTICATION:
	case L2CAP_CR_ENCRYPTION:
		/* If we already have MITM protection we can't do
		 * anything.
		 */
		if (hcon->sec_level > BT_SECURITY_MEDIUM) {
			l2cap_chan_del(chan, ECONNREFUSED);
			break;
		}

		sec_level = hcon->sec_level + 1;
		if (chan->sec_level < sec_level)
			chan->sec_level = sec_level;

		/* We'll need to send a new Connect Request */
		clear_bit(FLAG_LE_CONN_REQ_SENT, &chan->flags);

		smp_conn_security(hcon, chan->sec_level);
		break;

	default:
		l2cap_chan_del(chan, ECONNREFUSED);
		break;
	}

	l2cap_chan_unlock(chan);

unlock:
	mutex_unlock(&conn->chan_lock);

	return err;
}

static inline int l2cap_bredr_sig_cmd(struct l2cap_conn *conn,
				      struct l2cap_cmd_hdr *cmd, u16 cmd_len,
				      u8 *data)
{
	int err = 0;

	switch (cmd->code) {
	case L2CAP_COMMAND_REJ:
		l2cap_command_rej(conn, cmd, cmd_len, data);
		break;

	case L2CAP_CONN_REQ:
		err = l2cap_connect_req(conn, cmd, cmd_len, data);
		break;

	case L2CAP_CONN_RSP:
	case L2CAP_CREATE_CHAN_RSP:
		l2cap_connect_create_rsp(conn, cmd, cmd_len, data);
		break;

	case L2CAP_CONF_REQ:
		err = l2cap_config_req(conn, cmd, cmd_len, data);
		break;

	case L2CAP_CONF_RSP:
		l2cap_config_rsp(conn, cmd, cmd_len, data);
		break;

	case L2CAP_DISCONN_REQ:
		err = l2cap_disconnect_req(conn, cmd, cmd_len, data);
		break;

	case L2CAP_DISCONN_RSP:
		l2cap_disconnect_rsp(conn, cmd, cmd_len, data);
		break;

	case L2CAP_ECHO_REQ:
		l2cap_send_cmd(conn, cmd->ident, L2CAP_ECHO_RSP, cmd_len, data);
		break;

	case L2CAP_ECHO_RSP:
		break;

	case L2CAP_INFO_REQ:
		err = l2cap_information_req(conn, cmd, cmd_len, data);
		break;

	case L2CAP_INFO_RSP:
		l2cap_information_rsp(conn, cmd, cmd_len, data);
		break;

	case L2CAP_CREATE_CHAN_REQ:
		err = l2cap_create_channel_req(conn, cmd, cmd_len, data);
		break;

	case L2CAP_MOVE_CHAN_REQ:
		err = l2cap_move_channel_req(conn, cmd, cmd_len, data);
		break;

	case L2CAP_MOVE_CHAN_RSP:
		l2cap_move_channel_rsp(conn, cmd, cmd_len, data);
		break;

	case L2CAP_MOVE_CHAN_CFM:
		err = l2cap_move_channel_confirm(conn, cmd, cmd_len, data);
		break;

	case L2CAP_MOVE_CHAN_CFM_RSP:
		l2cap_move_channel_confirm_rsp(conn, cmd, cmd_len, data);
		break;

	default:
		BT_ERR("Unknown BR/EDR signaling command 0x%2.2x", cmd->code);
		err = -EINVAL;
		break;
	}

	return err;
}

static int l2cap_le_connect_req(struct l2cap_conn *conn,
				struct l2cap_cmd_hdr *cmd, u16 cmd_len,
				u8 *data)
{
	struct l2cap_le_conn_req *req = (struct l2cap_le_conn_req *) data;
	struct l2cap_le_conn_rsp rsp;
	struct l2cap_chan *chan, *pchan;
	u16 dcid, scid, credits, mtu, mps;
	__le16 psm;
	u8 result;

	if (cmd_len != sizeof(*req))
		return -EPROTO;

	scid = __le16_to_cpu(req->scid);
	mtu  = __le16_to_cpu(req->mtu);
	mps  = __le16_to_cpu(req->mps);
	psm  = req->psm;
	dcid = 0;
	credits = 0;

	if (mtu < 23 || mps < 23)
		return -EPROTO;

	BT_DBG("psm 0x%2.2x scid 0x%4.4x mtu %u mps %u", __le16_to_cpu(psm),
	       scid, mtu, mps);

	/* Check if we have socket listening on psm */
	pchan = l2cap_global_chan_by_psm(BT_LISTEN, psm, &conn->hcon->src,
					 &conn->hcon->dst, LE_LINK);
	if (!pchan) {
		result = L2CAP_CR_BAD_PSM;
		chan = NULL;
		goto response;
	}

	mutex_lock(&conn->chan_lock);
	l2cap_chan_lock(pchan);

	if (!smp_sufficient_security(conn->hcon, pchan->sec_level,
				     SMP_ALLOW_STK)) {
		result = L2CAP_CR_AUTHENTICATION;
		chan = NULL;
		goto response_unlock;
	}

	/* Check for valid dynamic CID range */
	if (scid < L2CAP_CID_DYN_START || scid > L2CAP_CID_LE_DYN_END) {
		result = L2CAP_CR_INVALID_SCID;
		chan = NULL;
		goto response_unlock;
	}

	/* Check if we already have channel with that dcid */
	if (__l2cap_get_chan_by_dcid(conn, scid)) {
		result = L2CAP_CR_SCID_IN_USE;
		chan = NULL;
		goto response_unlock;
	}

	chan = pchan->ops->new_connection(pchan);
	if (!chan) {
		result = L2CAP_CR_NO_MEM;
		goto response_unlock;
	}

	l2cap_le_flowctl_init(chan);

	bacpy(&chan->src, &conn->hcon->src);
	bacpy(&chan->dst, &conn->hcon->dst);
	chan->src_type = bdaddr_src_type(conn->hcon);
	chan->dst_type = bdaddr_dst_type(conn->hcon);
	chan->psm  = psm;
	chan->dcid = scid;
	chan->omtu = mtu;
	chan->remote_mps = mps;
	chan->tx_credits = __le16_to_cpu(req->credits);

	__l2cap_chan_add(conn, chan);
	dcid = chan->scid;
	credits = chan->rx_credits;

	__set_chan_timer(chan, chan->ops->get_sndtimeo(chan));

	chan->ident = cmd->ident;

	if (test_bit(FLAG_DEFER_SETUP, &chan->flags)) {
		l2cap_state_change(chan, BT_CONNECT2);
		/* The following result value is actually not defined
		 * for LE CoC but we use it to let the function know
		 * that it should bail out after doing its cleanup
		 * instead of sending a response.
		 */
		result = L2CAP_CR_PEND;
		chan->ops->defer(chan);
	} else {
		l2cap_chan_ready(chan);
		result = L2CAP_CR_SUCCESS;
	}

response_unlock:
	l2cap_chan_unlock(pchan);
	mutex_unlock(&conn->chan_lock);
	l2cap_chan_put(pchan);

	if (result == L2CAP_CR_PEND)
		return 0;

response:
	if (chan) {
		rsp.mtu = cpu_to_le16(chan->imtu);
		rsp.mps = cpu_to_le16(chan->mps);
	} else {
		rsp.mtu = 0;
		rsp.mps = 0;
	}

	rsp.dcid    = cpu_to_le16(dcid);
	rsp.credits = cpu_to_le16(credits);
	rsp.result  = cpu_to_le16(result);

	l2cap_send_cmd(conn, cmd->ident, L2CAP_LE_CONN_RSP, sizeof(rsp), &rsp);

	return 0;
}

static inline int l2cap_le_credits(struct l2cap_conn *conn,
				   struct l2cap_cmd_hdr *cmd, u16 cmd_len,
				   u8 *data)
{
	struct l2cap_le_credits *pkt;
	struct l2cap_chan *chan;
	u16 cid, credits, max_credits;

	if (cmd_len != sizeof(*pkt))
		return -EPROTO;

	pkt = (struct l2cap_le_credits *) data;
	cid	= __le16_to_cpu(pkt->cid);
	credits	= __le16_to_cpu(pkt->credits);

	BT_DBG("cid 0x%4.4x credits 0x%4.4x", cid, credits);

	chan = l2cap_get_chan_by_dcid(conn, cid);
	if (!chan)
		return -EBADSLT;

	max_credits = LE_FLOWCTL_MAX_CREDITS - chan->tx_credits;
	if (credits > max_credits) {
		BT_ERR("LE credits overflow");
		l2cap_send_disconn_req(chan, ECONNRESET);
		l2cap_chan_unlock(chan);

		/* Return 0 so that we don't trigger an unnecessary
		 * command reject packet.
		 */
		return 0;
	}

	chan->tx_credits += credits;

	/* Resume sending */
	l2cap_le_flowctl_send(chan);

	if (chan->tx_credits)
		chan->ops->resume(chan);

	l2cap_chan_unlock(chan);

	return 0;
}

static inline int l2cap_le_command_rej(struct l2cap_conn *conn,
				       struct l2cap_cmd_hdr *cmd, u16 cmd_len,
				       u8 *data)
{
	struct l2cap_cmd_rej_unk *rej = (struct l2cap_cmd_rej_unk *) data;
	struct l2cap_chan *chan;

	if (cmd_len < sizeof(*rej))
		return -EPROTO;

	mutex_lock(&conn->chan_lock);

	chan = __l2cap_get_chan_by_ident(conn, cmd->ident);
	if (!chan)
		goto done;

	l2cap_chan_lock(chan);
	l2cap_chan_del(chan, ECONNREFUSED);
	l2cap_chan_unlock(chan);

done:
	mutex_unlock(&conn->chan_lock);
	return 0;
}

static inline int l2cap_le_sig_cmd(struct l2cap_conn *conn,
				   struct l2cap_cmd_hdr *cmd, u16 cmd_len,
				   u8 *data)
{
	int err = 0;

	switch (cmd->code) {
	case L2CAP_COMMAND_REJ:
		l2cap_le_command_rej(conn, cmd, cmd_len, data);
		break;

	case L2CAP_CONN_PARAM_UPDATE_REQ:
		err = l2cap_conn_param_update_req(conn, cmd, cmd_len, data);
		break;

	case L2CAP_CONN_PARAM_UPDATE_RSP:
		break;

	case L2CAP_LE_CONN_RSP:
		l2cap_le_connect_rsp(conn, cmd, cmd_len, data);
		break;

	case L2CAP_LE_CONN_REQ:
		err = l2cap_le_connect_req(conn, cmd, cmd_len, data);
		break;

	case L2CAP_LE_CREDITS:
		err = l2cap_le_credits(conn, cmd, cmd_len, data);
		break;

	case L2CAP_DISCONN_REQ:
		err = l2cap_disconnect_req(conn, cmd, cmd_len, data);
		break;

	case L2CAP_DISCONN_RSP:
		l2cap_disconnect_rsp(conn, cmd, cmd_len, data);
		break;

	default:
		BT_ERR("Unknown LE signaling command 0x%2.2x", cmd->code);
		err = -EINVAL;
		break;
	}

	return err;
}

static inline void l2cap_le_sig_channel(struct l2cap_conn *conn,
					struct sk_buff *skb)
{
	struct hci_conn *hcon = conn->hcon;
	struct l2cap_cmd_hdr *cmd;
	u16 len;
	int err;

	if (hcon->type != LE_LINK)
		goto drop;

	if (skb->len < L2CAP_CMD_HDR_SIZE)
		goto drop;

	cmd = (void *) skb->data;
	skb_pull(skb, L2CAP_CMD_HDR_SIZE);

	len = le16_to_cpu(cmd->len);

	BT_DBG("code 0x%2.2x len %d id 0x%2.2x", cmd->code, len, cmd->ident);

	if (len != skb->len || !cmd->ident) {
		BT_DBG("corrupted command");
		goto drop;
	}

	err = l2cap_le_sig_cmd(conn, cmd, len, skb->data);
	if (err) {
		struct l2cap_cmd_rej_unk rej;

		BT_ERR("Wrong link type (%d)", err);

		rej.reason = cpu_to_le16(L2CAP_REJ_NOT_UNDERSTOOD);
		l2cap_send_cmd(conn, cmd->ident, L2CAP_COMMAND_REJ,
			       sizeof(rej), &rej);
	}

drop:
	kfree_skb(skb);
}

static inline void l2cap_sig_channel(struct l2cap_conn *conn,
				     struct sk_buff *skb)
{
	struct hci_conn *hcon = conn->hcon;
	u8 *data = skb->data;
	int len = skb->len;
	struct l2cap_cmd_hdr cmd;
	int err;

	l2cap_raw_recv(conn, skb);

	if (hcon->type != ACL_LINK)
		goto drop;

	while (len >= L2CAP_CMD_HDR_SIZE) {
		u16 cmd_len;
		memcpy(&cmd, data, L2CAP_CMD_HDR_SIZE);
		data += L2CAP_CMD_HDR_SIZE;
		len  -= L2CAP_CMD_HDR_SIZE;

		cmd_len = le16_to_cpu(cmd.len);

		BT_DBG("code 0x%2.2x len %d id 0x%2.2x", cmd.code, cmd_len,
		       cmd.ident);

		if (cmd_len > len || !cmd.ident) {
			BT_DBG("corrupted command");
			break;
		}

		err = l2cap_bredr_sig_cmd(conn, &cmd, cmd_len, data);
		if (err) {
			struct l2cap_cmd_rej_unk rej;

			BT_ERR("Wrong link type (%d)", err);

			rej.reason = cpu_to_le16(L2CAP_REJ_NOT_UNDERSTOOD);
			l2cap_send_cmd(conn, cmd.ident, L2CAP_COMMAND_REJ,
				       sizeof(rej), &rej);
		}

		data += cmd_len;
		len  -= cmd_len;
	}

drop:
	kfree_skb(skb);
}

static int l2cap_check_fcs(struct l2cap_chan *chan,  struct sk_buff *skb)
{
	u16 our_fcs, rcv_fcs;
	int hdr_size;

	if (test_bit(FLAG_EXT_CTRL, &chan->flags))
		hdr_size = L2CAP_EXT_HDR_SIZE;
	else
		hdr_size = L2CAP_ENH_HDR_SIZE;

	if (chan->fcs == L2CAP_FCS_CRC16) {
		skb_trim(skb, skb->len - L2CAP_FCS_SIZE);
		rcv_fcs = get_unaligned_le16(skb->data + skb->len);
		our_fcs = crc16(0, skb->data - hdr_size, skb->len + hdr_size);

		if (our_fcs != rcv_fcs)
			return -EBADMSG;
	}
	return 0;
}

static void l2cap_send_i_or_rr_or_rnr(struct l2cap_chan *chan)
{
	struct l2cap_ctrl control;

	BT_DBG("chan %p", chan);

	memset(&control, 0, sizeof(control));
	control.sframe = 1;
	control.final = 1;
	control.reqseq = chan->buffer_seq;
	set_bit(CONN_SEND_FBIT, &chan->conn_state);

	if (test_bit(CONN_LOCAL_BUSY, &chan->conn_state)) {
		control.super = L2CAP_SUPER_RNR;
		l2cap_send_sframe(chan, &control);
	}

	if (test_and_clear_bit(CONN_REMOTE_BUSY, &chan->conn_state) &&
	    chan->unacked_frames > 0)
		__set_retrans_timer(chan);

	/* Send pending iframes */
	l2cap_ertm_send(chan);

	if (!test_bit(CONN_LOCAL_BUSY, &chan->conn_state) &&
	    test_bit(CONN_SEND_FBIT, &chan->conn_state)) {
		/* F-bit wasn't sent in an s-frame or i-frame yet, so
		 * send it now.
		 */
		control.super = L2CAP_SUPER_RR;
		l2cap_send_sframe(chan, &control);
	}
}

static void append_skb_frag(struct sk_buff *skb, struct sk_buff *new_frag,
			    struct sk_buff **last_frag)
{
	/* skb->len reflects data in skb as well as all fragments
	 * skb->data_len reflects only data in fragments
	 */
	if (!skb_has_frag_list(skb))
		skb_shinfo(skb)->frag_list = new_frag;

	new_frag->next = NULL;

	(*last_frag)->next = new_frag;
	*last_frag = new_frag;

	skb->len += new_frag->len;
	skb->data_len += new_frag->len;
	skb->truesize += new_frag->truesize;
}

static int l2cap_reassemble_sdu(struct l2cap_chan *chan, struct sk_buff *skb,
				struct l2cap_ctrl *control)
{
	int err = -EINVAL;

	switch (control->sar) {
	case L2CAP_SAR_UNSEGMENTED:
		if (chan->sdu)
			break;

		err = chan->ops->recv(chan, skb);
		break;

	case L2CAP_SAR_START:
		if (chan->sdu)
			break;

		if (!pskb_may_pull(skb, L2CAP_SDULEN_SIZE))
			break;

		chan->sdu_len = get_unaligned_le16(skb->data);
		skb_pull(skb, L2CAP_SDULEN_SIZE);

		if (chan->sdu_len > chan->imtu) {
			err = -EMSGSIZE;
			break;
		}

		if (skb->len >= chan->sdu_len)
			break;

		chan->sdu = skb;
		chan->sdu_last_frag = skb;

		skb = NULL;
		err = 0;
		break;

	case L2CAP_SAR_CONTINUE:
		if (!chan->sdu)
			break;

		append_skb_frag(chan->sdu, skb,
				&chan->sdu_last_frag);
		skb = NULL;

		if (chan->sdu->len >= chan->sdu_len)
			break;

		err = 0;
		break;

	case L2CAP_SAR_END:
		if (!chan->sdu)
			break;

		append_skb_frag(chan->sdu, skb,
				&chan->sdu_last_frag);
		skb = NULL;

		if (chan->sdu->len != chan->sdu_len)
			break;

		err = chan->ops->recv(chan, chan->sdu);

		if (!err) {
			/* Reassembly complete */
			chan->sdu = NULL;
			chan->sdu_last_frag = NULL;
			chan->sdu_len = 0;
		}
		break;
	}

	if (err) {
		kfree_skb(skb);
		kfree_skb(chan->sdu);
		chan->sdu = NULL;
		chan->sdu_last_frag = NULL;
		chan->sdu_len = 0;
	}

	return err;
}

static int l2cap_resegment(struct l2cap_chan *chan)
{
	/* Placeholder */
	return 0;
}

void l2cap_chan_busy(struct l2cap_chan *chan, int busy)
{
	u8 event;

	if (chan->mode != L2CAP_MODE_ERTM)
		return;

	event = busy ? L2CAP_EV_LOCAL_BUSY_DETECTED : L2CAP_EV_LOCAL_BUSY_CLEAR;
	l2cap_tx(chan, NULL, NULL, event);
}

static int l2cap_rx_queued_iframes(struct l2cap_chan *chan)
{
	int err = 0;
	/* Pass sequential frames to l2cap_reassemble_sdu()
	 * until a gap is encountered.
	 */

	BT_DBG("chan %p", chan);

	while (!test_bit(CONN_LOCAL_BUSY, &chan->conn_state)) {
		struct sk_buff *skb;
		BT_DBG("Searching for skb with txseq %d (queue len %d)",
		       chan->buffer_seq, skb_queue_len(&chan->srej_q));

		skb = l2cap_ertm_seq_in_queue(&chan->srej_q, chan->buffer_seq);

		if (!skb)
			break;

		skb_unlink(skb, &chan->srej_q);
		chan->buffer_seq = __next_seq(chan, chan->buffer_seq);
		err = l2cap_reassemble_sdu(chan, skb, &bt_cb(skb)->l2cap);
		if (err)
			break;
	}

	if (skb_queue_empty(&chan->srej_q)) {
		chan->rx_state = L2CAP_RX_STATE_RECV;
		l2cap_send_ack(chan);
	}

	return err;
}

static void l2cap_handle_srej(struct l2cap_chan *chan,
			      struct l2cap_ctrl *control)
{
	struct sk_buff *skb;

	BT_DBG("chan %p, control %p", chan, control);

	if (control->reqseq == chan->next_tx_seq) {
		BT_DBG("Invalid reqseq %d, disconnecting", control->reqseq);
		l2cap_send_disconn_req(chan, ECONNRESET);
		return;
	}

	skb = l2cap_ertm_seq_in_queue(&chan->tx_q, control->reqseq);

	if (skb == NULL) {
		BT_DBG("Seq %d not available for retransmission",
		       control->reqseq);
		return;
	}

	if (chan->max_tx != 0 && bt_cb(skb)->l2cap.retries >= chan->max_tx) {
		BT_DBG("Retry limit exceeded (%d)", chan->max_tx);
		l2cap_send_disconn_req(chan, ECONNRESET);
		return;
	}

	clear_bit(CONN_REMOTE_BUSY, &chan->conn_state);

	if (control->poll) {
		l2cap_pass_to_tx(chan, control);

		set_bit(CONN_SEND_FBIT, &chan->conn_state);
		l2cap_retransmit(chan, control);
		l2cap_ertm_send(chan);

		if (chan->tx_state == L2CAP_TX_STATE_WAIT_F) {
			set_bit(CONN_SREJ_ACT, &chan->conn_state);
			chan->srej_save_reqseq = control->reqseq;
		}
	} else {
		l2cap_pass_to_tx_fbit(chan, control);

		if (control->final) {
			if (chan->srej_save_reqseq != control->reqseq ||
			    !test_and_clear_bit(CONN_SREJ_ACT,
						&chan->conn_state))
				l2cap_retransmit(chan, control);
		} else {
			l2cap_retransmit(chan, control);
			if (chan->tx_state == L2CAP_TX_STATE_WAIT_F) {
				set_bit(CONN_SREJ_ACT, &chan->conn_state);
				chan->srej_save_reqseq = control->reqseq;
			}
		}
	}
}

static void l2cap_handle_rej(struct l2cap_chan *chan,
			     struct l2cap_ctrl *control)
{
	struct sk_buff *skb;

	BT_DBG("chan %p, control %p", chan, control);

	if (control->reqseq == chan->next_tx_seq) {
		BT_DBG("Invalid reqseq %d, disconnecting", control->reqseq);
		l2cap_send_disconn_req(chan, ECONNRESET);
		return;
	}

	skb = l2cap_ertm_seq_in_queue(&chan->tx_q, control->reqseq);

	if (chan->max_tx && skb &&
	    bt_cb(skb)->l2cap.retries >= chan->max_tx) {
		BT_DBG("Retry limit exceeded (%d)", chan->max_tx);
		l2cap_send_disconn_req(chan, ECONNRESET);
		return;
	}

	clear_bit(CONN_REMOTE_BUSY, &chan->conn_state);

	l2cap_pass_to_tx(chan, control);

	if (control->final) {
		if (!test_and_clear_bit(CONN_REJ_ACT, &chan->conn_state))
			l2cap_retransmit_all(chan, control);
	} else {
		l2cap_retransmit_all(chan, control);
		l2cap_ertm_send(chan);
		if (chan->tx_state == L2CAP_TX_STATE_WAIT_F)
			set_bit(CONN_REJ_ACT, &chan->conn_state);
	}
}

static u8 l2cap_classify_txseq(struct l2cap_chan *chan, u16 txseq)
{
	BT_DBG("chan %p, txseq %d", chan, txseq);

	BT_DBG("last_acked_seq %d, expected_tx_seq %d", chan->last_acked_seq,
	       chan->expected_tx_seq);

	if (chan->rx_state == L2CAP_RX_STATE_SREJ_SENT) {
		if (__seq_offset(chan, txseq, chan->last_acked_seq) >=
		    chan->tx_win) {
			/* See notes below regarding "double poll" and
			 * invalid packets.
			 */
			if (chan->tx_win <= ((chan->tx_win_max + 1) >> 1)) {
				BT_DBG("Invalid/Ignore - after SREJ");
				return L2CAP_TXSEQ_INVALID_IGNORE;
			} else {
				BT_DBG("Invalid - in window after SREJ sent");
				return L2CAP_TXSEQ_INVALID;
			}
		}

		if (chan->srej_list.head == txseq) {
			BT_DBG("Expected SREJ");
			return L2CAP_TXSEQ_EXPECTED_SREJ;
		}

		if (l2cap_ertm_seq_in_queue(&chan->srej_q, txseq)) {
			BT_DBG("Duplicate SREJ - txseq already stored");
			return L2CAP_TXSEQ_DUPLICATE_SREJ;
		}

		if (l2cap_seq_list_contains(&chan->srej_list, txseq)) {
			BT_DBG("Unexpected SREJ - not requested");
			return L2CAP_TXSEQ_UNEXPECTED_SREJ;
		}
	}

	if (chan->expected_tx_seq == txseq) {
		if (__seq_offset(chan, txseq, chan->last_acked_seq) >=
		    chan->tx_win) {
			BT_DBG("Invalid - txseq outside tx window");
			return L2CAP_TXSEQ_INVALID;
		} else {
			BT_DBG("Expected");
			return L2CAP_TXSEQ_EXPECTED;
		}
	}

	if (__seq_offset(chan, txseq, chan->last_acked_seq) <
	    __seq_offset(chan, chan->expected_tx_seq, chan->last_acked_seq)) {
		BT_DBG("Duplicate - expected_tx_seq later than txseq");
		return L2CAP_TXSEQ_DUPLICATE;
	}

	if (__seq_offset(chan, txseq, chan->last_acked_seq) >= chan->tx_win) {
		/* A source of invalid packets is a "double poll" condition,
		 * where delays cause us to send multiple poll packets.  If
		 * the remote stack receives and processes both polls,
		 * sequence numbers can wrap around in such a way that a
		 * resent frame has a sequence number that looks like new data
		 * with a sequence gap.  This would trigger an erroneous SREJ
		 * request.
		 *
		 * Fortunately, this is impossible with a tx window that's
		 * less than half of the maximum sequence number, which allows
		 * invalid frames to be safely ignored.
		 *
		 * With tx window sizes greater than half of the tx window
		 * maximum, the frame is invalid and cannot be ignored.  This
		 * causes a disconnect.
		 */

		if (chan->tx_win <= ((chan->tx_win_max + 1) >> 1)) {
			BT_DBG("Invalid/Ignore - txseq outside tx window");
			return L2CAP_TXSEQ_INVALID_IGNORE;
		} else {
			BT_DBG("Invalid - txseq outside tx window");
			return L2CAP_TXSEQ_INVALID;
		}
	} else {
		BT_DBG("Unexpected - txseq indicates missing frames");
		return L2CAP_TXSEQ_UNEXPECTED;
	}
}

static int l2cap_rx_state_recv(struct l2cap_chan *chan,
			       struct l2cap_ctrl *control,
			       struct sk_buff *skb, u8 event)
{
	int err = 0;
	bool skb_in_use = false;

	BT_DBG("chan %p, control %p, skb %p, event %d", chan, control, skb,
	       event);

	switch (event) {
	case L2CAP_EV_RECV_IFRAME:
		switch (l2cap_classify_txseq(chan, control->txseq)) {
		case L2CAP_TXSEQ_EXPECTED:
			l2cap_pass_to_tx(chan, control);

			if (test_bit(CONN_LOCAL_BUSY, &chan->conn_state)) {
				BT_DBG("Busy, discarding expected seq %d",
				       control->txseq);
				break;
			}

			chan->expected_tx_seq = __next_seq(chan,
							   control->txseq);

			chan->buffer_seq = chan->expected_tx_seq;
			skb_in_use = true;

			err = l2cap_reassemble_sdu(chan, skb, control);
			if (err)
				break;

			if (control->final) {
				if (!test_and_clear_bit(CONN_REJ_ACT,
							&chan->conn_state)) {
					control->final = 0;
					l2cap_retransmit_all(chan, control);
					l2cap_ertm_send(chan);
				}
			}

			if (!test_bit(CONN_LOCAL_BUSY, &chan->conn_state))
				l2cap_send_ack(chan);
			break;
		case L2CAP_TXSEQ_UNEXPECTED:
			l2cap_pass_to_tx(chan, control);

			/* Can't issue SREJ frames in the local busy state.
			 * Drop this frame, it will be seen as missing
			 * when local busy is exited.
			 */
			if (test_bit(CONN_LOCAL_BUSY, &chan->conn_state)) {
				BT_DBG("Busy, discarding unexpected seq %d",
				       control->txseq);
				break;
			}

			/* There was a gap in the sequence, so an SREJ
			 * must be sent for each missing frame.  The
			 * current frame is stored for later use.
			 */
			skb_queue_tail(&chan->srej_q, skb);
			skb_in_use = true;
			BT_DBG("Queued %p (queue len %d)", skb,
			       skb_queue_len(&chan->srej_q));

			clear_bit(CONN_SREJ_ACT, &chan->conn_state);
			l2cap_seq_list_clear(&chan->srej_list);
			l2cap_send_srej(chan, control->txseq);

			chan->rx_state = L2CAP_RX_STATE_SREJ_SENT;
			break;
		case L2CAP_TXSEQ_DUPLICATE:
			l2cap_pass_to_tx(chan, control);
			break;
		case L2CAP_TXSEQ_INVALID_IGNORE:
			break;
		case L2CAP_TXSEQ_INVALID:
		default:
			l2cap_send_disconn_req(chan, ECONNRESET);
			break;
		}
		break;
	case L2CAP_EV_RECV_RR:
		l2cap_pass_to_tx(chan, control);
		if (control->final) {
			clear_bit(CONN_REMOTE_BUSY, &chan->conn_state);

			if (!test_and_clear_bit(CONN_REJ_ACT, &chan->conn_state) &&
			    !__chan_is_moving(chan)) {
				control->final = 0;
				l2cap_retransmit_all(chan, control);
			}

			l2cap_ertm_send(chan);
		} else if (control->poll) {
			l2cap_send_i_or_rr_or_rnr(chan);
		} else {
			if (test_and_clear_bit(CONN_REMOTE_BUSY,
					       &chan->conn_state) &&
			    chan->unacked_frames)
				__set_retrans_timer(chan);

			l2cap_ertm_send(chan);
		}
		break;
	case L2CAP_EV_RECV_RNR:
		set_bit(CONN_REMOTE_BUSY, &chan->conn_state);
		l2cap_pass_to_tx(chan, control);
		if (control && control->poll) {
			set_bit(CONN_SEND_FBIT, &chan->conn_state);
			l2cap_send_rr_or_rnr(chan, 0);
		}
		__clear_retrans_timer(chan);
		l2cap_seq_list_clear(&chan->retrans_list);
		break;
	case L2CAP_EV_RECV_REJ:
		l2cap_handle_rej(chan, control);
		break;
	case L2CAP_EV_RECV_SREJ:
		l2cap_handle_srej(chan, control);
		break;
	default:
		break;
	}

	if (skb && !skb_in_use) {
		BT_DBG("Freeing %p", skb);
		kfree_skb(skb);
	}

	return err;
}

static int l2cap_rx_state_srej_sent(struct l2cap_chan *chan,
				    struct l2cap_ctrl *control,
				    struct sk_buff *skb, u8 event)
{
	int err = 0;
	u16 txseq = control->txseq;
	bool skb_in_use = false;

	BT_DBG("chan %p, control %p, skb %p, event %d", chan, control, skb,
	       event);

	switch (event) {
	case L2CAP_EV_RECV_IFRAME:
		switch (l2cap_classify_txseq(chan, txseq)) {
		case L2CAP_TXSEQ_EXPECTED:
			/* Keep frame for reassembly later */
			l2cap_pass_to_tx(chan, control);
			skb_queue_tail(&chan->srej_q, skb);
			skb_in_use = true;
			BT_DBG("Queued %p (queue len %d)", skb,
			       skb_queue_len(&chan->srej_q));

			chan->expected_tx_seq = __next_seq(chan, txseq);
			break;
		case L2CAP_TXSEQ_EXPECTED_SREJ:
			l2cap_seq_list_pop(&chan->srej_list);

			l2cap_pass_to_tx(chan, control);
			skb_queue_tail(&chan->srej_q, skb);
			skb_in_use = true;
			BT_DBG("Queued %p (queue len %d)", skb,
			       skb_queue_len(&chan->srej_q));

			err = l2cap_rx_queued_iframes(chan);
			if (err)
				break;

			break;
		case L2CAP_TXSEQ_UNEXPECTED:
			/* Got a frame that can't be reassembled yet.
			 * Save it for later, and send SREJs to cover
			 * the missing frames.
			 */
			skb_queue_tail(&chan->srej_q, skb);
			skb_in_use = true;
			BT_DBG("Queued %p (queue len %d)", skb,
			       skb_queue_len(&chan->srej_q));

			l2cap_pass_to_tx(chan, control);
			l2cap_send_srej(chan, control->txseq);
			break;
		case L2CAP_TXSEQ_UNEXPECTED_SREJ:
			/* This frame was requested with an SREJ, but
			 * some expected retransmitted frames are
			 * missing.  Request retransmission of missing
			 * SREJ'd frames.
			 */
			skb_queue_tail(&chan->srej_q, skb);
			skb_in_use = true;
			BT_DBG("Queued %p (queue len %d)", skb,
			       skb_queue_len(&chan->srej_q));

			l2cap_pass_to_tx(chan, control);
			l2cap_send_srej_list(chan, control->txseq);
			break;
		case L2CAP_TXSEQ_DUPLICATE_SREJ:
			/* We've already queued this frame.  Drop this copy. */
			l2cap_pass_to_tx(chan, control);
			break;
		case L2CAP_TXSEQ_DUPLICATE:
			/* Expecting a later sequence number, so this frame
			 * was already received.  Ignore it completely.
			 */
			break;
		case L2CAP_TXSEQ_INVALID_IGNORE:
			break;
		case L2CAP_TXSEQ_INVALID:
		default:
			l2cap_send_disconn_req(chan, ECONNRESET);
			break;
		}
		break;
	case L2CAP_EV_RECV_RR:
		l2cap_pass_to_tx(chan, control);
		if (control->final) {
			clear_bit(CONN_REMOTE_BUSY, &chan->conn_state);

			if (!test_and_clear_bit(CONN_REJ_ACT,
						&chan->conn_state)) {
				control->final = 0;
				l2cap_retransmit_all(chan, control);
			}

			l2cap_ertm_send(chan);
		} else if (control->poll) {
			if (test_and_clear_bit(CONN_REMOTE_BUSY,
					       &chan->conn_state) &&
			    chan->unacked_frames) {
				__set_retrans_timer(chan);
			}

			set_bit(CONN_SEND_FBIT, &chan->conn_state);
			l2cap_send_srej_tail(chan);
		} else {
			if (test_and_clear_bit(CONN_REMOTE_BUSY,
					       &chan->conn_state) &&
			    chan->unacked_frames)
				__set_retrans_timer(chan);

			l2cap_send_ack(chan);
		}
		break;
	case L2CAP_EV_RECV_RNR:
		set_bit(CONN_REMOTE_BUSY, &chan->conn_state);
		l2cap_pass_to_tx(chan, control);
		if (control->poll) {
			l2cap_send_srej_tail(chan);
		} else {
			struct l2cap_ctrl rr_control;
			memset(&rr_control, 0, sizeof(rr_control));
			rr_control.sframe = 1;
			rr_control.super = L2CAP_SUPER_RR;
			rr_control.reqseq = chan->buffer_seq;
			l2cap_send_sframe(chan, &rr_control);
		}

		break;
	case L2CAP_EV_RECV_REJ:
		l2cap_handle_rej(chan, control);
		break;
	case L2CAP_EV_RECV_SREJ:
		l2cap_handle_srej(chan, control);
		break;
	}

	if (skb && !skb_in_use) {
		BT_DBG("Freeing %p", skb);
		kfree_skb(skb);
	}

	return err;
}

static int l2cap_finish_move(struct l2cap_chan *chan)
{
	BT_DBG("chan %p", chan);

	chan->rx_state = L2CAP_RX_STATE_RECV;

	if (chan->hs_hcon)
		chan->conn->mtu = chan->hs_hcon->hdev->block_mtu;
	else
		chan->conn->mtu = chan->conn->hcon->hdev->acl_mtu;

	return l2cap_resegment(chan);
}

static int l2cap_rx_state_wait_p(struct l2cap_chan *chan,
				 struct l2cap_ctrl *control,
				 struct sk_buff *skb, u8 event)
{
	int err;

	BT_DBG("chan %p, control %p, skb %p, event %d", chan, control, skb,
	       event);

	if (!control->poll)
		return -EPROTO;

	l2cap_process_reqseq(chan, control->reqseq);

	if (!skb_queue_empty(&chan->tx_q))
		chan->tx_send_head = skb_peek(&chan->tx_q);
	else
		chan->tx_send_head = NULL;

	/* Rewind next_tx_seq to the point expected
	 * by the receiver.
	 */
	chan->next_tx_seq = control->reqseq;
	chan->unacked_frames = 0;

	err = l2cap_finish_move(chan);
	if (err)
		return err;

	set_bit(CONN_SEND_FBIT, &chan->conn_state);
	l2cap_send_i_or_rr_or_rnr(chan);

	if (event == L2CAP_EV_RECV_IFRAME)
		return -EPROTO;

	return l2cap_rx_state_recv(chan, control, NULL, event);
}

static int l2cap_rx_state_wait_f(struct l2cap_chan *chan,
				 struct l2cap_ctrl *control,
				 struct sk_buff *skb, u8 event)
{
	int err;

	if (!control->final)
		return -EPROTO;

	clear_bit(CONN_REMOTE_BUSY, &chan->conn_state);

	chan->rx_state = L2CAP_RX_STATE_RECV;
	l2cap_process_reqseq(chan, control->reqseq);

	if (!skb_queue_empty(&chan->tx_q))
		chan->tx_send_head = skb_peek(&chan->tx_q);
	else
		chan->tx_send_head = NULL;

	/* Rewind next_tx_seq to the point expected
	 * by the receiver.
	 */
	chan->next_tx_seq = control->reqseq;
	chan->unacked_frames = 0;

	if (chan->hs_hcon)
		chan->conn->mtu = chan->hs_hcon->hdev->block_mtu;
	else
		chan->conn->mtu = chan->conn->hcon->hdev->acl_mtu;

	err = l2cap_resegment(chan);

	if (!err)
		err = l2cap_rx_state_recv(chan, control, skb, event);

	return err;
}

static bool __valid_reqseq(struct l2cap_chan *chan, u16 reqseq)
{
	/* Make sure reqseq is for a packet that has been sent but not acked */
	u16 unacked;

	unacked = __seq_offset(chan, chan->next_tx_seq, chan->expected_ack_seq);
	return __seq_offset(chan, chan->next_tx_seq, reqseq) <= unacked;
}

static int l2cap_rx(struct l2cap_chan *chan, struct l2cap_ctrl *control,
		    struct sk_buff *skb, u8 event)
{
	int err = 0;

	BT_DBG("chan %p, control %p, skb %p, event %d, state %d", chan,
	       control, skb, event, chan->rx_state);

	if (__valid_reqseq(chan, control->reqseq)) {
		switch (chan->rx_state) {
		case L2CAP_RX_STATE_RECV:
			err = l2cap_rx_state_recv(chan, control, skb, event);
			break;
		case L2CAP_RX_STATE_SREJ_SENT:
			err = l2cap_rx_state_srej_sent(chan, control, skb,
						       event);
			break;
		case L2CAP_RX_STATE_WAIT_P:
			err = l2cap_rx_state_wait_p(chan, control, skb, event);
			break;
		case L2CAP_RX_STATE_WAIT_F:
			err = l2cap_rx_state_wait_f(chan, control, skb, event);
			break;
		default:
			/* shut it down */
			break;
		}
	} else {
		BT_DBG("Invalid reqseq %d (next_tx_seq %d, expected_ack_seq %d",
		       control->reqseq, chan->next_tx_seq,
		       chan->expected_ack_seq);
		l2cap_send_disconn_req(chan, ECONNRESET);
	}

	return err;
}

static int l2cap_stream_rx(struct l2cap_chan *chan, struct l2cap_ctrl *control,
			   struct sk_buff *skb)
{
	BT_DBG("chan %p, control %p, skb %p, state %d", chan, control, skb,
	       chan->rx_state);

	if (l2cap_classify_txseq(chan, control->txseq) ==
	    L2CAP_TXSEQ_EXPECTED) {
		l2cap_pass_to_tx(chan, control);

		BT_DBG("buffer_seq %d->%d", chan->buffer_seq,
		       __next_seq(chan, chan->buffer_seq));

		chan->buffer_seq = __next_seq(chan, chan->buffer_seq);

		l2cap_reassemble_sdu(chan, skb, control);
	} else {
		if (chan->sdu) {
			kfree_skb(chan->sdu);
			chan->sdu = NULL;
		}
		chan->sdu_last_frag = NULL;
		chan->sdu_len = 0;

		if (skb) {
			BT_DBG("Freeing %p", skb);
			kfree_skb(skb);
		}
	}

	chan->last_acked_seq = control->txseq;
	chan->expected_tx_seq = __next_seq(chan, control->txseq);

	return 0;
}

static int l2cap_data_rcv(struct l2cap_chan *chan, struct sk_buff *skb)
{
	struct l2cap_ctrl *control = &bt_cb(skb)->l2cap;
	u16 len;
	u8 event;

	__unpack_control(chan, skb);

	len = skb->len;

	/*
	 * We can just drop the corrupted I-frame here.
	 * Receiver will miss it and start proper recovery
	 * procedures and ask for retransmission.
	 */
	if (l2cap_check_fcs(chan, skb))
		goto drop;

	if (!control->sframe && control->sar == L2CAP_SAR_START)
		len -= L2CAP_SDULEN_SIZE;

	if (chan->fcs == L2CAP_FCS_CRC16)
		len -= L2CAP_FCS_SIZE;

	if (len > chan->mps) {
		l2cap_send_disconn_req(chan, ECONNRESET);
		goto drop;
	}

	if ((chan->mode == L2CAP_MODE_ERTM ||
	     chan->mode == L2CAP_MODE_STREAMING) && sk_filter(chan->data, skb))
		goto drop;

	if (!control->sframe) {
		int err;

		BT_DBG("iframe sar %d, reqseq %d, final %d, txseq %d",
		       control->sar, control->reqseq, control->final,
		       control->txseq);

		/* Validate F-bit - F=0 always valid, F=1 only
		 * valid in TX WAIT_F
		 */
		if (control->final && chan->tx_state != L2CAP_TX_STATE_WAIT_F)
			goto drop;

		if (chan->mode != L2CAP_MODE_STREAMING) {
			event = L2CAP_EV_RECV_IFRAME;
			err = l2cap_rx(chan, control, skb, event);
		} else {
			err = l2cap_stream_rx(chan, control, skb);
		}

		if (err)
			l2cap_send_disconn_req(chan, ECONNRESET);
	} else {
		const u8 rx_func_to_event[4] = {
			L2CAP_EV_RECV_RR, L2CAP_EV_RECV_REJ,
			L2CAP_EV_RECV_RNR, L2CAP_EV_RECV_SREJ
		};

		/* Only I-frames are expected in streaming mode */
		if (chan->mode == L2CAP_MODE_STREAMING)
			goto drop;

		BT_DBG("sframe reqseq %d, final %d, poll %d, super %d",
		       control->reqseq, control->final, control->poll,
		       control->super);

		if (len != 0) {
			BT_ERR("Trailing bytes: %d in sframe", len);
			l2cap_send_disconn_req(chan, ECONNRESET);
			goto drop;
		}

		/* Validate F and P bits */
		if (control->final && (control->poll ||
				       chan->tx_state != L2CAP_TX_STATE_WAIT_F))
			goto drop;

		event = rx_func_to_event[control->super];
		if (l2cap_rx(chan, control, skb, event))
			l2cap_send_disconn_req(chan, ECONNRESET);
	}

	return 0;

drop:
	kfree_skb(skb);
	return 0;
}

static void l2cap_chan_le_send_credits(struct l2cap_chan *chan)
{
	struct l2cap_conn *conn = chan->conn;
	struct l2cap_le_credits pkt;
	u16 return_credits;

	/* We return more credits to the sender only after the amount of
	 * credits falls below half of the initial amount.
	 */
	if (chan->rx_credits >= (le_max_credits + 1) / 2)
		return;

	return_credits = le_max_credits - chan->rx_credits;

	BT_DBG("chan %p returning %u credits to sender", chan, return_credits);

	chan->rx_credits += return_credits;

	pkt.cid     = cpu_to_le16(chan->scid);
	pkt.credits = cpu_to_le16(return_credits);

	chan->ident = l2cap_get_ident(conn);

	l2cap_send_cmd(conn, chan->ident, L2CAP_LE_CREDITS, sizeof(pkt), &pkt);
}

static int l2cap_le_data_rcv(struct l2cap_chan *chan, struct sk_buff *skb)
{
	int err;

	if (!chan->rx_credits) {
		BT_ERR("No credits to receive LE L2CAP data");
		l2cap_send_disconn_req(chan, ECONNRESET);
		return -ENOBUFS;
	}

	if (chan->imtu < skb->len) {
		BT_ERR("Too big LE L2CAP PDU");
		return -ENOBUFS;
	}

	chan->rx_credits--;
	BT_DBG("rx_credits %u -> %u", chan->rx_credits + 1, chan->rx_credits);

	l2cap_chan_le_send_credits(chan);

	err = 0;

	if (!chan->sdu) {
		u16 sdu_len;

		sdu_len = get_unaligned_le16(skb->data);
		skb_pull(skb, L2CAP_SDULEN_SIZE);

		BT_DBG("Start of new SDU. sdu_len %u skb->len %u imtu %u",
		       sdu_len, skb->len, chan->imtu);

		if (sdu_len > chan->imtu) {
			BT_ERR("Too big LE L2CAP SDU length received");
			err = -EMSGSIZE;
			goto failed;
		}

		if (skb->len > sdu_len) {
			BT_ERR("Too much LE L2CAP data received");
			err = -EINVAL;
			goto failed;
		}

		if (skb->len == sdu_len)
			return chan->ops->recv(chan, skb);

		chan->sdu = skb;
		chan->sdu_len = sdu_len;
		chan->sdu_last_frag = skb;

		return 0;
	}

	BT_DBG("SDU fragment. chan->sdu->len %u skb->len %u chan->sdu_len %u",
	       chan->sdu->len, skb->len, chan->sdu_len);

	if (chan->sdu->len + skb->len > chan->sdu_len) {
		BT_ERR("Too much LE L2CAP data received");
		err = -EINVAL;
		goto failed;
	}

	append_skb_frag(chan->sdu, skb, &chan->sdu_last_frag);
	skb = NULL;

	if (chan->sdu->len == chan->sdu_len) {
		err = chan->ops->recv(chan, chan->sdu);
		if (!err) {
			chan->sdu = NULL;
			chan->sdu_last_frag = NULL;
			chan->sdu_len = 0;
		}
	}

failed:
	if (err) {
		kfree_skb(skb);
		kfree_skb(chan->sdu);
		chan->sdu = NULL;
		chan->sdu_last_frag = NULL;
		chan->sdu_len = 0;
	}

	/* We can't return an error here since we took care of the skb
	 * freeing internally. An error return would cause the caller to
	 * do a double-free of the skb.
	 */
	return 0;
}

static void l2cap_data_channel(struct l2cap_conn *conn, u16 cid,
			       struct sk_buff *skb)
{
	struct l2cap_chan *chan;

	chan = l2cap_get_chan_by_scid(conn, cid);
	if (!chan) {
		if (cid == L2CAP_CID_A2MP) {
			chan = a2mp_channel_create(conn, skb);
			if (!chan) {
				kfree_skb(skb);
				return;
			}

			l2cap_chan_lock(chan);
		} else {
			BT_DBG("unknown cid 0x%4.4x", cid);
			/* Drop packet and return */
			kfree_skb(skb);
			return;
		}
	}

	BT_DBG("chan %p, len %d", chan, skb->len);

	/* If we receive data on a fixed channel before the info req/rsp
	 * procdure is done simply assume that the channel is supported
	 * and mark it as ready.
	 */
	if (chan->chan_type == L2CAP_CHAN_FIXED)
		l2cap_chan_ready(chan);

	if (chan->state != BT_CONNECTED)
		goto drop;

	switch (chan->mode) {
	case L2CAP_MODE_LE_FLOWCTL:
		if (l2cap_le_data_rcv(chan, skb) < 0)
			goto drop;

		goto done;

	case L2CAP_MODE_BASIC:
		/* If socket recv buffers overflows we drop data here
		 * which is *bad* because L2CAP has to be reliable.
		 * But we don't have any other choice. L2CAP doesn't
		 * provide flow control mechanism. */

		if (chan->imtu < skb->len) {
			BT_ERR("Dropping L2CAP data: receive buffer overflow");
			goto drop;
		}

		if (!chan->ops->recv(chan, skb))
			goto done;
		break;

	case L2CAP_MODE_ERTM:
	case L2CAP_MODE_STREAMING:
		l2cap_data_rcv(chan, skb);
		goto done;

	default:
		BT_DBG("chan %p: bad mode 0x%2.2x", chan, chan->mode);
		break;
	}

drop:
	kfree_skb(skb);

done:
	l2cap_chan_unlock(chan);
}

static void l2cap_conless_channel(struct l2cap_conn *conn, __le16 psm,
				  struct sk_buff *skb)
{
	struct hci_conn *hcon = conn->hcon;
	struct l2cap_chan *chan;

	if (hcon->type != ACL_LINK)
		goto free_skb;

	chan = l2cap_global_chan_by_psm(0, psm, &hcon->src, &hcon->dst,
					ACL_LINK);
	if (!chan)
		goto free_skb;

	BT_DBG("chan %p, len %d", chan, skb->len);

	if (chan->state != BT_BOUND && chan->state != BT_CONNECTED)
		goto drop;

	if (chan->imtu < skb->len)
		goto drop;

	/* Store remote BD_ADDR and PSM for msg_name */
	bacpy(&bt_cb(skb)->l2cap.bdaddr, &hcon->dst);
	bt_cb(skb)->l2cap.psm = psm;

	if (!chan->ops->recv(chan, skb)) {
		l2cap_chan_put(chan);
		return;
	}

drop:
	l2cap_chan_put(chan);
free_skb:
	kfree_skb(skb);
}

static void l2cap_recv_frame(struct l2cap_conn *conn, struct sk_buff *skb)
{
	struct l2cap_hdr *lh = (void *) skb->data;
	struct hci_conn *hcon = conn->hcon;
	u16 cid, len;
	__le16 psm;

	if (hcon->state != BT_CONNECTED) {
		BT_DBG("queueing pending rx skb");
		skb_queue_tail(&conn->pending_rx, skb);
		return;
	}

	skb_pull(skb, L2CAP_HDR_SIZE);
	cid = __le16_to_cpu(lh->cid);
	len = __le16_to_cpu(lh->len);

	if (len != skb->len) {
		kfree_skb(skb);
		return;
	}

	/* Since we can't actively block incoming LE connections we must
	 * at least ensure that we ignore incoming data from them.
	 */
	if (hcon->type == LE_LINK &&
	    hci_bdaddr_list_lookup(&hcon->hdev->blacklist, &hcon->dst,
				   bdaddr_dst_type(hcon))) {
		kfree_skb(skb);
		return;
	}

	BT_DBG("len %d, cid 0x%4.4x", len, cid);

	switch (cid) {
	case L2CAP_CID_SIGNALING:
		l2cap_sig_channel(conn, skb);
		break;

	case L2CAP_CID_CONN_LESS:
		psm = get_unaligned((__le16 *) skb->data);
		skb_pull(skb, L2CAP_PSMLEN_SIZE);
		l2cap_conless_channel(conn, psm, skb);
		break;

	case L2CAP_CID_LE_SIGNALING:
		l2cap_le_sig_channel(conn, skb);
		break;

	default:
		l2cap_data_channel(conn, cid, skb);
		break;
	}
}

static void process_pending_rx(struct work_struct *work)
{
	struct l2cap_conn *conn = container_of(work, struct l2cap_conn,
					       pending_rx_work);
	struct sk_buff *skb;

	BT_DBG("");

	while ((skb = skb_dequeue(&conn->pending_rx)))
		l2cap_recv_frame(conn, skb);
}

static struct l2cap_conn *l2cap_conn_add(struct hci_conn *hcon)
{
	struct l2cap_conn *conn = hcon->l2cap_data;
	struct hci_chan *hchan;

	if (conn)
		return conn;

	hchan = hci_chan_create(hcon);
	if (!hchan)
		return NULL;

	conn = kzalloc(sizeof(*conn), GFP_KERNEL);
	if (!conn) {
		hci_chan_del(hchan);
		return NULL;
	}

	kref_init(&conn->ref);
	hcon->l2cap_data = conn;
	conn->hcon = hci_conn_get(hcon);
	conn->hchan = hchan;

	BT_DBG("hcon %p conn %p hchan %p", hcon, conn, hchan);

	switch (hcon->type) {
	case LE_LINK:
		if (hcon->hdev->le_mtu) {
			conn->mtu = hcon->hdev->le_mtu;
			break;
		}
		/* fall through */
	default:
		conn->mtu = hcon->hdev->acl_mtu;
		break;
	}

	conn->feat_mask = 0;

	conn->local_fixed_chan = L2CAP_FC_SIG_BREDR | L2CAP_FC_CONNLESS;

	if (hcon->type == ACL_LINK &&
	    hci_dev_test_flag(hcon->hdev, HCI_HS_ENABLED))
		conn->local_fixed_chan |= L2CAP_FC_A2MP;

	if (hci_dev_test_flag(hcon->hdev, HCI_LE_ENABLED) &&
	    (bredr_sc_enabled(hcon->hdev) ||
	     hci_dev_test_flag(hcon->hdev, HCI_FORCE_BREDR_SMP)))
		conn->local_fixed_chan |= L2CAP_FC_SMP_BREDR;

	mutex_init(&conn->ident_lock);
	mutex_init(&conn->chan_lock);

	INIT_LIST_HEAD(&conn->chan_l);
	INIT_LIST_HEAD(&conn->users);

	INIT_DELAYED_WORK(&conn->info_timer, l2cap_info_timeout);

	skb_queue_head_init(&conn->pending_rx);
	INIT_WORK(&conn->pending_rx_work, process_pending_rx);
	INIT_WORK(&conn->id_addr_update_work, l2cap_conn_update_id_addr);

	conn->disc_reason = HCI_ERROR_REMOTE_USER_TERM;

	return conn;
}

static bool is_valid_psm(u16 psm, u8 dst_type) {
	if (!psm)
		return false;

	if (bdaddr_type_is_le(dst_type))
		return (psm <= 0x00ff);

	/* PSM must be odd and lsb of upper byte must be 0 */
	return ((psm & 0x0101) == 0x0001);
}

int l2cap_chan_connect(struct l2cap_chan *chan, __le16 psm, u16 cid,
		       bdaddr_t *dst, u8 dst_type)
{
	struct l2cap_conn *conn;
	struct hci_conn *hcon;
	struct hci_dev *hdev;
	int err;

	BT_DBG("%pMR -> %pMR (type %u) psm 0x%2.2x", &chan->src, dst,
	       dst_type, __le16_to_cpu(psm));

	hdev = hci_get_route(dst, &chan->src, chan->src_type);
	if (!hdev)
		return -EHOSTUNREACH;

	hci_dev_lock(hdev);

	if (!is_valid_psm(__le16_to_cpu(psm), dst_type) && !cid &&
	    chan->chan_type != L2CAP_CHAN_RAW) {
		err = -EINVAL;
		goto done;
	}

	if (chan->chan_type == L2CAP_CHAN_CONN_ORIENTED && !psm) {
		err = -EINVAL;
		goto done;
	}

	if (chan->chan_type == L2CAP_CHAN_FIXED && !cid) {
		err = -EINVAL;
		goto done;
	}

	switch (chan->mode) {
	case L2CAP_MODE_BASIC:
		break;
	case L2CAP_MODE_LE_FLOWCTL:
		l2cap_le_flowctl_init(chan);
		break;
	case L2CAP_MODE_ERTM:
	case L2CAP_MODE_STREAMING:
		if (!disable_ertm)
			break;
		/* fall through */
	default:
		err = -EOPNOTSUPP;
		goto done;
	}

	switch (chan->state) {
	case BT_CONNECT:
	case BT_CONNECT2:
	case BT_CONFIG:
		/* Already connecting */
		err = 0;
		goto done;

	case BT_CONNECTED:
		/* Already connected */
		err = -EISCONN;
		goto done;

	case BT_OPEN:
	case BT_BOUND:
		/* Can connect */
		break;

	default:
		err = -EBADFD;
		goto done;
	}

	/* Set destination address and psm */
	bacpy(&chan->dst, dst);
	chan->dst_type = dst_type;

	chan->psm = psm;
	chan->dcid = cid;

	if (bdaddr_type_is_le(dst_type)) {
		/* Convert from L2CAP channel address type to HCI address type
		 */
		if (dst_type == BDADDR_LE_PUBLIC)
			dst_type = ADDR_LE_DEV_PUBLIC;
		else
			dst_type = ADDR_LE_DEV_RANDOM;

		if (hci_dev_test_flag(hdev, HCI_ADVERTISING))
			hcon = hci_connect_le(hdev, dst, dst_type,
					      chan->sec_level,
					      HCI_LE_CONN_TIMEOUT,
					      HCI_ROLE_SLAVE);
		else
			hcon = hci_connect_le_scan(hdev, dst, dst_type,
						   chan->sec_level,
						   HCI_LE_CONN_TIMEOUT);

	} else {
		u8 auth_type = l2cap_get_auth_type(chan);
		hcon = hci_connect_acl(hdev, dst, chan->sec_level, auth_type);
	}

	if (IS_ERR(hcon)) {
		err = PTR_ERR(hcon);
		goto done;
	}

	conn = l2cap_conn_add(hcon);
	if (!conn) {
		hci_conn_drop(hcon);
		err = -ENOMEM;
		goto done;
	}

	mutex_lock(&conn->chan_lock);
	l2cap_chan_lock(chan);

	if (cid && __l2cap_get_chan_by_dcid(conn, cid)) {
		hci_conn_drop(hcon);
		err = -EBUSY;
		goto chan_unlock;
	}

	/* Update source addr of the socket */
	bacpy(&chan->src, &hcon->src);
	chan->src_type = bdaddr_src_type(hcon);

	__l2cap_chan_add(conn, chan);

	/* l2cap_chan_add takes its own ref so we can drop this one */
	hci_conn_drop(hcon);

	l2cap_state_change(chan, BT_CONNECT);
	__set_chan_timer(chan, chan->ops->get_sndtimeo(chan));

	/* Release chan->sport so that it can be reused by other
	 * sockets (as it's only used for listening sockets).
	 */
	write_lock(&chan_list_lock);
	chan->sport = 0;
	write_unlock(&chan_list_lock);

	if (hcon->state == BT_CONNECTED) {
		if (chan->chan_type != L2CAP_CHAN_CONN_ORIENTED) {
			__clear_chan_timer(chan);
			if (l2cap_chan_check_security(chan, true))
				l2cap_state_change(chan, BT_CONNECTED);
		} else
			l2cap_do_start(chan);
	}

	err = 0;

chan_unlock:
	l2cap_chan_unlock(chan);
	mutex_unlock(&conn->chan_lock);
done:
	hci_dev_unlock(hdev);
	hci_dev_put(hdev);
	return err;
}
EXPORT_SYMBOL_GPL(l2cap_chan_connect);

/* ---- L2CAP interface with lower layer (HCI) ---- */

int l2cap_connect_ind(struct hci_dev *hdev, bdaddr_t *bdaddr)
{
	int exact = 0, lm1 = 0, lm2 = 0;
	struct l2cap_chan *c;

	BT_DBG("hdev %s, bdaddr %pMR", hdev->name, bdaddr);

	/* Find listening sockets and check their link_mode */
	read_lock(&chan_list_lock);
	list_for_each_entry(c, &chan_list, global_l) {
		if (c->state != BT_LISTEN)
			continue;

		if (!bacmp(&c->src, &hdev->bdaddr)) {
			lm1 |= HCI_LM_ACCEPT;
			if (test_bit(FLAG_ROLE_SWITCH, &c->flags))
				lm1 |= HCI_LM_MASTER;
			exact++;
		} else if (!bacmp(&c->src, BDADDR_ANY)) {
			lm2 |= HCI_LM_ACCEPT;
			if (test_bit(FLAG_ROLE_SWITCH, &c->flags))
				lm2 |= HCI_LM_MASTER;
		}
	}
	read_unlock(&chan_list_lock);

	return exact ? lm1 : lm2;
}

/* Find the next fixed channel in BT_LISTEN state, continue iteration
 * from an existing channel in the list or from the beginning of the
 * global list (by passing NULL as first parameter).
 */
static struct l2cap_chan *l2cap_global_fixed_chan(struct l2cap_chan *c,
						  struct hci_conn *hcon)
{
	u8 src_type = bdaddr_src_type(hcon);

	read_lock(&chan_list_lock);

	if (c)
		c = list_next_entry(c, global_l);
	else
		c = list_entry(chan_list.next, typeof(*c), global_l);

	list_for_each_entry_from(c, &chan_list, global_l) {
		if (c->chan_type != L2CAP_CHAN_FIXED)
			continue;
		if (c->state != BT_LISTEN)
			continue;
		if (bacmp(&c->src, &hcon->src) && bacmp(&c->src, BDADDR_ANY))
			continue;
		if (src_type != c->src_type)
			continue;

		l2cap_chan_hold(c);
		read_unlock(&chan_list_lock);
		return c;
	}

	read_unlock(&chan_list_lock);

	return NULL;
}

static void l2cap_connect_cfm(struct hci_conn *hcon, u8 status)
{
	struct hci_dev *hdev = hcon->hdev;
	struct l2cap_conn *conn;
	struct l2cap_chan *pchan;
	u8 dst_type;

	if (hcon->type != ACL_LINK && hcon->type != LE_LINK)
		return;

	BT_DBG("hcon %p bdaddr %pMR status %d", hcon, &hcon->dst, status);

	if (status) {
		l2cap_conn_del(hcon, bt_to_errno(status));
		return;
	}

	conn = l2cap_conn_add(hcon);
	if (!conn)
		return;

	dst_type = bdaddr_dst_type(hcon);

	/* If device is blocked, do not create channels for it */
	if (hci_bdaddr_list_lookup(&hdev->blacklist, &hcon->dst, dst_type))
		return;

	/* Find fixed channels and notify them of the new connection. We
	 * use multiple individual lookups, continuing each time where
	 * we left off, because the list lock would prevent calling the
	 * potentially sleeping l2cap_chan_lock() function.
	 */
	pchan = l2cap_global_fixed_chan(NULL, hcon);
	while (pchan) {
		struct l2cap_chan *chan, *next;

		/* Client fixed channels should override server ones */
		if (__l2cap_get_chan_by_dcid(conn, pchan->scid))
			goto next;

		l2cap_chan_lock(pchan);
		chan = pchan->ops->new_connection(pchan);
		if (chan) {
			bacpy(&chan->src, &hcon->src);
			bacpy(&chan->dst, &hcon->dst);
			chan->src_type = bdaddr_src_type(hcon);
			chan->dst_type = dst_type;

			__l2cap_chan_add(conn, chan);
		}

		l2cap_chan_unlock(pchan);
next:
		next = l2cap_global_fixed_chan(pchan, hcon);
		l2cap_chan_put(pchan);
		pchan = next;
	}

	l2cap_conn_ready(conn);
}

int l2cap_disconn_ind(struct hci_conn *hcon)
{
	struct l2cap_conn *conn = hcon->l2cap_data;

	BT_DBG("hcon %p", hcon);

	if (!conn)
		return HCI_ERROR_REMOTE_USER_TERM;
	return conn->disc_reason;
}

static void l2cap_disconn_cfm(struct hci_conn *hcon, u8 reason)
{
	if (hcon->type != ACL_LINK && hcon->type != LE_LINK)
		return;

	BT_DBG("hcon %p reason %d", hcon, reason);

	l2cap_conn_del(hcon, bt_to_errno(reason));
}

static inline void l2cap_check_encryption(struct l2cap_chan *chan, u8 encrypt)
{
	if (chan->chan_type != L2CAP_CHAN_CONN_ORIENTED)
		return;

	if (encrypt == 0x00) {
		if (chan->sec_level == BT_SECURITY_MEDIUM) {
			__set_chan_timer(chan, L2CAP_ENC_TIMEOUT);
		} else if (chan->sec_level == BT_SECURITY_HIGH ||
			   chan->sec_level == BT_SECURITY_FIPS)
			l2cap_chan_close(chan, ECONNREFUSED);
	} else {
		if (chan->sec_level == BT_SECURITY_MEDIUM)
			__clear_chan_timer(chan);
	}
}

static void l2cap_security_cfm(struct hci_conn *hcon, u8 status, u8 encrypt)
{
	struct l2cap_conn *conn = hcon->l2cap_data;
	struct l2cap_chan *chan;

	if (!conn)
		return;

	BT_DBG("conn %p status 0x%2.2x encrypt %u", conn, status, encrypt);

	mutex_lock(&conn->chan_lock);

	list_for_each_entry(chan, &conn->chan_l, list) {
		l2cap_chan_lock(chan);

		BT_DBG("chan %p scid 0x%4.4x state %s", chan, chan->scid,
		       state_to_string(chan->state));

		if (chan->scid == L2CAP_CID_A2MP) {
			l2cap_chan_unlock(chan);
			continue;
		}

		if (!status && encrypt)
			chan->sec_level = hcon->sec_level;

		if (!__l2cap_no_conn_pending(chan)) {
			l2cap_chan_unlock(chan);
			continue;
		}

		if (!status && (chan->state == BT_CONNECTED ||
				chan->state == BT_CONFIG)) {
			chan->ops->resume(chan);
			l2cap_check_encryption(chan, encrypt);
			l2cap_chan_unlock(chan);
			continue;
		}

		if (chan->state == BT_CONNECT) {
			if (!status)
				l2cap_start_connection(chan);
			else
				__set_chan_timer(chan, L2CAP_DISC_TIMEOUT);
		} else if (chan->state == BT_CONNECT2 &&
			   chan->mode != L2CAP_MODE_LE_FLOWCTL) {
			struct l2cap_conn_rsp rsp;
			__u16 res, stat;

			if (!status) {
				if (test_bit(FLAG_DEFER_SETUP, &chan->flags)) {
					res = L2CAP_CR_PEND;
					stat = L2CAP_CS_AUTHOR_PEND;
					chan->ops->defer(chan);
				} else {
					l2cap_state_change(chan, BT_CONFIG);
					res = L2CAP_CR_SUCCESS;
					stat = L2CAP_CS_NO_INFO;
				}
			} else {
				l2cap_state_change(chan, BT_DISCONN);
				__set_chan_timer(chan, L2CAP_DISC_TIMEOUT);
				res = L2CAP_CR_SEC_BLOCK;
				stat = L2CAP_CS_NO_INFO;
			}

			rsp.scid   = cpu_to_le16(chan->dcid);
			rsp.dcid   = cpu_to_le16(chan->scid);
			rsp.result = cpu_to_le16(res);
			rsp.status = cpu_to_le16(stat);
			l2cap_send_cmd(conn, chan->ident, L2CAP_CONN_RSP,
				       sizeof(rsp), &rsp);

			if (!test_bit(CONF_REQ_SENT, &chan->conf_state) &&
			    res == L2CAP_CR_SUCCESS) {
				char buf[128];
				set_bit(CONF_REQ_SENT, &chan->conf_state);
				l2cap_send_cmd(conn, l2cap_get_ident(conn),
					       L2CAP_CONF_REQ,
<<<<<<< HEAD
					       l2cap_build_conf_req(chan, buf,
									sizeof(buf)),
=======
					       l2cap_build_conf_req(chan, buf, sizeof(buf)),
>>>>>>> 07dd6cc1
					       buf);
				chan->num_conf_req++;
			}
		}

		l2cap_chan_unlock(chan);
	}

	mutex_unlock(&conn->chan_lock);
}

void l2cap_recv_acldata(struct hci_conn *hcon, struct sk_buff *skb, u16 flags)
{
	struct l2cap_conn *conn = hcon->l2cap_data;
	struct l2cap_hdr *hdr;
	int len;

	/* For AMP controller do not create l2cap conn */
	if (!conn && hcon->hdev->dev_type != HCI_PRIMARY)
		goto drop;

	if (!conn)
		conn = l2cap_conn_add(hcon);

	if (!conn)
		goto drop;

	BT_DBG("conn %p len %d flags 0x%x", conn, skb->len, flags);

	switch (flags) {
	case ACL_START:
	case ACL_START_NO_FLUSH:
	case ACL_COMPLETE:
		if (conn->rx_len) {
			BT_ERR("Unexpected start frame (len %d)", skb->len);
			kfree_skb(conn->rx_skb);
			conn->rx_skb = NULL;
			conn->rx_len = 0;
			l2cap_conn_unreliable(conn, ECOMM);
		}

		/* Start fragment always begin with Basic L2CAP header */
		if (skb->len < L2CAP_HDR_SIZE) {
			BT_ERR("Frame is too short (len %d)", skb->len);
			l2cap_conn_unreliable(conn, ECOMM);
			goto drop;
		}

		hdr = (struct l2cap_hdr *) skb->data;
		len = __le16_to_cpu(hdr->len) + L2CAP_HDR_SIZE;

		if (len == skb->len) {
			/* Complete frame received */
			l2cap_recv_frame(conn, skb);
			return;
		}

		BT_DBG("Start: total len %d, frag len %d", len, skb->len);

		if (skb->len > len) {
			BT_ERR("Frame is too long (len %d, expected len %d)",
			       skb->len, len);
			l2cap_conn_unreliable(conn, ECOMM);
			goto drop;
		}

		/* Allocate skb for the complete frame (with header) */
		conn->rx_skb = bt_skb_alloc(len, GFP_KERNEL);
		if (!conn->rx_skb)
			goto drop;

		skb_copy_from_linear_data(skb, skb_put(conn->rx_skb, skb->len),
					  skb->len);
		conn->rx_len = len - skb->len;
		break;

	case ACL_CONT:
		BT_DBG("Cont: frag len %d (expecting %d)", skb->len, conn->rx_len);

		if (!conn->rx_len) {
			BT_ERR("Unexpected continuation frame (len %d)", skb->len);
			l2cap_conn_unreliable(conn, ECOMM);
			goto drop;
		}

		if (skb->len > conn->rx_len) {
			BT_ERR("Fragment is too long (len %d, expected %d)",
			       skb->len, conn->rx_len);
			kfree_skb(conn->rx_skb);
			conn->rx_skb = NULL;
			conn->rx_len = 0;
			l2cap_conn_unreliable(conn, ECOMM);
			goto drop;
		}

		skb_copy_from_linear_data(skb, skb_put(conn->rx_skb, skb->len),
					  skb->len);
		conn->rx_len -= skb->len;

		if (!conn->rx_len) {
			/* Complete frame received. l2cap_recv_frame
			 * takes ownership of the skb so set the global
			 * rx_skb pointer to NULL first.
			 */
			struct sk_buff *rx_skb = conn->rx_skb;
			conn->rx_skb = NULL;
			l2cap_recv_frame(conn, rx_skb);
		}
		break;
	}

drop:
	kfree_skb(skb);
}

static struct hci_cb l2cap_cb = {
	.name		= "L2CAP",
	.connect_cfm	= l2cap_connect_cfm,
	.disconn_cfm	= l2cap_disconn_cfm,
	.security_cfm	= l2cap_security_cfm,
};

static int l2cap_debugfs_show(struct seq_file *f, void *p)
{
	struct l2cap_chan *c;

	read_lock(&chan_list_lock);

	list_for_each_entry(c, &chan_list, global_l) {
		seq_printf(f, "%pMR (%u) %pMR (%u) %d %d 0x%4.4x 0x%4.4x %d %d %d %d\n",
			   &c->src, c->src_type, &c->dst, c->dst_type,
			   c->state, __le16_to_cpu(c->psm),
			   c->scid, c->dcid, c->imtu, c->omtu,
			   c->sec_level, c->mode);
	}

	read_unlock(&chan_list_lock);

	return 0;
}

static int l2cap_debugfs_open(struct inode *inode, struct file *file)
{
	return single_open(file, l2cap_debugfs_show, inode->i_private);
}

static const struct file_operations l2cap_debugfs_fops = {
	.open		= l2cap_debugfs_open,
	.read		= seq_read,
	.llseek		= seq_lseek,
	.release	= single_release,
};

static struct dentry *l2cap_debugfs;

int __init l2cap_init(void)
{
	int err;

	err = l2cap_init_sockets();
	if (err < 0)
		return err;

	hci_register_cb(&l2cap_cb);

	if (IS_ERR_OR_NULL(bt_debugfs))
		return 0;

	l2cap_debugfs = debugfs_create_file("l2cap", 0444, bt_debugfs,
					    NULL, &l2cap_debugfs_fops);

	debugfs_create_u16("l2cap_le_max_credits", 0644, bt_debugfs,
			   &le_max_credits);
	debugfs_create_u16("l2cap_le_default_mps", 0644, bt_debugfs,
			   &le_default_mps);

	return 0;
}

void l2cap_exit(void)
{
	debugfs_remove(l2cap_debugfs);
	hci_unregister_cb(&l2cap_cb);
	l2cap_cleanup_sockets();
}

module_param(disable_ertm, bool, 0644);
MODULE_PARM_DESC(disable_ertm, "Disable enhanced retransmission mode");<|MERGE_RESOLUTION|>--- conflicted
+++ resolved
@@ -58,12 +58,7 @@
 				       u8 code, u8 ident, u16 dlen, void *data);
 static void l2cap_send_cmd(struct l2cap_conn *conn, u8 ident, u8 code, u16 len,
 			   void *data);
-<<<<<<< HEAD
-static int l2cap_build_conf_req(struct l2cap_chan *chan, void *data,
-				size_t data_size);
-=======
 static int l2cap_build_conf_req(struct l2cap_chan *chan, void *data, size_t data_size);
->>>>>>> 07dd6cc1
 static void l2cap_send_disconn_req(struct l2cap_chan *chan, int err);
 
 static void l2cap_tx(struct l2cap_chan *chan, struct l2cap_ctrl *control,
@@ -1478,13 +1473,7 @@
 
 			set_bit(CONF_REQ_SENT, &chan->conf_state);
 			l2cap_send_cmd(conn, l2cap_get_ident(conn), L2CAP_CONF_REQ,
-<<<<<<< HEAD
-				       l2cap_build_conf_req(chan, buf,
-							    sizeof(buf)),
-							    buf);
-=======
 				       l2cap_build_conf_req(chan, buf, sizeof(buf)), buf);
->>>>>>> 07dd6cc1
 			chan->num_conf_req++;
 		}
 
@@ -2998,25 +2987,14 @@
 	return len;
 }
 
-<<<<<<< HEAD
-static void l2cap_add_conf_opt(void **ptr, u8 type, u8 len, unsigned long val,
-			       size_t size)
-=======
 static void l2cap_add_conf_opt(void **ptr, u8 type, u8 len, unsigned long val, size_t size)
->>>>>>> 07dd6cc1
 {
 	struct l2cap_conf_opt *opt = *ptr;
 
 	BT_DBG("type 0x%2.2x len %u val 0x%lx", type, len, val);
 
-<<<<<<< HEAD
-	if (size < (L2CAP_CONF_OPT_SIZE + len)) {
-		return;
-	}
-=======
 	if (size < L2CAP_CONF_OPT_SIZE + len)
 		return;
->>>>>>> 07dd6cc1
 
 	opt->type = type;
 	opt->len  = len;
@@ -3216,12 +3194,7 @@
 	chan->ack_win = chan->tx_win;
 }
 
-<<<<<<< HEAD
-static int l2cap_build_conf_req(struct l2cap_chan *chan, void *data,
-				size_t data_size)
-=======
 static int l2cap_build_conf_req(struct l2cap_chan *chan, void *data, size_t data_size)
->>>>>>> 07dd6cc1
 {
 	struct l2cap_conf_req *req = data;
 	struct l2cap_conf_rfc rfc = { .mode = chan->mode };
@@ -3251,12 +3224,7 @@
 
 done:
 	if (chan->imtu != L2CAP_DEFAULT_MTU)
-<<<<<<< HEAD
-		l2cap_add_conf_opt(&ptr, L2CAP_CONF_MTU, 2, chan->imtu,
-				   endptr - ptr);
-=======
 		l2cap_add_conf_opt(&ptr, L2CAP_CONF_MTU, 2, chan->imtu, endptr - ptr);
->>>>>>> 07dd6cc1
 
 	switch (chan->mode) {
 	case L2CAP_MODE_BASIC:
@@ -3348,12 +3316,7 @@
 	return ptr - data;
 }
 
-<<<<<<< HEAD
-static int l2cap_parse_conf_req(struct l2cap_chan *chan, void *data,
-				size_t data_size)
-=======
 static int l2cap_parse_conf_req(struct l2cap_chan *chan, void *data, size_t data_size)
->>>>>>> 07dd6cc1
 {
 	struct l2cap_conf_rsp *rsp = data;
 	void *ptr = rsp->data;
@@ -3472,12 +3435,7 @@
 			chan->omtu = mtu;
 			set_bit(CONF_MTU_DONE, &chan->conf_state);
 		}
-<<<<<<< HEAD
-		l2cap_add_conf_opt(&ptr, L2CAP_CONF_MTU, 2, chan->omtu,
-				   endptr - ptr);
-=======
 		l2cap_add_conf_opt(&ptr, L2CAP_CONF_MTU, 2, chan->omtu, endptr - ptr);
->>>>>>> 07dd6cc1
 
 		if (remote_efs) {
 			if (chan->local_stype != L2CAP_SERV_NOTRAFIC &&
@@ -3491,12 +3449,7 @@
 
 				l2cap_add_conf_opt(&ptr, L2CAP_CONF_EFS,
 						   sizeof(efs),
-<<<<<<< HEAD
-						   (unsigned long) &efs,
-						   endptr - ptr);
-=======
 						   (unsigned long) &efs, endptr - ptr);
->>>>>>> 07dd6cc1
 			} else {
 				/* Send PENDING Conf Rsp */
 				result = L2CAP_CONF_PENDING;
@@ -3529,12 +3482,7 @@
 			set_bit(CONF_MODE_DONE, &chan->conf_state);
 
 			l2cap_add_conf_opt(&ptr, L2CAP_CONF_RFC,
-<<<<<<< HEAD
-					   sizeof(rfc), (unsigned long) &rfc,
-					   endptr - ptr);
-=======
 					   sizeof(rfc), (unsigned long) &rfc, endptr - ptr);
->>>>>>> 07dd6cc1
 
 			if (test_bit(FLAG_EFS_ENABLE, &chan->flags)) {
 				chan->remote_id = efs.id;
@@ -3548,12 +3496,7 @@
 					le32_to_cpu(efs.sdu_itime);
 				l2cap_add_conf_opt(&ptr, L2CAP_CONF_EFS,
 						   sizeof(efs),
-<<<<<<< HEAD
-						   (unsigned long) &efs,
-						   endptr - ptr);
-=======
 						   (unsigned long) &efs, endptr - ptr);
->>>>>>> 07dd6cc1
 			}
 			break;
 
@@ -3611,12 +3554,7 @@
 				chan->imtu = L2CAP_DEFAULT_MIN_MTU;
 			} else
 				chan->imtu = val;
-<<<<<<< HEAD
-			l2cap_add_conf_opt(&ptr, L2CAP_CONF_MTU, 2, chan->imtu,
-					   endptr - ptr);
-=======
 			l2cap_add_conf_opt(&ptr, L2CAP_CONF_MTU, 2, chan->imtu, endptr - ptr);
->>>>>>> 07dd6cc1
 			break;
 
 		case L2CAP_CONF_FLUSH_TO:
@@ -3636,12 +3574,7 @@
 			chan->fcs = 0;
 
 			l2cap_add_conf_opt(&ptr, L2CAP_CONF_RFC,
-<<<<<<< HEAD
-					   sizeof(rfc), (unsigned long) &rfc,
-					   endptr - ptr);
-=======
 					   sizeof(rfc), (unsigned long) &rfc, endptr - ptr);
->>>>>>> 07dd6cc1
 			break;
 
 		case L2CAP_CONF_EWS:
@@ -3765,11 +3698,7 @@
 		return;
 
 	l2cap_send_cmd(conn, l2cap_get_ident(conn), L2CAP_CONF_REQ,
-<<<<<<< HEAD
-			   l2cap_build_conf_req(chan, buf, sizeof(buf)), buf);
-=======
 		       l2cap_build_conf_req(chan, buf, sizeof(buf)), buf);
->>>>>>> 07dd6cc1
 	chan->num_conf_req++;
 }
 
@@ -3977,12 +3906,7 @@
 		u8 buf[128];
 		set_bit(CONF_REQ_SENT, &chan->conf_state);
 		l2cap_send_cmd(conn, l2cap_get_ident(conn), L2CAP_CONF_REQ,
-<<<<<<< HEAD
-				   l2cap_build_conf_req(chan, buf, sizeof(buf)),
-							buf);
-=======
 			       l2cap_build_conf_req(chan, buf, sizeof(buf)), buf);
->>>>>>> 07dd6cc1
 		chan->num_conf_req++;
 	}
 
@@ -4060,12 +3984,7 @@
 			break;
 
 		l2cap_send_cmd(conn, l2cap_get_ident(conn), L2CAP_CONF_REQ,
-<<<<<<< HEAD
-				   l2cap_build_conf_req(chan, req, sizeof(req)),
-							req);
-=======
 			       l2cap_build_conf_req(chan, req, sizeof(req)), req);
->>>>>>> 07dd6cc1
 		chan->num_conf_req++;
 		break;
 
@@ -4211,12 +4130,7 @@
 	if (!test_and_set_bit(CONF_REQ_SENT, &chan->conf_state)) {
 		u8 buf[64];
 		l2cap_send_cmd(conn, l2cap_get_ident(conn), L2CAP_CONF_REQ,
-<<<<<<< HEAD
-				   l2cap_build_conf_req(chan, buf, sizeof(buf)),
-							buf);
-=======
 			       l2cap_build_conf_req(chan, buf, sizeof(buf)), buf);
->>>>>>> 07dd6cc1
 		chan->num_conf_req++;
 	}
 
@@ -4883,13 +4797,7 @@
 			set_bit(CONF_REQ_SENT, &chan->conf_state);
 			l2cap_send_cmd(chan->conn, l2cap_get_ident(chan->conn),
 				       L2CAP_CONF_REQ,
-<<<<<<< HEAD
-				       l2cap_build_conf_req(chan, buf,
-								sizeof(buf)),
-				       buf);
-=======
 				       l2cap_build_conf_req(chan, buf, sizeof(buf)), buf);
->>>>>>> 07dd6cc1
 			chan->num_conf_req++;
 		}
 	}
@@ -7563,12 +7471,7 @@
 				set_bit(CONF_REQ_SENT, &chan->conf_state);
 				l2cap_send_cmd(conn, l2cap_get_ident(conn),
 					       L2CAP_CONF_REQ,
-<<<<<<< HEAD
-					       l2cap_build_conf_req(chan, buf,
-									sizeof(buf)),
-=======
 					       l2cap_build_conf_req(chan, buf, sizeof(buf)),
->>>>>>> 07dd6cc1
 					       buf);
 				chan->num_conf_req++;
 			}
