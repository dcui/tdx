--- conflicted
+++ resolved
@@ -99,8 +99,6 @@
 	  This options enables support for the Microsoft defined HCI
 	  vendor extensions.
 
-<<<<<<< HEAD
-=======
 config BT_AOSPEXT
 	bool "Enable Android Open Source Project extensions"
 	depends on BT
@@ -108,7 +106,6 @@
 	  This options enables support for the Android Open Source
 	  Project defined HCI vendor extensions.
 
->>>>>>> 7d2a07b7
 config BT_DEBUGFS
 	bool "Export Bluetooth internals in debugfs"
 	depends on BT && DEBUG_FS
