// SPDX-License-Identifier: GPL-2.0
/* XDP user-space packet buffer
 * Copyright(c) 2018 Intel Corporation.
 */

#include <linux/init.h>
#include <linux/sched/mm.h>
#include <linux/sched/signal.h>
#include <linux/sched/task.h>
#include <linux/uaccess.h>
#include <linux/slab.h>
#include <linux/bpf.h>
#include <linux/mm.h>
#include <linux/netdevice.h>
#include <linux/rtnetlink.h>
#include <linux/idr.h>
#include <linux/vmalloc.h>

#include "xdp_umem.h"
#include "xsk_queue.h"

#define XDP_UMEM_MIN_CHUNK_SIZE 2048

static DEFINE_IDA(umem_ida);

<<<<<<< HEAD
void xdp_add_sk_umem(struct xdp_umem *umem, struct xdp_sock *xs)
{
	unsigned long flags;

	if (!xs->tx)
		return;

	spin_lock_irqsave(&umem->xsk_tx_list_lock, flags);
	list_add_rcu(&xs->list, &umem->xsk_tx_list);
	spin_unlock_irqrestore(&umem->xsk_tx_list_lock, flags);
}

void xdp_del_sk_umem(struct xdp_umem *umem, struct xdp_sock *xs)
{
	unsigned long flags;

	if (!xs->tx)
		return;

	spin_lock_irqsave(&umem->xsk_tx_list_lock, flags);
	list_del_rcu(&xs->list);
	spin_unlock_irqrestore(&umem->xsk_tx_list_lock, flags);
}

/* The umem is stored both in the _rx struct and the _tx struct as we do
 * not know if the device has more tx queues than rx, or the opposite.
 * This might also change during run time.
 */
static int xsk_reg_pool_at_qid(struct net_device *dev,
			       struct xsk_buff_pool *pool,
			       u16 queue_id)
{
	if (queue_id >= max_t(unsigned int,
			      dev->real_num_rx_queues,
			      dev->real_num_tx_queues))
		return -EINVAL;

	if (queue_id < dev->real_num_rx_queues)
		dev->_rx[queue_id].pool = pool;
	if (queue_id < dev->real_num_tx_queues)
		dev->_tx[queue_id].pool = pool;

	return 0;
}

struct xsk_buff_pool *xsk_get_pool_from_qid(struct net_device *dev,
					    u16 queue_id)
{
	if (queue_id < dev->real_num_rx_queues)
		return dev->_rx[queue_id].pool;
	if (queue_id < dev->real_num_tx_queues)
		return dev->_tx[queue_id].pool;

	return NULL;
}
EXPORT_SYMBOL(xsk_get_pool_from_qid);

static void xsk_clear_pool_at_qid(struct net_device *dev, u16 queue_id)
{
	if (queue_id < dev->real_num_rx_queues)
		dev->_rx[queue_id].pool = NULL;
	if (queue_id < dev->real_num_tx_queues)
		dev->_tx[queue_id].pool = NULL;
}

int xdp_umem_assign_dev(struct xdp_umem *umem, struct net_device *dev,
			u16 queue_id, u16 flags)
{
	bool force_zc, force_copy;
	struct netdev_bpf bpf;
	int err = 0;

	ASSERT_RTNL();

	force_zc = flags & XDP_ZEROCOPY;
	force_copy = flags & XDP_COPY;

	if (force_zc && force_copy)
		return -EINVAL;

	if (xsk_get_pool_from_qid(dev, queue_id))
		return -EBUSY;

	err = xsk_reg_pool_at_qid(dev, umem->pool, queue_id);
	if (err)
		return err;

	umem->dev = dev;
	umem->queue_id = queue_id;

	if (flags & XDP_USE_NEED_WAKEUP) {
		umem->flags |= XDP_UMEM_USES_NEED_WAKEUP;
		/* Tx needs to be explicitly woken up the first time.
		 * Also for supporting drivers that do not implement this
		 * feature. They will always have to call sendto().
		 */
		xsk_set_tx_need_wakeup(umem->pool);
	}

	dev_hold(dev);

	if (force_copy)
		/* For copy-mode, we are done. */
		return 0;

	if (!dev->netdev_ops->ndo_bpf || !dev->netdev_ops->ndo_xsk_wakeup) {
		err = -EOPNOTSUPP;
		goto err_unreg_umem;
	}

	bpf.command = XDP_SETUP_XSK_POOL;
	bpf.xsk.pool = umem->pool;
	bpf.xsk.queue_id = queue_id;

	err = dev->netdev_ops->ndo_bpf(dev, &bpf);
	if (err)
		goto err_unreg_umem;

	umem->zc = true;
	return 0;

err_unreg_umem:
	if (!force_zc)
		err = 0; /* fallback to copy mode */
	if (err)
		xsk_clear_pool_at_qid(dev, queue_id);
	return err;
}

void xdp_umem_clear_dev(struct xdp_umem *umem)
{
	struct netdev_bpf bpf;
	int err;

	ASSERT_RTNL();

	if (!umem->dev)
		return;

	if (umem->zc) {
		bpf.command = XDP_SETUP_XSK_POOL;
		bpf.xsk.pool = NULL;
		bpf.xsk.queue_id = umem->queue_id;

		err = umem->dev->netdev_ops->ndo_bpf(umem->dev, &bpf);

		if (err)
			WARN(1, "failed to disable umem!\n");
	}

	xsk_clear_pool_at_qid(umem->dev, umem->queue_id);

	dev_put(umem->dev);
	umem->dev = NULL;
	umem->zc = false;
}

=======
>>>>>>> 7d2a07b7
static void xdp_umem_unpin_pages(struct xdp_umem *umem)
{
	unpin_user_pages_dirty_lock(umem->pgs, umem->npgs, true);

	kvfree(umem->pgs);
	umem->pgs = NULL;
}

static void xdp_umem_unaccount_pages(struct xdp_umem *umem)
{
	if (umem->user) {
		atomic_long_sub(umem->npgs, &umem->user->locked_vm);
		free_uid(umem->user);
	}
}

static void xdp_umem_addr_unmap(struct xdp_umem *umem)
{
	vunmap(umem->addrs);
	umem->addrs = NULL;
}

static int xdp_umem_addr_map(struct xdp_umem *umem, struct page **pages,
			     u32 nr_pages)
{
	umem->addrs = vmap(pages, nr_pages, VM_MAP, PAGE_KERNEL);
	if (!umem->addrs)
		return -ENOMEM;
	return 0;
}

<<<<<<< HEAD
	xp_destroy(umem->pool);
=======
static void xdp_umem_release(struct xdp_umem *umem)
{
	umem->zc = false;
	ida_simple_remove(&umem_ida, umem->id);

	xdp_umem_addr_unmap(umem);
>>>>>>> 7d2a07b7
	xdp_umem_unpin_pages(umem);

	xdp_umem_unaccount_pages(umem);
	kfree(umem);
}

static void xdp_umem_release_deferred(struct work_struct *work)
{
	struct xdp_umem *umem = container_of(work, struct xdp_umem, work);

	xdp_umem_release(umem);
}

void xdp_get_umem(struct xdp_umem *umem)
{
	refcount_inc(&umem->users);
}

void xdp_put_umem(struct xdp_umem *umem, bool defer_cleanup)
{
	if (!umem)
		return;

	if (refcount_dec_and_test(&umem->users)) {
		if (defer_cleanup) {
			INIT_WORK(&umem->work, xdp_umem_release_deferred);
			schedule_work(&umem->work);
		} else {
			xdp_umem_release(umem);
		}
	}
}

static int xdp_umem_pin_pages(struct xdp_umem *umem, unsigned long address)
{
	unsigned int gup_flags = FOLL_WRITE;
	long npgs;
	int err;

	umem->pgs = kvcalloc(umem->npgs, sizeof(*umem->pgs), GFP_KERNEL | __GFP_NOWARN);
	if (!umem->pgs)
		return -ENOMEM;

<<<<<<< HEAD
	down_read(&current->mm->mmap_sem);
	npgs = get_user_pages(address, umem->npgs,
=======
	mmap_read_lock(current->mm);
	npgs = pin_user_pages(address, umem->npgs,
>>>>>>> 7d2a07b7
			      gup_flags | FOLL_LONGTERM, &umem->pgs[0], NULL);
	mmap_read_unlock(current->mm);

	if (npgs != umem->npgs) {
		if (npgs >= 0) {
			umem->npgs = npgs;
			err = -ENOMEM;
			goto out_pin;
		}
		err = npgs;
		goto out_pgs;
	}
	return 0;

out_pin:
	xdp_umem_unpin_pages(umem);
out_pgs:
	kvfree(umem->pgs);
	umem->pgs = NULL;
	return err;
}

static int xdp_umem_account_pages(struct xdp_umem *umem)
{
	unsigned long lock_limit, new_npgs, old_npgs;

	if (capable(CAP_IPC_LOCK))
		return 0;

	lock_limit = rlimit(RLIMIT_MEMLOCK) >> PAGE_SHIFT;
	umem->user = get_uid(current_user());

	do {
		old_npgs = atomic_long_read(&umem->user->locked_vm);
		new_npgs = old_npgs + umem->npgs;
		if (new_npgs > lock_limit) {
			free_uid(umem->user);
			umem->user = NULL;
			return -ENOBUFS;
		}
	} while (atomic_long_cmpxchg(&umem->user->locked_vm, old_npgs,
				     new_npgs) != old_npgs);
	return 0;
}

static int xdp_umem_reg(struct xdp_umem *umem, struct xdp_umem_reg *mr)
{
	u32 npgs_rem, chunk_size = mr->chunk_size, headroom = mr->headroom;
	bool unaligned_chunks = mr->flags & XDP_UMEM_UNALIGNED_CHUNK_FLAG;
	u64 npgs, addr = mr->addr, size = mr->len;
	unsigned int chunks, chunks_rem;
	int err;

	if (chunk_size < XDP_UMEM_MIN_CHUNK_SIZE || chunk_size > PAGE_SIZE) {
		/* Strictly speaking we could support this, if:
		 * - huge pages, or*
		 * - using an IOMMU, or
		 * - making sure the memory area is consecutive
		 * but for now, we simply say "computer says no".
		 */
		return -EINVAL;
	}

<<<<<<< HEAD
	if (mr->flags & ~(XDP_UMEM_UNALIGNED_CHUNK_FLAG |
			XDP_UMEM_USES_NEED_WAKEUP))
=======
	if (mr->flags & ~XDP_UMEM_UNALIGNED_CHUNK_FLAG)
>>>>>>> 7d2a07b7
		return -EINVAL;

	if (!unaligned_chunks && !is_power_of_2(chunk_size))
		return -EINVAL;

	if (!PAGE_ALIGNED(addr)) {
		/* Memory area has to be page size aligned. For
		 * simplicity, this might change.
		 */
		return -EINVAL;
	}

	if ((addr + size) < addr)
		return -EINVAL;

	npgs = div_u64_rem(size, PAGE_SIZE, &npgs_rem);
	if (npgs_rem)
		npgs++;
	if (npgs > U32_MAX)
		return -EINVAL;

	chunks = (unsigned int)div_u64_rem(size, chunk_size, &chunks_rem);
	if (chunks == 0)
		return -EINVAL;

	if (!unaligned_chunks && chunks_rem)
		return -EINVAL;

	if (headroom >= chunk_size - XDP_PACKET_HEADROOM)
		return -EINVAL;

	umem->size = size;
	umem->headroom = headroom;
	umem->chunk_size = chunk_size;
<<<<<<< HEAD
=======
	umem->chunks = chunks;
>>>>>>> 7d2a07b7
	umem->npgs = (u32)npgs;
	umem->pgs = NULL;
	umem->user = NULL;
	umem->flags = mr->flags;
<<<<<<< HEAD
	INIT_LIST_HEAD(&umem->xsk_tx_list);
	spin_lock_init(&umem->xsk_tx_list_lock);
=======
>>>>>>> 7d2a07b7

	INIT_LIST_HEAD(&umem->xsk_dma_list);
	refcount_set(&umem->users, 1);

	err = xdp_umem_account_pages(umem);
	if (err)
		return err;

	err = xdp_umem_pin_pages(umem, (unsigned long)addr);
	if (err)
		goto out_account;

<<<<<<< HEAD
	umem->pool = xp_create(umem, chunks, chunk_size, headroom, size,
			       unaligned_chunks);
	if (!umem->pool) {
		err = -ENOMEM;
		goto out_pin;
	}
=======
	err = xdp_umem_addr_map(umem, umem->pgs, umem->npgs);
	if (err)
		goto out_unpin;

>>>>>>> 7d2a07b7
	return 0;

out_unpin:
	xdp_umem_unpin_pages(umem);
out_account:
	xdp_umem_unaccount_pages(umem);
	return err;
}

struct xdp_umem *xdp_umem_create(struct xdp_umem_reg *mr)
{
	struct xdp_umem *umem;
	int err;

	umem = kzalloc(sizeof(*umem), GFP_KERNEL);
	if (!umem)
		return ERR_PTR(-ENOMEM);

	err = ida_simple_get(&umem_ida, 0, 0, GFP_KERNEL);
	if (err < 0) {
		kfree(umem);
		return ERR_PTR(err);
	}
	umem->id = err;

	err = xdp_umem_reg(umem, mr);
	if (err) {
		ida_simple_remove(&umem_ida, umem->id);
		kfree(umem);
		return ERR_PTR(err);
	}

	return umem;
}<|MERGE_RESOLUTION|>--- conflicted
+++ resolved
@@ -23,166 +23,6 @@
 
 static DEFINE_IDA(umem_ida);
 
-<<<<<<< HEAD
-void xdp_add_sk_umem(struct xdp_umem *umem, struct xdp_sock *xs)
-{
-	unsigned long flags;
-
-	if (!xs->tx)
-		return;
-
-	spin_lock_irqsave(&umem->xsk_tx_list_lock, flags);
-	list_add_rcu(&xs->list, &umem->xsk_tx_list);
-	spin_unlock_irqrestore(&umem->xsk_tx_list_lock, flags);
-}
-
-void xdp_del_sk_umem(struct xdp_umem *umem, struct xdp_sock *xs)
-{
-	unsigned long flags;
-
-	if (!xs->tx)
-		return;
-
-	spin_lock_irqsave(&umem->xsk_tx_list_lock, flags);
-	list_del_rcu(&xs->list);
-	spin_unlock_irqrestore(&umem->xsk_tx_list_lock, flags);
-}
-
-/* The umem is stored both in the _rx struct and the _tx struct as we do
- * not know if the device has more tx queues than rx, or the opposite.
- * This might also change during run time.
- */
-static int xsk_reg_pool_at_qid(struct net_device *dev,
-			       struct xsk_buff_pool *pool,
-			       u16 queue_id)
-{
-	if (queue_id >= max_t(unsigned int,
-			      dev->real_num_rx_queues,
-			      dev->real_num_tx_queues))
-		return -EINVAL;
-
-	if (queue_id < dev->real_num_rx_queues)
-		dev->_rx[queue_id].pool = pool;
-	if (queue_id < dev->real_num_tx_queues)
-		dev->_tx[queue_id].pool = pool;
-
-	return 0;
-}
-
-struct xsk_buff_pool *xsk_get_pool_from_qid(struct net_device *dev,
-					    u16 queue_id)
-{
-	if (queue_id < dev->real_num_rx_queues)
-		return dev->_rx[queue_id].pool;
-	if (queue_id < dev->real_num_tx_queues)
-		return dev->_tx[queue_id].pool;
-
-	return NULL;
-}
-EXPORT_SYMBOL(xsk_get_pool_from_qid);
-
-static void xsk_clear_pool_at_qid(struct net_device *dev, u16 queue_id)
-{
-	if (queue_id < dev->real_num_rx_queues)
-		dev->_rx[queue_id].pool = NULL;
-	if (queue_id < dev->real_num_tx_queues)
-		dev->_tx[queue_id].pool = NULL;
-}
-
-int xdp_umem_assign_dev(struct xdp_umem *umem, struct net_device *dev,
-			u16 queue_id, u16 flags)
-{
-	bool force_zc, force_copy;
-	struct netdev_bpf bpf;
-	int err = 0;
-
-	ASSERT_RTNL();
-
-	force_zc = flags & XDP_ZEROCOPY;
-	force_copy = flags & XDP_COPY;
-
-	if (force_zc && force_copy)
-		return -EINVAL;
-
-	if (xsk_get_pool_from_qid(dev, queue_id))
-		return -EBUSY;
-
-	err = xsk_reg_pool_at_qid(dev, umem->pool, queue_id);
-	if (err)
-		return err;
-
-	umem->dev = dev;
-	umem->queue_id = queue_id;
-
-	if (flags & XDP_USE_NEED_WAKEUP) {
-		umem->flags |= XDP_UMEM_USES_NEED_WAKEUP;
-		/* Tx needs to be explicitly woken up the first time.
-		 * Also for supporting drivers that do not implement this
-		 * feature. They will always have to call sendto().
-		 */
-		xsk_set_tx_need_wakeup(umem->pool);
-	}
-
-	dev_hold(dev);
-
-	if (force_copy)
-		/* For copy-mode, we are done. */
-		return 0;
-
-	if (!dev->netdev_ops->ndo_bpf || !dev->netdev_ops->ndo_xsk_wakeup) {
-		err = -EOPNOTSUPP;
-		goto err_unreg_umem;
-	}
-
-	bpf.command = XDP_SETUP_XSK_POOL;
-	bpf.xsk.pool = umem->pool;
-	bpf.xsk.queue_id = queue_id;
-
-	err = dev->netdev_ops->ndo_bpf(dev, &bpf);
-	if (err)
-		goto err_unreg_umem;
-
-	umem->zc = true;
-	return 0;
-
-err_unreg_umem:
-	if (!force_zc)
-		err = 0; /* fallback to copy mode */
-	if (err)
-		xsk_clear_pool_at_qid(dev, queue_id);
-	return err;
-}
-
-void xdp_umem_clear_dev(struct xdp_umem *umem)
-{
-	struct netdev_bpf bpf;
-	int err;
-
-	ASSERT_RTNL();
-
-	if (!umem->dev)
-		return;
-
-	if (umem->zc) {
-		bpf.command = XDP_SETUP_XSK_POOL;
-		bpf.xsk.pool = NULL;
-		bpf.xsk.queue_id = umem->queue_id;
-
-		err = umem->dev->netdev_ops->ndo_bpf(umem->dev, &bpf);
-
-		if (err)
-			WARN(1, "failed to disable umem!\n");
-	}
-
-	xsk_clear_pool_at_qid(umem->dev, umem->queue_id);
-
-	dev_put(umem->dev);
-	umem->dev = NULL;
-	umem->zc = false;
-}
-
-=======
->>>>>>> 7d2a07b7
 static void xdp_umem_unpin_pages(struct xdp_umem *umem)
 {
 	unpin_user_pages_dirty_lock(umem->pgs, umem->npgs, true);
@@ -214,16 +54,12 @@
 	return 0;
 }
 
-<<<<<<< HEAD
-	xp_destroy(umem->pool);
-=======
 static void xdp_umem_release(struct xdp_umem *umem)
 {
 	umem->zc = false;
 	ida_simple_remove(&umem_ida, umem->id);
 
 	xdp_umem_addr_unmap(umem);
->>>>>>> 7d2a07b7
 	xdp_umem_unpin_pages(umem);
 
 	xdp_umem_unaccount_pages(umem);
@@ -267,13 +103,8 @@
 	if (!umem->pgs)
 		return -ENOMEM;
 
-<<<<<<< HEAD
-	down_read(&current->mm->mmap_sem);
-	npgs = get_user_pages(address, umem->npgs,
-=======
 	mmap_read_lock(current->mm);
 	npgs = pin_user_pages(address, umem->npgs,
->>>>>>> 7d2a07b7
 			      gup_flags | FOLL_LONGTERM, &umem->pgs[0], NULL);
 	mmap_read_unlock(current->mm);
 
@@ -337,12 +168,7 @@
 		return -EINVAL;
 	}
 
-<<<<<<< HEAD
-	if (mr->flags & ~(XDP_UMEM_UNALIGNED_CHUNK_FLAG |
-			XDP_UMEM_USES_NEED_WAKEUP))
-=======
 	if (mr->flags & ~XDP_UMEM_UNALIGNED_CHUNK_FLAG)
->>>>>>> 7d2a07b7
 		return -EINVAL;
 
 	if (!unaligned_chunks && !is_power_of_2(chunk_size))
@@ -377,19 +203,11 @@
 	umem->size = size;
 	umem->headroom = headroom;
 	umem->chunk_size = chunk_size;
-<<<<<<< HEAD
-=======
 	umem->chunks = chunks;
->>>>>>> 7d2a07b7
 	umem->npgs = (u32)npgs;
 	umem->pgs = NULL;
 	umem->user = NULL;
 	umem->flags = mr->flags;
-<<<<<<< HEAD
-	INIT_LIST_HEAD(&umem->xsk_tx_list);
-	spin_lock_init(&umem->xsk_tx_list_lock);
-=======
->>>>>>> 7d2a07b7
 
 	INIT_LIST_HEAD(&umem->xsk_dma_list);
 	refcount_set(&umem->users, 1);
@@ -402,19 +220,10 @@
 	if (err)
 		goto out_account;
 
-<<<<<<< HEAD
-	umem->pool = xp_create(umem, chunks, chunk_size, headroom, size,
-			       unaligned_chunks);
-	if (!umem->pool) {
-		err = -ENOMEM;
-		goto out_pin;
-	}
-=======
 	err = xdp_umem_addr_map(umem, umem->pgs, umem->npgs);
 	if (err)
 		goto out_unpin;
 
->>>>>>> 7d2a07b7
 	return 0;
 
 out_unpin:
