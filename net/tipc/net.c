--- conflicted
+++ resolved
@@ -138,21 +138,7 @@
 	tipc_named_reinit(net);
 	tipc_sk_reinit(net);
 	tipc_mon_reinit_self(net);
-<<<<<<< HEAD
-	tipc_nametbl_publish(net, TIPC_CFG_SRV, addr, addr,
-			     TIPC_CLUSTER_SCOPE, 0, addr);
-}
-
-static void tipc_net_finalize_work(struct work_struct *work)
-{
-	struct tipc_net_work *fwork;
-
-	fwork = container_of(work, struct tipc_net_work, work);
-	tipc_net_finalize(fwork->net, fwork->addr);
-	kfree(fwork);
-=======
 	tipc_nametbl_publish(net, &ua, &sk, addr);
->>>>>>> 7d2a07b7
 }
 
 void tipc_net_finalize_work(struct work_struct *work)
