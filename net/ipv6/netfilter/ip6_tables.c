--- conflicted
+++ resolved
@@ -1785,25 +1785,6 @@
 	return ret;
 }
 
-<<<<<<< HEAD
-void ip6t_unregister_table_pre_exit(struct net *net, struct xt_table *table,
-				    const struct nf_hook_ops *ops)
-{
-	nf_unregister_net_hooks(net, ops, hweight32(table->valid_hooks));
-}
-
-void ip6t_unregister_table_exit(struct net *net, struct xt_table *table)
-{
-	__ip6t_unregister_table(net, table);
-}
-
-void ip6t_unregister_table(struct net *net, struct xt_table *table,
-			   const struct nf_hook_ops *ops)
-{
-	if (ops)
-		ip6t_unregister_table_pre_exit(net, table, ops);
-	__ip6t_unregister_table(net, table);
-=======
 void ip6t_unregister_table_pre_exit(struct net *net, const char *name)
 {
 	struct xt_table *table = xt_find_table(net, NFPROTO_IPV6, name);
@@ -1818,7 +1799,6 @@
 
 	if (table)
 		__ip6t_unregister_table(net, table);
->>>>>>> 7d2a07b7
 }
 
 /* Returns 1 if the type and code is matched by the range, 0 otherwise */
@@ -1968,10 +1948,6 @@
 }
 
 EXPORT_SYMBOL(ip6t_register_table);
-<<<<<<< HEAD
-EXPORT_SYMBOL(ip6t_unregister_table);
-=======
->>>>>>> 7d2a07b7
 EXPORT_SYMBOL(ip6t_unregister_table_pre_exit);
 EXPORT_SYMBOL(ip6t_unregister_table_exit);
 EXPORT_SYMBOL(ip6t_do_table);
