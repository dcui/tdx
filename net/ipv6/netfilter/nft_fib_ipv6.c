--- conflicted
+++ resolved
@@ -37,14 +37,8 @@
 	if (ipv6_addr_type(&fl6->daddr) & IPV6_ADDR_LINKLOCAL) {
 		lookup_flags |= RT6_LOOKUP_F_IFACE;
 		fl6->flowi6_oif = get_ifindex(dev ? dev : pkt->skb->dev);
-<<<<<<< HEAD
-	} else if ((priv->flags & NFTA_FIB_F_IIF) &&
-		   (netif_is_l3_master(dev) || netif_is_l3_slave(dev))) {
-		fl6->flowi6_oif = dev->ifindex;
-=======
 	} else if (priv->flags & NFTA_FIB_F_IIF) {
 		fl6->flowi6_l3mdev = l3mdev_master_ifindex_rcu(dev);
->>>>>>> 2ab2b436
 	}
 
 	if (ipv6_addr_type(&fl6->saddr) & IPV6_ADDR_UNICAST)
