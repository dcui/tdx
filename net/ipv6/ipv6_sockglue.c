/*
 *	IPv6 BSD socket options interface
 *	Linux INET6 implementation
 *
 *	Authors:
 *	Pedro Roque		<roque@di.fc.ul.pt>
 *
 *	Based on linux/net/ipv4/ip_sockglue.c
 *
 *	$Id: ipv6_sockglue.c,v 1.41 2002/02/01 22:01:04 davem Exp $
 *
 *	This program is free software; you can redistribute it and/or
 *      modify it under the terms of the GNU General Public License
 *      as published by the Free Software Foundation; either version
 *      2 of the License, or (at your option) any later version.
 *
 *	FIXME: Make the setsockopt code POSIX compliant: That is
 *
 *	o	Return -EINVAL for setsockopt of short lengths
 *	o	Truncate getsockopt returns
 *	o	Return an optlen of the truncated length if need be
 *
 *	Changes:
 *	David L Stevens <dlstevens@us.ibm.com>:
 *		- added multicast source filtering API for MLDv2
 */

#include <linux/module.h>
#include <linux/capability.h>
#include <linux/errno.h>
#include <linux/types.h>
#include <linux/socket.h>
#include <linux/sockios.h>
#include <linux/net.h>
#include <linux/in6.h>
#include <linux/netdevice.h>
#include <linux/if_arp.h>
#include <linux/init.h>
#include <linux/sysctl.h>
#include <linux/netfilter.h>

#include <net/sock.h>
#include <net/snmp.h>
#include <net/ipv6.h>
#include <net/ndisc.h>
#include <net/protocol.h>
#include <net/transp_v6.h>
#include <net/ip6_route.h>
#include <net/addrconf.h>
#include <net/inet_common.h>
#include <net/tcp.h>
#include <net/udp.h>
#include <net/udplite.h>
#include <net/xfrm.h>

#include <asm/uaccess.h>

DEFINE_SNMP_STAT(struct ipstats_mib, ipv6_statistics) __read_mostly;

static struct inet6_protocol *ipv6_gso_pull_exthdrs(struct sk_buff *skb,
						    int proto)
{
	struct inet6_protocol *ops = NULL;

	for (;;) {
		struct ipv6_opt_hdr *opth;
		int len;

		if (proto != NEXTHDR_HOP) {
			ops = rcu_dereference(inet6_protos[proto]);

			if (unlikely(!ops))
				break;

			if (!(ops->flags & INET6_PROTO_GSO_EXTHDR))
				break;
		}

		if (unlikely(!pskb_may_pull(skb, 8)))
			break;

		opth = (void *)skb->data;
		len = opth->hdrlen * 8 + 8;

		if (unlikely(!pskb_may_pull(skb, len)))
			break;

		proto = opth->nexthdr;
		__skb_pull(skb, len);
	}

	return ops;
}

static int ipv6_gso_send_check(struct sk_buff *skb)
{
	struct ipv6hdr *ipv6h;
	struct inet6_protocol *ops;
	int err = -EINVAL;

	if (unlikely(!pskb_may_pull(skb, sizeof(*ipv6h))))
		goto out;

	ipv6h = skb->nh.ipv6h;
	__skb_pull(skb, sizeof(*ipv6h));
	err = -EPROTONOSUPPORT;

	rcu_read_lock();
	ops = ipv6_gso_pull_exthdrs(skb, ipv6h->nexthdr);
	if (likely(ops && ops->gso_send_check)) {
		skb->h.raw = skb->data;
		err = ops->gso_send_check(skb);
	}
	rcu_read_unlock();

out:
	return err;
}

static struct sk_buff *ipv6_gso_segment(struct sk_buff *skb, int features)
{
	struct sk_buff *segs = ERR_PTR(-EINVAL);
	struct ipv6hdr *ipv6h;
	struct inet6_protocol *ops;

	if (!(features & NETIF_F_HW_CSUM))
		features &= ~NETIF_F_SG;

	if (unlikely(skb_shinfo(skb)->gso_type &
		     ~(SKB_GSO_UDP |
		       SKB_GSO_DODGY |
		       SKB_GSO_TCP_ECN |
		       SKB_GSO_TCPV6 |
		       0)))
		goto out;

	if (unlikely(!pskb_may_pull(skb, sizeof(*ipv6h))))
		goto out;

	ipv6h = skb->nh.ipv6h;
	__skb_pull(skb, sizeof(*ipv6h));
	segs = ERR_PTR(-EPROTONOSUPPORT);

	rcu_read_lock();
	ops = ipv6_gso_pull_exthdrs(skb, ipv6h->nexthdr);
	if (likely(ops && ops->gso_segment)) {
		skb->h.raw = skb->data;
		segs = ops->gso_segment(skb, features);
	}
	rcu_read_unlock();

	if (unlikely(IS_ERR(segs)))
		goto out;

	for (skb = segs; skb; skb = skb->next) {
		ipv6h = skb->nh.ipv6h;
		ipv6h->payload_len = htons(skb->len - skb->mac_len -
					   sizeof(*ipv6h));
	}

out:
	return segs;
}

static struct packet_type ipv6_packet_type = {
	.type = __constant_htons(ETH_P_IPV6),
	.func = ipv6_rcv,
	.gso_send_check = ipv6_gso_send_check,
	.gso_segment = ipv6_gso_segment,
};

struct ip6_ra_chain *ip6_ra_chain;
DEFINE_RWLOCK(ip6_ra_lock);

int ip6_ra_control(struct sock *sk, int sel, void (*destructor)(struct sock *))
{
	struct ip6_ra_chain *ra, *new_ra, **rap;

	/* RA packet may be delivered ONLY to IPPROTO_RAW socket */
	if (sk->sk_type != SOCK_RAW || inet_sk(sk)->num != IPPROTO_RAW)
		return -EINVAL;

	new_ra = (sel>=0) ? kmalloc(sizeof(*new_ra), GFP_KERNEL) : NULL;

	write_lock_bh(&ip6_ra_lock);
	for (rap = &ip6_ra_chain; (ra=*rap) != NULL; rap = &ra->next) {
		if (ra->sk == sk) {
			if (sel>=0) {
				write_unlock_bh(&ip6_ra_lock);
				kfree(new_ra);
				return -EADDRINUSE;
			}

			*rap = ra->next;
			write_unlock_bh(&ip6_ra_lock);

			if (ra->destructor)
				ra->destructor(sk);
			sock_put(sk);
			kfree(ra);
			return 0;
		}
	}
	if (new_ra == NULL) {
		write_unlock_bh(&ip6_ra_lock);
		return -ENOBUFS;
	}
	new_ra->sk = sk;
	new_ra->sel = sel;
	new_ra->destructor = destructor;
	new_ra->next = ra;
	*rap = new_ra;
	sock_hold(sk);
	write_unlock_bh(&ip6_ra_lock);
	return 0;
}

static int do_ipv6_setsockopt(struct sock *sk, int level, int optname,
		    char __user *optval, int optlen)
{
	struct ipv6_pinfo *np = inet6_sk(sk);
	int val, valbool;
	int retv = -ENOPROTOOPT;

	if (optval == NULL)
		val=0;
	else if (get_user(val, (int __user *) optval))
		return -EFAULT;

	valbool = (val!=0);

	lock_sock(sk);

	switch (optname) {

	case IPV6_ADDRFORM:
		if (val == PF_INET) {
			struct ipv6_txoptions *opt;
			struct sk_buff *pktopt;

			if (sk->sk_protocol != IPPROTO_UDP &&
			    sk->sk_protocol != IPPROTO_UDPLITE &&
			    sk->sk_protocol != IPPROTO_TCP)
				break;

			if (sk->sk_state != TCP_ESTABLISHED) {
				retv = -ENOTCONN;
				break;
			}

			if (ipv6_only_sock(sk) ||
			    !(ipv6_addr_type(&np->daddr) & IPV6_ADDR_MAPPED)) {
				retv = -EADDRNOTAVAIL;
				break;
			}

			fl6_free_socklist(sk);
			ipv6_sock_mc_close(sk);

			/*
			 * Sock is moving from IPv6 to IPv4 (sk_prot), so
			 * remove it from the refcnt debug socks count in the
			 * original family...
			 */
			sk_refcnt_debug_dec(sk);

			if (sk->sk_protocol == IPPROTO_TCP) {
				struct inet_connection_sock *icsk = inet_csk(sk);

				local_bh_disable();
				sock_prot_dec_use(sk->sk_prot);
				sock_prot_inc_use(&tcp_prot);
				local_bh_enable();
				sk->sk_prot = &tcp_prot;
				icsk->icsk_af_ops = &ipv4_specific;
				sk->sk_socket->ops = &inet_stream_ops;
				sk->sk_family = PF_INET;
				tcp_sync_mss(sk, icsk->icsk_pmtu_cookie);
			} else {
				struct proto *prot = &udp_prot;

				if (sk->sk_protocol == IPPROTO_UDPLITE)
					prot = &udplite_prot;
				local_bh_disable();
				sock_prot_dec_use(sk->sk_prot);
				sock_prot_inc_use(prot);
				local_bh_enable();
				sk->sk_prot = prot;
				sk->sk_socket->ops = &inet_dgram_ops;
				sk->sk_family = PF_INET;
			}
			opt = xchg(&np->opt, NULL);
			if (opt)
				sock_kfree_s(sk, opt, opt->tot_len);
			pktopt = xchg(&np->pktoptions, NULL);
			if (pktopt)
				kfree_skb(pktopt);

			sk->sk_destruct = inet_sock_destruct;
			/*
			 * ... and add it to the refcnt debug socks count
			 * in the new family. -acme
			 */
			sk_refcnt_debug_inc(sk);
			module_put(THIS_MODULE);
			retv = 0;
			break;
		}
		goto e_inval;

	case IPV6_V6ONLY:
		if (inet_sk(sk)->num)
			goto e_inval;
		np->ipv6only = valbool;
		retv = 0;
		break;

	case IPV6_RECVPKTINFO:
		np->rxopt.bits.rxinfo = valbool;
		retv = 0;
		break;

	case IPV6_2292PKTINFO:
		np->rxopt.bits.rxoinfo = valbool;
		retv = 0;
		break;

	case IPV6_RECVHOPLIMIT:
		np->rxopt.bits.rxhlim = valbool;
		retv = 0;
		break;

	case IPV6_2292HOPLIMIT:
		np->rxopt.bits.rxohlim = valbool;
		retv = 0;
		break;

	case IPV6_RECVRTHDR:
		if (val < 0 || val > 2)
			goto e_inval;
		np->rxopt.bits.srcrt = val;
		retv = 0;
		break;

	case IPV6_2292RTHDR:
		if (val < 0 || val > 2)
			goto e_inval;
		np->rxopt.bits.osrcrt = val;
		retv = 0;
		break;

	case IPV6_RECVHOPOPTS:
		np->rxopt.bits.hopopts = valbool;
		retv = 0;
		break;

	case IPV6_2292HOPOPTS:
		np->rxopt.bits.ohopopts = valbool;
		retv = 0;
		break;

	case IPV6_RECVDSTOPTS:
		np->rxopt.bits.dstopts = valbool;
		retv = 0;
		break;

	case IPV6_2292DSTOPTS:
		np->rxopt.bits.odstopts = valbool;
		retv = 0;
		break;

	case IPV6_TCLASS:
		if (val < -1 || val > 0xff)
			goto e_inval;
		np->tclass = val;
		retv = 0;
		break;

	case IPV6_RECVTCLASS:
		np->rxopt.bits.rxtclass = valbool;
		retv = 0;
		break;

	case IPV6_FLOWINFO:
		np->rxopt.bits.rxflow = valbool;
		retv = 0;
		break;

	case IPV6_HOPOPTS:
	case IPV6_RTHDRDSTOPTS:
	case IPV6_RTHDR:
	case IPV6_DSTOPTS:
	{
		struct ipv6_txoptions *opt;
		if (optlen == 0)
			optval = NULL;

		/* hop-by-hop / destination options are privileged option */
		retv = -EPERM;
		if (optname != IPV6_RTHDR && !capable(CAP_NET_RAW))
			break;

		retv = -EINVAL;
		if (optlen & 0x7 || optlen > 8 * 255)
			break;

		opt = ipv6_renew_options(sk, np->opt, optname,
					 (struct ipv6_opt_hdr __user *)optval,
					 optlen);
		if (IS_ERR(opt)) {
			retv = PTR_ERR(opt);
			break;
		}

		/* routing header option needs extra check */
		if (optname == IPV6_RTHDR && opt && opt->srcrt) {
			struct ipv6_rt_hdr *rthdr = opt->srcrt;
			switch (rthdr->type) {
			case IPV6_SRCRT_TYPE_0:
#ifdef CONFIG_IPV6_MIP6
			case IPV6_SRCRT_TYPE_2:
#endif
				break;
			default:
				goto sticky_done;
			}

			if ((rthdr->hdrlen & 1) ||
			    (rthdr->hdrlen >> 1) != rthdr->segments_left)
				goto sticky_done;
		}

		retv = 0;
		if (inet_sk(sk)->is_icsk) {
			if (opt) {
				struct inet_connection_sock *icsk = inet_csk(sk);
				if (!((1 << sk->sk_state) &
				      (TCPF_LISTEN | TCPF_CLOSE))
				    && inet_sk(sk)->daddr != LOOPBACK4_IPV6) {
					icsk->icsk_ext_hdr_len =
						opt->opt_flen + opt->opt_nflen;
					icsk->icsk_sync_mss(sk, icsk->icsk_pmtu_cookie);
				}
			}
			opt = xchg(&np->opt, opt);
			sk_dst_reset(sk);
		} else {
			write_lock(&sk->sk_dst_lock);
			opt = xchg(&np->opt, opt);
			write_unlock(&sk->sk_dst_lock);
			sk_dst_reset(sk);
		}
sticky_done:
		if (opt)
			sock_kfree_s(sk, opt, opt->tot_len);
		break;
	}

	case IPV6_2292PKTOPTIONS:
	{
		struct ipv6_txoptions *opt = NULL;
		struct msghdr msg;
		struct flowi fl;
		int junk;

		fl.fl6_flowlabel = 0;
		fl.oif = sk->sk_bound_dev_if;

		if (optlen == 0)
			goto update;

		/* 1K is probably excessive
		 * 1K is surely not enough, 2K per standard header is 16K.
		 */
		retv = -EINVAL;
		if (optlen > 64*1024)
			break;

		opt = sock_kmalloc(sk, sizeof(*opt) + optlen, GFP_KERNEL);
		retv = -ENOBUFS;
		if (opt == NULL)
			break;

		memset(opt, 0, sizeof(*opt));
		opt->tot_len = sizeof(*opt) + optlen;
		retv = -EFAULT;
		if (copy_from_user(opt+1, optval, optlen))
			goto done;

		msg.msg_controllen = optlen;
		msg.msg_control = (void*)(opt+1);

		retv = datagram_send_ctl(&msg, &fl, opt, &junk, &junk);
		if (retv)
			goto done;
update:
		retv = 0;
		if (inet_sk(sk)->is_icsk) {
			if (opt) {
				struct inet_connection_sock *icsk = inet_csk(sk);
				if (!((1 << sk->sk_state) &
				      (TCPF_LISTEN | TCPF_CLOSE))
				    && inet_sk(sk)->daddr != LOOPBACK4_IPV6) {
					icsk->icsk_ext_hdr_len =
						opt->opt_flen + opt->opt_nflen;
					icsk->icsk_sync_mss(sk, icsk->icsk_pmtu_cookie);
				}
			}
			opt = xchg(&np->opt, opt);
			sk_dst_reset(sk);
		} else {
			write_lock(&sk->sk_dst_lock);
			opt = xchg(&np->opt, opt);
			write_unlock(&sk->sk_dst_lock);
			sk_dst_reset(sk);
		}

done:
		if (opt)
			sock_kfree_s(sk, opt, opt->tot_len);
		break;
	}
	case IPV6_UNICAST_HOPS:
		if (val > 255 || val < -1)
			goto e_inval;
		np->hop_limit = val;
		retv = 0;
		break;

	case IPV6_MULTICAST_HOPS:
		if (sk->sk_type == SOCK_STREAM)
			goto e_inval;
		if (val > 255 || val < -1)
			goto e_inval;
		np->mcast_hops = val;
		retv = 0;
		break;

	case IPV6_MULTICAST_LOOP:
		np->mc_loop = valbool;
		retv = 0;
		break;

	case IPV6_MULTICAST_IF:
		if (sk->sk_type == SOCK_STREAM)
			goto e_inval;
		if (sk->sk_bound_dev_if && sk->sk_bound_dev_if != val)
			goto e_inval;

		if (__dev_get_by_index(val) == NULL) {
			retv = -ENODEV;
			break;
		}
		np->mcast_oif = val;
		retv = 0;
		break;
	case IPV6_ADD_MEMBERSHIP:
	case IPV6_DROP_MEMBERSHIP:
	{
		struct ipv6_mreq mreq;

		retv = -EFAULT;
		if (copy_from_user(&mreq, optval, sizeof(struct ipv6_mreq)))
			break;

		if (optname == IPV6_ADD_MEMBERSHIP)
			retv = ipv6_sock_mc_join(sk, mreq.ipv6mr_ifindex, &mreq.ipv6mr_multiaddr);
		else
			retv = ipv6_sock_mc_drop(sk, mreq.ipv6mr_ifindex, &mreq.ipv6mr_multiaddr);
		break;
	}
	case IPV6_JOIN_ANYCAST:
	case IPV6_LEAVE_ANYCAST:
	{
		struct ipv6_mreq mreq;

		if (optlen != sizeof(struct ipv6_mreq))
			goto e_inval;

		retv = -EFAULT;
		if (copy_from_user(&mreq, optval, sizeof(struct ipv6_mreq)))
			break;

		if (optname == IPV6_JOIN_ANYCAST)
			retv = ipv6_sock_ac_join(sk, mreq.ipv6mr_ifindex, &mreq.ipv6mr_acaddr);
		else
			retv = ipv6_sock_ac_drop(sk, mreq.ipv6mr_ifindex, &mreq.ipv6mr_acaddr);
		break;
	}
	case MCAST_JOIN_GROUP:
	case MCAST_LEAVE_GROUP:
	{
		struct group_req greq;
		struct sockaddr_in6 *psin6;

		retv = -EFAULT;
		if (copy_from_user(&greq, optval, sizeof(struct group_req)))
			break;
		if (greq.gr_group.ss_family != AF_INET6) {
			retv = -EADDRNOTAVAIL;
			break;
		}
		psin6 = (struct sockaddr_in6 *)&greq.gr_group;
		if (optname == MCAST_JOIN_GROUP)
			retv = ipv6_sock_mc_join(sk, greq.gr_interface,
				&psin6->sin6_addr);
		else
			retv = ipv6_sock_mc_drop(sk, greq.gr_interface,
				&psin6->sin6_addr);
		break;
	}
	case MCAST_JOIN_SOURCE_GROUP:
	case MCAST_LEAVE_SOURCE_GROUP:
	case MCAST_BLOCK_SOURCE:
	case MCAST_UNBLOCK_SOURCE:
	{
		struct group_source_req greqs;
		int omode, add;

		if (optlen != sizeof(struct group_source_req))
			goto e_inval;
		if (copy_from_user(&greqs, optval, sizeof(greqs))) {
			retv = -EFAULT;
			break;
		}
		if (greqs.gsr_group.ss_family != AF_INET6 ||
		    greqs.gsr_source.ss_family != AF_INET6) {
			retv = -EADDRNOTAVAIL;
			break;
		}
		if (optname == MCAST_BLOCK_SOURCE) {
			omode = MCAST_EXCLUDE;
			add = 1;
		} else if (optname == MCAST_UNBLOCK_SOURCE) {
			omode = MCAST_EXCLUDE;
			add = 0;
		} else if (optname == MCAST_JOIN_SOURCE_GROUP) {
			struct sockaddr_in6 *psin6;

			psin6 = (struct sockaddr_in6 *)&greqs.gsr_group;
			retv = ipv6_sock_mc_join(sk, greqs.gsr_interface,
				&psin6->sin6_addr);
			/* prior join w/ different source is ok */
			if (retv && retv != -EADDRINUSE)
				break;
			omode = MCAST_INCLUDE;
			add = 1;
		} else /* MCAST_LEAVE_SOURCE_GROUP */ {
			omode = MCAST_INCLUDE;
			add = 0;
		}
		retv = ip6_mc_source(add, omode, sk, &greqs);
		break;
	}
	case MCAST_MSFILTER:
	{
		extern int sysctl_mld_max_msf;
		struct group_filter *gsf;

		if (optlen < GROUP_FILTER_SIZE(0))
			goto e_inval;
		if (optlen > sysctl_optmem_max) {
			retv = -ENOBUFS;
			break;
		}
		gsf = kmalloc(optlen,GFP_KERNEL);
		if (gsf == 0) {
			retv = -ENOBUFS;
			break;
		}
		retv = -EFAULT;
		if (copy_from_user(gsf, optval, optlen)) {
			kfree(gsf);
			break;
		}
		/* numsrc >= (4G-140)/128 overflow in 32 bits */
		if (gsf->gf_numsrc >= 0x1ffffffU ||
		    gsf->gf_numsrc > sysctl_mld_max_msf) {
			kfree(gsf);
			retv = -ENOBUFS;
			break;
		}
		if (GROUP_FILTER_SIZE(gsf->gf_numsrc) > optlen) {
			kfree(gsf);
			retv = -EINVAL;
			break;
		}
		retv = ip6_mc_msfilter(sk, gsf);
		kfree(gsf);

		break;
	}
	case IPV6_ROUTER_ALERT:
		retv = ip6_ra_control(sk, val, NULL);
		break;
	case IPV6_MTU_DISCOVER:
		if (val<0 || val>2)
			goto e_inval;
		np->pmtudisc = val;
		retv = 0;
		break;
	case IPV6_MTU:
		if (val && val < IPV6_MIN_MTU)
			goto e_inval;
		np->frag_size = val;
		retv = 0;
		break;
	case IPV6_RECVERR:
		np->recverr = valbool;
		if (!val)
			skb_queue_purge(&sk->sk_error_queue);
		retv = 0;
		break;
	case IPV6_FLOWINFO_SEND:
		np->sndflow = valbool;
		retv = 0;
		break;
	case IPV6_FLOWLABEL_MGR:
		retv = ipv6_flowlabel_opt(sk, optval, optlen);
		break;
	case IPV6_IPSEC_POLICY:
	case IPV6_XFRM_POLICY:
		retv = -EPERM;
		if (!capable(CAP_NET_ADMIN))
			break;
		retv = xfrm_user_policy(sk, optname, optval, optlen);
		break;

	}
	release_sock(sk);

	return retv;

e_inval:
	release_sock(sk);
	return -EINVAL;
}

int ipv6_setsockopt(struct sock *sk, int level, int optname,
		    char __user *optval, int optlen)
{
	int err;

	if (level == SOL_IP && sk->sk_type != SOCK_RAW)
		return udp_prot.setsockopt(sk, level, optname, optval, optlen);

	if (level != SOL_IPV6)
		return -ENOPROTOOPT;

	err = do_ipv6_setsockopt(sk, level, optname, optval, optlen);
#ifdef CONFIG_NETFILTER
	/* we need to exclude all possible ENOPROTOOPTs except default case */
	if (err == -ENOPROTOOPT && optname != IPV6_IPSEC_POLICY &&
			optname != IPV6_XFRM_POLICY) {
		lock_sock(sk);
		err = nf_setsockopt(sk, PF_INET6, optname, optval,
				optlen);
		release_sock(sk);
	}
#endif
	return err;
}


#ifdef CONFIG_COMPAT
int compat_ipv6_setsockopt(struct sock *sk, int level, int optname,
			   char __user *optval, int optlen)
{
	int err;

	if (level == SOL_IP && sk->sk_type != SOCK_RAW) {
		if (udp_prot.compat_setsockopt != NULL)
			return udp_prot.compat_setsockopt(sk, level, optname,
							  optval, optlen);
		return udp_prot.setsockopt(sk, level, optname, optval, optlen);
	}

	if (level != SOL_IPV6)
		return -ENOPROTOOPT;

	err = do_ipv6_setsockopt(sk, level, optname, optval, optlen);
#ifdef CONFIG_NETFILTER
	/* we need to exclude all possible ENOPROTOOPTs except default case */
	if (err == -ENOPROTOOPT && optname != IPV6_IPSEC_POLICY &&
	    optname != IPV6_XFRM_POLICY) {
		lock_sock(sk);
		err = compat_nf_setsockopt(sk, PF_INET6, optname,
					   optval, optlen);
		release_sock(sk);
	}
#endif
	return err;
}

EXPORT_SYMBOL(compat_ipv6_setsockopt);
#endif

static int ipv6_getsockopt_sticky(struct sock *sk, struct ipv6_txoptions *opt,
				  char __user *optval, int len)
{
	struct ipv6_opt_hdr *hdr;

	if (!opt || !opt->hopopt)
		return 0;
	hdr = opt->hopopt;

<<<<<<< HEAD
	len = min_t(int, len, ipv6_optlen(hdr));
=======
	len = min_t(unsigned int, len, ipv6_optlen(hdr));
>>>>>>> aeb3f6d1
	if (copy_to_user(optval, hdr, ipv6_optlen(hdr)))
		return -EFAULT;
	return len;
}

static int do_ipv6_getsockopt(struct sock *sk, int level, int optname,
		    char __user *optval, int __user *optlen)
{
	struct ipv6_pinfo *np = inet6_sk(sk);
	int len;
	int val;

	if (get_user(len, optlen))
		return -EFAULT;
	switch (optname) {
	case IPV6_ADDRFORM:
		if (sk->sk_protocol != IPPROTO_UDP &&
		    sk->sk_protocol != IPPROTO_UDPLITE &&
		    sk->sk_protocol != IPPROTO_TCP)
			return -EINVAL;
		if (sk->sk_state != TCP_ESTABLISHED)
			return -ENOTCONN;
		val = sk->sk_family;
		break;
	case MCAST_MSFILTER:
	{
		struct group_filter gsf;
		int err;

		if (len < GROUP_FILTER_SIZE(0))
			return -EINVAL;
		if (copy_from_user(&gsf, optval, GROUP_FILTER_SIZE(0)))
			return -EFAULT;
		lock_sock(sk);
		err = ip6_mc_msfget(sk, &gsf,
			(struct group_filter __user *)optval, optlen);
		release_sock(sk);
		return err;
	}

	case IPV6_2292PKTOPTIONS:
	{
		struct msghdr msg;
		struct sk_buff *skb;

		if (sk->sk_type != SOCK_STREAM)
			return -ENOPROTOOPT;

		msg.msg_control = optval;
		msg.msg_controllen = len;
		msg.msg_flags = 0;

		lock_sock(sk);
		skb = np->pktoptions;
		if (skb)
			atomic_inc(&skb->users);
		release_sock(sk);

		if (skb) {
			int err = datagram_recv_ctl(sk, &msg, skb);
			kfree_skb(skb);
			if (err)
				return err;
		} else {
			if (np->rxopt.bits.rxinfo) {
				struct in6_pktinfo src_info;
				src_info.ipi6_ifindex = np->mcast_oif;
				ipv6_addr_copy(&src_info.ipi6_addr, &np->daddr);
				put_cmsg(&msg, SOL_IPV6, IPV6_PKTINFO, sizeof(src_info), &src_info);
			}
			if (np->rxopt.bits.rxhlim) {
				int hlim = np->mcast_hops;
				put_cmsg(&msg, SOL_IPV6, IPV6_HOPLIMIT, sizeof(hlim), &hlim);
			}
			if (np->rxopt.bits.rxoinfo) {
				struct in6_pktinfo src_info;
				src_info.ipi6_ifindex = np->mcast_oif;
				ipv6_addr_copy(&src_info.ipi6_addr, &np->daddr);
				put_cmsg(&msg, SOL_IPV6, IPV6_2292PKTINFO, sizeof(src_info), &src_info);
			}
			if (np->rxopt.bits.rxohlim) {
				int hlim = np->mcast_hops;
				put_cmsg(&msg, SOL_IPV6, IPV6_2292HOPLIMIT, sizeof(hlim), &hlim);
			}
		}
		len -= msg.msg_controllen;
		return put_user(len, optlen);
	}
	case IPV6_MTU:
	{
		struct dst_entry *dst;
		val = 0;
		lock_sock(sk);
		dst = sk_dst_get(sk);
		if (dst) {
			val = dst_mtu(dst);
			dst_release(dst);
		}
		release_sock(sk);
		if (!val)
			return -ENOTCONN;
		break;
	}

	case IPV6_V6ONLY:
		val = np->ipv6only;
		break;

	case IPV6_RECVPKTINFO:
		val = np->rxopt.bits.rxinfo;
		break;

	case IPV6_2292PKTINFO:
		val = np->rxopt.bits.rxoinfo;
		break;

	case IPV6_RECVHOPLIMIT:
		val = np->rxopt.bits.rxhlim;
		break;

	case IPV6_2292HOPLIMIT:
		val = np->rxopt.bits.rxohlim;
		break;

	case IPV6_RECVRTHDR:
		val = np->rxopt.bits.srcrt;
		break;

	case IPV6_2292RTHDR:
		val = np->rxopt.bits.osrcrt;
		break;

	case IPV6_HOPOPTS:
	case IPV6_RTHDRDSTOPTS:
	case IPV6_RTHDR:
	case IPV6_DSTOPTS:
	{

		lock_sock(sk);
		len = ipv6_getsockopt_sticky(sk, np->opt,
					     optval, len);
		release_sock(sk);
		return put_user(len, optlen);
	}

	case IPV6_RECVHOPOPTS:
		val = np->rxopt.bits.hopopts;
		break;

	case IPV6_2292HOPOPTS:
		val = np->rxopt.bits.ohopopts;
		break;

	case IPV6_RECVDSTOPTS:
		val = np->rxopt.bits.dstopts;
		break;

	case IPV6_2292DSTOPTS:
		val = np->rxopt.bits.odstopts;
		break;

	case IPV6_TCLASS:
		val = np->tclass;
		if (val < 0)
			val = 0;
		break;

	case IPV6_RECVTCLASS:
		val = np->rxopt.bits.rxtclass;
		break;

	case IPV6_FLOWINFO:
		val = np->rxopt.bits.rxflow;
		break;

	case IPV6_UNICAST_HOPS:
	case IPV6_MULTICAST_HOPS:
	{
		struct dst_entry *dst;

		if (optname == IPV6_UNICAST_HOPS)
			val = np->hop_limit;
		else
			val = np->mcast_hops;

		dst = sk_dst_get(sk);
		if (dst) {
			if (val < 0)
				val = dst_metric(dst, RTAX_HOPLIMIT);
			if (val < 0)
				val = ipv6_get_hoplimit(dst->dev);
			dst_release(dst);
		}
		if (val < 0)
			val = ipv6_devconf.hop_limit;
		break;
	}

	case IPV6_MULTICAST_LOOP:
		val = np->mc_loop;
		break;

	case IPV6_MULTICAST_IF:
		val = np->mcast_oif;
		break;

	case IPV6_MTU_DISCOVER:
		val = np->pmtudisc;
		break;

	case IPV6_RECVERR:
		val = np->recverr;
		break;

	case IPV6_FLOWINFO_SEND:
		val = np->sndflow;
		break;

	default:
		return -EINVAL;
	}
	len = min_t(unsigned int, sizeof(int), len);
	if(put_user(len, optlen))
		return -EFAULT;
	if(copy_to_user(optval,&val,len))
		return -EFAULT;
	return 0;
}

int ipv6_getsockopt(struct sock *sk, int level, int optname,
		    char __user *optval, int __user *optlen)
{
	int err;

	if (level == SOL_IP && sk->sk_type != SOCK_RAW)
		return udp_prot.getsockopt(sk, level, optname, optval, optlen);

	if(level != SOL_IPV6)
		return -ENOPROTOOPT;

	err = do_ipv6_getsockopt(sk, level, optname, optval, optlen);
#ifdef CONFIG_NETFILTER
	/* we need to exclude all possible EINVALs except default case */
	if (err == -EINVAL && optname != IPV6_ADDRFORM &&
			optname != MCAST_MSFILTER) {
		int len;

		if (get_user(len, optlen))
			return -EFAULT;

		lock_sock(sk);
		err = nf_getsockopt(sk, PF_INET6, optname, optval,
				&len);
		release_sock(sk);
		if (err >= 0)
			err = put_user(len, optlen);
	}
#endif
	return err;
}

#ifdef CONFIG_COMPAT
int compat_ipv6_getsockopt(struct sock *sk, int level, int optname,
			   char __user *optval, int __user *optlen)
{
	int err;

	if (level == SOL_IP && sk->sk_type != SOCK_RAW) {
		if (udp_prot.compat_getsockopt != NULL)
			return udp_prot.compat_getsockopt(sk, level, optname,
							  optval, optlen);
		return udp_prot.getsockopt(sk, level, optname, optval, optlen);
	}

	if (level != SOL_IPV6)
		return -ENOPROTOOPT;

	err = do_ipv6_getsockopt(sk, level, optname, optval, optlen);
#ifdef CONFIG_NETFILTER
	/* we need to exclude all possible EINVALs except default case */
	if (err == -EINVAL && optname != IPV6_ADDRFORM &&
			optname != MCAST_MSFILTER) {
		int len;

		if (get_user(len, optlen))
			return -EFAULT;

		lock_sock(sk);
		err = compat_nf_getsockopt(sk, PF_INET6,
					   optname, optval, &len);
		release_sock(sk);
		if (err >= 0)
			err = put_user(len, optlen);
	}
#endif
	return err;
}

EXPORT_SYMBOL(compat_ipv6_getsockopt);
#endif

void __init ipv6_packet_init(void)
{
	dev_add_pack(&ipv6_packet_type);
}

void ipv6_packet_cleanup(void)
{
	dev_remove_pack(&ipv6_packet_type);
}<|MERGE_RESOLUTION|>--- conflicted
+++ resolved
@@ -804,11 +804,7 @@
 		return 0;
 	hdr = opt->hopopt;
 
-<<<<<<< HEAD
-	len = min_t(int, len, ipv6_optlen(hdr));
-=======
 	len = min_t(unsigned int, len, ipv6_optlen(hdr));
->>>>>>> aeb3f6d1
 	if (copy_to_user(optval, hdr, ipv6_optlen(hdr)))
 		return -EFAULT;
 	return len;
