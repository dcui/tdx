/*
 * INET		802.1Q VLAN
 *		Ethernet-type device handling.
 *
 * Authors:	Ben Greear <greearb@candelatech.com>
 *              Please send support related email to: vlan@scry.wanfear.com
 *              VLAN Home Page: http://www.candelatech.com/~greear/vlan.html
 * 
 * Fixes:
 *              Fix for packet capture - Nick Eggleston <nick@dccinc.com>;
 *		Add HW acceleration hooks - David S. Miller <davem@redhat.com>;
 *		Correct all the locking - David S. Miller <davem@redhat.com>;
 *		Use hash table for VLAN groups - David S. Miller <davem@redhat.com>
 *
 *		This program is free software; you can redistribute it and/or
 *		modify it under the terms of the GNU General Public License
 *		as published by the Free Software Foundation; either version
 *		2 of the License, or (at your option) any later version.
 */

#include <asm/uaccess.h> /* for copy_from_user */
#include <linux/module.h>
#include <linux/netdevice.h>
#include <linux/skbuff.h>
#include <net/datalink.h>
#include <linux/mm.h>
#include <linux/in.h>
#include <linux/init.h>
#include <net/p8022.h>
#include <net/arp.h>
#include <linux/rtnetlink.h>
#include <linux/notifier.h>

#include <linux/if_vlan.h>
#include "vlan.h"
#include "vlanproc.h"

/* Global VLAN variables */

/* Our listing of VLAN group(s) */
struct hlist_head vlan_group_hash[VLAN_GRP_HASH_SIZE];
#define vlan_grp_hashfn(IDX)	((((IDX) >> VLAN_GRP_HASH_SHIFT) ^ (IDX)) & VLAN_GRP_HASH_MASK)

static char vlan_fullname[] = "802.1Q VLAN Support";
static unsigned int vlan_version = 1;
static unsigned int vlan_release = 8;
static char vlan_copyright[] = "Ben Greear <greearb@candelatech.com>";
static char vlan_buggyright[] = "David S. Miller <davem@redhat.com>";

static int vlan_device_event(struct notifier_block *, unsigned long, void *);
static int vlan_ioctl_handler(void __user *);
static int unregister_vlan_dev(struct net_device *, unsigned short );

struct notifier_block vlan_notifier_block = {
	.notifier_call = vlan_device_event,
};

/* These may be changed at run-time through IOCTLs */

/* Determines interface naming scheme. */
unsigned short vlan_name_type = VLAN_NAME_TYPE_RAW_PLUS_VID_NO_PAD;

/* DO reorder the header by default */
unsigned short vlan_default_dev_flags = 1;

static struct packet_type vlan_packet_type = {
	.type = __constant_htons(ETH_P_8021Q),
	.func = vlan_skb_recv, /* VLAN receive method */
};

/* Bits of netdev state that are propogated from real device to virtual */
#define VLAN_LINK_STATE_MASK \
	((1<<__LINK_STATE_PRESENT)|(1<<__LINK_STATE_NOCARRIER))

/* End of global variables definitions. */

/*
 * Function vlan_proto_init (pro)
 *
 *    Initialize VLAN protocol layer, 
 *
 */
static int __init vlan_proto_init(void)
{
	int err;

	printk(VLAN_INF "%s v%u.%u %s\n",
	       vlan_fullname, vlan_version, vlan_release, vlan_copyright);
	printk(VLAN_INF "All bugs added by %s\n",
	       vlan_buggyright);

	/* proc file system initialization */
	err = vlan_proc_init();
	if (err < 0) {
		printk(KERN_ERR 
		       "%s %s: can't create entry in proc filesystem!\n",
		       __FUNCTION__, VLAN_NAME);
		return 1;
	}

	dev_add_pack(&vlan_packet_type);

	/* Register us to receive netdevice events */
	register_netdevice_notifier(&vlan_notifier_block);

	vlan_ioctl_set(vlan_ioctl_handler);

	return 0;
}

/* Cleanup all vlan devices 
 * Note: devices that have been registered that but not
 * brought up will exist but have no module ref count.
 */
static void __exit vlan_cleanup_devices(void)
{
	struct net_device *dev, *nxt;

	rtnl_lock();
	for (dev = dev_base; dev; dev = nxt) {
		nxt = dev->next;
		if (dev->priv_flags & IFF_802_1Q_VLAN) {
			unregister_vlan_dev(VLAN_DEV_INFO(dev)->real_dev,
					    VLAN_DEV_INFO(dev)->vlan_id);

			unregister_netdevice(dev);
		}
	}
	rtnl_unlock();
}

/*
 *     Module 'remove' entry point.
 *     o delete /proc/net/router directory and static entries.
 */ 
static void __exit vlan_cleanup_module(void)
{
	int i;

	vlan_ioctl_set(NULL);

	/* Un-register us from receiving netdevice events */
	unregister_netdevice_notifier(&vlan_notifier_block);

	dev_remove_pack(&vlan_packet_type);
	vlan_cleanup_devices();

	/* This table must be empty if there are no module
	 * references left.
	 */
	for (i = 0; i < VLAN_GRP_HASH_SIZE; i++) {
		BUG_ON(!hlist_empty(&vlan_group_hash[i]));
	}
	vlan_proc_cleanup();

	synchronize_net();
}

module_init(vlan_proto_init);
module_exit(vlan_cleanup_module);

/* Must be invoked with RCU read lock (no preempt) */
static struct vlan_group *__vlan_find_group(int real_dev_ifindex)
{
	struct vlan_group *grp;
	struct hlist_node *n;
	int hash = vlan_grp_hashfn(real_dev_ifindex);

	hlist_for_each_entry_rcu(grp, n, &vlan_group_hash[hash], hlist) {
		if (grp->real_dev_ifindex == real_dev_ifindex)
			return grp;
	}

	return NULL;
}

/*  Find the protocol handler.  Assumes VID < VLAN_VID_MASK.
 *
 * Must be invoked with RCU read lock (no preempt)
 */
struct net_device *__find_vlan_dev(struct net_device *real_dev,
				   unsigned short VID)
{
	struct vlan_group *grp = __vlan_find_group(real_dev->ifindex);

	if (grp)
                return grp->vlan_devices[VID];

	return NULL;
}

static void vlan_rcu_free(struct rcu_head *rcu)
{
	kfree(container_of(rcu, struct vlan_group, rcu));
}


/* This returns 0 if everything went fine.
 * It will return 1 if the group was killed as a result.
 * A negative return indicates failure.
 *
 * The RTNL lock must be held.
 */
static int unregister_vlan_dev(struct net_device *real_dev,
			       unsigned short vlan_id)
{
	struct net_device *dev = NULL;
	int real_dev_ifindex = real_dev->ifindex;
	struct vlan_group *grp;
	int i, ret;

#ifdef VLAN_DEBUG
	printk(VLAN_DBG "%s: VID: %i\n", __FUNCTION__, vlan_id);
#endif

	/* sanity check */
	if (vlan_id >= VLAN_VID_MASK)
		return -EINVAL;

	ASSERT_RTNL();
	grp = __vlan_find_group(real_dev_ifindex);

	ret = 0;

	if (grp) {
		dev = grp->vlan_devices[vlan_id];
		if (dev) {
			/* Remove proc entry */
			vlan_proc_rem_dev(dev);

			/* Take it out of our own structures, but be sure to
			 * interlock with HW accelerating devices or SW vlan
			 * input packet processing.
			 */
			if (real_dev->features &
			    (NETIF_F_HW_VLAN_RX | NETIF_F_HW_VLAN_FILTER)) {
				real_dev->vlan_rx_kill_vid(real_dev, vlan_id);
			}

			grp->vlan_devices[vlan_id] = NULL;
			synchronize_net();


			/* Caller unregisters (and if necessary, puts)
			 * VLAN device, but we get rid of the reference to
			 * real_dev here.
			 */
			dev_put(real_dev);

			/* If the group is now empty, kill off the
			 * group.
			 */
			for (i = 0; i < VLAN_VID_MASK; i++)
				if (grp->vlan_devices[i])
					break;

			if (i == VLAN_VID_MASK) {
				if (real_dev->features & NETIF_F_HW_VLAN_RX)
					real_dev->vlan_rx_register(real_dev, NULL);

				hlist_del_rcu(&grp->hlist);

				/* Free the group, after all cpu's are done. */
				call_rcu(&grp->rcu, vlan_rcu_free);

				grp = NULL;
				ret = 1;
			}
		}
	}

        return ret;
}

static int unregister_vlan_device(const char *vlan_IF_name)
{
	struct net_device *dev = NULL;
	int ret;


	dev = dev_get_by_name(vlan_IF_name);
	ret = -EINVAL;
	if (dev) {
		if (dev->priv_flags & IFF_802_1Q_VLAN) {
			rtnl_lock();

			ret = unregister_vlan_dev(VLAN_DEV_INFO(dev)->real_dev,
						  VLAN_DEV_INFO(dev)->vlan_id);

			dev_put(dev);
			unregister_netdevice(dev);

			rtnl_unlock();

			if (ret == 1)
				ret = 0;
		} else {
			printk(VLAN_ERR 
			       "%s: ERROR:	Tried to remove a non-vlan device "
			       "with VLAN code, name: %s  priv_flags: %hX\n",
			       __FUNCTION__, dev->name, dev->priv_flags);
			dev_put(dev);
			ret = -EPERM;
		}
	} else {
#ifdef VLAN_DEBUG
		printk(VLAN_DBG "%s: WARNING: Could not find dev.\n", __FUNCTION__);
#endif
		ret = -EINVAL;
	}

	return ret;
}

static void vlan_setup(struct net_device *new_dev)
{
	SET_MODULE_OWNER(new_dev);
	    
	/* new_dev->ifindex = 0;  it will be set when added to
	 * the global list.
	 * iflink is set as well.
	 */
	new_dev->get_stats = vlan_dev_get_stats;

	/* Make this thing known as a VLAN device */
	new_dev->priv_flags |= IFF_802_1Q_VLAN;
				
	/* Set us up to have no queue, as the underlying Hardware device
	 * can do all the queueing we could want.
	 */
	new_dev->tx_queue_len = 0;

	/* set up method calls */
	new_dev->change_mtu = vlan_dev_change_mtu;
	new_dev->open = vlan_dev_open;
	new_dev->stop = vlan_dev_stop;
	new_dev->set_mac_address = vlan_dev_set_mac_address;
	new_dev->set_multicast_list = vlan_dev_set_multicast_list;
	new_dev->destructor = free_netdev;
	new_dev->do_ioctl = vlan_dev_ioctl;
}

/*  Attach a VLAN device to a mac address (ie Ethernet Card).
 *  Returns the device that was created, or NULL if there was
 *  an error of some kind.
 */
static struct net_device *register_vlan_device(const char *eth_IF_name,
					       unsigned short VLAN_ID)
{
	struct vlan_group *grp;
	struct net_device *new_dev;
	struct net_device *real_dev; /* the ethernet device */
	char name[IFNAMSIZ];

#ifdef VLAN_DEBUG
	printk(VLAN_DBG "%s: if_name -:%s:-	vid: %i\n",
		__FUNCTION__, eth_IF_name, VLAN_ID);
#endif

	if (VLAN_ID >= VLAN_VID_MASK)
		goto out_ret_null;

	/* find the device relating to eth_IF_name. */
	real_dev = dev_get_by_name(eth_IF_name);
	if (!real_dev)
		goto out_ret_null;

	if (real_dev->features & NETIF_F_VLAN_CHALLENGED) {
		printk(VLAN_DBG "%s: VLANs not supported on %s.\n",
			__FUNCTION__, real_dev->name);
		goto out_put_dev;
	}

	if ((real_dev->features & NETIF_F_HW_VLAN_RX) &&
	    (real_dev->vlan_rx_register == NULL ||
	     real_dev->vlan_rx_kill_vid == NULL)) {
		printk(VLAN_DBG "%s: Device %s has buggy VLAN hw accel.\n",
			__FUNCTION__, real_dev->name);
		goto out_put_dev;
	}

	if ((real_dev->features & NETIF_F_HW_VLAN_FILTER) &&
	    (real_dev->vlan_rx_add_vid == NULL ||
	     real_dev->vlan_rx_kill_vid == NULL)) {
		printk(VLAN_DBG "%s: Device %s has buggy VLAN hw accel.\n",
			__FUNCTION__, real_dev->name);
		goto out_put_dev;
	}

	/* From this point on, all the data structures must remain
	 * consistent.
	 */
	rtnl_lock();

	/* The real device must be up and operating in order to
	 * assosciate a VLAN device with it.
	 */
	if (!(real_dev->flags & IFF_UP))
		goto out_unlock;

	if (__find_vlan_dev(real_dev, VLAN_ID) != NULL) {
		/* was already registered. */
		printk(VLAN_DBG "%s: ALREADY had VLAN registered\n", __FUNCTION__);
		goto out_unlock;
	}

	/* Gotta set up the fields for the device. */
#ifdef VLAN_DEBUG
	printk(VLAN_DBG "About to allocate name, vlan_name_type: %i\n",
	       vlan_name_type);
#endif
	switch (vlan_name_type) {
	case VLAN_NAME_TYPE_RAW_PLUS_VID:
		/* name will look like:	 eth1.0005 */
		snprintf(name, IFNAMSIZ, "%s.%.4i", real_dev->name, VLAN_ID);
		break;
	case VLAN_NAME_TYPE_PLUS_VID_NO_PAD:
		/* Put our vlan.VID in the name.
		 * Name will look like:	 vlan5
		 */
		snprintf(name, IFNAMSIZ, "vlan%i", VLAN_ID);
		break;
	case VLAN_NAME_TYPE_RAW_PLUS_VID_NO_PAD:
		/* Put our vlan.VID in the name.
		 * Name will look like:	 eth0.5
		 */
		snprintf(name, IFNAMSIZ, "%s.%i", real_dev->name, VLAN_ID);
		break;
	case VLAN_NAME_TYPE_PLUS_VID:
		/* Put our vlan.VID in the name.
		 * Name will look like:	 vlan0005
		 */
	default:
		snprintf(name, IFNAMSIZ, "vlan%.4i", VLAN_ID);
	};
		    
	new_dev = alloc_netdev(sizeof(struct vlan_dev_info), name,
			       vlan_setup);
	if (new_dev == NULL)
		goto out_unlock;

#ifdef VLAN_DEBUG
	printk(VLAN_DBG "Allocated new name -:%s:-\n", new_dev->name);
#endif
	/* IFF_BROADCAST|IFF_MULTICAST; ??? */
	new_dev->flags = real_dev->flags;
	new_dev->flags &= ~IFF_UP;

<<<<<<< HEAD
	/* ipv6 shared card related stuff */
	new_dev->dev_id = real_dev->dev_id;
	new_dev->generate_eui64 = real_dev->generate_eui64;
=======
	new_dev->state = real_dev->state & VLAN_LINK_STATE_MASK;
>>>>>>> 783707a1

	/* need 4 bytes for extra VLAN header info,
	 * hope the underlying device can handle it.
	 */
	new_dev->mtu = real_dev->mtu;

	/* TODO: maybe just assign it to be ETHERNET? */
	new_dev->type = real_dev->type;

	new_dev->hard_header_len = real_dev->hard_header_len;
	if (!(real_dev->features & NETIF_F_HW_VLAN_TX)) {
		/* Regular ethernet + 4 bytes (18 total). */
		new_dev->hard_header_len += VLAN_HLEN;
	}

	VLAN_MEM_DBG("new_dev->priv malloc, addr: %p  size: %i\n",
		     new_dev->priv,
		     sizeof(struct vlan_dev_info));
	    
	memcpy(new_dev->broadcast, real_dev->broadcast, real_dev->addr_len);
	memcpy(new_dev->dev_addr, real_dev->dev_addr, real_dev->addr_len);
	new_dev->addr_len = real_dev->addr_len;

	if (real_dev->features & NETIF_F_HW_VLAN_TX) {
		new_dev->hard_header = real_dev->hard_header;
		new_dev->hard_start_xmit = vlan_dev_hwaccel_hard_start_xmit;
		new_dev->rebuild_header = real_dev->rebuild_header;
	} else {
		new_dev->hard_header = vlan_dev_hard_header;
		new_dev->hard_start_xmit = vlan_dev_hard_start_xmit;
		new_dev->rebuild_header = vlan_dev_rebuild_header;
	}
	new_dev->hard_header_parse = real_dev->hard_header_parse;

	VLAN_DEV_INFO(new_dev)->vlan_id = VLAN_ID; /* 1 through VLAN_VID_MASK */
	VLAN_DEV_INFO(new_dev)->real_dev = real_dev;
	VLAN_DEV_INFO(new_dev)->dent = NULL;
	VLAN_DEV_INFO(new_dev)->flags = vlan_default_dev_flags;

#ifdef VLAN_DEBUG
	printk(VLAN_DBG "About to go find the group for idx: %i\n",
	       real_dev->ifindex);
#endif
	    
	if (register_netdevice(new_dev))
		goto out_free_newdev;

	/* So, got the sucker initialized, now lets place
	 * it into our local structure.
	 */
	grp = __vlan_find_group(real_dev->ifindex);

	/* Note, we are running under the RTNL semaphore
	 * so it cannot "appear" on us.
	 */
	if (!grp) { /* need to add a new group */
		grp = kmalloc(sizeof(struct vlan_group), GFP_KERNEL);
		if (!grp)
			goto out_free_unregister;
					
		/* printk(KERN_ALERT "VLAN REGISTER:  Allocated new group.\n"); */
		memset(grp, 0, sizeof(struct vlan_group));
		grp->real_dev_ifindex = real_dev->ifindex;

		hlist_add_head_rcu(&grp->hlist, 
				   &vlan_group_hash[vlan_grp_hashfn(real_dev->ifindex)]);

		if (real_dev->features & NETIF_F_HW_VLAN_RX)
			real_dev->vlan_rx_register(real_dev, grp);
	}
	    
	grp->vlan_devices[VLAN_ID] = new_dev;

	if (vlan_proc_add_dev(new_dev)<0)/* create it's proc entry */
            	printk(KERN_WARNING "VLAN: failed to add proc entry for %s\n",
					                 new_dev->name);

	if (real_dev->features & NETIF_F_HW_VLAN_FILTER)
		real_dev->vlan_rx_add_vid(real_dev, VLAN_ID);

	rtnl_unlock();


#ifdef VLAN_DEBUG
	printk(VLAN_DBG "Allocated new device successfully, returning.\n");
#endif
	return new_dev;

out_free_unregister:
	unregister_netdev(new_dev);
	goto out_put_dev;

out_free_newdev:
	free_netdev(new_dev);

out_unlock:
	rtnl_unlock();

out_put_dev:
	dev_put(real_dev);

out_ret_null:
	return NULL;
}

static int vlan_device_event(struct notifier_block *unused, unsigned long event, void *ptr)
{
	struct net_device *dev = ptr;
	struct vlan_group *grp = __vlan_find_group(dev->ifindex);
	int i, flgs;
	struct net_device *vlandev;

	if (!grp)
		goto out;

	/* It is OK that we do not hold the group lock right now,
	 * as we run under the RTNL lock.
	 */

	switch (event) {
	case NETDEV_CHANGE:
		/* Propogate real device state to vlan devices */
		flgs = dev->state & VLAN_LINK_STATE_MASK;
		for (i = 0; i < VLAN_GROUP_ARRAY_LEN; i++) {
			vlandev = grp->vlan_devices[i];
			if (!vlandev)
				continue;

			if ((vlandev->state & VLAN_LINK_STATE_MASK) != flgs) {
				vlandev->state = (vlandev->state &~ VLAN_LINK_STATE_MASK) 
					| flgs;
				netdev_state_change(vlandev);
			}
		}
		break;

	case NETDEV_DOWN:
		/* Put all VLANs for this dev in the down state too.  */
		for (i = 0; i < VLAN_GROUP_ARRAY_LEN; i++) {
			vlandev = grp->vlan_devices[i];
			if (!vlandev)
				continue;

			flgs = vlandev->flags;
			if (!(flgs & IFF_UP))
				continue;

			dev_change_flags(vlandev, flgs & ~IFF_UP);
		}
		break;

	case NETDEV_UP:
		/* Put all VLANs for this dev in the up state too.  */
		for (i = 0; i < VLAN_GROUP_ARRAY_LEN; i++) {
			vlandev = grp->vlan_devices[i];
			if (!vlandev)
				continue;
				
			flgs = vlandev->flags;
			if (flgs & IFF_UP)
				continue;

			dev_change_flags(vlandev, flgs | IFF_UP);
		}
		break;
		
	case NETDEV_UNREGISTER:
		/* Delete all VLANs for this dev. */
		for (i = 0; i < VLAN_GROUP_ARRAY_LEN; i++) {
			int ret;

			vlandev = grp->vlan_devices[i];
			if (!vlandev)
				continue;

			ret = unregister_vlan_dev(dev,
						  VLAN_DEV_INFO(vlandev)->vlan_id);

			unregister_netdevice(vlandev);

			/* Group was destroyed? */
			if (ret == 1)
				break;
		}
		break;
	};

out:
	return NOTIFY_DONE;
}

/*
 *	VLAN IOCTL handler.
 *	o execute requested action or pass command to the device driver
 *   arg is really a struct vlan_ioctl_args __user *.
 */
static int vlan_ioctl_handler(void __user *arg)
{
	int err = 0;
	struct vlan_ioctl_args args;

	/* everything here needs root permissions, except aguably the
	 * hack ioctls for sending packets.  However, I know _I_ don't
	 * want users running that on my network! --BLG
	 */
	if (!capable(CAP_NET_ADMIN))
		return -EPERM;

	if (copy_from_user(&args, arg, sizeof(struct vlan_ioctl_args)))
		return -EFAULT;

	/* Null terminate this sucker, just in case. */
	args.device1[23] = 0;
	args.u.device2[23] = 0;

#ifdef VLAN_DEBUG
	printk(VLAN_DBG "%s: args.cmd: %x\n", __FUNCTION__, args.cmd);
#endif

	switch (args.cmd) {
	case SET_VLAN_INGRESS_PRIORITY_CMD:
		err = vlan_dev_set_ingress_priority(args.device1,
						    args.u.skb_priority,
						    args.vlan_qos);
		break;

	case SET_VLAN_EGRESS_PRIORITY_CMD:
		err = vlan_dev_set_egress_priority(args.device1,
						   args.u.skb_priority,
						   args.vlan_qos);
		break;

	case SET_VLAN_FLAG_CMD:
		err = vlan_dev_set_vlan_flag(args.device1,
					     args.u.flag,
					     args.vlan_qos);
		break;

	case SET_VLAN_NAME_TYPE_CMD:
		if ((args.u.name_type >= 0) &&
		    (args.u.name_type < VLAN_NAME_TYPE_HIGHEST)) {
			vlan_name_type = args.u.name_type;
			err = 0;
		} else {
			err = -EINVAL;
		}
		break;

		/* TODO:  Figure out how to pass info back...
		   case GET_VLAN_INGRESS_PRIORITY_IOCTL:
		   err = vlan_dev_get_ingress_priority(args);
		   break;

		   case GET_VLAN_EGRESS_PRIORITY_IOCTL:
		   err = vlan_dev_get_egress_priority(args);
		   break;
		*/

	case ADD_VLAN_CMD:
		/* we have been given the name of the Ethernet Device we want to
		 * talk to:  args.dev1	 We also have the
		 * VLAN ID:  args.u.VID
		 */
		if (register_vlan_device(args.device1, args.u.VID)) {
			err = 0;
		} else {
			err = -EINVAL;
		}
		break;

	case DEL_VLAN_CMD:
		/* Here, the args.dev1 is the actual VLAN we want
		 * to get rid of.
		 */
		err = unregister_vlan_device(args.device1);
		break;

	default:
		/* pass on to underlying device instead?? */
		printk(VLAN_DBG "%s: Unknown VLAN CMD: %x \n",
			__FUNCTION__, args.cmd);
		return -EINVAL;
	};

	return err;
}

MODULE_LICENSE("GPL");<|MERGE_RESOLUTION|>--- conflicted
+++ resolved
@@ -446,13 +446,11 @@
 	new_dev->flags = real_dev->flags;
 	new_dev->flags &= ~IFF_UP;
 
-<<<<<<< HEAD
+	new_dev->state = real_dev->state & VLAN_LINK_STATE_MASK;
+
 	/* ipv6 shared card related stuff */
 	new_dev->dev_id = real_dev->dev_id;
 	new_dev->generate_eui64 = real_dev->generate_eui64;
-=======
-	new_dev->state = real_dev->state & VLAN_LINK_STATE_MASK;
->>>>>>> 783707a1
 
 	/* need 4 bytes for extra VLAN header info,
 	 * hope the underlying device can handle it.
