--- conflicted
+++ resolved
@@ -11,193 +11,6 @@
 
 #include "trace.h"
 
-<<<<<<< HEAD
-#ifdef CONFIG_BATMAN_ADV_DEBUGFS
-
-#define BATADV_LOG_BUFF_MASK (batadv_log_buff_len - 1)
-
-static const int batadv_log_buff_len = BATADV_LOG_BUF_LEN;
-
-static char *batadv_log_char_addr(struct batadv_priv_debug_log *debug_log,
-				  size_t idx)
-{
-	return &debug_log->log_buff[idx & BATADV_LOG_BUFF_MASK];
-}
-
-static void batadv_emit_log_char(struct batadv_priv_debug_log *debug_log,
-				 char c)
-{
-	char *char_addr;
-
-	char_addr = batadv_log_char_addr(debug_log, debug_log->log_end);
-	*char_addr = c;
-	debug_log->log_end++;
-
-	if (debug_log->log_end - debug_log->log_start > batadv_log_buff_len)
-		debug_log->log_start = debug_log->log_end - batadv_log_buff_len;
-}
-
-__printf(2, 3)
-static int batadv_fdebug_log(struct batadv_priv_debug_log *debug_log,
-			     const char *fmt, ...)
-{
-	va_list args;
-	static char debug_log_buf[256];
-	char *p;
-
-	if (!debug_log)
-		return 0;
-
-	spin_lock_bh(&debug_log->lock);
-	va_start(args, fmt);
-	vscnprintf(debug_log_buf, sizeof(debug_log_buf), fmt, args);
-	va_end(args);
-
-	for (p = debug_log_buf; *p != 0; p++)
-		batadv_emit_log_char(debug_log, *p);
-
-	spin_unlock_bh(&debug_log->lock);
-
-	wake_up(&debug_log->queue_wait);
-
-	return 0;
-}
-
-static int batadv_log_open(struct inode *inode, struct file *file)
-{
-	if (!try_module_get(THIS_MODULE))
-		return -EBUSY;
-
-	batadv_debugfs_deprecated(file,
-				  "Use tracepoint batadv:batadv_dbg instead\n");
-
-	stream_open(inode, file);
-	file->private_data = inode->i_private;
-	return 0;
-}
-
-static int batadv_log_release(struct inode *inode, struct file *file)
-{
-	module_put(THIS_MODULE);
-	return 0;
-}
-
-static bool batadv_log_empty(struct batadv_priv_debug_log *debug_log)
-{
-	return !(debug_log->log_start - debug_log->log_end);
-}
-
-static ssize_t batadv_log_read(struct file *file, char __user *buf,
-			       size_t count, loff_t *ppos)
-{
-	struct batadv_priv *bat_priv = file->private_data;
-	struct batadv_priv_debug_log *debug_log = bat_priv->debug_log;
-	int error, i = 0;
-	char *char_addr;
-	char c;
-
-	if ((file->f_flags & O_NONBLOCK) && batadv_log_empty(debug_log))
-		return -EAGAIN;
-
-	if (!buf)
-		return -EINVAL;
-
-	if (count == 0)
-		return 0;
-
-	if (!access_ok(buf, count))
-		return -EFAULT;
-
-	error = wait_event_interruptible(debug_log->queue_wait,
-					 (!batadv_log_empty(debug_log)));
-
-	if (error)
-		return error;
-
-	spin_lock_bh(&debug_log->lock);
-
-	while ((!error) && (i < count) &&
-	       (debug_log->log_start != debug_log->log_end)) {
-		char_addr = batadv_log_char_addr(debug_log,
-						 debug_log->log_start);
-		c = *char_addr;
-
-		debug_log->log_start++;
-
-		spin_unlock_bh(&debug_log->lock);
-
-		error = __put_user(c, buf);
-
-		spin_lock_bh(&debug_log->lock);
-
-		buf++;
-		i++;
-	}
-
-	spin_unlock_bh(&debug_log->lock);
-
-	if (!error)
-		return i;
-
-	return error;
-}
-
-static __poll_t batadv_log_poll(struct file *file, poll_table *wait)
-{
-	struct batadv_priv *bat_priv = file->private_data;
-	struct batadv_priv_debug_log *debug_log = bat_priv->debug_log;
-
-	poll_wait(file, &debug_log->queue_wait, wait);
-
-	if (!batadv_log_empty(debug_log))
-		return EPOLLIN | EPOLLRDNORM;
-
-	return 0;
-}
-
-static const struct file_operations batadv_log_fops = {
-	.open           = batadv_log_open,
-	.release        = batadv_log_release,
-	.read           = batadv_log_read,
-	.poll           = batadv_log_poll,
-	.llseek         = no_llseek,
-	.owner          = THIS_MODULE,
-};
-
-/**
- * batadv_debug_log_setup() - Initialize debug log
- * @bat_priv: the bat priv with all the soft interface information
- *
- * Return: 0 on success or negative error number in case of failure
- */
-int batadv_debug_log_setup(struct batadv_priv *bat_priv)
-{
-	bat_priv->debug_log = kzalloc(sizeof(*bat_priv->debug_log), GFP_ATOMIC);
-	if (!bat_priv->debug_log)
-		return -ENOMEM;
-
-	spin_lock_init(&bat_priv->debug_log->lock);
-	init_waitqueue_head(&bat_priv->debug_log->queue_wait);
-
-	debugfs_create_file("log", 0400, bat_priv->debug_dir, bat_priv,
-			    &batadv_log_fops);
-	return 0;
-}
-
-/**
- * batadv_debug_log_cleanup() - Destroy debug log
- * @bat_priv: the bat priv with all the soft interface information
- */
-void batadv_debug_log_cleanup(struct batadv_priv *bat_priv)
-{
-	kfree(bat_priv->debug_log);
-	bat_priv->debug_log = NULL;
-}
-
-#endif /* CONFIG_BATMAN_ADV_DEBUGFS */
-
-=======
->>>>>>> 7d2a07b7
 /**
  * batadv_debug_log() - Add debug log entry
  * @bat_priv: the bat priv with all the soft interface information
