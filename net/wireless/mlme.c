// SPDX-License-Identifier: GPL-2.0
/*
 * cfg80211 MLME SAP interface
 *
 * Copyright (c) 2009, Jouni Malinen <j@w1.fi>
 * Copyright (c) 2015		Intel Deutschland GmbH
<<<<<<< HEAD
 * Copyright (C) 2019 Intel Corporation
=======
 * Copyright (C) 2019-2020 Intel Corporation
>>>>>>> 7d2a07b7
 */

#include <linux/kernel.h>
#include <linux/module.h>
#include <linux/etherdevice.h>
#include <linux/netdevice.h>
#include <linux/nl80211.h>
#include <linux/slab.h>
#include <linux/wireless.h>
#include <net/cfg80211.h>
#include <net/iw_handler.h>
#include "core.h"
#include "nl80211.h"
#include "rdev-ops.h"


void cfg80211_rx_assoc_resp(struct net_device *dev, struct cfg80211_bss *bss,
			    const u8 *buf, size_t len, int uapsd_queues,
			    const u8 *req_ies, size_t req_ies_len)
{
	struct wireless_dev *wdev = dev->ieee80211_ptr;
	struct wiphy *wiphy = wdev->wiphy;
	struct cfg80211_registered_device *rdev = wiphy_to_rdev(wiphy);
	struct ieee80211_mgmt *mgmt = (struct ieee80211_mgmt *)buf;
	struct cfg80211_connect_resp_params cr;
	const u8 *resp_ie = mgmt->u.assoc_resp.variable;
	size_t resp_ie_len = len - offsetof(struct ieee80211_mgmt,
					    u.assoc_resp.variable);

	if (bss->channel->band == NL80211_BAND_S1GHZ) {
		resp_ie = (u8 *)&mgmt->u.s1g_assoc_resp.variable;
		resp_ie_len = len - offsetof(struct ieee80211_mgmt,
					     u.s1g_assoc_resp.variable);
	}

	memset(&cr, 0, sizeof(cr));
	cr.status = (int)le16_to_cpu(mgmt->u.assoc_resp.status_code);
	cr.bssid = mgmt->bssid;
	cr.bss = bss;
	cr.req_ie = req_ies;
	cr.req_ie_len = req_ies_len;
	cr.resp_ie = resp_ie;
	cr.resp_ie_len = resp_ie_len;
	cr.timeout_reason = NL80211_TIMEOUT_UNSPECIFIED;

	trace_cfg80211_send_rx_assoc(dev, bss);

	/*
	 * This is a bit of a hack, we don't notify userspace of
	 * a (re-)association reply if we tried to send a reassoc
	 * and got a reject -- we only try again with an assoc
	 * frame instead of reassoc.
	 */
	if (cfg80211_sme_rx_assoc_resp(wdev, cr.status)) {
		cfg80211_unhold_bss(bss_from_pub(bss));
		cfg80211_put_bss(wiphy, bss);
		return;
	}

	nl80211_send_rx_assoc(rdev, dev, buf, len, GFP_KERNEL, uapsd_queues,
			      req_ies, req_ies_len);
	/* update current_bss etc., consumes the bss reference */
	__cfg80211_connect_result(dev, &cr, cr.status == WLAN_STATUS_SUCCESS);
}
EXPORT_SYMBOL(cfg80211_rx_assoc_resp);

static void cfg80211_process_auth(struct wireless_dev *wdev,
				  const u8 *buf, size_t len)
{
	struct cfg80211_registered_device *rdev = wiphy_to_rdev(wdev->wiphy);

	nl80211_send_rx_auth(rdev, wdev->netdev, buf, len, GFP_KERNEL);
	cfg80211_sme_rx_auth(wdev, buf, len);
}

static void cfg80211_process_deauth(struct wireless_dev *wdev,
				    const u8 *buf, size_t len,
				    bool reconnect)
{
	struct cfg80211_registered_device *rdev = wiphy_to_rdev(wdev->wiphy);
	struct ieee80211_mgmt *mgmt = (struct ieee80211_mgmt *)buf;
	const u8 *bssid = mgmt->bssid;
	u16 reason_code = le16_to_cpu(mgmt->u.deauth.reason_code);
	bool from_ap = !ether_addr_equal(mgmt->sa, wdev->netdev->dev_addr);

	nl80211_send_deauth(rdev, wdev->netdev, buf, len, reconnect, GFP_KERNEL);

	if (!wdev->current_bss ||
	    !ether_addr_equal(wdev->current_bss->pub.bssid, bssid))
		return;

	__cfg80211_disconnected(wdev->netdev, NULL, 0, reason_code, from_ap);
	cfg80211_sme_deauth(wdev);
}

static void cfg80211_process_disassoc(struct wireless_dev *wdev,
				      const u8 *buf, size_t len,
				      bool reconnect)
{
	struct cfg80211_registered_device *rdev = wiphy_to_rdev(wdev->wiphy);
	struct ieee80211_mgmt *mgmt = (struct ieee80211_mgmt *)buf;
	const u8 *bssid = mgmt->bssid;
	u16 reason_code = le16_to_cpu(mgmt->u.disassoc.reason_code);
	bool from_ap = !ether_addr_equal(mgmt->sa, wdev->netdev->dev_addr);

	nl80211_send_disassoc(rdev, wdev->netdev, buf, len, reconnect,
			      GFP_KERNEL);

	if (WARN_ON(!wdev->current_bss ||
		    !ether_addr_equal(wdev->current_bss->pub.bssid, bssid)))
		return;

	__cfg80211_disconnected(wdev->netdev, NULL, 0, reason_code, from_ap);
	cfg80211_sme_disassoc(wdev);
}

void cfg80211_rx_mlme_mgmt(struct net_device *dev, const u8 *buf, size_t len)
{
	struct wireless_dev *wdev = dev->ieee80211_ptr;
	struct ieee80211_mgmt *mgmt = (void *)buf;

	ASSERT_WDEV_LOCK(wdev);

	trace_cfg80211_rx_mlme_mgmt(dev, buf, len);

	if (WARN_ON(len < 2))
		return;

	if (ieee80211_is_auth(mgmt->frame_control))
		cfg80211_process_auth(wdev, buf, len);
	else if (ieee80211_is_deauth(mgmt->frame_control))
		cfg80211_process_deauth(wdev, buf, len, false);
	else if (ieee80211_is_disassoc(mgmt->frame_control))
		cfg80211_process_disassoc(wdev, buf, len, false);
}
EXPORT_SYMBOL(cfg80211_rx_mlme_mgmt);

void cfg80211_auth_timeout(struct net_device *dev, const u8 *addr)
{
	struct wireless_dev *wdev = dev->ieee80211_ptr;
	struct wiphy *wiphy = wdev->wiphy;
	struct cfg80211_registered_device *rdev = wiphy_to_rdev(wiphy);

	trace_cfg80211_send_auth_timeout(dev, addr);

	nl80211_send_auth_timeout(rdev, dev, addr, GFP_KERNEL);
	cfg80211_sme_auth_timeout(wdev);
}
EXPORT_SYMBOL(cfg80211_auth_timeout);

void cfg80211_assoc_timeout(struct net_device *dev, struct cfg80211_bss *bss)
{
	struct wireless_dev *wdev = dev->ieee80211_ptr;
	struct wiphy *wiphy = wdev->wiphy;
	struct cfg80211_registered_device *rdev = wiphy_to_rdev(wiphy);

	trace_cfg80211_send_assoc_timeout(dev, bss->bssid);

	nl80211_send_assoc_timeout(rdev, dev, bss->bssid, GFP_KERNEL);
	cfg80211_sme_assoc_timeout(wdev);

	cfg80211_unhold_bss(bss_from_pub(bss));
	cfg80211_put_bss(wiphy, bss);
}
EXPORT_SYMBOL(cfg80211_assoc_timeout);

void cfg80211_abandon_assoc(struct net_device *dev, struct cfg80211_bss *bss)
{
	struct wireless_dev *wdev = dev->ieee80211_ptr;
	struct wiphy *wiphy = wdev->wiphy;

	cfg80211_sme_abandon_assoc(wdev);

	cfg80211_unhold_bss(bss_from_pub(bss));
	cfg80211_put_bss(wiphy, bss);
}
EXPORT_SYMBOL(cfg80211_abandon_assoc);

void cfg80211_tx_mlme_mgmt(struct net_device *dev, const u8 *buf, size_t len,
			   bool reconnect)
{
	struct wireless_dev *wdev = dev->ieee80211_ptr;
	struct ieee80211_mgmt *mgmt = (void *)buf;

	ASSERT_WDEV_LOCK(wdev);

	trace_cfg80211_tx_mlme_mgmt(dev, buf, len, reconnect);

	if (WARN_ON(len < 2))
		return;

	if (ieee80211_is_deauth(mgmt->frame_control))
		cfg80211_process_deauth(wdev, buf, len, reconnect);
	else
		cfg80211_process_disassoc(wdev, buf, len, reconnect);
}
EXPORT_SYMBOL(cfg80211_tx_mlme_mgmt);

void cfg80211_michael_mic_failure(struct net_device *dev, const u8 *addr,
				  enum nl80211_key_type key_type, int key_id,
				  const u8 *tsc, gfp_t gfp)
{
	struct wiphy *wiphy = dev->ieee80211_ptr->wiphy;
	struct cfg80211_registered_device *rdev = wiphy_to_rdev(wiphy);
#ifdef CONFIG_CFG80211_WEXT
	union iwreq_data wrqu;
	char *buf = kmalloc(128, gfp);

	if (buf) {
		sprintf(buf, "MLME-MICHAELMICFAILURE.indication("
			"keyid=%d %scast addr=%pM)", key_id,
			key_type == NL80211_KEYTYPE_GROUP ? "broad" : "uni",
			addr);
		memset(&wrqu, 0, sizeof(wrqu));
		wrqu.data.length = strlen(buf);
		wireless_send_event(dev, IWEVCUSTOM, &wrqu, buf);
		kfree(buf);
	}
#endif

	trace_cfg80211_michael_mic_failure(dev, addr, key_type, key_id, tsc);
	nl80211_michael_mic_failure(rdev, dev, addr, key_type, key_id, tsc, gfp);
}
EXPORT_SYMBOL(cfg80211_michael_mic_failure);

/* some MLME handling for userspace SME */
int cfg80211_mlme_auth(struct cfg80211_registered_device *rdev,
		       struct net_device *dev,
		       struct ieee80211_channel *chan,
		       enum nl80211_auth_type auth_type,
		       const u8 *bssid,
		       const u8 *ssid, int ssid_len,
		       const u8 *ie, int ie_len,
		       const u8 *key, int key_len, int key_idx,
		       const u8 *auth_data, int auth_data_len)
{
	struct wireless_dev *wdev = dev->ieee80211_ptr;
	struct cfg80211_auth_request req = {
		.ie = ie,
		.ie_len = ie_len,
		.auth_data = auth_data,
		.auth_data_len = auth_data_len,
		.auth_type = auth_type,
		.key = key,
		.key_len = key_len,
		.key_idx = key_idx,
	};
	int err;

	ASSERT_WDEV_LOCK(wdev);

	if (auth_type == NL80211_AUTHTYPE_SHARED_KEY)
		if (!key || !key_len || key_idx < 0 || key_idx > 3)
			return -EINVAL;

	if (wdev->current_bss &&
	    ether_addr_equal(bssid, wdev->current_bss->pub.bssid))
		return -EALREADY;

	req.bss = cfg80211_get_bss(&rdev->wiphy, chan, bssid, ssid, ssid_len,
				   IEEE80211_BSS_TYPE_ESS,
				   IEEE80211_PRIVACY_ANY);
	if (!req.bss)
		return -ENOENT;

	err = rdev_auth(rdev, dev, &req);

	cfg80211_put_bss(&rdev->wiphy, req.bss);
	return err;
}

/*  Do a logical ht_capa &= ht_capa_mask.  */
void cfg80211_oper_and_ht_capa(struct ieee80211_ht_cap *ht_capa,
			       const struct ieee80211_ht_cap *ht_capa_mask)
{
	int i;
	u8 *p1, *p2;
	if (!ht_capa_mask) {
		memset(ht_capa, 0, sizeof(*ht_capa));
		return;
	}

	p1 = (u8*)(ht_capa);
	p2 = (u8*)(ht_capa_mask);
	for (i = 0; i < sizeof(*ht_capa); i++)
		p1[i] &= p2[i];
}

/*  Do a logical vht_capa &= vht_capa_mask.  */
void cfg80211_oper_and_vht_capa(struct ieee80211_vht_cap *vht_capa,
				const struct ieee80211_vht_cap *vht_capa_mask)
{
	int i;
	u8 *p1, *p2;
	if (!vht_capa_mask) {
		memset(vht_capa, 0, sizeof(*vht_capa));
		return;
	}

	p1 = (u8*)(vht_capa);
	p2 = (u8*)(vht_capa_mask);
	for (i = 0; i < sizeof(*vht_capa); i++)
		p1[i] &= p2[i];
}

int cfg80211_mlme_assoc(struct cfg80211_registered_device *rdev,
			struct net_device *dev,
			struct ieee80211_channel *chan,
			const u8 *bssid,
			const u8 *ssid, int ssid_len,
			struct cfg80211_assoc_request *req)
{
	struct wireless_dev *wdev = dev->ieee80211_ptr;
	int err;

	ASSERT_WDEV_LOCK(wdev);

	if (wdev->current_bss &&
	    (!req->prev_bssid || !ether_addr_equal(wdev->current_bss->pub.bssid,
						   req->prev_bssid)))
		return -EALREADY;

	cfg80211_oper_and_ht_capa(&req->ht_capa_mask,
				  rdev->wiphy.ht_capa_mod_mask);
	cfg80211_oper_and_vht_capa(&req->vht_capa_mask,
				   rdev->wiphy.vht_capa_mod_mask);

	req->bss = cfg80211_get_bss(&rdev->wiphy, chan, bssid, ssid, ssid_len,
				    IEEE80211_BSS_TYPE_ESS,
				    IEEE80211_PRIVACY_ANY);
	if (!req->bss)
		return -ENOENT;

	err = rdev_assoc(rdev, dev, req);
	if (!err)
		cfg80211_hold_bss(bss_from_pub(req->bss));
	else
		cfg80211_put_bss(&rdev->wiphy, req->bss);

	return err;
}

int cfg80211_mlme_deauth(struct cfg80211_registered_device *rdev,
			 struct net_device *dev, const u8 *bssid,
			 const u8 *ie, int ie_len, u16 reason,
			 bool local_state_change)
{
	struct wireless_dev *wdev = dev->ieee80211_ptr;
	struct cfg80211_deauth_request req = {
		.bssid = bssid,
		.reason_code = reason,
		.ie = ie,
		.ie_len = ie_len,
		.local_state_change = local_state_change,
	};

	ASSERT_WDEV_LOCK(wdev);

	if (local_state_change &&
	    (!wdev->current_bss ||
	     !ether_addr_equal(wdev->current_bss->pub.bssid, bssid)))
		return 0;

	if (ether_addr_equal(wdev->disconnect_bssid, bssid) ||
	    (wdev->current_bss &&
	     ether_addr_equal(wdev->current_bss->pub.bssid, bssid)))
		wdev->conn_owner_nlportid = 0;

	return rdev_deauth(rdev, dev, &req);
}

int cfg80211_mlme_disassoc(struct cfg80211_registered_device *rdev,
			   struct net_device *dev, const u8 *bssid,
			   const u8 *ie, int ie_len, u16 reason,
			   bool local_state_change)
{
	struct wireless_dev *wdev = dev->ieee80211_ptr;
	struct cfg80211_disassoc_request req = {
		.reason_code = reason,
		.local_state_change = local_state_change,
		.ie = ie,
		.ie_len = ie_len,
	};
	int err;

	ASSERT_WDEV_LOCK(wdev);

	if (!wdev->current_bss)
		return -ENOTCONN;

	if (ether_addr_equal(wdev->current_bss->pub.bssid, bssid))
		req.bss = &wdev->current_bss->pub;
	else
		return -ENOTCONN;

	err = rdev_disassoc(rdev, dev, &req);
	if (err)
		return err;

	/* driver should have reported the disassoc */
	WARN_ON(wdev->current_bss);
	return 0;
}

void cfg80211_mlme_down(struct cfg80211_registered_device *rdev,
			struct net_device *dev)
{
	struct wireless_dev *wdev = dev->ieee80211_ptr;
	u8 bssid[ETH_ALEN];

	ASSERT_WDEV_LOCK(wdev);

	if (!rdev->ops->deauth)
		return;

	if (!wdev->current_bss)
		return;

	memcpy(bssid, wdev->current_bss->pub.bssid, ETH_ALEN);
	cfg80211_mlme_deauth(rdev, dev, bssid, NULL, 0,
			     WLAN_REASON_DEAUTH_LEAVING, false);
}

struct cfg80211_mgmt_registration {
	struct list_head list;
	struct wireless_dev *wdev;

	u32 nlportid;

	int match_len;

	__le16 frame_type;

	bool multicast_rx;

	u8 match[];
};

static void cfg80211_mgmt_registrations_update(struct wireless_dev *wdev)
{
	struct cfg80211_registered_device *rdev = wiphy_to_rdev(wdev->wiphy);
	struct wireless_dev *tmp;
	struct cfg80211_mgmt_registration *reg;
	struct mgmt_frame_regs upd = {};

	lockdep_assert_held(&rdev->wiphy.mtx);

	spin_lock_bh(&wdev->mgmt_registrations_lock);
	if (!wdev->mgmt_registrations_need_update) {
		spin_unlock_bh(&wdev->mgmt_registrations_lock);
		return;
	}

	rcu_read_lock();
	list_for_each_entry_rcu(tmp, &rdev->wiphy.wdev_list, list) {
		list_for_each_entry(reg, &tmp->mgmt_registrations, list) {
			u32 mask = BIT(le16_to_cpu(reg->frame_type) >> 4);
			u32 mcast_mask = 0;

			if (reg->multicast_rx)
				mcast_mask = mask;

			upd.global_stypes |= mask;
			upd.global_mcast_stypes |= mcast_mask;

			if (tmp == wdev) {
				upd.interface_stypes |= mask;
				upd.interface_mcast_stypes |= mcast_mask;
			}
		}
	}
	rcu_read_unlock();

	wdev->mgmt_registrations_need_update = 0;
	spin_unlock_bh(&wdev->mgmt_registrations_lock);

	rdev_update_mgmt_frame_registrations(rdev, wdev, &upd);
}

void cfg80211_mgmt_registrations_update_wk(struct work_struct *wk)
{
	struct cfg80211_registered_device *rdev;
	struct wireless_dev *wdev;

	rdev = container_of(wk, struct cfg80211_registered_device,
			    mgmt_registrations_update_wk);

<<<<<<< HEAD
	rtnl_lock();
	list_for_each_entry(wdev, &rdev->wiphy.wdev_list, list)
		cfg80211_mgmt_registrations_update(wdev);
	rtnl_unlock();
=======
	wiphy_lock(&rdev->wiphy);
	list_for_each_entry(wdev, &rdev->wiphy.wdev_list, list)
		cfg80211_mgmt_registrations_update(wdev);
	wiphy_unlock(&rdev->wiphy);
>>>>>>> 7d2a07b7
}

int cfg80211_mlme_register_mgmt(struct wireless_dev *wdev, u32 snd_portid,
				u16 frame_type, const u8 *match_data,
				int match_len, bool multicast_rx,
				struct netlink_ext_ack *extack)
{
	struct cfg80211_mgmt_registration *reg, *nreg;
	int err = 0;
	u16 mgmt_type;
	bool update_multicast = false;

	if (!wdev->wiphy->mgmt_stypes)
		return -EOPNOTSUPP;

	if ((frame_type & IEEE80211_FCTL_FTYPE) != IEEE80211_FTYPE_MGMT) {
		NL_SET_ERR_MSG(extack, "frame type not management");
		return -EINVAL;
	}

	if (frame_type & ~(IEEE80211_FCTL_FTYPE | IEEE80211_FCTL_STYPE)) {
		NL_SET_ERR_MSG(extack, "Invalid frame type");
		return -EINVAL;
	}

	mgmt_type = (frame_type & IEEE80211_FCTL_STYPE) >> 4;
	if (!(wdev->wiphy->mgmt_stypes[wdev->iftype].rx & BIT(mgmt_type))) {
		NL_SET_ERR_MSG(extack,
			       "Registration to specific type not supported");
		return -EINVAL;
	}

	/*
	 * To support Pre Association Security Negotiation (PASN), registration
	 * for authentication frames should be supported. However, as some
	 * versions of the user space daemons wrongly register to all types of
	 * authentication frames (which might result in unexpected behavior)
	 * allow such registration if the request is for a specific
	 * authentication algorithm number.
	 */
	if (wdev->iftype == NL80211_IFTYPE_STATION &&
	    (frame_type & IEEE80211_FCTL_STYPE) == IEEE80211_STYPE_AUTH &&
	    !(match_data && match_len >= 2)) {
		NL_SET_ERR_MSG(extack,
			       "Authentication algorithm number required");
		return -EINVAL;
	}

	nreg = kzalloc(sizeof(*reg) + match_len, GFP_KERNEL);
	if (!nreg)
		return -ENOMEM;

	spin_lock_bh(&wdev->mgmt_registrations_lock);

	list_for_each_entry(reg, &wdev->mgmt_registrations, list) {
		int mlen = min(match_len, reg->match_len);

		if (frame_type != le16_to_cpu(reg->frame_type))
			continue;

		if (memcmp(reg->match, match_data, mlen) == 0) {
			if (reg->multicast_rx != multicast_rx) {
				update_multicast = true;
				reg->multicast_rx = multicast_rx;
				break;
			}
			NL_SET_ERR_MSG(extack, "Match already configured");
			err = -EALREADY;
			break;
		}
	}

	if (err)
		goto out;

	if (update_multicast) {
		kfree(nreg);
	} else {
		memcpy(nreg->match, match_data, match_len);
		nreg->match_len = match_len;
		nreg->nlportid = snd_portid;
		nreg->frame_type = cpu_to_le16(frame_type);
		nreg->wdev = wdev;
		nreg->multicast_rx = multicast_rx;
		list_add(&nreg->list, &wdev->mgmt_registrations);
	}
	wdev->mgmt_registrations_need_update = 1;
	spin_unlock_bh(&wdev->mgmt_registrations_lock);

	cfg80211_mgmt_registrations_update(wdev);

	return 0;

 out:
	kfree(nreg);
	spin_unlock_bh(&wdev->mgmt_registrations_lock);

	return err;
}

void cfg80211_mlme_unregister_socket(struct wireless_dev *wdev, u32 nlportid)
{
	struct wiphy *wiphy = wdev->wiphy;
	struct cfg80211_registered_device *rdev = wiphy_to_rdev(wiphy);
	struct cfg80211_mgmt_registration *reg, *tmp;

	spin_lock_bh(&wdev->mgmt_registrations_lock);

	list_for_each_entry_safe(reg, tmp, &wdev->mgmt_registrations, list) {
		if (reg->nlportid != nlportid)
			continue;

		list_del(&reg->list);
		kfree(reg);

		wdev->mgmt_registrations_need_update = 1;
		schedule_work(&rdev->mgmt_registrations_update_wk);
	}

	spin_unlock_bh(&wdev->mgmt_registrations_lock);

	if (nlportid && rdev->crit_proto_nlportid == nlportid) {
		rdev->crit_proto_nlportid = 0;
		rdev_crit_proto_stop(rdev, wdev);
	}

	if (nlportid == wdev->ap_unexpected_nlportid)
		wdev->ap_unexpected_nlportid = 0;
}

void cfg80211_mlme_purge_registrations(struct wireless_dev *wdev)
{
	struct cfg80211_mgmt_registration *reg, *tmp;

	spin_lock_bh(&wdev->mgmt_registrations_lock);
	list_for_each_entry_safe(reg, tmp, &wdev->mgmt_registrations, list) {
		list_del(&reg->list);
		kfree(reg);
	}
	wdev->mgmt_registrations_need_update = 1;
	spin_unlock_bh(&wdev->mgmt_registrations_lock);

	cfg80211_mgmt_registrations_update(wdev);
}

int cfg80211_mlme_mgmt_tx(struct cfg80211_registered_device *rdev,
			  struct wireless_dev *wdev,
			  struct cfg80211_mgmt_tx_params *params, u64 *cookie)
{
	const struct ieee80211_mgmt *mgmt;
	u16 stype;

	if (!wdev->wiphy->mgmt_stypes)
		return -EOPNOTSUPP;

	if (!rdev->ops->mgmt_tx)
		return -EOPNOTSUPP;

	if (params->len < 24 + 1)
		return -EINVAL;

	mgmt = (const struct ieee80211_mgmt *)params->buf;

	if (!ieee80211_is_mgmt(mgmt->frame_control))
		return -EINVAL;

	stype = le16_to_cpu(mgmt->frame_control) & IEEE80211_FCTL_STYPE;
	if (!(wdev->wiphy->mgmt_stypes[wdev->iftype].tx & BIT(stype >> 4)))
		return -EINVAL;

	if (ieee80211_is_action(mgmt->frame_control) &&
	    mgmt->u.action.category != WLAN_CATEGORY_PUBLIC) {
		int err = 0;

		wdev_lock(wdev);

		switch (wdev->iftype) {
		case NL80211_IFTYPE_ADHOC:
		case NL80211_IFTYPE_STATION:
		case NL80211_IFTYPE_P2P_CLIENT:
			if (!wdev->current_bss) {
				err = -ENOTCONN;
				break;
			}

			if (!ether_addr_equal(wdev->current_bss->pub.bssid,
					      mgmt->bssid)) {
				err = -ENOTCONN;
				break;
			}

			/*
			 * check for IBSS DA must be done by driver as
			 * cfg80211 doesn't track the stations
			 */
			if (wdev->iftype == NL80211_IFTYPE_ADHOC)
				break;

			/* for station, check that DA is the AP */
			if (!ether_addr_equal(wdev->current_bss->pub.bssid,
					      mgmt->da)) {
				err = -ENOTCONN;
				break;
			}
			break;
		case NL80211_IFTYPE_AP:
		case NL80211_IFTYPE_P2P_GO:
		case NL80211_IFTYPE_AP_VLAN:
			if (!ether_addr_equal(mgmt->bssid, wdev_address(wdev)))
				err = -EINVAL;
			break;
		case NL80211_IFTYPE_MESH_POINT:
			if (!ether_addr_equal(mgmt->sa, mgmt->bssid)) {
				err = -EINVAL;
				break;
			}
			/*
			 * check for mesh DA must be done by driver as
			 * cfg80211 doesn't track the stations
			 */
			break;
		case NL80211_IFTYPE_P2P_DEVICE:
			/*
			 * fall through, P2P device only supports
			 * public action frames
			 */
		case NL80211_IFTYPE_NAN:
		default:
			err = -EOPNOTSUPP;
			break;
		}
		wdev_unlock(wdev);

		if (err)
			return err;
	}

	if (!ether_addr_equal(mgmt->sa, wdev_address(wdev))) {
		/* Allow random TA to be used with Public Action frames if the
		 * driver has indicated support for this. Otherwise, only allow
		 * the local address to be used.
		 */
		if (!ieee80211_is_action(mgmt->frame_control) ||
		    mgmt->u.action.category != WLAN_CATEGORY_PUBLIC)
			return -EINVAL;
		if (!wdev->current_bss &&
		    !wiphy_ext_feature_isset(
			    &rdev->wiphy,
			    NL80211_EXT_FEATURE_MGMT_TX_RANDOM_TA))
			return -EINVAL;
		if (wdev->current_bss &&
		    !wiphy_ext_feature_isset(
			    &rdev->wiphy,
			    NL80211_EXT_FEATURE_MGMT_TX_RANDOM_TA_CONNECTED))
			return -EINVAL;
	}

	/* Transmit the Action frame as requested by user space */
	return rdev_mgmt_tx(rdev, wdev, params, cookie);
}

bool cfg80211_rx_mgmt_khz(struct wireless_dev *wdev, int freq, int sig_dbm,
			  const u8 *buf, size_t len, u32 flags)
{
	struct wiphy *wiphy = wdev->wiphy;
	struct cfg80211_registered_device *rdev = wiphy_to_rdev(wiphy);
	struct cfg80211_mgmt_registration *reg;
	const struct ieee80211_txrx_stypes *stypes =
		&wiphy->mgmt_stypes[wdev->iftype];
	struct ieee80211_mgmt *mgmt = (void *)buf;
	const u8 *data;
	int data_len;
	bool result = false;
	__le16 ftype = mgmt->frame_control &
		cpu_to_le16(IEEE80211_FCTL_FTYPE | IEEE80211_FCTL_STYPE);
	u16 stype;

	trace_cfg80211_rx_mgmt(wdev, freq, sig_dbm);
	stype = (le16_to_cpu(mgmt->frame_control) & IEEE80211_FCTL_STYPE) >> 4;

	if (!(stypes->rx & BIT(stype))) {
		trace_cfg80211_return_bool(false);
		return false;
	}

	data = buf + ieee80211_hdrlen(mgmt->frame_control);
	data_len = len - ieee80211_hdrlen(mgmt->frame_control);

	spin_lock_bh(&wdev->mgmt_registrations_lock);

	list_for_each_entry(reg, &wdev->mgmt_registrations, list) {
		if (reg->frame_type != ftype)
			continue;

		if (reg->match_len > data_len)
			continue;

		if (memcmp(reg->match, data, reg->match_len))
			continue;

		/* found match! */

		/* Indicate the received Action frame to user space */
		if (nl80211_send_mgmt(rdev, wdev, reg->nlportid,
				      freq, sig_dbm,
				      buf, len, flags, GFP_ATOMIC))
			continue;

		result = true;
		break;
	}

	spin_unlock_bh(&wdev->mgmt_registrations_lock);

	trace_cfg80211_return_bool(result);
	return result;
}
EXPORT_SYMBOL(cfg80211_rx_mgmt_khz);

void cfg80211_sched_dfs_chan_update(struct cfg80211_registered_device *rdev)
{
	cancel_delayed_work(&rdev->dfs_update_channels_wk);
	queue_delayed_work(cfg80211_wq, &rdev->dfs_update_channels_wk, 0);
}

void cfg80211_dfs_channels_update_work(struct work_struct *work)
{
	struct delayed_work *delayed_work = to_delayed_work(work);
	struct cfg80211_registered_device *rdev;
	struct cfg80211_chan_def chandef;
	struct ieee80211_supported_band *sband;
	struct ieee80211_channel *c;
	struct wiphy *wiphy;
	bool check_again = false;
	unsigned long timeout, next_time = 0;
	unsigned long time_dfs_update;
	enum nl80211_radar_event radar_event;
	int bandid, i;

	rdev = container_of(delayed_work, struct cfg80211_registered_device,
			    dfs_update_channels_wk);
	wiphy = &rdev->wiphy;

	rtnl_lock();
	for (bandid = 0; bandid < NUM_NL80211_BANDS; bandid++) {
		sband = wiphy->bands[bandid];
		if (!sband)
			continue;

		for (i = 0; i < sband->n_channels; i++) {
			c = &sband->channels[i];

			if (!(c->flags & IEEE80211_CHAN_RADAR))
				continue;

			if (c->dfs_state != NL80211_DFS_UNAVAILABLE &&
			    c->dfs_state != NL80211_DFS_AVAILABLE)
				continue;

			if (c->dfs_state == NL80211_DFS_UNAVAILABLE) {
				time_dfs_update = IEEE80211_DFS_MIN_NOP_TIME_MS;
				radar_event = NL80211_RADAR_NOP_FINISHED;
			} else {
				if (regulatory_pre_cac_allowed(wiphy) ||
				    cfg80211_any_wiphy_oper_chan(wiphy, c))
					continue;

				time_dfs_update = REG_PRE_CAC_EXPIRY_GRACE_MS;
				radar_event = NL80211_RADAR_PRE_CAC_EXPIRED;
			}

			timeout = c->dfs_state_entered +
				  msecs_to_jiffies(time_dfs_update);

			if (time_after_eq(jiffies, timeout)) {
				c->dfs_state = NL80211_DFS_USABLE;
				c->dfs_state_entered = jiffies;

				cfg80211_chandef_create(&chandef, c,
							NL80211_CHAN_NO_HT);

				nl80211_radar_notify(rdev, &chandef,
						     radar_event, NULL,
						     GFP_ATOMIC);

				regulatory_propagate_dfs_state(wiphy, &chandef,
							       c->dfs_state,
							       radar_event);
				continue;
			}

			if (!check_again)
				next_time = timeout - jiffies;
			else
				next_time = min(next_time, timeout - jiffies);
			check_again = true;
		}
	}
	rtnl_unlock();

	/* reschedule if there are other channels waiting to be cleared again */
	if (check_again)
		queue_delayed_work(cfg80211_wq, &rdev->dfs_update_channels_wk,
				   next_time);
}


void cfg80211_radar_event(struct wiphy *wiphy,
			  struct cfg80211_chan_def *chandef,
			  gfp_t gfp)
{
	struct cfg80211_registered_device *rdev = wiphy_to_rdev(wiphy);

	trace_cfg80211_radar_event(wiphy, chandef);

	/* only set the chandef supplied channel to unavailable, in
	 * case the radar is detected on only one of multiple channels
	 * spanned by the chandef.
	 */
	cfg80211_set_dfs_state(wiphy, chandef, NL80211_DFS_UNAVAILABLE);

	cfg80211_sched_dfs_chan_update(rdev);

	nl80211_radar_notify(rdev, chandef, NL80211_RADAR_DETECTED, NULL, gfp);

	memcpy(&rdev->radar_chandef, chandef, sizeof(struct cfg80211_chan_def));
	queue_work(cfg80211_wq, &rdev->propagate_radar_detect_wk);
}
EXPORT_SYMBOL(cfg80211_radar_event);

void cfg80211_cac_event(struct net_device *netdev,
			const struct cfg80211_chan_def *chandef,
			enum nl80211_radar_event event, gfp_t gfp)
{
	struct wireless_dev *wdev = netdev->ieee80211_ptr;
	struct wiphy *wiphy = wdev->wiphy;
	struct cfg80211_registered_device *rdev = wiphy_to_rdev(wiphy);
	unsigned long timeout;

	trace_cfg80211_cac_event(netdev, event);

	if (WARN_ON(!wdev->cac_started && event != NL80211_RADAR_CAC_STARTED))
		return;

	if (WARN_ON(!wdev->chandef.chan))
		return;

	switch (event) {
	case NL80211_RADAR_CAC_FINISHED:
		timeout = wdev->cac_start_time +
			  msecs_to_jiffies(wdev->cac_time_ms);
		WARN_ON(!time_after_eq(jiffies, timeout));
		cfg80211_set_dfs_state(wiphy, chandef, NL80211_DFS_AVAILABLE);
		memcpy(&rdev->cac_done_chandef, chandef,
		       sizeof(struct cfg80211_chan_def));
		queue_work(cfg80211_wq, &rdev->propagate_cac_done_wk);
		cfg80211_sched_dfs_chan_update(rdev);
		fallthrough;
	case NL80211_RADAR_CAC_ABORTED:
		wdev->cac_started = false;
		break;
	case NL80211_RADAR_CAC_STARTED:
		wdev->cac_started = true;
		break;
	default:
		WARN_ON(1);
		return;
	}

	nl80211_radar_notify(rdev, chandef, event, netdev, gfp);
}
EXPORT_SYMBOL(cfg80211_cac_event);<|MERGE_RESOLUTION|>--- conflicted
+++ resolved
@@ -4,11 +4,7 @@
  *
  * Copyright (c) 2009, Jouni Malinen <j@w1.fi>
  * Copyright (c) 2015		Intel Deutschland GmbH
-<<<<<<< HEAD
- * Copyright (C) 2019 Intel Corporation
-=======
  * Copyright (C) 2019-2020 Intel Corporation
->>>>>>> 7d2a07b7
  */
 
 #include <linux/kernel.h>
@@ -496,17 +492,10 @@
 	rdev = container_of(wk, struct cfg80211_registered_device,
 			    mgmt_registrations_update_wk);
 
-<<<<<<< HEAD
-	rtnl_lock();
-	list_for_each_entry(wdev, &rdev->wiphy.wdev_list, list)
-		cfg80211_mgmt_registrations_update(wdev);
-	rtnl_unlock();
-=======
 	wiphy_lock(&rdev->wiphy);
 	list_for_each_entry(wdev, &rdev->wiphy.wdev_list, list)
 		cfg80211_mgmt_registrations_update(wdev);
 	wiphy_unlock(&rdev->wiphy);
->>>>>>> 7d2a07b7
 }
 
 int cfg80211_mlme_register_mgmt(struct wireless_dev *wdev, u32 snd_portid,
