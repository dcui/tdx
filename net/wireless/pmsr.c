--- conflicted
+++ resolved
@@ -158,8 +158,6 @@
 		return -EINVAL;
 	}
 
-<<<<<<< HEAD
-=======
 	out->ftm.lmr_feedback =
 		!!tb[NL80211_PMSR_FTM_REQ_ATTR_LMR_FEEDBACK];
 	if (!out->ftm.trigger_based && !out->ftm.non_trigger_based &&
@@ -182,7 +180,6 @@
 			nla_get_u8(tb[NL80211_PMSR_FTM_REQ_ATTR_BSS_COLOR]);
 	}
 
->>>>>>> 7d2a07b7
 	return 0;
 }
 
