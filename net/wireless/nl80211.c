/*
 * This is the new netlink-based wireless configuration interface.
 *
 * Copyright 2006-2010	Johannes Berg <johannes@sipsolutions.net>
 */

#include <linux/if.h>
#include <linux/module.h>
#include <linux/err.h>
#include <linux/slab.h>
#include <linux/list.h>
#include <linux/if_ether.h>
#include <linux/ieee80211.h>
#include <linux/nl80211.h>
#include <linux/rtnetlink.h>
#include <linux/netlink.h>
#include <linux/etherdevice.h>
#include <net/net_namespace.h>
#include <net/genetlink.h>
#include <net/cfg80211.h>
#include <net/sock.h>
#include "core.h"
#include "nl80211.h"
#include "reg.h"

static int nl80211_pre_doit(struct genl_ops *ops, struct sk_buff *skb,
			    struct genl_info *info);
static void nl80211_post_doit(struct genl_ops *ops, struct sk_buff *skb,
			      struct genl_info *info);

/* the netlink family */
static struct genl_family nl80211_fam = {
	.id = GENL_ID_GENERATE,	/* don't bother with a hardcoded ID */
	.name = "nl80211",	/* have users key off the name instead */
	.hdrsize = 0,		/* no private header */
	.version = 1,		/* no particular meaning now */
	.maxattr = NL80211_ATTR_MAX,
	.netnsok = true,
	.pre_doit = nl80211_pre_doit,
	.post_doit = nl80211_post_doit,
};

/* internal helper: get rdev and dev */
static int get_rdev_dev_by_info_ifindex(struct genl_info *info,
				       struct cfg80211_registered_device **rdev,
				       struct net_device **dev)
{
	struct nlattr **attrs = info->attrs;
	int ifindex;

	if (!attrs[NL80211_ATTR_IFINDEX])
		return -EINVAL;

	ifindex = nla_get_u32(attrs[NL80211_ATTR_IFINDEX]);
	*dev = dev_get_by_index(genl_info_net(info), ifindex);
	if (!*dev)
		return -ENODEV;

	*rdev = cfg80211_get_dev_from_ifindex(genl_info_net(info), ifindex);
	if (IS_ERR(*rdev)) {
		dev_put(*dev);
		return PTR_ERR(*rdev);
	}

	return 0;
}

/* policy for the attributes */
static const struct nla_policy nl80211_policy[NL80211_ATTR_MAX+1] = {
	[NL80211_ATTR_WIPHY] = { .type = NLA_U32 },
	[NL80211_ATTR_WIPHY_NAME] = { .type = NLA_NUL_STRING,
				      .len = 20-1 },
	[NL80211_ATTR_WIPHY_TXQ_PARAMS] = { .type = NLA_NESTED },
	[NL80211_ATTR_WIPHY_FREQ] = { .type = NLA_U32 },
	[NL80211_ATTR_WIPHY_CHANNEL_TYPE] = { .type = NLA_U32 },
	[NL80211_ATTR_WIPHY_RETRY_SHORT] = { .type = NLA_U8 },
	[NL80211_ATTR_WIPHY_RETRY_LONG] = { .type = NLA_U8 },
	[NL80211_ATTR_WIPHY_FRAG_THRESHOLD] = { .type = NLA_U32 },
	[NL80211_ATTR_WIPHY_RTS_THRESHOLD] = { .type = NLA_U32 },
	[NL80211_ATTR_WIPHY_COVERAGE_CLASS] = { .type = NLA_U8 },

	[NL80211_ATTR_IFTYPE] = { .type = NLA_U32 },
	[NL80211_ATTR_IFINDEX] = { .type = NLA_U32 },
	[NL80211_ATTR_IFNAME] = { .type = NLA_NUL_STRING, .len = IFNAMSIZ-1 },

	[NL80211_ATTR_MAC] = { .type = NLA_BINARY, .len = ETH_ALEN },
	[NL80211_ATTR_PREV_BSSID] = { .type = NLA_BINARY, .len = ETH_ALEN },

	[NL80211_ATTR_KEY] = { .type = NLA_NESTED, },
	[NL80211_ATTR_KEY_DATA] = { .type = NLA_BINARY,
				    .len = WLAN_MAX_KEY_LEN },
	[NL80211_ATTR_KEY_IDX] = { .type = NLA_U8 },
	[NL80211_ATTR_KEY_CIPHER] = { .type = NLA_U32 },
	[NL80211_ATTR_KEY_DEFAULT] = { .type = NLA_FLAG },
	[NL80211_ATTR_KEY_SEQ] = { .type = NLA_BINARY, .len = 8 },
	[NL80211_ATTR_KEY_TYPE] = { .type = NLA_U32 },

	[NL80211_ATTR_BEACON_INTERVAL] = { .type = NLA_U32 },
	[NL80211_ATTR_DTIM_PERIOD] = { .type = NLA_U32 },
	[NL80211_ATTR_BEACON_HEAD] = { .type = NLA_BINARY,
				       .len = IEEE80211_MAX_DATA_LEN },
	[NL80211_ATTR_BEACON_TAIL] = { .type = NLA_BINARY,
				       .len = IEEE80211_MAX_DATA_LEN },
	[NL80211_ATTR_STA_AID] = { .type = NLA_U16 },
	[NL80211_ATTR_STA_FLAGS] = { .type = NLA_NESTED },
	[NL80211_ATTR_STA_LISTEN_INTERVAL] = { .type = NLA_U16 },
	[NL80211_ATTR_STA_SUPPORTED_RATES] = { .type = NLA_BINARY,
					       .len = NL80211_MAX_SUPP_RATES },
	[NL80211_ATTR_STA_PLINK_ACTION] = { .type = NLA_U8 },
	[NL80211_ATTR_STA_VLAN] = { .type = NLA_U32 },
	[NL80211_ATTR_MNTR_FLAGS] = { /* NLA_NESTED can't be empty */ },
	[NL80211_ATTR_MESH_ID] = { .type = NLA_BINARY,
				.len = IEEE80211_MAX_MESH_ID_LEN },
	[NL80211_ATTR_MPATH_NEXT_HOP] = { .type = NLA_U32 },

	[NL80211_ATTR_REG_ALPHA2] = { .type = NLA_STRING, .len = 2 },
	[NL80211_ATTR_REG_RULES] = { .type = NLA_NESTED },

	[NL80211_ATTR_BSS_CTS_PROT] = { .type = NLA_U8 },
	[NL80211_ATTR_BSS_SHORT_PREAMBLE] = { .type = NLA_U8 },
	[NL80211_ATTR_BSS_SHORT_SLOT_TIME] = { .type = NLA_U8 },
	[NL80211_ATTR_BSS_BASIC_RATES] = { .type = NLA_BINARY,
					   .len = NL80211_MAX_SUPP_RATES },
	[NL80211_ATTR_BSS_HT_OPMODE] = { .type = NLA_U16 },

	[NL80211_ATTR_MESH_CONFIG] = { .type = NLA_NESTED },
	[NL80211_ATTR_SUPPORT_MESH_AUTH] = { .type = NLA_FLAG },

	[NL80211_ATTR_HT_CAPABILITY] = { .type = NLA_BINARY,
					 .len = NL80211_HT_CAPABILITY_LEN },

	[NL80211_ATTR_MGMT_SUBTYPE] = { .type = NLA_U8 },
	[NL80211_ATTR_IE] = { .type = NLA_BINARY,
			      .len = IEEE80211_MAX_DATA_LEN },
	[NL80211_ATTR_SCAN_FREQUENCIES] = { .type = NLA_NESTED },
	[NL80211_ATTR_SCAN_SSIDS] = { .type = NLA_NESTED },

	[NL80211_ATTR_SSID] = { .type = NLA_BINARY,
				.len = IEEE80211_MAX_SSID_LEN },
	[NL80211_ATTR_AUTH_TYPE] = { .type = NLA_U32 },
	[NL80211_ATTR_REASON_CODE] = { .type = NLA_U16 },
	[NL80211_ATTR_FREQ_FIXED] = { .type = NLA_FLAG },
	[NL80211_ATTR_TIMED_OUT] = { .type = NLA_FLAG },
	[NL80211_ATTR_USE_MFP] = { .type = NLA_U32 },
	[NL80211_ATTR_STA_FLAGS2] = {
		.len = sizeof(struct nl80211_sta_flag_update),
	},
	[NL80211_ATTR_CONTROL_PORT] = { .type = NLA_FLAG },
	[NL80211_ATTR_CONTROL_PORT_ETHERTYPE] = { .type = NLA_U16 },
	[NL80211_ATTR_CONTROL_PORT_NO_ENCRYPT] = { .type = NLA_FLAG },
	[NL80211_ATTR_PRIVACY] = { .type = NLA_FLAG },
	[NL80211_ATTR_CIPHER_SUITE_GROUP] = { .type = NLA_U32 },
	[NL80211_ATTR_WPA_VERSIONS] = { .type = NLA_U32 },
	[NL80211_ATTR_PID] = { .type = NLA_U32 },
	[NL80211_ATTR_4ADDR] = { .type = NLA_U8 },
	[NL80211_ATTR_PMKID] = { .type = NLA_BINARY,
				 .len = WLAN_PMKID_LEN },
	[NL80211_ATTR_DURATION] = { .type = NLA_U32 },
	[NL80211_ATTR_COOKIE] = { .type = NLA_U64 },
	[NL80211_ATTR_TX_RATES] = { .type = NLA_NESTED },
	[NL80211_ATTR_FRAME] = { .type = NLA_BINARY,
				 .len = IEEE80211_MAX_DATA_LEN },
	[NL80211_ATTR_FRAME_MATCH] = { .type = NLA_BINARY, },
	[NL80211_ATTR_PS_STATE] = { .type = NLA_U32 },
	[NL80211_ATTR_CQM] = { .type = NLA_NESTED, },
	[NL80211_ATTR_LOCAL_STATE_CHANGE] = { .type = NLA_FLAG },
	[NL80211_ATTR_AP_ISOLATE] = { .type = NLA_U8 },
	[NL80211_ATTR_WIPHY_TX_POWER_SETTING] = { .type = NLA_U32 },
	[NL80211_ATTR_WIPHY_TX_POWER_LEVEL] = { .type = NLA_U32 },
	[NL80211_ATTR_FRAME_TYPE] = { .type = NLA_U16 },
	[NL80211_ATTR_WIPHY_ANTENNA_TX] = { .type = NLA_U32 },
	[NL80211_ATTR_WIPHY_ANTENNA_RX] = { .type = NLA_U32 },
	[NL80211_ATTR_MCAST_RATE] = { .type = NLA_U32 },
	[NL80211_ATTR_OFFCHANNEL_TX_OK] = { .type = NLA_FLAG },
	[NL80211_ATTR_KEY_DEFAULT_TYPES] = { .type = NLA_NESTED },
	[NL80211_ATTR_WOWLAN_TRIGGERS] = { .type = NLA_NESTED },
	[NL80211_ATTR_STA_PLINK_STATE] = { .type = NLA_U8 },
	[NL80211_ATTR_SCHED_SCAN_INTERVAL] = { .type = NLA_U32 },
};

/* policy for the key attributes */
static const struct nla_policy nl80211_key_policy[NL80211_KEY_MAX + 1] = {
	[NL80211_KEY_DATA] = { .type = NLA_BINARY, .len = WLAN_MAX_KEY_LEN },
	[NL80211_KEY_IDX] = { .type = NLA_U8 },
	[NL80211_KEY_CIPHER] = { .type = NLA_U32 },
	[NL80211_KEY_SEQ] = { .type = NLA_BINARY, .len = 8 },
	[NL80211_KEY_DEFAULT] = { .type = NLA_FLAG },
	[NL80211_KEY_DEFAULT_MGMT] = { .type = NLA_FLAG },
	[NL80211_KEY_TYPE] = { .type = NLA_U32 },
	[NL80211_KEY_DEFAULT_TYPES] = { .type = NLA_NESTED },
};

/* policy for the key default flags */
static const struct nla_policy
nl80211_key_default_policy[NUM_NL80211_KEY_DEFAULT_TYPES] = {
	[NL80211_KEY_DEFAULT_TYPE_UNICAST] = { .type = NLA_FLAG },
	[NL80211_KEY_DEFAULT_TYPE_MULTICAST] = { .type = NLA_FLAG },
};

/* policy for WoWLAN attributes */
static const struct nla_policy
nl80211_wowlan_policy[NUM_NL80211_WOWLAN_TRIG] = {
	[NL80211_WOWLAN_TRIG_ANY] = { .type = NLA_FLAG },
	[NL80211_WOWLAN_TRIG_DISCONNECT] = { .type = NLA_FLAG },
	[NL80211_WOWLAN_TRIG_MAGIC_PKT] = { .type = NLA_FLAG },
	[NL80211_WOWLAN_TRIG_PKT_PATTERN] = { .type = NLA_NESTED },
};

/* ifidx get helper */
static int nl80211_get_ifidx(struct netlink_callback *cb)
{
	int res;

	res = nlmsg_parse(cb->nlh, GENL_HDRLEN + nl80211_fam.hdrsize,
			  nl80211_fam.attrbuf, nl80211_fam.maxattr,
			  nl80211_policy);
	if (res)
		return res;

	if (!nl80211_fam.attrbuf[NL80211_ATTR_IFINDEX])
		return -EINVAL;

	res = nla_get_u32(nl80211_fam.attrbuf[NL80211_ATTR_IFINDEX]);
	if (!res)
		return -EINVAL;
	return res;
}

static int nl80211_prepare_netdev_dump(struct sk_buff *skb,
				       struct netlink_callback *cb,
				       struct cfg80211_registered_device **rdev,
				       struct net_device **dev)
{
	int ifidx = cb->args[0];
	int err;

	if (!ifidx)
		ifidx = nl80211_get_ifidx(cb);
	if (ifidx < 0)
		return ifidx;

	cb->args[0] = ifidx;

	rtnl_lock();

	*dev = __dev_get_by_index(sock_net(skb->sk), ifidx);
	if (!*dev) {
		err = -ENODEV;
		goto out_rtnl;
	}

	*rdev = cfg80211_get_dev_from_ifindex(sock_net(skb->sk), ifidx);
	if (IS_ERR(*rdev)) {
		err = PTR_ERR(*rdev);
		goto out_rtnl;
	}

	return 0;
 out_rtnl:
	rtnl_unlock();
	return err;
}

static void nl80211_finish_netdev_dump(struct cfg80211_registered_device *rdev)
{
	cfg80211_unlock_rdev(rdev);
	rtnl_unlock();
}

/* IE validation */
static bool is_valid_ie_attr(const struct nlattr *attr)
{
	const u8 *pos;
	int len;

	if (!attr)
		return true;

	pos = nla_data(attr);
	len = nla_len(attr);

	while (len) {
		u8 elemlen;

		if (len < 2)
			return false;
		len -= 2;

		elemlen = pos[1];
		if (elemlen > len)
			return false;

		len -= elemlen;
		pos += 2 + elemlen;
	}

	return true;
}

/* message building helper */
static inline void *nl80211hdr_put(struct sk_buff *skb, u32 pid, u32 seq,
				   int flags, u8 cmd)
{
	/* since there is no private header just add the generic one */
	return genlmsg_put(skb, pid, seq, &nl80211_fam, flags, cmd);
}

static int nl80211_msg_put_channel(struct sk_buff *msg,
				   struct ieee80211_channel *chan)
{
	NLA_PUT_U32(msg, NL80211_FREQUENCY_ATTR_FREQ,
		    chan->center_freq);

	if (chan->flags & IEEE80211_CHAN_DISABLED)
		NLA_PUT_FLAG(msg, NL80211_FREQUENCY_ATTR_DISABLED);
	if (chan->flags & IEEE80211_CHAN_PASSIVE_SCAN)
		NLA_PUT_FLAG(msg, NL80211_FREQUENCY_ATTR_PASSIVE_SCAN);
	if (chan->flags & IEEE80211_CHAN_NO_IBSS)
		NLA_PUT_FLAG(msg, NL80211_FREQUENCY_ATTR_NO_IBSS);
	if (chan->flags & IEEE80211_CHAN_RADAR)
		NLA_PUT_FLAG(msg, NL80211_FREQUENCY_ATTR_RADAR);

	NLA_PUT_U32(msg, NL80211_FREQUENCY_ATTR_MAX_TX_POWER,
		    DBM_TO_MBM(chan->max_power));

	return 0;

 nla_put_failure:
	return -ENOBUFS;
}

/* netlink command implementations */

struct key_parse {
	struct key_params p;
	int idx;
	int type;
	bool def, defmgmt;
	bool def_uni, def_multi;
};

static int nl80211_parse_key_new(struct nlattr *key, struct key_parse *k)
{
	struct nlattr *tb[NL80211_KEY_MAX + 1];
	int err = nla_parse_nested(tb, NL80211_KEY_MAX, key,
				   nl80211_key_policy);
	if (err)
		return err;

	k->def = !!tb[NL80211_KEY_DEFAULT];
	k->defmgmt = !!tb[NL80211_KEY_DEFAULT_MGMT];

	if (k->def) {
		k->def_uni = true;
		k->def_multi = true;
	}
	if (k->defmgmt)
		k->def_multi = true;

	if (tb[NL80211_KEY_IDX])
		k->idx = nla_get_u8(tb[NL80211_KEY_IDX]);

	if (tb[NL80211_KEY_DATA]) {
		k->p.key = nla_data(tb[NL80211_KEY_DATA]);
		k->p.key_len = nla_len(tb[NL80211_KEY_DATA]);
	}

	if (tb[NL80211_KEY_SEQ]) {
		k->p.seq = nla_data(tb[NL80211_KEY_SEQ]);
		k->p.seq_len = nla_len(tb[NL80211_KEY_SEQ]);
	}

	if (tb[NL80211_KEY_CIPHER])
		k->p.cipher = nla_get_u32(tb[NL80211_KEY_CIPHER]);

	if (tb[NL80211_KEY_TYPE]) {
		k->type = nla_get_u32(tb[NL80211_KEY_TYPE]);
		if (k->type < 0 || k->type >= NUM_NL80211_KEYTYPES)
			return -EINVAL;
	}

	if (tb[NL80211_KEY_DEFAULT_TYPES]) {
		struct nlattr *kdt[NUM_NL80211_KEY_DEFAULT_TYPES];
		int err = nla_parse_nested(kdt,
					   NUM_NL80211_KEY_DEFAULT_TYPES - 1,
					   tb[NL80211_KEY_DEFAULT_TYPES],
					   nl80211_key_default_policy);
		if (err)
			return err;

		k->def_uni = kdt[NL80211_KEY_DEFAULT_TYPE_UNICAST];
		k->def_multi = kdt[NL80211_KEY_DEFAULT_TYPE_MULTICAST];
	}

	return 0;
}

static int nl80211_parse_key_old(struct genl_info *info, struct key_parse *k)
{
	if (info->attrs[NL80211_ATTR_KEY_DATA]) {
		k->p.key = nla_data(info->attrs[NL80211_ATTR_KEY_DATA]);
		k->p.key_len = nla_len(info->attrs[NL80211_ATTR_KEY_DATA]);
	}

	if (info->attrs[NL80211_ATTR_KEY_SEQ]) {
		k->p.seq = nla_data(info->attrs[NL80211_ATTR_KEY_SEQ]);
		k->p.seq_len = nla_len(info->attrs[NL80211_ATTR_KEY_SEQ]);
	}

	if (info->attrs[NL80211_ATTR_KEY_IDX])
		k->idx = nla_get_u8(info->attrs[NL80211_ATTR_KEY_IDX]);

	if (info->attrs[NL80211_ATTR_KEY_CIPHER])
		k->p.cipher = nla_get_u32(info->attrs[NL80211_ATTR_KEY_CIPHER]);

	k->def = !!info->attrs[NL80211_ATTR_KEY_DEFAULT];
	k->defmgmt = !!info->attrs[NL80211_ATTR_KEY_DEFAULT_MGMT];

	if (k->def) {
		k->def_uni = true;
		k->def_multi = true;
	}
	if (k->defmgmt)
		k->def_multi = true;

	if (info->attrs[NL80211_ATTR_KEY_TYPE]) {
		k->type = nla_get_u32(info->attrs[NL80211_ATTR_KEY_TYPE]);
		if (k->type < 0 || k->type >= NUM_NL80211_KEYTYPES)
			return -EINVAL;
	}

	if (info->attrs[NL80211_ATTR_KEY_DEFAULT_TYPES]) {
		struct nlattr *kdt[NUM_NL80211_KEY_DEFAULT_TYPES];
		int err = nla_parse_nested(
				kdt, NUM_NL80211_KEY_DEFAULT_TYPES - 1,
				info->attrs[NL80211_ATTR_KEY_DEFAULT_TYPES],
				nl80211_key_default_policy);
		if (err)
			return err;

		k->def_uni = kdt[NL80211_KEY_DEFAULT_TYPE_UNICAST];
		k->def_multi = kdt[NL80211_KEY_DEFAULT_TYPE_MULTICAST];
	}

	return 0;
}

static int nl80211_parse_key(struct genl_info *info, struct key_parse *k)
{
	int err;

	memset(k, 0, sizeof(*k));
	k->idx = -1;
	k->type = -1;

	if (info->attrs[NL80211_ATTR_KEY])
		err = nl80211_parse_key_new(info->attrs[NL80211_ATTR_KEY], k);
	else
		err = nl80211_parse_key_old(info, k);

	if (err)
		return err;

	if (k->def && k->defmgmt)
		return -EINVAL;

	if (k->defmgmt) {
		if (k->def_uni || !k->def_multi)
			return -EINVAL;
	}

	if (k->idx != -1) {
		if (k->defmgmt) {
			if (k->idx < 4 || k->idx > 5)
				return -EINVAL;
		} else if (k->def) {
			if (k->idx < 0 || k->idx > 3)
				return -EINVAL;
		} else {
			if (k->idx < 0 || k->idx > 5)
				return -EINVAL;
		}
	}

	return 0;
}

static struct cfg80211_cached_keys *
nl80211_parse_connkeys(struct cfg80211_registered_device *rdev,
		       struct nlattr *keys)
{
	struct key_parse parse;
	struct nlattr *key;
	struct cfg80211_cached_keys *result;
	int rem, err, def = 0;

	result = kzalloc(sizeof(*result), GFP_KERNEL);
	if (!result)
		return ERR_PTR(-ENOMEM);

	result->def = -1;
	result->defmgmt = -1;

	nla_for_each_nested(key, keys, rem) {
		memset(&parse, 0, sizeof(parse));
		parse.idx = -1;

		err = nl80211_parse_key_new(key, &parse);
		if (err)
			goto error;
		err = -EINVAL;
		if (!parse.p.key)
			goto error;
		if (parse.idx < 0 || parse.idx > 4)
			goto error;
		if (parse.def) {
			if (def)
				goto error;
			def = 1;
			result->def = parse.idx;
			if (!parse.def_uni || !parse.def_multi)
				goto error;
		} else if (parse.defmgmt)
			goto error;
		err = cfg80211_validate_key_settings(rdev, &parse.p,
						     parse.idx, false, NULL);
		if (err)
			goto error;
		result->params[parse.idx].cipher = parse.p.cipher;
		result->params[parse.idx].key_len = parse.p.key_len;
		result->params[parse.idx].key = result->data[parse.idx];
		memcpy(result->data[parse.idx], parse.p.key, parse.p.key_len);
	}

	return result;
 error:
	kfree(result);
	return ERR_PTR(err);
}

static int nl80211_key_allowed(struct wireless_dev *wdev)
{
	ASSERT_WDEV_LOCK(wdev);

	switch (wdev->iftype) {
	case NL80211_IFTYPE_AP:
	case NL80211_IFTYPE_AP_VLAN:
	case NL80211_IFTYPE_P2P_GO:
	case NL80211_IFTYPE_MESH_POINT:
		break;
	case NL80211_IFTYPE_ADHOC:
		if (!wdev->current_bss)
			return -ENOLINK;
		break;
	case NL80211_IFTYPE_STATION:
	case NL80211_IFTYPE_P2P_CLIENT:
		if (wdev->sme_state != CFG80211_SME_CONNECTED)
			return -ENOLINK;
		break;
	default:
		return -EINVAL;
	}

	return 0;
}

static int nl80211_put_iftypes(struct sk_buff *msg, u32 attr, u16 ifmodes)
{
	struct nlattr *nl_modes = nla_nest_start(msg, attr);
	int i;

	if (!nl_modes)
		goto nla_put_failure;

	i = 0;
	while (ifmodes) {
		if (ifmodes & 1)
			NLA_PUT_FLAG(msg, i);
		ifmodes >>= 1;
		i++;
	}

	nla_nest_end(msg, nl_modes);
	return 0;

nla_put_failure:
	return -ENOBUFS;
}

static int nl80211_put_iface_combinations(struct wiphy *wiphy,
					  struct sk_buff *msg)
{
	struct nlattr *nl_combis;
	int i, j;

	nl_combis = nla_nest_start(msg,
				NL80211_ATTR_INTERFACE_COMBINATIONS);
	if (!nl_combis)
		goto nla_put_failure;

	for (i = 0; i < wiphy->n_iface_combinations; i++) {
		const struct ieee80211_iface_combination *c;
		struct nlattr *nl_combi, *nl_limits;

		c = &wiphy->iface_combinations[i];

		nl_combi = nla_nest_start(msg, i + 1);
		if (!nl_combi)
			goto nla_put_failure;

		nl_limits = nla_nest_start(msg, NL80211_IFACE_COMB_LIMITS);
		if (!nl_limits)
			goto nla_put_failure;

		for (j = 0; j < c->n_limits; j++) {
			struct nlattr *nl_limit;

			nl_limit = nla_nest_start(msg, j + 1);
			if (!nl_limit)
				goto nla_put_failure;
			NLA_PUT_U32(msg, NL80211_IFACE_LIMIT_MAX,
				    c->limits[j].max);
			if (nl80211_put_iftypes(msg, NL80211_IFACE_LIMIT_TYPES,
						c->limits[j].types))
				goto nla_put_failure;
			nla_nest_end(msg, nl_limit);
		}

		nla_nest_end(msg, nl_limits);

		if (c->beacon_int_infra_match)
			NLA_PUT_FLAG(msg,
				NL80211_IFACE_COMB_STA_AP_BI_MATCH);
		NLA_PUT_U32(msg, NL80211_IFACE_COMB_NUM_CHANNELS,
			    c->num_different_channels);
		NLA_PUT_U32(msg, NL80211_IFACE_COMB_MAXNUM,
			    c->max_interfaces);

		nla_nest_end(msg, nl_combi);
	}

	nla_nest_end(msg, nl_combis);

	return 0;
nla_put_failure:
	return -ENOBUFS;
}

static int nl80211_send_wiphy(struct sk_buff *msg, u32 pid, u32 seq, int flags,
			      struct cfg80211_registered_device *dev)
{
	void *hdr;
	struct nlattr *nl_bands, *nl_band;
	struct nlattr *nl_freqs, *nl_freq;
	struct nlattr *nl_rates, *nl_rate;
	struct nlattr *nl_cmds;
	enum ieee80211_band band;
	struct ieee80211_channel *chan;
	struct ieee80211_rate *rate;
	int i;
	const struct ieee80211_txrx_stypes *mgmt_stypes =
				dev->wiphy.mgmt_stypes;

	hdr = nl80211hdr_put(msg, pid, seq, flags, NL80211_CMD_NEW_WIPHY);
	if (!hdr)
		return -1;

	NLA_PUT_U32(msg, NL80211_ATTR_WIPHY, dev->wiphy_idx);
	NLA_PUT_STRING(msg, NL80211_ATTR_WIPHY_NAME, wiphy_name(&dev->wiphy));

	NLA_PUT_U32(msg, NL80211_ATTR_GENERATION,
		    cfg80211_rdev_list_generation);

	NLA_PUT_U8(msg, NL80211_ATTR_WIPHY_RETRY_SHORT,
		   dev->wiphy.retry_short);
	NLA_PUT_U8(msg, NL80211_ATTR_WIPHY_RETRY_LONG,
		   dev->wiphy.retry_long);
	NLA_PUT_U32(msg, NL80211_ATTR_WIPHY_FRAG_THRESHOLD,
		    dev->wiphy.frag_threshold);
	NLA_PUT_U32(msg, NL80211_ATTR_WIPHY_RTS_THRESHOLD,
		    dev->wiphy.rts_threshold);
	NLA_PUT_U8(msg, NL80211_ATTR_WIPHY_COVERAGE_CLASS,
		    dev->wiphy.coverage_class);
	NLA_PUT_U8(msg, NL80211_ATTR_MAX_NUM_SCAN_SSIDS,
		   dev->wiphy.max_scan_ssids);
	NLA_PUT_U16(msg, NL80211_ATTR_MAX_SCAN_IE_LEN,
		    dev->wiphy.max_scan_ie_len);

	if (dev->wiphy.flags & WIPHY_FLAG_IBSS_RSN)
		NLA_PUT_FLAG(msg, NL80211_ATTR_SUPPORT_IBSS_RSN);
	if (dev->wiphy.flags & WIPHY_FLAG_MESH_AUTH)
		NLA_PUT_FLAG(msg, NL80211_ATTR_SUPPORT_MESH_AUTH);

	NLA_PUT(msg, NL80211_ATTR_CIPHER_SUITES,
		sizeof(u32) * dev->wiphy.n_cipher_suites,
		dev->wiphy.cipher_suites);

	NLA_PUT_U8(msg, NL80211_ATTR_MAX_NUM_PMKIDS,
		   dev->wiphy.max_num_pmkids);

	if (dev->wiphy.flags & WIPHY_FLAG_CONTROL_PORT_PROTOCOL)
		NLA_PUT_FLAG(msg, NL80211_ATTR_CONTROL_PORT_ETHERTYPE);

	NLA_PUT_U32(msg, NL80211_ATTR_WIPHY_ANTENNA_AVAIL_TX,
		    dev->wiphy.available_antennas_tx);
	NLA_PUT_U32(msg, NL80211_ATTR_WIPHY_ANTENNA_AVAIL_RX,
		    dev->wiphy.available_antennas_rx);

	if ((dev->wiphy.available_antennas_tx ||
	     dev->wiphy.available_antennas_rx) && dev->ops->get_antenna) {
		u32 tx_ant = 0, rx_ant = 0;
		int res;
		res = dev->ops->get_antenna(&dev->wiphy, &tx_ant, &rx_ant);
		if (!res) {
			NLA_PUT_U32(msg, NL80211_ATTR_WIPHY_ANTENNA_TX, tx_ant);
			NLA_PUT_U32(msg, NL80211_ATTR_WIPHY_ANTENNA_RX, rx_ant);
		}
	}

	if (nl80211_put_iftypes(msg, NL80211_ATTR_SUPPORTED_IFTYPES,
				dev->wiphy.interface_modes))
		goto nla_put_failure;

	nl_bands = nla_nest_start(msg, NL80211_ATTR_WIPHY_BANDS);
	if (!nl_bands)
		goto nla_put_failure;

	for (band = 0; band < IEEE80211_NUM_BANDS; band++) {
		if (!dev->wiphy.bands[band])
			continue;

		nl_band = nla_nest_start(msg, band);
		if (!nl_band)
			goto nla_put_failure;

		/* add HT info */
		if (dev->wiphy.bands[band]->ht_cap.ht_supported) {
			NLA_PUT(msg, NL80211_BAND_ATTR_HT_MCS_SET,
				sizeof(dev->wiphy.bands[band]->ht_cap.mcs),
				&dev->wiphy.bands[band]->ht_cap.mcs);
			NLA_PUT_U16(msg, NL80211_BAND_ATTR_HT_CAPA,
				dev->wiphy.bands[band]->ht_cap.cap);
			NLA_PUT_U8(msg, NL80211_BAND_ATTR_HT_AMPDU_FACTOR,
				dev->wiphy.bands[band]->ht_cap.ampdu_factor);
			NLA_PUT_U8(msg, NL80211_BAND_ATTR_HT_AMPDU_DENSITY,
				dev->wiphy.bands[band]->ht_cap.ampdu_density);
		}

		/* add frequencies */
		nl_freqs = nla_nest_start(msg, NL80211_BAND_ATTR_FREQS);
		if (!nl_freqs)
			goto nla_put_failure;

		for (i = 0; i < dev->wiphy.bands[band]->n_channels; i++) {
			nl_freq = nla_nest_start(msg, i);
			if (!nl_freq)
				goto nla_put_failure;

			chan = &dev->wiphy.bands[band]->channels[i];

			if (nl80211_msg_put_channel(msg, chan))
				goto nla_put_failure;

			nla_nest_end(msg, nl_freq);
		}

		nla_nest_end(msg, nl_freqs);

		/* add bitrates */
		nl_rates = nla_nest_start(msg, NL80211_BAND_ATTR_RATES);
		if (!nl_rates)
			goto nla_put_failure;

		for (i = 0; i < dev->wiphy.bands[band]->n_bitrates; i++) {
			nl_rate = nla_nest_start(msg, i);
			if (!nl_rate)
				goto nla_put_failure;

			rate = &dev->wiphy.bands[band]->bitrates[i];
			NLA_PUT_U32(msg, NL80211_BITRATE_ATTR_RATE,
				    rate->bitrate);
			if (rate->flags & IEEE80211_RATE_SHORT_PREAMBLE)
				NLA_PUT_FLAG(msg,
					NL80211_BITRATE_ATTR_2GHZ_SHORTPREAMBLE);

			nla_nest_end(msg, nl_rate);
		}

		nla_nest_end(msg, nl_rates);

		nla_nest_end(msg, nl_band);
	}
	nla_nest_end(msg, nl_bands);

	nl_cmds = nla_nest_start(msg, NL80211_ATTR_SUPPORTED_COMMANDS);
	if (!nl_cmds)
		goto nla_put_failure;

	i = 0;
#define CMD(op, n)						\
	 do {							\
		if (dev->ops->op) {				\
			i++;					\
			NLA_PUT_U32(msg, i, NL80211_CMD_ ## n);	\
		}						\
	} while (0)

	CMD(add_virtual_intf, NEW_INTERFACE);
	CMD(change_virtual_intf, SET_INTERFACE);
	CMD(add_key, NEW_KEY);
	CMD(add_beacon, NEW_BEACON);
	CMD(add_station, NEW_STATION);
	CMD(add_mpath, NEW_MPATH);
	CMD(update_mesh_config, SET_MESH_CONFIG);
	CMD(change_bss, SET_BSS);
	CMD(auth, AUTHENTICATE);
	CMD(assoc, ASSOCIATE);
	CMD(deauth, DEAUTHENTICATE);
	CMD(disassoc, DISASSOCIATE);
	CMD(join_ibss, JOIN_IBSS);
	CMD(join_mesh, JOIN_MESH);
	CMD(set_pmksa, SET_PMKSA);
	CMD(del_pmksa, DEL_PMKSA);
	CMD(flush_pmksa, FLUSH_PMKSA);
	CMD(remain_on_channel, REMAIN_ON_CHANNEL);
	CMD(set_bitrate_mask, SET_TX_BITRATE_MASK);
	CMD(mgmt_tx, FRAME);
	CMD(mgmt_tx_cancel_wait, FRAME_WAIT_CANCEL);
	if (dev->wiphy.flags & WIPHY_FLAG_NETNS_OK) {
		i++;
		NLA_PUT_U32(msg, i, NL80211_CMD_SET_WIPHY_NETNS);
	}
	CMD(set_channel, SET_CHANNEL);
	CMD(set_wds_peer, SET_WDS_PEER);
	if (dev->wiphy.flags & WIPHY_FLAG_SUPPORTS_SCHED_SCAN)
		CMD(sched_scan_start, START_SCHED_SCAN);

#undef CMD

	if (dev->ops->connect || dev->ops->auth) {
		i++;
		NLA_PUT_U32(msg, i, NL80211_CMD_CONNECT);
	}

	if (dev->ops->disconnect || dev->ops->deauth) {
		i++;
		NLA_PUT_U32(msg, i, NL80211_CMD_DISCONNECT);
	}

	nla_nest_end(msg, nl_cmds);

	if (dev->ops->remain_on_channel)
		NLA_PUT_U32(msg, NL80211_ATTR_MAX_REMAIN_ON_CHANNEL_DURATION,
			    dev->wiphy.max_remain_on_channel_duration);

	/* for now at least assume all drivers have it */
	if (dev->ops->mgmt_tx)
		NLA_PUT_FLAG(msg, NL80211_ATTR_OFFCHANNEL_TX_OK);

	if (mgmt_stypes) {
		u16 stypes;
		struct nlattr *nl_ftypes, *nl_ifs;
		enum nl80211_iftype ift;

		nl_ifs = nla_nest_start(msg, NL80211_ATTR_TX_FRAME_TYPES);
		if (!nl_ifs)
			goto nla_put_failure;

		for (ift = 0; ift < NUM_NL80211_IFTYPES; ift++) {
			nl_ftypes = nla_nest_start(msg, ift);
			if (!nl_ftypes)
				goto nla_put_failure;
			i = 0;
			stypes = mgmt_stypes[ift].tx;
			while (stypes) {
				if (stypes & 1)
					NLA_PUT_U16(msg, NL80211_ATTR_FRAME_TYPE,
						    (i << 4) | IEEE80211_FTYPE_MGMT);
				stypes >>= 1;
				i++;
			}
			nla_nest_end(msg, nl_ftypes);
		}

		nla_nest_end(msg, nl_ifs);

		nl_ifs = nla_nest_start(msg, NL80211_ATTR_RX_FRAME_TYPES);
		if (!nl_ifs)
			goto nla_put_failure;

		for (ift = 0; ift < NUM_NL80211_IFTYPES; ift++) {
			nl_ftypes = nla_nest_start(msg, ift);
			if (!nl_ftypes)
				goto nla_put_failure;
			i = 0;
			stypes = mgmt_stypes[ift].rx;
			while (stypes) {
				if (stypes & 1)
					NLA_PUT_U16(msg, NL80211_ATTR_FRAME_TYPE,
						    (i << 4) | IEEE80211_FTYPE_MGMT);
				stypes >>= 1;
				i++;
			}
			nla_nest_end(msg, nl_ftypes);
		}
		nla_nest_end(msg, nl_ifs);
	}

	if (dev->wiphy.wowlan.flags || dev->wiphy.wowlan.n_patterns) {
		struct nlattr *nl_wowlan;

		nl_wowlan = nla_nest_start(msg,
				NL80211_ATTR_WOWLAN_TRIGGERS_SUPPORTED);
		if (!nl_wowlan)
			goto nla_put_failure;

		if (dev->wiphy.wowlan.flags & WIPHY_WOWLAN_ANY)
			NLA_PUT_FLAG(msg, NL80211_WOWLAN_TRIG_ANY);
		if (dev->wiphy.wowlan.flags & WIPHY_WOWLAN_DISCONNECT)
			NLA_PUT_FLAG(msg, NL80211_WOWLAN_TRIG_DISCONNECT);
		if (dev->wiphy.wowlan.flags & WIPHY_WOWLAN_MAGIC_PKT)
			NLA_PUT_FLAG(msg, NL80211_WOWLAN_TRIG_MAGIC_PKT);
		if (dev->wiphy.wowlan.n_patterns) {
			struct nl80211_wowlan_pattern_support pat = {
				.max_patterns = dev->wiphy.wowlan.n_patterns,
				.min_pattern_len =
					dev->wiphy.wowlan.pattern_min_len,
				.max_pattern_len =
					dev->wiphy.wowlan.pattern_max_len,
			};
			NLA_PUT(msg, NL80211_WOWLAN_TRIG_PKT_PATTERN,
				sizeof(pat), &pat);
		}

		nla_nest_end(msg, nl_wowlan);
	}

	if (nl80211_put_iftypes(msg, NL80211_ATTR_SOFTWARE_IFTYPES,
				dev->wiphy.software_iftypes))
		goto nla_put_failure;

	if (nl80211_put_iface_combinations(&dev->wiphy, msg))
		goto nla_put_failure;

	return genlmsg_end(msg, hdr);

 nla_put_failure:
	genlmsg_cancel(msg, hdr);
	return -EMSGSIZE;
}

static int nl80211_dump_wiphy(struct sk_buff *skb, struct netlink_callback *cb)
{
	int idx = 0;
	int start = cb->args[0];
	struct cfg80211_registered_device *dev;

	mutex_lock(&cfg80211_mutex);
	list_for_each_entry(dev, &cfg80211_rdev_list, list) {
		if (!net_eq(wiphy_net(&dev->wiphy), sock_net(skb->sk)))
			continue;
		if (++idx <= start)
			continue;
		if (nl80211_send_wiphy(skb, NETLINK_CB(cb->skb).pid,
				       cb->nlh->nlmsg_seq, NLM_F_MULTI,
				       dev) < 0) {
			idx--;
			break;
		}
	}
	mutex_unlock(&cfg80211_mutex);

	cb->args[0] = idx;

	return skb->len;
}

static int nl80211_get_wiphy(struct sk_buff *skb, struct genl_info *info)
{
	struct sk_buff *msg;
	struct cfg80211_registered_device *dev = info->user_ptr[0];

	msg = nlmsg_new(NLMSG_DEFAULT_SIZE, GFP_KERNEL);
	if (!msg)
		return -ENOMEM;

	if (nl80211_send_wiphy(msg, info->snd_pid, info->snd_seq, 0, dev) < 0) {
		nlmsg_free(msg);
		return -ENOBUFS;
	}

	return genlmsg_reply(msg, info);
}

static const struct nla_policy txq_params_policy[NL80211_TXQ_ATTR_MAX + 1] = {
	[NL80211_TXQ_ATTR_QUEUE]		= { .type = NLA_U8 },
	[NL80211_TXQ_ATTR_TXOP]			= { .type = NLA_U16 },
	[NL80211_TXQ_ATTR_CWMIN]		= { .type = NLA_U16 },
	[NL80211_TXQ_ATTR_CWMAX]		= { .type = NLA_U16 },
	[NL80211_TXQ_ATTR_AIFS]			= { .type = NLA_U8 },
};

static int parse_txq_params(struct nlattr *tb[],
			    struct ieee80211_txq_params *txq_params)
{
	if (!tb[NL80211_TXQ_ATTR_QUEUE] || !tb[NL80211_TXQ_ATTR_TXOP] ||
	    !tb[NL80211_TXQ_ATTR_CWMIN] || !tb[NL80211_TXQ_ATTR_CWMAX] ||
	    !tb[NL80211_TXQ_ATTR_AIFS])
		return -EINVAL;

	txq_params->queue = nla_get_u8(tb[NL80211_TXQ_ATTR_QUEUE]);
	txq_params->txop = nla_get_u16(tb[NL80211_TXQ_ATTR_TXOP]);
	txq_params->cwmin = nla_get_u16(tb[NL80211_TXQ_ATTR_CWMIN]);
	txq_params->cwmax = nla_get_u16(tb[NL80211_TXQ_ATTR_CWMAX]);
	txq_params->aifs = nla_get_u8(tb[NL80211_TXQ_ATTR_AIFS]);

	return 0;
}

static bool nl80211_can_set_dev_channel(struct wireless_dev *wdev)
{
	/*
	 * You can only set the channel explicitly for AP, mesh
	 * and WDS type interfaces; all others have their channel
	 * managed via their respective "establish a connection"
	 * command (connect, join, ...)
	 *
	 * Monitors are special as they are normally slaved to
	 * whatever else is going on, so they behave as though
	 * you tried setting the wiphy channel itself.
	 */
	return !wdev ||
		wdev->iftype == NL80211_IFTYPE_AP ||
		wdev->iftype == NL80211_IFTYPE_WDS ||
		wdev->iftype == NL80211_IFTYPE_MESH_POINT ||
		wdev->iftype == NL80211_IFTYPE_MONITOR ||
		wdev->iftype == NL80211_IFTYPE_P2P_GO;
}

static int __nl80211_set_channel(struct cfg80211_registered_device *rdev,
				 struct wireless_dev *wdev,
				 struct genl_info *info)
{
	enum nl80211_channel_type channel_type = NL80211_CHAN_NO_HT;
	u32 freq;
	int result;

	if (!info->attrs[NL80211_ATTR_WIPHY_FREQ])
		return -EINVAL;

	if (!nl80211_can_set_dev_channel(wdev))
		return -EOPNOTSUPP;

	if (info->attrs[NL80211_ATTR_WIPHY_CHANNEL_TYPE]) {
		channel_type = nla_get_u32(info->attrs[
				   NL80211_ATTR_WIPHY_CHANNEL_TYPE]);
		if (channel_type != NL80211_CHAN_NO_HT &&
		    channel_type != NL80211_CHAN_HT20 &&
		    channel_type != NL80211_CHAN_HT40PLUS &&
		    channel_type != NL80211_CHAN_HT40MINUS)
			return -EINVAL;
	}

	freq = nla_get_u32(info->attrs[NL80211_ATTR_WIPHY_FREQ]);

	mutex_lock(&rdev->devlist_mtx);
	if (wdev) {
		wdev_lock(wdev);
		result = cfg80211_set_freq(rdev, wdev, freq, channel_type);
		wdev_unlock(wdev);
	} else {
		result = cfg80211_set_freq(rdev, NULL, freq, channel_type);
	}
	mutex_unlock(&rdev->devlist_mtx);

	return result;
}

static int nl80211_set_channel(struct sk_buff *skb, struct genl_info *info)
{
	struct cfg80211_registered_device *rdev = info->user_ptr[0];
	struct net_device *netdev = info->user_ptr[1];

	return __nl80211_set_channel(rdev, netdev->ieee80211_ptr, info);
}

static int nl80211_set_wds_peer(struct sk_buff *skb, struct genl_info *info)
{
	struct cfg80211_registered_device *rdev = info->user_ptr[0];
	struct net_device *dev = info->user_ptr[1];
	struct wireless_dev *wdev = dev->ieee80211_ptr;
	const u8 *bssid;

	if (!info->attrs[NL80211_ATTR_MAC])
		return -EINVAL;

	if (netif_running(dev))
		return -EBUSY;

	if (!rdev->ops->set_wds_peer)
		return -EOPNOTSUPP;

	if (wdev->iftype != NL80211_IFTYPE_WDS)
		return -EOPNOTSUPP;

	bssid = nla_data(info->attrs[NL80211_ATTR_MAC]);
	return rdev->ops->set_wds_peer(wdev->wiphy, dev, bssid);
}


static int nl80211_set_wiphy(struct sk_buff *skb, struct genl_info *info)
{
	struct cfg80211_registered_device *rdev;
	struct net_device *netdev = NULL;
	struct wireless_dev *wdev;
	int result = 0, rem_txq_params = 0;
	struct nlattr *nl_txq_params;
	u32 changed;
	u8 retry_short = 0, retry_long = 0;
	u32 frag_threshold = 0, rts_threshold = 0;
	u8 coverage_class = 0;

	/*
	 * Try to find the wiphy and netdev. Normally this
	 * function shouldn't need the netdev, but this is
	 * done for backward compatibility -- previously
	 * setting the channel was done per wiphy, but now
	 * it is per netdev. Previous userland like hostapd
	 * also passed a netdev to set_wiphy, so that it is
	 * possible to let that go to the right netdev!
	 */
	mutex_lock(&cfg80211_mutex);

	if (info->attrs[NL80211_ATTR_IFINDEX]) {
		int ifindex = nla_get_u32(info->attrs[NL80211_ATTR_IFINDEX]);

		netdev = dev_get_by_index(genl_info_net(info), ifindex);
		if (netdev && netdev->ieee80211_ptr) {
			rdev = wiphy_to_dev(netdev->ieee80211_ptr->wiphy);
			mutex_lock(&rdev->mtx);
		} else
			netdev = NULL;
	}

	if (!netdev) {
		rdev = __cfg80211_rdev_from_info(info);
		if (IS_ERR(rdev)) {
			mutex_unlock(&cfg80211_mutex);
			return PTR_ERR(rdev);
		}
		wdev = NULL;
		netdev = NULL;
		result = 0;

		mutex_lock(&rdev->mtx);
	} else if (netif_running(netdev) &&
		   nl80211_can_set_dev_channel(netdev->ieee80211_ptr))
		wdev = netdev->ieee80211_ptr;
	else
		wdev = NULL;

	/*
	 * end workaround code, by now the rdev is available
	 * and locked, and wdev may or may not be NULL.
	 */

	if (info->attrs[NL80211_ATTR_WIPHY_NAME])
		result = cfg80211_dev_rename(
			rdev, nla_data(info->attrs[NL80211_ATTR_WIPHY_NAME]));

	mutex_unlock(&cfg80211_mutex);

	if (result)
		goto bad_res;

	if (info->attrs[NL80211_ATTR_WIPHY_TXQ_PARAMS]) {
		struct ieee80211_txq_params txq_params;
		struct nlattr *tb[NL80211_TXQ_ATTR_MAX + 1];

		if (!rdev->ops->set_txq_params) {
			result = -EOPNOTSUPP;
			goto bad_res;
		}

		nla_for_each_nested(nl_txq_params,
				    info->attrs[NL80211_ATTR_WIPHY_TXQ_PARAMS],
				    rem_txq_params) {
			nla_parse(tb, NL80211_TXQ_ATTR_MAX,
				  nla_data(nl_txq_params),
				  nla_len(nl_txq_params),
				  txq_params_policy);
			result = parse_txq_params(tb, &txq_params);
			if (result)
				goto bad_res;

			result = rdev->ops->set_txq_params(&rdev->wiphy,
							   &txq_params);
			if (result)
				goto bad_res;
		}
	}

	if (info->attrs[NL80211_ATTR_WIPHY_FREQ]) {
		result = __nl80211_set_channel(rdev, wdev, info);
		if (result)
			goto bad_res;
	}

	if (info->attrs[NL80211_ATTR_WIPHY_TX_POWER_SETTING]) {
		enum nl80211_tx_power_setting type;
		int idx, mbm = 0;

		if (!rdev->ops->set_tx_power) {
			result = -EOPNOTSUPP;
			goto bad_res;
		}

		idx = NL80211_ATTR_WIPHY_TX_POWER_SETTING;
		type = nla_get_u32(info->attrs[idx]);

		if (!info->attrs[NL80211_ATTR_WIPHY_TX_POWER_LEVEL] &&
		    (type != NL80211_TX_POWER_AUTOMATIC)) {
			result = -EINVAL;
			goto bad_res;
		}

		if (type != NL80211_TX_POWER_AUTOMATIC) {
			idx = NL80211_ATTR_WIPHY_TX_POWER_LEVEL;
			mbm = nla_get_u32(info->attrs[idx]);
		}

		result = rdev->ops->set_tx_power(&rdev->wiphy, type, mbm);
		if (result)
			goto bad_res;
	}

	if (info->attrs[NL80211_ATTR_WIPHY_ANTENNA_TX] &&
	    info->attrs[NL80211_ATTR_WIPHY_ANTENNA_RX]) {
		u32 tx_ant, rx_ant;
		if ((!rdev->wiphy.available_antennas_tx &&
		     !rdev->wiphy.available_antennas_rx) ||
		    !rdev->ops->set_antenna) {
			result = -EOPNOTSUPP;
			goto bad_res;
		}

		tx_ant = nla_get_u32(info->attrs[NL80211_ATTR_WIPHY_ANTENNA_TX]);
		rx_ant = nla_get_u32(info->attrs[NL80211_ATTR_WIPHY_ANTENNA_RX]);

		/* reject antenna configurations which don't match the
		 * available antenna masks, except for the "all" mask */
		if ((~tx_ant && (tx_ant & ~rdev->wiphy.available_antennas_tx)) ||
		    (~rx_ant && (rx_ant & ~rdev->wiphy.available_antennas_rx))) {
			result = -EINVAL;
			goto bad_res;
		}

		tx_ant = tx_ant & rdev->wiphy.available_antennas_tx;
		rx_ant = rx_ant & rdev->wiphy.available_antennas_rx;

		result = rdev->ops->set_antenna(&rdev->wiphy, tx_ant, rx_ant);
		if (result)
			goto bad_res;
	}

	changed = 0;

	if (info->attrs[NL80211_ATTR_WIPHY_RETRY_SHORT]) {
		retry_short = nla_get_u8(
			info->attrs[NL80211_ATTR_WIPHY_RETRY_SHORT]);
		if (retry_short == 0) {
			result = -EINVAL;
			goto bad_res;
		}
		changed |= WIPHY_PARAM_RETRY_SHORT;
	}

	if (info->attrs[NL80211_ATTR_WIPHY_RETRY_LONG]) {
		retry_long = nla_get_u8(
			info->attrs[NL80211_ATTR_WIPHY_RETRY_LONG]);
		if (retry_long == 0) {
			result = -EINVAL;
			goto bad_res;
		}
		changed |= WIPHY_PARAM_RETRY_LONG;
	}

	if (info->attrs[NL80211_ATTR_WIPHY_FRAG_THRESHOLD]) {
		frag_threshold = nla_get_u32(
			info->attrs[NL80211_ATTR_WIPHY_FRAG_THRESHOLD]);
		if (frag_threshold < 256) {
			result = -EINVAL;
			goto bad_res;
		}
		if (frag_threshold != (u32) -1) {
			/*
			 * Fragments (apart from the last one) are required to
			 * have even length. Make the fragmentation code
			 * simpler by stripping LSB should someone try to use
			 * odd threshold value.
			 */
			frag_threshold &= ~0x1;
		}
		changed |= WIPHY_PARAM_FRAG_THRESHOLD;
	}

	if (info->attrs[NL80211_ATTR_WIPHY_RTS_THRESHOLD]) {
		rts_threshold = nla_get_u32(
			info->attrs[NL80211_ATTR_WIPHY_RTS_THRESHOLD]);
		changed |= WIPHY_PARAM_RTS_THRESHOLD;
	}

	if (info->attrs[NL80211_ATTR_WIPHY_COVERAGE_CLASS]) {
		coverage_class = nla_get_u8(
			info->attrs[NL80211_ATTR_WIPHY_COVERAGE_CLASS]);
		changed |= WIPHY_PARAM_COVERAGE_CLASS;
	}

	if (changed) {
		u8 old_retry_short, old_retry_long;
		u32 old_frag_threshold, old_rts_threshold;
		u8 old_coverage_class;

		if (!rdev->ops->set_wiphy_params) {
			result = -EOPNOTSUPP;
			goto bad_res;
		}

		old_retry_short = rdev->wiphy.retry_short;
		old_retry_long = rdev->wiphy.retry_long;
		old_frag_threshold = rdev->wiphy.frag_threshold;
		old_rts_threshold = rdev->wiphy.rts_threshold;
		old_coverage_class = rdev->wiphy.coverage_class;

		if (changed & WIPHY_PARAM_RETRY_SHORT)
			rdev->wiphy.retry_short = retry_short;
		if (changed & WIPHY_PARAM_RETRY_LONG)
			rdev->wiphy.retry_long = retry_long;
		if (changed & WIPHY_PARAM_FRAG_THRESHOLD)
			rdev->wiphy.frag_threshold = frag_threshold;
		if (changed & WIPHY_PARAM_RTS_THRESHOLD)
			rdev->wiphy.rts_threshold = rts_threshold;
		if (changed & WIPHY_PARAM_COVERAGE_CLASS)
			rdev->wiphy.coverage_class = coverage_class;

		result = rdev->ops->set_wiphy_params(&rdev->wiphy, changed);
		if (result) {
			rdev->wiphy.retry_short = old_retry_short;
			rdev->wiphy.retry_long = old_retry_long;
			rdev->wiphy.frag_threshold = old_frag_threshold;
			rdev->wiphy.rts_threshold = old_rts_threshold;
			rdev->wiphy.coverage_class = old_coverage_class;
		}
	}

 bad_res:
	mutex_unlock(&rdev->mtx);
	if (netdev)
		dev_put(netdev);
	return result;
}


static int nl80211_send_iface(struct sk_buff *msg, u32 pid, u32 seq, int flags,
			      struct cfg80211_registered_device *rdev,
			      struct net_device *dev)
{
	void *hdr;

	hdr = nl80211hdr_put(msg, pid, seq, flags, NL80211_CMD_NEW_INTERFACE);
	if (!hdr)
		return -1;

	NLA_PUT_U32(msg, NL80211_ATTR_IFINDEX, dev->ifindex);
	NLA_PUT_U32(msg, NL80211_ATTR_WIPHY, rdev->wiphy_idx);
	NLA_PUT_STRING(msg, NL80211_ATTR_IFNAME, dev->name);
	NLA_PUT_U32(msg, NL80211_ATTR_IFTYPE, dev->ieee80211_ptr->iftype);

	NLA_PUT_U32(msg, NL80211_ATTR_GENERATION,
		    rdev->devlist_generation ^
			(cfg80211_rdev_list_generation << 2));

	return genlmsg_end(msg, hdr);

 nla_put_failure:
	genlmsg_cancel(msg, hdr);
	return -EMSGSIZE;
}

static int nl80211_dump_interface(struct sk_buff *skb, struct netlink_callback *cb)
{
	int wp_idx = 0;
	int if_idx = 0;
	int wp_start = cb->args[0];
	int if_start = cb->args[1];
	struct cfg80211_registered_device *rdev;
	struct wireless_dev *wdev;

	mutex_lock(&cfg80211_mutex);
	list_for_each_entry(rdev, &cfg80211_rdev_list, list) {
		if (!net_eq(wiphy_net(&rdev->wiphy), sock_net(skb->sk)))
			continue;
		if (wp_idx < wp_start) {
			wp_idx++;
			continue;
		}
		if_idx = 0;

		mutex_lock(&rdev->devlist_mtx);
		list_for_each_entry(wdev, &rdev->netdev_list, list) {
			if (if_idx < if_start) {
				if_idx++;
				continue;
			}
			if (nl80211_send_iface(skb, NETLINK_CB(cb->skb).pid,
					       cb->nlh->nlmsg_seq, NLM_F_MULTI,
					       rdev, wdev->netdev) < 0) {
				mutex_unlock(&rdev->devlist_mtx);
				goto out;
			}
			if_idx++;
		}
		mutex_unlock(&rdev->devlist_mtx);

		wp_idx++;
	}
 out:
	mutex_unlock(&cfg80211_mutex);

	cb->args[0] = wp_idx;
	cb->args[1] = if_idx;

	return skb->len;
}

static int nl80211_get_interface(struct sk_buff *skb, struct genl_info *info)
{
	struct sk_buff *msg;
	struct cfg80211_registered_device *dev = info->user_ptr[0];
	struct net_device *netdev = info->user_ptr[1];

	msg = nlmsg_new(NLMSG_DEFAULT_SIZE, GFP_KERNEL);
	if (!msg)
		return -ENOMEM;

	if (nl80211_send_iface(msg, info->snd_pid, info->snd_seq, 0,
			       dev, netdev) < 0) {
		nlmsg_free(msg);
		return -ENOBUFS;
	}

	return genlmsg_reply(msg, info);
}

static const struct nla_policy mntr_flags_policy[NL80211_MNTR_FLAG_MAX + 1] = {
	[NL80211_MNTR_FLAG_FCSFAIL] = { .type = NLA_FLAG },
	[NL80211_MNTR_FLAG_PLCPFAIL] = { .type = NLA_FLAG },
	[NL80211_MNTR_FLAG_CONTROL] = { .type = NLA_FLAG },
	[NL80211_MNTR_FLAG_OTHER_BSS] = { .type = NLA_FLAG },
	[NL80211_MNTR_FLAG_COOK_FRAMES] = { .type = NLA_FLAG },
};

static int parse_monitor_flags(struct nlattr *nla, u32 *mntrflags)
{
	struct nlattr *flags[NL80211_MNTR_FLAG_MAX + 1];
	int flag;

	*mntrflags = 0;

	if (!nla)
		return -EINVAL;

	if (nla_parse_nested(flags, NL80211_MNTR_FLAG_MAX,
			     nla, mntr_flags_policy))
		return -EINVAL;

	for (flag = 1; flag <= NL80211_MNTR_FLAG_MAX; flag++)
		if (flags[flag])
			*mntrflags |= (1<<flag);

	return 0;
}

static int nl80211_valid_4addr(struct cfg80211_registered_device *rdev,
			       struct net_device *netdev, u8 use_4addr,
			       enum nl80211_iftype iftype)
{
	if (!use_4addr) {
		if (netdev && (netdev->priv_flags & IFF_BRIDGE_PORT))
			return -EBUSY;
		return 0;
	}

	switch (iftype) {
	case NL80211_IFTYPE_AP_VLAN:
		if (rdev->wiphy.flags & WIPHY_FLAG_4ADDR_AP)
			return 0;
		break;
	case NL80211_IFTYPE_STATION:
		if (rdev->wiphy.flags & WIPHY_FLAG_4ADDR_STATION)
			return 0;
		break;
	default:
		break;
	}

	return -EOPNOTSUPP;
}

static int nl80211_set_interface(struct sk_buff *skb, struct genl_info *info)
{
	struct cfg80211_registered_device *rdev = info->user_ptr[0];
	struct vif_params params;
	int err;
	enum nl80211_iftype otype, ntype;
	struct net_device *dev = info->user_ptr[1];
	u32 _flags, *flags = NULL;
	bool change = false;

	memset(&params, 0, sizeof(params));

	otype = ntype = dev->ieee80211_ptr->iftype;

	if (info->attrs[NL80211_ATTR_IFTYPE]) {
		ntype = nla_get_u32(info->attrs[NL80211_ATTR_IFTYPE]);
		if (otype != ntype)
			change = true;
		if (ntype > NL80211_IFTYPE_MAX)
			return -EINVAL;
	}

	if (info->attrs[NL80211_ATTR_MESH_ID]) {
		struct wireless_dev *wdev = dev->ieee80211_ptr;

		if (ntype != NL80211_IFTYPE_MESH_POINT)
			return -EINVAL;
		if (netif_running(dev))
			return -EBUSY;

		wdev_lock(wdev);
		BUILD_BUG_ON(IEEE80211_MAX_SSID_LEN !=
			     IEEE80211_MAX_MESH_ID_LEN);
		wdev->mesh_id_up_len =
			nla_len(info->attrs[NL80211_ATTR_MESH_ID]);
		memcpy(wdev->ssid, nla_data(info->attrs[NL80211_ATTR_MESH_ID]),
		       wdev->mesh_id_up_len);
		wdev_unlock(wdev);
	}

	if (info->attrs[NL80211_ATTR_4ADDR]) {
		params.use_4addr = !!nla_get_u8(info->attrs[NL80211_ATTR_4ADDR]);
		change = true;
		err = nl80211_valid_4addr(rdev, dev, params.use_4addr, ntype);
		if (err)
			return err;
	} else {
		params.use_4addr = -1;
	}

	if (info->attrs[NL80211_ATTR_MNTR_FLAGS]) {
		if (ntype != NL80211_IFTYPE_MONITOR)
			return -EINVAL;
		err = parse_monitor_flags(info->attrs[NL80211_ATTR_MNTR_FLAGS],
					  &_flags);
		if (err)
			return err;

		flags = &_flags;
		change = true;
	}

	if (change)
		err = cfg80211_change_iface(rdev, dev, ntype, flags, &params);
	else
		err = 0;

	if (!err && params.use_4addr != -1)
		dev->ieee80211_ptr->use_4addr = params.use_4addr;

	return err;
}

static int nl80211_new_interface(struct sk_buff *skb, struct genl_info *info)
{
	struct cfg80211_registered_device *rdev = info->user_ptr[0];
	struct vif_params params;
	struct net_device *dev;
	int err;
	enum nl80211_iftype type = NL80211_IFTYPE_UNSPECIFIED;
	u32 flags;

	memset(&params, 0, sizeof(params));

	if (!info->attrs[NL80211_ATTR_IFNAME])
		return -EINVAL;

	if (info->attrs[NL80211_ATTR_IFTYPE]) {
		type = nla_get_u32(info->attrs[NL80211_ATTR_IFTYPE]);
		if (type > NL80211_IFTYPE_MAX)
			return -EINVAL;
	}

	if (!rdev->ops->add_virtual_intf ||
	    !(rdev->wiphy.interface_modes & (1 << type)))
		return -EOPNOTSUPP;

	if (info->attrs[NL80211_ATTR_4ADDR]) {
		params.use_4addr = !!nla_get_u8(info->attrs[NL80211_ATTR_4ADDR]);
		err = nl80211_valid_4addr(rdev, NULL, params.use_4addr, type);
		if (err)
			return err;
	}

	err = parse_monitor_flags(type == NL80211_IFTYPE_MONITOR ?
				  info->attrs[NL80211_ATTR_MNTR_FLAGS] : NULL,
				  &flags);
	dev = rdev->ops->add_virtual_intf(&rdev->wiphy,
		nla_data(info->attrs[NL80211_ATTR_IFNAME]),
		type, err ? NULL : &flags, &params);
	if (IS_ERR(dev))
		return PTR_ERR(dev);

	if (type == NL80211_IFTYPE_MESH_POINT &&
	    info->attrs[NL80211_ATTR_MESH_ID]) {
		struct wireless_dev *wdev = dev->ieee80211_ptr;

		wdev_lock(wdev);
		BUILD_BUG_ON(IEEE80211_MAX_SSID_LEN !=
			     IEEE80211_MAX_MESH_ID_LEN);
		wdev->mesh_id_up_len =
			nla_len(info->attrs[NL80211_ATTR_MESH_ID]);
		memcpy(wdev->ssid, nla_data(info->attrs[NL80211_ATTR_MESH_ID]),
		       wdev->mesh_id_up_len);
		wdev_unlock(wdev);
	}

	return 0;
}

static int nl80211_del_interface(struct sk_buff *skb, struct genl_info *info)
{
	struct cfg80211_registered_device *rdev = info->user_ptr[0];
	struct net_device *dev = info->user_ptr[1];

	if (!rdev->ops->del_virtual_intf)
		return -EOPNOTSUPP;

	return rdev->ops->del_virtual_intf(&rdev->wiphy, dev);
}

struct get_key_cookie {
	struct sk_buff *msg;
	int error;
	int idx;
};

static void get_key_callback(void *c, struct key_params *params)
{
	struct nlattr *key;
	struct get_key_cookie *cookie = c;

	if (params->key)
		NLA_PUT(cookie->msg, NL80211_ATTR_KEY_DATA,
			params->key_len, params->key);

	if (params->seq)
		NLA_PUT(cookie->msg, NL80211_ATTR_KEY_SEQ,
			params->seq_len, params->seq);

	if (params->cipher)
		NLA_PUT_U32(cookie->msg, NL80211_ATTR_KEY_CIPHER,
			    params->cipher);

	key = nla_nest_start(cookie->msg, NL80211_ATTR_KEY);
	if (!key)
		goto nla_put_failure;

	if (params->key)
		NLA_PUT(cookie->msg, NL80211_KEY_DATA,
			params->key_len, params->key);

	if (params->seq)
		NLA_PUT(cookie->msg, NL80211_KEY_SEQ,
			params->seq_len, params->seq);

	if (params->cipher)
		NLA_PUT_U32(cookie->msg, NL80211_KEY_CIPHER,
			    params->cipher);

	NLA_PUT_U8(cookie->msg, NL80211_ATTR_KEY_IDX, cookie->idx);

	nla_nest_end(cookie->msg, key);

	return;
 nla_put_failure:
	cookie->error = 1;
}

static int nl80211_get_key(struct sk_buff *skb, struct genl_info *info)
{
	struct cfg80211_registered_device *rdev = info->user_ptr[0];
	int err;
	struct net_device *dev = info->user_ptr[1];
	u8 key_idx = 0;
	const u8 *mac_addr = NULL;
	bool pairwise;
	struct get_key_cookie cookie = {
		.error = 0,
	};
	void *hdr;
	struct sk_buff *msg;

	if (info->attrs[NL80211_ATTR_KEY_IDX])
		key_idx = nla_get_u8(info->attrs[NL80211_ATTR_KEY_IDX]);

	if (key_idx > 5)
		return -EINVAL;

	if (info->attrs[NL80211_ATTR_MAC])
		mac_addr = nla_data(info->attrs[NL80211_ATTR_MAC]);

	pairwise = !!mac_addr;
	if (info->attrs[NL80211_ATTR_KEY_TYPE]) {
		u32 kt = nla_get_u32(info->attrs[NL80211_ATTR_KEY_TYPE]);
		if (kt >= NUM_NL80211_KEYTYPES)
			return -EINVAL;
		if (kt != NL80211_KEYTYPE_GROUP &&
		    kt != NL80211_KEYTYPE_PAIRWISE)
			return -EINVAL;
		pairwise = kt == NL80211_KEYTYPE_PAIRWISE;
	}

	if (!rdev->ops->get_key)
		return -EOPNOTSUPP;

	msg = nlmsg_new(NLMSG_DEFAULT_SIZE, GFP_KERNEL);
	if (!msg)
		return -ENOMEM;

	hdr = nl80211hdr_put(msg, info->snd_pid, info->snd_seq, 0,
			     NL80211_CMD_NEW_KEY);
	if (IS_ERR(hdr))
		return PTR_ERR(hdr);

	cookie.msg = msg;
	cookie.idx = key_idx;

	NLA_PUT_U32(msg, NL80211_ATTR_IFINDEX, dev->ifindex);
	NLA_PUT_U8(msg, NL80211_ATTR_KEY_IDX, key_idx);
	if (mac_addr)
		NLA_PUT(msg, NL80211_ATTR_MAC, ETH_ALEN, mac_addr);

	if (pairwise && mac_addr &&
	    !(rdev->wiphy.flags & WIPHY_FLAG_IBSS_RSN))
		return -ENOENT;

	err = rdev->ops->get_key(&rdev->wiphy, dev, key_idx, pairwise,
				 mac_addr, &cookie, get_key_callback);

	if (err)
		goto free_msg;

	if (cookie.error)
		goto nla_put_failure;

	genlmsg_end(msg, hdr);
	return genlmsg_reply(msg, info);

 nla_put_failure:
	err = -ENOBUFS;
 free_msg:
	nlmsg_free(msg);
	return err;
}

static int nl80211_set_key(struct sk_buff *skb, struct genl_info *info)
{
	struct cfg80211_registered_device *rdev = info->user_ptr[0];
	struct key_parse key;
	int err;
	struct net_device *dev = info->user_ptr[1];

	err = nl80211_parse_key(info, &key);
	if (err)
		return err;

	if (key.idx < 0)
		return -EINVAL;

	/* only support setting default key */
	if (!key.def && !key.defmgmt)
		return -EINVAL;

	wdev_lock(dev->ieee80211_ptr);

	if (key.def) {
		if (!rdev->ops->set_default_key) {
			err = -EOPNOTSUPP;
			goto out;
		}

		err = nl80211_key_allowed(dev->ieee80211_ptr);
		if (err)
			goto out;

		err = rdev->ops->set_default_key(&rdev->wiphy, dev, key.idx,
						 key.def_uni, key.def_multi);

		if (err)
			goto out;

#ifdef CONFIG_CFG80211_WEXT
		dev->ieee80211_ptr->wext.default_key = key.idx;
#endif
	} else {
		if (key.def_uni || !key.def_multi) {
			err = -EINVAL;
			goto out;
		}

		if (!rdev->ops->set_default_mgmt_key) {
			err = -EOPNOTSUPP;
			goto out;
		}

		err = nl80211_key_allowed(dev->ieee80211_ptr);
		if (err)
			goto out;

		err = rdev->ops->set_default_mgmt_key(&rdev->wiphy,
						      dev, key.idx);
		if (err)
			goto out;

#ifdef CONFIG_CFG80211_WEXT
		dev->ieee80211_ptr->wext.default_mgmt_key = key.idx;
#endif
	}

 out:
	wdev_unlock(dev->ieee80211_ptr);

	return err;
}

static int nl80211_new_key(struct sk_buff *skb, struct genl_info *info)
{
	struct cfg80211_registered_device *rdev = info->user_ptr[0];
	int err;
	struct net_device *dev = info->user_ptr[1];
	struct key_parse key;
	const u8 *mac_addr = NULL;

	err = nl80211_parse_key(info, &key);
	if (err)
		return err;

	if (!key.p.key)
		return -EINVAL;

	if (info->attrs[NL80211_ATTR_MAC])
		mac_addr = nla_data(info->attrs[NL80211_ATTR_MAC]);

	if (key.type == -1) {
		if (mac_addr)
			key.type = NL80211_KEYTYPE_PAIRWISE;
		else
			key.type = NL80211_KEYTYPE_GROUP;
	}

	/* for now */
	if (key.type != NL80211_KEYTYPE_PAIRWISE &&
	    key.type != NL80211_KEYTYPE_GROUP)
		return -EINVAL;

	if (!rdev->ops->add_key)
		return -EOPNOTSUPP;

	if (cfg80211_validate_key_settings(rdev, &key.p, key.idx,
					   key.type == NL80211_KEYTYPE_PAIRWISE,
					   mac_addr))
		return -EINVAL;

	wdev_lock(dev->ieee80211_ptr);
	err = nl80211_key_allowed(dev->ieee80211_ptr);
	if (!err)
		err = rdev->ops->add_key(&rdev->wiphy, dev, key.idx,
					 key.type == NL80211_KEYTYPE_PAIRWISE,
					 mac_addr, &key.p);
	wdev_unlock(dev->ieee80211_ptr);

	return err;
}

static int nl80211_del_key(struct sk_buff *skb, struct genl_info *info)
{
	struct cfg80211_registered_device *rdev = info->user_ptr[0];
	int err;
	struct net_device *dev = info->user_ptr[1];
	u8 *mac_addr = NULL;
	struct key_parse key;

	err = nl80211_parse_key(info, &key);
	if (err)
		return err;

	if (info->attrs[NL80211_ATTR_MAC])
		mac_addr = nla_data(info->attrs[NL80211_ATTR_MAC]);

	if (key.type == -1) {
		if (mac_addr)
			key.type = NL80211_KEYTYPE_PAIRWISE;
		else
			key.type = NL80211_KEYTYPE_GROUP;
	}

	/* for now */
	if (key.type != NL80211_KEYTYPE_PAIRWISE &&
	    key.type != NL80211_KEYTYPE_GROUP)
		return -EINVAL;

	if (!rdev->ops->del_key)
		return -EOPNOTSUPP;

	wdev_lock(dev->ieee80211_ptr);
	err = nl80211_key_allowed(dev->ieee80211_ptr);

	if (key.type == NL80211_KEYTYPE_PAIRWISE && mac_addr &&
	    !(rdev->wiphy.flags & WIPHY_FLAG_IBSS_RSN))
		err = -ENOENT;

	if (!err)
		err = rdev->ops->del_key(&rdev->wiphy, dev, key.idx,
					 key.type == NL80211_KEYTYPE_PAIRWISE,
					 mac_addr);

#ifdef CONFIG_CFG80211_WEXT
	if (!err) {
		if (key.idx == dev->ieee80211_ptr->wext.default_key)
			dev->ieee80211_ptr->wext.default_key = -1;
		else if (key.idx == dev->ieee80211_ptr->wext.default_mgmt_key)
			dev->ieee80211_ptr->wext.default_mgmt_key = -1;
	}
#endif
	wdev_unlock(dev->ieee80211_ptr);

	return err;
}

static int nl80211_addset_beacon(struct sk_buff *skb, struct genl_info *info)
{
        int (*call)(struct wiphy *wiphy, struct net_device *dev,
		    struct beacon_parameters *info);
	struct cfg80211_registered_device *rdev = info->user_ptr[0];
	struct net_device *dev = info->user_ptr[1];
	struct wireless_dev *wdev = dev->ieee80211_ptr;
	struct beacon_parameters params;
	int haveinfo = 0, err;

	if (!is_valid_ie_attr(info->attrs[NL80211_ATTR_BEACON_TAIL]))
		return -EINVAL;

	if (dev->ieee80211_ptr->iftype != NL80211_IFTYPE_AP &&
	    dev->ieee80211_ptr->iftype != NL80211_IFTYPE_P2P_GO)
		return -EOPNOTSUPP;

	memset(&params, 0, sizeof(params));

	switch (info->genlhdr->cmd) {
	case NL80211_CMD_NEW_BEACON:
		/* these are required for NEW_BEACON */
		if (!info->attrs[NL80211_ATTR_BEACON_INTERVAL] ||
		    !info->attrs[NL80211_ATTR_DTIM_PERIOD] ||
		    !info->attrs[NL80211_ATTR_BEACON_HEAD])
			return -EINVAL;

		params.interval =
			nla_get_u32(info->attrs[NL80211_ATTR_BEACON_INTERVAL]);
		params.dtim_period =
			nla_get_u32(info->attrs[NL80211_ATTR_DTIM_PERIOD]);

		err = cfg80211_validate_beacon_int(rdev, params.interval);
		if (err)
			return err;

		call = rdev->ops->add_beacon;
		break;
	case NL80211_CMD_SET_BEACON:
		call = rdev->ops->set_beacon;
		break;
	default:
		WARN_ON(1);
		return -EOPNOTSUPP;
	}

	if (!call)
		return -EOPNOTSUPP;

	if (info->attrs[NL80211_ATTR_BEACON_HEAD]) {
		params.head = nla_data(info->attrs[NL80211_ATTR_BEACON_HEAD]);
		params.head_len =
		    nla_len(info->attrs[NL80211_ATTR_BEACON_HEAD]);
		haveinfo = 1;
	}

	if (info->attrs[NL80211_ATTR_BEACON_TAIL]) {
		params.tail = nla_data(info->attrs[NL80211_ATTR_BEACON_TAIL]);
		params.tail_len =
		    nla_len(info->attrs[NL80211_ATTR_BEACON_TAIL]);
		haveinfo = 1;
	}

	if (!haveinfo)
		return -EINVAL;

	err = call(&rdev->wiphy, dev, &params);
	if (!err && params.interval)
		wdev->beacon_interval = params.interval;
	return err;
}

static int nl80211_del_beacon(struct sk_buff *skb, struct genl_info *info)
{
	struct cfg80211_registered_device *rdev = info->user_ptr[0];
	struct net_device *dev = info->user_ptr[1];
	struct wireless_dev *wdev = dev->ieee80211_ptr;
	int err;

	if (!rdev->ops->del_beacon)
		return -EOPNOTSUPP;

	if (dev->ieee80211_ptr->iftype != NL80211_IFTYPE_AP &&
	    dev->ieee80211_ptr->iftype != NL80211_IFTYPE_P2P_GO)
		return -EOPNOTSUPP;

	err = rdev->ops->del_beacon(&rdev->wiphy, dev);
	if (!err)
		wdev->beacon_interval = 0;
	return err;
}

static const struct nla_policy sta_flags_policy[NL80211_STA_FLAG_MAX + 1] = {
	[NL80211_STA_FLAG_AUTHORIZED] = { .type = NLA_FLAG },
	[NL80211_STA_FLAG_SHORT_PREAMBLE] = { .type = NLA_FLAG },
	[NL80211_STA_FLAG_WME] = { .type = NLA_FLAG },
	[NL80211_STA_FLAG_MFP] = { .type = NLA_FLAG },
	[NL80211_STA_FLAG_AUTHENTICATED] = { .type = NLA_FLAG },
};

static int parse_station_flags(struct genl_info *info,
			       struct station_parameters *params)
{
	struct nlattr *flags[NL80211_STA_FLAG_MAX + 1];
	struct nlattr *nla;
	int flag;

	/*
	 * Try parsing the new attribute first so userspace
	 * can specify both for older kernels.
	 */
	nla = info->attrs[NL80211_ATTR_STA_FLAGS2];
	if (nla) {
		struct nl80211_sta_flag_update *sta_flags;

		sta_flags = nla_data(nla);
		params->sta_flags_mask = sta_flags->mask;
		params->sta_flags_set = sta_flags->set;
		if ((params->sta_flags_mask |
		     params->sta_flags_set) & BIT(__NL80211_STA_FLAG_INVALID))
			return -EINVAL;
		return 0;
	}

	/* if present, parse the old attribute */

	nla = info->attrs[NL80211_ATTR_STA_FLAGS];
	if (!nla)
		return 0;

	if (nla_parse_nested(flags, NL80211_STA_FLAG_MAX,
			     nla, sta_flags_policy))
		return -EINVAL;

	params->sta_flags_mask = (1 << __NL80211_STA_FLAG_AFTER_LAST) - 1;
	params->sta_flags_mask &= ~1;

	for (flag = 1; flag <= NL80211_STA_FLAG_MAX; flag++)
		if (flags[flag])
			params->sta_flags_set |= (1<<flag);

	return 0;
}

static bool nl80211_put_sta_rate(struct sk_buff *msg, struct rate_info *info,
				 int attr)
{
	struct nlattr *rate;
	u16 bitrate;

	rate = nla_nest_start(msg, attr);
	if (!rate)
		goto nla_put_failure;

	/* cfg80211_calculate_bitrate will return 0 for mcs >= 32 */
	bitrate = cfg80211_calculate_bitrate(info);
	if (bitrate > 0)
		NLA_PUT_U16(msg, NL80211_RATE_INFO_BITRATE, bitrate);

	if (info->flags & RATE_INFO_FLAGS_MCS)
		NLA_PUT_U8(msg, NL80211_RATE_INFO_MCS, info->mcs);
	if (info->flags & RATE_INFO_FLAGS_40_MHZ_WIDTH)
		NLA_PUT_FLAG(msg, NL80211_RATE_INFO_40_MHZ_WIDTH);
	if (info->flags & RATE_INFO_FLAGS_SHORT_GI)
		NLA_PUT_FLAG(msg, NL80211_RATE_INFO_SHORT_GI);

	nla_nest_end(msg, rate);
	return true;

nla_put_failure:
	return false;
}

static int nl80211_send_station(struct sk_buff *msg, u32 pid, u32 seq,
				int flags, struct net_device *dev,
				const u8 *mac_addr, struct station_info *sinfo)
{
	void *hdr;
<<<<<<< HEAD
	struct nlattr *sinfoattr;
=======
	struct nlattr *sinfoattr, *bss_param;
>>>>>>> d762f438

	hdr = nl80211hdr_put(msg, pid, seq, flags, NL80211_CMD_NEW_STATION);
	if (!hdr)
		return -1;

	NLA_PUT_U32(msg, NL80211_ATTR_IFINDEX, dev->ifindex);
	NLA_PUT(msg, NL80211_ATTR_MAC, ETH_ALEN, mac_addr);

	NLA_PUT_U32(msg, NL80211_ATTR_GENERATION, sinfo->generation);

	sinfoattr = nla_nest_start(msg, NL80211_ATTR_STA_INFO);
	if (!sinfoattr)
		goto nla_put_failure;
	if (sinfo->filled & STATION_INFO_CONNECTED_TIME)
		NLA_PUT_U32(msg, NL80211_STA_INFO_CONNECTED_TIME,
			    sinfo->connected_time);
	if (sinfo->filled & STATION_INFO_INACTIVE_TIME)
		NLA_PUT_U32(msg, NL80211_STA_INFO_INACTIVE_TIME,
			    sinfo->inactive_time);
	if (sinfo->filled & STATION_INFO_RX_BYTES)
		NLA_PUT_U32(msg, NL80211_STA_INFO_RX_BYTES,
			    sinfo->rx_bytes);
	if (sinfo->filled & STATION_INFO_TX_BYTES)
		NLA_PUT_U32(msg, NL80211_STA_INFO_TX_BYTES,
			    sinfo->tx_bytes);
	if (sinfo->filled & STATION_INFO_LLID)
		NLA_PUT_U16(msg, NL80211_STA_INFO_LLID,
			    sinfo->llid);
	if (sinfo->filled & STATION_INFO_PLID)
		NLA_PUT_U16(msg, NL80211_STA_INFO_PLID,
			    sinfo->plid);
	if (sinfo->filled & STATION_INFO_PLINK_STATE)
		NLA_PUT_U8(msg, NL80211_STA_INFO_PLINK_STATE,
			    sinfo->plink_state);
	if (sinfo->filled & STATION_INFO_SIGNAL)
		NLA_PUT_U8(msg, NL80211_STA_INFO_SIGNAL,
			   sinfo->signal);
	if (sinfo->filled & STATION_INFO_SIGNAL_AVG)
		NLA_PUT_U8(msg, NL80211_STA_INFO_SIGNAL_AVG,
			   sinfo->signal_avg);
	if (sinfo->filled & STATION_INFO_TX_BITRATE) {
		if (!nl80211_put_sta_rate(msg, &sinfo->txrate,
					  NL80211_STA_INFO_TX_BITRATE))
			goto nla_put_failure;
	}
	if (sinfo->filled & STATION_INFO_RX_BITRATE) {
		if (!nl80211_put_sta_rate(msg, &sinfo->rxrate,
					  NL80211_STA_INFO_RX_BITRATE))
			goto nla_put_failure;
	}
	if (sinfo->filled & STATION_INFO_RX_PACKETS)
		NLA_PUT_U32(msg, NL80211_STA_INFO_RX_PACKETS,
			    sinfo->rx_packets);
	if (sinfo->filled & STATION_INFO_TX_PACKETS)
		NLA_PUT_U32(msg, NL80211_STA_INFO_TX_PACKETS,
			    sinfo->tx_packets);
	if (sinfo->filled & STATION_INFO_TX_RETRIES)
		NLA_PUT_U32(msg, NL80211_STA_INFO_TX_RETRIES,
			    sinfo->tx_retries);
	if (sinfo->filled & STATION_INFO_TX_FAILED)
		NLA_PUT_U32(msg, NL80211_STA_INFO_TX_FAILED,
			    sinfo->tx_failed);
	if (sinfo->filled & STATION_INFO_BSS_PARAM) {
		bss_param = nla_nest_start(msg, NL80211_STA_INFO_BSS_PARAM);
		if (!bss_param)
			goto nla_put_failure;

		if (sinfo->bss_param.flags & BSS_PARAM_FLAGS_CTS_PROT)
			NLA_PUT_FLAG(msg, NL80211_STA_BSS_PARAM_CTS_PROT);
		if (sinfo->bss_param.flags & BSS_PARAM_FLAGS_SHORT_PREAMBLE)
			NLA_PUT_FLAG(msg, NL80211_STA_BSS_PARAM_SHORT_PREAMBLE);
		if (sinfo->bss_param.flags & BSS_PARAM_FLAGS_SHORT_SLOT_TIME)
			NLA_PUT_FLAG(msg,
				     NL80211_STA_BSS_PARAM_SHORT_SLOT_TIME);
		NLA_PUT_U8(msg, NL80211_STA_BSS_PARAM_DTIM_PERIOD,
			   sinfo->bss_param.dtim_period);
		NLA_PUT_U16(msg, NL80211_STA_BSS_PARAM_BEACON_INTERVAL,
			    sinfo->bss_param.beacon_interval);

		nla_nest_end(msg, bss_param);
	}
	nla_nest_end(msg, sinfoattr);

	return genlmsg_end(msg, hdr);

 nla_put_failure:
	genlmsg_cancel(msg, hdr);
	return -EMSGSIZE;
}

static int nl80211_dump_station(struct sk_buff *skb,
				struct netlink_callback *cb)
{
	struct station_info sinfo;
	struct cfg80211_registered_device *dev;
	struct net_device *netdev;
	u8 mac_addr[ETH_ALEN];
	int sta_idx = cb->args[1];
	int err;

	err = nl80211_prepare_netdev_dump(skb, cb, &dev, &netdev);
	if (err)
		return err;

	if (!dev->ops->dump_station) {
		err = -EOPNOTSUPP;
		goto out_err;
	}

	while (1) {
		err = dev->ops->dump_station(&dev->wiphy, netdev, sta_idx,
					     mac_addr, &sinfo);
		if (err == -ENOENT)
			break;
		if (err)
			goto out_err;

		if (nl80211_send_station(skb,
				NETLINK_CB(cb->skb).pid,
				cb->nlh->nlmsg_seq, NLM_F_MULTI,
				netdev, mac_addr,
				&sinfo) < 0)
			goto out;

		sta_idx++;
	}


 out:
	cb->args[1] = sta_idx;
	err = skb->len;
 out_err:
	nl80211_finish_netdev_dump(dev);

	return err;
}

static int nl80211_get_station(struct sk_buff *skb, struct genl_info *info)
{
	struct cfg80211_registered_device *rdev = info->user_ptr[0];
	struct net_device *dev = info->user_ptr[1];
	struct station_info sinfo;
	struct sk_buff *msg;
	u8 *mac_addr = NULL;
	int err;

	memset(&sinfo, 0, sizeof(sinfo));

	if (!info->attrs[NL80211_ATTR_MAC])
		return -EINVAL;

	mac_addr = nla_data(info->attrs[NL80211_ATTR_MAC]);

	if (!rdev->ops->get_station)
		return -EOPNOTSUPP;

	err = rdev->ops->get_station(&rdev->wiphy, dev, mac_addr, &sinfo);
	if (err)
		return err;

	msg = nlmsg_new(NLMSG_DEFAULT_SIZE, GFP_KERNEL);
	if (!msg)
		return -ENOMEM;

	if (nl80211_send_station(msg, info->snd_pid, info->snd_seq, 0,
				 dev, mac_addr, &sinfo) < 0) {
		nlmsg_free(msg);
		return -ENOBUFS;
	}

	return genlmsg_reply(msg, info);
}

/*
 * Get vlan interface making sure it is running and on the right wiphy.
 */
static int get_vlan(struct genl_info *info,
		    struct cfg80211_registered_device *rdev,
		    struct net_device **vlan)
{
	struct nlattr *vlanattr = info->attrs[NL80211_ATTR_STA_VLAN];
	*vlan = NULL;

	if (vlanattr) {
		*vlan = dev_get_by_index(genl_info_net(info),
					 nla_get_u32(vlanattr));
		if (!*vlan)
			return -ENODEV;
		if (!(*vlan)->ieee80211_ptr)
			return -EINVAL;
		if ((*vlan)->ieee80211_ptr->wiphy != &rdev->wiphy)
			return -EINVAL;
		if (!netif_running(*vlan))
			return -ENETDOWN;
	}
	return 0;
}

static int nl80211_set_station(struct sk_buff *skb, struct genl_info *info)
{
	struct cfg80211_registered_device *rdev = info->user_ptr[0];
	int err;
	struct net_device *dev = info->user_ptr[1];
	struct station_parameters params;
	u8 *mac_addr = NULL;

	memset(&params, 0, sizeof(params));

	params.listen_interval = -1;
	params.plink_state = -1;

	if (info->attrs[NL80211_ATTR_STA_AID])
		return -EINVAL;

	if (!info->attrs[NL80211_ATTR_MAC])
		return -EINVAL;

	mac_addr = nla_data(info->attrs[NL80211_ATTR_MAC]);

	if (info->attrs[NL80211_ATTR_STA_SUPPORTED_RATES]) {
		params.supported_rates =
			nla_data(info->attrs[NL80211_ATTR_STA_SUPPORTED_RATES]);
		params.supported_rates_len =
			nla_len(info->attrs[NL80211_ATTR_STA_SUPPORTED_RATES]);
	}

	if (info->attrs[NL80211_ATTR_STA_LISTEN_INTERVAL])
		params.listen_interval =
		    nla_get_u16(info->attrs[NL80211_ATTR_STA_LISTEN_INTERVAL]);

	if (info->attrs[NL80211_ATTR_HT_CAPABILITY])
		params.ht_capa =
			nla_data(info->attrs[NL80211_ATTR_HT_CAPABILITY]);

	if (parse_station_flags(info, &params))
		return -EINVAL;

	if (info->attrs[NL80211_ATTR_STA_PLINK_ACTION])
		params.plink_action =
		    nla_get_u8(info->attrs[NL80211_ATTR_STA_PLINK_ACTION]);

	if (info->attrs[NL80211_ATTR_STA_PLINK_STATE])
		params.plink_state =
		    nla_get_u8(info->attrs[NL80211_ATTR_STA_PLINK_STATE]);

	err = get_vlan(info, rdev, &params.vlan);
	if (err)
		goto out;

	/* validate settings */
	err = 0;

	switch (dev->ieee80211_ptr->iftype) {
	case NL80211_IFTYPE_AP:
	case NL80211_IFTYPE_AP_VLAN:
	case NL80211_IFTYPE_P2P_GO:
		/* disallow mesh-specific things */
		if (params.plink_action)
			err = -EINVAL;
		break;
	case NL80211_IFTYPE_P2P_CLIENT:
	case NL80211_IFTYPE_STATION:
		/* disallow everything but AUTHORIZED flag */
		if (params.plink_action)
			err = -EINVAL;
		if (params.vlan)
			err = -EINVAL;
		if (params.supported_rates)
			err = -EINVAL;
		if (params.ht_capa)
			err = -EINVAL;
		if (params.listen_interval >= 0)
			err = -EINVAL;
		if (params.sta_flags_mask & ~BIT(NL80211_STA_FLAG_AUTHORIZED))
			err = -EINVAL;
		break;
	case NL80211_IFTYPE_MESH_POINT:
		/* disallow things mesh doesn't support */
		if (params.vlan)
			err = -EINVAL;
		if (params.ht_capa)
			err = -EINVAL;
		if (params.listen_interval >= 0)
			err = -EINVAL;
		if (params.sta_flags_mask &
				~(BIT(NL80211_STA_FLAG_AUTHENTICATED) |
				  BIT(NL80211_STA_FLAG_MFP) |
				  BIT(NL80211_STA_FLAG_AUTHORIZED)))
			err = -EINVAL;
		break;
	default:
		err = -EINVAL;
	}

	if (err)
		goto out;

	if (!rdev->ops->change_station) {
		err = -EOPNOTSUPP;
		goto out;
	}

	err = rdev->ops->change_station(&rdev->wiphy, dev, mac_addr, &params);

 out:
	if (params.vlan)
		dev_put(params.vlan);

	return err;
}

static int nl80211_new_station(struct sk_buff *skb, struct genl_info *info)
{
	struct cfg80211_registered_device *rdev = info->user_ptr[0];
	int err;
	struct net_device *dev = info->user_ptr[1];
	struct station_parameters params;
	u8 *mac_addr = NULL;

	memset(&params, 0, sizeof(params));

	if (!info->attrs[NL80211_ATTR_MAC])
		return -EINVAL;

	if (!info->attrs[NL80211_ATTR_STA_LISTEN_INTERVAL])
		return -EINVAL;

	if (!info->attrs[NL80211_ATTR_STA_SUPPORTED_RATES])
		return -EINVAL;

	if (!info->attrs[NL80211_ATTR_STA_AID])
		return -EINVAL;

	mac_addr = nla_data(info->attrs[NL80211_ATTR_MAC]);
	params.supported_rates =
		nla_data(info->attrs[NL80211_ATTR_STA_SUPPORTED_RATES]);
	params.supported_rates_len =
		nla_len(info->attrs[NL80211_ATTR_STA_SUPPORTED_RATES]);
	params.listen_interval =
		nla_get_u16(info->attrs[NL80211_ATTR_STA_LISTEN_INTERVAL]);

	params.aid = nla_get_u16(info->attrs[NL80211_ATTR_STA_AID]);
	if (!params.aid || params.aid > IEEE80211_MAX_AID)
		return -EINVAL;

	if (info->attrs[NL80211_ATTR_HT_CAPABILITY])
		params.ht_capa =
			nla_data(info->attrs[NL80211_ATTR_HT_CAPABILITY]);

	if (info->attrs[NL80211_ATTR_STA_PLINK_ACTION])
		params.plink_action =
		    nla_get_u8(info->attrs[NL80211_ATTR_STA_PLINK_ACTION]);

	if (parse_station_flags(info, &params))
		return -EINVAL;

	if (dev->ieee80211_ptr->iftype != NL80211_IFTYPE_AP &&
	    dev->ieee80211_ptr->iftype != NL80211_IFTYPE_AP_VLAN &&
	    dev->ieee80211_ptr->iftype != NL80211_IFTYPE_MESH_POINT &&
	    dev->ieee80211_ptr->iftype != NL80211_IFTYPE_P2P_GO)
		return -EINVAL;

	err = get_vlan(info, rdev, &params.vlan);
	if (err)
		goto out;

	/* validate settings */
	err = 0;

	if (!rdev->ops->add_station) {
		err = -EOPNOTSUPP;
		goto out;
	}

	err = rdev->ops->add_station(&rdev->wiphy, dev, mac_addr, &params);

 out:
	if (params.vlan)
		dev_put(params.vlan);
	return err;
}

static int nl80211_del_station(struct sk_buff *skb, struct genl_info *info)
{
	struct cfg80211_registered_device *rdev = info->user_ptr[0];
	struct net_device *dev = info->user_ptr[1];
	u8 *mac_addr = NULL;

	if (info->attrs[NL80211_ATTR_MAC])
		mac_addr = nla_data(info->attrs[NL80211_ATTR_MAC]);

	if (dev->ieee80211_ptr->iftype != NL80211_IFTYPE_AP &&
	    dev->ieee80211_ptr->iftype != NL80211_IFTYPE_AP_VLAN &&
	    dev->ieee80211_ptr->iftype != NL80211_IFTYPE_MESH_POINT &&
	    dev->ieee80211_ptr->iftype != NL80211_IFTYPE_P2P_GO)
		return -EINVAL;

	if (!rdev->ops->del_station)
		return -EOPNOTSUPP;

	return rdev->ops->del_station(&rdev->wiphy, dev, mac_addr);
}

static int nl80211_send_mpath(struct sk_buff *msg, u32 pid, u32 seq,
				int flags, struct net_device *dev,
				u8 *dst, u8 *next_hop,
				struct mpath_info *pinfo)
{
	void *hdr;
	struct nlattr *pinfoattr;

	hdr = nl80211hdr_put(msg, pid, seq, flags, NL80211_CMD_NEW_STATION);
	if (!hdr)
		return -1;

	NLA_PUT_U32(msg, NL80211_ATTR_IFINDEX, dev->ifindex);
	NLA_PUT(msg, NL80211_ATTR_MAC, ETH_ALEN, dst);
	NLA_PUT(msg, NL80211_ATTR_MPATH_NEXT_HOP, ETH_ALEN, next_hop);

	NLA_PUT_U32(msg, NL80211_ATTR_GENERATION, pinfo->generation);

	pinfoattr = nla_nest_start(msg, NL80211_ATTR_MPATH_INFO);
	if (!pinfoattr)
		goto nla_put_failure;
	if (pinfo->filled & MPATH_INFO_FRAME_QLEN)
		NLA_PUT_U32(msg, NL80211_MPATH_INFO_FRAME_QLEN,
			    pinfo->frame_qlen);
	if (pinfo->filled & MPATH_INFO_SN)
		NLA_PUT_U32(msg, NL80211_MPATH_INFO_SN,
			    pinfo->sn);
	if (pinfo->filled & MPATH_INFO_METRIC)
		NLA_PUT_U32(msg, NL80211_MPATH_INFO_METRIC,
			    pinfo->metric);
	if (pinfo->filled & MPATH_INFO_EXPTIME)
		NLA_PUT_U32(msg, NL80211_MPATH_INFO_EXPTIME,
			    pinfo->exptime);
	if (pinfo->filled & MPATH_INFO_FLAGS)
		NLA_PUT_U8(msg, NL80211_MPATH_INFO_FLAGS,
			    pinfo->flags);
	if (pinfo->filled & MPATH_INFO_DISCOVERY_TIMEOUT)
		NLA_PUT_U32(msg, NL80211_MPATH_INFO_DISCOVERY_TIMEOUT,
			    pinfo->discovery_timeout);
	if (pinfo->filled & MPATH_INFO_DISCOVERY_RETRIES)
		NLA_PUT_U8(msg, NL80211_MPATH_INFO_DISCOVERY_RETRIES,
			    pinfo->discovery_retries);

	nla_nest_end(msg, pinfoattr);

	return genlmsg_end(msg, hdr);

 nla_put_failure:
	genlmsg_cancel(msg, hdr);
	return -EMSGSIZE;
}

static int nl80211_dump_mpath(struct sk_buff *skb,
			      struct netlink_callback *cb)
{
	struct mpath_info pinfo;
	struct cfg80211_registered_device *dev;
	struct net_device *netdev;
	u8 dst[ETH_ALEN];
	u8 next_hop[ETH_ALEN];
	int path_idx = cb->args[1];
	int err;

	err = nl80211_prepare_netdev_dump(skb, cb, &dev, &netdev);
	if (err)
		return err;

	if (!dev->ops->dump_mpath) {
		err = -EOPNOTSUPP;
		goto out_err;
	}

	if (netdev->ieee80211_ptr->iftype != NL80211_IFTYPE_MESH_POINT) {
		err = -EOPNOTSUPP;
		goto out_err;
	}

	while (1) {
		err = dev->ops->dump_mpath(&dev->wiphy, netdev, path_idx,
					   dst, next_hop, &pinfo);
		if (err == -ENOENT)
			break;
		if (err)
			goto out_err;

		if (nl80211_send_mpath(skb, NETLINK_CB(cb->skb).pid,
				       cb->nlh->nlmsg_seq, NLM_F_MULTI,
				       netdev, dst, next_hop,
				       &pinfo) < 0)
			goto out;

		path_idx++;
	}


 out:
	cb->args[1] = path_idx;
	err = skb->len;
 out_err:
	nl80211_finish_netdev_dump(dev);
	return err;
}

static int nl80211_get_mpath(struct sk_buff *skb, struct genl_info *info)
{
	struct cfg80211_registered_device *rdev = info->user_ptr[0];
	int err;
	struct net_device *dev = info->user_ptr[1];
	struct mpath_info pinfo;
	struct sk_buff *msg;
	u8 *dst = NULL;
	u8 next_hop[ETH_ALEN];

	memset(&pinfo, 0, sizeof(pinfo));

	if (!info->attrs[NL80211_ATTR_MAC])
		return -EINVAL;

	dst = nla_data(info->attrs[NL80211_ATTR_MAC]);

	if (!rdev->ops->get_mpath)
		return -EOPNOTSUPP;

	if (dev->ieee80211_ptr->iftype != NL80211_IFTYPE_MESH_POINT)
		return -EOPNOTSUPP;

	err = rdev->ops->get_mpath(&rdev->wiphy, dev, dst, next_hop, &pinfo);
	if (err)
		return err;

	msg = nlmsg_new(NLMSG_DEFAULT_SIZE, GFP_KERNEL);
	if (!msg)
		return -ENOMEM;

	if (nl80211_send_mpath(msg, info->snd_pid, info->snd_seq, 0,
				 dev, dst, next_hop, &pinfo) < 0) {
		nlmsg_free(msg);
		return -ENOBUFS;
	}

	return genlmsg_reply(msg, info);
}

static int nl80211_set_mpath(struct sk_buff *skb, struct genl_info *info)
{
	struct cfg80211_registered_device *rdev = info->user_ptr[0];
	struct net_device *dev = info->user_ptr[1];
	u8 *dst = NULL;
	u8 *next_hop = NULL;

	if (!info->attrs[NL80211_ATTR_MAC])
		return -EINVAL;

	if (!info->attrs[NL80211_ATTR_MPATH_NEXT_HOP])
		return -EINVAL;

	dst = nla_data(info->attrs[NL80211_ATTR_MAC]);
	next_hop = nla_data(info->attrs[NL80211_ATTR_MPATH_NEXT_HOP]);

	if (!rdev->ops->change_mpath)
		return -EOPNOTSUPP;

	if (dev->ieee80211_ptr->iftype != NL80211_IFTYPE_MESH_POINT)
		return -EOPNOTSUPP;

	return rdev->ops->change_mpath(&rdev->wiphy, dev, dst, next_hop);
}

static int nl80211_new_mpath(struct sk_buff *skb, struct genl_info *info)
{
	struct cfg80211_registered_device *rdev = info->user_ptr[0];
	struct net_device *dev = info->user_ptr[1];
	u8 *dst = NULL;
	u8 *next_hop = NULL;

	if (!info->attrs[NL80211_ATTR_MAC])
		return -EINVAL;

	if (!info->attrs[NL80211_ATTR_MPATH_NEXT_HOP])
		return -EINVAL;

	dst = nla_data(info->attrs[NL80211_ATTR_MAC]);
	next_hop = nla_data(info->attrs[NL80211_ATTR_MPATH_NEXT_HOP]);

	if (!rdev->ops->add_mpath)
		return -EOPNOTSUPP;

	if (dev->ieee80211_ptr->iftype != NL80211_IFTYPE_MESH_POINT)
		return -EOPNOTSUPP;

	return rdev->ops->add_mpath(&rdev->wiphy, dev, dst, next_hop);
}

static int nl80211_del_mpath(struct sk_buff *skb, struct genl_info *info)
{
	struct cfg80211_registered_device *rdev = info->user_ptr[0];
	struct net_device *dev = info->user_ptr[1];
	u8 *dst = NULL;

	if (info->attrs[NL80211_ATTR_MAC])
		dst = nla_data(info->attrs[NL80211_ATTR_MAC]);

	if (!rdev->ops->del_mpath)
		return -EOPNOTSUPP;

	return rdev->ops->del_mpath(&rdev->wiphy, dev, dst);
}

static int nl80211_set_bss(struct sk_buff *skb, struct genl_info *info)
{
	struct cfg80211_registered_device *rdev = info->user_ptr[0];
	struct net_device *dev = info->user_ptr[1];
	struct bss_parameters params;

	memset(&params, 0, sizeof(params));
	/* default to not changing parameters */
	params.use_cts_prot = -1;
	params.use_short_preamble = -1;
	params.use_short_slot_time = -1;
	params.ap_isolate = -1;
	params.ht_opmode = -1;

	if (info->attrs[NL80211_ATTR_BSS_CTS_PROT])
		params.use_cts_prot =
		    nla_get_u8(info->attrs[NL80211_ATTR_BSS_CTS_PROT]);
	if (info->attrs[NL80211_ATTR_BSS_SHORT_PREAMBLE])
		params.use_short_preamble =
		    nla_get_u8(info->attrs[NL80211_ATTR_BSS_SHORT_PREAMBLE]);
	if (info->attrs[NL80211_ATTR_BSS_SHORT_SLOT_TIME])
		params.use_short_slot_time =
		    nla_get_u8(info->attrs[NL80211_ATTR_BSS_SHORT_SLOT_TIME]);
	if (info->attrs[NL80211_ATTR_BSS_BASIC_RATES]) {
		params.basic_rates =
			nla_data(info->attrs[NL80211_ATTR_BSS_BASIC_RATES]);
		params.basic_rates_len =
			nla_len(info->attrs[NL80211_ATTR_BSS_BASIC_RATES]);
	}
	if (info->attrs[NL80211_ATTR_AP_ISOLATE])
		params.ap_isolate = !!nla_get_u8(info->attrs[NL80211_ATTR_AP_ISOLATE]);
	if (info->attrs[NL80211_ATTR_BSS_HT_OPMODE])
		params.ht_opmode =
			nla_get_u16(info->attrs[NL80211_ATTR_BSS_HT_OPMODE]);

	if (!rdev->ops->change_bss)
		return -EOPNOTSUPP;

	if (dev->ieee80211_ptr->iftype != NL80211_IFTYPE_AP &&
	    dev->ieee80211_ptr->iftype != NL80211_IFTYPE_P2P_GO)
		return -EOPNOTSUPP;

	return rdev->ops->change_bss(&rdev->wiphy, dev, &params);
}

static const struct nla_policy reg_rule_policy[NL80211_REG_RULE_ATTR_MAX + 1] = {
	[NL80211_ATTR_REG_RULE_FLAGS]		= { .type = NLA_U32 },
	[NL80211_ATTR_FREQ_RANGE_START]		= { .type = NLA_U32 },
	[NL80211_ATTR_FREQ_RANGE_END]		= { .type = NLA_U32 },
	[NL80211_ATTR_FREQ_RANGE_MAX_BW]	= { .type = NLA_U32 },
	[NL80211_ATTR_POWER_RULE_MAX_ANT_GAIN]	= { .type = NLA_U32 },
	[NL80211_ATTR_POWER_RULE_MAX_EIRP]	= { .type = NLA_U32 },
};

static int parse_reg_rule(struct nlattr *tb[],
	struct ieee80211_reg_rule *reg_rule)
{
	struct ieee80211_freq_range *freq_range = &reg_rule->freq_range;
	struct ieee80211_power_rule *power_rule = &reg_rule->power_rule;

	if (!tb[NL80211_ATTR_REG_RULE_FLAGS])
		return -EINVAL;
	if (!tb[NL80211_ATTR_FREQ_RANGE_START])
		return -EINVAL;
	if (!tb[NL80211_ATTR_FREQ_RANGE_END])
		return -EINVAL;
	if (!tb[NL80211_ATTR_FREQ_RANGE_MAX_BW])
		return -EINVAL;
	if (!tb[NL80211_ATTR_POWER_RULE_MAX_EIRP])
		return -EINVAL;

	reg_rule->flags = nla_get_u32(tb[NL80211_ATTR_REG_RULE_FLAGS]);

	freq_range->start_freq_khz =
		nla_get_u32(tb[NL80211_ATTR_FREQ_RANGE_START]);
	freq_range->end_freq_khz =
		nla_get_u32(tb[NL80211_ATTR_FREQ_RANGE_END]);
	freq_range->max_bandwidth_khz =
		nla_get_u32(tb[NL80211_ATTR_FREQ_RANGE_MAX_BW]);

	power_rule->max_eirp =
		nla_get_u32(tb[NL80211_ATTR_POWER_RULE_MAX_EIRP]);

	if (tb[NL80211_ATTR_POWER_RULE_MAX_ANT_GAIN])
		power_rule->max_antenna_gain =
			nla_get_u32(tb[NL80211_ATTR_POWER_RULE_MAX_ANT_GAIN]);

	return 0;
}

static int nl80211_req_set_reg(struct sk_buff *skb, struct genl_info *info)
{
	int r;
	char *data = NULL;

	/*
	 * You should only get this when cfg80211 hasn't yet initialized
	 * completely when built-in to the kernel right between the time
	 * window between nl80211_init() and regulatory_init(), if that is
	 * even possible.
	 */
	mutex_lock(&cfg80211_mutex);
	if (unlikely(!cfg80211_regdomain)) {
		mutex_unlock(&cfg80211_mutex);
		return -EINPROGRESS;
	}
	mutex_unlock(&cfg80211_mutex);

	if (!info->attrs[NL80211_ATTR_REG_ALPHA2])
		return -EINVAL;

	data = nla_data(info->attrs[NL80211_ATTR_REG_ALPHA2]);

	r = regulatory_hint_user(data);

	return r;
}

static int nl80211_get_mesh_config(struct sk_buff *skb,
				   struct genl_info *info)
{
	struct cfg80211_registered_device *rdev = info->user_ptr[0];
	struct net_device *dev = info->user_ptr[1];
	struct wireless_dev *wdev = dev->ieee80211_ptr;
	struct mesh_config cur_params;
	int err = 0;
	void *hdr;
	struct nlattr *pinfoattr;
	struct sk_buff *msg;

	if (wdev->iftype != NL80211_IFTYPE_MESH_POINT)
		return -EOPNOTSUPP;

	if (!rdev->ops->get_mesh_config)
		return -EOPNOTSUPP;

	wdev_lock(wdev);
	/* If not connected, get default parameters */
	if (!wdev->mesh_id_len)
		memcpy(&cur_params, &default_mesh_config, sizeof(cur_params));
	else
		err = rdev->ops->get_mesh_config(&rdev->wiphy, dev,
						 &cur_params);
	wdev_unlock(wdev);

	if (err)
		return err;

	/* Draw up a netlink message to send back */
	msg = nlmsg_new(NLMSG_DEFAULT_SIZE, GFP_KERNEL);
	if (!msg)
		return -ENOMEM;
	hdr = nl80211hdr_put(msg, info->snd_pid, info->snd_seq, 0,
			     NL80211_CMD_GET_MESH_CONFIG);
	if (!hdr)
		goto out;
	pinfoattr = nla_nest_start(msg, NL80211_ATTR_MESH_CONFIG);
	if (!pinfoattr)
		goto nla_put_failure;
	NLA_PUT_U32(msg, NL80211_ATTR_IFINDEX, dev->ifindex);
	NLA_PUT_U16(msg, NL80211_MESHCONF_RETRY_TIMEOUT,
			cur_params.dot11MeshRetryTimeout);
	NLA_PUT_U16(msg, NL80211_MESHCONF_CONFIRM_TIMEOUT,
			cur_params.dot11MeshConfirmTimeout);
	NLA_PUT_U16(msg, NL80211_MESHCONF_HOLDING_TIMEOUT,
			cur_params.dot11MeshHoldingTimeout);
	NLA_PUT_U16(msg, NL80211_MESHCONF_MAX_PEER_LINKS,
			cur_params.dot11MeshMaxPeerLinks);
	NLA_PUT_U8(msg, NL80211_MESHCONF_MAX_RETRIES,
			cur_params.dot11MeshMaxRetries);
	NLA_PUT_U8(msg, NL80211_MESHCONF_TTL,
			cur_params.dot11MeshTTL);
	NLA_PUT_U8(msg, NL80211_MESHCONF_ELEMENT_TTL,
			cur_params.element_ttl);
	NLA_PUT_U8(msg, NL80211_MESHCONF_AUTO_OPEN_PLINKS,
			cur_params.auto_open_plinks);
	NLA_PUT_U8(msg, NL80211_MESHCONF_HWMP_MAX_PREQ_RETRIES,
			cur_params.dot11MeshHWMPmaxPREQretries);
	NLA_PUT_U32(msg, NL80211_MESHCONF_PATH_REFRESH_TIME,
			cur_params.path_refresh_time);
	NLA_PUT_U16(msg, NL80211_MESHCONF_MIN_DISCOVERY_TIMEOUT,
			cur_params.min_discovery_timeout);
	NLA_PUT_U32(msg, NL80211_MESHCONF_HWMP_ACTIVE_PATH_TIMEOUT,
			cur_params.dot11MeshHWMPactivePathTimeout);
	NLA_PUT_U16(msg, NL80211_MESHCONF_HWMP_PREQ_MIN_INTERVAL,
			cur_params.dot11MeshHWMPpreqMinInterval);
	NLA_PUT_U16(msg, NL80211_MESHCONF_HWMP_NET_DIAM_TRVS_TIME,
			cur_params.dot11MeshHWMPnetDiameterTraversalTime);
	NLA_PUT_U8(msg, NL80211_MESHCONF_HWMP_ROOTMODE,
			cur_params.dot11MeshHWMPRootMode);
	nla_nest_end(msg, pinfoattr);
	genlmsg_end(msg, hdr);
	return genlmsg_reply(msg, info);

 nla_put_failure:
	genlmsg_cancel(msg, hdr);
 out:
	nlmsg_free(msg);
	return -ENOBUFS;
}

static const struct nla_policy nl80211_meshconf_params_policy[NL80211_MESHCONF_ATTR_MAX+1] = {
	[NL80211_MESHCONF_RETRY_TIMEOUT] = { .type = NLA_U16 },
	[NL80211_MESHCONF_CONFIRM_TIMEOUT] = { .type = NLA_U16 },
	[NL80211_MESHCONF_HOLDING_TIMEOUT] = { .type = NLA_U16 },
	[NL80211_MESHCONF_MAX_PEER_LINKS] = { .type = NLA_U16 },
	[NL80211_MESHCONF_MAX_RETRIES] = { .type = NLA_U8 },
	[NL80211_MESHCONF_TTL] = { .type = NLA_U8 },
	[NL80211_MESHCONF_ELEMENT_TTL] = { .type = NLA_U8 },
	[NL80211_MESHCONF_AUTO_OPEN_PLINKS] = { .type = NLA_U8 },

	[NL80211_MESHCONF_HWMP_MAX_PREQ_RETRIES] = { .type = NLA_U8 },
	[NL80211_MESHCONF_PATH_REFRESH_TIME] = { .type = NLA_U32 },
	[NL80211_MESHCONF_MIN_DISCOVERY_TIMEOUT] = { .type = NLA_U16 },
	[NL80211_MESHCONF_HWMP_ACTIVE_PATH_TIMEOUT] = { .type = NLA_U32 },
	[NL80211_MESHCONF_HWMP_PREQ_MIN_INTERVAL] = { .type = NLA_U16 },
	[NL80211_MESHCONF_HWMP_NET_DIAM_TRVS_TIME] = { .type = NLA_U16 },
};

static const struct nla_policy
	nl80211_mesh_setup_params_policy[NL80211_MESH_SETUP_ATTR_MAX+1] = {
	[NL80211_MESH_SETUP_ENABLE_VENDOR_PATH_SEL] = { .type = NLA_U8 },
	[NL80211_MESH_SETUP_ENABLE_VENDOR_METRIC] = { .type = NLA_U8 },
	[NL80211_MESH_SETUP_USERSPACE_AUTH] = { .type = NLA_FLAG },
	[NL80211_MESH_SETUP_IE] = { .type = NLA_BINARY,
		.len = IEEE80211_MAX_DATA_LEN },
	[NL80211_MESH_SETUP_USERSPACE_AMPE] = { .type = NLA_FLAG },
};

static int nl80211_parse_mesh_config(struct genl_info *info,
				     struct mesh_config *cfg,
				     u32 *mask_out)
{
	struct nlattr *tb[NL80211_MESHCONF_ATTR_MAX + 1];
	u32 mask = 0;

#define FILL_IN_MESH_PARAM_IF_SET(table, cfg, param, mask, attr_num, nla_fn) \
do {\
	if (table[attr_num]) {\
		cfg->param = nla_fn(table[attr_num]); \
		mask |= (1 << (attr_num - 1)); \
	} \
} while (0);\


	if (!info->attrs[NL80211_ATTR_MESH_CONFIG])
		return -EINVAL;
	if (nla_parse_nested(tb, NL80211_MESHCONF_ATTR_MAX,
			     info->attrs[NL80211_ATTR_MESH_CONFIG],
			     nl80211_meshconf_params_policy))
		return -EINVAL;

	/* This makes sure that there aren't more than 32 mesh config
	 * parameters (otherwise our bitfield scheme would not work.) */
	BUILD_BUG_ON(NL80211_MESHCONF_ATTR_MAX > 32);

	/* Fill in the params struct */
	FILL_IN_MESH_PARAM_IF_SET(tb, cfg, dot11MeshRetryTimeout,
			mask, NL80211_MESHCONF_RETRY_TIMEOUT, nla_get_u16);
	FILL_IN_MESH_PARAM_IF_SET(tb, cfg, dot11MeshConfirmTimeout,
			mask, NL80211_MESHCONF_CONFIRM_TIMEOUT, nla_get_u16);
	FILL_IN_MESH_PARAM_IF_SET(tb, cfg, dot11MeshHoldingTimeout,
			mask, NL80211_MESHCONF_HOLDING_TIMEOUT, nla_get_u16);
	FILL_IN_MESH_PARAM_IF_SET(tb, cfg, dot11MeshMaxPeerLinks,
			mask, NL80211_MESHCONF_MAX_PEER_LINKS, nla_get_u16);
	FILL_IN_MESH_PARAM_IF_SET(tb, cfg, dot11MeshMaxRetries,
			mask, NL80211_MESHCONF_MAX_RETRIES, nla_get_u8);
	FILL_IN_MESH_PARAM_IF_SET(tb, cfg, dot11MeshTTL,
			mask, NL80211_MESHCONF_TTL, nla_get_u8);
	FILL_IN_MESH_PARAM_IF_SET(tb, cfg, element_ttl,
			mask, NL80211_MESHCONF_ELEMENT_TTL, nla_get_u8);
	FILL_IN_MESH_PARAM_IF_SET(tb, cfg, auto_open_plinks,
			mask, NL80211_MESHCONF_AUTO_OPEN_PLINKS, nla_get_u8);
	FILL_IN_MESH_PARAM_IF_SET(tb, cfg, dot11MeshHWMPmaxPREQretries,
			mask, NL80211_MESHCONF_HWMP_MAX_PREQ_RETRIES,
			nla_get_u8);
	FILL_IN_MESH_PARAM_IF_SET(tb, cfg, path_refresh_time,
			mask, NL80211_MESHCONF_PATH_REFRESH_TIME, nla_get_u32);
	FILL_IN_MESH_PARAM_IF_SET(tb, cfg, min_discovery_timeout,
			mask, NL80211_MESHCONF_MIN_DISCOVERY_TIMEOUT,
			nla_get_u16);
	FILL_IN_MESH_PARAM_IF_SET(tb, cfg, dot11MeshHWMPactivePathTimeout,
			mask, NL80211_MESHCONF_HWMP_ACTIVE_PATH_TIMEOUT,
			nla_get_u32);
	FILL_IN_MESH_PARAM_IF_SET(tb, cfg, dot11MeshHWMPpreqMinInterval,
			mask, NL80211_MESHCONF_HWMP_PREQ_MIN_INTERVAL,
			nla_get_u16);
	FILL_IN_MESH_PARAM_IF_SET(tb, cfg,
			dot11MeshHWMPnetDiameterTraversalTime,
			mask, NL80211_MESHCONF_HWMP_NET_DIAM_TRVS_TIME,
			nla_get_u16);
	FILL_IN_MESH_PARAM_IF_SET(tb, cfg,
			dot11MeshHWMPRootMode, mask,
			NL80211_MESHCONF_HWMP_ROOTMODE,
			nla_get_u8);
	if (mask_out)
		*mask_out = mask;

	return 0;

#undef FILL_IN_MESH_PARAM_IF_SET
}

static int nl80211_parse_mesh_setup(struct genl_info *info,
				     struct mesh_setup *setup)
{
	struct nlattr *tb[NL80211_MESH_SETUP_ATTR_MAX + 1];

	if (!info->attrs[NL80211_ATTR_MESH_SETUP])
		return -EINVAL;
	if (nla_parse_nested(tb, NL80211_MESH_SETUP_ATTR_MAX,
			     info->attrs[NL80211_ATTR_MESH_SETUP],
			     nl80211_mesh_setup_params_policy))
		return -EINVAL;

	if (tb[NL80211_MESH_SETUP_ENABLE_VENDOR_PATH_SEL])
		setup->path_sel_proto =
		(nla_get_u8(tb[NL80211_MESH_SETUP_ENABLE_VENDOR_PATH_SEL])) ?
		 IEEE80211_PATH_PROTOCOL_VENDOR :
		 IEEE80211_PATH_PROTOCOL_HWMP;

	if (tb[NL80211_MESH_SETUP_ENABLE_VENDOR_METRIC])
		setup->path_metric =
		(nla_get_u8(tb[NL80211_MESH_SETUP_ENABLE_VENDOR_METRIC])) ?
		 IEEE80211_PATH_METRIC_VENDOR :
		 IEEE80211_PATH_METRIC_AIRTIME;


	if (tb[NL80211_MESH_SETUP_IE]) {
		struct nlattr *ieattr =
			tb[NL80211_MESH_SETUP_IE];
		if (!is_valid_ie_attr(ieattr))
			return -EINVAL;
		setup->ie = nla_data(ieattr);
		setup->ie_len = nla_len(ieattr);
	}
	setup->is_authenticated = nla_get_flag(tb[NL80211_MESH_SETUP_USERSPACE_AUTH]);
	setup->is_secure = nla_get_flag(tb[NL80211_MESH_SETUP_USERSPACE_AMPE]);

	return 0;
}

static int nl80211_update_mesh_config(struct sk_buff *skb,
				      struct genl_info *info)
{
	struct cfg80211_registered_device *rdev = info->user_ptr[0];
	struct net_device *dev = info->user_ptr[1];
	struct wireless_dev *wdev = dev->ieee80211_ptr;
	struct mesh_config cfg;
	u32 mask;
	int err;

	if (wdev->iftype != NL80211_IFTYPE_MESH_POINT)
		return -EOPNOTSUPP;

	if (!rdev->ops->update_mesh_config)
		return -EOPNOTSUPP;

	err = nl80211_parse_mesh_config(info, &cfg, &mask);
	if (err)
		return err;

	wdev_lock(wdev);
	if (!wdev->mesh_id_len)
		err = -ENOLINK;

	if (!err)
		err = rdev->ops->update_mesh_config(&rdev->wiphy, dev,
						    mask, &cfg);

	wdev_unlock(wdev);

	return err;
}

static int nl80211_get_reg(struct sk_buff *skb, struct genl_info *info)
{
	struct sk_buff *msg;
	void *hdr = NULL;
	struct nlattr *nl_reg_rules;
	unsigned int i;
	int err = -EINVAL;

	mutex_lock(&cfg80211_mutex);

	if (!cfg80211_regdomain)
		goto out;

	msg = nlmsg_new(NLMSG_DEFAULT_SIZE, GFP_KERNEL);
	if (!msg) {
		err = -ENOBUFS;
		goto out;
	}

	hdr = nl80211hdr_put(msg, info->snd_pid, info->snd_seq, 0,
			     NL80211_CMD_GET_REG);
	if (!hdr)
		goto put_failure;

	NLA_PUT_STRING(msg, NL80211_ATTR_REG_ALPHA2,
		cfg80211_regdomain->alpha2);

	nl_reg_rules = nla_nest_start(msg, NL80211_ATTR_REG_RULES);
	if (!nl_reg_rules)
		goto nla_put_failure;

	for (i = 0; i < cfg80211_regdomain->n_reg_rules; i++) {
		struct nlattr *nl_reg_rule;
		const struct ieee80211_reg_rule *reg_rule;
		const struct ieee80211_freq_range *freq_range;
		const struct ieee80211_power_rule *power_rule;

		reg_rule = &cfg80211_regdomain->reg_rules[i];
		freq_range = &reg_rule->freq_range;
		power_rule = &reg_rule->power_rule;

		nl_reg_rule = nla_nest_start(msg, i);
		if (!nl_reg_rule)
			goto nla_put_failure;

		NLA_PUT_U32(msg, NL80211_ATTR_REG_RULE_FLAGS,
			reg_rule->flags);
		NLA_PUT_U32(msg, NL80211_ATTR_FREQ_RANGE_START,
			freq_range->start_freq_khz);
		NLA_PUT_U32(msg, NL80211_ATTR_FREQ_RANGE_END,
			freq_range->end_freq_khz);
		NLA_PUT_U32(msg, NL80211_ATTR_FREQ_RANGE_MAX_BW,
			freq_range->max_bandwidth_khz);
		NLA_PUT_U32(msg, NL80211_ATTR_POWER_RULE_MAX_ANT_GAIN,
			power_rule->max_antenna_gain);
		NLA_PUT_U32(msg, NL80211_ATTR_POWER_RULE_MAX_EIRP,
			power_rule->max_eirp);

		nla_nest_end(msg, nl_reg_rule);
	}

	nla_nest_end(msg, nl_reg_rules);

	genlmsg_end(msg, hdr);
	err = genlmsg_reply(msg, info);
	goto out;

nla_put_failure:
	genlmsg_cancel(msg, hdr);
put_failure:
	nlmsg_free(msg);
	err = -EMSGSIZE;
out:
	mutex_unlock(&cfg80211_mutex);
	return err;
}

static int nl80211_set_reg(struct sk_buff *skb, struct genl_info *info)
{
	struct nlattr *tb[NL80211_REG_RULE_ATTR_MAX + 1];
	struct nlattr *nl_reg_rule;
	char *alpha2 = NULL;
	int rem_reg_rules = 0, r = 0;
	u32 num_rules = 0, rule_idx = 0, size_of_regd;
	struct ieee80211_regdomain *rd = NULL;

	if (!info->attrs[NL80211_ATTR_REG_ALPHA2])
		return -EINVAL;

	if (!info->attrs[NL80211_ATTR_REG_RULES])
		return -EINVAL;

	alpha2 = nla_data(info->attrs[NL80211_ATTR_REG_ALPHA2]);

	nla_for_each_nested(nl_reg_rule, info->attrs[NL80211_ATTR_REG_RULES],
			rem_reg_rules) {
		num_rules++;
		if (num_rules > NL80211_MAX_SUPP_REG_RULES)
			return -EINVAL;
	}

	mutex_lock(&cfg80211_mutex);

	if (!reg_is_valid_request(alpha2)) {
		r = -EINVAL;
		goto bad_reg;
	}

	size_of_regd = sizeof(struct ieee80211_regdomain) +
		(num_rules * sizeof(struct ieee80211_reg_rule));

	rd = kzalloc(size_of_regd, GFP_KERNEL);
	if (!rd) {
		r = -ENOMEM;
		goto bad_reg;
	}

	rd->n_reg_rules = num_rules;
	rd->alpha2[0] = alpha2[0];
	rd->alpha2[1] = alpha2[1];

	nla_for_each_nested(nl_reg_rule, info->attrs[NL80211_ATTR_REG_RULES],
			rem_reg_rules) {
		nla_parse(tb, NL80211_REG_RULE_ATTR_MAX,
			nla_data(nl_reg_rule), nla_len(nl_reg_rule),
			reg_rule_policy);
		r = parse_reg_rule(tb, &rd->reg_rules[rule_idx]);
		if (r)
			goto bad_reg;

		rule_idx++;

		if (rule_idx > NL80211_MAX_SUPP_REG_RULES) {
			r = -EINVAL;
			goto bad_reg;
		}
	}

	BUG_ON(rule_idx != num_rules);

	r = set_regdom(rd);

	mutex_unlock(&cfg80211_mutex);

	return r;

 bad_reg:
	mutex_unlock(&cfg80211_mutex);
	kfree(rd);
	return r;
}

static int validate_scan_freqs(struct nlattr *freqs)
{
	struct nlattr *attr1, *attr2;
	int n_channels = 0, tmp1, tmp2;

	nla_for_each_nested(attr1, freqs, tmp1) {
		n_channels++;
		/*
		 * Some hardware has a limited channel list for
		 * scanning, and it is pretty much nonsensical
		 * to scan for a channel twice, so disallow that
		 * and don't require drivers to check that the
		 * channel list they get isn't longer than what
		 * they can scan, as long as they can scan all
		 * the channels they registered at once.
		 */
		nla_for_each_nested(attr2, freqs, tmp2)
			if (attr1 != attr2 &&
			    nla_get_u32(attr1) == nla_get_u32(attr2))
				return 0;
	}

	return n_channels;
}

static int nl80211_trigger_scan(struct sk_buff *skb, struct genl_info *info)
{
	struct cfg80211_registered_device *rdev = info->user_ptr[0];
	struct net_device *dev = info->user_ptr[1];
	struct cfg80211_scan_request *request;
	struct cfg80211_ssid *ssid;
	struct ieee80211_channel *channel;
	struct nlattr *attr;
	struct wiphy *wiphy;
	int err, tmp, n_ssids = 0, n_channels, i;
	enum ieee80211_band band;
	size_t ie_len;

	if (!is_valid_ie_attr(info->attrs[NL80211_ATTR_IE]))
		return -EINVAL;

	wiphy = &rdev->wiphy;

	if (!rdev->ops->scan)
		return -EOPNOTSUPP;

	if (rdev->scan_req)
		return -EBUSY;

	if (info->attrs[NL80211_ATTR_SCAN_FREQUENCIES]) {
		n_channels = validate_scan_freqs(
				info->attrs[NL80211_ATTR_SCAN_FREQUENCIES]);
		if (!n_channels)
			return -EINVAL;
	} else {
		n_channels = 0;

		for (band = 0; band < IEEE80211_NUM_BANDS; band++)
			if (wiphy->bands[band])
				n_channels += wiphy->bands[band]->n_channels;
	}

	if (info->attrs[NL80211_ATTR_SCAN_SSIDS])
		nla_for_each_nested(attr, info->attrs[NL80211_ATTR_SCAN_SSIDS], tmp)
			n_ssids++;

	if (n_ssids > wiphy->max_scan_ssids)
		return -EINVAL;

	if (info->attrs[NL80211_ATTR_IE])
		ie_len = nla_len(info->attrs[NL80211_ATTR_IE]);
	else
		ie_len = 0;

	if (ie_len > wiphy->max_scan_ie_len)
		return -EINVAL;

	request = kzalloc(sizeof(*request)
			+ sizeof(*ssid) * n_ssids
			+ sizeof(channel) * n_channels
			+ ie_len, GFP_KERNEL);
	if (!request)
		return -ENOMEM;

	if (n_ssids)
		request->ssids = (void *)&request->channels[n_channels];
	request->n_ssids = n_ssids;
	if (ie_len) {
		if (request->ssids)
			request->ie = (void *)(request->ssids + n_ssids);
		else
			request->ie = (void *)(request->channels + n_channels);
	}

	i = 0;
	if (info->attrs[NL80211_ATTR_SCAN_FREQUENCIES]) {
		/* user specified, bail out if channel not found */
		nla_for_each_nested(attr, info->attrs[NL80211_ATTR_SCAN_FREQUENCIES], tmp) {
			struct ieee80211_channel *chan;

			chan = ieee80211_get_channel(wiphy, nla_get_u32(attr));

			if (!chan) {
				err = -EINVAL;
				goto out_free;
			}

			/* ignore disabled channels */
			if (chan->flags & IEEE80211_CHAN_DISABLED)
				continue;

			request->channels[i] = chan;
			i++;
		}
	} else {
		/* all channels */
		for (band = 0; band < IEEE80211_NUM_BANDS; band++) {
			int j;
			if (!wiphy->bands[band])
				continue;
			for (j = 0; j < wiphy->bands[band]->n_channels; j++) {
				struct ieee80211_channel *chan;

				chan = &wiphy->bands[band]->channels[j];

				if (chan->flags & IEEE80211_CHAN_DISABLED)
					continue;

				request->channels[i] = chan;
				i++;
			}
		}
	}

	if (!i) {
		err = -EINVAL;
		goto out_free;
	}

	request->n_channels = i;

	i = 0;
	if (info->attrs[NL80211_ATTR_SCAN_SSIDS]) {
		nla_for_each_nested(attr, info->attrs[NL80211_ATTR_SCAN_SSIDS], tmp) {
			if (request->ssids[i].ssid_len > IEEE80211_MAX_SSID_LEN) {
				err = -EINVAL;
				goto out_free;
			}
			memcpy(request->ssids[i].ssid, nla_data(attr), nla_len(attr));
			request->ssids[i].ssid_len = nla_len(attr);
			i++;
		}
	}

	if (info->attrs[NL80211_ATTR_IE]) {
		request->ie_len = nla_len(info->attrs[NL80211_ATTR_IE]);
		memcpy((void *)request->ie,
		       nla_data(info->attrs[NL80211_ATTR_IE]),
		       request->ie_len);
	}

	request->dev = dev;
	request->wiphy = &rdev->wiphy;

	rdev->scan_req = request;
	err = rdev->ops->scan(&rdev->wiphy, dev, request);

	if (!err) {
		nl80211_send_scan_start(rdev, dev);
		dev_hold(dev);
	} else {
 out_free:
		rdev->scan_req = NULL;
		kfree(request);
	}

	return err;
}

static int nl80211_start_sched_scan(struct sk_buff *skb,
				    struct genl_info *info)
{
	struct cfg80211_sched_scan_request *request;
	struct cfg80211_registered_device *rdev = info->user_ptr[0];
	struct net_device *dev = info->user_ptr[1];
	struct cfg80211_ssid *ssid;
	struct ieee80211_channel *channel;
	struct nlattr *attr;
	struct wiphy *wiphy;
	int err, tmp, n_ssids = 0, n_channels, i;
	u32 interval;
	enum ieee80211_band band;
	size_t ie_len;

	if (!(rdev->wiphy.flags & WIPHY_FLAG_SUPPORTS_SCHED_SCAN) ||
	    !rdev->ops->sched_scan_start)
		return -EOPNOTSUPP;

	if (!is_valid_ie_attr(info->attrs[NL80211_ATTR_IE]))
		return -EINVAL;

	if (rdev->sched_scan_req)
		return -EINPROGRESS;

	if (!info->attrs[NL80211_ATTR_SCHED_SCAN_INTERVAL])
		return -EINVAL;

	interval = nla_get_u32(info->attrs[NL80211_ATTR_SCHED_SCAN_INTERVAL]);
	if (interval == 0)
		return -EINVAL;

	wiphy = &rdev->wiphy;

	if (info->attrs[NL80211_ATTR_SCAN_FREQUENCIES]) {
		n_channels = validate_scan_freqs(
				info->attrs[NL80211_ATTR_SCAN_FREQUENCIES]);
		if (!n_channels)
			return -EINVAL;
	} else {
		n_channels = 0;

		for (band = 0; band < IEEE80211_NUM_BANDS; band++)
			if (wiphy->bands[band])
				n_channels += wiphy->bands[band]->n_channels;
	}

	if (info->attrs[NL80211_ATTR_SCAN_SSIDS])
		nla_for_each_nested(attr, info->attrs[NL80211_ATTR_SCAN_SSIDS],
				    tmp)
			n_ssids++;

	if (n_ssids > wiphy->max_scan_ssids)
		return -EINVAL;

	if (info->attrs[NL80211_ATTR_IE])
		ie_len = nla_len(info->attrs[NL80211_ATTR_IE]);
	else
		ie_len = 0;

	if (ie_len > wiphy->max_scan_ie_len)
		return -EINVAL;

	request = kzalloc(sizeof(*request)
			+ sizeof(*ssid) * n_ssids
			+ sizeof(channel) * n_channels
			+ ie_len, GFP_KERNEL);
	if (!request)
		return -ENOMEM;

	if (n_ssids)
		request->ssids = (void *)&request->channels[n_channels];
	request->n_ssids = n_ssids;
	if (ie_len) {
		if (request->ssids)
			request->ie = (void *)(request->ssids + n_ssids);
		else
			request->ie = (void *)(request->channels + n_channels);
	}

	i = 0;
	if (info->attrs[NL80211_ATTR_SCAN_FREQUENCIES]) {
		/* user specified, bail out if channel not found */
		nla_for_each_nested(attr,
				    info->attrs[NL80211_ATTR_SCAN_FREQUENCIES],
				    tmp) {
			struct ieee80211_channel *chan;

			chan = ieee80211_get_channel(wiphy, nla_get_u32(attr));

			if (!chan) {
				err = -EINVAL;
				goto out_free;
			}

			/* ignore disabled channels */
			if (chan->flags & IEEE80211_CHAN_DISABLED)
				continue;

			request->channels[i] = chan;
			i++;
		}
	} else {
		/* all channels */
		for (band = 0; band < IEEE80211_NUM_BANDS; band++) {
			int j;
			if (!wiphy->bands[band])
				continue;
			for (j = 0; j < wiphy->bands[band]->n_channels; j++) {
				struct ieee80211_channel *chan;

				chan = &wiphy->bands[band]->channels[j];

				if (chan->flags & IEEE80211_CHAN_DISABLED)
					continue;

				request->channels[i] = chan;
				i++;
			}
		}
	}

	if (!i) {
		err = -EINVAL;
		goto out_free;
	}

	request->n_channels = i;

	i = 0;
	if (info->attrs[NL80211_ATTR_SCAN_SSIDS]) {
		nla_for_each_nested(attr, info->attrs[NL80211_ATTR_SCAN_SSIDS],
				    tmp) {
			if (request->ssids[i].ssid_len >
			    IEEE80211_MAX_SSID_LEN) {
				err = -EINVAL;
				goto out_free;
			}
			memcpy(request->ssids[i].ssid, nla_data(attr),
			       nla_len(attr));
			request->ssids[i].ssid_len = nla_len(attr);
			i++;
		}
	}

	if (info->attrs[NL80211_ATTR_IE]) {
		request->ie_len = nla_len(info->attrs[NL80211_ATTR_IE]);
		memcpy((void *)request->ie,
		       nla_data(info->attrs[NL80211_ATTR_IE]),
		       request->ie_len);
	}

	request->dev = dev;
	request->wiphy = &rdev->wiphy;
	request->interval = interval;

	err = rdev->ops->sched_scan_start(&rdev->wiphy, dev, request);
	if (!err) {
		rdev->sched_scan_req = request;
		nl80211_send_sched_scan(rdev, dev,
					NL80211_CMD_START_SCHED_SCAN);
		goto out;
	}

out_free:
	kfree(request);
out:
	return err;
}

static int nl80211_stop_sched_scan(struct sk_buff *skb,
				   struct genl_info *info)
{
	struct cfg80211_registered_device *rdev = info->user_ptr[0];

	if (!(rdev->wiphy.flags & WIPHY_FLAG_SUPPORTS_SCHED_SCAN) ||
	    !rdev->ops->sched_scan_stop)
		return -EOPNOTSUPP;

	return __cfg80211_stop_sched_scan(rdev, false);
}

static int nl80211_send_bss(struct sk_buff *msg, u32 pid, u32 seq, int flags,
			    struct cfg80211_registered_device *rdev,
			    struct wireless_dev *wdev,
			    struct cfg80211_internal_bss *intbss)
{
	struct cfg80211_bss *res = &intbss->pub;
	void *hdr;
	struct nlattr *bss;
	int i;

	ASSERT_WDEV_LOCK(wdev);

	hdr = nl80211hdr_put(msg, pid, seq, flags,
			     NL80211_CMD_NEW_SCAN_RESULTS);
	if (!hdr)
		return -1;

	NLA_PUT_U32(msg, NL80211_ATTR_GENERATION, rdev->bss_generation);
	NLA_PUT_U32(msg, NL80211_ATTR_IFINDEX, wdev->netdev->ifindex);

	bss = nla_nest_start(msg, NL80211_ATTR_BSS);
	if (!bss)
		goto nla_put_failure;
	if (!is_zero_ether_addr(res->bssid))
		NLA_PUT(msg, NL80211_BSS_BSSID, ETH_ALEN, res->bssid);
	if (res->information_elements && res->len_information_elements)
		NLA_PUT(msg, NL80211_BSS_INFORMATION_ELEMENTS,
			res->len_information_elements,
			res->information_elements);
	if (res->beacon_ies && res->len_beacon_ies &&
	    res->beacon_ies != res->information_elements)
		NLA_PUT(msg, NL80211_BSS_BEACON_IES,
			res->len_beacon_ies, res->beacon_ies);
	if (res->tsf)
		NLA_PUT_U64(msg, NL80211_BSS_TSF, res->tsf);
	if (res->beacon_interval)
		NLA_PUT_U16(msg, NL80211_BSS_BEACON_INTERVAL, res->beacon_interval);
	NLA_PUT_U16(msg, NL80211_BSS_CAPABILITY, res->capability);
	NLA_PUT_U32(msg, NL80211_BSS_FREQUENCY, res->channel->center_freq);
	NLA_PUT_U32(msg, NL80211_BSS_SEEN_MS_AGO,
		jiffies_to_msecs(jiffies - intbss->ts));

	switch (rdev->wiphy.signal_type) {
	case CFG80211_SIGNAL_TYPE_MBM:
		NLA_PUT_U32(msg, NL80211_BSS_SIGNAL_MBM, res->signal);
		break;
	case CFG80211_SIGNAL_TYPE_UNSPEC:
		NLA_PUT_U8(msg, NL80211_BSS_SIGNAL_UNSPEC, res->signal);
		break;
	default:
		break;
	}

	switch (wdev->iftype) {
	case NL80211_IFTYPE_P2P_CLIENT:
	case NL80211_IFTYPE_STATION:
		if (intbss == wdev->current_bss)
			NLA_PUT_U32(msg, NL80211_BSS_STATUS,
				    NL80211_BSS_STATUS_ASSOCIATED);
		else for (i = 0; i < MAX_AUTH_BSSES; i++) {
			if (intbss != wdev->auth_bsses[i])
				continue;
			NLA_PUT_U32(msg, NL80211_BSS_STATUS,
				    NL80211_BSS_STATUS_AUTHENTICATED);
			break;
		}
		break;
	case NL80211_IFTYPE_ADHOC:
		if (intbss == wdev->current_bss)
			NLA_PUT_U32(msg, NL80211_BSS_STATUS,
				    NL80211_BSS_STATUS_IBSS_JOINED);
		break;
	default:
		break;
	}

	nla_nest_end(msg, bss);

	return genlmsg_end(msg, hdr);

 nla_put_failure:
	genlmsg_cancel(msg, hdr);
	return -EMSGSIZE;
}

static int nl80211_dump_scan(struct sk_buff *skb,
			     struct netlink_callback *cb)
{
	struct cfg80211_registered_device *rdev;
	struct net_device *dev;
	struct cfg80211_internal_bss *scan;
	struct wireless_dev *wdev;
	int start = cb->args[1], idx = 0;
	int err;

	err = nl80211_prepare_netdev_dump(skb, cb, &rdev, &dev);
	if (err)
		return err;

	wdev = dev->ieee80211_ptr;

	wdev_lock(wdev);
	spin_lock_bh(&rdev->bss_lock);
	cfg80211_bss_expire(rdev);

	list_for_each_entry(scan, &rdev->bss_list, list) {
		if (++idx <= start)
			continue;
		if (nl80211_send_bss(skb,
				NETLINK_CB(cb->skb).pid,
				cb->nlh->nlmsg_seq, NLM_F_MULTI,
				rdev, wdev, scan) < 0) {
			idx--;
			break;
		}
	}

	spin_unlock_bh(&rdev->bss_lock);
	wdev_unlock(wdev);

	cb->args[1] = idx;
	nl80211_finish_netdev_dump(rdev);

	return skb->len;
}

static int nl80211_send_survey(struct sk_buff *msg, u32 pid, u32 seq,
				int flags, struct net_device *dev,
				struct survey_info *survey)
{
	void *hdr;
	struct nlattr *infoattr;

	/* Survey without a channel doesn't make sense */
	if (!survey->channel)
		return -EINVAL;

	hdr = nl80211hdr_put(msg, pid, seq, flags,
			     NL80211_CMD_NEW_SURVEY_RESULTS);
	if (!hdr)
		return -ENOMEM;

	NLA_PUT_U32(msg, NL80211_ATTR_IFINDEX, dev->ifindex);

	infoattr = nla_nest_start(msg, NL80211_ATTR_SURVEY_INFO);
	if (!infoattr)
		goto nla_put_failure;

	NLA_PUT_U32(msg, NL80211_SURVEY_INFO_FREQUENCY,
		    survey->channel->center_freq);
	if (survey->filled & SURVEY_INFO_NOISE_DBM)
		NLA_PUT_U8(msg, NL80211_SURVEY_INFO_NOISE,
			    survey->noise);
	if (survey->filled & SURVEY_INFO_IN_USE)
		NLA_PUT_FLAG(msg, NL80211_SURVEY_INFO_IN_USE);
	if (survey->filled & SURVEY_INFO_CHANNEL_TIME)
		NLA_PUT_U64(msg, NL80211_SURVEY_INFO_CHANNEL_TIME,
			    survey->channel_time);
	if (survey->filled & SURVEY_INFO_CHANNEL_TIME_BUSY)
		NLA_PUT_U64(msg, NL80211_SURVEY_INFO_CHANNEL_TIME_BUSY,
			    survey->channel_time_busy);
	if (survey->filled & SURVEY_INFO_CHANNEL_TIME_EXT_BUSY)
		NLA_PUT_U64(msg, NL80211_SURVEY_INFO_CHANNEL_TIME_EXT_BUSY,
			    survey->channel_time_ext_busy);
	if (survey->filled & SURVEY_INFO_CHANNEL_TIME_RX)
		NLA_PUT_U64(msg, NL80211_SURVEY_INFO_CHANNEL_TIME_RX,
			    survey->channel_time_rx);
	if (survey->filled & SURVEY_INFO_CHANNEL_TIME_TX)
		NLA_PUT_U64(msg, NL80211_SURVEY_INFO_CHANNEL_TIME_TX,
			    survey->channel_time_tx);

	nla_nest_end(msg, infoattr);

	return genlmsg_end(msg, hdr);

 nla_put_failure:
	genlmsg_cancel(msg, hdr);
	return -EMSGSIZE;
}

static int nl80211_dump_survey(struct sk_buff *skb,
			struct netlink_callback *cb)
{
	struct survey_info survey;
	struct cfg80211_registered_device *dev;
	struct net_device *netdev;
	int survey_idx = cb->args[1];
	int res;

	res = nl80211_prepare_netdev_dump(skb, cb, &dev, &netdev);
	if (res)
		return res;

	if (!dev->ops->dump_survey) {
		res = -EOPNOTSUPP;
		goto out_err;
	}

	while (1) {
		res = dev->ops->dump_survey(&dev->wiphy, netdev, survey_idx,
					    &survey);
		if (res == -ENOENT)
			break;
		if (res)
			goto out_err;

		if (nl80211_send_survey(skb,
				NETLINK_CB(cb->skb).pid,
				cb->nlh->nlmsg_seq, NLM_F_MULTI,
				netdev,
				&survey) < 0)
			goto out;
		survey_idx++;
	}

 out:
	cb->args[1] = survey_idx;
	res = skb->len;
 out_err:
	nl80211_finish_netdev_dump(dev);
	return res;
}

static bool nl80211_valid_auth_type(enum nl80211_auth_type auth_type)
{
	return auth_type <= NL80211_AUTHTYPE_MAX;
}

static bool nl80211_valid_wpa_versions(u32 wpa_versions)
{
	return !(wpa_versions & ~(NL80211_WPA_VERSION_1 |
				  NL80211_WPA_VERSION_2));
}

static bool nl80211_valid_akm_suite(u32 akm)
{
	return akm == WLAN_AKM_SUITE_8021X ||
		akm == WLAN_AKM_SUITE_PSK;
}

static bool nl80211_valid_cipher_suite(u32 cipher)
{
	return cipher == WLAN_CIPHER_SUITE_WEP40 ||
		cipher == WLAN_CIPHER_SUITE_WEP104 ||
		cipher == WLAN_CIPHER_SUITE_TKIP ||
		cipher == WLAN_CIPHER_SUITE_CCMP ||
		cipher == WLAN_CIPHER_SUITE_AES_CMAC;
}


static int nl80211_authenticate(struct sk_buff *skb, struct genl_info *info)
{
	struct cfg80211_registered_device *rdev = info->user_ptr[0];
	struct net_device *dev = info->user_ptr[1];
	struct ieee80211_channel *chan;
	const u8 *bssid, *ssid, *ie = NULL;
	int err, ssid_len, ie_len = 0;
	enum nl80211_auth_type auth_type;
	struct key_parse key;
	bool local_state_change;

	if (!is_valid_ie_attr(info->attrs[NL80211_ATTR_IE]))
		return -EINVAL;

	if (!info->attrs[NL80211_ATTR_MAC])
		return -EINVAL;

	if (!info->attrs[NL80211_ATTR_AUTH_TYPE])
		return -EINVAL;

	if (!info->attrs[NL80211_ATTR_SSID])
		return -EINVAL;

	if (!info->attrs[NL80211_ATTR_WIPHY_FREQ])
		return -EINVAL;

	err = nl80211_parse_key(info, &key);
	if (err)
		return err;

	if (key.idx >= 0) {
		if (key.type != -1 && key.type != NL80211_KEYTYPE_GROUP)
			return -EINVAL;
		if (!key.p.key || !key.p.key_len)
			return -EINVAL;
		if ((key.p.cipher != WLAN_CIPHER_SUITE_WEP40 ||
		     key.p.key_len != WLAN_KEY_LEN_WEP40) &&
		    (key.p.cipher != WLAN_CIPHER_SUITE_WEP104 ||
		     key.p.key_len != WLAN_KEY_LEN_WEP104))
			return -EINVAL;
		if (key.idx > 4)
			return -EINVAL;
	} else {
		key.p.key_len = 0;
		key.p.key = NULL;
	}

	if (key.idx >= 0) {
		int i;
		bool ok = false;
		for (i = 0; i < rdev->wiphy.n_cipher_suites; i++) {
			if (key.p.cipher == rdev->wiphy.cipher_suites[i]) {
				ok = true;
				break;
			}
		}
		if (!ok)
			return -EINVAL;
	}

	if (!rdev->ops->auth)
		return -EOPNOTSUPP;

	if (dev->ieee80211_ptr->iftype != NL80211_IFTYPE_STATION &&
	    dev->ieee80211_ptr->iftype != NL80211_IFTYPE_P2P_CLIENT)
		return -EOPNOTSUPP;

	bssid = nla_data(info->attrs[NL80211_ATTR_MAC]);
	chan = ieee80211_get_channel(&rdev->wiphy,
		nla_get_u32(info->attrs[NL80211_ATTR_WIPHY_FREQ]));
	if (!chan || (chan->flags & IEEE80211_CHAN_DISABLED))
		return -EINVAL;

	ssid = nla_data(info->attrs[NL80211_ATTR_SSID]);
	ssid_len = nla_len(info->attrs[NL80211_ATTR_SSID]);

	if (info->attrs[NL80211_ATTR_IE]) {
		ie = nla_data(info->attrs[NL80211_ATTR_IE]);
		ie_len = nla_len(info->attrs[NL80211_ATTR_IE]);
	}

	auth_type = nla_get_u32(info->attrs[NL80211_ATTR_AUTH_TYPE]);
	if (!nl80211_valid_auth_type(auth_type))
		return -EINVAL;

	local_state_change = !!info->attrs[NL80211_ATTR_LOCAL_STATE_CHANGE];

	return cfg80211_mlme_auth(rdev, dev, chan, auth_type, bssid,
				  ssid, ssid_len, ie, ie_len,
				  key.p.key, key.p.key_len, key.idx,
				  local_state_change);
}

static int nl80211_crypto_settings(struct cfg80211_registered_device *rdev,
				   struct genl_info *info,
				   struct cfg80211_crypto_settings *settings,
				   int cipher_limit)
{
	memset(settings, 0, sizeof(*settings));

	settings->control_port = info->attrs[NL80211_ATTR_CONTROL_PORT];

	if (info->attrs[NL80211_ATTR_CONTROL_PORT_ETHERTYPE]) {
		u16 proto;
		proto = nla_get_u16(
			info->attrs[NL80211_ATTR_CONTROL_PORT_ETHERTYPE]);
		settings->control_port_ethertype = cpu_to_be16(proto);
		if (!(rdev->wiphy.flags & WIPHY_FLAG_CONTROL_PORT_PROTOCOL) &&
		    proto != ETH_P_PAE)
			return -EINVAL;
		if (info->attrs[NL80211_ATTR_CONTROL_PORT_NO_ENCRYPT])
			settings->control_port_no_encrypt = true;
	} else
		settings->control_port_ethertype = cpu_to_be16(ETH_P_PAE);

	if (info->attrs[NL80211_ATTR_CIPHER_SUITES_PAIRWISE]) {
		void *data;
		int len, i;

		data = nla_data(info->attrs[NL80211_ATTR_CIPHER_SUITES_PAIRWISE]);
		len = nla_len(info->attrs[NL80211_ATTR_CIPHER_SUITES_PAIRWISE]);
		settings->n_ciphers_pairwise = len / sizeof(u32);

		if (len % sizeof(u32))
			return -EINVAL;

		if (settings->n_ciphers_pairwise > cipher_limit)
			return -EINVAL;

		memcpy(settings->ciphers_pairwise, data, len);

		for (i = 0; i < settings->n_ciphers_pairwise; i++)
			if (!nl80211_valid_cipher_suite(
					settings->ciphers_pairwise[i]))
				return -EINVAL;
	}

	if (info->attrs[NL80211_ATTR_CIPHER_SUITE_GROUP]) {
		settings->cipher_group =
			nla_get_u32(info->attrs[NL80211_ATTR_CIPHER_SUITE_GROUP]);
		if (!nl80211_valid_cipher_suite(settings->cipher_group))
			return -EINVAL;
	}

	if (info->attrs[NL80211_ATTR_WPA_VERSIONS]) {
		settings->wpa_versions =
			nla_get_u32(info->attrs[NL80211_ATTR_WPA_VERSIONS]);
		if (!nl80211_valid_wpa_versions(settings->wpa_versions))
			return -EINVAL;
	}

	if (info->attrs[NL80211_ATTR_AKM_SUITES]) {
		void *data;
		int len, i;

		data = nla_data(info->attrs[NL80211_ATTR_AKM_SUITES]);
		len = nla_len(info->attrs[NL80211_ATTR_AKM_SUITES]);
		settings->n_akm_suites = len / sizeof(u32);

		if (len % sizeof(u32))
			return -EINVAL;

		memcpy(settings->akm_suites, data, len);

		for (i = 0; i < settings->n_ciphers_pairwise; i++)
			if (!nl80211_valid_akm_suite(settings->akm_suites[i]))
				return -EINVAL;
	}

	return 0;
}

static int nl80211_associate(struct sk_buff *skb, struct genl_info *info)
{
	struct cfg80211_registered_device *rdev = info->user_ptr[0];
	struct net_device *dev = info->user_ptr[1];
	struct cfg80211_crypto_settings crypto;
	struct ieee80211_channel *chan;
	const u8 *bssid, *ssid, *ie = NULL, *prev_bssid = NULL;
	int err, ssid_len, ie_len = 0;
	bool use_mfp = false;

	if (!is_valid_ie_attr(info->attrs[NL80211_ATTR_IE]))
		return -EINVAL;

	if (!info->attrs[NL80211_ATTR_MAC] ||
	    !info->attrs[NL80211_ATTR_SSID] ||
	    !info->attrs[NL80211_ATTR_WIPHY_FREQ])
		return -EINVAL;

	if (!rdev->ops->assoc)
		return -EOPNOTSUPP;

	if (dev->ieee80211_ptr->iftype != NL80211_IFTYPE_STATION &&
	    dev->ieee80211_ptr->iftype != NL80211_IFTYPE_P2P_CLIENT)
		return -EOPNOTSUPP;

	bssid = nla_data(info->attrs[NL80211_ATTR_MAC]);

	chan = ieee80211_get_channel(&rdev->wiphy,
		nla_get_u32(info->attrs[NL80211_ATTR_WIPHY_FREQ]));
	if (!chan || (chan->flags & IEEE80211_CHAN_DISABLED))
		return -EINVAL;

	ssid = nla_data(info->attrs[NL80211_ATTR_SSID]);
	ssid_len = nla_len(info->attrs[NL80211_ATTR_SSID]);

	if (info->attrs[NL80211_ATTR_IE]) {
		ie = nla_data(info->attrs[NL80211_ATTR_IE]);
		ie_len = nla_len(info->attrs[NL80211_ATTR_IE]);
	}

	if (info->attrs[NL80211_ATTR_USE_MFP]) {
		enum nl80211_mfp mfp =
			nla_get_u32(info->attrs[NL80211_ATTR_USE_MFP]);
		if (mfp == NL80211_MFP_REQUIRED)
			use_mfp = true;
		else if (mfp != NL80211_MFP_NO)
			return -EINVAL;
	}

	if (info->attrs[NL80211_ATTR_PREV_BSSID])
		prev_bssid = nla_data(info->attrs[NL80211_ATTR_PREV_BSSID]);

	err = nl80211_crypto_settings(rdev, info, &crypto, 1);
	if (!err)
		err = cfg80211_mlme_assoc(rdev, dev, chan, bssid, prev_bssid,
					  ssid, ssid_len, ie, ie_len, use_mfp,
					  &crypto);

	return err;
}

static int nl80211_deauthenticate(struct sk_buff *skb, struct genl_info *info)
{
	struct cfg80211_registered_device *rdev = info->user_ptr[0];
	struct net_device *dev = info->user_ptr[1];
	const u8 *ie = NULL, *bssid;
	int ie_len = 0;
	u16 reason_code;
	bool local_state_change;

	if (!is_valid_ie_attr(info->attrs[NL80211_ATTR_IE]))
		return -EINVAL;

	if (!info->attrs[NL80211_ATTR_MAC])
		return -EINVAL;

	if (!info->attrs[NL80211_ATTR_REASON_CODE])
		return -EINVAL;

	if (!rdev->ops->deauth)
		return -EOPNOTSUPP;

	if (dev->ieee80211_ptr->iftype != NL80211_IFTYPE_STATION &&
	    dev->ieee80211_ptr->iftype != NL80211_IFTYPE_P2P_CLIENT)
		return -EOPNOTSUPP;

	bssid = nla_data(info->attrs[NL80211_ATTR_MAC]);

	reason_code = nla_get_u16(info->attrs[NL80211_ATTR_REASON_CODE]);
	if (reason_code == 0) {
		/* Reason Code 0 is reserved */
		return -EINVAL;
	}

	if (info->attrs[NL80211_ATTR_IE]) {
		ie = nla_data(info->attrs[NL80211_ATTR_IE]);
		ie_len = nla_len(info->attrs[NL80211_ATTR_IE]);
	}

	local_state_change = !!info->attrs[NL80211_ATTR_LOCAL_STATE_CHANGE];

	return cfg80211_mlme_deauth(rdev, dev, bssid, ie, ie_len, reason_code,
				    local_state_change);
}

static int nl80211_disassociate(struct sk_buff *skb, struct genl_info *info)
{
	struct cfg80211_registered_device *rdev = info->user_ptr[0];
	struct net_device *dev = info->user_ptr[1];
	const u8 *ie = NULL, *bssid;
	int ie_len = 0;
	u16 reason_code;
	bool local_state_change;

	if (!is_valid_ie_attr(info->attrs[NL80211_ATTR_IE]))
		return -EINVAL;

	if (!info->attrs[NL80211_ATTR_MAC])
		return -EINVAL;

	if (!info->attrs[NL80211_ATTR_REASON_CODE])
		return -EINVAL;

	if (!rdev->ops->disassoc)
		return -EOPNOTSUPP;

	if (dev->ieee80211_ptr->iftype != NL80211_IFTYPE_STATION &&
	    dev->ieee80211_ptr->iftype != NL80211_IFTYPE_P2P_CLIENT)
		return -EOPNOTSUPP;

	bssid = nla_data(info->attrs[NL80211_ATTR_MAC]);

	reason_code = nla_get_u16(info->attrs[NL80211_ATTR_REASON_CODE]);
	if (reason_code == 0) {
		/* Reason Code 0 is reserved */
		return -EINVAL;
	}

	if (info->attrs[NL80211_ATTR_IE]) {
		ie = nla_data(info->attrs[NL80211_ATTR_IE]);
		ie_len = nla_len(info->attrs[NL80211_ATTR_IE]);
	}

	local_state_change = !!info->attrs[NL80211_ATTR_LOCAL_STATE_CHANGE];

	return cfg80211_mlme_disassoc(rdev, dev, bssid, ie, ie_len, reason_code,
				      local_state_change);
}

static bool
nl80211_parse_mcast_rate(struct cfg80211_registered_device *rdev,
			 int mcast_rate[IEEE80211_NUM_BANDS],
			 int rateval)
{
	struct wiphy *wiphy = &rdev->wiphy;
	bool found = false;
	int band, i;

	for (band = 0; band < IEEE80211_NUM_BANDS; band++) {
		struct ieee80211_supported_band *sband;

		sband = wiphy->bands[band];
		if (!sband)
			continue;

		for (i = 0; i < sband->n_bitrates; i++) {
			if (sband->bitrates[i].bitrate == rateval) {
				mcast_rate[band] = i + 1;
				found = true;
				break;
			}
		}
	}

	return found;
}

static int nl80211_join_ibss(struct sk_buff *skb, struct genl_info *info)
{
	struct cfg80211_registered_device *rdev = info->user_ptr[0];
	struct net_device *dev = info->user_ptr[1];
	struct cfg80211_ibss_params ibss;
	struct wiphy *wiphy;
	struct cfg80211_cached_keys *connkeys = NULL;
	int err;

	memset(&ibss, 0, sizeof(ibss));

	if (!is_valid_ie_attr(info->attrs[NL80211_ATTR_IE]))
		return -EINVAL;

	if (!info->attrs[NL80211_ATTR_WIPHY_FREQ] ||
	    !info->attrs[NL80211_ATTR_SSID] ||
	    !nla_len(info->attrs[NL80211_ATTR_SSID]))
		return -EINVAL;

	ibss.beacon_interval = 100;

	if (info->attrs[NL80211_ATTR_BEACON_INTERVAL]) {
		ibss.beacon_interval =
			nla_get_u32(info->attrs[NL80211_ATTR_BEACON_INTERVAL]);
		if (ibss.beacon_interval < 1 || ibss.beacon_interval > 10000)
			return -EINVAL;
	}

	if (!rdev->ops->join_ibss)
		return -EOPNOTSUPP;

	if (dev->ieee80211_ptr->iftype != NL80211_IFTYPE_ADHOC)
		return -EOPNOTSUPP;

	wiphy = &rdev->wiphy;

	if (info->attrs[NL80211_ATTR_MAC])
		ibss.bssid = nla_data(info->attrs[NL80211_ATTR_MAC]);
	ibss.ssid = nla_data(info->attrs[NL80211_ATTR_SSID]);
	ibss.ssid_len = nla_len(info->attrs[NL80211_ATTR_SSID]);

	if (info->attrs[NL80211_ATTR_IE]) {
		ibss.ie = nla_data(info->attrs[NL80211_ATTR_IE]);
		ibss.ie_len = nla_len(info->attrs[NL80211_ATTR_IE]);
	}

	ibss.channel = ieee80211_get_channel(wiphy,
		nla_get_u32(info->attrs[NL80211_ATTR_WIPHY_FREQ]));
	if (!ibss.channel ||
	    ibss.channel->flags & IEEE80211_CHAN_NO_IBSS ||
	    ibss.channel->flags & IEEE80211_CHAN_DISABLED)
		return -EINVAL;

	ibss.channel_fixed = !!info->attrs[NL80211_ATTR_FREQ_FIXED];
	ibss.privacy = !!info->attrs[NL80211_ATTR_PRIVACY];

	if (info->attrs[NL80211_ATTR_BSS_BASIC_RATES]) {
		u8 *rates =
			nla_data(info->attrs[NL80211_ATTR_BSS_BASIC_RATES]);
		int n_rates =
			nla_len(info->attrs[NL80211_ATTR_BSS_BASIC_RATES]);
		struct ieee80211_supported_band *sband =
			wiphy->bands[ibss.channel->band];
		int i, j;

		if (n_rates == 0)
			return -EINVAL;

		for (i = 0; i < n_rates; i++) {
			int rate = (rates[i] & 0x7f) * 5;
			bool found = false;

			for (j = 0; j < sband->n_bitrates; j++) {
				if (sband->bitrates[j].bitrate == rate) {
					found = true;
					ibss.basic_rates |= BIT(j);
					break;
				}
			}
			if (!found)
				return -EINVAL;
		}
	}

	if (info->attrs[NL80211_ATTR_MCAST_RATE] &&
	    !nl80211_parse_mcast_rate(rdev, ibss.mcast_rate,
			nla_get_u32(info->attrs[NL80211_ATTR_MCAST_RATE])))
		return -EINVAL;

	if (ibss.privacy && info->attrs[NL80211_ATTR_KEYS]) {
		connkeys = nl80211_parse_connkeys(rdev,
					info->attrs[NL80211_ATTR_KEYS]);
		if (IS_ERR(connkeys))
			return PTR_ERR(connkeys);
	}

	err = cfg80211_join_ibss(rdev, dev, &ibss, connkeys);
	if (err)
		kfree(connkeys);
	return err;
}

static int nl80211_leave_ibss(struct sk_buff *skb, struct genl_info *info)
{
	struct cfg80211_registered_device *rdev = info->user_ptr[0];
	struct net_device *dev = info->user_ptr[1];

	if (!rdev->ops->leave_ibss)
		return -EOPNOTSUPP;

	if (dev->ieee80211_ptr->iftype != NL80211_IFTYPE_ADHOC)
		return -EOPNOTSUPP;

	return cfg80211_leave_ibss(rdev, dev, false);
}

#ifdef CONFIG_NL80211_TESTMODE
static struct genl_multicast_group nl80211_testmode_mcgrp = {
	.name = "testmode",
};

static int nl80211_testmode_do(struct sk_buff *skb, struct genl_info *info)
{
	struct cfg80211_registered_device *rdev = info->user_ptr[0];
	int err;

	if (!info->attrs[NL80211_ATTR_TESTDATA])
		return -EINVAL;

	err = -EOPNOTSUPP;
	if (rdev->ops->testmode_cmd) {
		rdev->testmode_info = info;
		err = rdev->ops->testmode_cmd(&rdev->wiphy,
				nla_data(info->attrs[NL80211_ATTR_TESTDATA]),
				nla_len(info->attrs[NL80211_ATTR_TESTDATA]));
		rdev->testmode_info = NULL;
	}

	return err;
}

static struct sk_buff *
__cfg80211_testmode_alloc_skb(struct cfg80211_registered_device *rdev,
			      int approxlen, u32 pid, u32 seq, gfp_t gfp)
{
	struct sk_buff *skb;
	void *hdr;
	struct nlattr *data;

	skb = nlmsg_new(approxlen + 100, gfp);
	if (!skb)
		return NULL;

	hdr = nl80211hdr_put(skb, pid, seq, 0, NL80211_CMD_TESTMODE);
	if (!hdr) {
		kfree_skb(skb);
		return NULL;
	}

	NLA_PUT_U32(skb, NL80211_ATTR_WIPHY, rdev->wiphy_idx);
	data = nla_nest_start(skb, NL80211_ATTR_TESTDATA);

	((void **)skb->cb)[0] = rdev;
	((void **)skb->cb)[1] = hdr;
	((void **)skb->cb)[2] = data;

	return skb;

 nla_put_failure:
	kfree_skb(skb);
	return NULL;
}

struct sk_buff *cfg80211_testmode_alloc_reply_skb(struct wiphy *wiphy,
						  int approxlen)
{
	struct cfg80211_registered_device *rdev = wiphy_to_dev(wiphy);

	if (WARN_ON(!rdev->testmode_info))
		return NULL;

	return __cfg80211_testmode_alloc_skb(rdev, approxlen,
				rdev->testmode_info->snd_pid,
				rdev->testmode_info->snd_seq,
				GFP_KERNEL);
}
EXPORT_SYMBOL(cfg80211_testmode_alloc_reply_skb);

int cfg80211_testmode_reply(struct sk_buff *skb)
{
	struct cfg80211_registered_device *rdev = ((void **)skb->cb)[0];
	void *hdr = ((void **)skb->cb)[1];
	struct nlattr *data = ((void **)skb->cb)[2];

	if (WARN_ON(!rdev->testmode_info)) {
		kfree_skb(skb);
		return -EINVAL;
	}

	nla_nest_end(skb, data);
	genlmsg_end(skb, hdr);
	return genlmsg_reply(skb, rdev->testmode_info);
}
EXPORT_SYMBOL(cfg80211_testmode_reply);

struct sk_buff *cfg80211_testmode_alloc_event_skb(struct wiphy *wiphy,
						  int approxlen, gfp_t gfp)
{
	struct cfg80211_registered_device *rdev = wiphy_to_dev(wiphy);

	return __cfg80211_testmode_alloc_skb(rdev, approxlen, 0, 0, gfp);
}
EXPORT_SYMBOL(cfg80211_testmode_alloc_event_skb);

void cfg80211_testmode_event(struct sk_buff *skb, gfp_t gfp)
{
	void *hdr = ((void **)skb->cb)[1];
	struct nlattr *data = ((void **)skb->cb)[2];

	nla_nest_end(skb, data);
	genlmsg_end(skb, hdr);
	genlmsg_multicast(skb, 0, nl80211_testmode_mcgrp.id, gfp);
}
EXPORT_SYMBOL(cfg80211_testmode_event);
#endif

static int nl80211_connect(struct sk_buff *skb, struct genl_info *info)
{
	struct cfg80211_registered_device *rdev = info->user_ptr[0];
	struct net_device *dev = info->user_ptr[1];
	struct cfg80211_connect_params connect;
	struct wiphy *wiphy;
	struct cfg80211_cached_keys *connkeys = NULL;
	int err;

	memset(&connect, 0, sizeof(connect));

	if (!is_valid_ie_attr(info->attrs[NL80211_ATTR_IE]))
		return -EINVAL;

	if (!info->attrs[NL80211_ATTR_SSID] ||
	    !nla_len(info->attrs[NL80211_ATTR_SSID]))
		return -EINVAL;

	if (info->attrs[NL80211_ATTR_AUTH_TYPE]) {
		connect.auth_type =
			nla_get_u32(info->attrs[NL80211_ATTR_AUTH_TYPE]);
		if (!nl80211_valid_auth_type(connect.auth_type))
			return -EINVAL;
	} else
		connect.auth_type = NL80211_AUTHTYPE_AUTOMATIC;

	connect.privacy = info->attrs[NL80211_ATTR_PRIVACY];

	err = nl80211_crypto_settings(rdev, info, &connect.crypto,
				      NL80211_MAX_NR_CIPHER_SUITES);
	if (err)
		return err;

	if (dev->ieee80211_ptr->iftype != NL80211_IFTYPE_STATION &&
	    dev->ieee80211_ptr->iftype != NL80211_IFTYPE_P2P_CLIENT)
		return -EOPNOTSUPP;

	wiphy = &rdev->wiphy;

	if (info->attrs[NL80211_ATTR_MAC])
		connect.bssid = nla_data(info->attrs[NL80211_ATTR_MAC]);
	connect.ssid = nla_data(info->attrs[NL80211_ATTR_SSID]);
	connect.ssid_len = nla_len(info->attrs[NL80211_ATTR_SSID]);

	if (info->attrs[NL80211_ATTR_IE]) {
		connect.ie = nla_data(info->attrs[NL80211_ATTR_IE]);
		connect.ie_len = nla_len(info->attrs[NL80211_ATTR_IE]);
	}

	if (info->attrs[NL80211_ATTR_WIPHY_FREQ]) {
		connect.channel =
			ieee80211_get_channel(wiphy,
			    nla_get_u32(info->attrs[NL80211_ATTR_WIPHY_FREQ]));
		if (!connect.channel ||
		    connect.channel->flags & IEEE80211_CHAN_DISABLED)
			return -EINVAL;
	}

	if (connect.privacy && info->attrs[NL80211_ATTR_KEYS]) {
		connkeys = nl80211_parse_connkeys(rdev,
					info->attrs[NL80211_ATTR_KEYS]);
		if (IS_ERR(connkeys))
			return PTR_ERR(connkeys);
	}

	err = cfg80211_connect(rdev, dev, &connect, connkeys);
	if (err)
		kfree(connkeys);
	return err;
}

static int nl80211_disconnect(struct sk_buff *skb, struct genl_info *info)
{
	struct cfg80211_registered_device *rdev = info->user_ptr[0];
	struct net_device *dev = info->user_ptr[1];
	u16 reason;

	if (!info->attrs[NL80211_ATTR_REASON_CODE])
		reason = WLAN_REASON_DEAUTH_LEAVING;
	else
		reason = nla_get_u16(info->attrs[NL80211_ATTR_REASON_CODE]);

	if (reason == 0)
		return -EINVAL;

	if (dev->ieee80211_ptr->iftype != NL80211_IFTYPE_STATION &&
	    dev->ieee80211_ptr->iftype != NL80211_IFTYPE_P2P_CLIENT)
		return -EOPNOTSUPP;

	return cfg80211_disconnect(rdev, dev, reason, true);
}

static int nl80211_wiphy_netns(struct sk_buff *skb, struct genl_info *info)
{
	struct cfg80211_registered_device *rdev = info->user_ptr[0];
	struct net *net;
	int err;
	u32 pid;

	if (!info->attrs[NL80211_ATTR_PID])
		return -EINVAL;

	pid = nla_get_u32(info->attrs[NL80211_ATTR_PID]);

	net = get_net_ns_by_pid(pid);
	if (IS_ERR(net))
		return PTR_ERR(net);

	err = 0;

	/* check if anything to do */
	if (!net_eq(wiphy_net(&rdev->wiphy), net))
		err = cfg80211_switch_netns(rdev, net);

	put_net(net);
	return err;
}

static int nl80211_setdel_pmksa(struct sk_buff *skb, struct genl_info *info)
{
	struct cfg80211_registered_device *rdev = info->user_ptr[0];
	int (*rdev_ops)(struct wiphy *wiphy, struct net_device *dev,
			struct cfg80211_pmksa *pmksa) = NULL;
	struct net_device *dev = info->user_ptr[1];
	struct cfg80211_pmksa pmksa;

	memset(&pmksa, 0, sizeof(struct cfg80211_pmksa));

	if (!info->attrs[NL80211_ATTR_MAC])
		return -EINVAL;

	if (!info->attrs[NL80211_ATTR_PMKID])
		return -EINVAL;

	pmksa.pmkid = nla_data(info->attrs[NL80211_ATTR_PMKID]);
	pmksa.bssid = nla_data(info->attrs[NL80211_ATTR_MAC]);

	if (dev->ieee80211_ptr->iftype != NL80211_IFTYPE_STATION &&
	    dev->ieee80211_ptr->iftype != NL80211_IFTYPE_P2P_CLIENT)
		return -EOPNOTSUPP;

	switch (info->genlhdr->cmd) {
	case NL80211_CMD_SET_PMKSA:
		rdev_ops = rdev->ops->set_pmksa;
		break;
	case NL80211_CMD_DEL_PMKSA:
		rdev_ops = rdev->ops->del_pmksa;
		break;
	default:
		WARN_ON(1);
		break;
	}

	if (!rdev_ops)
		return -EOPNOTSUPP;

	return rdev_ops(&rdev->wiphy, dev, &pmksa);
}

static int nl80211_flush_pmksa(struct sk_buff *skb, struct genl_info *info)
{
	struct cfg80211_registered_device *rdev = info->user_ptr[0];
	struct net_device *dev = info->user_ptr[1];

	if (dev->ieee80211_ptr->iftype != NL80211_IFTYPE_STATION &&
	    dev->ieee80211_ptr->iftype != NL80211_IFTYPE_P2P_CLIENT)
		return -EOPNOTSUPP;

	if (!rdev->ops->flush_pmksa)
		return -EOPNOTSUPP;

	return rdev->ops->flush_pmksa(&rdev->wiphy, dev);
}

static int nl80211_remain_on_channel(struct sk_buff *skb,
				     struct genl_info *info)
{
	struct cfg80211_registered_device *rdev = info->user_ptr[0];
	struct net_device *dev = info->user_ptr[1];
	struct ieee80211_channel *chan;
	struct sk_buff *msg;
	void *hdr;
	u64 cookie;
	enum nl80211_channel_type channel_type = NL80211_CHAN_NO_HT;
	u32 freq, duration;
	int err;

	if (!info->attrs[NL80211_ATTR_WIPHY_FREQ] ||
	    !info->attrs[NL80211_ATTR_DURATION])
		return -EINVAL;

	duration = nla_get_u32(info->attrs[NL80211_ATTR_DURATION]);

	/*
	 * We should be on that channel for at least one jiffie,
	 * and more than 5 seconds seems excessive.
	 */
	if (!duration || !msecs_to_jiffies(duration) ||
	    duration > rdev->wiphy.max_remain_on_channel_duration)
		return -EINVAL;

	if (!rdev->ops->remain_on_channel)
		return -EOPNOTSUPP;

	if (info->attrs[NL80211_ATTR_WIPHY_CHANNEL_TYPE]) {
		channel_type = nla_get_u32(
			info->attrs[NL80211_ATTR_WIPHY_CHANNEL_TYPE]);
		if (channel_type != NL80211_CHAN_NO_HT &&
		    channel_type != NL80211_CHAN_HT20 &&
		    channel_type != NL80211_CHAN_HT40PLUS &&
		    channel_type != NL80211_CHAN_HT40MINUS)
			return -EINVAL;
	}

	freq = nla_get_u32(info->attrs[NL80211_ATTR_WIPHY_FREQ]);
	chan = rdev_freq_to_chan(rdev, freq, channel_type);
	if (chan == NULL)
		return -EINVAL;

	msg = nlmsg_new(NLMSG_DEFAULT_SIZE, GFP_KERNEL);
	if (!msg)
		return -ENOMEM;

	hdr = nl80211hdr_put(msg, info->snd_pid, info->snd_seq, 0,
			     NL80211_CMD_REMAIN_ON_CHANNEL);

	if (IS_ERR(hdr)) {
		err = PTR_ERR(hdr);
		goto free_msg;
	}

	err = rdev->ops->remain_on_channel(&rdev->wiphy, dev, chan,
					   channel_type, duration, &cookie);

	if (err)
		goto free_msg;

	NLA_PUT_U64(msg, NL80211_ATTR_COOKIE, cookie);

	genlmsg_end(msg, hdr);

	return genlmsg_reply(msg, info);

 nla_put_failure:
	err = -ENOBUFS;
 free_msg:
	nlmsg_free(msg);
	return err;
}

static int nl80211_cancel_remain_on_channel(struct sk_buff *skb,
					    struct genl_info *info)
{
	struct cfg80211_registered_device *rdev = info->user_ptr[0];
	struct net_device *dev = info->user_ptr[1];
	u64 cookie;

	if (!info->attrs[NL80211_ATTR_COOKIE])
		return -EINVAL;

	if (!rdev->ops->cancel_remain_on_channel)
		return -EOPNOTSUPP;

	cookie = nla_get_u64(info->attrs[NL80211_ATTR_COOKIE]);

	return rdev->ops->cancel_remain_on_channel(&rdev->wiphy, dev, cookie);
}

static u32 rateset_to_mask(struct ieee80211_supported_band *sband,
			   u8 *rates, u8 rates_len)
{
	u8 i;
	u32 mask = 0;

	for (i = 0; i < rates_len; i++) {
		int rate = (rates[i] & 0x7f) * 5;
		int ridx;
		for (ridx = 0; ridx < sband->n_bitrates; ridx++) {
			struct ieee80211_rate *srate =
				&sband->bitrates[ridx];
			if (rate == srate->bitrate) {
				mask |= 1 << ridx;
				break;
			}
		}
		if (ridx == sband->n_bitrates)
			return 0; /* rate not found */
	}

	return mask;
}

static const struct nla_policy nl80211_txattr_policy[NL80211_TXRATE_MAX + 1] = {
	[NL80211_TXRATE_LEGACY] = { .type = NLA_BINARY,
				    .len = NL80211_MAX_SUPP_RATES },
};

static int nl80211_set_tx_bitrate_mask(struct sk_buff *skb,
				       struct genl_info *info)
{
	struct nlattr *tb[NL80211_TXRATE_MAX + 1];
	struct cfg80211_registered_device *rdev = info->user_ptr[0];
	struct cfg80211_bitrate_mask mask;
	int rem, i;
	struct net_device *dev = info->user_ptr[1];
	struct nlattr *tx_rates;
	struct ieee80211_supported_band *sband;

	if (info->attrs[NL80211_ATTR_TX_RATES] == NULL)
		return -EINVAL;

	if (!rdev->ops->set_bitrate_mask)
		return -EOPNOTSUPP;

	memset(&mask, 0, sizeof(mask));
	/* Default to all rates enabled */
	for (i = 0; i < IEEE80211_NUM_BANDS; i++) {
		sband = rdev->wiphy.bands[i];
		mask.control[i].legacy =
			sband ? (1 << sband->n_bitrates) - 1 : 0;
	}

	/*
	 * The nested attribute uses enum nl80211_band as the index. This maps
	 * directly to the enum ieee80211_band values used in cfg80211.
	 */
	nla_for_each_nested(tx_rates, info->attrs[NL80211_ATTR_TX_RATES], rem)
	{
		enum ieee80211_band band = nla_type(tx_rates);
		if (band < 0 || band >= IEEE80211_NUM_BANDS)
			return -EINVAL;
		sband = rdev->wiphy.bands[band];
		if (sband == NULL)
			return -EINVAL;
		nla_parse(tb, NL80211_TXRATE_MAX, nla_data(tx_rates),
			  nla_len(tx_rates), nl80211_txattr_policy);
		if (tb[NL80211_TXRATE_LEGACY]) {
			mask.control[band].legacy = rateset_to_mask(
				sband,
				nla_data(tb[NL80211_TXRATE_LEGACY]),
				nla_len(tb[NL80211_TXRATE_LEGACY]));
			if (mask.control[band].legacy == 0)
				return -EINVAL;
		}
	}

	return rdev->ops->set_bitrate_mask(&rdev->wiphy, dev, NULL, &mask);
}

static int nl80211_register_mgmt(struct sk_buff *skb, struct genl_info *info)
{
	struct cfg80211_registered_device *rdev = info->user_ptr[0];
	struct net_device *dev = info->user_ptr[1];
	u16 frame_type = IEEE80211_FTYPE_MGMT | IEEE80211_STYPE_ACTION;

	if (!info->attrs[NL80211_ATTR_FRAME_MATCH])
		return -EINVAL;

	if (info->attrs[NL80211_ATTR_FRAME_TYPE])
		frame_type = nla_get_u16(info->attrs[NL80211_ATTR_FRAME_TYPE]);

	if (dev->ieee80211_ptr->iftype != NL80211_IFTYPE_STATION &&
	    dev->ieee80211_ptr->iftype != NL80211_IFTYPE_ADHOC &&
	    dev->ieee80211_ptr->iftype != NL80211_IFTYPE_P2P_CLIENT &&
	    dev->ieee80211_ptr->iftype != NL80211_IFTYPE_AP &&
	    dev->ieee80211_ptr->iftype != NL80211_IFTYPE_AP_VLAN &&
	    dev->ieee80211_ptr->iftype != NL80211_IFTYPE_MESH_POINT &&
	    dev->ieee80211_ptr->iftype != NL80211_IFTYPE_P2P_GO)
		return -EOPNOTSUPP;

	/* not much point in registering if we can't reply */
	if (!rdev->ops->mgmt_tx)
		return -EOPNOTSUPP;

	return cfg80211_mlme_register_mgmt(dev->ieee80211_ptr, info->snd_pid,
			frame_type,
			nla_data(info->attrs[NL80211_ATTR_FRAME_MATCH]),
			nla_len(info->attrs[NL80211_ATTR_FRAME_MATCH]));
}

static int nl80211_tx_mgmt(struct sk_buff *skb, struct genl_info *info)
{
	struct cfg80211_registered_device *rdev = info->user_ptr[0];
	struct net_device *dev = info->user_ptr[1];
	struct ieee80211_channel *chan;
	enum nl80211_channel_type channel_type = NL80211_CHAN_NO_HT;
	bool channel_type_valid = false;
	u32 freq;
	int err;
	void *hdr;
	u64 cookie;
	struct sk_buff *msg;
	unsigned int wait = 0;
	bool offchan;

	if (!info->attrs[NL80211_ATTR_FRAME] ||
	    !info->attrs[NL80211_ATTR_WIPHY_FREQ])
		return -EINVAL;

	if (!rdev->ops->mgmt_tx)
		return -EOPNOTSUPP;

	if (dev->ieee80211_ptr->iftype != NL80211_IFTYPE_STATION &&
	    dev->ieee80211_ptr->iftype != NL80211_IFTYPE_ADHOC &&
	    dev->ieee80211_ptr->iftype != NL80211_IFTYPE_P2P_CLIENT &&
	    dev->ieee80211_ptr->iftype != NL80211_IFTYPE_AP &&
	    dev->ieee80211_ptr->iftype != NL80211_IFTYPE_AP_VLAN &&
	    dev->ieee80211_ptr->iftype != NL80211_IFTYPE_MESH_POINT &&
	    dev->ieee80211_ptr->iftype != NL80211_IFTYPE_P2P_GO)
		return -EOPNOTSUPP;

	if (info->attrs[NL80211_ATTR_DURATION]) {
		if (!rdev->ops->mgmt_tx_cancel_wait)
			return -EINVAL;
		wait = nla_get_u32(info->attrs[NL80211_ATTR_DURATION]);
	}

	if (info->attrs[NL80211_ATTR_WIPHY_CHANNEL_TYPE]) {
		channel_type = nla_get_u32(
			info->attrs[NL80211_ATTR_WIPHY_CHANNEL_TYPE]);
		if (channel_type != NL80211_CHAN_NO_HT &&
		    channel_type != NL80211_CHAN_HT20 &&
		    channel_type != NL80211_CHAN_HT40PLUS &&
		    channel_type != NL80211_CHAN_HT40MINUS)
			return -EINVAL;
		channel_type_valid = true;
	}

	offchan = info->attrs[NL80211_ATTR_OFFCHANNEL_TX_OK];

	freq = nla_get_u32(info->attrs[NL80211_ATTR_WIPHY_FREQ]);
	chan = rdev_freq_to_chan(rdev, freq, channel_type);
	if (chan == NULL)
		return -EINVAL;

	msg = nlmsg_new(NLMSG_DEFAULT_SIZE, GFP_KERNEL);
	if (!msg)
		return -ENOMEM;

	hdr = nl80211hdr_put(msg, info->snd_pid, info->snd_seq, 0,
			     NL80211_CMD_FRAME);

	if (IS_ERR(hdr)) {
		err = PTR_ERR(hdr);
		goto free_msg;
	}
	err = cfg80211_mlme_mgmt_tx(rdev, dev, chan, offchan, channel_type,
				    channel_type_valid, wait,
				    nla_data(info->attrs[NL80211_ATTR_FRAME]),
				    nla_len(info->attrs[NL80211_ATTR_FRAME]),
				    &cookie);
	if (err)
		goto free_msg;

	NLA_PUT_U64(msg, NL80211_ATTR_COOKIE, cookie);

	genlmsg_end(msg, hdr);
	return genlmsg_reply(msg, info);

 nla_put_failure:
	err = -ENOBUFS;
 free_msg:
	nlmsg_free(msg);
	return err;
}

static int nl80211_tx_mgmt_cancel_wait(struct sk_buff *skb, struct genl_info *info)
{
	struct cfg80211_registered_device *rdev = info->user_ptr[0];
	struct net_device *dev = info->user_ptr[1];
	u64 cookie;

	if (!info->attrs[NL80211_ATTR_COOKIE])
		return -EINVAL;

	if (!rdev->ops->mgmt_tx_cancel_wait)
		return -EOPNOTSUPP;

	if (dev->ieee80211_ptr->iftype != NL80211_IFTYPE_STATION &&
	    dev->ieee80211_ptr->iftype != NL80211_IFTYPE_ADHOC &&
	    dev->ieee80211_ptr->iftype != NL80211_IFTYPE_P2P_CLIENT &&
	    dev->ieee80211_ptr->iftype != NL80211_IFTYPE_AP &&
	    dev->ieee80211_ptr->iftype != NL80211_IFTYPE_AP_VLAN &&
	    dev->ieee80211_ptr->iftype != NL80211_IFTYPE_P2P_GO)
		return -EOPNOTSUPP;

	cookie = nla_get_u64(info->attrs[NL80211_ATTR_COOKIE]);

	return rdev->ops->mgmt_tx_cancel_wait(&rdev->wiphy, dev, cookie);
}

static int nl80211_set_power_save(struct sk_buff *skb, struct genl_info *info)
{
	struct cfg80211_registered_device *rdev = info->user_ptr[0];
	struct wireless_dev *wdev;
	struct net_device *dev = info->user_ptr[1];
	u8 ps_state;
	bool state;
	int err;

	if (!info->attrs[NL80211_ATTR_PS_STATE])
		return -EINVAL;

	ps_state = nla_get_u32(info->attrs[NL80211_ATTR_PS_STATE]);

	if (ps_state != NL80211_PS_DISABLED && ps_state != NL80211_PS_ENABLED)
		return -EINVAL;

	wdev = dev->ieee80211_ptr;

	if (!rdev->ops->set_power_mgmt)
		return -EOPNOTSUPP;

	state = (ps_state == NL80211_PS_ENABLED) ? true : false;

	if (state == wdev->ps)
		return 0;

	err = rdev->ops->set_power_mgmt(wdev->wiphy, dev, state,
					wdev->ps_timeout);
	if (!err)
		wdev->ps = state;
	return err;
}

static int nl80211_get_power_save(struct sk_buff *skb, struct genl_info *info)
{
	struct cfg80211_registered_device *rdev = info->user_ptr[0];
	enum nl80211_ps_state ps_state;
	struct wireless_dev *wdev;
	struct net_device *dev = info->user_ptr[1];
	struct sk_buff *msg;
	void *hdr;
	int err;

	wdev = dev->ieee80211_ptr;

	if (!rdev->ops->set_power_mgmt)
		return -EOPNOTSUPP;

	msg = nlmsg_new(NLMSG_DEFAULT_SIZE, GFP_KERNEL);
	if (!msg)
		return -ENOMEM;

	hdr = nl80211hdr_put(msg, info->snd_pid, info->snd_seq, 0,
			     NL80211_CMD_GET_POWER_SAVE);
	if (!hdr) {
		err = -ENOBUFS;
		goto free_msg;
	}

	if (wdev->ps)
		ps_state = NL80211_PS_ENABLED;
	else
		ps_state = NL80211_PS_DISABLED;

	NLA_PUT_U32(msg, NL80211_ATTR_PS_STATE, ps_state);

	genlmsg_end(msg, hdr);
	return genlmsg_reply(msg, info);

 nla_put_failure:
	err = -ENOBUFS;
 free_msg:
	nlmsg_free(msg);
	return err;
}

static struct nla_policy
nl80211_attr_cqm_policy[NL80211_ATTR_CQM_MAX + 1] __read_mostly = {
	[NL80211_ATTR_CQM_RSSI_THOLD] = { .type = NLA_U32 },
	[NL80211_ATTR_CQM_RSSI_HYST] = { .type = NLA_U32 },
	[NL80211_ATTR_CQM_RSSI_THRESHOLD_EVENT] = { .type = NLA_U32 },
};

static int nl80211_set_cqm_rssi(struct genl_info *info,
				s32 threshold, u32 hysteresis)
{
	struct cfg80211_registered_device *rdev = info->user_ptr[0];
	struct wireless_dev *wdev;
	struct net_device *dev = info->user_ptr[1];

	if (threshold > 0)
		return -EINVAL;

	wdev = dev->ieee80211_ptr;

	if (!rdev->ops->set_cqm_rssi_config)
		return -EOPNOTSUPP;

	if (wdev->iftype != NL80211_IFTYPE_STATION &&
	    wdev->iftype != NL80211_IFTYPE_P2P_CLIENT)
		return -EOPNOTSUPP;

	return rdev->ops->set_cqm_rssi_config(wdev->wiphy, dev,
					      threshold, hysteresis);
}

static int nl80211_set_cqm(struct sk_buff *skb, struct genl_info *info)
{
	struct nlattr *attrs[NL80211_ATTR_CQM_MAX + 1];
	struct nlattr *cqm;
	int err;

	cqm = info->attrs[NL80211_ATTR_CQM];
	if (!cqm) {
		err = -EINVAL;
		goto out;
	}

	err = nla_parse_nested(attrs, NL80211_ATTR_CQM_MAX, cqm,
			       nl80211_attr_cqm_policy);
	if (err)
		goto out;

	if (attrs[NL80211_ATTR_CQM_RSSI_THOLD] &&
	    attrs[NL80211_ATTR_CQM_RSSI_HYST]) {
		s32 threshold;
		u32 hysteresis;
		threshold = nla_get_u32(attrs[NL80211_ATTR_CQM_RSSI_THOLD]);
		hysteresis = nla_get_u32(attrs[NL80211_ATTR_CQM_RSSI_HYST]);
		err = nl80211_set_cqm_rssi(info, threshold, hysteresis);
	} else
		err = -EINVAL;

out:
	return err;
}

static int nl80211_join_mesh(struct sk_buff *skb, struct genl_info *info)
{
	struct cfg80211_registered_device *rdev = info->user_ptr[0];
	struct net_device *dev = info->user_ptr[1];
	struct mesh_config cfg;
	struct mesh_setup setup;
	int err;

	/* start with default */
	memcpy(&cfg, &default_mesh_config, sizeof(cfg));
	memcpy(&setup, &default_mesh_setup, sizeof(setup));

	if (info->attrs[NL80211_ATTR_MESH_CONFIG]) {
		/* and parse parameters if given */
		err = nl80211_parse_mesh_config(info, &cfg, NULL);
		if (err)
			return err;
	}

	if (!info->attrs[NL80211_ATTR_MESH_ID] ||
	    !nla_len(info->attrs[NL80211_ATTR_MESH_ID]))
		return -EINVAL;

	setup.mesh_id = nla_data(info->attrs[NL80211_ATTR_MESH_ID]);
	setup.mesh_id_len = nla_len(info->attrs[NL80211_ATTR_MESH_ID]);

	if (info->attrs[NL80211_ATTR_MESH_SETUP]) {
		/* parse additional setup parameters if given */
		err = nl80211_parse_mesh_setup(info, &setup);
		if (err)
			return err;
	}

	return cfg80211_join_mesh(rdev, dev, &setup, &cfg);
}

static int nl80211_leave_mesh(struct sk_buff *skb, struct genl_info *info)
{
	struct cfg80211_registered_device *rdev = info->user_ptr[0];
	struct net_device *dev = info->user_ptr[1];

	return cfg80211_leave_mesh(rdev, dev);
}

static int nl80211_get_wowlan(struct sk_buff *skb, struct genl_info *info)
{
	struct cfg80211_registered_device *rdev = info->user_ptr[0];
	struct sk_buff *msg;
	void *hdr;

	if (!rdev->wiphy.wowlan.flags && !rdev->wiphy.wowlan.n_patterns)
		return -EOPNOTSUPP;

	msg = nlmsg_new(NLMSG_DEFAULT_SIZE, GFP_KERNEL);
	if (!msg)
		return -ENOMEM;

	hdr = nl80211hdr_put(msg, info->snd_pid, info->snd_seq, 0,
			     NL80211_CMD_GET_WOWLAN);
	if (!hdr)
		goto nla_put_failure;

	if (rdev->wowlan) {
		struct nlattr *nl_wowlan;

		nl_wowlan = nla_nest_start(msg, NL80211_ATTR_WOWLAN_TRIGGERS);
		if (!nl_wowlan)
			goto nla_put_failure;

		if (rdev->wowlan->any)
			NLA_PUT_FLAG(msg, NL80211_WOWLAN_TRIG_ANY);
		if (rdev->wowlan->disconnect)
			NLA_PUT_FLAG(msg, NL80211_WOWLAN_TRIG_DISCONNECT);
		if (rdev->wowlan->magic_pkt)
			NLA_PUT_FLAG(msg, NL80211_WOWLAN_TRIG_MAGIC_PKT);
		if (rdev->wowlan->n_patterns) {
			struct nlattr *nl_pats, *nl_pat;
			int i, pat_len;

			nl_pats = nla_nest_start(msg,
					NL80211_WOWLAN_TRIG_PKT_PATTERN);
			if (!nl_pats)
				goto nla_put_failure;

			for (i = 0; i < rdev->wowlan->n_patterns; i++) {
				nl_pat = nla_nest_start(msg, i + 1);
				if (!nl_pat)
					goto nla_put_failure;
				pat_len = rdev->wowlan->patterns[i].pattern_len;
				NLA_PUT(msg, NL80211_WOWLAN_PKTPAT_MASK,
					DIV_ROUND_UP(pat_len, 8),
					rdev->wowlan->patterns[i].mask);
				NLA_PUT(msg, NL80211_WOWLAN_PKTPAT_PATTERN,
					pat_len,
					rdev->wowlan->patterns[i].pattern);
				nla_nest_end(msg, nl_pat);
			}
			nla_nest_end(msg, nl_pats);
		}

		nla_nest_end(msg, nl_wowlan);
	}

	genlmsg_end(msg, hdr);
	return genlmsg_reply(msg, info);

nla_put_failure:
	nlmsg_free(msg);
	return -ENOBUFS;
}

static int nl80211_set_wowlan(struct sk_buff *skb, struct genl_info *info)
{
	struct cfg80211_registered_device *rdev = info->user_ptr[0];
	struct nlattr *tb[NUM_NL80211_WOWLAN_TRIG];
	struct cfg80211_wowlan no_triggers = {};
	struct cfg80211_wowlan new_triggers = {};
	struct wiphy_wowlan_support *wowlan = &rdev->wiphy.wowlan;
	int err, i;

	if (!rdev->wiphy.wowlan.flags && !rdev->wiphy.wowlan.n_patterns)
		return -EOPNOTSUPP;

	if (!info->attrs[NL80211_ATTR_WOWLAN_TRIGGERS])
		goto no_triggers;

	err = nla_parse(tb, MAX_NL80211_WOWLAN_TRIG,
			nla_data(info->attrs[NL80211_ATTR_WOWLAN_TRIGGERS]),
			nla_len(info->attrs[NL80211_ATTR_WOWLAN_TRIGGERS]),
			nl80211_wowlan_policy);
	if (err)
		return err;

	if (tb[NL80211_WOWLAN_TRIG_ANY]) {
		if (!(wowlan->flags & WIPHY_WOWLAN_ANY))
			return -EINVAL;
		new_triggers.any = true;
	}

	if (tb[NL80211_WOWLAN_TRIG_DISCONNECT]) {
		if (!(wowlan->flags & WIPHY_WOWLAN_DISCONNECT))
			return -EINVAL;
		new_triggers.disconnect = true;
	}

	if (tb[NL80211_WOWLAN_TRIG_MAGIC_PKT]) {
		if (!(wowlan->flags & WIPHY_WOWLAN_MAGIC_PKT))
			return -EINVAL;
		new_triggers.magic_pkt = true;
	}

	if (tb[NL80211_WOWLAN_TRIG_PKT_PATTERN]) {
		struct nlattr *pat;
		int n_patterns = 0;
		int rem, pat_len, mask_len;
		struct nlattr *pat_tb[NUM_NL80211_WOWLAN_PKTPAT];

		nla_for_each_nested(pat, tb[NL80211_WOWLAN_TRIG_PKT_PATTERN],
				    rem)
			n_patterns++;
		if (n_patterns > wowlan->n_patterns)
			return -EINVAL;

		new_triggers.patterns = kcalloc(n_patterns,
						sizeof(new_triggers.patterns[0]),
						GFP_KERNEL);
		if (!new_triggers.patterns)
			return -ENOMEM;

		new_triggers.n_patterns = n_patterns;
		i = 0;

		nla_for_each_nested(pat, tb[NL80211_WOWLAN_TRIG_PKT_PATTERN],
				    rem) {
			nla_parse(pat_tb, MAX_NL80211_WOWLAN_PKTPAT,
				  nla_data(pat), nla_len(pat), NULL);
			err = -EINVAL;
			if (!pat_tb[NL80211_WOWLAN_PKTPAT_MASK] ||
			    !pat_tb[NL80211_WOWLAN_PKTPAT_PATTERN])
				goto error;
			pat_len = nla_len(pat_tb[NL80211_WOWLAN_PKTPAT_PATTERN]);
			mask_len = DIV_ROUND_UP(pat_len, 8);
			if (nla_len(pat_tb[NL80211_WOWLAN_PKTPAT_MASK]) !=
			    mask_len)
				goto error;
			if (pat_len > wowlan->pattern_max_len ||
			    pat_len < wowlan->pattern_min_len)
				goto error;

			new_triggers.patterns[i].mask =
				kmalloc(mask_len + pat_len, GFP_KERNEL);
			if (!new_triggers.patterns[i].mask) {
				err = -ENOMEM;
				goto error;
			}
			new_triggers.patterns[i].pattern =
				new_triggers.patterns[i].mask + mask_len;
			memcpy(new_triggers.patterns[i].mask,
			       nla_data(pat_tb[NL80211_WOWLAN_PKTPAT_MASK]),
			       mask_len);
			new_triggers.patterns[i].pattern_len = pat_len;
			memcpy(new_triggers.patterns[i].pattern,
			       nla_data(pat_tb[NL80211_WOWLAN_PKTPAT_PATTERN]),
			       pat_len);
			i++;
		}
	}

	if (memcmp(&new_triggers, &no_triggers, sizeof(new_triggers))) {
		struct cfg80211_wowlan *ntrig;
		ntrig = kmemdup(&new_triggers, sizeof(new_triggers),
				GFP_KERNEL);
		if (!ntrig) {
			err = -ENOMEM;
			goto error;
		}
		cfg80211_rdev_free_wowlan(rdev);
		rdev->wowlan = ntrig;
	} else {
 no_triggers:
		cfg80211_rdev_free_wowlan(rdev);
		rdev->wowlan = NULL;
	}

	return 0;
 error:
	for (i = 0; i < new_triggers.n_patterns; i++)
		kfree(new_triggers.patterns[i].mask);
	kfree(new_triggers.patterns);
	return err;
}

#define NL80211_FLAG_NEED_WIPHY		0x01
#define NL80211_FLAG_NEED_NETDEV	0x02
#define NL80211_FLAG_NEED_RTNL		0x04
#define NL80211_FLAG_CHECK_NETDEV_UP	0x08
#define NL80211_FLAG_NEED_NETDEV_UP	(NL80211_FLAG_NEED_NETDEV |\
					 NL80211_FLAG_CHECK_NETDEV_UP)

static int nl80211_pre_doit(struct genl_ops *ops, struct sk_buff *skb,
			    struct genl_info *info)
{
	struct cfg80211_registered_device *rdev;
	struct net_device *dev;
	int err;
	bool rtnl = ops->internal_flags & NL80211_FLAG_NEED_RTNL;

	if (rtnl)
		rtnl_lock();

	if (ops->internal_flags & NL80211_FLAG_NEED_WIPHY) {
		rdev = cfg80211_get_dev_from_info(info);
		if (IS_ERR(rdev)) {
			if (rtnl)
				rtnl_unlock();
			return PTR_ERR(rdev);
		}
		info->user_ptr[0] = rdev;
	} else if (ops->internal_flags & NL80211_FLAG_NEED_NETDEV) {
		err = get_rdev_dev_by_info_ifindex(info, &rdev, &dev);
		if (err) {
			if (rtnl)
				rtnl_unlock();
			return err;
		}
		if (ops->internal_flags & NL80211_FLAG_CHECK_NETDEV_UP &&
		    !netif_running(dev)) {
			cfg80211_unlock_rdev(rdev);
			dev_put(dev);
			if (rtnl)
				rtnl_unlock();
			return -ENETDOWN;
		}
		info->user_ptr[0] = rdev;
		info->user_ptr[1] = dev;
	}

	return 0;
}

static void nl80211_post_doit(struct genl_ops *ops, struct sk_buff *skb,
			      struct genl_info *info)
{
	if (info->user_ptr[0])
		cfg80211_unlock_rdev(info->user_ptr[0]);
	if (info->user_ptr[1])
		dev_put(info->user_ptr[1]);
	if (ops->internal_flags & NL80211_FLAG_NEED_RTNL)
		rtnl_unlock();
}

static struct genl_ops nl80211_ops[] = {
	{
		.cmd = NL80211_CMD_GET_WIPHY,
		.doit = nl80211_get_wiphy,
		.dumpit = nl80211_dump_wiphy,
		.policy = nl80211_policy,
		/* can be retrieved by unprivileged users */
		.internal_flags = NL80211_FLAG_NEED_WIPHY,
	},
	{
		.cmd = NL80211_CMD_SET_WIPHY,
		.doit = nl80211_set_wiphy,
		.policy = nl80211_policy,
		.flags = GENL_ADMIN_PERM,
		.internal_flags = NL80211_FLAG_NEED_RTNL,
	},
	{
		.cmd = NL80211_CMD_GET_INTERFACE,
		.doit = nl80211_get_interface,
		.dumpit = nl80211_dump_interface,
		.policy = nl80211_policy,
		/* can be retrieved by unprivileged users */
		.internal_flags = NL80211_FLAG_NEED_NETDEV,
	},
	{
		.cmd = NL80211_CMD_SET_INTERFACE,
		.doit = nl80211_set_interface,
		.policy = nl80211_policy,
		.flags = GENL_ADMIN_PERM,
		.internal_flags = NL80211_FLAG_NEED_NETDEV |
				  NL80211_FLAG_NEED_RTNL,
	},
	{
		.cmd = NL80211_CMD_NEW_INTERFACE,
		.doit = nl80211_new_interface,
		.policy = nl80211_policy,
		.flags = GENL_ADMIN_PERM,
		.internal_flags = NL80211_FLAG_NEED_WIPHY |
				  NL80211_FLAG_NEED_RTNL,
	},
	{
		.cmd = NL80211_CMD_DEL_INTERFACE,
		.doit = nl80211_del_interface,
		.policy = nl80211_policy,
		.flags = GENL_ADMIN_PERM,
		.internal_flags = NL80211_FLAG_NEED_NETDEV |
				  NL80211_FLAG_NEED_RTNL,
	},
	{
		.cmd = NL80211_CMD_GET_KEY,
		.doit = nl80211_get_key,
		.policy = nl80211_policy,
		.flags = GENL_ADMIN_PERM,
		.internal_flags = NL80211_FLAG_NEED_NETDEV |
				  NL80211_FLAG_NEED_RTNL,
	},
	{
		.cmd = NL80211_CMD_SET_KEY,
		.doit = nl80211_set_key,
		.policy = nl80211_policy,
		.flags = GENL_ADMIN_PERM,
		.internal_flags = NL80211_FLAG_NEED_NETDEV_UP |
				  NL80211_FLAG_NEED_RTNL,
	},
	{
		.cmd = NL80211_CMD_NEW_KEY,
		.doit = nl80211_new_key,
		.policy = nl80211_policy,
		.flags = GENL_ADMIN_PERM,
		.internal_flags = NL80211_FLAG_NEED_NETDEV_UP |
				  NL80211_FLAG_NEED_RTNL,
	},
	{
		.cmd = NL80211_CMD_DEL_KEY,
		.doit = nl80211_del_key,
		.policy = nl80211_policy,
		.flags = GENL_ADMIN_PERM,
		.internal_flags = NL80211_FLAG_NEED_NETDEV_UP |
				  NL80211_FLAG_NEED_RTNL,
	},
	{
		.cmd = NL80211_CMD_SET_BEACON,
		.policy = nl80211_policy,
		.flags = GENL_ADMIN_PERM,
		.doit = nl80211_addset_beacon,
		.internal_flags = NL80211_FLAG_NEED_NETDEV |
				  NL80211_FLAG_NEED_RTNL,
	},
	{
		.cmd = NL80211_CMD_NEW_BEACON,
		.policy = nl80211_policy,
		.flags = GENL_ADMIN_PERM,
		.doit = nl80211_addset_beacon,
		.internal_flags = NL80211_FLAG_NEED_NETDEV |
				  NL80211_FLAG_NEED_RTNL,
	},
	{
		.cmd = NL80211_CMD_DEL_BEACON,
		.policy = nl80211_policy,
		.flags = GENL_ADMIN_PERM,
		.doit = nl80211_del_beacon,
		.internal_flags = NL80211_FLAG_NEED_NETDEV |
				  NL80211_FLAG_NEED_RTNL,
	},
	{
		.cmd = NL80211_CMD_GET_STATION,
		.doit = nl80211_get_station,
		.dumpit = nl80211_dump_station,
		.policy = nl80211_policy,
		.internal_flags = NL80211_FLAG_NEED_NETDEV |
				  NL80211_FLAG_NEED_RTNL,
	},
	{
		.cmd = NL80211_CMD_SET_STATION,
		.doit = nl80211_set_station,
		.policy = nl80211_policy,
		.flags = GENL_ADMIN_PERM,
		.internal_flags = NL80211_FLAG_NEED_NETDEV |
				  NL80211_FLAG_NEED_RTNL,
	},
	{
		.cmd = NL80211_CMD_NEW_STATION,
		.doit = nl80211_new_station,
		.policy = nl80211_policy,
		.flags = GENL_ADMIN_PERM,
		.internal_flags = NL80211_FLAG_NEED_NETDEV_UP |
				  NL80211_FLAG_NEED_RTNL,
	},
	{
		.cmd = NL80211_CMD_DEL_STATION,
		.doit = nl80211_del_station,
		.policy = nl80211_policy,
		.flags = GENL_ADMIN_PERM,
		.internal_flags = NL80211_FLAG_NEED_NETDEV |
				  NL80211_FLAG_NEED_RTNL,
	},
	{
		.cmd = NL80211_CMD_GET_MPATH,
		.doit = nl80211_get_mpath,
		.dumpit = nl80211_dump_mpath,
		.policy = nl80211_policy,
		.flags = GENL_ADMIN_PERM,
		.internal_flags = NL80211_FLAG_NEED_NETDEV_UP |
				  NL80211_FLAG_NEED_RTNL,
	},
	{
		.cmd = NL80211_CMD_SET_MPATH,
		.doit = nl80211_set_mpath,
		.policy = nl80211_policy,
		.flags = GENL_ADMIN_PERM,
		.internal_flags = NL80211_FLAG_NEED_NETDEV_UP |
				  NL80211_FLAG_NEED_RTNL,
	},
	{
		.cmd = NL80211_CMD_NEW_MPATH,
		.doit = nl80211_new_mpath,
		.policy = nl80211_policy,
		.flags = GENL_ADMIN_PERM,
		.internal_flags = NL80211_FLAG_NEED_NETDEV_UP |
				  NL80211_FLAG_NEED_RTNL,
	},
	{
		.cmd = NL80211_CMD_DEL_MPATH,
		.doit = nl80211_del_mpath,
		.policy = nl80211_policy,
		.flags = GENL_ADMIN_PERM,
		.internal_flags = NL80211_FLAG_NEED_NETDEV |
				  NL80211_FLAG_NEED_RTNL,
	},
	{
		.cmd = NL80211_CMD_SET_BSS,
		.doit = nl80211_set_bss,
		.policy = nl80211_policy,
		.flags = GENL_ADMIN_PERM,
		.internal_flags = NL80211_FLAG_NEED_NETDEV |
				  NL80211_FLAG_NEED_RTNL,
	},
	{
		.cmd = NL80211_CMD_GET_REG,
		.doit = nl80211_get_reg,
		.policy = nl80211_policy,
		/* can be retrieved by unprivileged users */
	},
	{
		.cmd = NL80211_CMD_SET_REG,
		.doit = nl80211_set_reg,
		.policy = nl80211_policy,
		.flags = GENL_ADMIN_PERM,
	},
	{
		.cmd = NL80211_CMD_REQ_SET_REG,
		.doit = nl80211_req_set_reg,
		.policy = nl80211_policy,
		.flags = GENL_ADMIN_PERM,
	},
	{
		.cmd = NL80211_CMD_GET_MESH_CONFIG,
		.doit = nl80211_get_mesh_config,
		.policy = nl80211_policy,
		/* can be retrieved by unprivileged users */
		.internal_flags = NL80211_FLAG_NEED_NETDEV |
				  NL80211_FLAG_NEED_RTNL,
	},
	{
		.cmd = NL80211_CMD_SET_MESH_CONFIG,
		.doit = nl80211_update_mesh_config,
		.policy = nl80211_policy,
		.flags = GENL_ADMIN_PERM,
		.internal_flags = NL80211_FLAG_NEED_NETDEV_UP |
				  NL80211_FLAG_NEED_RTNL,
	},
	{
		.cmd = NL80211_CMD_TRIGGER_SCAN,
		.doit = nl80211_trigger_scan,
		.policy = nl80211_policy,
		.flags = GENL_ADMIN_PERM,
		.internal_flags = NL80211_FLAG_NEED_NETDEV_UP |
				  NL80211_FLAG_NEED_RTNL,
	},
	{
		.cmd = NL80211_CMD_GET_SCAN,
		.policy = nl80211_policy,
		.dumpit = nl80211_dump_scan,
	},
	{
		.cmd = NL80211_CMD_START_SCHED_SCAN,
		.doit = nl80211_start_sched_scan,
		.policy = nl80211_policy,
		.flags = GENL_ADMIN_PERM,
		.internal_flags = NL80211_FLAG_NEED_NETDEV_UP |
				  NL80211_FLAG_NEED_RTNL,
	},
	{
		.cmd = NL80211_CMD_STOP_SCHED_SCAN,
		.doit = nl80211_stop_sched_scan,
		.policy = nl80211_policy,
		.flags = GENL_ADMIN_PERM,
		.internal_flags = NL80211_FLAG_NEED_NETDEV_UP |
				  NL80211_FLAG_NEED_RTNL,
	},
	{
		.cmd = NL80211_CMD_AUTHENTICATE,
		.doit = nl80211_authenticate,
		.policy = nl80211_policy,
		.flags = GENL_ADMIN_PERM,
		.internal_flags = NL80211_FLAG_NEED_NETDEV_UP |
				  NL80211_FLAG_NEED_RTNL,
	},
	{
		.cmd = NL80211_CMD_ASSOCIATE,
		.doit = nl80211_associate,
		.policy = nl80211_policy,
		.flags = GENL_ADMIN_PERM,
		.internal_flags = NL80211_FLAG_NEED_NETDEV_UP |
				  NL80211_FLAG_NEED_RTNL,
	},
	{
		.cmd = NL80211_CMD_DEAUTHENTICATE,
		.doit = nl80211_deauthenticate,
		.policy = nl80211_policy,
		.flags = GENL_ADMIN_PERM,
		.internal_flags = NL80211_FLAG_NEED_NETDEV_UP |
				  NL80211_FLAG_NEED_RTNL,
	},
	{
		.cmd = NL80211_CMD_DISASSOCIATE,
		.doit = nl80211_disassociate,
		.policy = nl80211_policy,
		.flags = GENL_ADMIN_PERM,
		.internal_flags = NL80211_FLAG_NEED_NETDEV_UP |
				  NL80211_FLAG_NEED_RTNL,
	},
	{
		.cmd = NL80211_CMD_JOIN_IBSS,
		.doit = nl80211_join_ibss,
		.policy = nl80211_policy,
		.flags = GENL_ADMIN_PERM,
		.internal_flags = NL80211_FLAG_NEED_NETDEV_UP |
				  NL80211_FLAG_NEED_RTNL,
	},
	{
		.cmd = NL80211_CMD_LEAVE_IBSS,
		.doit = nl80211_leave_ibss,
		.policy = nl80211_policy,
		.flags = GENL_ADMIN_PERM,
		.internal_flags = NL80211_FLAG_NEED_NETDEV_UP |
				  NL80211_FLAG_NEED_RTNL,
	},
#ifdef CONFIG_NL80211_TESTMODE
	{
		.cmd = NL80211_CMD_TESTMODE,
		.doit = nl80211_testmode_do,
		.policy = nl80211_policy,
		.flags = GENL_ADMIN_PERM,
		.internal_flags = NL80211_FLAG_NEED_WIPHY |
				  NL80211_FLAG_NEED_RTNL,
	},
#endif
	{
		.cmd = NL80211_CMD_CONNECT,
		.doit = nl80211_connect,
		.policy = nl80211_policy,
		.flags = GENL_ADMIN_PERM,
		.internal_flags = NL80211_FLAG_NEED_NETDEV_UP |
				  NL80211_FLAG_NEED_RTNL,
	},
	{
		.cmd = NL80211_CMD_DISCONNECT,
		.doit = nl80211_disconnect,
		.policy = nl80211_policy,
		.flags = GENL_ADMIN_PERM,
		.internal_flags = NL80211_FLAG_NEED_NETDEV_UP |
				  NL80211_FLAG_NEED_RTNL,
	},
	{
		.cmd = NL80211_CMD_SET_WIPHY_NETNS,
		.doit = nl80211_wiphy_netns,
		.policy = nl80211_policy,
		.flags = GENL_ADMIN_PERM,
		.internal_flags = NL80211_FLAG_NEED_WIPHY |
				  NL80211_FLAG_NEED_RTNL,
	},
	{
		.cmd = NL80211_CMD_GET_SURVEY,
		.policy = nl80211_policy,
		.dumpit = nl80211_dump_survey,
	},
	{
		.cmd = NL80211_CMD_SET_PMKSA,
		.doit = nl80211_setdel_pmksa,
		.policy = nl80211_policy,
		.flags = GENL_ADMIN_PERM,
		.internal_flags = NL80211_FLAG_NEED_NETDEV |
				  NL80211_FLAG_NEED_RTNL,
	},
	{
		.cmd = NL80211_CMD_DEL_PMKSA,
		.doit = nl80211_setdel_pmksa,
		.policy = nl80211_policy,
		.flags = GENL_ADMIN_PERM,
		.internal_flags = NL80211_FLAG_NEED_NETDEV |
				  NL80211_FLAG_NEED_RTNL,
	},
	{
		.cmd = NL80211_CMD_FLUSH_PMKSA,
		.doit = nl80211_flush_pmksa,
		.policy = nl80211_policy,
		.flags = GENL_ADMIN_PERM,
		.internal_flags = NL80211_FLAG_NEED_NETDEV |
				  NL80211_FLAG_NEED_RTNL,
	},
	{
		.cmd = NL80211_CMD_REMAIN_ON_CHANNEL,
		.doit = nl80211_remain_on_channel,
		.policy = nl80211_policy,
		.flags = GENL_ADMIN_PERM,
		.internal_flags = NL80211_FLAG_NEED_NETDEV_UP |
				  NL80211_FLAG_NEED_RTNL,
	},
	{
		.cmd = NL80211_CMD_CANCEL_REMAIN_ON_CHANNEL,
		.doit = nl80211_cancel_remain_on_channel,
		.policy = nl80211_policy,
		.flags = GENL_ADMIN_PERM,
		.internal_flags = NL80211_FLAG_NEED_NETDEV_UP |
				  NL80211_FLAG_NEED_RTNL,
	},
	{
		.cmd = NL80211_CMD_SET_TX_BITRATE_MASK,
		.doit = nl80211_set_tx_bitrate_mask,
		.policy = nl80211_policy,
		.flags = GENL_ADMIN_PERM,
		.internal_flags = NL80211_FLAG_NEED_NETDEV |
				  NL80211_FLAG_NEED_RTNL,
	},
	{
		.cmd = NL80211_CMD_REGISTER_FRAME,
		.doit = nl80211_register_mgmt,
		.policy = nl80211_policy,
		.flags = GENL_ADMIN_PERM,
		.internal_flags = NL80211_FLAG_NEED_NETDEV |
				  NL80211_FLAG_NEED_RTNL,
	},
	{
		.cmd = NL80211_CMD_FRAME,
		.doit = nl80211_tx_mgmt,
		.policy = nl80211_policy,
		.flags = GENL_ADMIN_PERM,
		.internal_flags = NL80211_FLAG_NEED_NETDEV_UP |
				  NL80211_FLAG_NEED_RTNL,
	},
	{
		.cmd = NL80211_CMD_FRAME_WAIT_CANCEL,
		.doit = nl80211_tx_mgmt_cancel_wait,
		.policy = nl80211_policy,
		.flags = GENL_ADMIN_PERM,
		.internal_flags = NL80211_FLAG_NEED_NETDEV_UP |
				  NL80211_FLAG_NEED_RTNL,
	},
	{
		.cmd = NL80211_CMD_SET_POWER_SAVE,
		.doit = nl80211_set_power_save,
		.policy = nl80211_policy,
		.flags = GENL_ADMIN_PERM,
		.internal_flags = NL80211_FLAG_NEED_NETDEV |
				  NL80211_FLAG_NEED_RTNL,
	},
	{
		.cmd = NL80211_CMD_GET_POWER_SAVE,
		.doit = nl80211_get_power_save,
		.policy = nl80211_policy,
		/* can be retrieved by unprivileged users */
		.internal_flags = NL80211_FLAG_NEED_NETDEV |
				  NL80211_FLAG_NEED_RTNL,
	},
	{
		.cmd = NL80211_CMD_SET_CQM,
		.doit = nl80211_set_cqm,
		.policy = nl80211_policy,
		.flags = GENL_ADMIN_PERM,
		.internal_flags = NL80211_FLAG_NEED_NETDEV |
				  NL80211_FLAG_NEED_RTNL,
	},
	{
		.cmd = NL80211_CMD_SET_CHANNEL,
		.doit = nl80211_set_channel,
		.policy = nl80211_policy,
		.flags = GENL_ADMIN_PERM,
		.internal_flags = NL80211_FLAG_NEED_NETDEV |
				  NL80211_FLAG_NEED_RTNL,
	},
	{
		.cmd = NL80211_CMD_SET_WDS_PEER,
		.doit = nl80211_set_wds_peer,
		.policy = nl80211_policy,
		.flags = GENL_ADMIN_PERM,
		.internal_flags = NL80211_FLAG_NEED_NETDEV |
				  NL80211_FLAG_NEED_RTNL,
	},
	{
		.cmd = NL80211_CMD_JOIN_MESH,
		.doit = nl80211_join_mesh,
		.policy = nl80211_policy,
		.flags = GENL_ADMIN_PERM,
		.internal_flags = NL80211_FLAG_NEED_NETDEV_UP |
				  NL80211_FLAG_NEED_RTNL,
	},
	{
		.cmd = NL80211_CMD_LEAVE_MESH,
		.doit = nl80211_leave_mesh,
		.policy = nl80211_policy,
		.flags = GENL_ADMIN_PERM,
		.internal_flags = NL80211_FLAG_NEED_NETDEV_UP |
				  NL80211_FLAG_NEED_RTNL,
	},
	{
		.cmd = NL80211_CMD_GET_WOWLAN,
		.doit = nl80211_get_wowlan,
		.policy = nl80211_policy,
		/* can be retrieved by unprivileged users */
		.internal_flags = NL80211_FLAG_NEED_WIPHY |
				  NL80211_FLAG_NEED_RTNL,
	},
	{
		.cmd = NL80211_CMD_SET_WOWLAN,
		.doit = nl80211_set_wowlan,
		.policy = nl80211_policy,
		.flags = GENL_ADMIN_PERM,
		.internal_flags = NL80211_FLAG_NEED_WIPHY |
				  NL80211_FLAG_NEED_RTNL,
	},
};

static struct genl_multicast_group nl80211_mlme_mcgrp = {
	.name = "mlme",
};

/* multicast groups */
static struct genl_multicast_group nl80211_config_mcgrp = {
	.name = "config",
};
static struct genl_multicast_group nl80211_scan_mcgrp = {
	.name = "scan",
};
static struct genl_multicast_group nl80211_regulatory_mcgrp = {
	.name = "regulatory",
};

/* notification functions */

void nl80211_notify_dev_rename(struct cfg80211_registered_device *rdev)
{
	struct sk_buff *msg;

	msg = nlmsg_new(NLMSG_DEFAULT_SIZE, GFP_KERNEL);
	if (!msg)
		return;

	if (nl80211_send_wiphy(msg, 0, 0, 0, rdev) < 0) {
		nlmsg_free(msg);
		return;
	}

	genlmsg_multicast_netns(wiphy_net(&rdev->wiphy), msg, 0,
				nl80211_config_mcgrp.id, GFP_KERNEL);
}

static int nl80211_add_scan_req(struct sk_buff *msg,
				struct cfg80211_registered_device *rdev)
{
	struct cfg80211_scan_request *req = rdev->scan_req;
	struct nlattr *nest;
	int i;

	ASSERT_RDEV_LOCK(rdev);

	if (WARN_ON(!req))
		return 0;

	nest = nla_nest_start(msg, NL80211_ATTR_SCAN_SSIDS);
	if (!nest)
		goto nla_put_failure;
	for (i = 0; i < req->n_ssids; i++)
		NLA_PUT(msg, i, req->ssids[i].ssid_len, req->ssids[i].ssid);
	nla_nest_end(msg, nest);

	nest = nla_nest_start(msg, NL80211_ATTR_SCAN_FREQUENCIES);
	if (!nest)
		goto nla_put_failure;
	for (i = 0; i < req->n_channels; i++)
		NLA_PUT_U32(msg, i, req->channels[i]->center_freq);
	nla_nest_end(msg, nest);

	if (req->ie)
		NLA_PUT(msg, NL80211_ATTR_IE, req->ie_len, req->ie);

	return 0;
 nla_put_failure:
	return -ENOBUFS;
}

static int nl80211_send_scan_msg(struct sk_buff *msg,
				 struct cfg80211_registered_device *rdev,
				 struct net_device *netdev,
				 u32 pid, u32 seq, int flags,
				 u32 cmd)
{
	void *hdr;

	hdr = nl80211hdr_put(msg, pid, seq, flags, cmd);
	if (!hdr)
		return -1;

	NLA_PUT_U32(msg, NL80211_ATTR_WIPHY, rdev->wiphy_idx);
	NLA_PUT_U32(msg, NL80211_ATTR_IFINDEX, netdev->ifindex);

	/* ignore errors and send incomplete event anyway */
	nl80211_add_scan_req(msg, rdev);

	return genlmsg_end(msg, hdr);

 nla_put_failure:
	genlmsg_cancel(msg, hdr);
	return -EMSGSIZE;
}

static int
nl80211_send_sched_scan_msg(struct sk_buff *msg,
			    struct cfg80211_registered_device *rdev,
			    struct net_device *netdev,
			    u32 pid, u32 seq, int flags, u32 cmd)
{
	void *hdr;

	hdr = nl80211hdr_put(msg, pid, seq, flags, cmd);
	if (!hdr)
		return -1;

	NLA_PUT_U32(msg, NL80211_ATTR_WIPHY, rdev->wiphy_idx);
	NLA_PUT_U32(msg, NL80211_ATTR_IFINDEX, netdev->ifindex);

	return genlmsg_end(msg, hdr);

 nla_put_failure:
	genlmsg_cancel(msg, hdr);
	return -EMSGSIZE;
}

void nl80211_send_scan_start(struct cfg80211_registered_device *rdev,
			     struct net_device *netdev)
{
	struct sk_buff *msg;

	msg = nlmsg_new(NLMSG_GOODSIZE, GFP_KERNEL);
	if (!msg)
		return;

	if (nl80211_send_scan_msg(msg, rdev, netdev, 0, 0, 0,
				  NL80211_CMD_TRIGGER_SCAN) < 0) {
		nlmsg_free(msg);
		return;
	}

	genlmsg_multicast_netns(wiphy_net(&rdev->wiphy), msg, 0,
				nl80211_scan_mcgrp.id, GFP_KERNEL);
}

void nl80211_send_scan_done(struct cfg80211_registered_device *rdev,
			    struct net_device *netdev)
{
	struct sk_buff *msg;

	msg = nlmsg_new(NLMSG_DEFAULT_SIZE, GFP_KERNEL);
	if (!msg)
		return;

	if (nl80211_send_scan_msg(msg, rdev, netdev, 0, 0, 0,
				  NL80211_CMD_NEW_SCAN_RESULTS) < 0) {
		nlmsg_free(msg);
		return;
	}

	genlmsg_multicast_netns(wiphy_net(&rdev->wiphy), msg, 0,
				nl80211_scan_mcgrp.id, GFP_KERNEL);
}

void nl80211_send_scan_aborted(struct cfg80211_registered_device *rdev,
			       struct net_device *netdev)
{
	struct sk_buff *msg;

	msg = nlmsg_new(NLMSG_DEFAULT_SIZE, GFP_KERNEL);
	if (!msg)
		return;

	if (nl80211_send_scan_msg(msg, rdev, netdev, 0, 0, 0,
				  NL80211_CMD_SCAN_ABORTED) < 0) {
		nlmsg_free(msg);
		return;
	}

	genlmsg_multicast_netns(wiphy_net(&rdev->wiphy), msg, 0,
				nl80211_scan_mcgrp.id, GFP_KERNEL);
}

void nl80211_send_sched_scan_results(struct cfg80211_registered_device *rdev,
				     struct net_device *netdev)
{
	struct sk_buff *msg;

	msg = nlmsg_new(NLMSG_DEFAULT_SIZE, GFP_KERNEL);
	if (!msg)
		return;

	if (nl80211_send_sched_scan_msg(msg, rdev, netdev, 0, 0, 0,
					NL80211_CMD_SCHED_SCAN_RESULTS) < 0) {
		nlmsg_free(msg);
		return;
	}

	genlmsg_multicast_netns(wiphy_net(&rdev->wiphy), msg, 0,
				nl80211_scan_mcgrp.id, GFP_KERNEL);
}

void nl80211_send_sched_scan(struct cfg80211_registered_device *rdev,
			     struct net_device *netdev, u32 cmd)
{
	struct sk_buff *msg;

	msg = nlmsg_new(NLMSG_GOODSIZE, GFP_KERNEL);
	if (!msg)
		return;

	if (nl80211_send_sched_scan_msg(msg, rdev, netdev, 0, 0, 0, cmd) < 0) {
		nlmsg_free(msg);
		return;
	}

	genlmsg_multicast_netns(wiphy_net(&rdev->wiphy), msg, 0,
				nl80211_scan_mcgrp.id, GFP_KERNEL);
}

/*
 * This can happen on global regulatory changes or device specific settings
 * based on custom world regulatory domains.
 */
void nl80211_send_reg_change_event(struct regulatory_request *request)
{
	struct sk_buff *msg;
	void *hdr;

	msg = nlmsg_new(NLMSG_DEFAULT_SIZE, GFP_KERNEL);
	if (!msg)
		return;

	hdr = nl80211hdr_put(msg, 0, 0, 0, NL80211_CMD_REG_CHANGE);
	if (!hdr) {
		nlmsg_free(msg);
		return;
	}

	/* Userspace can always count this one always being set */
	NLA_PUT_U8(msg, NL80211_ATTR_REG_INITIATOR, request->initiator);

	if (request->alpha2[0] == '0' && request->alpha2[1] == '0')
		NLA_PUT_U8(msg, NL80211_ATTR_REG_TYPE,
			   NL80211_REGDOM_TYPE_WORLD);
	else if (request->alpha2[0] == '9' && request->alpha2[1] == '9')
		NLA_PUT_U8(msg, NL80211_ATTR_REG_TYPE,
			   NL80211_REGDOM_TYPE_CUSTOM_WORLD);
	else if ((request->alpha2[0] == '9' && request->alpha2[1] == '8') ||
		 request->intersect)
		NLA_PUT_U8(msg, NL80211_ATTR_REG_TYPE,
			   NL80211_REGDOM_TYPE_INTERSECTION);
	else {
		NLA_PUT_U8(msg, NL80211_ATTR_REG_TYPE,
			   NL80211_REGDOM_TYPE_COUNTRY);
		NLA_PUT_STRING(msg, NL80211_ATTR_REG_ALPHA2, request->alpha2);
	}

	if (wiphy_idx_valid(request->wiphy_idx))
		NLA_PUT_U32(msg, NL80211_ATTR_WIPHY, request->wiphy_idx);

	if (genlmsg_end(msg, hdr) < 0) {
		nlmsg_free(msg);
		return;
	}

	rcu_read_lock();
	genlmsg_multicast_allns(msg, 0, nl80211_regulatory_mcgrp.id,
				GFP_ATOMIC);
	rcu_read_unlock();

	return;

nla_put_failure:
	genlmsg_cancel(msg, hdr);
	nlmsg_free(msg);
}

static void nl80211_send_mlme_event(struct cfg80211_registered_device *rdev,
				    struct net_device *netdev,
				    const u8 *buf, size_t len,
				    enum nl80211_commands cmd, gfp_t gfp)
{
	struct sk_buff *msg;
	void *hdr;

	msg = nlmsg_new(NLMSG_DEFAULT_SIZE, gfp);
	if (!msg)
		return;

	hdr = nl80211hdr_put(msg, 0, 0, 0, cmd);
	if (!hdr) {
		nlmsg_free(msg);
		return;
	}

	NLA_PUT_U32(msg, NL80211_ATTR_WIPHY, rdev->wiphy_idx);
	NLA_PUT_U32(msg, NL80211_ATTR_IFINDEX, netdev->ifindex);
	NLA_PUT(msg, NL80211_ATTR_FRAME, len, buf);

	if (genlmsg_end(msg, hdr) < 0) {
		nlmsg_free(msg);
		return;
	}

	genlmsg_multicast_netns(wiphy_net(&rdev->wiphy), msg, 0,
				nl80211_mlme_mcgrp.id, gfp);
	return;

 nla_put_failure:
	genlmsg_cancel(msg, hdr);
	nlmsg_free(msg);
}

void nl80211_send_rx_auth(struct cfg80211_registered_device *rdev,
			  struct net_device *netdev, const u8 *buf,
			  size_t len, gfp_t gfp)
{
	nl80211_send_mlme_event(rdev, netdev, buf, len,
				NL80211_CMD_AUTHENTICATE, gfp);
}

void nl80211_send_rx_assoc(struct cfg80211_registered_device *rdev,
			   struct net_device *netdev, const u8 *buf,
			   size_t len, gfp_t gfp)
{
	nl80211_send_mlme_event(rdev, netdev, buf, len,
				NL80211_CMD_ASSOCIATE, gfp);
}

void nl80211_send_deauth(struct cfg80211_registered_device *rdev,
			 struct net_device *netdev, const u8 *buf,
			 size_t len, gfp_t gfp)
{
	nl80211_send_mlme_event(rdev, netdev, buf, len,
				NL80211_CMD_DEAUTHENTICATE, gfp);
}

void nl80211_send_disassoc(struct cfg80211_registered_device *rdev,
			   struct net_device *netdev, const u8 *buf,
			   size_t len, gfp_t gfp)
{
	nl80211_send_mlme_event(rdev, netdev, buf, len,
				NL80211_CMD_DISASSOCIATE, gfp);
}

void nl80211_send_unprot_deauth(struct cfg80211_registered_device *rdev,
				struct net_device *netdev, const u8 *buf,
				size_t len, gfp_t gfp)
{
	nl80211_send_mlme_event(rdev, netdev, buf, len,
				NL80211_CMD_UNPROT_DEAUTHENTICATE, gfp);
}

void nl80211_send_unprot_disassoc(struct cfg80211_registered_device *rdev,
				  struct net_device *netdev, const u8 *buf,
				  size_t len, gfp_t gfp)
{
	nl80211_send_mlme_event(rdev, netdev, buf, len,
				NL80211_CMD_UNPROT_DISASSOCIATE, gfp);
}

static void nl80211_send_mlme_timeout(struct cfg80211_registered_device *rdev,
				      struct net_device *netdev, int cmd,
				      const u8 *addr, gfp_t gfp)
{
	struct sk_buff *msg;
	void *hdr;

	msg = nlmsg_new(NLMSG_DEFAULT_SIZE, gfp);
	if (!msg)
		return;

	hdr = nl80211hdr_put(msg, 0, 0, 0, cmd);
	if (!hdr) {
		nlmsg_free(msg);
		return;
	}

	NLA_PUT_U32(msg, NL80211_ATTR_WIPHY, rdev->wiphy_idx);
	NLA_PUT_U32(msg, NL80211_ATTR_IFINDEX, netdev->ifindex);
	NLA_PUT_FLAG(msg, NL80211_ATTR_TIMED_OUT);
	NLA_PUT(msg, NL80211_ATTR_MAC, ETH_ALEN, addr);

	if (genlmsg_end(msg, hdr) < 0) {
		nlmsg_free(msg);
		return;
	}

	genlmsg_multicast_netns(wiphy_net(&rdev->wiphy), msg, 0,
				nl80211_mlme_mcgrp.id, gfp);
	return;

 nla_put_failure:
	genlmsg_cancel(msg, hdr);
	nlmsg_free(msg);
}

void nl80211_send_auth_timeout(struct cfg80211_registered_device *rdev,
			       struct net_device *netdev, const u8 *addr,
			       gfp_t gfp)
{
	nl80211_send_mlme_timeout(rdev, netdev, NL80211_CMD_AUTHENTICATE,
				  addr, gfp);
}

void nl80211_send_assoc_timeout(struct cfg80211_registered_device *rdev,
				struct net_device *netdev, const u8 *addr,
				gfp_t gfp)
{
	nl80211_send_mlme_timeout(rdev, netdev, NL80211_CMD_ASSOCIATE,
				  addr, gfp);
}

void nl80211_send_connect_result(struct cfg80211_registered_device *rdev,
				 struct net_device *netdev, const u8 *bssid,
				 const u8 *req_ie, size_t req_ie_len,
				 const u8 *resp_ie, size_t resp_ie_len,
				 u16 status, gfp_t gfp)
{
	struct sk_buff *msg;
	void *hdr;

	msg = nlmsg_new(NLMSG_GOODSIZE, gfp);
	if (!msg)
		return;

	hdr = nl80211hdr_put(msg, 0, 0, 0, NL80211_CMD_CONNECT);
	if (!hdr) {
		nlmsg_free(msg);
		return;
	}

	NLA_PUT_U32(msg, NL80211_ATTR_WIPHY, rdev->wiphy_idx);
	NLA_PUT_U32(msg, NL80211_ATTR_IFINDEX, netdev->ifindex);
	if (bssid)
		NLA_PUT(msg, NL80211_ATTR_MAC, ETH_ALEN, bssid);
	NLA_PUT_U16(msg, NL80211_ATTR_STATUS_CODE, status);
	if (req_ie)
		NLA_PUT(msg, NL80211_ATTR_REQ_IE, req_ie_len, req_ie);
	if (resp_ie)
		NLA_PUT(msg, NL80211_ATTR_RESP_IE, resp_ie_len, resp_ie);

	if (genlmsg_end(msg, hdr) < 0) {
		nlmsg_free(msg);
		return;
	}

	genlmsg_multicast_netns(wiphy_net(&rdev->wiphy), msg, 0,
				nl80211_mlme_mcgrp.id, gfp);
	return;

 nla_put_failure:
	genlmsg_cancel(msg, hdr);
	nlmsg_free(msg);

}

void nl80211_send_roamed(struct cfg80211_registered_device *rdev,
			 struct net_device *netdev, const u8 *bssid,
			 const u8 *req_ie, size_t req_ie_len,
			 const u8 *resp_ie, size_t resp_ie_len, gfp_t gfp)
{
	struct sk_buff *msg;
	void *hdr;

	msg = nlmsg_new(NLMSG_GOODSIZE, gfp);
	if (!msg)
		return;

	hdr = nl80211hdr_put(msg, 0, 0, 0, NL80211_CMD_ROAM);
	if (!hdr) {
		nlmsg_free(msg);
		return;
	}

	NLA_PUT_U32(msg, NL80211_ATTR_WIPHY, rdev->wiphy_idx);
	NLA_PUT_U32(msg, NL80211_ATTR_IFINDEX, netdev->ifindex);
	NLA_PUT(msg, NL80211_ATTR_MAC, ETH_ALEN, bssid);
	if (req_ie)
		NLA_PUT(msg, NL80211_ATTR_REQ_IE, req_ie_len, req_ie);
	if (resp_ie)
		NLA_PUT(msg, NL80211_ATTR_RESP_IE, resp_ie_len, resp_ie);

	if (genlmsg_end(msg, hdr) < 0) {
		nlmsg_free(msg);
		return;
	}

	genlmsg_multicast_netns(wiphy_net(&rdev->wiphy), msg, 0,
				nl80211_mlme_mcgrp.id, gfp);
	return;

 nla_put_failure:
	genlmsg_cancel(msg, hdr);
	nlmsg_free(msg);

}

void nl80211_send_disconnected(struct cfg80211_registered_device *rdev,
			       struct net_device *netdev, u16 reason,
			       const u8 *ie, size_t ie_len, bool from_ap)
{
	struct sk_buff *msg;
	void *hdr;

	msg = nlmsg_new(NLMSG_GOODSIZE, GFP_KERNEL);
	if (!msg)
		return;

	hdr = nl80211hdr_put(msg, 0, 0, 0, NL80211_CMD_DISCONNECT);
	if (!hdr) {
		nlmsg_free(msg);
		return;
	}

	NLA_PUT_U32(msg, NL80211_ATTR_WIPHY, rdev->wiphy_idx);
	NLA_PUT_U32(msg, NL80211_ATTR_IFINDEX, netdev->ifindex);
	if (from_ap && reason)
		NLA_PUT_U16(msg, NL80211_ATTR_REASON_CODE, reason);
	if (from_ap)
		NLA_PUT_FLAG(msg, NL80211_ATTR_DISCONNECTED_BY_AP);
	if (ie)
		NLA_PUT(msg, NL80211_ATTR_IE, ie_len, ie);

	if (genlmsg_end(msg, hdr) < 0) {
		nlmsg_free(msg);
		return;
	}

	genlmsg_multicast_netns(wiphy_net(&rdev->wiphy), msg, 0,
				nl80211_mlme_mcgrp.id, GFP_KERNEL);
	return;

 nla_put_failure:
	genlmsg_cancel(msg, hdr);
	nlmsg_free(msg);

}

void nl80211_send_ibss_bssid(struct cfg80211_registered_device *rdev,
			     struct net_device *netdev, const u8 *bssid,
			     gfp_t gfp)
{
	struct sk_buff *msg;
	void *hdr;

	msg = nlmsg_new(NLMSG_DEFAULT_SIZE, gfp);
	if (!msg)
		return;

	hdr = nl80211hdr_put(msg, 0, 0, 0, NL80211_CMD_JOIN_IBSS);
	if (!hdr) {
		nlmsg_free(msg);
		return;
	}

	NLA_PUT_U32(msg, NL80211_ATTR_WIPHY, rdev->wiphy_idx);
	NLA_PUT_U32(msg, NL80211_ATTR_IFINDEX, netdev->ifindex);
	NLA_PUT(msg, NL80211_ATTR_MAC, ETH_ALEN, bssid);

	if (genlmsg_end(msg, hdr) < 0) {
		nlmsg_free(msg);
		return;
	}

	genlmsg_multicast_netns(wiphy_net(&rdev->wiphy), msg, 0,
				nl80211_mlme_mcgrp.id, gfp);
	return;

 nla_put_failure:
	genlmsg_cancel(msg, hdr);
	nlmsg_free(msg);
}

void nl80211_send_new_peer_candidate(struct cfg80211_registered_device *rdev,
		struct net_device *netdev,
		const u8 *macaddr, const u8* ie, u8 ie_len,
		gfp_t gfp)
{
	struct sk_buff *msg;
	void *hdr;

	msg = nlmsg_new(NLMSG_DEFAULT_SIZE, gfp);
	if (!msg)
		return;

	hdr = nl80211hdr_put(msg, 0, 0, 0, NL80211_CMD_NEW_PEER_CANDIDATE);
	if (!hdr) {
		nlmsg_free(msg);
		return;
	}

	NLA_PUT_U32(msg, NL80211_ATTR_WIPHY, rdev->wiphy_idx);
	NLA_PUT_U32(msg, NL80211_ATTR_IFINDEX, netdev->ifindex);
	NLA_PUT(msg, NL80211_ATTR_MAC, ETH_ALEN, macaddr);
	if (ie_len && ie)
		NLA_PUT(msg, NL80211_ATTR_IE, ie_len , ie);

	if (genlmsg_end(msg, hdr) < 0) {
		nlmsg_free(msg);
		return;
	}

	genlmsg_multicast_netns(wiphy_net(&rdev->wiphy), msg, 0,
				nl80211_mlme_mcgrp.id, gfp);
	return;

 nla_put_failure:
	genlmsg_cancel(msg, hdr);
	nlmsg_free(msg);
}

void nl80211_michael_mic_failure(struct cfg80211_registered_device *rdev,
				 struct net_device *netdev, const u8 *addr,
				 enum nl80211_key_type key_type, int key_id,
				 const u8 *tsc, gfp_t gfp)
{
	struct sk_buff *msg;
	void *hdr;

	msg = nlmsg_new(NLMSG_DEFAULT_SIZE, gfp);
	if (!msg)
		return;

	hdr = nl80211hdr_put(msg, 0, 0, 0, NL80211_CMD_MICHAEL_MIC_FAILURE);
	if (!hdr) {
		nlmsg_free(msg);
		return;
	}

	NLA_PUT_U32(msg, NL80211_ATTR_WIPHY, rdev->wiphy_idx);
	NLA_PUT_U32(msg, NL80211_ATTR_IFINDEX, netdev->ifindex);
	if (addr)
		NLA_PUT(msg, NL80211_ATTR_MAC, ETH_ALEN, addr);
	NLA_PUT_U32(msg, NL80211_ATTR_KEY_TYPE, key_type);
	NLA_PUT_U8(msg, NL80211_ATTR_KEY_IDX, key_id);
	if (tsc)
		NLA_PUT(msg, NL80211_ATTR_KEY_SEQ, 6, tsc);

	if (genlmsg_end(msg, hdr) < 0) {
		nlmsg_free(msg);
		return;
	}

	genlmsg_multicast_netns(wiphy_net(&rdev->wiphy), msg, 0,
				nl80211_mlme_mcgrp.id, gfp);
	return;

 nla_put_failure:
	genlmsg_cancel(msg, hdr);
	nlmsg_free(msg);
}

void nl80211_send_beacon_hint_event(struct wiphy *wiphy,
				    struct ieee80211_channel *channel_before,
				    struct ieee80211_channel *channel_after)
{
	struct sk_buff *msg;
	void *hdr;
	struct nlattr *nl_freq;

	msg = nlmsg_new(NLMSG_DEFAULT_SIZE, GFP_ATOMIC);
	if (!msg)
		return;

	hdr = nl80211hdr_put(msg, 0, 0, 0, NL80211_CMD_REG_BEACON_HINT);
	if (!hdr) {
		nlmsg_free(msg);
		return;
	}

	/*
	 * Since we are applying the beacon hint to a wiphy we know its
	 * wiphy_idx is valid
	 */
	NLA_PUT_U32(msg, NL80211_ATTR_WIPHY, get_wiphy_idx(wiphy));

	/* Before */
	nl_freq = nla_nest_start(msg, NL80211_ATTR_FREQ_BEFORE);
	if (!nl_freq)
		goto nla_put_failure;
	if (nl80211_msg_put_channel(msg, channel_before))
		goto nla_put_failure;
	nla_nest_end(msg, nl_freq);

	/* After */
	nl_freq = nla_nest_start(msg, NL80211_ATTR_FREQ_AFTER);
	if (!nl_freq)
		goto nla_put_failure;
	if (nl80211_msg_put_channel(msg, channel_after))
		goto nla_put_failure;
	nla_nest_end(msg, nl_freq);

	if (genlmsg_end(msg, hdr) < 0) {
		nlmsg_free(msg);
		return;
	}

	rcu_read_lock();
	genlmsg_multicast_allns(msg, 0, nl80211_regulatory_mcgrp.id,
				GFP_ATOMIC);
	rcu_read_unlock();

	return;

nla_put_failure:
	genlmsg_cancel(msg, hdr);
	nlmsg_free(msg);
}

static void nl80211_send_remain_on_chan_event(
	int cmd, struct cfg80211_registered_device *rdev,
	struct net_device *netdev, u64 cookie,
	struct ieee80211_channel *chan,
	enum nl80211_channel_type channel_type,
	unsigned int duration, gfp_t gfp)
{
	struct sk_buff *msg;
	void *hdr;

	msg = nlmsg_new(NLMSG_DEFAULT_SIZE, gfp);
	if (!msg)
		return;

	hdr = nl80211hdr_put(msg, 0, 0, 0, cmd);
	if (!hdr) {
		nlmsg_free(msg);
		return;
	}

	NLA_PUT_U32(msg, NL80211_ATTR_WIPHY, rdev->wiphy_idx);
	NLA_PUT_U32(msg, NL80211_ATTR_IFINDEX, netdev->ifindex);
	NLA_PUT_U32(msg, NL80211_ATTR_WIPHY_FREQ, chan->center_freq);
	NLA_PUT_U32(msg, NL80211_ATTR_WIPHY_CHANNEL_TYPE, channel_type);
	NLA_PUT_U64(msg, NL80211_ATTR_COOKIE, cookie);

	if (cmd == NL80211_CMD_REMAIN_ON_CHANNEL)
		NLA_PUT_U32(msg, NL80211_ATTR_DURATION, duration);

	if (genlmsg_end(msg, hdr) < 0) {
		nlmsg_free(msg);
		return;
	}

	genlmsg_multicast_netns(wiphy_net(&rdev->wiphy), msg, 0,
				nl80211_mlme_mcgrp.id, gfp);
	return;

 nla_put_failure:
	genlmsg_cancel(msg, hdr);
	nlmsg_free(msg);
}

void nl80211_send_remain_on_channel(struct cfg80211_registered_device *rdev,
				    struct net_device *netdev, u64 cookie,
				    struct ieee80211_channel *chan,
				    enum nl80211_channel_type channel_type,
				    unsigned int duration, gfp_t gfp)
{
	nl80211_send_remain_on_chan_event(NL80211_CMD_REMAIN_ON_CHANNEL,
					  rdev, netdev, cookie, chan,
					  channel_type, duration, gfp);
}

void nl80211_send_remain_on_channel_cancel(
	struct cfg80211_registered_device *rdev, struct net_device *netdev,
	u64 cookie, struct ieee80211_channel *chan,
	enum nl80211_channel_type channel_type, gfp_t gfp)
{
	nl80211_send_remain_on_chan_event(NL80211_CMD_CANCEL_REMAIN_ON_CHANNEL,
					  rdev, netdev, cookie, chan,
					  channel_type, 0, gfp);
}

void nl80211_send_sta_event(struct cfg80211_registered_device *rdev,
			    struct net_device *dev, const u8 *mac_addr,
			    struct station_info *sinfo, gfp_t gfp)
{
	struct sk_buff *msg;

	msg = nlmsg_new(NLMSG_GOODSIZE, gfp);
	if (!msg)
		return;

	if (nl80211_send_station(msg, 0, 0, 0, dev, mac_addr, sinfo) < 0) {
		nlmsg_free(msg);
		return;
	}

	genlmsg_multicast_netns(wiphy_net(&rdev->wiphy), msg, 0,
				nl80211_mlme_mcgrp.id, gfp);
}

void nl80211_send_sta_del_event(struct cfg80211_registered_device *rdev,
				struct net_device *dev, const u8 *mac_addr,
				gfp_t gfp)
{
	struct sk_buff *msg;
	void *hdr;

	msg = nlmsg_new(NLMSG_GOODSIZE, gfp);
	if (!msg)
		return;

	hdr = nl80211hdr_put(msg, 0, 0, 0, NL80211_CMD_DEL_STATION);
	if (!hdr) {
		nlmsg_free(msg);
		return;
	}

	NLA_PUT_U32(msg, NL80211_ATTR_IFINDEX, dev->ifindex);
	NLA_PUT(msg, NL80211_ATTR_MAC, ETH_ALEN, mac_addr);

	if (genlmsg_end(msg, hdr) < 0) {
		nlmsg_free(msg);
		return;
	}

	genlmsg_multicast_netns(wiphy_net(&rdev->wiphy), msg, 0,
				nl80211_mlme_mcgrp.id, gfp);
	return;

 nla_put_failure:
	genlmsg_cancel(msg, hdr);
	nlmsg_free(msg);
}

int nl80211_send_mgmt(struct cfg80211_registered_device *rdev,
		      struct net_device *netdev, u32 nlpid,
		      int freq, const u8 *buf, size_t len, gfp_t gfp)
{
	struct sk_buff *msg;
	void *hdr;
	int err;

	msg = nlmsg_new(NLMSG_DEFAULT_SIZE, gfp);
	if (!msg)
		return -ENOMEM;

	hdr = nl80211hdr_put(msg, 0, 0, 0, NL80211_CMD_FRAME);
	if (!hdr) {
		nlmsg_free(msg);
		return -ENOMEM;
	}

	NLA_PUT_U32(msg, NL80211_ATTR_WIPHY, rdev->wiphy_idx);
	NLA_PUT_U32(msg, NL80211_ATTR_IFINDEX, netdev->ifindex);
	NLA_PUT_U32(msg, NL80211_ATTR_WIPHY_FREQ, freq);
	NLA_PUT(msg, NL80211_ATTR_FRAME, len, buf);

	err = genlmsg_end(msg, hdr);
	if (err < 0) {
		nlmsg_free(msg);
		return err;
	}

	err = genlmsg_unicast(wiphy_net(&rdev->wiphy), msg, nlpid);
	if (err < 0)
		return err;
	return 0;

 nla_put_failure:
	genlmsg_cancel(msg, hdr);
	nlmsg_free(msg);
	return -ENOBUFS;
}

void nl80211_send_mgmt_tx_status(struct cfg80211_registered_device *rdev,
				 struct net_device *netdev, u64 cookie,
				 const u8 *buf, size_t len, bool ack,
				 gfp_t gfp)
{
	struct sk_buff *msg;
	void *hdr;

	msg = nlmsg_new(NLMSG_DEFAULT_SIZE, gfp);
	if (!msg)
		return;

	hdr = nl80211hdr_put(msg, 0, 0, 0, NL80211_CMD_FRAME_TX_STATUS);
	if (!hdr) {
		nlmsg_free(msg);
		return;
	}

	NLA_PUT_U32(msg, NL80211_ATTR_WIPHY, rdev->wiphy_idx);
	NLA_PUT_U32(msg, NL80211_ATTR_IFINDEX, netdev->ifindex);
	NLA_PUT(msg, NL80211_ATTR_FRAME, len, buf);
	NLA_PUT_U64(msg, NL80211_ATTR_COOKIE, cookie);
	if (ack)
		NLA_PUT_FLAG(msg, NL80211_ATTR_ACK);

	if (genlmsg_end(msg, hdr) < 0) {
		nlmsg_free(msg);
		return;
	}

	genlmsg_multicast(msg, 0, nl80211_mlme_mcgrp.id, gfp);
	return;

 nla_put_failure:
	genlmsg_cancel(msg, hdr);
	nlmsg_free(msg);
}

void
nl80211_send_cqm_rssi_notify(struct cfg80211_registered_device *rdev,
			     struct net_device *netdev,
			     enum nl80211_cqm_rssi_threshold_event rssi_event,
			     gfp_t gfp)
{
	struct sk_buff *msg;
	struct nlattr *pinfoattr;
	void *hdr;

	msg = nlmsg_new(NLMSG_GOODSIZE, gfp);
	if (!msg)
		return;

	hdr = nl80211hdr_put(msg, 0, 0, 0, NL80211_CMD_NOTIFY_CQM);
	if (!hdr) {
		nlmsg_free(msg);
		return;
	}

	NLA_PUT_U32(msg, NL80211_ATTR_WIPHY, rdev->wiphy_idx);
	NLA_PUT_U32(msg, NL80211_ATTR_IFINDEX, netdev->ifindex);

	pinfoattr = nla_nest_start(msg, NL80211_ATTR_CQM);
	if (!pinfoattr)
		goto nla_put_failure;

	NLA_PUT_U32(msg, NL80211_ATTR_CQM_RSSI_THRESHOLD_EVENT,
		    rssi_event);

	nla_nest_end(msg, pinfoattr);

	if (genlmsg_end(msg, hdr) < 0) {
		nlmsg_free(msg);
		return;
	}

	genlmsg_multicast_netns(wiphy_net(&rdev->wiphy), msg, 0,
				nl80211_mlme_mcgrp.id, gfp);
	return;

 nla_put_failure:
	genlmsg_cancel(msg, hdr);
	nlmsg_free(msg);
}

void
nl80211_send_cqm_pktloss_notify(struct cfg80211_registered_device *rdev,
				struct net_device *netdev, const u8 *peer,
				u32 num_packets, gfp_t gfp)
{
	struct sk_buff *msg;
	struct nlattr *pinfoattr;
	void *hdr;

	msg = nlmsg_new(NLMSG_GOODSIZE, gfp);
	if (!msg)
		return;

	hdr = nl80211hdr_put(msg, 0, 0, 0, NL80211_CMD_NOTIFY_CQM);
	if (!hdr) {
		nlmsg_free(msg);
		return;
	}

	NLA_PUT_U32(msg, NL80211_ATTR_WIPHY, rdev->wiphy_idx);
	NLA_PUT_U32(msg, NL80211_ATTR_IFINDEX, netdev->ifindex);
	NLA_PUT(msg, NL80211_ATTR_MAC, ETH_ALEN, peer);

	pinfoattr = nla_nest_start(msg, NL80211_ATTR_CQM);
	if (!pinfoattr)
		goto nla_put_failure;

	NLA_PUT_U32(msg, NL80211_ATTR_CQM_PKT_LOSS_EVENT, num_packets);

	nla_nest_end(msg, pinfoattr);

	if (genlmsg_end(msg, hdr) < 0) {
		nlmsg_free(msg);
		return;
	}

	genlmsg_multicast_netns(wiphy_net(&rdev->wiphy), msg, 0,
				nl80211_mlme_mcgrp.id, gfp);
	return;

 nla_put_failure:
	genlmsg_cancel(msg, hdr);
	nlmsg_free(msg);
}

static int nl80211_netlink_notify(struct notifier_block * nb,
				  unsigned long state,
				  void *_notify)
{
	struct netlink_notify *notify = _notify;
	struct cfg80211_registered_device *rdev;
	struct wireless_dev *wdev;

	if (state != NETLINK_URELEASE)
		return NOTIFY_DONE;

	rcu_read_lock();

	list_for_each_entry_rcu(rdev, &cfg80211_rdev_list, list)
		list_for_each_entry_rcu(wdev, &rdev->netdev_list, list)
			cfg80211_mlme_unregister_socket(wdev, notify->pid);

	rcu_read_unlock();

	return NOTIFY_DONE;
}

static struct notifier_block nl80211_netlink_notifier = {
	.notifier_call = nl80211_netlink_notify,
};

/* initialisation/exit functions */

int nl80211_init(void)
{
	int err;

	err = genl_register_family_with_ops(&nl80211_fam,
		nl80211_ops, ARRAY_SIZE(nl80211_ops));
	if (err)
		return err;

	err = genl_register_mc_group(&nl80211_fam, &nl80211_config_mcgrp);
	if (err)
		goto err_out;

	err = genl_register_mc_group(&nl80211_fam, &nl80211_scan_mcgrp);
	if (err)
		goto err_out;

	err = genl_register_mc_group(&nl80211_fam, &nl80211_regulatory_mcgrp);
	if (err)
		goto err_out;

	err = genl_register_mc_group(&nl80211_fam, &nl80211_mlme_mcgrp);
	if (err)
		goto err_out;

#ifdef CONFIG_NL80211_TESTMODE
	err = genl_register_mc_group(&nl80211_fam, &nl80211_testmode_mcgrp);
	if (err)
		goto err_out;
#endif

	err = netlink_register_notifier(&nl80211_netlink_notifier);
	if (err)
		goto err_out;

	return 0;
 err_out:
	genl_unregister_family(&nl80211_fam);
	return err;
}

void nl80211_exit(void)
{
	netlink_unregister_notifier(&nl80211_netlink_notifier);
	genl_unregister_family(&nl80211_fam);
}<|MERGE_RESOLUTION|>--- conflicted
+++ resolved
@@ -2125,11 +2125,7 @@
 				const u8 *mac_addr, struct station_info *sinfo)
 {
 	void *hdr;
-<<<<<<< HEAD
-	struct nlattr *sinfoattr;
-=======
 	struct nlattr *sinfoattr, *bss_param;
->>>>>>> d762f438
 
 	hdr = nl80211hdr_put(msg, pid, seq, flags, NL80211_CMD_NEW_STATION);
 	if (!hdr)
