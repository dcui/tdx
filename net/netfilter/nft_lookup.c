// SPDX-License-Identifier: GPL-2.0-only
/*
 * Copyright (c) 2009 Patrick McHardy <kaber@trash.net>
 *
 * Development of this code funded by Astaro AG (http://www.astaro.com/)
 */

#include <linux/kernel.h>
#include <linux/init.h>
#include <linux/list.h>
#include <linux/rbtree.h>
#include <linux/netlink.h>
#include <linux/netfilter.h>
#include <linux/netfilter/nf_tables.h>
#include <net/netfilter/nf_tables.h>
#include <net/netfilter/nf_tables_core.h>

struct nft_lookup {
	struct nft_set			*set;
	u8				sreg;
	u8				dreg;
	bool				invert;
	struct nft_set_binding		binding;
};

#ifdef CONFIG_RETPOLINE
bool nft_set_do_lookup(const struct net *net, const struct nft_set *set,
		       const u32 *key, const struct nft_set_ext **ext)
{
	if (set->ops == &nft_set_hash_fast_type.ops)
		return nft_hash_lookup_fast(net, set, key, ext);
	if (set->ops == &nft_set_hash_type.ops)
		return nft_hash_lookup(net, set, key, ext);

	if (set->ops == &nft_set_rhash_type.ops)
		return nft_rhash_lookup(net, set, key, ext);

	if (set->ops == &nft_set_bitmap_type.ops)
		return nft_bitmap_lookup(net, set, key, ext);

	if (set->ops == &nft_set_pipapo_type.ops)
		return nft_pipapo_lookup(net, set, key, ext);
#if defined(CONFIG_X86_64) && !defined(CONFIG_UML)
	if (set->ops == &nft_set_pipapo_avx2_type.ops)
		return nft_pipapo_avx2_lookup(net, set, key, ext);
#endif

	if (set->ops == &nft_set_rbtree_type.ops)
		return nft_rbtree_lookup(net, set, key, ext);

	WARN_ON_ONCE(1);
	return set->ops->lookup(net, set, key, ext);
}
EXPORT_SYMBOL_GPL(nft_set_do_lookup);
#endif

void nft_lookup_eval(const struct nft_expr *expr,
		     struct nft_regs *regs,
		     const struct nft_pktinfo *pkt)
{
	const struct nft_lookup *priv = nft_expr_priv(expr);
	const struct nft_set *set = priv->set;
	const struct nft_set_ext *ext = NULL;
<<<<<<< HEAD
=======
	const struct net *net = nft_net(pkt);
>>>>>>> 7d2a07b7
	bool found;

	found =	nft_set_do_lookup(net, set, &regs->data[priv->sreg], &ext) ^
				  priv->invert;
	if (!found) {
		ext = nft_set_catchall_lookup(net, set);
		if (!ext) {
			regs->verdict.code = NFT_BREAK;
			return;
		}
	}

	if (ext) {
		if (set->flags & NFT_SET_MAP)
			nft_data_copy(&regs->data[priv->dreg],
				      nft_set_ext_data(ext), set->dlen);

		nft_set_elem_update_expr(ext, regs, pkt);
	}
}

static const struct nla_policy nft_lookup_policy[NFTA_LOOKUP_MAX + 1] = {
	[NFTA_LOOKUP_SET]	= { .type = NLA_STRING,
				    .len = NFT_SET_MAXNAMELEN - 1 },
	[NFTA_LOOKUP_SET_ID]	= { .type = NLA_U32 },
	[NFTA_LOOKUP_SREG]	= { .type = NLA_U32 },
	[NFTA_LOOKUP_DREG]	= { .type = NLA_U32 },
	[NFTA_LOOKUP_FLAGS]	= { .type = NLA_U32 },
};

static int nft_lookup_init(const struct nft_ctx *ctx,
			   const struct nft_expr *expr,
			   const struct nlattr * const tb[])
{
	struct nft_lookup *priv = nft_expr_priv(expr);
	u8 genmask = nft_genmask_next(ctx->net);
	struct nft_set *set;
	u32 flags;
	int err;

	if (tb[NFTA_LOOKUP_SET] == NULL ||
	    tb[NFTA_LOOKUP_SREG] == NULL)
		return -EINVAL;

	set = nft_set_lookup_global(ctx->net, ctx->table, tb[NFTA_LOOKUP_SET],
				    tb[NFTA_LOOKUP_SET_ID], genmask);
	if (IS_ERR(set))
		return PTR_ERR(set);

<<<<<<< HEAD
	priv->sreg = nft_parse_register(tb[NFTA_LOOKUP_SREG]);
	err = nft_validate_register_load(priv->sreg, set->klen);
=======
	err = nft_parse_register_load(tb[NFTA_LOOKUP_SREG], &priv->sreg,
				      set->klen);
>>>>>>> 7d2a07b7
	if (err < 0)
		return err;

	if (tb[NFTA_LOOKUP_FLAGS]) {
		flags = ntohl(nla_get_be32(tb[NFTA_LOOKUP_FLAGS]));

		if (flags & ~NFT_LOOKUP_F_INV)
			return -EINVAL;

		if (flags & NFT_LOOKUP_F_INV) {
			if (set->flags & NFT_SET_MAP)
				return -EINVAL;
			priv->invert = true;
		}
	}

	if (tb[NFTA_LOOKUP_DREG] != NULL) {
		if (priv->invert)
			return -EINVAL;
		if (!(set->flags & NFT_SET_MAP))
			return -EINVAL;

		err = nft_parse_register_store(ctx, tb[NFTA_LOOKUP_DREG],
					       &priv->dreg, NULL, set->dtype,
					       set->dlen);
		if (err < 0)
			return err;
	} else if (set->flags & NFT_SET_MAP)
		return -EINVAL;

	priv->binding.flags = set->flags & NFT_SET_MAP;

	err = nf_tables_bind_set(ctx, set, &priv->binding);
	if (err < 0)
		return err;

	priv->set = set;
	return 0;
}

static void nft_lookup_deactivate(const struct nft_ctx *ctx,
				  const struct nft_expr *expr,
				  enum nft_trans_phase phase)
{
	struct nft_lookup *priv = nft_expr_priv(expr);

	nf_tables_deactivate_set(ctx, priv->set, &priv->binding, phase);
}

static void nft_lookup_activate(const struct nft_ctx *ctx,
				const struct nft_expr *expr)
{
	struct nft_lookup *priv = nft_expr_priv(expr);

	priv->set->use++;
}

static void nft_lookup_destroy(const struct nft_ctx *ctx,
			       const struct nft_expr *expr)
{
	struct nft_lookup *priv = nft_expr_priv(expr);

	nf_tables_destroy_set(ctx, priv->set);
}

static int nft_lookup_dump(struct sk_buff *skb, const struct nft_expr *expr)
{
	const struct nft_lookup *priv = nft_expr_priv(expr);
	u32 flags = priv->invert ? NFT_LOOKUP_F_INV : 0;

	if (nla_put_string(skb, NFTA_LOOKUP_SET, priv->set->name))
		goto nla_put_failure;
	if (nft_dump_register(skb, NFTA_LOOKUP_SREG, priv->sreg))
		goto nla_put_failure;
	if (priv->set->flags & NFT_SET_MAP)
		if (nft_dump_register(skb, NFTA_LOOKUP_DREG, priv->dreg))
			goto nla_put_failure;
	if (nla_put_be32(skb, NFTA_LOOKUP_FLAGS, htonl(flags)))
		goto nla_put_failure;
	return 0;

nla_put_failure:
	return -1;
}

static int nft_lookup_validate_setelem(const struct nft_ctx *ctx,
				       struct nft_set *set,
				       const struct nft_set_iter *iter,
				       struct nft_set_elem *elem)
{
	const struct nft_set_ext *ext = nft_set_elem_ext(set, elem->priv);
	struct nft_ctx *pctx = (struct nft_ctx *)ctx;
	const struct nft_data *data;
	int err;

	if (nft_set_ext_exists(ext, NFT_SET_EXT_FLAGS) &&
	    *nft_set_ext_flags(ext) & NFT_SET_ELEM_INTERVAL_END)
		return 0;

	data = nft_set_ext_data(ext);
	switch (data->verdict.code) {
	case NFT_JUMP:
	case NFT_GOTO:
		pctx->level++;
		err = nft_chain_validate(ctx, data->verdict.chain);
		if (err < 0)
			return err;
		pctx->level--;
		break;
	default:
		break;
	}

	return 0;
}

static int nft_lookup_validate(const struct nft_ctx *ctx,
			       const struct nft_expr *expr,
			       const struct nft_data **d)
{
	const struct nft_lookup *priv = nft_expr_priv(expr);
	struct nft_set_iter iter;

	if (!(priv->set->flags & NFT_SET_MAP) ||
	    priv->set->dtype != NFT_DATA_VERDICT)
		return 0;

	iter.genmask	= nft_genmask_next(ctx->net);
	iter.skip	= 0;
	iter.count	= 0;
	iter.err	= 0;
	iter.fn		= nft_lookup_validate_setelem;

	priv->set->ops->walk(ctx, priv->set, &iter);
	if (iter.err < 0)
		return iter.err;

	return 0;
}

static const struct nft_expr_ops nft_lookup_ops = {
	.type		= &nft_lookup_type,
	.size		= NFT_EXPR_SIZE(sizeof(struct nft_lookup)),
	.eval		= nft_lookup_eval,
	.init		= nft_lookup_init,
	.activate	= nft_lookup_activate,
	.deactivate	= nft_lookup_deactivate,
	.destroy	= nft_lookup_destroy,
	.dump		= nft_lookup_dump,
	.validate	= nft_lookup_validate,
};

struct nft_expr_type nft_lookup_type __read_mostly = {
	.name		= "lookup",
	.ops		= &nft_lookup_ops,
	.policy		= nft_lookup_policy,
	.maxattr	= NFTA_LOOKUP_MAX,
	.owner		= THIS_MODULE,
};<|MERGE_RESOLUTION|>--- conflicted
+++ resolved
@@ -61,10 +61,7 @@
 	const struct nft_lookup *priv = nft_expr_priv(expr);
 	const struct nft_set *set = priv->set;
 	const struct nft_set_ext *ext = NULL;
-<<<<<<< HEAD
-=======
 	const struct net *net = nft_net(pkt);
->>>>>>> 7d2a07b7
 	bool found;
 
 	found =	nft_set_do_lookup(net, set, &regs->data[priv->sreg], &ext) ^
@@ -114,13 +111,8 @@
 	if (IS_ERR(set))
 		return PTR_ERR(set);
 
-<<<<<<< HEAD
-	priv->sreg = nft_parse_register(tb[NFTA_LOOKUP_SREG]);
-	err = nft_validate_register_load(priv->sreg, set->klen);
-=======
 	err = nft_parse_register_load(tb[NFTA_LOOKUP_SREG], &priv->sreg,
 				      set->klen);
->>>>>>> 7d2a07b7
 	if (err < 0)
 		return err;
 
