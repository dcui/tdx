// SPDX-License-Identifier: GPL-2.0 OR BSD-3-Clause
/*
 * Copyright (c) 2015-2018 Oracle. All rights reserved.
 * Copyright (c) 2014 Open Grid Computing, Inc. All rights reserved.
 * Copyright (c) 2005-2007 Network Appliance, Inc. All rights reserved.
 *
 * This software is available to you under a choice of one of two
 * licenses.  You may choose to be licensed under the terms of the GNU
 * General Public License (GPL) Version 2, available from the file
 * COPYING in the main directory of this source tree, or the BSD-type
 * license below:
 *
 * Redistribution and use in source and binary forms, with or without
 * modification, are permitted provided that the following conditions
 * are met:
 *
 *      Redistributions of source code must retain the above copyright
 *      notice, this list of conditions and the following disclaimer.
 *
 *      Redistributions in binary form must reproduce the above
 *      copyright notice, this list of conditions and the following
 *      disclaimer in the documentation and/or other materials provided
 *      with the distribution.
 *
 *      Neither the name of the Network Appliance, Inc. nor the names of
 *      its contributors may be used to endorse or promote products
 *      derived from this software without specific prior written
 *      permission.
 *
 * THIS SOFTWARE IS PROVIDED BY THE COPYRIGHT HOLDERS AND CONTRIBUTORS
 * "AS IS" AND ANY EXPRESS OR IMPLIED WARRANTIES, INCLUDING, BUT NOT
 * LIMITED TO, THE IMPLIED WARRANTIES OF MERCHANTABILITY AND FITNESS FOR
 * A PARTICULAR PURPOSE ARE DISCLAIMED. IN NO EVENT SHALL THE COPYRIGHT
 * OWNER OR CONTRIBUTORS BE LIABLE FOR ANY DIRECT, INDIRECT, INCIDENTAL,
 * SPECIAL, EXEMPLARY, OR CONSEQUENTIAL DAMAGES (INCLUDING, BUT NOT
 * LIMITED TO, PROCUREMENT OF SUBSTITUTE GOODS OR SERVICES; LOSS OF USE,
 * DATA, OR PROFITS; OR BUSINESS INTERRUPTION) HOWEVER CAUSED AND ON ANY
 * THEORY OF LIABILITY, WHETHER IN CONTRACT, STRICT LIABILITY, OR TORT
 * (INCLUDING NEGLIGENCE OR OTHERWISE) ARISING IN ANY WAY OUT OF THE USE
 * OF THIS SOFTWARE, EVEN IF ADVISED OF THE POSSIBILITY OF SUCH DAMAGE.
 *
 * Author: Tom Tucker <tom@opengridcomputing.com>
 */

#include <linux/interrupt.h>
#include <linux/sched.h>
#include <linux/slab.h>
#include <linux/spinlock.h>
#include <linux/workqueue.h>
#include <linux/export.h>

#include <rdma/ib_verbs.h>
#include <rdma/rdma_cm.h>
#include <rdma/rw.h>

#include <linux/sunrpc/addr.h>
#include <linux/sunrpc/debug.h>
#include <linux/sunrpc/svc_xprt.h>
#include <linux/sunrpc/svc_rdma.h>

#include "xprt_rdma.h"
#include <trace/events/rpcrdma.h>

#define RPCDBG_FACILITY	RPCDBG_SVCXPRT

static struct svcxprt_rdma *svc_rdma_create_xprt(struct svc_serv *serv,
						 struct net *net);
static struct svc_xprt *svc_rdma_create(struct svc_serv *serv,
					struct net *net,
					struct sockaddr *sa, int salen,
					int flags);
static struct svc_xprt *svc_rdma_accept(struct svc_xprt *xprt);
static void svc_rdma_detach(struct svc_xprt *xprt);
static void svc_rdma_free(struct svc_xprt *xprt);
static int svc_rdma_has_wspace(struct svc_xprt *xprt);
static void svc_rdma_secure_port(struct svc_rqst *);
static void svc_rdma_kill_temp_xprt(struct svc_xprt *);

static const struct svc_xprt_ops svc_rdma_ops = {
	.xpo_create = svc_rdma_create,
	.xpo_recvfrom = svc_rdma_recvfrom,
	.xpo_sendto = svc_rdma_sendto,
<<<<<<< HEAD
	.xpo_read_payload = svc_rdma_read_payload,
=======
	.xpo_result_payload = svc_rdma_result_payload,
>>>>>>> 7d2a07b7
	.xpo_release_rqst = svc_rdma_release_rqst,
	.xpo_detach = svc_rdma_detach,
	.xpo_free = svc_rdma_free,
	.xpo_has_wspace = svc_rdma_has_wspace,
	.xpo_accept = svc_rdma_accept,
	.xpo_secure_port = svc_rdma_secure_port,
	.xpo_kill_temp_xprt = svc_rdma_kill_temp_xprt,
};

struct svc_xprt_class svc_rdma_class = {
	.xcl_name = "rdma",
	.xcl_owner = THIS_MODULE,
	.xcl_ops = &svc_rdma_ops,
	.xcl_max_payload = RPCSVC_MAXPAYLOAD_RDMA,
	.xcl_ident = XPRT_TRANSPORT_RDMA,
};

/* QP event handler */
static void qp_event_handler(struct ib_event *event, void *context)
{
	struct svc_xprt *xprt = context;

	trace_svcrdma_qp_error(event, (struct sockaddr *)&xprt->xpt_remote);
	switch (event->event) {
	/* These are considered benign events */
	case IB_EVENT_PATH_MIG:
	case IB_EVENT_COMM_EST:
	case IB_EVENT_SQ_DRAINED:
	case IB_EVENT_QP_LAST_WQE_REACHED:
		break;

	/* These are considered fatal events */
	case IB_EVENT_PATH_MIG_ERR:
	case IB_EVENT_QP_FATAL:
	case IB_EVENT_QP_REQ_ERR:
	case IB_EVENT_QP_ACCESS_ERR:
	case IB_EVENT_DEVICE_FATAL:
	default:
		svc_xprt_deferred_close(xprt);
		break;
	}
}

static struct svcxprt_rdma *svc_rdma_create_xprt(struct svc_serv *serv,
						 struct net *net)
{
	struct svcxprt_rdma *cma_xprt = kzalloc(sizeof *cma_xprt, GFP_KERNEL);

	if (!cma_xprt) {
		dprintk("svcrdma: failed to create new transport\n");
		return NULL;
	}
	svc_xprt_init(net, &svc_rdma_class, &cma_xprt->sc_xprt, serv);
	INIT_LIST_HEAD(&cma_xprt->sc_accept_q);
	INIT_LIST_HEAD(&cma_xprt->sc_rq_dto_q);
	INIT_LIST_HEAD(&cma_xprt->sc_send_ctxts);
	init_llist_head(&cma_xprt->sc_recv_ctxts);
	INIT_LIST_HEAD(&cma_xprt->sc_rw_ctxts);
	init_waitqueue_head(&cma_xprt->sc_send_wait);

	spin_lock_init(&cma_xprt->sc_lock);
	spin_lock_init(&cma_xprt->sc_rq_dto_lock);
	spin_lock_init(&cma_xprt->sc_send_lock);
	spin_lock_init(&cma_xprt->sc_rw_ctxt_lock);

	/*
	 * Note that this implies that the underlying transport support
	 * has some form of congestion control (see RFC 7530 section 3.1
	 * paragraph 2). For now, we assume that all supported RDMA
	 * transports are suitable here.
	 */
	set_bit(XPT_CONG_CTRL, &cma_xprt->sc_xprt.xpt_flags);

	return cma_xprt;
}

static void
svc_rdma_parse_connect_private(struct svcxprt_rdma *newxprt,
			       struct rdma_conn_param *param)
{
	const struct rpcrdma_connect_private *pmsg = param->private_data;

	if (pmsg &&
	    pmsg->cp_magic == rpcrdma_cmp_magic &&
	    pmsg->cp_version == RPCRDMA_CMP_VERSION) {
		newxprt->sc_snd_w_inv = pmsg->cp_flags &
					RPCRDMA_CMP_F_SND_W_INV_OK;

		dprintk("svcrdma: client send_size %u, recv_size %u "
			"remote inv %ssupported\n",
			rpcrdma_decode_buffer_size(pmsg->cp_send_size),
			rpcrdma_decode_buffer_size(pmsg->cp_recv_size),
			newxprt->sc_snd_w_inv ? "" : "un");
	}
}

/*
 * This function handles the CONNECT_REQUEST event on a listening
 * endpoint. It is passed the cma_id for the _new_ connection. The context in
 * this cma_id is inherited from the listening cma_id and is the svc_xprt
 * structure for the listening endpoint.
 *
 * This function creates a new xprt for the new connection and enqueues it on
 * the accept queue for the listent xprt. When the listen thread is kicked, it
 * will call the recvfrom method on the listen xprt which will accept the new
 * connection.
 */
static void handle_connect_req(struct rdma_cm_id *new_cma_id,
			       struct rdma_conn_param *param)
{
	struct svcxprt_rdma *listen_xprt = new_cma_id->context;
	struct svcxprt_rdma *newxprt;
	struct sockaddr *sa;

	/* Create a new transport */
	newxprt = svc_rdma_create_xprt(listen_xprt->sc_xprt.xpt_server,
				       listen_xprt->sc_xprt.xpt_net);
	if (!newxprt)
		return;
	newxprt->sc_cm_id = new_cma_id;
	new_cma_id->context = newxprt;
	svc_rdma_parse_connect_private(newxprt, param);

	/* Save client advertised inbound read limit for use later in accept. */
	newxprt->sc_ord = param->initiator_depth;

	sa = (struct sockaddr *)&newxprt->sc_cm_id->route.addr.dst_addr;
	newxprt->sc_xprt.xpt_remotelen = svc_addr_len(sa);
	memcpy(&newxprt->sc_xprt.xpt_remote, sa,
	       newxprt->sc_xprt.xpt_remotelen);
	snprintf(newxprt->sc_xprt.xpt_remotebuf,
		 sizeof(newxprt->sc_xprt.xpt_remotebuf) - 1, "%pISc", sa);

	/* The remote port is arbitrary and not under the control of the
	 * client ULP. Set it to a fixed value so that the DRC continues
	 * to be effective after a reconnect.
	 */
	rpc_set_port((struct sockaddr *)&newxprt->sc_xprt.xpt_remote, 0);

	sa = (struct sockaddr *)&newxprt->sc_cm_id->route.addr.src_addr;
	svc_xprt_set_local(&newxprt->sc_xprt, sa, svc_addr_len(sa));

	/*
	 * Enqueue the new transport on the accept queue of the listening
	 * transport
	 */
	spin_lock(&listen_xprt->sc_lock);
	list_add_tail(&newxprt->sc_accept_q, &listen_xprt->sc_accept_q);
	spin_unlock(&listen_xprt->sc_lock);

	set_bit(XPT_CONN, &listen_xprt->sc_xprt.xpt_flags);
	svc_xprt_enqueue(&listen_xprt->sc_xprt);
}

/**
 * svc_rdma_listen_handler - Handle CM events generated on a listening endpoint
 * @cma_id: the server's listener rdma_cm_id
 * @event: details of the event
 *
 * Return values:
 *     %0: Do not destroy @cma_id
 *     %1: Destroy @cma_id (never returned here)
 *
 * NB: There is never a DEVICE_REMOVAL event for INADDR_ANY listeners.
 */
static int svc_rdma_listen_handler(struct rdma_cm_id *cma_id,
				   struct rdma_cm_event *event)
{
	switch (event->event) {
	case RDMA_CM_EVENT_CONNECT_REQUEST:
		handle_connect_req(cma_id, &event->param.conn);
		break;
	default:
		break;
	}
	return 0;
}

/**
 * svc_rdma_cma_handler - Handle CM events on client connections
 * @cma_id: the server's listener rdma_cm_id
 * @event: details of the event
 *
 * Return values:
 *     %0: Do not destroy @cma_id
 *     %1: Destroy @cma_id (never returned here)
 */
static int svc_rdma_cma_handler(struct rdma_cm_id *cma_id,
				struct rdma_cm_event *event)
{
	struct svcxprt_rdma *rdma = cma_id->context;
	struct svc_xprt *xprt = &rdma->sc_xprt;

	switch (event->event) {
	case RDMA_CM_EVENT_ESTABLISHED:
		clear_bit(RDMAXPRT_CONN_PENDING, &rdma->sc_flags);

		/* Handle any requests that were received while
		 * CONN_PENDING was set. */
		svc_xprt_enqueue(xprt);
		break;
	case RDMA_CM_EVENT_DISCONNECTED:
	case RDMA_CM_EVENT_DEVICE_REMOVAL:
		svc_xprt_deferred_close(xprt);
		break;
	default:
		break;
	}
	return 0;
}

/*
 * Create a listening RDMA service endpoint.
 */
static struct svc_xprt *svc_rdma_create(struct svc_serv *serv,
					struct net *net,
					struct sockaddr *sa, int salen,
					int flags)
{
	struct rdma_cm_id *listen_id;
	struct svcxprt_rdma *cma_xprt;
	int ret;

	if (sa->sa_family != AF_INET && sa->sa_family != AF_INET6)
		return ERR_PTR(-EAFNOSUPPORT);
	cma_xprt = svc_rdma_create_xprt(serv, net);
	if (!cma_xprt)
		return ERR_PTR(-ENOMEM);
	set_bit(XPT_LISTENER, &cma_xprt->sc_xprt.xpt_flags);
	strcpy(cma_xprt->sc_xprt.xpt_remotebuf, "listener");

	listen_id = rdma_create_id(net, svc_rdma_listen_handler, cma_xprt,
				   RDMA_PS_TCP, IB_QPT_RC);
	if (IS_ERR(listen_id)) {
		ret = PTR_ERR(listen_id);
		goto err0;
	}

	/* Allow both IPv4 and IPv6 sockets to bind a single port
	 * at the same time.
	 */
#if IS_ENABLED(CONFIG_IPV6)
	ret = rdma_set_afonly(listen_id, 1);
	if (ret)
		goto err1;
#endif
	ret = rdma_bind_addr(listen_id, sa);
	if (ret)
		goto err1;
	cma_xprt->sc_cm_id = listen_id;

	ret = rdma_listen(listen_id, RPCRDMA_LISTEN_BACKLOG);
	if (ret)
		goto err1;

	/*
	 * We need to use the address from the cm_id in case the
	 * caller specified 0 for the port number.
	 */
	sa = (struct sockaddr *)&cma_xprt->sc_cm_id->route.addr.src_addr;
	svc_xprt_set_local(&cma_xprt->sc_xprt, sa, salen);

	return &cma_xprt->sc_xprt;

 err1:
	rdma_destroy_id(listen_id);
 err0:
	kfree(cma_xprt);
	return ERR_PTR(ret);
}

/*
 * This is the xpo_recvfrom function for listening endpoints. Its
 * purpose is to accept incoming connections. The CMA callback handler
 * has already created a new transport and attached it to the new CMA
 * ID.
 *
 * There is a queue of pending connections hung on the listening
 * transport. This queue contains the new svc_xprt structure. This
 * function takes svc_xprt structures off the accept_q and completes
 * the connection.
 */
static struct svc_xprt *svc_rdma_accept(struct svc_xprt *xprt)
{
	struct svcxprt_rdma *listen_rdma;
	struct svcxprt_rdma *newxprt = NULL;
	struct rdma_conn_param conn_param;
	struct rpcrdma_connect_private pmsg;
	struct ib_qp_init_attr qp_attr;
	unsigned int ctxts, rq_depth;
	struct ib_device *dev;
	int ret = 0;
	RPC_IFDEBUG(struct sockaddr *sap);

	listen_rdma = container_of(xprt, struct svcxprt_rdma, sc_xprt);
	clear_bit(XPT_CONN, &xprt->xpt_flags);
	/* Get the next entry off the accept list */
	spin_lock(&listen_rdma->sc_lock);
	if (!list_empty(&listen_rdma->sc_accept_q)) {
		newxprt = list_entry(listen_rdma->sc_accept_q.next,
				     struct svcxprt_rdma, sc_accept_q);
		list_del_init(&newxprt->sc_accept_q);
	}
	if (!list_empty(&listen_rdma->sc_accept_q))
		set_bit(XPT_CONN, &listen_rdma->sc_xprt.xpt_flags);
	spin_unlock(&listen_rdma->sc_lock);
	if (!newxprt)
		return NULL;

	dev = newxprt->sc_cm_id->device;
	newxprt->sc_port_num = newxprt->sc_cm_id->port_num;

	/* Qualify the transport resource defaults with the
	 * capabilities of this particular device */
	/* Transport header, head iovec, tail iovec */
	newxprt->sc_max_send_sges = 3;
	/* Add one SGE per page list entry */
	newxprt->sc_max_send_sges += (svcrdma_max_req_size / PAGE_SIZE) + 1;
	if (newxprt->sc_max_send_sges > dev->attrs.max_send_sge)
		newxprt->sc_max_send_sges = dev->attrs.max_send_sge;
	newxprt->sc_max_req_size = svcrdma_max_req_size;
	newxprt->sc_max_requests = svcrdma_max_requests;
	newxprt->sc_max_bc_requests = svcrdma_max_bc_requests;
	newxprt->sc_recv_batch = RPCRDMA_MAX_RECV_BATCH;
	rq_depth = newxprt->sc_max_requests + newxprt->sc_max_bc_requests +
		   newxprt->sc_recv_batch;
	if (rq_depth > dev->attrs.max_qp_wr) {
		pr_warn("svcrdma: reducing receive depth to %d\n",
			dev->attrs.max_qp_wr);
		rq_depth = dev->attrs.max_qp_wr;
		newxprt->sc_recv_batch = 1;
		newxprt->sc_max_requests = rq_depth - 2;
		newxprt->sc_max_bc_requests = 2;
	}
	newxprt->sc_fc_credits = cpu_to_be32(newxprt->sc_max_requests);
	ctxts = rdma_rw_mr_factor(dev, newxprt->sc_port_num, RPCSVC_MAXPAGES);
	ctxts *= newxprt->sc_max_requests;
	newxprt->sc_sq_depth = rq_depth + ctxts;
	if (newxprt->sc_sq_depth > dev->attrs.max_qp_wr) {
		pr_warn("svcrdma: reducing send depth to %d\n",
			dev->attrs.max_qp_wr);
		newxprt->sc_sq_depth = dev->attrs.max_qp_wr;
	}
	atomic_set(&newxprt->sc_sq_avail, newxprt->sc_sq_depth);

	newxprt->sc_pd = ib_alloc_pd(dev, 0);
	if (IS_ERR(newxprt->sc_pd)) {
		trace_svcrdma_pd_err(newxprt, PTR_ERR(newxprt->sc_pd));
		goto errout;
	}
	newxprt->sc_sq_cq = ib_alloc_cq_any(dev, newxprt, newxprt->sc_sq_depth,
					    IB_POLL_WORKQUEUE);
<<<<<<< HEAD
	if (IS_ERR(newxprt->sc_sq_cq)) {
		dprintk("svcrdma: error creating SQ CQ for connect request\n");
		goto errout;
	}
	newxprt->sc_rq_cq =
		ib_alloc_cq_any(dev, newxprt, rq_depth, IB_POLL_WORKQUEUE);
	if (IS_ERR(newxprt->sc_rq_cq)) {
		dprintk("svcrdma: error creating RQ CQ for connect request\n");
=======
	if (IS_ERR(newxprt->sc_sq_cq))
		goto errout;
	newxprt->sc_rq_cq =
		ib_alloc_cq_any(dev, newxprt, rq_depth, IB_POLL_WORKQUEUE);
	if (IS_ERR(newxprt->sc_rq_cq))
>>>>>>> 7d2a07b7
		goto errout;

	memset(&qp_attr, 0, sizeof qp_attr);
	qp_attr.event_handler = qp_event_handler;
	qp_attr.qp_context = &newxprt->sc_xprt;
	qp_attr.port_num = newxprt->sc_port_num;
	qp_attr.cap.max_rdma_ctxs = ctxts;
	qp_attr.cap.max_send_wr = newxprt->sc_sq_depth - ctxts;
	qp_attr.cap.max_recv_wr = rq_depth;
	qp_attr.cap.max_send_sge = newxprt->sc_max_send_sges;
	qp_attr.cap.max_recv_sge = 1;
	qp_attr.sq_sig_type = IB_SIGNAL_REQ_WR;
	qp_attr.qp_type = IB_QPT_RC;
	qp_attr.send_cq = newxprt->sc_sq_cq;
	qp_attr.recv_cq = newxprt->sc_rq_cq;
	dprintk("svcrdma: newxprt->sc_cm_id=%p, newxprt->sc_pd=%p\n",
		newxprt->sc_cm_id, newxprt->sc_pd);
	dprintk("    cap.max_send_wr = %d, cap.max_recv_wr = %d\n",
		qp_attr.cap.max_send_wr, qp_attr.cap.max_recv_wr);
	dprintk("    cap.max_send_sge = %d, cap.max_recv_sge = %d\n",
		qp_attr.cap.max_send_sge, qp_attr.cap.max_recv_sge);

	ret = rdma_create_qp(newxprt->sc_cm_id, newxprt->sc_pd, &qp_attr);
	if (ret) {
		trace_svcrdma_qp_err(newxprt, ret);
		goto errout;
	}
	newxprt->sc_qp = newxprt->sc_cm_id->qp;

	if (!(dev->attrs.device_cap_flags & IB_DEVICE_MEM_MGT_EXTENSIONS))
		newxprt->sc_snd_w_inv = false;
	if (!rdma_protocol_iwarp(dev, newxprt->sc_port_num) &&
	    !rdma_ib_or_roce(dev, newxprt->sc_port_num)) {
		trace_svcrdma_fabric_err(newxprt, -EINVAL);
		goto errout;
	}

	if (!svc_rdma_post_recvs(newxprt))
		goto errout;

	/* Construct RDMA-CM private message */
	pmsg.cp_magic = rpcrdma_cmp_magic;
	pmsg.cp_version = RPCRDMA_CMP_VERSION;
	pmsg.cp_flags = 0;
	pmsg.cp_send_size = pmsg.cp_recv_size =
		rpcrdma_encode_buffer_size(newxprt->sc_max_req_size);

	/* Accept Connection */
	set_bit(RDMAXPRT_CONN_PENDING, &newxprt->sc_flags);
	memset(&conn_param, 0, sizeof conn_param);
	conn_param.responder_resources = 0;
	conn_param.initiator_depth = min_t(int, newxprt->sc_ord,
					   dev->attrs.max_qp_init_rd_atom);
	if (!conn_param.initiator_depth) {
		ret = -EINVAL;
		trace_svcrdma_initdepth_err(newxprt, ret);
		goto errout;
	}
	conn_param.private_data = &pmsg;
	conn_param.private_data_len = sizeof(pmsg);
	rdma_lock_handler(newxprt->sc_cm_id);
	newxprt->sc_cm_id->event_handler = svc_rdma_cma_handler;
	ret = rdma_accept(newxprt->sc_cm_id, &conn_param);
	rdma_unlock_handler(newxprt->sc_cm_id);
	if (ret) {
		trace_svcrdma_accept_err(newxprt, ret);
		goto errout;
	}

#if IS_ENABLED(CONFIG_SUNRPC_DEBUG)
	dprintk("svcrdma: new connection %p accepted:\n", newxprt);
	sap = (struct sockaddr *)&newxprt->sc_cm_id->route.addr.src_addr;
	dprintk("    local address   : %pIS:%u\n", sap, rpc_get_port(sap));
	sap = (struct sockaddr *)&newxprt->sc_cm_id->route.addr.dst_addr;
	dprintk("    remote address  : %pIS:%u\n", sap, rpc_get_port(sap));
	dprintk("    max_sge         : %d\n", newxprt->sc_max_send_sges);
	dprintk("    sq_depth        : %d\n", newxprt->sc_sq_depth);
	dprintk("    rdma_rw_ctxs    : %d\n", ctxts);
	dprintk("    max_requests    : %d\n", newxprt->sc_max_requests);
	dprintk("    ord             : %d\n", conn_param.initiator_depth);
#endif

	return &newxprt->sc_xprt;

 errout:
	/* Take a reference in case the DTO handler runs */
	svc_xprt_get(&newxprt->sc_xprt);
	if (newxprt->sc_qp && !IS_ERR(newxprt->sc_qp))
		ib_destroy_qp(newxprt->sc_qp);
	rdma_destroy_id(newxprt->sc_cm_id);
	/* This call to put will destroy the transport */
	svc_xprt_put(&newxprt->sc_xprt);
	return NULL;
}

<<<<<<< HEAD
/*
 * When connected, an svc_xprt has at least two references:
 *
 * - A reference held by the cm_id between the ESTABLISHED and
 *   DISCONNECTED events. If the remote peer disconnected first, this
 *   reference could be gone.
 *
 * - A reference held by the svc_recv code that called this function
 *   as part of close processing.
 *
 * At a minimum one references should still be held.
 */
=======
>>>>>>> 7d2a07b7
static void svc_rdma_detach(struct svc_xprt *xprt)
{
	struct svcxprt_rdma *rdma =
		container_of(xprt, struct svcxprt_rdma, sc_xprt);

	rdma_disconnect(rdma->sc_cm_id);
}

static void __svc_rdma_free(struct work_struct *work)
{
	struct svcxprt_rdma *rdma =
		container_of(work, struct svcxprt_rdma, sc_work);
	struct svc_xprt *xprt = &rdma->sc_xprt;

	/* This blocks until the Completion Queues are empty */
	if (rdma->sc_qp && !IS_ERR(rdma->sc_qp))
		ib_drain_qp(rdma->sc_qp);

	svc_rdma_flush_recv_queues(rdma);

	/* Final put of backchannel client transport */
	if (xprt->xpt_bc_xprt) {
		xprt_put(xprt->xpt_bc_xprt);
		xprt->xpt_bc_xprt = NULL;
	}

	svc_rdma_destroy_rw_ctxts(rdma);
	svc_rdma_send_ctxts_destroy(rdma);
	svc_rdma_recv_ctxts_destroy(rdma);

	/* Destroy the QP if present (not a listener) */
	if (rdma->sc_qp && !IS_ERR(rdma->sc_qp))
		ib_destroy_qp(rdma->sc_qp);

	if (rdma->sc_sq_cq && !IS_ERR(rdma->sc_sq_cq))
		ib_free_cq(rdma->sc_sq_cq);

	if (rdma->sc_rq_cq && !IS_ERR(rdma->sc_rq_cq))
		ib_free_cq(rdma->sc_rq_cq);

	if (rdma->sc_pd && !IS_ERR(rdma->sc_pd))
		ib_dealloc_pd(rdma->sc_pd);

	/* Destroy the CM ID */
	rdma_destroy_id(rdma->sc_cm_id);

	kfree(rdma);
}

static void svc_rdma_free(struct svc_xprt *xprt)
{
	struct svcxprt_rdma *rdma =
		container_of(xprt, struct svcxprt_rdma, sc_xprt);

	INIT_WORK(&rdma->sc_work, __svc_rdma_free);
	schedule_work(&rdma->sc_work);
}

static int svc_rdma_has_wspace(struct svc_xprt *xprt)
{
	struct svcxprt_rdma *rdma =
		container_of(xprt, struct svcxprt_rdma, sc_xprt);

	/*
	 * If there are already waiters on the SQ,
	 * return false.
	 */
	if (waitqueue_active(&rdma->sc_send_wait))
		return 0;

	/* Otherwise return true. */
	return 1;
}

static void svc_rdma_secure_port(struct svc_rqst *rqstp)
{
	set_bit(RQ_SECURE, &rqstp->rq_flags);
}

static void svc_rdma_kill_temp_xprt(struct svc_xprt *xprt)
{
}<|MERGE_RESOLUTION|>--- conflicted
+++ resolved
@@ -80,11 +80,7 @@
 	.xpo_create = svc_rdma_create,
 	.xpo_recvfrom = svc_rdma_recvfrom,
 	.xpo_sendto = svc_rdma_sendto,
-<<<<<<< HEAD
-	.xpo_read_payload = svc_rdma_read_payload,
-=======
 	.xpo_result_payload = svc_rdma_result_payload,
->>>>>>> 7d2a07b7
 	.xpo_release_rqst = svc_rdma_release_rqst,
 	.xpo_detach = svc_rdma_detach,
 	.xpo_free = svc_rdma_free,
@@ -437,22 +433,11 @@
 	}
 	newxprt->sc_sq_cq = ib_alloc_cq_any(dev, newxprt, newxprt->sc_sq_depth,
 					    IB_POLL_WORKQUEUE);
-<<<<<<< HEAD
-	if (IS_ERR(newxprt->sc_sq_cq)) {
-		dprintk("svcrdma: error creating SQ CQ for connect request\n");
-		goto errout;
-	}
-	newxprt->sc_rq_cq =
-		ib_alloc_cq_any(dev, newxprt, rq_depth, IB_POLL_WORKQUEUE);
-	if (IS_ERR(newxprt->sc_rq_cq)) {
-		dprintk("svcrdma: error creating RQ CQ for connect request\n");
-=======
 	if (IS_ERR(newxprt->sc_sq_cq))
 		goto errout;
 	newxprt->sc_rq_cq =
 		ib_alloc_cq_any(dev, newxprt, rq_depth, IB_POLL_WORKQUEUE);
 	if (IS_ERR(newxprt->sc_rq_cq))
->>>>>>> 7d2a07b7
 		goto errout;
 
 	memset(&qp_attr, 0, sizeof qp_attr);
@@ -548,21 +533,6 @@
 	return NULL;
 }
 
-<<<<<<< HEAD
-/*
- * When connected, an svc_xprt has at least two references:
- *
- * - A reference held by the cm_id between the ESTABLISHED and
- *   DISCONNECTED events. If the remote peer disconnected first, this
- *   reference could be gone.
- *
- * - A reference held by the svc_recv code that called this function
- *   as part of close processing.
- *
- * At a minimum one references should still be held.
- */
-=======
->>>>>>> 7d2a07b7
 static void svc_rdma_detach(struct svc_xprt *xprt)
 {
 	struct svcxprt_rdma *rdma =
