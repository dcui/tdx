// SPDX-License-Identifier: GPL-2.0 OR BSD-3-Clause
/*
 * Copyright (c) 2015-2018 Oracle.  All rights reserved.
 * Copyright (c) 2005-2006 Network Appliance, Inc. All rights reserved.
 *
 * This software is available to you under a choice of one of two
 * licenses.  You may choose to be licensed under the terms of the GNU
 * General Public License (GPL) Version 2, available from the file
 * COPYING in the main directory of this source tree, or the BSD-type
 * license below:
 *
 * Redistribution and use in source and binary forms, with or without
 * modification, are permitted provided that the following conditions
 * are met:
 *
 *      Redistributions of source code must retain the above copyright
 *      notice, this list of conditions and the following disclaimer.
 *
 *      Redistributions in binary form must reproduce the above
 *      copyright notice, this list of conditions and the following
 *      disclaimer in the documentation and/or other materials provided
 *      with the distribution.
 *
 *      Neither the name of the Network Appliance, Inc. nor the names of
 *      its contributors may be used to endorse or promote products
 *      derived from this software without specific prior written
 *      permission.
 *
 * THIS SOFTWARE IS PROVIDED BY THE COPYRIGHT HOLDERS AND CONTRIBUTORS
 * "AS IS" AND ANY EXPRESS OR IMPLIED WARRANTIES, INCLUDING, BUT NOT
 * LIMITED TO, THE IMPLIED WARRANTIES OF MERCHANTABILITY AND FITNESS FOR
 * A PARTICULAR PURPOSE ARE DISCLAIMED. IN NO EVENT SHALL THE COPYRIGHT
 * OWNER OR CONTRIBUTORS BE LIABLE FOR ANY DIRECT, INDIRECT, INCIDENTAL,
 * SPECIAL, EXEMPLARY, OR CONSEQUENTIAL DAMAGES (INCLUDING, BUT NOT
 * LIMITED TO, PROCUREMENT OF SUBSTITUTE GOODS OR SERVICES; LOSS OF USE,
 * DATA, OR PROFITS; OR BUSINESS INTERRUPTION) HOWEVER CAUSED AND ON ANY
 * THEORY OF LIABILITY, WHETHER IN CONTRACT, STRICT LIABILITY, OR TORT
 * (INCLUDING NEGLIGENCE OR OTHERWISE) ARISING IN ANY WAY OUT OF THE USE
 * OF THIS SOFTWARE, EVEN IF ADVISED OF THE POSSIBILITY OF SUCH DAMAGE.
 *
 * Author: Tom Tucker <tom@opengridcomputing.com>
 */

#include <linux/slab.h>
#include <linux/fs.h>
#include <linux/sysctl.h>
#include <linux/workqueue.h>
#include <linux/sunrpc/clnt.h>
#include <linux/sunrpc/sched.h>
#include <linux/sunrpc/svc_rdma.h>

#define RPCDBG_FACILITY	RPCDBG_SVCXPRT

/* RPC/RDMA parameters */
unsigned int svcrdma_ord = 16;	/* historical default */
static unsigned int min_ord = 1;
static unsigned int max_ord = 255;
unsigned int svcrdma_max_requests = RPCRDMA_MAX_REQUESTS;
unsigned int svcrdma_max_bc_requests = RPCRDMA_MAX_BC_REQUESTS;
static unsigned int min_max_requests = 4;
static unsigned int max_max_requests = 16384;
unsigned int svcrdma_max_req_size = RPCRDMA_DEF_INLINE_THRESH;
static unsigned int min_max_inline = RPCRDMA_DEF_INLINE_THRESH;
static unsigned int max_max_inline = RPCRDMA_MAX_INLINE_THRESH;
static unsigned int svcrdma_stat_unused;
static unsigned int zero;

struct percpu_counter svcrdma_stat_read;
struct percpu_counter svcrdma_stat_recv;
struct percpu_counter svcrdma_stat_sq_starve;
struct percpu_counter svcrdma_stat_write;

<<<<<<< HEAD
/*
 * This function implements reading and resetting an atomic_t stat
 * variable through read/write to a proc file. Any write to the file
 * resets the associated statistic to zero. Any read returns it's
 * current value.
 */
static int read_reset_stat(struct ctl_table *table, int write,
			   void __user *buffer, size_t *lenp,
			   loff_t *ppos)
=======
enum {
	SVCRDMA_COUNTER_BUFSIZ	= sizeof(unsigned long long),
};

static int svcrdma_counter_handler(struct ctl_table *table, int write,
				   void *buffer, size_t *lenp, loff_t *ppos)
>>>>>>> 7d2a07b7
{
	struct percpu_counter *stat = (struct percpu_counter *)table->data;
	char tmp[SVCRDMA_COUNTER_BUFSIZ + 1];
	int len;

	if (write) {
		percpu_counter_set(stat, 0);
		return 0;
	}

	len = snprintf(tmp, SVCRDMA_COUNTER_BUFSIZ, "%lld\n",
		       percpu_counter_sum_positive(stat));
	if (len >= SVCRDMA_COUNTER_BUFSIZ)
		return -EFAULT;
	len = strlen(tmp);
	if (*ppos > len) {
		*lenp = 0;
		return 0;
	}
	len -= *ppos;
	if (len > *lenp)
		len = *lenp;
	if (len)
		memcpy(buffer, tmp, len);
	*lenp = len;
	*ppos += len;

	return 0;
}

static struct ctl_table_header *svcrdma_table_header;
static struct ctl_table svcrdma_parm_table[] = {
	{
		.procname	= "max_requests",
		.data		= &svcrdma_max_requests,
		.maxlen		= sizeof(unsigned int),
		.mode		= 0644,
		.proc_handler	= proc_dointvec_minmax,
		.extra1		= &min_max_requests,
		.extra2		= &max_max_requests
	},
	{
		.procname	= "max_req_size",
		.data		= &svcrdma_max_req_size,
		.maxlen		= sizeof(unsigned int),
		.mode		= 0644,
		.proc_handler	= proc_dointvec_minmax,
		.extra1		= &min_max_inline,
		.extra2		= &max_max_inline
	},
	{
		.procname	= "max_outbound_read_requests",
		.data		= &svcrdma_ord,
		.maxlen		= sizeof(unsigned int),
		.mode		= 0644,
		.proc_handler	= proc_dointvec_minmax,
		.extra1		= &min_ord,
		.extra2		= &max_ord,
	},

	{
		.procname	= "rdma_stat_read",
		.data		= &svcrdma_stat_read,
		.maxlen		= SVCRDMA_COUNTER_BUFSIZ,
		.mode		= 0644,
		.proc_handler	= svcrdma_counter_handler,
	},
	{
		.procname	= "rdma_stat_recv",
		.data		= &svcrdma_stat_recv,
		.maxlen		= SVCRDMA_COUNTER_BUFSIZ,
		.mode		= 0644,
		.proc_handler	= svcrdma_counter_handler,
	},
	{
		.procname	= "rdma_stat_write",
		.data		= &svcrdma_stat_write,
		.maxlen		= SVCRDMA_COUNTER_BUFSIZ,
		.mode		= 0644,
		.proc_handler	= svcrdma_counter_handler,
	},
	{
		.procname	= "rdma_stat_sq_starve",
		.data		= &svcrdma_stat_sq_starve,
		.maxlen		= SVCRDMA_COUNTER_BUFSIZ,
		.mode		= 0644,
		.proc_handler	= svcrdma_counter_handler,
	},
	{
		.procname	= "rdma_stat_rq_starve",
		.data		= &svcrdma_stat_unused,
		.maxlen		= sizeof(unsigned int),
		.mode		= 0644,
		.proc_handler	= proc_dointvec_minmax,
		.extra1		= &zero,
		.extra2		= &zero,
	},
	{
		.procname	= "rdma_stat_rq_poll",
		.data		= &svcrdma_stat_unused,
		.maxlen		= sizeof(unsigned int),
		.mode		= 0644,
		.proc_handler	= proc_dointvec_minmax,
		.extra1		= &zero,
		.extra2		= &zero,
	},
	{
		.procname	= "rdma_stat_rq_prod",
		.data		= &svcrdma_stat_unused,
		.maxlen		= sizeof(unsigned int),
		.mode		= 0644,
		.proc_handler	= proc_dointvec_minmax,
		.extra1		= &zero,
		.extra2		= &zero,
	},
	{
		.procname	= "rdma_stat_sq_poll",
		.data		= &svcrdma_stat_unused,
		.maxlen		= sizeof(unsigned int),
		.mode		= 0644,
		.proc_handler	= proc_dointvec_minmax,
		.extra1		= &zero,
		.extra2		= &zero,
	},
	{
		.procname	= "rdma_stat_sq_prod",
		.data		= &svcrdma_stat_unused,
		.maxlen		= sizeof(unsigned int),
		.mode		= 0644,
		.proc_handler	= proc_dointvec_minmax,
		.extra1		= &zero,
		.extra2		= &zero,
	},
	{ },
};

static struct ctl_table svcrdma_table[] = {
	{
		.procname	= "svc_rdma",
		.mode		= 0555,
		.child		= svcrdma_parm_table
	},
	{ },
};

static struct ctl_table svcrdma_root_table[] = {
	{
		.procname	= "sunrpc",
		.mode		= 0555,
		.child		= svcrdma_table
	},
	{ },
};

static void svc_rdma_proc_cleanup(void)
{
	if (!svcrdma_table_header)
		return;
	unregister_sysctl_table(svcrdma_table_header);
	svcrdma_table_header = NULL;

	percpu_counter_destroy(&svcrdma_stat_write);
	percpu_counter_destroy(&svcrdma_stat_sq_starve);
	percpu_counter_destroy(&svcrdma_stat_recv);
	percpu_counter_destroy(&svcrdma_stat_read);
}

static int svc_rdma_proc_init(void)
{
	int rc;

	if (svcrdma_table_header)
		return 0;

	rc = percpu_counter_init(&svcrdma_stat_read, 0, GFP_KERNEL);
	if (rc)
		goto out_err;
	rc = percpu_counter_init(&svcrdma_stat_recv, 0, GFP_KERNEL);
	if (rc)
		goto out_err;
	rc = percpu_counter_init(&svcrdma_stat_sq_starve, 0, GFP_KERNEL);
	if (rc)
		goto out_err;
	rc = percpu_counter_init(&svcrdma_stat_write, 0, GFP_KERNEL);
	if (rc)
		goto out_err;

	svcrdma_table_header = register_sysctl_table(svcrdma_root_table);
	return 0;

out_err:
	percpu_counter_destroy(&svcrdma_stat_sq_starve);
	percpu_counter_destroy(&svcrdma_stat_recv);
	percpu_counter_destroy(&svcrdma_stat_read);
	return rc;
}

void svc_rdma_cleanup(void)
{
	dprintk("SVCRDMA Module Removed, deregister RPC RDMA transport\n");
<<<<<<< HEAD
	if (svcrdma_table_header) {
		unregister_sysctl_table(svcrdma_table_header);
		svcrdma_table_header = NULL;
	}
=======
>>>>>>> 7d2a07b7
	svc_unreg_xprt_class(&svc_rdma_class);
	svc_rdma_proc_cleanup();
}

int svc_rdma_init(void)
{
	int rc;

	dprintk("SVCRDMA Module Init, register RPC RDMA transport\n");
	dprintk("\tsvcrdma_ord      : %d\n", svcrdma_ord);
	dprintk("\tmax_requests     : %u\n", svcrdma_max_requests);
	dprintk("\tmax_bc_requests  : %u\n", svcrdma_max_bc_requests);
	dprintk("\tmax_inline       : %d\n", svcrdma_max_req_size);

<<<<<<< HEAD
	if (!svcrdma_table_header)
		svcrdma_table_header =
			register_sysctl_table(svcrdma_root_table);
=======
	rc = svc_rdma_proc_init();
	if (rc)
		return rc;
>>>>>>> 7d2a07b7

	/* Register RDMA with the SVC transport switch */
	svc_reg_xprt_class(&svc_rdma_class);
	return 0;
}<|MERGE_RESOLUTION|>--- conflicted
+++ resolved
@@ -70,24 +70,12 @@
 struct percpu_counter svcrdma_stat_sq_starve;
 struct percpu_counter svcrdma_stat_write;
 
-<<<<<<< HEAD
-/*
- * This function implements reading and resetting an atomic_t stat
- * variable through read/write to a proc file. Any write to the file
- * resets the associated statistic to zero. Any read returns it's
- * current value.
- */
-static int read_reset_stat(struct ctl_table *table, int write,
-			   void __user *buffer, size_t *lenp,
-			   loff_t *ppos)
-=======
 enum {
 	SVCRDMA_COUNTER_BUFSIZ	= sizeof(unsigned long long),
 };
 
 static int svcrdma_counter_handler(struct ctl_table *table, int write,
 				   void *buffer, size_t *lenp, loff_t *ppos)
->>>>>>> 7d2a07b7
 {
 	struct percpu_counter *stat = (struct percpu_counter *)table->data;
 	char tmp[SVCRDMA_COUNTER_BUFSIZ + 1];
@@ -288,13 +276,6 @@
 void svc_rdma_cleanup(void)
 {
 	dprintk("SVCRDMA Module Removed, deregister RPC RDMA transport\n");
-<<<<<<< HEAD
-	if (svcrdma_table_header) {
-		unregister_sysctl_table(svcrdma_table_header);
-		svcrdma_table_header = NULL;
-	}
-=======
->>>>>>> 7d2a07b7
 	svc_unreg_xprt_class(&svc_rdma_class);
 	svc_rdma_proc_cleanup();
 }
@@ -309,15 +290,9 @@
 	dprintk("\tmax_bc_requests  : %u\n", svcrdma_max_bc_requests);
 	dprintk("\tmax_inline       : %d\n", svcrdma_max_req_size);
 
-<<<<<<< HEAD
-	if (!svcrdma_table_header)
-		svcrdma_table_header =
-			register_sysctl_table(svcrdma_root_table);
-=======
 	rc = svc_rdma_proc_init();
 	if (rc)
 		return rc;
->>>>>>> 7d2a07b7
 
 	/* Register RDMA with the SVC transport switch */
 	svc_reg_xprt_class(&svc_rdma_class);
