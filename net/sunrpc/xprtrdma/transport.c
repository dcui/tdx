// SPDX-License-Identifier: GPL-2.0 OR BSD-3-Clause
/*
 * Copyright (c) 2014-2017 Oracle.  All rights reserved.
 * Copyright (c) 2003-2007 Network Appliance, Inc. All rights reserved.
 *
 * This software is available to you under a choice of one of two
 * licenses.  You may choose to be licensed under the terms of the GNU
 * General Public License (GPL) Version 2, available from the file
 * COPYING in the main directory of this source tree, or the BSD-type
 * license below:
 *
 * Redistribution and use in source and binary forms, with or without
 * modification, are permitted provided that the following conditions
 * are met:
 *
 *      Redistributions of source code must retain the above copyright
 *      notice, this list of conditions and the following disclaimer.
 *
 *      Redistributions in binary form must reproduce the above
 *      copyright notice, this list of conditions and the following
 *      disclaimer in the documentation and/or other materials provided
 *      with the distribution.
 *
 *      Neither the name of the Network Appliance, Inc. nor the names of
 *      its contributors may be used to endorse or promote products
 *      derived from this software without specific prior written
 *      permission.
 *
 * THIS SOFTWARE IS PROVIDED BY THE COPYRIGHT HOLDERS AND CONTRIBUTORS
 * "AS IS" AND ANY EXPRESS OR IMPLIED WARRANTIES, INCLUDING, BUT NOT
 * LIMITED TO, THE IMPLIED WARRANTIES OF MERCHANTABILITY AND FITNESS FOR
 * A PARTICULAR PURPOSE ARE DISCLAIMED. IN NO EVENT SHALL THE COPYRIGHT
 * OWNER OR CONTRIBUTORS BE LIABLE FOR ANY DIRECT, INDIRECT, INCIDENTAL,
 * SPECIAL, EXEMPLARY, OR CONSEQUENTIAL DAMAGES (INCLUDING, BUT NOT
 * LIMITED TO, PROCUREMENT OF SUBSTITUTE GOODS OR SERVICES; LOSS OF USE,
 * DATA, OR PROFITS; OR BUSINESS INTERRUPTION) HOWEVER CAUSED AND ON ANY
 * THEORY OF LIABILITY, WHETHER IN CONTRACT, STRICT LIABILITY, OR TORT
 * (INCLUDING NEGLIGENCE OR OTHERWISE) ARISING IN ANY WAY OUT OF THE USE
 * OF THIS SOFTWARE, EVEN IF ADVISED OF THE POSSIBILITY OF SUCH DAMAGE.
 */

/*
 * transport.c
 *
 * This file contains the top-level implementation of an RPC RDMA
 * transport.
 *
 * Naming convention: functions beginning with xprt_ are part of the
 * transport switch. All others are RPC RDMA internal.
 */

#include <linux/module.h>
#include <linux/slab.h>
#include <linux/seq_file.h>
#include <linux/smp.h>

#include <linux/sunrpc/addr.h>
#include <linux/sunrpc/svc_rdma.h>

#include "xprt_rdma.h"
#include <trace/events/rpcrdma.h>

#if IS_ENABLED(CONFIG_SUNRPC_DEBUG)
# define RPCDBG_FACILITY	RPCDBG_TRANS
#endif

/*
 * tunables
 */

static unsigned int xprt_rdma_slot_table_entries = RPCRDMA_DEF_SLOT_TABLE;
unsigned int xprt_rdma_max_inline_read = RPCRDMA_DEF_INLINE;
unsigned int xprt_rdma_max_inline_write = RPCRDMA_DEF_INLINE;
unsigned int xprt_rdma_memreg_strategy		= RPCRDMA_FRWR;
int xprt_rdma_pad_optimize;
static struct xprt_class xprt_rdma;

#if IS_ENABLED(CONFIG_SUNRPC_DEBUG)

static unsigned int min_slot_table_size = RPCRDMA_MIN_SLOT_TABLE;
static unsigned int max_slot_table_size = RPCRDMA_MAX_SLOT_TABLE;
static unsigned int min_inline_size = RPCRDMA_MIN_INLINE;
static unsigned int max_inline_size = RPCRDMA_MAX_INLINE;
static unsigned int max_padding = PAGE_SIZE;
static unsigned int min_memreg = RPCRDMA_BOUNCEBUFFERS;
static unsigned int max_memreg = RPCRDMA_LAST - 1;
static unsigned int dummy;

static struct ctl_table_header *sunrpc_table_header;

static struct ctl_table xr_tunables_table[] = {
	{
		.procname	= "rdma_slot_table_entries",
		.data		= &xprt_rdma_slot_table_entries,
		.maxlen		= sizeof(unsigned int),
		.mode		= 0644,
		.proc_handler	= proc_dointvec_minmax,
		.extra1		= &min_slot_table_size,
		.extra2		= &max_slot_table_size
	},
	{
		.procname	= "rdma_max_inline_read",
		.data		= &xprt_rdma_max_inline_read,
		.maxlen		= sizeof(unsigned int),
		.mode		= 0644,
		.proc_handler	= proc_dointvec_minmax,
		.extra1		= &min_inline_size,
		.extra2		= &max_inline_size,
	},
	{
		.procname	= "rdma_max_inline_write",
		.data		= &xprt_rdma_max_inline_write,
		.maxlen		= sizeof(unsigned int),
		.mode		= 0644,
		.proc_handler	= proc_dointvec_minmax,
		.extra1		= &min_inline_size,
		.extra2		= &max_inline_size,
	},
	{
		.procname	= "rdma_inline_write_padding",
		.data		= &dummy,
		.maxlen		= sizeof(unsigned int),
		.mode		= 0644,
		.proc_handler	= proc_dointvec_minmax,
		.extra1		= SYSCTL_ZERO,
		.extra2		= &max_padding,
	},
	{
		.procname	= "rdma_memreg_strategy",
		.data		= &xprt_rdma_memreg_strategy,
		.maxlen		= sizeof(unsigned int),
		.mode		= 0644,
		.proc_handler	= proc_dointvec_minmax,
		.extra1		= &min_memreg,
		.extra2		= &max_memreg,
	},
	{
		.procname	= "rdma_pad_optimize",
		.data		= &xprt_rdma_pad_optimize,
		.maxlen		= sizeof(unsigned int),
		.mode		= 0644,
		.proc_handler	= proc_dointvec,
	},
	{ },
};

static struct ctl_table sunrpc_table[] = {
	{
		.procname	= "sunrpc",
		.mode		= 0555,
		.child		= xr_tunables_table
	},
	{ },
};

#endif

static const struct rpc_xprt_ops xprt_rdma_procs;

static void
xprt_rdma_format_addresses4(struct rpc_xprt *xprt, struct sockaddr *sap)
{
	struct sockaddr_in *sin = (struct sockaddr_in *)sap;
	char buf[20];

	snprintf(buf, sizeof(buf), "%08x", ntohl(sin->sin_addr.s_addr));
	xprt->address_strings[RPC_DISPLAY_HEX_ADDR] = kstrdup(buf, GFP_KERNEL);

	xprt->address_strings[RPC_DISPLAY_NETID] = RPCBIND_NETID_RDMA;
}

static void
xprt_rdma_format_addresses6(struct rpc_xprt *xprt, struct sockaddr *sap)
{
	struct sockaddr_in6 *sin6 = (struct sockaddr_in6 *)sap;
	char buf[40];

	snprintf(buf, sizeof(buf), "%pi6", &sin6->sin6_addr);
	xprt->address_strings[RPC_DISPLAY_HEX_ADDR] = kstrdup(buf, GFP_KERNEL);

	xprt->address_strings[RPC_DISPLAY_NETID] = RPCBIND_NETID_RDMA6;
}

void
xprt_rdma_format_addresses(struct rpc_xprt *xprt, struct sockaddr *sap)
{
	char buf[128];

	switch (sap->sa_family) {
	case AF_INET:
		xprt_rdma_format_addresses4(xprt, sap);
		break;
	case AF_INET6:
		xprt_rdma_format_addresses6(xprt, sap);
		break;
	default:
		pr_err("rpcrdma: Unrecognized address family\n");
		return;
	}

	(void)rpc_ntop(sap, buf, sizeof(buf));
	xprt->address_strings[RPC_DISPLAY_ADDR] = kstrdup(buf, GFP_KERNEL);

	snprintf(buf, sizeof(buf), "%u", rpc_get_port(sap));
	xprt->address_strings[RPC_DISPLAY_PORT] = kstrdup(buf, GFP_KERNEL);

	snprintf(buf, sizeof(buf), "%4hx", rpc_get_port(sap));
	xprt->address_strings[RPC_DISPLAY_HEX_PORT] = kstrdup(buf, GFP_KERNEL);

	xprt->address_strings[RPC_DISPLAY_PROTO] = "rdma";
}

void
xprt_rdma_free_addresses(struct rpc_xprt *xprt)
{
	unsigned int i;

	for (i = 0; i < RPC_DISPLAY_MAX; i++)
		switch (i) {
		case RPC_DISPLAY_PROTO:
		case RPC_DISPLAY_NETID:
			continue;
		default:
			kfree(xprt->address_strings[i]);
		}
}

/**
 * xprt_rdma_connect_worker - establish connection in the background
 * @work: worker thread context
 *
 * Requester holds the xprt's send lock to prevent activity on this
 * transport while a fresh connection is being established. RPC tasks
 * sleep on the xprt's pending queue waiting for connect to complete.
 */
static void
xprt_rdma_connect_worker(struct work_struct *work)
{
	struct rpcrdma_xprt *r_xprt = container_of(work, struct rpcrdma_xprt,
						   rx_connect_worker.work);
	struct rpc_xprt *xprt = &r_xprt->rx_xprt;
	int rc;

	rc = rpcrdma_xprt_connect(r_xprt);
	xprt_clear_connecting(xprt);
<<<<<<< HEAD
	if (r_xprt->rx_ep.rep_connected > 0) {
=======
	if (!rc) {
		xprt->connect_cookie++;
>>>>>>> 7d2a07b7
		xprt->stat.connect_count++;
		xprt->stat.connect_time += (long)jiffies -
					   xprt->stat.connect_start;
		xprt_set_connected(xprt);
		rc = -EAGAIN;
<<<<<<< HEAD
=======
	} else {
		/* Force a call to xprt_rdma_close to clean up */
		spin_lock(&xprt->transport_lock);
		set_bit(XPRT_CLOSE_WAIT, &xprt->state);
		spin_unlock(&xprt->transport_lock);
>>>>>>> 7d2a07b7
	}
	xprt_wake_pending_tasks(xprt, rc);
}

/**
 * xprt_rdma_inject_disconnect - inject a connection fault
 * @xprt: transport context
 *
 * If @xprt is connected, disconnect it to simulate spurious
 * connection loss. Caller must hold @xprt's send lock to
 * ensure that data structures and hardware resources are
 * stable during the rdma_disconnect() call.
 */
static void
xprt_rdma_inject_disconnect(struct rpc_xprt *xprt)
{
	struct rpcrdma_xprt *r_xprt = rpcx_to_rdmax(xprt);

	trace_xprtrdma_op_inject_dsc(r_xprt);
	rdma_disconnect(r_xprt->rx_ep->re_id);
}

/**
 * xprt_rdma_destroy - Full tear down of transport
 * @xprt: doomed transport context
 *
 * Caller guarantees there will be no more calls to us with
 * this @xprt.
 */
static void
xprt_rdma_destroy(struct rpc_xprt *xprt)
{
	struct rpcrdma_xprt *r_xprt = rpcx_to_rdmax(xprt);

	cancel_delayed_work_sync(&r_xprt->rx_connect_worker);

	rpcrdma_xprt_disconnect(r_xprt);
	rpcrdma_buffer_destroy(&r_xprt->rx_buf);

	xprt_rdma_free_addresses(xprt);
	xprt_free(xprt);

	module_put(THIS_MODULE);
}

/* 60 second timeout, no retries */
static const struct rpc_timeout xprt_rdma_default_timeout = {
	.to_initval = 60 * HZ,
	.to_maxval = 60 * HZ,
};

/**
 * xprt_setup_rdma - Set up transport to use RDMA
 *
 * @args: rpc transport arguments
 */
static struct rpc_xprt *
xprt_setup_rdma(struct xprt_create *args)
{
	struct rpc_xprt *xprt;
	struct rpcrdma_xprt *new_xprt;
	struct sockaddr *sap;
	int rc;

	if (args->addrlen > sizeof(xprt->addr))
		return ERR_PTR(-EBADF);

	if (!try_module_get(THIS_MODULE))
		return ERR_PTR(-EIO);

	xprt = xprt_alloc(args->net, sizeof(struct rpcrdma_xprt), 0,
			  xprt_rdma_slot_table_entries);
	if (!xprt) {
		module_put(THIS_MODULE);
		return ERR_PTR(-ENOMEM);
	}

	xprt->timeout = &xprt_rdma_default_timeout;
	xprt->connect_timeout = xprt->timeout->to_initval;
	xprt->max_reconnect_timeout = xprt->timeout->to_maxval;
	xprt->bind_timeout = RPCRDMA_BIND_TO;
	xprt->reestablish_timeout = RPCRDMA_INIT_REEST_TO;
	xprt->idle_timeout = RPCRDMA_IDLE_DISC_TO;

	xprt->resvport = 0;		/* privileged port not needed */
	xprt->ops = &xprt_rdma_procs;

	/*
	 * Set up RDMA-specific connect data.
	 */
	sap = args->dstaddr;

	/* Ensure xprt->addr holds valid server TCP (not RDMA)
	 * address, for any side protocols which peek at it */
	xprt->prot = IPPROTO_TCP;
	xprt->xprt_class = &xprt_rdma;
	xprt->addrlen = args->addrlen;
	memcpy(&xprt->addr, sap, xprt->addrlen);

	if (rpc_get_port(sap))
		xprt_set_bound(xprt);
	xprt_rdma_format_addresses(xprt, sap);

	new_xprt = rpcx_to_rdmax(xprt);
	rc = rpcrdma_buffer_create(new_xprt);
	if (rc) {
		xprt_rdma_free_addresses(xprt);
		xprt_free(xprt);
		module_put(THIS_MODULE);
		return ERR_PTR(rc);
	}

	INIT_DELAYED_WORK(&new_xprt->rx_connect_worker,
			  xprt_rdma_connect_worker);

	xprt->max_payload = RPCRDMA_MAX_DATA_SEGS << PAGE_SHIFT;

	return xprt;
}

/**
 * xprt_rdma_close - close a transport connection
 * @xprt: transport context
 *
 * Called during autoclose or device removal.
 *
 * Caller holds @xprt's send lock to prevent activity on this
 * transport while the connection is torn down.
 */
void xprt_rdma_close(struct rpc_xprt *xprt)
{
	struct rpcrdma_xprt *r_xprt = rpcx_to_rdmax(xprt);

<<<<<<< HEAD
	if (test_and_clear_bit(RPCRDMA_IAF_REMOVING, &ia->ri_flags)) {
		rpcrdma_ia_remove(ia);
		goto out;
	}

	if (ep->rep_connected == -ENODEV)
		return;
	rpcrdma_ep_disconnect(ep, ia);

out:
=======
	rpcrdma_xprt_disconnect(r_xprt);

>>>>>>> 7d2a07b7
	xprt->reestablish_timeout = 0;
	++xprt->connect_cookie;
	xprt_disconnect_done(xprt);
}

/**
 * xprt_rdma_set_port - update server port with rpcbind result
 * @xprt: controlling RPC transport
 * @port: new port value
 *
 * Transport connect status is unchanged.
 */
static void
xprt_rdma_set_port(struct rpc_xprt *xprt, u16 port)
{
	struct sockaddr *sap = (struct sockaddr *)&xprt->addr;
	char buf[8];

	rpc_set_port(sap, port);

	kfree(xprt->address_strings[RPC_DISPLAY_PORT]);
	snprintf(buf, sizeof(buf), "%u", port);
	xprt->address_strings[RPC_DISPLAY_PORT] = kstrdup(buf, GFP_KERNEL);

	kfree(xprt->address_strings[RPC_DISPLAY_HEX_PORT]);
	snprintf(buf, sizeof(buf), "%4hx", port);
	xprt->address_strings[RPC_DISPLAY_HEX_PORT] = kstrdup(buf, GFP_KERNEL);

	trace_xprtrdma_op_setport(container_of(xprt, struct rpcrdma_xprt,
					       rx_xprt));
}

/**
 * xprt_rdma_timer - invoked when an RPC times out
 * @xprt: controlling RPC transport
 * @task: RPC task that timed out
 *
 * Invoked when the transport is still connected, but an RPC
 * retransmit timeout occurs.
 *
 * Since RDMA connections don't have a keep-alive, forcibly
 * disconnect and retry to connect. This drives full
 * detection of the network path, and retransmissions of
 * all pending RPCs.
 */
static void
xprt_rdma_timer(struct rpc_xprt *xprt, struct rpc_task *task)
{
	xprt_force_disconnect(xprt);
}

/**
 * xprt_rdma_set_connect_timeout - set timeouts for establishing a connection
 * @xprt: controlling transport instance
 * @connect_timeout: reconnect timeout after client disconnects
 * @reconnect_timeout: reconnect timeout after server disconnects
 *
 */
static void xprt_rdma_set_connect_timeout(struct rpc_xprt *xprt,
					  unsigned long connect_timeout,
					  unsigned long reconnect_timeout)
{
	struct rpcrdma_xprt *r_xprt = rpcx_to_rdmax(xprt);

	trace_xprtrdma_op_set_cto(r_xprt, connect_timeout, reconnect_timeout);

	spin_lock(&xprt->transport_lock);

	if (connect_timeout < xprt->connect_timeout) {
		struct rpc_timeout to;
		unsigned long initval;

		to = *xprt->timeout;
		initval = connect_timeout;
		if (initval < RPCRDMA_INIT_REEST_TO << 1)
			initval = RPCRDMA_INIT_REEST_TO << 1;
		to.to_initval = initval;
		to.to_maxval = initval;
		r_xprt->rx_timeout = to;
		xprt->timeout = &r_xprt->rx_timeout;
		xprt->connect_timeout = connect_timeout;
	}

	if (reconnect_timeout < xprt->max_reconnect_timeout)
		xprt->max_reconnect_timeout = reconnect_timeout;

	spin_unlock(&xprt->transport_lock);
}

/**
 * xprt_rdma_connect - schedule an attempt to reconnect
 * @xprt: transport state
 * @task: RPC scheduler context (unused)
 *
 */
static void
xprt_rdma_connect(struct rpc_xprt *xprt, struct rpc_task *task)
{
	struct rpcrdma_xprt *r_xprt = rpcx_to_rdmax(xprt);
	struct rpcrdma_ep *ep = r_xprt->rx_ep;
	unsigned long delay;

	delay = 0;
	if (ep && ep->re_connect_status != 0) {
		delay = xprt_reconnect_delay(xprt);
		xprt_reconnect_backoff(xprt, RPCRDMA_INIT_REEST_TO);
	}
	trace_xprtrdma_op_connect(r_xprt, delay);
	queue_delayed_work(xprtiod_workqueue, &r_xprt->rx_connect_worker,
			   delay);
}

/**
 * xprt_rdma_alloc_slot - allocate an rpc_rqst
 * @xprt: controlling RPC transport
 * @task: RPC task requesting a fresh rpc_rqst
 *
 * tk_status values:
 *	%0 if task->tk_rqstp points to a fresh rpc_rqst
 *	%-EAGAIN if no rpc_rqst is available; queued on backlog
 */
static void
xprt_rdma_alloc_slot(struct rpc_xprt *xprt, struct rpc_task *task)
{
	struct rpcrdma_xprt *r_xprt = rpcx_to_rdmax(xprt);
	struct rpcrdma_req *req;

	req = rpcrdma_buffer_get(&r_xprt->rx_buf);
	if (!req)
		goto out_sleep;
	task->tk_rqstp = &req->rl_slot;
	task->tk_status = 0;
	return;

out_sleep:
	task->tk_status = -EAGAIN;
	xprt_add_backlog(xprt, task);
}

/**
 * xprt_rdma_free_slot - release an rpc_rqst
 * @xprt: controlling RPC transport
 * @rqst: rpc_rqst to release
 *
 */
static void
xprt_rdma_free_slot(struct rpc_xprt *xprt, struct rpc_rqst *rqst)
{
	struct rpcrdma_xprt *r_xprt =
		container_of(xprt, struct rpcrdma_xprt, rx_xprt);

	rpcrdma_reply_put(&r_xprt->rx_buf, rpcr_to_rdmar(rqst));
	if (!xprt_wake_up_backlog(xprt, rqst)) {
		memset(rqst, 0, sizeof(*rqst));
		rpcrdma_buffer_put(&r_xprt->rx_buf, rpcr_to_rdmar(rqst));
	}
}

static bool rpcrdma_check_regbuf(struct rpcrdma_xprt *r_xprt,
				 struct rpcrdma_regbuf *rb, size_t size,
				 gfp_t flags)
{
	if (unlikely(rdmab_length(rb) < size)) {
		if (!rpcrdma_regbuf_realloc(rb, size, flags))
			return false;
		r_xprt->rx_stats.hardway_register_count += size;
	}
	return true;
}

/**
 * xprt_rdma_allocate - allocate transport resources for an RPC
 * @task: RPC task
 *
 * Return values:
 *        0:	Success; rq_buffer points to RPC buffer to use
 *   ENOMEM:	Out of memory, call again later
 *      EIO:	A permanent error occurred, do not retry
 */
static int
xprt_rdma_allocate(struct rpc_task *task)
{
	struct rpc_rqst *rqst = task->tk_rqstp;
	struct rpcrdma_xprt *r_xprt = rpcx_to_rdmax(rqst->rq_xprt);
	struct rpcrdma_req *req = rpcr_to_rdmar(rqst);
	gfp_t flags;

	flags = RPCRDMA_DEF_GFP;
	if (RPC_IS_SWAPPER(task))
		flags = __GFP_MEMALLOC | GFP_NOWAIT | __GFP_NOWARN;

	if (!rpcrdma_check_regbuf(r_xprt, req->rl_sendbuf, rqst->rq_callsize,
				  flags))
		goto out_fail;
	if (!rpcrdma_check_regbuf(r_xprt, req->rl_recvbuf, rqst->rq_rcvsize,
				  flags))
		goto out_fail;

	rqst->rq_buffer = rdmab_data(req->rl_sendbuf);
	rqst->rq_rbuffer = rdmab_data(req->rl_recvbuf);
	return 0;

out_fail:
	return -ENOMEM;
}

/**
 * xprt_rdma_free - release resources allocated by xprt_rdma_allocate
 * @task: RPC task
 *
 * Caller guarantees rqst->rq_buffer is non-NULL.
 */
static void
xprt_rdma_free(struct rpc_task *task)
{
	struct rpc_rqst *rqst = task->tk_rqstp;
	struct rpcrdma_req *req = rpcr_to_rdmar(rqst);

	if (unlikely(!list_empty(&req->rl_registered))) {
		trace_xprtrdma_mrs_zap(task);
		frwr_unmap_sync(rpcx_to_rdmax(rqst->rq_xprt), req);
	}

	/* XXX: If the RPC is completing because of a signal and
	 * not because a reply was received, we ought to ensure
	 * that the Send completion has fired, so that memory
	 * involved with the Send is not still visible to the NIC.
	 */
}

/**
 * xprt_rdma_send_request - marshal and send an RPC request
 * @rqst: RPC message in rq_snd_buf
 *
 * Caller holds the transport's write lock.
 *
 * Returns:
 *	%0 if the RPC message has been sent
 *	%-ENOTCONN if the caller should reconnect and call again
 *	%-EAGAIN if the caller should call again
 *	%-ENOBUFS if the caller should call again after a delay
 *	%-EMSGSIZE if encoding ran out of buffer space. The request
 *		was not sent. Do not try to send this message again.
 *	%-EIO if an I/O error occurred. The request was not sent.
 *		Do not try to send this message again.
 */
static int
xprt_rdma_send_request(struct rpc_rqst *rqst)
{
	struct rpc_xprt *xprt = rqst->rq_xprt;
	struct rpcrdma_req *req = rpcr_to_rdmar(rqst);
	struct rpcrdma_xprt *r_xprt = rpcx_to_rdmax(xprt);
	int rc = 0;

#if defined(CONFIG_SUNRPC_BACKCHANNEL)
	if (unlikely(!rqst->rq_buffer))
		return xprt_rdma_bc_send_reply(rqst);
#endif	/* CONFIG_SUNRPC_BACKCHANNEL */

	if (!xprt_connected(xprt))
		return -ENOTCONN;

	if (!xprt_request_get_cong(xprt, rqst))
		return -EBADSLT;

	rc = rpcrdma_marshal_req(r_xprt, rqst);
	if (rc < 0)
		goto failed_marshal;

	/* Must suppress retransmit to maintain credits */
	if (rqst->rq_connect_cookie == xprt->connect_cookie)
		goto drop_connection;
	rqst->rq_xtime = ktime_get();

	if (rpcrdma_post_sends(r_xprt, req))
		goto drop_connection;

	rqst->rq_xmit_bytes_sent += rqst->rq_snd_buf.len;

	/* An RPC with no reply will throw off credit accounting,
	 * so drop the connection to reset the credit grant.
	 */
	if (!rpc_reply_expected(rqst->rq_task))
		goto drop_connection;
	return 0;

failed_marshal:
	if (rc != -ENOTCONN)
		return rc;
drop_connection:
	xprt_rdma_close(xprt);
	return -ENOTCONN;
}

void xprt_rdma_print_stats(struct rpc_xprt *xprt, struct seq_file *seq)
{
	struct rpcrdma_xprt *r_xprt = rpcx_to_rdmax(xprt);
	long idle_time = 0;

	if (xprt_connected(xprt))
		idle_time = (long)(jiffies - xprt->last_used) / HZ;

	seq_puts(seq, "\txprt:\trdma ");
	seq_printf(seq, "%u %lu %lu %lu %ld %lu %lu %lu %llu %llu ",
		   0,	/* need a local port? */
		   xprt->stat.bind_count,
		   xprt->stat.connect_count,
		   xprt->stat.connect_time / HZ,
		   idle_time,
		   xprt->stat.sends,
		   xprt->stat.recvs,
		   xprt->stat.bad_xids,
		   xprt->stat.req_u,
		   xprt->stat.bklog_u);
	seq_printf(seq, "%lu %lu %lu %llu %llu %llu %llu %lu %lu %lu %lu ",
		   r_xprt->rx_stats.read_chunk_count,
		   r_xprt->rx_stats.write_chunk_count,
		   r_xprt->rx_stats.reply_chunk_count,
		   r_xprt->rx_stats.total_rdma_request,
		   r_xprt->rx_stats.total_rdma_reply,
		   r_xprt->rx_stats.pullup_copy_count,
		   r_xprt->rx_stats.fixup_copy_count,
		   r_xprt->rx_stats.hardway_register_count,
		   r_xprt->rx_stats.failed_marshal_count,
		   r_xprt->rx_stats.bad_reply_count,
		   r_xprt->rx_stats.nomsg_call_count);
	seq_printf(seq, "%lu %lu %lu %lu %lu %lu\n",
		   r_xprt->rx_stats.mrs_recycled,
		   r_xprt->rx_stats.mrs_orphaned,
		   r_xprt->rx_stats.mrs_allocated,
		   r_xprt->rx_stats.local_inv_needed,
		   r_xprt->rx_stats.empty_sendctx_q,
		   r_xprt->rx_stats.reply_waits_for_send);
}

static int
xprt_rdma_enable_swap(struct rpc_xprt *xprt)
{
	return 0;
}

static void
xprt_rdma_disable_swap(struct rpc_xprt *xprt)
{
}

/*
 * Plumbing for rpc transport switch and kernel module
 */

static const struct rpc_xprt_ops xprt_rdma_procs = {
	.reserve_xprt		= xprt_reserve_xprt_cong,
	.release_xprt		= xprt_release_xprt_cong, /* sunrpc/xprt.c */
	.alloc_slot		= xprt_rdma_alloc_slot,
	.free_slot		= xprt_rdma_free_slot,
	.release_request	= xprt_release_rqst_cong,       /* ditto */
	.wait_for_reply_request	= xprt_wait_for_reply_request_def, /* ditto */
	.timer			= xprt_rdma_timer,
	.rpcbind		= rpcb_getport_async,	/* sunrpc/rpcb_clnt.c */
	.set_port		= xprt_rdma_set_port,
	.connect		= xprt_rdma_connect,
	.buf_alloc		= xprt_rdma_allocate,
	.buf_free		= xprt_rdma_free,
	.send_request		= xprt_rdma_send_request,
	.close			= xprt_rdma_close,
	.destroy		= xprt_rdma_destroy,
	.set_connect_timeout	= xprt_rdma_set_connect_timeout,
	.print_stats		= xprt_rdma_print_stats,
	.enable_swap		= xprt_rdma_enable_swap,
	.disable_swap		= xprt_rdma_disable_swap,
	.inject_disconnect	= xprt_rdma_inject_disconnect,
#if defined(CONFIG_SUNRPC_BACKCHANNEL)
	.bc_setup		= xprt_rdma_bc_setup,
	.bc_maxpayload		= xprt_rdma_bc_maxpayload,
	.bc_num_slots		= xprt_rdma_bc_max_slots,
	.bc_free_rqst		= xprt_rdma_bc_free_rqst,
	.bc_destroy		= xprt_rdma_bc_destroy,
#endif
};

static struct xprt_class xprt_rdma = {
	.list			= LIST_HEAD_INIT(xprt_rdma.list),
	.name			= "rdma",
	.owner			= THIS_MODULE,
	.ident			= XPRT_TRANSPORT_RDMA,
	.setup			= xprt_setup_rdma,
	.netid			= { "rdma", "rdma6", "" },
};

void xprt_rdma_cleanup(void)
{
#if IS_ENABLED(CONFIG_SUNRPC_DEBUG)
	if (sunrpc_table_header) {
		unregister_sysctl_table(sunrpc_table_header);
		sunrpc_table_header = NULL;
	}
#endif

	xprt_unregister_transport(&xprt_rdma);
	xprt_unregister_transport(&xprt_rdma_bc);
}

int xprt_rdma_init(void)
{
	int rc;

	rc = xprt_register_transport(&xprt_rdma);
	if (rc)
		return rc;

	rc = xprt_register_transport(&xprt_rdma_bc);
	if (rc) {
		xprt_unregister_transport(&xprt_rdma);
		return rc;
	}

#if IS_ENABLED(CONFIG_SUNRPC_DEBUG)
	if (!sunrpc_table_header)
		sunrpc_table_header = register_sysctl_table(sunrpc_table);
#endif
	return 0;
}<|MERGE_RESOLUTION|>--- conflicted
+++ resolved
@@ -243,25 +243,18 @@
 
 	rc = rpcrdma_xprt_connect(r_xprt);
 	xprt_clear_connecting(xprt);
-<<<<<<< HEAD
-	if (r_xprt->rx_ep.rep_connected > 0) {
-=======
 	if (!rc) {
 		xprt->connect_cookie++;
->>>>>>> 7d2a07b7
 		xprt->stat.connect_count++;
 		xprt->stat.connect_time += (long)jiffies -
 					   xprt->stat.connect_start;
 		xprt_set_connected(xprt);
 		rc = -EAGAIN;
-<<<<<<< HEAD
-=======
 	} else {
 		/* Force a call to xprt_rdma_close to clean up */
 		spin_lock(&xprt->transport_lock);
 		set_bit(XPRT_CLOSE_WAIT, &xprt->state);
 		spin_unlock(&xprt->transport_lock);
->>>>>>> 7d2a07b7
 	}
 	xprt_wake_pending_tasks(xprt, rc);
 }
@@ -395,21 +388,8 @@
 {
 	struct rpcrdma_xprt *r_xprt = rpcx_to_rdmax(xprt);
 
-<<<<<<< HEAD
-	if (test_and_clear_bit(RPCRDMA_IAF_REMOVING, &ia->ri_flags)) {
-		rpcrdma_ia_remove(ia);
-		goto out;
-	}
-
-	if (ep->rep_connected == -ENODEV)
-		return;
-	rpcrdma_ep_disconnect(ep, ia);
-
-out:
-=======
 	rpcrdma_xprt_disconnect(r_xprt);
 
->>>>>>> 7d2a07b7
 	xprt->reestablish_timeout = 0;
 	++xprt->connect_cookie;
 	xprt_disconnect_done(xprt);
@@ -437,9 +417,6 @@
 	kfree(xprt->address_strings[RPC_DISPLAY_HEX_PORT]);
 	snprintf(buf, sizeof(buf), "%4hx", port);
 	xprt->address_strings[RPC_DISPLAY_HEX_PORT] = kstrdup(buf, GFP_KERNEL);
-
-	trace_xprtrdma_op_setport(container_of(xprt, struct rpcrdma_xprt,
-					       rx_xprt));
 }
 
 /**
